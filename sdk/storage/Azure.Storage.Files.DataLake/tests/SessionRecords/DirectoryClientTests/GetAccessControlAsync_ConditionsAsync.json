--- conflicted
+++ resolved
@@ -1,189 +1,120 @@
 {
   "Entries": [
     {
-      "RequestUri": "https://seannse.blob.core.windows.net/test-filesystem-e89d5542-8b7c-3933-5027-580c6ff7a31b?restype=container",
-      "RequestMethod": "PUT",
-      "RequestHeaders": {
-        "Accept": "application/xml",
-        "Authorization": "Sanitized",
-<<<<<<< HEAD
-        "traceparent": "00-024f5d5b6187ce4595404e8aba39ecb3-e2f71bb665d3fc45-00",
-        "User-Agent": [
-          "azsdk-net-Storage.Files.DataLake/12.7.0-alpha.20210202.1",
-          "(.NET 5.0.2; Microsoft Windows 10.0.19042)"
+      "RequestUri": "https://seannse.blob.core.windows.net/test-filesystem-989f35bf-ac3e-60d8-2824-936d322ade76?restype=container",
+      "RequestMethod": "PUT",
+      "RequestHeaders": {
+        "Accept": "application/xml",
+        "Authorization": "Sanitized",
+        "traceparent": "00-bf72b70b259b3a4cb82c571cf4ab0b16-24be40868761ac44-00",
+        "User-Agent": [
+          "azsdk-net-Storage.Files.DataLake/12.7.0-alpha.20210219.1",
+          "(.NET 5.0.3; Microsoft Windows 10.0.19041)"
         ],
         "x-ms-blob-public-access": "container",
-        "x-ms-client-request-id": "56a5b80b-ebc0-ac58-1be8-02b3db911d4a",
-        "x-ms-date": "Tue, 02 Feb 2021 21:43:37 GMT",
-=======
-        "traceparent": "00-f7a0d2c6787e33478e5ca1d60a283f31-0ce7908aac905d43-00",
-        "User-Agent": [
-          "azsdk-net-Storage.Files.DataLake/12.7.0-alpha.20210217.1",
-          "(.NET 5.0.3; Microsoft Windows 10.0.19042)"
-        ],
-        "x-ms-blob-public-access": "container",
-        "x-ms-client-request-id": "56a5b80b-ebc0-ac58-1be8-02b3db911d4a",
-        "x-ms-date": "Wed, 17 Feb 2021 22:46:55 GMT",
->>>>>>> 1814567d
-        "x-ms-return-client-request-id": "true",
-        "x-ms-version": "2020-06-12"
-      },
-      "RequestBody": null,
-      "StatusCode": 201,
-      "ResponseHeaders": {
-        "Content-Length": "0",
-<<<<<<< HEAD
-        "Date": "Tue, 02 Feb 2021 21:43:38 GMT",
-        "ETag": "\u00220x8D8C7C3997A6B2C\u0022",
-        "Last-Modified": "Tue, 02 Feb 2021 21:43:38 GMT",
-=======
-        "Date": "Wed, 17 Feb 2021 22:46:55 GMT",
-        "ETag": "\u00220x8D8D395ED620571\u0022",
-        "Last-Modified": "Wed, 17 Feb 2021 22:46:55 GMT",
->>>>>>> 1814567d
-        "Server": [
-          "Windows-Azure-Blob/1.0",
-          "Microsoft-HTTPAPI/2.0"
-        ],
-        "x-ms-client-request-id": "56a5b80b-ebc0-ac58-1be8-02b3db911d4a",
-<<<<<<< HEAD
-        "x-ms-request-id": "44525e7f-601e-00b5-4aac-f9ec4d000000",
-=======
-        "x-ms-request-id": "c948c483-101e-005b-387e-054664000000",
->>>>>>> 1814567d
-        "x-ms-version": "2020-06-12"
-      },
-      "ResponseBody": []
-    },
-    {
-      "RequestUri": "https://seannse.dfs.core.windows.net/test-filesystem-e89d5542-8b7c-3933-5027-580c6ff7a31b/test-directory-f1bab78b-a571-012f-e784-7ff69b6aa390?resource=directory",
-      "RequestMethod": "PUT",
-      "RequestHeaders": {
-        "Accept": "application/json",
-        "Authorization": "Sanitized",
-<<<<<<< HEAD
-        "traceparent": "00-59d994c0da732c42beaedb66bcfe9dbd-ea319fff8406d14c-00",
-        "User-Agent": [
-          "azsdk-net-Storage.Files.DataLake/12.7.0-alpha.20210202.1",
-          "(.NET 5.0.2; Microsoft Windows 10.0.19042)"
-        ],
-        "x-ms-client-request-id": "de3da568-a305-6663-89a4-6f3b6c6210b1",
-        "x-ms-date": "Tue, 02 Feb 2021 21:43:37 GMT",
-=======
-        "traceparent": "00-368eac8662636847ab8d32171a2050bc-047634b7ed7d764c-00",
-        "User-Agent": [
-          "azsdk-net-Storage.Files.DataLake/12.7.0-alpha.20210217.1",
-          "(.NET 5.0.3; Microsoft Windows 10.0.19042)"
-        ],
-        "x-ms-client-request-id": "de3da568-a305-6663-89a4-6f3b6c6210b1",
-        "x-ms-date": "Wed, 17 Feb 2021 22:46:56 GMT",
->>>>>>> 1814567d
-        "x-ms-return-client-request-id": "true",
-        "x-ms-version": "2020-06-12"
-      },
-      "RequestBody": null,
-      "StatusCode": 201,
-      "ResponseHeaders": {
-        "Content-Length": "0",
-<<<<<<< HEAD
-        "Date": "Tue, 02 Feb 2021 21:43:38 GMT",
-        "ETag": "\u00220x8D8C7C399B98A6A\u0022",
-        "Last-Modified": "Tue, 02 Feb 2021 21:43:38 GMT",
-=======
-        "Date": "Wed, 17 Feb 2021 22:46:56 GMT",
-        "ETag": "\u00220x8D8D395ED95A007\u0022",
-        "Last-Modified": "Wed, 17 Feb 2021 22:46:56 GMT",
->>>>>>> 1814567d
-        "Server": [
-          "Windows-Azure-HDFS/1.0",
-          "Microsoft-HTTPAPI/2.0"
-        ],
-        "x-ms-client-request-id": "de3da568-a305-6663-89a4-6f3b6c6210b1",
-<<<<<<< HEAD
-        "x-ms-request-id": "c2e35bea-801f-0049-42ac-f93db4000000",
-=======
-        "x-ms-request-id": "e2214eb3-e01f-0070-4f7e-05c6a8000000",
->>>>>>> 1814567d
-        "x-ms-version": "2020-06-12"
-      },
-      "ResponseBody": []
-    },
-    {
-      "RequestUri": "https://seannse.dfs.core.windows.net/test-filesystem-e89d5542-8b7c-3933-5027-580c6ff7a31b/test-directory-f1bab78b-a571-012f-e784-7ff69b6aa390?action=getAccessControl",
+        "x-ms-client-request-id": "4295fc59-595e-9d40-6de0-1d9423da043b",
+        "x-ms-date": "Fri, 19 Feb 2021 19:04:38 GMT",
+        "x-ms-return-client-request-id": "true",
+        "x-ms-version": "2020-06-12"
+      },
+      "RequestBody": null,
+      "StatusCode": 201,
+      "ResponseHeaders": {
+        "Content-Length": "0",
+        "Date": "Fri, 19 Feb 2021 19:04:37 GMT",
+        "ETag": "\u00220x8D8D5093407D2B4\u0022",
+        "Last-Modified": "Fri, 19 Feb 2021 19:04:37 GMT",
+        "Server": [
+          "Windows-Azure-Blob/1.0",
+          "Microsoft-HTTPAPI/2.0"
+        ],
+        "x-ms-client-request-id": "4295fc59-595e-9d40-6de0-1d9423da043b",
+        "x-ms-request-id": "cb12d1cd-b01e-006d-60f2-06cb14000000",
+        "x-ms-version": "2020-06-12"
+      },
+      "ResponseBody": []
+    },
+    {
+      "RequestUri": "https://seannse.dfs.core.windows.net/test-filesystem-989f35bf-ac3e-60d8-2824-936d322ade76/test-directory-b3095474-68f0-126a-b51a-799c4a1ac125?resource=directory",
+      "RequestMethod": "PUT",
+      "RequestHeaders": {
+        "Accept": "application/json",
+        "Authorization": "Sanitized",
+        "traceparent": "00-8db323da8d1b9b4f8babdacec16f8bf1-551f66f136853f40-00",
+        "User-Agent": [
+          "azsdk-net-Storage.Files.DataLake/12.7.0-alpha.20210219.1",
+          "(.NET 5.0.3; Microsoft Windows 10.0.19041)"
+        ],
+        "x-ms-client-request-id": "4a49269e-c4f9-f1c0-9283-8d44dfa45352",
+        "x-ms-date": "Fri, 19 Feb 2021 19:04:38 GMT",
+        "x-ms-return-client-request-id": "true",
+        "x-ms-version": "2020-06-12"
+      },
+      "RequestBody": null,
+      "StatusCode": 201,
+      "ResponseHeaders": {
+        "Content-Length": "0",
+        "Date": "Fri, 19 Feb 2021 19:04:37 GMT",
+        "ETag": "\u00220x8D8D5093414E237\u0022",
+        "Last-Modified": "Fri, 19 Feb 2021 19:04:37 GMT",
+        "Server": [
+          "Windows-Azure-HDFS/1.0",
+          "Microsoft-HTTPAPI/2.0"
+        ],
+        "x-ms-client-request-id": "4a49269e-c4f9-f1c0-9283-8d44dfa45352",
+        "x-ms-request-id": "da843e06-a01f-0061-4df2-065c1c000000",
+        "x-ms-version": "2020-06-12"
+      },
+      "ResponseBody": []
+    },
+    {
+      "RequestUri": "https://seannse.dfs.core.windows.net/test-filesystem-989f35bf-ac3e-60d8-2824-936d322ade76/test-directory-b3095474-68f0-126a-b51a-799c4a1ac125?action=getAccessControl",
       "RequestMethod": "HEAD",
       "RequestHeaders": {
         "Accept": "application/json",
         "Authorization": "Sanitized",
         "User-Agent": [
-<<<<<<< HEAD
-          "azsdk-net-Storage.Files.DataLake/12.7.0-alpha.20210202.1",
-          "(.NET 5.0.2; Microsoft Windows 10.0.19042)"
-        ],
-        "x-ms-client-request-id": "f58da847-c52d-ef8b-1f99-2eadde1faa50",
-        "x-ms-date": "Tue, 02 Feb 2021 21:43:37 GMT",
-=======
-          "azsdk-net-Storage.Files.DataLake/12.7.0-alpha.20210217.1",
-          "(.NET 5.0.3; Microsoft Windows 10.0.19042)"
-        ],
-        "x-ms-client-request-id": "f58da847-c52d-ef8b-1f99-2eadde1faa50",
-        "x-ms-date": "Wed, 17 Feb 2021 22:46:56 GMT",
->>>>>>> 1814567d
+          "azsdk-net-Storage.Files.DataLake/12.7.0-alpha.20210219.1",
+          "(.NET 5.0.3; Microsoft Windows 10.0.19041)"
+        ],
+        "x-ms-client-request-id": "23fd35b9-77d1-e82c-2122-a4100ed27677",
+        "x-ms-date": "Fri, 19 Feb 2021 19:04:38 GMT",
         "x-ms-return-client-request-id": "true",
         "x-ms-version": "2020-06-12"
       },
       "RequestBody": null,
       "StatusCode": 200,
       "ResponseHeaders": {
-<<<<<<< HEAD
-        "Date": "Tue, 02 Feb 2021 21:43:38 GMT",
-        "ETag": "\u00220x8D8C7C399B98A6A\u0022",
-        "Last-Modified": "Tue, 02 Feb 2021 21:43:38 GMT",
-=======
-        "Date": "Wed, 17 Feb 2021 22:46:56 GMT",
-        "ETag": "\u00220x8D8D395ED95A007\u0022",
-        "Last-Modified": "Wed, 17 Feb 2021 22:46:56 GMT",
->>>>>>> 1814567d
+        "Date": "Fri, 19 Feb 2021 19:04:37 GMT",
+        "ETag": "\u00220x8D8D5093414E237\u0022",
+        "Last-Modified": "Fri, 19 Feb 2021 19:04:37 GMT",
         "Server": [
           "Windows-Azure-HDFS/1.0",
           "Microsoft-HTTPAPI/2.0"
         ],
         "x-ms-acl": "user::rwx,group::r-x,other::---",
-        "x-ms-client-request-id": "f58da847-c52d-ef8b-1f99-2eadde1faa50",
+        "x-ms-client-request-id": "23fd35b9-77d1-e82c-2122-a4100ed27677",
         "x-ms-group": "$superuser",
         "x-ms-owner": "$superuser",
         "x-ms-permissions": "rwxr-x---",
-<<<<<<< HEAD
-        "x-ms-request-id": "c2e35bf4-801f-0049-4cac-f93db4000000",
-=======
-        "x-ms-request-id": "e2214ebc-e01f-0070-587e-05c6a8000000",
->>>>>>> 1814567d
-        "x-ms-version": "2020-06-12"
-      },
-      "ResponseBody": []
-    },
-    {
-      "RequestUri": "https://seannse.blob.core.windows.net/test-filesystem-e89d5542-8b7c-3933-5027-580c6ff7a31b?restype=container",
+        "x-ms-request-id": "da843e17-a01f-0061-5ef2-065c1c000000",
+        "x-ms-version": "2020-06-12"
+      },
+      "ResponseBody": []
+    },
+    {
+      "RequestUri": "https://seannse.blob.core.windows.net/test-filesystem-989f35bf-ac3e-60d8-2824-936d322ade76?restype=container",
       "RequestMethod": "DELETE",
       "RequestHeaders": {
         "Accept": "application/xml",
         "Authorization": "Sanitized",
-<<<<<<< HEAD
-        "traceparent": "00-0e17bc65edfdb64a96a408dcd15a7051-e305aedb0c1d8041-00",
-        "User-Agent": [
-          "azsdk-net-Storage.Files.DataLake/12.7.0-alpha.20210202.1",
-          "(.NET 5.0.2; Microsoft Windows 10.0.19042)"
-        ],
-        "x-ms-client-request-id": "c4f341e1-1ad4-7f83-e531-38f8384a603c",
-        "x-ms-date": "Tue, 02 Feb 2021 21:43:38 GMT",
-=======
-        "traceparent": "00-e5677ed8e47e174aa66bac264ff3ade6-baa007044b888e4d-00",
-        "User-Agent": [
-          "azsdk-net-Storage.Files.DataLake/12.7.0-alpha.20210217.1",
-          "(.NET 5.0.3; Microsoft Windows 10.0.19042)"
-        ],
-        "x-ms-client-request-id": "c4f341e1-1ad4-7f83-e531-38f8384a603c",
-        "x-ms-date": "Wed, 17 Feb 2021 22:46:56 GMT",
->>>>>>> 1814567d
+        "traceparent": "00-d678a5388bc4b943aa2d998d72a25c83-85038b223cd8f04a-00",
+        "User-Agent": [
+          "azsdk-net-Storage.Files.DataLake/12.7.0-alpha.20210219.1",
+          "(.NET 5.0.3; Microsoft Windows 10.0.19041)"
+        ],
+        "x-ms-client-request-id": "aa8bc301-30a6-a681-ccff-20a42a95c869",
+        "x-ms-date": "Fri, 19 Feb 2021 19:04:38 GMT",
         "x-ms-return-client-request-id": "true",
         "x-ms-version": "2020-06-12"
       },
@@ -191,212 +122,133 @@
       "StatusCode": 202,
       "ResponseHeaders": {
         "Content-Length": "0",
-<<<<<<< HEAD
-        "Date": "Tue, 02 Feb 2021 21:43:38 GMT",
-=======
-        "Date": "Wed, 17 Feb 2021 22:46:55 GMT",
->>>>>>> 1814567d
-        "Server": [
-          "Windows-Azure-Blob/1.0",
-          "Microsoft-HTTPAPI/2.0"
-        ],
-        "x-ms-client-request-id": "c4f341e1-1ad4-7f83-e531-38f8384a603c",
-<<<<<<< HEAD
-        "x-ms-request-id": "4452632b-601e-00b5-1aac-f9ec4d000000",
-=======
-        "x-ms-request-id": "c948c634-101e-005b-3a7e-054664000000",
->>>>>>> 1814567d
-        "x-ms-version": "2020-06-12"
-      },
-      "ResponseBody": []
-    },
-    {
-      "RequestUri": "https://seannse.blob.core.windows.net/test-filesystem-037feef9-f5d1-6394-628b-482e422b8aac?restype=container",
-      "RequestMethod": "PUT",
-      "RequestHeaders": {
-        "Accept": "application/xml",
-        "Authorization": "Sanitized",
-<<<<<<< HEAD
-        "traceparent": "00-174ca2330622994589f4ff5669e292cb-dffbb6cd7e284749-00",
-        "User-Agent": [
-          "azsdk-net-Storage.Files.DataLake/12.7.0-alpha.20210202.1",
-          "(.NET 5.0.2; Microsoft Windows 10.0.19042)"
+        "Date": "Fri, 19 Feb 2021 19:04:37 GMT",
+        "Server": [
+          "Windows-Azure-Blob/1.0",
+          "Microsoft-HTTPAPI/2.0"
+        ],
+        "x-ms-client-request-id": "aa8bc301-30a6-a681-ccff-20a42a95c869",
+        "x-ms-request-id": "cb12d224-b01e-006d-2af2-06cb14000000",
+        "x-ms-version": "2020-06-12"
+      },
+      "ResponseBody": []
+    },
+    {
+      "RequestUri": "https://seannse.blob.core.windows.net/test-filesystem-7306213d-e962-99c5-b82e-a35f6ae6bc32?restype=container",
+      "RequestMethod": "PUT",
+      "RequestHeaders": {
+        "Accept": "application/xml",
+        "Authorization": "Sanitized",
+        "traceparent": "00-4e108ca0d315604b86e8d7808838e332-4d4f80a693ef6b42-00",
+        "User-Agent": [
+          "azsdk-net-Storage.Files.DataLake/12.7.0-alpha.20210219.1",
+          "(.NET 5.0.3; Microsoft Windows 10.0.19041)"
         ],
         "x-ms-blob-public-access": "container",
-        "x-ms-client-request-id": "7666459e-67f3-eb59-ad90-6148d2553cba",
-        "x-ms-date": "Tue, 02 Feb 2021 21:43:38 GMT",
-=======
-        "traceparent": "00-66b651902081fc4594d69e5d30830fd2-8de111087858014b-00",
-        "User-Agent": [
-          "azsdk-net-Storage.Files.DataLake/12.7.0-alpha.20210217.1",
-          "(.NET 5.0.3; Microsoft Windows 10.0.19042)"
-        ],
-        "x-ms-blob-public-access": "container",
-        "x-ms-client-request-id": "7666459e-67f3-eb59-ad90-6148d2553cba",
-        "x-ms-date": "Wed, 17 Feb 2021 22:46:56 GMT",
->>>>>>> 1814567d
-        "x-ms-return-client-request-id": "true",
-        "x-ms-version": "2020-06-12"
-      },
-      "RequestBody": null,
-      "StatusCode": 201,
-      "ResponseHeaders": {
-        "Content-Length": "0",
-<<<<<<< HEAD
-        "Date": "Tue, 02 Feb 2021 21:43:38 GMT",
-        "ETag": "\u00220x8D8C7C39A0DD10D\u0022",
-        "Last-Modified": "Tue, 02 Feb 2021 21:43:39 GMT",
-=======
-        "Date": "Wed, 17 Feb 2021 22:46:56 GMT",
-        "ETag": "\u00220x8D8D395EDE3A027\u0022",
-        "Last-Modified": "Wed, 17 Feb 2021 22:46:56 GMT",
->>>>>>> 1814567d
-        "Server": [
-          "Windows-Azure-Blob/1.0",
-          "Microsoft-HTTPAPI/2.0"
-        ],
-        "x-ms-client-request-id": "7666459e-67f3-eb59-ad90-6148d2553cba",
-<<<<<<< HEAD
-        "x-ms-request-id": "8c8b31ba-901e-007a-5dac-f9621f000000",
-=======
-        "x-ms-request-id": "ae41b030-501e-0091-1f7e-051aed000000",
->>>>>>> 1814567d
-        "x-ms-version": "2020-06-12"
-      },
-      "ResponseBody": []
-    },
-    {
-      "RequestUri": "https://seannse.dfs.core.windows.net/test-filesystem-037feef9-f5d1-6394-628b-482e422b8aac/test-directory-35ca8ba7-c37d-1311-7229-8fc50c2db714?resource=directory",
-      "RequestMethod": "PUT",
-      "RequestHeaders": {
-        "Accept": "application/json",
-        "Authorization": "Sanitized",
-<<<<<<< HEAD
-        "traceparent": "00-768b138e0566b14880e36abc1993cdf8-930fb0fe71366348-00",
-        "User-Agent": [
-          "azsdk-net-Storage.Files.DataLake/12.7.0-alpha.20210202.1",
-          "(.NET 5.0.2; Microsoft Windows 10.0.19042)"
-        ],
-        "x-ms-client-request-id": "1fbf2ecf-9483-dbe6-3453-03cad894df80",
-        "x-ms-date": "Tue, 02 Feb 2021 21:43:38 GMT",
-=======
-        "traceparent": "00-07db4e279256b04c99012227ddfaa356-1c0ab84a7dfb7d47-00",
-        "User-Agent": [
-          "azsdk-net-Storage.Files.DataLake/12.7.0-alpha.20210217.1",
-          "(.NET 5.0.3; Microsoft Windows 10.0.19042)"
-        ],
-        "x-ms-client-request-id": "1fbf2ecf-9483-dbe6-3453-03cad894df80",
-        "x-ms-date": "Wed, 17 Feb 2021 22:46:56 GMT",
->>>>>>> 1814567d
-        "x-ms-return-client-request-id": "true",
-        "x-ms-version": "2020-06-12"
-      },
-      "RequestBody": null,
-      "StatusCode": 201,
-      "ResponseHeaders": {
-        "Content-Length": "0",
-<<<<<<< HEAD
-        "Date": "Tue, 02 Feb 2021 21:43:38 GMT",
-        "ETag": "\u00220x8D8C7C39A4C39E2\u0022",
-        "Last-Modified": "Tue, 02 Feb 2021 21:43:39 GMT",
-=======
-        "Date": "Wed, 17 Feb 2021 22:46:57 GMT",
-        "ETag": "\u00220x8D8D395EE2146C3\u0022",
-        "Last-Modified": "Wed, 17 Feb 2021 22:46:57 GMT",
->>>>>>> 1814567d
-        "Server": [
-          "Windows-Azure-HDFS/1.0",
-          "Microsoft-HTTPAPI/2.0"
-        ],
-        "x-ms-client-request-id": "1fbf2ecf-9483-dbe6-3453-03cad894df80",
-<<<<<<< HEAD
-        "x-ms-request-id": "baeb5f71-801f-002b-78ac-f9ff93000000",
-=======
-        "x-ms-request-id": "6e95b30a-501f-0081-457e-05df85000000",
->>>>>>> 1814567d
-        "x-ms-version": "2020-06-12"
-      },
-      "ResponseBody": []
-    },
-    {
-      "RequestUri": "https://seannse.dfs.core.windows.net/test-filesystem-037feef9-f5d1-6394-628b-482e422b8aac/test-directory-35ca8ba7-c37d-1311-7229-8fc50c2db714?action=getAccessControl",
+        "x-ms-client-request-id": "0a07a3a8-39e9-1858-fef1-f2788d223ce5",
+        "x-ms-date": "Fri, 19 Feb 2021 19:04:38 GMT",
+        "x-ms-return-client-request-id": "true",
+        "x-ms-version": "2020-06-12"
+      },
+      "RequestBody": null,
+      "StatusCode": 201,
+      "ResponseHeaders": {
+        "Content-Length": "0",
+        "Date": "Fri, 19 Feb 2021 19:04:37 GMT",
+        "ETag": "\u00220x8D8D5093438D670\u0022",
+        "Last-Modified": "Fri, 19 Feb 2021 19:04:38 GMT",
+        "Server": [
+          "Windows-Azure-Blob/1.0",
+          "Microsoft-HTTPAPI/2.0"
+        ],
+        "x-ms-client-request-id": "0a07a3a8-39e9-1858-fef1-f2788d223ce5",
+        "x-ms-request-id": "cb12d239-b01e-006d-3ff2-06cb14000000",
+        "x-ms-version": "2020-06-12"
+      },
+      "ResponseBody": []
+    },
+    {
+      "RequestUri": "https://seannse.dfs.core.windows.net/test-filesystem-7306213d-e962-99c5-b82e-a35f6ae6bc32/test-directory-412eee43-7d86-7122-506a-24931cc29ade?resource=directory",
+      "RequestMethod": "PUT",
+      "RequestHeaders": {
+        "Accept": "application/json",
+        "Authorization": "Sanitized",
+        "traceparent": "00-35354c8e074ed5469c49d1b4018d8bd3-9a92facc6100bc4d-00",
+        "User-Agent": [
+          "azsdk-net-Storage.Files.DataLake/12.7.0-alpha.20210219.1",
+          "(.NET 5.0.3; Microsoft Windows 10.0.19041)"
+        ],
+        "x-ms-client-request-id": "10c0e791-63aa-2b63-8195-ba7e15c4fb3b",
+        "x-ms-date": "Fri, 19 Feb 2021 19:04:38 GMT",
+        "x-ms-return-client-request-id": "true",
+        "x-ms-version": "2020-06-12"
+      },
+      "RequestBody": null,
+      "StatusCode": 201,
+      "ResponseHeaders": {
+        "Content-Length": "0",
+        "Date": "Fri, 19 Feb 2021 19:04:37 GMT",
+        "ETag": "\u00220x8D8D50934472573\u0022",
+        "Last-Modified": "Fri, 19 Feb 2021 19:04:38 GMT",
+        "Server": [
+          "Windows-Azure-HDFS/1.0",
+          "Microsoft-HTTPAPI/2.0"
+        ],
+        "x-ms-client-request-id": "10c0e791-63aa-2b63-8195-ba7e15c4fb3b",
+        "x-ms-request-id": "da843e56-a01f-0061-1df2-065c1c000000",
+        "x-ms-version": "2020-06-12"
+      },
+      "ResponseBody": []
+    },
+    {
+      "RequestUri": "https://seannse.dfs.core.windows.net/test-filesystem-7306213d-e962-99c5-b82e-a35f6ae6bc32/test-directory-412eee43-7d86-7122-506a-24931cc29ade?action=getAccessControl",
       "RequestMethod": "HEAD",
       "RequestHeaders": {
         "Accept": "application/json",
         "Authorization": "Sanitized",
-<<<<<<< HEAD
-        "If-Modified-Since": "Mon, 01 Feb 2021 21:43:37 GMT",
-        "User-Agent": [
-          "azsdk-net-Storage.Files.DataLake/12.7.0-alpha.20210202.1",
-          "(.NET 5.0.2; Microsoft Windows 10.0.19042)"
-        ],
-        "x-ms-client-request-id": "def56fa5-976d-2d91-feb4-c97010edee13",
-        "x-ms-date": "Tue, 02 Feb 2021 21:43:38 GMT",
-=======
-        "If-Modified-Since": "Tue, 16 Feb 2021 22:46:55 GMT",
-        "User-Agent": [
-          "azsdk-net-Storage.Files.DataLake/12.7.0-alpha.20210217.1",
-          "(.NET 5.0.3; Microsoft Windows 10.0.19042)"
-        ],
-        "x-ms-client-request-id": "def56fa5-976d-2d91-feb4-c97010edee13",
-        "x-ms-date": "Wed, 17 Feb 2021 22:46:57 GMT",
->>>>>>> 1814567d
+        "If-Modified-Since": "Thu, 18 Feb 2021 19:04:38 GMT",
+        "User-Agent": [
+          "azsdk-net-Storage.Files.DataLake/12.7.0-alpha.20210219.1",
+          "(.NET 5.0.3; Microsoft Windows 10.0.19041)"
+        ],
+        "x-ms-client-request-id": "3502f75c-8a02-2634-548b-4649f7ca27cb",
+        "x-ms-date": "Fri, 19 Feb 2021 19:04:38 GMT",
         "x-ms-return-client-request-id": "true",
         "x-ms-version": "2020-06-12"
       },
       "RequestBody": null,
       "StatusCode": 200,
       "ResponseHeaders": {
-<<<<<<< HEAD
-        "Date": "Tue, 02 Feb 2021 21:43:38 GMT",
-        "ETag": "\u00220x8D8C7C39A4C39E2\u0022",
-        "Last-Modified": "Tue, 02 Feb 2021 21:43:39 GMT",
-=======
-        "Date": "Wed, 17 Feb 2021 22:46:57 GMT",
-        "ETag": "\u00220x8D8D395EE2146C3\u0022",
-        "Last-Modified": "Wed, 17 Feb 2021 22:46:57 GMT",
->>>>>>> 1814567d
+        "Date": "Fri, 19 Feb 2021 19:04:37 GMT",
+        "ETag": "\u00220x8D8D50934472573\u0022",
+        "Last-Modified": "Fri, 19 Feb 2021 19:04:38 GMT",
         "Server": [
           "Windows-Azure-HDFS/1.0",
           "Microsoft-HTTPAPI/2.0"
         ],
         "x-ms-acl": "user::rwx,group::r-x,other::---",
-        "x-ms-client-request-id": "def56fa5-976d-2d91-feb4-c97010edee13",
+        "x-ms-client-request-id": "3502f75c-8a02-2634-548b-4649f7ca27cb",
         "x-ms-group": "$superuser",
         "x-ms-owner": "$superuser",
         "x-ms-permissions": "rwxr-x---",
-<<<<<<< HEAD
-        "x-ms-request-id": "baeb5f87-801f-002b-0eac-f9ff93000000",
-=======
-        "x-ms-request-id": "6e95b325-501f-0081-607e-05df85000000",
->>>>>>> 1814567d
-        "x-ms-version": "2020-06-12"
-      },
-      "ResponseBody": []
-    },
-    {
-      "RequestUri": "https://seannse.blob.core.windows.net/test-filesystem-037feef9-f5d1-6394-628b-482e422b8aac?restype=container",
+        "x-ms-request-id": "da843e66-a01f-0061-2df2-065c1c000000",
+        "x-ms-version": "2020-06-12"
+      },
+      "ResponseBody": []
+    },
+    {
+      "RequestUri": "https://seannse.blob.core.windows.net/test-filesystem-7306213d-e962-99c5-b82e-a35f6ae6bc32?restype=container",
       "RequestMethod": "DELETE",
       "RequestHeaders": {
         "Accept": "application/xml",
         "Authorization": "Sanitized",
-<<<<<<< HEAD
-        "traceparent": "00-111ba921d820d344b98e764fdcc06ac3-34b1619f5e0b924f-00",
-        "User-Agent": [
-          "azsdk-net-Storage.Files.DataLake/12.7.0-alpha.20210202.1",
-          "(.NET 5.0.2; Microsoft Windows 10.0.19042)"
-        ],
-        "x-ms-client-request-id": "6824c4c3-009f-4112-bb59-ef10758582e5",
-        "x-ms-date": "Tue, 02 Feb 2021 21:43:38 GMT",
-=======
-        "traceparent": "00-4bbd416d68f889429cf4748d6d3d1e0c-41fa27f66ab82a44-00",
-        "User-Agent": [
-          "azsdk-net-Storage.Files.DataLake/12.7.0-alpha.20210217.1",
-          "(.NET 5.0.3; Microsoft Windows 10.0.19042)"
-        ],
-        "x-ms-client-request-id": "6824c4c3-009f-4112-bb59-ef10758582e5",
-        "x-ms-date": "Wed, 17 Feb 2021 22:46:57 GMT",
->>>>>>> 1814567d
+        "traceparent": "00-6fe23e18405d1a4c83d9b860f0cfc20a-d239b01080917f4c-00",
+        "User-Agent": [
+          "azsdk-net-Storage.Files.DataLake/12.7.0-alpha.20210219.1",
+          "(.NET 5.0.3; Microsoft Windows 10.0.19041)"
+        ],
+        "x-ms-client-request-id": "1d21c2fc-c6c2-cc39-dfc8-7fe12fbc99db",
+        "x-ms-date": "Fri, 19 Feb 2021 19:04:38 GMT",
         "x-ms-return-client-request-id": "true",
         "x-ms-version": "2020-06-12"
       },
@@ -404,212 +256,133 @@
       "StatusCode": 202,
       "ResponseHeaders": {
         "Content-Length": "0",
-<<<<<<< HEAD
-        "Date": "Tue, 02 Feb 2021 21:43:39 GMT",
-=======
-        "Date": "Wed, 17 Feb 2021 22:46:56 GMT",
->>>>>>> 1814567d
-        "Server": [
-          "Windows-Azure-Blob/1.0",
-          "Microsoft-HTTPAPI/2.0"
-        ],
-        "x-ms-client-request-id": "6824c4c3-009f-4112-bb59-ef10758582e5",
-<<<<<<< HEAD
-        "x-ms-request-id": "8c8b3311-901e-007a-14ac-f9621f000000",
-=======
-        "x-ms-request-id": "ae41b322-501e-0091-317e-051aed000000",
->>>>>>> 1814567d
-        "x-ms-version": "2020-06-12"
-      },
-      "ResponseBody": []
-    },
-    {
-      "RequestUri": "https://seannse.blob.core.windows.net/test-filesystem-659a7815-58b4-1092-1565-a6414a1125b4?restype=container",
-      "RequestMethod": "PUT",
-      "RequestHeaders": {
-        "Accept": "application/xml",
-        "Authorization": "Sanitized",
-<<<<<<< HEAD
-        "traceparent": "00-bc6c8c573d80664c8468f9492a91cb71-352e7ac4fb99444f-00",
-        "User-Agent": [
-          "azsdk-net-Storage.Files.DataLake/12.7.0-alpha.20210202.1",
-          "(.NET 5.0.2; Microsoft Windows 10.0.19042)"
+        "Date": "Fri, 19 Feb 2021 19:04:37 GMT",
+        "Server": [
+          "Windows-Azure-Blob/1.0",
+          "Microsoft-HTTPAPI/2.0"
+        ],
+        "x-ms-client-request-id": "1d21c2fc-c6c2-cc39-dfc8-7fe12fbc99db",
+        "x-ms-request-id": "cb12d291-b01e-006d-14f2-06cb14000000",
+        "x-ms-version": "2020-06-12"
+      },
+      "ResponseBody": []
+    },
+    {
+      "RequestUri": "https://seannse.blob.core.windows.net/test-filesystem-1f94e6c9-d2cd-238e-36e5-54d31f7a7480?restype=container",
+      "RequestMethod": "PUT",
+      "RequestHeaders": {
+        "Accept": "application/xml",
+        "Authorization": "Sanitized",
+        "traceparent": "00-2dfa8afe53112f49805ac5b195cf2540-01d1891b392dce4a-00",
+        "User-Agent": [
+          "azsdk-net-Storage.Files.DataLake/12.7.0-alpha.20210219.1",
+          "(.NET 5.0.3; Microsoft Windows 10.0.19041)"
         ],
         "x-ms-blob-public-access": "container",
-        "x-ms-client-request-id": "8e6a67a9-a1ae-6b08-3214-523959d0f6aa",
-        "x-ms-date": "Tue, 02 Feb 2021 21:43:39 GMT",
-=======
-        "traceparent": "00-976a8b8f6e62b2499c03c649aea3ccb2-33ead4238ac11a48-00",
-        "User-Agent": [
-          "azsdk-net-Storage.Files.DataLake/12.7.0-alpha.20210217.1",
-          "(.NET 5.0.3; Microsoft Windows 10.0.19042)"
-        ],
-        "x-ms-blob-public-access": "container",
-        "x-ms-client-request-id": "8e6a67a9-a1ae-6b08-3214-523959d0f6aa",
-        "x-ms-date": "Wed, 17 Feb 2021 22:46:57 GMT",
->>>>>>> 1814567d
-        "x-ms-return-client-request-id": "true",
-        "x-ms-version": "2020-06-12"
-      },
-      "RequestBody": null,
-      "StatusCode": 201,
-      "ResponseHeaders": {
-        "Content-Length": "0",
-<<<<<<< HEAD
-        "Date": "Tue, 02 Feb 2021 21:43:39 GMT",
-        "ETag": "\u00220x8D8C7C39A9FB937\u0022",
-        "Last-Modified": "Tue, 02 Feb 2021 21:43:39 GMT",
-=======
-        "Date": "Wed, 17 Feb 2021 22:46:57 GMT",
-        "ETag": "\u00220x8D8D395EE6B63F3\u0022",
-        "Last-Modified": "Wed, 17 Feb 2021 22:46:57 GMT",
->>>>>>> 1814567d
-        "Server": [
-          "Windows-Azure-Blob/1.0",
-          "Microsoft-HTTPAPI/2.0"
-        ],
-        "x-ms-client-request-id": "8e6a67a9-a1ae-6b08-3214-523959d0f6aa",
-<<<<<<< HEAD
-        "x-ms-request-id": "13cb0786-f01e-001e-39ac-f99387000000",
-=======
-        "x-ms-request-id": "431ab1d0-501e-0017-797e-05d654000000",
->>>>>>> 1814567d
-        "x-ms-version": "2020-06-12"
-      },
-      "ResponseBody": []
-    },
-    {
-      "RequestUri": "https://seannse.dfs.core.windows.net/test-filesystem-659a7815-58b4-1092-1565-a6414a1125b4/test-directory-69613a33-37d7-8f1c-0499-0833dd3f6acb?resource=directory",
-      "RequestMethod": "PUT",
-      "RequestHeaders": {
-        "Accept": "application/json",
-        "Authorization": "Sanitized",
-<<<<<<< HEAD
-        "traceparent": "00-e0badd56395dc14a86111633e0de8358-51f6e0f2feaa7f4a-00",
-        "User-Agent": [
-          "azsdk-net-Storage.Files.DataLake/12.7.0-alpha.20210202.1",
-          "(.NET 5.0.2; Microsoft Windows 10.0.19042)"
-        ],
-        "x-ms-client-request-id": "6a1fd08a-b0e8-72da-4bdb-891598d58df3",
-        "x-ms-date": "Tue, 02 Feb 2021 21:43:39 GMT",
-=======
-        "traceparent": "00-3210fd604bfc614c8af1fde2196c4632-2878eb094193704a-00",
-        "User-Agent": [
-          "azsdk-net-Storage.Files.DataLake/12.7.0-alpha.20210217.1",
-          "(.NET 5.0.3; Microsoft Windows 10.0.19042)"
-        ],
-        "x-ms-client-request-id": "6a1fd08a-b0e8-72da-4bdb-891598d58df3",
-        "x-ms-date": "Wed, 17 Feb 2021 22:46:57 GMT",
->>>>>>> 1814567d
-        "x-ms-return-client-request-id": "true",
-        "x-ms-version": "2020-06-12"
-      },
-      "RequestBody": null,
-      "StatusCode": 201,
-      "ResponseHeaders": {
-        "Content-Length": "0",
-<<<<<<< HEAD
-        "Date": "Tue, 02 Feb 2021 21:43:39 GMT",
-        "ETag": "\u00220x8D8C7C39AD9F02B\u0022",
-        "Last-Modified": "Tue, 02 Feb 2021 21:43:40 GMT",
-=======
-        "Date": "Wed, 17 Feb 2021 22:46:57 GMT",
-        "ETag": "\u00220x8D8D395EEA65D1B\u0022",
-        "Last-Modified": "Wed, 17 Feb 2021 22:46:58 GMT",
->>>>>>> 1814567d
-        "Server": [
-          "Windows-Azure-HDFS/1.0",
-          "Microsoft-HTTPAPI/2.0"
-        ],
-        "x-ms-client-request-id": "6a1fd08a-b0e8-72da-4bdb-891598d58df3",
-<<<<<<< HEAD
-        "x-ms-request-id": "86905ac4-c01f-003a-45ac-f96527000000",
-=======
-        "x-ms-request-id": "f46e6d33-501f-0017-177e-05d654000000",
->>>>>>> 1814567d
-        "x-ms-version": "2020-06-12"
-      },
-      "ResponseBody": []
-    },
-    {
-      "RequestUri": "https://seannse.dfs.core.windows.net/test-filesystem-659a7815-58b4-1092-1565-a6414a1125b4/test-directory-69613a33-37d7-8f1c-0499-0833dd3f6acb?action=getAccessControl",
+        "x-ms-client-request-id": "cbef8f94-da3f-2ae7-34fe-e7dd7265ac65",
+        "x-ms-date": "Fri, 19 Feb 2021 19:04:39 GMT",
+        "x-ms-return-client-request-id": "true",
+        "x-ms-version": "2020-06-12"
+      },
+      "RequestBody": null,
+      "StatusCode": 201,
+      "ResponseHeaders": {
+        "Content-Length": "0",
+        "Date": "Fri, 19 Feb 2021 19:04:37 GMT",
+        "ETag": "\u00220x8D8D50934685355\u0022",
+        "Last-Modified": "Fri, 19 Feb 2021 19:04:38 GMT",
+        "Server": [
+          "Windows-Azure-Blob/1.0",
+          "Microsoft-HTTPAPI/2.0"
+        ],
+        "x-ms-client-request-id": "cbef8f94-da3f-2ae7-34fe-e7dd7265ac65",
+        "x-ms-request-id": "cb12d2ac-b01e-006d-2bf2-06cb14000000",
+        "x-ms-version": "2020-06-12"
+      },
+      "ResponseBody": []
+    },
+    {
+      "RequestUri": "https://seannse.dfs.core.windows.net/test-filesystem-1f94e6c9-d2cd-238e-36e5-54d31f7a7480/test-directory-9d50ff53-646f-bf33-dd60-489aecec6957?resource=directory",
+      "RequestMethod": "PUT",
+      "RequestHeaders": {
+        "Accept": "application/json",
+        "Authorization": "Sanitized",
+        "traceparent": "00-0266ac2e2865524ea0c7fa66363d0fb4-389f7a473f08ed4b-00",
+        "User-Agent": [
+          "azsdk-net-Storage.Files.DataLake/12.7.0-alpha.20210219.1",
+          "(.NET 5.0.3; Microsoft Windows 10.0.19041)"
+        ],
+        "x-ms-client-request-id": "ba4d8186-508e-30b5-5c30-eede914c3e47",
+        "x-ms-date": "Fri, 19 Feb 2021 19:04:39 GMT",
+        "x-ms-return-client-request-id": "true",
+        "x-ms-version": "2020-06-12"
+      },
+      "RequestBody": null,
+      "StatusCode": 201,
+      "ResponseHeaders": {
+        "Content-Length": "0",
+        "Date": "Fri, 19 Feb 2021 19:04:37 GMT",
+        "ETag": "\u00220x8D8D50934760B1C\u0022",
+        "Last-Modified": "Fri, 19 Feb 2021 19:04:38 GMT",
+        "Server": [
+          "Windows-Azure-HDFS/1.0",
+          "Microsoft-HTTPAPI/2.0"
+        ],
+        "x-ms-client-request-id": "ba4d8186-508e-30b5-5c30-eede914c3e47",
+        "x-ms-request-id": "da843eab-a01f-0061-72f2-065c1c000000",
+        "x-ms-version": "2020-06-12"
+      },
+      "ResponseBody": []
+    },
+    {
+      "RequestUri": "https://seannse.dfs.core.windows.net/test-filesystem-1f94e6c9-d2cd-238e-36e5-54d31f7a7480/test-directory-9d50ff53-646f-bf33-dd60-489aecec6957?action=getAccessControl",
       "RequestMethod": "HEAD",
       "RequestHeaders": {
         "Accept": "application/json",
         "Authorization": "Sanitized",
-<<<<<<< HEAD
-        "If-Unmodified-Since": "Wed, 03 Feb 2021 21:43:37 GMT",
-        "User-Agent": [
-          "azsdk-net-Storage.Files.DataLake/12.7.0-alpha.20210202.1",
-          "(.NET 5.0.2; Microsoft Windows 10.0.19042)"
-        ],
-        "x-ms-client-request-id": "0da97cf1-001f-9ae3-1925-97ca0df1742e",
-        "x-ms-date": "Tue, 02 Feb 2021 21:43:39 GMT",
-=======
-        "If-Unmodified-Since": "Thu, 18 Feb 2021 22:46:55 GMT",
-        "User-Agent": [
-          "azsdk-net-Storage.Files.DataLake/12.7.0-alpha.20210217.1",
-          "(.NET 5.0.3; Microsoft Windows 10.0.19042)"
-        ],
-        "x-ms-client-request-id": "0da97cf1-001f-9ae3-1925-97ca0df1742e",
-        "x-ms-date": "Wed, 17 Feb 2021 22:46:58 GMT",
->>>>>>> 1814567d
+        "If-Unmodified-Since": "Sat, 20 Feb 2021 19:04:38 GMT",
+        "User-Agent": [
+          "azsdk-net-Storage.Files.DataLake/12.7.0-alpha.20210219.1",
+          "(.NET 5.0.3; Microsoft Windows 10.0.19041)"
+        ],
+        "x-ms-client-request-id": "6a13d79d-ae9e-a6c8-790f-345aba62245d",
+        "x-ms-date": "Fri, 19 Feb 2021 19:04:39 GMT",
         "x-ms-return-client-request-id": "true",
         "x-ms-version": "2020-06-12"
       },
       "RequestBody": null,
       "StatusCode": 200,
       "ResponseHeaders": {
-<<<<<<< HEAD
-        "Date": "Tue, 02 Feb 2021 21:43:39 GMT",
-        "ETag": "\u00220x8D8C7C39AD9F02B\u0022",
-        "Last-Modified": "Tue, 02 Feb 2021 21:43:40 GMT",
-=======
-        "Date": "Wed, 17 Feb 2021 22:46:57 GMT",
-        "ETag": "\u00220x8D8D395EEA65D1B\u0022",
-        "Last-Modified": "Wed, 17 Feb 2021 22:46:58 GMT",
->>>>>>> 1814567d
+        "Date": "Fri, 19 Feb 2021 19:04:38 GMT",
+        "ETag": "\u00220x8D8D50934760B1C\u0022",
+        "Last-Modified": "Fri, 19 Feb 2021 19:04:38 GMT",
         "Server": [
           "Windows-Azure-HDFS/1.0",
           "Microsoft-HTTPAPI/2.0"
         ],
         "x-ms-acl": "user::rwx,group::r-x,other::---",
-        "x-ms-client-request-id": "0da97cf1-001f-9ae3-1925-97ca0df1742e",
+        "x-ms-client-request-id": "6a13d79d-ae9e-a6c8-790f-345aba62245d",
         "x-ms-group": "$superuser",
         "x-ms-owner": "$superuser",
         "x-ms-permissions": "rwxr-x---",
-<<<<<<< HEAD
-        "x-ms-request-id": "86905ad1-c01f-003a-52ac-f96527000000",
-=======
-        "x-ms-request-id": "f46e6d49-501f-0017-2c7e-05d654000000",
->>>>>>> 1814567d
-        "x-ms-version": "2020-06-12"
-      },
-      "ResponseBody": []
-    },
-    {
-      "RequestUri": "https://seannse.blob.core.windows.net/test-filesystem-659a7815-58b4-1092-1565-a6414a1125b4?restype=container",
+        "x-ms-request-id": "da843ec6-a01f-0061-0df2-065c1c000000",
+        "x-ms-version": "2020-06-12"
+      },
+      "ResponseBody": []
+    },
+    {
+      "RequestUri": "https://seannse.blob.core.windows.net/test-filesystem-1f94e6c9-d2cd-238e-36e5-54d31f7a7480?restype=container",
       "RequestMethod": "DELETE",
       "RequestHeaders": {
         "Accept": "application/xml",
         "Authorization": "Sanitized",
-<<<<<<< HEAD
-        "traceparent": "00-56413957e3e4ab499bda551db4769ab6-2119f85c7fb5ec4a-00",
-        "User-Agent": [
-          "azsdk-net-Storage.Files.DataLake/12.7.0-alpha.20210202.1",
-          "(.NET 5.0.2; Microsoft Windows 10.0.19042)"
-        ],
-        "x-ms-client-request-id": "1c23c07f-802b-a9d4-a453-4c147b398e43",
-        "x-ms-date": "Tue, 02 Feb 2021 21:43:39 GMT",
-=======
-        "traceparent": "00-fc295e9bad565b439d1edf42c7e5dab9-98132eabe0786741-00",
-        "User-Agent": [
-          "azsdk-net-Storage.Files.DataLake/12.7.0-alpha.20210217.1",
-          "(.NET 5.0.3; Microsoft Windows 10.0.19042)"
-        ],
-        "x-ms-client-request-id": "1c23c07f-802b-a9d4-a453-4c147b398e43",
-        "x-ms-date": "Wed, 17 Feb 2021 22:46:58 GMT",
->>>>>>> 1814567d
+        "traceparent": "00-9478f0b9094bb84190811294549cb613-5a8e554e55c2104b-00",
+        "User-Agent": [
+          "azsdk-net-Storage.Files.DataLake/12.7.0-alpha.20210219.1",
+          "(.NET 5.0.3; Microsoft Windows 10.0.19041)"
+        ],
+        "x-ms-client-request-id": "ba413b92-d339-e5a8-c73f-ca17e780f05a",
+        "x-ms-date": "Fri, 19 Feb 2021 19:04:39 GMT",
         "x-ms-return-client-request-id": "true",
         "x-ms-version": "2020-06-12"
       },
@@ -617,153 +390,96 @@
       "StatusCode": 202,
       "ResponseHeaders": {
         "Content-Length": "0",
-<<<<<<< HEAD
-        "Date": "Tue, 02 Feb 2021 21:43:40 GMT",
-=======
-        "Date": "Wed, 17 Feb 2021 22:46:58 GMT",
->>>>>>> 1814567d
-        "Server": [
-          "Windows-Azure-Blob/1.0",
-          "Microsoft-HTTPAPI/2.0"
-        ],
-        "x-ms-client-request-id": "1c23c07f-802b-a9d4-a453-4c147b398e43",
-<<<<<<< HEAD
-        "x-ms-request-id": "13cb099d-f01e-001e-1dac-f99387000000",
-=======
-        "x-ms-request-id": "431ab355-501e-0017-657e-05d654000000",
->>>>>>> 1814567d
-        "x-ms-version": "2020-06-12"
-      },
-      "ResponseBody": []
-    },
-    {
-      "RequestUri": "https://seannse.blob.core.windows.net/test-filesystem-f9e038e0-b05b-af7e-2932-419cc94f51d4?restype=container",
-      "RequestMethod": "PUT",
-      "RequestHeaders": {
-        "Accept": "application/xml",
-        "Authorization": "Sanitized",
-<<<<<<< HEAD
-        "traceparent": "00-ab6c3735fd9d0540bc19d977445e2643-09784d3eaa350143-00",
-        "User-Agent": [
-          "azsdk-net-Storage.Files.DataLake/12.7.0-alpha.20210202.1",
-          "(.NET 5.0.2; Microsoft Windows 10.0.19042)"
+        "Date": "Fri, 19 Feb 2021 19:04:38 GMT",
+        "Server": [
+          "Windows-Azure-Blob/1.0",
+          "Microsoft-HTTPAPI/2.0"
+        ],
+        "x-ms-client-request-id": "ba413b92-d339-e5a8-c73f-ca17e780f05a",
+        "x-ms-request-id": "cb12d2f6-b01e-006d-6ef2-06cb14000000",
+        "x-ms-version": "2020-06-12"
+      },
+      "ResponseBody": []
+    },
+    {
+      "RequestUri": "https://seannse.blob.core.windows.net/test-filesystem-a9679574-0a74-1e6e-8ca9-c3fcb1d3490f?restype=container",
+      "RequestMethod": "PUT",
+      "RequestHeaders": {
+        "Accept": "application/xml",
+        "Authorization": "Sanitized",
+        "traceparent": "00-ef92667f822a874793b798025293b0c9-a1ce7361a20a4c42-00",
+        "User-Agent": [
+          "azsdk-net-Storage.Files.DataLake/12.7.0-alpha.20210219.1",
+          "(.NET 5.0.3; Microsoft Windows 10.0.19041)"
         ],
         "x-ms-blob-public-access": "container",
-        "x-ms-client-request-id": "11b3f3f4-5a64-ce88-4174-f2f93f37df55",
-        "x-ms-date": "Tue, 02 Feb 2021 21:43:39 GMT",
-=======
-        "traceparent": "00-d23f10163890a94dbf7bde8dd613654a-89e4db21e7c26d4e-00",
-        "User-Agent": [
-          "azsdk-net-Storage.Files.DataLake/12.7.0-alpha.20210217.1",
-          "(.NET 5.0.3; Microsoft Windows 10.0.19042)"
-        ],
-        "x-ms-blob-public-access": "container",
-        "x-ms-client-request-id": "11b3f3f4-5a64-ce88-4174-f2f93f37df55",
-        "x-ms-date": "Wed, 17 Feb 2021 22:46:58 GMT",
->>>>>>> 1814567d
-        "x-ms-return-client-request-id": "true",
-        "x-ms-version": "2020-06-12"
-      },
-      "RequestBody": null,
-      "StatusCode": 201,
-      "ResponseHeaders": {
-        "Content-Length": "0",
-<<<<<<< HEAD
-        "Date": "Tue, 02 Feb 2021 21:43:40 GMT",
-        "ETag": "\u00220x8D8C7C39B2F515C\u0022",
-        "Last-Modified": "Tue, 02 Feb 2021 21:43:40 GMT",
-=======
-        "Date": "Wed, 17 Feb 2021 22:46:57 GMT",
-        "ETag": "\u00220x8D8D395EEF8C2AC\u0022",
-        "Last-Modified": "Wed, 17 Feb 2021 22:46:58 GMT",
->>>>>>> 1814567d
-        "Server": [
-          "Windows-Azure-Blob/1.0",
-          "Microsoft-HTTPAPI/2.0"
-        ],
-        "x-ms-client-request-id": "11b3f3f4-5a64-ce88-4174-f2f93f37df55",
-<<<<<<< HEAD
-        "x-ms-request-id": "cf4ec3dc-401e-00b2-50ac-f9802e000000",
-=======
-        "x-ms-request-id": "cd202b92-201e-006f-347e-0575ac000000",
->>>>>>> 1814567d
-        "x-ms-version": "2020-06-12"
-      },
-      "ResponseBody": []
-    },
-    {
-      "RequestUri": "https://seannse.dfs.core.windows.net/test-filesystem-f9e038e0-b05b-af7e-2932-419cc94f51d4/test-directory-c8437802-41ed-8875-35ac-a8f9a886b9eb?resource=directory",
-      "RequestMethod": "PUT",
-      "RequestHeaders": {
-        "Accept": "application/json",
-        "Authorization": "Sanitized",
-<<<<<<< HEAD
-        "traceparent": "00-63ccbf3d6ec82a4cbddee8b7ff3e1e05-49319e684c728646-00",
-        "User-Agent": [
-          "azsdk-net-Storage.Files.DataLake/12.7.0-alpha.20210202.1",
-          "(.NET 5.0.2; Microsoft Windows 10.0.19042)"
-        ],
-        "x-ms-client-request-id": "7ef5b282-32fb-b3a4-7d2b-dbb7b28f25bb",
-        "x-ms-date": "Tue, 02 Feb 2021 21:43:40 GMT",
-=======
-        "traceparent": "00-c87e71500d4799488aea5d639ff538f8-6f9afbd1830a7543-00",
-        "User-Agent": [
-          "azsdk-net-Storage.Files.DataLake/12.7.0-alpha.20210217.1",
-          "(.NET 5.0.3; Microsoft Windows 10.0.19042)"
-        ],
-        "x-ms-client-request-id": "7ef5b282-32fb-b3a4-7d2b-dbb7b28f25bb",
-        "x-ms-date": "Wed, 17 Feb 2021 22:46:58 GMT",
->>>>>>> 1814567d
-        "x-ms-return-client-request-id": "true",
-        "x-ms-version": "2020-06-12"
-      },
-      "RequestBody": null,
-      "StatusCode": 201,
-      "ResponseHeaders": {
-        "Content-Length": "0",
-<<<<<<< HEAD
-        "Date": "Tue, 02 Feb 2021 21:43:41 GMT",
-        "ETag": "\u00220x8D8C7C39B6EA1D2\u0022",
-        "Last-Modified": "Tue, 02 Feb 2021 21:43:41 GMT",
-=======
-        "Date": "Wed, 17 Feb 2021 22:46:58 GMT",
-        "ETag": "\u00220x8D8D395EF30B8B6\u0022",
-        "Last-Modified": "Wed, 17 Feb 2021 22:46:58 GMT",
->>>>>>> 1814567d
-        "Server": [
-          "Windows-Azure-HDFS/1.0",
-          "Microsoft-HTTPAPI/2.0"
-        ],
-        "x-ms-client-request-id": "7ef5b282-32fb-b3a4-7d2b-dbb7b28f25bb",
-<<<<<<< HEAD
-        "x-ms-request-id": "c2e35d10-801f-0049-67ac-f93db4000000",
-=======
-        "x-ms-request-id": "e044d70a-201f-008b-0b7e-057b32000000",
->>>>>>> 1814567d
-        "x-ms-version": "2020-06-12"
-      },
-      "ResponseBody": []
-    },
-    {
-      "RequestUri": "https://seannse.blob.core.windows.net/test-filesystem-f9e038e0-b05b-af7e-2932-419cc94f51d4/test-directory-c8437802-41ed-8875-35ac-a8f9a886b9eb",
+        "x-ms-client-request-id": "c780a2b2-2301-875f-cd23-2d900fac34f4",
+        "x-ms-date": "Fri, 19 Feb 2021 19:04:39 GMT",
+        "x-ms-return-client-request-id": "true",
+        "x-ms-version": "2020-06-12"
+      },
+      "RequestBody": null,
+      "StatusCode": 201,
+      "ResponseHeaders": {
+        "Content-Length": "0",
+        "Date": "Fri, 19 Feb 2021 19:04:38 GMT",
+        "ETag": "\u00220x8D8D5093497D034\u0022",
+        "Last-Modified": "Fri, 19 Feb 2021 19:04:38 GMT",
+        "Server": [
+          "Windows-Azure-Blob/1.0",
+          "Microsoft-HTTPAPI/2.0"
+        ],
+        "x-ms-client-request-id": "c780a2b2-2301-875f-cd23-2d900fac34f4",
+        "x-ms-request-id": "cb12d317-b01e-006d-09f2-06cb14000000",
+        "x-ms-version": "2020-06-12"
+      },
+      "ResponseBody": []
+    },
+    {
+      "RequestUri": "https://seannse.dfs.core.windows.net/test-filesystem-a9679574-0a74-1e6e-8ca9-c3fcb1d3490f/test-directory-87d5baf5-71b8-0a39-7156-98453f686859?resource=directory",
+      "RequestMethod": "PUT",
+      "RequestHeaders": {
+        "Accept": "application/json",
+        "Authorization": "Sanitized",
+        "traceparent": "00-1071b03f91d54a4c97b15452deadfc73-eec762d70863314b-00",
+        "User-Agent": [
+          "azsdk-net-Storage.Files.DataLake/12.7.0-alpha.20210219.1",
+          "(.NET 5.0.3; Microsoft Windows 10.0.19041)"
+        ],
+        "x-ms-client-request-id": "fa0fd7fa-fb5d-406e-6976-55ab8b194864",
+        "x-ms-date": "Fri, 19 Feb 2021 19:04:39 GMT",
+        "x-ms-return-client-request-id": "true",
+        "x-ms-version": "2020-06-12"
+      },
+      "RequestBody": null,
+      "StatusCode": 201,
+      "ResponseHeaders": {
+        "Content-Length": "0",
+        "Date": "Fri, 19 Feb 2021 19:04:38 GMT",
+        "ETag": "\u00220x8D8D50934A8D693\u0022",
+        "Last-Modified": "Fri, 19 Feb 2021 19:04:38 GMT",
+        "Server": [
+          "Windows-Azure-HDFS/1.0",
+          "Microsoft-HTTPAPI/2.0"
+        ],
+        "x-ms-client-request-id": "fa0fd7fa-fb5d-406e-6976-55ab8b194864",
+        "x-ms-request-id": "da843f05-a01f-0061-4cf2-065c1c000000",
+        "x-ms-version": "2020-06-12"
+      },
+      "ResponseBody": []
+    },
+    {
+      "RequestUri": "https://seannse.blob.core.windows.net/test-filesystem-a9679574-0a74-1e6e-8ca9-c3fcb1d3490f/test-directory-87d5baf5-71b8-0a39-7156-98453f686859",
       "RequestMethod": "HEAD",
       "RequestHeaders": {
         "Accept": "application/xml",
         "Authorization": "Sanitized",
         "User-Agent": [
-<<<<<<< HEAD
-          "azsdk-net-Storage.Files.DataLake/12.7.0-alpha.20210202.1",
-          "(.NET 5.0.2; Microsoft Windows 10.0.19042)"
-        ],
-        "x-ms-client-request-id": "f6768fb8-3a90-04ef-09f4-597064b8c39a",
-        "x-ms-date": "Tue, 02 Feb 2021 21:43:40 GMT",
-=======
-          "azsdk-net-Storage.Files.DataLake/12.7.0-alpha.20210217.1",
-          "(.NET 5.0.3; Microsoft Windows 10.0.19042)"
-        ],
-        "x-ms-client-request-id": "f6768fb8-3a90-04ef-09f4-597064b8c39a",
-        "x-ms-date": "Wed, 17 Feb 2021 22:46:59 GMT",
->>>>>>> 1814567d
+          "azsdk-net-Storage.Files.DataLake/12.7.0-alpha.20210219.1",
+          "(.NET 5.0.3; Microsoft Windows 10.0.19041)"
+        ],
+        "x-ms-client-request-id": "684a3454-6e59-2bfb-2f09-a5dc2c6292e8",
+        "x-ms-date": "Fri, 19 Feb 2021 19:04:39 GMT",
         "x-ms-return-client-request-id": "true",
         "x-ms-version": "2020-06-12"
       },
@@ -773,15 +489,9 @@
         "Accept-Ranges": "bytes",
         "Content-Length": "0",
         "Content-Type": "application/octet-stream",
-<<<<<<< HEAD
-        "Date": "Tue, 02 Feb 2021 21:43:41 GMT",
-        "ETag": "\u00220x8D8C7C39B6EA1D2\u0022",
-        "Last-Modified": "Tue, 02 Feb 2021 21:43:41 GMT",
-=======
-        "Date": "Wed, 17 Feb 2021 22:46:58 GMT",
-        "ETag": "\u00220x8D8D395EF30B8B6\u0022",
-        "Last-Modified": "Wed, 17 Feb 2021 22:46:58 GMT",
->>>>>>> 1814567d
+        "Date": "Fri, 19 Feb 2021 19:04:38 GMT",
+        "ETag": "\u00220x8D8D50934A8D693\u0022",
+        "Last-Modified": "Fri, 19 Feb 2021 19:04:38 GMT",
         "Server": [
           "Windows-Azure-Blob/1.0",
           "Microsoft-HTTPAPI/2.0"
@@ -789,107 +499,69 @@
         "x-ms-access-tier": "Hot",
         "x-ms-access-tier-inferred": "true",
         "x-ms-blob-type": "BlockBlob",
-        "x-ms-client-request-id": "f6768fb8-3a90-04ef-09f4-597064b8c39a",
-<<<<<<< HEAD
-        "x-ms-creation-time": "Tue, 02 Feb 2021 21:43:41 GMT",
-=======
-        "x-ms-creation-time": "Wed, 17 Feb 2021 22:46:58 GMT",
->>>>>>> 1814567d
+        "x-ms-client-request-id": "684a3454-6e59-2bfb-2f09-a5dc2c6292e8",
+        "x-ms-creation-time": "Fri, 19 Feb 2021 19:04:38 GMT",
         "x-ms-group": "$superuser",
         "x-ms-lease-state": "available",
         "x-ms-lease-status": "unlocked",
         "x-ms-meta-hdi_isfolder": "true",
         "x-ms-owner": "$superuser",
         "x-ms-permissions": "rwxr-x---",
-<<<<<<< HEAD
-        "x-ms-request-id": "cf4ec69c-401e-00b2-6fac-f9802e000000",
-=======
-        "x-ms-request-id": "cd202d1a-201e-006f-217e-0575ac000000",
->>>>>>> 1814567d
+        "x-ms-request-id": "cb12d349-b01e-006d-37f2-06cb14000000",
         "x-ms-server-encrypted": "true",
         "x-ms-version": "2020-06-12"
       },
       "ResponseBody": []
     },
     {
-      "RequestUri": "https://seannse.dfs.core.windows.net/test-filesystem-f9e038e0-b05b-af7e-2932-419cc94f51d4/test-directory-c8437802-41ed-8875-35ac-a8f9a886b9eb?action=getAccessControl",
+      "RequestUri": "https://seannse.dfs.core.windows.net/test-filesystem-a9679574-0a74-1e6e-8ca9-c3fcb1d3490f/test-directory-87d5baf5-71b8-0a39-7156-98453f686859?action=getAccessControl",
       "RequestMethod": "HEAD",
       "RequestHeaders": {
         "Accept": "application/json",
         "Authorization": "Sanitized",
-<<<<<<< HEAD
-        "If-Match": "\u00220x8D8C7C39B6EA1D2\u0022",
-        "User-Agent": [
-          "azsdk-net-Storage.Files.DataLake/12.7.0-alpha.20210202.1",
-          "(.NET 5.0.2; Microsoft Windows 10.0.19042)"
-        ],
-        "x-ms-client-request-id": "23feae08-2f18-802a-17bd-879cb0495d50",
-        "x-ms-date": "Tue, 02 Feb 2021 21:43:40 GMT",
-=======
-        "If-Match": "0x8D8D395EF30B8B6",
-        "User-Agent": [
-          "azsdk-net-Storage.Files.DataLake/12.7.0-alpha.20210217.1",
-          "(.NET 5.0.3; Microsoft Windows 10.0.19042)"
-        ],
-        "x-ms-client-request-id": "23feae08-2f18-802a-17bd-879cb0495d50",
-        "x-ms-date": "Wed, 17 Feb 2021 22:46:59 GMT",
->>>>>>> 1814567d
+        "If-Match": "0x8D8D50934A8D693",
+        "User-Agent": [
+          "azsdk-net-Storage.Files.DataLake/12.7.0-alpha.20210219.1",
+          "(.NET 5.0.3; Microsoft Windows 10.0.19041)"
+        ],
+        "x-ms-client-request-id": "575677a9-e0cf-4c0a-d83e-435980c44649",
+        "x-ms-date": "Fri, 19 Feb 2021 19:04:39 GMT",
         "x-ms-return-client-request-id": "true",
         "x-ms-version": "2020-06-12"
       },
       "RequestBody": null,
       "StatusCode": 200,
       "ResponseHeaders": {
-<<<<<<< HEAD
-        "Date": "Tue, 02 Feb 2021 21:43:41 GMT",
-        "ETag": "\u00220x8D8C7C39B6EA1D2\u0022",
-        "Last-Modified": "Tue, 02 Feb 2021 21:43:41 GMT",
-=======
-        "Date": "Wed, 17 Feb 2021 22:46:58 GMT",
-        "ETag": "\u00220x8D8D395EF30B8B6\u0022",
-        "Last-Modified": "Wed, 17 Feb 2021 22:46:58 GMT",
->>>>>>> 1814567d
+        "Date": "Fri, 19 Feb 2021 19:04:38 GMT",
+        "ETag": "\u00220x8D8D50934A8D693\u0022",
+        "Last-Modified": "Fri, 19 Feb 2021 19:04:38 GMT",
         "Server": [
           "Windows-Azure-HDFS/1.0",
           "Microsoft-HTTPAPI/2.0"
         ],
         "x-ms-acl": "user::rwx,group::r-x,other::---",
-        "x-ms-client-request-id": "23feae08-2f18-802a-17bd-879cb0495d50",
+        "x-ms-client-request-id": "575677a9-e0cf-4c0a-d83e-435980c44649",
         "x-ms-group": "$superuser",
         "x-ms-owner": "$superuser",
         "x-ms-permissions": "rwxr-x---",
-<<<<<<< HEAD
-        "x-ms-request-id": "c2e35d39-801f-0049-10ac-f93db4000000",
-=======
-        "x-ms-request-id": "e044d730-201f-008b-317e-057b32000000",
->>>>>>> 1814567d
-        "x-ms-version": "2020-06-12"
-      },
-      "ResponseBody": []
-    },
-    {
-      "RequestUri": "https://seannse.blob.core.windows.net/test-filesystem-f9e038e0-b05b-af7e-2932-419cc94f51d4?restype=container",
+        "x-ms-request-id": "da843f27-a01f-0061-6ef2-065c1c000000",
+        "x-ms-version": "2020-06-12"
+      },
+      "ResponseBody": []
+    },
+    {
+      "RequestUri": "https://seannse.blob.core.windows.net/test-filesystem-a9679574-0a74-1e6e-8ca9-c3fcb1d3490f?restype=container",
       "RequestMethod": "DELETE",
       "RequestHeaders": {
         "Accept": "application/xml",
         "Authorization": "Sanitized",
-<<<<<<< HEAD
-        "traceparent": "00-fbc5bd68e9b9b940a91e06119d88825b-a8a51450b8cb9e45-00",
-        "User-Agent": [
-          "azsdk-net-Storage.Files.DataLake/12.7.0-alpha.20210202.1",
-          "(.NET 5.0.2; Microsoft Windows 10.0.19042)"
-        ],
-        "x-ms-client-request-id": "b667f876-a0b9-2882-251e-4589dbecc9af",
-        "x-ms-date": "Tue, 02 Feb 2021 21:43:40 GMT",
-=======
-        "traceparent": "00-2f341ff06aadb14f99517e678de86f9a-fbbd226dba176a4e-00",
-        "User-Agent": [
-          "azsdk-net-Storage.Files.DataLake/12.7.0-alpha.20210217.1",
-          "(.NET 5.0.3; Microsoft Windows 10.0.19042)"
-        ],
-        "x-ms-client-request-id": "b667f876-a0b9-2882-251e-4589dbecc9af",
-        "x-ms-date": "Wed, 17 Feb 2021 22:46:59 GMT",
->>>>>>> 1814567d
+        "traceparent": "00-94b66c2fb3af4c47abde6877f8dc87f8-edc480f6e2742349-00",
+        "User-Agent": [
+          "azsdk-net-Storage.Files.DataLake/12.7.0-alpha.20210219.1",
+          "(.NET 5.0.3; Microsoft Windows 10.0.19041)"
+        ],
+        "x-ms-client-request-id": "b4337688-3a0c-1718-42f6-90eb4ca75570",
+        "x-ms-date": "Fri, 19 Feb 2021 19:04:39 GMT",
         "x-ms-return-client-request-id": "true",
         "x-ms-version": "2020-06-12"
       },
@@ -897,210 +569,133 @@
       "StatusCode": 202,
       "ResponseHeaders": {
         "Content-Length": "0",
-<<<<<<< HEAD
-        "Date": "Tue, 02 Feb 2021 21:43:41 GMT",
-=======
-        "Date": "Wed, 17 Feb 2021 22:46:58 GMT",
->>>>>>> 1814567d
-        "Server": [
-          "Windows-Azure-Blob/1.0",
-          "Microsoft-HTTPAPI/2.0"
-        ],
-        "x-ms-client-request-id": "b667f876-a0b9-2882-251e-4589dbecc9af",
-<<<<<<< HEAD
-        "x-ms-request-id": "cf4ec74e-401e-00b2-1eac-f9802e000000",
-=======
-        "x-ms-request-id": "cd202df2-201e-006f-6c7e-0575ac000000",
->>>>>>> 1814567d
-        "x-ms-version": "2020-06-12"
-      },
-      "ResponseBody": []
-    },
-    {
-      "RequestUri": "https://seannse.blob.core.windows.net/test-filesystem-902425d5-971b-42e2-c9a9-1c1b31cdba56?restype=container",
-      "RequestMethod": "PUT",
-      "RequestHeaders": {
-        "Accept": "application/xml",
-        "Authorization": "Sanitized",
-<<<<<<< HEAD
-        "traceparent": "00-ba3d78db818cbc4e8df6b612c0e86b8a-15e7c3398c646a42-00",
-        "User-Agent": [
-          "azsdk-net-Storage.Files.DataLake/12.7.0-alpha.20210202.1",
-          "(.NET 5.0.2; Microsoft Windows 10.0.19042)"
+        "Date": "Fri, 19 Feb 2021 19:04:38 GMT",
+        "Server": [
+          "Windows-Azure-Blob/1.0",
+          "Microsoft-HTTPAPI/2.0"
+        ],
+        "x-ms-client-request-id": "b4337688-3a0c-1718-42f6-90eb4ca75570",
+        "x-ms-request-id": "cb12d39c-b01e-006d-04f2-06cb14000000",
+        "x-ms-version": "2020-06-12"
+      },
+      "ResponseBody": []
+    },
+    {
+      "RequestUri": "https://seannse.blob.core.windows.net/test-filesystem-d9810455-0f73-4436-c391-245aad4d2c83?restype=container",
+      "RequestMethod": "PUT",
+      "RequestHeaders": {
+        "Accept": "application/xml",
+        "Authorization": "Sanitized",
+        "traceparent": "00-394dd38694c61746b2b85e1a62680a41-30c873d6314bc442-00",
+        "User-Agent": [
+          "azsdk-net-Storage.Files.DataLake/12.7.0-alpha.20210219.1",
+          "(.NET 5.0.3; Microsoft Windows 10.0.19041)"
         ],
         "x-ms-blob-public-access": "container",
-        "x-ms-client-request-id": "a0884e34-df9c-deb9-1525-ec0f8366f658",
-        "x-ms-date": "Tue, 02 Feb 2021 21:43:41 GMT",
-=======
-        "traceparent": "00-d92f1ffba00f0345986a38fdeee9ba0a-471dcd382e08e64c-00",
-        "User-Agent": [
-          "azsdk-net-Storage.Files.DataLake/12.7.0-alpha.20210217.1",
-          "(.NET 5.0.3; Microsoft Windows 10.0.19042)"
-        ],
-        "x-ms-blob-public-access": "container",
-        "x-ms-client-request-id": "a0884e34-df9c-deb9-1525-ec0f8366f658",
-        "x-ms-date": "Wed, 17 Feb 2021 22:46:59 GMT",
->>>>>>> 1814567d
-        "x-ms-return-client-request-id": "true",
-        "x-ms-version": "2020-06-12"
-      },
-      "RequestBody": null,
-      "StatusCode": 201,
-      "ResponseHeaders": {
-        "Content-Length": "0",
-<<<<<<< HEAD
-        "Date": "Tue, 02 Feb 2021 21:43:41 GMT",
-        "ETag": "\u00220x8D8C7C39BD5B71D\u0022",
-        "Last-Modified": "Tue, 02 Feb 2021 21:43:41 GMT",
-=======
-        "Date": "Wed, 17 Feb 2021 22:46:58 GMT",
-        "ETag": "\u00220x8D8D395EF8B62B4\u0022",
-        "Last-Modified": "Wed, 17 Feb 2021 22:46:59 GMT",
->>>>>>> 1814567d
-        "Server": [
-          "Windows-Azure-Blob/1.0",
-          "Microsoft-HTTPAPI/2.0"
-        ],
-        "x-ms-client-request-id": "a0884e34-df9c-deb9-1525-ec0f8366f658",
-<<<<<<< HEAD
-        "x-ms-request-id": "f1fac5c2-201e-0040-40ac-f97867000000",
-=======
-        "x-ms-request-id": "c72c4bef-b01e-00b6-117e-050d29000000",
->>>>>>> 1814567d
-        "x-ms-version": "2020-06-12"
-      },
-      "ResponseBody": []
-    },
-    {
-      "RequestUri": "https://seannse.dfs.core.windows.net/test-filesystem-902425d5-971b-42e2-c9a9-1c1b31cdba56/test-directory-283bef63-11c7-2ecd-8ebb-0f2ad783c26d?resource=directory",
-      "RequestMethod": "PUT",
-      "RequestHeaders": {
-        "Accept": "application/json",
-        "Authorization": "Sanitized",
-<<<<<<< HEAD
-        "traceparent": "00-48adaae5e7c5ab47822b305aeb875fca-986a4db553628344-00",
-        "User-Agent": [
-          "azsdk-net-Storage.Files.DataLake/12.7.0-alpha.20210202.1",
-          "(.NET 5.0.2; Microsoft Windows 10.0.19042)"
-        ],
-        "x-ms-client-request-id": "90fc67fa-5120-2252-8059-12e1d08e0692",
-        "x-ms-date": "Tue, 02 Feb 2021 21:43:41 GMT",
-=======
-        "traceparent": "00-68132ef1923e6149a965760093377645-1c9281f330c0b244-00",
-        "User-Agent": [
-          "azsdk-net-Storage.Files.DataLake/12.7.0-alpha.20210217.1",
-          "(.NET 5.0.3; Microsoft Windows 10.0.19042)"
-        ],
-        "x-ms-client-request-id": "90fc67fa-5120-2252-8059-12e1d08e0692",
-        "x-ms-date": "Wed, 17 Feb 2021 22:46:59 GMT",
->>>>>>> 1814567d
-        "x-ms-return-client-request-id": "true",
-        "x-ms-version": "2020-06-12"
-      },
-      "RequestBody": null,
-      "StatusCode": 201,
-      "ResponseHeaders": {
-        "Content-Length": "0",
-<<<<<<< HEAD
-        "Date": "Tue, 02 Feb 2021 21:43:42 GMT",
-        "ETag": "\u00220x8D8C7C39C142DC8\u0022",
-        "Last-Modified": "Tue, 02 Feb 2021 21:43:42 GMT",
-=======
-        "Date": "Wed, 17 Feb 2021 22:46:59 GMT",
-        "ETag": "\u00220x8D8D395EFC0AAD8\u0022",
-        "Last-Modified": "Wed, 17 Feb 2021 22:46:59 GMT",
->>>>>>> 1814567d
-        "Server": [
-          "Windows-Azure-HDFS/1.0",
-          "Microsoft-HTTPAPI/2.0"
-        ],
-        "x-ms-client-request-id": "90fc67fa-5120-2252-8059-12e1d08e0692",
-<<<<<<< HEAD
-        "x-ms-request-id": "0cb6b16a-d01f-006b-55ac-f9f8ab000000",
-=======
-        "x-ms-request-id": "9e720f95-e01f-0012-797e-05048f000000",
->>>>>>> 1814567d
-        "x-ms-version": "2020-06-12"
-      },
-      "ResponseBody": []
-    },
-    {
-      "RequestUri": "https://seannse.dfs.core.windows.net/test-filesystem-902425d5-971b-42e2-c9a9-1c1b31cdba56/test-directory-283bef63-11c7-2ecd-8ebb-0f2ad783c26d?action=getAccessControl",
+        "x-ms-client-request-id": "1b67c21f-dbd3-78c5-3fee-f17b16be6af5",
+        "x-ms-date": "Fri, 19 Feb 2021 19:04:39 GMT",
+        "x-ms-return-client-request-id": "true",
+        "x-ms-version": "2020-06-12"
+      },
+      "RequestBody": null,
+      "StatusCode": 201,
+      "ResponseHeaders": {
+        "Content-Length": "0",
+        "Date": "Fri, 19 Feb 2021 19:04:38 GMT",
+        "ETag": "\u00220x8D8D50934E784FE\u0022",
+        "Last-Modified": "Fri, 19 Feb 2021 19:04:39 GMT",
+        "Server": [
+          "Windows-Azure-Blob/1.0",
+          "Microsoft-HTTPAPI/2.0"
+        ],
+        "x-ms-client-request-id": "1b67c21f-dbd3-78c5-3fee-f17b16be6af5",
+        "x-ms-request-id": "cb12d3b3-b01e-006d-19f2-06cb14000000",
+        "x-ms-version": "2020-06-12"
+      },
+      "ResponseBody": []
+    },
+    {
+      "RequestUri": "https://seannse.dfs.core.windows.net/test-filesystem-d9810455-0f73-4436-c391-245aad4d2c83/test-directory-42610dca-4bd5-c3df-c798-5409e13570fa?resource=directory",
+      "RequestMethod": "PUT",
+      "RequestHeaders": {
+        "Accept": "application/json",
+        "Authorization": "Sanitized",
+        "traceparent": "00-bcf2202a96fd0a40a9017eb36b7e58f2-686723b60042b54c-00",
+        "User-Agent": [
+          "azsdk-net-Storage.Files.DataLake/12.7.0-alpha.20210219.1",
+          "(.NET 5.0.3; Microsoft Windows 10.0.19041)"
+        ],
+        "x-ms-client-request-id": "c6363900-3667-d4b5-e3a3-533a86bc9609",
+        "x-ms-date": "Fri, 19 Feb 2021 19:04:39 GMT",
+        "x-ms-return-client-request-id": "true",
+        "x-ms-version": "2020-06-12"
+      },
+      "RequestBody": null,
+      "StatusCode": 201,
+      "ResponseHeaders": {
+        "Content-Length": "0",
+        "Date": "Fri, 19 Feb 2021 19:04:38 GMT",
+        "ETag": "\u00220x8D8D50934F594B7\u0022",
+        "Last-Modified": "Fri, 19 Feb 2021 19:04:39 GMT",
+        "Server": [
+          "Windows-Azure-HDFS/1.0",
+          "Microsoft-HTTPAPI/2.0"
+        ],
+        "x-ms-client-request-id": "c6363900-3667-d4b5-e3a3-533a86bc9609",
+        "x-ms-request-id": "da843f72-a01f-0061-39f2-065c1c000000",
+        "x-ms-version": "2020-06-12"
+      },
+      "ResponseBody": []
+    },
+    {
+      "RequestUri": "https://seannse.dfs.core.windows.net/test-filesystem-d9810455-0f73-4436-c391-245aad4d2c83/test-directory-42610dca-4bd5-c3df-c798-5409e13570fa?action=getAccessControl",
       "RequestMethod": "HEAD",
       "RequestHeaders": {
         "Accept": "application/json",
         "Authorization": "Sanitized",
         "If-None-Match": "\u0022garbage\u0022",
         "User-Agent": [
-<<<<<<< HEAD
-          "azsdk-net-Storage.Files.DataLake/12.7.0-alpha.20210202.1",
-          "(.NET 5.0.2; Microsoft Windows 10.0.19042)"
-        ],
-        "x-ms-client-request-id": "6f30f4d5-3287-de4d-b0c4-62eb08d89d6a",
-        "x-ms-date": "Tue, 02 Feb 2021 21:43:41 GMT",
-=======
-          "azsdk-net-Storage.Files.DataLake/12.7.0-alpha.20210217.1",
-          "(.NET 5.0.3; Microsoft Windows 10.0.19042)"
-        ],
-        "x-ms-client-request-id": "6f30f4d5-3287-de4d-b0c4-62eb08d89d6a",
-        "x-ms-date": "Wed, 17 Feb 2021 22:47:00 GMT",
->>>>>>> 1814567d
+          "azsdk-net-Storage.Files.DataLake/12.7.0-alpha.20210219.1",
+          "(.NET 5.0.3; Microsoft Windows 10.0.19041)"
+        ],
+        "x-ms-client-request-id": "a7098ec4-aaff-e293-e266-0742bd752787",
+        "x-ms-date": "Fri, 19 Feb 2021 19:04:40 GMT",
         "x-ms-return-client-request-id": "true",
         "x-ms-version": "2020-06-12"
       },
       "RequestBody": null,
       "StatusCode": 200,
       "ResponseHeaders": {
-<<<<<<< HEAD
-        "Date": "Tue, 02 Feb 2021 21:43:42 GMT",
-        "ETag": "\u00220x8D8C7C39C142DC8\u0022",
-        "Last-Modified": "Tue, 02 Feb 2021 21:43:42 GMT",
-=======
-        "Date": "Wed, 17 Feb 2021 22:46:59 GMT",
-        "ETag": "\u00220x8D8D395EFC0AAD8\u0022",
-        "Last-Modified": "Wed, 17 Feb 2021 22:46:59 GMT",
->>>>>>> 1814567d
+        "Date": "Fri, 19 Feb 2021 19:04:38 GMT",
+        "ETag": "\u00220x8D8D50934F594B7\u0022",
+        "Last-Modified": "Fri, 19 Feb 2021 19:04:39 GMT",
         "Server": [
           "Windows-Azure-HDFS/1.0",
           "Microsoft-HTTPAPI/2.0"
         ],
         "x-ms-acl": "user::rwx,group::r-x,other::---",
-        "x-ms-client-request-id": "6f30f4d5-3287-de4d-b0c4-62eb08d89d6a",
+        "x-ms-client-request-id": "a7098ec4-aaff-e293-e266-0742bd752787",
         "x-ms-group": "$superuser",
         "x-ms-owner": "$superuser",
         "x-ms-permissions": "rwxr-x---",
-<<<<<<< HEAD
-        "x-ms-request-id": "0cb6b16f-d01f-006b-5aac-f9f8ab000000",
-=======
-        "x-ms-request-id": "9e720fa4-e01f-0012-087e-05048f000000",
->>>>>>> 1814567d
-        "x-ms-version": "2020-06-12"
-      },
-      "ResponseBody": []
-    },
-    {
-      "RequestUri": "https://seannse.blob.core.windows.net/test-filesystem-902425d5-971b-42e2-c9a9-1c1b31cdba56?restype=container",
+        "x-ms-request-id": "da843f7c-a01f-0061-43f2-065c1c000000",
+        "x-ms-version": "2020-06-12"
+      },
+      "ResponseBody": []
+    },
+    {
+      "RequestUri": "https://seannse.blob.core.windows.net/test-filesystem-d9810455-0f73-4436-c391-245aad4d2c83?restype=container",
       "RequestMethod": "DELETE",
       "RequestHeaders": {
         "Accept": "application/xml",
         "Authorization": "Sanitized",
-<<<<<<< HEAD
-        "traceparent": "00-6f190c84c354d3448428f2708db87d2a-38215d085404aa42-00",
-        "User-Agent": [
-          "azsdk-net-Storage.Files.DataLake/12.7.0-alpha.20210202.1",
-          "(.NET 5.0.2; Microsoft Windows 10.0.19042)"
-        ],
-        "x-ms-client-request-id": "dc0c0be6-975d-2f0a-3202-d0bbb028405d",
-        "x-ms-date": "Tue, 02 Feb 2021 21:43:41 GMT",
-=======
-        "traceparent": "00-4883ee9910b2654e9607a684ac0583bf-f800ae5aad257a4a-00",
-        "User-Agent": [
-          "azsdk-net-Storage.Files.DataLake/12.7.0-alpha.20210217.1",
-          "(.NET 5.0.3; Microsoft Windows 10.0.19042)"
-        ],
-        "x-ms-client-request-id": "dc0c0be6-975d-2f0a-3202-d0bbb028405d",
-        "x-ms-date": "Wed, 17 Feb 2021 22:47:00 GMT",
->>>>>>> 1814567d
+        "traceparent": "00-b588596ac5efa3418dbd512179c5478a-78d78fc3f0846e44-00",
+        "User-Agent": [
+          "azsdk-net-Storage.Files.DataLake/12.7.0-alpha.20210219.1",
+          "(.NET 5.0.3; Microsoft Windows 10.0.19041)"
+        ],
+        "x-ms-client-request-id": "f8764e80-eeb3-d40a-6280-9b1d77ccfce7",
+        "x-ms-date": "Fri, 19 Feb 2021 19:04:40 GMT",
         "x-ms-return-client-request-id": "true",
         "x-ms-version": "2020-06-12"
       },
@@ -1108,267 +703,170 @@
       "StatusCode": 202,
       "ResponseHeaders": {
         "Content-Length": "0",
-<<<<<<< HEAD
-        "Date": "Tue, 02 Feb 2021 21:43:42 GMT",
-=======
-        "Date": "Wed, 17 Feb 2021 22:46:59 GMT",
->>>>>>> 1814567d
-        "Server": [
-          "Windows-Azure-Blob/1.0",
-          "Microsoft-HTTPAPI/2.0"
-        ],
-        "x-ms-client-request-id": "dc0c0be6-975d-2f0a-3202-d0bbb028405d",
-<<<<<<< HEAD
-        "x-ms-request-id": "f1fac6b7-201e-0040-1dac-f97867000000",
-=======
-        "x-ms-request-id": "c72c4deb-b01e-00b6-6e7e-050d29000000",
->>>>>>> 1814567d
-        "x-ms-version": "2020-06-12"
-      },
-      "ResponseBody": []
-    },
-    {
-      "RequestUri": "https://seannse.blob.core.windows.net/test-filesystem-5e40c430-38b7-6f5f-584a-1bd4d6fbbcdd?restype=container",
-      "RequestMethod": "PUT",
-      "RequestHeaders": {
-        "Accept": "application/xml",
-        "Authorization": "Sanitized",
-<<<<<<< HEAD
-        "traceparent": "00-2ceeabecee10194ba919821dfe797ad7-5eecc522b4e06740-00",
-        "User-Agent": [
-          "azsdk-net-Storage.Files.DataLake/12.7.0-alpha.20210202.1",
-          "(.NET 5.0.2; Microsoft Windows 10.0.19042)"
+        "Date": "Fri, 19 Feb 2021 19:04:38 GMT",
+        "Server": [
+          "Windows-Azure-Blob/1.0",
+          "Microsoft-HTTPAPI/2.0"
+        ],
+        "x-ms-client-request-id": "f8764e80-eeb3-d40a-6280-9b1d77ccfce7",
+        "x-ms-request-id": "cb12d42a-b01e-006d-07f2-06cb14000000",
+        "x-ms-version": "2020-06-12"
+      },
+      "ResponseBody": []
+    },
+    {
+      "RequestUri": "https://seannse.blob.core.windows.net/test-filesystem-c2ba778b-7818-6fa6-4c87-7d8240dfaba9?restype=container",
+      "RequestMethod": "PUT",
+      "RequestHeaders": {
+        "Accept": "application/xml",
+        "Authorization": "Sanitized",
+        "traceparent": "00-e282a7c814e9e34fb964bf17ee753c6d-2b88529f154c4243-00",
+        "User-Agent": [
+          "azsdk-net-Storage.Files.DataLake/12.7.0-alpha.20210219.1",
+          "(.NET 5.0.3; Microsoft Windows 10.0.19041)"
         ],
         "x-ms-blob-public-access": "container",
-        "x-ms-client-request-id": "5d21fe72-5592-adb7-ab9c-83137c365937",
-        "x-ms-date": "Tue, 02 Feb 2021 21:43:42 GMT",
-=======
-        "traceparent": "00-6b59d35554a2284c8ffac5d51cf27eb8-68f9da08f19f2d4e-00",
-        "User-Agent": [
-          "azsdk-net-Storage.Files.DataLake/12.7.0-alpha.20210217.1",
-          "(.NET 5.0.3; Microsoft Windows 10.0.19042)"
-        ],
-        "x-ms-blob-public-access": "container",
-        "x-ms-client-request-id": "5d21fe72-5592-adb7-ab9c-83137c365937",
-        "x-ms-date": "Wed, 17 Feb 2021 22:47:00 GMT",
->>>>>>> 1814567d
-        "x-ms-return-client-request-id": "true",
-        "x-ms-version": "2020-06-12"
-      },
-      "RequestBody": null,
-      "StatusCode": 201,
-      "ResponseHeaders": {
-        "Content-Length": "0",
-<<<<<<< HEAD
-        "Date": "Tue, 02 Feb 2021 21:43:42 GMT",
-        "ETag": "\u00220x8D8C7C39C676840\u0022",
-        "Last-Modified": "Tue, 02 Feb 2021 21:43:42 GMT",
-=======
-        "Date": "Wed, 17 Feb 2021 22:47:00 GMT",
-        "ETag": "\u00220x8D8D395F00EE07B\u0022",
-        "Last-Modified": "Wed, 17 Feb 2021 22:47:00 GMT",
->>>>>>> 1814567d
-        "Server": [
-          "Windows-Azure-Blob/1.0",
-          "Microsoft-HTTPAPI/2.0"
-        ],
-        "x-ms-client-request-id": "5d21fe72-5592-adb7-ab9c-83137c365937",
-<<<<<<< HEAD
-        "x-ms-request-id": "a417b7bd-f01e-00b7-3fac-f952f5000000",
-=======
-        "x-ms-request-id": "9d389295-201e-00a4-107e-0576f9000000",
->>>>>>> 1814567d
-        "x-ms-version": "2020-06-12"
-      },
-      "ResponseBody": []
-    },
-    {
-      "RequestUri": "https://seannse.dfs.core.windows.net/test-filesystem-5e40c430-38b7-6f5f-584a-1bd4d6fbbcdd/test-directory-bcabf245-4323-7091-b797-588d30bbda78?resource=directory",
-      "RequestMethod": "PUT",
-      "RequestHeaders": {
-        "Accept": "application/json",
-        "Authorization": "Sanitized",
-<<<<<<< HEAD
-        "traceparent": "00-7aa3247acbfb76479769d9dbfe12afe9-06581a91136f0e4a-00",
-        "User-Agent": [
-          "azsdk-net-Storage.Files.DataLake/12.7.0-alpha.20210202.1",
-          "(.NET 5.0.2; Microsoft Windows 10.0.19042)"
-        ],
-        "x-ms-client-request-id": "a25ed0d0-7934-2f09-6cb1-a5fafc2a7cf0",
-        "x-ms-date": "Tue, 02 Feb 2021 21:43:42 GMT",
-=======
-        "traceparent": "00-7ff0ca8c967cff48a9753570ba6aae5c-4606a2d2c8bd4a48-00",
-        "User-Agent": [
-          "azsdk-net-Storage.Files.DataLake/12.7.0-alpha.20210217.1",
-          "(.NET 5.0.3; Microsoft Windows 10.0.19042)"
-        ],
-        "x-ms-client-request-id": "a25ed0d0-7934-2f09-6cb1-a5fafc2a7cf0",
-        "x-ms-date": "Wed, 17 Feb 2021 22:47:00 GMT",
->>>>>>> 1814567d
-        "x-ms-return-client-request-id": "true",
-        "x-ms-version": "2020-06-12"
-      },
-      "RequestBody": null,
-      "StatusCode": 201,
-      "ResponseHeaders": {
-        "Content-Length": "0",
-<<<<<<< HEAD
-        "Date": "Tue, 02 Feb 2021 21:43:42 GMT",
-        "ETag": "\u00220x8D8C7C39CA695A7\u0022",
-        "Last-Modified": "Tue, 02 Feb 2021 21:43:43 GMT",
-=======
-        "Date": "Wed, 17 Feb 2021 22:47:00 GMT",
-        "ETag": "\u00220x8D8D395F04AD4BB\u0022",
-        "Last-Modified": "Wed, 17 Feb 2021 22:47:00 GMT",
->>>>>>> 1814567d
-        "Server": [
-          "Windows-Azure-HDFS/1.0",
-          "Microsoft-HTTPAPI/2.0"
-        ],
-        "x-ms-client-request-id": "a25ed0d0-7934-2f09-6cb1-a5fafc2a7cf0",
-<<<<<<< HEAD
-        "x-ms-request-id": "19c8e169-001f-0057-44ac-f9d16c000000",
-=======
-        "x-ms-request-id": "d27ae10b-801f-0004-2e7e-05f258000000",
->>>>>>> 1814567d
-        "x-ms-version": "2020-06-12"
-      },
-      "ResponseBody": []
-    },
-    {
-      "RequestUri": "https://seannse.blob.core.windows.net/test-filesystem-5e40c430-38b7-6f5f-584a-1bd4d6fbbcdd/test-directory-bcabf245-4323-7091-b797-588d30bbda78?comp=lease",
-      "RequestMethod": "PUT",
-      "RequestHeaders": {
-        "Accept": "application/xml",
-        "Authorization": "Sanitized",
-<<<<<<< HEAD
-        "traceparent": "00-53a89274b5bdaa48b0e78e70f41b80b6-3b68e18e0421dd4b-00",
-        "User-Agent": [
-          "azsdk-net-Storage.Files.DataLake/12.7.0-alpha.20210202.1",
-          "(.NET 5.0.2; Microsoft Windows 10.0.19042)"
-        ],
-        "x-ms-client-request-id": "326d61db-9ffa-50f9-7378-fa43f93e3d0a",
-        "x-ms-date": "Tue, 02 Feb 2021 21:43:42 GMT",
-=======
-        "traceparent": "00-35de09cf96d4e440a45f674752c8f8de-9a6b759b4c1d4b4d-00",
-        "User-Agent": [
-          "azsdk-net-Storage.Files.DataLake/12.7.0-alpha.20210217.1",
-          "(.NET 5.0.3; Microsoft Windows 10.0.19042)"
-        ],
-        "x-ms-client-request-id": "326d61db-9ffa-50f9-7378-fa43f93e3d0a",
-        "x-ms-date": "Wed, 17 Feb 2021 22:47:01 GMT",
->>>>>>> 1814567d
+        "x-ms-client-request-id": "bf298181-8f7f-078e-a807-ac2b71889383",
+        "x-ms-date": "Fri, 19 Feb 2021 19:04:40 GMT",
+        "x-ms-return-client-request-id": "true",
+        "x-ms-version": "2020-06-12"
+      },
+      "RequestBody": null,
+      "StatusCode": 201,
+      "ResponseHeaders": {
+        "Content-Length": "0",
+        "Date": "Fri, 19 Feb 2021 19:04:39 GMT",
+        "ETag": "\u00220x8D8D509351AAC00\u0022",
+        "Last-Modified": "Fri, 19 Feb 2021 19:04:39 GMT",
+        "Server": [
+          "Windows-Azure-Blob/1.0",
+          "Microsoft-HTTPAPI/2.0"
+        ],
+        "x-ms-client-request-id": "bf298181-8f7f-078e-a807-ac2b71889383",
+        "x-ms-request-id": "cb12d45f-b01e-006d-3af2-06cb14000000",
+        "x-ms-version": "2020-06-12"
+      },
+      "ResponseBody": []
+    },
+    {
+      "RequestUri": "https://seannse.dfs.core.windows.net/test-filesystem-c2ba778b-7818-6fa6-4c87-7d8240dfaba9/test-directory-1609f1d5-8d0a-5ce8-a3e6-0dc731c7b427?resource=directory",
+      "RequestMethod": "PUT",
+      "RequestHeaders": {
+        "Accept": "application/json",
+        "Authorization": "Sanitized",
+        "traceparent": "00-0979539208bc1041bf53f0af25a80df1-4a336a90b9d60748-00",
+        "User-Agent": [
+          "azsdk-net-Storage.Files.DataLake/12.7.0-alpha.20210219.1",
+          "(.NET 5.0.3; Microsoft Windows 10.0.19041)"
+        ],
+        "x-ms-client-request-id": "c809c3bc-f31a-f353-98cc-1b9882c6d6e1",
+        "x-ms-date": "Fri, 19 Feb 2021 19:04:40 GMT",
+        "x-ms-return-client-request-id": "true",
+        "x-ms-version": "2020-06-12"
+      },
+      "RequestBody": null,
+      "StatusCode": 201,
+      "ResponseHeaders": {
+        "Content-Length": "0",
+        "Date": "Fri, 19 Feb 2021 19:04:39 GMT",
+        "ETag": "\u00220x8D8D509352878AA\u0022",
+        "Last-Modified": "Fri, 19 Feb 2021 19:04:39 GMT",
+        "Server": [
+          "Windows-Azure-HDFS/1.0",
+          "Microsoft-HTTPAPI/2.0"
+        ],
+        "x-ms-client-request-id": "c809c3bc-f31a-f353-98cc-1b9882c6d6e1",
+        "x-ms-request-id": "da843fae-a01f-0061-75f2-065c1c000000",
+        "x-ms-version": "2020-06-12"
+      },
+      "ResponseBody": []
+    },
+    {
+      "RequestUri": "https://seannse.blob.core.windows.net/test-filesystem-c2ba778b-7818-6fa6-4c87-7d8240dfaba9/test-directory-1609f1d5-8d0a-5ce8-a3e6-0dc731c7b427?comp=lease",
+      "RequestMethod": "PUT",
+      "RequestHeaders": {
+        "Accept": "application/xml",
+        "Authorization": "Sanitized",
+        "traceparent": "00-0f7f6f63383c4048aa858b0677b65f6f-f5d462373012cd4f-00",
+        "User-Agent": [
+          "azsdk-net-Storage.Files.DataLake/12.7.0-alpha.20210219.1",
+          "(.NET 5.0.3; Microsoft Windows 10.0.19041)"
+        ],
+        "x-ms-client-request-id": "fca5e4e3-0ffb-e7a6-f520-0195ae022ca7",
+        "x-ms-date": "Fri, 19 Feb 2021 19:04:40 GMT",
         "x-ms-lease-action": "acquire",
         "x-ms-lease-duration": "-1",
-        "x-ms-proposed-lease-id": "8dff0ac1-80d5-e65d-a7f1-80cbf16232be",
-        "x-ms-return-client-request-id": "true",
-        "x-ms-version": "2020-06-12"
-      },
-      "RequestBody": null,
-      "StatusCode": 201,
-      "ResponseHeaders": {
-        "Content-Length": "0",
-<<<<<<< HEAD
-        "Date": "Tue, 02 Feb 2021 21:43:42 GMT",
-        "ETag": "\u00220x8D8C7C39CA695A7\u0022",
-        "Last-Modified": "Tue, 02 Feb 2021 21:43:43 GMT",
-=======
-        "Date": "Wed, 17 Feb 2021 22:47:00 GMT",
-        "ETag": "\u00220x8D8D395F04AD4BB\u0022",
-        "Last-Modified": "Wed, 17 Feb 2021 22:47:00 GMT",
->>>>>>> 1814567d
-        "Server": [
-          "Windows-Azure-Blob/1.0",
-          "Microsoft-HTTPAPI/2.0"
-        ],
-        "x-ms-client-request-id": "326d61db-9ffa-50f9-7378-fa43f93e3d0a",
-        "x-ms-lease-id": "8dff0ac1-80d5-e65d-a7f1-80cbf16232be",
-<<<<<<< HEAD
-        "x-ms-request-id": "a417b8f9-f01e-00b7-65ac-f952f5000000",
-=======
-        "x-ms-request-id": "9d38930e-201e-00a4-747e-0576f9000000",
->>>>>>> 1814567d
-        "x-ms-version": "2020-06-12"
-      },
-      "ResponseBody": []
-    },
-    {
-      "RequestUri": "https://seannse.dfs.core.windows.net/test-filesystem-5e40c430-38b7-6f5f-584a-1bd4d6fbbcdd/test-directory-bcabf245-4323-7091-b797-588d30bbda78?action=getAccessControl",
+        "x-ms-proposed-lease-id": "52ad8552-d487-e9cd-c784-4450c7f1dafb",
+        "x-ms-return-client-request-id": "true",
+        "x-ms-version": "2020-06-12"
+      },
+      "RequestBody": null,
+      "StatusCode": 201,
+      "ResponseHeaders": {
+        "Content-Length": "0",
+        "Date": "Fri, 19 Feb 2021 19:04:39 GMT",
+        "ETag": "\u00220x8D8D509352878AA\u0022",
+        "Last-Modified": "Fri, 19 Feb 2021 19:04:39 GMT",
+        "Server": [
+          "Windows-Azure-Blob/1.0",
+          "Microsoft-HTTPAPI/2.0"
+        ],
+        "x-ms-client-request-id": "fca5e4e3-0ffb-e7a6-f520-0195ae022ca7",
+        "x-ms-lease-id": "52ad8552-d487-e9cd-c784-4450c7f1dafb",
+        "x-ms-request-id": "cb12d4a1-b01e-006d-78f2-06cb14000000",
+        "x-ms-version": "2020-06-12"
+      },
+      "ResponseBody": []
+    },
+    {
+      "RequestUri": "https://seannse.dfs.core.windows.net/test-filesystem-c2ba778b-7818-6fa6-4c87-7d8240dfaba9/test-directory-1609f1d5-8d0a-5ce8-a3e6-0dc731c7b427?action=getAccessControl",
       "RequestMethod": "HEAD",
       "RequestHeaders": {
         "Accept": "application/json",
         "Authorization": "Sanitized",
         "User-Agent": [
-<<<<<<< HEAD
-          "azsdk-net-Storage.Files.DataLake/12.7.0-alpha.20210202.1",
-          "(.NET 5.0.2; Microsoft Windows 10.0.19042)"
-        ],
-        "x-ms-client-request-id": "8ff06e33-00f4-cbc4-916c-ece33d01a1a7",
-        "x-ms-date": "Tue, 02 Feb 2021 21:43:42 GMT",
-=======
-          "azsdk-net-Storage.Files.DataLake/12.7.0-alpha.20210217.1",
-          "(.NET 5.0.3; Microsoft Windows 10.0.19042)"
-        ],
-        "x-ms-client-request-id": "8ff06e33-00f4-cbc4-916c-ece33d01a1a7",
-        "x-ms-date": "Wed, 17 Feb 2021 22:47:01 GMT",
->>>>>>> 1814567d
-        "x-ms-lease-id": "8dff0ac1-80d5-e65d-a7f1-80cbf16232be",
+          "azsdk-net-Storage.Files.DataLake/12.7.0-alpha.20210219.1",
+          "(.NET 5.0.3; Microsoft Windows 10.0.19041)"
+        ],
+        "x-ms-client-request-id": "e26d3882-dd4b-74ff-3a22-789cea76dcc9",
+        "x-ms-date": "Fri, 19 Feb 2021 19:04:40 GMT",
+        "x-ms-lease-id": "52ad8552-d487-e9cd-c784-4450c7f1dafb",
         "x-ms-return-client-request-id": "true",
         "x-ms-version": "2020-06-12"
       },
       "RequestBody": null,
       "StatusCode": 200,
       "ResponseHeaders": {
-<<<<<<< HEAD
-        "Date": "Tue, 02 Feb 2021 21:43:43 GMT",
-        "ETag": "\u00220x8D8C7C39CA695A7\u0022",
-        "Last-Modified": "Tue, 02 Feb 2021 21:43:43 GMT",
-=======
-        "Date": "Wed, 17 Feb 2021 22:47:00 GMT",
-        "ETag": "\u00220x8D8D395F04AD4BB\u0022",
-        "Last-Modified": "Wed, 17 Feb 2021 22:47:00 GMT",
->>>>>>> 1814567d
+        "Date": "Fri, 19 Feb 2021 19:04:39 GMT",
+        "ETag": "\u00220x8D8D509352878AA\u0022",
+        "Last-Modified": "Fri, 19 Feb 2021 19:04:39 GMT",
         "Server": [
           "Windows-Azure-HDFS/1.0",
           "Microsoft-HTTPAPI/2.0"
         ],
         "x-ms-acl": "user::rwx,group::r-x,other::---",
-        "x-ms-client-request-id": "8ff06e33-00f4-cbc4-916c-ece33d01a1a7",
+        "x-ms-client-request-id": "e26d3882-dd4b-74ff-3a22-789cea76dcc9",
         "x-ms-group": "$superuser",
         "x-ms-owner": "$superuser",
         "x-ms-permissions": "rwxr-x---",
-<<<<<<< HEAD
-        "x-ms-request-id": "19c8e181-001f-0057-5cac-f9d16c000000",
-=======
-        "x-ms-request-id": "d27ae11a-801f-0004-3d7e-05f258000000",
->>>>>>> 1814567d
-        "x-ms-version": "2020-06-12"
-      },
-      "ResponseBody": []
-    },
-    {
-      "RequestUri": "https://seannse.blob.core.windows.net/test-filesystem-5e40c430-38b7-6f5f-584a-1bd4d6fbbcdd?restype=container",
+        "x-ms-request-id": "da843fcc-a01f-0061-12f2-065c1c000000",
+        "x-ms-version": "2020-06-12"
+      },
+      "ResponseBody": []
+    },
+    {
+      "RequestUri": "https://seannse.blob.core.windows.net/test-filesystem-c2ba778b-7818-6fa6-4c87-7d8240dfaba9?restype=container",
       "RequestMethod": "DELETE",
       "RequestHeaders": {
         "Accept": "application/xml",
         "Authorization": "Sanitized",
-<<<<<<< HEAD
-        "traceparent": "00-17dcc161ec31c045b0010f2ee09ea4fd-be97fcba75175143-00",
-        "User-Agent": [
-          "azsdk-net-Storage.Files.DataLake/12.7.0-alpha.20210202.1",
-          "(.NET 5.0.2; Microsoft Windows 10.0.19042)"
-        ],
-        "x-ms-client-request-id": "8b0fa44b-ae4d-7d16-22c4-e10230b04bc4",
-        "x-ms-date": "Tue, 02 Feb 2021 21:43:43 GMT",
-=======
-        "traceparent": "00-a459c0b7494b2d44baa4a2b24db54ba5-44c55cd2f7ce3a40-00",
-        "User-Agent": [
-          "azsdk-net-Storage.Files.DataLake/12.7.0-alpha.20210217.1",
-          "(.NET 5.0.3; Microsoft Windows 10.0.19042)"
-        ],
-        "x-ms-client-request-id": "8b0fa44b-ae4d-7d16-22c4-e10230b04bc4",
-        "x-ms-date": "Wed, 17 Feb 2021 22:47:01 GMT",
->>>>>>> 1814567d
+        "traceparent": "00-32532110c8f4d84383d1b6089471e593-1ff2c007d9e04a44-00",
+        "User-Agent": [
+          "azsdk-net-Storage.Files.DataLake/12.7.0-alpha.20210219.1",
+          "(.NET 5.0.3; Microsoft Windows 10.0.19041)"
+        ],
+        "x-ms-client-request-id": "7613cc07-4995-145c-209f-6798f0877c01",
+        "x-ms-date": "Fri, 19 Feb 2021 19:04:40 GMT",
         "x-ms-return-client-request-id": "true",
         "x-ms-version": "2020-06-12"
       },
@@ -1376,33 +874,21 @@
       "StatusCode": 202,
       "ResponseHeaders": {
         "Content-Length": "0",
-<<<<<<< HEAD
-        "Date": "Tue, 02 Feb 2021 21:43:42 GMT",
-=======
-        "Date": "Wed, 17 Feb 2021 22:47:00 GMT",
->>>>>>> 1814567d
-        "Server": [
-          "Windows-Azure-Blob/1.0",
-          "Microsoft-HTTPAPI/2.0"
-        ],
-        "x-ms-client-request-id": "8b0fa44b-ae4d-7d16-22c4-e10230b04bc4",
-<<<<<<< HEAD
-        "x-ms-request-id": "a417b996-f01e-00b7-7bac-f952f5000000",
-=======
-        "x-ms-request-id": "9d389351-201e-00a4-2b7e-0576f9000000",
->>>>>>> 1814567d
+        "Date": "Fri, 19 Feb 2021 19:04:39 GMT",
+        "Server": [
+          "Windows-Azure-Blob/1.0",
+          "Microsoft-HTTPAPI/2.0"
+        ],
+        "x-ms-client-request-id": "7613cc07-4995-145c-209f-6798f0877c01",
+        "x-ms-request-id": "cb12d4e8-b01e-006d-39f2-06cb14000000",
         "x-ms-version": "2020-06-12"
       },
       "ResponseBody": []
     }
   ],
   "Variables": {
-<<<<<<< HEAD
-    "DateTimeOffsetNow": "2021-02-02T15:43:37.0330882-06:00",
-=======
-    "DateTimeOffsetNow": "2021-02-17T16:46:55.7295453-06:00",
->>>>>>> 1814567d
-    "RandomSeed": "1901810774",
+    "DateTimeOffsetNow": "2021-02-19T13:04:38.4001472-06:00",
+    "RandomSeed": "1226929320",
     "Storage_TestConfigHierarchicalNamespace": "NamespaceTenant\nseannse\nU2FuaXRpemVk\nhttps://seannse.blob.core.windows.net\nhttps://seannse.file.core.windows.net\nhttps://seannse.queue.core.windows.net\nhttps://seannse.table.core.windows.net\n\n\n\n\nhttps://seannse-secondary.blob.core.windows.net\nhttps://seannse-secondary.file.core.windows.net\nhttps://seannse-secondary.queue.core.windows.net\nhttps://seannse-secondary.table.core.windows.net\n68390a19-a643-458b-b726-408abf67b4fc\nSanitized\n72f988bf-86f1-41af-91ab-2d7cd011db47\nhttps://login.microsoftonline.com/\nCloud\nBlobEndpoint=https://seannse.blob.core.windows.net/;QueueEndpoint=https://seannse.queue.core.windows.net/;FileEndpoint=https://seannse.file.core.windows.net/;BlobSecondaryEndpoint=https://seannse-secondary.blob.core.windows.net/;QueueSecondaryEndpoint=https://seannse-secondary.queue.core.windows.net/;FileSecondaryEndpoint=https://seannse-secondary.file.core.windows.net/;AccountName=seannse;AccountKey=Sanitized\n"
   }
 }