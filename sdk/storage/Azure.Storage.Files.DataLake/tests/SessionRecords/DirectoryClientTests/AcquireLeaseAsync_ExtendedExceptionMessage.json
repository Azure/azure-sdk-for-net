﻿{
  "Entries": [
    {
      "RequestUri": "https://seannse.blob.core.windows.net/test-filesystem-7a075ed2-b5af-e3af-1965-33d2fb9554d5?restype=container",
      "RequestMethod": "PUT",
      "RequestHeaders": {
        "Accept": "application/xml",
        "Authorization": "Sanitized",
        "traceparent": "00-f4474f3a87b5c54180d3ddc1c1d40d7c-c12a98e7b5bacb4d-00",
        "User-Agent": [
          "azsdk-net-Storage.Files.DataLake/12.7.0-alpha.20210219.1",
          "(.NET 5.0.3; Microsoft Windows 10.0.19041)"
        ],
        "x-ms-blob-public-access": "container",
        "x-ms-client-request-id": "135708cf-50c5-b0d3-cddd-8b44e081c1b4",
        "x-ms-date": "Fri, 19 Feb 2021 18:59:32 GMT",
        "x-ms-return-client-request-id": "true",
<<<<<<< HEAD
        "x-ms-version": "2020-12-06"
=======
        "x-ms-version": "2021-02-12"
>>>>>>> 7e782c87
      },
      "RequestBody": null,
      "StatusCode": 201,
      "ResponseHeaders": {
        "Content-Length": "0",
        "Date": "Fri, 19 Feb 2021 18:59:31 GMT",
        "ETag": "\"0x8D8D5087DAFA6F0\"",
        "Last-Modified": "Fri, 19 Feb 2021 18:59:31 GMT",
        "Server": [
          "Windows-Azure-Blob/1.0",
          "Microsoft-HTTPAPI/2.0"
        ],
        "x-ms-client-request-id": "135708cf-50c5-b0d3-cddd-8b44e081c1b4",
        "x-ms-request-id": "cb114525-b01e-006d-13f1-06cb14000000",
<<<<<<< HEAD
        "x-ms-version": "2020-12-06"
=======
        "x-ms-version": "2021-02-12"
>>>>>>> 7e782c87
      },
      "ResponseBody": []
    },
    {
      "RequestUri": "https://seannse.dfs.core.windows.net/test-filesystem-7a075ed2-b5af-e3af-1965-33d2fb9554d5/test-directory-c94a6494-4bfe-8adf-aedd-4e0dbfa9d104?resource=directory",
      "RequestMethod": "PUT",
      "RequestHeaders": {
        "Accept": "application/json",
        "Authorization": "Sanitized",
        "traceparent": "00-6736b9167ad57a42a11f709fac436271-557b84bedf84ab46-00",
        "User-Agent": [
          "azsdk-net-Storage.Files.DataLake/12.7.0-alpha.20210219.1",
          "(.NET 5.0.3; Microsoft Windows 10.0.19041)"
        ],
        "x-ms-client-request-id": "ad7141e0-bbca-842e-28cd-64e701c5f024",
        "x-ms-date": "Fri, 19 Feb 2021 18:59:32 GMT",
        "x-ms-return-client-request-id": "true",
<<<<<<< HEAD
        "x-ms-version": "2020-12-06"
=======
        "x-ms-version": "2021-02-12"
>>>>>>> 7e782c87
      },
      "RequestBody": null,
      "StatusCode": 201,
      "ResponseHeaders": {
        "Content-Length": "0",
        "Date": "Fri, 19 Feb 2021 18:59:31 GMT",
        "ETag": "\"0x8D8D5087DBD79CD\"",
        "Last-Modified": "Fri, 19 Feb 2021 18:59:31 GMT",
        "Server": [
          "Windows-Azure-HDFS/1.0",
          "Microsoft-HTTPAPI/2.0"
        ],
        "x-ms-client-request-id": "ad7141e0-bbca-842e-28cd-64e701c5f024",
        "x-ms-request-id": "da83695b-a01f-0061-1cf1-065c1c000000",
<<<<<<< HEAD
        "x-ms-version": "2020-12-06"
=======
        "x-ms-version": "2021-02-12"
>>>>>>> 7e782c87
      },
      "ResponseBody": []
    },
    {
      "RequestUri": "https://seannse.blob.core.windows.net/test-filesystem-7a075ed2-b5af-e3af-1965-33d2fb9554d5/test-directory-c94a6494-4bfe-8adf-aedd-4e0dbfa9d104?comp=lease",
      "RequestMethod": "PUT",
      "RequestHeaders": {
        "Accept": "application/xml",
        "Authorization": "Sanitized",
        "traceparent": "00-f16008520a5d074b97ff68ebcbf051ff-19298ccb91b2e64a-00",
        "User-Agent": [
          "azsdk-net-Storage.Files.DataLake/12.7.0-alpha.20210219.1",
          "(.NET 5.0.3; Microsoft Windows 10.0.19041)"
        ],
        "x-ms-client-request-id": "36c5a2eb-7108-122b-cb1e-58e23e0dff19",
        "x-ms-date": "Fri, 19 Feb 2021 18:59:32 GMT",
        "x-ms-lease-action": "acquire",
        "x-ms-lease-duration": "10",
        "x-ms-proposed-lease-id": "d863860b-cd7e-5376-54e8-7c21840ecc43",
        "x-ms-return-client-request-id": "true",
<<<<<<< HEAD
        "x-ms-version": "2020-12-06"
=======
        "x-ms-version": "2021-02-12"
>>>>>>> 7e782c87
      },
      "RequestBody": null,
      "StatusCode": 400,
      "ResponseHeaders": {
        "Content-Length": "327",
        "Content-Type": "application/xml",
        "Date": "Fri, 19 Feb 2021 18:59:31 GMT",
        "Server": [
          "Windows-Azure-Blob/1.0",
          "Microsoft-HTTPAPI/2.0"
        ],
        "x-ms-client-request-id": "36c5a2eb-7108-122b-cb1e-58e23e0dff19",
        "x-ms-error-code": "InvalidHeaderValue",
        "x-ms-request-id": "cb11455d-b01e-006d-3ff1-06cb14000000",
<<<<<<< HEAD
        "x-ms-version": "2020-12-06"
=======
        "x-ms-version": "2021-02-12"
>>>>>>> 7e782c87
      },
      "ResponseBody": [
        "﻿<?xml version=\"1.0\" encoding=\"utf-8\"?><Error><Code>InvalidHeaderValue</Code><Message>The value for one of the HTTP headers is not in the correct format.\n",
        "RequestId:cb11455d-b01e-006d-3ff1-06cb14000000\n",
        "Time:2021-02-19T18:59:31.9694518Z</Message><HeaderName>x-ms-lease-duration</HeaderName><HeaderValue>10</HeaderValue></Error>"
      ]
    },
    {
      "RequestUri": "https://seannse.blob.core.windows.net/test-filesystem-7a075ed2-b5af-e3af-1965-33d2fb9554d5?restype=container",
      "RequestMethod": "DELETE",
      "RequestHeaders": {
        "Accept": "application/xml",
        "Authorization": "Sanitized",
        "traceparent": "00-cb7371fed8fc4d478674f4b31b8ccee8-b48164444ac43441-00",
        "User-Agent": [
          "azsdk-net-Storage.Files.DataLake/12.7.0-alpha.20210219.1",
          "(.NET 5.0.3; Microsoft Windows 10.0.19041)"
        ],
        "x-ms-client-request-id": "e135f587-9649-223b-781a-b219ca57e6cb",
        "x-ms-date": "Fri, 19 Feb 2021 18:59:32 GMT",
        "x-ms-return-client-request-id": "true",
<<<<<<< HEAD
        "x-ms-version": "2020-12-06"
=======
        "x-ms-version": "2021-02-12"
>>>>>>> 7e782c87
      },
      "RequestBody": null,
      "StatusCode": 202,
      "ResponseHeaders": {
        "Content-Length": "0",
        "Date": "Fri, 19 Feb 2021 18:59:31 GMT",
        "Server": [
          "Windows-Azure-Blob/1.0",
          "Microsoft-HTTPAPI/2.0"
        ],
        "x-ms-client-request-id": "e135f587-9649-223b-781a-b219ca57e6cb",
        "x-ms-request-id": "cb114583-b01e-006d-63f1-06cb14000000",
<<<<<<< HEAD
        "x-ms-version": "2020-12-06"
=======
        "x-ms-version": "2021-02-12"
>>>>>>> 7e782c87
      },
      "ResponseBody": []
    }
  ],
  "Variables": {
    "RandomSeed": "521992726",
    "Storage_TestConfigHierarchicalNamespace": "NamespaceTenant\nseannse\nU2FuaXRpemVk\nhttps://seannse.blob.core.windows.net\nhttps://seannse.file.core.windows.net\nhttps://seannse.queue.core.windows.net\nhttps://seannse.table.core.windows.net\n\n\n\n\nhttps://seannse-secondary.blob.core.windows.net\nhttps://seannse-secondary.file.core.windows.net\nhttps://seannse-secondary.queue.core.windows.net\nhttps://seannse-secondary.table.core.windows.net\n68390a19-a643-458b-b726-408abf67b4fc\nSanitized\n72f988bf-86f1-41af-91ab-2d7cd011db47\nhttps://login.microsoftonline.com/\nCloud\nBlobEndpoint=https://seannse.blob.core.windows.net/;QueueEndpoint=https://seannse.queue.core.windows.net/;FileEndpoint=https://seannse.file.core.windows.net/;BlobSecondaryEndpoint=https://seannse-secondary.blob.core.windows.net/;QueueSecondaryEndpoint=https://seannse-secondary.queue.core.windows.net/;FileSecondaryEndpoint=https://seannse-secondary.file.core.windows.net/;AccountName=seannse;AccountKey=Sanitized\n\n\n"
  }
}<|MERGE_RESOLUTION|>--- conflicted
+++ resolved
@@ -15,11 +15,7 @@
         "x-ms-client-request-id": "135708cf-50c5-b0d3-cddd-8b44e081c1b4",
         "x-ms-date": "Fri, 19 Feb 2021 18:59:32 GMT",
         "x-ms-return-client-request-id": "true",
-<<<<<<< HEAD
-        "x-ms-version": "2020-12-06"
-=======
         "x-ms-version": "2021-02-12"
->>>>>>> 7e782c87
       },
       "RequestBody": null,
       "StatusCode": 201,
@@ -34,11 +30,7 @@
         ],
         "x-ms-client-request-id": "135708cf-50c5-b0d3-cddd-8b44e081c1b4",
         "x-ms-request-id": "cb114525-b01e-006d-13f1-06cb14000000",
-<<<<<<< HEAD
-        "x-ms-version": "2020-12-06"
-=======
         "x-ms-version": "2021-02-12"
->>>>>>> 7e782c87
       },
       "ResponseBody": []
     },
@@ -56,11 +48,7 @@
         "x-ms-client-request-id": "ad7141e0-bbca-842e-28cd-64e701c5f024",
         "x-ms-date": "Fri, 19 Feb 2021 18:59:32 GMT",
         "x-ms-return-client-request-id": "true",
-<<<<<<< HEAD
-        "x-ms-version": "2020-12-06"
-=======
         "x-ms-version": "2021-02-12"
->>>>>>> 7e782c87
       },
       "RequestBody": null,
       "StatusCode": 201,
@@ -75,11 +63,7 @@
         ],
         "x-ms-client-request-id": "ad7141e0-bbca-842e-28cd-64e701c5f024",
         "x-ms-request-id": "da83695b-a01f-0061-1cf1-065c1c000000",
-<<<<<<< HEAD
-        "x-ms-version": "2020-12-06"
-=======
         "x-ms-version": "2021-02-12"
->>>>>>> 7e782c87
       },
       "ResponseBody": []
     },
@@ -100,11 +84,7 @@
         "x-ms-lease-duration": "10",
         "x-ms-proposed-lease-id": "d863860b-cd7e-5376-54e8-7c21840ecc43",
         "x-ms-return-client-request-id": "true",
-<<<<<<< HEAD
-        "x-ms-version": "2020-12-06"
-=======
         "x-ms-version": "2021-02-12"
->>>>>>> 7e782c87
       },
       "RequestBody": null,
       "StatusCode": 400,
@@ -119,11 +99,7 @@
         "x-ms-client-request-id": "36c5a2eb-7108-122b-cb1e-58e23e0dff19",
         "x-ms-error-code": "InvalidHeaderValue",
         "x-ms-request-id": "cb11455d-b01e-006d-3ff1-06cb14000000",
-<<<<<<< HEAD
-        "x-ms-version": "2020-12-06"
-=======
         "x-ms-version": "2021-02-12"
->>>>>>> 7e782c87
       },
       "ResponseBody": [
         "﻿<?xml version=\"1.0\" encoding=\"utf-8\"?><Error><Code>InvalidHeaderValue</Code><Message>The value for one of the HTTP headers is not in the correct format.\n",
@@ -145,11 +121,7 @@
         "x-ms-client-request-id": "e135f587-9649-223b-781a-b219ca57e6cb",
         "x-ms-date": "Fri, 19 Feb 2021 18:59:32 GMT",
         "x-ms-return-client-request-id": "true",
-<<<<<<< HEAD
-        "x-ms-version": "2020-12-06"
-=======
         "x-ms-version": "2021-02-12"
->>>>>>> 7e782c87
       },
       "RequestBody": null,
       "StatusCode": 202,
@@ -162,11 +134,7 @@
         ],
         "x-ms-client-request-id": "e135f587-9649-223b-781a-b219ca57e6cb",
         "x-ms-request-id": "cb114583-b01e-006d-63f1-06cb14000000",
-<<<<<<< HEAD
-        "x-ms-version": "2020-12-06"
-=======
         "x-ms-version": "2021-02-12"
->>>>>>> 7e782c87
       },
       "ResponseBody": []
     }
