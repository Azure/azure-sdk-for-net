{
  "Entries": [
    {
      "RequestUri": "http://seannsecanary.blob.core.windows.net/test-filesystem-fa512d1e-3407-f69e-424c-4a7893c68d83?restype=container",
      "RequestMethod": "PUT",
      "RequestHeaders": {
        "Authorization": "Sanitized",
        "traceparent": "00-f7cb5670eaac26478184c12b5d99d38d-19330c0337755c47-00",
        "User-Agent": [
          "azsdk-net-Storage.Files.DataLake/12.1.0-dev.20200403.1",
          "(.NET Core 4.6.28325.01; Microsoft Windows 10.0.18362 )"
        ],
        "x-ms-blob-public-access": "container",
        "x-ms-client-request-id": "95ad28f0-d417-4a78-c115-0eb8bea64d1e",
        "x-ms-date": "Fri, 03 Apr 2020 20:55:27 GMT",
        "x-ms-return-client-request-id": "true",
<<<<<<< HEAD
        "x-ms-version": "2019-12-12"
=======
        "x-ms-version": "2020-02-10"
>>>>>>> 60f4876e
      },
      "RequestBody": null,
      "StatusCode": 201,
      "ResponseHeaders": {
        "Content-Length": "0",
        "Date": "Fri, 03 Apr 2020 20:55:25 GMT",
        "ETag": "\u00220x8D7D81155B530AC\u0022",
        "Last-Modified": "Fri, 03 Apr 2020 20:55:26 GMT",
        "Server": [
          "Windows-Azure-Blob/1.0",
          "Microsoft-HTTPAPI/2.0"
        ],
        "x-ms-client-request-id": "95ad28f0-d417-4a78-c115-0eb8bea64d1e",
        "x-ms-request-id": "96219653-f01e-0012-0dfa-093670000000",
<<<<<<< HEAD
        "x-ms-version": "2019-12-12"
=======
        "x-ms-version": "2020-02-10"
>>>>>>> 60f4876e
      },
      "ResponseBody": []
    },
    {
      "RequestUri": "http://seannsecanary.blob.core.windows.net/test-filesystem-fa512d1e-3407-f69e-424c-4a7893c68d83/test-directory-aad431e4-0c4f-5a2e-90f1-f330ef523b8e?comp=lease",
      "RequestMethod": "PUT",
      "RequestHeaders": {
        "Authorization": "Sanitized",
        "traceparent": "00-ea3e97369050e949a2ee80cc0eaa565b-eefba8d8bd890a4b-00",
        "User-Agent": [
          "azsdk-net-Storage.Files.DataLake/12.1.0-dev.20200403.1",
          "(.NET Core 4.6.28325.01; Microsoft Windows 10.0.18362 )"
        ],
        "x-ms-client-request-id": "6c607fda-e21e-ec05-c5db-5396a2c6a3ac",
        "x-ms-date": "Fri, 03 Apr 2020 20:55:27 GMT",
        "x-ms-lease-action": "renew",
        "x-ms-lease-id": "6b885158-f819-f86c-56b8-6a67b6e4a15f",
        "x-ms-return-client-request-id": "true",
<<<<<<< HEAD
        "x-ms-version": "2019-12-12"
=======
        "x-ms-version": "2020-02-10"
>>>>>>> 60f4876e
      },
      "RequestBody": null,
      "StatusCode": 404,
      "ResponseHeaders": {
        "Content-Length": "215",
        "Content-Type": "application/xml",
        "Date": "Fri, 03 Apr 2020 20:55:26 GMT",
        "Server": [
          "Windows-Azure-Blob/1.0",
          "Microsoft-HTTPAPI/2.0"
        ],
        "x-ms-client-request-id": "6c607fda-e21e-ec05-c5db-5396a2c6a3ac",
        "x-ms-error-code": "BlobNotFound",
        "x-ms-request-id": "96219665-f01e-0012-1cfa-093670000000",
<<<<<<< HEAD
        "x-ms-version": "2019-12-12"
=======
        "x-ms-version": "2020-02-10"
>>>>>>> 60f4876e
      },
      "ResponseBody": [
        "\uFEFF\u003C?xml version=\u00221.0\u0022 encoding=\u0022utf-8\u0022?\u003E\u003CError\u003E\u003CCode\u003EBlobNotFound\u003C/Code\u003E\u003CMessage\u003EThe specified blob does not exist.\n",
        "RequestId:96219665-f01e-0012-1cfa-093670000000\n",
        "Time:2020-04-03T20:55:26.1506942Z\u003C/Message\u003E\u003C/Error\u003E"
      ]
    },
    {
      "RequestUri": "http://seannsecanary.blob.core.windows.net/test-filesystem-fa512d1e-3407-f69e-424c-4a7893c68d83?restype=container",
      "RequestMethod": "DELETE",
      "RequestHeaders": {
        "Authorization": "Sanitized",
        "traceparent": "00-f295358d7d26d847aa6f3060fec3b175-22e0352d584b7e47-00",
        "User-Agent": [
          "azsdk-net-Storage.Files.DataLake/12.1.0-dev.20200403.1",
          "(.NET Core 4.6.28325.01; Microsoft Windows 10.0.18362 )"
        ],
        "x-ms-client-request-id": "368cfb5d-3583-a541-217a-c503f6134133",
        "x-ms-date": "Fri, 03 Apr 2020 20:55:27 GMT",
        "x-ms-return-client-request-id": "true",
<<<<<<< HEAD
        "x-ms-version": "2019-12-12"
=======
        "x-ms-version": "2020-02-10"
>>>>>>> 60f4876e
      },
      "RequestBody": null,
      "StatusCode": 202,
      "ResponseHeaders": {
        "Content-Length": "0",
        "Date": "Fri, 03 Apr 2020 20:55:26 GMT",
        "Server": [
          "Windows-Azure-Blob/1.0",
          "Microsoft-HTTPAPI/2.0"
        ],
        "x-ms-client-request-id": "368cfb5d-3583-a541-217a-c503f6134133",
        "x-ms-request-id": "96219670-f01e-0012-27fa-093670000000",
<<<<<<< HEAD
        "x-ms-version": "2019-12-12"
=======
        "x-ms-version": "2020-02-10"
>>>>>>> 60f4876e
      },
      "ResponseBody": []
    }
  ],
  "Variables": {
    "RandomSeed": "1558603347",
    "Storage_TestConfigHierarchicalNamespace": "NamespaceTenant\nseannsecanary\nU2FuaXRpemVk\nhttp://seannsecanary.blob.core.windows.net\nhttp://seannsecanary.file.core.windows.net\nhttp://seannsecanary.queue.core.windows.net\nhttp://seannsecanary.table.core.windows.net\n\n\n\n\nhttp://seannsecanary-secondary.blob.core.windows.net\nhttp://seannsecanary-secondary.file.core.windows.net\nhttp://seannsecanary-secondary.queue.core.windows.net\nhttp://seannsecanary-secondary.table.core.windows.net\n68390a19-a643-458b-b726-408abf67b4fc\nSanitized\n72f988bf-86f1-41af-91ab-2d7cd011db47\nhttps://login.microsoftonline.com/\nCloud\nBlobEndpoint=http://seannsecanary.blob.core.windows.net/;QueueEndpoint=http://seannsecanary.queue.core.windows.net/;FileEndpoint=http://seannsecanary.file.core.windows.net/;BlobSecondaryEndpoint=http://seannsecanary-secondary.blob.core.windows.net/;QueueSecondaryEndpoint=http://seannsecanary-secondary.queue.core.windows.net/;FileSecondaryEndpoint=http://seannsecanary-secondary.file.core.windows.net/;AccountName=seannsecanary;AccountKey=Sanitized\n"
  }
}<|MERGE_RESOLUTION|>--- conflicted
+++ resolved
@@ -14,11 +14,7 @@
         "x-ms-client-request-id": "95ad28f0-d417-4a78-c115-0eb8bea64d1e",
         "x-ms-date": "Fri, 03 Apr 2020 20:55:27 GMT",
         "x-ms-return-client-request-id": "true",
-<<<<<<< HEAD
-        "x-ms-version": "2019-12-12"
-=======
         "x-ms-version": "2020-02-10"
->>>>>>> 60f4876e
       },
       "RequestBody": null,
       "StatusCode": 201,
@@ -33,11 +29,7 @@
         ],
         "x-ms-client-request-id": "95ad28f0-d417-4a78-c115-0eb8bea64d1e",
         "x-ms-request-id": "96219653-f01e-0012-0dfa-093670000000",
-<<<<<<< HEAD
-        "x-ms-version": "2019-12-12"
-=======
         "x-ms-version": "2020-02-10"
->>>>>>> 60f4876e
       },
       "ResponseBody": []
     },
@@ -56,11 +48,7 @@
         "x-ms-lease-action": "renew",
         "x-ms-lease-id": "6b885158-f819-f86c-56b8-6a67b6e4a15f",
         "x-ms-return-client-request-id": "true",
-<<<<<<< HEAD
-        "x-ms-version": "2019-12-12"
-=======
         "x-ms-version": "2020-02-10"
->>>>>>> 60f4876e
       },
       "RequestBody": null,
       "StatusCode": 404,
@@ -75,11 +63,7 @@
         "x-ms-client-request-id": "6c607fda-e21e-ec05-c5db-5396a2c6a3ac",
         "x-ms-error-code": "BlobNotFound",
         "x-ms-request-id": "96219665-f01e-0012-1cfa-093670000000",
-<<<<<<< HEAD
-        "x-ms-version": "2019-12-12"
-=======
         "x-ms-version": "2020-02-10"
->>>>>>> 60f4876e
       },
       "ResponseBody": [
         "\uFEFF\u003C?xml version=\u00221.0\u0022 encoding=\u0022utf-8\u0022?\u003E\u003CError\u003E\u003CCode\u003EBlobNotFound\u003C/Code\u003E\u003CMessage\u003EThe specified blob does not exist.\n",
@@ -100,11 +84,7 @@
         "x-ms-client-request-id": "368cfb5d-3583-a541-217a-c503f6134133",
         "x-ms-date": "Fri, 03 Apr 2020 20:55:27 GMT",
         "x-ms-return-client-request-id": "true",
-<<<<<<< HEAD
-        "x-ms-version": "2019-12-12"
-=======
         "x-ms-version": "2020-02-10"
->>>>>>> 60f4876e
       },
       "RequestBody": null,
       "StatusCode": 202,
@@ -117,11 +97,7 @@
         ],
         "x-ms-client-request-id": "368cfb5d-3583-a541-217a-c503f6134133",
         "x-ms-request-id": "96219670-f01e-0012-27fa-093670000000",
-<<<<<<< HEAD
-        "x-ms-version": "2019-12-12"
-=======
         "x-ms-version": "2020-02-10"
->>>>>>> 60f4876e
       },
       "ResponseBody": []
     }
