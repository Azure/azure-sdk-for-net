{
  "Entries": [
    {
      "RequestUri": "https://seannse.blob.core.windows.net/test-filesystem-8cef56ff-d780-2963-a3eb-09a355d79ee5?restype=container",
      "RequestMethod": "PUT",
      "RequestHeaders": {
        "Accept": "application/xml",
        "Authorization": "Sanitized",
<<<<<<< HEAD
        "traceparent": "00-f3c4e51b51d47746803d2ca93b3cbefb-e4f37bb71d1dcb49-00",
        "User-Agent": [
          "azsdk-net-Storage.Files.DataLake/12.7.0-alpha.20210202.1",
          "(.NET 5.0.2; Microsoft Windows 10.0.19042)"
        ],
        "x-ms-blob-public-access": "container",
        "x-ms-client-request-id": "49a38003-ba93-39f1-20ab-1ab7f8dc2fac",
        "x-ms-date": "Tue, 02 Feb 2021 21:56:13 GMT",
=======
        "traceparent": "00-f43a347d57a8eb4daefdac47411c580c-fde4dbbb60fbe441-00",
        "User-Agent": [
          "azsdk-net-Storage.Files.DataLake/12.7.0-alpha.20210217.1",
          "(.NET 5.0.3; Microsoft Windows 10.0.19042)"
        ],
        "x-ms-blob-public-access": "container",
        "x-ms-client-request-id": "49a38003-ba93-39f1-20ab-1ab7f8dc2fac",
        "x-ms-date": "Wed, 17 Feb 2021 22:43:55 GMT",
>>>>>>> 1814567d
        "x-ms-return-client-request-id": "true",
        "x-ms-version": "2020-06-12"
      },
      "RequestBody": null,
      "StatusCode": 201,
      "ResponseHeaders": {
        "Content-Length": "0",
<<<<<<< HEAD
        "Date": "Tue, 02 Feb 2021 21:56:14 GMT",
        "ETag": "\u00220x8D8C7C55C5C8AE9\u0022",
        "Last-Modified": "Tue, 02 Feb 2021 21:56:14 GMT",
=======
        "Date": "Wed, 17 Feb 2021 22:43:55 GMT",
        "ETag": "\u00220x8D8D395821D7A34\u0022",
        "Last-Modified": "Wed, 17 Feb 2021 22:43:55 GMT",
>>>>>>> 1814567d
        "Server": [
          "Windows-Azure-Blob/1.0",
          "Microsoft-HTTPAPI/2.0"
        ],
        "x-ms-client-request-id": "49a38003-ba93-39f1-20ab-1ab7f8dc2fac",
<<<<<<< HEAD
        "x-ms-request-id": "9d3a5c7f-001e-0035-11ae-f9134b000000",
=======
        "x-ms-request-id": "899076e7-e01e-0070-387e-05c6a8000000",
>>>>>>> 1814567d
        "x-ms-version": "2020-06-12"
      },
      "ResponseBody": []
    },
    {
      "RequestUri": "https://seannse.dfs.core.windows.net/test-filesystem-8cef56ff-d780-2963-a3eb-09a355d79ee5/?action=setAccessControl",
      "RequestMethod": "PATCH",
      "RequestHeaders": {
        "Accept": "application/json",
        "Authorization": "Sanitized",
<<<<<<< HEAD
        "traceparent": "00-4565ba8f8ecd1c4db7e303381634ca80-faca39c35fe3cf46-00",
        "User-Agent": [
          "azsdk-net-Storage.Files.DataLake/12.7.0-alpha.20210202.1",
          "(.NET 5.0.2; Microsoft Windows 10.0.19042)"
        ],
        "x-ms-acl": "user::--x,group::--x,other::--x",
        "x-ms-client-request-id": "79836ab8-5e52-7ffc-a2bd-ced26559ce03",
        "x-ms-date": "Tue, 02 Feb 2021 21:56:13 GMT",
=======
        "traceparent": "00-1d693b272526a44aa4ff325f40ff2a36-d9a4bfe3101a1f4a-00",
        "User-Agent": [
          "azsdk-net-Storage.Files.DataLake/12.7.0-alpha.20210217.1",
          "(.NET 5.0.3; Microsoft Windows 10.0.19042)"
        ],
        "x-ms-acl": "user::--x,group::--x,other::--x",
        "x-ms-client-request-id": "79836ab8-5e52-7ffc-a2bd-ced26559ce03",
        "x-ms-date": "Wed, 17 Feb 2021 22:43:56 GMT",
>>>>>>> 1814567d
        "x-ms-return-client-request-id": "true",
        "x-ms-version": "2020-06-12"
      },
      "RequestBody": null,
      "StatusCode": 200,
      "ResponseHeaders": {
        "Content-Length": "0",
<<<<<<< HEAD
        "Date": "Tue, 02 Feb 2021 21:56:14 GMT",
        "ETag": "\u00220x8D8C7C55C5F1035\u0022",
        "Last-Modified": "Tue, 02 Feb 2021 21:56:14 GMT",
=======
        "Date": "Wed, 17 Feb 2021 22:43:55 GMT",
        "ETag": "\u00220x8D8D395821FFF71\u0022",
        "Last-Modified": "Wed, 17 Feb 2021 22:43:55 GMT",
>>>>>>> 1814567d
        "Server": [
          "Windows-Azure-HDFS/1.0",
          "Microsoft-HTTPAPI/2.0"
        ],
        "x-ms-client-request-id": "79836ab8-5e52-7ffc-a2bd-ced26559ce03",
        "x-ms-namespace-enabled": "true",
<<<<<<< HEAD
        "x-ms-request-id": "1ca3d411-a01f-0085-4dae-f95282000000",
=======
        "x-ms-request-id": "17223e8b-f01f-0088-5b7e-059a56000000",
>>>>>>> 1814567d
        "x-ms-version": "2020-06-12"
      },
      "ResponseBody": []
    },
    {
      "RequestUri": "https://seannse.dfs.core.windows.net/test-filesystem-8cef56ff-d780-2963-a3eb-09a355d79ee5/test-directory-58fe1fb9-c6ef-4336-71c8-df86faf6a88f?action=setAccessControlRecursive\u0026mode=modify",
      "RequestMethod": "PATCH",
      "RequestHeaders": {
        "Accept": "application/json",
        "Authorization": "Sanitized",
<<<<<<< HEAD
        "traceparent": "00-f913a2e2070ad64384ac835de0671ee6-8f8506b81799b94a-00",
        "User-Agent": [
          "azsdk-net-Storage.Files.DataLake/12.7.0-alpha.20210202.1",
          "(.NET 5.0.2; Microsoft Windows 10.0.19042)"
=======
        "traceparent": "00-e226c925b4a1944eafbd803e19d15d40-586a01724411e44a-00",
        "User-Agent": [
          "azsdk-net-Storage.Files.DataLake/12.7.0-alpha.20210217.1",
          "(.NET 5.0.3; Microsoft Windows 10.0.19042)"
>>>>>>> 1814567d
        ],
        "x-ms-acl": "user::rwx,group::r--,other::---,mask::rwx",
        "x-ms-client-request-id": "8dffcc44-b558-e459-7de9-2023e195d4b4",
        "x-ms-return-client-request-id": "true",
        "x-ms-version": "2020-06-12"
      },
      "RequestBody": null,
      "StatusCode": 404,
      "ResponseHeaders": {
        "Content-Length": "163",
        "Content-Type": "application/json; charset=utf-8",
<<<<<<< HEAD
        "Date": "Tue, 02 Feb 2021 21:56:15 GMT",
=======
        "Date": "Wed, 17 Feb 2021 22:43:56 GMT",
>>>>>>> 1814567d
        "Server": [
          "Windows-Azure-HDFS/1.0",
          "Microsoft-HTTPAPI/2.0"
        ],
        "x-ms-client-request-id": "8dffcc44-b558-e459-7de9-2023e195d4b4",
        "x-ms-error-code": "PathNotFound",
<<<<<<< HEAD
        "x-ms-request-id": "e16259ff-701f-002f-13ae-f97294000000",
=======
        "x-ms-request-id": "aa637faa-b01f-0030-117e-05c190000000",
>>>>>>> 1814567d
        "x-ms-version": "2020-06-12"
      },
      "ResponseBody": {
        "error": {
          "code": "PathNotFound",
<<<<<<< HEAD
          "message": "The specified path does not exist.\nRequestId:e16259ff-701f-002f-13ae-f97294000000\nTime:2021-02-02T21:56:15.3859505Z"
=======
          "message": "The specified path does not exist.\nRequestId:aa637faa-b01f-0030-117e-05c190000000\nTime:2021-02-17T22:43:57.0188353Z"
>>>>>>> 1814567d
        }
      }
    },
    {
      "RequestUri": "https://seannse.blob.core.windows.net/test-filesystem-8cef56ff-d780-2963-a3eb-09a355d79ee5?restype=container",
      "RequestMethod": "DELETE",
      "RequestHeaders": {
        "Accept": "application/xml",
        "Authorization": "Sanitized",
<<<<<<< HEAD
        "traceparent": "00-455c38ab3edd3b47a1cadc28523f8596-468524bc9647e441-00",
        "User-Agent": [
          "azsdk-net-Storage.Files.DataLake/12.7.0-alpha.20210202.1",
          "(.NET 5.0.2; Microsoft Windows 10.0.19042)"
        ],
        "x-ms-client-request-id": "988d6d4e-405a-42ab-f64e-e6d12d707283",
        "x-ms-date": "Tue, 02 Feb 2021 21:56:14 GMT",
=======
        "traceparent": "00-4bbec0873a1d9a479cda43e670f05fe5-5b35986fbda0424f-00",
        "User-Agent": [
          "azsdk-net-Storage.Files.DataLake/12.7.0-alpha.20210217.1",
          "(.NET 5.0.3; Microsoft Windows 10.0.19042)"
        ],
        "x-ms-client-request-id": "988d6d4e-405a-42ab-f64e-e6d12d707283",
        "x-ms-date": "Wed, 17 Feb 2021 22:43:57 GMT",
>>>>>>> 1814567d
        "x-ms-return-client-request-id": "true",
        "x-ms-version": "2020-06-12"
      },
      "RequestBody": null,
      "StatusCode": 202,
      "ResponseHeaders": {
        "Content-Length": "0",
<<<<<<< HEAD
        "Date": "Tue, 02 Feb 2021 21:56:15 GMT",
=======
        "Date": "Wed, 17 Feb 2021 22:43:56 GMT",
>>>>>>> 1814567d
        "Server": [
          "Windows-Azure-Blob/1.0",
          "Microsoft-HTTPAPI/2.0"
        ],
        "x-ms-client-request-id": "988d6d4e-405a-42ab-f64e-e6d12d707283",
<<<<<<< HEAD
        "x-ms-request-id": "9d3a5e4b-001e-0035-2fae-f9134b000000",
=======
        "x-ms-request-id": "89907881-e01e-0070-147e-05c6a8000000",
>>>>>>> 1814567d
        "x-ms-version": "2020-06-12"
      },
      "ResponseBody": []
    }
  ],
  "Variables": {
    "RandomSeed": "641578945",
    "Storage_TestConfigHierarchicalNamespace": "NamespaceTenant\nseannse\nU2FuaXRpemVk\nhttps://seannse.blob.core.windows.net\nhttps://seannse.file.core.windows.net\nhttps://seannse.queue.core.windows.net\nhttps://seannse.table.core.windows.net\n\n\n\n\nhttps://seannse-secondary.blob.core.windows.net\nhttps://seannse-secondary.file.core.windows.net\nhttps://seannse-secondary.queue.core.windows.net\nhttps://seannse-secondary.table.core.windows.net\n68390a19-a643-458b-b726-408abf67b4fc\nSanitized\n72f988bf-86f1-41af-91ab-2d7cd011db47\nhttps://login.microsoftonline.com/\nCloud\nBlobEndpoint=https://seannse.blob.core.windows.net/;QueueEndpoint=https://seannse.queue.core.windows.net/;FileEndpoint=https://seannse.file.core.windows.net/;BlobSecondaryEndpoint=https://seannse-secondary.blob.core.windows.net/;QueueSecondaryEndpoint=https://seannse-secondary.queue.core.windows.net/;FileSecondaryEndpoint=https://seannse-secondary.file.core.windows.net/;AccountName=seannse;AccountKey=Sanitized\n"
  }
}<|MERGE_RESOLUTION|>--- conflicted
+++ resolved
@@ -1,30 +1,19 @@
 {
   "Entries": [
     {
-      "RequestUri": "https://seannse.blob.core.windows.net/test-filesystem-8cef56ff-d780-2963-a3eb-09a355d79ee5?restype=container",
+      "RequestUri": "https://seannse.blob.core.windows.net/test-filesystem-f45759bd-f95f-77d9-0122-ac0058255209?restype=container",
       "RequestMethod": "PUT",
       "RequestHeaders": {
         "Accept": "application/xml",
         "Authorization": "Sanitized",
-<<<<<<< HEAD
-        "traceparent": "00-f3c4e51b51d47746803d2ca93b3cbefb-e4f37bb71d1dcb49-00",
+        "traceparent": "00-a4a1913c44b38d4e95abfec95382f365-d390a04e1a79f742-00",
         "User-Agent": [
-          "azsdk-net-Storage.Files.DataLake/12.7.0-alpha.20210202.1",
-          "(.NET 5.0.2; Microsoft Windows 10.0.19042)"
+          "azsdk-net-Storage.Files.DataLake/12.7.0-alpha.20210219.1",
+          "(.NET 5.0.3; Microsoft Windows 10.0.19041)"
         ],
         "x-ms-blob-public-access": "container",
-        "x-ms-client-request-id": "49a38003-ba93-39f1-20ab-1ab7f8dc2fac",
-        "x-ms-date": "Tue, 02 Feb 2021 21:56:13 GMT",
-=======
-        "traceparent": "00-f43a347d57a8eb4daefdac47411c580c-fde4dbbb60fbe441-00",
-        "User-Agent": [
-          "azsdk-net-Storage.Files.DataLake/12.7.0-alpha.20210217.1",
-          "(.NET 5.0.3; Microsoft Windows 10.0.19042)"
-        ],
-        "x-ms-blob-public-access": "container",
-        "x-ms-client-request-id": "49a38003-ba93-39f1-20ab-1ab7f8dc2fac",
-        "x-ms-date": "Wed, 17 Feb 2021 22:43:55 GMT",
->>>>>>> 1814567d
+        "x-ms-client-request-id": "f42250e5-ae7b-f8d8-2428-58862de92763",
+        "x-ms-date": "Fri, 19 Feb 2021 19:03:06 GMT",
         "x-ms-return-client-request-id": "true",
         "x-ms-version": "2020-06-12"
       },
@@ -32,54 +21,33 @@
       "StatusCode": 201,
       "ResponseHeaders": {
         "Content-Length": "0",
-<<<<<<< HEAD
-        "Date": "Tue, 02 Feb 2021 21:56:14 GMT",
-        "ETag": "\u00220x8D8C7C55C5C8AE9\u0022",
-        "Last-Modified": "Tue, 02 Feb 2021 21:56:14 GMT",
-=======
-        "Date": "Wed, 17 Feb 2021 22:43:55 GMT",
-        "ETag": "\u00220x8D8D395821D7A34\u0022",
-        "Last-Modified": "Wed, 17 Feb 2021 22:43:55 GMT",
->>>>>>> 1814567d
+        "Date": "Fri, 19 Feb 2021 19:03:05 GMT",
+        "ETag": "\u00220x8D8D508FD03A73C\u0022",
+        "Last-Modified": "Fri, 19 Feb 2021 19:03:05 GMT",
         "Server": [
           "Windows-Azure-Blob/1.0",
           "Microsoft-HTTPAPI/2.0"
         ],
-        "x-ms-client-request-id": "49a38003-ba93-39f1-20ab-1ab7f8dc2fac",
-<<<<<<< HEAD
-        "x-ms-request-id": "9d3a5c7f-001e-0035-11ae-f9134b000000",
-=======
-        "x-ms-request-id": "899076e7-e01e-0070-387e-05c6a8000000",
->>>>>>> 1814567d
+        "x-ms-client-request-id": "f42250e5-ae7b-f8d8-2428-58862de92763",
+        "x-ms-request-id": "cb125eaf-b01e-006d-25f1-06cb14000000",
         "x-ms-version": "2020-06-12"
       },
       "ResponseBody": []
     },
     {
-      "RequestUri": "https://seannse.dfs.core.windows.net/test-filesystem-8cef56ff-d780-2963-a3eb-09a355d79ee5/?action=setAccessControl",
+      "RequestUri": "https://seannse.dfs.core.windows.net/test-filesystem-f45759bd-f95f-77d9-0122-ac0058255209/?action=setAccessControl",
       "RequestMethod": "PATCH",
       "RequestHeaders": {
         "Accept": "application/json",
         "Authorization": "Sanitized",
-<<<<<<< HEAD
-        "traceparent": "00-4565ba8f8ecd1c4db7e303381634ca80-faca39c35fe3cf46-00",
+        "traceparent": "00-1dff4dcb251e874185ef78b84becc851-c6a394641da22c40-00",
         "User-Agent": [
-          "azsdk-net-Storage.Files.DataLake/12.7.0-alpha.20210202.1",
-          "(.NET 5.0.2; Microsoft Windows 10.0.19042)"
+          "azsdk-net-Storage.Files.DataLake/12.7.0-alpha.20210219.1",
+          "(.NET 5.0.3; Microsoft Windows 10.0.19041)"
         ],
         "x-ms-acl": "user::--x,group::--x,other::--x",
-        "x-ms-client-request-id": "79836ab8-5e52-7ffc-a2bd-ced26559ce03",
-        "x-ms-date": "Tue, 02 Feb 2021 21:56:13 GMT",
-=======
-        "traceparent": "00-1d693b272526a44aa4ff325f40ff2a36-d9a4bfe3101a1f4a-00",
-        "User-Agent": [
-          "azsdk-net-Storage.Files.DataLake/12.7.0-alpha.20210217.1",
-          "(.NET 5.0.3; Microsoft Windows 10.0.19042)"
-        ],
-        "x-ms-acl": "user::--x,group::--x,other::--x",
-        "x-ms-client-request-id": "79836ab8-5e52-7ffc-a2bd-ced26559ce03",
-        "x-ms-date": "Wed, 17 Feb 2021 22:43:56 GMT",
->>>>>>> 1814567d
+        "x-ms-client-request-id": "ff0b6a32-7a7b-1330-18d6-f2e49747274e",
+        "x-ms-date": "Fri, 19 Feb 2021 19:03:06 GMT",
         "x-ms-return-client-request-id": "true",
         "x-ms-version": "2020-06-12"
       },
@@ -87,50 +55,33 @@
       "StatusCode": 200,
       "ResponseHeaders": {
         "Content-Length": "0",
-<<<<<<< HEAD
-        "Date": "Tue, 02 Feb 2021 21:56:14 GMT",
-        "ETag": "\u00220x8D8C7C55C5F1035\u0022",
-        "Last-Modified": "Tue, 02 Feb 2021 21:56:14 GMT",
-=======
-        "Date": "Wed, 17 Feb 2021 22:43:55 GMT",
-        "ETag": "\u00220x8D8D395821FFF71\u0022",
-        "Last-Modified": "Wed, 17 Feb 2021 22:43:55 GMT",
->>>>>>> 1814567d
+        "Date": "Fri, 19 Feb 2021 19:03:05 GMT",
+        "ETag": "\u00220x8D8D508FD058E5B\u0022",
+        "Last-Modified": "Fri, 19 Feb 2021 19:03:05 GMT",
         "Server": [
           "Windows-Azure-HDFS/1.0",
           "Microsoft-HTTPAPI/2.0"
         ],
-        "x-ms-client-request-id": "79836ab8-5e52-7ffc-a2bd-ced26559ce03",
+        "x-ms-client-request-id": "ff0b6a32-7a7b-1330-18d6-f2e49747274e",
         "x-ms-namespace-enabled": "true",
-<<<<<<< HEAD
-        "x-ms-request-id": "1ca3d411-a01f-0085-4dae-f95282000000",
-=======
-        "x-ms-request-id": "17223e8b-f01f-0088-5b7e-059a56000000",
->>>>>>> 1814567d
+        "x-ms-request-id": "da83fa3f-a01f-0061-53f1-065c1c000000",
         "x-ms-version": "2020-06-12"
       },
       "ResponseBody": []
     },
     {
-      "RequestUri": "https://seannse.dfs.core.windows.net/test-filesystem-8cef56ff-d780-2963-a3eb-09a355d79ee5/test-directory-58fe1fb9-c6ef-4336-71c8-df86faf6a88f?action=setAccessControlRecursive\u0026mode=modify",
+      "RequestUri": "https://seannse.dfs.core.windows.net/test-filesystem-f45759bd-f95f-77d9-0122-ac0058255209/test-directory-cbd4dd61-c4af-2f35-9bd8-cbf04f9e6fac?action=setAccessControlRecursive\u0026mode=modify",
       "RequestMethod": "PATCH",
       "RequestHeaders": {
         "Accept": "application/json",
         "Authorization": "Sanitized",
-<<<<<<< HEAD
-        "traceparent": "00-f913a2e2070ad64384ac835de0671ee6-8f8506b81799b94a-00",
+        "traceparent": "00-d6473ff04a10bb47a83b556ef1469049-03a5041ebc754242-00",
         "User-Agent": [
-          "azsdk-net-Storage.Files.DataLake/12.7.0-alpha.20210202.1",
-          "(.NET 5.0.2; Microsoft Windows 10.0.19042)"
-=======
-        "traceparent": "00-e226c925b4a1944eafbd803e19d15d40-586a01724411e44a-00",
-        "User-Agent": [
-          "azsdk-net-Storage.Files.DataLake/12.7.0-alpha.20210217.1",
-          "(.NET 5.0.3; Microsoft Windows 10.0.19042)"
->>>>>>> 1814567d
+          "azsdk-net-Storage.Files.DataLake/12.7.0-alpha.20210219.1",
+          "(.NET 5.0.3; Microsoft Windows 10.0.19041)"
         ],
         "x-ms-acl": "user::rwx,group::r--,other::---,mask::rwx",
-        "x-ms-client-request-id": "8dffcc44-b558-e459-7de9-2023e195d4b4",
+        "x-ms-client-request-id": "c2535d18-28de-38e7-cf2b-4f804a16d9c8",
         "x-ms-return-client-request-id": "true",
         "x-ms-version": "2020-06-12"
       },
@@ -139,58 +90,36 @@
       "ResponseHeaders": {
         "Content-Length": "163",
         "Content-Type": "application/json; charset=utf-8",
-<<<<<<< HEAD
-        "Date": "Tue, 02 Feb 2021 21:56:15 GMT",
-=======
-        "Date": "Wed, 17 Feb 2021 22:43:56 GMT",
->>>>>>> 1814567d
+        "Date": "Fri, 19 Feb 2021 19:03:05 GMT",
         "Server": [
           "Windows-Azure-HDFS/1.0",
           "Microsoft-HTTPAPI/2.0"
         ],
-        "x-ms-client-request-id": "8dffcc44-b558-e459-7de9-2023e195d4b4",
+        "x-ms-client-request-id": "c2535d18-28de-38e7-cf2b-4f804a16d9c8",
         "x-ms-error-code": "PathNotFound",
-<<<<<<< HEAD
-        "x-ms-request-id": "e16259ff-701f-002f-13ae-f97294000000",
-=======
-        "x-ms-request-id": "aa637faa-b01f-0030-117e-05c190000000",
->>>>>>> 1814567d
+        "x-ms-request-id": "da83fa6d-a01f-0061-01f1-065c1c000000",
         "x-ms-version": "2020-06-12"
       },
       "ResponseBody": {
         "error": {
           "code": "PathNotFound",
-<<<<<<< HEAD
-          "message": "The specified path does not exist.\nRequestId:e16259ff-701f-002f-13ae-f97294000000\nTime:2021-02-02T21:56:15.3859505Z"
-=======
-          "message": "The specified path does not exist.\nRequestId:aa637faa-b01f-0030-117e-05c190000000\nTime:2021-02-17T22:43:57.0188353Z"
->>>>>>> 1814567d
+          "message": "The specified path does not exist.\nRequestId:da83fa6d-a01f-0061-01f1-065c1c000000\nTime:2021-02-19T19:03:05.8608154Z"
         }
       }
     },
     {
-      "RequestUri": "https://seannse.blob.core.windows.net/test-filesystem-8cef56ff-d780-2963-a3eb-09a355d79ee5?restype=container",
+      "RequestUri": "https://seannse.blob.core.windows.net/test-filesystem-f45759bd-f95f-77d9-0122-ac0058255209?restype=container",
       "RequestMethod": "DELETE",
       "RequestHeaders": {
         "Accept": "application/xml",
         "Authorization": "Sanitized",
-<<<<<<< HEAD
-        "traceparent": "00-455c38ab3edd3b47a1cadc28523f8596-468524bc9647e441-00",
+        "traceparent": "00-1f91715c7cebc445a636e1e1cf2757f1-3bc2e84fc3af6140-00",
         "User-Agent": [
-          "azsdk-net-Storage.Files.DataLake/12.7.0-alpha.20210202.1",
-          "(.NET 5.0.2; Microsoft Windows 10.0.19042)"
+          "azsdk-net-Storage.Files.DataLake/12.7.0-alpha.20210219.1",
+          "(.NET 5.0.3; Microsoft Windows 10.0.19041)"
         ],
-        "x-ms-client-request-id": "988d6d4e-405a-42ab-f64e-e6d12d707283",
-        "x-ms-date": "Tue, 02 Feb 2021 21:56:14 GMT",
-=======
-        "traceparent": "00-4bbec0873a1d9a479cda43e670f05fe5-5b35986fbda0424f-00",
-        "User-Agent": [
-          "azsdk-net-Storage.Files.DataLake/12.7.0-alpha.20210217.1",
-          "(.NET 5.0.3; Microsoft Windows 10.0.19042)"
-        ],
-        "x-ms-client-request-id": "988d6d4e-405a-42ab-f64e-e6d12d707283",
-        "x-ms-date": "Wed, 17 Feb 2021 22:43:57 GMT",
->>>>>>> 1814567d
+        "x-ms-client-request-id": "3accbf1a-64f3-2970-3d57-4e35ef8a5e3d",
+        "x-ms-date": "Fri, 19 Feb 2021 19:03:06 GMT",
         "x-ms-return-client-request-id": "true",
         "x-ms-version": "2020-06-12"
       },
@@ -198,28 +127,20 @@
       "StatusCode": 202,
       "ResponseHeaders": {
         "Content-Length": "0",
-<<<<<<< HEAD
-        "Date": "Tue, 02 Feb 2021 21:56:15 GMT",
-=======
-        "Date": "Wed, 17 Feb 2021 22:43:56 GMT",
->>>>>>> 1814567d
+        "Date": "Fri, 19 Feb 2021 19:03:05 GMT",
         "Server": [
           "Windows-Azure-Blob/1.0",
           "Microsoft-HTTPAPI/2.0"
         ],
-        "x-ms-client-request-id": "988d6d4e-405a-42ab-f64e-e6d12d707283",
-<<<<<<< HEAD
-        "x-ms-request-id": "9d3a5e4b-001e-0035-2fae-f9134b000000",
-=======
-        "x-ms-request-id": "89907881-e01e-0070-147e-05c6a8000000",
->>>>>>> 1814567d
+        "x-ms-client-request-id": "3accbf1a-64f3-2970-3d57-4e35ef8a5e3d",
+        "x-ms-request-id": "cb125f1c-b01e-006d-7ef1-06cb14000000",
         "x-ms-version": "2020-06-12"
       },
       "ResponseBody": []
     }
   ],
   "Variables": {
-    "RandomSeed": "641578945",
+    "RandomSeed": "1927841397",
     "Storage_TestConfigHierarchicalNamespace": "NamespaceTenant\nseannse\nU2FuaXRpemVk\nhttps://seannse.blob.core.windows.net\nhttps://seannse.file.core.windows.net\nhttps://seannse.queue.core.windows.net\nhttps://seannse.table.core.windows.net\n\n\n\n\nhttps://seannse-secondary.blob.core.windows.net\nhttps://seannse-secondary.file.core.windows.net\nhttps://seannse-secondary.queue.core.windows.net\nhttps://seannse-secondary.table.core.windows.net\n68390a19-a643-458b-b726-408abf67b4fc\nSanitized\n72f988bf-86f1-41af-91ab-2d7cd011db47\nhttps://login.microsoftonline.com/\nCloud\nBlobEndpoint=https://seannse.blob.core.windows.net/;QueueEndpoint=https://seannse.queue.core.windows.net/;FileEndpoint=https://seannse.file.core.windows.net/;BlobSecondaryEndpoint=https://seannse-secondary.blob.core.windows.net/;QueueSecondaryEndpoint=https://seannse-secondary.queue.core.windows.net/;FileSecondaryEndpoint=https://seannse-secondary.file.core.windows.net/;AccountName=seannse;AccountKey=Sanitized\n"
   }
 }