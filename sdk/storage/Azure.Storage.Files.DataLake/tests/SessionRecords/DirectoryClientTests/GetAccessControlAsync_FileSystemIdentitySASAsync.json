--- conflicted
+++ resolved
@@ -1,25 +1,18 @@
 {
   "Entries": [
     {
-      "RequestUri": "https://seannse.blob.core.windows.net/test-filesystem-a66d5903-3396-78f9-0cf8-09e5d65422f1?restype=container",
+      "RequestUri": "https://seannse.blob.core.windows.net/test-filesystem-aba3fae2-9e6b-309d-f7da-b0a3d05946a5?restype=container",
       "RequestMethod": "PUT",
       "RequestHeaders": {
         "Accept": "application/xml",
         "Authorization": "Sanitized",
-<<<<<<< HEAD
-        "traceparent": "00-f51830e11617e24cb964c1672d22efa4-6c04e8875cbbcf43-00",
+        "traceparent": "00-ce74fa968f2cb84282b82a56ddbc7a73-19ec6cf855335749-00",
         "User-Agent": [
-          "azsdk-net-Storage.Files.DataLake/12.7.0-alpha.20210202.1",
-          "(.NET 5.0.2; Microsoft Windows 10.0.19042)"
-=======
-        "traceparent": "00-426e01eeeb8f7e489e5efcdccc631465-3862f91ec6f4fd46-00",
-        "User-Agent": [
-          "azsdk-net-Storage.Files.DataLake/12.7.0-alpha.20210217.1",
-          "(.NET 5.0.3; Microsoft Windows 10.0.19042)"
->>>>>>> 1814567d
+          "azsdk-net-Storage.Files.DataLake/12.7.0-alpha.20210219.1",
+          "(.NET 5.0.3; Microsoft Windows 10.0.19041)"
         ],
         "x-ms-blob-public-access": "container",
-        "x-ms-client-request-id": "5d49fd33-69be-ed4c-d9dd-3613c0d79d2e",
+        "x-ms-client-request-id": "8f14887f-ce6d-3d28-8924-e4bb016276c0",
         "x-ms-return-client-request-id": "true",
         "x-ms-version": "2020-06-12"
       },
@@ -27,48 +20,31 @@
       "StatusCode": 201,
       "ResponseHeaders": {
         "Content-Length": "0",
-<<<<<<< HEAD
-        "Date": "Tue, 02 Feb 2021 21:43:44 GMT",
-        "ETag": "\u00220x8D8C7C39DB25999\u0022",
-        "Last-Modified": "Tue, 02 Feb 2021 21:43:45 GMT",
-=======
-        "Date": "Wed, 17 Feb 2021 22:47:01 GMT",
-        "ETag": "\u00220x8D8D395F133E067\u0022",
-        "Last-Modified": "Wed, 17 Feb 2021 22:47:02 GMT",
->>>>>>> 1814567d
+        "Date": "Fri, 19 Feb 2021 19:04:39 GMT",
+        "ETag": "\u00220x8D8D50935957014\u0022",
+        "Last-Modified": "Fri, 19 Feb 2021 19:04:40 GMT",
         "Server": [
           "Windows-Azure-Blob/1.0",
           "Microsoft-HTTPAPI/2.0"
         ],
-        "x-ms-client-request-id": "5d49fd33-69be-ed4c-d9dd-3613c0d79d2e",
-<<<<<<< HEAD
-        "x-ms-request-id": "951385c7-801e-0014-1dac-f93730000000",
-=======
-        "x-ms-request-id": "1811b796-f01e-00a7-327e-05979d000000",
->>>>>>> 1814567d
+        "x-ms-client-request-id": "8f14887f-ce6d-3d28-8924-e4bb016276c0",
+        "x-ms-request-id": "cb12d5b6-b01e-006d-70f2-06cb14000000",
         "x-ms-version": "2020-06-12"
       },
       "ResponseBody": []
     },
     {
-      "RequestUri": "https://seannse.dfs.core.windows.net/test-filesystem-a66d5903-3396-78f9-0cf8-09e5d65422f1/test-directory-e1e95b02-1520-8f7f-7082-7321dbdd8007?resource=directory",
+      "RequestUri": "https://seannse.dfs.core.windows.net/test-filesystem-aba3fae2-9e6b-309d-f7da-b0a3d05946a5/test-directory-0e2425b3-a529-7e71-c7af-9d3bba374f8a?resource=directory",
       "RequestMethod": "PUT",
       "RequestHeaders": {
         "Accept": "application/json",
         "Authorization": "Sanitized",
-<<<<<<< HEAD
-        "traceparent": "00-2381a3b225c2ca408b8cbf8e748c6944-32353b4199538249-00",
+        "traceparent": "00-8ac593063b1daf46909eaae7cbc5b2c8-89f11b670cd33147-00",
         "User-Agent": [
-          "azsdk-net-Storage.Files.DataLake/12.7.0-alpha.20210202.1",
-          "(.NET 5.0.2; Microsoft Windows 10.0.19042)"
-=======
-        "traceparent": "00-b055bb1536ed9642acde83586acf6e4b-3b8a902941182f43-00",
-        "User-Agent": [
-          "azsdk-net-Storage.Files.DataLake/12.7.0-alpha.20210217.1",
-          "(.NET 5.0.3; Microsoft Windows 10.0.19042)"
->>>>>>> 1814567d
+          "azsdk-net-Storage.Files.DataLake/12.7.0-alpha.20210219.1",
+          "(.NET 5.0.3; Microsoft Windows 10.0.19041)"
         ],
-        "x-ms-client-request-id": "deedf213-2294-7148-48c2-88690e6104c3",
+        "x-ms-client-request-id": "31bbd4ba-c023-271d-3859-6b42ccab4b83",
         "x-ms-return-client-request-id": "true",
         "x-ms-version": "2020-06-12"
       },
@@ -76,25 +52,15 @@
       "StatusCode": 201,
       "ResponseHeaders": {
         "Content-Length": "0",
-<<<<<<< HEAD
-        "Date": "Tue, 02 Feb 2021 21:43:44 GMT",
-        "ETag": "\u00220x8D8C7C39DF3AF9C\u0022",
-        "Last-Modified": "Tue, 02 Feb 2021 21:43:45 GMT",
-=======
-        "Date": "Wed, 17 Feb 2021 22:47:01 GMT",
-        "ETag": "\u00220x8D8D395F16DA19E\u0022",
-        "Last-Modified": "Wed, 17 Feb 2021 22:47:02 GMT",
->>>>>>> 1814567d
+        "Date": "Fri, 19 Feb 2021 19:04:39 GMT",
+        "ETag": "\u00220x8D8D50935A48B32\u0022",
+        "Last-Modified": "Fri, 19 Feb 2021 19:04:40 GMT",
         "Server": [
           "Windows-Azure-HDFS/1.0",
           "Microsoft-HTTPAPI/2.0"
         ],
-        "x-ms-client-request-id": "deedf213-2294-7148-48c2-88690e6104c3",
-<<<<<<< HEAD
-        "x-ms-request-id": "7c0cfbec-c01f-0058-36ac-f9a700000000",
-=======
-        "x-ms-request-id": "e8aee2ab-501f-004a-047e-05dcd0000000",
->>>>>>> 1814567d
+        "x-ms-client-request-id": "31bbd4ba-c023-271d-3859-6b42ccab4b83",
+        "x-ms-request-id": "da844058-a01f-0061-1ef2-065c1c000000",
         "x-ms-version": "2020-06-12"
       },
       "ResponseBody": []
@@ -107,125 +73,77 @@
         "Authorization": "Sanitized",
         "Content-Length": "59",
         "Content-Type": "application/xml",
-<<<<<<< HEAD
-        "traceparent": "00-ee1e03e304c8cb428ef81354bda1766f-1730d7173c90794c-00",
+        "traceparent": "00-bb9fabcc6725974a900633e98f5cbf29-f783c5c74d599b4f-00",
         "User-Agent": [
-          "azsdk-net-Storage.Files.DataLake/12.7.0-alpha.20210202.1",
-          "(.NET 5.0.2; Microsoft Windows 10.0.19042)"
-=======
-        "traceparent": "00-a6346e24822ef74798f235eb8c5f35a0-4c853be1d721e049-00",
-        "User-Agent": [
-          "azsdk-net-Storage.Files.DataLake/12.7.0-alpha.20210217.1",
-          "(.NET 5.0.3; Microsoft Windows 10.0.19042)"
->>>>>>> 1814567d
+          "azsdk-net-Storage.Files.DataLake/12.7.0-alpha.20210219.1",
+          "(.NET 5.0.3; Microsoft Windows 10.0.19041)"
         ],
-        "x-ms-client-request-id": "cd006cda-bfe9-5499-b89a-f9e23741ae84",
+        "x-ms-client-request-id": "2c00ee55-44a7-ca9d-0985-3669e6fb3511",
         "x-ms-return-client-request-id": "true",
         "x-ms-version": "2020-06-12"
       },
-<<<<<<< HEAD
-      "RequestBody": "\u003CKeyInfo\u003E\u003CExpiry\u003E2021-02-02T22:43:45Z\u003C/Expiry\u003E\u003C/KeyInfo\u003E",
+      "RequestBody": "\uFEFF\u003CKeyInfo\u003E\u003CExpiry\u003E2021-02-19T20:04:41Z\u003C/Expiry\u003E\u003C/KeyInfo\u003E",
       "StatusCode": 200,
       "ResponseHeaders": {
         "Content-Type": "application/xml",
-        "Date": "Tue, 02 Feb 2021 21:43:45 GMT",
-=======
-      "RequestBody": "\uFEFF\u003CKeyInfo\u003E\u003CExpiry\u003E2021-02-17T23:47:02Z\u003C/Expiry\u003E\u003C/KeyInfo\u003E",
-      "StatusCode": 200,
-      "ResponseHeaders": {
-        "Content-Type": "application/xml",
-        "Date": "Wed, 17 Feb 2021 22:47:02 GMT",
->>>>>>> 1814567d
+        "Date": "Fri, 19 Feb 2021 19:04:40 GMT",
         "Server": [
           "Windows-Azure-Blob/1.0",
           "Microsoft-HTTPAPI/2.0"
         ],
         "Transfer-Encoding": "chunked",
-        "x-ms-client-request-id": "cd006cda-bfe9-5499-b89a-f9e23741ae84",
-<<<<<<< HEAD
-        "x-ms-request-id": "95138721-801e-0014-58ac-f93730000000",
+        "x-ms-client-request-id": "2c00ee55-44a7-ca9d-0985-3669e6fb3511",
+        "x-ms-request-id": "cb12d5f3-b01e-006d-26f2-06cb14000000",
         "x-ms-version": "2020-06-12"
       },
-      "ResponseBody": "\uFEFF\u003C?xml version=\u00221.0\u0022 encoding=\u0022utf-8\u0022?\u003E\u003CUserDelegationKey\u003E\u003CSignedOid\u003Ec4f48289-bb84-4086-b250-6f94a8f64cee\u003C/SignedOid\u003E\u003CSignedTid\u003E72f988bf-86f1-41af-91ab-2d7cd011db47\u003C/SignedTid\u003E\u003CSignedStart\u003E2021-02-02T21:43:45Z\u003C/SignedStart\u003E\u003CSignedExpiry\u003E2021-02-02T22:43:45Z\u003C/SignedExpiry\u003E\u003CSignedService\u003Eb\u003C/SignedService\u003E\u003CSignedVersion\u003E2020-06-12\u003C/SignedVersion\u003E\u003CValue\u003EFUB7Ws03Yxb781Uk74LMOPSrSn1XFYoP4r/KJWY7vhw=\u003C/Value\u003E\u003C/UserDelegationKey\u003E"
+      "ResponseBody": "\uFEFF\u003C?xml version=\u00221.0\u0022 encoding=\u0022utf-8\u0022?\u003E\u003CUserDelegationKey\u003E\u003CSignedOid\u003Ec4f48289-bb84-4086-b250-6f94a8f64cee\u003C/SignedOid\u003E\u003CSignedTid\u003E72f988bf-86f1-41af-91ab-2d7cd011db47\u003C/SignedTid\u003E\u003CSignedStart\u003E2021-02-19T19:04:40Z\u003C/SignedStart\u003E\u003CSignedExpiry\u003E2021-02-19T20:04:41Z\u003C/SignedExpiry\u003E\u003CSignedService\u003Eb\u003C/SignedService\u003E\u003CSignedVersion\u003E2020-06-12\u003C/SignedVersion\u003E\u003CValue\u003EOpPKh91H\u002BVenrGPjWI\u002BvVzFaetBvlyCXNEPGNh8WBK0=\u003C/Value\u003E\u003C/UserDelegationKey\u003E"
     },
     {
-      "RequestUri": "https://seannse.dfs.core.windows.net/test-filesystem-a66d5903-3396-78f9-0cf8-09e5d65422f1/test-directory-e1e95b02-1520-8f7f-7082-7321dbdd8007?skoid=c4f48289-bb84-4086-b250-6f94a8f64cee\u0026sktid=72f988bf-86f1-41af-91ab-2d7cd011db47\u0026skt=2021-02-02T21%3A43%3A45Z\u0026ske=2021-02-02T22%3A43%3A45Z\u0026sks=b\u0026skv=2020-06-12\u0026sv=2020-06-12\u0026st=2021-02-02T20%3A43%3A45Z\u0026se=2021-02-02T22%3A43%3A45Z\u0026sr=c\u0026sp=racwdlmeop\u0026sig=Sanitized\u0026action=getAccessControl",
+      "RequestUri": "https://seannse.dfs.core.windows.net/test-filesystem-aba3fae2-9e6b-309d-f7da-b0a3d05946a5/test-directory-0e2425b3-a529-7e71-c7af-9d3bba374f8a?skoid=c4f48289-bb84-4086-b250-6f94a8f64cee\u0026sktid=72f988bf-86f1-41af-91ab-2d7cd011db47\u0026skt=2021-02-19T19%3A04%3A40Z\u0026ske=2021-02-19T20%3A04%3A41Z\u0026sks=b\u0026skv=2020-06-12\u0026sv=2020-06-12\u0026st=2021-02-19T18%3A04%3A41Z\u0026se=2021-02-19T20%3A04%3A41Z\u0026sr=c\u0026sp=racwdlmeop\u0026sig=Sanitized\u0026action=getAccessControl",
       "RequestMethod": "HEAD",
       "RequestHeaders": {
         "Accept": "application/json",
-        "traceparent": "00-f74851840670594f82c1730360e14614-613d8c1972397a46-00",
+        "traceparent": "00-65da64b90e55724ab8d082df2d9522d6-72e90a86e1e3534a-00",
         "User-Agent": [
-          "azsdk-net-Storage.Files.DataLake/12.7.0-alpha.20210202.1",
-          "(.NET 5.0.2; Microsoft Windows 10.0.19042)"
-=======
-        "x-ms-request-id": "1811bae9-f01e-00a7-527e-05979d000000",
-        "x-ms-version": "2020-06-12"
-      },
-      "ResponseBody": "\uFEFF\u003C?xml version=\u00221.0\u0022 encoding=\u0022utf-8\u0022?\u003E\u003CUserDelegationKey\u003E\u003CSignedOid\u003Ec4f48289-bb84-4086-b250-6f94a8f64cee\u003C/SignedOid\u003E\u003CSignedTid\u003E72f988bf-86f1-41af-91ab-2d7cd011db47\u003C/SignedTid\u003E\u003CSignedStart\u003E2021-02-17T22:47:02Z\u003C/SignedStart\u003E\u003CSignedExpiry\u003E2021-02-17T23:47:02Z\u003C/SignedExpiry\u003E\u003CSignedService\u003Eb\u003C/SignedService\u003E\u003CSignedVersion\u003E2020-06-12\u003C/SignedVersion\u003E\u003CValue\u003ENGDIxhSo4GWjhKT9W0Pj7TABocxCxlTcoJXXhOg0Id0=\u003C/Value\u003E\u003C/UserDelegationKey\u003E"
-    },
-    {
-      "RequestUri": "https://seannse.dfs.core.windows.net/test-filesystem-a66d5903-3396-78f9-0cf8-09e5d65422f1/test-directory-e1e95b02-1520-8f7f-7082-7321dbdd8007?skoid=c4f48289-bb84-4086-b250-6f94a8f64cee\u0026sktid=72f988bf-86f1-41af-91ab-2d7cd011db47\u0026skt=2021-02-17T22%3A47%3A02Z\u0026ske=2021-02-17T23%3A47%3A02Z\u0026sks=b\u0026skv=2020-06-12\u0026sv=2020-06-12\u0026st=2021-02-17T21%3A47%3A02Z\u0026se=2021-02-17T23%3A47%3A02Z\u0026sr=c\u0026sp=racwdlmeop\u0026sig=Sanitized\u0026action=getAccessControl",
-      "RequestMethod": "HEAD",
-      "RequestHeaders": {
-        "traceparent": "00-5d49595244c19b48bf97d7b4b4ea88cb-7cd1ebfac5df814b-00",
-        "User-Agent": [
-          "azsdk-net-Storage.Files.DataLake/12.7.0-alpha.20210217.1",
-          "(.NET 5.0.3; Microsoft Windows 10.0.19042)"
->>>>>>> 1814567d
+          "azsdk-net-Storage.Files.DataLake/12.7.0-alpha.20210219.1",
+          "(.NET 5.0.3; Microsoft Windows 10.0.19041)"
         ],
-        "x-ms-client-request-id": "a18ee9a2-3661-04d9-7e78-d10034f93b11",
+        "x-ms-client-request-id": "dded46d3-1fab-f6dc-91b6-7f9f4f9c474e",
         "x-ms-return-client-request-id": "true",
         "x-ms-version": "2020-06-12"
       },
       "RequestBody": null,
       "StatusCode": 200,
       "ResponseHeaders": {
-<<<<<<< HEAD
-        "Date": "Tue, 02 Feb 2021 21:43:45 GMT",
-        "ETag": "\u00220x8D8C7C39DF3AF9C\u0022",
-        "Last-Modified": "Tue, 02 Feb 2021 21:43:45 GMT",
-=======
-        "Date": "Wed, 17 Feb 2021 22:47:03 GMT",
-        "ETag": "\u00220x8D8D395F16DA19E\u0022",
-        "Last-Modified": "Wed, 17 Feb 2021 22:47:02 GMT",
->>>>>>> 1814567d
+        "Date": "Fri, 19 Feb 2021 19:04:40 GMT",
+        "ETag": "\u00220x8D8D50935A48B32\u0022",
+        "Last-Modified": "Fri, 19 Feb 2021 19:04:40 GMT",
         "Server": [
           "Windows-Azure-HDFS/1.0",
           "Microsoft-HTTPAPI/2.0"
         ],
         "x-ms-acl": "user::rwx,group::r-x,other::---",
-        "x-ms-client-request-id": "a18ee9a2-3661-04d9-7e78-d10034f93b11",
+        "x-ms-client-request-id": "dded46d3-1fab-f6dc-91b6-7f9f4f9c474e",
         "x-ms-group": "c4f48289-bb84-4086-b250-6f94a8f64cee",
         "x-ms-owner": "c4f48289-bb84-4086-b250-6f94a8f64cee",
         "x-ms-permissions": "rwxr-x---",
-<<<<<<< HEAD
-        "x-ms-request-id": "90042d2f-701f-0062-64ac-f9bd78000000",
-=======
-        "x-ms-request-id": "1bc2959f-301f-0087-197e-05ec3a000000",
->>>>>>> 1814567d
+        "x-ms-request-id": "da844087-a01f-0061-4df2-065c1c000000",
         "x-ms-version": "2020-06-12"
       },
       "ResponseBody": []
     },
     {
-      "RequestUri": "https://seannse.blob.core.windows.net/test-filesystem-a66d5903-3396-78f9-0cf8-09e5d65422f1?restype=container",
+      "RequestUri": "https://seannse.blob.core.windows.net/test-filesystem-aba3fae2-9e6b-309d-f7da-b0a3d05946a5?restype=container",
       "RequestMethod": "DELETE",
       "RequestHeaders": {
         "Accept": "application/xml",
         "Authorization": "Sanitized",
-<<<<<<< HEAD
-        "traceparent": "00-c8b562d93e22714c8106b42ac2d4d74e-0d7979426e77e54c-00",
+        "traceparent": "00-9ff68b2a630a814fba485c7693974ef7-9783aa093ef9d44d-00",
         "User-Agent": [
-          "azsdk-net-Storage.Files.DataLake/12.7.0-alpha.20210202.1",
-          "(.NET 5.0.2; Microsoft Windows 10.0.19042)"
-=======
-        "traceparent": "00-d5b58a12c4d55447ae48eff0f323fc46-6b29d37e8666c148-00",
-        "User-Agent": [
-          "azsdk-net-Storage.Files.DataLake/12.7.0-alpha.20210217.1",
-          "(.NET 5.0.3; Microsoft Windows 10.0.19042)"
->>>>>>> 1814567d
+          "azsdk-net-Storage.Files.DataLake/12.7.0-alpha.20210219.1",
+          "(.NET 5.0.3; Microsoft Windows 10.0.19041)"
         ],
-        "x-ms-client-request-id": "4e3f3d4c-0cb3-e923-a8f7-37f4a62fb11c",
+        "x-ms-client-request-id": "9f96af04-580e-6c66-c845-f72cc532e532",
         "x-ms-return-client-request-id": "true",
         "x-ms-version": "2020-06-12"
       },
@@ -233,33 +151,21 @@
       "StatusCode": 202,
       "ResponseHeaders": {
         "Content-Length": "0",
-<<<<<<< HEAD
-        "Date": "Tue, 02 Feb 2021 21:43:45 GMT",
-=======
-        "Date": "Wed, 17 Feb 2021 22:47:02 GMT",
->>>>>>> 1814567d
+        "Date": "Fri, 19 Feb 2021 19:04:40 GMT",
         "Server": [
           "Windows-Azure-Blob/1.0",
           "Microsoft-HTTPAPI/2.0"
         ],
-        "x-ms-client-request-id": "4e3f3d4c-0cb3-e923-a8f7-37f4a62fb11c",
-<<<<<<< HEAD
-        "x-ms-request-id": "95138889-801e-0014-1dac-f93730000000",
-=======
-        "x-ms-request-id": "1811be04-f01e-00a7-427e-05979d000000",
->>>>>>> 1814567d
+        "x-ms-client-request-id": "9f96af04-580e-6c66-c845-f72cc532e532",
+        "x-ms-request-id": "cb12d626-b01e-006d-56f2-06cb14000000",
         "x-ms-version": "2020-06-12"
       },
       "ResponseBody": []
     }
   ],
   "Variables": {
-<<<<<<< HEAD
-    "DateTimeOffsetNow": "2021-02-02T15:43:45.0053563-06:00",
-=======
-    "DateTimeOffsetNow": "2021-02-17T16:47:02.8639317-06:00",
->>>>>>> 1814567d
-    "RandomSeed": "1393816865",
+    "DateTimeOffsetNow": "2021-02-19T13:04:41.1917167-06:00",
+    "RandomSeed": "1892742248",
     "Storage_TestConfigHierarchicalNamespace": "NamespaceTenant\nseannse\nU2FuaXRpemVk\nhttps://seannse.blob.core.windows.net\nhttps://seannse.file.core.windows.net\nhttps://seannse.queue.core.windows.net\nhttps://seannse.table.core.windows.net\n\n\n\n\nhttps://seannse-secondary.blob.core.windows.net\nhttps://seannse-secondary.file.core.windows.net\nhttps://seannse-secondary.queue.core.windows.net\nhttps://seannse-secondary.table.core.windows.net\n68390a19-a643-458b-b726-408abf67b4fc\nSanitized\n72f988bf-86f1-41af-91ab-2d7cd011db47\nhttps://login.microsoftonline.com/\nCloud\nBlobEndpoint=https://seannse.blob.core.windows.net/;QueueEndpoint=https://seannse.queue.core.windows.net/;FileEndpoint=https://seannse.file.core.windows.net/;BlobSecondaryEndpoint=https://seannse-secondary.blob.core.windows.net/;QueueSecondaryEndpoint=https://seannse-secondary.queue.core.windows.net/;FileSecondaryEndpoint=https://seannse-secondary.file.core.windows.net/;AccountName=seannse;AccountKey=Sanitized\n"
   }
 }