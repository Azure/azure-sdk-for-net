{
  "Entries": [
    {
      "RequestUri": "https://seannse.blob.core.windows.net/test-filesystem-2d299a40-4497-24b3-f0ba-26f52bf3393a?restype=container",
      "RequestMethod": "PUT",
      "RequestHeaders": {
        "Accept": "application/xml",
        "Authorization": "Sanitized",
<<<<<<< HEAD
        "traceparent": "00-a91de05c710ad94f8a5f3f4dec10cdb1-4dc47c22823c8f4e-00",
        "User-Agent": [
          "azsdk-net-Storage.Files.DataLake/12.7.0-alpha.20210202.1",
          "(.NET 5.0.2; Microsoft Windows 10.0.19042)"
        ],
        "x-ms-blob-public-access": "container",
        "x-ms-client-request-id": "00fd7271-03c8-f358-295b-d1577b53fbf5",
        "x-ms-date": "Tue, 02 Feb 2021 21:53:49 GMT",
=======
        "traceparent": "00-c7b10abe189f4d4babd5fb425ff906a8-c32161ce21b82148-00",
        "User-Agent": [
          "azsdk-net-Storage.Files.DataLake/12.7.0-alpha.20210217.1",
          "(.NET 5.0.3; Microsoft Windows 10.0.19042)"
        ],
        "x-ms-blob-public-access": "container",
        "x-ms-client-request-id": "00fd7271-03c8-f358-295b-d1577b53fbf5",
        "x-ms-date": "Wed, 17 Feb 2021 22:41:34 GMT",
>>>>>>> 1814567d
        "x-ms-return-client-request-id": "true",
        "x-ms-version": "2020-06-12"
      },
      "RequestBody": null,
      "StatusCode": 201,
      "ResponseHeaders": {
        "Content-Length": "0",
<<<<<<< HEAD
        "Date": "Tue, 02 Feb 2021 21:53:49 GMT",
        "ETag": "\u00220x8D8C7C506542732\u0022",
        "Last-Modified": "Tue, 02 Feb 2021 21:53:50 GMT",
=======
        "Date": "Wed, 17 Feb 2021 22:41:35 GMT",
        "ETag": "\u00220x8D8D3952E2C6F69\u0022",
        "Last-Modified": "Wed, 17 Feb 2021 22:41:35 GMT",
>>>>>>> 1814567d
        "Server": [
          "Windows-Azure-Blob/1.0",
          "Microsoft-HTTPAPI/2.0"
        ],
        "x-ms-client-request-id": "00fd7271-03c8-f358-295b-d1577b53fbf5",
<<<<<<< HEAD
        "x-ms-request-id": "4d426bb9-901e-0027-0bad-f9689b000000",
=======
        "x-ms-request-id": "718f75ea-d01e-0036-197e-05f22f000000",
>>>>>>> 1814567d
        "x-ms-version": "2020-06-12"
      },
      "ResponseBody": []
    },
    {
      "RequestUri": "https://seannse.dfs.core.windows.net/test-filesystem-2d299a40-4497-24b3-f0ba-26f52bf3393a/test-directory-068a0125-c548-3e5a-b5bb-2379b56c124d?resource=directory",
      "RequestMethod": "PUT",
      "RequestHeaders": {
        "Accept": "application/json",
        "Authorization": "Sanitized",
<<<<<<< HEAD
        "traceparent": "00-6feb6bc70a21324aa8c4b854223e3ad1-d4eb5a92454e6e4d-00",
        "User-Agent": [
          "azsdk-net-Storage.Files.DataLake/12.7.0-alpha.20210202.1",
          "(.NET 5.0.2; Microsoft Windows 10.0.19042)"
        ],
        "x-ms-client-request-id": "0f209821-3317-aba7-18bf-4a0cdfde3dbc",
        "x-ms-date": "Tue, 02 Feb 2021 21:53:49 GMT",
=======
        "traceparent": "00-ee76ac4b505b6c479a38ccba00e08d5c-28112c64316b7e48-00",
        "User-Agent": [
          "azsdk-net-Storage.Files.DataLake/12.7.0-alpha.20210217.1",
          "(.NET 5.0.3; Microsoft Windows 10.0.19042)"
        ],
        "x-ms-client-request-id": "0f209821-3317-aba7-18bf-4a0cdfde3dbc",
        "x-ms-date": "Wed, 17 Feb 2021 22:41:35 GMT",
>>>>>>> 1814567d
        "x-ms-return-client-request-id": "true",
        "x-ms-version": "2020-06-12"
      },
      "RequestBody": null,
      "StatusCode": 201,
      "ResponseHeaders": {
        "Content-Length": "0",
<<<<<<< HEAD
        "Date": "Tue, 02 Feb 2021 21:53:49 GMT",
        "ETag": "\u00220x8D8C7C5068B667C\u0022",
        "Last-Modified": "Tue, 02 Feb 2021 21:53:50 GMT",
=======
        "Date": "Wed, 17 Feb 2021 22:41:35 GMT",
        "ETag": "\u00220x8D8D3952E62F203\u0022",
        "Last-Modified": "Wed, 17 Feb 2021 22:41:35 GMT",
>>>>>>> 1814567d
        "Server": [
          "Windows-Azure-HDFS/1.0",
          "Microsoft-HTTPAPI/2.0"
        ],
        "x-ms-client-request-id": "0f209821-3317-aba7-18bf-4a0cdfde3dbc",
<<<<<<< HEAD
        "x-ms-request-id": "53a76c72-901f-0055-25ad-f96fd4000000",
=======
        "x-ms-request-id": "f1fcaaa4-a01f-005e-487e-0594bf000000",
>>>>>>> 1814567d
        "x-ms-version": "2020-06-12"
      },
      "ResponseBody": []
    },
    {
      "RequestUri": "https://seannse.dfs.core.windows.net/test-filesystem-2d299a40-4497-24b3-f0ba-26f52bf3393a/test-directory-44d78448-42ce-ed00-8f88-8da0132e0d29?resource=directory",
      "RequestMethod": "PUT",
      "RequestHeaders": {
        "Accept": "application/json",
        "Authorization": "Sanitized",
<<<<<<< HEAD
        "traceparent": "00-00f45c8b68d0344ba3a12950eff220c4-0f432baded5e544a-00",
        "User-Agent": [
          "azsdk-net-Storage.Files.DataLake/12.7.0-alpha.20210202.1",
          "(.NET 5.0.2; Microsoft Windows 10.0.19042)"
        ],
        "x-ms-client-request-id": "abe2f66a-adb4-dfe7-9833-808fa50697e9",
        "x-ms-date": "Tue, 02 Feb 2021 21:53:49 GMT",
=======
        "traceparent": "00-7f56d3fd7575ef4eac95e97158fdeccc-5add3e0538a2f842-00",
        "User-Agent": [
          "azsdk-net-Storage.Files.DataLake/12.7.0-alpha.20210217.1",
          "(.NET 5.0.3; Microsoft Windows 10.0.19042)"
        ],
        "x-ms-client-request-id": "abe2f66a-adb4-dfe7-9833-808fa50697e9",
        "x-ms-date": "Wed, 17 Feb 2021 22:41:35 GMT",
>>>>>>> 1814567d
        "x-ms-return-client-request-id": "true",
        "x-ms-version": "2020-06-12"
      },
      "RequestBody": null,
      "StatusCode": 201,
      "ResponseHeaders": {
        "Content-Length": "0",
<<<<<<< HEAD
        "Date": "Tue, 02 Feb 2021 21:53:49 GMT",
        "ETag": "\u00220x8D8C7C5069AF374\u0022",
        "Last-Modified": "Tue, 02 Feb 2021 21:53:50 GMT",
=======
        "Date": "Wed, 17 Feb 2021 22:41:35 GMT",
        "ETag": "\u00220x8D8D3952E70F882\u0022",
        "Last-Modified": "Wed, 17 Feb 2021 22:41:35 GMT",
>>>>>>> 1814567d
        "Server": [
          "Windows-Azure-HDFS/1.0",
          "Microsoft-HTTPAPI/2.0"
        ],
        "x-ms-client-request-id": "abe2f66a-adb4-dfe7-9833-808fa50697e9",
<<<<<<< HEAD
        "x-ms-request-id": "53a76c91-901f-0055-44ad-f96fd4000000",
=======
        "x-ms-request-id": "f1fcaad4-a01f-005e-787e-0594bf000000",
>>>>>>> 1814567d
        "x-ms-version": "2020-06-12"
      },
      "ResponseBody": []
    },
    {
      "RequestUri": "https://seannse.dfs.core.windows.net/test-filesystem-2d299a40-4497-24b3-f0ba-26f52bf3393a/test-directory-44d78448-42ce-ed00-8f88-8da0132e0d29?mode=legacy",
      "RequestMethod": "PUT",
      "RequestHeaders": {
        "Accept": "application/json",
        "Authorization": "Sanitized",
        "User-Agent": [
<<<<<<< HEAD
          "azsdk-net-Storage.Files.DataLake/12.7.0-alpha.20210202.1",
          "(.NET 5.0.2; Microsoft Windows 10.0.19042)"
        ],
        "x-ms-client-request-id": "1c36f365-624b-1c74-8678-841881a5a688",
        "x-ms-date": "Tue, 02 Feb 2021 21:53:50 GMT",
=======
          "azsdk-net-Storage.Files.DataLake/12.7.0-alpha.20210217.1",
          "(.NET 5.0.3; Microsoft Windows 10.0.19042)"
        ],
        "x-ms-client-request-id": "1c36f365-624b-1c74-8678-841881a5a688",
        "x-ms-date": "Wed, 17 Feb 2021 22:41:35 GMT",
>>>>>>> 1814567d
        "x-ms-rename-source": "%2Ftest-filesystem-2d299a40-4497-24b3-f0ba-26f52bf3393a%2Ftest-directory-068a0125-c548-3e5a-b5bb-2379b56c124d=",
        "x-ms-return-client-request-id": "true",
        "x-ms-version": "2020-06-12"
      },
      "RequestBody": null,
      "StatusCode": 201,
      "ResponseHeaders": {
        "Content-Length": "0",
<<<<<<< HEAD
        "Date": "Tue, 02 Feb 2021 21:53:49 GMT",
=======
        "Date": "Wed, 17 Feb 2021 22:41:35 GMT",
>>>>>>> 1814567d
        "Server": [
          "Windows-Azure-HDFS/1.0",
          "Microsoft-HTTPAPI/2.0"
        ],
        "x-ms-client-request-id": "1c36f365-624b-1c74-8678-841881a5a688",
<<<<<<< HEAD
        "x-ms-request-id": "53a76ca4-901f-0055-57ad-f96fd4000000",
=======
        "x-ms-request-id": "f1fcaafe-a01f-005e-227e-0594bf000000",
>>>>>>> 1814567d
        "x-ms-version": "2020-06-12"
      },
      "ResponseBody": []
    },
    {
      "RequestUri": "https://seannse.blob.core.windows.net/test-filesystem-2d299a40-4497-24b3-f0ba-26f52bf3393a/test-directory-44d78448-42ce-ed00-8f88-8da0132e0d29",
      "RequestMethod": "HEAD",
      "RequestHeaders": {
        "Accept": "application/xml",
        "Authorization": "Sanitized",
        "User-Agent": [
<<<<<<< HEAD
          "azsdk-net-Storage.Files.DataLake/12.7.0-alpha.20210202.1",
          "(.NET 5.0.2; Microsoft Windows 10.0.19042)"
        ],
        "x-ms-client-request-id": "b12a5834-7ad0-4f9e-ac26-eb0e9c58c3a9",
        "x-ms-date": "Tue, 02 Feb 2021 21:53:50 GMT",
=======
          "azsdk-net-Storage.Files.DataLake/12.7.0-alpha.20210217.1",
          "(.NET 5.0.3; Microsoft Windows 10.0.19042)"
        ],
        "x-ms-client-request-id": "b12a5834-7ad0-4f9e-ac26-eb0e9c58c3a9",
        "x-ms-date": "Wed, 17 Feb 2021 22:41:35 GMT",
>>>>>>> 1814567d
        "x-ms-return-client-request-id": "true",
        "x-ms-version": "2020-06-12"
      },
      "RequestBody": null,
      "StatusCode": 200,
      "ResponseHeaders": {
        "Accept-Ranges": "bytes",
        "Content-Length": "0",
        "Content-Type": "application/octet-stream",
<<<<<<< HEAD
        "Date": "Tue, 02 Feb 2021 21:53:49 GMT",
        "ETag": "\u00220x8D8C7C5068B667C\u0022",
        "Last-Modified": "Tue, 02 Feb 2021 21:53:50 GMT",
=======
        "Date": "Wed, 17 Feb 2021 22:41:35 GMT",
        "ETag": "\u00220x8D8D3952E62F203\u0022",
        "Last-Modified": "Wed, 17 Feb 2021 22:41:35 GMT",
>>>>>>> 1814567d
        "Server": [
          "Windows-Azure-Blob/1.0",
          "Microsoft-HTTPAPI/2.0"
        ],
        "x-ms-access-tier": "Hot",
        "x-ms-access-tier-inferred": "true",
        "x-ms-blob-type": "BlockBlob",
        "x-ms-client-request-id": "b12a5834-7ad0-4f9e-ac26-eb0e9c58c3a9",
<<<<<<< HEAD
        "x-ms-creation-time": "Tue, 02 Feb 2021 21:53:50 GMT",
=======
        "x-ms-creation-time": "Wed, 17 Feb 2021 22:41:35 GMT",
>>>>>>> 1814567d
        "x-ms-group": "$superuser",
        "x-ms-lease-state": "available",
        "x-ms-lease-status": "unlocked",
        "x-ms-meta-hdi_isfolder": "true",
        "x-ms-owner": "$superuser",
        "x-ms-permissions": "rwxr-x---",
<<<<<<< HEAD
        "x-ms-request-id": "4d426d61-901e-0027-69ad-f9689b000000",
=======
        "x-ms-request-id": "718f7731-d01e-0036-457e-05f22f000000",
>>>>>>> 1814567d
        "x-ms-server-encrypted": "true",
        "x-ms-version": "2020-06-12"
      },
      "ResponseBody": []
    },
    {
      "RequestUri": "https://seannse.blob.core.windows.net/test-filesystem-2d299a40-4497-24b3-f0ba-26f52bf3393a?restype=container",
      "RequestMethod": "DELETE",
      "RequestHeaders": {
        "Accept": "application/xml",
        "Authorization": "Sanitized",
<<<<<<< HEAD
        "traceparent": "00-157ef3c229f07d49a81878c504af06e2-15dc7b8b84ffe349-00",
        "User-Agent": [
          "azsdk-net-Storage.Files.DataLake/12.7.0-alpha.20210202.1",
          "(.NET 5.0.2; Microsoft Windows 10.0.19042)"
        ],
        "x-ms-client-request-id": "29e3b63b-f57b-c6b8-1934-20fcc504ad2d",
        "x-ms-date": "Tue, 02 Feb 2021 21:53:50 GMT",
=======
        "traceparent": "00-194f4efe54c47e4583ddaedeb5446f6b-315647f49009514c-00",
        "User-Agent": [
          "azsdk-net-Storage.Files.DataLake/12.7.0-alpha.20210217.1",
          "(.NET 5.0.3; Microsoft Windows 10.0.19042)"
        ],
        "x-ms-client-request-id": "29e3b63b-f57b-c6b8-1934-20fcc504ad2d",
        "x-ms-date": "Wed, 17 Feb 2021 22:41:35 GMT",
>>>>>>> 1814567d
        "x-ms-return-client-request-id": "true",
        "x-ms-version": "2020-06-12"
      },
      "RequestBody": null,
      "StatusCode": 202,
      "ResponseHeaders": {
        "Content-Length": "0",
<<<<<<< HEAD
        "Date": "Tue, 02 Feb 2021 21:53:50 GMT",
=======
        "Date": "Wed, 17 Feb 2021 22:41:35 GMT",
>>>>>>> 1814567d
        "Server": [
          "Windows-Azure-Blob/1.0",
          "Microsoft-HTTPAPI/2.0"
        ],
        "x-ms-client-request-id": "29e3b63b-f57b-c6b8-1934-20fcc504ad2d",
<<<<<<< HEAD
        "x-ms-request-id": "4d426d87-901e-0027-09ad-f9689b000000",
=======
        "x-ms-request-id": "718f7747-d01e-0036-5b7e-05f22f000000",
>>>>>>> 1814567d
        "x-ms-version": "2020-06-12"
      },
      "ResponseBody": []
    },
    {
      "RequestUri": "https://seannse.blob.core.windows.net/test-filesystem-cd44b2d9-513f-0387-5276-d0e4e3ef4961?restype=container",
      "RequestMethod": "PUT",
      "RequestHeaders": {
        "Accept": "application/xml",
        "Authorization": "Sanitized",
<<<<<<< HEAD
        "traceparent": "00-a1f823addc8cc247b3d10bd13e8a9291-6c1fc3a417167347-00",
        "User-Agent": [
          "azsdk-net-Storage.Files.DataLake/12.7.0-alpha.20210202.1",
          "(.NET 5.0.2; Microsoft Windows 10.0.19042)"
        ],
        "x-ms-blob-public-access": "container",
        "x-ms-client-request-id": "53d5693e-5606-e954-2ee0-d60524d3e329",
        "x-ms-date": "Tue, 02 Feb 2021 21:53:50 GMT",
=======
        "traceparent": "00-8ca66f9ac73cb143a489ae213f802535-2ccf9f758960b445-00",
        "User-Agent": [
          "azsdk-net-Storage.Files.DataLake/12.7.0-alpha.20210217.1",
          "(.NET 5.0.3; Microsoft Windows 10.0.19042)"
        ],
        "x-ms-blob-public-access": "container",
        "x-ms-client-request-id": "53d5693e-5606-e954-2ee0-d60524d3e329",
        "x-ms-date": "Wed, 17 Feb 2021 22:41:36 GMT",
>>>>>>> 1814567d
        "x-ms-return-client-request-id": "true",
        "x-ms-version": "2020-06-12"
      },
      "RequestBody": null,
      "StatusCode": 201,
      "ResponseHeaders": {
        "Content-Length": "0",
<<<<<<< HEAD
        "Date": "Tue, 02 Feb 2021 21:53:51 GMT",
        "ETag": "\u00220x8D8C7C507013432\u0022",
        "Last-Modified": "Tue, 02 Feb 2021 21:53:51 GMT",
=======
        "Date": "Wed, 17 Feb 2021 22:41:35 GMT",
        "ETag": "\u00220x8D8D3952ED324B0\u0022",
        "Last-Modified": "Wed, 17 Feb 2021 22:41:36 GMT",
>>>>>>> 1814567d
        "Server": [
          "Windows-Azure-Blob/1.0",
          "Microsoft-HTTPAPI/2.0"
        ],
        "x-ms-client-request-id": "53d5693e-5606-e954-2ee0-d60524d3e329",
<<<<<<< HEAD
        "x-ms-request-id": "e375bb88-301e-00b8-24ad-f92499000000",
=======
        "x-ms-request-id": "7057a26f-801e-0049-4b7e-053db4000000",
>>>>>>> 1814567d
        "x-ms-version": "2020-06-12"
      },
      "ResponseBody": []
    },
    {
      "RequestUri": "https://seannse.dfs.core.windows.net/test-filesystem-cd44b2d9-513f-0387-5276-d0e4e3ef4961/test-directory-6df8bfeb-c731-3fb8-8455-59528076f149?resource=directory",
      "RequestMethod": "PUT",
      "RequestHeaders": {
        "Accept": "application/json",
        "Authorization": "Sanitized",
<<<<<<< HEAD
        "traceparent": "00-76c9a0a8c75ccb4fa1da5b805548fe0a-b25c3870c7420b49-00",
        "User-Agent": [
          "azsdk-net-Storage.Files.DataLake/12.7.0-alpha.20210202.1",
          "(.NET 5.0.2; Microsoft Windows 10.0.19042)"
        ],
        "x-ms-client-request-id": "5126a809-8010-76aa-b096-cfb1fc0269b7",
        "x-ms-date": "Tue, 02 Feb 2021 21:53:50 GMT",
=======
        "traceparent": "00-b95aea6488268943a6bf5244d25bda1b-9f223b4bc29a7d4d-00",
        "User-Agent": [
          "azsdk-net-Storage.Files.DataLake/12.7.0-alpha.20210217.1",
          "(.NET 5.0.3; Microsoft Windows 10.0.19042)"
        ],
        "x-ms-client-request-id": "5126a809-8010-76aa-b096-cfb1fc0269b7",
        "x-ms-date": "Wed, 17 Feb 2021 22:41:36 GMT",
>>>>>>> 1814567d
        "x-ms-return-client-request-id": "true",
        "x-ms-version": "2020-06-12"
      },
      "RequestBody": null,
      "StatusCode": 201,
      "ResponseHeaders": {
        "Content-Length": "0",
<<<<<<< HEAD
        "Date": "Tue, 02 Feb 2021 21:53:51 GMT",
        "ETag": "\u00220x8D8C7C50736E86A\u0022",
        "Last-Modified": "Tue, 02 Feb 2021 21:53:51 GMT",
=======
        "Date": "Wed, 17 Feb 2021 22:41:36 GMT",
        "ETag": "\u00220x8D8D3952F0CBECF\u0022",
        "Last-Modified": "Wed, 17 Feb 2021 22:41:36 GMT",
>>>>>>> 1814567d
        "Server": [
          "Windows-Azure-HDFS/1.0",
          "Microsoft-HTTPAPI/2.0"
        ],
        "x-ms-client-request-id": "5126a809-8010-76aa-b096-cfb1fc0269b7",
<<<<<<< HEAD
        "x-ms-request-id": "fdb23b7d-601f-006e-07ad-f92a70000000",
=======
        "x-ms-request-id": "deaae932-801f-0066-357e-05307f000000",
>>>>>>> 1814567d
        "x-ms-version": "2020-06-12"
      },
      "ResponseBody": []
    },
    {
      "RequestUri": "https://seannse.dfs.core.windows.net/test-filesystem-cd44b2d9-513f-0387-5276-d0e4e3ef4961/test-directory-2f7d8dee-682e-f50e-644a-6a4810247b5b?resource=directory",
      "RequestMethod": "PUT",
      "RequestHeaders": {
        "Accept": "application/json",
        "Authorization": "Sanitized",
<<<<<<< HEAD
        "traceparent": "00-81588861e4d5b5439b8d6445131d2a56-998079412731c54c-00",
        "User-Agent": [
          "azsdk-net-Storage.Files.DataLake/12.7.0-alpha.20210202.1",
          "(.NET 5.0.2; Microsoft Windows 10.0.19042)"
        ],
        "x-ms-client-request-id": "35a5ff7f-9cab-a071-9931-edc51561668b",
        "x-ms-date": "Tue, 02 Feb 2021 21:53:51 GMT",
=======
        "traceparent": "00-b77329b5116b2e4597f87a87634640f2-42842c20e6ff854d-00",
        "User-Agent": [
          "azsdk-net-Storage.Files.DataLake/12.7.0-alpha.20210217.1",
          "(.NET 5.0.3; Microsoft Windows 10.0.19042)"
        ],
        "x-ms-client-request-id": "35a5ff7f-9cab-a071-9931-edc51561668b",
        "x-ms-date": "Wed, 17 Feb 2021 22:41:36 GMT",
>>>>>>> 1814567d
        "x-ms-return-client-request-id": "true",
        "x-ms-version": "2020-06-12"
      },
      "RequestBody": null,
      "StatusCode": 201,
      "ResponseHeaders": {
        "Content-Length": "0",
<<<<<<< HEAD
        "Date": "Tue, 02 Feb 2021 21:53:51 GMT",
        "ETag": "\u00220x8D8C7C507436BC4\u0022",
        "Last-Modified": "Tue, 02 Feb 2021 21:53:51 GMT",
=======
        "Date": "Wed, 17 Feb 2021 22:41:36 GMT",
        "ETag": "\u00220x8D8D3952F1DABBE\u0022",
        "Last-Modified": "Wed, 17 Feb 2021 22:41:36 GMT",
>>>>>>> 1814567d
        "Server": [
          "Windows-Azure-HDFS/1.0",
          "Microsoft-HTTPAPI/2.0"
        ],
        "x-ms-client-request-id": "35a5ff7f-9cab-a071-9931-edc51561668b",
<<<<<<< HEAD
        "x-ms-request-id": "fdb23b8b-601f-006e-14ad-f92a70000000",
=======
        "x-ms-request-id": "deaae952-801f-0066-557e-05307f000000",
>>>>>>> 1814567d
        "x-ms-version": "2020-06-12"
      },
      "ResponseBody": []
    },
    {
      "RequestUri": "https://seannse.dfs.core.windows.net/test-filesystem-cd44b2d9-513f-0387-5276-d0e4e3ef4961/test-directory-2f7d8dee-682e-f50e-644a-6a4810247b5b?mode=legacy",
      "RequestMethod": "PUT",
      "RequestHeaders": {
        "Accept": "application/json",
        "Authorization": "Sanitized",
        "User-Agent": [
<<<<<<< HEAD
          "azsdk-net-Storage.Files.DataLake/12.7.0-alpha.20210202.1",
          "(.NET 5.0.2; Microsoft Windows 10.0.19042)"
        ],
        "x-ms-client-request-id": "11c9699a-457e-edb0-47a8-3e1fb273f2e8",
        "x-ms-date": "Tue, 02 Feb 2021 21:53:51 GMT",
        "x-ms-rename-source": "%2Ftest-filesystem-cd44b2d9-513f-0387-5276-d0e4e3ef4961%2Ftest-directory-6df8bfeb-c731-3fb8-8455-59528076f149=",
        "x-ms-return-client-request-id": "true",
        "x-ms-source-if-modified-since": "Mon, 01 Feb 2021 21:53:49 GMT",
=======
          "azsdk-net-Storage.Files.DataLake/12.7.0-alpha.20210217.1",
          "(.NET 5.0.3; Microsoft Windows 10.0.19042)"
        ],
        "x-ms-client-request-id": "11c9699a-457e-edb0-47a8-3e1fb273f2e8",
        "x-ms-date": "Wed, 17 Feb 2021 22:41:36 GMT",
        "x-ms-rename-source": "%2Ftest-filesystem-cd44b2d9-513f-0387-5276-d0e4e3ef4961%2Ftest-directory-6df8bfeb-c731-3fb8-8455-59528076f149=",
        "x-ms-return-client-request-id": "true",
        "x-ms-source-if-modified-since": "Tue, 16 Feb 2021 22:41:34 GMT",
>>>>>>> 1814567d
        "x-ms-version": "2020-06-12"
      },
      "RequestBody": null,
      "StatusCode": 201,
      "ResponseHeaders": {
        "Content-Length": "0",
<<<<<<< HEAD
        "Date": "Tue, 02 Feb 2021 21:53:51 GMT",
=======
        "Date": "Wed, 17 Feb 2021 22:41:36 GMT",
>>>>>>> 1814567d
        "Server": [
          "Windows-Azure-HDFS/1.0",
          "Microsoft-HTTPAPI/2.0"
        ],
        "x-ms-client-request-id": "11c9699a-457e-edb0-47a8-3e1fb273f2e8",
<<<<<<< HEAD
        "x-ms-request-id": "fdb23b9b-601f-006e-24ad-f92a70000000",
=======
        "x-ms-request-id": "deaae95d-801f-0066-607e-05307f000000",
>>>>>>> 1814567d
        "x-ms-version": "2020-06-12"
      },
      "ResponseBody": []
    },
    {
      "RequestUri": "https://seannse.blob.core.windows.net/test-filesystem-cd44b2d9-513f-0387-5276-d0e4e3ef4961/test-directory-2f7d8dee-682e-f50e-644a-6a4810247b5b",
      "RequestMethod": "HEAD",
      "RequestHeaders": {
        "Accept": "application/xml",
        "Authorization": "Sanitized",
        "User-Agent": [
<<<<<<< HEAD
          "azsdk-net-Storage.Files.DataLake/12.7.0-alpha.20210202.1",
          "(.NET 5.0.2; Microsoft Windows 10.0.19042)"
        ],
        "x-ms-client-request-id": "ac2b3162-5497-d40d-c239-fb1053489ce1",
        "x-ms-date": "Tue, 02 Feb 2021 21:53:51 GMT",
=======
          "azsdk-net-Storage.Files.DataLake/12.7.0-alpha.20210217.1",
          "(.NET 5.0.3; Microsoft Windows 10.0.19042)"
        ],
        "x-ms-client-request-id": "ac2b3162-5497-d40d-c239-fb1053489ce1",
        "x-ms-date": "Wed, 17 Feb 2021 22:41:36 GMT",
>>>>>>> 1814567d
        "x-ms-return-client-request-id": "true",
        "x-ms-version": "2020-06-12"
      },
      "RequestBody": null,
      "StatusCode": 200,
      "ResponseHeaders": {
        "Accept-Ranges": "bytes",
        "Content-Length": "0",
        "Content-Type": "application/octet-stream",
<<<<<<< HEAD
        "Date": "Tue, 02 Feb 2021 21:53:51 GMT",
        "ETag": "\u00220x8D8C7C50736E86A\u0022",
        "Last-Modified": "Tue, 02 Feb 2021 21:53:51 GMT",
=======
        "Date": "Wed, 17 Feb 2021 22:41:35 GMT",
        "ETag": "\u00220x8D8D3952F0CBECF\u0022",
        "Last-Modified": "Wed, 17 Feb 2021 22:41:36 GMT",
>>>>>>> 1814567d
        "Server": [
          "Windows-Azure-Blob/1.0",
          "Microsoft-HTTPAPI/2.0"
        ],
        "x-ms-access-tier": "Hot",
        "x-ms-access-tier-inferred": "true",
        "x-ms-blob-type": "BlockBlob",
        "x-ms-client-request-id": "ac2b3162-5497-d40d-c239-fb1053489ce1",
<<<<<<< HEAD
        "x-ms-creation-time": "Tue, 02 Feb 2021 21:53:51 GMT",
=======
        "x-ms-creation-time": "Wed, 17 Feb 2021 22:41:36 GMT",
>>>>>>> 1814567d
        "x-ms-group": "$superuser",
        "x-ms-lease-state": "available",
        "x-ms-lease-status": "unlocked",
        "x-ms-meta-hdi_isfolder": "true",
        "x-ms-owner": "$superuser",
        "x-ms-permissions": "rwxr-x---",
<<<<<<< HEAD
        "x-ms-request-id": "e375c011-301e-00b8-57ad-f92499000000",
=======
        "x-ms-request-id": "7057a4a6-801e-0049-477e-053db4000000",
>>>>>>> 1814567d
        "x-ms-server-encrypted": "true",
        "x-ms-version": "2020-06-12"
      },
      "ResponseBody": []
    },
    {
      "RequestUri": "https://seannse.blob.core.windows.net/test-filesystem-cd44b2d9-513f-0387-5276-d0e4e3ef4961?restype=container",
      "RequestMethod": "DELETE",
      "RequestHeaders": {
        "Accept": "application/xml",
        "Authorization": "Sanitized",
<<<<<<< HEAD
        "traceparent": "00-38cf8565ec69134b820a8fb637dac9f8-13df25a04e4c3c4a-00",
        "User-Agent": [
          "azsdk-net-Storage.Files.DataLake/12.7.0-alpha.20210202.1",
          "(.NET 5.0.2; Microsoft Windows 10.0.19042)"
        ],
        "x-ms-client-request-id": "81bc2fa7-4547-7350-3095-f04772379a4e",
        "x-ms-date": "Tue, 02 Feb 2021 21:53:51 GMT",
=======
        "traceparent": "00-4947f9305116d545bec36669fc43e2c4-1e1a0474d9fb3e43-00",
        "User-Agent": [
          "azsdk-net-Storage.Files.DataLake/12.7.0-alpha.20210217.1",
          "(.NET 5.0.3; Microsoft Windows 10.0.19042)"
        ],
        "x-ms-client-request-id": "81bc2fa7-4547-7350-3095-f04772379a4e",
        "x-ms-date": "Wed, 17 Feb 2021 22:41:37 GMT",
>>>>>>> 1814567d
        "x-ms-return-client-request-id": "true",
        "x-ms-version": "2020-06-12"
      },
      "RequestBody": null,
      "StatusCode": 202,
      "ResponseHeaders": {
        "Content-Length": "0",
<<<<<<< HEAD
        "Date": "Tue, 02 Feb 2021 21:53:51 GMT",
=======
        "Date": "Wed, 17 Feb 2021 22:41:36 GMT",
>>>>>>> 1814567d
        "Server": [
          "Windows-Azure-Blob/1.0",
          "Microsoft-HTTPAPI/2.0"
        ],
        "x-ms-client-request-id": "81bc2fa7-4547-7350-3095-f04772379a4e",
<<<<<<< HEAD
        "x-ms-request-id": "e375c0ba-301e-00b8-73ad-f92499000000",
=======
        "x-ms-request-id": "7057a4fb-801e-0049-117e-053db4000000",
>>>>>>> 1814567d
        "x-ms-version": "2020-06-12"
      },
      "ResponseBody": []
    },
    {
      "RequestUri": "https://seannse.blob.core.windows.net/test-filesystem-b9b300bb-a03b-48ee-f7fe-8bbbdae56f49?restype=container",
      "RequestMethod": "PUT",
      "RequestHeaders": {
        "Accept": "application/xml",
        "Authorization": "Sanitized",
<<<<<<< HEAD
        "traceparent": "00-fcd1b5dc0e140c48a64e7d15978fe0af-e4550faab85f2047-00",
        "User-Agent": [
          "azsdk-net-Storage.Files.DataLake/12.7.0-alpha.20210202.1",
          "(.NET 5.0.2; Microsoft Windows 10.0.19042)"
        ],
        "x-ms-blob-public-access": "container",
        "x-ms-client-request-id": "646c2b42-7dc5-0699-4074-8948ba94994a",
        "x-ms-date": "Tue, 02 Feb 2021 21:53:51 GMT",
=======
        "traceparent": "00-ce95be4d32bd6d48b74306b35acc0728-eceaaeb5ae65e44f-00",
        "User-Agent": [
          "azsdk-net-Storage.Files.DataLake/12.7.0-alpha.20210217.1",
          "(.NET 5.0.3; Microsoft Windows 10.0.19042)"
        ],
        "x-ms-blob-public-access": "container",
        "x-ms-client-request-id": "646c2b42-7dc5-0699-4074-8948ba94994a",
        "x-ms-date": "Wed, 17 Feb 2021 22:41:37 GMT",
>>>>>>> 1814567d
        "x-ms-return-client-request-id": "true",
        "x-ms-version": "2020-06-12"
      },
      "RequestBody": null,
      "StatusCode": 201,
      "ResponseHeaders": {
        "Content-Length": "0",
<<<<<<< HEAD
        "Date": "Tue, 02 Feb 2021 21:53:51 GMT",
        "ETag": "\u00220x8D8C7C507A8B102\u0022",
        "Last-Modified": "Tue, 02 Feb 2021 21:53:52 GMT",
=======
        "Date": "Wed, 17 Feb 2021 22:41:36 GMT",
        "ETag": "\u00220x8D8D3952F7F8F84\u0022",
        "Last-Modified": "Wed, 17 Feb 2021 22:41:37 GMT",
>>>>>>> 1814567d
        "Server": [
          "Windows-Azure-Blob/1.0",
          "Microsoft-HTTPAPI/2.0"
        ],
        "x-ms-client-request-id": "646c2b42-7dc5-0699-4074-8948ba94994a",
<<<<<<< HEAD
        "x-ms-request-id": "053799ce-701e-0096-58ad-f9768e000000",
=======
        "x-ms-request-id": "9f089266-301e-0087-807e-05ec3a000000",
>>>>>>> 1814567d
        "x-ms-version": "2020-06-12"
      },
      "ResponseBody": []
    },
    {
      "RequestUri": "https://seannse.dfs.core.windows.net/test-filesystem-b9b300bb-a03b-48ee-f7fe-8bbbdae56f49/test-directory-4b44a725-76cd-a0c2-6776-0d786f631e04?resource=directory",
      "RequestMethod": "PUT",
      "RequestHeaders": {
        "Accept": "application/json",
        "Authorization": "Sanitized",
<<<<<<< HEAD
        "traceparent": "00-e8d9f139c1968844bccfa60c5359137d-86dde4ac5570d24c-00",
        "User-Agent": [
          "azsdk-net-Storage.Files.DataLake/12.7.0-alpha.20210202.1",
          "(.NET 5.0.2; Microsoft Windows 10.0.19042)"
        ],
        "x-ms-client-request-id": "8165e52a-6ead-cc1b-68cc-fd4e6f2197dd",
        "x-ms-date": "Tue, 02 Feb 2021 21:53:51 GMT",
=======
        "traceparent": "00-9f6c82b062137948bc84e20a87a439e8-7c69d5a79d8bec43-00",
        "User-Agent": [
          "azsdk-net-Storage.Files.DataLake/12.7.0-alpha.20210217.1",
          "(.NET 5.0.3; Microsoft Windows 10.0.19042)"
        ],
        "x-ms-client-request-id": "8165e52a-6ead-cc1b-68cc-fd4e6f2197dd",
        "x-ms-date": "Wed, 17 Feb 2021 22:41:37 GMT",
>>>>>>> 1814567d
        "x-ms-return-client-request-id": "true",
        "x-ms-version": "2020-06-12"
      },
      "RequestBody": null,
      "StatusCode": 201,
      "ResponseHeaders": {
        "Content-Length": "0",
<<<<<<< HEAD
        "Date": "Tue, 02 Feb 2021 21:53:52 GMT",
        "ETag": "\u00220x8D8C7C507E7D6B7\u0022",
        "Last-Modified": "Tue, 02 Feb 2021 21:53:52 GMT",
=======
        "Date": "Wed, 17 Feb 2021 22:41:37 GMT",
        "ETag": "\u00220x8D8D3952FBC2855\u0022",
        "Last-Modified": "Wed, 17 Feb 2021 22:41:37 GMT",
>>>>>>> 1814567d
        "Server": [
          "Windows-Azure-HDFS/1.0",
          "Microsoft-HTTPAPI/2.0"
        ],
        "x-ms-client-request-id": "8165e52a-6ead-cc1b-68cc-fd4e6f2197dd",
<<<<<<< HEAD
        "x-ms-request-id": "cc9d7408-e01f-002d-29ad-f9cc2c000000",
=======
        "x-ms-request-id": "1d7b8d6f-f01f-001e-097e-059387000000",
>>>>>>> 1814567d
        "x-ms-version": "2020-06-12"
      },
      "ResponseBody": []
    },
    {
      "RequestUri": "https://seannse.dfs.core.windows.net/test-filesystem-b9b300bb-a03b-48ee-f7fe-8bbbdae56f49/test-directory-19048455-e91b-19d1-24bf-bf6b92a90e16?resource=directory",
      "RequestMethod": "PUT",
      "RequestHeaders": {
        "Accept": "application/json",
        "Authorization": "Sanitized",
<<<<<<< HEAD
        "traceparent": "00-f6cf100b353a574497ac7fe5773b3994-a8c4219a5a31ef48-00",
        "User-Agent": [
          "azsdk-net-Storage.Files.DataLake/12.7.0-alpha.20210202.1",
          "(.NET 5.0.2; Microsoft Windows 10.0.19042)"
        ],
        "x-ms-client-request-id": "0cc205cb-694b-40fb-134b-5deeafb039bf",
        "x-ms-date": "Tue, 02 Feb 2021 21:53:52 GMT",
=======
        "traceparent": "00-83e528dc899f3448a4805b34238bc18f-3be622d68fa0d04a-00",
        "User-Agent": [
          "azsdk-net-Storage.Files.DataLake/12.7.0-alpha.20210217.1",
          "(.NET 5.0.3; Microsoft Windows 10.0.19042)"
        ],
        "x-ms-client-request-id": "0cc205cb-694b-40fb-134b-5deeafb039bf",
        "x-ms-date": "Wed, 17 Feb 2021 22:41:37 GMT",
>>>>>>> 1814567d
        "x-ms-return-client-request-id": "true",
        "x-ms-version": "2020-06-12"
      },
      "RequestBody": null,
      "StatusCode": 201,
      "ResponseHeaders": {
        "Content-Length": "0",
<<<<<<< HEAD
        "Date": "Tue, 02 Feb 2021 21:53:52 GMT",
        "ETag": "\u00220x8D8C7C507F6A6F1\u0022",
        "Last-Modified": "Tue, 02 Feb 2021 21:53:52 GMT",
=======
        "Date": "Wed, 17 Feb 2021 22:41:37 GMT",
        "ETag": "\u00220x8D8D3952FCB2F10\u0022",
        "Last-Modified": "Wed, 17 Feb 2021 22:41:37 GMT",
>>>>>>> 1814567d
        "Server": [
          "Windows-Azure-HDFS/1.0",
          "Microsoft-HTTPAPI/2.0"
        ],
        "x-ms-client-request-id": "0cc205cb-694b-40fb-134b-5deeafb039bf",
<<<<<<< HEAD
        "x-ms-request-id": "cc9d7414-e01f-002d-35ad-f9cc2c000000",
=======
        "x-ms-request-id": "1d7b8d7e-f01f-001e-187e-059387000000",
>>>>>>> 1814567d
        "x-ms-version": "2020-06-12"
      },
      "ResponseBody": []
    },
    {
      "RequestUri": "https://seannse.dfs.core.windows.net/test-filesystem-b9b300bb-a03b-48ee-f7fe-8bbbdae56f49/test-directory-19048455-e91b-19d1-24bf-bf6b92a90e16?mode=legacy",
      "RequestMethod": "PUT",
      "RequestHeaders": {
        "Accept": "application/json",
        "Authorization": "Sanitized",
        "User-Agent": [
<<<<<<< HEAD
          "azsdk-net-Storage.Files.DataLake/12.7.0-alpha.20210202.1",
          "(.NET 5.0.2; Microsoft Windows 10.0.19042)"
        ],
        "x-ms-client-request-id": "8d9f54aa-02e7-8bca-fa0d-76b23f6925d4",
        "x-ms-date": "Tue, 02 Feb 2021 21:53:52 GMT",
        "x-ms-rename-source": "%2Ftest-filesystem-b9b300bb-a03b-48ee-f7fe-8bbbdae56f49%2Ftest-directory-4b44a725-76cd-a0c2-6776-0d786f631e04=",
        "x-ms-return-client-request-id": "true",
        "x-ms-source-if-unmodified-since": "Wed, 03 Feb 2021 21:53:49 GMT",
=======
          "azsdk-net-Storage.Files.DataLake/12.7.0-alpha.20210217.1",
          "(.NET 5.0.3; Microsoft Windows 10.0.19042)"
        ],
        "x-ms-client-request-id": "8d9f54aa-02e7-8bca-fa0d-76b23f6925d4",
        "x-ms-date": "Wed, 17 Feb 2021 22:41:38 GMT",
        "x-ms-rename-source": "%2Ftest-filesystem-b9b300bb-a03b-48ee-f7fe-8bbbdae56f49%2Ftest-directory-4b44a725-76cd-a0c2-6776-0d786f631e04=",
        "x-ms-return-client-request-id": "true",
        "x-ms-source-if-unmodified-since": "Thu, 18 Feb 2021 22:41:34 GMT",
>>>>>>> 1814567d
        "x-ms-version": "2020-06-12"
      },
      "RequestBody": null,
      "StatusCode": 201,
      "ResponseHeaders": {
        "Content-Length": "0",
<<<<<<< HEAD
        "Date": "Tue, 02 Feb 2021 21:53:52 GMT",
=======
        "Date": "Wed, 17 Feb 2021 22:41:37 GMT",
>>>>>>> 1814567d
        "Server": [
          "Windows-Azure-HDFS/1.0",
          "Microsoft-HTTPAPI/2.0"
        ],
        "x-ms-client-request-id": "8d9f54aa-02e7-8bca-fa0d-76b23f6925d4",
<<<<<<< HEAD
        "x-ms-request-id": "cc9d741f-e01f-002d-40ad-f9cc2c000000",
=======
        "x-ms-request-id": "1d7b8d91-f01f-001e-2b7e-059387000000",
>>>>>>> 1814567d
        "x-ms-version": "2020-06-12"
      },
      "ResponseBody": []
    },
    {
      "RequestUri": "https://seannse.blob.core.windows.net/test-filesystem-b9b300bb-a03b-48ee-f7fe-8bbbdae56f49/test-directory-19048455-e91b-19d1-24bf-bf6b92a90e16",
      "RequestMethod": "HEAD",
      "RequestHeaders": {
        "Accept": "application/xml",
        "Authorization": "Sanitized",
        "User-Agent": [
<<<<<<< HEAD
          "azsdk-net-Storage.Files.DataLake/12.7.0-alpha.20210202.1",
          "(.NET 5.0.2; Microsoft Windows 10.0.19042)"
        ],
        "x-ms-client-request-id": "5b446c40-ac11-bad7-1bce-7fc6962b79c4",
        "x-ms-date": "Tue, 02 Feb 2021 21:53:52 GMT",
=======
          "azsdk-net-Storage.Files.DataLake/12.7.0-alpha.20210217.1",
          "(.NET 5.0.3; Microsoft Windows 10.0.19042)"
        ],
        "x-ms-client-request-id": "5b446c40-ac11-bad7-1bce-7fc6962b79c4",
        "x-ms-date": "Wed, 17 Feb 2021 22:41:38 GMT",
>>>>>>> 1814567d
        "x-ms-return-client-request-id": "true",
        "x-ms-version": "2020-06-12"
      },
      "RequestBody": null,
      "StatusCode": 200,
      "ResponseHeaders": {
        "Accept-Ranges": "bytes",
        "Content-Length": "0",
        "Content-Type": "application/octet-stream",
<<<<<<< HEAD
        "Date": "Tue, 02 Feb 2021 21:53:52 GMT",
        "ETag": "\u00220x8D8C7C507E7D6B7\u0022",
        "Last-Modified": "Tue, 02 Feb 2021 21:53:52 GMT",
=======
        "Date": "Wed, 17 Feb 2021 22:41:37 GMT",
        "ETag": "\u00220x8D8D3952FBC2855\u0022",
        "Last-Modified": "Wed, 17 Feb 2021 22:41:37 GMT",
>>>>>>> 1814567d
        "Server": [
          "Windows-Azure-Blob/1.0",
          "Microsoft-HTTPAPI/2.0"
        ],
        "x-ms-access-tier": "Hot",
        "x-ms-access-tier-inferred": "true",
        "x-ms-blob-type": "BlockBlob",
        "x-ms-client-request-id": "5b446c40-ac11-bad7-1bce-7fc6962b79c4",
<<<<<<< HEAD
        "x-ms-creation-time": "Tue, 02 Feb 2021 21:53:52 GMT",
=======
        "x-ms-creation-time": "Wed, 17 Feb 2021 22:41:37 GMT",
>>>>>>> 1814567d
        "x-ms-group": "$superuser",
        "x-ms-lease-state": "available",
        "x-ms-lease-status": "unlocked",
        "x-ms-meta-hdi_isfolder": "true",
        "x-ms-owner": "$superuser",
        "x-ms-permissions": "rwxr-x---",
<<<<<<< HEAD
        "x-ms-request-id": "05379bff-701e-0096-4ead-f9768e000000",
=======
        "x-ms-request-id": "9f0894a5-301e-0087-7c7e-05ec3a000000",
>>>>>>> 1814567d
        "x-ms-server-encrypted": "true",
        "x-ms-version": "2020-06-12"
      },
      "ResponseBody": []
    },
    {
      "RequestUri": "https://seannse.blob.core.windows.net/test-filesystem-b9b300bb-a03b-48ee-f7fe-8bbbdae56f49?restype=container",
      "RequestMethod": "DELETE",
      "RequestHeaders": {
        "Accept": "application/xml",
        "Authorization": "Sanitized",
<<<<<<< HEAD
        "traceparent": "00-8e8c2dfc7c255c4b8342b5f38eeea5da-13e7ffc3dfb25448-00",
        "User-Agent": [
          "azsdk-net-Storage.Files.DataLake/12.7.0-alpha.20210202.1",
          "(.NET 5.0.2; Microsoft Windows 10.0.19042)"
        ],
        "x-ms-client-request-id": "d272876f-ca24-c8c3-af34-0c0a1cd127fb",
        "x-ms-date": "Tue, 02 Feb 2021 21:53:52 GMT",
=======
        "traceparent": "00-abd0f8e4158a3743ae5ea9b10fd29b35-5796cf8a7385ab4b-00",
        "User-Agent": [
          "azsdk-net-Storage.Files.DataLake/12.7.0-alpha.20210217.1",
          "(.NET 5.0.3; Microsoft Windows 10.0.19042)"
        ],
        "x-ms-client-request-id": "d272876f-ca24-c8c3-af34-0c0a1cd127fb",
        "x-ms-date": "Wed, 17 Feb 2021 22:41:38 GMT",
>>>>>>> 1814567d
        "x-ms-return-client-request-id": "true",
        "x-ms-version": "2020-06-12"
      },
      "RequestBody": null,
      "StatusCode": 202,
      "ResponseHeaders": {
        "Content-Length": "0",
<<<<<<< HEAD
        "Date": "Tue, 02 Feb 2021 21:53:52 GMT",
=======
        "Date": "Wed, 17 Feb 2021 22:41:37 GMT",
>>>>>>> 1814567d
        "Server": [
          "Windows-Azure-Blob/1.0",
          "Microsoft-HTTPAPI/2.0"
        ],
        "x-ms-client-request-id": "d272876f-ca24-c8c3-af34-0c0a1cd127fb",
<<<<<<< HEAD
        "x-ms-request-id": "05379c43-701e-0096-08ad-f9768e000000",
=======
        "x-ms-request-id": "9f0894de-301e-0087-2b7e-05ec3a000000",
>>>>>>> 1814567d
        "x-ms-version": "2020-06-12"
      },
      "ResponseBody": []
    },
    {
      "RequestUri": "https://seannse.blob.core.windows.net/test-filesystem-16141a8f-8294-5dba-5535-9f3046fa976e?restype=container",
      "RequestMethod": "PUT",
      "RequestHeaders": {
        "Accept": "application/xml",
        "Authorization": "Sanitized",
<<<<<<< HEAD
        "traceparent": "00-f29cb39cd21ff14b806bd05a61344e7e-7d2587bc943bd345-00",
        "User-Agent": [
          "azsdk-net-Storage.Files.DataLake/12.7.0-alpha.20210202.1",
          "(.NET 5.0.2; Microsoft Windows 10.0.19042)"
        ],
        "x-ms-blob-public-access": "container",
        "x-ms-client-request-id": "094e6ab8-9f98-ecd8-cd15-7cef2b9281b5",
        "x-ms-date": "Tue, 02 Feb 2021 21:53:52 GMT",
=======
        "traceparent": "00-2fe7885b29184a479235f7eb402bc3a3-c3d86645b7787b41-00",
        "User-Agent": [
          "azsdk-net-Storage.Files.DataLake/12.7.0-alpha.20210217.1",
          "(.NET 5.0.3; Microsoft Windows 10.0.19042)"
        ],
        "x-ms-blob-public-access": "container",
        "x-ms-client-request-id": "094e6ab8-9f98-ecd8-cd15-7cef2b9281b5",
        "x-ms-date": "Wed, 17 Feb 2021 22:41:38 GMT",
>>>>>>> 1814567d
        "x-ms-return-client-request-id": "true",
        "x-ms-version": "2020-06-12"
      },
      "RequestBody": null,
      "StatusCode": 201,
      "ResponseHeaders": {
        "Content-Length": "0",
<<<<<<< HEAD
        "Date": "Tue, 02 Feb 2021 21:53:53 GMT",
        "ETag": "\u00220x8D8C7C5088D0632\u0022",
        "Last-Modified": "Tue, 02 Feb 2021 21:53:53 GMT",
=======
        "Date": "Wed, 17 Feb 2021 22:41:37 GMT",
        "ETag": "\u00220x8D8D395302E114B\u0022",
        "Last-Modified": "Wed, 17 Feb 2021 22:41:38 GMT",
>>>>>>> 1814567d
        "Server": [
          "Windows-Azure-Blob/1.0",
          "Microsoft-HTTPAPI/2.0"
        ],
        "x-ms-client-request-id": "094e6ab8-9f98-ecd8-cd15-7cef2b9281b5",
<<<<<<< HEAD
        "x-ms-request-id": "083acd93-f01e-000e-7cad-f956ef000000",
=======
        "x-ms-request-id": "be86c4c9-b01e-0042-027e-05c6df000000",
>>>>>>> 1814567d
        "x-ms-version": "2020-06-12"
      },
      "ResponseBody": []
    },
    {
      "RequestUri": "https://seannse.dfs.core.windows.net/test-filesystem-16141a8f-8294-5dba-5535-9f3046fa976e/test-directory-09f19e9d-187a-e842-7ad5-1a6216b98649?resource=directory",
      "RequestMethod": "PUT",
      "RequestHeaders": {
        "Accept": "application/json",
        "Authorization": "Sanitized",
<<<<<<< HEAD
        "traceparent": "00-c962abb664efbf4a842b410a2b5c3667-6804fb83b12c5d49-00",
        "User-Agent": [
          "azsdk-net-Storage.Files.DataLake/12.7.0-alpha.20210202.1",
          "(.NET 5.0.2; Microsoft Windows 10.0.19042)"
        ],
        "x-ms-client-request-id": "3862b6af-e81a-a070-2866-8ec38575d613",
        "x-ms-date": "Tue, 02 Feb 2021 21:53:53 GMT",
=======
        "traceparent": "00-b735cd6b0a0ce7419779f66de25b7cc2-c2f6a501356e9b4b-00",
        "User-Agent": [
          "azsdk-net-Storage.Files.DataLake/12.7.0-alpha.20210217.1",
          "(.NET 5.0.3; Microsoft Windows 10.0.19042)"
        ],
        "x-ms-client-request-id": "3862b6af-e81a-a070-2866-8ec38575d613",
        "x-ms-date": "Wed, 17 Feb 2021 22:41:38 GMT",
>>>>>>> 1814567d
        "x-ms-return-client-request-id": "true",
        "x-ms-version": "2020-06-12"
      },
      "RequestBody": null,
      "StatusCode": 201,
      "ResponseHeaders": {
        "Content-Length": "0",
<<<<<<< HEAD
        "Date": "Tue, 02 Feb 2021 21:53:53 GMT",
        "ETag": "\u00220x8D8C7C508C86345\u0022",
        "Last-Modified": "Tue, 02 Feb 2021 21:53:54 GMT",
=======
        "Date": "Wed, 17 Feb 2021 22:41:38 GMT",
        "ETag": "\u00220x8D8D3953066CD65\u0022",
        "Last-Modified": "Wed, 17 Feb 2021 22:41:38 GMT",
>>>>>>> 1814567d
        "Server": [
          "Windows-Azure-HDFS/1.0",
          "Microsoft-HTTPAPI/2.0"
        ],
        "x-ms-client-request-id": "3862b6af-e81a-a070-2866-8ec38575d613",
<<<<<<< HEAD
        "x-ms-request-id": "c2e50467-801f-0049-37ad-f93db4000000",
=======
        "x-ms-request-id": "0f0bf34d-801f-0076-677e-05f517000000",
>>>>>>> 1814567d
        "x-ms-version": "2020-06-12"
      },
      "ResponseBody": []
    },
    {
      "RequestUri": "https://seannse.dfs.core.windows.net/test-filesystem-16141a8f-8294-5dba-5535-9f3046fa976e/test-directory-77ab328e-a61b-0f09-c879-cf11d59dbdca?resource=directory",
      "RequestMethod": "PUT",
      "RequestHeaders": {
        "Accept": "application/json",
        "Authorization": "Sanitized",
<<<<<<< HEAD
        "traceparent": "00-0777a79d34032f4c945014994567cb99-293a719523a12140-00",
        "User-Agent": [
          "azsdk-net-Storage.Files.DataLake/12.7.0-alpha.20210202.1",
          "(.NET 5.0.2; Microsoft Windows 10.0.19042)"
        ],
        "x-ms-client-request-id": "f7152f93-9c04-094e-ad52-6fa0195fca8a",
        "x-ms-date": "Tue, 02 Feb 2021 21:53:53 GMT",
=======
        "traceparent": "00-42b86d47a3c6594186d30125142e7d1e-b67ea9708e5e604e-00",
        "User-Agent": [
          "azsdk-net-Storage.Files.DataLake/12.7.0-alpha.20210217.1",
          "(.NET 5.0.3; Microsoft Windows 10.0.19042)"
        ],
        "x-ms-client-request-id": "f7152f93-9c04-094e-ad52-6fa0195fca8a",
        "x-ms-date": "Wed, 17 Feb 2021 22:41:39 GMT",
>>>>>>> 1814567d
        "x-ms-return-client-request-id": "true",
        "x-ms-version": "2020-06-12"
      },
      "RequestBody": null,
      "StatusCode": 201,
      "ResponseHeaders": {
        "Content-Length": "0",
<<<<<<< HEAD
        "Date": "Tue, 02 Feb 2021 21:53:53 GMT",
        "ETag": "\u00220x8D8C7C508D6796A\u0022",
        "Last-Modified": "Tue, 02 Feb 2021 21:53:54 GMT",
=======
        "Date": "Wed, 17 Feb 2021 22:41:38 GMT",
        "ETag": "\u00220x8D8D3953075083F\u0022",
        "Last-Modified": "Wed, 17 Feb 2021 22:41:38 GMT",
>>>>>>> 1814567d
        "Server": [
          "Windows-Azure-HDFS/1.0",
          "Microsoft-HTTPAPI/2.0"
        ],
        "x-ms-client-request-id": "f7152f93-9c04-094e-ad52-6fa0195fca8a",
<<<<<<< HEAD
        "x-ms-request-id": "c2e50470-801f-0049-40ad-f93db4000000",
=======
        "x-ms-request-id": "0f0bf35e-801f-0076-787e-05f517000000",
>>>>>>> 1814567d
        "x-ms-version": "2020-06-12"
      },
      "ResponseBody": []
    },
    {
      "RequestUri": "https://seannse.blob.core.windows.net/test-filesystem-16141a8f-8294-5dba-5535-9f3046fa976e/test-directory-09f19e9d-187a-e842-7ad5-1a6216b98649",
      "RequestMethod": "HEAD",
      "RequestHeaders": {
        "Accept": "application/xml",
        "Authorization": "Sanitized",
        "User-Agent": [
<<<<<<< HEAD
          "azsdk-net-Storage.Files.DataLake/12.7.0-alpha.20210202.1",
          "(.NET 5.0.2; Microsoft Windows 10.0.19042)"
        ],
        "x-ms-client-request-id": "a67d0a85-c588-25c5-62a9-b204de8e41e4",
        "x-ms-date": "Tue, 02 Feb 2021 21:53:53 GMT",
=======
          "azsdk-net-Storage.Files.DataLake/12.7.0-alpha.20210217.1",
          "(.NET 5.0.3; Microsoft Windows 10.0.19042)"
        ],
        "x-ms-client-request-id": "a67d0a85-c588-25c5-62a9-b204de8e41e4",
        "x-ms-date": "Wed, 17 Feb 2021 22:41:39 GMT",
>>>>>>> 1814567d
        "x-ms-return-client-request-id": "true",
        "x-ms-version": "2020-06-12"
      },
      "RequestBody": null,
      "StatusCode": 200,
      "ResponseHeaders": {
        "Accept-Ranges": "bytes",
        "Content-Length": "0",
        "Content-Type": "application/octet-stream",
<<<<<<< HEAD
        "Date": "Tue, 02 Feb 2021 21:53:53 GMT",
        "ETag": "\u00220x8D8C7C508C86345\u0022",
        "Last-Modified": "Tue, 02 Feb 2021 21:53:54 GMT",
=======
        "Date": "Wed, 17 Feb 2021 22:41:38 GMT",
        "ETag": "\u00220x8D8D3953066CD65\u0022",
        "Last-Modified": "Wed, 17 Feb 2021 22:41:38 GMT",
>>>>>>> 1814567d
        "Server": [
          "Windows-Azure-Blob/1.0",
          "Microsoft-HTTPAPI/2.0"
        ],
        "x-ms-access-tier": "Hot",
        "x-ms-access-tier-inferred": "true",
        "x-ms-blob-type": "BlockBlob",
        "x-ms-client-request-id": "a67d0a85-c588-25c5-62a9-b204de8e41e4",
<<<<<<< HEAD
        "x-ms-creation-time": "Tue, 02 Feb 2021 21:53:54 GMT",
=======
        "x-ms-creation-time": "Wed, 17 Feb 2021 22:41:38 GMT",
>>>>>>> 1814567d
        "x-ms-group": "$superuser",
        "x-ms-lease-state": "available",
        "x-ms-lease-status": "unlocked",
        "x-ms-meta-hdi_isfolder": "true",
        "x-ms-owner": "$superuser",
        "x-ms-permissions": "rwxr-x---",
<<<<<<< HEAD
        "x-ms-request-id": "083acfdd-f01e-000e-09ad-f956ef000000",
=======
        "x-ms-request-id": "be86c58c-b01e-0042-2b7e-05c6df000000",
>>>>>>> 1814567d
        "x-ms-server-encrypted": "true",
        "x-ms-version": "2020-06-12"
      },
      "ResponseBody": []
    },
    {
      "RequestUri": "https://seannse.dfs.core.windows.net/test-filesystem-16141a8f-8294-5dba-5535-9f3046fa976e/test-directory-77ab328e-a61b-0f09-c879-cf11d59dbdca?mode=legacy",
      "RequestMethod": "PUT",
      "RequestHeaders": {
        "Accept": "application/json",
        "Authorization": "Sanitized",
        "User-Agent": [
<<<<<<< HEAD
          "azsdk-net-Storage.Files.DataLake/12.7.0-alpha.20210202.1",
          "(.NET 5.0.2; Microsoft Windows 10.0.19042)"
        ],
        "x-ms-client-request-id": "0f1bb941-24e1-e302-ffda-7119c2b76073",
        "x-ms-date": "Tue, 02 Feb 2021 21:53:53 GMT",
        "x-ms-rename-source": "%2Ftest-filesystem-16141a8f-8294-5dba-5535-9f3046fa976e%2Ftest-directory-09f19e9d-187a-e842-7ad5-1a6216b98649=",
        "x-ms-return-client-request-id": "true",
        "x-ms-source-if-match": "\u00220x8D8C7C508C86345\u0022",
=======
          "azsdk-net-Storage.Files.DataLake/12.7.0-alpha.20210217.1",
          "(.NET 5.0.3; Microsoft Windows 10.0.19042)"
        ],
        "x-ms-client-request-id": "0f1bb941-24e1-e302-ffda-7119c2b76073",
        "x-ms-date": "Wed, 17 Feb 2021 22:41:39 GMT",
        "x-ms-rename-source": "%2Ftest-filesystem-16141a8f-8294-5dba-5535-9f3046fa976e%2Ftest-directory-09f19e9d-187a-e842-7ad5-1a6216b98649=",
        "x-ms-return-client-request-id": "true",
        "x-ms-source-if-match": "0x8D8D3953066CD65",
>>>>>>> 1814567d
        "x-ms-version": "2020-06-12"
      },
      "RequestBody": null,
      "StatusCode": 201,
      "ResponseHeaders": {
        "Content-Length": "0",
<<<<<<< HEAD
        "Date": "Tue, 02 Feb 2021 21:53:53 GMT",
=======
        "Date": "Wed, 17 Feb 2021 22:41:39 GMT",
>>>>>>> 1814567d
        "Server": [
          "Windows-Azure-HDFS/1.0",
          "Microsoft-HTTPAPI/2.0"
        ],
        "x-ms-client-request-id": "0f1bb941-24e1-e302-ffda-7119c2b76073",
<<<<<<< HEAD
        "x-ms-request-id": "c2e50489-801f-0049-59ad-f93db4000000",
=======
        "x-ms-request-id": "0f0bf378-801f-0076-127e-05f517000000",
>>>>>>> 1814567d
        "x-ms-version": "2020-06-12"
      },
      "ResponseBody": []
    },
    {
      "RequestUri": "https://seannse.blob.core.windows.net/test-filesystem-16141a8f-8294-5dba-5535-9f3046fa976e/test-directory-77ab328e-a61b-0f09-c879-cf11d59dbdca",
      "RequestMethod": "HEAD",
      "RequestHeaders": {
        "Accept": "application/xml",
        "Authorization": "Sanitized",
        "User-Agent": [
<<<<<<< HEAD
          "azsdk-net-Storage.Files.DataLake/12.7.0-alpha.20210202.1",
          "(.NET 5.0.2; Microsoft Windows 10.0.19042)"
        ],
        "x-ms-client-request-id": "25c2c892-3273-e802-26b9-3a36ace85abb",
        "x-ms-date": "Tue, 02 Feb 2021 21:53:54 GMT",
=======
          "azsdk-net-Storage.Files.DataLake/12.7.0-alpha.20210217.1",
          "(.NET 5.0.3; Microsoft Windows 10.0.19042)"
        ],
        "x-ms-client-request-id": "25c2c892-3273-e802-26b9-3a36ace85abb",
        "x-ms-date": "Wed, 17 Feb 2021 22:41:39 GMT",
>>>>>>> 1814567d
        "x-ms-return-client-request-id": "true",
        "x-ms-version": "2020-06-12"
      },
      "RequestBody": null,
      "StatusCode": 200,
      "ResponseHeaders": {
        "Accept-Ranges": "bytes",
        "Content-Length": "0",
        "Content-Type": "application/octet-stream",
<<<<<<< HEAD
        "Date": "Tue, 02 Feb 2021 21:53:53 GMT",
        "ETag": "\u00220x8D8C7C508C86345\u0022",
        "Last-Modified": "Tue, 02 Feb 2021 21:53:54 GMT",
=======
        "Date": "Wed, 17 Feb 2021 22:41:38 GMT",
        "ETag": "\u00220x8D8D3953066CD65\u0022",
        "Last-Modified": "Wed, 17 Feb 2021 22:41:38 GMT",
>>>>>>> 1814567d
        "Server": [
          "Windows-Azure-Blob/1.0",
          "Microsoft-HTTPAPI/2.0"
        ],
        "x-ms-access-tier": "Hot",
        "x-ms-access-tier-inferred": "true",
        "x-ms-blob-type": "BlockBlob",
        "x-ms-client-request-id": "25c2c892-3273-e802-26b9-3a36ace85abb",
<<<<<<< HEAD
        "x-ms-creation-time": "Tue, 02 Feb 2021 21:53:54 GMT",
=======
        "x-ms-creation-time": "Wed, 17 Feb 2021 22:41:38 GMT",
>>>>>>> 1814567d
        "x-ms-group": "$superuser",
        "x-ms-lease-state": "available",
        "x-ms-lease-status": "unlocked",
        "x-ms-meta-hdi_isfolder": "true",
        "x-ms-owner": "$superuser",
        "x-ms-permissions": "rwxr-x---",
<<<<<<< HEAD
        "x-ms-request-id": "083ad08a-f01e-000e-1fad-f956ef000000",
=======
        "x-ms-request-id": "be86c612-b01e-0042-237e-05c6df000000",
>>>>>>> 1814567d
        "x-ms-server-encrypted": "true",
        "x-ms-version": "2020-06-12"
      },
      "ResponseBody": []
    },
    {
      "RequestUri": "https://seannse.blob.core.windows.net/test-filesystem-16141a8f-8294-5dba-5535-9f3046fa976e?restype=container",
      "RequestMethod": "DELETE",
      "RequestHeaders": {
        "Accept": "application/xml",
        "Authorization": "Sanitized",
<<<<<<< HEAD
        "traceparent": "00-56dc42c70b58b2409ce630d4a7de55f2-e216a551095ef743-00",
        "User-Agent": [
          "azsdk-net-Storage.Files.DataLake/12.7.0-alpha.20210202.1",
          "(.NET 5.0.2; Microsoft Windows 10.0.19042)"
        ],
        "x-ms-client-request-id": "fa86181d-3af5-dd00-4c4e-a36c9c6dba1f",
        "x-ms-date": "Tue, 02 Feb 2021 21:53:54 GMT",
=======
        "traceparent": "00-42b49158c509a140b2f396e96d232bf0-b7e2aefec60f8d45-00",
        "User-Agent": [
          "azsdk-net-Storage.Files.DataLake/12.7.0-alpha.20210217.1",
          "(.NET 5.0.3; Microsoft Windows 10.0.19042)"
        ],
        "x-ms-client-request-id": "fa86181d-3af5-dd00-4c4e-a36c9c6dba1f",
        "x-ms-date": "Wed, 17 Feb 2021 22:41:39 GMT",
>>>>>>> 1814567d
        "x-ms-return-client-request-id": "true",
        "x-ms-version": "2020-06-12"
      },
      "RequestBody": null,
      "StatusCode": 202,
      "ResponseHeaders": {
        "Content-Length": "0",
<<<<<<< HEAD
        "Date": "Tue, 02 Feb 2021 21:53:54 GMT",
=======
        "Date": "Wed, 17 Feb 2021 22:41:38 GMT",
>>>>>>> 1814567d
        "Server": [
          "Windows-Azure-Blob/1.0",
          "Microsoft-HTTPAPI/2.0"
        ],
        "x-ms-client-request-id": "fa86181d-3af5-dd00-4c4e-a36c9c6dba1f",
<<<<<<< HEAD
        "x-ms-request-id": "083ad0de-f01e-000e-68ad-f956ef000000",
=======
        "x-ms-request-id": "be86c62e-b01e-0042-3e7e-05c6df000000",
>>>>>>> 1814567d
        "x-ms-version": "2020-06-12"
      },
      "ResponseBody": []
    },
    {
      "RequestUri": "https://seannse.blob.core.windows.net/test-filesystem-4f3b7805-a36c-4685-0557-10bf2b80f8d5?restype=container",
      "RequestMethod": "PUT",
      "RequestHeaders": {
        "Accept": "application/xml",
        "Authorization": "Sanitized",
<<<<<<< HEAD
        "traceparent": "00-f2ebe277504b2e45b6bd6417f9f8f07e-a1dd2cf6cdee5947-00",
        "User-Agent": [
          "azsdk-net-Storage.Files.DataLake/12.7.0-alpha.20210202.1",
          "(.NET 5.0.2; Microsoft Windows 10.0.19042)"
        ],
        "x-ms-blob-public-access": "container",
        "x-ms-client-request-id": "777ce7f9-c315-7981-9340-f49e2940b2cb",
        "x-ms-date": "Tue, 02 Feb 2021 21:53:54 GMT",
=======
        "traceparent": "00-6e19a235c9f90d42bc973046f08e530c-e8485b2fde4c2f4d-00",
        "User-Agent": [
          "azsdk-net-Storage.Files.DataLake/12.7.0-alpha.20210217.1",
          "(.NET 5.0.3; Microsoft Windows 10.0.19042)"
        ],
        "x-ms-blob-public-access": "container",
        "x-ms-client-request-id": "777ce7f9-c315-7981-9340-f49e2940b2cb",
        "x-ms-date": "Wed, 17 Feb 2021 22:41:39 GMT",
>>>>>>> 1814567d
        "x-ms-return-client-request-id": "true",
        "x-ms-version": "2020-06-12"
      },
      "RequestBody": null,
      "StatusCode": 201,
      "ResponseHeaders": {
        "Content-Length": "0",
<<<<<<< HEAD
        "Date": "Tue, 02 Feb 2021 21:53:54 GMT",
        "ETag": "\u00220x8D8C7C509445EC9\u0022",
        "Last-Modified": "Tue, 02 Feb 2021 21:53:55 GMT",
=======
        "Date": "Wed, 17 Feb 2021 22:41:39 GMT",
        "ETag": "\u00220x8D8D39530DF9655\u0022",
        "Last-Modified": "Wed, 17 Feb 2021 22:41:39 GMT",
>>>>>>> 1814567d
        "Server": [
          "Windows-Azure-Blob/1.0",
          "Microsoft-HTTPAPI/2.0"
        ],
        "x-ms-client-request-id": "777ce7f9-c315-7981-9340-f49e2940b2cb",
<<<<<<< HEAD
        "x-ms-request-id": "ee26ebb8-401e-0069-7fad-f94613000000",
=======
        "x-ms-request-id": "25e5fe5a-901e-00b1-3a7e-05614a000000",
>>>>>>> 1814567d
        "x-ms-version": "2020-06-12"
      },
      "ResponseBody": []
    },
    {
      "RequestUri": "https://seannse.dfs.core.windows.net/test-filesystem-4f3b7805-a36c-4685-0557-10bf2b80f8d5/test-directory-4fc6cd56-2654-a4bd-b300-cea5d6019cae?resource=directory",
      "RequestMethod": "PUT",
      "RequestHeaders": {
        "Accept": "application/json",
        "Authorization": "Sanitized",
<<<<<<< HEAD
        "traceparent": "00-c0e528891574f546aa95e5e3e5afed91-e7e81a2c7d588448-00",
        "User-Agent": [
          "azsdk-net-Storage.Files.DataLake/12.7.0-alpha.20210202.1",
          "(.NET 5.0.2; Microsoft Windows 10.0.19042)"
        ],
        "x-ms-client-request-id": "db2d0015-7f90-d351-29d8-c414f5dca291",
        "x-ms-date": "Tue, 02 Feb 2021 21:53:54 GMT",
=======
        "traceparent": "00-ac30a42344e9b64cb80f2058637c5438-a500dd93cb20764f-00",
        "User-Agent": [
          "azsdk-net-Storage.Files.DataLake/12.7.0-alpha.20210217.1",
          "(.NET 5.0.3; Microsoft Windows 10.0.19042)"
        ],
        "x-ms-client-request-id": "db2d0015-7f90-d351-29d8-c414f5dca291",
        "x-ms-date": "Wed, 17 Feb 2021 22:41:39 GMT",
>>>>>>> 1814567d
        "x-ms-return-client-request-id": "true",
        "x-ms-version": "2020-06-12"
      },
      "RequestBody": null,
      "StatusCode": 201,
      "ResponseHeaders": {
        "Content-Length": "0",
<<<<<<< HEAD
        "Date": "Tue, 02 Feb 2021 21:53:55 GMT",
        "ETag": "\u00220x8D8C7C5097F09B3\u0022",
        "Last-Modified": "Tue, 02 Feb 2021 21:53:55 GMT",
=======
        "Date": "Wed, 17 Feb 2021 22:41:39 GMT",
        "ETag": "\u00220x8D8D3953114C807\u0022",
        "Last-Modified": "Wed, 17 Feb 2021 22:41:39 GMT",
>>>>>>> 1814567d
        "Server": [
          "Windows-Azure-HDFS/1.0",
          "Microsoft-HTTPAPI/2.0"
        ],
        "x-ms-client-request-id": "db2d0015-7f90-d351-29d8-c414f5dca291",
<<<<<<< HEAD
        "x-ms-request-id": "e1620e87-701f-002f-2ead-f97294000000",
=======
        "x-ms-request-id": "612fea61-001f-0025-0e7e-05d623000000",
>>>>>>> 1814567d
        "x-ms-version": "2020-06-12"
      },
      "ResponseBody": []
    },
    {
      "RequestUri": "https://seannse.dfs.core.windows.net/test-filesystem-4f3b7805-a36c-4685-0557-10bf2b80f8d5/test-directory-bf1546a3-6e79-d6c7-0de2-84b5259a388b?resource=directory",
      "RequestMethod": "PUT",
      "RequestHeaders": {
        "Accept": "application/json",
        "Authorization": "Sanitized",
<<<<<<< HEAD
        "traceparent": "00-053976568845e94b802e1a6990adce3a-534e6fcd4512674d-00",
        "User-Agent": [
          "azsdk-net-Storage.Files.DataLake/12.7.0-alpha.20210202.1",
          "(.NET 5.0.2; Microsoft Windows 10.0.19042)"
        ],
        "x-ms-client-request-id": "267e70fc-5111-a6c7-3956-ceadfb9cae8f",
        "x-ms-date": "Tue, 02 Feb 2021 21:53:54 GMT",
=======
        "traceparent": "00-3039a5e1aec1c9419b809dd035038baa-a89a6e71cd4ba140-00",
        "User-Agent": [
          "azsdk-net-Storage.Files.DataLake/12.7.0-alpha.20210217.1",
          "(.NET 5.0.3; Microsoft Windows 10.0.19042)"
        ],
        "x-ms-client-request-id": "267e70fc-5111-a6c7-3956-ceadfb9cae8f",
        "x-ms-date": "Wed, 17 Feb 2021 22:41:40 GMT",
>>>>>>> 1814567d
        "x-ms-return-client-request-id": "true",
        "x-ms-version": "2020-06-12"
      },
      "RequestBody": null,
      "StatusCode": 201,
      "ResponseHeaders": {
        "Content-Length": "0",
<<<<<<< HEAD
        "Date": "Tue, 02 Feb 2021 21:53:55 GMT",
        "ETag": "\u00220x8D8C7C5098CB818\u0022",
        "Last-Modified": "Tue, 02 Feb 2021 21:53:55 GMT",
=======
        "Date": "Wed, 17 Feb 2021 22:41:39 GMT",
        "ETag": "\u00220x8D8D39531212FF6\u0022",
        "Last-Modified": "Wed, 17 Feb 2021 22:41:40 GMT",
>>>>>>> 1814567d
        "Server": [
          "Windows-Azure-HDFS/1.0",
          "Microsoft-HTTPAPI/2.0"
        ],
        "x-ms-client-request-id": "267e70fc-5111-a6c7-3956-ceadfb9cae8f",
<<<<<<< HEAD
        "x-ms-request-id": "e1620e9b-701f-002f-42ad-f97294000000",
=======
        "x-ms-request-id": "612fea69-001f-0025-167e-05d623000000",
>>>>>>> 1814567d
        "x-ms-version": "2020-06-12"
      },
      "ResponseBody": []
    },
    {
      "RequestUri": "https://seannse.dfs.core.windows.net/test-filesystem-4f3b7805-a36c-4685-0557-10bf2b80f8d5/test-directory-bf1546a3-6e79-d6c7-0de2-84b5259a388b?mode=legacy",
      "RequestMethod": "PUT",
      "RequestHeaders": {
        "Accept": "application/json",
        "Authorization": "Sanitized",
        "User-Agent": [
<<<<<<< HEAD
          "azsdk-net-Storage.Files.DataLake/12.7.0-alpha.20210202.1",
          "(.NET 5.0.2; Microsoft Windows 10.0.19042)"
        ],
        "x-ms-client-request-id": "b4b994f4-121b-9d79-c6e9-9c7df16f0d7b",
        "x-ms-date": "Tue, 02 Feb 2021 21:53:55 GMT",
=======
          "azsdk-net-Storage.Files.DataLake/12.7.0-alpha.20210217.1",
          "(.NET 5.0.3; Microsoft Windows 10.0.19042)"
        ],
        "x-ms-client-request-id": "b4b994f4-121b-9d79-c6e9-9c7df16f0d7b",
        "x-ms-date": "Wed, 17 Feb 2021 22:41:40 GMT",
>>>>>>> 1814567d
        "x-ms-rename-source": "%2Ftest-filesystem-4f3b7805-a36c-4685-0557-10bf2b80f8d5%2Ftest-directory-4fc6cd56-2654-a4bd-b300-cea5d6019cae=",
        "x-ms-return-client-request-id": "true",
        "x-ms-source-if-none-match": "\u0022garbage\u0022",
        "x-ms-version": "2020-06-12"
      },
      "RequestBody": null,
      "StatusCode": 201,
      "ResponseHeaders": {
        "Content-Length": "0",
<<<<<<< HEAD
        "Date": "Tue, 02 Feb 2021 21:53:55 GMT",
=======
        "Date": "Wed, 17 Feb 2021 22:41:39 GMT",
>>>>>>> 1814567d
        "Server": [
          "Windows-Azure-HDFS/1.0",
          "Microsoft-HTTPAPI/2.0"
        ],
        "x-ms-client-request-id": "b4b994f4-121b-9d79-c6e9-9c7df16f0d7b",
<<<<<<< HEAD
        "x-ms-request-id": "e1620eac-701f-002f-53ad-f97294000000",
=======
        "x-ms-request-id": "612fea70-001f-0025-1c7e-05d623000000",
>>>>>>> 1814567d
        "x-ms-version": "2020-06-12"
      },
      "ResponseBody": []
    },
    {
      "RequestUri": "https://seannse.blob.core.windows.net/test-filesystem-4f3b7805-a36c-4685-0557-10bf2b80f8d5/test-directory-bf1546a3-6e79-d6c7-0de2-84b5259a388b",
      "RequestMethod": "HEAD",
      "RequestHeaders": {
        "Accept": "application/xml",
        "Authorization": "Sanitized",
        "User-Agent": [
<<<<<<< HEAD
          "azsdk-net-Storage.Files.DataLake/12.7.0-alpha.20210202.1",
          "(.NET 5.0.2; Microsoft Windows 10.0.19042)"
        ],
        "x-ms-client-request-id": "66b86c3c-f9e3-8d73-bf87-a162303ef0b8",
        "x-ms-date": "Tue, 02 Feb 2021 21:53:55 GMT",
=======
          "azsdk-net-Storage.Files.DataLake/12.7.0-alpha.20210217.1",
          "(.NET 5.0.3; Microsoft Windows 10.0.19042)"
        ],
        "x-ms-client-request-id": "66b86c3c-f9e3-8d73-bf87-a162303ef0b8",
        "x-ms-date": "Wed, 17 Feb 2021 22:41:40 GMT",
>>>>>>> 1814567d
        "x-ms-return-client-request-id": "true",
        "x-ms-version": "2020-06-12"
      },
      "RequestBody": null,
      "StatusCode": 200,
      "ResponseHeaders": {
        "Accept-Ranges": "bytes",
        "Content-Length": "0",
        "Content-Type": "application/octet-stream",
<<<<<<< HEAD
        "Date": "Tue, 02 Feb 2021 21:53:55 GMT",
        "ETag": "\u00220x8D8C7C5097F09B3\u0022",
        "Last-Modified": "Tue, 02 Feb 2021 21:53:55 GMT",
=======
        "Date": "Wed, 17 Feb 2021 22:41:40 GMT",
        "ETag": "\u00220x8D8D3953114C807\u0022",
        "Last-Modified": "Wed, 17 Feb 2021 22:41:39 GMT",
>>>>>>> 1814567d
        "Server": [
          "Windows-Azure-Blob/1.0",
          "Microsoft-HTTPAPI/2.0"
        ],
        "x-ms-access-tier": "Hot",
        "x-ms-access-tier-inferred": "true",
        "x-ms-blob-type": "BlockBlob",
        "x-ms-client-request-id": "66b86c3c-f9e3-8d73-bf87-a162303ef0b8",
<<<<<<< HEAD
        "x-ms-creation-time": "Tue, 02 Feb 2021 21:53:55 GMT",
=======
        "x-ms-creation-time": "Wed, 17 Feb 2021 22:41:39 GMT",
>>>>>>> 1814567d
        "x-ms-group": "$superuser",
        "x-ms-lease-state": "available",
        "x-ms-lease-status": "unlocked",
        "x-ms-meta-hdi_isfolder": "true",
        "x-ms-owner": "$superuser",
        "x-ms-permissions": "rwxr-x---",
<<<<<<< HEAD
        "x-ms-request-id": "ee26ec6e-401e-0069-25ad-f94613000000",
=======
        "x-ms-request-id": "25e60143-901e-00b1-567e-05614a000000",
>>>>>>> 1814567d
        "x-ms-server-encrypted": "true",
        "x-ms-version": "2020-06-12"
      },
      "ResponseBody": []
    },
    {
      "RequestUri": "https://seannse.blob.core.windows.net/test-filesystem-4f3b7805-a36c-4685-0557-10bf2b80f8d5?restype=container",
      "RequestMethod": "DELETE",
      "RequestHeaders": {
        "Accept": "application/xml",
        "Authorization": "Sanitized",
<<<<<<< HEAD
        "traceparent": "00-0642bf16816d394f8059fc04a9bd95fe-21a56d44f5090c4d-00",
        "User-Agent": [
          "azsdk-net-Storage.Files.DataLake/12.7.0-alpha.20210202.1",
          "(.NET 5.0.2; Microsoft Windows 10.0.19042)"
        ],
        "x-ms-client-request-id": "8541ff96-a7b6-4b98-17fe-c3fee541ff75",
        "x-ms-date": "Tue, 02 Feb 2021 21:53:55 GMT",
=======
        "traceparent": "00-2dbeb8e9de1a5e468b7caf759c6e405e-6983a54531e0e34c-00",
        "User-Agent": [
          "azsdk-net-Storage.Files.DataLake/12.7.0-alpha.20210217.1",
          "(.NET 5.0.3; Microsoft Windows 10.0.19042)"
        ],
        "x-ms-client-request-id": "8541ff96-a7b6-4b98-17fe-c3fee541ff75",
        "x-ms-date": "Wed, 17 Feb 2021 22:41:40 GMT",
>>>>>>> 1814567d
        "x-ms-return-client-request-id": "true",
        "x-ms-version": "2020-06-12"
      },
      "RequestBody": null,
      "StatusCode": 202,
      "ResponseHeaders": {
        "Content-Length": "0",
<<<<<<< HEAD
        "Date": "Tue, 02 Feb 2021 21:53:55 GMT",
=======
        "Date": "Wed, 17 Feb 2021 22:41:40 GMT",
>>>>>>> 1814567d
        "Server": [
          "Windows-Azure-Blob/1.0",
          "Microsoft-HTTPAPI/2.0"
        ],
        "x-ms-client-request-id": "8541ff96-a7b6-4b98-17fe-c3fee541ff75",
<<<<<<< HEAD
        "x-ms-request-id": "ee26ec82-401e-0069-36ad-f94613000000",
=======
        "x-ms-request-id": "25e601af-901e-00b1-3c7e-05614a000000",
>>>>>>> 1814567d
        "x-ms-version": "2020-06-12"
      },
      "ResponseBody": []
    },
    {
      "RequestUri": "https://seannse.blob.core.windows.net/test-filesystem-7e0545ab-89fe-a58d-904a-7459f8f37949?restype=container",
      "RequestMethod": "PUT",
      "RequestHeaders": {
        "Accept": "application/xml",
        "Authorization": "Sanitized",
<<<<<<< HEAD
        "traceparent": "00-6ff1b226751def4b927e49bed080fcdc-b53205b68c4f674a-00",
        "User-Agent": [
          "azsdk-net-Storage.Files.DataLake/12.7.0-alpha.20210202.1",
          "(.NET 5.0.2; Microsoft Windows 10.0.19042)"
        ],
        "x-ms-blob-public-access": "container",
        "x-ms-client-request-id": "ced48b8a-7470-0c87-719b-f46c323f5324",
        "x-ms-date": "Tue, 02 Feb 2021 21:53:55 GMT",
=======
        "traceparent": "00-c2ea0fb414cd55449647e88bf9ca16f8-048e5dda7f50f946-00",
        "User-Agent": [
          "azsdk-net-Storage.Files.DataLake/12.7.0-alpha.20210217.1",
          "(.NET 5.0.3; Microsoft Windows 10.0.19042)"
        ],
        "x-ms-blob-public-access": "container",
        "x-ms-client-request-id": "ced48b8a-7470-0c87-719b-f46c323f5324",
        "x-ms-date": "Wed, 17 Feb 2021 22:41:40 GMT",
>>>>>>> 1814567d
        "x-ms-return-client-request-id": "true",
        "x-ms-version": "2020-06-12"
      },
      "RequestBody": null,
      "StatusCode": 201,
      "ResponseHeaders": {
        "Content-Length": "0",
<<<<<<< HEAD
        "Date": "Tue, 02 Feb 2021 21:53:55 GMT",
        "ETag": "\u00220x8D8C7C509EDBADD\u0022",
        "Last-Modified": "Tue, 02 Feb 2021 21:53:56 GMT",
=======
        "Date": "Wed, 17 Feb 2021 22:41:40 GMT",
        "ETag": "\u00220x8D8D39531814DB0\u0022",
        "Last-Modified": "Wed, 17 Feb 2021 22:41:40 GMT",
>>>>>>> 1814567d
        "Server": [
          "Windows-Azure-Blob/1.0",
          "Microsoft-HTTPAPI/2.0"
        ],
        "x-ms-client-request-id": "ced48b8a-7470-0c87-719b-f46c323f5324",
<<<<<<< HEAD
        "x-ms-request-id": "365ae693-701e-0010-27ad-f9ba37000000",
=======
        "x-ms-request-id": "7f2c5035-301e-0073-077e-0527cc000000",
>>>>>>> 1814567d
        "x-ms-version": "2020-06-12"
      },
      "ResponseBody": []
    },
    {
      "RequestUri": "https://seannse.dfs.core.windows.net/test-filesystem-7e0545ab-89fe-a58d-904a-7459f8f37949/test-directory-ca697a85-ce75-3f78-44ac-ec07d87cd2b2?resource=directory",
      "RequestMethod": "PUT",
      "RequestHeaders": {
        "Accept": "application/json",
        "Authorization": "Sanitized",
<<<<<<< HEAD
        "traceparent": "00-33f861bd77b06448afa40b9c305203d8-be20872f6d461d40-00",
        "User-Agent": [
          "azsdk-net-Storage.Files.DataLake/12.7.0-alpha.20210202.1",
          "(.NET 5.0.2; Microsoft Windows 10.0.19042)"
        ],
        "x-ms-client-request-id": "598c8ca3-bf74-bb3a-1395-8ac3888034f5",
        "x-ms-date": "Tue, 02 Feb 2021 21:53:55 GMT",
=======
        "traceparent": "00-1387592e23066445bd021d1336172e3c-d353d8add1cdde4f-00",
        "User-Agent": [
          "azsdk-net-Storage.Files.DataLake/12.7.0-alpha.20210217.1",
          "(.NET 5.0.3; Microsoft Windows 10.0.19042)"
        ],
        "x-ms-client-request-id": "598c8ca3-bf74-bb3a-1395-8ac3888034f5",
        "x-ms-date": "Wed, 17 Feb 2021 22:41:40 GMT",
>>>>>>> 1814567d
        "x-ms-return-client-request-id": "true",
        "x-ms-version": "2020-06-12"
      },
      "RequestBody": null,
      "StatusCode": 201,
      "ResponseHeaders": {
        "Content-Length": "0",
<<<<<<< HEAD
        "Date": "Tue, 02 Feb 2021 21:53:56 GMT",
        "ETag": "\u00220x8D8C7C50A297016\u0022",
        "Last-Modified": "Tue, 02 Feb 2021 21:53:56 GMT",
=======
        "Date": "Wed, 17 Feb 2021 22:41:40 GMT",
        "ETag": "\u00220x8D8D39531B2FF2D\u0022",
        "Last-Modified": "Wed, 17 Feb 2021 22:41:41 GMT",
>>>>>>> 1814567d
        "Server": [
          "Windows-Azure-HDFS/1.0",
          "Microsoft-HTTPAPI/2.0"
        ],
        "x-ms-client-request-id": "598c8ca3-bf74-bb3a-1395-8ac3888034f5",
<<<<<<< HEAD
        "x-ms-request-id": "3dbf474b-401f-0034-75ad-f94c97000000",
=======
        "x-ms-request-id": "2ef48a30-301f-003e-747e-05e820000000",
>>>>>>> 1814567d
        "x-ms-version": "2020-06-12"
      },
      "ResponseBody": []
    },
    {
      "RequestUri": "https://seannse.dfs.core.windows.net/test-filesystem-7e0545ab-89fe-a58d-904a-7459f8f37949/test-directory-6dab41c9-e670-da06-a04a-37b61016c7af?resource=directory",
      "RequestMethod": "PUT",
      "RequestHeaders": {
        "Accept": "application/json",
        "Authorization": "Sanitized",
<<<<<<< HEAD
        "traceparent": "00-9671eef5fa3d614881bdf618278bfe59-67108dd33e406147-00",
        "User-Agent": [
          "azsdk-net-Storage.Files.DataLake/12.7.0-alpha.20210202.1",
          "(.NET 5.0.2; Microsoft Windows 10.0.19042)"
        ],
        "x-ms-client-request-id": "3597c98a-b8e8-bce3-85b2-b8298884abfc",
        "x-ms-date": "Tue, 02 Feb 2021 21:53:56 GMT",
=======
        "traceparent": "00-e861f2a0dd41814e8acb195eb9e3067a-959657d9442b0f46-00",
        "User-Agent": [
          "azsdk-net-Storage.Files.DataLake/12.7.0-alpha.20210217.1",
          "(.NET 5.0.3; Microsoft Windows 10.0.19042)"
        ],
        "x-ms-client-request-id": "3597c98a-b8e8-bce3-85b2-b8298884abfc",
        "x-ms-date": "Wed, 17 Feb 2021 22:41:41 GMT",
>>>>>>> 1814567d
        "x-ms-return-client-request-id": "true",
        "x-ms-version": "2020-06-12"
      },
      "RequestBody": null,
      "StatusCode": 201,
      "ResponseHeaders": {
        "Content-Length": "0",
<<<<<<< HEAD
        "Date": "Tue, 02 Feb 2021 21:53:56 GMT",
        "ETag": "\u00220x8D8C7C50A383045\u0022",
        "Last-Modified": "Tue, 02 Feb 2021 21:53:56 GMT",
=======
        "Date": "Wed, 17 Feb 2021 22:41:40 GMT",
        "ETag": "\u00220x8D8D39531BFF0D6\u0022",
        "Last-Modified": "Wed, 17 Feb 2021 22:41:41 GMT",
>>>>>>> 1814567d
        "Server": [
          "Windows-Azure-HDFS/1.0",
          "Microsoft-HTTPAPI/2.0"
        ],
        "x-ms-client-request-id": "3597c98a-b8e8-bce3-85b2-b8298884abfc",
<<<<<<< HEAD
        "x-ms-request-id": "3dbf4777-401f-0034-21ad-f94c97000000",
=======
        "x-ms-request-id": "2ef48a49-301f-003e-0c7e-05e820000000",
>>>>>>> 1814567d
        "x-ms-version": "2020-06-12"
      },
      "ResponseBody": []
    },
    {
      "RequestUri": "https://seannse.blob.core.windows.net/test-filesystem-7e0545ab-89fe-a58d-904a-7459f8f37949/test-directory-ca697a85-ce75-3f78-44ac-ec07d87cd2b2?comp=lease",
      "RequestMethod": "PUT",
      "RequestHeaders": {
        "Accept": "application/xml",
        "Authorization": "Sanitized",
<<<<<<< HEAD
        "traceparent": "00-82cb1ed6accc334495c07f3cd74f4bb2-6a1d2c7e42e55d4d-00",
        "User-Agent": [
          "azsdk-net-Storage.Files.DataLake/12.7.0-alpha.20210202.1",
          "(.NET 5.0.2; Microsoft Windows 10.0.19042)"
        ],
        "x-ms-client-request-id": "46ba5b67-a7d8-a3f5-c347-333ed4852e06",
        "x-ms-date": "Tue, 02 Feb 2021 21:53:56 GMT",
=======
        "traceparent": "00-7854d0d3143b2243b31a654e1c720c09-427c6dd9823be640-00",
        "User-Agent": [
          "azsdk-net-Storage.Files.DataLake/12.7.0-alpha.20210217.1",
          "(.NET 5.0.3; Microsoft Windows 10.0.19042)"
        ],
        "x-ms-client-request-id": "46ba5b67-a7d8-a3f5-c347-333ed4852e06",
        "x-ms-date": "Wed, 17 Feb 2021 22:41:41 GMT",
>>>>>>> 1814567d
        "x-ms-lease-action": "acquire",
        "x-ms-lease-duration": "-1",
        "x-ms-proposed-lease-id": "ef3ddace-e71d-5005-02aa-e35d8e7eb98a",
        "x-ms-return-client-request-id": "true",
        "x-ms-version": "2020-06-12"
      },
      "RequestBody": null,
      "StatusCode": 201,
      "ResponseHeaders": {
        "Content-Length": "0",
<<<<<<< HEAD
        "Date": "Tue, 02 Feb 2021 21:53:55 GMT",
        "ETag": "\u00220x8D8C7C50A297016\u0022",
        "Last-Modified": "Tue, 02 Feb 2021 21:53:56 GMT",
=======
        "Date": "Wed, 17 Feb 2021 22:41:40 GMT",
        "ETag": "\u00220x8D8D39531B2FF2D\u0022",
        "Last-Modified": "Wed, 17 Feb 2021 22:41:41 GMT",
>>>>>>> 1814567d
        "Server": [
          "Windows-Azure-Blob/1.0",
          "Microsoft-HTTPAPI/2.0"
        ],
        "x-ms-client-request-id": "46ba5b67-a7d8-a3f5-c347-333ed4852e06",
        "x-ms-lease-id": "ef3ddace-e71d-5005-02aa-e35d8e7eb98a",
<<<<<<< HEAD
        "x-ms-request-id": "365ae83c-701e-0010-34ad-f9ba37000000",
=======
        "x-ms-request-id": "7f2c5401-301e-0073-107e-0527cc000000",
>>>>>>> 1814567d
        "x-ms-version": "2020-06-12"
      },
      "ResponseBody": []
    },
    {
      "RequestUri": "https://seannse.dfs.core.windows.net/test-filesystem-7e0545ab-89fe-a58d-904a-7459f8f37949/test-directory-6dab41c9-e670-da06-a04a-37b61016c7af?mode=legacy",
      "RequestMethod": "PUT",
      "RequestHeaders": {
        "Accept": "application/json",
        "Authorization": "Sanitized",
        "User-Agent": [
<<<<<<< HEAD
          "azsdk-net-Storage.Files.DataLake/12.7.0-alpha.20210202.1",
          "(.NET 5.0.2; Microsoft Windows 10.0.19042)"
        ],
        "x-ms-client-request-id": "32f6de30-73c4-0bb1-2f89-83385e88f82f",
        "x-ms-date": "Tue, 02 Feb 2021 21:53:56 GMT",
=======
          "azsdk-net-Storage.Files.DataLake/12.7.0-alpha.20210217.1",
          "(.NET 5.0.3; Microsoft Windows 10.0.19042)"
        ],
        "x-ms-client-request-id": "32f6de30-73c4-0bb1-2f89-83385e88f82f",
        "x-ms-date": "Wed, 17 Feb 2021 22:41:41 GMT",
>>>>>>> 1814567d
        "x-ms-rename-source": "%2Ftest-filesystem-7e0545ab-89fe-a58d-904a-7459f8f37949%2Ftest-directory-ca697a85-ce75-3f78-44ac-ec07d87cd2b2=",
        "x-ms-return-client-request-id": "true",
        "x-ms-source-lease-id": "ef3ddace-e71d-5005-02aa-e35d8e7eb98a",
        "x-ms-version": "2020-06-12"
      },
      "RequestBody": null,
      "StatusCode": 201,
      "ResponseHeaders": {
        "Content-Length": "0",
<<<<<<< HEAD
        "Date": "Tue, 02 Feb 2021 21:53:56 GMT",
=======
        "Date": "Wed, 17 Feb 2021 22:41:41 GMT",
>>>>>>> 1814567d
        "Server": [
          "Windows-Azure-HDFS/1.0",
          "Microsoft-HTTPAPI/2.0"
        ],
        "x-ms-client-request-id": "32f6de30-73c4-0bb1-2f89-83385e88f82f",
<<<<<<< HEAD
        "x-ms-request-id": "3dbf47bd-401f-0034-67ad-f94c97000000",
=======
        "x-ms-request-id": "2ef48a70-301f-003e-337e-05e820000000",
>>>>>>> 1814567d
        "x-ms-version": "2020-06-12"
      },
      "ResponseBody": []
    },
    {
      "RequestUri": "https://seannse.blob.core.windows.net/test-filesystem-7e0545ab-89fe-a58d-904a-7459f8f37949/test-directory-6dab41c9-e670-da06-a04a-37b61016c7af",
      "RequestMethod": "HEAD",
      "RequestHeaders": {
        "Accept": "application/xml",
        "Authorization": "Sanitized",
        "User-Agent": [
<<<<<<< HEAD
          "azsdk-net-Storage.Files.DataLake/12.7.0-alpha.20210202.1",
          "(.NET 5.0.2; Microsoft Windows 10.0.19042)"
        ],
        "x-ms-client-request-id": "f60e44b6-fb8f-8542-7c6b-33cee145de8b",
        "x-ms-date": "Tue, 02 Feb 2021 21:53:56 GMT",
=======
          "azsdk-net-Storage.Files.DataLake/12.7.0-alpha.20210217.1",
          "(.NET 5.0.3; Microsoft Windows 10.0.19042)"
        ],
        "x-ms-client-request-id": "f60e44b6-fb8f-8542-7c6b-33cee145de8b",
        "x-ms-date": "Wed, 17 Feb 2021 22:41:41 GMT",
>>>>>>> 1814567d
        "x-ms-return-client-request-id": "true",
        "x-ms-version": "2020-06-12"
      },
      "RequestBody": null,
      "StatusCode": 200,
      "ResponseHeaders": {
        "Accept-Ranges": "bytes",
        "Content-Length": "0",
        "Content-Type": "application/octet-stream",
<<<<<<< HEAD
        "Date": "Tue, 02 Feb 2021 21:53:56 GMT",
        "ETag": "\u00220x8D8C7C50A297016\u0022",
        "Last-Modified": "Tue, 02 Feb 2021 21:53:56 GMT",
=======
        "Date": "Wed, 17 Feb 2021 22:41:40 GMT",
        "ETag": "\u00220x8D8D39531B2FF2D\u0022",
        "Last-Modified": "Wed, 17 Feb 2021 22:41:41 GMT",
>>>>>>> 1814567d
        "Server": [
          "Windows-Azure-Blob/1.0",
          "Microsoft-HTTPAPI/2.0"
        ],
        "x-ms-access-tier": "Hot",
        "x-ms-access-tier-inferred": "true",
        "x-ms-blob-type": "BlockBlob",
        "x-ms-client-request-id": "f60e44b6-fb8f-8542-7c6b-33cee145de8b",
<<<<<<< HEAD
        "x-ms-creation-time": "Tue, 02 Feb 2021 21:53:56 GMT",
=======
        "x-ms-creation-time": "Wed, 17 Feb 2021 22:41:41 GMT",
>>>>>>> 1814567d
        "x-ms-group": "$superuser",
        "x-ms-lease-duration": "infinite",
        "x-ms-lease-state": "leased",
        "x-ms-lease-status": "locked",
        "x-ms-meta-hdi_isfolder": "true",
        "x-ms-owner": "$superuser",
        "x-ms-permissions": "rwxr-x---",
<<<<<<< HEAD
        "x-ms-request-id": "365ae8ea-701e-0010-55ad-f9ba37000000",
=======
        "x-ms-request-id": "7f2c558e-301e-0073-0d7e-0527cc000000",
>>>>>>> 1814567d
        "x-ms-server-encrypted": "true",
        "x-ms-version": "2020-06-12"
      },
      "ResponseBody": []
    },
    {
      "RequestUri": "https://seannse.blob.core.windows.net/test-filesystem-7e0545ab-89fe-a58d-904a-7459f8f37949?restype=container",
      "RequestMethod": "DELETE",
      "RequestHeaders": {
        "Accept": "application/xml",
        "Authorization": "Sanitized",
<<<<<<< HEAD
        "traceparent": "00-ef608e26abb46046982a7f2c5d33421b-30d1572b3eb5a34c-00",
        "User-Agent": [
          "azsdk-net-Storage.Files.DataLake/12.7.0-alpha.20210202.1",
          "(.NET 5.0.2; Microsoft Windows 10.0.19042)"
        ],
        "x-ms-client-request-id": "19818706-0179-7c9f-7ec0-1532e2df2098",
        "x-ms-date": "Tue, 02 Feb 2021 21:53:56 GMT",
=======
        "traceparent": "00-42b81c5e58bb2d4fad8a3ba424488bfe-ebb8ad651354974c-00",
        "User-Agent": [
          "azsdk-net-Storage.Files.DataLake/12.7.0-alpha.20210217.1",
          "(.NET 5.0.3; Microsoft Windows 10.0.19042)"
        ],
        "x-ms-client-request-id": "19818706-0179-7c9f-7ec0-1532e2df2098",
        "x-ms-date": "Wed, 17 Feb 2021 22:41:41 GMT",
>>>>>>> 1814567d
        "x-ms-return-client-request-id": "true",
        "x-ms-version": "2020-06-12"
      },
      "RequestBody": null,
      "StatusCode": 202,
      "ResponseHeaders": {
        "Content-Length": "0",
<<<<<<< HEAD
        "Date": "Tue, 02 Feb 2021 21:53:56 GMT",
=======
        "Date": "Wed, 17 Feb 2021 22:41:40 GMT",
>>>>>>> 1814567d
        "Server": [
          "Windows-Azure-Blob/1.0",
          "Microsoft-HTTPAPI/2.0"
        ],
        "x-ms-client-request-id": "19818706-0179-7c9f-7ec0-1532e2df2098",
<<<<<<< HEAD
        "x-ms-request-id": "365ae924-701e-0010-09ad-f9ba37000000",
=======
        "x-ms-request-id": "7f2c562b-301e-0073-257e-0527cc000000",
>>>>>>> 1814567d
        "x-ms-version": "2020-06-12"
      },
      "ResponseBody": []
    }
  ],
  "Variables": {
<<<<<<< HEAD
    "DateTimeOffsetNow": "2021-02-02T15:53:49.2363259-06:00",
=======
    "DateTimeOffsetNow": "2021-02-17T16:41:34.9716916-06:00",
>>>>>>> 1814567d
    "RandomSeed": "469145744",
    "Storage_TestConfigHierarchicalNamespace": "NamespaceTenant\nseannse\nU2FuaXRpemVk\nhttps://seannse.blob.core.windows.net\nhttps://seannse.file.core.windows.net\nhttps://seannse.queue.core.windows.net\nhttps://seannse.table.core.windows.net\n\n\n\n\nhttps://seannse-secondary.blob.core.windows.net\nhttps://seannse-secondary.file.core.windows.net\nhttps://seannse-secondary.queue.core.windows.net\nhttps://seannse-secondary.table.core.windows.net\n68390a19-a643-458b-b726-408abf67b4fc\nSanitized\n72f988bf-86f1-41af-91ab-2d7cd011db47\nhttps://login.microsoftonline.com/\nCloud\nBlobEndpoint=https://seannse.blob.core.windows.net/;QueueEndpoint=https://seannse.queue.core.windows.net/;FileEndpoint=https://seannse.file.core.windows.net/;BlobSecondaryEndpoint=https://seannse-secondary.blob.core.windows.net/;QueueSecondaryEndpoint=https://seannse-secondary.queue.core.windows.net/;FileSecondaryEndpoint=https://seannse-secondary.file.core.windows.net/;AccountName=seannse;AccountKey=Sanitized\n"
  }
}<|MERGE_RESOLUTION|>--- conflicted
+++ resolved
@@ -1,233 +1,148 @@
 {
   "Entries": [
     {
-      "RequestUri": "https://seannse.blob.core.windows.net/test-filesystem-2d299a40-4497-24b3-f0ba-26f52bf3393a?restype=container",
-      "RequestMethod": "PUT",
-      "RequestHeaders": {
-        "Accept": "application/xml",
-        "Authorization": "Sanitized",
-<<<<<<< HEAD
-        "traceparent": "00-a91de05c710ad94f8a5f3f4dec10cdb1-4dc47c22823c8f4e-00",
-        "User-Agent": [
-          "azsdk-net-Storage.Files.DataLake/12.7.0-alpha.20210202.1",
-          "(.NET 5.0.2; Microsoft Windows 10.0.19042)"
+      "RequestUri": "https://seannse.blob.core.windows.net/test-filesystem-f772a376-5fc7-453b-f53a-13a85342202c?restype=container",
+      "RequestMethod": "PUT",
+      "RequestHeaders": {
+        "Accept": "application/xml",
+        "Authorization": "Sanitized",
+        "traceparent": "00-e6fea672a60c0c49b2b581608140a281-a7b2a3ed9bb7334f-00",
+        "User-Agent": [
+          "azsdk-net-Storage.Files.DataLake/12.7.0-alpha.20210219.1",
+          "(.NET 5.0.3; Microsoft Windows 10.0.19041)"
         ],
         "x-ms-blob-public-access": "container",
-        "x-ms-client-request-id": "00fd7271-03c8-f358-295b-d1577b53fbf5",
-        "x-ms-date": "Tue, 02 Feb 2021 21:53:49 GMT",
-=======
-        "traceparent": "00-c7b10abe189f4d4babd5fb425ff906a8-c32161ce21b82148-00",
-        "User-Agent": [
-          "azsdk-net-Storage.Files.DataLake/12.7.0-alpha.20210217.1",
-          "(.NET 5.0.3; Microsoft Windows 10.0.19042)"
-        ],
-        "x-ms-blob-public-access": "container",
-        "x-ms-client-request-id": "00fd7271-03c8-f358-295b-d1577b53fbf5",
-        "x-ms-date": "Wed, 17 Feb 2021 22:41:34 GMT",
->>>>>>> 1814567d
-        "x-ms-return-client-request-id": "true",
-        "x-ms-version": "2020-06-12"
-      },
-      "RequestBody": null,
-      "StatusCode": 201,
-      "ResponseHeaders": {
-        "Content-Length": "0",
-<<<<<<< HEAD
-        "Date": "Tue, 02 Feb 2021 21:53:49 GMT",
-        "ETag": "\u00220x8D8C7C506542732\u0022",
-        "Last-Modified": "Tue, 02 Feb 2021 21:53:50 GMT",
-=======
-        "Date": "Wed, 17 Feb 2021 22:41:35 GMT",
-        "ETag": "\u00220x8D8D3952E2C6F69\u0022",
-        "Last-Modified": "Wed, 17 Feb 2021 22:41:35 GMT",
->>>>>>> 1814567d
-        "Server": [
-          "Windows-Azure-Blob/1.0",
-          "Microsoft-HTTPAPI/2.0"
-        ],
-        "x-ms-client-request-id": "00fd7271-03c8-f358-295b-d1577b53fbf5",
-<<<<<<< HEAD
-        "x-ms-request-id": "4d426bb9-901e-0027-0bad-f9689b000000",
-=======
-        "x-ms-request-id": "718f75ea-d01e-0036-197e-05f22f000000",
->>>>>>> 1814567d
-        "x-ms-version": "2020-06-12"
-      },
-      "ResponseBody": []
-    },
-    {
-      "RequestUri": "https://seannse.dfs.core.windows.net/test-filesystem-2d299a40-4497-24b3-f0ba-26f52bf3393a/test-directory-068a0125-c548-3e5a-b5bb-2379b56c124d?resource=directory",
-      "RequestMethod": "PUT",
-      "RequestHeaders": {
-        "Accept": "application/json",
-        "Authorization": "Sanitized",
-<<<<<<< HEAD
-        "traceparent": "00-6feb6bc70a21324aa8c4b854223e3ad1-d4eb5a92454e6e4d-00",
-        "User-Agent": [
-          "azsdk-net-Storage.Files.DataLake/12.7.0-alpha.20210202.1",
-          "(.NET 5.0.2; Microsoft Windows 10.0.19042)"
-        ],
-        "x-ms-client-request-id": "0f209821-3317-aba7-18bf-4a0cdfde3dbc",
-        "x-ms-date": "Tue, 02 Feb 2021 21:53:49 GMT",
-=======
-        "traceparent": "00-ee76ac4b505b6c479a38ccba00e08d5c-28112c64316b7e48-00",
-        "User-Agent": [
-          "azsdk-net-Storage.Files.DataLake/12.7.0-alpha.20210217.1",
-          "(.NET 5.0.3; Microsoft Windows 10.0.19042)"
-        ],
-        "x-ms-client-request-id": "0f209821-3317-aba7-18bf-4a0cdfde3dbc",
-        "x-ms-date": "Wed, 17 Feb 2021 22:41:35 GMT",
->>>>>>> 1814567d
-        "x-ms-return-client-request-id": "true",
-        "x-ms-version": "2020-06-12"
-      },
-      "RequestBody": null,
-      "StatusCode": 201,
-      "ResponseHeaders": {
-        "Content-Length": "0",
-<<<<<<< HEAD
-        "Date": "Tue, 02 Feb 2021 21:53:49 GMT",
-        "ETag": "\u00220x8D8C7C5068B667C\u0022",
-        "Last-Modified": "Tue, 02 Feb 2021 21:53:50 GMT",
-=======
-        "Date": "Wed, 17 Feb 2021 22:41:35 GMT",
-        "ETag": "\u00220x8D8D3952E62F203\u0022",
-        "Last-Modified": "Wed, 17 Feb 2021 22:41:35 GMT",
->>>>>>> 1814567d
-        "Server": [
-          "Windows-Azure-HDFS/1.0",
-          "Microsoft-HTTPAPI/2.0"
-        ],
-        "x-ms-client-request-id": "0f209821-3317-aba7-18bf-4a0cdfde3dbc",
-<<<<<<< HEAD
-        "x-ms-request-id": "53a76c72-901f-0055-25ad-f96fd4000000",
-=======
-        "x-ms-request-id": "f1fcaaa4-a01f-005e-487e-0594bf000000",
->>>>>>> 1814567d
-        "x-ms-version": "2020-06-12"
-      },
-      "ResponseBody": []
-    },
-    {
-      "RequestUri": "https://seannse.dfs.core.windows.net/test-filesystem-2d299a40-4497-24b3-f0ba-26f52bf3393a/test-directory-44d78448-42ce-ed00-8f88-8da0132e0d29?resource=directory",
-      "RequestMethod": "PUT",
-      "RequestHeaders": {
-        "Accept": "application/json",
-        "Authorization": "Sanitized",
-<<<<<<< HEAD
-        "traceparent": "00-00f45c8b68d0344ba3a12950eff220c4-0f432baded5e544a-00",
-        "User-Agent": [
-          "azsdk-net-Storage.Files.DataLake/12.7.0-alpha.20210202.1",
-          "(.NET 5.0.2; Microsoft Windows 10.0.19042)"
-        ],
-        "x-ms-client-request-id": "abe2f66a-adb4-dfe7-9833-808fa50697e9",
-        "x-ms-date": "Tue, 02 Feb 2021 21:53:49 GMT",
-=======
-        "traceparent": "00-7f56d3fd7575ef4eac95e97158fdeccc-5add3e0538a2f842-00",
-        "User-Agent": [
-          "azsdk-net-Storage.Files.DataLake/12.7.0-alpha.20210217.1",
-          "(.NET 5.0.3; Microsoft Windows 10.0.19042)"
-        ],
-        "x-ms-client-request-id": "abe2f66a-adb4-dfe7-9833-808fa50697e9",
-        "x-ms-date": "Wed, 17 Feb 2021 22:41:35 GMT",
->>>>>>> 1814567d
-        "x-ms-return-client-request-id": "true",
-        "x-ms-version": "2020-06-12"
-      },
-      "RequestBody": null,
-      "StatusCode": 201,
-      "ResponseHeaders": {
-        "Content-Length": "0",
-<<<<<<< HEAD
-        "Date": "Tue, 02 Feb 2021 21:53:49 GMT",
-        "ETag": "\u00220x8D8C7C5069AF374\u0022",
-        "Last-Modified": "Tue, 02 Feb 2021 21:53:50 GMT",
-=======
-        "Date": "Wed, 17 Feb 2021 22:41:35 GMT",
-        "ETag": "\u00220x8D8D3952E70F882\u0022",
-        "Last-Modified": "Wed, 17 Feb 2021 22:41:35 GMT",
->>>>>>> 1814567d
-        "Server": [
-          "Windows-Azure-HDFS/1.0",
-          "Microsoft-HTTPAPI/2.0"
-        ],
-        "x-ms-client-request-id": "abe2f66a-adb4-dfe7-9833-808fa50697e9",
-<<<<<<< HEAD
-        "x-ms-request-id": "53a76c91-901f-0055-44ad-f96fd4000000",
-=======
-        "x-ms-request-id": "f1fcaad4-a01f-005e-787e-0594bf000000",
->>>>>>> 1814567d
-        "x-ms-version": "2020-06-12"
-      },
-      "ResponseBody": []
-    },
-    {
-      "RequestUri": "https://seannse.dfs.core.windows.net/test-filesystem-2d299a40-4497-24b3-f0ba-26f52bf3393a/test-directory-44d78448-42ce-ed00-8f88-8da0132e0d29?mode=legacy",
-      "RequestMethod": "PUT",
-      "RequestHeaders": {
-        "Accept": "application/json",
-        "Authorization": "Sanitized",
-        "User-Agent": [
-<<<<<<< HEAD
-          "azsdk-net-Storage.Files.DataLake/12.7.0-alpha.20210202.1",
-          "(.NET 5.0.2; Microsoft Windows 10.0.19042)"
-        ],
-        "x-ms-client-request-id": "1c36f365-624b-1c74-8678-841881a5a688",
-        "x-ms-date": "Tue, 02 Feb 2021 21:53:50 GMT",
-=======
-          "azsdk-net-Storage.Files.DataLake/12.7.0-alpha.20210217.1",
-          "(.NET 5.0.3; Microsoft Windows 10.0.19042)"
-        ],
-        "x-ms-client-request-id": "1c36f365-624b-1c74-8678-841881a5a688",
-        "x-ms-date": "Wed, 17 Feb 2021 22:41:35 GMT",
->>>>>>> 1814567d
-        "x-ms-rename-source": "%2Ftest-filesystem-2d299a40-4497-24b3-f0ba-26f52bf3393a%2Ftest-directory-068a0125-c548-3e5a-b5bb-2379b56c124d=",
-        "x-ms-return-client-request-id": "true",
-        "x-ms-version": "2020-06-12"
-      },
-      "RequestBody": null,
-      "StatusCode": 201,
-      "ResponseHeaders": {
-        "Content-Length": "0",
-<<<<<<< HEAD
-        "Date": "Tue, 02 Feb 2021 21:53:49 GMT",
-=======
-        "Date": "Wed, 17 Feb 2021 22:41:35 GMT",
->>>>>>> 1814567d
-        "Server": [
-          "Windows-Azure-HDFS/1.0",
-          "Microsoft-HTTPAPI/2.0"
-        ],
-        "x-ms-client-request-id": "1c36f365-624b-1c74-8678-841881a5a688",
-<<<<<<< HEAD
-        "x-ms-request-id": "53a76ca4-901f-0055-57ad-f96fd4000000",
-=======
-        "x-ms-request-id": "f1fcaafe-a01f-005e-227e-0594bf000000",
->>>>>>> 1814567d
-        "x-ms-version": "2020-06-12"
-      },
-      "ResponseBody": []
-    },
-    {
-      "RequestUri": "https://seannse.blob.core.windows.net/test-filesystem-2d299a40-4497-24b3-f0ba-26f52bf3393a/test-directory-44d78448-42ce-ed00-8f88-8da0132e0d29",
+        "x-ms-client-request-id": "5a8984a8-c3e5-a80d-c9f5-dca96849485a",
+        "x-ms-date": "Fri, 19 Feb 2021 19:01:35 GMT",
+        "x-ms-return-client-request-id": "true",
+        "x-ms-version": "2020-06-12"
+      },
+      "RequestBody": null,
+      "StatusCode": 201,
+      "ResponseHeaders": {
+        "Content-Length": "0",
+        "Date": "Fri, 19 Feb 2021 19:01:34 GMT",
+        "ETag": "\u00220x8D8D508C702C1DB\u0022",
+        "Last-Modified": "Fri, 19 Feb 2021 19:01:34 GMT",
+        "Server": [
+          "Windows-Azure-Blob/1.0",
+          "Microsoft-HTTPAPI/2.0"
+        ],
+        "x-ms-client-request-id": "5a8984a8-c3e5-a80d-c9f5-dca96849485a",
+        "x-ms-request-id": "cb11ec36-b01e-006d-52f1-06cb14000000",
+        "x-ms-version": "2020-06-12"
+      },
+      "ResponseBody": []
+    },
+    {
+      "RequestUri": "https://seannse.dfs.core.windows.net/test-filesystem-f772a376-5fc7-453b-f53a-13a85342202c/test-directory-555be6e7-7102-01e5-7773-03daaa0ae683?resource=directory",
+      "RequestMethod": "PUT",
+      "RequestHeaders": {
+        "Accept": "application/json",
+        "Authorization": "Sanitized",
+        "traceparent": "00-f34c624dfc658a48bebde127518b5ed4-57bcb4dfe019094e-00",
+        "User-Agent": [
+          "azsdk-net-Storage.Files.DataLake/12.7.0-alpha.20210219.1",
+          "(.NET 5.0.3; Microsoft Windows 10.0.19041)"
+        ],
+        "x-ms-client-request-id": "78495aa4-5c16-36ab-9e87-e371c032febe",
+        "x-ms-date": "Fri, 19 Feb 2021 19:01:35 GMT",
+        "x-ms-return-client-request-id": "true",
+        "x-ms-version": "2020-06-12"
+      },
+      "RequestBody": null,
+      "StatusCode": 201,
+      "ResponseHeaders": {
+        "Content-Length": "0",
+        "Date": "Fri, 19 Feb 2021 19:01:34 GMT",
+        "ETag": "\u00220x8D8D508C7123E33\u0022",
+        "Last-Modified": "Fri, 19 Feb 2021 19:01:34 GMT",
+        "Server": [
+          "Windows-Azure-HDFS/1.0",
+          "Microsoft-HTTPAPI/2.0"
+        ],
+        "x-ms-client-request-id": "78495aa4-5c16-36ab-9e87-e371c032febe",
+        "x-ms-request-id": "da83c38d-a01f-0061-6cf1-065c1c000000",
+        "x-ms-version": "2020-06-12"
+      },
+      "ResponseBody": []
+    },
+    {
+      "RequestUri": "https://seannse.dfs.core.windows.net/test-filesystem-f772a376-5fc7-453b-f53a-13a85342202c/test-directory-0221580f-7949-21a1-9f93-ad43a3c169f4?resource=directory",
+      "RequestMethod": "PUT",
+      "RequestHeaders": {
+        "Accept": "application/json",
+        "Authorization": "Sanitized",
+        "traceparent": "00-11cb77b13be44f45a1086a697a18aa0a-4541fbe3f0a10845-00",
+        "User-Agent": [
+          "azsdk-net-Storage.Files.DataLake/12.7.0-alpha.20210219.1",
+          "(.NET 5.0.3; Microsoft Windows 10.0.19041)"
+        ],
+        "x-ms-client-request-id": "3f140fc0-9361-2a61-b828-d882af6893dd",
+        "x-ms-date": "Fri, 19 Feb 2021 19:01:35 GMT",
+        "x-ms-return-client-request-id": "true",
+        "x-ms-version": "2020-06-12"
+      },
+      "RequestBody": null,
+      "StatusCode": 201,
+      "ResponseHeaders": {
+        "Content-Length": "0",
+        "Date": "Fri, 19 Feb 2021 19:01:34 GMT",
+        "ETag": "\u00220x8D8D508C71DB785\u0022",
+        "Last-Modified": "Fri, 19 Feb 2021 19:01:34 GMT",
+        "Server": [
+          "Windows-Azure-HDFS/1.0",
+          "Microsoft-HTTPAPI/2.0"
+        ],
+        "x-ms-client-request-id": "3f140fc0-9361-2a61-b828-d882af6893dd",
+        "x-ms-request-id": "da83c397-a01f-0061-76f1-065c1c000000",
+        "x-ms-version": "2020-06-12"
+      },
+      "ResponseBody": []
+    },
+    {
+      "RequestUri": "https://seannse.dfs.core.windows.net/test-filesystem-f772a376-5fc7-453b-f53a-13a85342202c/test-directory-0221580f-7949-21a1-9f93-ad43a3c169f4?mode=legacy",
+      "RequestMethod": "PUT",
+      "RequestHeaders": {
+        "Accept": "application/json",
+        "Authorization": "Sanitized",
+        "User-Agent": [
+          "azsdk-net-Storage.Files.DataLake/12.7.0-alpha.20210219.1",
+          "(.NET 5.0.3; Microsoft Windows 10.0.19041)"
+        ],
+        "x-ms-client-request-id": "9482378b-2aad-4a92-f60b-979895ea7d51",
+        "x-ms-date": "Fri, 19 Feb 2021 19:01:35 GMT",
+        "x-ms-rename-source": "%2Ftest-filesystem-f772a376-5fc7-453b-f53a-13a85342202c%2Ftest-directory-555be6e7-7102-01e5-7773-03daaa0ae683=",
+        "x-ms-return-client-request-id": "true",
+        "x-ms-version": "2020-06-12"
+      },
+      "RequestBody": null,
+      "StatusCode": 201,
+      "ResponseHeaders": {
+        "Content-Length": "0",
+        "Date": "Fri, 19 Feb 2021 19:01:34 GMT",
+        "Server": [
+          "Windows-Azure-HDFS/1.0",
+          "Microsoft-HTTPAPI/2.0"
+        ],
+        "x-ms-client-request-id": "9482378b-2aad-4a92-f60b-979895ea7d51",
+        "x-ms-request-id": "da83c39f-a01f-0061-7ef1-065c1c000000",
+        "x-ms-version": "2020-06-12"
+      },
+      "ResponseBody": []
+    },
+    {
+      "RequestUri": "https://seannse.blob.core.windows.net/test-filesystem-f772a376-5fc7-453b-f53a-13a85342202c/test-directory-0221580f-7949-21a1-9f93-ad43a3c169f4",
       "RequestMethod": "HEAD",
       "RequestHeaders": {
         "Accept": "application/xml",
         "Authorization": "Sanitized",
         "User-Agent": [
-<<<<<<< HEAD
-          "azsdk-net-Storage.Files.DataLake/12.7.0-alpha.20210202.1",
-          "(.NET 5.0.2; Microsoft Windows 10.0.19042)"
-        ],
-        "x-ms-client-request-id": "b12a5834-7ad0-4f9e-ac26-eb0e9c58c3a9",
-        "x-ms-date": "Tue, 02 Feb 2021 21:53:50 GMT",
-=======
-          "azsdk-net-Storage.Files.DataLake/12.7.0-alpha.20210217.1",
-          "(.NET 5.0.3; Microsoft Windows 10.0.19042)"
-        ],
-        "x-ms-client-request-id": "b12a5834-7ad0-4f9e-ac26-eb0e9c58c3a9",
-        "x-ms-date": "Wed, 17 Feb 2021 22:41:35 GMT",
->>>>>>> 1814567d
+          "azsdk-net-Storage.Files.DataLake/12.7.0-alpha.20210219.1",
+          "(.NET 5.0.3; Microsoft Windows 10.0.19041)"
+        ],
+        "x-ms-client-request-id": "77f60ee8-fee5-f32f-5c49-72f017640c00",
+        "x-ms-date": "Fri, 19 Feb 2021 19:01:35 GMT",
         "x-ms-return-client-request-id": "true",
         "x-ms-version": "2020-06-12"
       },
@@ -237,15 +152,9 @@
         "Accept-Ranges": "bytes",
         "Content-Length": "0",
         "Content-Type": "application/octet-stream",
-<<<<<<< HEAD
-        "Date": "Tue, 02 Feb 2021 21:53:49 GMT",
-        "ETag": "\u00220x8D8C7C5068B667C\u0022",
-        "Last-Modified": "Tue, 02 Feb 2021 21:53:50 GMT",
-=======
-        "Date": "Wed, 17 Feb 2021 22:41:35 GMT",
-        "ETag": "\u00220x8D8D3952E62F203\u0022",
-        "Last-Modified": "Wed, 17 Feb 2021 22:41:35 GMT",
->>>>>>> 1814567d
+        "Date": "Fri, 19 Feb 2021 19:01:34 GMT",
+        "ETag": "\u00220x8D8D508C7123E33\u0022",
+        "Last-Modified": "Fri, 19 Feb 2021 19:01:34 GMT",
         "Server": [
           "Windows-Azure-Blob/1.0",
           "Microsoft-HTTPAPI/2.0"
@@ -253,51 +162,33 @@
         "x-ms-access-tier": "Hot",
         "x-ms-access-tier-inferred": "true",
         "x-ms-blob-type": "BlockBlob",
-        "x-ms-client-request-id": "b12a5834-7ad0-4f9e-ac26-eb0e9c58c3a9",
-<<<<<<< HEAD
-        "x-ms-creation-time": "Tue, 02 Feb 2021 21:53:50 GMT",
-=======
-        "x-ms-creation-time": "Wed, 17 Feb 2021 22:41:35 GMT",
->>>>>>> 1814567d
+        "x-ms-client-request-id": "77f60ee8-fee5-f32f-5c49-72f017640c00",
+        "x-ms-creation-time": "Fri, 19 Feb 2021 19:01:34 GMT",
         "x-ms-group": "$superuser",
         "x-ms-lease-state": "available",
         "x-ms-lease-status": "unlocked",
         "x-ms-meta-hdi_isfolder": "true",
         "x-ms-owner": "$superuser",
         "x-ms-permissions": "rwxr-x---",
-<<<<<<< HEAD
-        "x-ms-request-id": "4d426d61-901e-0027-69ad-f9689b000000",
-=======
-        "x-ms-request-id": "718f7731-d01e-0036-457e-05f22f000000",
->>>>>>> 1814567d
+        "x-ms-request-id": "cb11ec84-b01e-006d-10f1-06cb14000000",
         "x-ms-server-encrypted": "true",
         "x-ms-version": "2020-06-12"
       },
       "ResponseBody": []
     },
     {
-      "RequestUri": "https://seannse.blob.core.windows.net/test-filesystem-2d299a40-4497-24b3-f0ba-26f52bf3393a?restype=container",
+      "RequestUri": "https://seannse.blob.core.windows.net/test-filesystem-f772a376-5fc7-453b-f53a-13a85342202c?restype=container",
       "RequestMethod": "DELETE",
       "RequestHeaders": {
         "Accept": "application/xml",
         "Authorization": "Sanitized",
-<<<<<<< HEAD
-        "traceparent": "00-157ef3c229f07d49a81878c504af06e2-15dc7b8b84ffe349-00",
-        "User-Agent": [
-          "azsdk-net-Storage.Files.DataLake/12.7.0-alpha.20210202.1",
-          "(.NET 5.0.2; Microsoft Windows 10.0.19042)"
-        ],
-        "x-ms-client-request-id": "29e3b63b-f57b-c6b8-1934-20fcc504ad2d",
-        "x-ms-date": "Tue, 02 Feb 2021 21:53:50 GMT",
-=======
-        "traceparent": "00-194f4efe54c47e4583ddaedeb5446f6b-315647f49009514c-00",
-        "User-Agent": [
-          "azsdk-net-Storage.Files.DataLake/12.7.0-alpha.20210217.1",
-          "(.NET 5.0.3; Microsoft Windows 10.0.19042)"
-        ],
-        "x-ms-client-request-id": "29e3b63b-f57b-c6b8-1934-20fcc504ad2d",
-        "x-ms-date": "Wed, 17 Feb 2021 22:41:35 GMT",
->>>>>>> 1814567d
+        "traceparent": "00-e0c927cbc9232647b48cc8030903d16c-9cb161646eaec445-00",
+        "User-Agent": [
+          "azsdk-net-Storage.Files.DataLake/12.7.0-alpha.20210219.1",
+          "(.NET 5.0.3; Microsoft Windows 10.0.19041)"
+        ],
+        "x-ms-client-request-id": "86b04e2a-05f3-376b-2220-96f82c89faad",
+        "x-ms-date": "Fri, 19 Feb 2021 19:01:35 GMT",
         "x-ms-return-client-request-id": "true",
         "x-ms-version": "2020-06-12"
       },
@@ -305,257 +196,161 @@
       "StatusCode": 202,
       "ResponseHeaders": {
         "Content-Length": "0",
-<<<<<<< HEAD
-        "Date": "Tue, 02 Feb 2021 21:53:50 GMT",
-=======
-        "Date": "Wed, 17 Feb 2021 22:41:35 GMT",
->>>>>>> 1814567d
-        "Server": [
-          "Windows-Azure-Blob/1.0",
-          "Microsoft-HTTPAPI/2.0"
-        ],
-        "x-ms-client-request-id": "29e3b63b-f57b-c6b8-1934-20fcc504ad2d",
-<<<<<<< HEAD
-        "x-ms-request-id": "4d426d87-901e-0027-09ad-f9689b000000",
-=======
-        "x-ms-request-id": "718f7747-d01e-0036-5b7e-05f22f000000",
->>>>>>> 1814567d
-        "x-ms-version": "2020-06-12"
-      },
-      "ResponseBody": []
-    },
-    {
-      "RequestUri": "https://seannse.blob.core.windows.net/test-filesystem-cd44b2d9-513f-0387-5276-d0e4e3ef4961?restype=container",
-      "RequestMethod": "PUT",
-      "RequestHeaders": {
-        "Accept": "application/xml",
-        "Authorization": "Sanitized",
-<<<<<<< HEAD
-        "traceparent": "00-a1f823addc8cc247b3d10bd13e8a9291-6c1fc3a417167347-00",
-        "User-Agent": [
-          "azsdk-net-Storage.Files.DataLake/12.7.0-alpha.20210202.1",
-          "(.NET 5.0.2; Microsoft Windows 10.0.19042)"
+        "Date": "Fri, 19 Feb 2021 19:01:34 GMT",
+        "Server": [
+          "Windows-Azure-Blob/1.0",
+          "Microsoft-HTTPAPI/2.0"
+        ],
+        "x-ms-client-request-id": "86b04e2a-05f3-376b-2220-96f82c89faad",
+        "x-ms-request-id": "cb11ec91-b01e-006d-1bf1-06cb14000000",
+        "x-ms-version": "2020-06-12"
+      },
+      "ResponseBody": []
+    },
+    {
+      "RequestUri": "https://seannse.blob.core.windows.net/test-filesystem-53f45366-ea96-9beb-860a-b9747cf51d36?restype=container",
+      "RequestMethod": "PUT",
+      "RequestHeaders": {
+        "Accept": "application/xml",
+        "Authorization": "Sanitized",
+        "traceparent": "00-a69db5d9ac8d4d43b6225445b4f61dbf-c0ea8c5b159c3d41-00",
+        "User-Agent": [
+          "azsdk-net-Storage.Files.DataLake/12.7.0-alpha.20210219.1",
+          "(.NET 5.0.3; Microsoft Windows 10.0.19041)"
         ],
         "x-ms-blob-public-access": "container",
-        "x-ms-client-request-id": "53d5693e-5606-e954-2ee0-d60524d3e329",
-        "x-ms-date": "Tue, 02 Feb 2021 21:53:50 GMT",
-=======
-        "traceparent": "00-8ca66f9ac73cb143a489ae213f802535-2ccf9f758960b445-00",
-        "User-Agent": [
-          "azsdk-net-Storage.Files.DataLake/12.7.0-alpha.20210217.1",
-          "(.NET 5.0.3; Microsoft Windows 10.0.19042)"
-        ],
-        "x-ms-blob-public-access": "container",
-        "x-ms-client-request-id": "53d5693e-5606-e954-2ee0-d60524d3e329",
-        "x-ms-date": "Wed, 17 Feb 2021 22:41:36 GMT",
->>>>>>> 1814567d
-        "x-ms-return-client-request-id": "true",
-        "x-ms-version": "2020-06-12"
-      },
-      "RequestBody": null,
-      "StatusCode": 201,
-      "ResponseHeaders": {
-        "Content-Length": "0",
-<<<<<<< HEAD
-        "Date": "Tue, 02 Feb 2021 21:53:51 GMT",
-        "ETag": "\u00220x8D8C7C507013432\u0022",
-        "Last-Modified": "Tue, 02 Feb 2021 21:53:51 GMT",
-=======
-        "Date": "Wed, 17 Feb 2021 22:41:35 GMT",
-        "ETag": "\u00220x8D8D3952ED324B0\u0022",
-        "Last-Modified": "Wed, 17 Feb 2021 22:41:36 GMT",
->>>>>>> 1814567d
-        "Server": [
-          "Windows-Azure-Blob/1.0",
-          "Microsoft-HTTPAPI/2.0"
-        ],
-        "x-ms-client-request-id": "53d5693e-5606-e954-2ee0-d60524d3e329",
-<<<<<<< HEAD
-        "x-ms-request-id": "e375bb88-301e-00b8-24ad-f92499000000",
-=======
-        "x-ms-request-id": "7057a26f-801e-0049-4b7e-053db4000000",
->>>>>>> 1814567d
-        "x-ms-version": "2020-06-12"
-      },
-      "ResponseBody": []
-    },
-    {
-      "RequestUri": "https://seannse.dfs.core.windows.net/test-filesystem-cd44b2d9-513f-0387-5276-d0e4e3ef4961/test-directory-6df8bfeb-c731-3fb8-8455-59528076f149?resource=directory",
-      "RequestMethod": "PUT",
-      "RequestHeaders": {
-        "Accept": "application/json",
-        "Authorization": "Sanitized",
-<<<<<<< HEAD
-        "traceparent": "00-76c9a0a8c75ccb4fa1da5b805548fe0a-b25c3870c7420b49-00",
-        "User-Agent": [
-          "azsdk-net-Storage.Files.DataLake/12.7.0-alpha.20210202.1",
-          "(.NET 5.0.2; Microsoft Windows 10.0.19042)"
-        ],
-        "x-ms-client-request-id": "5126a809-8010-76aa-b096-cfb1fc0269b7",
-        "x-ms-date": "Tue, 02 Feb 2021 21:53:50 GMT",
-=======
-        "traceparent": "00-b95aea6488268943a6bf5244d25bda1b-9f223b4bc29a7d4d-00",
-        "User-Agent": [
-          "azsdk-net-Storage.Files.DataLake/12.7.0-alpha.20210217.1",
-          "(.NET 5.0.3; Microsoft Windows 10.0.19042)"
-        ],
-        "x-ms-client-request-id": "5126a809-8010-76aa-b096-cfb1fc0269b7",
-        "x-ms-date": "Wed, 17 Feb 2021 22:41:36 GMT",
->>>>>>> 1814567d
-        "x-ms-return-client-request-id": "true",
-        "x-ms-version": "2020-06-12"
-      },
-      "RequestBody": null,
-      "StatusCode": 201,
-      "ResponseHeaders": {
-        "Content-Length": "0",
-<<<<<<< HEAD
-        "Date": "Tue, 02 Feb 2021 21:53:51 GMT",
-        "ETag": "\u00220x8D8C7C50736E86A\u0022",
-        "Last-Modified": "Tue, 02 Feb 2021 21:53:51 GMT",
-=======
-        "Date": "Wed, 17 Feb 2021 22:41:36 GMT",
-        "ETag": "\u00220x8D8D3952F0CBECF\u0022",
-        "Last-Modified": "Wed, 17 Feb 2021 22:41:36 GMT",
->>>>>>> 1814567d
-        "Server": [
-          "Windows-Azure-HDFS/1.0",
-          "Microsoft-HTTPAPI/2.0"
-        ],
-        "x-ms-client-request-id": "5126a809-8010-76aa-b096-cfb1fc0269b7",
-<<<<<<< HEAD
-        "x-ms-request-id": "fdb23b7d-601f-006e-07ad-f92a70000000",
-=======
-        "x-ms-request-id": "deaae932-801f-0066-357e-05307f000000",
->>>>>>> 1814567d
-        "x-ms-version": "2020-06-12"
-      },
-      "ResponseBody": []
-    },
-    {
-      "RequestUri": "https://seannse.dfs.core.windows.net/test-filesystem-cd44b2d9-513f-0387-5276-d0e4e3ef4961/test-directory-2f7d8dee-682e-f50e-644a-6a4810247b5b?resource=directory",
-      "RequestMethod": "PUT",
-      "RequestHeaders": {
-        "Accept": "application/json",
-        "Authorization": "Sanitized",
-<<<<<<< HEAD
-        "traceparent": "00-81588861e4d5b5439b8d6445131d2a56-998079412731c54c-00",
-        "User-Agent": [
-          "azsdk-net-Storage.Files.DataLake/12.7.0-alpha.20210202.1",
-          "(.NET 5.0.2; Microsoft Windows 10.0.19042)"
-        ],
-        "x-ms-client-request-id": "35a5ff7f-9cab-a071-9931-edc51561668b",
-        "x-ms-date": "Tue, 02 Feb 2021 21:53:51 GMT",
-=======
-        "traceparent": "00-b77329b5116b2e4597f87a87634640f2-42842c20e6ff854d-00",
-        "User-Agent": [
-          "azsdk-net-Storage.Files.DataLake/12.7.0-alpha.20210217.1",
-          "(.NET 5.0.3; Microsoft Windows 10.0.19042)"
-        ],
-        "x-ms-client-request-id": "35a5ff7f-9cab-a071-9931-edc51561668b",
-        "x-ms-date": "Wed, 17 Feb 2021 22:41:36 GMT",
->>>>>>> 1814567d
-        "x-ms-return-client-request-id": "true",
-        "x-ms-version": "2020-06-12"
-      },
-      "RequestBody": null,
-      "StatusCode": 201,
-      "ResponseHeaders": {
-        "Content-Length": "0",
-<<<<<<< HEAD
-        "Date": "Tue, 02 Feb 2021 21:53:51 GMT",
-        "ETag": "\u00220x8D8C7C507436BC4\u0022",
-        "Last-Modified": "Tue, 02 Feb 2021 21:53:51 GMT",
-=======
-        "Date": "Wed, 17 Feb 2021 22:41:36 GMT",
-        "ETag": "\u00220x8D8D3952F1DABBE\u0022",
-        "Last-Modified": "Wed, 17 Feb 2021 22:41:36 GMT",
->>>>>>> 1814567d
-        "Server": [
-          "Windows-Azure-HDFS/1.0",
-          "Microsoft-HTTPAPI/2.0"
-        ],
-        "x-ms-client-request-id": "35a5ff7f-9cab-a071-9931-edc51561668b",
-<<<<<<< HEAD
-        "x-ms-request-id": "fdb23b8b-601f-006e-14ad-f92a70000000",
-=======
-        "x-ms-request-id": "deaae952-801f-0066-557e-05307f000000",
->>>>>>> 1814567d
-        "x-ms-version": "2020-06-12"
-      },
-      "ResponseBody": []
-    },
-    {
-      "RequestUri": "https://seannse.dfs.core.windows.net/test-filesystem-cd44b2d9-513f-0387-5276-d0e4e3ef4961/test-directory-2f7d8dee-682e-f50e-644a-6a4810247b5b?mode=legacy",
-      "RequestMethod": "PUT",
-      "RequestHeaders": {
-        "Accept": "application/json",
-        "Authorization": "Sanitized",
-        "User-Agent": [
-<<<<<<< HEAD
-          "azsdk-net-Storage.Files.DataLake/12.7.0-alpha.20210202.1",
-          "(.NET 5.0.2; Microsoft Windows 10.0.19042)"
-        ],
-        "x-ms-client-request-id": "11c9699a-457e-edb0-47a8-3e1fb273f2e8",
-        "x-ms-date": "Tue, 02 Feb 2021 21:53:51 GMT",
-        "x-ms-rename-source": "%2Ftest-filesystem-cd44b2d9-513f-0387-5276-d0e4e3ef4961%2Ftest-directory-6df8bfeb-c731-3fb8-8455-59528076f149=",
-        "x-ms-return-client-request-id": "true",
-        "x-ms-source-if-modified-since": "Mon, 01 Feb 2021 21:53:49 GMT",
-=======
-          "azsdk-net-Storage.Files.DataLake/12.7.0-alpha.20210217.1",
-          "(.NET 5.0.3; Microsoft Windows 10.0.19042)"
-        ],
-        "x-ms-client-request-id": "11c9699a-457e-edb0-47a8-3e1fb273f2e8",
-        "x-ms-date": "Wed, 17 Feb 2021 22:41:36 GMT",
-        "x-ms-rename-source": "%2Ftest-filesystem-cd44b2d9-513f-0387-5276-d0e4e3ef4961%2Ftest-directory-6df8bfeb-c731-3fb8-8455-59528076f149=",
-        "x-ms-return-client-request-id": "true",
-        "x-ms-source-if-modified-since": "Tue, 16 Feb 2021 22:41:34 GMT",
->>>>>>> 1814567d
-        "x-ms-version": "2020-06-12"
-      },
-      "RequestBody": null,
-      "StatusCode": 201,
-      "ResponseHeaders": {
-        "Content-Length": "0",
-<<<<<<< HEAD
-        "Date": "Tue, 02 Feb 2021 21:53:51 GMT",
-=======
-        "Date": "Wed, 17 Feb 2021 22:41:36 GMT",
->>>>>>> 1814567d
-        "Server": [
-          "Windows-Azure-HDFS/1.0",
-          "Microsoft-HTTPAPI/2.0"
-        ],
-        "x-ms-client-request-id": "11c9699a-457e-edb0-47a8-3e1fb273f2e8",
-<<<<<<< HEAD
-        "x-ms-request-id": "fdb23b9b-601f-006e-24ad-f92a70000000",
-=======
-        "x-ms-request-id": "deaae95d-801f-0066-607e-05307f000000",
->>>>>>> 1814567d
-        "x-ms-version": "2020-06-12"
-      },
-      "ResponseBody": []
-    },
-    {
-      "RequestUri": "https://seannse.blob.core.windows.net/test-filesystem-cd44b2d9-513f-0387-5276-d0e4e3ef4961/test-directory-2f7d8dee-682e-f50e-644a-6a4810247b5b",
+        "x-ms-client-request-id": "82d4d475-ac31-3f7e-6215-00e94bf7ba2d",
+        "x-ms-date": "Fri, 19 Feb 2021 19:01:36 GMT",
+        "x-ms-return-client-request-id": "true",
+        "x-ms-version": "2020-06-12"
+      },
+      "RequestBody": null,
+      "StatusCode": 201,
+      "ResponseHeaders": {
+        "Content-Length": "0",
+        "Date": "Fri, 19 Feb 2021 19:01:35 GMT",
+        "ETag": "\u00220x8D8D508C752C4B5\u0022",
+        "Last-Modified": "Fri, 19 Feb 2021 19:01:35 GMT",
+        "Server": [
+          "Windows-Azure-Blob/1.0",
+          "Microsoft-HTTPAPI/2.0"
+        ],
+        "x-ms-client-request-id": "82d4d475-ac31-3f7e-6215-00e94bf7ba2d",
+        "x-ms-request-id": "cb11eca8-b01e-006d-32f1-06cb14000000",
+        "x-ms-version": "2020-06-12"
+      },
+      "ResponseBody": []
+    },
+    {
+      "RequestUri": "https://seannse.dfs.core.windows.net/test-filesystem-53f45366-ea96-9beb-860a-b9747cf51d36/test-directory-cfae6002-32c2-e0fa-4782-c78216afe4f7?resource=directory",
+      "RequestMethod": "PUT",
+      "RequestHeaders": {
+        "Accept": "application/json",
+        "Authorization": "Sanitized",
+        "traceparent": "00-a5bc0b7a9cbc81478464d02e3381794e-f8c61c3346b42643-00",
+        "User-Agent": [
+          "azsdk-net-Storage.Files.DataLake/12.7.0-alpha.20210219.1",
+          "(.NET 5.0.3; Microsoft Windows 10.0.19041)"
+        ],
+        "x-ms-client-request-id": "5639a659-f1e0-4371-d9f3-3bafe4fc28b3",
+        "x-ms-date": "Fri, 19 Feb 2021 19:01:36 GMT",
+        "x-ms-return-client-request-id": "true",
+        "x-ms-version": "2020-06-12"
+      },
+      "RequestBody": null,
+      "StatusCode": 201,
+      "ResponseHeaders": {
+        "Content-Length": "0",
+        "Date": "Fri, 19 Feb 2021 19:01:35 GMT",
+        "ETag": "\u00220x8D8D508C762DE32\u0022",
+        "Last-Modified": "Fri, 19 Feb 2021 19:01:35 GMT",
+        "Server": [
+          "Windows-Azure-HDFS/1.0",
+          "Microsoft-HTTPAPI/2.0"
+        ],
+        "x-ms-client-request-id": "5639a659-f1e0-4371-d9f3-3bafe4fc28b3",
+        "x-ms-request-id": "da83c3c1-a01f-0061-20f1-065c1c000000",
+        "x-ms-version": "2020-06-12"
+      },
+      "ResponseBody": []
+    },
+    {
+      "RequestUri": "https://seannse.dfs.core.windows.net/test-filesystem-53f45366-ea96-9beb-860a-b9747cf51d36/test-directory-c69f0931-12f8-670c-5b11-f03ccc5c5b24?resource=directory",
+      "RequestMethod": "PUT",
+      "RequestHeaders": {
+        "Accept": "application/json",
+        "Authorization": "Sanitized",
+        "traceparent": "00-556bae8dd241564fb5f5049908991806-26030a6228b4bc4c-00",
+        "User-Agent": [
+          "azsdk-net-Storage.Files.DataLake/12.7.0-alpha.20210219.1",
+          "(.NET 5.0.3; Microsoft Windows 10.0.19041)"
+        ],
+        "x-ms-client-request-id": "7b6cb25e-6182-469b-9ad1-fbce0035777d",
+        "x-ms-date": "Fri, 19 Feb 2021 19:01:36 GMT",
+        "x-ms-return-client-request-id": "true",
+        "x-ms-version": "2020-06-12"
+      },
+      "RequestBody": null,
+      "StatusCode": 201,
+      "ResponseHeaders": {
+        "Content-Length": "0",
+        "Date": "Fri, 19 Feb 2021 19:01:35 GMT",
+        "ETag": "\u00220x8D8D508C76FF7D4\u0022",
+        "Last-Modified": "Fri, 19 Feb 2021 19:01:35 GMT",
+        "Server": [
+          "Windows-Azure-HDFS/1.0",
+          "Microsoft-HTTPAPI/2.0"
+        ],
+        "x-ms-client-request-id": "7b6cb25e-6182-469b-9ad1-fbce0035777d",
+        "x-ms-request-id": "da83c3ce-a01f-0061-2df1-065c1c000000",
+        "x-ms-version": "2020-06-12"
+      },
+      "ResponseBody": []
+    },
+    {
+      "RequestUri": "https://seannse.dfs.core.windows.net/test-filesystem-53f45366-ea96-9beb-860a-b9747cf51d36/test-directory-c69f0931-12f8-670c-5b11-f03ccc5c5b24?mode=legacy",
+      "RequestMethod": "PUT",
+      "RequestHeaders": {
+        "Accept": "application/json",
+        "Authorization": "Sanitized",
+        "User-Agent": [
+          "azsdk-net-Storage.Files.DataLake/12.7.0-alpha.20210219.1",
+          "(.NET 5.0.3; Microsoft Windows 10.0.19041)"
+        ],
+        "x-ms-client-request-id": "19dd0d58-dff0-f9a1-97e2-d5a3924758dd",
+        "x-ms-date": "Fri, 19 Feb 2021 19:01:36 GMT",
+        "x-ms-rename-source": "%2Ftest-filesystem-53f45366-ea96-9beb-860a-b9747cf51d36%2Ftest-directory-cfae6002-32c2-e0fa-4782-c78216afe4f7=",
+        "x-ms-return-client-request-id": "true",
+        "x-ms-source-if-modified-since": "Thu, 18 Feb 2021 19:01:35 GMT",
+        "x-ms-version": "2020-06-12"
+      },
+      "RequestBody": null,
+      "StatusCode": 201,
+      "ResponseHeaders": {
+        "Content-Length": "0",
+        "Date": "Fri, 19 Feb 2021 19:01:35 GMT",
+        "Server": [
+          "Windows-Azure-HDFS/1.0",
+          "Microsoft-HTTPAPI/2.0"
+        ],
+        "x-ms-client-request-id": "19dd0d58-dff0-f9a1-97e2-d5a3924758dd",
+        "x-ms-request-id": "da83c3d9-a01f-0061-38f1-065c1c000000",
+        "x-ms-version": "2020-06-12"
+      },
+      "ResponseBody": []
+    },
+    {
+      "RequestUri": "https://seannse.blob.core.windows.net/test-filesystem-53f45366-ea96-9beb-860a-b9747cf51d36/test-directory-c69f0931-12f8-670c-5b11-f03ccc5c5b24",
       "RequestMethod": "HEAD",
       "RequestHeaders": {
         "Accept": "application/xml",
         "Authorization": "Sanitized",
         "User-Agent": [
-<<<<<<< HEAD
-          "azsdk-net-Storage.Files.DataLake/12.7.0-alpha.20210202.1",
-          "(.NET 5.0.2; Microsoft Windows 10.0.19042)"
-        ],
-        "x-ms-client-request-id": "ac2b3162-5497-d40d-c239-fb1053489ce1",
-        "x-ms-date": "Tue, 02 Feb 2021 21:53:51 GMT",
-=======
-          "azsdk-net-Storage.Files.DataLake/12.7.0-alpha.20210217.1",
-          "(.NET 5.0.3; Microsoft Windows 10.0.19042)"
-        ],
-        "x-ms-client-request-id": "ac2b3162-5497-d40d-c239-fb1053489ce1",
-        "x-ms-date": "Wed, 17 Feb 2021 22:41:36 GMT",
->>>>>>> 1814567d
+          "azsdk-net-Storage.Files.DataLake/12.7.0-alpha.20210219.1",
+          "(.NET 5.0.3; Microsoft Windows 10.0.19041)"
+        ],
+        "x-ms-client-request-id": "f376f6c9-5e57-b98c-755a-1af0e29910aa",
+        "x-ms-date": "Fri, 19 Feb 2021 19:01:36 GMT",
         "x-ms-return-client-request-id": "true",
         "x-ms-version": "2020-06-12"
       },
@@ -565,15 +360,9 @@
         "Accept-Ranges": "bytes",
         "Content-Length": "0",
         "Content-Type": "application/octet-stream",
-<<<<<<< HEAD
-        "Date": "Tue, 02 Feb 2021 21:53:51 GMT",
-        "ETag": "\u00220x8D8C7C50736E86A\u0022",
-        "Last-Modified": "Tue, 02 Feb 2021 21:53:51 GMT",
-=======
-        "Date": "Wed, 17 Feb 2021 22:41:35 GMT",
-        "ETag": "\u00220x8D8D3952F0CBECF\u0022",
-        "Last-Modified": "Wed, 17 Feb 2021 22:41:36 GMT",
->>>>>>> 1814567d
+        "Date": "Fri, 19 Feb 2021 19:01:35 GMT",
+        "ETag": "\u00220x8D8D508C762DE32\u0022",
+        "Last-Modified": "Fri, 19 Feb 2021 19:01:35 GMT",
         "Server": [
           "Windows-Azure-Blob/1.0",
           "Microsoft-HTTPAPI/2.0"
@@ -581,51 +370,33 @@
         "x-ms-access-tier": "Hot",
         "x-ms-access-tier-inferred": "true",
         "x-ms-blob-type": "BlockBlob",
-        "x-ms-client-request-id": "ac2b3162-5497-d40d-c239-fb1053489ce1",
-<<<<<<< HEAD
-        "x-ms-creation-time": "Tue, 02 Feb 2021 21:53:51 GMT",
-=======
-        "x-ms-creation-time": "Wed, 17 Feb 2021 22:41:36 GMT",
->>>>>>> 1814567d
+        "x-ms-client-request-id": "f376f6c9-5e57-b98c-755a-1af0e29910aa",
+        "x-ms-creation-time": "Fri, 19 Feb 2021 19:01:35 GMT",
         "x-ms-group": "$superuser",
         "x-ms-lease-state": "available",
         "x-ms-lease-status": "unlocked",
         "x-ms-meta-hdi_isfolder": "true",
         "x-ms-owner": "$superuser",
         "x-ms-permissions": "rwxr-x---",
-<<<<<<< HEAD
-        "x-ms-request-id": "e375c011-301e-00b8-57ad-f92499000000",
-=======
-        "x-ms-request-id": "7057a4a6-801e-0049-477e-053db4000000",
->>>>>>> 1814567d
+        "x-ms-request-id": "cb11ed1e-b01e-006d-1df1-06cb14000000",
         "x-ms-server-encrypted": "true",
         "x-ms-version": "2020-06-12"
       },
       "ResponseBody": []
     },
     {
-      "RequestUri": "https://seannse.blob.core.windows.net/test-filesystem-cd44b2d9-513f-0387-5276-d0e4e3ef4961?restype=container",
+      "RequestUri": "https://seannse.blob.core.windows.net/test-filesystem-53f45366-ea96-9beb-860a-b9747cf51d36?restype=container",
       "RequestMethod": "DELETE",
       "RequestHeaders": {
         "Accept": "application/xml",
         "Authorization": "Sanitized",
-<<<<<<< HEAD
-        "traceparent": "00-38cf8565ec69134b820a8fb637dac9f8-13df25a04e4c3c4a-00",
-        "User-Agent": [
-          "azsdk-net-Storage.Files.DataLake/12.7.0-alpha.20210202.1",
-          "(.NET 5.0.2; Microsoft Windows 10.0.19042)"
-        ],
-        "x-ms-client-request-id": "81bc2fa7-4547-7350-3095-f04772379a4e",
-        "x-ms-date": "Tue, 02 Feb 2021 21:53:51 GMT",
-=======
-        "traceparent": "00-4947f9305116d545bec36669fc43e2c4-1e1a0474d9fb3e43-00",
-        "User-Agent": [
-          "azsdk-net-Storage.Files.DataLake/12.7.0-alpha.20210217.1",
-          "(.NET 5.0.3; Microsoft Windows 10.0.19042)"
-        ],
-        "x-ms-client-request-id": "81bc2fa7-4547-7350-3095-f04772379a4e",
-        "x-ms-date": "Wed, 17 Feb 2021 22:41:37 GMT",
->>>>>>> 1814567d
+        "traceparent": "00-09cb36c6ae175d4580740e95f278590c-46949f69677f6048-00",
+        "User-Agent": [
+          "azsdk-net-Storage.Files.DataLake/12.7.0-alpha.20210219.1",
+          "(.NET 5.0.3; Microsoft Windows 10.0.19041)"
+        ],
+        "x-ms-client-request-id": "9cda19e0-64d1-e485-c4db-d2a7ec1fc3db",
+        "x-ms-date": "Fri, 19 Feb 2021 19:01:36 GMT",
         "x-ms-return-client-request-id": "true",
         "x-ms-version": "2020-06-12"
       },
@@ -633,257 +404,161 @@
       "StatusCode": 202,
       "ResponseHeaders": {
         "Content-Length": "0",
-<<<<<<< HEAD
-        "Date": "Tue, 02 Feb 2021 21:53:51 GMT",
-=======
-        "Date": "Wed, 17 Feb 2021 22:41:36 GMT",
->>>>>>> 1814567d
-        "Server": [
-          "Windows-Azure-Blob/1.0",
-          "Microsoft-HTTPAPI/2.0"
-        ],
-        "x-ms-client-request-id": "81bc2fa7-4547-7350-3095-f04772379a4e",
-<<<<<<< HEAD
-        "x-ms-request-id": "e375c0ba-301e-00b8-73ad-f92499000000",
-=======
-        "x-ms-request-id": "7057a4fb-801e-0049-117e-053db4000000",
->>>>>>> 1814567d
-        "x-ms-version": "2020-06-12"
-      },
-      "ResponseBody": []
-    },
-    {
-      "RequestUri": "https://seannse.blob.core.windows.net/test-filesystem-b9b300bb-a03b-48ee-f7fe-8bbbdae56f49?restype=container",
-      "RequestMethod": "PUT",
-      "RequestHeaders": {
-        "Accept": "application/xml",
-        "Authorization": "Sanitized",
-<<<<<<< HEAD
-        "traceparent": "00-fcd1b5dc0e140c48a64e7d15978fe0af-e4550faab85f2047-00",
-        "User-Agent": [
-          "azsdk-net-Storage.Files.DataLake/12.7.0-alpha.20210202.1",
-          "(.NET 5.0.2; Microsoft Windows 10.0.19042)"
+        "Date": "Fri, 19 Feb 2021 19:01:35 GMT",
+        "Server": [
+          "Windows-Azure-Blob/1.0",
+          "Microsoft-HTTPAPI/2.0"
+        ],
+        "x-ms-client-request-id": "9cda19e0-64d1-e485-c4db-d2a7ec1fc3db",
+        "x-ms-request-id": "cb11ed29-b01e-006d-26f1-06cb14000000",
+        "x-ms-version": "2020-06-12"
+      },
+      "ResponseBody": []
+    },
+    {
+      "RequestUri": "https://seannse.blob.core.windows.net/test-filesystem-d94ddeb9-0f63-0a71-f223-f520bb666210?restype=container",
+      "RequestMethod": "PUT",
+      "RequestHeaders": {
+        "Accept": "application/xml",
+        "Authorization": "Sanitized",
+        "traceparent": "00-a14fbb979442b14ba73ed997ad01a712-15dcccd964571c48-00",
+        "User-Agent": [
+          "azsdk-net-Storage.Files.DataLake/12.7.0-alpha.20210219.1",
+          "(.NET 5.0.3; Microsoft Windows 10.0.19041)"
         ],
         "x-ms-blob-public-access": "container",
-        "x-ms-client-request-id": "646c2b42-7dc5-0699-4074-8948ba94994a",
-        "x-ms-date": "Tue, 02 Feb 2021 21:53:51 GMT",
-=======
-        "traceparent": "00-ce95be4d32bd6d48b74306b35acc0728-eceaaeb5ae65e44f-00",
-        "User-Agent": [
-          "azsdk-net-Storage.Files.DataLake/12.7.0-alpha.20210217.1",
-          "(.NET 5.0.3; Microsoft Windows 10.0.19042)"
-        ],
-        "x-ms-blob-public-access": "container",
-        "x-ms-client-request-id": "646c2b42-7dc5-0699-4074-8948ba94994a",
-        "x-ms-date": "Wed, 17 Feb 2021 22:41:37 GMT",
->>>>>>> 1814567d
-        "x-ms-return-client-request-id": "true",
-        "x-ms-version": "2020-06-12"
-      },
-      "RequestBody": null,
-      "StatusCode": 201,
-      "ResponseHeaders": {
-        "Content-Length": "0",
-<<<<<<< HEAD
-        "Date": "Tue, 02 Feb 2021 21:53:51 GMT",
-        "ETag": "\u00220x8D8C7C507A8B102\u0022",
-        "Last-Modified": "Tue, 02 Feb 2021 21:53:52 GMT",
-=======
-        "Date": "Wed, 17 Feb 2021 22:41:36 GMT",
-        "ETag": "\u00220x8D8D3952F7F8F84\u0022",
-        "Last-Modified": "Wed, 17 Feb 2021 22:41:37 GMT",
->>>>>>> 1814567d
-        "Server": [
-          "Windows-Azure-Blob/1.0",
-          "Microsoft-HTTPAPI/2.0"
-        ],
-        "x-ms-client-request-id": "646c2b42-7dc5-0699-4074-8948ba94994a",
-<<<<<<< HEAD
-        "x-ms-request-id": "053799ce-701e-0096-58ad-f9768e000000",
-=======
-        "x-ms-request-id": "9f089266-301e-0087-807e-05ec3a000000",
->>>>>>> 1814567d
-        "x-ms-version": "2020-06-12"
-      },
-      "ResponseBody": []
-    },
-    {
-      "RequestUri": "https://seannse.dfs.core.windows.net/test-filesystem-b9b300bb-a03b-48ee-f7fe-8bbbdae56f49/test-directory-4b44a725-76cd-a0c2-6776-0d786f631e04?resource=directory",
-      "RequestMethod": "PUT",
-      "RequestHeaders": {
-        "Accept": "application/json",
-        "Authorization": "Sanitized",
-<<<<<<< HEAD
-        "traceparent": "00-e8d9f139c1968844bccfa60c5359137d-86dde4ac5570d24c-00",
-        "User-Agent": [
-          "azsdk-net-Storage.Files.DataLake/12.7.0-alpha.20210202.1",
-          "(.NET 5.0.2; Microsoft Windows 10.0.19042)"
-        ],
-        "x-ms-client-request-id": "8165e52a-6ead-cc1b-68cc-fd4e6f2197dd",
-        "x-ms-date": "Tue, 02 Feb 2021 21:53:51 GMT",
-=======
-        "traceparent": "00-9f6c82b062137948bc84e20a87a439e8-7c69d5a79d8bec43-00",
-        "User-Agent": [
-          "azsdk-net-Storage.Files.DataLake/12.7.0-alpha.20210217.1",
-          "(.NET 5.0.3; Microsoft Windows 10.0.19042)"
-        ],
-        "x-ms-client-request-id": "8165e52a-6ead-cc1b-68cc-fd4e6f2197dd",
-        "x-ms-date": "Wed, 17 Feb 2021 22:41:37 GMT",
->>>>>>> 1814567d
-        "x-ms-return-client-request-id": "true",
-        "x-ms-version": "2020-06-12"
-      },
-      "RequestBody": null,
-      "StatusCode": 201,
-      "ResponseHeaders": {
-        "Content-Length": "0",
-<<<<<<< HEAD
-        "Date": "Tue, 02 Feb 2021 21:53:52 GMT",
-        "ETag": "\u00220x8D8C7C507E7D6B7\u0022",
-        "Last-Modified": "Tue, 02 Feb 2021 21:53:52 GMT",
-=======
-        "Date": "Wed, 17 Feb 2021 22:41:37 GMT",
-        "ETag": "\u00220x8D8D3952FBC2855\u0022",
-        "Last-Modified": "Wed, 17 Feb 2021 22:41:37 GMT",
->>>>>>> 1814567d
-        "Server": [
-          "Windows-Azure-HDFS/1.0",
-          "Microsoft-HTTPAPI/2.0"
-        ],
-        "x-ms-client-request-id": "8165e52a-6ead-cc1b-68cc-fd4e6f2197dd",
-<<<<<<< HEAD
-        "x-ms-request-id": "cc9d7408-e01f-002d-29ad-f9cc2c000000",
-=======
-        "x-ms-request-id": "1d7b8d6f-f01f-001e-097e-059387000000",
->>>>>>> 1814567d
-        "x-ms-version": "2020-06-12"
-      },
-      "ResponseBody": []
-    },
-    {
-      "RequestUri": "https://seannse.dfs.core.windows.net/test-filesystem-b9b300bb-a03b-48ee-f7fe-8bbbdae56f49/test-directory-19048455-e91b-19d1-24bf-bf6b92a90e16?resource=directory",
-      "RequestMethod": "PUT",
-      "RequestHeaders": {
-        "Accept": "application/json",
-        "Authorization": "Sanitized",
-<<<<<<< HEAD
-        "traceparent": "00-f6cf100b353a574497ac7fe5773b3994-a8c4219a5a31ef48-00",
-        "User-Agent": [
-          "azsdk-net-Storage.Files.DataLake/12.7.0-alpha.20210202.1",
-          "(.NET 5.0.2; Microsoft Windows 10.0.19042)"
-        ],
-        "x-ms-client-request-id": "0cc205cb-694b-40fb-134b-5deeafb039bf",
-        "x-ms-date": "Tue, 02 Feb 2021 21:53:52 GMT",
-=======
-        "traceparent": "00-83e528dc899f3448a4805b34238bc18f-3be622d68fa0d04a-00",
-        "User-Agent": [
-          "azsdk-net-Storage.Files.DataLake/12.7.0-alpha.20210217.1",
-          "(.NET 5.0.3; Microsoft Windows 10.0.19042)"
-        ],
-        "x-ms-client-request-id": "0cc205cb-694b-40fb-134b-5deeafb039bf",
-        "x-ms-date": "Wed, 17 Feb 2021 22:41:37 GMT",
->>>>>>> 1814567d
-        "x-ms-return-client-request-id": "true",
-        "x-ms-version": "2020-06-12"
-      },
-      "RequestBody": null,
-      "StatusCode": 201,
-      "ResponseHeaders": {
-        "Content-Length": "0",
-<<<<<<< HEAD
-        "Date": "Tue, 02 Feb 2021 21:53:52 GMT",
-        "ETag": "\u00220x8D8C7C507F6A6F1\u0022",
-        "Last-Modified": "Tue, 02 Feb 2021 21:53:52 GMT",
-=======
-        "Date": "Wed, 17 Feb 2021 22:41:37 GMT",
-        "ETag": "\u00220x8D8D3952FCB2F10\u0022",
-        "Last-Modified": "Wed, 17 Feb 2021 22:41:37 GMT",
->>>>>>> 1814567d
-        "Server": [
-          "Windows-Azure-HDFS/1.0",
-          "Microsoft-HTTPAPI/2.0"
-        ],
-        "x-ms-client-request-id": "0cc205cb-694b-40fb-134b-5deeafb039bf",
-<<<<<<< HEAD
-        "x-ms-request-id": "cc9d7414-e01f-002d-35ad-f9cc2c000000",
-=======
-        "x-ms-request-id": "1d7b8d7e-f01f-001e-187e-059387000000",
->>>>>>> 1814567d
-        "x-ms-version": "2020-06-12"
-      },
-      "ResponseBody": []
-    },
-    {
-      "RequestUri": "https://seannse.dfs.core.windows.net/test-filesystem-b9b300bb-a03b-48ee-f7fe-8bbbdae56f49/test-directory-19048455-e91b-19d1-24bf-bf6b92a90e16?mode=legacy",
-      "RequestMethod": "PUT",
-      "RequestHeaders": {
-        "Accept": "application/json",
-        "Authorization": "Sanitized",
-        "User-Agent": [
-<<<<<<< HEAD
-          "azsdk-net-Storage.Files.DataLake/12.7.0-alpha.20210202.1",
-          "(.NET 5.0.2; Microsoft Windows 10.0.19042)"
-        ],
-        "x-ms-client-request-id": "8d9f54aa-02e7-8bca-fa0d-76b23f6925d4",
-        "x-ms-date": "Tue, 02 Feb 2021 21:53:52 GMT",
-        "x-ms-rename-source": "%2Ftest-filesystem-b9b300bb-a03b-48ee-f7fe-8bbbdae56f49%2Ftest-directory-4b44a725-76cd-a0c2-6776-0d786f631e04=",
-        "x-ms-return-client-request-id": "true",
-        "x-ms-source-if-unmodified-since": "Wed, 03 Feb 2021 21:53:49 GMT",
-=======
-          "azsdk-net-Storage.Files.DataLake/12.7.0-alpha.20210217.1",
-          "(.NET 5.0.3; Microsoft Windows 10.0.19042)"
-        ],
-        "x-ms-client-request-id": "8d9f54aa-02e7-8bca-fa0d-76b23f6925d4",
-        "x-ms-date": "Wed, 17 Feb 2021 22:41:38 GMT",
-        "x-ms-rename-source": "%2Ftest-filesystem-b9b300bb-a03b-48ee-f7fe-8bbbdae56f49%2Ftest-directory-4b44a725-76cd-a0c2-6776-0d786f631e04=",
-        "x-ms-return-client-request-id": "true",
-        "x-ms-source-if-unmodified-since": "Thu, 18 Feb 2021 22:41:34 GMT",
->>>>>>> 1814567d
-        "x-ms-version": "2020-06-12"
-      },
-      "RequestBody": null,
-      "StatusCode": 201,
-      "ResponseHeaders": {
-        "Content-Length": "0",
-<<<<<<< HEAD
-        "Date": "Tue, 02 Feb 2021 21:53:52 GMT",
-=======
-        "Date": "Wed, 17 Feb 2021 22:41:37 GMT",
->>>>>>> 1814567d
-        "Server": [
-          "Windows-Azure-HDFS/1.0",
-          "Microsoft-HTTPAPI/2.0"
-        ],
-        "x-ms-client-request-id": "8d9f54aa-02e7-8bca-fa0d-76b23f6925d4",
-<<<<<<< HEAD
-        "x-ms-request-id": "cc9d741f-e01f-002d-40ad-f9cc2c000000",
-=======
-        "x-ms-request-id": "1d7b8d91-f01f-001e-2b7e-059387000000",
->>>>>>> 1814567d
-        "x-ms-version": "2020-06-12"
-      },
-      "ResponseBody": []
-    },
-    {
-      "RequestUri": "https://seannse.blob.core.windows.net/test-filesystem-b9b300bb-a03b-48ee-f7fe-8bbbdae56f49/test-directory-19048455-e91b-19d1-24bf-bf6b92a90e16",
+        "x-ms-client-request-id": "786dc774-7118-d0d6-a7d0-aaae6f65285e",
+        "x-ms-date": "Fri, 19 Feb 2021 19:01:36 GMT",
+        "x-ms-return-client-request-id": "true",
+        "x-ms-version": "2020-06-12"
+      },
+      "RequestBody": null,
+      "StatusCode": 201,
+      "ResponseHeaders": {
+        "Content-Length": "0",
+        "Date": "Fri, 19 Feb 2021 19:01:35 GMT",
+        "ETag": "\u00220x8D8D508C7A9F4E3\u0022",
+        "Last-Modified": "Fri, 19 Feb 2021 19:01:35 GMT",
+        "Server": [
+          "Windows-Azure-Blob/1.0",
+          "Microsoft-HTTPAPI/2.0"
+        ],
+        "x-ms-client-request-id": "786dc774-7118-d0d6-a7d0-aaae6f65285e",
+        "x-ms-request-id": "cb11ed49-b01e-006d-43f1-06cb14000000",
+        "x-ms-version": "2020-06-12"
+      },
+      "ResponseBody": []
+    },
+    {
+      "RequestUri": "https://seannse.dfs.core.windows.net/test-filesystem-d94ddeb9-0f63-0a71-f223-f520bb666210/test-directory-0a97c278-fa0f-461c-05c2-8b4ce0031d96?resource=directory",
+      "RequestMethod": "PUT",
+      "RequestHeaders": {
+        "Accept": "application/json",
+        "Authorization": "Sanitized",
+        "traceparent": "00-a582bbfa3d6b1241b60fc2f39705f5d0-121c740c547c8e4e-00",
+        "User-Agent": [
+          "azsdk-net-Storage.Files.DataLake/12.7.0-alpha.20210219.1",
+          "(.NET 5.0.3; Microsoft Windows 10.0.19041)"
+        ],
+        "x-ms-client-request-id": "2af5d0ed-5bc4-79cf-ab27-7255e689efa4",
+        "x-ms-date": "Fri, 19 Feb 2021 19:01:36 GMT",
+        "x-ms-return-client-request-id": "true",
+        "x-ms-version": "2020-06-12"
+      },
+      "RequestBody": null,
+      "StatusCode": 201,
+      "ResponseHeaders": {
+        "Content-Length": "0",
+        "Date": "Fri, 19 Feb 2021 19:01:35 GMT",
+        "ETag": "\u00220x8D8D508C7B7C501\u0022",
+        "Last-Modified": "Fri, 19 Feb 2021 19:01:36 GMT",
+        "Server": [
+          "Windows-Azure-HDFS/1.0",
+          "Microsoft-HTTPAPI/2.0"
+        ],
+        "x-ms-client-request-id": "2af5d0ed-5bc4-79cf-ab27-7255e689efa4",
+        "x-ms-request-id": "da83c400-a01f-0061-5ff1-065c1c000000",
+        "x-ms-version": "2020-06-12"
+      },
+      "ResponseBody": []
+    },
+    {
+      "RequestUri": "https://seannse.dfs.core.windows.net/test-filesystem-d94ddeb9-0f63-0a71-f223-f520bb666210/test-directory-59f013b2-35b9-8e65-cafa-ffcfd92c7cda?resource=directory",
+      "RequestMethod": "PUT",
+      "RequestHeaders": {
+        "Accept": "application/json",
+        "Authorization": "Sanitized",
+        "traceparent": "00-7dd39ba357821f439ca4701d498db5b7-0f00ab9617185f49-00",
+        "User-Agent": [
+          "azsdk-net-Storage.Files.DataLake/12.7.0-alpha.20210219.1",
+          "(.NET 5.0.3; Microsoft Windows 10.0.19041)"
+        ],
+        "x-ms-client-request-id": "b53c7c50-c13a-b82e-6b67-5fca5b00a07e",
+        "x-ms-date": "Fri, 19 Feb 2021 19:01:36 GMT",
+        "x-ms-return-client-request-id": "true",
+        "x-ms-version": "2020-06-12"
+      },
+      "RequestBody": null,
+      "StatusCode": 201,
+      "ResponseHeaders": {
+        "Content-Length": "0",
+        "Date": "Fri, 19 Feb 2021 19:01:35 GMT",
+        "ETag": "\u00220x8D8D508C7C57613\u0022",
+        "Last-Modified": "Fri, 19 Feb 2021 19:01:36 GMT",
+        "Server": [
+          "Windows-Azure-HDFS/1.0",
+          "Microsoft-HTTPAPI/2.0"
+        ],
+        "x-ms-client-request-id": "b53c7c50-c13a-b82e-6b67-5fca5b00a07e",
+        "x-ms-request-id": "da83c406-a01f-0061-65f1-065c1c000000",
+        "x-ms-version": "2020-06-12"
+      },
+      "ResponseBody": []
+    },
+    {
+      "RequestUri": "https://seannse.dfs.core.windows.net/test-filesystem-d94ddeb9-0f63-0a71-f223-f520bb666210/test-directory-59f013b2-35b9-8e65-cafa-ffcfd92c7cda?mode=legacy",
+      "RequestMethod": "PUT",
+      "RequestHeaders": {
+        "Accept": "application/json",
+        "Authorization": "Sanitized",
+        "User-Agent": [
+          "azsdk-net-Storage.Files.DataLake/12.7.0-alpha.20210219.1",
+          "(.NET 5.0.3; Microsoft Windows 10.0.19041)"
+        ],
+        "x-ms-client-request-id": "5c7e7e43-c7f0-e7a0-73a6-a5a693070646",
+        "x-ms-date": "Fri, 19 Feb 2021 19:01:36 GMT",
+        "x-ms-rename-source": "%2Ftest-filesystem-d94ddeb9-0f63-0a71-f223-f520bb666210%2Ftest-directory-0a97c278-fa0f-461c-05c2-8b4ce0031d96=",
+        "x-ms-return-client-request-id": "true",
+        "x-ms-source-if-unmodified-since": "Sat, 20 Feb 2021 19:01:35 GMT",
+        "x-ms-version": "2020-06-12"
+      },
+      "RequestBody": null,
+      "StatusCode": 201,
+      "ResponseHeaders": {
+        "Content-Length": "0",
+        "Date": "Fri, 19 Feb 2021 19:01:35 GMT",
+        "Server": [
+          "Windows-Azure-HDFS/1.0",
+          "Microsoft-HTTPAPI/2.0"
+        ],
+        "x-ms-client-request-id": "5c7e7e43-c7f0-e7a0-73a6-a5a693070646",
+        "x-ms-request-id": "da83c412-a01f-0061-71f1-065c1c000000",
+        "x-ms-version": "2020-06-12"
+      },
+      "ResponseBody": []
+    },
+    {
+      "RequestUri": "https://seannse.blob.core.windows.net/test-filesystem-d94ddeb9-0f63-0a71-f223-f520bb666210/test-directory-59f013b2-35b9-8e65-cafa-ffcfd92c7cda",
       "RequestMethod": "HEAD",
       "RequestHeaders": {
         "Accept": "application/xml",
         "Authorization": "Sanitized",
         "User-Agent": [
-<<<<<<< HEAD
-          "azsdk-net-Storage.Files.DataLake/12.7.0-alpha.20210202.1",
-          "(.NET 5.0.2; Microsoft Windows 10.0.19042)"
-        ],
-        "x-ms-client-request-id": "5b446c40-ac11-bad7-1bce-7fc6962b79c4",
-        "x-ms-date": "Tue, 02 Feb 2021 21:53:52 GMT",
-=======
-          "azsdk-net-Storage.Files.DataLake/12.7.0-alpha.20210217.1",
-          "(.NET 5.0.3; Microsoft Windows 10.0.19042)"
-        ],
-        "x-ms-client-request-id": "5b446c40-ac11-bad7-1bce-7fc6962b79c4",
-        "x-ms-date": "Wed, 17 Feb 2021 22:41:38 GMT",
->>>>>>> 1814567d
+          "azsdk-net-Storage.Files.DataLake/12.7.0-alpha.20210219.1",
+          "(.NET 5.0.3; Microsoft Windows 10.0.19041)"
+        ],
+        "x-ms-client-request-id": "dd873651-4381-e28e-f7c5-d1843af02c3b",
+        "x-ms-date": "Fri, 19 Feb 2021 19:01:36 GMT",
         "x-ms-return-client-request-id": "true",
         "x-ms-version": "2020-06-12"
       },
@@ -893,15 +568,9 @@
         "Accept-Ranges": "bytes",
         "Content-Length": "0",
         "Content-Type": "application/octet-stream",
-<<<<<<< HEAD
-        "Date": "Tue, 02 Feb 2021 21:53:52 GMT",
-        "ETag": "\u00220x8D8C7C507E7D6B7\u0022",
-        "Last-Modified": "Tue, 02 Feb 2021 21:53:52 GMT",
-=======
-        "Date": "Wed, 17 Feb 2021 22:41:37 GMT",
-        "ETag": "\u00220x8D8D3952FBC2855\u0022",
-        "Last-Modified": "Wed, 17 Feb 2021 22:41:37 GMT",
->>>>>>> 1814567d
+        "Date": "Fri, 19 Feb 2021 19:01:35 GMT",
+        "ETag": "\u00220x8D8D508C7B7C501\u0022",
+        "Last-Modified": "Fri, 19 Feb 2021 19:01:36 GMT",
         "Server": [
           "Windows-Azure-Blob/1.0",
           "Microsoft-HTTPAPI/2.0"
@@ -909,51 +578,33 @@
         "x-ms-access-tier": "Hot",
         "x-ms-access-tier-inferred": "true",
         "x-ms-blob-type": "BlockBlob",
-        "x-ms-client-request-id": "5b446c40-ac11-bad7-1bce-7fc6962b79c4",
-<<<<<<< HEAD
-        "x-ms-creation-time": "Tue, 02 Feb 2021 21:53:52 GMT",
-=======
-        "x-ms-creation-time": "Wed, 17 Feb 2021 22:41:37 GMT",
->>>>>>> 1814567d
+        "x-ms-client-request-id": "dd873651-4381-e28e-f7c5-d1843af02c3b",
+        "x-ms-creation-time": "Fri, 19 Feb 2021 19:01:36 GMT",
         "x-ms-group": "$superuser",
         "x-ms-lease-state": "available",
         "x-ms-lease-status": "unlocked",
         "x-ms-meta-hdi_isfolder": "true",
         "x-ms-owner": "$superuser",
         "x-ms-permissions": "rwxr-x---",
-<<<<<<< HEAD
-        "x-ms-request-id": "05379bff-701e-0096-4ead-f9768e000000",
-=======
-        "x-ms-request-id": "9f0894a5-301e-0087-7c7e-05ec3a000000",
->>>>>>> 1814567d
+        "x-ms-request-id": "cb11edac-b01e-006d-1cf1-06cb14000000",
         "x-ms-server-encrypted": "true",
         "x-ms-version": "2020-06-12"
       },
       "ResponseBody": []
     },
     {
-      "RequestUri": "https://seannse.blob.core.windows.net/test-filesystem-b9b300bb-a03b-48ee-f7fe-8bbbdae56f49?restype=container",
+      "RequestUri": "https://seannse.blob.core.windows.net/test-filesystem-d94ddeb9-0f63-0a71-f223-f520bb666210?restype=container",
       "RequestMethod": "DELETE",
       "RequestHeaders": {
         "Accept": "application/xml",
         "Authorization": "Sanitized",
-<<<<<<< HEAD
-        "traceparent": "00-8e8c2dfc7c255c4b8342b5f38eeea5da-13e7ffc3dfb25448-00",
-        "User-Agent": [
-          "azsdk-net-Storage.Files.DataLake/12.7.0-alpha.20210202.1",
-          "(.NET 5.0.2; Microsoft Windows 10.0.19042)"
-        ],
-        "x-ms-client-request-id": "d272876f-ca24-c8c3-af34-0c0a1cd127fb",
-        "x-ms-date": "Tue, 02 Feb 2021 21:53:52 GMT",
-=======
-        "traceparent": "00-abd0f8e4158a3743ae5ea9b10fd29b35-5796cf8a7385ab4b-00",
-        "User-Agent": [
-          "azsdk-net-Storage.Files.DataLake/12.7.0-alpha.20210217.1",
-          "(.NET 5.0.3; Microsoft Windows 10.0.19042)"
-        ],
-        "x-ms-client-request-id": "d272876f-ca24-c8c3-af34-0c0a1cd127fb",
-        "x-ms-date": "Wed, 17 Feb 2021 22:41:38 GMT",
->>>>>>> 1814567d
+        "traceparent": "00-d1711a2e22764e45978413a0342872e7-e534b18c3ddb7140-00",
+        "User-Agent": [
+          "azsdk-net-Storage.Files.DataLake/12.7.0-alpha.20210219.1",
+          "(.NET 5.0.3; Microsoft Windows 10.0.19041)"
+        ],
+        "x-ms-client-request-id": "5d55cdda-2880-4dc4-3c44-e82fa1d237f6",
+        "x-ms-date": "Fri, 19 Feb 2021 19:01:37 GMT",
         "x-ms-return-client-request-id": "true",
         "x-ms-version": "2020-06-12"
       },
@@ -961,206 +612,129 @@
       "StatusCode": 202,
       "ResponseHeaders": {
         "Content-Length": "0",
-<<<<<<< HEAD
-        "Date": "Tue, 02 Feb 2021 21:53:52 GMT",
-=======
-        "Date": "Wed, 17 Feb 2021 22:41:37 GMT",
->>>>>>> 1814567d
-        "Server": [
-          "Windows-Azure-Blob/1.0",
-          "Microsoft-HTTPAPI/2.0"
-        ],
-        "x-ms-client-request-id": "d272876f-ca24-c8c3-af34-0c0a1cd127fb",
-<<<<<<< HEAD
-        "x-ms-request-id": "05379c43-701e-0096-08ad-f9768e000000",
-=======
-        "x-ms-request-id": "9f0894de-301e-0087-2b7e-05ec3a000000",
->>>>>>> 1814567d
-        "x-ms-version": "2020-06-12"
-      },
-      "ResponseBody": []
-    },
-    {
-      "RequestUri": "https://seannse.blob.core.windows.net/test-filesystem-16141a8f-8294-5dba-5535-9f3046fa976e?restype=container",
-      "RequestMethod": "PUT",
-      "RequestHeaders": {
-        "Accept": "application/xml",
-        "Authorization": "Sanitized",
-<<<<<<< HEAD
-        "traceparent": "00-f29cb39cd21ff14b806bd05a61344e7e-7d2587bc943bd345-00",
-        "User-Agent": [
-          "azsdk-net-Storage.Files.DataLake/12.7.0-alpha.20210202.1",
-          "(.NET 5.0.2; Microsoft Windows 10.0.19042)"
+        "Date": "Fri, 19 Feb 2021 19:01:36 GMT",
+        "Server": [
+          "Windows-Azure-Blob/1.0",
+          "Microsoft-HTTPAPI/2.0"
+        ],
+        "x-ms-client-request-id": "5d55cdda-2880-4dc4-3c44-e82fa1d237f6",
+        "x-ms-request-id": "cb11edbf-b01e-006d-2cf1-06cb14000000",
+        "x-ms-version": "2020-06-12"
+      },
+      "ResponseBody": []
+    },
+    {
+      "RequestUri": "https://seannse.blob.core.windows.net/test-filesystem-e3243750-aab0-1a6a-03b6-b674cd1a8e03?restype=container",
+      "RequestMethod": "PUT",
+      "RequestHeaders": {
+        "Accept": "application/xml",
+        "Authorization": "Sanitized",
+        "traceparent": "00-83330e6536b7b047b66072ab103ed2c1-9b0e353a9104a749-00",
+        "User-Agent": [
+          "azsdk-net-Storage.Files.DataLake/12.7.0-alpha.20210219.1",
+          "(.NET 5.0.3; Microsoft Windows 10.0.19041)"
         ],
         "x-ms-blob-public-access": "container",
-        "x-ms-client-request-id": "094e6ab8-9f98-ecd8-cd15-7cef2b9281b5",
-        "x-ms-date": "Tue, 02 Feb 2021 21:53:52 GMT",
-=======
-        "traceparent": "00-2fe7885b29184a479235f7eb402bc3a3-c3d86645b7787b41-00",
-        "User-Agent": [
-          "azsdk-net-Storage.Files.DataLake/12.7.0-alpha.20210217.1",
-          "(.NET 5.0.3; Microsoft Windows 10.0.19042)"
-        ],
-        "x-ms-blob-public-access": "container",
-        "x-ms-client-request-id": "094e6ab8-9f98-ecd8-cd15-7cef2b9281b5",
-        "x-ms-date": "Wed, 17 Feb 2021 22:41:38 GMT",
->>>>>>> 1814567d
-        "x-ms-return-client-request-id": "true",
-        "x-ms-version": "2020-06-12"
-      },
-      "RequestBody": null,
-      "StatusCode": 201,
-      "ResponseHeaders": {
-        "Content-Length": "0",
-<<<<<<< HEAD
-        "Date": "Tue, 02 Feb 2021 21:53:53 GMT",
-        "ETag": "\u00220x8D8C7C5088D0632\u0022",
-        "Last-Modified": "Tue, 02 Feb 2021 21:53:53 GMT",
-=======
-        "Date": "Wed, 17 Feb 2021 22:41:37 GMT",
-        "ETag": "\u00220x8D8D395302E114B\u0022",
-        "Last-Modified": "Wed, 17 Feb 2021 22:41:38 GMT",
->>>>>>> 1814567d
-        "Server": [
-          "Windows-Azure-Blob/1.0",
-          "Microsoft-HTTPAPI/2.0"
-        ],
-        "x-ms-client-request-id": "094e6ab8-9f98-ecd8-cd15-7cef2b9281b5",
-<<<<<<< HEAD
-        "x-ms-request-id": "083acd93-f01e-000e-7cad-f956ef000000",
-=======
-        "x-ms-request-id": "be86c4c9-b01e-0042-027e-05c6df000000",
->>>>>>> 1814567d
-        "x-ms-version": "2020-06-12"
-      },
-      "ResponseBody": []
-    },
-    {
-      "RequestUri": "https://seannse.dfs.core.windows.net/test-filesystem-16141a8f-8294-5dba-5535-9f3046fa976e/test-directory-09f19e9d-187a-e842-7ad5-1a6216b98649?resource=directory",
-      "RequestMethod": "PUT",
-      "RequestHeaders": {
-        "Accept": "application/json",
-        "Authorization": "Sanitized",
-<<<<<<< HEAD
-        "traceparent": "00-c962abb664efbf4a842b410a2b5c3667-6804fb83b12c5d49-00",
-        "User-Agent": [
-          "azsdk-net-Storage.Files.DataLake/12.7.0-alpha.20210202.1",
-          "(.NET 5.0.2; Microsoft Windows 10.0.19042)"
-        ],
-        "x-ms-client-request-id": "3862b6af-e81a-a070-2866-8ec38575d613",
-        "x-ms-date": "Tue, 02 Feb 2021 21:53:53 GMT",
-=======
-        "traceparent": "00-b735cd6b0a0ce7419779f66de25b7cc2-c2f6a501356e9b4b-00",
-        "User-Agent": [
-          "azsdk-net-Storage.Files.DataLake/12.7.0-alpha.20210217.1",
-          "(.NET 5.0.3; Microsoft Windows 10.0.19042)"
-        ],
-        "x-ms-client-request-id": "3862b6af-e81a-a070-2866-8ec38575d613",
-        "x-ms-date": "Wed, 17 Feb 2021 22:41:38 GMT",
->>>>>>> 1814567d
-        "x-ms-return-client-request-id": "true",
-        "x-ms-version": "2020-06-12"
-      },
-      "RequestBody": null,
-      "StatusCode": 201,
-      "ResponseHeaders": {
-        "Content-Length": "0",
-<<<<<<< HEAD
-        "Date": "Tue, 02 Feb 2021 21:53:53 GMT",
-        "ETag": "\u00220x8D8C7C508C86345\u0022",
-        "Last-Modified": "Tue, 02 Feb 2021 21:53:54 GMT",
-=======
-        "Date": "Wed, 17 Feb 2021 22:41:38 GMT",
-        "ETag": "\u00220x8D8D3953066CD65\u0022",
-        "Last-Modified": "Wed, 17 Feb 2021 22:41:38 GMT",
->>>>>>> 1814567d
-        "Server": [
-          "Windows-Azure-HDFS/1.0",
-          "Microsoft-HTTPAPI/2.0"
-        ],
-        "x-ms-client-request-id": "3862b6af-e81a-a070-2866-8ec38575d613",
-<<<<<<< HEAD
-        "x-ms-request-id": "c2e50467-801f-0049-37ad-f93db4000000",
-=======
-        "x-ms-request-id": "0f0bf34d-801f-0076-677e-05f517000000",
->>>>>>> 1814567d
-        "x-ms-version": "2020-06-12"
-      },
-      "ResponseBody": []
-    },
-    {
-      "RequestUri": "https://seannse.dfs.core.windows.net/test-filesystem-16141a8f-8294-5dba-5535-9f3046fa976e/test-directory-77ab328e-a61b-0f09-c879-cf11d59dbdca?resource=directory",
-      "RequestMethod": "PUT",
-      "RequestHeaders": {
-        "Accept": "application/json",
-        "Authorization": "Sanitized",
-<<<<<<< HEAD
-        "traceparent": "00-0777a79d34032f4c945014994567cb99-293a719523a12140-00",
-        "User-Agent": [
-          "azsdk-net-Storage.Files.DataLake/12.7.0-alpha.20210202.1",
-          "(.NET 5.0.2; Microsoft Windows 10.0.19042)"
-        ],
-        "x-ms-client-request-id": "f7152f93-9c04-094e-ad52-6fa0195fca8a",
-        "x-ms-date": "Tue, 02 Feb 2021 21:53:53 GMT",
-=======
-        "traceparent": "00-42b86d47a3c6594186d30125142e7d1e-b67ea9708e5e604e-00",
-        "User-Agent": [
-          "azsdk-net-Storage.Files.DataLake/12.7.0-alpha.20210217.1",
-          "(.NET 5.0.3; Microsoft Windows 10.0.19042)"
-        ],
-        "x-ms-client-request-id": "f7152f93-9c04-094e-ad52-6fa0195fca8a",
-        "x-ms-date": "Wed, 17 Feb 2021 22:41:39 GMT",
->>>>>>> 1814567d
-        "x-ms-return-client-request-id": "true",
-        "x-ms-version": "2020-06-12"
-      },
-      "RequestBody": null,
-      "StatusCode": 201,
-      "ResponseHeaders": {
-        "Content-Length": "0",
-<<<<<<< HEAD
-        "Date": "Tue, 02 Feb 2021 21:53:53 GMT",
-        "ETag": "\u00220x8D8C7C508D6796A\u0022",
-        "Last-Modified": "Tue, 02 Feb 2021 21:53:54 GMT",
-=======
-        "Date": "Wed, 17 Feb 2021 22:41:38 GMT",
-        "ETag": "\u00220x8D8D3953075083F\u0022",
-        "Last-Modified": "Wed, 17 Feb 2021 22:41:38 GMT",
->>>>>>> 1814567d
-        "Server": [
-          "Windows-Azure-HDFS/1.0",
-          "Microsoft-HTTPAPI/2.0"
-        ],
-        "x-ms-client-request-id": "f7152f93-9c04-094e-ad52-6fa0195fca8a",
-<<<<<<< HEAD
-        "x-ms-request-id": "c2e50470-801f-0049-40ad-f93db4000000",
-=======
-        "x-ms-request-id": "0f0bf35e-801f-0076-787e-05f517000000",
->>>>>>> 1814567d
-        "x-ms-version": "2020-06-12"
-      },
-      "ResponseBody": []
-    },
-    {
-      "RequestUri": "https://seannse.blob.core.windows.net/test-filesystem-16141a8f-8294-5dba-5535-9f3046fa976e/test-directory-09f19e9d-187a-e842-7ad5-1a6216b98649",
+        "x-ms-client-request-id": "1c227fd6-55d0-2f1c-633a-59c972507f21",
+        "x-ms-date": "Fri, 19 Feb 2021 19:01:37 GMT",
+        "x-ms-return-client-request-id": "true",
+        "x-ms-version": "2020-06-12"
+      },
+      "RequestBody": null,
+      "StatusCode": 201,
+      "ResponseHeaders": {
+        "Content-Length": "0",
+        "Date": "Fri, 19 Feb 2021 19:01:36 GMT",
+        "ETag": "\u00220x8D8D508C7F7D49D\u0022",
+        "Last-Modified": "Fri, 19 Feb 2021 19:01:36 GMT",
+        "Server": [
+          "Windows-Azure-Blob/1.0",
+          "Microsoft-HTTPAPI/2.0"
+        ],
+        "x-ms-client-request-id": "1c227fd6-55d0-2f1c-633a-59c972507f21",
+        "x-ms-request-id": "cb11edcf-b01e-006d-3bf1-06cb14000000",
+        "x-ms-version": "2020-06-12"
+      },
+      "ResponseBody": []
+    },
+    {
+      "RequestUri": "https://seannse.dfs.core.windows.net/test-filesystem-e3243750-aab0-1a6a-03b6-b674cd1a8e03/test-directory-9ca1e5b5-ca28-815b-7dc5-db07c441ccff?resource=directory",
+      "RequestMethod": "PUT",
+      "RequestHeaders": {
+        "Accept": "application/json",
+        "Authorization": "Sanitized",
+        "traceparent": "00-e4f7877ba5c1154483a37afb67613fac-d6d3c34c2568a144-00",
+        "User-Agent": [
+          "azsdk-net-Storage.Files.DataLake/12.7.0-alpha.20210219.1",
+          "(.NET 5.0.3; Microsoft Windows 10.0.19041)"
+        ],
+        "x-ms-client-request-id": "6872c329-9261-0b2c-24a1-9f0b79146b21",
+        "x-ms-date": "Fri, 19 Feb 2021 19:01:37 GMT",
+        "x-ms-return-client-request-id": "true",
+        "x-ms-version": "2020-06-12"
+      },
+      "RequestBody": null,
+      "StatusCode": 201,
+      "ResponseHeaders": {
+        "Content-Length": "0",
+        "Date": "Fri, 19 Feb 2021 19:01:36 GMT",
+        "ETag": "\u00220x8D8D508C81ABBF9\u0022",
+        "Last-Modified": "Fri, 19 Feb 2021 19:01:36 GMT",
+        "Server": [
+          "Windows-Azure-HDFS/1.0",
+          "Microsoft-HTTPAPI/2.0"
+        ],
+        "x-ms-client-request-id": "6872c329-9261-0b2c-24a1-9f0b79146b21",
+        "x-ms-request-id": "da83c457-a01f-0061-36f1-065c1c000000",
+        "x-ms-version": "2020-06-12"
+      },
+      "ResponseBody": []
+    },
+    {
+      "RequestUri": "https://seannse.dfs.core.windows.net/test-filesystem-e3243750-aab0-1a6a-03b6-b674cd1a8e03/test-directory-1143596d-32b3-442a-b269-b3aec1fa0b8c?resource=directory",
+      "RequestMethod": "PUT",
+      "RequestHeaders": {
+        "Accept": "application/json",
+        "Authorization": "Sanitized",
+        "traceparent": "00-710babfca5d6f849887ff919601a4535-b0f9d4a6fbcd2e4a-00",
+        "User-Agent": [
+          "azsdk-net-Storage.Files.DataLake/12.7.0-alpha.20210219.1",
+          "(.NET 5.0.3; Microsoft Windows 10.0.19041)"
+        ],
+        "x-ms-client-request-id": "1bf3e70e-dbad-f703-992e-b6f8df7d4a2a",
+        "x-ms-date": "Fri, 19 Feb 2021 19:01:37 GMT",
+        "x-ms-return-client-request-id": "true",
+        "x-ms-version": "2020-06-12"
+      },
+      "RequestBody": null,
+      "StatusCode": 201,
+      "ResponseHeaders": {
+        "Content-Length": "0",
+        "Date": "Fri, 19 Feb 2021 19:01:36 GMT",
+        "ETag": "\u00220x8D8D508C827BE88\u0022",
+        "Last-Modified": "Fri, 19 Feb 2021 19:01:36 GMT",
+        "Server": [
+          "Windows-Azure-HDFS/1.0",
+          "Microsoft-HTTPAPI/2.0"
+        ],
+        "x-ms-client-request-id": "1bf3e70e-dbad-f703-992e-b6f8df7d4a2a",
+        "x-ms-request-id": "da83c471-a01f-0061-50f1-065c1c000000",
+        "x-ms-version": "2020-06-12"
+      },
+      "ResponseBody": []
+    },
+    {
+      "RequestUri": "https://seannse.blob.core.windows.net/test-filesystem-e3243750-aab0-1a6a-03b6-b674cd1a8e03/test-directory-9ca1e5b5-ca28-815b-7dc5-db07c441ccff",
       "RequestMethod": "HEAD",
       "RequestHeaders": {
         "Accept": "application/xml",
         "Authorization": "Sanitized",
         "User-Agent": [
-<<<<<<< HEAD
-          "azsdk-net-Storage.Files.DataLake/12.7.0-alpha.20210202.1",
-          "(.NET 5.0.2; Microsoft Windows 10.0.19042)"
-        ],
-        "x-ms-client-request-id": "a67d0a85-c588-25c5-62a9-b204de8e41e4",
-        "x-ms-date": "Tue, 02 Feb 2021 21:53:53 GMT",
-=======
-          "azsdk-net-Storage.Files.DataLake/12.7.0-alpha.20210217.1",
-          "(.NET 5.0.3; Microsoft Windows 10.0.19042)"
-        ],
-        "x-ms-client-request-id": "a67d0a85-c588-25c5-62a9-b204de8e41e4",
-        "x-ms-date": "Wed, 17 Feb 2021 22:41:39 GMT",
->>>>>>> 1814567d
+          "azsdk-net-Storage.Files.DataLake/12.7.0-alpha.20210219.1",
+          "(.NET 5.0.3; Microsoft Windows 10.0.19041)"
+        ],
+        "x-ms-client-request-id": "da9fdfa9-ef06-fdde-22e6-67a0ada515b8",
+        "x-ms-date": "Fri, 19 Feb 2021 19:01:37 GMT",
         "x-ms-return-client-request-id": "true",
         "x-ms-version": "2020-06-12"
       },
@@ -1170,15 +744,9 @@
         "Accept-Ranges": "bytes",
         "Content-Length": "0",
         "Content-Type": "application/octet-stream",
-<<<<<<< HEAD
-        "Date": "Tue, 02 Feb 2021 21:53:53 GMT",
-        "ETag": "\u00220x8D8C7C508C86345\u0022",
-        "Last-Modified": "Tue, 02 Feb 2021 21:53:54 GMT",
-=======
-        "Date": "Wed, 17 Feb 2021 22:41:38 GMT",
-        "ETag": "\u00220x8D8D3953066CD65\u0022",
-        "Last-Modified": "Wed, 17 Feb 2021 22:41:38 GMT",
->>>>>>> 1814567d
+        "Date": "Fri, 19 Feb 2021 19:01:36 GMT",
+        "ETag": "\u00220x8D8D508C81ABBF9\u0022",
+        "Last-Modified": "Fri, 19 Feb 2021 19:01:36 GMT",
         "Server": [
           "Windows-Azure-Blob/1.0",
           "Microsoft-HTTPAPI/2.0"
@@ -1186,99 +754,64 @@
         "x-ms-access-tier": "Hot",
         "x-ms-access-tier-inferred": "true",
         "x-ms-blob-type": "BlockBlob",
-        "x-ms-client-request-id": "a67d0a85-c588-25c5-62a9-b204de8e41e4",
-<<<<<<< HEAD
-        "x-ms-creation-time": "Tue, 02 Feb 2021 21:53:54 GMT",
-=======
-        "x-ms-creation-time": "Wed, 17 Feb 2021 22:41:38 GMT",
->>>>>>> 1814567d
+        "x-ms-client-request-id": "da9fdfa9-ef06-fdde-22e6-67a0ada515b8",
+        "x-ms-creation-time": "Fri, 19 Feb 2021 19:01:36 GMT",
         "x-ms-group": "$superuser",
         "x-ms-lease-state": "available",
         "x-ms-lease-status": "unlocked",
         "x-ms-meta-hdi_isfolder": "true",
         "x-ms-owner": "$superuser",
         "x-ms-permissions": "rwxr-x---",
-<<<<<<< HEAD
-        "x-ms-request-id": "083acfdd-f01e-000e-09ad-f956ef000000",
-=======
-        "x-ms-request-id": "be86c58c-b01e-0042-2b7e-05c6df000000",
->>>>>>> 1814567d
+        "x-ms-request-id": "cb11ee3e-b01e-006d-1cf1-06cb14000000",
         "x-ms-server-encrypted": "true",
         "x-ms-version": "2020-06-12"
       },
       "ResponseBody": []
     },
     {
-      "RequestUri": "https://seannse.dfs.core.windows.net/test-filesystem-16141a8f-8294-5dba-5535-9f3046fa976e/test-directory-77ab328e-a61b-0f09-c879-cf11d59dbdca?mode=legacy",
-      "RequestMethod": "PUT",
-      "RequestHeaders": {
-        "Accept": "application/json",
-        "Authorization": "Sanitized",
-        "User-Agent": [
-<<<<<<< HEAD
-          "azsdk-net-Storage.Files.DataLake/12.7.0-alpha.20210202.1",
-          "(.NET 5.0.2; Microsoft Windows 10.0.19042)"
-        ],
-        "x-ms-client-request-id": "0f1bb941-24e1-e302-ffda-7119c2b76073",
-        "x-ms-date": "Tue, 02 Feb 2021 21:53:53 GMT",
-        "x-ms-rename-source": "%2Ftest-filesystem-16141a8f-8294-5dba-5535-9f3046fa976e%2Ftest-directory-09f19e9d-187a-e842-7ad5-1a6216b98649=",
-        "x-ms-return-client-request-id": "true",
-        "x-ms-source-if-match": "\u00220x8D8C7C508C86345\u0022",
-=======
-          "azsdk-net-Storage.Files.DataLake/12.7.0-alpha.20210217.1",
-          "(.NET 5.0.3; Microsoft Windows 10.0.19042)"
-        ],
-        "x-ms-client-request-id": "0f1bb941-24e1-e302-ffda-7119c2b76073",
-        "x-ms-date": "Wed, 17 Feb 2021 22:41:39 GMT",
-        "x-ms-rename-source": "%2Ftest-filesystem-16141a8f-8294-5dba-5535-9f3046fa976e%2Ftest-directory-09f19e9d-187a-e842-7ad5-1a6216b98649=",
-        "x-ms-return-client-request-id": "true",
-        "x-ms-source-if-match": "0x8D8D3953066CD65",
->>>>>>> 1814567d
-        "x-ms-version": "2020-06-12"
-      },
-      "RequestBody": null,
-      "StatusCode": 201,
-      "ResponseHeaders": {
-        "Content-Length": "0",
-<<<<<<< HEAD
-        "Date": "Tue, 02 Feb 2021 21:53:53 GMT",
-=======
-        "Date": "Wed, 17 Feb 2021 22:41:39 GMT",
->>>>>>> 1814567d
-        "Server": [
-          "Windows-Azure-HDFS/1.0",
-          "Microsoft-HTTPAPI/2.0"
-        ],
-        "x-ms-client-request-id": "0f1bb941-24e1-e302-ffda-7119c2b76073",
-<<<<<<< HEAD
-        "x-ms-request-id": "c2e50489-801f-0049-59ad-f93db4000000",
-=======
-        "x-ms-request-id": "0f0bf378-801f-0076-127e-05f517000000",
->>>>>>> 1814567d
-        "x-ms-version": "2020-06-12"
-      },
-      "ResponseBody": []
-    },
-    {
-      "RequestUri": "https://seannse.blob.core.windows.net/test-filesystem-16141a8f-8294-5dba-5535-9f3046fa976e/test-directory-77ab328e-a61b-0f09-c879-cf11d59dbdca",
+      "RequestUri": "https://seannse.dfs.core.windows.net/test-filesystem-e3243750-aab0-1a6a-03b6-b674cd1a8e03/test-directory-1143596d-32b3-442a-b269-b3aec1fa0b8c?mode=legacy",
+      "RequestMethod": "PUT",
+      "RequestHeaders": {
+        "Accept": "application/json",
+        "Authorization": "Sanitized",
+        "User-Agent": [
+          "azsdk-net-Storage.Files.DataLake/12.7.0-alpha.20210219.1",
+          "(.NET 5.0.3; Microsoft Windows 10.0.19041)"
+        ],
+        "x-ms-client-request-id": "ff4e2abc-6fdd-a623-3434-305001b15b15",
+        "x-ms-date": "Fri, 19 Feb 2021 19:01:37 GMT",
+        "x-ms-rename-source": "%2Ftest-filesystem-e3243750-aab0-1a6a-03b6-b674cd1a8e03%2Ftest-directory-9ca1e5b5-ca28-815b-7dc5-db07c441ccff=",
+        "x-ms-return-client-request-id": "true",
+        "x-ms-source-if-match": "0x8D8D508C81ABBF9",
+        "x-ms-version": "2020-06-12"
+      },
+      "RequestBody": null,
+      "StatusCode": 201,
+      "ResponseHeaders": {
+        "Content-Length": "0",
+        "Date": "Fri, 19 Feb 2021 19:01:36 GMT",
+        "Server": [
+          "Windows-Azure-HDFS/1.0",
+          "Microsoft-HTTPAPI/2.0"
+        ],
+        "x-ms-client-request-id": "ff4e2abc-6fdd-a623-3434-305001b15b15",
+        "x-ms-request-id": "da83c485-a01f-0061-64f1-065c1c000000",
+        "x-ms-version": "2020-06-12"
+      },
+      "ResponseBody": []
+    },
+    {
+      "RequestUri": "https://seannse.blob.core.windows.net/test-filesystem-e3243750-aab0-1a6a-03b6-b674cd1a8e03/test-directory-1143596d-32b3-442a-b269-b3aec1fa0b8c",
       "RequestMethod": "HEAD",
       "RequestHeaders": {
         "Accept": "application/xml",
         "Authorization": "Sanitized",
         "User-Agent": [
-<<<<<<< HEAD
-          "azsdk-net-Storage.Files.DataLake/12.7.0-alpha.20210202.1",
-          "(.NET 5.0.2; Microsoft Windows 10.0.19042)"
-        ],
-        "x-ms-client-request-id": "25c2c892-3273-e802-26b9-3a36ace85abb",
-        "x-ms-date": "Tue, 02 Feb 2021 21:53:54 GMT",
-=======
-          "azsdk-net-Storage.Files.DataLake/12.7.0-alpha.20210217.1",
-          "(.NET 5.0.3; Microsoft Windows 10.0.19042)"
-        ],
-        "x-ms-client-request-id": "25c2c892-3273-e802-26b9-3a36ace85abb",
-        "x-ms-date": "Wed, 17 Feb 2021 22:41:39 GMT",
->>>>>>> 1814567d
+          "azsdk-net-Storage.Files.DataLake/12.7.0-alpha.20210219.1",
+          "(.NET 5.0.3; Microsoft Windows 10.0.19041)"
+        ],
+        "x-ms-client-request-id": "83e4a2f8-1557-d7da-db19-8ac03a4ca3e3",
+        "x-ms-date": "Fri, 19 Feb 2021 19:01:37 GMT",
         "x-ms-return-client-request-id": "true",
         "x-ms-version": "2020-06-12"
       },
@@ -1288,15 +821,9 @@
         "Accept-Ranges": "bytes",
         "Content-Length": "0",
         "Content-Type": "application/octet-stream",
-<<<<<<< HEAD
-        "Date": "Tue, 02 Feb 2021 21:53:53 GMT",
-        "ETag": "\u00220x8D8C7C508C86345\u0022",
-        "Last-Modified": "Tue, 02 Feb 2021 21:53:54 GMT",
-=======
-        "Date": "Wed, 17 Feb 2021 22:41:38 GMT",
-        "ETag": "\u00220x8D8D3953066CD65\u0022",
-        "Last-Modified": "Wed, 17 Feb 2021 22:41:38 GMT",
->>>>>>> 1814567d
+        "Date": "Fri, 19 Feb 2021 19:01:36 GMT",
+        "ETag": "\u00220x8D8D508C81ABBF9\u0022",
+        "Last-Modified": "Fri, 19 Feb 2021 19:01:36 GMT",
         "Server": [
           "Windows-Azure-Blob/1.0",
           "Microsoft-HTTPAPI/2.0"
@@ -1304,51 +831,33 @@
         "x-ms-access-tier": "Hot",
         "x-ms-access-tier-inferred": "true",
         "x-ms-blob-type": "BlockBlob",
-        "x-ms-client-request-id": "25c2c892-3273-e802-26b9-3a36ace85abb",
-<<<<<<< HEAD
-        "x-ms-creation-time": "Tue, 02 Feb 2021 21:53:54 GMT",
-=======
-        "x-ms-creation-time": "Wed, 17 Feb 2021 22:41:38 GMT",
->>>>>>> 1814567d
+        "x-ms-client-request-id": "83e4a2f8-1557-d7da-db19-8ac03a4ca3e3",
+        "x-ms-creation-time": "Fri, 19 Feb 2021 19:01:36 GMT",
         "x-ms-group": "$superuser",
         "x-ms-lease-state": "available",
         "x-ms-lease-status": "unlocked",
         "x-ms-meta-hdi_isfolder": "true",
         "x-ms-owner": "$superuser",
         "x-ms-permissions": "rwxr-x---",
-<<<<<<< HEAD
-        "x-ms-request-id": "083ad08a-f01e-000e-1fad-f956ef000000",
-=======
-        "x-ms-request-id": "be86c612-b01e-0042-237e-05c6df000000",
->>>>>>> 1814567d
+        "x-ms-request-id": "cb11ee6e-b01e-006d-46f1-06cb14000000",
         "x-ms-server-encrypted": "true",
         "x-ms-version": "2020-06-12"
       },
       "ResponseBody": []
     },
     {
-      "RequestUri": "https://seannse.blob.core.windows.net/test-filesystem-16141a8f-8294-5dba-5535-9f3046fa976e?restype=container",
+      "RequestUri": "https://seannse.blob.core.windows.net/test-filesystem-e3243750-aab0-1a6a-03b6-b674cd1a8e03?restype=container",
       "RequestMethod": "DELETE",
       "RequestHeaders": {
         "Accept": "application/xml",
         "Authorization": "Sanitized",
-<<<<<<< HEAD
-        "traceparent": "00-56dc42c70b58b2409ce630d4a7de55f2-e216a551095ef743-00",
-        "User-Agent": [
-          "azsdk-net-Storage.Files.DataLake/12.7.0-alpha.20210202.1",
-          "(.NET 5.0.2; Microsoft Windows 10.0.19042)"
-        ],
-        "x-ms-client-request-id": "fa86181d-3af5-dd00-4c4e-a36c9c6dba1f",
-        "x-ms-date": "Tue, 02 Feb 2021 21:53:54 GMT",
-=======
-        "traceparent": "00-42b49158c509a140b2f396e96d232bf0-b7e2aefec60f8d45-00",
-        "User-Agent": [
-          "azsdk-net-Storage.Files.DataLake/12.7.0-alpha.20210217.1",
-          "(.NET 5.0.3; Microsoft Windows 10.0.19042)"
-        ],
-        "x-ms-client-request-id": "fa86181d-3af5-dd00-4c4e-a36c9c6dba1f",
-        "x-ms-date": "Wed, 17 Feb 2021 22:41:39 GMT",
->>>>>>> 1814567d
+        "traceparent": "00-83e96c88e351124f98352f6790d1ba5e-2670af1468ac824c-00",
+        "User-Agent": [
+          "azsdk-net-Storage.Files.DataLake/12.7.0-alpha.20210219.1",
+          "(.NET 5.0.3; Microsoft Windows 10.0.19041)"
+        ],
+        "x-ms-client-request-id": "5f57f036-d8cc-23be-4801-2ffa28d603f6",
+        "x-ms-date": "Fri, 19 Feb 2021 19:01:37 GMT",
         "x-ms-return-client-request-id": "true",
         "x-ms-version": "2020-06-12"
       },
@@ -1356,207 +865,130 @@
       "StatusCode": 202,
       "ResponseHeaders": {
         "Content-Length": "0",
-<<<<<<< HEAD
-        "Date": "Tue, 02 Feb 2021 21:53:54 GMT",
-=======
-        "Date": "Wed, 17 Feb 2021 22:41:38 GMT",
->>>>>>> 1814567d
-        "Server": [
-          "Windows-Azure-Blob/1.0",
-          "Microsoft-HTTPAPI/2.0"
-        ],
-        "x-ms-client-request-id": "fa86181d-3af5-dd00-4c4e-a36c9c6dba1f",
-<<<<<<< HEAD
-        "x-ms-request-id": "083ad0de-f01e-000e-68ad-f956ef000000",
-=======
-        "x-ms-request-id": "be86c62e-b01e-0042-3e7e-05c6df000000",
->>>>>>> 1814567d
-        "x-ms-version": "2020-06-12"
-      },
-      "ResponseBody": []
-    },
-    {
-      "RequestUri": "https://seannse.blob.core.windows.net/test-filesystem-4f3b7805-a36c-4685-0557-10bf2b80f8d5?restype=container",
-      "RequestMethod": "PUT",
-      "RequestHeaders": {
-        "Accept": "application/xml",
-        "Authorization": "Sanitized",
-<<<<<<< HEAD
-        "traceparent": "00-f2ebe277504b2e45b6bd6417f9f8f07e-a1dd2cf6cdee5947-00",
-        "User-Agent": [
-          "azsdk-net-Storage.Files.DataLake/12.7.0-alpha.20210202.1",
-          "(.NET 5.0.2; Microsoft Windows 10.0.19042)"
+        "Date": "Fri, 19 Feb 2021 19:01:36 GMT",
+        "Server": [
+          "Windows-Azure-Blob/1.0",
+          "Microsoft-HTTPAPI/2.0"
+        ],
+        "x-ms-client-request-id": "5f57f036-d8cc-23be-4801-2ffa28d603f6",
+        "x-ms-request-id": "cb11ee81-b01e-006d-58f1-06cb14000000",
+        "x-ms-version": "2020-06-12"
+      },
+      "ResponseBody": []
+    },
+    {
+      "RequestUri": "https://seannse.blob.core.windows.net/test-filesystem-458e6157-215b-1438-f1db-ef4759f7acd4?restype=container",
+      "RequestMethod": "PUT",
+      "RequestHeaders": {
+        "Accept": "application/xml",
+        "Authorization": "Sanitized",
+        "traceparent": "00-98ad79d358f28b49bb5fba7d90d2942a-0685e8b42af1c54b-00",
+        "User-Agent": [
+          "azsdk-net-Storage.Files.DataLake/12.7.0-alpha.20210219.1",
+          "(.NET 5.0.3; Microsoft Windows 10.0.19041)"
         ],
         "x-ms-blob-public-access": "container",
-        "x-ms-client-request-id": "777ce7f9-c315-7981-9340-f49e2940b2cb",
-        "x-ms-date": "Tue, 02 Feb 2021 21:53:54 GMT",
-=======
-        "traceparent": "00-6e19a235c9f90d42bc973046f08e530c-e8485b2fde4c2f4d-00",
-        "User-Agent": [
-          "azsdk-net-Storage.Files.DataLake/12.7.0-alpha.20210217.1",
-          "(.NET 5.0.3; Microsoft Windows 10.0.19042)"
-        ],
-        "x-ms-blob-public-access": "container",
-        "x-ms-client-request-id": "777ce7f9-c315-7981-9340-f49e2940b2cb",
-        "x-ms-date": "Wed, 17 Feb 2021 22:41:39 GMT",
->>>>>>> 1814567d
-        "x-ms-return-client-request-id": "true",
-        "x-ms-version": "2020-06-12"
-      },
-      "RequestBody": null,
-      "StatusCode": 201,
-      "ResponseHeaders": {
-        "Content-Length": "0",
-<<<<<<< HEAD
-        "Date": "Tue, 02 Feb 2021 21:53:54 GMT",
-        "ETag": "\u00220x8D8C7C509445EC9\u0022",
-        "Last-Modified": "Tue, 02 Feb 2021 21:53:55 GMT",
-=======
-        "Date": "Wed, 17 Feb 2021 22:41:39 GMT",
-        "ETag": "\u00220x8D8D39530DF9655\u0022",
-        "Last-Modified": "Wed, 17 Feb 2021 22:41:39 GMT",
->>>>>>> 1814567d
-        "Server": [
-          "Windows-Azure-Blob/1.0",
-          "Microsoft-HTTPAPI/2.0"
-        ],
-        "x-ms-client-request-id": "777ce7f9-c315-7981-9340-f49e2940b2cb",
-<<<<<<< HEAD
-        "x-ms-request-id": "ee26ebb8-401e-0069-7fad-f94613000000",
-=======
-        "x-ms-request-id": "25e5fe5a-901e-00b1-3a7e-05614a000000",
->>>>>>> 1814567d
-        "x-ms-version": "2020-06-12"
-      },
-      "ResponseBody": []
-    },
-    {
-      "RequestUri": "https://seannse.dfs.core.windows.net/test-filesystem-4f3b7805-a36c-4685-0557-10bf2b80f8d5/test-directory-4fc6cd56-2654-a4bd-b300-cea5d6019cae?resource=directory",
-      "RequestMethod": "PUT",
-      "RequestHeaders": {
-        "Accept": "application/json",
-        "Authorization": "Sanitized",
-<<<<<<< HEAD
-        "traceparent": "00-c0e528891574f546aa95e5e3e5afed91-e7e81a2c7d588448-00",
-        "User-Agent": [
-          "azsdk-net-Storage.Files.DataLake/12.7.0-alpha.20210202.1",
-          "(.NET 5.0.2; Microsoft Windows 10.0.19042)"
-        ],
-        "x-ms-client-request-id": "db2d0015-7f90-d351-29d8-c414f5dca291",
-        "x-ms-date": "Tue, 02 Feb 2021 21:53:54 GMT",
-=======
-        "traceparent": "00-ac30a42344e9b64cb80f2058637c5438-a500dd93cb20764f-00",
-        "User-Agent": [
-          "azsdk-net-Storage.Files.DataLake/12.7.0-alpha.20210217.1",
-          "(.NET 5.0.3; Microsoft Windows 10.0.19042)"
-        ],
-        "x-ms-client-request-id": "db2d0015-7f90-d351-29d8-c414f5dca291",
-        "x-ms-date": "Wed, 17 Feb 2021 22:41:39 GMT",
->>>>>>> 1814567d
-        "x-ms-return-client-request-id": "true",
-        "x-ms-version": "2020-06-12"
-      },
-      "RequestBody": null,
-      "StatusCode": 201,
-      "ResponseHeaders": {
-        "Content-Length": "0",
-<<<<<<< HEAD
-        "Date": "Tue, 02 Feb 2021 21:53:55 GMT",
-        "ETag": "\u00220x8D8C7C5097F09B3\u0022",
-        "Last-Modified": "Tue, 02 Feb 2021 21:53:55 GMT",
-=======
-        "Date": "Wed, 17 Feb 2021 22:41:39 GMT",
-        "ETag": "\u00220x8D8D3953114C807\u0022",
-        "Last-Modified": "Wed, 17 Feb 2021 22:41:39 GMT",
->>>>>>> 1814567d
-        "Server": [
-          "Windows-Azure-HDFS/1.0",
-          "Microsoft-HTTPAPI/2.0"
-        ],
-        "x-ms-client-request-id": "db2d0015-7f90-d351-29d8-c414f5dca291",
-<<<<<<< HEAD
-        "x-ms-request-id": "e1620e87-701f-002f-2ead-f97294000000",
-=======
-        "x-ms-request-id": "612fea61-001f-0025-0e7e-05d623000000",
->>>>>>> 1814567d
-        "x-ms-version": "2020-06-12"
-      },
-      "ResponseBody": []
-    },
-    {
-      "RequestUri": "https://seannse.dfs.core.windows.net/test-filesystem-4f3b7805-a36c-4685-0557-10bf2b80f8d5/test-directory-bf1546a3-6e79-d6c7-0de2-84b5259a388b?resource=directory",
-      "RequestMethod": "PUT",
-      "RequestHeaders": {
-        "Accept": "application/json",
-        "Authorization": "Sanitized",
-<<<<<<< HEAD
-        "traceparent": "00-053976568845e94b802e1a6990adce3a-534e6fcd4512674d-00",
-        "User-Agent": [
-          "azsdk-net-Storage.Files.DataLake/12.7.0-alpha.20210202.1",
-          "(.NET 5.0.2; Microsoft Windows 10.0.19042)"
-        ],
-        "x-ms-client-request-id": "267e70fc-5111-a6c7-3956-ceadfb9cae8f",
-        "x-ms-date": "Tue, 02 Feb 2021 21:53:54 GMT",
-=======
-        "traceparent": "00-3039a5e1aec1c9419b809dd035038baa-a89a6e71cd4ba140-00",
-        "User-Agent": [
-          "azsdk-net-Storage.Files.DataLake/12.7.0-alpha.20210217.1",
-          "(.NET 5.0.3; Microsoft Windows 10.0.19042)"
-        ],
-        "x-ms-client-request-id": "267e70fc-5111-a6c7-3956-ceadfb9cae8f",
-        "x-ms-date": "Wed, 17 Feb 2021 22:41:40 GMT",
->>>>>>> 1814567d
-        "x-ms-return-client-request-id": "true",
-        "x-ms-version": "2020-06-12"
-      },
-      "RequestBody": null,
-      "StatusCode": 201,
-      "ResponseHeaders": {
-        "Content-Length": "0",
-<<<<<<< HEAD
-        "Date": "Tue, 02 Feb 2021 21:53:55 GMT",
-        "ETag": "\u00220x8D8C7C5098CB818\u0022",
-        "Last-Modified": "Tue, 02 Feb 2021 21:53:55 GMT",
-=======
-        "Date": "Wed, 17 Feb 2021 22:41:39 GMT",
-        "ETag": "\u00220x8D8D39531212FF6\u0022",
-        "Last-Modified": "Wed, 17 Feb 2021 22:41:40 GMT",
->>>>>>> 1814567d
-        "Server": [
-          "Windows-Azure-HDFS/1.0",
-          "Microsoft-HTTPAPI/2.0"
-        ],
-        "x-ms-client-request-id": "267e70fc-5111-a6c7-3956-ceadfb9cae8f",
-<<<<<<< HEAD
-        "x-ms-request-id": "e1620e9b-701f-002f-42ad-f97294000000",
-=======
-        "x-ms-request-id": "612fea69-001f-0025-167e-05d623000000",
->>>>>>> 1814567d
-        "x-ms-version": "2020-06-12"
-      },
-      "ResponseBody": []
-    },
-    {
-      "RequestUri": "https://seannse.dfs.core.windows.net/test-filesystem-4f3b7805-a36c-4685-0557-10bf2b80f8d5/test-directory-bf1546a3-6e79-d6c7-0de2-84b5259a388b?mode=legacy",
-      "RequestMethod": "PUT",
-      "RequestHeaders": {
-        "Accept": "application/json",
-        "Authorization": "Sanitized",
-        "User-Agent": [
-<<<<<<< HEAD
-          "azsdk-net-Storage.Files.DataLake/12.7.0-alpha.20210202.1",
-          "(.NET 5.0.2; Microsoft Windows 10.0.19042)"
-        ],
-        "x-ms-client-request-id": "b4b994f4-121b-9d79-c6e9-9c7df16f0d7b",
-        "x-ms-date": "Tue, 02 Feb 2021 21:53:55 GMT",
-=======
-          "azsdk-net-Storage.Files.DataLake/12.7.0-alpha.20210217.1",
-          "(.NET 5.0.3; Microsoft Windows 10.0.19042)"
-        ],
-        "x-ms-client-request-id": "b4b994f4-121b-9d79-c6e9-9c7df16f0d7b",
-        "x-ms-date": "Wed, 17 Feb 2021 22:41:40 GMT",
->>>>>>> 1814567d
-        "x-ms-rename-source": "%2Ftest-filesystem-4f3b7805-a36c-4685-0557-10bf2b80f8d5%2Ftest-directory-4fc6cd56-2654-a4bd-b300-cea5d6019cae=",
+        "x-ms-client-request-id": "c98bc50d-d178-1459-b743-6df1e977ca51",
+        "x-ms-date": "Fri, 19 Feb 2021 19:01:37 GMT",
+        "x-ms-return-client-request-id": "true",
+        "x-ms-version": "2020-06-12"
+      },
+      "RequestBody": null,
+      "StatusCode": 201,
+      "ResponseHeaders": {
+        "Content-Length": "0",
+        "Date": "Fri, 19 Feb 2021 19:01:36 GMT",
+        "ETag": "\u00220x8D8D508C86A80E8\u0022",
+        "Last-Modified": "Fri, 19 Feb 2021 19:01:37 GMT",
+        "Server": [
+          "Windows-Azure-Blob/1.0",
+          "Microsoft-HTTPAPI/2.0"
+        ],
+        "x-ms-client-request-id": "c98bc50d-d178-1459-b743-6df1e977ca51",
+        "x-ms-request-id": "cb11ee95-b01e-006d-6af1-06cb14000000",
+        "x-ms-version": "2020-06-12"
+      },
+      "ResponseBody": []
+    },
+    {
+      "RequestUri": "https://seannse.dfs.core.windows.net/test-filesystem-458e6157-215b-1438-f1db-ef4759f7acd4/test-directory-53f75a55-b84c-1301-4ad9-b95a8d32603b?resource=directory",
+      "RequestMethod": "PUT",
+      "RequestHeaders": {
+        "Accept": "application/json",
+        "Authorization": "Sanitized",
+        "traceparent": "00-b8909d770e839d4ba671379f51c23124-e2166742ea2d9746-00",
+        "User-Agent": [
+          "azsdk-net-Storage.Files.DataLake/12.7.0-alpha.20210219.1",
+          "(.NET 5.0.3; Microsoft Windows 10.0.19041)"
+        ],
+        "x-ms-client-request-id": "59b04236-8dbe-5471-c478-7e9e18ff8684",
+        "x-ms-date": "Fri, 19 Feb 2021 19:01:37 GMT",
+        "x-ms-return-client-request-id": "true",
+        "x-ms-version": "2020-06-12"
+      },
+      "RequestBody": null,
+      "StatusCode": 201,
+      "ResponseHeaders": {
+        "Content-Length": "0",
+        "Date": "Fri, 19 Feb 2021 19:01:36 GMT",
+        "ETag": "\u00220x8D8D508C87927E3\u0022",
+        "Last-Modified": "Fri, 19 Feb 2021 19:01:37 GMT",
+        "Server": [
+          "Windows-Azure-HDFS/1.0",
+          "Microsoft-HTTPAPI/2.0"
+        ],
+        "x-ms-client-request-id": "59b04236-8dbe-5471-c478-7e9e18ff8684",
+        "x-ms-request-id": "da83c4b5-a01f-0061-14f1-065c1c000000",
+        "x-ms-version": "2020-06-12"
+      },
+      "ResponseBody": []
+    },
+    {
+      "RequestUri": "https://seannse.dfs.core.windows.net/test-filesystem-458e6157-215b-1438-f1db-ef4759f7acd4/test-directory-b8f632e3-353d-72e5-fec6-d7d6244f3c25?resource=directory",
+      "RequestMethod": "PUT",
+      "RequestHeaders": {
+        "Accept": "application/json",
+        "Authorization": "Sanitized",
+        "traceparent": "00-073ffe8e799c3e42b72748addc423cb0-1d5d1c5a7d363f4b-00",
+        "User-Agent": [
+          "azsdk-net-Storage.Files.DataLake/12.7.0-alpha.20210219.1",
+          "(.NET 5.0.3; Microsoft Windows 10.0.19041)"
+        ],
+        "x-ms-client-request-id": "a4ce0eee-132f-00d6-5d3e-5bf8b69a2f74",
+        "x-ms-date": "Fri, 19 Feb 2021 19:01:38 GMT",
+        "x-ms-return-client-request-id": "true",
+        "x-ms-version": "2020-06-12"
+      },
+      "RequestBody": null,
+      "StatusCode": 201,
+      "ResponseHeaders": {
+        "Content-Length": "0",
+        "Date": "Fri, 19 Feb 2021 19:01:37 GMT",
+        "ETag": "\u00220x8D8D508C885BE67\u0022",
+        "Last-Modified": "Fri, 19 Feb 2021 19:01:37 GMT",
+        "Server": [
+          "Windows-Azure-HDFS/1.0",
+          "Microsoft-HTTPAPI/2.0"
+        ],
+        "x-ms-client-request-id": "a4ce0eee-132f-00d6-5d3e-5bf8b69a2f74",
+        "x-ms-request-id": "da83c4bb-a01f-0061-1af1-065c1c000000",
+        "x-ms-version": "2020-06-12"
+      },
+      "ResponseBody": []
+    },
+    {
+      "RequestUri": "https://seannse.dfs.core.windows.net/test-filesystem-458e6157-215b-1438-f1db-ef4759f7acd4/test-directory-b8f632e3-353d-72e5-fec6-d7d6244f3c25?mode=legacy",
+      "RequestMethod": "PUT",
+      "RequestHeaders": {
+        "Accept": "application/json",
+        "Authorization": "Sanitized",
+        "User-Agent": [
+          "azsdk-net-Storage.Files.DataLake/12.7.0-alpha.20210219.1",
+          "(.NET 5.0.3; Microsoft Windows 10.0.19041)"
+        ],
+        "x-ms-client-request-id": "16e85aad-9781-faf6-ce22-ed43ab83b725",
+        "x-ms-date": "Fri, 19 Feb 2021 19:01:38 GMT",
+        "x-ms-rename-source": "%2Ftest-filesystem-458e6157-215b-1438-f1db-ef4759f7acd4%2Ftest-directory-53f75a55-b84c-1301-4ad9-b95a8d32603b=",
         "x-ms-return-client-request-id": "true",
         "x-ms-source-if-none-match": "\u0022garbage\u0022",
         "x-ms-version": "2020-06-12"
@@ -1565,45 +997,29 @@
       "StatusCode": 201,
       "ResponseHeaders": {
         "Content-Length": "0",
-<<<<<<< HEAD
-        "Date": "Tue, 02 Feb 2021 21:53:55 GMT",
-=======
-        "Date": "Wed, 17 Feb 2021 22:41:39 GMT",
->>>>>>> 1814567d
-        "Server": [
-          "Windows-Azure-HDFS/1.0",
-          "Microsoft-HTTPAPI/2.0"
-        ],
-        "x-ms-client-request-id": "b4b994f4-121b-9d79-c6e9-9c7df16f0d7b",
-<<<<<<< HEAD
-        "x-ms-request-id": "e1620eac-701f-002f-53ad-f97294000000",
-=======
-        "x-ms-request-id": "612fea70-001f-0025-1c7e-05d623000000",
->>>>>>> 1814567d
-        "x-ms-version": "2020-06-12"
-      },
-      "ResponseBody": []
-    },
-    {
-      "RequestUri": "https://seannse.blob.core.windows.net/test-filesystem-4f3b7805-a36c-4685-0557-10bf2b80f8d5/test-directory-bf1546a3-6e79-d6c7-0de2-84b5259a388b",
+        "Date": "Fri, 19 Feb 2021 19:01:37 GMT",
+        "Server": [
+          "Windows-Azure-HDFS/1.0",
+          "Microsoft-HTTPAPI/2.0"
+        ],
+        "x-ms-client-request-id": "16e85aad-9781-faf6-ce22-ed43ab83b725",
+        "x-ms-request-id": "da83c4da-a01f-0061-39f1-065c1c000000",
+        "x-ms-version": "2020-06-12"
+      },
+      "ResponseBody": []
+    },
+    {
+      "RequestUri": "https://seannse.blob.core.windows.net/test-filesystem-458e6157-215b-1438-f1db-ef4759f7acd4/test-directory-b8f632e3-353d-72e5-fec6-d7d6244f3c25",
       "RequestMethod": "HEAD",
       "RequestHeaders": {
         "Accept": "application/xml",
         "Authorization": "Sanitized",
         "User-Agent": [
-<<<<<<< HEAD
-          "azsdk-net-Storage.Files.DataLake/12.7.0-alpha.20210202.1",
-          "(.NET 5.0.2; Microsoft Windows 10.0.19042)"
-        ],
-        "x-ms-client-request-id": "66b86c3c-f9e3-8d73-bf87-a162303ef0b8",
-        "x-ms-date": "Tue, 02 Feb 2021 21:53:55 GMT",
-=======
-          "azsdk-net-Storage.Files.DataLake/12.7.0-alpha.20210217.1",
-          "(.NET 5.0.3; Microsoft Windows 10.0.19042)"
-        ],
-        "x-ms-client-request-id": "66b86c3c-f9e3-8d73-bf87-a162303ef0b8",
-        "x-ms-date": "Wed, 17 Feb 2021 22:41:40 GMT",
->>>>>>> 1814567d
+          "azsdk-net-Storage.Files.DataLake/12.7.0-alpha.20210219.1",
+          "(.NET 5.0.3; Microsoft Windows 10.0.19041)"
+        ],
+        "x-ms-client-request-id": "5b4b1a31-19b2-a3f3-6296-a5b94ebf3132",
+        "x-ms-date": "Fri, 19 Feb 2021 19:01:38 GMT",
         "x-ms-return-client-request-id": "true",
         "x-ms-version": "2020-06-12"
       },
@@ -1613,15 +1029,9 @@
         "Accept-Ranges": "bytes",
         "Content-Length": "0",
         "Content-Type": "application/octet-stream",
-<<<<<<< HEAD
-        "Date": "Tue, 02 Feb 2021 21:53:55 GMT",
-        "ETag": "\u00220x8D8C7C5097F09B3\u0022",
-        "Last-Modified": "Tue, 02 Feb 2021 21:53:55 GMT",
-=======
-        "Date": "Wed, 17 Feb 2021 22:41:40 GMT",
-        "ETag": "\u00220x8D8D3953114C807\u0022",
-        "Last-Modified": "Wed, 17 Feb 2021 22:41:39 GMT",
->>>>>>> 1814567d
+        "Date": "Fri, 19 Feb 2021 19:01:37 GMT",
+        "ETag": "\u00220x8D8D508C87927E3\u0022",
+        "Last-Modified": "Fri, 19 Feb 2021 19:01:37 GMT",
         "Server": [
           "Windows-Azure-Blob/1.0",
           "Microsoft-HTTPAPI/2.0"
@@ -1629,51 +1039,33 @@
         "x-ms-access-tier": "Hot",
         "x-ms-access-tier-inferred": "true",
         "x-ms-blob-type": "BlockBlob",
-        "x-ms-client-request-id": "66b86c3c-f9e3-8d73-bf87-a162303ef0b8",
-<<<<<<< HEAD
-        "x-ms-creation-time": "Tue, 02 Feb 2021 21:53:55 GMT",
-=======
-        "x-ms-creation-time": "Wed, 17 Feb 2021 22:41:39 GMT",
->>>>>>> 1814567d
+        "x-ms-client-request-id": "5b4b1a31-19b2-a3f3-6296-a5b94ebf3132",
+        "x-ms-creation-time": "Fri, 19 Feb 2021 19:01:37 GMT",
         "x-ms-group": "$superuser",
         "x-ms-lease-state": "available",
         "x-ms-lease-status": "unlocked",
         "x-ms-meta-hdi_isfolder": "true",
         "x-ms-owner": "$superuser",
         "x-ms-permissions": "rwxr-x---",
-<<<<<<< HEAD
-        "x-ms-request-id": "ee26ec6e-401e-0069-25ad-f94613000000",
-=======
-        "x-ms-request-id": "25e60143-901e-00b1-567e-05614a000000",
->>>>>>> 1814567d
+        "x-ms-request-id": "cb11eeff-b01e-006d-46f1-06cb14000000",
         "x-ms-server-encrypted": "true",
         "x-ms-version": "2020-06-12"
       },
       "ResponseBody": []
     },
     {
-      "RequestUri": "https://seannse.blob.core.windows.net/test-filesystem-4f3b7805-a36c-4685-0557-10bf2b80f8d5?restype=container",
+      "RequestUri": "https://seannse.blob.core.windows.net/test-filesystem-458e6157-215b-1438-f1db-ef4759f7acd4?restype=container",
       "RequestMethod": "DELETE",
       "RequestHeaders": {
         "Accept": "application/xml",
         "Authorization": "Sanitized",
-<<<<<<< HEAD
-        "traceparent": "00-0642bf16816d394f8059fc04a9bd95fe-21a56d44f5090c4d-00",
-        "User-Agent": [
-          "azsdk-net-Storage.Files.DataLake/12.7.0-alpha.20210202.1",
-          "(.NET 5.0.2; Microsoft Windows 10.0.19042)"
-        ],
-        "x-ms-client-request-id": "8541ff96-a7b6-4b98-17fe-c3fee541ff75",
-        "x-ms-date": "Tue, 02 Feb 2021 21:53:55 GMT",
-=======
-        "traceparent": "00-2dbeb8e9de1a5e468b7caf759c6e405e-6983a54531e0e34c-00",
-        "User-Agent": [
-          "azsdk-net-Storage.Files.DataLake/12.7.0-alpha.20210217.1",
-          "(.NET 5.0.3; Microsoft Windows 10.0.19042)"
-        ],
-        "x-ms-client-request-id": "8541ff96-a7b6-4b98-17fe-c3fee541ff75",
-        "x-ms-date": "Wed, 17 Feb 2021 22:41:40 GMT",
->>>>>>> 1814567d
+        "traceparent": "00-e4ec52c9330c9b408c3353b4a9c1dc5c-e283a483b02ab24f-00",
+        "User-Agent": [
+          "azsdk-net-Storage.Files.DataLake/12.7.0-alpha.20210219.1",
+          "(.NET 5.0.3; Microsoft Windows 10.0.19041)"
+        ],
+        "x-ms-client-request-id": "91128087-5c38-9b73-6814-a99500e6634d",
+        "x-ms-date": "Fri, 19 Feb 2021 19:01:38 GMT",
         "x-ms-return-client-request-id": "true",
         "x-ms-version": "2020-06-12"
       },
@@ -1681,311 +1073,198 @@
       "StatusCode": 202,
       "ResponseHeaders": {
         "Content-Length": "0",
-<<<<<<< HEAD
-        "Date": "Tue, 02 Feb 2021 21:53:55 GMT",
-=======
-        "Date": "Wed, 17 Feb 2021 22:41:40 GMT",
->>>>>>> 1814567d
-        "Server": [
-          "Windows-Azure-Blob/1.0",
-          "Microsoft-HTTPAPI/2.0"
-        ],
-        "x-ms-client-request-id": "8541ff96-a7b6-4b98-17fe-c3fee541ff75",
-<<<<<<< HEAD
-        "x-ms-request-id": "ee26ec82-401e-0069-36ad-f94613000000",
-=======
-        "x-ms-request-id": "25e601af-901e-00b1-3c7e-05614a000000",
->>>>>>> 1814567d
-        "x-ms-version": "2020-06-12"
-      },
-      "ResponseBody": []
-    },
-    {
-      "RequestUri": "https://seannse.blob.core.windows.net/test-filesystem-7e0545ab-89fe-a58d-904a-7459f8f37949?restype=container",
-      "RequestMethod": "PUT",
-      "RequestHeaders": {
-        "Accept": "application/xml",
-        "Authorization": "Sanitized",
-<<<<<<< HEAD
-        "traceparent": "00-6ff1b226751def4b927e49bed080fcdc-b53205b68c4f674a-00",
-        "User-Agent": [
-          "azsdk-net-Storage.Files.DataLake/12.7.0-alpha.20210202.1",
-          "(.NET 5.0.2; Microsoft Windows 10.0.19042)"
+        "Date": "Fri, 19 Feb 2021 19:01:37 GMT",
+        "Server": [
+          "Windows-Azure-Blob/1.0",
+          "Microsoft-HTTPAPI/2.0"
+        ],
+        "x-ms-client-request-id": "91128087-5c38-9b73-6814-a99500e6634d",
+        "x-ms-request-id": "cb11ef0d-b01e-006d-53f1-06cb14000000",
+        "x-ms-version": "2020-06-12"
+      },
+      "ResponseBody": []
+    },
+    {
+      "RequestUri": "https://seannse.blob.core.windows.net/test-filesystem-47d7bcc0-90db-2f33-0543-a07b1064fa12?restype=container",
+      "RequestMethod": "PUT",
+      "RequestHeaders": {
+        "Accept": "application/xml",
+        "Authorization": "Sanitized",
+        "traceparent": "00-68ea575ca9a7914681d3bad024fcff38-dac6052168198649-00",
+        "User-Agent": [
+          "azsdk-net-Storage.Files.DataLake/12.7.0-alpha.20210219.1",
+          "(.NET 5.0.3; Microsoft Windows 10.0.19041)"
         ],
         "x-ms-blob-public-access": "container",
-        "x-ms-client-request-id": "ced48b8a-7470-0c87-719b-f46c323f5324",
-        "x-ms-date": "Tue, 02 Feb 2021 21:53:55 GMT",
-=======
-        "traceparent": "00-c2ea0fb414cd55449647e88bf9ca16f8-048e5dda7f50f946-00",
-        "User-Agent": [
-          "azsdk-net-Storage.Files.DataLake/12.7.0-alpha.20210217.1",
-          "(.NET 5.0.3; Microsoft Windows 10.0.19042)"
-        ],
-        "x-ms-blob-public-access": "container",
-        "x-ms-client-request-id": "ced48b8a-7470-0c87-719b-f46c323f5324",
-        "x-ms-date": "Wed, 17 Feb 2021 22:41:40 GMT",
->>>>>>> 1814567d
-        "x-ms-return-client-request-id": "true",
-        "x-ms-version": "2020-06-12"
-      },
-      "RequestBody": null,
-      "StatusCode": 201,
-      "ResponseHeaders": {
-        "Content-Length": "0",
-<<<<<<< HEAD
-        "Date": "Tue, 02 Feb 2021 21:53:55 GMT",
-        "ETag": "\u00220x8D8C7C509EDBADD\u0022",
-        "Last-Modified": "Tue, 02 Feb 2021 21:53:56 GMT",
-=======
-        "Date": "Wed, 17 Feb 2021 22:41:40 GMT",
-        "ETag": "\u00220x8D8D39531814DB0\u0022",
-        "Last-Modified": "Wed, 17 Feb 2021 22:41:40 GMT",
->>>>>>> 1814567d
-        "Server": [
-          "Windows-Azure-Blob/1.0",
-          "Microsoft-HTTPAPI/2.0"
-        ],
-        "x-ms-client-request-id": "ced48b8a-7470-0c87-719b-f46c323f5324",
-<<<<<<< HEAD
-        "x-ms-request-id": "365ae693-701e-0010-27ad-f9ba37000000",
-=======
-        "x-ms-request-id": "7f2c5035-301e-0073-077e-0527cc000000",
->>>>>>> 1814567d
-        "x-ms-version": "2020-06-12"
-      },
-      "ResponseBody": []
-    },
-    {
-      "RequestUri": "https://seannse.dfs.core.windows.net/test-filesystem-7e0545ab-89fe-a58d-904a-7459f8f37949/test-directory-ca697a85-ce75-3f78-44ac-ec07d87cd2b2?resource=directory",
-      "RequestMethod": "PUT",
-      "RequestHeaders": {
-        "Accept": "application/json",
-        "Authorization": "Sanitized",
-<<<<<<< HEAD
-        "traceparent": "00-33f861bd77b06448afa40b9c305203d8-be20872f6d461d40-00",
-        "User-Agent": [
-          "azsdk-net-Storage.Files.DataLake/12.7.0-alpha.20210202.1",
-          "(.NET 5.0.2; Microsoft Windows 10.0.19042)"
-        ],
-        "x-ms-client-request-id": "598c8ca3-bf74-bb3a-1395-8ac3888034f5",
-        "x-ms-date": "Tue, 02 Feb 2021 21:53:55 GMT",
-=======
-        "traceparent": "00-1387592e23066445bd021d1336172e3c-d353d8add1cdde4f-00",
-        "User-Agent": [
-          "azsdk-net-Storage.Files.DataLake/12.7.0-alpha.20210217.1",
-          "(.NET 5.0.3; Microsoft Windows 10.0.19042)"
-        ],
-        "x-ms-client-request-id": "598c8ca3-bf74-bb3a-1395-8ac3888034f5",
-        "x-ms-date": "Wed, 17 Feb 2021 22:41:40 GMT",
->>>>>>> 1814567d
-        "x-ms-return-client-request-id": "true",
-        "x-ms-version": "2020-06-12"
-      },
-      "RequestBody": null,
-      "StatusCode": 201,
-      "ResponseHeaders": {
-        "Content-Length": "0",
-<<<<<<< HEAD
-        "Date": "Tue, 02 Feb 2021 21:53:56 GMT",
-        "ETag": "\u00220x8D8C7C50A297016\u0022",
-        "Last-Modified": "Tue, 02 Feb 2021 21:53:56 GMT",
-=======
-        "Date": "Wed, 17 Feb 2021 22:41:40 GMT",
-        "ETag": "\u00220x8D8D39531B2FF2D\u0022",
-        "Last-Modified": "Wed, 17 Feb 2021 22:41:41 GMT",
->>>>>>> 1814567d
-        "Server": [
-          "Windows-Azure-HDFS/1.0",
-          "Microsoft-HTTPAPI/2.0"
-        ],
-        "x-ms-client-request-id": "598c8ca3-bf74-bb3a-1395-8ac3888034f5",
-<<<<<<< HEAD
-        "x-ms-request-id": "3dbf474b-401f-0034-75ad-f94c97000000",
-=======
-        "x-ms-request-id": "2ef48a30-301f-003e-747e-05e820000000",
->>>>>>> 1814567d
-        "x-ms-version": "2020-06-12"
-      },
-      "ResponseBody": []
-    },
-    {
-      "RequestUri": "https://seannse.dfs.core.windows.net/test-filesystem-7e0545ab-89fe-a58d-904a-7459f8f37949/test-directory-6dab41c9-e670-da06-a04a-37b61016c7af?resource=directory",
-      "RequestMethod": "PUT",
-      "RequestHeaders": {
-        "Accept": "application/json",
-        "Authorization": "Sanitized",
-<<<<<<< HEAD
-        "traceparent": "00-9671eef5fa3d614881bdf618278bfe59-67108dd33e406147-00",
-        "User-Agent": [
-          "azsdk-net-Storage.Files.DataLake/12.7.0-alpha.20210202.1",
-          "(.NET 5.0.2; Microsoft Windows 10.0.19042)"
-        ],
-        "x-ms-client-request-id": "3597c98a-b8e8-bce3-85b2-b8298884abfc",
-        "x-ms-date": "Tue, 02 Feb 2021 21:53:56 GMT",
-=======
-        "traceparent": "00-e861f2a0dd41814e8acb195eb9e3067a-959657d9442b0f46-00",
-        "User-Agent": [
-          "azsdk-net-Storage.Files.DataLake/12.7.0-alpha.20210217.1",
-          "(.NET 5.0.3; Microsoft Windows 10.0.19042)"
-        ],
-        "x-ms-client-request-id": "3597c98a-b8e8-bce3-85b2-b8298884abfc",
-        "x-ms-date": "Wed, 17 Feb 2021 22:41:41 GMT",
->>>>>>> 1814567d
-        "x-ms-return-client-request-id": "true",
-        "x-ms-version": "2020-06-12"
-      },
-      "RequestBody": null,
-      "StatusCode": 201,
-      "ResponseHeaders": {
-        "Content-Length": "0",
-<<<<<<< HEAD
-        "Date": "Tue, 02 Feb 2021 21:53:56 GMT",
-        "ETag": "\u00220x8D8C7C50A383045\u0022",
-        "Last-Modified": "Tue, 02 Feb 2021 21:53:56 GMT",
-=======
-        "Date": "Wed, 17 Feb 2021 22:41:40 GMT",
-        "ETag": "\u00220x8D8D39531BFF0D6\u0022",
-        "Last-Modified": "Wed, 17 Feb 2021 22:41:41 GMT",
->>>>>>> 1814567d
-        "Server": [
-          "Windows-Azure-HDFS/1.0",
-          "Microsoft-HTTPAPI/2.0"
-        ],
-        "x-ms-client-request-id": "3597c98a-b8e8-bce3-85b2-b8298884abfc",
-<<<<<<< HEAD
-        "x-ms-request-id": "3dbf4777-401f-0034-21ad-f94c97000000",
-=======
-        "x-ms-request-id": "2ef48a49-301f-003e-0c7e-05e820000000",
->>>>>>> 1814567d
-        "x-ms-version": "2020-06-12"
-      },
-      "ResponseBody": []
-    },
-    {
-      "RequestUri": "https://seannse.blob.core.windows.net/test-filesystem-7e0545ab-89fe-a58d-904a-7459f8f37949/test-directory-ca697a85-ce75-3f78-44ac-ec07d87cd2b2?comp=lease",
-      "RequestMethod": "PUT",
-      "RequestHeaders": {
-        "Accept": "application/xml",
-        "Authorization": "Sanitized",
-<<<<<<< HEAD
-        "traceparent": "00-82cb1ed6accc334495c07f3cd74f4bb2-6a1d2c7e42e55d4d-00",
-        "User-Agent": [
-          "azsdk-net-Storage.Files.DataLake/12.7.0-alpha.20210202.1",
-          "(.NET 5.0.2; Microsoft Windows 10.0.19042)"
-        ],
-        "x-ms-client-request-id": "46ba5b67-a7d8-a3f5-c347-333ed4852e06",
-        "x-ms-date": "Tue, 02 Feb 2021 21:53:56 GMT",
-=======
-        "traceparent": "00-7854d0d3143b2243b31a654e1c720c09-427c6dd9823be640-00",
-        "User-Agent": [
-          "azsdk-net-Storage.Files.DataLake/12.7.0-alpha.20210217.1",
-          "(.NET 5.0.3; Microsoft Windows 10.0.19042)"
-        ],
-        "x-ms-client-request-id": "46ba5b67-a7d8-a3f5-c347-333ed4852e06",
-        "x-ms-date": "Wed, 17 Feb 2021 22:41:41 GMT",
->>>>>>> 1814567d
+        "x-ms-client-request-id": "eccebcd2-9778-f774-4de2-8bf5bbf78b03",
+        "x-ms-date": "Fri, 19 Feb 2021 19:01:38 GMT",
+        "x-ms-return-client-request-id": "true",
+        "x-ms-version": "2020-06-12"
+      },
+      "RequestBody": null,
+      "StatusCode": 201,
+      "ResponseHeaders": {
+        "Content-Length": "0",
+        "Date": "Fri, 19 Feb 2021 19:01:37 GMT",
+        "ETag": "\u00220x8D8D508C8C38629\u0022",
+        "Last-Modified": "Fri, 19 Feb 2021 19:01:37 GMT",
+        "Server": [
+          "Windows-Azure-Blob/1.0",
+          "Microsoft-HTTPAPI/2.0"
+        ],
+        "x-ms-client-request-id": "eccebcd2-9778-f774-4de2-8bf5bbf78b03",
+        "x-ms-request-id": "cb11ef22-b01e-006d-64f1-06cb14000000",
+        "x-ms-version": "2020-06-12"
+      },
+      "ResponseBody": []
+    },
+    {
+      "RequestUri": "https://seannse.dfs.core.windows.net/test-filesystem-47d7bcc0-90db-2f33-0543-a07b1064fa12/test-directory-abde9719-95b4-20a0-c363-e7d3ee0ed787?resource=directory",
+      "RequestMethod": "PUT",
+      "RequestHeaders": {
+        "Accept": "application/json",
+        "Authorization": "Sanitized",
+        "traceparent": "00-0a5435acb775d64a9a592417335159cb-3401afd22930e941-00",
+        "User-Agent": [
+          "azsdk-net-Storage.Files.DataLake/12.7.0-alpha.20210219.1",
+          "(.NET 5.0.3; Microsoft Windows 10.0.19041)"
+        ],
+        "x-ms-client-request-id": "c00a9e7c-5c9f-3d1f-1cad-2915afa0083e",
+        "x-ms-date": "Fri, 19 Feb 2021 19:01:38 GMT",
+        "x-ms-return-client-request-id": "true",
+        "x-ms-version": "2020-06-12"
+      },
+      "RequestBody": null,
+      "StatusCode": 201,
+      "ResponseHeaders": {
+        "Content-Length": "0",
+        "Date": "Fri, 19 Feb 2021 19:01:37 GMT",
+        "ETag": "\u00220x8D8D508C8D42796\u0022",
+        "Last-Modified": "Fri, 19 Feb 2021 19:01:37 GMT",
+        "Server": [
+          "Windows-Azure-HDFS/1.0",
+          "Microsoft-HTTPAPI/2.0"
+        ],
+        "x-ms-client-request-id": "c00a9e7c-5c9f-3d1f-1cad-2915afa0083e",
+        "x-ms-request-id": "da83c51b-a01f-0061-7af1-065c1c000000",
+        "x-ms-version": "2020-06-12"
+      },
+      "ResponseBody": []
+    },
+    {
+      "RequestUri": "https://seannse.dfs.core.windows.net/test-filesystem-47d7bcc0-90db-2f33-0543-a07b1064fa12/test-directory-eeb9030b-374e-0b6d-fcbf-ca7914d60cbf?resource=directory",
+      "RequestMethod": "PUT",
+      "RequestHeaders": {
+        "Accept": "application/json",
+        "Authorization": "Sanitized",
+        "traceparent": "00-439367235d6c564ea35de9c7cc353d7f-40c78cc6d4ddf149-00",
+        "User-Agent": [
+          "azsdk-net-Storage.Files.DataLake/12.7.0-alpha.20210219.1",
+          "(.NET 5.0.3; Microsoft Windows 10.0.19041)"
+        ],
+        "x-ms-client-request-id": "10be4232-c94a-441a-30ff-c4e092a62845",
+        "x-ms-date": "Fri, 19 Feb 2021 19:01:38 GMT",
+        "x-ms-return-client-request-id": "true",
+        "x-ms-version": "2020-06-12"
+      },
+      "RequestBody": null,
+      "StatusCode": 201,
+      "ResponseHeaders": {
+        "Content-Length": "0",
+        "Date": "Fri, 19 Feb 2021 19:01:37 GMT",
+        "ETag": "\u00220x8D8D508C8E0B6CD\u0022",
+        "Last-Modified": "Fri, 19 Feb 2021 19:01:37 GMT",
+        "Server": [
+          "Windows-Azure-HDFS/1.0",
+          "Microsoft-HTTPAPI/2.0"
+        ],
+        "x-ms-client-request-id": "10be4232-c94a-441a-30ff-c4e092a62845",
+        "x-ms-request-id": "da83c524-a01f-0061-03f1-065c1c000000",
+        "x-ms-version": "2020-06-12"
+      },
+      "ResponseBody": []
+    },
+    {
+      "RequestUri": "https://seannse.blob.core.windows.net/test-filesystem-47d7bcc0-90db-2f33-0543-a07b1064fa12/test-directory-abde9719-95b4-20a0-c363-e7d3ee0ed787?comp=lease",
+      "RequestMethod": "PUT",
+      "RequestHeaders": {
+        "Accept": "application/xml",
+        "Authorization": "Sanitized",
+        "traceparent": "00-55efc430adf5dd4f8f36136b652f17c3-0406d9874d230c4b-00",
+        "User-Agent": [
+          "azsdk-net-Storage.Files.DataLake/12.7.0-alpha.20210219.1",
+          "(.NET 5.0.3; Microsoft Windows 10.0.19041)"
+        ],
+        "x-ms-client-request-id": "7b48f143-3f1a-7af7-07c9-f46f873843ac",
+        "x-ms-date": "Fri, 19 Feb 2021 19:01:38 GMT",
         "x-ms-lease-action": "acquire",
         "x-ms-lease-duration": "-1",
-        "x-ms-proposed-lease-id": "ef3ddace-e71d-5005-02aa-e35d8e7eb98a",
-        "x-ms-return-client-request-id": "true",
-        "x-ms-version": "2020-06-12"
-      },
-      "RequestBody": null,
-      "StatusCode": 201,
-      "ResponseHeaders": {
-        "Content-Length": "0",
-<<<<<<< HEAD
-        "Date": "Tue, 02 Feb 2021 21:53:55 GMT",
-        "ETag": "\u00220x8D8C7C50A297016\u0022",
-        "Last-Modified": "Tue, 02 Feb 2021 21:53:56 GMT",
-=======
-        "Date": "Wed, 17 Feb 2021 22:41:40 GMT",
-        "ETag": "\u00220x8D8D39531B2FF2D\u0022",
-        "Last-Modified": "Wed, 17 Feb 2021 22:41:41 GMT",
->>>>>>> 1814567d
-        "Server": [
-          "Windows-Azure-Blob/1.0",
-          "Microsoft-HTTPAPI/2.0"
-        ],
-        "x-ms-client-request-id": "46ba5b67-a7d8-a3f5-c347-333ed4852e06",
-        "x-ms-lease-id": "ef3ddace-e71d-5005-02aa-e35d8e7eb98a",
-<<<<<<< HEAD
-        "x-ms-request-id": "365ae83c-701e-0010-34ad-f9ba37000000",
-=======
-        "x-ms-request-id": "7f2c5401-301e-0073-107e-0527cc000000",
->>>>>>> 1814567d
-        "x-ms-version": "2020-06-12"
-      },
-      "ResponseBody": []
-    },
-    {
-      "RequestUri": "https://seannse.dfs.core.windows.net/test-filesystem-7e0545ab-89fe-a58d-904a-7459f8f37949/test-directory-6dab41c9-e670-da06-a04a-37b61016c7af?mode=legacy",
-      "RequestMethod": "PUT",
-      "RequestHeaders": {
-        "Accept": "application/json",
-        "Authorization": "Sanitized",
-        "User-Agent": [
-<<<<<<< HEAD
-          "azsdk-net-Storage.Files.DataLake/12.7.0-alpha.20210202.1",
-          "(.NET 5.0.2; Microsoft Windows 10.0.19042)"
-        ],
-        "x-ms-client-request-id": "32f6de30-73c4-0bb1-2f89-83385e88f82f",
-        "x-ms-date": "Tue, 02 Feb 2021 21:53:56 GMT",
-=======
-          "azsdk-net-Storage.Files.DataLake/12.7.0-alpha.20210217.1",
-          "(.NET 5.0.3; Microsoft Windows 10.0.19042)"
-        ],
-        "x-ms-client-request-id": "32f6de30-73c4-0bb1-2f89-83385e88f82f",
-        "x-ms-date": "Wed, 17 Feb 2021 22:41:41 GMT",
->>>>>>> 1814567d
-        "x-ms-rename-source": "%2Ftest-filesystem-7e0545ab-89fe-a58d-904a-7459f8f37949%2Ftest-directory-ca697a85-ce75-3f78-44ac-ec07d87cd2b2=",
-        "x-ms-return-client-request-id": "true",
-        "x-ms-source-lease-id": "ef3ddace-e71d-5005-02aa-e35d8e7eb98a",
-        "x-ms-version": "2020-06-12"
-      },
-      "RequestBody": null,
-      "StatusCode": 201,
-      "ResponseHeaders": {
-        "Content-Length": "0",
-<<<<<<< HEAD
-        "Date": "Tue, 02 Feb 2021 21:53:56 GMT",
-=======
-        "Date": "Wed, 17 Feb 2021 22:41:41 GMT",
->>>>>>> 1814567d
-        "Server": [
-          "Windows-Azure-HDFS/1.0",
-          "Microsoft-HTTPAPI/2.0"
-        ],
-        "x-ms-client-request-id": "32f6de30-73c4-0bb1-2f89-83385e88f82f",
-<<<<<<< HEAD
-        "x-ms-request-id": "3dbf47bd-401f-0034-67ad-f94c97000000",
-=======
-        "x-ms-request-id": "2ef48a70-301f-003e-337e-05e820000000",
->>>>>>> 1814567d
-        "x-ms-version": "2020-06-12"
-      },
-      "ResponseBody": []
-    },
-    {
-      "RequestUri": "https://seannse.blob.core.windows.net/test-filesystem-7e0545ab-89fe-a58d-904a-7459f8f37949/test-directory-6dab41c9-e670-da06-a04a-37b61016c7af",
+        "x-ms-proposed-lease-id": "306a69a0-b849-f43a-1cda-41e200842677",
+        "x-ms-return-client-request-id": "true",
+        "x-ms-version": "2020-06-12"
+      },
+      "RequestBody": null,
+      "StatusCode": 201,
+      "ResponseHeaders": {
+        "Content-Length": "0",
+        "Date": "Fri, 19 Feb 2021 19:01:37 GMT",
+        "ETag": "\u00220x8D8D508C8D42796\u0022",
+        "Last-Modified": "Fri, 19 Feb 2021 19:01:37 GMT",
+        "Server": [
+          "Windows-Azure-Blob/1.0",
+          "Microsoft-HTTPAPI/2.0"
+        ],
+        "x-ms-client-request-id": "7b48f143-3f1a-7af7-07c9-f46f873843ac",
+        "x-ms-lease-id": "306a69a0-b849-f43a-1cda-41e200842677",
+        "x-ms-request-id": "cb11ef5a-b01e-006d-10f1-06cb14000000",
+        "x-ms-version": "2020-06-12"
+      },
+      "ResponseBody": []
+    },
+    {
+      "RequestUri": "https://seannse.dfs.core.windows.net/test-filesystem-47d7bcc0-90db-2f33-0543-a07b1064fa12/test-directory-eeb9030b-374e-0b6d-fcbf-ca7914d60cbf?mode=legacy",
+      "RequestMethod": "PUT",
+      "RequestHeaders": {
+        "Accept": "application/json",
+        "Authorization": "Sanitized",
+        "User-Agent": [
+          "azsdk-net-Storage.Files.DataLake/12.7.0-alpha.20210219.1",
+          "(.NET 5.0.3; Microsoft Windows 10.0.19041)"
+        ],
+        "x-ms-client-request-id": "0e9e3b8d-ab3b-105d-92cc-ca4e06055a2d",
+        "x-ms-date": "Fri, 19 Feb 2021 19:01:38 GMT",
+        "x-ms-rename-source": "%2Ftest-filesystem-47d7bcc0-90db-2f33-0543-a07b1064fa12%2Ftest-directory-abde9719-95b4-20a0-c363-e7d3ee0ed787=",
+        "x-ms-return-client-request-id": "true",
+        "x-ms-source-lease-id": "306a69a0-b849-f43a-1cda-41e200842677",
+        "x-ms-version": "2020-06-12"
+      },
+      "RequestBody": null,
+      "StatusCode": 201,
+      "ResponseHeaders": {
+        "Content-Length": "0",
+        "Date": "Fri, 19 Feb 2021 19:01:37 GMT",
+        "Server": [
+          "Windows-Azure-HDFS/1.0",
+          "Microsoft-HTTPAPI/2.0"
+        ],
+        "x-ms-client-request-id": "0e9e3b8d-ab3b-105d-92cc-ca4e06055a2d",
+        "x-ms-request-id": "da83c53a-a01f-0061-19f1-065c1c000000",
+        "x-ms-version": "2020-06-12"
+      },
+      "ResponseBody": []
+    },
+    {
+      "RequestUri": "https://seannse.blob.core.windows.net/test-filesystem-47d7bcc0-90db-2f33-0543-a07b1064fa12/test-directory-eeb9030b-374e-0b6d-fcbf-ca7914d60cbf",
       "RequestMethod": "HEAD",
       "RequestHeaders": {
         "Accept": "application/xml",
         "Authorization": "Sanitized",
         "User-Agent": [
-<<<<<<< HEAD
-          "azsdk-net-Storage.Files.DataLake/12.7.0-alpha.20210202.1",
-          "(.NET 5.0.2; Microsoft Windows 10.0.19042)"
-        ],
-        "x-ms-client-request-id": "f60e44b6-fb8f-8542-7c6b-33cee145de8b",
-        "x-ms-date": "Tue, 02 Feb 2021 21:53:56 GMT",
-=======
-          "azsdk-net-Storage.Files.DataLake/12.7.0-alpha.20210217.1",
-          "(.NET 5.0.3; Microsoft Windows 10.0.19042)"
-        ],
-        "x-ms-client-request-id": "f60e44b6-fb8f-8542-7c6b-33cee145de8b",
-        "x-ms-date": "Wed, 17 Feb 2021 22:41:41 GMT",
->>>>>>> 1814567d
+          "azsdk-net-Storage.Files.DataLake/12.7.0-alpha.20210219.1",
+          "(.NET 5.0.3; Microsoft Windows 10.0.19041)"
+        ],
+        "x-ms-client-request-id": "4ce2df27-3499-2d70-ee80-75928bdf9eef",
+        "x-ms-date": "Fri, 19 Feb 2021 19:01:38 GMT",
         "x-ms-return-client-request-id": "true",
         "x-ms-version": "2020-06-12"
       },
@@ -1995,15 +1274,9 @@
         "Accept-Ranges": "bytes",
         "Content-Length": "0",
         "Content-Type": "application/octet-stream",
-<<<<<<< HEAD
-        "Date": "Tue, 02 Feb 2021 21:53:56 GMT",
-        "ETag": "\u00220x8D8C7C50A297016\u0022",
-        "Last-Modified": "Tue, 02 Feb 2021 21:53:56 GMT",
-=======
-        "Date": "Wed, 17 Feb 2021 22:41:40 GMT",
-        "ETag": "\u00220x8D8D39531B2FF2D\u0022",
-        "Last-Modified": "Wed, 17 Feb 2021 22:41:41 GMT",
->>>>>>> 1814567d
+        "Date": "Fri, 19 Feb 2021 19:01:37 GMT",
+        "ETag": "\u00220x8D8D508C8D42796\u0022",
+        "Last-Modified": "Fri, 19 Feb 2021 19:01:37 GMT",
         "Server": [
           "Windows-Azure-Blob/1.0",
           "Microsoft-HTTPAPI/2.0"
@@ -2011,12 +1284,8 @@
         "x-ms-access-tier": "Hot",
         "x-ms-access-tier-inferred": "true",
         "x-ms-blob-type": "BlockBlob",
-        "x-ms-client-request-id": "f60e44b6-fb8f-8542-7c6b-33cee145de8b",
-<<<<<<< HEAD
-        "x-ms-creation-time": "Tue, 02 Feb 2021 21:53:56 GMT",
-=======
-        "x-ms-creation-time": "Wed, 17 Feb 2021 22:41:41 GMT",
->>>>>>> 1814567d
+        "x-ms-client-request-id": "4ce2df27-3499-2d70-ee80-75928bdf9eef",
+        "x-ms-creation-time": "Fri, 19 Feb 2021 19:01:37 GMT",
         "x-ms-group": "$superuser",
         "x-ms-lease-duration": "infinite",
         "x-ms-lease-state": "leased",
@@ -2024,39 +1293,25 @@
         "x-ms-meta-hdi_isfolder": "true",
         "x-ms-owner": "$superuser",
         "x-ms-permissions": "rwxr-x---",
-<<<<<<< HEAD
-        "x-ms-request-id": "365ae8ea-701e-0010-55ad-f9ba37000000",
-=======
-        "x-ms-request-id": "7f2c558e-301e-0073-0d7e-0527cc000000",
->>>>>>> 1814567d
+        "x-ms-request-id": "cb11ef94-b01e-006d-43f1-06cb14000000",
         "x-ms-server-encrypted": "true",
         "x-ms-version": "2020-06-12"
       },
       "ResponseBody": []
     },
     {
-      "RequestUri": "https://seannse.blob.core.windows.net/test-filesystem-7e0545ab-89fe-a58d-904a-7459f8f37949?restype=container",
+      "RequestUri": "https://seannse.blob.core.windows.net/test-filesystem-47d7bcc0-90db-2f33-0543-a07b1064fa12?restype=container",
       "RequestMethod": "DELETE",
       "RequestHeaders": {
         "Accept": "application/xml",
         "Authorization": "Sanitized",
-<<<<<<< HEAD
-        "traceparent": "00-ef608e26abb46046982a7f2c5d33421b-30d1572b3eb5a34c-00",
-        "User-Agent": [
-          "azsdk-net-Storage.Files.DataLake/12.7.0-alpha.20210202.1",
-          "(.NET 5.0.2; Microsoft Windows 10.0.19042)"
-        ],
-        "x-ms-client-request-id": "19818706-0179-7c9f-7ec0-1532e2df2098",
-        "x-ms-date": "Tue, 02 Feb 2021 21:53:56 GMT",
-=======
-        "traceparent": "00-42b81c5e58bb2d4fad8a3ba424488bfe-ebb8ad651354974c-00",
-        "User-Agent": [
-          "azsdk-net-Storage.Files.DataLake/12.7.0-alpha.20210217.1",
-          "(.NET 5.0.3; Microsoft Windows 10.0.19042)"
-        ],
-        "x-ms-client-request-id": "19818706-0179-7c9f-7ec0-1532e2df2098",
-        "x-ms-date": "Wed, 17 Feb 2021 22:41:41 GMT",
->>>>>>> 1814567d
+        "traceparent": "00-a2bb76fa5e243347be0229e21b49e263-782ab8554ea37c40-00",
+        "User-Agent": [
+          "azsdk-net-Storage.Files.DataLake/12.7.0-alpha.20210219.1",
+          "(.NET 5.0.3; Microsoft Windows 10.0.19041)"
+        ],
+        "x-ms-client-request-id": "2627f8eb-0e22-9a93-02fe-17f5cf1461e3",
+        "x-ms-date": "Fri, 19 Feb 2021 19:01:38 GMT",
         "x-ms-return-client-request-id": "true",
         "x-ms-version": "2020-06-12"
       },
@@ -2064,33 +1319,21 @@
       "StatusCode": 202,
       "ResponseHeaders": {
         "Content-Length": "0",
-<<<<<<< HEAD
-        "Date": "Tue, 02 Feb 2021 21:53:56 GMT",
-=======
-        "Date": "Wed, 17 Feb 2021 22:41:40 GMT",
->>>>>>> 1814567d
-        "Server": [
-          "Windows-Azure-Blob/1.0",
-          "Microsoft-HTTPAPI/2.0"
-        ],
-        "x-ms-client-request-id": "19818706-0179-7c9f-7ec0-1532e2df2098",
-<<<<<<< HEAD
-        "x-ms-request-id": "365ae924-701e-0010-09ad-f9ba37000000",
-=======
-        "x-ms-request-id": "7f2c562b-301e-0073-257e-0527cc000000",
->>>>>>> 1814567d
+        "Date": "Fri, 19 Feb 2021 19:01:38 GMT",
+        "Server": [
+          "Windows-Azure-Blob/1.0",
+          "Microsoft-HTTPAPI/2.0"
+        ],
+        "x-ms-client-request-id": "2627f8eb-0e22-9a93-02fe-17f5cf1461e3",
+        "x-ms-request-id": "cb11efac-b01e-006d-59f1-06cb14000000",
         "x-ms-version": "2020-06-12"
       },
       "ResponseBody": []
     }
   ],
   "Variables": {
-<<<<<<< HEAD
-    "DateTimeOffsetNow": "2021-02-02T15:53:49.2363259-06:00",
-=======
-    "DateTimeOffsetNow": "2021-02-17T16:41:34.9716916-06:00",
->>>>>>> 1814567d
-    "RandomSeed": "469145744",
+    "DateTimeOffsetNow": "2021-02-19T13:01:35.4931233-06:00",
+    "RandomSeed": "1583022168",
     "Storage_TestConfigHierarchicalNamespace": "NamespaceTenant\nseannse\nU2FuaXRpemVk\nhttps://seannse.blob.core.windows.net\nhttps://seannse.file.core.windows.net\nhttps://seannse.queue.core.windows.net\nhttps://seannse.table.core.windows.net\n\n\n\n\nhttps://seannse-secondary.blob.core.windows.net\nhttps://seannse-secondary.file.core.windows.net\nhttps://seannse-secondary.queue.core.windows.net\nhttps://seannse-secondary.table.core.windows.net\n68390a19-a643-458b-b726-408abf67b4fc\nSanitized\n72f988bf-86f1-41af-91ab-2d7cd011db47\nhttps://login.microsoftonline.com/\nCloud\nBlobEndpoint=https://seannse.blob.core.windows.net/;QueueEndpoint=https://seannse.queue.core.windows.net/;FileEndpoint=https://seannse.file.core.windows.net/;BlobSecondaryEndpoint=https://seannse-secondary.blob.core.windows.net/;QueueSecondaryEndpoint=https://seannse-secondary.queue.core.windows.net/;FileSecondaryEndpoint=https://seannse-secondary.file.core.windows.net/;AccountName=seannse;AccountKey=Sanitized\n"
   }
 }