--- conflicted
+++ resolved
@@ -1,30 +1,19 @@
 {
   "Entries": [
     {
-      "RequestUri": "https://seannse.blob.core.windows.net/test-filesystem-2e42f4d1-86ab-a05e-6c1f-0fac1e051af0?restype=container",
+      "RequestUri": "https://seannse.blob.core.windows.net/test-filesystem-7cac8fac-7522-014f-6ec6-7ccab3a9534d?restype=container",
       "RequestMethod": "PUT",
       "RequestHeaders": {
         "Accept": "application/xml",
         "Authorization": "Sanitized",
-<<<<<<< HEAD
-        "traceparent": "00-98d2cab883d6e84b91b7db7f38ada970-748e1ee7ceb6dc4e-00",
+        "traceparent": "00-fff78ecfcfef1544b6369612018fa306-8f987c0a3828f843-00",
         "User-Agent": [
-          "azsdk-net-Storage.Files.DataLake/12.7.0-alpha.20210202.1",
-          "(.NET 5.0.2; Microsoft Windows 10.0.19042)"
+          "azsdk-net-Storage.Files.DataLake/12.7.0-alpha.20210219.1",
+          "(.NET 5.0.3; Microsoft Windows 10.0.19041)"
         ],
         "x-ms-blob-public-access": "container",
-        "x-ms-client-request-id": "01d6a9c6-113a-6a88-ba7d-06cf042cdd75",
-        "x-ms-date": "Tue, 02 Feb 2021 21:42:43 GMT",
-=======
-        "traceparent": "00-5276525b43c05843a3811485b12424d6-a4320a6a63bdd04b-00",
-        "User-Agent": [
-          "azsdk-net-Storage.Files.DataLake/12.7.0-alpha.20210217.1",
-          "(.NET 5.0.3; Microsoft Windows 10.0.19042)"
-        ],
-        "x-ms-blob-public-access": "container",
-        "x-ms-client-request-id": "01d6a9c6-113a-6a88-ba7d-06cf042cdd75",
-        "x-ms-date": "Wed, 17 Feb 2021 22:46:01 GMT",
->>>>>>> 1814567d
+        "x-ms-client-request-id": "c55a180d-fcf2-4390-9c39-5d62c2347b09",
+        "x-ms-date": "Fri, 19 Feb 2021 19:04:17 GMT",
         "x-ms-return-client-request-id": "true",
         "x-ms-version": "2020-06-12"
       },
@@ -32,52 +21,32 @@
       "StatusCode": 201,
       "ResponseHeaders": {
         "Content-Length": "0",
-<<<<<<< HEAD
-        "Date": "Tue, 02 Feb 2021 21:42:43 GMT",
-        "ETag": "\u00220x8D8C7C3794E247D\u0022",
-        "Last-Modified": "Tue, 02 Feb 2021 21:42:44 GMT",
-=======
-        "Date": "Wed, 17 Feb 2021 22:46:01 GMT",
-        "ETag": "\u00220x8D8D395CD02BCF3\u0022",
-        "Last-Modified": "Wed, 17 Feb 2021 22:46:01 GMT",
->>>>>>> 1814567d
+        "Date": "Fri, 19 Feb 2021 19:04:16 GMT",
+        "ETag": "\u00220x8D8D50927B2B9D7\u0022",
+        "Last-Modified": "Fri, 19 Feb 2021 19:04:17 GMT",
         "Server": [
           "Windows-Azure-Blob/1.0",
           "Microsoft-HTTPAPI/2.0"
         ],
-        "x-ms-client-request-id": "01d6a9c6-113a-6a88-ba7d-06cf042cdd75",
-<<<<<<< HEAD
-        "x-ms-request-id": "a8e5c012-801e-002b-6dac-f9ff93000000",
-=======
-        "x-ms-request-id": "d1a888f8-f01e-0031-4b7e-059e4c000000",
->>>>>>> 1814567d
+        "x-ms-client-request-id": "c55a180d-fcf2-4390-9c39-5d62c2347b09",
+        "x-ms-request-id": "cb12bcf9-b01e-006d-0cf2-06cb14000000",
         "x-ms-version": "2020-06-12"
       },
       "ResponseBody": []
     },
     {
-      "RequestUri": "https://seannse.dfs.core.windows.net/test-filesystem-2e42f4d1-86ab-a05e-6c1f-0fac1e051af0/test-directory-073cc146-92a0-c52b-0f13-b64a4db06efc?resource=directory",
+      "RequestUri": "https://seannse.dfs.core.windows.net/test-filesystem-7cac8fac-7522-014f-6ec6-7ccab3a9534d/test-directory-bfca433f-c3b2-94d1-7d9b-a750f8238fef?resource=directory",
       "RequestMethod": "PUT",
       "RequestHeaders": {
         "Accept": "application/json",
         "Authorization": "Sanitized",
-<<<<<<< HEAD
-        "traceparent": "00-8e5bf46fa3a7f64e873ff5cbb8ce1c84-ee09261495b8ad49-00",
+        "traceparent": "00-57b0ede010183e498db404fb6ebbb53a-cf3875c36c164d4d-00",
         "User-Agent": [
-          "azsdk-net-Storage.Files.DataLake/12.7.0-alpha.20210202.1",
-          "(.NET 5.0.2; Microsoft Windows 10.0.19042)"
+          "azsdk-net-Storage.Files.DataLake/12.7.0-alpha.20210219.1",
+          "(.NET 5.0.3; Microsoft Windows 10.0.19041)"
         ],
-        "x-ms-client-request-id": "7067c383-8b33-330c-7e10-f1265a3d1d09",
-        "x-ms-date": "Tue, 02 Feb 2021 21:42:43 GMT",
-=======
-        "traceparent": "00-735ac44a8da770449cc841a91bc1725e-2023e946b4375848-00",
-        "User-Agent": [
-          "azsdk-net-Storage.Files.DataLake/12.7.0-alpha.20210217.1",
-          "(.NET 5.0.3; Microsoft Windows 10.0.19042)"
-        ],
-        "x-ms-client-request-id": "7067c383-8b33-330c-7e10-f1265a3d1d09",
-        "x-ms-date": "Wed, 17 Feb 2021 22:46:01 GMT",
->>>>>>> 1814567d
+        "x-ms-client-request-id": "2eed7256-51b4-4a02-46c6-4756543f4a78",
+        "x-ms-date": "Fri, 19 Feb 2021 19:04:17 GMT",
         "x-ms-return-client-request-id": "true",
         "x-ms-version": "2020-06-12"
       },
@@ -85,49 +54,31 @@
       "StatusCode": 201,
       "ResponseHeaders": {
         "Content-Length": "0",
-<<<<<<< HEAD
-        "Date": "Tue, 02 Feb 2021 21:42:43 GMT",
-        "ETag": "\u00220x8D8C7C379822FA0\u0022",
-        "Last-Modified": "Tue, 02 Feb 2021 21:42:44 GMT",
-=======
-        "Date": "Wed, 17 Feb 2021 22:46:01 GMT",
-        "ETag": "\u00220x8D8D395CD3647C7\u0022",
-        "Last-Modified": "Wed, 17 Feb 2021 22:46:01 GMT",
->>>>>>> 1814567d
+        "Date": "Fri, 19 Feb 2021 19:04:16 GMT",
+        "ETag": "\u00220x8D8D50927C1065A\u0022",
+        "Last-Modified": "Fri, 19 Feb 2021 19:04:17 GMT",
         "Server": [
           "Windows-Azure-HDFS/1.0",
           "Microsoft-HTTPAPI/2.0"
         ],
-        "x-ms-client-request-id": "7067c383-8b33-330c-7e10-f1265a3d1d09",
-<<<<<<< HEAD
-        "x-ms-request-id": "e674c4c9-301f-0001-7dac-f92083000000",
-=======
-        "x-ms-request-id": "33471467-101f-0039-7b7e-058443000000",
->>>>>>> 1814567d
+        "x-ms-client-request-id": "2eed7256-51b4-4a02-46c6-4756543f4a78",
+        "x-ms-request-id": "da8431d3-a01f-0061-2df2-065c1c000000",
         "x-ms-version": "2020-06-12"
       },
       "ResponseBody": []
     },
     {
-      "RequestUri": "https://seannse.dfs.core.windows.net/test-filesystem-2e42f4d1-86ab-a05e-6c1f-0fac1e051af0/test-directory-073cc146-92a0-c52b-0f13-b64a4db06efc/test-directory-a242090e-6846-2d46-0bf6-be756ed9c0f9?resource=directory",
+      "RequestUri": "https://seannse.dfs.core.windows.net/test-filesystem-7cac8fac-7522-014f-6ec6-7ccab3a9534d/test-directory-bfca433f-c3b2-94d1-7d9b-a750f8238fef/test-directory-faab6daa-df77-b0bb-e78e-f057acd7d9ce?resource=directory",
       "RequestMethod": "PUT",
       "RequestHeaders": {
         "Accept": "application/json",
         "Authorization": "Sanitized",
         "User-Agent": [
-<<<<<<< HEAD
-          "azsdk-net-Storage.Files.DataLake/12.7.0-alpha.20210202.1",
-          "(.NET 5.0.2; Microsoft Windows 10.0.19042)"
+          "azsdk-net-Storage.Files.DataLake/12.7.0-alpha.20210219.1",
+          "(.NET 5.0.3; Microsoft Windows 10.0.19041)"
         ],
-        "x-ms-client-request-id": "fb431a0e-87d2-1a05-7c39-643dcd97c5a5",
-        "x-ms-date": "Tue, 02 Feb 2021 21:42:43 GMT",
-=======
-          "azsdk-net-Storage.Files.DataLake/12.7.0-alpha.20210217.1",
-          "(.NET 5.0.3; Microsoft Windows 10.0.19042)"
-        ],
-        "x-ms-client-request-id": "fb431a0e-87d2-1a05-7c39-643dcd97c5a5",
-        "x-ms-date": "Wed, 17 Feb 2021 22:46:02 GMT",
->>>>>>> 1814567d
+        "x-ms-client-request-id": "4c509d10-5403-7627-b73c-462560aa9d6f",
+        "x-ms-date": "Fri, 19 Feb 2021 19:04:17 GMT",
         "x-ms-return-client-request-id": "true",
         "x-ms-version": "2020-06-12"
       },
@@ -135,52 +86,32 @@
       "StatusCode": 201,
       "ResponseHeaders": {
         "Content-Length": "0",
-<<<<<<< HEAD
-        "Date": "Tue, 02 Feb 2021 21:42:44 GMT",
-        "ETag": "\u00220x8D8C7C3798F0A43\u0022",
-        "Last-Modified": "Tue, 02 Feb 2021 21:42:44 GMT",
-=======
-        "Date": "Wed, 17 Feb 2021 22:46:01 GMT",
-        "ETag": "\u00220x8D8D395CD4221B0\u0022",
-        "Last-Modified": "Wed, 17 Feb 2021 22:46:02 GMT",
->>>>>>> 1814567d
+        "Date": "Fri, 19 Feb 2021 19:04:16 GMT",
+        "ETag": "\u00220x8D8D50927CC1C63\u0022",
+        "Last-Modified": "Fri, 19 Feb 2021 19:04:17 GMT",
         "Server": [
           "Windows-Azure-HDFS/1.0",
           "Microsoft-HTTPAPI/2.0"
         ],
-        "x-ms-client-request-id": "fb431a0e-87d2-1a05-7c39-643dcd97c5a5",
-<<<<<<< HEAD
-        "x-ms-request-id": "e674c4d6-301f-0001-09ac-f92083000000",
-=======
-        "x-ms-request-id": "33471475-101f-0039-087e-058443000000",
->>>>>>> 1814567d
+        "x-ms-client-request-id": "4c509d10-5403-7627-b73c-462560aa9d6f",
+        "x-ms-request-id": "da8431e5-a01f-0061-3ff2-065c1c000000",
         "x-ms-version": "2020-06-12"
       },
       "ResponseBody": []
     },
     {
-      "RequestUri": "https://seannse.blob.core.windows.net/test-filesystem-2e42f4d1-86ab-a05e-6c1f-0fac1e051af0?restype=container",
+      "RequestUri": "https://seannse.blob.core.windows.net/test-filesystem-7cac8fac-7522-014f-6ec6-7ccab3a9534d?restype=container",
       "RequestMethod": "DELETE",
       "RequestHeaders": {
         "Accept": "application/xml",
         "Authorization": "Sanitized",
-<<<<<<< HEAD
-        "traceparent": "00-ac19323535d31e4ca2b246d4a308107d-67b90cf2b6b0c54a-00",
+        "traceparent": "00-a4d696581c6856408964247b4687bc54-de87ff9e8a85aa48-00",
         "User-Agent": [
-          "azsdk-net-Storage.Files.DataLake/12.7.0-alpha.20210202.1",
-          "(.NET 5.0.2; Microsoft Windows 10.0.19042)"
+          "azsdk-net-Storage.Files.DataLake/12.7.0-alpha.20210219.1",
+          "(.NET 5.0.3; Microsoft Windows 10.0.19041)"
         ],
-        "x-ms-client-request-id": "5466b30a-c595-6227-65ad-0d0e9a8c33bd",
-        "x-ms-date": "Tue, 02 Feb 2021 21:42:43 GMT",
-=======
-        "traceparent": "00-a96c20d3ffe68641af84ba579c5627c8-ac54da25e0190f41-00",
-        "User-Agent": [
-          "azsdk-net-Storage.Files.DataLake/12.7.0-alpha.20210217.1",
-          "(.NET 5.0.3; Microsoft Windows 10.0.19042)"
-        ],
-        "x-ms-client-request-id": "5466b30a-c595-6227-65ad-0d0e9a8c33bd",
-        "x-ms-date": "Wed, 17 Feb 2021 22:46:02 GMT",
->>>>>>> 1814567d
+        "x-ms-client-request-id": "0e4761a6-8c87-f7cb-e082-cff91a16041a",
+        "x-ms-date": "Fri, 19 Feb 2021 19:04:17 GMT",
         "x-ms-return-client-request-id": "true",
         "x-ms-version": "2020-06-12"
       },
@@ -188,28 +119,20 @@
       "StatusCode": 202,
       "ResponseHeaders": {
         "Content-Length": "0",
-<<<<<<< HEAD
-        "Date": "Tue, 02 Feb 2021 21:42:43 GMT",
-=======
-        "Date": "Wed, 17 Feb 2021 22:46:01 GMT",
->>>>>>> 1814567d
+        "Date": "Fri, 19 Feb 2021 19:04:16 GMT",
         "Server": [
           "Windows-Azure-Blob/1.0",
           "Microsoft-HTTPAPI/2.0"
         ],
-        "x-ms-client-request-id": "5466b30a-c595-6227-65ad-0d0e9a8c33bd",
-<<<<<<< HEAD
-        "x-ms-request-id": "a8e5c19d-801e-002b-46ac-f9ff93000000",
-=======
-        "x-ms-request-id": "d1a88a2b-f01e-0031-5d7e-059e4c000000",
->>>>>>> 1814567d
+        "x-ms-client-request-id": "0e4761a6-8c87-f7cb-e082-cff91a16041a",
+        "x-ms-request-id": "cb12bd3f-b01e-006d-49f2-06cb14000000",
         "x-ms-version": "2020-06-12"
       },
       "ResponseBody": []
     }
   ],
   "Variables": {
-    "RandomSeed": "764048113",
+    "RandomSeed": "1869326187",
     "Storage_TestConfigHierarchicalNamespace": "NamespaceTenant\nseannse\nU2FuaXRpemVk\nhttps://seannse.blob.core.windows.net\nhttps://seannse.file.core.windows.net\nhttps://seannse.queue.core.windows.net\nhttps://seannse.table.core.windows.net\n\n\n\n\nhttps://seannse-secondary.blob.core.windows.net\nhttps://seannse-secondary.file.core.windows.net\nhttps://seannse-secondary.queue.core.windows.net\nhttps://seannse-secondary.table.core.windows.net\n68390a19-a643-458b-b726-408abf67b4fc\nSanitized\n72f988bf-86f1-41af-91ab-2d7cd011db47\nhttps://login.microsoftonline.com/\nCloud\nBlobEndpoint=https://seannse.blob.core.windows.net/;QueueEndpoint=https://seannse.queue.core.windows.net/;FileEndpoint=https://seannse.file.core.windows.net/;BlobSecondaryEndpoint=https://seannse-secondary.blob.core.windows.net/;QueueSecondaryEndpoint=https://seannse-secondary.queue.core.windows.net/;FileSecondaryEndpoint=https://seannse-secondary.file.core.windows.net/;AccountName=seannse;AccountKey=Sanitized\n"
   }
 }