{
  "Entries": [
    {
      "RequestUri": "http://seannsecanary.blob.core.windows.net/test-filesystem-2e42f4d1-86ab-a05e-6c1f-0fac1e051af0?restype=container",
      "RequestMethod": "PUT",
      "RequestHeaders": {
        "Authorization": "Sanitized",
        "traceparent": "00-0060c89caf2f7149933944e3918d98ba-4e9229e5f6c9d342-00",
        "User-Agent": [
          "azsdk-net-Storage.Files.DataLake/12.1.0-dev.20200403.1",
          "(.NET Core 4.6.28325.01; Microsoft Windows 10.0.18362 )"
        ],
        "x-ms-blob-public-access": "container",
        "x-ms-client-request-id": "01d6a9c6-113a-6a88-ba7d-06cf042cdd75",
        "x-ms-date": "Fri, 03 Apr 2020 20:56:34 GMT",
        "x-ms-return-client-request-id": "true",
<<<<<<< HEAD
        "x-ms-version": "2019-12-12"
=======
        "x-ms-version": "2020-02-10"
>>>>>>> 60f4876e
      },
      "RequestBody": null,
      "StatusCode": 201,
      "ResponseHeaders": {
        "Content-Length": "0",
        "Date": "Fri, 03 Apr 2020 20:56:32 GMT",
        "ETag": "\u00220x8D7D8117DBA7EC6\u0022",
        "Last-Modified": "Fri, 03 Apr 2020 20:56:33 GMT",
        "Server": [
          "Windows-Azure-Blob/1.0",
          "Microsoft-HTTPAPI/2.0"
        ],
        "x-ms-client-request-id": "01d6a9c6-113a-6a88-ba7d-06cf042cdd75",
        "x-ms-request-id": "9621b5ef-f01e-0012-69fa-093670000000",
<<<<<<< HEAD
        "x-ms-version": "2019-12-12"
=======
        "x-ms-version": "2020-02-10"
>>>>>>> 60f4876e
      },
      "ResponseBody": []
    },
    {
      "RequestUri": "http://seannsecanary.dfs.core.windows.net/test-filesystem-2e42f4d1-86ab-a05e-6c1f-0fac1e051af0/test-directory-073cc146-92a0-c52b-0f13-b64a4db06efc?resource=directory",
      "RequestMethod": "PUT",
      "RequestHeaders": {
        "Authorization": "Sanitized",
        "traceparent": "00-dd30b449ebaf7347a9b64ad9258f2c1c-40f47cab48f14941-00",
        "User-Agent": [
          "azsdk-net-Storage.Files.DataLake/12.1.0-dev.20200403.1",
          "(.NET Core 4.6.28325.01; Microsoft Windows 10.0.18362 )"
        ],
        "x-ms-client-request-id": "7067c383-8b33-330c-7e10-f1265a3d1d09",
        "x-ms-date": "Fri, 03 Apr 2020 20:56:34 GMT",
        "x-ms-return-client-request-id": "true",
<<<<<<< HEAD
        "x-ms-version": "2019-12-12"
=======
        "x-ms-version": "2020-02-10"
>>>>>>> 60f4876e
      },
      "RequestBody": null,
      "StatusCode": 201,
      "ResponseHeaders": {
        "Content-Length": "0",
        "Date": "Fri, 03 Apr 2020 20:56:32 GMT",
        "ETag": "\u00220x8D7D8117DC8AEF8\u0022",
        "Last-Modified": "Fri, 03 Apr 2020 20:56:33 GMT",
        "Server": [
          "Windows-Azure-HDFS/1.0",
          "Microsoft-HTTPAPI/2.0"
        ],
        "x-ms-client-request-id": "7067c383-8b33-330c-7e10-f1265a3d1d09",
        "x-ms-request-id": "fa43fcfd-201f-0097-2cfa-091bad000000",
<<<<<<< HEAD
        "x-ms-version": "2019-12-12"
=======
        "x-ms-version": "2020-02-10"
>>>>>>> 60f4876e
      },
      "ResponseBody": []
    },
    {
      "RequestUri": "http://seannsecanary.dfs.core.windows.net/test-filesystem-2e42f4d1-86ab-a05e-6c1f-0fac1e051af0/test-directory-073cc146-92a0-c52b-0f13-b64a4db06efc/test-directory-a242090e-6846-2d46-0bf6-be756ed9c0f9?resource=directory",
      "RequestMethod": "PUT",
      "RequestHeaders": {
        "Authorization": "Sanitized",
        "User-Agent": [
          "azsdk-net-Storage.Files.DataLake/12.1.0-dev.20200403.1",
          "(.NET Core 4.6.28325.01; Microsoft Windows 10.0.18362 )"
        ],
        "x-ms-client-request-id": "fb431a0e-87d2-1a05-7c39-643dcd97c5a5",
        "x-ms-date": "Fri, 03 Apr 2020 20:56:34 GMT",
        "x-ms-return-client-request-id": "true",
<<<<<<< HEAD
        "x-ms-version": "2019-12-12"
=======
        "x-ms-version": "2020-02-10"
>>>>>>> 60f4876e
      },
      "RequestBody": null,
      "StatusCode": 201,
      "ResponseHeaders": {
        "Content-Length": "0",
        "Date": "Fri, 03 Apr 2020 20:56:33 GMT",
        "ETag": "\u00220x8D7D8117DD4F45D\u0022",
        "Last-Modified": "Fri, 03 Apr 2020 20:56:33 GMT",
        "Server": [
          "Windows-Azure-HDFS/1.0",
          "Microsoft-HTTPAPI/2.0"
        ],
        "x-ms-client-request-id": "fb431a0e-87d2-1a05-7c39-643dcd97c5a5",
        "x-ms-request-id": "fa43fcfe-201f-0097-2dfa-091bad000000",
<<<<<<< HEAD
        "x-ms-version": "2019-12-12"
=======
        "x-ms-version": "2020-02-10"
>>>>>>> 60f4876e
      },
      "ResponseBody": []
    },
    {
      "RequestUri": "http://seannsecanary.blob.core.windows.net/test-filesystem-2e42f4d1-86ab-a05e-6c1f-0fac1e051af0?restype=container",
      "RequestMethod": "DELETE",
      "RequestHeaders": {
        "Authorization": "Sanitized",
        "traceparent": "00-bbdcdb8a0a1ce2479c137d9b15c5998c-6a423134ce943747-00",
        "User-Agent": [
          "azsdk-net-Storage.Files.DataLake/12.1.0-dev.20200403.1",
          "(.NET Core 4.6.28325.01; Microsoft Windows 10.0.18362 )"
        ],
        "x-ms-client-request-id": "5466b30a-c595-6227-65ad-0d0e9a8c33bd",
        "x-ms-date": "Fri, 03 Apr 2020 20:56:34 GMT",
        "x-ms-return-client-request-id": "true",
<<<<<<< HEAD
        "x-ms-version": "2019-12-12"
=======
        "x-ms-version": "2020-02-10"
>>>>>>> 60f4876e
      },
      "RequestBody": null,
      "StatusCode": 202,
      "ResponseHeaders": {
        "Content-Length": "0",
        "Date": "Fri, 03 Apr 2020 20:56:33 GMT",
        "Server": [
          "Windows-Azure-Blob/1.0",
          "Microsoft-HTTPAPI/2.0"
        ],
        "x-ms-client-request-id": "5466b30a-c595-6227-65ad-0d0e9a8c33bd",
        "x-ms-request-id": "9621b611-f01e-0012-03fa-093670000000",
<<<<<<< HEAD
        "x-ms-version": "2019-12-12"
=======
        "x-ms-version": "2020-02-10"
>>>>>>> 60f4876e
      },
      "ResponseBody": []
    }
  ],
  "Variables": {
    "RandomSeed": "764048113",
    "Storage_TestConfigHierarchicalNamespace": "NamespaceTenant\nseannsecanary\nU2FuaXRpemVk\nhttp://seannsecanary.blob.core.windows.net\nhttp://seannsecanary.file.core.windows.net\nhttp://seannsecanary.queue.core.windows.net\nhttp://seannsecanary.table.core.windows.net\n\n\n\n\nhttp://seannsecanary-secondary.blob.core.windows.net\nhttp://seannsecanary-secondary.file.core.windows.net\nhttp://seannsecanary-secondary.queue.core.windows.net\nhttp://seannsecanary-secondary.table.core.windows.net\n68390a19-a643-458b-b726-408abf67b4fc\nSanitized\n72f988bf-86f1-41af-91ab-2d7cd011db47\nhttps://login.microsoftonline.com/\nCloud\nBlobEndpoint=http://seannsecanary.blob.core.windows.net/;QueueEndpoint=http://seannsecanary.queue.core.windows.net/;FileEndpoint=http://seannsecanary.file.core.windows.net/;BlobSecondaryEndpoint=http://seannsecanary-secondary.blob.core.windows.net/;QueueSecondaryEndpoint=http://seannsecanary-secondary.queue.core.windows.net/;FileSecondaryEndpoint=http://seannsecanary-secondary.file.core.windows.net/;AccountName=seannsecanary;AccountKey=Sanitized\n"
  }
}<|MERGE_RESOLUTION|>--- conflicted
+++ resolved
@@ -14,11 +14,7 @@
         "x-ms-client-request-id": "01d6a9c6-113a-6a88-ba7d-06cf042cdd75",
         "x-ms-date": "Fri, 03 Apr 2020 20:56:34 GMT",
         "x-ms-return-client-request-id": "true",
-<<<<<<< HEAD
-        "x-ms-version": "2019-12-12"
-=======
         "x-ms-version": "2020-02-10"
->>>>>>> 60f4876e
       },
       "RequestBody": null,
       "StatusCode": 201,
@@ -33,11 +29,7 @@
         ],
         "x-ms-client-request-id": "01d6a9c6-113a-6a88-ba7d-06cf042cdd75",
         "x-ms-request-id": "9621b5ef-f01e-0012-69fa-093670000000",
-<<<<<<< HEAD
-        "x-ms-version": "2019-12-12"
-=======
         "x-ms-version": "2020-02-10"
->>>>>>> 60f4876e
       },
       "ResponseBody": []
     },
@@ -54,11 +46,7 @@
         "x-ms-client-request-id": "7067c383-8b33-330c-7e10-f1265a3d1d09",
         "x-ms-date": "Fri, 03 Apr 2020 20:56:34 GMT",
         "x-ms-return-client-request-id": "true",
-<<<<<<< HEAD
-        "x-ms-version": "2019-12-12"
-=======
         "x-ms-version": "2020-02-10"
->>>>>>> 60f4876e
       },
       "RequestBody": null,
       "StatusCode": 201,
@@ -73,11 +61,7 @@
         ],
         "x-ms-client-request-id": "7067c383-8b33-330c-7e10-f1265a3d1d09",
         "x-ms-request-id": "fa43fcfd-201f-0097-2cfa-091bad000000",
-<<<<<<< HEAD
-        "x-ms-version": "2019-12-12"
-=======
         "x-ms-version": "2020-02-10"
->>>>>>> 60f4876e
       },
       "ResponseBody": []
     },
@@ -93,11 +77,7 @@
         "x-ms-client-request-id": "fb431a0e-87d2-1a05-7c39-643dcd97c5a5",
         "x-ms-date": "Fri, 03 Apr 2020 20:56:34 GMT",
         "x-ms-return-client-request-id": "true",
-<<<<<<< HEAD
-        "x-ms-version": "2019-12-12"
-=======
         "x-ms-version": "2020-02-10"
->>>>>>> 60f4876e
       },
       "RequestBody": null,
       "StatusCode": 201,
@@ -112,11 +92,7 @@
         ],
         "x-ms-client-request-id": "fb431a0e-87d2-1a05-7c39-643dcd97c5a5",
         "x-ms-request-id": "fa43fcfe-201f-0097-2dfa-091bad000000",
-<<<<<<< HEAD
-        "x-ms-version": "2019-12-12"
-=======
         "x-ms-version": "2020-02-10"
->>>>>>> 60f4876e
       },
       "ResponseBody": []
     },
@@ -133,11 +109,7 @@
         "x-ms-client-request-id": "5466b30a-c595-6227-65ad-0d0e9a8c33bd",
         "x-ms-date": "Fri, 03 Apr 2020 20:56:34 GMT",
         "x-ms-return-client-request-id": "true",
-<<<<<<< HEAD
-        "x-ms-version": "2019-12-12"
-=======
         "x-ms-version": "2020-02-10"
->>>>>>> 60f4876e
       },
       "RequestBody": null,
       "StatusCode": 202,
@@ -150,11 +122,7 @@
         ],
         "x-ms-client-request-id": "5466b30a-c595-6227-65ad-0d0e9a8c33bd",
         "x-ms-request-id": "9621b611-f01e-0012-03fa-093670000000",
-<<<<<<< HEAD
-        "x-ms-version": "2019-12-12"
-=======
         "x-ms-version": "2020-02-10"
->>>>>>> 60f4876e
       },
       "ResponseBody": []
     }
