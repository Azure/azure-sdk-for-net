--- conflicted
+++ resolved
@@ -1,30 +1,19 @@
 {
   "Entries": [
     {
-      "RequestUri": "https://seannse.blob.core.windows.net/test-filesystem-861318c3-d3f9-1325-940d-f78961feede7?restype=container",
+      "RequestUri": "https://seannse.blob.core.windows.net/test-filesystem-e8abc7dc-2950-dc61-3320-91287cbe794a?restype=container",
       "RequestMethod": "PUT",
       "RequestHeaders": {
         "Accept": "application/xml",
         "Authorization": "Sanitized",
-<<<<<<< HEAD
-        "traceparent": "00-dab564ea6e5dec4b84663f25e41d2a3d-9729b29053f0b547-00",
+        "traceparent": "00-04c131064f360646b882cd05cb40b771-444118066d977543-00",
         "User-Agent": [
-          "azsdk-net-Storage.Files.DataLake/12.7.0-alpha.20210202.1",
-          "(.NET 5.0.2; Microsoft Windows 10.0.19042)"
+          "azsdk-net-Storage.Files.DataLake/12.7.0-alpha.20210219.1",
+          "(.NET 5.0.3; Microsoft Windows 10.0.19041)"
         ],
         "x-ms-blob-public-access": "container",
-        "x-ms-client-request-id": "52bd462f-9ea5-23b6-c263-196c3f2690d8",
-        "x-ms-date": "Tue, 02 Feb 2021 21:45:31 GMT",
-=======
-        "traceparent": "00-5d542afe5835e14e889c8fb88e0fb34a-f0217d90d9090b4b-00",
-        "User-Agent": [
-          "azsdk-net-Storage.Files.DataLake/12.7.0-alpha.20210217.1",
-          "(.NET 5.0.3; Microsoft Windows 10.0.19042)"
-        ],
-        "x-ms-blob-public-access": "container",
-        "x-ms-client-request-id": "52bd462f-9ea5-23b6-c263-196c3f2690d8",
-        "x-ms-date": "Wed, 17 Feb 2021 22:48:46 GMT",
->>>>>>> 1814567d
+        "x-ms-client-request-id": "ab5b1a83-8764-41d1-9461-4770a435b622",
+        "x-ms-date": "Fri, 19 Feb 2021 19:05:52 GMT",
         "x-ms-return-client-request-id": "true",
         "x-ms-version": "2020-06-12"
       },
@@ -32,52 +21,32 @@
       "StatusCode": 201,
       "ResponseHeaders": {
         "Content-Length": "0",
-<<<<<<< HEAD
-        "Date": "Tue, 02 Feb 2021 21:45:31 GMT",
-        "ETag": "\u00220x8D8C7C3DDA26C9A\u0022",
-        "Last-Modified": "Tue, 02 Feb 2021 21:45:32 GMT",
-=======
-        "Date": "Wed, 17 Feb 2021 22:48:45 GMT",
-        "ETag": "\u00220x8D8D3962F4837C7\u0022",
-        "Last-Modified": "Wed, 17 Feb 2021 22:48:46 GMT",
->>>>>>> 1814567d
+        "Date": "Fri, 19 Feb 2021 19:05:50 GMT",
+        "ETag": "\u00220x8D8D5095FEC19B5\u0022",
+        "Last-Modified": "Fri, 19 Feb 2021 19:05:51 GMT",
         "Server": [
           "Windows-Azure-Blob/1.0",
           "Microsoft-HTTPAPI/2.0"
         ],
-        "x-ms-client-request-id": "52bd462f-9ea5-23b6-c263-196c3f2690d8",
-<<<<<<< HEAD
-        "x-ms-request-id": "17d647ff-301e-005c-15ac-f92a07000000",
-=======
-        "x-ms-request-id": "9bc5ce1d-c01e-0015-2f7f-0568ec000000",
->>>>>>> 1814567d
+        "x-ms-client-request-id": "ab5b1a83-8764-41d1-9461-4770a435b622",
+        "x-ms-request-id": "cb134468-b01e-006d-6ef2-06cb14000000",
         "x-ms-version": "2020-06-12"
       },
       "ResponseBody": []
     },
     {
-      "RequestUri": "https://seannse.dfs.core.windows.net/test-filesystem-861318c3-d3f9-1325-940d-f78961feede7/test-directory-e9855b76-13e5-ac7f-84c5-87a2f0bca2af?resource=directory",
+      "RequestUri": "https://seannse.dfs.core.windows.net/test-filesystem-e8abc7dc-2950-dc61-3320-91287cbe794a/test-directory-69e6ca7d-052e-b322-c513-f62675ac2285?resource=directory",
       "RequestMethod": "PUT",
       "RequestHeaders": {
         "Accept": "application/json",
         "Authorization": "Sanitized",
-<<<<<<< HEAD
-        "traceparent": "00-bcedd02c0d15804993704e4939500ecd-34e7b3c6b0ec7d45-00",
+        "traceparent": "00-0f42d698e5ae11419c356f3915067fc0-7ac751e652351f48-00",
         "User-Agent": [
-          "azsdk-net-Storage.Files.DataLake/12.7.0-alpha.20210202.1",
-          "(.NET 5.0.2; Microsoft Windows 10.0.19042)"
+          "azsdk-net-Storage.Files.DataLake/12.7.0-alpha.20210219.1",
+          "(.NET 5.0.3; Microsoft Windows 10.0.19041)"
         ],
-        "x-ms-client-request-id": "15f20ac6-5160-1c06-c611-cedf17133206",
-        "x-ms-date": "Tue, 02 Feb 2021 21:45:31 GMT",
-=======
-        "traceparent": "00-0619218df41e0342b5ac6f80be1b075f-4004275c5e5e7944-00",
-        "User-Agent": [
-          "azsdk-net-Storage.Files.DataLake/12.7.0-alpha.20210217.1",
-          "(.NET 5.0.3; Microsoft Windows 10.0.19042)"
-        ],
-        "x-ms-client-request-id": "15f20ac6-5160-1c06-c611-cedf17133206",
-        "x-ms-date": "Wed, 17 Feb 2021 22:48:46 GMT",
->>>>>>> 1814567d
+        "x-ms-client-request-id": "ef379073-10c7-7ea1-f7a7-e65091aacbe7",
+        "x-ms-date": "Fri, 19 Feb 2021 19:05:52 GMT",
         "x-ms-return-client-request-id": "true",
         "x-ms-version": "2020-06-12"
       },
@@ -85,50 +54,32 @@
       "StatusCode": 201,
       "ResponseHeaders": {
         "Content-Length": "0",
-<<<<<<< HEAD
-        "Date": "Tue, 02 Feb 2021 21:45:32 GMT",
-        "ETag": "\u00220x8D8C7C3DDDDF217\u0022",
-        "Last-Modified": "Tue, 02 Feb 2021 21:45:32 GMT",
-=======
-        "Date": "Wed, 17 Feb 2021 22:48:46 GMT",
-        "ETag": "\u00220x8D8D3962F7C0A30\u0022",
-        "Last-Modified": "Wed, 17 Feb 2021 22:48:46 GMT",
->>>>>>> 1814567d
+        "Date": "Fri, 19 Feb 2021 19:05:50 GMT",
+        "ETag": "\u00220x8D8D5095FFA697F\u0022",
+        "Last-Modified": "Fri, 19 Feb 2021 19:05:51 GMT",
         "Server": [
           "Windows-Azure-HDFS/1.0",
           "Microsoft-HTTPAPI/2.0"
         ],
-        "x-ms-client-request-id": "15f20ac6-5160-1c06-c611-cedf17133206",
-<<<<<<< HEAD
-        "x-ms-request-id": "66c0df44-001f-001a-0eac-f91e80000000",
-=======
-        "x-ms-request-id": "9d7ac8ff-701f-0062-0d7f-05bd78000000",
->>>>>>> 1814567d
+        "x-ms-client-request-id": "ef379073-10c7-7ea1-f7a7-e65091aacbe7",
+        "x-ms-request-id": "da8469ee-a01f-0061-79f2-065c1c000000",
         "x-ms-version": "2020-06-12"
       },
       "ResponseBody": []
     },
     {
-      "RequestUri": "https://seannse.dfs.core.windows.net/test-filesystem-861318c3-d3f9-1325-940d-f78961feede7/test-directory-339b6ac1-74cc-dc98-19f9-e36676fdae5c?mode=legacy",
+      "RequestUri": "https://seannse.dfs.core.windows.net/test-filesystem-e8abc7dc-2950-dc61-3320-91287cbe794a/test-directory-e3cac23e-5591-afbf-e390-43950a20d033?mode=legacy",
       "RequestMethod": "PUT",
       "RequestHeaders": {
         "Accept": "application/json",
         "Authorization": "Sanitized",
         "User-Agent": [
-<<<<<<< HEAD
-          "azsdk-net-Storage.Files.DataLake/12.7.0-alpha.20210202.1",
-          "(.NET 5.0.2; Microsoft Windows 10.0.19042)"
+          "azsdk-net-Storage.Files.DataLake/12.7.0-alpha.20210219.1",
+          "(.NET 5.0.3; Microsoft Windows 10.0.19041)"
         ],
-        "x-ms-client-request-id": "93c0964c-db8c-510d-7116-fc666ea0a6c9",
-        "x-ms-date": "Tue, 02 Feb 2021 21:45:32 GMT",
-=======
-          "azsdk-net-Storage.Files.DataLake/12.7.0-alpha.20210217.1",
-          "(.NET 5.0.3; Microsoft Windows 10.0.19042)"
-        ],
-        "x-ms-client-request-id": "93c0964c-db8c-510d-7116-fc666ea0a6c9",
-        "x-ms-date": "Wed, 17 Feb 2021 22:48:46 GMT",
->>>>>>> 1814567d
-        "x-ms-rename-source": "%2Ftest-filesystem-861318c3-d3f9-1325-940d-f78961feede7%2Ftest-directory-e9855b76-13e5-ac7f-84c5-87a2f0bca2af=",
+        "x-ms-client-request-id": "1fc412cd-10c7-1e2b-d187-0b36cd0b73d7",
+        "x-ms-date": "Fri, 19 Feb 2021 19:05:52 GMT",
+        "x-ms-rename-source": "%2Ftest-filesystem-e8abc7dc-2950-dc61-3320-91287cbe794a%2Ftest-directory-69e6ca7d-052e-b322-c513-f62675ac2285=",
         "x-ms-return-client-request-id": "true",
         "x-ms-version": "2020-06-12"
       },
@@ -136,45 +87,29 @@
       "StatusCode": 201,
       "ResponseHeaders": {
         "Content-Length": "0",
-<<<<<<< HEAD
-        "Date": "Tue, 02 Feb 2021 21:45:32 GMT",
-=======
-        "Date": "Wed, 17 Feb 2021 22:48:46 GMT",
->>>>>>> 1814567d
+        "Date": "Fri, 19 Feb 2021 19:05:51 GMT",
         "Server": [
           "Windows-Azure-HDFS/1.0",
           "Microsoft-HTTPAPI/2.0"
         ],
-        "x-ms-client-request-id": "93c0964c-db8c-510d-7116-fc666ea0a6c9",
-<<<<<<< HEAD
-        "x-ms-request-id": "66c0df55-001f-001a-1fac-f91e80000000",
-=======
-        "x-ms-request-id": "9d7ac90e-701f-0062-1b7f-05bd78000000",
->>>>>>> 1814567d
+        "x-ms-client-request-id": "1fc412cd-10c7-1e2b-d187-0b36cd0b73d7",
+        "x-ms-request-id": "da846a02-a01f-0061-0df2-065c1c000000",
         "x-ms-version": "2020-06-12"
       },
       "ResponseBody": []
     },
     {
-      "RequestUri": "https://seannse.blob.core.windows.net/test-filesystem-861318c3-d3f9-1325-940d-f78961feede7/test-directory-339b6ac1-74cc-dc98-19f9-e36676fdae5c",
+      "RequestUri": "https://seannse.blob.core.windows.net/test-filesystem-e8abc7dc-2950-dc61-3320-91287cbe794a/test-directory-e3cac23e-5591-afbf-e390-43950a20d033",
       "RequestMethod": "HEAD",
       "RequestHeaders": {
         "Accept": "application/xml",
         "Authorization": "Sanitized",
         "User-Agent": [
-<<<<<<< HEAD
-          "azsdk-net-Storage.Files.DataLake/12.7.0-alpha.20210202.1",
-          "(.NET 5.0.2; Microsoft Windows 10.0.19042)"
+          "azsdk-net-Storage.Files.DataLake/12.7.0-alpha.20210219.1",
+          "(.NET 5.0.3; Microsoft Windows 10.0.19041)"
         ],
-        "x-ms-client-request-id": "df1af085-1b3c-dad0-a08b-74b48fe81164",
-        "x-ms-date": "Tue, 02 Feb 2021 21:45:32 GMT",
-=======
-          "azsdk-net-Storage.Files.DataLake/12.7.0-alpha.20210217.1",
-          "(.NET 5.0.3; Microsoft Windows 10.0.19042)"
-        ],
-        "x-ms-client-request-id": "df1af085-1b3c-dad0-a08b-74b48fe81164",
-        "x-ms-date": "Wed, 17 Feb 2021 22:48:47 GMT",
->>>>>>> 1814567d
+        "x-ms-client-request-id": "f8c8c7cc-b15b-106b-0e95-13ee2886c813",
+        "x-ms-date": "Fri, 19 Feb 2021 19:05:52 GMT",
         "x-ms-return-client-request-id": "true",
         "x-ms-version": "2020-06-12"
       },
@@ -184,15 +119,9 @@
         "Accept-Ranges": "bytes",
         "Content-Length": "0",
         "Content-Type": "application/octet-stream",
-<<<<<<< HEAD
-        "Date": "Tue, 02 Feb 2021 21:45:32 GMT",
-        "ETag": "\u00220x8D8C7C3DDDDF217\u0022",
-        "Last-Modified": "Tue, 02 Feb 2021 21:45:32 GMT",
-=======
-        "Date": "Wed, 17 Feb 2021 22:48:46 GMT",
-        "ETag": "\u00220x8D8D3962F7C0A30\u0022",
-        "Last-Modified": "Wed, 17 Feb 2021 22:48:46 GMT",
->>>>>>> 1814567d
+        "Date": "Fri, 19 Feb 2021 19:05:51 GMT",
+        "ETag": "\u00220x8D8D5095FFA697F\u0022",
+        "Last-Modified": "Fri, 19 Feb 2021 19:05:51 GMT",
         "Server": [
           "Windows-Azure-Blob/1.0",
           "Microsoft-HTTPAPI/2.0"
@@ -200,51 +129,33 @@
         "x-ms-access-tier": "Hot",
         "x-ms-access-tier-inferred": "true",
         "x-ms-blob-type": "BlockBlob",
-        "x-ms-client-request-id": "df1af085-1b3c-dad0-a08b-74b48fe81164",
-<<<<<<< HEAD
-        "x-ms-creation-time": "Tue, 02 Feb 2021 21:45:32 GMT",
-=======
-        "x-ms-creation-time": "Wed, 17 Feb 2021 22:48:46 GMT",
->>>>>>> 1814567d
+        "x-ms-client-request-id": "f8c8c7cc-b15b-106b-0e95-13ee2886c813",
+        "x-ms-creation-time": "Fri, 19 Feb 2021 19:05:51 GMT",
         "x-ms-group": "$superuser",
         "x-ms-lease-state": "available",
         "x-ms-lease-status": "unlocked",
         "x-ms-meta-hdi_isfolder": "true",
         "x-ms-owner": "$superuser",
         "x-ms-permissions": "rwxr-x---",
-<<<<<<< HEAD
-        "x-ms-request-id": "17d648fa-301e-005c-68ac-f92a07000000",
-=======
-        "x-ms-request-id": "9bc5cfd1-c01e-0015-477f-0568ec000000",
->>>>>>> 1814567d
+        "x-ms-request-id": "cb1344cf-b01e-006d-45f2-06cb14000000",
         "x-ms-server-encrypted": "true",
         "x-ms-version": "2020-06-12"
       },
       "ResponseBody": []
     },
     {
-      "RequestUri": "https://seannse.blob.core.windows.net/test-filesystem-861318c3-d3f9-1325-940d-f78961feede7?restype=container",
+      "RequestUri": "https://seannse.blob.core.windows.net/test-filesystem-e8abc7dc-2950-dc61-3320-91287cbe794a?restype=container",
       "RequestMethod": "DELETE",
       "RequestHeaders": {
         "Accept": "application/xml",
         "Authorization": "Sanitized",
-<<<<<<< HEAD
-        "traceparent": "00-b4868cd66da94b4384d08baf6808ebdd-10ad1212e6b1d046-00",
+        "traceparent": "00-d010788245d19e4e905dc2735169109e-16baa5506c7a444b-00",
         "User-Agent": [
-          "azsdk-net-Storage.Files.DataLake/12.7.0-alpha.20210202.1",
-          "(.NET 5.0.2; Microsoft Windows 10.0.19042)"
+          "azsdk-net-Storage.Files.DataLake/12.7.0-alpha.20210219.1",
+          "(.NET 5.0.3; Microsoft Windows 10.0.19041)"
         ],
-        "x-ms-client-request-id": "7de14505-c686-488d-a14e-c9abd787a533",
-        "x-ms-date": "Tue, 02 Feb 2021 21:45:32 GMT",
-=======
-        "traceparent": "00-008f5b370401b043afb077d5418aa4b8-8f70697460f81948-00",
-        "User-Agent": [
-          "azsdk-net-Storage.Files.DataLake/12.7.0-alpha.20210217.1",
-          "(.NET 5.0.3; Microsoft Windows 10.0.19042)"
-        ],
-        "x-ms-client-request-id": "7de14505-c686-488d-a14e-c9abd787a533",
-        "x-ms-date": "Wed, 17 Feb 2021 22:48:47 GMT",
->>>>>>> 1814567d
+        "x-ms-client-request-id": "056abdbe-7b43-257c-471f-4862d383e27e",
+        "x-ms-date": "Fri, 19 Feb 2021 19:05:52 GMT",
         "x-ms-return-client-request-id": "true",
         "x-ms-version": "2020-06-12"
       },
@@ -252,28 +163,20 @@
       "StatusCode": 202,
       "ResponseHeaders": {
         "Content-Length": "0",
-<<<<<<< HEAD
-        "Date": "Tue, 02 Feb 2021 21:45:32 GMT",
-=======
-        "Date": "Wed, 17 Feb 2021 22:48:46 GMT",
->>>>>>> 1814567d
+        "Date": "Fri, 19 Feb 2021 19:05:51 GMT",
         "Server": [
           "Windows-Azure-Blob/1.0",
           "Microsoft-HTTPAPI/2.0"
         ],
-        "x-ms-client-request-id": "7de14505-c686-488d-a14e-c9abd787a533",
-<<<<<<< HEAD
-        "x-ms-request-id": "17d64925-301e-005c-0dac-f92a07000000",
-=======
-        "x-ms-request-id": "9bc5d02b-c01e-0015-1e7f-0568ec000000",
->>>>>>> 1814567d
+        "x-ms-client-request-id": "056abdbe-7b43-257c-471f-4862d383e27e",
+        "x-ms-request-id": "cb1344e8-b01e-006d-5bf2-06cb14000000",
         "x-ms-version": "2020-06-12"
       },
       "ResponseBody": []
     }
   ],
   "Variables": {
-    "RandomSeed": "2004874563",
+    "RandomSeed": "2067399138",
     "Storage_TestConfigHierarchicalNamespace": "NamespaceTenant\nseannse\nU2FuaXRpemVk\nhttps://seannse.blob.core.windows.net\nhttps://seannse.file.core.windows.net\nhttps://seannse.queue.core.windows.net\nhttps://seannse.table.core.windows.net\n\n\n\n\nhttps://seannse-secondary.blob.core.windows.net\nhttps://seannse-secondary.file.core.windows.net\nhttps://seannse-secondary.queue.core.windows.net\nhttps://seannse-secondary.table.core.windows.net\n68390a19-a643-458b-b726-408abf67b4fc\nSanitized\n72f988bf-86f1-41af-91ab-2d7cd011db47\nhttps://login.microsoftonline.com/\nCloud\nBlobEndpoint=https://seannse.blob.core.windows.net/;QueueEndpoint=https://seannse.queue.core.windows.net/;FileEndpoint=https://seannse.file.core.windows.net/;BlobSecondaryEndpoint=https://seannse-secondary.blob.core.windows.net/;QueueSecondaryEndpoint=https://seannse-secondary.queue.core.windows.net/;FileSecondaryEndpoint=https://seannse-secondary.file.core.windows.net/;AccountName=seannse;AccountKey=Sanitized\n"
   }
 }