﻿{
  "Entries": [
    {
      "RequestUri": "https://seannse.blob.core.windows.net/test-filesystem-e8abc7dc-2950-dc61-3320-91287cbe794a?restype=container",
      "RequestMethod": "PUT",
      "RequestHeaders": {
        "Accept": "application/xml",
        "Authorization": "Sanitized",
        "traceparent": "00-04c131064f360646b882cd05cb40b771-444118066d977543-00",
        "User-Agent": [
          "azsdk-net-Storage.Files.DataLake/12.7.0-alpha.20210219.1",
          "(.NET 5.0.3; Microsoft Windows 10.0.19041)"
        ],
        "x-ms-blob-public-access": "container",
        "x-ms-client-request-id": "ab5b1a83-8764-41d1-9461-4770a435b622",
        "x-ms-date": "Fri, 19 Feb 2021 19:05:52 GMT",
        "x-ms-return-client-request-id": "true",
<<<<<<< HEAD
        "x-ms-version": "2020-12-06"
=======
        "x-ms-version": "2021-02-12"
>>>>>>> 7e782c87
      },
      "RequestBody": null,
      "StatusCode": 201,
      "ResponseHeaders": {
        "Content-Length": "0",
        "Date": "Fri, 19 Feb 2021 19:05:50 GMT",
        "ETag": "\"0x8D8D5095FEC19B5\"",
        "Last-Modified": "Fri, 19 Feb 2021 19:05:51 GMT",
        "Server": [
          "Windows-Azure-Blob/1.0",
          "Microsoft-HTTPAPI/2.0"
        ],
        "x-ms-client-request-id": "ab5b1a83-8764-41d1-9461-4770a435b622",
        "x-ms-request-id": "cb134468-b01e-006d-6ef2-06cb14000000",
<<<<<<< HEAD
        "x-ms-version": "2020-12-06"
=======
        "x-ms-version": "2021-02-12"
>>>>>>> 7e782c87
      },
      "ResponseBody": []
    },
    {
      "RequestUri": "https://seannse.dfs.core.windows.net/test-filesystem-e8abc7dc-2950-dc61-3320-91287cbe794a/test-directory-69e6ca7d-052e-b322-c513-f62675ac2285?resource=directory",
      "RequestMethod": "PUT",
      "RequestHeaders": {
        "Accept": "application/json",
        "Authorization": "Sanitized",
        "traceparent": "00-0f42d698e5ae11419c356f3915067fc0-7ac751e652351f48-00",
        "User-Agent": [
          "azsdk-net-Storage.Files.DataLake/12.7.0-alpha.20210219.1",
          "(.NET 5.0.3; Microsoft Windows 10.0.19041)"
        ],
        "x-ms-client-request-id": "ef379073-10c7-7ea1-f7a7-e65091aacbe7",
        "x-ms-date": "Fri, 19 Feb 2021 19:05:52 GMT",
        "x-ms-return-client-request-id": "true",
<<<<<<< HEAD
        "x-ms-version": "2020-12-06"
=======
        "x-ms-version": "2021-02-12"
>>>>>>> 7e782c87
      },
      "RequestBody": null,
      "StatusCode": 201,
      "ResponseHeaders": {
        "Content-Length": "0",
        "Date": "Fri, 19 Feb 2021 19:05:50 GMT",
        "ETag": "\"0x8D8D5095FFA697F\"",
        "Last-Modified": "Fri, 19 Feb 2021 19:05:51 GMT",
        "Server": [
          "Windows-Azure-HDFS/1.0",
          "Microsoft-HTTPAPI/2.0"
        ],
        "x-ms-client-request-id": "ef379073-10c7-7ea1-f7a7-e65091aacbe7",
        "x-ms-request-id": "da8469ee-a01f-0061-79f2-065c1c000000",
<<<<<<< HEAD
        "x-ms-version": "2020-12-06"
=======
        "x-ms-version": "2021-02-12"
>>>>>>> 7e782c87
      },
      "ResponseBody": []
    },
    {
      "RequestUri": "https://seannse.dfs.core.windows.net/test-filesystem-e8abc7dc-2950-dc61-3320-91287cbe794a/test-directory-e3cac23e-5591-afbf-e390-43950a20d033?mode=legacy",
      "RequestMethod": "PUT",
      "RequestHeaders": {
        "Accept": "application/json",
        "Authorization": "Sanitized",
        "User-Agent": [
          "azsdk-net-Storage.Files.DataLake/12.7.0-alpha.20210219.1",
          "(.NET 5.0.3; Microsoft Windows 10.0.19041)"
        ],
        "x-ms-client-request-id": "1fc412cd-10c7-1e2b-d187-0b36cd0b73d7",
        "x-ms-date": "Fri, 19 Feb 2021 19:05:52 GMT",
        "x-ms-rename-source": "%2Ftest-filesystem-e8abc7dc-2950-dc61-3320-91287cbe794a%2Ftest-directory-69e6ca7d-052e-b322-c513-f62675ac2285=",
        "x-ms-return-client-request-id": "true",
<<<<<<< HEAD
        "x-ms-version": "2020-12-06"
=======
        "x-ms-version": "2021-02-12"
>>>>>>> 7e782c87
      },
      "RequestBody": null,
      "StatusCode": 201,
      "ResponseHeaders": {
        "Content-Length": "0",
        "Date": "Fri, 19 Feb 2021 19:05:51 GMT",
        "Server": [
          "Windows-Azure-HDFS/1.0",
          "Microsoft-HTTPAPI/2.0"
        ],
        "x-ms-client-request-id": "1fc412cd-10c7-1e2b-d187-0b36cd0b73d7",
        "x-ms-request-id": "da846a02-a01f-0061-0df2-065c1c000000",
<<<<<<< HEAD
        "x-ms-version": "2020-12-06"
=======
        "x-ms-version": "2021-02-12"
>>>>>>> 7e782c87
      },
      "ResponseBody": []
    },
    {
      "RequestUri": "https://seannse.blob.core.windows.net/test-filesystem-e8abc7dc-2950-dc61-3320-91287cbe794a/test-directory-e3cac23e-5591-afbf-e390-43950a20d033",
      "RequestMethod": "HEAD",
      "RequestHeaders": {
        "Accept": "application/xml",
        "Authorization": "Sanitized",
        "User-Agent": [
          "azsdk-net-Storage.Files.DataLake/12.7.0-alpha.20210219.1",
          "(.NET 5.0.3; Microsoft Windows 10.0.19041)"
        ],
        "x-ms-client-request-id": "f8c8c7cc-b15b-106b-0e95-13ee2886c813",
        "x-ms-date": "Fri, 19 Feb 2021 19:05:52 GMT",
        "x-ms-return-client-request-id": "true",
<<<<<<< HEAD
        "x-ms-version": "2020-12-06"
=======
        "x-ms-version": "2021-02-12"
>>>>>>> 7e782c87
      },
      "RequestBody": null,
      "StatusCode": 200,
      "ResponseHeaders": {
        "Accept-Ranges": "bytes",
        "Content-Length": "0",
        "Content-Type": "application/octet-stream",
        "Date": "Fri, 19 Feb 2021 19:05:51 GMT",
        "ETag": "\"0x8D8D5095FFA697F\"",
        "Last-Modified": "Fri, 19 Feb 2021 19:05:51 GMT",
        "Server": [
          "Windows-Azure-Blob/1.0",
          "Microsoft-HTTPAPI/2.0"
        ],
        "x-ms-access-tier": "Hot",
        "x-ms-access-tier-inferred": "true",
        "x-ms-blob-type": "BlockBlob",
        "x-ms-client-request-id": "f8c8c7cc-b15b-106b-0e95-13ee2886c813",
        "x-ms-creation-time": "Fri, 19 Feb 2021 19:05:51 GMT",
        "x-ms-group": "$superuser",
        "x-ms-lease-state": "available",
        "x-ms-lease-status": "unlocked",
        "x-ms-meta-hdi_isfolder": "true",
        "x-ms-owner": "$superuser",
        "x-ms-permissions": "rwxr-x---",
        "x-ms-request-id": "cb1344cf-b01e-006d-45f2-06cb14000000",
        "x-ms-server-encrypted": "true",
<<<<<<< HEAD
        "x-ms-version": "2020-12-06"
=======
        "x-ms-version": "2021-02-12"
>>>>>>> 7e782c87
      },
      "ResponseBody": []
    },
    {
      "RequestUri": "https://seannse.blob.core.windows.net/test-filesystem-e8abc7dc-2950-dc61-3320-91287cbe794a?restype=container",
      "RequestMethod": "DELETE",
      "RequestHeaders": {
        "Accept": "application/xml",
        "Authorization": "Sanitized",
        "traceparent": "00-d010788245d19e4e905dc2735169109e-16baa5506c7a444b-00",
        "User-Agent": [
          "azsdk-net-Storage.Files.DataLake/12.7.0-alpha.20210219.1",
          "(.NET 5.0.3; Microsoft Windows 10.0.19041)"
        ],
        "x-ms-client-request-id": "056abdbe-7b43-257c-471f-4862d383e27e",
        "x-ms-date": "Fri, 19 Feb 2021 19:05:52 GMT",
        "x-ms-return-client-request-id": "true",
<<<<<<< HEAD
        "x-ms-version": "2020-12-06"
=======
        "x-ms-version": "2021-02-12"
>>>>>>> 7e782c87
      },
      "RequestBody": null,
      "StatusCode": 202,
      "ResponseHeaders": {
        "Content-Length": "0",
        "Date": "Fri, 19 Feb 2021 19:05:51 GMT",
        "Server": [
          "Windows-Azure-Blob/1.0",
          "Microsoft-HTTPAPI/2.0"
        ],
        "x-ms-client-request-id": "056abdbe-7b43-257c-471f-4862d383e27e",
        "x-ms-request-id": "cb1344e8-b01e-006d-5bf2-06cb14000000",
<<<<<<< HEAD
        "x-ms-version": "2020-12-06"
=======
        "x-ms-version": "2021-02-12"
>>>>>>> 7e782c87
      },
      "ResponseBody": []
    }
  ],
  "Variables": {
    "RandomSeed": "2067399138",
    "Storage_TestConfigHierarchicalNamespace": "NamespaceTenant\nseannse\nU2FuaXRpemVk\nhttps://seannse.blob.core.windows.net\nhttps://seannse.file.core.windows.net\nhttps://seannse.queue.core.windows.net\nhttps://seannse.table.core.windows.net\n\n\n\n\nhttps://seannse-secondary.blob.core.windows.net\nhttps://seannse-secondary.file.core.windows.net\nhttps://seannse-secondary.queue.core.windows.net\nhttps://seannse-secondary.table.core.windows.net\n68390a19-a643-458b-b726-408abf67b4fc\nSanitized\n72f988bf-86f1-41af-91ab-2d7cd011db47\nhttps://login.microsoftonline.com/\nCloud\nBlobEndpoint=https://seannse.blob.core.windows.net/;QueueEndpoint=https://seannse.queue.core.windows.net/;FileEndpoint=https://seannse.file.core.windows.net/;BlobSecondaryEndpoint=https://seannse-secondary.blob.core.windows.net/;QueueSecondaryEndpoint=https://seannse-secondary.queue.core.windows.net/;FileSecondaryEndpoint=https://seannse-secondary.file.core.windows.net/;AccountName=seannse;AccountKey=Sanitized\n\n\n"
  }
}<|MERGE_RESOLUTION|>--- conflicted
+++ resolved
@@ -15,11 +15,7 @@
         "x-ms-client-request-id": "ab5b1a83-8764-41d1-9461-4770a435b622",
         "x-ms-date": "Fri, 19 Feb 2021 19:05:52 GMT",
         "x-ms-return-client-request-id": "true",
-<<<<<<< HEAD
-        "x-ms-version": "2020-12-06"
-=======
         "x-ms-version": "2021-02-12"
->>>>>>> 7e782c87
       },
       "RequestBody": null,
       "StatusCode": 201,
@@ -34,11 +30,7 @@
         ],
         "x-ms-client-request-id": "ab5b1a83-8764-41d1-9461-4770a435b622",
         "x-ms-request-id": "cb134468-b01e-006d-6ef2-06cb14000000",
-<<<<<<< HEAD
-        "x-ms-version": "2020-12-06"
-=======
         "x-ms-version": "2021-02-12"
->>>>>>> 7e782c87
       },
       "ResponseBody": []
     },
@@ -56,11 +48,7 @@
         "x-ms-client-request-id": "ef379073-10c7-7ea1-f7a7-e65091aacbe7",
         "x-ms-date": "Fri, 19 Feb 2021 19:05:52 GMT",
         "x-ms-return-client-request-id": "true",
-<<<<<<< HEAD
-        "x-ms-version": "2020-12-06"
-=======
         "x-ms-version": "2021-02-12"
->>>>>>> 7e782c87
       },
       "RequestBody": null,
       "StatusCode": 201,
@@ -75,11 +63,7 @@
         ],
         "x-ms-client-request-id": "ef379073-10c7-7ea1-f7a7-e65091aacbe7",
         "x-ms-request-id": "da8469ee-a01f-0061-79f2-065c1c000000",
-<<<<<<< HEAD
-        "x-ms-version": "2020-12-06"
-=======
         "x-ms-version": "2021-02-12"
->>>>>>> 7e782c87
       },
       "ResponseBody": []
     },
@@ -97,11 +81,7 @@
         "x-ms-date": "Fri, 19 Feb 2021 19:05:52 GMT",
         "x-ms-rename-source": "%2Ftest-filesystem-e8abc7dc-2950-dc61-3320-91287cbe794a%2Ftest-directory-69e6ca7d-052e-b322-c513-f62675ac2285=",
         "x-ms-return-client-request-id": "true",
-<<<<<<< HEAD
-        "x-ms-version": "2020-12-06"
-=======
         "x-ms-version": "2021-02-12"
->>>>>>> 7e782c87
       },
       "RequestBody": null,
       "StatusCode": 201,
@@ -114,11 +94,7 @@
         ],
         "x-ms-client-request-id": "1fc412cd-10c7-1e2b-d187-0b36cd0b73d7",
         "x-ms-request-id": "da846a02-a01f-0061-0df2-065c1c000000",
-<<<<<<< HEAD
-        "x-ms-version": "2020-12-06"
-=======
         "x-ms-version": "2021-02-12"
->>>>>>> 7e782c87
       },
       "ResponseBody": []
     },
@@ -135,11 +111,7 @@
         "x-ms-client-request-id": "f8c8c7cc-b15b-106b-0e95-13ee2886c813",
         "x-ms-date": "Fri, 19 Feb 2021 19:05:52 GMT",
         "x-ms-return-client-request-id": "true",
-<<<<<<< HEAD
-        "x-ms-version": "2020-12-06"
-=======
         "x-ms-version": "2021-02-12"
->>>>>>> 7e782c87
       },
       "RequestBody": null,
       "StatusCode": 200,
@@ -167,11 +139,7 @@
         "x-ms-permissions": "rwxr-x---",
         "x-ms-request-id": "cb1344cf-b01e-006d-45f2-06cb14000000",
         "x-ms-server-encrypted": "true",
-<<<<<<< HEAD
-        "x-ms-version": "2020-12-06"
-=======
         "x-ms-version": "2021-02-12"
->>>>>>> 7e782c87
       },
       "ResponseBody": []
     },
@@ -189,11 +157,7 @@
         "x-ms-client-request-id": "056abdbe-7b43-257c-471f-4862d383e27e",
         "x-ms-date": "Fri, 19 Feb 2021 19:05:52 GMT",
         "x-ms-return-client-request-id": "true",
-<<<<<<< HEAD
-        "x-ms-version": "2020-12-06"
-=======
         "x-ms-version": "2021-02-12"
->>>>>>> 7e782c87
       },
       "RequestBody": null,
       "StatusCode": 202,
@@ -206,11 +170,7 @@
         ],
         "x-ms-client-request-id": "056abdbe-7b43-257c-471f-4862d383e27e",
         "x-ms-request-id": "cb1344e8-b01e-006d-5bf2-06cb14000000",
-<<<<<<< HEAD
-        "x-ms-version": "2020-12-06"
-=======
         "x-ms-version": "2021-02-12"
->>>>>>> 7e782c87
       },
       "ResponseBody": []
     }
