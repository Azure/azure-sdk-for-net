--- conflicted
+++ resolved
@@ -14,11 +14,7 @@
         "x-ms-client-request-id": "e4a4472e-d746-1dc4-9441-202a0278ca49",
         "x-ms-date": "Fri, 03 Apr 2020 20:57:59 GMT",
         "x-ms-return-client-request-id": "true",
-<<<<<<< HEAD
-        "x-ms-version": "2019-12-12"
-=======
-        "x-ms-version": "2020-02-10"
->>>>>>> 60f4876e
+        "x-ms-version": "2020-02-10"
       },
       "RequestBody": null,
       "StatusCode": 201,
@@ -33,11 +29,7 @@
         ],
         "x-ms-client-request-id": "e4a4472e-d746-1dc4-9441-202a0278ca49",
         "x-ms-request-id": "9621dedf-f01e-0012-10fa-093670000000",
-<<<<<<< HEAD
-        "x-ms-version": "2019-12-12"
-=======
-        "x-ms-version": "2020-02-10"
->>>>>>> 60f4876e
+        "x-ms-version": "2020-02-10"
       },
       "ResponseBody": []
     },
@@ -54,11 +46,7 @@
         "x-ms-client-request-id": "d770c45c-5b38-babd-e665-15c0eb279737",
         "x-ms-date": "Fri, 03 Apr 2020 20:58:00 GMT",
         "x-ms-return-client-request-id": "true",
-<<<<<<< HEAD
-        "x-ms-version": "2019-12-12"
-=======
-        "x-ms-version": "2020-02-10"
->>>>>>> 60f4876e
+        "x-ms-version": "2020-02-10"
       },
       "RequestBody": null,
       "StatusCode": 201,
@@ -73,11 +61,7 @@
         ],
         "x-ms-client-request-id": "d770c45c-5b38-babd-e665-15c0eb279737",
         "x-ms-request-id": "fa43fe40-201f-0097-40fa-091bad000000",
-<<<<<<< HEAD
-        "x-ms-version": "2019-12-12"
-=======
-        "x-ms-version": "2020-02-10"
->>>>>>> 60f4876e
+        "x-ms-version": "2020-02-10"
       },
       "ResponseBody": []
     },
@@ -95,11 +79,7 @@
         "x-ms-client-request-id": "c1404c7f-76ed-5cf8-5bd2-5a113b0eaf1e",
         "x-ms-date": "Fri, 03 Apr 2020 20:58:00 GMT",
         "x-ms-return-client-request-id": "true",
-<<<<<<< HEAD
-        "x-ms-version": "2019-12-12"
-=======
-        "x-ms-version": "2020-02-10"
->>>>>>> 60f4876e
+        "x-ms-version": "2020-02-10"
       },
       "RequestBody": null,
       "StatusCode": 412,
@@ -114,11 +94,7 @@
         "x-ms-client-request-id": "c1404c7f-76ed-5cf8-5bd2-5a113b0eaf1e",
         "x-ms-error-code": "ConditionNotMet",
         "x-ms-request-id": "fa43fe41-201f-0097-41fa-091bad000000",
-<<<<<<< HEAD
-        "x-ms-version": "2019-12-12"
-=======
-        "x-ms-version": "2020-02-10"
->>>>>>> 60f4876e
+        "x-ms-version": "2020-02-10"
       },
       "ResponseBody": {
         "error": {
@@ -140,11 +116,7 @@
         "x-ms-client-request-id": "9e41e323-d6e6-7d4a-f615-8e182fc12136",
         "x-ms-date": "Fri, 03 Apr 2020 20:58:00 GMT",
         "x-ms-return-client-request-id": "true",
-<<<<<<< HEAD
-        "x-ms-version": "2019-12-12"
-=======
-        "x-ms-version": "2020-02-10"
->>>>>>> 60f4876e
+        "x-ms-version": "2020-02-10"
       },
       "RequestBody": null,
       "StatusCode": 202,
@@ -157,11 +129,7 @@
         ],
         "x-ms-client-request-id": "9e41e323-d6e6-7d4a-f615-8e182fc12136",
         "x-ms-request-id": "9621df00-f01e-0012-2bfa-093670000000",
-<<<<<<< HEAD
-        "x-ms-version": "2019-12-12"
-=======
-        "x-ms-version": "2020-02-10"
->>>>>>> 60f4876e
+        "x-ms-version": "2020-02-10"
       },
       "ResponseBody": []
     },
@@ -179,11 +147,7 @@
         "x-ms-client-request-id": "c6b65cf2-4559-edf2-dadf-05790770991d",
         "x-ms-date": "Fri, 03 Apr 2020 20:58:00 GMT",
         "x-ms-return-client-request-id": "true",
-<<<<<<< HEAD
-        "x-ms-version": "2019-12-12"
-=======
-        "x-ms-version": "2020-02-10"
->>>>>>> 60f4876e
+        "x-ms-version": "2020-02-10"
       },
       "RequestBody": null,
       "StatusCode": 201,
@@ -198,11 +162,7 @@
         ],
         "x-ms-client-request-id": "c6b65cf2-4559-edf2-dadf-05790770991d",
         "x-ms-request-id": "9621df0a-f01e-0012-35fa-093670000000",
-<<<<<<< HEAD
-        "x-ms-version": "2019-12-12"
-=======
-        "x-ms-version": "2020-02-10"
->>>>>>> 60f4876e
+        "x-ms-version": "2020-02-10"
       },
       "ResponseBody": []
     },
@@ -219,11 +179,7 @@
         "x-ms-client-request-id": "6ad9f78b-b281-295d-f35f-431dc1edcde6",
         "x-ms-date": "Fri, 03 Apr 2020 20:58:00 GMT",
         "x-ms-return-client-request-id": "true",
-<<<<<<< HEAD
-        "x-ms-version": "2019-12-12"
-=======
-        "x-ms-version": "2020-02-10"
->>>>>>> 60f4876e
+        "x-ms-version": "2020-02-10"
       },
       "RequestBody": null,
       "StatusCode": 201,
@@ -238,11 +194,7 @@
         ],
         "x-ms-client-request-id": "6ad9f78b-b281-295d-f35f-431dc1edcde6",
         "x-ms-request-id": "fa43fe42-201f-0097-42fa-091bad000000",
-<<<<<<< HEAD
-        "x-ms-version": "2019-12-12"
-=======
-        "x-ms-version": "2020-02-10"
->>>>>>> 60f4876e
+        "x-ms-version": "2020-02-10"
       },
       "ResponseBody": []
     },
@@ -260,11 +212,7 @@
         "x-ms-client-request-id": "2878e7e6-681a-177b-40bd-93c2d1f2f75f",
         "x-ms-date": "Fri, 03 Apr 2020 20:58:00 GMT",
         "x-ms-return-client-request-id": "true",
-<<<<<<< HEAD
-        "x-ms-version": "2019-12-12"
-=======
-        "x-ms-version": "2020-02-10"
->>>>>>> 60f4876e
+        "x-ms-version": "2020-02-10"
       },
       "RequestBody": null,
       "StatusCode": 412,
@@ -279,11 +227,7 @@
         "x-ms-client-request-id": "2878e7e6-681a-177b-40bd-93c2d1f2f75f",
         "x-ms-error-code": "ConditionNotMet",
         "x-ms-request-id": "fa43fe43-201f-0097-43fa-091bad000000",
-<<<<<<< HEAD
-        "x-ms-version": "2019-12-12"
-=======
-        "x-ms-version": "2020-02-10"
->>>>>>> 60f4876e
+        "x-ms-version": "2020-02-10"
       },
       "ResponseBody": {
         "error": {
@@ -305,11 +249,7 @@
         "x-ms-client-request-id": "da377f13-a475-a3cc-8c97-29cb80385521",
         "x-ms-date": "Fri, 03 Apr 2020 20:58:00 GMT",
         "x-ms-return-client-request-id": "true",
-<<<<<<< HEAD
-        "x-ms-version": "2019-12-12"
-=======
-        "x-ms-version": "2020-02-10"
->>>>>>> 60f4876e
+        "x-ms-version": "2020-02-10"
       },
       "RequestBody": null,
       "StatusCode": 202,
@@ -322,11 +262,7 @@
         ],
         "x-ms-client-request-id": "da377f13-a475-a3cc-8c97-29cb80385521",
         "x-ms-request-id": "9621df2d-f01e-0012-54fa-093670000000",
-<<<<<<< HEAD
-        "x-ms-version": "2019-12-12"
-=======
-        "x-ms-version": "2020-02-10"
->>>>>>> 60f4876e
+        "x-ms-version": "2020-02-10"
       },
       "ResponseBody": []
     },
@@ -344,11 +280,7 @@
         "x-ms-client-request-id": "cbb7355d-2bea-cbdd-cb3b-057478649131",
         "x-ms-date": "Fri, 03 Apr 2020 20:58:00 GMT",
         "x-ms-return-client-request-id": "true",
-<<<<<<< HEAD
-        "x-ms-version": "2019-12-12"
-=======
-        "x-ms-version": "2020-02-10"
->>>>>>> 60f4876e
+        "x-ms-version": "2020-02-10"
       },
       "RequestBody": null,
       "StatusCode": 201,
@@ -363,11 +295,7 @@
         ],
         "x-ms-client-request-id": "cbb7355d-2bea-cbdd-cb3b-057478649131",
         "x-ms-request-id": "9621df3d-f01e-0012-61fa-093670000000",
-<<<<<<< HEAD
-        "x-ms-version": "2019-12-12"
-=======
-        "x-ms-version": "2020-02-10"
->>>>>>> 60f4876e
+        "x-ms-version": "2020-02-10"
       },
       "ResponseBody": []
     },
@@ -384,11 +312,7 @@
         "x-ms-client-request-id": "4de846ac-935b-5a39-cf6b-70d84281fb90",
         "x-ms-date": "Fri, 03 Apr 2020 20:58:00 GMT",
         "x-ms-return-client-request-id": "true",
-<<<<<<< HEAD
-        "x-ms-version": "2019-12-12"
-=======
-        "x-ms-version": "2020-02-10"
->>>>>>> 60f4876e
+        "x-ms-version": "2020-02-10"
       },
       "RequestBody": null,
       "StatusCode": 201,
@@ -403,11 +327,7 @@
         ],
         "x-ms-client-request-id": "4de846ac-935b-5a39-cf6b-70d84281fb90",
         "x-ms-request-id": "fa43fe45-201f-0097-44fa-091bad000000",
-<<<<<<< HEAD
-        "x-ms-version": "2019-12-12"
-=======
-        "x-ms-version": "2020-02-10"
->>>>>>> 60f4876e
+        "x-ms-version": "2020-02-10"
       },
       "ResponseBody": []
     },
@@ -425,11 +345,7 @@
         "x-ms-client-request-id": "8aaf82fb-ec53-7531-2fb0-0c37cbf370bd",
         "x-ms-date": "Fri, 03 Apr 2020 20:58:00 GMT",
         "x-ms-return-client-request-id": "true",
-<<<<<<< HEAD
-        "x-ms-version": "2019-12-12"
-=======
-        "x-ms-version": "2020-02-10"
->>>>>>> 60f4876e
+        "x-ms-version": "2020-02-10"
       },
       "RequestBody": null,
       "StatusCode": 412,
@@ -444,11 +360,7 @@
         "x-ms-client-request-id": "8aaf82fb-ec53-7531-2fb0-0c37cbf370bd",
         "x-ms-error-code": "ConditionNotMet",
         "x-ms-request-id": "fa43fe46-201f-0097-45fa-091bad000000",
-<<<<<<< HEAD
-        "x-ms-version": "2019-12-12"
-=======
-        "x-ms-version": "2020-02-10"
->>>>>>> 60f4876e
+        "x-ms-version": "2020-02-10"
       },
       "ResponseBody": {
         "error": {
@@ -470,11 +382,7 @@
         "x-ms-client-request-id": "c0dc8b38-71d1-133d-46f6-e0a9a95687b4",
         "x-ms-date": "Fri, 03 Apr 2020 20:58:00 GMT",
         "x-ms-return-client-request-id": "true",
-<<<<<<< HEAD
-        "x-ms-version": "2019-12-12"
-=======
-        "x-ms-version": "2020-02-10"
->>>>>>> 60f4876e
+        "x-ms-version": "2020-02-10"
       },
       "RequestBody": null,
       "StatusCode": 202,
@@ -487,11 +395,7 @@
         ],
         "x-ms-client-request-id": "c0dc8b38-71d1-133d-46f6-e0a9a95687b4",
         "x-ms-request-id": "9621df5b-f01e-0012-79fa-093670000000",
-<<<<<<< HEAD
-        "x-ms-version": "2019-12-12"
-=======
-        "x-ms-version": "2020-02-10"
->>>>>>> 60f4876e
+        "x-ms-version": "2020-02-10"
       },
       "ResponseBody": []
     },
@@ -509,11 +413,7 @@
         "x-ms-client-request-id": "0459f10d-58d4-a484-b0e6-4a199f7ecc36",
         "x-ms-date": "Fri, 03 Apr 2020 20:58:01 GMT",
         "x-ms-return-client-request-id": "true",
-<<<<<<< HEAD
-        "x-ms-version": "2019-12-12"
-=======
-        "x-ms-version": "2020-02-10"
->>>>>>> 60f4876e
+        "x-ms-version": "2020-02-10"
       },
       "RequestBody": null,
       "StatusCode": 201,
@@ -528,11 +428,7 @@
         ],
         "x-ms-client-request-id": "0459f10d-58d4-a484-b0e6-4a199f7ecc36",
         "x-ms-request-id": "9621df64-f01e-0012-01fa-093670000000",
-<<<<<<< HEAD
-        "x-ms-version": "2019-12-12"
-=======
-        "x-ms-version": "2020-02-10"
->>>>>>> 60f4876e
+        "x-ms-version": "2020-02-10"
       },
       "ResponseBody": []
     },
@@ -549,11 +445,7 @@
         "x-ms-client-request-id": "e125229f-c78c-c50b-5340-878c8d8a6ae9",
         "x-ms-date": "Fri, 03 Apr 2020 20:58:01 GMT",
         "x-ms-return-client-request-id": "true",
-<<<<<<< HEAD
-        "x-ms-version": "2019-12-12"
-=======
-        "x-ms-version": "2020-02-10"
->>>>>>> 60f4876e
+        "x-ms-version": "2020-02-10"
       },
       "RequestBody": null,
       "StatusCode": 201,
@@ -568,11 +460,7 @@
         ],
         "x-ms-client-request-id": "e125229f-c78c-c50b-5340-878c8d8a6ae9",
         "x-ms-request-id": "fa43fe47-201f-0097-46fa-091bad000000",
-<<<<<<< HEAD
-        "x-ms-version": "2019-12-12"
-=======
-        "x-ms-version": "2020-02-10"
->>>>>>> 60f4876e
+        "x-ms-version": "2020-02-10"
       },
       "ResponseBody": []
     },
@@ -588,11 +476,7 @@
         "x-ms-client-request-id": "17599070-efa2-a285-62eb-00757c3ceb13",
         "x-ms-date": "Fri, 03 Apr 2020 20:58:01 GMT",
         "x-ms-return-client-request-id": "true",
-<<<<<<< HEAD
-        "x-ms-version": "2019-12-12"
-=======
-        "x-ms-version": "2020-02-10"
->>>>>>> 60f4876e
+        "x-ms-version": "2020-02-10"
       },
       "RequestBody": null,
       "StatusCode": 200,
@@ -617,11 +501,7 @@
         "x-ms-meta-hdi_isfolder": "true",
         "x-ms-request-id": "9621df73-f01e-0012-0cfa-093670000000",
         "x-ms-server-encrypted": "true",
-<<<<<<< HEAD
-        "x-ms-version": "2019-12-12"
-=======
-        "x-ms-version": "2020-02-10"
->>>>>>> 60f4876e
+        "x-ms-version": "2020-02-10"
       },
       "ResponseBody": []
     },
@@ -639,11 +519,7 @@
         "x-ms-client-request-id": "fc1cdc8e-5330-2546-b20d-cee1760a6e3f",
         "x-ms-date": "Fri, 03 Apr 2020 20:58:01 GMT",
         "x-ms-return-client-request-id": "true",
-<<<<<<< HEAD
-        "x-ms-version": "2019-12-12"
-=======
-        "x-ms-version": "2020-02-10"
->>>>>>> 60f4876e
+        "x-ms-version": "2020-02-10"
       },
       "RequestBody": null,
       "StatusCode": 412,
@@ -658,11 +534,7 @@
         "x-ms-client-request-id": "fc1cdc8e-5330-2546-b20d-cee1760a6e3f",
         "x-ms-error-code": "ConditionNotMet",
         "x-ms-request-id": "fa43fe48-201f-0097-47fa-091bad000000",
-<<<<<<< HEAD
-        "x-ms-version": "2019-12-12"
-=======
-        "x-ms-version": "2020-02-10"
->>>>>>> 60f4876e
+        "x-ms-version": "2020-02-10"
       },
       "ResponseBody": {
         "error": {
@@ -684,11 +556,7 @@
         "x-ms-client-request-id": "a0e71bdd-ef1f-9ce2-5ff3-7a15d78cb097",
         "x-ms-date": "Fri, 03 Apr 2020 20:58:01 GMT",
         "x-ms-return-client-request-id": "true",
-<<<<<<< HEAD
-        "x-ms-version": "2019-12-12"
-=======
-        "x-ms-version": "2020-02-10"
->>>>>>> 60f4876e
+        "x-ms-version": "2020-02-10"
       },
       "RequestBody": null,
       "StatusCode": 202,
@@ -701,11 +569,7 @@
         ],
         "x-ms-client-request-id": "a0e71bdd-ef1f-9ce2-5ff3-7a15d78cb097",
         "x-ms-request-id": "9621df81-f01e-0012-19fa-093670000000",
-<<<<<<< HEAD
-        "x-ms-version": "2019-12-12"
-=======
-        "x-ms-version": "2020-02-10"
->>>>>>> 60f4876e
+        "x-ms-version": "2020-02-10"
       },
       "ResponseBody": []
     },
@@ -723,11 +587,7 @@
         "x-ms-client-request-id": "639cdd81-b89a-e150-8adf-4ccd15e4bd81",
         "x-ms-date": "Fri, 03 Apr 2020 20:58:01 GMT",
         "x-ms-return-client-request-id": "true",
-<<<<<<< HEAD
-        "x-ms-version": "2019-12-12"
-=======
-        "x-ms-version": "2020-02-10"
->>>>>>> 60f4876e
+        "x-ms-version": "2020-02-10"
       },
       "RequestBody": null,
       "StatusCode": 201,
@@ -742,11 +602,7 @@
         ],
         "x-ms-client-request-id": "639cdd81-b89a-e150-8adf-4ccd15e4bd81",
         "x-ms-request-id": "9621df93-f01e-0012-26fa-093670000000",
-<<<<<<< HEAD
-        "x-ms-version": "2019-12-12"
-=======
-        "x-ms-version": "2020-02-10"
->>>>>>> 60f4876e
+        "x-ms-version": "2020-02-10"
       },
       "ResponseBody": []
     },
@@ -763,11 +619,7 @@
         "x-ms-client-request-id": "ec0830b3-97a8-2b0d-68a0-5b619fbe955b",
         "x-ms-date": "Fri, 03 Apr 2020 20:58:01 GMT",
         "x-ms-return-client-request-id": "true",
-<<<<<<< HEAD
-        "x-ms-version": "2019-12-12"
-=======
-        "x-ms-version": "2020-02-10"
->>>>>>> 60f4876e
+        "x-ms-version": "2020-02-10"
       },
       "RequestBody": null,
       "StatusCode": 201,
@@ -782,11 +634,7 @@
         ],
         "x-ms-client-request-id": "ec0830b3-97a8-2b0d-68a0-5b619fbe955b",
         "x-ms-request-id": "fa43fe49-201f-0097-48fa-091bad000000",
-<<<<<<< HEAD
-        "x-ms-version": "2019-12-12"
-=======
-        "x-ms-version": "2020-02-10"
->>>>>>> 60f4876e
+        "x-ms-version": "2020-02-10"
       },
       "ResponseBody": []
     },
@@ -804,11 +652,7 @@
         "x-ms-date": "Fri, 03 Apr 2020 20:58:01 GMT",
         "x-ms-lease-id": "3d7c11b0-6f5d-5333-64e4-29262a7e9638",
         "x-ms-return-client-request-id": "true",
-<<<<<<< HEAD
-        "x-ms-version": "2019-12-12"
-=======
-        "x-ms-version": "2020-02-10"
->>>>>>> 60f4876e
+        "x-ms-version": "2020-02-10"
       },
       "RequestBody": null,
       "StatusCode": 412,
@@ -823,11 +667,7 @@
         "x-ms-client-request-id": "1bde0bcb-1126-c736-3652-99a1dc5ff26b",
         "x-ms-error-code": "LeaseNotPresent",
         "x-ms-request-id": "fa43fe4b-201f-0097-49fa-091bad000000",
-<<<<<<< HEAD
-        "x-ms-version": "2019-12-12"
-=======
-        "x-ms-version": "2020-02-10"
->>>>>>> 60f4876e
+        "x-ms-version": "2020-02-10"
       },
       "ResponseBody": {
         "error": {
@@ -849,11 +689,7 @@
         "x-ms-client-request-id": "9495a625-7adf-d034-36a7-9a13229e43fd",
         "x-ms-date": "Fri, 03 Apr 2020 20:58:01 GMT",
         "x-ms-return-client-request-id": "true",
-<<<<<<< HEAD
-        "x-ms-version": "2019-12-12"
-=======
-        "x-ms-version": "2020-02-10"
->>>>>>> 60f4876e
+        "x-ms-version": "2020-02-10"
       },
       "RequestBody": null,
       "StatusCode": 202,
@@ -866,11 +702,7 @@
         ],
         "x-ms-client-request-id": "9495a625-7adf-d034-36a7-9a13229e43fd",
         "x-ms-request-id": "9621dfb4-f01e-0012-3ffa-093670000000",
-<<<<<<< HEAD
-        "x-ms-version": "2019-12-12"
-=======
-        "x-ms-version": "2020-02-10"
->>>>>>> 60f4876e
+        "x-ms-version": "2020-02-10"
       },
       "ResponseBody": []
     }
