{
  "Entries": [
    {
      "RequestUri": "https://seannsecanary.blob.core.windows.net/test-filesystem-bc6e1f89-f724-bd06-adf9-e0f63fd1fb9a?restype=container",
      "RequestMethod": "PUT",
      "RequestHeaders": {
        "Authorization": "Sanitized",
        "traceparent": "00-f89b72dabd64294ba9dec3da08861cec-8ac48a0166cefc45-00",
        "User-Agent": [
          "azsdk-net-Storage.Files.DataLake/12.3.0-dev.20200610.1",
          "(.NET Core 4.6.28801.04; Microsoft Windows 10.0.18362 )"
        ],
        "x-ms-blob-public-access": "container",
        "x-ms-client-request-id": "d314c582-072a-d30f-9c06-866ff1ddd634",
        "x-ms-date": "Wed, 10 Jun 2020 19:46:27 GMT",
        "x-ms-return-client-request-id": "true",
<<<<<<< HEAD
        "x-ms-version": "2019-12-12"
=======
        "x-ms-version": "2020-02-10"
>>>>>>> 60f4876e
      },
      "RequestBody": null,
      "StatusCode": 201,
      "ResponseHeaders": {
        "Content-Length": "0",
        "Date": "Wed, 10 Jun 2020 19:46:27 GMT",
        "ETag": "\u00220x8D80D76F78D95DE\u0022",
        "Last-Modified": "Wed, 10 Jun 2020 19:46:28 GMT",
        "Server": [
          "Windows-Azure-Blob/1.0",
          "Microsoft-HTTPAPI/2.0"
        ],
        "x-ms-client-request-id": "d314c582-072a-d30f-9c06-866ff1ddd634",
        "x-ms-request-id": "24d75405-e01e-006c-7e5f-3fa637000000",
<<<<<<< HEAD
        "x-ms-version": "2019-12-12"
=======
        "x-ms-version": "2020-02-10"
>>>>>>> 60f4876e
      },
      "ResponseBody": []
    },
    {
      "RequestUri": "https://seannsecanary.dfs.core.windows.net/test-filesystem-bc6e1f89-f724-bd06-adf9-e0f63fd1fb9a/test-directory-f0a56a24-a014-f12a-2708-b5fdbc2142b8/test-directory-7a74f125-27bc-a570-3ebd-18fe11897429?resource=directory",
      "RequestMethod": "PUT",
      "RequestHeaders": {
        "Authorization": "Sanitized",
        "traceparent": "00-d1e9e3dbc115ac49921fbf4a953e38ad-02bc68f5dbc65343-00",
        "User-Agent": [
          "azsdk-net-Storage.Files.DataLake/12.3.0-dev.20200610.1",
          "(.NET Core 4.6.28801.04; Microsoft Windows 10.0.18362 )"
        ],
        "x-ms-client-request-id": "ff49cdc3-5b69-fd78-fa00-b257872bdf9d",
        "x-ms-date": "Wed, 10 Jun 2020 19:46:28 GMT",
        "x-ms-return-client-request-id": "true",
<<<<<<< HEAD
        "x-ms-version": "2019-12-12"
=======
        "x-ms-version": "2020-02-10"
>>>>>>> 60f4876e
      },
      "RequestBody": null,
      "StatusCode": 201,
      "ResponseHeaders": {
        "Content-Length": "0",
        "Date": "Wed, 10 Jun 2020 19:46:27 GMT",
        "ETag": "\u00220x8D80D76F7C797A6\u0022",
        "Last-Modified": "Wed, 10 Jun 2020 19:46:28 GMT",
        "Server": [
          "Windows-Azure-HDFS/1.0",
          "Microsoft-HTTPAPI/2.0"
        ],
        "x-ms-client-request-id": "ff49cdc3-5b69-fd78-fa00-b257872bdf9d",
        "x-ms-request-id": "867ddea0-f01f-0002-075f-3ff318000000",
<<<<<<< HEAD
        "x-ms-version": "2019-12-12"
=======
        "x-ms-version": "2020-02-10"
>>>>>>> 60f4876e
      },
      "ResponseBody": []
    },
    {
      "RequestUri": "https://seannsecanary.dfs.core.windows.net/test-filesystem-bc6e1f89-f724-bd06-adf9-e0f63fd1fb9a?resource=filesystem\u0026recursive=true\u0026upn=false",
      "RequestMethod": "GET",
      "RequestHeaders": {
        "Authorization": "Sanitized",
        "User-Agent": [
          "azsdk-net-Storage.Files.DataLake/12.3.0-dev.20200610.1",
          "(.NET Core 4.6.28801.04; Microsoft Windows 10.0.18362 )"
        ],
        "x-ms-client-request-id": "443b9ca7-7440-f4c0-8dc2-164f30825a6e",
        "x-ms-date": "Wed, 10 Jun 2020 19:46:28 GMT",
        "x-ms-return-client-request-id": "true",
<<<<<<< HEAD
        "x-ms-version": "2019-12-12"
=======
        "x-ms-version": "2020-02-10"
>>>>>>> 60f4876e
      },
      "RequestBody": null,
      "StatusCode": 200,
      "ResponseHeaders": {
        "Content-Type": "application/json; charset=utf-8",
        "Date": "Wed, 10 Jun 2020 19:46:27 GMT",
        "Server": [
          "Windows-Azure-HDFS/1.0",
          "Microsoft-HTTPAPI/2.0"
        ],
        "Transfer-Encoding": "chunked",
        "x-ms-client-request-id": "443b9ca7-7440-f4c0-8dc2-164f30825a6e",
        "x-ms-request-id": "867ddea1-f01f-0002-085f-3ff318000000",
<<<<<<< HEAD
        "x-ms-version": "2019-12-12"
=======
        "x-ms-version": "2020-02-10"
>>>>>>> 60f4876e
      },
      "ResponseBody": [
        "{\u0022paths\u0022:[{\u0022etag\u0022:\u00220x8D80D76F7C703EC\u0022,\u0022group\u0022:\u0022$superuser\u0022,\u0022isDirectory\u0022:\u0022true\u0022,\u0022lastModified\u0022:\u0022Wed, 10 Jun 2020 19:46:28 GMT\u0022,\u0022name\u0022:\u0022test-directory-f0a56a24-a014-f12a-2708-b5fdbc2142b8\u0022,\u0022owner\u0022:\u0022$superuser\u0022,\u0022permissions\u0022:\u0022rwxr-x---\u0022},{\u0022contentLength\u0022:\u00220\u0022,\u0022etag\u0022:\u00220x8D80D76F7C797A6\u0022,\u0022group\u0022:\u0022$superuser\u0022,\u0022isDirectory\u0022:\u0022true\u0022,\u0022lastModified\u0022:\u0022Wed, 10 Jun 2020 19:46:28 GMT\u0022,\u0022name\u0022:\u0022test-directory-f0a56a24-a014-f12a-2708-b5fdbc2142b8/test-directory-7a74f125-27bc-a570-3ebd-18fe11897429\u0022,\u0022owner\u0022:\u0022$superuser\u0022,\u0022permissions\u0022:\u0022rwxr-x---\u0022}]}\n"
      ]
    },
    {
      "RequestUri": "https://seannsecanary.blob.core.windows.net/test-filesystem-bc6e1f89-f724-bd06-adf9-e0f63fd1fb9a?restype=container",
      "RequestMethod": "DELETE",
      "RequestHeaders": {
        "Authorization": "Sanitized",
        "traceparent": "00-61785ae222448947ab917382143a70ce-8422cf44eee0014b-00",
        "User-Agent": [
          "azsdk-net-Storage.Files.DataLake/12.3.0-dev.20200610.1",
          "(.NET Core 4.6.28801.04; Microsoft Windows 10.0.18362 )"
        ],
        "x-ms-client-request-id": "ebb086ac-9bf0-1f5c-cbb8-299d1a191295",
        "x-ms-date": "Wed, 10 Jun 2020 19:46:28 GMT",
        "x-ms-return-client-request-id": "true",
<<<<<<< HEAD
        "x-ms-version": "2019-12-12"
=======
        "x-ms-version": "2020-02-10"
>>>>>>> 60f4876e
      },
      "RequestBody": null,
      "StatusCode": 202,
      "ResponseHeaders": {
        "Content-Length": "0",
        "Date": "Wed, 10 Jun 2020 19:46:28 GMT",
        "Server": [
          "Windows-Azure-Blob/1.0",
          "Microsoft-HTTPAPI/2.0"
        ],
        "x-ms-client-request-id": "ebb086ac-9bf0-1f5c-cbb8-299d1a191295",
        "x-ms-request-id": "24d754c8-e01e-006c-345f-3fa637000000",
<<<<<<< HEAD
        "x-ms-version": "2019-12-12"
=======
        "x-ms-version": "2020-02-10"
>>>>>>> 60f4876e
      },
      "ResponseBody": []
    }
  ],
  "Variables": {
    "RandomSeed": "1326272744",
    "Storage_TestConfigHierarchicalNamespace": "NamespaceTenant\nseannsecanary\nU2FuaXRpemVk\nhttps://seannsecanary.blob.core.windows.net\nhttps://seannsecanary.file.core.windows.net\nhttps://seannsecanary.queue.core.windows.net\nhttps://seannsecanary.table.core.windows.net\n\n\n\n\nhttps://seannsecanary-secondary.blob.core.windows.net\nhttps://seannsecanary-secondary.file.core.windows.net\nhttps://seannsecanary-secondary.queue.core.windows.net\nhttps://seannsecanary-secondary.table.core.windows.net\n68390a19-a643-458b-b726-408abf67b4fc\nSanitized\n72f988bf-86f1-41af-91ab-2d7cd011db47\nhttps://login.microsoftonline.com/\nCloud\nBlobEndpoint=https://seannsecanary.blob.core.windows.net/;QueueEndpoint=https://seannsecanary.queue.core.windows.net/;FileEndpoint=https://seannsecanary.file.core.windows.net/;BlobSecondaryEndpoint=https://seannsecanary-secondary.blob.core.windows.net/;QueueSecondaryEndpoint=https://seannsecanary-secondary.queue.core.windows.net/;FileSecondaryEndpoint=https://seannsecanary-secondary.file.core.windows.net/;AccountName=seannsecanary;AccountKey=Sanitized\n"
  }
}<|MERGE_RESOLUTION|>--- conflicted
+++ resolved
@@ -14,11 +14,7 @@
         "x-ms-client-request-id": "d314c582-072a-d30f-9c06-866ff1ddd634",
         "x-ms-date": "Wed, 10 Jun 2020 19:46:27 GMT",
         "x-ms-return-client-request-id": "true",
-<<<<<<< HEAD
-        "x-ms-version": "2019-12-12"
-=======
         "x-ms-version": "2020-02-10"
->>>>>>> 60f4876e
       },
       "RequestBody": null,
       "StatusCode": 201,
@@ -33,11 +29,7 @@
         ],
         "x-ms-client-request-id": "d314c582-072a-d30f-9c06-866ff1ddd634",
         "x-ms-request-id": "24d75405-e01e-006c-7e5f-3fa637000000",
-<<<<<<< HEAD
-        "x-ms-version": "2019-12-12"
-=======
         "x-ms-version": "2020-02-10"
->>>>>>> 60f4876e
       },
       "ResponseBody": []
     },
@@ -54,11 +46,7 @@
         "x-ms-client-request-id": "ff49cdc3-5b69-fd78-fa00-b257872bdf9d",
         "x-ms-date": "Wed, 10 Jun 2020 19:46:28 GMT",
         "x-ms-return-client-request-id": "true",
-<<<<<<< HEAD
-        "x-ms-version": "2019-12-12"
-=======
         "x-ms-version": "2020-02-10"
->>>>>>> 60f4876e
       },
       "RequestBody": null,
       "StatusCode": 201,
@@ -73,11 +61,7 @@
         ],
         "x-ms-client-request-id": "ff49cdc3-5b69-fd78-fa00-b257872bdf9d",
         "x-ms-request-id": "867ddea0-f01f-0002-075f-3ff318000000",
-<<<<<<< HEAD
-        "x-ms-version": "2019-12-12"
-=======
         "x-ms-version": "2020-02-10"
->>>>>>> 60f4876e
       },
       "ResponseBody": []
     },
@@ -93,11 +77,7 @@
         "x-ms-client-request-id": "443b9ca7-7440-f4c0-8dc2-164f30825a6e",
         "x-ms-date": "Wed, 10 Jun 2020 19:46:28 GMT",
         "x-ms-return-client-request-id": "true",
-<<<<<<< HEAD
-        "x-ms-version": "2019-12-12"
-=======
         "x-ms-version": "2020-02-10"
->>>>>>> 60f4876e
       },
       "RequestBody": null,
       "StatusCode": 200,
@@ -111,11 +91,7 @@
         "Transfer-Encoding": "chunked",
         "x-ms-client-request-id": "443b9ca7-7440-f4c0-8dc2-164f30825a6e",
         "x-ms-request-id": "867ddea1-f01f-0002-085f-3ff318000000",
-<<<<<<< HEAD
-        "x-ms-version": "2019-12-12"
-=======
         "x-ms-version": "2020-02-10"
->>>>>>> 60f4876e
       },
       "ResponseBody": [
         "{\u0022paths\u0022:[{\u0022etag\u0022:\u00220x8D80D76F7C703EC\u0022,\u0022group\u0022:\u0022$superuser\u0022,\u0022isDirectory\u0022:\u0022true\u0022,\u0022lastModified\u0022:\u0022Wed, 10 Jun 2020 19:46:28 GMT\u0022,\u0022name\u0022:\u0022test-directory-f0a56a24-a014-f12a-2708-b5fdbc2142b8\u0022,\u0022owner\u0022:\u0022$superuser\u0022,\u0022permissions\u0022:\u0022rwxr-x---\u0022},{\u0022contentLength\u0022:\u00220\u0022,\u0022etag\u0022:\u00220x8D80D76F7C797A6\u0022,\u0022group\u0022:\u0022$superuser\u0022,\u0022isDirectory\u0022:\u0022true\u0022,\u0022lastModified\u0022:\u0022Wed, 10 Jun 2020 19:46:28 GMT\u0022,\u0022name\u0022:\u0022test-directory-f0a56a24-a014-f12a-2708-b5fdbc2142b8/test-directory-7a74f125-27bc-a570-3ebd-18fe11897429\u0022,\u0022owner\u0022:\u0022$superuser\u0022,\u0022permissions\u0022:\u0022rwxr-x---\u0022}]}\n"
@@ -134,11 +110,7 @@
         "x-ms-client-request-id": "ebb086ac-9bf0-1f5c-cbb8-299d1a191295",
         "x-ms-date": "Wed, 10 Jun 2020 19:46:28 GMT",
         "x-ms-return-client-request-id": "true",
-<<<<<<< HEAD
-        "x-ms-version": "2019-12-12"
-=======
         "x-ms-version": "2020-02-10"
->>>>>>> 60f4876e
       },
       "RequestBody": null,
       "StatusCode": 202,
@@ -151,11 +123,7 @@
         ],
         "x-ms-client-request-id": "ebb086ac-9bf0-1f5c-cbb8-299d1a191295",
         "x-ms-request-id": "24d754c8-e01e-006c-345f-3fa637000000",
-<<<<<<< HEAD
-        "x-ms-version": "2019-12-12"
-=======
         "x-ms-version": "2020-02-10"
->>>>>>> 60f4876e
       },
       "ResponseBody": []
     }
