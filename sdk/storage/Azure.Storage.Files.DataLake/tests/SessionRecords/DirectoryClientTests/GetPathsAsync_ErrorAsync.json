--- conflicted
+++ resolved
@@ -13,11 +13,7 @@
         "x-ms-client-request-id": "83f2ef5f-efed-abf7-b7fe-a50bf98de585",
         "x-ms-date": "Tue, 02 Feb 2021 21:43:55 GMT",
         "x-ms-return-client-request-id": "true",
-<<<<<<< HEAD
-        "x-ms-version": "2020-12-06"
-=======
         "x-ms-version": "2021-02-12"
->>>>>>> 7e782c87
       },
       "RequestBody": null,
       "StatusCode": 404,
@@ -32,11 +28,7 @@
         "x-ms-client-request-id": "83f2ef5f-efed-abf7-b7fe-a50bf98de585",
         "x-ms-error-code": "FilesystemNotFound",
         "x-ms-request-id": "b5175e4c-101f-005b-0fac-f94664000000",
-<<<<<<< HEAD
-        "x-ms-version": "2020-12-06"
-=======
         "x-ms-version": "2021-02-12"
->>>>>>> 7e782c87
       },
       "ResponseBody": {
         "error": {
