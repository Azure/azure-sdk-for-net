--- conflicted
+++ resolved
@@ -15,11 +15,7 @@
         "x-ms-client-request-id": "47dd3ceb-3536-4058-3168-13cafb04d4fe",
         "x-ms-date": "Fri, 19 Feb 2021 19:07:59 GMT",
         "x-ms-return-client-request-id": "true",
-<<<<<<< HEAD
-        "x-ms-version": "2020-12-06"
-=======
-        "x-ms-version": "2021-02-12"
->>>>>>> 7e782c87
+        "x-ms-version": "2021-02-12"
       },
       "RequestBody": null,
       "StatusCode": 201,
@@ -34,11 +30,7 @@
         ],
         "x-ms-client-request-id": "47dd3ceb-3536-4058-3168-13cafb04d4fe",
         "x-ms-request-id": "cb14259d-b01e-006d-51f2-06cb14000000",
-<<<<<<< HEAD
-        "x-ms-version": "2020-12-06"
-=======
-        "x-ms-version": "2021-02-12"
->>>>>>> 7e782c87
+        "x-ms-version": "2021-02-12"
       },
       "ResponseBody": []
     },
@@ -57,11 +49,7 @@
         "x-ms-client-request-id": "d71cd985-da77-7d65-2461-77e894c5fef4",
         "x-ms-date": "Fri, 19 Feb 2021 19:07:59 GMT",
         "x-ms-return-client-request-id": "true",
-<<<<<<< HEAD
-        "x-ms-version": "2020-12-06"
-=======
-        "x-ms-version": "2021-02-12"
->>>>>>> 7e782c87
+        "x-ms-version": "2021-02-12"
       },
       "RequestBody": null,
       "StatusCode": 200,
@@ -77,11 +65,7 @@
         "x-ms-client-request-id": "d71cd985-da77-7d65-2461-77e894c5fef4",
         "x-ms-namespace-enabled": "true",
         "x-ms-request-id": "5dd0b902-401f-0046-6ff2-064bd8000000",
-<<<<<<< HEAD
-        "x-ms-version": "2020-12-06"
-=======
-        "x-ms-version": "2021-02-12"
->>>>>>> 7e782c87
+        "x-ms-version": "2021-02-12"
       },
       "ResponseBody": []
     },
@@ -98,11 +82,7 @@
         ],
         "x-ms-client-request-id": "2145302e-fde7-6c87-54c7-108d0fb7c46a",
         "x-ms-return-client-request-id": "true",
-<<<<<<< HEAD
-        "x-ms-version": "2020-12-06"
-=======
-        "x-ms-version": "2021-02-12"
->>>>>>> 7e782c87
+        "x-ms-version": "2021-02-12"
       },
       "RequestBody": null,
       "StatusCode": 201,
@@ -117,11 +97,7 @@
         ],
         "x-ms-client-request-id": "2145302e-fde7-6c87-54c7-108d0fb7c46a",
         "x-ms-request-id": "5dd0b93b-401f-0046-28f2-064bd8000000",
-<<<<<<< HEAD
-        "x-ms-version": "2020-12-06"
-=======
-        "x-ms-version": "2021-02-12"
->>>>>>> 7e782c87
+        "x-ms-version": "2021-02-12"
       },
       "ResponseBody": []
     },
@@ -138,11 +114,7 @@
         ],
         "x-ms-client-request-id": "3d52acbf-4840-b334-1ff5-cf2fc394a934",
         "x-ms-return-client-request-id": "true",
-<<<<<<< HEAD
-        "x-ms-version": "2020-12-06"
-=======
-        "x-ms-version": "2021-02-12"
->>>>>>> 7e782c87
+        "x-ms-version": "2021-02-12"
       },
       "RequestBody": null,
       "StatusCode": 201,
@@ -157,11 +129,7 @@
         ],
         "x-ms-client-request-id": "3d52acbf-4840-b334-1ff5-cf2fc394a934",
         "x-ms-request-id": "5dd0b959-401f-0046-46f2-064bd8000000",
-<<<<<<< HEAD
-        "x-ms-version": "2020-12-06"
-=======
-        "x-ms-version": "2021-02-12"
->>>>>>> 7e782c87
+        "x-ms-version": "2021-02-12"
       },
       "ResponseBody": []
     },
@@ -177,11 +145,7 @@
         ],
         "x-ms-client-request-id": "e98135d2-7f91-5fe8-c13c-4732e1a7a318",
         "x-ms-return-client-request-id": "true",
-<<<<<<< HEAD
-        "x-ms-version": "2020-12-06"
-=======
-        "x-ms-version": "2021-02-12"
->>>>>>> 7e782c87
+        "x-ms-version": "2021-02-12"
       },
       "RequestBody": null,
       "StatusCode": 201,
@@ -196,11 +160,7 @@
         ],
         "x-ms-client-request-id": "e98135d2-7f91-5fe8-c13c-4732e1a7a318",
         "x-ms-request-id": "5dd0b96d-401f-0046-5af2-064bd8000000",
-<<<<<<< HEAD
-        "x-ms-version": "2020-12-06"
-=======
-        "x-ms-version": "2021-02-12"
->>>>>>> 7e782c87
+        "x-ms-version": "2021-02-12"
       },
       "ResponseBody": []
     },
@@ -216,11 +176,7 @@
         ],
         "x-ms-client-request-id": "94c12b62-cc0f-4194-cef9-4306aef04461",
         "x-ms-return-client-request-id": "true",
-<<<<<<< HEAD
-        "x-ms-version": "2020-12-06"
-=======
-        "x-ms-version": "2021-02-12"
->>>>>>> 7e782c87
+        "x-ms-version": "2021-02-12"
       },
       "RequestBody": null,
       "StatusCode": 201,
@@ -235,11 +191,7 @@
         ],
         "x-ms-client-request-id": "94c12b62-cc0f-4194-cef9-4306aef04461",
         "x-ms-request-id": "5dd0b97e-401f-0046-6bf2-064bd8000000",
-<<<<<<< HEAD
-        "x-ms-version": "2020-12-06"
-=======
-        "x-ms-version": "2021-02-12"
->>>>>>> 7e782c87
+        "x-ms-version": "2021-02-12"
       },
       "ResponseBody": []
     },
@@ -256,11 +208,7 @@
         ],
         "x-ms-client-request-id": "8a5ff48f-8a01-9a70-9839-e325c70605fa",
         "x-ms-return-client-request-id": "true",
-<<<<<<< HEAD
-        "x-ms-version": "2020-12-06"
-=======
-        "x-ms-version": "2021-02-12"
->>>>>>> 7e782c87
+        "x-ms-version": "2021-02-12"
       },
       "RequestBody": null,
       "StatusCode": 201,
@@ -275,11 +223,7 @@
         ],
         "x-ms-client-request-id": "8a5ff48f-8a01-9a70-9839-e325c70605fa",
         "x-ms-request-id": "5dd0b98c-401f-0046-79f2-064bd8000000",
-<<<<<<< HEAD
-        "x-ms-version": "2020-12-06"
-=======
-        "x-ms-version": "2021-02-12"
->>>>>>> 7e782c87
+        "x-ms-version": "2021-02-12"
       },
       "ResponseBody": []
     },
@@ -295,11 +239,7 @@
         ],
         "x-ms-client-request-id": "fd601174-fa48-3a1f-30a0-63a7f5fcde90",
         "x-ms-return-client-request-id": "true",
-<<<<<<< HEAD
-        "x-ms-version": "2020-12-06"
-=======
-        "x-ms-version": "2021-02-12"
->>>>>>> 7e782c87
+        "x-ms-version": "2021-02-12"
       },
       "RequestBody": null,
       "StatusCode": 201,
@@ -314,11 +254,7 @@
         ],
         "x-ms-client-request-id": "fd601174-fa48-3a1f-30a0-63a7f5fcde90",
         "x-ms-request-id": "5dd0b9a0-401f-0046-0df2-064bd8000000",
-<<<<<<< HEAD
-        "x-ms-version": "2020-12-06"
-=======
-        "x-ms-version": "2021-02-12"
->>>>>>> 7e782c87
+        "x-ms-version": "2021-02-12"
       },
       "ResponseBody": []
     },
@@ -337,11 +273,7 @@
         "x-ms-owner": "3d6ff2af-bd07-e684-be72-355ffc5e2d43",
         "x-ms-permissions": "rwxrwxrwx",
         "x-ms-return-client-request-id": "true",
-<<<<<<< HEAD
-        "x-ms-version": "2020-12-06"
-=======
-        "x-ms-version": "2021-02-12"
->>>>>>> 7e782c87
+        "x-ms-version": "2021-02-12"
       },
       "RequestBody": null,
       "StatusCode": 200,
@@ -357,11 +289,7 @@
         "x-ms-client-request-id": "9eb5c71c-0073-b7cd-8d79-3fd5c4bf3ed1",
         "x-ms-namespace-enabled": "true",
         "x-ms-request-id": "5dd0b9b4-401f-0046-21f2-064bd8000000",
-<<<<<<< HEAD
-        "x-ms-version": "2020-12-06"
-=======
-        "x-ms-version": "2021-02-12"
->>>>>>> 7e782c87
+        "x-ms-version": "2021-02-12"
       },
       "ResponseBody": []
     },
@@ -379,11 +307,7 @@
         "x-ms-owner": "3d6ff2af-bd07-e684-be72-355ffc5e2d43",
         "x-ms-permissions": "rwxrwxrwx",
         "x-ms-return-client-request-id": "true",
-<<<<<<< HEAD
-        "x-ms-version": "2020-12-06"
-=======
-        "x-ms-version": "2021-02-12"
->>>>>>> 7e782c87
+        "x-ms-version": "2021-02-12"
       },
       "RequestBody": null,
       "StatusCode": 200,
@@ -399,11 +323,7 @@
         "x-ms-client-request-id": "35422e62-8fa9-1bcf-f247-1c2d4cd3f6aa",
         "x-ms-namespace-enabled": "true",
         "x-ms-request-id": "5dd0b9c7-401f-0046-34f2-064bd8000000",
-<<<<<<< HEAD
-        "x-ms-version": "2020-12-06"
-=======
-        "x-ms-version": "2021-02-12"
->>>>>>> 7e782c87
+        "x-ms-version": "2021-02-12"
       },
       "ResponseBody": []
     },
@@ -421,11 +341,7 @@
         "x-ms-owner": "3d6ff2af-bd07-e684-be72-355ffc5e2d43",
         "x-ms-permissions": "rwxrwxrwx",
         "x-ms-return-client-request-id": "true",
-<<<<<<< HEAD
-        "x-ms-version": "2020-12-06"
-=======
-        "x-ms-version": "2021-02-12"
->>>>>>> 7e782c87
+        "x-ms-version": "2021-02-12"
       },
       "RequestBody": null,
       "StatusCode": 200,
@@ -441,11 +357,7 @@
         "x-ms-client-request-id": "96731c73-097d-e327-5070-43b618bcd676",
         "x-ms-namespace-enabled": "true",
         "x-ms-request-id": "5dd0b9df-401f-0046-4cf2-064bd8000000",
-<<<<<<< HEAD
-        "x-ms-version": "2020-12-06"
-=======
-        "x-ms-version": "2021-02-12"
->>>>>>> 7e782c87
+        "x-ms-version": "2021-02-12"
       },
       "ResponseBody": []
     },
@@ -463,11 +375,7 @@
         "x-ms-owner": "3d6ff2af-bd07-e684-be72-355ffc5e2d43",
         "x-ms-permissions": "rwxrwxrwx",
         "x-ms-return-client-request-id": "true",
-<<<<<<< HEAD
-        "x-ms-version": "2020-12-06"
-=======
-        "x-ms-version": "2021-02-12"
->>>>>>> 7e782c87
+        "x-ms-version": "2021-02-12"
       },
       "RequestBody": null,
       "StatusCode": 200,
@@ -483,11 +391,7 @@
         "x-ms-client-request-id": "30b93f36-605f-7c2d-1e7f-709e9652cf21",
         "x-ms-namespace-enabled": "true",
         "x-ms-request-id": "5dd0b9fa-401f-0046-67f2-064bd8000000",
-<<<<<<< HEAD
-        "x-ms-version": "2020-12-06"
-=======
-        "x-ms-version": "2021-02-12"
->>>>>>> 7e782c87
+        "x-ms-version": "2021-02-12"
       },
       "ResponseBody": []
     },
@@ -505,11 +409,7 @@
         "x-ms-owner": "3d6ff2af-bd07-e684-be72-355ffc5e2d43",
         "x-ms-permissions": "rwxrwxrwx",
         "x-ms-return-client-request-id": "true",
-<<<<<<< HEAD
-        "x-ms-version": "2020-12-06"
-=======
-        "x-ms-version": "2021-02-12"
->>>>>>> 7e782c87
+        "x-ms-version": "2021-02-12"
       },
       "RequestBody": null,
       "StatusCode": 200,
@@ -525,11 +425,7 @@
         "x-ms-client-request-id": "d97fdb82-a603-5c16-fc41-40ced476f2d2",
         "x-ms-namespace-enabled": "true",
         "x-ms-request-id": "5dd0ba15-401f-0046-02f2-064bd8000000",
-<<<<<<< HEAD
-        "x-ms-version": "2020-12-06"
-=======
-        "x-ms-version": "2021-02-12"
->>>>>>> 7e782c87
+        "x-ms-version": "2021-02-12"
       },
       "ResponseBody": []
     },
@@ -547,11 +443,7 @@
         "x-ms-owner": "3d6ff2af-bd07-e684-be72-355ffc5e2d43",
         "x-ms-permissions": "rwxrwxrwx",
         "x-ms-return-client-request-id": "true",
-<<<<<<< HEAD
-        "x-ms-version": "2020-12-06"
-=======
-        "x-ms-version": "2021-02-12"
->>>>>>> 7e782c87
+        "x-ms-version": "2021-02-12"
       },
       "RequestBody": null,
       "StatusCode": 200,
@@ -567,11 +459,7 @@
         "x-ms-client-request-id": "ba1b30d7-f6d3-151e-c8a6-078a71c15a90",
         "x-ms-namespace-enabled": "true",
         "x-ms-request-id": "5dd0ba30-401f-0046-1df2-064bd8000000",
-<<<<<<< HEAD
-        "x-ms-version": "2020-12-06"
-=======
-        "x-ms-version": "2021-02-12"
->>>>>>> 7e782c87
+        "x-ms-version": "2021-02-12"
       },
       "ResponseBody": []
     },
@@ -587,11 +475,7 @@
         ],
         "x-ms-client-request-id": "527d992f-4e74-8c59-fb83-7bd8cda59927",
         "x-ms-return-client-request-id": "true",
-<<<<<<< HEAD
-        "x-ms-version": "2020-12-06"
-=======
-        "x-ms-version": "2021-02-12"
->>>>>>> 7e782c87
+        "x-ms-version": "2021-02-12"
       },
       "RequestBody": null,
       "StatusCode": 201,
@@ -606,11 +490,7 @@
         ],
         "x-ms-client-request-id": "527d992f-4e74-8c59-fb83-7bd8cda59927",
         "x-ms-request-id": "5dd0ba43-401f-0046-30f2-064bd8000000",
-<<<<<<< HEAD
-        "x-ms-version": "2020-12-06"
-=======
-        "x-ms-version": "2021-02-12"
->>>>>>> 7e782c87
+        "x-ms-version": "2021-02-12"
       },
       "ResponseBody": []
     },
@@ -629,11 +509,7 @@
         ],
         "x-ms-client-request-id": "e3483be7-1923-287c-d96b-a8d7bb27c772",
         "x-ms-return-client-request-id": "true",
-<<<<<<< HEAD
-        "x-ms-version": "2020-12-06"
-=======
-        "x-ms-version": "2021-02-12"
->>>>>>> 7e782c87
+        "x-ms-version": "2021-02-12"
       },
       "RequestBody": "﻿<KeyInfo><Expiry>2021-02-19T20:08:00Z</Expiry></KeyInfo>",
       "StatusCode": 200,
@@ -647,20 +523,12 @@
         "Transfer-Encoding": "chunked",
         "x-ms-client-request-id": "e3483be7-1923-287c-d96b-a8d7bb27c772",
         "x-ms-request-id": "cb1428e0-b01e-006d-4ef2-06cb14000000",
-<<<<<<< HEAD
-        "x-ms-version": "2020-12-06"
-=======
-        "x-ms-version": "2021-02-12"
->>>>>>> 7e782c87
+        "x-ms-version": "2021-02-12"
       },
       "ResponseBody": "﻿<?xml version=\"1.0\" encoding=\"utf-8\"?><UserDelegationKey><SignedOid>c4f48289-bb84-4086-b250-6f94a8f64cee</SignedOid><SignedTid>72f988bf-86f1-41af-91ab-2d7cd011db47</SignedTid><SignedStart>2021-02-19T19:08:00Z</SignedStart><SignedExpiry>2021-02-19T20:08:00Z</SignedExpiry><SignedService>b</SignedService><SignedVersion>2020-06-12</SignedVersion><Value>kV4p3+vsM2ZWD+BhhmZpwYiPay7OywGOnnirKKC68qw=</Value></UserDelegationKey>"
     },
     {
-<<<<<<< HEAD
-      "RequestUri": "https://seannse.dfs.core.windows.net/test-filesystem-0d1b5455-4ab9-e70d-5369-55f8b1902ff0/test-directory-efeac001-15da-b223-f9ef-4f081355219b?skoid=c4f48289-bb84-4086-b250-6f94a8f64cee&sktid=72f988bf-86f1-41af-91ab-2d7cd011db47&skt=2021-02-19T19%3A08%3A00Z&ske=2021-02-19T20%3A08%3A00Z&sks=b&skv=2020-06-12&sv=2020-12-06&st=2021-02-19T18%3A08%3A00Z&se=2021-02-19T20%3A08%3A00Z&sr=c&sp=racwdlmeop&suoid=3d6ff2af-bd07-e684-be72-355ffc5e2d43&sig=Sanitized&action=setAccessControlRecursive&mode=modify",
-=======
       "RequestUri": "https://seannse.dfs.core.windows.net/test-filesystem-0d1b5455-4ab9-e70d-5369-55f8b1902ff0/test-directory-efeac001-15da-b223-f9ef-4f081355219b?skoid=c4f48289-bb84-4086-b250-6f94a8f64cee&sktid=72f988bf-86f1-41af-91ab-2d7cd011db47&skt=2021-02-19T19%3A08%3A00Z&ske=2021-02-19T20%3A08%3A00Z&sks=b&skv=2020-06-12&sv=2021-02-12&st=2021-02-19T18%3A08%3A00Z&se=2021-02-19T20%3A08%3A00Z&sr=c&sp=racwdlmeop&suoid=3d6ff2af-bd07-e684-be72-355ffc5e2d43&sig=Sanitized&action=setAccessControlRecursive&mode=modify",
->>>>>>> 7e782c87
       "RequestMethod": "PATCH",
       "RequestHeaders": {
         "Accept": "application/json",
@@ -671,11 +539,7 @@
         "x-ms-acl": "user::rwx,group::r--,other::---,mask::rwx",
         "x-ms-client-request-id": "91f04ecf-b55c-2103-99ea-655e0e5d0476",
         "x-ms-return-client-request-id": "true",
-<<<<<<< HEAD
-        "x-ms-version": "2020-12-06"
-=======
-        "x-ms-version": "2021-02-12"
->>>>>>> 7e782c87
+        "x-ms-version": "2021-02-12"
       },
       "RequestBody": null,
       "StatusCode": 200,
@@ -689,11 +553,7 @@
         "x-ms-client-request-id": "91f04ecf-b55c-2103-99ea-655e0e5d0476",
         "x-ms-namespace-enabled": "true",
         "x-ms-request-id": "5dd0ba72-401f-0046-5ef2-064bd8000000",
-<<<<<<< HEAD
-        "x-ms-version": "2020-12-06"
-=======
-        "x-ms-version": "2021-02-12"
->>>>>>> 7e782c87
+        "x-ms-version": "2021-02-12"
       },
       "ResponseBody": "eyJkaXJlY3Rvcmllc1N1Y2Nlc3NmdWwiOjIsImZhaWxlZEVudHJpZXMiOlt7ImVycm9yTWVzc2FnZSI6IlRoaXMgcmVxdWVzdCBpcyBub3QgYXV0aG9yaXplZCB0byBwZXJmb3JtIHRoaXMgb3BlcmF0aW9uIHVzaW5nIHRoaXMgcGVybWlzc2lvbi4iLCJuYW1lIjoidGVzdC1kaXJlY3RvcnktZWZlYWMwMDEtMTVkYS1iMjIzLWY5ZWYtNGYwODEzNTUyMTliL3Rlc3QtZGlyZWN0b3J5LTcwNjAyZjMyLWM4ZWMtODc5My1iMWVhLTA0OGUzYmQ0Y2U0My90ZXN0LWZpbGUtN2M5NjlkZjctNGJiNS05NzM0LTNmZmEtMjk3ODdjYTA2YmYxIiwidHlwZSI6IkZJTEUifV0sImZhaWx1cmVDb3VudCI6MSwiZmlsZXNTdWNjZXNzZnVsIjoxfQo="
     },
@@ -711,11 +571,7 @@
         "x-ms-client-request-id": "6d077b95-3536-f615-6908-33136ec56a06",
         "x-ms-date": "Fri, 19 Feb 2021 19:08:01 GMT",
         "x-ms-return-client-request-id": "true",
-<<<<<<< HEAD
-        "x-ms-version": "2020-12-06"
-=======
-        "x-ms-version": "2021-02-12"
->>>>>>> 7e782c87
+        "x-ms-version": "2021-02-12"
       },
       "RequestBody": null,
       "StatusCode": 202,
@@ -728,11 +584,7 @@
         ],
         "x-ms-client-request-id": "6d077b95-3536-f615-6908-33136ec56a06",
         "x-ms-request-id": "cb142962-b01e-006d-3ff2-06cb14000000",
-<<<<<<< HEAD
-        "x-ms-version": "2020-12-06"
-=======
-        "x-ms-version": "2021-02-12"
->>>>>>> 7e782c87
+        "x-ms-version": "2021-02-12"
       },
       "ResponseBody": []
     }
