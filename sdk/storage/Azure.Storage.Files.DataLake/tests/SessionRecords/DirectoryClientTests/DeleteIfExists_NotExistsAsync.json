{
  "Entries": [
    {
      "RequestUri": "https://seannse.blob.core.windows.net/test-filesystem-e1f98992-8c41-148c-28e8-213decc5dd8d?restype=container",
      "RequestMethod": "PUT",
      "RequestHeaders": {
        "Accept": "application/xml",
        "Authorization": "Sanitized",
<<<<<<< HEAD
        "traceparent": "00-c8513c4e08016a4195104a014b63f545-60c0f893e1858842-00",
        "User-Agent": [
          "azsdk-net-Storage.Files.DataLake/12.7.0-alpha.20210202.1",
          "(.NET 5.0.2; Microsoft Windows 10.0.19042)"
        ],
        "x-ms-blob-public-access": "container",
        "x-ms-client-request-id": "0825f052-7e59-5136-e3c1-0df70e35d69d",
        "x-ms-date": "Tue, 02 Feb 2021 21:43:21 GMT",
=======
        "traceparent": "00-e3d5c1bcaec10a4fab8389ff6a952ee9-f0c592af78d98c4b-00",
        "User-Agent": [
          "azsdk-net-Storage.Files.DataLake/12.7.0-alpha.20210217.1",
          "(.NET 5.0.3; Microsoft Windows 10.0.19042)"
        ],
        "x-ms-blob-public-access": "container",
        "x-ms-client-request-id": "0825f052-7e59-5136-e3c1-0df70e35d69d",
        "x-ms-date": "Wed, 17 Feb 2021 22:46:39 GMT",
>>>>>>> 1814567d
        "x-ms-return-client-request-id": "true",
        "x-ms-version": "2020-06-12"
      },
      "RequestBody": null,
      "StatusCode": 201,
      "ResponseHeaders": {
        "Content-Length": "0",
<<<<<<< HEAD
        "Date": "Tue, 02 Feb 2021 21:43:22 GMT",
        "ETag": "\u00220x8D8C7C39021A164\u0022",
        "Last-Modified": "Tue, 02 Feb 2021 21:43:22 GMT",
=======
        "Date": "Wed, 17 Feb 2021 22:46:39 GMT",
        "ETag": "\u00220x8D8D395E3ABD0EC\u0022",
        "Last-Modified": "Wed, 17 Feb 2021 22:46:39 GMT",
>>>>>>> 1814567d
        "Server": [
          "Windows-Azure-Blob/1.0",
          "Microsoft-HTTPAPI/2.0"
        ],
        "x-ms-client-request-id": "0825f052-7e59-5136-e3c1-0df70e35d69d",
<<<<<<< HEAD
        "x-ms-request-id": "25dccd23-a01e-0003-0aac-f99e3b000000",
=======
        "x-ms-request-id": "deaf3fa4-a01e-0095-227e-0597ea000000",
>>>>>>> 1814567d
        "x-ms-version": "2020-06-12"
      },
      "ResponseBody": []
    },
    {
      "RequestUri": "https://seannse.dfs.core.windows.net/test-filesystem-e1f98992-8c41-148c-28e8-213decc5dd8d/test-directory-154a7b88-87e1-0c15-078d-e78fe6c19ee3?recursive=true",
      "RequestMethod": "DELETE",
      "RequestHeaders": {
        "Accept": "application/json",
        "Authorization": "Sanitized",
<<<<<<< HEAD
        "traceparent": "00-61f4b5928f358747abeeeabc1214eebf-1989e53d37828849-00",
        "User-Agent": [
          "azsdk-net-Storage.Files.DataLake/12.7.0-alpha.20210202.1",
          "(.NET 5.0.2; Microsoft Windows 10.0.19042)"
        ],
        "x-ms-client-request-id": "fa4207da-15fa-ca03-da19-01cb96a66b22",
        "x-ms-date": "Tue, 02 Feb 2021 21:43:21 GMT",
=======
        "traceparent": "00-710e3802ff1ff743a25c967e9b3222bd-18c160524f551848-00",
        "User-Agent": [
          "azsdk-net-Storage.Files.DataLake/12.7.0-alpha.20210217.1",
          "(.NET 5.0.3; Microsoft Windows 10.0.19042)"
        ],
        "x-ms-client-request-id": "fa4207da-15fa-ca03-da19-01cb96a66b22",
        "x-ms-date": "Wed, 17 Feb 2021 22:46:39 GMT",
>>>>>>> 1814567d
        "x-ms-return-client-request-id": "true",
        "x-ms-version": "2020-06-12"
      },
      "RequestBody": null,
      "StatusCode": 404,
      "ResponseHeaders": {
        "Content-Length": "163",
        "Content-Type": "application/json; charset=utf-8",
<<<<<<< HEAD
        "Date": "Tue, 02 Feb 2021 21:43:22 GMT",
=======
        "Date": "Wed, 17 Feb 2021 22:46:39 GMT",
>>>>>>> 1814567d
        "Server": [
          "Windows-Azure-HDFS/1.0",
          "Microsoft-HTTPAPI/2.0"
        ],
        "x-ms-client-request-id": "fa4207da-15fa-ca03-da19-01cb96a66b22",
        "x-ms-error-code": "PathNotFound",
<<<<<<< HEAD
        "x-ms-request-id": "84570b7f-501f-0075-73ac-f91473000000",
=======
        "x-ms-request-id": "8499a5fb-101f-0074-297e-054baf000000",
>>>>>>> 1814567d
        "x-ms-version": "2020-06-12"
      },
      "ResponseBody": {
        "error": {
          "code": "PathNotFound",
<<<<<<< HEAD
          "message": "The specified path does not exist.\nRequestId:84570b7f-501f-0075-73ac-f91473000000\nTime:2021-02-02T21:43:22.7146660Z"
=======
          "message": "The specified path does not exist.\nRequestId:8499a5fb-101f-0074-297e-054baf000000\nTime:2021-02-17T22:46:40.1499884Z"
>>>>>>> 1814567d
        }
      }
    },
    {
      "RequestUri": "https://seannse.blob.core.windows.net/test-filesystem-e1f98992-8c41-148c-28e8-213decc5dd8d?restype=container",
      "RequestMethod": "DELETE",
      "RequestHeaders": {
        "Accept": "application/xml",
        "Authorization": "Sanitized",
<<<<<<< HEAD
        "traceparent": "00-da55f2688d01094db969bccd4ae8037d-c235a5c669164249-00",
        "User-Agent": [
          "azsdk-net-Storage.Files.DataLake/12.7.0-alpha.20210202.1",
          "(.NET 5.0.2; Microsoft Windows 10.0.19042)"
        ],
        "x-ms-client-request-id": "dfb5222f-a37f-a9e8-3920-2187d268132e",
        "x-ms-date": "Tue, 02 Feb 2021 21:43:22 GMT",
=======
        "traceparent": "00-99f1b2fb49db4b4eb5e14345f3a92bdd-9f4fa69e68bf2446-00",
        "User-Agent": [
          "azsdk-net-Storage.Files.DataLake/12.7.0-alpha.20210217.1",
          "(.NET 5.0.3; Microsoft Windows 10.0.19042)"
        ],
        "x-ms-client-request-id": "dfb5222f-a37f-a9e8-3920-2187d268132e",
        "x-ms-date": "Wed, 17 Feb 2021 22:46:40 GMT",
>>>>>>> 1814567d
        "x-ms-return-client-request-id": "true",
        "x-ms-version": "2020-06-12"
      },
      "RequestBody": null,
      "StatusCode": 202,
      "ResponseHeaders": {
        "Content-Length": "0",
<<<<<<< HEAD
        "Date": "Tue, 02 Feb 2021 21:43:22 GMT",
=======
        "Date": "Wed, 17 Feb 2021 22:46:39 GMT",
>>>>>>> 1814567d
        "Server": [
          "Windows-Azure-Blob/1.0",
          "Microsoft-HTTPAPI/2.0"
        ],
        "x-ms-client-request-id": "dfb5222f-a37f-a9e8-3920-2187d268132e",
<<<<<<< HEAD
        "x-ms-request-id": "25dccf07-a01e-0003-54ac-f99e3b000000",
=======
        "x-ms-request-id": "deaf40b8-a01e-0095-117e-0597ea000000",
>>>>>>> 1814567d
        "x-ms-version": "2020-06-12"
      },
      "ResponseBody": []
    }
  ],
  "Variables": {
    "RandomSeed": "1014376814",
    "Storage_TestConfigHierarchicalNamespace": "NamespaceTenant\nseannse\nU2FuaXRpemVk\nhttps://seannse.blob.core.windows.net\nhttps://seannse.file.core.windows.net\nhttps://seannse.queue.core.windows.net\nhttps://seannse.table.core.windows.net\n\n\n\n\nhttps://seannse-secondary.blob.core.windows.net\nhttps://seannse-secondary.file.core.windows.net\nhttps://seannse-secondary.queue.core.windows.net\nhttps://seannse-secondary.table.core.windows.net\n68390a19-a643-458b-b726-408abf67b4fc\nSanitized\n72f988bf-86f1-41af-91ab-2d7cd011db47\nhttps://login.microsoftonline.com/\nCloud\nBlobEndpoint=https://seannse.blob.core.windows.net/;QueueEndpoint=https://seannse.queue.core.windows.net/;FileEndpoint=https://seannse.file.core.windows.net/;BlobSecondaryEndpoint=https://seannse-secondary.blob.core.windows.net/;QueueSecondaryEndpoint=https://seannse-secondary.queue.core.windows.net/;FileSecondaryEndpoint=https://seannse-secondary.file.core.windows.net/;AccountName=seannse;AccountKey=Sanitized\n"
  }
}<|MERGE_RESOLUTION|>--- conflicted
+++ resolved
@@ -1,30 +1,19 @@
 {
   "Entries": [
     {
-      "RequestUri": "https://seannse.blob.core.windows.net/test-filesystem-e1f98992-8c41-148c-28e8-213decc5dd8d?restype=container",
+      "RequestUri": "https://seannse.blob.core.windows.net/test-filesystem-f5fa8d41-c995-d238-ee7b-33cb85f837fd?restype=container",
       "RequestMethod": "PUT",
       "RequestHeaders": {
         "Accept": "application/xml",
         "Authorization": "Sanitized",
-<<<<<<< HEAD
-        "traceparent": "00-c8513c4e08016a4195104a014b63f545-60c0f893e1858842-00",
+        "traceparent": "00-8ab3fb83e278354aa72e88617a1b4c53-795459975e471d45-00",
         "User-Agent": [
-          "azsdk-net-Storage.Files.DataLake/12.7.0-alpha.20210202.1",
-          "(.NET 5.0.2; Microsoft Windows 10.0.19042)"
+          "azsdk-net-Storage.Files.DataLake/12.7.0-alpha.20210219.1",
+          "(.NET 5.0.3; Microsoft Windows 10.0.19041)"
         ],
         "x-ms-blob-public-access": "container",
-        "x-ms-client-request-id": "0825f052-7e59-5136-e3c1-0df70e35d69d",
-        "x-ms-date": "Tue, 02 Feb 2021 21:43:21 GMT",
-=======
-        "traceparent": "00-e3d5c1bcaec10a4fab8389ff6a952ee9-f0c592af78d98c4b-00",
-        "User-Agent": [
-          "azsdk-net-Storage.Files.DataLake/12.7.0-alpha.20210217.1",
-          "(.NET 5.0.3; Microsoft Windows 10.0.19042)"
-        ],
-        "x-ms-blob-public-access": "container",
-        "x-ms-client-request-id": "0825f052-7e59-5136-e3c1-0df70e35d69d",
-        "x-ms-date": "Wed, 17 Feb 2021 22:46:39 GMT",
->>>>>>> 1814567d
+        "x-ms-client-request-id": "38d7a82d-263d-5fe1-e937-d1f69dfe9c2b",
+        "x-ms-date": "Fri, 19 Feb 2021 19:04:32 GMT",
         "x-ms-return-client-request-id": "true",
         "x-ms-version": "2020-06-12"
       },
@@ -32,52 +21,32 @@
       "StatusCode": 201,
       "ResponseHeaders": {
         "Content-Length": "0",
-<<<<<<< HEAD
-        "Date": "Tue, 02 Feb 2021 21:43:22 GMT",
-        "ETag": "\u00220x8D8C7C39021A164\u0022",
-        "Last-Modified": "Tue, 02 Feb 2021 21:43:22 GMT",
-=======
-        "Date": "Wed, 17 Feb 2021 22:46:39 GMT",
-        "ETag": "\u00220x8D8D395E3ABD0EC\u0022",
-        "Last-Modified": "Wed, 17 Feb 2021 22:46:39 GMT",
->>>>>>> 1814567d
+        "Date": "Fri, 19 Feb 2021 19:04:31 GMT",
+        "ETag": "\u00220x8D8D5093052FBBB\u0022",
+        "Last-Modified": "Fri, 19 Feb 2021 19:04:31 GMT",
         "Server": [
           "Windows-Azure-Blob/1.0",
           "Microsoft-HTTPAPI/2.0"
         ],
-        "x-ms-client-request-id": "0825f052-7e59-5136-e3c1-0df70e35d69d",
-<<<<<<< HEAD
-        "x-ms-request-id": "25dccd23-a01e-0003-0aac-f99e3b000000",
-=======
-        "x-ms-request-id": "deaf3fa4-a01e-0095-227e-0597ea000000",
->>>>>>> 1814567d
+        "x-ms-client-request-id": "38d7a82d-263d-5fe1-e937-d1f69dfe9c2b",
+        "x-ms-request-id": "cb12ca44-b01e-006d-29f2-06cb14000000",
         "x-ms-version": "2020-06-12"
       },
       "ResponseBody": []
     },
     {
-      "RequestUri": "https://seannse.dfs.core.windows.net/test-filesystem-e1f98992-8c41-148c-28e8-213decc5dd8d/test-directory-154a7b88-87e1-0c15-078d-e78fe6c19ee3?recursive=true",
+      "RequestUri": "https://seannse.dfs.core.windows.net/test-filesystem-f5fa8d41-c995-d238-ee7b-33cb85f837fd/test-directory-2a5bf062-a4a3-b820-9863-1c77dcfa0be5?recursive=true",
       "RequestMethod": "DELETE",
       "RequestHeaders": {
         "Accept": "application/json",
         "Authorization": "Sanitized",
-<<<<<<< HEAD
-        "traceparent": "00-61f4b5928f358747abeeeabc1214eebf-1989e53d37828849-00",
+        "traceparent": "00-82291dae2fbc4343bbf888fdf7aa1319-faf42f195d509740-00",
         "User-Agent": [
-          "azsdk-net-Storage.Files.DataLake/12.7.0-alpha.20210202.1",
-          "(.NET 5.0.2; Microsoft Windows 10.0.19042)"
+          "azsdk-net-Storage.Files.DataLake/12.7.0-alpha.20210219.1",
+          "(.NET 5.0.3; Microsoft Windows 10.0.19041)"
         ],
-        "x-ms-client-request-id": "fa4207da-15fa-ca03-da19-01cb96a66b22",
-        "x-ms-date": "Tue, 02 Feb 2021 21:43:21 GMT",
-=======
-        "traceparent": "00-710e3802ff1ff743a25c967e9b3222bd-18c160524f551848-00",
-        "User-Agent": [
-          "azsdk-net-Storage.Files.DataLake/12.7.0-alpha.20210217.1",
-          "(.NET 5.0.3; Microsoft Windows 10.0.19042)"
-        ],
-        "x-ms-client-request-id": "fa4207da-15fa-ca03-da19-01cb96a66b22",
-        "x-ms-date": "Wed, 17 Feb 2021 22:46:39 GMT",
->>>>>>> 1814567d
+        "x-ms-client-request-id": "d6dcc180-51ad-88aa-871f-a0da096a83ef",
+        "x-ms-date": "Fri, 19 Feb 2021 19:04:32 GMT",
         "x-ms-return-client-request-id": "true",
         "x-ms-version": "2020-06-12"
       },
@@ -86,58 +55,36 @@
       "ResponseHeaders": {
         "Content-Length": "163",
         "Content-Type": "application/json; charset=utf-8",
-<<<<<<< HEAD
-        "Date": "Tue, 02 Feb 2021 21:43:22 GMT",
-=======
-        "Date": "Wed, 17 Feb 2021 22:46:39 GMT",
->>>>>>> 1814567d
+        "Date": "Fri, 19 Feb 2021 19:04:31 GMT",
         "Server": [
           "Windows-Azure-HDFS/1.0",
           "Microsoft-HTTPAPI/2.0"
         ],
-        "x-ms-client-request-id": "fa4207da-15fa-ca03-da19-01cb96a66b22",
+        "x-ms-client-request-id": "d6dcc180-51ad-88aa-871f-a0da096a83ef",
         "x-ms-error-code": "PathNotFound",
-<<<<<<< HEAD
-        "x-ms-request-id": "84570b7f-501f-0075-73ac-f91473000000",
-=======
-        "x-ms-request-id": "8499a5fb-101f-0074-297e-054baf000000",
->>>>>>> 1814567d
+        "x-ms-request-id": "da843981-a01f-0061-49f2-065c1c000000",
         "x-ms-version": "2020-06-12"
       },
       "ResponseBody": {
         "error": {
           "code": "PathNotFound",
-<<<<<<< HEAD
-          "message": "The specified path does not exist.\nRequestId:84570b7f-501f-0075-73ac-f91473000000\nTime:2021-02-02T21:43:22.7146660Z"
-=======
-          "message": "The specified path does not exist.\nRequestId:8499a5fb-101f-0074-297e-054baf000000\nTime:2021-02-17T22:46:40.1499884Z"
->>>>>>> 1814567d
+          "message": "The specified path does not exist.\nRequestId:da843981-a01f-0061-49f2-065c1c000000\nTime:2021-02-19T19:04:31.6112095Z"
         }
       }
     },
     {
-      "RequestUri": "https://seannse.blob.core.windows.net/test-filesystem-e1f98992-8c41-148c-28e8-213decc5dd8d?restype=container",
+      "RequestUri": "https://seannse.blob.core.windows.net/test-filesystem-f5fa8d41-c995-d238-ee7b-33cb85f837fd?restype=container",
       "RequestMethod": "DELETE",
       "RequestHeaders": {
         "Accept": "application/xml",
         "Authorization": "Sanitized",
-<<<<<<< HEAD
-        "traceparent": "00-da55f2688d01094db969bccd4ae8037d-c235a5c669164249-00",
+        "traceparent": "00-e1883ecef7db0741a22270f0e175b3b2-9e259b53e06e6342-00",
         "User-Agent": [
-          "azsdk-net-Storage.Files.DataLake/12.7.0-alpha.20210202.1",
-          "(.NET 5.0.2; Microsoft Windows 10.0.19042)"
+          "azsdk-net-Storage.Files.DataLake/12.7.0-alpha.20210219.1",
+          "(.NET 5.0.3; Microsoft Windows 10.0.19041)"
         ],
-        "x-ms-client-request-id": "dfb5222f-a37f-a9e8-3920-2187d268132e",
-        "x-ms-date": "Tue, 02 Feb 2021 21:43:22 GMT",
-=======
-        "traceparent": "00-99f1b2fb49db4b4eb5e14345f3a92bdd-9f4fa69e68bf2446-00",
-        "User-Agent": [
-          "azsdk-net-Storage.Files.DataLake/12.7.0-alpha.20210217.1",
-          "(.NET 5.0.3; Microsoft Windows 10.0.19042)"
-        ],
-        "x-ms-client-request-id": "dfb5222f-a37f-a9e8-3920-2187d268132e",
-        "x-ms-date": "Wed, 17 Feb 2021 22:46:40 GMT",
->>>>>>> 1814567d
+        "x-ms-client-request-id": "1af64169-351e-ac37-3c15-55005de59d14",
+        "x-ms-date": "Fri, 19 Feb 2021 19:04:32 GMT",
         "x-ms-return-client-request-id": "true",
         "x-ms-version": "2020-06-12"
       },
@@ -145,28 +92,20 @@
       "StatusCode": 202,
       "ResponseHeaders": {
         "Content-Length": "0",
-<<<<<<< HEAD
-        "Date": "Tue, 02 Feb 2021 21:43:22 GMT",
-=======
-        "Date": "Wed, 17 Feb 2021 22:46:39 GMT",
->>>>>>> 1814567d
+        "Date": "Fri, 19 Feb 2021 19:04:31 GMT",
         "Server": [
           "Windows-Azure-Blob/1.0",
           "Microsoft-HTTPAPI/2.0"
         ],
-        "x-ms-client-request-id": "dfb5222f-a37f-a9e8-3920-2187d268132e",
-<<<<<<< HEAD
-        "x-ms-request-id": "25dccf07-a01e-0003-54ac-f99e3b000000",
-=======
-        "x-ms-request-id": "deaf40b8-a01e-0095-117e-0597ea000000",
->>>>>>> 1814567d
+        "x-ms-client-request-id": "1af64169-351e-ac37-3c15-55005de59d14",
+        "x-ms-request-id": "cb12ca99-b01e-006d-75f2-06cb14000000",
         "x-ms-version": "2020-06-12"
       },
       "ResponseBody": []
     }
   ],
   "Variables": {
-    "RandomSeed": "1014376814",
+    "RandomSeed": "210790195",
     "Storage_TestConfigHierarchicalNamespace": "NamespaceTenant\nseannse\nU2FuaXRpemVk\nhttps://seannse.blob.core.windows.net\nhttps://seannse.file.core.windows.net\nhttps://seannse.queue.core.windows.net\nhttps://seannse.table.core.windows.net\n\n\n\n\nhttps://seannse-secondary.blob.core.windows.net\nhttps://seannse-secondary.file.core.windows.net\nhttps://seannse-secondary.queue.core.windows.net\nhttps://seannse-secondary.table.core.windows.net\n68390a19-a643-458b-b726-408abf67b4fc\nSanitized\n72f988bf-86f1-41af-91ab-2d7cd011db47\nhttps://login.microsoftonline.com/\nCloud\nBlobEndpoint=https://seannse.blob.core.windows.net/;QueueEndpoint=https://seannse.queue.core.windows.net/;FileEndpoint=https://seannse.file.core.windows.net/;BlobSecondaryEndpoint=https://seannse-secondary.blob.core.windows.net/;QueueSecondaryEndpoint=https://seannse-secondary.queue.core.windows.net/;FileSecondaryEndpoint=https://seannse-secondary.file.core.windows.net/;AccountName=seannse;AccountKey=Sanitized\n"
   }
 }