--- conflicted
+++ resolved
@@ -1,653 +1,408 @@
 {
   "Entries": [
     {
-      "RequestUri": "https://seannse.blob.core.windows.net/test-filesystem-f13acedb-be8b-5861-a297-986f9ffdf65b?restype=container",
+      "RequestUri": "https://seannse.blob.core.windows.net/test-filesystem-43332848-d814-420c-53b9-2124b41edbd3?restype=container",
       "RequestMethod": "PUT",
       "RequestHeaders": {
         "Accept": "application/xml",
         "Authorization": "Sanitized",
-<<<<<<< HEAD
-        "traceparent": "00-6d03c270546e0d4da93c11a2ce6c351f-2a26209d7d9de14d-00",
-        "User-Agent": [
-          "azsdk-net-Storage.Files.DataLake/12.7.0-alpha.20210202.1",
-          "(.NET 5.0.2; Microsoft Windows 10.0.19042)"
+        "traceparent": "00-ac87493f5fb38445a62af71904185b66-d8b204121c77764d-00",
+        "User-Agent": [
+          "azsdk-net-Storage.Files.DataLake/12.7.0-alpha.20210219.1",
+          "(.NET 5.0.3; Microsoft Windows 10.0.19041)"
         ],
         "x-ms-blob-public-access": "container",
-        "x-ms-client-request-id": "54eda0bd-0a16-5a88-2ddc-4ee821c086a8",
-        "x-ms-date": "Tue, 02 Feb 2021 21:48:18 GMT",
-=======
-        "traceparent": "00-cc521c8034a72d46a5e84744cb500b41-f0a576c3eeb85846-00",
-        "User-Agent": [
-          "azsdk-net-Storage.Files.DataLake/12.7.0-alpha.20210217.1",
-          "(.NET 5.0.3; Microsoft Windows 10.0.19042)"
-        ],
-        "x-ms-blob-public-access": "container",
-        "x-ms-client-request-id": "54eda0bd-0a16-5a88-2ddc-4ee821c086a8",
-        "x-ms-date": "Wed, 17 Feb 2021 22:51:23 GMT",
->>>>>>> 1814567d
-        "x-ms-return-client-request-id": "true",
-        "x-ms-version": "2020-06-12"
-      },
-      "RequestBody": null,
-      "StatusCode": 201,
-      "ResponseHeaders": {
-        "Content-Length": "0",
-<<<<<<< HEAD
-        "Date": "Tue, 02 Feb 2021 21:48:18 GMT",
-        "ETag": "\u00220x8D8C7C4411C3A8C\u0022",
-        "Last-Modified": "Tue, 02 Feb 2021 21:48:19 GMT",
-=======
-        "Date": "Wed, 17 Feb 2021 22:51:22 GMT",
-        "ETag": "\u00220x8D8D3968CD2DB94\u0022",
-        "Last-Modified": "Wed, 17 Feb 2021 22:51:23 GMT",
->>>>>>> 1814567d
+        "x-ms-client-request-id": "909d33d2-51cc-4bc1-da79-67a84aaa57f8",
+        "x-ms-date": "Fri, 19 Feb 2021 19:07:28 GMT",
+        "x-ms-return-client-request-id": "true",
+        "x-ms-version": "2020-06-12"
+      },
+      "RequestBody": null,
+      "StatusCode": 201,
+      "ResponseHeaders": {
+        "Content-Length": "0",
+        "Date": "Fri, 19 Feb 2021 19:07:27 GMT",
+        "ETag": "\u00220x8D8D509996B2BCF\u0022",
+        "Last-Modified": "Fri, 19 Feb 2021 19:07:27 GMT",
         "Server": [
           "Windows-Azure-Blob/1.0",
           "Microsoft-HTTPAPI/2.0"
         ],
-        "x-ms-client-request-id": "54eda0bd-0a16-5a88-2ddc-4ee821c086a8",
-<<<<<<< HEAD
-        "x-ms-request-id": "9515ef8c-801e-0014-11ad-f93730000000",
-=======
-        "x-ms-request-id": "70dd3fbc-501e-0075-767f-051473000000",
->>>>>>> 1814567d
-        "x-ms-version": "2020-06-12"
-      },
-      "ResponseBody": []
-    },
-    {
-      "RequestUri": "https://seannse.dfs.core.windows.net/test-filesystem-f13acedb-be8b-5861-a297-986f9ffdf65b/test-directory-161e4aea-2908-d3a6-8ff9-b370c45d2177?resource=directory",
-      "RequestMethod": "PUT",
-      "RequestHeaders": {
-        "Accept": "application/json",
-        "Authorization": "Sanitized",
-<<<<<<< HEAD
-        "traceparent": "00-664408efae80c6438d499e3fe7c02af3-38bf7a7c62452748-00",
-        "User-Agent": [
-          "azsdk-net-Storage.Files.DataLake/12.7.0-alpha.20210202.1",
-          "(.NET 5.0.2; Microsoft Windows 10.0.19042)"
-        ],
-        "x-ms-client-request-id": "ec195295-8f0c-948d-fa19-c41d571796d0",
-        "x-ms-date": "Tue, 02 Feb 2021 21:48:18 GMT",
-=======
-        "traceparent": "00-8ce65e395c31474482dee09d16bce976-68e160173dd19749-00",
-        "User-Agent": [
-          "azsdk-net-Storage.Files.DataLake/12.7.0-alpha.20210217.1",
-          "(.NET 5.0.3; Microsoft Windows 10.0.19042)"
-        ],
-        "x-ms-client-request-id": "ec195295-8f0c-948d-fa19-c41d571796d0",
-        "x-ms-date": "Wed, 17 Feb 2021 22:51:23 GMT",
->>>>>>> 1814567d
-        "x-ms-return-client-request-id": "true",
-        "x-ms-version": "2020-06-12"
-      },
-      "RequestBody": null,
-      "StatusCode": 201,
-      "ResponseHeaders": {
-        "Content-Length": "0",
-<<<<<<< HEAD
-        "Date": "Tue, 02 Feb 2021 21:48:18 GMT",
-        "ETag": "\u00220x8D8C7C4415726AA\u0022",
-        "Last-Modified": "Tue, 02 Feb 2021 21:48:19 GMT",
-=======
-        "Date": "Wed, 17 Feb 2021 22:51:23 GMT",
-        "ETag": "\u00220x8D8D3968D18446F\u0022",
-        "Last-Modified": "Wed, 17 Feb 2021 22:51:23 GMT",
->>>>>>> 1814567d
-        "Server": [
-          "Windows-Azure-HDFS/1.0",
-          "Microsoft-HTTPAPI/2.0"
-        ],
-        "x-ms-client-request-id": "ec195295-8f0c-948d-fa19-c41d571796d0",
-<<<<<<< HEAD
-        "x-ms-request-id": "0dad79be-a01f-0013-0dad-f95b53000000",
-=======
-        "x-ms-request-id": "5a53de55-901f-0045-747f-05aabc000000",
->>>>>>> 1814567d
-        "x-ms-version": "2020-06-12"
-      },
-      "ResponseBody": []
-    },
-    {
-      "RequestUri": "https://seannse.dfs.core.windows.net/test-filesystem-f13acedb-be8b-5861-a297-986f9ffdf65b/test-directory-161e4aea-2908-d3a6-8ff9-b370c45d2177/test-directory-1ef7d7ba-870f-4897-0597-1bd3c9321a39?resource=directory",
-      "RequestMethod": "PUT",
-      "RequestHeaders": {
-        "Accept": "application/json",
-        "Authorization": "Sanitized",
-        "User-Agent": [
-<<<<<<< HEAD
-          "azsdk-net-Storage.Files.DataLake/12.7.0-alpha.20210202.1",
-          "(.NET 5.0.2; Microsoft Windows 10.0.19042)"
-        ],
-        "x-ms-client-request-id": "e1b88f9e-005e-0d6e-bad1-e67573b9cac7",
-        "x-ms-date": "Tue, 02 Feb 2021 21:48:19 GMT",
-=======
-          "azsdk-net-Storage.Files.DataLake/12.7.0-alpha.20210217.1",
-          "(.NET 5.0.3; Microsoft Windows 10.0.19042)"
-        ],
-        "x-ms-client-request-id": "e1b88f9e-005e-0d6e-bad1-e67573b9cac7",
-        "x-ms-date": "Wed, 17 Feb 2021 22:51:24 GMT",
->>>>>>> 1814567d
-        "x-ms-return-client-request-id": "true",
-        "x-ms-version": "2020-06-12"
-      },
-      "RequestBody": null,
-      "StatusCode": 201,
-      "ResponseHeaders": {
-        "Content-Length": "0",
-<<<<<<< HEAD
-        "Date": "Tue, 02 Feb 2021 21:48:18 GMT",
-        "ETag": "\u00220x8D8C7C441649E76\u0022",
-        "Last-Modified": "Tue, 02 Feb 2021 21:48:19 GMT",
-=======
-        "Date": "Wed, 17 Feb 2021 22:51:23 GMT",
-        "ETag": "\u00220x8D8D3968D25279F\u0022",
-        "Last-Modified": "Wed, 17 Feb 2021 22:51:23 GMT",
->>>>>>> 1814567d
-        "Server": [
-          "Windows-Azure-HDFS/1.0",
-          "Microsoft-HTTPAPI/2.0"
-        ],
-        "x-ms-client-request-id": "e1b88f9e-005e-0d6e-bad1-e67573b9cac7",
-<<<<<<< HEAD
-        "x-ms-request-id": "0dad79cc-a01f-0013-1bad-f95b53000000",
-=======
-        "x-ms-request-id": "5a53de89-901f-0045-287f-05aabc000000",
->>>>>>> 1814567d
-        "x-ms-version": "2020-06-12"
-      },
-      "ResponseBody": []
-    },
-    {
-      "RequestUri": "https://seannse.dfs.core.windows.net/test-filesystem-f13acedb-be8b-5861-a297-986f9ffdf65b/test-directory-161e4aea-2908-d3a6-8ff9-b370c45d2177/test-directory-1ef7d7ba-870f-4897-0597-1bd3c9321a39/test-file-21438aff-243b-858d-6d95-a9f183a16bde?resource=file",
-      "RequestMethod": "PUT",
-      "RequestHeaders": {
-        "Accept": "application/json",
-        "Authorization": "Sanitized",
-        "User-Agent": [
-<<<<<<< HEAD
-          "azsdk-net-Storage.Files.DataLake/12.7.0-alpha.20210202.1",
-          "(.NET 5.0.2; Microsoft Windows 10.0.19042)"
-        ],
-        "x-ms-client-request-id": "53f63c52-0de4-79a7-0233-74c9567d8918",
-        "x-ms-date": "Tue, 02 Feb 2021 21:48:19 GMT",
-=======
-          "azsdk-net-Storage.Files.DataLake/12.7.0-alpha.20210217.1",
-          "(.NET 5.0.3; Microsoft Windows 10.0.19042)"
-        ],
-        "x-ms-client-request-id": "53f63c52-0de4-79a7-0233-74c9567d8918",
-        "x-ms-date": "Wed, 17 Feb 2021 22:51:24 GMT",
->>>>>>> 1814567d
-        "x-ms-return-client-request-id": "true",
-        "x-ms-version": "2020-06-12"
-      },
-      "RequestBody": null,
-      "StatusCode": 201,
-      "ResponseHeaders": {
-        "Content-Length": "0",
-<<<<<<< HEAD
-        "Date": "Tue, 02 Feb 2021 21:48:18 GMT",
-        "ETag": "\u00220x8D8C7C4417351D6\u0022",
-        "Last-Modified": "Tue, 02 Feb 2021 21:48:19 GMT",
-=======
-        "Date": "Wed, 17 Feb 2021 22:51:23 GMT",
-        "ETag": "\u00220x8D8D3968D3352BB\u0022",
-        "Last-Modified": "Wed, 17 Feb 2021 22:51:24 GMT",
->>>>>>> 1814567d
-        "Server": [
-          "Windows-Azure-HDFS/1.0",
-          "Microsoft-HTTPAPI/2.0"
-        ],
-        "x-ms-client-request-id": "53f63c52-0de4-79a7-0233-74c9567d8918",
-<<<<<<< HEAD
-        "x-ms-request-id": "0dad79e7-a01f-0013-36ad-f95b53000000",
-=======
-        "x-ms-request-id": "5a53dea7-901f-0045-467f-05aabc000000",
->>>>>>> 1814567d
-        "x-ms-version": "2020-06-12"
-      },
-      "ResponseBody": []
-    },
-    {
-      "RequestUri": "https://seannse.dfs.core.windows.net/test-filesystem-f13acedb-be8b-5861-a297-986f9ffdf65b/test-directory-161e4aea-2908-d3a6-8ff9-b370c45d2177/test-directory-1ef7d7ba-870f-4897-0597-1bd3c9321a39/test-file-3b0c0866-9083-c64d-af69-5b6d6c1b3678?resource=file",
-      "RequestMethod": "PUT",
-      "RequestHeaders": {
-        "Accept": "application/json",
-        "Authorization": "Sanitized",
-        "User-Agent": [
-<<<<<<< HEAD
-          "azsdk-net-Storage.Files.DataLake/12.7.0-alpha.20210202.1",
-          "(.NET 5.0.2; Microsoft Windows 10.0.19042)"
-        ],
-        "x-ms-client-request-id": "460b9f44-b2e8-c137-ee2f-a37bb23a0ce7",
-        "x-ms-date": "Tue, 02 Feb 2021 21:48:19 GMT",
-=======
-          "azsdk-net-Storage.Files.DataLake/12.7.0-alpha.20210217.1",
-          "(.NET 5.0.3; Microsoft Windows 10.0.19042)"
-        ],
-        "x-ms-client-request-id": "460b9f44-b2e8-c137-ee2f-a37bb23a0ce7",
-        "x-ms-date": "Wed, 17 Feb 2021 22:51:24 GMT",
->>>>>>> 1814567d
-        "x-ms-return-client-request-id": "true",
-        "x-ms-version": "2020-06-12"
-      },
-      "RequestBody": null,
-      "StatusCode": 201,
-      "ResponseHeaders": {
-        "Content-Length": "0",
-<<<<<<< HEAD
-        "Date": "Tue, 02 Feb 2021 21:48:19 GMT",
-        "ETag": "\u00220x8D8C7C44181508B\u0022",
-        "Last-Modified": "Tue, 02 Feb 2021 21:48:19 GMT",
-=======
-        "Date": "Wed, 17 Feb 2021 22:51:23 GMT",
-        "ETag": "\u00220x8D8D3968D415939\u0022",
-        "Last-Modified": "Wed, 17 Feb 2021 22:51:24 GMT",
->>>>>>> 1814567d
-        "Server": [
-          "Windows-Azure-HDFS/1.0",
-          "Microsoft-HTTPAPI/2.0"
-        ],
-        "x-ms-client-request-id": "460b9f44-b2e8-c137-ee2f-a37bb23a0ce7",
-<<<<<<< HEAD
-        "x-ms-request-id": "0dad79f8-a01f-0013-47ad-f95b53000000",
-=======
-        "x-ms-request-id": "5a53debd-901f-0045-5c7f-05aabc000000",
->>>>>>> 1814567d
-        "x-ms-version": "2020-06-12"
-      },
-      "ResponseBody": []
-    },
-    {
-      "RequestUri": "https://seannse.dfs.core.windows.net/test-filesystem-f13acedb-be8b-5861-a297-986f9ffdf65b/test-directory-161e4aea-2908-d3a6-8ff9-b370c45d2177/test-directory-6822fcfc-42de-4e6d-0db1-abc75a07029d?resource=directory",
-      "RequestMethod": "PUT",
-      "RequestHeaders": {
-        "Accept": "application/json",
-        "Authorization": "Sanitized",
-        "User-Agent": [
-<<<<<<< HEAD
-          "azsdk-net-Storage.Files.DataLake/12.7.0-alpha.20210202.1",
-          "(.NET 5.0.2; Microsoft Windows 10.0.19042)"
-        ],
-        "x-ms-client-request-id": "c74a4faf-1aef-026b-32bd-3837067067e7",
-        "x-ms-date": "Tue, 02 Feb 2021 21:48:19 GMT",
-=======
-          "azsdk-net-Storage.Files.DataLake/12.7.0-alpha.20210217.1",
-          "(.NET 5.0.3; Microsoft Windows 10.0.19042)"
-        ],
-        "x-ms-client-request-id": "c74a4faf-1aef-026b-32bd-3837067067e7",
-        "x-ms-date": "Wed, 17 Feb 2021 22:51:24 GMT",
->>>>>>> 1814567d
-        "x-ms-return-client-request-id": "true",
-        "x-ms-version": "2020-06-12"
-      },
-      "RequestBody": null,
-      "StatusCode": 201,
-      "ResponseHeaders": {
-        "Content-Length": "0",
-<<<<<<< HEAD
-        "Date": "Tue, 02 Feb 2021 21:48:19 GMT",
-        "ETag": "\u00220x8D8C7C441908B3A\u0022",
-        "Last-Modified": "Tue, 02 Feb 2021 21:48:20 GMT",
-=======
-        "Date": "Wed, 17 Feb 2021 22:51:23 GMT",
-        "ETag": "\u00220x8D8D3968D510899\u0022",
-        "Last-Modified": "Wed, 17 Feb 2021 22:51:24 GMT",
->>>>>>> 1814567d
-        "Server": [
-          "Windows-Azure-HDFS/1.0",
-          "Microsoft-HTTPAPI/2.0"
-        ],
-        "x-ms-client-request-id": "c74a4faf-1aef-026b-32bd-3837067067e7",
-<<<<<<< HEAD
-        "x-ms-request-id": "0dad7a17-a01f-0013-65ad-f95b53000000",
-=======
-        "x-ms-request-id": "5a53dee0-901f-0045-7f7f-05aabc000000",
->>>>>>> 1814567d
-        "x-ms-version": "2020-06-12"
-      },
-      "ResponseBody": []
-    },
-    {
-      "RequestUri": "https://seannse.dfs.core.windows.net/test-filesystem-f13acedb-be8b-5861-a297-986f9ffdf65b/test-directory-161e4aea-2908-d3a6-8ff9-b370c45d2177/test-directory-6822fcfc-42de-4e6d-0db1-abc75a07029d/test-file-a095062d-3f12-0bd8-6d2d-b201e9f2da8e?resource=file",
-      "RequestMethod": "PUT",
-      "RequestHeaders": {
-        "Accept": "application/json",
-        "Authorization": "Sanitized",
-        "User-Agent": [
-<<<<<<< HEAD
-          "azsdk-net-Storage.Files.DataLake/12.7.0-alpha.20210202.1",
-          "(.NET 5.0.2; Microsoft Windows 10.0.19042)"
-        ],
-        "x-ms-client-request-id": "6d4d7275-08e9-6f42-763e-5ac2686a193f",
-        "x-ms-date": "Tue, 02 Feb 2021 21:48:19 GMT",
-=======
-          "azsdk-net-Storage.Files.DataLake/12.7.0-alpha.20210217.1",
-          "(.NET 5.0.3; Microsoft Windows 10.0.19042)"
-        ],
-        "x-ms-client-request-id": "6d4d7275-08e9-6f42-763e-5ac2686a193f",
-        "x-ms-date": "Wed, 17 Feb 2021 22:51:24 GMT",
->>>>>>> 1814567d
-        "x-ms-return-client-request-id": "true",
-        "x-ms-version": "2020-06-12"
-      },
-      "RequestBody": null,
-      "StatusCode": 201,
-      "ResponseHeaders": {
-        "Content-Length": "0",
-<<<<<<< HEAD
-        "Date": "Tue, 02 Feb 2021 21:48:19 GMT",
-        "ETag": "\u00220x8D8C7C4419E9554\u0022",
-        "Last-Modified": "Tue, 02 Feb 2021 21:48:20 GMT",
-=======
-        "Date": "Wed, 17 Feb 2021 22:51:23 GMT",
-        "ETag": "\u00220x8D8D3968D5F257D\u0022",
-        "Last-Modified": "Wed, 17 Feb 2021 22:51:24 GMT",
->>>>>>> 1814567d
-        "Server": [
-          "Windows-Azure-HDFS/1.0",
-          "Microsoft-HTTPAPI/2.0"
-        ],
-        "x-ms-client-request-id": "6d4d7275-08e9-6f42-763e-5ac2686a193f",
-<<<<<<< HEAD
-        "x-ms-request-id": "0dad7a2d-a01f-0013-7bad-f95b53000000",
-=======
-        "x-ms-request-id": "5a53defe-901f-0045-1d7f-05aabc000000",
->>>>>>> 1814567d
-        "x-ms-version": "2020-06-12"
-      },
-      "ResponseBody": []
-    },
-    {
-      "RequestUri": "https://seannse.dfs.core.windows.net/test-filesystem-f13acedb-be8b-5861-a297-986f9ffdf65b/test-directory-161e4aea-2908-d3a6-8ff9-b370c45d2177/test-file-b02fa9e3-5c58-f22a-58ca-faeca4865315?resource=file",
-      "RequestMethod": "PUT",
-      "RequestHeaders": {
-        "Accept": "application/json",
-        "Authorization": "Sanitized",
-        "User-Agent": [
-<<<<<<< HEAD
-          "azsdk-net-Storage.Files.DataLake/12.7.0-alpha.20210202.1",
-          "(.NET 5.0.2; Microsoft Windows 10.0.19042)"
-        ],
-        "x-ms-client-request-id": "0e6e5b0c-3d28-18ec-475b-151f0d56caf0",
-        "x-ms-date": "Tue, 02 Feb 2021 21:48:19 GMT",
-=======
-          "azsdk-net-Storage.Files.DataLake/12.7.0-alpha.20210217.1",
-          "(.NET 5.0.3; Microsoft Windows 10.0.19042)"
-        ],
-        "x-ms-client-request-id": "0e6e5b0c-3d28-18ec-475b-151f0d56caf0",
-        "x-ms-date": "Wed, 17 Feb 2021 22:51:24 GMT",
->>>>>>> 1814567d
-        "x-ms-return-client-request-id": "true",
-        "x-ms-version": "2020-06-12"
-      },
-      "RequestBody": null,
-      "StatusCode": 201,
-      "ResponseHeaders": {
-        "Content-Length": "0",
-<<<<<<< HEAD
-        "Date": "Tue, 02 Feb 2021 21:48:19 GMT",
-        "ETag": "\u00220x8D8C7C441AC4EE9\u0022",
-        "Last-Modified": "Tue, 02 Feb 2021 21:48:20 GMT",
-=======
-        "Date": "Wed, 17 Feb 2021 22:51:24 GMT",
-        "ETag": "\u00220x8D8D3968D6DEA67\u0022",
-        "Last-Modified": "Wed, 17 Feb 2021 22:51:24 GMT",
->>>>>>> 1814567d
-        "Server": [
-          "Windows-Azure-HDFS/1.0",
-          "Microsoft-HTTPAPI/2.0"
-        ],
-        "x-ms-client-request-id": "0e6e5b0c-3d28-18ec-475b-151f0d56caf0",
-<<<<<<< HEAD
-        "x-ms-request-id": "0dad7a3e-a01f-0013-0cad-f95b53000000",
-=======
-        "x-ms-request-id": "5a53df1b-901f-0045-397f-05aabc000000",
->>>>>>> 1814567d
-        "x-ms-version": "2020-06-12"
-      },
-      "ResponseBody": []
-    },
-    {
-      "RequestUri": "https://seannse.dfs.core.windows.net/test-filesystem-f13acedb-be8b-5861-a297-986f9ffdf65b/test-directory-161e4aea-2908-d3a6-8ff9-b370c45d2177?action=setAccessControlRecursive\u0026mode=modify\u0026maxRecords=2",
+        "x-ms-client-request-id": "909d33d2-51cc-4bc1-da79-67a84aaa57f8",
+        "x-ms-request-id": "cb13eb1b-b01e-006d-10f2-06cb14000000",
+        "x-ms-version": "2020-06-12"
+      },
+      "ResponseBody": []
+    },
+    {
+      "RequestUri": "https://seannse.dfs.core.windows.net/test-filesystem-43332848-d814-420c-53b9-2124b41edbd3/test-directory-a1f99e29-0d0c-3021-d3d5-13740a09d95c?resource=directory",
+      "RequestMethod": "PUT",
+      "RequestHeaders": {
+        "Accept": "application/json",
+        "Authorization": "Sanitized",
+        "traceparent": "00-db0084fd0912ac4694932103eabe885e-ab4fded6de749b49-00",
+        "User-Agent": [
+          "azsdk-net-Storage.Files.DataLake/12.7.0-alpha.20210219.1",
+          "(.NET 5.0.3; Microsoft Windows 10.0.19041)"
+        ],
+        "x-ms-client-request-id": "cad9d648-9dfd-c5f4-116c-bcf73d4c41d0",
+        "x-ms-date": "Fri, 19 Feb 2021 19:07:28 GMT",
+        "x-ms-return-client-request-id": "true",
+        "x-ms-version": "2020-06-12"
+      },
+      "RequestBody": null,
+      "StatusCode": 201,
+      "ResponseHeaders": {
+        "Content-Length": "0",
+        "Date": "Fri, 19 Feb 2021 19:07:27 GMT",
+        "ETag": "\u00220x8D8D509997A279A\u0022",
+        "Last-Modified": "Fri, 19 Feb 2021 19:07:27 GMT",
+        "Server": [
+          "Windows-Azure-HDFS/1.0",
+          "Microsoft-HTTPAPI/2.0"
+        ],
+        "x-ms-client-request-id": "cad9d648-9dfd-c5f4-116c-bcf73d4c41d0",
+        "x-ms-request-id": "5dd0a1ef-401f-0046-70f2-064bd8000000",
+        "x-ms-version": "2020-06-12"
+      },
+      "ResponseBody": []
+    },
+    {
+      "RequestUri": "https://seannse.dfs.core.windows.net/test-filesystem-43332848-d814-420c-53b9-2124b41edbd3/test-directory-a1f99e29-0d0c-3021-d3d5-13740a09d95c/test-directory-2a2e0b9f-d658-de76-984f-396148837f27?resource=directory",
+      "RequestMethod": "PUT",
+      "RequestHeaders": {
+        "Accept": "application/json",
+        "Authorization": "Sanitized",
+        "User-Agent": [
+          "azsdk-net-Storage.Files.DataLake/12.7.0-alpha.20210219.1",
+          "(.NET 5.0.3; Microsoft Windows 10.0.19041)"
+        ],
+        "x-ms-client-request-id": "a5fef369-e87d-712c-5ffb-31ad64937c8e",
+        "x-ms-date": "Fri, 19 Feb 2021 19:07:28 GMT",
+        "x-ms-return-client-request-id": "true",
+        "x-ms-version": "2020-06-12"
+      },
+      "RequestBody": null,
+      "StatusCode": 201,
+      "ResponseHeaders": {
+        "Content-Length": "0",
+        "Date": "Fri, 19 Feb 2021 19:07:27 GMT",
+        "ETag": "\u00220x8D8D50999870B0A\u0022",
+        "Last-Modified": "Fri, 19 Feb 2021 19:07:28 GMT",
+        "Server": [
+          "Windows-Azure-HDFS/1.0",
+          "Microsoft-HTTPAPI/2.0"
+        ],
+        "x-ms-client-request-id": "a5fef369-e87d-712c-5ffb-31ad64937c8e",
+        "x-ms-request-id": "5dd0a1fa-401f-0046-7bf2-064bd8000000",
+        "x-ms-version": "2020-06-12"
+      },
+      "ResponseBody": []
+    },
+    {
+      "RequestUri": "https://seannse.dfs.core.windows.net/test-filesystem-43332848-d814-420c-53b9-2124b41edbd3/test-directory-a1f99e29-0d0c-3021-d3d5-13740a09d95c/test-directory-2a2e0b9f-d658-de76-984f-396148837f27/test-file-ae3494ec-0d1f-90a0-ac50-ffcc67614f89?resource=file",
+      "RequestMethod": "PUT",
+      "RequestHeaders": {
+        "Accept": "application/json",
+        "Authorization": "Sanitized",
+        "User-Agent": [
+          "azsdk-net-Storage.Files.DataLake/12.7.0-alpha.20210219.1",
+          "(.NET 5.0.3; Microsoft Windows 10.0.19041)"
+        ],
+        "x-ms-client-request-id": "f928e00f-bed9-5bfb-536d-f82de95f09fd",
+        "x-ms-date": "Fri, 19 Feb 2021 19:07:28 GMT",
+        "x-ms-return-client-request-id": "true",
+        "x-ms-version": "2020-06-12"
+      },
+      "RequestBody": null,
+      "StatusCode": 201,
+      "ResponseHeaders": {
+        "Content-Length": "0",
+        "Date": "Fri, 19 Feb 2021 19:07:27 GMT",
+        "ETag": "\u00220x8D8D50999957774\u0022",
+        "Last-Modified": "Fri, 19 Feb 2021 19:07:28 GMT",
+        "Server": [
+          "Windows-Azure-HDFS/1.0",
+          "Microsoft-HTTPAPI/2.0"
+        ],
+        "x-ms-client-request-id": "f928e00f-bed9-5bfb-536d-f82de95f09fd",
+        "x-ms-request-id": "5dd0a204-401f-0046-05f2-064bd8000000",
+        "x-ms-version": "2020-06-12"
+      },
+      "ResponseBody": []
+    },
+    {
+      "RequestUri": "https://seannse.dfs.core.windows.net/test-filesystem-43332848-d814-420c-53b9-2124b41edbd3/test-directory-a1f99e29-0d0c-3021-d3d5-13740a09d95c/test-directory-2a2e0b9f-d658-de76-984f-396148837f27/test-file-46cba7ab-289a-1109-ea5b-4c64396bb2fb?resource=file",
+      "RequestMethod": "PUT",
+      "RequestHeaders": {
+        "Accept": "application/json",
+        "Authorization": "Sanitized",
+        "User-Agent": [
+          "azsdk-net-Storage.Files.DataLake/12.7.0-alpha.20210219.1",
+          "(.NET 5.0.3; Microsoft Windows 10.0.19041)"
+        ],
+        "x-ms-client-request-id": "3689d6b1-32e5-e7fc-d616-0f7e729622e8",
+        "x-ms-date": "Fri, 19 Feb 2021 19:07:28 GMT",
+        "x-ms-return-client-request-id": "true",
+        "x-ms-version": "2020-06-12"
+      },
+      "RequestBody": null,
+      "StatusCode": 201,
+      "ResponseHeaders": {
+        "Content-Length": "0",
+        "Date": "Fri, 19 Feb 2021 19:07:27 GMT",
+        "ETag": "\u00220x8D8D50999A2AA6D\u0022",
+        "Last-Modified": "Fri, 19 Feb 2021 19:07:28 GMT",
+        "Server": [
+          "Windows-Azure-HDFS/1.0",
+          "Microsoft-HTTPAPI/2.0"
+        ],
+        "x-ms-client-request-id": "3689d6b1-32e5-e7fc-d616-0f7e729622e8",
+        "x-ms-request-id": "5dd0a218-401f-0046-19f2-064bd8000000",
+        "x-ms-version": "2020-06-12"
+      },
+      "ResponseBody": []
+    },
+    {
+      "RequestUri": "https://seannse.dfs.core.windows.net/test-filesystem-43332848-d814-420c-53b9-2124b41edbd3/test-directory-a1f99e29-0d0c-3021-d3d5-13740a09d95c/test-directory-8055fdbb-82a3-55c4-f7a7-24fd27f32f6d?resource=directory",
+      "RequestMethod": "PUT",
+      "RequestHeaders": {
+        "Accept": "application/json",
+        "Authorization": "Sanitized",
+        "User-Agent": [
+          "azsdk-net-Storage.Files.DataLake/12.7.0-alpha.20210219.1",
+          "(.NET 5.0.3; Microsoft Windows 10.0.19041)"
+        ],
+        "x-ms-client-request-id": "e55b187a-6f27-2f5f-1233-3f3e0effbfe3",
+        "x-ms-date": "Fri, 19 Feb 2021 19:07:28 GMT",
+        "x-ms-return-client-request-id": "true",
+        "x-ms-version": "2020-06-12"
+      },
+      "RequestBody": null,
+      "StatusCode": 201,
+      "ResponseHeaders": {
+        "Content-Length": "0",
+        "Date": "Fri, 19 Feb 2021 19:07:27 GMT",
+        "ETag": "\u00220x8D8D50999B08677\u0022",
+        "Last-Modified": "Fri, 19 Feb 2021 19:07:28 GMT",
+        "Server": [
+          "Windows-Azure-HDFS/1.0",
+          "Microsoft-HTTPAPI/2.0"
+        ],
+        "x-ms-client-request-id": "e55b187a-6f27-2f5f-1233-3f3e0effbfe3",
+        "x-ms-request-id": "5dd0a22c-401f-0046-2df2-064bd8000000",
+        "x-ms-version": "2020-06-12"
+      },
+      "ResponseBody": []
+    },
+    {
+      "RequestUri": "https://seannse.dfs.core.windows.net/test-filesystem-43332848-d814-420c-53b9-2124b41edbd3/test-directory-a1f99e29-0d0c-3021-d3d5-13740a09d95c/test-directory-8055fdbb-82a3-55c4-f7a7-24fd27f32f6d/test-file-2913a1e7-c0e4-3f06-e7b0-15cdd1a20fc5?resource=file",
+      "RequestMethod": "PUT",
+      "RequestHeaders": {
+        "Accept": "application/json",
+        "Authorization": "Sanitized",
+        "User-Agent": [
+          "azsdk-net-Storage.Files.DataLake/12.7.0-alpha.20210219.1",
+          "(.NET 5.0.3; Microsoft Windows 10.0.19041)"
+        ],
+        "x-ms-client-request-id": "a53acd15-891e-b9a7-111c-fd7759915d6f",
+        "x-ms-date": "Fri, 19 Feb 2021 19:07:29 GMT",
+        "x-ms-return-client-request-id": "true",
+        "x-ms-version": "2020-06-12"
+      },
+      "RequestBody": null,
+      "StatusCode": 201,
+      "ResponseHeaders": {
+        "Content-Length": "0",
+        "Date": "Fri, 19 Feb 2021 19:07:27 GMT",
+        "ETag": "\u00220x8D8D50999BE3FCC\u0022",
+        "Last-Modified": "Fri, 19 Feb 2021 19:07:28 GMT",
+        "Server": [
+          "Windows-Azure-HDFS/1.0",
+          "Microsoft-HTTPAPI/2.0"
+        ],
+        "x-ms-client-request-id": "a53acd15-891e-b9a7-111c-fd7759915d6f",
+        "x-ms-request-id": "5dd0a239-401f-0046-3af2-064bd8000000",
+        "x-ms-version": "2020-06-12"
+      },
+      "ResponseBody": []
+    },
+    {
+      "RequestUri": "https://seannse.dfs.core.windows.net/test-filesystem-43332848-d814-420c-53b9-2124b41edbd3/test-directory-a1f99e29-0d0c-3021-d3d5-13740a09d95c/test-file-76497924-b07b-9d4b-5b17-40607058010f?resource=file",
+      "RequestMethod": "PUT",
+      "RequestHeaders": {
+        "Accept": "application/json",
+        "Authorization": "Sanitized",
+        "User-Agent": [
+          "azsdk-net-Storage.Files.DataLake/12.7.0-alpha.20210219.1",
+          "(.NET 5.0.3; Microsoft Windows 10.0.19041)"
+        ],
+        "x-ms-client-request-id": "c38adf25-208e-64f0-819d-4a06494649b9",
+        "x-ms-date": "Fri, 19 Feb 2021 19:07:29 GMT",
+        "x-ms-return-client-request-id": "true",
+        "x-ms-version": "2020-06-12"
+      },
+      "RequestBody": null,
+      "StatusCode": 201,
+      "ResponseHeaders": {
+        "Content-Length": "0",
+        "Date": "Fri, 19 Feb 2021 19:07:27 GMT",
+        "ETag": "\u00220x8D8D50999CC5FE6\u0022",
+        "Last-Modified": "Fri, 19 Feb 2021 19:07:28 GMT",
+        "Server": [
+          "Windows-Azure-HDFS/1.0",
+          "Microsoft-HTTPAPI/2.0"
+        ],
+        "x-ms-client-request-id": "c38adf25-208e-64f0-819d-4a06494649b9",
+        "x-ms-request-id": "5dd0a256-401f-0046-57f2-064bd8000000",
+        "x-ms-version": "2020-06-12"
+      },
+      "ResponseBody": []
+    },
+    {
+      "RequestUri": "https://seannse.dfs.core.windows.net/test-filesystem-43332848-d814-420c-53b9-2124b41edbd3/test-directory-a1f99e29-0d0c-3021-d3d5-13740a09d95c?action=setAccessControlRecursive\u0026mode=modify\u0026maxRecords=2",
       "RequestMethod": "PATCH",
       "RequestHeaders": {
         "Accept": "application/json",
         "Authorization": "Sanitized",
         "User-Agent": [
-<<<<<<< HEAD
-          "azsdk-net-Storage.Files.DataLake/12.7.0-alpha.20210202.1",
-          "(.NET 5.0.2; Microsoft Windows 10.0.19042)"
+          "azsdk-net-Storage.Files.DataLake/12.7.0-alpha.20210219.1",
+          "(.NET 5.0.3; Microsoft Windows 10.0.19041)"
         ],
         "x-ms-acl": "user::rwx,group::r--,other::---,mask::rwx",
-        "x-ms-client-request-id": "49dfbf68-4518-01ec-7f73-2f485685f2bd",
-        "x-ms-date": "Tue, 02 Feb 2021 21:48:19 GMT",
-=======
-          "azsdk-net-Storage.Files.DataLake/12.7.0-alpha.20210217.1",
-          "(.NET 5.0.3; Microsoft Windows 10.0.19042)"
+        "x-ms-client-request-id": "903be976-3dce-f880-b953-82c920a122a9",
+        "x-ms-date": "Fri, 19 Feb 2021 19:07:29 GMT",
+        "x-ms-return-client-request-id": "true",
+        "x-ms-version": "2020-06-12"
+      },
+      "RequestBody": null,
+      "StatusCode": 200,
+      "ResponseHeaders": {
+        "Date": "Fri, 19 Feb 2021 19:07:27 GMT",
+        "Server": [
+          "Windows-Azure-HDFS/1.0",
+          "Microsoft-HTTPAPI/2.0"
+        ],
+        "Transfer-Encoding": "chunked",
+        "x-ms-client-request-id": "903be976-3dce-f880-b953-82c920a122a9",
+        "x-ms-continuation": "VBag75vbx/2t0h8Y/AEY9gEvc2Vhbm5zZQEwMUQ1Nzk5MkM5NzE0OEMyL3Rlc3QtZmlsZXN5c3RlbS00MzMzMjg0OC1kODE0LTQyMGMtNTNiOS0yMTI0YjQxZWRiZDMBMDFENzA2RjI3NkY0NkI1Qy90ZXN0LWRpcmVjdG9yeS1hMWY5OWUyOS0wZDBjLTMwMjEtZDNkNS0xMzc0MGEwOWQ5NWMvdGVzdC1kaXJlY3RvcnktMmEyZTBiOWYtZDY1OC1kZTc2LTk4NGYtMzk2MTQ4ODM3ZjI3L3Rlc3QtZmlsZS00NmNiYTdhYi0yODlhLTExMDktZWE1Yi00YzY0Mzk2YmIyZmIWAAAA",
+        "x-ms-namespace-enabled": "true",
+        "x-ms-request-id": "5dd0a269-401f-0046-6af2-064bd8000000",
+        "x-ms-version": "2020-06-12"
+      },
+      "ResponseBody": "eyJkaXJlY3Rvcmllc1N1Y2Nlc3NmdWwiOjIsImZhaWxlZEVudHJpZXMiOltdLCJmYWlsdXJlQ291bnQiOjAsImZpbGVzU3VjY2Vzc2Z1bCI6MH0K"
+    },
+    {
+      "RequestUri": "https://seannse.dfs.core.windows.net/test-filesystem-43332848-d814-420c-53b9-2124b41edbd3/test-directory-a1f99e29-0d0c-3021-d3d5-13740a09d95c?action=setAccessControlRecursive\u0026continuation=VBag75vbx%2F2t0h8Y%2FAEY9gEvc2Vhbm5zZQEwMUQ1Nzk5MkM5NzE0OEMyL3Rlc3QtZmlsZXN5c3RlbS00MzMzMjg0OC1kODE0LTQyMGMtNTNiOS0yMTI0YjQxZWRiZDMBMDFENzA2RjI3NkY0NkI1Qy90ZXN0LWRpcmVjdG9yeS1hMWY5OWUyOS0wZDBjLTMwMjEtZDNkNS0xMzc0MGEwOWQ5NWMvdGVzdC1kaXJlY3RvcnktMmEyZTBiOWYtZDY1OC1kZTc2LTk4NGYtMzk2MTQ4ODM3ZjI3L3Rlc3QtZmlsZS00NmNiYTdhYi0yODlhLTExMDktZWE1Yi00YzY0Mzk2YmIyZmIWAAAA\u0026mode=modify\u0026maxRecords=2",
+      "RequestMethod": "PATCH",
+      "RequestHeaders": {
+        "Accept": "application/json",
+        "Authorization": "Sanitized",
+        "User-Agent": [
+          "azsdk-net-Storage.Files.DataLake/12.7.0-alpha.20210219.1",
+          "(.NET 5.0.3; Microsoft Windows 10.0.19041)"
         ],
         "x-ms-acl": "user::rwx,group::r--,other::---,mask::rwx",
-        "x-ms-client-request-id": "49dfbf68-4518-01ec-7f73-2f485685f2bd",
-        "x-ms-date": "Wed, 17 Feb 2021 22:51:24 GMT",
->>>>>>> 1814567d
+        "x-ms-client-request-id": "5f8fbd4d-b80b-dceb-6d65-f685d63e9930",
+        "x-ms-date": "Fri, 19 Feb 2021 19:07:29 GMT",
         "x-ms-return-client-request-id": "true",
         "x-ms-version": "2020-06-12"
       },
       "RequestBody": null,
       "StatusCode": 200,
       "ResponseHeaders": {
-<<<<<<< HEAD
-        "Date": "Tue, 02 Feb 2021 21:48:19 GMT",
-=======
-        "Date": "Wed, 17 Feb 2021 22:51:24 GMT",
->>>>>>> 1814567d
+        "Date": "Fri, 19 Feb 2021 19:07:28 GMT",
         "Server": [
           "Windows-Azure-HDFS/1.0",
           "Microsoft-HTTPAPI/2.0"
         ],
         "Transfer-Encoding": "chunked",
-        "x-ms-client-request-id": "49dfbf68-4518-01ec-7f73-2f485685f2bd",
-<<<<<<< HEAD
-        "x-ms-continuation": "VBaNzufjiafFtFcY/AEY9gEvc2Vhbm5zZQEwMUQ1Nzk5MkM5NzE0OEMyL3Rlc3QtZmlsZXN5c3RlbS1mMTNhY2VkYi1iZThiLTU4NjEtYTI5Ny05ODZmOWZmZGY2NWIBMDFENkY5QUQxRUE1OTU4RS90ZXN0LWRpcmVjdG9yeS0xNjFlNGFlYS0yOTA4LWQzYTYtOGZmOS1iMzcwYzQ1ZDIxNzcvdGVzdC1kaXJlY3RvcnktMWVmN2Q3YmEtODcwZi00ODk3LTA1OTctMWJkM2M5MzIxYTM5L3Rlc3QtZmlsZS0yMTQzOGFmZi0yNDNiLTg1OGQtNmQ5NS1hOWYxODNhMTZiZGUWAAAA",
+        "x-ms-client-request-id": "5f8fbd4d-b80b-dceb-6d65-f685d63e9930",
+        "x-ms-continuation": "VBbRso\u002BG4\u002BH3lrQBGM0BGMcBL3NlYW5uc2UBMDFENTc5OTJDOTcxNDhDMi90ZXN0LWZpbGVzeXN0ZW0tNDMzMzI4NDgtZDgxNC00MjBjLTUzYjktMjEyNGI0MWVkYmQzATAxRDcwNkYyNzZGNDZCNUMvdGVzdC1kaXJlY3RvcnktYTFmOTllMjktMGQwYy0zMDIxLWQzZDUtMTM3NDBhMDlkOTVjL3Rlc3QtZGlyZWN0b3J5LTgwNTVmZGJiLTgyYTMtNTVjNC1mN2E3LTI0ZmQyN2YzMmY2ZBYAAAA=",
         "x-ms-namespace-enabled": "true",
-        "x-ms-request-id": "0dad7a63-a01f-0013-2fad-f95b53000000",
-=======
-        "x-ms-continuation": "VBbOyPa4wdO\u002BsGkY/AEY9gEvc2Vhbm5zZQEwMUQ1Nzk5MkM5NzE0OEMyL3Rlc3QtZmlsZXN5c3RlbS1mMTNhY2VkYi1iZThiLTU4NjEtYTI5Ny05ODZmOWZmZGY2NWIBMDFENzA1N0Y2QTVDMUE5OC90ZXN0LWRpcmVjdG9yeS0xNjFlNGFlYS0yOTA4LWQzYTYtOGZmOS1iMzcwYzQ1ZDIxNzcvdGVzdC1kaXJlY3RvcnktMWVmN2Q3YmEtODcwZi00ODk3LTA1OTctMWJkM2M5MzIxYTM5L3Rlc3QtZmlsZS0yMTQzOGFmZi0yNDNiLTg1OGQtNmQ5NS1hOWYxODNhMTZiZGUWAAAA",
+        "x-ms-request-id": "5dd0a277-401f-0046-78f2-064bd8000000",
+        "x-ms-version": "2020-06-12"
+      },
+      "ResponseBody": "eyJkaXJlY3Rvcmllc1N1Y2Nlc3NmdWwiOjAsImZhaWxlZEVudHJpZXMiOltdLCJmYWlsdXJlQ291bnQiOjAsImZpbGVzU3VjY2Vzc2Z1bCI6Mn0K"
+    },
+    {
+      "RequestUri": "https://seannse.dfs.core.windows.net/test-filesystem-43332848-d814-420c-53b9-2124b41edbd3/test-directory-a1f99e29-0d0c-3021-d3d5-13740a09d95c?action=setAccessControlRecursive\u0026continuation=VBbRso%2BG4%2BH3lrQBGM0BGMcBL3NlYW5uc2UBMDFENTc5OTJDOTcxNDhDMi90ZXN0LWZpbGVzeXN0ZW0tNDMzMzI4NDgtZDgxNC00MjBjLTUzYjktMjEyNGI0MWVkYmQzATAxRDcwNkYyNzZGNDZCNUMvdGVzdC1kaXJlY3RvcnktYTFmOTllMjktMGQwYy0zMDIxLWQzZDUtMTM3NDBhMDlkOTVjL3Rlc3QtZGlyZWN0b3J5LTgwNTVmZGJiLTgyYTMtNTVjNC1mN2E3LTI0ZmQyN2YzMmY2ZBYAAAA%3D\u0026mode=modify\u0026maxRecords=2",
+      "RequestMethod": "PATCH",
+      "RequestHeaders": {
+        "Accept": "application/json",
+        "Authorization": "Sanitized",
+        "User-Agent": [
+          "azsdk-net-Storage.Files.DataLake/12.7.0-alpha.20210219.1",
+          "(.NET 5.0.3; Microsoft Windows 10.0.19041)"
+        ],
+        "x-ms-acl": "user::rwx,group::r--,other::---,mask::rwx",
+        "x-ms-client-request-id": "627cd0a1-c211-c79d-5984-f00afaf7f598",
+        "x-ms-date": "Fri, 19 Feb 2021 19:07:29 GMT",
+        "x-ms-return-client-request-id": "true",
+        "x-ms-version": "2020-06-12"
+      },
+      "RequestBody": null,
+      "StatusCode": 200,
+      "ResponseHeaders": {
+        "Date": "Fri, 19 Feb 2021 19:07:28 GMT",
+        "Server": [
+          "Windows-Azure-HDFS/1.0",
+          "Microsoft-HTTPAPI/2.0"
+        ],
+        "Transfer-Encoding": "chunked",
+        "x-ms-client-request-id": "627cd0a1-c211-c79d-5984-f00afaf7f598",
+        "x-ms-continuation": "VBaDl8yxpvDh6LMBGMgBGMIBL3NlYW5uc2UBMDFENTc5OTJDOTcxNDhDMi90ZXN0LWZpbGVzeXN0ZW0tNDMzMzI4NDgtZDgxNC00MjBjLTUzYjktMjEyNGI0MWVkYmQzATAxRDcwNkYyNzZGNDZCNUMvdGVzdC1kaXJlY3RvcnktYTFmOTllMjktMGQwYy0zMDIxLWQzZDUtMTM3NDBhMDlkOTVjL3Rlc3QtZmlsZS03NjQ5NzkyNC1iMDdiLTlkNGItNWIxNy00MDYwNzA1ODAxMGYWAAAA",
         "x-ms-namespace-enabled": "true",
-        "x-ms-request-id": "5a53df2b-901f-0045-497f-05aabc000000",
->>>>>>> 1814567d
-        "x-ms-version": "2020-06-12"
-      },
-      "ResponseBody": "eyJkaXJlY3Rvcmllc1N1Y2Nlc3NmdWwiOjIsImZhaWxlZEVudHJpZXMiOltdLCJmYWlsdXJlQ291bnQiOjAsImZpbGVzU3VjY2Vzc2Z1bCI6MH0K"
-    },
-    {
-<<<<<<< HEAD
-      "RequestUri": "https://seannse.dfs.core.windows.net/test-filesystem-f13acedb-be8b-5861-a297-986f9ffdf65b/test-directory-161e4aea-2908-d3a6-8ff9-b370c45d2177?action=setAccessControlRecursive\u0026continuation=VBaNzufjiafFtFcY%2FAEY9gEvc2Vhbm5zZQEwMUQ1Nzk5MkM5NzE0OEMyL3Rlc3QtZmlsZXN5c3RlbS1mMTNhY2VkYi1iZThiLTU4NjEtYTI5Ny05ODZmOWZmZGY2NWIBMDFENkY5QUQxRUE1OTU4RS90ZXN0LWRpcmVjdG9yeS0xNjFlNGFlYS0yOTA4LWQzYTYtOGZmOS1iMzcwYzQ1ZDIxNzcvdGVzdC1kaXJlY3RvcnktMWVmN2Q3YmEtODcwZi00ODk3LTA1OTctMWJkM2M5MzIxYTM5L3Rlc3QtZmlsZS0yMTQzOGFmZi0yNDNiLTg1OGQtNmQ5NS1hOWYxODNhMTZiZGUWAAAA\u0026mode=modify\u0026maxRecords=2",
-=======
-      "RequestUri": "https://seannse.dfs.core.windows.net/test-filesystem-f13acedb-be8b-5861-a297-986f9ffdf65b/test-directory-161e4aea-2908-d3a6-8ff9-b370c45d2177?action=setAccessControlRecursive\u0026mode=modify\u0026continuation=VBbOyPa4wdO%2BsGkY%2FAEY9gEvc2Vhbm5zZQEwMUQ1Nzk5MkM5NzE0OEMyL3Rlc3QtZmlsZXN5c3RlbS1mMTNhY2VkYi1iZThiLTU4NjEtYTI5Ny05ODZmOWZmZGY2NWIBMDFENzA1N0Y2QTVDMUE5OC90ZXN0LWRpcmVjdG9yeS0xNjFlNGFlYS0yOTA4LWQzYTYtOGZmOS1iMzcwYzQ1ZDIxNzcvdGVzdC1kaXJlY3RvcnktMWVmN2Q3YmEtODcwZi00ODk3LTA1OTctMWJkM2M5MzIxYTM5L3Rlc3QtZmlsZS0yMTQzOGFmZi0yNDNiLTg1OGQtNmQ5NS1hOWYxODNhMTZiZGUWAAAA\u0026maxRecords=2",
->>>>>>> 1814567d
+        "x-ms-request-id": "5dd0a292-401f-0046-13f2-064bd8000000",
+        "x-ms-version": "2020-06-12"
+      },
+      "ResponseBody": "eyJkaXJlY3Rvcmllc1N1Y2Nlc3NmdWwiOjEsImZhaWxlZEVudHJpZXMiOltdLCJmYWlsdXJlQ291bnQiOjAsImZpbGVzU3VjY2Vzc2Z1bCI6MX0K"
+    },
+    {
+      "RequestUri": "https://seannse.dfs.core.windows.net/test-filesystem-43332848-d814-420c-53b9-2124b41edbd3/test-directory-a1f99e29-0d0c-3021-d3d5-13740a09d95c?action=setAccessControlRecursive\u0026continuation=VBaDl8yxpvDh6LMBGMgBGMIBL3NlYW5uc2UBMDFENTc5OTJDOTcxNDhDMi90ZXN0LWZpbGVzeXN0ZW0tNDMzMzI4NDgtZDgxNC00MjBjLTUzYjktMjEyNGI0MWVkYmQzATAxRDcwNkYyNzZGNDZCNUMvdGVzdC1kaXJlY3RvcnktYTFmOTllMjktMGQwYy0zMDIxLWQzZDUtMTM3NDBhMDlkOTVjL3Rlc3QtZmlsZS03NjQ5NzkyNC1iMDdiLTlkNGItNWIxNy00MDYwNzA1ODAxMGYWAAAA\u0026mode=modify\u0026maxRecords=2",
       "RequestMethod": "PATCH",
       "RequestHeaders": {
         "Accept": "application/json",
         "Authorization": "Sanitized",
         "User-Agent": [
-<<<<<<< HEAD
-          "azsdk-net-Storage.Files.DataLake/12.7.0-alpha.20210202.1",
-          "(.NET 5.0.2; Microsoft Windows 10.0.19042)"
+          "azsdk-net-Storage.Files.DataLake/12.7.0-alpha.20210219.1",
+          "(.NET 5.0.3; Microsoft Windows 10.0.19041)"
         ],
         "x-ms-acl": "user::rwx,group::r--,other::---,mask::rwx",
-        "x-ms-client-request-id": "4eb6a84a-8176-a5d8-5881-7c6a7252207f",
-        "x-ms-date": "Tue, 02 Feb 2021 21:48:19 GMT",
-=======
-          "azsdk-net-Storage.Files.DataLake/12.7.0-alpha.20210217.1",
-          "(.NET 5.0.3; Microsoft Windows 10.0.19042)"
-        ],
-        "x-ms-acl": "user::rwx,group::r--,other::---,mask::rwx",
-        "x-ms-client-request-id": "4eb6a84a-8176-a5d8-5881-7c6a7252207f",
-        "x-ms-date": "Wed, 17 Feb 2021 22:51:24 GMT",
->>>>>>> 1814567d
+        "x-ms-client-request-id": "06e47b08-37c2-f71e-3d6a-14ea02108a73",
+        "x-ms-date": "Fri, 19 Feb 2021 19:07:29 GMT",
         "x-ms-return-client-request-id": "true",
         "x-ms-version": "2020-06-12"
       },
       "RequestBody": null,
       "StatusCode": 200,
       "ResponseHeaders": {
-<<<<<<< HEAD
-        "Date": "Tue, 02 Feb 2021 21:48:19 GMT",
-=======
-        "Date": "Wed, 17 Feb 2021 22:51:24 GMT",
->>>>>>> 1814567d
+        "Date": "Fri, 19 Feb 2021 19:07:28 GMT",
         "Server": [
           "Windows-Azure-HDFS/1.0",
           "Microsoft-HTTPAPI/2.0"
         ],
         "Transfer-Encoding": "chunked",
-        "x-ms-client-request-id": "4eb6a84a-8176-a5d8-5881-7c6a7252207f",
-<<<<<<< HEAD
-        "x-ms-continuation": "VBaPu/PFvKnU2T4YzQEYxwEvc2Vhbm5zZQEwMUQ1Nzk5MkM5NzE0OEMyL3Rlc3QtZmlsZXN5c3RlbS1mMTNhY2VkYi1iZThiLTU4NjEtYTI5Ny05ODZmOWZmZGY2NWIBMDFENkY5QUQxRUE1OTU4RS90ZXN0LWRpcmVjdG9yeS0xNjFlNGFlYS0yOTA4LWQzYTYtOGZmOS1iMzcwYzQ1ZDIxNzcvdGVzdC1kaXJlY3RvcnktNjgyMmZjZmMtNDJkZS00ZTZkLTBkYjEtYWJjNzVhMDcwMjlkFgAAAA==",
+        "x-ms-client-request-id": "06e47b08-37c2-f71e-3d6a-14ea02108a73",
         "x-ms-namespace-enabled": "true",
-        "x-ms-request-id": "0dad7a83-a01f-0013-4fad-f95b53000000",
-=======
-        "x-ms-continuation": "VBbr18GomZ/Qo4sBGM0BGMcBL3NlYW5uc2UBMDFENTc5OTJDOTcxNDhDMi90ZXN0LWZpbGVzeXN0ZW0tZjEzYWNlZGItYmU4Yi01ODYxLWEyOTctOTg2ZjlmZmRmNjViATAxRDcwNTdGNkE1QzFBOTgvdGVzdC1kaXJlY3RvcnktMTYxZTRhZWEtMjkwOC1kM2E2LThmZjktYjM3MGM0NWQyMTc3L3Rlc3QtZGlyZWN0b3J5LTY4MjJmY2ZjLTQyZGUtNGU2ZC0wZGIxLWFiYzc1YTA3MDI5ZBYAAAA=",
-        "x-ms-namespace-enabled": "true",
-        "x-ms-request-id": "5a53df39-901f-0045-577f-05aabc000000",
->>>>>>> 1814567d
-        "x-ms-version": "2020-06-12"
-      },
-      "ResponseBody": "eyJkaXJlY3Rvcmllc1N1Y2Nlc3NmdWwiOjAsImZhaWxlZEVudHJpZXMiOltdLCJmYWlsdXJlQ291bnQiOjAsImZpbGVzU3VjY2Vzc2Z1bCI6Mn0K"
-    },
-    {
-<<<<<<< HEAD
-      "RequestUri": "https://seannse.dfs.core.windows.net/test-filesystem-f13acedb-be8b-5861-a297-986f9ffdf65b/test-directory-161e4aea-2908-d3a6-8ff9-b370c45d2177?action=setAccessControlRecursive\u0026continuation=VBaPu%2FPFvKnU2T4YzQEYxwEvc2Vhbm5zZQEwMUQ1Nzk5MkM5NzE0OEMyL3Rlc3QtZmlsZXN5c3RlbS1mMTNhY2VkYi1iZThiLTU4NjEtYTI5Ny05ODZmOWZmZGY2NWIBMDFENkY5QUQxRUE1OTU4RS90ZXN0LWRpcmVjdG9yeS0xNjFlNGFlYS0yOTA4LWQzYTYtOGZmOS1iMzcwYzQ1ZDIxNzcvdGVzdC1kaXJlY3RvcnktNjgyMmZjZmMtNDJkZS00ZTZkLTBkYjEtYWJjNzVhMDcwMjlkFgAAAA%3D%3D\u0026mode=modify\u0026maxRecords=2",
-=======
-      "RequestUri": "https://seannse.dfs.core.windows.net/test-filesystem-f13acedb-be8b-5861-a297-986f9ffdf65b/test-directory-161e4aea-2908-d3a6-8ff9-b370c45d2177?action=setAccessControlRecursive\u0026mode=modify\u0026continuation=VBbr18GomZ%2FQo4sBGM0BGMcBL3NlYW5uc2UBMDFENTc5OTJDOTcxNDhDMi90ZXN0LWZpbGVzeXN0ZW0tZjEzYWNlZGItYmU4Yi01ODYxLWEyOTctOTg2ZjlmZmRmNjViATAxRDcwNTdGNkE1QzFBOTgvdGVzdC1kaXJlY3RvcnktMTYxZTRhZWEtMjkwOC1kM2E2LThmZjktYjM3MGM0NWQyMTc3L3Rlc3QtZGlyZWN0b3J5LTY4MjJmY2ZjLTQyZGUtNGU2ZC0wZGIxLWFiYzc1YTA3MDI5ZBYAAAA%3D\u0026maxRecords=2",
->>>>>>> 1814567d
-      "RequestMethod": "PATCH",
-      "RequestHeaders": {
-        "Accept": "application/json",
-        "Authorization": "Sanitized",
-        "User-Agent": [
-<<<<<<< HEAD
-          "azsdk-net-Storage.Files.DataLake/12.7.0-alpha.20210202.1",
-          "(.NET 5.0.2; Microsoft Windows 10.0.19042)"
-        ],
-        "x-ms-acl": "user::rwx,group::r--,other::---,mask::rwx",
-        "x-ms-client-request-id": "aefe9224-a4ce-5c47-cbef-42e6eaf2f86d",
-        "x-ms-date": "Tue, 02 Feb 2021 21:48:19 GMT",
-=======
-          "azsdk-net-Storage.Files.DataLake/12.7.0-alpha.20210217.1",
-          "(.NET 5.0.3; Microsoft Windows 10.0.19042)"
-        ],
-        "x-ms-acl": "user::rwx,group::r--,other::---,mask::rwx",
-        "x-ms-client-request-id": "aefe9224-a4ce-5c47-cbef-42e6eaf2f86d",
-        "x-ms-date": "Wed, 17 Feb 2021 22:51:24 GMT",
->>>>>>> 1814567d
-        "x-ms-return-client-request-id": "true",
-        "x-ms-version": "2020-06-12"
-      },
-      "RequestBody": null,
-      "StatusCode": 200,
-      "ResponseHeaders": {
-<<<<<<< HEAD
-        "Date": "Tue, 02 Feb 2021 21:48:19 GMT",
-=======
-        "Date": "Wed, 17 Feb 2021 22:51:24 GMT",
->>>>>>> 1814567d
-        "Server": [
-          "Windows-Azure-HDFS/1.0",
-          "Microsoft-HTTPAPI/2.0"
-        ],
-        "Transfer-Encoding": "chunked",
-        "x-ms-client-request-id": "aefe9224-a4ce-5c47-cbef-42e6eaf2f86d",
-<<<<<<< HEAD
-        "x-ms-continuation": "VBbC2Pa2xK/SttwBGMgBGMIBL3NlYW5uc2UBMDFENTc5OTJDOTcxNDhDMi90ZXN0LWZpbGVzeXN0ZW0tZjEzYWNlZGItYmU4Yi01ODYxLWEyOTctOTg2ZjlmZmRmNjViATAxRDZGOUFEMUVBNTk1OEUvdGVzdC1kaXJlY3RvcnktMTYxZTRhZWEtMjkwOC1kM2E2LThmZjktYjM3MGM0NWQyMTc3L3Rlc3QtZmlsZS1iMDJmYTllMy01YzU4LWYyMmEtNThjYS1mYWVjYTQ4NjUzMTUWAAAA",
-        "x-ms-namespace-enabled": "true",
-        "x-ms-request-id": "0dad7aa8-a01f-0013-74ad-f95b53000000",
-=======
-        "x-ms-continuation": "VBaE86qQn4Lh3VQYyAEYwgEvc2Vhbm5zZQEwMUQ1Nzk5MkM5NzE0OEMyL3Rlc3QtZmlsZXN5c3RlbS1mMTNhY2VkYi1iZThiLTU4NjEtYTI5Ny05ODZmOWZmZGY2NWIBMDFENzA1N0Y2QTVDMUE5OC90ZXN0LWRpcmVjdG9yeS0xNjFlNGFlYS0yOTA4LWQzYTYtOGZmOS1iMzcwYzQ1ZDIxNzcvdGVzdC1maWxlLWIwMmZhOWUzLTVjNTgtZjIyYS01OGNhLWZhZWNhNDg2NTMxNRYAAAA=",
-        "x-ms-namespace-enabled": "true",
-        "x-ms-request-id": "5a53df44-901f-0045-627f-05aabc000000",
->>>>>>> 1814567d
-        "x-ms-version": "2020-06-12"
-      },
-      "ResponseBody": "eyJkaXJlY3Rvcmllc1N1Y2Nlc3NmdWwiOjEsImZhaWxlZEVudHJpZXMiOltdLCJmYWlsdXJlQ291bnQiOjAsImZpbGVzU3VjY2Vzc2Z1bCI6MX0K"
-    },
-    {
-<<<<<<< HEAD
-      "RequestUri": "https://seannse.dfs.core.windows.net/test-filesystem-f13acedb-be8b-5861-a297-986f9ffdf65b/test-directory-161e4aea-2908-d3a6-8ff9-b370c45d2177?action=setAccessControlRecursive\u0026continuation=VBbC2Pa2xK%2FSttwBGMgBGMIBL3NlYW5uc2UBMDFENTc5OTJDOTcxNDhDMi90ZXN0LWZpbGVzeXN0ZW0tZjEzYWNlZGItYmU4Yi01ODYxLWEyOTctOTg2ZjlmZmRmNjViATAxRDZGOUFEMUVBNTk1OEUvdGVzdC1kaXJlY3RvcnktMTYxZTRhZWEtMjkwOC1kM2E2LThmZjktYjM3MGM0NWQyMTc3L3Rlc3QtZmlsZS1iMDJmYTllMy01YzU4LWYyMmEtNThjYS1mYWVjYTQ4NjUzMTUWAAAA\u0026mode=modify\u0026maxRecords=2",
-=======
-      "RequestUri": "https://seannse.dfs.core.windows.net/test-filesystem-f13acedb-be8b-5861-a297-986f9ffdf65b/test-directory-161e4aea-2908-d3a6-8ff9-b370c45d2177?action=setAccessControlRecursive\u0026mode=modify\u0026continuation=VBaE86qQn4Lh3VQYyAEYwgEvc2Vhbm5zZQEwMUQ1Nzk5MkM5NzE0OEMyL3Rlc3QtZmlsZXN5c3RlbS1mMTNhY2VkYi1iZThiLTU4NjEtYTI5Ny05ODZmOWZmZGY2NWIBMDFENzA1N0Y2QTVDMUE5OC90ZXN0LWRpcmVjdG9yeS0xNjFlNGFlYS0yOTA4LWQzYTYtOGZmOS1iMzcwYzQ1ZDIxNzcvdGVzdC1maWxlLWIwMmZhOWUzLTVjNTgtZjIyYS01OGNhLWZhZWNhNDg2NTMxNRYAAAA%3D\u0026maxRecords=2",
->>>>>>> 1814567d
-      "RequestMethod": "PATCH",
-      "RequestHeaders": {
-        "Accept": "application/json",
-        "Authorization": "Sanitized",
-        "User-Agent": [
-<<<<<<< HEAD
-          "azsdk-net-Storage.Files.DataLake/12.7.0-alpha.20210202.1",
-          "(.NET 5.0.2; Microsoft Windows 10.0.19042)"
-        ],
-        "x-ms-acl": "user::rwx,group::r--,other::---,mask::rwx",
-        "x-ms-client-request-id": "df46381f-7154-98b0-9976-5928321e186f",
-        "x-ms-date": "Tue, 02 Feb 2021 21:48:19 GMT",
-=======
-          "azsdk-net-Storage.Files.DataLake/12.7.0-alpha.20210217.1",
-          "(.NET 5.0.3; Microsoft Windows 10.0.19042)"
-        ],
-        "x-ms-acl": "user::rwx,group::r--,other::---,mask::rwx",
-        "x-ms-client-request-id": "df46381f-7154-98b0-9976-5928321e186f",
-        "x-ms-date": "Wed, 17 Feb 2021 22:51:24 GMT",
->>>>>>> 1814567d
-        "x-ms-return-client-request-id": "true",
-        "x-ms-version": "2020-06-12"
-      },
-      "RequestBody": null,
-      "StatusCode": 200,
-      "ResponseHeaders": {
-<<<<<<< HEAD
-        "Date": "Tue, 02 Feb 2021 21:48:19 GMT",
-=======
-        "Date": "Wed, 17 Feb 2021 22:51:24 GMT",
->>>>>>> 1814567d
-        "Server": [
-          "Windows-Azure-HDFS/1.0",
-          "Microsoft-HTTPAPI/2.0"
-        ],
-        "Transfer-Encoding": "chunked",
-        "x-ms-client-request-id": "df46381f-7154-98b0-9976-5928321e186f",
-        "x-ms-namespace-enabled": "true",
-<<<<<<< HEAD
-        "x-ms-request-id": "0dad7aca-a01f-0013-15ad-f95b53000000",
-=======
-        "x-ms-request-id": "5a53df56-901f-0045-737f-05aabc000000",
->>>>>>> 1814567d
+        "x-ms-request-id": "5dd0a2b1-401f-0046-32f2-064bd8000000",
         "x-ms-version": "2020-06-12"
       },
       "ResponseBody": "eyJkaXJlY3Rvcmllc1N1Y2Nlc3NmdWwiOjAsImZhaWxlZEVudHJpZXMiOltdLCJmYWlsdXJlQ291bnQiOjAsImZpbGVzU3VjY2Vzc2Z1bCI6MX0K"
     },
     {
-      "RequestUri": "https://seannse.blob.core.windows.net/test-filesystem-f13acedb-be8b-5861-a297-986f9ffdf65b?restype=container",
+      "RequestUri": "https://seannse.blob.core.windows.net/test-filesystem-43332848-d814-420c-53b9-2124b41edbd3?restype=container",
       "RequestMethod": "DELETE",
       "RequestHeaders": {
         "Accept": "application/xml",
         "Authorization": "Sanitized",
-<<<<<<< HEAD
-        "traceparent": "00-04a88ccb8280b149afa3c0f1f5667e72-a41bdffb80f57c4e-00",
-        "User-Agent": [
-          "azsdk-net-Storage.Files.DataLake/12.7.0-alpha.20210202.1",
-          "(.NET 5.0.2; Microsoft Windows 10.0.19042)"
-        ],
-        "x-ms-client-request-id": "b1c7dc86-18ab-6519-d824-26f3d05ca385",
-        "x-ms-date": "Tue, 02 Feb 2021 21:48:20 GMT",
-=======
-        "traceparent": "00-22f5ea4eb4acac4da5718e903f07a24f-34f95c36861b944e-00",
-        "User-Agent": [
-          "azsdk-net-Storage.Files.DataLake/12.7.0-alpha.20210217.1",
-          "(.NET 5.0.3; Microsoft Windows 10.0.19042)"
-        ],
-        "x-ms-client-request-id": "b1c7dc86-18ab-6519-d824-26f3d05ca385",
-        "x-ms-date": "Wed, 17 Feb 2021 22:51:25 GMT",
->>>>>>> 1814567d
+        "traceparent": "00-46ef0b6cb082ab44988122df974b1737-68f86ab2ab7b154f-00",
+        "User-Agent": [
+          "azsdk-net-Storage.Files.DataLake/12.7.0-alpha.20210219.1",
+          "(.NET 5.0.3; Microsoft Windows 10.0.19041)"
+        ],
+        "x-ms-client-request-id": "7f0251f3-ef13-ffd5-a3fe-82a130585790",
+        "x-ms-date": "Fri, 19 Feb 2021 19:07:29 GMT",
         "x-ms-return-client-request-id": "true",
         "x-ms-version": "2020-06-12"
       },
@@ -655,28 +410,20 @@
       "StatusCode": 202,
       "ResponseHeaders": {
         "Content-Length": "0",
-<<<<<<< HEAD
-        "Date": "Tue, 02 Feb 2021 21:48:19 GMT",
-=======
-        "Date": "Wed, 17 Feb 2021 22:51:24 GMT",
->>>>>>> 1814567d
+        "Date": "Fri, 19 Feb 2021 19:07:28 GMT",
         "Server": [
           "Windows-Azure-Blob/1.0",
           "Microsoft-HTTPAPI/2.0"
         ],
-        "x-ms-client-request-id": "b1c7dc86-18ab-6519-d824-26f3d05ca385",
-<<<<<<< HEAD
-        "x-ms-request-id": "9515f33b-801e-0014-45ad-f93730000000",
-=======
-        "x-ms-request-id": "70dd4496-501e-0075-367f-051473000000",
->>>>>>> 1814567d
+        "x-ms-client-request-id": "7f0251f3-ef13-ffd5-a3fe-82a130585790",
+        "x-ms-request-id": "cb13ed7e-b01e-006d-4af2-06cb14000000",
         "x-ms-version": "2020-06-12"
       },
       "ResponseBody": []
     }
   ],
   "Variables": {
-    "RandomSeed": "1673298136",
+    "RandomSeed": "605296651",
     "Storage_TestConfigHierarchicalNamespace": "NamespaceTenant\nseannse\nU2FuaXRpemVk\nhttps://seannse.blob.core.windows.net\nhttps://seannse.file.core.windows.net\nhttps://seannse.queue.core.windows.net\nhttps://seannse.table.core.windows.net\n\n\n\n\nhttps://seannse-secondary.blob.core.windows.net\nhttps://seannse-secondary.file.core.windows.net\nhttps://seannse-secondary.queue.core.windows.net\nhttps://seannse-secondary.table.core.windows.net\n68390a19-a643-458b-b726-408abf67b4fc\nSanitized\n72f988bf-86f1-41af-91ab-2d7cd011db47\nhttps://login.microsoftonline.com/\nCloud\nBlobEndpoint=https://seannse.blob.core.windows.net/;QueueEndpoint=https://seannse.queue.core.windows.net/;FileEndpoint=https://seannse.file.core.windows.net/;BlobSecondaryEndpoint=https://seannse-secondary.blob.core.windows.net/;QueueSecondaryEndpoint=https://seannse-secondary.queue.core.windows.net/;FileSecondaryEndpoint=https://seannse-secondary.file.core.windows.net/;AccountName=seannse;AccountKey=Sanitized\n"
   }
 }