﻿{
  "Entries": [
    {
      "RequestUri": "https://seannse.blob.core.windows.net/test-filesystem-a599cfc2-7398-f51c-4c00-5f685a913dcf?restype=container",
      "RequestMethod": "PUT",
      "RequestHeaders": {
        "Accept": "application/xml",
        "Authorization": "Sanitized",
        "traceparent": "00-526e620d57853047a5a2589234776dc5-d4720a1824796047-00",
        "User-Agent": [
          "azsdk-net-Storage.Files.DataLake/12.7.0-alpha.20210219.1",
          "(.NET 5.0.3; Microsoft Windows 10.0.19041)"
        ],
        "x-ms-blob-public-access": "container",
        "x-ms-client-request-id": "e8b32857-bbb6-28b8-ef74-0b38f462f0f1",
        "x-ms-date": "Fri, 19 Feb 2021 19:04:23 GMT",
        "x-ms-return-client-request-id": "true",
<<<<<<< HEAD
        "x-ms-version": "2020-12-06"
=======
        "x-ms-version": "2021-02-12"
>>>>>>> 7e782c87
      },
      "RequestBody": null,
      "StatusCode": 201,
      "ResponseHeaders": {
        "Content-Length": "0",
        "Date": "Fri, 19 Feb 2021 19:04:22 GMT",
        "ETag": "\"0x8D8D5092B2A079A\"",
        "Last-Modified": "Fri, 19 Feb 2021 19:04:22 GMT",
        "Server": [
          "Windows-Azure-Blob/1.0",
          "Microsoft-HTTPAPI/2.0"
        ],
        "x-ms-client-request-id": "e8b32857-bbb6-28b8-ef74-0b38f462f0f1",
        "x-ms-request-id": "cb12c316-b01e-006d-44f2-06cb14000000",
<<<<<<< HEAD
        "x-ms-version": "2020-12-06"
=======
        "x-ms-version": "2021-02-12"
>>>>>>> 7e782c87
      },
      "ResponseBody": []
    },
    {
      "RequestUri": "https://seannse.dfs.core.windows.net/test-filesystem-a599cfc2-7398-f51c-4c00-5f685a913dcf/test-directory-7c5ca134-1bd1-4f61-3cde-2b65a076ae81?resource=directory",
      "RequestMethod": "PUT",
      "RequestHeaders": {
        "Accept": "application/json",
        "Authorization": "Sanitized",
        "traceparent": "00-23bbe99af81a4b469f168008c07a423a-db65d64dfb2d0045-00",
        "User-Agent": [
          "azsdk-net-Storage.Files.DataLake/12.7.0-alpha.20210219.1",
          "(.NET 5.0.3; Microsoft Windows 10.0.19041)"
        ],
        "x-ms-client-request-id": "a471e242-176e-3b2f-c764-abd790528878",
        "x-ms-date": "Fri, 19 Feb 2021 19:04:23 GMT",
        "x-ms-return-client-request-id": "true",
<<<<<<< HEAD
        "x-ms-version": "2020-12-06"
=======
        "x-ms-version": "2021-02-12"
>>>>>>> 7e782c87
      },
      "RequestBody": null,
      "StatusCode": 201,
      "ResponseHeaders": {
        "Content-Length": "0",
        "Date": "Fri, 19 Feb 2021 19:04:22 GMT",
        "ETag": "\"0x8D8D5092B38426A\"",
        "Last-Modified": "Fri, 19 Feb 2021 19:04:22 GMT",
        "Server": [
          "Windows-Azure-HDFS/1.0",
          "Microsoft-HTTPAPI/2.0"
        ],
        "x-ms-client-request-id": "a471e242-176e-3b2f-c764-abd790528878",
        "x-ms-request-id": "da843528-a01f-0061-7ff2-065c1c000000",
<<<<<<< HEAD
        "x-ms-version": "2020-12-06"
=======
        "x-ms-version": "2021-02-12"
>>>>>>> 7e782c87
      },
      "ResponseBody": []
    },
    {
      "RequestUri": "https://seannse.dfs.core.windows.net/test-filesystem-a599cfc2-7398-f51c-4c00-5f685a913dcf/test-directory-7c5ca134-1bd1-4f61-3cde-2b65a076ae81/test-directory-95cb89c5-be51-df13-8876-a0af772ae8e2?resource=directory",
      "RequestMethod": "PUT",
      "RequestHeaders": {
        "Accept": "application/json",
        "Authorization": "Sanitized",
        "User-Agent": [
          "azsdk-net-Storage.Files.DataLake/12.7.0-alpha.20210219.1",
          "(.NET 5.0.3; Microsoft Windows 10.0.19041)"
        ],
        "x-ms-client-request-id": "de702b99-308e-84c6-ce92-1cf7767fc49c",
        "x-ms-date": "Fri, 19 Feb 2021 19:04:23 GMT",
        "x-ms-properties": "foo=YmFy,meta=ZGF0YQ==,Capital=bGV0dGVy,UPPER=Y2FzZQ==",
        "x-ms-return-client-request-id": "true",
<<<<<<< HEAD
        "x-ms-version": "2020-12-06"
=======
        "x-ms-version": "2021-02-12"
>>>>>>> 7e782c87
      },
      "RequestBody": null,
      "StatusCode": 201,
      "ResponseHeaders": {
        "Content-Length": "0",
        "Date": "Fri, 19 Feb 2021 19:04:22 GMT",
        "ETag": "\"0x8D8D5092B447F4E\"",
        "Last-Modified": "Fri, 19 Feb 2021 19:04:23 GMT",
        "Server": [
          "Windows-Azure-HDFS/1.0",
          "Microsoft-HTTPAPI/2.0"
        ],
        "x-ms-client-request-id": "de702b99-308e-84c6-ce92-1cf7767fc49c",
        "x-ms-request-id": "da843532-a01f-0061-09f2-065c1c000000",
<<<<<<< HEAD
        "x-ms-version": "2020-12-06"
=======
        "x-ms-version": "2021-02-12"
>>>>>>> 7e782c87
      },
      "ResponseBody": []
    },
    {
      "RequestUri": "https://seannse.blob.core.windows.net/test-filesystem-a599cfc2-7398-f51c-4c00-5f685a913dcf/test-directory-7c5ca134-1bd1-4f61-3cde-2b65a076ae81/test-directory-95cb89c5-be51-df13-8876-a0af772ae8e2",
      "RequestMethod": "HEAD",
      "RequestHeaders": {
        "Accept": "application/xml",
        "Authorization": "Sanitized",
        "User-Agent": [
          "azsdk-net-Storage.Files.DataLake/12.7.0-alpha.20210219.1",
          "(.NET 5.0.3; Microsoft Windows 10.0.19041)"
        ],
        "x-ms-client-request-id": "4b161820-0ab9-e853-4d9d-ef73ed1be0af",
        "x-ms-date": "Fri, 19 Feb 2021 19:04:23 GMT",
        "x-ms-return-client-request-id": "true",
<<<<<<< HEAD
        "x-ms-version": "2020-12-06"
=======
        "x-ms-version": "2021-02-12"
>>>>>>> 7e782c87
      },
      "RequestBody": null,
      "StatusCode": 200,
      "ResponseHeaders": {
        "Accept-Ranges": "bytes",
        "Content-Length": "0",
        "Content-Type": "application/octet-stream",
        "Date": "Fri, 19 Feb 2021 19:04:22 GMT",
        "ETag": "\"0x8D8D5092B447F4E\"",
        "Last-Modified": "Fri, 19 Feb 2021 19:04:23 GMT",
        "Server": [
          "Windows-Azure-Blob/1.0",
          "Microsoft-HTTPAPI/2.0"
        ],
        "x-ms-access-tier": "Hot",
        "x-ms-access-tier-inferred": "true",
        "x-ms-blob-type": "BlockBlob",
        "x-ms-client-request-id": "4b161820-0ab9-e853-4d9d-ef73ed1be0af",
        "x-ms-creation-time": "Fri, 19 Feb 2021 19:04:23 GMT",
        "x-ms-group": "$superuser",
        "x-ms-lease-state": "available",
        "x-ms-lease-status": "unlocked",
        "x-ms-meta-Capital": "letter",
        "x-ms-meta-foo": "bar",
        "x-ms-meta-hdi_isfolder": "true",
        "x-ms-meta-meta": "data",
        "x-ms-meta-UPPER": "case",
        "x-ms-owner": "$superuser",
        "x-ms-permissions": "rwxr-x---",
        "x-ms-request-id": "cb12c362-b01e-006d-7ff2-06cb14000000",
        "x-ms-server-encrypted": "true",
<<<<<<< HEAD
        "x-ms-version": "2020-12-06"
=======
        "x-ms-version": "2021-02-12"
>>>>>>> 7e782c87
      },
      "ResponseBody": []
    },
    {
      "RequestUri": "https://seannse.blob.core.windows.net/test-filesystem-a599cfc2-7398-f51c-4c00-5f685a913dcf?restype=container",
      "RequestMethod": "DELETE",
      "RequestHeaders": {
        "Accept": "application/xml",
        "Authorization": "Sanitized",
        "traceparent": "00-6f3b6b11db187d489a961a88651812a6-09e697216680cf48-00",
        "User-Agent": [
          "azsdk-net-Storage.Files.DataLake/12.7.0-alpha.20210219.1",
          "(.NET 5.0.3; Microsoft Windows 10.0.19041)"
        ],
        "x-ms-client-request-id": "5dd6d65c-7868-71e2-75d6-2e92db00ce59",
        "x-ms-date": "Fri, 19 Feb 2021 19:04:23 GMT",
        "x-ms-return-client-request-id": "true",
<<<<<<< HEAD
        "x-ms-version": "2020-12-06"
=======
        "x-ms-version": "2021-02-12"
>>>>>>> 7e782c87
      },
      "RequestBody": null,
      "StatusCode": 202,
      "ResponseHeaders": {
        "Content-Length": "0",
        "Date": "Fri, 19 Feb 2021 19:04:22 GMT",
        "Server": [
          "Windows-Azure-Blob/1.0",
          "Microsoft-HTTPAPI/2.0"
        ],
        "x-ms-client-request-id": "5dd6d65c-7868-71e2-75d6-2e92db00ce59",
        "x-ms-request-id": "cb12c36a-b01e-006d-07f2-06cb14000000",
<<<<<<< HEAD
        "x-ms-version": "2020-12-06"
=======
        "x-ms-version": "2021-02-12"
>>>>>>> 7e782c87
      },
      "ResponseBody": []
    }
  ],
  "Variables": {
    "RandomSeed": "1662844318",
    "Storage_TestConfigHierarchicalNamespace": "NamespaceTenant\nseannse\nU2FuaXRpemVk\nhttps://seannse.blob.core.windows.net\nhttps://seannse.file.core.windows.net\nhttps://seannse.queue.core.windows.net\nhttps://seannse.table.core.windows.net\n\n\n\n\nhttps://seannse-secondary.blob.core.windows.net\nhttps://seannse-secondary.file.core.windows.net\nhttps://seannse-secondary.queue.core.windows.net\nhttps://seannse-secondary.table.core.windows.net\n68390a19-a643-458b-b726-408abf67b4fc\nSanitized\n72f988bf-86f1-41af-91ab-2d7cd011db47\nhttps://login.microsoftonline.com/\nCloud\nBlobEndpoint=https://seannse.blob.core.windows.net/;QueueEndpoint=https://seannse.queue.core.windows.net/;FileEndpoint=https://seannse.file.core.windows.net/;BlobSecondaryEndpoint=https://seannse-secondary.blob.core.windows.net/;QueueSecondaryEndpoint=https://seannse-secondary.queue.core.windows.net/;FileSecondaryEndpoint=https://seannse-secondary.file.core.windows.net/;AccountName=seannse;AccountKey=Sanitized\n\n\n"
  }
}<|MERGE_RESOLUTION|>--- conflicted
+++ resolved
@@ -15,11 +15,7 @@
         "x-ms-client-request-id": "e8b32857-bbb6-28b8-ef74-0b38f462f0f1",
         "x-ms-date": "Fri, 19 Feb 2021 19:04:23 GMT",
         "x-ms-return-client-request-id": "true",
-<<<<<<< HEAD
-        "x-ms-version": "2020-12-06"
-=======
         "x-ms-version": "2021-02-12"
->>>>>>> 7e782c87
       },
       "RequestBody": null,
       "StatusCode": 201,
@@ -34,11 +30,7 @@
         ],
         "x-ms-client-request-id": "e8b32857-bbb6-28b8-ef74-0b38f462f0f1",
         "x-ms-request-id": "cb12c316-b01e-006d-44f2-06cb14000000",
-<<<<<<< HEAD
-        "x-ms-version": "2020-12-06"
-=======
         "x-ms-version": "2021-02-12"
->>>>>>> 7e782c87
       },
       "ResponseBody": []
     },
@@ -56,11 +48,7 @@
         "x-ms-client-request-id": "a471e242-176e-3b2f-c764-abd790528878",
         "x-ms-date": "Fri, 19 Feb 2021 19:04:23 GMT",
         "x-ms-return-client-request-id": "true",
-<<<<<<< HEAD
-        "x-ms-version": "2020-12-06"
-=======
         "x-ms-version": "2021-02-12"
->>>>>>> 7e782c87
       },
       "RequestBody": null,
       "StatusCode": 201,
@@ -75,11 +63,7 @@
         ],
         "x-ms-client-request-id": "a471e242-176e-3b2f-c764-abd790528878",
         "x-ms-request-id": "da843528-a01f-0061-7ff2-065c1c000000",
-<<<<<<< HEAD
-        "x-ms-version": "2020-12-06"
-=======
         "x-ms-version": "2021-02-12"
->>>>>>> 7e782c87
       },
       "ResponseBody": []
     },
@@ -97,11 +81,7 @@
         "x-ms-date": "Fri, 19 Feb 2021 19:04:23 GMT",
         "x-ms-properties": "foo=YmFy,meta=ZGF0YQ==,Capital=bGV0dGVy,UPPER=Y2FzZQ==",
         "x-ms-return-client-request-id": "true",
-<<<<<<< HEAD
-        "x-ms-version": "2020-12-06"
-=======
         "x-ms-version": "2021-02-12"
->>>>>>> 7e782c87
       },
       "RequestBody": null,
       "StatusCode": 201,
@@ -116,11 +96,7 @@
         ],
         "x-ms-client-request-id": "de702b99-308e-84c6-ce92-1cf7767fc49c",
         "x-ms-request-id": "da843532-a01f-0061-09f2-065c1c000000",
-<<<<<<< HEAD
-        "x-ms-version": "2020-12-06"
-=======
         "x-ms-version": "2021-02-12"
->>>>>>> 7e782c87
       },
       "ResponseBody": []
     },
@@ -137,11 +113,7 @@
         "x-ms-client-request-id": "4b161820-0ab9-e853-4d9d-ef73ed1be0af",
         "x-ms-date": "Fri, 19 Feb 2021 19:04:23 GMT",
         "x-ms-return-client-request-id": "true",
-<<<<<<< HEAD
-        "x-ms-version": "2020-12-06"
-=======
         "x-ms-version": "2021-02-12"
->>>>>>> 7e782c87
       },
       "RequestBody": null,
       "StatusCode": 200,
@@ -173,11 +145,7 @@
         "x-ms-permissions": "rwxr-x---",
         "x-ms-request-id": "cb12c362-b01e-006d-7ff2-06cb14000000",
         "x-ms-server-encrypted": "true",
-<<<<<<< HEAD
-        "x-ms-version": "2020-12-06"
-=======
         "x-ms-version": "2021-02-12"
->>>>>>> 7e782c87
       },
       "ResponseBody": []
     },
@@ -195,11 +163,7 @@
         "x-ms-client-request-id": "5dd6d65c-7868-71e2-75d6-2e92db00ce59",
         "x-ms-date": "Fri, 19 Feb 2021 19:04:23 GMT",
         "x-ms-return-client-request-id": "true",
-<<<<<<< HEAD
-        "x-ms-version": "2020-12-06"
-=======
         "x-ms-version": "2021-02-12"
->>>>>>> 7e782c87
       },
       "RequestBody": null,
       "StatusCode": 202,
@@ -212,11 +176,7 @@
         ],
         "x-ms-client-request-id": "5dd6d65c-7868-71e2-75d6-2e92db00ce59",
         "x-ms-request-id": "cb12c36a-b01e-006d-07f2-06cb14000000",
-<<<<<<< HEAD
-        "x-ms-version": "2020-12-06"
-=======
         "x-ms-version": "2021-02-12"
->>>>>>> 7e782c87
       },
       "ResponseBody": []
     }
