{
  "Entries": [
    {
      "RequestUri": "http://seannsecanary.blob.core.windows.net/test-filesystem-1d816928-71df-26b2-eab3-757a5d953dcd?restype=container",
      "RequestMethod": "PUT",
      "RequestHeaders": {
        "Authorization": "Sanitized",
        "traceparent": "00-69a8021282e1d443b07a9594f74799e4-cbafd9030e077948-00",
        "User-Agent": [
          "azsdk-net-Storage.Files.DataLake/12.1.0-dev.20200403.1",
          "(.NET Core 4.6.28325.01; Microsoft Windows 10.0.18362 )"
        ],
        "x-ms-blob-public-access": "container",
        "x-ms-client-request-id": "9375f370-df38-1c6c-79b2-51ca73d209e0",
        "x-ms-date": "Fri, 03 Apr 2020 20:56:40 GMT",
        "x-ms-return-client-request-id": "true",
<<<<<<< HEAD
        "x-ms-version": "2019-12-12"
=======
        "x-ms-version": "2020-02-10"
>>>>>>> 60f4876e
      },
      "RequestBody": null,
      "StatusCode": 201,
      "ResponseHeaders": {
        "Content-Length": "0",
        "Date": "Fri, 03 Apr 2020 20:56:38 GMT",
        "ETag": "\u00220x8D7D811815F50FE\u0022",
        "Last-Modified": "Fri, 03 Apr 2020 20:56:39 GMT",
        "Server": [
          "Windows-Azure-Blob/1.0",
          "Microsoft-HTTPAPI/2.0"
        ],
        "x-ms-client-request-id": "9375f370-df38-1c6c-79b2-51ca73d209e0",
        "x-ms-request-id": "9621b8c0-f01e-0012-5efa-093670000000",
<<<<<<< HEAD
        "x-ms-version": "2019-12-12"
=======
        "x-ms-version": "2020-02-10"
>>>>>>> 60f4876e
      },
      "ResponseBody": []
    },
    {
      "RequestUri": "http://seannsecanary.dfs.core.windows.net/test-filesystem-1d816928-71df-26b2-eab3-757a5d953dcd/test-directory-1983acd5-0edd-535e-bf9a-776dab431bec?resource=directory",
      "RequestMethod": "PUT",
      "RequestHeaders": {
        "Authorization": "Sanitized",
        "traceparent": "00-fec0b094fed43a4bbb19472e860ec02e-60008934df834742-00",
        "User-Agent": [
          "azsdk-net-Storage.Files.DataLake/12.1.0-dev.20200403.1",
          "(.NET Core 4.6.28325.01; Microsoft Windows 10.0.18362 )"
        ],
        "x-ms-client-request-id": "5e99e668-3b7b-613e-9521-d49e68ff7035",
        "x-ms-date": "Fri, 03 Apr 2020 20:56:40 GMT",
        "x-ms-return-client-request-id": "true",
<<<<<<< HEAD
        "x-ms-version": "2019-12-12"
=======
        "x-ms-version": "2020-02-10"
>>>>>>> 60f4876e
      },
      "RequestBody": null,
      "StatusCode": 201,
      "ResponseHeaders": {
        "Content-Length": "0",
        "Date": "Fri, 03 Apr 2020 20:56:39 GMT",
        "ETag": "\u00220x8D7D811816F312F\u0022",
        "Last-Modified": "Fri, 03 Apr 2020 20:56:39 GMT",
        "Server": [
          "Windows-Azure-HDFS/1.0",
          "Microsoft-HTTPAPI/2.0"
        ],
        "x-ms-client-request-id": "5e99e668-3b7b-613e-9521-d49e68ff7035",
        "x-ms-request-id": "fa43fd25-201f-0097-52fa-091bad000000",
<<<<<<< HEAD
        "x-ms-version": "2019-12-12"
=======
        "x-ms-version": "2020-02-10"
>>>>>>> 60f4876e
      },
      "ResponseBody": []
    },
    {
      "RequestUri": "http://seannsecanary.dfs.core.windows.net/test-filesystem-1d816928-71df-26b2-eab3-757a5d953dcd/test-directory-1983acd5-0edd-535e-bf9a-776dab431bec/test-directory-196b6596-9fc8-2bc0-1771-773422d6d1df?resource=directory",
      "RequestMethod": "PUT",
      "RequestHeaders": {
        "Authorization": "Sanitized",
        "User-Agent": [
          "azsdk-net-Storage.Files.DataLake/12.1.0-dev.20200403.1",
          "(.NET Core 4.6.28325.01; Microsoft Windows 10.0.18362 )"
        ],
        "x-ms-client-request-id": "1df0b638-5974-c90c-256d-4609c40a3ebf",
        "x-ms-date": "Fri, 03 Apr 2020 20:56:40 GMT",
        "x-ms-properties": "foo=YmFy,meta=ZGF0YQ==,Capital=bGV0dGVy,UPPER=Y2FzZQ==",
        "x-ms-return-client-request-id": "true",
<<<<<<< HEAD
        "x-ms-version": "2019-12-12"
=======
        "x-ms-version": "2020-02-10"
>>>>>>> 60f4876e
      },
      "RequestBody": null,
      "StatusCode": 201,
      "ResponseHeaders": {
        "Content-Length": "0",
        "Date": "Fri, 03 Apr 2020 20:56:39 GMT",
        "ETag": "\u00220x8D7D811817B527E\u0022",
        "Last-Modified": "Fri, 03 Apr 2020 20:56:39 GMT",
        "Server": [
          "Windows-Azure-HDFS/1.0",
          "Microsoft-HTTPAPI/2.0"
        ],
        "x-ms-client-request-id": "1df0b638-5974-c90c-256d-4609c40a3ebf",
        "x-ms-request-id": "fa43fd26-201f-0097-53fa-091bad000000",
<<<<<<< HEAD
        "x-ms-version": "2019-12-12"
=======
        "x-ms-version": "2020-02-10"
>>>>>>> 60f4876e
      },
      "ResponseBody": []
    },
    {
      "RequestUri": "http://seannsecanary.blob.core.windows.net/test-filesystem-1d816928-71df-26b2-eab3-757a5d953dcd/test-directory-1983acd5-0edd-535e-bf9a-776dab431bec/test-directory-196b6596-9fc8-2bc0-1771-773422d6d1df",
      "RequestMethod": "HEAD",
      "RequestHeaders": {
        "Authorization": "Sanitized",
        "User-Agent": [
          "azsdk-net-Storage.Files.DataLake/12.1.0-dev.20200403.1",
          "(.NET Core 4.6.28325.01; Microsoft Windows 10.0.18362 )"
        ],
        "x-ms-client-request-id": "6bfbd3c7-b3e5-cd6a-963b-9f3d77675e0f",
        "x-ms-date": "Fri, 03 Apr 2020 20:56:40 GMT",
        "x-ms-return-client-request-id": "true",
<<<<<<< HEAD
        "x-ms-version": "2019-12-12"
=======
        "x-ms-version": "2020-02-10"
>>>>>>> 60f4876e
      },
      "RequestBody": null,
      "StatusCode": 200,
      "ResponseHeaders": {
        "Accept-Ranges": "bytes",
        "Content-Length": "0",
        "Content-Type": "application/octet-stream",
        "Date": "Fri, 03 Apr 2020 20:56:39 GMT",
        "ETag": "\u00220x8D7D811817B527E\u0022",
        "Last-Modified": "Fri, 03 Apr 2020 20:56:39 GMT",
        "Server": [
          "Windows-Azure-Blob/1.0",
          "Microsoft-HTTPAPI/2.0"
        ],
        "x-ms-access-tier": "Hot",
        "x-ms-access-tier-inferred": "true",
        "x-ms-blob-type": "BlockBlob",
        "x-ms-client-request-id": "6bfbd3c7-b3e5-cd6a-963b-9f3d77675e0f",
        "x-ms-creation-time": "Fri, 03 Apr 2020 20:56:39 GMT",
        "x-ms-lease-state": "available",
        "x-ms-lease-status": "unlocked",
        "x-ms-meta-Capital": "letter",
        "x-ms-meta-foo": "bar",
        "x-ms-meta-hdi_isfolder": "true",
        "x-ms-meta-meta": "data",
        "x-ms-meta-UPPER": "case",
        "x-ms-request-id": "9621b8e2-f01e-0012-7cfa-093670000000",
        "x-ms-server-encrypted": "true",
<<<<<<< HEAD
        "x-ms-version": "2019-12-12"
=======
        "x-ms-version": "2020-02-10"
>>>>>>> 60f4876e
      },
      "ResponseBody": []
    },
    {
      "RequestUri": "http://seannsecanary.blob.core.windows.net/test-filesystem-1d816928-71df-26b2-eab3-757a5d953dcd?restype=container",
      "RequestMethod": "DELETE",
      "RequestHeaders": {
        "Authorization": "Sanitized",
        "traceparent": "00-ccccad41ee47104c9fd3454a022e3e40-8383d632efa67849-00",
        "User-Agent": [
          "azsdk-net-Storage.Files.DataLake/12.1.0-dev.20200403.1",
          "(.NET Core 4.6.28325.01; Microsoft Windows 10.0.18362 )"
        ],
        "x-ms-client-request-id": "f0412517-d30f-9cd9-8aa9-30bf0c4d628c",
        "x-ms-date": "Fri, 03 Apr 2020 20:56:41 GMT",
        "x-ms-return-client-request-id": "true",
<<<<<<< HEAD
        "x-ms-version": "2019-12-12"
=======
        "x-ms-version": "2020-02-10"
>>>>>>> 60f4876e
      },
      "RequestBody": null,
      "StatusCode": 202,
      "ResponseHeaders": {
        "Content-Length": "0",
        "Date": "Fri, 03 Apr 2020 20:56:39 GMT",
        "Server": [
          "Windows-Azure-Blob/1.0",
          "Microsoft-HTTPAPI/2.0"
        ],
        "x-ms-client-request-id": "f0412517-d30f-9cd9-8aa9-30bf0c4d628c",
        "x-ms-request-id": "9621b8ea-f01e-0012-02fa-093670000000",
<<<<<<< HEAD
        "x-ms-version": "2019-12-12"
=======
        "x-ms-version": "2020-02-10"
>>>>>>> 60f4876e
      },
      "ResponseBody": []
    }
  ],
  "Variables": {
    "RandomSeed": "330821317",
    "Storage_TestConfigHierarchicalNamespace": "NamespaceTenant\nseannsecanary\nU2FuaXRpemVk\nhttp://seannsecanary.blob.core.windows.net\nhttp://seannsecanary.file.core.windows.net\nhttp://seannsecanary.queue.core.windows.net\nhttp://seannsecanary.table.core.windows.net\n\n\n\n\nhttp://seannsecanary-secondary.blob.core.windows.net\nhttp://seannsecanary-secondary.file.core.windows.net\nhttp://seannsecanary-secondary.queue.core.windows.net\nhttp://seannsecanary-secondary.table.core.windows.net\n68390a19-a643-458b-b726-408abf67b4fc\nSanitized\n72f988bf-86f1-41af-91ab-2d7cd011db47\nhttps://login.microsoftonline.com/\nCloud\nBlobEndpoint=http://seannsecanary.blob.core.windows.net/;QueueEndpoint=http://seannsecanary.queue.core.windows.net/;FileEndpoint=http://seannsecanary.file.core.windows.net/;BlobSecondaryEndpoint=http://seannsecanary-secondary.blob.core.windows.net/;QueueSecondaryEndpoint=http://seannsecanary-secondary.queue.core.windows.net/;FileSecondaryEndpoint=http://seannsecanary-secondary.file.core.windows.net/;AccountName=seannsecanary;AccountKey=Sanitized\n"
  }
}<|MERGE_RESOLUTION|>--- conflicted
+++ resolved
@@ -14,11 +14,7 @@
         "x-ms-client-request-id": "9375f370-df38-1c6c-79b2-51ca73d209e0",
         "x-ms-date": "Fri, 03 Apr 2020 20:56:40 GMT",
         "x-ms-return-client-request-id": "true",
-<<<<<<< HEAD
-        "x-ms-version": "2019-12-12"
-=======
         "x-ms-version": "2020-02-10"
->>>>>>> 60f4876e
       },
       "RequestBody": null,
       "StatusCode": 201,
@@ -33,11 +29,7 @@
         ],
         "x-ms-client-request-id": "9375f370-df38-1c6c-79b2-51ca73d209e0",
         "x-ms-request-id": "9621b8c0-f01e-0012-5efa-093670000000",
-<<<<<<< HEAD
-        "x-ms-version": "2019-12-12"
-=======
         "x-ms-version": "2020-02-10"
->>>>>>> 60f4876e
       },
       "ResponseBody": []
     },
@@ -54,11 +46,7 @@
         "x-ms-client-request-id": "5e99e668-3b7b-613e-9521-d49e68ff7035",
         "x-ms-date": "Fri, 03 Apr 2020 20:56:40 GMT",
         "x-ms-return-client-request-id": "true",
-<<<<<<< HEAD
-        "x-ms-version": "2019-12-12"
-=======
         "x-ms-version": "2020-02-10"
->>>>>>> 60f4876e
       },
       "RequestBody": null,
       "StatusCode": 201,
@@ -73,11 +61,7 @@
         ],
         "x-ms-client-request-id": "5e99e668-3b7b-613e-9521-d49e68ff7035",
         "x-ms-request-id": "fa43fd25-201f-0097-52fa-091bad000000",
-<<<<<<< HEAD
-        "x-ms-version": "2019-12-12"
-=======
         "x-ms-version": "2020-02-10"
->>>>>>> 60f4876e
       },
       "ResponseBody": []
     },
@@ -94,11 +78,7 @@
         "x-ms-date": "Fri, 03 Apr 2020 20:56:40 GMT",
         "x-ms-properties": "foo=YmFy,meta=ZGF0YQ==,Capital=bGV0dGVy,UPPER=Y2FzZQ==",
         "x-ms-return-client-request-id": "true",
-<<<<<<< HEAD
-        "x-ms-version": "2019-12-12"
-=======
         "x-ms-version": "2020-02-10"
->>>>>>> 60f4876e
       },
       "RequestBody": null,
       "StatusCode": 201,
@@ -113,11 +93,7 @@
         ],
         "x-ms-client-request-id": "1df0b638-5974-c90c-256d-4609c40a3ebf",
         "x-ms-request-id": "fa43fd26-201f-0097-53fa-091bad000000",
-<<<<<<< HEAD
-        "x-ms-version": "2019-12-12"
-=======
         "x-ms-version": "2020-02-10"
->>>>>>> 60f4876e
       },
       "ResponseBody": []
     },
@@ -133,11 +109,7 @@
         "x-ms-client-request-id": "6bfbd3c7-b3e5-cd6a-963b-9f3d77675e0f",
         "x-ms-date": "Fri, 03 Apr 2020 20:56:40 GMT",
         "x-ms-return-client-request-id": "true",
-<<<<<<< HEAD
-        "x-ms-version": "2019-12-12"
-=======
         "x-ms-version": "2020-02-10"
->>>>>>> 60f4876e
       },
       "RequestBody": null,
       "StatusCode": 200,
@@ -166,11 +138,7 @@
         "x-ms-meta-UPPER": "case",
         "x-ms-request-id": "9621b8e2-f01e-0012-7cfa-093670000000",
         "x-ms-server-encrypted": "true",
-<<<<<<< HEAD
-        "x-ms-version": "2019-12-12"
-=======
         "x-ms-version": "2020-02-10"
->>>>>>> 60f4876e
       },
       "ResponseBody": []
     },
@@ -187,11 +155,7 @@
         "x-ms-client-request-id": "f0412517-d30f-9cd9-8aa9-30bf0c4d628c",
         "x-ms-date": "Fri, 03 Apr 2020 20:56:41 GMT",
         "x-ms-return-client-request-id": "true",
-<<<<<<< HEAD
-        "x-ms-version": "2019-12-12"
-=======
         "x-ms-version": "2020-02-10"
->>>>>>> 60f4876e
       },
       "RequestBody": null,
       "StatusCode": 202,
@@ -204,11 +168,7 @@
         ],
         "x-ms-client-request-id": "f0412517-d30f-9cd9-8aa9-30bf0c4d628c",
         "x-ms-request-id": "9621b8ea-f01e-0012-02fa-093670000000",
-<<<<<<< HEAD
-        "x-ms-version": "2019-12-12"
-=======
         "x-ms-version": "2020-02-10"
->>>>>>> 60f4876e
       },
       "ResponseBody": []
     }
