{
  "Entries": [
    {
      "RequestUri": "https://seannse.blob.core.windows.net/test-filesystem-68525ef6-b63c-748f-d96a-75f03a555db9?restype=container",
      "RequestMethod": "PUT",
      "RequestHeaders": {
        "Accept": "application/xml",
        "Authorization": "Sanitized",
<<<<<<< HEAD
        "traceparent": "00-ccd38e1a34041047a5c376677af215ea-9a5b5677e237ca45-00",
        "User-Agent": [
          "azsdk-net-Storage.Files.DataLake/12.7.0-alpha.20210202.1",
          "(.NET 5.0.2; Microsoft Windows 10.0.19042)"
        ],
        "x-ms-blob-public-access": "container",
        "x-ms-client-request-id": "0c2228ea-080d-f9a0-c2e8-7c2ae73977ab",
        "x-ms-date": "Tue, 02 Feb 2021 21:55:19 GMT",
=======
        "traceparent": "00-b50e2216632ae245a008d0be6f51f63f-84cd2797fd9b0445-00",
        "User-Agent": [
          "azsdk-net-Storage.Files.DataLake/12.7.0-alpha.20210217.1",
          "(.NET 5.0.3; Microsoft Windows 10.0.19042)"
        ],
        "x-ms-blob-public-access": "container",
        "x-ms-client-request-id": "0c2228ea-080d-f9a0-c2e8-7c2ae73977ab",
        "x-ms-date": "Wed, 17 Feb 2021 22:43:02 GMT",
>>>>>>> 1814567d
        "x-ms-return-client-request-id": "true",
        "x-ms-version": "2020-06-12"
      },
      "RequestBody": null,
      "StatusCode": 201,
      "ResponseHeaders": {
        "Content-Length": "0",
<<<<<<< HEAD
        "Date": "Tue, 02 Feb 2021 21:55:19 GMT",
        "ETag": "\u00220x8D8C7C53C3130F3\u0022",
        "Last-Modified": "Tue, 02 Feb 2021 21:55:20 GMT",
=======
        "Date": "Wed, 17 Feb 2021 22:43:02 GMT",
        "ETag": "\u00220x8D8D395626F9277\u0022",
        "Last-Modified": "Wed, 17 Feb 2021 22:43:02 GMT",
>>>>>>> 1814567d
        "Server": [
          "Windows-Azure-Blob/1.0",
          "Microsoft-HTTPAPI/2.0"
        ],
        "x-ms-client-request-id": "0c2228ea-080d-f9a0-c2e8-7c2ae73977ab",
<<<<<<< HEAD
        "x-ms-request-id": "cad74d0f-901e-009e-22ae-f96c81000000",
=======
        "x-ms-request-id": "a1517615-b01e-007d-577e-050e7c000000",
>>>>>>> 1814567d
        "x-ms-version": "2020-06-12"
      },
      "ResponseBody": []
    },
    {
      "RequestUri": "https://seannse.dfs.core.windows.net/test-filesystem-68525ef6-b63c-748f-d96a-75f03a555db9/?action=setAccessControl",
      "RequestMethod": "PATCH",
      "RequestHeaders": {
        "Accept": "application/json",
        "Authorization": "Sanitized",
<<<<<<< HEAD
        "traceparent": "00-fa6b3cc4836a20479b3b743ca5591a10-2a5283c1798fcf40-00",
        "User-Agent": [
          "azsdk-net-Storage.Files.DataLake/12.7.0-alpha.20210202.1",
          "(.NET 5.0.2; Microsoft Windows 10.0.19042)"
        ],
        "x-ms-acl": "user::--x,group::--x,other::--x",
        "x-ms-client-request-id": "d56cf027-1e0b-3c51-6495-b1fa6ae85e01",
        "x-ms-date": "Tue, 02 Feb 2021 21:55:20 GMT",
=======
        "traceparent": "00-ee4864fd1434f24784a62f0d82906c1c-2c23e40da50a9549-00",
        "User-Agent": [
          "azsdk-net-Storage.Files.DataLake/12.7.0-alpha.20210217.1",
          "(.NET 5.0.3; Microsoft Windows 10.0.19042)"
        ],
        "x-ms-acl": "user::--x,group::--x,other::--x",
        "x-ms-client-request-id": "d56cf027-1e0b-3c51-6495-b1fa6ae85e01",
        "x-ms-date": "Wed, 17 Feb 2021 22:43:02 GMT",
>>>>>>> 1814567d
        "x-ms-return-client-request-id": "true",
        "x-ms-version": "2020-06-12"
      },
      "RequestBody": null,
      "StatusCode": 200,
      "ResponseHeaders": {
        "Content-Length": "0",
<<<<<<< HEAD
        "Date": "Tue, 02 Feb 2021 21:55:20 GMT",
        "ETag": "\u00220x8D8C7C53C3357B7\u0022",
        "Last-Modified": "Tue, 02 Feb 2021 21:55:20 GMT",
=======
        "Date": "Wed, 17 Feb 2021 22:43:02 GMT",
        "ETag": "\u00220x8D8D3956271D344\u0022",
        "Last-Modified": "Wed, 17 Feb 2021 22:43:02 GMT",
>>>>>>> 1814567d
        "Server": [
          "Windows-Azure-HDFS/1.0",
          "Microsoft-HTTPAPI/2.0"
        ],
        "x-ms-client-request-id": "d56cf027-1e0b-3c51-6495-b1fa6ae85e01",
        "x-ms-namespace-enabled": "true",
<<<<<<< HEAD
        "x-ms-request-id": "1574a9fa-c01f-0077-51ae-f9aacb000000",
=======
        "x-ms-request-id": "61d427ea-701f-0072-147e-057810000000",
>>>>>>> 1814567d
        "x-ms-version": "2020-06-12"
      },
      "ResponseBody": []
    },
    {
      "RequestUri": "https://seannse.dfs.core.windows.net/test-filesystem-68525ef6-b63c-748f-d96a-75f03a555db9/test-directory-593b4bdb-b5a8-ff18-51f8-3203b89cf4a1?resource=directory",
      "RequestMethod": "PUT",
      "RequestHeaders": {
        "Accept": "application/json",
        "Authorization": "Sanitized",
<<<<<<< HEAD
        "traceparent": "00-e5171d942d581b4482b0ee36aefb4501-b0231cfe5de7cd43-00",
        "User-Agent": [
          "azsdk-net-Storage.Files.DataLake/12.7.0-alpha.20210202.1",
          "(.NET 5.0.2; Microsoft Windows 10.0.19042)"
        ],
        "x-ms-client-request-id": "ba284eab-a1e5-71ef-d76c-8313ec4e84c8",
        "x-ms-date": "Tue, 02 Feb 2021 21:55:20 GMT",
=======
        "traceparent": "00-e9a650c0bc514f468ff296ea7ea0f6f4-434156ea93f6dd45-00",
        "User-Agent": [
          "azsdk-net-Storage.Files.DataLake/12.7.0-alpha.20210217.1",
          "(.NET 5.0.3; Microsoft Windows 10.0.19042)"
        ],
        "x-ms-client-request-id": "ba284eab-a1e5-71ef-d76c-8313ec4e84c8",
        "x-ms-date": "Wed, 17 Feb 2021 22:43:03 GMT",
>>>>>>> 1814567d
        "x-ms-return-client-request-id": "true",
        "x-ms-version": "2020-06-12"
      },
      "RequestBody": null,
      "StatusCode": 201,
      "ResponseHeaders": {
        "Content-Length": "0",
<<<<<<< HEAD
        "Date": "Tue, 02 Feb 2021 21:55:20 GMT",
        "ETag": "\u00220x8D8C7C53C7CED19\u0022",
        "Last-Modified": "Tue, 02 Feb 2021 21:55:21 GMT",
=======
        "Date": "Wed, 17 Feb 2021 22:43:03 GMT",
        "ETag": "\u00220x8D8D39562B377C7\u0022",
        "Last-Modified": "Wed, 17 Feb 2021 22:43:03 GMT",
>>>>>>> 1814567d
        "Server": [
          "Windows-Azure-HDFS/1.0",
          "Microsoft-HTTPAPI/2.0"
        ],
        "x-ms-client-request-id": "ba284eab-a1e5-71ef-d76c-8313ec4e84c8",
<<<<<<< HEAD
        "x-ms-request-id": "1574aa1f-c01f-0077-76ae-f9aacb000000",
=======
        "x-ms-request-id": "61d427f2-701f-0072-1c7e-057810000000",
>>>>>>> 1814567d
        "x-ms-version": "2020-06-12"
      },
      "ResponseBody": []
    },
    {
      "RequestUri": "https://seannse.dfs.core.windows.net/test-filesystem-68525ef6-b63c-748f-d96a-75f03a555db9/test-directory-593b4bdb-b5a8-ff18-51f8-3203b89cf4a1/test-directory-840c10a1-67e5-3934-ab1a-9538e5e7c775?resource=directory",
      "RequestMethod": "PUT",
      "RequestHeaders": {
        "Accept": "application/json",
        "Authorization": "Sanitized",
        "User-Agent": [
<<<<<<< HEAD
          "azsdk-net-Storage.Files.DataLake/12.7.0-alpha.20210202.1",
          "(.NET 5.0.2; Microsoft Windows 10.0.19042)"
        ],
        "x-ms-client-request-id": "289007eb-3cd0-430b-19ef-0eca0cb68cf0",
        "x-ms-date": "Tue, 02 Feb 2021 21:55:20 GMT",
=======
          "azsdk-net-Storage.Files.DataLake/12.7.0-alpha.20210217.1",
          "(.NET 5.0.3; Microsoft Windows 10.0.19042)"
        ],
        "x-ms-client-request-id": "289007eb-3cd0-430b-19ef-0eca0cb68cf0",
        "x-ms-date": "Wed, 17 Feb 2021 22:43:03 GMT",
>>>>>>> 1814567d
        "x-ms-return-client-request-id": "true",
        "x-ms-version": "2020-06-12"
      },
      "RequestBody": null,
      "StatusCode": 201,
      "ResponseHeaders": {
        "Content-Length": "0",
<<<<<<< HEAD
        "Date": "Tue, 02 Feb 2021 21:55:20 GMT",
        "ETag": "\u00220x8D8C7C53C8B66C6\u0022",
        "Last-Modified": "Tue, 02 Feb 2021 21:55:21 GMT",
=======
        "Date": "Wed, 17 Feb 2021 22:43:03 GMT",
        "ETag": "\u00220x8D8D39562C13299\u0022",
        "Last-Modified": "Wed, 17 Feb 2021 22:43:03 GMT",
>>>>>>> 1814567d
        "Server": [
          "Windows-Azure-HDFS/1.0",
          "Microsoft-HTTPAPI/2.0"
        ],
        "x-ms-client-request-id": "289007eb-3cd0-430b-19ef-0eca0cb68cf0",
<<<<<<< HEAD
        "x-ms-request-id": "1574aa40-c01f-0077-15ae-f9aacb000000",
=======
        "x-ms-request-id": "61d427fb-701f-0072-257e-057810000000",
>>>>>>> 1814567d
        "x-ms-version": "2020-06-12"
      },
      "ResponseBody": []
    },
    {
      "RequestUri": "https://seannse.dfs.core.windows.net/test-filesystem-68525ef6-b63c-748f-d96a-75f03a555db9/test-directory-593b4bdb-b5a8-ff18-51f8-3203b89cf4a1/test-directory-840c10a1-67e5-3934-ab1a-9538e5e7c775/test-file-abdb0da5-1af5-6755-54bf-8e5448d4191e?resource=file",
      "RequestMethod": "PUT",
      "RequestHeaders": {
        "Accept": "application/json",
        "Authorization": "Sanitized",
        "User-Agent": [
<<<<<<< HEAD
          "azsdk-net-Storage.Files.DataLake/12.7.0-alpha.20210202.1",
          "(.NET 5.0.2; Microsoft Windows 10.0.19042)"
        ],
        "x-ms-client-request-id": "11ba2e04-89b0-d17f-b228-d310aeb7fa44",
        "x-ms-date": "Tue, 02 Feb 2021 21:55:20 GMT",
=======
          "azsdk-net-Storage.Files.DataLake/12.7.0-alpha.20210217.1",
          "(.NET 5.0.3; Microsoft Windows 10.0.19042)"
        ],
        "x-ms-client-request-id": "11ba2e04-89b0-d17f-b228-d310aeb7fa44",
        "x-ms-date": "Wed, 17 Feb 2021 22:43:03 GMT",
>>>>>>> 1814567d
        "x-ms-return-client-request-id": "true",
        "x-ms-version": "2020-06-12"
      },
      "RequestBody": null,
      "StatusCode": 201,
      "ResponseHeaders": {
        "Content-Length": "0",
<<<<<<< HEAD
        "Date": "Tue, 02 Feb 2021 21:55:21 GMT",
        "ETag": "\u00220x8D8C7C53C99C2DC\u0022",
        "Last-Modified": "Tue, 02 Feb 2021 21:55:21 GMT",
=======
        "Date": "Wed, 17 Feb 2021 22:43:03 GMT",
        "ETag": "\u00220x8D8D39562CF77F1\u0022",
        "Last-Modified": "Wed, 17 Feb 2021 22:43:03 GMT",
>>>>>>> 1814567d
        "Server": [
          "Windows-Azure-HDFS/1.0",
          "Microsoft-HTTPAPI/2.0"
        ],
        "x-ms-client-request-id": "11ba2e04-89b0-d17f-b228-d310aeb7fa44",
<<<<<<< HEAD
        "x-ms-request-id": "1574aa61-c01f-0077-36ae-f9aacb000000",
=======
        "x-ms-request-id": "61d42809-701f-0072-337e-057810000000",
>>>>>>> 1814567d
        "x-ms-version": "2020-06-12"
      },
      "ResponseBody": []
    },
    {
      "RequestUri": "https://seannse.dfs.core.windows.net/test-filesystem-68525ef6-b63c-748f-d96a-75f03a555db9/test-directory-593b4bdb-b5a8-ff18-51f8-3203b89cf4a1/test-directory-840c10a1-67e5-3934-ab1a-9538e5e7c775/test-file-ede4efd5-af68-0699-68e0-76e0cad13b62?resource=file",
      "RequestMethod": "PUT",
      "RequestHeaders": {
        "Accept": "application/json",
        "Authorization": "Sanitized",
        "User-Agent": [
<<<<<<< HEAD
          "azsdk-net-Storage.Files.DataLake/12.7.0-alpha.20210202.1",
          "(.NET 5.0.2; Microsoft Windows 10.0.19042)"
        ],
        "x-ms-client-request-id": "3bae0b1a-510c-54d7-95b4-a9d0129f06e1",
        "x-ms-date": "Tue, 02 Feb 2021 21:55:20 GMT",
=======
          "azsdk-net-Storage.Files.DataLake/12.7.0-alpha.20210217.1",
          "(.NET 5.0.3; Microsoft Windows 10.0.19042)"
        ],
        "x-ms-client-request-id": "3bae0b1a-510c-54d7-95b4-a9d0129f06e1",
        "x-ms-date": "Wed, 17 Feb 2021 22:43:03 GMT",
>>>>>>> 1814567d
        "x-ms-return-client-request-id": "true",
        "x-ms-version": "2020-06-12"
      },
      "RequestBody": null,
      "StatusCode": 201,
      "ResponseHeaders": {
        "Content-Length": "0",
<<<<<<< HEAD
        "Date": "Tue, 02 Feb 2021 21:55:21 GMT",
        "ETag": "\u00220x8D8C7C53CA8747F\u0022",
        "Last-Modified": "Tue, 02 Feb 2021 21:55:21 GMT",
=======
        "Date": "Wed, 17 Feb 2021 22:43:03 GMT",
        "ETag": "\u00220x8D8D39562DD4065\u0022",
        "Last-Modified": "Wed, 17 Feb 2021 22:43:03 GMT",
>>>>>>> 1814567d
        "Server": [
          "Windows-Azure-HDFS/1.0",
          "Microsoft-HTTPAPI/2.0"
        ],
        "x-ms-client-request-id": "3bae0b1a-510c-54d7-95b4-a9d0129f06e1",
<<<<<<< HEAD
        "x-ms-request-id": "1574aa7b-c01f-0077-50ae-f9aacb000000",
=======
        "x-ms-request-id": "61d42815-701f-0072-3f7e-057810000000",
>>>>>>> 1814567d
        "x-ms-version": "2020-06-12"
      },
      "ResponseBody": []
    },
    {
      "RequestUri": "https://seannse.dfs.core.windows.net/test-filesystem-68525ef6-b63c-748f-d96a-75f03a555db9/test-directory-593b4bdb-b5a8-ff18-51f8-3203b89cf4a1/test-directory-608f70ec-e066-ce2a-8187-4eec846a3ad3?resource=directory",
      "RequestMethod": "PUT",
      "RequestHeaders": {
        "Accept": "application/json",
        "Authorization": "Sanitized",
        "User-Agent": [
<<<<<<< HEAD
          "azsdk-net-Storage.Files.DataLake/12.7.0-alpha.20210202.1",
          "(.NET 5.0.2; Microsoft Windows 10.0.19042)"
        ],
        "x-ms-client-request-id": "5a414975-ed05-3a16-e0df-b98503eacf2a",
        "x-ms-date": "Tue, 02 Feb 2021 21:55:20 GMT",
=======
          "azsdk-net-Storage.Files.DataLake/12.7.0-alpha.20210217.1",
          "(.NET 5.0.3; Microsoft Windows 10.0.19042)"
        ],
        "x-ms-client-request-id": "5a414975-ed05-3a16-e0df-b98503eacf2a",
        "x-ms-date": "Wed, 17 Feb 2021 22:43:03 GMT",
>>>>>>> 1814567d
        "x-ms-return-client-request-id": "true",
        "x-ms-version": "2020-06-12"
      },
      "RequestBody": null,
      "StatusCode": 201,
      "ResponseHeaders": {
        "Content-Length": "0",
<<<<<<< HEAD
        "Date": "Tue, 02 Feb 2021 21:55:21 GMT",
        "ETag": "\u00220x8D8C7C53CB6757E\u0022",
        "Last-Modified": "Tue, 02 Feb 2021 21:55:21 GMT",
=======
        "Date": "Wed, 17 Feb 2021 22:43:03 GMT",
        "ETag": "\u00220x8D8D39562EBD36B\u0022",
        "Last-Modified": "Wed, 17 Feb 2021 22:43:03 GMT",
>>>>>>> 1814567d
        "Server": [
          "Windows-Azure-HDFS/1.0",
          "Microsoft-HTTPAPI/2.0"
        ],
        "x-ms-client-request-id": "5a414975-ed05-3a16-e0df-b98503eacf2a",
<<<<<<< HEAD
        "x-ms-request-id": "1574aa93-c01f-0077-68ae-f9aacb000000",
=======
        "x-ms-request-id": "61d42826-701f-0072-507e-057810000000",
>>>>>>> 1814567d
        "x-ms-version": "2020-06-12"
      },
      "ResponseBody": []
    },
    {
      "RequestUri": "https://seannse.dfs.core.windows.net/test-filesystem-68525ef6-b63c-748f-d96a-75f03a555db9/test-directory-593b4bdb-b5a8-ff18-51f8-3203b89cf4a1/test-directory-608f70ec-e066-ce2a-8187-4eec846a3ad3/test-file-183cd67a-47d9-ecbe-1a60-e96b5bc570e3?resource=file",
      "RequestMethod": "PUT",
      "RequestHeaders": {
        "Accept": "application/json",
        "Authorization": "Sanitized",
        "User-Agent": [
<<<<<<< HEAD
          "azsdk-net-Storage.Files.DataLake/12.7.0-alpha.20210202.1",
          "(.NET 5.0.2; Microsoft Windows 10.0.19042)"
        ],
        "x-ms-client-request-id": "87eb5a2b-3161-2d26-8a55-3fa403abdf1b",
        "x-ms-date": "Tue, 02 Feb 2021 21:55:20 GMT",
=======
          "azsdk-net-Storage.Files.DataLake/12.7.0-alpha.20210217.1",
          "(.NET 5.0.3; Microsoft Windows 10.0.19042)"
        ],
        "x-ms-client-request-id": "87eb5a2b-3161-2d26-8a55-3fa403abdf1b",
        "x-ms-date": "Wed, 17 Feb 2021 22:43:03 GMT",
>>>>>>> 1814567d
        "x-ms-return-client-request-id": "true",
        "x-ms-version": "2020-06-12"
      },
      "RequestBody": null,
      "StatusCode": 201,
      "ResponseHeaders": {
        "Content-Length": "0",
<<<<<<< HEAD
        "Date": "Tue, 02 Feb 2021 21:55:21 GMT",
        "ETag": "\u00220x8D8C7C53CC59028\u0022",
        "Last-Modified": "Tue, 02 Feb 2021 21:55:21 GMT",
=======
        "Date": "Wed, 17 Feb 2021 22:43:03 GMT",
        "ETag": "\u00220x8D8D39562F966EA\u0022",
        "Last-Modified": "Wed, 17 Feb 2021 22:43:03 GMT",
>>>>>>> 1814567d
        "Server": [
          "Windows-Azure-HDFS/1.0",
          "Microsoft-HTTPAPI/2.0"
        ],
        "x-ms-client-request-id": "87eb5a2b-3161-2d26-8a55-3fa403abdf1b",
<<<<<<< HEAD
        "x-ms-request-id": "1574aaad-c01f-0077-02ae-f9aacb000000",
=======
        "x-ms-request-id": "61d4283a-701f-0072-647e-057810000000",
>>>>>>> 1814567d
        "x-ms-version": "2020-06-12"
      },
      "ResponseBody": []
    },
    {
      "RequestUri": "https://seannse.dfs.core.windows.net/test-filesystem-68525ef6-b63c-748f-d96a-75f03a555db9/test-directory-593b4bdb-b5a8-ff18-51f8-3203b89cf4a1?action=setAccessControl",
      "RequestMethod": "PATCH",
      "RequestHeaders": {
        "Accept": "application/json",
        "Authorization": "Sanitized",
        "User-Agent": [
<<<<<<< HEAD
          "azsdk-net-Storage.Files.DataLake/12.7.0-alpha.20210202.1",
          "(.NET 5.0.2; Microsoft Windows 10.0.19042)"
        ],
        "x-ms-client-request-id": "70d3c2ab-7588-9719-5951-7ecbfbd7c30f",
        "x-ms-date": "Tue, 02 Feb 2021 21:55:20 GMT",
=======
          "azsdk-net-Storage.Files.DataLake/12.7.0-alpha.20210217.1",
          "(.NET 5.0.3; Microsoft Windows 10.0.19042)"
        ],
        "x-ms-client-request-id": "70d3c2ab-7588-9719-5951-7ecbfbd7c30f",
        "x-ms-date": "Wed, 17 Feb 2021 22:43:03 GMT",
>>>>>>> 1814567d
        "x-ms-owner": "b547d66f-9472-9a00-0896-364e697ba549",
        "x-ms-permissions": "rwxrwxrwx",
        "x-ms-return-client-request-id": "true",
        "x-ms-version": "2020-06-12"
      },
      "RequestBody": null,
      "StatusCode": 200,
      "ResponseHeaders": {
        "Content-Length": "0",
<<<<<<< HEAD
        "Date": "Tue, 02 Feb 2021 21:55:21 GMT",
        "ETag": "\u00220x8D8C7C53C7CED19\u0022",
        "Last-Modified": "Tue, 02 Feb 2021 21:55:21 GMT",
=======
        "Date": "Wed, 17 Feb 2021 22:43:03 GMT",
        "ETag": "\u00220x8D8D39562B377C7\u0022",
        "Last-Modified": "Wed, 17 Feb 2021 22:43:03 GMT",
>>>>>>> 1814567d
        "Server": [
          "Windows-Azure-HDFS/1.0",
          "Microsoft-HTTPAPI/2.0"
        ],
        "x-ms-client-request-id": "70d3c2ab-7588-9719-5951-7ecbfbd7c30f",
        "x-ms-namespace-enabled": "true",
<<<<<<< HEAD
        "x-ms-request-id": "1574aac7-c01f-0077-1cae-f9aacb000000",
=======
        "x-ms-request-id": "61d42844-701f-0072-6e7e-057810000000",
>>>>>>> 1814567d
        "x-ms-version": "2020-06-12"
      },
      "ResponseBody": []
    },
    {
      "RequestUri": "https://seannse.dfs.core.windows.net/test-filesystem-68525ef6-b63c-748f-d96a-75f03a555db9/test-directory-593b4bdb-b5a8-ff18-51f8-3203b89cf4a1/test-directory-840c10a1-67e5-3934-ab1a-9538e5e7c775?action=setAccessControl",
      "RequestMethod": "PATCH",
      "RequestHeaders": {
        "Accept": "application/json",
        "Authorization": "Sanitized",
        "User-Agent": [
<<<<<<< HEAD
          "azsdk-net-Storage.Files.DataLake/12.7.0-alpha.20210202.1",
          "(.NET 5.0.2; Microsoft Windows 10.0.19042)"
        ],
        "x-ms-client-request-id": "a6a3fef3-35a7-bfc0-43a8-a6886ab60f4f",
        "x-ms-date": "Tue, 02 Feb 2021 21:55:21 GMT",
=======
          "azsdk-net-Storage.Files.DataLake/12.7.0-alpha.20210217.1",
          "(.NET 5.0.3; Microsoft Windows 10.0.19042)"
        ],
        "x-ms-client-request-id": "a6a3fef3-35a7-bfc0-43a8-a6886ab60f4f",
        "x-ms-date": "Wed, 17 Feb 2021 22:43:03 GMT",
>>>>>>> 1814567d
        "x-ms-owner": "b547d66f-9472-9a00-0896-364e697ba549",
        "x-ms-permissions": "rwxrwxrwx",
        "x-ms-return-client-request-id": "true",
        "x-ms-version": "2020-06-12"
      },
      "RequestBody": null,
      "StatusCode": 200,
      "ResponseHeaders": {
        "Content-Length": "0",
<<<<<<< HEAD
        "Date": "Tue, 02 Feb 2021 21:55:21 GMT",
        "ETag": "\u00220x8D8C7C53C8B66C6\u0022",
        "Last-Modified": "Tue, 02 Feb 2021 21:55:21 GMT",
=======
        "Date": "Wed, 17 Feb 2021 22:43:03 GMT",
        "ETag": "\u00220x8D8D39562C13299\u0022",
        "Last-Modified": "Wed, 17 Feb 2021 22:43:03 GMT",
>>>>>>> 1814567d
        "Server": [
          "Windows-Azure-HDFS/1.0",
          "Microsoft-HTTPAPI/2.0"
        ],
        "x-ms-client-request-id": "a6a3fef3-35a7-bfc0-43a8-a6886ab60f4f",
        "x-ms-namespace-enabled": "true",
<<<<<<< HEAD
        "x-ms-request-id": "1574aaeb-c01f-0077-3eae-f9aacb000000",
=======
        "x-ms-request-id": "61d4285a-701f-0072-047e-057810000000",
>>>>>>> 1814567d
        "x-ms-version": "2020-06-12"
      },
      "ResponseBody": []
    },
    {
      "RequestUri": "https://seannse.dfs.core.windows.net/test-filesystem-68525ef6-b63c-748f-d96a-75f03a555db9/test-directory-593b4bdb-b5a8-ff18-51f8-3203b89cf4a1/test-directory-840c10a1-67e5-3934-ab1a-9538e5e7c775/test-file-abdb0da5-1af5-6755-54bf-8e5448d4191e?action=setAccessControl",
      "RequestMethod": "PATCH",
      "RequestHeaders": {
        "Accept": "application/json",
        "Authorization": "Sanitized",
        "User-Agent": [
<<<<<<< HEAD
          "azsdk-net-Storage.Files.DataLake/12.7.0-alpha.20210202.1",
          "(.NET 5.0.2; Microsoft Windows 10.0.19042)"
        ],
        "x-ms-client-request-id": "fdd89e56-1c34-7a68-34b0-62c238b91b9d",
        "x-ms-date": "Tue, 02 Feb 2021 21:55:21 GMT",
=======
          "azsdk-net-Storage.Files.DataLake/12.7.0-alpha.20210217.1",
          "(.NET 5.0.3; Microsoft Windows 10.0.19042)"
        ],
        "x-ms-client-request-id": "fdd89e56-1c34-7a68-34b0-62c238b91b9d",
        "x-ms-date": "Wed, 17 Feb 2021 22:43:04 GMT",
>>>>>>> 1814567d
        "x-ms-owner": "b547d66f-9472-9a00-0896-364e697ba549",
        "x-ms-permissions": "rwxrwxrwx",
        "x-ms-return-client-request-id": "true",
        "x-ms-version": "2020-06-12"
      },
      "RequestBody": null,
      "StatusCode": 200,
      "ResponseHeaders": {
        "Content-Length": "0",
<<<<<<< HEAD
        "Date": "Tue, 02 Feb 2021 21:55:21 GMT",
        "ETag": "\u00220x8D8C7C53C99C2DC\u0022",
        "Last-Modified": "Tue, 02 Feb 2021 21:55:21 GMT",
=======
        "Date": "Wed, 17 Feb 2021 22:43:03 GMT",
        "ETag": "\u00220x8D8D39562CF77F1\u0022",
        "Last-Modified": "Wed, 17 Feb 2021 22:43:03 GMT",
>>>>>>> 1814567d
        "Server": [
          "Windows-Azure-HDFS/1.0",
          "Microsoft-HTTPAPI/2.0"
        ],
        "x-ms-client-request-id": "fdd89e56-1c34-7a68-34b0-62c238b91b9d",
        "x-ms-namespace-enabled": "true",
<<<<<<< HEAD
        "x-ms-request-id": "1574ab03-c01f-0077-55ae-f9aacb000000",
=======
        "x-ms-request-id": "61d42866-701f-0072-107e-057810000000",
>>>>>>> 1814567d
        "x-ms-version": "2020-06-12"
      },
      "ResponseBody": []
    },
    {
      "RequestUri": "https://seannse.dfs.core.windows.net/test-filesystem-68525ef6-b63c-748f-d96a-75f03a555db9/test-directory-593b4bdb-b5a8-ff18-51f8-3203b89cf4a1/test-directory-840c10a1-67e5-3934-ab1a-9538e5e7c775/test-file-ede4efd5-af68-0699-68e0-76e0cad13b62?action=setAccessControl",
      "RequestMethod": "PATCH",
      "RequestHeaders": {
        "Accept": "application/json",
        "Authorization": "Sanitized",
        "User-Agent": [
<<<<<<< HEAD
          "azsdk-net-Storage.Files.DataLake/12.7.0-alpha.20210202.1",
          "(.NET 5.0.2; Microsoft Windows 10.0.19042)"
        ],
        "x-ms-client-request-id": "cb3279f4-12de-691b-38aa-7508990994c7",
        "x-ms-date": "Tue, 02 Feb 2021 21:55:21 GMT",
=======
          "azsdk-net-Storage.Files.DataLake/12.7.0-alpha.20210217.1",
          "(.NET 5.0.3; Microsoft Windows 10.0.19042)"
        ],
        "x-ms-client-request-id": "cb3279f4-12de-691b-38aa-7508990994c7",
        "x-ms-date": "Wed, 17 Feb 2021 22:43:04 GMT",
>>>>>>> 1814567d
        "x-ms-owner": "b547d66f-9472-9a00-0896-364e697ba549",
        "x-ms-permissions": "rwxrwxrwx",
        "x-ms-return-client-request-id": "true",
        "x-ms-version": "2020-06-12"
      },
      "RequestBody": null,
      "StatusCode": 200,
      "ResponseHeaders": {
        "Content-Length": "0",
<<<<<<< HEAD
        "Date": "Tue, 02 Feb 2021 21:55:21 GMT",
        "ETag": "\u00220x8D8C7C53CA8747F\u0022",
        "Last-Modified": "Tue, 02 Feb 2021 21:55:21 GMT",
=======
        "Date": "Wed, 17 Feb 2021 22:43:04 GMT",
        "ETag": "\u00220x8D8D39562DD4065\u0022",
        "Last-Modified": "Wed, 17 Feb 2021 22:43:03 GMT",
>>>>>>> 1814567d
        "Server": [
          "Windows-Azure-HDFS/1.0",
          "Microsoft-HTTPAPI/2.0"
        ],
        "x-ms-client-request-id": "cb3279f4-12de-691b-38aa-7508990994c7",
        "x-ms-namespace-enabled": "true",
<<<<<<< HEAD
        "x-ms-request-id": "1574ab27-c01f-0077-79ae-f9aacb000000",
=======
        "x-ms-request-id": "61d4288b-701f-0072-357e-057810000000",
>>>>>>> 1814567d
        "x-ms-version": "2020-06-12"
      },
      "ResponseBody": []
    },
    {
      "RequestUri": "https://seannse.dfs.core.windows.net/test-filesystem-68525ef6-b63c-748f-d96a-75f03a555db9/test-directory-593b4bdb-b5a8-ff18-51f8-3203b89cf4a1/test-directory-608f70ec-e066-ce2a-8187-4eec846a3ad3?action=setAccessControl",
      "RequestMethod": "PATCH",
      "RequestHeaders": {
        "Accept": "application/json",
        "Authorization": "Sanitized",
        "User-Agent": [
<<<<<<< HEAD
          "azsdk-net-Storage.Files.DataLake/12.7.0-alpha.20210202.1",
          "(.NET 5.0.2; Microsoft Windows 10.0.19042)"
        ],
        "x-ms-client-request-id": "becd0fd8-4f87-1bbe-2237-0a5dda1d5d28",
        "x-ms-date": "Tue, 02 Feb 2021 21:55:21 GMT",
=======
          "azsdk-net-Storage.Files.DataLake/12.7.0-alpha.20210217.1",
          "(.NET 5.0.3; Microsoft Windows 10.0.19042)"
        ],
        "x-ms-client-request-id": "becd0fd8-4f87-1bbe-2237-0a5dda1d5d28",
        "x-ms-date": "Wed, 17 Feb 2021 22:43:04 GMT",
>>>>>>> 1814567d
        "x-ms-owner": "b547d66f-9472-9a00-0896-364e697ba549",
        "x-ms-permissions": "rwxrwxrwx",
        "x-ms-return-client-request-id": "true",
        "x-ms-version": "2020-06-12"
      },
      "RequestBody": null,
      "StatusCode": 200,
      "ResponseHeaders": {
        "Content-Length": "0",
<<<<<<< HEAD
        "Date": "Tue, 02 Feb 2021 21:55:21 GMT",
        "ETag": "\u00220x8D8C7C53CB6757E\u0022",
        "Last-Modified": "Tue, 02 Feb 2021 21:55:21 GMT",
=======
        "Date": "Wed, 17 Feb 2021 22:43:04 GMT",
        "ETag": "\u00220x8D8D39562EBD36B\u0022",
        "Last-Modified": "Wed, 17 Feb 2021 22:43:03 GMT",
>>>>>>> 1814567d
        "Server": [
          "Windows-Azure-HDFS/1.0",
          "Microsoft-HTTPAPI/2.0"
        ],
        "x-ms-client-request-id": "becd0fd8-4f87-1bbe-2237-0a5dda1d5d28",
        "x-ms-namespace-enabled": "true",
<<<<<<< HEAD
        "x-ms-request-id": "1574ab43-c01f-0077-15ae-f9aacb000000",
=======
        "x-ms-request-id": "61d42892-701f-0072-3c7e-057810000000",
>>>>>>> 1814567d
        "x-ms-version": "2020-06-12"
      },
      "ResponseBody": []
    },
    {
      "RequestUri": "https://seannse.dfs.core.windows.net/test-filesystem-68525ef6-b63c-748f-d96a-75f03a555db9/test-directory-593b4bdb-b5a8-ff18-51f8-3203b89cf4a1/test-directory-608f70ec-e066-ce2a-8187-4eec846a3ad3/test-file-183cd67a-47d9-ecbe-1a60-e96b5bc570e3?action=setAccessControl",
      "RequestMethod": "PATCH",
      "RequestHeaders": {
        "Accept": "application/json",
        "Authorization": "Sanitized",
        "User-Agent": [
<<<<<<< HEAD
          "azsdk-net-Storage.Files.DataLake/12.7.0-alpha.20210202.1",
          "(.NET 5.0.2; Microsoft Windows 10.0.19042)"
        ],
        "x-ms-client-request-id": "8a30b549-d63b-e240-c003-861766c62b5b",
        "x-ms-date": "Tue, 02 Feb 2021 21:55:21 GMT",
=======
          "azsdk-net-Storage.Files.DataLake/12.7.0-alpha.20210217.1",
          "(.NET 5.0.3; Microsoft Windows 10.0.19042)"
        ],
        "x-ms-client-request-id": "8a30b549-d63b-e240-c003-861766c62b5b",
        "x-ms-date": "Wed, 17 Feb 2021 22:43:04 GMT",
>>>>>>> 1814567d
        "x-ms-owner": "b547d66f-9472-9a00-0896-364e697ba549",
        "x-ms-permissions": "rwxrwxrwx",
        "x-ms-return-client-request-id": "true",
        "x-ms-version": "2020-06-12"
      },
      "RequestBody": null,
      "StatusCode": 200,
      "ResponseHeaders": {
        "Content-Length": "0",
<<<<<<< HEAD
        "Date": "Tue, 02 Feb 2021 21:55:21 GMT",
        "ETag": "\u00220x8D8C7C53CC59028\u0022",
        "Last-Modified": "Tue, 02 Feb 2021 21:55:21 GMT",
=======
        "Date": "Wed, 17 Feb 2021 22:43:04 GMT",
        "ETag": "\u00220x8D8D39562F966EA\u0022",
        "Last-Modified": "Wed, 17 Feb 2021 22:43:03 GMT",
>>>>>>> 1814567d
        "Server": [
          "Windows-Azure-HDFS/1.0",
          "Microsoft-HTTPAPI/2.0"
        ],
        "x-ms-client-request-id": "8a30b549-d63b-e240-c003-861766c62b5b",
        "x-ms-namespace-enabled": "true",
<<<<<<< HEAD
        "x-ms-request-id": "1574ab5d-c01f-0077-2fae-f9aacb000000",
=======
        "x-ms-request-id": "61d4289c-701f-0072-467e-057810000000",
>>>>>>> 1814567d
        "x-ms-version": "2020-06-12"
      },
      "ResponseBody": []
    },
    {
      "RequestUri": "https://seannse.dfs.core.windows.net/test-filesystem-68525ef6-b63c-748f-d96a-75f03a555db9/test-directory-593b4bdb-b5a8-ff18-51f8-3203b89cf4a1/test-directory-608f70ec-e066-ce2a-8187-4eec846a3ad3/test-file-991aa283-c6e7-aa69-0b49-685bfcc1d463?resource=file",
      "RequestMethod": "PUT",
      "RequestHeaders": {
        "Accept": "application/json",
        "Authorization": "Sanitized",
        "User-Agent": [
<<<<<<< HEAD
          "azsdk-net-Storage.Files.DataLake/12.7.0-alpha.20210202.1",
          "(.NET 5.0.2; Microsoft Windows 10.0.19042)"
        ],
        "x-ms-client-request-id": "a479f700-d9a4-8242-4b85-7ef26de5e6ff",
        "x-ms-date": "Tue, 02 Feb 2021 21:55:21 GMT",
=======
          "azsdk-net-Storage.Files.DataLake/12.7.0-alpha.20210217.1",
          "(.NET 5.0.3; Microsoft Windows 10.0.19042)"
        ],
        "x-ms-client-request-id": "a479f700-d9a4-8242-4b85-7ef26de5e6ff",
        "x-ms-date": "Wed, 17 Feb 2021 22:43:04 GMT",
>>>>>>> 1814567d
        "x-ms-return-client-request-id": "true",
        "x-ms-version": "2020-06-12"
      },
      "RequestBody": null,
      "StatusCode": 201,
      "ResponseHeaders": {
        "Content-Length": "0",
<<<<<<< HEAD
        "Date": "Tue, 02 Feb 2021 21:55:22 GMT",
        "ETag": "\u00220x8D8C7C53D30041A\u0022",
        "Last-Modified": "Tue, 02 Feb 2021 21:55:22 GMT",
=======
        "Date": "Wed, 17 Feb 2021 22:43:04 GMT",
        "ETag": "\u00220x8D8D395638FCCD5\u0022",
        "Last-Modified": "Wed, 17 Feb 2021 22:43:04 GMT",
>>>>>>> 1814567d
        "Server": [
          "Windows-Azure-HDFS/1.0",
          "Microsoft-HTTPAPI/2.0"
        ],
        "x-ms-client-request-id": "a479f700-d9a4-8242-4b85-7ef26de5e6ff",
<<<<<<< HEAD
        "x-ms-request-id": "1574ab77-c01f-0077-49ae-f9aacb000000",
=======
        "x-ms-request-id": "61d428a8-701f-0072-527e-057810000000",
>>>>>>> 1814567d
        "x-ms-version": "2020-06-12"
      },
      "ResponseBody": []
    },
    {
      "RequestUri": "https://seannse.blob.core.windows.net/?restype=service\u0026comp=userdelegationkey",
      "RequestMethod": "POST",
      "RequestHeaders": {
        "Accept": "application/xml",
        "Authorization": "Sanitized",
        "Content-Length": "59",
        "Content-Type": "application/xml",
<<<<<<< HEAD
        "traceparent": "00-217bb2948666b247b6df07a76dade18f-2ad0b5287c6f9b42-00",
        "User-Agent": [
          "azsdk-net-Storage.Files.DataLake/12.7.0-alpha.20210202.1",
          "(.NET 5.0.2; Microsoft Windows 10.0.19042)"
=======
        "traceparent": "00-4c0b3957270bdd4f826968adb840175b-5861a88a4620a44c-00",
        "User-Agent": [
          "azsdk-net-Storage.Files.DataLake/12.7.0-alpha.20210217.1",
          "(.NET 5.0.3; Microsoft Windows 10.0.19042)"
>>>>>>> 1814567d
        ],
        "x-ms-client-request-id": "045bda2b-2f47-ebbf-9d91-da6754faff37",
        "x-ms-return-client-request-id": "true",
        "x-ms-version": "2020-06-12"
      },
<<<<<<< HEAD
      "RequestBody": "\u003CKeyInfo\u003E\u003CExpiry\u003E2021-02-02T22:55:21Z\u003C/Expiry\u003E\u003C/KeyInfo\u003E",
      "StatusCode": 200,
      "ResponseHeaders": {
        "Content-Type": "application/xml",
        "Date": "Tue, 02 Feb 2021 21:55:22 GMT",
=======
      "RequestBody": "\uFEFF\u003CKeyInfo\u003E\u003CExpiry\u003E2021-02-17T23:43:04Z\u003C/Expiry\u003E\u003C/KeyInfo\u003E",
      "StatusCode": 200,
      "ResponseHeaders": {
        "Content-Type": "application/xml",
        "Date": "Wed, 17 Feb 2021 22:43:05 GMT",
>>>>>>> 1814567d
        "Server": [
          "Windows-Azure-Blob/1.0",
          "Microsoft-HTTPAPI/2.0"
        ],
        "Transfer-Encoding": "chunked",
        "x-ms-client-request-id": "045bda2b-2f47-ebbf-9d91-da6754faff37",
<<<<<<< HEAD
        "x-ms-request-id": "a41fc556-f01e-00b7-45ae-f952f5000000",
        "x-ms-version": "2020-06-12"
      },
      "ResponseBody": "\uFEFF\u003C?xml version=\u00221.0\u0022 encoding=\u0022utf-8\u0022?\u003E\u003CUserDelegationKey\u003E\u003CSignedOid\u003Ec4f48289-bb84-4086-b250-6f94a8f64cee\u003C/SignedOid\u003E\u003CSignedTid\u003E72f988bf-86f1-41af-91ab-2d7cd011db47\u003C/SignedTid\u003E\u003CSignedStart\u003E2021-02-02T21:55:22Z\u003C/SignedStart\u003E\u003CSignedExpiry\u003E2021-02-02T22:55:21Z\u003C/SignedExpiry\u003E\u003CSignedService\u003Eb\u003C/SignedService\u003E\u003CSignedVersion\u003E2020-06-12\u003C/SignedVersion\u003E\u003CValue\u003EiMuRnL6wSJlPzomW0kIVrGiOvApDuKtdrgt\u002BeXTMGw4=\u003C/Value\u003E\u003C/UserDelegationKey\u003E"
    },
    {
      "RequestUri": "https://seannse.dfs.core.windows.net/test-filesystem-68525ef6-b63c-748f-d96a-75f03a555db9/test-directory-593b4bdb-b5a8-ff18-51f8-3203b89cf4a1?skoid=c4f48289-bb84-4086-b250-6f94a8f64cee\u0026sktid=72f988bf-86f1-41af-91ab-2d7cd011db47\u0026skt=2021-02-02T21%3A55%3A22Z\u0026ske=2021-02-02T22%3A55%3A21Z\u0026sks=b\u0026skv=2020-06-12\u0026sv=2020-06-12\u0026st=2021-02-02T20%3A55%3A21Z\u0026se=2021-02-02T22%3A55%3A21Z\u0026sr=c\u0026sp=racwdlmeop\u0026suoid=b547d66f-9472-9a00-0896-364e697ba549\u0026sig=Sanitized\u0026action=setAccessControlRecursive\u0026mode=set",
=======
        "x-ms-request-id": "1bfa9371-f01e-007c-607e-0551a0000000",
        "x-ms-version": "2020-06-12"
      },
      "ResponseBody": "\uFEFF\u003C?xml version=\u00221.0\u0022 encoding=\u0022utf-8\u0022?\u003E\u003CUserDelegationKey\u003E\u003CSignedOid\u003Ec4f48289-bb84-4086-b250-6f94a8f64cee\u003C/SignedOid\u003E\u003CSignedTid\u003E72f988bf-86f1-41af-91ab-2d7cd011db47\u003C/SignedTid\u003E\u003CSignedStart\u003E2021-02-17T22:43:05Z\u003C/SignedStart\u003E\u003CSignedExpiry\u003E2021-02-17T23:43:04Z\u003C/SignedExpiry\u003E\u003CSignedService\u003Eb\u003C/SignedService\u003E\u003CSignedVersion\u003E2020-06-12\u003C/SignedVersion\u003E\u003CValue\u003EkEvKzJuOjCW4juPop/oUAq6ZH/oEcUHiSxJJ3pi4hAY=\u003C/Value\u003E\u003C/UserDelegationKey\u003E"
    },
    {
      "RequestUri": "https://seannse.dfs.core.windows.net/test-filesystem-68525ef6-b63c-748f-d96a-75f03a555db9/test-directory-593b4bdb-b5a8-ff18-51f8-3203b89cf4a1?skoid=c4f48289-bb84-4086-b250-6f94a8f64cee\u0026sktid=72f988bf-86f1-41af-91ab-2d7cd011db47\u0026skt=2021-02-17T22%3A43%3A05Z\u0026ske=2021-02-17T23%3A43%3A04Z\u0026sks=b\u0026skv=2020-06-12\u0026sv=2020-06-12\u0026st=2021-02-17T21%3A43%3A04Z\u0026se=2021-02-17T23%3A43%3A04Z\u0026sr=c\u0026sp=racwdlmeop\u0026suoid=b547d66f-9472-9a00-0896-364e697ba549\u0026sig=Sanitized\u0026action=setAccessControlRecursive\u0026mode=set",
>>>>>>> 1814567d
      "RequestMethod": "PATCH",
      "RequestHeaders": {
        "Accept": "application/json",
        "User-Agent": [
<<<<<<< HEAD
          "azsdk-net-Storage.Files.DataLake/12.7.0-alpha.20210202.1",
          "(.NET 5.0.2; Microsoft Windows 10.0.19042)"
=======
          "azsdk-net-Storage.Files.DataLake/12.7.0-alpha.20210217.1",
          "(.NET 5.0.3; Microsoft Windows 10.0.19042)"
>>>>>>> 1814567d
        ],
        "x-ms-acl": "user::rwx,group::r--,other::---,mask::rwx",
        "x-ms-client-request-id": "92c65e82-e28a-ffb7-6467-e8212b065cba",
        "x-ms-return-client-request-id": "true",
        "x-ms-version": "2020-06-12"
      },
      "RequestBody": null,
      "StatusCode": 200,
      "ResponseHeaders": {
<<<<<<< HEAD
        "Date": "Tue, 02 Feb 2021 21:55:22 GMT",
=======
        "Date": "Wed, 17 Feb 2021 22:43:05 GMT",
>>>>>>> 1814567d
        "Server": [
          "Windows-Azure-HDFS/1.0",
          "Microsoft-HTTPAPI/2.0"
        ],
        "Transfer-Encoding": "chunked",
        "x-ms-client-request-id": "92c65e82-e28a-ffb7-6467-e8212b065cba",
        "x-ms-namespace-enabled": "true",
<<<<<<< HEAD
        "x-ms-request-id": "b337160b-901f-006a-1dae-f9a777000000",
=======
        "x-ms-request-id": "7232636d-101f-0006-207e-054ce0000000",
>>>>>>> 1814567d
        "x-ms-version": "2020-06-12"
      },
      "ResponseBody": "eyJkaXJlY3Rvcmllc1N1Y2Nlc3NmdWwiOjIsImZhaWxlZEVudHJpZXMiOlt7ImVycm9yTWVzc2FnZSI6IlRoaXMgcmVxdWVzdCBpcyBub3QgYXV0aG9yaXplZCB0byBwZXJmb3JtIHRoaXMgb3BlcmF0aW9uIHVzaW5nIHRoaXMgcGVybWlzc2lvbi4iLCJuYW1lIjoidGVzdC1kaXJlY3RvcnktNTkzYjRiZGItYjVhOC1mZjE4LTUxZjgtMzIwM2I4OWNmNGExL3Rlc3QtZGlyZWN0b3J5LTYwOGY3MGVjLWUwNjYtY2UyYS04MTg3LTRlZWM4NDZhM2FkMy90ZXN0LWZpbGUtOTkxYWEyODMtYzZlNy1hYTY5LTBiNDktNjg1YmZjYzFkNDYzIiwidHlwZSI6IkZJTEUifV0sImZhaWx1cmVDb3VudCI6MSwiZmlsZXNTdWNjZXNzZnVsIjoxfQo="
    },
    {
      "RequestUri": "https://seannse.blob.core.windows.net/test-filesystem-68525ef6-b63c-748f-d96a-75f03a555db9?restype=container",
      "RequestMethod": "DELETE",
      "RequestHeaders": {
        "Accept": "application/xml",
        "Authorization": "Sanitized",
<<<<<<< HEAD
        "traceparent": "00-877deb87866a11439d4c61b7c357c2d4-f56ae85cb5af1b4b-00",
        "User-Agent": [
          "azsdk-net-Storage.Files.DataLake/12.7.0-alpha.20210202.1",
          "(.NET 5.0.2; Microsoft Windows 10.0.19042)"
        ],
        "x-ms-client-request-id": "f5e5a5fc-6c34-7bad-2225-1f32aebace83",
        "x-ms-date": "Tue, 02 Feb 2021 21:55:22 GMT",
=======
        "traceparent": "00-ead2f49cea44d445b234eaae4d27fb6c-df778ea89ab63345-00",
        "User-Agent": [
          "azsdk-net-Storage.Files.DataLake/12.7.0-alpha.20210217.1",
          "(.NET 5.0.3; Microsoft Windows 10.0.19042)"
        ],
        "x-ms-client-request-id": "f5e5a5fc-6c34-7bad-2225-1f32aebace83",
        "x-ms-date": "Wed, 17 Feb 2021 22:43:06 GMT",
>>>>>>> 1814567d
        "x-ms-return-client-request-id": "true",
        "x-ms-version": "2020-06-12"
      },
      "RequestBody": null,
      "StatusCode": 202,
      "ResponseHeaders": {
        "Content-Length": "0",
<<<<<<< HEAD
        "Date": "Tue, 02 Feb 2021 21:55:22 GMT",
=======
        "Date": "Wed, 17 Feb 2021 22:43:05 GMT",
>>>>>>> 1814567d
        "Server": [
          "Windows-Azure-Blob/1.0",
          "Microsoft-HTTPAPI/2.0"
        ],
        "x-ms-client-request-id": "f5e5a5fc-6c34-7bad-2225-1f32aebace83",
<<<<<<< HEAD
        "x-ms-request-id": "cad75dc0-901e-009e-7cae-f96c81000000",
=======
        "x-ms-request-id": "a1517d25-b01e-007d-027e-050e7c000000",
>>>>>>> 1814567d
        "x-ms-version": "2020-06-12"
      },
      "ResponseBody": []
    }
  ],
  "Variables": {
<<<<<<< HEAD
    "DateTimeOffsetNow": "2021-02-02T15:55:21.6559923-06:00",
=======
    "DateTimeOffsetNow": "2021-02-17T16:43:04.8596225-06:00",
>>>>>>> 1814567d
    "RandomSeed": "493654",
    "Storage_TestConfigHierarchicalNamespace": "NamespaceTenant\nseannse\nU2FuaXRpemVk\nhttps://seannse.blob.core.windows.net\nhttps://seannse.file.core.windows.net\nhttps://seannse.queue.core.windows.net\nhttps://seannse.table.core.windows.net\n\n\n\n\nhttps://seannse-secondary.blob.core.windows.net\nhttps://seannse-secondary.file.core.windows.net\nhttps://seannse-secondary.queue.core.windows.net\nhttps://seannse-secondary.table.core.windows.net\n68390a19-a643-458b-b726-408abf67b4fc\nSanitized\n72f988bf-86f1-41af-91ab-2d7cd011db47\nhttps://login.microsoftonline.com/\nCloud\nBlobEndpoint=https://seannse.blob.core.windows.net/;QueueEndpoint=https://seannse.queue.core.windows.net/;FileEndpoint=https://seannse.file.core.windows.net/;BlobSecondaryEndpoint=https://seannse-secondary.blob.core.windows.net/;QueueSecondaryEndpoint=https://seannse-secondary.queue.core.windows.net/;FileSecondaryEndpoint=https://seannse-secondary.file.core.windows.net/;AccountName=seannse;AccountKey=Sanitized\n"
  }
}<|MERGE_RESOLUTION|>--- conflicted
+++ resolved
@@ -1,440 +1,280 @@
 {
   "Entries": [
     {
-      "RequestUri": "https://seannse.blob.core.windows.net/test-filesystem-68525ef6-b63c-748f-d96a-75f03a555db9?restype=container",
+      "RequestUri": "https://seannse.blob.core.windows.net/test-filesystem-a30f7474-0ab4-ec4d-10be-9d57b946bcde?restype=container",
       "RequestMethod": "PUT",
       "RequestHeaders": {
         "Accept": "application/xml",
         "Authorization": "Sanitized",
-<<<<<<< HEAD
-        "traceparent": "00-ccd38e1a34041047a5c376677af215ea-9a5b5677e237ca45-00",
-        "User-Agent": [
-          "azsdk-net-Storage.Files.DataLake/12.7.0-alpha.20210202.1",
-          "(.NET 5.0.2; Microsoft Windows 10.0.19042)"
+        "traceparent": "00-3ab356aa9dddab4fb1a4b59637afdfbd-a71f235881c87c45-00",
+        "User-Agent": [
+          "azsdk-net-Storage.Files.DataLake/12.7.0-alpha.20210219.1",
+          "(.NET 5.0.3; Microsoft Windows 10.0.19041)"
         ],
         "x-ms-blob-public-access": "container",
-        "x-ms-client-request-id": "0c2228ea-080d-f9a0-c2e8-7c2ae73977ab",
-        "x-ms-date": "Tue, 02 Feb 2021 21:55:19 GMT",
-=======
-        "traceparent": "00-b50e2216632ae245a008d0be6f51f63f-84cd2797fd9b0445-00",
-        "User-Agent": [
-          "azsdk-net-Storage.Files.DataLake/12.7.0-alpha.20210217.1",
-          "(.NET 5.0.3; Microsoft Windows 10.0.19042)"
-        ],
-        "x-ms-blob-public-access": "container",
-        "x-ms-client-request-id": "0c2228ea-080d-f9a0-c2e8-7c2ae73977ab",
-        "x-ms-date": "Wed, 17 Feb 2021 22:43:02 GMT",
->>>>>>> 1814567d
-        "x-ms-return-client-request-id": "true",
-        "x-ms-version": "2020-06-12"
-      },
-      "RequestBody": null,
-      "StatusCode": 201,
-      "ResponseHeaders": {
-        "Content-Length": "0",
-<<<<<<< HEAD
-        "Date": "Tue, 02 Feb 2021 21:55:19 GMT",
-        "ETag": "\u00220x8D8C7C53C3130F3\u0022",
-        "Last-Modified": "Tue, 02 Feb 2021 21:55:20 GMT",
-=======
-        "Date": "Wed, 17 Feb 2021 22:43:02 GMT",
-        "ETag": "\u00220x8D8D395626F9277\u0022",
-        "Last-Modified": "Wed, 17 Feb 2021 22:43:02 GMT",
->>>>>>> 1814567d
+        "x-ms-client-request-id": "bb78880a-a26b-a4d1-7e0e-7cba401633ed",
+        "x-ms-date": "Fri, 19 Feb 2021 19:02:40 GMT",
+        "x-ms-return-client-request-id": "true",
+        "x-ms-version": "2020-06-12"
+      },
+      "RequestBody": null,
+      "StatusCode": 201,
+      "ResponseHeaders": {
+        "Content-Length": "0",
+        "Date": "Fri, 19 Feb 2021 19:02:39 GMT",
+        "ETag": "\u00220x8D8D508ED81281E\u0022",
+        "Last-Modified": "Fri, 19 Feb 2021 19:02:39 GMT",
         "Server": [
           "Windows-Azure-Blob/1.0",
           "Microsoft-HTTPAPI/2.0"
         ],
-        "x-ms-client-request-id": "0c2228ea-080d-f9a0-c2e8-7c2ae73977ab",
-<<<<<<< HEAD
-        "x-ms-request-id": "cad74d0f-901e-009e-22ae-f96c81000000",
-=======
-        "x-ms-request-id": "a1517615-b01e-007d-577e-050e7c000000",
->>>>>>> 1814567d
-        "x-ms-version": "2020-06-12"
-      },
-      "ResponseBody": []
-    },
-    {
-      "RequestUri": "https://seannse.dfs.core.windows.net/test-filesystem-68525ef6-b63c-748f-d96a-75f03a555db9/?action=setAccessControl",
-      "RequestMethod": "PATCH",
-      "RequestHeaders": {
-        "Accept": "application/json",
-        "Authorization": "Sanitized",
-<<<<<<< HEAD
-        "traceparent": "00-fa6b3cc4836a20479b3b743ca5591a10-2a5283c1798fcf40-00",
-        "User-Agent": [
-          "azsdk-net-Storage.Files.DataLake/12.7.0-alpha.20210202.1",
-          "(.NET 5.0.2; Microsoft Windows 10.0.19042)"
+        "x-ms-client-request-id": "bb78880a-a26b-a4d1-7e0e-7cba401633ed",
+        "x-ms-request-id": "cb123ad4-b01e-006d-74f1-06cb14000000",
+        "x-ms-version": "2020-06-12"
+      },
+      "ResponseBody": []
+    },
+    {
+      "RequestUri": "https://seannse.dfs.core.windows.net/test-filesystem-a30f7474-0ab4-ec4d-10be-9d57b946bcde/?action=setAccessControl",
+      "RequestMethod": "PATCH",
+      "RequestHeaders": {
+        "Accept": "application/json",
+        "Authorization": "Sanitized",
+        "traceparent": "00-7227cb5e4e091649ab4ee36006bf621c-6a125c4765b59c47-00",
+        "User-Agent": [
+          "azsdk-net-Storage.Files.DataLake/12.7.0-alpha.20210219.1",
+          "(.NET 5.0.3; Microsoft Windows 10.0.19041)"
         ],
         "x-ms-acl": "user::--x,group::--x,other::--x",
-        "x-ms-client-request-id": "d56cf027-1e0b-3c51-6495-b1fa6ae85e01",
-        "x-ms-date": "Tue, 02 Feb 2021 21:55:20 GMT",
-=======
-        "traceparent": "00-ee4864fd1434f24784a62f0d82906c1c-2c23e40da50a9549-00",
-        "User-Agent": [
-          "azsdk-net-Storage.Files.DataLake/12.7.0-alpha.20210217.1",
-          "(.NET 5.0.3; Microsoft Windows 10.0.19042)"
-        ],
-        "x-ms-acl": "user::--x,group::--x,other::--x",
-        "x-ms-client-request-id": "d56cf027-1e0b-3c51-6495-b1fa6ae85e01",
-        "x-ms-date": "Wed, 17 Feb 2021 22:43:02 GMT",
->>>>>>> 1814567d
-        "x-ms-return-client-request-id": "true",
-        "x-ms-version": "2020-06-12"
-      },
-      "RequestBody": null,
-      "StatusCode": 200,
-      "ResponseHeaders": {
-        "Content-Length": "0",
-<<<<<<< HEAD
-        "Date": "Tue, 02 Feb 2021 21:55:20 GMT",
-        "ETag": "\u00220x8D8C7C53C3357B7\u0022",
-        "Last-Modified": "Tue, 02 Feb 2021 21:55:20 GMT",
-=======
-        "Date": "Wed, 17 Feb 2021 22:43:02 GMT",
-        "ETag": "\u00220x8D8D3956271D344\u0022",
-        "Last-Modified": "Wed, 17 Feb 2021 22:43:02 GMT",
->>>>>>> 1814567d
-        "Server": [
-          "Windows-Azure-HDFS/1.0",
-          "Microsoft-HTTPAPI/2.0"
-        ],
-        "x-ms-client-request-id": "d56cf027-1e0b-3c51-6495-b1fa6ae85e01",
-        "x-ms-namespace-enabled": "true",
-<<<<<<< HEAD
-        "x-ms-request-id": "1574a9fa-c01f-0077-51ae-f9aacb000000",
-=======
-        "x-ms-request-id": "61d427ea-701f-0072-147e-057810000000",
->>>>>>> 1814567d
-        "x-ms-version": "2020-06-12"
-      },
-      "ResponseBody": []
-    },
-    {
-      "RequestUri": "https://seannse.dfs.core.windows.net/test-filesystem-68525ef6-b63c-748f-d96a-75f03a555db9/test-directory-593b4bdb-b5a8-ff18-51f8-3203b89cf4a1?resource=directory",
-      "RequestMethod": "PUT",
-      "RequestHeaders": {
-        "Accept": "application/json",
-        "Authorization": "Sanitized",
-<<<<<<< HEAD
-        "traceparent": "00-e5171d942d581b4482b0ee36aefb4501-b0231cfe5de7cd43-00",
-        "User-Agent": [
-          "azsdk-net-Storage.Files.DataLake/12.7.0-alpha.20210202.1",
-          "(.NET 5.0.2; Microsoft Windows 10.0.19042)"
-        ],
-        "x-ms-client-request-id": "ba284eab-a1e5-71ef-d76c-8313ec4e84c8",
-        "x-ms-date": "Tue, 02 Feb 2021 21:55:20 GMT",
-=======
-        "traceparent": "00-e9a650c0bc514f468ff296ea7ea0f6f4-434156ea93f6dd45-00",
-        "User-Agent": [
-          "azsdk-net-Storage.Files.DataLake/12.7.0-alpha.20210217.1",
-          "(.NET 5.0.3; Microsoft Windows 10.0.19042)"
-        ],
-        "x-ms-client-request-id": "ba284eab-a1e5-71ef-d76c-8313ec4e84c8",
-        "x-ms-date": "Wed, 17 Feb 2021 22:43:03 GMT",
->>>>>>> 1814567d
-        "x-ms-return-client-request-id": "true",
-        "x-ms-version": "2020-06-12"
-      },
-      "RequestBody": null,
-      "StatusCode": 201,
-      "ResponseHeaders": {
-        "Content-Length": "0",
-<<<<<<< HEAD
-        "Date": "Tue, 02 Feb 2021 21:55:20 GMT",
-        "ETag": "\u00220x8D8C7C53C7CED19\u0022",
-        "Last-Modified": "Tue, 02 Feb 2021 21:55:21 GMT",
-=======
-        "Date": "Wed, 17 Feb 2021 22:43:03 GMT",
-        "ETag": "\u00220x8D8D39562B377C7\u0022",
-        "Last-Modified": "Wed, 17 Feb 2021 22:43:03 GMT",
->>>>>>> 1814567d
-        "Server": [
-          "Windows-Azure-HDFS/1.0",
-          "Microsoft-HTTPAPI/2.0"
-        ],
-        "x-ms-client-request-id": "ba284eab-a1e5-71ef-d76c-8313ec4e84c8",
-<<<<<<< HEAD
-        "x-ms-request-id": "1574aa1f-c01f-0077-76ae-f9aacb000000",
-=======
-        "x-ms-request-id": "61d427f2-701f-0072-1c7e-057810000000",
->>>>>>> 1814567d
-        "x-ms-version": "2020-06-12"
-      },
-      "ResponseBody": []
-    },
-    {
-      "RequestUri": "https://seannse.dfs.core.windows.net/test-filesystem-68525ef6-b63c-748f-d96a-75f03a555db9/test-directory-593b4bdb-b5a8-ff18-51f8-3203b89cf4a1/test-directory-840c10a1-67e5-3934-ab1a-9538e5e7c775?resource=directory",
-      "RequestMethod": "PUT",
-      "RequestHeaders": {
-        "Accept": "application/json",
-        "Authorization": "Sanitized",
-        "User-Agent": [
-<<<<<<< HEAD
-          "azsdk-net-Storage.Files.DataLake/12.7.0-alpha.20210202.1",
-          "(.NET 5.0.2; Microsoft Windows 10.0.19042)"
-        ],
-        "x-ms-client-request-id": "289007eb-3cd0-430b-19ef-0eca0cb68cf0",
-        "x-ms-date": "Tue, 02 Feb 2021 21:55:20 GMT",
-=======
-          "azsdk-net-Storage.Files.DataLake/12.7.0-alpha.20210217.1",
-          "(.NET 5.0.3; Microsoft Windows 10.0.19042)"
-        ],
-        "x-ms-client-request-id": "289007eb-3cd0-430b-19ef-0eca0cb68cf0",
-        "x-ms-date": "Wed, 17 Feb 2021 22:43:03 GMT",
->>>>>>> 1814567d
-        "x-ms-return-client-request-id": "true",
-        "x-ms-version": "2020-06-12"
-      },
-      "RequestBody": null,
-      "StatusCode": 201,
-      "ResponseHeaders": {
-        "Content-Length": "0",
-<<<<<<< HEAD
-        "Date": "Tue, 02 Feb 2021 21:55:20 GMT",
-        "ETag": "\u00220x8D8C7C53C8B66C6\u0022",
-        "Last-Modified": "Tue, 02 Feb 2021 21:55:21 GMT",
-=======
-        "Date": "Wed, 17 Feb 2021 22:43:03 GMT",
-        "ETag": "\u00220x8D8D39562C13299\u0022",
-        "Last-Modified": "Wed, 17 Feb 2021 22:43:03 GMT",
->>>>>>> 1814567d
-        "Server": [
-          "Windows-Azure-HDFS/1.0",
-          "Microsoft-HTTPAPI/2.0"
-        ],
-        "x-ms-client-request-id": "289007eb-3cd0-430b-19ef-0eca0cb68cf0",
-<<<<<<< HEAD
-        "x-ms-request-id": "1574aa40-c01f-0077-15ae-f9aacb000000",
-=======
-        "x-ms-request-id": "61d427fb-701f-0072-257e-057810000000",
->>>>>>> 1814567d
-        "x-ms-version": "2020-06-12"
-      },
-      "ResponseBody": []
-    },
-    {
-      "RequestUri": "https://seannse.dfs.core.windows.net/test-filesystem-68525ef6-b63c-748f-d96a-75f03a555db9/test-directory-593b4bdb-b5a8-ff18-51f8-3203b89cf4a1/test-directory-840c10a1-67e5-3934-ab1a-9538e5e7c775/test-file-abdb0da5-1af5-6755-54bf-8e5448d4191e?resource=file",
-      "RequestMethod": "PUT",
-      "RequestHeaders": {
-        "Accept": "application/json",
-        "Authorization": "Sanitized",
-        "User-Agent": [
-<<<<<<< HEAD
-          "azsdk-net-Storage.Files.DataLake/12.7.0-alpha.20210202.1",
-          "(.NET 5.0.2; Microsoft Windows 10.0.19042)"
-        ],
-        "x-ms-client-request-id": "11ba2e04-89b0-d17f-b228-d310aeb7fa44",
-        "x-ms-date": "Tue, 02 Feb 2021 21:55:20 GMT",
-=======
-          "azsdk-net-Storage.Files.DataLake/12.7.0-alpha.20210217.1",
-          "(.NET 5.0.3; Microsoft Windows 10.0.19042)"
-        ],
-        "x-ms-client-request-id": "11ba2e04-89b0-d17f-b228-d310aeb7fa44",
-        "x-ms-date": "Wed, 17 Feb 2021 22:43:03 GMT",
->>>>>>> 1814567d
-        "x-ms-return-client-request-id": "true",
-        "x-ms-version": "2020-06-12"
-      },
-      "RequestBody": null,
-      "StatusCode": 201,
-      "ResponseHeaders": {
-        "Content-Length": "0",
-<<<<<<< HEAD
-        "Date": "Tue, 02 Feb 2021 21:55:21 GMT",
-        "ETag": "\u00220x8D8C7C53C99C2DC\u0022",
-        "Last-Modified": "Tue, 02 Feb 2021 21:55:21 GMT",
-=======
-        "Date": "Wed, 17 Feb 2021 22:43:03 GMT",
-        "ETag": "\u00220x8D8D39562CF77F1\u0022",
-        "Last-Modified": "Wed, 17 Feb 2021 22:43:03 GMT",
->>>>>>> 1814567d
-        "Server": [
-          "Windows-Azure-HDFS/1.0",
-          "Microsoft-HTTPAPI/2.0"
-        ],
-        "x-ms-client-request-id": "11ba2e04-89b0-d17f-b228-d310aeb7fa44",
-<<<<<<< HEAD
-        "x-ms-request-id": "1574aa61-c01f-0077-36ae-f9aacb000000",
-=======
-        "x-ms-request-id": "61d42809-701f-0072-337e-057810000000",
->>>>>>> 1814567d
-        "x-ms-version": "2020-06-12"
-      },
-      "ResponseBody": []
-    },
-    {
-      "RequestUri": "https://seannse.dfs.core.windows.net/test-filesystem-68525ef6-b63c-748f-d96a-75f03a555db9/test-directory-593b4bdb-b5a8-ff18-51f8-3203b89cf4a1/test-directory-840c10a1-67e5-3934-ab1a-9538e5e7c775/test-file-ede4efd5-af68-0699-68e0-76e0cad13b62?resource=file",
-      "RequestMethod": "PUT",
-      "RequestHeaders": {
-        "Accept": "application/json",
-        "Authorization": "Sanitized",
-        "User-Agent": [
-<<<<<<< HEAD
-          "azsdk-net-Storage.Files.DataLake/12.7.0-alpha.20210202.1",
-          "(.NET 5.0.2; Microsoft Windows 10.0.19042)"
-        ],
-        "x-ms-client-request-id": "3bae0b1a-510c-54d7-95b4-a9d0129f06e1",
-        "x-ms-date": "Tue, 02 Feb 2021 21:55:20 GMT",
-=======
-          "azsdk-net-Storage.Files.DataLake/12.7.0-alpha.20210217.1",
-          "(.NET 5.0.3; Microsoft Windows 10.0.19042)"
-        ],
-        "x-ms-client-request-id": "3bae0b1a-510c-54d7-95b4-a9d0129f06e1",
-        "x-ms-date": "Wed, 17 Feb 2021 22:43:03 GMT",
->>>>>>> 1814567d
-        "x-ms-return-client-request-id": "true",
-        "x-ms-version": "2020-06-12"
-      },
-      "RequestBody": null,
-      "StatusCode": 201,
-      "ResponseHeaders": {
-        "Content-Length": "0",
-<<<<<<< HEAD
-        "Date": "Tue, 02 Feb 2021 21:55:21 GMT",
-        "ETag": "\u00220x8D8C7C53CA8747F\u0022",
-        "Last-Modified": "Tue, 02 Feb 2021 21:55:21 GMT",
-=======
-        "Date": "Wed, 17 Feb 2021 22:43:03 GMT",
-        "ETag": "\u00220x8D8D39562DD4065\u0022",
-        "Last-Modified": "Wed, 17 Feb 2021 22:43:03 GMT",
->>>>>>> 1814567d
-        "Server": [
-          "Windows-Azure-HDFS/1.0",
-          "Microsoft-HTTPAPI/2.0"
-        ],
-        "x-ms-client-request-id": "3bae0b1a-510c-54d7-95b4-a9d0129f06e1",
-<<<<<<< HEAD
-        "x-ms-request-id": "1574aa7b-c01f-0077-50ae-f9aacb000000",
-=======
-        "x-ms-request-id": "61d42815-701f-0072-3f7e-057810000000",
->>>>>>> 1814567d
-        "x-ms-version": "2020-06-12"
-      },
-      "ResponseBody": []
-    },
-    {
-      "RequestUri": "https://seannse.dfs.core.windows.net/test-filesystem-68525ef6-b63c-748f-d96a-75f03a555db9/test-directory-593b4bdb-b5a8-ff18-51f8-3203b89cf4a1/test-directory-608f70ec-e066-ce2a-8187-4eec846a3ad3?resource=directory",
-      "RequestMethod": "PUT",
-      "RequestHeaders": {
-        "Accept": "application/json",
-        "Authorization": "Sanitized",
-        "User-Agent": [
-<<<<<<< HEAD
-          "azsdk-net-Storage.Files.DataLake/12.7.0-alpha.20210202.1",
-          "(.NET 5.0.2; Microsoft Windows 10.0.19042)"
-        ],
-        "x-ms-client-request-id": "5a414975-ed05-3a16-e0df-b98503eacf2a",
-        "x-ms-date": "Tue, 02 Feb 2021 21:55:20 GMT",
-=======
-          "azsdk-net-Storage.Files.DataLake/12.7.0-alpha.20210217.1",
-          "(.NET 5.0.3; Microsoft Windows 10.0.19042)"
-        ],
-        "x-ms-client-request-id": "5a414975-ed05-3a16-e0df-b98503eacf2a",
-        "x-ms-date": "Wed, 17 Feb 2021 22:43:03 GMT",
->>>>>>> 1814567d
-        "x-ms-return-client-request-id": "true",
-        "x-ms-version": "2020-06-12"
-      },
-      "RequestBody": null,
-      "StatusCode": 201,
-      "ResponseHeaders": {
-        "Content-Length": "0",
-<<<<<<< HEAD
-        "Date": "Tue, 02 Feb 2021 21:55:21 GMT",
-        "ETag": "\u00220x8D8C7C53CB6757E\u0022",
-        "Last-Modified": "Tue, 02 Feb 2021 21:55:21 GMT",
-=======
-        "Date": "Wed, 17 Feb 2021 22:43:03 GMT",
-        "ETag": "\u00220x8D8D39562EBD36B\u0022",
-        "Last-Modified": "Wed, 17 Feb 2021 22:43:03 GMT",
->>>>>>> 1814567d
-        "Server": [
-          "Windows-Azure-HDFS/1.0",
-          "Microsoft-HTTPAPI/2.0"
-        ],
-        "x-ms-client-request-id": "5a414975-ed05-3a16-e0df-b98503eacf2a",
-<<<<<<< HEAD
-        "x-ms-request-id": "1574aa93-c01f-0077-68ae-f9aacb000000",
-=======
-        "x-ms-request-id": "61d42826-701f-0072-507e-057810000000",
->>>>>>> 1814567d
-        "x-ms-version": "2020-06-12"
-      },
-      "ResponseBody": []
-    },
-    {
-      "RequestUri": "https://seannse.dfs.core.windows.net/test-filesystem-68525ef6-b63c-748f-d96a-75f03a555db9/test-directory-593b4bdb-b5a8-ff18-51f8-3203b89cf4a1/test-directory-608f70ec-e066-ce2a-8187-4eec846a3ad3/test-file-183cd67a-47d9-ecbe-1a60-e96b5bc570e3?resource=file",
-      "RequestMethod": "PUT",
-      "RequestHeaders": {
-        "Accept": "application/json",
-        "Authorization": "Sanitized",
-        "User-Agent": [
-<<<<<<< HEAD
-          "azsdk-net-Storage.Files.DataLake/12.7.0-alpha.20210202.1",
-          "(.NET 5.0.2; Microsoft Windows 10.0.19042)"
-        ],
-        "x-ms-client-request-id": "87eb5a2b-3161-2d26-8a55-3fa403abdf1b",
-        "x-ms-date": "Tue, 02 Feb 2021 21:55:20 GMT",
-=======
-          "azsdk-net-Storage.Files.DataLake/12.7.0-alpha.20210217.1",
-          "(.NET 5.0.3; Microsoft Windows 10.0.19042)"
-        ],
-        "x-ms-client-request-id": "87eb5a2b-3161-2d26-8a55-3fa403abdf1b",
-        "x-ms-date": "Wed, 17 Feb 2021 22:43:03 GMT",
->>>>>>> 1814567d
-        "x-ms-return-client-request-id": "true",
-        "x-ms-version": "2020-06-12"
-      },
-      "RequestBody": null,
-      "StatusCode": 201,
-      "ResponseHeaders": {
-        "Content-Length": "0",
-<<<<<<< HEAD
-        "Date": "Tue, 02 Feb 2021 21:55:21 GMT",
-        "ETag": "\u00220x8D8C7C53CC59028\u0022",
-        "Last-Modified": "Tue, 02 Feb 2021 21:55:21 GMT",
-=======
-        "Date": "Wed, 17 Feb 2021 22:43:03 GMT",
-        "ETag": "\u00220x8D8D39562F966EA\u0022",
-        "Last-Modified": "Wed, 17 Feb 2021 22:43:03 GMT",
->>>>>>> 1814567d
-        "Server": [
-          "Windows-Azure-HDFS/1.0",
-          "Microsoft-HTTPAPI/2.0"
-        ],
-        "x-ms-client-request-id": "87eb5a2b-3161-2d26-8a55-3fa403abdf1b",
-<<<<<<< HEAD
-        "x-ms-request-id": "1574aaad-c01f-0077-02ae-f9aacb000000",
-=======
-        "x-ms-request-id": "61d4283a-701f-0072-647e-057810000000",
->>>>>>> 1814567d
-        "x-ms-version": "2020-06-12"
-      },
-      "ResponseBody": []
-    },
-    {
-      "RequestUri": "https://seannse.dfs.core.windows.net/test-filesystem-68525ef6-b63c-748f-d96a-75f03a555db9/test-directory-593b4bdb-b5a8-ff18-51f8-3203b89cf4a1?action=setAccessControl",
-      "RequestMethod": "PATCH",
-      "RequestHeaders": {
-        "Accept": "application/json",
-        "Authorization": "Sanitized",
-        "User-Agent": [
-<<<<<<< HEAD
-          "azsdk-net-Storage.Files.DataLake/12.7.0-alpha.20210202.1",
-          "(.NET 5.0.2; Microsoft Windows 10.0.19042)"
-        ],
-        "x-ms-client-request-id": "70d3c2ab-7588-9719-5951-7ecbfbd7c30f",
-        "x-ms-date": "Tue, 02 Feb 2021 21:55:20 GMT",
-=======
-          "azsdk-net-Storage.Files.DataLake/12.7.0-alpha.20210217.1",
-          "(.NET 5.0.3; Microsoft Windows 10.0.19042)"
-        ],
-        "x-ms-client-request-id": "70d3c2ab-7588-9719-5951-7ecbfbd7c30f",
-        "x-ms-date": "Wed, 17 Feb 2021 22:43:03 GMT",
->>>>>>> 1814567d
-        "x-ms-owner": "b547d66f-9472-9a00-0896-364e697ba549",
+        "x-ms-client-request-id": "312d0824-53aa-03c2-1871-217f5f6131d1",
+        "x-ms-date": "Fri, 19 Feb 2021 19:02:40 GMT",
+        "x-ms-return-client-request-id": "true",
+        "x-ms-version": "2020-06-12"
+      },
+      "RequestBody": null,
+      "StatusCode": 200,
+      "ResponseHeaders": {
+        "Content-Length": "0",
+        "Date": "Fri, 19 Feb 2021 19:02:39 GMT",
+        "ETag": "\u00220x8D8D508ED83369E\u0022",
+        "Last-Modified": "Fri, 19 Feb 2021 19:02:39 GMT",
+        "Server": [
+          "Windows-Azure-HDFS/1.0",
+          "Microsoft-HTTPAPI/2.0"
+        ],
+        "x-ms-client-request-id": "312d0824-53aa-03c2-1871-217f5f6131d1",
+        "x-ms-namespace-enabled": "true",
+        "x-ms-request-id": "da83e5a7-a01f-0061-56f1-065c1c000000",
+        "x-ms-version": "2020-06-12"
+      },
+      "ResponseBody": []
+    },
+    {
+      "RequestUri": "https://seannse.dfs.core.windows.net/test-filesystem-a30f7474-0ab4-ec4d-10be-9d57b946bcde/test-directory-3e5d89d5-0518-ee91-3896-6eeef5454b94?resource=directory",
+      "RequestMethod": "PUT",
+      "RequestHeaders": {
+        "Accept": "application/json",
+        "Authorization": "Sanitized",
+        "traceparent": "00-15f61329daad4f459dc41c279f5cc870-6b353944ad1d4544-00",
+        "User-Agent": [
+          "azsdk-net-Storage.Files.DataLake/12.7.0-alpha.20210219.1",
+          "(.NET 5.0.3; Microsoft Windows 10.0.19041)"
+        ],
+        "x-ms-client-request-id": "cfb6db4a-138c-1e44-773f-f814e5d30dd3",
+        "x-ms-date": "Fri, 19 Feb 2021 19:02:40 GMT",
+        "x-ms-return-client-request-id": "true",
+        "x-ms-version": "2020-06-12"
+      },
+      "RequestBody": null,
+      "StatusCode": 201,
+      "ResponseHeaders": {
+        "Content-Length": "0",
+        "Date": "Fri, 19 Feb 2021 19:02:39 GMT",
+        "ETag": "\u00220x8D8D508ED9CAC5D\u0022",
+        "Last-Modified": "Fri, 19 Feb 2021 19:02:39 GMT",
+        "Server": [
+          "Windows-Azure-HDFS/1.0",
+          "Microsoft-HTTPAPI/2.0"
+        ],
+        "x-ms-client-request-id": "cfb6db4a-138c-1e44-773f-f814e5d30dd3",
+        "x-ms-request-id": "da83e5be-a01f-0061-6df1-065c1c000000",
+        "x-ms-version": "2020-06-12"
+      },
+      "ResponseBody": []
+    },
+    {
+      "RequestUri": "https://seannse.dfs.core.windows.net/test-filesystem-a30f7474-0ab4-ec4d-10be-9d57b946bcde/test-directory-3e5d89d5-0518-ee91-3896-6eeef5454b94/test-directory-40c28c26-f9cc-d3e7-4602-916a4dd2f368?resource=directory",
+      "RequestMethod": "PUT",
+      "RequestHeaders": {
+        "Accept": "application/json",
+        "Authorization": "Sanitized",
+        "User-Agent": [
+          "azsdk-net-Storage.Files.DataLake/12.7.0-alpha.20210219.1",
+          "(.NET 5.0.3; Microsoft Windows 10.0.19041)"
+        ],
+        "x-ms-client-request-id": "6d98e5a0-420d-511f-f3e3-888981d9d1a5",
+        "x-ms-date": "Fri, 19 Feb 2021 19:02:40 GMT",
+        "x-ms-return-client-request-id": "true",
+        "x-ms-version": "2020-06-12"
+      },
+      "RequestBody": null,
+      "StatusCode": 201,
+      "ResponseHeaders": {
+        "Content-Length": "0",
+        "Date": "Fri, 19 Feb 2021 19:02:39 GMT",
+        "ETag": "\u00220x8D8D508EDABF9BF\u0022",
+        "Last-Modified": "Fri, 19 Feb 2021 19:02:39 GMT",
+        "Server": [
+          "Windows-Azure-HDFS/1.0",
+          "Microsoft-HTTPAPI/2.0"
+        ],
+        "x-ms-client-request-id": "6d98e5a0-420d-511f-f3e3-888981d9d1a5",
+        "x-ms-request-id": "da83e5da-a01f-0061-08f1-065c1c000000",
+        "x-ms-version": "2020-06-12"
+      },
+      "ResponseBody": []
+    },
+    {
+      "RequestUri": "https://seannse.dfs.core.windows.net/test-filesystem-a30f7474-0ab4-ec4d-10be-9d57b946bcde/test-directory-3e5d89d5-0518-ee91-3896-6eeef5454b94/test-directory-40c28c26-f9cc-d3e7-4602-916a4dd2f368/test-file-6300904b-f42f-a944-8319-6556383dc917?resource=file",
+      "RequestMethod": "PUT",
+      "RequestHeaders": {
+        "Accept": "application/json",
+        "Authorization": "Sanitized",
+        "User-Agent": [
+          "azsdk-net-Storage.Files.DataLake/12.7.0-alpha.20210219.1",
+          "(.NET 5.0.3; Microsoft Windows 10.0.19041)"
+        ],
+        "x-ms-client-request-id": "785e1ba5-122e-aba9-a0ee-eaf4dcc918b6",
+        "x-ms-date": "Fri, 19 Feb 2021 19:02:40 GMT",
+        "x-ms-return-client-request-id": "true",
+        "x-ms-version": "2020-06-12"
+      },
+      "RequestBody": null,
+      "StatusCode": 201,
+      "ResponseHeaders": {
+        "Content-Length": "0",
+        "Date": "Fri, 19 Feb 2021 19:02:39 GMT",
+        "ETag": "\u00220x8D8D508EDB7B13B\u0022",
+        "Last-Modified": "Fri, 19 Feb 2021 19:02:39 GMT",
+        "Server": [
+          "Windows-Azure-HDFS/1.0",
+          "Microsoft-HTTPAPI/2.0"
+        ],
+        "x-ms-client-request-id": "785e1ba5-122e-aba9-a0ee-eaf4dcc918b6",
+        "x-ms-request-id": "da83e5ed-a01f-0061-1bf1-065c1c000000",
+        "x-ms-version": "2020-06-12"
+      },
+      "ResponseBody": []
+    },
+    {
+      "RequestUri": "https://seannse.dfs.core.windows.net/test-filesystem-a30f7474-0ab4-ec4d-10be-9d57b946bcde/test-directory-3e5d89d5-0518-ee91-3896-6eeef5454b94/test-directory-40c28c26-f9cc-d3e7-4602-916a4dd2f368/test-file-c9fc7119-680e-c66b-3530-01dcce9ab604?resource=file",
+      "RequestMethod": "PUT",
+      "RequestHeaders": {
+        "Accept": "application/json",
+        "Authorization": "Sanitized",
+        "User-Agent": [
+          "azsdk-net-Storage.Files.DataLake/12.7.0-alpha.20210219.1",
+          "(.NET 5.0.3; Microsoft Windows 10.0.19041)"
+        ],
+        "x-ms-client-request-id": "81916f3a-5e82-3cf2-af98-42fe11cddd06",
+        "x-ms-date": "Fri, 19 Feb 2021 19:02:40 GMT",
+        "x-ms-return-client-request-id": "true",
+        "x-ms-version": "2020-06-12"
+      },
+      "RequestBody": null,
+      "StatusCode": 201,
+      "ResponseHeaders": {
+        "Content-Length": "0",
+        "Date": "Fri, 19 Feb 2021 19:02:39 GMT",
+        "ETag": "\u00220x8D8D508EDC48459\u0022",
+        "Last-Modified": "Fri, 19 Feb 2021 19:02:39 GMT",
+        "Server": [
+          "Windows-Azure-HDFS/1.0",
+          "Microsoft-HTTPAPI/2.0"
+        ],
+        "x-ms-client-request-id": "81916f3a-5e82-3cf2-af98-42fe11cddd06",
+        "x-ms-request-id": "da83e5ff-a01f-0061-2df1-065c1c000000",
+        "x-ms-version": "2020-06-12"
+      },
+      "ResponseBody": []
+    },
+    {
+      "RequestUri": "https://seannse.dfs.core.windows.net/test-filesystem-a30f7474-0ab4-ec4d-10be-9d57b946bcde/test-directory-3e5d89d5-0518-ee91-3896-6eeef5454b94/test-directory-7801e538-fc18-c8d7-8982-b9f0a0212acf?resource=directory",
+      "RequestMethod": "PUT",
+      "RequestHeaders": {
+        "Accept": "application/json",
+        "Authorization": "Sanitized",
+        "User-Agent": [
+          "azsdk-net-Storage.Files.DataLake/12.7.0-alpha.20210219.1",
+          "(.NET 5.0.3; Microsoft Windows 10.0.19041)"
+        ],
+        "x-ms-client-request-id": "b612c140-7b64-3d80-98c8-f8ffa4029b8e",
+        "x-ms-date": "Fri, 19 Feb 2021 19:02:40 GMT",
+        "x-ms-return-client-request-id": "true",
+        "x-ms-version": "2020-06-12"
+      },
+      "RequestBody": null,
+      "StatusCode": 201,
+      "ResponseHeaders": {
+        "Content-Length": "0",
+        "Date": "Fri, 19 Feb 2021 19:02:39 GMT",
+        "ETag": "\u00220x8D8D508EDD2D0DB\u0022",
+        "Last-Modified": "Fri, 19 Feb 2021 19:02:39 GMT",
+        "Server": [
+          "Windows-Azure-HDFS/1.0",
+          "Microsoft-HTTPAPI/2.0"
+        ],
+        "x-ms-client-request-id": "b612c140-7b64-3d80-98c8-f8ffa4029b8e",
+        "x-ms-request-id": "da83e605-a01f-0061-33f1-065c1c000000",
+        "x-ms-version": "2020-06-12"
+      },
+      "ResponseBody": []
+    },
+    {
+      "RequestUri": "https://seannse.dfs.core.windows.net/test-filesystem-a30f7474-0ab4-ec4d-10be-9d57b946bcde/test-directory-3e5d89d5-0518-ee91-3896-6eeef5454b94/test-directory-7801e538-fc18-c8d7-8982-b9f0a0212acf/test-file-a9c2736d-7f2b-02fd-636e-06a48f91ba9e?resource=file",
+      "RequestMethod": "PUT",
+      "RequestHeaders": {
+        "Accept": "application/json",
+        "Authorization": "Sanitized",
+        "User-Agent": [
+          "azsdk-net-Storage.Files.DataLake/12.7.0-alpha.20210219.1",
+          "(.NET 5.0.3; Microsoft Windows 10.0.19041)"
+        ],
+        "x-ms-client-request-id": "9ad8ded8-c028-c116-c40f-52f675dbae06",
+        "x-ms-date": "Fri, 19 Feb 2021 19:02:40 GMT",
+        "x-ms-return-client-request-id": "true",
+        "x-ms-version": "2020-06-12"
+      },
+      "RequestBody": null,
+      "StatusCode": 201,
+      "ResponseHeaders": {
+        "Content-Length": "0",
+        "Date": "Fri, 19 Feb 2021 19:02:39 GMT",
+        "ETag": "\u00220x8D8D508EDDF1E05\u0022",
+        "Last-Modified": "Fri, 19 Feb 2021 19:02:40 GMT",
+        "Server": [
+          "Windows-Azure-HDFS/1.0",
+          "Microsoft-HTTPAPI/2.0"
+        ],
+        "x-ms-client-request-id": "9ad8ded8-c028-c116-c40f-52f675dbae06",
+        "x-ms-request-id": "da83e615-a01f-0061-43f1-065c1c000000",
+        "x-ms-version": "2020-06-12"
+      },
+      "ResponseBody": []
+    },
+    {
+      "RequestUri": "https://seannse.dfs.core.windows.net/test-filesystem-a30f7474-0ab4-ec4d-10be-9d57b946bcde/test-directory-3e5d89d5-0518-ee91-3896-6eeef5454b94?action=setAccessControl",
+      "RequestMethod": "PATCH",
+      "RequestHeaders": {
+        "Accept": "application/json",
+        "Authorization": "Sanitized",
+        "User-Agent": [
+          "azsdk-net-Storage.Files.DataLake/12.7.0-alpha.20210219.1",
+          "(.NET 5.0.3; Microsoft Windows 10.0.19041)"
+        ],
+        "x-ms-client-request-id": "e433bfb6-c29b-1b1d-5fdf-9226ff500907",
+        "x-ms-date": "Fri, 19 Feb 2021 19:02:40 GMT",
+        "x-ms-owner": "2ce6590d-bd52-f97f-0801-c0c6b8bcc5e0",
         "x-ms-permissions": "rwxrwxrwx",
         "x-ms-return-client-request-id": "true",
         "x-ms-version": "2020-06-12"
@@ -443,51 +283,33 @@
       "StatusCode": 200,
       "ResponseHeaders": {
         "Content-Length": "0",
-<<<<<<< HEAD
-        "Date": "Tue, 02 Feb 2021 21:55:21 GMT",
-        "ETag": "\u00220x8D8C7C53C7CED19\u0022",
-        "Last-Modified": "Tue, 02 Feb 2021 21:55:21 GMT",
-=======
-        "Date": "Wed, 17 Feb 2021 22:43:03 GMT",
-        "ETag": "\u00220x8D8D39562B377C7\u0022",
-        "Last-Modified": "Wed, 17 Feb 2021 22:43:03 GMT",
->>>>>>> 1814567d
-        "Server": [
-          "Windows-Azure-HDFS/1.0",
-          "Microsoft-HTTPAPI/2.0"
-        ],
-        "x-ms-client-request-id": "70d3c2ab-7588-9719-5951-7ecbfbd7c30f",
-        "x-ms-namespace-enabled": "true",
-<<<<<<< HEAD
-        "x-ms-request-id": "1574aac7-c01f-0077-1cae-f9aacb000000",
-=======
-        "x-ms-request-id": "61d42844-701f-0072-6e7e-057810000000",
->>>>>>> 1814567d
-        "x-ms-version": "2020-06-12"
-      },
-      "ResponseBody": []
-    },
-    {
-      "RequestUri": "https://seannse.dfs.core.windows.net/test-filesystem-68525ef6-b63c-748f-d96a-75f03a555db9/test-directory-593b4bdb-b5a8-ff18-51f8-3203b89cf4a1/test-directory-840c10a1-67e5-3934-ab1a-9538e5e7c775?action=setAccessControl",
-      "RequestMethod": "PATCH",
-      "RequestHeaders": {
-        "Accept": "application/json",
-        "Authorization": "Sanitized",
-        "User-Agent": [
-<<<<<<< HEAD
-          "azsdk-net-Storage.Files.DataLake/12.7.0-alpha.20210202.1",
-          "(.NET 5.0.2; Microsoft Windows 10.0.19042)"
-        ],
-        "x-ms-client-request-id": "a6a3fef3-35a7-bfc0-43a8-a6886ab60f4f",
-        "x-ms-date": "Tue, 02 Feb 2021 21:55:21 GMT",
-=======
-          "azsdk-net-Storage.Files.DataLake/12.7.0-alpha.20210217.1",
-          "(.NET 5.0.3; Microsoft Windows 10.0.19042)"
-        ],
-        "x-ms-client-request-id": "a6a3fef3-35a7-bfc0-43a8-a6886ab60f4f",
-        "x-ms-date": "Wed, 17 Feb 2021 22:43:03 GMT",
->>>>>>> 1814567d
-        "x-ms-owner": "b547d66f-9472-9a00-0896-364e697ba549",
+        "Date": "Fri, 19 Feb 2021 19:02:39 GMT",
+        "ETag": "\u00220x8D8D508ED9CAC5D\u0022",
+        "Last-Modified": "Fri, 19 Feb 2021 19:02:39 GMT",
+        "Server": [
+          "Windows-Azure-HDFS/1.0",
+          "Microsoft-HTTPAPI/2.0"
+        ],
+        "x-ms-client-request-id": "e433bfb6-c29b-1b1d-5fdf-9226ff500907",
+        "x-ms-namespace-enabled": "true",
+        "x-ms-request-id": "da83e636-a01f-0061-64f1-065c1c000000",
+        "x-ms-version": "2020-06-12"
+      },
+      "ResponseBody": []
+    },
+    {
+      "RequestUri": "https://seannse.dfs.core.windows.net/test-filesystem-a30f7474-0ab4-ec4d-10be-9d57b946bcde/test-directory-3e5d89d5-0518-ee91-3896-6eeef5454b94/test-directory-40c28c26-f9cc-d3e7-4602-916a4dd2f368?action=setAccessControl",
+      "RequestMethod": "PATCH",
+      "RequestHeaders": {
+        "Accept": "application/json",
+        "Authorization": "Sanitized",
+        "User-Agent": [
+          "azsdk-net-Storage.Files.DataLake/12.7.0-alpha.20210219.1",
+          "(.NET 5.0.3; Microsoft Windows 10.0.19041)"
+        ],
+        "x-ms-client-request-id": "f810b4b7-e189-bc45-78b0-52d98e505911",
+        "x-ms-date": "Fri, 19 Feb 2021 19:02:40 GMT",
+        "x-ms-owner": "2ce6590d-bd52-f97f-0801-c0c6b8bcc5e0",
         "x-ms-permissions": "rwxrwxrwx",
         "x-ms-return-client-request-id": "true",
         "x-ms-version": "2020-06-12"
@@ -496,51 +318,33 @@
       "StatusCode": 200,
       "ResponseHeaders": {
         "Content-Length": "0",
-<<<<<<< HEAD
-        "Date": "Tue, 02 Feb 2021 21:55:21 GMT",
-        "ETag": "\u00220x8D8C7C53C8B66C6\u0022",
-        "Last-Modified": "Tue, 02 Feb 2021 21:55:21 GMT",
-=======
-        "Date": "Wed, 17 Feb 2021 22:43:03 GMT",
-        "ETag": "\u00220x8D8D39562C13299\u0022",
-        "Last-Modified": "Wed, 17 Feb 2021 22:43:03 GMT",
->>>>>>> 1814567d
-        "Server": [
-          "Windows-Azure-HDFS/1.0",
-          "Microsoft-HTTPAPI/2.0"
-        ],
-        "x-ms-client-request-id": "a6a3fef3-35a7-bfc0-43a8-a6886ab60f4f",
-        "x-ms-namespace-enabled": "true",
-<<<<<<< HEAD
-        "x-ms-request-id": "1574aaeb-c01f-0077-3eae-f9aacb000000",
-=======
-        "x-ms-request-id": "61d4285a-701f-0072-047e-057810000000",
->>>>>>> 1814567d
-        "x-ms-version": "2020-06-12"
-      },
-      "ResponseBody": []
-    },
-    {
-      "RequestUri": "https://seannse.dfs.core.windows.net/test-filesystem-68525ef6-b63c-748f-d96a-75f03a555db9/test-directory-593b4bdb-b5a8-ff18-51f8-3203b89cf4a1/test-directory-840c10a1-67e5-3934-ab1a-9538e5e7c775/test-file-abdb0da5-1af5-6755-54bf-8e5448d4191e?action=setAccessControl",
-      "RequestMethod": "PATCH",
-      "RequestHeaders": {
-        "Accept": "application/json",
-        "Authorization": "Sanitized",
-        "User-Agent": [
-<<<<<<< HEAD
-          "azsdk-net-Storage.Files.DataLake/12.7.0-alpha.20210202.1",
-          "(.NET 5.0.2; Microsoft Windows 10.0.19042)"
-        ],
-        "x-ms-client-request-id": "fdd89e56-1c34-7a68-34b0-62c238b91b9d",
-        "x-ms-date": "Tue, 02 Feb 2021 21:55:21 GMT",
-=======
-          "azsdk-net-Storage.Files.DataLake/12.7.0-alpha.20210217.1",
-          "(.NET 5.0.3; Microsoft Windows 10.0.19042)"
-        ],
-        "x-ms-client-request-id": "fdd89e56-1c34-7a68-34b0-62c238b91b9d",
-        "x-ms-date": "Wed, 17 Feb 2021 22:43:04 GMT",
->>>>>>> 1814567d
-        "x-ms-owner": "b547d66f-9472-9a00-0896-364e697ba549",
+        "Date": "Fri, 19 Feb 2021 19:02:39 GMT",
+        "ETag": "\u00220x8D8D508EDABF9BF\u0022",
+        "Last-Modified": "Fri, 19 Feb 2021 19:02:39 GMT",
+        "Server": [
+          "Windows-Azure-HDFS/1.0",
+          "Microsoft-HTTPAPI/2.0"
+        ],
+        "x-ms-client-request-id": "f810b4b7-e189-bc45-78b0-52d98e505911",
+        "x-ms-namespace-enabled": "true",
+        "x-ms-request-id": "da83e64f-a01f-0061-7df1-065c1c000000",
+        "x-ms-version": "2020-06-12"
+      },
+      "ResponseBody": []
+    },
+    {
+      "RequestUri": "https://seannse.dfs.core.windows.net/test-filesystem-a30f7474-0ab4-ec4d-10be-9d57b946bcde/test-directory-3e5d89d5-0518-ee91-3896-6eeef5454b94/test-directory-40c28c26-f9cc-d3e7-4602-916a4dd2f368/test-file-6300904b-f42f-a944-8319-6556383dc917?action=setAccessControl",
+      "RequestMethod": "PATCH",
+      "RequestHeaders": {
+        "Accept": "application/json",
+        "Authorization": "Sanitized",
+        "User-Agent": [
+          "azsdk-net-Storage.Files.DataLake/12.7.0-alpha.20210219.1",
+          "(.NET 5.0.3; Microsoft Windows 10.0.19041)"
+        ],
+        "x-ms-client-request-id": "4b6efe07-103f-677d-2cba-675faa735f92",
+        "x-ms-date": "Fri, 19 Feb 2021 19:02:40 GMT",
+        "x-ms-owner": "2ce6590d-bd52-f97f-0801-c0c6b8bcc5e0",
         "x-ms-permissions": "rwxrwxrwx",
         "x-ms-return-client-request-id": "true",
         "x-ms-version": "2020-06-12"
@@ -549,51 +353,33 @@
       "StatusCode": 200,
       "ResponseHeaders": {
         "Content-Length": "0",
-<<<<<<< HEAD
-        "Date": "Tue, 02 Feb 2021 21:55:21 GMT",
-        "ETag": "\u00220x8D8C7C53C99C2DC\u0022",
-        "Last-Modified": "Tue, 02 Feb 2021 21:55:21 GMT",
-=======
-        "Date": "Wed, 17 Feb 2021 22:43:03 GMT",
-        "ETag": "\u00220x8D8D39562CF77F1\u0022",
-        "Last-Modified": "Wed, 17 Feb 2021 22:43:03 GMT",
->>>>>>> 1814567d
-        "Server": [
-          "Windows-Azure-HDFS/1.0",
-          "Microsoft-HTTPAPI/2.0"
-        ],
-        "x-ms-client-request-id": "fdd89e56-1c34-7a68-34b0-62c238b91b9d",
-        "x-ms-namespace-enabled": "true",
-<<<<<<< HEAD
-        "x-ms-request-id": "1574ab03-c01f-0077-55ae-f9aacb000000",
-=======
-        "x-ms-request-id": "61d42866-701f-0072-107e-057810000000",
->>>>>>> 1814567d
-        "x-ms-version": "2020-06-12"
-      },
-      "ResponseBody": []
-    },
-    {
-      "RequestUri": "https://seannse.dfs.core.windows.net/test-filesystem-68525ef6-b63c-748f-d96a-75f03a555db9/test-directory-593b4bdb-b5a8-ff18-51f8-3203b89cf4a1/test-directory-840c10a1-67e5-3934-ab1a-9538e5e7c775/test-file-ede4efd5-af68-0699-68e0-76e0cad13b62?action=setAccessControl",
-      "RequestMethod": "PATCH",
-      "RequestHeaders": {
-        "Accept": "application/json",
-        "Authorization": "Sanitized",
-        "User-Agent": [
-<<<<<<< HEAD
-          "azsdk-net-Storage.Files.DataLake/12.7.0-alpha.20210202.1",
-          "(.NET 5.0.2; Microsoft Windows 10.0.19042)"
-        ],
-        "x-ms-client-request-id": "cb3279f4-12de-691b-38aa-7508990994c7",
-        "x-ms-date": "Tue, 02 Feb 2021 21:55:21 GMT",
-=======
-          "azsdk-net-Storage.Files.DataLake/12.7.0-alpha.20210217.1",
-          "(.NET 5.0.3; Microsoft Windows 10.0.19042)"
-        ],
-        "x-ms-client-request-id": "cb3279f4-12de-691b-38aa-7508990994c7",
-        "x-ms-date": "Wed, 17 Feb 2021 22:43:04 GMT",
->>>>>>> 1814567d
-        "x-ms-owner": "b547d66f-9472-9a00-0896-364e697ba549",
+        "Date": "Fri, 19 Feb 2021 19:02:39 GMT",
+        "ETag": "\u00220x8D8D508EDB7B13B\u0022",
+        "Last-Modified": "Fri, 19 Feb 2021 19:02:39 GMT",
+        "Server": [
+          "Windows-Azure-HDFS/1.0",
+          "Microsoft-HTTPAPI/2.0"
+        ],
+        "x-ms-client-request-id": "4b6efe07-103f-677d-2cba-675faa735f92",
+        "x-ms-namespace-enabled": "true",
+        "x-ms-request-id": "da83e66f-a01f-0061-1df1-065c1c000000",
+        "x-ms-version": "2020-06-12"
+      },
+      "ResponseBody": []
+    },
+    {
+      "RequestUri": "https://seannse.dfs.core.windows.net/test-filesystem-a30f7474-0ab4-ec4d-10be-9d57b946bcde/test-directory-3e5d89d5-0518-ee91-3896-6eeef5454b94/test-directory-40c28c26-f9cc-d3e7-4602-916a4dd2f368/test-file-c9fc7119-680e-c66b-3530-01dcce9ab604?action=setAccessControl",
+      "RequestMethod": "PATCH",
+      "RequestHeaders": {
+        "Accept": "application/json",
+        "Authorization": "Sanitized",
+        "User-Agent": [
+          "azsdk-net-Storage.Files.DataLake/12.7.0-alpha.20210219.1",
+          "(.NET 5.0.3; Microsoft Windows 10.0.19041)"
+        ],
+        "x-ms-client-request-id": "8fd27237-0ee1-d2d1-944e-8344039d0efe",
+        "x-ms-date": "Fri, 19 Feb 2021 19:02:41 GMT",
+        "x-ms-owner": "2ce6590d-bd52-f97f-0801-c0c6b8bcc5e0",
         "x-ms-permissions": "rwxrwxrwx",
         "x-ms-return-client-request-id": "true",
         "x-ms-version": "2020-06-12"
@@ -602,51 +388,33 @@
       "StatusCode": 200,
       "ResponseHeaders": {
         "Content-Length": "0",
-<<<<<<< HEAD
-        "Date": "Tue, 02 Feb 2021 21:55:21 GMT",
-        "ETag": "\u00220x8D8C7C53CA8747F\u0022",
-        "Last-Modified": "Tue, 02 Feb 2021 21:55:21 GMT",
-=======
-        "Date": "Wed, 17 Feb 2021 22:43:04 GMT",
-        "ETag": "\u00220x8D8D39562DD4065\u0022",
-        "Last-Modified": "Wed, 17 Feb 2021 22:43:03 GMT",
->>>>>>> 1814567d
-        "Server": [
-          "Windows-Azure-HDFS/1.0",
-          "Microsoft-HTTPAPI/2.0"
-        ],
-        "x-ms-client-request-id": "cb3279f4-12de-691b-38aa-7508990994c7",
-        "x-ms-namespace-enabled": "true",
-<<<<<<< HEAD
-        "x-ms-request-id": "1574ab27-c01f-0077-79ae-f9aacb000000",
-=======
-        "x-ms-request-id": "61d4288b-701f-0072-357e-057810000000",
->>>>>>> 1814567d
-        "x-ms-version": "2020-06-12"
-      },
-      "ResponseBody": []
-    },
-    {
-      "RequestUri": "https://seannse.dfs.core.windows.net/test-filesystem-68525ef6-b63c-748f-d96a-75f03a555db9/test-directory-593b4bdb-b5a8-ff18-51f8-3203b89cf4a1/test-directory-608f70ec-e066-ce2a-8187-4eec846a3ad3?action=setAccessControl",
-      "RequestMethod": "PATCH",
-      "RequestHeaders": {
-        "Accept": "application/json",
-        "Authorization": "Sanitized",
-        "User-Agent": [
-<<<<<<< HEAD
-          "azsdk-net-Storage.Files.DataLake/12.7.0-alpha.20210202.1",
-          "(.NET 5.0.2; Microsoft Windows 10.0.19042)"
-        ],
-        "x-ms-client-request-id": "becd0fd8-4f87-1bbe-2237-0a5dda1d5d28",
-        "x-ms-date": "Tue, 02 Feb 2021 21:55:21 GMT",
-=======
-          "azsdk-net-Storage.Files.DataLake/12.7.0-alpha.20210217.1",
-          "(.NET 5.0.3; Microsoft Windows 10.0.19042)"
-        ],
-        "x-ms-client-request-id": "becd0fd8-4f87-1bbe-2237-0a5dda1d5d28",
-        "x-ms-date": "Wed, 17 Feb 2021 22:43:04 GMT",
->>>>>>> 1814567d
-        "x-ms-owner": "b547d66f-9472-9a00-0896-364e697ba549",
+        "Date": "Fri, 19 Feb 2021 19:02:39 GMT",
+        "ETag": "\u00220x8D8D508EDC48459\u0022",
+        "Last-Modified": "Fri, 19 Feb 2021 19:02:39 GMT",
+        "Server": [
+          "Windows-Azure-HDFS/1.0",
+          "Microsoft-HTTPAPI/2.0"
+        ],
+        "x-ms-client-request-id": "8fd27237-0ee1-d2d1-944e-8344039d0efe",
+        "x-ms-namespace-enabled": "true",
+        "x-ms-request-id": "da83e68c-a01f-0061-3af1-065c1c000000",
+        "x-ms-version": "2020-06-12"
+      },
+      "ResponseBody": []
+    },
+    {
+      "RequestUri": "https://seannse.dfs.core.windows.net/test-filesystem-a30f7474-0ab4-ec4d-10be-9d57b946bcde/test-directory-3e5d89d5-0518-ee91-3896-6eeef5454b94/test-directory-7801e538-fc18-c8d7-8982-b9f0a0212acf?action=setAccessControl",
+      "RequestMethod": "PATCH",
+      "RequestHeaders": {
+        "Accept": "application/json",
+        "Authorization": "Sanitized",
+        "User-Agent": [
+          "azsdk-net-Storage.Files.DataLake/12.7.0-alpha.20210219.1",
+          "(.NET 5.0.3; Microsoft Windows 10.0.19041)"
+        ],
+        "x-ms-client-request-id": "3827a5f5-cfa1-27b0-e7ae-fb7aa351491a",
+        "x-ms-date": "Fri, 19 Feb 2021 19:02:41 GMT",
+        "x-ms-owner": "2ce6590d-bd52-f97f-0801-c0c6b8bcc5e0",
         "x-ms-permissions": "rwxrwxrwx",
         "x-ms-return-client-request-id": "true",
         "x-ms-version": "2020-06-12"
@@ -655,51 +423,33 @@
       "StatusCode": 200,
       "ResponseHeaders": {
         "Content-Length": "0",
-<<<<<<< HEAD
-        "Date": "Tue, 02 Feb 2021 21:55:21 GMT",
-        "ETag": "\u00220x8D8C7C53CB6757E\u0022",
-        "Last-Modified": "Tue, 02 Feb 2021 21:55:21 GMT",
-=======
-        "Date": "Wed, 17 Feb 2021 22:43:04 GMT",
-        "ETag": "\u00220x8D8D39562EBD36B\u0022",
-        "Last-Modified": "Wed, 17 Feb 2021 22:43:03 GMT",
->>>>>>> 1814567d
-        "Server": [
-          "Windows-Azure-HDFS/1.0",
-          "Microsoft-HTTPAPI/2.0"
-        ],
-        "x-ms-client-request-id": "becd0fd8-4f87-1bbe-2237-0a5dda1d5d28",
-        "x-ms-namespace-enabled": "true",
-<<<<<<< HEAD
-        "x-ms-request-id": "1574ab43-c01f-0077-15ae-f9aacb000000",
-=======
-        "x-ms-request-id": "61d42892-701f-0072-3c7e-057810000000",
->>>>>>> 1814567d
-        "x-ms-version": "2020-06-12"
-      },
-      "ResponseBody": []
-    },
-    {
-      "RequestUri": "https://seannse.dfs.core.windows.net/test-filesystem-68525ef6-b63c-748f-d96a-75f03a555db9/test-directory-593b4bdb-b5a8-ff18-51f8-3203b89cf4a1/test-directory-608f70ec-e066-ce2a-8187-4eec846a3ad3/test-file-183cd67a-47d9-ecbe-1a60-e96b5bc570e3?action=setAccessControl",
-      "RequestMethod": "PATCH",
-      "RequestHeaders": {
-        "Accept": "application/json",
-        "Authorization": "Sanitized",
-        "User-Agent": [
-<<<<<<< HEAD
-          "azsdk-net-Storage.Files.DataLake/12.7.0-alpha.20210202.1",
-          "(.NET 5.0.2; Microsoft Windows 10.0.19042)"
-        ],
-        "x-ms-client-request-id": "8a30b549-d63b-e240-c003-861766c62b5b",
-        "x-ms-date": "Tue, 02 Feb 2021 21:55:21 GMT",
-=======
-          "azsdk-net-Storage.Files.DataLake/12.7.0-alpha.20210217.1",
-          "(.NET 5.0.3; Microsoft Windows 10.0.19042)"
-        ],
-        "x-ms-client-request-id": "8a30b549-d63b-e240-c003-861766c62b5b",
-        "x-ms-date": "Wed, 17 Feb 2021 22:43:04 GMT",
->>>>>>> 1814567d
-        "x-ms-owner": "b547d66f-9472-9a00-0896-364e697ba549",
+        "Date": "Fri, 19 Feb 2021 19:02:40 GMT",
+        "ETag": "\u00220x8D8D508EDD2D0DB\u0022",
+        "Last-Modified": "Fri, 19 Feb 2021 19:02:39 GMT",
+        "Server": [
+          "Windows-Azure-HDFS/1.0",
+          "Microsoft-HTTPAPI/2.0"
+        ],
+        "x-ms-client-request-id": "3827a5f5-cfa1-27b0-e7ae-fb7aa351491a",
+        "x-ms-namespace-enabled": "true",
+        "x-ms-request-id": "da83e6ac-a01f-0061-5af1-065c1c000000",
+        "x-ms-version": "2020-06-12"
+      },
+      "ResponseBody": []
+    },
+    {
+      "RequestUri": "https://seannse.dfs.core.windows.net/test-filesystem-a30f7474-0ab4-ec4d-10be-9d57b946bcde/test-directory-3e5d89d5-0518-ee91-3896-6eeef5454b94/test-directory-7801e538-fc18-c8d7-8982-b9f0a0212acf/test-file-a9c2736d-7f2b-02fd-636e-06a48f91ba9e?action=setAccessControl",
+      "RequestMethod": "PATCH",
+      "RequestHeaders": {
+        "Accept": "application/json",
+        "Authorization": "Sanitized",
+        "User-Agent": [
+          "azsdk-net-Storage.Files.DataLake/12.7.0-alpha.20210219.1",
+          "(.NET 5.0.3; Microsoft Windows 10.0.19041)"
+        ],
+        "x-ms-client-request-id": "5d4e8fc6-d675-165d-bfb0-5686ed9b3c18",
+        "x-ms-date": "Fri, 19 Feb 2021 19:02:41 GMT",
+        "x-ms-owner": "2ce6590d-bd52-f97f-0801-c0c6b8bcc5e0",
         "x-ms-permissions": "rwxrwxrwx",
         "x-ms-return-client-request-id": "true",
         "x-ms-version": "2020-06-12"
@@ -708,76 +458,48 @@
       "StatusCode": 200,
       "ResponseHeaders": {
         "Content-Length": "0",
-<<<<<<< HEAD
-        "Date": "Tue, 02 Feb 2021 21:55:21 GMT",
-        "ETag": "\u00220x8D8C7C53CC59028\u0022",
-        "Last-Modified": "Tue, 02 Feb 2021 21:55:21 GMT",
-=======
-        "Date": "Wed, 17 Feb 2021 22:43:04 GMT",
-        "ETag": "\u00220x8D8D39562F966EA\u0022",
-        "Last-Modified": "Wed, 17 Feb 2021 22:43:03 GMT",
->>>>>>> 1814567d
-        "Server": [
-          "Windows-Azure-HDFS/1.0",
-          "Microsoft-HTTPAPI/2.0"
-        ],
-        "x-ms-client-request-id": "8a30b549-d63b-e240-c003-861766c62b5b",
-        "x-ms-namespace-enabled": "true",
-<<<<<<< HEAD
-        "x-ms-request-id": "1574ab5d-c01f-0077-2fae-f9aacb000000",
-=======
-        "x-ms-request-id": "61d4289c-701f-0072-467e-057810000000",
->>>>>>> 1814567d
-        "x-ms-version": "2020-06-12"
-      },
-      "ResponseBody": []
-    },
-    {
-      "RequestUri": "https://seannse.dfs.core.windows.net/test-filesystem-68525ef6-b63c-748f-d96a-75f03a555db9/test-directory-593b4bdb-b5a8-ff18-51f8-3203b89cf4a1/test-directory-608f70ec-e066-ce2a-8187-4eec846a3ad3/test-file-991aa283-c6e7-aa69-0b49-685bfcc1d463?resource=file",
-      "RequestMethod": "PUT",
-      "RequestHeaders": {
-        "Accept": "application/json",
-        "Authorization": "Sanitized",
-        "User-Agent": [
-<<<<<<< HEAD
-          "azsdk-net-Storage.Files.DataLake/12.7.0-alpha.20210202.1",
-          "(.NET 5.0.2; Microsoft Windows 10.0.19042)"
-        ],
-        "x-ms-client-request-id": "a479f700-d9a4-8242-4b85-7ef26de5e6ff",
-        "x-ms-date": "Tue, 02 Feb 2021 21:55:21 GMT",
-=======
-          "azsdk-net-Storage.Files.DataLake/12.7.0-alpha.20210217.1",
-          "(.NET 5.0.3; Microsoft Windows 10.0.19042)"
-        ],
-        "x-ms-client-request-id": "a479f700-d9a4-8242-4b85-7ef26de5e6ff",
-        "x-ms-date": "Wed, 17 Feb 2021 22:43:04 GMT",
->>>>>>> 1814567d
-        "x-ms-return-client-request-id": "true",
-        "x-ms-version": "2020-06-12"
-      },
-      "RequestBody": null,
-      "StatusCode": 201,
-      "ResponseHeaders": {
-        "Content-Length": "0",
-<<<<<<< HEAD
-        "Date": "Tue, 02 Feb 2021 21:55:22 GMT",
-        "ETag": "\u00220x8D8C7C53D30041A\u0022",
-        "Last-Modified": "Tue, 02 Feb 2021 21:55:22 GMT",
-=======
-        "Date": "Wed, 17 Feb 2021 22:43:04 GMT",
-        "ETag": "\u00220x8D8D395638FCCD5\u0022",
-        "Last-Modified": "Wed, 17 Feb 2021 22:43:04 GMT",
->>>>>>> 1814567d
-        "Server": [
-          "Windows-Azure-HDFS/1.0",
-          "Microsoft-HTTPAPI/2.0"
-        ],
-        "x-ms-client-request-id": "a479f700-d9a4-8242-4b85-7ef26de5e6ff",
-<<<<<<< HEAD
-        "x-ms-request-id": "1574ab77-c01f-0077-49ae-f9aacb000000",
-=======
-        "x-ms-request-id": "61d428a8-701f-0072-527e-057810000000",
->>>>>>> 1814567d
+        "Date": "Fri, 19 Feb 2021 19:02:40 GMT",
+        "ETag": "\u00220x8D8D508EDDF1E05\u0022",
+        "Last-Modified": "Fri, 19 Feb 2021 19:02:40 GMT",
+        "Server": [
+          "Windows-Azure-HDFS/1.0",
+          "Microsoft-HTTPAPI/2.0"
+        ],
+        "x-ms-client-request-id": "5d4e8fc6-d675-165d-bfb0-5686ed9b3c18",
+        "x-ms-namespace-enabled": "true",
+        "x-ms-request-id": "da83e6be-a01f-0061-6cf1-065c1c000000",
+        "x-ms-version": "2020-06-12"
+      },
+      "ResponseBody": []
+    },
+    {
+      "RequestUri": "https://seannse.dfs.core.windows.net/test-filesystem-a30f7474-0ab4-ec4d-10be-9d57b946bcde/test-directory-3e5d89d5-0518-ee91-3896-6eeef5454b94/test-directory-7801e538-fc18-c8d7-8982-b9f0a0212acf/test-file-03a078d8-17dc-6e92-19d8-dcafaaf0acff?resource=file",
+      "RequestMethod": "PUT",
+      "RequestHeaders": {
+        "Accept": "application/json",
+        "Authorization": "Sanitized",
+        "User-Agent": [
+          "azsdk-net-Storage.Files.DataLake/12.7.0-alpha.20210219.1",
+          "(.NET 5.0.3; Microsoft Windows 10.0.19041)"
+        ],
+        "x-ms-client-request-id": "02e60db5-4548-ae7e-fddf-439cfaad6cce",
+        "x-ms-date": "Fri, 19 Feb 2021 19:02:41 GMT",
+        "x-ms-return-client-request-id": "true",
+        "x-ms-version": "2020-06-12"
+      },
+      "RequestBody": null,
+      "StatusCode": 201,
+      "ResponseHeaders": {
+        "Content-Length": "0",
+        "Date": "Fri, 19 Feb 2021 19:02:40 GMT",
+        "ETag": "\u00220x8D8D508EE4157BA\u0022",
+        "Last-Modified": "Fri, 19 Feb 2021 19:02:40 GMT",
+        "Server": [
+          "Windows-Azure-HDFS/1.0",
+          "Microsoft-HTTPAPI/2.0"
+        ],
+        "x-ms-client-request-id": "02e60db5-4548-ae7e-fddf-439cfaad6cce",
+        "x-ms-request-id": "da83e6cc-a01f-0061-7af1-065c1c000000",
         "x-ms-version": "2020-06-12"
       },
       "ResponseBody": []
@@ -790,122 +512,74 @@
         "Authorization": "Sanitized",
         "Content-Length": "59",
         "Content-Type": "application/xml",
-<<<<<<< HEAD
-        "traceparent": "00-217bb2948666b247b6df07a76dade18f-2ad0b5287c6f9b42-00",
-        "User-Agent": [
-          "azsdk-net-Storage.Files.DataLake/12.7.0-alpha.20210202.1",
-          "(.NET 5.0.2; Microsoft Windows 10.0.19042)"
-=======
-        "traceparent": "00-4c0b3957270bdd4f826968adb840175b-5861a88a4620a44c-00",
-        "User-Agent": [
-          "azsdk-net-Storage.Files.DataLake/12.7.0-alpha.20210217.1",
-          "(.NET 5.0.3; Microsoft Windows 10.0.19042)"
->>>>>>> 1814567d
-        ],
-        "x-ms-client-request-id": "045bda2b-2f47-ebbf-9d91-da6754faff37",
-        "x-ms-return-client-request-id": "true",
-        "x-ms-version": "2020-06-12"
-      },
-<<<<<<< HEAD
-      "RequestBody": "\u003CKeyInfo\u003E\u003CExpiry\u003E2021-02-02T22:55:21Z\u003C/Expiry\u003E\u003C/KeyInfo\u003E",
+        "traceparent": "00-84868a152a0e6b45b58be163de3ef103-b4bf28604978434b-00",
+        "User-Agent": [
+          "azsdk-net-Storage.Files.DataLake/12.7.0-alpha.20210219.1",
+          "(.NET 5.0.3; Microsoft Windows 10.0.19041)"
+        ],
+        "x-ms-client-request-id": "9cfa1c76-a90a-21b7-2105-1622a708777d",
+        "x-ms-return-client-request-id": "true",
+        "x-ms-version": "2020-06-12"
+      },
+      "RequestBody": "\uFEFF\u003CKeyInfo\u003E\u003CExpiry\u003E2021-02-19T20:02:41Z\u003C/Expiry\u003E\u003C/KeyInfo\u003E",
       "StatusCode": 200,
       "ResponseHeaders": {
         "Content-Type": "application/xml",
-        "Date": "Tue, 02 Feb 2021 21:55:22 GMT",
-=======
-      "RequestBody": "\uFEFF\u003CKeyInfo\u003E\u003CExpiry\u003E2021-02-17T23:43:04Z\u003C/Expiry\u003E\u003C/KeyInfo\u003E",
-      "StatusCode": 200,
-      "ResponseHeaders": {
-        "Content-Type": "application/xml",
-        "Date": "Wed, 17 Feb 2021 22:43:05 GMT",
->>>>>>> 1814567d
+        "Date": "Fri, 19 Feb 2021 19:02:40 GMT",
         "Server": [
           "Windows-Azure-Blob/1.0",
           "Microsoft-HTTPAPI/2.0"
         ],
         "Transfer-Encoding": "chunked",
-        "x-ms-client-request-id": "045bda2b-2f47-ebbf-9d91-da6754faff37",
-<<<<<<< HEAD
-        "x-ms-request-id": "a41fc556-f01e-00b7-45ae-f952f5000000",
-        "x-ms-version": "2020-06-12"
-      },
-      "ResponseBody": "\uFEFF\u003C?xml version=\u00221.0\u0022 encoding=\u0022utf-8\u0022?\u003E\u003CUserDelegationKey\u003E\u003CSignedOid\u003Ec4f48289-bb84-4086-b250-6f94a8f64cee\u003C/SignedOid\u003E\u003CSignedTid\u003E72f988bf-86f1-41af-91ab-2d7cd011db47\u003C/SignedTid\u003E\u003CSignedStart\u003E2021-02-02T21:55:22Z\u003C/SignedStart\u003E\u003CSignedExpiry\u003E2021-02-02T22:55:21Z\u003C/SignedExpiry\u003E\u003CSignedService\u003Eb\u003C/SignedService\u003E\u003CSignedVersion\u003E2020-06-12\u003C/SignedVersion\u003E\u003CValue\u003EiMuRnL6wSJlPzomW0kIVrGiOvApDuKtdrgt\u002BeXTMGw4=\u003C/Value\u003E\u003C/UserDelegationKey\u003E"
-    },
-    {
-      "RequestUri": "https://seannse.dfs.core.windows.net/test-filesystem-68525ef6-b63c-748f-d96a-75f03a555db9/test-directory-593b4bdb-b5a8-ff18-51f8-3203b89cf4a1?skoid=c4f48289-bb84-4086-b250-6f94a8f64cee\u0026sktid=72f988bf-86f1-41af-91ab-2d7cd011db47\u0026skt=2021-02-02T21%3A55%3A22Z\u0026ske=2021-02-02T22%3A55%3A21Z\u0026sks=b\u0026skv=2020-06-12\u0026sv=2020-06-12\u0026st=2021-02-02T20%3A55%3A21Z\u0026se=2021-02-02T22%3A55%3A21Z\u0026sr=c\u0026sp=racwdlmeop\u0026suoid=b547d66f-9472-9a00-0896-364e697ba549\u0026sig=Sanitized\u0026action=setAccessControlRecursive\u0026mode=set",
-=======
-        "x-ms-request-id": "1bfa9371-f01e-007c-607e-0551a0000000",
-        "x-ms-version": "2020-06-12"
-      },
-      "ResponseBody": "\uFEFF\u003C?xml version=\u00221.0\u0022 encoding=\u0022utf-8\u0022?\u003E\u003CUserDelegationKey\u003E\u003CSignedOid\u003Ec4f48289-bb84-4086-b250-6f94a8f64cee\u003C/SignedOid\u003E\u003CSignedTid\u003E72f988bf-86f1-41af-91ab-2d7cd011db47\u003C/SignedTid\u003E\u003CSignedStart\u003E2021-02-17T22:43:05Z\u003C/SignedStart\u003E\u003CSignedExpiry\u003E2021-02-17T23:43:04Z\u003C/SignedExpiry\u003E\u003CSignedService\u003Eb\u003C/SignedService\u003E\u003CSignedVersion\u003E2020-06-12\u003C/SignedVersion\u003E\u003CValue\u003EkEvKzJuOjCW4juPop/oUAq6ZH/oEcUHiSxJJ3pi4hAY=\u003C/Value\u003E\u003C/UserDelegationKey\u003E"
-    },
-    {
-      "RequestUri": "https://seannse.dfs.core.windows.net/test-filesystem-68525ef6-b63c-748f-d96a-75f03a555db9/test-directory-593b4bdb-b5a8-ff18-51f8-3203b89cf4a1?skoid=c4f48289-bb84-4086-b250-6f94a8f64cee\u0026sktid=72f988bf-86f1-41af-91ab-2d7cd011db47\u0026skt=2021-02-17T22%3A43%3A05Z\u0026ske=2021-02-17T23%3A43%3A04Z\u0026sks=b\u0026skv=2020-06-12\u0026sv=2020-06-12\u0026st=2021-02-17T21%3A43%3A04Z\u0026se=2021-02-17T23%3A43%3A04Z\u0026sr=c\u0026sp=racwdlmeop\u0026suoid=b547d66f-9472-9a00-0896-364e697ba549\u0026sig=Sanitized\u0026action=setAccessControlRecursive\u0026mode=set",
->>>>>>> 1814567d
-      "RequestMethod": "PATCH",
-      "RequestHeaders": {
-        "Accept": "application/json",
-        "User-Agent": [
-<<<<<<< HEAD
-          "azsdk-net-Storage.Files.DataLake/12.7.0-alpha.20210202.1",
-          "(.NET 5.0.2; Microsoft Windows 10.0.19042)"
-=======
-          "azsdk-net-Storage.Files.DataLake/12.7.0-alpha.20210217.1",
-          "(.NET 5.0.3; Microsoft Windows 10.0.19042)"
->>>>>>> 1814567d
+        "x-ms-client-request-id": "9cfa1c76-a90a-21b7-2105-1622a708777d",
+        "x-ms-request-id": "cb123cd8-b01e-006d-64f1-06cb14000000",
+        "x-ms-version": "2020-06-12"
+      },
+      "ResponseBody": "\uFEFF\u003C?xml version=\u00221.0\u0022 encoding=\u0022utf-8\u0022?\u003E\u003CUserDelegationKey\u003E\u003CSignedOid\u003Ec4f48289-bb84-4086-b250-6f94a8f64cee\u003C/SignedOid\u003E\u003CSignedTid\u003E72f988bf-86f1-41af-91ab-2d7cd011db47\u003C/SignedTid\u003E\u003CSignedStart\u003E2021-02-19T19:02:40Z\u003C/SignedStart\u003E\u003CSignedExpiry\u003E2021-02-19T20:02:41Z\u003C/SignedExpiry\u003E\u003CSignedService\u003Eb\u003C/SignedService\u003E\u003CSignedVersion\u003E2020-06-12\u003C/SignedVersion\u003E\u003CValue\u003ERXHuoU6EyofKBMYYngzfoLPGgIA34vFju16qmaeUtY4=\u003C/Value\u003E\u003C/UserDelegationKey\u003E"
+    },
+    {
+      "RequestUri": "https://seannse.dfs.core.windows.net/test-filesystem-a30f7474-0ab4-ec4d-10be-9d57b946bcde/test-directory-3e5d89d5-0518-ee91-3896-6eeef5454b94?skoid=c4f48289-bb84-4086-b250-6f94a8f64cee\u0026sktid=72f988bf-86f1-41af-91ab-2d7cd011db47\u0026skt=2021-02-19T19%3A02%3A40Z\u0026ske=2021-02-19T20%3A02%3A41Z\u0026sks=b\u0026skv=2020-06-12\u0026sv=2020-06-12\u0026st=2021-02-19T18%3A02%3A41Z\u0026se=2021-02-19T20%3A02%3A41Z\u0026sr=c\u0026sp=racwdlmeop\u0026suoid=2ce6590d-bd52-f97f-0801-c0c6b8bcc5e0\u0026sig=Sanitized\u0026action=setAccessControlRecursive\u0026mode=set",
+      "RequestMethod": "PATCH",
+      "RequestHeaders": {
+        "Accept": "application/json",
+        "User-Agent": [
+          "azsdk-net-Storage.Files.DataLake/12.7.0-alpha.20210219.1",
+          "(.NET 5.0.3; Microsoft Windows 10.0.19041)"
         ],
         "x-ms-acl": "user::rwx,group::r--,other::---,mask::rwx",
-        "x-ms-client-request-id": "92c65e82-e28a-ffb7-6467-e8212b065cba",
-        "x-ms-return-client-request-id": "true",
-        "x-ms-version": "2020-06-12"
-      },
-      "RequestBody": null,
-      "StatusCode": 200,
-      "ResponseHeaders": {
-<<<<<<< HEAD
-        "Date": "Tue, 02 Feb 2021 21:55:22 GMT",
-=======
-        "Date": "Wed, 17 Feb 2021 22:43:05 GMT",
->>>>>>> 1814567d
+        "x-ms-client-request-id": "dd252ea1-d0b3-5ac4-9ffe-2be211f345ca",
+        "x-ms-return-client-request-id": "true",
+        "x-ms-version": "2020-06-12"
+      },
+      "RequestBody": null,
+      "StatusCode": 200,
+      "ResponseHeaders": {
+        "Date": "Fri, 19 Feb 2021 19:02:40 GMT",
         "Server": [
           "Windows-Azure-HDFS/1.0",
           "Microsoft-HTTPAPI/2.0"
         ],
         "Transfer-Encoding": "chunked",
-        "x-ms-client-request-id": "92c65e82-e28a-ffb7-6467-e8212b065cba",
-        "x-ms-namespace-enabled": "true",
-<<<<<<< HEAD
-        "x-ms-request-id": "b337160b-901f-006a-1dae-f9a777000000",
-=======
-        "x-ms-request-id": "7232636d-101f-0006-207e-054ce0000000",
->>>>>>> 1814567d
-        "x-ms-version": "2020-06-12"
-      },
-      "ResponseBody": "eyJkaXJlY3Rvcmllc1N1Y2Nlc3NmdWwiOjIsImZhaWxlZEVudHJpZXMiOlt7ImVycm9yTWVzc2FnZSI6IlRoaXMgcmVxdWVzdCBpcyBub3QgYXV0aG9yaXplZCB0byBwZXJmb3JtIHRoaXMgb3BlcmF0aW9uIHVzaW5nIHRoaXMgcGVybWlzc2lvbi4iLCJuYW1lIjoidGVzdC1kaXJlY3RvcnktNTkzYjRiZGItYjVhOC1mZjE4LTUxZjgtMzIwM2I4OWNmNGExL3Rlc3QtZGlyZWN0b3J5LTYwOGY3MGVjLWUwNjYtY2UyYS04MTg3LTRlZWM4NDZhM2FkMy90ZXN0LWZpbGUtOTkxYWEyODMtYzZlNy1hYTY5LTBiNDktNjg1YmZjYzFkNDYzIiwidHlwZSI6IkZJTEUifV0sImZhaWx1cmVDb3VudCI6MSwiZmlsZXNTdWNjZXNzZnVsIjoxfQo="
-    },
-    {
-      "RequestUri": "https://seannse.blob.core.windows.net/test-filesystem-68525ef6-b63c-748f-d96a-75f03a555db9?restype=container",
+        "x-ms-client-request-id": "dd252ea1-d0b3-5ac4-9ffe-2be211f345ca",
+        "x-ms-namespace-enabled": "true",
+        "x-ms-request-id": "da83e716-a01f-0061-43f1-065c1c000000",
+        "x-ms-version": "2020-06-12"
+      },
+      "ResponseBody": "eyJkaXJlY3Rvcmllc1N1Y2Nlc3NmdWwiOjMsImZhaWxlZEVudHJpZXMiOlt7ImVycm9yTWVzc2FnZSI6IlRoaXMgcmVxdWVzdCBpcyBub3QgYXV0aG9yaXplZCB0byBwZXJmb3JtIHRoaXMgb3BlcmF0aW9uIHVzaW5nIHRoaXMgcGVybWlzc2lvbi4iLCJuYW1lIjoidGVzdC1kaXJlY3RvcnktM2U1ZDg5ZDUtMDUxOC1lZTkxLTM4OTYtNmVlZWY1NDU0Yjk0L3Rlc3QtZGlyZWN0b3J5LTc4MDFlNTM4LWZjMTgtYzhkNy04OTgyLWI5ZjBhMDIxMmFjZi90ZXN0LWZpbGUtMDNhMDc4ZDgtMTdkYy02ZTkyLTE5ZDgtZGNhZmFhZjBhY2ZmIiwidHlwZSI6IkZJTEUifV0sImZhaWx1cmVDb3VudCI6MSwiZmlsZXNTdWNjZXNzZnVsIjozfQo="
+    },
+    {
+      "RequestUri": "https://seannse.blob.core.windows.net/test-filesystem-a30f7474-0ab4-ec4d-10be-9d57b946bcde?restype=container",
       "RequestMethod": "DELETE",
       "RequestHeaders": {
         "Accept": "application/xml",
         "Authorization": "Sanitized",
-<<<<<<< HEAD
-        "traceparent": "00-877deb87866a11439d4c61b7c357c2d4-f56ae85cb5af1b4b-00",
-        "User-Agent": [
-          "azsdk-net-Storage.Files.DataLake/12.7.0-alpha.20210202.1",
-          "(.NET 5.0.2; Microsoft Windows 10.0.19042)"
-        ],
-        "x-ms-client-request-id": "f5e5a5fc-6c34-7bad-2225-1f32aebace83",
-        "x-ms-date": "Tue, 02 Feb 2021 21:55:22 GMT",
-=======
-        "traceparent": "00-ead2f49cea44d445b234eaae4d27fb6c-df778ea89ab63345-00",
-        "User-Agent": [
-          "azsdk-net-Storage.Files.DataLake/12.7.0-alpha.20210217.1",
-          "(.NET 5.0.3; Microsoft Windows 10.0.19042)"
-        ],
-        "x-ms-client-request-id": "f5e5a5fc-6c34-7bad-2225-1f32aebace83",
-        "x-ms-date": "Wed, 17 Feb 2021 22:43:06 GMT",
->>>>>>> 1814567d
+        "traceparent": "00-4287a54fcb654640a0c783bb170aacf3-132f9f9fbcf6b249-00",
+        "User-Agent": [
+          "azsdk-net-Storage.Files.DataLake/12.7.0-alpha.20210219.1",
+          "(.NET 5.0.3; Microsoft Windows 10.0.19041)"
+        ],
+        "x-ms-client-request-id": "7881fcbc-99e3-09c9-1e50-39e6e8f57a03",
+        "x-ms-date": "Fri, 19 Feb 2021 19:02:41 GMT",
         "x-ms-return-client-request-id": "true",
         "x-ms-version": "2020-06-12"
       },
@@ -913,33 +587,21 @@
       "StatusCode": 202,
       "ResponseHeaders": {
         "Content-Length": "0",
-<<<<<<< HEAD
-        "Date": "Tue, 02 Feb 2021 21:55:22 GMT",
-=======
-        "Date": "Wed, 17 Feb 2021 22:43:05 GMT",
->>>>>>> 1814567d
+        "Date": "Fri, 19 Feb 2021 19:02:40 GMT",
         "Server": [
           "Windows-Azure-Blob/1.0",
           "Microsoft-HTTPAPI/2.0"
         ],
-        "x-ms-client-request-id": "f5e5a5fc-6c34-7bad-2225-1f32aebace83",
-<<<<<<< HEAD
-        "x-ms-request-id": "cad75dc0-901e-009e-7cae-f96c81000000",
-=======
-        "x-ms-request-id": "a1517d25-b01e-007d-027e-050e7c000000",
->>>>>>> 1814567d
+        "x-ms-client-request-id": "7881fcbc-99e3-09c9-1e50-39e6e8f57a03",
+        "x-ms-request-id": "cb123d47-b01e-006d-4bf1-06cb14000000",
         "x-ms-version": "2020-06-12"
       },
       "ResponseBody": []
     }
   ],
   "Variables": {
-<<<<<<< HEAD
-    "DateTimeOffsetNow": "2021-02-02T15:55:21.6559923-06:00",
-=======
-    "DateTimeOffsetNow": "2021-02-17T16:43:04.8596225-06:00",
->>>>>>> 1814567d
-    "RandomSeed": "493654",
+    "DateTimeOffsetNow": "2021-02-19T13:02:41.4225231-06:00",
+    "RandomSeed": "1093284510",
     "Storage_TestConfigHierarchicalNamespace": "NamespaceTenant\nseannse\nU2FuaXRpemVk\nhttps://seannse.blob.core.windows.net\nhttps://seannse.file.core.windows.net\nhttps://seannse.queue.core.windows.net\nhttps://seannse.table.core.windows.net\n\n\n\n\nhttps://seannse-secondary.blob.core.windows.net\nhttps://seannse-secondary.file.core.windows.net\nhttps://seannse-secondary.queue.core.windows.net\nhttps://seannse-secondary.table.core.windows.net\n68390a19-a643-458b-b726-408abf67b4fc\nSanitized\n72f988bf-86f1-41af-91ab-2d7cd011db47\nhttps://login.microsoftonline.com/\nCloud\nBlobEndpoint=https://seannse.blob.core.windows.net/;QueueEndpoint=https://seannse.queue.core.windows.net/;FileEndpoint=https://seannse.file.core.windows.net/;BlobSecondaryEndpoint=https://seannse-secondary.blob.core.windows.net/;QueueSecondaryEndpoint=https://seannse-secondary.queue.core.windows.net/;FileSecondaryEndpoint=https://seannse-secondary.file.core.windows.net/;AccountName=seannse;AccountKey=Sanitized\n"
   }
 }