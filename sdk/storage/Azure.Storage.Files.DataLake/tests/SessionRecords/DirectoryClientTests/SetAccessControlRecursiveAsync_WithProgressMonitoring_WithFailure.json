﻿{
  "Entries": [
    {
      "RequestUri": "https://seannse.blob.core.windows.net/test-filesystem-a30f7474-0ab4-ec4d-10be-9d57b946bcde?restype=container",
      "RequestMethod": "PUT",
      "RequestHeaders": {
        "Accept": "application/xml",
        "Authorization": "Sanitized",
        "traceparent": "00-3ab356aa9dddab4fb1a4b59637afdfbd-a71f235881c87c45-00",
        "User-Agent": [
          "azsdk-net-Storage.Files.DataLake/12.7.0-alpha.20210219.1",
          "(.NET 5.0.3; Microsoft Windows 10.0.19041)"
        ],
        "x-ms-blob-public-access": "container",
        "x-ms-client-request-id": "bb78880a-a26b-a4d1-7e0e-7cba401633ed",
        "x-ms-date": "Fri, 19 Feb 2021 19:02:40 GMT",
        "x-ms-return-client-request-id": "true",
<<<<<<< HEAD
        "x-ms-version": "2020-12-06"
=======
        "x-ms-version": "2021-02-12"
>>>>>>> 7e782c87
      },
      "RequestBody": null,
      "StatusCode": 201,
      "ResponseHeaders": {
        "Content-Length": "0",
        "Date": "Fri, 19 Feb 2021 19:02:39 GMT",
        "ETag": "\"0x8D8D508ED81281E\"",
        "Last-Modified": "Fri, 19 Feb 2021 19:02:39 GMT",
        "Server": [
          "Windows-Azure-Blob/1.0",
          "Microsoft-HTTPAPI/2.0"
        ],
        "x-ms-client-request-id": "bb78880a-a26b-a4d1-7e0e-7cba401633ed",
        "x-ms-request-id": "cb123ad4-b01e-006d-74f1-06cb14000000",
<<<<<<< HEAD
        "x-ms-version": "2020-12-06"
=======
        "x-ms-version": "2021-02-12"
>>>>>>> 7e782c87
      },
      "ResponseBody": []
    },
    {
      "RequestUri": "https://seannse.dfs.core.windows.net/test-filesystem-a30f7474-0ab4-ec4d-10be-9d57b946bcde/?action=setAccessControl",
      "RequestMethod": "PATCH",
      "RequestHeaders": {
        "Accept": "application/json",
        "Authorization": "Sanitized",
        "traceparent": "00-7227cb5e4e091649ab4ee36006bf621c-6a125c4765b59c47-00",
        "User-Agent": [
          "azsdk-net-Storage.Files.DataLake/12.7.0-alpha.20210219.1",
          "(.NET 5.0.3; Microsoft Windows 10.0.19041)"
        ],
        "x-ms-acl": "user::--x,group::--x,other::--x",
        "x-ms-client-request-id": "312d0824-53aa-03c2-1871-217f5f6131d1",
        "x-ms-date": "Fri, 19 Feb 2021 19:02:40 GMT",
        "x-ms-return-client-request-id": "true",
<<<<<<< HEAD
        "x-ms-version": "2020-12-06"
=======
        "x-ms-version": "2021-02-12"
>>>>>>> 7e782c87
      },
      "RequestBody": null,
      "StatusCode": 200,
      "ResponseHeaders": {
        "Content-Length": "0",
        "Date": "Fri, 19 Feb 2021 19:02:39 GMT",
        "ETag": "\"0x8D8D508ED83369E\"",
        "Last-Modified": "Fri, 19 Feb 2021 19:02:39 GMT",
        "Server": [
          "Windows-Azure-HDFS/1.0",
          "Microsoft-HTTPAPI/2.0"
        ],
        "x-ms-client-request-id": "312d0824-53aa-03c2-1871-217f5f6131d1",
        "x-ms-namespace-enabled": "true",
        "x-ms-request-id": "da83e5a7-a01f-0061-56f1-065c1c000000",
<<<<<<< HEAD
        "x-ms-version": "2020-12-06"
=======
        "x-ms-version": "2021-02-12"
>>>>>>> 7e782c87
      },
      "ResponseBody": []
    },
    {
      "RequestUri": "https://seannse.dfs.core.windows.net/test-filesystem-a30f7474-0ab4-ec4d-10be-9d57b946bcde/test-directory-3e5d89d5-0518-ee91-3896-6eeef5454b94?resource=directory",
      "RequestMethod": "PUT",
      "RequestHeaders": {
        "Accept": "application/json",
        "Authorization": "Sanitized",
        "traceparent": "00-15f61329daad4f459dc41c279f5cc870-6b353944ad1d4544-00",
        "User-Agent": [
          "azsdk-net-Storage.Files.DataLake/12.7.0-alpha.20210219.1",
          "(.NET 5.0.3; Microsoft Windows 10.0.19041)"
        ],
        "x-ms-client-request-id": "cfb6db4a-138c-1e44-773f-f814e5d30dd3",
        "x-ms-date": "Fri, 19 Feb 2021 19:02:40 GMT",
        "x-ms-return-client-request-id": "true",
<<<<<<< HEAD
        "x-ms-version": "2020-12-06"
=======
        "x-ms-version": "2021-02-12"
>>>>>>> 7e782c87
      },
      "RequestBody": null,
      "StatusCode": 201,
      "ResponseHeaders": {
        "Content-Length": "0",
        "Date": "Fri, 19 Feb 2021 19:02:39 GMT",
        "ETag": "\"0x8D8D508ED9CAC5D\"",
        "Last-Modified": "Fri, 19 Feb 2021 19:02:39 GMT",
        "Server": [
          "Windows-Azure-HDFS/1.0",
          "Microsoft-HTTPAPI/2.0"
        ],
        "x-ms-client-request-id": "cfb6db4a-138c-1e44-773f-f814e5d30dd3",
        "x-ms-request-id": "da83e5be-a01f-0061-6df1-065c1c000000",
<<<<<<< HEAD
        "x-ms-version": "2020-12-06"
=======
        "x-ms-version": "2021-02-12"
>>>>>>> 7e782c87
      },
      "ResponseBody": []
    },
    {
      "RequestUri": "https://seannse.dfs.core.windows.net/test-filesystem-a30f7474-0ab4-ec4d-10be-9d57b946bcde/test-directory-3e5d89d5-0518-ee91-3896-6eeef5454b94/test-directory-40c28c26-f9cc-d3e7-4602-916a4dd2f368?resource=directory",
      "RequestMethod": "PUT",
      "RequestHeaders": {
        "Accept": "application/json",
        "Authorization": "Sanitized",
        "User-Agent": [
          "azsdk-net-Storage.Files.DataLake/12.7.0-alpha.20210219.1",
          "(.NET 5.0.3; Microsoft Windows 10.0.19041)"
        ],
        "x-ms-client-request-id": "6d98e5a0-420d-511f-f3e3-888981d9d1a5",
        "x-ms-date": "Fri, 19 Feb 2021 19:02:40 GMT",
        "x-ms-return-client-request-id": "true",
<<<<<<< HEAD
        "x-ms-version": "2020-12-06"
=======
        "x-ms-version": "2021-02-12"
>>>>>>> 7e782c87
      },
      "RequestBody": null,
      "StatusCode": 201,
      "ResponseHeaders": {
        "Content-Length": "0",
        "Date": "Fri, 19 Feb 2021 19:02:39 GMT",
        "ETag": "\"0x8D8D508EDABF9BF\"",
        "Last-Modified": "Fri, 19 Feb 2021 19:02:39 GMT",
        "Server": [
          "Windows-Azure-HDFS/1.0",
          "Microsoft-HTTPAPI/2.0"
        ],
        "x-ms-client-request-id": "6d98e5a0-420d-511f-f3e3-888981d9d1a5",
        "x-ms-request-id": "da83e5da-a01f-0061-08f1-065c1c000000",
<<<<<<< HEAD
        "x-ms-version": "2020-12-06"
=======
        "x-ms-version": "2021-02-12"
>>>>>>> 7e782c87
      },
      "ResponseBody": []
    },
    {
      "RequestUri": "https://seannse.dfs.core.windows.net/test-filesystem-a30f7474-0ab4-ec4d-10be-9d57b946bcde/test-directory-3e5d89d5-0518-ee91-3896-6eeef5454b94/test-directory-40c28c26-f9cc-d3e7-4602-916a4dd2f368/test-file-6300904b-f42f-a944-8319-6556383dc917?resource=file",
      "RequestMethod": "PUT",
      "RequestHeaders": {
        "Accept": "application/json",
        "Authorization": "Sanitized",
        "User-Agent": [
          "azsdk-net-Storage.Files.DataLake/12.7.0-alpha.20210219.1",
          "(.NET 5.0.3; Microsoft Windows 10.0.19041)"
        ],
        "x-ms-client-request-id": "785e1ba5-122e-aba9-a0ee-eaf4dcc918b6",
        "x-ms-date": "Fri, 19 Feb 2021 19:02:40 GMT",
        "x-ms-return-client-request-id": "true",
<<<<<<< HEAD
        "x-ms-version": "2020-12-06"
=======
        "x-ms-version": "2021-02-12"
>>>>>>> 7e782c87
      },
      "RequestBody": null,
      "StatusCode": 201,
      "ResponseHeaders": {
        "Content-Length": "0",
        "Date": "Fri, 19 Feb 2021 19:02:39 GMT",
        "ETag": "\"0x8D8D508EDB7B13B\"",
        "Last-Modified": "Fri, 19 Feb 2021 19:02:39 GMT",
        "Server": [
          "Windows-Azure-HDFS/1.0",
          "Microsoft-HTTPAPI/2.0"
        ],
        "x-ms-client-request-id": "785e1ba5-122e-aba9-a0ee-eaf4dcc918b6",
        "x-ms-request-id": "da83e5ed-a01f-0061-1bf1-065c1c000000",
<<<<<<< HEAD
        "x-ms-version": "2020-12-06"
=======
        "x-ms-version": "2021-02-12"
>>>>>>> 7e782c87
      },
      "ResponseBody": []
    },
    {
      "RequestUri": "https://seannse.dfs.core.windows.net/test-filesystem-a30f7474-0ab4-ec4d-10be-9d57b946bcde/test-directory-3e5d89d5-0518-ee91-3896-6eeef5454b94/test-directory-40c28c26-f9cc-d3e7-4602-916a4dd2f368/test-file-c9fc7119-680e-c66b-3530-01dcce9ab604?resource=file",
      "RequestMethod": "PUT",
      "RequestHeaders": {
        "Accept": "application/json",
        "Authorization": "Sanitized",
        "User-Agent": [
          "azsdk-net-Storage.Files.DataLake/12.7.0-alpha.20210219.1",
          "(.NET 5.0.3; Microsoft Windows 10.0.19041)"
        ],
        "x-ms-client-request-id": "81916f3a-5e82-3cf2-af98-42fe11cddd06",
        "x-ms-date": "Fri, 19 Feb 2021 19:02:40 GMT",
        "x-ms-return-client-request-id": "true",
<<<<<<< HEAD
        "x-ms-version": "2020-12-06"
=======
        "x-ms-version": "2021-02-12"
>>>>>>> 7e782c87
      },
      "RequestBody": null,
      "StatusCode": 201,
      "ResponseHeaders": {
        "Content-Length": "0",
        "Date": "Fri, 19 Feb 2021 19:02:39 GMT",
        "ETag": "\"0x8D8D508EDC48459\"",
        "Last-Modified": "Fri, 19 Feb 2021 19:02:39 GMT",
        "Server": [
          "Windows-Azure-HDFS/1.0",
          "Microsoft-HTTPAPI/2.0"
        ],
        "x-ms-client-request-id": "81916f3a-5e82-3cf2-af98-42fe11cddd06",
        "x-ms-request-id": "da83e5ff-a01f-0061-2df1-065c1c000000",
<<<<<<< HEAD
        "x-ms-version": "2020-12-06"
=======
        "x-ms-version": "2021-02-12"
>>>>>>> 7e782c87
      },
      "ResponseBody": []
    },
    {
      "RequestUri": "https://seannse.dfs.core.windows.net/test-filesystem-a30f7474-0ab4-ec4d-10be-9d57b946bcde/test-directory-3e5d89d5-0518-ee91-3896-6eeef5454b94/test-directory-7801e538-fc18-c8d7-8982-b9f0a0212acf?resource=directory",
      "RequestMethod": "PUT",
      "RequestHeaders": {
        "Accept": "application/json",
        "Authorization": "Sanitized",
        "User-Agent": [
          "azsdk-net-Storage.Files.DataLake/12.7.0-alpha.20210219.1",
          "(.NET 5.0.3; Microsoft Windows 10.0.19041)"
        ],
        "x-ms-client-request-id": "b612c140-7b64-3d80-98c8-f8ffa4029b8e",
        "x-ms-date": "Fri, 19 Feb 2021 19:02:40 GMT",
        "x-ms-return-client-request-id": "true",
<<<<<<< HEAD
        "x-ms-version": "2020-12-06"
=======
        "x-ms-version": "2021-02-12"
>>>>>>> 7e782c87
      },
      "RequestBody": null,
      "StatusCode": 201,
      "ResponseHeaders": {
        "Content-Length": "0",
        "Date": "Fri, 19 Feb 2021 19:02:39 GMT",
        "ETag": "\"0x8D8D508EDD2D0DB\"",
        "Last-Modified": "Fri, 19 Feb 2021 19:02:39 GMT",
        "Server": [
          "Windows-Azure-HDFS/1.0",
          "Microsoft-HTTPAPI/2.0"
        ],
        "x-ms-client-request-id": "b612c140-7b64-3d80-98c8-f8ffa4029b8e",
        "x-ms-request-id": "da83e605-a01f-0061-33f1-065c1c000000",
<<<<<<< HEAD
        "x-ms-version": "2020-12-06"
=======
        "x-ms-version": "2021-02-12"
>>>>>>> 7e782c87
      },
      "ResponseBody": []
    },
    {
      "RequestUri": "https://seannse.dfs.core.windows.net/test-filesystem-a30f7474-0ab4-ec4d-10be-9d57b946bcde/test-directory-3e5d89d5-0518-ee91-3896-6eeef5454b94/test-directory-7801e538-fc18-c8d7-8982-b9f0a0212acf/test-file-a9c2736d-7f2b-02fd-636e-06a48f91ba9e?resource=file",
      "RequestMethod": "PUT",
      "RequestHeaders": {
        "Accept": "application/json",
        "Authorization": "Sanitized",
        "User-Agent": [
          "azsdk-net-Storage.Files.DataLake/12.7.0-alpha.20210219.1",
          "(.NET 5.0.3; Microsoft Windows 10.0.19041)"
        ],
        "x-ms-client-request-id": "9ad8ded8-c028-c116-c40f-52f675dbae06",
        "x-ms-date": "Fri, 19 Feb 2021 19:02:40 GMT",
        "x-ms-return-client-request-id": "true",
<<<<<<< HEAD
        "x-ms-version": "2020-12-06"
=======
        "x-ms-version": "2021-02-12"
>>>>>>> 7e782c87
      },
      "RequestBody": null,
      "StatusCode": 201,
      "ResponseHeaders": {
        "Content-Length": "0",
        "Date": "Fri, 19 Feb 2021 19:02:39 GMT",
        "ETag": "\"0x8D8D508EDDF1E05\"",
        "Last-Modified": "Fri, 19 Feb 2021 19:02:40 GMT",
        "Server": [
          "Windows-Azure-HDFS/1.0",
          "Microsoft-HTTPAPI/2.0"
        ],
        "x-ms-client-request-id": "9ad8ded8-c028-c116-c40f-52f675dbae06",
        "x-ms-request-id": "da83e615-a01f-0061-43f1-065c1c000000",
<<<<<<< HEAD
        "x-ms-version": "2020-12-06"
=======
        "x-ms-version": "2021-02-12"
>>>>>>> 7e782c87
      },
      "ResponseBody": []
    },
    {
      "RequestUri": "https://seannse.dfs.core.windows.net/test-filesystem-a30f7474-0ab4-ec4d-10be-9d57b946bcde/test-directory-3e5d89d5-0518-ee91-3896-6eeef5454b94?action=setAccessControl",
      "RequestMethod": "PATCH",
      "RequestHeaders": {
        "Accept": "application/json",
        "Authorization": "Sanitized",
        "User-Agent": [
          "azsdk-net-Storage.Files.DataLake/12.7.0-alpha.20210219.1",
          "(.NET 5.0.3; Microsoft Windows 10.0.19041)"
        ],
        "x-ms-client-request-id": "e433bfb6-c29b-1b1d-5fdf-9226ff500907",
        "x-ms-date": "Fri, 19 Feb 2021 19:02:40 GMT",
        "x-ms-owner": "2ce6590d-bd52-f97f-0801-c0c6b8bcc5e0",
        "x-ms-permissions": "rwxrwxrwx",
        "x-ms-return-client-request-id": "true",
<<<<<<< HEAD
        "x-ms-version": "2020-12-06"
=======
        "x-ms-version": "2021-02-12"
>>>>>>> 7e782c87
      },
      "RequestBody": null,
      "StatusCode": 200,
      "ResponseHeaders": {
        "Content-Length": "0",
        "Date": "Fri, 19 Feb 2021 19:02:39 GMT",
        "ETag": "\"0x8D8D508ED9CAC5D\"",
        "Last-Modified": "Fri, 19 Feb 2021 19:02:39 GMT",
        "Server": [
          "Windows-Azure-HDFS/1.0",
          "Microsoft-HTTPAPI/2.0"
        ],
        "x-ms-client-request-id": "e433bfb6-c29b-1b1d-5fdf-9226ff500907",
        "x-ms-namespace-enabled": "true",
        "x-ms-request-id": "da83e636-a01f-0061-64f1-065c1c000000",
<<<<<<< HEAD
        "x-ms-version": "2020-12-06"
=======
        "x-ms-version": "2021-02-12"
>>>>>>> 7e782c87
      },
      "ResponseBody": []
    },
    {
      "RequestUri": "https://seannse.dfs.core.windows.net/test-filesystem-a30f7474-0ab4-ec4d-10be-9d57b946bcde/test-directory-3e5d89d5-0518-ee91-3896-6eeef5454b94/test-directory-40c28c26-f9cc-d3e7-4602-916a4dd2f368?action=setAccessControl",
      "RequestMethod": "PATCH",
      "RequestHeaders": {
        "Accept": "application/json",
        "Authorization": "Sanitized",
        "User-Agent": [
          "azsdk-net-Storage.Files.DataLake/12.7.0-alpha.20210219.1",
          "(.NET 5.0.3; Microsoft Windows 10.0.19041)"
        ],
        "x-ms-client-request-id": "f810b4b7-e189-bc45-78b0-52d98e505911",
        "x-ms-date": "Fri, 19 Feb 2021 19:02:40 GMT",
        "x-ms-owner": "2ce6590d-bd52-f97f-0801-c0c6b8bcc5e0",
        "x-ms-permissions": "rwxrwxrwx",
        "x-ms-return-client-request-id": "true",
<<<<<<< HEAD
        "x-ms-version": "2020-12-06"
=======
        "x-ms-version": "2021-02-12"
>>>>>>> 7e782c87
      },
      "RequestBody": null,
      "StatusCode": 200,
      "ResponseHeaders": {
        "Content-Length": "0",
        "Date": "Fri, 19 Feb 2021 19:02:39 GMT",
        "ETag": "\"0x8D8D508EDABF9BF\"",
        "Last-Modified": "Fri, 19 Feb 2021 19:02:39 GMT",
        "Server": [
          "Windows-Azure-HDFS/1.0",
          "Microsoft-HTTPAPI/2.0"
        ],
        "x-ms-client-request-id": "f810b4b7-e189-bc45-78b0-52d98e505911",
        "x-ms-namespace-enabled": "true",
        "x-ms-request-id": "da83e64f-a01f-0061-7df1-065c1c000000",
<<<<<<< HEAD
        "x-ms-version": "2020-12-06"
=======
        "x-ms-version": "2021-02-12"
>>>>>>> 7e782c87
      },
      "ResponseBody": []
    },
    {
      "RequestUri": "https://seannse.dfs.core.windows.net/test-filesystem-a30f7474-0ab4-ec4d-10be-9d57b946bcde/test-directory-3e5d89d5-0518-ee91-3896-6eeef5454b94/test-directory-40c28c26-f9cc-d3e7-4602-916a4dd2f368/test-file-6300904b-f42f-a944-8319-6556383dc917?action=setAccessControl",
      "RequestMethod": "PATCH",
      "RequestHeaders": {
        "Accept": "application/json",
        "Authorization": "Sanitized",
        "User-Agent": [
          "azsdk-net-Storage.Files.DataLake/12.7.0-alpha.20210219.1",
          "(.NET 5.0.3; Microsoft Windows 10.0.19041)"
        ],
        "x-ms-client-request-id": "4b6efe07-103f-677d-2cba-675faa735f92",
        "x-ms-date": "Fri, 19 Feb 2021 19:02:40 GMT",
        "x-ms-owner": "2ce6590d-bd52-f97f-0801-c0c6b8bcc5e0",
        "x-ms-permissions": "rwxrwxrwx",
        "x-ms-return-client-request-id": "true",
<<<<<<< HEAD
        "x-ms-version": "2020-12-06"
=======
        "x-ms-version": "2021-02-12"
>>>>>>> 7e782c87
      },
      "RequestBody": null,
      "StatusCode": 200,
      "ResponseHeaders": {
        "Content-Length": "0",
        "Date": "Fri, 19 Feb 2021 19:02:39 GMT",
        "ETag": "\"0x8D8D508EDB7B13B\"",
        "Last-Modified": "Fri, 19 Feb 2021 19:02:39 GMT",
        "Server": [
          "Windows-Azure-HDFS/1.0",
          "Microsoft-HTTPAPI/2.0"
        ],
        "x-ms-client-request-id": "4b6efe07-103f-677d-2cba-675faa735f92",
        "x-ms-namespace-enabled": "true",
        "x-ms-request-id": "da83e66f-a01f-0061-1df1-065c1c000000",
<<<<<<< HEAD
        "x-ms-version": "2020-12-06"
=======
        "x-ms-version": "2021-02-12"
>>>>>>> 7e782c87
      },
      "ResponseBody": []
    },
    {
      "RequestUri": "https://seannse.dfs.core.windows.net/test-filesystem-a30f7474-0ab4-ec4d-10be-9d57b946bcde/test-directory-3e5d89d5-0518-ee91-3896-6eeef5454b94/test-directory-40c28c26-f9cc-d3e7-4602-916a4dd2f368/test-file-c9fc7119-680e-c66b-3530-01dcce9ab604?action=setAccessControl",
      "RequestMethod": "PATCH",
      "RequestHeaders": {
        "Accept": "application/json",
        "Authorization": "Sanitized",
        "User-Agent": [
          "azsdk-net-Storage.Files.DataLake/12.7.0-alpha.20210219.1",
          "(.NET 5.0.3; Microsoft Windows 10.0.19041)"
        ],
        "x-ms-client-request-id": "8fd27237-0ee1-d2d1-944e-8344039d0efe",
        "x-ms-date": "Fri, 19 Feb 2021 19:02:41 GMT",
        "x-ms-owner": "2ce6590d-bd52-f97f-0801-c0c6b8bcc5e0",
        "x-ms-permissions": "rwxrwxrwx",
        "x-ms-return-client-request-id": "true",
<<<<<<< HEAD
        "x-ms-version": "2020-12-06"
=======
        "x-ms-version": "2021-02-12"
>>>>>>> 7e782c87
      },
      "RequestBody": null,
      "StatusCode": 200,
      "ResponseHeaders": {
        "Content-Length": "0",
        "Date": "Fri, 19 Feb 2021 19:02:39 GMT",
        "ETag": "\"0x8D8D508EDC48459\"",
        "Last-Modified": "Fri, 19 Feb 2021 19:02:39 GMT",
        "Server": [
          "Windows-Azure-HDFS/1.0",
          "Microsoft-HTTPAPI/2.0"
        ],
        "x-ms-client-request-id": "8fd27237-0ee1-d2d1-944e-8344039d0efe",
        "x-ms-namespace-enabled": "true",
        "x-ms-request-id": "da83e68c-a01f-0061-3af1-065c1c000000",
<<<<<<< HEAD
        "x-ms-version": "2020-12-06"
=======
        "x-ms-version": "2021-02-12"
>>>>>>> 7e782c87
      },
      "ResponseBody": []
    },
    {
      "RequestUri": "https://seannse.dfs.core.windows.net/test-filesystem-a30f7474-0ab4-ec4d-10be-9d57b946bcde/test-directory-3e5d89d5-0518-ee91-3896-6eeef5454b94/test-directory-7801e538-fc18-c8d7-8982-b9f0a0212acf?action=setAccessControl",
      "RequestMethod": "PATCH",
      "RequestHeaders": {
        "Accept": "application/json",
        "Authorization": "Sanitized",
        "User-Agent": [
          "azsdk-net-Storage.Files.DataLake/12.7.0-alpha.20210219.1",
          "(.NET 5.0.3; Microsoft Windows 10.0.19041)"
        ],
        "x-ms-client-request-id": "3827a5f5-cfa1-27b0-e7ae-fb7aa351491a",
        "x-ms-date": "Fri, 19 Feb 2021 19:02:41 GMT",
        "x-ms-owner": "2ce6590d-bd52-f97f-0801-c0c6b8bcc5e0",
        "x-ms-permissions": "rwxrwxrwx",
        "x-ms-return-client-request-id": "true",
<<<<<<< HEAD
        "x-ms-version": "2020-12-06"
=======
        "x-ms-version": "2021-02-12"
>>>>>>> 7e782c87
      },
      "RequestBody": null,
      "StatusCode": 200,
      "ResponseHeaders": {
        "Content-Length": "0",
        "Date": "Fri, 19 Feb 2021 19:02:40 GMT",
        "ETag": "\"0x8D8D508EDD2D0DB\"",
        "Last-Modified": "Fri, 19 Feb 2021 19:02:39 GMT",
        "Server": [
          "Windows-Azure-HDFS/1.0",
          "Microsoft-HTTPAPI/2.0"
        ],
        "x-ms-client-request-id": "3827a5f5-cfa1-27b0-e7ae-fb7aa351491a",
        "x-ms-namespace-enabled": "true",
        "x-ms-request-id": "da83e6ac-a01f-0061-5af1-065c1c000000",
<<<<<<< HEAD
        "x-ms-version": "2020-12-06"
=======
        "x-ms-version": "2021-02-12"
>>>>>>> 7e782c87
      },
      "ResponseBody": []
    },
    {
      "RequestUri": "https://seannse.dfs.core.windows.net/test-filesystem-a30f7474-0ab4-ec4d-10be-9d57b946bcde/test-directory-3e5d89d5-0518-ee91-3896-6eeef5454b94/test-directory-7801e538-fc18-c8d7-8982-b9f0a0212acf/test-file-a9c2736d-7f2b-02fd-636e-06a48f91ba9e?action=setAccessControl",
      "RequestMethod": "PATCH",
      "RequestHeaders": {
        "Accept": "application/json",
        "Authorization": "Sanitized",
        "User-Agent": [
          "azsdk-net-Storage.Files.DataLake/12.7.0-alpha.20210219.1",
          "(.NET 5.0.3; Microsoft Windows 10.0.19041)"
        ],
        "x-ms-client-request-id": "5d4e8fc6-d675-165d-bfb0-5686ed9b3c18",
        "x-ms-date": "Fri, 19 Feb 2021 19:02:41 GMT",
        "x-ms-owner": "2ce6590d-bd52-f97f-0801-c0c6b8bcc5e0",
        "x-ms-permissions": "rwxrwxrwx",
        "x-ms-return-client-request-id": "true",
<<<<<<< HEAD
        "x-ms-version": "2020-12-06"
=======
        "x-ms-version": "2021-02-12"
>>>>>>> 7e782c87
      },
      "RequestBody": null,
      "StatusCode": 200,
      "ResponseHeaders": {
        "Content-Length": "0",
        "Date": "Fri, 19 Feb 2021 19:02:40 GMT",
        "ETag": "\"0x8D8D508EDDF1E05\"",
        "Last-Modified": "Fri, 19 Feb 2021 19:02:40 GMT",
        "Server": [
          "Windows-Azure-HDFS/1.0",
          "Microsoft-HTTPAPI/2.0"
        ],
        "x-ms-client-request-id": "5d4e8fc6-d675-165d-bfb0-5686ed9b3c18",
        "x-ms-namespace-enabled": "true",
        "x-ms-request-id": "da83e6be-a01f-0061-6cf1-065c1c000000",
<<<<<<< HEAD
        "x-ms-version": "2020-12-06"
=======
        "x-ms-version": "2021-02-12"
>>>>>>> 7e782c87
      },
      "ResponseBody": []
    },
    {
      "RequestUri": "https://seannse.dfs.core.windows.net/test-filesystem-a30f7474-0ab4-ec4d-10be-9d57b946bcde/test-directory-3e5d89d5-0518-ee91-3896-6eeef5454b94/test-directory-7801e538-fc18-c8d7-8982-b9f0a0212acf/test-file-03a078d8-17dc-6e92-19d8-dcafaaf0acff?resource=file",
      "RequestMethod": "PUT",
      "RequestHeaders": {
        "Accept": "application/json",
        "Authorization": "Sanitized",
        "User-Agent": [
          "azsdk-net-Storage.Files.DataLake/12.7.0-alpha.20210219.1",
          "(.NET 5.0.3; Microsoft Windows 10.0.19041)"
        ],
        "x-ms-client-request-id": "02e60db5-4548-ae7e-fddf-439cfaad6cce",
        "x-ms-date": "Fri, 19 Feb 2021 19:02:41 GMT",
        "x-ms-return-client-request-id": "true",
<<<<<<< HEAD
        "x-ms-version": "2020-12-06"
=======
        "x-ms-version": "2021-02-12"
>>>>>>> 7e782c87
      },
      "RequestBody": null,
      "StatusCode": 201,
      "ResponseHeaders": {
        "Content-Length": "0",
        "Date": "Fri, 19 Feb 2021 19:02:40 GMT",
        "ETag": "\"0x8D8D508EE4157BA\"",
        "Last-Modified": "Fri, 19 Feb 2021 19:02:40 GMT",
        "Server": [
          "Windows-Azure-HDFS/1.0",
          "Microsoft-HTTPAPI/2.0"
        ],
        "x-ms-client-request-id": "02e60db5-4548-ae7e-fddf-439cfaad6cce",
        "x-ms-request-id": "da83e6cc-a01f-0061-7af1-065c1c000000",
<<<<<<< HEAD
        "x-ms-version": "2020-12-06"
=======
        "x-ms-version": "2021-02-12"
>>>>>>> 7e782c87
      },
      "ResponseBody": []
    },
    {
      "RequestUri": "https://seannse.blob.core.windows.net/?restype=service&comp=userdelegationkey",
      "RequestMethod": "POST",
      "RequestHeaders": {
        "Accept": "application/xml",
        "Authorization": "Sanitized",
        "Content-Length": "59",
        "Content-Type": "application/xml",
        "traceparent": "00-84868a152a0e6b45b58be163de3ef103-b4bf28604978434b-00",
        "User-Agent": [
          "azsdk-net-Storage.Files.DataLake/12.7.0-alpha.20210219.1",
          "(.NET 5.0.3; Microsoft Windows 10.0.19041)"
        ],
        "x-ms-client-request-id": "9cfa1c76-a90a-21b7-2105-1622a708777d",
        "x-ms-return-client-request-id": "true",
<<<<<<< HEAD
        "x-ms-version": "2020-12-06"
=======
        "x-ms-version": "2021-02-12"
>>>>>>> 7e782c87
      },
      "RequestBody": "﻿<KeyInfo><Expiry>2021-02-19T20:02:41Z</Expiry></KeyInfo>",
      "StatusCode": 200,
      "ResponseHeaders": {
        "Content-Type": "application/xml",
        "Date": "Fri, 19 Feb 2021 19:02:40 GMT",
        "Server": [
          "Windows-Azure-Blob/1.0",
          "Microsoft-HTTPAPI/2.0"
        ],
        "Transfer-Encoding": "chunked",
        "x-ms-client-request-id": "9cfa1c76-a90a-21b7-2105-1622a708777d",
        "x-ms-request-id": "cb123cd8-b01e-006d-64f1-06cb14000000",
<<<<<<< HEAD
        "x-ms-version": "2020-12-06"
=======
        "x-ms-version": "2021-02-12"
>>>>>>> 7e782c87
      },
      "ResponseBody": "﻿<?xml version=\"1.0\" encoding=\"utf-8\"?><UserDelegationKey><SignedOid>c4f48289-bb84-4086-b250-6f94a8f64cee</SignedOid><SignedTid>72f988bf-86f1-41af-91ab-2d7cd011db47</SignedTid><SignedStart>2021-02-19T19:02:40Z</SignedStart><SignedExpiry>2021-02-19T20:02:41Z</SignedExpiry><SignedService>b</SignedService><SignedVersion>2020-06-12</SignedVersion><Value>RXHuoU6EyofKBMYYngzfoLPGgIA34vFju16qmaeUtY4=</Value></UserDelegationKey>"
    },
    {
<<<<<<< HEAD
      "RequestUri": "https://seannse.dfs.core.windows.net/test-filesystem-a30f7474-0ab4-ec4d-10be-9d57b946bcde/test-directory-3e5d89d5-0518-ee91-3896-6eeef5454b94?skoid=c4f48289-bb84-4086-b250-6f94a8f64cee&sktid=72f988bf-86f1-41af-91ab-2d7cd011db47&skt=2021-02-19T19%3A02%3A40Z&ske=2021-02-19T20%3A02%3A41Z&sks=b&skv=2020-06-12&sv=2020-12-06&st=2021-02-19T18%3A02%3A41Z&se=2021-02-19T20%3A02%3A41Z&sr=c&sp=racwdlmeop&suoid=2ce6590d-bd52-f97f-0801-c0c6b8bcc5e0&sig=Sanitized&action=setAccessControlRecursive&mode=set",
=======
      "RequestUri": "https://seannse.dfs.core.windows.net/test-filesystem-a30f7474-0ab4-ec4d-10be-9d57b946bcde/test-directory-3e5d89d5-0518-ee91-3896-6eeef5454b94?skoid=c4f48289-bb84-4086-b250-6f94a8f64cee&sktid=72f988bf-86f1-41af-91ab-2d7cd011db47&skt=2021-02-19T19%3A02%3A40Z&ske=2021-02-19T20%3A02%3A41Z&sks=b&skv=2020-06-12&sv=2021-02-12&st=2021-02-19T18%3A02%3A41Z&se=2021-02-19T20%3A02%3A41Z&sr=c&sp=racwdlmeop&suoid=2ce6590d-bd52-f97f-0801-c0c6b8bcc5e0&sig=Sanitized&action=setAccessControlRecursive&mode=set",
>>>>>>> 7e782c87
      "RequestMethod": "PATCH",
      "RequestHeaders": {
        "Accept": "application/json",
        "User-Agent": [
          "azsdk-net-Storage.Files.DataLake/12.7.0-alpha.20210219.1",
          "(.NET 5.0.3; Microsoft Windows 10.0.19041)"
        ],
        "x-ms-acl": "user::rwx,group::r--,other::---,mask::rwx",
        "x-ms-client-request-id": "dd252ea1-d0b3-5ac4-9ffe-2be211f345ca",
        "x-ms-return-client-request-id": "true",
<<<<<<< HEAD
        "x-ms-version": "2020-12-06"
=======
        "x-ms-version": "2021-02-12"
>>>>>>> 7e782c87
      },
      "RequestBody": null,
      "StatusCode": 200,
      "ResponseHeaders": {
        "Date": "Fri, 19 Feb 2021 19:02:40 GMT",
        "Server": [
          "Windows-Azure-HDFS/1.0",
          "Microsoft-HTTPAPI/2.0"
        ],
        "Transfer-Encoding": "chunked",
        "x-ms-client-request-id": "dd252ea1-d0b3-5ac4-9ffe-2be211f345ca",
        "x-ms-namespace-enabled": "true",
        "x-ms-request-id": "da83e716-a01f-0061-43f1-065c1c000000",
<<<<<<< HEAD
        "x-ms-version": "2020-12-06"
=======
        "x-ms-version": "2021-02-12"
>>>>>>> 7e782c87
      },
      "ResponseBody": "eyJkaXJlY3Rvcmllc1N1Y2Nlc3NmdWwiOjMsImZhaWxlZEVudHJpZXMiOlt7ImVycm9yTWVzc2FnZSI6IlRoaXMgcmVxdWVzdCBpcyBub3QgYXV0aG9yaXplZCB0byBwZXJmb3JtIHRoaXMgb3BlcmF0aW9uIHVzaW5nIHRoaXMgcGVybWlzc2lvbi4iLCJuYW1lIjoidGVzdC1kaXJlY3RvcnktM2U1ZDg5ZDUtMDUxOC1lZTkxLTM4OTYtNmVlZWY1NDU0Yjk0L3Rlc3QtZGlyZWN0b3J5LTc4MDFlNTM4LWZjMTgtYzhkNy04OTgyLWI5ZjBhMDIxMmFjZi90ZXN0LWZpbGUtMDNhMDc4ZDgtMTdkYy02ZTkyLTE5ZDgtZGNhZmFhZjBhY2ZmIiwidHlwZSI6IkZJTEUifV0sImZhaWx1cmVDb3VudCI6MSwiZmlsZXNTdWNjZXNzZnVsIjozfQo="
    },
    {
      "RequestUri": "https://seannse.blob.core.windows.net/test-filesystem-a30f7474-0ab4-ec4d-10be-9d57b946bcde?restype=container",
      "RequestMethod": "DELETE",
      "RequestHeaders": {
        "Accept": "application/xml",
        "Authorization": "Sanitized",
        "traceparent": "00-4287a54fcb654640a0c783bb170aacf3-132f9f9fbcf6b249-00",
        "User-Agent": [
          "azsdk-net-Storage.Files.DataLake/12.7.0-alpha.20210219.1",
          "(.NET 5.0.3; Microsoft Windows 10.0.19041)"
        ],
        "x-ms-client-request-id": "7881fcbc-99e3-09c9-1e50-39e6e8f57a03",
        "x-ms-date": "Fri, 19 Feb 2021 19:02:41 GMT",
        "x-ms-return-client-request-id": "true",
<<<<<<< HEAD
        "x-ms-version": "2020-12-06"
=======
        "x-ms-version": "2021-02-12"
>>>>>>> 7e782c87
      },
      "RequestBody": null,
      "StatusCode": 202,
      "ResponseHeaders": {
        "Content-Length": "0",
        "Date": "Fri, 19 Feb 2021 19:02:40 GMT",
        "Server": [
          "Windows-Azure-Blob/1.0",
          "Microsoft-HTTPAPI/2.0"
        ],
        "x-ms-client-request-id": "7881fcbc-99e3-09c9-1e50-39e6e8f57a03",
        "x-ms-request-id": "cb123d47-b01e-006d-4bf1-06cb14000000",
<<<<<<< HEAD
        "x-ms-version": "2020-12-06"
=======
        "x-ms-version": "2021-02-12"
>>>>>>> 7e782c87
      },
      "ResponseBody": []
    }
  ],
  "Variables": {
    "DateTimeOffsetNow": "2021-02-19T13:02:41.4225231-06:00",
    "RandomSeed": "1093284510",
    "Storage_TestConfigHierarchicalNamespace": "NamespaceTenant\nseannse\nU2FuaXRpemVk\nhttps://seannse.blob.core.windows.net\nhttps://seannse.file.core.windows.net\nhttps://seannse.queue.core.windows.net\nhttps://seannse.table.core.windows.net\n\n\n\n\nhttps://seannse-secondary.blob.core.windows.net\nhttps://seannse-secondary.file.core.windows.net\nhttps://seannse-secondary.queue.core.windows.net\nhttps://seannse-secondary.table.core.windows.net\n68390a19-a643-458b-b726-408abf67b4fc\nSanitized\n72f988bf-86f1-41af-91ab-2d7cd011db47\nhttps://login.microsoftonline.com/\nCloud\nBlobEndpoint=https://seannse.blob.core.windows.net/;QueueEndpoint=https://seannse.queue.core.windows.net/;FileEndpoint=https://seannse.file.core.windows.net/;BlobSecondaryEndpoint=https://seannse-secondary.blob.core.windows.net/;QueueSecondaryEndpoint=https://seannse-secondary.queue.core.windows.net/;FileSecondaryEndpoint=https://seannse-secondary.file.core.windows.net/;AccountName=seannse;AccountKey=Sanitized\n\n\n"
  }
}<|MERGE_RESOLUTION|>--- conflicted
+++ resolved
@@ -15,11 +15,7 @@
         "x-ms-client-request-id": "bb78880a-a26b-a4d1-7e0e-7cba401633ed",
         "x-ms-date": "Fri, 19 Feb 2021 19:02:40 GMT",
         "x-ms-return-client-request-id": "true",
-<<<<<<< HEAD
-        "x-ms-version": "2020-12-06"
-=======
-        "x-ms-version": "2021-02-12"
->>>>>>> 7e782c87
+        "x-ms-version": "2021-02-12"
       },
       "RequestBody": null,
       "StatusCode": 201,
@@ -34,11 +30,7 @@
         ],
         "x-ms-client-request-id": "bb78880a-a26b-a4d1-7e0e-7cba401633ed",
         "x-ms-request-id": "cb123ad4-b01e-006d-74f1-06cb14000000",
-<<<<<<< HEAD
-        "x-ms-version": "2020-12-06"
-=======
-        "x-ms-version": "2021-02-12"
->>>>>>> 7e782c87
+        "x-ms-version": "2021-02-12"
       },
       "ResponseBody": []
     },
@@ -57,11 +49,7 @@
         "x-ms-client-request-id": "312d0824-53aa-03c2-1871-217f5f6131d1",
         "x-ms-date": "Fri, 19 Feb 2021 19:02:40 GMT",
         "x-ms-return-client-request-id": "true",
-<<<<<<< HEAD
-        "x-ms-version": "2020-12-06"
-=======
-        "x-ms-version": "2021-02-12"
->>>>>>> 7e782c87
+        "x-ms-version": "2021-02-12"
       },
       "RequestBody": null,
       "StatusCode": 200,
@@ -77,11 +65,7 @@
         "x-ms-client-request-id": "312d0824-53aa-03c2-1871-217f5f6131d1",
         "x-ms-namespace-enabled": "true",
         "x-ms-request-id": "da83e5a7-a01f-0061-56f1-065c1c000000",
-<<<<<<< HEAD
-        "x-ms-version": "2020-12-06"
-=======
-        "x-ms-version": "2021-02-12"
->>>>>>> 7e782c87
+        "x-ms-version": "2021-02-12"
       },
       "ResponseBody": []
     },
@@ -99,11 +83,7 @@
         "x-ms-client-request-id": "cfb6db4a-138c-1e44-773f-f814e5d30dd3",
         "x-ms-date": "Fri, 19 Feb 2021 19:02:40 GMT",
         "x-ms-return-client-request-id": "true",
-<<<<<<< HEAD
-        "x-ms-version": "2020-12-06"
-=======
-        "x-ms-version": "2021-02-12"
->>>>>>> 7e782c87
+        "x-ms-version": "2021-02-12"
       },
       "RequestBody": null,
       "StatusCode": 201,
@@ -118,11 +98,7 @@
         ],
         "x-ms-client-request-id": "cfb6db4a-138c-1e44-773f-f814e5d30dd3",
         "x-ms-request-id": "da83e5be-a01f-0061-6df1-065c1c000000",
-<<<<<<< HEAD
-        "x-ms-version": "2020-12-06"
-=======
-        "x-ms-version": "2021-02-12"
->>>>>>> 7e782c87
+        "x-ms-version": "2021-02-12"
       },
       "ResponseBody": []
     },
@@ -139,11 +115,7 @@
         "x-ms-client-request-id": "6d98e5a0-420d-511f-f3e3-888981d9d1a5",
         "x-ms-date": "Fri, 19 Feb 2021 19:02:40 GMT",
         "x-ms-return-client-request-id": "true",
-<<<<<<< HEAD
-        "x-ms-version": "2020-12-06"
-=======
-        "x-ms-version": "2021-02-12"
->>>>>>> 7e782c87
+        "x-ms-version": "2021-02-12"
       },
       "RequestBody": null,
       "StatusCode": 201,
@@ -158,11 +130,7 @@
         ],
         "x-ms-client-request-id": "6d98e5a0-420d-511f-f3e3-888981d9d1a5",
         "x-ms-request-id": "da83e5da-a01f-0061-08f1-065c1c000000",
-<<<<<<< HEAD
-        "x-ms-version": "2020-12-06"
-=======
-        "x-ms-version": "2021-02-12"
->>>>>>> 7e782c87
+        "x-ms-version": "2021-02-12"
       },
       "ResponseBody": []
     },
@@ -179,11 +147,7 @@
         "x-ms-client-request-id": "785e1ba5-122e-aba9-a0ee-eaf4dcc918b6",
         "x-ms-date": "Fri, 19 Feb 2021 19:02:40 GMT",
         "x-ms-return-client-request-id": "true",
-<<<<<<< HEAD
-        "x-ms-version": "2020-12-06"
-=======
-        "x-ms-version": "2021-02-12"
->>>>>>> 7e782c87
+        "x-ms-version": "2021-02-12"
       },
       "RequestBody": null,
       "StatusCode": 201,
@@ -198,11 +162,7 @@
         ],
         "x-ms-client-request-id": "785e1ba5-122e-aba9-a0ee-eaf4dcc918b6",
         "x-ms-request-id": "da83e5ed-a01f-0061-1bf1-065c1c000000",
-<<<<<<< HEAD
-        "x-ms-version": "2020-12-06"
-=======
-        "x-ms-version": "2021-02-12"
->>>>>>> 7e782c87
+        "x-ms-version": "2021-02-12"
       },
       "ResponseBody": []
     },
@@ -219,11 +179,7 @@
         "x-ms-client-request-id": "81916f3a-5e82-3cf2-af98-42fe11cddd06",
         "x-ms-date": "Fri, 19 Feb 2021 19:02:40 GMT",
         "x-ms-return-client-request-id": "true",
-<<<<<<< HEAD
-        "x-ms-version": "2020-12-06"
-=======
-        "x-ms-version": "2021-02-12"
->>>>>>> 7e782c87
+        "x-ms-version": "2021-02-12"
       },
       "RequestBody": null,
       "StatusCode": 201,
@@ -238,11 +194,7 @@
         ],
         "x-ms-client-request-id": "81916f3a-5e82-3cf2-af98-42fe11cddd06",
         "x-ms-request-id": "da83e5ff-a01f-0061-2df1-065c1c000000",
-<<<<<<< HEAD
-        "x-ms-version": "2020-12-06"
-=======
-        "x-ms-version": "2021-02-12"
->>>>>>> 7e782c87
+        "x-ms-version": "2021-02-12"
       },
       "ResponseBody": []
     },
@@ -259,11 +211,7 @@
         "x-ms-client-request-id": "b612c140-7b64-3d80-98c8-f8ffa4029b8e",
         "x-ms-date": "Fri, 19 Feb 2021 19:02:40 GMT",
         "x-ms-return-client-request-id": "true",
-<<<<<<< HEAD
-        "x-ms-version": "2020-12-06"
-=======
-        "x-ms-version": "2021-02-12"
->>>>>>> 7e782c87
+        "x-ms-version": "2021-02-12"
       },
       "RequestBody": null,
       "StatusCode": 201,
@@ -278,11 +226,7 @@
         ],
         "x-ms-client-request-id": "b612c140-7b64-3d80-98c8-f8ffa4029b8e",
         "x-ms-request-id": "da83e605-a01f-0061-33f1-065c1c000000",
-<<<<<<< HEAD
-        "x-ms-version": "2020-12-06"
-=======
-        "x-ms-version": "2021-02-12"
->>>>>>> 7e782c87
+        "x-ms-version": "2021-02-12"
       },
       "ResponseBody": []
     },
@@ -299,11 +243,7 @@
         "x-ms-client-request-id": "9ad8ded8-c028-c116-c40f-52f675dbae06",
         "x-ms-date": "Fri, 19 Feb 2021 19:02:40 GMT",
         "x-ms-return-client-request-id": "true",
-<<<<<<< HEAD
-        "x-ms-version": "2020-12-06"
-=======
-        "x-ms-version": "2021-02-12"
->>>>>>> 7e782c87
+        "x-ms-version": "2021-02-12"
       },
       "RequestBody": null,
       "StatusCode": 201,
@@ -318,11 +258,7 @@
         ],
         "x-ms-client-request-id": "9ad8ded8-c028-c116-c40f-52f675dbae06",
         "x-ms-request-id": "da83e615-a01f-0061-43f1-065c1c000000",
-<<<<<<< HEAD
-        "x-ms-version": "2020-12-06"
-=======
-        "x-ms-version": "2021-02-12"
->>>>>>> 7e782c87
+        "x-ms-version": "2021-02-12"
       },
       "ResponseBody": []
     },
@@ -341,11 +277,7 @@
         "x-ms-owner": "2ce6590d-bd52-f97f-0801-c0c6b8bcc5e0",
         "x-ms-permissions": "rwxrwxrwx",
         "x-ms-return-client-request-id": "true",
-<<<<<<< HEAD
-        "x-ms-version": "2020-12-06"
-=======
-        "x-ms-version": "2021-02-12"
->>>>>>> 7e782c87
+        "x-ms-version": "2021-02-12"
       },
       "RequestBody": null,
       "StatusCode": 200,
@@ -361,11 +293,7 @@
         "x-ms-client-request-id": "e433bfb6-c29b-1b1d-5fdf-9226ff500907",
         "x-ms-namespace-enabled": "true",
         "x-ms-request-id": "da83e636-a01f-0061-64f1-065c1c000000",
-<<<<<<< HEAD
-        "x-ms-version": "2020-12-06"
-=======
-        "x-ms-version": "2021-02-12"
->>>>>>> 7e782c87
+        "x-ms-version": "2021-02-12"
       },
       "ResponseBody": []
     },
@@ -384,11 +312,7 @@
         "x-ms-owner": "2ce6590d-bd52-f97f-0801-c0c6b8bcc5e0",
         "x-ms-permissions": "rwxrwxrwx",
         "x-ms-return-client-request-id": "true",
-<<<<<<< HEAD
-        "x-ms-version": "2020-12-06"
-=======
-        "x-ms-version": "2021-02-12"
->>>>>>> 7e782c87
+        "x-ms-version": "2021-02-12"
       },
       "RequestBody": null,
       "StatusCode": 200,
@@ -404,11 +328,7 @@
         "x-ms-client-request-id": "f810b4b7-e189-bc45-78b0-52d98e505911",
         "x-ms-namespace-enabled": "true",
         "x-ms-request-id": "da83e64f-a01f-0061-7df1-065c1c000000",
-<<<<<<< HEAD
-        "x-ms-version": "2020-12-06"
-=======
-        "x-ms-version": "2021-02-12"
->>>>>>> 7e782c87
+        "x-ms-version": "2021-02-12"
       },
       "ResponseBody": []
     },
@@ -427,11 +347,7 @@
         "x-ms-owner": "2ce6590d-bd52-f97f-0801-c0c6b8bcc5e0",
         "x-ms-permissions": "rwxrwxrwx",
         "x-ms-return-client-request-id": "true",
-<<<<<<< HEAD
-        "x-ms-version": "2020-12-06"
-=======
-        "x-ms-version": "2021-02-12"
->>>>>>> 7e782c87
+        "x-ms-version": "2021-02-12"
       },
       "RequestBody": null,
       "StatusCode": 200,
@@ -447,11 +363,7 @@
         "x-ms-client-request-id": "4b6efe07-103f-677d-2cba-675faa735f92",
         "x-ms-namespace-enabled": "true",
         "x-ms-request-id": "da83e66f-a01f-0061-1df1-065c1c000000",
-<<<<<<< HEAD
-        "x-ms-version": "2020-12-06"
-=======
-        "x-ms-version": "2021-02-12"
->>>>>>> 7e782c87
+        "x-ms-version": "2021-02-12"
       },
       "ResponseBody": []
     },
@@ -470,11 +382,7 @@
         "x-ms-owner": "2ce6590d-bd52-f97f-0801-c0c6b8bcc5e0",
         "x-ms-permissions": "rwxrwxrwx",
         "x-ms-return-client-request-id": "true",
-<<<<<<< HEAD
-        "x-ms-version": "2020-12-06"
-=======
-        "x-ms-version": "2021-02-12"
->>>>>>> 7e782c87
+        "x-ms-version": "2021-02-12"
       },
       "RequestBody": null,
       "StatusCode": 200,
@@ -490,11 +398,7 @@
         "x-ms-client-request-id": "8fd27237-0ee1-d2d1-944e-8344039d0efe",
         "x-ms-namespace-enabled": "true",
         "x-ms-request-id": "da83e68c-a01f-0061-3af1-065c1c000000",
-<<<<<<< HEAD
-        "x-ms-version": "2020-12-06"
-=======
-        "x-ms-version": "2021-02-12"
->>>>>>> 7e782c87
+        "x-ms-version": "2021-02-12"
       },
       "ResponseBody": []
     },
@@ -513,11 +417,7 @@
         "x-ms-owner": "2ce6590d-bd52-f97f-0801-c0c6b8bcc5e0",
         "x-ms-permissions": "rwxrwxrwx",
         "x-ms-return-client-request-id": "true",
-<<<<<<< HEAD
-        "x-ms-version": "2020-12-06"
-=======
-        "x-ms-version": "2021-02-12"
->>>>>>> 7e782c87
+        "x-ms-version": "2021-02-12"
       },
       "RequestBody": null,
       "StatusCode": 200,
@@ -533,11 +433,7 @@
         "x-ms-client-request-id": "3827a5f5-cfa1-27b0-e7ae-fb7aa351491a",
         "x-ms-namespace-enabled": "true",
         "x-ms-request-id": "da83e6ac-a01f-0061-5af1-065c1c000000",
-<<<<<<< HEAD
-        "x-ms-version": "2020-12-06"
-=======
-        "x-ms-version": "2021-02-12"
->>>>>>> 7e782c87
+        "x-ms-version": "2021-02-12"
       },
       "ResponseBody": []
     },
@@ -556,11 +452,7 @@
         "x-ms-owner": "2ce6590d-bd52-f97f-0801-c0c6b8bcc5e0",
         "x-ms-permissions": "rwxrwxrwx",
         "x-ms-return-client-request-id": "true",
-<<<<<<< HEAD
-        "x-ms-version": "2020-12-06"
-=======
-        "x-ms-version": "2021-02-12"
->>>>>>> 7e782c87
+        "x-ms-version": "2021-02-12"
       },
       "RequestBody": null,
       "StatusCode": 200,
@@ -576,11 +468,7 @@
         "x-ms-client-request-id": "5d4e8fc6-d675-165d-bfb0-5686ed9b3c18",
         "x-ms-namespace-enabled": "true",
         "x-ms-request-id": "da83e6be-a01f-0061-6cf1-065c1c000000",
-<<<<<<< HEAD
-        "x-ms-version": "2020-12-06"
-=======
-        "x-ms-version": "2021-02-12"
->>>>>>> 7e782c87
+        "x-ms-version": "2021-02-12"
       },
       "ResponseBody": []
     },
@@ -597,11 +485,7 @@
         "x-ms-client-request-id": "02e60db5-4548-ae7e-fddf-439cfaad6cce",
         "x-ms-date": "Fri, 19 Feb 2021 19:02:41 GMT",
         "x-ms-return-client-request-id": "true",
-<<<<<<< HEAD
-        "x-ms-version": "2020-12-06"
-=======
-        "x-ms-version": "2021-02-12"
->>>>>>> 7e782c87
+        "x-ms-version": "2021-02-12"
       },
       "RequestBody": null,
       "StatusCode": 201,
@@ -616,11 +500,7 @@
         ],
         "x-ms-client-request-id": "02e60db5-4548-ae7e-fddf-439cfaad6cce",
         "x-ms-request-id": "da83e6cc-a01f-0061-7af1-065c1c000000",
-<<<<<<< HEAD
-        "x-ms-version": "2020-12-06"
-=======
-        "x-ms-version": "2021-02-12"
->>>>>>> 7e782c87
+        "x-ms-version": "2021-02-12"
       },
       "ResponseBody": []
     },
@@ -639,11 +519,7 @@
         ],
         "x-ms-client-request-id": "9cfa1c76-a90a-21b7-2105-1622a708777d",
         "x-ms-return-client-request-id": "true",
-<<<<<<< HEAD
-        "x-ms-version": "2020-12-06"
-=======
-        "x-ms-version": "2021-02-12"
->>>>>>> 7e782c87
+        "x-ms-version": "2021-02-12"
       },
       "RequestBody": "﻿<KeyInfo><Expiry>2021-02-19T20:02:41Z</Expiry></KeyInfo>",
       "StatusCode": 200,
@@ -657,20 +533,12 @@
         "Transfer-Encoding": "chunked",
         "x-ms-client-request-id": "9cfa1c76-a90a-21b7-2105-1622a708777d",
         "x-ms-request-id": "cb123cd8-b01e-006d-64f1-06cb14000000",
-<<<<<<< HEAD
-        "x-ms-version": "2020-12-06"
-=======
-        "x-ms-version": "2021-02-12"
->>>>>>> 7e782c87
+        "x-ms-version": "2021-02-12"
       },
       "ResponseBody": "﻿<?xml version=\"1.0\" encoding=\"utf-8\"?><UserDelegationKey><SignedOid>c4f48289-bb84-4086-b250-6f94a8f64cee</SignedOid><SignedTid>72f988bf-86f1-41af-91ab-2d7cd011db47</SignedTid><SignedStart>2021-02-19T19:02:40Z</SignedStart><SignedExpiry>2021-02-19T20:02:41Z</SignedExpiry><SignedService>b</SignedService><SignedVersion>2020-06-12</SignedVersion><Value>RXHuoU6EyofKBMYYngzfoLPGgIA34vFju16qmaeUtY4=</Value></UserDelegationKey>"
     },
     {
-<<<<<<< HEAD
-      "RequestUri": "https://seannse.dfs.core.windows.net/test-filesystem-a30f7474-0ab4-ec4d-10be-9d57b946bcde/test-directory-3e5d89d5-0518-ee91-3896-6eeef5454b94?skoid=c4f48289-bb84-4086-b250-6f94a8f64cee&sktid=72f988bf-86f1-41af-91ab-2d7cd011db47&skt=2021-02-19T19%3A02%3A40Z&ske=2021-02-19T20%3A02%3A41Z&sks=b&skv=2020-06-12&sv=2020-12-06&st=2021-02-19T18%3A02%3A41Z&se=2021-02-19T20%3A02%3A41Z&sr=c&sp=racwdlmeop&suoid=2ce6590d-bd52-f97f-0801-c0c6b8bcc5e0&sig=Sanitized&action=setAccessControlRecursive&mode=set",
-=======
       "RequestUri": "https://seannse.dfs.core.windows.net/test-filesystem-a30f7474-0ab4-ec4d-10be-9d57b946bcde/test-directory-3e5d89d5-0518-ee91-3896-6eeef5454b94?skoid=c4f48289-bb84-4086-b250-6f94a8f64cee&sktid=72f988bf-86f1-41af-91ab-2d7cd011db47&skt=2021-02-19T19%3A02%3A40Z&ske=2021-02-19T20%3A02%3A41Z&sks=b&skv=2020-06-12&sv=2021-02-12&st=2021-02-19T18%3A02%3A41Z&se=2021-02-19T20%3A02%3A41Z&sr=c&sp=racwdlmeop&suoid=2ce6590d-bd52-f97f-0801-c0c6b8bcc5e0&sig=Sanitized&action=setAccessControlRecursive&mode=set",
->>>>>>> 7e782c87
       "RequestMethod": "PATCH",
       "RequestHeaders": {
         "Accept": "application/json",
@@ -681,11 +549,7 @@
         "x-ms-acl": "user::rwx,group::r--,other::---,mask::rwx",
         "x-ms-client-request-id": "dd252ea1-d0b3-5ac4-9ffe-2be211f345ca",
         "x-ms-return-client-request-id": "true",
-<<<<<<< HEAD
-        "x-ms-version": "2020-12-06"
-=======
-        "x-ms-version": "2021-02-12"
->>>>>>> 7e782c87
+        "x-ms-version": "2021-02-12"
       },
       "RequestBody": null,
       "StatusCode": 200,
@@ -699,11 +563,7 @@
         "x-ms-client-request-id": "dd252ea1-d0b3-5ac4-9ffe-2be211f345ca",
         "x-ms-namespace-enabled": "true",
         "x-ms-request-id": "da83e716-a01f-0061-43f1-065c1c000000",
-<<<<<<< HEAD
-        "x-ms-version": "2020-12-06"
-=======
-        "x-ms-version": "2021-02-12"
->>>>>>> 7e782c87
+        "x-ms-version": "2021-02-12"
       },
       "ResponseBody": "eyJkaXJlY3Rvcmllc1N1Y2Nlc3NmdWwiOjMsImZhaWxlZEVudHJpZXMiOlt7ImVycm9yTWVzc2FnZSI6IlRoaXMgcmVxdWVzdCBpcyBub3QgYXV0aG9yaXplZCB0byBwZXJmb3JtIHRoaXMgb3BlcmF0aW9uIHVzaW5nIHRoaXMgcGVybWlzc2lvbi4iLCJuYW1lIjoidGVzdC1kaXJlY3RvcnktM2U1ZDg5ZDUtMDUxOC1lZTkxLTM4OTYtNmVlZWY1NDU0Yjk0L3Rlc3QtZGlyZWN0b3J5LTc4MDFlNTM4LWZjMTgtYzhkNy04OTgyLWI5ZjBhMDIxMmFjZi90ZXN0LWZpbGUtMDNhMDc4ZDgtMTdkYy02ZTkyLTE5ZDgtZGNhZmFhZjBhY2ZmIiwidHlwZSI6IkZJTEUifV0sImZhaWx1cmVDb3VudCI6MSwiZmlsZXNTdWNjZXNzZnVsIjozfQo="
     },
@@ -721,11 +581,7 @@
         "x-ms-client-request-id": "7881fcbc-99e3-09c9-1e50-39e6e8f57a03",
         "x-ms-date": "Fri, 19 Feb 2021 19:02:41 GMT",
         "x-ms-return-client-request-id": "true",
-<<<<<<< HEAD
-        "x-ms-version": "2020-12-06"
-=======
-        "x-ms-version": "2021-02-12"
->>>>>>> 7e782c87
+        "x-ms-version": "2021-02-12"
       },
       "RequestBody": null,
       "StatusCode": 202,
@@ -738,11 +594,7 @@
         ],
         "x-ms-client-request-id": "7881fcbc-99e3-09c9-1e50-39e6e8f57a03",
         "x-ms-request-id": "cb123d47-b01e-006d-4bf1-06cb14000000",
-<<<<<<< HEAD
-        "x-ms-version": "2020-12-06"
-=======
-        "x-ms-version": "2021-02-12"
->>>>>>> 7e782c87
+        "x-ms-version": "2021-02-12"
       },
       "ResponseBody": []
     }
