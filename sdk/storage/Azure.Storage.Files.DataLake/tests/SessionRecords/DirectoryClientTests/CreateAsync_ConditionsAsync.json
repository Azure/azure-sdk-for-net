--- conflicted
+++ resolved
@@ -1,186 +1,248 @@
 {
   "Entries": [
     {
-      "RequestUri": "https://seannse.blob.core.windows.net/test-filesystem-4c2ab537-337a-37c6-1cff-0476d99c95fa?restype=container",
-      "RequestMethod": "PUT",
-      "RequestHeaders": {
-        "Accept": "application/xml",
-        "Authorization": "Sanitized",
-<<<<<<< HEAD
-        "traceparent": "00-7b2f206353fe8745ac86824e69a9a138-81b18366f957dc4a-00",
-        "User-Agent": [
-          "azsdk-net-Storage.Files.DataLake/12.7.0-alpha.20210202.1",
-          "(.NET 5.0.2; Microsoft Windows 10.0.19042)"
+      "RequestUri": "https://seannse.blob.core.windows.net/test-filesystem-3a8fbbe7-47cb-770d-0517-9a34c2294be6?restype=container",
+      "RequestMethod": "PUT",
+      "RequestHeaders": {
+        "Accept": "application/xml",
+        "Authorization": "Sanitized",
+        "traceparent": "00-b19a6ef4db954544b83284f035688464-af0487f6a608c14f-00",
+        "User-Agent": [
+          "azsdk-net-Storage.Files.DataLake/12.7.0-alpha.20210219.1",
+          "(.NET 5.0.3; Microsoft Windows 10.0.19041)"
         ],
         "x-ms-blob-public-access": "container",
-        "x-ms-client-request-id": "50e663e7-f8c9-15d3-7a2a-a9563afdb47d",
-        "x-ms-date": "Tue, 02 Feb 2021 21:42:16 GMT",
-=======
-        "traceparent": "00-17e51f1c068b404198375ba319ef0502-37de0cbc07e6134e-00",
-        "User-Agent": [
-          "azsdk-net-Storage.Files.DataLake/12.7.0-alpha.20210217.1",
-          "(.NET 5.0.3; Microsoft Windows 10.0.19042)"
+        "x-ms-client-request-id": "69767f5d-953f-8df8-458c-f8068612671a",
+        "x-ms-date": "Fri, 19 Feb 2021 19:04:09 GMT",
+        "x-ms-return-client-request-id": "true",
+        "x-ms-version": "2020-06-12"
+      },
+      "RequestBody": null,
+      "StatusCode": 201,
+      "ResponseHeaders": {
+        "Content-Length": "0",
+        "Date": "Fri, 19 Feb 2021 19:04:07 GMT",
+        "ETag": "\u00220x8D8D50922824A40\u0022",
+        "Last-Modified": "Fri, 19 Feb 2021 19:04:08 GMT",
+        "Server": [
+          "Windows-Azure-Blob/1.0",
+          "Microsoft-HTTPAPI/2.0"
+        ],
+        "x-ms-client-request-id": "69767f5d-953f-8df8-458c-f8068612671a",
+        "x-ms-request-id": "cb12b18e-b01e-006d-0cf2-06cb14000000",
+        "x-ms-version": "2020-06-12"
+      },
+      "ResponseBody": []
+    },
+    {
+      "RequestUri": "https://seannse.dfs.core.windows.net/test-filesystem-3a8fbbe7-47cb-770d-0517-9a34c2294be6/test-directory-2fd68f4f-5abf-af5b-d0ff-74a0e30f762a?resource=directory",
+      "RequestMethod": "PUT",
+      "RequestHeaders": {
+        "Accept": "application/json",
+        "Authorization": "Sanitized",
+        "traceparent": "00-ab3c7134ba8ef743a280ad8a24bb2d29-200223baea9a0349-00",
+        "User-Agent": [
+          "azsdk-net-Storage.Files.DataLake/12.7.0-alpha.20210219.1",
+          "(.NET 5.0.3; Microsoft Windows 10.0.19041)"
+        ],
+        "x-ms-client-request-id": "71ae49c2-7d04-02ce-23c7-98402157a935",
+        "x-ms-date": "Fri, 19 Feb 2021 19:04:09 GMT",
+        "x-ms-return-client-request-id": "true",
+        "x-ms-version": "2020-06-12"
+      },
+      "RequestBody": null,
+      "StatusCode": 201,
+      "ResponseHeaders": {
+        "Content-Length": "0",
+        "Date": "Fri, 19 Feb 2021 19:04:07 GMT",
+        "ETag": "\u00220x8D8D509229092D5\u0022",
+        "Last-Modified": "Fri, 19 Feb 2021 19:04:08 GMT",
+        "Server": [
+          "Windows-Azure-HDFS/1.0",
+          "Microsoft-HTTPAPI/2.0"
+        ],
+        "x-ms-client-request-id": "71ae49c2-7d04-02ce-23c7-98402157a935",
+        "x-ms-request-id": "da842ca6-a01f-0061-0af2-065c1c000000",
+        "x-ms-version": "2020-06-12"
+      },
+      "ResponseBody": []
+    },
+    {
+      "RequestUri": "https://seannse.dfs.core.windows.net/test-filesystem-3a8fbbe7-47cb-770d-0517-9a34c2294be6/test-directory-2fd68f4f-5abf-af5b-d0ff-74a0e30f762a?resource=directory",
+      "RequestMethod": "PUT",
+      "RequestHeaders": {
+        "Accept": "application/json",
+        "Authorization": "Sanitized",
+        "User-Agent": [
+          "azsdk-net-Storage.Files.DataLake/12.7.0-alpha.20210219.1",
+          "(.NET 5.0.3; Microsoft Windows 10.0.19041)"
+        ],
+        "x-ms-client-request-id": "99dec0f5-0461-ec25-3dd4-1feb4a655aa4",
+        "x-ms-date": "Fri, 19 Feb 2021 19:04:09 GMT",
+        "x-ms-return-client-request-id": "true",
+        "x-ms-version": "2020-06-12"
+      },
+      "RequestBody": null,
+      "StatusCode": 201,
+      "ResponseHeaders": {
+        "Content-Length": "0",
+        "Date": "Fri, 19 Feb 2021 19:04:08 GMT",
+        "ETag": "\u00220x8D8D509229F6916\u0022",
+        "Last-Modified": "Fri, 19 Feb 2021 19:04:08 GMT",
+        "Server": [
+          "Windows-Azure-HDFS/1.0",
+          "Microsoft-HTTPAPI/2.0"
+        ],
+        "x-ms-client-request-id": "99dec0f5-0461-ec25-3dd4-1feb4a655aa4",
+        "x-ms-request-id": "da842cb3-a01f-0061-17f2-065c1c000000",
+        "x-ms-version": "2020-06-12"
+      },
+      "ResponseBody": []
+    },
+    {
+      "RequestUri": "https://seannse.blob.core.windows.net/test-filesystem-3a8fbbe7-47cb-770d-0517-9a34c2294be6?restype=container",
+      "RequestMethod": "DELETE",
+      "RequestHeaders": {
+        "Accept": "application/xml",
+        "Authorization": "Sanitized",
+        "traceparent": "00-2413e56fd5c4d74b9ef5c5c4b3a45de0-7e4326f1b4e7e64c-00",
+        "User-Agent": [
+          "azsdk-net-Storage.Files.DataLake/12.7.0-alpha.20210219.1",
+          "(.NET 5.0.3; Microsoft Windows 10.0.19041)"
+        ],
+        "x-ms-client-request-id": "614aac58-1079-10d4-a7b0-3c66047b2282",
+        "x-ms-date": "Fri, 19 Feb 2021 19:04:09 GMT",
+        "x-ms-return-client-request-id": "true",
+        "x-ms-version": "2020-06-12"
+      },
+      "RequestBody": null,
+      "StatusCode": 202,
+      "ResponseHeaders": {
+        "Content-Length": "0",
+        "Date": "Fri, 19 Feb 2021 19:04:08 GMT",
+        "Server": [
+          "Windows-Azure-Blob/1.0",
+          "Microsoft-HTTPAPI/2.0"
+        ],
+        "x-ms-client-request-id": "614aac58-1079-10d4-a7b0-3c66047b2282",
+        "x-ms-request-id": "cb12b1d2-b01e-006d-49f2-06cb14000000",
+        "x-ms-version": "2020-06-12"
+      },
+      "ResponseBody": []
+    },
+    {
+      "RequestUri": "https://seannse.blob.core.windows.net/test-filesystem-f8958fff-fccc-66a3-473f-b71f7b7aa143?restype=container",
+      "RequestMethod": "PUT",
+      "RequestHeaders": {
+        "Accept": "application/xml",
+        "Authorization": "Sanitized",
+        "traceparent": "00-d627c23a40b9404f9cf24941b67c50fe-5aaefee2a07d244b-00",
+        "User-Agent": [
+          "azsdk-net-Storage.Files.DataLake/12.7.0-alpha.20210219.1",
+          "(.NET 5.0.3; Microsoft Windows 10.0.19041)"
         ],
         "x-ms-blob-public-access": "container",
-        "x-ms-client-request-id": "50e663e7-f8c9-15d3-7a2a-a9563afdb47d",
-        "x-ms-date": "Wed, 17 Feb 2021 22:45:40 GMT",
->>>>>>> 1814567d
-        "x-ms-return-client-request-id": "true",
-        "x-ms-version": "2020-06-12"
-      },
-      "RequestBody": null,
-      "StatusCode": 201,
-      "ResponseHeaders": {
-        "Content-Length": "0",
-<<<<<<< HEAD
-        "Date": "Tue, 02 Feb 2021 21:42:17 GMT",
-        "ETag": "\u00220x8D8C7C36980DF05\u0022",
-        "Last-Modified": "Tue, 02 Feb 2021 21:42:17 GMT",
-=======
-        "Date": "Wed, 17 Feb 2021 22:45:39 GMT",
-        "ETag": "\u00220x8D8D395C041E07A\u0022",
-        "Last-Modified": "Wed, 17 Feb 2021 22:45:40 GMT",
->>>>>>> 1814567d
-        "Server": [
-          "Windows-Azure-Blob/1.0",
-          "Microsoft-HTTPAPI/2.0"
-        ],
-        "x-ms-client-request-id": "50e663e7-f8c9-15d3-7a2a-a9563afdb47d",
-<<<<<<< HEAD
-        "x-ms-request-id": "7a57ebdd-301e-0001-27ac-f92083000000",
-=======
-        "x-ms-request-id": "e2214ef3-601e-0041-0f7e-0527bb000000",
->>>>>>> 1814567d
-        "x-ms-version": "2020-06-12"
-      },
-      "ResponseBody": []
-    },
-    {
-      "RequestUri": "https://seannse.dfs.core.windows.net/test-filesystem-4c2ab537-337a-37c6-1cff-0476d99c95fa/test-directory-4a99153f-c97c-744a-227b-0c4c2bf6d11d?resource=directory",
-      "RequestMethod": "PUT",
-      "RequestHeaders": {
-        "Accept": "application/json",
-        "Authorization": "Sanitized",
-<<<<<<< HEAD
-        "traceparent": "00-66faa6485714c948af4034f513ba1091-dcdde67b2b2cbf4d-00",
-        "User-Agent": [
-          "azsdk-net-Storage.Files.DataLake/12.7.0-alpha.20210202.1",
-          "(.NET 5.0.2; Microsoft Windows 10.0.19042)"
-        ],
-        "x-ms-client-request-id": "508f8a7a-d265-1ea2-1971-2d4eeb87ea83",
-        "x-ms-date": "Tue, 02 Feb 2021 21:42:17 GMT",
-=======
-        "traceparent": "00-021179376873f94ca488980b47b39464-c5751d9b056a4146-00",
-        "User-Agent": [
-          "azsdk-net-Storage.Files.DataLake/12.7.0-alpha.20210217.1",
-          "(.NET 5.0.3; Microsoft Windows 10.0.19042)"
-        ],
-        "x-ms-client-request-id": "508f8a7a-d265-1ea2-1971-2d4eeb87ea83",
-        "x-ms-date": "Wed, 17 Feb 2021 22:45:40 GMT",
->>>>>>> 1814567d
-        "x-ms-return-client-request-id": "true",
-        "x-ms-version": "2020-06-12"
-      },
-      "RequestBody": null,
-      "StatusCode": 201,
-      "ResponseHeaders": {
-        "Content-Length": "0",
-<<<<<<< HEAD
-        "Date": "Tue, 02 Feb 2021 21:42:17 GMT",
-        "ETag": "\u00220x8D8C7C369BAA788\u0022",
-        "Last-Modified": "Tue, 02 Feb 2021 21:42:17 GMT",
-=======
-        "Date": "Wed, 17 Feb 2021 22:45:40 GMT",
-        "ETag": "\u00220x8D8D395C070CFA7\u0022",
-        "Last-Modified": "Wed, 17 Feb 2021 22:45:40 GMT",
->>>>>>> 1814567d
-        "Server": [
-          "Windows-Azure-HDFS/1.0",
-          "Microsoft-HTTPAPI/2.0"
-        ],
-        "x-ms-client-request-id": "508f8a7a-d265-1ea2-1971-2d4eeb87ea83",
-<<<<<<< HEAD
-        "x-ms-request-id": "db4839b1-901f-0037-45ac-f9adf3000000",
-=======
-        "x-ms-request-id": "6cb8038a-a01f-0071-117e-059974000000",
->>>>>>> 1814567d
-        "x-ms-version": "2020-06-12"
-      },
-      "ResponseBody": []
-    },
-    {
-      "RequestUri": "https://seannse.dfs.core.windows.net/test-filesystem-4c2ab537-337a-37c6-1cff-0476d99c95fa/test-directory-4a99153f-c97c-744a-227b-0c4c2bf6d11d?resource=directory",
-      "RequestMethod": "PUT",
-      "RequestHeaders": {
-        "Accept": "application/json",
-        "Authorization": "Sanitized",
-        "User-Agent": [
-<<<<<<< HEAD
-          "azsdk-net-Storage.Files.DataLake/12.7.0-alpha.20210202.1",
-          "(.NET 5.0.2; Microsoft Windows 10.0.19042)"
-        ],
-        "x-ms-client-request-id": "a0d2c907-8066-0fb7-4370-5c4417e2a976",
-        "x-ms-date": "Tue, 02 Feb 2021 21:42:17 GMT",
-=======
-          "azsdk-net-Storage.Files.DataLake/12.7.0-alpha.20210217.1",
-          "(.NET 5.0.3; Microsoft Windows 10.0.19042)"
-        ],
-        "x-ms-client-request-id": "a0d2c907-8066-0fb7-4370-5c4417e2a976",
-        "x-ms-date": "Wed, 17 Feb 2021 22:45:40 GMT",
->>>>>>> 1814567d
-        "x-ms-return-client-request-id": "true",
-        "x-ms-version": "2020-06-12"
-      },
-      "RequestBody": null,
-      "StatusCode": 201,
-      "ResponseHeaders": {
-        "Content-Length": "0",
-<<<<<<< HEAD
-        "Date": "Tue, 02 Feb 2021 21:42:17 GMT",
-        "ETag": "\u00220x8D8C7C369C9ECA4\u0022",
-        "Last-Modified": "Tue, 02 Feb 2021 21:42:18 GMT",
-=======
-        "Date": "Wed, 17 Feb 2021 22:45:40 GMT",
-        "ETag": "\u00220x8D8D395C0821598\u0022",
-        "Last-Modified": "Wed, 17 Feb 2021 22:45:40 GMT",
->>>>>>> 1814567d
-        "Server": [
-          "Windows-Azure-HDFS/1.0",
-          "Microsoft-HTTPAPI/2.0"
-        ],
-        "x-ms-client-request-id": "a0d2c907-8066-0fb7-4370-5c4417e2a976",
-<<<<<<< HEAD
-        "x-ms-request-id": "db4839c6-901f-0037-5aac-f9adf3000000",
-=======
-        "x-ms-request-id": "6cb8039e-a01f-0071-257e-059974000000",
->>>>>>> 1814567d
-        "x-ms-version": "2020-06-12"
-      },
-      "ResponseBody": []
-    },
-    {
-      "RequestUri": "https://seannse.blob.core.windows.net/test-filesystem-4c2ab537-337a-37c6-1cff-0476d99c95fa?restype=container",
+        "x-ms-client-request-id": "bbab061f-fb64-5c4d-08e4-1a3a59b4952d",
+        "x-ms-date": "Fri, 19 Feb 2021 19:04:09 GMT",
+        "x-ms-return-client-request-id": "true",
+        "x-ms-version": "2020-06-12"
+      },
+      "RequestBody": null,
+      "StatusCode": 201,
+      "ResponseHeaders": {
+        "Content-Length": "0",
+        "Date": "Fri, 19 Feb 2021 19:04:08 GMT",
+        "ETag": "\u00220x8D8D50922B54A2F\u0022",
+        "Last-Modified": "Fri, 19 Feb 2021 19:04:08 GMT",
+        "Server": [
+          "Windows-Azure-Blob/1.0",
+          "Microsoft-HTTPAPI/2.0"
+        ],
+        "x-ms-client-request-id": "bbab061f-fb64-5c4d-08e4-1a3a59b4952d",
+        "x-ms-request-id": "cb12b1e7-b01e-006d-5cf2-06cb14000000",
+        "x-ms-version": "2020-06-12"
+      },
+      "ResponseBody": []
+    },
+    {
+      "RequestUri": "https://seannse.dfs.core.windows.net/test-filesystem-f8958fff-fccc-66a3-473f-b71f7b7aa143/test-directory-ff86f80e-84e7-0667-6465-b6a0310b1336?resource=directory",
+      "RequestMethod": "PUT",
+      "RequestHeaders": {
+        "Accept": "application/json",
+        "Authorization": "Sanitized",
+        "traceparent": "00-e9fb1e9612ab154096ba82521cd6fbdb-b073c9b603c5f34c-00",
+        "User-Agent": [
+          "azsdk-net-Storage.Files.DataLake/12.7.0-alpha.20210219.1",
+          "(.NET 5.0.3; Microsoft Windows 10.0.19041)"
+        ],
+        "x-ms-client-request-id": "5a899d96-9b8b-9b7f-9fa5-56ff44ad2afd",
+        "x-ms-date": "Fri, 19 Feb 2021 19:04:09 GMT",
+        "x-ms-return-client-request-id": "true",
+        "x-ms-version": "2020-06-12"
+      },
+      "RequestBody": null,
+      "StatusCode": 201,
+      "ResponseHeaders": {
+        "Content-Length": "0",
+        "Date": "Fri, 19 Feb 2021 19:04:08 GMT",
+        "ETag": "\u00220x8D8D50922C29D86\u0022",
+        "Last-Modified": "Fri, 19 Feb 2021 19:04:08 GMT",
+        "Server": [
+          "Windows-Azure-HDFS/1.0",
+          "Microsoft-HTTPAPI/2.0"
+        ],
+        "x-ms-client-request-id": "5a899d96-9b8b-9b7f-9fa5-56ff44ad2afd",
+        "x-ms-request-id": "da842cdc-a01f-0061-40f2-065c1c000000",
+        "x-ms-version": "2020-06-12"
+      },
+      "ResponseBody": []
+    },
+    {
+      "RequestUri": "https://seannse.dfs.core.windows.net/test-filesystem-f8958fff-fccc-66a3-473f-b71f7b7aa143/test-directory-ff86f80e-84e7-0667-6465-b6a0310b1336?resource=directory",
+      "RequestMethod": "PUT",
+      "RequestHeaders": {
+        "Accept": "application/json",
+        "Authorization": "Sanitized",
+        "If-Modified-Since": "Thu, 18 Feb 2021 19:04:08 GMT",
+        "User-Agent": [
+          "azsdk-net-Storage.Files.DataLake/12.7.0-alpha.20210219.1",
+          "(.NET 5.0.3; Microsoft Windows 10.0.19041)"
+        ],
+        "x-ms-client-request-id": "9409298e-b882-09aa-cf64-d5298fe0a109",
+        "x-ms-date": "Fri, 19 Feb 2021 19:04:09 GMT",
+        "x-ms-return-client-request-id": "true",
+        "x-ms-version": "2020-06-12"
+      },
+      "RequestBody": null,
+      "StatusCode": 201,
+      "ResponseHeaders": {
+        "Content-Length": "0",
+        "Date": "Fri, 19 Feb 2021 19:04:08 GMT",
+        "ETag": "\u00220x8D8D50922D280C9\u0022",
+        "Last-Modified": "Fri, 19 Feb 2021 19:04:08 GMT",
+        "Server": [
+          "Windows-Azure-HDFS/1.0",
+          "Microsoft-HTTPAPI/2.0"
+        ],
+        "x-ms-client-request-id": "9409298e-b882-09aa-cf64-d5298fe0a109",
+        "x-ms-request-id": "da842ce7-a01f-0061-4bf2-065c1c000000",
+        "x-ms-version": "2020-06-12"
+      },
+      "ResponseBody": []
+    },
+    {
+      "RequestUri": "https://seannse.blob.core.windows.net/test-filesystem-f8958fff-fccc-66a3-473f-b71f7b7aa143?restype=container",
       "RequestMethod": "DELETE",
       "RequestHeaders": {
         "Accept": "application/xml",
         "Authorization": "Sanitized",
-<<<<<<< HEAD
-        "traceparent": "00-0536bf69b0fbd14e8ef10f3c8ee7a79c-678506c14d0a2349-00",
-        "User-Agent": [
-          "azsdk-net-Storage.Files.DataLake/12.7.0-alpha.20210202.1",
-          "(.NET 5.0.2; Microsoft Windows 10.0.19042)"
-        ],
-        "x-ms-client-request-id": "22464716-49b5-d81c-d364-11fee183e203",
-        "x-ms-date": "Tue, 02 Feb 2021 21:42:17 GMT",
-=======
-        "traceparent": "00-291ef66b6c04954eb5da22195f655386-e1a58e839670dc4e-00",
-        "User-Agent": [
-          "azsdk-net-Storage.Files.DataLake/12.7.0-alpha.20210217.1",
-          "(.NET 5.0.3; Microsoft Windows 10.0.19042)"
-        ],
-        "x-ms-client-request-id": "22464716-49b5-d81c-d364-11fee183e203",
-        "x-ms-date": "Wed, 17 Feb 2021 22:45:40 GMT",
->>>>>>> 1814567d
+        "traceparent": "00-179273dc05330045bbc450b9805582a9-6de1168e3d30d647-00",
+        "User-Agent": [
+          "azsdk-net-Storage.Files.DataLake/12.7.0-alpha.20210219.1",
+          "(.NET 5.0.3; Microsoft Windows 10.0.19041)"
+        ],
+        "x-ms-client-request-id": "1b70e17d-95a3-187a-398c-39504a349838",
+        "x-ms-date": "Fri, 19 Feb 2021 19:04:09 GMT",
         "x-ms-return-client-request-id": "true",
         "x-ms-version": "2020-06-12"
       },
@@ -188,573 +250,227 @@
       "StatusCode": 202,
       "ResponseHeaders": {
         "Content-Length": "0",
-<<<<<<< HEAD
-        "Date": "Tue, 02 Feb 2021 21:42:17 GMT",
-=======
-        "Date": "Wed, 17 Feb 2021 22:45:40 GMT",
->>>>>>> 1814567d
-        "Server": [
-          "Windows-Azure-Blob/1.0",
-          "Microsoft-HTTPAPI/2.0"
-        ],
-        "x-ms-client-request-id": "22464716-49b5-d81c-d364-11fee183e203",
-<<<<<<< HEAD
-        "x-ms-request-id": "7a57ed2c-301e-0001-5bac-f92083000000",
-=======
-        "x-ms-request-id": "e2215094-601e-0041-0c7e-0527bb000000",
->>>>>>> 1814567d
-        "x-ms-version": "2020-06-12"
-      },
-      "ResponseBody": []
-    },
-    {
-      "RequestUri": "https://seannse.blob.core.windows.net/test-filesystem-99dbd55b-ccec-e61d-f596-ddd1155689d7?restype=container",
-      "RequestMethod": "PUT",
-      "RequestHeaders": {
-        "Accept": "application/xml",
-        "Authorization": "Sanitized",
-<<<<<<< HEAD
-        "traceparent": "00-2cdeadb6550fcc418c84456d3540fbf5-7aea8e2338e9b74d-00",
-        "User-Agent": [
-          "azsdk-net-Storage.Files.DataLake/12.7.0-alpha.20210202.1",
-          "(.NET 5.0.2; Microsoft Windows 10.0.19042)"
+        "Date": "Fri, 19 Feb 2021 19:04:08 GMT",
+        "Server": [
+          "Windows-Azure-Blob/1.0",
+          "Microsoft-HTTPAPI/2.0"
+        ],
+        "x-ms-client-request-id": "1b70e17d-95a3-187a-398c-39504a349838",
+        "x-ms-request-id": "cb12b267-b01e-006d-50f2-06cb14000000",
+        "x-ms-version": "2020-06-12"
+      },
+      "ResponseBody": []
+    },
+    {
+      "RequestUri": "https://seannse.blob.core.windows.net/test-filesystem-56a33eff-2dc9-c11b-5092-552076bfb600?restype=container",
+      "RequestMethod": "PUT",
+      "RequestHeaders": {
+        "Accept": "application/xml",
+        "Authorization": "Sanitized",
+        "traceparent": "00-092d0547b4d3ac48ae64be50ce465b88-4311c178dc5fdb49-00",
+        "User-Agent": [
+          "azsdk-net-Storage.Files.DataLake/12.7.0-alpha.20210219.1",
+          "(.NET 5.0.3; Microsoft Windows 10.0.19041)"
         ],
         "x-ms-blob-public-access": "container",
-        "x-ms-client-request-id": "b00668b2-9490-493d-2a5f-2c1e6c4ac27d",
-        "x-ms-date": "Tue, 02 Feb 2021 21:42:17 GMT",
-=======
-        "traceparent": "00-0d4f088e3913184a9e9ed9f8bd909b29-3607c17abaac6e4e-00",
-        "User-Agent": [
-          "azsdk-net-Storage.Files.DataLake/12.7.0-alpha.20210217.1",
-          "(.NET 5.0.3; Microsoft Windows 10.0.19042)"
+        "x-ms-client-request-id": "14eb09c8-552b-50a5-c5af-ca10405aa179",
+        "x-ms-date": "Fri, 19 Feb 2021 19:04:09 GMT",
+        "x-ms-return-client-request-id": "true",
+        "x-ms-version": "2020-06-12"
+      },
+      "RequestBody": null,
+      "StatusCode": 201,
+      "ResponseHeaders": {
+        "Content-Length": "0",
+        "Date": "Fri, 19 Feb 2021 19:04:08 GMT",
+        "ETag": "\u00220x8D8D50922EAE2A1\u0022",
+        "Last-Modified": "Fri, 19 Feb 2021 19:04:09 GMT",
+        "Server": [
+          "Windows-Azure-Blob/1.0",
+          "Microsoft-HTTPAPI/2.0"
+        ],
+        "x-ms-client-request-id": "14eb09c8-552b-50a5-c5af-ca10405aa179",
+        "x-ms-request-id": "cb12b292-b01e-006d-79f2-06cb14000000",
+        "x-ms-version": "2020-06-12"
+      },
+      "ResponseBody": []
+    },
+    {
+      "RequestUri": "https://seannse.dfs.core.windows.net/test-filesystem-56a33eff-2dc9-c11b-5092-552076bfb600/test-directory-e39838d5-ea88-78c9-d82d-397b6b4e2dc8?resource=directory",
+      "RequestMethod": "PUT",
+      "RequestHeaders": {
+        "Accept": "application/json",
+        "Authorization": "Sanitized",
+        "traceparent": "00-b20c6aa9848fe744b6519913232a066a-4e0e02da4b595746-00",
+        "User-Agent": [
+          "azsdk-net-Storage.Files.DataLake/12.7.0-alpha.20210219.1",
+          "(.NET 5.0.3; Microsoft Windows 10.0.19041)"
+        ],
+        "x-ms-client-request-id": "5af747ac-48ef-de81-3f72-3cfe1c29e477",
+        "x-ms-date": "Fri, 19 Feb 2021 19:04:09 GMT",
+        "x-ms-return-client-request-id": "true",
+        "x-ms-version": "2020-06-12"
+      },
+      "RequestBody": null,
+      "StatusCode": 201,
+      "ResponseHeaders": {
+        "Content-Length": "0",
+        "Date": "Fri, 19 Feb 2021 19:04:08 GMT",
+        "ETag": "\u00220x8D8D50922FACBE0\u0022",
+        "Last-Modified": "Fri, 19 Feb 2021 19:04:09 GMT",
+        "Server": [
+          "Windows-Azure-HDFS/1.0",
+          "Microsoft-HTTPAPI/2.0"
+        ],
+        "x-ms-client-request-id": "5af747ac-48ef-de81-3f72-3cfe1c29e477",
+        "x-ms-request-id": "da842d01-a01f-0061-65f2-065c1c000000",
+        "x-ms-version": "2020-06-12"
+      },
+      "ResponseBody": []
+    },
+    {
+      "RequestUri": "https://seannse.dfs.core.windows.net/test-filesystem-56a33eff-2dc9-c11b-5092-552076bfb600/test-directory-e39838d5-ea88-78c9-d82d-397b6b4e2dc8?resource=directory",
+      "RequestMethod": "PUT",
+      "RequestHeaders": {
+        "Accept": "application/json",
+        "Authorization": "Sanitized",
+        "If-Unmodified-Since": "Sat, 20 Feb 2021 19:04:08 GMT",
+        "User-Agent": [
+          "azsdk-net-Storage.Files.DataLake/12.7.0-alpha.20210219.1",
+          "(.NET 5.0.3; Microsoft Windows 10.0.19041)"
+        ],
+        "x-ms-client-request-id": "23ce76f6-d356-1ed8-ca79-2d6165d74697",
+        "x-ms-date": "Fri, 19 Feb 2021 19:04:09 GMT",
+        "x-ms-return-client-request-id": "true",
+        "x-ms-version": "2020-06-12"
+      },
+      "RequestBody": null,
+      "StatusCode": 201,
+      "ResponseHeaders": {
+        "Content-Length": "0",
+        "Date": "Fri, 19 Feb 2021 19:04:08 GMT",
+        "ETag": "\u00220x8D8D50923070FB5\u0022",
+        "Last-Modified": "Fri, 19 Feb 2021 19:04:09 GMT",
+        "Server": [
+          "Windows-Azure-HDFS/1.0",
+          "Microsoft-HTTPAPI/2.0"
+        ],
+        "x-ms-client-request-id": "23ce76f6-d356-1ed8-ca79-2d6165d74697",
+        "x-ms-request-id": "da842d0b-a01f-0061-6ff2-065c1c000000",
+        "x-ms-version": "2020-06-12"
+      },
+      "ResponseBody": []
+    },
+    {
+      "RequestUri": "https://seannse.blob.core.windows.net/test-filesystem-56a33eff-2dc9-c11b-5092-552076bfb600?restype=container",
+      "RequestMethod": "DELETE",
+      "RequestHeaders": {
+        "Accept": "application/xml",
+        "Authorization": "Sanitized",
+        "traceparent": "00-26fbbc74d7058a459e5e41cc276300b0-00457f4da913084b-00",
+        "User-Agent": [
+          "azsdk-net-Storage.Files.DataLake/12.7.0-alpha.20210219.1",
+          "(.NET 5.0.3; Microsoft Windows 10.0.19041)"
+        ],
+        "x-ms-client-request-id": "a507b9b5-c15b-ae20-298b-2b870744ce8b",
+        "x-ms-date": "Fri, 19 Feb 2021 19:04:09 GMT",
+        "x-ms-return-client-request-id": "true",
+        "x-ms-version": "2020-06-12"
+      },
+      "RequestBody": null,
+      "StatusCode": 202,
+      "ResponseHeaders": {
+        "Content-Length": "0",
+        "Date": "Fri, 19 Feb 2021 19:04:08 GMT",
+        "Server": [
+          "Windows-Azure-Blob/1.0",
+          "Microsoft-HTTPAPI/2.0"
+        ],
+        "x-ms-client-request-id": "a507b9b5-c15b-ae20-298b-2b870744ce8b",
+        "x-ms-request-id": "cb12b2f1-b01e-006d-55f2-06cb14000000",
+        "x-ms-version": "2020-06-12"
+      },
+      "ResponseBody": []
+    },
+    {
+      "RequestUri": "https://seannse.blob.core.windows.net/test-filesystem-90b78aef-03cb-b5d6-b556-8193db1ef876?restype=container",
+      "RequestMethod": "PUT",
+      "RequestHeaders": {
+        "Accept": "application/xml",
+        "Authorization": "Sanitized",
+        "traceparent": "00-6e653ad414e6954f98fbd053a94ffac8-9b6a754618d39043-00",
+        "User-Agent": [
+          "azsdk-net-Storage.Files.DataLake/12.7.0-alpha.20210219.1",
+          "(.NET 5.0.3; Microsoft Windows 10.0.19041)"
         ],
         "x-ms-blob-public-access": "container",
-        "x-ms-client-request-id": "b00668b2-9490-493d-2a5f-2c1e6c4ac27d",
-        "x-ms-date": "Wed, 17 Feb 2021 22:45:40 GMT",
->>>>>>> 1814567d
-        "x-ms-return-client-request-id": "true",
-        "x-ms-version": "2020-06-12"
-      },
-      "RequestBody": null,
-      "StatusCode": 201,
-      "ResponseHeaders": {
-        "Content-Length": "0",
-<<<<<<< HEAD
-        "Date": "Tue, 02 Feb 2021 21:42:17 GMT",
-        "ETag": "\u00220x8D8C7C36A0E9B2C\u0022",
-        "Last-Modified": "Tue, 02 Feb 2021 21:42:18 GMT",
-=======
-        "Date": "Wed, 17 Feb 2021 22:45:40 GMT",
-        "ETag": "\u00220x8D8D395C0C0B232\u0022",
-        "Last-Modified": "Wed, 17 Feb 2021 22:45:41 GMT",
->>>>>>> 1814567d
-        "Server": [
-          "Windows-Azure-Blob/1.0",
-          "Microsoft-HTTPAPI/2.0"
-        ],
-        "x-ms-client-request-id": "b00668b2-9490-493d-2a5f-2c1e6c4ac27d",
-<<<<<<< HEAD
-        "x-ms-request-id": "5e49d391-b01e-007d-44ac-f90e7c000000",
-=======
-        "x-ms-request-id": "c1cdb612-c01e-0083-6d7e-05613d000000",
->>>>>>> 1814567d
-        "x-ms-version": "2020-06-12"
-      },
-      "ResponseBody": []
-    },
-    {
-      "RequestUri": "https://seannse.dfs.core.windows.net/test-filesystem-99dbd55b-ccec-e61d-f596-ddd1155689d7/test-directory-afbc3ada-1255-d467-13c8-5fc212b8d720?resource=directory",
-      "RequestMethod": "PUT",
-      "RequestHeaders": {
-        "Accept": "application/json",
-        "Authorization": "Sanitized",
-<<<<<<< HEAD
-        "traceparent": "00-0083c153e448584ea67189619a90544f-62b3e17a0fa4984a-00",
-        "User-Agent": [
-          "azsdk-net-Storage.Files.DataLake/12.7.0-alpha.20210202.1",
-          "(.NET 5.0.2; Microsoft Windows 10.0.19042)"
-        ],
-        "x-ms-client-request-id": "d4893d67-a919-a0eb-0032-9dc8357b3672",
-        "x-ms-date": "Tue, 02 Feb 2021 21:42:17 GMT",
-=======
-        "traceparent": "00-2d520804987f8b4e834fcaf5e56ebe94-88a036293423ed46-00",
-        "User-Agent": [
-          "azsdk-net-Storage.Files.DataLake/12.7.0-alpha.20210217.1",
-          "(.NET 5.0.3; Microsoft Windows 10.0.19042)"
-        ],
-        "x-ms-client-request-id": "d4893d67-a919-a0eb-0032-9dc8357b3672",
-        "x-ms-date": "Wed, 17 Feb 2021 22:45:41 GMT",
->>>>>>> 1814567d
-        "x-ms-return-client-request-id": "true",
-        "x-ms-version": "2020-06-12"
-      },
-      "RequestBody": null,
-      "StatusCode": 201,
-      "ResponseHeaders": {
-        "Content-Length": "0",
-<<<<<<< HEAD
-        "Date": "Tue, 02 Feb 2021 21:42:18 GMT",
-        "ETag": "\u00220x8D8C7C36A44BB67\u0022",
-        "Last-Modified": "Tue, 02 Feb 2021 21:42:18 GMT",
-=======
-        "Date": "Wed, 17 Feb 2021 22:45:41 GMT",
-        "ETag": "\u00220x8D8D395C0F6343E\u0022",
-        "Last-Modified": "Wed, 17 Feb 2021 22:45:41 GMT",
->>>>>>> 1814567d
-        "Server": [
-          "Windows-Azure-HDFS/1.0",
-          "Microsoft-HTTPAPI/2.0"
-        ],
-        "x-ms-client-request-id": "d4893d67-a919-a0eb-0032-9dc8357b3672",
-<<<<<<< HEAD
-        "x-ms-request-id": "9e98a92a-401f-001b-62ac-f9415c000000",
-=======
-        "x-ms-request-id": "38370f8d-a01f-0003-197e-059e3b000000",
->>>>>>> 1814567d
-        "x-ms-version": "2020-06-12"
-      },
-      "ResponseBody": []
-    },
-    {
-      "RequestUri": "https://seannse.dfs.core.windows.net/test-filesystem-99dbd55b-ccec-e61d-f596-ddd1155689d7/test-directory-afbc3ada-1255-d467-13c8-5fc212b8d720?resource=directory",
-      "RequestMethod": "PUT",
-      "RequestHeaders": {
-        "Accept": "application/json",
-        "Authorization": "Sanitized",
-<<<<<<< HEAD
-        "If-Modified-Since": "Mon, 01 Feb 2021 21:42:16 GMT",
-        "User-Agent": [
-          "azsdk-net-Storage.Files.DataLake/12.7.0-alpha.20210202.1",
-          "(.NET 5.0.2; Microsoft Windows 10.0.19042)"
-        ],
-        "x-ms-client-request-id": "d55b6f22-032e-9206-b27d-ac1d3a7d7778",
-        "x-ms-date": "Tue, 02 Feb 2021 21:42:18 GMT",
-=======
-        "If-Modified-Since": "Tue, 16 Feb 2021 22:45:40 GMT",
-        "User-Agent": [
-          "azsdk-net-Storage.Files.DataLake/12.7.0-alpha.20210217.1",
-          "(.NET 5.0.3; Microsoft Windows 10.0.19042)"
-        ],
-        "x-ms-client-request-id": "d55b6f22-032e-9206-b27d-ac1d3a7d7778",
-        "x-ms-date": "Wed, 17 Feb 2021 22:45:41 GMT",
->>>>>>> 1814567d
-        "x-ms-return-client-request-id": "true",
-        "x-ms-version": "2020-06-12"
-      },
-      "RequestBody": null,
-      "StatusCode": 201,
-      "ResponseHeaders": {
-        "Content-Length": "0",
-<<<<<<< HEAD
-        "Date": "Tue, 02 Feb 2021 21:42:18 GMT",
-        "ETag": "\u00220x8D8C7C36A52D155\u0022",
-        "Last-Modified": "Tue, 02 Feb 2021 21:42:18 GMT",
-=======
-        "Date": "Wed, 17 Feb 2021 22:45:41 GMT",
-        "ETag": "\u00220x8D8D395C10291D2\u0022",
-        "Last-Modified": "Wed, 17 Feb 2021 22:45:41 GMT",
->>>>>>> 1814567d
-        "Server": [
-          "Windows-Azure-HDFS/1.0",
-          "Microsoft-HTTPAPI/2.0"
-        ],
-        "x-ms-client-request-id": "d55b6f22-032e-9206-b27d-ac1d3a7d7778",
-<<<<<<< HEAD
-        "x-ms-request-id": "9e98a94b-401f-001b-03ac-f9415c000000",
-=======
-        "x-ms-request-id": "38370fab-a01f-0003-367e-059e3b000000",
->>>>>>> 1814567d
-        "x-ms-version": "2020-06-12"
-      },
-      "ResponseBody": []
-    },
-    {
-      "RequestUri": "https://seannse.blob.core.windows.net/test-filesystem-99dbd55b-ccec-e61d-f596-ddd1155689d7?restype=container",
-      "RequestMethod": "DELETE",
-      "RequestHeaders": {
-        "Accept": "application/xml",
-        "Authorization": "Sanitized",
-<<<<<<< HEAD
-        "traceparent": "00-e8e098279401e34981422ca2b101c516-6eef144699330140-00",
-        "User-Agent": [
-          "azsdk-net-Storage.Files.DataLake/12.7.0-alpha.20210202.1",
-          "(.NET 5.0.2; Microsoft Windows 10.0.19042)"
-        ],
-        "x-ms-client-request-id": "c5a52cb7-611f-8443-0550-1cae690fc776",
-        "x-ms-date": "Tue, 02 Feb 2021 21:42:18 GMT",
-=======
-        "traceparent": "00-55266abe5abcef4dae84cd01d8afaac5-c8042667cf6cc244-00",
-        "User-Agent": [
-          "azsdk-net-Storage.Files.DataLake/12.7.0-alpha.20210217.1",
-          "(.NET 5.0.3; Microsoft Windows 10.0.19042)"
-        ],
-        "x-ms-client-request-id": "c5a52cb7-611f-8443-0550-1cae690fc776",
-        "x-ms-date": "Wed, 17 Feb 2021 22:45:41 GMT",
->>>>>>> 1814567d
-        "x-ms-return-client-request-id": "true",
-        "x-ms-version": "2020-06-12"
-      },
-      "RequestBody": null,
-      "StatusCode": 202,
-      "ResponseHeaders": {
-        "Content-Length": "0",
-<<<<<<< HEAD
-        "Date": "Tue, 02 Feb 2021 21:42:18 GMT",
-=======
-        "Date": "Wed, 17 Feb 2021 22:45:40 GMT",
->>>>>>> 1814567d
-        "Server": [
-          "Windows-Azure-Blob/1.0",
-          "Microsoft-HTTPAPI/2.0"
-        ],
-        "x-ms-client-request-id": "c5a52cb7-611f-8443-0550-1cae690fc776",
-<<<<<<< HEAD
-        "x-ms-request-id": "5e49d5cf-b01e-007d-61ac-f90e7c000000",
-=======
-        "x-ms-request-id": "c1cdb729-c01e-0083-557e-05613d000000",
->>>>>>> 1814567d
-        "x-ms-version": "2020-06-12"
-      },
-      "ResponseBody": []
-    },
-    {
-      "RequestUri": "https://seannse.blob.core.windows.net/test-filesystem-38c34296-2d78-4bb0-ac09-c6a722fca437?restype=container",
-      "RequestMethod": "PUT",
-      "RequestHeaders": {
-        "Accept": "application/xml",
-        "Authorization": "Sanitized",
-<<<<<<< HEAD
-        "traceparent": "00-4b31b17d6079ec4994caba67656dc8c1-5707cc6c1effaf46-00",
-        "User-Agent": [
-          "azsdk-net-Storage.Files.DataLake/12.7.0-alpha.20210202.1",
-          "(.NET 5.0.2; Microsoft Windows 10.0.19042)"
-        ],
-        "x-ms-blob-public-access": "container",
-        "x-ms-client-request-id": "ab736abf-fbb6-8a5c-7c5a-19159b9c6209",
-        "x-ms-date": "Tue, 02 Feb 2021 21:42:18 GMT",
-=======
-        "traceparent": "00-bff5d62c638b764698e721ad69b14ff5-45d2e12ee10e5b4f-00",
-        "User-Agent": [
-          "azsdk-net-Storage.Files.DataLake/12.7.0-alpha.20210217.1",
-          "(.NET 5.0.3; Microsoft Windows 10.0.19042)"
-        ],
-        "x-ms-blob-public-access": "container",
-        "x-ms-client-request-id": "ab736abf-fbb6-8a5c-7c5a-19159b9c6209",
-        "x-ms-date": "Wed, 17 Feb 2021 22:45:41 GMT",
->>>>>>> 1814567d
-        "x-ms-return-client-request-id": "true",
-        "x-ms-version": "2020-06-12"
-      },
-      "RequestBody": null,
-      "StatusCode": 201,
-      "ResponseHeaders": {
-        "Content-Length": "0",
-<<<<<<< HEAD
-        "Date": "Tue, 02 Feb 2021 21:42:19 GMT",
-        "ETag": "\u00220x8D8C7C36AA00E57\u0022",
-        "Last-Modified": "Tue, 02 Feb 2021 21:42:19 GMT",
-=======
-        "Date": "Wed, 17 Feb 2021 22:45:41 GMT",
-        "ETag": "\u00220x8D8D395C141B147\u0022",
-        "Last-Modified": "Wed, 17 Feb 2021 22:45:41 GMT",
->>>>>>> 1814567d
-        "Server": [
-          "Windows-Azure-Blob/1.0",
-          "Microsoft-HTTPAPI/2.0"
-        ],
-        "x-ms-client-request-id": "ab736abf-fbb6-8a5c-7c5a-19159b9c6209",
-<<<<<<< HEAD
-        "x-ms-request-id": "0e7df727-c01e-0093-31ac-f9a455000000",
-=======
-        "x-ms-request-id": "04cb7de1-b01e-00a6-4a7e-05c841000000",
->>>>>>> 1814567d
-        "x-ms-version": "2020-06-12"
-      },
-      "ResponseBody": []
-    },
-    {
-      "RequestUri": "https://seannse.dfs.core.windows.net/test-filesystem-38c34296-2d78-4bb0-ac09-c6a722fca437/test-directory-9264e5ab-b9a9-e59d-e977-4849e53f9198?resource=directory",
-      "RequestMethod": "PUT",
-      "RequestHeaders": {
-        "Accept": "application/json",
-        "Authorization": "Sanitized",
-<<<<<<< HEAD
-        "traceparent": "00-79b40590863b554db69d393e89bee4b6-51445c7544b18047-00",
-        "User-Agent": [
-          "azsdk-net-Storage.Files.DataLake/12.7.0-alpha.20210202.1",
-          "(.NET 5.0.2; Microsoft Windows 10.0.19042)"
-        ],
-        "x-ms-client-request-id": "d5c43dcc-54af-0655-cc8e-c13fb212a43c",
-        "x-ms-date": "Tue, 02 Feb 2021 21:42:18 GMT",
-=======
-        "traceparent": "00-35d9139a5b3fcd45a5d7953a82f2b01d-f53fd4c17832c64e-00",
-        "User-Agent": [
-          "azsdk-net-Storage.Files.DataLake/12.7.0-alpha.20210217.1",
-          "(.NET 5.0.3; Microsoft Windows 10.0.19042)"
-        ],
-        "x-ms-client-request-id": "d5c43dcc-54af-0655-cc8e-c13fb212a43c",
-        "x-ms-date": "Wed, 17 Feb 2021 22:45:42 GMT",
->>>>>>> 1814567d
-        "x-ms-return-client-request-id": "true",
-        "x-ms-version": "2020-06-12"
-      },
-      "RequestBody": null,
-      "StatusCode": 201,
-      "ResponseHeaders": {
-        "Content-Length": "0",
-<<<<<<< HEAD
-        "Date": "Tue, 02 Feb 2021 21:42:19 GMT",
-        "ETag": "\u00220x8D8C7C36AD7F5FA\u0022",
-        "Last-Modified": "Tue, 02 Feb 2021 21:42:19 GMT",
-=======
-        "Date": "Wed, 17 Feb 2021 22:45:41 GMT",
-        "ETag": "\u00220x8D8D395C17344FC\u0022",
-        "Last-Modified": "Wed, 17 Feb 2021 22:45:42 GMT",
->>>>>>> 1814567d
-        "Server": [
-          "Windows-Azure-HDFS/1.0",
-          "Microsoft-HTTPAPI/2.0"
-        ],
-        "x-ms-client-request-id": "d5c43dcc-54af-0655-cc8e-c13fb212a43c",
-<<<<<<< HEAD
-        "x-ms-request-id": "35eacd88-e01f-003d-40ac-f90944000000",
-=======
-        "x-ms-request-id": "ceee1aed-101f-005b-6e7e-054664000000",
->>>>>>> 1814567d
-        "x-ms-version": "2020-06-12"
-      },
-      "ResponseBody": []
-    },
-    {
-      "RequestUri": "https://seannse.dfs.core.windows.net/test-filesystem-38c34296-2d78-4bb0-ac09-c6a722fca437/test-directory-9264e5ab-b9a9-e59d-e977-4849e53f9198?resource=directory",
-      "RequestMethod": "PUT",
-      "RequestHeaders": {
-        "Accept": "application/json",
-        "Authorization": "Sanitized",
-<<<<<<< HEAD
-        "If-Unmodified-Since": "Wed, 03 Feb 2021 21:42:16 GMT",
-        "User-Agent": [
-          "azsdk-net-Storage.Files.DataLake/12.7.0-alpha.20210202.1",
-          "(.NET 5.0.2; Microsoft Windows 10.0.19042)"
-        ],
-        "x-ms-client-request-id": "a87cf4c6-bc7b-cde8-70e1-ebfa37419b68",
-        "x-ms-date": "Tue, 02 Feb 2021 21:42:19 GMT",
-=======
-        "If-Unmodified-Since": "Thu, 18 Feb 2021 22:45:40 GMT",
-        "User-Agent": [
-          "azsdk-net-Storage.Files.DataLake/12.7.0-alpha.20210217.1",
-          "(.NET 5.0.3; Microsoft Windows 10.0.19042)"
-        ],
-        "x-ms-client-request-id": "a87cf4c6-bc7b-cde8-70e1-ebfa37419b68",
-        "x-ms-date": "Wed, 17 Feb 2021 22:45:42 GMT",
->>>>>>> 1814567d
-        "x-ms-return-client-request-id": "true",
-        "x-ms-version": "2020-06-12"
-      },
-      "RequestBody": null,
-      "StatusCode": 201,
-      "ResponseHeaders": {
-        "Content-Length": "0",
-<<<<<<< HEAD
-        "Date": "Tue, 02 Feb 2021 21:42:19 GMT",
-        "ETag": "\u00220x8D8C7C36AE5AC67\u0022",
-        "Last-Modified": "Tue, 02 Feb 2021 21:42:19 GMT",
-=======
-        "Date": "Wed, 17 Feb 2021 22:45:41 GMT",
-        "ETag": "\u00220x8D8D395C17EB56F\u0022",
-        "Last-Modified": "Wed, 17 Feb 2021 22:45:42 GMT",
->>>>>>> 1814567d
-        "Server": [
-          "Windows-Azure-HDFS/1.0",
-          "Microsoft-HTTPAPI/2.0"
-        ],
-        "x-ms-client-request-id": "a87cf4c6-bc7b-cde8-70e1-ebfa37419b68",
-<<<<<<< HEAD
-        "x-ms-request-id": "35eacd9b-e01f-003d-53ac-f90944000000",
-=======
-        "x-ms-request-id": "ceee1af2-101f-005b-737e-054664000000",
->>>>>>> 1814567d
-        "x-ms-version": "2020-06-12"
-      },
-      "ResponseBody": []
-    },
-    {
-      "RequestUri": "https://seannse.blob.core.windows.net/test-filesystem-38c34296-2d78-4bb0-ac09-c6a722fca437?restype=container",
-      "RequestMethod": "DELETE",
-      "RequestHeaders": {
-        "Accept": "application/xml",
-        "Authorization": "Sanitized",
-<<<<<<< HEAD
-        "traceparent": "00-f97d414e9c6fd64eb64cbb49c6b73889-a65cdef50288384d-00",
-        "User-Agent": [
-          "azsdk-net-Storage.Files.DataLake/12.7.0-alpha.20210202.1",
-          "(.NET 5.0.2; Microsoft Windows 10.0.19042)"
-        ],
-        "x-ms-client-request-id": "bd791a42-fc95-0cc1-9826-64d2bd867a23",
-        "x-ms-date": "Tue, 02 Feb 2021 21:42:19 GMT",
-=======
-        "traceparent": "00-c27cc3a6d2e8f84d901131d4ef7abce9-1a14c1ad7b92dd48-00",
-        "User-Agent": [
-          "azsdk-net-Storage.Files.DataLake/12.7.0-alpha.20210217.1",
-          "(.NET 5.0.3; Microsoft Windows 10.0.19042)"
-        ],
-        "x-ms-client-request-id": "bd791a42-fc95-0cc1-9826-64d2bd867a23",
-        "x-ms-date": "Wed, 17 Feb 2021 22:45:42 GMT",
->>>>>>> 1814567d
-        "x-ms-return-client-request-id": "true",
-        "x-ms-version": "2020-06-12"
-      },
-      "RequestBody": null,
-      "StatusCode": 202,
-      "ResponseHeaders": {
-        "Content-Length": "0",
-<<<<<<< HEAD
-        "Date": "Tue, 02 Feb 2021 21:42:19 GMT",
-=======
-        "Date": "Wed, 17 Feb 2021 22:45:42 GMT",
->>>>>>> 1814567d
-        "Server": [
-          "Windows-Azure-Blob/1.0",
-          "Microsoft-HTTPAPI/2.0"
-        ],
-        "x-ms-client-request-id": "bd791a42-fc95-0cc1-9826-64d2bd867a23",
-<<<<<<< HEAD
-        "x-ms-request-id": "0e7dfb13-c01e-0093-4eac-f9a455000000",
-=======
-        "x-ms-request-id": "04cb8131-b01e-00a6-707e-05c841000000",
->>>>>>> 1814567d
-        "x-ms-version": "2020-06-12"
-      },
-      "ResponseBody": []
-    },
-    {
-      "RequestUri": "https://seannse.blob.core.windows.net/test-filesystem-d397af7b-346a-ea56-5559-ec694b4f90e8?restype=container",
-      "RequestMethod": "PUT",
-      "RequestHeaders": {
-        "Accept": "application/xml",
-        "Authorization": "Sanitized",
-<<<<<<< HEAD
-        "traceparent": "00-fdba3ee636f96a47baedff8aacb239aa-ad6822e2acda8441-00",
-        "User-Agent": [
-          "azsdk-net-Storage.Files.DataLake/12.7.0-alpha.20210202.1",
-          "(.NET 5.0.2; Microsoft Windows 10.0.19042)"
-        ],
-        "x-ms-blob-public-access": "container",
-        "x-ms-client-request-id": "8e1d4d97-0af0-0d42-c48e-683c1058c149",
-        "x-ms-date": "Tue, 02 Feb 2021 21:42:19 GMT",
-=======
-        "traceparent": "00-119bdb0905e8c94083cec0a9c97d1623-14a9833267493a42-00",
-        "User-Agent": [
-          "azsdk-net-Storage.Files.DataLake/12.7.0-alpha.20210217.1",
-          "(.NET 5.0.3; Microsoft Windows 10.0.19042)"
-        ],
-        "x-ms-blob-public-access": "container",
-        "x-ms-client-request-id": "8e1d4d97-0af0-0d42-c48e-683c1058c149",
-        "x-ms-date": "Wed, 17 Feb 2021 22:45:42 GMT",
->>>>>>> 1814567d
-        "x-ms-return-client-request-id": "true",
-        "x-ms-version": "2020-06-12"
-      },
-      "RequestBody": null,
-      "StatusCode": 201,
-      "ResponseHeaders": {
-        "Content-Length": "0",
-<<<<<<< HEAD
-        "Date": "Tue, 02 Feb 2021 21:42:19 GMT",
-        "ETag": "\u00220x8D8C7C36B2B2A3D\u0022",
-        "Last-Modified": "Tue, 02 Feb 2021 21:42:20 GMT",
-=======
-        "Date": "Wed, 17 Feb 2021 22:45:42 GMT",
-        "ETag": "\u00220x8D8D395C1C0D551\u0022",
-        "Last-Modified": "Wed, 17 Feb 2021 22:45:42 GMT",
->>>>>>> 1814567d
-        "Server": [
-          "Windows-Azure-Blob/1.0",
-          "Microsoft-HTTPAPI/2.0"
-        ],
-        "x-ms-client-request-id": "8e1d4d97-0af0-0d42-c48e-683c1058c149",
-<<<<<<< HEAD
-        "x-ms-request-id": "ba2ecc95-201e-009b-6cac-f9be5a000000",
-=======
-        "x-ms-request-id": "705ac80b-801e-0049-077e-053db4000000",
->>>>>>> 1814567d
-        "x-ms-version": "2020-06-12"
-      },
-      "ResponseBody": []
-    },
-    {
-      "RequestUri": "https://seannse.dfs.core.windows.net/test-filesystem-d397af7b-346a-ea56-5559-ec694b4f90e8/test-directory-7ece7b96-5dce-9d5b-dc5c-40c2b62c7387?resource=directory",
-      "RequestMethod": "PUT",
-      "RequestHeaders": {
-        "Accept": "application/json",
-        "Authorization": "Sanitized",
-<<<<<<< HEAD
-        "traceparent": "00-6a80bb1d6d47e143ac7e1c04c38ba86c-7d969844d1dac346-00",
-        "User-Agent": [
-          "azsdk-net-Storage.Files.DataLake/12.7.0-alpha.20210202.1",
-          "(.NET 5.0.2; Microsoft Windows 10.0.19042)"
-        ],
-        "x-ms-client-request-id": "fb9335e6-e7fe-3966-f280-b194c97f5697",
-        "x-ms-date": "Tue, 02 Feb 2021 21:42:19 GMT",
-=======
-        "traceparent": "00-c23355ffffa7784dbe125c800a63e55c-8254618d88915b46-00",
-        "User-Agent": [
-          "azsdk-net-Storage.Files.DataLake/12.7.0-alpha.20210217.1",
-          "(.NET 5.0.3; Microsoft Windows 10.0.19042)"
-        ],
-        "x-ms-client-request-id": "fb9335e6-e7fe-3966-f280-b194c97f5697",
-        "x-ms-date": "Wed, 17 Feb 2021 22:45:42 GMT",
->>>>>>> 1814567d
-        "x-ms-return-client-request-id": "true",
-        "x-ms-version": "2020-06-12"
-      },
-      "RequestBody": null,
-      "StatusCode": 201,
-      "ResponseHeaders": {
-        "Content-Length": "0",
-<<<<<<< HEAD
-        "Date": "Tue, 02 Feb 2021 21:42:20 GMT",
-        "ETag": "\u00220x8D8C7C36B632FE4\u0022",
-        "Last-Modified": "Tue, 02 Feb 2021 21:42:20 GMT",
-=======
-        "Date": "Wed, 17 Feb 2021 22:45:42 GMT",
-        "ETag": "\u00220x8D8D395C1FC19EC\u0022",
-        "Last-Modified": "Wed, 17 Feb 2021 22:45:43 GMT",
->>>>>>> 1814567d
-        "Server": [
-          "Windows-Azure-HDFS/1.0",
-          "Microsoft-HTTPAPI/2.0"
-        ],
-        "x-ms-client-request-id": "fb9335e6-e7fe-3966-f280-b194c97f5697",
-<<<<<<< HEAD
-        "x-ms-request-id": "95fb835c-401f-000b-10ac-f98434000000",
-=======
-        "x-ms-request-id": "5ad749a0-601f-001c-5a7e-052d3f000000",
->>>>>>> 1814567d
-        "x-ms-version": "2020-06-12"
-      },
-      "ResponseBody": []
-    },
-    {
-      "RequestUri": "https://seannse.blob.core.windows.net/test-filesystem-d397af7b-346a-ea56-5559-ec694b4f90e8/test-directory-7ece7b96-5dce-9d5b-dc5c-40c2b62c7387",
+        "x-ms-client-request-id": "9cca6bf5-4c9c-b26b-e351-f0043f8dd20b",
+        "x-ms-date": "Fri, 19 Feb 2021 19:04:10 GMT",
+        "x-ms-return-client-request-id": "true",
+        "x-ms-version": "2020-06-12"
+      },
+      "RequestBody": null,
+      "StatusCode": 201,
+      "ResponseHeaders": {
+        "Content-Length": "0",
+        "Date": "Fri, 19 Feb 2021 19:04:08 GMT",
+        "ETag": "\u00220x8D8D509231E09A7\u0022",
+        "Last-Modified": "Fri, 19 Feb 2021 19:04:09 GMT",
+        "Server": [
+          "Windows-Azure-Blob/1.0",
+          "Microsoft-HTTPAPI/2.0"
+        ],
+        "x-ms-client-request-id": "9cca6bf5-4c9c-b26b-e351-f0043f8dd20b",
+        "x-ms-request-id": "cb12b309-b01e-006d-69f2-06cb14000000",
+        "x-ms-version": "2020-06-12"
+      },
+      "ResponseBody": []
+    },
+    {
+      "RequestUri": "https://seannse.dfs.core.windows.net/test-filesystem-90b78aef-03cb-b5d6-b556-8193db1ef876/test-directory-10eab493-2298-4ebb-4d02-403b73b69f7b?resource=directory",
+      "RequestMethod": "PUT",
+      "RequestHeaders": {
+        "Accept": "application/json",
+        "Authorization": "Sanitized",
+        "traceparent": "00-40b0011d072cd44da9a0d383d346c0f3-35243cdad501b448-00",
+        "User-Agent": [
+          "azsdk-net-Storage.Files.DataLake/12.7.0-alpha.20210219.1",
+          "(.NET 5.0.3; Microsoft Windows 10.0.19041)"
+        ],
+        "x-ms-client-request-id": "618d84bc-604e-d2c5-b07b-4e990b2f3f2c",
+        "x-ms-date": "Fri, 19 Feb 2021 19:04:10 GMT",
+        "x-ms-return-client-request-id": "true",
+        "x-ms-version": "2020-06-12"
+      },
+      "RequestBody": null,
+      "StatusCode": 201,
+      "ResponseHeaders": {
+        "Content-Length": "0",
+        "Date": "Fri, 19 Feb 2021 19:04:08 GMT",
+        "ETag": "\u00220x8D8D509232D8463\u0022",
+        "Last-Modified": "Fri, 19 Feb 2021 19:04:09 GMT",
+        "Server": [
+          "Windows-Azure-HDFS/1.0",
+          "Microsoft-HTTPAPI/2.0"
+        ],
+        "x-ms-client-request-id": "618d84bc-604e-d2c5-b07b-4e990b2f3f2c",
+        "x-ms-request-id": "da842d54-a01f-0061-37f2-065c1c000000",
+        "x-ms-version": "2020-06-12"
+      },
+      "ResponseBody": []
+    },
+    {
+      "RequestUri": "https://seannse.blob.core.windows.net/test-filesystem-90b78aef-03cb-b5d6-b556-8193db1ef876/test-directory-10eab493-2298-4ebb-4d02-403b73b69f7b",
       "RequestMethod": "HEAD",
       "RequestHeaders": {
         "Accept": "application/xml",
         "Authorization": "Sanitized",
         "User-Agent": [
-<<<<<<< HEAD
-          "azsdk-net-Storage.Files.DataLake/12.7.0-alpha.20210202.1",
-          "(.NET 5.0.2; Microsoft Windows 10.0.19042)"
-        ],
-        "x-ms-client-request-id": "80db0631-7899-0d89-4f98-0bb14f632f7d",
-        "x-ms-date": "Tue, 02 Feb 2021 21:42:20 GMT",
-=======
-          "azsdk-net-Storage.Files.DataLake/12.7.0-alpha.20210217.1",
-          "(.NET 5.0.3; Microsoft Windows 10.0.19042)"
-        ],
-        "x-ms-client-request-id": "80db0631-7899-0d89-4f98-0bb14f632f7d",
-        "x-ms-date": "Wed, 17 Feb 2021 22:45:43 GMT",
->>>>>>> 1814567d
+          "azsdk-net-Storage.Files.DataLake/12.7.0-alpha.20210219.1",
+          "(.NET 5.0.3; Microsoft Windows 10.0.19041)"
+        ],
+        "x-ms-client-request-id": "ee7e7e8c-3e29-842d-5dca-bfd80d40455c",
+        "x-ms-date": "Fri, 19 Feb 2021 19:04:10 GMT",
         "x-ms-return-client-request-id": "true",
         "x-ms-version": "2020-06-12"
       },
@@ -764,15 +480,9 @@
         "Accept-Ranges": "bytes",
         "Content-Length": "0",
         "Content-Type": "application/octet-stream",
-<<<<<<< HEAD
-        "Date": "Tue, 02 Feb 2021 21:42:20 GMT",
-        "ETag": "\u00220x8D8C7C36B632FE4\u0022",
-        "Last-Modified": "Tue, 02 Feb 2021 21:42:20 GMT",
-=======
-        "Date": "Wed, 17 Feb 2021 22:45:43 GMT",
-        "ETag": "\u00220x8D8D395C1FC19EC\u0022",
-        "Last-Modified": "Wed, 17 Feb 2021 22:45:43 GMT",
->>>>>>> 1814567d
+        "Date": "Fri, 19 Feb 2021 19:04:09 GMT",
+        "ETag": "\u00220x8D8D509232D8463\u0022",
+        "Last-Modified": "Fri, 19 Feb 2021 19:04:09 GMT",
         "Server": [
           "Windows-Azure-Blob/1.0",
           "Microsoft-HTTPAPI/2.0"
@@ -780,104 +490,66 @@
         "x-ms-access-tier": "Hot",
         "x-ms-access-tier-inferred": "true",
         "x-ms-blob-type": "BlockBlob",
-        "x-ms-client-request-id": "80db0631-7899-0d89-4f98-0bb14f632f7d",
-<<<<<<< HEAD
-        "x-ms-creation-time": "Tue, 02 Feb 2021 21:42:20 GMT",
-=======
-        "x-ms-creation-time": "Wed, 17 Feb 2021 22:45:43 GMT",
->>>>>>> 1814567d
+        "x-ms-client-request-id": "ee7e7e8c-3e29-842d-5dca-bfd80d40455c",
+        "x-ms-creation-time": "Fri, 19 Feb 2021 19:04:09 GMT",
         "x-ms-group": "$superuser",
         "x-ms-lease-state": "available",
         "x-ms-lease-status": "unlocked",
         "x-ms-meta-hdi_isfolder": "true",
         "x-ms-owner": "$superuser",
         "x-ms-permissions": "rwxr-x---",
-<<<<<<< HEAD
-        "x-ms-request-id": "ba2ecee1-201e-009b-7bac-f9be5a000000",
-=======
-        "x-ms-request-id": "705ac998-801e-0049-747e-053db4000000",
->>>>>>> 1814567d
+        "x-ms-request-id": "cb12b348-b01e-006d-23f2-06cb14000000",
         "x-ms-server-encrypted": "true",
         "x-ms-version": "2020-06-12"
       },
       "ResponseBody": []
     },
     {
-      "RequestUri": "https://seannse.dfs.core.windows.net/test-filesystem-d397af7b-346a-ea56-5559-ec694b4f90e8/test-directory-7ece7b96-5dce-9d5b-dc5c-40c2b62c7387?resource=directory",
-      "RequestMethod": "PUT",
-      "RequestHeaders": {
-        "Accept": "application/json",
-        "Authorization": "Sanitized",
-<<<<<<< HEAD
-        "If-Match": "\u00220x8D8C7C36B632FE4\u0022",
-        "User-Agent": [
-          "azsdk-net-Storage.Files.DataLake/12.7.0-alpha.20210202.1",
-          "(.NET 5.0.2; Microsoft Windows 10.0.19042)"
-        ],
-        "x-ms-client-request-id": "c2626c57-d6a3-a2fe-583a-0aeeb7664420",
-        "x-ms-date": "Tue, 02 Feb 2021 21:42:20 GMT",
-=======
-        "If-Match": "0x8D8D395C1FC19EC",
-        "User-Agent": [
-          "azsdk-net-Storage.Files.DataLake/12.7.0-alpha.20210217.1",
-          "(.NET 5.0.3; Microsoft Windows 10.0.19042)"
-        ],
-        "x-ms-client-request-id": "c2626c57-d6a3-a2fe-583a-0aeeb7664420",
-        "x-ms-date": "Wed, 17 Feb 2021 22:45:43 GMT",
->>>>>>> 1814567d
-        "x-ms-return-client-request-id": "true",
-        "x-ms-version": "2020-06-12"
-      },
-      "RequestBody": null,
-      "StatusCode": 201,
-      "ResponseHeaders": {
-        "Content-Length": "0",
-<<<<<<< HEAD
-        "Date": "Tue, 02 Feb 2021 21:42:20 GMT",
-        "ETag": "\u00220x8D8C7C36B7E7C44\u0022",
-        "Last-Modified": "Tue, 02 Feb 2021 21:42:20 GMT",
-=======
-        "Date": "Wed, 17 Feb 2021 22:45:42 GMT",
-        "ETag": "\u00220x8D8D395C21A4DDC\u0022",
-        "Last-Modified": "Wed, 17 Feb 2021 22:45:43 GMT",
->>>>>>> 1814567d
-        "Server": [
-          "Windows-Azure-HDFS/1.0",
-          "Microsoft-HTTPAPI/2.0"
-        ],
-        "x-ms-client-request-id": "c2626c57-d6a3-a2fe-583a-0aeeb7664420",
-<<<<<<< HEAD
-        "x-ms-request-id": "95fb83a4-401f-000b-58ac-f98434000000",
-=======
-        "x-ms-request-id": "5ad749c6-601f-001c-807e-052d3f000000",
->>>>>>> 1814567d
-        "x-ms-version": "2020-06-12"
-      },
-      "ResponseBody": []
-    },
-    {
-      "RequestUri": "https://seannse.blob.core.windows.net/test-filesystem-d397af7b-346a-ea56-5559-ec694b4f90e8?restype=container",
+      "RequestUri": "https://seannse.dfs.core.windows.net/test-filesystem-90b78aef-03cb-b5d6-b556-8193db1ef876/test-directory-10eab493-2298-4ebb-4d02-403b73b69f7b?resource=directory",
+      "RequestMethod": "PUT",
+      "RequestHeaders": {
+        "Accept": "application/json",
+        "Authorization": "Sanitized",
+        "If-Match": "0x8D8D509232D8463",
+        "User-Agent": [
+          "azsdk-net-Storage.Files.DataLake/12.7.0-alpha.20210219.1",
+          "(.NET 5.0.3; Microsoft Windows 10.0.19041)"
+        ],
+        "x-ms-client-request-id": "8c0d39dd-50b0-7403-469a-be25a3de2a99",
+        "x-ms-date": "Fri, 19 Feb 2021 19:04:10 GMT",
+        "x-ms-return-client-request-id": "true",
+        "x-ms-version": "2020-06-12"
+      },
+      "RequestBody": null,
+      "StatusCode": 201,
+      "ResponseHeaders": {
+        "Content-Length": "0",
+        "Date": "Fri, 19 Feb 2021 19:04:09 GMT",
+        "ETag": "\u00220x8D8D509234C74C6\u0022",
+        "Last-Modified": "Fri, 19 Feb 2021 19:04:09 GMT",
+        "Server": [
+          "Windows-Azure-HDFS/1.0",
+          "Microsoft-HTTPAPI/2.0"
+        ],
+        "x-ms-client-request-id": "8c0d39dd-50b0-7403-469a-be25a3de2a99",
+        "x-ms-request-id": "da842d86-a01f-0061-68f2-065c1c000000",
+        "x-ms-version": "2020-06-12"
+      },
+      "ResponseBody": []
+    },
+    {
+      "RequestUri": "https://seannse.blob.core.windows.net/test-filesystem-90b78aef-03cb-b5d6-b556-8193db1ef876?restype=container",
       "RequestMethod": "DELETE",
       "RequestHeaders": {
         "Accept": "application/xml",
         "Authorization": "Sanitized",
-<<<<<<< HEAD
-        "traceparent": "00-5c2d87810788d8429f5a78fba26d9cd5-ebac5815bbf3d244-00",
-        "User-Agent": [
-          "azsdk-net-Storage.Files.DataLake/12.7.0-alpha.20210202.1",
-          "(.NET 5.0.2; Microsoft Windows 10.0.19042)"
-        ],
-        "x-ms-client-request-id": "e3593b64-6c00-7dd9-c27b-3b14c7c36bb7",
-        "x-ms-date": "Tue, 02 Feb 2021 21:42:20 GMT",
-=======
-        "traceparent": "00-df381128ac0aca4cb8867413abafab49-fdab4eaf38954443-00",
-        "User-Agent": [
-          "azsdk-net-Storage.Files.DataLake/12.7.0-alpha.20210217.1",
-          "(.NET 5.0.3; Microsoft Windows 10.0.19042)"
-        ],
-        "x-ms-client-request-id": "e3593b64-6c00-7dd9-c27b-3b14c7c36bb7",
-        "x-ms-date": "Wed, 17 Feb 2021 22:45:43 GMT",
->>>>>>> 1814567d
+        "traceparent": "00-f72db2674503e049bb4b6fe759a71011-bf2494baa021af4f-00",
+        "User-Agent": [
+          "azsdk-net-Storage.Files.DataLake/12.7.0-alpha.20210219.1",
+          "(.NET 5.0.3; Microsoft Windows 10.0.19041)"
+        ],
+        "x-ms-client-request-id": "d3fa4d52-b833-69ab-9857-f57d9bacb6ee",
+        "x-ms-date": "Fri, 19 Feb 2021 19:04:10 GMT",
         "x-ms-return-client-request-id": "true",
         "x-ms-version": "2020-06-12"
       },
@@ -885,472 +557,298 @@
       "StatusCode": 202,
       "ResponseHeaders": {
         "Content-Length": "0",
-<<<<<<< HEAD
-        "Date": "Tue, 02 Feb 2021 21:42:20 GMT",
-=======
-        "Date": "Wed, 17 Feb 2021 22:45:43 GMT",
->>>>>>> 1814567d
-        "Server": [
-          "Windows-Azure-Blob/1.0",
-          "Microsoft-HTTPAPI/2.0"
-        ],
-        "x-ms-client-request-id": "e3593b64-6c00-7dd9-c27b-3b14c7c36bb7",
-<<<<<<< HEAD
-        "x-ms-request-id": "ba2ed001-201e-009b-03ac-f9be5a000000",
-=======
-        "x-ms-request-id": "705aca11-801e-0049-6a7e-053db4000000",
->>>>>>> 1814567d
-        "x-ms-version": "2020-06-12"
-      },
-      "ResponseBody": []
-    },
-    {
-      "RequestUri": "https://seannse.blob.core.windows.net/test-filesystem-628357bb-ef74-c3cd-7502-6eea7464a2f8?restype=container",
-      "RequestMethod": "PUT",
-      "RequestHeaders": {
-        "Accept": "application/xml",
-        "Authorization": "Sanitized",
-<<<<<<< HEAD
-        "traceparent": "00-aeda8473a33ed145821fa23b4549b360-7bcbc329a94a024b-00",
-        "User-Agent": [
-          "azsdk-net-Storage.Files.DataLake/12.7.0-alpha.20210202.1",
-          "(.NET 5.0.2; Microsoft Windows 10.0.19042)"
+        "Date": "Fri, 19 Feb 2021 19:04:09 GMT",
+        "Server": [
+          "Windows-Azure-Blob/1.0",
+          "Microsoft-HTTPAPI/2.0"
+        ],
+        "x-ms-client-request-id": "d3fa4d52-b833-69ab-9857-f57d9bacb6ee",
+        "x-ms-request-id": "cb12b39e-b01e-006d-77f2-06cb14000000",
+        "x-ms-version": "2020-06-12"
+      },
+      "ResponseBody": []
+    },
+    {
+      "RequestUri": "https://seannse.blob.core.windows.net/test-filesystem-b460ed2b-ba42-7c00-3cd9-df8c302fbdce?restype=container",
+      "RequestMethod": "PUT",
+      "RequestHeaders": {
+        "Accept": "application/xml",
+        "Authorization": "Sanitized",
+        "traceparent": "00-a6bb2f58c5d50b40a34b117759d26873-8f54f4bdfe85e148-00",
+        "User-Agent": [
+          "azsdk-net-Storage.Files.DataLake/12.7.0-alpha.20210219.1",
+          "(.NET 5.0.3; Microsoft Windows 10.0.19041)"
         ],
         "x-ms-blob-public-access": "container",
-        "x-ms-client-request-id": "a9deaa4d-45dc-7598-6d96-6dfefeee095d",
-        "x-ms-date": "Tue, 02 Feb 2021 21:42:20 GMT",
-=======
-        "traceparent": "00-9936f18f94c74b43abaf79c3a7a7daf4-f1b7f1e52ad59c40-00",
-        "User-Agent": [
-          "azsdk-net-Storage.Files.DataLake/12.7.0-alpha.20210217.1",
-          "(.NET 5.0.3; Microsoft Windows 10.0.19042)"
+        "x-ms-client-request-id": "c8a8326e-f317-98f4-4c7e-9759d91f3969",
+        "x-ms-date": "Fri, 19 Feb 2021 19:04:10 GMT",
+        "x-ms-return-client-request-id": "true",
+        "x-ms-version": "2020-06-12"
+      },
+      "RequestBody": null,
+      "StatusCode": 201,
+      "ResponseHeaders": {
+        "Content-Length": "0",
+        "Date": "Fri, 19 Feb 2021 19:04:09 GMT",
+        "ETag": "\u00220x8D8D509236929BC\u0022",
+        "Last-Modified": "Fri, 19 Feb 2021 19:04:09 GMT",
+        "Server": [
+          "Windows-Azure-Blob/1.0",
+          "Microsoft-HTTPAPI/2.0"
+        ],
+        "x-ms-client-request-id": "c8a8326e-f317-98f4-4c7e-9759d91f3969",
+        "x-ms-request-id": "cb12b3bf-b01e-006d-15f2-06cb14000000",
+        "x-ms-version": "2020-06-12"
+      },
+      "ResponseBody": []
+    },
+    {
+      "RequestUri": "https://seannse.dfs.core.windows.net/test-filesystem-b460ed2b-ba42-7c00-3cd9-df8c302fbdce/test-directory-138a2799-60d9-d40a-88c5-37c794e510bc?resource=directory",
+      "RequestMethod": "PUT",
+      "RequestHeaders": {
+        "Accept": "application/json",
+        "Authorization": "Sanitized",
+        "traceparent": "00-dbc995db0e497e4ea1e3bedc825fb264-deb4c6f9ad9ca948-00",
+        "User-Agent": [
+          "azsdk-net-Storage.Files.DataLake/12.7.0-alpha.20210219.1",
+          "(.NET 5.0.3; Microsoft Windows 10.0.19041)"
+        ],
+        "x-ms-client-request-id": "4481bc40-84f4-0d26-27d3-4052bb2c0367",
+        "x-ms-date": "Fri, 19 Feb 2021 19:04:10 GMT",
+        "x-ms-return-client-request-id": "true",
+        "x-ms-version": "2020-06-12"
+      },
+      "RequestBody": null,
+      "StatusCode": 201,
+      "ResponseHeaders": {
+        "Content-Length": "0",
+        "Date": "Fri, 19 Feb 2021 19:04:09 GMT",
+        "ETag": "\u00220x8D8D5092378C7CF\u0022",
+        "Last-Modified": "Fri, 19 Feb 2021 19:04:09 GMT",
+        "Server": [
+          "Windows-Azure-HDFS/1.0",
+          "Microsoft-HTTPAPI/2.0"
+        ],
+        "x-ms-client-request-id": "4481bc40-84f4-0d26-27d3-4052bb2c0367",
+        "x-ms-request-id": "da842dad-a01f-0061-0ef2-065c1c000000",
+        "x-ms-version": "2020-06-12"
+      },
+      "ResponseBody": []
+    },
+    {
+      "RequestUri": "https://seannse.dfs.core.windows.net/test-filesystem-b460ed2b-ba42-7c00-3cd9-df8c302fbdce/test-directory-138a2799-60d9-d40a-88c5-37c794e510bc?resource=directory",
+      "RequestMethod": "PUT",
+      "RequestHeaders": {
+        "Accept": "application/json",
+        "Authorization": "Sanitized",
+        "If-None-Match": "\u0022garbage\u0022",
+        "User-Agent": [
+          "azsdk-net-Storage.Files.DataLake/12.7.0-alpha.20210219.1",
+          "(.NET 5.0.3; Microsoft Windows 10.0.19041)"
+        ],
+        "x-ms-client-request-id": "d786da03-cb63-bdc7-b810-d5b2b4644366",
+        "x-ms-date": "Fri, 19 Feb 2021 19:04:10 GMT",
+        "x-ms-return-client-request-id": "true",
+        "x-ms-version": "2020-06-12"
+      },
+      "RequestBody": null,
+      "StatusCode": 201,
+      "ResponseHeaders": {
+        "Content-Length": "0",
+        "Date": "Fri, 19 Feb 2021 19:04:09 GMT",
+        "ETag": "\u00220x8D8D50923850549\u0022",
+        "Last-Modified": "Fri, 19 Feb 2021 19:04:10 GMT",
+        "Server": [
+          "Windows-Azure-HDFS/1.0",
+          "Microsoft-HTTPAPI/2.0"
+        ],
+        "x-ms-client-request-id": "d786da03-cb63-bdc7-b810-d5b2b4644366",
+        "x-ms-request-id": "da842db6-a01f-0061-17f2-065c1c000000",
+        "x-ms-version": "2020-06-12"
+      },
+      "ResponseBody": []
+    },
+    {
+      "RequestUri": "https://seannse.blob.core.windows.net/test-filesystem-b460ed2b-ba42-7c00-3cd9-df8c302fbdce?restype=container",
+      "RequestMethod": "DELETE",
+      "RequestHeaders": {
+        "Accept": "application/xml",
+        "Authorization": "Sanitized",
+        "traceparent": "00-4fd275cff5335044a791a397cda9251a-078bb802bdc7b646-00",
+        "User-Agent": [
+          "azsdk-net-Storage.Files.DataLake/12.7.0-alpha.20210219.1",
+          "(.NET 5.0.3; Microsoft Windows 10.0.19041)"
+        ],
+        "x-ms-client-request-id": "e14ec4bd-2ba5-a203-135a-41f0652ff00c",
+        "x-ms-date": "Fri, 19 Feb 2021 19:04:10 GMT",
+        "x-ms-return-client-request-id": "true",
+        "x-ms-version": "2020-06-12"
+      },
+      "RequestBody": null,
+      "StatusCode": 202,
+      "ResponseHeaders": {
+        "Content-Length": "0",
+        "Date": "Fri, 19 Feb 2021 19:04:09 GMT",
+        "Server": [
+          "Windows-Azure-Blob/1.0",
+          "Microsoft-HTTPAPI/2.0"
+        ],
+        "x-ms-client-request-id": "e14ec4bd-2ba5-a203-135a-41f0652ff00c",
+        "x-ms-request-id": "cb12b40e-b01e-006d-5bf2-06cb14000000",
+        "x-ms-version": "2020-06-12"
+      },
+      "ResponseBody": []
+    },
+    {
+      "RequestUri": "https://seannse.blob.core.windows.net/test-filesystem-b6681948-32ad-3c88-7f81-fe86f85eb930?restype=container",
+      "RequestMethod": "PUT",
+      "RequestHeaders": {
+        "Accept": "application/xml",
+        "Authorization": "Sanitized",
+        "traceparent": "00-26bf5933eca0d54e87ecda9da0fdfd74-ec5f7c2837582243-00",
+        "User-Agent": [
+          "azsdk-net-Storage.Files.DataLake/12.7.0-alpha.20210219.1",
+          "(.NET 5.0.3; Microsoft Windows 10.0.19041)"
         ],
         "x-ms-blob-public-access": "container",
-        "x-ms-client-request-id": "a9deaa4d-45dc-7598-6d96-6dfefeee095d",
-        "x-ms-date": "Wed, 17 Feb 2021 22:45:43 GMT",
->>>>>>> 1814567d
-        "x-ms-return-client-request-id": "true",
-        "x-ms-version": "2020-06-12"
-      },
-      "RequestBody": null,
-      "StatusCode": 201,
-      "ResponseHeaders": {
-        "Content-Length": "0",
-<<<<<<< HEAD
-        "Date": "Tue, 02 Feb 2021 21:42:21 GMT",
-        "ETag": "\u00220x8D8C7C36BC5643F\u0022",
-        "Last-Modified": "Tue, 02 Feb 2021 21:42:21 GMT",
-=======
-        "Date": "Wed, 17 Feb 2021 22:45:42 GMT",
-        "ETag": "\u00220x8D8D395C25CDCB0\u0022",
-        "Last-Modified": "Wed, 17 Feb 2021 22:45:43 GMT",
->>>>>>> 1814567d
-        "Server": [
-          "Windows-Azure-Blob/1.0",
-          "Microsoft-HTTPAPI/2.0"
-        ],
-        "x-ms-client-request-id": "a9deaa4d-45dc-7598-6d96-6dfefeee095d",
-<<<<<<< HEAD
-        "x-ms-request-id": "0e7e0536-c01e-0093-59ac-f9a455000000",
-=======
-        "x-ms-request-id": "8f41037e-f01e-0098-157e-055f3e000000",
->>>>>>> 1814567d
-        "x-ms-version": "2020-06-12"
-      },
-      "ResponseBody": []
-    },
-    {
-      "RequestUri": "https://seannse.dfs.core.windows.net/test-filesystem-628357bb-ef74-c3cd-7502-6eea7464a2f8/test-directory-c98043d9-ee39-5aa9-384a-37226c466993?resource=directory",
-      "RequestMethod": "PUT",
-      "RequestHeaders": {
-        "Accept": "application/json",
-        "Authorization": "Sanitized",
-<<<<<<< HEAD
-        "traceparent": "00-bf054bbc2df5ff41a2339712b183e75a-c49aa7b7ef949e43-00",
-        "User-Agent": [
-          "azsdk-net-Storage.Files.DataLake/12.7.0-alpha.20210202.1",
-          "(.NET 5.0.2; Microsoft Windows 10.0.19042)"
-        ],
-        "x-ms-client-request-id": "15ad2548-cf62-5f56-0084-70920d750826",
-        "x-ms-date": "Tue, 02 Feb 2021 21:42:20 GMT",
-=======
-        "traceparent": "00-5cb562aa9c065045a4c04ee3d6bebbb5-044023ca12a2b046-00",
-        "User-Agent": [
-          "azsdk-net-Storage.Files.DataLake/12.7.0-alpha.20210217.1",
-          "(.NET 5.0.3; Microsoft Windows 10.0.19042)"
-        ],
-        "x-ms-client-request-id": "15ad2548-cf62-5f56-0084-70920d750826",
-        "x-ms-date": "Wed, 17 Feb 2021 22:45:43 GMT",
->>>>>>> 1814567d
-        "x-ms-return-client-request-id": "true",
-        "x-ms-version": "2020-06-12"
-      },
-      "RequestBody": null,
-      "StatusCode": 201,
-      "ResponseHeaders": {
-        "Content-Length": "0",
-<<<<<<< HEAD
-        "Date": "Tue, 02 Feb 2021 21:42:20 GMT",
-        "ETag": "\u00220x8D8C7C36C01FFE1\u0022",
-        "Last-Modified": "Tue, 02 Feb 2021 21:42:21 GMT",
-=======
-        "Date": "Wed, 17 Feb 2021 22:45:43 GMT",
-        "ETag": "\u00220x8D8D395C2987B9C\u0022",
-        "Last-Modified": "Wed, 17 Feb 2021 22:45:44 GMT",
->>>>>>> 1814567d
-        "Server": [
-          "Windows-Azure-HDFS/1.0",
-          "Microsoft-HTTPAPI/2.0"
-        ],
-        "x-ms-client-request-id": "15ad2548-cf62-5f56-0084-70920d750826",
-<<<<<<< HEAD
-        "x-ms-request-id": "cd732c69-401f-0069-35ac-f94613000000",
-=======
-        "x-ms-request-id": "8eecb28e-601f-000c-107e-05e857000000",
->>>>>>> 1814567d
-        "x-ms-version": "2020-06-12"
-      },
-      "ResponseBody": []
-    },
-    {
-      "RequestUri": "https://seannse.dfs.core.windows.net/test-filesystem-628357bb-ef74-c3cd-7502-6eea7464a2f8/test-directory-c98043d9-ee39-5aa9-384a-37226c466993?resource=directory",
-      "RequestMethod": "PUT",
-      "RequestHeaders": {
-        "Accept": "application/json",
-        "Authorization": "Sanitized",
-        "If-None-Match": "\u0022garbage\u0022",
-        "User-Agent": [
-<<<<<<< HEAD
-          "azsdk-net-Storage.Files.DataLake/12.7.0-alpha.20210202.1",
-          "(.NET 5.0.2; Microsoft Windows 10.0.19042)"
-        ],
-        "x-ms-client-request-id": "47d9fc0e-5399-9a31-873d-c802888941f0",
-        "x-ms-date": "Tue, 02 Feb 2021 21:42:21 GMT",
-=======
-          "azsdk-net-Storage.Files.DataLake/12.7.0-alpha.20210217.1",
-          "(.NET 5.0.3; Microsoft Windows 10.0.19042)"
-        ],
-        "x-ms-client-request-id": "47d9fc0e-5399-9a31-873d-c802888941f0",
-        "x-ms-date": "Wed, 17 Feb 2021 22:45:44 GMT",
->>>>>>> 1814567d
-        "x-ms-return-client-request-id": "true",
-        "x-ms-version": "2020-06-12"
-      },
-      "RequestBody": null,
-      "StatusCode": 201,
-      "ResponseHeaders": {
-        "Content-Length": "0",
-<<<<<<< HEAD
-        "Date": "Tue, 02 Feb 2021 21:42:20 GMT",
-        "ETag": "\u00220x8D8C7C36C113DF5\u0022",
-        "Last-Modified": "Tue, 02 Feb 2021 21:42:21 GMT",
-=======
-        "Date": "Wed, 17 Feb 2021 22:45:43 GMT",
-        "ETag": "\u00220x8D8D395C2A55037\u0022",
-        "Last-Modified": "Wed, 17 Feb 2021 22:45:44 GMT",
->>>>>>> 1814567d
-        "Server": [
-          "Windows-Azure-HDFS/1.0",
-          "Microsoft-HTTPAPI/2.0"
-        ],
-        "x-ms-client-request-id": "47d9fc0e-5399-9a31-873d-c802888941f0",
-<<<<<<< HEAD
-        "x-ms-request-id": "cd732c73-401f-0069-3fac-f94613000000",
-=======
-        "x-ms-request-id": "8eecb2a1-601f-000c-237e-05e857000000",
->>>>>>> 1814567d
-        "x-ms-version": "2020-06-12"
-      },
-      "ResponseBody": []
-    },
-    {
-      "RequestUri": "https://seannse.blob.core.windows.net/test-filesystem-628357bb-ef74-c3cd-7502-6eea7464a2f8?restype=container",
-      "RequestMethod": "DELETE",
-      "RequestHeaders": {
-        "Accept": "application/xml",
-        "Authorization": "Sanitized",
-<<<<<<< HEAD
-        "traceparent": "00-03d456a5fd62684f87cca93152e59f8e-9981ad060cacf94e-00",
-        "User-Agent": [
-          "azsdk-net-Storage.Files.DataLake/12.7.0-alpha.20210202.1",
-          "(.NET 5.0.2; Microsoft Windows 10.0.19042)"
-        ],
-        "x-ms-client-request-id": "1083591d-c09b-d88c-a9fa-991477d4579d",
-        "x-ms-date": "Tue, 02 Feb 2021 21:42:21 GMT",
-=======
-        "traceparent": "00-2ca8a1b4f7504d43863bb958dd543d95-108ea2fae6c52843-00",
-        "User-Agent": [
-          "azsdk-net-Storage.Files.DataLake/12.7.0-alpha.20210217.1",
-          "(.NET 5.0.3; Microsoft Windows 10.0.19042)"
-        ],
-        "x-ms-client-request-id": "1083591d-c09b-d88c-a9fa-991477d4579d",
-        "x-ms-date": "Wed, 17 Feb 2021 22:45:44 GMT",
->>>>>>> 1814567d
-        "x-ms-return-client-request-id": "true",
-        "x-ms-version": "2020-06-12"
-      },
-      "RequestBody": null,
-      "StatusCode": 202,
-      "ResponseHeaders": {
-        "Content-Length": "0",
-<<<<<<< HEAD
-        "Date": "Tue, 02 Feb 2021 21:42:21 GMT",
-=======
-        "Date": "Wed, 17 Feb 2021 22:45:43 GMT",
->>>>>>> 1814567d
-        "Server": [
-          "Windows-Azure-Blob/1.0",
-          "Microsoft-HTTPAPI/2.0"
-        ],
-        "x-ms-client-request-id": "1083591d-c09b-d88c-a9fa-991477d4579d",
-<<<<<<< HEAD
-        "x-ms-request-id": "0e7e09b0-c01e-0093-74ac-f9a455000000",
-=======
-        "x-ms-request-id": "8f410566-f01e-0098-5c7e-055f3e000000",
->>>>>>> 1814567d
-        "x-ms-version": "2020-06-12"
-      },
-      "ResponseBody": []
-    },
-    {
-      "RequestUri": "https://seannse.blob.core.windows.net/test-filesystem-f51772f1-4ee7-f38a-13d1-f9cc65012d54?restype=container",
-      "RequestMethod": "PUT",
-      "RequestHeaders": {
-        "Accept": "application/xml",
-        "Authorization": "Sanitized",
-<<<<<<< HEAD
-        "traceparent": "00-d3f717363c9c2d4cbb6323f97ec9cd23-cd4ed2256c52b647-00",
-        "User-Agent": [
-          "azsdk-net-Storage.Files.DataLake/12.7.0-alpha.20210202.1",
-          "(.NET 5.0.2; Microsoft Windows 10.0.19042)"
-        ],
-        "x-ms-blob-public-access": "container",
-        "x-ms-client-request-id": "fa3e5075-8b1a-cee7-ce8f-fdcac7bf72a7",
-        "x-ms-date": "Tue, 02 Feb 2021 21:42:21 GMT",
-=======
-        "traceparent": "00-7c85002579b1c448b760ea9064bafea1-99604df0e8b48f48-00",
-        "User-Agent": [
-          "azsdk-net-Storage.Files.DataLake/12.7.0-alpha.20210217.1",
-          "(.NET 5.0.3; Microsoft Windows 10.0.19042)"
-        ],
-        "x-ms-blob-public-access": "container",
-        "x-ms-client-request-id": "fa3e5075-8b1a-cee7-ce8f-fdcac7bf72a7",
-        "x-ms-date": "Wed, 17 Feb 2021 22:45:44 GMT",
->>>>>>> 1814567d
-        "x-ms-return-client-request-id": "true",
-        "x-ms-version": "2020-06-12"
-      },
-      "RequestBody": null,
-      "StatusCode": 201,
-      "ResponseHeaders": {
-        "Content-Length": "0",
-<<<<<<< HEAD
-        "Date": "Tue, 02 Feb 2021 21:42:22 GMT",
-        "ETag": "\u00220x8D8C7C36C56AF33\u0022",
-        "Last-Modified": "Tue, 02 Feb 2021 21:42:22 GMT",
-=======
-        "Date": "Wed, 17 Feb 2021 22:45:44 GMT",
-        "ETag": "\u00220x8D8D395C2E46726\u0022",
-        "Last-Modified": "Wed, 17 Feb 2021 22:45:44 GMT",
->>>>>>> 1814567d
-        "Server": [
-          "Windows-Azure-Blob/1.0",
-          "Microsoft-HTTPAPI/2.0"
-        ],
-        "x-ms-client-request-id": "fa3e5075-8b1a-cee7-ce8f-fdcac7bf72a7",
-<<<<<<< HEAD
-        "x-ms-request-id": "7febe6c0-401e-008d-35ac-f9488d000000",
-=======
-        "x-ms-request-id": "2db5ee77-101e-0080-747e-058059000000",
->>>>>>> 1814567d
-        "x-ms-version": "2020-06-12"
-      },
-      "ResponseBody": []
-    },
-    {
-      "RequestUri": "https://seannse.dfs.core.windows.net/test-filesystem-f51772f1-4ee7-f38a-13d1-f9cc65012d54/test-directory-7d5744cd-28ef-c097-1ecc-9874def8723d?resource=directory",
-      "RequestMethod": "PUT",
-      "RequestHeaders": {
-        "Accept": "application/json",
-        "Authorization": "Sanitized",
-<<<<<<< HEAD
-        "traceparent": "00-83fe153b97771144ac300dae9f9d073b-bca2ffca7b197440-00",
-        "User-Agent": [
-          "azsdk-net-Storage.Files.DataLake/12.7.0-alpha.20210202.1",
-          "(.NET 5.0.2; Microsoft Windows 10.0.19042)"
-        ],
-        "x-ms-client-request-id": "3dc5c8ff-127d-4d8a-b97d-db4ef372f0d6",
-        "x-ms-date": "Tue, 02 Feb 2021 21:42:21 GMT",
-=======
-        "traceparent": "00-41f35ee94733a24fbcf7dd1d94805c2e-0cce083fdbabc84f-00",
-        "User-Agent": [
-          "azsdk-net-Storage.Files.DataLake/12.7.0-alpha.20210217.1",
-          "(.NET 5.0.3; Microsoft Windows 10.0.19042)"
-        ],
-        "x-ms-client-request-id": "3dc5c8ff-127d-4d8a-b97d-db4ef372f0d6",
-        "x-ms-date": "Wed, 17 Feb 2021 22:45:44 GMT",
->>>>>>> 1814567d
-        "x-ms-return-client-request-id": "true",
-        "x-ms-version": "2020-06-12"
-      },
-      "RequestBody": null,
-      "StatusCode": 201,
-      "ResponseHeaders": {
-        "Content-Length": "0",
-<<<<<<< HEAD
-        "Date": "Tue, 02 Feb 2021 21:42:22 GMT",
-        "ETag": "\u00220x8D8C7C36C92ED58\u0022",
-        "Last-Modified": "Tue, 02 Feb 2021 21:42:22 GMT",
-=======
-        "Date": "Wed, 17 Feb 2021 22:45:44 GMT",
-        "ETag": "\u00220x8D8D395C31CD0E5\u0022",
-        "Last-Modified": "Wed, 17 Feb 2021 22:45:44 GMT",
->>>>>>> 1814567d
-        "Server": [
-          "Windows-Azure-HDFS/1.0",
-          "Microsoft-HTTPAPI/2.0"
-        ],
-        "x-ms-client-request-id": "3dc5c8ff-127d-4d8a-b97d-db4ef372f0d6",
-<<<<<<< HEAD
-        "x-ms-request-id": "55c643f1-e01f-0060-11ac-f903c0000000",
-=======
-        "x-ms-request-id": "90df9788-601f-008a-5a7e-0524ee000000",
->>>>>>> 1814567d
-        "x-ms-version": "2020-06-12"
-      },
-      "ResponseBody": []
-    },
-    {
-      "RequestUri": "https://seannse.blob.core.windows.net/test-filesystem-f51772f1-4ee7-f38a-13d1-f9cc65012d54/test-directory-7d5744cd-28ef-c097-1ecc-9874def8723d?comp=lease",
-      "RequestMethod": "PUT",
-      "RequestHeaders": {
-        "Accept": "application/xml",
-        "Authorization": "Sanitized",
-<<<<<<< HEAD
-        "traceparent": "00-7697b8713e44d647bf98d31c8dd380c1-6283454a91e66f43-00",
-        "User-Agent": [
-          "azsdk-net-Storage.Files.DataLake/12.7.0-alpha.20210202.1",
-          "(.NET 5.0.2; Microsoft Windows 10.0.19042)"
-        ],
-        "x-ms-client-request-id": "73598a25-3b01-a134-e32b-3357a7b18598",
-        "x-ms-date": "Tue, 02 Feb 2021 21:42:22 GMT",
-=======
-        "traceparent": "00-7de612834b462243901ab8b07d4541d9-300621a79169bf4f-00",
-        "User-Agent": [
-          "azsdk-net-Storage.Files.DataLake/12.7.0-alpha.20210217.1",
-          "(.NET 5.0.3; Microsoft Windows 10.0.19042)"
-        ],
-        "x-ms-client-request-id": "73598a25-3b01-a134-e32b-3357a7b18598",
-        "x-ms-date": "Wed, 17 Feb 2021 22:45:45 GMT",
->>>>>>> 1814567d
+        "x-ms-client-request-id": "ea20c6ec-fe1f-8bd5-3b12-61232d7ca9b4",
+        "x-ms-date": "Fri, 19 Feb 2021 19:04:10 GMT",
+        "x-ms-return-client-request-id": "true",
+        "x-ms-version": "2020-06-12"
+      },
+      "RequestBody": null,
+      "StatusCode": 201,
+      "ResponseHeaders": {
+        "Content-Length": "0",
+        "Date": "Fri, 19 Feb 2021 19:04:09 GMT",
+        "ETag": "\u00220x8D8D509239BB467\u0022",
+        "Last-Modified": "Fri, 19 Feb 2021 19:04:10 GMT",
+        "Server": [
+          "Windows-Azure-Blob/1.0",
+          "Microsoft-HTTPAPI/2.0"
+        ],
+        "x-ms-client-request-id": "ea20c6ec-fe1f-8bd5-3b12-61232d7ca9b4",
+        "x-ms-request-id": "cb12b41e-b01e-006d-69f2-06cb14000000",
+        "x-ms-version": "2020-06-12"
+      },
+      "ResponseBody": []
+    },
+    {
+      "RequestUri": "https://seannse.dfs.core.windows.net/test-filesystem-b6681948-32ad-3c88-7f81-fe86f85eb930/test-directory-139511a1-003a-e6f6-585d-195863efb614?resource=directory",
+      "RequestMethod": "PUT",
+      "RequestHeaders": {
+        "Accept": "application/json",
+        "Authorization": "Sanitized",
+        "traceparent": "00-399cc817c1d0504da647f81f3bd2214f-cc73824ea0059f45-00",
+        "User-Agent": [
+          "azsdk-net-Storage.Files.DataLake/12.7.0-alpha.20210219.1",
+          "(.NET 5.0.3; Microsoft Windows 10.0.19041)"
+        ],
+        "x-ms-client-request-id": "74f71aab-8bd5-eb6f-d03a-91c2e57d284c",
+        "x-ms-date": "Fri, 19 Feb 2021 19:04:10 GMT",
+        "x-ms-return-client-request-id": "true",
+        "x-ms-version": "2020-06-12"
+      },
+      "RequestBody": null,
+      "StatusCode": 201,
+      "ResponseHeaders": {
+        "Content-Length": "0",
+        "Date": "Fri, 19 Feb 2021 19:04:09 GMT",
+        "ETag": "\u00220x8D8D50923A927FE\u0022",
+        "Last-Modified": "Fri, 19 Feb 2021 19:04:10 GMT",
+        "Server": [
+          "Windows-Azure-HDFS/1.0",
+          "Microsoft-HTTPAPI/2.0"
+        ],
+        "x-ms-client-request-id": "74f71aab-8bd5-eb6f-d03a-91c2e57d284c",
+        "x-ms-request-id": "da842dd9-a01f-0061-3af2-065c1c000000",
+        "x-ms-version": "2020-06-12"
+      },
+      "ResponseBody": []
+    },
+    {
+      "RequestUri": "https://seannse.blob.core.windows.net/test-filesystem-b6681948-32ad-3c88-7f81-fe86f85eb930/test-directory-139511a1-003a-e6f6-585d-195863efb614?comp=lease",
+      "RequestMethod": "PUT",
+      "RequestHeaders": {
+        "Accept": "application/xml",
+        "Authorization": "Sanitized",
+        "traceparent": "00-5428500f812b974a9218511080734d79-3220d0f3e9ea374c-00",
+        "User-Agent": [
+          "azsdk-net-Storage.Files.DataLake/12.7.0-alpha.20210219.1",
+          "(.NET 5.0.3; Microsoft Windows 10.0.19041)"
+        ],
+        "x-ms-client-request-id": "b3a76841-035c-333e-a424-739cf59d9fdc",
+        "x-ms-date": "Fri, 19 Feb 2021 19:04:11 GMT",
         "x-ms-lease-action": "acquire",
         "x-ms-lease-duration": "-1",
-        "x-ms-proposed-lease-id": "4889bf1d-5e68-99e4-0a26-6bd8c7208d94",
-        "x-ms-return-client-request-id": "true",
-        "x-ms-version": "2020-06-12"
-      },
-      "RequestBody": null,
-      "StatusCode": 201,
-      "ResponseHeaders": {
-        "Content-Length": "0",
-<<<<<<< HEAD
-        "Date": "Tue, 02 Feb 2021 21:42:22 GMT",
-        "ETag": "\u00220x8D8C7C36C92ED58\u0022",
-        "Last-Modified": "Tue, 02 Feb 2021 21:42:22 GMT",
-=======
-        "Date": "Wed, 17 Feb 2021 22:45:44 GMT",
-        "ETag": "\u00220x8D8D395C31CD0E5\u0022",
-        "Last-Modified": "Wed, 17 Feb 2021 22:45:44 GMT",
->>>>>>> 1814567d
-        "Server": [
-          "Windows-Azure-Blob/1.0",
-          "Microsoft-HTTPAPI/2.0"
-        ],
-        "x-ms-client-request-id": "73598a25-3b01-a134-e32b-3357a7b18598",
-        "x-ms-lease-id": "4889bf1d-5e68-99e4-0a26-6bd8c7208d94",
-<<<<<<< HEAD
-        "x-ms-request-id": "7febe985-401e-008d-4aac-f9488d000000",
-=======
-        "x-ms-request-id": "2db5ef9e-101e-0080-067e-058059000000",
->>>>>>> 1814567d
-        "x-ms-version": "2020-06-12"
-      },
-      "ResponseBody": []
-    },
-    {
-      "RequestUri": "https://seannse.dfs.core.windows.net/test-filesystem-f51772f1-4ee7-f38a-13d1-f9cc65012d54/test-directory-7d5744cd-28ef-c097-1ecc-9874def8723d?resource=directory",
-      "RequestMethod": "PUT",
-      "RequestHeaders": {
-        "Accept": "application/json",
-        "Authorization": "Sanitized",
-        "User-Agent": [
-<<<<<<< HEAD
-          "azsdk-net-Storage.Files.DataLake/12.7.0-alpha.20210202.1",
-          "(.NET 5.0.2; Microsoft Windows 10.0.19042)"
-        ],
-        "x-ms-client-request-id": "3cb3cae8-1ac7-0c92-c7d2-320700688642",
-        "x-ms-date": "Tue, 02 Feb 2021 21:42:22 GMT",
-=======
-          "azsdk-net-Storage.Files.DataLake/12.7.0-alpha.20210217.1",
-          "(.NET 5.0.3; Microsoft Windows 10.0.19042)"
-        ],
-        "x-ms-client-request-id": "3cb3cae8-1ac7-0c92-c7d2-320700688642",
-        "x-ms-date": "Wed, 17 Feb 2021 22:45:45 GMT",
->>>>>>> 1814567d
-        "x-ms-lease-id": "4889bf1d-5e68-99e4-0a26-6bd8c7208d94",
-        "x-ms-return-client-request-id": "true",
-        "x-ms-version": "2020-06-12"
-      },
-      "RequestBody": null,
-      "StatusCode": 201,
-      "ResponseHeaders": {
-        "Content-Length": "0",
-<<<<<<< HEAD
-        "Date": "Tue, 02 Feb 2021 21:42:22 GMT",
-        "ETag": "\u00220x8D8C7C36CB012A8\u0022",
-        "Last-Modified": "Tue, 02 Feb 2021 21:42:22 GMT",
-=======
-        "Date": "Wed, 17 Feb 2021 22:45:44 GMT",
-        "ETag": "\u00220x8D8D395C337D3C8\u0022",
-        "Last-Modified": "Wed, 17 Feb 2021 22:45:45 GMT",
->>>>>>> 1814567d
-        "Server": [
-          "Windows-Azure-HDFS/1.0",
-          "Microsoft-HTTPAPI/2.0"
-        ],
-        "x-ms-client-request-id": "3cb3cae8-1ac7-0c92-c7d2-320700688642",
-<<<<<<< HEAD
-        "x-ms-request-id": "55c6441d-e01f-0060-3bac-f903c0000000",
-=======
-        "x-ms-request-id": "90df97bb-601f-008a-057e-0524ee000000",
->>>>>>> 1814567d
-        "x-ms-version": "2020-06-12"
-      },
-      "ResponseBody": []
-    },
-    {
-      "RequestUri": "https://seannse.blob.core.windows.net/test-filesystem-f51772f1-4ee7-f38a-13d1-f9cc65012d54?restype=container",
+        "x-ms-proposed-lease-id": "d9404d5b-77e2-d376-0038-96d14cf3e5bb",
+        "x-ms-return-client-request-id": "true",
+        "x-ms-version": "2020-06-12"
+      },
+      "RequestBody": null,
+      "StatusCode": 201,
+      "ResponseHeaders": {
+        "Content-Length": "0",
+        "Date": "Fri, 19 Feb 2021 19:04:09 GMT",
+        "ETag": "\u00220x8D8D50923A927FE\u0022",
+        "Last-Modified": "Fri, 19 Feb 2021 19:04:10 GMT",
+        "Server": [
+          "Windows-Azure-Blob/1.0",
+          "Microsoft-HTTPAPI/2.0"
+        ],
+        "x-ms-client-request-id": "b3a76841-035c-333e-a424-739cf59d9fdc",
+        "x-ms-lease-id": "d9404d5b-77e2-d376-0038-96d14cf3e5bb",
+        "x-ms-request-id": "cb12b43e-b01e-006d-05f2-06cb14000000",
+        "x-ms-version": "2020-06-12"
+      },
+      "ResponseBody": []
+    },
+    {
+      "RequestUri": "https://seannse.dfs.core.windows.net/test-filesystem-b6681948-32ad-3c88-7f81-fe86f85eb930/test-directory-139511a1-003a-e6f6-585d-195863efb614?resource=directory",
+      "RequestMethod": "PUT",
+      "RequestHeaders": {
+        "Accept": "application/json",
+        "Authorization": "Sanitized",
+        "User-Agent": [
+          "azsdk-net-Storage.Files.DataLake/12.7.0-alpha.20210219.1",
+          "(.NET 5.0.3; Microsoft Windows 10.0.19041)"
+        ],
+        "x-ms-client-request-id": "e48f97c0-324b-7c5e-ba79-a3d3cea26147",
+        "x-ms-date": "Fri, 19 Feb 2021 19:04:11 GMT",
+        "x-ms-lease-id": "d9404d5b-77e2-d376-0038-96d14cf3e5bb",
+        "x-ms-return-client-request-id": "true",
+        "x-ms-version": "2020-06-12"
+      },
+      "RequestBody": null,
+      "StatusCode": 201,
+      "ResponseHeaders": {
+        "Content-Length": "0",
+        "Date": "Fri, 19 Feb 2021 19:04:09 GMT",
+        "ETag": "\u00220x8D8D50923C131E7\u0022",
+        "Last-Modified": "Fri, 19 Feb 2021 19:04:10 GMT",
+        "Server": [
+          "Windows-Azure-HDFS/1.0",
+          "Microsoft-HTTPAPI/2.0"
+        ],
+        "x-ms-client-request-id": "e48f97c0-324b-7c5e-ba79-a3d3cea26147",
+        "x-ms-request-id": "da842dec-a01f-0061-4df2-065c1c000000",
+        "x-ms-version": "2020-06-12"
+      },
+      "ResponseBody": []
+    },
+    {
+      "RequestUri": "https://seannse.blob.core.windows.net/test-filesystem-b6681948-32ad-3c88-7f81-fe86f85eb930?restype=container",
       "RequestMethod": "DELETE",
       "RequestHeaders": {
         "Accept": "application/xml",
         "Authorization": "Sanitized",
-<<<<<<< HEAD
-        "traceparent": "00-f14c64014b94dc4d89c909e022b90338-8aaea1d66b8d3f44-00",
-        "User-Agent": [
-          "azsdk-net-Storage.Files.DataLake/12.7.0-alpha.20210202.1",
-          "(.NET 5.0.2; Microsoft Windows 10.0.19042)"
-        ],
-        "x-ms-client-request-id": "dc6e15e9-49fe-d5d1-b4f9-302ba79be797",
-        "x-ms-date": "Tue, 02 Feb 2021 21:42:22 GMT",
-=======
-        "traceparent": "00-34c64e95791cf44a820feb0ac7c3b5b0-dd62e422cfa82a49-00",
-        "User-Agent": [
-          "azsdk-net-Storage.Files.DataLake/12.7.0-alpha.20210217.1",
-          "(.NET 5.0.3; Microsoft Windows 10.0.19042)"
-        ],
-        "x-ms-client-request-id": "dc6e15e9-49fe-d5d1-b4f9-302ba79be797",
-        "x-ms-date": "Wed, 17 Feb 2021 22:45:45 GMT",
->>>>>>> 1814567d
+        "traceparent": "00-fc0641b9c8614b42b505a7995f73b1b9-4c3f79288bdad447-00",
+        "User-Agent": [
+          "azsdk-net-Storage.Files.DataLake/12.7.0-alpha.20210219.1",
+          "(.NET 5.0.3; Microsoft Windows 10.0.19041)"
+        ],
+        "x-ms-client-request-id": "5edbc18d-ba0e-2191-78c5-32573c804b6b",
+        "x-ms-date": "Fri, 19 Feb 2021 19:04:11 GMT",
         "x-ms-return-client-request-id": "true",
         "x-ms-version": "2020-06-12"
       },
@@ -1358,33 +856,21 @@
       "StatusCode": 202,
       "ResponseHeaders": {
         "Content-Length": "0",
-<<<<<<< HEAD
-        "Date": "Tue, 02 Feb 2021 21:42:22 GMT",
-=======
-        "Date": "Wed, 17 Feb 2021 22:45:44 GMT",
->>>>>>> 1814567d
-        "Server": [
-          "Windows-Azure-Blob/1.0",
-          "Microsoft-HTTPAPI/2.0"
-        ],
-        "x-ms-client-request-id": "dc6e15e9-49fe-d5d1-b4f9-302ba79be797",
-<<<<<<< HEAD
-        "x-ms-request-id": "7febea5e-401e-008d-12ac-f9488d000000",
-=======
-        "x-ms-request-id": "2db5f033-101e-0080-0d7e-058059000000",
->>>>>>> 1814567d
+        "Date": "Fri, 19 Feb 2021 19:04:10 GMT",
+        "Server": [
+          "Windows-Azure-Blob/1.0",
+          "Microsoft-HTTPAPI/2.0"
+        ],
+        "x-ms-client-request-id": "5edbc18d-ba0e-2191-78c5-32573c804b6b",
+        "x-ms-request-id": "cb12b463-b01e-006d-26f2-06cb14000000",
         "x-ms-version": "2020-06-12"
       },
       "ResponseBody": []
     }
   ],
   "Variables": {
-<<<<<<< HEAD
-    "DateTimeOffsetNow": "2021-02-02T15:42:16.6575173-06:00",
-=======
-    "DateTimeOffsetNow": "2021-02-17T16:45:40.0717879-06:00",
->>>>>>> 1814567d
-    "RandomSeed": "538521837",
+    "DateTimeOffsetNow": "2021-02-19T13:04:08.9998720-06:00",
+    "RandomSeed": "2094152541",
     "Storage_TestConfigHierarchicalNamespace": "NamespaceTenant\nseannse\nU2FuaXRpemVk\nhttps://seannse.blob.core.windows.net\nhttps://seannse.file.core.windows.net\nhttps://seannse.queue.core.windows.net\nhttps://seannse.table.core.windows.net\n\n\n\n\nhttps://seannse-secondary.blob.core.windows.net\nhttps://seannse-secondary.file.core.windows.net\nhttps://seannse-secondary.queue.core.windows.net\nhttps://seannse-secondary.table.core.windows.net\n68390a19-a643-458b-b726-408abf67b4fc\nSanitized\n72f988bf-86f1-41af-91ab-2d7cd011db47\nhttps://login.microsoftonline.com/\nCloud\nBlobEndpoint=https://seannse.blob.core.windows.net/;QueueEndpoint=https://seannse.queue.core.windows.net/;FileEndpoint=https://seannse.file.core.windows.net/;BlobSecondaryEndpoint=https://seannse-secondary.blob.core.windows.net/;QueueSecondaryEndpoint=https://seannse-secondary.queue.core.windows.net/;FileSecondaryEndpoint=https://seannse-secondary.file.core.windows.net/;AccountName=seannse;AccountKey=Sanitized\n"
   }
 }