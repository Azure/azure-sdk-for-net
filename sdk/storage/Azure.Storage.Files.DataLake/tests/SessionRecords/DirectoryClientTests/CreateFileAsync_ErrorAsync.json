﻿{
  "Entries": [
    {
      "RequestUri": "https://seannse.dfs.core.windows.net/test-filesystem-b493d45b-dfe3-d514-d89e-c613c74f099b/test-directory-4e909dbd-e57c-4d24-f6e2-38bf17778262/test-file-1e039dc3-4548-ceb5-c9bf-a138560813fe?resource=file",
      "RequestMethod": "PUT",
      "RequestHeaders": {
        "Accept": "application/json",
        "Authorization": "Sanitized",
        "traceparent": "00-d7158f130416b1458cfc292a89c400e9-e3500163f226d349-00",
        "User-Agent": [
          "azsdk-net-Storage.Files.DataLake/12.7.0-alpha.20210202.1",
          "(.NET 5.0.2; Microsoft Windows 10.0.19042)"
        ],
        "x-ms-client-request-id": "294f631c-eb4c-7853-e7c2-85bd44ecf7ed",
        "x-ms-date": "Tue, 02 Feb 2021 21:42:32 GMT",
        "x-ms-return-client-request-id": "true",
<<<<<<< HEAD
        "x-ms-version": "2020-12-06"
=======
        "x-ms-version": "2021-02-12"
>>>>>>> 7e782c87
      },
      "RequestBody": null,
      "StatusCode": 404,
      "ResponseHeaders": {
        "Content-Length": "175",
        "Content-Type": "application/json; charset=utf-8",
        "Date": "Tue, 02 Feb 2021 21:42:33 GMT",
        "Server": [
          "Windows-Azure-HDFS/1.0",
          "Microsoft-HTTPAPI/2.0"
        ],
        "x-ms-client-request-id": "294f631c-eb4c-7853-e7c2-85bd44ecf7ed",
        "x-ms-error-code": "FilesystemNotFound",
        "x-ms-request-id": "9ed19714-201f-0050-22ac-f9bd0f000000",
<<<<<<< HEAD
        "x-ms-version": "2020-12-06"
=======
        "x-ms-version": "2021-02-12"
>>>>>>> 7e782c87
      },
      "ResponseBody": {
        "error": {
          "code": "FilesystemNotFound",
          "message": "The specified filesystem does not exist.\nRequestId:9ed19714-201f-0050-22ac-f9bd0f000000\nTime:2021-02-02T21:42:34.1526005Z"
        }
      }
    }
  ],
  "Variables": {
    "RandomSeed": "844798569",
    "Storage_TestConfigHierarchicalNamespace": "NamespaceTenant\nseannse\nU2FuaXRpemVk\nhttps://seannse.blob.core.windows.net\nhttps://seannse.file.core.windows.net\nhttps://seannse.queue.core.windows.net\nhttps://seannse.table.core.windows.net\n\n\n\n\nhttps://seannse-secondary.blob.core.windows.net\nhttps://seannse-secondary.file.core.windows.net\nhttps://seannse-secondary.queue.core.windows.net\nhttps://seannse-secondary.table.core.windows.net\n68390a19-a643-458b-b726-408abf67b4fc\nSanitized\n72f988bf-86f1-41af-91ab-2d7cd011db47\nhttps://login.microsoftonline.com/\nCloud\nBlobEndpoint=https://seannse.blob.core.windows.net/;QueueEndpoint=https://seannse.queue.core.windows.net/;FileEndpoint=https://seannse.file.core.windows.net/;BlobSecondaryEndpoint=https://seannse-secondary.blob.core.windows.net/;QueueSecondaryEndpoint=https://seannse-secondary.queue.core.windows.net/;FileSecondaryEndpoint=https://seannse-secondary.file.core.windows.net/;AccountName=seannse;AccountKey=Sanitized\n\n\n"
  }
}<|MERGE_RESOLUTION|>--- conflicted
+++ resolved
@@ -14,11 +14,7 @@
         "x-ms-client-request-id": "294f631c-eb4c-7853-e7c2-85bd44ecf7ed",
         "x-ms-date": "Tue, 02 Feb 2021 21:42:32 GMT",
         "x-ms-return-client-request-id": "true",
-<<<<<<< HEAD
-        "x-ms-version": "2020-12-06"
-=======
         "x-ms-version": "2021-02-12"
->>>>>>> 7e782c87
       },
       "RequestBody": null,
       "StatusCode": 404,
@@ -33,11 +29,7 @@
         "x-ms-client-request-id": "294f631c-eb4c-7853-e7c2-85bd44ecf7ed",
         "x-ms-error-code": "FilesystemNotFound",
         "x-ms-request-id": "9ed19714-201f-0050-22ac-f9bd0f000000",
-<<<<<<< HEAD
-        "x-ms-version": "2020-12-06"
-=======
         "x-ms-version": "2021-02-12"
->>>>>>> 7e782c87
       },
       "ResponseBody": {
         "error": {
