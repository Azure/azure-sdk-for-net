--- conflicted
+++ resolved
@@ -1,133 +1,213 @@
 {
   "Entries": [
     {
-      "RequestUri": "https://seannse.blob.core.windows.net/test-filesystem-dd287f94-e5b8-9ab3-3662-8e72df983328?restype=container",
-      "RequestMethod": "PUT",
-      "RequestHeaders": {
-        "Accept": "application/xml",
-        "Authorization": "Sanitized",
-<<<<<<< HEAD
-        "traceparent": "00-79e87f4c7065884fb119e98aac8ae068-5884097c22365b4f-00",
-        "User-Agent": [
-          "azsdk-net-Storage.Files.DataLake/12.7.0-alpha.20210202.1",
-          "(.NET 5.0.2; Microsoft Windows 10.0.19042)"
+      "RequestUri": "https://seannse.blob.core.windows.net/test-filesystem-06581bbf-9a66-2191-04dc-1fcb73e98fe2?restype=container",
+      "RequestMethod": "PUT",
+      "RequestHeaders": {
+        "Accept": "application/xml",
+        "Authorization": "Sanitized",
+        "traceparent": "00-9df29e3f4a120e4a9645625978c2ef9d-31f24eaddb847c40-00",
+        "User-Agent": [
+          "azsdk-net-Storage.Files.DataLake/12.7.0-alpha.20210219.1",
+          "(.NET 5.0.3; Microsoft Windows 10.0.19041)"
         ],
         "x-ms-blob-public-access": "container",
-        "x-ms-client-request-id": "4283fc6f-d378-7fa2-10e5-e032f61bd01a",
-        "x-ms-date": "Tue, 02 Feb 2021 21:51:06 GMT",
-=======
-        "traceparent": "00-84d6669bc2ee0d438e3309101f752728-0600379cf797c940-00",
-        "User-Agent": [
-          "azsdk-net-Storage.Files.DataLake/12.7.0-alpha.20210217.1",
-          "(.NET 5.0.3; Microsoft Windows 10.0.19042)"
+        "x-ms-client-request-id": "9d6e0c1b-a708-5c58-5cdc-55fda18ebe88",
+        "x-ms-date": "Fri, 19 Feb 2021 19:00:00 GMT",
+        "x-ms-return-client-request-id": "true",
+        "x-ms-version": "2020-06-12"
+      },
+      "RequestBody": null,
+      "StatusCode": 201,
+      "ResponseHeaders": {
+        "Content-Length": "0",
+        "Date": "Fri, 19 Feb 2021 18:59:59 GMT",
+        "ETag": "\u00220x8D8D5088E901F78\u0022",
+        "Last-Modified": "Fri, 19 Feb 2021 19:00:00 GMT",
+        "Server": [
+          "Windows-Azure-Blob/1.0",
+          "Microsoft-HTTPAPI/2.0"
+        ],
+        "x-ms-client-request-id": "9d6e0c1b-a708-5c58-5cdc-55fda18ebe88",
+        "x-ms-request-id": "cb116daa-b01e-006d-2bf1-06cb14000000",
+        "x-ms-version": "2020-06-12"
+      },
+      "ResponseBody": []
+    },
+    {
+      "RequestUri": "https://seannse.dfs.core.windows.net/test-filesystem-06581bbf-9a66-2191-04dc-1fcb73e98fe2/test-directory-e45620da-7eae-9db7-5760-66953e76b385?resource=directory",
+      "RequestMethod": "PUT",
+      "RequestHeaders": {
+        "Accept": "application/json",
+        "Authorization": "Sanitized",
+        "traceparent": "00-b08dbb8fc24d5947bdc85c5065637a42-97b68714b858c44d-00",
+        "User-Agent": [
+          "azsdk-net-Storage.Files.DataLake/12.7.0-alpha.20210219.1",
+          "(.NET 5.0.3; Microsoft Windows 10.0.19041)"
+        ],
+        "x-ms-client-request-id": "4d40d412-e228-9c00-54d1-46a741c31ee6",
+        "x-ms-date": "Fri, 19 Feb 2021 19:00:00 GMT",
+        "x-ms-return-client-request-id": "true",
+        "x-ms-version": "2020-06-12"
+      },
+      "RequestBody": null,
+      "StatusCode": 201,
+      "ResponseHeaders": {
+        "Content-Length": "0",
+        "Date": "Fri, 19 Feb 2021 18:59:59 GMT",
+        "ETag": "\u00220x8D8D5088EA21045\u0022",
+        "Last-Modified": "Fri, 19 Feb 2021 19:00:00 GMT",
+        "Server": [
+          "Windows-Azure-HDFS/1.0",
+          "Microsoft-HTTPAPI/2.0"
+        ],
+        "x-ms-client-request-id": "4d40d412-e228-9c00-54d1-46a741c31ee6",
+        "x-ms-request-id": "da837b76-a01f-0061-24f1-065c1c000000",
+        "x-ms-version": "2020-06-12"
+      },
+      "ResponseBody": []
+    },
+    {
+      "RequestUri": "https://seannse.dfs.core.windows.net/test-filesystem-06581bbf-9a66-2191-04dc-1fcb73e98fe2/test-directory-e45620da-7eae-9db7-5760-66953e76b385?recursive=true",
+      "RequestMethod": "DELETE",
+      "RequestHeaders": {
+        "Accept": "application/json",
+        "Authorization": "Sanitized",
+        "User-Agent": [
+          "azsdk-net-Storage.Files.DataLake/12.7.0-alpha.20210219.1",
+          "(.NET 5.0.3; Microsoft Windows 10.0.19041)"
+        ],
+        "x-ms-client-request-id": "69825409-6535-315d-7013-13a9ab32c365",
+        "x-ms-date": "Fri, 19 Feb 2021 19:00:00 GMT",
+        "x-ms-return-client-request-id": "true",
+        "x-ms-version": "2020-06-12"
+      },
+      "RequestBody": null,
+      "StatusCode": 200,
+      "ResponseHeaders": {
+        "Content-Length": "0",
+        "Date": "Fri, 19 Feb 2021 19:00:00 GMT",
+        "Server": [
+          "Windows-Azure-HDFS/1.0",
+          "Microsoft-HTTPAPI/2.0"
+        ],
+        "x-ms-client-request-id": "69825409-6535-315d-7013-13a9ab32c365",
+        "x-ms-request-id": "da837b8a-a01f-0061-38f1-065c1c000000",
+        "x-ms-version": "2020-06-12"
+      },
+      "ResponseBody": []
+    },
+    {
+      "RequestUri": "https://seannse.blob.core.windows.net/test-filesystem-06581bbf-9a66-2191-04dc-1fcb73e98fe2?restype=container",
+      "RequestMethod": "DELETE",
+      "RequestHeaders": {
+        "Accept": "application/xml",
+        "Authorization": "Sanitized",
+        "traceparent": "00-ed661be2a7d1214fa1a38016460808ff-c59c488651304942-00",
+        "User-Agent": [
+          "azsdk-net-Storage.Files.DataLake/12.7.0-alpha.20210219.1",
+          "(.NET 5.0.3; Microsoft Windows 10.0.19041)"
+        ],
+        "x-ms-client-request-id": "ec9db400-b441-c3b1-73b6-bfcb43633d13",
+        "x-ms-date": "Fri, 19 Feb 2021 19:00:01 GMT",
+        "x-ms-return-client-request-id": "true",
+        "x-ms-version": "2020-06-12"
+      },
+      "RequestBody": null,
+      "StatusCode": 202,
+      "ResponseHeaders": {
+        "Content-Length": "0",
+        "Date": "Fri, 19 Feb 2021 19:00:00 GMT",
+        "Server": [
+          "Windows-Azure-Blob/1.0",
+          "Microsoft-HTTPAPI/2.0"
+        ],
+        "x-ms-client-request-id": "ec9db400-b441-c3b1-73b6-bfcb43633d13",
+        "x-ms-request-id": "cb116eb5-b01e-006d-1ff1-06cb14000000",
+        "x-ms-version": "2020-06-12"
+      },
+      "ResponseBody": []
+    },
+    {
+      "RequestUri": "https://seannse.blob.core.windows.net/test-filesystem-e672568d-d4c1-e3b4-21c6-a2dd5d850af2?restype=container",
+      "RequestMethod": "PUT",
+      "RequestHeaders": {
+        "Accept": "application/xml",
+        "Authorization": "Sanitized",
+        "traceparent": "00-47664d7805b4224c85071572f369f796-47b1e550daa8944b-00",
+        "User-Agent": [
+          "azsdk-net-Storage.Files.DataLake/12.7.0-alpha.20210219.1",
+          "(.NET 5.0.3; Microsoft Windows 10.0.19041)"
         ],
         "x-ms-blob-public-access": "container",
-        "x-ms-client-request-id": "4283fc6f-d378-7fa2-10e5-e032f61bd01a",
-        "x-ms-date": "Wed, 17 Feb 2021 22:39:02 GMT",
->>>>>>> 1814567d
-        "x-ms-return-client-request-id": "true",
-        "x-ms-version": "2020-06-12"
-      },
-      "RequestBody": null,
-      "StatusCode": 201,
-      "ResponseHeaders": {
-        "Content-Length": "0",
-<<<<<<< HEAD
-        "Date": "Tue, 02 Feb 2021 21:51:07 GMT",
-        "ETag": "\u00220x8D8C7C4A5871358\u0022",
-        "Last-Modified": "Tue, 02 Feb 2021 21:51:07 GMT",
-=======
-        "Date": "Wed, 17 Feb 2021 22:39:01 GMT",
-        "ETag": "\u00220x8D8D394D333AD93\u0022",
-        "Last-Modified": "Wed, 17 Feb 2021 22:39:02 GMT",
->>>>>>> 1814567d
-        "Server": [
-          "Windows-Azure-Blob/1.0",
-          "Microsoft-HTTPAPI/2.0"
-        ],
-        "x-ms-client-request-id": "4283fc6f-d378-7fa2-10e5-e032f61bd01a",
-<<<<<<< HEAD
-        "x-ms-request-id": "8406172d-601e-009a-23ad-f9e186000000",
-=======
-        "x-ms-request-id": "56815cad-601e-009a-337d-05e186000000",
->>>>>>> 1814567d
-        "x-ms-version": "2020-06-12"
-      },
-      "ResponseBody": []
-    },
-    {
-      "RequestUri": "https://seannse.dfs.core.windows.net/test-filesystem-dd287f94-e5b8-9ab3-3662-8e72df983328/test-directory-c80f2135-0f4c-670f-ff63-3b498d7e49db?resource=directory",
-      "RequestMethod": "PUT",
-      "RequestHeaders": {
-        "Accept": "application/json",
-        "Authorization": "Sanitized",
-<<<<<<< HEAD
-        "traceparent": "00-3ef7dd5dedb07246a67e226d4b4d57a6-6a4f52a1b6991b4c-00",
-        "User-Agent": [
-          "azsdk-net-Storage.Files.DataLake/12.7.0-alpha.20210202.1",
-          "(.NET 5.0.2; Microsoft Windows 10.0.19042)"
-        ],
-        "x-ms-client-request-id": "2eff3d9e-5e4c-5ff1-ec1b-43159859f192",
-        "x-ms-date": "Tue, 02 Feb 2021 21:51:07 GMT",
-=======
-        "traceparent": "00-d37c458a79ea7647b5d832dac2b5da77-b39678e561d57a41-00",
-        "User-Agent": [
-          "azsdk-net-Storage.Files.DataLake/12.7.0-alpha.20210217.1",
-          "(.NET 5.0.3; Microsoft Windows 10.0.19042)"
-        ],
-        "x-ms-client-request-id": "2eff3d9e-5e4c-5ff1-ec1b-43159859f192",
-        "x-ms-date": "Wed, 17 Feb 2021 22:39:02 GMT",
->>>>>>> 1814567d
-        "x-ms-return-client-request-id": "true",
-        "x-ms-version": "2020-06-12"
-      },
-      "RequestBody": null,
-      "StatusCode": 201,
-      "ResponseHeaders": {
-        "Content-Length": "0",
-<<<<<<< HEAD
-        "Date": "Tue, 02 Feb 2021 21:51:07 GMT",
-        "ETag": "\u00220x8D8C7C4A5BB2883\u0022",
-        "Last-Modified": "Tue, 02 Feb 2021 21:51:08 GMT",
-=======
-        "Date": "Wed, 17 Feb 2021 22:39:02 GMT",
-        "ETag": "\u00220x8D8D394D36AF02E\u0022",
-        "Last-Modified": "Wed, 17 Feb 2021 22:39:02 GMT",
->>>>>>> 1814567d
-        "Server": [
-          "Windows-Azure-HDFS/1.0",
-          "Microsoft-HTTPAPI/2.0"
-        ],
-        "x-ms-client-request-id": "2eff3d9e-5e4c-5ff1-ec1b-43159859f192",
-<<<<<<< HEAD
-        "x-ms-request-id": "9e9a2a7c-401f-001b-7ead-f9415c000000",
-=======
-        "x-ms-request-id": "5bd61857-d01f-006b-517d-05f8ab000000",
->>>>>>> 1814567d
-        "x-ms-version": "2020-06-12"
-      },
-      "ResponseBody": []
-    },
-    {
-      "RequestUri": "https://seannse.dfs.core.windows.net/test-filesystem-dd287f94-e5b8-9ab3-3662-8e72df983328/test-directory-c80f2135-0f4c-670f-ff63-3b498d7e49db?recursive=true",
-      "RequestMethod": "DELETE",
-      "RequestHeaders": {
-        "Accept": "application/json",
-        "Authorization": "Sanitized",
-        "User-Agent": [
-<<<<<<< HEAD
-          "azsdk-net-Storage.Files.DataLake/12.7.0-alpha.20210202.1",
-          "(.NET 5.0.2; Microsoft Windows 10.0.19042)"
-        ],
-        "x-ms-client-request-id": "4fabb394-1a7e-dc8e-5fa3-f6faad9ab38f",
-        "x-ms-date": "Tue, 02 Feb 2021 21:51:07 GMT",
-=======
-          "azsdk-net-Storage.Files.DataLake/12.7.0-alpha.20210217.1",
-          "(.NET 5.0.3; Microsoft Windows 10.0.19042)"
-        ],
-        "x-ms-client-request-id": "4fabb394-1a7e-dc8e-5fa3-f6faad9ab38f",
-        "x-ms-date": "Wed, 17 Feb 2021 22:39:03 GMT",
->>>>>>> 1814567d
+        "x-ms-client-request-id": "d149f419-760b-2b6b-ffba-ca7a11d366ed",
+        "x-ms-date": "Fri, 19 Feb 2021 19:00:01 GMT",
+        "x-ms-return-client-request-id": "true",
+        "x-ms-version": "2020-06-12"
+      },
+      "RequestBody": null,
+      "StatusCode": 201,
+      "ResponseHeaders": {
+        "Content-Length": "0",
+        "Date": "Fri, 19 Feb 2021 19:00:00 GMT",
+        "ETag": "\u00220x8D8D5088EC73EBD\u0022",
+        "Last-Modified": "Fri, 19 Feb 2021 19:00:00 GMT",
+        "Server": [
+          "Windows-Azure-Blob/1.0",
+          "Microsoft-HTTPAPI/2.0"
+        ],
+        "x-ms-client-request-id": "d149f419-760b-2b6b-ffba-ca7a11d366ed",
+        "x-ms-request-id": "cb116ef0-b01e-006d-53f1-06cb14000000",
+        "x-ms-version": "2020-06-12"
+      },
+      "ResponseBody": []
+    },
+    {
+      "RequestUri": "https://seannse.dfs.core.windows.net/test-filesystem-e672568d-d4c1-e3b4-21c6-a2dd5d850af2/test-directory-5d15ccac-47ba-b67d-3117-3e1f4b8e7cba?resource=directory",
+      "RequestMethod": "PUT",
+      "RequestHeaders": {
+        "Accept": "application/json",
+        "Authorization": "Sanitized",
+        "traceparent": "00-17750b759f097e44941e0a498ee87bcb-045b9d8bd8474a46-00",
+        "User-Agent": [
+          "azsdk-net-Storage.Files.DataLake/12.7.0-alpha.20210219.1",
+          "(.NET 5.0.3; Microsoft Windows 10.0.19041)"
+        ],
+        "x-ms-client-request-id": "9a799b3b-1a51-d2a9-7793-9ff3384ce071",
+        "x-ms-date": "Fri, 19 Feb 2021 19:00:01 GMT",
+        "x-ms-return-client-request-id": "true",
+        "x-ms-version": "2020-06-12"
+      },
+      "RequestBody": null,
+      "StatusCode": 201,
+      "ResponseHeaders": {
+        "Content-Length": "0",
+        "Date": "Fri, 19 Feb 2021 19:00:00 GMT",
+        "ETag": "\u00220x8D8D5088ED59B7A\u0022",
+        "Last-Modified": "Fri, 19 Feb 2021 19:00:00 GMT",
+        "Server": [
+          "Windows-Azure-HDFS/1.0",
+          "Microsoft-HTTPAPI/2.0"
+        ],
+        "x-ms-client-request-id": "9a799b3b-1a51-d2a9-7793-9ff3384ce071",
+        "x-ms-request-id": "da837bd3-a01f-0061-01f1-065c1c000000",
+        "x-ms-version": "2020-06-12"
+      },
+      "ResponseBody": []
+    },
+    {
+      "RequestUri": "https://seannse.dfs.core.windows.net/test-filesystem-e672568d-d4c1-e3b4-21c6-a2dd5d850af2/test-directory-5d15ccac-47ba-b67d-3117-3e1f4b8e7cba?recursive=true",
+      "RequestMethod": "DELETE",
+      "RequestHeaders": {
+        "Accept": "application/json",
+        "Authorization": "Sanitized",
+        "If-Modified-Since": "Thu, 18 Feb 2021 19:00:00 GMT",
+        "User-Agent": [
+          "azsdk-net-Storage.Files.DataLake/12.7.0-alpha.20210219.1",
+          "(.NET 5.0.3; Microsoft Windows 10.0.19041)"
+        ],
+        "x-ms-client-request-id": "afe36ace-e114-3369-95f0-f1a899f2062e",
+        "x-ms-date": "Fri, 19 Feb 2021 19:00:01 GMT",
         "x-ms-return-client-request-id": "true",
         "x-ms-version": "2020-06-12"
       },
@@ -135,48 +215,30 @@
       "StatusCode": 200,
       "ResponseHeaders": {
         "Content-Length": "0",
-<<<<<<< HEAD
-        "Date": "Tue, 02 Feb 2021 21:51:07 GMT",
-=======
-        "Date": "Wed, 17 Feb 2021 22:39:02 GMT",
->>>>>>> 1814567d
-        "Server": [
-          "Windows-Azure-HDFS/1.0",
-          "Microsoft-HTTPAPI/2.0"
-        ],
-        "x-ms-client-request-id": "4fabb394-1a7e-dc8e-5fa3-f6faad9ab38f",
-<<<<<<< HEAD
-        "x-ms-request-id": "9e9a2a83-401f-001b-05ad-f9415c000000",
-=======
-        "x-ms-request-id": "5bd61872-d01f-006b-6c7d-05f8ab000000",
->>>>>>> 1814567d
-        "x-ms-version": "2020-06-12"
-      },
-      "ResponseBody": []
-    },
-    {
-      "RequestUri": "https://seannse.blob.core.windows.net/test-filesystem-dd287f94-e5b8-9ab3-3662-8e72df983328?restype=container",
-      "RequestMethod": "DELETE",
-      "RequestHeaders": {
-        "Accept": "application/xml",
-        "Authorization": "Sanitized",
-<<<<<<< HEAD
-        "traceparent": "00-cf0f12cf93cbc54aa96572e60df48341-71b1719274bd4946-00",
-        "User-Agent": [
-          "azsdk-net-Storage.Files.DataLake/12.7.0-alpha.20210202.1",
-          "(.NET 5.0.2; Microsoft Windows 10.0.19042)"
-        ],
-        "x-ms-client-request-id": "e4809100-a2ad-8113-761a-4673f60b97d8",
-        "x-ms-date": "Tue, 02 Feb 2021 21:51:07 GMT",
-=======
-        "traceparent": "00-e081ac2b0d4a684e97f5ed772a13e5f7-277446a6edaa3442-00",
-        "User-Agent": [
-          "azsdk-net-Storage.Files.DataLake/12.7.0-alpha.20210217.1",
-          "(.NET 5.0.3; Microsoft Windows 10.0.19042)"
-        ],
-        "x-ms-client-request-id": "e4809100-a2ad-8113-761a-4673f60b97d8",
-        "x-ms-date": "Wed, 17 Feb 2021 22:39:03 GMT",
->>>>>>> 1814567d
+        "Date": "Fri, 19 Feb 2021 19:00:00 GMT",
+        "Server": [
+          "Windows-Azure-HDFS/1.0",
+          "Microsoft-HTTPAPI/2.0"
+        ],
+        "x-ms-client-request-id": "afe36ace-e114-3369-95f0-f1a899f2062e",
+        "x-ms-request-id": "da837bdc-a01f-0061-0af1-065c1c000000",
+        "x-ms-version": "2020-06-12"
+      },
+      "ResponseBody": []
+    },
+    {
+      "RequestUri": "https://seannse.blob.core.windows.net/test-filesystem-e672568d-d4c1-e3b4-21c6-a2dd5d850af2?restype=container",
+      "RequestMethod": "DELETE",
+      "RequestHeaders": {
+        "Accept": "application/xml",
+        "Authorization": "Sanitized",
+        "traceparent": "00-5bee20f6ec60c44c883d6b6350cfba2e-93ff309c890f3e47-00",
+        "User-Agent": [
+          "azsdk-net-Storage.Files.DataLake/12.7.0-alpha.20210219.1",
+          "(.NET 5.0.3; Microsoft Windows 10.0.19041)"
+        ],
+        "x-ms-client-request-id": "ce2517e8-3068-5c5c-a7f8-3d1e0c08daf3",
+        "x-ms-date": "Fri, 19 Feb 2021 19:00:01 GMT",
         "x-ms-return-client-request-id": "true",
         "x-ms-version": "2020-06-12"
       },
@@ -184,583 +246,237 @@
       "StatusCode": 202,
       "ResponseHeaders": {
         "Content-Length": "0",
-<<<<<<< HEAD
-        "Date": "Tue, 02 Feb 2021 21:51:07 GMT",
-=======
-        "Date": "Wed, 17 Feb 2021 22:39:02 GMT",
->>>>>>> 1814567d
-        "Server": [
-          "Windows-Azure-Blob/1.0",
-          "Microsoft-HTTPAPI/2.0"
-        ],
-        "x-ms-client-request-id": "e4809100-a2ad-8113-761a-4673f60b97d8",
-<<<<<<< HEAD
-        "x-ms-request-id": "84061af7-601e-009a-28ad-f9e186000000",
-=======
-        "x-ms-request-id": "56815dcb-601e-009a-2e7d-05e186000000",
->>>>>>> 1814567d
-        "x-ms-version": "2020-06-12"
-      },
-      "ResponseBody": []
-    },
-    {
-      "RequestUri": "https://seannse.blob.core.windows.net/test-filesystem-674d500f-d3f1-6b5b-43fa-16c35e045ec2?restype=container",
-      "RequestMethod": "PUT",
-      "RequestHeaders": {
-        "Accept": "application/xml",
-        "Authorization": "Sanitized",
-<<<<<<< HEAD
-        "traceparent": "00-29de30ce9f7d904a8518ddb55c294eae-22bb2f9bc2bcb24f-00",
-        "User-Agent": [
-          "azsdk-net-Storage.Files.DataLake/12.7.0-alpha.20210202.1",
-          "(.NET 5.0.2; Microsoft Windows 10.0.19042)"
+        "Date": "Fri, 19 Feb 2021 19:00:00 GMT",
+        "Server": [
+          "Windows-Azure-Blob/1.0",
+          "Microsoft-HTTPAPI/2.0"
+        ],
+        "x-ms-client-request-id": "ce2517e8-3068-5c5c-a7f8-3d1e0c08daf3",
+        "x-ms-request-id": "cb116fcc-b01e-006d-27f1-06cb14000000",
+        "x-ms-version": "2020-06-12"
+      },
+      "ResponseBody": []
+    },
+    {
+      "RequestUri": "https://seannse.blob.core.windows.net/test-filesystem-ca9fb4d0-af05-580a-a4a5-c50e2deefc28?restype=container",
+      "RequestMethod": "PUT",
+      "RequestHeaders": {
+        "Accept": "application/xml",
+        "Authorization": "Sanitized",
+        "traceparent": "00-68123e21c7d46949b1226b9c6edcac3a-4f2199300485214a-00",
+        "User-Agent": [
+          "azsdk-net-Storage.Files.DataLake/12.7.0-alpha.20210219.1",
+          "(.NET 5.0.3; Microsoft Windows 10.0.19041)"
         ],
         "x-ms-blob-public-access": "container",
-        "x-ms-client-request-id": "2d7ae423-064f-2dc7-3514-a1b38b4f2372",
-        "x-ms-date": "Tue, 02 Feb 2021 21:51:07 GMT",
-=======
-        "traceparent": "00-facbae52cb0a2a4dad6531635cda879e-77619493b4e1d14a-00",
-        "User-Agent": [
-          "azsdk-net-Storage.Files.DataLake/12.7.0-alpha.20210217.1",
-          "(.NET 5.0.3; Microsoft Windows 10.0.19042)"
+        "x-ms-client-request-id": "83aac02c-b7cd-39cf-0ccc-29c36b4d2eb8",
+        "x-ms-date": "Fri, 19 Feb 2021 19:00:01 GMT",
+        "x-ms-return-client-request-id": "true",
+        "x-ms-version": "2020-06-12"
+      },
+      "RequestBody": null,
+      "StatusCode": 201,
+      "ResponseHeaders": {
+        "Content-Length": "0",
+        "Date": "Fri, 19 Feb 2021 19:00:00 GMT",
+        "ETag": "\u00220x8D8D5088EFC13AA\u0022",
+        "Last-Modified": "Fri, 19 Feb 2021 19:00:00 GMT",
+        "Server": [
+          "Windows-Azure-Blob/1.0",
+          "Microsoft-HTTPAPI/2.0"
+        ],
+        "x-ms-client-request-id": "83aac02c-b7cd-39cf-0ccc-29c36b4d2eb8",
+        "x-ms-request-id": "cb11700c-b01e-006d-63f1-06cb14000000",
+        "x-ms-version": "2020-06-12"
+      },
+      "ResponseBody": []
+    },
+    {
+      "RequestUri": "https://seannse.dfs.core.windows.net/test-filesystem-ca9fb4d0-af05-580a-a4a5-c50e2deefc28/test-directory-efb014fc-5849-9726-ee32-a1c45b861ffd?resource=directory",
+      "RequestMethod": "PUT",
+      "RequestHeaders": {
+        "Accept": "application/json",
+        "Authorization": "Sanitized",
+        "traceparent": "00-f6b24964545b384fbd32dd66d6e923d5-4c7c67749ef96745-00",
+        "User-Agent": [
+          "azsdk-net-Storage.Files.DataLake/12.7.0-alpha.20210219.1",
+          "(.NET 5.0.3; Microsoft Windows 10.0.19041)"
+        ],
+        "x-ms-client-request-id": "24879b12-41f6-d398-9912-949b150bde86",
+        "x-ms-date": "Fri, 19 Feb 2021 19:00:01 GMT",
+        "x-ms-return-client-request-id": "true",
+        "x-ms-version": "2020-06-12"
+      },
+      "RequestBody": null,
+      "StatusCode": 201,
+      "ResponseHeaders": {
+        "Content-Length": "0",
+        "Date": "Fri, 19 Feb 2021 19:00:00 GMT",
+        "ETag": "\u00220x8D8D5088F0AC852\u0022",
+        "Last-Modified": "Fri, 19 Feb 2021 19:00:00 GMT",
+        "Server": [
+          "Windows-Azure-HDFS/1.0",
+          "Microsoft-HTTPAPI/2.0"
+        ],
+        "x-ms-client-request-id": "24879b12-41f6-d398-9912-949b150bde86",
+        "x-ms-request-id": "da837bfe-a01f-0061-2cf1-065c1c000000",
+        "x-ms-version": "2020-06-12"
+      },
+      "ResponseBody": []
+    },
+    {
+      "RequestUri": "https://seannse.dfs.core.windows.net/test-filesystem-ca9fb4d0-af05-580a-a4a5-c50e2deefc28/test-directory-efb014fc-5849-9726-ee32-a1c45b861ffd?recursive=true",
+      "RequestMethod": "DELETE",
+      "RequestHeaders": {
+        "Accept": "application/json",
+        "Authorization": "Sanitized",
+        "If-Unmodified-Since": "Sat, 20 Feb 2021 19:00:00 GMT",
+        "User-Agent": [
+          "azsdk-net-Storage.Files.DataLake/12.7.0-alpha.20210219.1",
+          "(.NET 5.0.3; Microsoft Windows 10.0.19041)"
+        ],
+        "x-ms-client-request-id": "bfb1c631-fafe-3107-4b0e-d331e4bfa042",
+        "x-ms-date": "Fri, 19 Feb 2021 19:00:01 GMT",
+        "x-ms-return-client-request-id": "true",
+        "x-ms-version": "2020-06-12"
+      },
+      "RequestBody": null,
+      "StatusCode": 200,
+      "ResponseHeaders": {
+        "Content-Length": "0",
+        "Date": "Fri, 19 Feb 2021 19:00:00 GMT",
+        "Server": [
+          "Windows-Azure-HDFS/1.0",
+          "Microsoft-HTTPAPI/2.0"
+        ],
+        "x-ms-client-request-id": "bfb1c631-fafe-3107-4b0e-d331e4bfa042",
+        "x-ms-request-id": "da837c0d-a01f-0061-3bf1-065c1c000000",
+        "x-ms-version": "2020-06-12"
+      },
+      "ResponseBody": []
+    },
+    {
+      "RequestUri": "https://seannse.blob.core.windows.net/test-filesystem-ca9fb4d0-af05-580a-a4a5-c50e2deefc28?restype=container",
+      "RequestMethod": "DELETE",
+      "RequestHeaders": {
+        "Accept": "application/xml",
+        "Authorization": "Sanitized",
+        "traceparent": "00-f097f972a50af8438bbb3f8bea03577c-b8c709a767428c43-00",
+        "User-Agent": [
+          "azsdk-net-Storage.Files.DataLake/12.7.0-alpha.20210219.1",
+          "(.NET 5.0.3; Microsoft Windows 10.0.19041)"
+        ],
+        "x-ms-client-request-id": "4f6aa889-1e59-b287-241e-3c5bec439ffb",
+        "x-ms-date": "Fri, 19 Feb 2021 19:00:01 GMT",
+        "x-ms-return-client-request-id": "true",
+        "x-ms-version": "2020-06-12"
+      },
+      "RequestBody": null,
+      "StatusCode": 202,
+      "ResponseHeaders": {
+        "Content-Length": "0",
+        "Date": "Fri, 19 Feb 2021 19:00:00 GMT",
+        "Server": [
+          "Windows-Azure-Blob/1.0",
+          "Microsoft-HTTPAPI/2.0"
+        ],
+        "x-ms-client-request-id": "4f6aa889-1e59-b287-241e-3c5bec439ffb",
+        "x-ms-request-id": "cb1170d5-b01e-006d-1ff1-06cb14000000",
+        "x-ms-version": "2020-06-12"
+      },
+      "ResponseBody": []
+    },
+    {
+      "RequestUri": "https://seannse.blob.core.windows.net/test-filesystem-f41a5e58-a5d2-b83a-555e-99fa91099174?restype=container",
+      "RequestMethod": "PUT",
+      "RequestHeaders": {
+        "Accept": "application/xml",
+        "Authorization": "Sanitized",
+        "traceparent": "00-c703249b4e13cd4e986bb8da336c6cff-823df87353d5b644-00",
+        "User-Agent": [
+          "azsdk-net-Storage.Files.DataLake/12.7.0-alpha.20210219.1",
+          "(.NET 5.0.3; Microsoft Windows 10.0.19041)"
         ],
         "x-ms-blob-public-access": "container",
-        "x-ms-client-request-id": "2d7ae423-064f-2dc7-3514-a1b38b4f2372",
-        "x-ms-date": "Wed, 17 Feb 2021 22:39:03 GMT",
->>>>>>> 1814567d
-        "x-ms-return-client-request-id": "true",
-        "x-ms-version": "2020-06-12"
-      },
-      "RequestBody": null,
-      "StatusCode": 201,
-      "ResponseHeaders": {
-        "Content-Length": "0",
-<<<<<<< HEAD
-        "Date": "Tue, 02 Feb 2021 21:51:07 GMT",
-        "ETag": "\u00220x8D8C7C4A610CEBA\u0022",
-        "Last-Modified": "Tue, 02 Feb 2021 21:51:08 GMT",
-=======
-        "Date": "Wed, 17 Feb 2021 22:39:03 GMT",
-        "ETag": "\u00220x8D8D394D3BC3DC7\u0022",
-        "Last-Modified": "Wed, 17 Feb 2021 22:39:03 GMT",
->>>>>>> 1814567d
-        "Server": [
-          "Windows-Azure-Blob/1.0",
-          "Microsoft-HTTPAPI/2.0"
-        ],
-        "x-ms-client-request-id": "2d7ae423-064f-2dc7-3514-a1b38b4f2372",
-<<<<<<< HEAD
-        "x-ms-request-id": "c850cc1e-001e-00b3-01ad-f9dff2000000",
-=======
-        "x-ms-request-id": "d30c13ca-501e-004a-3f7d-05dcd0000000",
->>>>>>> 1814567d
-        "x-ms-version": "2020-06-12"
-      },
-      "ResponseBody": []
-    },
-    {
-      "RequestUri": "https://seannse.dfs.core.windows.net/test-filesystem-674d500f-d3f1-6b5b-43fa-16c35e045ec2/test-directory-b93d84bc-7c11-3fbe-6fe9-f032021f8946?resource=directory",
-      "RequestMethod": "PUT",
-      "RequestHeaders": {
-        "Accept": "application/json",
-        "Authorization": "Sanitized",
-<<<<<<< HEAD
-        "traceparent": "00-4929d62400acec4983f3f05f98d23d72-7b83b1ffce83d348-00",
-        "User-Agent": [
-          "azsdk-net-Storage.Files.DataLake/12.7.0-alpha.20210202.1",
-          "(.NET 5.0.2; Microsoft Windows 10.0.19042)"
-        ],
-        "x-ms-client-request-id": "5d7f5e9c-00bf-a61b-253a-be6615952b15",
-        "x-ms-date": "Tue, 02 Feb 2021 21:51:08 GMT",
-=======
-        "traceparent": "00-83be429aa8768e439a7f8ab6bf6128d7-7b7faa338f8b7048-00",
-        "User-Agent": [
-          "azsdk-net-Storage.Files.DataLake/12.7.0-alpha.20210217.1",
-          "(.NET 5.0.3; Microsoft Windows 10.0.19042)"
-        ],
-        "x-ms-client-request-id": "5d7f5e9c-00bf-a61b-253a-be6615952b15",
-        "x-ms-date": "Wed, 17 Feb 2021 22:39:03 GMT",
->>>>>>> 1814567d
-        "x-ms-return-client-request-id": "true",
-        "x-ms-version": "2020-06-12"
-      },
-      "RequestBody": null,
-      "StatusCode": 201,
-      "ResponseHeaders": {
-        "Content-Length": "0",
-<<<<<<< HEAD
-        "Date": "Tue, 02 Feb 2021 21:51:08 GMT",
-        "ETag": "\u00220x8D8C7C4A645CCE6\u0022",
-        "Last-Modified": "Tue, 02 Feb 2021 21:51:09 GMT",
-=======
-        "Date": "Wed, 17 Feb 2021 22:39:02 GMT",
-        "ETag": "\u00220x8D8D394D3F1953B\u0022",
-        "Last-Modified": "Wed, 17 Feb 2021 22:39:03 GMT",
->>>>>>> 1814567d
-        "Server": [
-          "Windows-Azure-HDFS/1.0",
-          "Microsoft-HTTPAPI/2.0"
-        ],
-        "x-ms-client-request-id": "5d7f5e9c-00bf-a61b-253a-be6615952b15",
-<<<<<<< HEAD
-        "x-ms-request-id": "f0bf6123-b01f-000f-09ad-f90933000000",
-=======
-        "x-ms-request-id": "45739036-d01f-0044-737d-05f560000000",
->>>>>>> 1814567d
-        "x-ms-version": "2020-06-12"
-      },
-      "ResponseBody": []
-    },
-    {
-      "RequestUri": "https://seannse.dfs.core.windows.net/test-filesystem-674d500f-d3f1-6b5b-43fa-16c35e045ec2/test-directory-b93d84bc-7c11-3fbe-6fe9-f032021f8946?recursive=true",
-      "RequestMethod": "DELETE",
-      "RequestHeaders": {
-        "Accept": "application/json",
-        "Authorization": "Sanitized",
-<<<<<<< HEAD
-        "If-Modified-Since": "Mon, 01 Feb 2021 21:51:06 GMT",
-        "User-Agent": [
-          "azsdk-net-Storage.Files.DataLake/12.7.0-alpha.20210202.1",
-          "(.NET 5.0.2; Microsoft Windows 10.0.19042)"
-        ],
-        "x-ms-client-request-id": "a496c910-2ba0-3f87-ccfa-534f710b1ae0",
-        "x-ms-date": "Tue, 02 Feb 2021 21:51:08 GMT",
-=======
-        "If-Modified-Since": "Tue, 16 Feb 2021 22:39:02 GMT",
-        "User-Agent": [
-          "azsdk-net-Storage.Files.DataLake/12.7.0-alpha.20210217.1",
-          "(.NET 5.0.3; Microsoft Windows 10.0.19042)"
-        ],
-        "x-ms-client-request-id": "a496c910-2ba0-3f87-ccfa-534f710b1ae0",
-        "x-ms-date": "Wed, 17 Feb 2021 22:39:03 GMT",
->>>>>>> 1814567d
+        "x-ms-client-request-id": "41a46e64-fcbb-e4a1-6eb2-f9fb858d211a",
+        "x-ms-date": "Fri, 19 Feb 2021 19:00:01 GMT",
+        "x-ms-return-client-request-id": "true",
+        "x-ms-version": "2020-06-12"
+      },
+      "RequestBody": null,
+      "StatusCode": 201,
+      "ResponseHeaders": {
+        "Content-Length": "0",
+        "Date": "Fri, 19 Feb 2021 19:00:00 GMT",
+        "ETag": "\u00220x8D8D5088F324871\u0022",
+        "Last-Modified": "Fri, 19 Feb 2021 19:00:01 GMT",
+        "Server": [
+          "Windows-Azure-Blob/1.0",
+          "Microsoft-HTTPAPI/2.0"
+        ],
+        "x-ms-client-request-id": "41a46e64-fcbb-e4a1-6eb2-f9fb858d211a",
+        "x-ms-request-id": "cb11710b-b01e-006d-52f1-06cb14000000",
+        "x-ms-version": "2020-06-12"
+      },
+      "ResponseBody": []
+    },
+    {
+      "RequestUri": "https://seannse.dfs.core.windows.net/test-filesystem-f41a5e58-a5d2-b83a-555e-99fa91099174/test-directory-8d3dc78c-639b-06a6-7690-8d32e5a57b41?resource=directory",
+      "RequestMethod": "PUT",
+      "RequestHeaders": {
+        "Accept": "application/json",
+        "Authorization": "Sanitized",
+        "traceparent": "00-b2934654e1400d4785912e21a0407c6f-97cfa239062a4341-00",
+        "User-Agent": [
+          "azsdk-net-Storage.Files.DataLake/12.7.0-alpha.20210219.1",
+          "(.NET 5.0.3; Microsoft Windows 10.0.19041)"
+        ],
+        "x-ms-client-request-id": "7407a57f-d7d7-0047-c79e-cb2b6e6fffc8",
+        "x-ms-date": "Fri, 19 Feb 2021 19:00:01 GMT",
+        "x-ms-return-client-request-id": "true",
+        "x-ms-version": "2020-06-12"
+      },
+      "RequestBody": null,
+      "StatusCode": 201,
+      "ResponseHeaders": {
+        "Content-Length": "0",
+        "Date": "Fri, 19 Feb 2021 19:00:01 GMT",
+        "ETag": "\u00220x8D8D5088F3FC500\u0022",
+        "Last-Modified": "Fri, 19 Feb 2021 19:00:01 GMT",
+        "Server": [
+          "Windows-Azure-HDFS/1.0",
+          "Microsoft-HTTPAPI/2.0"
+        ],
+        "x-ms-client-request-id": "7407a57f-d7d7-0047-c79e-cb2b6e6fffc8",
+        "x-ms-request-id": "da837c3a-a01f-0061-68f1-065c1c000000",
+        "x-ms-version": "2020-06-12"
+      },
+      "ResponseBody": []
+    },
+    {
+      "RequestUri": "https://seannse.blob.core.windows.net/test-filesystem-f41a5e58-a5d2-b83a-555e-99fa91099174/test-directory-8d3dc78c-639b-06a6-7690-8d32e5a57b41",
+      "RequestMethod": "HEAD",
+      "RequestHeaders": {
+        "Accept": "application/xml",
+        "Authorization": "Sanitized",
+        "User-Agent": [
+          "azsdk-net-Storage.Files.DataLake/12.7.0-alpha.20210219.1",
+          "(.NET 5.0.3; Microsoft Windows 10.0.19041)"
+        ],
+        "x-ms-client-request-id": "40b3b48b-079d-2169-6f95-5ac6858db34d",
+        "x-ms-date": "Fri, 19 Feb 2021 19:00:02 GMT",
         "x-ms-return-client-request-id": "true",
         "x-ms-version": "2020-06-12"
       },
       "RequestBody": null,
       "StatusCode": 200,
       "ResponseHeaders": {
-        "Content-Length": "0",
-<<<<<<< HEAD
-        "Date": "Tue, 02 Feb 2021 21:51:08 GMT",
-=======
-        "Date": "Wed, 17 Feb 2021 22:39:03 GMT",
->>>>>>> 1814567d
-        "Server": [
-          "Windows-Azure-HDFS/1.0",
-          "Microsoft-HTTPAPI/2.0"
-        ],
-        "x-ms-client-request-id": "a496c910-2ba0-3f87-ccfa-534f710b1ae0",
-<<<<<<< HEAD
-        "x-ms-request-id": "f0bf612a-b01f-000f-10ad-f90933000000",
-=======
-        "x-ms-request-id": "4573904d-d01f-0044-0a7d-05f560000000",
->>>>>>> 1814567d
-        "x-ms-version": "2020-06-12"
-      },
-      "ResponseBody": []
-    },
-    {
-      "RequestUri": "https://seannse.blob.core.windows.net/test-filesystem-674d500f-d3f1-6b5b-43fa-16c35e045ec2?restype=container",
-      "RequestMethod": "DELETE",
-      "RequestHeaders": {
-        "Accept": "application/xml",
-        "Authorization": "Sanitized",
-<<<<<<< HEAD
-        "traceparent": "00-4275ea5dad05bd45b3ded4d2c4b9832d-73d8dbe3f240a740-00",
-        "User-Agent": [
-          "azsdk-net-Storage.Files.DataLake/12.7.0-alpha.20210202.1",
-          "(.NET 5.0.2; Microsoft Windows 10.0.19042)"
-        ],
-        "x-ms-client-request-id": "4b557d29-87fe-5f75-d333-d5b455981a06",
-        "x-ms-date": "Tue, 02 Feb 2021 21:51:08 GMT",
-=======
-        "traceparent": "00-fa336da0fa0bb64d8f9d609d6b1e0806-6c6d21df84ac2b46-00",
-        "User-Agent": [
-          "azsdk-net-Storage.Files.DataLake/12.7.0-alpha.20210217.1",
-          "(.NET 5.0.3; Microsoft Windows 10.0.19042)"
-        ],
-        "x-ms-client-request-id": "4b557d29-87fe-5f75-d333-d5b455981a06",
-        "x-ms-date": "Wed, 17 Feb 2021 22:39:03 GMT",
->>>>>>> 1814567d
-        "x-ms-return-client-request-id": "true",
-        "x-ms-version": "2020-06-12"
-      },
-      "RequestBody": null,
-      "StatusCode": 202,
-      "ResponseHeaders": {
-        "Content-Length": "0",
-<<<<<<< HEAD
-        "Date": "Tue, 02 Feb 2021 21:51:08 GMT",
-=======
-        "Date": "Wed, 17 Feb 2021 22:39:03 GMT",
->>>>>>> 1814567d
-        "Server": [
-          "Windows-Azure-Blob/1.0",
-          "Microsoft-HTTPAPI/2.0"
-        ],
-        "x-ms-client-request-id": "4b557d29-87fe-5f75-d333-d5b455981a06",
-<<<<<<< HEAD
-        "x-ms-request-id": "c850cf69-001e-00b3-1aad-f9dff2000000",
-=======
-        "x-ms-request-id": "d30c1505-501e-004a-5d7d-05dcd0000000",
->>>>>>> 1814567d
-        "x-ms-version": "2020-06-12"
-      },
-      "ResponseBody": []
-    },
-    {
-      "RequestUri": "https://seannse.blob.core.windows.net/test-filesystem-c7a663f2-3d3f-da85-51a3-2daddfd482f7?restype=container",
-      "RequestMethod": "PUT",
-      "RequestHeaders": {
-        "Accept": "application/xml",
-        "Authorization": "Sanitized",
-<<<<<<< HEAD
-        "traceparent": "00-11c589e553bc2e469bd86bcd42e09dd9-e9659b79e13ef945-00",
-        "User-Agent": [
-          "azsdk-net-Storage.Files.DataLake/12.7.0-alpha.20210202.1",
-          "(.NET 5.0.2; Microsoft Windows 10.0.19042)"
-        ],
-        "x-ms-blob-public-access": "container",
-        "x-ms-client-request-id": "59bf45d9-482e-eb2c-f87b-f95a59c880fe",
-        "x-ms-date": "Tue, 02 Feb 2021 21:51:08 GMT",
-=======
-        "traceparent": "00-b4ffd47a31aa054b9f656e0700b2d51a-434ef72d2450ca4c-00",
-        "User-Agent": [
-          "azsdk-net-Storage.Files.DataLake/12.7.0-alpha.20210217.1",
-          "(.NET 5.0.3; Microsoft Windows 10.0.19042)"
-        ],
-        "x-ms-blob-public-access": "container",
-        "x-ms-client-request-id": "59bf45d9-482e-eb2c-f87b-f95a59c880fe",
-        "x-ms-date": "Wed, 17 Feb 2021 22:39:04 GMT",
->>>>>>> 1814567d
-        "x-ms-return-client-request-id": "true",
-        "x-ms-version": "2020-06-12"
-      },
-      "RequestBody": null,
-      "StatusCode": 201,
-      "ResponseHeaders": {
-        "Content-Length": "0",
-<<<<<<< HEAD
-        "Date": "Tue, 02 Feb 2021 21:51:09 GMT",
-        "ETag": "\u00220x8D8C7C4A6987411\u0022",
-        "Last-Modified": "Tue, 02 Feb 2021 21:51:09 GMT",
-=======
-        "Date": "Wed, 17 Feb 2021 22:39:03 GMT",
-        "ETag": "\u00220x8D8D394D440D689\u0022",
-        "Last-Modified": "Wed, 17 Feb 2021 22:39:04 GMT",
->>>>>>> 1814567d
-        "Server": [
-          "Windows-Azure-Blob/1.0",
-          "Microsoft-HTTPAPI/2.0"
-        ],
-        "x-ms-client-request-id": "59bf45d9-482e-eb2c-f87b-f95a59c880fe",
-<<<<<<< HEAD
-        "x-ms-request-id": "58e3a369-d01e-0036-55ad-f9f22f000000",
-=======
-        "x-ms-request-id": "649c036a-501e-005a-2c7d-0519b8000000",
->>>>>>> 1814567d
-        "x-ms-version": "2020-06-12"
-      },
-      "ResponseBody": []
-    },
-    {
-      "RequestUri": "https://seannse.dfs.core.windows.net/test-filesystem-c7a663f2-3d3f-da85-51a3-2daddfd482f7/test-directory-6ecadeb0-2671-234f-818d-6d263dfd7a8e?resource=directory",
-      "RequestMethod": "PUT",
-      "RequestHeaders": {
-        "Accept": "application/json",
-        "Authorization": "Sanitized",
-<<<<<<< HEAD
-        "traceparent": "00-4a2a5c64035eb44890919ce8902315db-feeb85cebd846c46-00",
-        "User-Agent": [
-          "azsdk-net-Storage.Files.DataLake/12.7.0-alpha.20210202.1",
-          "(.NET 5.0.2; Microsoft Windows 10.0.19042)"
-        ],
-        "x-ms-client-request-id": "82d70299-2ef8-b26c-f69c-d8a0db06adfb",
-        "x-ms-date": "Tue, 02 Feb 2021 21:51:09 GMT",
-=======
-        "traceparent": "00-398248262fac5847adf4ac8d6cc8e33d-6ef4358b8f9f6e46-00",
-        "User-Agent": [
-          "azsdk-net-Storage.Files.DataLake/12.7.0-alpha.20210217.1",
-          "(.NET 5.0.3; Microsoft Windows 10.0.19042)"
-        ],
-        "x-ms-client-request-id": "82d70299-2ef8-b26c-f69c-d8a0db06adfb",
-        "x-ms-date": "Wed, 17 Feb 2021 22:39:04 GMT",
->>>>>>> 1814567d
-        "x-ms-return-client-request-id": "true",
-        "x-ms-version": "2020-06-12"
-      },
-      "RequestBody": null,
-      "StatusCode": 201,
-      "ResponseHeaders": {
-        "Content-Length": "0",
-<<<<<<< HEAD
-        "Date": "Tue, 02 Feb 2021 21:51:08 GMT",
-        "ETag": "\u00220x8D8C7C4A6D3A810\u0022",
-        "Last-Modified": "Tue, 02 Feb 2021 21:51:09 GMT",
-=======
-        "Date": "Wed, 17 Feb 2021 22:39:04 GMT",
-        "ETag": "\u00220x8D8D394D479080B\u0022",
-        "Last-Modified": "Wed, 17 Feb 2021 22:39:04 GMT",
->>>>>>> 1814567d
-        "Server": [
-          "Windows-Azure-HDFS/1.0",
-          "Microsoft-HTTPAPI/2.0"
-        ],
-        "x-ms-client-request-id": "82d70299-2ef8-b26c-f69c-d8a0db06adfb",
-<<<<<<< HEAD
-        "x-ms-request-id": "26baa565-b01f-0030-14ad-f9c190000000",
-=======
-        "x-ms-request-id": "9e70a53d-e01f-0012-2f7d-05048f000000",
->>>>>>> 1814567d
-        "x-ms-version": "2020-06-12"
-      },
-      "ResponseBody": []
-    },
-    {
-      "RequestUri": "https://seannse.dfs.core.windows.net/test-filesystem-c7a663f2-3d3f-da85-51a3-2daddfd482f7/test-directory-6ecadeb0-2671-234f-818d-6d263dfd7a8e?recursive=true",
-      "RequestMethod": "DELETE",
-      "RequestHeaders": {
-        "Accept": "application/json",
-        "Authorization": "Sanitized",
-<<<<<<< HEAD
-        "If-Unmodified-Since": "Wed, 03 Feb 2021 21:51:06 GMT",
-        "User-Agent": [
-          "azsdk-net-Storage.Files.DataLake/12.7.0-alpha.20210202.1",
-          "(.NET 5.0.2; Microsoft Windows 10.0.19042)"
-        ],
-        "x-ms-client-request-id": "3b8cdbce-f825-d995-e221-a3775028c6b4",
-        "x-ms-date": "Tue, 02 Feb 2021 21:51:09 GMT",
-=======
-        "If-Unmodified-Since": "Thu, 18 Feb 2021 22:39:02 GMT",
-        "User-Agent": [
-          "azsdk-net-Storage.Files.DataLake/12.7.0-alpha.20210217.1",
-          "(.NET 5.0.3; Microsoft Windows 10.0.19042)"
-        ],
-        "x-ms-client-request-id": "3b8cdbce-f825-d995-e221-a3775028c6b4",
-        "x-ms-date": "Wed, 17 Feb 2021 22:39:04 GMT",
->>>>>>> 1814567d
-        "x-ms-return-client-request-id": "true",
-        "x-ms-version": "2020-06-12"
-      },
-      "RequestBody": null,
-      "StatusCode": 200,
-      "ResponseHeaders": {
-        "Content-Length": "0",
-<<<<<<< HEAD
-        "Date": "Tue, 02 Feb 2021 21:51:09 GMT",
-=======
-        "Date": "Wed, 17 Feb 2021 22:39:04 GMT",
->>>>>>> 1814567d
-        "Server": [
-          "Windows-Azure-HDFS/1.0",
-          "Microsoft-HTTPAPI/2.0"
-        ],
-        "x-ms-client-request-id": "3b8cdbce-f825-d995-e221-a3775028c6b4",
-<<<<<<< HEAD
-        "x-ms-request-id": "26baa56f-b01f-0030-1ead-f9c190000000",
-=======
-        "x-ms-request-id": "9e70a545-e01f-0012-377d-05048f000000",
->>>>>>> 1814567d
-        "x-ms-version": "2020-06-12"
-      },
-      "ResponseBody": []
-    },
-    {
-      "RequestUri": "https://seannse.blob.core.windows.net/test-filesystem-c7a663f2-3d3f-da85-51a3-2daddfd482f7?restype=container",
-      "RequestMethod": "DELETE",
-      "RequestHeaders": {
-        "Accept": "application/xml",
-        "Authorization": "Sanitized",
-<<<<<<< HEAD
-        "traceparent": "00-8adff64439ab4d4c8d0ed4186196ccf9-a6d84f5d136ab047-00",
-        "User-Agent": [
-          "azsdk-net-Storage.Files.DataLake/12.7.0-alpha.20210202.1",
-          "(.NET 5.0.2; Microsoft Windows 10.0.19042)"
-        ],
-        "x-ms-client-request-id": "ffd2dc4f-727a-08d6-d67a-28d2427137ec",
-        "x-ms-date": "Tue, 02 Feb 2021 21:51:09 GMT",
-=======
-        "traceparent": "00-b1b4eb79491cbf4fa87ea7cf36bb1635-4b93d71ed766274e-00",
-        "User-Agent": [
-          "azsdk-net-Storage.Files.DataLake/12.7.0-alpha.20210217.1",
-          "(.NET 5.0.3; Microsoft Windows 10.0.19042)"
-        ],
-        "x-ms-client-request-id": "ffd2dc4f-727a-08d6-d67a-28d2427137ec",
-        "x-ms-date": "Wed, 17 Feb 2021 22:39:04 GMT",
->>>>>>> 1814567d
-        "x-ms-return-client-request-id": "true",
-        "x-ms-version": "2020-06-12"
-      },
-      "RequestBody": null,
-      "StatusCode": 202,
-      "ResponseHeaders": {
-        "Content-Length": "0",
-<<<<<<< HEAD
-        "Date": "Tue, 02 Feb 2021 21:51:10 GMT",
-=======
-        "Date": "Wed, 17 Feb 2021 22:39:04 GMT",
->>>>>>> 1814567d
-        "Server": [
-          "Windows-Azure-Blob/1.0",
-          "Microsoft-HTTPAPI/2.0"
-        ],
-        "x-ms-client-request-id": "ffd2dc4f-727a-08d6-d67a-28d2427137ec",
-<<<<<<< HEAD
-        "x-ms-request-id": "58e3a423-d01e-0036-79ad-f9f22f000000",
-=======
-        "x-ms-request-id": "649c0402-501e-005a-307d-0519b8000000",
->>>>>>> 1814567d
-        "x-ms-version": "2020-06-12"
-      },
-      "ResponseBody": []
-    },
-    {
-      "RequestUri": "https://seannse.blob.core.windows.net/test-filesystem-2ba9ff61-e4da-1ac8-3dd8-22d58bc45fac?restype=container",
-      "RequestMethod": "PUT",
-      "RequestHeaders": {
-        "Accept": "application/xml",
-        "Authorization": "Sanitized",
-<<<<<<< HEAD
-        "traceparent": "00-f133e55daf53b74590c05471e48f9d94-82c0bd6e7c00d343-00",
-        "User-Agent": [
-          "azsdk-net-Storage.Files.DataLake/12.7.0-alpha.20210202.1",
-          "(.NET 5.0.2; Microsoft Windows 10.0.19042)"
-        ],
-        "x-ms-blob-public-access": "container",
-        "x-ms-client-request-id": "7a6e8018-5a8b-6a06-14b8-c2a14f007d12",
-        "x-ms-date": "Tue, 02 Feb 2021 21:51:09 GMT",
-=======
-        "traceparent": "00-7cbef9698945104482899bea45933d1d-e9b36c47d7c58742-00",
-        "User-Agent": [
-          "azsdk-net-Storage.Files.DataLake/12.7.0-alpha.20210217.1",
-          "(.NET 5.0.3; Microsoft Windows 10.0.19042)"
-        ],
-        "x-ms-blob-public-access": "container",
-        "x-ms-client-request-id": "7a6e8018-5a8b-6a06-14b8-c2a14f007d12",
-        "x-ms-date": "Wed, 17 Feb 2021 22:39:04 GMT",
->>>>>>> 1814567d
-        "x-ms-return-client-request-id": "true",
-        "x-ms-version": "2020-06-12"
-      },
-      "RequestBody": null,
-      "StatusCode": 201,
-      "ResponseHeaders": {
-        "Content-Length": "0",
-<<<<<<< HEAD
-        "Date": "Tue, 02 Feb 2021 21:51:10 GMT",
-        "ETag": "\u00220x8D8C7C4A734D5D7\u0022",
-        "Last-Modified": "Tue, 02 Feb 2021 21:51:10 GMT",
-=======
-        "Date": "Wed, 17 Feb 2021 22:39:04 GMT",
-        "ETag": "\u00220x8D8D394D4C4C6AF\u0022",
-        "Last-Modified": "Wed, 17 Feb 2021 22:39:05 GMT",
->>>>>>> 1814567d
-        "Server": [
-          "Windows-Azure-Blob/1.0",
-          "Microsoft-HTTPAPI/2.0"
-        ],
-        "x-ms-client-request-id": "7a6e8018-5a8b-6a06-14b8-c2a14f007d12",
-<<<<<<< HEAD
-        "x-ms-request-id": "9d382ca5-001e-0035-2dad-f9134b000000",
-=======
-        "x-ms-request-id": "6c1aeb7b-001e-0068-587d-0519cf000000",
->>>>>>> 1814567d
-        "x-ms-version": "2020-06-12"
-      },
-      "ResponseBody": []
-    },
-    {
-      "RequestUri": "https://seannse.dfs.core.windows.net/test-filesystem-2ba9ff61-e4da-1ac8-3dd8-22d58bc45fac/test-directory-7f367c1b-c449-9a96-c58f-02a8510f8e71?resource=directory",
-      "RequestMethod": "PUT",
-      "RequestHeaders": {
-        "Accept": "application/json",
-        "Authorization": "Sanitized",
-<<<<<<< HEAD
-        "traceparent": "00-baa5368103fbd245a77ec1e133e9d104-83f34a4fca1ab84d-00",
-        "User-Agent": [
-          "azsdk-net-Storage.Files.DataLake/12.7.0-alpha.20210202.1",
-          "(.NET 5.0.2; Microsoft Windows 10.0.19042)"
-        ],
-        "x-ms-client-request-id": "0f9d80b4-f195-535d-e9d4-b5fc585d1904",
-        "x-ms-date": "Tue, 02 Feb 2021 21:51:10 GMT",
-=======
-        "traceparent": "00-7bfd6aff8e0b484db1b9cd8d8b1d146c-c9968e062939aa4a-00",
-        "User-Agent": [
-          "azsdk-net-Storage.Files.DataLake/12.7.0-alpha.20210217.1",
-          "(.NET 5.0.3; Microsoft Windows 10.0.19042)"
-        ],
-        "x-ms-client-request-id": "0f9d80b4-f195-535d-e9d4-b5fc585d1904",
-        "x-ms-date": "Wed, 17 Feb 2021 22:39:05 GMT",
->>>>>>> 1814567d
-        "x-ms-return-client-request-id": "true",
-        "x-ms-version": "2020-06-12"
-      },
-      "RequestBody": null,
-      "StatusCode": 201,
-      "ResponseHeaders": {
-        "Content-Length": "0",
-<<<<<<< HEAD
-        "Date": "Tue, 02 Feb 2021 21:51:10 GMT",
-        "ETag": "\u00220x8D8C7C4A76E5D91\u0022",
-        "Last-Modified": "Tue, 02 Feb 2021 21:51:10 GMT",
-=======
-        "Date": "Wed, 17 Feb 2021 22:39:05 GMT",
-        "ETag": "\u00220x8D8D394D4FA18A4\u0022",
-        "Last-Modified": "Wed, 17 Feb 2021 22:39:05 GMT",
->>>>>>> 1814567d
-        "Server": [
-          "Windows-Azure-HDFS/1.0",
-          "Microsoft-HTTPAPI/2.0"
-        ],
-        "x-ms-client-request-id": "0f9d80b4-f195-535d-e9d4-b5fc585d1904",
-<<<<<<< HEAD
-        "x-ms-request-id": "0dae012a-a01f-0013-2fad-f95b53000000",
-=======
-        "x-ms-request-id": "e8ad5490-501f-004a-727d-05dcd0000000",
->>>>>>> 1814567d
-        "x-ms-version": "2020-06-12"
-      },
-      "ResponseBody": []
-    },
-    {
-      "RequestUri": "https://seannse.blob.core.windows.net/test-filesystem-2ba9ff61-e4da-1ac8-3dd8-22d58bc45fac/test-directory-7f367c1b-c449-9a96-c58f-02a8510f8e71",
-      "RequestMethod": "HEAD",
-      "RequestHeaders": {
-        "Accept": "application/xml",
-        "Authorization": "Sanitized",
-        "User-Agent": [
-<<<<<<< HEAD
-          "azsdk-net-Storage.Files.DataLake/12.7.0-alpha.20210202.1",
-          "(.NET 5.0.2; Microsoft Windows 10.0.19042)"
-        ],
-        "x-ms-client-request-id": "d1f3d8c4-7f72-76dc-1e69-20812f24e75e",
-        "x-ms-date": "Tue, 02 Feb 2021 21:51:10 GMT",
-=======
-          "azsdk-net-Storage.Files.DataLake/12.7.0-alpha.20210217.1",
-          "(.NET 5.0.3; Microsoft Windows 10.0.19042)"
-        ],
-        "x-ms-client-request-id": "d1f3d8c4-7f72-76dc-1e69-20812f24e75e",
-        "x-ms-date": "Wed, 17 Feb 2021 22:39:05 GMT",
->>>>>>> 1814567d
-        "x-ms-return-client-request-id": "true",
-        "x-ms-version": "2020-06-12"
-      },
-      "RequestBody": null,
-      "StatusCode": 200,
-      "ResponseHeaders": {
         "Accept-Ranges": "bytes",
         "Content-Length": "0",
         "Content-Type": "application/octet-stream",
-<<<<<<< HEAD
-        "Date": "Tue, 02 Feb 2021 21:51:10 GMT",
-        "ETag": "\u00220x8D8C7C4A76E5D91\u0022",
-        "Last-Modified": "Tue, 02 Feb 2021 21:51:10 GMT",
-=======
-        "Date": "Wed, 17 Feb 2021 22:39:05 GMT",
-        "ETag": "\u00220x8D8D394D4FA18A4\u0022",
-        "Last-Modified": "Wed, 17 Feb 2021 22:39:05 GMT",
->>>>>>> 1814567d
+        "Date": "Fri, 19 Feb 2021 19:00:01 GMT",
+        "ETag": "\u00220x8D8D5088F3FC500\u0022",
+        "Last-Modified": "Fri, 19 Feb 2021 19:00:01 GMT",
         "Server": [
           "Windows-Azure-Blob/1.0",
           "Microsoft-HTTPAPI/2.0"
@@ -768,51 +484,33 @@
         "x-ms-access-tier": "Hot",
         "x-ms-access-tier-inferred": "true",
         "x-ms-blob-type": "BlockBlob",
-        "x-ms-client-request-id": "d1f3d8c4-7f72-76dc-1e69-20812f24e75e",
-<<<<<<< HEAD
-        "x-ms-creation-time": "Tue, 02 Feb 2021 21:51:10 GMT",
-=======
-        "x-ms-creation-time": "Wed, 17 Feb 2021 22:39:05 GMT",
->>>>>>> 1814567d
+        "x-ms-client-request-id": "40b3b48b-079d-2169-6f95-5ac6858db34d",
+        "x-ms-creation-time": "Fri, 19 Feb 2021 19:00:01 GMT",
         "x-ms-group": "$superuser",
         "x-ms-lease-state": "available",
         "x-ms-lease-status": "unlocked",
         "x-ms-meta-hdi_isfolder": "true",
         "x-ms-owner": "$superuser",
         "x-ms-permissions": "rwxr-x---",
-<<<<<<< HEAD
-        "x-ms-request-id": "9d382e38-001e-0035-23ad-f9134b000000",
-=======
-        "x-ms-request-id": "6c1aedf7-001e-0068-367d-0519cf000000",
->>>>>>> 1814567d
+        "x-ms-request-id": "cb117174-b01e-006d-33f1-06cb14000000",
         "x-ms-server-encrypted": "true",
         "x-ms-version": "2020-06-12"
       },
       "ResponseBody": []
     },
     {
-      "RequestUri": "https://seannse.dfs.core.windows.net/test-filesystem-2ba9ff61-e4da-1ac8-3dd8-22d58bc45fac/test-directory-7f367c1b-c449-9a96-c58f-02a8510f8e71?recursive=true",
-      "RequestMethod": "DELETE",
-      "RequestHeaders": {
-        "Accept": "application/json",
-        "Authorization": "Sanitized",
-<<<<<<< HEAD
-        "If-Match": "\u00220x8D8C7C4A76E5D91\u0022",
-        "User-Agent": [
-          "azsdk-net-Storage.Files.DataLake/12.7.0-alpha.20210202.1",
-          "(.NET 5.0.2; Microsoft Windows 10.0.19042)"
-        ],
-        "x-ms-client-request-id": "7f37873d-486a-aa91-75c3-b4d9513a0737",
-        "x-ms-date": "Tue, 02 Feb 2021 21:51:10 GMT",
-=======
-        "If-Match": "0x8D8D394D4FA18A4",
-        "User-Agent": [
-          "azsdk-net-Storage.Files.DataLake/12.7.0-alpha.20210217.1",
-          "(.NET 5.0.3; Microsoft Windows 10.0.19042)"
-        ],
-        "x-ms-client-request-id": "7f37873d-486a-aa91-75c3-b4d9513a0737",
-        "x-ms-date": "Wed, 17 Feb 2021 22:39:05 GMT",
->>>>>>> 1814567d
+      "RequestUri": "https://seannse.dfs.core.windows.net/test-filesystem-f41a5e58-a5d2-b83a-555e-99fa91099174/test-directory-8d3dc78c-639b-06a6-7690-8d32e5a57b41?recursive=true",
+      "RequestMethod": "DELETE",
+      "RequestHeaders": {
+        "Accept": "application/json",
+        "Authorization": "Sanitized",
+        "If-Match": "0x8D8D5088F3FC500",
+        "User-Agent": [
+          "azsdk-net-Storage.Files.DataLake/12.7.0-alpha.20210219.1",
+          "(.NET 5.0.3; Microsoft Windows 10.0.19041)"
+        ],
+        "x-ms-client-request-id": "b99f42f0-bebc-2e2a-4ee0-5f62a3efb681",
+        "x-ms-date": "Fri, 19 Feb 2021 19:00:02 GMT",
         "x-ms-return-client-request-id": "true",
         "x-ms-version": "2020-06-12"
       },
@@ -820,48 +518,30 @@
       "StatusCode": 200,
       "ResponseHeaders": {
         "Content-Length": "0",
-<<<<<<< HEAD
-        "Date": "Tue, 02 Feb 2021 21:51:11 GMT",
-=======
-        "Date": "Wed, 17 Feb 2021 22:39:05 GMT",
->>>>>>> 1814567d
-        "Server": [
-          "Windows-Azure-HDFS/1.0",
-          "Microsoft-HTTPAPI/2.0"
-        ],
-        "x-ms-client-request-id": "7f37873d-486a-aa91-75c3-b4d9513a0737",
-<<<<<<< HEAD
-        "x-ms-request-id": "0dae0142-a01f-0013-47ad-f95b53000000",
-=======
-        "x-ms-request-id": "e8ad54a7-501f-004a-097d-05dcd0000000",
->>>>>>> 1814567d
-        "x-ms-version": "2020-06-12"
-      },
-      "ResponseBody": []
-    },
-    {
-      "RequestUri": "https://seannse.blob.core.windows.net/test-filesystem-2ba9ff61-e4da-1ac8-3dd8-22d58bc45fac?restype=container",
-      "RequestMethod": "DELETE",
-      "RequestHeaders": {
-        "Accept": "application/xml",
-        "Authorization": "Sanitized",
-<<<<<<< HEAD
-        "traceparent": "00-b09ac342859a594d9c7e59f6240ea3c8-e8fab0f80a234743-00",
-        "User-Agent": [
-          "azsdk-net-Storage.Files.DataLake/12.7.0-alpha.20210202.1",
-          "(.NET 5.0.2; Microsoft Windows 10.0.19042)"
-        ],
-        "x-ms-client-request-id": "a744307b-67ec-5bf3-c8c9-3c9a410cf189",
-        "x-ms-date": "Tue, 02 Feb 2021 21:51:10 GMT",
-=======
-        "traceparent": "00-ce45d7b777c9004d804174a49aeed259-9327b1627129e846-00",
-        "User-Agent": [
-          "azsdk-net-Storage.Files.DataLake/12.7.0-alpha.20210217.1",
-          "(.NET 5.0.3; Microsoft Windows 10.0.19042)"
-        ],
-        "x-ms-client-request-id": "a744307b-67ec-5bf3-c8c9-3c9a410cf189",
-        "x-ms-date": "Wed, 17 Feb 2021 22:39:05 GMT",
->>>>>>> 1814567d
+        "Date": "Fri, 19 Feb 2021 19:00:01 GMT",
+        "Server": [
+          "Windows-Azure-HDFS/1.0",
+          "Microsoft-HTTPAPI/2.0"
+        ],
+        "x-ms-client-request-id": "b99f42f0-bebc-2e2a-4ee0-5f62a3efb681",
+        "x-ms-request-id": "da837c4f-a01f-0061-7df1-065c1c000000",
+        "x-ms-version": "2020-06-12"
+      },
+      "ResponseBody": []
+    },
+    {
+      "RequestUri": "https://seannse.blob.core.windows.net/test-filesystem-f41a5e58-a5d2-b83a-555e-99fa91099174?restype=container",
+      "RequestMethod": "DELETE",
+      "RequestHeaders": {
+        "Accept": "application/xml",
+        "Authorization": "Sanitized",
+        "traceparent": "00-a697e3ebdf58d340a59ee6c2a2af6002-54dc3c818bde4a49-00",
+        "User-Agent": [
+          "azsdk-net-Storage.Files.DataLake/12.7.0-alpha.20210219.1",
+          "(.NET 5.0.3; Microsoft Windows 10.0.19041)"
+        ],
+        "x-ms-client-request-id": "42d5962b-faed-0591-da3e-520bd67edcff",
+        "x-ms-date": "Fri, 19 Feb 2021 19:00:02 GMT",
         "x-ms-return-client-request-id": "true",
         "x-ms-version": "2020-06-12"
       },
@@ -869,415 +549,263 @@
       "StatusCode": 202,
       "ResponseHeaders": {
         "Content-Length": "0",
-<<<<<<< HEAD
-        "Date": "Tue, 02 Feb 2021 21:51:11 GMT",
-=======
-        "Date": "Wed, 17 Feb 2021 22:39:05 GMT",
->>>>>>> 1814567d
-        "Server": [
-          "Windows-Azure-Blob/1.0",
-          "Microsoft-HTTPAPI/2.0"
-        ],
-        "x-ms-client-request-id": "a744307b-67ec-5bf3-c8c9-3c9a410cf189",
-<<<<<<< HEAD
-        "x-ms-request-id": "9d382ea5-001e-0035-7ead-f9134b000000",
-=======
-        "x-ms-request-id": "6c1aeed2-001e-0068-077d-0519cf000000",
->>>>>>> 1814567d
-        "x-ms-version": "2020-06-12"
-      },
-      "ResponseBody": []
-    },
-    {
-      "RequestUri": "https://seannse.blob.core.windows.net/test-filesystem-c78f7c5e-e3eb-586b-b969-8cb93b85de38?restype=container",
-      "RequestMethod": "PUT",
-      "RequestHeaders": {
-        "Accept": "application/xml",
-        "Authorization": "Sanitized",
-<<<<<<< HEAD
-        "traceparent": "00-c78f71a0019ef845855fb6ab83c6b35e-911984e16128ce42-00",
-        "User-Agent": [
-          "azsdk-net-Storage.Files.DataLake/12.7.0-alpha.20210202.1",
-          "(.NET 5.0.2; Microsoft Windows 10.0.19042)"
+        "Date": "Fri, 19 Feb 2021 19:00:01 GMT",
+        "Server": [
+          "Windows-Azure-Blob/1.0",
+          "Microsoft-HTTPAPI/2.0"
+        ],
+        "x-ms-client-request-id": "42d5962b-faed-0591-da3e-520bd67edcff",
+        "x-ms-request-id": "cb1171dc-b01e-006d-17f1-06cb14000000",
+        "x-ms-version": "2020-06-12"
+      },
+      "ResponseBody": []
+    },
+    {
+      "RequestUri": "https://seannse.blob.core.windows.net/test-filesystem-8553e314-d85a-e22d-a54a-e6896e588c9f?restype=container",
+      "RequestMethod": "PUT",
+      "RequestHeaders": {
+        "Accept": "application/xml",
+        "Authorization": "Sanitized",
+        "traceparent": "00-0a3dc8469fd2de42a179476bbb743764-52af9bd6dda6924e-00",
+        "User-Agent": [
+          "azsdk-net-Storage.Files.DataLake/12.7.0-alpha.20210219.1",
+          "(.NET 5.0.3; Microsoft Windows 10.0.19041)"
         ],
         "x-ms-blob-public-access": "container",
-        "x-ms-client-request-id": "4fad83bf-81ad-9761-c4eb-ee82da3a2043",
-        "x-ms-date": "Tue, 02 Feb 2021 21:51:10 GMT",
-=======
-        "traceparent": "00-2f714dc8429bbd478c1bac0fab37160e-59dd5d8658d66044-00",
-        "User-Agent": [
-          "azsdk-net-Storage.Files.DataLake/12.7.0-alpha.20210217.1",
-          "(.NET 5.0.3; Microsoft Windows 10.0.19042)"
+        "x-ms-client-request-id": "bebd5155-945b-52a5-68f3-9ca313079781",
+        "x-ms-date": "Fri, 19 Feb 2021 19:00:02 GMT",
+        "x-ms-return-client-request-id": "true",
+        "x-ms-version": "2020-06-12"
+      },
+      "RequestBody": null,
+      "StatusCode": 201,
+      "ResponseHeaders": {
+        "Content-Length": "0",
+        "Date": "Fri, 19 Feb 2021 19:00:01 GMT",
+        "ETag": "\u00220x8D8D5088F713150\u0022",
+        "Last-Modified": "Fri, 19 Feb 2021 19:00:01 GMT",
+        "Server": [
+          "Windows-Azure-Blob/1.0",
+          "Microsoft-HTTPAPI/2.0"
+        ],
+        "x-ms-client-request-id": "bebd5155-945b-52a5-68f3-9ca313079781",
+        "x-ms-request-id": "cb117213-b01e-006d-4bf1-06cb14000000",
+        "x-ms-version": "2020-06-12"
+      },
+      "ResponseBody": []
+    },
+    {
+      "RequestUri": "https://seannse.dfs.core.windows.net/test-filesystem-8553e314-d85a-e22d-a54a-e6896e588c9f/test-directory-7645b2b1-cf47-a0e6-4fe4-944b21d52614?resource=directory",
+      "RequestMethod": "PUT",
+      "RequestHeaders": {
+        "Accept": "application/json",
+        "Authorization": "Sanitized",
+        "traceparent": "00-868beddea4f1c545985169ac4b18f87a-baddce1cf4994f4b-00",
+        "User-Agent": [
+          "azsdk-net-Storage.Files.DataLake/12.7.0-alpha.20210219.1",
+          "(.NET 5.0.3; Microsoft Windows 10.0.19041)"
+        ],
+        "x-ms-client-request-id": "09a63578-094c-860c-6a1c-6f76ff5a3193",
+        "x-ms-date": "Fri, 19 Feb 2021 19:00:02 GMT",
+        "x-ms-return-client-request-id": "true",
+        "x-ms-version": "2020-06-12"
+      },
+      "RequestBody": null,
+      "StatusCode": 201,
+      "ResponseHeaders": {
+        "Content-Length": "0",
+        "Date": "Fri, 19 Feb 2021 19:00:01 GMT",
+        "ETag": "\u00220x8D8D5088F7FEDA7\u0022",
+        "Last-Modified": "Fri, 19 Feb 2021 19:00:01 GMT",
+        "Server": [
+          "Windows-Azure-HDFS/1.0",
+          "Microsoft-HTTPAPI/2.0"
+        ],
+        "x-ms-client-request-id": "09a63578-094c-860c-6a1c-6f76ff5a3193",
+        "x-ms-request-id": "da837c77-a01f-0061-25f1-065c1c000000",
+        "x-ms-version": "2020-06-12"
+      },
+      "ResponseBody": []
+    },
+    {
+      "RequestUri": "https://seannse.dfs.core.windows.net/test-filesystem-8553e314-d85a-e22d-a54a-e6896e588c9f/test-directory-7645b2b1-cf47-a0e6-4fe4-944b21d52614?recursive=true",
+      "RequestMethod": "DELETE",
+      "RequestHeaders": {
+        "Accept": "application/json",
+        "Authorization": "Sanitized",
+        "If-None-Match": "\u0022garbage\u0022",
+        "User-Agent": [
+          "azsdk-net-Storage.Files.DataLake/12.7.0-alpha.20210219.1",
+          "(.NET 5.0.3; Microsoft Windows 10.0.19041)"
+        ],
+        "x-ms-client-request-id": "ebd3ab8a-1d2e-c1c8-85ad-b27f5ecc325f",
+        "x-ms-date": "Fri, 19 Feb 2021 19:00:02 GMT",
+        "x-ms-return-client-request-id": "true",
+        "x-ms-version": "2020-06-12"
+      },
+      "RequestBody": null,
+      "StatusCode": 200,
+      "ResponseHeaders": {
+        "Content-Length": "0",
+        "Date": "Fri, 19 Feb 2021 19:00:01 GMT",
+        "Server": [
+          "Windows-Azure-HDFS/1.0",
+          "Microsoft-HTTPAPI/2.0"
+        ],
+        "x-ms-client-request-id": "ebd3ab8a-1d2e-c1c8-85ad-b27f5ecc325f",
+        "x-ms-request-id": "da837c85-a01f-0061-33f1-065c1c000000",
+        "x-ms-version": "2020-06-12"
+      },
+      "ResponseBody": []
+    },
+    {
+      "RequestUri": "https://seannse.blob.core.windows.net/test-filesystem-8553e314-d85a-e22d-a54a-e6896e588c9f?restype=container",
+      "RequestMethod": "DELETE",
+      "RequestHeaders": {
+        "Accept": "application/xml",
+        "Authorization": "Sanitized",
+        "traceparent": "00-1ae486133930124aa4ae71765a5d56cc-7c43d4ea9a396146-00",
+        "User-Agent": [
+          "azsdk-net-Storage.Files.DataLake/12.7.0-alpha.20210219.1",
+          "(.NET 5.0.3; Microsoft Windows 10.0.19041)"
+        ],
+        "x-ms-client-request-id": "54ec1052-4687-ae64-c017-fd26c76685a1",
+        "x-ms-date": "Fri, 19 Feb 2021 19:00:02 GMT",
+        "x-ms-return-client-request-id": "true",
+        "x-ms-version": "2020-06-12"
+      },
+      "RequestBody": null,
+      "StatusCode": 202,
+      "ResponseHeaders": {
+        "Content-Length": "0",
+        "Date": "Fri, 19 Feb 2021 19:00:01 GMT",
+        "Server": [
+          "Windows-Azure-Blob/1.0",
+          "Microsoft-HTTPAPI/2.0"
+        ],
+        "x-ms-client-request-id": "54ec1052-4687-ae64-c017-fd26c76685a1",
+        "x-ms-request-id": "cb1172a0-b01e-006d-44f1-06cb14000000",
+        "x-ms-version": "2020-06-12"
+      },
+      "ResponseBody": []
+    },
+    {
+      "RequestUri": "https://seannse.blob.core.windows.net/test-filesystem-19b15de1-7a66-b246-96d5-9b6c838f75dc?restype=container",
+      "RequestMethod": "PUT",
+      "RequestHeaders": {
+        "Accept": "application/xml",
+        "Authorization": "Sanitized",
+        "traceparent": "00-af72b6b2d94d234998a3a8c91a49e0de-8d3481dbe262d140-00",
+        "User-Agent": [
+          "azsdk-net-Storage.Files.DataLake/12.7.0-alpha.20210219.1",
+          "(.NET 5.0.3; Microsoft Windows 10.0.19041)"
         ],
         "x-ms-blob-public-access": "container",
-        "x-ms-client-request-id": "4fad83bf-81ad-9761-c4eb-ee82da3a2043",
-        "x-ms-date": "Wed, 17 Feb 2021 22:39:05 GMT",
->>>>>>> 1814567d
-        "x-ms-return-client-request-id": "true",
-        "x-ms-version": "2020-06-12"
-      },
-      "RequestBody": null,
-      "StatusCode": 201,
-      "ResponseHeaders": {
-        "Content-Length": "0",
-<<<<<<< HEAD
-        "Date": "Tue, 02 Feb 2021 21:51:10 GMT",
-        "ETag": "\u00220x8D8C7C4A7D5A2EF\u0022",
-        "Last-Modified": "Tue, 02 Feb 2021 21:51:11 GMT",
-=======
-        "Date": "Wed, 17 Feb 2021 22:39:05 GMT",
-        "ETag": "\u00220x8D8D394D553FB63\u0022",
-        "Last-Modified": "Wed, 17 Feb 2021 22:39:06 GMT",
->>>>>>> 1814567d
-        "Server": [
-          "Windows-Azure-Blob/1.0",
-          "Microsoft-HTTPAPI/2.0"
-        ],
-        "x-ms-client-request-id": "4fad83bf-81ad-9761-c4eb-ee82da3a2043",
-<<<<<<< HEAD
-        "x-ms-request-id": "b53769c1-301e-0087-7bad-f9ec3a000000",
-=======
-        "x-ms-request-id": "c1ca3ab3-c01e-0083-267d-05613d000000",
->>>>>>> 1814567d
-        "x-ms-version": "2020-06-12"
-      },
-      "ResponseBody": []
-    },
-    {
-      "RequestUri": "https://seannse.dfs.core.windows.net/test-filesystem-c78f7c5e-e3eb-586b-b969-8cb93b85de38/test-directory-d92004eb-cfad-fe92-31e8-555fa1b0b185?resource=directory",
-      "RequestMethod": "PUT",
-      "RequestHeaders": {
-        "Accept": "application/json",
-        "Authorization": "Sanitized",
-<<<<<<< HEAD
-        "traceparent": "00-37f5f4faef4f204ebc4dafe21abbdc36-f2076be662cd1243-00",
-        "User-Agent": [
-          "azsdk-net-Storage.Files.DataLake/12.7.0-alpha.20210202.1",
-          "(.NET 5.0.2; Microsoft Windows 10.0.19042)"
-        ],
-        "x-ms-client-request-id": "a2cffe6a-b212-ef39-f0af-1dc52b01f613",
-        "x-ms-date": "Tue, 02 Feb 2021 21:51:11 GMT",
-=======
-        "traceparent": "00-3ec08f7b55fa3740b24e2ed8a9f7711c-720d0c4481994645-00",
-        "User-Agent": [
-          "azsdk-net-Storage.Files.DataLake/12.7.0-alpha.20210217.1",
-          "(.NET 5.0.3; Microsoft Windows 10.0.19042)"
-        ],
-        "x-ms-client-request-id": "a2cffe6a-b212-ef39-f0af-1dc52b01f613",
-        "x-ms-date": "Wed, 17 Feb 2021 22:39:06 GMT",
->>>>>>> 1814567d
-        "x-ms-return-client-request-id": "true",
-        "x-ms-version": "2020-06-12"
-      },
-      "RequestBody": null,
-      "StatusCode": 201,
-      "ResponseHeaders": {
-        "Content-Length": "0",
-<<<<<<< HEAD
-        "Date": "Tue, 02 Feb 2021 21:51:11 GMT",
-        "ETag": "\u00220x8D8C7C4A821E082\u0022",
-        "Last-Modified": "Tue, 02 Feb 2021 21:51:12 GMT",
-=======
-        "Date": "Wed, 17 Feb 2021 22:39:06 GMT",
-        "ETag": "\u00220x8D8D394D5861D39\u0022",
-        "Last-Modified": "Wed, 17 Feb 2021 22:39:06 GMT",
->>>>>>> 1814567d
-        "Server": [
-          "Windows-Azure-HDFS/1.0",
-          "Microsoft-HTTPAPI/2.0"
-        ],
-        "x-ms-client-request-id": "a2cffe6a-b212-ef39-f0af-1dc52b01f613",
-<<<<<<< HEAD
-        "x-ms-request-id": "4da67d7c-501f-0007-56ad-f9133c000000",
-=======
-        "x-ms-request-id": "ff8d5463-901f-0018-477d-05a038000000",
->>>>>>> 1814567d
-        "x-ms-version": "2020-06-12"
-      },
-      "ResponseBody": []
-    },
-    {
-      "RequestUri": "https://seannse.dfs.core.windows.net/test-filesystem-c78f7c5e-e3eb-586b-b969-8cb93b85de38/test-directory-d92004eb-cfad-fe92-31e8-555fa1b0b185?recursive=true",
-      "RequestMethod": "DELETE",
-      "RequestHeaders": {
-        "Accept": "application/json",
-        "Authorization": "Sanitized",
-        "If-None-Match": "\u0022garbage\u0022",
-        "User-Agent": [
-<<<<<<< HEAD
-          "azsdk-net-Storage.Files.DataLake/12.7.0-alpha.20210202.1",
-          "(.NET 5.0.2; Microsoft Windows 10.0.19042)"
-        ],
-        "x-ms-client-request-id": "a2f51e1b-0ee0-2a72-6b09-c62872c5cc05",
-        "x-ms-date": "Tue, 02 Feb 2021 21:51:11 GMT",
-=======
-          "azsdk-net-Storage.Files.DataLake/12.7.0-alpha.20210217.1",
-          "(.NET 5.0.3; Microsoft Windows 10.0.19042)"
-        ],
-        "x-ms-client-request-id": "a2f51e1b-0ee0-2a72-6b09-c62872c5cc05",
-        "x-ms-date": "Wed, 17 Feb 2021 22:39:06 GMT",
->>>>>>> 1814567d
-        "x-ms-return-client-request-id": "true",
-        "x-ms-version": "2020-06-12"
-      },
-      "RequestBody": null,
-      "StatusCode": 200,
-      "ResponseHeaders": {
-        "Content-Length": "0",
-<<<<<<< HEAD
-        "Date": "Tue, 02 Feb 2021 21:51:11 GMT",
-=======
-        "Date": "Wed, 17 Feb 2021 22:39:06 GMT",
->>>>>>> 1814567d
-        "Server": [
-          "Windows-Azure-HDFS/1.0",
-          "Microsoft-HTTPAPI/2.0"
-        ],
-        "x-ms-client-request-id": "a2f51e1b-0ee0-2a72-6b09-c62872c5cc05",
-<<<<<<< HEAD
-        "x-ms-request-id": "4da67d97-501f-0007-71ad-f9133c000000",
-=======
-        "x-ms-request-id": "ff8d546c-901f-0018-507d-05a038000000",
->>>>>>> 1814567d
-        "x-ms-version": "2020-06-12"
-      },
-      "ResponseBody": []
-    },
-    {
-      "RequestUri": "https://seannse.blob.core.windows.net/test-filesystem-c78f7c5e-e3eb-586b-b969-8cb93b85de38?restype=container",
-      "RequestMethod": "DELETE",
-      "RequestHeaders": {
-        "Accept": "application/xml",
-        "Authorization": "Sanitized",
-<<<<<<< HEAD
-        "traceparent": "00-c1e63274b134024f80441e33904f233d-330427857064944f-00",
-        "User-Agent": [
-          "azsdk-net-Storage.Files.DataLake/12.7.0-alpha.20210202.1",
-          "(.NET 5.0.2; Microsoft Windows 10.0.19042)"
-        ],
-        "x-ms-client-request-id": "0ca9b422-530b-2b32-f67a-c937a243e9b4",
-        "x-ms-date": "Tue, 02 Feb 2021 21:51:11 GMT",
-=======
-        "traceparent": "00-3ad37dda5fe92e46aa05876ab18e0c60-7fa6569334cf794b-00",
-        "User-Agent": [
-          "azsdk-net-Storage.Files.DataLake/12.7.0-alpha.20210217.1",
-          "(.NET 5.0.3; Microsoft Windows 10.0.19042)"
-        ],
-        "x-ms-client-request-id": "0ca9b422-530b-2b32-f67a-c937a243e9b4",
-        "x-ms-date": "Wed, 17 Feb 2021 22:39:06 GMT",
->>>>>>> 1814567d
-        "x-ms-return-client-request-id": "true",
-        "x-ms-version": "2020-06-12"
-      },
-      "RequestBody": null,
-      "StatusCode": 202,
-      "ResponseHeaders": {
-        "Content-Length": "0",
-<<<<<<< HEAD
-        "Date": "Tue, 02 Feb 2021 21:51:11 GMT",
-=======
-        "Date": "Wed, 17 Feb 2021 22:39:06 GMT",
->>>>>>> 1814567d
-        "Server": [
-          "Windows-Azure-Blob/1.0",
-          "Microsoft-HTTPAPI/2.0"
-        ],
-        "x-ms-client-request-id": "0ca9b422-530b-2b32-f67a-c937a243e9b4",
-<<<<<<< HEAD
-        "x-ms-request-id": "b5376ad4-301e-0087-6cad-f9ec3a000000",
-=======
-        "x-ms-request-id": "c1ca3bf3-c01e-0083-467d-05613d000000",
->>>>>>> 1814567d
-        "x-ms-version": "2020-06-12"
-      },
-      "ResponseBody": []
-    },
-    {
-      "RequestUri": "https://seannse.blob.core.windows.net/test-filesystem-2915cc5b-82b8-8446-29f3-0f6ce6884918?restype=container",
-      "RequestMethod": "PUT",
-      "RequestHeaders": {
-        "Accept": "application/xml",
-        "Authorization": "Sanitized",
-<<<<<<< HEAD
-        "traceparent": "00-d7cdc97875ad4d419d81805c57ae66a2-c4932f87d3f5fa40-00",
-        "User-Agent": [
-          "azsdk-net-Storage.Files.DataLake/12.7.0-alpha.20210202.1",
-          "(.NET 5.0.2; Microsoft Windows 10.0.19042)"
-        ],
-        "x-ms-blob-public-access": "container",
-        "x-ms-client-request-id": "148e738b-543e-9fb0-6d25-e31844c5456e",
-        "x-ms-date": "Tue, 02 Feb 2021 21:51:11 GMT",
-=======
-        "traceparent": "00-365523b5a8b1be48a579f535082281ee-9baee1efbe9f814e-00",
-        "User-Agent": [
-          "azsdk-net-Storage.Files.DataLake/12.7.0-alpha.20210217.1",
-          "(.NET 5.0.3; Microsoft Windows 10.0.19042)"
-        ],
-        "x-ms-blob-public-access": "container",
-        "x-ms-client-request-id": "148e738b-543e-9fb0-6d25-e31844c5456e",
-        "x-ms-date": "Wed, 17 Feb 2021 22:39:06 GMT",
->>>>>>> 1814567d
-        "x-ms-return-client-request-id": "true",
-        "x-ms-version": "2020-06-12"
-      },
-      "RequestBody": null,
-      "StatusCode": 201,
-      "ResponseHeaders": {
-        "Content-Length": "0",
-<<<<<<< HEAD
-        "Date": "Tue, 02 Feb 2021 21:51:12 GMT",
-        "ETag": "\u00220x8D8C7C4A8710E24\u0022",
-        "Last-Modified": "Tue, 02 Feb 2021 21:51:12 GMT",
-=======
-        "Date": "Wed, 17 Feb 2021 22:39:06 GMT",
-        "ETag": "\u00220x8D8D394D5D4D4AC\u0022",
-        "Last-Modified": "Wed, 17 Feb 2021 22:39:06 GMT",
->>>>>>> 1814567d
-        "Server": [
-          "Windows-Azure-Blob/1.0",
-          "Microsoft-HTTPAPI/2.0"
-        ],
-        "x-ms-client-request-id": "148e738b-543e-9fb0-6d25-e31844c5456e",
-<<<<<<< HEAD
-        "x-ms-request-id": "45f6fa83-401e-009d-66ad-f98de5000000",
-=======
-        "x-ms-request-id": "033e98b2-e01e-00ab-2a7d-050095000000",
->>>>>>> 1814567d
-        "x-ms-version": "2020-06-12"
-      },
-      "ResponseBody": []
-    },
-    {
-      "RequestUri": "https://seannse.dfs.core.windows.net/test-filesystem-2915cc5b-82b8-8446-29f3-0f6ce6884918/test-directory-44abb131-2b3d-9b99-d298-12146f9fb66b?resource=directory",
-      "RequestMethod": "PUT",
-      "RequestHeaders": {
-        "Accept": "application/json",
-        "Authorization": "Sanitized",
-<<<<<<< HEAD
-        "traceparent": "00-c0b300dedfeb80438df55a60b8425d7c-92ab448c0176694e-00",
-        "User-Agent": [
-          "azsdk-net-Storage.Files.DataLake/12.7.0-alpha.20210202.1",
-          "(.NET 5.0.2; Microsoft Windows 10.0.19042)"
-        ],
-        "x-ms-client-request-id": "1c76a55e-1b12-6013-daf2-42a5419c30ce",
-        "x-ms-date": "Tue, 02 Feb 2021 21:51:12 GMT",
-=======
-        "traceparent": "00-c07e1c43ed563c4d9cd6b8aacb5c5acd-f6564cc8ef616447-00",
-        "User-Agent": [
-          "azsdk-net-Storage.Files.DataLake/12.7.0-alpha.20210217.1",
-          "(.NET 5.0.3; Microsoft Windows 10.0.19042)"
-        ],
-        "x-ms-client-request-id": "1c76a55e-1b12-6013-daf2-42a5419c30ce",
-        "x-ms-date": "Wed, 17 Feb 2021 22:39:07 GMT",
->>>>>>> 1814567d
-        "x-ms-return-client-request-id": "true",
-        "x-ms-version": "2020-06-12"
-      },
-      "RequestBody": null,
-      "StatusCode": 201,
-      "ResponseHeaders": {
-        "Content-Length": "0",
-<<<<<<< HEAD
-        "Date": "Tue, 02 Feb 2021 21:51:12 GMT",
-        "ETag": "\u00220x8D8C7C4A8AD5FCD\u0022",
-        "Last-Modified": "Tue, 02 Feb 2021 21:51:13 GMT",
-=======
-        "Date": "Wed, 17 Feb 2021 22:39:06 GMT",
-        "ETag": "\u00220x8D8D394D60B8219\u0022",
-        "Last-Modified": "Wed, 17 Feb 2021 22:39:07 GMT",
->>>>>>> 1814567d
-        "Server": [
-          "Windows-Azure-HDFS/1.0",
-          "Microsoft-HTTPAPI/2.0"
-        ],
-        "x-ms-client-request-id": "1c76a55e-1b12-6013-daf2-42a5419c30ce",
-<<<<<<< HEAD
-        "x-ms-request-id": "d2f0e988-e01f-0002-51ad-f9c1e7000000",
-=======
-        "x-ms-request-id": "d268f145-201f-0050-0a7d-05bd0f000000",
->>>>>>> 1814567d
-        "x-ms-version": "2020-06-12"
-      },
-      "ResponseBody": []
-    },
-    {
-      "RequestUri": "https://seannse.blob.core.windows.net/test-filesystem-2915cc5b-82b8-8446-29f3-0f6ce6884918/test-directory-44abb131-2b3d-9b99-d298-12146f9fb66b?comp=lease",
-      "RequestMethod": "PUT",
-      "RequestHeaders": {
-        "Accept": "application/xml",
-        "Authorization": "Sanitized",
-<<<<<<< HEAD
-        "traceparent": "00-885066815ac5684e9e5683454f5a543c-c20e02000fcc584b-00",
-        "User-Agent": [
-          "azsdk-net-Storage.Files.DataLake/12.7.0-alpha.20210202.1",
-          "(.NET 5.0.2; Microsoft Windows 10.0.19042)"
-        ],
-        "x-ms-client-request-id": "64878235-b15e-8b6c-307b-459f853b8537",
-        "x-ms-date": "Tue, 02 Feb 2021 21:51:12 GMT",
-=======
-        "traceparent": "00-4815dd9e2ba14740ac1517215698de49-2bd08d95d66b2f42-00",
-        "User-Agent": [
-          "azsdk-net-Storage.Files.DataLake/12.7.0-alpha.20210217.1",
-          "(.NET 5.0.3; Microsoft Windows 10.0.19042)"
-        ],
-        "x-ms-client-request-id": "64878235-b15e-8b6c-307b-459f853b8537",
-        "x-ms-date": "Wed, 17 Feb 2021 22:39:07 GMT",
->>>>>>> 1814567d
+        "x-ms-client-request-id": "ed57f83c-42f7-d743-c939-bdb1aaf82b31",
+        "x-ms-date": "Fri, 19 Feb 2021 19:00:02 GMT",
+        "x-ms-return-client-request-id": "true",
+        "x-ms-version": "2020-06-12"
+      },
+      "RequestBody": null,
+      "StatusCode": 201,
+      "ResponseHeaders": {
+        "Content-Length": "0",
+        "Date": "Fri, 19 Feb 2021 19:00:01 GMT",
+        "ETag": "\u00220x8D8D5088FA89ED9\u0022",
+        "Last-Modified": "Fri, 19 Feb 2021 19:00:01 GMT",
+        "Server": [
+          "Windows-Azure-Blob/1.0",
+          "Microsoft-HTTPAPI/2.0"
+        ],
+        "x-ms-client-request-id": "ed57f83c-42f7-d743-c939-bdb1aaf82b31",
+        "x-ms-request-id": "cb1172cf-b01e-006d-6df1-06cb14000000",
+        "x-ms-version": "2020-06-12"
+      },
+      "ResponseBody": []
+    },
+    {
+      "RequestUri": "https://seannse.dfs.core.windows.net/test-filesystem-19b15de1-7a66-b246-96d5-9b6c838f75dc/test-directory-bfd420a2-383a-03c1-8544-6cbcec47d8a6?resource=directory",
+      "RequestMethod": "PUT",
+      "RequestHeaders": {
+        "Accept": "application/json",
+        "Authorization": "Sanitized",
+        "traceparent": "00-7fb0e42fb86c724a87548b45bd4fda37-f0478850c321784b-00",
+        "User-Agent": [
+          "azsdk-net-Storage.Files.DataLake/12.7.0-alpha.20210219.1",
+          "(.NET 5.0.3; Microsoft Windows 10.0.19041)"
+        ],
+        "x-ms-client-request-id": "b95d5c7e-761b-04ae-3754-68b3d686ea82",
+        "x-ms-date": "Fri, 19 Feb 2021 19:00:02 GMT",
+        "x-ms-return-client-request-id": "true",
+        "x-ms-version": "2020-06-12"
+      },
+      "RequestBody": null,
+      "StatusCode": 201,
+      "ResponseHeaders": {
+        "Content-Length": "0",
+        "Date": "Fri, 19 Feb 2021 19:00:01 GMT",
+        "ETag": "\u00220x8D8D5088FBB15A9\u0022",
+        "Last-Modified": "Fri, 19 Feb 2021 19:00:02 GMT",
+        "Server": [
+          "Windows-Azure-HDFS/1.0",
+          "Microsoft-HTTPAPI/2.0"
+        ],
+        "x-ms-client-request-id": "b95d5c7e-761b-04ae-3754-68b3d686ea82",
+        "x-ms-request-id": "da837cb4-a01f-0061-62f1-065c1c000000",
+        "x-ms-version": "2020-06-12"
+      },
+      "ResponseBody": []
+    },
+    {
+      "RequestUri": "https://seannse.blob.core.windows.net/test-filesystem-19b15de1-7a66-b246-96d5-9b6c838f75dc/test-directory-bfd420a2-383a-03c1-8544-6cbcec47d8a6?comp=lease",
+      "RequestMethod": "PUT",
+      "RequestHeaders": {
+        "Accept": "application/xml",
+        "Authorization": "Sanitized",
+        "traceparent": "00-5497d777f971304ca6e42b4f4c0c2d8a-8be400f51433f54e-00",
+        "User-Agent": [
+          "azsdk-net-Storage.Files.DataLake/12.7.0-alpha.20210219.1",
+          "(.NET 5.0.3; Microsoft Windows 10.0.19041)"
+        ],
+        "x-ms-client-request-id": "09450169-ca13-ddec-6241-7d557cc84f1c",
+        "x-ms-date": "Fri, 19 Feb 2021 19:00:02 GMT",
         "x-ms-lease-action": "acquire",
         "x-ms-lease-duration": "-1",
-        "x-ms-proposed-lease-id": "8683786f-d2e4-fb74-d773-95d7daa2bff0",
-        "x-ms-return-client-request-id": "true",
-        "x-ms-version": "2020-06-12"
-      },
-      "RequestBody": null,
-      "StatusCode": 201,
-      "ResponseHeaders": {
-        "Content-Length": "0",
-<<<<<<< HEAD
-        "Date": "Tue, 02 Feb 2021 21:51:12 GMT",
-        "ETag": "\u00220x8D8C7C4A8AD5FCD\u0022",
-        "Last-Modified": "Tue, 02 Feb 2021 21:51:13 GMT",
-=======
-        "Date": "Wed, 17 Feb 2021 22:39:06 GMT",
-        "ETag": "\u00220x8D8D394D60B8219\u0022",
-        "Last-Modified": "Wed, 17 Feb 2021 22:39:07 GMT",
->>>>>>> 1814567d
-        "Server": [
-          "Windows-Azure-Blob/1.0",
-          "Microsoft-HTTPAPI/2.0"
-        ],
-        "x-ms-client-request-id": "64878235-b15e-8b6c-307b-459f853b8537",
-        "x-ms-lease-id": "8683786f-d2e4-fb74-d773-95d7daa2bff0",
-<<<<<<< HEAD
-        "x-ms-request-id": "45f6fdd1-401e-009d-6dad-f98de5000000",
-=======
-        "x-ms-request-id": "033e99bd-e01e-00ab-027d-050095000000",
->>>>>>> 1814567d
-        "x-ms-version": "2020-06-12"
-      },
-      "ResponseBody": []
-    },
-    {
-      "RequestUri": "https://seannse.dfs.core.windows.net/test-filesystem-2915cc5b-82b8-8446-29f3-0f6ce6884918/test-directory-44abb131-2b3d-9b99-d298-12146f9fb66b?recursive=true",
-      "RequestMethod": "DELETE",
-      "RequestHeaders": {
-        "Accept": "application/json",
-        "Authorization": "Sanitized",
-        "User-Agent": [
-<<<<<<< HEAD
-          "azsdk-net-Storage.Files.DataLake/12.7.0-alpha.20210202.1",
-          "(.NET 5.0.2; Microsoft Windows 10.0.19042)"
-        ],
-        "x-ms-client-request-id": "58a2837c-5b1b-ae92-5429-99ad54b9f470",
-        "x-ms-date": "Tue, 02 Feb 2021 21:51:12 GMT",
-=======
-          "azsdk-net-Storage.Files.DataLake/12.7.0-alpha.20210217.1",
-          "(.NET 5.0.3; Microsoft Windows 10.0.19042)"
-        ],
-        "x-ms-client-request-id": "58a2837c-5b1b-ae92-5429-99ad54b9f470",
-        "x-ms-date": "Wed, 17 Feb 2021 22:39:07 GMT",
->>>>>>> 1814567d
-        "x-ms-lease-id": "8683786f-d2e4-fb74-d773-95d7daa2bff0",
+        "x-ms-proposed-lease-id": "f7121761-a0c8-1bfa-3cc5-fae5b41ae25f",
+        "x-ms-return-client-request-id": "true",
+        "x-ms-version": "2020-06-12"
+      },
+      "RequestBody": null,
+      "StatusCode": 201,
+      "ResponseHeaders": {
+        "Content-Length": "0",
+        "Date": "Fri, 19 Feb 2021 19:00:01 GMT",
+        "ETag": "\u00220x8D8D5088FBB15A9\u0022",
+        "Last-Modified": "Fri, 19 Feb 2021 19:00:02 GMT",
+        "Server": [
+          "Windows-Azure-Blob/1.0",
+          "Microsoft-HTTPAPI/2.0"
+        ],
+        "x-ms-client-request-id": "09450169-ca13-ddec-6241-7d557cc84f1c",
+        "x-ms-lease-id": "f7121761-a0c8-1bfa-3cc5-fae5b41ae25f",
+        "x-ms-request-id": "cb117346-b01e-006d-53f1-06cb14000000",
+        "x-ms-version": "2020-06-12"
+      },
+      "ResponseBody": []
+    },
+    {
+      "RequestUri": "https://seannse.dfs.core.windows.net/test-filesystem-19b15de1-7a66-b246-96d5-9b6c838f75dc/test-directory-bfd420a2-383a-03c1-8544-6cbcec47d8a6?recursive=true",
+      "RequestMethod": "DELETE",
+      "RequestHeaders": {
+        "Accept": "application/json",
+        "Authorization": "Sanitized",
+        "User-Agent": [
+          "azsdk-net-Storage.Files.DataLake/12.7.0-alpha.20210219.1",
+          "(.NET 5.0.3; Microsoft Windows 10.0.19041)"
+        ],
+        "x-ms-client-request-id": "b37cbc8c-d9d4-b74c-cb5f-2da8a035ac3c",
+        "x-ms-date": "Fri, 19 Feb 2021 19:00:02 GMT",
+        "x-ms-lease-id": "f7121761-a0c8-1bfa-3cc5-fae5b41ae25f",
         "x-ms-return-client-request-id": "true",
         "x-ms-version": "2020-06-12"
       },
@@ -1285,48 +813,30 @@
       "StatusCode": 200,
       "ResponseHeaders": {
         "Content-Length": "0",
-<<<<<<< HEAD
-        "Date": "Tue, 02 Feb 2021 21:51:12 GMT",
-=======
-        "Date": "Wed, 17 Feb 2021 22:39:06 GMT",
->>>>>>> 1814567d
-        "Server": [
-          "Windows-Azure-HDFS/1.0",
-          "Microsoft-HTTPAPI/2.0"
-        ],
-        "x-ms-client-request-id": "58a2837c-5b1b-ae92-5429-99ad54b9f470",
-<<<<<<< HEAD
-        "x-ms-request-id": "d2f0e9a1-e01f-0002-6aad-f9c1e7000000",
-=======
-        "x-ms-request-id": "d268f156-201f-0050-1b7d-05bd0f000000",
->>>>>>> 1814567d
-        "x-ms-version": "2020-06-12"
-      },
-      "ResponseBody": []
-    },
-    {
-      "RequestUri": "https://seannse.blob.core.windows.net/test-filesystem-2915cc5b-82b8-8446-29f3-0f6ce6884918?restype=container",
-      "RequestMethod": "DELETE",
-      "RequestHeaders": {
-        "Accept": "application/xml",
-        "Authorization": "Sanitized",
-<<<<<<< HEAD
-        "traceparent": "00-48a17bcc91a44b4a98c117138b4ade77-51dc30fc99bb8e4c-00",
-        "User-Agent": [
-          "azsdk-net-Storage.Files.DataLake/12.7.0-alpha.20210202.1",
-          "(.NET 5.0.2; Microsoft Windows 10.0.19042)"
-        ],
-        "x-ms-client-request-id": "0122a272-2d99-d71b-be95-2cbccdf88165",
-        "x-ms-date": "Tue, 02 Feb 2021 21:51:12 GMT",
-=======
-        "traceparent": "00-a24e1fb7c85a1b4a9558aa9771516c4d-3434f7eb1296d94b-00",
-        "User-Agent": [
-          "azsdk-net-Storage.Files.DataLake/12.7.0-alpha.20210217.1",
-          "(.NET 5.0.3; Microsoft Windows 10.0.19042)"
-        ],
-        "x-ms-client-request-id": "0122a272-2d99-d71b-be95-2cbccdf88165",
-        "x-ms-date": "Wed, 17 Feb 2021 22:39:07 GMT",
->>>>>>> 1814567d
+        "Date": "Fri, 19 Feb 2021 19:00:01 GMT",
+        "Server": [
+          "Windows-Azure-HDFS/1.0",
+          "Microsoft-HTTPAPI/2.0"
+        ],
+        "x-ms-client-request-id": "b37cbc8c-d9d4-b74c-cb5f-2da8a035ac3c",
+        "x-ms-request-id": "da837cd2-a01f-0061-80f1-065c1c000000",
+        "x-ms-version": "2020-06-12"
+      },
+      "ResponseBody": []
+    },
+    {
+      "RequestUri": "https://seannse.blob.core.windows.net/test-filesystem-19b15de1-7a66-b246-96d5-9b6c838f75dc?restype=container",
+      "RequestMethod": "DELETE",
+      "RequestHeaders": {
+        "Accept": "application/xml",
+        "Authorization": "Sanitized",
+        "traceparent": "00-2379c02f3caabd4cb0e5b3d4af955b20-3d9ecc36a5820b4c-00",
+        "User-Agent": [
+          "azsdk-net-Storage.Files.DataLake/12.7.0-alpha.20210219.1",
+          "(.NET 5.0.3; Microsoft Windows 10.0.19041)"
+        ],
+        "x-ms-client-request-id": "bfc87246-9c4c-9848-bc78-53e82cf0a255",
+        "x-ms-date": "Fri, 19 Feb 2021 19:00:02 GMT",
         "x-ms-return-client-request-id": "true",
         "x-ms-version": "2020-06-12"
       },
@@ -1334,33 +844,21 @@
       "StatusCode": 202,
       "ResponseHeaders": {
         "Content-Length": "0",
-<<<<<<< HEAD
-        "Date": "Tue, 02 Feb 2021 21:51:12 GMT",
-=======
-        "Date": "Wed, 17 Feb 2021 22:39:06 GMT",
->>>>>>> 1814567d
-        "Server": [
-          "Windows-Azure-Blob/1.0",
-          "Microsoft-HTTPAPI/2.0"
-        ],
-        "x-ms-client-request-id": "0122a272-2d99-d71b-be95-2cbccdf88165",
-<<<<<<< HEAD
-        "x-ms-request-id": "45f6fed2-401e-009d-60ad-f98de5000000",
-=======
-        "x-ms-request-id": "033e9a1d-e01e-00ab-567d-050095000000",
->>>>>>> 1814567d
+        "Date": "Fri, 19 Feb 2021 19:00:02 GMT",
+        "Server": [
+          "Windows-Azure-Blob/1.0",
+          "Microsoft-HTTPAPI/2.0"
+        ],
+        "x-ms-client-request-id": "bfc87246-9c4c-9848-bc78-53e82cf0a255",
+        "x-ms-request-id": "cb11739e-b01e-006d-23f1-06cb14000000",
         "x-ms-version": "2020-06-12"
       },
       "ResponseBody": []
     }
   ],
   "Variables": {
-<<<<<<< HEAD
-    "DateTimeOffsetNow": "2021-02-02T15:51:06.8754471-06:00",
-=======
-    "DateTimeOffsetNow": "2021-02-17T16:39:02.3049858-06:00",
->>>>>>> 1814567d
-    "RandomSeed": "556069795",
+    "DateTimeOffsetNow": "2021-02-19T13:00:00.8038592-06:00",
+    "RandomSeed": "1337036829",
     "Storage_TestConfigHierarchicalNamespace": "NamespaceTenant\nseannse\nU2FuaXRpemVk\nhttps://seannse.blob.core.windows.net\nhttps://seannse.file.core.windows.net\nhttps://seannse.queue.core.windows.net\nhttps://seannse.table.core.windows.net\n\n\n\n\nhttps://seannse-secondary.blob.core.windows.net\nhttps://seannse-secondary.file.core.windows.net\nhttps://seannse-secondary.queue.core.windows.net\nhttps://seannse-secondary.table.core.windows.net\n68390a19-a643-458b-b726-408abf67b4fc\nSanitized\n72f988bf-86f1-41af-91ab-2d7cd011db47\nhttps://login.microsoftonline.com/\nCloud\nBlobEndpoint=https://seannse.blob.core.windows.net/;QueueEndpoint=https://seannse.queue.core.windows.net/;FileEndpoint=https://seannse.file.core.windows.net/;BlobSecondaryEndpoint=https://seannse-secondary.blob.core.windows.net/;QueueSecondaryEndpoint=https://seannse-secondary.queue.core.windows.net/;FileSecondaryEndpoint=https://seannse-secondary.file.core.windows.net/;AccountName=seannse;AccountKey=Sanitized\n"
   }
 }