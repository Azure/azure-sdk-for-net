{
  "Entries": [
    {
      "RequestUri": "https://seannse.blob.core.windows.net/test-filesystem-489e109b-2e12-8f5b-ff7a-dfa85cbc6a66?restype=container",
      "RequestMethod": "PUT",
      "RequestHeaders": {
        "Accept": "application/xml",
        "Authorization": "Sanitized",
<<<<<<< HEAD
        "traceparent": "00-da451d8007a98f4ab48daffb4a126359-fa2f9dd24ba79440-00",
        "User-Agent": [
          "azsdk-net-Storage.Files.DataLake/12.7.0-alpha.20210202.1",
          "(.NET 5.0.2; Microsoft Windows 10.0.19042)"
        ],
        "x-ms-blob-public-access": "container",
        "x-ms-client-request-id": "f37e15cf-a7ef-30c5-655f-b278468556ca",
        "x-ms-date": "Tue, 02 Feb 2021 21:42:01 GMT",
=======
        "traceparent": "00-44fc6a4a014ec14dbcad22278eedddf3-e83cf79e5e34b641-00",
        "User-Agent": [
          "azsdk-net-Storage.Files.DataLake/12.7.0-alpha.20210217.1",
          "(.NET 5.0.3; Microsoft Windows 10.0.19042)"
        ],
        "x-ms-blob-public-access": "container",
        "x-ms-client-request-id": "f37e15cf-a7ef-30c5-655f-b278468556ca",
        "x-ms-date": "Wed, 17 Feb 2021 22:45:24 GMT",
>>>>>>> 1814567d
        "x-ms-return-client-request-id": "true",
        "x-ms-version": "2020-06-12"
      },
      "RequestBody": null,
      "StatusCode": 201,
      "ResponseHeaders": {
        "Content-Length": "0",
<<<<<<< HEAD
        "Date": "Tue, 02 Feb 2021 21:42:01 GMT",
        "ETag": "\u00220x8D8C7C36062243E\u0022",
        "Last-Modified": "Tue, 02 Feb 2021 21:42:02 GMT",
=======
        "Date": "Wed, 17 Feb 2021 22:45:24 GMT",
        "ETag": "\u00220x8D8D395B6BF8D79\u0022",
        "Last-Modified": "Wed, 17 Feb 2021 22:45:24 GMT",
>>>>>>> 1814567d
        "Server": [
          "Windows-Azure-Blob/1.0",
          "Microsoft-HTTPAPI/2.0"
        ],
        "x-ms-client-request-id": "f37e15cf-a7ef-30c5-655f-b278468556ca",
<<<<<<< HEAD
        "x-ms-request-id": "d798cdfe-901e-0008-38ac-f96550000000",
=======
        "x-ms-request-id": "2b9d48a5-b01e-0030-227e-05c190000000",
>>>>>>> 1814567d
        "x-ms-version": "2020-06-12"
      },
      "ResponseBody": []
    },
    {
      "RequestUri": "https://seannse.dfs.core.windows.net/test-filesystem-489e109b-2e12-8f5b-ff7a-dfa85cbc6a66/test-directory-c3369ef2-ebb7-70f3-8c46-46c499f74ed1?resource=directory",
      "RequestMethod": "PUT",
      "RequestHeaders": {
        "Accept": "application/json",
        "Authorization": "Sanitized",
<<<<<<< HEAD
        "traceparent": "00-7e77fd0e37fe8e4e82dabd18edc8ac97-b3b0898438e4e24d-00",
        "User-Agent": [
          "azsdk-net-Storage.Files.DataLake/12.7.0-alpha.20210202.1",
          "(.NET 5.0.2; Microsoft Windows 10.0.19042)"
        ],
        "x-ms-client-request-id": "a271caf7-7cf8-e3aa-210e-67a86101966e",
        "x-ms-date": "Tue, 02 Feb 2021 21:42:01 GMT",
=======
        "traceparent": "00-2eca81efb9f559479a51722b8ec63cc0-c63153e772fb2944-00",
        "User-Agent": [
          "azsdk-net-Storage.Files.DataLake/12.7.0-alpha.20210217.1",
          "(.NET 5.0.3; Microsoft Windows 10.0.19042)"
        ],
        "x-ms-client-request-id": "a271caf7-7cf8-e3aa-210e-67a86101966e",
        "x-ms-date": "Wed, 17 Feb 2021 22:45:24 GMT",
>>>>>>> 1814567d
        "x-ms-return-client-request-id": "true",
        "x-ms-version": "2020-06-12"
      },
      "RequestBody": null,
      "StatusCode": 201,
      "ResponseHeaders": {
        "Content-Length": "0",
<<<<<<< HEAD
        "Date": "Tue, 02 Feb 2021 21:42:02 GMT",
        "ETag": "\u00220x8D8C7C36099D6B2\u0022",
        "Last-Modified": "Tue, 02 Feb 2021 21:42:02 GMT",
=======
        "Date": "Wed, 17 Feb 2021 22:45:24 GMT",
        "ETag": "\u00220x8D8D395B6FAB3B8\u0022",
        "Last-Modified": "Wed, 17 Feb 2021 22:45:24 GMT",
>>>>>>> 1814567d
        "Server": [
          "Windows-Azure-HDFS/1.0",
          "Microsoft-HTTPAPI/2.0"
        ],
        "x-ms-client-request-id": "a271caf7-7cf8-e3aa-210e-67a86101966e",
<<<<<<< HEAD
        "x-ms-request-id": "7a7170a2-201f-0032-30ac-f97f28000000",
=======
        "x-ms-request-id": "b7bcf305-c01f-0058-677e-05a700000000",
>>>>>>> 1814567d
        "x-ms-version": "2020-06-12"
      },
      "ResponseBody": []
    },
    {
      "RequestUri": "https://seannse.blob.core.windows.net/test-filesystem-489e109b-2e12-8f5b-ff7a-dfa85cbc6a66/test-directory-c3369ef2-ebb7-70f3-8c46-46c499f74ed1?comp=lease",
      "RequestMethod": "PUT",
      "RequestHeaders": {
        "Accept": "application/xml",
        "Authorization": "Sanitized",
<<<<<<< HEAD
        "traceparent": "00-b8a6d63c1675804597394b6a8be0b6e5-bc873e0d00cefa4a-00",
        "User-Agent": [
          "azsdk-net-Storage.Files.DataLake/12.7.0-alpha.20210202.1",
          "(.NET 5.0.2; Microsoft Windows 10.0.19042)"
        ],
        "x-ms-client-request-id": "97ae717e-47cc-e7d1-3ef5-7a82ec08d7ec",
        "x-ms-date": "Tue, 02 Feb 2021 21:42:02 GMT",
=======
        "traceparent": "00-2b54a3d9eaa4a44c8aac171ac2f424cd-7f119c5ba7d9c646-00",
        "User-Agent": [
          "azsdk-net-Storage.Files.DataLake/12.7.0-alpha.20210217.1",
          "(.NET 5.0.3; Microsoft Windows 10.0.19042)"
        ],
        "x-ms-client-request-id": "97ae717e-47cc-e7d1-3ef5-7a82ec08d7ec",
        "x-ms-date": "Wed, 17 Feb 2021 22:45:24 GMT",
>>>>>>> 1814567d
        "x-ms-lease-action": "acquire",
        "x-ms-lease-duration": "15",
        "x-ms-proposed-lease-id": "c93ee110-0fac-7b8c-2775-8fa10c34f781",
        "x-ms-return-client-request-id": "true",
        "x-ms-version": "2020-06-12"
      },
      "RequestBody": null,
      "StatusCode": 201,
      "ResponseHeaders": {
        "Content-Length": "0",
<<<<<<< HEAD
        "Date": "Tue, 02 Feb 2021 21:42:02 GMT",
        "ETag": "\u00220x8D8C7C36099D6B2\u0022",
        "Last-Modified": "Tue, 02 Feb 2021 21:42:02 GMT",
=======
        "Date": "Wed, 17 Feb 2021 22:45:24 GMT",
        "ETag": "\u00220x8D8D395B6FAB3B8\u0022",
        "Last-Modified": "Wed, 17 Feb 2021 22:45:24 GMT",
>>>>>>> 1814567d
        "Server": [
          "Windows-Azure-Blob/1.0",
          "Microsoft-HTTPAPI/2.0"
        ],
        "x-ms-client-request-id": "97ae717e-47cc-e7d1-3ef5-7a82ec08d7ec",
        "x-ms-lease-id": "c93ee110-0fac-7b8c-2775-8fa10c34f781",
<<<<<<< HEAD
        "x-ms-request-id": "d798cf51-901e-0008-6aac-f96550000000",
=======
        "x-ms-request-id": "2b9d48e4-b01e-0030-517e-05c190000000",
>>>>>>> 1814567d
        "x-ms-version": "2020-06-12"
      },
      "ResponseBody": []
    },
    {
      "RequestUri": "https://seannse.blob.core.windows.net/test-filesystem-489e109b-2e12-8f5b-ff7a-dfa85cbc6a66/test-directory-c3369ef2-ebb7-70f3-8c46-46c499f74ed1?comp=lease",
      "RequestMethod": "PUT",
      "RequestHeaders": {
        "Accept": "application/xml",
        "Authorization": "Sanitized",
<<<<<<< HEAD
        "If-Modified-Since": "Wed, 03 Feb 2021 21:42:01 GMT",
        "traceparent": "00-d4954c62c2e53746acfce8d028cfadd0-c003cc9d75329942-00",
        "User-Agent": [
          "azsdk-net-Storage.Files.DataLake/12.7.0-alpha.20210202.1",
          "(.NET 5.0.2; Microsoft Windows 10.0.19042)"
        ],
        "x-ms-client-request-id": "9a235d16-6086-edb4-f6e4-90903256d1ca",
        "x-ms-date": "Tue, 02 Feb 2021 21:42:02 GMT",
=======
        "If-Modified-Since": "Thu, 18 Feb 2021 22:45:24 GMT",
        "traceparent": "00-a18b81faea28d64ea4b23a7a117b1821-c14994bd9d517845-00",
        "User-Agent": [
          "azsdk-net-Storage.Files.DataLake/12.7.0-alpha.20210217.1",
          "(.NET 5.0.3; Microsoft Windows 10.0.19042)"
        ],
        "x-ms-client-request-id": "9a235d16-6086-edb4-f6e4-90903256d1ca",
        "x-ms-date": "Wed, 17 Feb 2021 22:45:24 GMT",
>>>>>>> 1814567d
        "x-ms-lease-action": "break",
        "x-ms-return-client-request-id": "true",
        "x-ms-version": "2020-06-12"
      },
      "RequestBody": null,
      "StatusCode": 412,
      "ResponseHeaders": {
        "Content-Length": "252",
        "Content-Type": "application/xml",
<<<<<<< HEAD
        "Date": "Tue, 02 Feb 2021 21:42:02 GMT",
=======
        "Date": "Wed, 17 Feb 2021 22:45:24 GMT",
>>>>>>> 1814567d
        "Server": [
          "Windows-Azure-Blob/1.0",
          "Microsoft-HTTPAPI/2.0"
        ],
        "x-ms-client-request-id": "9a235d16-6086-edb4-f6e4-90903256d1ca",
        "x-ms-error-code": "ConditionNotMet",
<<<<<<< HEAD
        "x-ms-request-id": "d798cf85-901e-0008-1eac-f96550000000",
=======
        "x-ms-request-id": "2b9d48f4-b01e-0030-5f7e-05c190000000",
>>>>>>> 1814567d
        "x-ms-version": "2020-06-12"
      },
      "ResponseBody": [
        "\uFEFF\u003C?xml version=\u00221.0\u0022 encoding=\u0022utf-8\u0022?\u003E\u003CError\u003E\u003CCode\u003EConditionNotMet\u003C/Code\u003E\u003CMessage\u003EThe condition specified using HTTP conditional header(s) is not met.\n",
<<<<<<< HEAD
        "RequestId:d798cf85-901e-0008-1eac-f96550000000\n",
        "Time:2021-02-02T21:42:02.7863700Z\u003C/Message\u003E\u003C/Error\u003E"
=======
        "RequestId:2b9d48f4-b01e-0030-5f7e-05c190000000\n",
        "Time:2021-02-17T22:45:24.8384102Z\u003C/Message\u003E\u003C/Error\u003E"
>>>>>>> 1814567d
      ]
    },
    {
      "RequestUri": "https://seannse.blob.core.windows.net/test-filesystem-489e109b-2e12-8f5b-ff7a-dfa85cbc6a66?restype=container",
      "RequestMethod": "DELETE",
      "RequestHeaders": {
        "Accept": "application/xml",
        "Authorization": "Sanitized",
<<<<<<< HEAD
        "traceparent": "00-7f52e4a4227f4c43b92bf1d59b523c13-057ef00e3794cb4c-00",
        "User-Agent": [
          "azsdk-net-Storage.Files.DataLake/12.7.0-alpha.20210202.1",
          "(.NET 5.0.2; Microsoft Windows 10.0.19042)"
        ],
        "x-ms-client-request-id": "8e6c2188-3de5-b665-3185-a250375732b2",
        "x-ms-date": "Tue, 02 Feb 2021 21:42:02 GMT",
=======
        "traceparent": "00-ff549a52089e42458815a7f767a8ceeb-e199f64ff5533a4f-00",
        "User-Agent": [
          "azsdk-net-Storage.Files.DataLake/12.7.0-alpha.20210217.1",
          "(.NET 5.0.3; Microsoft Windows 10.0.19042)"
        ],
        "x-ms-client-request-id": "8e6c2188-3de5-b665-3185-a250375732b2",
        "x-ms-date": "Wed, 17 Feb 2021 22:45:25 GMT",
>>>>>>> 1814567d
        "x-ms-return-client-request-id": "true",
        "x-ms-version": "2020-06-12"
      },
      "RequestBody": null,
      "StatusCode": 202,
      "ResponseHeaders": {
        "Content-Length": "0",
<<<<<<< HEAD
        "Date": "Tue, 02 Feb 2021 21:42:02 GMT",
=======
        "Date": "Wed, 17 Feb 2021 22:45:24 GMT",
>>>>>>> 1814567d
        "Server": [
          "Windows-Azure-Blob/1.0",
          "Microsoft-HTTPAPI/2.0"
        ],
        "x-ms-client-request-id": "8e6c2188-3de5-b665-3185-a250375732b2",
<<<<<<< HEAD
        "x-ms-request-id": "d798cfaa-901e-0008-42ac-f96550000000",
=======
        "x-ms-request-id": "2b9d48fd-b01e-0030-637e-05c190000000",
>>>>>>> 1814567d
        "x-ms-version": "2020-06-12"
      },
      "ResponseBody": []
    },
    {
      "RequestUri": "https://seannse.blob.core.windows.net/test-filesystem-b2992caf-4343-4ffd-606c-103dd0699ddc?restype=container",
      "RequestMethod": "PUT",
      "RequestHeaders": {
        "Accept": "application/xml",
        "Authorization": "Sanitized",
<<<<<<< HEAD
        "traceparent": "00-4a2dd788cf273d40a4fcee0211732b94-d8dcfcbd01fc3e41-00",
        "User-Agent": [
          "azsdk-net-Storage.Files.DataLake/12.7.0-alpha.20210202.1",
          "(.NET 5.0.2; Microsoft Windows 10.0.19042)"
        ],
        "x-ms-blob-public-access": "container",
        "x-ms-client-request-id": "239bdd17-4a80-459e-231d-2e792c28e5c7",
        "x-ms-date": "Tue, 02 Feb 2021 21:42:02 GMT",
=======
        "traceparent": "00-51f268443f3ba14bb282eb2d25f987de-aee7817431efec46-00",
        "User-Agent": [
          "azsdk-net-Storage.Files.DataLake/12.7.0-alpha.20210217.1",
          "(.NET 5.0.3; Microsoft Windows 10.0.19042)"
        ],
        "x-ms-blob-public-access": "container",
        "x-ms-client-request-id": "239bdd17-4a80-459e-231d-2e792c28e5c7",
        "x-ms-date": "Wed, 17 Feb 2021 22:45:25 GMT",
>>>>>>> 1814567d
        "x-ms-return-client-request-id": "true",
        "x-ms-version": "2020-06-12"
      },
      "RequestBody": null,
      "StatusCode": 201,
      "ResponseHeaders": {
        "Content-Length": "0",
<<<<<<< HEAD
        "Date": "Tue, 02 Feb 2021 21:42:03 GMT",
        "ETag": "\u00220x8D8C7C360F0999A\u0022",
        "Last-Modified": "Tue, 02 Feb 2021 21:42:03 GMT",
=======
        "Date": "Wed, 17 Feb 2021 22:45:24 GMT",
        "ETag": "\u00220x8D8D395B75A655A\u0022",
        "Last-Modified": "Wed, 17 Feb 2021 22:45:25 GMT",
>>>>>>> 1814567d
        "Server": [
          "Windows-Azure-Blob/1.0",
          "Microsoft-HTTPAPI/2.0"
        ],
        "x-ms-client-request-id": "239bdd17-4a80-459e-231d-2e792c28e5c7",
<<<<<<< HEAD
        "x-ms-request-id": "ea8a2b8f-201e-0022-7eac-f9ba40000000",
=======
        "x-ms-request-id": "fbc12108-401e-0056-337e-058eb0000000",
>>>>>>> 1814567d
        "x-ms-version": "2020-06-12"
      },
      "ResponseBody": []
    },
    {
      "RequestUri": "https://seannse.dfs.core.windows.net/test-filesystem-b2992caf-4343-4ffd-606c-103dd0699ddc/test-directory-8968c5e7-2150-6dc8-48b9-dfe14b272bb3?resource=directory",
      "RequestMethod": "PUT",
      "RequestHeaders": {
        "Accept": "application/json",
        "Authorization": "Sanitized",
<<<<<<< HEAD
        "traceparent": "00-61df9aec12504c4fbe02cd564124c771-a845c5b6f7427e4f-00",
        "User-Agent": [
          "azsdk-net-Storage.Files.DataLake/12.7.0-alpha.20210202.1",
          "(.NET 5.0.2; Microsoft Windows 10.0.19042)"
        ],
        "x-ms-client-request-id": "5eee2f7c-f544-f6e0-142e-dbc76bbcf9fb",
        "x-ms-date": "Tue, 02 Feb 2021 21:42:02 GMT",
=======
        "traceparent": "00-b9ccb746a6736f49be29d2c56585bffe-c081af717c4f834c-00",
        "User-Agent": [
          "azsdk-net-Storage.Files.DataLake/12.7.0-alpha.20210217.1",
          "(.NET 5.0.3; Microsoft Windows 10.0.19042)"
        ],
        "x-ms-client-request-id": "5eee2f7c-f544-f6e0-142e-dbc76bbcf9fb",
        "x-ms-date": "Wed, 17 Feb 2021 22:45:25 GMT",
>>>>>>> 1814567d
        "x-ms-return-client-request-id": "true",
        "x-ms-version": "2020-06-12"
      },
      "RequestBody": null,
      "StatusCode": 201,
      "ResponseHeaders": {
        "Content-Length": "0",
<<<<<<< HEAD
        "Date": "Tue, 02 Feb 2021 21:42:03 GMT",
        "ETag": "\u00220x8D8C7C361252B7D\u0022",
        "Last-Modified": "Tue, 02 Feb 2021 21:42:03 GMT",
=======
        "Date": "Wed, 17 Feb 2021 22:45:24 GMT",
        "ETag": "\u00220x8D8D395B795AC28\u0022",
        "Last-Modified": "Wed, 17 Feb 2021 22:45:25 GMT",
>>>>>>> 1814567d
        "Server": [
          "Windows-Azure-HDFS/1.0",
          "Microsoft-HTTPAPI/2.0"
        ],
        "x-ms-client-request-id": "5eee2f7c-f544-f6e0-142e-dbc76bbcf9fb",
<<<<<<< HEAD
        "x-ms-request-id": "4d70dfb6-801f-0014-08ac-f93730000000",
=======
        "x-ms-request-id": "5bd713be-d01f-006b-747e-05f8ab000000",
>>>>>>> 1814567d
        "x-ms-version": "2020-06-12"
      },
      "ResponseBody": []
    },
    {
      "RequestUri": "https://seannse.blob.core.windows.net/test-filesystem-b2992caf-4343-4ffd-606c-103dd0699ddc/test-directory-8968c5e7-2150-6dc8-48b9-dfe14b272bb3?comp=lease",
      "RequestMethod": "PUT",
      "RequestHeaders": {
        "Accept": "application/xml",
        "Authorization": "Sanitized",
<<<<<<< HEAD
        "traceparent": "00-edc9ce14916be44aa3230688c60636c3-2634604b741ebf49-00",
        "User-Agent": [
          "azsdk-net-Storage.Files.DataLake/12.7.0-alpha.20210202.1",
          "(.NET 5.0.2; Microsoft Windows 10.0.19042)"
        ],
        "x-ms-client-request-id": "99daf1c8-66df-89a6-3680-f3787b52c117",
        "x-ms-date": "Tue, 02 Feb 2021 21:42:02 GMT",
=======
        "traceparent": "00-9fedfd08b5e0ec4ab4291cecb7886a71-077592bfa85f5841-00",
        "User-Agent": [
          "azsdk-net-Storage.Files.DataLake/12.7.0-alpha.20210217.1",
          "(.NET 5.0.3; Microsoft Windows 10.0.19042)"
        ],
        "x-ms-client-request-id": "99daf1c8-66df-89a6-3680-f3787b52c117",
        "x-ms-date": "Wed, 17 Feb 2021 22:45:25 GMT",
>>>>>>> 1814567d
        "x-ms-lease-action": "acquire",
        "x-ms-lease-duration": "15",
        "x-ms-proposed-lease-id": "4c8b7af1-f203-6ef9-6acc-798e34fc58dc",
        "x-ms-return-client-request-id": "true",
        "x-ms-version": "2020-06-12"
      },
      "RequestBody": null,
      "StatusCode": 201,
      "ResponseHeaders": {
        "Content-Length": "0",
<<<<<<< HEAD
        "Date": "Tue, 02 Feb 2021 21:42:03 GMT",
        "ETag": "\u00220x8D8C7C361252B7D\u0022",
        "Last-Modified": "Tue, 02 Feb 2021 21:42:03 GMT",
=======
        "Date": "Wed, 17 Feb 2021 22:45:24 GMT",
        "ETag": "\u00220x8D8D395B795AC28\u0022",
        "Last-Modified": "Wed, 17 Feb 2021 22:45:25 GMT",
>>>>>>> 1814567d
        "Server": [
          "Windows-Azure-Blob/1.0",
          "Microsoft-HTTPAPI/2.0"
        ],
        "x-ms-client-request-id": "99daf1c8-66df-89a6-3680-f3787b52c117",
        "x-ms-lease-id": "4c8b7af1-f203-6ef9-6acc-798e34fc58dc",
<<<<<<< HEAD
        "x-ms-request-id": "ea8a2cfb-201e-0022-54ac-f9ba40000000",
=======
        "x-ms-request-id": "fbc12274-401e-0056-7f7e-058eb0000000",
>>>>>>> 1814567d
        "x-ms-version": "2020-06-12"
      },
      "ResponseBody": []
    },
    {
      "RequestUri": "https://seannse.blob.core.windows.net/test-filesystem-b2992caf-4343-4ffd-606c-103dd0699ddc/test-directory-8968c5e7-2150-6dc8-48b9-dfe14b272bb3?comp=lease",
      "RequestMethod": "PUT",
      "RequestHeaders": {
        "Accept": "application/xml",
        "Authorization": "Sanitized",
<<<<<<< HEAD
        "If-Unmodified-Since": "Mon, 01 Feb 2021 21:42:01 GMT",
        "traceparent": "00-9d9c3232d9bd2847a2aa20ab05981dfe-91017e1da62ac746-00",
        "User-Agent": [
          "azsdk-net-Storage.Files.DataLake/12.7.0-alpha.20210202.1",
          "(.NET 5.0.2; Microsoft Windows 10.0.19042)"
        ],
        "x-ms-client-request-id": "42c6269a-bf22-9ffc-8fdb-e6b8d8f67bac",
        "x-ms-date": "Tue, 02 Feb 2021 21:42:03 GMT",
=======
        "If-Unmodified-Since": "Tue, 16 Feb 2021 22:45:24 GMT",
        "traceparent": "00-288d66fc49a5e64ea7c279e5855ff918-77aec00906f7094a-00",
        "User-Agent": [
          "azsdk-net-Storage.Files.DataLake/12.7.0-alpha.20210217.1",
          "(.NET 5.0.3; Microsoft Windows 10.0.19042)"
        ],
        "x-ms-client-request-id": "42c6269a-bf22-9ffc-8fdb-e6b8d8f67bac",
        "x-ms-date": "Wed, 17 Feb 2021 22:45:25 GMT",
>>>>>>> 1814567d
        "x-ms-lease-action": "break",
        "x-ms-return-client-request-id": "true",
        "x-ms-version": "2020-06-12"
      },
      "RequestBody": null,
      "StatusCode": 412,
      "ResponseHeaders": {
        "Content-Length": "252",
        "Content-Type": "application/xml",
<<<<<<< HEAD
        "Date": "Tue, 02 Feb 2021 21:42:03 GMT",
=======
        "Date": "Wed, 17 Feb 2021 22:45:24 GMT",
>>>>>>> 1814567d
        "Server": [
          "Windows-Azure-Blob/1.0",
          "Microsoft-HTTPAPI/2.0"
        ],
        "x-ms-client-request-id": "42c6269a-bf22-9ffc-8fdb-e6b8d8f67bac",
        "x-ms-error-code": "ConditionNotMet",
<<<<<<< HEAD
        "x-ms-request-id": "ea8a2d45-201e-0022-1cac-f9ba40000000",
=======
        "x-ms-request-id": "fbc122a3-401e-0056-2d7e-058eb0000000",
>>>>>>> 1814567d
        "x-ms-version": "2020-06-12"
      },
      "ResponseBody": [
        "\uFEFF\u003C?xml version=\u00221.0\u0022 encoding=\u0022utf-8\u0022?\u003E\u003CError\u003E\u003CCode\u003EConditionNotMet\u003C/Code\u003E\u003CMessage\u003EThe condition specified using HTTP conditional header(s) is not met.\n",
<<<<<<< HEAD
        "RequestId:ea8a2d45-201e-0022-1cac-f9ba40000000\n",
        "Time:2021-02-02T21:42:03.7009675Z\u003C/Message\u003E\u003C/Error\u003E"
=======
        "RequestId:fbc122a3-401e-0056-2d7e-058eb0000000\n",
        "Time:2021-02-17T22:45:25.8331797Z\u003C/Message\u003E\u003C/Error\u003E"
>>>>>>> 1814567d
      ]
    },
    {
      "RequestUri": "https://seannse.blob.core.windows.net/test-filesystem-b2992caf-4343-4ffd-606c-103dd0699ddc?restype=container",
      "RequestMethod": "DELETE",
      "RequestHeaders": {
        "Accept": "application/xml",
        "Authorization": "Sanitized",
<<<<<<< HEAD
        "traceparent": "00-c25f1ef068ec0244a17ed703782f09fa-278e3a3957a92244-00",
        "User-Agent": [
          "azsdk-net-Storage.Files.DataLake/12.7.0-alpha.20210202.1",
          "(.NET 5.0.2; Microsoft Windows 10.0.19042)"
        ],
        "x-ms-client-request-id": "55dd1db0-7f8c-16f5-0120-a67bf6094c15",
        "x-ms-date": "Tue, 02 Feb 2021 21:42:03 GMT",
=======
        "traceparent": "00-d43f5e446f28294eb3eb8d7212af7b2f-cfb1fc8f1dcee042-00",
        "User-Agent": [
          "azsdk-net-Storage.Files.DataLake/12.7.0-alpha.20210217.1",
          "(.NET 5.0.3; Microsoft Windows 10.0.19042)"
        ],
        "x-ms-client-request-id": "55dd1db0-7f8c-16f5-0120-a67bf6094c15",
        "x-ms-date": "Wed, 17 Feb 2021 22:45:26 GMT",
>>>>>>> 1814567d
        "x-ms-return-client-request-id": "true",
        "x-ms-version": "2020-06-12"
      },
      "RequestBody": null,
      "StatusCode": 202,
      "ResponseHeaders": {
        "Content-Length": "0",
<<<<<<< HEAD
        "Date": "Tue, 02 Feb 2021 21:42:03 GMT",
=======
        "Date": "Wed, 17 Feb 2021 22:45:25 GMT",
>>>>>>> 1814567d
        "Server": [
          "Windows-Azure-Blob/1.0",
          "Microsoft-HTTPAPI/2.0"
        ],
        "x-ms-client-request-id": "55dd1db0-7f8c-16f5-0120-a67bf6094c15",
<<<<<<< HEAD
        "x-ms-request-id": "ea8a2d81-201e-0022-53ac-f9ba40000000",
=======
        "x-ms-request-id": "fbc122e0-401e-0056-677e-058eb0000000",
>>>>>>> 1814567d
        "x-ms-version": "2020-06-12"
      },
      "ResponseBody": []
    },
    {
      "RequestUri": "https://seannse.blob.core.windows.net/test-filesystem-4b66a218-308f-9e02-29da-146d31b187bc?restype=container",
      "RequestMethod": "PUT",
      "RequestHeaders": {
        "Accept": "application/xml",
        "Authorization": "Sanitized",
<<<<<<< HEAD
        "traceparent": "00-89437bd0d1b7c74b940db82cc86b5b78-673dfd1bb2a78a4a-00",
        "User-Agent": [
          "azsdk-net-Storage.Files.DataLake/12.7.0-alpha.20210202.1",
          "(.NET 5.0.2; Microsoft Windows 10.0.19042)"
        ],
        "x-ms-blob-public-access": "container",
        "x-ms-client-request-id": "76327868-2b6d-804d-1b3f-2bb16b88e450",
        "x-ms-date": "Tue, 02 Feb 2021 21:42:03 GMT",
=======
        "traceparent": "00-72c2fa1f34d67c43871e1787a5c6abe5-afa08dc81a24c040-00",
        "User-Agent": [
          "azsdk-net-Storage.Files.DataLake/12.7.0-alpha.20210217.1",
          "(.NET 5.0.3; Microsoft Windows 10.0.19042)"
        ],
        "x-ms-blob-public-access": "container",
        "x-ms-client-request-id": "76327868-2b6d-804d-1b3f-2bb16b88e450",
        "x-ms-date": "Wed, 17 Feb 2021 22:45:26 GMT",
>>>>>>> 1814567d
        "x-ms-return-client-request-id": "true",
        "x-ms-version": "2020-06-12"
      },
      "RequestBody": null,
      "StatusCode": 201,
      "ResponseHeaders": {
        "Content-Length": "0",
<<<<<<< HEAD
        "Date": "Tue, 02 Feb 2021 21:42:03 GMT",
        "ETag": "\u00220x8D8C7C3617EBDC2\u0022",
        "Last-Modified": "Tue, 02 Feb 2021 21:42:04 GMT",
=======
        "Date": "Wed, 17 Feb 2021 22:45:25 GMT",
        "ETag": "\u00220x8D8D395B7F195DA\u0022",
        "Last-Modified": "Wed, 17 Feb 2021 22:45:26 GMT",
>>>>>>> 1814567d
        "Server": [
          "Windows-Azure-Blob/1.0",
          "Microsoft-HTTPAPI/2.0"
        ],
        "x-ms-client-request-id": "76327868-2b6d-804d-1b3f-2bb16b88e450",
<<<<<<< HEAD
        "x-ms-request-id": "2ee34490-c01e-0048-6cac-f96268000000",
=======
        "x-ms-request-id": "bff6ae73-601e-000c-767e-05e857000000",
>>>>>>> 1814567d
        "x-ms-version": "2020-06-12"
      },
      "ResponseBody": []
    },
    {
      "RequestUri": "https://seannse.dfs.core.windows.net/test-filesystem-4b66a218-308f-9e02-29da-146d31b187bc/test-directory-ed16e999-9101-f3fc-8177-78db924f48a8?resource=directory",
      "RequestMethod": "PUT",
      "RequestHeaders": {
        "Accept": "application/json",
        "Authorization": "Sanitized",
<<<<<<< HEAD
        "traceparent": "00-fba39c400f5b32429c9a842aa02e6e09-b23813fd3e7f1242-00",
        "User-Agent": [
          "azsdk-net-Storage.Files.DataLake/12.7.0-alpha.20210202.1",
          "(.NET 5.0.2; Microsoft Windows 10.0.19042)"
        ],
        "x-ms-client-request-id": "6c194dcf-076a-d723-7c3f-f4f5b271edcc",
        "x-ms-date": "Tue, 02 Feb 2021 21:42:03 GMT",
=======
        "traceparent": "00-5103aba1df17c54c9936d3642550815e-187ea00ab6912d47-00",
        "User-Agent": [
          "azsdk-net-Storage.Files.DataLake/12.7.0-alpha.20210217.1",
          "(.NET 5.0.3; Microsoft Windows 10.0.19042)"
        ],
        "x-ms-client-request-id": "6c194dcf-076a-d723-7c3f-f4f5b271edcc",
        "x-ms-date": "Wed, 17 Feb 2021 22:45:26 GMT",
>>>>>>> 1814567d
        "x-ms-return-client-request-id": "true",
        "x-ms-version": "2020-06-12"
      },
      "RequestBody": null,
      "StatusCode": 201,
      "ResponseHeaders": {
        "Content-Length": "0",
<<<<<<< HEAD
        "Date": "Tue, 02 Feb 2021 21:42:03 GMT",
        "ETag": "\u00220x8D8C7C361B5B48E\u0022",
        "Last-Modified": "Tue, 02 Feb 2021 21:42:04 GMT",
=======
        "Date": "Wed, 17 Feb 2021 22:45:25 GMT",
        "ETag": "\u00220x8D8D395B8275014\u0022",
        "Last-Modified": "Wed, 17 Feb 2021 22:45:26 GMT",
>>>>>>> 1814567d
        "Server": [
          "Windows-Azure-HDFS/1.0",
          "Microsoft-HTTPAPI/2.0"
        ],
        "x-ms-client-request-id": "6c194dcf-076a-d723-7c3f-f4f5b271edcc",
<<<<<<< HEAD
        "x-ms-request-id": "5bc31a3c-601f-008a-20ac-f924ee000000",
=======
        "x-ms-request-id": "172292ef-f01f-0088-7a7e-059a56000000",
>>>>>>> 1814567d
        "x-ms-version": "2020-06-12"
      },
      "ResponseBody": []
    },
    {
      "RequestUri": "https://seannse.blob.core.windows.net/test-filesystem-4b66a218-308f-9e02-29da-146d31b187bc/test-directory-ed16e999-9101-f3fc-8177-78db924f48a8?comp=lease",
      "RequestMethod": "PUT",
      "RequestHeaders": {
        "Accept": "application/xml",
        "Authorization": "Sanitized",
<<<<<<< HEAD
        "traceparent": "00-57a5c970b4842b42900ffdb0dc160964-e19552d15e235c4d-00",
        "User-Agent": [
          "azsdk-net-Storage.Files.DataLake/12.7.0-alpha.20210202.1",
          "(.NET 5.0.2; Microsoft Windows 10.0.19042)"
        ],
        "x-ms-client-request-id": "76e2d39a-07a4-a3c6-7c92-d18dd6aae459",
        "x-ms-date": "Tue, 02 Feb 2021 21:42:03 GMT",
=======
        "traceparent": "00-89c100b5d6437d41ab7871a6ec9e189c-c7e7e3b864bff545-00",
        "User-Agent": [
          "azsdk-net-Storage.Files.DataLake/12.7.0-alpha.20210217.1",
          "(.NET 5.0.3; Microsoft Windows 10.0.19042)"
        ],
        "x-ms-client-request-id": "76e2d39a-07a4-a3c6-7c92-d18dd6aae459",
        "x-ms-date": "Wed, 17 Feb 2021 22:45:26 GMT",
>>>>>>> 1814567d
        "x-ms-lease-action": "acquire",
        "x-ms-lease-duration": "15",
        "x-ms-proposed-lease-id": "7bca83f7-2b83-87d0-9add-3079f222f913",
        "x-ms-return-client-request-id": "true",
        "x-ms-version": "2020-06-12"
      },
      "RequestBody": null,
      "StatusCode": 201,
      "ResponseHeaders": {
        "Content-Length": "0",
<<<<<<< HEAD
        "Date": "Tue, 02 Feb 2021 21:42:03 GMT",
        "ETag": "\u00220x8D8C7C361B5B48E\u0022",
        "Last-Modified": "Tue, 02 Feb 2021 21:42:04 GMT",
=======
        "Date": "Wed, 17 Feb 2021 22:45:25 GMT",
        "ETag": "\u00220x8D8D395B8275014\u0022",
        "Last-Modified": "Wed, 17 Feb 2021 22:45:26 GMT",
>>>>>>> 1814567d
        "Server": [
          "Windows-Azure-Blob/1.0",
          "Microsoft-HTTPAPI/2.0"
        ],
        "x-ms-client-request-id": "76e2d39a-07a4-a3c6-7c92-d18dd6aae459",
        "x-ms-lease-id": "7bca83f7-2b83-87d0-9add-3079f222f913",
<<<<<<< HEAD
        "x-ms-request-id": "2ee346b8-c01e-0048-62ac-f96268000000",
=======
        "x-ms-request-id": "bff6b133-601e-000c-157e-05e857000000",
>>>>>>> 1814567d
        "x-ms-version": "2020-06-12"
      },
      "ResponseBody": []
    },
    {
      "RequestUri": "https://seannse.blob.core.windows.net/test-filesystem-4b66a218-308f-9e02-29da-146d31b187bc/test-directory-ed16e999-9101-f3fc-8177-78db924f48a8?comp=lease",
      "RequestMethod": "PUT",
      "RequestHeaders": {
        "Accept": "application/xml",
        "Authorization": "Sanitized",
        "If-Match": "\u0022garbage\u0022",
<<<<<<< HEAD
        "traceparent": "00-5787560d11e0534eb21d568cf496b391-e8de15723bbe5648-00",
        "User-Agent": [
          "azsdk-net-Storage.Files.DataLake/12.7.0-alpha.20210202.1",
          "(.NET 5.0.2; Microsoft Windows 10.0.19042)"
        ],
        "x-ms-client-request-id": "1edee556-8240-ec6e-6769-c8a20ab00821",
        "x-ms-date": "Tue, 02 Feb 2021 21:42:04 GMT",
=======
        "traceparent": "00-6324f8280f9316459f175fbd6fbf0b95-cc5db69e5098b64e-00",
        "User-Agent": [
          "azsdk-net-Storage.Files.DataLake/12.7.0-alpha.20210217.1",
          "(.NET 5.0.3; Microsoft Windows 10.0.19042)"
        ],
        "x-ms-client-request-id": "1edee556-8240-ec6e-6769-c8a20ab00821",
        "x-ms-date": "Wed, 17 Feb 2021 22:45:26 GMT",
>>>>>>> 1814567d
        "x-ms-lease-action": "break",
        "x-ms-return-client-request-id": "true",
        "x-ms-version": "2020-06-12"
      },
      "RequestBody": null,
      "StatusCode": 412,
      "ResponseHeaders": {
        "Content-Length": "252",
        "Content-Type": "application/xml",
<<<<<<< HEAD
        "Date": "Tue, 02 Feb 2021 21:42:03 GMT",
=======
        "Date": "Wed, 17 Feb 2021 22:45:25 GMT",
>>>>>>> 1814567d
        "Server": [
          "Windows-Azure-Blob/1.0",
          "Microsoft-HTTPAPI/2.0"
        ],
        "x-ms-client-request-id": "1edee556-8240-ec6e-6769-c8a20ab00821",
        "x-ms-error-code": "ConditionNotMet",
<<<<<<< HEAD
        "x-ms-request-id": "2ee34717-c01e-0048-34ac-f96268000000",
=======
        "x-ms-request-id": "bff6b1b5-601e-000c-0e7e-05e857000000",
>>>>>>> 1814567d
        "x-ms-version": "2020-06-12"
      },
      "ResponseBody": [
        "\uFEFF\u003C?xml version=\u00221.0\u0022 encoding=\u0022utf-8\u0022?\u003E\u003CError\u003E\u003CCode\u003EConditionNotMet\u003C/Code\u003E\u003CMessage\u003EThe condition specified using HTTP conditional header(s) is not met.\n",
<<<<<<< HEAD
        "RequestId:2ee34717-c01e-0048-34ac-f96268000000\n",
        "Time:2021-02-02T21:42:04.6485204Z\u003C/Message\u003E\u003C/Error\u003E"
=======
        "RequestId:bff6b1b5-601e-000c-0e7e-05e857000000\n",
        "Time:2021-02-17T22:45:26.7819781Z\u003C/Message\u003E\u003C/Error\u003E"
>>>>>>> 1814567d
      ]
    },
    {
      "RequestUri": "https://seannse.blob.core.windows.net/test-filesystem-4b66a218-308f-9e02-29da-146d31b187bc?restype=container",
      "RequestMethod": "DELETE",
      "RequestHeaders": {
        "Accept": "application/xml",
        "Authorization": "Sanitized",
<<<<<<< HEAD
        "traceparent": "00-ed59ee0b6993894686713eeb074e3779-d703613f345dc041-00",
        "User-Agent": [
          "azsdk-net-Storage.Files.DataLake/12.7.0-alpha.20210202.1",
          "(.NET 5.0.2; Microsoft Windows 10.0.19042)"
        ],
        "x-ms-client-request-id": "f1379028-c5cb-c319-7214-1cfcdff31095",
        "x-ms-date": "Tue, 02 Feb 2021 21:42:04 GMT",
=======
        "traceparent": "00-2ab0afea61a8b249b0214c4c87f4da77-50a0959a2538484e-00",
        "User-Agent": [
          "azsdk-net-Storage.Files.DataLake/12.7.0-alpha.20210217.1",
          "(.NET 5.0.3; Microsoft Windows 10.0.19042)"
        ],
        "x-ms-client-request-id": "f1379028-c5cb-c319-7214-1cfcdff31095",
        "x-ms-date": "Wed, 17 Feb 2021 22:45:26 GMT",
>>>>>>> 1814567d
        "x-ms-return-client-request-id": "true",
        "x-ms-version": "2020-06-12"
      },
      "RequestBody": null,
      "StatusCode": 202,
      "ResponseHeaders": {
        "Content-Length": "0",
<<<<<<< HEAD
        "Date": "Tue, 02 Feb 2021 21:42:04 GMT",
=======
        "Date": "Wed, 17 Feb 2021 22:45:25 GMT",
>>>>>>> 1814567d
        "Server": [
          "Windows-Azure-Blob/1.0",
          "Microsoft-HTTPAPI/2.0"
        ],
        "x-ms-client-request-id": "f1379028-c5cb-c319-7214-1cfcdff31095",
<<<<<<< HEAD
        "x-ms-request-id": "2ee34783-c01e-0048-16ac-f96268000000",
=======
        "x-ms-request-id": "bff6b23d-601e-000c-127e-05e857000000",
>>>>>>> 1814567d
        "x-ms-version": "2020-06-12"
      },
      "ResponseBody": []
    },
    {
      "RequestUri": "https://seannse.blob.core.windows.net/test-filesystem-0c0d8fe2-2d95-54e8-ffeb-e27851b595f6?restype=container",
      "RequestMethod": "PUT",
      "RequestHeaders": {
        "Accept": "application/xml",
        "Authorization": "Sanitized",
<<<<<<< HEAD
        "traceparent": "00-83462501891c5f4b97d1a948a6aded0a-4833cb3f0a69924b-00",
        "User-Agent": [
          "azsdk-net-Storage.Files.DataLake/12.7.0-alpha.20210202.1",
          "(.NET 5.0.2; Microsoft Windows 10.0.19042)"
        ],
        "x-ms-blob-public-access": "container",
        "x-ms-client-request-id": "c7d69cb6-a764-fa56-a8e3-f2e0e3a072bc",
        "x-ms-date": "Tue, 02 Feb 2021 21:42:04 GMT",
=======
        "traceparent": "00-e9457fc36b509f48b4ce529f29b69454-3330cfeebc140c4b-00",
        "User-Agent": [
          "azsdk-net-Storage.Files.DataLake/12.7.0-alpha.20210217.1",
          "(.NET 5.0.3; Microsoft Windows 10.0.19042)"
        ],
        "x-ms-blob-public-access": "container",
        "x-ms-client-request-id": "c7d69cb6-a764-fa56-a8e3-f2e0e3a072bc",
        "x-ms-date": "Wed, 17 Feb 2021 22:45:27 GMT",
>>>>>>> 1814567d
        "x-ms-return-client-request-id": "true",
        "x-ms-version": "2020-06-12"
      },
      "RequestBody": null,
      "StatusCode": 201,
      "ResponseHeaders": {
        "Content-Length": "0",
<<<<<<< HEAD
        "Date": "Tue, 02 Feb 2021 21:42:05 GMT",
        "ETag": "\u00220x8D8C7C3621302D5\u0022",
        "Last-Modified": "Tue, 02 Feb 2021 21:42:05 GMT",
=======
        "Date": "Wed, 17 Feb 2021 22:45:26 GMT",
        "ETag": "\u00220x8D8D395B87FCD64\u0022",
        "Last-Modified": "Wed, 17 Feb 2021 22:45:27 GMT",
>>>>>>> 1814567d
        "Server": [
          "Windows-Azure-Blob/1.0",
          "Microsoft-HTTPAPI/2.0"
        ],
        "x-ms-client-request-id": "c7d69cb6-a764-fa56-a8e3-f2e0e3a072bc",
<<<<<<< HEAD
        "x-ms-request-id": "423a5d34-801e-0059-25ac-f9f8dc000000",
=======
        "x-ms-request-id": "1f298a12-301e-00a8-517e-05e1f1000000",
>>>>>>> 1814567d
        "x-ms-version": "2020-06-12"
      },
      "ResponseBody": []
    },
    {
      "RequestUri": "https://seannse.dfs.core.windows.net/test-filesystem-0c0d8fe2-2d95-54e8-ffeb-e27851b595f6/test-directory-0347257e-9779-cc1c-398a-435e64a46e15?resource=directory",
      "RequestMethod": "PUT",
      "RequestHeaders": {
        "Accept": "application/json",
        "Authorization": "Sanitized",
<<<<<<< HEAD
        "traceparent": "00-43bdcd7aaaf19745b7d12828f35fc327-95501c203e92a44d-00",
        "User-Agent": [
          "azsdk-net-Storage.Files.DataLake/12.7.0-alpha.20210202.1",
          "(.NET 5.0.2; Microsoft Windows 10.0.19042)"
        ],
        "x-ms-client-request-id": "c0c50cc5-10a2-1fce-8009-8dd964f89604",
        "x-ms-date": "Tue, 02 Feb 2021 21:42:04 GMT",
=======
        "traceparent": "00-998704717e10a34a9160f3c72cabfed2-b46d9b99c1cdb84b-00",
        "User-Agent": [
          "azsdk-net-Storage.Files.DataLake/12.7.0-alpha.20210217.1",
          "(.NET 5.0.3; Microsoft Windows 10.0.19042)"
        ],
        "x-ms-client-request-id": "c0c50cc5-10a2-1fce-8009-8dd964f89604",
        "x-ms-date": "Wed, 17 Feb 2021 22:45:27 GMT",
>>>>>>> 1814567d
        "x-ms-return-client-request-id": "true",
        "x-ms-version": "2020-06-12"
      },
      "RequestBody": null,
      "StatusCode": 201,
      "ResponseHeaders": {
        "Content-Length": "0",
<<<<<<< HEAD
        "Date": "Tue, 02 Feb 2021 21:42:05 GMT",
        "ETag": "\u00220x8D8C7C3624DE41A\u0022",
        "Last-Modified": "Tue, 02 Feb 2021 21:42:05 GMT",
=======
        "Date": "Wed, 17 Feb 2021 22:45:26 GMT",
        "ETag": "\u00220x8D8D395B8AED492\u0022",
        "Last-Modified": "Wed, 17 Feb 2021 22:45:27 GMT",
>>>>>>> 1814567d
        "Server": [
          "Windows-Azure-HDFS/1.0",
          "Microsoft-HTTPAPI/2.0"
        ],
        "x-ms-client-request-id": "c0c50cc5-10a2-1fce-8009-8dd964f89604",
<<<<<<< HEAD
        "x-ms-request-id": "264782fe-301f-0073-13ac-f927cc000000",
=======
        "x-ms-request-id": "e8ae9813-501f-004a-337e-05dcd0000000",
>>>>>>> 1814567d
        "x-ms-version": "2020-06-12"
      },
      "ResponseBody": []
    },
    {
      "RequestUri": "https://seannse.blob.core.windows.net/test-filesystem-0c0d8fe2-2d95-54e8-ffeb-e27851b595f6/test-directory-0347257e-9779-cc1c-398a-435e64a46e15",
      "RequestMethod": "HEAD",
      "RequestHeaders": {
        "Accept": "application/xml",
        "Authorization": "Sanitized",
        "User-Agent": [
<<<<<<< HEAD
          "azsdk-net-Storage.Files.DataLake/12.7.0-alpha.20210202.1",
          "(.NET 5.0.2; Microsoft Windows 10.0.19042)"
        ],
        "x-ms-client-request-id": "4620cde9-566c-0749-2f14-2c6892d559fa",
        "x-ms-date": "Tue, 02 Feb 2021 21:42:04 GMT",
=======
          "azsdk-net-Storage.Files.DataLake/12.7.0-alpha.20210217.1",
          "(.NET 5.0.3; Microsoft Windows 10.0.19042)"
        ],
        "x-ms-client-request-id": "4620cde9-566c-0749-2f14-2c6892d559fa",
        "x-ms-date": "Wed, 17 Feb 2021 22:45:27 GMT",
>>>>>>> 1814567d
        "x-ms-return-client-request-id": "true",
        "x-ms-version": "2020-06-12"
      },
      "RequestBody": null,
      "StatusCode": 200,
      "ResponseHeaders": {
        "Accept-Ranges": "bytes",
        "Content-Length": "0",
        "Content-Type": "application/octet-stream",
<<<<<<< HEAD
        "Date": "Tue, 02 Feb 2021 21:42:05 GMT",
        "ETag": "\u00220x8D8C7C3624DE41A\u0022",
        "Last-Modified": "Tue, 02 Feb 2021 21:42:05 GMT",
=======
        "Date": "Wed, 17 Feb 2021 22:45:27 GMT",
        "ETag": "\u00220x8D8D395B8AED492\u0022",
        "Last-Modified": "Wed, 17 Feb 2021 22:45:27 GMT",
>>>>>>> 1814567d
        "Server": [
          "Windows-Azure-Blob/1.0",
          "Microsoft-HTTPAPI/2.0"
        ],
        "x-ms-access-tier": "Hot",
        "x-ms-access-tier-inferred": "true",
        "x-ms-blob-type": "BlockBlob",
        "x-ms-client-request-id": "4620cde9-566c-0749-2f14-2c6892d559fa",
<<<<<<< HEAD
        "x-ms-creation-time": "Tue, 02 Feb 2021 21:42:05 GMT",
=======
        "x-ms-creation-time": "Wed, 17 Feb 2021 22:45:27 GMT",
>>>>>>> 1814567d
        "x-ms-group": "$superuser",
        "x-ms-lease-state": "available",
        "x-ms-lease-status": "unlocked",
        "x-ms-meta-hdi_isfolder": "true",
        "x-ms-owner": "$superuser",
        "x-ms-permissions": "rwxr-x---",
<<<<<<< HEAD
        "x-ms-request-id": "423a5d82-801e-0059-5aac-f9f8dc000000",
=======
        "x-ms-request-id": "1f298bee-301e-00a8-7b7e-05e1f1000000",
>>>>>>> 1814567d
        "x-ms-server-encrypted": "true",
        "x-ms-version": "2020-06-12"
      },
      "ResponseBody": []
    },
    {
      "RequestUri": "https://seannse.blob.core.windows.net/test-filesystem-0c0d8fe2-2d95-54e8-ffeb-e27851b595f6/test-directory-0347257e-9779-cc1c-398a-435e64a46e15?comp=lease",
      "RequestMethod": "PUT",
      "RequestHeaders": {
        "Accept": "application/xml",
        "Authorization": "Sanitized",
<<<<<<< HEAD
        "traceparent": "00-8ad69a543f8dc744ba0f849d63b4548b-649c26c9df144048-00",
        "User-Agent": [
          "azsdk-net-Storage.Files.DataLake/12.7.0-alpha.20210202.1",
          "(.NET 5.0.2; Microsoft Windows 10.0.19042)"
        ],
        "x-ms-client-request-id": "f80ff190-6165-9558-d191-27c9810a34f6",
        "x-ms-date": "Tue, 02 Feb 2021 21:42:05 GMT",
=======
        "traceparent": "00-27210ccffcb5914e85533bde61ca81fd-e90f903d55b40c4c-00",
        "User-Agent": [
          "azsdk-net-Storage.Files.DataLake/12.7.0-alpha.20210217.1",
          "(.NET 5.0.3; Microsoft Windows 10.0.19042)"
        ],
        "x-ms-client-request-id": "f80ff190-6165-9558-d191-27c9810a34f6",
        "x-ms-date": "Wed, 17 Feb 2021 22:45:27 GMT",
>>>>>>> 1814567d
        "x-ms-lease-action": "acquire",
        "x-ms-lease-duration": "15",
        "x-ms-proposed-lease-id": "4908dd75-bdde-b0dd-9339-7df9c586a8c5",
        "x-ms-return-client-request-id": "true",
        "x-ms-version": "2020-06-12"
      },
      "RequestBody": null,
      "StatusCode": 201,
      "ResponseHeaders": {
        "Content-Length": "0",
<<<<<<< HEAD
        "Date": "Tue, 02 Feb 2021 21:42:05 GMT",
        "ETag": "\u00220x8D8C7C3624DE41A\u0022",
        "Last-Modified": "Tue, 02 Feb 2021 21:42:05 GMT",
=======
        "Date": "Wed, 17 Feb 2021 22:45:27 GMT",
        "ETag": "\u00220x8D8D395B8AED492\u0022",
        "Last-Modified": "Wed, 17 Feb 2021 22:45:27 GMT",
>>>>>>> 1814567d
        "Server": [
          "Windows-Azure-Blob/1.0",
          "Microsoft-HTTPAPI/2.0"
        ],
        "x-ms-client-request-id": "f80ff190-6165-9558-d191-27c9810a34f6",
        "x-ms-lease-id": "4908dd75-bdde-b0dd-9339-7df9c586a8c5",
<<<<<<< HEAD
        "x-ms-request-id": "423a5d89-801e-0059-60ac-f9f8dc000000",
=======
        "x-ms-request-id": "1f298c3b-301e-00a8-407e-05e1f1000000",
>>>>>>> 1814567d
        "x-ms-version": "2020-06-12"
      },
      "ResponseBody": []
    },
    {
      "RequestUri": "https://seannse.blob.core.windows.net/test-filesystem-0c0d8fe2-2d95-54e8-ffeb-e27851b595f6/test-directory-0347257e-9779-cc1c-398a-435e64a46e15?comp=lease",
      "RequestMethod": "PUT",
      "RequestHeaders": {
        "Accept": "application/xml",
        "Authorization": "Sanitized",
<<<<<<< HEAD
        "If-None-Match": "\u00220x8D8C7C3624DE41A\u0022",
        "traceparent": "00-3e4342f7b830d74d94974b58e5367ed1-d5a0be398dd23142-00",
        "User-Agent": [
          "azsdk-net-Storage.Files.DataLake/12.7.0-alpha.20210202.1",
          "(.NET 5.0.2; Microsoft Windows 10.0.19042)"
        ],
        "x-ms-client-request-id": "a1d751a4-61c5-ff94-7059-77ce175b455f",
        "x-ms-date": "Tue, 02 Feb 2021 21:42:05 GMT",
=======
        "If-None-Match": "0x8D8D395B8AED492",
        "traceparent": "00-d233a80a9f63694ab118d0d890cdb785-70fdd089ecb0db47-00",
        "User-Agent": [
          "azsdk-net-Storage.Files.DataLake/12.7.0-alpha.20210217.1",
          "(.NET 5.0.3; Microsoft Windows 10.0.19042)"
        ],
        "x-ms-client-request-id": "a1d751a4-61c5-ff94-7059-77ce175b455f",
        "x-ms-date": "Wed, 17 Feb 2021 22:45:27 GMT",
>>>>>>> 1814567d
        "x-ms-lease-action": "break",
        "x-ms-return-client-request-id": "true",
        "x-ms-version": "2020-06-12"
      },
      "RequestBody": null,
      "StatusCode": 412,
      "ResponseHeaders": {
        "Content-Length": "252",
        "Content-Type": "application/xml",
<<<<<<< HEAD
        "Date": "Tue, 02 Feb 2021 21:42:05 GMT",
=======
        "Date": "Wed, 17 Feb 2021 22:45:27 GMT",
>>>>>>> 1814567d
        "Server": [
          "Windows-Azure-Blob/1.0",
          "Microsoft-HTTPAPI/2.0"
        ],
        "x-ms-client-request-id": "a1d751a4-61c5-ff94-7059-77ce175b455f",
        "x-ms-error-code": "ConditionNotMet",
<<<<<<< HEAD
        "x-ms-request-id": "423a5d92-801e-0059-66ac-f9f8dc000000",
=======
        "x-ms-request-id": "1f298c9c-301e-00a8-1b7e-05e1f1000000",
>>>>>>> 1814567d
        "x-ms-version": "2020-06-12"
      },
      "ResponseBody": [
        "\uFEFF\u003C?xml version=\u00221.0\u0022 encoding=\u0022utf-8\u0022?\u003E\u003CError\u003E\u003CCode\u003EConditionNotMet\u003C/Code\u003E\u003CMessage\u003EThe condition specified using HTTP conditional header(s) is not met.\n",
<<<<<<< HEAD
        "RequestId:423a5d92-801e-0059-66ac-f9f8dc000000\n",
        "Time:2021-02-02T21:42:05.7453076Z\u003C/Message\u003E\u003C/Error\u003E"
=======
        "RequestId:1f298c9c-301e-00a8-1b7e-05e1f1000000\n",
        "Time:2021-02-17T22:45:27.7570699Z\u003C/Message\u003E\u003C/Error\u003E"
>>>>>>> 1814567d
      ]
    },
    {
      "RequestUri": "https://seannse.blob.core.windows.net/test-filesystem-0c0d8fe2-2d95-54e8-ffeb-e27851b595f6?restype=container",
      "RequestMethod": "DELETE",
      "RequestHeaders": {
        "Accept": "application/xml",
        "Authorization": "Sanitized",
<<<<<<< HEAD
        "traceparent": "00-b87f9fe54e31cb4aa8bece555313518e-325d0290507a1144-00",
        "User-Agent": [
          "azsdk-net-Storage.Files.DataLake/12.7.0-alpha.20210202.1",
          "(.NET 5.0.2; Microsoft Windows 10.0.19042)"
        ],
        "x-ms-client-request-id": "2f25ff12-9332-e730-a574-0670e85e934c",
        "x-ms-date": "Tue, 02 Feb 2021 21:42:05 GMT",
=======
        "traceparent": "00-8de5014018a2ba42be5c835746108b4d-06a48ffbabcfe247-00",
        "User-Agent": [
          "azsdk-net-Storage.Files.DataLake/12.7.0-alpha.20210217.1",
          "(.NET 5.0.3; Microsoft Windows 10.0.19042)"
        ],
        "x-ms-client-request-id": "2f25ff12-9332-e730-a574-0670e85e934c",
        "x-ms-date": "Wed, 17 Feb 2021 22:45:27 GMT",
>>>>>>> 1814567d
        "x-ms-return-client-request-id": "true",
        "x-ms-version": "2020-06-12"
      },
      "RequestBody": null,
      "StatusCode": 202,
      "ResponseHeaders": {
        "Content-Length": "0",
<<<<<<< HEAD
        "Date": "Tue, 02 Feb 2021 21:42:05 GMT",
=======
        "Date": "Wed, 17 Feb 2021 22:45:27 GMT",
>>>>>>> 1814567d
        "Server": [
          "Windows-Azure-Blob/1.0",
          "Microsoft-HTTPAPI/2.0"
        ],
        "x-ms-client-request-id": "2f25ff12-9332-e730-a574-0670e85e934c",
<<<<<<< HEAD
        "x-ms-request-id": "423a5da0-801e-0059-71ac-f9f8dc000000",
=======
        "x-ms-request-id": "1f298d33-301e-00a8-277e-05e1f1000000",
>>>>>>> 1814567d
        "x-ms-version": "2020-06-12"
      },
      "ResponseBody": []
    }
  ],
  "Variables": {
<<<<<<< HEAD
    "DateTimeOffsetNow": "2021-02-02T15:42:01.3584176-06:00",
=======
    "DateTimeOffsetNow": "2021-02-17T16:45:24.0522025-06:00",
>>>>>>> 1814567d
    "RandomSeed": "690915505",
    "Storage_TestConfigHierarchicalNamespace": "NamespaceTenant\nseannse\nU2FuaXRpemVk\nhttps://seannse.blob.core.windows.net\nhttps://seannse.file.core.windows.net\nhttps://seannse.queue.core.windows.net\nhttps://seannse.table.core.windows.net\n\n\n\n\nhttps://seannse-secondary.blob.core.windows.net\nhttps://seannse-secondary.file.core.windows.net\nhttps://seannse-secondary.queue.core.windows.net\nhttps://seannse-secondary.table.core.windows.net\n68390a19-a643-458b-b726-408abf67b4fc\nSanitized\n72f988bf-86f1-41af-91ab-2d7cd011db47\nhttps://login.microsoftonline.com/\nCloud\nBlobEndpoint=https://seannse.blob.core.windows.net/;QueueEndpoint=https://seannse.queue.core.windows.net/;FileEndpoint=https://seannse.file.core.windows.net/;BlobSecondaryEndpoint=https://seannse-secondary.blob.core.windows.net/;QueueSecondaryEndpoint=https://seannse-secondary.queue.core.windows.net/;FileSecondaryEndpoint=https://seannse-secondary.file.core.windows.net/;AccountName=seannse;AccountKey=Sanitized\n"
  }
}<|MERGE_RESOLUTION|>--- conflicted
+++ resolved
@@ -1,195 +1,123 @@
 {
   "Entries": [
     {
-      "RequestUri": "https://seannse.blob.core.windows.net/test-filesystem-489e109b-2e12-8f5b-ff7a-dfa85cbc6a66?restype=container",
-      "RequestMethod": "PUT",
-      "RequestHeaders": {
-        "Accept": "application/xml",
-        "Authorization": "Sanitized",
-<<<<<<< HEAD
-        "traceparent": "00-da451d8007a98f4ab48daffb4a126359-fa2f9dd24ba79440-00",
-        "User-Agent": [
-          "azsdk-net-Storage.Files.DataLake/12.7.0-alpha.20210202.1",
-          "(.NET 5.0.2; Microsoft Windows 10.0.19042)"
+      "RequestUri": "https://seannse.blob.core.windows.net/test-filesystem-69cbc7f4-a894-8e1a-96ad-4309fec9e6fb?restype=container",
+      "RequestMethod": "PUT",
+      "RequestHeaders": {
+        "Accept": "application/xml",
+        "Authorization": "Sanitized",
+        "traceparent": "00-e9743aa2c960d746b877c7abf376f1e4-51b465f26debf34d-00",
+        "User-Agent": [
+          "azsdk-net-Storage.Files.DataLake/12.7.0-alpha.20210219.1",
+          "(.NET 5.0.3; Microsoft Windows 10.0.19041)"
         ],
         "x-ms-blob-public-access": "container",
-        "x-ms-client-request-id": "f37e15cf-a7ef-30c5-655f-b278468556ca",
-        "x-ms-date": "Tue, 02 Feb 2021 21:42:01 GMT",
-=======
-        "traceparent": "00-44fc6a4a014ec14dbcad22278eedddf3-e83cf79e5e34b641-00",
-        "User-Agent": [
-          "azsdk-net-Storage.Files.DataLake/12.7.0-alpha.20210217.1",
-          "(.NET 5.0.3; Microsoft Windows 10.0.19042)"
-        ],
-        "x-ms-blob-public-access": "container",
-        "x-ms-client-request-id": "f37e15cf-a7ef-30c5-655f-b278468556ca",
-        "x-ms-date": "Wed, 17 Feb 2021 22:45:24 GMT",
->>>>>>> 1814567d
-        "x-ms-return-client-request-id": "true",
-        "x-ms-version": "2020-06-12"
-      },
-      "RequestBody": null,
-      "StatusCode": 201,
-      "ResponseHeaders": {
-        "Content-Length": "0",
-<<<<<<< HEAD
-        "Date": "Tue, 02 Feb 2021 21:42:01 GMT",
-        "ETag": "\u00220x8D8C7C36062243E\u0022",
-        "Last-Modified": "Tue, 02 Feb 2021 21:42:02 GMT",
-=======
-        "Date": "Wed, 17 Feb 2021 22:45:24 GMT",
-        "ETag": "\u00220x8D8D395B6BF8D79\u0022",
-        "Last-Modified": "Wed, 17 Feb 2021 22:45:24 GMT",
->>>>>>> 1814567d
-        "Server": [
-          "Windows-Azure-Blob/1.0",
-          "Microsoft-HTTPAPI/2.0"
-        ],
-        "x-ms-client-request-id": "f37e15cf-a7ef-30c5-655f-b278468556ca",
-<<<<<<< HEAD
-        "x-ms-request-id": "d798cdfe-901e-0008-38ac-f96550000000",
-=======
-        "x-ms-request-id": "2b9d48a5-b01e-0030-227e-05c190000000",
->>>>>>> 1814567d
-        "x-ms-version": "2020-06-12"
-      },
-      "ResponseBody": []
-    },
-    {
-      "RequestUri": "https://seannse.dfs.core.windows.net/test-filesystem-489e109b-2e12-8f5b-ff7a-dfa85cbc6a66/test-directory-c3369ef2-ebb7-70f3-8c46-46c499f74ed1?resource=directory",
+        "x-ms-client-request-id": "daeac314-0294-7ae7-aa18-c2e496edf79a",
+        "x-ms-date": "Fri, 19 Feb 2021 19:04:02 GMT",
+        "x-ms-return-client-request-id": "true",
+        "x-ms-version": "2020-06-12"
+      },
+      "RequestBody": null,
+      "StatusCode": 201,
+      "ResponseHeaders": {
+        "Content-Length": "0",
+        "Date": "Fri, 19 Feb 2021 19:04:01 GMT",
+        "ETag": "\u00220x8D8D5091E947F1D\u0022",
+        "Last-Modified": "Fri, 19 Feb 2021 19:04:01 GMT",
+        "Server": [
+          "Windows-Azure-Blob/1.0",
+          "Microsoft-HTTPAPI/2.0"
+        ],
+        "x-ms-client-request-id": "daeac314-0294-7ae7-aa18-c2e496edf79a",
+        "x-ms-request-id": "cb12a937-b01e-006d-4bf1-06cb14000000",
+        "x-ms-version": "2020-06-12"
+      },
+      "ResponseBody": []
+    },
+    {
+      "RequestUri": "https://seannse.dfs.core.windows.net/test-filesystem-69cbc7f4-a894-8e1a-96ad-4309fec9e6fb/test-directory-ca92b2cd-e5b7-6a06-2416-e15cb6c22c70?resource=directory",
       "RequestMethod": "PUT",
       "RequestHeaders": {
         "Accept": "application/json",
         "Authorization": "Sanitized",
-<<<<<<< HEAD
-        "traceparent": "00-7e77fd0e37fe8e4e82dabd18edc8ac97-b3b0898438e4e24d-00",
-        "User-Agent": [
-          "azsdk-net-Storage.Files.DataLake/12.7.0-alpha.20210202.1",
-          "(.NET 5.0.2; Microsoft Windows 10.0.19042)"
-        ],
-        "x-ms-client-request-id": "a271caf7-7cf8-e3aa-210e-67a86101966e",
-        "x-ms-date": "Tue, 02 Feb 2021 21:42:01 GMT",
-=======
-        "traceparent": "00-2eca81efb9f559479a51722b8ec63cc0-c63153e772fb2944-00",
-        "User-Agent": [
-          "azsdk-net-Storage.Files.DataLake/12.7.0-alpha.20210217.1",
-          "(.NET 5.0.3; Microsoft Windows 10.0.19042)"
-        ],
-        "x-ms-client-request-id": "a271caf7-7cf8-e3aa-210e-67a86101966e",
-        "x-ms-date": "Wed, 17 Feb 2021 22:45:24 GMT",
->>>>>>> 1814567d
-        "x-ms-return-client-request-id": "true",
-        "x-ms-version": "2020-06-12"
-      },
-      "RequestBody": null,
-      "StatusCode": 201,
-      "ResponseHeaders": {
-        "Content-Length": "0",
-<<<<<<< HEAD
-        "Date": "Tue, 02 Feb 2021 21:42:02 GMT",
-        "ETag": "\u00220x8D8C7C36099D6B2\u0022",
-        "Last-Modified": "Tue, 02 Feb 2021 21:42:02 GMT",
-=======
-        "Date": "Wed, 17 Feb 2021 22:45:24 GMT",
-        "ETag": "\u00220x8D8D395B6FAB3B8\u0022",
-        "Last-Modified": "Wed, 17 Feb 2021 22:45:24 GMT",
->>>>>>> 1814567d
+        "traceparent": "00-3edd33887cea1643a70b55e773ae05fa-fc8602f81bb9a84b-00",
+        "User-Agent": [
+          "azsdk-net-Storage.Files.DataLake/12.7.0-alpha.20210219.1",
+          "(.NET 5.0.3; Microsoft Windows 10.0.19041)"
+        ],
+        "x-ms-client-request-id": "af8a5840-d594-2e43-bd80-b57e208bc4e7",
+        "x-ms-date": "Fri, 19 Feb 2021 19:04:02 GMT",
+        "x-ms-return-client-request-id": "true",
+        "x-ms-version": "2020-06-12"
+      },
+      "RequestBody": null,
+      "StatusCode": 201,
+      "ResponseHeaders": {
+        "Content-Length": "0",
+        "Date": "Fri, 19 Feb 2021 19:04:01 GMT",
+        "ETag": "\u00220x8D8D5091EA63CE4\u0022",
+        "Last-Modified": "Fri, 19 Feb 2021 19:04:01 GMT",
         "Server": [
           "Windows-Azure-HDFS/1.0",
           "Microsoft-HTTPAPI/2.0"
         ],
-        "x-ms-client-request-id": "a271caf7-7cf8-e3aa-210e-67a86101966e",
-<<<<<<< HEAD
-        "x-ms-request-id": "7a7170a2-201f-0032-30ac-f97f28000000",
-=======
-        "x-ms-request-id": "b7bcf305-c01f-0058-677e-05a700000000",
->>>>>>> 1814567d
-        "x-ms-version": "2020-06-12"
-      },
-      "ResponseBody": []
-    },
-    {
-      "RequestUri": "https://seannse.blob.core.windows.net/test-filesystem-489e109b-2e12-8f5b-ff7a-dfa85cbc6a66/test-directory-c3369ef2-ebb7-70f3-8c46-46c499f74ed1?comp=lease",
-      "RequestMethod": "PUT",
-      "RequestHeaders": {
-        "Accept": "application/xml",
-        "Authorization": "Sanitized",
-<<<<<<< HEAD
-        "traceparent": "00-b8a6d63c1675804597394b6a8be0b6e5-bc873e0d00cefa4a-00",
-        "User-Agent": [
-          "azsdk-net-Storage.Files.DataLake/12.7.0-alpha.20210202.1",
-          "(.NET 5.0.2; Microsoft Windows 10.0.19042)"
-        ],
-        "x-ms-client-request-id": "97ae717e-47cc-e7d1-3ef5-7a82ec08d7ec",
-        "x-ms-date": "Tue, 02 Feb 2021 21:42:02 GMT",
-=======
-        "traceparent": "00-2b54a3d9eaa4a44c8aac171ac2f424cd-7f119c5ba7d9c646-00",
-        "User-Agent": [
-          "azsdk-net-Storage.Files.DataLake/12.7.0-alpha.20210217.1",
-          "(.NET 5.0.3; Microsoft Windows 10.0.19042)"
-        ],
-        "x-ms-client-request-id": "97ae717e-47cc-e7d1-3ef5-7a82ec08d7ec",
-        "x-ms-date": "Wed, 17 Feb 2021 22:45:24 GMT",
->>>>>>> 1814567d
+        "x-ms-client-request-id": "af8a5840-d594-2e43-bd80-b57e208bc4e7",
+        "x-ms-request-id": "da842859-a01f-0061-3ef1-065c1c000000",
+        "x-ms-version": "2020-06-12"
+      },
+      "ResponseBody": []
+    },
+    {
+      "RequestUri": "https://seannse.blob.core.windows.net/test-filesystem-69cbc7f4-a894-8e1a-96ad-4309fec9e6fb/test-directory-ca92b2cd-e5b7-6a06-2416-e15cb6c22c70?comp=lease",
+      "RequestMethod": "PUT",
+      "RequestHeaders": {
+        "Accept": "application/xml",
+        "Authorization": "Sanitized",
+        "traceparent": "00-2b745b3a9c22dc48b87170b4362c4007-545f9661cbcd7144-00",
+        "User-Agent": [
+          "azsdk-net-Storage.Files.DataLake/12.7.0-alpha.20210219.1",
+          "(.NET 5.0.3; Microsoft Windows 10.0.19041)"
+        ],
+        "x-ms-client-request-id": "764c282c-cfe8-84a1-9dc8-64dd437d58ef",
+        "x-ms-date": "Fri, 19 Feb 2021 19:04:02 GMT",
         "x-ms-lease-action": "acquire",
         "x-ms-lease-duration": "15",
-        "x-ms-proposed-lease-id": "c93ee110-0fac-7b8c-2775-8fa10c34f781",
-        "x-ms-return-client-request-id": "true",
-        "x-ms-version": "2020-06-12"
-      },
-      "RequestBody": null,
-      "StatusCode": 201,
-      "ResponseHeaders": {
-        "Content-Length": "0",
-<<<<<<< HEAD
-        "Date": "Tue, 02 Feb 2021 21:42:02 GMT",
-        "ETag": "\u00220x8D8C7C36099D6B2\u0022",
-        "Last-Modified": "Tue, 02 Feb 2021 21:42:02 GMT",
-=======
-        "Date": "Wed, 17 Feb 2021 22:45:24 GMT",
-        "ETag": "\u00220x8D8D395B6FAB3B8\u0022",
-        "Last-Modified": "Wed, 17 Feb 2021 22:45:24 GMT",
->>>>>>> 1814567d
-        "Server": [
-          "Windows-Azure-Blob/1.0",
-          "Microsoft-HTTPAPI/2.0"
-        ],
-        "x-ms-client-request-id": "97ae717e-47cc-e7d1-3ef5-7a82ec08d7ec",
-        "x-ms-lease-id": "c93ee110-0fac-7b8c-2775-8fa10c34f781",
-<<<<<<< HEAD
-        "x-ms-request-id": "d798cf51-901e-0008-6aac-f96550000000",
-=======
-        "x-ms-request-id": "2b9d48e4-b01e-0030-517e-05c190000000",
->>>>>>> 1814567d
-        "x-ms-version": "2020-06-12"
-      },
-      "ResponseBody": []
-    },
-    {
-      "RequestUri": "https://seannse.blob.core.windows.net/test-filesystem-489e109b-2e12-8f5b-ff7a-dfa85cbc6a66/test-directory-c3369ef2-ebb7-70f3-8c46-46c499f74ed1?comp=lease",
-      "RequestMethod": "PUT",
-      "RequestHeaders": {
-        "Accept": "application/xml",
-        "Authorization": "Sanitized",
-<<<<<<< HEAD
-        "If-Modified-Since": "Wed, 03 Feb 2021 21:42:01 GMT",
-        "traceparent": "00-d4954c62c2e53746acfce8d028cfadd0-c003cc9d75329942-00",
-        "User-Agent": [
-          "azsdk-net-Storage.Files.DataLake/12.7.0-alpha.20210202.1",
-          "(.NET 5.0.2; Microsoft Windows 10.0.19042)"
-        ],
-        "x-ms-client-request-id": "9a235d16-6086-edb4-f6e4-90903256d1ca",
-        "x-ms-date": "Tue, 02 Feb 2021 21:42:02 GMT",
-=======
-        "If-Modified-Since": "Thu, 18 Feb 2021 22:45:24 GMT",
-        "traceparent": "00-a18b81faea28d64ea4b23a7a117b1821-c14994bd9d517845-00",
-        "User-Agent": [
-          "azsdk-net-Storage.Files.DataLake/12.7.0-alpha.20210217.1",
-          "(.NET 5.0.3; Microsoft Windows 10.0.19042)"
-        ],
-        "x-ms-client-request-id": "9a235d16-6086-edb4-f6e4-90903256d1ca",
-        "x-ms-date": "Wed, 17 Feb 2021 22:45:24 GMT",
->>>>>>> 1814567d
+        "x-ms-proposed-lease-id": "4ed751eb-bcf8-c1bb-4ab6-91c5d5cea164",
+        "x-ms-return-client-request-id": "true",
+        "x-ms-version": "2020-06-12"
+      },
+      "RequestBody": null,
+      "StatusCode": 201,
+      "ResponseHeaders": {
+        "Content-Length": "0",
+        "Date": "Fri, 19 Feb 2021 19:04:01 GMT",
+        "ETag": "\u00220x8D8D5091EA63CE4\u0022",
+        "Last-Modified": "Fri, 19 Feb 2021 19:04:01 GMT",
+        "Server": [
+          "Windows-Azure-Blob/1.0",
+          "Microsoft-HTTPAPI/2.0"
+        ],
+        "x-ms-client-request-id": "764c282c-cfe8-84a1-9dc8-64dd437d58ef",
+        "x-ms-lease-id": "4ed751eb-bcf8-c1bb-4ab6-91c5d5cea164",
+        "x-ms-request-id": "cb12a964-b01e-006d-70f1-06cb14000000",
+        "x-ms-version": "2020-06-12"
+      },
+      "ResponseBody": []
+    },
+    {
+      "RequestUri": "https://seannse.blob.core.windows.net/test-filesystem-69cbc7f4-a894-8e1a-96ad-4309fec9e6fb/test-directory-ca92b2cd-e5b7-6a06-2416-e15cb6c22c70?comp=lease",
+      "RequestMethod": "PUT",
+      "RequestHeaders": {
+        "Accept": "application/xml",
+        "Authorization": "Sanitized",
+        "If-Modified-Since": "Sat, 20 Feb 2021 19:04:02 GMT",
+        "traceparent": "00-901455a0fd1b3943bf2cf5f15e68224f-5e522ea645dae74b-00",
+        "User-Agent": [
+          "azsdk-net-Storage.Files.DataLake/12.7.0-alpha.20210219.1",
+          "(.NET 5.0.3; Microsoft Windows 10.0.19041)"
+        ],
+        "x-ms-client-request-id": "ad98e4fc-2b81-277c-a797-c06f19fef387",
+        "x-ms-date": "Fri, 19 Feb 2021 19:04:02 GMT",
         "x-ms-lease-action": "break",
         "x-ms-return-client-request-id": "true",
         "x-ms-version": "2020-06-12"
@@ -199,58 +127,35 @@
       "ResponseHeaders": {
         "Content-Length": "252",
         "Content-Type": "application/xml",
-<<<<<<< HEAD
-        "Date": "Tue, 02 Feb 2021 21:42:02 GMT",
-=======
-        "Date": "Wed, 17 Feb 2021 22:45:24 GMT",
->>>>>>> 1814567d
-        "Server": [
-          "Windows-Azure-Blob/1.0",
-          "Microsoft-HTTPAPI/2.0"
-        ],
-        "x-ms-client-request-id": "9a235d16-6086-edb4-f6e4-90903256d1ca",
+        "Date": "Fri, 19 Feb 2021 19:04:01 GMT",
+        "Server": [
+          "Windows-Azure-Blob/1.0",
+          "Microsoft-HTTPAPI/2.0"
+        ],
+        "x-ms-client-request-id": "ad98e4fc-2b81-277c-a797-c06f19fef387",
         "x-ms-error-code": "ConditionNotMet",
-<<<<<<< HEAD
-        "x-ms-request-id": "d798cf85-901e-0008-1eac-f96550000000",
-=======
-        "x-ms-request-id": "2b9d48f4-b01e-0030-5f7e-05c190000000",
->>>>>>> 1814567d
+        "x-ms-request-id": "cb12a979-b01e-006d-03f1-06cb14000000",
         "x-ms-version": "2020-06-12"
       },
       "ResponseBody": [
         "\uFEFF\u003C?xml version=\u00221.0\u0022 encoding=\u0022utf-8\u0022?\u003E\u003CError\u003E\u003CCode\u003EConditionNotMet\u003C/Code\u003E\u003CMessage\u003EThe condition specified using HTTP conditional header(s) is not met.\n",
-<<<<<<< HEAD
-        "RequestId:d798cf85-901e-0008-1eac-f96550000000\n",
-        "Time:2021-02-02T21:42:02.7863700Z\u003C/Message\u003E\u003C/Error\u003E"
-=======
-        "RequestId:2b9d48f4-b01e-0030-5f7e-05c190000000\n",
-        "Time:2021-02-17T22:45:24.8384102Z\u003C/Message\u003E\u003C/Error\u003E"
->>>>>>> 1814567d
+        "RequestId:cb12a979-b01e-006d-03f1-06cb14000000\n",
+        "Time:2021-02-19T19:04:02.0127381Z\u003C/Message\u003E\u003C/Error\u003E"
       ]
     },
     {
-      "RequestUri": "https://seannse.blob.core.windows.net/test-filesystem-489e109b-2e12-8f5b-ff7a-dfa85cbc6a66?restype=container",
+      "RequestUri": "https://seannse.blob.core.windows.net/test-filesystem-69cbc7f4-a894-8e1a-96ad-4309fec9e6fb?restype=container",
       "RequestMethod": "DELETE",
       "RequestHeaders": {
         "Accept": "application/xml",
         "Authorization": "Sanitized",
-<<<<<<< HEAD
-        "traceparent": "00-7f52e4a4227f4c43b92bf1d59b523c13-057ef00e3794cb4c-00",
-        "User-Agent": [
-          "azsdk-net-Storage.Files.DataLake/12.7.0-alpha.20210202.1",
-          "(.NET 5.0.2; Microsoft Windows 10.0.19042)"
-        ],
-        "x-ms-client-request-id": "8e6c2188-3de5-b665-3185-a250375732b2",
-        "x-ms-date": "Tue, 02 Feb 2021 21:42:02 GMT",
-=======
-        "traceparent": "00-ff549a52089e42458815a7f767a8ceeb-e199f64ff5533a4f-00",
-        "User-Agent": [
-          "azsdk-net-Storage.Files.DataLake/12.7.0-alpha.20210217.1",
-          "(.NET 5.0.3; Microsoft Windows 10.0.19042)"
-        ],
-        "x-ms-client-request-id": "8e6c2188-3de5-b665-3185-a250375732b2",
-        "x-ms-date": "Wed, 17 Feb 2021 22:45:25 GMT",
->>>>>>> 1814567d
+        "traceparent": "00-b9609d7eeba8c34bbe84d879e785be49-3cd39a094fd05b45-00",
+        "User-Agent": [
+          "azsdk-net-Storage.Files.DataLake/12.7.0-alpha.20210219.1",
+          "(.NET 5.0.3; Microsoft Windows 10.0.19041)"
+        ],
+        "x-ms-client-request-id": "5fe1025d-abe4-b36d-d45e-30d8a63f5477",
+        "x-ms-date": "Fri, 19 Feb 2021 19:04:02 GMT",
         "x-ms-return-client-request-id": "true",
         "x-ms-version": "2020-06-12"
       },
@@ -258,215 +163,135 @@
       "StatusCode": 202,
       "ResponseHeaders": {
         "Content-Length": "0",
-<<<<<<< HEAD
-        "Date": "Tue, 02 Feb 2021 21:42:02 GMT",
-=======
-        "Date": "Wed, 17 Feb 2021 22:45:24 GMT",
->>>>>>> 1814567d
-        "Server": [
-          "Windows-Azure-Blob/1.0",
-          "Microsoft-HTTPAPI/2.0"
-        ],
-        "x-ms-client-request-id": "8e6c2188-3de5-b665-3185-a250375732b2",
-<<<<<<< HEAD
-        "x-ms-request-id": "d798cfaa-901e-0008-42ac-f96550000000",
-=======
-        "x-ms-request-id": "2b9d48fd-b01e-0030-637e-05c190000000",
->>>>>>> 1814567d
-        "x-ms-version": "2020-06-12"
-      },
-      "ResponseBody": []
-    },
-    {
-      "RequestUri": "https://seannse.blob.core.windows.net/test-filesystem-b2992caf-4343-4ffd-606c-103dd0699ddc?restype=container",
-      "RequestMethod": "PUT",
-      "RequestHeaders": {
-        "Accept": "application/xml",
-        "Authorization": "Sanitized",
-<<<<<<< HEAD
-        "traceparent": "00-4a2dd788cf273d40a4fcee0211732b94-d8dcfcbd01fc3e41-00",
-        "User-Agent": [
-          "azsdk-net-Storage.Files.DataLake/12.7.0-alpha.20210202.1",
-          "(.NET 5.0.2; Microsoft Windows 10.0.19042)"
+        "Date": "Fri, 19 Feb 2021 19:04:01 GMT",
+        "Server": [
+          "Windows-Azure-Blob/1.0",
+          "Microsoft-HTTPAPI/2.0"
+        ],
+        "x-ms-client-request-id": "5fe1025d-abe4-b36d-d45e-30d8a63f5477",
+        "x-ms-request-id": "cb12a9a0-b01e-006d-25f1-06cb14000000",
+        "x-ms-version": "2020-06-12"
+      },
+      "ResponseBody": []
+    },
+    {
+      "RequestUri": "https://seannse.blob.core.windows.net/test-filesystem-b1c4c1ab-66dc-18ff-a6d3-34a32b33a138?restype=container",
+      "RequestMethod": "PUT",
+      "RequestHeaders": {
+        "Accept": "application/xml",
+        "Authorization": "Sanitized",
+        "traceparent": "00-f6c2fd791005bf4a8171ae896e8a40e9-022faf77310f2742-00",
+        "User-Agent": [
+          "azsdk-net-Storage.Files.DataLake/12.7.0-alpha.20210219.1",
+          "(.NET 5.0.3; Microsoft Windows 10.0.19041)"
         ],
         "x-ms-blob-public-access": "container",
-        "x-ms-client-request-id": "239bdd17-4a80-459e-231d-2e792c28e5c7",
-        "x-ms-date": "Tue, 02 Feb 2021 21:42:02 GMT",
-=======
-        "traceparent": "00-51f268443f3ba14bb282eb2d25f987de-aee7817431efec46-00",
-        "User-Agent": [
-          "azsdk-net-Storage.Files.DataLake/12.7.0-alpha.20210217.1",
-          "(.NET 5.0.3; Microsoft Windows 10.0.19042)"
-        ],
-        "x-ms-blob-public-access": "container",
-        "x-ms-client-request-id": "239bdd17-4a80-459e-231d-2e792c28e5c7",
-        "x-ms-date": "Wed, 17 Feb 2021 22:45:25 GMT",
->>>>>>> 1814567d
-        "x-ms-return-client-request-id": "true",
-        "x-ms-version": "2020-06-12"
-      },
-      "RequestBody": null,
-      "StatusCode": 201,
-      "ResponseHeaders": {
-        "Content-Length": "0",
-<<<<<<< HEAD
-        "Date": "Tue, 02 Feb 2021 21:42:03 GMT",
-        "ETag": "\u00220x8D8C7C360F0999A\u0022",
-        "Last-Modified": "Tue, 02 Feb 2021 21:42:03 GMT",
-=======
-        "Date": "Wed, 17 Feb 2021 22:45:24 GMT",
-        "ETag": "\u00220x8D8D395B75A655A\u0022",
-        "Last-Modified": "Wed, 17 Feb 2021 22:45:25 GMT",
->>>>>>> 1814567d
-        "Server": [
-          "Windows-Azure-Blob/1.0",
-          "Microsoft-HTTPAPI/2.0"
-        ],
-        "x-ms-client-request-id": "239bdd17-4a80-459e-231d-2e792c28e5c7",
-<<<<<<< HEAD
-        "x-ms-request-id": "ea8a2b8f-201e-0022-7eac-f9ba40000000",
-=======
-        "x-ms-request-id": "fbc12108-401e-0056-337e-058eb0000000",
->>>>>>> 1814567d
-        "x-ms-version": "2020-06-12"
-      },
-      "ResponseBody": []
-    },
-    {
-      "RequestUri": "https://seannse.dfs.core.windows.net/test-filesystem-b2992caf-4343-4ffd-606c-103dd0699ddc/test-directory-8968c5e7-2150-6dc8-48b9-dfe14b272bb3?resource=directory",
+        "x-ms-client-request-id": "c49c888a-92ab-f664-02c8-b91176ca88a0",
+        "x-ms-date": "Fri, 19 Feb 2021 19:04:02 GMT",
+        "x-ms-return-client-request-id": "true",
+        "x-ms-version": "2020-06-12"
+      },
+      "RequestBody": null,
+      "StatusCode": 201,
+      "ResponseHeaders": {
+        "Content-Length": "0",
+        "Date": "Fri, 19 Feb 2021 19:04:01 GMT",
+        "ETag": "\u00220x8D8D5091ED7D5A0\u0022",
+        "Last-Modified": "Fri, 19 Feb 2021 19:04:02 GMT",
+        "Server": [
+          "Windows-Azure-Blob/1.0",
+          "Microsoft-HTTPAPI/2.0"
+        ],
+        "x-ms-client-request-id": "c49c888a-92ab-f664-02c8-b91176ca88a0",
+        "x-ms-request-id": "cb12a9af-b01e-006d-32f1-06cb14000000",
+        "x-ms-version": "2020-06-12"
+      },
+      "ResponseBody": []
+    },
+    {
+      "RequestUri": "https://seannse.dfs.core.windows.net/test-filesystem-b1c4c1ab-66dc-18ff-a6d3-34a32b33a138/test-directory-2785f8bd-3d2d-1759-1f01-910f36fc6640?resource=directory",
       "RequestMethod": "PUT",
       "RequestHeaders": {
         "Accept": "application/json",
         "Authorization": "Sanitized",
-<<<<<<< HEAD
-        "traceparent": "00-61df9aec12504c4fbe02cd564124c771-a845c5b6f7427e4f-00",
-        "User-Agent": [
-          "azsdk-net-Storage.Files.DataLake/12.7.0-alpha.20210202.1",
-          "(.NET 5.0.2; Microsoft Windows 10.0.19042)"
-        ],
-        "x-ms-client-request-id": "5eee2f7c-f544-f6e0-142e-dbc76bbcf9fb",
-        "x-ms-date": "Tue, 02 Feb 2021 21:42:02 GMT",
-=======
-        "traceparent": "00-b9ccb746a6736f49be29d2c56585bffe-c081af717c4f834c-00",
-        "User-Agent": [
-          "azsdk-net-Storage.Files.DataLake/12.7.0-alpha.20210217.1",
-          "(.NET 5.0.3; Microsoft Windows 10.0.19042)"
-        ],
-        "x-ms-client-request-id": "5eee2f7c-f544-f6e0-142e-dbc76bbcf9fb",
-        "x-ms-date": "Wed, 17 Feb 2021 22:45:25 GMT",
->>>>>>> 1814567d
-        "x-ms-return-client-request-id": "true",
-        "x-ms-version": "2020-06-12"
-      },
-      "RequestBody": null,
-      "StatusCode": 201,
-      "ResponseHeaders": {
-        "Content-Length": "0",
-<<<<<<< HEAD
-        "Date": "Tue, 02 Feb 2021 21:42:03 GMT",
-        "ETag": "\u00220x8D8C7C361252B7D\u0022",
-        "Last-Modified": "Tue, 02 Feb 2021 21:42:03 GMT",
-=======
-        "Date": "Wed, 17 Feb 2021 22:45:24 GMT",
-        "ETag": "\u00220x8D8D395B795AC28\u0022",
-        "Last-Modified": "Wed, 17 Feb 2021 22:45:25 GMT",
->>>>>>> 1814567d
+        "traceparent": "00-be0357b412b227478535784e0f799e89-438c6c499a99774c-00",
+        "User-Agent": [
+          "azsdk-net-Storage.Files.DataLake/12.7.0-alpha.20210219.1",
+          "(.NET 5.0.3; Microsoft Windows 10.0.19041)"
+        ],
+        "x-ms-client-request-id": "ba468f44-f8e0-4c0c-2f84-a5a90154c006",
+        "x-ms-date": "Fri, 19 Feb 2021 19:04:02 GMT",
+        "x-ms-return-client-request-id": "true",
+        "x-ms-version": "2020-06-12"
+      },
+      "RequestBody": null,
+      "StatusCode": 201,
+      "ResponseHeaders": {
+        "Content-Length": "0",
+        "Date": "Fri, 19 Feb 2021 19:04:01 GMT",
+        "ETag": "\u00220x8D8D5091EE5BA4A\u0022",
+        "Last-Modified": "Fri, 19 Feb 2021 19:04:02 GMT",
         "Server": [
           "Windows-Azure-HDFS/1.0",
           "Microsoft-HTTPAPI/2.0"
         ],
-        "x-ms-client-request-id": "5eee2f7c-f544-f6e0-142e-dbc76bbcf9fb",
-<<<<<<< HEAD
-        "x-ms-request-id": "4d70dfb6-801f-0014-08ac-f93730000000",
-=======
-        "x-ms-request-id": "5bd713be-d01f-006b-747e-05f8ab000000",
->>>>>>> 1814567d
-        "x-ms-version": "2020-06-12"
-      },
-      "ResponseBody": []
-    },
-    {
-      "RequestUri": "https://seannse.blob.core.windows.net/test-filesystem-b2992caf-4343-4ffd-606c-103dd0699ddc/test-directory-8968c5e7-2150-6dc8-48b9-dfe14b272bb3?comp=lease",
-      "RequestMethod": "PUT",
-      "RequestHeaders": {
-        "Accept": "application/xml",
-        "Authorization": "Sanitized",
-<<<<<<< HEAD
-        "traceparent": "00-edc9ce14916be44aa3230688c60636c3-2634604b741ebf49-00",
-        "User-Agent": [
-          "azsdk-net-Storage.Files.DataLake/12.7.0-alpha.20210202.1",
-          "(.NET 5.0.2; Microsoft Windows 10.0.19042)"
-        ],
-        "x-ms-client-request-id": "99daf1c8-66df-89a6-3680-f3787b52c117",
-        "x-ms-date": "Tue, 02 Feb 2021 21:42:02 GMT",
-=======
-        "traceparent": "00-9fedfd08b5e0ec4ab4291cecb7886a71-077592bfa85f5841-00",
-        "User-Agent": [
-          "azsdk-net-Storage.Files.DataLake/12.7.0-alpha.20210217.1",
-          "(.NET 5.0.3; Microsoft Windows 10.0.19042)"
-        ],
-        "x-ms-client-request-id": "99daf1c8-66df-89a6-3680-f3787b52c117",
-        "x-ms-date": "Wed, 17 Feb 2021 22:45:25 GMT",
->>>>>>> 1814567d
+        "x-ms-client-request-id": "ba468f44-f8e0-4c0c-2f84-a5a90154c006",
+        "x-ms-request-id": "da8428a3-a01f-0061-08f1-065c1c000000",
+        "x-ms-version": "2020-06-12"
+      },
+      "ResponseBody": []
+    },
+    {
+      "RequestUri": "https://seannse.blob.core.windows.net/test-filesystem-b1c4c1ab-66dc-18ff-a6d3-34a32b33a138/test-directory-2785f8bd-3d2d-1759-1f01-910f36fc6640?comp=lease",
+      "RequestMethod": "PUT",
+      "RequestHeaders": {
+        "Accept": "application/xml",
+        "Authorization": "Sanitized",
+        "traceparent": "00-c9bd61c4cc07c54fb87f12b6ffdfea75-1586381a0ac4fe44-00",
+        "User-Agent": [
+          "azsdk-net-Storage.Files.DataLake/12.7.0-alpha.20210219.1",
+          "(.NET 5.0.3; Microsoft Windows 10.0.19041)"
+        ],
+        "x-ms-client-request-id": "61f30e5a-d033-5ea5-8566-4f1becfa242b",
+        "x-ms-date": "Fri, 19 Feb 2021 19:04:03 GMT",
         "x-ms-lease-action": "acquire",
         "x-ms-lease-duration": "15",
-        "x-ms-proposed-lease-id": "4c8b7af1-f203-6ef9-6acc-798e34fc58dc",
-        "x-ms-return-client-request-id": "true",
-        "x-ms-version": "2020-06-12"
-      },
-      "RequestBody": null,
-      "StatusCode": 201,
-      "ResponseHeaders": {
-        "Content-Length": "0",
-<<<<<<< HEAD
-        "Date": "Tue, 02 Feb 2021 21:42:03 GMT",
-        "ETag": "\u00220x8D8C7C361252B7D\u0022",
-        "Last-Modified": "Tue, 02 Feb 2021 21:42:03 GMT",
-=======
-        "Date": "Wed, 17 Feb 2021 22:45:24 GMT",
-        "ETag": "\u00220x8D8D395B795AC28\u0022",
-        "Last-Modified": "Wed, 17 Feb 2021 22:45:25 GMT",
->>>>>>> 1814567d
-        "Server": [
-          "Windows-Azure-Blob/1.0",
-          "Microsoft-HTTPAPI/2.0"
-        ],
-        "x-ms-client-request-id": "99daf1c8-66df-89a6-3680-f3787b52c117",
-        "x-ms-lease-id": "4c8b7af1-f203-6ef9-6acc-798e34fc58dc",
-<<<<<<< HEAD
-        "x-ms-request-id": "ea8a2cfb-201e-0022-54ac-f9ba40000000",
-=======
-        "x-ms-request-id": "fbc12274-401e-0056-7f7e-058eb0000000",
->>>>>>> 1814567d
-        "x-ms-version": "2020-06-12"
-      },
-      "ResponseBody": []
-    },
-    {
-      "RequestUri": "https://seannse.blob.core.windows.net/test-filesystem-b2992caf-4343-4ffd-606c-103dd0699ddc/test-directory-8968c5e7-2150-6dc8-48b9-dfe14b272bb3?comp=lease",
-      "RequestMethod": "PUT",
-      "RequestHeaders": {
-        "Accept": "application/xml",
-        "Authorization": "Sanitized",
-<<<<<<< HEAD
-        "If-Unmodified-Since": "Mon, 01 Feb 2021 21:42:01 GMT",
-        "traceparent": "00-9d9c3232d9bd2847a2aa20ab05981dfe-91017e1da62ac746-00",
-        "User-Agent": [
-          "azsdk-net-Storage.Files.DataLake/12.7.0-alpha.20210202.1",
-          "(.NET 5.0.2; Microsoft Windows 10.0.19042)"
-        ],
-        "x-ms-client-request-id": "42c6269a-bf22-9ffc-8fdb-e6b8d8f67bac",
-        "x-ms-date": "Tue, 02 Feb 2021 21:42:03 GMT",
-=======
-        "If-Unmodified-Since": "Tue, 16 Feb 2021 22:45:24 GMT",
-        "traceparent": "00-288d66fc49a5e64ea7c279e5855ff918-77aec00906f7094a-00",
-        "User-Agent": [
-          "azsdk-net-Storage.Files.DataLake/12.7.0-alpha.20210217.1",
-          "(.NET 5.0.3; Microsoft Windows 10.0.19042)"
-        ],
-        "x-ms-client-request-id": "42c6269a-bf22-9ffc-8fdb-e6b8d8f67bac",
-        "x-ms-date": "Wed, 17 Feb 2021 22:45:25 GMT",
->>>>>>> 1814567d
+        "x-ms-proposed-lease-id": "7b5d7862-e6b0-e009-6ac5-0b1228043d8d",
+        "x-ms-return-client-request-id": "true",
+        "x-ms-version": "2020-06-12"
+      },
+      "RequestBody": null,
+      "StatusCode": 201,
+      "ResponseHeaders": {
+        "Content-Length": "0",
+        "Date": "Fri, 19 Feb 2021 19:04:01 GMT",
+        "ETag": "\u00220x8D8D5091EE5BA4A\u0022",
+        "Last-Modified": "Fri, 19 Feb 2021 19:04:02 GMT",
+        "Server": [
+          "Windows-Azure-Blob/1.0",
+          "Microsoft-HTTPAPI/2.0"
+        ],
+        "x-ms-client-request-id": "61f30e5a-d033-5ea5-8566-4f1becfa242b",
+        "x-ms-lease-id": "7b5d7862-e6b0-e009-6ac5-0b1228043d8d",
+        "x-ms-request-id": "cb12a9d2-b01e-006d-51f1-06cb14000000",
+        "x-ms-version": "2020-06-12"
+      },
+      "ResponseBody": []
+    },
+    {
+      "RequestUri": "https://seannse.blob.core.windows.net/test-filesystem-b1c4c1ab-66dc-18ff-a6d3-34a32b33a138/test-directory-2785f8bd-3d2d-1759-1f01-910f36fc6640?comp=lease",
+      "RequestMethod": "PUT",
+      "RequestHeaders": {
+        "Accept": "application/xml",
+        "Authorization": "Sanitized",
+        "If-Unmodified-Since": "Thu, 18 Feb 2021 19:04:02 GMT",
+        "traceparent": "00-acd4d4665441aa49bf9a73117f543a58-37241cfa73201d4b-00",
+        "User-Agent": [
+          "azsdk-net-Storage.Files.DataLake/12.7.0-alpha.20210219.1",
+          "(.NET 5.0.3; Microsoft Windows 10.0.19041)"
+        ],
+        "x-ms-client-request-id": "1ab74506-db10-e55a-946d-21505b45cff4",
+        "x-ms-date": "Fri, 19 Feb 2021 19:04:03 GMT",
         "x-ms-lease-action": "break",
         "x-ms-return-client-request-id": "true",
         "x-ms-version": "2020-06-12"
@@ -476,58 +301,35 @@
       "ResponseHeaders": {
         "Content-Length": "252",
         "Content-Type": "application/xml",
-<<<<<<< HEAD
-        "Date": "Tue, 02 Feb 2021 21:42:03 GMT",
-=======
-        "Date": "Wed, 17 Feb 2021 22:45:24 GMT",
->>>>>>> 1814567d
-        "Server": [
-          "Windows-Azure-Blob/1.0",
-          "Microsoft-HTTPAPI/2.0"
-        ],
-        "x-ms-client-request-id": "42c6269a-bf22-9ffc-8fdb-e6b8d8f67bac",
+        "Date": "Fri, 19 Feb 2021 19:04:01 GMT",
+        "Server": [
+          "Windows-Azure-Blob/1.0",
+          "Microsoft-HTTPAPI/2.0"
+        ],
+        "x-ms-client-request-id": "1ab74506-db10-e55a-946d-21505b45cff4",
         "x-ms-error-code": "ConditionNotMet",
-<<<<<<< HEAD
-        "x-ms-request-id": "ea8a2d45-201e-0022-1cac-f9ba40000000",
-=======
-        "x-ms-request-id": "fbc122a3-401e-0056-2d7e-058eb0000000",
->>>>>>> 1814567d
+        "x-ms-request-id": "cb12a9e8-b01e-006d-65f1-06cb14000000",
         "x-ms-version": "2020-06-12"
       },
       "ResponseBody": [
         "\uFEFF\u003C?xml version=\u00221.0\u0022 encoding=\u0022utf-8\u0022?\u003E\u003CError\u003E\u003CCode\u003EConditionNotMet\u003C/Code\u003E\u003CMessage\u003EThe condition specified using HTTP conditional header(s) is not met.\n",
-<<<<<<< HEAD
-        "RequestId:ea8a2d45-201e-0022-1cac-f9ba40000000\n",
-        "Time:2021-02-02T21:42:03.7009675Z\u003C/Message\u003E\u003C/Error\u003E"
-=======
-        "RequestId:fbc122a3-401e-0056-2d7e-058eb0000000\n",
-        "Time:2021-02-17T22:45:25.8331797Z\u003C/Message\u003E\u003C/Error\u003E"
->>>>>>> 1814567d
+        "RequestId:cb12a9e8-b01e-006d-65f1-06cb14000000\n",
+        "Time:2021-02-19T19:04:02.4640509Z\u003C/Message\u003E\u003C/Error\u003E"
       ]
     },
     {
-      "RequestUri": "https://seannse.blob.core.windows.net/test-filesystem-b2992caf-4343-4ffd-606c-103dd0699ddc?restype=container",
+      "RequestUri": "https://seannse.blob.core.windows.net/test-filesystem-b1c4c1ab-66dc-18ff-a6d3-34a32b33a138?restype=container",
       "RequestMethod": "DELETE",
       "RequestHeaders": {
         "Accept": "application/xml",
         "Authorization": "Sanitized",
-<<<<<<< HEAD
-        "traceparent": "00-c25f1ef068ec0244a17ed703782f09fa-278e3a3957a92244-00",
-        "User-Agent": [
-          "azsdk-net-Storage.Files.DataLake/12.7.0-alpha.20210202.1",
-          "(.NET 5.0.2; Microsoft Windows 10.0.19042)"
-        ],
-        "x-ms-client-request-id": "55dd1db0-7f8c-16f5-0120-a67bf6094c15",
-        "x-ms-date": "Tue, 02 Feb 2021 21:42:03 GMT",
-=======
-        "traceparent": "00-d43f5e446f28294eb3eb8d7212af7b2f-cfb1fc8f1dcee042-00",
-        "User-Agent": [
-          "azsdk-net-Storage.Files.DataLake/12.7.0-alpha.20210217.1",
-          "(.NET 5.0.3; Microsoft Windows 10.0.19042)"
-        ],
-        "x-ms-client-request-id": "55dd1db0-7f8c-16f5-0120-a67bf6094c15",
-        "x-ms-date": "Wed, 17 Feb 2021 22:45:26 GMT",
->>>>>>> 1814567d
+        "traceparent": "00-e40c8b8e0253614188806844eeafd94e-125bf474d022f946-00",
+        "User-Agent": [
+          "azsdk-net-Storage.Files.DataLake/12.7.0-alpha.20210219.1",
+          "(.NET 5.0.3; Microsoft Windows 10.0.19041)"
+        ],
+        "x-ms-client-request-id": "a714c8bd-0942-6b1a-bd0f-321bf8ff5ad2",
+        "x-ms-date": "Fri, 19 Feb 2021 19:04:03 GMT",
         "x-ms-return-client-request-id": "true",
         "x-ms-version": "2020-06-12"
       },
@@ -535,214 +337,135 @@
       "StatusCode": 202,
       "ResponseHeaders": {
         "Content-Length": "0",
-<<<<<<< HEAD
-        "Date": "Tue, 02 Feb 2021 21:42:03 GMT",
-=======
-        "Date": "Wed, 17 Feb 2021 22:45:25 GMT",
->>>>>>> 1814567d
-        "Server": [
-          "Windows-Azure-Blob/1.0",
-          "Microsoft-HTTPAPI/2.0"
-        ],
-        "x-ms-client-request-id": "55dd1db0-7f8c-16f5-0120-a67bf6094c15",
-<<<<<<< HEAD
-        "x-ms-request-id": "ea8a2d81-201e-0022-53ac-f9ba40000000",
-=======
-        "x-ms-request-id": "fbc122e0-401e-0056-677e-058eb0000000",
->>>>>>> 1814567d
-        "x-ms-version": "2020-06-12"
-      },
-      "ResponseBody": []
-    },
-    {
-      "RequestUri": "https://seannse.blob.core.windows.net/test-filesystem-4b66a218-308f-9e02-29da-146d31b187bc?restype=container",
-      "RequestMethod": "PUT",
-      "RequestHeaders": {
-        "Accept": "application/xml",
-        "Authorization": "Sanitized",
-<<<<<<< HEAD
-        "traceparent": "00-89437bd0d1b7c74b940db82cc86b5b78-673dfd1bb2a78a4a-00",
-        "User-Agent": [
-          "azsdk-net-Storage.Files.DataLake/12.7.0-alpha.20210202.1",
-          "(.NET 5.0.2; Microsoft Windows 10.0.19042)"
+        "Date": "Fri, 19 Feb 2021 19:04:02 GMT",
+        "Server": [
+          "Windows-Azure-Blob/1.0",
+          "Microsoft-HTTPAPI/2.0"
+        ],
+        "x-ms-client-request-id": "a714c8bd-0942-6b1a-bd0f-321bf8ff5ad2",
+        "x-ms-request-id": "cb12a9fa-b01e-006d-70f1-06cb14000000",
+        "x-ms-version": "2020-06-12"
+      },
+      "ResponseBody": []
+    },
+    {
+      "RequestUri": "https://seannse.blob.core.windows.net/test-filesystem-2b3c98d2-872d-0e98-0776-5bd392c8a2d3?restype=container",
+      "RequestMethod": "PUT",
+      "RequestHeaders": {
+        "Accept": "application/xml",
+        "Authorization": "Sanitized",
+        "traceparent": "00-18855c2da4c0614ead406a18403334ad-da64f53a1431204f-00",
+        "User-Agent": [
+          "azsdk-net-Storage.Files.DataLake/12.7.0-alpha.20210219.1",
+          "(.NET 5.0.3; Microsoft Windows 10.0.19041)"
         ],
         "x-ms-blob-public-access": "container",
-        "x-ms-client-request-id": "76327868-2b6d-804d-1b3f-2bb16b88e450",
-        "x-ms-date": "Tue, 02 Feb 2021 21:42:03 GMT",
-=======
-        "traceparent": "00-72c2fa1f34d67c43871e1787a5c6abe5-afa08dc81a24c040-00",
-        "User-Agent": [
-          "azsdk-net-Storage.Files.DataLake/12.7.0-alpha.20210217.1",
-          "(.NET 5.0.3; Microsoft Windows 10.0.19042)"
-        ],
-        "x-ms-blob-public-access": "container",
-        "x-ms-client-request-id": "76327868-2b6d-804d-1b3f-2bb16b88e450",
-        "x-ms-date": "Wed, 17 Feb 2021 22:45:26 GMT",
->>>>>>> 1814567d
-        "x-ms-return-client-request-id": "true",
-        "x-ms-version": "2020-06-12"
-      },
-      "RequestBody": null,
-      "StatusCode": 201,
-      "ResponseHeaders": {
-        "Content-Length": "0",
-<<<<<<< HEAD
-        "Date": "Tue, 02 Feb 2021 21:42:03 GMT",
-        "ETag": "\u00220x8D8C7C3617EBDC2\u0022",
-        "Last-Modified": "Tue, 02 Feb 2021 21:42:04 GMT",
-=======
-        "Date": "Wed, 17 Feb 2021 22:45:25 GMT",
-        "ETag": "\u00220x8D8D395B7F195DA\u0022",
-        "Last-Modified": "Wed, 17 Feb 2021 22:45:26 GMT",
->>>>>>> 1814567d
-        "Server": [
-          "Windows-Azure-Blob/1.0",
-          "Microsoft-HTTPAPI/2.0"
-        ],
-        "x-ms-client-request-id": "76327868-2b6d-804d-1b3f-2bb16b88e450",
-<<<<<<< HEAD
-        "x-ms-request-id": "2ee34490-c01e-0048-6cac-f96268000000",
-=======
-        "x-ms-request-id": "bff6ae73-601e-000c-767e-05e857000000",
->>>>>>> 1814567d
-        "x-ms-version": "2020-06-12"
-      },
-      "ResponseBody": []
-    },
-    {
-      "RequestUri": "https://seannse.dfs.core.windows.net/test-filesystem-4b66a218-308f-9e02-29da-146d31b187bc/test-directory-ed16e999-9101-f3fc-8177-78db924f48a8?resource=directory",
+        "x-ms-client-request-id": "aabf76e2-bf84-3560-3006-9fcbae46d9f5",
+        "x-ms-date": "Fri, 19 Feb 2021 19:04:03 GMT",
+        "x-ms-return-client-request-id": "true",
+        "x-ms-version": "2020-06-12"
+      },
+      "RequestBody": null,
+      "StatusCode": 201,
+      "ResponseHeaders": {
+        "Content-Length": "0",
+        "Date": "Fri, 19 Feb 2021 19:04:02 GMT",
+        "ETag": "\u00220x8D8D5091F195717\u0022",
+        "Last-Modified": "Fri, 19 Feb 2021 19:04:02 GMT",
+        "Server": [
+          "Windows-Azure-Blob/1.0",
+          "Microsoft-HTTPAPI/2.0"
+        ],
+        "x-ms-client-request-id": "aabf76e2-bf84-3560-3006-9fcbae46d9f5",
+        "x-ms-request-id": "cb12aa10-b01e-006d-04f1-06cb14000000",
+        "x-ms-version": "2020-06-12"
+      },
+      "ResponseBody": []
+    },
+    {
+      "RequestUri": "https://seannse.dfs.core.windows.net/test-filesystem-2b3c98d2-872d-0e98-0776-5bd392c8a2d3/test-directory-65995f6d-c76d-a9a2-e79e-fdce25b849e5?resource=directory",
       "RequestMethod": "PUT",
       "RequestHeaders": {
         "Accept": "application/json",
         "Authorization": "Sanitized",
-<<<<<<< HEAD
-        "traceparent": "00-fba39c400f5b32429c9a842aa02e6e09-b23813fd3e7f1242-00",
-        "User-Agent": [
-          "azsdk-net-Storage.Files.DataLake/12.7.0-alpha.20210202.1",
-          "(.NET 5.0.2; Microsoft Windows 10.0.19042)"
-        ],
-        "x-ms-client-request-id": "6c194dcf-076a-d723-7c3f-f4f5b271edcc",
-        "x-ms-date": "Tue, 02 Feb 2021 21:42:03 GMT",
-=======
-        "traceparent": "00-5103aba1df17c54c9936d3642550815e-187ea00ab6912d47-00",
-        "User-Agent": [
-          "azsdk-net-Storage.Files.DataLake/12.7.0-alpha.20210217.1",
-          "(.NET 5.0.3; Microsoft Windows 10.0.19042)"
-        ],
-        "x-ms-client-request-id": "6c194dcf-076a-d723-7c3f-f4f5b271edcc",
-        "x-ms-date": "Wed, 17 Feb 2021 22:45:26 GMT",
->>>>>>> 1814567d
-        "x-ms-return-client-request-id": "true",
-        "x-ms-version": "2020-06-12"
-      },
-      "RequestBody": null,
-      "StatusCode": 201,
-      "ResponseHeaders": {
-        "Content-Length": "0",
-<<<<<<< HEAD
-        "Date": "Tue, 02 Feb 2021 21:42:03 GMT",
-        "ETag": "\u00220x8D8C7C361B5B48E\u0022",
-        "Last-Modified": "Tue, 02 Feb 2021 21:42:04 GMT",
-=======
-        "Date": "Wed, 17 Feb 2021 22:45:25 GMT",
-        "ETag": "\u00220x8D8D395B8275014\u0022",
-        "Last-Modified": "Wed, 17 Feb 2021 22:45:26 GMT",
->>>>>>> 1814567d
+        "traceparent": "00-779c6111b63f6049bd60f80e43fa0b7b-32cbbda9349aa14f-00",
+        "User-Agent": [
+          "azsdk-net-Storage.Files.DataLake/12.7.0-alpha.20210219.1",
+          "(.NET 5.0.3; Microsoft Windows 10.0.19041)"
+        ],
+        "x-ms-client-request-id": "65726d85-e188-1a51-d316-c2e6c2911077",
+        "x-ms-date": "Fri, 19 Feb 2021 19:04:03 GMT",
+        "x-ms-return-client-request-id": "true",
+        "x-ms-version": "2020-06-12"
+      },
+      "RequestBody": null,
+      "StatusCode": 201,
+      "ResponseHeaders": {
+        "Content-Length": "0",
+        "Date": "Fri, 19 Feb 2021 19:04:02 GMT",
+        "ETag": "\u00220x8D8D5091F29528A\u0022",
+        "Last-Modified": "Fri, 19 Feb 2021 19:04:02 GMT",
         "Server": [
           "Windows-Azure-HDFS/1.0",
           "Microsoft-HTTPAPI/2.0"
         ],
-        "x-ms-client-request-id": "6c194dcf-076a-d723-7c3f-f4f5b271edcc",
-<<<<<<< HEAD
-        "x-ms-request-id": "5bc31a3c-601f-008a-20ac-f924ee000000",
-=======
-        "x-ms-request-id": "172292ef-f01f-0088-7a7e-059a56000000",
->>>>>>> 1814567d
-        "x-ms-version": "2020-06-12"
-      },
-      "ResponseBody": []
-    },
-    {
-      "RequestUri": "https://seannse.blob.core.windows.net/test-filesystem-4b66a218-308f-9e02-29da-146d31b187bc/test-directory-ed16e999-9101-f3fc-8177-78db924f48a8?comp=lease",
-      "RequestMethod": "PUT",
-      "RequestHeaders": {
-        "Accept": "application/xml",
-        "Authorization": "Sanitized",
-<<<<<<< HEAD
-        "traceparent": "00-57a5c970b4842b42900ffdb0dc160964-e19552d15e235c4d-00",
-        "User-Agent": [
-          "azsdk-net-Storage.Files.DataLake/12.7.0-alpha.20210202.1",
-          "(.NET 5.0.2; Microsoft Windows 10.0.19042)"
-        ],
-        "x-ms-client-request-id": "76e2d39a-07a4-a3c6-7c92-d18dd6aae459",
-        "x-ms-date": "Tue, 02 Feb 2021 21:42:03 GMT",
-=======
-        "traceparent": "00-89c100b5d6437d41ab7871a6ec9e189c-c7e7e3b864bff545-00",
-        "User-Agent": [
-          "azsdk-net-Storage.Files.DataLake/12.7.0-alpha.20210217.1",
-          "(.NET 5.0.3; Microsoft Windows 10.0.19042)"
-        ],
-        "x-ms-client-request-id": "76e2d39a-07a4-a3c6-7c92-d18dd6aae459",
-        "x-ms-date": "Wed, 17 Feb 2021 22:45:26 GMT",
->>>>>>> 1814567d
+        "x-ms-client-request-id": "65726d85-e188-1a51-d316-c2e6c2911077",
+        "x-ms-request-id": "da8428ff-a01f-0061-64f1-065c1c000000",
+        "x-ms-version": "2020-06-12"
+      },
+      "ResponseBody": []
+    },
+    {
+      "RequestUri": "https://seannse.blob.core.windows.net/test-filesystem-2b3c98d2-872d-0e98-0776-5bd392c8a2d3/test-directory-65995f6d-c76d-a9a2-e79e-fdce25b849e5?comp=lease",
+      "RequestMethod": "PUT",
+      "RequestHeaders": {
+        "Accept": "application/xml",
+        "Authorization": "Sanitized",
+        "traceparent": "00-d4ce546ca167ab479a6a6741b2962384-32cc5561fa808241-00",
+        "User-Agent": [
+          "azsdk-net-Storage.Files.DataLake/12.7.0-alpha.20210219.1",
+          "(.NET 5.0.3; Microsoft Windows 10.0.19041)"
+        ],
+        "x-ms-client-request-id": "cd6deb4b-df49-c892-81fd-55b0af40b65b",
+        "x-ms-date": "Fri, 19 Feb 2021 19:04:03 GMT",
         "x-ms-lease-action": "acquire",
         "x-ms-lease-duration": "15",
-        "x-ms-proposed-lease-id": "7bca83f7-2b83-87d0-9add-3079f222f913",
-        "x-ms-return-client-request-id": "true",
-        "x-ms-version": "2020-06-12"
-      },
-      "RequestBody": null,
-      "StatusCode": 201,
-      "ResponseHeaders": {
-        "Content-Length": "0",
-<<<<<<< HEAD
-        "Date": "Tue, 02 Feb 2021 21:42:03 GMT",
-        "ETag": "\u00220x8D8C7C361B5B48E\u0022",
-        "Last-Modified": "Tue, 02 Feb 2021 21:42:04 GMT",
-=======
-        "Date": "Wed, 17 Feb 2021 22:45:25 GMT",
-        "ETag": "\u00220x8D8D395B8275014\u0022",
-        "Last-Modified": "Wed, 17 Feb 2021 22:45:26 GMT",
->>>>>>> 1814567d
-        "Server": [
-          "Windows-Azure-Blob/1.0",
-          "Microsoft-HTTPAPI/2.0"
-        ],
-        "x-ms-client-request-id": "76e2d39a-07a4-a3c6-7c92-d18dd6aae459",
-        "x-ms-lease-id": "7bca83f7-2b83-87d0-9add-3079f222f913",
-<<<<<<< HEAD
-        "x-ms-request-id": "2ee346b8-c01e-0048-62ac-f96268000000",
-=======
-        "x-ms-request-id": "bff6b133-601e-000c-157e-05e857000000",
->>>>>>> 1814567d
-        "x-ms-version": "2020-06-12"
-      },
-      "ResponseBody": []
-    },
-    {
-      "RequestUri": "https://seannse.blob.core.windows.net/test-filesystem-4b66a218-308f-9e02-29da-146d31b187bc/test-directory-ed16e999-9101-f3fc-8177-78db924f48a8?comp=lease",
+        "x-ms-proposed-lease-id": "119cbabc-bd54-74ec-10d7-321164782101",
+        "x-ms-return-client-request-id": "true",
+        "x-ms-version": "2020-06-12"
+      },
+      "RequestBody": null,
+      "StatusCode": 201,
+      "ResponseHeaders": {
+        "Content-Length": "0",
+        "Date": "Fri, 19 Feb 2021 19:04:02 GMT",
+        "ETag": "\u00220x8D8D5091F29528A\u0022",
+        "Last-Modified": "Fri, 19 Feb 2021 19:04:02 GMT",
+        "Server": [
+          "Windows-Azure-Blob/1.0",
+          "Microsoft-HTTPAPI/2.0"
+        ],
+        "x-ms-client-request-id": "cd6deb4b-df49-c892-81fd-55b0af40b65b",
+        "x-ms-lease-id": "119cbabc-bd54-74ec-10d7-321164782101",
+        "x-ms-request-id": "cb12aa40-b01e-006d-27f1-06cb14000000",
+        "x-ms-version": "2020-06-12"
+      },
+      "ResponseBody": []
+    },
+    {
+      "RequestUri": "https://seannse.blob.core.windows.net/test-filesystem-2b3c98d2-872d-0e98-0776-5bd392c8a2d3/test-directory-65995f6d-c76d-a9a2-e79e-fdce25b849e5?comp=lease",
       "RequestMethod": "PUT",
       "RequestHeaders": {
         "Accept": "application/xml",
         "Authorization": "Sanitized",
         "If-Match": "\u0022garbage\u0022",
-<<<<<<< HEAD
-        "traceparent": "00-5787560d11e0534eb21d568cf496b391-e8de15723bbe5648-00",
-        "User-Agent": [
-          "azsdk-net-Storage.Files.DataLake/12.7.0-alpha.20210202.1",
-          "(.NET 5.0.2; Microsoft Windows 10.0.19042)"
-        ],
-        "x-ms-client-request-id": "1edee556-8240-ec6e-6769-c8a20ab00821",
-        "x-ms-date": "Tue, 02 Feb 2021 21:42:04 GMT",
-=======
-        "traceparent": "00-6324f8280f9316459f175fbd6fbf0b95-cc5db69e5098b64e-00",
-        "User-Agent": [
-          "azsdk-net-Storage.Files.DataLake/12.7.0-alpha.20210217.1",
-          "(.NET 5.0.3; Microsoft Windows 10.0.19042)"
-        ],
-        "x-ms-client-request-id": "1edee556-8240-ec6e-6769-c8a20ab00821",
-        "x-ms-date": "Wed, 17 Feb 2021 22:45:26 GMT",
->>>>>>> 1814567d
+        "traceparent": "00-d44579579a35ba49bbe5f1c8b7f58f73-b6f5ef0f90f44f4c-00",
+        "User-Agent": [
+          "azsdk-net-Storage.Files.DataLake/12.7.0-alpha.20210219.1",
+          "(.NET 5.0.3; Microsoft Windows 10.0.19041)"
+        ],
+        "x-ms-client-request-id": "78c591d7-530b-ceb8-8480-36488eac9e0a",
+        "x-ms-date": "Fri, 19 Feb 2021 19:04:03 GMT",
         "x-ms-lease-action": "break",
         "x-ms-return-client-request-id": "true",
         "x-ms-version": "2020-06-12"
@@ -752,58 +475,35 @@
       "ResponseHeaders": {
         "Content-Length": "252",
         "Content-Type": "application/xml",
-<<<<<<< HEAD
-        "Date": "Tue, 02 Feb 2021 21:42:03 GMT",
-=======
-        "Date": "Wed, 17 Feb 2021 22:45:25 GMT",
->>>>>>> 1814567d
-        "Server": [
-          "Windows-Azure-Blob/1.0",
-          "Microsoft-HTTPAPI/2.0"
-        ],
-        "x-ms-client-request-id": "1edee556-8240-ec6e-6769-c8a20ab00821",
+        "Date": "Fri, 19 Feb 2021 19:04:02 GMT",
+        "Server": [
+          "Windows-Azure-Blob/1.0",
+          "Microsoft-HTTPAPI/2.0"
+        ],
+        "x-ms-client-request-id": "78c591d7-530b-ceb8-8480-36488eac9e0a",
         "x-ms-error-code": "ConditionNotMet",
-<<<<<<< HEAD
-        "x-ms-request-id": "2ee34717-c01e-0048-34ac-f96268000000",
-=======
-        "x-ms-request-id": "bff6b1b5-601e-000c-0e7e-05e857000000",
->>>>>>> 1814567d
+        "x-ms-request-id": "cb12aa53-b01e-006d-3af1-06cb14000000",
         "x-ms-version": "2020-06-12"
       },
       "ResponseBody": [
         "\uFEFF\u003C?xml version=\u00221.0\u0022 encoding=\u0022utf-8\u0022?\u003E\u003CError\u003E\u003CCode\u003EConditionNotMet\u003C/Code\u003E\u003CMessage\u003EThe condition specified using HTTP conditional header(s) is not met.\n",
-<<<<<<< HEAD
-        "RequestId:2ee34717-c01e-0048-34ac-f96268000000\n",
-        "Time:2021-02-02T21:42:04.6485204Z\u003C/Message\u003E\u003C/Error\u003E"
-=======
-        "RequestId:bff6b1b5-601e-000c-0e7e-05e857000000\n",
-        "Time:2021-02-17T22:45:26.7819781Z\u003C/Message\u003E\u003C/Error\u003E"
->>>>>>> 1814567d
+        "RequestId:cb12aa53-b01e-006d-3af1-06cb14000000\n",
+        "Time:2021-02-19T19:04:02.8773382Z\u003C/Message\u003E\u003C/Error\u003E"
       ]
     },
     {
-      "RequestUri": "https://seannse.blob.core.windows.net/test-filesystem-4b66a218-308f-9e02-29da-146d31b187bc?restype=container",
+      "RequestUri": "https://seannse.blob.core.windows.net/test-filesystem-2b3c98d2-872d-0e98-0776-5bd392c8a2d3?restype=container",
       "RequestMethod": "DELETE",
       "RequestHeaders": {
         "Accept": "application/xml",
         "Authorization": "Sanitized",
-<<<<<<< HEAD
-        "traceparent": "00-ed59ee0b6993894686713eeb074e3779-d703613f345dc041-00",
-        "User-Agent": [
-          "azsdk-net-Storage.Files.DataLake/12.7.0-alpha.20210202.1",
-          "(.NET 5.0.2; Microsoft Windows 10.0.19042)"
-        ],
-        "x-ms-client-request-id": "f1379028-c5cb-c319-7214-1cfcdff31095",
-        "x-ms-date": "Tue, 02 Feb 2021 21:42:04 GMT",
-=======
-        "traceparent": "00-2ab0afea61a8b249b0214c4c87f4da77-50a0959a2538484e-00",
-        "User-Agent": [
-          "azsdk-net-Storage.Files.DataLake/12.7.0-alpha.20210217.1",
-          "(.NET 5.0.3; Microsoft Windows 10.0.19042)"
-        ],
-        "x-ms-client-request-id": "f1379028-c5cb-c319-7214-1cfcdff31095",
-        "x-ms-date": "Wed, 17 Feb 2021 22:45:26 GMT",
->>>>>>> 1814567d
+        "traceparent": "00-b5d39ae025500b4db1428956fa84510c-a4009305dccb664f-00",
+        "User-Agent": [
+          "azsdk-net-Storage.Files.DataLake/12.7.0-alpha.20210219.1",
+          "(.NET 5.0.3; Microsoft Windows 10.0.19041)"
+        ],
+        "x-ms-client-request-id": "1dd9aebd-3d7a-a150-0969-27c823e849b0",
+        "x-ms-date": "Fri, 19 Feb 2021 19:04:03 GMT",
         "x-ms-return-client-request-id": "true",
         "x-ms-version": "2020-06-12"
       },
@@ -811,153 +511,96 @@
       "StatusCode": 202,
       "ResponseHeaders": {
         "Content-Length": "0",
-<<<<<<< HEAD
-        "Date": "Tue, 02 Feb 2021 21:42:04 GMT",
-=======
-        "Date": "Wed, 17 Feb 2021 22:45:25 GMT",
->>>>>>> 1814567d
-        "Server": [
-          "Windows-Azure-Blob/1.0",
-          "Microsoft-HTTPAPI/2.0"
-        ],
-        "x-ms-client-request-id": "f1379028-c5cb-c319-7214-1cfcdff31095",
-<<<<<<< HEAD
-        "x-ms-request-id": "2ee34783-c01e-0048-16ac-f96268000000",
-=======
-        "x-ms-request-id": "bff6b23d-601e-000c-127e-05e857000000",
->>>>>>> 1814567d
-        "x-ms-version": "2020-06-12"
-      },
-      "ResponseBody": []
-    },
-    {
-      "RequestUri": "https://seannse.blob.core.windows.net/test-filesystem-0c0d8fe2-2d95-54e8-ffeb-e27851b595f6?restype=container",
-      "RequestMethod": "PUT",
-      "RequestHeaders": {
-        "Accept": "application/xml",
-        "Authorization": "Sanitized",
-<<<<<<< HEAD
-        "traceparent": "00-83462501891c5f4b97d1a948a6aded0a-4833cb3f0a69924b-00",
-        "User-Agent": [
-          "azsdk-net-Storage.Files.DataLake/12.7.0-alpha.20210202.1",
-          "(.NET 5.0.2; Microsoft Windows 10.0.19042)"
+        "Date": "Fri, 19 Feb 2021 19:04:02 GMT",
+        "Server": [
+          "Windows-Azure-Blob/1.0",
+          "Microsoft-HTTPAPI/2.0"
+        ],
+        "x-ms-client-request-id": "1dd9aebd-3d7a-a150-0969-27c823e849b0",
+        "x-ms-request-id": "cb12aa65-b01e-006d-49f1-06cb14000000",
+        "x-ms-version": "2020-06-12"
+      },
+      "ResponseBody": []
+    },
+    {
+      "RequestUri": "https://seannse.blob.core.windows.net/test-filesystem-885dbbb1-cbfc-8277-39d3-bd76e2beb56f?restype=container",
+      "RequestMethod": "PUT",
+      "RequestHeaders": {
+        "Accept": "application/xml",
+        "Authorization": "Sanitized",
+        "traceparent": "00-d0b0c3011f32d34c9e30c924a15c7bec-5c126f1b68656f4b-00",
+        "User-Agent": [
+          "azsdk-net-Storage.Files.DataLake/12.7.0-alpha.20210219.1",
+          "(.NET 5.0.3; Microsoft Windows 10.0.19041)"
         ],
         "x-ms-blob-public-access": "container",
-        "x-ms-client-request-id": "c7d69cb6-a764-fa56-a8e3-f2e0e3a072bc",
-        "x-ms-date": "Tue, 02 Feb 2021 21:42:04 GMT",
-=======
-        "traceparent": "00-e9457fc36b509f48b4ce529f29b69454-3330cfeebc140c4b-00",
-        "User-Agent": [
-          "azsdk-net-Storage.Files.DataLake/12.7.0-alpha.20210217.1",
-          "(.NET 5.0.3; Microsoft Windows 10.0.19042)"
-        ],
-        "x-ms-blob-public-access": "container",
-        "x-ms-client-request-id": "c7d69cb6-a764-fa56-a8e3-f2e0e3a072bc",
-        "x-ms-date": "Wed, 17 Feb 2021 22:45:27 GMT",
->>>>>>> 1814567d
-        "x-ms-return-client-request-id": "true",
-        "x-ms-version": "2020-06-12"
-      },
-      "RequestBody": null,
-      "StatusCode": 201,
-      "ResponseHeaders": {
-        "Content-Length": "0",
-<<<<<<< HEAD
-        "Date": "Tue, 02 Feb 2021 21:42:05 GMT",
-        "ETag": "\u00220x8D8C7C3621302D5\u0022",
-        "Last-Modified": "Tue, 02 Feb 2021 21:42:05 GMT",
-=======
-        "Date": "Wed, 17 Feb 2021 22:45:26 GMT",
-        "ETag": "\u00220x8D8D395B87FCD64\u0022",
-        "Last-Modified": "Wed, 17 Feb 2021 22:45:27 GMT",
->>>>>>> 1814567d
-        "Server": [
-          "Windows-Azure-Blob/1.0",
-          "Microsoft-HTTPAPI/2.0"
-        ],
-        "x-ms-client-request-id": "c7d69cb6-a764-fa56-a8e3-f2e0e3a072bc",
-<<<<<<< HEAD
-        "x-ms-request-id": "423a5d34-801e-0059-25ac-f9f8dc000000",
-=======
-        "x-ms-request-id": "1f298a12-301e-00a8-517e-05e1f1000000",
->>>>>>> 1814567d
-        "x-ms-version": "2020-06-12"
-      },
-      "ResponseBody": []
-    },
-    {
-      "RequestUri": "https://seannse.dfs.core.windows.net/test-filesystem-0c0d8fe2-2d95-54e8-ffeb-e27851b595f6/test-directory-0347257e-9779-cc1c-398a-435e64a46e15?resource=directory",
+        "x-ms-client-request-id": "5d48c04a-cbb6-f28a-3656-e4a780dabf4b",
+        "x-ms-date": "Fri, 19 Feb 2021 19:04:03 GMT",
+        "x-ms-return-client-request-id": "true",
+        "x-ms-version": "2020-06-12"
+      },
+      "RequestBody": null,
+      "StatusCode": 201,
+      "ResponseHeaders": {
+        "Content-Length": "0",
+        "Date": "Fri, 19 Feb 2021 19:04:02 GMT",
+        "ETag": "\u00220x8D8D5091F590373\u0022",
+        "Last-Modified": "Fri, 19 Feb 2021 19:04:03 GMT",
+        "Server": [
+          "Windows-Azure-Blob/1.0",
+          "Microsoft-HTTPAPI/2.0"
+        ],
+        "x-ms-client-request-id": "5d48c04a-cbb6-f28a-3656-e4a780dabf4b",
+        "x-ms-request-id": "cb12aa77-b01e-006d-58f1-06cb14000000",
+        "x-ms-version": "2020-06-12"
+      },
+      "ResponseBody": []
+    },
+    {
+      "RequestUri": "https://seannse.dfs.core.windows.net/test-filesystem-885dbbb1-cbfc-8277-39d3-bd76e2beb56f/test-directory-749cb7b4-695d-30dc-2b7b-eba061b155a9?resource=directory",
       "RequestMethod": "PUT",
       "RequestHeaders": {
         "Accept": "application/json",
         "Authorization": "Sanitized",
-<<<<<<< HEAD
-        "traceparent": "00-43bdcd7aaaf19745b7d12828f35fc327-95501c203e92a44d-00",
-        "User-Agent": [
-          "azsdk-net-Storage.Files.DataLake/12.7.0-alpha.20210202.1",
-          "(.NET 5.0.2; Microsoft Windows 10.0.19042)"
-        ],
-        "x-ms-client-request-id": "c0c50cc5-10a2-1fce-8009-8dd964f89604",
-        "x-ms-date": "Tue, 02 Feb 2021 21:42:04 GMT",
-=======
-        "traceparent": "00-998704717e10a34a9160f3c72cabfed2-b46d9b99c1cdb84b-00",
-        "User-Agent": [
-          "azsdk-net-Storage.Files.DataLake/12.7.0-alpha.20210217.1",
-          "(.NET 5.0.3; Microsoft Windows 10.0.19042)"
-        ],
-        "x-ms-client-request-id": "c0c50cc5-10a2-1fce-8009-8dd964f89604",
-        "x-ms-date": "Wed, 17 Feb 2021 22:45:27 GMT",
->>>>>>> 1814567d
-        "x-ms-return-client-request-id": "true",
-        "x-ms-version": "2020-06-12"
-      },
-      "RequestBody": null,
-      "StatusCode": 201,
-      "ResponseHeaders": {
-        "Content-Length": "0",
-<<<<<<< HEAD
-        "Date": "Tue, 02 Feb 2021 21:42:05 GMT",
-        "ETag": "\u00220x8D8C7C3624DE41A\u0022",
-        "Last-Modified": "Tue, 02 Feb 2021 21:42:05 GMT",
-=======
-        "Date": "Wed, 17 Feb 2021 22:45:26 GMT",
-        "ETag": "\u00220x8D8D395B8AED492\u0022",
-        "Last-Modified": "Wed, 17 Feb 2021 22:45:27 GMT",
->>>>>>> 1814567d
+        "traceparent": "00-42d6644450ef5b4291a8e3e13ead6f27-04f45d95dbb63047-00",
+        "User-Agent": [
+          "azsdk-net-Storage.Files.DataLake/12.7.0-alpha.20210219.1",
+          "(.NET 5.0.3; Microsoft Windows 10.0.19041)"
+        ],
+        "x-ms-client-request-id": "75111f9c-5bf2-e174-e317-323bdfea9185",
+        "x-ms-date": "Fri, 19 Feb 2021 19:04:03 GMT",
+        "x-ms-return-client-request-id": "true",
+        "x-ms-version": "2020-06-12"
+      },
+      "RequestBody": null,
+      "StatusCode": 201,
+      "ResponseHeaders": {
+        "Content-Length": "0",
+        "Date": "Fri, 19 Feb 2021 19:04:02 GMT",
+        "ETag": "\u00220x8D8D5091F68C9E8\u0022",
+        "Last-Modified": "Fri, 19 Feb 2021 19:04:03 GMT",
         "Server": [
           "Windows-Azure-HDFS/1.0",
           "Microsoft-HTTPAPI/2.0"
         ],
-        "x-ms-client-request-id": "c0c50cc5-10a2-1fce-8009-8dd964f89604",
-<<<<<<< HEAD
-        "x-ms-request-id": "264782fe-301f-0073-13ac-f927cc000000",
-=======
-        "x-ms-request-id": "e8ae9813-501f-004a-337e-05dcd0000000",
->>>>>>> 1814567d
-        "x-ms-version": "2020-06-12"
-      },
-      "ResponseBody": []
-    },
-    {
-      "RequestUri": "https://seannse.blob.core.windows.net/test-filesystem-0c0d8fe2-2d95-54e8-ffeb-e27851b595f6/test-directory-0347257e-9779-cc1c-398a-435e64a46e15",
+        "x-ms-client-request-id": "75111f9c-5bf2-e174-e317-323bdfea9185",
+        "x-ms-request-id": "da842941-a01f-0061-26f1-065c1c000000",
+        "x-ms-version": "2020-06-12"
+      },
+      "ResponseBody": []
+    },
+    {
+      "RequestUri": "https://seannse.blob.core.windows.net/test-filesystem-885dbbb1-cbfc-8277-39d3-bd76e2beb56f/test-directory-749cb7b4-695d-30dc-2b7b-eba061b155a9",
       "RequestMethod": "HEAD",
       "RequestHeaders": {
         "Accept": "application/xml",
         "Authorization": "Sanitized",
         "User-Agent": [
-<<<<<<< HEAD
-          "azsdk-net-Storage.Files.DataLake/12.7.0-alpha.20210202.1",
-          "(.NET 5.0.2; Microsoft Windows 10.0.19042)"
-        ],
-        "x-ms-client-request-id": "4620cde9-566c-0749-2f14-2c6892d559fa",
-        "x-ms-date": "Tue, 02 Feb 2021 21:42:04 GMT",
-=======
-          "azsdk-net-Storage.Files.DataLake/12.7.0-alpha.20210217.1",
-          "(.NET 5.0.3; Microsoft Windows 10.0.19042)"
-        ],
-        "x-ms-client-request-id": "4620cde9-566c-0749-2f14-2c6892d559fa",
-        "x-ms-date": "Wed, 17 Feb 2021 22:45:27 GMT",
->>>>>>> 1814567d
+          "azsdk-net-Storage.Files.DataLake/12.7.0-alpha.20210219.1",
+          "(.NET 5.0.3; Microsoft Windows 10.0.19041)"
+        ],
+        "x-ms-client-request-id": "607c2407-cd44-0013-49b5-77b60baf2183",
+        "x-ms-date": "Fri, 19 Feb 2021 19:04:03 GMT",
         "x-ms-return-client-request-id": "true",
         "x-ms-version": "2020-06-12"
       },
@@ -967,15 +610,9 @@
         "Accept-Ranges": "bytes",
         "Content-Length": "0",
         "Content-Type": "application/octet-stream",
-<<<<<<< HEAD
-        "Date": "Tue, 02 Feb 2021 21:42:05 GMT",
-        "ETag": "\u00220x8D8C7C3624DE41A\u0022",
-        "Last-Modified": "Tue, 02 Feb 2021 21:42:05 GMT",
-=======
-        "Date": "Wed, 17 Feb 2021 22:45:27 GMT",
-        "ETag": "\u00220x8D8D395B8AED492\u0022",
-        "Last-Modified": "Wed, 17 Feb 2021 22:45:27 GMT",
->>>>>>> 1814567d
+        "Date": "Fri, 19 Feb 2021 19:04:02 GMT",
+        "ETag": "\u00220x8D8D5091F68C9E8\u0022",
+        "Last-Modified": "Fri, 19 Feb 2021 19:04:03 GMT",
         "Server": [
           "Windows-Azure-Blob/1.0",
           "Microsoft-HTTPAPI/2.0"
@@ -983,110 +620,71 @@
         "x-ms-access-tier": "Hot",
         "x-ms-access-tier-inferred": "true",
         "x-ms-blob-type": "BlockBlob",
-        "x-ms-client-request-id": "4620cde9-566c-0749-2f14-2c6892d559fa",
-<<<<<<< HEAD
-        "x-ms-creation-time": "Tue, 02 Feb 2021 21:42:05 GMT",
-=======
-        "x-ms-creation-time": "Wed, 17 Feb 2021 22:45:27 GMT",
->>>>>>> 1814567d
+        "x-ms-client-request-id": "607c2407-cd44-0013-49b5-77b60baf2183",
+        "x-ms-creation-time": "Fri, 19 Feb 2021 19:04:03 GMT",
         "x-ms-group": "$superuser",
         "x-ms-lease-state": "available",
         "x-ms-lease-status": "unlocked",
         "x-ms-meta-hdi_isfolder": "true",
         "x-ms-owner": "$superuser",
         "x-ms-permissions": "rwxr-x---",
-<<<<<<< HEAD
-        "x-ms-request-id": "423a5d82-801e-0059-5aac-f9f8dc000000",
-=======
-        "x-ms-request-id": "1f298bee-301e-00a8-7b7e-05e1f1000000",
->>>>>>> 1814567d
+        "x-ms-request-id": "cb12aab9-b01e-006d-0df1-06cb14000000",
         "x-ms-server-encrypted": "true",
         "x-ms-version": "2020-06-12"
       },
       "ResponseBody": []
     },
     {
-      "RequestUri": "https://seannse.blob.core.windows.net/test-filesystem-0c0d8fe2-2d95-54e8-ffeb-e27851b595f6/test-directory-0347257e-9779-cc1c-398a-435e64a46e15?comp=lease",
-      "RequestMethod": "PUT",
-      "RequestHeaders": {
-        "Accept": "application/xml",
-        "Authorization": "Sanitized",
-<<<<<<< HEAD
-        "traceparent": "00-8ad69a543f8dc744ba0f849d63b4548b-649c26c9df144048-00",
-        "User-Agent": [
-          "azsdk-net-Storage.Files.DataLake/12.7.0-alpha.20210202.1",
-          "(.NET 5.0.2; Microsoft Windows 10.0.19042)"
-        ],
-        "x-ms-client-request-id": "f80ff190-6165-9558-d191-27c9810a34f6",
-        "x-ms-date": "Tue, 02 Feb 2021 21:42:05 GMT",
-=======
-        "traceparent": "00-27210ccffcb5914e85533bde61ca81fd-e90f903d55b40c4c-00",
-        "User-Agent": [
-          "azsdk-net-Storage.Files.DataLake/12.7.0-alpha.20210217.1",
-          "(.NET 5.0.3; Microsoft Windows 10.0.19042)"
-        ],
-        "x-ms-client-request-id": "f80ff190-6165-9558-d191-27c9810a34f6",
-        "x-ms-date": "Wed, 17 Feb 2021 22:45:27 GMT",
->>>>>>> 1814567d
+      "RequestUri": "https://seannse.blob.core.windows.net/test-filesystem-885dbbb1-cbfc-8277-39d3-bd76e2beb56f/test-directory-749cb7b4-695d-30dc-2b7b-eba061b155a9?comp=lease",
+      "RequestMethod": "PUT",
+      "RequestHeaders": {
+        "Accept": "application/xml",
+        "Authorization": "Sanitized",
+        "traceparent": "00-9d4c97786b4746489e1a1f6fc199aad9-bc46d70421cdfc4d-00",
+        "User-Agent": [
+          "azsdk-net-Storage.Files.DataLake/12.7.0-alpha.20210219.1",
+          "(.NET 5.0.3; Microsoft Windows 10.0.19041)"
+        ],
+        "x-ms-client-request-id": "9bbd15bb-34e3-4bfe-1603-f7ea68009dc6",
+        "x-ms-date": "Fri, 19 Feb 2021 19:04:03 GMT",
         "x-ms-lease-action": "acquire",
         "x-ms-lease-duration": "15",
-        "x-ms-proposed-lease-id": "4908dd75-bdde-b0dd-9339-7df9c586a8c5",
-        "x-ms-return-client-request-id": "true",
-        "x-ms-version": "2020-06-12"
-      },
-      "RequestBody": null,
-      "StatusCode": 201,
-      "ResponseHeaders": {
-        "Content-Length": "0",
-<<<<<<< HEAD
-        "Date": "Tue, 02 Feb 2021 21:42:05 GMT",
-        "ETag": "\u00220x8D8C7C3624DE41A\u0022",
-        "Last-Modified": "Tue, 02 Feb 2021 21:42:05 GMT",
-=======
-        "Date": "Wed, 17 Feb 2021 22:45:27 GMT",
-        "ETag": "\u00220x8D8D395B8AED492\u0022",
-        "Last-Modified": "Wed, 17 Feb 2021 22:45:27 GMT",
->>>>>>> 1814567d
-        "Server": [
-          "Windows-Azure-Blob/1.0",
-          "Microsoft-HTTPAPI/2.0"
-        ],
-        "x-ms-client-request-id": "f80ff190-6165-9558-d191-27c9810a34f6",
-        "x-ms-lease-id": "4908dd75-bdde-b0dd-9339-7df9c586a8c5",
-<<<<<<< HEAD
-        "x-ms-request-id": "423a5d89-801e-0059-60ac-f9f8dc000000",
-=======
-        "x-ms-request-id": "1f298c3b-301e-00a8-407e-05e1f1000000",
->>>>>>> 1814567d
-        "x-ms-version": "2020-06-12"
-      },
-      "ResponseBody": []
-    },
-    {
-      "RequestUri": "https://seannse.blob.core.windows.net/test-filesystem-0c0d8fe2-2d95-54e8-ffeb-e27851b595f6/test-directory-0347257e-9779-cc1c-398a-435e64a46e15?comp=lease",
-      "RequestMethod": "PUT",
-      "RequestHeaders": {
-        "Accept": "application/xml",
-        "Authorization": "Sanitized",
-<<<<<<< HEAD
-        "If-None-Match": "\u00220x8D8C7C3624DE41A\u0022",
-        "traceparent": "00-3e4342f7b830d74d94974b58e5367ed1-d5a0be398dd23142-00",
-        "User-Agent": [
-          "azsdk-net-Storage.Files.DataLake/12.7.0-alpha.20210202.1",
-          "(.NET 5.0.2; Microsoft Windows 10.0.19042)"
-        ],
-        "x-ms-client-request-id": "a1d751a4-61c5-ff94-7059-77ce175b455f",
-        "x-ms-date": "Tue, 02 Feb 2021 21:42:05 GMT",
-=======
-        "If-None-Match": "0x8D8D395B8AED492",
-        "traceparent": "00-d233a80a9f63694ab118d0d890cdb785-70fdd089ecb0db47-00",
-        "User-Agent": [
-          "azsdk-net-Storage.Files.DataLake/12.7.0-alpha.20210217.1",
-          "(.NET 5.0.3; Microsoft Windows 10.0.19042)"
-        ],
-        "x-ms-client-request-id": "a1d751a4-61c5-ff94-7059-77ce175b455f",
-        "x-ms-date": "Wed, 17 Feb 2021 22:45:27 GMT",
->>>>>>> 1814567d
+        "x-ms-proposed-lease-id": "94a33b00-9cae-5cd5-fe3c-4fc4bf5f9543",
+        "x-ms-return-client-request-id": "true",
+        "x-ms-version": "2020-06-12"
+      },
+      "RequestBody": null,
+      "StatusCode": 201,
+      "ResponseHeaders": {
+        "Content-Length": "0",
+        "Date": "Fri, 19 Feb 2021 19:04:02 GMT",
+        "ETag": "\u00220x8D8D5091F68C9E8\u0022",
+        "Last-Modified": "Fri, 19 Feb 2021 19:04:03 GMT",
+        "Server": [
+          "Windows-Azure-Blob/1.0",
+          "Microsoft-HTTPAPI/2.0"
+        ],
+        "x-ms-client-request-id": "9bbd15bb-34e3-4bfe-1603-f7ea68009dc6",
+        "x-ms-lease-id": "94a33b00-9cae-5cd5-fe3c-4fc4bf5f9543",
+        "x-ms-request-id": "cb12aac9-b01e-006d-1bf1-06cb14000000",
+        "x-ms-version": "2020-06-12"
+      },
+      "ResponseBody": []
+    },
+    {
+      "RequestUri": "https://seannse.blob.core.windows.net/test-filesystem-885dbbb1-cbfc-8277-39d3-bd76e2beb56f/test-directory-749cb7b4-695d-30dc-2b7b-eba061b155a9?comp=lease",
+      "RequestMethod": "PUT",
+      "RequestHeaders": {
+        "Accept": "application/xml",
+        "Authorization": "Sanitized",
+        "If-None-Match": "0x8D8D5091F68C9E8",
+        "traceparent": "00-aff7b8be1921df4a86841afa924e44c8-95cf5ba5e81bc44d-00",
+        "User-Agent": [
+          "azsdk-net-Storage.Files.DataLake/12.7.0-alpha.20210219.1",
+          "(.NET 5.0.3; Microsoft Windows 10.0.19041)"
+        ],
+        "x-ms-client-request-id": "f6faf77e-85f2-4da0-f0d6-9fe257fbb883",
+        "x-ms-date": "Fri, 19 Feb 2021 19:04:04 GMT",
         "x-ms-lease-action": "break",
         "x-ms-return-client-request-id": "true",
         "x-ms-version": "2020-06-12"
@@ -1096,58 +694,35 @@
       "ResponseHeaders": {
         "Content-Length": "252",
         "Content-Type": "application/xml",
-<<<<<<< HEAD
-        "Date": "Tue, 02 Feb 2021 21:42:05 GMT",
-=======
-        "Date": "Wed, 17 Feb 2021 22:45:27 GMT",
->>>>>>> 1814567d
-        "Server": [
-          "Windows-Azure-Blob/1.0",
-          "Microsoft-HTTPAPI/2.0"
-        ],
-        "x-ms-client-request-id": "a1d751a4-61c5-ff94-7059-77ce175b455f",
+        "Date": "Fri, 19 Feb 2021 19:04:02 GMT",
+        "Server": [
+          "Windows-Azure-Blob/1.0",
+          "Microsoft-HTTPAPI/2.0"
+        ],
+        "x-ms-client-request-id": "f6faf77e-85f2-4da0-f0d6-9fe257fbb883",
         "x-ms-error-code": "ConditionNotMet",
-<<<<<<< HEAD
-        "x-ms-request-id": "423a5d92-801e-0059-66ac-f9f8dc000000",
-=======
-        "x-ms-request-id": "1f298c9c-301e-00a8-1b7e-05e1f1000000",
->>>>>>> 1814567d
+        "x-ms-request-id": "cb12aae0-b01e-006d-31f1-06cb14000000",
         "x-ms-version": "2020-06-12"
       },
       "ResponseBody": [
         "\uFEFF\u003C?xml version=\u00221.0\u0022 encoding=\u0022utf-8\u0022?\u003E\u003CError\u003E\u003CCode\u003EConditionNotMet\u003C/Code\u003E\u003CMessage\u003EThe condition specified using HTTP conditional header(s) is not met.\n",
-<<<<<<< HEAD
-        "RequestId:423a5d92-801e-0059-66ac-f9f8dc000000\n",
-        "Time:2021-02-02T21:42:05.7453076Z\u003C/Message\u003E\u003C/Error\u003E"
-=======
-        "RequestId:1f298c9c-301e-00a8-1b7e-05e1f1000000\n",
-        "Time:2021-02-17T22:45:27.7570699Z\u003C/Message\u003E\u003C/Error\u003E"
->>>>>>> 1814567d
+        "RequestId:cb12aae0-b01e-006d-31f1-06cb14000000\n",
+        "Time:2021-02-19T19:04:03.3626746Z\u003C/Message\u003E\u003C/Error\u003E"
       ]
     },
     {
-      "RequestUri": "https://seannse.blob.core.windows.net/test-filesystem-0c0d8fe2-2d95-54e8-ffeb-e27851b595f6?restype=container",
+      "RequestUri": "https://seannse.blob.core.windows.net/test-filesystem-885dbbb1-cbfc-8277-39d3-bd76e2beb56f?restype=container",
       "RequestMethod": "DELETE",
       "RequestHeaders": {
         "Accept": "application/xml",
         "Authorization": "Sanitized",
-<<<<<<< HEAD
-        "traceparent": "00-b87f9fe54e31cb4aa8bece555313518e-325d0290507a1144-00",
-        "User-Agent": [
-          "azsdk-net-Storage.Files.DataLake/12.7.0-alpha.20210202.1",
-          "(.NET 5.0.2; Microsoft Windows 10.0.19042)"
-        ],
-        "x-ms-client-request-id": "2f25ff12-9332-e730-a574-0670e85e934c",
-        "x-ms-date": "Tue, 02 Feb 2021 21:42:05 GMT",
-=======
-        "traceparent": "00-8de5014018a2ba42be5c835746108b4d-06a48ffbabcfe247-00",
-        "User-Agent": [
-          "azsdk-net-Storage.Files.DataLake/12.7.0-alpha.20210217.1",
-          "(.NET 5.0.3; Microsoft Windows 10.0.19042)"
-        ],
-        "x-ms-client-request-id": "2f25ff12-9332-e730-a574-0670e85e934c",
-        "x-ms-date": "Wed, 17 Feb 2021 22:45:27 GMT",
->>>>>>> 1814567d
+        "traceparent": "00-6d945c0499f00143a75f74f102f668d7-770628693c39d847-00",
+        "User-Agent": [
+          "azsdk-net-Storage.Files.DataLake/12.7.0-alpha.20210219.1",
+          "(.NET 5.0.3; Microsoft Windows 10.0.19041)"
+        ],
+        "x-ms-client-request-id": "706c2661-a705-a2d4-198c-46862b716042",
+        "x-ms-date": "Fri, 19 Feb 2021 19:04:04 GMT",
         "x-ms-return-client-request-id": "true",
         "x-ms-version": "2020-06-12"
       },
@@ -1155,33 +730,21 @@
       "StatusCode": 202,
       "ResponseHeaders": {
         "Content-Length": "0",
-<<<<<<< HEAD
-        "Date": "Tue, 02 Feb 2021 21:42:05 GMT",
-=======
-        "Date": "Wed, 17 Feb 2021 22:45:27 GMT",
->>>>>>> 1814567d
-        "Server": [
-          "Windows-Azure-Blob/1.0",
-          "Microsoft-HTTPAPI/2.0"
-        ],
-        "x-ms-client-request-id": "2f25ff12-9332-e730-a574-0670e85e934c",
-<<<<<<< HEAD
-        "x-ms-request-id": "423a5da0-801e-0059-71ac-f9f8dc000000",
-=======
-        "x-ms-request-id": "1f298d33-301e-00a8-277e-05e1f1000000",
->>>>>>> 1814567d
+        "Date": "Fri, 19 Feb 2021 19:04:02 GMT",
+        "Server": [
+          "Windows-Azure-Blob/1.0",
+          "Microsoft-HTTPAPI/2.0"
+        ],
+        "x-ms-client-request-id": "706c2661-a705-a2d4-198c-46862b716042",
+        "x-ms-request-id": "cb12aaf3-b01e-006d-41f1-06cb14000000",
         "x-ms-version": "2020-06-12"
       },
       "ResponseBody": []
     }
   ],
   "Variables": {
-<<<<<<< HEAD
-    "DateTimeOffsetNow": "2021-02-02T15:42:01.3584176-06:00",
-=======
-    "DateTimeOffsetNow": "2021-02-17T16:45:24.0522025-06:00",
->>>>>>> 1814567d
-    "RandomSeed": "690915505",
+    "DateTimeOffsetNow": "2021-02-19T13:04:02.4223247-06:00",
+    "RandomSeed": "1628626779",
     "Storage_TestConfigHierarchicalNamespace": "NamespaceTenant\nseannse\nU2FuaXRpemVk\nhttps://seannse.blob.core.windows.net\nhttps://seannse.file.core.windows.net\nhttps://seannse.queue.core.windows.net\nhttps://seannse.table.core.windows.net\n\n\n\n\nhttps://seannse-secondary.blob.core.windows.net\nhttps://seannse-secondary.file.core.windows.net\nhttps://seannse-secondary.queue.core.windows.net\nhttps://seannse-secondary.table.core.windows.net\n68390a19-a643-458b-b726-408abf67b4fc\nSanitized\n72f988bf-86f1-41af-91ab-2d7cd011db47\nhttps://login.microsoftonline.com/\nCloud\nBlobEndpoint=https://seannse.blob.core.windows.net/;QueueEndpoint=https://seannse.queue.core.windows.net/;FileEndpoint=https://seannse.file.core.windows.net/;BlobSecondaryEndpoint=https://seannse-secondary.blob.core.windows.net/;QueueSecondaryEndpoint=https://seannse-secondary.queue.core.windows.net/;FileSecondaryEndpoint=https://seannse-secondary.file.core.windows.net/;AccountName=seannse;AccountKey=Sanitized\n"
   }
 }