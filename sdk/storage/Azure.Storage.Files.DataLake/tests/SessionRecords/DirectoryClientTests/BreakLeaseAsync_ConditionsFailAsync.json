﻿{
  "Entries": [
    {
      "RequestUri": "https://seannse.blob.core.windows.net/test-filesystem-69cbc7f4-a894-8e1a-96ad-4309fec9e6fb?restype=container",
      "RequestMethod": "PUT",
      "RequestHeaders": {
        "Accept": "application/xml",
        "Authorization": "Sanitized",
        "traceparent": "00-e9743aa2c960d746b877c7abf376f1e4-51b465f26debf34d-00",
        "User-Agent": [
          "azsdk-net-Storage.Files.DataLake/12.7.0-alpha.20210219.1",
          "(.NET 5.0.3; Microsoft Windows 10.0.19041)"
        ],
        "x-ms-blob-public-access": "container",
        "x-ms-client-request-id": "daeac314-0294-7ae7-aa18-c2e496edf79a",
        "x-ms-date": "Fri, 19 Feb 2021 19:04:02 GMT",
        "x-ms-return-client-request-id": "true",
<<<<<<< HEAD
        "x-ms-version": "2020-12-06"
=======
        "x-ms-version": "2021-02-12"
>>>>>>> 7e782c87
      },
      "RequestBody": null,
      "StatusCode": 201,
      "ResponseHeaders": {
        "Content-Length": "0",
        "Date": "Fri, 19 Feb 2021 19:04:01 GMT",
        "ETag": "\"0x8D8D5091E947F1D\"",
        "Last-Modified": "Fri, 19 Feb 2021 19:04:01 GMT",
        "Server": [
          "Windows-Azure-Blob/1.0",
          "Microsoft-HTTPAPI/2.0"
        ],
        "x-ms-client-request-id": "daeac314-0294-7ae7-aa18-c2e496edf79a",
        "x-ms-request-id": "cb12a937-b01e-006d-4bf1-06cb14000000",
<<<<<<< HEAD
        "x-ms-version": "2020-12-06"
=======
        "x-ms-version": "2021-02-12"
>>>>>>> 7e782c87
      },
      "ResponseBody": []
    },
    {
      "RequestUri": "https://seannse.dfs.core.windows.net/test-filesystem-69cbc7f4-a894-8e1a-96ad-4309fec9e6fb/test-directory-ca92b2cd-e5b7-6a06-2416-e15cb6c22c70?resource=directory",
      "RequestMethod": "PUT",
      "RequestHeaders": {
        "Accept": "application/json",
        "Authorization": "Sanitized",
        "traceparent": "00-3edd33887cea1643a70b55e773ae05fa-fc8602f81bb9a84b-00",
        "User-Agent": [
          "azsdk-net-Storage.Files.DataLake/12.7.0-alpha.20210219.1",
          "(.NET 5.0.3; Microsoft Windows 10.0.19041)"
        ],
        "x-ms-client-request-id": "af8a5840-d594-2e43-bd80-b57e208bc4e7",
        "x-ms-date": "Fri, 19 Feb 2021 19:04:02 GMT",
        "x-ms-return-client-request-id": "true",
<<<<<<< HEAD
        "x-ms-version": "2020-12-06"
=======
        "x-ms-version": "2021-02-12"
>>>>>>> 7e782c87
      },
      "RequestBody": null,
      "StatusCode": 201,
      "ResponseHeaders": {
        "Content-Length": "0",
        "Date": "Fri, 19 Feb 2021 19:04:01 GMT",
        "ETag": "\"0x8D8D5091EA63CE4\"",
        "Last-Modified": "Fri, 19 Feb 2021 19:04:01 GMT",
        "Server": [
          "Windows-Azure-HDFS/1.0",
          "Microsoft-HTTPAPI/2.0"
        ],
        "x-ms-client-request-id": "af8a5840-d594-2e43-bd80-b57e208bc4e7",
        "x-ms-request-id": "da842859-a01f-0061-3ef1-065c1c000000",
<<<<<<< HEAD
        "x-ms-version": "2020-12-06"
=======
        "x-ms-version": "2021-02-12"
>>>>>>> 7e782c87
      },
      "ResponseBody": []
    },
    {
      "RequestUri": "https://seannse.blob.core.windows.net/test-filesystem-69cbc7f4-a894-8e1a-96ad-4309fec9e6fb/test-directory-ca92b2cd-e5b7-6a06-2416-e15cb6c22c70?comp=lease",
      "RequestMethod": "PUT",
      "RequestHeaders": {
        "Accept": "application/xml",
        "Authorization": "Sanitized",
        "traceparent": "00-2b745b3a9c22dc48b87170b4362c4007-545f9661cbcd7144-00",
        "User-Agent": [
          "azsdk-net-Storage.Files.DataLake/12.7.0-alpha.20210219.1",
          "(.NET 5.0.3; Microsoft Windows 10.0.19041)"
        ],
        "x-ms-client-request-id": "764c282c-cfe8-84a1-9dc8-64dd437d58ef",
        "x-ms-date": "Fri, 19 Feb 2021 19:04:02 GMT",
        "x-ms-lease-action": "acquire",
        "x-ms-lease-duration": "15",
        "x-ms-proposed-lease-id": "4ed751eb-bcf8-c1bb-4ab6-91c5d5cea164",
        "x-ms-return-client-request-id": "true",
<<<<<<< HEAD
        "x-ms-version": "2020-12-06"
=======
        "x-ms-version": "2021-02-12"
>>>>>>> 7e782c87
      },
      "RequestBody": null,
      "StatusCode": 201,
      "ResponseHeaders": {
        "Content-Length": "0",
        "Date": "Fri, 19 Feb 2021 19:04:01 GMT",
        "ETag": "\"0x8D8D5091EA63CE4\"",
        "Last-Modified": "Fri, 19 Feb 2021 19:04:01 GMT",
        "Server": [
          "Windows-Azure-Blob/1.0",
          "Microsoft-HTTPAPI/2.0"
        ],
        "x-ms-client-request-id": "764c282c-cfe8-84a1-9dc8-64dd437d58ef",
        "x-ms-lease-id": "4ed751eb-bcf8-c1bb-4ab6-91c5d5cea164",
        "x-ms-request-id": "cb12a964-b01e-006d-70f1-06cb14000000",
<<<<<<< HEAD
        "x-ms-version": "2020-12-06"
=======
        "x-ms-version": "2021-02-12"
>>>>>>> 7e782c87
      },
      "ResponseBody": []
    },
    {
      "RequestUri": "https://seannse.blob.core.windows.net/test-filesystem-69cbc7f4-a894-8e1a-96ad-4309fec9e6fb/test-directory-ca92b2cd-e5b7-6a06-2416-e15cb6c22c70?comp=lease",
      "RequestMethod": "PUT",
      "RequestHeaders": {
        "Accept": "application/xml",
        "Authorization": "Sanitized",
        "If-Modified-Since": "Sat, 20 Feb 2021 19:04:02 GMT",
        "traceparent": "00-901455a0fd1b3943bf2cf5f15e68224f-5e522ea645dae74b-00",
        "User-Agent": [
          "azsdk-net-Storage.Files.DataLake/12.7.0-alpha.20210219.1",
          "(.NET 5.0.3; Microsoft Windows 10.0.19041)"
        ],
        "x-ms-client-request-id": "ad98e4fc-2b81-277c-a797-c06f19fef387",
        "x-ms-date": "Fri, 19 Feb 2021 19:04:02 GMT",
        "x-ms-lease-action": "break",
        "x-ms-return-client-request-id": "true",
<<<<<<< HEAD
        "x-ms-version": "2020-12-06"
=======
        "x-ms-version": "2021-02-12"
>>>>>>> 7e782c87
      },
      "RequestBody": null,
      "StatusCode": 412,
      "ResponseHeaders": {
        "Content-Length": "252",
        "Content-Type": "application/xml",
        "Date": "Fri, 19 Feb 2021 19:04:01 GMT",
        "Server": [
          "Windows-Azure-Blob/1.0",
          "Microsoft-HTTPAPI/2.0"
        ],
        "x-ms-client-request-id": "ad98e4fc-2b81-277c-a797-c06f19fef387",
        "x-ms-error-code": "ConditionNotMet",
        "x-ms-request-id": "cb12a979-b01e-006d-03f1-06cb14000000",
<<<<<<< HEAD
        "x-ms-version": "2020-12-06"
=======
        "x-ms-version": "2021-02-12"
>>>>>>> 7e782c87
      },
      "ResponseBody": [
        "﻿<?xml version=\"1.0\" encoding=\"utf-8\"?><Error><Code>ConditionNotMet</Code><Message>The condition specified using HTTP conditional header(s) is not met.\n",
        "RequestId:cb12a979-b01e-006d-03f1-06cb14000000\n",
        "Time:2021-02-19T19:04:02.0127381Z</Message></Error>"
      ]
    },
    {
      "RequestUri": "https://seannse.blob.core.windows.net/test-filesystem-69cbc7f4-a894-8e1a-96ad-4309fec9e6fb?restype=container",
      "RequestMethod": "DELETE",
      "RequestHeaders": {
        "Accept": "application/xml",
        "Authorization": "Sanitized",
        "traceparent": "00-b9609d7eeba8c34bbe84d879e785be49-3cd39a094fd05b45-00",
        "User-Agent": [
          "azsdk-net-Storage.Files.DataLake/12.7.0-alpha.20210219.1",
          "(.NET 5.0.3; Microsoft Windows 10.0.19041)"
        ],
        "x-ms-client-request-id": "5fe1025d-abe4-b36d-d45e-30d8a63f5477",
        "x-ms-date": "Fri, 19 Feb 2021 19:04:02 GMT",
        "x-ms-return-client-request-id": "true",
<<<<<<< HEAD
        "x-ms-version": "2020-12-06"
=======
        "x-ms-version": "2021-02-12"
>>>>>>> 7e782c87
      },
      "RequestBody": null,
      "StatusCode": 202,
      "ResponseHeaders": {
        "Content-Length": "0",
        "Date": "Fri, 19 Feb 2021 19:04:01 GMT",
        "Server": [
          "Windows-Azure-Blob/1.0",
          "Microsoft-HTTPAPI/2.0"
        ],
        "x-ms-client-request-id": "5fe1025d-abe4-b36d-d45e-30d8a63f5477",
        "x-ms-request-id": "cb12a9a0-b01e-006d-25f1-06cb14000000",
<<<<<<< HEAD
        "x-ms-version": "2020-12-06"
=======
        "x-ms-version": "2021-02-12"
>>>>>>> 7e782c87
      },
      "ResponseBody": []
    },
    {
      "RequestUri": "https://seannse.blob.core.windows.net/test-filesystem-b1c4c1ab-66dc-18ff-a6d3-34a32b33a138?restype=container",
      "RequestMethod": "PUT",
      "RequestHeaders": {
        "Accept": "application/xml",
        "Authorization": "Sanitized",
        "traceparent": "00-f6c2fd791005bf4a8171ae896e8a40e9-022faf77310f2742-00",
        "User-Agent": [
          "azsdk-net-Storage.Files.DataLake/12.7.0-alpha.20210219.1",
          "(.NET 5.0.3; Microsoft Windows 10.0.19041)"
        ],
        "x-ms-blob-public-access": "container",
        "x-ms-client-request-id": "c49c888a-92ab-f664-02c8-b91176ca88a0",
        "x-ms-date": "Fri, 19 Feb 2021 19:04:02 GMT",
        "x-ms-return-client-request-id": "true",
<<<<<<< HEAD
        "x-ms-version": "2020-12-06"
=======
        "x-ms-version": "2021-02-12"
>>>>>>> 7e782c87
      },
      "RequestBody": null,
      "StatusCode": 201,
      "ResponseHeaders": {
        "Content-Length": "0",
        "Date": "Fri, 19 Feb 2021 19:04:01 GMT",
        "ETag": "\"0x8D8D5091ED7D5A0\"",
        "Last-Modified": "Fri, 19 Feb 2021 19:04:02 GMT",
        "Server": [
          "Windows-Azure-Blob/1.0",
          "Microsoft-HTTPAPI/2.0"
        ],
        "x-ms-client-request-id": "c49c888a-92ab-f664-02c8-b91176ca88a0",
        "x-ms-request-id": "cb12a9af-b01e-006d-32f1-06cb14000000",
<<<<<<< HEAD
        "x-ms-version": "2020-12-06"
=======
        "x-ms-version": "2021-02-12"
>>>>>>> 7e782c87
      },
      "ResponseBody": []
    },
    {
      "RequestUri": "https://seannse.dfs.core.windows.net/test-filesystem-b1c4c1ab-66dc-18ff-a6d3-34a32b33a138/test-directory-2785f8bd-3d2d-1759-1f01-910f36fc6640?resource=directory",
      "RequestMethod": "PUT",
      "RequestHeaders": {
        "Accept": "application/json",
        "Authorization": "Sanitized",
        "traceparent": "00-be0357b412b227478535784e0f799e89-438c6c499a99774c-00",
        "User-Agent": [
          "azsdk-net-Storage.Files.DataLake/12.7.0-alpha.20210219.1",
          "(.NET 5.0.3; Microsoft Windows 10.0.19041)"
        ],
        "x-ms-client-request-id": "ba468f44-f8e0-4c0c-2f84-a5a90154c006",
        "x-ms-date": "Fri, 19 Feb 2021 19:04:02 GMT",
        "x-ms-return-client-request-id": "true",
<<<<<<< HEAD
        "x-ms-version": "2020-12-06"
=======
        "x-ms-version": "2021-02-12"
>>>>>>> 7e782c87
      },
      "RequestBody": null,
      "StatusCode": 201,
      "ResponseHeaders": {
        "Content-Length": "0",
        "Date": "Fri, 19 Feb 2021 19:04:01 GMT",
        "ETag": "\"0x8D8D5091EE5BA4A\"",
        "Last-Modified": "Fri, 19 Feb 2021 19:04:02 GMT",
        "Server": [
          "Windows-Azure-HDFS/1.0",
          "Microsoft-HTTPAPI/2.0"
        ],
        "x-ms-client-request-id": "ba468f44-f8e0-4c0c-2f84-a5a90154c006",
        "x-ms-request-id": "da8428a3-a01f-0061-08f1-065c1c000000",
<<<<<<< HEAD
        "x-ms-version": "2020-12-06"
=======
        "x-ms-version": "2021-02-12"
>>>>>>> 7e782c87
      },
      "ResponseBody": []
    },
    {
      "RequestUri": "https://seannse.blob.core.windows.net/test-filesystem-b1c4c1ab-66dc-18ff-a6d3-34a32b33a138/test-directory-2785f8bd-3d2d-1759-1f01-910f36fc6640?comp=lease",
      "RequestMethod": "PUT",
      "RequestHeaders": {
        "Accept": "application/xml",
        "Authorization": "Sanitized",
        "traceparent": "00-c9bd61c4cc07c54fb87f12b6ffdfea75-1586381a0ac4fe44-00",
        "User-Agent": [
          "azsdk-net-Storage.Files.DataLake/12.7.0-alpha.20210219.1",
          "(.NET 5.0.3; Microsoft Windows 10.0.19041)"
        ],
        "x-ms-client-request-id": "61f30e5a-d033-5ea5-8566-4f1becfa242b",
        "x-ms-date": "Fri, 19 Feb 2021 19:04:03 GMT",
        "x-ms-lease-action": "acquire",
        "x-ms-lease-duration": "15",
        "x-ms-proposed-lease-id": "7b5d7862-e6b0-e009-6ac5-0b1228043d8d",
        "x-ms-return-client-request-id": "true",
<<<<<<< HEAD
        "x-ms-version": "2020-12-06"
=======
        "x-ms-version": "2021-02-12"
>>>>>>> 7e782c87
      },
      "RequestBody": null,
      "StatusCode": 201,
      "ResponseHeaders": {
        "Content-Length": "0",
        "Date": "Fri, 19 Feb 2021 19:04:01 GMT",
        "ETag": "\"0x8D8D5091EE5BA4A\"",
        "Last-Modified": "Fri, 19 Feb 2021 19:04:02 GMT",
        "Server": [
          "Windows-Azure-Blob/1.0",
          "Microsoft-HTTPAPI/2.0"
        ],
        "x-ms-client-request-id": "61f30e5a-d033-5ea5-8566-4f1becfa242b",
        "x-ms-lease-id": "7b5d7862-e6b0-e009-6ac5-0b1228043d8d",
        "x-ms-request-id": "cb12a9d2-b01e-006d-51f1-06cb14000000",
<<<<<<< HEAD
        "x-ms-version": "2020-12-06"
=======
        "x-ms-version": "2021-02-12"
>>>>>>> 7e782c87
      },
      "ResponseBody": []
    },
    {
      "RequestUri": "https://seannse.blob.core.windows.net/test-filesystem-b1c4c1ab-66dc-18ff-a6d3-34a32b33a138/test-directory-2785f8bd-3d2d-1759-1f01-910f36fc6640?comp=lease",
      "RequestMethod": "PUT",
      "RequestHeaders": {
        "Accept": "application/xml",
        "Authorization": "Sanitized",
        "If-Unmodified-Since": "Thu, 18 Feb 2021 19:04:02 GMT",
        "traceparent": "00-acd4d4665441aa49bf9a73117f543a58-37241cfa73201d4b-00",
        "User-Agent": [
          "azsdk-net-Storage.Files.DataLake/12.7.0-alpha.20210219.1",
          "(.NET 5.0.3; Microsoft Windows 10.0.19041)"
        ],
        "x-ms-client-request-id": "1ab74506-db10-e55a-946d-21505b45cff4",
        "x-ms-date": "Fri, 19 Feb 2021 19:04:03 GMT",
        "x-ms-lease-action": "break",
        "x-ms-return-client-request-id": "true",
<<<<<<< HEAD
        "x-ms-version": "2020-12-06"
=======
        "x-ms-version": "2021-02-12"
>>>>>>> 7e782c87
      },
      "RequestBody": null,
      "StatusCode": 412,
      "ResponseHeaders": {
        "Content-Length": "252",
        "Content-Type": "application/xml",
        "Date": "Fri, 19 Feb 2021 19:04:01 GMT",
        "Server": [
          "Windows-Azure-Blob/1.0",
          "Microsoft-HTTPAPI/2.0"
        ],
        "x-ms-client-request-id": "1ab74506-db10-e55a-946d-21505b45cff4",
        "x-ms-error-code": "ConditionNotMet",
        "x-ms-request-id": "cb12a9e8-b01e-006d-65f1-06cb14000000",
<<<<<<< HEAD
        "x-ms-version": "2020-12-06"
=======
        "x-ms-version": "2021-02-12"
>>>>>>> 7e782c87
      },
      "ResponseBody": [
        "﻿<?xml version=\"1.0\" encoding=\"utf-8\"?><Error><Code>ConditionNotMet</Code><Message>The condition specified using HTTP conditional header(s) is not met.\n",
        "RequestId:cb12a9e8-b01e-006d-65f1-06cb14000000\n",
        "Time:2021-02-19T19:04:02.4640509Z</Message></Error>"
      ]
    },
    {
      "RequestUri": "https://seannse.blob.core.windows.net/test-filesystem-b1c4c1ab-66dc-18ff-a6d3-34a32b33a138?restype=container",
      "RequestMethod": "DELETE",
      "RequestHeaders": {
        "Accept": "application/xml",
        "Authorization": "Sanitized",
        "traceparent": "00-e40c8b8e0253614188806844eeafd94e-125bf474d022f946-00",
        "User-Agent": [
          "azsdk-net-Storage.Files.DataLake/12.7.0-alpha.20210219.1",
          "(.NET 5.0.3; Microsoft Windows 10.0.19041)"
        ],
        "x-ms-client-request-id": "a714c8bd-0942-6b1a-bd0f-321bf8ff5ad2",
        "x-ms-date": "Fri, 19 Feb 2021 19:04:03 GMT",
        "x-ms-return-client-request-id": "true",
<<<<<<< HEAD
        "x-ms-version": "2020-12-06"
=======
        "x-ms-version": "2021-02-12"
>>>>>>> 7e782c87
      },
      "RequestBody": null,
      "StatusCode": 202,
      "ResponseHeaders": {
        "Content-Length": "0",
        "Date": "Fri, 19 Feb 2021 19:04:02 GMT",
        "Server": [
          "Windows-Azure-Blob/1.0",
          "Microsoft-HTTPAPI/2.0"
        ],
        "x-ms-client-request-id": "a714c8bd-0942-6b1a-bd0f-321bf8ff5ad2",
        "x-ms-request-id": "cb12a9fa-b01e-006d-70f1-06cb14000000",
<<<<<<< HEAD
        "x-ms-version": "2020-12-06"
=======
        "x-ms-version": "2021-02-12"
>>>>>>> 7e782c87
      },
      "ResponseBody": []
    },
    {
      "RequestUri": "https://seannse.blob.core.windows.net/test-filesystem-2b3c98d2-872d-0e98-0776-5bd392c8a2d3?restype=container",
      "RequestMethod": "PUT",
      "RequestHeaders": {
        "Accept": "application/xml",
        "Authorization": "Sanitized",
        "traceparent": "00-18855c2da4c0614ead406a18403334ad-da64f53a1431204f-00",
        "User-Agent": [
          "azsdk-net-Storage.Files.DataLake/12.7.0-alpha.20210219.1",
          "(.NET 5.0.3; Microsoft Windows 10.0.19041)"
        ],
        "x-ms-blob-public-access": "container",
        "x-ms-client-request-id": "aabf76e2-bf84-3560-3006-9fcbae46d9f5",
        "x-ms-date": "Fri, 19 Feb 2021 19:04:03 GMT",
        "x-ms-return-client-request-id": "true",
<<<<<<< HEAD
        "x-ms-version": "2020-12-06"
=======
        "x-ms-version": "2021-02-12"
>>>>>>> 7e782c87
      },
      "RequestBody": null,
      "StatusCode": 201,
      "ResponseHeaders": {
        "Content-Length": "0",
        "Date": "Fri, 19 Feb 2021 19:04:02 GMT",
        "ETag": "\"0x8D8D5091F195717\"",
        "Last-Modified": "Fri, 19 Feb 2021 19:04:02 GMT",
        "Server": [
          "Windows-Azure-Blob/1.0",
          "Microsoft-HTTPAPI/2.0"
        ],
        "x-ms-client-request-id": "aabf76e2-bf84-3560-3006-9fcbae46d9f5",
        "x-ms-request-id": "cb12aa10-b01e-006d-04f1-06cb14000000",
<<<<<<< HEAD
        "x-ms-version": "2020-12-06"
=======
        "x-ms-version": "2021-02-12"
>>>>>>> 7e782c87
      },
      "ResponseBody": []
    },
    {
      "RequestUri": "https://seannse.dfs.core.windows.net/test-filesystem-2b3c98d2-872d-0e98-0776-5bd392c8a2d3/test-directory-65995f6d-c76d-a9a2-e79e-fdce25b849e5?resource=directory",
      "RequestMethod": "PUT",
      "RequestHeaders": {
        "Accept": "application/json",
        "Authorization": "Sanitized",
        "traceparent": "00-779c6111b63f6049bd60f80e43fa0b7b-32cbbda9349aa14f-00",
        "User-Agent": [
          "azsdk-net-Storage.Files.DataLake/12.7.0-alpha.20210219.1",
          "(.NET 5.0.3; Microsoft Windows 10.0.19041)"
        ],
        "x-ms-client-request-id": "65726d85-e188-1a51-d316-c2e6c2911077",
        "x-ms-date": "Fri, 19 Feb 2021 19:04:03 GMT",
        "x-ms-return-client-request-id": "true",
<<<<<<< HEAD
        "x-ms-version": "2020-12-06"
=======
        "x-ms-version": "2021-02-12"
>>>>>>> 7e782c87
      },
      "RequestBody": null,
      "StatusCode": 201,
      "ResponseHeaders": {
        "Content-Length": "0",
        "Date": "Fri, 19 Feb 2021 19:04:02 GMT",
        "ETag": "\"0x8D8D5091F29528A\"",
        "Last-Modified": "Fri, 19 Feb 2021 19:04:02 GMT",
        "Server": [
          "Windows-Azure-HDFS/1.0",
          "Microsoft-HTTPAPI/2.0"
        ],
        "x-ms-client-request-id": "65726d85-e188-1a51-d316-c2e6c2911077",
        "x-ms-request-id": "da8428ff-a01f-0061-64f1-065c1c000000",
<<<<<<< HEAD
        "x-ms-version": "2020-12-06"
=======
        "x-ms-version": "2021-02-12"
>>>>>>> 7e782c87
      },
      "ResponseBody": []
    },
    {
      "RequestUri": "https://seannse.blob.core.windows.net/test-filesystem-2b3c98d2-872d-0e98-0776-5bd392c8a2d3/test-directory-65995f6d-c76d-a9a2-e79e-fdce25b849e5?comp=lease",
      "RequestMethod": "PUT",
      "RequestHeaders": {
        "Accept": "application/xml",
        "Authorization": "Sanitized",
        "traceparent": "00-d4ce546ca167ab479a6a6741b2962384-32cc5561fa808241-00",
        "User-Agent": [
          "azsdk-net-Storage.Files.DataLake/12.7.0-alpha.20210219.1",
          "(.NET 5.0.3; Microsoft Windows 10.0.19041)"
        ],
        "x-ms-client-request-id": "cd6deb4b-df49-c892-81fd-55b0af40b65b",
        "x-ms-date": "Fri, 19 Feb 2021 19:04:03 GMT",
        "x-ms-lease-action": "acquire",
        "x-ms-lease-duration": "15",
        "x-ms-proposed-lease-id": "119cbabc-bd54-74ec-10d7-321164782101",
        "x-ms-return-client-request-id": "true",
<<<<<<< HEAD
        "x-ms-version": "2020-12-06"
=======
        "x-ms-version": "2021-02-12"
>>>>>>> 7e782c87
      },
      "RequestBody": null,
      "StatusCode": 201,
      "ResponseHeaders": {
        "Content-Length": "0",
        "Date": "Fri, 19 Feb 2021 19:04:02 GMT",
        "ETag": "\"0x8D8D5091F29528A\"",
        "Last-Modified": "Fri, 19 Feb 2021 19:04:02 GMT",
        "Server": [
          "Windows-Azure-Blob/1.0",
          "Microsoft-HTTPAPI/2.0"
        ],
        "x-ms-client-request-id": "cd6deb4b-df49-c892-81fd-55b0af40b65b",
        "x-ms-lease-id": "119cbabc-bd54-74ec-10d7-321164782101",
        "x-ms-request-id": "cb12aa40-b01e-006d-27f1-06cb14000000",
<<<<<<< HEAD
        "x-ms-version": "2020-12-06"
=======
        "x-ms-version": "2021-02-12"
>>>>>>> 7e782c87
      },
      "ResponseBody": []
    },
    {
      "RequestUri": "https://seannse.blob.core.windows.net/test-filesystem-2b3c98d2-872d-0e98-0776-5bd392c8a2d3/test-directory-65995f6d-c76d-a9a2-e79e-fdce25b849e5?comp=lease",
      "RequestMethod": "PUT",
      "RequestHeaders": {
        "Accept": "application/xml",
        "Authorization": "Sanitized",
        "If-Match": "\"garbage\"",
        "traceparent": "00-d44579579a35ba49bbe5f1c8b7f58f73-b6f5ef0f90f44f4c-00",
        "User-Agent": [
          "azsdk-net-Storage.Files.DataLake/12.7.0-alpha.20210219.1",
          "(.NET 5.0.3; Microsoft Windows 10.0.19041)"
        ],
        "x-ms-client-request-id": "78c591d7-530b-ceb8-8480-36488eac9e0a",
        "x-ms-date": "Fri, 19 Feb 2021 19:04:03 GMT",
        "x-ms-lease-action": "break",
        "x-ms-return-client-request-id": "true",
<<<<<<< HEAD
        "x-ms-version": "2020-12-06"
=======
        "x-ms-version": "2021-02-12"
>>>>>>> 7e782c87
      },
      "RequestBody": null,
      "StatusCode": 412,
      "ResponseHeaders": {
        "Content-Length": "252",
        "Content-Type": "application/xml",
        "Date": "Fri, 19 Feb 2021 19:04:02 GMT",
        "Server": [
          "Windows-Azure-Blob/1.0",
          "Microsoft-HTTPAPI/2.0"
        ],
        "x-ms-client-request-id": "78c591d7-530b-ceb8-8480-36488eac9e0a",
        "x-ms-error-code": "ConditionNotMet",
        "x-ms-request-id": "cb12aa53-b01e-006d-3af1-06cb14000000",
<<<<<<< HEAD
        "x-ms-version": "2020-12-06"
=======
        "x-ms-version": "2021-02-12"
>>>>>>> 7e782c87
      },
      "ResponseBody": [
        "﻿<?xml version=\"1.0\" encoding=\"utf-8\"?><Error><Code>ConditionNotMet</Code><Message>The condition specified using HTTP conditional header(s) is not met.\n",
        "RequestId:cb12aa53-b01e-006d-3af1-06cb14000000\n",
        "Time:2021-02-19T19:04:02.8773382Z</Message></Error>"
      ]
    },
    {
      "RequestUri": "https://seannse.blob.core.windows.net/test-filesystem-2b3c98d2-872d-0e98-0776-5bd392c8a2d3?restype=container",
      "RequestMethod": "DELETE",
      "RequestHeaders": {
        "Accept": "application/xml",
        "Authorization": "Sanitized",
        "traceparent": "00-b5d39ae025500b4db1428956fa84510c-a4009305dccb664f-00",
        "User-Agent": [
          "azsdk-net-Storage.Files.DataLake/12.7.0-alpha.20210219.1",
          "(.NET 5.0.3; Microsoft Windows 10.0.19041)"
        ],
        "x-ms-client-request-id": "1dd9aebd-3d7a-a150-0969-27c823e849b0",
        "x-ms-date": "Fri, 19 Feb 2021 19:04:03 GMT",
        "x-ms-return-client-request-id": "true",
<<<<<<< HEAD
        "x-ms-version": "2020-12-06"
=======
        "x-ms-version": "2021-02-12"
>>>>>>> 7e782c87
      },
      "RequestBody": null,
      "StatusCode": 202,
      "ResponseHeaders": {
        "Content-Length": "0",
        "Date": "Fri, 19 Feb 2021 19:04:02 GMT",
        "Server": [
          "Windows-Azure-Blob/1.0",
          "Microsoft-HTTPAPI/2.0"
        ],
        "x-ms-client-request-id": "1dd9aebd-3d7a-a150-0969-27c823e849b0",
        "x-ms-request-id": "cb12aa65-b01e-006d-49f1-06cb14000000",
<<<<<<< HEAD
        "x-ms-version": "2020-12-06"
=======
        "x-ms-version": "2021-02-12"
>>>>>>> 7e782c87
      },
      "ResponseBody": []
    },
    {
      "RequestUri": "https://seannse.blob.core.windows.net/test-filesystem-885dbbb1-cbfc-8277-39d3-bd76e2beb56f?restype=container",
      "RequestMethod": "PUT",
      "RequestHeaders": {
        "Accept": "application/xml",
        "Authorization": "Sanitized",
        "traceparent": "00-d0b0c3011f32d34c9e30c924a15c7bec-5c126f1b68656f4b-00",
        "User-Agent": [
          "azsdk-net-Storage.Files.DataLake/12.7.0-alpha.20210219.1",
          "(.NET 5.0.3; Microsoft Windows 10.0.19041)"
        ],
        "x-ms-blob-public-access": "container",
        "x-ms-client-request-id": "5d48c04a-cbb6-f28a-3656-e4a780dabf4b",
        "x-ms-date": "Fri, 19 Feb 2021 19:04:03 GMT",
        "x-ms-return-client-request-id": "true",
<<<<<<< HEAD
        "x-ms-version": "2020-12-06"
=======
        "x-ms-version": "2021-02-12"
>>>>>>> 7e782c87
      },
      "RequestBody": null,
      "StatusCode": 201,
      "ResponseHeaders": {
        "Content-Length": "0",
        "Date": "Fri, 19 Feb 2021 19:04:02 GMT",
        "ETag": "\"0x8D8D5091F590373\"",
        "Last-Modified": "Fri, 19 Feb 2021 19:04:03 GMT",
        "Server": [
          "Windows-Azure-Blob/1.0",
          "Microsoft-HTTPAPI/2.0"
        ],
        "x-ms-client-request-id": "5d48c04a-cbb6-f28a-3656-e4a780dabf4b",
        "x-ms-request-id": "cb12aa77-b01e-006d-58f1-06cb14000000",
<<<<<<< HEAD
        "x-ms-version": "2020-12-06"
=======
        "x-ms-version": "2021-02-12"
>>>>>>> 7e782c87
      },
      "ResponseBody": []
    },
    {
      "RequestUri": "https://seannse.dfs.core.windows.net/test-filesystem-885dbbb1-cbfc-8277-39d3-bd76e2beb56f/test-directory-749cb7b4-695d-30dc-2b7b-eba061b155a9?resource=directory",
      "RequestMethod": "PUT",
      "RequestHeaders": {
        "Accept": "application/json",
        "Authorization": "Sanitized",
        "traceparent": "00-42d6644450ef5b4291a8e3e13ead6f27-04f45d95dbb63047-00",
        "User-Agent": [
          "azsdk-net-Storage.Files.DataLake/12.7.0-alpha.20210219.1",
          "(.NET 5.0.3; Microsoft Windows 10.0.19041)"
        ],
        "x-ms-client-request-id": "75111f9c-5bf2-e174-e317-323bdfea9185",
        "x-ms-date": "Fri, 19 Feb 2021 19:04:03 GMT",
        "x-ms-return-client-request-id": "true",
<<<<<<< HEAD
        "x-ms-version": "2020-12-06"
=======
        "x-ms-version": "2021-02-12"
>>>>>>> 7e782c87
      },
      "RequestBody": null,
      "StatusCode": 201,
      "ResponseHeaders": {
        "Content-Length": "0",
        "Date": "Fri, 19 Feb 2021 19:04:02 GMT",
        "ETag": "\"0x8D8D5091F68C9E8\"",
        "Last-Modified": "Fri, 19 Feb 2021 19:04:03 GMT",
        "Server": [
          "Windows-Azure-HDFS/1.0",
          "Microsoft-HTTPAPI/2.0"
        ],
        "x-ms-client-request-id": "75111f9c-5bf2-e174-e317-323bdfea9185",
        "x-ms-request-id": "da842941-a01f-0061-26f1-065c1c000000",
<<<<<<< HEAD
        "x-ms-version": "2020-12-06"
=======
        "x-ms-version": "2021-02-12"
>>>>>>> 7e782c87
      },
      "ResponseBody": []
    },
    {
      "RequestUri": "https://seannse.blob.core.windows.net/test-filesystem-885dbbb1-cbfc-8277-39d3-bd76e2beb56f/test-directory-749cb7b4-695d-30dc-2b7b-eba061b155a9",
      "RequestMethod": "HEAD",
      "RequestHeaders": {
        "Accept": "application/xml",
        "Authorization": "Sanitized",
        "User-Agent": [
          "azsdk-net-Storage.Files.DataLake/12.7.0-alpha.20210219.1",
          "(.NET 5.0.3; Microsoft Windows 10.0.19041)"
        ],
        "x-ms-client-request-id": "607c2407-cd44-0013-49b5-77b60baf2183",
        "x-ms-date": "Fri, 19 Feb 2021 19:04:03 GMT",
        "x-ms-return-client-request-id": "true",
<<<<<<< HEAD
        "x-ms-version": "2020-12-06"
=======
        "x-ms-version": "2021-02-12"
>>>>>>> 7e782c87
      },
      "RequestBody": null,
      "StatusCode": 200,
      "ResponseHeaders": {
        "Accept-Ranges": "bytes",
        "Content-Length": "0",
        "Content-Type": "application/octet-stream",
        "Date": "Fri, 19 Feb 2021 19:04:02 GMT",
        "ETag": "\"0x8D8D5091F68C9E8\"",
        "Last-Modified": "Fri, 19 Feb 2021 19:04:03 GMT",
        "Server": [
          "Windows-Azure-Blob/1.0",
          "Microsoft-HTTPAPI/2.0"
        ],
        "x-ms-access-tier": "Hot",
        "x-ms-access-tier-inferred": "true",
        "x-ms-blob-type": "BlockBlob",
        "x-ms-client-request-id": "607c2407-cd44-0013-49b5-77b60baf2183",
        "x-ms-creation-time": "Fri, 19 Feb 2021 19:04:03 GMT",
        "x-ms-group": "$superuser",
        "x-ms-lease-state": "available",
        "x-ms-lease-status": "unlocked",
        "x-ms-meta-hdi_isfolder": "true",
        "x-ms-owner": "$superuser",
        "x-ms-permissions": "rwxr-x---",
        "x-ms-request-id": "cb12aab9-b01e-006d-0df1-06cb14000000",
        "x-ms-server-encrypted": "true",
<<<<<<< HEAD
        "x-ms-version": "2020-12-06"
=======
        "x-ms-version": "2021-02-12"
>>>>>>> 7e782c87
      },
      "ResponseBody": []
    },
    {
      "RequestUri": "https://seannse.blob.core.windows.net/test-filesystem-885dbbb1-cbfc-8277-39d3-bd76e2beb56f/test-directory-749cb7b4-695d-30dc-2b7b-eba061b155a9?comp=lease",
      "RequestMethod": "PUT",
      "RequestHeaders": {
        "Accept": "application/xml",
        "Authorization": "Sanitized",
        "traceparent": "00-9d4c97786b4746489e1a1f6fc199aad9-bc46d70421cdfc4d-00",
        "User-Agent": [
          "azsdk-net-Storage.Files.DataLake/12.7.0-alpha.20210219.1",
          "(.NET 5.0.3; Microsoft Windows 10.0.19041)"
        ],
        "x-ms-client-request-id": "9bbd15bb-34e3-4bfe-1603-f7ea68009dc6",
        "x-ms-date": "Fri, 19 Feb 2021 19:04:03 GMT",
        "x-ms-lease-action": "acquire",
        "x-ms-lease-duration": "15",
        "x-ms-proposed-lease-id": "94a33b00-9cae-5cd5-fe3c-4fc4bf5f9543",
        "x-ms-return-client-request-id": "true",
<<<<<<< HEAD
        "x-ms-version": "2020-12-06"
=======
        "x-ms-version": "2021-02-12"
>>>>>>> 7e782c87
      },
      "RequestBody": null,
      "StatusCode": 201,
      "ResponseHeaders": {
        "Content-Length": "0",
        "Date": "Fri, 19 Feb 2021 19:04:02 GMT",
        "ETag": "\"0x8D8D5091F68C9E8\"",
        "Last-Modified": "Fri, 19 Feb 2021 19:04:03 GMT",
        "Server": [
          "Windows-Azure-Blob/1.0",
          "Microsoft-HTTPAPI/2.0"
        ],
        "x-ms-client-request-id": "9bbd15bb-34e3-4bfe-1603-f7ea68009dc6",
        "x-ms-lease-id": "94a33b00-9cae-5cd5-fe3c-4fc4bf5f9543",
        "x-ms-request-id": "cb12aac9-b01e-006d-1bf1-06cb14000000",
<<<<<<< HEAD
        "x-ms-version": "2020-12-06"
=======
        "x-ms-version": "2021-02-12"
>>>>>>> 7e782c87
      },
      "ResponseBody": []
    },
    {
      "RequestUri": "https://seannse.blob.core.windows.net/test-filesystem-885dbbb1-cbfc-8277-39d3-bd76e2beb56f/test-directory-749cb7b4-695d-30dc-2b7b-eba061b155a9?comp=lease",
      "RequestMethod": "PUT",
      "RequestHeaders": {
        "Accept": "application/xml",
        "Authorization": "Sanitized",
        "If-None-Match": "0x8D8D5091F68C9E8",
        "traceparent": "00-aff7b8be1921df4a86841afa924e44c8-95cf5ba5e81bc44d-00",
        "User-Agent": [
          "azsdk-net-Storage.Files.DataLake/12.7.0-alpha.20210219.1",
          "(.NET 5.0.3; Microsoft Windows 10.0.19041)"
        ],
        "x-ms-client-request-id": "f6faf77e-85f2-4da0-f0d6-9fe257fbb883",
        "x-ms-date": "Fri, 19 Feb 2021 19:04:04 GMT",
        "x-ms-lease-action": "break",
        "x-ms-return-client-request-id": "true",
<<<<<<< HEAD
        "x-ms-version": "2020-12-06"
=======
        "x-ms-version": "2021-02-12"
>>>>>>> 7e782c87
      },
      "RequestBody": null,
      "StatusCode": 412,
      "ResponseHeaders": {
        "Content-Length": "252",
        "Content-Type": "application/xml",
        "Date": "Fri, 19 Feb 2021 19:04:02 GMT",
        "Server": [
          "Windows-Azure-Blob/1.0",
          "Microsoft-HTTPAPI/2.0"
        ],
        "x-ms-client-request-id": "f6faf77e-85f2-4da0-f0d6-9fe257fbb883",
        "x-ms-error-code": "ConditionNotMet",
        "x-ms-request-id": "cb12aae0-b01e-006d-31f1-06cb14000000",
<<<<<<< HEAD
        "x-ms-version": "2020-12-06"
=======
        "x-ms-version": "2021-02-12"
>>>>>>> 7e782c87
      },
      "ResponseBody": [
        "﻿<?xml version=\"1.0\" encoding=\"utf-8\"?><Error><Code>ConditionNotMet</Code><Message>The condition specified using HTTP conditional header(s) is not met.\n",
        "RequestId:cb12aae0-b01e-006d-31f1-06cb14000000\n",
        "Time:2021-02-19T19:04:03.3626746Z</Message></Error>"
      ]
    },
    {
      "RequestUri": "https://seannse.blob.core.windows.net/test-filesystem-885dbbb1-cbfc-8277-39d3-bd76e2beb56f?restype=container",
      "RequestMethod": "DELETE",
      "RequestHeaders": {
        "Accept": "application/xml",
        "Authorization": "Sanitized",
        "traceparent": "00-6d945c0499f00143a75f74f102f668d7-770628693c39d847-00",
        "User-Agent": [
          "azsdk-net-Storage.Files.DataLake/12.7.0-alpha.20210219.1",
          "(.NET 5.0.3; Microsoft Windows 10.0.19041)"
        ],
        "x-ms-client-request-id": "706c2661-a705-a2d4-198c-46862b716042",
        "x-ms-date": "Fri, 19 Feb 2021 19:04:04 GMT",
        "x-ms-return-client-request-id": "true",
<<<<<<< HEAD
        "x-ms-version": "2020-12-06"
=======
        "x-ms-version": "2021-02-12"
>>>>>>> 7e782c87
      },
      "RequestBody": null,
      "StatusCode": 202,
      "ResponseHeaders": {
        "Content-Length": "0",
        "Date": "Fri, 19 Feb 2021 19:04:02 GMT",
        "Server": [
          "Windows-Azure-Blob/1.0",
          "Microsoft-HTTPAPI/2.0"
        ],
        "x-ms-client-request-id": "706c2661-a705-a2d4-198c-46862b716042",
        "x-ms-request-id": "cb12aaf3-b01e-006d-41f1-06cb14000000",
<<<<<<< HEAD
        "x-ms-version": "2020-12-06"
=======
        "x-ms-version": "2021-02-12"
>>>>>>> 7e782c87
      },
      "ResponseBody": []
    }
  ],
  "Variables": {
    "DateTimeOffsetNow": "2021-02-19T13:04:02.4223247-06:00",
    "RandomSeed": "1628626779",
    "Storage_TestConfigHierarchicalNamespace": "NamespaceTenant\nseannse\nU2FuaXRpemVk\nhttps://seannse.blob.core.windows.net\nhttps://seannse.file.core.windows.net\nhttps://seannse.queue.core.windows.net\nhttps://seannse.table.core.windows.net\n\n\n\n\nhttps://seannse-secondary.blob.core.windows.net\nhttps://seannse-secondary.file.core.windows.net\nhttps://seannse-secondary.queue.core.windows.net\nhttps://seannse-secondary.table.core.windows.net\n68390a19-a643-458b-b726-408abf67b4fc\nSanitized\n72f988bf-86f1-41af-91ab-2d7cd011db47\nhttps://login.microsoftonline.com/\nCloud\nBlobEndpoint=https://seannse.blob.core.windows.net/;QueueEndpoint=https://seannse.queue.core.windows.net/;FileEndpoint=https://seannse.file.core.windows.net/;BlobSecondaryEndpoint=https://seannse-secondary.blob.core.windows.net/;QueueSecondaryEndpoint=https://seannse-secondary.queue.core.windows.net/;FileSecondaryEndpoint=https://seannse-secondary.file.core.windows.net/;AccountName=seannse;AccountKey=Sanitized\n\n\n"
  }
}<|MERGE_RESOLUTION|>--- conflicted
+++ resolved
@@ -15,11 +15,7 @@
         "x-ms-client-request-id": "daeac314-0294-7ae7-aa18-c2e496edf79a",
         "x-ms-date": "Fri, 19 Feb 2021 19:04:02 GMT",
         "x-ms-return-client-request-id": "true",
-<<<<<<< HEAD
-        "x-ms-version": "2020-12-06"
-=======
-        "x-ms-version": "2021-02-12"
->>>>>>> 7e782c87
+        "x-ms-version": "2021-02-12"
       },
       "RequestBody": null,
       "StatusCode": 201,
@@ -34,11 +30,7 @@
         ],
         "x-ms-client-request-id": "daeac314-0294-7ae7-aa18-c2e496edf79a",
         "x-ms-request-id": "cb12a937-b01e-006d-4bf1-06cb14000000",
-<<<<<<< HEAD
-        "x-ms-version": "2020-12-06"
-=======
-        "x-ms-version": "2021-02-12"
->>>>>>> 7e782c87
+        "x-ms-version": "2021-02-12"
       },
       "ResponseBody": []
     },
@@ -56,11 +48,7 @@
         "x-ms-client-request-id": "af8a5840-d594-2e43-bd80-b57e208bc4e7",
         "x-ms-date": "Fri, 19 Feb 2021 19:04:02 GMT",
         "x-ms-return-client-request-id": "true",
-<<<<<<< HEAD
-        "x-ms-version": "2020-12-06"
-=======
-        "x-ms-version": "2021-02-12"
->>>>>>> 7e782c87
+        "x-ms-version": "2021-02-12"
       },
       "RequestBody": null,
       "StatusCode": 201,
@@ -75,11 +63,7 @@
         ],
         "x-ms-client-request-id": "af8a5840-d594-2e43-bd80-b57e208bc4e7",
         "x-ms-request-id": "da842859-a01f-0061-3ef1-065c1c000000",
-<<<<<<< HEAD
-        "x-ms-version": "2020-12-06"
-=======
-        "x-ms-version": "2021-02-12"
->>>>>>> 7e782c87
+        "x-ms-version": "2021-02-12"
       },
       "ResponseBody": []
     },
@@ -100,11 +84,7 @@
         "x-ms-lease-duration": "15",
         "x-ms-proposed-lease-id": "4ed751eb-bcf8-c1bb-4ab6-91c5d5cea164",
         "x-ms-return-client-request-id": "true",
-<<<<<<< HEAD
-        "x-ms-version": "2020-12-06"
-=======
-        "x-ms-version": "2021-02-12"
->>>>>>> 7e782c87
+        "x-ms-version": "2021-02-12"
       },
       "RequestBody": null,
       "StatusCode": 201,
@@ -120,11 +100,7 @@
         "x-ms-client-request-id": "764c282c-cfe8-84a1-9dc8-64dd437d58ef",
         "x-ms-lease-id": "4ed751eb-bcf8-c1bb-4ab6-91c5d5cea164",
         "x-ms-request-id": "cb12a964-b01e-006d-70f1-06cb14000000",
-<<<<<<< HEAD
-        "x-ms-version": "2020-12-06"
-=======
-        "x-ms-version": "2021-02-12"
->>>>>>> 7e782c87
+        "x-ms-version": "2021-02-12"
       },
       "ResponseBody": []
     },
@@ -144,11 +120,7 @@
         "x-ms-date": "Fri, 19 Feb 2021 19:04:02 GMT",
         "x-ms-lease-action": "break",
         "x-ms-return-client-request-id": "true",
-<<<<<<< HEAD
-        "x-ms-version": "2020-12-06"
-=======
-        "x-ms-version": "2021-02-12"
->>>>>>> 7e782c87
+        "x-ms-version": "2021-02-12"
       },
       "RequestBody": null,
       "StatusCode": 412,
@@ -163,11 +135,7 @@
         "x-ms-client-request-id": "ad98e4fc-2b81-277c-a797-c06f19fef387",
         "x-ms-error-code": "ConditionNotMet",
         "x-ms-request-id": "cb12a979-b01e-006d-03f1-06cb14000000",
-<<<<<<< HEAD
-        "x-ms-version": "2020-12-06"
-=======
-        "x-ms-version": "2021-02-12"
->>>>>>> 7e782c87
+        "x-ms-version": "2021-02-12"
       },
       "ResponseBody": [
         "﻿<?xml version=\"1.0\" encoding=\"utf-8\"?><Error><Code>ConditionNotMet</Code><Message>The condition specified using HTTP conditional header(s) is not met.\n",
@@ -189,11 +157,7 @@
         "x-ms-client-request-id": "5fe1025d-abe4-b36d-d45e-30d8a63f5477",
         "x-ms-date": "Fri, 19 Feb 2021 19:04:02 GMT",
         "x-ms-return-client-request-id": "true",
-<<<<<<< HEAD
-        "x-ms-version": "2020-12-06"
-=======
-        "x-ms-version": "2021-02-12"
->>>>>>> 7e782c87
+        "x-ms-version": "2021-02-12"
       },
       "RequestBody": null,
       "StatusCode": 202,
@@ -206,11 +170,7 @@
         ],
         "x-ms-client-request-id": "5fe1025d-abe4-b36d-d45e-30d8a63f5477",
         "x-ms-request-id": "cb12a9a0-b01e-006d-25f1-06cb14000000",
-<<<<<<< HEAD
-        "x-ms-version": "2020-12-06"
-=======
-        "x-ms-version": "2021-02-12"
->>>>>>> 7e782c87
+        "x-ms-version": "2021-02-12"
       },
       "ResponseBody": []
     },
@@ -229,11 +189,7 @@
         "x-ms-client-request-id": "c49c888a-92ab-f664-02c8-b91176ca88a0",
         "x-ms-date": "Fri, 19 Feb 2021 19:04:02 GMT",
         "x-ms-return-client-request-id": "true",
-<<<<<<< HEAD
-        "x-ms-version": "2020-12-06"
-=======
-        "x-ms-version": "2021-02-12"
->>>>>>> 7e782c87
+        "x-ms-version": "2021-02-12"
       },
       "RequestBody": null,
       "StatusCode": 201,
@@ -248,11 +204,7 @@
         ],
         "x-ms-client-request-id": "c49c888a-92ab-f664-02c8-b91176ca88a0",
         "x-ms-request-id": "cb12a9af-b01e-006d-32f1-06cb14000000",
-<<<<<<< HEAD
-        "x-ms-version": "2020-12-06"
-=======
-        "x-ms-version": "2021-02-12"
->>>>>>> 7e782c87
+        "x-ms-version": "2021-02-12"
       },
       "ResponseBody": []
     },
@@ -270,11 +222,7 @@
         "x-ms-client-request-id": "ba468f44-f8e0-4c0c-2f84-a5a90154c006",
         "x-ms-date": "Fri, 19 Feb 2021 19:04:02 GMT",
         "x-ms-return-client-request-id": "true",
-<<<<<<< HEAD
-        "x-ms-version": "2020-12-06"
-=======
-        "x-ms-version": "2021-02-12"
->>>>>>> 7e782c87
+        "x-ms-version": "2021-02-12"
       },
       "RequestBody": null,
       "StatusCode": 201,
@@ -289,11 +237,7 @@
         ],
         "x-ms-client-request-id": "ba468f44-f8e0-4c0c-2f84-a5a90154c006",
         "x-ms-request-id": "da8428a3-a01f-0061-08f1-065c1c000000",
-<<<<<<< HEAD
-        "x-ms-version": "2020-12-06"
-=======
-        "x-ms-version": "2021-02-12"
->>>>>>> 7e782c87
+        "x-ms-version": "2021-02-12"
       },
       "ResponseBody": []
     },
@@ -314,11 +258,7 @@
         "x-ms-lease-duration": "15",
         "x-ms-proposed-lease-id": "7b5d7862-e6b0-e009-6ac5-0b1228043d8d",
         "x-ms-return-client-request-id": "true",
-<<<<<<< HEAD
-        "x-ms-version": "2020-12-06"
-=======
-        "x-ms-version": "2021-02-12"
->>>>>>> 7e782c87
+        "x-ms-version": "2021-02-12"
       },
       "RequestBody": null,
       "StatusCode": 201,
@@ -334,11 +274,7 @@
         "x-ms-client-request-id": "61f30e5a-d033-5ea5-8566-4f1becfa242b",
         "x-ms-lease-id": "7b5d7862-e6b0-e009-6ac5-0b1228043d8d",
         "x-ms-request-id": "cb12a9d2-b01e-006d-51f1-06cb14000000",
-<<<<<<< HEAD
-        "x-ms-version": "2020-12-06"
-=======
-        "x-ms-version": "2021-02-12"
->>>>>>> 7e782c87
+        "x-ms-version": "2021-02-12"
       },
       "ResponseBody": []
     },
@@ -358,11 +294,7 @@
         "x-ms-date": "Fri, 19 Feb 2021 19:04:03 GMT",
         "x-ms-lease-action": "break",
         "x-ms-return-client-request-id": "true",
-<<<<<<< HEAD
-        "x-ms-version": "2020-12-06"
-=======
-        "x-ms-version": "2021-02-12"
->>>>>>> 7e782c87
+        "x-ms-version": "2021-02-12"
       },
       "RequestBody": null,
       "StatusCode": 412,
@@ -377,11 +309,7 @@
         "x-ms-client-request-id": "1ab74506-db10-e55a-946d-21505b45cff4",
         "x-ms-error-code": "ConditionNotMet",
         "x-ms-request-id": "cb12a9e8-b01e-006d-65f1-06cb14000000",
-<<<<<<< HEAD
-        "x-ms-version": "2020-12-06"
-=======
-        "x-ms-version": "2021-02-12"
->>>>>>> 7e782c87
+        "x-ms-version": "2021-02-12"
       },
       "ResponseBody": [
         "﻿<?xml version=\"1.0\" encoding=\"utf-8\"?><Error><Code>ConditionNotMet</Code><Message>The condition specified using HTTP conditional header(s) is not met.\n",
@@ -403,11 +331,7 @@
         "x-ms-client-request-id": "a714c8bd-0942-6b1a-bd0f-321bf8ff5ad2",
         "x-ms-date": "Fri, 19 Feb 2021 19:04:03 GMT",
         "x-ms-return-client-request-id": "true",
-<<<<<<< HEAD
-        "x-ms-version": "2020-12-06"
-=======
-        "x-ms-version": "2021-02-12"
->>>>>>> 7e782c87
+        "x-ms-version": "2021-02-12"
       },
       "RequestBody": null,
       "StatusCode": 202,
@@ -420,11 +344,7 @@
         ],
         "x-ms-client-request-id": "a714c8bd-0942-6b1a-bd0f-321bf8ff5ad2",
         "x-ms-request-id": "cb12a9fa-b01e-006d-70f1-06cb14000000",
-<<<<<<< HEAD
-        "x-ms-version": "2020-12-06"
-=======
-        "x-ms-version": "2021-02-12"
->>>>>>> 7e782c87
+        "x-ms-version": "2021-02-12"
       },
       "ResponseBody": []
     },
@@ -443,11 +363,7 @@
         "x-ms-client-request-id": "aabf76e2-bf84-3560-3006-9fcbae46d9f5",
         "x-ms-date": "Fri, 19 Feb 2021 19:04:03 GMT",
         "x-ms-return-client-request-id": "true",
-<<<<<<< HEAD
-        "x-ms-version": "2020-12-06"
-=======
-        "x-ms-version": "2021-02-12"
->>>>>>> 7e782c87
+        "x-ms-version": "2021-02-12"
       },
       "RequestBody": null,
       "StatusCode": 201,
@@ -462,11 +378,7 @@
         ],
         "x-ms-client-request-id": "aabf76e2-bf84-3560-3006-9fcbae46d9f5",
         "x-ms-request-id": "cb12aa10-b01e-006d-04f1-06cb14000000",
-<<<<<<< HEAD
-        "x-ms-version": "2020-12-06"
-=======
-        "x-ms-version": "2021-02-12"
->>>>>>> 7e782c87
+        "x-ms-version": "2021-02-12"
       },
       "ResponseBody": []
     },
@@ -484,11 +396,7 @@
         "x-ms-client-request-id": "65726d85-e188-1a51-d316-c2e6c2911077",
         "x-ms-date": "Fri, 19 Feb 2021 19:04:03 GMT",
         "x-ms-return-client-request-id": "true",
-<<<<<<< HEAD
-        "x-ms-version": "2020-12-06"
-=======
-        "x-ms-version": "2021-02-12"
->>>>>>> 7e782c87
+        "x-ms-version": "2021-02-12"
       },
       "RequestBody": null,
       "StatusCode": 201,
@@ -503,11 +411,7 @@
         ],
         "x-ms-client-request-id": "65726d85-e188-1a51-d316-c2e6c2911077",
         "x-ms-request-id": "da8428ff-a01f-0061-64f1-065c1c000000",
-<<<<<<< HEAD
-        "x-ms-version": "2020-12-06"
-=======
-        "x-ms-version": "2021-02-12"
->>>>>>> 7e782c87
+        "x-ms-version": "2021-02-12"
       },
       "ResponseBody": []
     },
@@ -528,11 +432,7 @@
         "x-ms-lease-duration": "15",
         "x-ms-proposed-lease-id": "119cbabc-bd54-74ec-10d7-321164782101",
         "x-ms-return-client-request-id": "true",
-<<<<<<< HEAD
-        "x-ms-version": "2020-12-06"
-=======
-        "x-ms-version": "2021-02-12"
->>>>>>> 7e782c87
+        "x-ms-version": "2021-02-12"
       },
       "RequestBody": null,
       "StatusCode": 201,
@@ -548,11 +448,7 @@
         "x-ms-client-request-id": "cd6deb4b-df49-c892-81fd-55b0af40b65b",
         "x-ms-lease-id": "119cbabc-bd54-74ec-10d7-321164782101",
         "x-ms-request-id": "cb12aa40-b01e-006d-27f1-06cb14000000",
-<<<<<<< HEAD
-        "x-ms-version": "2020-12-06"
-=======
-        "x-ms-version": "2021-02-12"
->>>>>>> 7e782c87
+        "x-ms-version": "2021-02-12"
       },
       "ResponseBody": []
     },
@@ -572,11 +468,7 @@
         "x-ms-date": "Fri, 19 Feb 2021 19:04:03 GMT",
         "x-ms-lease-action": "break",
         "x-ms-return-client-request-id": "true",
-<<<<<<< HEAD
-        "x-ms-version": "2020-12-06"
-=======
-        "x-ms-version": "2021-02-12"
->>>>>>> 7e782c87
+        "x-ms-version": "2021-02-12"
       },
       "RequestBody": null,
       "StatusCode": 412,
@@ -591,11 +483,7 @@
         "x-ms-client-request-id": "78c591d7-530b-ceb8-8480-36488eac9e0a",
         "x-ms-error-code": "ConditionNotMet",
         "x-ms-request-id": "cb12aa53-b01e-006d-3af1-06cb14000000",
-<<<<<<< HEAD
-        "x-ms-version": "2020-12-06"
-=======
-        "x-ms-version": "2021-02-12"
->>>>>>> 7e782c87
+        "x-ms-version": "2021-02-12"
       },
       "ResponseBody": [
         "﻿<?xml version=\"1.0\" encoding=\"utf-8\"?><Error><Code>ConditionNotMet</Code><Message>The condition specified using HTTP conditional header(s) is not met.\n",
@@ -617,11 +505,7 @@
         "x-ms-client-request-id": "1dd9aebd-3d7a-a150-0969-27c823e849b0",
         "x-ms-date": "Fri, 19 Feb 2021 19:04:03 GMT",
         "x-ms-return-client-request-id": "true",
-<<<<<<< HEAD
-        "x-ms-version": "2020-12-06"
-=======
-        "x-ms-version": "2021-02-12"
->>>>>>> 7e782c87
+        "x-ms-version": "2021-02-12"
       },
       "RequestBody": null,
       "StatusCode": 202,
@@ -634,11 +518,7 @@
         ],
         "x-ms-client-request-id": "1dd9aebd-3d7a-a150-0969-27c823e849b0",
         "x-ms-request-id": "cb12aa65-b01e-006d-49f1-06cb14000000",
-<<<<<<< HEAD
-        "x-ms-version": "2020-12-06"
-=======
-        "x-ms-version": "2021-02-12"
->>>>>>> 7e782c87
+        "x-ms-version": "2021-02-12"
       },
       "ResponseBody": []
     },
@@ -657,11 +537,7 @@
         "x-ms-client-request-id": "5d48c04a-cbb6-f28a-3656-e4a780dabf4b",
         "x-ms-date": "Fri, 19 Feb 2021 19:04:03 GMT",
         "x-ms-return-client-request-id": "true",
-<<<<<<< HEAD
-        "x-ms-version": "2020-12-06"
-=======
-        "x-ms-version": "2021-02-12"
->>>>>>> 7e782c87
+        "x-ms-version": "2021-02-12"
       },
       "RequestBody": null,
       "StatusCode": 201,
@@ -676,11 +552,7 @@
         ],
         "x-ms-client-request-id": "5d48c04a-cbb6-f28a-3656-e4a780dabf4b",
         "x-ms-request-id": "cb12aa77-b01e-006d-58f1-06cb14000000",
-<<<<<<< HEAD
-        "x-ms-version": "2020-12-06"
-=======
-        "x-ms-version": "2021-02-12"
->>>>>>> 7e782c87
+        "x-ms-version": "2021-02-12"
       },
       "ResponseBody": []
     },
@@ -698,11 +570,7 @@
         "x-ms-client-request-id": "75111f9c-5bf2-e174-e317-323bdfea9185",
         "x-ms-date": "Fri, 19 Feb 2021 19:04:03 GMT",
         "x-ms-return-client-request-id": "true",
-<<<<<<< HEAD
-        "x-ms-version": "2020-12-06"
-=======
-        "x-ms-version": "2021-02-12"
->>>>>>> 7e782c87
+        "x-ms-version": "2021-02-12"
       },
       "RequestBody": null,
       "StatusCode": 201,
@@ -717,11 +585,7 @@
         ],
         "x-ms-client-request-id": "75111f9c-5bf2-e174-e317-323bdfea9185",
         "x-ms-request-id": "da842941-a01f-0061-26f1-065c1c000000",
-<<<<<<< HEAD
-        "x-ms-version": "2020-12-06"
-=======
-        "x-ms-version": "2021-02-12"
->>>>>>> 7e782c87
+        "x-ms-version": "2021-02-12"
       },
       "ResponseBody": []
     },
@@ -738,11 +602,7 @@
         "x-ms-client-request-id": "607c2407-cd44-0013-49b5-77b60baf2183",
         "x-ms-date": "Fri, 19 Feb 2021 19:04:03 GMT",
         "x-ms-return-client-request-id": "true",
-<<<<<<< HEAD
-        "x-ms-version": "2020-12-06"
-=======
-        "x-ms-version": "2021-02-12"
->>>>>>> 7e782c87
+        "x-ms-version": "2021-02-12"
       },
       "RequestBody": null,
       "StatusCode": 200,
@@ -770,11 +630,7 @@
         "x-ms-permissions": "rwxr-x---",
         "x-ms-request-id": "cb12aab9-b01e-006d-0df1-06cb14000000",
         "x-ms-server-encrypted": "true",
-<<<<<<< HEAD
-        "x-ms-version": "2020-12-06"
-=======
-        "x-ms-version": "2021-02-12"
->>>>>>> 7e782c87
+        "x-ms-version": "2021-02-12"
       },
       "ResponseBody": []
     },
@@ -795,11 +651,7 @@
         "x-ms-lease-duration": "15",
         "x-ms-proposed-lease-id": "94a33b00-9cae-5cd5-fe3c-4fc4bf5f9543",
         "x-ms-return-client-request-id": "true",
-<<<<<<< HEAD
-        "x-ms-version": "2020-12-06"
-=======
-        "x-ms-version": "2021-02-12"
->>>>>>> 7e782c87
+        "x-ms-version": "2021-02-12"
       },
       "RequestBody": null,
       "StatusCode": 201,
@@ -815,11 +667,7 @@
         "x-ms-client-request-id": "9bbd15bb-34e3-4bfe-1603-f7ea68009dc6",
         "x-ms-lease-id": "94a33b00-9cae-5cd5-fe3c-4fc4bf5f9543",
         "x-ms-request-id": "cb12aac9-b01e-006d-1bf1-06cb14000000",
-<<<<<<< HEAD
-        "x-ms-version": "2020-12-06"
-=======
-        "x-ms-version": "2021-02-12"
->>>>>>> 7e782c87
+        "x-ms-version": "2021-02-12"
       },
       "ResponseBody": []
     },
@@ -839,11 +687,7 @@
         "x-ms-date": "Fri, 19 Feb 2021 19:04:04 GMT",
         "x-ms-lease-action": "break",
         "x-ms-return-client-request-id": "true",
-<<<<<<< HEAD
-        "x-ms-version": "2020-12-06"
-=======
-        "x-ms-version": "2021-02-12"
->>>>>>> 7e782c87
+        "x-ms-version": "2021-02-12"
       },
       "RequestBody": null,
       "StatusCode": 412,
@@ -858,11 +702,7 @@
         "x-ms-client-request-id": "f6faf77e-85f2-4da0-f0d6-9fe257fbb883",
         "x-ms-error-code": "ConditionNotMet",
         "x-ms-request-id": "cb12aae0-b01e-006d-31f1-06cb14000000",
-<<<<<<< HEAD
-        "x-ms-version": "2020-12-06"
-=======
-        "x-ms-version": "2021-02-12"
->>>>>>> 7e782c87
+        "x-ms-version": "2021-02-12"
       },
       "ResponseBody": [
         "﻿<?xml version=\"1.0\" encoding=\"utf-8\"?><Error><Code>ConditionNotMet</Code><Message>The condition specified using HTTP conditional header(s) is not met.\n",
@@ -884,11 +724,7 @@
         "x-ms-client-request-id": "706c2661-a705-a2d4-198c-46862b716042",
         "x-ms-date": "Fri, 19 Feb 2021 19:04:04 GMT",
         "x-ms-return-client-request-id": "true",
-<<<<<<< HEAD
-        "x-ms-version": "2020-12-06"
-=======
-        "x-ms-version": "2021-02-12"
->>>>>>> 7e782c87
+        "x-ms-version": "2021-02-12"
       },
       "RequestBody": null,
       "StatusCode": 202,
@@ -901,11 +737,7 @@
         ],
         "x-ms-client-request-id": "706c2661-a705-a2d4-198c-46862b716042",
         "x-ms-request-id": "cb12aaf3-b01e-006d-41f1-06cb14000000",
-<<<<<<< HEAD
-        "x-ms-version": "2020-12-06"
-=======
-        "x-ms-version": "2021-02-12"
->>>>>>> 7e782c87
+        "x-ms-version": "2021-02-12"
       },
       "ResponseBody": []
     }
