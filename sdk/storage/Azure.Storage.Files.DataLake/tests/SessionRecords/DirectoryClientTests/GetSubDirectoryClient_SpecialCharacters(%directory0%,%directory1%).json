{
  "Entries": [
    {
      "RequestUri": "https://seannse.blob.core.windows.net/test-filesystem-c0e9a117-161b-e0e9-5b90-8f88fcffdfc2?restype=container",
      "RequestMethod": "PUT",
      "RequestHeaders": {
        "Accept": "application/xml",
        "Authorization": "Sanitized",
<<<<<<< HEAD
        "traceparent": "00-1ea813efefe81e43ac8f3a1985c48e3e-382a977d71662d4c-00",
        "User-Agent": [
          "azsdk-net-Storage.Files.DataLake/12.7.0-alpha.20210202.1",
          "(.NET 5.0.2; Microsoft Windows 10.0.19042)"
        ],
        "x-ms-blob-public-access": "container",
        "x-ms-client-request-id": "6fa1a401-413c-03ce-82a9-5832c27fb57d",
        "x-ms-date": "Tue, 02 Feb 2021 21:49:31 GMT",
=======
        "traceparent": "00-d35695a040c23b47a6a06e7e1194ceb8-6689a28137e02a4b-00",
        "User-Agent": [
          "azsdk-net-Storage.Files.DataLake/12.7.0-alpha.20210217.1",
          "(.NET 5.0.3; Microsoft Windows 10.0.19042)"
        ],
        "x-ms-blob-public-access": "container",
        "x-ms-client-request-id": "6fa1a401-413c-03ce-82a9-5832c27fb57d",
        "x-ms-date": "Wed, 17 Feb 2021 22:37:32 GMT",
>>>>>>> 1814567d
        "x-ms-return-client-request-id": "true",
        "x-ms-version": "2020-06-12"
      },
      "RequestBody": null,
      "StatusCode": 201,
      "ResponseHeaders": {
        "Content-Length": "0",
<<<<<<< HEAD
        "Date": "Tue, 02 Feb 2021 21:49:32 GMT",
        "ETag": "\u00220x8D8C7C46CB2BBC3\u0022",
        "Last-Modified": "Tue, 02 Feb 2021 21:49:32 GMT",
=======
        "Date": "Wed, 17 Feb 2021 22:37:32 GMT",
        "ETag": "\u00220x8D8D3949D7AE309\u0022",
        "Last-Modified": "Wed, 17 Feb 2021 22:37:32 GMT",
>>>>>>> 1814567d
        "Server": [
          "Windows-Azure-Blob/1.0",
          "Microsoft-HTTPAPI/2.0"
        ],
        "x-ms-client-request-id": "6fa1a401-413c-03ce-82a9-5832c27fb57d",
<<<<<<< HEAD
        "x-ms-request-id": "1ea28d35-e01e-0070-2aad-f9c6a8000000",
=======
        "x-ms-request-id": "83ca199b-f01e-0088-2c7d-059a56000000",
>>>>>>> 1814567d
        "x-ms-version": "2020-06-12"
      },
      "ResponseBody": []
    },
    {
      "RequestUri": "https://seannse.dfs.core.windows.net/test-filesystem-c0e9a117-161b-e0e9-5b90-8f88fcffdfc2/directory0?resource=directory",
      "RequestMethod": "PUT",
      "RequestHeaders": {
        "Accept": "application/json",
        "Authorization": "Sanitized",
<<<<<<< HEAD
        "traceparent": "00-c4454c1593e2804dbb0dfd2f90a4084e-a53d62e23be7aa4a-00",
        "User-Agent": [
          "azsdk-net-Storage.Files.DataLake/12.7.0-alpha.20210202.1",
          "(.NET 5.0.2; Microsoft Windows 10.0.19042)"
        ],
        "x-ms-client-request-id": "57870f04-6f5e-8085-29bd-e9a81e77c5ed",
        "x-ms-date": "Tue, 02 Feb 2021 21:49:31 GMT",
=======
        "traceparent": "00-a698644b1369fd42ad8d52dbe6644fa4-476d7321d8abb740-00",
        "User-Agent": [
          "azsdk-net-Storage.Files.DataLake/12.7.0-alpha.20210217.1",
          "(.NET 5.0.3; Microsoft Windows 10.0.19042)"
        ],
        "x-ms-client-request-id": "57870f04-6f5e-8085-29bd-e9a81e77c5ed",
        "x-ms-date": "Wed, 17 Feb 2021 22:37:32 GMT",
>>>>>>> 1814567d
        "x-ms-return-client-request-id": "true",
        "x-ms-version": "2020-06-12"
      },
      "RequestBody": null,
      "StatusCode": 201,
      "ResponseHeaders": {
        "Content-Length": "0",
<<<<<<< HEAD
        "Date": "Tue, 02 Feb 2021 21:49:32 GMT",
        "ETag": "\u00220x8D8C7C46CE805D7\u0022",
        "Last-Modified": "Tue, 02 Feb 2021 21:49:32 GMT",
=======
        "Date": "Wed, 17 Feb 2021 22:37:31 GMT",
        "ETag": "\u00220x8D8D3949DAE0868\u0022",
        "Last-Modified": "Wed, 17 Feb 2021 22:37:32 GMT",
>>>>>>> 1814567d
        "Server": [
          "Windows-Azure-HDFS/1.0",
          "Microsoft-HTTPAPI/2.0"
        ],
        "x-ms-client-request-id": "57870f04-6f5e-8085-29bd-e9a81e77c5ed",
<<<<<<< HEAD
        "x-ms-request-id": "55f4faa2-a01f-004e-7cad-f951d7000000",
=======
        "x-ms-request-id": "d0000f47-b01f-0089-507d-05c58a000000",
>>>>>>> 1814567d
        "x-ms-version": "2020-06-12"
      },
      "ResponseBody": []
    },
    {
      "RequestUri": "https://seannse.dfs.core.windows.net/test-filesystem-c0e9a117-161b-e0e9-5b90-8f88fcffdfc2/directory0/directory1?resource=directory",
      "RequestMethod": "PUT",
      "RequestHeaders": {
        "Accept": "application/json",
        "Authorization": "Sanitized",
<<<<<<< HEAD
        "traceparent": "00-53d6c4a132f3f84ebf27f32cd4608cae-2af90d0e3e4c5d40-00",
        "User-Agent": [
          "azsdk-net-Storage.Files.DataLake/12.7.0-alpha.20210202.1",
          "(.NET 5.0.2; Microsoft Windows 10.0.19042)"
        ],
        "x-ms-client-request-id": "b22e5976-5df8-e11e-62bb-39c2c780827f",
        "x-ms-date": "Tue, 02 Feb 2021 21:49:32 GMT",
=======
        "traceparent": "00-179564d595e5b24e89c8513bfcbd788a-12a7f0483ef4e946-00",
        "User-Agent": [
          "azsdk-net-Storage.Files.DataLake/12.7.0-alpha.20210217.1",
          "(.NET 5.0.3; Microsoft Windows 10.0.19042)"
        ],
        "x-ms-client-request-id": "b22e5976-5df8-e11e-62bb-39c2c780827f",
        "x-ms-date": "Wed, 17 Feb 2021 22:37:32 GMT",
>>>>>>> 1814567d
        "x-ms-return-client-request-id": "true",
        "x-ms-version": "2020-06-12"
      },
      "RequestBody": null,
      "StatusCode": 201,
      "ResponseHeaders": {
        "Content-Length": "0",
<<<<<<< HEAD
        "Date": "Tue, 02 Feb 2021 21:49:32 GMT",
        "ETag": "\u00220x8D8C7C46CF4A9F0\u0022",
        "Last-Modified": "Tue, 02 Feb 2021 21:49:32 GMT",
=======
        "Date": "Wed, 17 Feb 2021 22:37:31 GMT",
        "ETag": "\u00220x8D8D3949DBAB4E2\u0022",
        "Last-Modified": "Wed, 17 Feb 2021 22:37:32 GMT",
>>>>>>> 1814567d
        "Server": [
          "Windows-Azure-HDFS/1.0",
          "Microsoft-HTTPAPI/2.0"
        ],
        "x-ms-client-request-id": "b22e5976-5df8-e11e-62bb-39c2c780827f",
<<<<<<< HEAD
        "x-ms-request-id": "55f4fac5-a01f-004e-1fad-f951d7000000",
=======
        "x-ms-request-id": "d0000f6c-b01f-0089-757d-05c58a000000",
>>>>>>> 1814567d
        "x-ms-version": "2020-06-12"
      },
      "ResponseBody": []
    },
    {
      "RequestUri": "https://seannse.dfs.core.windows.net/test-filesystem-c0e9a117-161b-e0e9-5b90-8f88fcffdfc2?resource=filesystem\u0026recursive=true\u0026upn=false",
      "RequestMethod": "GET",
      "RequestHeaders": {
        "Accept": "application/json",
        "Authorization": "Sanitized",
<<<<<<< HEAD
        "traceparent": "00-fd487a879fcf724cadf73347cf2f93c5-b48585fd1a464547-00",
        "User-Agent": [
          "azsdk-net-Storage.Files.DataLake/12.7.0-alpha.20210202.1",
          "(.NET 5.0.2; Microsoft Windows 10.0.19042)"
        ],
        "x-ms-client-request-id": "c5313ad8-1348-39f5-5ce1-6465f03e87fb",
        "x-ms-date": "Tue, 02 Feb 2021 21:49:32 GMT",
=======
        "traceparent": "00-ff0364e60d594c419f927ce614b8344a-dda695b36c6ebb4b-00",
        "User-Agent": [
          "azsdk-net-Storage.Files.DataLake/12.7.0-alpha.20210217.1",
          "(.NET 5.0.3; Microsoft Windows 10.0.19042)"
        ],
        "x-ms-client-request-id": "c5313ad8-1348-39f5-5ce1-6465f03e87fb",
        "x-ms-date": "Wed, 17 Feb 2021 22:37:32 GMT",
>>>>>>> 1814567d
        "x-ms-return-client-request-id": "true",
        "x-ms-version": "2020-06-12"
      },
      "RequestBody": null,
      "StatusCode": 200,
      "ResponseHeaders": {
        "Content-Type": "application/json; charset=utf-8",
<<<<<<< HEAD
        "Date": "Tue, 02 Feb 2021 21:49:32 GMT",
=======
        "Date": "Wed, 17 Feb 2021 22:37:32 GMT",
>>>>>>> 1814567d
        "Server": [
          "Windows-Azure-HDFS/1.0",
          "Microsoft-HTTPAPI/2.0"
        ],
        "Transfer-Encoding": "chunked",
        "x-ms-client-request-id": "c5313ad8-1348-39f5-5ce1-6465f03e87fb",
<<<<<<< HEAD
        "x-ms-request-id": "55f4faee-a01f-004e-48ad-f951d7000000",
        "x-ms-version": "2020-06-12"
      },
      "ResponseBody": [
        "{\u0022paths\u0022:[{\u0022contentLength\u0022:\u00220\u0022,\u0022creationTime\u0022:\u0022132567761727587799\u0022,\u0022etag\u0022:\u00220x8D8C7C46CE805D7\u0022,\u0022group\u0022:\u0022$superuser\u0022,\u0022isDirectory\u0022:\u0022true\u0022,\u0022lastModified\u0022:\u0022Tue, 02 Feb 2021 21:49:32 GMT\u0022,\u0022name\u0022:\u0022directory0\u0022,\u0022owner\u0022:\u0022$superuser\u0022,\u0022permissions\u0022:\u0022rwxr-x---\u0022},{\u0022contentLength\u0022:\u00220\u0022,\u0022creationTime\u0022:\u0022132567761728416240\u0022,\u0022etag\u0022:\u00220x8D8C7C46CF4A9F0\u0022,\u0022group\u0022:\u0022$superuser\u0022,\u0022isDirectory\u0022:\u0022true\u0022,\u0022lastModified\u0022:\u0022Tue, 02 Feb 2021 21:49:32 GMT\u0022,\u0022name\u0022:\u0022directory0/directory1\u0022,\u0022owner\u0022:\u0022$superuser\u0022,\u0022permissions\u0022:\u0022rwxr-x---\u0022}]}\n"
=======
        "x-ms-request-id": "d0000f8e-b01f-0089-177d-05c58a000000",
        "x-ms-version": "2020-06-12"
      },
      "ResponseBody": [
        "{\u0022paths\u0022:[{\u0022contentLength\u0022:\u00220\u0022,\u0022creationTime\u0022:\u0022132580750526974056\u0022,\u0022etag\u0022:\u00220x8D8D3949DAE0868\u0022,\u0022group\u0022:\u0022$superuser\u0022,\u0022isDirectory\u0022:\u0022true\u0022,\u0022lastModified\u0022:\u0022Wed, 17 Feb 2021 22:37:32 GMT\u0022,\u0022name\u0022:\u0022directory0\u0022,\u0022owner\u0022:\u0022$superuser\u0022,\u0022permissions\u0022:\u0022rwxr-x---\u0022},{\u0022contentLength\u0022:\u00220\u0022,\u0022creationTime\u0022:\u0022132580750527804642\u0022,\u0022etag\u0022:\u00220x8D8D3949DBAB4E2\u0022,\u0022group\u0022:\u0022$superuser\u0022,\u0022isDirectory\u0022:\u0022true\u0022,\u0022lastModified\u0022:\u0022Wed, 17 Feb 2021 22:37:32 GMT\u0022,\u0022name\u0022:\u0022directory0/directory1\u0022,\u0022owner\u0022:\u0022$superuser\u0022,\u0022permissions\u0022:\u0022rwxr-x---\u0022}]}\n"
>>>>>>> 1814567d
      ]
    },
    {
      "RequestUri": "https://seannse.blob.core.windows.net/test-filesystem-c0e9a117-161b-e0e9-5b90-8f88fcffdfc2?restype=container",
      "RequestMethod": "DELETE",
      "RequestHeaders": {
        "Accept": "application/xml",
        "Authorization": "Sanitized",
<<<<<<< HEAD
        "traceparent": "00-153b423801662c4ea0076765f0777422-b698c283fd093d47-00",
        "User-Agent": [
          "azsdk-net-Storage.Files.DataLake/12.7.0-alpha.20210202.1",
          "(.NET 5.0.2; Microsoft Windows 10.0.19042)"
        ],
        "x-ms-client-request-id": "8ce90d28-bd4e-8936-71ff-462e0779e9d1",
        "x-ms-date": "Tue, 02 Feb 2021 21:49:32 GMT",
=======
        "traceparent": "00-83f181ee266ca742a151984315bb7e9c-a1942457e61f664f-00",
        "User-Agent": [
          "azsdk-net-Storage.Files.DataLake/12.7.0-alpha.20210217.1",
          "(.NET 5.0.3; Microsoft Windows 10.0.19042)"
        ],
        "x-ms-client-request-id": "8ce90d28-bd4e-8936-71ff-462e0779e9d1",
        "x-ms-date": "Wed, 17 Feb 2021 22:37:33 GMT",
>>>>>>> 1814567d
        "x-ms-return-client-request-id": "true",
        "x-ms-version": "2020-06-12"
      },
      "RequestBody": null,
      "StatusCode": 202,
      "ResponseHeaders": {
        "Content-Length": "0",
<<<<<<< HEAD
        "Date": "Tue, 02 Feb 2021 21:49:32 GMT",
=======
        "Date": "Wed, 17 Feb 2021 22:37:32 GMT",
>>>>>>> 1814567d
        "Server": [
          "Windows-Azure-Blob/1.0",
          "Microsoft-HTTPAPI/2.0"
        ],
        "x-ms-client-request-id": "8ce90d28-bd4e-8936-71ff-462e0779e9d1",
<<<<<<< HEAD
        "x-ms-request-id": "1ea28de3-e01e-0070-3ead-f9c6a8000000",
=======
        "x-ms-request-id": "83ca1b30-f01e-0088-267d-059a56000000",
>>>>>>> 1814567d
        "x-ms-version": "2020-06-12"
      },
      "ResponseBody": []
    }
  ],
  "Variables": {
    "RandomSeed": "1688756870",
    "Storage_TestConfigHierarchicalNamespace": "NamespaceTenant\nseannse\nU2FuaXRpemVk\nhttps://seannse.blob.core.windows.net\nhttps://seannse.file.core.windows.net\nhttps://seannse.queue.core.windows.net\nhttps://seannse.table.core.windows.net\n\n\n\n\nhttps://seannse-secondary.blob.core.windows.net\nhttps://seannse-secondary.file.core.windows.net\nhttps://seannse-secondary.queue.core.windows.net\nhttps://seannse-secondary.table.core.windows.net\n68390a19-a643-458b-b726-408abf67b4fc\nSanitized\n72f988bf-86f1-41af-91ab-2d7cd011db47\nhttps://login.microsoftonline.com/\nCloud\nBlobEndpoint=https://seannse.blob.core.windows.net/;QueueEndpoint=https://seannse.queue.core.windows.net/;FileEndpoint=https://seannse.file.core.windows.net/;BlobSecondaryEndpoint=https://seannse-secondary.blob.core.windows.net/;QueueSecondaryEndpoint=https://seannse-secondary.queue.core.windows.net/;FileSecondaryEndpoint=https://seannse-secondary.file.core.windows.net/;AccountName=seannse;AccountKey=Sanitized\n"
  }
}<|MERGE_RESOLUTION|>--- conflicted
+++ resolved
@@ -1,30 +1,19 @@
 {
   "Entries": [
     {
-      "RequestUri": "https://seannse.blob.core.windows.net/test-filesystem-c0e9a117-161b-e0e9-5b90-8f88fcffdfc2?restype=container",
+      "RequestUri": "https://seannse.blob.core.windows.net/test-filesystem-fab07774-8b0f-3c32-9a60-b6b01aef467a?restype=container",
       "RequestMethod": "PUT",
       "RequestHeaders": {
         "Accept": "application/xml",
         "Authorization": "Sanitized",
-<<<<<<< HEAD
-        "traceparent": "00-1ea813efefe81e43ac8f3a1985c48e3e-382a977d71662d4c-00",
+        "traceparent": "00-0a103938b2656e40a9368d7aae2613e8-08a3e9423b594546-00",
         "User-Agent": [
-          "azsdk-net-Storage.Files.DataLake/12.7.0-alpha.20210202.1",
-          "(.NET 5.0.2; Microsoft Windows 10.0.19042)"
+          "azsdk-net-Storage.Files.DataLake/12.7.0-alpha.20210219.1",
+          "(.NET 5.0.3; Microsoft Windows 10.0.19041)"
         ],
         "x-ms-blob-public-access": "container",
-        "x-ms-client-request-id": "6fa1a401-413c-03ce-82a9-5832c27fb57d",
-        "x-ms-date": "Tue, 02 Feb 2021 21:49:31 GMT",
-=======
-        "traceparent": "00-d35695a040c23b47a6a06e7e1194ceb8-6689a28137e02a4b-00",
-        "User-Agent": [
-          "azsdk-net-Storage.Files.DataLake/12.7.0-alpha.20210217.1",
-          "(.NET 5.0.3; Microsoft Windows 10.0.19042)"
-        ],
-        "x-ms-blob-public-access": "container",
-        "x-ms-client-request-id": "6fa1a401-413c-03ce-82a9-5832c27fb57d",
-        "x-ms-date": "Wed, 17 Feb 2021 22:37:32 GMT",
->>>>>>> 1814567d
+        "x-ms-client-request-id": "5612569e-85a2-9fa4-ea63-de2b5bae4a35",
+        "x-ms-date": "Fri, 19 Feb 2021 18:59:24 GMT",
         "x-ms-return-client-request-id": "true",
         "x-ms-version": "2020-06-12"
       },
@@ -32,52 +21,32 @@
       "StatusCode": 201,
       "ResponseHeaders": {
         "Content-Length": "0",
-<<<<<<< HEAD
-        "Date": "Tue, 02 Feb 2021 21:49:32 GMT",
-        "ETag": "\u00220x8D8C7C46CB2BBC3\u0022",
-        "Last-Modified": "Tue, 02 Feb 2021 21:49:32 GMT",
-=======
-        "Date": "Wed, 17 Feb 2021 22:37:32 GMT",
-        "ETag": "\u00220x8D8D3949D7AE309\u0022",
-        "Last-Modified": "Wed, 17 Feb 2021 22:37:32 GMT",
->>>>>>> 1814567d
+        "Date": "Fri, 19 Feb 2021 18:59:23 GMT",
+        "ETag": "\u00220x8D8D50878E892FE\u0022",
+        "Last-Modified": "Fri, 19 Feb 2021 18:59:23 GMT",
         "Server": [
           "Windows-Azure-Blob/1.0",
           "Microsoft-HTTPAPI/2.0"
         ],
-        "x-ms-client-request-id": "6fa1a401-413c-03ce-82a9-5832c27fb57d",
-<<<<<<< HEAD
-        "x-ms-request-id": "1ea28d35-e01e-0070-2aad-f9c6a8000000",
-=======
-        "x-ms-request-id": "83ca199b-f01e-0088-2c7d-059a56000000",
->>>>>>> 1814567d
+        "x-ms-client-request-id": "5612569e-85a2-9fa4-ea63-de2b5bae4a35",
+        "x-ms-request-id": "cb1139a2-b01e-006d-59f1-06cb14000000",
         "x-ms-version": "2020-06-12"
       },
       "ResponseBody": []
     },
     {
-      "RequestUri": "https://seannse.dfs.core.windows.net/test-filesystem-c0e9a117-161b-e0e9-5b90-8f88fcffdfc2/directory0?resource=directory",
+      "RequestUri": "https://seannse.dfs.core.windows.net/test-filesystem-fab07774-8b0f-3c32-9a60-b6b01aef467a/directory0?resource=directory",
       "RequestMethod": "PUT",
       "RequestHeaders": {
         "Accept": "application/json",
         "Authorization": "Sanitized",
-<<<<<<< HEAD
-        "traceparent": "00-c4454c1593e2804dbb0dfd2f90a4084e-a53d62e23be7aa4a-00",
+        "traceparent": "00-b842536106660044b7e057da31818b62-eb674f2a1f079340-00",
         "User-Agent": [
-          "azsdk-net-Storage.Files.DataLake/12.7.0-alpha.20210202.1",
-          "(.NET 5.0.2; Microsoft Windows 10.0.19042)"
+          "azsdk-net-Storage.Files.DataLake/12.7.0-alpha.20210219.1",
+          "(.NET 5.0.3; Microsoft Windows 10.0.19041)"
         ],
-        "x-ms-client-request-id": "57870f04-6f5e-8085-29bd-e9a81e77c5ed",
-        "x-ms-date": "Tue, 02 Feb 2021 21:49:31 GMT",
-=======
-        "traceparent": "00-a698644b1369fd42ad8d52dbe6644fa4-476d7321d8abb740-00",
-        "User-Agent": [
-          "azsdk-net-Storage.Files.DataLake/12.7.0-alpha.20210217.1",
-          "(.NET 5.0.3; Microsoft Windows 10.0.19042)"
-        ],
-        "x-ms-client-request-id": "57870f04-6f5e-8085-29bd-e9a81e77c5ed",
-        "x-ms-date": "Wed, 17 Feb 2021 22:37:32 GMT",
->>>>>>> 1814567d
+        "x-ms-client-request-id": "c412e3eb-f0dd-b6d8-34dd-34f7899da3f5",
+        "x-ms-date": "Fri, 19 Feb 2021 18:59:24 GMT",
         "x-ms-return-client-request-id": "true",
         "x-ms-version": "2020-06-12"
       },
@@ -85,52 +54,32 @@
       "StatusCode": 201,
       "ResponseHeaders": {
         "Content-Length": "0",
-<<<<<<< HEAD
-        "Date": "Tue, 02 Feb 2021 21:49:32 GMT",
-        "ETag": "\u00220x8D8C7C46CE805D7\u0022",
-        "Last-Modified": "Tue, 02 Feb 2021 21:49:32 GMT",
-=======
-        "Date": "Wed, 17 Feb 2021 22:37:31 GMT",
-        "ETag": "\u00220x8D8D3949DAE0868\u0022",
-        "Last-Modified": "Wed, 17 Feb 2021 22:37:32 GMT",
->>>>>>> 1814567d
+        "Date": "Fri, 19 Feb 2021 18:59:23 GMT",
+        "ETag": "\u00220x8D8D50878FA824F\u0022",
+        "Last-Modified": "Fri, 19 Feb 2021 18:59:23 GMT",
         "Server": [
           "Windows-Azure-HDFS/1.0",
           "Microsoft-HTTPAPI/2.0"
         ],
-        "x-ms-client-request-id": "57870f04-6f5e-8085-29bd-e9a81e77c5ed",
-<<<<<<< HEAD
-        "x-ms-request-id": "55f4faa2-a01f-004e-7cad-f951d7000000",
-=======
-        "x-ms-request-id": "d0000f47-b01f-0089-507d-05c58a000000",
->>>>>>> 1814567d
+        "x-ms-client-request-id": "c412e3eb-f0dd-b6d8-34dd-34f7899da3f5",
+        "x-ms-request-id": "da8361c8-a01f-0061-14f1-065c1c000000",
         "x-ms-version": "2020-06-12"
       },
       "ResponseBody": []
     },
     {
-      "RequestUri": "https://seannse.dfs.core.windows.net/test-filesystem-c0e9a117-161b-e0e9-5b90-8f88fcffdfc2/directory0/directory1?resource=directory",
+      "RequestUri": "https://seannse.dfs.core.windows.net/test-filesystem-fab07774-8b0f-3c32-9a60-b6b01aef467a/directory0/directory1?resource=directory",
       "RequestMethod": "PUT",
       "RequestHeaders": {
         "Accept": "application/json",
         "Authorization": "Sanitized",
-<<<<<<< HEAD
-        "traceparent": "00-53d6c4a132f3f84ebf27f32cd4608cae-2af90d0e3e4c5d40-00",
+        "traceparent": "00-6b565d9a736532409cf4ffdd4b368848-4c8f150952f41f40-00",
         "User-Agent": [
-          "azsdk-net-Storage.Files.DataLake/12.7.0-alpha.20210202.1",
-          "(.NET 5.0.2; Microsoft Windows 10.0.19042)"
+          "azsdk-net-Storage.Files.DataLake/12.7.0-alpha.20210219.1",
+          "(.NET 5.0.3; Microsoft Windows 10.0.19041)"
         ],
-        "x-ms-client-request-id": "b22e5976-5df8-e11e-62bb-39c2c780827f",
-        "x-ms-date": "Tue, 02 Feb 2021 21:49:32 GMT",
-=======
-        "traceparent": "00-179564d595e5b24e89c8513bfcbd788a-12a7f0483ef4e946-00",
-        "User-Agent": [
-          "azsdk-net-Storage.Files.DataLake/12.7.0-alpha.20210217.1",
-          "(.NET 5.0.3; Microsoft Windows 10.0.19042)"
-        ],
-        "x-ms-client-request-id": "b22e5976-5df8-e11e-62bb-39c2c780827f",
-        "x-ms-date": "Wed, 17 Feb 2021 22:37:32 GMT",
->>>>>>> 1814567d
+        "x-ms-client-request-id": "7840cf91-859c-0d57-e8a6-9a8c0b7b8211",
+        "x-ms-date": "Fri, 19 Feb 2021 18:59:24 GMT",
         "x-ms-return-client-request-id": "true",
         "x-ms-version": "2020-06-12"
       },
@@ -138,52 +87,32 @@
       "StatusCode": 201,
       "ResponseHeaders": {
         "Content-Length": "0",
-<<<<<<< HEAD
-        "Date": "Tue, 02 Feb 2021 21:49:32 GMT",
-        "ETag": "\u00220x8D8C7C46CF4A9F0\u0022",
-        "Last-Modified": "Tue, 02 Feb 2021 21:49:32 GMT",
-=======
-        "Date": "Wed, 17 Feb 2021 22:37:31 GMT",
-        "ETag": "\u00220x8D8D3949DBAB4E2\u0022",
-        "Last-Modified": "Wed, 17 Feb 2021 22:37:32 GMT",
->>>>>>> 1814567d
+        "Date": "Fri, 19 Feb 2021 18:59:23 GMT",
+        "ETag": "\u00220x8D8D508790983E0\u0022",
+        "Last-Modified": "Fri, 19 Feb 2021 18:59:24 GMT",
         "Server": [
           "Windows-Azure-HDFS/1.0",
           "Microsoft-HTTPAPI/2.0"
         ],
-        "x-ms-client-request-id": "b22e5976-5df8-e11e-62bb-39c2c780827f",
-<<<<<<< HEAD
-        "x-ms-request-id": "55f4fac5-a01f-004e-1fad-f951d7000000",
-=======
-        "x-ms-request-id": "d0000f6c-b01f-0089-757d-05c58a000000",
->>>>>>> 1814567d
+        "x-ms-client-request-id": "7840cf91-859c-0d57-e8a6-9a8c0b7b8211",
+        "x-ms-request-id": "da8361f4-a01f-0061-40f1-065c1c000000",
         "x-ms-version": "2020-06-12"
       },
       "ResponseBody": []
     },
     {
-      "RequestUri": "https://seannse.dfs.core.windows.net/test-filesystem-c0e9a117-161b-e0e9-5b90-8f88fcffdfc2?resource=filesystem\u0026recursive=true\u0026upn=false",
+      "RequestUri": "https://seannse.dfs.core.windows.net/test-filesystem-fab07774-8b0f-3c32-9a60-b6b01aef467a?resource=filesystem\u0026recursive=true\u0026upn=false",
       "RequestMethod": "GET",
       "RequestHeaders": {
         "Accept": "application/json",
         "Authorization": "Sanitized",
-<<<<<<< HEAD
-        "traceparent": "00-fd487a879fcf724cadf73347cf2f93c5-b48585fd1a464547-00",
+        "traceparent": "00-ac7a2183e56a0f4190547427cdb96796-9a440ed44828fb4a-00",
         "User-Agent": [
-          "azsdk-net-Storage.Files.DataLake/12.7.0-alpha.20210202.1",
-          "(.NET 5.0.2; Microsoft Windows 10.0.19042)"
+          "azsdk-net-Storage.Files.DataLake/12.7.0-alpha.20210219.1",
+          "(.NET 5.0.3; Microsoft Windows 10.0.19041)"
         ],
-        "x-ms-client-request-id": "c5313ad8-1348-39f5-5ce1-6465f03e87fb",
-        "x-ms-date": "Tue, 02 Feb 2021 21:49:32 GMT",
-=======
-        "traceparent": "00-ff0364e60d594c419f927ce614b8344a-dda695b36c6ebb4b-00",
-        "User-Agent": [
-          "azsdk-net-Storage.Files.DataLake/12.7.0-alpha.20210217.1",
-          "(.NET 5.0.3; Microsoft Windows 10.0.19042)"
-        ],
-        "x-ms-client-request-id": "c5313ad8-1348-39f5-5ce1-6465f03e87fb",
-        "x-ms-date": "Wed, 17 Feb 2021 22:37:32 GMT",
->>>>>>> 1814567d
+        "x-ms-client-request-id": "ba663f7a-2b5c-8158-c232-c0870bdc5367",
+        "x-ms-date": "Fri, 19 Feb 2021 18:59:24 GMT",
         "x-ms-return-client-request-id": "true",
         "x-ms-version": "2020-06-12"
       },
@@ -191,55 +120,33 @@
       "StatusCode": 200,
       "ResponseHeaders": {
         "Content-Type": "application/json; charset=utf-8",
-<<<<<<< HEAD
-        "Date": "Tue, 02 Feb 2021 21:49:32 GMT",
-=======
-        "Date": "Wed, 17 Feb 2021 22:37:32 GMT",
->>>>>>> 1814567d
+        "Date": "Fri, 19 Feb 2021 18:59:23 GMT",
         "Server": [
           "Windows-Azure-HDFS/1.0",
           "Microsoft-HTTPAPI/2.0"
         ],
         "Transfer-Encoding": "chunked",
-        "x-ms-client-request-id": "c5313ad8-1348-39f5-5ce1-6465f03e87fb",
-<<<<<<< HEAD
-        "x-ms-request-id": "55f4faee-a01f-004e-48ad-f951d7000000",
+        "x-ms-client-request-id": "ba663f7a-2b5c-8158-c232-c0870bdc5367",
+        "x-ms-request-id": "da83620e-a01f-0061-5af1-065c1c000000",
         "x-ms-version": "2020-06-12"
       },
       "ResponseBody": [
-        "{\u0022paths\u0022:[{\u0022contentLength\u0022:\u00220\u0022,\u0022creationTime\u0022:\u0022132567761727587799\u0022,\u0022etag\u0022:\u00220x8D8C7C46CE805D7\u0022,\u0022group\u0022:\u0022$superuser\u0022,\u0022isDirectory\u0022:\u0022true\u0022,\u0022lastModified\u0022:\u0022Tue, 02 Feb 2021 21:49:32 GMT\u0022,\u0022name\u0022:\u0022directory0\u0022,\u0022owner\u0022:\u0022$superuser\u0022,\u0022permissions\u0022:\u0022rwxr-x---\u0022},{\u0022contentLength\u0022:\u00220\u0022,\u0022creationTime\u0022:\u0022132567761728416240\u0022,\u0022etag\u0022:\u00220x8D8C7C46CF4A9F0\u0022,\u0022group\u0022:\u0022$superuser\u0022,\u0022isDirectory\u0022:\u0022true\u0022,\u0022lastModified\u0022:\u0022Tue, 02 Feb 2021 21:49:32 GMT\u0022,\u0022name\u0022:\u0022directory0/directory1\u0022,\u0022owner\u0022:\u0022$superuser\u0022,\u0022permissions\u0022:\u0022rwxr-x---\u0022}]}\n"
-=======
-        "x-ms-request-id": "d0000f8e-b01f-0089-177d-05c58a000000",
-        "x-ms-version": "2020-06-12"
-      },
-      "ResponseBody": [
-        "{\u0022paths\u0022:[{\u0022contentLength\u0022:\u00220\u0022,\u0022creationTime\u0022:\u0022132580750526974056\u0022,\u0022etag\u0022:\u00220x8D8D3949DAE0868\u0022,\u0022group\u0022:\u0022$superuser\u0022,\u0022isDirectory\u0022:\u0022true\u0022,\u0022lastModified\u0022:\u0022Wed, 17 Feb 2021 22:37:32 GMT\u0022,\u0022name\u0022:\u0022directory0\u0022,\u0022owner\u0022:\u0022$superuser\u0022,\u0022permissions\u0022:\u0022rwxr-x---\u0022},{\u0022contentLength\u0022:\u00220\u0022,\u0022creationTime\u0022:\u0022132580750527804642\u0022,\u0022etag\u0022:\u00220x8D8D3949DBAB4E2\u0022,\u0022group\u0022:\u0022$superuser\u0022,\u0022isDirectory\u0022:\u0022true\u0022,\u0022lastModified\u0022:\u0022Wed, 17 Feb 2021 22:37:32 GMT\u0022,\u0022name\u0022:\u0022directory0/directory1\u0022,\u0022owner\u0022:\u0022$superuser\u0022,\u0022permissions\u0022:\u0022rwxr-x---\u0022}]}\n"
->>>>>>> 1814567d
+        "{\u0022paths\u0022:[{\u0022contentLength\u0022:\u00220\u0022,\u0022creationTime\u0022:\u0022132582347639063119\u0022,\u0022etag\u0022:\u00220x8D8D50878FA824F\u0022,\u0022group\u0022:\u0022$superuser\u0022,\u0022isDirectory\u0022:\u0022true\u0022,\u0022lastModified\u0022:\u0022Fri, 19 Feb 2021 18:59:23 GMT\u0022,\u0022name\u0022:\u0022directory0\u0022,\u0022owner\u0022:\u0022$superuser\u0022,\u0022permissions\u0022:\u0022rwxr-x---\u0022},{\u0022contentLength\u0022:\u00220\u0022,\u0022creationTime\u0022:\u0022132582347640046560\u0022,\u0022etag\u0022:\u00220x8D8D508790983E0\u0022,\u0022group\u0022:\u0022$superuser\u0022,\u0022isDirectory\u0022:\u0022true\u0022,\u0022lastModified\u0022:\u0022Fri, 19 Feb 2021 18:59:24 GMT\u0022,\u0022name\u0022:\u0022directory0/directory1\u0022,\u0022owner\u0022:\u0022$superuser\u0022,\u0022permissions\u0022:\u0022rwxr-x---\u0022}]}\n"
       ]
     },
     {
-      "RequestUri": "https://seannse.blob.core.windows.net/test-filesystem-c0e9a117-161b-e0e9-5b90-8f88fcffdfc2?restype=container",
+      "RequestUri": "https://seannse.blob.core.windows.net/test-filesystem-fab07774-8b0f-3c32-9a60-b6b01aef467a?restype=container",
       "RequestMethod": "DELETE",
       "RequestHeaders": {
         "Accept": "application/xml",
         "Authorization": "Sanitized",
-<<<<<<< HEAD
-        "traceparent": "00-153b423801662c4ea0076765f0777422-b698c283fd093d47-00",
+        "traceparent": "00-5a927507d126e34d8db2e98666bcdd54-236d2be95c31754f-00",
         "User-Agent": [
-          "azsdk-net-Storage.Files.DataLake/12.7.0-alpha.20210202.1",
-          "(.NET 5.0.2; Microsoft Windows 10.0.19042)"
+          "azsdk-net-Storage.Files.DataLake/12.7.0-alpha.20210219.1",
+          "(.NET 5.0.3; Microsoft Windows 10.0.19041)"
         ],
-        "x-ms-client-request-id": "8ce90d28-bd4e-8936-71ff-462e0779e9d1",
-        "x-ms-date": "Tue, 02 Feb 2021 21:49:32 GMT",
-=======
-        "traceparent": "00-83f181ee266ca742a151984315bb7e9c-a1942457e61f664f-00",
-        "User-Agent": [
-          "azsdk-net-Storage.Files.DataLake/12.7.0-alpha.20210217.1",
-          "(.NET 5.0.3; Microsoft Windows 10.0.19042)"
-        ],
-        "x-ms-client-request-id": "8ce90d28-bd4e-8936-71ff-462e0779e9d1",
-        "x-ms-date": "Wed, 17 Feb 2021 22:37:33 GMT",
->>>>>>> 1814567d
+        "x-ms-client-request-id": "cb124c1f-c814-e2b4-0835-5e826959399e",
+        "x-ms-date": "Fri, 19 Feb 2021 18:59:24 GMT",
         "x-ms-return-client-request-id": "true",
         "x-ms-version": "2020-06-12"
       },
@@ -247,28 +154,20 @@
       "StatusCode": 202,
       "ResponseHeaders": {
         "Content-Length": "0",
-<<<<<<< HEAD
-        "Date": "Tue, 02 Feb 2021 21:49:32 GMT",
-=======
-        "Date": "Wed, 17 Feb 2021 22:37:32 GMT",
->>>>>>> 1814567d
+        "Date": "Fri, 19 Feb 2021 18:59:24 GMT",
         "Server": [
           "Windows-Azure-Blob/1.0",
           "Microsoft-HTTPAPI/2.0"
         ],
-        "x-ms-client-request-id": "8ce90d28-bd4e-8936-71ff-462e0779e9d1",
-<<<<<<< HEAD
-        "x-ms-request-id": "1ea28de3-e01e-0070-3ead-f9c6a8000000",
-=======
-        "x-ms-request-id": "83ca1b30-f01e-0088-267d-059a56000000",
->>>>>>> 1814567d
+        "x-ms-client-request-id": "cb124c1f-c814-e2b4-0835-5e826959399e",
+        "x-ms-request-id": "cb113a09-b01e-006d-36f1-06cb14000000",
         "x-ms-version": "2020-06-12"
       },
       "ResponseBody": []
     }
   ],
   "Variables": {
-    "RandomSeed": "1688756870",
+    "RandomSeed": "1041521330",
     "Storage_TestConfigHierarchicalNamespace": "NamespaceTenant\nseannse\nU2FuaXRpemVk\nhttps://seannse.blob.core.windows.net\nhttps://seannse.file.core.windows.net\nhttps://seannse.queue.core.windows.net\nhttps://seannse.table.core.windows.net\n\n\n\n\nhttps://seannse-secondary.blob.core.windows.net\nhttps://seannse-secondary.file.core.windows.net\nhttps://seannse-secondary.queue.core.windows.net\nhttps://seannse-secondary.table.core.windows.net\n68390a19-a643-458b-b726-408abf67b4fc\nSanitized\n72f988bf-86f1-41af-91ab-2d7cd011db47\nhttps://login.microsoftonline.com/\nCloud\nBlobEndpoint=https://seannse.blob.core.windows.net/;QueueEndpoint=https://seannse.queue.core.windows.net/;FileEndpoint=https://seannse.file.core.windows.net/;BlobSecondaryEndpoint=https://seannse-secondary.blob.core.windows.net/;QueueSecondaryEndpoint=https://seannse-secondary.queue.core.windows.net/;FileSecondaryEndpoint=https://seannse-secondary.file.core.windows.net/;AccountName=seannse;AccountKey=Sanitized\n"
   }
 }