--- conflicted
+++ resolved
@@ -15,11 +15,7 @@
         "x-ms-client-request-id": "5612569e-85a2-9fa4-ea63-de2b5bae4a35",
         "x-ms-date": "Fri, 19 Feb 2021 18:59:24 GMT",
         "x-ms-return-client-request-id": "true",
-<<<<<<< HEAD
-        "x-ms-version": "2020-12-06"
-=======
         "x-ms-version": "2021-02-12"
->>>>>>> 7e782c87
       },
       "RequestBody": null,
       "StatusCode": 201,
@@ -34,11 +30,7 @@
         ],
         "x-ms-client-request-id": "5612569e-85a2-9fa4-ea63-de2b5bae4a35",
         "x-ms-request-id": "cb1139a2-b01e-006d-59f1-06cb14000000",
-<<<<<<< HEAD
-        "x-ms-version": "2020-12-06"
-=======
         "x-ms-version": "2021-02-12"
->>>>>>> 7e782c87
       },
       "ResponseBody": []
     },
@@ -56,11 +48,7 @@
         "x-ms-client-request-id": "c412e3eb-f0dd-b6d8-34dd-34f7899da3f5",
         "x-ms-date": "Fri, 19 Feb 2021 18:59:24 GMT",
         "x-ms-return-client-request-id": "true",
-<<<<<<< HEAD
-        "x-ms-version": "2020-12-06"
-=======
         "x-ms-version": "2021-02-12"
->>>>>>> 7e782c87
       },
       "RequestBody": null,
       "StatusCode": 201,
@@ -75,11 +63,7 @@
         ],
         "x-ms-client-request-id": "c412e3eb-f0dd-b6d8-34dd-34f7899da3f5",
         "x-ms-request-id": "da8361c8-a01f-0061-14f1-065c1c000000",
-<<<<<<< HEAD
-        "x-ms-version": "2020-12-06"
-=======
         "x-ms-version": "2021-02-12"
->>>>>>> 7e782c87
       },
       "ResponseBody": []
     },
@@ -97,11 +81,7 @@
         "x-ms-client-request-id": "7840cf91-859c-0d57-e8a6-9a8c0b7b8211",
         "x-ms-date": "Fri, 19 Feb 2021 18:59:24 GMT",
         "x-ms-return-client-request-id": "true",
-<<<<<<< HEAD
-        "x-ms-version": "2020-12-06"
-=======
         "x-ms-version": "2021-02-12"
->>>>>>> 7e782c87
       },
       "RequestBody": null,
       "StatusCode": 201,
@@ -116,11 +96,7 @@
         ],
         "x-ms-client-request-id": "7840cf91-859c-0d57-e8a6-9a8c0b7b8211",
         "x-ms-request-id": "da8361f4-a01f-0061-40f1-065c1c000000",
-<<<<<<< HEAD
-        "x-ms-version": "2020-12-06"
-=======
         "x-ms-version": "2021-02-12"
->>>>>>> 7e782c87
       },
       "ResponseBody": []
     },
@@ -138,11 +114,7 @@
         "x-ms-client-request-id": "ba663f7a-2b5c-8158-c232-c0870bdc5367",
         "x-ms-date": "Fri, 19 Feb 2021 18:59:24 GMT",
         "x-ms-return-client-request-id": "true",
-<<<<<<< HEAD
-        "x-ms-version": "2020-12-06"
-=======
         "x-ms-version": "2021-02-12"
->>>>>>> 7e782c87
       },
       "RequestBody": null,
       "StatusCode": 200,
@@ -156,11 +128,7 @@
         "Transfer-Encoding": "chunked",
         "x-ms-client-request-id": "ba663f7a-2b5c-8158-c232-c0870bdc5367",
         "x-ms-request-id": "da83620e-a01f-0061-5af1-065c1c000000",
-<<<<<<< HEAD
-        "x-ms-version": "2020-12-06"
-=======
         "x-ms-version": "2021-02-12"
->>>>>>> 7e782c87
       },
       "ResponseBody": [
         "{\"paths\":[{\"contentLength\":\"0\",\"creationTime\":\"132582347639063119\",\"etag\":\"0x8D8D50878FA824F\",\"group\":\"$superuser\",\"isDirectory\":\"true\",\"lastModified\":\"Fri, 19 Feb 2021 18:59:23 GMT\",\"name\":\"directory0\",\"owner\":\"$superuser\",\"permissions\":\"rwxr-x---\"},{\"contentLength\":\"0\",\"creationTime\":\"132582347640046560\",\"etag\":\"0x8D8D508790983E0\",\"group\":\"$superuser\",\"isDirectory\":\"true\",\"lastModified\":\"Fri, 19 Feb 2021 18:59:24 GMT\",\"name\":\"directory0/directory1\",\"owner\":\"$superuser\",\"permissions\":\"rwxr-x---\"}]}\n"
@@ -180,11 +148,7 @@
         "x-ms-client-request-id": "cb124c1f-c814-e2b4-0835-5e826959399e",
         "x-ms-date": "Fri, 19 Feb 2021 18:59:24 GMT",
         "x-ms-return-client-request-id": "true",
-<<<<<<< HEAD
-        "x-ms-version": "2020-12-06"
-=======
         "x-ms-version": "2021-02-12"
->>>>>>> 7e782c87
       },
       "RequestBody": null,
       "StatusCode": 202,
@@ -197,11 +161,7 @@
         ],
         "x-ms-client-request-id": "cb124c1f-c814-e2b4-0835-5e826959399e",
         "x-ms-request-id": "cb113a09-b01e-006d-36f1-06cb14000000",
-<<<<<<< HEAD
-        "x-ms-version": "2020-12-06"
-=======
         "x-ms-version": "2021-02-12"
->>>>>>> 7e782c87
       },
       "ResponseBody": []
     }
