﻿{
  "Entries": [
    {
      "RequestUri": "https://seannse.blob.core.windows.net/test-filesystem-779246c0-dcf3-57fa-41cd-a6ae2121ff19?restype=container",
      "RequestMethod": "PUT",
      "RequestHeaders": {
        "Accept": "application/xml",
        "Authorization": "Sanitized",
        "traceparent": "00-90009bea2580a84c9b6e4e6bea037361-cd1d7feb5b4a5942-00",
        "User-Agent": [
          "azsdk-net-Storage.Files.DataLake/12.7.0-alpha.20210219.1",
          "(.NET 5.0.3; Microsoft Windows 10.0.19041)"
        ],
        "x-ms-blob-public-access": "container",
        "x-ms-client-request-id": "6b47c9b7-97a3-43d6-65db-e60a5a2950b7",
        "x-ms-date": "Fri, 19 Feb 2021 19:01:25 GMT",
        "x-ms-return-client-request-id": "true",
<<<<<<< HEAD
        "x-ms-version": "2020-12-06"
=======
        "x-ms-version": "2021-02-12"
>>>>>>> 7e782c87
      },
      "RequestBody": null,
      "StatusCode": 201,
      "ResponseHeaders": {
        "Content-Length": "0",
        "Date": "Fri, 19 Feb 2021 19:01:24 GMT",
        "ETag": "\"0x8D8D508C10E4328\"",
        "Last-Modified": "Fri, 19 Feb 2021 19:01:24 GMT",
        "Server": [
          "Windows-Azure-Blob/1.0",
          "Microsoft-HTTPAPI/2.0"
        ],
        "x-ms-client-request-id": "6b47c9b7-97a3-43d6-65db-e60a5a2950b7",
        "x-ms-request-id": "cb11e1d1-b01e-006d-3ef1-06cb14000000",
<<<<<<< HEAD
        "x-ms-version": "2020-12-06"
=======
        "x-ms-version": "2021-02-12"
>>>>>>> 7e782c87
      },
      "ResponseBody": []
    },
    {
      "RequestUri": "https://seannse.dfs.core.windows.net/test-filesystem-779246c0-dcf3-57fa-41cd-a6ae2121ff19/?action=setAccessControl",
      "RequestMethod": "PATCH",
      "RequestHeaders": {
        "Accept": "application/json",
        "Authorization": "Sanitized",
        "traceparent": "00-4d57c54c39547846af8251c19d7234e2-e88ca4a17c3e0a4e-00",
        "User-Agent": [
          "azsdk-net-Storage.Files.DataLake/12.7.0-alpha.20210219.1",
          "(.NET 5.0.3; Microsoft Windows 10.0.19041)"
        ],
        "x-ms-acl": "user::--x,group::--x,other::--x",
        "x-ms-client-request-id": "3d19ff5d-0a41-1214-aeaf-6443a11c5585",
        "x-ms-date": "Fri, 19 Feb 2021 19:01:25 GMT",
        "x-ms-return-client-request-id": "true",
<<<<<<< HEAD
        "x-ms-version": "2020-12-06"
=======
        "x-ms-version": "2021-02-12"
>>>>>>> 7e782c87
      },
      "RequestBody": null,
      "StatusCode": 200,
      "ResponseHeaders": {
        "Content-Length": "0",
        "Date": "Fri, 19 Feb 2021 19:01:24 GMT",
        "ETag": "\"0x8D8D508C11027E0\"",
        "Last-Modified": "Fri, 19 Feb 2021 19:01:24 GMT",
        "Server": [
          "Windows-Azure-HDFS/1.0",
          "Microsoft-HTTPAPI/2.0"
        ],
        "x-ms-client-request-id": "3d19ff5d-0a41-1214-aeaf-6443a11c5585",
        "x-ms-namespace-enabled": "true",
        "x-ms-request-id": "da83be08-a01f-0061-6af1-065c1c000000",
<<<<<<< HEAD
        "x-ms-version": "2020-12-06"
=======
        "x-ms-version": "2021-02-12"
>>>>>>> 7e782c87
      },
      "ResponseBody": []
    },
    {
      "RequestUri": "https://seannse.dfs.core.windows.net/test-filesystem-779246c0-dcf3-57fa-41cd-a6ae2121ff19/test-directory-880c30d7-ef0e-8253-cffa-af796e22aee9?resource=directory",
      "RequestMethod": "PUT",
      "RequestHeaders": {
        "Accept": "application/json",
        "Authorization": "Sanitized",
        "traceparent": "00-a750ec2a7976b943ad565bc7fd657525-54c575b334babe43-00",
        "User-Agent": [
          "azsdk-net-Storage.Files.DataLake/12.7.0-alpha.20210219.1",
          "(.NET 5.0.3; Microsoft Windows 10.0.19041)"
        ],
        "x-ms-client-request-id": "64dda4d4-b870-6e70-ab97-6d475b9ba38c",
        "x-ms-date": "Fri, 19 Feb 2021 19:01:25 GMT",
        "x-ms-return-client-request-id": "true",
<<<<<<< HEAD
        "x-ms-version": "2020-12-06"
=======
        "x-ms-version": "2021-02-12"
>>>>>>> 7e782c87
      },
      "RequestBody": null,
      "StatusCode": 201,
      "ResponseHeaders": {
        "Content-Length": "0",
        "Date": "Fri, 19 Feb 2021 19:01:24 GMT",
        "ETag": "\"0x8D8D508C1291469\"",
        "Last-Modified": "Fri, 19 Feb 2021 19:01:25 GMT",
        "Server": [
          "Windows-Azure-HDFS/1.0",
          "Microsoft-HTTPAPI/2.0"
        ],
        "x-ms-client-request-id": "64dda4d4-b870-6e70-ab97-6d475b9ba38c",
        "x-ms-request-id": "da83be0b-a01f-0061-6df1-065c1c000000",
<<<<<<< HEAD
        "x-ms-version": "2020-12-06"
=======
        "x-ms-version": "2021-02-12"
>>>>>>> 7e782c87
      },
      "ResponseBody": []
    },
    {
      "RequestUri": "https://seannse.dfs.core.windows.net/test-filesystem-779246c0-dcf3-57fa-41cd-a6ae2121ff19/test-directory-880c30d7-ef0e-8253-cffa-af796e22aee9/test-directory-39a87b01-fa70-c375-bac0-ae1b02d4b119?resource=directory",
      "RequestMethod": "PUT",
      "RequestHeaders": {
        "Accept": "application/json",
        "Authorization": "Sanitized",
        "User-Agent": [
          "azsdk-net-Storage.Files.DataLake/12.7.0-alpha.20210219.1",
          "(.NET 5.0.3; Microsoft Windows 10.0.19041)"
        ],
        "x-ms-client-request-id": "557d604e-730e-da2f-2e19-aaaf09546bd7",
        "x-ms-date": "Fri, 19 Feb 2021 19:01:25 GMT",
        "x-ms-return-client-request-id": "true",
<<<<<<< HEAD
        "x-ms-version": "2020-12-06"
=======
        "x-ms-version": "2021-02-12"
>>>>>>> 7e782c87
      },
      "RequestBody": null,
      "StatusCode": 201,
      "ResponseHeaders": {
        "Content-Length": "0",
        "Date": "Fri, 19 Feb 2021 19:01:24 GMT",
        "ETag": "\"0x8D8D508C1368703\"",
        "Last-Modified": "Fri, 19 Feb 2021 19:01:25 GMT",
        "Server": [
          "Windows-Azure-HDFS/1.0",
          "Microsoft-HTTPAPI/2.0"
        ],
        "x-ms-client-request-id": "557d604e-730e-da2f-2e19-aaaf09546bd7",
        "x-ms-request-id": "da83be1e-a01f-0061-80f1-065c1c000000",
<<<<<<< HEAD
        "x-ms-version": "2020-12-06"
=======
        "x-ms-version": "2021-02-12"
>>>>>>> 7e782c87
      },
      "ResponseBody": []
    },
    {
      "RequestUri": "https://seannse.dfs.core.windows.net/test-filesystem-779246c0-dcf3-57fa-41cd-a6ae2121ff19/test-directory-880c30d7-ef0e-8253-cffa-af796e22aee9/test-directory-39a87b01-fa70-c375-bac0-ae1b02d4b119/test-file-4bf954e6-d9f6-b847-02c5-42314afc1e8b?resource=file",
      "RequestMethod": "PUT",
      "RequestHeaders": {
        "Accept": "application/json",
        "Authorization": "Sanitized",
        "User-Agent": [
          "azsdk-net-Storage.Files.DataLake/12.7.0-alpha.20210219.1",
          "(.NET 5.0.3; Microsoft Windows 10.0.19041)"
        ],
        "x-ms-client-request-id": "5092d8d3-a534-7548-18c5-524930fd8f32",
        "x-ms-date": "Fri, 19 Feb 2021 19:01:25 GMT",
        "x-ms-return-client-request-id": "true",
<<<<<<< HEAD
        "x-ms-version": "2020-12-06"
=======
        "x-ms-version": "2021-02-12"
>>>>>>> 7e782c87
      },
      "RequestBody": null,
      "StatusCode": 201,
      "ResponseHeaders": {
        "Content-Length": "0",
        "Date": "Fri, 19 Feb 2021 19:01:24 GMT",
        "ETag": "\"0x8D8D508C145CA71\"",
        "Last-Modified": "Fri, 19 Feb 2021 19:01:25 GMT",
        "Server": [
          "Windows-Azure-HDFS/1.0",
          "Microsoft-HTTPAPI/2.0"
        ],
        "x-ms-client-request-id": "5092d8d3-a534-7548-18c5-524930fd8f32",
        "x-ms-request-id": "da83be27-a01f-0061-09f1-065c1c000000",
<<<<<<< HEAD
        "x-ms-version": "2020-12-06"
=======
        "x-ms-version": "2021-02-12"
>>>>>>> 7e782c87
      },
      "ResponseBody": []
    },
    {
      "RequestUri": "https://seannse.dfs.core.windows.net/test-filesystem-779246c0-dcf3-57fa-41cd-a6ae2121ff19/test-directory-880c30d7-ef0e-8253-cffa-af796e22aee9/test-directory-39a87b01-fa70-c375-bac0-ae1b02d4b119/test-file-99df1ffb-c987-8a80-4a1f-6a2b3d1c1938?resource=file",
      "RequestMethod": "PUT",
      "RequestHeaders": {
        "Accept": "application/json",
        "Authorization": "Sanitized",
        "User-Agent": [
          "azsdk-net-Storage.Files.DataLake/12.7.0-alpha.20210219.1",
          "(.NET 5.0.3; Microsoft Windows 10.0.19041)"
        ],
        "x-ms-client-request-id": "7f2f693b-40e9-0a1b-5708-06153a1d37fc",
        "x-ms-date": "Fri, 19 Feb 2021 19:01:25 GMT",
        "x-ms-return-client-request-id": "true",
<<<<<<< HEAD
        "x-ms-version": "2020-12-06"
=======
        "x-ms-version": "2021-02-12"
>>>>>>> 7e782c87
      },
      "RequestBody": null,
      "StatusCode": 201,
      "ResponseHeaders": {
        "Content-Length": "0",
        "Date": "Fri, 19 Feb 2021 19:01:24 GMT",
        "ETag": "\"0x8D8D508C151D56A\"",
        "Last-Modified": "Fri, 19 Feb 2021 19:01:25 GMT",
        "Server": [
          "Windows-Azure-HDFS/1.0",
          "Microsoft-HTTPAPI/2.0"
        ],
        "x-ms-client-request-id": "7f2f693b-40e9-0a1b-5708-06153a1d37fc",
        "x-ms-request-id": "da83be2e-a01f-0061-10f1-065c1c000000",
<<<<<<< HEAD
        "x-ms-version": "2020-12-06"
=======
        "x-ms-version": "2021-02-12"
>>>>>>> 7e782c87
      },
      "ResponseBody": []
    },
    {
      "RequestUri": "https://seannse.dfs.core.windows.net/test-filesystem-779246c0-dcf3-57fa-41cd-a6ae2121ff19/test-directory-880c30d7-ef0e-8253-cffa-af796e22aee9/test-directory-905d1aac-1c9f-2dc7-c9b5-712f3ff08188?resource=directory",
      "RequestMethod": "PUT",
      "RequestHeaders": {
        "Accept": "application/json",
        "Authorization": "Sanitized",
        "User-Agent": [
          "azsdk-net-Storage.Files.DataLake/12.7.0-alpha.20210219.1",
          "(.NET 5.0.3; Microsoft Windows 10.0.19041)"
        ],
        "x-ms-client-request-id": "eee38d20-1963-1e43-a102-b634ceebca66",
        "x-ms-date": "Fri, 19 Feb 2021 19:01:26 GMT",
        "x-ms-return-client-request-id": "true",
<<<<<<< HEAD
        "x-ms-version": "2020-12-06"
=======
        "x-ms-version": "2021-02-12"
>>>>>>> 7e782c87
      },
      "RequestBody": null,
      "StatusCode": 201,
      "ResponseHeaders": {
        "Content-Length": "0",
        "Date": "Fri, 19 Feb 2021 19:01:25 GMT",
        "ETag": "\"0x8D8D508C15E6174\"",
        "Last-Modified": "Fri, 19 Feb 2021 19:01:25 GMT",
        "Server": [
          "Windows-Azure-HDFS/1.0",
          "Microsoft-HTTPAPI/2.0"
        ],
        "x-ms-client-request-id": "eee38d20-1963-1e43-a102-b634ceebca66",
        "x-ms-request-id": "da83be32-a01f-0061-14f1-065c1c000000",
<<<<<<< HEAD
        "x-ms-version": "2020-12-06"
=======
        "x-ms-version": "2021-02-12"
>>>>>>> 7e782c87
      },
      "ResponseBody": []
    },
    {
      "RequestUri": "https://seannse.dfs.core.windows.net/test-filesystem-779246c0-dcf3-57fa-41cd-a6ae2121ff19/test-directory-880c30d7-ef0e-8253-cffa-af796e22aee9/test-directory-905d1aac-1c9f-2dc7-c9b5-712f3ff08188/test-file-b29f7d87-632d-120f-cab1-0b4b01666587?resource=file",
      "RequestMethod": "PUT",
      "RequestHeaders": {
        "Accept": "application/json",
        "Authorization": "Sanitized",
        "User-Agent": [
          "azsdk-net-Storage.Files.DataLake/12.7.0-alpha.20210219.1",
          "(.NET 5.0.3; Microsoft Windows 10.0.19041)"
        ],
        "x-ms-client-request-id": "4adab48a-3ca1-bddd-7dd1-24b20df71d3b",
        "x-ms-date": "Fri, 19 Feb 2021 19:01:26 GMT",
        "x-ms-return-client-request-id": "true",
<<<<<<< HEAD
        "x-ms-version": "2020-12-06"
=======
        "x-ms-version": "2021-02-12"
>>>>>>> 7e782c87
      },
      "RequestBody": null,
      "StatusCode": 201,
      "ResponseHeaders": {
        "Content-Length": "0",
        "Date": "Fri, 19 Feb 2021 19:01:25 GMT",
        "ETag": "\"0x8D8D508C171EDF8\"",
        "Last-Modified": "Fri, 19 Feb 2021 19:01:25 GMT",
        "Server": [
          "Windows-Azure-HDFS/1.0",
          "Microsoft-HTTPAPI/2.0"
        ],
        "x-ms-client-request-id": "4adab48a-3ca1-bddd-7dd1-24b20df71d3b",
        "x-ms-request-id": "da83be38-a01f-0061-1af1-065c1c000000",
<<<<<<< HEAD
        "x-ms-version": "2020-12-06"
=======
        "x-ms-version": "2021-02-12"
>>>>>>> 7e782c87
      },
      "ResponseBody": []
    },
    {
      "RequestUri": "https://seannse.dfs.core.windows.net/test-filesystem-779246c0-dcf3-57fa-41cd-a6ae2121ff19/test-directory-880c30d7-ef0e-8253-cffa-af796e22aee9?action=setAccessControl",
      "RequestMethod": "PATCH",
      "RequestHeaders": {
        "Accept": "application/json",
        "Authorization": "Sanitized",
        "User-Agent": [
          "azsdk-net-Storage.Files.DataLake/12.7.0-alpha.20210219.1",
          "(.NET 5.0.3; Microsoft Windows 10.0.19041)"
        ],
        "x-ms-client-request-id": "b54df7b3-75ac-72bc-5ae5-f15fcf808c58",
        "x-ms-date": "Fri, 19 Feb 2021 19:01:26 GMT",
        "x-ms-owner": "676e2e9c-17dc-f459-5842-6d5c30252eaf",
        "x-ms-permissions": "rwxrwxrwx",
        "x-ms-return-client-request-id": "true",
<<<<<<< HEAD
        "x-ms-version": "2020-12-06"
=======
        "x-ms-version": "2021-02-12"
>>>>>>> 7e782c87
      },
      "RequestBody": null,
      "StatusCode": 200,
      "ResponseHeaders": {
        "Content-Length": "0",
        "Date": "Fri, 19 Feb 2021 19:01:25 GMT",
        "ETag": "\"0x8D8D508C1291469\"",
        "Last-Modified": "Fri, 19 Feb 2021 19:01:25 GMT",
        "Server": [
          "Windows-Azure-HDFS/1.0",
          "Microsoft-HTTPAPI/2.0"
        ],
        "x-ms-client-request-id": "b54df7b3-75ac-72bc-5ae5-f15fcf808c58",
        "x-ms-namespace-enabled": "true",
        "x-ms-request-id": "da83be47-a01f-0061-29f1-065c1c000000",
<<<<<<< HEAD
        "x-ms-version": "2020-12-06"
=======
        "x-ms-version": "2021-02-12"
>>>>>>> 7e782c87
      },
      "ResponseBody": []
    },
    {
      "RequestUri": "https://seannse.dfs.core.windows.net/test-filesystem-779246c0-dcf3-57fa-41cd-a6ae2121ff19/test-directory-880c30d7-ef0e-8253-cffa-af796e22aee9/test-directory-39a87b01-fa70-c375-bac0-ae1b02d4b119?action=setAccessControl",
      "RequestMethod": "PATCH",
      "RequestHeaders": {
        "Accept": "application/json",
        "Authorization": "Sanitized",
        "User-Agent": [
          "azsdk-net-Storage.Files.DataLake/12.7.0-alpha.20210219.1",
          "(.NET 5.0.3; Microsoft Windows 10.0.19041)"
        ],
        "x-ms-client-request-id": "38a920f2-78d7-5e03-b64e-f1a62987b908",
        "x-ms-date": "Fri, 19 Feb 2021 19:01:26 GMT",
        "x-ms-owner": "676e2e9c-17dc-f459-5842-6d5c30252eaf",
        "x-ms-permissions": "rwxrwxrwx",
        "x-ms-return-client-request-id": "true",
<<<<<<< HEAD
        "x-ms-version": "2020-12-06"
=======
        "x-ms-version": "2021-02-12"
>>>>>>> 7e782c87
      },
      "RequestBody": null,
      "StatusCode": 200,
      "ResponseHeaders": {
        "Content-Length": "0",
        "Date": "Fri, 19 Feb 2021 19:01:25 GMT",
        "ETag": "\"0x8D8D508C1368703\"",
        "Last-Modified": "Fri, 19 Feb 2021 19:01:25 GMT",
        "Server": [
          "Windows-Azure-HDFS/1.0",
          "Microsoft-HTTPAPI/2.0"
        ],
        "x-ms-client-request-id": "38a920f2-78d7-5e03-b64e-f1a62987b908",
        "x-ms-namespace-enabled": "true",
        "x-ms-request-id": "da83be5f-a01f-0061-41f1-065c1c000000",
<<<<<<< HEAD
        "x-ms-version": "2020-12-06"
=======
        "x-ms-version": "2021-02-12"
>>>>>>> 7e782c87
      },
      "ResponseBody": []
    },
    {
      "RequestUri": "https://seannse.dfs.core.windows.net/test-filesystem-779246c0-dcf3-57fa-41cd-a6ae2121ff19/test-directory-880c30d7-ef0e-8253-cffa-af796e22aee9/test-directory-39a87b01-fa70-c375-bac0-ae1b02d4b119/test-file-4bf954e6-d9f6-b847-02c5-42314afc1e8b?action=setAccessControl",
      "RequestMethod": "PATCH",
      "RequestHeaders": {
        "Accept": "application/json",
        "Authorization": "Sanitized",
        "User-Agent": [
          "azsdk-net-Storage.Files.DataLake/12.7.0-alpha.20210219.1",
          "(.NET 5.0.3; Microsoft Windows 10.0.19041)"
        ],
        "x-ms-client-request-id": "ae6c0b5e-54d7-2980-707e-e4e6df0958c0",
        "x-ms-date": "Fri, 19 Feb 2021 19:01:26 GMT",
        "x-ms-owner": "676e2e9c-17dc-f459-5842-6d5c30252eaf",
        "x-ms-permissions": "rwxrwxrwx",
        "x-ms-return-client-request-id": "true",
<<<<<<< HEAD
        "x-ms-version": "2020-12-06"
=======
        "x-ms-version": "2021-02-12"
>>>>>>> 7e782c87
      },
      "RequestBody": null,
      "StatusCode": 200,
      "ResponseHeaders": {
        "Content-Length": "0",
        "Date": "Fri, 19 Feb 2021 19:01:25 GMT",
        "ETag": "\"0x8D8D508C145CA71\"",
        "Last-Modified": "Fri, 19 Feb 2021 19:01:25 GMT",
        "Server": [
          "Windows-Azure-HDFS/1.0",
          "Microsoft-HTTPAPI/2.0"
        ],
        "x-ms-client-request-id": "ae6c0b5e-54d7-2980-707e-e4e6df0958c0",
        "x-ms-namespace-enabled": "true",
        "x-ms-request-id": "da83be6b-a01f-0061-4df1-065c1c000000",
<<<<<<< HEAD
        "x-ms-version": "2020-12-06"
=======
        "x-ms-version": "2021-02-12"
>>>>>>> 7e782c87
      },
      "ResponseBody": []
    },
    {
      "RequestUri": "https://seannse.dfs.core.windows.net/test-filesystem-779246c0-dcf3-57fa-41cd-a6ae2121ff19/test-directory-880c30d7-ef0e-8253-cffa-af796e22aee9/test-directory-39a87b01-fa70-c375-bac0-ae1b02d4b119/test-file-99df1ffb-c987-8a80-4a1f-6a2b3d1c1938?action=setAccessControl",
      "RequestMethod": "PATCH",
      "RequestHeaders": {
        "Accept": "application/json",
        "Authorization": "Sanitized",
        "User-Agent": [
          "azsdk-net-Storage.Files.DataLake/12.7.0-alpha.20210219.1",
          "(.NET 5.0.3; Microsoft Windows 10.0.19041)"
        ],
        "x-ms-client-request-id": "1d47b5be-0b1a-7031-5b6e-8916d131023e",
        "x-ms-date": "Fri, 19 Feb 2021 19:01:26 GMT",
        "x-ms-owner": "676e2e9c-17dc-f459-5842-6d5c30252eaf",
        "x-ms-permissions": "rwxrwxrwx",
        "x-ms-return-client-request-id": "true",
<<<<<<< HEAD
        "x-ms-version": "2020-12-06"
=======
        "x-ms-version": "2021-02-12"
>>>>>>> 7e782c87
      },
      "RequestBody": null,
      "StatusCode": 200,
      "ResponseHeaders": {
        "Content-Length": "0",
        "Date": "Fri, 19 Feb 2021 19:01:25 GMT",
        "ETag": "\"0x8D8D508C151D56A\"",
        "Last-Modified": "Fri, 19 Feb 2021 19:01:25 GMT",
        "Server": [
          "Windows-Azure-HDFS/1.0",
          "Microsoft-HTTPAPI/2.0"
        ],
        "x-ms-client-request-id": "1d47b5be-0b1a-7031-5b6e-8916d131023e",
        "x-ms-namespace-enabled": "true",
        "x-ms-request-id": "da83be7d-a01f-0061-5ff1-065c1c000000",
<<<<<<< HEAD
        "x-ms-version": "2020-12-06"
=======
        "x-ms-version": "2021-02-12"
>>>>>>> 7e782c87
      },
      "ResponseBody": []
    },
    {
      "RequestUri": "https://seannse.dfs.core.windows.net/test-filesystem-779246c0-dcf3-57fa-41cd-a6ae2121ff19/test-directory-880c30d7-ef0e-8253-cffa-af796e22aee9/test-directory-905d1aac-1c9f-2dc7-c9b5-712f3ff08188?action=setAccessControl",
      "RequestMethod": "PATCH",
      "RequestHeaders": {
        "Accept": "application/json",
        "Authorization": "Sanitized",
        "User-Agent": [
          "azsdk-net-Storage.Files.DataLake/12.7.0-alpha.20210219.1",
          "(.NET 5.0.3; Microsoft Windows 10.0.19041)"
        ],
        "x-ms-client-request-id": "2a2861b7-3ac2-21a6-a353-aa16033a6cd6",
        "x-ms-date": "Fri, 19 Feb 2021 19:01:26 GMT",
        "x-ms-owner": "676e2e9c-17dc-f459-5842-6d5c30252eaf",
        "x-ms-permissions": "rwxrwxrwx",
        "x-ms-return-client-request-id": "true",
<<<<<<< HEAD
        "x-ms-version": "2020-12-06"
=======
        "x-ms-version": "2021-02-12"
>>>>>>> 7e782c87
      },
      "RequestBody": null,
      "StatusCode": 200,
      "ResponseHeaders": {
        "Content-Length": "0",
        "Date": "Fri, 19 Feb 2021 19:01:25 GMT",
        "ETag": "\"0x8D8D508C15E6174\"",
        "Last-Modified": "Fri, 19 Feb 2021 19:01:25 GMT",
        "Server": [
          "Windows-Azure-HDFS/1.0",
          "Microsoft-HTTPAPI/2.0"
        ],
        "x-ms-client-request-id": "2a2861b7-3ac2-21a6-a353-aa16033a6cd6",
        "x-ms-namespace-enabled": "true",
        "x-ms-request-id": "da83be8a-a01f-0061-6cf1-065c1c000000",
<<<<<<< HEAD
        "x-ms-version": "2020-12-06"
=======
        "x-ms-version": "2021-02-12"
>>>>>>> 7e782c87
      },
      "ResponseBody": []
    },
    {
      "RequestUri": "https://seannse.dfs.core.windows.net/test-filesystem-779246c0-dcf3-57fa-41cd-a6ae2121ff19/test-directory-880c30d7-ef0e-8253-cffa-af796e22aee9/test-directory-905d1aac-1c9f-2dc7-c9b5-712f3ff08188/test-file-b29f7d87-632d-120f-cab1-0b4b01666587?action=setAccessControl",
      "RequestMethod": "PATCH",
      "RequestHeaders": {
        "Accept": "application/json",
        "Authorization": "Sanitized",
        "User-Agent": [
          "azsdk-net-Storage.Files.DataLake/12.7.0-alpha.20210219.1",
          "(.NET 5.0.3; Microsoft Windows 10.0.19041)"
        ],
        "x-ms-client-request-id": "6f5f5550-d809-387c-0679-1e1be09fce81",
        "x-ms-date": "Fri, 19 Feb 2021 19:01:26 GMT",
        "x-ms-owner": "676e2e9c-17dc-f459-5842-6d5c30252eaf",
        "x-ms-permissions": "rwxrwxrwx",
        "x-ms-return-client-request-id": "true",
<<<<<<< HEAD
        "x-ms-version": "2020-12-06"
=======
        "x-ms-version": "2021-02-12"
>>>>>>> 7e782c87
      },
      "RequestBody": null,
      "StatusCode": 200,
      "ResponseHeaders": {
        "Content-Length": "0",
        "Date": "Fri, 19 Feb 2021 19:01:25 GMT",
        "ETag": "\"0x8D8D508C171EDF8\"",
        "Last-Modified": "Fri, 19 Feb 2021 19:01:25 GMT",
        "Server": [
          "Windows-Azure-HDFS/1.0",
          "Microsoft-HTTPAPI/2.0"
        ],
        "x-ms-client-request-id": "6f5f5550-d809-387c-0679-1e1be09fce81",
        "x-ms-namespace-enabled": "true",
        "x-ms-request-id": "da83bea5-a01f-0061-07f1-065c1c000000",
<<<<<<< HEAD
        "x-ms-version": "2020-12-06"
=======
        "x-ms-version": "2021-02-12"
>>>>>>> 7e782c87
      },
      "ResponseBody": []
    },
    {
      "RequestUri": "https://seannse.dfs.core.windows.net/test-filesystem-779246c0-dcf3-57fa-41cd-a6ae2121ff19/test-directory-880c30d7-ef0e-8253-cffa-af796e22aee9/test-directory-905d1aac-1c9f-2dc7-c9b5-712f3ff08188/test-file-b24bcfc2-c0db-b391-4df4-2b4dd7babc82?resource=file",
      "RequestMethod": "PUT",
      "RequestHeaders": {
        "Accept": "application/json",
        "Authorization": "Sanitized",
        "traceparent": "00-658418348bbdb44d8dcbafe3a49c5101-08d9735221301a40-00",
        "User-Agent": [
          "azsdk-net-Storage.Files.DataLake/12.7.0-alpha.20210219.1",
          "(.NET 5.0.3; Microsoft Windows 10.0.19041)"
        ],
        "x-ms-client-request-id": "9529e1a6-5ad5-900c-c4ac-2214ad2e604c",
        "x-ms-date": "Fri, 19 Feb 2021 19:01:26 GMT",
        "x-ms-return-client-request-id": "true",
<<<<<<< HEAD
        "x-ms-version": "2020-12-06"
=======
        "x-ms-version": "2021-02-12"
>>>>>>> 7e782c87
      },
      "RequestBody": null,
      "StatusCode": 201,
      "ResponseHeaders": {
        "Content-Length": "0",
        "Date": "Fri, 19 Feb 2021 19:01:25 GMT",
        "ETag": "\"0x8D8D508C1E17BE5\"",
        "Last-Modified": "Fri, 19 Feb 2021 19:01:26 GMT",
        "Server": [
          "Windows-Azure-HDFS/1.0",
          "Microsoft-HTTPAPI/2.0"
        ],
        "x-ms-client-request-id": "9529e1a6-5ad5-900c-c4ac-2214ad2e604c",
        "x-ms-request-id": "da83beb5-a01f-0061-17f1-065c1c000000",
<<<<<<< HEAD
        "x-ms-version": "2020-12-06"
=======
        "x-ms-version": "2021-02-12"
>>>>>>> 7e782c87
      },
      "ResponseBody": []
    },
    {
      "RequestUri": "https://seannse.blob.core.windows.net/?restype=service&comp=userdelegationkey",
      "RequestMethod": "POST",
      "RequestHeaders": {
        "Accept": "application/xml",
        "Authorization": "Sanitized",
        "Content-Length": "59",
        "Content-Type": "application/xml",
        "traceparent": "00-f50f6e38651fa940958169578f61db09-8dcdc37783a17444-00",
        "User-Agent": [
          "azsdk-net-Storage.Files.DataLake/12.7.0-alpha.20210219.1",
          "(.NET 5.0.3; Microsoft Windows 10.0.19041)"
        ],
        "x-ms-client-request-id": "f6a7cca2-2790-ebad-b636-e92ed9b83e07",
        "x-ms-return-client-request-id": "true",
<<<<<<< HEAD
        "x-ms-version": "2020-12-06"
=======
        "x-ms-version": "2021-02-12"
>>>>>>> 7e782c87
      },
      "RequestBody": "﻿<KeyInfo><Expiry>2021-02-19T20:01:26Z</Expiry></KeyInfo>",
      "StatusCode": 200,
      "ResponseHeaders": {
        "Content-Type": "application/xml",
        "Date": "Fri, 19 Feb 2021 19:01:26 GMT",
        "Server": [
          "Windows-Azure-Blob/1.0",
          "Microsoft-HTTPAPI/2.0"
        ],
        "Transfer-Encoding": "chunked",
        "x-ms-client-request-id": "f6a7cca2-2790-ebad-b636-e92ed9b83e07",
        "x-ms-request-id": "cb11e316-b01e-006d-58f1-06cb14000000",
<<<<<<< HEAD
        "x-ms-version": "2020-12-06"
=======
        "x-ms-version": "2021-02-12"
>>>>>>> 7e782c87
      },
      "ResponseBody": "﻿<?xml version=\"1.0\" encoding=\"utf-8\"?><UserDelegationKey><SignedOid>c4f48289-bb84-4086-b250-6f94a8f64cee</SignedOid><SignedTid>72f988bf-86f1-41af-91ab-2d7cd011db47</SignedTid><SignedStart>2021-02-19T19:01:26Z</SignedStart><SignedExpiry>2021-02-19T20:01:26Z</SignedExpiry><SignedService>b</SignedService><SignedVersion>2020-06-12</SignedVersion><Value>we+sEQyZmI3xHR1lln0NRIKOoyF+FQ33X9lb3fNJ0E4=</Value></UserDelegationKey>"
    },
    {
<<<<<<< HEAD
      "RequestUri": "https://seannse.dfs.core.windows.net/test-filesystem-779246c0-dcf3-57fa-41cd-a6ae2121ff19/test-directory-880c30d7-ef0e-8253-cffa-af796e22aee9?skoid=c4f48289-bb84-4086-b250-6f94a8f64cee&sktid=72f988bf-86f1-41af-91ab-2d7cd011db47&skt=2021-02-19T19%3A01%3A26Z&ske=2021-02-19T20%3A01%3A26Z&sks=b&skv=2020-06-12&sv=2020-12-06&st=2021-02-19T18%3A01%3A26Z&se=2021-02-19T20%3A01%3A26Z&sr=c&sp=racwdlmeop&suoid=676e2e9c-17dc-f459-5842-6d5c30252eaf&sig=Sanitized&action=setAccessControlRecursive&mode=remove",
=======
      "RequestUri": "https://seannse.dfs.core.windows.net/test-filesystem-779246c0-dcf3-57fa-41cd-a6ae2121ff19/test-directory-880c30d7-ef0e-8253-cffa-af796e22aee9?skoid=c4f48289-bb84-4086-b250-6f94a8f64cee&sktid=72f988bf-86f1-41af-91ab-2d7cd011db47&skt=2021-02-19T19%3A01%3A26Z&ske=2021-02-19T20%3A01%3A26Z&sks=b&skv=2020-06-12&sv=2021-02-12&st=2021-02-19T18%3A01%3A26Z&se=2021-02-19T20%3A01%3A26Z&sr=c&sp=racwdlmeop&suoid=676e2e9c-17dc-f459-5842-6d5c30252eaf&sig=Sanitized&action=setAccessControlRecursive&mode=remove",
>>>>>>> 7e782c87
      "RequestMethod": "PATCH",
      "RequestHeaders": {
        "Accept": "application/json",
        "User-Agent": [
          "azsdk-net-Storage.Files.DataLake/12.7.0-alpha.20210219.1",
          "(.NET 5.0.3; Microsoft Windows 10.0.19041)"
        ],
        "x-ms-acl": "mask,default:user,default:group,user:ec3595d6-2c17-4696-8caa-7e139758d24a,group:ec3595d6-2c17-4696-8caa-7e139758d24a,default:user:ec3595d6-2c17-4696-8caa-7e139758d24a,default:group:ec3595d6-2c17-4696-8caa-7e139758d24a",
        "x-ms-client-request-id": "e072cdde-6a86-95bb-eee9-67a23778ed49",
        "x-ms-return-client-request-id": "true",
<<<<<<< HEAD
        "x-ms-version": "2020-12-06"
=======
        "x-ms-version": "2021-02-12"
>>>>>>> 7e782c87
      },
      "RequestBody": null,
      "StatusCode": 200,
      "ResponseHeaders": {
        "Date": "Fri, 19 Feb 2021 19:01:26 GMT",
        "Server": [
          "Windows-Azure-HDFS/1.0",
          "Microsoft-HTTPAPI/2.0"
        ],
        "Transfer-Encoding": "chunked",
        "x-ms-client-request-id": "e072cdde-6a86-95bb-eee9-67a23778ed49",
        "x-ms-namespace-enabled": "true",
        "x-ms-request-id": "da83bee8-a01f-0061-4af1-065c1c000000",
<<<<<<< HEAD
        "x-ms-version": "2020-12-06"
=======
        "x-ms-version": "2021-02-12"
>>>>>>> 7e782c87
      },
      "ResponseBody": "eyJkaXJlY3Rvcmllc1N1Y2Nlc3NmdWwiOjMsImZhaWxlZEVudHJpZXMiOlt7ImVycm9yTWVzc2FnZSI6IlRoaXMgcmVxdWVzdCBpcyBub3QgYXV0aG9yaXplZCB0byBwZXJmb3JtIHRoaXMgb3BlcmF0aW9uIHVzaW5nIHRoaXMgcGVybWlzc2lvbi4iLCJuYW1lIjoidGVzdC1kaXJlY3RvcnktODgwYzMwZDctZWYwZS04MjUzLWNmZmEtYWY3OTZlMjJhZWU5L3Rlc3QtZGlyZWN0b3J5LTkwNWQxYWFjLTFjOWYtMmRjNy1jOWI1LTcxMmYzZmYwODE4OC90ZXN0LWZpbGUtYjI0YmNmYzItYzBkYi1iMzkxLTRkZjQtMmI0ZGQ3YmFiYzgyIiwidHlwZSI6IkZJTEUifV0sImZhaWx1cmVDb3VudCI6MSwiZmlsZXNTdWNjZXNzZnVsIjoyfQo="
    },
    {
      "RequestUri": "https://seannse.blob.core.windows.net/test-filesystem-779246c0-dcf3-57fa-41cd-a6ae2121ff19?restype=container",
      "RequestMethod": "DELETE",
      "RequestHeaders": {
        "Accept": "application/xml",
        "Authorization": "Sanitized",
        "traceparent": "00-ba3034fb7b3c31449c49a131fd566131-b93dcbc08fbaad4a-00",
        "User-Agent": [
          "azsdk-net-Storage.Files.DataLake/12.7.0-alpha.20210219.1",
          "(.NET 5.0.3; Microsoft Windows 10.0.19041)"
        ],
        "x-ms-client-request-id": "0b4f8c0f-5e46-9580-4fd7-5a39cce44ec3",
        "x-ms-date": "Fri, 19 Feb 2021 19:01:27 GMT",
        "x-ms-return-client-request-id": "true",
<<<<<<< HEAD
        "x-ms-version": "2020-12-06"
=======
        "x-ms-version": "2021-02-12"
>>>>>>> 7e782c87
      },
      "RequestBody": null,
      "StatusCode": 202,
      "ResponseHeaders": {
        "Content-Length": "0",
        "Date": "Fri, 19 Feb 2021 19:01:26 GMT",
        "Server": [
          "Windows-Azure-Blob/1.0",
          "Microsoft-HTTPAPI/2.0"
        ],
        "x-ms-client-request-id": "0b4f8c0f-5e46-9580-4fd7-5a39cce44ec3",
        "x-ms-request-id": "cb11e35a-b01e-006d-11f1-06cb14000000",
<<<<<<< HEAD
        "x-ms-version": "2020-12-06"
=======
        "x-ms-version": "2021-02-12"
>>>>>>> 7e782c87
      },
      "ResponseBody": []
    }
  ],
  "Variables": {
    "DateTimeOffsetNow": "2021-02-19T13:01:26.9729019-06:00",
    "RandomSeed": "2013594377",
    "Storage_TestConfigHierarchicalNamespace": "NamespaceTenant\nseannse\nU2FuaXRpemVk\nhttps://seannse.blob.core.windows.net\nhttps://seannse.file.core.windows.net\nhttps://seannse.queue.core.windows.net\nhttps://seannse.table.core.windows.net\n\n\n\n\nhttps://seannse-secondary.blob.core.windows.net\nhttps://seannse-secondary.file.core.windows.net\nhttps://seannse-secondary.queue.core.windows.net\nhttps://seannse-secondary.table.core.windows.net\n68390a19-a643-458b-b726-408abf67b4fc\nSanitized\n72f988bf-86f1-41af-91ab-2d7cd011db47\nhttps://login.microsoftonline.com/\nCloud\nBlobEndpoint=https://seannse.blob.core.windows.net/;QueueEndpoint=https://seannse.queue.core.windows.net/;FileEndpoint=https://seannse.file.core.windows.net/;BlobSecondaryEndpoint=https://seannse-secondary.blob.core.windows.net/;QueueSecondaryEndpoint=https://seannse-secondary.queue.core.windows.net/;FileSecondaryEndpoint=https://seannse-secondary.file.core.windows.net/;AccountName=seannse;AccountKey=Sanitized\n\n\n"
  }
}<|MERGE_RESOLUTION|>--- conflicted
+++ resolved
@@ -15,11 +15,7 @@
         "x-ms-client-request-id": "6b47c9b7-97a3-43d6-65db-e60a5a2950b7",
         "x-ms-date": "Fri, 19 Feb 2021 19:01:25 GMT",
         "x-ms-return-client-request-id": "true",
-<<<<<<< HEAD
-        "x-ms-version": "2020-12-06"
-=======
-        "x-ms-version": "2021-02-12"
->>>>>>> 7e782c87
+        "x-ms-version": "2021-02-12"
       },
       "RequestBody": null,
       "StatusCode": 201,
@@ -34,11 +30,7 @@
         ],
         "x-ms-client-request-id": "6b47c9b7-97a3-43d6-65db-e60a5a2950b7",
         "x-ms-request-id": "cb11e1d1-b01e-006d-3ef1-06cb14000000",
-<<<<<<< HEAD
-        "x-ms-version": "2020-12-06"
-=======
-        "x-ms-version": "2021-02-12"
->>>>>>> 7e782c87
+        "x-ms-version": "2021-02-12"
       },
       "ResponseBody": []
     },
@@ -57,11 +49,7 @@
         "x-ms-client-request-id": "3d19ff5d-0a41-1214-aeaf-6443a11c5585",
         "x-ms-date": "Fri, 19 Feb 2021 19:01:25 GMT",
         "x-ms-return-client-request-id": "true",
-<<<<<<< HEAD
-        "x-ms-version": "2020-12-06"
-=======
-        "x-ms-version": "2021-02-12"
->>>>>>> 7e782c87
+        "x-ms-version": "2021-02-12"
       },
       "RequestBody": null,
       "StatusCode": 200,
@@ -77,11 +65,7 @@
         "x-ms-client-request-id": "3d19ff5d-0a41-1214-aeaf-6443a11c5585",
         "x-ms-namespace-enabled": "true",
         "x-ms-request-id": "da83be08-a01f-0061-6af1-065c1c000000",
-<<<<<<< HEAD
-        "x-ms-version": "2020-12-06"
-=======
-        "x-ms-version": "2021-02-12"
->>>>>>> 7e782c87
+        "x-ms-version": "2021-02-12"
       },
       "ResponseBody": []
     },
@@ -99,11 +83,7 @@
         "x-ms-client-request-id": "64dda4d4-b870-6e70-ab97-6d475b9ba38c",
         "x-ms-date": "Fri, 19 Feb 2021 19:01:25 GMT",
         "x-ms-return-client-request-id": "true",
-<<<<<<< HEAD
-        "x-ms-version": "2020-12-06"
-=======
-        "x-ms-version": "2021-02-12"
->>>>>>> 7e782c87
+        "x-ms-version": "2021-02-12"
       },
       "RequestBody": null,
       "StatusCode": 201,
@@ -118,11 +98,7 @@
         ],
         "x-ms-client-request-id": "64dda4d4-b870-6e70-ab97-6d475b9ba38c",
         "x-ms-request-id": "da83be0b-a01f-0061-6df1-065c1c000000",
-<<<<<<< HEAD
-        "x-ms-version": "2020-12-06"
-=======
-        "x-ms-version": "2021-02-12"
->>>>>>> 7e782c87
+        "x-ms-version": "2021-02-12"
       },
       "ResponseBody": []
     },
@@ -139,11 +115,7 @@
         "x-ms-client-request-id": "557d604e-730e-da2f-2e19-aaaf09546bd7",
         "x-ms-date": "Fri, 19 Feb 2021 19:01:25 GMT",
         "x-ms-return-client-request-id": "true",
-<<<<<<< HEAD
-        "x-ms-version": "2020-12-06"
-=======
-        "x-ms-version": "2021-02-12"
->>>>>>> 7e782c87
+        "x-ms-version": "2021-02-12"
       },
       "RequestBody": null,
       "StatusCode": 201,
@@ -158,11 +130,7 @@
         ],
         "x-ms-client-request-id": "557d604e-730e-da2f-2e19-aaaf09546bd7",
         "x-ms-request-id": "da83be1e-a01f-0061-80f1-065c1c000000",
-<<<<<<< HEAD
-        "x-ms-version": "2020-12-06"
-=======
-        "x-ms-version": "2021-02-12"
->>>>>>> 7e782c87
+        "x-ms-version": "2021-02-12"
       },
       "ResponseBody": []
     },
@@ -179,11 +147,7 @@
         "x-ms-client-request-id": "5092d8d3-a534-7548-18c5-524930fd8f32",
         "x-ms-date": "Fri, 19 Feb 2021 19:01:25 GMT",
         "x-ms-return-client-request-id": "true",
-<<<<<<< HEAD
-        "x-ms-version": "2020-12-06"
-=======
-        "x-ms-version": "2021-02-12"
->>>>>>> 7e782c87
+        "x-ms-version": "2021-02-12"
       },
       "RequestBody": null,
       "StatusCode": 201,
@@ -198,11 +162,7 @@
         ],
         "x-ms-client-request-id": "5092d8d3-a534-7548-18c5-524930fd8f32",
         "x-ms-request-id": "da83be27-a01f-0061-09f1-065c1c000000",
-<<<<<<< HEAD
-        "x-ms-version": "2020-12-06"
-=======
-        "x-ms-version": "2021-02-12"
->>>>>>> 7e782c87
+        "x-ms-version": "2021-02-12"
       },
       "ResponseBody": []
     },
@@ -219,11 +179,7 @@
         "x-ms-client-request-id": "7f2f693b-40e9-0a1b-5708-06153a1d37fc",
         "x-ms-date": "Fri, 19 Feb 2021 19:01:25 GMT",
         "x-ms-return-client-request-id": "true",
-<<<<<<< HEAD
-        "x-ms-version": "2020-12-06"
-=======
-        "x-ms-version": "2021-02-12"
->>>>>>> 7e782c87
+        "x-ms-version": "2021-02-12"
       },
       "RequestBody": null,
       "StatusCode": 201,
@@ -238,11 +194,7 @@
         ],
         "x-ms-client-request-id": "7f2f693b-40e9-0a1b-5708-06153a1d37fc",
         "x-ms-request-id": "da83be2e-a01f-0061-10f1-065c1c000000",
-<<<<<<< HEAD
-        "x-ms-version": "2020-12-06"
-=======
-        "x-ms-version": "2021-02-12"
->>>>>>> 7e782c87
+        "x-ms-version": "2021-02-12"
       },
       "ResponseBody": []
     },
@@ -259,11 +211,7 @@
         "x-ms-client-request-id": "eee38d20-1963-1e43-a102-b634ceebca66",
         "x-ms-date": "Fri, 19 Feb 2021 19:01:26 GMT",
         "x-ms-return-client-request-id": "true",
-<<<<<<< HEAD
-        "x-ms-version": "2020-12-06"
-=======
-        "x-ms-version": "2021-02-12"
->>>>>>> 7e782c87
+        "x-ms-version": "2021-02-12"
       },
       "RequestBody": null,
       "StatusCode": 201,
@@ -278,11 +226,7 @@
         ],
         "x-ms-client-request-id": "eee38d20-1963-1e43-a102-b634ceebca66",
         "x-ms-request-id": "da83be32-a01f-0061-14f1-065c1c000000",
-<<<<<<< HEAD
-        "x-ms-version": "2020-12-06"
-=======
-        "x-ms-version": "2021-02-12"
->>>>>>> 7e782c87
+        "x-ms-version": "2021-02-12"
       },
       "ResponseBody": []
     },
@@ -299,11 +243,7 @@
         "x-ms-client-request-id": "4adab48a-3ca1-bddd-7dd1-24b20df71d3b",
         "x-ms-date": "Fri, 19 Feb 2021 19:01:26 GMT",
         "x-ms-return-client-request-id": "true",
-<<<<<<< HEAD
-        "x-ms-version": "2020-12-06"
-=======
-        "x-ms-version": "2021-02-12"
->>>>>>> 7e782c87
+        "x-ms-version": "2021-02-12"
       },
       "RequestBody": null,
       "StatusCode": 201,
@@ -318,11 +258,7 @@
         ],
         "x-ms-client-request-id": "4adab48a-3ca1-bddd-7dd1-24b20df71d3b",
         "x-ms-request-id": "da83be38-a01f-0061-1af1-065c1c000000",
-<<<<<<< HEAD
-        "x-ms-version": "2020-12-06"
-=======
-        "x-ms-version": "2021-02-12"
->>>>>>> 7e782c87
+        "x-ms-version": "2021-02-12"
       },
       "ResponseBody": []
     },
@@ -341,11 +277,7 @@
         "x-ms-owner": "676e2e9c-17dc-f459-5842-6d5c30252eaf",
         "x-ms-permissions": "rwxrwxrwx",
         "x-ms-return-client-request-id": "true",
-<<<<<<< HEAD
-        "x-ms-version": "2020-12-06"
-=======
-        "x-ms-version": "2021-02-12"
->>>>>>> 7e782c87
+        "x-ms-version": "2021-02-12"
       },
       "RequestBody": null,
       "StatusCode": 200,
@@ -361,11 +293,7 @@
         "x-ms-client-request-id": "b54df7b3-75ac-72bc-5ae5-f15fcf808c58",
         "x-ms-namespace-enabled": "true",
         "x-ms-request-id": "da83be47-a01f-0061-29f1-065c1c000000",
-<<<<<<< HEAD
-        "x-ms-version": "2020-12-06"
-=======
-        "x-ms-version": "2021-02-12"
->>>>>>> 7e782c87
+        "x-ms-version": "2021-02-12"
       },
       "ResponseBody": []
     },
@@ -384,11 +312,7 @@
         "x-ms-owner": "676e2e9c-17dc-f459-5842-6d5c30252eaf",
         "x-ms-permissions": "rwxrwxrwx",
         "x-ms-return-client-request-id": "true",
-<<<<<<< HEAD
-        "x-ms-version": "2020-12-06"
-=======
-        "x-ms-version": "2021-02-12"
->>>>>>> 7e782c87
+        "x-ms-version": "2021-02-12"
       },
       "RequestBody": null,
       "StatusCode": 200,
@@ -404,11 +328,7 @@
         "x-ms-client-request-id": "38a920f2-78d7-5e03-b64e-f1a62987b908",
         "x-ms-namespace-enabled": "true",
         "x-ms-request-id": "da83be5f-a01f-0061-41f1-065c1c000000",
-<<<<<<< HEAD
-        "x-ms-version": "2020-12-06"
-=======
-        "x-ms-version": "2021-02-12"
->>>>>>> 7e782c87
+        "x-ms-version": "2021-02-12"
       },
       "ResponseBody": []
     },
@@ -427,11 +347,7 @@
         "x-ms-owner": "676e2e9c-17dc-f459-5842-6d5c30252eaf",
         "x-ms-permissions": "rwxrwxrwx",
         "x-ms-return-client-request-id": "true",
-<<<<<<< HEAD
-        "x-ms-version": "2020-12-06"
-=======
-        "x-ms-version": "2021-02-12"
->>>>>>> 7e782c87
+        "x-ms-version": "2021-02-12"
       },
       "RequestBody": null,
       "StatusCode": 200,
@@ -447,11 +363,7 @@
         "x-ms-client-request-id": "ae6c0b5e-54d7-2980-707e-e4e6df0958c0",
         "x-ms-namespace-enabled": "true",
         "x-ms-request-id": "da83be6b-a01f-0061-4df1-065c1c000000",
-<<<<<<< HEAD
-        "x-ms-version": "2020-12-06"
-=======
-        "x-ms-version": "2021-02-12"
->>>>>>> 7e782c87
+        "x-ms-version": "2021-02-12"
       },
       "ResponseBody": []
     },
@@ -470,11 +382,7 @@
         "x-ms-owner": "676e2e9c-17dc-f459-5842-6d5c30252eaf",
         "x-ms-permissions": "rwxrwxrwx",
         "x-ms-return-client-request-id": "true",
-<<<<<<< HEAD
-        "x-ms-version": "2020-12-06"
-=======
-        "x-ms-version": "2021-02-12"
->>>>>>> 7e782c87
+        "x-ms-version": "2021-02-12"
       },
       "RequestBody": null,
       "StatusCode": 200,
@@ -490,11 +398,7 @@
         "x-ms-client-request-id": "1d47b5be-0b1a-7031-5b6e-8916d131023e",
         "x-ms-namespace-enabled": "true",
         "x-ms-request-id": "da83be7d-a01f-0061-5ff1-065c1c000000",
-<<<<<<< HEAD
-        "x-ms-version": "2020-12-06"
-=======
-        "x-ms-version": "2021-02-12"
->>>>>>> 7e782c87
+        "x-ms-version": "2021-02-12"
       },
       "ResponseBody": []
     },
@@ -513,11 +417,7 @@
         "x-ms-owner": "676e2e9c-17dc-f459-5842-6d5c30252eaf",
         "x-ms-permissions": "rwxrwxrwx",
         "x-ms-return-client-request-id": "true",
-<<<<<<< HEAD
-        "x-ms-version": "2020-12-06"
-=======
-        "x-ms-version": "2021-02-12"
->>>>>>> 7e782c87
+        "x-ms-version": "2021-02-12"
       },
       "RequestBody": null,
       "StatusCode": 200,
@@ -533,11 +433,7 @@
         "x-ms-client-request-id": "2a2861b7-3ac2-21a6-a353-aa16033a6cd6",
         "x-ms-namespace-enabled": "true",
         "x-ms-request-id": "da83be8a-a01f-0061-6cf1-065c1c000000",
-<<<<<<< HEAD
-        "x-ms-version": "2020-12-06"
-=======
-        "x-ms-version": "2021-02-12"
->>>>>>> 7e782c87
+        "x-ms-version": "2021-02-12"
       },
       "ResponseBody": []
     },
@@ -556,11 +452,7 @@
         "x-ms-owner": "676e2e9c-17dc-f459-5842-6d5c30252eaf",
         "x-ms-permissions": "rwxrwxrwx",
         "x-ms-return-client-request-id": "true",
-<<<<<<< HEAD
-        "x-ms-version": "2020-12-06"
-=======
-        "x-ms-version": "2021-02-12"
->>>>>>> 7e782c87
+        "x-ms-version": "2021-02-12"
       },
       "RequestBody": null,
       "StatusCode": 200,
@@ -576,11 +468,7 @@
         "x-ms-client-request-id": "6f5f5550-d809-387c-0679-1e1be09fce81",
         "x-ms-namespace-enabled": "true",
         "x-ms-request-id": "da83bea5-a01f-0061-07f1-065c1c000000",
-<<<<<<< HEAD
-        "x-ms-version": "2020-12-06"
-=======
-        "x-ms-version": "2021-02-12"
->>>>>>> 7e782c87
+        "x-ms-version": "2021-02-12"
       },
       "ResponseBody": []
     },
@@ -598,11 +486,7 @@
         "x-ms-client-request-id": "9529e1a6-5ad5-900c-c4ac-2214ad2e604c",
         "x-ms-date": "Fri, 19 Feb 2021 19:01:26 GMT",
         "x-ms-return-client-request-id": "true",
-<<<<<<< HEAD
-        "x-ms-version": "2020-12-06"
-=======
-        "x-ms-version": "2021-02-12"
->>>>>>> 7e782c87
+        "x-ms-version": "2021-02-12"
       },
       "RequestBody": null,
       "StatusCode": 201,
@@ -617,11 +501,7 @@
         ],
         "x-ms-client-request-id": "9529e1a6-5ad5-900c-c4ac-2214ad2e604c",
         "x-ms-request-id": "da83beb5-a01f-0061-17f1-065c1c000000",
-<<<<<<< HEAD
-        "x-ms-version": "2020-12-06"
-=======
-        "x-ms-version": "2021-02-12"
->>>>>>> 7e782c87
+        "x-ms-version": "2021-02-12"
       },
       "ResponseBody": []
     },
@@ -640,11 +520,7 @@
         ],
         "x-ms-client-request-id": "f6a7cca2-2790-ebad-b636-e92ed9b83e07",
         "x-ms-return-client-request-id": "true",
-<<<<<<< HEAD
-        "x-ms-version": "2020-12-06"
-=======
-        "x-ms-version": "2021-02-12"
->>>>>>> 7e782c87
+        "x-ms-version": "2021-02-12"
       },
       "RequestBody": "﻿<KeyInfo><Expiry>2021-02-19T20:01:26Z</Expiry></KeyInfo>",
       "StatusCode": 200,
@@ -658,20 +534,12 @@
         "Transfer-Encoding": "chunked",
         "x-ms-client-request-id": "f6a7cca2-2790-ebad-b636-e92ed9b83e07",
         "x-ms-request-id": "cb11e316-b01e-006d-58f1-06cb14000000",
-<<<<<<< HEAD
-        "x-ms-version": "2020-12-06"
-=======
-        "x-ms-version": "2021-02-12"
->>>>>>> 7e782c87
+        "x-ms-version": "2021-02-12"
       },
       "ResponseBody": "﻿<?xml version=\"1.0\" encoding=\"utf-8\"?><UserDelegationKey><SignedOid>c4f48289-bb84-4086-b250-6f94a8f64cee</SignedOid><SignedTid>72f988bf-86f1-41af-91ab-2d7cd011db47</SignedTid><SignedStart>2021-02-19T19:01:26Z</SignedStart><SignedExpiry>2021-02-19T20:01:26Z</SignedExpiry><SignedService>b</SignedService><SignedVersion>2020-06-12</SignedVersion><Value>we+sEQyZmI3xHR1lln0NRIKOoyF+FQ33X9lb3fNJ0E4=</Value></UserDelegationKey>"
     },
     {
-<<<<<<< HEAD
-      "RequestUri": "https://seannse.dfs.core.windows.net/test-filesystem-779246c0-dcf3-57fa-41cd-a6ae2121ff19/test-directory-880c30d7-ef0e-8253-cffa-af796e22aee9?skoid=c4f48289-bb84-4086-b250-6f94a8f64cee&sktid=72f988bf-86f1-41af-91ab-2d7cd011db47&skt=2021-02-19T19%3A01%3A26Z&ske=2021-02-19T20%3A01%3A26Z&sks=b&skv=2020-06-12&sv=2020-12-06&st=2021-02-19T18%3A01%3A26Z&se=2021-02-19T20%3A01%3A26Z&sr=c&sp=racwdlmeop&suoid=676e2e9c-17dc-f459-5842-6d5c30252eaf&sig=Sanitized&action=setAccessControlRecursive&mode=remove",
-=======
       "RequestUri": "https://seannse.dfs.core.windows.net/test-filesystem-779246c0-dcf3-57fa-41cd-a6ae2121ff19/test-directory-880c30d7-ef0e-8253-cffa-af796e22aee9?skoid=c4f48289-bb84-4086-b250-6f94a8f64cee&sktid=72f988bf-86f1-41af-91ab-2d7cd011db47&skt=2021-02-19T19%3A01%3A26Z&ske=2021-02-19T20%3A01%3A26Z&sks=b&skv=2020-06-12&sv=2021-02-12&st=2021-02-19T18%3A01%3A26Z&se=2021-02-19T20%3A01%3A26Z&sr=c&sp=racwdlmeop&suoid=676e2e9c-17dc-f459-5842-6d5c30252eaf&sig=Sanitized&action=setAccessControlRecursive&mode=remove",
->>>>>>> 7e782c87
       "RequestMethod": "PATCH",
       "RequestHeaders": {
         "Accept": "application/json",
@@ -682,11 +550,7 @@
         "x-ms-acl": "mask,default:user,default:group,user:ec3595d6-2c17-4696-8caa-7e139758d24a,group:ec3595d6-2c17-4696-8caa-7e139758d24a,default:user:ec3595d6-2c17-4696-8caa-7e139758d24a,default:group:ec3595d6-2c17-4696-8caa-7e139758d24a",
         "x-ms-client-request-id": "e072cdde-6a86-95bb-eee9-67a23778ed49",
         "x-ms-return-client-request-id": "true",
-<<<<<<< HEAD
-        "x-ms-version": "2020-12-06"
-=======
-        "x-ms-version": "2021-02-12"
->>>>>>> 7e782c87
+        "x-ms-version": "2021-02-12"
       },
       "RequestBody": null,
       "StatusCode": 200,
@@ -700,11 +564,7 @@
         "x-ms-client-request-id": "e072cdde-6a86-95bb-eee9-67a23778ed49",
         "x-ms-namespace-enabled": "true",
         "x-ms-request-id": "da83bee8-a01f-0061-4af1-065c1c000000",
-<<<<<<< HEAD
-        "x-ms-version": "2020-12-06"
-=======
-        "x-ms-version": "2021-02-12"
->>>>>>> 7e782c87
+        "x-ms-version": "2021-02-12"
       },
       "ResponseBody": "eyJkaXJlY3Rvcmllc1N1Y2Nlc3NmdWwiOjMsImZhaWxlZEVudHJpZXMiOlt7ImVycm9yTWVzc2FnZSI6IlRoaXMgcmVxdWVzdCBpcyBub3QgYXV0aG9yaXplZCB0byBwZXJmb3JtIHRoaXMgb3BlcmF0aW9uIHVzaW5nIHRoaXMgcGVybWlzc2lvbi4iLCJuYW1lIjoidGVzdC1kaXJlY3RvcnktODgwYzMwZDctZWYwZS04MjUzLWNmZmEtYWY3OTZlMjJhZWU5L3Rlc3QtZGlyZWN0b3J5LTkwNWQxYWFjLTFjOWYtMmRjNy1jOWI1LTcxMmYzZmYwODE4OC90ZXN0LWZpbGUtYjI0YmNmYzItYzBkYi1iMzkxLTRkZjQtMmI0ZGQ3YmFiYzgyIiwidHlwZSI6IkZJTEUifV0sImZhaWx1cmVDb3VudCI6MSwiZmlsZXNTdWNjZXNzZnVsIjoyfQo="
     },
@@ -722,11 +582,7 @@
         "x-ms-client-request-id": "0b4f8c0f-5e46-9580-4fd7-5a39cce44ec3",
         "x-ms-date": "Fri, 19 Feb 2021 19:01:27 GMT",
         "x-ms-return-client-request-id": "true",
-<<<<<<< HEAD
-        "x-ms-version": "2020-12-06"
-=======
-        "x-ms-version": "2021-02-12"
->>>>>>> 7e782c87
+        "x-ms-version": "2021-02-12"
       },
       "RequestBody": null,
       "StatusCode": 202,
@@ -739,11 +595,7 @@
         ],
         "x-ms-client-request-id": "0b4f8c0f-5e46-9580-4fd7-5a39cce44ec3",
         "x-ms-request-id": "cb11e35a-b01e-006d-11f1-06cb14000000",
-<<<<<<< HEAD
-        "x-ms-version": "2020-12-06"
-=======
-        "x-ms-version": "2021-02-12"
->>>>>>> 7e782c87
+        "x-ms-version": "2021-02-12"
       },
       "ResponseBody": []
     }
