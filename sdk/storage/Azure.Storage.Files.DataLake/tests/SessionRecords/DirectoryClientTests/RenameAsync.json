--- conflicted
+++ resolved
@@ -1,30 +1,19 @@
 {
   "Entries": [
     {
-      "RequestUri": "https://seannse.blob.core.windows.net/test-filesystem-5d6ad18b-06bf-76fe-852e-827ed9c77dba?restype=container",
+      "RequestUri": "https://seannse.blob.core.windows.net/test-filesystem-48267bbb-dc65-7d49-32e5-446f4c8d3cf0?restype=container",
       "RequestMethod": "PUT",
       "RequestHeaders": {
         "Accept": "application/xml",
         "Authorization": "Sanitized",
-<<<<<<< HEAD
-        "traceparent": "00-37c21b51173eb44d808b72200ef4d11e-4a38ad48ce139941-00",
+        "traceparent": "00-61d2f3bb8741054aac497e0a1478b8a4-9dbe896b71b8dc49-00",
         "User-Agent": [
-          "azsdk-net-Storage.Files.DataLake/12.7.0-alpha.20210202.1",
-          "(.NET 5.0.2; Microsoft Windows 10.0.19042)"
+          "azsdk-net-Storage.Files.DataLake/12.7.0-alpha.20210219.1",
+          "(.NET 5.0.3; Microsoft Windows 10.0.19041)"
         ],
         "x-ms-blob-public-access": "container",
-        "x-ms-client-request-id": "e87d07d3-5b2d-ff7d-6066-db16853508f3",
-        "x-ms-date": "Tue, 02 Feb 2021 21:53:31 GMT",
-=======
-        "traceparent": "00-c37384ead89d0642b78333712766fa96-66dcf28e6700f442-00",
-        "User-Agent": [
-          "azsdk-net-Storage.Files.DataLake/12.7.0-alpha.20210217.1",
-          "(.NET 5.0.3; Microsoft Windows 10.0.19042)"
-        ],
-        "x-ms-blob-public-access": "container",
-        "x-ms-client-request-id": "e87d07d3-5b2d-ff7d-6066-db16853508f3",
-        "x-ms-date": "Wed, 17 Feb 2021 22:41:18 GMT",
->>>>>>> 1814567d
+        "x-ms-client-request-id": "befd6d00-4ab4-4232-8360-4b2ea4e1ac95",
+        "x-ms-date": "Fri, 19 Feb 2021 19:01:27 GMT",
         "x-ms-return-client-request-id": "true",
         "x-ms-version": "2020-06-12"
       },
@@ -32,52 +21,32 @@
       "StatusCode": 201,
       "ResponseHeaders": {
         "Content-Length": "0",
-<<<<<<< HEAD
-        "Date": "Tue, 02 Feb 2021 21:53:31 GMT",
-        "ETag": "\u00220x8D8C7C4FC029028\u0022",
-        "Last-Modified": "Tue, 02 Feb 2021 21:53:32 GMT",
-=======
-        "Date": "Wed, 17 Feb 2021 22:41:17 GMT",
-        "ETag": "\u00220x8D8D395241CCFF0\u0022",
-        "Last-Modified": "Wed, 17 Feb 2021 22:41:18 GMT",
->>>>>>> 1814567d
+        "Date": "Fri, 19 Feb 2021 19:01:26 GMT",
+        "ETag": "\u00220x8D8D508C244D771\u0022",
+        "Last-Modified": "Fri, 19 Feb 2021 19:01:26 GMT",
         "Server": [
           "Windows-Azure-Blob/1.0",
           "Microsoft-HTTPAPI/2.0"
         ],
-        "x-ms-client-request-id": "e87d07d3-5b2d-ff7d-6066-db16853508f3",
-<<<<<<< HEAD
-        "x-ms-request-id": "f1fe9f7b-201e-0040-44ad-f97867000000",
-=======
-        "x-ms-request-id": "b527bb34-101e-0039-7e7e-058443000000",
->>>>>>> 1814567d
+        "x-ms-client-request-id": "befd6d00-4ab4-4232-8360-4b2ea4e1ac95",
+        "x-ms-request-id": "cb11e36f-b01e-006d-23f1-06cb14000000",
         "x-ms-version": "2020-06-12"
       },
       "ResponseBody": []
     },
     {
-      "RequestUri": "https://seannse.dfs.core.windows.net/test-filesystem-5d6ad18b-06bf-76fe-852e-827ed9c77dba/test-directory-9270a376-eb4d-0fcd-081f-f6be088a6a3a?resource=directory",
+      "RequestUri": "https://seannse.dfs.core.windows.net/test-filesystem-48267bbb-dc65-7d49-32e5-446f4c8d3cf0/test-directory-0bba9b15-26c9-3566-8565-f66bf36ab92f?resource=directory",
       "RequestMethod": "PUT",
       "RequestHeaders": {
         "Accept": "application/json",
         "Authorization": "Sanitized",
-<<<<<<< HEAD
-        "traceparent": "00-fbb975f8fa3c654db3a260f59c6c5702-8238a4a347cea747-00",
+        "traceparent": "00-d34889f517b9e74f938b4c4e5386ba00-10a91c27e8634d4c-00",
         "User-Agent": [
-          "azsdk-net-Storage.Files.DataLake/12.7.0-alpha.20210202.1",
-          "(.NET 5.0.2; Microsoft Windows 10.0.19042)"
+          "azsdk-net-Storage.Files.DataLake/12.7.0-alpha.20210219.1",
+          "(.NET 5.0.3; Microsoft Windows 10.0.19041)"
         ],
-        "x-ms-client-request-id": "68fd0af8-71da-e730-3a6d-e00d64bef6d6",
-        "x-ms-date": "Tue, 02 Feb 2021 21:53:32 GMT",
-=======
-        "traceparent": "00-4109fc87220f914b9649983075c4d7be-cb0d263508dc5e40-00",
-        "User-Agent": [
-          "azsdk-net-Storage.Files.DataLake/12.7.0-alpha.20210217.1",
-          "(.NET 5.0.3; Microsoft Windows 10.0.19042)"
-        ],
-        "x-ms-client-request-id": "68fd0af8-71da-e730-3a6d-e00d64bef6d6",
-        "x-ms-date": "Wed, 17 Feb 2021 22:41:18 GMT",
->>>>>>> 1814567d
+        "x-ms-client-request-id": "28ca534d-b648-da82-06c8-394e54c74e18",
+        "x-ms-date": "Fri, 19 Feb 2021 19:01:27 GMT",
         "x-ms-return-client-request-id": "true",
         "x-ms-version": "2020-06-12"
       },
@@ -85,50 +54,32 @@
       "StatusCode": 201,
       "ResponseHeaders": {
         "Content-Length": "0",
-<<<<<<< HEAD
-        "Date": "Tue, 02 Feb 2021 21:53:32 GMT",
-        "ETag": "\u00220x8D8C7C4FC3D0AB6\u0022",
-        "Last-Modified": "Tue, 02 Feb 2021 21:53:33 GMT",
-=======
-        "Date": "Wed, 17 Feb 2021 22:41:17 GMT",
-        "ETag": "\u00220x8D8D3952453EFB1\u0022",
-        "Last-Modified": "Wed, 17 Feb 2021 22:41:18 GMT",
->>>>>>> 1814567d
+        "Date": "Fri, 19 Feb 2021 19:01:26 GMT",
+        "ETag": "\u00220x8D8D508C2524BFB\u0022",
+        "Last-Modified": "Fri, 19 Feb 2021 19:01:26 GMT",
         "Server": [
           "Windows-Azure-HDFS/1.0",
           "Microsoft-HTTPAPI/2.0"
         ],
-        "x-ms-client-request-id": "68fd0af8-71da-e730-3a6d-e00d64bef6d6",
-<<<<<<< HEAD
-        "x-ms-request-id": "26496807-301f-0073-55ad-f927cc000000",
-=======
-        "x-ms-request-id": "f46d677b-501f-0017-767e-05d654000000",
->>>>>>> 1814567d
+        "x-ms-client-request-id": "28ca534d-b648-da82-06c8-394e54c74e18",
+        "x-ms-request-id": "da83bf3b-a01f-0061-1df1-065c1c000000",
         "x-ms-version": "2020-06-12"
       },
       "ResponseBody": []
     },
     {
-      "RequestUri": "https://seannse.dfs.core.windows.net/test-filesystem-5d6ad18b-06bf-76fe-852e-827ed9c77dba/test-directory-80eca1fb-358a-e1a9-1654-e42fdab76f55?mode=legacy",
+      "RequestUri": "https://seannse.dfs.core.windows.net/test-filesystem-48267bbb-dc65-7d49-32e5-446f4c8d3cf0/test-directory-ad0a1ca6-cd71-9706-5fb1-c666f95cfbbd?mode=legacy",
       "RequestMethod": "PUT",
       "RequestHeaders": {
         "Accept": "application/json",
         "Authorization": "Sanitized",
         "User-Agent": [
-<<<<<<< HEAD
-          "azsdk-net-Storage.Files.DataLake/12.7.0-alpha.20210202.1",
-          "(.NET 5.0.2; Microsoft Windows 10.0.19042)"
+          "azsdk-net-Storage.Files.DataLake/12.7.0-alpha.20210219.1",
+          "(.NET 5.0.3; Microsoft Windows 10.0.19041)"
         ],
-        "x-ms-client-request-id": "fe193b26-45c7-c2a6-611b-51868d000d82",
-        "x-ms-date": "Tue, 02 Feb 2021 21:53:32 GMT",
-=======
-          "azsdk-net-Storage.Files.DataLake/12.7.0-alpha.20210217.1",
-          "(.NET 5.0.3; Microsoft Windows 10.0.19042)"
-        ],
-        "x-ms-client-request-id": "fe193b26-45c7-c2a6-611b-51868d000d82",
-        "x-ms-date": "Wed, 17 Feb 2021 22:41:18 GMT",
->>>>>>> 1814567d
-        "x-ms-rename-source": "%2Ftest-filesystem-5d6ad18b-06bf-76fe-852e-827ed9c77dba%2Ftest-directory-9270a376-eb4d-0fcd-081f-f6be088a6a3a=",
+        "x-ms-client-request-id": "1d631314-6ebc-7fff-4c32-c896f01be0aa",
+        "x-ms-date": "Fri, 19 Feb 2021 19:01:27 GMT",
+        "x-ms-rename-source": "%2Ftest-filesystem-48267bbb-dc65-7d49-32e5-446f4c8d3cf0%2Ftest-directory-0bba9b15-26c9-3566-8565-f66bf36ab92f=",
         "x-ms-return-client-request-id": "true",
         "x-ms-version": "2020-06-12"
       },
@@ -136,45 +87,29 @@
       "StatusCode": 201,
       "ResponseHeaders": {
         "Content-Length": "0",
-<<<<<<< HEAD
-        "Date": "Tue, 02 Feb 2021 21:53:32 GMT",
-=======
-        "Date": "Wed, 17 Feb 2021 22:41:17 GMT",
->>>>>>> 1814567d
+        "Date": "Fri, 19 Feb 2021 19:01:26 GMT",
         "Server": [
           "Windows-Azure-HDFS/1.0",
           "Microsoft-HTTPAPI/2.0"
         ],
-        "x-ms-client-request-id": "fe193b26-45c7-c2a6-611b-51868d000d82",
-<<<<<<< HEAD
-        "x-ms-request-id": "26496814-301f-0073-62ad-f927cc000000",
-=======
-        "x-ms-request-id": "f46d6790-501f-0017-0b7e-05d654000000",
->>>>>>> 1814567d
+        "x-ms-client-request-id": "1d631314-6ebc-7fff-4c32-c896f01be0aa",
+        "x-ms-request-id": "da83bf4c-a01f-0061-2ef1-065c1c000000",
         "x-ms-version": "2020-06-12"
       },
       "ResponseBody": []
     },
     {
-      "RequestUri": "https://seannse.blob.core.windows.net/test-filesystem-5d6ad18b-06bf-76fe-852e-827ed9c77dba/test-directory-80eca1fb-358a-e1a9-1654-e42fdab76f55",
+      "RequestUri": "https://seannse.blob.core.windows.net/test-filesystem-48267bbb-dc65-7d49-32e5-446f4c8d3cf0/test-directory-ad0a1ca6-cd71-9706-5fb1-c666f95cfbbd",
       "RequestMethod": "HEAD",
       "RequestHeaders": {
         "Accept": "application/xml",
         "Authorization": "Sanitized",
         "User-Agent": [
-<<<<<<< HEAD
-          "azsdk-net-Storage.Files.DataLake/12.7.0-alpha.20210202.1",
-          "(.NET 5.0.2; Microsoft Windows 10.0.19042)"
+          "azsdk-net-Storage.Files.DataLake/12.7.0-alpha.20210219.1",
+          "(.NET 5.0.3; Microsoft Windows 10.0.19041)"
         ],
-        "x-ms-client-request-id": "9e09f49c-709e-158d-1e03-9c70b0d92bd4",
-        "x-ms-date": "Tue, 02 Feb 2021 21:53:32 GMT",
-=======
-          "azsdk-net-Storage.Files.DataLake/12.7.0-alpha.20210217.1",
-          "(.NET 5.0.3; Microsoft Windows 10.0.19042)"
-        ],
-        "x-ms-client-request-id": "9e09f49c-709e-158d-1e03-9c70b0d92bd4",
-        "x-ms-date": "Wed, 17 Feb 2021 22:41:18 GMT",
->>>>>>> 1814567d
+        "x-ms-client-request-id": "e65247fc-ddf9-dc00-869d-526cc7517c59",
+        "x-ms-date": "Fri, 19 Feb 2021 19:01:27 GMT",
         "x-ms-return-client-request-id": "true",
         "x-ms-version": "2020-06-12"
       },
@@ -184,15 +119,9 @@
         "Accept-Ranges": "bytes",
         "Content-Length": "0",
         "Content-Type": "application/octet-stream",
-<<<<<<< HEAD
-        "Date": "Tue, 02 Feb 2021 21:53:32 GMT",
-        "ETag": "\u00220x8D8C7C4FC3D0AB6\u0022",
-        "Last-Modified": "Tue, 02 Feb 2021 21:53:33 GMT",
-=======
-        "Date": "Wed, 17 Feb 2021 22:41:18 GMT",
-        "ETag": "\u00220x8D8D3952453EFB1\u0022",
-        "Last-Modified": "Wed, 17 Feb 2021 22:41:18 GMT",
->>>>>>> 1814567d
+        "Date": "Fri, 19 Feb 2021 19:01:26 GMT",
+        "ETag": "\u00220x8D8D508C2524BFB\u0022",
+        "Last-Modified": "Fri, 19 Feb 2021 19:01:26 GMT",
         "Server": [
           "Windows-Azure-Blob/1.0",
           "Microsoft-HTTPAPI/2.0"
@@ -200,51 +129,33 @@
         "x-ms-access-tier": "Hot",
         "x-ms-access-tier-inferred": "true",
         "x-ms-blob-type": "BlockBlob",
-        "x-ms-client-request-id": "9e09f49c-709e-158d-1e03-9c70b0d92bd4",
-<<<<<<< HEAD
-        "x-ms-creation-time": "Tue, 02 Feb 2021 21:53:33 GMT",
-=======
-        "x-ms-creation-time": "Wed, 17 Feb 2021 22:41:18 GMT",
->>>>>>> 1814567d
+        "x-ms-client-request-id": "e65247fc-ddf9-dc00-869d-526cc7517c59",
+        "x-ms-creation-time": "Fri, 19 Feb 2021 19:01:26 GMT",
         "x-ms-group": "$superuser",
         "x-ms-lease-state": "available",
         "x-ms-lease-status": "unlocked",
         "x-ms-meta-hdi_isfolder": "true",
         "x-ms-owner": "$superuser",
         "x-ms-permissions": "rwxr-x---",
-<<<<<<< HEAD
-        "x-ms-request-id": "f1fea090-201e-0040-44ad-f97867000000",
-=======
-        "x-ms-request-id": "b527bd48-101e-0039-717e-058443000000",
->>>>>>> 1814567d
+        "x-ms-request-id": "cb11e3b7-b01e-006d-5cf1-06cb14000000",
         "x-ms-server-encrypted": "true",
         "x-ms-version": "2020-06-12"
       },
       "ResponseBody": []
     },
     {
-      "RequestUri": "https://seannse.blob.core.windows.net/test-filesystem-5d6ad18b-06bf-76fe-852e-827ed9c77dba?restype=container",
+      "RequestUri": "https://seannse.blob.core.windows.net/test-filesystem-48267bbb-dc65-7d49-32e5-446f4c8d3cf0?restype=container",
       "RequestMethod": "DELETE",
       "RequestHeaders": {
         "Accept": "application/xml",
         "Authorization": "Sanitized",
-<<<<<<< HEAD
-        "traceparent": "00-ba7a85fdc2f7a6418d3cbe24c05ac043-d7c7586718312c45-00",
+        "traceparent": "00-ebebb6568e1f7f479af5a1f3e10b28a8-83a54e35506c9e4e-00",
         "User-Agent": [
-          "azsdk-net-Storage.Files.DataLake/12.7.0-alpha.20210202.1",
-          "(.NET 5.0.2; Microsoft Windows 10.0.19042)"
+          "azsdk-net-Storage.Files.DataLake/12.7.0-alpha.20210219.1",
+          "(.NET 5.0.3; Microsoft Windows 10.0.19041)"
         ],
-        "x-ms-client-request-id": "98e9b9ee-6ef7-8de4-fd9d-80f45cd84967",
-        "x-ms-date": "Tue, 02 Feb 2021 21:53:32 GMT",
-=======
-        "traceparent": "00-5fd6c984ee886f47816f10710ce7ccb2-3cd84c01c09b5342-00",
-        "User-Agent": [
-          "azsdk-net-Storage.Files.DataLake/12.7.0-alpha.20210217.1",
-          "(.NET 5.0.3; Microsoft Windows 10.0.19042)"
-        ],
-        "x-ms-client-request-id": "98e9b9ee-6ef7-8de4-fd9d-80f45cd84967",
-        "x-ms-date": "Wed, 17 Feb 2021 22:41:18 GMT",
->>>>>>> 1814567d
+        "x-ms-client-request-id": "a89957df-fac8-efb0-7b27-470b5b0c4ee3",
+        "x-ms-date": "Fri, 19 Feb 2021 19:01:27 GMT",
         "x-ms-return-client-request-id": "true",
         "x-ms-version": "2020-06-12"
       },
@@ -252,28 +163,20 @@
       "StatusCode": 202,
       "ResponseHeaders": {
         "Content-Length": "0",
-<<<<<<< HEAD
-        "Date": "Tue, 02 Feb 2021 21:53:32 GMT",
-=======
-        "Date": "Wed, 17 Feb 2021 22:41:18 GMT",
->>>>>>> 1814567d
+        "Date": "Fri, 19 Feb 2021 19:01:26 GMT",
         "Server": [
           "Windows-Azure-Blob/1.0",
           "Microsoft-HTTPAPI/2.0"
         ],
-        "x-ms-client-request-id": "98e9b9ee-6ef7-8de4-fd9d-80f45cd84967",
-<<<<<<< HEAD
-        "x-ms-request-id": "f1fea0a6-201e-0040-58ad-f97867000000",
-=======
-        "x-ms-request-id": "b527bd92-101e-0039-397e-058443000000",
->>>>>>> 1814567d
+        "x-ms-client-request-id": "a89957df-fac8-efb0-7b27-470b5b0c4ee3",
+        "x-ms-request-id": "cb11e3c9-b01e-006d-6bf1-06cb14000000",
         "x-ms-version": "2020-06-12"
       },
       "ResponseBody": []
     }
   ],
   "Variables": {
-    "RandomSeed": "1063577719",
+    "RandomSeed": "77246940",
     "Storage_TestConfigHierarchicalNamespace": "NamespaceTenant\nseannse\nU2FuaXRpemVk\nhttps://seannse.blob.core.windows.net\nhttps://seannse.file.core.windows.net\nhttps://seannse.queue.core.windows.net\nhttps://seannse.table.core.windows.net\n\n\n\n\nhttps://seannse-secondary.blob.core.windows.net\nhttps://seannse-secondary.file.core.windows.net\nhttps://seannse-secondary.queue.core.windows.net\nhttps://seannse-secondary.table.core.windows.net\n68390a19-a643-458b-b726-408abf67b4fc\nSanitized\n72f988bf-86f1-41af-91ab-2d7cd011db47\nhttps://login.microsoftonline.com/\nCloud\nBlobEndpoint=https://seannse.blob.core.windows.net/;QueueEndpoint=https://seannse.queue.core.windows.net/;FileEndpoint=https://seannse.file.core.windows.net/;BlobSecondaryEndpoint=https://seannse-secondary.blob.core.windows.net/;QueueSecondaryEndpoint=https://seannse-secondary.queue.core.windows.net/;FileSecondaryEndpoint=https://seannse-secondary.file.core.windows.net/;AccountName=seannse;AccountKey=Sanitized\n"
   }
 }