{
  "Entries": [
    {
      "RequestUri": "http://seannsecanary.blob.core.windows.net/test-filesystem-7149e9b6-1a07-1547-6224-1279fd829f47?restype=container",
      "RequestMethod": "PUT",
      "RequestHeaders": {
        "Authorization": "Sanitized",
        "traceparent": "00-38e1f32cefbb544ba169c7c6bd7c6a63-81e5154aaec0c74d-00",
        "User-Agent": [
          "azsdk-net-Storage.Files.DataLake/12.1.0-dev.20200403.1",
          "(.NET Core 4.6.28325.01; Microsoft Windows 10.0.18362 )"
        ],
        "x-ms-blob-public-access": "container",
        "x-ms-client-request-id": "20d590ed-0811-a60f-d743-fffd1f67a6dc",
        "x-ms-date": "Fri, 03 Apr 2020 20:55:47 GMT",
        "x-ms-return-client-request-id": "true",
<<<<<<< HEAD
        "x-ms-version": "2019-12-12"
=======
        "x-ms-version": "2020-02-10"
>>>>>>> 60f4876e
      },
      "RequestBody": null,
      "StatusCode": 201,
      "ResponseHeaders": {
        "Content-Length": "0",
        "Date": "Fri, 03 Apr 2020 20:55:45 GMT",
        "ETag": "\u00220x8D7D8116172B5AA\u0022",
        "Last-Modified": "Fri, 03 Apr 2020 20:55:45 GMT",
        "Server": [
          "Windows-Azure-Blob/1.0",
          "Microsoft-HTTPAPI/2.0"
        ],
        "x-ms-client-request-id": "20d590ed-0811-a60f-d743-fffd1f67a6dc",
        "x-ms-request-id": "96219ebf-f01e-0012-79fa-093670000000",
<<<<<<< HEAD
        "x-ms-version": "2019-12-12"
=======
        "x-ms-version": "2020-02-10"
>>>>>>> 60f4876e
      },
      "ResponseBody": []
    },
    {
      "RequestUri": "http://seannsecanary.dfs.core.windows.net/test-filesystem-7149e9b6-1a07-1547-6224-1279fd829f47/test-directory-87e8ca67-7b3d-0605-6ff1-758e7586afc5?resource=directory",
      "RequestMethod": "PUT",
      "RequestHeaders": {
        "Authorization": "Sanitized",
        "traceparent": "00-232ad87928e6a6489a6e6942959b9716-5c9ab99382eb6c42-00",
        "User-Agent": [
          "azsdk-net-Storage.Files.DataLake/12.1.0-dev.20200403.1",
          "(.NET Core 4.6.28325.01; Microsoft Windows 10.0.18362 )"
        ],
        "x-ms-client-request-id": "9c59c9d1-8cb3-7250-8ace-b12092803150",
        "x-ms-date": "Fri, 03 Apr 2020 20:55:47 GMT",
        "x-ms-return-client-request-id": "true",
<<<<<<< HEAD
        "x-ms-version": "2019-12-12"
=======
        "x-ms-version": "2020-02-10"
>>>>>>> 60f4876e
      },
      "RequestBody": null,
      "StatusCode": 201,
      "ResponseHeaders": {
        "Content-Length": "0",
        "Date": "Fri, 03 Apr 2020 20:55:45 GMT",
        "ETag": "\u00220x8D7D811618180D1\u0022",
        "Last-Modified": "Fri, 03 Apr 2020 20:55:45 GMT",
        "Server": [
          "Windows-Azure-HDFS/1.0",
          "Microsoft-HTTPAPI/2.0"
        ],
        "x-ms-client-request-id": "9c59c9d1-8cb3-7250-8ace-b12092803150",
        "x-ms-request-id": "fa43fc3d-201f-0097-0dfa-091bad000000",
<<<<<<< HEAD
        "x-ms-version": "2019-12-12"
=======
        "x-ms-version": "2020-02-10"
>>>>>>> 60f4876e
      },
      "ResponseBody": []
    },
    {
      "RequestUri": "http://seannsecanary.dfs.core.windows.net/test-filesystem-7149e9b6-1a07-1547-6224-1279fd829f47/test-directory-87e8ca67-7b3d-0605-6ff1-758e7586afc5?action=setAccessControl",
      "RequestMethod": "PATCH",
      "RequestHeaders": {
        "Authorization": "Sanitized",
        "User-Agent": [
          "azsdk-net-Storage.Files.DataLake/12.1.0-dev.20200403.1",
          "(.NET Core 4.6.28325.01; Microsoft Windows 10.0.18362 )"
        ],
        "x-ms-acl": "user::rwx,group::r--,other::---,mask::rwx",
        "x-ms-client-request-id": "abbce1b9-122d-8311-3419-e2decd15b055",
        "x-ms-date": "Fri, 03 Apr 2020 20:55:47 GMT",
        "x-ms-return-client-request-id": "true",
<<<<<<< HEAD
        "x-ms-version": "2019-12-12"
=======
        "x-ms-version": "2020-02-10"
>>>>>>> 60f4876e
      },
      "RequestBody": null,
      "StatusCode": 200,
      "ResponseHeaders": {
        "Content-Length": "0",
        "Date": "Fri, 03 Apr 2020 20:55:45 GMT",
        "ETag": "\u00220x8D7D811618180D1\u0022",
        "Last-Modified": "Fri, 03 Apr 2020 20:55:45 GMT",
        "Server": [
          "Windows-Azure-HDFS/1.0",
          "Microsoft-HTTPAPI/2.0"
        ],
        "x-ms-client-request-id": "abbce1b9-122d-8311-3419-e2decd15b055",
        "x-ms-namespace-enabled": "true",
        "x-ms-request-id": "fa43fc3e-201f-0097-0efa-091bad000000",
<<<<<<< HEAD
        "x-ms-version": "2019-12-12"
=======
        "x-ms-version": "2020-02-10"
>>>>>>> 60f4876e
      },
      "ResponseBody": []
    },
    {
      "RequestUri": "http://seannsecanary.blob.core.windows.net/test-filesystem-7149e9b6-1a07-1547-6224-1279fd829f47?restype=container",
      "RequestMethod": "DELETE",
      "RequestHeaders": {
        "Authorization": "Sanitized",
        "traceparent": "00-5cfc90b75a56ee49b7f447978efde4c1-e24f93723215b54b-00",
        "User-Agent": [
          "azsdk-net-Storage.Files.DataLake/12.1.0-dev.20200403.1",
          "(.NET Core 4.6.28325.01; Microsoft Windows 10.0.18362 )"
        ],
        "x-ms-client-request-id": "b066be78-85c3-8123-2869-67c156511b7e",
        "x-ms-date": "Fri, 03 Apr 2020 20:55:47 GMT",
        "x-ms-return-client-request-id": "true",
<<<<<<< HEAD
        "x-ms-version": "2019-12-12"
=======
        "x-ms-version": "2020-02-10"
>>>>>>> 60f4876e
      },
      "RequestBody": null,
      "StatusCode": 202,
      "ResponseHeaders": {
        "Content-Length": "0",
        "Date": "Fri, 03 Apr 2020 20:55:45 GMT",
        "Server": [
          "Windows-Azure-Blob/1.0",
          "Microsoft-HTTPAPI/2.0"
        ],
        "x-ms-client-request-id": "b066be78-85c3-8123-2869-67c156511b7e",
        "x-ms-request-id": "96219ee7-f01e-0012-19fa-093670000000",
<<<<<<< HEAD
        "x-ms-version": "2019-12-12"
=======
        "x-ms-version": "2020-02-10"
>>>>>>> 60f4876e
      },
      "ResponseBody": []
    }
  ],
  "Variables": {
    "RandomSeed": "1947887315",
    "Storage_TestConfigHierarchicalNamespace": "NamespaceTenant\nseannsecanary\nU2FuaXRpemVk\nhttp://seannsecanary.blob.core.windows.net\nhttp://seannsecanary.file.core.windows.net\nhttp://seannsecanary.queue.core.windows.net\nhttp://seannsecanary.table.core.windows.net\n\n\n\n\nhttp://seannsecanary-secondary.blob.core.windows.net\nhttp://seannsecanary-secondary.file.core.windows.net\nhttp://seannsecanary-secondary.queue.core.windows.net\nhttp://seannsecanary-secondary.table.core.windows.net\n68390a19-a643-458b-b726-408abf67b4fc\nSanitized\n72f988bf-86f1-41af-91ab-2d7cd011db47\nhttps://login.microsoftonline.com/\nCloud\nBlobEndpoint=http://seannsecanary.blob.core.windows.net/;QueueEndpoint=http://seannsecanary.queue.core.windows.net/;FileEndpoint=http://seannsecanary.file.core.windows.net/;BlobSecondaryEndpoint=http://seannsecanary-secondary.blob.core.windows.net/;QueueSecondaryEndpoint=http://seannsecanary-secondary.queue.core.windows.net/;FileSecondaryEndpoint=http://seannsecanary-secondary.file.core.windows.net/;AccountName=seannsecanary;AccountKey=Sanitized\n"
  }
}<|MERGE_RESOLUTION|>--- conflicted
+++ resolved
@@ -14,11 +14,7 @@
         "x-ms-client-request-id": "20d590ed-0811-a60f-d743-fffd1f67a6dc",
         "x-ms-date": "Fri, 03 Apr 2020 20:55:47 GMT",
         "x-ms-return-client-request-id": "true",
-<<<<<<< HEAD
-        "x-ms-version": "2019-12-12"
-=======
         "x-ms-version": "2020-02-10"
->>>>>>> 60f4876e
       },
       "RequestBody": null,
       "StatusCode": 201,
@@ -33,11 +29,7 @@
         ],
         "x-ms-client-request-id": "20d590ed-0811-a60f-d743-fffd1f67a6dc",
         "x-ms-request-id": "96219ebf-f01e-0012-79fa-093670000000",
-<<<<<<< HEAD
-        "x-ms-version": "2019-12-12"
-=======
         "x-ms-version": "2020-02-10"
->>>>>>> 60f4876e
       },
       "ResponseBody": []
     },
@@ -54,11 +46,7 @@
         "x-ms-client-request-id": "9c59c9d1-8cb3-7250-8ace-b12092803150",
         "x-ms-date": "Fri, 03 Apr 2020 20:55:47 GMT",
         "x-ms-return-client-request-id": "true",
-<<<<<<< HEAD
-        "x-ms-version": "2019-12-12"
-=======
         "x-ms-version": "2020-02-10"
->>>>>>> 60f4876e
       },
       "RequestBody": null,
       "StatusCode": 201,
@@ -73,11 +61,7 @@
         ],
         "x-ms-client-request-id": "9c59c9d1-8cb3-7250-8ace-b12092803150",
         "x-ms-request-id": "fa43fc3d-201f-0097-0dfa-091bad000000",
-<<<<<<< HEAD
-        "x-ms-version": "2019-12-12"
-=======
         "x-ms-version": "2020-02-10"
->>>>>>> 60f4876e
       },
       "ResponseBody": []
     },
@@ -94,11 +78,7 @@
         "x-ms-client-request-id": "abbce1b9-122d-8311-3419-e2decd15b055",
         "x-ms-date": "Fri, 03 Apr 2020 20:55:47 GMT",
         "x-ms-return-client-request-id": "true",
-<<<<<<< HEAD
-        "x-ms-version": "2019-12-12"
-=======
         "x-ms-version": "2020-02-10"
->>>>>>> 60f4876e
       },
       "RequestBody": null,
       "StatusCode": 200,
@@ -114,11 +94,7 @@
         "x-ms-client-request-id": "abbce1b9-122d-8311-3419-e2decd15b055",
         "x-ms-namespace-enabled": "true",
         "x-ms-request-id": "fa43fc3e-201f-0097-0efa-091bad000000",
-<<<<<<< HEAD
-        "x-ms-version": "2019-12-12"
-=======
         "x-ms-version": "2020-02-10"
->>>>>>> 60f4876e
       },
       "ResponseBody": []
     },
@@ -135,11 +111,7 @@
         "x-ms-client-request-id": "b066be78-85c3-8123-2869-67c156511b7e",
         "x-ms-date": "Fri, 03 Apr 2020 20:55:47 GMT",
         "x-ms-return-client-request-id": "true",
-<<<<<<< HEAD
-        "x-ms-version": "2019-12-12"
-=======
         "x-ms-version": "2020-02-10"
->>>>>>> 60f4876e
       },
       "RequestBody": null,
       "StatusCode": 202,
@@ -152,11 +124,7 @@
         ],
         "x-ms-client-request-id": "b066be78-85c3-8123-2869-67c156511b7e",
         "x-ms-request-id": "96219ee7-f01e-0012-19fa-093670000000",
-<<<<<<< HEAD
-        "x-ms-version": "2019-12-12"
-=======
         "x-ms-version": "2020-02-10"
->>>>>>> 60f4876e
       },
       "ResponseBody": []
     }
