--- conflicted
+++ resolved
@@ -15,11 +15,7 @@
         "x-ms-client-request-id": "9f793ad9-4c93-c182-9f2b-13577dddc69e",
         "x-ms-date": "Fri, 19 Feb 2021 19:01:46 GMT",
         "x-ms-return-client-request-id": "true",
-<<<<<<< HEAD
-        "x-ms-version": "2020-12-06"
-=======
         "x-ms-version": "2021-02-12"
->>>>>>> 7e782c87
       },
       "RequestBody": null,
       "StatusCode": 201,
@@ -34,11 +30,7 @@
         ],
         "x-ms-client-request-id": "9f793ad9-4c93-c182-9f2b-13577dddc69e",
         "x-ms-request-id": "cb11f7bb-b01e-006d-2ff1-06cb14000000",
-<<<<<<< HEAD
-        "x-ms-version": "2020-12-06"
-=======
         "x-ms-version": "2021-02-12"
->>>>>>> 7e782c87
       },
       "ResponseBody": []
     },
@@ -56,11 +48,7 @@
         "x-ms-client-request-id": "596cd79a-2f5c-aeb4-6875-e180153807cd",
         "x-ms-date": "Fri, 19 Feb 2021 19:01:46 GMT",
         "x-ms-return-client-request-id": "true",
-<<<<<<< HEAD
-        "x-ms-version": "2020-12-06"
-=======
         "x-ms-version": "2021-02-12"
->>>>>>> 7e782c87
       },
       "RequestBody": null,
       "StatusCode": 201,
@@ -75,11 +63,7 @@
         ],
         "x-ms-client-request-id": "596cd79a-2f5c-aeb4-6875-e180153807cd",
         "x-ms-request-id": "da83c9b1-a01f-0061-09f1-065c1c000000",
-<<<<<<< HEAD
-        "x-ms-version": "2020-12-06"
-=======
         "x-ms-version": "2021-02-12"
->>>>>>> 7e782c87
       },
       "ResponseBody": []
     },
@@ -97,11 +81,7 @@
         "x-ms-client-request-id": "e2af96f2-ef65-3d2f-843c-244a5d584fbb",
         "x-ms-date": "Fri, 19 Feb 2021 19:01:46 GMT",
         "x-ms-return-client-request-id": "true",
-<<<<<<< HEAD
-        "x-ms-version": "2020-12-06"
-=======
         "x-ms-version": "2021-02-12"
->>>>>>> 7e782c87
       },
       "RequestBody": null,
       "StatusCode": 200,
@@ -117,11 +97,7 @@
         "x-ms-client-request-id": "e2af96f2-ef65-3d2f-843c-244a5d584fbb",
         "x-ms-namespace-enabled": "true",
         "x-ms-request-id": "da83c9b9-a01f-0061-11f1-065c1c000000",
-<<<<<<< HEAD
-        "x-ms-version": "2020-12-06"
-=======
         "x-ms-version": "2021-02-12"
->>>>>>> 7e782c87
       },
       "ResponseBody": []
     },
@@ -139,11 +115,7 @@
         "x-ms-client-request-id": "7e8e569b-2488-f267-58ac-bfb61593ce70",
         "x-ms-date": "Fri, 19 Feb 2021 19:01:46 GMT",
         "x-ms-return-client-request-id": "true",
-<<<<<<< HEAD
-        "x-ms-version": "2020-12-06"
-=======
         "x-ms-version": "2021-02-12"
->>>>>>> 7e782c87
       },
       "RequestBody": null,
       "StatusCode": 202,
@@ -156,11 +128,7 @@
         ],
         "x-ms-client-request-id": "7e8e569b-2488-f267-58ac-bfb61593ce70",
         "x-ms-request-id": "cb11f818-b01e-006d-01f1-06cb14000000",
-<<<<<<< HEAD
-        "x-ms-version": "2020-12-06"
-=======
         "x-ms-version": "2021-02-12"
->>>>>>> 7e782c87
       },
       "ResponseBody": []
     }
