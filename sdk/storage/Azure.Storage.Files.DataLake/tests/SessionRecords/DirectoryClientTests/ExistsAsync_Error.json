--- conflicted
+++ resolved
@@ -14,11 +14,7 @@
         "x-ms-client-request-id": "25872f66-358e-85f0-bc4f-f6ab27ad0600",
         "x-ms-date": "Wed, 17 Feb 2021 22:39:26 GMT",
         "x-ms-return-client-request-id": "true",
-<<<<<<< HEAD
-        "x-ms-version": "2020-12-06"
-=======
         "x-ms-version": "2021-02-12"
->>>>>>> 7e782c87
       },
       "RequestBody": null,
       "StatusCode": 201,
@@ -33,11 +29,7 @@
         ],
         "x-ms-client-request-id": "25872f66-358e-85f0-bc4f-f6ab27ad0600",
         "x-ms-request-id": "85fbbf82-201e-001d-597d-0572e3000000",
-<<<<<<< HEAD
-        "x-ms-version": "2020-12-06"
-=======
         "x-ms-version": "2021-02-12"
->>>>>>> 7e782c87
       },
       "ResponseBody": []
     },
@@ -53,11 +45,7 @@
         ],
         "x-ms-client-request-id": "2ce056fb-8e55-57ad-c638-2ad912338aa6",
         "x-ms-return-client-request-id": "true",
-<<<<<<< HEAD
-        "x-ms-version": "2020-12-06"
-=======
         "x-ms-version": "2021-02-12"
->>>>>>> 7e782c87
       },
       "RequestBody": null,
       "StatusCode": 401,
@@ -72,11 +60,7 @@
         "x-ms-client-request-id": "2ce056fb-8e55-57ad-c638-2ad912338aa6",
         "x-ms-error-code": "NoAuthenticationInformation",
         "x-ms-request-id": "88f445da-201e-007f-477d-05b0c4000000",
-<<<<<<< HEAD
-        "x-ms-version": "2020-12-06"
-=======
         "x-ms-version": "2021-02-12"
->>>>>>> 7e782c87
       },
       "ResponseBody": []
     },
@@ -94,11 +78,7 @@
         "x-ms-client-request-id": "a4c11cff-1635-a244-2fcc-208fb8a3bb04",
         "x-ms-date": "Wed, 17 Feb 2021 22:39:26 GMT",
         "x-ms-return-client-request-id": "true",
-<<<<<<< HEAD
-        "x-ms-version": "2020-12-06"
-=======
         "x-ms-version": "2021-02-12"
->>>>>>> 7e782c87
       },
       "RequestBody": null,
       "StatusCode": 202,
@@ -111,11 +91,7 @@
         ],
         "x-ms-client-request-id": "a4c11cff-1635-a244-2fcc-208fb8a3bb04",
         "x-ms-request-id": "85fbc028-201e-001d-6d7d-0572e3000000",
-<<<<<<< HEAD
-        "x-ms-version": "2020-12-06"
-=======
         "x-ms-version": "2021-02-12"
->>>>>>> 7e782c87
       },
       "ResponseBody": []
     }
