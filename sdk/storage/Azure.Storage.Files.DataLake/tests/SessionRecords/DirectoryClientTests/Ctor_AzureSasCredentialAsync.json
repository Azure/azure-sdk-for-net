--- conflicted
+++ resolved
@@ -15,11 +15,7 @@
         "x-ms-client-request-id": "0fc46839-3772-3ebe-fb9a-0e9b9a29c4c3",
         "x-ms-date": "Fri, 19 Feb 2021 19:04:24 GMT",
         "x-ms-return-client-request-id": "true",
-<<<<<<< HEAD
-        "x-ms-version": "2020-12-06"
-=======
         "x-ms-version": "2021-02-12"
->>>>>>> 7e782c87
       },
       "RequestBody": null,
       "StatusCode": 201,
@@ -34,11 +30,7 @@
         ],
         "x-ms-client-request-id": "0fc46839-3772-3ebe-fb9a-0e9b9a29c4c3",
         "x-ms-request-id": "cb12c3b1-b01e-006d-44f2-06cb14000000",
-<<<<<<< HEAD
-        "x-ms-version": "2020-12-06"
-=======
         "x-ms-version": "2021-02-12"
->>>>>>> 7e782c87
       },
       "ResponseBody": []
     },
@@ -57,11 +49,7 @@
         "x-ms-client-request-id": "181ae247-dcc9-6b2f-eb31-d7dabe53b061",
         "x-ms-date": "Fri, 19 Feb 2021 19:04:24 GMT",
         "x-ms-return-client-request-id": "true",
-<<<<<<< HEAD
-        "x-ms-version": "2020-12-06"
-=======
         "x-ms-version": "2021-02-12"
->>>>>>> 7e782c87
       },
       "RequestBody": null,
       "StatusCode": 201,
@@ -76,20 +64,12 @@
         ],
         "x-ms-client-request-id": "181ae247-dcc9-6b2f-eb31-d7dabe53b061",
         "x-ms-request-id": "da8435b2-a01f-0061-06f2-065c1c000000",
-<<<<<<< HEAD
-        "x-ms-version": "2020-12-06"
-=======
         "x-ms-version": "2021-02-12"
->>>>>>> 7e782c87
       },
       "ResponseBody": []
     },
     {
-<<<<<<< HEAD
-      "RequestUri": "https://seannse.blob.core.windows.net/test-filesystem-75f20f95-3475-35f6-cc83-5653cc880237/test-directory-b5a6d641-cdb8-927d-3797-786a8d9a465c?sv=2020-12-06&ss=b&srt=sco&st=2021-02-19T18%3A04%3A24Z&se=2021-02-19T20%3A04%3A24Z&sp=rwdlac&sig=Sanitized",
-=======
       "RequestUri": "https://seannse.blob.core.windows.net/test-filesystem-75f20f95-3475-35f6-cc83-5653cc880237/test-directory-b5a6d641-cdb8-927d-3797-786a8d9a465c?sv=2021-02-12&ss=b&srt=sco&st=2021-02-19T18%3A04%3A24Z&se=2021-02-19T20%3A04%3A24Z&sp=rwdlac&sig=Sanitized",
->>>>>>> 7e782c87
       "RequestMethod": "HEAD",
       "RequestHeaders": {
         "Accept": "application/xml",
@@ -100,11 +80,7 @@
         ],
         "x-ms-client-request-id": "aa23a4d8-2d80-1392-3eae-78921aeabda7",
         "x-ms-return-client-request-id": "true",
-<<<<<<< HEAD
-        "x-ms-version": "2020-12-06"
-=======
         "x-ms-version": "2021-02-12"
->>>>>>> 7e782c87
       },
       "RequestBody": null,
       "StatusCode": 200,
@@ -132,11 +108,7 @@
         "x-ms-permissions": "rwxr-x---",
         "x-ms-request-id": "cb12c3ca-b01e-006d-5af2-06cb14000000",
         "x-ms-server-encrypted": "true",
-<<<<<<< HEAD
-        "x-ms-version": "2020-12-06"
-=======
         "x-ms-version": "2021-02-12"
->>>>>>> 7e782c87
       },
       "ResponseBody": []
     },
@@ -154,11 +126,7 @@
         "x-ms-client-request-id": "1a02dc93-0530-26e0-1e97-ed60e86c3427",
         "x-ms-date": "Fri, 19 Feb 2021 19:04:24 GMT",
         "x-ms-return-client-request-id": "true",
-<<<<<<< HEAD
-        "x-ms-version": "2020-12-06"
-=======
         "x-ms-version": "2021-02-12"
->>>>>>> 7e782c87
       },
       "RequestBody": null,
       "StatusCode": 202,
@@ -171,11 +139,7 @@
         ],
         "x-ms-client-request-id": "1a02dc93-0530-26e0-1e97-ed60e86c3427",
         "x-ms-request-id": "cb12c3d2-b01e-006d-60f2-06cb14000000",
-<<<<<<< HEAD
-        "x-ms-version": "2020-12-06"
-=======
         "x-ms-version": "2021-02-12"
->>>>>>> 7e782c87
       },
       "ResponseBody": []
     }
