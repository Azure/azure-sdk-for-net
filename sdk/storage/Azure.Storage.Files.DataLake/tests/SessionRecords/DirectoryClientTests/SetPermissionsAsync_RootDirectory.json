﻿{
  "Entries": [
    {
      "RequestUri": "https://seannse.blob.core.windows.net/test-filesystem-e9b49232-aee4-1da1-a4d6-14bb632efe64?restype=container",
      "RequestMethod": "PUT",
      "RequestHeaders": {
        "Accept": "application/xml",
        "Authorization": "Sanitized",
        "traceparent": "00-33cd6fb03c2b9c4baa4b214fbad79013-86cc24e782ac4843-00",
        "User-Agent": [
          "azsdk-net-Storage.Files.DataLake/12.7.0-alpha.20210219.1",
          "(.NET 5.0.3; Microsoft Windows 10.0.19041)"
        ],
        "x-ms-blob-public-access": "container",
        "x-ms-client-request-id": "a8570a2c-8cf8-b08d-a979-cff270f8df0f",
        "x-ms-date": "Fri, 19 Feb 2021 19:02:56 GMT",
        "x-ms-return-client-request-id": "true",
<<<<<<< HEAD
        "x-ms-version": "2020-12-06"
=======
        "x-ms-version": "2021-02-12"
>>>>>>> 7e782c87
      },
      "RequestBody": null,
      "StatusCode": 201,
      "ResponseHeaders": {
        "Content-Length": "0",
        "Date": "Fri, 19 Feb 2021 19:02:55 GMT",
        "ETag": "\"0x8D8D508F783F803\"",
        "Last-Modified": "Fri, 19 Feb 2021 19:02:56 GMT",
        "Server": [
          "Windows-Azure-Blob/1.0",
          "Microsoft-HTTPAPI/2.0"
        ],
        "x-ms-client-request-id": "a8570a2c-8cf8-b08d-a979-cff270f8df0f",
        "x-ms-request-id": "cb12505c-b01e-006d-35f1-06cb14000000",
<<<<<<< HEAD
        "x-ms-version": "2020-12-06"
=======
        "x-ms-version": "2021-02-12"
>>>>>>> 7e782c87
      },
      "ResponseBody": []
    },
    {
      "RequestUri": "https://seannse.dfs.core.windows.net/test-filesystem-e9b49232-aee4-1da1-a4d6-14bb632efe64/?action=setAccessControl",
      "RequestMethod": "PATCH",
      "RequestHeaders": {
        "Accept": "application/json",
        "Authorization": "Sanitized",
        "traceparent": "00-853f883e916e824fad3c380c13c2cb50-3946e63ec5bad242-00",
        "User-Agent": [
          "azsdk-net-Storage.Files.DataLake/12.7.0-alpha.20210219.1",
          "(.NET 5.0.3; Microsoft Windows 10.0.19041)"
        ],
        "x-ms-client-request-id": "598eb0aa-56d6-116c-004d-c458788c8201",
        "x-ms-date": "Fri, 19 Feb 2021 19:02:56 GMT",
        "x-ms-permissions": "rwxrwxrwx",
        "x-ms-return-client-request-id": "true",
<<<<<<< HEAD
        "x-ms-version": "2020-12-06"
=======
        "x-ms-version": "2021-02-12"
>>>>>>> 7e782c87
      },
      "RequestBody": null,
      "StatusCode": 200,
      "ResponseHeaders": {
        "Content-Length": "0",
        "Date": "Fri, 19 Feb 2021 19:02:55 GMT",
        "ETag": "\"0x8D8D508F7869599\"",
        "Last-Modified": "Fri, 19 Feb 2021 19:02:56 GMT",
        "Server": [
          "Windows-Azure-HDFS/1.0",
          "Microsoft-HTTPAPI/2.0"
        ],
        "x-ms-client-request-id": "598eb0aa-56d6-116c-004d-c458788c8201",
        "x-ms-namespace-enabled": "true",
        "x-ms-request-id": "da83f421-a01f-0061-37f1-065c1c000000",
<<<<<<< HEAD
        "x-ms-version": "2020-12-06"
=======
        "x-ms-version": "2021-02-12"
>>>>>>> 7e782c87
      },
      "ResponseBody": []
    },
    {
      "RequestUri": "https://seannse.blob.core.windows.net/test-filesystem-e9b49232-aee4-1da1-a4d6-14bb632efe64?restype=container",
      "RequestMethod": "DELETE",
      "RequestHeaders": {
        "Accept": "application/xml",
        "Authorization": "Sanitized",
        "traceparent": "00-9146d0b159599142bacbda02b9e9e4b7-f7b1a2d447428c41-00",
        "User-Agent": [
          "azsdk-net-Storage.Files.DataLake/12.7.0-alpha.20210219.1",
          "(.NET 5.0.3; Microsoft Windows 10.0.19041)"
        ],
        "x-ms-client-request-id": "c04704d7-8569-2539-0e3f-ece9ebd77285",
        "x-ms-date": "Fri, 19 Feb 2021 19:02:57 GMT",
        "x-ms-return-client-request-id": "true",
<<<<<<< HEAD
        "x-ms-version": "2020-12-06"
=======
        "x-ms-version": "2021-02-12"
>>>>>>> 7e782c87
      },
      "RequestBody": null,
      "StatusCode": 202,
      "ResponseHeaders": {
        "Content-Length": "0",
        "Date": "Fri, 19 Feb 2021 19:02:55 GMT",
        "Server": [
          "Windows-Azure-Blob/1.0",
          "Microsoft-HTTPAPI/2.0"
        ],
        "x-ms-client-request-id": "c04704d7-8569-2539-0e3f-ece9ebd77285",
        "x-ms-request-id": "cb125082-b01e-006d-56f1-06cb14000000",
<<<<<<< HEAD
        "x-ms-version": "2020-12-06"
=======
        "x-ms-version": "2021-02-12"
>>>>>>> 7e782c87
      },
      "ResponseBody": []
    }
  ],
  "Variables": {
    "RandomSeed": "1349979015",
    "Storage_TestConfigHierarchicalNamespace": "NamespaceTenant\nseannse\nU2FuaXRpemVk\nhttps://seannse.blob.core.windows.net\nhttps://seannse.file.core.windows.net\nhttps://seannse.queue.core.windows.net\nhttps://seannse.table.core.windows.net\n\n\n\n\nhttps://seannse-secondary.blob.core.windows.net\nhttps://seannse-secondary.file.core.windows.net\nhttps://seannse-secondary.queue.core.windows.net\nhttps://seannse-secondary.table.core.windows.net\n68390a19-a643-458b-b726-408abf67b4fc\nSanitized\n72f988bf-86f1-41af-91ab-2d7cd011db47\nhttps://login.microsoftonline.com/\nCloud\nBlobEndpoint=https://seannse.blob.core.windows.net/;QueueEndpoint=https://seannse.queue.core.windows.net/;FileEndpoint=https://seannse.file.core.windows.net/;BlobSecondaryEndpoint=https://seannse-secondary.blob.core.windows.net/;QueueSecondaryEndpoint=https://seannse-secondary.queue.core.windows.net/;FileSecondaryEndpoint=https://seannse-secondary.file.core.windows.net/;AccountName=seannse;AccountKey=Sanitized\n\n\n"
  }
}<|MERGE_RESOLUTION|>--- conflicted
+++ resolved
@@ -15,11 +15,7 @@
         "x-ms-client-request-id": "a8570a2c-8cf8-b08d-a979-cff270f8df0f",
         "x-ms-date": "Fri, 19 Feb 2021 19:02:56 GMT",
         "x-ms-return-client-request-id": "true",
-<<<<<<< HEAD
-        "x-ms-version": "2020-12-06"
-=======
         "x-ms-version": "2021-02-12"
->>>>>>> 7e782c87
       },
       "RequestBody": null,
       "StatusCode": 201,
@@ -34,11 +30,7 @@
         ],
         "x-ms-client-request-id": "a8570a2c-8cf8-b08d-a979-cff270f8df0f",
         "x-ms-request-id": "cb12505c-b01e-006d-35f1-06cb14000000",
-<<<<<<< HEAD
-        "x-ms-version": "2020-12-06"
-=======
         "x-ms-version": "2021-02-12"
->>>>>>> 7e782c87
       },
       "ResponseBody": []
     },
@@ -57,11 +49,7 @@
         "x-ms-date": "Fri, 19 Feb 2021 19:02:56 GMT",
         "x-ms-permissions": "rwxrwxrwx",
         "x-ms-return-client-request-id": "true",
-<<<<<<< HEAD
-        "x-ms-version": "2020-12-06"
-=======
         "x-ms-version": "2021-02-12"
->>>>>>> 7e782c87
       },
       "RequestBody": null,
       "StatusCode": 200,
@@ -77,11 +65,7 @@
         "x-ms-client-request-id": "598eb0aa-56d6-116c-004d-c458788c8201",
         "x-ms-namespace-enabled": "true",
         "x-ms-request-id": "da83f421-a01f-0061-37f1-065c1c000000",
-<<<<<<< HEAD
-        "x-ms-version": "2020-12-06"
-=======
         "x-ms-version": "2021-02-12"
->>>>>>> 7e782c87
       },
       "ResponseBody": []
     },
@@ -99,11 +83,7 @@
         "x-ms-client-request-id": "c04704d7-8569-2539-0e3f-ece9ebd77285",
         "x-ms-date": "Fri, 19 Feb 2021 19:02:57 GMT",
         "x-ms-return-client-request-id": "true",
-<<<<<<< HEAD
-        "x-ms-version": "2020-12-06"
-=======
         "x-ms-version": "2021-02-12"
->>>>>>> 7e782c87
       },
       "RequestBody": null,
       "StatusCode": 202,
@@ -116,11 +96,7 @@
         ],
         "x-ms-client-request-id": "c04704d7-8569-2539-0e3f-ece9ebd77285",
         "x-ms-request-id": "cb125082-b01e-006d-56f1-06cb14000000",
-<<<<<<< HEAD
-        "x-ms-version": "2020-12-06"
-=======
         "x-ms-version": "2021-02-12"
->>>>>>> 7e782c87
       },
       "ResponseBody": []
     }
