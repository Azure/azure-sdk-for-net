{
  "Entries": [
    {
      "RequestUri": "http://seannsecanary.blob.core.windows.net/test-filesystem-0ce59669-56d6-d131-11a7-689eb3cb4f72?restype=container",
      "RequestMethod": "PUT",
      "RequestHeaders": {
        "Authorization": "Sanitized",
        "traceparent": "00-da5c9c10d8780e40a6ae0bd5eba86ffe-dab6d29528387f43-00",
        "User-Agent": [
          "azsdk-net-Storage.Files.DataLake/12.1.0-dev.20200403.1",
          "(.NET Core 4.6.28325.01; Microsoft Windows 10.0.18362 )"
        ],
        "x-ms-blob-public-access": "container",
        "x-ms-client-request-id": "25c210b2-ae46-aca8-ab1b-1aa6c7746597",
        "x-ms-date": "Fri, 03 Apr 2020 20:56:06 GMT",
        "x-ms-return-client-request-id": "true",
<<<<<<< HEAD
        "x-ms-version": "2019-12-12"
=======
        "x-ms-version": "2020-02-10"
>>>>>>> 60f4876e
      },
      "RequestBody": null,
      "StatusCode": 201,
      "ResponseHeaders": {
        "Content-Length": "0",
        "Date": "Fri, 03 Apr 2020 20:56:05 GMT",
        "ETag": "\u00220x8D7D8116D3A75B8\u0022",
        "Last-Modified": "Fri, 03 Apr 2020 20:56:05 GMT",
        "Server": [
          "Windows-Azure-Blob/1.0",
          "Microsoft-HTTPAPI/2.0"
        ],
        "x-ms-client-request-id": "25c210b2-ae46-aca8-ab1b-1aa6c7746597",
        "x-ms-request-id": "9621a84a-f01e-0012-77fa-093670000000",
<<<<<<< HEAD
        "x-ms-version": "2019-12-12"
=======
        "x-ms-version": "2020-02-10"
>>>>>>> 60f4876e
      },
      "ResponseBody": []
    },
    {
      "RequestUri": "http://seannsecanary.dfs.core.windows.net/test-filesystem-0ce59669-56d6-d131-11a7-689eb3cb4f72/?action=setAccessControl",
      "RequestMethod": "PATCH",
      "RequestHeaders": {
        "Authorization": "Sanitized",
        "traceparent": "00-769c51e2b2ce124fa56421b02a8122c3-58a4c43ec282224b-00",
        "User-Agent": [
          "azsdk-net-Storage.Files.DataLake/12.1.0-dev.20200403.1",
          "(.NET Core 4.6.28325.01; Microsoft Windows 10.0.18362 )"
        ],
        "x-ms-client-request-id": "a3ec7a14-2908-612b-14af-32faf8d71687",
        "x-ms-date": "Fri, 03 Apr 2020 20:56:07 GMT",
        "x-ms-permissions": "rwxrwxrwx",
        "x-ms-return-client-request-id": "true",
<<<<<<< HEAD
        "x-ms-version": "2019-12-12"
=======
        "x-ms-version": "2020-02-10"
>>>>>>> 60f4876e
      },
      "RequestBody": null,
      "StatusCode": 200,
      "ResponseHeaders": {
        "Content-Length": "0",
        "Date": "Fri, 03 Apr 2020 20:56:05 GMT",
        "ETag": "\u00220x8D7D8116D49202A\u0022",
        "Last-Modified": "Fri, 03 Apr 2020 20:56:05 GMT",
        "Server": [
          "Windows-Azure-HDFS/1.0",
          "Microsoft-HTTPAPI/2.0"
        ],
        "x-ms-client-request-id": "a3ec7a14-2908-612b-14af-32faf8d71687",
        "x-ms-namespace-enabled": "true",
        "x-ms-request-id": "fa43fc93-201f-0097-5cfa-091bad000000",
<<<<<<< HEAD
        "x-ms-version": "2019-12-12"
=======
        "x-ms-version": "2020-02-10"
>>>>>>> 60f4876e
      },
      "ResponseBody": []
    },
    {
      "RequestUri": "http://seannsecanary.blob.core.windows.net/test-filesystem-0ce59669-56d6-d131-11a7-689eb3cb4f72?restype=container",
      "RequestMethod": "DELETE",
      "RequestHeaders": {
        "Authorization": "Sanitized",
        "traceparent": "00-46b3ee5879d3c74b9f35970851e881a9-6ebcd267d555504c-00",
        "User-Agent": [
          "azsdk-net-Storage.Files.DataLake/12.1.0-dev.20200403.1",
          "(.NET Core 4.6.28325.01; Microsoft Windows 10.0.18362 )"
        ],
        "x-ms-client-request-id": "4c911b3e-c287-5a8e-2d1b-c52f6ec05d40",
        "x-ms-date": "Fri, 03 Apr 2020 20:56:07 GMT",
        "x-ms-return-client-request-id": "true",
<<<<<<< HEAD
        "x-ms-version": "2019-12-12"
=======
        "x-ms-version": "2020-02-10"
>>>>>>> 60f4876e
      },
      "RequestBody": null,
      "StatusCode": 202,
      "ResponseHeaders": {
        "Content-Length": "0",
        "Date": "Fri, 03 Apr 2020 20:56:05 GMT",
        "Server": [
          "Windows-Azure-Blob/1.0",
          "Microsoft-HTTPAPI/2.0"
        ],
        "x-ms-client-request-id": "4c911b3e-c287-5a8e-2d1b-c52f6ec05d40",
        "x-ms-request-id": "9621a859-f01e-0012-03fa-093670000000",
<<<<<<< HEAD
        "x-ms-version": "2019-12-12"
=======
        "x-ms-version": "2020-02-10"
>>>>>>> 60f4876e
      },
      "ResponseBody": []
    }
  ],
  "Variables": {
    "RandomSeed": "759938322",
    "Storage_TestConfigHierarchicalNamespace": "NamespaceTenant\nseannsecanary\nU2FuaXRpemVk\nhttp://seannsecanary.blob.core.windows.net\nhttp://seannsecanary.file.core.windows.net\nhttp://seannsecanary.queue.core.windows.net\nhttp://seannsecanary.table.core.windows.net\n\n\n\n\nhttp://seannsecanary-secondary.blob.core.windows.net\nhttp://seannsecanary-secondary.file.core.windows.net\nhttp://seannsecanary-secondary.queue.core.windows.net\nhttp://seannsecanary-secondary.table.core.windows.net\n68390a19-a643-458b-b726-408abf67b4fc\nSanitized\n72f988bf-86f1-41af-91ab-2d7cd011db47\nhttps://login.microsoftonline.com/\nCloud\nBlobEndpoint=http://seannsecanary.blob.core.windows.net/;QueueEndpoint=http://seannsecanary.queue.core.windows.net/;FileEndpoint=http://seannsecanary.file.core.windows.net/;BlobSecondaryEndpoint=http://seannsecanary-secondary.blob.core.windows.net/;QueueSecondaryEndpoint=http://seannsecanary-secondary.queue.core.windows.net/;FileSecondaryEndpoint=http://seannsecanary-secondary.file.core.windows.net/;AccountName=seannsecanary;AccountKey=Sanitized\n"
  }
}<|MERGE_RESOLUTION|>--- conflicted
+++ resolved
@@ -14,11 +14,7 @@
         "x-ms-client-request-id": "25c210b2-ae46-aca8-ab1b-1aa6c7746597",
         "x-ms-date": "Fri, 03 Apr 2020 20:56:06 GMT",
         "x-ms-return-client-request-id": "true",
-<<<<<<< HEAD
-        "x-ms-version": "2019-12-12"
-=======
         "x-ms-version": "2020-02-10"
->>>>>>> 60f4876e
       },
       "RequestBody": null,
       "StatusCode": 201,
@@ -33,11 +29,7 @@
         ],
         "x-ms-client-request-id": "25c210b2-ae46-aca8-ab1b-1aa6c7746597",
         "x-ms-request-id": "9621a84a-f01e-0012-77fa-093670000000",
-<<<<<<< HEAD
-        "x-ms-version": "2019-12-12"
-=======
         "x-ms-version": "2020-02-10"
->>>>>>> 60f4876e
       },
       "ResponseBody": []
     },
@@ -55,11 +47,7 @@
         "x-ms-date": "Fri, 03 Apr 2020 20:56:07 GMT",
         "x-ms-permissions": "rwxrwxrwx",
         "x-ms-return-client-request-id": "true",
-<<<<<<< HEAD
-        "x-ms-version": "2019-12-12"
-=======
         "x-ms-version": "2020-02-10"
->>>>>>> 60f4876e
       },
       "RequestBody": null,
       "StatusCode": 200,
@@ -75,11 +63,7 @@
         "x-ms-client-request-id": "a3ec7a14-2908-612b-14af-32faf8d71687",
         "x-ms-namespace-enabled": "true",
         "x-ms-request-id": "fa43fc93-201f-0097-5cfa-091bad000000",
-<<<<<<< HEAD
-        "x-ms-version": "2019-12-12"
-=======
         "x-ms-version": "2020-02-10"
->>>>>>> 60f4876e
       },
       "ResponseBody": []
     },
@@ -96,11 +80,7 @@
         "x-ms-client-request-id": "4c911b3e-c287-5a8e-2d1b-c52f6ec05d40",
         "x-ms-date": "Fri, 03 Apr 2020 20:56:07 GMT",
         "x-ms-return-client-request-id": "true",
-<<<<<<< HEAD
-        "x-ms-version": "2019-12-12"
-=======
         "x-ms-version": "2020-02-10"
->>>>>>> 60f4876e
       },
       "RequestBody": null,
       "StatusCode": 202,
@@ -113,11 +93,7 @@
         ],
         "x-ms-client-request-id": "4c911b3e-c287-5a8e-2d1b-c52f6ec05d40",
         "x-ms-request-id": "9621a859-f01e-0012-03fa-093670000000",
-<<<<<<< HEAD
-        "x-ms-version": "2019-12-12"
-=======
         "x-ms-version": "2020-02-10"
->>>>>>> 60f4876e
       },
       "ResponseBody": []
     }
