{
  "Entries": [
    {
      "RequestUri": "http://seannsecanary.blob.core.windows.net/test-filesystem-0de00ba8-1aef-2669-f1d0-130b220e8737?restype=container",
      "RequestMethod": "PUT",
      "RequestHeaders": {
        "Authorization": "Sanitized",
        "traceparent": "00-78f79eb9428718499e9352aa2ee3b54d-7502595df8cfe84f-00",
        "User-Agent": [
          "azsdk-net-Storage.Files.DataLake/12.1.0-dev.20200403.1",
          "(.NET Core 4.6.28325.01; Microsoft Windows 10.0.18362 )"
        ],
        "x-ms-blob-public-access": "container",
        "x-ms-client-request-id": "712b4ded-237c-21b6-d220-b4e16f77ed4f",
        "x-ms-date": "Fri, 03 Apr 2020 20:57:36 GMT",
        "x-ms-return-client-request-id": "true",
<<<<<<< HEAD
        "x-ms-version": "2019-12-12"
=======
        "x-ms-version": "2020-02-10"
>>>>>>> 60f4876e
      },
      "RequestBody": null,
      "StatusCode": 201,
      "ResponseHeaders": {
        "Content-Length": "0",
        "Date": "Fri, 03 Apr 2020 20:57:34 GMT",
        "ETag": "\u00220x8D7D811A2C73873\u0022",
        "Last-Modified": "Fri, 03 Apr 2020 20:57:35 GMT",
        "Server": [
          "Windows-Azure-Blob/1.0",
          "Microsoft-HTTPAPI/2.0"
        ],
        "x-ms-client-request-id": "712b4ded-237c-21b6-d220-b4e16f77ed4f",
        "x-ms-request-id": "9621d3ea-f01e-0012-58fa-093670000000",
<<<<<<< HEAD
        "x-ms-version": "2019-12-12"
=======
        "x-ms-version": "2020-02-10"
>>>>>>> 60f4876e
      },
      "ResponseBody": []
    },
    {
      "RequestUri": "http://seannsecanary.dfs.core.windows.net/test-filesystem-0de00ba8-1aef-2669-f1d0-130b220e8737/test-directory-4c0c825d-a18e-8d2d-7de2-423e14588199?resource=directory",
      "RequestMethod": "PUT",
      "RequestHeaders": {
        "Authorization": "Sanitized",
        "traceparent": "00-ffce27a2ea00934493853b46160a69e3-14ace1142f27e642-00",
        "User-Agent": [
          "azsdk-net-Storage.Files.DataLake/12.1.0-dev.20200403.1",
          "(.NET Core 4.6.28325.01; Microsoft Windows 10.0.18362 )"
        ],
        "x-ms-client-request-id": "23b4b7c3-524b-4bef-1f9d-f399e0770d7a",
        "x-ms-date": "Fri, 03 Apr 2020 20:57:36 GMT",
        "x-ms-return-client-request-id": "true",
<<<<<<< HEAD
        "x-ms-version": "2019-12-12"
=======
        "x-ms-version": "2020-02-10"
>>>>>>> 60f4876e
      },
      "RequestBody": null,
      "StatusCode": 201,
      "ResponseHeaders": {
        "Content-Length": "0",
        "Date": "Fri, 03 Apr 2020 20:57:34 GMT",
        "ETag": "\u00220x8D7D811A2D66614\u0022",
        "Last-Modified": "Fri, 03 Apr 2020 20:57:35 GMT",
        "Server": [
          "Windows-Azure-HDFS/1.0",
          "Microsoft-HTTPAPI/2.0"
        ],
        "x-ms-client-request-id": "23b4b7c3-524b-4bef-1f9d-f399e0770d7a",
        "x-ms-request-id": "fa43fdd1-201f-0097-59fa-091bad000000",
<<<<<<< HEAD
        "x-ms-version": "2019-12-12"
=======
        "x-ms-version": "2020-02-10"
>>>>>>> 60f4876e
      },
      "ResponseBody": []
    },
    {
      "RequestUri": "http://seannsecanary.blob.core.windows.net/test-filesystem-0de00ba8-1aef-2669-f1d0-130b220e8737/test-directory-4c0c825d-a18e-8d2d-7de2-423e14588199?comp=lease",
      "RequestMethod": "PUT",
      "RequestHeaders": {
        "Authorization": "Sanitized",
        "traceparent": "00-71bfac7d2d1f47448eb208570dee2ef9-4390bff91d05d140-00",
        "User-Agent": [
          "azsdk-net-Storage.Files.DataLake/12.1.0-dev.20200403.1",
          "(.NET Core 4.6.28325.01; Microsoft Windows 10.0.18362 )"
        ],
        "x-ms-client-request-id": "4a3bf8f2-b4fd-aaf9-4b6d-5c1e46611dcc",
        "x-ms-date": "Fri, 03 Apr 2020 20:57:36 GMT",
        "x-ms-lease-action": "acquire",
        "x-ms-lease-duration": "15",
        "x-ms-proposed-lease-id": "d9af1a9f-195a-476b-c62d-0c8d2e5328d0",
        "x-ms-return-client-request-id": "true",
<<<<<<< HEAD
        "x-ms-version": "2019-12-12"
=======
        "x-ms-version": "2020-02-10"
>>>>>>> 60f4876e
      },
      "RequestBody": null,
      "StatusCode": 201,
      "ResponseHeaders": {
        "Content-Length": "0",
        "Date": "Fri, 03 Apr 2020 20:57:35 GMT",
        "ETag": "\u00220x8D7D811A2D66614\u0022",
        "Last-Modified": "Fri, 03 Apr 2020 20:57:35 GMT",
        "Server": [
          "Windows-Azure-Blob/1.0",
          "Microsoft-HTTPAPI/2.0"
        ],
        "x-ms-client-request-id": "4a3bf8f2-b4fd-aaf9-4b6d-5c1e46611dcc",
        "x-ms-lease-id": "d9af1a9f-195a-476b-c62d-0c8d2e5328d0",
        "x-ms-request-id": "9621d411-f01e-0012-7cfa-093670000000",
<<<<<<< HEAD
        "x-ms-version": "2019-12-12"
=======
        "x-ms-version": "2020-02-10"
>>>>>>> 60f4876e
      },
      "ResponseBody": []
    },
    {
      "RequestUri": "http://seannsecanary.blob.core.windows.net/test-filesystem-0de00ba8-1aef-2669-f1d0-130b220e8737/test-directory-4c0c825d-a18e-8d2d-7de2-423e14588199?comp=lease",
      "RequestMethod": "PUT",
      "RequestHeaders": {
        "Authorization": "Sanitized",
        "If-Modified-Since": "Sat, 04 Apr 2020 20:57:36 GMT",
        "traceparent": "00-dc29638964316140b7231701f8b1785b-336aa73b5687b842-00",
        "User-Agent": [
          "azsdk-net-Storage.Files.DataLake/12.1.0-dev.20200403.1",
          "(.NET Core 4.6.28325.01; Microsoft Windows 10.0.18362 )"
        ],
        "x-ms-client-request-id": "359b422d-dd17-9fd3-f6d1-113701309945",
        "x-ms-date": "Fri, 03 Apr 2020 20:57:37 GMT",
        "x-ms-lease-action": "release",
        "x-ms-lease-id": "d9af1a9f-195a-476b-c62d-0c8d2e5328d0",
        "x-ms-return-client-request-id": "true",
<<<<<<< HEAD
        "x-ms-version": "2019-12-12"
=======
        "x-ms-version": "2020-02-10"
>>>>>>> 60f4876e
      },
      "RequestBody": null,
      "StatusCode": 412,
      "ResponseHeaders": {
        "Content-Length": "252",
        "Content-Type": "application/xml",
        "Date": "Fri, 03 Apr 2020 20:57:35 GMT",
        "Server": [
          "Windows-Azure-Blob/1.0",
          "Microsoft-HTTPAPI/2.0"
        ],
        "x-ms-client-request-id": "359b422d-dd17-9fd3-f6d1-113701309945",
        "x-ms-error-code": "ConditionNotMet",
        "x-ms-request-id": "9621d421-f01e-0012-0afa-093670000000",
<<<<<<< HEAD
        "x-ms-version": "2019-12-12"
=======
        "x-ms-version": "2020-02-10"
>>>>>>> 60f4876e
      },
      "ResponseBody": [
        "\uFEFF\u003C?xml version=\u00221.0\u0022 encoding=\u0022utf-8\u0022?\u003E\u003CError\u003E\u003CCode\u003EConditionNotMet\u003C/Code\u003E\u003CMessage\u003EThe condition specified using HTTP conditional header(s) is not met.\n",
        "RequestId:9621d421-f01e-0012-0afa-093670000000\n",
        "Time:2020-04-03T20:57:35.5975235Z\u003C/Message\u003E\u003C/Error\u003E"
      ]
    },
    {
      "RequestUri": "http://seannsecanary.blob.core.windows.net/test-filesystem-0de00ba8-1aef-2669-f1d0-130b220e8737?restype=container",
      "RequestMethod": "DELETE",
      "RequestHeaders": {
        "Authorization": "Sanitized",
        "traceparent": "00-e5b4b0e9758a3a4185ba728d2fc456eb-53f38c39cb54d546-00",
        "User-Agent": [
          "azsdk-net-Storage.Files.DataLake/12.1.0-dev.20200403.1",
          "(.NET Core 4.6.28325.01; Microsoft Windows 10.0.18362 )"
        ],
        "x-ms-client-request-id": "03f0b748-e7c6-97b4-50a5-fa2a9f9e409b",
        "x-ms-date": "Fri, 03 Apr 2020 20:57:37 GMT",
        "x-ms-return-client-request-id": "true",
<<<<<<< HEAD
        "x-ms-version": "2019-12-12"
=======
        "x-ms-version": "2020-02-10"
>>>>>>> 60f4876e
      },
      "RequestBody": null,
      "StatusCode": 202,
      "ResponseHeaders": {
        "Content-Length": "0",
        "Date": "Fri, 03 Apr 2020 20:57:35 GMT",
        "Server": [
          "Windows-Azure-Blob/1.0",
          "Microsoft-HTTPAPI/2.0"
        ],
        "x-ms-client-request-id": "03f0b748-e7c6-97b4-50a5-fa2a9f9e409b",
        "x-ms-request-id": "9621d42d-f01e-0012-16fa-093670000000",
<<<<<<< HEAD
        "x-ms-version": "2019-12-12"
=======
        "x-ms-version": "2020-02-10"
>>>>>>> 60f4876e
      },
      "ResponseBody": []
    },
    {
      "RequestUri": "http://seannsecanary.blob.core.windows.net/test-filesystem-7bd3ed35-2555-1fc8-7559-121d5ea51e85?restype=container",
      "RequestMethod": "PUT",
      "RequestHeaders": {
        "Authorization": "Sanitized",
        "traceparent": "00-1f45d4fe2c979f4eab2dea93030c8ac8-1a8bf76083c80549-00",
        "User-Agent": [
          "azsdk-net-Storage.Files.DataLake/12.1.0-dev.20200403.1",
          "(.NET Core 4.6.28325.01; Microsoft Windows 10.0.18362 )"
        ],
        "x-ms-blob-public-access": "container",
        "x-ms-client-request-id": "94f7e3b9-cb9c-23d0-efd0-8d6dd49739aa",
        "x-ms-date": "Fri, 03 Apr 2020 20:57:37 GMT",
        "x-ms-return-client-request-id": "true",
<<<<<<< HEAD
        "x-ms-version": "2019-12-12"
=======
        "x-ms-version": "2020-02-10"
>>>>>>> 60f4876e
      },
      "RequestBody": null,
      "StatusCode": 201,
      "ResponseHeaders": {
        "Content-Length": "0",
        "Date": "Fri, 03 Apr 2020 20:57:35 GMT",
        "ETag": "\u00220x8D7D811A30B79CD\u0022",
        "Last-Modified": "Fri, 03 Apr 2020 20:57:35 GMT",
        "Server": [
          "Windows-Azure-Blob/1.0",
          "Microsoft-HTTPAPI/2.0"
        ],
        "x-ms-client-request-id": "94f7e3b9-cb9c-23d0-efd0-8d6dd49739aa",
        "x-ms-request-id": "9621d43c-f01e-0012-23fa-093670000000",
<<<<<<< HEAD
        "x-ms-version": "2019-12-12"
=======
        "x-ms-version": "2020-02-10"
>>>>>>> 60f4876e
      },
      "ResponseBody": []
    },
    {
      "RequestUri": "http://seannsecanary.dfs.core.windows.net/test-filesystem-7bd3ed35-2555-1fc8-7559-121d5ea51e85/test-directory-b49f7586-f6af-9f5a-6d06-471c76920cd2?resource=directory",
      "RequestMethod": "PUT",
      "RequestHeaders": {
        "Authorization": "Sanitized",
        "traceparent": "00-a762d22fe5d79a459bb7f9304d3ea40f-fda4c148087a4545-00",
        "User-Agent": [
          "azsdk-net-Storage.Files.DataLake/12.1.0-dev.20200403.1",
          "(.NET Core 4.6.28325.01; Microsoft Windows 10.0.18362 )"
        ],
        "x-ms-client-request-id": "9eaf04ff-ee04-c2d6-8858-269684b4ad5c",
        "x-ms-date": "Fri, 03 Apr 2020 20:57:37 GMT",
        "x-ms-return-client-request-id": "true",
<<<<<<< HEAD
        "x-ms-version": "2019-12-12"
=======
        "x-ms-version": "2020-02-10"
>>>>>>> 60f4876e
      },
      "RequestBody": null,
      "StatusCode": 201,
      "ResponseHeaders": {
        "Content-Length": "0",
        "Date": "Fri, 03 Apr 2020 20:57:35 GMT",
        "ETag": "\u00220x8D7D811A31A99E1\u0022",
        "Last-Modified": "Fri, 03 Apr 2020 20:57:35 GMT",
        "Server": [
          "Windows-Azure-HDFS/1.0",
          "Microsoft-HTTPAPI/2.0"
        ],
        "x-ms-client-request-id": "9eaf04ff-ee04-c2d6-8858-269684b4ad5c",
        "x-ms-request-id": "fa43fdd2-201f-0097-5afa-091bad000000",
<<<<<<< HEAD
        "x-ms-version": "2019-12-12"
=======
        "x-ms-version": "2020-02-10"
>>>>>>> 60f4876e
      },
      "ResponseBody": []
    },
    {
      "RequestUri": "http://seannsecanary.blob.core.windows.net/test-filesystem-7bd3ed35-2555-1fc8-7559-121d5ea51e85/test-directory-b49f7586-f6af-9f5a-6d06-471c76920cd2?comp=lease",
      "RequestMethod": "PUT",
      "RequestHeaders": {
        "Authorization": "Sanitized",
        "traceparent": "00-71fd11b67982954896c3258458eee970-1d46b0bfc577a142-00",
        "User-Agent": [
          "azsdk-net-Storage.Files.DataLake/12.1.0-dev.20200403.1",
          "(.NET Core 4.6.28325.01; Microsoft Windows 10.0.18362 )"
        ],
        "x-ms-client-request-id": "4eacfd1e-b05b-416a-07b3-112455f2259e",
        "x-ms-date": "Fri, 03 Apr 2020 20:57:37 GMT",
        "x-ms-lease-action": "acquire",
        "x-ms-lease-duration": "15",
        "x-ms-proposed-lease-id": "47b6bac3-bd32-fcfd-8cdf-99e39cea955b",
        "x-ms-return-client-request-id": "true",
<<<<<<< HEAD
        "x-ms-version": "2019-12-12"
=======
        "x-ms-version": "2020-02-10"
>>>>>>> 60f4876e
      },
      "RequestBody": null,
      "StatusCode": 201,
      "ResponseHeaders": {
        "Content-Length": "0",
        "Date": "Fri, 03 Apr 2020 20:57:35 GMT",
        "ETag": "\u00220x8D7D811A31A99E1\u0022",
        "Last-Modified": "Fri, 03 Apr 2020 20:57:35 GMT",
        "Server": [
          "Windows-Azure-Blob/1.0",
          "Microsoft-HTTPAPI/2.0"
        ],
        "x-ms-client-request-id": "4eacfd1e-b05b-416a-07b3-112455f2259e",
        "x-ms-lease-id": "47b6bac3-bd32-fcfd-8cdf-99e39cea955b",
        "x-ms-request-id": "9621d454-f01e-0012-39fa-093670000000",
<<<<<<< HEAD
        "x-ms-version": "2019-12-12"
=======
        "x-ms-version": "2020-02-10"
>>>>>>> 60f4876e
      },
      "ResponseBody": []
    },
    {
      "RequestUri": "http://seannsecanary.blob.core.windows.net/test-filesystem-7bd3ed35-2555-1fc8-7559-121d5ea51e85/test-directory-b49f7586-f6af-9f5a-6d06-471c76920cd2?comp=lease",
      "RequestMethod": "PUT",
      "RequestHeaders": {
        "Authorization": "Sanitized",
        "If-Unmodified-Since": "Thu, 02 Apr 2020 20:57:36 GMT",
        "traceparent": "00-f26c6e6be62a7e4887d8ad50d3490091-ff71146c2c3e2d45-00",
        "User-Agent": [
          "azsdk-net-Storage.Files.DataLake/12.1.0-dev.20200403.1",
          "(.NET Core 4.6.28325.01; Microsoft Windows 10.0.18362 )"
        ],
        "x-ms-client-request-id": "9ec433a3-473d-5dff-40db-692f5da973c4",
        "x-ms-date": "Fri, 03 Apr 2020 20:57:37 GMT",
        "x-ms-lease-action": "release",
        "x-ms-lease-id": "47b6bac3-bd32-fcfd-8cdf-99e39cea955b",
        "x-ms-return-client-request-id": "true",
<<<<<<< HEAD
        "x-ms-version": "2019-12-12"
=======
        "x-ms-version": "2020-02-10"
>>>>>>> 60f4876e
      },
      "RequestBody": null,
      "StatusCode": 412,
      "ResponseHeaders": {
        "Content-Length": "252",
        "Content-Type": "application/xml",
        "Date": "Fri, 03 Apr 2020 20:57:35 GMT",
        "Server": [
          "Windows-Azure-Blob/1.0",
          "Microsoft-HTTPAPI/2.0"
        ],
        "x-ms-client-request-id": "9ec433a3-473d-5dff-40db-692f5da973c4",
        "x-ms-error-code": "ConditionNotMet",
        "x-ms-request-id": "9621d466-f01e-0012-4afa-093670000000",
<<<<<<< HEAD
        "x-ms-version": "2019-12-12"
=======
        "x-ms-version": "2020-02-10"
>>>>>>> 60f4876e
      },
      "ResponseBody": [
        "\uFEFF\u003C?xml version=\u00221.0\u0022 encoding=\u0022utf-8\u0022?\u003E\u003CError\u003E\u003CCode\u003EConditionNotMet\u003C/Code\u003E\u003CMessage\u003EThe condition specified using HTTP conditional header(s) is not met.\n",
        "RequestId:9621d466-f01e-0012-4afa-093670000000\n",
        "Time:2020-04-03T20:57:36.0718605Z\u003C/Message\u003E\u003C/Error\u003E"
      ]
    },
    {
      "RequestUri": "http://seannsecanary.blob.core.windows.net/test-filesystem-7bd3ed35-2555-1fc8-7559-121d5ea51e85?restype=container",
      "RequestMethod": "DELETE",
      "RequestHeaders": {
        "Authorization": "Sanitized",
        "traceparent": "00-765bffda9971f2469ed2606aa40f25a1-5d17a23cf854274d-00",
        "User-Agent": [
          "azsdk-net-Storage.Files.DataLake/12.1.0-dev.20200403.1",
          "(.NET Core 4.6.28325.01; Microsoft Windows 10.0.18362 )"
        ],
        "x-ms-client-request-id": "2281d71a-872e-7b61-cc2a-99bcd149f842",
        "x-ms-date": "Fri, 03 Apr 2020 20:57:37 GMT",
        "x-ms-return-client-request-id": "true",
<<<<<<< HEAD
        "x-ms-version": "2019-12-12"
=======
        "x-ms-version": "2020-02-10"
>>>>>>> 60f4876e
      },
      "RequestBody": null,
      "StatusCode": 202,
      "ResponseHeaders": {
        "Content-Length": "0",
        "Date": "Fri, 03 Apr 2020 20:57:35 GMT",
        "Server": [
          "Windows-Azure-Blob/1.0",
          "Microsoft-HTTPAPI/2.0"
        ],
        "x-ms-client-request-id": "2281d71a-872e-7b61-cc2a-99bcd149f842",
        "x-ms-request-id": "9621d47a-f01e-0012-5cfa-093670000000",
<<<<<<< HEAD
        "x-ms-version": "2019-12-12"
=======
        "x-ms-version": "2020-02-10"
>>>>>>> 60f4876e
      },
      "ResponseBody": []
    },
    {
      "RequestUri": "http://seannsecanary.blob.core.windows.net/test-filesystem-7715cb7b-ff16-416f-64e0-1ae5e5913c67?restype=container",
      "RequestMethod": "PUT",
      "RequestHeaders": {
        "Authorization": "Sanitized",
        "traceparent": "00-b1e405d95bfff544a31c93d65a973898-b1f1b3e99bbe254d-00",
        "User-Agent": [
          "azsdk-net-Storage.Files.DataLake/12.1.0-dev.20200403.1",
          "(.NET Core 4.6.28325.01; Microsoft Windows 10.0.18362 )"
        ],
        "x-ms-blob-public-access": "container",
        "x-ms-client-request-id": "55f21f5f-ffc3-1a47-673f-bd4d6c7b963a",
        "x-ms-date": "Fri, 03 Apr 2020 20:57:37 GMT",
        "x-ms-return-client-request-id": "true",
<<<<<<< HEAD
        "x-ms-version": "2019-12-12"
=======
        "x-ms-version": "2020-02-10"
>>>>>>> 60f4876e
      },
      "RequestBody": null,
      "StatusCode": 201,
      "ResponseHeaders": {
        "Content-Length": "0",
        "Date": "Fri, 03 Apr 2020 20:57:35 GMT",
        "ETag": "\u00220x8D7D811A3553A5D\u0022",
        "Last-Modified": "Fri, 03 Apr 2020 20:57:36 GMT",
        "Server": [
          "Windows-Azure-Blob/1.0",
          "Microsoft-HTTPAPI/2.0"
        ],
        "x-ms-client-request-id": "55f21f5f-ffc3-1a47-673f-bd4d6c7b963a",
        "x-ms-request-id": "9621d48a-f01e-0012-69fa-093670000000",
<<<<<<< HEAD
        "x-ms-version": "2019-12-12"
=======
        "x-ms-version": "2020-02-10"
>>>>>>> 60f4876e
      },
      "ResponseBody": []
    },
    {
      "RequestUri": "http://seannsecanary.dfs.core.windows.net/test-filesystem-7715cb7b-ff16-416f-64e0-1ae5e5913c67/test-directory-c65832ee-7234-2a1a-3520-840133cf7851?resource=directory",
      "RequestMethod": "PUT",
      "RequestHeaders": {
        "Authorization": "Sanitized",
        "traceparent": "00-e03ba4ee789d674388dc0160aaf46e18-ca0ecdd2dad1db4d-00",
        "User-Agent": [
          "azsdk-net-Storage.Files.DataLake/12.1.0-dev.20200403.1",
          "(.NET Core 4.6.28325.01; Microsoft Windows 10.0.18362 )"
        ],
        "x-ms-client-request-id": "96b1927e-4bba-ed05-05c7-1fa27a46e797",
        "x-ms-date": "Fri, 03 Apr 2020 20:57:37 GMT",
        "x-ms-return-client-request-id": "true",
<<<<<<< HEAD
        "x-ms-version": "2019-12-12"
=======
        "x-ms-version": "2020-02-10"
>>>>>>> 60f4876e
      },
      "RequestBody": null,
      "StatusCode": 201,
      "ResponseHeaders": {
        "Content-Length": "0",
        "Date": "Fri, 03 Apr 2020 20:57:35 GMT",
        "ETag": "\u00220x8D7D811A3636137\u0022",
        "Last-Modified": "Fri, 03 Apr 2020 20:57:36 GMT",
        "Server": [
          "Windows-Azure-HDFS/1.0",
          "Microsoft-HTTPAPI/2.0"
        ],
        "x-ms-client-request-id": "96b1927e-4bba-ed05-05c7-1fa27a46e797",
        "x-ms-request-id": "fa43fdd3-201f-0097-5bfa-091bad000000",
<<<<<<< HEAD
        "x-ms-version": "2019-12-12"
=======
        "x-ms-version": "2020-02-10"
>>>>>>> 60f4876e
      },
      "ResponseBody": []
    },
    {
      "RequestUri": "http://seannsecanary.blob.core.windows.net/test-filesystem-7715cb7b-ff16-416f-64e0-1ae5e5913c67/test-directory-c65832ee-7234-2a1a-3520-840133cf7851?comp=lease",
      "RequestMethod": "PUT",
      "RequestHeaders": {
        "Authorization": "Sanitized",
        "traceparent": "00-e38aba328176394fb4723c12e1c53142-1b9fe5700df09343-00",
        "User-Agent": [
          "azsdk-net-Storage.Files.DataLake/12.1.0-dev.20200403.1",
          "(.NET Core 4.6.28325.01; Microsoft Windows 10.0.18362 )"
        ],
        "x-ms-client-request-id": "26228712-fdc9-ad82-f7aa-08c747ca99d4",
        "x-ms-date": "Fri, 03 Apr 2020 20:57:37 GMT",
        "x-ms-lease-action": "acquire",
        "x-ms-lease-duration": "15",
        "x-ms-proposed-lease-id": "8b7e6cc6-d1f4-079a-8ef3-033a533197ed",
        "x-ms-return-client-request-id": "true",
<<<<<<< HEAD
        "x-ms-version": "2019-12-12"
=======
        "x-ms-version": "2020-02-10"
>>>>>>> 60f4876e
      },
      "RequestBody": null,
      "StatusCode": 201,
      "ResponseHeaders": {
        "Content-Length": "0",
        "Date": "Fri, 03 Apr 2020 20:57:35 GMT",
        "ETag": "\u00220x8D7D811A3636137\u0022",
        "Last-Modified": "Fri, 03 Apr 2020 20:57:36 GMT",
        "Server": [
          "Windows-Azure-Blob/1.0",
          "Microsoft-HTTPAPI/2.0"
        ],
        "x-ms-client-request-id": "26228712-fdc9-ad82-f7aa-08c747ca99d4",
        "x-ms-lease-id": "8b7e6cc6-d1f4-079a-8ef3-033a533197ed",
        "x-ms-request-id": "9621d497-f01e-0012-74fa-093670000000",
<<<<<<< HEAD
        "x-ms-version": "2019-12-12"
=======
        "x-ms-version": "2020-02-10"
>>>>>>> 60f4876e
      },
      "ResponseBody": []
    },
    {
      "RequestUri": "http://seannsecanary.blob.core.windows.net/test-filesystem-7715cb7b-ff16-416f-64e0-1ae5e5913c67/test-directory-c65832ee-7234-2a1a-3520-840133cf7851?comp=lease",
      "RequestMethod": "PUT",
      "RequestHeaders": {
        "Authorization": "Sanitized",
        "If-Match": "\u0022garbage\u0022",
        "traceparent": "00-0cc58510cf476f4983e8a84693f5f31b-a5755bd865708149-00",
        "User-Agent": [
          "azsdk-net-Storage.Files.DataLake/12.1.0-dev.20200403.1",
          "(.NET Core 4.6.28325.01; Microsoft Windows 10.0.18362 )"
        ],
        "x-ms-client-request-id": "cc278709-700e-9b24-8ad4-aa73dad03c10",
        "x-ms-date": "Fri, 03 Apr 2020 20:57:37 GMT",
        "x-ms-lease-action": "release",
        "x-ms-lease-id": "8b7e6cc6-d1f4-079a-8ef3-033a533197ed",
        "x-ms-return-client-request-id": "true",
<<<<<<< HEAD
        "x-ms-version": "2019-12-12"
=======
        "x-ms-version": "2020-02-10"
>>>>>>> 60f4876e
      },
      "RequestBody": null,
      "StatusCode": 412,
      "ResponseHeaders": {
        "Content-Length": "252",
        "Content-Type": "application/xml",
        "Date": "Fri, 03 Apr 2020 20:57:36 GMT",
        "Server": [
          "Windows-Azure-Blob/1.0",
          "Microsoft-HTTPAPI/2.0"
        ],
        "x-ms-client-request-id": "cc278709-700e-9b24-8ad4-aa73dad03c10",
        "x-ms-error-code": "ConditionNotMet",
        "x-ms-request-id": "9621d49f-f01e-0012-7afa-093670000000",
<<<<<<< HEAD
        "x-ms-version": "2019-12-12"
=======
        "x-ms-version": "2020-02-10"
>>>>>>> 60f4876e
      },
      "ResponseBody": [
        "\uFEFF\u003C?xml version=\u00221.0\u0022 encoding=\u0022utf-8\u0022?\u003E\u003CError\u003E\u003CCode\u003EConditionNotMet\u003C/Code\u003E\u003CMessage\u003EThe condition specified using HTTP conditional header(s) is not met.\n",
        "RequestId:9621d49f-f01e-0012-7afa-093670000000\n",
        "Time:2020-04-03T20:57:36.5011646Z\u003C/Message\u003E\u003C/Error\u003E"
      ]
    },
    {
      "RequestUri": "http://seannsecanary.blob.core.windows.net/test-filesystem-7715cb7b-ff16-416f-64e0-1ae5e5913c67?restype=container",
      "RequestMethod": "DELETE",
      "RequestHeaders": {
        "Authorization": "Sanitized",
        "traceparent": "00-6a480825bbb0c140b75fce7e36840a17-23e3f9e187180f4a-00",
        "User-Agent": [
          "azsdk-net-Storage.Files.DataLake/12.1.0-dev.20200403.1",
          "(.NET Core 4.6.28325.01; Microsoft Windows 10.0.18362 )"
        ],
        "x-ms-client-request-id": "c0be7a6a-cca3-bfc5-0d6e-e2ef9b050a05",
        "x-ms-date": "Fri, 03 Apr 2020 20:57:38 GMT",
        "x-ms-return-client-request-id": "true",
<<<<<<< HEAD
        "x-ms-version": "2019-12-12"
=======
        "x-ms-version": "2020-02-10"
>>>>>>> 60f4876e
      },
      "RequestBody": null,
      "StatusCode": 202,
      "ResponseHeaders": {
        "Content-Length": "0",
        "Date": "Fri, 03 Apr 2020 20:57:36 GMT",
        "Server": [
          "Windows-Azure-Blob/1.0",
          "Microsoft-HTTPAPI/2.0"
        ],
        "x-ms-client-request-id": "c0be7a6a-cca3-bfc5-0d6e-e2ef9b050a05",
        "x-ms-request-id": "9621d4a3-f01e-0012-7efa-093670000000",
<<<<<<< HEAD
        "x-ms-version": "2019-12-12"
=======
        "x-ms-version": "2020-02-10"
>>>>>>> 60f4876e
      },
      "ResponseBody": []
    },
    {
      "RequestUri": "http://seannsecanary.blob.core.windows.net/test-filesystem-245b9ebe-ab1b-8c96-ce5a-bfd11f564e63?restype=container",
      "RequestMethod": "PUT",
      "RequestHeaders": {
        "Authorization": "Sanitized",
        "traceparent": "00-3cf69e82ede38e4099923b7e1cff6dd4-9a4f4c745776634b-00",
        "User-Agent": [
          "azsdk-net-Storage.Files.DataLake/12.1.0-dev.20200403.1",
          "(.NET Core 4.6.28325.01; Microsoft Windows 10.0.18362 )"
        ],
        "x-ms-blob-public-access": "container",
        "x-ms-client-request-id": "ae0f4c33-78cb-be19-e432-f1480df4a0b7",
        "x-ms-date": "Fri, 03 Apr 2020 20:57:38 GMT",
        "x-ms-return-client-request-id": "true",
<<<<<<< HEAD
        "x-ms-version": "2019-12-12"
=======
        "x-ms-version": "2020-02-10"
>>>>>>> 60f4876e
      },
      "RequestBody": null,
      "StatusCode": 201,
      "ResponseHeaders": {
        "Content-Length": "0",
        "Date": "Fri, 03 Apr 2020 20:57:36 GMT",
        "ETag": "\u00220x8D7D811A3966DE9\u0022",
        "Last-Modified": "Fri, 03 Apr 2020 20:57:36 GMT",
        "Server": [
          "Windows-Azure-Blob/1.0",
          "Microsoft-HTTPAPI/2.0"
        ],
        "x-ms-client-request-id": "ae0f4c33-78cb-be19-e432-f1480df4a0b7",
        "x-ms-request-id": "9621d4ae-f01e-0012-08fa-093670000000",
<<<<<<< HEAD
        "x-ms-version": "2019-12-12"
=======
        "x-ms-version": "2020-02-10"
>>>>>>> 60f4876e
      },
      "ResponseBody": []
    },
    {
      "RequestUri": "http://seannsecanary.dfs.core.windows.net/test-filesystem-245b9ebe-ab1b-8c96-ce5a-bfd11f564e63/test-directory-26b87e20-aafc-42f3-3129-fe32240df106?resource=directory",
      "RequestMethod": "PUT",
      "RequestHeaders": {
        "Authorization": "Sanitized",
        "traceparent": "00-cc1b541e203f6449b042e718e53b6c60-28c50c1114854e45-00",
        "User-Agent": [
          "azsdk-net-Storage.Files.DataLake/12.1.0-dev.20200403.1",
          "(.NET Core 4.6.28325.01; Microsoft Windows 10.0.18362 )"
        ],
        "x-ms-client-request-id": "1b68cf47-0b10-890a-58cd-7da27ae69ad7",
        "x-ms-date": "Fri, 03 Apr 2020 20:57:38 GMT",
        "x-ms-return-client-request-id": "true",
<<<<<<< HEAD
        "x-ms-version": "2019-12-12"
=======
        "x-ms-version": "2020-02-10"
>>>>>>> 60f4876e
      },
      "RequestBody": null,
      "StatusCode": 201,
      "ResponseHeaders": {
        "Content-Length": "0",
        "Date": "Fri, 03 Apr 2020 20:57:36 GMT",
        "ETag": "\u00220x8D7D811A3A4BDE8\u0022",
        "Last-Modified": "Fri, 03 Apr 2020 20:57:36 GMT",
        "Server": [
          "Windows-Azure-HDFS/1.0",
          "Microsoft-HTTPAPI/2.0"
        ],
        "x-ms-client-request-id": "1b68cf47-0b10-890a-58cd-7da27ae69ad7",
        "x-ms-request-id": "fa43fdd4-201f-0097-5cfa-091bad000000",
<<<<<<< HEAD
        "x-ms-version": "2019-12-12"
=======
        "x-ms-version": "2020-02-10"
>>>>>>> 60f4876e
      },
      "ResponseBody": []
    },
    {
      "RequestUri": "http://seannsecanary.blob.core.windows.net/test-filesystem-245b9ebe-ab1b-8c96-ce5a-bfd11f564e63/test-directory-26b87e20-aafc-42f3-3129-fe32240df106",
      "RequestMethod": "HEAD",
      "RequestHeaders": {
        "Authorization": "Sanitized",
        "User-Agent": [
          "azsdk-net-Storage.Files.DataLake/12.1.0-dev.20200403.1",
          "(.NET Core 4.6.28325.01; Microsoft Windows 10.0.18362 )"
        ],
        "x-ms-client-request-id": "9f9fa3af-ce05-7adb-5ee7-341740585945",
        "x-ms-date": "Fri, 03 Apr 2020 20:57:38 GMT",
        "x-ms-return-client-request-id": "true",
<<<<<<< HEAD
        "x-ms-version": "2019-12-12"
=======
        "x-ms-version": "2020-02-10"
>>>>>>> 60f4876e
      },
      "RequestBody": null,
      "StatusCode": 200,
      "ResponseHeaders": {
        "Accept-Ranges": "bytes",
        "Content-Length": "0",
        "Content-Type": "application/octet-stream",
        "Date": "Fri, 03 Apr 2020 20:57:36 GMT",
        "ETag": "\u00220x8D7D811A3A4BDE8\u0022",
        "Last-Modified": "Fri, 03 Apr 2020 20:57:36 GMT",
        "Server": [
          "Windows-Azure-Blob/1.0",
          "Microsoft-HTTPAPI/2.0"
        ],
        "x-ms-access-tier": "Hot",
        "x-ms-access-tier-inferred": "true",
        "x-ms-blob-type": "BlockBlob",
        "x-ms-client-request-id": "9f9fa3af-ce05-7adb-5ee7-341740585945",
        "x-ms-creation-time": "Fri, 03 Apr 2020 20:57:36 GMT",
        "x-ms-lease-state": "available",
        "x-ms-lease-status": "unlocked",
        "x-ms-meta-hdi_isfolder": "true",
        "x-ms-request-id": "9621d4c3-f01e-0012-17fa-093670000000",
        "x-ms-server-encrypted": "true",
<<<<<<< HEAD
        "x-ms-version": "2019-12-12"
=======
        "x-ms-version": "2020-02-10"
>>>>>>> 60f4876e
      },
      "ResponseBody": []
    },
    {
      "RequestUri": "http://seannsecanary.blob.core.windows.net/test-filesystem-245b9ebe-ab1b-8c96-ce5a-bfd11f564e63/test-directory-26b87e20-aafc-42f3-3129-fe32240df106?comp=lease",
      "RequestMethod": "PUT",
      "RequestHeaders": {
        "Authorization": "Sanitized",
        "traceparent": "00-1e86746e4c5426418eccb81626330961-49c46d1c4cad334c-00",
        "User-Agent": [
          "azsdk-net-Storage.Files.DataLake/12.1.0-dev.20200403.1",
          "(.NET Core 4.6.28325.01; Microsoft Windows 10.0.18362 )"
        ],
        "x-ms-client-request-id": "8c0255b4-1874-3507-ef70-f6bda1dedd53",
        "x-ms-date": "Fri, 03 Apr 2020 20:57:38 GMT",
        "x-ms-lease-action": "acquire",
        "x-ms-lease-duration": "15",
        "x-ms-proposed-lease-id": "561feb40-cd56-8071-e6f9-cab22f13b80c",
        "x-ms-return-client-request-id": "true",
<<<<<<< HEAD
        "x-ms-version": "2019-12-12"
=======
        "x-ms-version": "2020-02-10"
>>>>>>> 60f4876e
      },
      "RequestBody": null,
      "StatusCode": 201,
      "ResponseHeaders": {
        "Content-Length": "0",
        "Date": "Fri, 03 Apr 2020 20:57:36 GMT",
        "ETag": "\u00220x8D7D811A3A4BDE8\u0022",
        "Last-Modified": "Fri, 03 Apr 2020 20:57:36 GMT",
        "Server": [
          "Windows-Azure-Blob/1.0",
          "Microsoft-HTTPAPI/2.0"
        ],
        "x-ms-client-request-id": "8c0255b4-1874-3507-ef70-f6bda1dedd53",
        "x-ms-lease-id": "561feb40-cd56-8071-e6f9-cab22f13b80c",
        "x-ms-request-id": "9621d4cc-f01e-0012-1efa-093670000000",
<<<<<<< HEAD
        "x-ms-version": "2019-12-12"
=======
        "x-ms-version": "2020-02-10"
>>>>>>> 60f4876e
      },
      "ResponseBody": []
    },
    {
      "RequestUri": "http://seannsecanary.blob.core.windows.net/test-filesystem-245b9ebe-ab1b-8c96-ce5a-bfd11f564e63/test-directory-26b87e20-aafc-42f3-3129-fe32240df106?comp=lease",
      "RequestMethod": "PUT",
      "RequestHeaders": {
        "Authorization": "Sanitized",
        "If-None-Match": "\u00220x8D7D811A3A4BDE8\u0022",
        "traceparent": "00-852ecb2d4ee4314190ac34634ffbf6ea-a7304498e9cec840-00",
        "User-Agent": [
          "azsdk-net-Storage.Files.DataLake/12.1.0-dev.20200403.1",
          "(.NET Core 4.6.28325.01; Microsoft Windows 10.0.18362 )"
        ],
        "x-ms-client-request-id": "eb634489-cd56-fcd1-6968-be8a4f75c916",
        "x-ms-date": "Fri, 03 Apr 2020 20:57:38 GMT",
        "x-ms-lease-action": "release",
        "x-ms-lease-id": "561feb40-cd56-8071-e6f9-cab22f13b80c",
        "x-ms-return-client-request-id": "true",
<<<<<<< HEAD
        "x-ms-version": "2019-12-12"
=======
        "x-ms-version": "2020-02-10"
>>>>>>> 60f4876e
      },
      "RequestBody": null,
      "StatusCode": 412,
      "ResponseHeaders": {
        "Content-Length": "252",
        "Content-Type": "application/xml",
        "Date": "Fri, 03 Apr 2020 20:57:36 GMT",
        "Server": [
          "Windows-Azure-Blob/1.0",
          "Microsoft-HTTPAPI/2.0"
        ],
        "x-ms-client-request-id": "eb634489-cd56-fcd1-6968-be8a4f75c916",
        "x-ms-error-code": "ConditionNotMet",
        "x-ms-request-id": "9621d4cf-f01e-0012-20fa-093670000000",
<<<<<<< HEAD
        "x-ms-version": "2019-12-12"
=======
        "x-ms-version": "2020-02-10"
>>>>>>> 60f4876e
      },
      "ResponseBody": [
        "\uFEFF\u003C?xml version=\u00221.0\u0022 encoding=\u0022utf-8\u0022?\u003E\u003CError\u003E\u003CCode\u003EConditionNotMet\u003C/Code\u003E\u003CMessage\u003EThe condition specified using HTTP conditional header(s) is not met.\n",
        "RequestId:9621d4cf-f01e-0012-20fa-093670000000\n",
        "Time:2020-04-03T20:57:37.0445496Z\u003C/Message\u003E\u003C/Error\u003E"
      ]
    },
    {
      "RequestUri": "http://seannsecanary.blob.core.windows.net/test-filesystem-245b9ebe-ab1b-8c96-ce5a-bfd11f564e63?restype=container",
      "RequestMethod": "DELETE",
      "RequestHeaders": {
        "Authorization": "Sanitized",
        "traceparent": "00-336bfd96b724e94fae8b46a170d3e2c6-aae7c67341f94c41-00",
        "User-Agent": [
          "azsdk-net-Storage.Files.DataLake/12.1.0-dev.20200403.1",
          "(.NET Core 4.6.28325.01; Microsoft Windows 10.0.18362 )"
        ],
        "x-ms-client-request-id": "5c339049-f17b-edfd-6367-47efd7ee1afb",
        "x-ms-date": "Fri, 03 Apr 2020 20:57:38 GMT",
        "x-ms-return-client-request-id": "true",
<<<<<<< HEAD
        "x-ms-version": "2019-12-12"
=======
        "x-ms-version": "2020-02-10"
>>>>>>> 60f4876e
      },
      "RequestBody": null,
      "StatusCode": 202,
      "ResponseHeaders": {
        "Content-Length": "0",
        "Date": "Fri, 03 Apr 2020 20:57:36 GMT",
        "Server": [
          "Windows-Azure-Blob/1.0",
          "Microsoft-HTTPAPI/2.0"
        ],
        "x-ms-client-request-id": "5c339049-f17b-edfd-6367-47efd7ee1afb",
        "x-ms-request-id": "9621d4dd-f01e-0012-2dfa-093670000000",
<<<<<<< HEAD
        "x-ms-version": "2019-12-12"
=======
        "x-ms-version": "2020-02-10"
>>>>>>> 60f4876e
      },
      "ResponseBody": []
    }
  ],
  "Variables": {
    "DateTimeOffsetNow": "2020-04-03T13:57:36.7619460-07:00",
    "RandomSeed": "1342180517",
    "Storage_TestConfigHierarchicalNamespace": "NamespaceTenant\nseannsecanary\nU2FuaXRpemVk\nhttp://seannsecanary.blob.core.windows.net\nhttp://seannsecanary.file.core.windows.net\nhttp://seannsecanary.queue.core.windows.net\nhttp://seannsecanary.table.core.windows.net\n\n\n\n\nhttp://seannsecanary-secondary.blob.core.windows.net\nhttp://seannsecanary-secondary.file.core.windows.net\nhttp://seannsecanary-secondary.queue.core.windows.net\nhttp://seannsecanary-secondary.table.core.windows.net\n68390a19-a643-458b-b726-408abf67b4fc\nSanitized\n72f988bf-86f1-41af-91ab-2d7cd011db47\nhttps://login.microsoftonline.com/\nCloud\nBlobEndpoint=http://seannsecanary.blob.core.windows.net/;QueueEndpoint=http://seannsecanary.queue.core.windows.net/;FileEndpoint=http://seannsecanary.file.core.windows.net/;BlobSecondaryEndpoint=http://seannsecanary-secondary.blob.core.windows.net/;QueueSecondaryEndpoint=http://seannsecanary-secondary.queue.core.windows.net/;FileSecondaryEndpoint=http://seannsecanary-secondary.file.core.windows.net/;AccountName=seannsecanary;AccountKey=Sanitized\n"
  }
}<|MERGE_RESOLUTION|>--- conflicted
+++ resolved
@@ -14,11 +14,7 @@
         "x-ms-client-request-id": "712b4ded-237c-21b6-d220-b4e16f77ed4f",
         "x-ms-date": "Fri, 03 Apr 2020 20:57:36 GMT",
         "x-ms-return-client-request-id": "true",
-<<<<<<< HEAD
-        "x-ms-version": "2019-12-12"
-=======
-        "x-ms-version": "2020-02-10"
->>>>>>> 60f4876e
+        "x-ms-version": "2020-02-10"
       },
       "RequestBody": null,
       "StatusCode": 201,
@@ -33,11 +29,7 @@
         ],
         "x-ms-client-request-id": "712b4ded-237c-21b6-d220-b4e16f77ed4f",
         "x-ms-request-id": "9621d3ea-f01e-0012-58fa-093670000000",
-<<<<<<< HEAD
-        "x-ms-version": "2019-12-12"
-=======
-        "x-ms-version": "2020-02-10"
->>>>>>> 60f4876e
+        "x-ms-version": "2020-02-10"
       },
       "ResponseBody": []
     },
@@ -54,11 +46,7 @@
         "x-ms-client-request-id": "23b4b7c3-524b-4bef-1f9d-f399e0770d7a",
         "x-ms-date": "Fri, 03 Apr 2020 20:57:36 GMT",
         "x-ms-return-client-request-id": "true",
-<<<<<<< HEAD
-        "x-ms-version": "2019-12-12"
-=======
-        "x-ms-version": "2020-02-10"
->>>>>>> 60f4876e
+        "x-ms-version": "2020-02-10"
       },
       "RequestBody": null,
       "StatusCode": 201,
@@ -73,11 +61,7 @@
         ],
         "x-ms-client-request-id": "23b4b7c3-524b-4bef-1f9d-f399e0770d7a",
         "x-ms-request-id": "fa43fdd1-201f-0097-59fa-091bad000000",
-<<<<<<< HEAD
-        "x-ms-version": "2019-12-12"
-=======
-        "x-ms-version": "2020-02-10"
->>>>>>> 60f4876e
+        "x-ms-version": "2020-02-10"
       },
       "ResponseBody": []
     },
@@ -97,11 +81,7 @@
         "x-ms-lease-duration": "15",
         "x-ms-proposed-lease-id": "d9af1a9f-195a-476b-c62d-0c8d2e5328d0",
         "x-ms-return-client-request-id": "true",
-<<<<<<< HEAD
-        "x-ms-version": "2019-12-12"
-=======
-        "x-ms-version": "2020-02-10"
->>>>>>> 60f4876e
+        "x-ms-version": "2020-02-10"
       },
       "RequestBody": null,
       "StatusCode": 201,
@@ -117,11 +97,7 @@
         "x-ms-client-request-id": "4a3bf8f2-b4fd-aaf9-4b6d-5c1e46611dcc",
         "x-ms-lease-id": "d9af1a9f-195a-476b-c62d-0c8d2e5328d0",
         "x-ms-request-id": "9621d411-f01e-0012-7cfa-093670000000",
-<<<<<<< HEAD
-        "x-ms-version": "2019-12-12"
-=======
-        "x-ms-version": "2020-02-10"
->>>>>>> 60f4876e
+        "x-ms-version": "2020-02-10"
       },
       "ResponseBody": []
     },
@@ -141,11 +117,7 @@
         "x-ms-lease-action": "release",
         "x-ms-lease-id": "d9af1a9f-195a-476b-c62d-0c8d2e5328d0",
         "x-ms-return-client-request-id": "true",
-<<<<<<< HEAD
-        "x-ms-version": "2019-12-12"
-=======
-        "x-ms-version": "2020-02-10"
->>>>>>> 60f4876e
+        "x-ms-version": "2020-02-10"
       },
       "RequestBody": null,
       "StatusCode": 412,
@@ -160,11 +132,7 @@
         "x-ms-client-request-id": "359b422d-dd17-9fd3-f6d1-113701309945",
         "x-ms-error-code": "ConditionNotMet",
         "x-ms-request-id": "9621d421-f01e-0012-0afa-093670000000",
-<<<<<<< HEAD
-        "x-ms-version": "2019-12-12"
-=======
-        "x-ms-version": "2020-02-10"
->>>>>>> 60f4876e
+        "x-ms-version": "2020-02-10"
       },
       "ResponseBody": [
         "\uFEFF\u003C?xml version=\u00221.0\u0022 encoding=\u0022utf-8\u0022?\u003E\u003CError\u003E\u003CCode\u003EConditionNotMet\u003C/Code\u003E\u003CMessage\u003EThe condition specified using HTTP conditional header(s) is not met.\n",
@@ -185,11 +153,7 @@
         "x-ms-client-request-id": "03f0b748-e7c6-97b4-50a5-fa2a9f9e409b",
         "x-ms-date": "Fri, 03 Apr 2020 20:57:37 GMT",
         "x-ms-return-client-request-id": "true",
-<<<<<<< HEAD
-        "x-ms-version": "2019-12-12"
-=======
-        "x-ms-version": "2020-02-10"
->>>>>>> 60f4876e
+        "x-ms-version": "2020-02-10"
       },
       "RequestBody": null,
       "StatusCode": 202,
@@ -202,11 +166,7 @@
         ],
         "x-ms-client-request-id": "03f0b748-e7c6-97b4-50a5-fa2a9f9e409b",
         "x-ms-request-id": "9621d42d-f01e-0012-16fa-093670000000",
-<<<<<<< HEAD
-        "x-ms-version": "2019-12-12"
-=======
-        "x-ms-version": "2020-02-10"
->>>>>>> 60f4876e
+        "x-ms-version": "2020-02-10"
       },
       "ResponseBody": []
     },
@@ -224,11 +184,7 @@
         "x-ms-client-request-id": "94f7e3b9-cb9c-23d0-efd0-8d6dd49739aa",
         "x-ms-date": "Fri, 03 Apr 2020 20:57:37 GMT",
         "x-ms-return-client-request-id": "true",
-<<<<<<< HEAD
-        "x-ms-version": "2019-12-12"
-=======
-        "x-ms-version": "2020-02-10"
->>>>>>> 60f4876e
+        "x-ms-version": "2020-02-10"
       },
       "RequestBody": null,
       "StatusCode": 201,
@@ -243,11 +199,7 @@
         ],
         "x-ms-client-request-id": "94f7e3b9-cb9c-23d0-efd0-8d6dd49739aa",
         "x-ms-request-id": "9621d43c-f01e-0012-23fa-093670000000",
-<<<<<<< HEAD
-        "x-ms-version": "2019-12-12"
-=======
-        "x-ms-version": "2020-02-10"
->>>>>>> 60f4876e
+        "x-ms-version": "2020-02-10"
       },
       "ResponseBody": []
     },
@@ -264,11 +216,7 @@
         "x-ms-client-request-id": "9eaf04ff-ee04-c2d6-8858-269684b4ad5c",
         "x-ms-date": "Fri, 03 Apr 2020 20:57:37 GMT",
         "x-ms-return-client-request-id": "true",
-<<<<<<< HEAD
-        "x-ms-version": "2019-12-12"
-=======
-        "x-ms-version": "2020-02-10"
->>>>>>> 60f4876e
+        "x-ms-version": "2020-02-10"
       },
       "RequestBody": null,
       "StatusCode": 201,
@@ -283,11 +231,7 @@
         ],
         "x-ms-client-request-id": "9eaf04ff-ee04-c2d6-8858-269684b4ad5c",
         "x-ms-request-id": "fa43fdd2-201f-0097-5afa-091bad000000",
-<<<<<<< HEAD
-        "x-ms-version": "2019-12-12"
-=======
-        "x-ms-version": "2020-02-10"
->>>>>>> 60f4876e
+        "x-ms-version": "2020-02-10"
       },
       "ResponseBody": []
     },
@@ -307,11 +251,7 @@
         "x-ms-lease-duration": "15",
         "x-ms-proposed-lease-id": "47b6bac3-bd32-fcfd-8cdf-99e39cea955b",
         "x-ms-return-client-request-id": "true",
-<<<<<<< HEAD
-        "x-ms-version": "2019-12-12"
-=======
-        "x-ms-version": "2020-02-10"
->>>>>>> 60f4876e
+        "x-ms-version": "2020-02-10"
       },
       "RequestBody": null,
       "StatusCode": 201,
@@ -327,11 +267,7 @@
         "x-ms-client-request-id": "4eacfd1e-b05b-416a-07b3-112455f2259e",
         "x-ms-lease-id": "47b6bac3-bd32-fcfd-8cdf-99e39cea955b",
         "x-ms-request-id": "9621d454-f01e-0012-39fa-093670000000",
-<<<<<<< HEAD
-        "x-ms-version": "2019-12-12"
-=======
-        "x-ms-version": "2020-02-10"
->>>>>>> 60f4876e
+        "x-ms-version": "2020-02-10"
       },
       "ResponseBody": []
     },
@@ -351,11 +287,7 @@
         "x-ms-lease-action": "release",
         "x-ms-lease-id": "47b6bac3-bd32-fcfd-8cdf-99e39cea955b",
         "x-ms-return-client-request-id": "true",
-<<<<<<< HEAD
-        "x-ms-version": "2019-12-12"
-=======
-        "x-ms-version": "2020-02-10"
->>>>>>> 60f4876e
+        "x-ms-version": "2020-02-10"
       },
       "RequestBody": null,
       "StatusCode": 412,
@@ -370,11 +302,7 @@
         "x-ms-client-request-id": "9ec433a3-473d-5dff-40db-692f5da973c4",
         "x-ms-error-code": "ConditionNotMet",
         "x-ms-request-id": "9621d466-f01e-0012-4afa-093670000000",
-<<<<<<< HEAD
-        "x-ms-version": "2019-12-12"
-=======
-        "x-ms-version": "2020-02-10"
->>>>>>> 60f4876e
+        "x-ms-version": "2020-02-10"
       },
       "ResponseBody": [
         "\uFEFF\u003C?xml version=\u00221.0\u0022 encoding=\u0022utf-8\u0022?\u003E\u003CError\u003E\u003CCode\u003EConditionNotMet\u003C/Code\u003E\u003CMessage\u003EThe condition specified using HTTP conditional header(s) is not met.\n",
@@ -395,11 +323,7 @@
         "x-ms-client-request-id": "2281d71a-872e-7b61-cc2a-99bcd149f842",
         "x-ms-date": "Fri, 03 Apr 2020 20:57:37 GMT",
         "x-ms-return-client-request-id": "true",
-<<<<<<< HEAD
-        "x-ms-version": "2019-12-12"
-=======
-        "x-ms-version": "2020-02-10"
->>>>>>> 60f4876e
+        "x-ms-version": "2020-02-10"
       },
       "RequestBody": null,
       "StatusCode": 202,
@@ -412,11 +336,7 @@
         ],
         "x-ms-client-request-id": "2281d71a-872e-7b61-cc2a-99bcd149f842",
         "x-ms-request-id": "9621d47a-f01e-0012-5cfa-093670000000",
-<<<<<<< HEAD
-        "x-ms-version": "2019-12-12"
-=======
-        "x-ms-version": "2020-02-10"
->>>>>>> 60f4876e
+        "x-ms-version": "2020-02-10"
       },
       "ResponseBody": []
     },
@@ -434,11 +354,7 @@
         "x-ms-client-request-id": "55f21f5f-ffc3-1a47-673f-bd4d6c7b963a",
         "x-ms-date": "Fri, 03 Apr 2020 20:57:37 GMT",
         "x-ms-return-client-request-id": "true",
-<<<<<<< HEAD
-        "x-ms-version": "2019-12-12"
-=======
-        "x-ms-version": "2020-02-10"
->>>>>>> 60f4876e
+        "x-ms-version": "2020-02-10"
       },
       "RequestBody": null,
       "StatusCode": 201,
@@ -453,11 +369,7 @@
         ],
         "x-ms-client-request-id": "55f21f5f-ffc3-1a47-673f-bd4d6c7b963a",
         "x-ms-request-id": "9621d48a-f01e-0012-69fa-093670000000",
-<<<<<<< HEAD
-        "x-ms-version": "2019-12-12"
-=======
-        "x-ms-version": "2020-02-10"
->>>>>>> 60f4876e
+        "x-ms-version": "2020-02-10"
       },
       "ResponseBody": []
     },
@@ -474,11 +386,7 @@
         "x-ms-client-request-id": "96b1927e-4bba-ed05-05c7-1fa27a46e797",
         "x-ms-date": "Fri, 03 Apr 2020 20:57:37 GMT",
         "x-ms-return-client-request-id": "true",
-<<<<<<< HEAD
-        "x-ms-version": "2019-12-12"
-=======
-        "x-ms-version": "2020-02-10"
->>>>>>> 60f4876e
+        "x-ms-version": "2020-02-10"
       },
       "RequestBody": null,
       "StatusCode": 201,
@@ -493,11 +401,7 @@
         ],
         "x-ms-client-request-id": "96b1927e-4bba-ed05-05c7-1fa27a46e797",
         "x-ms-request-id": "fa43fdd3-201f-0097-5bfa-091bad000000",
-<<<<<<< HEAD
-        "x-ms-version": "2019-12-12"
-=======
-        "x-ms-version": "2020-02-10"
->>>>>>> 60f4876e
+        "x-ms-version": "2020-02-10"
       },
       "ResponseBody": []
     },
@@ -517,11 +421,7 @@
         "x-ms-lease-duration": "15",
         "x-ms-proposed-lease-id": "8b7e6cc6-d1f4-079a-8ef3-033a533197ed",
         "x-ms-return-client-request-id": "true",
-<<<<<<< HEAD
-        "x-ms-version": "2019-12-12"
-=======
-        "x-ms-version": "2020-02-10"
->>>>>>> 60f4876e
+        "x-ms-version": "2020-02-10"
       },
       "RequestBody": null,
       "StatusCode": 201,
@@ -537,11 +437,7 @@
         "x-ms-client-request-id": "26228712-fdc9-ad82-f7aa-08c747ca99d4",
         "x-ms-lease-id": "8b7e6cc6-d1f4-079a-8ef3-033a533197ed",
         "x-ms-request-id": "9621d497-f01e-0012-74fa-093670000000",
-<<<<<<< HEAD
-        "x-ms-version": "2019-12-12"
-=======
-        "x-ms-version": "2020-02-10"
->>>>>>> 60f4876e
+        "x-ms-version": "2020-02-10"
       },
       "ResponseBody": []
     },
@@ -561,11 +457,7 @@
         "x-ms-lease-action": "release",
         "x-ms-lease-id": "8b7e6cc6-d1f4-079a-8ef3-033a533197ed",
         "x-ms-return-client-request-id": "true",
-<<<<<<< HEAD
-        "x-ms-version": "2019-12-12"
-=======
-        "x-ms-version": "2020-02-10"
->>>>>>> 60f4876e
+        "x-ms-version": "2020-02-10"
       },
       "RequestBody": null,
       "StatusCode": 412,
@@ -580,11 +472,7 @@
         "x-ms-client-request-id": "cc278709-700e-9b24-8ad4-aa73dad03c10",
         "x-ms-error-code": "ConditionNotMet",
         "x-ms-request-id": "9621d49f-f01e-0012-7afa-093670000000",
-<<<<<<< HEAD
-        "x-ms-version": "2019-12-12"
-=======
-        "x-ms-version": "2020-02-10"
->>>>>>> 60f4876e
+        "x-ms-version": "2020-02-10"
       },
       "ResponseBody": [
         "\uFEFF\u003C?xml version=\u00221.0\u0022 encoding=\u0022utf-8\u0022?\u003E\u003CError\u003E\u003CCode\u003EConditionNotMet\u003C/Code\u003E\u003CMessage\u003EThe condition specified using HTTP conditional header(s) is not met.\n",
@@ -605,11 +493,7 @@
         "x-ms-client-request-id": "c0be7a6a-cca3-bfc5-0d6e-e2ef9b050a05",
         "x-ms-date": "Fri, 03 Apr 2020 20:57:38 GMT",
         "x-ms-return-client-request-id": "true",
-<<<<<<< HEAD
-        "x-ms-version": "2019-12-12"
-=======
-        "x-ms-version": "2020-02-10"
->>>>>>> 60f4876e
+        "x-ms-version": "2020-02-10"
       },
       "RequestBody": null,
       "StatusCode": 202,
@@ -622,11 +506,7 @@
         ],
         "x-ms-client-request-id": "c0be7a6a-cca3-bfc5-0d6e-e2ef9b050a05",
         "x-ms-request-id": "9621d4a3-f01e-0012-7efa-093670000000",
-<<<<<<< HEAD
-        "x-ms-version": "2019-12-12"
-=======
-        "x-ms-version": "2020-02-10"
->>>>>>> 60f4876e
+        "x-ms-version": "2020-02-10"
       },
       "ResponseBody": []
     },
@@ -644,11 +524,7 @@
         "x-ms-client-request-id": "ae0f4c33-78cb-be19-e432-f1480df4a0b7",
         "x-ms-date": "Fri, 03 Apr 2020 20:57:38 GMT",
         "x-ms-return-client-request-id": "true",
-<<<<<<< HEAD
-        "x-ms-version": "2019-12-12"
-=======
-        "x-ms-version": "2020-02-10"
->>>>>>> 60f4876e
+        "x-ms-version": "2020-02-10"
       },
       "RequestBody": null,
       "StatusCode": 201,
@@ -663,11 +539,7 @@
         ],
         "x-ms-client-request-id": "ae0f4c33-78cb-be19-e432-f1480df4a0b7",
         "x-ms-request-id": "9621d4ae-f01e-0012-08fa-093670000000",
-<<<<<<< HEAD
-        "x-ms-version": "2019-12-12"
-=======
-        "x-ms-version": "2020-02-10"
->>>>>>> 60f4876e
+        "x-ms-version": "2020-02-10"
       },
       "ResponseBody": []
     },
@@ -684,11 +556,7 @@
         "x-ms-client-request-id": "1b68cf47-0b10-890a-58cd-7da27ae69ad7",
         "x-ms-date": "Fri, 03 Apr 2020 20:57:38 GMT",
         "x-ms-return-client-request-id": "true",
-<<<<<<< HEAD
-        "x-ms-version": "2019-12-12"
-=======
-        "x-ms-version": "2020-02-10"
->>>>>>> 60f4876e
+        "x-ms-version": "2020-02-10"
       },
       "RequestBody": null,
       "StatusCode": 201,
@@ -703,11 +571,7 @@
         ],
         "x-ms-client-request-id": "1b68cf47-0b10-890a-58cd-7da27ae69ad7",
         "x-ms-request-id": "fa43fdd4-201f-0097-5cfa-091bad000000",
-<<<<<<< HEAD
-        "x-ms-version": "2019-12-12"
-=======
-        "x-ms-version": "2020-02-10"
->>>>>>> 60f4876e
+        "x-ms-version": "2020-02-10"
       },
       "ResponseBody": []
     },
@@ -723,11 +587,7 @@
         "x-ms-client-request-id": "9f9fa3af-ce05-7adb-5ee7-341740585945",
         "x-ms-date": "Fri, 03 Apr 2020 20:57:38 GMT",
         "x-ms-return-client-request-id": "true",
-<<<<<<< HEAD
-        "x-ms-version": "2019-12-12"
-=======
-        "x-ms-version": "2020-02-10"
->>>>>>> 60f4876e
+        "x-ms-version": "2020-02-10"
       },
       "RequestBody": null,
       "StatusCode": 200,
@@ -752,11 +612,7 @@
         "x-ms-meta-hdi_isfolder": "true",
         "x-ms-request-id": "9621d4c3-f01e-0012-17fa-093670000000",
         "x-ms-server-encrypted": "true",
-<<<<<<< HEAD
-        "x-ms-version": "2019-12-12"
-=======
-        "x-ms-version": "2020-02-10"
->>>>>>> 60f4876e
+        "x-ms-version": "2020-02-10"
       },
       "ResponseBody": []
     },
@@ -776,11 +632,7 @@
         "x-ms-lease-duration": "15",
         "x-ms-proposed-lease-id": "561feb40-cd56-8071-e6f9-cab22f13b80c",
         "x-ms-return-client-request-id": "true",
-<<<<<<< HEAD
-        "x-ms-version": "2019-12-12"
-=======
-        "x-ms-version": "2020-02-10"
->>>>>>> 60f4876e
+        "x-ms-version": "2020-02-10"
       },
       "RequestBody": null,
       "StatusCode": 201,
@@ -796,11 +648,7 @@
         "x-ms-client-request-id": "8c0255b4-1874-3507-ef70-f6bda1dedd53",
         "x-ms-lease-id": "561feb40-cd56-8071-e6f9-cab22f13b80c",
         "x-ms-request-id": "9621d4cc-f01e-0012-1efa-093670000000",
-<<<<<<< HEAD
-        "x-ms-version": "2019-12-12"
-=======
-        "x-ms-version": "2020-02-10"
->>>>>>> 60f4876e
+        "x-ms-version": "2020-02-10"
       },
       "ResponseBody": []
     },
@@ -820,11 +668,7 @@
         "x-ms-lease-action": "release",
         "x-ms-lease-id": "561feb40-cd56-8071-e6f9-cab22f13b80c",
         "x-ms-return-client-request-id": "true",
-<<<<<<< HEAD
-        "x-ms-version": "2019-12-12"
-=======
-        "x-ms-version": "2020-02-10"
->>>>>>> 60f4876e
+        "x-ms-version": "2020-02-10"
       },
       "RequestBody": null,
       "StatusCode": 412,
@@ -839,11 +683,7 @@
         "x-ms-client-request-id": "eb634489-cd56-fcd1-6968-be8a4f75c916",
         "x-ms-error-code": "ConditionNotMet",
         "x-ms-request-id": "9621d4cf-f01e-0012-20fa-093670000000",
-<<<<<<< HEAD
-        "x-ms-version": "2019-12-12"
-=======
-        "x-ms-version": "2020-02-10"
->>>>>>> 60f4876e
+        "x-ms-version": "2020-02-10"
       },
       "ResponseBody": [
         "\uFEFF\u003C?xml version=\u00221.0\u0022 encoding=\u0022utf-8\u0022?\u003E\u003CError\u003E\u003CCode\u003EConditionNotMet\u003C/Code\u003E\u003CMessage\u003EThe condition specified using HTTP conditional header(s) is not met.\n",
@@ -864,11 +704,7 @@
         "x-ms-client-request-id": "5c339049-f17b-edfd-6367-47efd7ee1afb",
         "x-ms-date": "Fri, 03 Apr 2020 20:57:38 GMT",
         "x-ms-return-client-request-id": "true",
-<<<<<<< HEAD
-        "x-ms-version": "2019-12-12"
-=======
-        "x-ms-version": "2020-02-10"
->>>>>>> 60f4876e
+        "x-ms-version": "2020-02-10"
       },
       "RequestBody": null,
       "StatusCode": 202,
@@ -881,11 +717,7 @@
         ],
         "x-ms-client-request-id": "5c339049-f17b-edfd-6367-47efd7ee1afb",
         "x-ms-request-id": "9621d4dd-f01e-0012-2dfa-093670000000",
-<<<<<<< HEAD
-        "x-ms-version": "2019-12-12"
-=======
-        "x-ms-version": "2020-02-10"
->>>>>>> 60f4876e
+        "x-ms-version": "2020-02-10"
       },
       "ResponseBody": []
     }
