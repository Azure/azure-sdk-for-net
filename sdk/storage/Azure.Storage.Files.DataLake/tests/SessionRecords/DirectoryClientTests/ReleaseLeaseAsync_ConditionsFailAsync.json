﻿{
  "Entries": [
    {
      "RequestUri": "https://seannse.blob.core.windows.net/test-filesystem-8fed70ae-b023-5d46-3d19-a7ad12fb0cd1?restype=container",
      "RequestMethod": "PUT",
      "RequestHeaders": {
        "Accept": "application/xml",
        "Authorization": "Sanitized",
        "traceparent": "00-b1a66df094e42742958dd1df5f94903a-e6a134a8140ac946-00",
        "User-Agent": [
          "azsdk-net-Storage.Files.DataLake/12.7.0-alpha.20210219.1",
          "(.NET 5.0.3; Microsoft Windows 10.0.19041)"
        ],
        "x-ms-blob-public-access": "container",
        "x-ms-client-request-id": "dcb6065d-52fa-f508-d567-a16de9c41b0c",
        "x-ms-date": "Fri, 19 Feb 2021 19:05:00 GMT",
        "x-ms-return-client-request-id": "true",
<<<<<<< HEAD
        "x-ms-version": "2020-12-06"
=======
        "x-ms-version": "2021-02-12"
>>>>>>> 7e782c87
      },
      "RequestBody": null,
      "StatusCode": 201,
      "ResponseHeaders": {
        "Content-Length": "0",
        "Date": "Fri, 19 Feb 2021 19:04:59 GMT",
        "ETag": "\"0x8D8D509413A0522\"",
        "Last-Modified": "Fri, 19 Feb 2021 19:04:59 GMT",
        "Server": [
          "Windows-Azure-Blob/1.0",
          "Microsoft-HTTPAPI/2.0"
        ],
        "x-ms-client-request-id": "dcb6065d-52fa-f508-d567-a16de9c41b0c",
        "x-ms-request-id": "cb12f2bb-b01e-006d-21f2-06cb14000000",
<<<<<<< HEAD
        "x-ms-version": "2020-12-06"
=======
        "x-ms-version": "2021-02-12"
>>>>>>> 7e782c87
      },
      "ResponseBody": []
    },
    {
      "RequestUri": "https://seannse.dfs.core.windows.net/test-filesystem-8fed70ae-b023-5d46-3d19-a7ad12fb0cd1/test-directory-2e6e6db5-4d99-7342-ded5-7b468ed954e8?resource=directory",
      "RequestMethod": "PUT",
      "RequestHeaders": {
        "Accept": "application/json",
        "Authorization": "Sanitized",
        "traceparent": "00-83d948c1f2ba5b43b5c8ce7269cf5488-1cc86f3042dced4e-00",
        "User-Agent": [
          "azsdk-net-Storage.Files.DataLake/12.7.0-alpha.20210219.1",
          "(.NET 5.0.3; Microsoft Windows 10.0.19041)"
        ],
        "x-ms-client-request-id": "9ab614c1-e0e6-0ffb-c343-fd25d7c167fb",
        "x-ms-date": "Fri, 19 Feb 2021 19:05:00 GMT",
        "x-ms-return-client-request-id": "true",
<<<<<<< HEAD
        "x-ms-version": "2020-12-06"
=======
        "x-ms-version": "2021-02-12"
>>>>>>> 7e782c87
      },
      "RequestBody": null,
      "StatusCode": 201,
      "ResponseHeaders": {
        "Content-Length": "0",
        "Date": "Fri, 19 Feb 2021 19:04:59 GMT",
        "ETag": "\"0x8D8D50941498564\"",
        "Last-Modified": "Fri, 19 Feb 2021 19:04:59 GMT",
        "Server": [
          "Windows-Azure-HDFS/1.0",
          "Microsoft-HTTPAPI/2.0"
        ],
        "x-ms-client-request-id": "9ab614c1-e0e6-0ffb-c343-fd25d7c167fb",
        "x-ms-request-id": "da844c82-a01f-0061-37f2-065c1c000000",
<<<<<<< HEAD
        "x-ms-version": "2020-12-06"
=======
        "x-ms-version": "2021-02-12"
>>>>>>> 7e782c87
      },
      "ResponseBody": []
    },
    {
      "RequestUri": "https://seannse.blob.core.windows.net/test-filesystem-8fed70ae-b023-5d46-3d19-a7ad12fb0cd1/test-directory-2e6e6db5-4d99-7342-ded5-7b468ed954e8?comp=lease",
      "RequestMethod": "PUT",
      "RequestHeaders": {
        "Accept": "application/xml",
        "Authorization": "Sanitized",
        "traceparent": "00-e5957b360f6e2f429970ce8f3d2131b9-24743c8551e72243-00",
        "User-Agent": [
          "azsdk-net-Storage.Files.DataLake/12.7.0-alpha.20210219.1",
          "(.NET 5.0.3; Microsoft Windows 10.0.19041)"
        ],
        "x-ms-client-request-id": "e1866959-57c2-b2db-4c31-03e8c7222619",
        "x-ms-date": "Fri, 19 Feb 2021 19:05:00 GMT",
        "x-ms-lease-action": "acquire",
        "x-ms-lease-duration": "15",
        "x-ms-proposed-lease-id": "d762b812-0f73-84c7-96fd-18d9e8a9d9b9",
        "x-ms-return-client-request-id": "true",
<<<<<<< HEAD
        "x-ms-version": "2020-12-06"
=======
        "x-ms-version": "2021-02-12"
>>>>>>> 7e782c87
      },
      "RequestBody": null,
      "StatusCode": 201,
      "ResponseHeaders": {
        "Content-Length": "0",
        "Date": "Fri, 19 Feb 2021 19:04:59 GMT",
        "ETag": "\"0x8D8D50941498564\"",
        "Last-Modified": "Fri, 19 Feb 2021 19:04:59 GMT",
        "Server": [
          "Windows-Azure-Blob/1.0",
          "Microsoft-HTTPAPI/2.0"
        ],
        "x-ms-client-request-id": "e1866959-57c2-b2db-4c31-03e8c7222619",
        "x-ms-lease-id": "d762b812-0f73-84c7-96fd-18d9e8a9d9b9",
        "x-ms-request-id": "cb12f32d-b01e-006d-09f2-06cb14000000",
<<<<<<< HEAD
        "x-ms-version": "2020-12-06"
=======
        "x-ms-version": "2021-02-12"
>>>>>>> 7e782c87
      },
      "ResponseBody": []
    },
    {
      "RequestUri": "https://seannse.blob.core.windows.net/test-filesystem-8fed70ae-b023-5d46-3d19-a7ad12fb0cd1/test-directory-2e6e6db5-4d99-7342-ded5-7b468ed954e8?comp=lease",
      "RequestMethod": "PUT",
      "RequestHeaders": {
        "Accept": "application/xml",
        "Authorization": "Sanitized",
        "If-Modified-Since": "Sat, 20 Feb 2021 19:05:00 GMT",
        "traceparent": "00-c8b64339a3a1024883f6446180333e91-c1d09a29006c764d-00",
        "User-Agent": [
          "azsdk-net-Storage.Files.DataLake/12.7.0-alpha.20210219.1",
          "(.NET 5.0.3; Microsoft Windows 10.0.19041)"
        ],
        "x-ms-client-request-id": "7e7fc464-f723-4ff7-4fd2-2cf1b61963f3",
        "x-ms-date": "Fri, 19 Feb 2021 19:05:00 GMT",
        "x-ms-lease-action": "release",
        "x-ms-lease-id": "d762b812-0f73-84c7-96fd-18d9e8a9d9b9",
        "x-ms-return-client-request-id": "true",
<<<<<<< HEAD
        "x-ms-version": "2020-12-06"
=======
        "x-ms-version": "2021-02-12"
>>>>>>> 7e782c87
      },
      "RequestBody": null,
      "StatusCode": 412,
      "ResponseHeaders": {
        "Content-Length": "252",
        "Content-Type": "application/xml",
        "Date": "Fri, 19 Feb 2021 19:04:59 GMT",
        "Server": [
          "Windows-Azure-Blob/1.0",
          "Microsoft-HTTPAPI/2.0"
        ],
        "x-ms-client-request-id": "7e7fc464-f723-4ff7-4fd2-2cf1b61963f3",
        "x-ms-error-code": "ConditionNotMet",
        "x-ms-request-id": "cb12f350-b01e-006d-2af2-06cb14000000",
<<<<<<< HEAD
        "x-ms-version": "2020-12-06"
=======
        "x-ms-version": "2021-02-12"
>>>>>>> 7e782c87
      },
      "ResponseBody": [
        "﻿<?xml version=\"1.0\" encoding=\"utf-8\"?><Error><Code>ConditionNotMet</Code><Message>The condition specified using HTTP conditional header(s) is not met.\n",
        "RequestId:cb12f350-b01e-006d-2af2-06cb14000000\n",
        "Time:2021-02-19T19:05:00.1200331Z</Message></Error>"
      ]
    },
    {
      "RequestUri": "https://seannse.blob.core.windows.net/test-filesystem-8fed70ae-b023-5d46-3d19-a7ad12fb0cd1?restype=container",
      "RequestMethod": "DELETE",
      "RequestHeaders": {
        "Accept": "application/xml",
        "Authorization": "Sanitized",
        "traceparent": "00-fc8031d5486a8244be92b70833427947-5679be4e635fdf43-00",
        "User-Agent": [
          "azsdk-net-Storage.Files.DataLake/12.7.0-alpha.20210219.1",
          "(.NET 5.0.3; Microsoft Windows 10.0.19041)"
        ],
        "x-ms-client-request-id": "03831ee0-a7a2-72f6-4c2f-5b6ac0e7a19c",
        "x-ms-date": "Fri, 19 Feb 2021 19:05:00 GMT",
        "x-ms-return-client-request-id": "true",
<<<<<<< HEAD
        "x-ms-version": "2020-12-06"
=======
        "x-ms-version": "2021-02-12"
>>>>>>> 7e782c87
      },
      "RequestBody": null,
      "StatusCode": 202,
      "ResponseHeaders": {
        "Content-Length": "0",
        "Date": "Fri, 19 Feb 2021 19:04:59 GMT",
        "Server": [
          "Windows-Azure-Blob/1.0",
          "Microsoft-HTTPAPI/2.0"
        ],
        "x-ms-client-request-id": "03831ee0-a7a2-72f6-4c2f-5b6ac0e7a19c",
        "x-ms-request-id": "cb12f36f-b01e-006d-46f2-06cb14000000",
<<<<<<< HEAD
        "x-ms-version": "2020-12-06"
=======
        "x-ms-version": "2021-02-12"
>>>>>>> 7e782c87
      },
      "ResponseBody": []
    },
    {
      "RequestUri": "https://seannse.blob.core.windows.net/test-filesystem-9617ccd3-622e-77b3-ad14-edf4cb6bb8a6?restype=container",
      "RequestMethod": "PUT",
      "RequestHeaders": {
        "Accept": "application/xml",
        "Authorization": "Sanitized",
        "traceparent": "00-54340e85c5c1954ea3e84397df1df052-52ea52678023d147-00",
        "User-Agent": [
          "azsdk-net-Storage.Files.DataLake/12.7.0-alpha.20210219.1",
          "(.NET 5.0.3; Microsoft Windows 10.0.19041)"
        ],
        "x-ms-blob-public-access": "container",
        "x-ms-client-request-id": "c9b78f8c-5592-7e58-6a0c-568eb901a7e0",
        "x-ms-date": "Fri, 19 Feb 2021 19:05:00 GMT",
        "x-ms-return-client-request-id": "true",
<<<<<<< HEAD
        "x-ms-version": "2020-12-06"
=======
        "x-ms-version": "2021-02-12"
>>>>>>> 7e782c87
      },
      "RequestBody": null,
      "StatusCode": 201,
      "ResponseHeaders": {
        "Content-Length": "0",
        "Date": "Fri, 19 Feb 2021 19:04:59 GMT",
        "ETag": "\"0x8D8D5094176A3B3\"",
        "Last-Modified": "Fri, 19 Feb 2021 19:05:00 GMT",
        "Server": [
          "Windows-Azure-Blob/1.0",
          "Microsoft-HTTPAPI/2.0"
        ],
        "x-ms-client-request-id": "c9b78f8c-5592-7e58-6a0c-568eb901a7e0",
        "x-ms-request-id": "cb12f395-b01e-006d-68f2-06cb14000000",
<<<<<<< HEAD
        "x-ms-version": "2020-12-06"
=======
        "x-ms-version": "2021-02-12"
>>>>>>> 7e782c87
      },
      "ResponseBody": []
    },
    {
      "RequestUri": "https://seannse.dfs.core.windows.net/test-filesystem-9617ccd3-622e-77b3-ad14-edf4cb6bb8a6/test-directory-1a82b577-09d5-7306-7ba4-5c09beb1e500?resource=directory",
      "RequestMethod": "PUT",
      "RequestHeaders": {
        "Accept": "application/json",
        "Authorization": "Sanitized",
        "traceparent": "00-a2a5a61be6a65b469426f6e58ed07d9a-3099f3b887ee9b4d-00",
        "User-Agent": [
          "azsdk-net-Storage.Files.DataLake/12.7.0-alpha.20210219.1",
          "(.NET 5.0.3; Microsoft Windows 10.0.19041)"
        ],
        "x-ms-client-request-id": "dc8bc27d-912a-82d4-8844-4eedf84ebfb8",
        "x-ms-date": "Fri, 19 Feb 2021 19:05:01 GMT",
        "x-ms-return-client-request-id": "true",
<<<<<<< HEAD
        "x-ms-version": "2020-12-06"
=======
        "x-ms-version": "2021-02-12"
>>>>>>> 7e782c87
      },
      "RequestBody": null,
      "StatusCode": 201,
      "ResponseHeaders": {
        "Content-Length": "0",
        "Date": "Fri, 19 Feb 2021 19:04:59 GMT",
        "ETag": "\"0x8D8D5094184CAF7\"",
        "Last-Modified": "Fri, 19 Feb 2021 19:05:00 GMT",
        "Server": [
          "Windows-Azure-HDFS/1.0",
          "Microsoft-HTTPAPI/2.0"
        ],
        "x-ms-client-request-id": "dc8bc27d-912a-82d4-8844-4eedf84ebfb8",
        "x-ms-request-id": "da844c9f-a01f-0061-54f2-065c1c000000",
<<<<<<< HEAD
        "x-ms-version": "2020-12-06"
=======
        "x-ms-version": "2021-02-12"
>>>>>>> 7e782c87
      },
      "ResponseBody": []
    },
    {
      "RequestUri": "https://seannse.blob.core.windows.net/test-filesystem-9617ccd3-622e-77b3-ad14-edf4cb6bb8a6/test-directory-1a82b577-09d5-7306-7ba4-5c09beb1e500?comp=lease",
      "RequestMethod": "PUT",
      "RequestHeaders": {
        "Accept": "application/xml",
        "Authorization": "Sanitized",
        "traceparent": "00-cbed270f9063644ebf909c31da1cbf40-c077ffe61442164f-00",
        "User-Agent": [
          "azsdk-net-Storage.Files.DataLake/12.7.0-alpha.20210219.1",
          "(.NET 5.0.3; Microsoft Windows 10.0.19041)"
        ],
        "x-ms-client-request-id": "b36275d4-429c-129f-9503-3a39c492a70b",
        "x-ms-date": "Fri, 19 Feb 2021 19:05:01 GMT",
        "x-ms-lease-action": "acquire",
        "x-ms-lease-duration": "15",
        "x-ms-proposed-lease-id": "76265626-6b98-882c-a1f0-cc42db7d69b8",
        "x-ms-return-client-request-id": "true",
<<<<<<< HEAD
        "x-ms-version": "2020-12-06"
=======
        "x-ms-version": "2021-02-12"
>>>>>>> 7e782c87
      },
      "RequestBody": null,
      "StatusCode": 201,
      "ResponseHeaders": {
        "Content-Length": "0",
        "Date": "Fri, 19 Feb 2021 19:04:59 GMT",
        "ETag": "\"0x8D8D5094184CAF7\"",
        "Last-Modified": "Fri, 19 Feb 2021 19:05:00 GMT",
        "Server": [
          "Windows-Azure-Blob/1.0",
          "Microsoft-HTTPAPI/2.0"
        ],
        "x-ms-client-request-id": "b36275d4-429c-129f-9503-3a39c492a70b",
        "x-ms-lease-id": "76265626-6b98-882c-a1f0-cc42db7d69b8",
        "x-ms-request-id": "cb12f3d8-b01e-006d-23f2-06cb14000000",
<<<<<<< HEAD
        "x-ms-version": "2020-12-06"
=======
        "x-ms-version": "2021-02-12"
>>>>>>> 7e782c87
      },
      "ResponseBody": []
    },
    {
      "RequestUri": "https://seannse.blob.core.windows.net/test-filesystem-9617ccd3-622e-77b3-ad14-edf4cb6bb8a6/test-directory-1a82b577-09d5-7306-7ba4-5c09beb1e500?comp=lease",
      "RequestMethod": "PUT",
      "RequestHeaders": {
        "Accept": "application/xml",
        "Authorization": "Sanitized",
        "If-Unmodified-Since": "Thu, 18 Feb 2021 19:05:00 GMT",
        "traceparent": "00-a8e2c0cc2153b540a9a396066fc6f1bc-b788626795f6b842-00",
        "User-Agent": [
          "azsdk-net-Storage.Files.DataLake/12.7.0-alpha.20210219.1",
          "(.NET 5.0.3; Microsoft Windows 10.0.19041)"
        ],
        "x-ms-client-request-id": "656ecd56-b61a-a91c-8479-6623ce9b12dd",
        "x-ms-date": "Fri, 19 Feb 2021 19:05:01 GMT",
        "x-ms-lease-action": "release",
        "x-ms-lease-id": "76265626-6b98-882c-a1f0-cc42db7d69b8",
        "x-ms-return-client-request-id": "true",
<<<<<<< HEAD
        "x-ms-version": "2020-12-06"
=======
        "x-ms-version": "2021-02-12"
>>>>>>> 7e782c87
      },
      "RequestBody": null,
      "StatusCode": 412,
      "ResponseHeaders": {
        "Content-Length": "252",
        "Content-Type": "application/xml",
        "Date": "Fri, 19 Feb 2021 19:04:59 GMT",
        "Server": [
          "Windows-Azure-Blob/1.0",
          "Microsoft-HTTPAPI/2.0"
        ],
        "x-ms-client-request-id": "656ecd56-b61a-a91c-8479-6623ce9b12dd",
        "x-ms-error-code": "ConditionNotMet",
        "x-ms-request-id": "cb12f3f9-b01e-006d-41f2-06cb14000000",
<<<<<<< HEAD
        "x-ms-version": "2020-12-06"
=======
        "x-ms-version": "2021-02-12"
>>>>>>> 7e782c87
      },
      "ResponseBody": [
        "﻿<?xml version=\"1.0\" encoding=\"utf-8\"?><Error><Code>ConditionNotMet</Code><Message>The condition specified using HTTP conditional header(s) is not met.\n",
        "RequestId:cb12f3f9-b01e-006d-41f2-06cb14000000\n",
        "Time:2021-02-19T19:05:00.5203109Z</Message></Error>"
      ]
    },
    {
      "RequestUri": "https://seannse.blob.core.windows.net/test-filesystem-9617ccd3-622e-77b3-ad14-edf4cb6bb8a6?restype=container",
      "RequestMethod": "DELETE",
      "RequestHeaders": {
        "Accept": "application/xml",
        "Authorization": "Sanitized",
        "traceparent": "00-e36908f25db12f4788be11b885785388-e7eeea49e5e3cd4d-00",
        "User-Agent": [
          "azsdk-net-Storage.Files.DataLake/12.7.0-alpha.20210219.1",
          "(.NET 5.0.3; Microsoft Windows 10.0.19041)"
        ],
        "x-ms-client-request-id": "f7e3c01b-4123-24f0-7958-4e495b6d4ee4",
        "x-ms-date": "Fri, 19 Feb 2021 19:05:01 GMT",
        "x-ms-return-client-request-id": "true",
<<<<<<< HEAD
        "x-ms-version": "2020-12-06"
=======
        "x-ms-version": "2021-02-12"
>>>>>>> 7e782c87
      },
      "RequestBody": null,
      "StatusCode": 202,
      "ResponseHeaders": {
        "Content-Length": "0",
        "Date": "Fri, 19 Feb 2021 19:05:00 GMT",
        "Server": [
          "Windows-Azure-Blob/1.0",
          "Microsoft-HTTPAPI/2.0"
        ],
        "x-ms-client-request-id": "f7e3c01b-4123-24f0-7958-4e495b6d4ee4",
        "x-ms-request-id": "cb12f421-b01e-006d-62f2-06cb14000000",
<<<<<<< HEAD
        "x-ms-version": "2020-12-06"
=======
        "x-ms-version": "2021-02-12"
>>>>>>> 7e782c87
      },
      "ResponseBody": []
    },
    {
      "RequestUri": "https://seannse.blob.core.windows.net/test-filesystem-0f75293c-dc28-8f54-915c-81d582ce6d98?restype=container",
      "RequestMethod": "PUT",
      "RequestHeaders": {
        "Accept": "application/xml",
        "Authorization": "Sanitized",
        "traceparent": "00-629dce0bbb06184492ad1edd00d0e363-4e501dfbe738ed47-00",
        "User-Agent": [
          "azsdk-net-Storage.Files.DataLake/12.7.0-alpha.20210219.1",
          "(.NET 5.0.3; Microsoft Windows 10.0.19041)"
        ],
        "x-ms-blob-public-access": "container",
        "x-ms-client-request-id": "12104ef6-4a77-3eb0-6b53-66c7c01ba1ab",
        "x-ms-date": "Fri, 19 Feb 2021 19:05:01 GMT",
        "x-ms-return-client-request-id": "true",
<<<<<<< HEAD
        "x-ms-version": "2020-12-06"
=======
        "x-ms-version": "2021-02-12"
>>>>>>> 7e782c87
      },
      "RequestBody": null,
      "StatusCode": 201,
      "ResponseHeaders": {
        "Content-Length": "0",
        "Date": "Fri, 19 Feb 2021 19:05:00 GMT",
        "ETag": "\"0x8D8D50941B5B3B7\"",
        "Last-Modified": "Fri, 19 Feb 2021 19:05:00 GMT",
        "Server": [
          "Windows-Azure-Blob/1.0",
          "Microsoft-HTTPAPI/2.0"
        ],
        "x-ms-client-request-id": "12104ef6-4a77-3eb0-6b53-66c7c01ba1ab",
        "x-ms-request-id": "cb12f43f-b01e-006d-7bf2-06cb14000000",
<<<<<<< HEAD
        "x-ms-version": "2020-12-06"
=======
        "x-ms-version": "2021-02-12"
>>>>>>> 7e782c87
      },
      "ResponseBody": []
    },
    {
      "RequestUri": "https://seannse.dfs.core.windows.net/test-filesystem-0f75293c-dc28-8f54-915c-81d582ce6d98/test-directory-cd2ab6ea-4065-222c-7078-58b74b87189e?resource=directory",
      "RequestMethod": "PUT",
      "RequestHeaders": {
        "Accept": "application/json",
        "Authorization": "Sanitized",
        "traceparent": "00-d7e22e75c2a0ed45bb6cde55b8c48192-b613334a8ce55f4c-00",
        "User-Agent": [
          "azsdk-net-Storage.Files.DataLake/12.7.0-alpha.20210219.1",
          "(.NET 5.0.3; Microsoft Windows 10.0.19041)"
        ],
        "x-ms-client-request-id": "c1e3e5ce-e7c8-b510-21ee-a1fef1f8f2e4",
        "x-ms-date": "Fri, 19 Feb 2021 19:05:01 GMT",
        "x-ms-return-client-request-id": "true",
<<<<<<< HEAD
        "x-ms-version": "2020-12-06"
=======
        "x-ms-version": "2021-02-12"
>>>>>>> 7e782c87
      },
      "RequestBody": null,
      "StatusCode": 201,
      "ResponseHeaders": {
        "Content-Length": "0",
        "Date": "Fri, 19 Feb 2021 19:05:00 GMT",
        "ETag": "\"0x8D8D50941C33EE2\"",
        "Last-Modified": "Fri, 19 Feb 2021 19:05:00 GMT",
        "Server": [
          "Windows-Azure-HDFS/1.0",
          "Microsoft-HTTPAPI/2.0"
        ],
        "x-ms-client-request-id": "c1e3e5ce-e7c8-b510-21ee-a1fef1f8f2e4",
        "x-ms-request-id": "da844ccb-a01f-0061-80f2-065c1c000000",
<<<<<<< HEAD
        "x-ms-version": "2020-12-06"
=======
        "x-ms-version": "2021-02-12"
>>>>>>> 7e782c87
      },
      "ResponseBody": []
    },
    {
      "RequestUri": "https://seannse.blob.core.windows.net/test-filesystem-0f75293c-dc28-8f54-915c-81d582ce6d98/test-directory-cd2ab6ea-4065-222c-7078-58b74b87189e?comp=lease",
      "RequestMethod": "PUT",
      "RequestHeaders": {
        "Accept": "application/xml",
        "Authorization": "Sanitized",
        "traceparent": "00-21a8d26d213c9547a5da65a548aac8a1-2d92993ae0e96e49-00",
        "User-Agent": [
          "azsdk-net-Storage.Files.DataLake/12.7.0-alpha.20210219.1",
          "(.NET 5.0.3; Microsoft Windows 10.0.19041)"
        ],
        "x-ms-client-request-id": "eb29bdd6-85d2-615f-f853-2c72f874165a",
        "x-ms-date": "Fri, 19 Feb 2021 19:05:01 GMT",
        "x-ms-lease-action": "acquire",
        "x-ms-lease-duration": "15",
        "x-ms-proposed-lease-id": "b61fc83b-6d3c-8fed-9455-ef9c9ec76e7e",
        "x-ms-return-client-request-id": "true",
<<<<<<< HEAD
        "x-ms-version": "2020-12-06"
=======
        "x-ms-version": "2021-02-12"
>>>>>>> 7e782c87
      },
      "RequestBody": null,
      "StatusCode": 201,
      "ResponseHeaders": {
        "Content-Length": "0",
        "Date": "Fri, 19 Feb 2021 19:05:00 GMT",
        "ETag": "\"0x8D8D50941C33EE2\"",
        "Last-Modified": "Fri, 19 Feb 2021 19:05:00 GMT",
        "Server": [
          "Windows-Azure-Blob/1.0",
          "Microsoft-HTTPAPI/2.0"
        ],
        "x-ms-client-request-id": "eb29bdd6-85d2-615f-f853-2c72f874165a",
        "x-ms-lease-id": "b61fc83b-6d3c-8fed-9455-ef9c9ec76e7e",
        "x-ms-request-id": "cb12f47d-b01e-006d-30f2-06cb14000000",
<<<<<<< HEAD
        "x-ms-version": "2020-12-06"
=======
        "x-ms-version": "2021-02-12"
>>>>>>> 7e782c87
      },
      "ResponseBody": []
    },
    {
      "RequestUri": "https://seannse.blob.core.windows.net/test-filesystem-0f75293c-dc28-8f54-915c-81d582ce6d98/test-directory-cd2ab6ea-4065-222c-7078-58b74b87189e?comp=lease",
      "RequestMethod": "PUT",
      "RequestHeaders": {
        "Accept": "application/xml",
        "Authorization": "Sanitized",
        "If-Match": "\"garbage\"",
        "traceparent": "00-49a8a89f48aa3049b99749ff3e01ffc2-1287ba250f499f4f-00",
        "User-Agent": [
          "azsdk-net-Storage.Files.DataLake/12.7.0-alpha.20210219.1",
          "(.NET 5.0.3; Microsoft Windows 10.0.19041)"
        ],
        "x-ms-client-request-id": "e0c50a73-839e-b6ab-5c87-6d502962c784",
        "x-ms-date": "Fri, 19 Feb 2021 19:05:01 GMT",
        "x-ms-lease-action": "release",
        "x-ms-lease-id": "b61fc83b-6d3c-8fed-9455-ef9c9ec76e7e",
        "x-ms-return-client-request-id": "true",
<<<<<<< HEAD
        "x-ms-version": "2020-12-06"
=======
        "x-ms-version": "2021-02-12"
>>>>>>> 7e782c87
      },
      "RequestBody": null,
      "StatusCode": 412,
      "ResponseHeaders": {
        "Content-Length": "252",
        "Content-Type": "application/xml",
        "Date": "Fri, 19 Feb 2021 19:05:00 GMT",
        "Server": [
          "Windows-Azure-Blob/1.0",
          "Microsoft-HTTPAPI/2.0"
        ],
        "x-ms-client-request-id": "e0c50a73-839e-b6ab-5c87-6d502962c784",
        "x-ms-error-code": "ConditionNotMet",
        "x-ms-request-id": "cb12f49f-b01e-006d-4ef2-06cb14000000",
<<<<<<< HEAD
        "x-ms-version": "2020-12-06"
=======
        "x-ms-version": "2021-02-12"
>>>>>>> 7e782c87
      },
      "ResponseBody": [
        "﻿<?xml version=\"1.0\" encoding=\"utf-8\"?><Error><Code>ConditionNotMet</Code><Message>The condition specified using HTTP conditional header(s) is not met.\n",
        "RequestId:cb12f49f-b01e-006d-4ef2-06cb14000000\n",
        "Time:2021-02-19T19:05:00.9315967Z</Message></Error>"
      ]
    },
    {
      "RequestUri": "https://seannse.blob.core.windows.net/test-filesystem-0f75293c-dc28-8f54-915c-81d582ce6d98?restype=container",
      "RequestMethod": "DELETE",
      "RequestHeaders": {
        "Accept": "application/xml",
        "Authorization": "Sanitized",
        "traceparent": "00-c2c0693f852be3468b695df4b4cd2dab-a99e3c3649c2014b-00",
        "User-Agent": [
          "azsdk-net-Storage.Files.DataLake/12.7.0-alpha.20210219.1",
          "(.NET 5.0.3; Microsoft Windows 10.0.19041)"
        ],
        "x-ms-client-request-id": "edffba7e-36ae-fcbb-780b-d8881fefbb90",
        "x-ms-date": "Fri, 19 Feb 2021 19:05:01 GMT",
        "x-ms-return-client-request-id": "true",
<<<<<<< HEAD
        "x-ms-version": "2020-12-06"
=======
        "x-ms-version": "2021-02-12"
>>>>>>> 7e782c87
      },
      "RequestBody": null,
      "StatusCode": 202,
      "ResponseHeaders": {
        "Content-Length": "0",
        "Date": "Fri, 19 Feb 2021 19:05:00 GMT",
        "Server": [
          "Windows-Azure-Blob/1.0",
          "Microsoft-HTTPAPI/2.0"
        ],
        "x-ms-client-request-id": "edffba7e-36ae-fcbb-780b-d8881fefbb90",
        "x-ms-request-id": "cb12f4c9-b01e-006d-74f2-06cb14000000",
<<<<<<< HEAD
        "x-ms-version": "2020-12-06"
=======
        "x-ms-version": "2021-02-12"
>>>>>>> 7e782c87
      },
      "ResponseBody": []
    },
    {
      "RequestUri": "https://seannse.blob.core.windows.net/test-filesystem-a2ff3899-3fcf-c510-357c-635a8b39ed0f?restype=container",
      "RequestMethod": "PUT",
      "RequestHeaders": {
        "Accept": "application/xml",
        "Authorization": "Sanitized",
        "traceparent": "00-69cb3c06590b884db7b11c0b2c7896a9-b578ab076bcc5e4f-00",
        "User-Agent": [
          "azsdk-net-Storage.Files.DataLake/12.7.0-alpha.20210219.1",
          "(.NET 5.0.3; Microsoft Windows 10.0.19041)"
        ],
        "x-ms-blob-public-access": "container",
        "x-ms-client-request-id": "90d86789-644e-3e0a-a93a-b832d260713e",
        "x-ms-date": "Fri, 19 Feb 2021 19:05:01 GMT",
        "x-ms-return-client-request-id": "true",
<<<<<<< HEAD
        "x-ms-version": "2020-12-06"
=======
        "x-ms-version": "2021-02-12"
>>>>>>> 7e782c87
      },
      "RequestBody": null,
      "StatusCode": 201,
      "ResponseHeaders": {
        "Content-Length": "0",
        "Date": "Fri, 19 Feb 2021 19:05:00 GMT",
        "ETag": "\"0x8D8D50941FB5496\"",
        "Last-Modified": "Fri, 19 Feb 2021 19:05:01 GMT",
        "Server": [
          "Windows-Azure-Blob/1.0",
          "Microsoft-HTTPAPI/2.0"
        ],
        "x-ms-client-request-id": "90d86789-644e-3e0a-a93a-b832d260713e",
        "x-ms-request-id": "cb12f502-b01e-006d-25f2-06cb14000000",
<<<<<<< HEAD
        "x-ms-version": "2020-12-06"
=======
        "x-ms-version": "2021-02-12"
>>>>>>> 7e782c87
      },
      "ResponseBody": []
    },
    {
      "RequestUri": "https://seannse.dfs.core.windows.net/test-filesystem-a2ff3899-3fcf-c510-357c-635a8b39ed0f/test-directory-8b08c81d-4b1d-c02e-6222-a57c22bbefe9?resource=directory",
      "RequestMethod": "PUT",
      "RequestHeaders": {
        "Accept": "application/json",
        "Authorization": "Sanitized",
        "traceparent": "00-45691656e9afa04ebe821a3de8fe96f0-475dc26191195849-00",
        "User-Agent": [
          "azsdk-net-Storage.Files.DataLake/12.7.0-alpha.20210219.1",
          "(.NET 5.0.3; Microsoft Windows 10.0.19041)"
        ],
        "x-ms-client-request-id": "0d38dfe1-9e43-3d6f-3817-2d2bbe8d1bee",
        "x-ms-date": "Fri, 19 Feb 2021 19:05:01 GMT",
        "x-ms-return-client-request-id": "true",
<<<<<<< HEAD
        "x-ms-version": "2020-12-06"
=======
        "x-ms-version": "2021-02-12"
>>>>>>> 7e782c87
      },
      "RequestBody": null,
      "StatusCode": 201,
      "ResponseHeaders": {
        "Content-Length": "0",
        "Date": "Fri, 19 Feb 2021 19:05:00 GMT",
        "ETag": "\"0x8D8D509420CD21F\"",
        "Last-Modified": "Fri, 19 Feb 2021 19:05:01 GMT",
        "Server": [
          "Windows-Azure-HDFS/1.0",
          "Microsoft-HTTPAPI/2.0"
        ],
        "x-ms-client-request-id": "0d38dfe1-9e43-3d6f-3817-2d2bbe8d1bee",
        "x-ms-request-id": "da844cf7-a01f-0061-2cf2-065c1c000000",
<<<<<<< HEAD
        "x-ms-version": "2020-12-06"
=======
        "x-ms-version": "2021-02-12"
>>>>>>> 7e782c87
      },
      "ResponseBody": []
    },
    {
      "RequestUri": "https://seannse.blob.core.windows.net/test-filesystem-a2ff3899-3fcf-c510-357c-635a8b39ed0f/test-directory-8b08c81d-4b1d-c02e-6222-a57c22bbefe9",
      "RequestMethod": "HEAD",
      "RequestHeaders": {
        "Accept": "application/xml",
        "Authorization": "Sanitized",
        "User-Agent": [
          "azsdk-net-Storage.Files.DataLake/12.7.0-alpha.20210219.1",
          "(.NET 5.0.3; Microsoft Windows 10.0.19041)"
        ],
        "x-ms-client-request-id": "51ddd678-0cc2-940c-0278-05569ce5b632",
        "x-ms-date": "Fri, 19 Feb 2021 19:05:02 GMT",
        "x-ms-return-client-request-id": "true",
<<<<<<< HEAD
        "x-ms-version": "2020-12-06"
=======
        "x-ms-version": "2021-02-12"
>>>>>>> 7e782c87
      },
      "RequestBody": null,
      "StatusCode": 200,
      "ResponseHeaders": {
        "Accept-Ranges": "bytes",
        "Content-Length": "0",
        "Content-Type": "application/octet-stream",
        "Date": "Fri, 19 Feb 2021 19:05:00 GMT",
        "ETag": "\"0x8D8D509420CD21F\"",
        "Last-Modified": "Fri, 19 Feb 2021 19:05:01 GMT",
        "Server": [
          "Windows-Azure-Blob/1.0",
          "Microsoft-HTTPAPI/2.0"
        ],
        "x-ms-access-tier": "Hot",
        "x-ms-access-tier-inferred": "true",
        "x-ms-blob-type": "BlockBlob",
        "x-ms-client-request-id": "51ddd678-0cc2-940c-0278-05569ce5b632",
        "x-ms-creation-time": "Fri, 19 Feb 2021 19:05:01 GMT",
        "x-ms-group": "$superuser",
        "x-ms-lease-state": "available",
        "x-ms-lease-status": "unlocked",
        "x-ms-meta-hdi_isfolder": "true",
        "x-ms-owner": "$superuser",
        "x-ms-permissions": "rwxr-x---",
        "x-ms-request-id": "cb12f555-b01e-006d-70f2-06cb14000000",
        "x-ms-server-encrypted": "true",
<<<<<<< HEAD
        "x-ms-version": "2020-12-06"
=======
        "x-ms-version": "2021-02-12"
>>>>>>> 7e782c87
      },
      "ResponseBody": []
    },
    {
      "RequestUri": "https://seannse.blob.core.windows.net/test-filesystem-a2ff3899-3fcf-c510-357c-635a8b39ed0f/test-directory-8b08c81d-4b1d-c02e-6222-a57c22bbefe9?comp=lease",
      "RequestMethod": "PUT",
      "RequestHeaders": {
        "Accept": "application/xml",
        "Authorization": "Sanitized",
        "traceparent": "00-4c8a785c73d25247b4fe6f78f5da70fb-1a0da5a07675d64b-00",
        "User-Agent": [
          "azsdk-net-Storage.Files.DataLake/12.7.0-alpha.20210219.1",
          "(.NET 5.0.3; Microsoft Windows 10.0.19041)"
        ],
        "x-ms-client-request-id": "af110690-4d28-0bfd-fc07-4009dc4f177f",
        "x-ms-date": "Fri, 19 Feb 2021 19:05:02 GMT",
        "x-ms-lease-action": "acquire",
        "x-ms-lease-duration": "15",
        "x-ms-proposed-lease-id": "fde0cf4a-4c8f-bfdc-07ed-028986069fbf",
        "x-ms-return-client-request-id": "true",
<<<<<<< HEAD
        "x-ms-version": "2020-12-06"
=======
        "x-ms-version": "2021-02-12"
>>>>>>> 7e782c87
      },
      "RequestBody": null,
      "StatusCode": 201,
      "ResponseHeaders": {
        "Content-Length": "0",
        "Date": "Fri, 19 Feb 2021 19:05:00 GMT",
        "ETag": "\"0x8D8D509420CD21F\"",
        "Last-Modified": "Fri, 19 Feb 2021 19:05:01 GMT",
        "Server": [
          "Windows-Azure-Blob/1.0",
          "Microsoft-HTTPAPI/2.0"
        ],
        "x-ms-client-request-id": "af110690-4d28-0bfd-fc07-4009dc4f177f",
        "x-ms-lease-id": "fde0cf4a-4c8f-bfdc-07ed-028986069fbf",
        "x-ms-request-id": "cb12f579-b01e-006d-0ef2-06cb14000000",
<<<<<<< HEAD
        "x-ms-version": "2020-12-06"
=======
        "x-ms-version": "2021-02-12"
>>>>>>> 7e782c87
      },
      "ResponseBody": []
    },
    {
      "RequestUri": "https://seannse.blob.core.windows.net/test-filesystem-a2ff3899-3fcf-c510-357c-635a8b39ed0f/test-directory-8b08c81d-4b1d-c02e-6222-a57c22bbefe9?comp=lease",
      "RequestMethod": "PUT",
      "RequestHeaders": {
        "Accept": "application/xml",
        "Authorization": "Sanitized",
        "If-None-Match": "0x8D8D509420CD21F",
        "traceparent": "00-ae2132c79c64e0469bc0e9f4c60baeb3-9c5ff5fc2a5e4b45-00",
        "User-Agent": [
          "azsdk-net-Storage.Files.DataLake/12.7.0-alpha.20210219.1",
          "(.NET 5.0.3; Microsoft Windows 10.0.19041)"
        ],
        "x-ms-client-request-id": "95c593e8-07d4-2b09-7107-b8ea97628ad9",
        "x-ms-date": "Fri, 19 Feb 2021 19:05:02 GMT",
        "x-ms-lease-action": "release",
        "x-ms-lease-id": "fde0cf4a-4c8f-bfdc-07ed-028986069fbf",
        "x-ms-return-client-request-id": "true",
<<<<<<< HEAD
        "x-ms-version": "2020-12-06"
=======
        "x-ms-version": "2021-02-12"
>>>>>>> 7e782c87
      },
      "RequestBody": null,
      "StatusCode": 412,
      "ResponseHeaders": {
        "Content-Length": "252",
        "Content-Type": "application/xml",
        "Date": "Fri, 19 Feb 2021 19:05:00 GMT",
        "Server": [
          "Windows-Azure-Blob/1.0",
          "Microsoft-HTTPAPI/2.0"
        ],
        "x-ms-client-request-id": "95c593e8-07d4-2b09-7107-b8ea97628ad9",
        "x-ms-error-code": "ConditionNotMet",
        "x-ms-request-id": "cb12f5a4-b01e-006d-36f2-06cb14000000",
<<<<<<< HEAD
        "x-ms-version": "2020-12-06"
=======
        "x-ms-version": "2021-02-12"
>>>>>>> 7e782c87
      },
      "ResponseBody": [
        "﻿<?xml version=\"1.0\" encoding=\"utf-8\"?><Error><Code>ConditionNotMet</Code><Message>The condition specified using HTTP conditional header(s) is not met.\n",
        "RequestId:cb12f5a4-b01e-006d-36f2-06cb14000000\n",
        "Time:2021-02-19T19:05:01.4849804Z</Message></Error>"
      ]
    },
    {
      "RequestUri": "https://seannse.blob.core.windows.net/test-filesystem-a2ff3899-3fcf-c510-357c-635a8b39ed0f?restype=container",
      "RequestMethod": "DELETE",
      "RequestHeaders": {
        "Accept": "application/xml",
        "Authorization": "Sanitized",
        "traceparent": "00-2fe6bbf5a4ae2743b12ea144a2eda114-3d83d2da01deff4b-00",
        "User-Agent": [
          "azsdk-net-Storage.Files.DataLake/12.7.0-alpha.20210219.1",
          "(.NET 5.0.3; Microsoft Windows 10.0.19041)"
        ],
        "x-ms-client-request-id": "4920d0d4-828a-d5ab-b0a6-507aee1e0708",
        "x-ms-date": "Fri, 19 Feb 2021 19:05:02 GMT",
        "x-ms-return-client-request-id": "true",
<<<<<<< HEAD
        "x-ms-version": "2020-12-06"
=======
        "x-ms-version": "2021-02-12"
>>>>>>> 7e782c87
      },
      "RequestBody": null,
      "StatusCode": 202,
      "ResponseHeaders": {
        "Content-Length": "0",
        "Date": "Fri, 19 Feb 2021 19:05:01 GMT",
        "Server": [
          "Windows-Azure-Blob/1.0",
          "Microsoft-HTTPAPI/2.0"
        ],
        "x-ms-client-request-id": "4920d0d4-828a-d5ab-b0a6-507aee1e0708",
        "x-ms-request-id": "cb12f5cd-b01e-006d-5af2-06cb14000000",
<<<<<<< HEAD
        "x-ms-version": "2020-12-06"
=======
        "x-ms-version": "2021-02-12"
>>>>>>> 7e782c87
      },
      "ResponseBody": []
    }
  ],
  "Variables": {
    "DateTimeOffsetNow": "2021-02-19T13:05:00.5496183-06:00",
    "RandomSeed": "818933330",
    "Storage_TestConfigHierarchicalNamespace": "NamespaceTenant\nseannse\nU2FuaXRpemVk\nhttps://seannse.blob.core.windows.net\nhttps://seannse.file.core.windows.net\nhttps://seannse.queue.core.windows.net\nhttps://seannse.table.core.windows.net\n\n\n\n\nhttps://seannse-secondary.blob.core.windows.net\nhttps://seannse-secondary.file.core.windows.net\nhttps://seannse-secondary.queue.core.windows.net\nhttps://seannse-secondary.table.core.windows.net\n68390a19-a643-458b-b726-408abf67b4fc\nSanitized\n72f988bf-86f1-41af-91ab-2d7cd011db47\nhttps://login.microsoftonline.com/\nCloud\nBlobEndpoint=https://seannse.blob.core.windows.net/;QueueEndpoint=https://seannse.queue.core.windows.net/;FileEndpoint=https://seannse.file.core.windows.net/;BlobSecondaryEndpoint=https://seannse-secondary.blob.core.windows.net/;QueueSecondaryEndpoint=https://seannse-secondary.queue.core.windows.net/;FileSecondaryEndpoint=https://seannse-secondary.file.core.windows.net/;AccountName=seannse;AccountKey=Sanitized\n\n\n"
  }
}<|MERGE_RESOLUTION|>--- conflicted
+++ resolved
@@ -15,11 +15,7 @@
         "x-ms-client-request-id": "dcb6065d-52fa-f508-d567-a16de9c41b0c",
         "x-ms-date": "Fri, 19 Feb 2021 19:05:00 GMT",
         "x-ms-return-client-request-id": "true",
-<<<<<<< HEAD
-        "x-ms-version": "2020-12-06"
-=======
-        "x-ms-version": "2021-02-12"
->>>>>>> 7e782c87
+        "x-ms-version": "2021-02-12"
       },
       "RequestBody": null,
       "StatusCode": 201,
@@ -34,11 +30,7 @@
         ],
         "x-ms-client-request-id": "dcb6065d-52fa-f508-d567-a16de9c41b0c",
         "x-ms-request-id": "cb12f2bb-b01e-006d-21f2-06cb14000000",
-<<<<<<< HEAD
-        "x-ms-version": "2020-12-06"
-=======
-        "x-ms-version": "2021-02-12"
->>>>>>> 7e782c87
+        "x-ms-version": "2021-02-12"
       },
       "ResponseBody": []
     },
@@ -56,11 +48,7 @@
         "x-ms-client-request-id": "9ab614c1-e0e6-0ffb-c343-fd25d7c167fb",
         "x-ms-date": "Fri, 19 Feb 2021 19:05:00 GMT",
         "x-ms-return-client-request-id": "true",
-<<<<<<< HEAD
-        "x-ms-version": "2020-12-06"
-=======
-        "x-ms-version": "2021-02-12"
->>>>>>> 7e782c87
+        "x-ms-version": "2021-02-12"
       },
       "RequestBody": null,
       "StatusCode": 201,
@@ -75,11 +63,7 @@
         ],
         "x-ms-client-request-id": "9ab614c1-e0e6-0ffb-c343-fd25d7c167fb",
         "x-ms-request-id": "da844c82-a01f-0061-37f2-065c1c000000",
-<<<<<<< HEAD
-        "x-ms-version": "2020-12-06"
-=======
-        "x-ms-version": "2021-02-12"
->>>>>>> 7e782c87
+        "x-ms-version": "2021-02-12"
       },
       "ResponseBody": []
     },
@@ -100,11 +84,7 @@
         "x-ms-lease-duration": "15",
         "x-ms-proposed-lease-id": "d762b812-0f73-84c7-96fd-18d9e8a9d9b9",
         "x-ms-return-client-request-id": "true",
-<<<<<<< HEAD
-        "x-ms-version": "2020-12-06"
-=======
-        "x-ms-version": "2021-02-12"
->>>>>>> 7e782c87
+        "x-ms-version": "2021-02-12"
       },
       "RequestBody": null,
       "StatusCode": 201,
@@ -120,11 +100,7 @@
         "x-ms-client-request-id": "e1866959-57c2-b2db-4c31-03e8c7222619",
         "x-ms-lease-id": "d762b812-0f73-84c7-96fd-18d9e8a9d9b9",
         "x-ms-request-id": "cb12f32d-b01e-006d-09f2-06cb14000000",
-<<<<<<< HEAD
-        "x-ms-version": "2020-12-06"
-=======
-        "x-ms-version": "2021-02-12"
->>>>>>> 7e782c87
+        "x-ms-version": "2021-02-12"
       },
       "ResponseBody": []
     },
@@ -145,11 +121,7 @@
         "x-ms-lease-action": "release",
         "x-ms-lease-id": "d762b812-0f73-84c7-96fd-18d9e8a9d9b9",
         "x-ms-return-client-request-id": "true",
-<<<<<<< HEAD
-        "x-ms-version": "2020-12-06"
-=======
-        "x-ms-version": "2021-02-12"
->>>>>>> 7e782c87
+        "x-ms-version": "2021-02-12"
       },
       "RequestBody": null,
       "StatusCode": 412,
@@ -164,11 +136,7 @@
         "x-ms-client-request-id": "7e7fc464-f723-4ff7-4fd2-2cf1b61963f3",
         "x-ms-error-code": "ConditionNotMet",
         "x-ms-request-id": "cb12f350-b01e-006d-2af2-06cb14000000",
-<<<<<<< HEAD
-        "x-ms-version": "2020-12-06"
-=======
-        "x-ms-version": "2021-02-12"
->>>>>>> 7e782c87
+        "x-ms-version": "2021-02-12"
       },
       "ResponseBody": [
         "﻿<?xml version=\"1.0\" encoding=\"utf-8\"?><Error><Code>ConditionNotMet</Code><Message>The condition specified using HTTP conditional header(s) is not met.\n",
@@ -190,11 +158,7 @@
         "x-ms-client-request-id": "03831ee0-a7a2-72f6-4c2f-5b6ac0e7a19c",
         "x-ms-date": "Fri, 19 Feb 2021 19:05:00 GMT",
         "x-ms-return-client-request-id": "true",
-<<<<<<< HEAD
-        "x-ms-version": "2020-12-06"
-=======
-        "x-ms-version": "2021-02-12"
->>>>>>> 7e782c87
+        "x-ms-version": "2021-02-12"
       },
       "RequestBody": null,
       "StatusCode": 202,
@@ -207,11 +171,7 @@
         ],
         "x-ms-client-request-id": "03831ee0-a7a2-72f6-4c2f-5b6ac0e7a19c",
         "x-ms-request-id": "cb12f36f-b01e-006d-46f2-06cb14000000",
-<<<<<<< HEAD
-        "x-ms-version": "2020-12-06"
-=======
-        "x-ms-version": "2021-02-12"
->>>>>>> 7e782c87
+        "x-ms-version": "2021-02-12"
       },
       "ResponseBody": []
     },
@@ -230,11 +190,7 @@
         "x-ms-client-request-id": "c9b78f8c-5592-7e58-6a0c-568eb901a7e0",
         "x-ms-date": "Fri, 19 Feb 2021 19:05:00 GMT",
         "x-ms-return-client-request-id": "true",
-<<<<<<< HEAD
-        "x-ms-version": "2020-12-06"
-=======
-        "x-ms-version": "2021-02-12"
->>>>>>> 7e782c87
+        "x-ms-version": "2021-02-12"
       },
       "RequestBody": null,
       "StatusCode": 201,
@@ -249,11 +205,7 @@
         ],
         "x-ms-client-request-id": "c9b78f8c-5592-7e58-6a0c-568eb901a7e0",
         "x-ms-request-id": "cb12f395-b01e-006d-68f2-06cb14000000",
-<<<<<<< HEAD
-        "x-ms-version": "2020-12-06"
-=======
-        "x-ms-version": "2021-02-12"
->>>>>>> 7e782c87
+        "x-ms-version": "2021-02-12"
       },
       "ResponseBody": []
     },
@@ -271,11 +223,7 @@
         "x-ms-client-request-id": "dc8bc27d-912a-82d4-8844-4eedf84ebfb8",
         "x-ms-date": "Fri, 19 Feb 2021 19:05:01 GMT",
         "x-ms-return-client-request-id": "true",
-<<<<<<< HEAD
-        "x-ms-version": "2020-12-06"
-=======
-        "x-ms-version": "2021-02-12"
->>>>>>> 7e782c87
+        "x-ms-version": "2021-02-12"
       },
       "RequestBody": null,
       "StatusCode": 201,
@@ -290,11 +238,7 @@
         ],
         "x-ms-client-request-id": "dc8bc27d-912a-82d4-8844-4eedf84ebfb8",
         "x-ms-request-id": "da844c9f-a01f-0061-54f2-065c1c000000",
-<<<<<<< HEAD
-        "x-ms-version": "2020-12-06"
-=======
-        "x-ms-version": "2021-02-12"
->>>>>>> 7e782c87
+        "x-ms-version": "2021-02-12"
       },
       "ResponseBody": []
     },
@@ -315,11 +259,7 @@
         "x-ms-lease-duration": "15",
         "x-ms-proposed-lease-id": "76265626-6b98-882c-a1f0-cc42db7d69b8",
         "x-ms-return-client-request-id": "true",
-<<<<<<< HEAD
-        "x-ms-version": "2020-12-06"
-=======
-        "x-ms-version": "2021-02-12"
->>>>>>> 7e782c87
+        "x-ms-version": "2021-02-12"
       },
       "RequestBody": null,
       "StatusCode": 201,
@@ -335,11 +275,7 @@
         "x-ms-client-request-id": "b36275d4-429c-129f-9503-3a39c492a70b",
         "x-ms-lease-id": "76265626-6b98-882c-a1f0-cc42db7d69b8",
         "x-ms-request-id": "cb12f3d8-b01e-006d-23f2-06cb14000000",
-<<<<<<< HEAD
-        "x-ms-version": "2020-12-06"
-=======
-        "x-ms-version": "2021-02-12"
->>>>>>> 7e782c87
+        "x-ms-version": "2021-02-12"
       },
       "ResponseBody": []
     },
@@ -360,11 +296,7 @@
         "x-ms-lease-action": "release",
         "x-ms-lease-id": "76265626-6b98-882c-a1f0-cc42db7d69b8",
         "x-ms-return-client-request-id": "true",
-<<<<<<< HEAD
-        "x-ms-version": "2020-12-06"
-=======
-        "x-ms-version": "2021-02-12"
->>>>>>> 7e782c87
+        "x-ms-version": "2021-02-12"
       },
       "RequestBody": null,
       "StatusCode": 412,
@@ -379,11 +311,7 @@
         "x-ms-client-request-id": "656ecd56-b61a-a91c-8479-6623ce9b12dd",
         "x-ms-error-code": "ConditionNotMet",
         "x-ms-request-id": "cb12f3f9-b01e-006d-41f2-06cb14000000",
-<<<<<<< HEAD
-        "x-ms-version": "2020-12-06"
-=======
-        "x-ms-version": "2021-02-12"
->>>>>>> 7e782c87
+        "x-ms-version": "2021-02-12"
       },
       "ResponseBody": [
         "﻿<?xml version=\"1.0\" encoding=\"utf-8\"?><Error><Code>ConditionNotMet</Code><Message>The condition specified using HTTP conditional header(s) is not met.\n",
@@ -405,11 +333,7 @@
         "x-ms-client-request-id": "f7e3c01b-4123-24f0-7958-4e495b6d4ee4",
         "x-ms-date": "Fri, 19 Feb 2021 19:05:01 GMT",
         "x-ms-return-client-request-id": "true",
-<<<<<<< HEAD
-        "x-ms-version": "2020-12-06"
-=======
-        "x-ms-version": "2021-02-12"
->>>>>>> 7e782c87
+        "x-ms-version": "2021-02-12"
       },
       "RequestBody": null,
       "StatusCode": 202,
@@ -422,11 +346,7 @@
         ],
         "x-ms-client-request-id": "f7e3c01b-4123-24f0-7958-4e495b6d4ee4",
         "x-ms-request-id": "cb12f421-b01e-006d-62f2-06cb14000000",
-<<<<<<< HEAD
-        "x-ms-version": "2020-12-06"
-=======
-        "x-ms-version": "2021-02-12"
->>>>>>> 7e782c87
+        "x-ms-version": "2021-02-12"
       },
       "ResponseBody": []
     },
@@ -445,11 +365,7 @@
         "x-ms-client-request-id": "12104ef6-4a77-3eb0-6b53-66c7c01ba1ab",
         "x-ms-date": "Fri, 19 Feb 2021 19:05:01 GMT",
         "x-ms-return-client-request-id": "true",
-<<<<<<< HEAD
-        "x-ms-version": "2020-12-06"
-=======
-        "x-ms-version": "2021-02-12"
->>>>>>> 7e782c87
+        "x-ms-version": "2021-02-12"
       },
       "RequestBody": null,
       "StatusCode": 201,
@@ -464,11 +380,7 @@
         ],
         "x-ms-client-request-id": "12104ef6-4a77-3eb0-6b53-66c7c01ba1ab",
         "x-ms-request-id": "cb12f43f-b01e-006d-7bf2-06cb14000000",
-<<<<<<< HEAD
-        "x-ms-version": "2020-12-06"
-=======
-        "x-ms-version": "2021-02-12"
->>>>>>> 7e782c87
+        "x-ms-version": "2021-02-12"
       },
       "ResponseBody": []
     },
@@ -486,11 +398,7 @@
         "x-ms-client-request-id": "c1e3e5ce-e7c8-b510-21ee-a1fef1f8f2e4",
         "x-ms-date": "Fri, 19 Feb 2021 19:05:01 GMT",
         "x-ms-return-client-request-id": "true",
-<<<<<<< HEAD
-        "x-ms-version": "2020-12-06"
-=======
-        "x-ms-version": "2021-02-12"
->>>>>>> 7e782c87
+        "x-ms-version": "2021-02-12"
       },
       "RequestBody": null,
       "StatusCode": 201,
@@ -505,11 +413,7 @@
         ],
         "x-ms-client-request-id": "c1e3e5ce-e7c8-b510-21ee-a1fef1f8f2e4",
         "x-ms-request-id": "da844ccb-a01f-0061-80f2-065c1c000000",
-<<<<<<< HEAD
-        "x-ms-version": "2020-12-06"
-=======
-        "x-ms-version": "2021-02-12"
->>>>>>> 7e782c87
+        "x-ms-version": "2021-02-12"
       },
       "ResponseBody": []
     },
@@ -530,11 +434,7 @@
         "x-ms-lease-duration": "15",
         "x-ms-proposed-lease-id": "b61fc83b-6d3c-8fed-9455-ef9c9ec76e7e",
         "x-ms-return-client-request-id": "true",
-<<<<<<< HEAD
-        "x-ms-version": "2020-12-06"
-=======
-        "x-ms-version": "2021-02-12"
->>>>>>> 7e782c87
+        "x-ms-version": "2021-02-12"
       },
       "RequestBody": null,
       "StatusCode": 201,
@@ -550,11 +450,7 @@
         "x-ms-client-request-id": "eb29bdd6-85d2-615f-f853-2c72f874165a",
         "x-ms-lease-id": "b61fc83b-6d3c-8fed-9455-ef9c9ec76e7e",
         "x-ms-request-id": "cb12f47d-b01e-006d-30f2-06cb14000000",
-<<<<<<< HEAD
-        "x-ms-version": "2020-12-06"
-=======
-        "x-ms-version": "2021-02-12"
->>>>>>> 7e782c87
+        "x-ms-version": "2021-02-12"
       },
       "ResponseBody": []
     },
@@ -575,11 +471,7 @@
         "x-ms-lease-action": "release",
         "x-ms-lease-id": "b61fc83b-6d3c-8fed-9455-ef9c9ec76e7e",
         "x-ms-return-client-request-id": "true",
-<<<<<<< HEAD
-        "x-ms-version": "2020-12-06"
-=======
-        "x-ms-version": "2021-02-12"
->>>>>>> 7e782c87
+        "x-ms-version": "2021-02-12"
       },
       "RequestBody": null,
       "StatusCode": 412,
@@ -594,11 +486,7 @@
         "x-ms-client-request-id": "e0c50a73-839e-b6ab-5c87-6d502962c784",
         "x-ms-error-code": "ConditionNotMet",
         "x-ms-request-id": "cb12f49f-b01e-006d-4ef2-06cb14000000",
-<<<<<<< HEAD
-        "x-ms-version": "2020-12-06"
-=======
-        "x-ms-version": "2021-02-12"
->>>>>>> 7e782c87
+        "x-ms-version": "2021-02-12"
       },
       "ResponseBody": [
         "﻿<?xml version=\"1.0\" encoding=\"utf-8\"?><Error><Code>ConditionNotMet</Code><Message>The condition specified using HTTP conditional header(s) is not met.\n",
@@ -620,11 +508,7 @@
         "x-ms-client-request-id": "edffba7e-36ae-fcbb-780b-d8881fefbb90",
         "x-ms-date": "Fri, 19 Feb 2021 19:05:01 GMT",
         "x-ms-return-client-request-id": "true",
-<<<<<<< HEAD
-        "x-ms-version": "2020-12-06"
-=======
-        "x-ms-version": "2021-02-12"
->>>>>>> 7e782c87
+        "x-ms-version": "2021-02-12"
       },
       "RequestBody": null,
       "StatusCode": 202,
@@ -637,11 +521,7 @@
         ],
         "x-ms-client-request-id": "edffba7e-36ae-fcbb-780b-d8881fefbb90",
         "x-ms-request-id": "cb12f4c9-b01e-006d-74f2-06cb14000000",
-<<<<<<< HEAD
-        "x-ms-version": "2020-12-06"
-=======
-        "x-ms-version": "2021-02-12"
->>>>>>> 7e782c87
+        "x-ms-version": "2021-02-12"
       },
       "ResponseBody": []
     },
@@ -660,11 +540,7 @@
         "x-ms-client-request-id": "90d86789-644e-3e0a-a93a-b832d260713e",
         "x-ms-date": "Fri, 19 Feb 2021 19:05:01 GMT",
         "x-ms-return-client-request-id": "true",
-<<<<<<< HEAD
-        "x-ms-version": "2020-12-06"
-=======
-        "x-ms-version": "2021-02-12"
->>>>>>> 7e782c87
+        "x-ms-version": "2021-02-12"
       },
       "RequestBody": null,
       "StatusCode": 201,
@@ -679,11 +555,7 @@
         ],
         "x-ms-client-request-id": "90d86789-644e-3e0a-a93a-b832d260713e",
         "x-ms-request-id": "cb12f502-b01e-006d-25f2-06cb14000000",
-<<<<<<< HEAD
-        "x-ms-version": "2020-12-06"
-=======
-        "x-ms-version": "2021-02-12"
->>>>>>> 7e782c87
+        "x-ms-version": "2021-02-12"
       },
       "ResponseBody": []
     },
@@ -701,11 +573,7 @@
         "x-ms-client-request-id": "0d38dfe1-9e43-3d6f-3817-2d2bbe8d1bee",
         "x-ms-date": "Fri, 19 Feb 2021 19:05:01 GMT",
         "x-ms-return-client-request-id": "true",
-<<<<<<< HEAD
-        "x-ms-version": "2020-12-06"
-=======
-        "x-ms-version": "2021-02-12"
->>>>>>> 7e782c87
+        "x-ms-version": "2021-02-12"
       },
       "RequestBody": null,
       "StatusCode": 201,
@@ -720,11 +588,7 @@
         ],
         "x-ms-client-request-id": "0d38dfe1-9e43-3d6f-3817-2d2bbe8d1bee",
         "x-ms-request-id": "da844cf7-a01f-0061-2cf2-065c1c000000",
-<<<<<<< HEAD
-        "x-ms-version": "2020-12-06"
-=======
-        "x-ms-version": "2021-02-12"
->>>>>>> 7e782c87
+        "x-ms-version": "2021-02-12"
       },
       "ResponseBody": []
     },
@@ -741,11 +605,7 @@
         "x-ms-client-request-id": "51ddd678-0cc2-940c-0278-05569ce5b632",
         "x-ms-date": "Fri, 19 Feb 2021 19:05:02 GMT",
         "x-ms-return-client-request-id": "true",
-<<<<<<< HEAD
-        "x-ms-version": "2020-12-06"
-=======
-        "x-ms-version": "2021-02-12"
->>>>>>> 7e782c87
+        "x-ms-version": "2021-02-12"
       },
       "RequestBody": null,
       "StatusCode": 200,
@@ -773,11 +633,7 @@
         "x-ms-permissions": "rwxr-x---",
         "x-ms-request-id": "cb12f555-b01e-006d-70f2-06cb14000000",
         "x-ms-server-encrypted": "true",
-<<<<<<< HEAD
-        "x-ms-version": "2020-12-06"
-=======
-        "x-ms-version": "2021-02-12"
->>>>>>> 7e782c87
+        "x-ms-version": "2021-02-12"
       },
       "ResponseBody": []
     },
@@ -798,11 +654,7 @@
         "x-ms-lease-duration": "15",
         "x-ms-proposed-lease-id": "fde0cf4a-4c8f-bfdc-07ed-028986069fbf",
         "x-ms-return-client-request-id": "true",
-<<<<<<< HEAD
-        "x-ms-version": "2020-12-06"
-=======
-        "x-ms-version": "2021-02-12"
->>>>>>> 7e782c87
+        "x-ms-version": "2021-02-12"
       },
       "RequestBody": null,
       "StatusCode": 201,
@@ -818,11 +670,7 @@
         "x-ms-client-request-id": "af110690-4d28-0bfd-fc07-4009dc4f177f",
         "x-ms-lease-id": "fde0cf4a-4c8f-bfdc-07ed-028986069fbf",
         "x-ms-request-id": "cb12f579-b01e-006d-0ef2-06cb14000000",
-<<<<<<< HEAD
-        "x-ms-version": "2020-12-06"
-=======
-        "x-ms-version": "2021-02-12"
->>>>>>> 7e782c87
+        "x-ms-version": "2021-02-12"
       },
       "ResponseBody": []
     },
@@ -843,11 +691,7 @@
         "x-ms-lease-action": "release",
         "x-ms-lease-id": "fde0cf4a-4c8f-bfdc-07ed-028986069fbf",
         "x-ms-return-client-request-id": "true",
-<<<<<<< HEAD
-        "x-ms-version": "2020-12-06"
-=======
-        "x-ms-version": "2021-02-12"
->>>>>>> 7e782c87
+        "x-ms-version": "2021-02-12"
       },
       "RequestBody": null,
       "StatusCode": 412,
@@ -862,11 +706,7 @@
         "x-ms-client-request-id": "95c593e8-07d4-2b09-7107-b8ea97628ad9",
         "x-ms-error-code": "ConditionNotMet",
         "x-ms-request-id": "cb12f5a4-b01e-006d-36f2-06cb14000000",
-<<<<<<< HEAD
-        "x-ms-version": "2020-12-06"
-=======
-        "x-ms-version": "2021-02-12"
->>>>>>> 7e782c87
+        "x-ms-version": "2021-02-12"
       },
       "ResponseBody": [
         "﻿<?xml version=\"1.0\" encoding=\"utf-8\"?><Error><Code>ConditionNotMet</Code><Message>The condition specified using HTTP conditional header(s) is not met.\n",
@@ -888,11 +728,7 @@
         "x-ms-client-request-id": "4920d0d4-828a-d5ab-b0a6-507aee1e0708",
         "x-ms-date": "Fri, 19 Feb 2021 19:05:02 GMT",
         "x-ms-return-client-request-id": "true",
-<<<<<<< HEAD
-        "x-ms-version": "2020-12-06"
-=======
-        "x-ms-version": "2021-02-12"
->>>>>>> 7e782c87
+        "x-ms-version": "2021-02-12"
       },
       "RequestBody": null,
       "StatusCode": 202,
@@ -905,11 +741,7 @@
         ],
         "x-ms-client-request-id": "4920d0d4-828a-d5ab-b0a6-507aee1e0708",
         "x-ms-request-id": "cb12f5cd-b01e-006d-5af2-06cb14000000",
-<<<<<<< HEAD
-        "x-ms-version": "2020-12-06"
-=======
-        "x-ms-version": "2021-02-12"
->>>>>>> 7e782c87
+        "x-ms-version": "2021-02-12"
       },
       "ResponseBody": []
     }
