--- conflicted
+++ resolved
@@ -1,653 +1,408 @@
 {
   "Entries": [
     {
-      "RequestUri": "https://seannse.blob.core.windows.net/test-filesystem-c13f8bd3-e5f1-a408-6a44-828f88262a7a?restype=container",
+      "RequestUri": "https://seannse.blob.core.windows.net/test-filesystem-c6aca955-c8b1-0c7b-10c0-ed418cf5b3e7?restype=container",
       "RequestMethod": "PUT",
       "RequestHeaders": {
         "Accept": "application/xml",
         "Authorization": "Sanitized",
-<<<<<<< HEAD
-        "traceparent": "00-66a730ee0f4bde4bad09d7d8582f16f6-651324bf0a908646-00",
-        "User-Agent": [
-          "azsdk-net-Storage.Files.DataLake/12.7.0-alpha.20210202.1",
-          "(.NET 5.0.2; Microsoft Windows 10.0.19042)"
+        "traceparent": "00-f41d2a7e516e1d438483eab230942f5d-9d3ebd0438f6d745-00",
+        "User-Agent": [
+          "azsdk-net-Storage.Files.DataLake/12.7.0-alpha.20210219.1",
+          "(.NET 5.0.3; Microsoft Windows 10.0.19041)"
         ],
         "x-ms-blob-public-access": "container",
-        "x-ms-client-request-id": "7a4effa6-7705-e7a7-f65c-a18494fb69ef",
-        "x-ms-date": "Tue, 02 Feb 2021 21:46:42 GMT",
-=======
-        "traceparent": "00-a61ec7c755b19c4ba8103ee9ed2a2113-bdbf8eec1a3d1a40-00",
-        "User-Agent": [
-          "azsdk-net-Storage.Files.DataLake/12.7.0-alpha.20210217.1",
-          "(.NET 5.0.3; Microsoft Windows 10.0.19042)"
-        ],
-        "x-ms-blob-public-access": "container",
-        "x-ms-client-request-id": "7a4effa6-7705-e7a7-f65c-a18494fb69ef",
-        "x-ms-date": "Wed, 17 Feb 2021 22:49:54 GMT",
->>>>>>> 1814567d
-        "x-ms-return-client-request-id": "true",
-        "x-ms-version": "2020-06-12"
-      },
-      "RequestBody": null,
-      "StatusCode": 201,
-      "ResponseHeaders": {
-        "Content-Length": "0",
-<<<<<<< HEAD
-        "Date": "Tue, 02 Feb 2021 21:46:42 GMT",
-        "ETag": "\u00220x8D8C7C407AC8CE9\u0022",
-        "Last-Modified": "Tue, 02 Feb 2021 21:46:42 GMT",
-=======
-        "Date": "Wed, 17 Feb 2021 22:49:54 GMT",
-        "ETag": "\u00220x8D8D39657F6F41A\u0022",
-        "Last-Modified": "Wed, 17 Feb 2021 22:49:54 GMT",
->>>>>>> 1814567d
+        "x-ms-client-request-id": "409c455f-a4ec-929c-e860-9e792f3f657b",
+        "x-ms-date": "Fri, 19 Feb 2021 19:06:24 GMT",
+        "x-ms-return-client-request-id": "true",
+        "x-ms-version": "2020-06-12"
+      },
+      "RequestBody": null,
+      "StatusCode": 201,
+      "ResponseHeaders": {
+        "Content-Length": "0",
+        "Date": "Fri, 19 Feb 2021 19:06:22 GMT",
+        "ETag": "\u00220x8D8D5097319D11C\u0022",
+        "Last-Modified": "Fri, 19 Feb 2021 19:06:23 GMT",
         "Server": [
           "Windows-Azure-Blob/1.0",
           "Microsoft-HTTPAPI/2.0"
         ],
-        "x-ms-client-request-id": "7a4effa6-7705-e7a7-f65c-a18494fb69ef",
-<<<<<<< HEAD
-        "x-ms-request-id": "dc5841a1-f01e-007c-6cac-f951a0000000",
-=======
-        "x-ms-request-id": "746619e5-d01e-006b-5f7f-05f8ab000000",
->>>>>>> 1814567d
-        "x-ms-version": "2020-06-12"
-      },
-      "ResponseBody": []
-    },
-    {
-      "RequestUri": "https://seannse.dfs.core.windows.net/test-filesystem-c13f8bd3-e5f1-a408-6a44-828f88262a7a/test-directory-9022904b-0d11-87c8-fd8d-b6255c7e8ec4?resource=directory",
-      "RequestMethod": "PUT",
-      "RequestHeaders": {
-        "Accept": "application/json",
-        "Authorization": "Sanitized",
-<<<<<<< HEAD
-        "traceparent": "00-140ff095df3cbd45b2192be1fc8489e6-8cedb98507ebb14b-00",
-        "User-Agent": [
-          "azsdk-net-Storage.Files.DataLake/12.7.0-alpha.20210202.1",
-          "(.NET 5.0.2; Microsoft Windows 10.0.19042)"
-        ],
-        "x-ms-client-request-id": "863f9962-d783-989c-36c7-7d77c0818b78",
-        "x-ms-date": "Tue, 02 Feb 2021 21:46:42 GMT",
-=======
-        "traceparent": "00-e26a899207539441bc375382109a995c-8afce71f019fa24f-00",
-        "User-Agent": [
-          "azsdk-net-Storage.Files.DataLake/12.7.0-alpha.20210217.1",
-          "(.NET 5.0.3; Microsoft Windows 10.0.19042)"
-        ],
-        "x-ms-client-request-id": "863f9962-d783-989c-36c7-7d77c0818b78",
-        "x-ms-date": "Wed, 17 Feb 2021 22:49:54 GMT",
->>>>>>> 1814567d
-        "x-ms-return-client-request-id": "true",
-        "x-ms-version": "2020-06-12"
-      },
-      "RequestBody": null,
-      "StatusCode": 201,
-      "ResponseHeaders": {
-        "Content-Length": "0",
-<<<<<<< HEAD
-        "Date": "Tue, 02 Feb 2021 21:46:42 GMT",
-        "ETag": "\u00220x8D8C7C407E25845\u0022",
-        "Last-Modified": "Tue, 02 Feb 2021 21:46:43 GMT",
-=======
-        "Date": "Wed, 17 Feb 2021 22:49:54 GMT",
-        "ETag": "\u00220x8D8D3965828F04B\u0022",
-        "Last-Modified": "Wed, 17 Feb 2021 22:49:55 GMT",
->>>>>>> 1814567d
-        "Server": [
-          "Windows-Azure-HDFS/1.0",
-          "Microsoft-HTTPAPI/2.0"
-        ],
-        "x-ms-client-request-id": "863f9962-d783-989c-36c7-7d77c0818b78",
-<<<<<<< HEAD
-        "x-ms-request-id": "c170c26b-d01f-0044-1fac-f9f560000000",
-=======
-        "x-ms-request-id": "b04c6afc-201f-006f-067f-0575ac000000",
->>>>>>> 1814567d
-        "x-ms-version": "2020-06-12"
-      },
-      "ResponseBody": []
-    },
-    {
-      "RequestUri": "https://seannse.dfs.core.windows.net/test-filesystem-c13f8bd3-e5f1-a408-6a44-828f88262a7a/test-directory-9022904b-0d11-87c8-fd8d-b6255c7e8ec4/test-directory-c0a7ddce-e012-9b17-1b49-552ed0b7def2?resource=directory",
-      "RequestMethod": "PUT",
-      "RequestHeaders": {
-        "Accept": "application/json",
-        "Authorization": "Sanitized",
-        "User-Agent": [
-<<<<<<< HEAD
-          "azsdk-net-Storage.Files.DataLake/12.7.0-alpha.20210202.1",
-          "(.NET 5.0.2; Microsoft Windows 10.0.19042)"
-        ],
-        "x-ms-client-request-id": "cc43c557-5c63-81fc-82a3-6a3a816dc87f",
-        "x-ms-date": "Tue, 02 Feb 2021 21:46:42 GMT",
-=======
-          "azsdk-net-Storage.Files.DataLake/12.7.0-alpha.20210217.1",
-          "(.NET 5.0.3; Microsoft Windows 10.0.19042)"
-        ],
-        "x-ms-client-request-id": "cc43c557-5c63-81fc-82a3-6a3a816dc87f",
-        "x-ms-date": "Wed, 17 Feb 2021 22:49:55 GMT",
->>>>>>> 1814567d
-        "x-ms-return-client-request-id": "true",
-        "x-ms-version": "2020-06-12"
-      },
-      "RequestBody": null,
-      "StatusCode": 201,
-      "ResponseHeaders": {
-        "Content-Length": "0",
-<<<<<<< HEAD
-        "Date": "Tue, 02 Feb 2021 21:46:42 GMT",
-        "ETag": "\u00220x8D8C7C407F194C3\u0022",
-        "Last-Modified": "Tue, 02 Feb 2021 21:46:43 GMT",
-=======
-        "Date": "Wed, 17 Feb 2021 22:49:54 GMT",
-        "ETag": "\u00220x8D8D3965835CED2\u0022",
-        "Last-Modified": "Wed, 17 Feb 2021 22:49:55 GMT",
->>>>>>> 1814567d
-        "Server": [
-          "Windows-Azure-HDFS/1.0",
-          "Microsoft-HTTPAPI/2.0"
-        ],
-        "x-ms-client-request-id": "cc43c557-5c63-81fc-82a3-6a3a816dc87f",
-<<<<<<< HEAD
-        "x-ms-request-id": "c170c283-d01f-0044-37ac-f9f560000000",
-=======
-        "x-ms-request-id": "b04c6b03-201f-006f-0c7f-0575ac000000",
->>>>>>> 1814567d
-        "x-ms-version": "2020-06-12"
-      },
-      "ResponseBody": []
-    },
-    {
-      "RequestUri": "https://seannse.dfs.core.windows.net/test-filesystem-c13f8bd3-e5f1-a408-6a44-828f88262a7a/test-directory-9022904b-0d11-87c8-fd8d-b6255c7e8ec4/test-directory-c0a7ddce-e012-9b17-1b49-552ed0b7def2/test-file-18068ae9-c8bf-c638-9ca2-88c28d076a1d?resource=file",
-      "RequestMethod": "PUT",
-      "RequestHeaders": {
-        "Accept": "application/json",
-        "Authorization": "Sanitized",
-        "User-Agent": [
-<<<<<<< HEAD
-          "azsdk-net-Storage.Files.DataLake/12.7.0-alpha.20210202.1",
-          "(.NET 5.0.2; Microsoft Windows 10.0.19042)"
-        ],
-        "x-ms-client-request-id": "a627d387-fff7-8ef9-8c7d-2fc0d439f47a",
-        "x-ms-date": "Tue, 02 Feb 2021 21:46:42 GMT",
-=======
-          "azsdk-net-Storage.Files.DataLake/12.7.0-alpha.20210217.1",
-          "(.NET 5.0.3; Microsoft Windows 10.0.19042)"
-        ],
-        "x-ms-client-request-id": "a627d387-fff7-8ef9-8c7d-2fc0d439f47a",
-        "x-ms-date": "Wed, 17 Feb 2021 22:49:55 GMT",
->>>>>>> 1814567d
-        "x-ms-return-client-request-id": "true",
-        "x-ms-version": "2020-06-12"
-      },
-      "RequestBody": null,
-      "StatusCode": 201,
-      "ResponseHeaders": {
-        "Content-Length": "0",
-<<<<<<< HEAD
-        "Date": "Tue, 02 Feb 2021 21:46:42 GMT",
-        "ETag": "\u00220x8D8C7C407FED9A4\u0022",
-        "Last-Modified": "Tue, 02 Feb 2021 21:46:43 GMT",
-=======
-        "Date": "Wed, 17 Feb 2021 22:49:54 GMT",
-        "ETag": "\u00220x8D8D3965843D60C\u0022",
-        "Last-Modified": "Wed, 17 Feb 2021 22:49:55 GMT",
->>>>>>> 1814567d
-        "Server": [
-          "Windows-Azure-HDFS/1.0",
-          "Microsoft-HTTPAPI/2.0"
-        ],
-        "x-ms-client-request-id": "a627d387-fff7-8ef9-8c7d-2fc0d439f47a",
-<<<<<<< HEAD
-        "x-ms-request-id": "c170c296-d01f-0044-4aac-f9f560000000",
-=======
-        "x-ms-request-id": "b04c6b09-201f-006f-127f-0575ac000000",
->>>>>>> 1814567d
-        "x-ms-version": "2020-06-12"
-      },
-      "ResponseBody": []
-    },
-    {
-      "RequestUri": "https://seannse.dfs.core.windows.net/test-filesystem-c13f8bd3-e5f1-a408-6a44-828f88262a7a/test-directory-9022904b-0d11-87c8-fd8d-b6255c7e8ec4/test-directory-c0a7ddce-e012-9b17-1b49-552ed0b7def2/test-file-e4094c39-bd95-d70b-faf2-6d7e889d2896?resource=file",
-      "RequestMethod": "PUT",
-      "RequestHeaders": {
-        "Accept": "application/json",
-        "Authorization": "Sanitized",
-        "User-Agent": [
-<<<<<<< HEAD
-          "azsdk-net-Storage.Files.DataLake/12.7.0-alpha.20210202.1",
-          "(.NET 5.0.2; Microsoft Windows 10.0.19042)"
-        ],
-        "x-ms-client-request-id": "5162c54c-9efd-ca34-c74f-ac04927a06ef",
-        "x-ms-date": "Tue, 02 Feb 2021 21:46:42 GMT",
-=======
-          "azsdk-net-Storage.Files.DataLake/12.7.0-alpha.20210217.1",
-          "(.NET 5.0.3; Microsoft Windows 10.0.19042)"
-        ],
-        "x-ms-client-request-id": "5162c54c-9efd-ca34-c74f-ac04927a06ef",
-        "x-ms-date": "Wed, 17 Feb 2021 22:49:55 GMT",
->>>>>>> 1814567d
-        "x-ms-return-client-request-id": "true",
-        "x-ms-version": "2020-06-12"
-      },
-      "RequestBody": null,
-      "StatusCode": 201,
-      "ResponseHeaders": {
-        "Content-Length": "0",
-<<<<<<< HEAD
-        "Date": "Tue, 02 Feb 2021 21:46:43 GMT",
-        "ETag": "\u00220x8D8C7C4080C46BF\u0022",
-        "Last-Modified": "Tue, 02 Feb 2021 21:46:43 GMT",
-=======
-        "Date": "Wed, 17 Feb 2021 22:49:54 GMT",
-        "ETag": "\u00220x8D8D3965850EB04\u0022",
-        "Last-Modified": "Wed, 17 Feb 2021 22:49:55 GMT",
->>>>>>> 1814567d
-        "Server": [
-          "Windows-Azure-HDFS/1.0",
-          "Microsoft-HTTPAPI/2.0"
-        ],
-        "x-ms-client-request-id": "5162c54c-9efd-ca34-c74f-ac04927a06ef",
-<<<<<<< HEAD
-        "x-ms-request-id": "c170c2b3-d01f-0044-67ac-f9f560000000",
-=======
-        "x-ms-request-id": "b04c6b0b-201f-006f-147f-0575ac000000",
->>>>>>> 1814567d
-        "x-ms-version": "2020-06-12"
-      },
-      "ResponseBody": []
-    },
-    {
-      "RequestUri": "https://seannse.dfs.core.windows.net/test-filesystem-c13f8bd3-e5f1-a408-6a44-828f88262a7a/test-directory-9022904b-0d11-87c8-fd8d-b6255c7e8ec4/test-directory-16a19954-39ff-759a-25d8-3f4d3e15f42b?resource=directory",
-      "RequestMethod": "PUT",
-      "RequestHeaders": {
-        "Accept": "application/json",
-        "Authorization": "Sanitized",
-        "User-Agent": [
-<<<<<<< HEAD
-          "azsdk-net-Storage.Files.DataLake/12.7.0-alpha.20210202.1",
-          "(.NET 5.0.2; Microsoft Windows 10.0.19042)"
-        ],
-        "x-ms-client-request-id": "49a18f42-282d-1272-2bec-2b245ee78bb1",
-        "x-ms-date": "Tue, 02 Feb 2021 21:46:42 GMT",
-=======
-          "azsdk-net-Storage.Files.DataLake/12.7.0-alpha.20210217.1",
-          "(.NET 5.0.3; Microsoft Windows 10.0.19042)"
-        ],
-        "x-ms-client-request-id": "49a18f42-282d-1272-2bec-2b245ee78bb1",
-        "x-ms-date": "Wed, 17 Feb 2021 22:49:55 GMT",
->>>>>>> 1814567d
-        "x-ms-return-client-request-id": "true",
-        "x-ms-version": "2020-06-12"
-      },
-      "RequestBody": null,
-      "StatusCode": 201,
-      "ResponseHeaders": {
-        "Content-Length": "0",
-<<<<<<< HEAD
-        "Date": "Tue, 02 Feb 2021 21:46:43 GMT",
-        "ETag": "\u00220x8D8C7C408198108\u0022",
-        "Last-Modified": "Tue, 02 Feb 2021 21:46:43 GMT",
-=======
-        "Date": "Wed, 17 Feb 2021 22:49:54 GMT",
-        "ETag": "\u00220x8D8D396585F20D9\u0022",
-        "Last-Modified": "Wed, 17 Feb 2021 22:49:55 GMT",
->>>>>>> 1814567d
-        "Server": [
-          "Windows-Azure-HDFS/1.0",
-          "Microsoft-HTTPAPI/2.0"
-        ],
-        "x-ms-client-request-id": "49a18f42-282d-1272-2bec-2b245ee78bb1",
-<<<<<<< HEAD
-        "x-ms-request-id": "c170c2d1-d01f-0044-05ac-f9f560000000",
-=======
-        "x-ms-request-id": "b04c6b13-201f-006f-1c7f-0575ac000000",
->>>>>>> 1814567d
-        "x-ms-version": "2020-06-12"
-      },
-      "ResponseBody": []
-    },
-    {
-      "RequestUri": "https://seannse.dfs.core.windows.net/test-filesystem-c13f8bd3-e5f1-a408-6a44-828f88262a7a/test-directory-9022904b-0d11-87c8-fd8d-b6255c7e8ec4/test-directory-16a19954-39ff-759a-25d8-3f4d3e15f42b/test-file-9751805b-4348-7db4-0020-8e8e47095e03?resource=file",
-      "RequestMethod": "PUT",
-      "RequestHeaders": {
-        "Accept": "application/json",
-        "Authorization": "Sanitized",
-        "User-Agent": [
-<<<<<<< HEAD
-          "azsdk-net-Storage.Files.DataLake/12.7.0-alpha.20210202.1",
-          "(.NET 5.0.2; Microsoft Windows 10.0.19042)"
-        ],
-        "x-ms-client-request-id": "973540e5-06d0-fee1-da23-480c9ae3cb22",
-        "x-ms-date": "Tue, 02 Feb 2021 21:46:43 GMT",
-=======
-          "azsdk-net-Storage.Files.DataLake/12.7.0-alpha.20210217.1",
-          "(.NET 5.0.3; Microsoft Windows 10.0.19042)"
-        ],
-        "x-ms-client-request-id": "973540e5-06d0-fee1-da23-480c9ae3cb22",
-        "x-ms-date": "Wed, 17 Feb 2021 22:49:55 GMT",
->>>>>>> 1814567d
-        "x-ms-return-client-request-id": "true",
-        "x-ms-version": "2020-06-12"
-      },
-      "RequestBody": null,
-      "StatusCode": 201,
-      "ResponseHeaders": {
-        "Content-Length": "0",
-<<<<<<< HEAD
-        "Date": "Tue, 02 Feb 2021 21:46:43 GMT",
-        "ETag": "\u00220x8D8C7C40826B60F\u0022",
-        "Last-Modified": "Tue, 02 Feb 2021 21:46:43 GMT",
-=======
-        "Date": "Wed, 17 Feb 2021 22:49:54 GMT",
-        "ETag": "\u00220x8D8D396586E2D25\u0022",
-        "Last-Modified": "Wed, 17 Feb 2021 22:49:55 GMT",
->>>>>>> 1814567d
-        "Server": [
-          "Windows-Azure-HDFS/1.0",
-          "Microsoft-HTTPAPI/2.0"
-        ],
-        "x-ms-client-request-id": "973540e5-06d0-fee1-da23-480c9ae3cb22",
-<<<<<<< HEAD
-        "x-ms-request-id": "c170c2ed-d01f-0044-21ac-f9f560000000",
-=======
-        "x-ms-request-id": "b04c6b1a-201f-006f-237f-0575ac000000",
->>>>>>> 1814567d
-        "x-ms-version": "2020-06-12"
-      },
-      "ResponseBody": []
-    },
-    {
-      "RequestUri": "https://seannse.dfs.core.windows.net/test-filesystem-c13f8bd3-e5f1-a408-6a44-828f88262a7a/test-directory-9022904b-0d11-87c8-fd8d-b6255c7e8ec4/test-file-49ea278d-dbdb-af3d-81c6-0e29ac66d18c?resource=file",
-      "RequestMethod": "PUT",
-      "RequestHeaders": {
-        "Accept": "application/json",
-        "Authorization": "Sanitized",
-        "User-Agent": [
-<<<<<<< HEAD
-          "azsdk-net-Storage.Files.DataLake/12.7.0-alpha.20210202.1",
-          "(.NET 5.0.2; Microsoft Windows 10.0.19042)"
-        ],
-        "x-ms-client-request-id": "84c07553-d889-09c5-0386-150af8b85274",
-        "x-ms-date": "Tue, 02 Feb 2021 21:46:43 GMT",
-=======
-          "azsdk-net-Storage.Files.DataLake/12.7.0-alpha.20210217.1",
-          "(.NET 5.0.3; Microsoft Windows 10.0.19042)"
-        ],
-        "x-ms-client-request-id": "84c07553-d889-09c5-0386-150af8b85274",
-        "x-ms-date": "Wed, 17 Feb 2021 22:49:55 GMT",
->>>>>>> 1814567d
-        "x-ms-return-client-request-id": "true",
-        "x-ms-version": "2020-06-12"
-      },
-      "RequestBody": null,
-      "StatusCode": 201,
-      "ResponseHeaders": {
-        "Content-Length": "0",
-<<<<<<< HEAD
-        "Date": "Tue, 02 Feb 2021 21:46:43 GMT",
-        "ETag": "\u00220x8D8C7C4083658E3\u0022",
-        "Last-Modified": "Tue, 02 Feb 2021 21:46:43 GMT",
-=======
-        "Date": "Wed, 17 Feb 2021 22:49:54 GMT",
-        "ETag": "\u00220x8D8D396587C2A95\u0022",
-        "Last-Modified": "Wed, 17 Feb 2021 22:49:55 GMT",
->>>>>>> 1814567d
-        "Server": [
-          "Windows-Azure-HDFS/1.0",
-          "Microsoft-HTTPAPI/2.0"
-        ],
-        "x-ms-client-request-id": "84c07553-d889-09c5-0386-150af8b85274",
-<<<<<<< HEAD
-        "x-ms-request-id": "c170c310-d01f-0044-44ac-f9f560000000",
-=======
-        "x-ms-request-id": "b04c6b25-201f-006f-2e7f-0575ac000000",
->>>>>>> 1814567d
-        "x-ms-version": "2020-06-12"
-      },
-      "ResponseBody": []
-    },
-    {
-      "RequestUri": "https://seannse.dfs.core.windows.net/test-filesystem-c13f8bd3-e5f1-a408-6a44-828f88262a7a/test-directory-9022904b-0d11-87c8-fd8d-b6255c7e8ec4?action=setAccessControlRecursive\u0026mode=set\u0026maxRecords=2",
+        "x-ms-client-request-id": "409c455f-a4ec-929c-e860-9e792f3f657b",
+        "x-ms-request-id": "cb1379e3-b01e-006d-44f2-06cb14000000",
+        "x-ms-version": "2020-06-12"
+      },
+      "ResponseBody": []
+    },
+    {
+      "RequestUri": "https://seannse.dfs.core.windows.net/test-filesystem-c6aca955-c8b1-0c7b-10c0-ed418cf5b3e7/test-directory-4233a99f-5084-d6fc-924c-d76e330d4be7?resource=directory",
+      "RequestMethod": "PUT",
+      "RequestHeaders": {
+        "Accept": "application/json",
+        "Authorization": "Sanitized",
+        "traceparent": "00-35854a2c2bd5284982d92813f449c3b4-2d39ed92ad14a944-00",
+        "User-Agent": [
+          "azsdk-net-Storage.Files.DataLake/12.7.0-alpha.20210219.1",
+          "(.NET 5.0.3; Microsoft Windows 10.0.19041)"
+        ],
+        "x-ms-client-request-id": "17cd18dd-25f4-0e57-49c5-aea0cc2d5eda",
+        "x-ms-date": "Fri, 19 Feb 2021 19:06:24 GMT",
+        "x-ms-return-client-request-id": "true",
+        "x-ms-version": "2020-06-12"
+      },
+      "RequestBody": null,
+      "StatusCode": 201,
+      "ResponseHeaders": {
+        "Content-Length": "0",
+        "Date": "Fri, 19 Feb 2021 19:06:23 GMT",
+        "ETag": "\u00220x8D8D509732D9295\u0022",
+        "Last-Modified": "Fri, 19 Feb 2021 19:06:23 GMT",
+        "Server": [
+          "Windows-Azure-HDFS/1.0",
+          "Microsoft-HTTPAPI/2.0"
+        ],
+        "x-ms-client-request-id": "17cd18dd-25f4-0e57-49c5-aea0cc2d5eda",
+        "x-ms-request-id": "da848510-a01f-0061-7cf2-065c1c000000",
+        "x-ms-version": "2020-06-12"
+      },
+      "ResponseBody": []
+    },
+    {
+      "RequestUri": "https://seannse.dfs.core.windows.net/test-filesystem-c6aca955-c8b1-0c7b-10c0-ed418cf5b3e7/test-directory-4233a99f-5084-d6fc-924c-d76e330d4be7/test-directory-1d21b715-1e5d-2c23-aff9-8c223524f7f4?resource=directory",
+      "RequestMethod": "PUT",
+      "RequestHeaders": {
+        "Accept": "application/json",
+        "Authorization": "Sanitized",
+        "User-Agent": [
+          "azsdk-net-Storage.Files.DataLake/12.7.0-alpha.20210219.1",
+          "(.NET 5.0.3; Microsoft Windows 10.0.19041)"
+        ],
+        "x-ms-client-request-id": "28c34003-127c-be51-f4a1-67fb9835d825",
+        "x-ms-date": "Fri, 19 Feb 2021 19:06:24 GMT",
+        "x-ms-return-client-request-id": "true",
+        "x-ms-version": "2020-06-12"
+      },
+      "RequestBody": null,
+      "StatusCode": 201,
+      "ResponseHeaders": {
+        "Content-Length": "0",
+        "Date": "Fri, 19 Feb 2021 19:06:23 GMT",
+        "ETag": "\u00220x8D8D5097338DD88\u0022",
+        "Last-Modified": "Fri, 19 Feb 2021 19:06:23 GMT",
+        "Server": [
+          "Windows-Azure-HDFS/1.0",
+          "Microsoft-HTTPAPI/2.0"
+        ],
+        "x-ms-client-request-id": "28c34003-127c-be51-f4a1-67fb9835d825",
+        "x-ms-request-id": "da84851f-a01f-0061-0bf2-065c1c000000",
+        "x-ms-version": "2020-06-12"
+      },
+      "ResponseBody": []
+    },
+    {
+      "RequestUri": "https://seannse.dfs.core.windows.net/test-filesystem-c6aca955-c8b1-0c7b-10c0-ed418cf5b3e7/test-directory-4233a99f-5084-d6fc-924c-d76e330d4be7/test-directory-1d21b715-1e5d-2c23-aff9-8c223524f7f4/test-file-a483bace-439b-e19a-c4ee-64891f916855?resource=file",
+      "RequestMethod": "PUT",
+      "RequestHeaders": {
+        "Accept": "application/json",
+        "Authorization": "Sanitized",
+        "User-Agent": [
+          "azsdk-net-Storage.Files.DataLake/12.7.0-alpha.20210219.1",
+          "(.NET 5.0.3; Microsoft Windows 10.0.19041)"
+        ],
+        "x-ms-client-request-id": "0ac4d9fb-c8d7-bfed-a5e1-648dadc89f63",
+        "x-ms-date": "Fri, 19 Feb 2021 19:06:24 GMT",
+        "x-ms-return-client-request-id": "true",
+        "x-ms-version": "2020-06-12"
+      },
+      "RequestBody": null,
+      "StatusCode": 201,
+      "ResponseHeaders": {
+        "Content-Length": "0",
+        "Date": "Fri, 19 Feb 2021 19:06:23 GMT",
+        "ETag": "\u00220x8D8D50973464ED5\u0022",
+        "Last-Modified": "Fri, 19 Feb 2021 19:06:23 GMT",
+        "Server": [
+          "Windows-Azure-HDFS/1.0",
+          "Microsoft-HTTPAPI/2.0"
+        ],
+        "x-ms-client-request-id": "0ac4d9fb-c8d7-bfed-a5e1-648dadc89f63",
+        "x-ms-request-id": "da848527-a01f-0061-12f2-065c1c000000",
+        "x-ms-version": "2020-06-12"
+      },
+      "ResponseBody": []
+    },
+    {
+      "RequestUri": "https://seannse.dfs.core.windows.net/test-filesystem-c6aca955-c8b1-0c7b-10c0-ed418cf5b3e7/test-directory-4233a99f-5084-d6fc-924c-d76e330d4be7/test-directory-1d21b715-1e5d-2c23-aff9-8c223524f7f4/test-file-946e1238-e416-fec4-4278-cec91dfc15cc?resource=file",
+      "RequestMethod": "PUT",
+      "RequestHeaders": {
+        "Accept": "application/json",
+        "Authorization": "Sanitized",
+        "User-Agent": [
+          "azsdk-net-Storage.Files.DataLake/12.7.0-alpha.20210219.1",
+          "(.NET 5.0.3; Microsoft Windows 10.0.19041)"
+        ],
+        "x-ms-client-request-id": "b965c233-0489-166e-14c5-c75ef923a2a9",
+        "x-ms-date": "Fri, 19 Feb 2021 19:06:24 GMT",
+        "x-ms-return-client-request-id": "true",
+        "x-ms-version": "2020-06-12"
+      },
+      "RequestBody": null,
+      "StatusCode": 201,
+      "ResponseHeaders": {
+        "Content-Length": "0",
+        "Date": "Fri, 19 Feb 2021 19:06:23 GMT",
+        "ETag": "\u00220x8D8D50973534998\u0022",
+        "Last-Modified": "Fri, 19 Feb 2021 19:06:23 GMT",
+        "Server": [
+          "Windows-Azure-HDFS/1.0",
+          "Microsoft-HTTPAPI/2.0"
+        ],
+        "x-ms-client-request-id": "b965c233-0489-166e-14c5-c75ef923a2a9",
+        "x-ms-request-id": "da848533-a01f-0061-1df2-065c1c000000",
+        "x-ms-version": "2020-06-12"
+      },
+      "ResponseBody": []
+    },
+    {
+      "RequestUri": "https://seannse.dfs.core.windows.net/test-filesystem-c6aca955-c8b1-0c7b-10c0-ed418cf5b3e7/test-directory-4233a99f-5084-d6fc-924c-d76e330d4be7/test-directory-cd3898cc-5839-da97-93a9-7eb695449358?resource=directory",
+      "RequestMethod": "PUT",
+      "RequestHeaders": {
+        "Accept": "application/json",
+        "Authorization": "Sanitized",
+        "User-Agent": [
+          "azsdk-net-Storage.Files.DataLake/12.7.0-alpha.20210219.1",
+          "(.NET 5.0.3; Microsoft Windows 10.0.19041)"
+        ],
+        "x-ms-client-request-id": "d3b3a4bd-8fb1-dbd3-2b8b-26e086b781d0",
+        "x-ms-date": "Fri, 19 Feb 2021 19:06:24 GMT",
+        "x-ms-return-client-request-id": "true",
+        "x-ms-version": "2020-06-12"
+      },
+      "RequestBody": null,
+      "StatusCode": 201,
+      "ResponseHeaders": {
+        "Content-Length": "0",
+        "Date": "Fri, 19 Feb 2021 19:06:23 GMT",
+        "ETag": "\u00220x8D8D509735F40CE\u0022",
+        "Last-Modified": "Fri, 19 Feb 2021 19:06:23 GMT",
+        "Server": [
+          "Windows-Azure-HDFS/1.0",
+          "Microsoft-HTTPAPI/2.0"
+        ],
+        "x-ms-client-request-id": "d3b3a4bd-8fb1-dbd3-2b8b-26e086b781d0",
+        "x-ms-request-id": "da84853b-a01f-0061-25f2-065c1c000000",
+        "x-ms-version": "2020-06-12"
+      },
+      "ResponseBody": []
+    },
+    {
+      "RequestUri": "https://seannse.dfs.core.windows.net/test-filesystem-c6aca955-c8b1-0c7b-10c0-ed418cf5b3e7/test-directory-4233a99f-5084-d6fc-924c-d76e330d4be7/test-directory-cd3898cc-5839-da97-93a9-7eb695449358/test-file-38436f32-478e-7013-56e8-5bc226904473?resource=file",
+      "RequestMethod": "PUT",
+      "RequestHeaders": {
+        "Accept": "application/json",
+        "Authorization": "Sanitized",
+        "User-Agent": [
+          "azsdk-net-Storage.Files.DataLake/12.7.0-alpha.20210219.1",
+          "(.NET 5.0.3; Microsoft Windows 10.0.19041)"
+        ],
+        "x-ms-client-request-id": "26d461f6-92dc-7564-9142-7dc83311b49a",
+        "x-ms-date": "Fri, 19 Feb 2021 19:06:24 GMT",
+        "x-ms-return-client-request-id": "true",
+        "x-ms-version": "2020-06-12"
+      },
+      "RequestBody": null,
+      "StatusCode": 201,
+      "ResponseHeaders": {
+        "Content-Length": "0",
+        "Date": "Fri, 19 Feb 2021 19:06:23 GMT",
+        "ETag": "\u00220x8D8D509736D8C54\u0022",
+        "Last-Modified": "Fri, 19 Feb 2021 19:06:24 GMT",
+        "Server": [
+          "Windows-Azure-HDFS/1.0",
+          "Microsoft-HTTPAPI/2.0"
+        ],
+        "x-ms-client-request-id": "26d461f6-92dc-7564-9142-7dc83311b49a",
+        "x-ms-request-id": "da848548-a01f-0061-31f2-065c1c000000",
+        "x-ms-version": "2020-06-12"
+      },
+      "ResponseBody": []
+    },
+    {
+      "RequestUri": "https://seannse.dfs.core.windows.net/test-filesystem-c6aca955-c8b1-0c7b-10c0-ed418cf5b3e7/test-directory-4233a99f-5084-d6fc-924c-d76e330d4be7/test-file-fb02b246-90be-723e-c8b7-4bd318083bf4?resource=file",
+      "RequestMethod": "PUT",
+      "RequestHeaders": {
+        "Accept": "application/json",
+        "Authorization": "Sanitized",
+        "User-Agent": [
+          "azsdk-net-Storage.Files.DataLake/12.7.0-alpha.20210219.1",
+          "(.NET 5.0.3; Microsoft Windows 10.0.19041)"
+        ],
+        "x-ms-client-request-id": "83c49505-ce5e-65fc-2361-5e2547905d88",
+        "x-ms-date": "Fri, 19 Feb 2021 19:06:24 GMT",
+        "x-ms-return-client-request-id": "true",
+        "x-ms-version": "2020-06-12"
+      },
+      "RequestBody": null,
+      "StatusCode": 201,
+      "ResponseHeaders": {
+        "Content-Length": "0",
+        "Date": "Fri, 19 Feb 2021 19:06:23 GMT",
+        "ETag": "\u00220x8D8D509737DD2E8\u0022",
+        "Last-Modified": "Fri, 19 Feb 2021 19:06:24 GMT",
+        "Server": [
+          "Windows-Azure-HDFS/1.0",
+          "Microsoft-HTTPAPI/2.0"
+        ],
+        "x-ms-client-request-id": "83c49505-ce5e-65fc-2361-5e2547905d88",
+        "x-ms-request-id": "da848557-a01f-0061-40f2-065c1c000000",
+        "x-ms-version": "2020-06-12"
+      },
+      "ResponseBody": []
+    },
+    {
+      "RequestUri": "https://seannse.dfs.core.windows.net/test-filesystem-c6aca955-c8b1-0c7b-10c0-ed418cf5b3e7/test-directory-4233a99f-5084-d6fc-924c-d76e330d4be7?action=setAccessControlRecursive\u0026mode=set\u0026maxRecords=2",
       "RequestMethod": "PATCH",
       "RequestHeaders": {
         "Accept": "application/json",
         "Authorization": "Sanitized",
         "User-Agent": [
-<<<<<<< HEAD
-          "azsdk-net-Storage.Files.DataLake/12.7.0-alpha.20210202.1",
-          "(.NET 5.0.2; Microsoft Windows 10.0.19042)"
+          "azsdk-net-Storage.Files.DataLake/12.7.0-alpha.20210219.1",
+          "(.NET 5.0.3; Microsoft Windows 10.0.19041)"
         ],
         "x-ms-acl": "user::rwx,group::r--,other::---,mask::rwx",
-        "x-ms-client-request-id": "36d569d5-4da6-2702-269f-034eb2283a7b",
-        "x-ms-date": "Tue, 02 Feb 2021 21:46:43 GMT",
-=======
-          "azsdk-net-Storage.Files.DataLake/12.7.0-alpha.20210217.1",
-          "(.NET 5.0.3; Microsoft Windows 10.0.19042)"
+        "x-ms-client-request-id": "83cd705e-b744-5195-a566-a15abf710496",
+        "x-ms-date": "Fri, 19 Feb 2021 19:06:24 GMT",
+        "x-ms-return-client-request-id": "true",
+        "x-ms-version": "2020-06-12"
+      },
+      "RequestBody": null,
+      "StatusCode": 200,
+      "ResponseHeaders": {
+        "Date": "Fri, 19 Feb 2021 19:06:23 GMT",
+        "Server": [
+          "Windows-Azure-HDFS/1.0",
+          "Microsoft-HTTPAPI/2.0"
+        ],
+        "Transfer-Encoding": "chunked",
+        "x-ms-client-request-id": "83cd705e-b744-5195-a566-a15abf710496",
+        "x-ms-continuation": "VBb6yOqpuZ6Q7t8BGPwBGPYBL3NlYW5uc2UBMDFENTc5OTJDOTcxNDhDMi90ZXN0LWZpbGVzeXN0ZW0tYzZhY2E5NTUtYzhiMS0wYzdiLTEwYzAtZWQ0MThjZjViM2U3ATAxRDcwNkYyNTBBMzFENkUvdGVzdC1kaXJlY3RvcnktNDIzM2E5OWYtNTA4NC1kNmZjLTkyNGMtZDc2ZTMzMGQ0YmU3L3Rlc3QtZGlyZWN0b3J5LTFkMjFiNzE1LTFlNWQtMmMyMy1hZmY5LThjMjIzNTI0ZjdmNC90ZXN0LWZpbGUtOTQ2ZTEyMzgtZTQxNi1mZWM0LTQyNzgtY2VjOTFkZmMxNWNjFgAAAA==",
+        "x-ms-namespace-enabled": "true",
+        "x-ms-request-id": "da848565-a01f-0061-4ef2-065c1c000000",
+        "x-ms-version": "2020-06-12"
+      },
+      "ResponseBody": "eyJkaXJlY3Rvcmllc1N1Y2Nlc3NmdWwiOjIsImZhaWxlZEVudHJpZXMiOltdLCJmYWlsdXJlQ291bnQiOjAsImZpbGVzU3VjY2Vzc2Z1bCI6MH0K"
+    },
+    {
+      "RequestUri": "https://seannse.dfs.core.windows.net/test-filesystem-c6aca955-c8b1-0c7b-10c0-ed418cf5b3e7/test-directory-4233a99f-5084-d6fc-924c-d76e330d4be7?action=setAccessControlRecursive\u0026continuation=VBb6yOqpuZ6Q7t8BGPwBGPYBL3NlYW5uc2UBMDFENTc5OTJDOTcxNDhDMi90ZXN0LWZpbGVzeXN0ZW0tYzZhY2E5NTUtYzhiMS0wYzdiLTEwYzAtZWQ0MThjZjViM2U3ATAxRDcwNkYyNTBBMzFENkUvdGVzdC1kaXJlY3RvcnktNDIzM2E5OWYtNTA4NC1kNmZjLTkyNGMtZDc2ZTMzMGQ0YmU3L3Rlc3QtZGlyZWN0b3J5LTFkMjFiNzE1LTFlNWQtMmMyMy1hZmY5LThjMjIzNTI0ZjdmNC90ZXN0LWZpbGUtOTQ2ZTEyMzgtZTQxNi1mZWM0LTQyNzgtY2VjOTFkZmMxNWNjFgAAAA%3D%3D\u0026mode=set\u0026maxRecords=2",
+      "RequestMethod": "PATCH",
+      "RequestHeaders": {
+        "Accept": "application/json",
+        "Authorization": "Sanitized",
+        "User-Agent": [
+          "azsdk-net-Storage.Files.DataLake/12.7.0-alpha.20210219.1",
+          "(.NET 5.0.3; Microsoft Windows 10.0.19041)"
         ],
         "x-ms-acl": "user::rwx,group::r--,other::---,mask::rwx",
-        "x-ms-client-request-id": "36d569d5-4da6-2702-269f-034eb2283a7b",
-        "x-ms-date": "Wed, 17 Feb 2021 22:49:55 GMT",
->>>>>>> 1814567d
+        "x-ms-client-request-id": "d7c67331-dac2-4f44-f258-ecde4d8469a9",
+        "x-ms-date": "Fri, 19 Feb 2021 19:06:25 GMT",
         "x-ms-return-client-request-id": "true",
         "x-ms-version": "2020-06-12"
       },
       "RequestBody": null,
       "StatusCode": 200,
       "ResponseHeaders": {
-<<<<<<< HEAD
-        "Date": "Tue, 02 Feb 2021 21:46:43 GMT",
-=======
-        "Date": "Wed, 17 Feb 2021 22:49:54 GMT",
->>>>>>> 1814567d
+        "Date": "Fri, 19 Feb 2021 19:06:23 GMT",
         "Server": [
           "Windows-Azure-HDFS/1.0",
           "Microsoft-HTTPAPI/2.0"
         ],
         "Transfer-Encoding": "chunked",
-        "x-ms-client-request-id": "36d569d5-4da6-2702-269f-034eb2283a7b",
-<<<<<<< HEAD
-        "x-ms-continuation": "VBbJu\u002Bi4hbXf\u002B9oBGPwBGPYBL3NlYW5uc2UBMDFENTc5OTJDOTcxNDhDMi90ZXN0LWZpbGVzeXN0ZW0tYzEzZjhiZDMtZTVmMS1hNDA4LTZhNDQtODI4Zjg4MjYyYTdhATAxRDZGOUFDRTUzNUUzOTAvdGVzdC1kaXJlY3RvcnktOTAyMjkwNGItMGQxMS04N2M4LWZkOGQtYjYyNTVjN2U4ZWM0L3Rlc3QtZGlyZWN0b3J5LTE2YTE5OTU0LTM5ZmYtNzU5YS0yNWQ4LTNmNGQzZTE1ZjQyYi90ZXN0LWZpbGUtOTc1MTgwNWItNDM0OC03ZGI0LTAwMjAtOGU4ZTQ3MDk1ZTAzFgAAAA==",
+        "x-ms-client-request-id": "d7c67331-dac2-4f44-f258-ecde4d8469a9",
+        "x-ms-continuation": "VBbvxNXdu76mj3MYzQEYxwEvc2Vhbm5zZQEwMUQ1Nzk5MkM5NzE0OEMyL3Rlc3QtZmlsZXN5c3RlbS1jNmFjYTk1NS1jOGIxLTBjN2ItMTBjMC1lZDQxOGNmNWIzZTcBMDFENzA2RjI1MEEzMUQ2RS90ZXN0LWRpcmVjdG9yeS00MjMzYTk5Zi01MDg0LWQ2ZmMtOTI0Yy1kNzZlMzMwZDRiZTcvdGVzdC1kaXJlY3RvcnktY2QzODk4Y2MtNTgzOS1kYTk3LTkzYTktN2ViNjk1NDQ5MzU4FgAAAA==",
         "x-ms-namespace-enabled": "true",
-        "x-ms-request-id": "c170c325-d01f-0044-59ac-f9f560000000",
-=======
-        "x-ms-continuation": "VBalme613\u002Bbt0FIY/AEY9gEvc2Vhbm5zZQEwMUQ1Nzk5MkM5NzE0OEMyL3Rlc3QtZmlsZXN5c3RlbS1jMTNmOGJkMy1lNWYxLWE0MDgtNmE0NC04MjhmODgyNjJhN2EBMDFENzA1N0YzNTgwNUQwOC90ZXN0LWRpcmVjdG9yeS05MDIyOTA0Yi0wZDExLTg3YzgtZmQ4ZC1iNjI1NWM3ZThlYzQvdGVzdC1kaXJlY3RvcnktMTZhMTk5NTQtMzlmZi03NTlhLTI1ZDgtM2Y0ZDNlMTVmNDJiL3Rlc3QtZmlsZS05NzUxODA1Yi00MzQ4LTdkYjQtMDAyMC04ZThlNDcwOTVlMDMWAAAA",
+        "x-ms-request-id": "da848571-a01f-0061-5af2-065c1c000000",
+        "x-ms-version": "2020-06-12"
+      },
+      "ResponseBody": "eyJkaXJlY3Rvcmllc1N1Y2Nlc3NmdWwiOjAsImZhaWxlZEVudHJpZXMiOltdLCJmYWlsdXJlQ291bnQiOjAsImZpbGVzU3VjY2Vzc2Z1bCI6Mn0K"
+    },
+    {
+      "RequestUri": "https://seannse.dfs.core.windows.net/test-filesystem-c6aca955-c8b1-0c7b-10c0-ed418cf5b3e7/test-directory-4233a99f-5084-d6fc-924c-d76e330d4be7?action=setAccessControlRecursive\u0026continuation=VBbvxNXdu76mj3MYzQEYxwEvc2Vhbm5zZQEwMUQ1Nzk5MkM5NzE0OEMyL3Rlc3QtZmlsZXN5c3RlbS1jNmFjYTk1NS1jOGIxLTBjN2ItMTBjMC1lZDQxOGNmNWIzZTcBMDFENzA2RjI1MEEzMUQ2RS90ZXN0LWRpcmVjdG9yeS00MjMzYTk5Zi01MDg0LWQ2ZmMtOTI0Yy1kNzZlMzMwZDRiZTcvdGVzdC1kaXJlY3RvcnktY2QzODk4Y2MtNTgzOS1kYTk3LTkzYTktN2ViNjk1NDQ5MzU4FgAAAA%3D%3D\u0026mode=set\u0026maxRecords=2",
+      "RequestMethod": "PATCH",
+      "RequestHeaders": {
+        "Accept": "application/json",
+        "Authorization": "Sanitized",
+        "User-Agent": [
+          "azsdk-net-Storage.Files.DataLake/12.7.0-alpha.20210219.1",
+          "(.NET 5.0.3; Microsoft Windows 10.0.19041)"
+        ],
+        "x-ms-acl": "user::rwx,group::r--,other::---,mask::rwx",
+        "x-ms-client-request-id": "4c296c32-2cab-4cd3-92f8-c6dcd9b7c832",
+        "x-ms-date": "Fri, 19 Feb 2021 19:06:25 GMT",
+        "x-ms-return-client-request-id": "true",
+        "x-ms-version": "2020-06-12"
+      },
+      "RequestBody": null,
+      "StatusCode": 200,
+      "ResponseHeaders": {
+        "Date": "Fri, 19 Feb 2021 19:06:23 GMT",
+        "Server": [
+          "Windows-Azure-HDFS/1.0",
+          "Microsoft-HTTPAPI/2.0"
+        ],
+        "Transfer-Encoding": "chunked",
+        "x-ms-client-request-id": "4c296c32-2cab-4cd3-92f8-c6dcd9b7c832",
+        "x-ms-continuation": "VBbdu7HSgfbclNMBGMgBGMIBL3NlYW5uc2UBMDFENTc5OTJDOTcxNDhDMi90ZXN0LWZpbGVzeXN0ZW0tYzZhY2E5NTUtYzhiMS0wYzdiLTEwYzAtZWQ0MThjZjViM2U3ATAxRDcwNkYyNTBBMzFENkUvdGVzdC1kaXJlY3RvcnktNDIzM2E5OWYtNTA4NC1kNmZjLTkyNGMtZDc2ZTMzMGQ0YmU3L3Rlc3QtZmlsZS1mYjAyYjI0Ni05MGJlLTcyM2UtYzhiNy00YmQzMTgwODNiZjQWAAAA",
         "x-ms-namespace-enabled": "true",
-        "x-ms-request-id": "b04c6b2d-201f-006f-367f-0575ac000000",
->>>>>>> 1814567d
-        "x-ms-version": "2020-06-12"
-      },
-      "ResponseBody": "eyJkaXJlY3Rvcmllc1N1Y2Nlc3NmdWwiOjIsImZhaWxlZEVudHJpZXMiOltdLCJmYWlsdXJlQ291bnQiOjAsImZpbGVzU3VjY2Vzc2Z1bCI6MH0K"
-    },
-    {
-<<<<<<< HEAD
-      "RequestUri": "https://seannse.dfs.core.windows.net/test-filesystem-c13f8bd3-e5f1-a408-6a44-828f88262a7a/test-directory-9022904b-0d11-87c8-fd8d-b6255c7e8ec4?action=setAccessControlRecursive\u0026continuation=VBbJu%2Bi4hbXf%2B9oBGPwBGPYBL3NlYW5uc2UBMDFENTc5OTJDOTcxNDhDMi90ZXN0LWZpbGVzeXN0ZW0tYzEzZjhiZDMtZTVmMS1hNDA4LTZhNDQtODI4Zjg4MjYyYTdhATAxRDZGOUFDRTUzNUUzOTAvdGVzdC1kaXJlY3RvcnktOTAyMjkwNGItMGQxMS04N2M4LWZkOGQtYjYyNTVjN2U4ZWM0L3Rlc3QtZGlyZWN0b3J5LTE2YTE5OTU0LTM5ZmYtNzU5YS0yNWQ4LTNmNGQzZTE1ZjQyYi90ZXN0LWZpbGUtOTc1MTgwNWItNDM0OC03ZGI0LTAwMjAtOGU4ZTQ3MDk1ZTAzFgAAAA%3D%3D\u0026mode=set\u0026maxRecords=2",
-=======
-      "RequestUri": "https://seannse.dfs.core.windows.net/test-filesystem-c13f8bd3-e5f1-a408-6a44-828f88262a7a/test-directory-9022904b-0d11-87c8-fd8d-b6255c7e8ec4?action=setAccessControlRecursive\u0026mode=set\u0026continuation=VBalme613%2Bbt0FIY%2FAEY9gEvc2Vhbm5zZQEwMUQ1Nzk5MkM5NzE0OEMyL3Rlc3QtZmlsZXN5c3RlbS1jMTNmOGJkMy1lNWYxLWE0MDgtNmE0NC04MjhmODgyNjJhN2EBMDFENzA1N0YzNTgwNUQwOC90ZXN0LWRpcmVjdG9yeS05MDIyOTA0Yi0wZDExLTg3YzgtZmQ4ZC1iNjI1NWM3ZThlYzQvdGVzdC1kaXJlY3RvcnktMTZhMTk5NTQtMzlmZi03NTlhLTI1ZDgtM2Y0ZDNlMTVmNDJiL3Rlc3QtZmlsZS05NzUxODA1Yi00MzQ4LTdkYjQtMDAyMC04ZThlNDcwOTVlMDMWAAAA\u0026maxRecords=2",
->>>>>>> 1814567d
+        "x-ms-request-id": "da84858f-a01f-0061-78f2-065c1c000000",
+        "x-ms-version": "2020-06-12"
+      },
+      "ResponseBody": "eyJkaXJlY3Rvcmllc1N1Y2Nlc3NmdWwiOjEsImZhaWxlZEVudHJpZXMiOltdLCJmYWlsdXJlQ291bnQiOjAsImZpbGVzU3VjY2Vzc2Z1bCI6MX0K"
+    },
+    {
+      "RequestUri": "https://seannse.dfs.core.windows.net/test-filesystem-c6aca955-c8b1-0c7b-10c0-ed418cf5b3e7/test-directory-4233a99f-5084-d6fc-924c-d76e330d4be7?action=setAccessControlRecursive\u0026continuation=VBbdu7HSgfbclNMBGMgBGMIBL3NlYW5uc2UBMDFENTc5OTJDOTcxNDhDMi90ZXN0LWZpbGVzeXN0ZW0tYzZhY2E5NTUtYzhiMS0wYzdiLTEwYzAtZWQ0MThjZjViM2U3ATAxRDcwNkYyNTBBMzFENkUvdGVzdC1kaXJlY3RvcnktNDIzM2E5OWYtNTA4NC1kNmZjLTkyNGMtZDc2ZTMzMGQ0YmU3L3Rlc3QtZmlsZS1mYjAyYjI0Ni05MGJlLTcyM2UtYzhiNy00YmQzMTgwODNiZjQWAAAA\u0026mode=set\u0026maxRecords=2",
       "RequestMethod": "PATCH",
       "RequestHeaders": {
         "Accept": "application/json",
         "Authorization": "Sanitized",
         "User-Agent": [
-<<<<<<< HEAD
-          "azsdk-net-Storage.Files.DataLake/12.7.0-alpha.20210202.1",
-          "(.NET 5.0.2; Microsoft Windows 10.0.19042)"
+          "azsdk-net-Storage.Files.DataLake/12.7.0-alpha.20210219.1",
+          "(.NET 5.0.3; Microsoft Windows 10.0.19041)"
         ],
         "x-ms-acl": "user::rwx,group::r--,other::---,mask::rwx",
-        "x-ms-client-request-id": "8f34843a-1ce2-05ce-b9e5-869ac0ff13cc",
-        "x-ms-date": "Tue, 02 Feb 2021 21:46:43 GMT",
-=======
-          "azsdk-net-Storage.Files.DataLake/12.7.0-alpha.20210217.1",
-          "(.NET 5.0.3; Microsoft Windows 10.0.19042)"
-        ],
-        "x-ms-acl": "user::rwx,group::r--,other::---,mask::rwx",
-        "x-ms-client-request-id": "8f34843a-1ce2-05ce-b9e5-869ac0ff13cc",
-        "x-ms-date": "Wed, 17 Feb 2021 22:49:55 GMT",
->>>>>>> 1814567d
+        "x-ms-client-request-id": "e1ac0900-1d5b-86fe-6ac7-c7aeafdabe22",
+        "x-ms-date": "Fri, 19 Feb 2021 19:06:25 GMT",
         "x-ms-return-client-request-id": "true",
         "x-ms-version": "2020-06-12"
       },
       "RequestBody": null,
       "StatusCode": 200,
       "ResponseHeaders": {
-<<<<<<< HEAD
-        "Date": "Tue, 02 Feb 2021 21:46:43 GMT",
-=======
-        "Date": "Wed, 17 Feb 2021 22:49:54 GMT",
->>>>>>> 1814567d
+        "Date": "Fri, 19 Feb 2021 19:06:24 GMT",
         "Server": [
           "Windows-Azure-HDFS/1.0",
           "Microsoft-HTTPAPI/2.0"
         ],
         "Transfer-Encoding": "chunked",
-        "x-ms-client-request-id": "8f34843a-1ce2-05ce-b9e5-869ac0ff13cc",
-<<<<<<< HEAD
-        "x-ms-continuation": "VBa1qNOcsP/c\u002BU0Y/AEY9gEvc2Vhbm5zZQEwMUQ1Nzk5MkM5NzE0OEMyL3Rlc3QtZmlsZXN5c3RlbS1jMTNmOGJkMy1lNWYxLWE0MDgtNmE0NC04MjhmODgyNjJhN2EBMDFENkY5QUNFNTM1RTM5MC90ZXN0LWRpcmVjdG9yeS05MDIyOTA0Yi0wZDExLTg3YzgtZmQ4ZC1iNjI1NWM3ZThlYzQvdGVzdC1kaXJlY3RvcnktYzBhN2RkY2UtZTAxMi05YjE3LTFiNDktNTUyZWQwYjdkZWYyL3Rlc3QtZmlsZS0xODA2OGFlOS1jOGJmLWM2MzgtOWNhMi04OGMyOGQwNzZhMWQWAAAA",
+        "x-ms-client-request-id": "e1ac0900-1d5b-86fe-6ac7-c7aeafdabe22",
         "x-ms-namespace-enabled": "true",
-        "x-ms-request-id": "c170c332-d01f-0044-66ac-f9f560000000",
-=======
-        "x-ms-continuation": "VBbZitWR6qzu0sUBGPwBGPYBL3NlYW5uc2UBMDFENTc5OTJDOTcxNDhDMi90ZXN0LWZpbGVzeXN0ZW0tYzEzZjhiZDMtZTVmMS1hNDA4LTZhNDQtODI4Zjg4MjYyYTdhATAxRDcwNTdGMzU4MDVEMDgvdGVzdC1kaXJlY3RvcnktOTAyMjkwNGItMGQxMS04N2M4LWZkOGQtYjYyNTVjN2U4ZWM0L3Rlc3QtZGlyZWN0b3J5LWMwYTdkZGNlLWUwMTItOWIxNy0xYjQ5LTU1MmVkMGI3ZGVmMi90ZXN0LWZpbGUtMTgwNjhhZTktYzhiZi1jNjM4LTljYTItODhjMjhkMDc2YTFkFgAAAA==",
-        "x-ms-namespace-enabled": "true",
-        "x-ms-request-id": "b04c6b37-201f-006f-3f7f-0575ac000000",
->>>>>>> 1814567d
-        "x-ms-version": "2020-06-12"
-      },
-      "ResponseBody": "eyJkaXJlY3Rvcmllc1N1Y2Nlc3NmdWwiOjEsImZhaWxlZEVudHJpZXMiOltdLCJmYWlsdXJlQ291bnQiOjAsImZpbGVzU3VjY2Vzc2Z1bCI6MX0K"
-    },
-    {
-<<<<<<< HEAD
-      "RequestUri": "https://seannse.dfs.core.windows.net/test-filesystem-c13f8bd3-e5f1-a408-6a44-828f88262a7a/test-directory-9022904b-0d11-87c8-fd8d-b6255c7e8ec4?action=setAccessControlRecursive\u0026continuation=VBa1qNOcsP%2Fc%2BU0Y%2FAEY9gEvc2Vhbm5zZQEwMUQ1Nzk5MkM5NzE0OEMyL3Rlc3QtZmlsZXN5c3RlbS1jMTNmOGJkMy1lNWYxLWE0MDgtNmE0NC04MjhmODgyNjJhN2EBMDFENkY5QUNFNTM1RTM5MC90ZXN0LWRpcmVjdG9yeS05MDIyOTA0Yi0wZDExLTg3YzgtZmQ4ZC1iNjI1NWM3ZThlYzQvdGVzdC1kaXJlY3RvcnktYzBhN2RkY2UtZTAxMi05YjE3LTFiNDktNTUyZWQwYjdkZWYyL3Rlc3QtZmlsZS0xODA2OGFlOS1jOGJmLWM2MzgtOWNhMi04OGMyOGQwNzZhMWQWAAAA\u0026mode=set\u0026maxRecords=2",
-=======
-      "RequestUri": "https://seannse.dfs.core.windows.net/test-filesystem-c13f8bd3-e5f1-a408-6a44-828f88262a7a/test-directory-9022904b-0d11-87c8-fd8d-b6255c7e8ec4?action=setAccessControlRecursive\u0026mode=set\u0026continuation=VBbZitWR6qzu0sUBGPwBGPYBL3NlYW5uc2UBMDFENTc5OTJDOTcxNDhDMi90ZXN0LWZpbGVzeXN0ZW0tYzEzZjhiZDMtZTVmMS1hNDA4LTZhNDQtODI4Zjg4MjYyYTdhATAxRDcwNTdGMzU4MDVEMDgvdGVzdC1kaXJlY3RvcnktOTAyMjkwNGItMGQxMS04N2M4LWZkOGQtYjYyNTVjN2U4ZWM0L3Rlc3QtZGlyZWN0b3J5LWMwYTdkZGNlLWUwMTItOWIxNy0xYjQ5LTU1MmVkMGI3ZGVmMi90ZXN0LWZpbGUtMTgwNjhhZTktYzhiZi1jNjM4LTljYTItODhjMjhkMDc2YTFkFgAAAA%3D%3D\u0026maxRecords=2",
->>>>>>> 1814567d
-      "RequestMethod": "PATCH",
-      "RequestHeaders": {
-        "Accept": "application/json",
-        "Authorization": "Sanitized",
-        "User-Agent": [
-<<<<<<< HEAD
-          "azsdk-net-Storage.Files.DataLake/12.7.0-alpha.20210202.1",
-          "(.NET 5.0.2; Microsoft Windows 10.0.19042)"
-        ],
-        "x-ms-acl": "user::rwx,group::r--,other::---,mask::rwx",
-        "x-ms-client-request-id": "2d14ed9c-aaf3-9d99-92f9-edfebbd0ce27",
-        "x-ms-date": "Tue, 02 Feb 2021 21:46:43 GMT",
-=======
-          "azsdk-net-Storage.Files.DataLake/12.7.0-alpha.20210217.1",
-          "(.NET 5.0.3; Microsoft Windows 10.0.19042)"
-        ],
-        "x-ms-acl": "user::rwx,group::r--,other::---,mask::rwx",
-        "x-ms-client-request-id": "2d14ed9c-aaf3-9d99-92f9-edfebbd0ce27",
-        "x-ms-date": "Wed, 17 Feb 2021 22:49:55 GMT",
->>>>>>> 1814567d
-        "x-ms-return-client-request-id": "true",
-        "x-ms-version": "2020-06-12"
-      },
-      "RequestBody": null,
-      "StatusCode": 200,
-      "ResponseHeaders": {
-<<<<<<< HEAD
-        "Date": "Tue, 02 Feb 2021 21:46:43 GMT",
-=======
-        "Date": "Wed, 17 Feb 2021 22:49:54 GMT",
->>>>>>> 1814567d
-        "Server": [
-          "Windows-Azure-HDFS/1.0",
-          "Microsoft-HTTPAPI/2.0"
-        ],
-        "Transfer-Encoding": "chunked",
-        "x-ms-client-request-id": "2d14ed9c-aaf3-9d99-92f9-edfebbd0ce27",
-<<<<<<< HEAD
-        "x-ms-continuation": "VBbdnKjU6OO/5LgBGMgBGMIBL3NlYW5uc2UBMDFENTc5OTJDOTcxNDhDMi90ZXN0LWZpbGVzeXN0ZW0tYzEzZjhiZDMtZTVmMS1hNDA4LTZhNDQtODI4Zjg4MjYyYTdhATAxRDZGOUFDRTUzNUUzOTAvdGVzdC1kaXJlY3RvcnktOTAyMjkwNGItMGQxMS04N2M4LWZkOGQtYjYyNTVjN2U4ZWM0L3Rlc3QtZmlsZS00OWVhMjc4ZC1kYmRiLWFmM2QtODFjNi0wZTI5YWM2NmQxOGMWAAAA",
-        "x-ms-namespace-enabled": "true",
-        "x-ms-request-id": "c170c348-d01f-0044-7cac-f9f560000000",
-=======
-        "x-ms-continuation": "VBbEoZLA0p/0tGgYyAEYwgEvc2Vhbm5zZQEwMUQ1Nzk5MkM5NzE0OEMyL3Rlc3QtZmlsZXN5c3RlbS1jMTNmOGJkMy1lNWYxLWE0MDgtNmE0NC04MjhmODgyNjJhN2EBMDFENzA1N0YzNTgwNUQwOC90ZXN0LWRpcmVjdG9yeS05MDIyOTA0Yi0wZDExLTg3YzgtZmQ4ZC1iNjI1NWM3ZThlYzQvdGVzdC1maWxlLTQ5ZWEyNzhkLWRiZGItYWYzZC04MWM2LTBlMjlhYzY2ZDE4YxYAAAA=",
-        "x-ms-namespace-enabled": "true",
-        "x-ms-request-id": "b04c6b47-201f-006f-4f7f-0575ac000000",
->>>>>>> 1814567d
-        "x-ms-version": "2020-06-12"
-      },
-      "ResponseBody": "eyJkaXJlY3Rvcmllc1N1Y2Nlc3NmdWwiOjAsImZhaWxlZEVudHJpZXMiOltdLCJmYWlsdXJlQ291bnQiOjAsImZpbGVzU3VjY2Vzc2Z1bCI6Mn0K"
-    },
-    {
-<<<<<<< HEAD
-      "RequestUri": "https://seannse.dfs.core.windows.net/test-filesystem-c13f8bd3-e5f1-a408-6a44-828f88262a7a/test-directory-9022904b-0d11-87c8-fd8d-b6255c7e8ec4?action=setAccessControlRecursive\u0026continuation=VBbdnKjU6OO%2F5LgBGMgBGMIBL3NlYW5uc2UBMDFENTc5OTJDOTcxNDhDMi90ZXN0LWZpbGVzeXN0ZW0tYzEzZjhiZDMtZTVmMS1hNDA4LTZhNDQtODI4Zjg4MjYyYTdhATAxRDZGOUFDRTUzNUUzOTAvdGVzdC1kaXJlY3RvcnktOTAyMjkwNGItMGQxMS04N2M4LWZkOGQtYjYyNTVjN2U4ZWM0L3Rlc3QtZmlsZS00OWVhMjc4ZC1kYmRiLWFmM2QtODFjNi0wZTI5YWM2NmQxOGMWAAAA\u0026mode=set\u0026maxRecords=2",
-=======
-      "RequestUri": "https://seannse.dfs.core.windows.net/test-filesystem-c13f8bd3-e5f1-a408-6a44-828f88262a7a/test-directory-9022904b-0d11-87c8-fd8d-b6255c7e8ec4?action=setAccessControlRecursive\u0026mode=set\u0026continuation=VBbEoZLA0p%2F0tGgYyAEYwgEvc2Vhbm5zZQEwMUQ1Nzk5MkM5NzE0OEMyL3Rlc3QtZmlsZXN5c3RlbS1jMTNmOGJkMy1lNWYxLWE0MDgtNmE0NC04MjhmODgyNjJhN2EBMDFENzA1N0YzNTgwNUQwOC90ZXN0LWRpcmVjdG9yeS05MDIyOTA0Yi0wZDExLTg3YzgtZmQ4ZC1iNjI1NWM3ZThlYzQvdGVzdC1maWxlLTQ5ZWEyNzhkLWRiZGItYWYzZC04MWM2LTBlMjlhYzY2ZDE4YxYAAAA%3D\u0026maxRecords=2",
->>>>>>> 1814567d
-      "RequestMethod": "PATCH",
-      "RequestHeaders": {
-        "Accept": "application/json",
-        "Authorization": "Sanitized",
-        "User-Agent": [
-<<<<<<< HEAD
-          "azsdk-net-Storage.Files.DataLake/12.7.0-alpha.20210202.1",
-          "(.NET 5.0.2; Microsoft Windows 10.0.19042)"
-        ],
-        "x-ms-acl": "user::rwx,group::r--,other::---,mask::rwx",
-        "x-ms-client-request-id": "d3fd5681-e6eb-d1d9-ff77-12f4b8add72d",
-        "x-ms-date": "Tue, 02 Feb 2021 21:46:43 GMT",
-=======
-          "azsdk-net-Storage.Files.DataLake/12.7.0-alpha.20210217.1",
-          "(.NET 5.0.3; Microsoft Windows 10.0.19042)"
-        ],
-        "x-ms-acl": "user::rwx,group::r--,other::---,mask::rwx",
-        "x-ms-client-request-id": "d3fd5681-e6eb-d1d9-ff77-12f4b8add72d",
-        "x-ms-date": "Wed, 17 Feb 2021 22:49:56 GMT",
->>>>>>> 1814567d
-        "x-ms-return-client-request-id": "true",
-        "x-ms-version": "2020-06-12"
-      },
-      "RequestBody": null,
-      "StatusCode": 200,
-      "ResponseHeaders": {
-<<<<<<< HEAD
-        "Date": "Tue, 02 Feb 2021 21:46:43 GMT",
-=======
-        "Date": "Wed, 17 Feb 2021 22:49:55 GMT",
->>>>>>> 1814567d
-        "Server": [
-          "Windows-Azure-HDFS/1.0",
-          "Microsoft-HTTPAPI/2.0"
-        ],
-        "Transfer-Encoding": "chunked",
-        "x-ms-client-request-id": "d3fd5681-e6eb-d1d9-ff77-12f4b8add72d",
-        "x-ms-namespace-enabled": "true",
-<<<<<<< HEAD
-        "x-ms-request-id": "c170c369-d01f-0044-1dac-f9f560000000",
-=======
-        "x-ms-request-id": "b04c6b4b-201f-006f-537f-0575ac000000",
->>>>>>> 1814567d
+        "x-ms-request-id": "da84859e-a01f-0061-07f2-065c1c000000",
         "x-ms-version": "2020-06-12"
       },
       "ResponseBody": "eyJkaXJlY3Rvcmllc1N1Y2Nlc3NmdWwiOjAsImZhaWxlZEVudHJpZXMiOltdLCJmYWlsdXJlQ291bnQiOjAsImZpbGVzU3VjY2Vzc2Z1bCI6MX0K"
     },
     {
-      "RequestUri": "https://seannse.blob.core.windows.net/test-filesystem-c13f8bd3-e5f1-a408-6a44-828f88262a7a?restype=container",
+      "RequestUri": "https://seannse.blob.core.windows.net/test-filesystem-c6aca955-c8b1-0c7b-10c0-ed418cf5b3e7?restype=container",
       "RequestMethod": "DELETE",
       "RequestHeaders": {
         "Accept": "application/xml",
         "Authorization": "Sanitized",
-<<<<<<< HEAD
-        "traceparent": "00-f95c152462156f48b838885266e61f98-9d695a3ee53d2e44-00",
-        "User-Agent": [
-          "azsdk-net-Storage.Files.DataLake/12.7.0-alpha.20210202.1",
-          "(.NET 5.0.2; Microsoft Windows 10.0.19042)"
-        ],
-        "x-ms-client-request-id": "657d64b2-fad3-003b-e983-29694b34dc2c",
-        "x-ms-date": "Tue, 02 Feb 2021 21:46:43 GMT",
-=======
-        "traceparent": "00-b22b3b0a4be7f345ab6ca6e0faa85049-5961713c16fbc247-00",
-        "User-Agent": [
-          "azsdk-net-Storage.Files.DataLake/12.7.0-alpha.20210217.1",
-          "(.NET 5.0.3; Microsoft Windows 10.0.19042)"
-        ],
-        "x-ms-client-request-id": "657d64b2-fad3-003b-e983-29694b34dc2c",
-        "x-ms-date": "Wed, 17 Feb 2021 22:49:56 GMT",
->>>>>>> 1814567d
+        "traceparent": "00-1436be6d4489bd4ea75084d3bd271920-914227c9339d8c40-00",
+        "User-Agent": [
+          "azsdk-net-Storage.Files.DataLake/12.7.0-alpha.20210219.1",
+          "(.NET 5.0.3; Microsoft Windows 10.0.19041)"
+        ],
+        "x-ms-client-request-id": "d0dbc2f8-e70a-14d7-c06d-51e612df0be2",
+        "x-ms-date": "Fri, 19 Feb 2021 19:06:25 GMT",
         "x-ms-return-client-request-id": "true",
         "x-ms-version": "2020-06-12"
       },
@@ -655,28 +410,20 @@
       "StatusCode": 202,
       "ResponseHeaders": {
         "Content-Length": "0",
-<<<<<<< HEAD
-        "Date": "Tue, 02 Feb 2021 21:46:43 GMT",
-=======
-        "Date": "Wed, 17 Feb 2021 22:49:56 GMT",
->>>>>>> 1814567d
+        "Date": "Fri, 19 Feb 2021 19:06:24 GMT",
         "Server": [
           "Windows-Azure-Blob/1.0",
           "Microsoft-HTTPAPI/2.0"
         ],
-        "x-ms-client-request-id": "657d64b2-fad3-003b-e983-29694b34dc2c",
-<<<<<<< HEAD
-        "x-ms-request-id": "dc58450a-f01e-007c-0fac-f951a0000000",
-=======
-        "x-ms-request-id": "74661c19-d01e-006b-5d7f-05f8ab000000",
->>>>>>> 1814567d
+        "x-ms-client-request-id": "d0dbc2f8-e70a-14d7-c06d-51e612df0be2",
+        "x-ms-request-id": "cb137be9-b01e-006d-2df2-06cb14000000",
         "x-ms-version": "2020-06-12"
       },
       "ResponseBody": []
     }
   ],
   "Variables": {
-    "RandomSeed": "1557875427",
+    "RandomSeed": "1455748092",
     "Storage_TestConfigHierarchicalNamespace": "NamespaceTenant\nseannse\nU2FuaXRpemVk\nhttps://seannse.blob.core.windows.net\nhttps://seannse.file.core.windows.net\nhttps://seannse.queue.core.windows.net\nhttps://seannse.table.core.windows.net\n\n\n\n\nhttps://seannse-secondary.blob.core.windows.net\nhttps://seannse-secondary.file.core.windows.net\nhttps://seannse-secondary.queue.core.windows.net\nhttps://seannse-secondary.table.core.windows.net\n68390a19-a643-458b-b726-408abf67b4fc\nSanitized\n72f988bf-86f1-41af-91ab-2d7cd011db47\nhttps://login.microsoftonline.com/\nCloud\nBlobEndpoint=https://seannse.blob.core.windows.net/;QueueEndpoint=https://seannse.queue.core.windows.net/;FileEndpoint=https://seannse.file.core.windows.net/;BlobSecondaryEndpoint=https://seannse-secondary.blob.core.windows.net/;QueueSecondaryEndpoint=https://seannse-secondary.queue.core.windows.net/;FileSecondaryEndpoint=https://seannse-secondary.file.core.windows.net/;AccountName=seannse;AccountKey=Sanitized\n"
   }
 }