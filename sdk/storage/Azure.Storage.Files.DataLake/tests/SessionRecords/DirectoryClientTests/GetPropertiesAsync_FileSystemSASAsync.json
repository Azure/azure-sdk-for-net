--- conflicted
+++ resolved
@@ -14,11 +14,7 @@
         "x-ms-client-request-id": "6cd217dd-e60a-afd9-bc4b-a508ca3bf5ae",
         "x-ms-date": "Mon, 01 Jun 2020 20:25:08 GMT",
         "x-ms-return-client-request-id": "true",
-<<<<<<< HEAD
-        "x-ms-version": "2019-12-12"
-=======
         "x-ms-version": "2020-02-10"
->>>>>>> 60f4876e
       },
       "RequestBody": null,
       "StatusCode": 201,
@@ -33,11 +29,7 @@
         ],
         "x-ms-client-request-id": "6cd217dd-e60a-afd9-bc4b-a508ca3bf5ae",
         "x-ms-request-id": "5134533b-b01e-005e-1c52-38a640000000",
-<<<<<<< HEAD
-        "x-ms-version": "2019-12-12"
-=======
         "x-ms-version": "2020-02-10"
->>>>>>> 60f4876e
       },
       "ResponseBody": []
     },
@@ -54,11 +46,7 @@
         "x-ms-client-request-id": "5584c24a-9f03-3aa8-6de9-0a4aed1740ab",
         "x-ms-date": "Mon, 01 Jun 2020 20:25:08 GMT",
         "x-ms-return-client-request-id": "true",
-<<<<<<< HEAD
-        "x-ms-version": "2019-12-12"
-=======
         "x-ms-version": "2020-02-10"
->>>>>>> 60f4876e
       },
       "RequestBody": null,
       "StatusCode": 201,
@@ -73,20 +61,12 @@
         ],
         "x-ms-client-request-id": "5584c24a-9f03-3aa8-6de9-0a4aed1740ab",
         "x-ms-request-id": "7b017ad0-001f-0039-2352-38b6bc000000",
-<<<<<<< HEAD
-        "x-ms-version": "2019-12-12"
-=======
         "x-ms-version": "2020-02-10"
->>>>>>> 60f4876e
       },
       "ResponseBody": []
     },
     {
-<<<<<<< HEAD
-      "RequestUri": "https://seannsecanary.blob.core.windows.net/test-filesystem-21255e8f-c1c9-629d-8458-11c0d98e1f66/test-directory-905b17e6-df95-d9a2-7bc0-f6626cd50bb2?sv=2019-12-12\u0026st=2020-06-01T19%3A25%3A09Z\u0026se=2020-06-01T21%3A25%3A09Z\u0026sr=c\u0026sp=racwdl\u0026sig=Sanitized",
-=======
       "RequestUri": "https://seannsecanary.blob.core.windows.net/test-filesystem-21255e8f-c1c9-629d-8458-11c0d98e1f66/test-directory-905b17e6-df95-d9a2-7bc0-f6626cd50bb2?sv=2020-02-10\u0026st=2020-06-01T19%3A25%3A09Z\u0026se=2020-06-01T21%3A25%3A09Z\u0026sr=c\u0026sp=racwdl\u0026sig=Sanitized",
->>>>>>> 60f4876e
       "RequestMethod": "HEAD",
       "RequestHeaders": {
         "traceparent": "00-8cc7ed70b0f71941b474c9f35340ff5e-b129715c35915642-00",
@@ -96,11 +76,7 @@
         ],
         "x-ms-client-request-id": "08be89ec-a0b6-adab-b664-250b4e8464df",
         "x-ms-return-client-request-id": "true",
-<<<<<<< HEAD
-        "x-ms-version": "2019-12-12"
-=======
         "x-ms-version": "2020-02-10"
->>>>>>> 60f4876e
       },
       "RequestBody": null,
       "StatusCode": 200,
@@ -125,11 +101,7 @@
         "x-ms-meta-hdi_isfolder": "true",
         "x-ms-request-id": "fbb51342-701e-007e-2f52-38dde7000000",
         "x-ms-server-encrypted": "true",
-<<<<<<< HEAD
-        "x-ms-version": "2019-12-12"
-=======
         "x-ms-version": "2020-02-10"
->>>>>>> 60f4876e
       },
       "ResponseBody": []
     },
@@ -146,11 +118,7 @@
         "x-ms-client-request-id": "645ef2b8-3759-c4f4-0804-655cbe3436c2",
         "x-ms-date": "Mon, 01 Jun 2020 20:25:10 GMT",
         "x-ms-return-client-request-id": "true",
-<<<<<<< HEAD
-        "x-ms-version": "2019-12-12"
-=======
         "x-ms-version": "2020-02-10"
->>>>>>> 60f4876e
       },
       "RequestBody": null,
       "StatusCode": 202,
@@ -163,11 +131,7 @@
         ],
         "x-ms-client-request-id": "645ef2b8-3759-c4f4-0804-655cbe3436c2",
         "x-ms-request-id": "5134541f-b01e-005e-5852-38a640000000",
-<<<<<<< HEAD
-        "x-ms-version": "2019-12-12"
-=======
         "x-ms-version": "2020-02-10"
->>>>>>> 60f4876e
       },
       "ResponseBody": []
     }
