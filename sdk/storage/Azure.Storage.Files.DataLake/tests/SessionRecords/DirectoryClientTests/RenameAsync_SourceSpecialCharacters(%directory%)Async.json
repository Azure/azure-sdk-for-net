{
  "Entries": [
    {
      "RequestUri": "https://seannse.blob.core.windows.net/test-filesystem-cfec9adc-3d29-a221-f771-1f21bdeb0729?restype=container",
      "RequestMethod": "PUT",
      "RequestHeaders": {
        "Accept": "application/xml",
        "Authorization": "Sanitized",
<<<<<<< HEAD
        "traceparent": "00-6106a3164faad6409ac6d96a80ad5b28-c3f12b1e78755549-00",
        "User-Agent": [
          "azsdk-net-Storage.Files.DataLake/12.7.0-alpha.20210202.1",
          "(.NET 5.0.2; Microsoft Windows 10.0.19042)"
        ],
        "x-ms-blob-public-access": "container",
        "x-ms-client-request-id": "2024ec39-830a-d493-beab-875a246f66e7",
        "x-ms-date": "Tue, 02 Feb 2021 21:41:43 GMT",
=======
        "traceparent": "00-75e42ce5fa9c06409820e173d6021e80-3d5b6497a760434c-00",
        "User-Agent": [
          "azsdk-net-Storage.Files.DataLake/12.7.0-alpha.20210217.1",
          "(.NET 5.0.3; Microsoft Windows 10.0.19042)"
        ],
        "x-ms-blob-public-access": "container",
        "x-ms-client-request-id": "2024ec39-830a-d493-beab-875a246f66e7",
        "x-ms-date": "Wed, 17 Feb 2021 22:45:05 GMT",
>>>>>>> 1814567d
        "x-ms-return-client-request-id": "true",
        "x-ms-version": "2020-06-12"
      },
      "RequestBody": null,
      "StatusCode": 201,
      "ResponseHeaders": {
        "Content-Length": "0",
<<<<<<< HEAD
        "Date": "Tue, 02 Feb 2021 21:41:44 GMT",
        "ETag": "\u00220x8D8C7C355BC3C3F\u0022",
        "Last-Modified": "Tue, 02 Feb 2021 21:41:44 GMT",
=======
        "Date": "Wed, 17 Feb 2021 22:45:05 GMT",
        "ETag": "\u00220x8D8D395AB92414C\u0022",
        "Last-Modified": "Wed, 17 Feb 2021 22:45:05 GMT",
>>>>>>> 1814567d
        "Server": [
          "Windows-Azure-Blob/1.0",
          "Microsoft-HTTPAPI/2.0"
        ],
        "x-ms-client-request-id": "2024ec39-830a-d493-beab-875a246f66e7",
<<<<<<< HEAD
        "x-ms-request-id": "3cc993da-201e-0032-32ac-f97f28000000",
=======
        "x-ms-request-id": "8b0e6a7d-401e-000b-617e-058434000000",
>>>>>>> 1814567d
        "x-ms-version": "2020-06-12"
      },
      "ResponseBody": []
    },
    {
      "RequestUri": "https://seannse.dfs.core.windows.net/test-filesystem-cfec9adc-3d29-a221-f771-1f21bdeb0729/directory?resource=directory",
      "RequestMethod": "PUT",
      "RequestHeaders": {
        "Accept": "application/json",
        "Authorization": "Sanitized",
<<<<<<< HEAD
        "traceparent": "00-ea130b25bdf52f4495be3f11587cb455-8f3da416381b6b45-00",
        "User-Agent": [
          "azsdk-net-Storage.Files.DataLake/12.7.0-alpha.20210202.1",
          "(.NET 5.0.2; Microsoft Windows 10.0.19042)"
        ],
        "x-ms-client-request-id": "dade03a5-f852-9dfa-56af-b50ce6778187",
        "x-ms-date": "Tue, 02 Feb 2021 21:41:43 GMT",
=======
        "traceparent": "00-609173ae7992c74c9bc3e45143838256-b1623035c87fda45-00",
        "User-Agent": [
          "azsdk-net-Storage.Files.DataLake/12.7.0-alpha.20210217.1",
          "(.NET 5.0.3; Microsoft Windows 10.0.19042)"
        ],
        "x-ms-client-request-id": "dade03a5-f852-9dfa-56af-b50ce6778187",
        "x-ms-date": "Wed, 17 Feb 2021 22:45:05 GMT",
>>>>>>> 1814567d
        "x-ms-return-client-request-id": "true",
        "x-ms-version": "2020-06-12"
      },
      "RequestBody": null,
      "StatusCode": 201,
      "ResponseHeaders": {
        "Content-Length": "0",
<<<<<<< HEAD
        "Date": "Tue, 02 Feb 2021 21:41:43 GMT",
        "ETag": "\u00220x8D8C7C355F61174\u0022",
        "Last-Modified": "Tue, 02 Feb 2021 21:41:44 GMT",
=======
        "Date": "Wed, 17 Feb 2021 22:45:05 GMT",
        "ETag": "\u00220x8D8D395ABC68BB0\u0022",
        "Last-Modified": "Wed, 17 Feb 2021 22:45:05 GMT",
>>>>>>> 1814567d
        "Server": [
          "Windows-Azure-HDFS/1.0",
          "Microsoft-HTTPAPI/2.0"
        ],
        "x-ms-client-request-id": "dade03a5-f852-9dfa-56af-b50ce6778187",
<<<<<<< HEAD
        "x-ms-request-id": "507d7d92-b01f-006d-5dac-f9cb14000000",
=======
        "x-ms-request-id": "b22203fc-b01f-0020-4b7e-0504f8000000",
>>>>>>> 1814567d
        "x-ms-version": "2020-06-12"
      },
      "ResponseBody": []
    },
    {
      "RequestUri": "https://seannse.dfs.core.windows.net/test-filesystem-cfec9adc-3d29-a221-f771-1f21bdeb0729/test-directory-28e48a0b-9b2e-7496-6afe-9c1c52373ec0?mode=legacy",
      "RequestMethod": "PUT",
      "RequestHeaders": {
        "Accept": "application/json",
        "Authorization": "Sanitized",
        "User-Agent": [
<<<<<<< HEAD
          "azsdk-net-Storage.Files.DataLake/12.7.0-alpha.20210202.1",
          "(.NET 5.0.2; Microsoft Windows 10.0.19042)"
        ],
        "x-ms-client-request-id": "4f76d934-6359-576e-fc4a-79173012c8f0",
        "x-ms-date": "Tue, 02 Feb 2021 21:41:44 GMT",
=======
          "azsdk-net-Storage.Files.DataLake/12.7.0-alpha.20210217.1",
          "(.NET 5.0.3; Microsoft Windows 10.0.19042)"
        ],
        "x-ms-client-request-id": "4f76d934-6359-576e-fc4a-79173012c8f0",
        "x-ms-date": "Wed, 17 Feb 2021 22:45:06 GMT",
>>>>>>> 1814567d
        "x-ms-rename-source": "%2Ftest-filesystem-cfec9adc-3d29-a221-f771-1f21bdeb0729%2Fdirectory=",
        "x-ms-return-client-request-id": "true",
        "x-ms-version": "2020-06-12"
      },
      "RequestBody": null,
      "StatusCode": 201,
      "ResponseHeaders": {
        "Content-Length": "0",
<<<<<<< HEAD
        "Date": "Tue, 02 Feb 2021 21:41:43 GMT",
=======
        "Date": "Wed, 17 Feb 2021 22:45:05 GMT",
>>>>>>> 1814567d
        "Server": [
          "Windows-Azure-HDFS/1.0",
          "Microsoft-HTTPAPI/2.0"
        ],
        "x-ms-client-request-id": "4f76d934-6359-576e-fc4a-79173012c8f0",
<<<<<<< HEAD
        "x-ms-request-id": "507d7d9c-b01f-006d-64ac-f9cb14000000",
=======
        "x-ms-request-id": "b2220421-b01f-0020-707e-0504f8000000",
>>>>>>> 1814567d
        "x-ms-version": "2020-06-12"
      },
      "ResponseBody": []
    },
    {
      "RequestUri": "https://seannse.blob.core.windows.net/test-filesystem-cfec9adc-3d29-a221-f771-1f21bdeb0729/test-directory-28e48a0b-9b2e-7496-6afe-9c1c52373ec0",
      "RequestMethod": "HEAD",
      "RequestHeaders": {
        "Accept": "application/xml",
        "Authorization": "Sanitized",
        "User-Agent": [
<<<<<<< HEAD
          "azsdk-net-Storage.Files.DataLake/12.7.0-alpha.20210202.1",
          "(.NET 5.0.2; Microsoft Windows 10.0.19042)"
        ],
        "x-ms-client-request-id": "0dd7201b-3100-092d-58b3-2f3d1d08f459",
        "x-ms-date": "Tue, 02 Feb 2021 21:41:44 GMT",
=======
          "azsdk-net-Storage.Files.DataLake/12.7.0-alpha.20210217.1",
          "(.NET 5.0.3; Microsoft Windows 10.0.19042)"
        ],
        "x-ms-client-request-id": "0dd7201b-3100-092d-58b3-2f3d1d08f459",
        "x-ms-date": "Wed, 17 Feb 2021 22:45:06 GMT",
>>>>>>> 1814567d
        "x-ms-return-client-request-id": "true",
        "x-ms-version": "2020-06-12"
      },
      "RequestBody": null,
      "StatusCode": 200,
      "ResponseHeaders": {
        "Accept-Ranges": "bytes",
        "Content-Length": "0",
        "Content-Type": "application/octet-stream",
<<<<<<< HEAD
        "Date": "Tue, 02 Feb 2021 21:41:44 GMT",
        "ETag": "\u00220x8D8C7C355F61174\u0022",
        "Last-Modified": "Tue, 02 Feb 2021 21:41:44 GMT",
=======
        "Date": "Wed, 17 Feb 2021 22:45:05 GMT",
        "ETag": "\u00220x8D8D395ABC68BB0\u0022",
        "Last-Modified": "Wed, 17 Feb 2021 22:45:05 GMT",
>>>>>>> 1814567d
        "Server": [
          "Windows-Azure-Blob/1.0",
          "Microsoft-HTTPAPI/2.0"
        ],
        "x-ms-access-tier": "Hot",
        "x-ms-access-tier-inferred": "true",
        "x-ms-blob-type": "BlockBlob",
        "x-ms-client-request-id": "0dd7201b-3100-092d-58b3-2f3d1d08f459",
<<<<<<< HEAD
        "x-ms-creation-time": "Tue, 02 Feb 2021 21:41:44 GMT",
=======
        "x-ms-creation-time": "Wed, 17 Feb 2021 22:45:05 GMT",
>>>>>>> 1814567d
        "x-ms-group": "$superuser",
        "x-ms-lease-state": "available",
        "x-ms-lease-status": "unlocked",
        "x-ms-meta-hdi_isfolder": "true",
        "x-ms-owner": "$superuser",
        "x-ms-permissions": "rwxr-x---",
<<<<<<< HEAD
        "x-ms-request-id": "3cc995c3-201e-0032-75ac-f97f28000000",
=======
        "x-ms-request-id": "8b0e6b45-401e-000b-157e-058434000000",
>>>>>>> 1814567d
        "x-ms-server-encrypted": "true",
        "x-ms-version": "2020-06-12"
      },
      "ResponseBody": []
    },
    {
      "RequestUri": "https://seannse.blob.core.windows.net/test-filesystem-cfec9adc-3d29-a221-f771-1f21bdeb0729?restype=container",
      "RequestMethod": "DELETE",
      "RequestHeaders": {
        "Accept": "application/xml",
        "Authorization": "Sanitized",
<<<<<<< HEAD
        "traceparent": "00-6600cceacb3c7c408903ca3be77f4c56-fc2bc7b87c78224f-00",
        "User-Agent": [
          "azsdk-net-Storage.Files.DataLake/12.7.0-alpha.20210202.1",
          "(.NET 5.0.2; Microsoft Windows 10.0.19042)"
        ],
        "x-ms-client-request-id": "10fb6f12-bb3a-18f0-80d1-c2166dfef1da",
        "x-ms-date": "Tue, 02 Feb 2021 21:41:44 GMT",
=======
        "traceparent": "00-6eba5e1a519ffe4e90182b55adaf9eb8-cdcb3dbf25fae149-00",
        "User-Agent": [
          "azsdk-net-Storage.Files.DataLake/12.7.0-alpha.20210217.1",
          "(.NET 5.0.3; Microsoft Windows 10.0.19042)"
        ],
        "x-ms-client-request-id": "10fb6f12-bb3a-18f0-80d1-c2166dfef1da",
        "x-ms-date": "Wed, 17 Feb 2021 22:45:06 GMT",
>>>>>>> 1814567d
        "x-ms-return-client-request-id": "true",
        "x-ms-version": "2020-06-12"
      },
      "RequestBody": null,
      "StatusCode": 202,
      "ResponseHeaders": {
        "Content-Length": "0",
<<<<<<< HEAD
        "Date": "Tue, 02 Feb 2021 21:41:44 GMT",
=======
        "Date": "Wed, 17 Feb 2021 22:45:05 GMT",
>>>>>>> 1814567d
        "Server": [
          "Windows-Azure-Blob/1.0",
          "Microsoft-HTTPAPI/2.0"
        ],
        "x-ms-client-request-id": "10fb6f12-bb3a-18f0-80d1-c2166dfef1da",
<<<<<<< HEAD
        "x-ms-request-id": "3cc99601-201e-0032-2dac-f97f28000000",
=======
        "x-ms-request-id": "8b0e6b6b-401e-000b-377e-058434000000",
>>>>>>> 1814567d
        "x-ms-version": "2020-06-12"
      },
      "ResponseBody": []
    }
  ],
  "Variables": {
    "RandomSeed": "1768950976",
    "Storage_TestConfigHierarchicalNamespace": "NamespaceTenant\nseannse\nU2FuaXRpemVk\nhttps://seannse.blob.core.windows.net\nhttps://seannse.file.core.windows.net\nhttps://seannse.queue.core.windows.net\nhttps://seannse.table.core.windows.net\n\n\n\n\nhttps://seannse-secondary.blob.core.windows.net\nhttps://seannse-secondary.file.core.windows.net\nhttps://seannse-secondary.queue.core.windows.net\nhttps://seannse-secondary.table.core.windows.net\n68390a19-a643-458b-b726-408abf67b4fc\nSanitized\n72f988bf-86f1-41af-91ab-2d7cd011db47\nhttps://login.microsoftonline.com/\nCloud\nBlobEndpoint=https://seannse.blob.core.windows.net/;QueueEndpoint=https://seannse.queue.core.windows.net/;FileEndpoint=https://seannse.file.core.windows.net/;BlobSecondaryEndpoint=https://seannse-secondary.blob.core.windows.net/;QueueSecondaryEndpoint=https://seannse-secondary.queue.core.windows.net/;FileSecondaryEndpoint=https://seannse-secondary.file.core.windows.net/;AccountName=seannse;AccountKey=Sanitized\n"
  }
}<|MERGE_RESOLUTION|>--- conflicted
+++ resolved
@@ -1,30 +1,19 @@
 {
   "Entries": [
     {
-      "RequestUri": "https://seannse.blob.core.windows.net/test-filesystem-cfec9adc-3d29-a221-f771-1f21bdeb0729?restype=container",
+      "RequestUri": "https://seannse.blob.core.windows.net/test-filesystem-f5b883b6-d6e2-5310-9136-53de81f65579?restype=container",
       "RequestMethod": "PUT",
       "RequestHeaders": {
         "Accept": "application/xml",
         "Authorization": "Sanitized",
-<<<<<<< HEAD
-        "traceparent": "00-6106a3164faad6409ac6d96a80ad5b28-c3f12b1e78755549-00",
+        "traceparent": "00-c5909cc404787142a464367dc2024b8f-5c7705966d10734b-00",
         "User-Agent": [
-          "azsdk-net-Storage.Files.DataLake/12.7.0-alpha.20210202.1",
-          "(.NET 5.0.2; Microsoft Windows 10.0.19042)"
+          "azsdk-net-Storage.Files.DataLake/12.7.0-alpha.20210219.1",
+          "(.NET 5.0.3; Microsoft Windows 10.0.19041)"
         ],
         "x-ms-blob-public-access": "container",
-        "x-ms-client-request-id": "2024ec39-830a-d493-beab-875a246f66e7",
-        "x-ms-date": "Tue, 02 Feb 2021 21:41:43 GMT",
-=======
-        "traceparent": "00-75e42ce5fa9c06409820e173d6021e80-3d5b6497a760434c-00",
-        "User-Agent": [
-          "azsdk-net-Storage.Files.DataLake/12.7.0-alpha.20210217.1",
-          "(.NET 5.0.3; Microsoft Windows 10.0.19042)"
-        ],
-        "x-ms-blob-public-access": "container",
-        "x-ms-client-request-id": "2024ec39-830a-d493-beab-875a246f66e7",
-        "x-ms-date": "Wed, 17 Feb 2021 22:45:05 GMT",
->>>>>>> 1814567d
+        "x-ms-client-request-id": "ef2f3089-7e50-cf2b-0707-7799c413a95b",
+        "x-ms-date": "Fri, 19 Feb 2021 19:03:55 GMT",
         "x-ms-return-client-request-id": "true",
         "x-ms-version": "2020-06-12"
       },
@@ -32,52 +21,32 @@
       "StatusCode": 201,
       "ResponseHeaders": {
         "Content-Length": "0",
-<<<<<<< HEAD
-        "Date": "Tue, 02 Feb 2021 21:41:44 GMT",
-        "ETag": "\u00220x8D8C7C355BC3C3F\u0022",
-        "Last-Modified": "Tue, 02 Feb 2021 21:41:44 GMT",
-=======
-        "Date": "Wed, 17 Feb 2021 22:45:05 GMT",
-        "ETag": "\u00220x8D8D395AB92414C\u0022",
-        "Last-Modified": "Wed, 17 Feb 2021 22:45:05 GMT",
->>>>>>> 1814567d
+        "Date": "Fri, 19 Feb 2021 19:03:53 GMT",
+        "ETag": "\u00220x8D8D5091A3ABF61\u0022",
+        "Last-Modified": "Fri, 19 Feb 2021 19:03:54 GMT",
         "Server": [
           "Windows-Azure-Blob/1.0",
           "Microsoft-HTTPAPI/2.0"
         ],
-        "x-ms-client-request-id": "2024ec39-830a-d493-beab-875a246f66e7",
-<<<<<<< HEAD
-        "x-ms-request-id": "3cc993da-201e-0032-32ac-f97f28000000",
-=======
-        "x-ms-request-id": "8b0e6a7d-401e-000b-617e-058434000000",
->>>>>>> 1814567d
+        "x-ms-client-request-id": "ef2f3089-7e50-cf2b-0707-7799c413a95b",
+        "x-ms-request-id": "cb129e4a-b01e-006d-0df1-06cb14000000",
         "x-ms-version": "2020-06-12"
       },
       "ResponseBody": []
     },
     {
-      "RequestUri": "https://seannse.dfs.core.windows.net/test-filesystem-cfec9adc-3d29-a221-f771-1f21bdeb0729/directory?resource=directory",
+      "RequestUri": "https://seannse.dfs.core.windows.net/test-filesystem-f5b883b6-d6e2-5310-9136-53de81f65579/directory?resource=directory",
       "RequestMethod": "PUT",
       "RequestHeaders": {
         "Accept": "application/json",
         "Authorization": "Sanitized",
-<<<<<<< HEAD
-        "traceparent": "00-ea130b25bdf52f4495be3f11587cb455-8f3da416381b6b45-00",
+        "traceparent": "00-46e0555645f2ac4d879af09a9cf7a0be-80c693122fba6e41-00",
         "User-Agent": [
-          "azsdk-net-Storage.Files.DataLake/12.7.0-alpha.20210202.1",
-          "(.NET 5.0.2; Microsoft Windows 10.0.19042)"
+          "azsdk-net-Storage.Files.DataLake/12.7.0-alpha.20210219.1",
+          "(.NET 5.0.3; Microsoft Windows 10.0.19041)"
         ],
-        "x-ms-client-request-id": "dade03a5-f852-9dfa-56af-b50ce6778187",
-        "x-ms-date": "Tue, 02 Feb 2021 21:41:43 GMT",
-=======
-        "traceparent": "00-609173ae7992c74c9bc3e45143838256-b1623035c87fda45-00",
-        "User-Agent": [
-          "azsdk-net-Storage.Files.DataLake/12.7.0-alpha.20210217.1",
-          "(.NET 5.0.3; Microsoft Windows 10.0.19042)"
-        ],
-        "x-ms-client-request-id": "dade03a5-f852-9dfa-56af-b50ce6778187",
-        "x-ms-date": "Wed, 17 Feb 2021 22:45:05 GMT",
->>>>>>> 1814567d
+        "x-ms-client-request-id": "1956fd6f-f565-0255-bd1b-409406635117",
+        "x-ms-date": "Fri, 19 Feb 2021 19:03:55 GMT",
         "x-ms-return-client-request-id": "true",
         "x-ms-version": "2020-06-12"
       },
@@ -85,50 +54,32 @@
       "StatusCode": 201,
       "ResponseHeaders": {
         "Content-Length": "0",
-<<<<<<< HEAD
-        "Date": "Tue, 02 Feb 2021 21:41:43 GMT",
-        "ETag": "\u00220x8D8C7C355F61174\u0022",
-        "Last-Modified": "Tue, 02 Feb 2021 21:41:44 GMT",
-=======
-        "Date": "Wed, 17 Feb 2021 22:45:05 GMT",
-        "ETag": "\u00220x8D8D395ABC68BB0\u0022",
-        "Last-Modified": "Wed, 17 Feb 2021 22:45:05 GMT",
->>>>>>> 1814567d
+        "Date": "Fri, 19 Feb 2021 19:03:54 GMT",
+        "ETag": "\u00220x8D8D5091A4C245B\u0022",
+        "Last-Modified": "Fri, 19 Feb 2021 19:03:54 GMT",
         "Server": [
           "Windows-Azure-HDFS/1.0",
           "Microsoft-HTTPAPI/2.0"
         ],
-        "x-ms-client-request-id": "dade03a5-f852-9dfa-56af-b50ce6778187",
-<<<<<<< HEAD
-        "x-ms-request-id": "507d7d92-b01f-006d-5dac-f9cb14000000",
-=======
-        "x-ms-request-id": "b22203fc-b01f-0020-4b7e-0504f8000000",
->>>>>>> 1814567d
+        "x-ms-client-request-id": "1956fd6f-f565-0255-bd1b-409406635117",
+        "x-ms-request-id": "da8424ba-a01f-0061-21f1-065c1c000000",
         "x-ms-version": "2020-06-12"
       },
       "ResponseBody": []
     },
     {
-      "RequestUri": "https://seannse.dfs.core.windows.net/test-filesystem-cfec9adc-3d29-a221-f771-1f21bdeb0729/test-directory-28e48a0b-9b2e-7496-6afe-9c1c52373ec0?mode=legacy",
+      "RequestUri": "https://seannse.dfs.core.windows.net/test-filesystem-f5b883b6-d6e2-5310-9136-53de81f65579/test-directory-9df559c8-8708-1473-aebb-77c87ef0e037?mode=legacy",
       "RequestMethod": "PUT",
       "RequestHeaders": {
         "Accept": "application/json",
         "Authorization": "Sanitized",
         "User-Agent": [
-<<<<<<< HEAD
-          "azsdk-net-Storage.Files.DataLake/12.7.0-alpha.20210202.1",
-          "(.NET 5.0.2; Microsoft Windows 10.0.19042)"
+          "azsdk-net-Storage.Files.DataLake/12.7.0-alpha.20210219.1",
+          "(.NET 5.0.3; Microsoft Windows 10.0.19041)"
         ],
-        "x-ms-client-request-id": "4f76d934-6359-576e-fc4a-79173012c8f0",
-        "x-ms-date": "Tue, 02 Feb 2021 21:41:44 GMT",
-=======
-          "azsdk-net-Storage.Files.DataLake/12.7.0-alpha.20210217.1",
-          "(.NET 5.0.3; Microsoft Windows 10.0.19042)"
-        ],
-        "x-ms-client-request-id": "4f76d934-6359-576e-fc4a-79173012c8f0",
-        "x-ms-date": "Wed, 17 Feb 2021 22:45:06 GMT",
->>>>>>> 1814567d
-        "x-ms-rename-source": "%2Ftest-filesystem-cfec9adc-3d29-a221-f771-1f21bdeb0729%2Fdirectory=",
+        "x-ms-client-request-id": "80590e82-c799-aed2-9f52-92ab24931206",
+        "x-ms-date": "Fri, 19 Feb 2021 19:03:55 GMT",
+        "x-ms-rename-source": "%2Ftest-filesystem-f5b883b6-d6e2-5310-9136-53de81f65579%2Fdirectory=",
         "x-ms-return-client-request-id": "true",
         "x-ms-version": "2020-06-12"
       },
@@ -136,45 +87,29 @@
       "StatusCode": 201,
       "ResponseHeaders": {
         "Content-Length": "0",
-<<<<<<< HEAD
-        "Date": "Tue, 02 Feb 2021 21:41:43 GMT",
-=======
-        "Date": "Wed, 17 Feb 2021 22:45:05 GMT",
->>>>>>> 1814567d
+        "Date": "Fri, 19 Feb 2021 19:03:54 GMT",
         "Server": [
           "Windows-Azure-HDFS/1.0",
           "Microsoft-HTTPAPI/2.0"
         ],
-        "x-ms-client-request-id": "4f76d934-6359-576e-fc4a-79173012c8f0",
-<<<<<<< HEAD
-        "x-ms-request-id": "507d7d9c-b01f-006d-64ac-f9cb14000000",
-=======
-        "x-ms-request-id": "b2220421-b01f-0020-707e-0504f8000000",
->>>>>>> 1814567d
+        "x-ms-client-request-id": "80590e82-c799-aed2-9f52-92ab24931206",
+        "x-ms-request-id": "da8424c3-a01f-0061-2af1-065c1c000000",
         "x-ms-version": "2020-06-12"
       },
       "ResponseBody": []
     },
     {
-      "RequestUri": "https://seannse.blob.core.windows.net/test-filesystem-cfec9adc-3d29-a221-f771-1f21bdeb0729/test-directory-28e48a0b-9b2e-7496-6afe-9c1c52373ec0",
+      "RequestUri": "https://seannse.blob.core.windows.net/test-filesystem-f5b883b6-d6e2-5310-9136-53de81f65579/test-directory-9df559c8-8708-1473-aebb-77c87ef0e037",
       "RequestMethod": "HEAD",
       "RequestHeaders": {
         "Accept": "application/xml",
         "Authorization": "Sanitized",
         "User-Agent": [
-<<<<<<< HEAD
-          "azsdk-net-Storage.Files.DataLake/12.7.0-alpha.20210202.1",
-          "(.NET 5.0.2; Microsoft Windows 10.0.19042)"
+          "azsdk-net-Storage.Files.DataLake/12.7.0-alpha.20210219.1",
+          "(.NET 5.0.3; Microsoft Windows 10.0.19041)"
         ],
-        "x-ms-client-request-id": "0dd7201b-3100-092d-58b3-2f3d1d08f459",
-        "x-ms-date": "Tue, 02 Feb 2021 21:41:44 GMT",
-=======
-          "azsdk-net-Storage.Files.DataLake/12.7.0-alpha.20210217.1",
-          "(.NET 5.0.3; Microsoft Windows 10.0.19042)"
-        ],
-        "x-ms-client-request-id": "0dd7201b-3100-092d-58b3-2f3d1d08f459",
-        "x-ms-date": "Wed, 17 Feb 2021 22:45:06 GMT",
->>>>>>> 1814567d
+        "x-ms-client-request-id": "f812cd31-d109-5e7d-6d47-2f6dc6e83f9d",
+        "x-ms-date": "Fri, 19 Feb 2021 19:03:55 GMT",
         "x-ms-return-client-request-id": "true",
         "x-ms-version": "2020-06-12"
       },
@@ -184,15 +119,9 @@
         "Accept-Ranges": "bytes",
         "Content-Length": "0",
         "Content-Type": "application/octet-stream",
-<<<<<<< HEAD
-        "Date": "Tue, 02 Feb 2021 21:41:44 GMT",
-        "ETag": "\u00220x8D8C7C355F61174\u0022",
-        "Last-Modified": "Tue, 02 Feb 2021 21:41:44 GMT",
-=======
-        "Date": "Wed, 17 Feb 2021 22:45:05 GMT",
-        "ETag": "\u00220x8D8D395ABC68BB0\u0022",
-        "Last-Modified": "Wed, 17 Feb 2021 22:45:05 GMT",
->>>>>>> 1814567d
+        "Date": "Fri, 19 Feb 2021 19:03:54 GMT",
+        "ETag": "\u00220x8D8D5091A4C245B\u0022",
+        "Last-Modified": "Fri, 19 Feb 2021 19:03:54 GMT",
         "Server": [
           "Windows-Azure-Blob/1.0",
           "Microsoft-HTTPAPI/2.0"
@@ -200,51 +129,33 @@
         "x-ms-access-tier": "Hot",
         "x-ms-access-tier-inferred": "true",
         "x-ms-blob-type": "BlockBlob",
-        "x-ms-client-request-id": "0dd7201b-3100-092d-58b3-2f3d1d08f459",
-<<<<<<< HEAD
-        "x-ms-creation-time": "Tue, 02 Feb 2021 21:41:44 GMT",
-=======
-        "x-ms-creation-time": "Wed, 17 Feb 2021 22:45:05 GMT",
->>>>>>> 1814567d
+        "x-ms-client-request-id": "f812cd31-d109-5e7d-6d47-2f6dc6e83f9d",
+        "x-ms-creation-time": "Fri, 19 Feb 2021 19:03:54 GMT",
         "x-ms-group": "$superuser",
         "x-ms-lease-state": "available",
         "x-ms-lease-status": "unlocked",
         "x-ms-meta-hdi_isfolder": "true",
         "x-ms-owner": "$superuser",
         "x-ms-permissions": "rwxr-x---",
-<<<<<<< HEAD
-        "x-ms-request-id": "3cc995c3-201e-0032-75ac-f97f28000000",
-=======
-        "x-ms-request-id": "8b0e6b45-401e-000b-157e-058434000000",
->>>>>>> 1814567d
+        "x-ms-request-id": "cb129e97-b01e-006d-55f1-06cb14000000",
         "x-ms-server-encrypted": "true",
         "x-ms-version": "2020-06-12"
       },
       "ResponseBody": []
     },
     {
-      "RequestUri": "https://seannse.blob.core.windows.net/test-filesystem-cfec9adc-3d29-a221-f771-1f21bdeb0729?restype=container",
+      "RequestUri": "https://seannse.blob.core.windows.net/test-filesystem-f5b883b6-d6e2-5310-9136-53de81f65579?restype=container",
       "RequestMethod": "DELETE",
       "RequestHeaders": {
         "Accept": "application/xml",
         "Authorization": "Sanitized",
-<<<<<<< HEAD
-        "traceparent": "00-6600cceacb3c7c408903ca3be77f4c56-fc2bc7b87c78224f-00",
+        "traceparent": "00-7ebe0d82eddfc8468e8f781dccb296c1-a4aa902f0c4e1640-00",
         "User-Agent": [
-          "azsdk-net-Storage.Files.DataLake/12.7.0-alpha.20210202.1",
-          "(.NET 5.0.2; Microsoft Windows 10.0.19042)"
+          "azsdk-net-Storage.Files.DataLake/12.7.0-alpha.20210219.1",
+          "(.NET 5.0.3; Microsoft Windows 10.0.19041)"
         ],
-        "x-ms-client-request-id": "10fb6f12-bb3a-18f0-80d1-c2166dfef1da",
-        "x-ms-date": "Tue, 02 Feb 2021 21:41:44 GMT",
-=======
-        "traceparent": "00-6eba5e1a519ffe4e90182b55adaf9eb8-cdcb3dbf25fae149-00",
-        "User-Agent": [
-          "azsdk-net-Storage.Files.DataLake/12.7.0-alpha.20210217.1",
-          "(.NET 5.0.3; Microsoft Windows 10.0.19042)"
-        ],
-        "x-ms-client-request-id": "10fb6f12-bb3a-18f0-80d1-c2166dfef1da",
-        "x-ms-date": "Wed, 17 Feb 2021 22:45:06 GMT",
->>>>>>> 1814567d
+        "x-ms-client-request-id": "5779493f-1a81-29fc-017a-7cfd3a3d4f80",
+        "x-ms-date": "Fri, 19 Feb 2021 19:03:55 GMT",
         "x-ms-return-client-request-id": "true",
         "x-ms-version": "2020-06-12"
       },
@@ -252,28 +163,20 @@
       "StatusCode": 202,
       "ResponseHeaders": {
         "Content-Length": "0",
-<<<<<<< HEAD
-        "Date": "Tue, 02 Feb 2021 21:41:44 GMT",
-=======
-        "Date": "Wed, 17 Feb 2021 22:45:05 GMT",
->>>>>>> 1814567d
+        "Date": "Fri, 19 Feb 2021 19:03:54 GMT",
         "Server": [
           "Windows-Azure-Blob/1.0",
           "Microsoft-HTTPAPI/2.0"
         ],
-        "x-ms-client-request-id": "10fb6f12-bb3a-18f0-80d1-c2166dfef1da",
-<<<<<<< HEAD
-        "x-ms-request-id": "3cc99601-201e-0032-2dac-f97f28000000",
-=======
-        "x-ms-request-id": "8b0e6b6b-401e-000b-377e-058434000000",
->>>>>>> 1814567d
+        "x-ms-client-request-id": "5779493f-1a81-29fc-017a-7cfd3a3d4f80",
+        "x-ms-request-id": "cb129eb8-b01e-006d-72f1-06cb14000000",
         "x-ms-version": "2020-06-12"
       },
       "ResponseBody": []
     }
   ],
   "Variables": {
-    "RandomSeed": "1768950976",
+    "RandomSeed": "987156620",
     "Storage_TestConfigHierarchicalNamespace": "NamespaceTenant\nseannse\nU2FuaXRpemVk\nhttps://seannse.blob.core.windows.net\nhttps://seannse.file.core.windows.net\nhttps://seannse.queue.core.windows.net\nhttps://seannse.table.core.windows.net\n\n\n\n\nhttps://seannse-secondary.blob.core.windows.net\nhttps://seannse-secondary.file.core.windows.net\nhttps://seannse-secondary.queue.core.windows.net\nhttps://seannse-secondary.table.core.windows.net\n68390a19-a643-458b-b726-408abf67b4fc\nSanitized\n72f988bf-86f1-41af-91ab-2d7cd011db47\nhttps://login.microsoftonline.com/\nCloud\nBlobEndpoint=https://seannse.blob.core.windows.net/;QueueEndpoint=https://seannse.queue.core.windows.net/;FileEndpoint=https://seannse.file.core.windows.net/;BlobSecondaryEndpoint=https://seannse-secondary.blob.core.windows.net/;QueueSecondaryEndpoint=https://seannse-secondary.queue.core.windows.net/;FileSecondaryEndpoint=https://seannse-secondary.file.core.windows.net/;AccountName=seannse;AccountKey=Sanitized\n"
   }
 }