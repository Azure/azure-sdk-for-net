{
  "Entries": [
    {
      "RequestUri": "https://seannse.blob.core.windows.net/test-filesystem-531a6912-4bee-2713-3ebc-e2b05a7c1a97?restype=container",
      "RequestMethod": "PUT",
      "RequestHeaders": {
        "Accept": "application/xml",
        "Authorization": "Sanitized",
<<<<<<< HEAD
        "traceparent": "00-4387032655674541a7b3126b67f5915f-3a81b198dc588844-00",
        "User-Agent": [
          "azsdk-net-Storage.Files.DataLake/12.7.0-alpha.20210202.1",
          "(.NET 5.0.2; Microsoft Windows 10.0.19042)"
        ],
        "x-ms-blob-public-access": "container",
        "x-ms-client-request-id": "4cb16d86-1e05-eb7b-1330-0433e2d81d2e",
        "x-ms-date": "Tue, 02 Feb 2021 21:49:21 GMT",
=======
        "traceparent": "00-03fb8c6c1529eb4dbd39eb9cc8a9622a-3518f1d7ce9e564e-00",
        "User-Agent": [
          "azsdk-net-Storage.Files.DataLake/12.7.0-alpha.20210217.1",
          "(.NET 5.0.3; Microsoft Windows 10.0.19042)"
        ],
        "x-ms-blob-public-access": "container",
        "x-ms-client-request-id": "4cb16d86-1e05-eb7b-1330-0433e2d81d2e",
        "x-ms-date": "Wed, 17 Feb 2021 22:37:23 GMT",
>>>>>>> 1814567d
        "x-ms-return-client-request-id": "true",
        "x-ms-version": "2020-06-12"
      },
      "RequestBody": null,
      "StatusCode": 201,
      "ResponseHeaders": {
        "Content-Length": "0",
<<<<<<< HEAD
        "Date": "Tue, 02 Feb 2021 21:49:22 GMT",
        "ETag": "\u00220x8D8C7C466D88FE2\u0022",
        "Last-Modified": "Tue, 02 Feb 2021 21:49:22 GMT",
=======
        "Date": "Wed, 17 Feb 2021 22:37:23 GMT",
        "ETag": "\u00220x8D8D394980D6FE7\u0022",
        "Last-Modified": "Wed, 17 Feb 2021 22:37:23 GMT",
>>>>>>> 1814567d
        "Server": [
          "Windows-Azure-Blob/1.0",
          "Microsoft-HTTPAPI/2.0"
        ],
        "x-ms-client-request-id": "4cb16d86-1e05-eb7b-1330-0433e2d81d2e",
<<<<<<< HEAD
        "x-ms-request-id": "9d1cbc64-501e-0028-3dad-f91ef7000000",
=======
        "x-ms-request-id": "a128d225-701e-0000-357d-057f5f000000",
>>>>>>> 1814567d
        "x-ms-version": "2020-06-12"
      },
      "ResponseBody": []
    },
    {
      "RequestUri": "https://seannse.dfs.core.windows.net/test-filesystem-531a6912-4bee-2713-3ebc-e2b05a7c1a97/directory?resource=directory",
      "RequestMethod": "PUT",
      "RequestHeaders": {
        "Accept": "application/json",
        "Authorization": "Sanitized",
<<<<<<< HEAD
        "traceparent": "00-c9db83a211f27d4a829c0b0703dcc9e6-cc1cef7010a11d43-00",
        "User-Agent": [
          "azsdk-net-Storage.Files.DataLake/12.7.0-alpha.20210202.1",
          "(.NET 5.0.2; Microsoft Windows 10.0.19042)"
        ],
        "x-ms-client-request-id": "ec2966ec-cecb-0691-3e3c-2c504561fc18",
        "x-ms-date": "Tue, 02 Feb 2021 21:49:22 GMT",
=======
        "traceparent": "00-d153ce985f29fd4f98a6dc600a1056dd-f86c06ba35809143-00",
        "User-Agent": [
          "azsdk-net-Storage.Files.DataLake/12.7.0-alpha.20210217.1",
          "(.NET 5.0.3; Microsoft Windows 10.0.19042)"
        ],
        "x-ms-client-request-id": "ec2966ec-cecb-0691-3e3c-2c504561fc18",
        "x-ms-date": "Wed, 17 Feb 2021 22:37:23 GMT",
>>>>>>> 1814567d
        "x-ms-return-client-request-id": "true",
        "x-ms-version": "2020-06-12"
      },
      "RequestBody": null,
      "StatusCode": 201,
      "ResponseHeaders": {
        "Content-Length": "0",
<<<<<<< HEAD
        "Date": "Tue, 02 Feb 2021 21:49:22 GMT",
        "ETag": "\u00220x8D8C7C4670F383A\u0022",
        "Last-Modified": "Tue, 02 Feb 2021 21:49:22 GMT",
=======
        "Date": "Wed, 17 Feb 2021 22:37:22 GMT",
        "ETag": "\u00220x8D8D394984CF6D4\u0022",
        "Last-Modified": "Wed, 17 Feb 2021 22:37:23 GMT",
>>>>>>> 1814567d
        "Server": [
          "Windows-Azure-HDFS/1.0",
          "Microsoft-HTTPAPI/2.0"
        ],
        "x-ms-client-request-id": "ec2966ec-cecb-0691-3e3c-2c504561fc18",
<<<<<<< HEAD
        "x-ms-request-id": "02c45f39-f01f-0021-36ad-f95b24000000",
=======
        "x-ms-request-id": "9d790e61-701f-0062-277d-05bd78000000",
>>>>>>> 1814567d
        "x-ms-version": "2020-06-12"
      },
      "ResponseBody": []
    },
    {
      "RequestUri": "https://seannse.dfs.core.windows.net/test-filesystem-531a6912-4bee-2713-3ebc-e2b05a7c1a97/directory/my cool file?resource=file",
      "RequestMethod": "PUT",
      "RequestHeaders": {
        "Accept": "application/json",
        "Authorization": "Sanitized",
<<<<<<< HEAD
        "traceparent": "00-f1d01810fbc2764fa71a4413bdbd389a-484e8813f0fd4b4c-00",
        "User-Agent": [
          "azsdk-net-Storage.Files.DataLake/12.7.0-alpha.20210202.1",
          "(.NET 5.0.2; Microsoft Windows 10.0.19042)"
        ],
        "x-ms-client-request-id": "7c468825-30ae-ad62-c707-fcfce9fc8273",
        "x-ms-date": "Tue, 02 Feb 2021 21:49:22 GMT",
=======
        "traceparent": "00-41bd08664af10a45bbe6bf21d9926e6c-f7ae4efbb03be640-00",
        "User-Agent": [
          "azsdk-net-Storage.Files.DataLake/12.7.0-alpha.20210217.1",
          "(.NET 5.0.3; Microsoft Windows 10.0.19042)"
        ],
        "x-ms-client-request-id": "7c468825-30ae-ad62-c707-fcfce9fc8273",
        "x-ms-date": "Wed, 17 Feb 2021 22:37:23 GMT",
>>>>>>> 1814567d
        "x-ms-return-client-request-id": "true",
        "x-ms-version": "2020-06-12"
      },
      "RequestBody": null,
      "StatusCode": 201,
      "ResponseHeaders": {
        "Content-Length": "0",
<<<<<<< HEAD
        "Date": "Tue, 02 Feb 2021 21:49:22 GMT",
        "ETag": "\u00220x8D8C7C4671F79AF\u0022",
        "Last-Modified": "Tue, 02 Feb 2021 21:49:23 GMT",
=======
        "Date": "Wed, 17 Feb 2021 22:37:22 GMT",
        "ETag": "\u00220x8D8D394985B6560\u0022",
        "Last-Modified": "Wed, 17 Feb 2021 22:37:23 GMT",
>>>>>>> 1814567d
        "Server": [
          "Windows-Azure-HDFS/1.0",
          "Microsoft-HTTPAPI/2.0"
        ],
        "x-ms-client-request-id": "7c468825-30ae-ad62-c707-fcfce9fc8273",
<<<<<<< HEAD
        "x-ms-request-id": "02c45f43-f01f-0021-40ad-f95b24000000",
=======
        "x-ms-request-id": "9d790e71-701f-0062-377d-05bd78000000",
>>>>>>> 1814567d
        "x-ms-version": "2020-06-12"
      },
      "ResponseBody": []
    },
    {
      "RequestUri": "https://seannse.dfs.core.windows.net/test-filesystem-531a6912-4bee-2713-3ebc-e2b05a7c1a97?resource=filesystem\u0026recursive=true\u0026upn=false",
      "RequestMethod": "GET",
      "RequestHeaders": {
        "Accept": "application/json",
        "Authorization": "Sanitized",
<<<<<<< HEAD
        "traceparent": "00-60dff225c3dc7e419892064721f98db0-cc0747e30ec99347-00",
        "User-Agent": [
          "azsdk-net-Storage.Files.DataLake/12.7.0-alpha.20210202.1",
          "(.NET 5.0.2; Microsoft Windows 10.0.19042)"
        ],
        "x-ms-client-request-id": "bd2bb4af-801a-c169-5b4f-fbac98468623",
        "x-ms-date": "Tue, 02 Feb 2021 21:49:22 GMT",
=======
        "traceparent": "00-e349a3fe94d3d74a836fb8f5cbce0e8b-f9fa06183af26744-00",
        "User-Agent": [
          "azsdk-net-Storage.Files.DataLake/12.7.0-alpha.20210217.1",
          "(.NET 5.0.3; Microsoft Windows 10.0.19042)"
        ],
        "x-ms-client-request-id": "bd2bb4af-801a-c169-5b4f-fbac98468623",
        "x-ms-date": "Wed, 17 Feb 2021 22:37:23 GMT",
>>>>>>> 1814567d
        "x-ms-return-client-request-id": "true",
        "x-ms-version": "2020-06-12"
      },
      "RequestBody": null,
      "StatusCode": 200,
      "ResponseHeaders": {
        "Content-Type": "application/json; charset=utf-8",
<<<<<<< HEAD
        "Date": "Tue, 02 Feb 2021 21:49:22 GMT",
=======
        "Date": "Wed, 17 Feb 2021 22:37:23 GMT",
>>>>>>> 1814567d
        "Server": [
          "Windows-Azure-HDFS/1.0",
          "Microsoft-HTTPAPI/2.0"
        ],
        "Transfer-Encoding": "chunked",
        "x-ms-client-request-id": "bd2bb4af-801a-c169-5b4f-fbac98468623",
<<<<<<< HEAD
        "x-ms-request-id": "02c45f49-f01f-0021-46ad-f95b24000000",
        "x-ms-version": "2020-06-12"
      },
      "ResponseBody": [
        "{\u0022paths\u0022:[{\u0022contentLength\u0022:\u00220\u0022,\u0022creationTime\u0022:\u0022132567761629493306\u0022,\u0022etag\u0022:\u00220x8D8C7C4670F383A\u0022,\u0022group\u0022:\u0022$superuser\u0022,\u0022isDirectory\u0022:\u0022true\u0022,\u0022lastModified\u0022:\u0022Tue, 02 Feb 2021 21:49:22 GMT\u0022,\u0022name\u0022:\u0022directory\u0022,\u0022owner\u0022:\u0022$superuser\u0022,\u0022permissions\u0022:\u0022rwxr-x---\u0022},{\u0022contentLength\u0022:\u00220\u0022,\u0022creationTime\u0022:\u0022132567761630558639\u0022,\u0022etag\u0022:\u00220x8D8C7C4671F79AF\u0022,\u0022group\u0022:\u0022$superuser\u0022,\u0022lastModified\u0022:\u0022Tue, 02 Feb 2021 21:49:23 GMT\u0022,\u0022name\u0022:\u0022directory/my cool file\u0022,\u0022owner\u0022:\u0022$superuser\u0022,\u0022permissions\u0022:\u0022rw-r-----\u0022}]}\n"
=======
        "x-ms-request-id": "9d790e7a-701f-0062-407d-05bd78000000",
        "x-ms-version": "2020-06-12"
      },
      "ResponseBody": [
        "{\u0022paths\u0022:[{\u0022contentLength\u0022:\u00220\u0022,\u0022creationTime\u0022:\u0022132580750436726484\u0022,\u0022etag\u0022:\u00220x8D8D394984CF6D4\u0022,\u0022group\u0022:\u0022$superuser\u0022,\u0022isDirectory\u0022:\u0022true\u0022,\u0022lastModified\u0022:\u0022Wed, 17 Feb 2021 22:37:23 GMT\u0022,\u0022name\u0022:\u0022directory\u0022,\u0022owner\u0022:\u0022$superuser\u0022,\u0022permissions\u0022:\u0022rwxr-x---\u0022},{\u0022contentLength\u0022:\u00220\u0022,\u0022creationTime\u0022:\u0022132580750437672288\u0022,\u0022etag\u0022:\u00220x8D8D394985B6560\u0022,\u0022group\u0022:\u0022$superuser\u0022,\u0022lastModified\u0022:\u0022Wed, 17 Feb 2021 22:37:23 GMT\u0022,\u0022name\u0022:\u0022directory/my cool file\u0022,\u0022owner\u0022:\u0022$superuser\u0022,\u0022permissions\u0022:\u0022rw-r-----\u0022}]}\n"
>>>>>>> 1814567d
      ]
    },
    {
      "RequestUri": "https://seannse.blob.core.windows.net/test-filesystem-531a6912-4bee-2713-3ebc-e2b05a7c1a97?restype=container",
      "RequestMethod": "DELETE",
      "RequestHeaders": {
        "Accept": "application/xml",
        "Authorization": "Sanitized",
<<<<<<< HEAD
        "traceparent": "00-0b55810c97d86a4d90a0d6aec8b51f42-d218e961a19e3641-00",
        "User-Agent": [
          "azsdk-net-Storage.Files.DataLake/12.7.0-alpha.20210202.1",
          "(.NET 5.0.2; Microsoft Windows 10.0.19042)"
        ],
        "x-ms-client-request-id": "344c59bc-c5d1-be58-e12b-454f4c1bbedc",
        "x-ms-date": "Tue, 02 Feb 2021 21:49:22 GMT",
=======
        "traceparent": "00-e6362d8dfa8f0245ae9614f63fb79663-c6c6b2aa05698046-00",
        "User-Agent": [
          "azsdk-net-Storage.Files.DataLake/12.7.0-alpha.20210217.1",
          "(.NET 5.0.3; Microsoft Windows 10.0.19042)"
        ],
        "x-ms-client-request-id": "344c59bc-c5d1-be58-e12b-454f4c1bbedc",
        "x-ms-date": "Wed, 17 Feb 2021 22:37:24 GMT",
>>>>>>> 1814567d
        "x-ms-return-client-request-id": "true",
        "x-ms-version": "2020-06-12"
      },
      "RequestBody": null,
      "StatusCode": 202,
      "ResponseHeaders": {
        "Content-Length": "0",
<<<<<<< HEAD
        "Date": "Tue, 02 Feb 2021 21:49:22 GMT",
=======
        "Date": "Wed, 17 Feb 2021 22:37:23 GMT",
>>>>>>> 1814567d
        "Server": [
          "Windows-Azure-Blob/1.0",
          "Microsoft-HTTPAPI/2.0"
        ],
        "x-ms-client-request-id": "344c59bc-c5d1-be58-e12b-454f4c1bbedc",
<<<<<<< HEAD
        "x-ms-request-id": "9d1cbdd5-501e-0028-73ad-f91ef7000000",
=======
        "x-ms-request-id": "a128d420-701e-0000-7a7d-057f5f000000",
>>>>>>> 1814567d
        "x-ms-version": "2020-06-12"
      },
      "ResponseBody": []
    }
  ],
  "Variables": {
    "RandomSeed": "1899837489",
    "Storage_TestConfigHierarchicalNamespace": "NamespaceTenant\nseannse\nU2FuaXRpemVk\nhttps://seannse.blob.core.windows.net\nhttps://seannse.file.core.windows.net\nhttps://seannse.queue.core.windows.net\nhttps://seannse.table.core.windows.net\n\n\n\n\nhttps://seannse-secondary.blob.core.windows.net\nhttps://seannse-secondary.file.core.windows.net\nhttps://seannse-secondary.queue.core.windows.net\nhttps://seannse-secondary.table.core.windows.net\n68390a19-a643-458b-b726-408abf67b4fc\nSanitized\n72f988bf-86f1-41af-91ab-2d7cd011db47\nhttps://login.microsoftonline.com/\nCloud\nBlobEndpoint=https://seannse.blob.core.windows.net/;QueueEndpoint=https://seannse.queue.core.windows.net/;FileEndpoint=https://seannse.file.core.windows.net/;BlobSecondaryEndpoint=https://seannse-secondary.blob.core.windows.net/;QueueSecondaryEndpoint=https://seannse-secondary.queue.core.windows.net/;FileSecondaryEndpoint=https://seannse-secondary.file.core.windows.net/;AccountName=seannse;AccountKey=Sanitized\n"
  }
}<|MERGE_RESOLUTION|>--- conflicted
+++ resolved
@@ -1,30 +1,19 @@
 {
   "Entries": [
     {
-      "RequestUri": "https://seannse.blob.core.windows.net/test-filesystem-531a6912-4bee-2713-3ebc-e2b05a7c1a97?restype=container",
+      "RequestUri": "https://seannse.blob.core.windows.net/test-filesystem-e2848ac1-5ac9-9ba0-f8c4-b60f9f20dc49?restype=container",
       "RequestMethod": "PUT",
       "RequestHeaders": {
         "Accept": "application/xml",
         "Authorization": "Sanitized",
-<<<<<<< HEAD
-        "traceparent": "00-4387032655674541a7b3126b67f5915f-3a81b198dc588844-00",
+        "traceparent": "00-86f28d89b339e941bd2191dfe95a1d58-0b24cd04f8e42b41-00",
         "User-Agent": [
-          "azsdk-net-Storage.Files.DataLake/12.7.0-alpha.20210202.1",
-          "(.NET 5.0.2; Microsoft Windows 10.0.19042)"
+          "azsdk-net-Storage.Files.DataLake/12.7.0-alpha.20210219.1",
+          "(.NET 5.0.3; Microsoft Windows 10.0.19041)"
         ],
         "x-ms-blob-public-access": "container",
-        "x-ms-client-request-id": "4cb16d86-1e05-eb7b-1330-0433e2d81d2e",
-        "x-ms-date": "Tue, 02 Feb 2021 21:49:21 GMT",
-=======
-        "traceparent": "00-03fb8c6c1529eb4dbd39eb9cc8a9622a-3518f1d7ce9e564e-00",
-        "User-Agent": [
-          "azsdk-net-Storage.Files.DataLake/12.7.0-alpha.20210217.1",
-          "(.NET 5.0.3; Microsoft Windows 10.0.19042)"
-        ],
-        "x-ms-blob-public-access": "container",
-        "x-ms-client-request-id": "4cb16d86-1e05-eb7b-1330-0433e2d81d2e",
-        "x-ms-date": "Wed, 17 Feb 2021 22:37:23 GMT",
->>>>>>> 1814567d
+        "x-ms-client-request-id": "89abfe32-4488-1468-56a3-8f148ef789da",
+        "x-ms-date": "Fri, 19 Feb 2021 18:59:20 GMT",
         "x-ms-return-client-request-id": "true",
         "x-ms-version": "2020-06-12"
       },
@@ -32,52 +21,32 @@
       "StatusCode": 201,
       "ResponseHeaders": {
         "Content-Length": "0",
-<<<<<<< HEAD
-        "Date": "Tue, 02 Feb 2021 21:49:22 GMT",
-        "ETag": "\u00220x8D8C7C466D88FE2\u0022",
-        "Last-Modified": "Tue, 02 Feb 2021 21:49:22 GMT",
-=======
-        "Date": "Wed, 17 Feb 2021 22:37:23 GMT",
-        "ETag": "\u00220x8D8D394980D6FE7\u0022",
-        "Last-Modified": "Wed, 17 Feb 2021 22:37:23 GMT",
->>>>>>> 1814567d
+        "Date": "Fri, 19 Feb 2021 18:59:19 GMT",
+        "ETag": "\u00220x8D8D50876861ABD\u0022",
+        "Last-Modified": "Fri, 19 Feb 2021 18:59:19 GMT",
         "Server": [
           "Windows-Azure-Blob/1.0",
           "Microsoft-HTTPAPI/2.0"
         ],
-        "x-ms-client-request-id": "4cb16d86-1e05-eb7b-1330-0433e2d81d2e",
-<<<<<<< HEAD
-        "x-ms-request-id": "9d1cbc64-501e-0028-3dad-f91ef7000000",
-=======
-        "x-ms-request-id": "a128d225-701e-0000-357d-057f5f000000",
->>>>>>> 1814567d
+        "x-ms-client-request-id": "89abfe32-4488-1468-56a3-8f148ef789da",
+        "x-ms-request-id": "cb1133f4-b01e-006d-24f1-06cb14000000",
         "x-ms-version": "2020-06-12"
       },
       "ResponseBody": []
     },
     {
-      "RequestUri": "https://seannse.dfs.core.windows.net/test-filesystem-531a6912-4bee-2713-3ebc-e2b05a7c1a97/directory?resource=directory",
+      "RequestUri": "https://seannse.dfs.core.windows.net/test-filesystem-e2848ac1-5ac9-9ba0-f8c4-b60f9f20dc49/directory?resource=directory",
       "RequestMethod": "PUT",
       "RequestHeaders": {
         "Accept": "application/json",
         "Authorization": "Sanitized",
-<<<<<<< HEAD
-        "traceparent": "00-c9db83a211f27d4a829c0b0703dcc9e6-cc1cef7010a11d43-00",
+        "traceparent": "00-8676cbb4658ce5498ac9c6b913cd6189-9d569a4800e02d48-00",
         "User-Agent": [
-          "azsdk-net-Storage.Files.DataLake/12.7.0-alpha.20210202.1",
-          "(.NET 5.0.2; Microsoft Windows 10.0.19042)"
+          "azsdk-net-Storage.Files.DataLake/12.7.0-alpha.20210219.1",
+          "(.NET 5.0.3; Microsoft Windows 10.0.19041)"
         ],
-        "x-ms-client-request-id": "ec2966ec-cecb-0691-3e3c-2c504561fc18",
-        "x-ms-date": "Tue, 02 Feb 2021 21:49:22 GMT",
-=======
-        "traceparent": "00-d153ce985f29fd4f98a6dc600a1056dd-f86c06ba35809143-00",
-        "User-Agent": [
-          "azsdk-net-Storage.Files.DataLake/12.7.0-alpha.20210217.1",
-          "(.NET 5.0.3; Microsoft Windows 10.0.19042)"
-        ],
-        "x-ms-client-request-id": "ec2966ec-cecb-0691-3e3c-2c504561fc18",
-        "x-ms-date": "Wed, 17 Feb 2021 22:37:23 GMT",
->>>>>>> 1814567d
+        "x-ms-client-request-id": "a1dd57d5-5275-e6c0-2c4a-eb329ea41bd0",
+        "x-ms-date": "Fri, 19 Feb 2021 18:59:20 GMT",
         "x-ms-return-client-request-id": "true",
         "x-ms-version": "2020-06-12"
       },
@@ -85,52 +54,32 @@
       "StatusCode": 201,
       "ResponseHeaders": {
         "Content-Length": "0",
-<<<<<<< HEAD
-        "Date": "Tue, 02 Feb 2021 21:49:22 GMT",
-        "ETag": "\u00220x8D8C7C4670F383A\u0022",
-        "Last-Modified": "Tue, 02 Feb 2021 21:49:22 GMT",
-=======
-        "Date": "Wed, 17 Feb 2021 22:37:22 GMT",
-        "ETag": "\u00220x8D8D394984CF6D4\u0022",
-        "Last-Modified": "Wed, 17 Feb 2021 22:37:23 GMT",
->>>>>>> 1814567d
+        "Date": "Fri, 19 Feb 2021 18:59:19 GMT",
+        "ETag": "\u00220x8D8D50876999DC7\u0022",
+        "Last-Modified": "Fri, 19 Feb 2021 18:59:19 GMT",
         "Server": [
           "Windows-Azure-HDFS/1.0",
           "Microsoft-HTTPAPI/2.0"
         ],
-        "x-ms-client-request-id": "ec2966ec-cecb-0691-3e3c-2c504561fc18",
-<<<<<<< HEAD
-        "x-ms-request-id": "02c45f39-f01f-0021-36ad-f95b24000000",
-=======
-        "x-ms-request-id": "9d790e61-701f-0062-277d-05bd78000000",
->>>>>>> 1814567d
+        "x-ms-client-request-id": "a1dd57d5-5275-e6c0-2c4a-eb329ea41bd0",
+        "x-ms-request-id": "da835e2c-a01f-0061-7df1-065c1c000000",
         "x-ms-version": "2020-06-12"
       },
       "ResponseBody": []
     },
     {
-      "RequestUri": "https://seannse.dfs.core.windows.net/test-filesystem-531a6912-4bee-2713-3ebc-e2b05a7c1a97/directory/my cool file?resource=file",
+      "RequestUri": "https://seannse.dfs.core.windows.net/test-filesystem-e2848ac1-5ac9-9ba0-f8c4-b60f9f20dc49/directory/my cool file?resource=file",
       "RequestMethod": "PUT",
       "RequestHeaders": {
         "Accept": "application/json",
         "Authorization": "Sanitized",
-<<<<<<< HEAD
-        "traceparent": "00-f1d01810fbc2764fa71a4413bdbd389a-484e8813f0fd4b4c-00",
+        "traceparent": "00-aa911cc21b860c48bc4d4385dbf6b3b0-127a25789f919c4d-00",
         "User-Agent": [
-          "azsdk-net-Storage.Files.DataLake/12.7.0-alpha.20210202.1",
-          "(.NET 5.0.2; Microsoft Windows 10.0.19042)"
+          "azsdk-net-Storage.Files.DataLake/12.7.0-alpha.20210219.1",
+          "(.NET 5.0.3; Microsoft Windows 10.0.19041)"
         ],
-        "x-ms-client-request-id": "7c468825-30ae-ad62-c707-fcfce9fc8273",
-        "x-ms-date": "Tue, 02 Feb 2021 21:49:22 GMT",
-=======
-        "traceparent": "00-41bd08664af10a45bbe6bf21d9926e6c-f7ae4efbb03be640-00",
-        "User-Agent": [
-          "azsdk-net-Storage.Files.DataLake/12.7.0-alpha.20210217.1",
-          "(.NET 5.0.3; Microsoft Windows 10.0.19042)"
-        ],
-        "x-ms-client-request-id": "7c468825-30ae-ad62-c707-fcfce9fc8273",
-        "x-ms-date": "Wed, 17 Feb 2021 22:37:23 GMT",
->>>>>>> 1814567d
+        "x-ms-client-request-id": "363f96c4-e81a-ff65-94db-f44d0622f42c",
+        "x-ms-date": "Fri, 19 Feb 2021 18:59:20 GMT",
         "x-ms-return-client-request-id": "true",
         "x-ms-version": "2020-06-12"
       },
@@ -138,52 +87,32 @@
       "StatusCode": 201,
       "ResponseHeaders": {
         "Content-Length": "0",
-<<<<<<< HEAD
-        "Date": "Tue, 02 Feb 2021 21:49:22 GMT",
-        "ETag": "\u00220x8D8C7C4671F79AF\u0022",
-        "Last-Modified": "Tue, 02 Feb 2021 21:49:23 GMT",
-=======
-        "Date": "Wed, 17 Feb 2021 22:37:22 GMT",
-        "ETag": "\u00220x8D8D394985B6560\u0022",
-        "Last-Modified": "Wed, 17 Feb 2021 22:37:23 GMT",
->>>>>>> 1814567d
+        "Date": "Fri, 19 Feb 2021 18:59:19 GMT",
+        "ETag": "\u00220x8D8D50876A70A7D\u0022",
+        "Last-Modified": "Fri, 19 Feb 2021 18:59:20 GMT",
         "Server": [
           "Windows-Azure-HDFS/1.0",
           "Microsoft-HTTPAPI/2.0"
         ],
-        "x-ms-client-request-id": "7c468825-30ae-ad62-c707-fcfce9fc8273",
-<<<<<<< HEAD
-        "x-ms-request-id": "02c45f43-f01f-0021-40ad-f95b24000000",
-=======
-        "x-ms-request-id": "9d790e71-701f-0062-377d-05bd78000000",
->>>>>>> 1814567d
+        "x-ms-client-request-id": "363f96c4-e81a-ff65-94db-f44d0622f42c",
+        "x-ms-request-id": "da835e45-a01f-0061-16f1-065c1c000000",
         "x-ms-version": "2020-06-12"
       },
       "ResponseBody": []
     },
     {
-      "RequestUri": "https://seannse.dfs.core.windows.net/test-filesystem-531a6912-4bee-2713-3ebc-e2b05a7c1a97?resource=filesystem\u0026recursive=true\u0026upn=false",
+      "RequestUri": "https://seannse.dfs.core.windows.net/test-filesystem-e2848ac1-5ac9-9ba0-f8c4-b60f9f20dc49?resource=filesystem\u0026recursive=true\u0026upn=false",
       "RequestMethod": "GET",
       "RequestHeaders": {
         "Accept": "application/json",
         "Authorization": "Sanitized",
-<<<<<<< HEAD
-        "traceparent": "00-60dff225c3dc7e419892064721f98db0-cc0747e30ec99347-00",
+        "traceparent": "00-de39b2bda3be2d43a09de43008ea0253-29abf4ba7f1e7743-00",
         "User-Agent": [
-          "azsdk-net-Storage.Files.DataLake/12.7.0-alpha.20210202.1",
-          "(.NET 5.0.2; Microsoft Windows 10.0.19042)"
+          "azsdk-net-Storage.Files.DataLake/12.7.0-alpha.20210219.1",
+          "(.NET 5.0.3; Microsoft Windows 10.0.19041)"
         ],
-        "x-ms-client-request-id": "bd2bb4af-801a-c169-5b4f-fbac98468623",
-        "x-ms-date": "Tue, 02 Feb 2021 21:49:22 GMT",
-=======
-        "traceparent": "00-e349a3fe94d3d74a836fb8f5cbce0e8b-f9fa06183af26744-00",
-        "User-Agent": [
-          "azsdk-net-Storage.Files.DataLake/12.7.0-alpha.20210217.1",
-          "(.NET 5.0.3; Microsoft Windows 10.0.19042)"
-        ],
-        "x-ms-client-request-id": "bd2bb4af-801a-c169-5b4f-fbac98468623",
-        "x-ms-date": "Wed, 17 Feb 2021 22:37:23 GMT",
->>>>>>> 1814567d
+        "x-ms-client-request-id": "086dba98-e565-f3b6-b62a-d262da783a86",
+        "x-ms-date": "Fri, 19 Feb 2021 18:59:20 GMT",
         "x-ms-return-client-request-id": "true",
         "x-ms-version": "2020-06-12"
       },
@@ -191,55 +120,33 @@
       "StatusCode": 200,
       "ResponseHeaders": {
         "Content-Type": "application/json; charset=utf-8",
-<<<<<<< HEAD
-        "Date": "Tue, 02 Feb 2021 21:49:22 GMT",
-=======
-        "Date": "Wed, 17 Feb 2021 22:37:23 GMT",
->>>>>>> 1814567d
+        "Date": "Fri, 19 Feb 2021 18:59:19 GMT",
         "Server": [
           "Windows-Azure-HDFS/1.0",
           "Microsoft-HTTPAPI/2.0"
         ],
         "Transfer-Encoding": "chunked",
-        "x-ms-client-request-id": "bd2bb4af-801a-c169-5b4f-fbac98468623",
-<<<<<<< HEAD
-        "x-ms-request-id": "02c45f49-f01f-0021-46ad-f95b24000000",
+        "x-ms-client-request-id": "086dba98-e565-f3b6-b62a-d262da783a86",
+        "x-ms-request-id": "da835e5d-a01f-0061-2ef1-065c1c000000",
         "x-ms-version": "2020-06-12"
       },
       "ResponseBody": [
-        "{\u0022paths\u0022:[{\u0022contentLength\u0022:\u00220\u0022,\u0022creationTime\u0022:\u0022132567761629493306\u0022,\u0022etag\u0022:\u00220x8D8C7C4670F383A\u0022,\u0022group\u0022:\u0022$superuser\u0022,\u0022isDirectory\u0022:\u0022true\u0022,\u0022lastModified\u0022:\u0022Tue, 02 Feb 2021 21:49:22 GMT\u0022,\u0022name\u0022:\u0022directory\u0022,\u0022owner\u0022:\u0022$superuser\u0022,\u0022permissions\u0022:\u0022rwxr-x---\u0022},{\u0022contentLength\u0022:\u00220\u0022,\u0022creationTime\u0022:\u0022132567761630558639\u0022,\u0022etag\u0022:\u00220x8D8C7C4671F79AF\u0022,\u0022group\u0022:\u0022$superuser\u0022,\u0022lastModified\u0022:\u0022Tue, 02 Feb 2021 21:49:23 GMT\u0022,\u0022name\u0022:\u0022directory/my cool file\u0022,\u0022owner\u0022:\u0022$superuser\u0022,\u0022permissions\u0022:\u0022rw-r-----\u0022}]}\n"
-=======
-        "x-ms-request-id": "9d790e7a-701f-0062-407d-05bd78000000",
-        "x-ms-version": "2020-06-12"
-      },
-      "ResponseBody": [
-        "{\u0022paths\u0022:[{\u0022contentLength\u0022:\u00220\u0022,\u0022creationTime\u0022:\u0022132580750436726484\u0022,\u0022etag\u0022:\u00220x8D8D394984CF6D4\u0022,\u0022group\u0022:\u0022$superuser\u0022,\u0022isDirectory\u0022:\u0022true\u0022,\u0022lastModified\u0022:\u0022Wed, 17 Feb 2021 22:37:23 GMT\u0022,\u0022name\u0022:\u0022directory\u0022,\u0022owner\u0022:\u0022$superuser\u0022,\u0022permissions\u0022:\u0022rwxr-x---\u0022},{\u0022contentLength\u0022:\u00220\u0022,\u0022creationTime\u0022:\u0022132580750437672288\u0022,\u0022etag\u0022:\u00220x8D8D394985B6560\u0022,\u0022group\u0022:\u0022$superuser\u0022,\u0022lastModified\u0022:\u0022Wed, 17 Feb 2021 22:37:23 GMT\u0022,\u0022name\u0022:\u0022directory/my cool file\u0022,\u0022owner\u0022:\u0022$superuser\u0022,\u0022permissions\u0022:\u0022rw-r-----\u0022}]}\n"
->>>>>>> 1814567d
+        "{\u0022paths\u0022:[{\u0022contentLength\u0022:\u00220\u0022,\u0022creationTime\u0022:\u0022132582347599158727\u0022,\u0022etag\u0022:\u00220x8D8D50876999DC7\u0022,\u0022group\u0022:\u0022$superuser\u0022,\u0022isDirectory\u0022:\u0022true\u0022,\u0022lastModified\u0022:\u0022Fri, 19 Feb 2021 18:59:19 GMT\u0022,\u0022name\u0022:\u0022directory\u0022,\u0022owner\u0022:\u0022$superuser\u0022,\u0022permissions\u0022:\u0022rwxr-x---\u0022},{\u0022contentLength\u0022:\u00220\u0022,\u0022creationTime\u0022:\u0022132582347600038525\u0022,\u0022etag\u0022:\u00220x8D8D50876A70A7D\u0022,\u0022group\u0022:\u0022$superuser\u0022,\u0022lastModified\u0022:\u0022Fri, 19 Feb 2021 18:59:20 GMT\u0022,\u0022name\u0022:\u0022directory/my cool file\u0022,\u0022owner\u0022:\u0022$superuser\u0022,\u0022permissions\u0022:\u0022rw-r-----\u0022}]}\n"
       ]
     },
     {
-      "RequestUri": "https://seannse.blob.core.windows.net/test-filesystem-531a6912-4bee-2713-3ebc-e2b05a7c1a97?restype=container",
+      "RequestUri": "https://seannse.blob.core.windows.net/test-filesystem-e2848ac1-5ac9-9ba0-f8c4-b60f9f20dc49?restype=container",
       "RequestMethod": "DELETE",
       "RequestHeaders": {
         "Accept": "application/xml",
         "Authorization": "Sanitized",
-<<<<<<< HEAD
-        "traceparent": "00-0b55810c97d86a4d90a0d6aec8b51f42-d218e961a19e3641-00",
+        "traceparent": "00-5711b1974e12564bb749bfff66dcc6bd-42d4dec04c625947-00",
         "User-Agent": [
-          "azsdk-net-Storage.Files.DataLake/12.7.0-alpha.20210202.1",
-          "(.NET 5.0.2; Microsoft Windows 10.0.19042)"
+          "azsdk-net-Storage.Files.DataLake/12.7.0-alpha.20210219.1",
+          "(.NET 5.0.3; Microsoft Windows 10.0.19041)"
         ],
-        "x-ms-client-request-id": "344c59bc-c5d1-be58-e12b-454f4c1bbedc",
-        "x-ms-date": "Tue, 02 Feb 2021 21:49:22 GMT",
-=======
-        "traceparent": "00-e6362d8dfa8f0245ae9614f63fb79663-c6c6b2aa05698046-00",
-        "User-Agent": [
-          "azsdk-net-Storage.Files.DataLake/12.7.0-alpha.20210217.1",
-          "(.NET 5.0.3; Microsoft Windows 10.0.19042)"
-        ],
-        "x-ms-client-request-id": "344c59bc-c5d1-be58-e12b-454f4c1bbedc",
-        "x-ms-date": "Wed, 17 Feb 2021 22:37:24 GMT",
->>>>>>> 1814567d
+        "x-ms-client-request-id": "4cb5cc1f-ecb4-d9c7-9294-91d1a4592c18",
+        "x-ms-date": "Fri, 19 Feb 2021 18:59:20 GMT",
         "x-ms-return-client-request-id": "true",
         "x-ms-version": "2020-06-12"
       },
@@ -247,28 +154,20 @@
       "StatusCode": 202,
       "ResponseHeaders": {
         "Content-Length": "0",
-<<<<<<< HEAD
-        "Date": "Tue, 02 Feb 2021 21:49:22 GMT",
-=======
-        "Date": "Wed, 17 Feb 2021 22:37:23 GMT",
->>>>>>> 1814567d
+        "Date": "Fri, 19 Feb 2021 18:59:20 GMT",
         "Server": [
           "Windows-Azure-Blob/1.0",
           "Microsoft-HTTPAPI/2.0"
         ],
-        "x-ms-client-request-id": "344c59bc-c5d1-be58-e12b-454f4c1bbedc",
-<<<<<<< HEAD
-        "x-ms-request-id": "9d1cbdd5-501e-0028-73ad-f91ef7000000",
-=======
-        "x-ms-request-id": "a128d420-701e-0000-7a7d-057f5f000000",
->>>>>>> 1814567d
+        "x-ms-client-request-id": "4cb5cc1f-ecb4-d9c7-9294-91d1a4592c18",
+        "x-ms-request-id": "cb113481-b01e-006d-2cf1-06cb14000000",
         "x-ms-version": "2020-06-12"
       },
       "ResponseBody": []
     }
   ],
   "Variables": {
-    "RandomSeed": "1899837489",
+    "RandomSeed": "647271244",
     "Storage_TestConfigHierarchicalNamespace": "NamespaceTenant\nseannse\nU2FuaXRpemVk\nhttps://seannse.blob.core.windows.net\nhttps://seannse.file.core.windows.net\nhttps://seannse.queue.core.windows.net\nhttps://seannse.table.core.windows.net\n\n\n\n\nhttps://seannse-secondary.blob.core.windows.net\nhttps://seannse-secondary.file.core.windows.net\nhttps://seannse-secondary.queue.core.windows.net\nhttps://seannse-secondary.table.core.windows.net\n68390a19-a643-458b-b726-408abf67b4fc\nSanitized\n72f988bf-86f1-41af-91ab-2d7cd011db47\nhttps://login.microsoftonline.com/\nCloud\nBlobEndpoint=https://seannse.blob.core.windows.net/;QueueEndpoint=https://seannse.queue.core.windows.net/;FileEndpoint=https://seannse.file.core.windows.net/;BlobSecondaryEndpoint=https://seannse-secondary.blob.core.windows.net/;QueueSecondaryEndpoint=https://seannse-secondary.queue.core.windows.net/;FileSecondaryEndpoint=https://seannse-secondary.file.core.windows.net/;AccountName=seannse;AccountKey=Sanitized\n"
   }
 }