--- conflicted
+++ resolved
@@ -15,11 +15,7 @@
         "x-ms-client-request-id": "c2c4cc01-1580-41f0-4cfa-b16c075e4e08",
         "x-ms-date": "Fri, 19 Feb 2021 19:04:43 GMT",
         "x-ms-return-client-request-id": "true",
-<<<<<<< HEAD
-        "x-ms-version": "2020-12-06"
-=======
         "x-ms-version": "2021-02-12"
->>>>>>> 7e782c87
       },
       "RequestBody": null,
       "StatusCode": 201,
@@ -34,11 +30,7 @@
         ],
         "x-ms-client-request-id": "c2c4cc01-1580-41f0-4cfa-b16c075e4e08",
         "x-ms-request-id": "cb12d88b-b01e-006d-7ef2-06cb14000000",
-<<<<<<< HEAD
-        "x-ms-version": "2020-12-06"
-=======
         "x-ms-version": "2021-02-12"
->>>>>>> 7e782c87
       },
       "ResponseBody": []
     },
@@ -56,11 +48,7 @@
         "x-ms-client-request-id": "591f6e00-9537-5a6c-f148-7ac53693c8fc",
         "x-ms-date": "Fri, 19 Feb 2021 19:04:43 GMT",
         "x-ms-return-client-request-id": "true",
-<<<<<<< HEAD
-        "x-ms-version": "2020-12-06"
-=======
         "x-ms-version": "2021-02-12"
->>>>>>> 7e782c87
       },
       "RequestBody": null,
       "StatusCode": 200,
@@ -78,11 +66,7 @@
         "x-ms-owner": "$superuser",
         "x-ms-permissions": "rwxr-x---",
         "x-ms-request-id": "da8442a8-a01f-0061-6cf2-065c1c000000",
-<<<<<<< HEAD
-        "x-ms-version": "2020-12-06"
-=======
         "x-ms-version": "2021-02-12"
->>>>>>> 7e782c87
       },
       "ResponseBody": []
     },
@@ -100,11 +84,7 @@
         "x-ms-client-request-id": "986b5fa1-f53e-fbd1-c566-97a63cd8000e",
         "x-ms-date": "Fri, 19 Feb 2021 19:04:43 GMT",
         "x-ms-return-client-request-id": "true",
-<<<<<<< HEAD
-        "x-ms-version": "2020-12-06"
-=======
         "x-ms-version": "2021-02-12"
->>>>>>> 7e782c87
       },
       "RequestBody": null,
       "StatusCode": 202,
@@ -117,11 +97,7 @@
         ],
         "x-ms-client-request-id": "986b5fa1-f53e-fbd1-c566-97a63cd8000e",
         "x-ms-request-id": "cb12d8bb-b01e-006d-28f2-06cb14000000",
-<<<<<<< HEAD
-        "x-ms-version": "2020-12-06"
-=======
         "x-ms-version": "2021-02-12"
->>>>>>> 7e782c87
       },
       "ResponseBody": []
     }
