{
  "Entries": [
    {
      "RequestUri": "http://seannsecanary.blob.core.windows.net/test-filesystem-f983104b-f8f3-c367-5257-d1792f88a071?restype=container",
      "RequestMethod": "PUT",
      "RequestHeaders": {
        "Authorization": "Sanitized",
        "traceparent": "00-5469d7a6be56644493ccf628adcf3538-ab8cb04090f9844f-00",
        "User-Agent": [
          "azsdk-net-Storage.Files.DataLake/12.1.0-dev.20200403.1",
          "(.NET Core 4.6.28325.01; Microsoft Windows 10.0.18362 )"
        ],
        "x-ms-blob-public-access": "container",
        "x-ms-client-request-id": "c1e72afe-4cd7-d234-b6b6-fb60a3b5f545",
        "x-ms-date": "Fri, 03 Apr 2020 20:57:13 GMT",
        "x-ms-return-client-request-id": "true",
<<<<<<< HEAD
        "x-ms-version": "2019-12-12"
=======
        "x-ms-version": "2020-02-10"
>>>>>>> 60f4876e
      },
      "RequestBody": null,
      "StatusCode": 201,
      "ResponseHeaders": {
        "Content-Length": "0",
        "Date": "Fri, 03 Apr 2020 20:57:11 GMT",
        "ETag": "\u00220x8D7D81194F714E8\u0022",
        "Last-Modified": "Fri, 03 Apr 2020 20:57:12 GMT",
        "Server": [
          "Windows-Azure-Blob/1.0",
          "Microsoft-HTTPAPI/2.0"
        ],
        "x-ms-client-request-id": "c1e72afe-4cd7-d234-b6b6-fb60a3b5f545",
        "x-ms-request-id": "9621c8fa-f01e-0012-4dfa-093670000000",
<<<<<<< HEAD
        "x-ms-version": "2019-12-12"
=======
        "x-ms-version": "2020-02-10"
>>>>>>> 60f4876e
      },
      "ResponseBody": []
    },
    {
      "RequestUri": "http://seannsecanary.dfs.core.windows.net/test-filesystem-f983104b-f8f3-c367-5257-d1792f88a071/?action=getAccessControl",
      "RequestMethod": "HEAD",
      "RequestHeaders": {
        "Authorization": "Sanitized",
        "traceparent": "00-8be8ce529babfa4c8cd7e9bd9f4667b0-b9b5d5756a780c40-00",
        "User-Agent": [
          "azsdk-net-Storage.Files.DataLake/12.1.0-dev.20200403.1",
          "(.NET Core 4.6.28325.01; Microsoft Windows 10.0.18362 )"
        ],
        "x-ms-client-request-id": "047bff26-dfa1-0099-1278-9d765d8b5284",
        "x-ms-date": "Fri, 03 Apr 2020 20:57:13 GMT",
        "x-ms-return-client-request-id": "true",
<<<<<<< HEAD
        "x-ms-version": "2019-12-12"
=======
        "x-ms-version": "2020-02-10"
>>>>>>> 60f4876e
      },
      "RequestBody": null,
      "StatusCode": 200,
      "ResponseHeaders": {
        "Date": "Fri, 03 Apr 2020 20:57:11 GMT",
        "ETag": "\u00220x8D7D81194FA0315\u0022",
        "Last-Modified": "Fri, 03 Apr 2020 20:57:12 GMT",
        "Server": [
          "Windows-Azure-HDFS/1.0",
          "Microsoft-HTTPAPI/2.0"
        ],
        "x-ms-acl": "user::rwx,group::r-x,other::---",
        "x-ms-client-request-id": "047bff26-dfa1-0099-1278-9d765d8b5284",
        "x-ms-group": "$superuser",
        "x-ms-owner": "$superuser",
        "x-ms-permissions": "rwxr-x---",
        "x-ms-request-id": "fa43fd9e-201f-0097-3dfa-091bad000000",
<<<<<<< HEAD
        "x-ms-version": "2019-12-12"
=======
        "x-ms-version": "2020-02-10"
>>>>>>> 60f4876e
      },
      "ResponseBody": []
    },
    {
      "RequestUri": "http://seannsecanary.blob.core.windows.net/test-filesystem-f983104b-f8f3-c367-5257-d1792f88a071?restype=container",
      "RequestMethod": "DELETE",
      "RequestHeaders": {
        "Authorization": "Sanitized",
        "traceparent": "00-908315016675f64d9a4bb27150c40d63-b81bc7756bc2bd40-00",
        "User-Agent": [
          "azsdk-net-Storage.Files.DataLake/12.1.0-dev.20200403.1",
          "(.NET Core 4.6.28325.01; Microsoft Windows 10.0.18362 )"
        ],
        "x-ms-client-request-id": "a33ae922-f039-e5a3-7ed5-0432ef9b9499",
        "x-ms-date": "Fri, 03 Apr 2020 20:57:13 GMT",
        "x-ms-return-client-request-id": "true",
<<<<<<< HEAD
        "x-ms-version": "2019-12-12"
=======
        "x-ms-version": "2020-02-10"
>>>>>>> 60f4876e
      },
      "RequestBody": null,
      "StatusCode": 202,
      "ResponseHeaders": {
        "Content-Length": "0",
        "Date": "Fri, 03 Apr 2020 20:57:12 GMT",
        "Server": [
          "Windows-Azure-Blob/1.0",
          "Microsoft-HTTPAPI/2.0"
        ],
        "x-ms-client-request-id": "a33ae922-f039-e5a3-7ed5-0432ef9b9499",
        "x-ms-request-id": "9621c916-f01e-0012-67fa-093670000000",
<<<<<<< HEAD
        "x-ms-version": "2019-12-12"
=======
        "x-ms-version": "2020-02-10"
>>>>>>> 60f4876e
      },
      "ResponseBody": []
    }
  ],
  "Variables": {
    "RandomSeed": "402782931",
    "Storage_TestConfigHierarchicalNamespace": "NamespaceTenant\nseannsecanary\nU2FuaXRpemVk\nhttp://seannsecanary.blob.core.windows.net\nhttp://seannsecanary.file.core.windows.net\nhttp://seannsecanary.queue.core.windows.net\nhttp://seannsecanary.table.core.windows.net\n\n\n\n\nhttp://seannsecanary-secondary.blob.core.windows.net\nhttp://seannsecanary-secondary.file.core.windows.net\nhttp://seannsecanary-secondary.queue.core.windows.net\nhttp://seannsecanary-secondary.table.core.windows.net\n68390a19-a643-458b-b726-408abf67b4fc\nSanitized\n72f988bf-86f1-41af-91ab-2d7cd011db47\nhttps://login.microsoftonline.com/\nCloud\nBlobEndpoint=http://seannsecanary.blob.core.windows.net/;QueueEndpoint=http://seannsecanary.queue.core.windows.net/;FileEndpoint=http://seannsecanary.file.core.windows.net/;BlobSecondaryEndpoint=http://seannsecanary-secondary.blob.core.windows.net/;QueueSecondaryEndpoint=http://seannsecanary-secondary.queue.core.windows.net/;FileSecondaryEndpoint=http://seannsecanary-secondary.file.core.windows.net/;AccountName=seannsecanary;AccountKey=Sanitized\n"
  }
}<|MERGE_RESOLUTION|>--- conflicted
+++ resolved
@@ -14,11 +14,7 @@
         "x-ms-client-request-id": "c1e72afe-4cd7-d234-b6b6-fb60a3b5f545",
         "x-ms-date": "Fri, 03 Apr 2020 20:57:13 GMT",
         "x-ms-return-client-request-id": "true",
-<<<<<<< HEAD
-        "x-ms-version": "2019-12-12"
-=======
         "x-ms-version": "2020-02-10"
->>>>>>> 60f4876e
       },
       "RequestBody": null,
       "StatusCode": 201,
@@ -33,11 +29,7 @@
         ],
         "x-ms-client-request-id": "c1e72afe-4cd7-d234-b6b6-fb60a3b5f545",
         "x-ms-request-id": "9621c8fa-f01e-0012-4dfa-093670000000",
-<<<<<<< HEAD
-        "x-ms-version": "2019-12-12"
-=======
         "x-ms-version": "2020-02-10"
->>>>>>> 60f4876e
       },
       "ResponseBody": []
     },
@@ -54,11 +46,7 @@
         "x-ms-client-request-id": "047bff26-dfa1-0099-1278-9d765d8b5284",
         "x-ms-date": "Fri, 03 Apr 2020 20:57:13 GMT",
         "x-ms-return-client-request-id": "true",
-<<<<<<< HEAD
-        "x-ms-version": "2019-12-12"
-=======
         "x-ms-version": "2020-02-10"
->>>>>>> 60f4876e
       },
       "RequestBody": null,
       "StatusCode": 200,
@@ -76,11 +64,7 @@
         "x-ms-owner": "$superuser",
         "x-ms-permissions": "rwxr-x---",
         "x-ms-request-id": "fa43fd9e-201f-0097-3dfa-091bad000000",
-<<<<<<< HEAD
-        "x-ms-version": "2019-12-12"
-=======
         "x-ms-version": "2020-02-10"
->>>>>>> 60f4876e
       },
       "ResponseBody": []
     },
@@ -97,11 +81,7 @@
         "x-ms-client-request-id": "a33ae922-f039-e5a3-7ed5-0432ef9b9499",
         "x-ms-date": "Fri, 03 Apr 2020 20:57:13 GMT",
         "x-ms-return-client-request-id": "true",
-<<<<<<< HEAD
-        "x-ms-version": "2019-12-12"
-=======
         "x-ms-version": "2020-02-10"
->>>>>>> 60f4876e
       },
       "RequestBody": null,
       "StatusCode": 202,
@@ -114,11 +94,7 @@
         ],
         "x-ms-client-request-id": "a33ae922-f039-e5a3-7ed5-0432ef9b9499",
         "x-ms-request-id": "9621c916-f01e-0012-67fa-093670000000",
-<<<<<<< HEAD
-        "x-ms-version": "2019-12-12"
-=======
         "x-ms-version": "2020-02-10"
->>>>>>> 60f4876e
       },
       "ResponseBody": []
     }
