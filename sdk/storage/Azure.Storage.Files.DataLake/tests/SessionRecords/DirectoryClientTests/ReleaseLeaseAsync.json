--- conflicted
+++ resolved
@@ -14,11 +14,7 @@
         "x-ms-client-request-id": "b4a6c59d-c1df-7a01-06a2-c4cdf6f14170",
         "x-ms-date": "Fri, 03 Apr 2020 20:55:22 GMT",
         "x-ms-return-client-request-id": "true",
-<<<<<<< HEAD
-        "x-ms-version": "2019-12-12"
-=======
         "x-ms-version": "2020-02-10"
->>>>>>> 60f4876e
       },
       "RequestBody": null,
       "StatusCode": 201,
@@ -33,11 +29,7 @@
         ],
         "x-ms-client-request-id": "b4a6c59d-c1df-7a01-06a2-c4cdf6f14170",
         "x-ms-request-id": "96219424-f01e-0012-30fa-093670000000",
-<<<<<<< HEAD
-        "x-ms-version": "2019-12-12"
-=======
         "x-ms-version": "2020-02-10"
->>>>>>> 60f4876e
       },
       "ResponseBody": []
     },
@@ -54,11 +46,7 @@
         "x-ms-client-request-id": "cb2b08d0-e865-a0d4-20a4-e9a30e0f9871",
         "x-ms-date": "Fri, 03 Apr 2020 20:55:22 GMT",
         "x-ms-return-client-request-id": "true",
-<<<<<<< HEAD
-        "x-ms-version": "2019-12-12"
-=======
         "x-ms-version": "2020-02-10"
->>>>>>> 60f4876e
       },
       "RequestBody": null,
       "StatusCode": 201,
@@ -73,11 +61,7 @@
         ],
         "x-ms-client-request-id": "cb2b08d0-e865-a0d4-20a4-e9a30e0f9871",
         "x-ms-request-id": "fa43fbc5-201f-0097-2efa-091bad000000",
-<<<<<<< HEAD
-        "x-ms-version": "2019-12-12"
-=======
         "x-ms-version": "2020-02-10"
->>>>>>> 60f4876e
       },
       "ResponseBody": []
     },
@@ -97,11 +81,7 @@
         "x-ms-lease-duration": "15",
         "x-ms-proposed-lease-id": "455a9c68-3ddb-40bb-464a-e88107703522",
         "x-ms-return-client-request-id": "true",
-<<<<<<< HEAD
-        "x-ms-version": "2019-12-12"
-=======
         "x-ms-version": "2020-02-10"
->>>>>>> 60f4876e
       },
       "RequestBody": null,
       "StatusCode": 201,
@@ -117,11 +97,7 @@
         "x-ms-client-request-id": "30cb839d-464d-9261-4cea-851aff5399af",
         "x-ms-lease-id": "455a9c68-3ddb-40bb-464a-e88107703522",
         "x-ms-request-id": "96219447-f01e-0012-50fa-093670000000",
-<<<<<<< HEAD
-        "x-ms-version": "2019-12-12"
-=======
         "x-ms-version": "2020-02-10"
->>>>>>> 60f4876e
       },
       "ResponseBody": []
     },
@@ -140,11 +116,7 @@
         "x-ms-lease-action": "release",
         "x-ms-lease-id": "455a9c68-3ddb-40bb-464a-e88107703522",
         "x-ms-return-client-request-id": "true",
-<<<<<<< HEAD
-        "x-ms-version": "2019-12-12"
-=======
         "x-ms-version": "2020-02-10"
->>>>>>> 60f4876e
       },
       "RequestBody": null,
       "StatusCode": 200,
@@ -159,11 +131,7 @@
         ],
         "x-ms-client-request-id": "83e3080e-05a5-6ad4-148e-8c80e8a88989",
         "x-ms-request-id": "96219451-f01e-0012-58fa-093670000000",
-<<<<<<< HEAD
-        "x-ms-version": "2019-12-12"
-=======
         "x-ms-version": "2020-02-10"
->>>>>>> 60f4876e
       },
       "ResponseBody": []
     },
@@ -180,11 +148,7 @@
         "x-ms-client-request-id": "f70c4cbf-1570-6a0a-f388-845f31861131",
         "x-ms-date": "Fri, 03 Apr 2020 20:55:23 GMT",
         "x-ms-return-client-request-id": "true",
-<<<<<<< HEAD
-        "x-ms-version": "2019-12-12"
-=======
         "x-ms-version": "2020-02-10"
->>>>>>> 60f4876e
       },
       "RequestBody": null,
       "StatusCode": 202,
@@ -197,11 +161,7 @@
         ],
         "x-ms-client-request-id": "f70c4cbf-1570-6a0a-f388-845f31861131",
         "x-ms-request-id": "96219457-f01e-0012-5dfa-093670000000",
-<<<<<<< HEAD
-        "x-ms-version": "2019-12-12"
-=======
         "x-ms-version": "2020-02-10"
->>>>>>> 60f4876e
       },
       "ResponseBody": []
     }
