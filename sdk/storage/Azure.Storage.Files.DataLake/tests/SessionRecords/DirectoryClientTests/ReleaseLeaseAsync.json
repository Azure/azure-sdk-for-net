{
  "Entries": [
    {
      "RequestUri": "https://seannse.blob.core.windows.net/test-filesystem-e0be4092-5a04-fdff-2334-3cb3c95ab291?restype=container",
      "RequestMethod": "PUT",
      "RequestHeaders": {
        "Accept": "application/xml",
        "Authorization": "Sanitized",
<<<<<<< HEAD
        "traceparent": "00-c3681d85e93d1f4f97ffcd52d9f19ecc-e92dc275e3a9b148-00",
        "User-Agent": [
          "azsdk-net-Storage.Files.DataLake/12.7.0-alpha.20210202.1",
          "(.NET 5.0.2; Microsoft Windows 10.0.19042)"
        ],
        "x-ms-blob-public-access": "container",
        "x-ms-client-request-id": "b4a6c59d-c1df-7a01-06a2-c4cdf6f14170",
        "x-ms-date": "Tue, 02 Feb 2021 21:52:21 GMT",
=======
        "traceparent": "00-b4077e6a479b5e478d902523f944369c-17985430329e7943-00",
        "User-Agent": [
          "azsdk-net-Storage.Files.DataLake/12.7.0-alpha.20210217.1",
          "(.NET 5.0.3; Microsoft Windows 10.0.19042)"
        ],
        "x-ms-blob-public-access": "container",
        "x-ms-client-request-id": "b4a6c59d-c1df-7a01-06a2-c4cdf6f14170",
        "x-ms-date": "Wed, 17 Feb 2021 22:40:12 GMT",
>>>>>>> 1814567d
        "x-ms-return-client-request-id": "true",
        "x-ms-version": "2020-06-12"
      },
      "RequestBody": null,
      "StatusCode": 201,
      "ResponseHeaders": {
        "Content-Length": "0",
<<<<<<< HEAD
        "Date": "Tue, 02 Feb 2021 21:52:22 GMT",
        "ETag": "\u00220x8D8C7C4D23A7EB0\u0022",
        "Last-Modified": "Tue, 02 Feb 2021 21:52:22 GMT",
=======
        "Date": "Wed, 17 Feb 2021 22:40:12 GMT",
        "ETag": "\u00220x8D8D394FD3BB713\u0022",
        "Last-Modified": "Wed, 17 Feb 2021 22:40:13 GMT",
>>>>>>> 1814567d
        "Server": [
          "Windows-Azure-Blob/1.0",
          "Microsoft-HTTPAPI/2.0"
        ],
        "x-ms-client-request-id": "b4a6c59d-c1df-7a01-06a2-c4cdf6f14170",
<<<<<<< HEAD
        "x-ms-request-id": "44316938-b01e-0099-49ad-f900e2000000",
=======
        "x-ms-request-id": "4d064bae-601e-006e-557d-052a70000000",
>>>>>>> 1814567d
        "x-ms-version": "2020-06-12"
      },
      "ResponseBody": []
    },
    {
      "RequestUri": "https://seannse.dfs.core.windows.net/test-filesystem-e0be4092-5a04-fdff-2334-3cb3c95ab291/test-directory-d895f83e-fcb7-01a5-ca3c-b2f2e1953928?resource=directory",
      "RequestMethod": "PUT",
      "RequestHeaders": {
        "Accept": "application/json",
        "Authorization": "Sanitized",
<<<<<<< HEAD
        "traceparent": "00-5c92f726613b224d9d3277290c952035-a75b8d7cd694274a-00",
        "User-Agent": [
          "azsdk-net-Storage.Files.DataLake/12.7.0-alpha.20210202.1",
          "(.NET 5.0.2; Microsoft Windows 10.0.19042)"
        ],
        "x-ms-client-request-id": "cb2b08d0-e865-a0d4-20a4-e9a30e0f9871",
        "x-ms-date": "Tue, 02 Feb 2021 21:52:22 GMT",
=======
        "traceparent": "00-5b5c2332c1cdaa4aabc83d5204401f61-977bed5d5683d446-00",
        "User-Agent": [
          "azsdk-net-Storage.Files.DataLake/12.7.0-alpha.20210217.1",
          "(.NET 5.0.3; Microsoft Windows 10.0.19042)"
        ],
        "x-ms-client-request-id": "cb2b08d0-e865-a0d4-20a4-e9a30e0f9871",
        "x-ms-date": "Wed, 17 Feb 2021 22:40:13 GMT",
>>>>>>> 1814567d
        "x-ms-return-client-request-id": "true",
        "x-ms-version": "2020-06-12"
      },
      "RequestBody": null,
      "StatusCode": 201,
      "ResponseHeaders": {
        "Content-Length": "0",
<<<<<<< HEAD
        "Date": "Tue, 02 Feb 2021 21:52:23 GMT",
        "ETag": "\u00220x8D8C7C4D27EA9A1\u0022",
        "Last-Modified": "Tue, 02 Feb 2021 21:52:23 GMT",
=======
        "Date": "Wed, 17 Feb 2021 22:40:13 GMT",
        "ETag": "\u00220x8D8D394FD6C6BA9\u0022",
        "Last-Modified": "Wed, 17 Feb 2021 22:40:13 GMT",
>>>>>>> 1814567d
        "Server": [
          "Windows-Azure-HDFS/1.0",
          "Microsoft-HTTPAPI/2.0"
        ],
        "x-ms-client-request-id": "cb2b08d0-e865-a0d4-20a4-e9a30e0f9871",
<<<<<<< HEAD
        "x-ms-request-id": "4b186569-901f-0045-2fad-f9aabc000000",
=======
        "x-ms-request-id": "a8fdcfe3-701f-0072-1c7d-057810000000",
>>>>>>> 1814567d
        "x-ms-version": "2020-06-12"
      },
      "ResponseBody": []
    },
    {
      "RequestUri": "https://seannse.blob.core.windows.net/test-filesystem-e0be4092-5a04-fdff-2334-3cb3c95ab291/test-directory-d895f83e-fcb7-01a5-ca3c-b2f2e1953928?comp=lease",
      "RequestMethod": "PUT",
      "RequestHeaders": {
        "Accept": "application/xml",
        "Authorization": "Sanitized",
<<<<<<< HEAD
        "traceparent": "00-051a443fb0416645b6aa857fc23956fc-3751b5bdf8ea0945-00",
        "User-Agent": [
          "azsdk-net-Storage.Files.DataLake/12.7.0-alpha.20210202.1",
          "(.NET 5.0.2; Microsoft Windows 10.0.19042)"
        ],
        "x-ms-client-request-id": "30cb839d-464d-9261-4cea-851aff5399af",
        "x-ms-date": "Tue, 02 Feb 2021 21:52:22 GMT",
=======
        "traceparent": "00-e367c13c73b3b74b995f0658f7439251-6b53bf65e854b74a-00",
        "User-Agent": [
          "azsdk-net-Storage.Files.DataLake/12.7.0-alpha.20210217.1",
          "(.NET 5.0.3; Microsoft Windows 10.0.19042)"
        ],
        "x-ms-client-request-id": "30cb839d-464d-9261-4cea-851aff5399af",
        "x-ms-date": "Wed, 17 Feb 2021 22:40:13 GMT",
>>>>>>> 1814567d
        "x-ms-lease-action": "acquire",
        "x-ms-lease-duration": "15",
        "x-ms-proposed-lease-id": "455a9c68-3ddb-40bb-464a-e88107703522",
        "x-ms-return-client-request-id": "true",
        "x-ms-version": "2020-06-12"
      },
      "RequestBody": null,
      "StatusCode": 201,
      "ResponseHeaders": {
        "Content-Length": "0",
<<<<<<< HEAD
        "Date": "Tue, 02 Feb 2021 21:52:23 GMT",
        "ETag": "\u00220x8D8C7C4D27EA9A1\u0022",
        "Last-Modified": "Tue, 02 Feb 2021 21:52:23 GMT",
=======
        "Date": "Wed, 17 Feb 2021 22:40:13 GMT",
        "ETag": "\u00220x8D8D394FD6C6BA9\u0022",
        "Last-Modified": "Wed, 17 Feb 2021 22:40:13 GMT",
>>>>>>> 1814567d
        "Server": [
          "Windows-Azure-Blob/1.0",
          "Microsoft-HTTPAPI/2.0"
        ],
        "x-ms-client-request-id": "30cb839d-464d-9261-4cea-851aff5399af",
        "x-ms-lease-id": "455a9c68-3ddb-40bb-464a-e88107703522",
<<<<<<< HEAD
        "x-ms-request-id": "44316aae-b01e-0099-1bad-f900e2000000",
=======
        "x-ms-request-id": "4d064c4a-601e-006e-547d-052a70000000",
>>>>>>> 1814567d
        "x-ms-version": "2020-06-12"
      },
      "ResponseBody": []
    },
    {
      "RequestUri": "https://seannse.blob.core.windows.net/test-filesystem-e0be4092-5a04-fdff-2334-3cb3c95ab291/test-directory-d895f83e-fcb7-01a5-ca3c-b2f2e1953928?comp=lease",
      "RequestMethod": "PUT",
      "RequestHeaders": {
        "Accept": "application/xml",
        "Authorization": "Sanitized",
<<<<<<< HEAD
        "traceparent": "00-c797e5b457945f4dba035c9f36c3e3f7-b1a1ac6ed4d3b542-00",
        "User-Agent": [
          "azsdk-net-Storage.Files.DataLake/12.7.0-alpha.20210202.1",
          "(.NET 5.0.2; Microsoft Windows 10.0.19042)"
        ],
        "x-ms-client-request-id": "83e3080e-05a5-6ad4-148e-8c80e8a88989",
        "x-ms-date": "Tue, 02 Feb 2021 21:52:22 GMT",
=======
        "traceparent": "00-bd7b385cd94334429923c58dbc478d1d-f35170abd856eb49-00",
        "User-Agent": [
          "azsdk-net-Storage.Files.DataLake/12.7.0-alpha.20210217.1",
          "(.NET 5.0.3; Microsoft Windows 10.0.19042)"
        ],
        "x-ms-client-request-id": "83e3080e-05a5-6ad4-148e-8c80e8a88989",
        "x-ms-date": "Wed, 17 Feb 2021 22:40:13 GMT",
>>>>>>> 1814567d
        "x-ms-lease-action": "release",
        "x-ms-lease-id": "455a9c68-3ddb-40bb-464a-e88107703522",
        "x-ms-return-client-request-id": "true",
        "x-ms-version": "2020-06-12"
      },
      "RequestBody": null,
      "StatusCode": 200,
      "ResponseHeaders": {
        "Content-Length": "0",
<<<<<<< HEAD
        "Date": "Tue, 02 Feb 2021 21:52:23 GMT",
        "ETag": "\u00220x8D8C7C4D27EA9A1\u0022",
        "Last-Modified": "Tue, 02 Feb 2021 21:52:23 GMT",
=======
        "Date": "Wed, 17 Feb 2021 22:40:13 GMT",
        "ETag": "\u00220x8D8D394FD6C6BA9\u0022",
        "Last-Modified": "Wed, 17 Feb 2021 22:40:13 GMT",
>>>>>>> 1814567d
        "Server": [
          "Windows-Azure-Blob/1.0",
          "Microsoft-HTTPAPI/2.0"
        ],
        "x-ms-client-request-id": "83e3080e-05a5-6ad4-148e-8c80e8a88989",
<<<<<<< HEAD
        "x-ms-request-id": "44316af6-b01e-0099-5aad-f900e2000000",
=======
        "x-ms-request-id": "4d064c64-601e-006e-6b7d-052a70000000",
>>>>>>> 1814567d
        "x-ms-version": "2020-06-12"
      },
      "ResponseBody": []
    },
    {
      "RequestUri": "https://seannse.blob.core.windows.net/test-filesystem-e0be4092-5a04-fdff-2334-3cb3c95ab291?restype=container",
      "RequestMethod": "DELETE",
      "RequestHeaders": {
        "Accept": "application/xml",
        "Authorization": "Sanitized",
<<<<<<< HEAD
        "traceparent": "00-ae7937bb3f684149900fdfc583af1297-0d640924ebdee246-00",
        "User-Agent": [
          "azsdk-net-Storage.Files.DataLake/12.7.0-alpha.20210202.1",
          "(.NET 5.0.2; Microsoft Windows 10.0.19042)"
        ],
        "x-ms-client-request-id": "f70c4cbf-1570-6a0a-f388-845f31861131",
        "x-ms-date": "Tue, 02 Feb 2021 21:52:22 GMT",
=======
        "traceparent": "00-ae3a2cc42c53ef479f4c8a68df249804-720478d15db3c14e-00",
        "User-Agent": [
          "azsdk-net-Storage.Files.DataLake/12.7.0-alpha.20210217.1",
          "(.NET 5.0.3; Microsoft Windows 10.0.19042)"
        ],
        "x-ms-client-request-id": "f70c4cbf-1570-6a0a-f388-845f31861131",
        "x-ms-date": "Wed, 17 Feb 2021 22:40:13 GMT",
>>>>>>> 1814567d
        "x-ms-return-client-request-id": "true",
        "x-ms-version": "2020-06-12"
      },
      "RequestBody": null,
      "StatusCode": 202,
      "ResponseHeaders": {
        "Content-Length": "0",
<<<<<<< HEAD
        "Date": "Tue, 02 Feb 2021 21:52:23 GMT",
=======
        "Date": "Wed, 17 Feb 2021 22:40:13 GMT",
>>>>>>> 1814567d
        "Server": [
          "Windows-Azure-Blob/1.0",
          "Microsoft-HTTPAPI/2.0"
        ],
        "x-ms-client-request-id": "f70c4cbf-1570-6a0a-f388-845f31861131",
<<<<<<< HEAD
        "x-ms-request-id": "44316b42-b01e-0099-24ad-f900e2000000",
=======
        "x-ms-request-id": "4d064c91-601e-006e-0d7d-052a70000000",
>>>>>>> 1814567d
        "x-ms-version": "2020-06-12"
      },
      "ResponseBody": []
    }
  ],
  "Variables": {
    "RandomSeed": "445096104",
    "Storage_TestConfigHierarchicalNamespace": "NamespaceTenant\nseannse\nU2FuaXRpemVk\nhttps://seannse.blob.core.windows.net\nhttps://seannse.file.core.windows.net\nhttps://seannse.queue.core.windows.net\nhttps://seannse.table.core.windows.net\n\n\n\n\nhttps://seannse-secondary.blob.core.windows.net\nhttps://seannse-secondary.file.core.windows.net\nhttps://seannse-secondary.queue.core.windows.net\nhttps://seannse-secondary.table.core.windows.net\n68390a19-a643-458b-b726-408abf67b4fc\nSanitized\n72f988bf-86f1-41af-91ab-2d7cd011db47\nhttps://login.microsoftonline.com/\nCloud\nBlobEndpoint=https://seannse.blob.core.windows.net/;QueueEndpoint=https://seannse.queue.core.windows.net/;FileEndpoint=https://seannse.file.core.windows.net/;BlobSecondaryEndpoint=https://seannse-secondary.blob.core.windows.net/;QueueSecondaryEndpoint=https://seannse-secondary.queue.core.windows.net/;FileSecondaryEndpoint=https://seannse-secondary.file.core.windows.net/;AccountName=seannse;AccountKey=Sanitized\n"
  }
}<|MERGE_RESOLUTION|>--- conflicted
+++ resolved
@@ -1,30 +1,19 @@
 {
   "Entries": [
     {
-      "RequestUri": "https://seannse.blob.core.windows.net/test-filesystem-e0be4092-5a04-fdff-2334-3cb3c95ab291?restype=container",
+      "RequestUri": "https://seannse.blob.core.windows.net/test-filesystem-78268193-f96d-2527-e2f8-5780cd970401?restype=container",
       "RequestMethod": "PUT",
       "RequestHeaders": {
         "Accept": "application/xml",
         "Authorization": "Sanitized",
-<<<<<<< HEAD
-        "traceparent": "00-c3681d85e93d1f4f97ffcd52d9f19ecc-e92dc275e3a9b148-00",
+        "traceparent": "00-e39be157a716db4e94634590d5e839d8-00db233394a13c4b-00",
         "User-Agent": [
-          "azsdk-net-Storage.Files.DataLake/12.7.0-alpha.20210202.1",
-          "(.NET 5.0.2; Microsoft Windows 10.0.19042)"
+          "azsdk-net-Storage.Files.DataLake/12.7.0-alpha.20210219.1",
+          "(.NET 5.0.3; Microsoft Windows 10.0.19041)"
         ],
         "x-ms-blob-public-access": "container",
-        "x-ms-client-request-id": "b4a6c59d-c1df-7a01-06a2-c4cdf6f14170",
-        "x-ms-date": "Tue, 02 Feb 2021 21:52:21 GMT",
-=======
-        "traceparent": "00-b4077e6a479b5e478d902523f944369c-17985430329e7943-00",
-        "User-Agent": [
-          "azsdk-net-Storage.Files.DataLake/12.7.0-alpha.20210217.1",
-          "(.NET 5.0.3; Microsoft Windows 10.0.19042)"
-        ],
-        "x-ms-blob-public-access": "container",
-        "x-ms-client-request-id": "b4a6c59d-c1df-7a01-06a2-c4cdf6f14170",
-        "x-ms-date": "Wed, 17 Feb 2021 22:40:12 GMT",
->>>>>>> 1814567d
+        "x-ms-client-request-id": "95092b1a-e81a-c57b-293e-d084d4fdd13a",
+        "x-ms-date": "Fri, 19 Feb 2021 19:00:31 GMT",
         "x-ms-return-client-request-id": "true",
         "x-ms-version": "2020-06-12"
       },
@@ -32,52 +21,32 @@
       "StatusCode": 201,
       "ResponseHeaders": {
         "Content-Length": "0",
-<<<<<<< HEAD
-        "Date": "Tue, 02 Feb 2021 21:52:22 GMT",
-        "ETag": "\u00220x8D8C7C4D23A7EB0\u0022",
-        "Last-Modified": "Tue, 02 Feb 2021 21:52:22 GMT",
-=======
-        "Date": "Wed, 17 Feb 2021 22:40:12 GMT",
-        "ETag": "\u00220x8D8D394FD3BB713\u0022",
-        "Last-Modified": "Wed, 17 Feb 2021 22:40:13 GMT",
->>>>>>> 1814567d
+        "Date": "Fri, 19 Feb 2021 19:00:30 GMT",
+        "ETag": "\u00220x8D8D508A0B8BB5C\u0022",
+        "Last-Modified": "Fri, 19 Feb 2021 19:00:30 GMT",
         "Server": [
           "Windows-Azure-Blob/1.0",
           "Microsoft-HTTPAPI/2.0"
         ],
-        "x-ms-client-request-id": "b4a6c59d-c1df-7a01-06a2-c4cdf6f14170",
-<<<<<<< HEAD
-        "x-ms-request-id": "44316938-b01e-0099-49ad-f900e2000000",
-=======
-        "x-ms-request-id": "4d064bae-601e-006e-557d-052a70000000",
->>>>>>> 1814567d
+        "x-ms-client-request-id": "95092b1a-e81a-c57b-293e-d084d4fdd13a",
+        "x-ms-request-id": "cb119986-b01e-006d-17f1-06cb14000000",
         "x-ms-version": "2020-06-12"
       },
       "ResponseBody": []
     },
     {
-      "RequestUri": "https://seannse.dfs.core.windows.net/test-filesystem-e0be4092-5a04-fdff-2334-3cb3c95ab291/test-directory-d895f83e-fcb7-01a5-ca3c-b2f2e1953928?resource=directory",
+      "RequestUri": "https://seannse.dfs.core.windows.net/test-filesystem-78268193-f96d-2527-e2f8-5780cd970401/test-directory-010e5780-d4b6-1e57-d148-14283208ef36?resource=directory",
       "RequestMethod": "PUT",
       "RequestHeaders": {
         "Accept": "application/json",
         "Authorization": "Sanitized",
-<<<<<<< HEAD
-        "traceparent": "00-5c92f726613b224d9d3277290c952035-a75b8d7cd694274a-00",
+        "traceparent": "00-4527560a2390cf4badf16fef4f188d4e-2b434dcec63f2347-00",
         "User-Agent": [
-          "azsdk-net-Storage.Files.DataLake/12.7.0-alpha.20210202.1",
-          "(.NET 5.0.2; Microsoft Windows 10.0.19042)"
+          "azsdk-net-Storage.Files.DataLake/12.7.0-alpha.20210219.1",
+          "(.NET 5.0.3; Microsoft Windows 10.0.19041)"
         ],
-        "x-ms-client-request-id": "cb2b08d0-e865-a0d4-20a4-e9a30e0f9871",
-        "x-ms-date": "Tue, 02 Feb 2021 21:52:22 GMT",
-=======
-        "traceparent": "00-5b5c2332c1cdaa4aabc83d5204401f61-977bed5d5683d446-00",
-        "User-Agent": [
-          "azsdk-net-Storage.Files.DataLake/12.7.0-alpha.20210217.1",
-          "(.NET 5.0.3; Microsoft Windows 10.0.19042)"
-        ],
-        "x-ms-client-request-id": "cb2b08d0-e865-a0d4-20a4-e9a30e0f9871",
-        "x-ms-date": "Wed, 17 Feb 2021 22:40:13 GMT",
->>>>>>> 1814567d
+        "x-ms-client-request-id": "de9e8d74-e19c-462c-d4ea-c3d1d3539320",
+        "x-ms-date": "Fri, 19 Feb 2021 19:00:31 GMT",
         "x-ms-return-client-request-id": "true",
         "x-ms-version": "2020-06-12"
       },
@@ -85,55 +54,35 @@
       "StatusCode": 201,
       "ResponseHeaders": {
         "Content-Length": "0",
-<<<<<<< HEAD
-        "Date": "Tue, 02 Feb 2021 21:52:23 GMT",
-        "ETag": "\u00220x8D8C7C4D27EA9A1\u0022",
-        "Last-Modified": "Tue, 02 Feb 2021 21:52:23 GMT",
-=======
-        "Date": "Wed, 17 Feb 2021 22:40:13 GMT",
-        "ETag": "\u00220x8D8D394FD6C6BA9\u0022",
-        "Last-Modified": "Wed, 17 Feb 2021 22:40:13 GMT",
->>>>>>> 1814567d
+        "Date": "Fri, 19 Feb 2021 19:00:30 GMT",
+        "ETag": "\u00220x8D8D508A0C687FB\u0022",
+        "Last-Modified": "Fri, 19 Feb 2021 19:00:30 GMT",
         "Server": [
           "Windows-Azure-HDFS/1.0",
           "Microsoft-HTTPAPI/2.0"
         ],
-        "x-ms-client-request-id": "cb2b08d0-e865-a0d4-20a4-e9a30e0f9871",
-<<<<<<< HEAD
-        "x-ms-request-id": "4b186569-901f-0045-2fad-f9aabc000000",
-=======
-        "x-ms-request-id": "a8fdcfe3-701f-0072-1c7d-057810000000",
->>>>>>> 1814567d
+        "x-ms-client-request-id": "de9e8d74-e19c-462c-d4ea-c3d1d3539320",
+        "x-ms-request-id": "da83989b-a01f-0061-2cf1-065c1c000000",
         "x-ms-version": "2020-06-12"
       },
       "ResponseBody": []
     },
     {
-      "RequestUri": "https://seannse.blob.core.windows.net/test-filesystem-e0be4092-5a04-fdff-2334-3cb3c95ab291/test-directory-d895f83e-fcb7-01a5-ca3c-b2f2e1953928?comp=lease",
+      "RequestUri": "https://seannse.blob.core.windows.net/test-filesystem-78268193-f96d-2527-e2f8-5780cd970401/test-directory-010e5780-d4b6-1e57-d148-14283208ef36?comp=lease",
       "RequestMethod": "PUT",
       "RequestHeaders": {
         "Accept": "application/xml",
         "Authorization": "Sanitized",
-<<<<<<< HEAD
-        "traceparent": "00-051a443fb0416645b6aa857fc23956fc-3751b5bdf8ea0945-00",
+        "traceparent": "00-03ac7207443ff84bb4e38e294e1cb0d1-5cdf29f86cc6204d-00",
         "User-Agent": [
-          "azsdk-net-Storage.Files.DataLake/12.7.0-alpha.20210202.1",
-          "(.NET 5.0.2; Microsoft Windows 10.0.19042)"
+          "azsdk-net-Storage.Files.DataLake/12.7.0-alpha.20210219.1",
+          "(.NET 5.0.3; Microsoft Windows 10.0.19041)"
         ],
-        "x-ms-client-request-id": "30cb839d-464d-9261-4cea-851aff5399af",
-        "x-ms-date": "Tue, 02 Feb 2021 21:52:22 GMT",
-=======
-        "traceparent": "00-e367c13c73b3b74b995f0658f7439251-6b53bf65e854b74a-00",
-        "User-Agent": [
-          "azsdk-net-Storage.Files.DataLake/12.7.0-alpha.20210217.1",
-          "(.NET 5.0.3; Microsoft Windows 10.0.19042)"
-        ],
-        "x-ms-client-request-id": "30cb839d-464d-9261-4cea-851aff5399af",
-        "x-ms-date": "Wed, 17 Feb 2021 22:40:13 GMT",
->>>>>>> 1814567d
+        "x-ms-client-request-id": "0a9125bd-a9bc-44ce-e18d-6e81ffc6b95d",
+        "x-ms-date": "Fri, 19 Feb 2021 19:00:31 GMT",
         "x-ms-lease-action": "acquire",
         "x-ms-lease-duration": "15",
-        "x-ms-proposed-lease-id": "455a9c68-3ddb-40bb-464a-e88107703522",
+        "x-ms-proposed-lease-id": "5f6e994e-2f97-10ab-701b-e2668d767aa6",
         "x-ms-return-client-request-id": "true",
         "x-ms-version": "2020-06-12"
       },
@@ -141,55 +90,35 @@
       "StatusCode": 201,
       "ResponseHeaders": {
         "Content-Length": "0",
-<<<<<<< HEAD
-        "Date": "Tue, 02 Feb 2021 21:52:23 GMT",
-        "ETag": "\u00220x8D8C7C4D27EA9A1\u0022",
-        "Last-Modified": "Tue, 02 Feb 2021 21:52:23 GMT",
-=======
-        "Date": "Wed, 17 Feb 2021 22:40:13 GMT",
-        "ETag": "\u00220x8D8D394FD6C6BA9\u0022",
-        "Last-Modified": "Wed, 17 Feb 2021 22:40:13 GMT",
->>>>>>> 1814567d
+        "Date": "Fri, 19 Feb 2021 19:00:30 GMT",
+        "ETag": "\u00220x8D8D508A0C687FB\u0022",
+        "Last-Modified": "Fri, 19 Feb 2021 19:00:30 GMT",
         "Server": [
           "Windows-Azure-Blob/1.0",
           "Microsoft-HTTPAPI/2.0"
         ],
-        "x-ms-client-request-id": "30cb839d-464d-9261-4cea-851aff5399af",
-        "x-ms-lease-id": "455a9c68-3ddb-40bb-464a-e88107703522",
-<<<<<<< HEAD
-        "x-ms-request-id": "44316aae-b01e-0099-1bad-f900e2000000",
-=======
-        "x-ms-request-id": "4d064c4a-601e-006e-547d-052a70000000",
->>>>>>> 1814567d
+        "x-ms-client-request-id": "0a9125bd-a9bc-44ce-e18d-6e81ffc6b95d",
+        "x-ms-lease-id": "5f6e994e-2f97-10ab-701b-e2668d767aa6",
+        "x-ms-request-id": "cb1199ab-b01e-006d-36f1-06cb14000000",
         "x-ms-version": "2020-06-12"
       },
       "ResponseBody": []
     },
     {
-      "RequestUri": "https://seannse.blob.core.windows.net/test-filesystem-e0be4092-5a04-fdff-2334-3cb3c95ab291/test-directory-d895f83e-fcb7-01a5-ca3c-b2f2e1953928?comp=lease",
+      "RequestUri": "https://seannse.blob.core.windows.net/test-filesystem-78268193-f96d-2527-e2f8-5780cd970401/test-directory-010e5780-d4b6-1e57-d148-14283208ef36?comp=lease",
       "RequestMethod": "PUT",
       "RequestHeaders": {
         "Accept": "application/xml",
         "Authorization": "Sanitized",
-<<<<<<< HEAD
-        "traceparent": "00-c797e5b457945f4dba035c9f36c3e3f7-b1a1ac6ed4d3b542-00",
+        "traceparent": "00-42e4ec6005929d42a6a9f09b57d4b2ae-e7579cb4eb2da445-00",
         "User-Agent": [
-          "azsdk-net-Storage.Files.DataLake/12.7.0-alpha.20210202.1",
-          "(.NET 5.0.2; Microsoft Windows 10.0.19042)"
+          "azsdk-net-Storage.Files.DataLake/12.7.0-alpha.20210219.1",
+          "(.NET 5.0.3; Microsoft Windows 10.0.19041)"
         ],
-        "x-ms-client-request-id": "83e3080e-05a5-6ad4-148e-8c80e8a88989",
-        "x-ms-date": "Tue, 02 Feb 2021 21:52:22 GMT",
-=======
-        "traceparent": "00-bd7b385cd94334429923c58dbc478d1d-f35170abd856eb49-00",
-        "User-Agent": [
-          "azsdk-net-Storage.Files.DataLake/12.7.0-alpha.20210217.1",
-          "(.NET 5.0.3; Microsoft Windows 10.0.19042)"
-        ],
-        "x-ms-client-request-id": "83e3080e-05a5-6ad4-148e-8c80e8a88989",
-        "x-ms-date": "Wed, 17 Feb 2021 22:40:13 GMT",
->>>>>>> 1814567d
+        "x-ms-client-request-id": "67a817fb-6fe4-94ea-df6e-c3dda3193482",
+        "x-ms-date": "Fri, 19 Feb 2021 19:00:31 GMT",
         "x-ms-lease-action": "release",
-        "x-ms-lease-id": "455a9c68-3ddb-40bb-464a-e88107703522",
+        "x-ms-lease-id": "5f6e994e-2f97-10ab-701b-e2668d767aa6",
         "x-ms-return-client-request-id": "true",
         "x-ms-version": "2020-06-12"
       },
@@ -197,52 +126,32 @@
       "StatusCode": 200,
       "ResponseHeaders": {
         "Content-Length": "0",
-<<<<<<< HEAD
-        "Date": "Tue, 02 Feb 2021 21:52:23 GMT",
-        "ETag": "\u00220x8D8C7C4D27EA9A1\u0022",
-        "Last-Modified": "Tue, 02 Feb 2021 21:52:23 GMT",
-=======
-        "Date": "Wed, 17 Feb 2021 22:40:13 GMT",
-        "ETag": "\u00220x8D8D394FD6C6BA9\u0022",
-        "Last-Modified": "Wed, 17 Feb 2021 22:40:13 GMT",
->>>>>>> 1814567d
+        "Date": "Fri, 19 Feb 2021 19:00:30 GMT",
+        "ETag": "\u00220x8D8D508A0C687FB\u0022",
+        "Last-Modified": "Fri, 19 Feb 2021 19:00:30 GMT",
         "Server": [
           "Windows-Azure-Blob/1.0",
           "Microsoft-HTTPAPI/2.0"
         ],
-        "x-ms-client-request-id": "83e3080e-05a5-6ad4-148e-8c80e8a88989",
-<<<<<<< HEAD
-        "x-ms-request-id": "44316af6-b01e-0099-5aad-f900e2000000",
-=======
-        "x-ms-request-id": "4d064c64-601e-006e-6b7d-052a70000000",
->>>>>>> 1814567d
+        "x-ms-client-request-id": "67a817fb-6fe4-94ea-df6e-c3dda3193482",
+        "x-ms-request-id": "cb1199ce-b01e-006d-56f1-06cb14000000",
         "x-ms-version": "2020-06-12"
       },
       "ResponseBody": []
     },
     {
-      "RequestUri": "https://seannse.blob.core.windows.net/test-filesystem-e0be4092-5a04-fdff-2334-3cb3c95ab291?restype=container",
+      "RequestUri": "https://seannse.blob.core.windows.net/test-filesystem-78268193-f96d-2527-e2f8-5780cd970401?restype=container",
       "RequestMethod": "DELETE",
       "RequestHeaders": {
         "Accept": "application/xml",
         "Authorization": "Sanitized",
-<<<<<<< HEAD
-        "traceparent": "00-ae7937bb3f684149900fdfc583af1297-0d640924ebdee246-00",
+        "traceparent": "00-bcc808b027abf74ca294d1cae9a23bf5-3c59ad41c55fcd4f-00",
         "User-Agent": [
-          "azsdk-net-Storage.Files.DataLake/12.7.0-alpha.20210202.1",
-          "(.NET 5.0.2; Microsoft Windows 10.0.19042)"
+          "azsdk-net-Storage.Files.DataLake/12.7.0-alpha.20210219.1",
+          "(.NET 5.0.3; Microsoft Windows 10.0.19041)"
         ],
-        "x-ms-client-request-id": "f70c4cbf-1570-6a0a-f388-845f31861131",
-        "x-ms-date": "Tue, 02 Feb 2021 21:52:22 GMT",
-=======
-        "traceparent": "00-ae3a2cc42c53ef479f4c8a68df249804-720478d15db3c14e-00",
-        "User-Agent": [
-          "azsdk-net-Storage.Files.DataLake/12.7.0-alpha.20210217.1",
-          "(.NET 5.0.3; Microsoft Windows 10.0.19042)"
-        ],
-        "x-ms-client-request-id": "f70c4cbf-1570-6a0a-f388-845f31861131",
-        "x-ms-date": "Wed, 17 Feb 2021 22:40:13 GMT",
->>>>>>> 1814567d
+        "x-ms-client-request-id": "e7861329-511d-ff78-32fe-45312bd89ae5",
+        "x-ms-date": "Fri, 19 Feb 2021 19:00:31 GMT",
         "x-ms-return-client-request-id": "true",
         "x-ms-version": "2020-06-12"
       },
@@ -250,28 +159,20 @@
       "StatusCode": 202,
       "ResponseHeaders": {
         "Content-Length": "0",
-<<<<<<< HEAD
-        "Date": "Tue, 02 Feb 2021 21:52:23 GMT",
-=======
-        "Date": "Wed, 17 Feb 2021 22:40:13 GMT",
->>>>>>> 1814567d
+        "Date": "Fri, 19 Feb 2021 19:00:30 GMT",
         "Server": [
           "Windows-Azure-Blob/1.0",
           "Microsoft-HTTPAPI/2.0"
         ],
-        "x-ms-client-request-id": "f70c4cbf-1570-6a0a-f388-845f31861131",
-<<<<<<< HEAD
-        "x-ms-request-id": "44316b42-b01e-0099-24ad-f900e2000000",
-=======
-        "x-ms-request-id": "4d064c91-601e-006e-0d7d-052a70000000",
->>>>>>> 1814567d
+        "x-ms-client-request-id": "e7861329-511d-ff78-32fe-45312bd89ae5",
+        "x-ms-request-id": "cb1199e1-b01e-006d-68f1-06cb14000000",
         "x-ms-version": "2020-06-12"
       },
       "ResponseBody": []
     }
   ],
   "Variables": {
-    "RandomSeed": "445096104",
+    "RandomSeed": "1421531165",
     "Storage_TestConfigHierarchicalNamespace": "NamespaceTenant\nseannse\nU2FuaXRpemVk\nhttps://seannse.blob.core.windows.net\nhttps://seannse.file.core.windows.net\nhttps://seannse.queue.core.windows.net\nhttps://seannse.table.core.windows.net\n\n\n\n\nhttps://seannse-secondary.blob.core.windows.net\nhttps://seannse-secondary.file.core.windows.net\nhttps://seannse-secondary.queue.core.windows.net\nhttps://seannse-secondary.table.core.windows.net\n68390a19-a643-458b-b726-408abf67b4fc\nSanitized\n72f988bf-86f1-41af-91ab-2d7cd011db47\nhttps://login.microsoftonline.com/\nCloud\nBlobEndpoint=https://seannse.blob.core.windows.net/;QueueEndpoint=https://seannse.queue.core.windows.net/;FileEndpoint=https://seannse.file.core.windows.net/;BlobSecondaryEndpoint=https://seannse-secondary.blob.core.windows.net/;QueueSecondaryEndpoint=https://seannse-secondary.queue.core.windows.net/;FileSecondaryEndpoint=https://seannse-secondary.file.core.windows.net/;AccountName=seannse;AccountKey=Sanitized\n"
   }
 }