﻿{
  "Entries": [
    {
      "RequestUri": "https://seannse.blob.core.windows.net/test-filesystem-78268193-f96d-2527-e2f8-5780cd970401?restype=container",
      "RequestMethod": "PUT",
      "RequestHeaders": {
        "Accept": "application/xml",
        "Authorization": "Sanitized",
        "traceparent": "00-e39be157a716db4e94634590d5e839d8-00db233394a13c4b-00",
        "User-Agent": [
          "azsdk-net-Storage.Files.DataLake/12.7.0-alpha.20210219.1",
          "(.NET 5.0.3; Microsoft Windows 10.0.19041)"
        ],
        "x-ms-blob-public-access": "container",
        "x-ms-client-request-id": "95092b1a-e81a-c57b-293e-d084d4fdd13a",
        "x-ms-date": "Fri, 19 Feb 2021 19:00:31 GMT",
        "x-ms-return-client-request-id": "true",
<<<<<<< HEAD
        "x-ms-version": "2020-12-06"
=======
        "x-ms-version": "2021-02-12"
>>>>>>> 7e782c87
      },
      "RequestBody": null,
      "StatusCode": 201,
      "ResponseHeaders": {
        "Content-Length": "0",
        "Date": "Fri, 19 Feb 2021 19:00:30 GMT",
        "ETag": "\"0x8D8D508A0B8BB5C\"",
        "Last-Modified": "Fri, 19 Feb 2021 19:00:30 GMT",
        "Server": [
          "Windows-Azure-Blob/1.0",
          "Microsoft-HTTPAPI/2.0"
        ],
        "x-ms-client-request-id": "95092b1a-e81a-c57b-293e-d084d4fdd13a",
        "x-ms-request-id": "cb119986-b01e-006d-17f1-06cb14000000",
<<<<<<< HEAD
        "x-ms-version": "2020-12-06"
=======
        "x-ms-version": "2021-02-12"
>>>>>>> 7e782c87
      },
      "ResponseBody": []
    },
    {
      "RequestUri": "https://seannse.dfs.core.windows.net/test-filesystem-78268193-f96d-2527-e2f8-5780cd970401/test-directory-010e5780-d4b6-1e57-d148-14283208ef36?resource=directory",
      "RequestMethod": "PUT",
      "RequestHeaders": {
        "Accept": "application/json",
        "Authorization": "Sanitized",
        "traceparent": "00-4527560a2390cf4badf16fef4f188d4e-2b434dcec63f2347-00",
        "User-Agent": [
          "azsdk-net-Storage.Files.DataLake/12.7.0-alpha.20210219.1",
          "(.NET 5.0.3; Microsoft Windows 10.0.19041)"
        ],
        "x-ms-client-request-id": "de9e8d74-e19c-462c-d4ea-c3d1d3539320",
        "x-ms-date": "Fri, 19 Feb 2021 19:00:31 GMT",
        "x-ms-return-client-request-id": "true",
<<<<<<< HEAD
        "x-ms-version": "2020-12-06"
=======
        "x-ms-version": "2021-02-12"
>>>>>>> 7e782c87
      },
      "RequestBody": null,
      "StatusCode": 201,
      "ResponseHeaders": {
        "Content-Length": "0",
        "Date": "Fri, 19 Feb 2021 19:00:30 GMT",
        "ETag": "\"0x8D8D508A0C687FB\"",
        "Last-Modified": "Fri, 19 Feb 2021 19:00:30 GMT",
        "Server": [
          "Windows-Azure-HDFS/1.0",
          "Microsoft-HTTPAPI/2.0"
        ],
        "x-ms-client-request-id": "de9e8d74-e19c-462c-d4ea-c3d1d3539320",
        "x-ms-request-id": "da83989b-a01f-0061-2cf1-065c1c000000",
<<<<<<< HEAD
        "x-ms-version": "2020-12-06"
=======
        "x-ms-version": "2021-02-12"
>>>>>>> 7e782c87
      },
      "ResponseBody": []
    },
    {
      "RequestUri": "https://seannse.blob.core.windows.net/test-filesystem-78268193-f96d-2527-e2f8-5780cd970401/test-directory-010e5780-d4b6-1e57-d148-14283208ef36?comp=lease",
      "RequestMethod": "PUT",
      "RequestHeaders": {
        "Accept": "application/xml",
        "Authorization": "Sanitized",
        "traceparent": "00-03ac7207443ff84bb4e38e294e1cb0d1-5cdf29f86cc6204d-00",
        "User-Agent": [
          "azsdk-net-Storage.Files.DataLake/12.7.0-alpha.20210219.1",
          "(.NET 5.0.3; Microsoft Windows 10.0.19041)"
        ],
        "x-ms-client-request-id": "0a9125bd-a9bc-44ce-e18d-6e81ffc6b95d",
        "x-ms-date": "Fri, 19 Feb 2021 19:00:31 GMT",
        "x-ms-lease-action": "acquire",
        "x-ms-lease-duration": "15",
        "x-ms-proposed-lease-id": "5f6e994e-2f97-10ab-701b-e2668d767aa6",
        "x-ms-return-client-request-id": "true",
<<<<<<< HEAD
        "x-ms-version": "2020-12-06"
=======
        "x-ms-version": "2021-02-12"
>>>>>>> 7e782c87
      },
      "RequestBody": null,
      "StatusCode": 201,
      "ResponseHeaders": {
        "Content-Length": "0",
        "Date": "Fri, 19 Feb 2021 19:00:30 GMT",
        "ETag": "\"0x8D8D508A0C687FB\"",
        "Last-Modified": "Fri, 19 Feb 2021 19:00:30 GMT",
        "Server": [
          "Windows-Azure-Blob/1.0",
          "Microsoft-HTTPAPI/2.0"
        ],
        "x-ms-client-request-id": "0a9125bd-a9bc-44ce-e18d-6e81ffc6b95d",
        "x-ms-lease-id": "5f6e994e-2f97-10ab-701b-e2668d767aa6",
        "x-ms-request-id": "cb1199ab-b01e-006d-36f1-06cb14000000",
<<<<<<< HEAD
        "x-ms-version": "2020-12-06"
=======
        "x-ms-version": "2021-02-12"
>>>>>>> 7e782c87
      },
      "ResponseBody": []
    },
    {
      "RequestUri": "https://seannse.blob.core.windows.net/test-filesystem-78268193-f96d-2527-e2f8-5780cd970401/test-directory-010e5780-d4b6-1e57-d148-14283208ef36?comp=lease",
      "RequestMethod": "PUT",
      "RequestHeaders": {
        "Accept": "application/xml",
        "Authorization": "Sanitized",
        "traceparent": "00-42e4ec6005929d42a6a9f09b57d4b2ae-e7579cb4eb2da445-00",
        "User-Agent": [
          "azsdk-net-Storage.Files.DataLake/12.7.0-alpha.20210219.1",
          "(.NET 5.0.3; Microsoft Windows 10.0.19041)"
        ],
        "x-ms-client-request-id": "67a817fb-6fe4-94ea-df6e-c3dda3193482",
        "x-ms-date": "Fri, 19 Feb 2021 19:00:31 GMT",
        "x-ms-lease-action": "release",
        "x-ms-lease-id": "5f6e994e-2f97-10ab-701b-e2668d767aa6",
        "x-ms-return-client-request-id": "true",
<<<<<<< HEAD
        "x-ms-version": "2020-12-06"
=======
        "x-ms-version": "2021-02-12"
>>>>>>> 7e782c87
      },
      "RequestBody": null,
      "StatusCode": 200,
      "ResponseHeaders": {
        "Content-Length": "0",
        "Date": "Fri, 19 Feb 2021 19:00:30 GMT",
        "ETag": "\"0x8D8D508A0C687FB\"",
        "Last-Modified": "Fri, 19 Feb 2021 19:00:30 GMT",
        "Server": [
          "Windows-Azure-Blob/1.0",
          "Microsoft-HTTPAPI/2.0"
        ],
        "x-ms-client-request-id": "67a817fb-6fe4-94ea-df6e-c3dda3193482",
        "x-ms-request-id": "cb1199ce-b01e-006d-56f1-06cb14000000",
<<<<<<< HEAD
        "x-ms-version": "2020-12-06"
=======
        "x-ms-version": "2021-02-12"
>>>>>>> 7e782c87
      },
      "ResponseBody": []
    },
    {
      "RequestUri": "https://seannse.blob.core.windows.net/test-filesystem-78268193-f96d-2527-e2f8-5780cd970401?restype=container",
      "RequestMethod": "DELETE",
      "RequestHeaders": {
        "Accept": "application/xml",
        "Authorization": "Sanitized",
        "traceparent": "00-bcc808b027abf74ca294d1cae9a23bf5-3c59ad41c55fcd4f-00",
        "User-Agent": [
          "azsdk-net-Storage.Files.DataLake/12.7.0-alpha.20210219.1",
          "(.NET 5.0.3; Microsoft Windows 10.0.19041)"
        ],
        "x-ms-client-request-id": "e7861329-511d-ff78-32fe-45312bd89ae5",
        "x-ms-date": "Fri, 19 Feb 2021 19:00:31 GMT",
        "x-ms-return-client-request-id": "true",
<<<<<<< HEAD
        "x-ms-version": "2020-12-06"
=======
        "x-ms-version": "2021-02-12"
>>>>>>> 7e782c87
      },
      "RequestBody": null,
      "StatusCode": 202,
      "ResponseHeaders": {
        "Content-Length": "0",
        "Date": "Fri, 19 Feb 2021 19:00:30 GMT",
        "Server": [
          "Windows-Azure-Blob/1.0",
          "Microsoft-HTTPAPI/2.0"
        ],
        "x-ms-client-request-id": "e7861329-511d-ff78-32fe-45312bd89ae5",
        "x-ms-request-id": "cb1199e1-b01e-006d-68f1-06cb14000000",
<<<<<<< HEAD
        "x-ms-version": "2020-12-06"
=======
        "x-ms-version": "2021-02-12"
>>>>>>> 7e782c87
      },
      "ResponseBody": []
    }
  ],
  "Variables": {
    "RandomSeed": "1421531165",
    "Storage_TestConfigHierarchicalNamespace": "NamespaceTenant\nseannse\nU2FuaXRpemVk\nhttps://seannse.blob.core.windows.net\nhttps://seannse.file.core.windows.net\nhttps://seannse.queue.core.windows.net\nhttps://seannse.table.core.windows.net\n\n\n\n\nhttps://seannse-secondary.blob.core.windows.net\nhttps://seannse-secondary.file.core.windows.net\nhttps://seannse-secondary.queue.core.windows.net\nhttps://seannse-secondary.table.core.windows.net\n68390a19-a643-458b-b726-408abf67b4fc\nSanitized\n72f988bf-86f1-41af-91ab-2d7cd011db47\nhttps://login.microsoftonline.com/\nCloud\nBlobEndpoint=https://seannse.blob.core.windows.net/;QueueEndpoint=https://seannse.queue.core.windows.net/;FileEndpoint=https://seannse.file.core.windows.net/;BlobSecondaryEndpoint=https://seannse-secondary.blob.core.windows.net/;QueueSecondaryEndpoint=https://seannse-secondary.queue.core.windows.net/;FileSecondaryEndpoint=https://seannse-secondary.file.core.windows.net/;AccountName=seannse;AccountKey=Sanitized\n\n\n"
  }
}<|MERGE_RESOLUTION|>--- conflicted
+++ resolved
@@ -15,11 +15,7 @@
         "x-ms-client-request-id": "95092b1a-e81a-c57b-293e-d084d4fdd13a",
         "x-ms-date": "Fri, 19 Feb 2021 19:00:31 GMT",
         "x-ms-return-client-request-id": "true",
-<<<<<<< HEAD
-        "x-ms-version": "2020-12-06"
-=======
         "x-ms-version": "2021-02-12"
->>>>>>> 7e782c87
       },
       "RequestBody": null,
       "StatusCode": 201,
@@ -34,11 +30,7 @@
         ],
         "x-ms-client-request-id": "95092b1a-e81a-c57b-293e-d084d4fdd13a",
         "x-ms-request-id": "cb119986-b01e-006d-17f1-06cb14000000",
-<<<<<<< HEAD
-        "x-ms-version": "2020-12-06"
-=======
         "x-ms-version": "2021-02-12"
->>>>>>> 7e782c87
       },
       "ResponseBody": []
     },
@@ -56,11 +48,7 @@
         "x-ms-client-request-id": "de9e8d74-e19c-462c-d4ea-c3d1d3539320",
         "x-ms-date": "Fri, 19 Feb 2021 19:00:31 GMT",
         "x-ms-return-client-request-id": "true",
-<<<<<<< HEAD
-        "x-ms-version": "2020-12-06"
-=======
         "x-ms-version": "2021-02-12"
->>>>>>> 7e782c87
       },
       "RequestBody": null,
       "StatusCode": 201,
@@ -75,11 +63,7 @@
         ],
         "x-ms-client-request-id": "de9e8d74-e19c-462c-d4ea-c3d1d3539320",
         "x-ms-request-id": "da83989b-a01f-0061-2cf1-065c1c000000",
-<<<<<<< HEAD
-        "x-ms-version": "2020-12-06"
-=======
         "x-ms-version": "2021-02-12"
->>>>>>> 7e782c87
       },
       "ResponseBody": []
     },
@@ -100,11 +84,7 @@
         "x-ms-lease-duration": "15",
         "x-ms-proposed-lease-id": "5f6e994e-2f97-10ab-701b-e2668d767aa6",
         "x-ms-return-client-request-id": "true",
-<<<<<<< HEAD
-        "x-ms-version": "2020-12-06"
-=======
         "x-ms-version": "2021-02-12"
->>>>>>> 7e782c87
       },
       "RequestBody": null,
       "StatusCode": 201,
@@ -120,11 +100,7 @@
         "x-ms-client-request-id": "0a9125bd-a9bc-44ce-e18d-6e81ffc6b95d",
         "x-ms-lease-id": "5f6e994e-2f97-10ab-701b-e2668d767aa6",
         "x-ms-request-id": "cb1199ab-b01e-006d-36f1-06cb14000000",
-<<<<<<< HEAD
-        "x-ms-version": "2020-12-06"
-=======
         "x-ms-version": "2021-02-12"
->>>>>>> 7e782c87
       },
       "ResponseBody": []
     },
@@ -144,11 +120,7 @@
         "x-ms-lease-action": "release",
         "x-ms-lease-id": "5f6e994e-2f97-10ab-701b-e2668d767aa6",
         "x-ms-return-client-request-id": "true",
-<<<<<<< HEAD
-        "x-ms-version": "2020-12-06"
-=======
         "x-ms-version": "2021-02-12"
->>>>>>> 7e782c87
       },
       "RequestBody": null,
       "StatusCode": 200,
@@ -163,11 +135,7 @@
         ],
         "x-ms-client-request-id": "67a817fb-6fe4-94ea-df6e-c3dda3193482",
         "x-ms-request-id": "cb1199ce-b01e-006d-56f1-06cb14000000",
-<<<<<<< HEAD
-        "x-ms-version": "2020-12-06"
-=======
         "x-ms-version": "2021-02-12"
->>>>>>> 7e782c87
       },
       "ResponseBody": []
     },
@@ -185,11 +153,7 @@
         "x-ms-client-request-id": "e7861329-511d-ff78-32fe-45312bd89ae5",
         "x-ms-date": "Fri, 19 Feb 2021 19:00:31 GMT",
         "x-ms-return-client-request-id": "true",
-<<<<<<< HEAD
-        "x-ms-version": "2020-12-06"
-=======
         "x-ms-version": "2021-02-12"
->>>>>>> 7e782c87
       },
       "RequestBody": null,
       "StatusCode": 202,
@@ -202,11 +166,7 @@
         ],
         "x-ms-client-request-id": "e7861329-511d-ff78-32fe-45312bd89ae5",
         "x-ms-request-id": "cb1199e1-b01e-006d-68f1-06cb14000000",
-<<<<<<< HEAD
-        "x-ms-version": "2020-12-06"
-=======
         "x-ms-version": "2021-02-12"
->>>>>>> 7e782c87
       },
       "ResponseBody": []
     }
