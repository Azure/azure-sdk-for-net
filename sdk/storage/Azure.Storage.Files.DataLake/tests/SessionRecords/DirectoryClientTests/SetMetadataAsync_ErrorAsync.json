--- conflicted
+++ resolved
@@ -14,11 +14,7 @@
         "x-ms-client-request-id": "9f3f91de-7474-81cf-7ea1-0fa3342a1149",
         "x-ms-date": "Fri, 03 Apr 2020 20:58:11 GMT",
         "x-ms-return-client-request-id": "true",
-<<<<<<< HEAD
-        "x-ms-version": "2019-12-12"
-=======
         "x-ms-version": "2020-02-10"
->>>>>>> 60f4876e
       },
       "RequestBody": null,
       "StatusCode": 201,
@@ -33,11 +29,7 @@
         ],
         "x-ms-client-request-id": "9f3f91de-7474-81cf-7ea1-0fa3342a1149",
         "x-ms-request-id": "9621e4c4-f01e-0012-6bfa-093670000000",
-<<<<<<< HEAD
-        "x-ms-version": "2019-12-12"
-=======
         "x-ms-version": "2020-02-10"
->>>>>>> 60f4876e
       },
       "ResponseBody": []
     },
@@ -58,11 +50,7 @@
         "x-ms-meta-meta": "data",
         "x-ms-meta-UPPER": "case",
         "x-ms-return-client-request-id": "true",
-<<<<<<< HEAD
-        "x-ms-version": "2019-12-12"
-=======
         "x-ms-version": "2020-02-10"
->>>>>>> 60f4876e
       },
       "RequestBody": null,
       "StatusCode": 404,
@@ -77,11 +65,7 @@
         "x-ms-client-request-id": "78e46142-ee2e-b7b1-b870-d1f77933488e",
         "x-ms-error-code": "BlobNotFound",
         "x-ms-request-id": "9621e4d7-f01e-0012-79fa-093670000000",
-<<<<<<< HEAD
-        "x-ms-version": "2019-12-12"
-=======
         "x-ms-version": "2020-02-10"
->>>>>>> 60f4876e
       },
       "ResponseBody": [
         "\uFEFF\u003C?xml version=\u00221.0\u0022 encoding=\u0022utf-8\u0022?\u003E\u003CError\u003E\u003CCode\u003EBlobNotFound\u003C/Code\u003E\u003CMessage\u003EThe specified blob does not exist.\n",
@@ -102,11 +86,7 @@
         "x-ms-client-request-id": "d85ad304-990a-8603-ddd5-c944b650b069",
         "x-ms-date": "Fri, 03 Apr 2020 20:58:12 GMT",
         "x-ms-return-client-request-id": "true",
-<<<<<<< HEAD
-        "x-ms-version": "2019-12-12"
-=======
         "x-ms-version": "2020-02-10"
->>>>>>> 60f4876e
       },
       "RequestBody": null,
       "StatusCode": 202,
@@ -119,11 +99,7 @@
         ],
         "x-ms-client-request-id": "d85ad304-990a-8603-ddd5-c944b650b069",
         "x-ms-request-id": "9621e4e1-f01e-0012-02fa-093670000000",
-<<<<<<< HEAD
-        "x-ms-version": "2019-12-12"
-=======
         "x-ms-version": "2020-02-10"
->>>>>>> 60f4876e
       },
       "ResponseBody": []
     }
