--- conflicted
+++ resolved
@@ -15,11 +15,7 @@
         "x-ms-client-request-id": "590c80c6-c038-287c-2d4f-4f82fb147077",
         "x-ms-date": "Fri, 19 Feb 2021 19:04:25 GMT",
         "x-ms-return-client-request-id": "true",
-<<<<<<< HEAD
-        "x-ms-version": "2020-12-06"
-=======
         "x-ms-version": "2021-02-12"
->>>>>>> 7e782c87
       },
       "RequestBody": null,
       "StatusCode": 201,
@@ -34,11 +30,7 @@
         ],
         "x-ms-client-request-id": "590c80c6-c038-287c-2d4f-4f82fb147077",
         "x-ms-request-id": "cb12c42e-b01e-006d-29f2-06cb14000000",
-<<<<<<< HEAD
-        "x-ms-version": "2020-12-06"
-=======
         "x-ms-version": "2021-02-12"
->>>>>>> 7e782c87
       },
       "ResponseBody": []
     },
@@ -56,11 +48,7 @@
         "x-ms-client-request-id": "e561b281-6c52-ae51-01d6-037f51245390",
         "x-ms-date": "Fri, 19 Feb 2021 19:04:25 GMT",
         "x-ms-return-client-request-id": "true",
-<<<<<<< HEAD
-        "x-ms-version": "2020-12-06"
-=======
         "x-ms-version": "2021-02-12"
->>>>>>> 7e782c87
       },
       "RequestBody": null,
       "StatusCode": 201,
@@ -75,11 +63,7 @@
         ],
         "x-ms-client-request-id": "e561b281-6c52-ae51-01d6-037f51245390",
         "x-ms-request-id": "da843633-a01f-0061-06f2-065c1c000000",
-<<<<<<< HEAD
-        "x-ms-version": "2020-12-06"
-=======
         "x-ms-version": "2021-02-12"
->>>>>>> 7e782c87
       },
       "ResponseBody": []
     },
@@ -97,11 +81,7 @@
         "x-ms-client-request-id": "4901cffe-8ab2-f925-0a5d-731c4f12ecaf",
         "x-ms-date": "Fri, 19 Feb 2021 19:04:25 GMT",
         "x-ms-return-client-request-id": "true",
-<<<<<<< HEAD
-        "x-ms-version": "2020-12-06"
-=======
         "x-ms-version": "2021-02-12"
->>>>>>> 7e782c87
       },
       "RequestBody": null,
       "StatusCode": 200,
@@ -129,11 +109,7 @@
         "x-ms-permissions": "rwxr-x---",
         "x-ms-request-id": "cb12c462-b01e-006d-56f2-06cb14000000",
         "x-ms-server-encrypted": "true",
-<<<<<<< HEAD
-        "x-ms-version": "2020-12-06"
-=======
         "x-ms-version": "2021-02-12"
->>>>>>> 7e782c87
       },
       "ResponseBody": []
     },
@@ -151,11 +127,7 @@
         "x-ms-client-request-id": "828173a1-0a22-c2de-cd30-f086a0d222dc",
         "x-ms-date": "Fri, 19 Feb 2021 19:04:25 GMT",
         "x-ms-return-client-request-id": "true",
-<<<<<<< HEAD
-        "x-ms-version": "2020-12-06"
-=======
         "x-ms-version": "2021-02-12"
->>>>>>> 7e782c87
       },
       "RequestBody": null,
       "StatusCode": 200,
@@ -173,11 +145,7 @@
         "x-ms-owner": "$superuser",
         "x-ms-permissions": "rwxr-x---",
         "x-ms-request-id": "da843655-a01f-0061-27f2-065c1c000000",
-<<<<<<< HEAD
-        "x-ms-version": "2020-12-06"
-=======
         "x-ms-version": "2021-02-12"
->>>>>>> 7e782c87
       },
       "ResponseBody": []
     },
@@ -195,11 +163,7 @@
         "x-ms-client-request-id": "dc7b956c-6a90-f38c-934a-32436517cdf1",
         "x-ms-date": "Fri, 19 Feb 2021 19:04:25 GMT",
         "x-ms-return-client-request-id": "true",
-<<<<<<< HEAD
-        "x-ms-version": "2020-12-06"
-=======
         "x-ms-version": "2021-02-12"
->>>>>>> 7e782c87
       },
       "RequestBody": null,
       "StatusCode": 202,
@@ -212,11 +176,7 @@
         ],
         "x-ms-client-request-id": "dc7b956c-6a90-f38c-934a-32436517cdf1",
         "x-ms-request-id": "cb12c4ad-b01e-006d-1af2-06cb14000000",
-<<<<<<< HEAD
-        "x-ms-version": "2020-12-06"
-=======
         "x-ms-version": "2021-02-12"
->>>>>>> 7e782c87
       },
       "ResponseBody": []
     }
