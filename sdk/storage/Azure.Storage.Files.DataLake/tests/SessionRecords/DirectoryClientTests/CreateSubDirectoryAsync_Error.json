--- conflicted
+++ resolved
@@ -13,11 +13,7 @@
         "x-ms-client-request-id": "776eafe8-5703-6f4e-1025-8fdb8b3543c2",
         "x-ms-date": "Fri, 03 Apr 2020 20:53:19 GMT",
         "x-ms-return-client-request-id": "true",
-<<<<<<< HEAD
-        "x-ms-version": "2019-12-12"
-=======
         "x-ms-version": "2020-02-10"
->>>>>>> 60f4876e
       },
       "RequestBody": null,
       "StatusCode": 404,
@@ -32,11 +28,7 @@
         "x-ms-client-request-id": "776eafe8-5703-6f4e-1025-8fdb8b3543c2",
         "x-ms-error-code": "FilesystemNotFound",
         "x-ms-request-id": "fa43fae2-201f-0097-1bf9-091bad000000",
-<<<<<<< HEAD
-        "x-ms-version": "2019-12-12"
-=======
         "x-ms-version": "2020-02-10"
->>>>>>> 60f4876e
       },
       "ResponseBody": {
         "error": {
