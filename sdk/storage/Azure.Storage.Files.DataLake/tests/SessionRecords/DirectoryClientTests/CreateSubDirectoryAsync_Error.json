--- conflicted
+++ resolved
@@ -14,11 +14,7 @@
         "x-ms-client-request-id": "776eafe8-5703-6f4e-1025-8fdb8b3543c2",
         "x-ms-date": "Tue, 02 Feb 2021 21:50:52 GMT",
         "x-ms-return-client-request-id": "true",
-<<<<<<< HEAD
-        "x-ms-version": "2020-12-06"
-=======
         "x-ms-version": "2021-02-12"
->>>>>>> 7e782c87
       },
       "RequestBody": null,
       "StatusCode": 404,
@@ -33,11 +29,7 @@
         "x-ms-client-request-id": "776eafe8-5703-6f4e-1025-8fdb8b3543c2",
         "x-ms-error-code": "FilesystemNotFound",
         "x-ms-request-id": "6f08abc8-601f-0033-7ead-f920f4000000",
-<<<<<<< HEAD
-        "x-ms-version": "2020-12-06"
-=======
         "x-ms-version": "2021-02-12"
->>>>>>> 7e782c87
       },
       "ResponseBody": {
         "error": {
