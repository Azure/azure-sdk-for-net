--- conflicted
+++ resolved
@@ -27,11 +27,7 @@
         ],
         "x-ms-client-request-id": "776eafe8-5703-6f4e-1025-8fdb8b3543c2",
         "x-ms-error-code": "FilesystemNotFound",
-<<<<<<< HEAD
-        "x-ms-request-id": "24af87d0-101f-0025-023a-f33b47000000",
-=======
         "x-ms-request-id": "fa43fae2-201f-0097-1bf9-091bad000000",
->>>>>>> 8d420312
         "x-ms-version": "2019-12-12"
       },
       "ResponseBody": {
