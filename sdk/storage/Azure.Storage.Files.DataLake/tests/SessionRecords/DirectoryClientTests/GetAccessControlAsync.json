--- conflicted
+++ resolved
@@ -15,11 +15,7 @@
         "x-ms-client-request-id": "6f4d8bd4-5010-93c3-c9d0-3695fda7336f",
         "x-ms-date": "Fri, 19 Feb 2021 19:00:11 GMT",
         "x-ms-return-client-request-id": "true",
-<<<<<<< HEAD
-        "x-ms-version": "2020-12-06"
-=======
         "x-ms-version": "2021-02-12"
->>>>>>> 7e782c87
       },
       "RequestBody": null,
       "StatusCode": 201,
@@ -34,11 +30,7 @@
         ],
         "x-ms-client-request-id": "6f4d8bd4-5010-93c3-c9d0-3695fda7336f",
         "x-ms-request-id": "cb118196-b01e-006d-2ff1-06cb14000000",
-<<<<<<< HEAD
-        "x-ms-version": "2020-12-06"
-=======
         "x-ms-version": "2021-02-12"
->>>>>>> 7e782c87
       },
       "ResponseBody": []
     },
@@ -56,11 +48,7 @@
         "x-ms-client-request-id": "d3f627d1-ad3f-2cae-7d8f-1b2042ab7114",
         "x-ms-date": "Fri, 19 Feb 2021 19:00:11 GMT",
         "x-ms-return-client-request-id": "true",
-<<<<<<< HEAD
-        "x-ms-version": "2020-12-06"
-=======
         "x-ms-version": "2021-02-12"
->>>>>>> 7e782c87
       },
       "RequestBody": null,
       "StatusCode": 201,
@@ -75,11 +63,7 @@
         ],
         "x-ms-client-request-id": "d3f627d1-ad3f-2cae-7d8f-1b2042ab7114",
         "x-ms-request-id": "da838592-a01f-0061-3bf1-065c1c000000",
-<<<<<<< HEAD
-        "x-ms-version": "2020-12-06"
-=======
         "x-ms-version": "2021-02-12"
->>>>>>> 7e782c87
       },
       "ResponseBody": []
     },
@@ -96,11 +80,7 @@
         "x-ms-client-request-id": "fa45ba93-43be-8969-78aa-baac857cacc8",
         "x-ms-date": "Fri, 19 Feb 2021 19:00:11 GMT",
         "x-ms-return-client-request-id": "true",
-<<<<<<< HEAD
-        "x-ms-version": "2020-12-06"
-=======
         "x-ms-version": "2021-02-12"
->>>>>>> 7e782c87
       },
       "RequestBody": null,
       "StatusCode": 200,
@@ -118,11 +98,7 @@
         "x-ms-owner": "$superuser",
         "x-ms-permissions": "rwxr-x---",
         "x-ms-request-id": "da8385a4-a01f-0061-4df1-065c1c000000",
-<<<<<<< HEAD
-        "x-ms-version": "2020-12-06"
-=======
         "x-ms-version": "2021-02-12"
->>>>>>> 7e782c87
       },
       "ResponseBody": []
     },
@@ -140,11 +116,7 @@
         "x-ms-client-request-id": "878ce2fa-7765-7656-24d5-5e243f868b78",
         "x-ms-date": "Fri, 19 Feb 2021 19:00:11 GMT",
         "x-ms-return-client-request-id": "true",
-<<<<<<< HEAD
-        "x-ms-version": "2020-12-06"
-=======
         "x-ms-version": "2021-02-12"
->>>>>>> 7e782c87
       },
       "RequestBody": null,
       "StatusCode": 202,
@@ -157,11 +129,7 @@
         ],
         "x-ms-client-request-id": "878ce2fa-7765-7656-24d5-5e243f868b78",
         "x-ms-request-id": "cb118206-b01e-006d-18f1-06cb14000000",
-<<<<<<< HEAD
-        "x-ms-version": "2020-12-06"
-=======
         "x-ms-version": "2021-02-12"
->>>>>>> 7e782c87
       },
       "ResponseBody": []
     }
