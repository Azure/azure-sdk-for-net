{
  "Entries": [
    {
      "RequestUri": "https://seannse.blob.core.windows.net/test-filesystem-e66fe2fd-0662-4a34-88a5-abd5fb4f20be?restype=container",
      "RequestMethod": "PUT",
      "RequestHeaders": {
        "Accept": "application/xml",
        "Authorization": "Sanitized",
<<<<<<< HEAD
        "traceparent": "00-b7e47eaf624de646ba6e2e21d02d5e5d-fd47533e68073e4d-00",
        "User-Agent": [
          "azsdk-net-Storage.Files.DataLake/12.7.0-alpha.20210202.1",
          "(.NET 5.0.2; Microsoft Windows 10.0.19042)"
        ],
        "x-ms-blob-public-access": "container",
        "x-ms-client-request-id": "b4f5dcf1-4602-74a4-2805-cc07bfec3eec",
        "x-ms-date": "Tue, 02 Feb 2021 21:51:35 GMT",
=======
        "traceparent": "00-c9c8569bd3729f42a878ace3d3c7bada-751f92c60675d543-00",
        "User-Agent": [
          "azsdk-net-Storage.Files.DataLake/12.7.0-alpha.20210217.1",
          "(.NET 5.0.3; Microsoft Windows 10.0.19042)"
        ],
        "x-ms-blob-public-access": "container",
        "x-ms-client-request-id": "b4f5dcf1-4602-74a4-2805-cc07bfec3eec",
        "x-ms-date": "Wed, 17 Feb 2021 22:39:28 GMT",
>>>>>>> 1814567d
        "x-ms-return-client-request-id": "true",
        "x-ms-version": "2020-06-12"
      },
      "RequestBody": null,
      "StatusCode": 201,
      "ResponseHeaders": {
        "Content-Length": "0",
<<<<<<< HEAD
        "Date": "Tue, 02 Feb 2021 21:51:35 GMT",
        "ETag": "\u00220x8D8C7C4B66BED8B\u0022",
        "Last-Modified": "Tue, 02 Feb 2021 21:51:36 GMT",
=======
        "Date": "Wed, 17 Feb 2021 22:39:28 GMT",
        "ETag": "\u00220x8D8D394E2EBEFF4\u0022",
        "Last-Modified": "Wed, 17 Feb 2021 22:39:28 GMT",
>>>>>>> 1814567d
        "Server": [
          "Windows-Azure-Blob/1.0",
          "Microsoft-HTTPAPI/2.0"
        ],
        "x-ms-client-request-id": "b4f5dcf1-4602-74a4-2805-cc07bfec3eec",
<<<<<<< HEAD
        "x-ms-request-id": "6da5093f-901e-0055-7aad-f96fd4000000",
=======
        "x-ms-request-id": "8f3b88a7-f01e-0098-397d-055f3e000000",
>>>>>>> 1814567d
        "x-ms-version": "2020-06-12"
      },
      "ResponseBody": []
    },
    {
      "RequestUri": "https://seannse.dfs.core.windows.net/test-filesystem-e66fe2fd-0662-4a34-88a5-abd5fb4f20be/test-directory-e200270f-e05b-2786-c579-b7d31b96ef3c?resource=directory",
      "RequestMethod": "PUT",
      "RequestHeaders": {
        "Accept": "application/json",
        "Authorization": "Sanitized",
<<<<<<< HEAD
        "traceparent": "00-5bd3c257c3299f4a838fdf881ed7573c-8de219b1b6837e4c-00",
        "User-Agent": [
          "azsdk-net-Storage.Files.DataLake/12.7.0-alpha.20210202.1",
          "(.NET 5.0.2; Microsoft Windows 10.0.19042)"
        ],
        "x-ms-client-request-id": "328efe4f-c44c-1136-55ce-ee898ed05991",
        "x-ms-date": "Tue, 02 Feb 2021 21:51:35 GMT",
=======
        "traceparent": "00-a3531b40acda4042b74c02b12e2b558b-fd583beac26f4a4a-00",
        "User-Agent": [
          "azsdk-net-Storage.Files.DataLake/12.7.0-alpha.20210217.1",
          "(.NET 5.0.3; Microsoft Windows 10.0.19042)"
        ],
        "x-ms-client-request-id": "328efe4f-c44c-1136-55ce-ee898ed05991",
        "x-ms-date": "Wed, 17 Feb 2021 22:39:29 GMT",
>>>>>>> 1814567d
        "x-ms-return-client-request-id": "true",
        "x-ms-version": "2020-06-12"
      },
      "RequestBody": null,
      "StatusCode": 201,
      "ResponseHeaders": {
        "Content-Length": "0",
<<<<<<< HEAD
        "Date": "Tue, 02 Feb 2021 21:51:35 GMT",
        "ETag": "\u00220x8D8C7C4B69FDF02\u0022",
        "Last-Modified": "Tue, 02 Feb 2021 21:51:36 GMT",
=======
        "Date": "Wed, 17 Feb 2021 22:39:28 GMT",
        "ETag": "\u00220x8D8D394E31F51AC\u0022",
        "Last-Modified": "Wed, 17 Feb 2021 22:39:29 GMT",
>>>>>>> 1814567d
        "Server": [
          "Windows-Azure-HDFS/1.0",
          "Microsoft-HTTPAPI/2.0"
        ],
        "x-ms-client-request-id": "328efe4f-c44c-1136-55ce-ee898ed05991",
<<<<<<< HEAD
        "x-ms-request-id": "1a81661a-901f-007a-13ad-f9621f000000",
=======
        "x-ms-request-id": "e21fe06e-e01f-0070-7c7d-05c6a8000000",
>>>>>>> 1814567d
        "x-ms-version": "2020-06-12"
      },
      "ResponseBody": []
    },
    {
      "RequestUri": "https://seannse.dfs.core.windows.net/test-filesystem-e66fe2fd-0662-4a34-88a5-abd5fb4f20be/test-directory-e200270f-e05b-2786-c579-b7d31b96ef3c?action=getAccessControl",
      "RequestMethod": "HEAD",
      "RequestHeaders": {
        "Accept": "application/json",
        "Authorization": "Sanitized",
        "User-Agent": [
<<<<<<< HEAD
          "azsdk-net-Storage.Files.DataLake/12.7.0-alpha.20210202.1",
          "(.NET 5.0.2; Microsoft Windows 10.0.19042)"
        ],
        "x-ms-client-request-id": "1c847543-bd08-3bf0-e3d2-c88b7d327153",
        "x-ms-date": "Tue, 02 Feb 2021 21:51:35 GMT",
=======
          "azsdk-net-Storage.Files.DataLake/12.7.0-alpha.20210217.1",
          "(.NET 5.0.3; Microsoft Windows 10.0.19042)"
        ],
        "x-ms-client-request-id": "1c847543-bd08-3bf0-e3d2-c88b7d327153",
        "x-ms-date": "Wed, 17 Feb 2021 22:39:29 GMT",
>>>>>>> 1814567d
        "x-ms-return-client-request-id": "true",
        "x-ms-version": "2020-06-12"
      },
      "RequestBody": null,
      "StatusCode": 200,
      "ResponseHeaders": {
<<<<<<< HEAD
        "Date": "Tue, 02 Feb 2021 21:51:35 GMT",
        "ETag": "\u00220x8D8C7C4B69FDF02\u0022",
        "Last-Modified": "Tue, 02 Feb 2021 21:51:36 GMT",
=======
        "Date": "Wed, 17 Feb 2021 22:39:28 GMT",
        "ETag": "\u00220x8D8D394E31F51AC\u0022",
        "Last-Modified": "Wed, 17 Feb 2021 22:39:29 GMT",
>>>>>>> 1814567d
        "Server": [
          "Windows-Azure-HDFS/1.0",
          "Microsoft-HTTPAPI/2.0"
        ],
        "x-ms-acl": "user::rwx,group::r-x,other::---",
        "x-ms-client-request-id": "1c847543-bd08-3bf0-e3d2-c88b7d327153",
        "x-ms-group": "$superuser",
        "x-ms-owner": "$superuser",
        "x-ms-permissions": "rwxr-x---",
<<<<<<< HEAD
        "x-ms-request-id": "1a81661c-901f-007a-15ad-f9621f000000",
=======
        "x-ms-request-id": "e21fe075-e01f-0070-037d-05c6a8000000",
>>>>>>> 1814567d
        "x-ms-version": "2020-06-12"
      },
      "ResponseBody": []
    },
    {
      "RequestUri": "https://seannse.blob.core.windows.net/test-filesystem-e66fe2fd-0662-4a34-88a5-abd5fb4f20be?restype=container",
      "RequestMethod": "DELETE",
      "RequestHeaders": {
        "Accept": "application/xml",
        "Authorization": "Sanitized",
<<<<<<< HEAD
        "traceparent": "00-40be372ff9542d4d90a4566650bf6d96-a1fdd42587a44248-00",
        "User-Agent": [
          "azsdk-net-Storage.Files.DataLake/12.7.0-alpha.20210202.1",
          "(.NET 5.0.2; Microsoft Windows 10.0.19042)"
        ],
        "x-ms-client-request-id": "19453daf-3d4c-5888-a0cd-c1355706263a",
        "x-ms-date": "Tue, 02 Feb 2021 21:51:35 GMT",
=======
        "traceparent": "00-f41742ff48723748b2ad51616efd0992-559ec25721ad8e40-00",
        "User-Agent": [
          "azsdk-net-Storage.Files.DataLake/12.7.0-alpha.20210217.1",
          "(.NET 5.0.3; Microsoft Windows 10.0.19042)"
        ],
        "x-ms-client-request-id": "19453daf-3d4c-5888-a0cd-c1355706263a",
        "x-ms-date": "Wed, 17 Feb 2021 22:39:29 GMT",
>>>>>>> 1814567d
        "x-ms-return-client-request-id": "true",
        "x-ms-version": "2020-06-12"
      },
      "RequestBody": null,
      "StatusCode": 202,
      "ResponseHeaders": {
        "Content-Length": "0",
<<<<<<< HEAD
        "Date": "Tue, 02 Feb 2021 21:51:35 GMT",
=======
        "Date": "Wed, 17 Feb 2021 22:39:28 GMT",
>>>>>>> 1814567d
        "Server": [
          "Windows-Azure-Blob/1.0",
          "Microsoft-HTTPAPI/2.0"
        ],
        "x-ms-client-request-id": "19453daf-3d4c-5888-a0cd-c1355706263a",
<<<<<<< HEAD
        "x-ms-request-id": "6da50a3c-901e-0055-49ad-f96fd4000000",
=======
        "x-ms-request-id": "8f3b8b4a-f01e-0098-407d-055f3e000000",
>>>>>>> 1814567d
        "x-ms-version": "2020-06-12"
      },
      "ResponseBody": []
    }
  ],
  "Variables": {
    "RandomSeed": "1202904163",
    "Storage_TestConfigHierarchicalNamespace": "NamespaceTenant\nseannse\nU2FuaXRpemVk\nhttps://seannse.blob.core.windows.net\nhttps://seannse.file.core.windows.net\nhttps://seannse.queue.core.windows.net\nhttps://seannse.table.core.windows.net\n\n\n\n\nhttps://seannse-secondary.blob.core.windows.net\nhttps://seannse-secondary.file.core.windows.net\nhttps://seannse-secondary.queue.core.windows.net\nhttps://seannse-secondary.table.core.windows.net\n68390a19-a643-458b-b726-408abf67b4fc\nSanitized\n72f988bf-86f1-41af-91ab-2d7cd011db47\nhttps://login.microsoftonline.com/\nCloud\nBlobEndpoint=https://seannse.blob.core.windows.net/;QueueEndpoint=https://seannse.queue.core.windows.net/;FileEndpoint=https://seannse.file.core.windows.net/;BlobSecondaryEndpoint=https://seannse-secondary.blob.core.windows.net/;QueueSecondaryEndpoint=https://seannse-secondary.queue.core.windows.net/;FileSecondaryEndpoint=https://seannse-secondary.file.core.windows.net/;AccountName=seannse;AccountKey=Sanitized\n"
  }
}<|MERGE_RESOLUTION|>--- conflicted
+++ resolved
@@ -1,30 +1,19 @@
 {
   "Entries": [
     {
-      "RequestUri": "https://seannse.blob.core.windows.net/test-filesystem-e66fe2fd-0662-4a34-88a5-abd5fb4f20be?restype=container",
+      "RequestUri": "https://seannse.blob.core.windows.net/test-filesystem-084a0320-b81c-7b5e-70bc-a1abc48910ad?restype=container",
       "RequestMethod": "PUT",
       "RequestHeaders": {
         "Accept": "application/xml",
         "Authorization": "Sanitized",
-<<<<<<< HEAD
-        "traceparent": "00-b7e47eaf624de646ba6e2e21d02d5e5d-fd47533e68073e4d-00",
+        "traceparent": "00-c0dcf7d4abcef2459e07fd1346a28913-a6e74860a01d6740-00",
         "User-Agent": [
-          "azsdk-net-Storage.Files.DataLake/12.7.0-alpha.20210202.1",
-          "(.NET 5.0.2; Microsoft Windows 10.0.19042)"
+          "azsdk-net-Storage.Files.DataLake/12.7.0-alpha.20210219.1",
+          "(.NET 5.0.3; Microsoft Windows 10.0.19041)"
         ],
         "x-ms-blob-public-access": "container",
-        "x-ms-client-request-id": "b4f5dcf1-4602-74a4-2805-cc07bfec3eec",
-        "x-ms-date": "Tue, 02 Feb 2021 21:51:35 GMT",
-=======
-        "traceparent": "00-c9c8569bd3729f42a878ace3d3c7bada-751f92c60675d543-00",
-        "User-Agent": [
-          "azsdk-net-Storage.Files.DataLake/12.7.0-alpha.20210217.1",
-          "(.NET 5.0.3; Microsoft Windows 10.0.19042)"
-        ],
-        "x-ms-blob-public-access": "container",
-        "x-ms-client-request-id": "b4f5dcf1-4602-74a4-2805-cc07bfec3eec",
-        "x-ms-date": "Wed, 17 Feb 2021 22:39:28 GMT",
->>>>>>> 1814567d
+        "x-ms-client-request-id": "6f4d8bd4-5010-93c3-c9d0-3695fda7336f",
+        "x-ms-date": "Fri, 19 Feb 2021 19:00:11 GMT",
         "x-ms-return-client-request-id": "true",
         "x-ms-version": "2020-06-12"
       },
@@ -32,52 +21,32 @@
       "StatusCode": 201,
       "ResponseHeaders": {
         "Content-Length": "0",
-<<<<<<< HEAD
-        "Date": "Tue, 02 Feb 2021 21:51:35 GMT",
-        "ETag": "\u00220x8D8C7C4B66BED8B\u0022",
-        "Last-Modified": "Tue, 02 Feb 2021 21:51:36 GMT",
-=======
-        "Date": "Wed, 17 Feb 2021 22:39:28 GMT",
-        "ETag": "\u00220x8D8D394E2EBEFF4\u0022",
-        "Last-Modified": "Wed, 17 Feb 2021 22:39:28 GMT",
->>>>>>> 1814567d
+        "Date": "Fri, 19 Feb 2021 19:00:10 GMT",
+        "ETag": "\u00220x8D8D5089507A0F9\u0022",
+        "Last-Modified": "Fri, 19 Feb 2021 19:00:10 GMT",
         "Server": [
           "Windows-Azure-Blob/1.0",
           "Microsoft-HTTPAPI/2.0"
         ],
-        "x-ms-client-request-id": "b4f5dcf1-4602-74a4-2805-cc07bfec3eec",
-<<<<<<< HEAD
-        "x-ms-request-id": "6da5093f-901e-0055-7aad-f96fd4000000",
-=======
-        "x-ms-request-id": "8f3b88a7-f01e-0098-397d-055f3e000000",
->>>>>>> 1814567d
+        "x-ms-client-request-id": "6f4d8bd4-5010-93c3-c9d0-3695fda7336f",
+        "x-ms-request-id": "cb118196-b01e-006d-2ff1-06cb14000000",
         "x-ms-version": "2020-06-12"
       },
       "ResponseBody": []
     },
     {
-      "RequestUri": "https://seannse.dfs.core.windows.net/test-filesystem-e66fe2fd-0662-4a34-88a5-abd5fb4f20be/test-directory-e200270f-e05b-2786-c579-b7d31b96ef3c?resource=directory",
+      "RequestUri": "https://seannse.dfs.core.windows.net/test-filesystem-084a0320-b81c-7b5e-70bc-a1abc48910ad/test-directory-d88790b2-a7cc-be0d-53f0-0e1721b516a9?resource=directory",
       "RequestMethod": "PUT",
       "RequestHeaders": {
         "Accept": "application/json",
         "Authorization": "Sanitized",
-<<<<<<< HEAD
-        "traceparent": "00-5bd3c257c3299f4a838fdf881ed7573c-8de219b1b6837e4c-00",
+        "traceparent": "00-75c09f8f1c30d845bcebead553591a8d-073dcba2e432f845-00",
         "User-Agent": [
-          "azsdk-net-Storage.Files.DataLake/12.7.0-alpha.20210202.1",
-          "(.NET 5.0.2; Microsoft Windows 10.0.19042)"
+          "azsdk-net-Storage.Files.DataLake/12.7.0-alpha.20210219.1",
+          "(.NET 5.0.3; Microsoft Windows 10.0.19041)"
         ],
-        "x-ms-client-request-id": "328efe4f-c44c-1136-55ce-ee898ed05991",
-        "x-ms-date": "Tue, 02 Feb 2021 21:51:35 GMT",
-=======
-        "traceparent": "00-a3531b40acda4042b74c02b12e2b558b-fd583beac26f4a4a-00",
-        "User-Agent": [
-          "azsdk-net-Storage.Files.DataLake/12.7.0-alpha.20210217.1",
-          "(.NET 5.0.3; Microsoft Windows 10.0.19042)"
-        ],
-        "x-ms-client-request-id": "328efe4f-c44c-1136-55ce-ee898ed05991",
-        "x-ms-date": "Wed, 17 Feb 2021 22:39:29 GMT",
->>>>>>> 1814567d
+        "x-ms-client-request-id": "d3f627d1-ad3f-2cae-7d8f-1b2042ab7114",
+        "x-ms-date": "Fri, 19 Feb 2021 19:00:11 GMT",
         "x-ms-return-client-request-id": "true",
         "x-ms-version": "2020-06-12"
       },
@@ -85,105 +54,67 @@
       "StatusCode": 201,
       "ResponseHeaders": {
         "Content-Length": "0",
-<<<<<<< HEAD
-        "Date": "Tue, 02 Feb 2021 21:51:35 GMT",
-        "ETag": "\u00220x8D8C7C4B69FDF02\u0022",
-        "Last-Modified": "Tue, 02 Feb 2021 21:51:36 GMT",
-=======
-        "Date": "Wed, 17 Feb 2021 22:39:28 GMT",
-        "ETag": "\u00220x8D8D394E31F51AC\u0022",
-        "Last-Modified": "Wed, 17 Feb 2021 22:39:29 GMT",
->>>>>>> 1814567d
+        "Date": "Fri, 19 Feb 2021 19:00:10 GMT",
+        "ETag": "\u00220x8D8D5089516B63F\u0022",
+        "Last-Modified": "Fri, 19 Feb 2021 19:00:11 GMT",
         "Server": [
           "Windows-Azure-HDFS/1.0",
           "Microsoft-HTTPAPI/2.0"
         ],
-        "x-ms-client-request-id": "328efe4f-c44c-1136-55ce-ee898ed05991",
-<<<<<<< HEAD
-        "x-ms-request-id": "1a81661a-901f-007a-13ad-f9621f000000",
-=======
-        "x-ms-request-id": "e21fe06e-e01f-0070-7c7d-05c6a8000000",
->>>>>>> 1814567d
+        "x-ms-client-request-id": "d3f627d1-ad3f-2cae-7d8f-1b2042ab7114",
+        "x-ms-request-id": "da838592-a01f-0061-3bf1-065c1c000000",
         "x-ms-version": "2020-06-12"
       },
       "ResponseBody": []
     },
     {
-      "RequestUri": "https://seannse.dfs.core.windows.net/test-filesystem-e66fe2fd-0662-4a34-88a5-abd5fb4f20be/test-directory-e200270f-e05b-2786-c579-b7d31b96ef3c?action=getAccessControl",
+      "RequestUri": "https://seannse.dfs.core.windows.net/test-filesystem-084a0320-b81c-7b5e-70bc-a1abc48910ad/test-directory-d88790b2-a7cc-be0d-53f0-0e1721b516a9?action=getAccessControl",
       "RequestMethod": "HEAD",
       "RequestHeaders": {
         "Accept": "application/json",
         "Authorization": "Sanitized",
         "User-Agent": [
-<<<<<<< HEAD
-          "azsdk-net-Storage.Files.DataLake/12.7.0-alpha.20210202.1",
-          "(.NET 5.0.2; Microsoft Windows 10.0.19042)"
+          "azsdk-net-Storage.Files.DataLake/12.7.0-alpha.20210219.1",
+          "(.NET 5.0.3; Microsoft Windows 10.0.19041)"
         ],
-        "x-ms-client-request-id": "1c847543-bd08-3bf0-e3d2-c88b7d327153",
-        "x-ms-date": "Tue, 02 Feb 2021 21:51:35 GMT",
-=======
-          "azsdk-net-Storage.Files.DataLake/12.7.0-alpha.20210217.1",
-          "(.NET 5.0.3; Microsoft Windows 10.0.19042)"
-        ],
-        "x-ms-client-request-id": "1c847543-bd08-3bf0-e3d2-c88b7d327153",
-        "x-ms-date": "Wed, 17 Feb 2021 22:39:29 GMT",
->>>>>>> 1814567d
+        "x-ms-client-request-id": "fa45ba93-43be-8969-78aa-baac857cacc8",
+        "x-ms-date": "Fri, 19 Feb 2021 19:00:11 GMT",
         "x-ms-return-client-request-id": "true",
         "x-ms-version": "2020-06-12"
       },
       "RequestBody": null,
       "StatusCode": 200,
       "ResponseHeaders": {
-<<<<<<< HEAD
-        "Date": "Tue, 02 Feb 2021 21:51:35 GMT",
-        "ETag": "\u00220x8D8C7C4B69FDF02\u0022",
-        "Last-Modified": "Tue, 02 Feb 2021 21:51:36 GMT",
-=======
-        "Date": "Wed, 17 Feb 2021 22:39:28 GMT",
-        "ETag": "\u00220x8D8D394E31F51AC\u0022",
-        "Last-Modified": "Wed, 17 Feb 2021 22:39:29 GMT",
->>>>>>> 1814567d
+        "Date": "Fri, 19 Feb 2021 19:00:10 GMT",
+        "ETag": "\u00220x8D8D5089516B63F\u0022",
+        "Last-Modified": "Fri, 19 Feb 2021 19:00:11 GMT",
         "Server": [
           "Windows-Azure-HDFS/1.0",
           "Microsoft-HTTPAPI/2.0"
         ],
         "x-ms-acl": "user::rwx,group::r-x,other::---",
-        "x-ms-client-request-id": "1c847543-bd08-3bf0-e3d2-c88b7d327153",
+        "x-ms-client-request-id": "fa45ba93-43be-8969-78aa-baac857cacc8",
         "x-ms-group": "$superuser",
         "x-ms-owner": "$superuser",
         "x-ms-permissions": "rwxr-x---",
-<<<<<<< HEAD
-        "x-ms-request-id": "1a81661c-901f-007a-15ad-f9621f000000",
-=======
-        "x-ms-request-id": "e21fe075-e01f-0070-037d-05c6a8000000",
->>>>>>> 1814567d
+        "x-ms-request-id": "da8385a4-a01f-0061-4df1-065c1c000000",
         "x-ms-version": "2020-06-12"
       },
       "ResponseBody": []
     },
     {
-      "RequestUri": "https://seannse.blob.core.windows.net/test-filesystem-e66fe2fd-0662-4a34-88a5-abd5fb4f20be?restype=container",
+      "RequestUri": "https://seannse.blob.core.windows.net/test-filesystem-084a0320-b81c-7b5e-70bc-a1abc48910ad?restype=container",
       "RequestMethod": "DELETE",
       "RequestHeaders": {
         "Accept": "application/xml",
         "Authorization": "Sanitized",
-<<<<<<< HEAD
-        "traceparent": "00-40be372ff9542d4d90a4566650bf6d96-a1fdd42587a44248-00",
+        "traceparent": "00-f59570943d077545a9d87ce1d70e5dce-fe2f11d0bce7ad40-00",
         "User-Agent": [
-          "azsdk-net-Storage.Files.DataLake/12.7.0-alpha.20210202.1",
-          "(.NET 5.0.2; Microsoft Windows 10.0.19042)"
+          "azsdk-net-Storage.Files.DataLake/12.7.0-alpha.20210219.1",
+          "(.NET 5.0.3; Microsoft Windows 10.0.19041)"
         ],
-        "x-ms-client-request-id": "19453daf-3d4c-5888-a0cd-c1355706263a",
-        "x-ms-date": "Tue, 02 Feb 2021 21:51:35 GMT",
-=======
-        "traceparent": "00-f41742ff48723748b2ad51616efd0992-559ec25721ad8e40-00",
-        "User-Agent": [
-          "azsdk-net-Storage.Files.DataLake/12.7.0-alpha.20210217.1",
-          "(.NET 5.0.3; Microsoft Windows 10.0.19042)"
-        ],
-        "x-ms-client-request-id": "19453daf-3d4c-5888-a0cd-c1355706263a",
-        "x-ms-date": "Wed, 17 Feb 2021 22:39:29 GMT",
->>>>>>> 1814567d
+        "x-ms-client-request-id": "878ce2fa-7765-7656-24d5-5e243f868b78",
+        "x-ms-date": "Fri, 19 Feb 2021 19:00:11 GMT",
         "x-ms-return-client-request-id": "true",
         "x-ms-version": "2020-06-12"
       },
@@ -191,28 +122,20 @@
       "StatusCode": 202,
       "ResponseHeaders": {
         "Content-Length": "0",
-<<<<<<< HEAD
-        "Date": "Tue, 02 Feb 2021 21:51:35 GMT",
-=======
-        "Date": "Wed, 17 Feb 2021 22:39:28 GMT",
->>>>>>> 1814567d
+        "Date": "Fri, 19 Feb 2021 19:00:11 GMT",
         "Server": [
           "Windows-Azure-Blob/1.0",
           "Microsoft-HTTPAPI/2.0"
         ],
-        "x-ms-client-request-id": "19453daf-3d4c-5888-a0cd-c1355706263a",
-<<<<<<< HEAD
-        "x-ms-request-id": "6da50a3c-901e-0055-49ad-f96fd4000000",
-=======
-        "x-ms-request-id": "8f3b8b4a-f01e-0098-407d-055f3e000000",
->>>>>>> 1814567d
+        "x-ms-client-request-id": "878ce2fa-7765-7656-24d5-5e243f868b78",
+        "x-ms-request-id": "cb118206-b01e-006d-18f1-06cb14000000",
         "x-ms-version": "2020-06-12"
       },
       "ResponseBody": []
     }
   ],
   "Variables": {
-    "RandomSeed": "1202904163",
+    "RandomSeed": "735452479",
     "Storage_TestConfigHierarchicalNamespace": "NamespaceTenant\nseannse\nU2FuaXRpemVk\nhttps://seannse.blob.core.windows.net\nhttps://seannse.file.core.windows.net\nhttps://seannse.queue.core.windows.net\nhttps://seannse.table.core.windows.net\n\n\n\n\nhttps://seannse-secondary.blob.core.windows.net\nhttps://seannse-secondary.file.core.windows.net\nhttps://seannse-secondary.queue.core.windows.net\nhttps://seannse-secondary.table.core.windows.net\n68390a19-a643-458b-b726-408abf67b4fc\nSanitized\n72f988bf-86f1-41af-91ab-2d7cd011db47\nhttps://login.microsoftonline.com/\nCloud\nBlobEndpoint=https://seannse.blob.core.windows.net/;QueueEndpoint=https://seannse.queue.core.windows.net/;FileEndpoint=https://seannse.file.core.windows.net/;BlobSecondaryEndpoint=https://seannse-secondary.blob.core.windows.net/;QueueSecondaryEndpoint=https://seannse-secondary.queue.core.windows.net/;FileSecondaryEndpoint=https://seannse-secondary.file.core.windows.net/;AccountName=seannse;AccountKey=Sanitized\n"
   }
 }