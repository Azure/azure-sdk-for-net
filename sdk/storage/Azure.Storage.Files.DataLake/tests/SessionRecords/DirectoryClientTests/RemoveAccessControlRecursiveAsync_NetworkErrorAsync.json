--- conflicted
+++ resolved
@@ -1,30 +1,19 @@
 {
   "Entries": [
     {
-      "RequestUri": "https://seannse.blob.core.windows.net/test-filesystem-ee950800-4618-73db-40bb-2a85f9e8e575?restype=container",
+      "RequestUri": "https://seannse.blob.core.windows.net/test-filesystem-e7695f0c-272b-0333-c812-480a8ebaf19a?restype=container",
       "RequestMethod": "PUT",
       "RequestHeaders": {
         "Accept": "application/xml",
         "Authorization": "Sanitized",
-<<<<<<< HEAD
-        "traceparent": "00-4ad0affbfa0ed843952a8b031fdcdd54-1a998283e390404d-00",
-        "User-Agent": [
-          "azsdk-net-Storage.Files.DataLake/12.7.0-alpha.20210202.1",
-          "(.NET 5.0.2; Microsoft Windows 10.0.19042)"
+        "traceparent": "00-f6bdf74d93b9594ba5ba00127baa83c6-ecd7ef2a65d21949-00",
+        "User-Agent": [
+          "azsdk-net-Storage.Files.DataLake/12.7.0-alpha.20210219.1",
+          "(.NET 5.0.3; Microsoft Windows 10.0.19041)"
         ],
         "x-ms-blob-public-access": "container",
-        "x-ms-client-request-id": "b3c7f87d-1666-c887-0d16-67c79449f02d",
-        "x-ms-date": "Tue, 02 Feb 2021 21:44:55 GMT",
-=======
-        "traceparent": "00-ade9751bdfee4641b5587a30804bec91-e21976d4bdc17149-00",
-        "User-Agent": [
-          "azsdk-net-Storage.Files.DataLake/12.7.0-alpha.20210217.1",
-          "(.NET 5.0.3; Microsoft Windows 10.0.19042)"
-        ],
-        "x-ms-blob-public-access": "container",
-        "x-ms-client-request-id": "b3c7f87d-1666-c887-0d16-67c79449f02d",
-        "x-ms-date": "Wed, 17 Feb 2021 22:48:11 GMT",
->>>>>>> 1814567d
+        "x-ms-client-request-id": "d9da8a50-6af2-5c8b-ffa4-67de5596f4a1",
+        "x-ms-date": "Fri, 19 Feb 2021 19:05:15 GMT",
         "x-ms-return-client-request-id": "true",
         "x-ms-version": "2020-06-12"
       },
@@ -32,54 +21,33 @@
       "StatusCode": 201,
       "ResponseHeaders": {
         "Content-Length": "0",
-<<<<<<< HEAD
-        "Date": "Tue, 02 Feb 2021 21:44:56 GMT",
-        "ETag": "\u00220x8D8C7C3C8717273\u0022",
-        "Last-Modified": "Tue, 02 Feb 2021 21:44:56 GMT",
-=======
-        "Date": "Wed, 17 Feb 2021 22:48:10 GMT",
-        "ETag": "\u00220x8D8D3961A7A4C5B\u0022",
-        "Last-Modified": "Wed, 17 Feb 2021 22:48:11 GMT",
->>>>>>> 1814567d
+        "Date": "Fri, 19 Feb 2021 19:05:13 GMT",
+        "ETag": "\u00220x8D8D50949F6387B\u0022",
+        "Last-Modified": "Fri, 19 Feb 2021 19:05:14 GMT",
         "Server": [
           "Windows-Azure-Blob/1.0",
           "Microsoft-HTTPAPI/2.0"
         ],
-        "x-ms-client-request-id": "b3c7f87d-1666-c887-0d16-67c79449f02d",
-<<<<<<< HEAD
-        "x-ms-request-id": "06c05555-101e-0039-43ac-f98443000000",
-=======
-        "x-ms-request-id": "e77e5c51-001e-001a-3d7e-051e80000000",
->>>>>>> 1814567d
+        "x-ms-client-request-id": "d9da8a50-6af2-5c8b-ffa4-67de5596f4a1",
+        "x-ms-request-id": "cb130b6b-b01e-006d-39f2-06cb14000000",
         "x-ms-version": "2020-06-12"
       },
       "ResponseBody": []
     },
     {
-      "RequestUri": "https://seannse.dfs.core.windows.net/test-filesystem-ee950800-4618-73db-40bb-2a85f9e8e575/?action=setAccessControl",
-      "RequestMethod": "PATCH",
-      "RequestHeaders": {
-        "Accept": "application/json",
-        "Authorization": "Sanitized",
-<<<<<<< HEAD
-        "traceparent": "00-62936aa413308741904ffaf6bc816729-0cd74132740c814a-00",
-        "User-Agent": [
-          "azsdk-net-Storage.Files.DataLake/12.7.0-alpha.20210202.1",
-          "(.NET 5.0.2; Microsoft Windows 10.0.19042)"
+      "RequestUri": "https://seannse.dfs.core.windows.net/test-filesystem-e7695f0c-272b-0333-c812-480a8ebaf19a/?action=setAccessControl",
+      "RequestMethod": "PATCH",
+      "RequestHeaders": {
+        "Accept": "application/json",
+        "Authorization": "Sanitized",
+        "traceparent": "00-92ea13f0c30fd9489a57873b86e59a02-0d960421cdc9654f-00",
+        "User-Agent": [
+          "azsdk-net-Storage.Files.DataLake/12.7.0-alpha.20210219.1",
+          "(.NET 5.0.3; Microsoft Windows 10.0.19041)"
         ],
         "x-ms-acl": "user::--x,group::--x,other::--x",
-        "x-ms-client-request-id": "8914488d-a54a-a76f-ea6f-a49bc9a74f69",
-        "x-ms-date": "Tue, 02 Feb 2021 21:44:56 GMT",
-=======
-        "traceparent": "00-3358e2df88627c4da25a38805832f085-f346fd464c173348-00",
-        "User-Agent": [
-          "azsdk-net-Storage.Files.DataLake/12.7.0-alpha.20210217.1",
-          "(.NET 5.0.3; Microsoft Windows 10.0.19042)"
-        ],
-        "x-ms-acl": "user::--x,group::--x,other::--x",
-        "x-ms-client-request-id": "8914488d-a54a-a76f-ea6f-a49bc9a74f69",
-        "x-ms-date": "Wed, 17 Feb 2021 22:48:11 GMT",
->>>>>>> 1814567d
+        "x-ms-client-request-id": "844d554e-354b-2ac7-9eeb-87a03803f869",
+        "x-ms-date": "Fri, 19 Feb 2021 19:05:15 GMT",
         "x-ms-return-client-request-id": "true",
         "x-ms-version": "2020-06-12"
       },
@@ -87,424 +55,261 @@
       "StatusCode": 200,
       "ResponseHeaders": {
         "Content-Length": "0",
-<<<<<<< HEAD
-        "Date": "Tue, 02 Feb 2021 21:44:56 GMT",
-        "ETag": "\u00220x8D8C7C3C87349D3\u0022",
-        "Last-Modified": "Tue, 02 Feb 2021 21:44:56 GMT",
-=======
-        "Date": "Wed, 17 Feb 2021 22:48:11 GMT",
-        "ETag": "\u00220x8D8D3961A7C9A04\u0022",
-        "Last-Modified": "Wed, 17 Feb 2021 22:48:11 GMT",
->>>>>>> 1814567d
-        "Server": [
-          "Windows-Azure-HDFS/1.0",
-          "Microsoft-HTTPAPI/2.0"
-        ],
-        "x-ms-client-request-id": "8914488d-a54a-a76f-ea6f-a49bc9a74f69",
+        "Date": "Fri, 19 Feb 2021 19:05:14 GMT",
+        "ETag": "\u00220x8D8D50949F81E91\u0022",
+        "Last-Modified": "Fri, 19 Feb 2021 19:05:14 GMT",
+        "Server": [
+          "Windows-Azure-HDFS/1.0",
+          "Microsoft-HTTPAPI/2.0"
+        ],
+        "x-ms-client-request-id": "844d554e-354b-2ac7-9eeb-87a03803f869",
         "x-ms-namespace-enabled": "true",
-<<<<<<< HEAD
-        "x-ms-request-id": "8d63f76c-101f-0064-01ac-f98ec7000000",
-=======
-        "x-ms-request-id": "bd51fd5d-e01f-002d-667e-05cc2c000000",
->>>>>>> 1814567d
+        "x-ms-request-id": "da845348-a01f-0061-74f2-065c1c000000",
         "x-ms-version": "2020-06-12"
       },
       "ResponseBody": []
     },
     {
-<<<<<<< HEAD
-      "RequestUri": "https://seannse.dfs.core.windows.net/test-filesystem-ee950800-4618-73db-40bb-2a85f9e8e575/test-directory-1de289b5-378c-7ffb-8751-b291821258d5?action=setAccessControlRecursive\u0026continuation=Azure.Core.Tests\u0026mode=remove",
-=======
-      "RequestUri": "https://seannse.dfs.core.windows.net/test-filesystem-ee950800-4618-73db-40bb-2a85f9e8e575/test-directory-1de289b5-378c-7ffb-8751-b291821258d5?action=setAccessControlRecursive\u0026mode=remove\u0026continuation=Azure.Core.Tests",
->>>>>>> 1814567d
-      "RequestMethod": "PATCH",
-      "RequestHeaders": {
-        "Accept": "application/json",
-        "Authorization": "Sanitized",
-<<<<<<< HEAD
-        "traceparent": "00-6d1784962af86343b55095d8175428be-cfbf63565d257640-00",
-        "User-Agent": [
-          "azsdk-net-Storage.Files.DataLake/12.7.0-alpha.20210202.1",
-          "(.NET 5.0.2; Microsoft Windows 10.0.19042)"
-=======
-        "traceparent": "00-a418a2c5f232a2408a0a4e5029fdc856-78dd9d0272f7b348-00",
-        "User-Agent": [
-          "azsdk-net-Storage.Files.DataLake/12.7.0-alpha.20210217.1",
-          "(.NET 5.0.3; Microsoft Windows 10.0.19042)"
->>>>>>> 1814567d
-        ],
-        "x-ms-acl": "mask,default:user,default:group,user:ec3595d6-2c17-4696-8caa-7e139758d24a,group:ec3595d6-2c17-4696-8caa-7e139758d24a,default:user:ec3595d6-2c17-4696-8caa-7e139758d24a,default:group:ec3595d6-2c17-4696-8caa-7e139758d24a",
-        "x-ms-client-request-id": "4b3a42f2-6735-bce3-e520-9d408e29bb73",
-        "x-ms-return-client-request-id": "true",
-        "x-ms-version": "2020-06-12"
-      },
-      "RequestBody": null,
-      "StatusCode": 500,
-      "ResponseHeaders": {
-        "Content-Length": "201",
-        "Content-Type": "application/json; charset=utf-8",
-<<<<<<< HEAD
-        "Date": "Tue, 02 Feb 2021 21:44:57 GMT",
-=======
-        "Date": "Wed, 17 Feb 2021 22:48:11 GMT",
->>>>>>> 1814567d
-        "Server": [
-          "Windows-Azure-HDFS/1.0",
-          "Microsoft-HTTPAPI/2.0"
-        ],
-        "x-ms-client-request-id": "4b3a42f2-6735-bce3-e520-9d408e29bb73",
-        "x-ms-error-code": "InternalError",
-<<<<<<< HEAD
-        "x-ms-request-id": "c6d12dab-701f-0010-3dac-f9ba37000000",
-=======
-        "x-ms-request-id": "6cb86b50-a01f-0071-597e-059974000000",
->>>>>>> 1814567d
-        "x-ms-version": "2020-06-12"
-      },
-      "ResponseBody": {
-        "error": {
-          "code": "InternalError",
-<<<<<<< HEAD
-          "message": "Server encountered an internal error. Please try again after some time.\nRequestId:c6d12dab-701f-0010-3dac-f9ba37000000\nTime:2021-02-02T21:44:57.7038149Z"
-        }
-      }
-    },
-    {
-      "RequestUri": "https://seannse.dfs.core.windows.net/test-filesystem-ee950800-4618-73db-40bb-2a85f9e8e575/test-directory-1de289b5-378c-7ffb-8751-b291821258d5?action=setAccessControlRecursive\u0026continuation=Azure.Core.Tests\u0026mode=remove",
-      "RequestMethod": "PATCH",
-      "RequestHeaders": {
-        "Accept": "application/json",
-        "Authorization": "Sanitized",
-        "traceparent": "00-6d1784962af86343b55095d8175428be-cfbf63565d257640-00",
-        "User-Agent": [
-          "azsdk-net-Storage.Files.DataLake/12.7.0-alpha.20210202.1",
-          "(.NET 5.0.2; Microsoft Windows 10.0.19042)"
-=======
-          "message": "Server encountered an internal error. Please try again after some time.\nRequestId:6cb86b50-a01f-0071-597e-059974000000\nTime:2021-02-17T22:48:12.3548736Z"
-        }
-      }
-    },
-    {
-      "RequestUri": "https://seannse.dfs.core.windows.net/test-filesystem-ee950800-4618-73db-40bb-2a85f9e8e575/test-directory-1de289b5-378c-7ffb-8751-b291821258d5?action=setAccessControlRecursive\u0026mode=remove\u0026continuation=Azure.Core.Tests",
-      "RequestMethod": "PATCH",
-      "RequestHeaders": {
-        "Authorization": "Sanitized",
-        "traceparent": "00-a418a2c5f232a2408a0a4e5029fdc856-78dd9d0272f7b348-00",
-        "User-Agent": [
-          "azsdk-net-Storage.Files.DataLake/12.7.0-alpha.20210217.1",
-          "(.NET 5.0.3; Microsoft Windows 10.0.19042)"
->>>>>>> 1814567d
-        ],
-        "x-ms-acl": "mask,default:user,default:group,user:ec3595d6-2c17-4696-8caa-7e139758d24a,group:ec3595d6-2c17-4696-8caa-7e139758d24a,default:user:ec3595d6-2c17-4696-8caa-7e139758d24a,default:group:ec3595d6-2c17-4696-8caa-7e139758d24a",
-        "x-ms-client-request-id": "4b3a42f2-6735-bce3-e520-9d408e29bb73",
-        "x-ms-return-client-request-id": "true",
-        "x-ms-version": "2020-06-12"
-      },
-      "RequestBody": null,
-      "StatusCode": 500,
-      "ResponseHeaders": {
-        "Content-Length": "201",
-        "Content-Type": "application/json; charset=utf-8",
-<<<<<<< HEAD
-        "Date": "Tue, 02 Feb 2021 21:44:58 GMT",
-=======
-        "Date": "Wed, 17 Feb 2021 22:48:12 GMT",
->>>>>>> 1814567d
-        "Server": [
-          "Windows-Azure-HDFS/1.0",
-          "Microsoft-HTTPAPI/2.0"
-        ],
-        "x-ms-client-request-id": "4b3a42f2-6735-bce3-e520-9d408e29bb73",
-        "x-ms-error-code": "InternalError",
-<<<<<<< HEAD
-        "x-ms-request-id": "c6d12e8c-701f-0010-1dac-f9ba37000000",
-=======
-        "x-ms-request-id": "6cb86c46-a01f-0071-4b7e-059974000000",
->>>>>>> 1814567d
-        "x-ms-version": "2020-06-12"
-      },
-      "ResponseBody": {
-        "error": {
-          "code": "InternalError",
-<<<<<<< HEAD
-          "message": "Server encountered an internal error. Please try again after some time.\nRequestId:c6d12e8c-701f-0010-1dac-f9ba37000000\nTime:2021-02-02T21:44:58.8406374Z"
-        }
-      }
-    },
-    {
-      "RequestUri": "https://seannse.dfs.core.windows.net/test-filesystem-ee950800-4618-73db-40bb-2a85f9e8e575/test-directory-1de289b5-378c-7ffb-8751-b291821258d5?action=setAccessControlRecursive\u0026continuation=Azure.Core.Tests\u0026mode=remove",
-      "RequestMethod": "PATCH",
-      "RequestHeaders": {
-        "Accept": "application/json",
-        "Authorization": "Sanitized",
-        "traceparent": "00-6d1784962af86343b55095d8175428be-cfbf63565d257640-00",
-        "User-Agent": [
-          "azsdk-net-Storage.Files.DataLake/12.7.0-alpha.20210202.1",
-          "(.NET 5.0.2; Microsoft Windows 10.0.19042)"
-=======
-          "message": "Server encountered an internal error. Please try again after some time.\nRequestId:6cb86c46-a01f-0071-4b7e-059974000000\nTime:2021-02-17T22:48:13.6197887Z"
-        }
-      }
-    },
-    {
-      "RequestUri": "https://seannse.dfs.core.windows.net/test-filesystem-ee950800-4618-73db-40bb-2a85f9e8e575/test-directory-1de289b5-378c-7ffb-8751-b291821258d5?action=setAccessControlRecursive\u0026mode=remove\u0026continuation=Azure.Core.Tests",
-      "RequestMethod": "PATCH",
-      "RequestHeaders": {
-        "Authorization": "Sanitized",
-        "traceparent": "00-a418a2c5f232a2408a0a4e5029fdc856-78dd9d0272f7b348-00",
-        "User-Agent": [
-          "azsdk-net-Storage.Files.DataLake/12.7.0-alpha.20210217.1",
-          "(.NET 5.0.3; Microsoft Windows 10.0.19042)"
->>>>>>> 1814567d
-        ],
-        "x-ms-acl": "mask,default:user,default:group,user:ec3595d6-2c17-4696-8caa-7e139758d24a,group:ec3595d6-2c17-4696-8caa-7e139758d24a,default:user:ec3595d6-2c17-4696-8caa-7e139758d24a,default:group:ec3595d6-2c17-4696-8caa-7e139758d24a",
-        "x-ms-client-request-id": "4b3a42f2-6735-bce3-e520-9d408e29bb73",
-        "x-ms-return-client-request-id": "true",
-        "x-ms-version": "2020-06-12"
-      },
-      "RequestBody": null,
-      "StatusCode": 500,
-      "ResponseHeaders": {
-        "Content-Length": "201",
-        "Content-Type": "application/json; charset=utf-8",
-<<<<<<< HEAD
-        "Date": "Tue, 02 Feb 2021 21:45:00 GMT",
-=======
-        "Date": "Wed, 17 Feb 2021 22:48:14 GMT",
->>>>>>> 1814567d
-        "Server": [
-          "Windows-Azure-HDFS/1.0",
-          "Microsoft-HTTPAPI/2.0"
-        ],
-        "x-ms-client-request-id": "4b3a42f2-6735-bce3-e520-9d408e29bb73",
-        "x-ms-error-code": "InternalError",
-<<<<<<< HEAD
-        "x-ms-request-id": "c6d13067-701f-0010-73ac-f9ba37000000",
-=======
-        "x-ms-request-id": "6cb86d80-a01f-0071-057e-059974000000",
->>>>>>> 1814567d
-        "x-ms-version": "2020-06-12"
-      },
-      "ResponseBody": {
-        "error": {
-          "code": "InternalError",
-<<<<<<< HEAD
-          "message": "Server encountered an internal error. Please try again after some time.\nRequestId:c6d13067-701f-0010-73ac-f9ba37000000\nTime:2021-02-02T21:45:01.1653124Z"
-        }
-      }
-    },
-    {
-      "RequestUri": "https://seannse.dfs.core.windows.net/test-filesystem-ee950800-4618-73db-40bb-2a85f9e8e575/test-directory-1de289b5-378c-7ffb-8751-b291821258d5?action=setAccessControlRecursive\u0026continuation=Azure.Core.Tests\u0026mode=remove",
-      "RequestMethod": "PATCH",
-      "RequestHeaders": {
-        "Accept": "application/json",
-        "Authorization": "Sanitized",
-        "traceparent": "00-6d1784962af86343b55095d8175428be-cfbf63565d257640-00",
-        "User-Agent": [
-          "azsdk-net-Storage.Files.DataLake/12.7.0-alpha.20210202.1",
-          "(.NET 5.0.2; Microsoft Windows 10.0.19042)"
-=======
-          "message": "Server encountered an internal error. Please try again after some time.\nRequestId:6cb86d80-a01f-0071-057e-059974000000\nTime:2021-02-17T22:48:15.5952124Z"
-        }
-      }
-    },
-    {
-      "RequestUri": "https://seannse.dfs.core.windows.net/test-filesystem-ee950800-4618-73db-40bb-2a85f9e8e575/test-directory-1de289b5-378c-7ffb-8751-b291821258d5?action=setAccessControlRecursive\u0026mode=remove\u0026continuation=Azure.Core.Tests",
-      "RequestMethod": "PATCH",
-      "RequestHeaders": {
-        "Authorization": "Sanitized",
-        "traceparent": "00-a418a2c5f232a2408a0a4e5029fdc856-78dd9d0272f7b348-00",
-        "User-Agent": [
-          "azsdk-net-Storage.Files.DataLake/12.7.0-alpha.20210217.1",
-          "(.NET 5.0.3; Microsoft Windows 10.0.19042)"
->>>>>>> 1814567d
-        ],
-        "x-ms-acl": "mask,default:user,default:group,user:ec3595d6-2c17-4696-8caa-7e139758d24a,group:ec3595d6-2c17-4696-8caa-7e139758d24a,default:user:ec3595d6-2c17-4696-8caa-7e139758d24a,default:group:ec3595d6-2c17-4696-8caa-7e139758d24a",
-        "x-ms-client-request-id": "4b3a42f2-6735-bce3-e520-9d408e29bb73",
-        "x-ms-return-client-request-id": "true",
-        "x-ms-version": "2020-06-12"
-      },
-      "RequestBody": null,
-      "StatusCode": 500,
-      "ResponseHeaders": {
-        "Content-Length": "201",
-        "Content-Type": "application/json; charset=utf-8",
-<<<<<<< HEAD
-        "Date": "Tue, 02 Feb 2021 21:45:04 GMT",
-=======
-        "Date": "Wed, 17 Feb 2021 22:48:18 GMT",
->>>>>>> 1814567d
-        "Server": [
-          "Windows-Azure-HDFS/1.0",
-          "Microsoft-HTTPAPI/2.0"
-        ],
-        "x-ms-client-request-id": "4b3a42f2-6735-bce3-e520-9d408e29bb73",
-        "x-ms-error-code": "InternalError",
-<<<<<<< HEAD
-        "x-ms-request-id": "c6d132b0-701f-0010-39ac-f9ba37000000",
-=======
-        "x-ms-request-id": "6cb8703e-a01f-0071-3c7e-059974000000",
->>>>>>> 1814567d
-        "x-ms-version": "2020-06-12"
-      },
-      "ResponseBody": {
-        "error": {
-          "code": "InternalError",
-<<<<<<< HEAD
-          "message": "Server encountered an internal error. Please try again after some time.\nRequestId:c6d132b0-701f-0010-39ac-f9ba37000000\nTime:2021-02-02T21:45:04.9450407Z"
-        }
-      }
-    },
-    {
-      "RequestUri": "https://seannse.dfs.core.windows.net/test-filesystem-ee950800-4618-73db-40bb-2a85f9e8e575/test-directory-1de289b5-378c-7ffb-8751-b291821258d5?action=setAccessControlRecursive\u0026continuation=Azure.Core.Tests\u0026mode=remove",
-      "RequestMethod": "PATCH",
-      "RequestHeaders": {
-        "Accept": "application/json",
-        "Authorization": "Sanitized",
-        "traceparent": "00-6d1784962af86343b55095d8175428be-cfbf63565d257640-00",
-        "User-Agent": [
-          "azsdk-net-Storage.Files.DataLake/12.7.0-alpha.20210202.1",
-          "(.NET 5.0.2; Microsoft Windows 10.0.19042)"
-=======
-          "message": "Server encountered an internal error. Please try again after some time.\nRequestId:6cb8703e-a01f-0071-3c7e-059974000000\nTime:2021-02-17T22:48:19.2558539Z"
-        }
-      }
-    },
-    {
-      "RequestUri": "https://seannse.dfs.core.windows.net/test-filesystem-ee950800-4618-73db-40bb-2a85f9e8e575/test-directory-1de289b5-378c-7ffb-8751-b291821258d5?action=setAccessControlRecursive\u0026mode=remove\u0026continuation=Azure.Core.Tests",
-      "RequestMethod": "PATCH",
-      "RequestHeaders": {
-        "Authorization": "Sanitized",
-        "traceparent": "00-a418a2c5f232a2408a0a4e5029fdc856-78dd9d0272f7b348-00",
-        "User-Agent": [
-          "azsdk-net-Storage.Files.DataLake/12.7.0-alpha.20210217.1",
-          "(.NET 5.0.3; Microsoft Windows 10.0.19042)"
->>>>>>> 1814567d
-        ],
-        "x-ms-acl": "mask,default:user,default:group,user:ec3595d6-2c17-4696-8caa-7e139758d24a,group:ec3595d6-2c17-4696-8caa-7e139758d24a,default:user:ec3595d6-2c17-4696-8caa-7e139758d24a,default:group:ec3595d6-2c17-4696-8caa-7e139758d24a",
-        "x-ms-client-request-id": "4b3a42f2-6735-bce3-e520-9d408e29bb73",
-        "x-ms-return-client-request-id": "true",
-        "x-ms-version": "2020-06-12"
-      },
-      "RequestBody": null,
-      "StatusCode": 500,
-      "ResponseHeaders": {
-        "Content-Length": "201",
-        "Content-Type": "application/json; charset=utf-8",
-<<<<<<< HEAD
-        "Date": "Tue, 02 Feb 2021 21:45:12 GMT",
-=======
-        "Date": "Wed, 17 Feb 2021 22:48:26 GMT",
->>>>>>> 1814567d
-        "Server": [
-          "Windows-Azure-HDFS/1.0",
-          "Microsoft-HTTPAPI/2.0"
-        ],
-        "x-ms-client-request-id": "4b3a42f2-6735-bce3-e520-9d408e29bb73",
-        "x-ms-error-code": "InternalError",
-<<<<<<< HEAD
-        "x-ms-request-id": "c6d1367b-701f-0010-7fac-f9ba37000000",
-=======
-        "x-ms-request-id": "6cb875fb-a01f-0071-777f-059974000000",
->>>>>>> 1814567d
-        "x-ms-version": "2020-06-12"
-      },
-      "ResponseBody": {
-        "error": {
-          "code": "InternalError",
-<<<<<<< HEAD
-          "message": "Server encountered an internal error. Please try again after some time.\nRequestId:c6d1367b-701f-0010-7fac-f9ba37000000\nTime:2021-02-02T21:45:12.9848447Z"
-        }
-      }
-    },
-    {
-      "RequestUri": "https://seannse.dfs.core.windows.net/test-filesystem-ee950800-4618-73db-40bb-2a85f9e8e575/test-directory-1de289b5-378c-7ffb-8751-b291821258d5?action=setAccessControlRecursive\u0026continuation=Azure.Core.Tests\u0026mode=remove",
-      "RequestMethod": "PATCH",
-      "RequestHeaders": {
-        "Accept": "application/json",
-        "Authorization": "Sanitized",
-        "traceparent": "00-6d1784962af86343b55095d8175428be-cfbf63565d257640-00",
-        "User-Agent": [
-          "azsdk-net-Storage.Files.DataLake/12.7.0-alpha.20210202.1",
-          "(.NET 5.0.2; Microsoft Windows 10.0.19042)"
-=======
-          "message": "Server encountered an internal error. Please try again after some time.\nRequestId:6cb875fb-a01f-0071-777f-059974000000\nTime:2021-02-17T22:48:27.4307430Z"
-        }
-      }
-    },
-    {
-      "RequestUri": "https://seannse.dfs.core.windows.net/test-filesystem-ee950800-4618-73db-40bb-2a85f9e8e575/test-directory-1de289b5-378c-7ffb-8751-b291821258d5?action=setAccessControlRecursive\u0026mode=remove\u0026continuation=Azure.Core.Tests",
-      "RequestMethod": "PATCH",
-      "RequestHeaders": {
-        "Authorization": "Sanitized",
-        "traceparent": "00-a418a2c5f232a2408a0a4e5029fdc856-78dd9d0272f7b348-00",
-        "User-Agent": [
-          "azsdk-net-Storage.Files.DataLake/12.7.0-alpha.20210217.1",
-          "(.NET 5.0.3; Microsoft Windows 10.0.19042)"
->>>>>>> 1814567d
-        ],
-        "x-ms-acl": "mask,default:user,default:group,user:ec3595d6-2c17-4696-8caa-7e139758d24a,group:ec3595d6-2c17-4696-8caa-7e139758d24a,default:user:ec3595d6-2c17-4696-8caa-7e139758d24a,default:group:ec3595d6-2c17-4696-8caa-7e139758d24a",
-        "x-ms-client-request-id": "4b3a42f2-6735-bce3-e520-9d408e29bb73",
-        "x-ms-return-client-request-id": "true",
-        "x-ms-version": "2020-06-12"
-      },
-      "RequestBody": null,
-      "StatusCode": 500,
-      "ResponseHeaders": {
-        "Content-Length": "201",
-        "Content-Type": "application/json; charset=utf-8",
-<<<<<<< HEAD
-        "Date": "Tue, 02 Feb 2021 21:45:27 GMT",
-=======
-        "Date": "Wed, 17 Feb 2021 22:48:41 GMT",
->>>>>>> 1814567d
-        "Server": [
-          "Windows-Azure-HDFS/1.0",
-          "Microsoft-HTTPAPI/2.0"
-        ],
-        "x-ms-client-request-id": "4b3a42f2-6735-bce3-e520-9d408e29bb73",
-        "x-ms-error-code": "InternalError",
-<<<<<<< HEAD
-        "x-ms-request-id": "c6d13e92-701f-0010-10ac-f9ba37000000",
-=======
-        "x-ms-request-id": "6cb87ece-a01f-0071-3a7f-059974000000",
->>>>>>> 1814567d
-        "x-ms-version": "2020-06-12"
-      },
-      "ResponseBody": {
-        "error": {
-          "code": "InternalError",
-<<<<<<< HEAD
-          "message": "Server encountered an internal error. Please try again after some time.\nRequestId:c6d13e92-701f-0010-10ac-f9ba37000000\nTime:2021-02-02T21:45:27.7775216Z"
-=======
-          "message": "Server encountered an internal error. Please try again after some time.\nRequestId:6cb87ece-a01f-0071-3a7f-059974000000\nTime:2021-02-17T22:48:41.7540697Z"
->>>>>>> 1814567d
-        }
-      }
-    },
-    {
-      "RequestUri": "https://seannse.blob.core.windows.net/test-filesystem-ee950800-4618-73db-40bb-2a85f9e8e575?restype=container",
+      "RequestUri": "https://seannse.dfs.core.windows.net/test-filesystem-e7695f0c-272b-0333-c812-480a8ebaf19a/test-directory-480d7693-b06d-c460-804d-d19d0e260fb9?action=setAccessControlRecursive\u0026continuation=Azure.Core.Tests\u0026mode=remove",
+      "RequestMethod": "PATCH",
+      "RequestHeaders": {
+        "Accept": "application/json",
+        "Authorization": "Sanitized",
+        "traceparent": "00-26a034d12fbcb449b0823e124cc42598-acdc121795cda646-00",
+        "User-Agent": [
+          "azsdk-net-Storage.Files.DataLake/12.7.0-alpha.20210219.1",
+          "(.NET 5.0.3; Microsoft Windows 10.0.19041)"
+        ],
+        "x-ms-acl": "mask,default:user,default:group,user:ec3595d6-2c17-4696-8caa-7e139758d24a,group:ec3595d6-2c17-4696-8caa-7e139758d24a,default:user:ec3595d6-2c17-4696-8caa-7e139758d24a,default:group:ec3595d6-2c17-4696-8caa-7e139758d24a",
+        "x-ms-client-request-id": "008f3a46-7049-ce55-c74a-c686e3b3ba92",
+        "x-ms-return-client-request-id": "true",
+        "x-ms-version": "2020-06-12"
+      },
+      "RequestBody": null,
+      "StatusCode": 500,
+      "ResponseHeaders": {
+        "Content-Length": "201",
+        "Content-Type": "application/json; charset=utf-8",
+        "Date": "Fri, 19 Feb 2021 19:05:14 GMT",
+        "Server": [
+          "Windows-Azure-HDFS/1.0",
+          "Microsoft-HTTPAPI/2.0"
+        ],
+        "x-ms-client-request-id": "008f3a46-7049-ce55-c74a-c686e3b3ba92",
+        "x-ms-error-code": "InternalError",
+        "x-ms-request-id": "da845369-a01f-0061-14f2-065c1c000000",
+        "x-ms-version": "2020-06-12"
+      },
+      "ResponseBody": {
+        "error": {
+          "code": "InternalError",
+          "message": "Server encountered an internal error. Please try again after some time.\nRequestId:da845369-a01f-0061-14f2-065c1c000000\nTime:2021-02-19T19:05:14.8466610Z"
+        }
+      }
+    },
+    {
+      "RequestUri": "https://seannse.dfs.core.windows.net/test-filesystem-e7695f0c-272b-0333-c812-480a8ebaf19a/test-directory-480d7693-b06d-c460-804d-d19d0e260fb9?action=setAccessControlRecursive\u0026continuation=Azure.Core.Tests\u0026mode=remove",
+      "RequestMethod": "PATCH",
+      "RequestHeaders": {
+        "Accept": "application/json",
+        "Authorization": "Sanitized",
+        "traceparent": "00-26a034d12fbcb449b0823e124cc42598-acdc121795cda646-00",
+        "User-Agent": [
+          "azsdk-net-Storage.Files.DataLake/12.7.0-alpha.20210219.1",
+          "(.NET 5.0.3; Microsoft Windows 10.0.19041)"
+        ],
+        "x-ms-acl": "mask,default:user,default:group,user:ec3595d6-2c17-4696-8caa-7e139758d24a,group:ec3595d6-2c17-4696-8caa-7e139758d24a,default:user:ec3595d6-2c17-4696-8caa-7e139758d24a,default:group:ec3595d6-2c17-4696-8caa-7e139758d24a",
+        "x-ms-client-request-id": "008f3a46-7049-ce55-c74a-c686e3b3ba92",
+        "x-ms-return-client-request-id": "true",
+        "x-ms-version": "2020-06-12"
+      },
+      "RequestBody": null,
+      "StatusCode": 500,
+      "ResponseHeaders": {
+        "Content-Length": "201",
+        "Content-Type": "application/json; charset=utf-8",
+        "Date": "Fri, 19 Feb 2021 19:05:15 GMT",
+        "Server": [
+          "Windows-Azure-HDFS/1.0",
+          "Microsoft-HTTPAPI/2.0"
+        ],
+        "x-ms-client-request-id": "008f3a46-7049-ce55-c74a-c686e3b3ba92",
+        "x-ms-error-code": "InternalError",
+        "x-ms-request-id": "da8453e9-a01f-0061-13f2-065c1c000000",
+        "x-ms-version": "2020-06-12"
+      },
+      "ResponseBody": {
+        "error": {
+          "code": "InternalError",
+          "message": "Server encountered an internal error. Please try again after some time.\nRequestId:da8453e9-a01f-0061-13f2-065c1c000000\nTime:2021-02-19T19:05:15.9044038Z"
+        }
+      }
+    },
+    {
+      "RequestUri": "https://seannse.dfs.core.windows.net/test-filesystem-e7695f0c-272b-0333-c812-480a8ebaf19a/test-directory-480d7693-b06d-c460-804d-d19d0e260fb9?action=setAccessControlRecursive\u0026continuation=Azure.Core.Tests\u0026mode=remove",
+      "RequestMethod": "PATCH",
+      "RequestHeaders": {
+        "Accept": "application/json",
+        "Authorization": "Sanitized",
+        "traceparent": "00-26a034d12fbcb449b0823e124cc42598-acdc121795cda646-00",
+        "User-Agent": [
+          "azsdk-net-Storage.Files.DataLake/12.7.0-alpha.20210219.1",
+          "(.NET 5.0.3; Microsoft Windows 10.0.19041)"
+        ],
+        "x-ms-acl": "mask,default:user,default:group,user:ec3595d6-2c17-4696-8caa-7e139758d24a,group:ec3595d6-2c17-4696-8caa-7e139758d24a,default:user:ec3595d6-2c17-4696-8caa-7e139758d24a,default:group:ec3595d6-2c17-4696-8caa-7e139758d24a",
+        "x-ms-client-request-id": "008f3a46-7049-ce55-c74a-c686e3b3ba92",
+        "x-ms-return-client-request-id": "true",
+        "x-ms-version": "2020-06-12"
+      },
+      "RequestBody": null,
+      "StatusCode": 500,
+      "ResponseHeaders": {
+        "Content-Length": "201",
+        "Content-Type": "application/json; charset=utf-8",
+        "Date": "Fri, 19 Feb 2021 19:05:17 GMT",
+        "Server": [
+          "Windows-Azure-HDFS/1.0",
+          "Microsoft-HTTPAPI/2.0"
+        ],
+        "x-ms-client-request-id": "008f3a46-7049-ce55-c74a-c686e3b3ba92",
+        "x-ms-error-code": "InternalError",
+        "x-ms-request-id": "da8454b5-a01f-0061-5df2-065c1c000000",
+        "x-ms-version": "2020-06-12"
+      },
+      "ResponseBody": {
+        "error": {
+          "code": "InternalError",
+          "message": "Server encountered an internal error. Please try again after some time.\nRequestId:da8454b5-a01f-0061-5df2-065c1c000000\nTime:2021-02-19T19:05:17.6716504Z"
+        }
+      }
+    },
+    {
+      "RequestUri": "https://seannse.dfs.core.windows.net/test-filesystem-e7695f0c-272b-0333-c812-480a8ebaf19a/test-directory-480d7693-b06d-c460-804d-d19d0e260fb9?action=setAccessControlRecursive\u0026continuation=Azure.Core.Tests\u0026mode=remove",
+      "RequestMethod": "PATCH",
+      "RequestHeaders": {
+        "Accept": "application/json",
+        "Authorization": "Sanitized",
+        "traceparent": "00-26a034d12fbcb449b0823e124cc42598-acdc121795cda646-00",
+        "User-Agent": [
+          "azsdk-net-Storage.Files.DataLake/12.7.0-alpha.20210219.1",
+          "(.NET 5.0.3; Microsoft Windows 10.0.19041)"
+        ],
+        "x-ms-acl": "mask,default:user,default:group,user:ec3595d6-2c17-4696-8caa-7e139758d24a,group:ec3595d6-2c17-4696-8caa-7e139758d24a,default:user:ec3595d6-2c17-4696-8caa-7e139758d24a,default:group:ec3595d6-2c17-4696-8caa-7e139758d24a",
+        "x-ms-client-request-id": "008f3a46-7049-ce55-c74a-c686e3b3ba92",
+        "x-ms-return-client-request-id": "true",
+        "x-ms-version": "2020-06-12"
+      },
+      "RequestBody": null,
+      "StatusCode": 500,
+      "ResponseHeaders": {
+        "Content-Length": "201",
+        "Content-Type": "application/json; charset=utf-8",
+        "Date": "Fri, 19 Feb 2021 19:05:21 GMT",
+        "Server": [
+          "Windows-Azure-HDFS/1.0",
+          "Microsoft-HTTPAPI/2.0"
+        ],
+        "x-ms-client-request-id": "008f3a46-7049-ce55-c74a-c686e3b3ba92",
+        "x-ms-error-code": "InternalError",
+        "x-ms-request-id": "da84566f-a01f-0061-0df2-065c1c000000",
+        "x-ms-version": "2020-06-12"
+      },
+      "ResponseBody": {
+        "error": {
+          "code": "InternalError",
+          "message": "Server encountered an internal error. Please try again after some time.\nRequestId:da84566f-a01f-0061-0df2-065c1c000000\nTime:2021-02-19T19:05:22.0877634Z"
+        }
+      }
+    },
+    {
+      "RequestUri": "https://seannse.dfs.core.windows.net/test-filesystem-e7695f0c-272b-0333-c812-480a8ebaf19a/test-directory-480d7693-b06d-c460-804d-d19d0e260fb9?action=setAccessControlRecursive\u0026continuation=Azure.Core.Tests\u0026mode=remove",
+      "RequestMethod": "PATCH",
+      "RequestHeaders": {
+        "Accept": "application/json",
+        "Authorization": "Sanitized",
+        "traceparent": "00-26a034d12fbcb449b0823e124cc42598-acdc121795cda646-00",
+        "User-Agent": [
+          "azsdk-net-Storage.Files.DataLake/12.7.0-alpha.20210219.1",
+          "(.NET 5.0.3; Microsoft Windows 10.0.19041)"
+        ],
+        "x-ms-acl": "mask,default:user,default:group,user:ec3595d6-2c17-4696-8caa-7e139758d24a,group:ec3595d6-2c17-4696-8caa-7e139758d24a,default:user:ec3595d6-2c17-4696-8caa-7e139758d24a,default:group:ec3595d6-2c17-4696-8caa-7e139758d24a",
+        "x-ms-client-request-id": "008f3a46-7049-ce55-c74a-c686e3b3ba92",
+        "x-ms-return-client-request-id": "true",
+        "x-ms-version": "2020-06-12"
+      },
+      "RequestBody": null,
+      "StatusCode": 500,
+      "ResponseHeaders": {
+        "Content-Length": "201",
+        "Content-Type": "application/json; charset=utf-8",
+        "Date": "Fri, 19 Feb 2021 19:05:30 GMT",
+        "Server": [
+          "Windows-Azure-HDFS/1.0",
+          "Microsoft-HTTPAPI/2.0"
+        ],
+        "x-ms-client-request-id": "008f3a46-7049-ce55-c74a-c686e3b3ba92",
+        "x-ms-error-code": "InternalError",
+        "x-ms-request-id": "da845a91-a01f-0061-28f2-065c1c000000",
+        "x-ms-version": "2020-06-12"
+      },
+      "ResponseBody": {
+        "error": {
+          "code": "InternalError",
+          "message": "Server encountered an internal error. Please try again after some time.\nRequestId:da845a91-a01f-0061-28f2-065c1c000000\nTime:2021-02-19T19:05:30.7728788Z"
+        }
+      }
+    },
+    {
+      "RequestUri": "https://seannse.dfs.core.windows.net/test-filesystem-e7695f0c-272b-0333-c812-480a8ebaf19a/test-directory-480d7693-b06d-c460-804d-d19d0e260fb9?action=setAccessControlRecursive\u0026continuation=Azure.Core.Tests\u0026mode=remove",
+      "RequestMethod": "PATCH",
+      "RequestHeaders": {
+        "Accept": "application/json",
+        "Authorization": "Sanitized",
+        "traceparent": "00-26a034d12fbcb449b0823e124cc42598-acdc121795cda646-00",
+        "User-Agent": [
+          "azsdk-net-Storage.Files.DataLake/12.7.0-alpha.20210219.1",
+          "(.NET 5.0.3; Microsoft Windows 10.0.19041)"
+        ],
+        "x-ms-acl": "mask,default:user,default:group,user:ec3595d6-2c17-4696-8caa-7e139758d24a,group:ec3595d6-2c17-4696-8caa-7e139758d24a,default:user:ec3595d6-2c17-4696-8caa-7e139758d24a,default:group:ec3595d6-2c17-4696-8caa-7e139758d24a",
+        "x-ms-client-request-id": "008f3a46-7049-ce55-c74a-c686e3b3ba92",
+        "x-ms-return-client-request-id": "true",
+        "x-ms-version": "2020-06-12"
+      },
+      "RequestBody": null,
+      "StatusCode": 500,
+      "ResponseHeaders": {
+        "Content-Length": "201",
+        "Content-Type": "application/json; charset=utf-8",
+        "Date": "Fri, 19 Feb 2021 19:05:48 GMT",
+        "Server": [
+          "Windows-Azure-HDFS/1.0",
+          "Microsoft-HTTPAPI/2.0"
+        ],
+        "x-ms-client-request-id": "008f3a46-7049-ce55-c74a-c686e3b3ba92",
+        "x-ms-error-code": "InternalError",
+        "x-ms-request-id": "da846892-a01f-0061-1ff2-065c1c000000",
+        "x-ms-version": "2020-06-12"
+      },
+      "ResponseBody": {
+        "error": {
+          "code": "InternalError",
+          "message": "Server encountered an internal error. Please try again after some time.\nRequestId:da846892-a01f-0061-1ff2-065c1c000000\nTime:2021-02-19T19:05:48.8756275Z"
+        }
+      }
+    },
+    {
+      "RequestUri": "https://seannse.blob.core.windows.net/test-filesystem-e7695f0c-272b-0333-c812-480a8ebaf19a?restype=container",
       "RequestMethod": "DELETE",
       "RequestHeaders": {
         "Accept": "application/xml",
         "Authorization": "Sanitized",
-<<<<<<< HEAD
-        "traceparent": "00-5deb423bf8033147bd4aaf00a4eb0e22-e1ffc5d9f5ea6a4b-00",
-        "User-Agent": [
-          "azsdk-net-Storage.Files.DataLake/12.7.0-alpha.20210202.1",
-          "(.NET 5.0.2; Microsoft Windows 10.0.19042)"
-        ],
-        "x-ms-client-request-id": "87a839be-046c-5f34-103a-207a9f79bc0b",
-        "x-ms-date": "Tue, 02 Feb 2021 21:45:27 GMT",
-=======
-        "traceparent": "00-b278ef638594bb4a8749d13be85a4bf0-37c44f76ec23a248-00",
-        "User-Agent": [
-          "azsdk-net-Storage.Files.DataLake/12.7.0-alpha.20210217.1",
-          "(.NET 5.0.3; Microsoft Windows 10.0.19042)"
-        ],
-        "x-ms-client-request-id": "87a839be-046c-5f34-103a-207a9f79bc0b",
-        "x-ms-date": "Wed, 17 Feb 2021 22:48:41 GMT",
->>>>>>> 1814567d
+        "traceparent": "00-624cc2f08f59214a9c60336179a45955-d92d11701b505246-00",
+        "User-Agent": [
+          "azsdk-net-Storage.Files.DataLake/12.7.0-alpha.20210219.1",
+          "(.NET 5.0.3; Microsoft Windows 10.0.19041)"
+        ],
+        "x-ms-client-request-id": "fe5a64bc-f873-6b1f-8cb1-0f94d3830182",
+        "x-ms-date": "Fri, 19 Feb 2021 19:05:49 GMT",
         "x-ms-return-client-request-id": "true",
         "x-ms-version": "2020-06-12"
       },
@@ -512,28 +317,20 @@
       "StatusCode": 202,
       "ResponseHeaders": {
         "Content-Length": "0",
-<<<<<<< HEAD
-        "Date": "Tue, 02 Feb 2021 21:45:27 GMT",
-=======
-        "Date": "Wed, 17 Feb 2021 22:48:41 GMT",
->>>>>>> 1814567d
+        "Date": "Fri, 19 Feb 2021 19:05:48 GMT",
         "Server": [
           "Windows-Azure-Blob/1.0",
           "Microsoft-HTTPAPI/2.0"
         ],
-        "x-ms-client-request-id": "87a839be-046c-5f34-103a-207a9f79bc0b",
-<<<<<<< HEAD
-        "x-ms-request-id": "06c0bb1c-101e-0039-31ac-f98443000000",
-=======
-        "x-ms-request-id": "e77e9d01-001e-001a-057f-051e80000000",
->>>>>>> 1814567d
+        "x-ms-client-request-id": "fe5a64bc-f873-6b1f-8cb1-0f94d3830182",
+        "x-ms-request-id": "cb134164-b01e-006d-55f2-06cb14000000",
         "x-ms-version": "2020-06-12"
       },
       "ResponseBody": []
     }
   ],
   "Variables": {
-    "RandomSeed": "528231897",
+    "RandomSeed": "882732612",
     "Storage_TestConfigHierarchicalNamespace": "NamespaceTenant\nseannse\nU2FuaXRpemVk\nhttps://seannse.blob.core.windows.net\nhttps://seannse.file.core.windows.net\nhttps://seannse.queue.core.windows.net\nhttps://seannse.table.core.windows.net\n\n\n\n\nhttps://seannse-secondary.blob.core.windows.net\nhttps://seannse-secondary.file.core.windows.net\nhttps://seannse-secondary.queue.core.windows.net\nhttps://seannse-secondary.table.core.windows.net\n68390a19-a643-458b-b726-408abf67b4fc\nSanitized\n72f988bf-86f1-41af-91ab-2d7cd011db47\nhttps://login.microsoftonline.com/\nCloud\nBlobEndpoint=https://seannse.blob.core.windows.net/;QueueEndpoint=https://seannse.queue.core.windows.net/;FileEndpoint=https://seannse.file.core.windows.net/;BlobSecondaryEndpoint=https://seannse-secondary.blob.core.windows.net/;QueueSecondaryEndpoint=https://seannse-secondary.queue.core.windows.net/;FileSecondaryEndpoint=https://seannse-secondary.file.core.windows.net/;AccountName=seannse;AccountKey=Sanitized\n"
   }
 }