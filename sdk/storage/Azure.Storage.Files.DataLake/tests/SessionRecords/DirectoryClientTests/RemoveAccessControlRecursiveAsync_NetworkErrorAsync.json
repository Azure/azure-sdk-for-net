--- conflicted
+++ resolved
@@ -15,11 +15,7 @@
         "x-ms-client-request-id": "d9da8a50-6af2-5c8b-ffa4-67de5596f4a1",
         "x-ms-date": "Fri, 19 Feb 2021 19:05:15 GMT",
         "x-ms-return-client-request-id": "true",
-<<<<<<< HEAD
-        "x-ms-version": "2020-12-06"
-=======
-        "x-ms-version": "2021-02-12"
->>>>>>> 7e782c87
+        "x-ms-version": "2021-02-12"
       },
       "RequestBody": null,
       "StatusCode": 201,
@@ -34,11 +30,7 @@
         ],
         "x-ms-client-request-id": "d9da8a50-6af2-5c8b-ffa4-67de5596f4a1",
         "x-ms-request-id": "cb130b6b-b01e-006d-39f2-06cb14000000",
-<<<<<<< HEAD
-        "x-ms-version": "2020-12-06"
-=======
-        "x-ms-version": "2021-02-12"
->>>>>>> 7e782c87
+        "x-ms-version": "2021-02-12"
       },
       "ResponseBody": []
     },
@@ -57,11 +49,7 @@
         "x-ms-client-request-id": "844d554e-354b-2ac7-9eeb-87a03803f869",
         "x-ms-date": "Fri, 19 Feb 2021 19:05:15 GMT",
         "x-ms-return-client-request-id": "true",
-<<<<<<< HEAD
-        "x-ms-version": "2020-12-06"
-=======
-        "x-ms-version": "2021-02-12"
->>>>>>> 7e782c87
+        "x-ms-version": "2021-02-12"
       },
       "RequestBody": null,
       "StatusCode": 200,
@@ -77,11 +65,7 @@
         "x-ms-client-request-id": "844d554e-354b-2ac7-9eeb-87a03803f869",
         "x-ms-namespace-enabled": "true",
         "x-ms-request-id": "da845348-a01f-0061-74f2-065c1c000000",
-<<<<<<< HEAD
-        "x-ms-version": "2020-12-06"
-=======
-        "x-ms-version": "2021-02-12"
->>>>>>> 7e782c87
+        "x-ms-version": "2021-02-12"
       },
       "ResponseBody": []
     },
@@ -99,11 +83,7 @@
         "x-ms-acl": "mask,default:user,default:group,user:ec3595d6-2c17-4696-8caa-7e139758d24a,group:ec3595d6-2c17-4696-8caa-7e139758d24a,default:user:ec3595d6-2c17-4696-8caa-7e139758d24a,default:group:ec3595d6-2c17-4696-8caa-7e139758d24a",
         "x-ms-client-request-id": "008f3a46-7049-ce55-c74a-c686e3b3ba92",
         "x-ms-return-client-request-id": "true",
-<<<<<<< HEAD
-        "x-ms-version": "2020-12-06"
-=======
-        "x-ms-version": "2021-02-12"
->>>>>>> 7e782c87
+        "x-ms-version": "2021-02-12"
       },
       "RequestBody": null,
       "StatusCode": 500,
@@ -118,11 +98,7 @@
         "x-ms-client-request-id": "008f3a46-7049-ce55-c74a-c686e3b3ba92",
         "x-ms-error-code": "InternalError",
         "x-ms-request-id": "da845369-a01f-0061-14f2-065c1c000000",
-<<<<<<< HEAD
-        "x-ms-version": "2020-12-06"
-=======
-        "x-ms-version": "2021-02-12"
->>>>>>> 7e782c87
+        "x-ms-version": "2021-02-12"
       },
       "ResponseBody": {
         "error": {
@@ -145,11 +121,7 @@
         "x-ms-acl": "mask,default:user,default:group,user:ec3595d6-2c17-4696-8caa-7e139758d24a,group:ec3595d6-2c17-4696-8caa-7e139758d24a,default:user:ec3595d6-2c17-4696-8caa-7e139758d24a,default:group:ec3595d6-2c17-4696-8caa-7e139758d24a",
         "x-ms-client-request-id": "008f3a46-7049-ce55-c74a-c686e3b3ba92",
         "x-ms-return-client-request-id": "true",
-<<<<<<< HEAD
-        "x-ms-version": "2020-12-06"
-=======
-        "x-ms-version": "2021-02-12"
->>>>>>> 7e782c87
+        "x-ms-version": "2021-02-12"
       },
       "RequestBody": null,
       "StatusCode": 500,
@@ -164,11 +136,7 @@
         "x-ms-client-request-id": "008f3a46-7049-ce55-c74a-c686e3b3ba92",
         "x-ms-error-code": "InternalError",
         "x-ms-request-id": "da8453e9-a01f-0061-13f2-065c1c000000",
-<<<<<<< HEAD
-        "x-ms-version": "2020-12-06"
-=======
-        "x-ms-version": "2021-02-12"
->>>>>>> 7e782c87
+        "x-ms-version": "2021-02-12"
       },
       "ResponseBody": {
         "error": {
@@ -191,11 +159,7 @@
         "x-ms-acl": "mask,default:user,default:group,user:ec3595d6-2c17-4696-8caa-7e139758d24a,group:ec3595d6-2c17-4696-8caa-7e139758d24a,default:user:ec3595d6-2c17-4696-8caa-7e139758d24a,default:group:ec3595d6-2c17-4696-8caa-7e139758d24a",
         "x-ms-client-request-id": "008f3a46-7049-ce55-c74a-c686e3b3ba92",
         "x-ms-return-client-request-id": "true",
-<<<<<<< HEAD
-        "x-ms-version": "2020-12-06"
-=======
-        "x-ms-version": "2021-02-12"
->>>>>>> 7e782c87
+        "x-ms-version": "2021-02-12"
       },
       "RequestBody": null,
       "StatusCode": 500,
@@ -210,11 +174,7 @@
         "x-ms-client-request-id": "008f3a46-7049-ce55-c74a-c686e3b3ba92",
         "x-ms-error-code": "InternalError",
         "x-ms-request-id": "da8454b5-a01f-0061-5df2-065c1c000000",
-<<<<<<< HEAD
-        "x-ms-version": "2020-12-06"
-=======
-        "x-ms-version": "2021-02-12"
->>>>>>> 7e782c87
+        "x-ms-version": "2021-02-12"
       },
       "ResponseBody": {
         "error": {
@@ -237,11 +197,7 @@
         "x-ms-acl": "mask,default:user,default:group,user:ec3595d6-2c17-4696-8caa-7e139758d24a,group:ec3595d6-2c17-4696-8caa-7e139758d24a,default:user:ec3595d6-2c17-4696-8caa-7e139758d24a,default:group:ec3595d6-2c17-4696-8caa-7e139758d24a",
         "x-ms-client-request-id": "008f3a46-7049-ce55-c74a-c686e3b3ba92",
         "x-ms-return-client-request-id": "true",
-<<<<<<< HEAD
-        "x-ms-version": "2020-12-06"
-=======
-        "x-ms-version": "2021-02-12"
->>>>>>> 7e782c87
+        "x-ms-version": "2021-02-12"
       },
       "RequestBody": null,
       "StatusCode": 500,
@@ -256,11 +212,7 @@
         "x-ms-client-request-id": "008f3a46-7049-ce55-c74a-c686e3b3ba92",
         "x-ms-error-code": "InternalError",
         "x-ms-request-id": "da84566f-a01f-0061-0df2-065c1c000000",
-<<<<<<< HEAD
-        "x-ms-version": "2020-12-06"
-=======
-        "x-ms-version": "2021-02-12"
->>>>>>> 7e782c87
+        "x-ms-version": "2021-02-12"
       },
       "ResponseBody": {
         "error": {
@@ -283,11 +235,7 @@
         "x-ms-acl": "mask,default:user,default:group,user:ec3595d6-2c17-4696-8caa-7e139758d24a,group:ec3595d6-2c17-4696-8caa-7e139758d24a,default:user:ec3595d6-2c17-4696-8caa-7e139758d24a,default:group:ec3595d6-2c17-4696-8caa-7e139758d24a",
         "x-ms-client-request-id": "008f3a46-7049-ce55-c74a-c686e3b3ba92",
         "x-ms-return-client-request-id": "true",
-<<<<<<< HEAD
-        "x-ms-version": "2020-12-06"
-=======
-        "x-ms-version": "2021-02-12"
->>>>>>> 7e782c87
+        "x-ms-version": "2021-02-12"
       },
       "RequestBody": null,
       "StatusCode": 500,
@@ -302,11 +250,7 @@
         "x-ms-client-request-id": "008f3a46-7049-ce55-c74a-c686e3b3ba92",
         "x-ms-error-code": "InternalError",
         "x-ms-request-id": "da845a91-a01f-0061-28f2-065c1c000000",
-<<<<<<< HEAD
-        "x-ms-version": "2020-12-06"
-=======
-        "x-ms-version": "2021-02-12"
->>>>>>> 7e782c87
+        "x-ms-version": "2021-02-12"
       },
       "ResponseBody": {
         "error": {
@@ -329,11 +273,7 @@
         "x-ms-acl": "mask,default:user,default:group,user:ec3595d6-2c17-4696-8caa-7e139758d24a,group:ec3595d6-2c17-4696-8caa-7e139758d24a,default:user:ec3595d6-2c17-4696-8caa-7e139758d24a,default:group:ec3595d6-2c17-4696-8caa-7e139758d24a",
         "x-ms-client-request-id": "008f3a46-7049-ce55-c74a-c686e3b3ba92",
         "x-ms-return-client-request-id": "true",
-<<<<<<< HEAD
-        "x-ms-version": "2020-12-06"
-=======
-        "x-ms-version": "2021-02-12"
->>>>>>> 7e782c87
+        "x-ms-version": "2021-02-12"
       },
       "RequestBody": null,
       "StatusCode": 500,
@@ -348,11 +288,7 @@
         "x-ms-client-request-id": "008f3a46-7049-ce55-c74a-c686e3b3ba92",
         "x-ms-error-code": "InternalError",
         "x-ms-request-id": "da846892-a01f-0061-1ff2-065c1c000000",
-<<<<<<< HEAD
-        "x-ms-version": "2020-12-06"
-=======
-        "x-ms-version": "2021-02-12"
->>>>>>> 7e782c87
+        "x-ms-version": "2021-02-12"
       },
       "ResponseBody": {
         "error": {
@@ -375,11 +311,7 @@
         "x-ms-client-request-id": "fe5a64bc-f873-6b1f-8cb1-0f94d3830182",
         "x-ms-date": "Fri, 19 Feb 2021 19:05:49 GMT",
         "x-ms-return-client-request-id": "true",
-<<<<<<< HEAD
-        "x-ms-version": "2020-12-06"
-=======
-        "x-ms-version": "2021-02-12"
->>>>>>> 7e782c87
+        "x-ms-version": "2021-02-12"
       },
       "RequestBody": null,
       "StatusCode": 202,
@@ -392,11 +324,7 @@
         ],
         "x-ms-client-request-id": "fe5a64bc-f873-6b1f-8cb1-0f94d3830182",
         "x-ms-request-id": "cb134164-b01e-006d-55f2-06cb14000000",
-<<<<<<< HEAD
-        "x-ms-version": "2020-12-06"
-=======
-        "x-ms-version": "2021-02-12"
->>>>>>> 7e782c87
+        "x-ms-version": "2021-02-12"
       },
       "ResponseBody": []
     }
