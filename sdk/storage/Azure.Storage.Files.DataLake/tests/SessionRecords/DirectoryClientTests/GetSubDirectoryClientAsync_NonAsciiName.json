{
  "Entries": [
    {
      "RequestUri": "https://seannse.blob.core.windows.net/test-filesystem-09ce1526-799e-34f2-f31b-12f71216e47f?restype=container",
      "RequestMethod": "PUT",
      "RequestHeaders": {
        "Accept": "application/xml",
        "Authorization": "Sanitized",
<<<<<<< HEAD
        "traceparent": "00-1601ab83be821346b4f362e118c6907b-a5acdb82e1956c46-00",
        "User-Agent": [
          "azsdk-net-Storage.Files.DataLake/12.7.0-alpha.20210202.1",
          "(.NET 5.0.2; Microsoft Windows 10.0.19042)"
        ],
        "x-ms-blob-public-access": "container",
        "x-ms-client-request-id": "d9f5fff4-d24a-67ec-ffae-855505f40a4a",
        "x-ms-date": "Tue, 02 Feb 2021 21:52:20 GMT",
=======
        "traceparent": "00-dc0a174e7f53984f81a4f91de73c1506-dab3323f223f7442-00",
        "User-Agent": [
          "azsdk-net-Storage.Files.DataLake/12.7.0-alpha.20210217.1",
          "(.NET 5.0.3; Microsoft Windows 10.0.19042)"
        ],
        "x-ms-blob-public-access": "container",
        "x-ms-client-request-id": "d9f5fff4-d24a-67ec-ffae-855505f40a4a",
        "x-ms-date": "Wed, 17 Feb 2021 22:40:11 GMT",
>>>>>>> 1814567d
        "x-ms-return-client-request-id": "true",
        "x-ms-version": "2020-06-12"
      },
      "RequestBody": null,
      "StatusCode": 201,
      "ResponseHeaders": {
        "Content-Length": "0",
<<<<<<< HEAD
        "Date": "Tue, 02 Feb 2021 21:52:21 GMT",
        "ETag": "\u00220x8D8C7C4D1ADA226\u0022",
        "Last-Modified": "Tue, 02 Feb 2021 21:52:21 GMT",
=======
        "Date": "Wed, 17 Feb 2021 22:40:11 GMT",
        "ETag": "\u00220x8D8D394FCB022AE\u0022",
        "Last-Modified": "Wed, 17 Feb 2021 22:40:12 GMT",
>>>>>>> 1814567d
        "Server": [
          "Windows-Azure-Blob/1.0",
          "Microsoft-HTTPAPI/2.0"
        ],
        "x-ms-client-request-id": "d9f5fff4-d24a-67ec-ffae-855505f40a4a",
<<<<<<< HEAD
        "x-ms-request-id": "4c19da17-201e-000d-49ad-f9b78b000000",
=======
        "x-ms-request-id": "5a633ec5-301e-0001-6e7d-052083000000",
>>>>>>> 1814567d
        "x-ms-version": "2020-06-12"
      },
      "ResponseBody": []
    },
    {
      "RequestUri": "https://seannse.dfs.core.windows.net/test-filesystem-09ce1526-799e-34f2-f31b-12f71216e47f/test-directory-d89389d3-8b10-589a-5fca-72e2bf7a5f4c/test-dire\u00A2t \u00D8\u00AE\u03D2%253A-1203f328-0a20-8f35-ae91-3b444860ffa2?resource=directory",
      "RequestMethod": "PUT",
      "RequestHeaders": {
        "Accept": "application/json",
        "Authorization": "Sanitized",
<<<<<<< HEAD
        "traceparent": "00-4aed6ec6ab28a84ebc08b6148a6ae946-61796785f5fb934c-00",
        "User-Agent": [
          "azsdk-net-Storage.Files.DataLake/12.7.0-alpha.20210202.1",
          "(.NET 5.0.2; Microsoft Windows 10.0.19042)"
        ],
        "x-ms-client-request-id": "112d384f-f8f0-c829-5303-297f4f5510fe",
        "x-ms-date": "Tue, 02 Feb 2021 21:52:21 GMT",
=======
        "traceparent": "00-5c2110f2c5f1784aa4f45a1d24ef628b-b31dc078a80a5847-00",
        "User-Agent": [
          "azsdk-net-Storage.Files.DataLake/12.7.0-alpha.20210217.1",
          "(.NET 5.0.3; Microsoft Windows 10.0.19042)"
        ],
        "x-ms-client-request-id": "112d384f-f8f0-c829-5303-297f4f5510fe",
        "x-ms-date": "Wed, 17 Feb 2021 22:40:12 GMT",
>>>>>>> 1814567d
        "x-ms-return-client-request-id": "true",
        "x-ms-version": "2020-06-12"
      },
      "RequestBody": null,
      "StatusCode": 201,
      "ResponseHeaders": {
        "Content-Length": "0",
<<<<<<< HEAD
        "Date": "Tue, 02 Feb 2021 21:52:21 GMT",
        "ETag": "\u00220x8D8C7C4D1E8F435\u0022",
        "Last-Modified": "Tue, 02 Feb 2021 21:52:22 GMT",
=======
        "Date": "Wed, 17 Feb 2021 22:40:11 GMT",
        "ETag": "\u00220x8D8D394FCE4B487\u0022",
        "Last-Modified": "Wed, 17 Feb 2021 22:40:12 GMT",
>>>>>>> 1814567d
        "Server": [
          "Windows-Azure-HDFS/1.0",
          "Microsoft-HTTPAPI/2.0"
        ],
        "x-ms-client-request-id": "112d384f-f8f0-c829-5303-297f4f5510fe",
<<<<<<< HEAD
        "x-ms-request-id": "b9c8256b-201f-0022-15ad-f9ba40000000",
=======
        "x-ms-request-id": "0f0baa79-801f-0076-5d7d-05f517000000",
>>>>>>> 1814567d
        "x-ms-version": "2020-06-12"
      },
      "ResponseBody": []
    },
    {
      "RequestUri": "https://seannse.dfs.core.windows.net/test-filesystem-09ce1526-799e-34f2-f31b-12f71216e47f?resource=filesystem\u0026recursive=true\u0026upn=false",
      "RequestMethod": "GET",
      "RequestHeaders": {
        "Accept": "application/json",
        "Authorization": "Sanitized",
<<<<<<< HEAD
        "traceparent": "00-63ad98676af9c240abfe8472b05ee367-45ce2cd4ddf27841-00",
        "User-Agent": [
          "azsdk-net-Storage.Files.DataLake/12.7.0-alpha.20210202.1",
          "(.NET 5.0.2; Microsoft Windows 10.0.19042)"
        ],
        "x-ms-client-request-id": "0ff5b7e8-ee33-b8b1-46db-f70ff18e1a0f",
        "x-ms-date": "Tue, 02 Feb 2021 21:52:21 GMT",
=======
        "traceparent": "00-050016b1bdec4544983b299fec945566-b2c60ad0411f3049-00",
        "User-Agent": [
          "azsdk-net-Storage.Files.DataLake/12.7.0-alpha.20210217.1",
          "(.NET 5.0.3; Microsoft Windows 10.0.19042)"
        ],
        "x-ms-client-request-id": "0ff5b7e8-ee33-b8b1-46db-f70ff18e1a0f",
        "x-ms-date": "Wed, 17 Feb 2021 22:40:12 GMT",
>>>>>>> 1814567d
        "x-ms-return-client-request-id": "true",
        "x-ms-version": "2020-06-12"
      },
      "RequestBody": null,
      "StatusCode": 200,
      "ResponseHeaders": {
        "Content-Type": "application/json; charset=utf-8",
<<<<<<< HEAD
        "Date": "Tue, 02 Feb 2021 21:52:21 GMT",
=======
        "Date": "Wed, 17 Feb 2021 22:40:11 GMT",
>>>>>>> 1814567d
        "Server": [
          "Windows-Azure-HDFS/1.0",
          "Microsoft-HTTPAPI/2.0"
        ],
        "Transfer-Encoding": "chunked",
        "x-ms-client-request-id": "0ff5b7e8-ee33-b8b1-46db-f70ff18e1a0f",
<<<<<<< HEAD
        "x-ms-request-id": "b9c8257e-201f-0022-27ad-f9ba40000000",
        "x-ms-version": "2020-06-12"
      },
      "ResponseBody": [
        "{\u0022paths\u0022:[{\u0022creationTime\u0022:\u0022132567763422077228\u0022,\u0022etag\u0022:\u00220x8D8C7C4D1E7E35D\u0022,\u0022group\u0022:\u0022$superuser\u0022,\u0022isDirectory\u0022:\u0022true\u0022,\u0022lastModified\u0022:\u0022Tue, 02 Feb 2021 21:52:22 GMT\u0022,\u0022name\u0022:\u0022test-directory-d89389d3-8b10-589a-5fca-72e2bf7a5f4c\u0022,\u0022owner\u0022:\u0022$superuser\u0022,\u0022permissions\u0022:\u0022rwxr-x---\u0022},{\u0022contentLength\u0022:\u00220\u0022,\u0022creationTime\u0022:\u0022132567763422147637\u0022,\u0022etag\u0022:\u00220x8D8C7C4D1E8F435\u0022,\u0022group\u0022:\u0022$superuser\u0022,\u0022isDirectory\u0022:\u0022true\u0022,\u0022lastModified\u0022:\u0022Tue, 02 Feb 2021 21:52:22 GMT\u0022,\u0022name\u0022:\u0022test-directory-d89389d3-8b10-589a-5fca-72e2bf7a5f4c/test-dire\u00A2t \u00D8\u00AE\u03D2%3A-1203f328-0a20-8f35-ae91-3b444860ffa2\u0022,\u0022owner\u0022:\u0022$superuser\u0022,\u0022permissions\u0022:\u0022rwxr-x---\u0022}]}\n"
=======
        "x-ms-request-id": "0f0baa8c-801f-0076-6f7d-05f517000000",
        "x-ms-version": "2020-06-12"
      },
      "ResponseBody": [
        "{\u0022paths\u0022:[{\u0022creationTime\u0022:\u0022132580752124305316\u0022,\u0022etag\u0022:\u00220x8D8D394FCE36272\u0022,\u0022group\u0022:\u0022$superuser\u0022,\u0022isDirectory\u0022:\u0022true\u0022,\u0022lastModified\u0022:\u0022Wed, 17 Feb 2021 22:40:12 GMT\u0022,\u0022name\u0022:\u0022test-directory-d89389d3-8b10-589a-5fca-72e2bf7a5f4c\u0022,\u0022owner\u0022:\u0022$superuser\u0022,\u0022permissions\u0022:\u0022rwxr-x---\u0022},{\u0022contentLength\u0022:\u00220\u0022,\u0022creationTime\u0022:\u0022132580752124392583\u0022,\u0022etag\u0022:\u00220x8D8D394FCE4B487\u0022,\u0022group\u0022:\u0022$superuser\u0022,\u0022isDirectory\u0022:\u0022true\u0022,\u0022lastModified\u0022:\u0022Wed, 17 Feb 2021 22:40:12 GMT\u0022,\u0022name\u0022:\u0022test-directory-d89389d3-8b10-589a-5fca-72e2bf7a5f4c/test-dire\u00A2t \u00D8\u00AE\u03D2%3A-1203f328-0a20-8f35-ae91-3b444860ffa2\u0022,\u0022owner\u0022:\u0022$superuser\u0022,\u0022permissions\u0022:\u0022rwxr-x---\u0022}]}\n"
>>>>>>> 1814567d
      ]
    },
    {
      "RequestUri": "https://seannse.blob.core.windows.net/test-filesystem-09ce1526-799e-34f2-f31b-12f71216e47f?restype=container",
      "RequestMethod": "DELETE",
      "RequestHeaders": {
        "Accept": "application/xml",
        "Authorization": "Sanitized",
<<<<<<< HEAD
        "traceparent": "00-3036b7502031c84bab2ba5ded4b24f51-023a6773b3eb8145-00",
        "User-Agent": [
          "azsdk-net-Storage.Files.DataLake/12.7.0-alpha.20210202.1",
          "(.NET 5.0.2; Microsoft Windows 10.0.19042)"
        ],
        "x-ms-client-request-id": "979684d4-0060-ddca-1d79-09fb1c2a1c56",
        "x-ms-date": "Tue, 02 Feb 2021 21:52:21 GMT",
=======
        "traceparent": "00-9e365cf8b9405a468cbcdfc577bbed57-41208bc0261c9e4d-00",
        "User-Agent": [
          "azsdk-net-Storage.Files.DataLake/12.7.0-alpha.20210217.1",
          "(.NET 5.0.3; Microsoft Windows 10.0.19042)"
        ],
        "x-ms-client-request-id": "979684d4-0060-ddca-1d79-09fb1c2a1c56",
        "x-ms-date": "Wed, 17 Feb 2021 22:40:12 GMT",
>>>>>>> 1814567d
        "x-ms-return-client-request-id": "true",
        "x-ms-version": "2020-06-12"
      },
      "RequestBody": null,
      "StatusCode": 202,
      "ResponseHeaders": {
        "Content-Length": "0",
<<<<<<< HEAD
        "Date": "Tue, 02 Feb 2021 21:52:22 GMT",
=======
        "Date": "Wed, 17 Feb 2021 22:40:12 GMT",
>>>>>>> 1814567d
        "Server": [
          "Windows-Azure-Blob/1.0",
          "Microsoft-HTTPAPI/2.0"
        ],
        "x-ms-client-request-id": "979684d4-0060-ddca-1d79-09fb1c2a1c56",
<<<<<<< HEAD
        "x-ms-request-id": "4c19dc58-201e-000d-57ad-f9b78b000000",
=======
        "x-ms-request-id": "5a633f7c-301e-0001-0c7d-052083000000",
>>>>>>> 1814567d
        "x-ms-version": "2020-06-12"
      },
      "ResponseBody": []
    }
  ],
  "Variables": {
    "RandomSeed": "1368634928",
    "Storage_TestConfigHierarchicalNamespace": "NamespaceTenant\nseannse\nU2FuaXRpemVk\nhttps://seannse.blob.core.windows.net\nhttps://seannse.file.core.windows.net\nhttps://seannse.queue.core.windows.net\nhttps://seannse.table.core.windows.net\n\n\n\n\nhttps://seannse-secondary.blob.core.windows.net\nhttps://seannse-secondary.file.core.windows.net\nhttps://seannse-secondary.queue.core.windows.net\nhttps://seannse-secondary.table.core.windows.net\n68390a19-a643-458b-b726-408abf67b4fc\nSanitized\n72f988bf-86f1-41af-91ab-2d7cd011db47\nhttps://login.microsoftonline.com/\nCloud\nBlobEndpoint=https://seannse.blob.core.windows.net/;QueueEndpoint=https://seannse.queue.core.windows.net/;FileEndpoint=https://seannse.file.core.windows.net/;BlobSecondaryEndpoint=https://seannse-secondary.blob.core.windows.net/;QueueSecondaryEndpoint=https://seannse-secondary.queue.core.windows.net/;FileSecondaryEndpoint=https://seannse-secondary.file.core.windows.net/;AccountName=seannse;AccountKey=Sanitized\n"
  }
}<|MERGE_RESOLUTION|>--- conflicted
+++ resolved
@@ -1,30 +1,19 @@
 {
   "Entries": [
     {
-      "RequestUri": "https://seannse.blob.core.windows.net/test-filesystem-09ce1526-799e-34f2-f31b-12f71216e47f?restype=container",
+      "RequestUri": "https://seannse.blob.core.windows.net/test-filesystem-0402cd58-ca34-1c60-37bf-260fbb4225d9?restype=container",
       "RequestMethod": "PUT",
       "RequestHeaders": {
         "Accept": "application/xml",
         "Authorization": "Sanitized",
-<<<<<<< HEAD
-        "traceparent": "00-1601ab83be821346b4f362e118c6907b-a5acdb82e1956c46-00",
+        "traceparent": "00-ece282d4233d6540a2aead961362a0ab-a642351fae3c5746-00",
         "User-Agent": [
-          "azsdk-net-Storage.Files.DataLake/12.7.0-alpha.20210202.1",
-          "(.NET 5.0.2; Microsoft Windows 10.0.19042)"
+          "azsdk-net-Storage.Files.DataLake/12.7.0-alpha.20210219.1",
+          "(.NET 5.0.3; Microsoft Windows 10.0.19041)"
         ],
         "x-ms-blob-public-access": "container",
-        "x-ms-client-request-id": "d9f5fff4-d24a-67ec-ffae-855505f40a4a",
-        "x-ms-date": "Tue, 02 Feb 2021 21:52:20 GMT",
-=======
-        "traceparent": "00-dc0a174e7f53984f81a4f91de73c1506-dab3323f223f7442-00",
-        "User-Agent": [
-          "azsdk-net-Storage.Files.DataLake/12.7.0-alpha.20210217.1",
-          "(.NET 5.0.3; Microsoft Windows 10.0.19042)"
-        ],
-        "x-ms-blob-public-access": "container",
-        "x-ms-client-request-id": "d9f5fff4-d24a-67ec-ffae-855505f40a4a",
-        "x-ms-date": "Wed, 17 Feb 2021 22:40:11 GMT",
->>>>>>> 1814567d
+        "x-ms-client-request-id": "a6e3123c-ce8a-b88e-7aef-258fe5e3fcd1",
+        "x-ms-date": "Fri, 19 Feb 2021 19:00:30 GMT",
         "x-ms-return-client-request-id": "true",
         "x-ms-version": "2020-06-12"
       },
@@ -32,52 +21,32 @@
       "StatusCode": 201,
       "ResponseHeaders": {
         "Content-Length": "0",
-<<<<<<< HEAD
-        "Date": "Tue, 02 Feb 2021 21:52:21 GMT",
-        "ETag": "\u00220x8D8C7C4D1ADA226\u0022",
-        "Last-Modified": "Tue, 02 Feb 2021 21:52:21 GMT",
-=======
-        "Date": "Wed, 17 Feb 2021 22:40:11 GMT",
-        "ETag": "\u00220x8D8D394FCB022AE\u0022",
-        "Last-Modified": "Wed, 17 Feb 2021 22:40:12 GMT",
->>>>>>> 1814567d
+        "Date": "Fri, 19 Feb 2021 19:00:30 GMT",
+        "ETag": "\u00220x8D8D508A082114A\u0022",
+        "Last-Modified": "Fri, 19 Feb 2021 19:00:30 GMT",
         "Server": [
           "Windows-Azure-Blob/1.0",
           "Microsoft-HTTPAPI/2.0"
         ],
-        "x-ms-client-request-id": "d9f5fff4-d24a-67ec-ffae-855505f40a4a",
-<<<<<<< HEAD
-        "x-ms-request-id": "4c19da17-201e-000d-49ad-f9b78b000000",
-=======
-        "x-ms-request-id": "5a633ec5-301e-0001-6e7d-052083000000",
->>>>>>> 1814567d
+        "x-ms-client-request-id": "a6e3123c-ce8a-b88e-7aef-258fe5e3fcd1",
+        "x-ms-request-id": "cb119916-b01e-006d-36f1-06cb14000000",
         "x-ms-version": "2020-06-12"
       },
       "ResponseBody": []
     },
     {
-      "RequestUri": "https://seannse.dfs.core.windows.net/test-filesystem-09ce1526-799e-34f2-f31b-12f71216e47f/test-directory-d89389d3-8b10-589a-5fca-72e2bf7a5f4c/test-dire\u00A2t \u00D8\u00AE\u03D2%253A-1203f328-0a20-8f35-ae91-3b444860ffa2?resource=directory",
+      "RequestUri": "https://seannse.dfs.core.windows.net/test-filesystem-0402cd58-ca34-1c60-37bf-260fbb4225d9/test-directory-da391f02-c271-49e4-d101-88171d0d1de4/test-dire\u00A2t \u00D8\u00AE\u03D2%253A-a8d31268-7f5f-a34f-37f0-a17ae96c1b97?resource=directory",
       "RequestMethod": "PUT",
       "RequestHeaders": {
         "Accept": "application/json",
         "Authorization": "Sanitized",
-<<<<<<< HEAD
-        "traceparent": "00-4aed6ec6ab28a84ebc08b6148a6ae946-61796785f5fb934c-00",
+        "traceparent": "00-2b3102de01ecb540881bc0b0c2669d2d-4b4e2cbe4016734f-00",
         "User-Agent": [
-          "azsdk-net-Storage.Files.DataLake/12.7.0-alpha.20210202.1",
-          "(.NET 5.0.2; Microsoft Windows 10.0.19042)"
+          "azsdk-net-Storage.Files.DataLake/12.7.0-alpha.20210219.1",
+          "(.NET 5.0.3; Microsoft Windows 10.0.19041)"
         ],
-        "x-ms-client-request-id": "112d384f-f8f0-c829-5303-297f4f5510fe",
-        "x-ms-date": "Tue, 02 Feb 2021 21:52:21 GMT",
-=======
-        "traceparent": "00-5c2110f2c5f1784aa4f45a1d24ef628b-b31dc078a80a5847-00",
-        "User-Agent": [
-          "azsdk-net-Storage.Files.DataLake/12.7.0-alpha.20210217.1",
-          "(.NET 5.0.3; Microsoft Windows 10.0.19042)"
-        ],
-        "x-ms-client-request-id": "112d384f-f8f0-c829-5303-297f4f5510fe",
-        "x-ms-date": "Wed, 17 Feb 2021 22:40:12 GMT",
->>>>>>> 1814567d
+        "x-ms-client-request-id": "d32641d1-5410-8272-cf95-a28020696065",
+        "x-ms-date": "Fri, 19 Feb 2021 19:00:30 GMT",
         "x-ms-return-client-request-id": "true",
         "x-ms-version": "2020-06-12"
       },
@@ -85,52 +54,32 @@
       "StatusCode": 201,
       "ResponseHeaders": {
         "Content-Length": "0",
-<<<<<<< HEAD
-        "Date": "Tue, 02 Feb 2021 21:52:21 GMT",
-        "ETag": "\u00220x8D8C7C4D1E8F435\u0022",
-        "Last-Modified": "Tue, 02 Feb 2021 21:52:22 GMT",
-=======
-        "Date": "Wed, 17 Feb 2021 22:40:11 GMT",
-        "ETag": "\u00220x8D8D394FCE4B487\u0022",
-        "Last-Modified": "Wed, 17 Feb 2021 22:40:12 GMT",
->>>>>>> 1814567d
+        "Date": "Fri, 19 Feb 2021 19:00:30 GMT",
+        "ETag": "\u00220x8D8D508A0933C04\u0022",
+        "Last-Modified": "Fri, 19 Feb 2021 19:00:30 GMT",
         "Server": [
           "Windows-Azure-HDFS/1.0",
           "Microsoft-HTTPAPI/2.0"
         ],
-        "x-ms-client-request-id": "112d384f-f8f0-c829-5303-297f4f5510fe",
-<<<<<<< HEAD
-        "x-ms-request-id": "b9c8256b-201f-0022-15ad-f9ba40000000",
-=======
-        "x-ms-request-id": "0f0baa79-801f-0076-5d7d-05f517000000",
->>>>>>> 1814567d
+        "x-ms-client-request-id": "d32641d1-5410-8272-cf95-a28020696065",
+        "x-ms-request-id": "da839834-a01f-0061-45f1-065c1c000000",
         "x-ms-version": "2020-06-12"
       },
       "ResponseBody": []
     },
     {
-      "RequestUri": "https://seannse.dfs.core.windows.net/test-filesystem-09ce1526-799e-34f2-f31b-12f71216e47f?resource=filesystem\u0026recursive=true\u0026upn=false",
+      "RequestUri": "https://seannse.dfs.core.windows.net/test-filesystem-0402cd58-ca34-1c60-37bf-260fbb4225d9?resource=filesystem\u0026recursive=true\u0026upn=false",
       "RequestMethod": "GET",
       "RequestHeaders": {
         "Accept": "application/json",
         "Authorization": "Sanitized",
-<<<<<<< HEAD
-        "traceparent": "00-63ad98676af9c240abfe8472b05ee367-45ce2cd4ddf27841-00",
+        "traceparent": "00-9592c424f6e5b447a5fb2213c4cdb0f8-5e336b927b77ae43-00",
         "User-Agent": [
-          "azsdk-net-Storage.Files.DataLake/12.7.0-alpha.20210202.1",
-          "(.NET 5.0.2; Microsoft Windows 10.0.19042)"
+          "azsdk-net-Storage.Files.DataLake/12.7.0-alpha.20210219.1",
+          "(.NET 5.0.3; Microsoft Windows 10.0.19041)"
         ],
-        "x-ms-client-request-id": "0ff5b7e8-ee33-b8b1-46db-f70ff18e1a0f",
-        "x-ms-date": "Tue, 02 Feb 2021 21:52:21 GMT",
-=======
-        "traceparent": "00-050016b1bdec4544983b299fec945566-b2c60ad0411f3049-00",
-        "User-Agent": [
-          "azsdk-net-Storage.Files.DataLake/12.7.0-alpha.20210217.1",
-          "(.NET 5.0.3; Microsoft Windows 10.0.19042)"
-        ],
-        "x-ms-client-request-id": "0ff5b7e8-ee33-b8b1-46db-f70ff18e1a0f",
-        "x-ms-date": "Wed, 17 Feb 2021 22:40:12 GMT",
->>>>>>> 1814567d
+        "x-ms-client-request-id": "a7a83455-4845-cb86-69ce-0f84d92258c4",
+        "x-ms-date": "Fri, 19 Feb 2021 19:00:31 GMT",
         "x-ms-return-client-request-id": "true",
         "x-ms-version": "2020-06-12"
       },
@@ -138,55 +87,33 @@
       "StatusCode": 200,
       "ResponseHeaders": {
         "Content-Type": "application/json; charset=utf-8",
-<<<<<<< HEAD
-        "Date": "Tue, 02 Feb 2021 21:52:21 GMT",
-=======
-        "Date": "Wed, 17 Feb 2021 22:40:11 GMT",
->>>>>>> 1814567d
+        "Date": "Fri, 19 Feb 2021 19:00:30 GMT",
         "Server": [
           "Windows-Azure-HDFS/1.0",
           "Microsoft-HTTPAPI/2.0"
         ],
         "Transfer-Encoding": "chunked",
-        "x-ms-client-request-id": "0ff5b7e8-ee33-b8b1-46db-f70ff18e1a0f",
-<<<<<<< HEAD
-        "x-ms-request-id": "b9c8257e-201f-0022-27ad-f9ba40000000",
+        "x-ms-client-request-id": "a7a83455-4845-cb86-69ce-0f84d92258c4",
+        "x-ms-request-id": "da839855-a01f-0061-66f1-065c1c000000",
         "x-ms-version": "2020-06-12"
       },
       "ResponseBody": [
-        "{\u0022paths\u0022:[{\u0022creationTime\u0022:\u0022132567763422077228\u0022,\u0022etag\u0022:\u00220x8D8C7C4D1E7E35D\u0022,\u0022group\u0022:\u0022$superuser\u0022,\u0022isDirectory\u0022:\u0022true\u0022,\u0022lastModified\u0022:\u0022Tue, 02 Feb 2021 21:52:22 GMT\u0022,\u0022name\u0022:\u0022test-directory-d89389d3-8b10-589a-5fca-72e2bf7a5f4c\u0022,\u0022owner\u0022:\u0022$superuser\u0022,\u0022permissions\u0022:\u0022rwxr-x---\u0022},{\u0022contentLength\u0022:\u00220\u0022,\u0022creationTime\u0022:\u0022132567763422147637\u0022,\u0022etag\u0022:\u00220x8D8C7C4D1E8F435\u0022,\u0022group\u0022:\u0022$superuser\u0022,\u0022isDirectory\u0022:\u0022true\u0022,\u0022lastModified\u0022:\u0022Tue, 02 Feb 2021 21:52:22 GMT\u0022,\u0022name\u0022:\u0022test-directory-d89389d3-8b10-589a-5fca-72e2bf7a5f4c/test-dire\u00A2t \u00D8\u00AE\u03D2%3A-1203f328-0a20-8f35-ae91-3b444860ffa2\u0022,\u0022owner\u0022:\u0022$superuser\u0022,\u0022permissions\u0022:\u0022rwxr-x---\u0022}]}\n"
-=======
-        "x-ms-request-id": "0f0baa8c-801f-0076-6f7d-05f517000000",
-        "x-ms-version": "2020-06-12"
-      },
-      "ResponseBody": [
-        "{\u0022paths\u0022:[{\u0022creationTime\u0022:\u0022132580752124305316\u0022,\u0022etag\u0022:\u00220x8D8D394FCE36272\u0022,\u0022group\u0022:\u0022$superuser\u0022,\u0022isDirectory\u0022:\u0022true\u0022,\u0022lastModified\u0022:\u0022Wed, 17 Feb 2021 22:40:12 GMT\u0022,\u0022name\u0022:\u0022test-directory-d89389d3-8b10-589a-5fca-72e2bf7a5f4c\u0022,\u0022owner\u0022:\u0022$superuser\u0022,\u0022permissions\u0022:\u0022rwxr-x---\u0022},{\u0022contentLength\u0022:\u00220\u0022,\u0022creationTime\u0022:\u0022132580752124392583\u0022,\u0022etag\u0022:\u00220x8D8D394FCE4B487\u0022,\u0022group\u0022:\u0022$superuser\u0022,\u0022isDirectory\u0022:\u0022true\u0022,\u0022lastModified\u0022:\u0022Wed, 17 Feb 2021 22:40:12 GMT\u0022,\u0022name\u0022:\u0022test-directory-d89389d3-8b10-589a-5fca-72e2bf7a5f4c/test-dire\u00A2t \u00D8\u00AE\u03D2%3A-1203f328-0a20-8f35-ae91-3b444860ffa2\u0022,\u0022owner\u0022:\u0022$superuser\u0022,\u0022permissions\u0022:\u0022rwxr-x---\u0022}]}\n"
->>>>>>> 1814567d
+        "{\u0022paths\u0022:[{\u0022creationTime\u0022:\u0022132582348303314990\u0022,\u0022etag\u0022:\u00220x8D8D508A09231CD\u0022,\u0022group\u0022:\u0022$superuser\u0022,\u0022isDirectory\u0022:\u0022true\u0022,\u0022lastModified\u0022:\u0022Fri, 19 Feb 2021 19:00:30 GMT\u0022,\u0022name\u0022:\u0022test-directory-da391f02-c271-49e4-d101-88171d0d1de4\u0022,\u0022owner\u0022:\u0022$superuser\u0022,\u0022permissions\u0022:\u0022rwxr-x---\u0022},{\u0022contentLength\u0022:\u00220\u0022,\u0022creationTime\u0022:\u0022132582348303383556\u0022,\u0022etag\u0022:\u00220x8D8D508A0933C04\u0022,\u0022group\u0022:\u0022$superuser\u0022,\u0022isDirectory\u0022:\u0022true\u0022,\u0022lastModified\u0022:\u0022Fri, 19 Feb 2021 19:00:30 GMT\u0022,\u0022name\u0022:\u0022test-directory-da391f02-c271-49e4-d101-88171d0d1de4/test-dire\u00A2t \u00D8\u00AE\u03D2%3A-a8d31268-7f5f-a34f-37f0-a17ae96c1b97\u0022,\u0022owner\u0022:\u0022$superuser\u0022,\u0022permissions\u0022:\u0022rwxr-x---\u0022}]}\n"
       ]
     },
     {
-      "RequestUri": "https://seannse.blob.core.windows.net/test-filesystem-09ce1526-799e-34f2-f31b-12f71216e47f?restype=container",
+      "RequestUri": "https://seannse.blob.core.windows.net/test-filesystem-0402cd58-ca34-1c60-37bf-260fbb4225d9?restype=container",
       "RequestMethod": "DELETE",
       "RequestHeaders": {
         "Accept": "application/xml",
         "Authorization": "Sanitized",
-<<<<<<< HEAD
-        "traceparent": "00-3036b7502031c84bab2ba5ded4b24f51-023a6773b3eb8145-00",
+        "traceparent": "00-b41a68039fca17488119e76f78aeb901-9a5177d24dd63649-00",
         "User-Agent": [
-          "azsdk-net-Storage.Files.DataLake/12.7.0-alpha.20210202.1",
-          "(.NET 5.0.2; Microsoft Windows 10.0.19042)"
+          "azsdk-net-Storage.Files.DataLake/12.7.0-alpha.20210219.1",
+          "(.NET 5.0.3; Microsoft Windows 10.0.19041)"
         ],
-        "x-ms-client-request-id": "979684d4-0060-ddca-1d79-09fb1c2a1c56",
-        "x-ms-date": "Tue, 02 Feb 2021 21:52:21 GMT",
-=======
-        "traceparent": "00-9e365cf8b9405a468cbcdfc577bbed57-41208bc0261c9e4d-00",
-        "User-Agent": [
-          "azsdk-net-Storage.Files.DataLake/12.7.0-alpha.20210217.1",
-          "(.NET 5.0.3; Microsoft Windows 10.0.19042)"
-        ],
-        "x-ms-client-request-id": "979684d4-0060-ddca-1d79-09fb1c2a1c56",
-        "x-ms-date": "Wed, 17 Feb 2021 22:40:12 GMT",
->>>>>>> 1814567d
+        "x-ms-client-request-id": "ec2be137-b9c1-9e20-692d-d8ee2f45124d",
+        "x-ms-date": "Fri, 19 Feb 2021 19:00:31 GMT",
         "x-ms-return-client-request-id": "true",
         "x-ms-version": "2020-06-12"
       },
@@ -194,28 +121,20 @@
       "StatusCode": 202,
       "ResponseHeaders": {
         "Content-Length": "0",
-<<<<<<< HEAD
-        "Date": "Tue, 02 Feb 2021 21:52:22 GMT",
-=======
-        "Date": "Wed, 17 Feb 2021 22:40:12 GMT",
->>>>>>> 1814567d
+        "Date": "Fri, 19 Feb 2021 19:00:30 GMT",
         "Server": [
           "Windows-Azure-Blob/1.0",
           "Microsoft-HTTPAPI/2.0"
         ],
-        "x-ms-client-request-id": "979684d4-0060-ddca-1d79-09fb1c2a1c56",
-<<<<<<< HEAD
-        "x-ms-request-id": "4c19dc58-201e-000d-57ad-f9b78b000000",
-=======
-        "x-ms-request-id": "5a633f7c-301e-0001-0c7d-052083000000",
->>>>>>> 1814567d
+        "x-ms-client-request-id": "ec2be137-b9c1-9e20-692d-d8ee2f45124d",
+        "x-ms-request-id": "cb119970-b01e-006d-04f1-06cb14000000",
         "x-ms-version": "2020-06-12"
       },
       "ResponseBody": []
     }
   ],
   "Variables": {
-    "RandomSeed": "1368634928",
+    "RandomSeed": "691612147",
     "Storage_TestConfigHierarchicalNamespace": "NamespaceTenant\nseannse\nU2FuaXRpemVk\nhttps://seannse.blob.core.windows.net\nhttps://seannse.file.core.windows.net\nhttps://seannse.queue.core.windows.net\nhttps://seannse.table.core.windows.net\n\n\n\n\nhttps://seannse-secondary.blob.core.windows.net\nhttps://seannse-secondary.file.core.windows.net\nhttps://seannse-secondary.queue.core.windows.net\nhttps://seannse-secondary.table.core.windows.net\n68390a19-a643-458b-b726-408abf67b4fc\nSanitized\n72f988bf-86f1-41af-91ab-2d7cd011db47\nhttps://login.microsoftonline.com/\nCloud\nBlobEndpoint=https://seannse.blob.core.windows.net/;QueueEndpoint=https://seannse.queue.core.windows.net/;FileEndpoint=https://seannse.file.core.windows.net/;BlobSecondaryEndpoint=https://seannse-secondary.blob.core.windows.net/;QueueSecondaryEndpoint=https://seannse-secondary.queue.core.windows.net/;FileSecondaryEndpoint=https://seannse-secondary.file.core.windows.net/;AccountName=seannse;AccountKey=Sanitized\n"
   }
 }