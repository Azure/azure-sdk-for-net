{
  "Entries": [
    {
      "RequestUri": "https://seannsecanary.blob.core.windows.net/test-filesystem-67ec4c39-e81f-08ed-e0e0-2a68481a342a?restype=container",
      "RequestMethod": "PUT",
      "RequestHeaders": {
        "Authorization": "Sanitized",
        "traceparent": "00-5f02c94c4676f34695638c1b804d059d-9e0317463efe284f-00",
        "User-Agent": [
          "azsdk-net-Storage.Files.DataLake/12.2.0-dev.20200430.1",
          "(.NET Core 4.6.28325.01; Microsoft Windows 10.0.18362 )"
        ],
        "x-ms-blob-public-access": "container",
        "x-ms-client-request-id": "e1cf3928-bc52-5031-35bd-fc571daf6eea",
        "x-ms-date": "Fri, 01 May 2020 01:02:37 GMT",
        "x-ms-return-client-request-id": "true",
<<<<<<< HEAD
        "x-ms-version": "2019-12-12"
=======
        "x-ms-version": "2020-02-10"
>>>>>>> 60f4876e
      },
      "RequestBody": null,
      "StatusCode": 201,
      "ResponseHeaders": {
        "Content-Length": "0",
        "Date": "Fri, 01 May 2020 01:02:38 GMT",
        "ETag": "\u00220x8D7ED6B57EC2F8F\u0022",
        "Last-Modified": "Fri, 01 May 2020 01:02:38 GMT",
        "Server": [
          "Windows-Azure-Blob/1.0",
          "Microsoft-HTTPAPI/2.0"
        ],
        "x-ms-client-request-id": "e1cf3928-bc52-5031-35bd-fc571daf6eea",
        "x-ms-request-id": "f7273ef2-101e-0035-2654-1f21b4000000",
<<<<<<< HEAD
        "x-ms-version": "2019-12-12"
=======
        "x-ms-version": "2020-02-10"
>>>>>>> 60f4876e
      },
      "ResponseBody": []
    },
    {
      "RequestUri": "https://seannsecanary.blob.core.windows.net/test-filesystem-4bd56ba5-b6ea-68ad-515f-5ef131500065?restype=container",
      "RequestMethod": "PUT",
      "RequestHeaders": {
        "Authorization": "Sanitized",
        "traceparent": "00-dd6480ae90888542b6ec0ddb43204dc9-9ff0c6c47dfb0b41-00",
        "User-Agent": [
          "azsdk-net-Storage.Files.DataLake/12.2.0-dev.20200430.1",
          "(.NET Core 4.6.28325.01; Microsoft Windows 10.0.18362 )"
        ],
        "x-ms-blob-public-access": "container",
        "x-ms-client-request-id": "9bf7cbc0-93a5-72b2-8c66-8ff35d401ee4",
        "x-ms-date": "Fri, 01 May 2020 01:02:38 GMT",
        "x-ms-return-client-request-id": "true",
<<<<<<< HEAD
        "x-ms-version": "2019-12-12"
=======
        "x-ms-version": "2020-02-10"
>>>>>>> 60f4876e
      },
      "RequestBody": null,
      "StatusCode": 201,
      "ResponseHeaders": {
        "Content-Length": "0",
        "Date": "Fri, 01 May 2020 01:02:39 GMT",
        "ETag": "\u00220x8D7ED6B5826C639\u0022",
        "Last-Modified": "Fri, 01 May 2020 01:02:39 GMT",
        "Server": [
          "Windows-Azure-Blob/1.0",
          "Microsoft-HTTPAPI/2.0"
        ],
        "x-ms-client-request-id": "9bf7cbc0-93a5-72b2-8c66-8ff35d401ee4",
        "x-ms-request-id": "dd72784b-a01e-0020-1054-1f3607000000",
<<<<<<< HEAD
        "x-ms-version": "2019-12-12"
=======
        "x-ms-version": "2020-02-10"
>>>>>>> 60f4876e
      },
      "ResponseBody": []
    },
    {
      "RequestUri": "https://seannsecanary.dfs.core.windows.net/test-filesystem-67ec4c39-e81f-08ed-e0e0-2a68481a342a/test-directory-8f5696bd-5f6f-529f-9405-6af66ab294ae?resource=directory",
      "RequestMethod": "PUT",
      "RequestHeaders": {
        "Authorization": "Sanitized",
        "traceparent": "00-55193e431f253940a66d0ab35cf0d097-de88108f913b5c43-00",
        "User-Agent": [
          "azsdk-net-Storage.Files.DataLake/12.2.0-dev.20200430.1",
          "(.NET Core 4.6.28325.01; Microsoft Windows 10.0.18362 )"
        ],
        "x-ms-client-request-id": "3d3e67d5-df4c-61e9-2ca4-07a028bb07d9",
        "x-ms-date": "Fri, 01 May 2020 01:02:38 GMT",
        "x-ms-return-client-request-id": "true",
<<<<<<< HEAD
        "x-ms-version": "2019-12-12"
=======
        "x-ms-version": "2020-02-10"
>>>>>>> 60f4876e
      },
      "RequestBody": null,
      "StatusCode": 201,
      "ResponseHeaders": {
        "Content-Length": "0",
        "Date": "Fri, 01 May 2020 01:02:39 GMT",
        "ETag": "\u00220x8D7ED6B585BED48\u0022",
        "Last-Modified": "Fri, 01 May 2020 01:02:39 GMT",
        "Server": [
          "Windows-Azure-HDFS/1.0",
          "Microsoft-HTTPAPI/2.0"
        ],
        "x-ms-client-request-id": "3d3e67d5-df4c-61e9-2ca4-07a028bb07d9",
        "x-ms-request-id": "8fdadaf0-901f-0014-7e54-1f05cf000000",
<<<<<<< HEAD
        "x-ms-version": "2019-12-12"
=======
        "x-ms-version": "2020-02-10"
>>>>>>> 60f4876e
      },
      "ResponseBody": []
    },
    {
      "RequestUri": "https://seannsecanary.dfs.core.windows.net/test-filesystem-4bd56ba5-b6ea-68ad-515f-5ef131500065/test-directory-5703e0d2-b80f-588a-d5e8-b4a1dcba8fb0?mode=legacy",
      "RequestMethod": "PUT",
      "RequestHeaders": {
        "Authorization": "Sanitized",
        "User-Agent": [
          "azsdk-net-Storage.Files.DataLake/12.2.0-dev.20200430.1",
          "(.NET Core 4.6.28325.01; Microsoft Windows 10.0.18362 )"
        ],
        "x-ms-client-request-id": "e211a8c6-1be0-1d90-dce5-68642b488471",
        "x-ms-date": "Fri, 01 May 2020 01:02:39 GMT",
        "x-ms-rename-source": "%2Ftest-filesystem-67ec4c39-e81f-08ed-e0e0-2a68481a342a%2Ftest-directory-8f5696bd-5f6f-529f-9405-6af66ab294ae=",
        "x-ms-return-client-request-id": "true",
<<<<<<< HEAD
        "x-ms-version": "2019-12-12"
=======
        "x-ms-version": "2020-02-10"
>>>>>>> 60f4876e
      },
      "RequestBody": null,
      "StatusCode": 201,
      "ResponseHeaders": {
        "Content-Length": "0",
        "Date": "Fri, 01 May 2020 01:02:39 GMT",
        "Server": [
          "Windows-Azure-HDFS/1.0",
          "Microsoft-HTTPAPI/2.0"
        ],
        "x-ms-client-request-id": "e211a8c6-1be0-1d90-dce5-68642b488471",
        "x-ms-request-id": "8fdadb09-901f-0014-1754-1f05cf000000",
<<<<<<< HEAD
        "x-ms-version": "2019-12-12"
=======
        "x-ms-version": "2020-02-10"
>>>>>>> 60f4876e
      },
      "ResponseBody": []
    },
    {
      "RequestUri": "https://seannsecanary.blob.core.windows.net/test-filesystem-4bd56ba5-b6ea-68ad-515f-5ef131500065/test-directory-5703e0d2-b80f-588a-d5e8-b4a1dcba8fb0",
      "RequestMethod": "HEAD",
      "RequestHeaders": {
        "Authorization": "Sanitized",
        "User-Agent": [
          "azsdk-net-Storage.Files.DataLake/12.2.0-dev.20200430.1",
          "(.NET Core 4.6.28325.01; Microsoft Windows 10.0.18362 )"
        ],
        "x-ms-client-request-id": "33db93a3-aca8-75cf-3903-268eeefee5d3",
        "x-ms-date": "Fri, 01 May 2020 01:02:39 GMT",
        "x-ms-return-client-request-id": "true",
<<<<<<< HEAD
        "x-ms-version": "2019-12-12"
=======
        "x-ms-version": "2020-02-10"
>>>>>>> 60f4876e
      },
      "RequestBody": null,
      "StatusCode": 200,
      "ResponseHeaders": {
        "Accept-Ranges": "bytes",
        "Content-Length": "0",
        "Content-Type": "application/octet-stream",
        "Date": "Fri, 01 May 2020 01:02:39 GMT",
        "ETag": "\u00220x8D7ED6B585BED48\u0022",
        "Last-Modified": "Fri, 01 May 2020 01:02:39 GMT",
        "Server": [
          "Windows-Azure-Blob/1.0",
          "Microsoft-HTTPAPI/2.0"
        ],
        "x-ms-access-tier": "Hot",
        "x-ms-access-tier-inferred": "true",
        "x-ms-blob-type": "BlockBlob",
        "x-ms-client-request-id": "33db93a3-aca8-75cf-3903-268eeefee5d3",
        "x-ms-creation-time": "Fri, 01 May 2020 01:02:39 GMT",
        "x-ms-lease-state": "available",
        "x-ms-lease-status": "unlocked",
        "x-ms-meta-hdi_isfolder": "true",
        "x-ms-request-id": "f7273f3d-101e-0035-5a54-1f21b4000000",
        "x-ms-server-encrypted": "true",
<<<<<<< HEAD
        "x-ms-version": "2019-12-12"
=======
        "x-ms-version": "2020-02-10"
>>>>>>> 60f4876e
      },
      "ResponseBody": []
    },
    {
      "RequestUri": "https://seannsecanary.blob.core.windows.net/test-filesystem-4bd56ba5-b6ea-68ad-515f-5ef131500065?restype=container",
      "RequestMethod": "DELETE",
      "RequestHeaders": {
        "Authorization": "Sanitized",
        "traceparent": "00-4af57925e6985243bbefd27e12fff1d9-8bc79484037d5944-00",
        "User-Agent": [
          "azsdk-net-Storage.Files.DataLake/12.2.0-dev.20200430.1",
          "(.NET Core 4.6.28325.01; Microsoft Windows 10.0.18362 )"
        ],
        "x-ms-client-request-id": "97c0b2e9-516d-68c8-8798-2497ded78d80",
        "x-ms-date": "Fri, 01 May 2020 01:02:39 GMT",
        "x-ms-return-client-request-id": "true",
<<<<<<< HEAD
        "x-ms-version": "2019-12-12"
=======
        "x-ms-version": "2020-02-10"
>>>>>>> 60f4876e
      },
      "RequestBody": null,
      "StatusCode": 202,
      "ResponseHeaders": {
        "Content-Length": "0",
        "Date": "Fri, 01 May 2020 01:02:39 GMT",
        "Server": [
          "Windows-Azure-Blob/1.0",
          "Microsoft-HTTPAPI/2.0"
        ],
        "x-ms-client-request-id": "97c0b2e9-516d-68c8-8798-2497ded78d80",
        "x-ms-request-id": "dd7278ce-a01e-0020-7f54-1f3607000000",
<<<<<<< HEAD
        "x-ms-version": "2019-12-12"
=======
        "x-ms-version": "2020-02-10"
>>>>>>> 60f4876e
      },
      "ResponseBody": []
    },
    {
      "RequestUri": "https://seannsecanary.blob.core.windows.net/test-filesystem-67ec4c39-e81f-08ed-e0e0-2a68481a342a?restype=container",
      "RequestMethod": "DELETE",
      "RequestHeaders": {
        "Authorization": "Sanitized",
        "traceparent": "00-bb3933ed90c4434d8c0f12344e8cc1ed-b8781d8e9dd2c64b-00",
        "User-Agent": [
          "azsdk-net-Storage.Files.DataLake/12.2.0-dev.20200430.1",
          "(.NET Core 4.6.28325.01; Microsoft Windows 10.0.18362 )"
        ],
        "x-ms-client-request-id": "3ba41f65-4d3d-f966-fe37-7e79c1ede36b",
        "x-ms-date": "Fri, 01 May 2020 01:02:39 GMT",
        "x-ms-return-client-request-id": "true",
<<<<<<< HEAD
        "x-ms-version": "2019-12-12"
=======
        "x-ms-version": "2020-02-10"
>>>>>>> 60f4876e
      },
      "RequestBody": null,
      "StatusCode": 202,
      "ResponseHeaders": {
        "Content-Length": "0",
        "Date": "Fri, 01 May 2020 01:02:39 GMT",
        "Server": [
          "Windows-Azure-Blob/1.0",
          "Microsoft-HTTPAPI/2.0"
        ],
        "x-ms-client-request-id": "3ba41f65-4d3d-f966-fe37-7e79c1ede36b",
        "x-ms-request-id": "f7273f62-101e-0035-7754-1f21b4000000",
<<<<<<< HEAD
        "x-ms-version": "2019-12-12"
=======
        "x-ms-version": "2020-02-10"
>>>>>>> 60f4876e
      },
      "ResponseBody": []
    }
  ],
  "Variables": {
    "RandomSeed": "773848281",
    "Storage_TestConfigHierarchicalNamespace": "NamespaceTenant\nseannsecanary\nU2FuaXRpemVk\nhttps://seannsecanary.blob.core.windows.net\nhttps://seannsecanary.file.core.windows.net\nhttps://seannsecanary.queue.core.windows.net\nhttps://seannsecanary.table.core.windows.net\n\n\n\n\nhttps://seannsecanary-secondary.blob.core.windows.net\nhttps://seannsecanary-secondary.file.core.windows.net\nhttps://seannsecanary-secondary.queue.core.windows.net\nhttps://seannsecanary-secondary.table.core.windows.net\n68390a19-a643-458b-b726-408abf67b4fc\nSanitized\n72f988bf-86f1-41af-91ab-2d7cd011db47\nhttps://login.microsoftonline.com/\nCloud\nBlobEndpoint=https://seannsecanary.blob.core.windows.net/;QueueEndpoint=https://seannsecanary.queue.core.windows.net/;FileEndpoint=https://seannsecanary.file.core.windows.net/;BlobSecondaryEndpoint=https://seannsecanary-secondary.blob.core.windows.net/;QueueSecondaryEndpoint=https://seannsecanary-secondary.queue.core.windows.net/;FileSecondaryEndpoint=https://seannsecanary-secondary.file.core.windows.net/;AccountName=seannsecanary;AccountKey=Sanitized\n"
  }
}<|MERGE_RESOLUTION|>--- conflicted
+++ resolved
@@ -14,11 +14,7 @@
         "x-ms-client-request-id": "e1cf3928-bc52-5031-35bd-fc571daf6eea",
         "x-ms-date": "Fri, 01 May 2020 01:02:37 GMT",
         "x-ms-return-client-request-id": "true",
-<<<<<<< HEAD
-        "x-ms-version": "2019-12-12"
-=======
-        "x-ms-version": "2020-02-10"
->>>>>>> 60f4876e
+        "x-ms-version": "2020-02-10"
       },
       "RequestBody": null,
       "StatusCode": 201,
@@ -33,11 +29,7 @@
         ],
         "x-ms-client-request-id": "e1cf3928-bc52-5031-35bd-fc571daf6eea",
         "x-ms-request-id": "f7273ef2-101e-0035-2654-1f21b4000000",
-<<<<<<< HEAD
-        "x-ms-version": "2019-12-12"
-=======
-        "x-ms-version": "2020-02-10"
->>>>>>> 60f4876e
+        "x-ms-version": "2020-02-10"
       },
       "ResponseBody": []
     },
@@ -55,11 +47,7 @@
         "x-ms-client-request-id": "9bf7cbc0-93a5-72b2-8c66-8ff35d401ee4",
         "x-ms-date": "Fri, 01 May 2020 01:02:38 GMT",
         "x-ms-return-client-request-id": "true",
-<<<<<<< HEAD
-        "x-ms-version": "2019-12-12"
-=======
-        "x-ms-version": "2020-02-10"
->>>>>>> 60f4876e
+        "x-ms-version": "2020-02-10"
       },
       "RequestBody": null,
       "StatusCode": 201,
@@ -74,11 +62,7 @@
         ],
         "x-ms-client-request-id": "9bf7cbc0-93a5-72b2-8c66-8ff35d401ee4",
         "x-ms-request-id": "dd72784b-a01e-0020-1054-1f3607000000",
-<<<<<<< HEAD
-        "x-ms-version": "2019-12-12"
-=======
-        "x-ms-version": "2020-02-10"
->>>>>>> 60f4876e
+        "x-ms-version": "2020-02-10"
       },
       "ResponseBody": []
     },
@@ -95,11 +79,7 @@
         "x-ms-client-request-id": "3d3e67d5-df4c-61e9-2ca4-07a028bb07d9",
         "x-ms-date": "Fri, 01 May 2020 01:02:38 GMT",
         "x-ms-return-client-request-id": "true",
-<<<<<<< HEAD
-        "x-ms-version": "2019-12-12"
-=======
-        "x-ms-version": "2020-02-10"
->>>>>>> 60f4876e
+        "x-ms-version": "2020-02-10"
       },
       "RequestBody": null,
       "StatusCode": 201,
@@ -114,11 +94,7 @@
         ],
         "x-ms-client-request-id": "3d3e67d5-df4c-61e9-2ca4-07a028bb07d9",
         "x-ms-request-id": "8fdadaf0-901f-0014-7e54-1f05cf000000",
-<<<<<<< HEAD
-        "x-ms-version": "2019-12-12"
-=======
-        "x-ms-version": "2020-02-10"
->>>>>>> 60f4876e
+        "x-ms-version": "2020-02-10"
       },
       "ResponseBody": []
     },
@@ -135,11 +111,7 @@
         "x-ms-date": "Fri, 01 May 2020 01:02:39 GMT",
         "x-ms-rename-source": "%2Ftest-filesystem-67ec4c39-e81f-08ed-e0e0-2a68481a342a%2Ftest-directory-8f5696bd-5f6f-529f-9405-6af66ab294ae=",
         "x-ms-return-client-request-id": "true",
-<<<<<<< HEAD
-        "x-ms-version": "2019-12-12"
-=======
-        "x-ms-version": "2020-02-10"
->>>>>>> 60f4876e
+        "x-ms-version": "2020-02-10"
       },
       "RequestBody": null,
       "StatusCode": 201,
@@ -152,11 +124,7 @@
         ],
         "x-ms-client-request-id": "e211a8c6-1be0-1d90-dce5-68642b488471",
         "x-ms-request-id": "8fdadb09-901f-0014-1754-1f05cf000000",
-<<<<<<< HEAD
-        "x-ms-version": "2019-12-12"
-=======
-        "x-ms-version": "2020-02-10"
->>>>>>> 60f4876e
+        "x-ms-version": "2020-02-10"
       },
       "ResponseBody": []
     },
@@ -172,11 +140,7 @@
         "x-ms-client-request-id": "33db93a3-aca8-75cf-3903-268eeefee5d3",
         "x-ms-date": "Fri, 01 May 2020 01:02:39 GMT",
         "x-ms-return-client-request-id": "true",
-<<<<<<< HEAD
-        "x-ms-version": "2019-12-12"
-=======
-        "x-ms-version": "2020-02-10"
->>>>>>> 60f4876e
+        "x-ms-version": "2020-02-10"
       },
       "RequestBody": null,
       "StatusCode": 200,
@@ -201,11 +165,7 @@
         "x-ms-meta-hdi_isfolder": "true",
         "x-ms-request-id": "f7273f3d-101e-0035-5a54-1f21b4000000",
         "x-ms-server-encrypted": "true",
-<<<<<<< HEAD
-        "x-ms-version": "2019-12-12"
-=======
-        "x-ms-version": "2020-02-10"
->>>>>>> 60f4876e
+        "x-ms-version": "2020-02-10"
       },
       "ResponseBody": []
     },
@@ -222,11 +182,7 @@
         "x-ms-client-request-id": "97c0b2e9-516d-68c8-8798-2497ded78d80",
         "x-ms-date": "Fri, 01 May 2020 01:02:39 GMT",
         "x-ms-return-client-request-id": "true",
-<<<<<<< HEAD
-        "x-ms-version": "2019-12-12"
-=======
-        "x-ms-version": "2020-02-10"
->>>>>>> 60f4876e
+        "x-ms-version": "2020-02-10"
       },
       "RequestBody": null,
       "StatusCode": 202,
@@ -239,11 +195,7 @@
         ],
         "x-ms-client-request-id": "97c0b2e9-516d-68c8-8798-2497ded78d80",
         "x-ms-request-id": "dd7278ce-a01e-0020-7f54-1f3607000000",
-<<<<<<< HEAD
-        "x-ms-version": "2019-12-12"
-=======
-        "x-ms-version": "2020-02-10"
->>>>>>> 60f4876e
+        "x-ms-version": "2020-02-10"
       },
       "ResponseBody": []
     },
@@ -260,11 +212,7 @@
         "x-ms-client-request-id": "3ba41f65-4d3d-f966-fe37-7e79c1ede36b",
         "x-ms-date": "Fri, 01 May 2020 01:02:39 GMT",
         "x-ms-return-client-request-id": "true",
-<<<<<<< HEAD
-        "x-ms-version": "2019-12-12"
-=======
-        "x-ms-version": "2020-02-10"
->>>>>>> 60f4876e
+        "x-ms-version": "2020-02-10"
       },
       "RequestBody": null,
       "StatusCode": 202,
@@ -277,11 +225,7 @@
         ],
         "x-ms-client-request-id": "3ba41f65-4d3d-f966-fe37-7e79c1ede36b",
         "x-ms-request-id": "f7273f62-101e-0035-7754-1f21b4000000",
-<<<<<<< HEAD
-        "x-ms-version": "2019-12-12"
-=======
-        "x-ms-version": "2020-02-10"
->>>>>>> 60f4876e
+        "x-ms-version": "2020-02-10"
       },
       "ResponseBody": []
     }
