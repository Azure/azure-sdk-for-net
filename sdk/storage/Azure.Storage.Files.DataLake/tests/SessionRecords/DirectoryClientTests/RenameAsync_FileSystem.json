--- conflicted
+++ resolved
@@ -15,11 +15,7 @@
         "x-ms-client-request-id": "4f2545d1-3182-6af1-b97c-40da1f95ec1b",
         "x-ms-date": "Fri, 19 Feb 2021 19:01:34 GMT",
         "x-ms-return-client-request-id": "true",
-<<<<<<< HEAD
-        "x-ms-version": "2020-12-06"
-=======
-        "x-ms-version": "2021-02-12"
->>>>>>> 7e782c87
+        "x-ms-version": "2021-02-12"
       },
       "RequestBody": null,
       "StatusCode": 201,
@@ -34,11 +30,7 @@
         ],
         "x-ms-client-request-id": "4f2545d1-3182-6af1-b97c-40da1f95ec1b",
         "x-ms-request-id": "cb11eaed-b01e-006d-34f1-06cb14000000",
-<<<<<<< HEAD
-        "x-ms-version": "2020-12-06"
-=======
-        "x-ms-version": "2021-02-12"
->>>>>>> 7e782c87
+        "x-ms-version": "2021-02-12"
       },
       "ResponseBody": []
     },
@@ -57,11 +49,7 @@
         "x-ms-client-request-id": "43f9868e-23f2-7ca6-3710-72f09320a06a",
         "x-ms-date": "Fri, 19 Feb 2021 19:01:34 GMT",
         "x-ms-return-client-request-id": "true",
-<<<<<<< HEAD
-        "x-ms-version": "2020-12-06"
-=======
-        "x-ms-version": "2021-02-12"
->>>>>>> 7e782c87
+        "x-ms-version": "2021-02-12"
       },
       "RequestBody": null,
       "StatusCode": 201,
@@ -76,11 +64,7 @@
         ],
         "x-ms-client-request-id": "43f9868e-23f2-7ca6-3710-72f09320a06a",
         "x-ms-request-id": "cb11eb11-b01e-006d-4ff1-06cb14000000",
-<<<<<<< HEAD
-        "x-ms-version": "2020-12-06"
-=======
-        "x-ms-version": "2021-02-12"
->>>>>>> 7e782c87
+        "x-ms-version": "2021-02-12"
       },
       "ResponseBody": []
     },
@@ -98,11 +82,7 @@
         "x-ms-client-request-id": "9c56fc0f-c43a-eabf-b8b1-050321328f4c",
         "x-ms-date": "Fri, 19 Feb 2021 19:01:34 GMT",
         "x-ms-return-client-request-id": "true",
-<<<<<<< HEAD
-        "x-ms-version": "2020-12-06"
-=======
-        "x-ms-version": "2021-02-12"
->>>>>>> 7e782c87
+        "x-ms-version": "2021-02-12"
       },
       "RequestBody": null,
       "StatusCode": 201,
@@ -117,11 +97,7 @@
         ],
         "x-ms-client-request-id": "9c56fc0f-c43a-eabf-b8b1-050321328f4c",
         "x-ms-request-id": "da83c30a-a01f-0061-6af1-065c1c000000",
-<<<<<<< HEAD
-        "x-ms-version": "2020-12-06"
-=======
-        "x-ms-version": "2021-02-12"
->>>>>>> 7e782c87
+        "x-ms-version": "2021-02-12"
       },
       "ResponseBody": []
     },
@@ -139,11 +115,7 @@
         "x-ms-date": "Fri, 19 Feb 2021 19:01:34 GMT",
         "x-ms-rename-source": "%2Ftest-filesystem-f54e73f7-6c4c-178d-88c0-0e648f724b69%2Ftest-directory-da8205cd-a302-48ce-3def-0273edea7320=",
         "x-ms-return-client-request-id": "true",
-<<<<<<< HEAD
-        "x-ms-version": "2020-12-06"
-=======
-        "x-ms-version": "2021-02-12"
->>>>>>> 7e782c87
+        "x-ms-version": "2021-02-12"
       },
       "RequestBody": null,
       "StatusCode": 201,
@@ -156,11 +128,7 @@
         ],
         "x-ms-client-request-id": "389fc586-21f8-b344-e7f3-dfeb89d25926",
         "x-ms-request-id": "da83c312-a01f-0061-72f1-065c1c000000",
-<<<<<<< HEAD
-        "x-ms-version": "2020-12-06"
-=======
-        "x-ms-version": "2021-02-12"
->>>>>>> 7e782c87
+        "x-ms-version": "2021-02-12"
       },
       "ResponseBody": []
     },
@@ -177,11 +145,7 @@
         "x-ms-client-request-id": "cc65cf3c-86f2-f44e-9bb1-09a0f7faa54b",
         "x-ms-date": "Fri, 19 Feb 2021 19:01:34 GMT",
         "x-ms-return-client-request-id": "true",
-<<<<<<< HEAD
-        "x-ms-version": "2020-12-06"
-=======
-        "x-ms-version": "2021-02-12"
->>>>>>> 7e782c87
+        "x-ms-version": "2021-02-12"
       },
       "RequestBody": null,
       "StatusCode": 200,
@@ -209,11 +173,7 @@
         "x-ms-permissions": "rwxr-x---",
         "x-ms-request-id": "cb11eb7b-b01e-006d-2cf1-06cb14000000",
         "x-ms-server-encrypted": "true",
-<<<<<<< HEAD
-        "x-ms-version": "2020-12-06"
-=======
-        "x-ms-version": "2021-02-12"
->>>>>>> 7e782c87
+        "x-ms-version": "2021-02-12"
       },
       "ResponseBody": []
     },
@@ -231,11 +191,7 @@
         "x-ms-client-request-id": "b9ae67f7-8c6d-6d34-6ff7-a51d9417cf71",
         "x-ms-date": "Fri, 19 Feb 2021 19:01:34 GMT",
         "x-ms-return-client-request-id": "true",
-<<<<<<< HEAD
-        "x-ms-version": "2020-12-06"
-=======
-        "x-ms-version": "2021-02-12"
->>>>>>> 7e782c87
+        "x-ms-version": "2021-02-12"
       },
       "RequestBody": null,
       "StatusCode": 202,
@@ -248,11 +204,7 @@
         ],
         "x-ms-client-request-id": "b9ae67f7-8c6d-6d34-6ff7-a51d9417cf71",
         "x-ms-request-id": "cb11eb8e-b01e-006d-3cf1-06cb14000000",
-<<<<<<< HEAD
-        "x-ms-version": "2020-12-06"
-=======
-        "x-ms-version": "2021-02-12"
->>>>>>> 7e782c87
+        "x-ms-version": "2021-02-12"
       },
       "ResponseBody": []
     },
@@ -270,11 +222,7 @@
         "x-ms-client-request-id": "8fa994cf-eb4b-72dd-3043-38602b8054f4",
         "x-ms-date": "Fri, 19 Feb 2021 19:01:34 GMT",
         "x-ms-return-client-request-id": "true",
-<<<<<<< HEAD
-        "x-ms-version": "2020-12-06"
-=======
-        "x-ms-version": "2021-02-12"
->>>>>>> 7e782c87
+        "x-ms-version": "2021-02-12"
       },
       "RequestBody": null,
       "StatusCode": 202,
@@ -287,11 +235,7 @@
         ],
         "x-ms-client-request-id": "8fa994cf-eb4b-72dd-3043-38602b8054f4",
         "x-ms-request-id": "cb11eba7-b01e-006d-53f1-06cb14000000",
-<<<<<<< HEAD
-        "x-ms-version": "2020-12-06"
-=======
-        "x-ms-version": "2021-02-12"
->>>>>>> 7e782c87
+        "x-ms-version": "2021-02-12"
       },
       "ResponseBody": []
     }
