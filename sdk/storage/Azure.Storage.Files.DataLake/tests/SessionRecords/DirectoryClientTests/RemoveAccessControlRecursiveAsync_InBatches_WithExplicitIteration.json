--- conflicted
+++ resolved
@@ -1,653 +1,408 @@
 {
   "Entries": [
     {
-      "RequestUri": "https://seannse.blob.core.windows.net/test-filesystem-83b1df79-2fa5-dbdb-8384-633b13d1db95?restype=container",
+      "RequestUri": "https://seannse.blob.core.windows.net/test-filesystem-d8138c79-e41e-a4cf-1ad6-ec45410dbefc?restype=container",
       "RequestMethod": "PUT",
       "RequestHeaders": {
         "Accept": "application/xml",
         "Authorization": "Sanitized",
-<<<<<<< HEAD
-        "traceparent": "00-4e4804be9d900142939bbab9432366eb-54d199267eec184d-00",
-        "User-Agent": [
-          "azsdk-net-Storage.Files.DataLake/12.7.0-alpha.20210202.1",
-          "(.NET 5.0.2; Microsoft Windows 10.0.19042)"
+        "traceparent": "00-0d670d13f59d664887a5dda176bb635a-1b3ba0564e33c448-00",
+        "User-Agent": [
+          "azsdk-net-Storage.Files.DataLake/12.7.0-alpha.20210219.1",
+          "(.NET 5.0.3; Microsoft Windows 10.0.19041)"
         ],
         "x-ms-blob-public-access": "container",
-        "x-ms-client-request-id": "e56f03c4-6fba-5622-8ee5-fecb858708ba",
-        "x-ms-date": "Tue, 02 Feb 2021 21:52:48 GMT",
-=======
-        "traceparent": "00-98b5679d17d7c64694724476e1729e61-4f4fd60d1d8c7246-00",
-        "User-Agent": [
-          "azsdk-net-Storage.Files.DataLake/12.7.0-alpha.20210217.1",
-          "(.NET 5.0.3; Microsoft Windows 10.0.19042)"
-        ],
-        "x-ms-blob-public-access": "container",
-        "x-ms-client-request-id": "e56f03c4-6fba-5622-8ee5-fecb858708ba",
-        "x-ms-date": "Wed, 17 Feb 2021 22:40:39 GMT",
->>>>>>> 1814567d
-        "x-ms-return-client-request-id": "true",
-        "x-ms-version": "2020-06-12"
-      },
-      "RequestBody": null,
-      "StatusCode": 201,
-      "ResponseHeaders": {
-        "Content-Length": "0",
-<<<<<<< HEAD
-        "Date": "Tue, 02 Feb 2021 21:52:49 GMT",
-        "ETag": "\u00220x8D8C7C4E250A96C\u0022",
-        "Last-Modified": "Tue, 02 Feb 2021 21:52:49 GMT",
-=======
-        "Date": "Wed, 17 Feb 2021 22:40:39 GMT",
-        "ETag": "\u00220x8D8D3950D0F6022\u0022",
-        "Last-Modified": "Wed, 17 Feb 2021 22:40:39 GMT",
->>>>>>> 1814567d
+        "x-ms-client-request-id": "b735ad34-f56c-2fdb-42f7-176a66025bd4",
+        "x-ms-date": "Fri, 19 Feb 2021 19:00:47 GMT",
+        "x-ms-return-client-request-id": "true",
+        "x-ms-version": "2020-06-12"
+      },
+      "RequestBody": null,
+      "StatusCode": 201,
+      "ResponseHeaders": {
+        "Content-Length": "0",
+        "Date": "Fri, 19 Feb 2021 19:00:46 GMT",
+        "ETag": "\u00220x8D8D508AA9166B8\u0022",
+        "Last-Modified": "Fri, 19 Feb 2021 19:00:47 GMT",
         "Server": [
           "Windows-Azure-Blob/1.0",
           "Microsoft-HTTPAPI/2.0"
         ],
-        "x-ms-client-request-id": "e56f03c4-6fba-5622-8ee5-fecb858708ba",
-<<<<<<< HEAD
-        "x-ms-request-id": "390517bb-a01e-0061-25ad-f95c1c000000",
-=======
-        "x-ms-request-id": "c3f9bbf0-301e-002e-2d7d-052d48000000",
->>>>>>> 1814567d
-        "x-ms-version": "2020-06-12"
-      },
-      "ResponseBody": []
-    },
-    {
-      "RequestUri": "https://seannse.dfs.core.windows.net/test-filesystem-83b1df79-2fa5-dbdb-8384-633b13d1db95/test-directory-d050709d-90e3-47fb-80c0-895e5886931d?resource=directory",
-      "RequestMethod": "PUT",
-      "RequestHeaders": {
-        "Accept": "application/json",
-        "Authorization": "Sanitized",
-<<<<<<< HEAD
-        "traceparent": "00-867c3074156e1b4681f2ef83cde3afbe-060f835cc4826447-00",
-        "User-Agent": [
-          "azsdk-net-Storage.Files.DataLake/12.7.0-alpha.20210202.1",
-          "(.NET 5.0.2; Microsoft Windows 10.0.19042)"
-        ],
-        "x-ms-client-request-id": "d7b71d3f-2c15-3412-0728-64fae6c4fe08",
-        "x-ms-date": "Tue, 02 Feb 2021 21:52:49 GMT",
-=======
-        "traceparent": "00-7059d26beb3a1b44aea2d9ea74084462-349a840efb7e784c-00",
-        "User-Agent": [
-          "azsdk-net-Storage.Files.DataLake/12.7.0-alpha.20210217.1",
-          "(.NET 5.0.3; Microsoft Windows 10.0.19042)"
-        ],
-        "x-ms-client-request-id": "d7b71d3f-2c15-3412-0728-64fae6c4fe08",
-        "x-ms-date": "Wed, 17 Feb 2021 22:40:39 GMT",
->>>>>>> 1814567d
-        "x-ms-return-client-request-id": "true",
-        "x-ms-version": "2020-06-12"
-      },
-      "RequestBody": null,
-      "StatusCode": 201,
-      "ResponseHeaders": {
-        "Content-Length": "0",
-<<<<<<< HEAD
-        "Date": "Tue, 02 Feb 2021 21:52:49 GMT",
-        "ETag": "\u00220x8D8C7C4E28801A5\u0022",
-        "Last-Modified": "Tue, 02 Feb 2021 21:52:50 GMT",
-=======
-        "Date": "Wed, 17 Feb 2021 22:40:38 GMT",
-        "ETag": "\u00220x8D8D3950D433CD0\u0022",
-        "Last-Modified": "Wed, 17 Feb 2021 22:40:39 GMT",
->>>>>>> 1814567d
-        "Server": [
-          "Windows-Azure-HDFS/1.0",
-          "Microsoft-HTTPAPI/2.0"
-        ],
-        "x-ms-client-request-id": "d7b71d3f-2c15-3412-0728-64fae6c4fe08",
-<<<<<<< HEAD
-        "x-ms-request-id": "7a731fd3-201f-0032-35ad-f97f28000000",
-=======
-        "x-ms-request-id": "deaac1ce-801f-0066-017d-05307f000000",
->>>>>>> 1814567d
-        "x-ms-version": "2020-06-12"
-      },
-      "ResponseBody": []
-    },
-    {
-      "RequestUri": "https://seannse.dfs.core.windows.net/test-filesystem-83b1df79-2fa5-dbdb-8384-633b13d1db95/test-directory-d050709d-90e3-47fb-80c0-895e5886931d/test-directory-1844e051-f811-a659-95c9-b0216df213ed?resource=directory",
-      "RequestMethod": "PUT",
-      "RequestHeaders": {
-        "Accept": "application/json",
-        "Authorization": "Sanitized",
-        "User-Agent": [
-<<<<<<< HEAD
-          "azsdk-net-Storage.Files.DataLake/12.7.0-alpha.20210202.1",
-          "(.NET 5.0.2; Microsoft Windows 10.0.19042)"
-        ],
-        "x-ms-client-request-id": "53b81ac3-524f-4662-c410-414b7bf1c715",
-        "x-ms-date": "Tue, 02 Feb 2021 21:52:49 GMT",
-=======
-          "azsdk-net-Storage.Files.DataLake/12.7.0-alpha.20210217.1",
-          "(.NET 5.0.3; Microsoft Windows 10.0.19042)"
-        ],
-        "x-ms-client-request-id": "53b81ac3-524f-4662-c410-414b7bf1c715",
-        "x-ms-date": "Wed, 17 Feb 2021 22:40:40 GMT",
->>>>>>> 1814567d
-        "x-ms-return-client-request-id": "true",
-        "x-ms-version": "2020-06-12"
-      },
-      "RequestBody": null,
-      "StatusCode": 201,
-      "ResponseHeaders": {
-        "Content-Length": "0",
-<<<<<<< HEAD
-        "Date": "Tue, 02 Feb 2021 21:52:49 GMT",
-        "ETag": "\u00220x8D8C7C4E295DA5E\u0022",
-        "Last-Modified": "Tue, 02 Feb 2021 21:52:50 GMT",
-=======
-        "Date": "Wed, 17 Feb 2021 22:40:39 GMT",
-        "ETag": "\u00220x8D8D3950D529C9F\u0022",
-        "Last-Modified": "Wed, 17 Feb 2021 22:40:40 GMT",
->>>>>>> 1814567d
-        "Server": [
-          "Windows-Azure-HDFS/1.0",
-          "Microsoft-HTTPAPI/2.0"
-        ],
-        "x-ms-client-request-id": "53b81ac3-524f-4662-c410-414b7bf1c715",
-<<<<<<< HEAD
-        "x-ms-request-id": "7a731fdb-201f-0032-3dad-f97f28000000",
-=======
-        "x-ms-request-id": "deaac1e2-801f-0066-157d-05307f000000",
->>>>>>> 1814567d
-        "x-ms-version": "2020-06-12"
-      },
-      "ResponseBody": []
-    },
-    {
-      "RequestUri": "https://seannse.dfs.core.windows.net/test-filesystem-83b1df79-2fa5-dbdb-8384-633b13d1db95/test-directory-d050709d-90e3-47fb-80c0-895e5886931d/test-directory-1844e051-f811-a659-95c9-b0216df213ed/test-file-d1a57715-c4a4-953a-d8e9-becff02014b4?resource=file",
-      "RequestMethod": "PUT",
-      "RequestHeaders": {
-        "Accept": "application/json",
-        "Authorization": "Sanitized",
-        "User-Agent": [
-<<<<<<< HEAD
-          "azsdk-net-Storage.Files.DataLake/12.7.0-alpha.20210202.1",
-          "(.NET 5.0.2; Microsoft Windows 10.0.19042)"
-        ],
-        "x-ms-client-request-id": "1a22f279-ce3b-ffb6-df23-7a65939255a3",
-        "x-ms-date": "Tue, 02 Feb 2021 21:52:49 GMT",
-=======
-          "azsdk-net-Storage.Files.DataLake/12.7.0-alpha.20210217.1",
-          "(.NET 5.0.3; Microsoft Windows 10.0.19042)"
-        ],
-        "x-ms-client-request-id": "1a22f279-ce3b-ffb6-df23-7a65939255a3",
-        "x-ms-date": "Wed, 17 Feb 2021 22:40:40 GMT",
->>>>>>> 1814567d
-        "x-ms-return-client-request-id": "true",
-        "x-ms-version": "2020-06-12"
-      },
-      "RequestBody": null,
-      "StatusCode": 201,
-      "ResponseHeaders": {
-        "Content-Length": "0",
-<<<<<<< HEAD
-        "Date": "Tue, 02 Feb 2021 21:52:49 GMT",
-        "ETag": "\u00220x8D8C7C4E2A415C1\u0022",
-        "Last-Modified": "Tue, 02 Feb 2021 21:52:50 GMT",
-=======
-        "Date": "Wed, 17 Feb 2021 22:40:39 GMT",
-        "ETag": "\u00220x8D8D3950D5F7B37\u0022",
-        "Last-Modified": "Wed, 17 Feb 2021 22:40:40 GMT",
->>>>>>> 1814567d
-        "Server": [
-          "Windows-Azure-HDFS/1.0",
-          "Microsoft-HTTPAPI/2.0"
-        ],
-        "x-ms-client-request-id": "1a22f279-ce3b-ffb6-df23-7a65939255a3",
-<<<<<<< HEAD
-        "x-ms-request-id": "7a731ff0-201f-0032-52ad-f97f28000000",
-=======
-        "x-ms-request-id": "deaac1fd-801f-0066-307d-05307f000000",
->>>>>>> 1814567d
-        "x-ms-version": "2020-06-12"
-      },
-      "ResponseBody": []
-    },
-    {
-      "RequestUri": "https://seannse.dfs.core.windows.net/test-filesystem-83b1df79-2fa5-dbdb-8384-633b13d1db95/test-directory-d050709d-90e3-47fb-80c0-895e5886931d/test-directory-1844e051-f811-a659-95c9-b0216df213ed/test-file-26228cfc-7494-55db-d9a2-1dcb4d7d1a1b?resource=file",
-      "RequestMethod": "PUT",
-      "RequestHeaders": {
-        "Accept": "application/json",
-        "Authorization": "Sanitized",
-        "User-Agent": [
-<<<<<<< HEAD
-          "azsdk-net-Storage.Files.DataLake/12.7.0-alpha.20210202.1",
-          "(.NET 5.0.2; Microsoft Windows 10.0.19042)"
-        ],
-        "x-ms-client-request-id": "edc1d382-b89a-05d4-16cd-4198b0eab262",
-        "x-ms-date": "Tue, 02 Feb 2021 21:52:49 GMT",
-=======
-          "azsdk-net-Storage.Files.DataLake/12.7.0-alpha.20210217.1",
-          "(.NET 5.0.3; Microsoft Windows 10.0.19042)"
-        ],
-        "x-ms-client-request-id": "edc1d382-b89a-05d4-16cd-4198b0eab262",
-        "x-ms-date": "Wed, 17 Feb 2021 22:40:40 GMT",
->>>>>>> 1814567d
-        "x-ms-return-client-request-id": "true",
-        "x-ms-version": "2020-06-12"
-      },
-      "RequestBody": null,
-      "StatusCode": 201,
-      "ResponseHeaders": {
-        "Content-Length": "0",
-<<<<<<< HEAD
-        "Date": "Tue, 02 Feb 2021 21:52:49 GMT",
-        "ETag": "\u00220x8D8C7C4E2B18552\u0022",
-        "Last-Modified": "Tue, 02 Feb 2021 21:52:50 GMT",
-=======
-        "Date": "Wed, 17 Feb 2021 22:40:39 GMT",
-        "ETag": "\u00220x8D8D3950D6EFEE5\u0022",
-        "Last-Modified": "Wed, 17 Feb 2021 22:40:40 GMT",
->>>>>>> 1814567d
-        "Server": [
-          "Windows-Azure-HDFS/1.0",
-          "Microsoft-HTTPAPI/2.0"
-        ],
-        "x-ms-client-request-id": "edc1d382-b89a-05d4-16cd-4198b0eab262",
-<<<<<<< HEAD
-        "x-ms-request-id": "7a731ffd-201f-0032-5fad-f97f28000000",
-=======
-        "x-ms-request-id": "deaac215-801f-0066-487d-05307f000000",
->>>>>>> 1814567d
-        "x-ms-version": "2020-06-12"
-      },
-      "ResponseBody": []
-    },
-    {
-      "RequestUri": "https://seannse.dfs.core.windows.net/test-filesystem-83b1df79-2fa5-dbdb-8384-633b13d1db95/test-directory-d050709d-90e3-47fb-80c0-895e5886931d/test-directory-3d5b5f08-573c-02a5-13c7-883601c510a1?resource=directory",
-      "RequestMethod": "PUT",
-      "RequestHeaders": {
-        "Accept": "application/json",
-        "Authorization": "Sanitized",
-        "User-Agent": [
-<<<<<<< HEAD
-          "azsdk-net-Storage.Files.DataLake/12.7.0-alpha.20210202.1",
-          "(.NET 5.0.2; Microsoft Windows 10.0.19042)"
-        ],
-        "x-ms-client-request-id": "e50d10ab-31dc-2be3-2ebe-dad22f9d0350",
-        "x-ms-date": "Tue, 02 Feb 2021 21:52:49 GMT",
-=======
-          "azsdk-net-Storage.Files.DataLake/12.7.0-alpha.20210217.1",
-          "(.NET 5.0.3; Microsoft Windows 10.0.19042)"
-        ],
-        "x-ms-client-request-id": "e50d10ab-31dc-2be3-2ebe-dad22f9d0350",
-        "x-ms-date": "Wed, 17 Feb 2021 22:40:40 GMT",
->>>>>>> 1814567d
-        "x-ms-return-client-request-id": "true",
-        "x-ms-version": "2020-06-12"
-      },
-      "RequestBody": null,
-      "StatusCode": 201,
-      "ResponseHeaders": {
-        "Content-Length": "0",
-<<<<<<< HEAD
-        "Date": "Tue, 02 Feb 2021 21:52:49 GMT",
-        "ETag": "\u00220x8D8C7C4E2C2F5CD\u0022",
-        "Last-Modified": "Tue, 02 Feb 2021 21:52:50 GMT",
-=======
-        "Date": "Wed, 17 Feb 2021 22:40:39 GMT",
-        "ETag": "\u00220x8D8D3950D7B9B1F\u0022",
-        "Last-Modified": "Wed, 17 Feb 2021 22:40:40 GMT",
->>>>>>> 1814567d
-        "Server": [
-          "Windows-Azure-HDFS/1.0",
-          "Microsoft-HTTPAPI/2.0"
-        ],
-        "x-ms-client-request-id": "e50d10ab-31dc-2be3-2ebe-dad22f9d0350",
-<<<<<<< HEAD
-        "x-ms-request-id": "7a73200a-201f-0032-6bad-f97f28000000",
-=======
-        "x-ms-request-id": "deaac22c-801f-0066-5f7d-05307f000000",
->>>>>>> 1814567d
-        "x-ms-version": "2020-06-12"
-      },
-      "ResponseBody": []
-    },
-    {
-      "RequestUri": "https://seannse.dfs.core.windows.net/test-filesystem-83b1df79-2fa5-dbdb-8384-633b13d1db95/test-directory-d050709d-90e3-47fb-80c0-895e5886931d/test-directory-3d5b5f08-573c-02a5-13c7-883601c510a1/test-file-b3649fbd-38a1-dca6-de08-baec6f744932?resource=file",
-      "RequestMethod": "PUT",
-      "RequestHeaders": {
-        "Accept": "application/json",
-        "Authorization": "Sanitized",
-        "User-Agent": [
-<<<<<<< HEAD
-          "azsdk-net-Storage.Files.DataLake/12.7.0-alpha.20210202.1",
-          "(.NET 5.0.2; Microsoft Windows 10.0.19042)"
-        ],
-        "x-ms-client-request-id": "1872974c-f67c-7311-6931-07d476f7bbb9",
-        "x-ms-date": "Tue, 02 Feb 2021 21:52:49 GMT",
-=======
-          "azsdk-net-Storage.Files.DataLake/12.7.0-alpha.20210217.1",
-          "(.NET 5.0.3; Microsoft Windows 10.0.19042)"
-        ],
-        "x-ms-client-request-id": "1872974c-f67c-7311-6931-07d476f7bbb9",
-        "x-ms-date": "Wed, 17 Feb 2021 22:40:40 GMT",
->>>>>>> 1814567d
-        "x-ms-return-client-request-id": "true",
-        "x-ms-version": "2020-06-12"
-      },
-      "RequestBody": null,
-      "StatusCode": 201,
-      "ResponseHeaders": {
-        "Content-Length": "0",
-<<<<<<< HEAD
-        "Date": "Tue, 02 Feb 2021 21:52:49 GMT",
-        "ETag": "\u00220x8D8C7C4E2D1A9A7\u0022",
-        "Last-Modified": "Tue, 02 Feb 2021 21:52:50 GMT",
-=======
-        "Date": "Wed, 17 Feb 2021 22:40:39 GMT",
-        "ETag": "\u00220x8D8D3950D895089\u0022",
-        "Last-Modified": "Wed, 17 Feb 2021 22:40:40 GMT",
->>>>>>> 1814567d
-        "Server": [
-          "Windows-Azure-HDFS/1.0",
-          "Microsoft-HTTPAPI/2.0"
-        ],
-        "x-ms-client-request-id": "1872974c-f67c-7311-6931-07d476f7bbb9",
-<<<<<<< HEAD
-        "x-ms-request-id": "7a732019-201f-0032-7aad-f97f28000000",
-=======
-        "x-ms-request-id": "deaac24b-801f-0066-7e7d-05307f000000",
->>>>>>> 1814567d
-        "x-ms-version": "2020-06-12"
-      },
-      "ResponseBody": []
-    },
-    {
-      "RequestUri": "https://seannse.dfs.core.windows.net/test-filesystem-83b1df79-2fa5-dbdb-8384-633b13d1db95/test-directory-d050709d-90e3-47fb-80c0-895e5886931d/test-file-5ab5a775-1211-9299-da62-9a84eca9892f?resource=file",
-      "RequestMethod": "PUT",
-      "RequestHeaders": {
-        "Accept": "application/json",
-        "Authorization": "Sanitized",
-        "User-Agent": [
-<<<<<<< HEAD
-          "azsdk-net-Storage.Files.DataLake/12.7.0-alpha.20210202.1",
-          "(.NET 5.0.2; Microsoft Windows 10.0.19042)"
-        ],
-        "x-ms-client-request-id": "aa879261-c7f9-3ad3-fddf-3e195b8d86c0",
-        "x-ms-date": "Tue, 02 Feb 2021 21:52:50 GMT",
-=======
-          "azsdk-net-Storage.Files.DataLake/12.7.0-alpha.20210217.1",
-          "(.NET 5.0.3; Microsoft Windows 10.0.19042)"
-        ],
-        "x-ms-client-request-id": "aa879261-c7f9-3ad3-fddf-3e195b8d86c0",
-        "x-ms-date": "Wed, 17 Feb 2021 22:40:40 GMT",
->>>>>>> 1814567d
-        "x-ms-return-client-request-id": "true",
-        "x-ms-version": "2020-06-12"
-      },
-      "RequestBody": null,
-      "StatusCode": 201,
-      "ResponseHeaders": {
-        "Content-Length": "0",
-<<<<<<< HEAD
-        "Date": "Tue, 02 Feb 2021 21:52:49 GMT",
-        "ETag": "\u00220x8D8C7C4E2DFEC33\u0022",
-        "Last-Modified": "Tue, 02 Feb 2021 21:52:50 GMT",
-=======
-        "Date": "Wed, 17 Feb 2021 22:40:39 GMT",
-        "ETag": "\u00220x8D8D3950D96F6A4\u0022",
-        "Last-Modified": "Wed, 17 Feb 2021 22:40:40 GMT",
->>>>>>> 1814567d
-        "Server": [
-          "Windows-Azure-HDFS/1.0",
-          "Microsoft-HTTPAPI/2.0"
-        ],
-        "x-ms-client-request-id": "aa879261-c7f9-3ad3-fddf-3e195b8d86c0",
-<<<<<<< HEAD
-        "x-ms-request-id": "7a732024-201f-0032-04ad-f97f28000000",
-=======
-        "x-ms-request-id": "deaac25e-801f-0066-117d-05307f000000",
->>>>>>> 1814567d
-        "x-ms-version": "2020-06-12"
-      },
-      "ResponseBody": []
-    },
-    {
-      "RequestUri": "https://seannse.dfs.core.windows.net/test-filesystem-83b1df79-2fa5-dbdb-8384-633b13d1db95/test-directory-d050709d-90e3-47fb-80c0-895e5886931d?action=setAccessControlRecursive\u0026mode=remove\u0026maxRecords=2",
+        "x-ms-client-request-id": "b735ad34-f56c-2fdb-42f7-176a66025bd4",
+        "x-ms-request-id": "cb11b20e-b01e-006d-2ff1-06cb14000000",
+        "x-ms-version": "2020-06-12"
+      },
+      "ResponseBody": []
+    },
+    {
+      "RequestUri": "https://seannse.dfs.core.windows.net/test-filesystem-d8138c79-e41e-a4cf-1ad6-ec45410dbefc/test-directory-02bd0cd4-d1b5-bf20-6b99-f4f97fa04d9d?resource=directory",
+      "RequestMethod": "PUT",
+      "RequestHeaders": {
+        "Accept": "application/json",
+        "Authorization": "Sanitized",
+        "traceparent": "00-6c6ce949f095734aa9a4ece0c9b62cd6-3e8615a65934c844-00",
+        "User-Agent": [
+          "azsdk-net-Storage.Files.DataLake/12.7.0-alpha.20210219.1",
+          "(.NET 5.0.3; Microsoft Windows 10.0.19041)"
+        ],
+        "x-ms-client-request-id": "4a5a90c9-01bf-62be-8c76-4bd300e2afa1",
+        "x-ms-date": "Fri, 19 Feb 2021 19:00:47 GMT",
+        "x-ms-return-client-request-id": "true",
+        "x-ms-version": "2020-06-12"
+      },
+      "RequestBody": null,
+      "StatusCode": 201,
+      "ResponseHeaders": {
+        "Content-Length": "0",
+        "Date": "Fri, 19 Feb 2021 19:00:46 GMT",
+        "ETag": "\u00220x8D8D508AAA1FD0B\u0022",
+        "Last-Modified": "Fri, 19 Feb 2021 19:00:47 GMT",
+        "Server": [
+          "Windows-Azure-HDFS/1.0",
+          "Microsoft-HTTPAPI/2.0"
+        ],
+        "x-ms-client-request-id": "4a5a90c9-01bf-62be-8c76-4bd300e2afa1",
+        "x-ms-request-id": "da83a6b9-a01f-0061-40f1-065c1c000000",
+        "x-ms-version": "2020-06-12"
+      },
+      "ResponseBody": []
+    },
+    {
+      "RequestUri": "https://seannse.dfs.core.windows.net/test-filesystem-d8138c79-e41e-a4cf-1ad6-ec45410dbefc/test-directory-02bd0cd4-d1b5-bf20-6b99-f4f97fa04d9d/test-directory-ee9879a9-c6f1-cdfc-7b57-3bdc14671db5?resource=directory",
+      "RequestMethod": "PUT",
+      "RequestHeaders": {
+        "Accept": "application/json",
+        "Authorization": "Sanitized",
+        "User-Agent": [
+          "azsdk-net-Storage.Files.DataLake/12.7.0-alpha.20210219.1",
+          "(.NET 5.0.3; Microsoft Windows 10.0.19041)"
+        ],
+        "x-ms-client-request-id": "270e1c29-251d-02ef-948d-ce68c6e14e24",
+        "x-ms-date": "Fri, 19 Feb 2021 19:00:47 GMT",
+        "x-ms-return-client-request-id": "true",
+        "x-ms-version": "2020-06-12"
+      },
+      "RequestBody": null,
+      "StatusCode": 201,
+      "ResponseHeaders": {
+        "Content-Length": "0",
+        "Date": "Fri, 19 Feb 2021 19:00:46 GMT",
+        "ETag": "\u00220x8D8D508AAAE7DC6\u0022",
+        "Last-Modified": "Fri, 19 Feb 2021 19:00:47 GMT",
+        "Server": [
+          "Windows-Azure-HDFS/1.0",
+          "Microsoft-HTTPAPI/2.0"
+        ],
+        "x-ms-client-request-id": "270e1c29-251d-02ef-948d-ce68c6e14e24",
+        "x-ms-request-id": "da83a6d7-a01f-0061-5ef1-065c1c000000",
+        "x-ms-version": "2020-06-12"
+      },
+      "ResponseBody": []
+    },
+    {
+      "RequestUri": "https://seannse.dfs.core.windows.net/test-filesystem-d8138c79-e41e-a4cf-1ad6-ec45410dbefc/test-directory-02bd0cd4-d1b5-bf20-6b99-f4f97fa04d9d/test-directory-ee9879a9-c6f1-cdfc-7b57-3bdc14671db5/test-file-ec4d9658-bfb1-a55b-9cc8-3441bf9a11be?resource=file",
+      "RequestMethod": "PUT",
+      "RequestHeaders": {
+        "Accept": "application/json",
+        "Authorization": "Sanitized",
+        "User-Agent": [
+          "azsdk-net-Storage.Files.DataLake/12.7.0-alpha.20210219.1",
+          "(.NET 5.0.3; Microsoft Windows 10.0.19041)"
+        ],
+        "x-ms-client-request-id": "2509e261-786f-6932-c069-8b54f0ad43f9",
+        "x-ms-date": "Fri, 19 Feb 2021 19:00:48 GMT",
+        "x-ms-return-client-request-id": "true",
+        "x-ms-version": "2020-06-12"
+      },
+      "RequestBody": null,
+      "StatusCode": 201,
+      "ResponseHeaders": {
+        "Content-Length": "0",
+        "Date": "Fri, 19 Feb 2021 19:00:47 GMT",
+        "ETag": "\u00220x8D8D508AABABD6B\u0022",
+        "Last-Modified": "Fri, 19 Feb 2021 19:00:47 GMT",
+        "Server": [
+          "Windows-Azure-HDFS/1.0",
+          "Microsoft-HTTPAPI/2.0"
+        ],
+        "x-ms-client-request-id": "2509e261-786f-6932-c069-8b54f0ad43f9",
+        "x-ms-request-id": "da83a6fb-a01f-0061-02f1-065c1c000000",
+        "x-ms-version": "2020-06-12"
+      },
+      "ResponseBody": []
+    },
+    {
+      "RequestUri": "https://seannse.dfs.core.windows.net/test-filesystem-d8138c79-e41e-a4cf-1ad6-ec45410dbefc/test-directory-02bd0cd4-d1b5-bf20-6b99-f4f97fa04d9d/test-directory-ee9879a9-c6f1-cdfc-7b57-3bdc14671db5/test-file-6e750f7c-562f-62cb-feed-c88364a27026?resource=file",
+      "RequestMethod": "PUT",
+      "RequestHeaders": {
+        "Accept": "application/json",
+        "Authorization": "Sanitized",
+        "User-Agent": [
+          "azsdk-net-Storage.Files.DataLake/12.7.0-alpha.20210219.1",
+          "(.NET 5.0.3; Microsoft Windows 10.0.19041)"
+        ],
+        "x-ms-client-request-id": "253c61eb-9b00-0ba8-16a7-2781afaf041e",
+        "x-ms-date": "Fri, 19 Feb 2021 19:00:48 GMT",
+        "x-ms-return-client-request-id": "true",
+        "x-ms-version": "2020-06-12"
+      },
+      "RequestBody": null,
+      "StatusCode": 201,
+      "ResponseHeaders": {
+        "Content-Length": "0",
+        "Date": "Fri, 19 Feb 2021 19:00:47 GMT",
+        "ETag": "\u00220x8D8D508AACEBFCA\u0022",
+        "Last-Modified": "Fri, 19 Feb 2021 19:00:47 GMT",
+        "Server": [
+          "Windows-Azure-HDFS/1.0",
+          "Microsoft-HTTPAPI/2.0"
+        ],
+        "x-ms-client-request-id": "253c61eb-9b00-0ba8-16a7-2781afaf041e",
+        "x-ms-request-id": "da83a72a-a01f-0061-31f1-065c1c000000",
+        "x-ms-version": "2020-06-12"
+      },
+      "ResponseBody": []
+    },
+    {
+      "RequestUri": "https://seannse.dfs.core.windows.net/test-filesystem-d8138c79-e41e-a4cf-1ad6-ec45410dbefc/test-directory-02bd0cd4-d1b5-bf20-6b99-f4f97fa04d9d/test-directory-939664f8-66cd-9069-c0fa-49e51edbf7bb?resource=directory",
+      "RequestMethod": "PUT",
+      "RequestHeaders": {
+        "Accept": "application/json",
+        "Authorization": "Sanitized",
+        "User-Agent": [
+          "azsdk-net-Storage.Files.DataLake/12.7.0-alpha.20210219.1",
+          "(.NET 5.0.3; Microsoft Windows 10.0.19041)"
+        ],
+        "x-ms-client-request-id": "05f71844-dbac-84a9-f7ab-640552c2ec3a",
+        "x-ms-date": "Fri, 19 Feb 2021 19:00:48 GMT",
+        "x-ms-return-client-request-id": "true",
+        "x-ms-version": "2020-06-12"
+      },
+      "RequestBody": null,
+      "StatusCode": 201,
+      "ResponseHeaders": {
+        "Content-Length": "0",
+        "Date": "Fri, 19 Feb 2021 19:00:47 GMT",
+        "ETag": "\u00220x8D8D508AADC6B93\u0022",
+        "Last-Modified": "Fri, 19 Feb 2021 19:00:47 GMT",
+        "Server": [
+          "Windows-Azure-HDFS/1.0",
+          "Microsoft-HTTPAPI/2.0"
+        ],
+        "x-ms-client-request-id": "05f71844-dbac-84a9-f7ab-640552c2ec3a",
+        "x-ms-request-id": "da83a752-a01f-0061-59f1-065c1c000000",
+        "x-ms-version": "2020-06-12"
+      },
+      "ResponseBody": []
+    },
+    {
+      "RequestUri": "https://seannse.dfs.core.windows.net/test-filesystem-d8138c79-e41e-a4cf-1ad6-ec45410dbefc/test-directory-02bd0cd4-d1b5-bf20-6b99-f4f97fa04d9d/test-directory-939664f8-66cd-9069-c0fa-49e51edbf7bb/test-file-5c036baf-0117-adb9-3e74-def7a080ccf3?resource=file",
+      "RequestMethod": "PUT",
+      "RequestHeaders": {
+        "Accept": "application/json",
+        "Authorization": "Sanitized",
+        "User-Agent": [
+          "azsdk-net-Storage.Files.DataLake/12.7.0-alpha.20210219.1",
+          "(.NET 5.0.3; Microsoft Windows 10.0.19041)"
+        ],
+        "x-ms-client-request-id": "58398be9-6ec9-435d-5f49-c738fdb1e377",
+        "x-ms-date": "Fri, 19 Feb 2021 19:00:48 GMT",
+        "x-ms-return-client-request-id": "true",
+        "x-ms-version": "2020-06-12"
+      },
+      "RequestBody": null,
+      "StatusCode": 201,
+      "ResponseHeaders": {
+        "Content-Length": "0",
+        "Date": "Fri, 19 Feb 2021 19:00:47 GMT",
+        "ETag": "\u00220x8D8D508AAEAEC57\u0022",
+        "Last-Modified": "Fri, 19 Feb 2021 19:00:47 GMT",
+        "Server": [
+          "Windows-Azure-HDFS/1.0",
+          "Microsoft-HTTPAPI/2.0"
+        ],
+        "x-ms-client-request-id": "58398be9-6ec9-435d-5f49-c738fdb1e377",
+        "x-ms-request-id": "da83a772-a01f-0061-79f1-065c1c000000",
+        "x-ms-version": "2020-06-12"
+      },
+      "ResponseBody": []
+    },
+    {
+      "RequestUri": "https://seannse.dfs.core.windows.net/test-filesystem-d8138c79-e41e-a4cf-1ad6-ec45410dbefc/test-directory-02bd0cd4-d1b5-bf20-6b99-f4f97fa04d9d/test-file-7ed571df-e520-bd56-5c60-b304f5ffc71c?resource=file",
+      "RequestMethod": "PUT",
+      "RequestHeaders": {
+        "Accept": "application/json",
+        "Authorization": "Sanitized",
+        "User-Agent": [
+          "azsdk-net-Storage.Files.DataLake/12.7.0-alpha.20210219.1",
+          "(.NET 5.0.3; Microsoft Windows 10.0.19041)"
+        ],
+        "x-ms-client-request-id": "74da9430-514b-03d2-357c-fb69ba594d5f",
+        "x-ms-date": "Fri, 19 Feb 2021 19:00:48 GMT",
+        "x-ms-return-client-request-id": "true",
+        "x-ms-version": "2020-06-12"
+      },
+      "RequestBody": null,
+      "StatusCode": 201,
+      "ResponseHeaders": {
+        "Content-Length": "0",
+        "Date": "Fri, 19 Feb 2021 19:00:47 GMT",
+        "ETag": "\u00220x8D8D508AAF8926E\u0022",
+        "Last-Modified": "Fri, 19 Feb 2021 19:00:47 GMT",
+        "Server": [
+          "Windows-Azure-HDFS/1.0",
+          "Microsoft-HTTPAPI/2.0"
+        ],
+        "x-ms-client-request-id": "74da9430-514b-03d2-357c-fb69ba594d5f",
+        "x-ms-request-id": "da83a79f-a01f-0061-26f1-065c1c000000",
+        "x-ms-version": "2020-06-12"
+      },
+      "ResponseBody": []
+    },
+    {
+      "RequestUri": "https://seannse.dfs.core.windows.net/test-filesystem-d8138c79-e41e-a4cf-1ad6-ec45410dbefc/test-directory-02bd0cd4-d1b5-bf20-6b99-f4f97fa04d9d?action=setAccessControlRecursive\u0026mode=remove\u0026maxRecords=2",
       "RequestMethod": "PATCH",
       "RequestHeaders": {
         "Accept": "application/json",
         "Authorization": "Sanitized",
         "User-Agent": [
-<<<<<<< HEAD
-          "azsdk-net-Storage.Files.DataLake/12.7.0-alpha.20210202.1",
-          "(.NET 5.0.2; Microsoft Windows 10.0.19042)"
+          "azsdk-net-Storage.Files.DataLake/12.7.0-alpha.20210219.1",
+          "(.NET 5.0.3; Microsoft Windows 10.0.19041)"
         ],
         "x-ms-acl": "mask,default:user,default:group,user:ec3595d6-2c17-4696-8caa-7e139758d24a,group:ec3595d6-2c17-4696-8caa-7e139758d24a,default:user:ec3595d6-2c17-4696-8caa-7e139758d24a,default:group:ec3595d6-2c17-4696-8caa-7e139758d24a",
-        "x-ms-client-request-id": "5a2278d6-df21-1d36-0264-db22f29ccb35",
-        "x-ms-date": "Tue, 02 Feb 2021 21:52:50 GMT",
-=======
-          "azsdk-net-Storage.Files.DataLake/12.7.0-alpha.20210217.1",
-          "(.NET 5.0.3; Microsoft Windows 10.0.19042)"
+        "x-ms-client-request-id": "61d3bcba-5325-53d0-190a-e0ca78bf061c",
+        "x-ms-date": "Fri, 19 Feb 2021 19:00:48 GMT",
+        "x-ms-return-client-request-id": "true",
+        "x-ms-version": "2020-06-12"
+      },
+      "RequestBody": null,
+      "StatusCode": 200,
+      "ResponseHeaders": {
+        "Date": "Fri, 19 Feb 2021 19:00:47 GMT",
+        "Server": [
+          "Windows-Azure-HDFS/1.0",
+          "Microsoft-HTTPAPI/2.0"
+        ],
+        "Transfer-Encoding": "chunked",
+        "x-ms-client-request-id": "61d3bcba-5325-53d0-190a-e0ca78bf061c",
+        "x-ms-continuation": "VBbonvSI8ejm7bkBGPwBGPYBL3NlYW5uc2UBMDFENTc5OTJDOTcxNDhDMi90ZXN0LWZpbGVzeXN0ZW0tZDgxMzhjNzktZTQxZS1hNGNmLTFhZDYtZWM0NTQxMGRiZWZjATAxRDcwNkYxODgxQUFBNTMvdGVzdC1kaXJlY3RvcnktMDJiZDBjZDQtZDFiNS1iZjIwLTZiOTktZjRmOTdmYTA0ZDlkL3Rlc3QtZGlyZWN0b3J5LTkzOTY2NGY4LTY2Y2QtOTA2OS1jMGZhLTQ5ZTUxZWRiZjdiYi90ZXN0LWZpbGUtNWMwMzZiYWYtMDExNy1hZGI5LTNlNzQtZGVmN2EwODBjY2YzFgAAAA==",
+        "x-ms-namespace-enabled": "true",
+        "x-ms-request-id": "da83a7bd-a01f-0061-44f1-065c1c000000",
+        "x-ms-version": "2020-06-12"
+      },
+      "ResponseBody": "eyJkaXJlY3Rvcmllc1N1Y2Nlc3NmdWwiOjIsImZhaWxlZEVudHJpZXMiOltdLCJmYWlsdXJlQ291bnQiOjAsImZpbGVzU3VjY2Vzc2Z1bCI6MH0K"
+    },
+    {
+      "RequestUri": "https://seannse.dfs.core.windows.net/test-filesystem-d8138c79-e41e-a4cf-1ad6-ec45410dbefc/test-directory-02bd0cd4-d1b5-bf20-6b99-f4f97fa04d9d?action=setAccessControlRecursive\u0026continuation=VBbonvSI8ejm7bkBGPwBGPYBL3NlYW5uc2UBMDFENTc5OTJDOTcxNDhDMi90ZXN0LWZpbGVzeXN0ZW0tZDgxMzhjNzktZTQxZS1hNGNmLTFhZDYtZWM0NTQxMGRiZWZjATAxRDcwNkYxODgxQUFBNTMvdGVzdC1kaXJlY3RvcnktMDJiZDBjZDQtZDFiNS1iZjIwLTZiOTktZjRmOTdmYTA0ZDlkL3Rlc3QtZGlyZWN0b3J5LTkzOTY2NGY4LTY2Y2QtOTA2OS1jMGZhLTQ5ZTUxZWRiZjdiYi90ZXN0LWZpbGUtNWMwMzZiYWYtMDExNy1hZGI5LTNlNzQtZGVmN2EwODBjY2YzFgAAAA%3D%3D\u0026mode=remove\u0026maxRecords=2",
+      "RequestMethod": "PATCH",
+      "RequestHeaders": {
+        "Accept": "application/json",
+        "Authorization": "Sanitized",
+        "User-Agent": [
+          "azsdk-net-Storage.Files.DataLake/12.7.0-alpha.20210219.1",
+          "(.NET 5.0.3; Microsoft Windows 10.0.19041)"
         ],
         "x-ms-acl": "mask,default:user,default:group,user:ec3595d6-2c17-4696-8caa-7e139758d24a,group:ec3595d6-2c17-4696-8caa-7e139758d24a,default:user:ec3595d6-2c17-4696-8caa-7e139758d24a,default:group:ec3595d6-2c17-4696-8caa-7e139758d24a",
-        "x-ms-client-request-id": "5a2278d6-df21-1d36-0264-db22f29ccb35",
-        "x-ms-date": "Wed, 17 Feb 2021 22:40:40 GMT",
->>>>>>> 1814567d
+        "x-ms-client-request-id": "fdaf76ea-ec85-2e3a-da40-f999ed66f387",
+        "x-ms-date": "Fri, 19 Feb 2021 19:00:48 GMT",
         "x-ms-return-client-request-id": "true",
         "x-ms-version": "2020-06-12"
       },
       "RequestBody": null,
       "StatusCode": 200,
       "ResponseHeaders": {
-<<<<<<< HEAD
-        "Date": "Tue, 02 Feb 2021 21:52:49 GMT",
-=======
-        "Date": "Wed, 17 Feb 2021 22:40:39 GMT",
->>>>>>> 1814567d
+        "Date": "Fri, 19 Feb 2021 19:00:47 GMT",
         "Server": [
           "Windows-Azure-HDFS/1.0",
           "Microsoft-HTTPAPI/2.0"
         ],
         "Transfer-Encoding": "chunked",
-        "x-ms-client-request-id": "5a2278d6-df21-1d36-0264-db22f29ccb35",
-<<<<<<< HEAD
-        "x-ms-continuation": "VBbRmcy7h4v/uAYY/AEY9gEvc2Vhbm5zZQEwMUQ1Nzk5MkM5NzE0OEMyL3Rlc3QtZmlsZXN5c3RlbS04M2IxZGY3OS0yZmE1LWRiZGItODM4NC02MzNiMTNkMWRiOTUBMDFENkY5QURCRkQ5REE1QS90ZXN0LWRpcmVjdG9yeS1kMDUwNzA5ZC05MGUzLTQ3ZmItODBjMC04OTVlNTg4NjkzMWQvdGVzdC1kaXJlY3RvcnktMTg0NGUwNTEtZjgxMS1hNjU5LTk1YzktYjAyMTZkZjIxM2VkL3Rlc3QtZmlsZS0yNjIyOGNmYy03NDk0LTU1ZGItZDlhMi0xZGNiNGQ3ZDFhMWIWAAAA",
+        "x-ms-client-request-id": "fdaf76ea-ec85-2e3a-da40-f999ed66f387",
+        "x-ms-continuation": "VBbe7c/\u002B46KG7pMBGPwBGPYBL3NlYW5uc2UBMDFENTc5OTJDOTcxNDhDMi90ZXN0LWZpbGVzeXN0ZW0tZDgxMzhjNzktZTQxZS1hNGNmLTFhZDYtZWM0NTQxMGRiZWZjATAxRDcwNkYxODgxQUFBNTMvdGVzdC1kaXJlY3RvcnktMDJiZDBjZDQtZDFiNS1iZjIwLTZiOTktZjRmOTdmYTA0ZDlkL3Rlc3QtZGlyZWN0b3J5LWVlOTg3OWE5LWM2ZjEtY2RmYy03YjU3LTNiZGMxNDY3MWRiNS90ZXN0LWZpbGUtNmU3NTBmN2MtNTYyZi02MmNiLWZlZWQtYzg4MzY0YTI3MDI2FgAAAA==",
         "x-ms-namespace-enabled": "true",
-        "x-ms-request-id": "7a73202f-201f-0032-0fad-f97f28000000",
-=======
-        "x-ms-continuation": "VBbzzI7A1cnQ4JABGPwBGPYBL3NlYW5uc2UBMDFENTc5OTJDOTcxNDhDMi90ZXN0LWZpbGVzeXN0ZW0tODNiMWRmNzktMmZhNS1kYmRiLTgzODQtNjMzYjEzZDFkYjk1ATAxRDcwNTdERUE5ODgyNUYvdGVzdC1kaXJlY3RvcnktZDA1MDcwOWQtOTBlMy00N2ZiLTgwYzAtODk1ZTU4ODY5MzFkL3Rlc3QtZGlyZWN0b3J5LTE4NDRlMDUxLWY4MTEtYTY1OS05NWM5LWIwMjE2ZGYyMTNlZC90ZXN0LWZpbGUtMjYyMjhjZmMtNzQ5NC01NWRiLWQ5YTItMWRjYjRkN2QxYTFiFgAAAA==",
+        "x-ms-request-id": "da83a7d9-a01f-0061-60f1-065c1c000000",
+        "x-ms-version": "2020-06-12"
+      },
+      "ResponseBody": "eyJkaXJlY3Rvcmllc1N1Y2Nlc3NmdWwiOjEsImZhaWxlZEVudHJpZXMiOltdLCJmYWlsdXJlQ291bnQiOjAsImZpbGVzU3VjY2Vzc2Z1bCI6MX0K"
+    },
+    {
+      "RequestUri": "https://seannse.dfs.core.windows.net/test-filesystem-d8138c79-e41e-a4cf-1ad6-ec45410dbefc/test-directory-02bd0cd4-d1b5-bf20-6b99-f4f97fa04d9d?action=setAccessControlRecursive\u0026continuation=VBbe7c%2F%2B46KG7pMBGPwBGPYBL3NlYW5uc2UBMDFENTc5OTJDOTcxNDhDMi90ZXN0LWZpbGVzeXN0ZW0tZDgxMzhjNzktZTQxZS1hNGNmLTFhZDYtZWM0NTQxMGRiZWZjATAxRDcwNkYxODgxQUFBNTMvdGVzdC1kaXJlY3RvcnktMDJiZDBjZDQtZDFiNS1iZjIwLTZiOTktZjRmOTdmYTA0ZDlkL3Rlc3QtZGlyZWN0b3J5LWVlOTg3OWE5LWM2ZjEtY2RmYy03YjU3LTNiZGMxNDY3MWRiNS90ZXN0LWZpbGUtNmU3NTBmN2MtNTYyZi02MmNiLWZlZWQtYzg4MzY0YTI3MDI2FgAAAA%3D%3D\u0026mode=remove\u0026maxRecords=2",
+      "RequestMethod": "PATCH",
+      "RequestHeaders": {
+        "Accept": "application/json",
+        "Authorization": "Sanitized",
+        "User-Agent": [
+          "azsdk-net-Storage.Files.DataLake/12.7.0-alpha.20210219.1",
+          "(.NET 5.0.3; Microsoft Windows 10.0.19041)"
+        ],
+        "x-ms-acl": "mask,default:user,default:group,user:ec3595d6-2c17-4696-8caa-7e139758d24a,group:ec3595d6-2c17-4696-8caa-7e139758d24a,default:user:ec3595d6-2c17-4696-8caa-7e139758d24a,default:group:ec3595d6-2c17-4696-8caa-7e139758d24a",
+        "x-ms-client-request-id": "01e06645-0810-2497-0dea-a6029aba74fc",
+        "x-ms-date": "Fri, 19 Feb 2021 19:00:48 GMT",
+        "x-ms-return-client-request-id": "true",
+        "x-ms-version": "2020-06-12"
+      },
+      "RequestBody": null,
+      "StatusCode": 200,
+      "ResponseHeaders": {
+        "Date": "Fri, 19 Feb 2021 19:00:47 GMT",
+        "Server": [
+          "Windows-Azure-HDFS/1.0",
+          "Microsoft-HTTPAPI/2.0"
+        ],
+        "Transfer-Encoding": "chunked",
+        "x-ms-client-request-id": "01e06645-0810-2497-0dea-a6029aba74fc",
+        "x-ms-continuation": "VBa688rJ2NG0\u002ByoYyAEYwgEvc2Vhbm5zZQEwMUQ1Nzk5MkM5NzE0OEMyL3Rlc3QtZmlsZXN5c3RlbS1kODEzOGM3OS1lNDFlLWE0Y2YtMWFkNi1lYzQ1NDEwZGJlZmMBMDFENzA2RjE4ODFBQUE1My90ZXN0LWRpcmVjdG9yeS0wMmJkMGNkNC1kMWI1LWJmMjAtNmI5OS1mNGY5N2ZhMDRkOWQvdGVzdC1maWxlLTdlZDU3MWRmLWU1MjAtYmQ1Ni01YzYwLWIzMDRmNWZmYzcxYxYAAAA=",
         "x-ms-namespace-enabled": "true",
-        "x-ms-request-id": "deaac27d-801f-0066-307d-05307f000000",
->>>>>>> 1814567d
-        "x-ms-version": "2020-06-12"
-      },
-      "ResponseBody": "eyJkaXJlY3Rvcmllc1N1Y2Nlc3NmdWwiOjIsImZhaWxlZEVudHJpZXMiOltdLCJmYWlsdXJlQ291bnQiOjAsImZpbGVzU3VjY2Vzc2Z1bCI6MH0K"
-    },
-    {
-<<<<<<< HEAD
-      "RequestUri": "https://seannse.dfs.core.windows.net/test-filesystem-83b1df79-2fa5-dbdb-8384-633b13d1db95/test-directory-d050709d-90e3-47fb-80c0-895e5886931d?action=setAccessControlRecursive\u0026continuation=VBbRmcy7h4v%2FuAYY%2FAEY9gEvc2Vhbm5zZQEwMUQ1Nzk5MkM5NzE0OEMyL3Rlc3QtZmlsZXN5c3RlbS04M2IxZGY3OS0yZmE1LWRiZGItODM4NC02MzNiMTNkMWRiOTUBMDFENkY5QURCRkQ5REE1QS90ZXN0LWRpcmVjdG9yeS1kMDUwNzA5ZC05MGUzLTQ3ZmItODBjMC04OTVlNTg4NjkzMWQvdGVzdC1kaXJlY3RvcnktMTg0NGUwNTEtZjgxMS1hNjU5LTk1YzktYjAyMTZkZjIxM2VkL3Rlc3QtZmlsZS0yNjIyOGNmYy03NDk0LTU1ZGItZDlhMi0xZGNiNGQ3ZDFhMWIWAAAA\u0026mode=remove\u0026maxRecords=2",
-=======
-      "RequestUri": "https://seannse.dfs.core.windows.net/test-filesystem-83b1df79-2fa5-dbdb-8384-633b13d1db95/test-directory-d050709d-90e3-47fb-80c0-895e5886931d?action=setAccessControlRecursive\u0026mode=remove\u0026continuation=VBbzzI7A1cnQ4JABGPwBGPYBL3NlYW5uc2UBMDFENTc5OTJDOTcxNDhDMi90ZXN0LWZpbGVzeXN0ZW0tODNiMWRmNzktMmZhNS1kYmRiLTgzODQtNjMzYjEzZDFkYjk1ATAxRDcwNTdERUE5ODgyNUYvdGVzdC1kaXJlY3RvcnktZDA1MDcwOWQtOTBlMy00N2ZiLTgwYzAtODk1ZTU4ODY5MzFkL3Rlc3QtZGlyZWN0b3J5LTE4NDRlMDUxLWY4MTEtYTY1OS05NWM5LWIwMjE2ZGYyMTNlZC90ZXN0LWZpbGUtMjYyMjhjZmMtNzQ5NC01NWRiLWQ5YTItMWRjYjRkN2QxYTFiFgAAAA%3D%3D\u0026maxRecords=2",
->>>>>>> 1814567d
+        "x-ms-request-id": "da83a7fc-a01f-0061-03f1-065c1c000000",
+        "x-ms-version": "2020-06-12"
+      },
+      "ResponseBody": "eyJkaXJlY3Rvcmllc1N1Y2Nlc3NmdWwiOjAsImZhaWxlZEVudHJpZXMiOltdLCJmYWlsdXJlQ291bnQiOjAsImZpbGVzU3VjY2Vzc2Z1bCI6Mn0K"
+    },
+    {
+      "RequestUri": "https://seannse.dfs.core.windows.net/test-filesystem-d8138c79-e41e-a4cf-1ad6-ec45410dbefc/test-directory-02bd0cd4-d1b5-bf20-6b99-f4f97fa04d9d?action=setAccessControlRecursive\u0026continuation=VBa688rJ2NG0%2ByoYyAEYwgEvc2Vhbm5zZQEwMUQ1Nzk5MkM5NzE0OEMyL3Rlc3QtZmlsZXN5c3RlbS1kODEzOGM3OS1lNDFlLWE0Y2YtMWFkNi1lYzQ1NDEwZGJlZmMBMDFENzA2RjE4ODFBQUE1My90ZXN0LWRpcmVjdG9yeS0wMmJkMGNkNC1kMWI1LWJmMjAtNmI5OS1mNGY5N2ZhMDRkOWQvdGVzdC1maWxlLTdlZDU3MWRmLWU1MjAtYmQ1Ni01YzYwLWIzMDRmNWZmYzcxYxYAAAA%3D\u0026mode=remove\u0026maxRecords=2",
       "RequestMethod": "PATCH",
       "RequestHeaders": {
         "Accept": "application/json",
         "Authorization": "Sanitized",
         "User-Agent": [
-<<<<<<< HEAD
-          "azsdk-net-Storage.Files.DataLake/12.7.0-alpha.20210202.1",
-          "(.NET 5.0.2; Microsoft Windows 10.0.19042)"
+          "azsdk-net-Storage.Files.DataLake/12.7.0-alpha.20210219.1",
+          "(.NET 5.0.3; Microsoft Windows 10.0.19041)"
         ],
         "x-ms-acl": "mask,default:user,default:group,user:ec3595d6-2c17-4696-8caa-7e139758d24a,group:ec3595d6-2c17-4696-8caa-7e139758d24a,default:user:ec3595d6-2c17-4696-8caa-7e139758d24a,default:group:ec3595d6-2c17-4696-8caa-7e139758d24a",
-        "x-ms-client-request-id": "e343546f-2b6b-c89f-a1d0-9ff308955254",
-        "x-ms-date": "Tue, 02 Feb 2021 21:52:50 GMT",
-=======
-          "azsdk-net-Storage.Files.DataLake/12.7.0-alpha.20210217.1",
-          "(.NET 5.0.3; Microsoft Windows 10.0.19042)"
-        ],
-        "x-ms-acl": "mask,default:user,default:group,user:ec3595d6-2c17-4696-8caa-7e139758d24a,group:ec3595d6-2c17-4696-8caa-7e139758d24a,default:user:ec3595d6-2c17-4696-8caa-7e139758d24a,default:group:ec3595d6-2c17-4696-8caa-7e139758d24a",
-        "x-ms-client-request-id": "e343546f-2b6b-c89f-a1d0-9ff308955254",
-        "x-ms-date": "Wed, 17 Feb 2021 22:40:40 GMT",
->>>>>>> 1814567d
+        "x-ms-client-request-id": "8653f036-f186-0477-538c-e9b76a408cae",
+        "x-ms-date": "Fri, 19 Feb 2021 19:00:48 GMT",
         "x-ms-return-client-request-id": "true",
         "x-ms-version": "2020-06-12"
       },
       "RequestBody": null,
       "StatusCode": 200,
       "ResponseHeaders": {
-<<<<<<< HEAD
-        "Date": "Tue, 02 Feb 2021 21:52:49 GMT",
-=======
-        "Date": "Wed, 17 Feb 2021 22:40:39 GMT",
->>>>>>> 1814567d
+        "Date": "Fri, 19 Feb 2021 19:00:47 GMT",
         "Server": [
           "Windows-Azure-HDFS/1.0",
           "Microsoft-HTTPAPI/2.0"
         ],
         "Transfer-Encoding": "chunked",
-        "x-ms-client-request-id": "e343546f-2b6b-c89f-a1d0-9ff308955254",
-<<<<<<< HEAD
-        "x-ms-continuation": "VBbnx6benJn9hF8YzQEYxwEvc2Vhbm5zZQEwMUQ1Nzk5MkM5NzE0OEMyL3Rlc3QtZmlsZXN5c3RlbS04M2IxZGY3OS0yZmE1LWRiZGItODM4NC02MzNiMTNkMWRiOTUBMDFENkY5QURCRkQ5REE1QS90ZXN0LWRpcmVjdG9yeS1kMDUwNzA5ZC05MGUzLTQ3ZmItODBjMC04OTVlNTg4NjkzMWQvdGVzdC1kaXJlY3RvcnktM2Q1YjVmMDgtNTczYy0wMmE1LTEzYzctODgzNjAxYzUxMGExFgAAAA==",
+        "x-ms-client-request-id": "8653f036-f186-0477-538c-e9b76a408cae",
         "x-ms-namespace-enabled": "true",
-        "x-ms-request-id": "7a73203f-201f-0032-1fad-f97f28000000",
-=======
-        "x-ms-continuation": "VBaIq/aE0ZXL8YYBGM0BGMcBL3NlYW5uc2UBMDFENTc5OTJDOTcxNDhDMi90ZXN0LWZpbGVzeXN0ZW0tODNiMWRmNzktMmZhNS1kYmRiLTgzODQtNjMzYjEzZDFkYjk1ATAxRDcwNTdERUE5ODgyNUYvdGVzdC1kaXJlY3RvcnktZDA1MDcwOWQtOTBlMy00N2ZiLTgwYzAtODk1ZTU4ODY5MzFkL3Rlc3QtZGlyZWN0b3J5LTNkNWI1ZjA4LTU3M2MtMDJhNS0xM2M3LTg4MzYwMWM1MTBhMRYAAAA=",
-        "x-ms-namespace-enabled": "true",
-        "x-ms-request-id": "deaac298-801f-0066-4b7d-05307f000000",
->>>>>>> 1814567d
-        "x-ms-version": "2020-06-12"
-      },
-      "ResponseBody": "eyJkaXJlY3Rvcmllc1N1Y2Nlc3NmdWwiOjAsImZhaWxlZEVudHJpZXMiOltdLCJmYWlsdXJlQ291bnQiOjAsImZpbGVzU3VjY2Vzc2Z1bCI6Mn0K"
-    },
-    {
-<<<<<<< HEAD
-      "RequestUri": "https://seannse.dfs.core.windows.net/test-filesystem-83b1df79-2fa5-dbdb-8384-633b13d1db95/test-directory-d050709d-90e3-47fb-80c0-895e5886931d?action=setAccessControlRecursive\u0026continuation=VBbnx6benJn9hF8YzQEYxwEvc2Vhbm5zZQEwMUQ1Nzk5MkM5NzE0OEMyL3Rlc3QtZmlsZXN5c3RlbS04M2IxZGY3OS0yZmE1LWRiZGItODM4NC02MzNiMTNkMWRiOTUBMDFENkY5QURCRkQ5REE1QS90ZXN0LWRpcmVjdG9yeS1kMDUwNzA5ZC05MGUzLTQ3ZmItODBjMC04OTVlNTg4NjkzMWQvdGVzdC1kaXJlY3RvcnktM2Q1YjVmMDgtNTczYy0wMmE1LTEzYzctODgzNjAxYzUxMGExFgAAAA%3D%3D\u0026mode=remove\u0026maxRecords=2",
-=======
-      "RequestUri": "https://seannse.dfs.core.windows.net/test-filesystem-83b1df79-2fa5-dbdb-8384-633b13d1db95/test-directory-d050709d-90e3-47fb-80c0-895e5886931d?action=setAccessControlRecursive\u0026mode=remove\u0026continuation=VBaIq%2FaE0ZXL8YYBGM0BGMcBL3NlYW5uc2UBMDFENTc5OTJDOTcxNDhDMi90ZXN0LWZpbGVzeXN0ZW0tODNiMWRmNzktMmZhNS1kYmRiLTgzODQtNjMzYjEzZDFkYjk1ATAxRDcwNTdERUE5ODgyNUYvdGVzdC1kaXJlY3RvcnktZDA1MDcwOWQtOTBlMy00N2ZiLTgwYzAtODk1ZTU4ODY5MzFkL3Rlc3QtZGlyZWN0b3J5LTNkNWI1ZjA4LTU3M2MtMDJhNS0xM2M3LTg4MzYwMWM1MTBhMRYAAAA%3D\u0026maxRecords=2",
->>>>>>> 1814567d
-      "RequestMethod": "PATCH",
-      "RequestHeaders": {
-        "Accept": "application/json",
-        "Authorization": "Sanitized",
-        "User-Agent": [
-<<<<<<< HEAD
-          "azsdk-net-Storage.Files.DataLake/12.7.0-alpha.20210202.1",
-          "(.NET 5.0.2; Microsoft Windows 10.0.19042)"
-        ],
-        "x-ms-acl": "mask,default:user,default:group,user:ec3595d6-2c17-4696-8caa-7e139758d24a,group:ec3595d6-2c17-4696-8caa-7e139758d24a,default:user:ec3595d6-2c17-4696-8caa-7e139758d24a,default:group:ec3595d6-2c17-4696-8caa-7e139758d24a",
-        "x-ms-client-request-id": "9db2f1b3-e759-65ca-2714-a8324ad67645",
-        "x-ms-date": "Tue, 02 Feb 2021 21:52:50 GMT",
-=======
-          "azsdk-net-Storage.Files.DataLake/12.7.0-alpha.20210217.1",
-          "(.NET 5.0.3; Microsoft Windows 10.0.19042)"
-        ],
-        "x-ms-acl": "mask,default:user,default:group,user:ec3595d6-2c17-4696-8caa-7e139758d24a,group:ec3595d6-2c17-4696-8caa-7e139758d24a,default:user:ec3595d6-2c17-4696-8caa-7e139758d24a,default:group:ec3595d6-2c17-4696-8caa-7e139758d24a",
-        "x-ms-client-request-id": "9db2f1b3-e759-65ca-2714-a8324ad67645",
-        "x-ms-date": "Wed, 17 Feb 2021 22:40:40 GMT",
->>>>>>> 1814567d
-        "x-ms-return-client-request-id": "true",
-        "x-ms-version": "2020-06-12"
-      },
-      "RequestBody": null,
-      "StatusCode": 200,
-      "ResponseHeaders": {
-<<<<<<< HEAD
-        "Date": "Tue, 02 Feb 2021 21:52:50 GMT",
-=======
-        "Date": "Wed, 17 Feb 2021 22:40:39 GMT",
->>>>>>> 1814567d
-        "Server": [
-          "Windows-Azure-HDFS/1.0",
-          "Microsoft-HTTPAPI/2.0"
-        ],
-        "Transfer-Encoding": "chunked",
-        "x-ms-client-request-id": "9db2f1b3-e759-65ca-2714-a8324ad67645",
-<<<<<<< HEAD
-        "x-ms-continuation": "VBabs6G7ouO2j6QBGMgBGMIBL3NlYW5uc2UBMDFENTc5OTJDOTcxNDhDMi90ZXN0LWZpbGVzeXN0ZW0tODNiMWRmNzktMmZhNS1kYmRiLTgzODQtNjMzYjEzZDFkYjk1ATAxRDZGOUFEQkZEOURBNUEvdGVzdC1kaXJlY3RvcnktZDA1MDcwOWQtOTBlMy00N2ZiLTgwYzAtODk1ZTU4ODY5MzFkL3Rlc3QtZmlsZS01YWI1YTc3NS0xMjExLTkyOTktZGE2Mi05YTg0ZWNhOTg5MmYWAAAA",
-        "x-ms-namespace-enabled": "true",
-        "x-ms-request-id": "7a732052-201f-0032-30ad-f97f28000000",
-=======
-        "x-ms-continuation": "VBbDkNrNquG46/8BGMgBGMIBL3NlYW5uc2UBMDFENTc5OTJDOTcxNDhDMi90ZXN0LWZpbGVzeXN0ZW0tODNiMWRmNzktMmZhNS1kYmRiLTgzODQtNjMzYjEzZDFkYjk1ATAxRDcwNTdERUE5ODgyNUYvdGVzdC1kaXJlY3RvcnktZDA1MDcwOWQtOTBlMy00N2ZiLTgwYzAtODk1ZTU4ODY5MzFkL3Rlc3QtZmlsZS01YWI1YTc3NS0xMjExLTkyOTktZGE2Mi05YTg0ZWNhOTg5MmYWAAAA",
-        "x-ms-namespace-enabled": "true",
-        "x-ms-request-id": "deaac2b3-801f-0066-667d-05307f000000",
->>>>>>> 1814567d
-        "x-ms-version": "2020-06-12"
-      },
-      "ResponseBody": "eyJkaXJlY3Rvcmllc1N1Y2Nlc3NmdWwiOjEsImZhaWxlZEVudHJpZXMiOltdLCJmYWlsdXJlQ291bnQiOjAsImZpbGVzU3VjY2Vzc2Z1bCI6MX0K"
-    },
-    {
-<<<<<<< HEAD
-      "RequestUri": "https://seannse.dfs.core.windows.net/test-filesystem-83b1df79-2fa5-dbdb-8384-633b13d1db95/test-directory-d050709d-90e3-47fb-80c0-895e5886931d?action=setAccessControlRecursive\u0026continuation=VBabs6G7ouO2j6QBGMgBGMIBL3NlYW5uc2UBMDFENTc5OTJDOTcxNDhDMi90ZXN0LWZpbGVzeXN0ZW0tODNiMWRmNzktMmZhNS1kYmRiLTgzODQtNjMzYjEzZDFkYjk1ATAxRDZGOUFEQkZEOURBNUEvdGVzdC1kaXJlY3RvcnktZDA1MDcwOWQtOTBlMy00N2ZiLTgwYzAtODk1ZTU4ODY5MzFkL3Rlc3QtZmlsZS01YWI1YTc3NS0xMjExLTkyOTktZGE2Mi05YTg0ZWNhOTg5MmYWAAAA\u0026mode=remove\u0026maxRecords=2",
-=======
-      "RequestUri": "https://seannse.dfs.core.windows.net/test-filesystem-83b1df79-2fa5-dbdb-8384-633b13d1db95/test-directory-d050709d-90e3-47fb-80c0-895e5886931d?action=setAccessControlRecursive\u0026mode=remove\u0026continuation=VBbDkNrNquG46%2F8BGMgBGMIBL3NlYW5uc2UBMDFENTc5OTJDOTcxNDhDMi90ZXN0LWZpbGVzeXN0ZW0tODNiMWRmNzktMmZhNS1kYmRiLTgzODQtNjMzYjEzZDFkYjk1ATAxRDcwNTdERUE5ODgyNUYvdGVzdC1kaXJlY3RvcnktZDA1MDcwOWQtOTBlMy00N2ZiLTgwYzAtODk1ZTU4ODY5MzFkL3Rlc3QtZmlsZS01YWI1YTc3NS0xMjExLTkyOTktZGE2Mi05YTg0ZWNhOTg5MmYWAAAA\u0026maxRecords=2",
->>>>>>> 1814567d
-      "RequestMethod": "PATCH",
-      "RequestHeaders": {
-        "Accept": "application/json",
-        "Authorization": "Sanitized",
-        "User-Agent": [
-<<<<<<< HEAD
-          "azsdk-net-Storage.Files.DataLake/12.7.0-alpha.20210202.1",
-          "(.NET 5.0.2; Microsoft Windows 10.0.19042)"
-        ],
-        "x-ms-acl": "mask,default:user,default:group,user:ec3595d6-2c17-4696-8caa-7e139758d24a,group:ec3595d6-2c17-4696-8caa-7e139758d24a,default:user:ec3595d6-2c17-4696-8caa-7e139758d24a,default:group:ec3595d6-2c17-4696-8caa-7e139758d24a",
-        "x-ms-client-request-id": "163f77e2-b4e3-dbfa-9702-9b227cb5a1d8",
-        "x-ms-date": "Tue, 02 Feb 2021 21:52:50 GMT",
-=======
-          "azsdk-net-Storage.Files.DataLake/12.7.0-alpha.20210217.1",
-          "(.NET 5.0.3; Microsoft Windows 10.0.19042)"
-        ],
-        "x-ms-acl": "mask,default:user,default:group,user:ec3595d6-2c17-4696-8caa-7e139758d24a,group:ec3595d6-2c17-4696-8caa-7e139758d24a,default:user:ec3595d6-2c17-4696-8caa-7e139758d24a,default:group:ec3595d6-2c17-4696-8caa-7e139758d24a",
-        "x-ms-client-request-id": "163f77e2-b4e3-dbfa-9702-9b227cb5a1d8",
-        "x-ms-date": "Wed, 17 Feb 2021 22:40:40 GMT",
->>>>>>> 1814567d
-        "x-ms-return-client-request-id": "true",
-        "x-ms-version": "2020-06-12"
-      },
-      "RequestBody": null,
-      "StatusCode": 200,
-      "ResponseHeaders": {
-<<<<<<< HEAD
-        "Date": "Tue, 02 Feb 2021 21:52:50 GMT",
-=======
-        "Date": "Wed, 17 Feb 2021 22:40:39 GMT",
->>>>>>> 1814567d
-        "Server": [
-          "Windows-Azure-HDFS/1.0",
-          "Microsoft-HTTPAPI/2.0"
-        ],
-        "Transfer-Encoding": "chunked",
-        "x-ms-client-request-id": "163f77e2-b4e3-dbfa-9702-9b227cb5a1d8",
-        "x-ms-namespace-enabled": "true",
-<<<<<<< HEAD
-        "x-ms-request-id": "7a73205d-201f-0032-3bad-f97f28000000",
-=======
-        "x-ms-request-id": "deaac2ce-801f-0066-017d-05307f000000",
->>>>>>> 1814567d
+        "x-ms-request-id": "da83a819-a01f-0061-20f1-065c1c000000",
         "x-ms-version": "2020-06-12"
       },
       "ResponseBody": "eyJkaXJlY3Rvcmllc1N1Y2Nlc3NmdWwiOjAsImZhaWxlZEVudHJpZXMiOltdLCJmYWlsdXJlQ291bnQiOjAsImZpbGVzU3VjY2Vzc2Z1bCI6MX0K"
     },
     {
-      "RequestUri": "https://seannse.blob.core.windows.net/test-filesystem-83b1df79-2fa5-dbdb-8384-633b13d1db95?restype=container",
+      "RequestUri": "https://seannse.blob.core.windows.net/test-filesystem-d8138c79-e41e-a4cf-1ad6-ec45410dbefc?restype=container",
       "RequestMethod": "DELETE",
       "RequestHeaders": {
         "Accept": "application/xml",
         "Authorization": "Sanitized",
-<<<<<<< HEAD
-        "traceparent": "00-7d8f109793e5154ea0015341c83134d3-805dfcbc08f7fe4e-00",
-        "User-Agent": [
-          "azsdk-net-Storage.Files.DataLake/12.7.0-alpha.20210202.1",
-          "(.NET 5.0.2; Microsoft Windows 10.0.19042)"
-        ],
-        "x-ms-client-request-id": "d34fd271-5f96-3a62-6acc-376f5190cdb7",
-        "x-ms-date": "Tue, 02 Feb 2021 21:52:50 GMT",
-=======
-        "traceparent": "00-8db0f33380506a44a2cbc9501e87accf-6064450d8a079748-00",
-        "User-Agent": [
-          "azsdk-net-Storage.Files.DataLake/12.7.0-alpha.20210217.1",
-          "(.NET 5.0.3; Microsoft Windows 10.0.19042)"
-        ],
-        "x-ms-client-request-id": "d34fd271-5f96-3a62-6acc-376f5190cdb7",
-        "x-ms-date": "Wed, 17 Feb 2021 22:40:41 GMT",
->>>>>>> 1814567d
+        "traceparent": "00-e1d8055ca1f0054aa507bf41959892fb-c49e0f2a6dbbfc40-00",
+        "User-Agent": [
+          "azsdk-net-Storage.Files.DataLake/12.7.0-alpha.20210219.1",
+          "(.NET 5.0.3; Microsoft Windows 10.0.19041)"
+        ],
+        "x-ms-client-request-id": "aacb65e2-ee66-8976-2d24-09d2e4206ef3",
+        "x-ms-date": "Fri, 19 Feb 2021 19:00:48 GMT",
         "x-ms-return-client-request-id": "true",
         "x-ms-version": "2020-06-12"
       },
@@ -655,28 +410,20 @@
       "StatusCode": 202,
       "ResponseHeaders": {
         "Content-Length": "0",
-<<<<<<< HEAD
-        "Date": "Tue, 02 Feb 2021 21:52:50 GMT",
-=======
-        "Date": "Wed, 17 Feb 2021 22:40:40 GMT",
->>>>>>> 1814567d
+        "Date": "Fri, 19 Feb 2021 19:00:48 GMT",
         "Server": [
           "Windows-Azure-Blob/1.0",
           "Microsoft-HTTPAPI/2.0"
         ],
-        "x-ms-client-request-id": "d34fd271-5f96-3a62-6acc-376f5190cdb7",
-<<<<<<< HEAD
-        "x-ms-request-id": "39051b06-a01e-0061-1aad-f95c1c000000",
-=======
-        "x-ms-request-id": "c3f9c13e-301e-002e-6e7d-052d48000000",
->>>>>>> 1814567d
+        "x-ms-client-request-id": "aacb65e2-ee66-8976-2d24-09d2e4206ef3",
+        "x-ms-request-id": "cb11b34c-b01e-006d-36f1-06cb14000000",
         "x-ms-version": "2020-06-12"
       },
       "ResponseBody": []
     }
   ],
   "Variables": {
-    "RandomSeed": "1383462233",
+    "RandomSeed": "232995100",
     "Storage_TestConfigHierarchicalNamespace": "NamespaceTenant\nseannse\nU2FuaXRpemVk\nhttps://seannse.blob.core.windows.net\nhttps://seannse.file.core.windows.net\nhttps://seannse.queue.core.windows.net\nhttps://seannse.table.core.windows.net\n\n\n\n\nhttps://seannse-secondary.blob.core.windows.net\nhttps://seannse-secondary.file.core.windows.net\nhttps://seannse-secondary.queue.core.windows.net\nhttps://seannse-secondary.table.core.windows.net\n68390a19-a643-458b-b726-408abf67b4fc\nSanitized\n72f988bf-86f1-41af-91ab-2d7cd011db47\nhttps://login.microsoftonline.com/\nCloud\nBlobEndpoint=https://seannse.blob.core.windows.net/;QueueEndpoint=https://seannse.queue.core.windows.net/;FileEndpoint=https://seannse.file.core.windows.net/;BlobSecondaryEndpoint=https://seannse-secondary.blob.core.windows.net/;QueueSecondaryEndpoint=https://seannse-secondary.queue.core.windows.net/;FileSecondaryEndpoint=https://seannse-secondary.file.core.windows.net/;AccountName=seannse;AccountKey=Sanitized\n"
   }
 }