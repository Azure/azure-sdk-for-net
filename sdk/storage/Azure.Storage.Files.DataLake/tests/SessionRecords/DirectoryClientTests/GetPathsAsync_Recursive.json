--- conflicted
+++ resolved
@@ -15,11 +15,7 @@
         "x-ms-client-request-id": "4b94b25b-feb3-08ff-47de-037312778d75",
         "x-ms-date": "Fri, 19 Feb 2021 19:00:19 GMT",
         "x-ms-return-client-request-id": "true",
-<<<<<<< HEAD
-        "x-ms-version": "2020-12-06"
-=======
-        "x-ms-version": "2021-02-12"
->>>>>>> 7e782c87
+        "x-ms-version": "2021-02-12"
       },
       "RequestBody": null,
       "StatusCode": 201,
@@ -34,11 +30,7 @@
         ],
         "x-ms-client-request-id": "4b94b25b-feb3-08ff-47de-037312778d75",
         "x-ms-request-id": "cb118a89-b01e-006d-1ef1-06cb14000000",
-<<<<<<< HEAD
-        "x-ms-version": "2020-12-06"
-=======
-        "x-ms-version": "2021-02-12"
->>>>>>> 7e782c87
+        "x-ms-version": "2021-02-12"
       },
       "ResponseBody": []
     },
@@ -56,11 +48,7 @@
         "x-ms-client-request-id": "ecab421f-1265-43b1-72e3-24867a645865",
         "x-ms-date": "Fri, 19 Feb 2021 19:00:19 GMT",
         "x-ms-return-client-request-id": "true",
-<<<<<<< HEAD
-        "x-ms-version": "2020-12-06"
-=======
-        "x-ms-version": "2021-02-12"
->>>>>>> 7e782c87
+        "x-ms-version": "2021-02-12"
       },
       "RequestBody": null,
       "StatusCode": 201,
@@ -75,11 +63,7 @@
         ],
         "x-ms-client-request-id": "ecab421f-1265-43b1-72e3-24867a645865",
         "x-ms-request-id": "da838cd6-a01f-0061-78f1-065c1c000000",
-<<<<<<< HEAD
-        "x-ms-version": "2020-12-06"
-=======
-        "x-ms-version": "2021-02-12"
->>>>>>> 7e782c87
+        "x-ms-version": "2021-02-12"
       },
       "ResponseBody": []
     },
@@ -98,11 +82,7 @@
         "x-ms-client-request-id": "6d7af8e7-b036-35eb-2bec-4bea44589427",
         "x-ms-date": "Fri, 19 Feb 2021 19:00:19 GMT",
         "x-ms-return-client-request-id": "true",
-<<<<<<< HEAD
-        "x-ms-version": "2020-12-06"
-=======
-        "x-ms-version": "2021-02-12"
->>>>>>> 7e782c87
+        "x-ms-version": "2021-02-12"
       },
       "RequestBody": null,
       "StatusCode": 201,
@@ -117,11 +97,7 @@
         ],
         "x-ms-client-request-id": "6d7af8e7-b036-35eb-2bec-4bea44589427",
         "x-ms-request-id": "da838ce5-a01f-0061-07f1-065c1c000000",
-<<<<<<< HEAD
-        "x-ms-version": "2020-12-06"
-=======
-        "x-ms-version": "2021-02-12"
->>>>>>> 7e782c87
+        "x-ms-version": "2021-02-12"
       },
       "ResponseBody": []
     },
@@ -140,11 +116,7 @@
         "x-ms-client-request-id": "819fe04d-ebe9-912e-c7f6-0b5983bc98b7",
         "x-ms-date": "Fri, 19 Feb 2021 19:00:19 GMT",
         "x-ms-return-client-request-id": "true",
-<<<<<<< HEAD
-        "x-ms-version": "2020-12-06"
-=======
-        "x-ms-version": "2021-02-12"
->>>>>>> 7e782c87
+        "x-ms-version": "2021-02-12"
       },
       "RequestBody": null,
       "StatusCode": 201,
@@ -159,11 +131,7 @@
         ],
         "x-ms-client-request-id": "819fe04d-ebe9-912e-c7f6-0b5983bc98b7",
         "x-ms-request-id": "da838cfc-a01f-0061-1ef1-065c1c000000",
-<<<<<<< HEAD
-        "x-ms-version": "2020-12-06"
-=======
-        "x-ms-version": "2021-02-12"
->>>>>>> 7e782c87
+        "x-ms-version": "2021-02-12"
       },
       "ResponseBody": []
     },
@@ -182,11 +150,7 @@
         "x-ms-client-request-id": "639c5c5b-12b9-ae3d-d1e8-a0c104eccbde",
         "x-ms-date": "Fri, 19 Feb 2021 19:00:19 GMT",
         "x-ms-return-client-request-id": "true",
-<<<<<<< HEAD
-        "x-ms-version": "2020-12-06"
-=======
-        "x-ms-version": "2021-02-12"
->>>>>>> 7e782c87
+        "x-ms-version": "2021-02-12"
       },
       "RequestBody": null,
       "StatusCode": 201,
@@ -201,11 +165,7 @@
         ],
         "x-ms-client-request-id": "639c5c5b-12b9-ae3d-d1e8-a0c104eccbde",
         "x-ms-request-id": "da838d18-a01f-0061-3af1-065c1c000000",
-<<<<<<< HEAD
-        "x-ms-version": "2020-12-06"
-=======
-        "x-ms-version": "2021-02-12"
->>>>>>> 7e782c87
+        "x-ms-version": "2021-02-12"
       },
       "ResponseBody": []
     },
@@ -224,11 +184,7 @@
         "x-ms-client-request-id": "27fda9d3-351f-c4fe-9b9f-e0218dcad2c6",
         "x-ms-date": "Fri, 19 Feb 2021 19:00:19 GMT",
         "x-ms-return-client-request-id": "true",
-<<<<<<< HEAD
-        "x-ms-version": "2020-12-06"
-=======
-        "x-ms-version": "2021-02-12"
->>>>>>> 7e782c87
+        "x-ms-version": "2021-02-12"
       },
       "RequestBody": null,
       "StatusCode": 201,
@@ -243,11 +199,7 @@
         ],
         "x-ms-client-request-id": "27fda9d3-351f-c4fe-9b9f-e0218dcad2c6",
         "x-ms-request-id": "da838d2a-a01f-0061-4cf1-065c1c000000",
-<<<<<<< HEAD
-        "x-ms-version": "2020-12-06"
-=======
-        "x-ms-version": "2021-02-12"
->>>>>>> 7e782c87
+        "x-ms-version": "2021-02-12"
       },
       "ResponseBody": []
     },
@@ -266,11 +218,7 @@
         "x-ms-client-request-id": "5bedca2c-a4ee-ffbe-265e-9fdcfec3928a",
         "x-ms-date": "Fri, 19 Feb 2021 19:00:19 GMT",
         "x-ms-return-client-request-id": "true",
-<<<<<<< HEAD
-        "x-ms-version": "2020-12-06"
-=======
-        "x-ms-version": "2021-02-12"
->>>>>>> 7e782c87
+        "x-ms-version": "2021-02-12"
       },
       "RequestBody": null,
       "StatusCode": 201,
@@ -285,11 +233,7 @@
         ],
         "x-ms-client-request-id": "5bedca2c-a4ee-ffbe-265e-9fdcfec3928a",
         "x-ms-request-id": "da838d3e-a01f-0061-60f1-065c1c000000",
-<<<<<<< HEAD
-        "x-ms-version": "2020-12-06"
-=======
-        "x-ms-version": "2021-02-12"
->>>>>>> 7e782c87
+        "x-ms-version": "2021-02-12"
       },
       "ResponseBody": []
     },
@@ -308,11 +252,7 @@
         "x-ms-client-request-id": "c3f4d409-77dd-bad8-3433-8a7048087db4",
         "x-ms-date": "Fri, 19 Feb 2021 19:00:19 GMT",
         "x-ms-return-client-request-id": "true",
-<<<<<<< HEAD
-        "x-ms-version": "2020-12-06"
-=======
-        "x-ms-version": "2021-02-12"
->>>>>>> 7e782c87
+        "x-ms-version": "2021-02-12"
       },
       "RequestBody": null,
       "StatusCode": 201,
@@ -327,11 +267,7 @@
         ],
         "x-ms-client-request-id": "c3f4d409-77dd-bad8-3433-8a7048087db4",
         "x-ms-request-id": "da838d4d-a01f-0061-6ff1-065c1c000000",
-<<<<<<< HEAD
-        "x-ms-version": "2020-12-06"
-=======
-        "x-ms-version": "2021-02-12"
->>>>>>> 7e782c87
+        "x-ms-version": "2021-02-12"
       },
       "ResponseBody": []
     },
@@ -350,11 +286,7 @@
         "x-ms-client-request-id": "2ad282dc-cfce-7eac-2fa5-f05e8197a4bb",
         "x-ms-date": "Fri, 19 Feb 2021 19:00:19 GMT",
         "x-ms-return-client-request-id": "true",
-<<<<<<< HEAD
-        "x-ms-version": "2020-12-06"
-=======
-        "x-ms-version": "2021-02-12"
->>>>>>> 7e782c87
+        "x-ms-version": "2021-02-12"
       },
       "RequestBody": null,
       "StatusCode": 201,
@@ -369,11 +301,7 @@
         ],
         "x-ms-client-request-id": "2ad282dc-cfce-7eac-2fa5-f05e8197a4bb",
         "x-ms-request-id": "da838d5f-a01f-0061-01f1-065c1c000000",
-<<<<<<< HEAD
-        "x-ms-version": "2020-12-06"
-=======
-        "x-ms-version": "2021-02-12"
->>>>>>> 7e782c87
+        "x-ms-version": "2021-02-12"
       },
       "ResponseBody": []
     },
@@ -392,11 +320,7 @@
         "x-ms-client-request-id": "c5937059-5236-1ae5-d87c-0b787f1c9e2b",
         "x-ms-date": "Fri, 19 Feb 2021 19:00:19 GMT",
         "x-ms-return-client-request-id": "true",
-<<<<<<< HEAD
-        "x-ms-version": "2020-12-06"
-=======
-        "x-ms-version": "2021-02-12"
->>>>>>> 7e782c87
+        "x-ms-version": "2021-02-12"
       },
       "RequestBody": null,
       "StatusCode": 201,
@@ -411,11 +335,7 @@
         ],
         "x-ms-client-request-id": "c5937059-5236-1ae5-d87c-0b787f1c9e2b",
         "x-ms-request-id": "da838d75-a01f-0061-0ff1-065c1c000000",
-<<<<<<< HEAD
-        "x-ms-version": "2020-12-06"
-=======
-        "x-ms-version": "2021-02-12"
->>>>>>> 7e782c87
+        "x-ms-version": "2021-02-12"
       },
       "ResponseBody": []
     },
@@ -434,11 +354,7 @@
         "x-ms-client-request-id": "1004d6e1-de03-b185-149e-c8943b861b3d",
         "x-ms-date": "Fri, 19 Feb 2021 19:00:19 GMT",
         "x-ms-return-client-request-id": "true",
-<<<<<<< HEAD
-        "x-ms-version": "2020-12-06"
-=======
-        "x-ms-version": "2021-02-12"
->>>>>>> 7e782c87
+        "x-ms-version": "2021-02-12"
       },
       "RequestBody": null,
       "StatusCode": 201,
@@ -453,11 +369,7 @@
         ],
         "x-ms-client-request-id": "1004d6e1-de03-b185-149e-c8943b861b3d",
         "x-ms-request-id": "da838d80-a01f-0061-1af1-065c1c000000",
-<<<<<<< HEAD
-        "x-ms-version": "2020-12-06"
-=======
-        "x-ms-version": "2021-02-12"
->>>>>>> 7e782c87
+        "x-ms-version": "2021-02-12"
       },
       "ResponseBody": []
     },
@@ -474,11 +386,7 @@
         "x-ms-client-request-id": "a89647de-8d17-7e27-56b7-e6c370725afc",
         "x-ms-date": "Fri, 19 Feb 2021 19:00:19 GMT",
         "x-ms-return-client-request-id": "true",
-<<<<<<< HEAD
-        "x-ms-version": "2020-12-06"
-=======
-        "x-ms-version": "2021-02-12"
->>>>>>> 7e782c87
+        "x-ms-version": "2021-02-12"
       },
       "RequestBody": null,
       "StatusCode": 200,
@@ -492,11 +400,7 @@
         "Transfer-Encoding": "chunked",
         "x-ms-client-request-id": "a89647de-8d17-7e27-56b7-e6c370725afc",
         "x-ms-request-id": "da838d8b-a01f-0061-25f1-065c1c000000",
-<<<<<<< HEAD
-        "x-ms-version": "2020-12-06"
-=======
-        "x-ms-version": "2021-02-12"
->>>>>>> 7e782c87
+        "x-ms-version": "2021-02-12"
       },
       "ResponseBody": [
         "{\"paths\":[{\"contentLength\":\"0\",\"creationTime\":\"132582348186220771\",\"etag\":\"0x8D8D508999778E3\",\"group\":\"$superuser\",\"isDirectory\":\"true\",\"lastModified\":\"Fri, 19 Feb 2021 19:00:18 GMT\",\"name\":\"test-directory-8b79ee47-17d9-b040-272d-849ab0e29c50/bar\",\"owner\":\"$superuser\",\"permissions\":\"rwxr-x---\"},{\"contentLength\":\"0\",\"creationTime\":\"132582348187118641\",\"etag\":\"0x8D8D50899A52C31\",\"group\":\"$superuser\",\"isDirectory\":\"true\",\"lastModified\":\"Fri, 19 Feb 2021 19:00:18 GMT\",\"name\":\"test-directory-8b79ee47-17d9-b040-272d-849ab0e29c50/baz\",\"owner\":\"$superuser\",\"permissions\":\"rwxr-x---\"},{\"contentLength\":\"0\",\"creationTime\":\"132582348187865904\",\"etag\":\"0x8D8D50899B09330\",\"group\":\"$superuser\",\"isDirectory\":\"true\",\"lastModified\":\"Fri, 19 Feb 2021 19:00:18 GMT\",\"name\":\"test-directory-8b79ee47-17d9-b040-272d-849ab0e29c50/baz/bar\",\"owner\":\"$superuser\",\"permissions\":\"rwxr-x---\"},{\"contentLength\":\"0\",\"creationTime\":\"132582348191966076\",\"etag\":\"0x8D8D50899EF237C\",\"group\":\"$superuser\",\"isDirectory\":\"true\",\"lastModified\":\"Fri, 19 Feb 2021 19:00:19 GMT\",\"name\":\"test-directory-8b79ee47-17d9-b040-272d-849ab0e29c50/baz/bar/foo\",\"owner\":\"$superuser\",\"permissions\":\"rwxr-x---\"},{\"contentLength\":\"0\",\"creationTime\":\"132582348190409839\",\"etag\":\"0x8D8D50899D7646F\",\"group\":\"$superuser\",\"isDirectory\":\"true\",\"lastModified\":\"Fri, 19 Feb 2021 19:00:19 GMT\",\"name\":\"test-directory-8b79ee47-17d9-b040-272d-849ab0e29c50/baz/foo\",\"owner\":\"$superuser\",\"permissions\":\"rwxr-x---\"},{\"contentLength\":\"0\",\"creationTime\":\"132582348191235141\",\"etag\":\"0x8D8D50899E3FC45\",\"group\":\"$superuser\",\"isDirectory\":\"true\",\"lastModified\":\"Fri, 19 Feb 2021 19:00:19 GMT\",\"name\":\"test-directory-8b79ee47-17d9-b040-272d-849ab0e29c50/baz/foo/bar\",\"owner\":\"$superuser\",\"permissions\":\"rwxr-x---\"},{\"contentLength\":\"0\",\"creationTime\":\"132582348185327961\",\"etag\":\"0x8D8D5089989D959\",\"group\":\"$superuser\",\"isDirectory\":\"true\",\"lastModified\":\"Fri, 19 Feb 2021 19:00:18 GMT\",\"name\":\"test-directory-8b79ee47-17d9-b040-272d-849ab0e29c50/foo\",\"owner\":\"$superuser\",\"permissions\":\"rwxr-x---\"},{\"contentLength\":\"0\",\"creationTime\":\"132582348189538129\",\"etag\":\"0x8D8D50899CA1751\",\"group\":\"$superuser\",\"isDirectory\":\"true\",\"lastModified\":\"Fri, 19 Feb 2021 19:00:18 GMT\",\"name\":\"test-directory-8b79ee47-17d9-b040-272d-849ab0e29c50/foo/bar\",\"owner\":\"$superuser\",\"permissions\":\"rwxr-x---\"},{\"contentLength\":\"0\",\"creationTime\":\"132582348188816585\",\"etag\":\"0x8D8D50899BF14C9\",\"group\":\"$superuser\",\"isDirectory\":\"true\",\"lastModified\":\"Fri, 19 Feb 2021 19:00:18 GMT\",\"name\":\"test-directory-8b79ee47-17d9-b040-272d-849ab0e29c50/foo/foo\",\"owner\":\"$superuser\",\"permissions\":\"rwxr-x---\"}]}\n"
@@ -516,11 +420,7 @@
         "x-ms-client-request-id": "f3b6c152-72f0-a726-ad00-ae4ce2f3b0f6",
         "x-ms-date": "Fri, 19 Feb 2021 19:00:20 GMT",
         "x-ms-return-client-request-id": "true",
-<<<<<<< HEAD
-        "x-ms-version": "2020-12-06"
-=======
-        "x-ms-version": "2021-02-12"
->>>>>>> 7e782c87
+        "x-ms-version": "2021-02-12"
       },
       "RequestBody": null,
       "StatusCode": 202,
@@ -533,11 +433,7 @@
         ],
         "x-ms-client-request-id": "f3b6c152-72f0-a726-ad00-ae4ce2f3b0f6",
         "x-ms-request-id": "cb118b88-b01e-006d-01f1-06cb14000000",
-<<<<<<< HEAD
-        "x-ms-version": "2020-12-06"
-=======
-        "x-ms-version": "2021-02-12"
->>>>>>> 7e782c87
+        "x-ms-version": "2021-02-12"
       },
       "ResponseBody": []
     }
