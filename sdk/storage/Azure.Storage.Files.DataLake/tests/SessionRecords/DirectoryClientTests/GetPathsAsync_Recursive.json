--- conflicted
+++ resolved
@@ -1,623 +1,390 @@
 {
   "Entries": [
     {
-      "RequestUri": "https://seannse.blob.core.windows.net/test-filesystem-9df01850-11db-e824-0c05-6f4ce389bf7a?restype=container",
+      "RequestUri": "https://seannse.blob.core.windows.net/test-filesystem-87867dcf-6847-77d5-2fe7-678c7162b592?restype=container",
       "RequestMethod": "PUT",
       "RequestHeaders": {
         "Accept": "application/xml",
         "Authorization": "Sanitized",
-<<<<<<< HEAD
-        "traceparent": "00-28d4330a8ccbbf4c8e6de3d6c431d9e6-eeee7af221c7174d-00",
-        "User-Agent": [
-          "azsdk-net-Storage.Files.DataLake/12.7.0-alpha.20210202.1",
-          "(.NET 5.0.2; Microsoft Windows 10.0.19042)"
+        "traceparent": "00-15cf718cc6c3e64c881227aa13cdc20f-3958f2f72e154c48-00",
+        "User-Agent": [
+          "azsdk-net-Storage.Files.DataLake/12.7.0-alpha.20210219.1",
+          "(.NET 5.0.3; Microsoft Windows 10.0.19041)"
         ],
         "x-ms-blob-public-access": "container",
-        "x-ms-client-request-id": "c2631ba1-775a-94f4-41b3-72a295ae0d18",
-        "x-ms-date": "Tue, 02 Feb 2021 21:51:54 GMT",
-=======
-        "traceparent": "00-31d5740b7a448d46892cedfa7e80da77-ae1c0a2429818442-00",
-        "User-Agent": [
-          "azsdk-net-Storage.Files.DataLake/12.7.0-alpha.20210217.1",
-          "(.NET 5.0.3; Microsoft Windows 10.0.19042)"
-        ],
-        "x-ms-blob-public-access": "container",
-        "x-ms-client-request-id": "c2631ba1-775a-94f4-41b3-72a295ae0d18",
-        "x-ms-date": "Wed, 17 Feb 2021 22:39:46 GMT",
->>>>>>> 1814567d
-        "x-ms-return-client-request-id": "true",
-        "x-ms-version": "2020-06-12"
-      },
-      "RequestBody": null,
-      "StatusCode": 201,
-      "ResponseHeaders": {
-        "Content-Length": "0",
-<<<<<<< HEAD
-        "Date": "Tue, 02 Feb 2021 21:51:54 GMT",
-        "ETag": "\u00220x8D8C7C4C2181005\u0022",
-        "Last-Modified": "Tue, 02 Feb 2021 21:51:55 GMT",
-=======
-        "Date": "Wed, 17 Feb 2021 22:39:45 GMT",
-        "ETag": "\u00220x8D8D394ED6BCB9C\u0022",
-        "Last-Modified": "Wed, 17 Feb 2021 22:39:46 GMT",
->>>>>>> 1814567d
+        "x-ms-client-request-id": "4b94b25b-feb3-08ff-47de-037312778d75",
+        "x-ms-date": "Fri, 19 Feb 2021 19:00:19 GMT",
+        "x-ms-return-client-request-id": "true",
+        "x-ms-version": "2020-06-12"
+      },
+      "RequestBody": null,
+      "StatusCode": 201,
+      "ResponseHeaders": {
+        "Content-Length": "0",
+        "Date": "Fri, 19 Feb 2021 19:00:18 GMT",
+        "ETag": "\u00220x8D8D508996F1E8B\u0022",
+        "Last-Modified": "Fri, 19 Feb 2021 19:00:18 GMT",
         "Server": [
           "Windows-Azure-Blob/1.0",
           "Microsoft-HTTPAPI/2.0"
         ],
-        "x-ms-client-request-id": "c2631ba1-775a-94f4-41b3-72a295ae0d18",
-<<<<<<< HEAD
-        "x-ms-request-id": "98009e69-701e-002f-43ad-f97294000000",
-=======
-        "x-ms-request-id": "607d985d-701e-002f-1e7d-057294000000",
->>>>>>> 1814567d
-        "x-ms-version": "2020-06-12"
-      },
-      "ResponseBody": []
-    },
-    {
-      "RequestUri": "https://seannse.dfs.core.windows.net/test-filesystem-9df01850-11db-e824-0c05-6f4ce389bf7a/test-directory-8e7ed98f-a54c-8918-8ff0-9f123de5b897?resource=directory",
-      "RequestMethod": "PUT",
-      "RequestHeaders": {
-        "Accept": "application/json",
-        "Authorization": "Sanitized",
-<<<<<<< HEAD
-        "traceparent": "00-183a359b8197e4479011f44cd43916df-f54ef649323ebd4e-00",
-        "User-Agent": [
-          "azsdk-net-Storage.Files.DataLake/12.7.0-alpha.20210202.1",
-          "(.NET 5.0.2; Microsoft Windows 10.0.19042)"
-        ],
-        "x-ms-client-request-id": "56afbbba-5ff7-fc66-03d9-3369d8e2575c",
-        "x-ms-date": "Tue, 02 Feb 2021 21:51:55 GMT",
-=======
-        "traceparent": "00-bdfe1107cb520d44a5c9088589c311e5-6fc39c5cf179a14a-00",
-        "User-Agent": [
-          "azsdk-net-Storage.Files.DataLake/12.7.0-alpha.20210217.1",
-          "(.NET 5.0.3; Microsoft Windows 10.0.19042)"
-        ],
-        "x-ms-client-request-id": "56afbbba-5ff7-fc66-03d9-3369d8e2575c",
-        "x-ms-date": "Wed, 17 Feb 2021 22:39:46 GMT",
->>>>>>> 1814567d
-        "x-ms-return-client-request-id": "true",
-        "x-ms-version": "2020-06-12"
-      },
-      "RequestBody": null,
-      "StatusCode": 201,
-      "ResponseHeaders": {
-        "Content-Length": "0",
-<<<<<<< HEAD
-        "Date": "Tue, 02 Feb 2021 21:51:55 GMT",
-        "ETag": "\u00220x8D8C7C4C2535469\u0022",
-        "Last-Modified": "Tue, 02 Feb 2021 21:51:56 GMT",
-=======
-        "Date": "Wed, 17 Feb 2021 22:39:46 GMT",
-        "ETag": "\u00220x8D8D394EDA39A3D\u0022",
-        "Last-Modified": "Wed, 17 Feb 2021 22:39:46 GMT",
->>>>>>> 1814567d
-        "Server": [
-          "Windows-Azure-HDFS/1.0",
-          "Microsoft-HTTPAPI/2.0"
-        ],
-        "x-ms-client-request-id": "56afbbba-5ff7-fc66-03d9-3369d8e2575c",
-<<<<<<< HEAD
-        "x-ms-request-id": "0dae1fd4-a01f-0013-24ad-f95b53000000",
-=======
-        "x-ms-request-id": "9efd011b-c01f-002a-127d-05a04f000000",
->>>>>>> 1814567d
-        "x-ms-version": "2020-06-12"
-      },
-      "ResponseBody": []
-    },
-    {
-      "RequestUri": "https://seannse.dfs.core.windows.net/test-filesystem-9df01850-11db-e824-0c05-6f4ce389bf7a/test-directory-8e7ed98f-a54c-8918-8ff0-9f123de5b897/foo?resource=directory",
-      "RequestMethod": "PUT",
-      "RequestHeaders": {
-        "Accept": "application/json",
-        "Authorization": "Sanitized",
-        "If-None-Match": "*",
-<<<<<<< HEAD
-        "traceparent": "00-2815b2d25027064d93337a7708a60e4c-d71ba5ba4090bf43-00",
-        "User-Agent": [
-          "azsdk-net-Storage.Files.DataLake/12.7.0-alpha.20210202.1",
-          "(.NET 5.0.2; Microsoft Windows 10.0.19042)"
-        ],
-        "x-ms-client-request-id": "81585085-6135-b89f-57ae-c44cc9b5df0f",
-        "x-ms-date": "Tue, 02 Feb 2021 21:51:55 GMT",
-=======
-        "traceparent": "00-140b1bf5cee3234f8695413a5a430cd1-7296ae681bf64d4a-00",
-        "User-Agent": [
-          "azsdk-net-Storage.Files.DataLake/12.7.0-alpha.20210217.1",
-          "(.NET 5.0.3; Microsoft Windows 10.0.19042)"
-        ],
-        "x-ms-client-request-id": "81585085-6135-b89f-57ae-c44cc9b5df0f",
-        "x-ms-date": "Wed, 17 Feb 2021 22:39:47 GMT",
->>>>>>> 1814567d
-        "x-ms-return-client-request-id": "true",
-        "x-ms-version": "2020-06-12"
-      },
-      "RequestBody": null,
-      "StatusCode": 201,
-      "ResponseHeaders": {
-        "Content-Length": "0",
-<<<<<<< HEAD
-        "Date": "Tue, 02 Feb 2021 21:51:56 GMT",
-        "ETag": "\u00220x8D8C7C4C2617B5C\u0022",
-        "Last-Modified": "Tue, 02 Feb 2021 21:51:56 GMT",
-=======
-        "Date": "Wed, 17 Feb 2021 22:39:46 GMT",
-        "ETag": "\u00220x8D8D394EDB22DE7\u0022",
-        "Last-Modified": "Wed, 17 Feb 2021 22:39:46 GMT",
->>>>>>> 1814567d
-        "Server": [
-          "Windows-Azure-HDFS/1.0",
-          "Microsoft-HTTPAPI/2.0"
-        ],
-        "x-ms-client-request-id": "81585085-6135-b89f-57ae-c44cc9b5df0f",
-<<<<<<< HEAD
-        "x-ms-request-id": "0dae1fe7-a01f-0013-37ad-f95b53000000",
-=======
-        "x-ms-request-id": "9efd0122-c01f-002a-197d-05a04f000000",
->>>>>>> 1814567d
-        "x-ms-version": "2020-06-12"
-      },
-      "ResponseBody": []
-    },
-    {
-      "RequestUri": "https://seannse.dfs.core.windows.net/test-filesystem-9df01850-11db-e824-0c05-6f4ce389bf7a/test-directory-8e7ed98f-a54c-8918-8ff0-9f123de5b897/bar?resource=directory",
-      "RequestMethod": "PUT",
-      "RequestHeaders": {
-        "Accept": "application/json",
-        "Authorization": "Sanitized",
-        "If-None-Match": "*",
-<<<<<<< HEAD
-        "traceparent": "00-9d520a8ce2f24a45bc8ecfd35282831f-b66b5760d16ecc4e-00",
-        "User-Agent": [
-          "azsdk-net-Storage.Files.DataLake/12.7.0-alpha.20210202.1",
-          "(.NET 5.0.2; Microsoft Windows 10.0.19042)"
-        ],
-        "x-ms-client-request-id": "87e48ba4-d689-9926-3bd3-805480a6c904",
-        "x-ms-date": "Tue, 02 Feb 2021 21:51:55 GMT",
-=======
-        "traceparent": "00-1497aa7a23cf66499b73fad4d5e5cb32-446e6a9fcaf8a046-00",
-        "User-Agent": [
-          "azsdk-net-Storage.Files.DataLake/12.7.0-alpha.20210217.1",
-          "(.NET 5.0.3; Microsoft Windows 10.0.19042)"
-        ],
-        "x-ms-client-request-id": "87e48ba4-d689-9926-3bd3-805480a6c904",
-        "x-ms-date": "Wed, 17 Feb 2021 22:39:47 GMT",
->>>>>>> 1814567d
-        "x-ms-return-client-request-id": "true",
-        "x-ms-version": "2020-06-12"
-      },
-      "RequestBody": null,
-      "StatusCode": 201,
-      "ResponseHeaders": {
-        "Content-Length": "0",
-<<<<<<< HEAD
-        "Date": "Tue, 02 Feb 2021 21:51:56 GMT",
-        "ETag": "\u00220x8D8C7C4C2709CD7\u0022",
-        "Last-Modified": "Tue, 02 Feb 2021 21:51:56 GMT",
-=======
-        "Date": "Wed, 17 Feb 2021 22:39:46 GMT",
-        "ETag": "\u00220x8D8D394EDBF7C2D\u0022",
-        "Last-Modified": "Wed, 17 Feb 2021 22:39:47 GMT",
->>>>>>> 1814567d
-        "Server": [
-          "Windows-Azure-HDFS/1.0",
-          "Microsoft-HTTPAPI/2.0"
-        ],
-        "x-ms-client-request-id": "87e48ba4-d689-9926-3bd3-805480a6c904",
-<<<<<<< HEAD
-        "x-ms-request-id": "0dae1ff5-a01f-0013-45ad-f95b53000000",
-=======
-        "x-ms-request-id": "9efd013f-c01f-002a-367d-05a04f000000",
->>>>>>> 1814567d
-        "x-ms-version": "2020-06-12"
-      },
-      "ResponseBody": []
-    },
-    {
-      "RequestUri": "https://seannse.dfs.core.windows.net/test-filesystem-9df01850-11db-e824-0c05-6f4ce389bf7a/test-directory-8e7ed98f-a54c-8918-8ff0-9f123de5b897/baz?resource=directory",
-      "RequestMethod": "PUT",
-      "RequestHeaders": {
-        "Accept": "application/json",
-        "Authorization": "Sanitized",
-        "If-None-Match": "*",
-<<<<<<< HEAD
-        "traceparent": "00-7791fcef97719f47ad5578f65956c922-c5f902b699f0d84d-00",
-        "User-Agent": [
-          "azsdk-net-Storage.Files.DataLake/12.7.0-alpha.20210202.1",
-          "(.NET 5.0.2; Microsoft Windows 10.0.19042)"
-        ],
-        "x-ms-client-request-id": "3ea7dcbf-58d1-3e86-1468-3e8812f6f422",
-        "x-ms-date": "Tue, 02 Feb 2021 21:51:55 GMT",
-=======
-        "traceparent": "00-e9b536026cacdd45b10ddbfbf3c826ac-a3418dc84621934b-00",
-        "User-Agent": [
-          "azsdk-net-Storage.Files.DataLake/12.7.0-alpha.20210217.1",
-          "(.NET 5.0.3; Microsoft Windows 10.0.19042)"
-        ],
-        "x-ms-client-request-id": "3ea7dcbf-58d1-3e86-1468-3e8812f6f422",
-        "x-ms-date": "Wed, 17 Feb 2021 22:39:47 GMT",
->>>>>>> 1814567d
-        "x-ms-return-client-request-id": "true",
-        "x-ms-version": "2020-06-12"
-      },
-      "RequestBody": null,
-      "StatusCode": 201,
-      "ResponseHeaders": {
-        "Content-Length": "0",
-<<<<<<< HEAD
-        "Date": "Tue, 02 Feb 2021 21:51:56 GMT",
-        "ETag": "\u00220x8D8C7C4C27F343C\u0022",
-        "Last-Modified": "Tue, 02 Feb 2021 21:51:56 GMT",
-=======
-        "Date": "Wed, 17 Feb 2021 22:39:46 GMT",
-        "ETag": "\u00220x8D8D394EDCE0A2F\u0022",
-        "Last-Modified": "Wed, 17 Feb 2021 22:39:47 GMT",
->>>>>>> 1814567d
-        "Server": [
-          "Windows-Azure-HDFS/1.0",
-          "Microsoft-HTTPAPI/2.0"
-        ],
-        "x-ms-client-request-id": "3ea7dcbf-58d1-3e86-1468-3e8812f6f422",
-<<<<<<< HEAD
-        "x-ms-request-id": "0dae2001-a01f-0013-51ad-f95b53000000",
-=======
-        "x-ms-request-id": "9efd0150-c01f-002a-477d-05a04f000000",
->>>>>>> 1814567d
-        "x-ms-version": "2020-06-12"
-      },
-      "ResponseBody": []
-    },
-    {
-      "RequestUri": "https://seannse.dfs.core.windows.net/test-filesystem-9df01850-11db-e824-0c05-6f4ce389bf7a/test-directory-8e7ed98f-a54c-8918-8ff0-9f123de5b897/baz/bar?resource=directory",
-      "RequestMethod": "PUT",
-      "RequestHeaders": {
-        "Accept": "application/json",
-        "Authorization": "Sanitized",
-        "If-None-Match": "*",
-<<<<<<< HEAD
-        "traceparent": "00-92c400312d61a74f8de5ad1b69ffcec6-123bf1db4216ac42-00",
-        "User-Agent": [
-          "azsdk-net-Storage.Files.DataLake/12.7.0-alpha.20210202.1",
-          "(.NET 5.0.2; Microsoft Windows 10.0.19042)"
-        ],
-        "x-ms-client-request-id": "a495aede-8aff-8d32-068c-bcaf7dc4df0d",
-        "x-ms-date": "Tue, 02 Feb 2021 21:51:55 GMT",
-=======
-        "traceparent": "00-1e3153f7134ff9439c47a8c0c28e5bb1-d9f3c7d3d7177b4f-00",
-        "User-Agent": [
-          "azsdk-net-Storage.Files.DataLake/12.7.0-alpha.20210217.1",
-          "(.NET 5.0.3; Microsoft Windows 10.0.19042)"
-        ],
-        "x-ms-client-request-id": "a495aede-8aff-8d32-068c-bcaf7dc4df0d",
-        "x-ms-date": "Wed, 17 Feb 2021 22:39:47 GMT",
->>>>>>> 1814567d
-        "x-ms-return-client-request-id": "true",
-        "x-ms-version": "2020-06-12"
-      },
-      "RequestBody": null,
-      "StatusCode": 201,
-      "ResponseHeaders": {
-        "Content-Length": "0",
-<<<<<<< HEAD
-        "Date": "Tue, 02 Feb 2021 21:51:56 GMT",
-        "ETag": "\u00220x8D8C7C4C28ED2E2\u0022",
-        "Last-Modified": "Tue, 02 Feb 2021 21:51:56 GMT",
-=======
-        "Date": "Wed, 17 Feb 2021 22:39:47 GMT",
-        "ETag": "\u00220x8D8D394EDDBAA59\u0022",
-        "Last-Modified": "Wed, 17 Feb 2021 22:39:47 GMT",
->>>>>>> 1814567d
-        "Server": [
-          "Windows-Azure-HDFS/1.0",
-          "Microsoft-HTTPAPI/2.0"
-        ],
-        "x-ms-client-request-id": "a495aede-8aff-8d32-068c-bcaf7dc4df0d",
-<<<<<<< HEAD
-        "x-ms-request-id": "0dae2017-a01f-0013-67ad-f95b53000000",
-=======
-        "x-ms-request-id": "9efd0160-c01f-002a-577d-05a04f000000",
->>>>>>> 1814567d
-        "x-ms-version": "2020-06-12"
-      },
-      "ResponseBody": []
-    },
-    {
-      "RequestUri": "https://seannse.dfs.core.windows.net/test-filesystem-9df01850-11db-e824-0c05-6f4ce389bf7a/test-directory-8e7ed98f-a54c-8918-8ff0-9f123de5b897/foo/foo?resource=directory",
-      "RequestMethod": "PUT",
-      "RequestHeaders": {
-        "Accept": "application/json",
-        "Authorization": "Sanitized",
-        "If-None-Match": "*",
-<<<<<<< HEAD
-        "traceparent": "00-4465306337a5bc44be4f638582c939c4-466f5f46f1673446-00",
-        "User-Agent": [
-          "azsdk-net-Storage.Files.DataLake/12.7.0-alpha.20210202.1",
-          "(.NET 5.0.2; Microsoft Windows 10.0.19042)"
-        ],
-        "x-ms-client-request-id": "63aa7093-4f61-c823-66bd-302e601f6b7a",
-        "x-ms-date": "Tue, 02 Feb 2021 21:51:55 GMT",
-=======
-        "traceparent": "00-55c41db84a63df419b5da813eaabb129-613061f565a62949-00",
-        "User-Agent": [
-          "azsdk-net-Storage.Files.DataLake/12.7.0-alpha.20210217.1",
-          "(.NET 5.0.3; Microsoft Windows 10.0.19042)"
-        ],
-        "x-ms-client-request-id": "63aa7093-4f61-c823-66bd-302e601f6b7a",
-        "x-ms-date": "Wed, 17 Feb 2021 22:39:47 GMT",
->>>>>>> 1814567d
-        "x-ms-return-client-request-id": "true",
-        "x-ms-version": "2020-06-12"
-      },
-      "RequestBody": null,
-      "StatusCode": 201,
-      "ResponseHeaders": {
-        "Content-Length": "0",
-<<<<<<< HEAD
-        "Date": "Tue, 02 Feb 2021 21:51:56 GMT",
-        "ETag": "\u00220x8D8C7C4C29D689F\u0022",
-        "Last-Modified": "Tue, 02 Feb 2021 21:51:56 GMT",
-=======
-        "Date": "Wed, 17 Feb 2021 22:39:47 GMT",
-        "ETag": "\u00220x8D8D394EDE93D7E\u0022",
-        "Last-Modified": "Wed, 17 Feb 2021 22:39:47 GMT",
->>>>>>> 1814567d
-        "Server": [
-          "Windows-Azure-HDFS/1.0",
-          "Microsoft-HTTPAPI/2.0"
-        ],
-        "x-ms-client-request-id": "63aa7093-4f61-c823-66bd-302e601f6b7a",
-<<<<<<< HEAD
-        "x-ms-request-id": "0dae2027-a01f-0013-77ad-f95b53000000",
-=======
-        "x-ms-request-id": "9efd0172-c01f-002a-697d-05a04f000000",
->>>>>>> 1814567d
-        "x-ms-version": "2020-06-12"
-      },
-      "ResponseBody": []
-    },
-    {
-      "RequestUri": "https://seannse.dfs.core.windows.net/test-filesystem-9df01850-11db-e824-0c05-6f4ce389bf7a/test-directory-8e7ed98f-a54c-8918-8ff0-9f123de5b897/foo/bar?resource=directory",
-      "RequestMethod": "PUT",
-      "RequestHeaders": {
-        "Accept": "application/json",
-        "Authorization": "Sanitized",
-        "If-None-Match": "*",
-<<<<<<< HEAD
-        "traceparent": "00-4aadff909e004b44afae7da505e01db3-b317813b461a834e-00",
-        "User-Agent": [
-          "azsdk-net-Storage.Files.DataLake/12.7.0-alpha.20210202.1",
-          "(.NET 5.0.2; Microsoft Windows 10.0.19042)"
-        ],
-        "x-ms-client-request-id": "0c1bb56b-7b19-9fac-72fc-c6648de841ec",
-        "x-ms-date": "Tue, 02 Feb 2021 21:51:56 GMT",
-=======
-        "traceparent": "00-9070413b6f403445a4a73f122c55de4f-6bdb509db62bf744-00",
-        "User-Agent": [
-          "azsdk-net-Storage.Files.DataLake/12.7.0-alpha.20210217.1",
-          "(.NET 5.0.3; Microsoft Windows 10.0.19042)"
-        ],
-        "x-ms-client-request-id": "0c1bb56b-7b19-9fac-72fc-c6648de841ec",
-        "x-ms-date": "Wed, 17 Feb 2021 22:39:47 GMT",
->>>>>>> 1814567d
-        "x-ms-return-client-request-id": "true",
-        "x-ms-version": "2020-06-12"
-      },
-      "RequestBody": null,
-      "StatusCode": 201,
-      "ResponseHeaders": {
-        "Content-Length": "0",
-<<<<<<< HEAD
-        "Date": "Tue, 02 Feb 2021 21:51:56 GMT",
-        "ETag": "\u00220x8D8C7C4C2ABAF5D\u0022",
-        "Last-Modified": "Tue, 02 Feb 2021 21:51:56 GMT",
-=======
-        "Date": "Wed, 17 Feb 2021 22:39:47 GMT",
-        "ETag": "\u00220x8D8D394EDF6642D\u0022",
-        "Last-Modified": "Wed, 17 Feb 2021 22:39:47 GMT",
->>>>>>> 1814567d
-        "Server": [
-          "Windows-Azure-HDFS/1.0",
-          "Microsoft-HTTPAPI/2.0"
-        ],
-        "x-ms-client-request-id": "0c1bb56b-7b19-9fac-72fc-c6648de841ec",
-<<<<<<< HEAD
-        "x-ms-request-id": "0dae2037-a01f-0013-07ad-f95b53000000",
-=======
-        "x-ms-request-id": "9efd0179-c01f-002a-707d-05a04f000000",
->>>>>>> 1814567d
-        "x-ms-version": "2020-06-12"
-      },
-      "ResponseBody": []
-    },
-    {
-      "RequestUri": "https://seannse.dfs.core.windows.net/test-filesystem-9df01850-11db-e824-0c05-6f4ce389bf7a/test-directory-8e7ed98f-a54c-8918-8ff0-9f123de5b897/baz/foo?resource=directory",
-      "RequestMethod": "PUT",
-      "RequestHeaders": {
-        "Accept": "application/json",
-        "Authorization": "Sanitized",
-        "If-None-Match": "*",
-<<<<<<< HEAD
-        "traceparent": "00-563f07e84ec86249b3c7858eb4ce4ebd-7c41f23893480f40-00",
-        "User-Agent": [
-          "azsdk-net-Storage.Files.DataLake/12.7.0-alpha.20210202.1",
-          "(.NET 5.0.2; Microsoft Windows 10.0.19042)"
-        ],
-        "x-ms-client-request-id": "abc20904-5e03-9660-c918-164be24693b0",
-        "x-ms-date": "Tue, 02 Feb 2021 21:51:56 GMT",
-=======
-        "traceparent": "00-8159db9c05b8844c86cc3055044ef50d-c0a23959a184624f-00",
-        "User-Agent": [
-          "azsdk-net-Storage.Files.DataLake/12.7.0-alpha.20210217.1",
-          "(.NET 5.0.3; Microsoft Windows 10.0.19042)"
-        ],
-        "x-ms-client-request-id": "abc20904-5e03-9660-c918-164be24693b0",
-        "x-ms-date": "Wed, 17 Feb 2021 22:39:47 GMT",
->>>>>>> 1814567d
-        "x-ms-return-client-request-id": "true",
-        "x-ms-version": "2020-06-12"
-      },
-      "RequestBody": null,
-      "StatusCode": 201,
-      "ResponseHeaders": {
-        "Content-Length": "0",
-<<<<<<< HEAD
-        "Date": "Tue, 02 Feb 2021 21:51:56 GMT",
-        "ETag": "\u00220x8D8C7C4C2B9EAE6\u0022",
-        "Last-Modified": "Tue, 02 Feb 2021 21:51:56 GMT",
-=======
-        "Date": "Wed, 17 Feb 2021 22:39:47 GMT",
-        "ETag": "\u00220x8D8D394EE03245D\u0022",
-        "Last-Modified": "Wed, 17 Feb 2021 22:39:47 GMT",
->>>>>>> 1814567d
-        "Server": [
-          "Windows-Azure-HDFS/1.0",
-          "Microsoft-HTTPAPI/2.0"
-        ],
-        "x-ms-client-request-id": "abc20904-5e03-9660-c918-164be24693b0",
-<<<<<<< HEAD
-        "x-ms-request-id": "0dae2049-a01f-0013-19ad-f95b53000000",
-=======
-        "x-ms-request-id": "9efd0182-c01f-002a-797d-05a04f000000",
->>>>>>> 1814567d
-        "x-ms-version": "2020-06-12"
-      },
-      "ResponseBody": []
-    },
-    {
-      "RequestUri": "https://seannse.dfs.core.windows.net/test-filesystem-9df01850-11db-e824-0c05-6f4ce389bf7a/test-directory-8e7ed98f-a54c-8918-8ff0-9f123de5b897/baz/foo/bar?resource=directory",
-      "RequestMethod": "PUT",
-      "RequestHeaders": {
-        "Accept": "application/json",
-        "Authorization": "Sanitized",
-        "If-None-Match": "*",
-<<<<<<< HEAD
-        "traceparent": "00-20b4e496912d11429644177b7301b6ac-e031aa3c44382740-00",
-        "User-Agent": [
-          "azsdk-net-Storage.Files.DataLake/12.7.0-alpha.20210202.1",
-          "(.NET 5.0.2; Microsoft Windows 10.0.19042)"
-        ],
-        "x-ms-client-request-id": "8360b3be-9525-f3e8-2636-950e8273087f",
-        "x-ms-date": "Tue, 02 Feb 2021 21:51:56 GMT",
-=======
-        "traceparent": "00-bb9e9a76f074d24882a78caf530d827f-f49986bc7c65fd49-00",
-        "User-Agent": [
-          "azsdk-net-Storage.Files.DataLake/12.7.0-alpha.20210217.1",
-          "(.NET 5.0.3; Microsoft Windows 10.0.19042)"
-        ],
-        "x-ms-client-request-id": "8360b3be-9525-f3e8-2636-950e8273087f",
-        "x-ms-date": "Wed, 17 Feb 2021 22:39:47 GMT",
->>>>>>> 1814567d
-        "x-ms-return-client-request-id": "true",
-        "x-ms-version": "2020-06-12"
-      },
-      "RequestBody": null,
-      "StatusCode": 201,
-      "ResponseHeaders": {
-        "Content-Length": "0",
-<<<<<<< HEAD
-        "Date": "Tue, 02 Feb 2021 21:51:56 GMT",
-        "ETag": "\u00220x8D8C7C4C2C810A3\u0022",
-        "Last-Modified": "Tue, 02 Feb 2021 21:51:56 GMT",
-=======
-        "Date": "Wed, 17 Feb 2021 22:39:47 GMT",
-        "ETag": "\u00220x8D8D394EE118251\u0022",
-        "Last-Modified": "Wed, 17 Feb 2021 22:39:47 GMT",
->>>>>>> 1814567d
-        "Server": [
-          "Windows-Azure-HDFS/1.0",
-          "Microsoft-HTTPAPI/2.0"
-        ],
-        "x-ms-client-request-id": "8360b3be-9525-f3e8-2636-950e8273087f",
-<<<<<<< HEAD
-        "x-ms-request-id": "0dae205b-a01f-0013-2bad-f95b53000000",
-=======
-        "x-ms-request-id": "9efd0185-c01f-002a-7c7d-05a04f000000",
->>>>>>> 1814567d
-        "x-ms-version": "2020-06-12"
-      },
-      "ResponseBody": []
-    },
-    {
-      "RequestUri": "https://seannse.dfs.core.windows.net/test-filesystem-9df01850-11db-e824-0c05-6f4ce389bf7a/test-directory-8e7ed98f-a54c-8918-8ff0-9f123de5b897/baz/bar/foo?resource=directory",
-      "RequestMethod": "PUT",
-      "RequestHeaders": {
-        "Accept": "application/json",
-        "Authorization": "Sanitized",
-        "If-None-Match": "*",
-<<<<<<< HEAD
-        "traceparent": "00-0cf851d834e12b4387352487bbca856c-3a7af78319d79648-00",
-        "User-Agent": [
-          "azsdk-net-Storage.Files.DataLake/12.7.0-alpha.20210202.1",
-          "(.NET 5.0.2; Microsoft Windows 10.0.19042)"
-        ],
-        "x-ms-client-request-id": "2f8c8631-0fe5-1c8a-c2f9-dd4fc3f15083",
-        "x-ms-date": "Tue, 02 Feb 2021 21:51:56 GMT",
-=======
-        "traceparent": "00-4e967ec67350cc4797d02e19be8055dc-223408ba1779bd43-00",
-        "User-Agent": [
-          "azsdk-net-Storage.Files.DataLake/12.7.0-alpha.20210217.1",
-          "(.NET 5.0.3; Microsoft Windows 10.0.19042)"
-        ],
-        "x-ms-client-request-id": "2f8c8631-0fe5-1c8a-c2f9-dd4fc3f15083",
-        "x-ms-date": "Wed, 17 Feb 2021 22:39:47 GMT",
->>>>>>> 1814567d
-        "x-ms-return-client-request-id": "true",
-        "x-ms-version": "2020-06-12"
-      },
-      "RequestBody": null,
-      "StatusCode": 201,
-      "ResponseHeaders": {
-        "Content-Length": "0",
-<<<<<<< HEAD
-        "Date": "Tue, 02 Feb 2021 21:51:56 GMT",
-        "ETag": "\u00220x8D8C7C4C2D63AFB\u0022",
-        "Last-Modified": "Tue, 02 Feb 2021 21:51:56 GMT",
-=======
-        "Date": "Wed, 17 Feb 2021 22:39:47 GMT",
-        "ETag": "\u00220x8D8D394EE1F4D4F\u0022",
-        "Last-Modified": "Wed, 17 Feb 2021 22:39:47 GMT",
->>>>>>> 1814567d
-        "Server": [
-          "Windows-Azure-HDFS/1.0",
-          "Microsoft-HTTPAPI/2.0"
-        ],
-        "x-ms-client-request-id": "2f8c8631-0fe5-1c8a-c2f9-dd4fc3f15083",
-<<<<<<< HEAD
-        "x-ms-request-id": "0dae2069-a01f-0013-39ad-f95b53000000",
-=======
-        "x-ms-request-id": "9efd0189-c01f-002a-807d-05a04f000000",
->>>>>>> 1814567d
-        "x-ms-version": "2020-06-12"
-      },
-      "ResponseBody": []
-    },
-    {
-<<<<<<< HEAD
-      "RequestUri": "https://seannse.dfs.core.windows.net/test-filesystem-9df01850-11db-e824-0c05-6f4ce389bf7a?resource=filesystem\u0026directory=test-directory-8e7ed98f-a54c-8918-8ff0-9f123de5b897\u0026recursive=true\u0026upn=false",
-=======
-      "RequestUri": "https://seannse.dfs.core.windows.net/test-filesystem-9df01850-11db-e824-0c05-6f4ce389bf7a?resource=filesystem\u0026recursive=true\u0026directory=test-directory-8e7ed98f-a54c-8918-8ff0-9f123de5b897\u0026upn=false",
->>>>>>> 1814567d
+        "x-ms-client-request-id": "4b94b25b-feb3-08ff-47de-037312778d75",
+        "x-ms-request-id": "cb118a89-b01e-006d-1ef1-06cb14000000",
+        "x-ms-version": "2020-06-12"
+      },
+      "ResponseBody": []
+    },
+    {
+      "RequestUri": "https://seannse.dfs.core.windows.net/test-filesystem-87867dcf-6847-77d5-2fe7-678c7162b592/test-directory-8b79ee47-17d9-b040-272d-849ab0e29c50?resource=directory",
+      "RequestMethod": "PUT",
+      "RequestHeaders": {
+        "Accept": "application/json",
+        "Authorization": "Sanitized",
+        "traceparent": "00-d0ddde546e951b448b22fd59d213ecb3-95739b6ae5d39241-00",
+        "User-Agent": [
+          "azsdk-net-Storage.Files.DataLake/12.7.0-alpha.20210219.1",
+          "(.NET 5.0.3; Microsoft Windows 10.0.19041)"
+        ],
+        "x-ms-client-request-id": "ecab421f-1265-43b1-72e3-24867a645865",
+        "x-ms-date": "Fri, 19 Feb 2021 19:00:19 GMT",
+        "x-ms-return-client-request-id": "true",
+        "x-ms-version": "2020-06-12"
+      },
+      "RequestBody": null,
+      "StatusCode": 201,
+      "ResponseHeaders": {
+        "Content-Length": "0",
+        "Date": "Fri, 19 Feb 2021 19:00:18 GMT",
+        "ETag": "\u00220x8D8D508997EC173\u0022",
+        "Last-Modified": "Fri, 19 Feb 2021 19:00:18 GMT",
+        "Server": [
+          "Windows-Azure-HDFS/1.0",
+          "Microsoft-HTTPAPI/2.0"
+        ],
+        "x-ms-client-request-id": "ecab421f-1265-43b1-72e3-24867a645865",
+        "x-ms-request-id": "da838cd6-a01f-0061-78f1-065c1c000000",
+        "x-ms-version": "2020-06-12"
+      },
+      "ResponseBody": []
+    },
+    {
+      "RequestUri": "https://seannse.dfs.core.windows.net/test-filesystem-87867dcf-6847-77d5-2fe7-678c7162b592/test-directory-8b79ee47-17d9-b040-272d-849ab0e29c50/foo?resource=directory",
+      "RequestMethod": "PUT",
+      "RequestHeaders": {
+        "Accept": "application/json",
+        "Authorization": "Sanitized",
+        "If-None-Match": "*",
+        "traceparent": "00-b50b101a08816f4fa1184acb6690f9ad-a0d459341afa584f-00",
+        "User-Agent": [
+          "azsdk-net-Storage.Files.DataLake/12.7.0-alpha.20210219.1",
+          "(.NET 5.0.3; Microsoft Windows 10.0.19041)"
+        ],
+        "x-ms-client-request-id": "6d7af8e7-b036-35eb-2bec-4bea44589427",
+        "x-ms-date": "Fri, 19 Feb 2021 19:00:19 GMT",
+        "x-ms-return-client-request-id": "true",
+        "x-ms-version": "2020-06-12"
+      },
+      "RequestBody": null,
+      "StatusCode": 201,
+      "ResponseHeaders": {
+        "Content-Length": "0",
+        "Date": "Fri, 19 Feb 2021 19:00:18 GMT",
+        "ETag": "\u00220x8D8D5089989D959\u0022",
+        "Last-Modified": "Fri, 19 Feb 2021 19:00:18 GMT",
+        "Server": [
+          "Windows-Azure-HDFS/1.0",
+          "Microsoft-HTTPAPI/2.0"
+        ],
+        "x-ms-client-request-id": "6d7af8e7-b036-35eb-2bec-4bea44589427",
+        "x-ms-request-id": "da838ce5-a01f-0061-07f1-065c1c000000",
+        "x-ms-version": "2020-06-12"
+      },
+      "ResponseBody": []
+    },
+    {
+      "RequestUri": "https://seannse.dfs.core.windows.net/test-filesystem-87867dcf-6847-77d5-2fe7-678c7162b592/test-directory-8b79ee47-17d9-b040-272d-849ab0e29c50/bar?resource=directory",
+      "RequestMethod": "PUT",
+      "RequestHeaders": {
+        "Accept": "application/json",
+        "Authorization": "Sanitized",
+        "If-None-Match": "*",
+        "traceparent": "00-ca30074a82bf214aac2a3c04077c5366-1543bf1ee9a6834f-00",
+        "User-Agent": [
+          "azsdk-net-Storage.Files.DataLake/12.7.0-alpha.20210219.1",
+          "(.NET 5.0.3; Microsoft Windows 10.0.19041)"
+        ],
+        "x-ms-client-request-id": "819fe04d-ebe9-912e-c7f6-0b5983bc98b7",
+        "x-ms-date": "Fri, 19 Feb 2021 19:00:19 GMT",
+        "x-ms-return-client-request-id": "true",
+        "x-ms-version": "2020-06-12"
+      },
+      "RequestBody": null,
+      "StatusCode": 201,
+      "ResponseHeaders": {
+        "Content-Length": "0",
+        "Date": "Fri, 19 Feb 2021 19:00:18 GMT",
+        "ETag": "\u00220x8D8D508999778E3\u0022",
+        "Last-Modified": "Fri, 19 Feb 2021 19:00:18 GMT",
+        "Server": [
+          "Windows-Azure-HDFS/1.0",
+          "Microsoft-HTTPAPI/2.0"
+        ],
+        "x-ms-client-request-id": "819fe04d-ebe9-912e-c7f6-0b5983bc98b7",
+        "x-ms-request-id": "da838cfc-a01f-0061-1ef1-065c1c000000",
+        "x-ms-version": "2020-06-12"
+      },
+      "ResponseBody": []
+    },
+    {
+      "RequestUri": "https://seannse.dfs.core.windows.net/test-filesystem-87867dcf-6847-77d5-2fe7-678c7162b592/test-directory-8b79ee47-17d9-b040-272d-849ab0e29c50/baz?resource=directory",
+      "RequestMethod": "PUT",
+      "RequestHeaders": {
+        "Accept": "application/json",
+        "Authorization": "Sanitized",
+        "If-None-Match": "*",
+        "traceparent": "00-6c984c77207c594dad87fc2357cb9c22-648490a88b92714e-00",
+        "User-Agent": [
+          "azsdk-net-Storage.Files.DataLake/12.7.0-alpha.20210219.1",
+          "(.NET 5.0.3; Microsoft Windows 10.0.19041)"
+        ],
+        "x-ms-client-request-id": "639c5c5b-12b9-ae3d-d1e8-a0c104eccbde",
+        "x-ms-date": "Fri, 19 Feb 2021 19:00:19 GMT",
+        "x-ms-return-client-request-id": "true",
+        "x-ms-version": "2020-06-12"
+      },
+      "RequestBody": null,
+      "StatusCode": 201,
+      "ResponseHeaders": {
+        "Content-Length": "0",
+        "Date": "Fri, 19 Feb 2021 19:00:18 GMT",
+        "ETag": "\u00220x8D8D50899A52C31\u0022",
+        "Last-Modified": "Fri, 19 Feb 2021 19:00:18 GMT",
+        "Server": [
+          "Windows-Azure-HDFS/1.0",
+          "Microsoft-HTTPAPI/2.0"
+        ],
+        "x-ms-client-request-id": "639c5c5b-12b9-ae3d-d1e8-a0c104eccbde",
+        "x-ms-request-id": "da838d18-a01f-0061-3af1-065c1c000000",
+        "x-ms-version": "2020-06-12"
+      },
+      "ResponseBody": []
+    },
+    {
+      "RequestUri": "https://seannse.dfs.core.windows.net/test-filesystem-87867dcf-6847-77d5-2fe7-678c7162b592/test-directory-8b79ee47-17d9-b040-272d-849ab0e29c50/baz/bar?resource=directory",
+      "RequestMethod": "PUT",
+      "RequestHeaders": {
+        "Accept": "application/json",
+        "Authorization": "Sanitized",
+        "If-None-Match": "*",
+        "traceparent": "00-2d9ff376d4a9334ab330bb805f339cd6-46136829dff6d94a-00",
+        "User-Agent": [
+          "azsdk-net-Storage.Files.DataLake/12.7.0-alpha.20210219.1",
+          "(.NET 5.0.3; Microsoft Windows 10.0.19041)"
+        ],
+        "x-ms-client-request-id": "27fda9d3-351f-c4fe-9b9f-e0218dcad2c6",
+        "x-ms-date": "Fri, 19 Feb 2021 19:00:19 GMT",
+        "x-ms-return-client-request-id": "true",
+        "x-ms-version": "2020-06-12"
+      },
+      "RequestBody": null,
+      "StatusCode": 201,
+      "ResponseHeaders": {
+        "Content-Length": "0",
+        "Date": "Fri, 19 Feb 2021 19:00:18 GMT",
+        "ETag": "\u00220x8D8D50899B09330\u0022",
+        "Last-Modified": "Fri, 19 Feb 2021 19:00:18 GMT",
+        "Server": [
+          "Windows-Azure-HDFS/1.0",
+          "Microsoft-HTTPAPI/2.0"
+        ],
+        "x-ms-client-request-id": "27fda9d3-351f-c4fe-9b9f-e0218dcad2c6",
+        "x-ms-request-id": "da838d2a-a01f-0061-4cf1-065c1c000000",
+        "x-ms-version": "2020-06-12"
+      },
+      "ResponseBody": []
+    },
+    {
+      "RequestUri": "https://seannse.dfs.core.windows.net/test-filesystem-87867dcf-6847-77d5-2fe7-678c7162b592/test-directory-8b79ee47-17d9-b040-272d-849ab0e29c50/foo/foo?resource=directory",
+      "RequestMethod": "PUT",
+      "RequestHeaders": {
+        "Accept": "application/json",
+        "Authorization": "Sanitized",
+        "If-None-Match": "*",
+        "traceparent": "00-0bad6be82891ec428c62f5666260e0a7-5cde5e7bd7105e41-00",
+        "User-Agent": [
+          "azsdk-net-Storage.Files.DataLake/12.7.0-alpha.20210219.1",
+          "(.NET 5.0.3; Microsoft Windows 10.0.19041)"
+        ],
+        "x-ms-client-request-id": "5bedca2c-a4ee-ffbe-265e-9fdcfec3928a",
+        "x-ms-date": "Fri, 19 Feb 2021 19:00:19 GMT",
+        "x-ms-return-client-request-id": "true",
+        "x-ms-version": "2020-06-12"
+      },
+      "RequestBody": null,
+      "StatusCode": 201,
+      "ResponseHeaders": {
+        "Content-Length": "0",
+        "Date": "Fri, 19 Feb 2021 19:00:18 GMT",
+        "ETag": "\u00220x8D8D50899BF14C9\u0022",
+        "Last-Modified": "Fri, 19 Feb 2021 19:00:18 GMT",
+        "Server": [
+          "Windows-Azure-HDFS/1.0",
+          "Microsoft-HTTPAPI/2.0"
+        ],
+        "x-ms-client-request-id": "5bedca2c-a4ee-ffbe-265e-9fdcfec3928a",
+        "x-ms-request-id": "da838d3e-a01f-0061-60f1-065c1c000000",
+        "x-ms-version": "2020-06-12"
+      },
+      "ResponseBody": []
+    },
+    {
+      "RequestUri": "https://seannse.dfs.core.windows.net/test-filesystem-87867dcf-6847-77d5-2fe7-678c7162b592/test-directory-8b79ee47-17d9-b040-272d-849ab0e29c50/foo/bar?resource=directory",
+      "RequestMethod": "PUT",
+      "RequestHeaders": {
+        "Accept": "application/json",
+        "Authorization": "Sanitized",
+        "If-None-Match": "*",
+        "traceparent": "00-ac90669a706662499bcbaba4d0edaa50-1e389027b199584b-00",
+        "User-Agent": [
+          "azsdk-net-Storage.Files.DataLake/12.7.0-alpha.20210219.1",
+          "(.NET 5.0.3; Microsoft Windows 10.0.19041)"
+        ],
+        "x-ms-client-request-id": "c3f4d409-77dd-bad8-3433-8a7048087db4",
+        "x-ms-date": "Fri, 19 Feb 2021 19:00:19 GMT",
+        "x-ms-return-client-request-id": "true",
+        "x-ms-version": "2020-06-12"
+      },
+      "RequestBody": null,
+      "StatusCode": 201,
+      "ResponseHeaders": {
+        "Content-Length": "0",
+        "Date": "Fri, 19 Feb 2021 19:00:18 GMT",
+        "ETag": "\u00220x8D8D50899CA1751\u0022",
+        "Last-Modified": "Fri, 19 Feb 2021 19:00:18 GMT",
+        "Server": [
+          "Windows-Azure-HDFS/1.0",
+          "Microsoft-HTTPAPI/2.0"
+        ],
+        "x-ms-client-request-id": "c3f4d409-77dd-bad8-3433-8a7048087db4",
+        "x-ms-request-id": "da838d4d-a01f-0061-6ff1-065c1c000000",
+        "x-ms-version": "2020-06-12"
+      },
+      "ResponseBody": []
+    },
+    {
+      "RequestUri": "https://seannse.dfs.core.windows.net/test-filesystem-87867dcf-6847-77d5-2fe7-678c7162b592/test-directory-8b79ee47-17d9-b040-272d-849ab0e29c50/baz/foo?resource=directory",
+      "RequestMethod": "PUT",
+      "RequestHeaders": {
+        "Accept": "application/json",
+        "Authorization": "Sanitized",
+        "If-None-Match": "*",
+        "traceparent": "00-f456eedabfd3cd49800b230fb90d7351-6ba238f2a02a3342-00",
+        "User-Agent": [
+          "azsdk-net-Storage.Files.DataLake/12.7.0-alpha.20210219.1",
+          "(.NET 5.0.3; Microsoft Windows 10.0.19041)"
+        ],
+        "x-ms-client-request-id": "2ad282dc-cfce-7eac-2fa5-f05e8197a4bb",
+        "x-ms-date": "Fri, 19 Feb 2021 19:00:19 GMT",
+        "x-ms-return-client-request-id": "true",
+        "x-ms-version": "2020-06-12"
+      },
+      "RequestBody": null,
+      "StatusCode": 201,
+      "ResponseHeaders": {
+        "Content-Length": "0",
+        "Date": "Fri, 19 Feb 2021 19:00:18 GMT",
+        "ETag": "\u00220x8D8D50899D7646F\u0022",
+        "Last-Modified": "Fri, 19 Feb 2021 19:00:19 GMT",
+        "Server": [
+          "Windows-Azure-HDFS/1.0",
+          "Microsoft-HTTPAPI/2.0"
+        ],
+        "x-ms-client-request-id": "2ad282dc-cfce-7eac-2fa5-f05e8197a4bb",
+        "x-ms-request-id": "da838d5f-a01f-0061-01f1-065c1c000000",
+        "x-ms-version": "2020-06-12"
+      },
+      "ResponseBody": []
+    },
+    {
+      "RequestUri": "https://seannse.dfs.core.windows.net/test-filesystem-87867dcf-6847-77d5-2fe7-678c7162b592/test-directory-8b79ee47-17d9-b040-272d-849ab0e29c50/baz/foo/bar?resource=directory",
+      "RequestMethod": "PUT",
+      "RequestHeaders": {
+        "Accept": "application/json",
+        "Authorization": "Sanitized",
+        "If-None-Match": "*",
+        "traceparent": "00-fe020d965c8baa4a8495b0bb132f6dfb-35245e6e6fca4f41-00",
+        "User-Agent": [
+          "azsdk-net-Storage.Files.DataLake/12.7.0-alpha.20210219.1",
+          "(.NET 5.0.3; Microsoft Windows 10.0.19041)"
+        ],
+        "x-ms-client-request-id": "c5937059-5236-1ae5-d87c-0b787f1c9e2b",
+        "x-ms-date": "Fri, 19 Feb 2021 19:00:19 GMT",
+        "x-ms-return-client-request-id": "true",
+        "x-ms-version": "2020-06-12"
+      },
+      "RequestBody": null,
+      "StatusCode": 201,
+      "ResponseHeaders": {
+        "Content-Length": "0",
+        "Date": "Fri, 19 Feb 2021 19:00:18 GMT",
+        "ETag": "\u00220x8D8D50899E3FC45\u0022",
+        "Last-Modified": "Fri, 19 Feb 2021 19:00:19 GMT",
+        "Server": [
+          "Windows-Azure-HDFS/1.0",
+          "Microsoft-HTTPAPI/2.0"
+        ],
+        "x-ms-client-request-id": "c5937059-5236-1ae5-d87c-0b787f1c9e2b",
+        "x-ms-request-id": "da838d75-a01f-0061-0ff1-065c1c000000",
+        "x-ms-version": "2020-06-12"
+      },
+      "ResponseBody": []
+    },
+    {
+      "RequestUri": "https://seannse.dfs.core.windows.net/test-filesystem-87867dcf-6847-77d5-2fe7-678c7162b592/test-directory-8b79ee47-17d9-b040-272d-849ab0e29c50/baz/bar/foo?resource=directory",
+      "RequestMethod": "PUT",
+      "RequestHeaders": {
+        "Accept": "application/json",
+        "Authorization": "Sanitized",
+        "If-None-Match": "*",
+        "traceparent": "00-1e74835f82177d41a324e73ddb1e81f3-08da416821bb7d4c-00",
+        "User-Agent": [
+          "azsdk-net-Storage.Files.DataLake/12.7.0-alpha.20210219.1",
+          "(.NET 5.0.3; Microsoft Windows 10.0.19041)"
+        ],
+        "x-ms-client-request-id": "1004d6e1-de03-b185-149e-c8943b861b3d",
+        "x-ms-date": "Fri, 19 Feb 2021 19:00:19 GMT",
+        "x-ms-return-client-request-id": "true",
+        "x-ms-version": "2020-06-12"
+      },
+      "RequestBody": null,
+      "StatusCode": 201,
+      "ResponseHeaders": {
+        "Content-Length": "0",
+        "Date": "Fri, 19 Feb 2021 19:00:18 GMT",
+        "ETag": "\u00220x8D8D50899EF237C\u0022",
+        "Last-Modified": "Fri, 19 Feb 2021 19:00:19 GMT",
+        "Server": [
+          "Windows-Azure-HDFS/1.0",
+          "Microsoft-HTTPAPI/2.0"
+        ],
+        "x-ms-client-request-id": "1004d6e1-de03-b185-149e-c8943b861b3d",
+        "x-ms-request-id": "da838d80-a01f-0061-1af1-065c1c000000",
+        "x-ms-version": "2020-06-12"
+      },
+      "ResponseBody": []
+    },
+    {
+      "RequestUri": "https://seannse.dfs.core.windows.net/test-filesystem-87867dcf-6847-77d5-2fe7-678c7162b592?resource=filesystem\u0026directory=test-directory-8b79ee47-17d9-b040-272d-849ab0e29c50\u0026recursive=true\u0026upn=false",
       "RequestMethod": "GET",
       "RequestHeaders": {
         "Accept": "application/json",
         "Authorization": "Sanitized",
         "User-Agent": [
-<<<<<<< HEAD
-          "azsdk-net-Storage.Files.DataLake/12.7.0-alpha.20210202.1",
-          "(.NET 5.0.2; Microsoft Windows 10.0.19042)"
-        ],
-        "x-ms-client-request-id": "fbdc094f-d9e6-e69a-90a0-4bfa5c3de617",
-        "x-ms-date": "Tue, 02 Feb 2021 21:51:56 GMT",
-=======
-          "azsdk-net-Storage.Files.DataLake/12.7.0-alpha.20210217.1",
-          "(.NET 5.0.3; Microsoft Windows 10.0.19042)"
-        ],
-        "x-ms-client-request-id": "fbdc094f-d9e6-e69a-90a0-4bfa5c3de617",
-        "x-ms-date": "Wed, 17 Feb 2021 22:39:47 GMT",
->>>>>>> 1814567d
+          "azsdk-net-Storage.Files.DataLake/12.7.0-alpha.20210219.1",
+          "(.NET 5.0.3; Microsoft Windows 10.0.19041)"
+        ],
+        "x-ms-client-request-id": "a89647de-8d17-7e27-56b7-e6c370725afc",
+        "x-ms-date": "Fri, 19 Feb 2021 19:00:19 GMT",
         "x-ms-return-client-request-id": "true",
         "x-ms-version": "2020-06-12"
       },
@@ -625,55 +392,33 @@
       "StatusCode": 200,
       "ResponseHeaders": {
         "Content-Type": "application/json; charset=utf-8",
-<<<<<<< HEAD
-        "Date": "Tue, 02 Feb 2021 21:51:56 GMT",
-=======
-        "Date": "Wed, 17 Feb 2021 22:39:47 GMT",
->>>>>>> 1814567d
+        "Date": "Fri, 19 Feb 2021 19:00:19 GMT",
         "Server": [
           "Windows-Azure-HDFS/1.0",
           "Microsoft-HTTPAPI/2.0"
         ],
         "Transfer-Encoding": "chunked",
-        "x-ms-client-request-id": "fbdc094f-d9e6-e69a-90a0-4bfa5c3de617",
-<<<<<<< HEAD
-        "x-ms-request-id": "0dae2072-a01f-0013-42ad-f95b53000000",
+        "x-ms-client-request-id": "a89647de-8d17-7e27-56b7-e6c370725afc",
+        "x-ms-request-id": "da838d8b-a01f-0061-25f1-065c1c000000",
         "x-ms-version": "2020-06-12"
       },
       "ResponseBody": [
-        "{\u0022paths\u0022:[{\u0022contentLength\u0022:\u00220\u0022,\u0022creationTime\u0022:\u0022132567763162602711\u0022,\u0022etag\u0022:\u00220x8D8C7C4C2709CD7\u0022,\u0022group\u0022:\u0022$superuser\u0022,\u0022isDirectory\u0022:\u0022true\u0022,\u0022lastModified\u0022:\u0022Tue, 02 Feb 2021 21:51:56 GMT\u0022,\u0022name\u0022:\u0022test-directory-8e7ed98f-a54c-8918-8ff0-9f123de5b897/bar\u0022,\u0022owner\u0022:\u0022$superuser\u0022,\u0022permissions\u0022:\u0022rwxr-x---\u0022},{\u0022contentLength\u0022:\u00220\u0022,\u0022creationTime\u0022:\u0022132567763163558972\u0022,\u0022etag\u0022:\u00220x8D8C7C4C27F343C\u0022,\u0022group\u0022:\u0022$superuser\u0022,\u0022isDirectory\u0022:\u0022true\u0022,\u0022lastModified\u0022:\u0022Tue, 02 Feb 2021 21:51:56 GMT\u0022,\u0022name\u0022:\u0022test-directory-8e7ed98f-a54c-8918-8ff0-9f123de5b897/baz\u0022,\u0022owner\u0022:\u0022$superuser\u0022,\u0022permissions\u0022:\u0022rwxr-x---\u0022},{\u0022contentLength\u0022:\u00220\u0022,\u0022creationTime\u0022:\u0022132567763164582626\u0022,\u0022etag\u0022:\u00220x8D8C7C4C28ED2E2\u0022,\u0022group\u0022:\u0022$superuser\u0022,\u0022isDirectory\u0022:\u0022true\u0022,\u0022lastModified\u0022:\u0022Tue, 02 Feb 2021 21:51:56 GMT\u0022,\u0022name\u0022:\u0022test-directory-8e7ed98f-a54c-8918-8ff0-9f123de5b897/baz/bar\u0022,\u0022owner\u0022:\u0022$superuser\u0022,\u0022permissions\u0022:\u0022rwxr-x---\u0022},{\u0022contentLength\u0022:\u00220\u0022,\u0022creationTime\u0022:\u0022132567763169262331\u0022,\u0022etag\u0022:\u00220x8D8C7C4C2D63AFB\u0022,\u0022group\u0022:\u0022$superuser\u0022,\u0022isDirectory\u0022:\u0022true\u0022,\u0022lastModified\u0022:\u0022Tue, 02 Feb 2021 21:51:56 GMT\u0022,\u0022name\u0022:\u0022test-directory-8e7ed98f-a54c-8918-8ff0-9f123de5b897/baz/bar/foo\u0022,\u0022owner\u0022:\u0022$superuser\u0022,\u0022permissions\u0022:\u0022rwxr-x---\u0022},{\u0022contentLength\u0022:\u00220\u0022,\u0022creationTime\u0022:\u0022132567763167406822\u0022,\u0022etag\u0022:\u00220x8D8C7C4C2B9EAE6\u0022,\u0022group\u0022:\u0022$superuser\u0022,\u0022isDirectory\u0022:\u0022true\u0022,\u0022lastModified\u0022:\u0022Tue, 02 Feb 2021 21:51:56 GMT\u0022,\u0022name\u0022:\u0022test-directory-8e7ed98f-a54c-8918-8ff0-9f123de5b897/baz/foo\u0022,\u0022owner\u0022:\u0022$superuser\u0022,\u0022permissions\u0022:\u0022rwxr-x---\u0022},{\u0022contentLength\u0022:\u00220\u0022,\u0022creationTime\u0022:\u0022132567763168333987\u0022,\u0022etag\u0022:\u00220x8D8C7C4C2C810A3\u0022,\u0022group\u0022:\u0022$superuser\u0022,\u0022isDirectory\u0022:\u0022true\u0022,\u0022lastModified\u0022:\u0022Tue, 02 Feb 2021 21:51:56 GMT\u0022,\u0022name\u0022:\u0022test-directory-8e7ed98f-a54c-8918-8ff0-9f123de5b897/baz/foo/bar\u0022,\u0022owner\u0022:\u0022$superuser\u0022,\u0022permissions\u0022:\u0022rwxr-x---\u0022},{\u0022contentLength\u0022:\u00220\u0022,\u0022creationTime\u0022:\u0022132567763161611100\u0022,\u0022etag\u0022:\u00220x8D8C7C4C2617B5C\u0022,\u0022group\u0022:\u0022$superuser\u0022,\u0022isDirectory\u0022:\u0022true\u0022,\u0022lastModified\u0022:\u0022Tue, 02 Feb 2021 21:51:56 GMT\u0022,\u0022name\u0022:\u0022test-directory-8e7ed98f-a54c-8918-8ff0-9f123de5b897/foo\u0022,\u0022owner\u0022:\u0022$superuser\u0022,\u0022permissions\u0022:\u0022rwxr-x---\u0022},{\u0022contentLength\u0022:\u00220\u0022,\u0022creationTime\u0022:\u0022132567763166474077\u0022,\u0022etag\u0022:\u00220x8D8C7C4C2ABAF5D\u0022,\u0022group\u0022:\u0022$superuser\u0022,\u0022isDirectory\u0022:\u0022true\u0022,\u0022lastModified\u0022:\u0022Tue, 02 Feb 2021 21:51:56 GMT\u0022,\u0022name\u0022:\u0022test-directory-8e7ed98f-a54c-8918-8ff0-9f123de5b897/foo/bar\u0022,\u0022owner\u0022:\u0022$superuser\u0022,\u0022permissions\u0022:\u0022rwxr-x---\u0022},{\u0022contentLength\u0022:\u00220\u0022,\u0022creationTime\u0022:\u0022132567763165538463\u0022,\u0022etag\u0022:\u00220x8D8C7C4C29D689F\u0022,\u0022group\u0022:\u0022$superuser\u0022,\u0022isDirectory\u0022:\u0022true\u0022,\u0022lastModified\u0022:\u0022Tue, 02 Feb 2021 21:51:56 GMT\u0022,\u0022name\u0022:\u0022test-directory-8e7ed98f-a54c-8918-8ff0-9f123de5b897/foo/foo\u0022,\u0022owner\u0022:\u0022$superuser\u0022,\u0022permissions\u0022:\u0022rwxr-x---\u0022}]}\n"
-=======
-        "x-ms-request-id": "9efd0192-c01f-002a-097d-05a04f000000",
-        "x-ms-version": "2020-06-12"
-      },
-      "ResponseBody": [
-        "{\u0022paths\u0022:[{\u0022contentLength\u0022:\u00220\u0022,\u0022creationTime\u0022:\u0022132580751870295085\u0022,\u0022etag\u0022:\u00220x8D8D394EDBF7C2D\u0022,\u0022group\u0022:\u0022$superuser\u0022,\u0022isDirectory\u0022:\u0022true\u0022,\u0022lastModified\u0022:\u0022Wed, 17 Feb 2021 22:39:47 GMT\u0022,\u0022name\u0022:\u0022test-directory-8e7ed98f-a54c-8918-8ff0-9f123de5b897/bar\u0022,\u0022owner\u0022:\u0022$superuser\u0022,\u0022permissions\u0022:\u0022rwxr-x---\u0022},{\u0022contentLength\u0022:\u00220\u0022,\u0022creationTime\u0022:\u0022132580751871248943\u0022,\u0022etag\u0022:\u00220x8D8D394EDCE0A2F\u0022,\u0022group\u0022:\u0022$superuser\u0022,\u0022isDirectory\u0022:\u0022true\u0022,\u0022lastModified\u0022:\u0022Wed, 17 Feb 2021 22:39:47 GMT\u0022,\u0022name\u0022:\u0022test-directory-8e7ed98f-a54c-8918-8ff0-9f123de5b897/baz\u0022,\u0022owner\u0022:\u0022$superuser\u0022,\u0022permissions\u0022:\u0022rwxr-x---\u0022},{\u0022contentLength\u0022:\u00220\u0022,\u0022creationTime\u0022:\u0022132580751872141913\u0022,\u0022etag\u0022:\u00220x8D8D394EDDBAA59\u0022,\u0022group\u0022:\u0022$superuser\u0022,\u0022isDirectory\u0022:\u0022true\u0022,\u0022lastModified\u0022:\u0022Wed, 17 Feb 2021 22:39:47 GMT\u0022,\u0022name\u0022:\u0022test-directory-8e7ed98f-a54c-8918-8ff0-9f123de5b897/baz/bar\u0022,\u0022owner\u0022:\u0022$superuser\u0022,\u0022permissions\u0022:\u0022rwxr-x---\u0022},{\u0022contentLength\u0022:\u00220\u0022,\u0022creationTime\u0022:\u0022132580751876574543\u0022,\u0022etag\u0022:\u00220x8D8D394EE1F4D4F\u0022,\u0022group\u0022:\u0022$superuser\u0022,\u0022isDirectory\u0022:\u0022true\u0022,\u0022lastModified\u0022:\u0022Wed, 17 Feb 2021 22:39:47 GMT\u0022,\u0022name\u0022:\u0022test-directory-8e7ed98f-a54c-8918-8ff0-9f123de5b897/baz/bar/foo\u0022,\u0022owner\u0022:\u0022$superuser\u0022,\u0022permissions\u0022:\u0022rwxr-x---\u0022},{\u0022contentLength\u0022:\u00220\u0022,\u0022creationTime\u0022:\u0022132580751874729053\u0022,\u0022etag\u0022:\u00220x8D8D394EE03245D\u0022,\u0022group\u0022:\u0022$superuser\u0022,\u0022isDirectory\u0022:\u0022true\u0022,\u0022lastModified\u0022:\u0022Wed, 17 Feb 2021 22:39:47 GMT\u0022,\u0022name\u0022:\u0022test-directory-8e7ed98f-a54c-8918-8ff0-9f123de5b897/baz/foo\u0022,\u0022owner\u0022:\u0022$superuser\u0022,\u0022permissions\u0022:\u0022rwxr-x---\u0022},{\u0022contentLength\u0022:\u00220\u0022,\u0022creationTime\u0022:\u0022132580751875670609\u0022,\u0022etag\u0022:\u00220x8D8D394EE118251\u0022,\u0022group\u0022:\u0022$superuser\u0022,\u0022isDirectory\u0022:\u0022true\u0022,\u0022lastModified\u0022:\u0022Wed, 17 Feb 2021 22:39:47 GMT\u0022,\u0022name\u0022:\u0022test-directory-8e7ed98f-a54c-8918-8ff0-9f123de5b897/baz/foo/bar\u0022,\u0022owner\u0022:\u0022$superuser\u0022,\u0022permissions\u0022:\u0022rwxr-x---\u0022},{\u0022contentLength\u0022:\u00220\u0022,\u0022creationTime\u0022:\u0022132580751869423079\u0022,\u0022etag\u0022:\u00220x8D8D394EDB22DE7\u0022,\u0022group\u0022:\u0022$superuser\u0022,\u0022isDirectory\u0022:\u0022true\u0022,\u0022lastModified\u0022:\u0022Wed, 17 Feb 2021 22:39:46 GMT\u0022,\u0022name\u0022:\u0022test-directory-8e7ed98f-a54c-8918-8ff0-9f123de5b897/foo\u0022,\u0022owner\u0022:\u0022$superuser\u0022,\u0022permissions\u0022:\u0022rwxr-x---\u0022},{\u0022contentLength\u0022:\u00220\u0022,\u0022creationTime\u0022:\u0022132580751873893421\u0022,\u0022etag\u0022:\u00220x8D8D394EDF6642D\u0022,\u0022group\u0022:\u0022$superuser\u0022,\u0022isDirectory\u0022:\u0022true\u0022,\u0022lastModified\u0022:\u0022Wed, 17 Feb 2021 22:39:47 GMT\u0022,\u0022name\u0022:\u0022test-directory-8e7ed98f-a54c-8918-8ff0-9f123de5b897/foo/bar\u0022,\u0022owner\u0022:\u0022$superuser\u0022,\u0022permissions\u0022:\u0022rwxr-x---\u0022},{\u0022contentLength\u0022:\u00220\u0022,\u0022creationTime\u0022:\u0022132580751873031550\u0022,\u0022etag\u0022:\u00220x8D8D394EDE93D7E\u0022,\u0022group\u0022:\u0022$superuser\u0022,\u0022isDirectory\u0022:\u0022true\u0022,\u0022lastModified\u0022:\u0022Wed, 17 Feb 2021 22:39:47 GMT\u0022,\u0022name\u0022:\u0022test-directory-8e7ed98f-a54c-8918-8ff0-9f123de5b897/foo/foo\u0022,\u0022owner\u0022:\u0022$superuser\u0022,\u0022permissions\u0022:\u0022rwxr-x---\u0022}]}\n"
->>>>>>> 1814567d
+        "{\u0022paths\u0022:[{\u0022contentLength\u0022:\u00220\u0022,\u0022creationTime\u0022:\u0022132582348186220771\u0022,\u0022etag\u0022:\u00220x8D8D508999778E3\u0022,\u0022group\u0022:\u0022$superuser\u0022,\u0022isDirectory\u0022:\u0022true\u0022,\u0022lastModified\u0022:\u0022Fri, 19 Feb 2021 19:00:18 GMT\u0022,\u0022name\u0022:\u0022test-directory-8b79ee47-17d9-b040-272d-849ab0e29c50/bar\u0022,\u0022owner\u0022:\u0022$superuser\u0022,\u0022permissions\u0022:\u0022rwxr-x---\u0022},{\u0022contentLength\u0022:\u00220\u0022,\u0022creationTime\u0022:\u0022132582348187118641\u0022,\u0022etag\u0022:\u00220x8D8D50899A52C31\u0022,\u0022group\u0022:\u0022$superuser\u0022,\u0022isDirectory\u0022:\u0022true\u0022,\u0022lastModified\u0022:\u0022Fri, 19 Feb 2021 19:00:18 GMT\u0022,\u0022name\u0022:\u0022test-directory-8b79ee47-17d9-b040-272d-849ab0e29c50/baz\u0022,\u0022owner\u0022:\u0022$superuser\u0022,\u0022permissions\u0022:\u0022rwxr-x---\u0022},{\u0022contentLength\u0022:\u00220\u0022,\u0022creationTime\u0022:\u0022132582348187865904\u0022,\u0022etag\u0022:\u00220x8D8D50899B09330\u0022,\u0022group\u0022:\u0022$superuser\u0022,\u0022isDirectory\u0022:\u0022true\u0022,\u0022lastModified\u0022:\u0022Fri, 19 Feb 2021 19:00:18 GMT\u0022,\u0022name\u0022:\u0022test-directory-8b79ee47-17d9-b040-272d-849ab0e29c50/baz/bar\u0022,\u0022owner\u0022:\u0022$superuser\u0022,\u0022permissions\u0022:\u0022rwxr-x---\u0022},{\u0022contentLength\u0022:\u00220\u0022,\u0022creationTime\u0022:\u0022132582348191966076\u0022,\u0022etag\u0022:\u00220x8D8D50899EF237C\u0022,\u0022group\u0022:\u0022$superuser\u0022,\u0022isDirectory\u0022:\u0022true\u0022,\u0022lastModified\u0022:\u0022Fri, 19 Feb 2021 19:00:19 GMT\u0022,\u0022name\u0022:\u0022test-directory-8b79ee47-17d9-b040-272d-849ab0e29c50/baz/bar/foo\u0022,\u0022owner\u0022:\u0022$superuser\u0022,\u0022permissions\u0022:\u0022rwxr-x---\u0022},{\u0022contentLength\u0022:\u00220\u0022,\u0022creationTime\u0022:\u0022132582348190409839\u0022,\u0022etag\u0022:\u00220x8D8D50899D7646F\u0022,\u0022group\u0022:\u0022$superuser\u0022,\u0022isDirectory\u0022:\u0022true\u0022,\u0022lastModified\u0022:\u0022Fri, 19 Feb 2021 19:00:19 GMT\u0022,\u0022name\u0022:\u0022test-directory-8b79ee47-17d9-b040-272d-849ab0e29c50/baz/foo\u0022,\u0022owner\u0022:\u0022$superuser\u0022,\u0022permissions\u0022:\u0022rwxr-x---\u0022},{\u0022contentLength\u0022:\u00220\u0022,\u0022creationTime\u0022:\u0022132582348191235141\u0022,\u0022etag\u0022:\u00220x8D8D50899E3FC45\u0022,\u0022group\u0022:\u0022$superuser\u0022,\u0022isDirectory\u0022:\u0022true\u0022,\u0022lastModified\u0022:\u0022Fri, 19 Feb 2021 19:00:19 GMT\u0022,\u0022name\u0022:\u0022test-directory-8b79ee47-17d9-b040-272d-849ab0e29c50/baz/foo/bar\u0022,\u0022owner\u0022:\u0022$superuser\u0022,\u0022permissions\u0022:\u0022rwxr-x---\u0022},{\u0022contentLength\u0022:\u00220\u0022,\u0022creationTime\u0022:\u0022132582348185327961\u0022,\u0022etag\u0022:\u00220x8D8D5089989D959\u0022,\u0022group\u0022:\u0022$superuser\u0022,\u0022isDirectory\u0022:\u0022true\u0022,\u0022lastModified\u0022:\u0022Fri, 19 Feb 2021 19:00:18 GMT\u0022,\u0022name\u0022:\u0022test-directory-8b79ee47-17d9-b040-272d-849ab0e29c50/foo\u0022,\u0022owner\u0022:\u0022$superuser\u0022,\u0022permissions\u0022:\u0022rwxr-x---\u0022},{\u0022contentLength\u0022:\u00220\u0022,\u0022creationTime\u0022:\u0022132582348189538129\u0022,\u0022etag\u0022:\u00220x8D8D50899CA1751\u0022,\u0022group\u0022:\u0022$superuser\u0022,\u0022isDirectory\u0022:\u0022true\u0022,\u0022lastModified\u0022:\u0022Fri, 19 Feb 2021 19:00:18 GMT\u0022,\u0022name\u0022:\u0022test-directory-8b79ee47-17d9-b040-272d-849ab0e29c50/foo/bar\u0022,\u0022owner\u0022:\u0022$superuser\u0022,\u0022permissions\u0022:\u0022rwxr-x---\u0022},{\u0022contentLength\u0022:\u00220\u0022,\u0022creationTime\u0022:\u0022132582348188816585\u0022,\u0022etag\u0022:\u00220x8D8D50899BF14C9\u0022,\u0022group\u0022:\u0022$superuser\u0022,\u0022isDirectory\u0022:\u0022true\u0022,\u0022lastModified\u0022:\u0022Fri, 19 Feb 2021 19:00:18 GMT\u0022,\u0022name\u0022:\u0022test-directory-8b79ee47-17d9-b040-272d-849ab0e29c50/foo/foo\u0022,\u0022owner\u0022:\u0022$superuser\u0022,\u0022permissions\u0022:\u0022rwxr-x---\u0022}]}\n"
       ]
     },
     {
-      "RequestUri": "https://seannse.blob.core.windows.net/test-filesystem-9df01850-11db-e824-0c05-6f4ce389bf7a?restype=container",
+      "RequestUri": "https://seannse.blob.core.windows.net/test-filesystem-87867dcf-6847-77d5-2fe7-678c7162b592?restype=container",
       "RequestMethod": "DELETE",
       "RequestHeaders": {
         "Accept": "application/xml",
         "Authorization": "Sanitized",
-<<<<<<< HEAD
-        "traceparent": "00-7b65f50fce63e54583b639bd14050a8c-7b4553d6dc227649-00",
-        "User-Agent": [
-          "azsdk-net-Storage.Files.DataLake/12.7.0-alpha.20210202.1",
-          "(.NET 5.0.2; Microsoft Windows 10.0.19042)"
-        ],
-        "x-ms-client-request-id": "baff871e-5415-4e9d-2cb3-03e08e9f28e8",
-        "x-ms-date": "Tue, 02 Feb 2021 21:51:56 GMT",
-=======
-        "traceparent": "00-e330a72c4c36f345ac3e9ffbf9b39745-bedc6049c74e814e-00",
-        "User-Agent": [
-          "azsdk-net-Storage.Files.DataLake/12.7.0-alpha.20210217.1",
-          "(.NET 5.0.3; Microsoft Windows 10.0.19042)"
-        ],
-        "x-ms-client-request-id": "baff871e-5415-4e9d-2cb3-03e08e9f28e8",
-        "x-ms-date": "Wed, 17 Feb 2021 22:39:47 GMT",
->>>>>>> 1814567d
+        "traceparent": "00-6fd4ec50103a3440863256e9a22f7081-858adc33b13c674d-00",
+        "User-Agent": [
+          "azsdk-net-Storage.Files.DataLake/12.7.0-alpha.20210219.1",
+          "(.NET 5.0.3; Microsoft Windows 10.0.19041)"
+        ],
+        "x-ms-client-request-id": "f3b6c152-72f0-a726-ad00-ae4ce2f3b0f6",
+        "x-ms-date": "Fri, 19 Feb 2021 19:00:20 GMT",
         "x-ms-return-client-request-id": "true",
         "x-ms-version": "2020-06-12"
       },
@@ -681,28 +426,20 @@
       "StatusCode": 202,
       "ResponseHeaders": {
         "Content-Length": "0",
-<<<<<<< HEAD
-        "Date": "Tue, 02 Feb 2021 21:51:56 GMT",
-=======
-        "Date": "Wed, 17 Feb 2021 22:39:47 GMT",
->>>>>>> 1814567d
+        "Date": "Fri, 19 Feb 2021 19:00:19 GMT",
         "Server": [
           "Windows-Azure-Blob/1.0",
           "Microsoft-HTTPAPI/2.0"
         ],
-        "x-ms-client-request-id": "baff871e-5415-4e9d-2cb3-03e08e9f28e8",
-<<<<<<< HEAD
-        "x-ms-request-id": "98009fcb-701e-002f-78ad-f97294000000",
-=======
-        "x-ms-request-id": "607d9baa-701e-002f-257d-057294000000",
->>>>>>> 1814567d
+        "x-ms-client-request-id": "f3b6c152-72f0-a726-ad00-ae4ce2f3b0f6",
+        "x-ms-request-id": "cb118b88-b01e-006d-01f1-06cb14000000",
         "x-ms-version": "2020-06-12"
       },
       "ResponseBody": []
     }
   ],
   "Variables": {
-    "RandomSeed": "1155927077",
+    "RandomSeed": "957795798",
     "Storage_TestConfigHierarchicalNamespace": "NamespaceTenant\nseannse\nU2FuaXRpemVk\nhttps://seannse.blob.core.windows.net\nhttps://seannse.file.core.windows.net\nhttps://seannse.queue.core.windows.net\nhttps://seannse.table.core.windows.net\n\n\n\n\nhttps://seannse-secondary.blob.core.windows.net\nhttps://seannse-secondary.file.core.windows.net\nhttps://seannse-secondary.queue.core.windows.net\nhttps://seannse-secondary.table.core.windows.net\n68390a19-a643-458b-b726-408abf67b4fc\nSanitized\n72f988bf-86f1-41af-91ab-2d7cd011db47\nhttps://login.microsoftonline.com/\nCloud\nBlobEndpoint=https://seannse.blob.core.windows.net/;QueueEndpoint=https://seannse.queue.core.windows.net/;FileEndpoint=https://seannse.file.core.windows.net/;BlobSecondaryEndpoint=https://seannse-secondary.blob.core.windows.net/;QueueSecondaryEndpoint=https://seannse-secondary.queue.core.windows.net/;FileSecondaryEndpoint=https://seannse-secondary.file.core.windows.net/;AccountName=seannse;AccountKey=Sanitized\n"
   }
 }