--- conflicted
+++ resolved
@@ -14,11 +14,7 @@
         "x-ms-client-request-id": "5708140e-2872-2e9c-22d8-4d7eb3e4bd1c",
         "x-ms-date": "Fri, 03 Apr 2020 20:56:57 GMT",
         "x-ms-return-client-request-id": "true",
-<<<<<<< HEAD
-        "x-ms-version": "2019-12-12"
-=======
         "x-ms-version": "2020-02-10"
->>>>>>> 60f4876e
       },
       "RequestBody": null,
       "StatusCode": 201,
@@ -33,11 +29,7 @@
         ],
         "x-ms-client-request-id": "5708140e-2872-2e9c-22d8-4d7eb3e4bd1c",
         "x-ms-request-id": "9621c0a9-f01e-0012-32fa-093670000000",
-<<<<<<< HEAD
-        "x-ms-version": "2019-12-12"
-=======
         "x-ms-version": "2020-02-10"
->>>>>>> 60f4876e
       },
       "ResponseBody": []
     },
@@ -54,11 +46,7 @@
         "x-ms-client-request-id": "c9554ac4-7285-659c-3ebb-0797041e8d53",
         "x-ms-date": "Fri, 03 Apr 2020 20:56:57 GMT",
         "x-ms-return-client-request-id": "true",
-<<<<<<< HEAD
-        "x-ms-version": "2019-12-12"
-=======
         "x-ms-version": "2020-02-10"
->>>>>>> 60f4876e
       },
       "RequestBody": null,
       "StatusCode": 201,
@@ -73,11 +61,7 @@
         ],
         "x-ms-client-request-id": "c9554ac4-7285-659c-3ebb-0797041e8d53",
         "x-ms-request-id": "fa43fd80-201f-0097-26fa-091bad000000",
-<<<<<<< HEAD
-        "x-ms-version": "2019-12-12"
-=======
         "x-ms-version": "2020-02-10"
->>>>>>> 60f4876e
       },
       "ResponseBody": []
     },
@@ -93,11 +77,7 @@
         "x-ms-client-request-id": "57b9f5d1-1478-3531-df9a-a15336c1a482",
         "x-ms-date": "Fri, 03 Apr 2020 20:56:57 GMT",
         "x-ms-return-client-request-id": "true",
-<<<<<<< HEAD
-        "x-ms-version": "2019-12-12"
-=======
         "x-ms-version": "2020-02-10"
->>>>>>> 60f4876e
       },
       "RequestBody": null,
       "StatusCode": 200,
@@ -115,11 +95,7 @@
         "x-ms-owner": "$superuser",
         "x-ms-permissions": "rwxr-x---",
         "x-ms-request-id": "fa43fd81-201f-0097-27fa-091bad000000",
-<<<<<<< HEAD
-        "x-ms-version": "2019-12-12"
-=======
         "x-ms-version": "2020-02-10"
->>>>>>> 60f4876e
       },
       "ResponseBody": []
     },
@@ -136,11 +112,7 @@
         "x-ms-client-request-id": "0fc6e9da-3665-e6da-64a0-59493cb92aba",
         "x-ms-date": "Fri, 03 Apr 2020 20:56:57 GMT",
         "x-ms-return-client-request-id": "true",
-<<<<<<< HEAD
-        "x-ms-version": "2019-12-12"
-=======
         "x-ms-version": "2020-02-10"
->>>>>>> 60f4876e
       },
       "RequestBody": null,
       "StatusCode": 202,
@@ -153,11 +125,7 @@
         ],
         "x-ms-client-request-id": "0fc6e9da-3665-e6da-64a0-59493cb92aba",
         "x-ms-request-id": "9621c0cb-f01e-0012-4efa-093670000000",
-<<<<<<< HEAD
-        "x-ms-version": "2019-12-12"
-=======
         "x-ms-version": "2020-02-10"
->>>>>>> 60f4876e
       },
       "ResponseBody": []
     }
