{
  "Entries": [
    {
      "RequestUri": "https://seannse.blob.core.windows.net/test-filesystem-36960104-0700-7bc2-f7ce-260df41794cb?restype=container",
      "RequestMethod": "PUT",
      "RequestHeaders": {
        "Accept": "application/xml",
        "Authorization": "Sanitized",
<<<<<<< HEAD
        "traceparent": "00-4c26de3f86de9d49a08ec611699c0e9a-c9d20e102ff73c48-00",
        "User-Agent": [
          "azsdk-net-Storage.Files.DataLake/12.7.0-alpha.20210202.1",
          "(.NET 5.0.2; Microsoft Windows 10.0.19042)"
        ],
        "x-ms-blob-public-access": "container",
        "x-ms-client-request-id": "5708140e-2872-2e9c-22d8-4d7eb3e4bd1c",
        "x-ms-date": "Tue, 02 Feb 2021 21:43:35 GMT",
=======
        "traceparent": "00-e69ac87c5010564cb57e6d0d9a24dcf8-a40b3a4b2683ac4a-00",
        "User-Agent": [
          "azsdk-net-Storage.Files.DataLake/12.7.0-alpha.20210217.1",
          "(.NET 5.0.3; Microsoft Windows 10.0.19042)"
        ],
        "x-ms-blob-public-access": "container",
        "x-ms-client-request-id": "5708140e-2872-2e9c-22d8-4d7eb3e4bd1c",
        "x-ms-date": "Wed, 17 Feb 2021 22:46:54 GMT",
>>>>>>> 1814567d
        "x-ms-return-client-request-id": "true",
        "x-ms-version": "2020-06-12"
      },
      "RequestBody": null,
      "StatusCode": 201,
      "ResponseHeaders": {
        "Content-Length": "0",
<<<<<<< HEAD
        "Date": "Tue, 02 Feb 2021 21:43:36 GMT",
        "ETag": "\u00220x8D8C7C398C68E02\u0022",
        "Last-Modified": "Tue, 02 Feb 2021 21:43:36 GMT",
=======
        "Date": "Wed, 17 Feb 2021 22:46:54 GMT",
        "ETag": "\u00220x8D8D395ECDE891E\u0022",
        "Last-Modified": "Wed, 17 Feb 2021 22:46:55 GMT",
>>>>>>> 1814567d
        "Server": [
          "Windows-Azure-Blob/1.0",
          "Microsoft-HTTPAPI/2.0"
        ],
        "x-ms-client-request-id": "5708140e-2872-2e9c-22d8-4d7eb3e4bd1c",
<<<<<<< HEAD
        "x-ms-request-id": "0e371483-a01e-0095-3cac-f997ea000000",
=======
        "x-ms-request-id": "4cfb91c1-301e-004c-457e-05ef6f000000",
>>>>>>> 1814567d
        "x-ms-version": "2020-06-12"
      },
      "ResponseBody": []
    },
    {
      "RequestUri": "https://seannse.dfs.core.windows.net/test-filesystem-36960104-0700-7bc2-f7ce-260df41794cb/test-directory-b2bbd59e-a80e-4cd6-50da-237ea1ceddb7?resource=directory",
      "RequestMethod": "PUT",
      "RequestHeaders": {
        "Accept": "application/json",
        "Authorization": "Sanitized",
<<<<<<< HEAD
        "traceparent": "00-a82fd8dc924bde48a516f6423e188d62-781a57d5ff101445-00",
        "User-Agent": [
          "azsdk-net-Storage.Files.DataLake/12.7.0-alpha.20210202.1",
          "(.NET 5.0.2; Microsoft Windows 10.0.19042)"
        ],
        "x-ms-client-request-id": "c9554ac4-7285-659c-3ebb-0797041e8d53",
        "x-ms-date": "Tue, 02 Feb 2021 21:43:36 GMT",
=======
        "traceparent": "00-f8509785fd379c4a918c40ca97df24af-77eafeeb4a10c740-00",
        "User-Agent": [
          "azsdk-net-Storage.Files.DataLake/12.7.0-alpha.20210217.1",
          "(.NET 5.0.3; Microsoft Windows 10.0.19042)"
        ],
        "x-ms-client-request-id": "c9554ac4-7285-659c-3ebb-0797041e8d53",
        "x-ms-date": "Wed, 17 Feb 2021 22:46:55 GMT",
>>>>>>> 1814567d
        "x-ms-return-client-request-id": "true",
        "x-ms-version": "2020-06-12"
      },
      "RequestBody": null,
      "StatusCode": 201,
      "ResponseHeaders": {
        "Content-Length": "0",
<<<<<<< HEAD
        "Date": "Tue, 02 Feb 2021 21:43:37 GMT",
        "ETag": "\u00220x8D8C7C399128A7B\u0022",
        "Last-Modified": "Tue, 02 Feb 2021 21:43:37 GMT",
=======
        "Date": "Wed, 17 Feb 2021 22:46:54 GMT",
        "ETag": "\u00220x8D8D395ED1341BD\u0022",
        "Last-Modified": "Wed, 17 Feb 2021 22:46:55 GMT",
>>>>>>> 1814567d
        "Server": [
          "Windows-Azure-HDFS/1.0",
          "Microsoft-HTTPAPI/2.0"
        ],
        "x-ms-client-request-id": "c9554ac4-7285-659c-3ebb-0797041e8d53",
<<<<<<< HEAD
        "x-ms-request-id": "c30b05dc-801f-0059-39ac-f9f8dc000000",
=======
        "x-ms-request-id": "6ac91051-c01f-0083-2e7e-05613d000000",
>>>>>>> 1814567d
        "x-ms-version": "2020-06-12"
      },
      "ResponseBody": []
    },
    {
      "RequestUri": "https://seannse.dfs.core.windows.net/test-filesystem-36960104-0700-7bc2-f7ce-260df41794cb/test-directory-b2bbd59e-a80e-4cd6-50da-237ea1ceddb7?action=getAccessControl",
      "RequestMethod": "HEAD",
      "RequestHeaders": {
        "Accept": "application/json",
        "Authorization": "Sanitized",
        "User-Agent": [
<<<<<<< HEAD
          "azsdk-net-Storage.Files.DataLake/12.7.0-alpha.20210202.1",
          "(.NET 5.0.2; Microsoft Windows 10.0.19042)"
        ],
        "x-ms-client-request-id": "57b9f5d1-1478-3531-df9a-a15336c1a482",
        "x-ms-date": "Tue, 02 Feb 2021 21:43:36 GMT",
=======
          "azsdk-net-Storage.Files.DataLake/12.7.0-alpha.20210217.1",
          "(.NET 5.0.3; Microsoft Windows 10.0.19042)"
        ],
        "x-ms-client-request-id": "57b9f5d1-1478-3531-df9a-a15336c1a482",
        "x-ms-date": "Wed, 17 Feb 2021 22:46:55 GMT",
>>>>>>> 1814567d
        "x-ms-return-client-request-id": "true",
        "x-ms-version": "2020-06-12"
      },
      "RequestBody": null,
      "StatusCode": 200,
      "ResponseHeaders": {
<<<<<<< HEAD
        "Date": "Tue, 02 Feb 2021 21:43:37 GMT",
        "ETag": "\u00220x8D8C7C399128A7B\u0022",
        "Last-Modified": "Tue, 02 Feb 2021 21:43:37 GMT",
=======
        "Date": "Wed, 17 Feb 2021 22:46:54 GMT",
        "ETag": "\u00220x8D8D395ED1341BD\u0022",
        "Last-Modified": "Wed, 17 Feb 2021 22:46:55 GMT",
>>>>>>> 1814567d
        "Server": [
          "Windows-Azure-HDFS/1.0",
          "Microsoft-HTTPAPI/2.0"
        ],
        "x-ms-acl": "user::rwx,group::r-x,other::---",
        "x-ms-client-request-id": "57b9f5d1-1478-3531-df9a-a15336c1a482",
        "x-ms-group": "$superuser",
        "x-ms-owner": "$superuser",
        "x-ms-permissions": "rwxr-x---",
<<<<<<< HEAD
        "x-ms-request-id": "c30b05e5-801f-0059-42ac-f9f8dc000000",
=======
        "x-ms-request-id": "6ac91059-c01f-0083-367e-05613d000000",
>>>>>>> 1814567d
        "x-ms-version": "2020-06-12"
      },
      "ResponseBody": []
    },
    {
      "RequestUri": "https://seannse.blob.core.windows.net/test-filesystem-36960104-0700-7bc2-f7ce-260df41794cb?restype=container",
      "RequestMethod": "DELETE",
      "RequestHeaders": {
        "Accept": "application/xml",
        "Authorization": "Sanitized",
<<<<<<< HEAD
        "traceparent": "00-c233e1696b2c2443810cb254ccef914e-16612285ac25af42-00",
        "User-Agent": [
          "azsdk-net-Storage.Files.DataLake/12.7.0-alpha.20210202.1",
          "(.NET 5.0.2; Microsoft Windows 10.0.19042)"
        ],
        "x-ms-client-request-id": "0fc6e9da-3665-e6da-64a0-59493cb92aba",
        "x-ms-date": "Tue, 02 Feb 2021 21:43:36 GMT",
=======
        "traceparent": "00-05b18fff281f874885c56114ffd8770a-97f9478b8e59254d-00",
        "User-Agent": [
          "azsdk-net-Storage.Files.DataLake/12.7.0-alpha.20210217.1",
          "(.NET 5.0.3; Microsoft Windows 10.0.19042)"
        ],
        "x-ms-client-request-id": "0fc6e9da-3665-e6da-64a0-59493cb92aba",
        "x-ms-date": "Wed, 17 Feb 2021 22:46:55 GMT",
>>>>>>> 1814567d
        "x-ms-return-client-request-id": "true",
        "x-ms-version": "2020-06-12"
      },
      "RequestBody": null,
      "StatusCode": 202,
      "ResponseHeaders": {
        "Content-Length": "0",
<<<<<<< HEAD
        "Date": "Tue, 02 Feb 2021 21:43:37 GMT",
=======
        "Date": "Wed, 17 Feb 2021 22:46:54 GMT",
>>>>>>> 1814567d
        "Server": [
          "Windows-Azure-Blob/1.0",
          "Microsoft-HTTPAPI/2.0"
        ],
        "x-ms-client-request-id": "0fc6e9da-3665-e6da-64a0-59493cb92aba",
<<<<<<< HEAD
        "x-ms-request-id": "0e3715b1-a01e-0095-41ac-f997ea000000",
=======
        "x-ms-request-id": "4cfb9363-301e-004c-407e-05ef6f000000",
>>>>>>> 1814567d
        "x-ms-version": "2020-06-12"
      },
      "ResponseBody": []
    }
  ],
  "Variables": {
    "RandomSeed": "436958566",
    "Storage_TestConfigHierarchicalNamespace": "NamespaceTenant\nseannse\nU2FuaXRpemVk\nhttps://seannse.blob.core.windows.net\nhttps://seannse.file.core.windows.net\nhttps://seannse.queue.core.windows.net\nhttps://seannse.table.core.windows.net\n\n\n\n\nhttps://seannse-secondary.blob.core.windows.net\nhttps://seannse-secondary.file.core.windows.net\nhttps://seannse-secondary.queue.core.windows.net\nhttps://seannse-secondary.table.core.windows.net\n68390a19-a643-458b-b726-408abf67b4fc\nSanitized\n72f988bf-86f1-41af-91ab-2d7cd011db47\nhttps://login.microsoftonline.com/\nCloud\nBlobEndpoint=https://seannse.blob.core.windows.net/;QueueEndpoint=https://seannse.queue.core.windows.net/;FileEndpoint=https://seannse.file.core.windows.net/;BlobSecondaryEndpoint=https://seannse-secondary.blob.core.windows.net/;QueueSecondaryEndpoint=https://seannse-secondary.queue.core.windows.net/;FileSecondaryEndpoint=https://seannse-secondary.file.core.windows.net/;AccountName=seannse;AccountKey=Sanitized\n"
  }
}<|MERGE_RESOLUTION|>--- conflicted
+++ resolved
@@ -1,30 +1,19 @@
 {
   "Entries": [
     {
-      "RequestUri": "https://seannse.blob.core.windows.net/test-filesystem-36960104-0700-7bc2-f7ce-260df41794cb?restype=container",
+      "RequestUri": "https://seannse.blob.core.windows.net/test-filesystem-8fabff76-a0c2-6293-9c2b-778119190cbb?restype=container",
       "RequestMethod": "PUT",
       "RequestHeaders": {
         "Accept": "application/xml",
         "Authorization": "Sanitized",
-<<<<<<< HEAD
-        "traceparent": "00-4c26de3f86de9d49a08ec611699c0e9a-c9d20e102ff73c48-00",
+        "traceparent": "00-759581ebf5ed99458877afb448d817ee-8ae18245ff4cbb44-00",
         "User-Agent": [
-          "azsdk-net-Storage.Files.DataLake/12.7.0-alpha.20210202.1",
-          "(.NET 5.0.2; Microsoft Windows 10.0.19042)"
+          "azsdk-net-Storage.Files.DataLake/12.7.0-alpha.20210219.1",
+          "(.NET 5.0.3; Microsoft Windows 10.0.19041)"
         ],
         "x-ms-blob-public-access": "container",
-        "x-ms-client-request-id": "5708140e-2872-2e9c-22d8-4d7eb3e4bd1c",
-        "x-ms-date": "Tue, 02 Feb 2021 21:43:35 GMT",
-=======
-        "traceparent": "00-e69ac87c5010564cb57e6d0d9a24dcf8-a40b3a4b2683ac4a-00",
-        "User-Agent": [
-          "azsdk-net-Storage.Files.DataLake/12.7.0-alpha.20210217.1",
-          "(.NET 5.0.3; Microsoft Windows 10.0.19042)"
-        ],
-        "x-ms-blob-public-access": "container",
-        "x-ms-client-request-id": "5708140e-2872-2e9c-22d8-4d7eb3e4bd1c",
-        "x-ms-date": "Wed, 17 Feb 2021 22:46:54 GMT",
->>>>>>> 1814567d
+        "x-ms-client-request-id": "99cb251c-84b8-3998-f2d4-96068157508f",
+        "x-ms-date": "Fri, 19 Feb 2021 19:04:38 GMT",
         "x-ms-return-client-request-id": "true",
         "x-ms-version": "2020-06-12"
       },
@@ -32,52 +21,32 @@
       "StatusCode": 201,
       "ResponseHeaders": {
         "Content-Length": "0",
-<<<<<<< HEAD
-        "Date": "Tue, 02 Feb 2021 21:43:36 GMT",
-        "ETag": "\u00220x8D8C7C398C68E02\u0022",
-        "Last-Modified": "Tue, 02 Feb 2021 21:43:36 GMT",
-=======
-        "Date": "Wed, 17 Feb 2021 22:46:54 GMT",
-        "ETag": "\u00220x8D8D395ECDE891E\u0022",
-        "Last-Modified": "Wed, 17 Feb 2021 22:46:55 GMT",
->>>>>>> 1814567d
+        "Date": "Fri, 19 Feb 2021 19:04:36 GMT",
+        "ETag": "\u00220x8D8D50933D2FDA8\u0022",
+        "Last-Modified": "Fri, 19 Feb 2021 19:04:37 GMT",
         "Server": [
           "Windows-Azure-Blob/1.0",
           "Microsoft-HTTPAPI/2.0"
         ],
-        "x-ms-client-request-id": "5708140e-2872-2e9c-22d8-4d7eb3e4bd1c",
-<<<<<<< HEAD
-        "x-ms-request-id": "0e371483-a01e-0095-3cac-f997ea000000",
-=======
-        "x-ms-request-id": "4cfb91c1-301e-004c-457e-05ef6f000000",
->>>>>>> 1814567d
+        "x-ms-client-request-id": "99cb251c-84b8-3998-f2d4-96068157508f",
+        "x-ms-request-id": "cb12d139-b01e-006d-5ef2-06cb14000000",
         "x-ms-version": "2020-06-12"
       },
       "ResponseBody": []
     },
     {
-      "RequestUri": "https://seannse.dfs.core.windows.net/test-filesystem-36960104-0700-7bc2-f7ce-260df41794cb/test-directory-b2bbd59e-a80e-4cd6-50da-237ea1ceddb7?resource=directory",
+      "RequestUri": "https://seannse.dfs.core.windows.net/test-filesystem-8fabff76-a0c2-6293-9c2b-778119190cbb/test-directory-5ea96fe4-a86b-02cd-a994-43d5a7a1c452?resource=directory",
       "RequestMethod": "PUT",
       "RequestHeaders": {
         "Accept": "application/json",
         "Authorization": "Sanitized",
-<<<<<<< HEAD
-        "traceparent": "00-a82fd8dc924bde48a516f6423e188d62-781a57d5ff101445-00",
+        "traceparent": "00-7738ce6dc083ba499d022f9226a5de44-8e9aa3054f98cf41-00",
         "User-Agent": [
-          "azsdk-net-Storage.Files.DataLake/12.7.0-alpha.20210202.1",
-          "(.NET 5.0.2; Microsoft Windows 10.0.19042)"
+          "azsdk-net-Storage.Files.DataLake/12.7.0-alpha.20210219.1",
+          "(.NET 5.0.3; Microsoft Windows 10.0.19041)"
         ],
-        "x-ms-client-request-id": "c9554ac4-7285-659c-3ebb-0797041e8d53",
-        "x-ms-date": "Tue, 02 Feb 2021 21:43:36 GMT",
-=======
-        "traceparent": "00-f8509785fd379c4a918c40ca97df24af-77eafeeb4a10c740-00",
-        "User-Agent": [
-          "azsdk-net-Storage.Files.DataLake/12.7.0-alpha.20210217.1",
-          "(.NET 5.0.3; Microsoft Windows 10.0.19042)"
-        ],
-        "x-ms-client-request-id": "c9554ac4-7285-659c-3ebb-0797041e8d53",
-        "x-ms-date": "Wed, 17 Feb 2021 22:46:55 GMT",
->>>>>>> 1814567d
+        "x-ms-client-request-id": "2e0e699c-daa0-7357-57c8-f02440c39251",
+        "x-ms-date": "Fri, 19 Feb 2021 19:04:38 GMT",
         "x-ms-return-client-request-id": "true",
         "x-ms-version": "2020-06-12"
       },
@@ -85,105 +54,67 @@
       "StatusCode": 201,
       "ResponseHeaders": {
         "Content-Length": "0",
-<<<<<<< HEAD
-        "Date": "Tue, 02 Feb 2021 21:43:37 GMT",
-        "ETag": "\u00220x8D8C7C399128A7B\u0022",
-        "Last-Modified": "Tue, 02 Feb 2021 21:43:37 GMT",
-=======
-        "Date": "Wed, 17 Feb 2021 22:46:54 GMT",
-        "ETag": "\u00220x8D8D395ED1341BD\u0022",
-        "Last-Modified": "Wed, 17 Feb 2021 22:46:55 GMT",
->>>>>>> 1814567d
+        "Date": "Fri, 19 Feb 2021 19:04:36 GMT",
+        "ETag": "\u00220x8D8D50933E176C8\u0022",
+        "Last-Modified": "Fri, 19 Feb 2021 19:04:37 GMT",
         "Server": [
           "Windows-Azure-HDFS/1.0",
           "Microsoft-HTTPAPI/2.0"
         ],
-        "x-ms-client-request-id": "c9554ac4-7285-659c-3ebb-0797041e8d53",
-<<<<<<< HEAD
-        "x-ms-request-id": "c30b05dc-801f-0059-39ac-f9f8dc000000",
-=======
-        "x-ms-request-id": "6ac91051-c01f-0083-2e7e-05613d000000",
->>>>>>> 1814567d
+        "x-ms-client-request-id": "2e0e699c-daa0-7357-57c8-f02440c39251",
+        "x-ms-request-id": "da843dc1-a01f-0061-08f2-065c1c000000",
         "x-ms-version": "2020-06-12"
       },
       "ResponseBody": []
     },
     {
-      "RequestUri": "https://seannse.dfs.core.windows.net/test-filesystem-36960104-0700-7bc2-f7ce-260df41794cb/test-directory-b2bbd59e-a80e-4cd6-50da-237ea1ceddb7?action=getAccessControl",
+      "RequestUri": "https://seannse.dfs.core.windows.net/test-filesystem-8fabff76-a0c2-6293-9c2b-778119190cbb/test-directory-5ea96fe4-a86b-02cd-a994-43d5a7a1c452?action=getAccessControl",
       "RequestMethod": "HEAD",
       "RequestHeaders": {
         "Accept": "application/json",
         "Authorization": "Sanitized",
         "User-Agent": [
-<<<<<<< HEAD
-          "azsdk-net-Storage.Files.DataLake/12.7.0-alpha.20210202.1",
-          "(.NET 5.0.2; Microsoft Windows 10.0.19042)"
+          "azsdk-net-Storage.Files.DataLake/12.7.0-alpha.20210219.1",
+          "(.NET 5.0.3; Microsoft Windows 10.0.19041)"
         ],
-        "x-ms-client-request-id": "57b9f5d1-1478-3531-df9a-a15336c1a482",
-        "x-ms-date": "Tue, 02 Feb 2021 21:43:36 GMT",
-=======
-          "azsdk-net-Storage.Files.DataLake/12.7.0-alpha.20210217.1",
-          "(.NET 5.0.3; Microsoft Windows 10.0.19042)"
-        ],
-        "x-ms-client-request-id": "57b9f5d1-1478-3531-df9a-a15336c1a482",
-        "x-ms-date": "Wed, 17 Feb 2021 22:46:55 GMT",
->>>>>>> 1814567d
+        "x-ms-client-request-id": "3d384efd-9692-16b2-5df2-9c8482de34c2",
+        "x-ms-date": "Fri, 19 Feb 2021 19:04:38 GMT",
         "x-ms-return-client-request-id": "true",
         "x-ms-version": "2020-06-12"
       },
       "RequestBody": null,
       "StatusCode": 200,
       "ResponseHeaders": {
-<<<<<<< HEAD
-        "Date": "Tue, 02 Feb 2021 21:43:37 GMT",
-        "ETag": "\u00220x8D8C7C399128A7B\u0022",
-        "Last-Modified": "Tue, 02 Feb 2021 21:43:37 GMT",
-=======
-        "Date": "Wed, 17 Feb 2021 22:46:54 GMT",
-        "ETag": "\u00220x8D8D395ED1341BD\u0022",
-        "Last-Modified": "Wed, 17 Feb 2021 22:46:55 GMT",
->>>>>>> 1814567d
+        "Date": "Fri, 19 Feb 2021 19:04:37 GMT",
+        "ETag": "\u00220x8D8D50933E176C8\u0022",
+        "Last-Modified": "Fri, 19 Feb 2021 19:04:37 GMT",
         "Server": [
           "Windows-Azure-HDFS/1.0",
           "Microsoft-HTTPAPI/2.0"
         ],
         "x-ms-acl": "user::rwx,group::r-x,other::---",
-        "x-ms-client-request-id": "57b9f5d1-1478-3531-df9a-a15336c1a482",
+        "x-ms-client-request-id": "3d384efd-9692-16b2-5df2-9c8482de34c2",
         "x-ms-group": "$superuser",
         "x-ms-owner": "$superuser",
         "x-ms-permissions": "rwxr-x---",
-<<<<<<< HEAD
-        "x-ms-request-id": "c30b05e5-801f-0059-42ac-f9f8dc000000",
-=======
-        "x-ms-request-id": "6ac91059-c01f-0083-367e-05613d000000",
->>>>>>> 1814567d
+        "x-ms-request-id": "da843dd2-a01f-0061-19f2-065c1c000000",
         "x-ms-version": "2020-06-12"
       },
       "ResponseBody": []
     },
     {
-      "RequestUri": "https://seannse.blob.core.windows.net/test-filesystem-36960104-0700-7bc2-f7ce-260df41794cb?restype=container",
+      "RequestUri": "https://seannse.blob.core.windows.net/test-filesystem-8fabff76-a0c2-6293-9c2b-778119190cbb?restype=container",
       "RequestMethod": "DELETE",
       "RequestHeaders": {
         "Accept": "application/xml",
         "Authorization": "Sanitized",
-<<<<<<< HEAD
-        "traceparent": "00-c233e1696b2c2443810cb254ccef914e-16612285ac25af42-00",
+        "traceparent": "00-dda461d839745745bbb64d94500e566a-14f384ec972f7940-00",
         "User-Agent": [
-          "azsdk-net-Storage.Files.DataLake/12.7.0-alpha.20210202.1",
-          "(.NET 5.0.2; Microsoft Windows 10.0.19042)"
+          "azsdk-net-Storage.Files.DataLake/12.7.0-alpha.20210219.1",
+          "(.NET 5.0.3; Microsoft Windows 10.0.19041)"
         ],
-        "x-ms-client-request-id": "0fc6e9da-3665-e6da-64a0-59493cb92aba",
-        "x-ms-date": "Tue, 02 Feb 2021 21:43:36 GMT",
-=======
-        "traceparent": "00-05b18fff281f874885c56114ffd8770a-97f9478b8e59254d-00",
-        "User-Agent": [
-          "azsdk-net-Storage.Files.DataLake/12.7.0-alpha.20210217.1",
-          "(.NET 5.0.3; Microsoft Windows 10.0.19042)"
-        ],
-        "x-ms-client-request-id": "0fc6e9da-3665-e6da-64a0-59493cb92aba",
-        "x-ms-date": "Wed, 17 Feb 2021 22:46:55 GMT",
->>>>>>> 1814567d
+        "x-ms-client-request-id": "f22697a2-548b-79be-92fd-6efebfbcef8d",
+        "x-ms-date": "Fri, 19 Feb 2021 19:04:38 GMT",
         "x-ms-return-client-request-id": "true",
         "x-ms-version": "2020-06-12"
       },
@@ -191,28 +122,20 @@
       "StatusCode": 202,
       "ResponseHeaders": {
         "Content-Length": "0",
-<<<<<<< HEAD
-        "Date": "Tue, 02 Feb 2021 21:43:37 GMT",
-=======
-        "Date": "Wed, 17 Feb 2021 22:46:54 GMT",
->>>>>>> 1814567d
+        "Date": "Fri, 19 Feb 2021 19:04:37 GMT",
         "Server": [
           "Windows-Azure-Blob/1.0",
           "Microsoft-HTTPAPI/2.0"
         ],
-        "x-ms-client-request-id": "0fc6e9da-3665-e6da-64a0-59493cb92aba",
-<<<<<<< HEAD
-        "x-ms-request-id": "0e3715b1-a01e-0095-41ac-f997ea000000",
-=======
-        "x-ms-request-id": "4cfb9363-301e-004c-407e-05ef6f000000",
->>>>>>> 1814567d
+        "x-ms-client-request-id": "f22697a2-548b-79be-92fd-6efebfbcef8d",
+        "x-ms-request-id": "cb12d1ae-b01e-006d-45f2-06cb14000000",
         "x-ms-version": "2020-06-12"
       },
       "ResponseBody": []
     }
   ],
   "Variables": {
-    "RandomSeed": "436958566",
+    "RandomSeed": "1041653805",
     "Storage_TestConfigHierarchicalNamespace": "NamespaceTenant\nseannse\nU2FuaXRpemVk\nhttps://seannse.blob.core.windows.net\nhttps://seannse.file.core.windows.net\nhttps://seannse.queue.core.windows.net\nhttps://seannse.table.core.windows.net\n\n\n\n\nhttps://seannse-secondary.blob.core.windows.net\nhttps://seannse-secondary.file.core.windows.net\nhttps://seannse-secondary.queue.core.windows.net\nhttps://seannse-secondary.table.core.windows.net\n68390a19-a643-458b-b726-408abf67b4fc\nSanitized\n72f988bf-86f1-41af-91ab-2d7cd011db47\nhttps://login.microsoftonline.com/\nCloud\nBlobEndpoint=https://seannse.blob.core.windows.net/;QueueEndpoint=https://seannse.queue.core.windows.net/;FileEndpoint=https://seannse.file.core.windows.net/;BlobSecondaryEndpoint=https://seannse-secondary.blob.core.windows.net/;QueueSecondaryEndpoint=https://seannse-secondary.queue.core.windows.net/;FileSecondaryEndpoint=https://seannse-secondary.file.core.windows.net/;AccountName=seannse;AccountKey=Sanitized\n"
   }
 }