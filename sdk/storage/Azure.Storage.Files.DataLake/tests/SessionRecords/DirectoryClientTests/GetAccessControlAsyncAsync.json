--- conflicted
+++ resolved
@@ -15,11 +15,7 @@
         "x-ms-client-request-id": "99cb251c-84b8-3998-f2d4-96068157508f",
         "x-ms-date": "Fri, 19 Feb 2021 19:04:38 GMT",
         "x-ms-return-client-request-id": "true",
-<<<<<<< HEAD
-        "x-ms-version": "2020-12-06"
-=======
         "x-ms-version": "2021-02-12"
->>>>>>> 7e782c87
       },
       "RequestBody": null,
       "StatusCode": 201,
@@ -34,11 +30,7 @@
         ],
         "x-ms-client-request-id": "99cb251c-84b8-3998-f2d4-96068157508f",
         "x-ms-request-id": "cb12d139-b01e-006d-5ef2-06cb14000000",
-<<<<<<< HEAD
-        "x-ms-version": "2020-12-06"
-=======
         "x-ms-version": "2021-02-12"
->>>>>>> 7e782c87
       },
       "ResponseBody": []
     },
@@ -56,11 +48,7 @@
         "x-ms-client-request-id": "2e0e699c-daa0-7357-57c8-f02440c39251",
         "x-ms-date": "Fri, 19 Feb 2021 19:04:38 GMT",
         "x-ms-return-client-request-id": "true",
-<<<<<<< HEAD
-        "x-ms-version": "2020-12-06"
-=======
         "x-ms-version": "2021-02-12"
->>>>>>> 7e782c87
       },
       "RequestBody": null,
       "StatusCode": 201,
@@ -75,11 +63,7 @@
         ],
         "x-ms-client-request-id": "2e0e699c-daa0-7357-57c8-f02440c39251",
         "x-ms-request-id": "da843dc1-a01f-0061-08f2-065c1c000000",
-<<<<<<< HEAD
-        "x-ms-version": "2020-12-06"
-=======
         "x-ms-version": "2021-02-12"
->>>>>>> 7e782c87
       },
       "ResponseBody": []
     },
@@ -96,11 +80,7 @@
         "x-ms-client-request-id": "3d384efd-9692-16b2-5df2-9c8482de34c2",
         "x-ms-date": "Fri, 19 Feb 2021 19:04:38 GMT",
         "x-ms-return-client-request-id": "true",
-<<<<<<< HEAD
-        "x-ms-version": "2020-12-06"
-=======
         "x-ms-version": "2021-02-12"
->>>>>>> 7e782c87
       },
       "RequestBody": null,
       "StatusCode": 200,
@@ -118,11 +98,7 @@
         "x-ms-owner": "$superuser",
         "x-ms-permissions": "rwxr-x---",
         "x-ms-request-id": "da843dd2-a01f-0061-19f2-065c1c000000",
-<<<<<<< HEAD
-        "x-ms-version": "2020-12-06"
-=======
         "x-ms-version": "2021-02-12"
->>>>>>> 7e782c87
       },
       "ResponseBody": []
     },
@@ -140,11 +116,7 @@
         "x-ms-client-request-id": "f22697a2-548b-79be-92fd-6efebfbcef8d",
         "x-ms-date": "Fri, 19 Feb 2021 19:04:38 GMT",
         "x-ms-return-client-request-id": "true",
-<<<<<<< HEAD
-        "x-ms-version": "2020-12-06"
-=======
         "x-ms-version": "2021-02-12"
->>>>>>> 7e782c87
       },
       "RequestBody": null,
       "StatusCode": 202,
@@ -157,11 +129,7 @@
         ],
         "x-ms-client-request-id": "f22697a2-548b-79be-92fd-6efebfbcef8d",
         "x-ms-request-id": "cb12d1ae-b01e-006d-45f2-06cb14000000",
-<<<<<<< HEAD
-        "x-ms-version": "2020-12-06"
-=======
         "x-ms-version": "2021-02-12"
->>>>>>> 7e782c87
       },
       "ResponseBody": []
     }
