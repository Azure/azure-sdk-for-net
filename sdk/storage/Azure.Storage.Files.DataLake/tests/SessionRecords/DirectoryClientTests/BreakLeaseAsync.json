--- conflicted
+++ resolved
@@ -14,11 +14,7 @@
         "x-ms-client-request-id": "f5e4b224-010b-97ea-d72b-df136ab7b584",
         "x-ms-date": "Fri, 03 Apr 2020 20:52:54 GMT",
         "x-ms-return-client-request-id": "true",
-<<<<<<< HEAD
-        "x-ms-version": "2019-12-12"
-=======
         "x-ms-version": "2020-02-10"
->>>>>>> 60f4876e
       },
       "RequestBody": null,
       "StatusCode": 201,
@@ -33,11 +29,7 @@
         ],
         "x-ms-client-request-id": "f5e4b224-010b-97ea-d72b-df136ab7b584",
         "x-ms-request-id": "96215058-f01e-0012-74f9-093670000000",
-<<<<<<< HEAD
-        "x-ms-version": "2019-12-12"
-=======
         "x-ms-version": "2020-02-10"
->>>>>>> 60f4876e
       },
       "ResponseBody": []
     },
@@ -54,11 +46,7 @@
         "x-ms-client-request-id": "4c47b1cc-e023-d551-1614-2041f3005c45",
         "x-ms-date": "Fri, 03 Apr 2020 20:52:54 GMT",
         "x-ms-return-client-request-id": "true",
-<<<<<<< HEAD
-        "x-ms-version": "2019-12-12"
-=======
         "x-ms-version": "2020-02-10"
->>>>>>> 60f4876e
       },
       "RequestBody": null,
       "StatusCode": 201,
@@ -73,11 +61,7 @@
         ],
         "x-ms-client-request-id": "4c47b1cc-e023-d551-1614-2041f3005c45",
         "x-ms-request-id": "fa43fa61-201f-0097-33f9-091bad000000",
-<<<<<<< HEAD
-        "x-ms-version": "2019-12-12"
-=======
         "x-ms-version": "2020-02-10"
->>>>>>> 60f4876e
       },
       "ResponseBody": []
     },
@@ -97,11 +81,7 @@
         "x-ms-lease-duration": "15",
         "x-ms-proposed-lease-id": "beba806e-27c1-ab1b-ce46-5276647107f1",
         "x-ms-return-client-request-id": "true",
-<<<<<<< HEAD
-        "x-ms-version": "2019-12-12"
-=======
         "x-ms-version": "2020-02-10"
->>>>>>> 60f4876e
       },
       "RequestBody": null,
       "StatusCode": 201,
@@ -117,11 +97,7 @@
         "x-ms-client-request-id": "47bca4f8-d129-a5cc-969b-7ddd8eda71a4",
         "x-ms-lease-id": "beba806e-27c1-ab1b-ce46-5276647107f1",
         "x-ms-request-id": "96215076-f01e-0012-0cf9-093670000000",
-<<<<<<< HEAD
-        "x-ms-version": "2019-12-12"
-=======
         "x-ms-version": "2020-02-10"
->>>>>>> 60f4876e
       },
       "ResponseBody": []
     },
@@ -139,11 +115,7 @@
         "x-ms-date": "Fri, 03 Apr 2020 20:52:54 GMT",
         "x-ms-lease-action": "break",
         "x-ms-return-client-request-id": "true",
-<<<<<<< HEAD
-        "x-ms-version": "2019-12-12"
-=======
         "x-ms-version": "2020-02-10"
->>>>>>> 60f4876e
       },
       "RequestBody": null,
       "StatusCode": 202,
@@ -159,11 +131,7 @@
         "x-ms-client-request-id": "bf7ddf19-c0b5-68c7-b477-f2aef25dea80",
         "x-ms-lease-time": "0",
         "x-ms-request-id": "96215084-f01e-0012-1af9-093670000000",
-<<<<<<< HEAD
-        "x-ms-version": "2019-12-12"
-=======
         "x-ms-version": "2020-02-10"
->>>>>>> 60f4876e
       },
       "ResponseBody": []
     },
@@ -180,11 +148,7 @@
         "x-ms-client-request-id": "aec34e14-b15c-4cef-689d-be6ce14c0ce7",
         "x-ms-date": "Fri, 03 Apr 2020 20:52:54 GMT",
         "x-ms-return-client-request-id": "true",
-<<<<<<< HEAD
-        "x-ms-version": "2019-12-12"
-=======
         "x-ms-version": "2020-02-10"
->>>>>>> 60f4876e
       },
       "RequestBody": null,
       "StatusCode": 202,
@@ -197,11 +161,7 @@
         ],
         "x-ms-client-request-id": "aec34e14-b15c-4cef-689d-be6ce14c0ce7",
         "x-ms-request-id": "9621508f-f01e-0012-23f9-093670000000",
-<<<<<<< HEAD
-        "x-ms-version": "2019-12-12"
-=======
         "x-ms-version": "2020-02-10"
->>>>>>> 60f4876e
       },
       "ResponseBody": []
     }
