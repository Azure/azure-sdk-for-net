﻿{
  "Entries": [
    {
      "RequestUri": "https://seannse.blob.core.windows.net/test-filesystem-f9bc4376-3c3c-bf4a-cee7-bd7e6ec35109?restype=container",
      "RequestMethod": "PUT",
      "RequestHeaders": {
        "Accept": "application/xml",
        "Authorization": "Sanitized",
        "traceparent": "00-43583f2b1990504f9c7c3b9df903c9c4-2b8dc301757a3540-00",
        "User-Agent": [
          "azsdk-net-Storage.Files.DataLake/12.7.0-alpha.20210219.1",
          "(.NET 5.0.3; Microsoft Windows 10.0.19041)"
        ],
        "x-ms-blob-public-access": "container",
        "x-ms-client-request-id": "8343bb2f-5694-b124-8d9a-0a93bec66e8b",
        "x-ms-date": "Fri, 19 Feb 2021 18:59:32 GMT",
        "x-ms-return-client-request-id": "true",
<<<<<<< HEAD
        "x-ms-version": "2020-12-06"
=======
        "x-ms-version": "2021-02-12"
>>>>>>> 7e782c87
      },
      "RequestBody": null,
      "StatusCode": 201,
      "ResponseHeaders": {
        "Content-Length": "0",
        "Date": "Fri, 19 Feb 2021 18:59:32 GMT",
        "ETag": "\"0x8D8D5087DE36A4A\"",
        "Last-Modified": "Fri, 19 Feb 2021 18:59:32 GMT",
        "Server": [
          "Windows-Azure-Blob/1.0",
          "Microsoft-HTTPAPI/2.0"
        ],
        "x-ms-client-request-id": "8343bb2f-5694-b124-8d9a-0a93bec66e8b",
        "x-ms-request-id": "cb1145b6-b01e-006d-10f1-06cb14000000",
<<<<<<< HEAD
        "x-ms-version": "2020-12-06"
=======
        "x-ms-version": "2021-02-12"
>>>>>>> 7e782c87
      },
      "ResponseBody": []
    },
    {
      "RequestUri": "https://seannse.dfs.core.windows.net/test-filesystem-f9bc4376-3c3c-bf4a-cee7-bd7e6ec35109/test-directory-81026eb6-996e-6a3b-6a73-7322759ec308?resource=directory",
      "RequestMethod": "PUT",
      "RequestHeaders": {
        "Accept": "application/json",
        "Authorization": "Sanitized",
        "traceparent": "00-0917067f0f0afa44b37aff39a10fc7cd-8a03810f33d85c48-00",
        "User-Agent": [
          "azsdk-net-Storage.Files.DataLake/12.7.0-alpha.20210219.1",
          "(.NET 5.0.3; Microsoft Windows 10.0.19041)"
        ],
        "x-ms-client-request-id": "8df53bab-dac3-960e-7fd8-1920e3013cef",
        "x-ms-date": "Fri, 19 Feb 2021 18:59:32 GMT",
        "x-ms-return-client-request-id": "true",
<<<<<<< HEAD
        "x-ms-version": "2020-12-06"
=======
        "x-ms-version": "2021-02-12"
>>>>>>> 7e782c87
      },
      "RequestBody": null,
      "StatusCode": 201,
      "ResponseHeaders": {
        "Content-Length": "0",
        "Date": "Fri, 19 Feb 2021 18:59:32 GMT",
        "ETag": "\"0x8D8D5087DF251D1\"",
        "Last-Modified": "Fri, 19 Feb 2021 18:59:32 GMT",
        "Server": [
          "Windows-Azure-HDFS/1.0",
          "Microsoft-HTTPAPI/2.0"
        ],
        "x-ms-client-request-id": "8df53bab-dac3-960e-7fd8-1920e3013cef",
        "x-ms-request-id": "da836994-a01f-0061-55f1-065c1c000000",
<<<<<<< HEAD
        "x-ms-version": "2020-12-06"
=======
        "x-ms-version": "2021-02-12"
>>>>>>> 7e782c87
      },
      "ResponseBody": []
    },
    {
      "RequestUri": "https://seannse.blob.core.windows.net/test-filesystem-f9bc4376-3c3c-bf4a-cee7-bd7e6ec35109/test-directory-81026eb6-996e-6a3b-6a73-7322759ec308?comp=lease",
      "RequestMethod": "PUT",
      "RequestHeaders": {
        "Accept": "application/xml",
        "Authorization": "Sanitized",
        "traceparent": "00-608adadcff74af42b9773a4dd606e478-49cf194d0db6d849-00",
        "User-Agent": [
          "azsdk-net-Storage.Files.DataLake/12.7.0-alpha.20210219.1",
          "(.NET 5.0.3; Microsoft Windows 10.0.19041)"
        ],
        "x-ms-client-request-id": "0020a785-0b3c-ef47-2f0c-93b24462953a",
        "x-ms-date": "Fri, 19 Feb 2021 18:59:32 GMT",
        "x-ms-lease-action": "acquire",
        "x-ms-lease-duration": "15",
        "x-ms-proposed-lease-id": "7d0801d6-bb78-e80b-f910-95ac01446924",
        "x-ms-return-client-request-id": "true",
<<<<<<< HEAD
        "x-ms-version": "2020-12-06"
=======
        "x-ms-version": "2021-02-12"
>>>>>>> 7e782c87
      },
      "RequestBody": null,
      "StatusCode": 201,
      "ResponseHeaders": {
        "Content-Length": "0",
        "Date": "Fri, 19 Feb 2021 18:59:32 GMT",
        "ETag": "\"0x8D8D5087DF251D1\"",
        "Last-Modified": "Fri, 19 Feb 2021 18:59:32 GMT",
        "Server": [
          "Windows-Azure-Blob/1.0",
          "Microsoft-HTTPAPI/2.0"
        ],
        "x-ms-client-request-id": "0020a785-0b3c-ef47-2f0c-93b24462953a",
        "x-ms-lease-id": "7d0801d6-bb78-e80b-f910-95ac01446924",
        "x-ms-request-id": "cb11460c-b01e-006d-5ff1-06cb14000000",
<<<<<<< HEAD
        "x-ms-version": "2020-12-06"
=======
        "x-ms-version": "2021-02-12"
>>>>>>> 7e782c87
      },
      "ResponseBody": []
    },
    {
      "RequestUri": "https://seannse.blob.core.windows.net/test-filesystem-f9bc4376-3c3c-bf4a-cee7-bd7e6ec35109/test-directory-81026eb6-996e-6a3b-6a73-7322759ec308?comp=lease",
      "RequestMethod": "PUT",
      "RequestHeaders": {
        "Accept": "application/xml",
        "Authorization": "Sanitized",
        "traceparent": "00-8720500ec271634897dbfb51251a0fad-bedcaad730f62a45-00",
        "User-Agent": [
          "azsdk-net-Storage.Files.DataLake/12.7.0-alpha.20210219.1",
          "(.NET 5.0.3; Microsoft Windows 10.0.19041)"
        ],
        "x-ms-client-request-id": "5926ab01-6924-dee8-6c87-099ba3926bcf",
        "x-ms-date": "Fri, 19 Feb 2021 18:59:33 GMT",
        "x-ms-lease-action": "break",
        "x-ms-return-client-request-id": "true",
<<<<<<< HEAD
        "x-ms-version": "2020-12-06"
=======
        "x-ms-version": "2021-02-12"
>>>>>>> 7e782c87
      },
      "RequestBody": null,
      "StatusCode": 202,
      "ResponseHeaders": {
        "Content-Length": "0",
        "Date": "Fri, 19 Feb 2021 18:59:32 GMT",
        "ETag": "\"0x8D8D5087DF251D1\"",
        "Last-Modified": "Fri, 19 Feb 2021 18:59:32 GMT",
        "Server": [
          "Windows-Azure-Blob/1.0",
          "Microsoft-HTTPAPI/2.0"
        ],
        "x-ms-client-request-id": "5926ab01-6924-dee8-6c87-099ba3926bcf",
        "x-ms-lease-time": "0",
        "x-ms-request-id": "cb114637-b01e-006d-09f1-06cb14000000",
<<<<<<< HEAD
        "x-ms-version": "2020-12-06"
=======
        "x-ms-version": "2021-02-12"
>>>>>>> 7e782c87
      },
      "ResponseBody": []
    },
    {
      "RequestUri": "https://seannse.blob.core.windows.net/test-filesystem-f9bc4376-3c3c-bf4a-cee7-bd7e6ec35109?restype=container",
      "RequestMethod": "DELETE",
      "RequestHeaders": {
        "Accept": "application/xml",
        "Authorization": "Sanitized",
        "traceparent": "00-0c66bb2fdfe73d429e33870dbf9f29bc-ddce4c92d099624d-00",
        "User-Agent": [
          "azsdk-net-Storage.Files.DataLake/12.7.0-alpha.20210219.1",
          "(.NET 5.0.3; Microsoft Windows 10.0.19041)"
        ],
        "x-ms-client-request-id": "99b1eed8-3b3b-0616-0b58-c203f9abfc29",
        "x-ms-date": "Fri, 19 Feb 2021 18:59:33 GMT",
        "x-ms-return-client-request-id": "true",
<<<<<<< HEAD
        "x-ms-version": "2020-12-06"
=======
        "x-ms-version": "2021-02-12"
>>>>>>> 7e782c87
      },
      "RequestBody": null,
      "StatusCode": 202,
      "ResponseHeaders": {
        "Content-Length": "0",
        "Date": "Fri, 19 Feb 2021 18:59:32 GMT",
        "Server": [
          "Windows-Azure-Blob/1.0",
          "Microsoft-HTTPAPI/2.0"
        ],
        "x-ms-client-request-id": "99b1eed8-3b3b-0616-0b58-c203f9abfc29",
        "x-ms-request-id": "cb114674-b01e-006d-3ff1-06cb14000000",
<<<<<<< HEAD
        "x-ms-version": "2020-12-06"
=======
        "x-ms-version": "2021-02-12"
>>>>>>> 7e782c87
      },
      "ResponseBody": []
    }
  ],
  "Variables": {
    "RandomSeed": "741939443",
    "Storage_TestConfigHierarchicalNamespace": "NamespaceTenant\nseannse\nU2FuaXRpemVk\nhttps://seannse.blob.core.windows.net\nhttps://seannse.file.core.windows.net\nhttps://seannse.queue.core.windows.net\nhttps://seannse.table.core.windows.net\n\n\n\n\nhttps://seannse-secondary.blob.core.windows.net\nhttps://seannse-secondary.file.core.windows.net\nhttps://seannse-secondary.queue.core.windows.net\nhttps://seannse-secondary.table.core.windows.net\n68390a19-a643-458b-b726-408abf67b4fc\nSanitized\n72f988bf-86f1-41af-91ab-2d7cd011db47\nhttps://login.microsoftonline.com/\nCloud\nBlobEndpoint=https://seannse.blob.core.windows.net/;QueueEndpoint=https://seannse.queue.core.windows.net/;FileEndpoint=https://seannse.file.core.windows.net/;BlobSecondaryEndpoint=https://seannse-secondary.blob.core.windows.net/;QueueSecondaryEndpoint=https://seannse-secondary.queue.core.windows.net/;FileSecondaryEndpoint=https://seannse-secondary.file.core.windows.net/;AccountName=seannse;AccountKey=Sanitized\n\n\n"
  }
}<|MERGE_RESOLUTION|>--- conflicted
+++ resolved
@@ -15,11 +15,7 @@
         "x-ms-client-request-id": "8343bb2f-5694-b124-8d9a-0a93bec66e8b",
         "x-ms-date": "Fri, 19 Feb 2021 18:59:32 GMT",
         "x-ms-return-client-request-id": "true",
-<<<<<<< HEAD
-        "x-ms-version": "2020-12-06"
-=======
         "x-ms-version": "2021-02-12"
->>>>>>> 7e782c87
       },
       "RequestBody": null,
       "StatusCode": 201,
@@ -34,11 +30,7 @@
         ],
         "x-ms-client-request-id": "8343bb2f-5694-b124-8d9a-0a93bec66e8b",
         "x-ms-request-id": "cb1145b6-b01e-006d-10f1-06cb14000000",
-<<<<<<< HEAD
-        "x-ms-version": "2020-12-06"
-=======
         "x-ms-version": "2021-02-12"
->>>>>>> 7e782c87
       },
       "ResponseBody": []
     },
@@ -56,11 +48,7 @@
         "x-ms-client-request-id": "8df53bab-dac3-960e-7fd8-1920e3013cef",
         "x-ms-date": "Fri, 19 Feb 2021 18:59:32 GMT",
         "x-ms-return-client-request-id": "true",
-<<<<<<< HEAD
-        "x-ms-version": "2020-12-06"
-=======
         "x-ms-version": "2021-02-12"
->>>>>>> 7e782c87
       },
       "RequestBody": null,
       "StatusCode": 201,
@@ -75,11 +63,7 @@
         ],
         "x-ms-client-request-id": "8df53bab-dac3-960e-7fd8-1920e3013cef",
         "x-ms-request-id": "da836994-a01f-0061-55f1-065c1c000000",
-<<<<<<< HEAD
-        "x-ms-version": "2020-12-06"
-=======
         "x-ms-version": "2021-02-12"
->>>>>>> 7e782c87
       },
       "ResponseBody": []
     },
@@ -100,11 +84,7 @@
         "x-ms-lease-duration": "15",
         "x-ms-proposed-lease-id": "7d0801d6-bb78-e80b-f910-95ac01446924",
         "x-ms-return-client-request-id": "true",
-<<<<<<< HEAD
-        "x-ms-version": "2020-12-06"
-=======
         "x-ms-version": "2021-02-12"
->>>>>>> 7e782c87
       },
       "RequestBody": null,
       "StatusCode": 201,
@@ -120,11 +100,7 @@
         "x-ms-client-request-id": "0020a785-0b3c-ef47-2f0c-93b24462953a",
         "x-ms-lease-id": "7d0801d6-bb78-e80b-f910-95ac01446924",
         "x-ms-request-id": "cb11460c-b01e-006d-5ff1-06cb14000000",
-<<<<<<< HEAD
-        "x-ms-version": "2020-12-06"
-=======
         "x-ms-version": "2021-02-12"
->>>>>>> 7e782c87
       },
       "ResponseBody": []
     },
@@ -143,11 +119,7 @@
         "x-ms-date": "Fri, 19 Feb 2021 18:59:33 GMT",
         "x-ms-lease-action": "break",
         "x-ms-return-client-request-id": "true",
-<<<<<<< HEAD
-        "x-ms-version": "2020-12-06"
-=======
         "x-ms-version": "2021-02-12"
->>>>>>> 7e782c87
       },
       "RequestBody": null,
       "StatusCode": 202,
@@ -163,11 +135,7 @@
         "x-ms-client-request-id": "5926ab01-6924-dee8-6c87-099ba3926bcf",
         "x-ms-lease-time": "0",
         "x-ms-request-id": "cb114637-b01e-006d-09f1-06cb14000000",
-<<<<<<< HEAD
-        "x-ms-version": "2020-12-06"
-=======
         "x-ms-version": "2021-02-12"
->>>>>>> 7e782c87
       },
       "ResponseBody": []
     },
@@ -185,11 +153,7 @@
         "x-ms-client-request-id": "99b1eed8-3b3b-0616-0b58-c203f9abfc29",
         "x-ms-date": "Fri, 19 Feb 2021 18:59:33 GMT",
         "x-ms-return-client-request-id": "true",
-<<<<<<< HEAD
-        "x-ms-version": "2020-12-06"
-=======
         "x-ms-version": "2021-02-12"
->>>>>>> 7e782c87
       },
       "RequestBody": null,
       "StatusCode": 202,
@@ -202,11 +166,7 @@
         ],
         "x-ms-client-request-id": "99b1eed8-3b3b-0616-0b58-c203f9abfc29",
         "x-ms-request-id": "cb114674-b01e-006d-3ff1-06cb14000000",
-<<<<<<< HEAD
-        "x-ms-version": "2020-12-06"
-=======
         "x-ms-version": "2021-02-12"
->>>>>>> 7e782c87
       },
       "ResponseBody": []
     }
