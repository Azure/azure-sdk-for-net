﻿{
  "Entries": [
    {
      "RequestUri": "https://seannse.blob.core.windows.net/test-filesystem-b4cb10a2-4fa5-95c8-547a-0f5ca7a81358?restype=container",
      "RequestMethod": "PUT",
      "RequestHeaders": {
        "Accept": "application/xml",
        "Authorization": "Sanitized",
        "traceparent": "00-0857e212bd6f3f46b72542c5cfbc5ad4-6b362c294b39c946-00",
        "User-Agent": [
          "azsdk-net-Storage.Files.DataLake/12.7.0-alpha.20210219.1",
          "(.NET 5.0.3; Microsoft Windows 10.0.19041)"
        ],
        "x-ms-blob-public-access": "container",
        "x-ms-client-request-id": "c80e3da3-0e09-bc0d-36d9-6187130e90d9",
        "x-ms-date": "Fri, 19 Feb 2021 18:59:29 GMT",
        "x-ms-return-client-request-id": "true",
<<<<<<< HEAD
        "x-ms-version": "2020-12-06"
=======
        "x-ms-version": "2021-02-12"
>>>>>>> 7e782c87
      },
      "RequestBody": null,
      "StatusCode": 201,
      "ResponseHeaders": {
        "Content-Length": "0",
        "Date": "Fri, 19 Feb 2021 18:59:28 GMT",
        "ETag": "\"0x8D8D5087BC58136\"",
        "Last-Modified": "Fri, 19 Feb 2021 18:59:28 GMT",
        "Server": [
          "Windows-Azure-Blob/1.0",
          "Microsoft-HTTPAPI/2.0"
        ],
        "x-ms-client-request-id": "c80e3da3-0e09-bc0d-36d9-6187130e90d9",
        "x-ms-request-id": "cb114023-b01e-006d-74f1-06cb14000000",
<<<<<<< HEAD
        "x-ms-version": "2020-12-06"
=======
        "x-ms-version": "2021-02-12"
>>>>>>> 7e782c87
      },
      "ResponseBody": []
    },
    {
      "RequestUri": "https://seannse.dfs.core.windows.net/test-filesystem-b4cb10a2-4fa5-95c8-547a-0f5ca7a81358/test-directory-6387d829-2485-ff31-e27c-21214ffba98d?resource=directory",
      "RequestMethod": "PUT",
      "RequestHeaders": {
        "Accept": "application/json",
        "Authorization": "Sanitized",
        "traceparent": "00-d59cb6ee2e587e48bdf165dbfc6342a8-41f92b4193a44240-00",
        "User-Agent": [
          "azsdk-net-Storage.Files.DataLake/12.7.0-alpha.20210219.1",
          "(.NET 5.0.3; Microsoft Windows 10.0.19041)"
        ],
        "x-ms-client-request-id": "13a226f3-e43e-7e30-0c0f-e58cedeb6d3b",
        "x-ms-date": "Fri, 19 Feb 2021 18:59:29 GMT",
        "x-ms-return-client-request-id": "true",
<<<<<<< HEAD
        "x-ms-version": "2020-12-06"
=======
        "x-ms-version": "2021-02-12"
>>>>>>> 7e782c87
      },
      "RequestBody": null,
      "StatusCode": 201,
      "ResponseHeaders": {
        "Content-Length": "0",
        "Date": "Fri, 19 Feb 2021 18:59:28 GMT",
        "ETag": "\"0x8D8D5087BD2E880\"",
        "Last-Modified": "Fri, 19 Feb 2021 18:59:28 GMT",
        "Server": [
          "Windows-Azure-HDFS/1.0",
          "Microsoft-HTTPAPI/2.0"
        ],
        "x-ms-client-request-id": "13a226f3-e43e-7e30-0c0f-e58cedeb6d3b",
        "x-ms-request-id": "da83663e-a01f-0061-09f1-065c1c000000",
<<<<<<< HEAD
        "x-ms-version": "2020-12-06"
=======
        "x-ms-version": "2021-02-12"
>>>>>>> 7e782c87
      },
      "ResponseBody": []
    },
    {
      "RequestUri": "https://seannse.blob.core.windows.net/test-filesystem-b4cb10a2-4fa5-95c8-547a-0f5ca7a81358/test-directory-6387d829-2485-ff31-e27c-21214ffba98d?comp=lease",
      "RequestMethod": "PUT",
      "RequestHeaders": {
        "Accept": "application/xml",
        "Authorization": "Sanitized",
        "traceparent": "00-a87357c305b73f46aeb392034cd125a6-6a6e7ef32e59624c-00",
        "User-Agent": [
          "azsdk-net-Storage.Files.DataLake/12.7.0-alpha.20210219.1",
          "(.NET 5.0.3; Microsoft Windows 10.0.19041)"
        ],
        "x-ms-client-request-id": "6e2d51fb-8050-cc2f-e6c3-8bc97a13e737",
        "x-ms-date": "Fri, 19 Feb 2021 18:59:29 GMT",
        "x-ms-lease-action": "acquire",
        "x-ms-lease-duration": "15",
        "x-ms-proposed-lease-id": "ba55d32f-2655-df3f-8874-6a1c97d4bd3c",
        "x-ms-return-client-request-id": "true",
<<<<<<< HEAD
        "x-ms-version": "2020-12-06"
=======
        "x-ms-version": "2021-02-12"
>>>>>>> 7e782c87
      },
      "RequestBody": null,
      "StatusCode": 201,
      "ResponseHeaders": {
        "Content-Length": "0",
        "Date": "Fri, 19 Feb 2021 18:59:28 GMT",
        "ETag": "\"0x8D8D5087BD2E880\"",
        "Last-Modified": "Fri, 19 Feb 2021 18:59:28 GMT",
        "Server": [
          "Windows-Azure-Blob/1.0",
          "Microsoft-HTTPAPI/2.0"
        ],
        "x-ms-client-request-id": "6e2d51fb-8050-cc2f-e6c3-8bc97a13e737",
        "x-ms-lease-id": "ba55d32f-2655-df3f-8874-6a1c97d4bd3c",
        "x-ms-request-id": "cb114070-b01e-006d-40f1-06cb14000000",
<<<<<<< HEAD
        "x-ms-version": "2020-12-06"
=======
        "x-ms-version": "2021-02-12"
>>>>>>> 7e782c87
      },
      "ResponseBody": []
    },
    {
      "RequestUri": "https://seannse.blob.core.windows.net/test-filesystem-b4cb10a2-4fa5-95c8-547a-0f5ca7a81358?restype=container",
      "RequestMethod": "DELETE",
      "RequestHeaders": {
        "Accept": "application/xml",
        "Authorization": "Sanitized",
        "traceparent": "00-3c704dd17b4103408ec9a4b3c49b3acc-485ca9fcd52e1e45-00",
        "User-Agent": [
          "azsdk-net-Storage.Files.DataLake/12.7.0-alpha.20210219.1",
          "(.NET 5.0.3; Microsoft Windows 10.0.19041)"
        ],
        "x-ms-client-request-id": "46205c4f-4ea7-c0ec-6c61-42950b85d115",
        "x-ms-date": "Fri, 19 Feb 2021 18:59:29 GMT",
        "x-ms-return-client-request-id": "true",
<<<<<<< HEAD
        "x-ms-version": "2020-12-06"
=======
        "x-ms-version": "2021-02-12"
>>>>>>> 7e782c87
      },
      "RequestBody": null,
      "StatusCode": 202,
      "ResponseHeaders": {
        "Content-Length": "0",
        "Date": "Fri, 19 Feb 2021 18:59:28 GMT",
        "Server": [
          "Windows-Azure-Blob/1.0",
          "Microsoft-HTTPAPI/2.0"
        ],
        "x-ms-client-request-id": "46205c4f-4ea7-c0ec-6c61-42950b85d115",
        "x-ms-request-id": "cb11408c-b01e-006d-5af1-06cb14000000",
<<<<<<< HEAD
        "x-ms-version": "2020-12-06"
=======
        "x-ms-version": "2021-02-12"
>>>>>>> 7e782c87
      },
      "ResponseBody": []
    },
    {
      "RequestUri": "https://seannse.blob.core.windows.net/test-filesystem-ba382653-d478-b850-6e94-ea46ef140431?restype=container",
      "RequestMethod": "PUT",
      "RequestHeaders": {
        "Accept": "application/xml",
        "Authorization": "Sanitized",
        "traceparent": "00-689140c798d2ac49bbbb33e9251d83cc-cf5b7a9432744a4c-00",
        "User-Agent": [
          "azsdk-net-Storage.Files.DataLake/12.7.0-alpha.20210219.1",
          "(.NET 5.0.3; Microsoft Windows 10.0.19041)"
        ],
        "x-ms-blob-public-access": "container",
        "x-ms-client-request-id": "a1c77c37-c07c-7a4c-0b68-d71364a5d057",
        "x-ms-date": "Fri, 19 Feb 2021 18:59:29 GMT",
        "x-ms-return-client-request-id": "true",
<<<<<<< HEAD
        "x-ms-version": "2020-12-06"
=======
        "x-ms-version": "2021-02-12"
>>>>>>> 7e782c87
      },
      "RequestBody": null,
      "StatusCode": 201,
      "ResponseHeaders": {
        "Content-Length": "0",
        "Date": "Fri, 19 Feb 2021 18:59:28 GMT",
        "ETag": "\"0x8D8D5087BF60FB2\"",
        "Last-Modified": "Fri, 19 Feb 2021 18:59:28 GMT",
        "Server": [
          "Windows-Azure-Blob/1.0",
          "Microsoft-HTTPAPI/2.0"
        ],
        "x-ms-client-request-id": "a1c77c37-c07c-7a4c-0b68-d71364a5d057",
        "x-ms-request-id": "cb1140af-b01e-006d-7df1-06cb14000000",
<<<<<<< HEAD
        "x-ms-version": "2020-12-06"
=======
        "x-ms-version": "2021-02-12"
>>>>>>> 7e782c87
      },
      "ResponseBody": []
    },
    {
      "RequestUri": "https://seannse.dfs.core.windows.net/test-filesystem-ba382653-d478-b850-6e94-ea46ef140431/test-directory-444d115d-b30a-b222-9635-fdeef0f5b621?resource=directory",
      "RequestMethod": "PUT",
      "RequestHeaders": {
        "Accept": "application/json",
        "Authorization": "Sanitized",
        "traceparent": "00-dd4bcc112f79b341ac8ca9a8b4cc684e-7b7ec388bb3ecf42-00",
        "User-Agent": [
          "azsdk-net-Storage.Files.DataLake/12.7.0-alpha.20210219.1",
          "(.NET 5.0.3; Microsoft Windows 10.0.19041)"
        ],
        "x-ms-client-request-id": "effd8cb9-48ff-84f4-5915-0b47c25d8915",
        "x-ms-date": "Fri, 19 Feb 2021 18:59:29 GMT",
        "x-ms-return-client-request-id": "true",
<<<<<<< HEAD
        "x-ms-version": "2020-12-06"
=======
        "x-ms-version": "2021-02-12"
>>>>>>> 7e782c87
      },
      "RequestBody": null,
      "StatusCode": 201,
      "ResponseHeaders": {
        "Content-Length": "0",
        "Date": "Fri, 19 Feb 2021 18:59:28 GMT",
        "ETag": "\"0x8D8D5087C03EB99\"",
        "Last-Modified": "Fri, 19 Feb 2021 18:59:29 GMT",
        "Server": [
          "Windows-Azure-HDFS/1.0",
          "Microsoft-HTTPAPI/2.0"
        ],
        "x-ms-client-request-id": "effd8cb9-48ff-84f4-5915-0b47c25d8915",
        "x-ms-request-id": "da83669b-a01f-0061-66f1-065c1c000000",
<<<<<<< HEAD
        "x-ms-version": "2020-12-06"
=======
        "x-ms-version": "2021-02-12"
>>>>>>> 7e782c87
      },
      "ResponseBody": []
    },
    {
      "RequestUri": "https://seannse.blob.core.windows.net/test-filesystem-ba382653-d478-b850-6e94-ea46ef140431/test-directory-444d115d-b30a-b222-9635-fdeef0f5b621?comp=lease",
      "RequestMethod": "PUT",
      "RequestHeaders": {
        "Accept": "application/xml",
        "Authorization": "Sanitized",
        "If-Modified-Since": "Thu, 18 Feb 2021 18:59:29 GMT",
        "traceparent": "00-364314f179a9c84089e58643bdcbace5-49feea989baf2e47-00",
        "User-Agent": [
          "azsdk-net-Storage.Files.DataLake/12.7.0-alpha.20210219.1",
          "(.NET 5.0.3; Microsoft Windows 10.0.19041)"
        ],
        "x-ms-client-request-id": "12d8fc76-266f-5c82-8203-93397eeae3c0",
        "x-ms-date": "Fri, 19 Feb 2021 18:59:29 GMT",
        "x-ms-lease-action": "acquire",
        "x-ms-lease-duration": "15",
        "x-ms-proposed-lease-id": "780db6b1-5d95-fa0a-5cc5-ca09a098e91a",
        "x-ms-return-client-request-id": "true",
<<<<<<< HEAD
        "x-ms-version": "2020-12-06"
=======
        "x-ms-version": "2021-02-12"
>>>>>>> 7e782c87
      },
      "RequestBody": null,
      "StatusCode": 201,
      "ResponseHeaders": {
        "Content-Length": "0",
        "Date": "Fri, 19 Feb 2021 18:59:28 GMT",
        "ETag": "\"0x8D8D5087C03EB99\"",
        "Last-Modified": "Fri, 19 Feb 2021 18:59:29 GMT",
        "Server": [
          "Windows-Azure-Blob/1.0",
          "Microsoft-HTTPAPI/2.0"
        ],
        "x-ms-client-request-id": "12d8fc76-266f-5c82-8203-93397eeae3c0",
        "x-ms-lease-id": "780db6b1-5d95-fa0a-5cc5-ca09a098e91a",
        "x-ms-request-id": "cb114108-b01e-006d-53f1-06cb14000000",
<<<<<<< HEAD
        "x-ms-version": "2020-12-06"
=======
        "x-ms-version": "2021-02-12"
>>>>>>> 7e782c87
      },
      "ResponseBody": []
    },
    {
      "RequestUri": "https://seannse.blob.core.windows.net/test-filesystem-ba382653-d478-b850-6e94-ea46ef140431?restype=container",
      "RequestMethod": "DELETE",
      "RequestHeaders": {
        "Accept": "application/xml",
        "Authorization": "Sanitized",
        "traceparent": "00-569f4786226e0a47a1fd9b3fcecc2a94-ebb123350d1a0e4a-00",
        "User-Agent": [
          "azsdk-net-Storage.Files.DataLake/12.7.0-alpha.20210219.1",
          "(.NET 5.0.3; Microsoft Windows 10.0.19041)"
        ],
        "x-ms-client-request-id": "a393ad01-d7c0-6fab-63d8-e1f433e73e0d",
        "x-ms-date": "Fri, 19 Feb 2021 18:59:29 GMT",
        "x-ms-return-client-request-id": "true",
<<<<<<< HEAD
        "x-ms-version": "2020-12-06"
=======
        "x-ms-version": "2021-02-12"
>>>>>>> 7e782c87
      },
      "RequestBody": null,
      "StatusCode": 202,
      "ResponseHeaders": {
        "Content-Length": "0",
        "Date": "Fri, 19 Feb 2021 18:59:29 GMT",
        "Server": [
          "Windows-Azure-Blob/1.0",
          "Microsoft-HTTPAPI/2.0"
        ],
        "x-ms-client-request-id": "a393ad01-d7c0-6fab-63d8-e1f433e73e0d",
        "x-ms-request-id": "cb114129-b01e-006d-70f1-06cb14000000",
<<<<<<< HEAD
        "x-ms-version": "2020-12-06"
=======
        "x-ms-version": "2021-02-12"
>>>>>>> 7e782c87
      },
      "ResponseBody": []
    },
    {
      "RequestUri": "https://seannse.blob.core.windows.net/test-filesystem-670b59a7-e7bb-51f4-deed-7d1ea67718af?restype=container",
      "RequestMethod": "PUT",
      "RequestHeaders": {
        "Accept": "application/xml",
        "Authorization": "Sanitized",
        "traceparent": "00-60bb7b7ad7d0474aae0acb247e581862-bc9c42e7a52e9046-00",
        "User-Agent": [
          "azsdk-net-Storage.Files.DataLake/12.7.0-alpha.20210219.1",
          "(.NET 5.0.3; Microsoft Windows 10.0.19041)"
        ],
        "x-ms-blob-public-access": "container",
        "x-ms-client-request-id": "e9637311-3bc7-1933-b942-c5d35a8cc8ec",
        "x-ms-date": "Fri, 19 Feb 2021 18:59:29 GMT",
        "x-ms-return-client-request-id": "true",
<<<<<<< HEAD
        "x-ms-version": "2020-12-06"
=======
        "x-ms-version": "2021-02-12"
>>>>>>> 7e782c87
      },
      "RequestBody": null,
      "StatusCode": 201,
      "ResponseHeaders": {
        "Content-Length": "0",
        "Date": "Fri, 19 Feb 2021 18:59:29 GMT",
        "ETag": "\"0x8D8D5087C27FE06\"",
        "Last-Modified": "Fri, 19 Feb 2021 18:59:29 GMT",
        "Server": [
          "Windows-Azure-Blob/1.0",
          "Microsoft-HTTPAPI/2.0"
        ],
        "x-ms-client-request-id": "e9637311-3bc7-1933-b942-c5d35a8cc8ec",
        "x-ms-request-id": "cb114148-b01e-006d-0ef1-06cb14000000",
<<<<<<< HEAD
        "x-ms-version": "2020-12-06"
=======
        "x-ms-version": "2021-02-12"
>>>>>>> 7e782c87
      },
      "ResponseBody": []
    },
    {
      "RequestUri": "https://seannse.dfs.core.windows.net/test-filesystem-670b59a7-e7bb-51f4-deed-7d1ea67718af/test-directory-8f9332bf-6daf-67b6-58b6-21796ea40cb5?resource=directory",
      "RequestMethod": "PUT",
      "RequestHeaders": {
        "Accept": "application/json",
        "Authorization": "Sanitized",
        "traceparent": "00-4f9152a9b2421f4eb7965cea6e838ca8-ef13329e6f886145-00",
        "User-Agent": [
          "azsdk-net-Storage.Files.DataLake/12.7.0-alpha.20210219.1",
          "(.NET 5.0.3; Microsoft Windows 10.0.19041)"
        ],
        "x-ms-client-request-id": "118f8c79-2895-a4fe-bdfb-911019b9ab14",
        "x-ms-date": "Fri, 19 Feb 2021 18:59:30 GMT",
        "x-ms-return-client-request-id": "true",
<<<<<<< HEAD
        "x-ms-version": "2020-12-06"
=======
        "x-ms-version": "2021-02-12"
>>>>>>> 7e782c87
      },
      "RequestBody": null,
      "StatusCode": 201,
      "ResponseHeaders": {
        "Content-Length": "0",
        "Date": "Fri, 19 Feb 2021 18:59:29 GMT",
        "ETag": "\"0x8D8D5087C35A384\"",
        "Last-Modified": "Fri, 19 Feb 2021 18:59:29 GMT",
        "Server": [
          "Windows-Azure-HDFS/1.0",
          "Microsoft-HTTPAPI/2.0"
        ],
        "x-ms-client-request-id": "118f8c79-2895-a4fe-bdfb-911019b9ab14",
        "x-ms-request-id": "da8366e6-a01f-0061-29f1-065c1c000000",
<<<<<<< HEAD
        "x-ms-version": "2020-12-06"
=======
        "x-ms-version": "2021-02-12"
>>>>>>> 7e782c87
      },
      "ResponseBody": []
    },
    {
      "RequestUri": "https://seannse.blob.core.windows.net/test-filesystem-670b59a7-e7bb-51f4-deed-7d1ea67718af/test-directory-8f9332bf-6daf-67b6-58b6-21796ea40cb5?comp=lease",
      "RequestMethod": "PUT",
      "RequestHeaders": {
        "Accept": "application/xml",
        "Authorization": "Sanitized",
        "If-Unmodified-Since": "Sat, 20 Feb 2021 18:59:29 GMT",
        "traceparent": "00-460acfd408aea34e8d012f95501e2def-3971c92a1b09e840-00",
        "User-Agent": [
          "azsdk-net-Storage.Files.DataLake/12.7.0-alpha.20210219.1",
          "(.NET 5.0.3; Microsoft Windows 10.0.19041)"
        ],
        "x-ms-client-request-id": "6bdf0374-7090-e339-b3fe-c6260a6e4e1c",
        "x-ms-date": "Fri, 19 Feb 2021 18:59:30 GMT",
        "x-ms-lease-action": "acquire",
        "x-ms-lease-duration": "15",
        "x-ms-proposed-lease-id": "899d0f35-957e-90d9-4b6e-1e8f55a0ec2b",
        "x-ms-return-client-request-id": "true",
<<<<<<< HEAD
        "x-ms-version": "2020-12-06"
=======
        "x-ms-version": "2021-02-12"
>>>>>>> 7e782c87
      },
      "RequestBody": null,
      "StatusCode": 201,
      "ResponseHeaders": {
        "Content-Length": "0",
        "Date": "Fri, 19 Feb 2021 18:59:29 GMT",
        "ETag": "\"0x8D8D5087C35A384\"",
        "Last-Modified": "Fri, 19 Feb 2021 18:59:29 GMT",
        "Server": [
          "Windows-Azure-Blob/1.0",
          "Microsoft-HTTPAPI/2.0"
        ],
        "x-ms-client-request-id": "6bdf0374-7090-e339-b3fe-c6260a6e4e1c",
        "x-ms-lease-id": "899d0f35-957e-90d9-4b6e-1e8f55a0ec2b",
        "x-ms-request-id": "cb11418f-b01e-006d-50f1-06cb14000000",
<<<<<<< HEAD
        "x-ms-version": "2020-12-06"
=======
        "x-ms-version": "2021-02-12"
>>>>>>> 7e782c87
      },
      "ResponseBody": []
    },
    {
      "RequestUri": "https://seannse.blob.core.windows.net/test-filesystem-670b59a7-e7bb-51f4-deed-7d1ea67718af?restype=container",
      "RequestMethod": "DELETE",
      "RequestHeaders": {
        "Accept": "application/xml",
        "Authorization": "Sanitized",
        "traceparent": "00-e48aac595dfcaa40adec378d7d32c001-a521105b51593d4f-00",
        "User-Agent": [
          "azsdk-net-Storage.Files.DataLake/12.7.0-alpha.20210219.1",
          "(.NET 5.0.3; Microsoft Windows 10.0.19041)"
        ],
        "x-ms-client-request-id": "511b6662-81c1-4b9a-2e1c-2d1633f90263",
        "x-ms-date": "Fri, 19 Feb 2021 18:59:30 GMT",
        "x-ms-return-client-request-id": "true",
<<<<<<< HEAD
        "x-ms-version": "2020-12-06"
=======
        "x-ms-version": "2021-02-12"
>>>>>>> 7e782c87
      },
      "RequestBody": null,
      "StatusCode": 202,
      "ResponseHeaders": {
        "Content-Length": "0",
        "Date": "Fri, 19 Feb 2021 18:59:29 GMT",
        "Server": [
          "Windows-Azure-Blob/1.0",
          "Microsoft-HTTPAPI/2.0"
        ],
        "x-ms-client-request-id": "511b6662-81c1-4b9a-2e1c-2d1633f90263",
        "x-ms-request-id": "cb1141a7-b01e-006d-67f1-06cb14000000",
<<<<<<< HEAD
        "x-ms-version": "2020-12-06"
=======
        "x-ms-version": "2021-02-12"
>>>>>>> 7e782c87
      },
      "ResponseBody": []
    },
    {
      "RequestUri": "https://seannse.blob.core.windows.net/test-filesystem-3708591a-5a82-aafd-04a4-7b00b824c3f2?restype=container",
      "RequestMethod": "PUT",
      "RequestHeaders": {
        "Accept": "application/xml",
        "Authorization": "Sanitized",
        "traceparent": "00-e98da2362c10884e92dbf29925178759-f6bf9a791f99914b-00",
        "User-Agent": [
          "azsdk-net-Storage.Files.DataLake/12.7.0-alpha.20210219.1",
          "(.NET 5.0.3; Microsoft Windows 10.0.19041)"
        ],
        "x-ms-blob-public-access": "container",
        "x-ms-client-request-id": "c6fa548c-bbb8-08f1-6870-4d1c059a930a",
        "x-ms-date": "Fri, 19 Feb 2021 18:59:30 GMT",
        "x-ms-return-client-request-id": "true",
<<<<<<< HEAD
        "x-ms-version": "2020-12-06"
=======
        "x-ms-version": "2021-02-12"
>>>>>>> 7e782c87
      },
      "RequestBody": null,
      "StatusCode": 201,
      "ResponseHeaders": {
        "Content-Length": "0",
        "Date": "Fri, 19 Feb 2021 18:59:29 GMT",
        "ETag": "\"0x8D8D5087C5928DE\"",
        "Last-Modified": "Fri, 19 Feb 2021 18:59:29 GMT",
        "Server": [
          "Windows-Azure-Blob/1.0",
          "Microsoft-HTTPAPI/2.0"
        ],
        "x-ms-client-request-id": "c6fa548c-bbb8-08f1-6870-4d1c059a930a",
        "x-ms-request-id": "cb1141cb-b01e-006d-09f1-06cb14000000",
<<<<<<< HEAD
        "x-ms-version": "2020-12-06"
=======
        "x-ms-version": "2021-02-12"
>>>>>>> 7e782c87
      },
      "ResponseBody": []
    },
    {
      "RequestUri": "https://seannse.dfs.core.windows.net/test-filesystem-3708591a-5a82-aafd-04a4-7b00b824c3f2/test-directory-e10a3a58-5f36-1d0f-fe7b-6c7ad8600e1a?resource=directory",
      "RequestMethod": "PUT",
      "RequestHeaders": {
        "Accept": "application/json",
        "Authorization": "Sanitized",
        "traceparent": "00-e6527e7d6ce3554ea0ac5590e64db478-1c83c0b51fa8764c-00",
        "User-Agent": [
          "azsdk-net-Storage.Files.DataLake/12.7.0-alpha.20210219.1",
          "(.NET 5.0.3; Microsoft Windows 10.0.19041)"
        ],
        "x-ms-client-request-id": "61447774-25de-2dbf-44dc-c73d4f772f07",
        "x-ms-date": "Fri, 19 Feb 2021 18:59:30 GMT",
        "x-ms-return-client-request-id": "true",
<<<<<<< HEAD
        "x-ms-version": "2020-12-06"
=======
        "x-ms-version": "2021-02-12"
>>>>>>> 7e782c87
      },
      "RequestBody": null,
      "StatusCode": 201,
      "ResponseHeaders": {
        "Content-Length": "0",
        "Date": "Fri, 19 Feb 2021 18:59:29 GMT",
        "ETag": "\"0x8D8D5087C681C3B\"",
        "Last-Modified": "Fri, 19 Feb 2021 18:59:29 GMT",
        "Server": [
          "Windows-Azure-HDFS/1.0",
          "Microsoft-HTTPAPI/2.0"
        ],
        "x-ms-client-request-id": "61447774-25de-2dbf-44dc-c73d4f772f07",
        "x-ms-request-id": "da83672e-a01f-0061-70f1-065c1c000000",
<<<<<<< HEAD
        "x-ms-version": "2020-12-06"
=======
        "x-ms-version": "2021-02-12"
>>>>>>> 7e782c87
      },
      "ResponseBody": []
    },
    {
      "RequestUri": "https://seannse.blob.core.windows.net/test-filesystem-3708591a-5a82-aafd-04a4-7b00b824c3f2/test-directory-e10a3a58-5f36-1d0f-fe7b-6c7ad8600e1a",
      "RequestMethod": "HEAD",
      "RequestHeaders": {
        "Accept": "application/xml",
        "Authorization": "Sanitized",
        "User-Agent": [
          "azsdk-net-Storage.Files.DataLake/12.7.0-alpha.20210219.1",
          "(.NET 5.0.3; Microsoft Windows 10.0.19041)"
        ],
        "x-ms-client-request-id": "7b81338b-08c0-4509-96ea-6024a4440918",
        "x-ms-date": "Fri, 19 Feb 2021 18:59:30 GMT",
        "x-ms-return-client-request-id": "true",
<<<<<<< HEAD
        "x-ms-version": "2020-12-06"
=======
        "x-ms-version": "2021-02-12"
>>>>>>> 7e782c87
      },
      "RequestBody": null,
      "StatusCode": 200,
      "ResponseHeaders": {
        "Accept-Ranges": "bytes",
        "Content-Length": "0",
        "Content-Type": "application/octet-stream",
        "Date": "Fri, 19 Feb 2021 18:59:29 GMT",
        "ETag": "\"0x8D8D5087C681C3B\"",
        "Last-Modified": "Fri, 19 Feb 2021 18:59:29 GMT",
        "Server": [
          "Windows-Azure-Blob/1.0",
          "Microsoft-HTTPAPI/2.0"
        ],
        "x-ms-access-tier": "Hot",
        "x-ms-access-tier-inferred": "true",
        "x-ms-blob-type": "BlockBlob",
        "x-ms-client-request-id": "7b81338b-08c0-4509-96ea-6024a4440918",
        "x-ms-creation-time": "Fri, 19 Feb 2021 18:59:29 GMT",
        "x-ms-group": "$superuser",
        "x-ms-lease-state": "available",
        "x-ms-lease-status": "unlocked",
        "x-ms-meta-hdi_isfolder": "true",
        "x-ms-owner": "$superuser",
        "x-ms-permissions": "rwxr-x---",
        "x-ms-request-id": "cb11421f-b01e-006d-53f1-06cb14000000",
        "x-ms-server-encrypted": "true",
<<<<<<< HEAD
        "x-ms-version": "2020-12-06"
=======
        "x-ms-version": "2021-02-12"
>>>>>>> 7e782c87
      },
      "ResponseBody": []
    },
    {
      "RequestUri": "https://seannse.blob.core.windows.net/test-filesystem-3708591a-5a82-aafd-04a4-7b00b824c3f2/test-directory-e10a3a58-5f36-1d0f-fe7b-6c7ad8600e1a?comp=lease",
      "RequestMethod": "PUT",
      "RequestHeaders": {
        "Accept": "application/xml",
        "Authorization": "Sanitized",
        "If-Match": "0x8D8D5087C681C3B",
        "traceparent": "00-a64995620632104fb1ce9c04b33aba91-cebebd3ab3d8144b-00",
        "User-Agent": [
          "azsdk-net-Storage.Files.DataLake/12.7.0-alpha.20210219.1",
          "(.NET 5.0.3; Microsoft Windows 10.0.19041)"
        ],
        "x-ms-client-request-id": "f0ee97b9-f3ab-eb00-31c0-c9314c17d382",
        "x-ms-date": "Fri, 19 Feb 2021 18:59:30 GMT",
        "x-ms-lease-action": "acquire",
        "x-ms-lease-duration": "15",
        "x-ms-proposed-lease-id": "7f7e3361-2f27-5ae0-01ba-807a242c6fc0",
        "x-ms-return-client-request-id": "true",
<<<<<<< HEAD
        "x-ms-version": "2020-12-06"
=======
        "x-ms-version": "2021-02-12"
>>>>>>> 7e782c87
      },
      "RequestBody": null,
      "StatusCode": 201,
      "ResponseHeaders": {
        "Content-Length": "0",
        "Date": "Fri, 19 Feb 2021 18:59:29 GMT",
        "ETag": "\"0x8D8D5087C681C3B\"",
        "Last-Modified": "Fri, 19 Feb 2021 18:59:29 GMT",
        "Server": [
          "Windows-Azure-Blob/1.0",
          "Microsoft-HTTPAPI/2.0"
        ],
        "x-ms-client-request-id": "f0ee97b9-f3ab-eb00-31c0-c9314c17d382",
        "x-ms-lease-id": "7f7e3361-2f27-5ae0-01ba-807a242c6fc0",
        "x-ms-request-id": "cb114241-b01e-006d-70f1-06cb14000000",
<<<<<<< HEAD
        "x-ms-version": "2020-12-06"
=======
        "x-ms-version": "2021-02-12"
>>>>>>> 7e782c87
      },
      "ResponseBody": []
    },
    {
      "RequestUri": "https://seannse.blob.core.windows.net/test-filesystem-3708591a-5a82-aafd-04a4-7b00b824c3f2?restype=container",
      "RequestMethod": "DELETE",
      "RequestHeaders": {
        "Accept": "application/xml",
        "Authorization": "Sanitized",
        "traceparent": "00-571a6cf2e62f954e824da8adb8c35676-fa0b7b8a9bf28a46-00",
        "User-Agent": [
          "azsdk-net-Storage.Files.DataLake/12.7.0-alpha.20210219.1",
          "(.NET 5.0.3; Microsoft Windows 10.0.19041)"
        ],
        "x-ms-client-request-id": "0c6a5ac5-1956-7a6c-075e-e2b104ba68df",
        "x-ms-date": "Fri, 19 Feb 2021 18:59:30 GMT",
        "x-ms-return-client-request-id": "true",
<<<<<<< HEAD
        "x-ms-version": "2020-12-06"
=======
        "x-ms-version": "2021-02-12"
>>>>>>> 7e782c87
      },
      "RequestBody": null,
      "StatusCode": 202,
      "ResponseHeaders": {
        "Content-Length": "0",
        "Date": "Fri, 19 Feb 2021 18:59:29 GMT",
        "Server": [
          "Windows-Azure-Blob/1.0",
          "Microsoft-HTTPAPI/2.0"
        ],
        "x-ms-client-request-id": "0c6a5ac5-1956-7a6c-075e-e2b104ba68df",
        "x-ms-request-id": "cb114252-b01e-006d-01f1-06cb14000000",
<<<<<<< HEAD
        "x-ms-version": "2020-12-06"
=======
        "x-ms-version": "2021-02-12"
>>>>>>> 7e782c87
      },
      "ResponseBody": []
    },
    {
      "RequestUri": "https://seannse.blob.core.windows.net/test-filesystem-08a53632-f7b5-cc53-2031-a9de6e469b09?restype=container",
      "RequestMethod": "PUT",
      "RequestHeaders": {
        "Accept": "application/xml",
        "Authorization": "Sanitized",
        "traceparent": "00-0c95e2c30b992240abc1760e2ea7d867-78a080e778a75e49-00",
        "User-Agent": [
          "azsdk-net-Storage.Files.DataLake/12.7.0-alpha.20210219.1",
          "(.NET 5.0.3; Microsoft Windows 10.0.19041)"
        ],
        "x-ms-blob-public-access": "container",
        "x-ms-client-request-id": "1987a464-2c81-cd4d-079d-ec246f8e0bc1",
        "x-ms-date": "Fri, 19 Feb 2021 18:59:30 GMT",
        "x-ms-return-client-request-id": "true",
<<<<<<< HEAD
        "x-ms-version": "2020-12-06"
=======
        "x-ms-version": "2021-02-12"
>>>>>>> 7e782c87
      },
      "RequestBody": null,
      "StatusCode": 201,
      "ResponseHeaders": {
        "Content-Length": "0",
        "Date": "Fri, 19 Feb 2021 18:59:29 GMT",
        "ETag": "\"0x8D8D5087C9FB446\"",
        "Last-Modified": "Fri, 19 Feb 2021 18:59:30 GMT",
        "Server": [
          "Windows-Azure-Blob/1.0",
          "Microsoft-HTTPAPI/2.0"
        ],
        "x-ms-client-request-id": "1987a464-2c81-cd4d-079d-ec246f8e0bc1",
        "x-ms-request-id": "cb11426a-b01e-006d-14f1-06cb14000000",
<<<<<<< HEAD
        "x-ms-version": "2020-12-06"
=======
        "x-ms-version": "2021-02-12"
>>>>>>> 7e782c87
      },
      "ResponseBody": []
    },
    {
      "RequestUri": "https://seannse.dfs.core.windows.net/test-filesystem-08a53632-f7b5-cc53-2031-a9de6e469b09/test-directory-3d26d8c2-754d-6b32-0a83-6e51d1ffc15a?resource=directory",
      "RequestMethod": "PUT",
      "RequestHeaders": {
        "Accept": "application/json",
        "Authorization": "Sanitized",
        "traceparent": "00-6a8d7524e1bb79489e558504d2a11992-2e458c147f4ae747-00",
        "User-Agent": [
          "azsdk-net-Storage.Files.DataLake/12.7.0-alpha.20210219.1",
          "(.NET 5.0.3; Microsoft Windows 10.0.19041)"
        ],
        "x-ms-client-request-id": "32916458-7a9e-ee3e-711c-0ffebefcfc07",
        "x-ms-date": "Fri, 19 Feb 2021 18:59:30 GMT",
        "x-ms-return-client-request-id": "true",
<<<<<<< HEAD
        "x-ms-version": "2020-12-06"
=======
        "x-ms-version": "2021-02-12"
>>>>>>> 7e782c87
      },
      "RequestBody": null,
      "StatusCode": 201,
      "ResponseHeaders": {
        "Content-Length": "0",
        "Date": "Fri, 19 Feb 2021 18:59:29 GMT",
        "ETag": "\"0x8D8D5087CAD3C6B\"",
        "Last-Modified": "Fri, 19 Feb 2021 18:59:30 GMT",
        "Server": [
          "Windows-Azure-HDFS/1.0",
          "Microsoft-HTTPAPI/2.0"
        ],
        "x-ms-client-request-id": "32916458-7a9e-ee3e-711c-0ffebefcfc07",
        "x-ms-request-id": "da83678c-a01f-0061-4df1-065c1c000000",
<<<<<<< HEAD
        "x-ms-version": "2020-12-06"
=======
        "x-ms-version": "2021-02-12"
>>>>>>> 7e782c87
      },
      "ResponseBody": []
    },
    {
      "RequestUri": "https://seannse.blob.core.windows.net/test-filesystem-08a53632-f7b5-cc53-2031-a9de6e469b09/test-directory-3d26d8c2-754d-6b32-0a83-6e51d1ffc15a?comp=lease",
      "RequestMethod": "PUT",
      "RequestHeaders": {
        "Accept": "application/xml",
        "Authorization": "Sanitized",
        "If-None-Match": "\"garbage\"",
        "traceparent": "00-e5620cc713517d4497cc011afde76b0f-d1dd5bd4f4ff7745-00",
        "User-Agent": [
          "azsdk-net-Storage.Files.DataLake/12.7.0-alpha.20210219.1",
          "(.NET 5.0.3; Microsoft Windows 10.0.19041)"
        ],
        "x-ms-client-request-id": "4833e3a2-615b-16f8-6051-e2d5b78f644e",
        "x-ms-date": "Fri, 19 Feb 2021 18:59:30 GMT",
        "x-ms-lease-action": "acquire",
        "x-ms-lease-duration": "15",
        "x-ms-proposed-lease-id": "52ab91db-4113-4003-50c9-c3af8a239003",
        "x-ms-return-client-request-id": "true",
<<<<<<< HEAD
        "x-ms-version": "2020-12-06"
=======
        "x-ms-version": "2021-02-12"
>>>>>>> 7e782c87
      },
      "RequestBody": null,
      "StatusCode": 201,
      "ResponseHeaders": {
        "Content-Length": "0",
        "Date": "Fri, 19 Feb 2021 18:59:30 GMT",
        "ETag": "\"0x8D8D5087CAD3C6B\"",
        "Last-Modified": "Fri, 19 Feb 2021 18:59:30 GMT",
        "Server": [
          "Windows-Azure-Blob/1.0",
          "Microsoft-HTTPAPI/2.0"
        ],
        "x-ms-client-request-id": "4833e3a2-615b-16f8-6051-e2d5b78f644e",
        "x-ms-lease-id": "52ab91db-4113-4003-50c9-c3af8a239003",
        "x-ms-request-id": "cb1142ad-b01e-006d-50f1-06cb14000000",
<<<<<<< HEAD
        "x-ms-version": "2020-12-06"
=======
        "x-ms-version": "2021-02-12"
>>>>>>> 7e782c87
      },
      "ResponseBody": []
    },
    {
      "RequestUri": "https://seannse.blob.core.windows.net/test-filesystem-08a53632-f7b5-cc53-2031-a9de6e469b09?restype=container",
      "RequestMethod": "DELETE",
      "RequestHeaders": {
        "Accept": "application/xml",
        "Authorization": "Sanitized",
        "traceparent": "00-891e268dbbcd0e44bf36617e74a9daa5-e86911c39cea1649-00",
        "User-Agent": [
          "azsdk-net-Storage.Files.DataLake/12.7.0-alpha.20210219.1",
          "(.NET 5.0.3; Microsoft Windows 10.0.19041)"
        ],
        "x-ms-client-request-id": "a60c452a-48f0-6ea8-69e1-0c1bace6464f",
        "x-ms-date": "Fri, 19 Feb 2021 18:59:30 GMT",
        "x-ms-return-client-request-id": "true",
<<<<<<< HEAD
        "x-ms-version": "2020-12-06"
=======
        "x-ms-version": "2021-02-12"
>>>>>>> 7e782c87
      },
      "RequestBody": null,
      "StatusCode": 202,
      "ResponseHeaders": {
        "Content-Length": "0",
        "Date": "Fri, 19 Feb 2021 18:59:30 GMT",
        "Server": [
          "Windows-Azure-Blob/1.0",
          "Microsoft-HTTPAPI/2.0"
        ],
        "x-ms-client-request-id": "a60c452a-48f0-6ea8-69e1-0c1bace6464f",
        "x-ms-request-id": "cb1142cc-b01e-006d-6cf1-06cb14000000",
<<<<<<< HEAD
        "x-ms-version": "2020-12-06"
=======
        "x-ms-version": "2021-02-12"
>>>>>>> 7e782c87
      },
      "ResponseBody": []
    }
  ],
  "Variables": {
    "DateTimeOffsetNow": "2021-02-19T12:59:29.2716213-06:00",
    "RandomSeed": "1543806157",
    "Storage_TestConfigHierarchicalNamespace": "NamespaceTenant\nseannse\nU2FuaXRpemVk\nhttps://seannse.blob.core.windows.net\nhttps://seannse.file.core.windows.net\nhttps://seannse.queue.core.windows.net\nhttps://seannse.table.core.windows.net\n\n\n\n\nhttps://seannse-secondary.blob.core.windows.net\nhttps://seannse-secondary.file.core.windows.net\nhttps://seannse-secondary.queue.core.windows.net\nhttps://seannse-secondary.table.core.windows.net\n68390a19-a643-458b-b726-408abf67b4fc\nSanitized\n72f988bf-86f1-41af-91ab-2d7cd011db47\nhttps://login.microsoftonline.com/\nCloud\nBlobEndpoint=https://seannse.blob.core.windows.net/;QueueEndpoint=https://seannse.queue.core.windows.net/;FileEndpoint=https://seannse.file.core.windows.net/;BlobSecondaryEndpoint=https://seannse-secondary.blob.core.windows.net/;QueueSecondaryEndpoint=https://seannse-secondary.queue.core.windows.net/;FileSecondaryEndpoint=https://seannse-secondary.file.core.windows.net/;AccountName=seannse;AccountKey=Sanitized\n\n\n"
  }
}<|MERGE_RESOLUTION|>--- conflicted
+++ resolved
@@ -15,11 +15,7 @@
         "x-ms-client-request-id": "c80e3da3-0e09-bc0d-36d9-6187130e90d9",
         "x-ms-date": "Fri, 19 Feb 2021 18:59:29 GMT",
         "x-ms-return-client-request-id": "true",
-<<<<<<< HEAD
-        "x-ms-version": "2020-12-06"
-=======
-        "x-ms-version": "2021-02-12"
->>>>>>> 7e782c87
+        "x-ms-version": "2021-02-12"
       },
       "RequestBody": null,
       "StatusCode": 201,
@@ -34,11 +30,7 @@
         ],
         "x-ms-client-request-id": "c80e3da3-0e09-bc0d-36d9-6187130e90d9",
         "x-ms-request-id": "cb114023-b01e-006d-74f1-06cb14000000",
-<<<<<<< HEAD
-        "x-ms-version": "2020-12-06"
-=======
-        "x-ms-version": "2021-02-12"
->>>>>>> 7e782c87
+        "x-ms-version": "2021-02-12"
       },
       "ResponseBody": []
     },
@@ -56,11 +48,7 @@
         "x-ms-client-request-id": "13a226f3-e43e-7e30-0c0f-e58cedeb6d3b",
         "x-ms-date": "Fri, 19 Feb 2021 18:59:29 GMT",
         "x-ms-return-client-request-id": "true",
-<<<<<<< HEAD
-        "x-ms-version": "2020-12-06"
-=======
-        "x-ms-version": "2021-02-12"
->>>>>>> 7e782c87
+        "x-ms-version": "2021-02-12"
       },
       "RequestBody": null,
       "StatusCode": 201,
@@ -75,11 +63,7 @@
         ],
         "x-ms-client-request-id": "13a226f3-e43e-7e30-0c0f-e58cedeb6d3b",
         "x-ms-request-id": "da83663e-a01f-0061-09f1-065c1c000000",
-<<<<<<< HEAD
-        "x-ms-version": "2020-12-06"
-=======
-        "x-ms-version": "2021-02-12"
->>>>>>> 7e782c87
+        "x-ms-version": "2021-02-12"
       },
       "ResponseBody": []
     },
@@ -100,11 +84,7 @@
         "x-ms-lease-duration": "15",
         "x-ms-proposed-lease-id": "ba55d32f-2655-df3f-8874-6a1c97d4bd3c",
         "x-ms-return-client-request-id": "true",
-<<<<<<< HEAD
-        "x-ms-version": "2020-12-06"
-=======
-        "x-ms-version": "2021-02-12"
->>>>>>> 7e782c87
+        "x-ms-version": "2021-02-12"
       },
       "RequestBody": null,
       "StatusCode": 201,
@@ -120,11 +100,7 @@
         "x-ms-client-request-id": "6e2d51fb-8050-cc2f-e6c3-8bc97a13e737",
         "x-ms-lease-id": "ba55d32f-2655-df3f-8874-6a1c97d4bd3c",
         "x-ms-request-id": "cb114070-b01e-006d-40f1-06cb14000000",
-<<<<<<< HEAD
-        "x-ms-version": "2020-12-06"
-=======
-        "x-ms-version": "2021-02-12"
->>>>>>> 7e782c87
+        "x-ms-version": "2021-02-12"
       },
       "ResponseBody": []
     },
@@ -142,11 +118,7 @@
         "x-ms-client-request-id": "46205c4f-4ea7-c0ec-6c61-42950b85d115",
         "x-ms-date": "Fri, 19 Feb 2021 18:59:29 GMT",
         "x-ms-return-client-request-id": "true",
-<<<<<<< HEAD
-        "x-ms-version": "2020-12-06"
-=======
-        "x-ms-version": "2021-02-12"
->>>>>>> 7e782c87
+        "x-ms-version": "2021-02-12"
       },
       "RequestBody": null,
       "StatusCode": 202,
@@ -159,11 +131,7 @@
         ],
         "x-ms-client-request-id": "46205c4f-4ea7-c0ec-6c61-42950b85d115",
         "x-ms-request-id": "cb11408c-b01e-006d-5af1-06cb14000000",
-<<<<<<< HEAD
-        "x-ms-version": "2020-12-06"
-=======
-        "x-ms-version": "2021-02-12"
->>>>>>> 7e782c87
+        "x-ms-version": "2021-02-12"
       },
       "ResponseBody": []
     },
@@ -182,11 +150,7 @@
         "x-ms-client-request-id": "a1c77c37-c07c-7a4c-0b68-d71364a5d057",
         "x-ms-date": "Fri, 19 Feb 2021 18:59:29 GMT",
         "x-ms-return-client-request-id": "true",
-<<<<<<< HEAD
-        "x-ms-version": "2020-12-06"
-=======
-        "x-ms-version": "2021-02-12"
->>>>>>> 7e782c87
+        "x-ms-version": "2021-02-12"
       },
       "RequestBody": null,
       "StatusCode": 201,
@@ -201,11 +165,7 @@
         ],
         "x-ms-client-request-id": "a1c77c37-c07c-7a4c-0b68-d71364a5d057",
         "x-ms-request-id": "cb1140af-b01e-006d-7df1-06cb14000000",
-<<<<<<< HEAD
-        "x-ms-version": "2020-12-06"
-=======
-        "x-ms-version": "2021-02-12"
->>>>>>> 7e782c87
+        "x-ms-version": "2021-02-12"
       },
       "ResponseBody": []
     },
@@ -223,11 +183,7 @@
         "x-ms-client-request-id": "effd8cb9-48ff-84f4-5915-0b47c25d8915",
         "x-ms-date": "Fri, 19 Feb 2021 18:59:29 GMT",
         "x-ms-return-client-request-id": "true",
-<<<<<<< HEAD
-        "x-ms-version": "2020-12-06"
-=======
-        "x-ms-version": "2021-02-12"
->>>>>>> 7e782c87
+        "x-ms-version": "2021-02-12"
       },
       "RequestBody": null,
       "StatusCode": 201,
@@ -242,11 +198,7 @@
         ],
         "x-ms-client-request-id": "effd8cb9-48ff-84f4-5915-0b47c25d8915",
         "x-ms-request-id": "da83669b-a01f-0061-66f1-065c1c000000",
-<<<<<<< HEAD
-        "x-ms-version": "2020-12-06"
-=======
-        "x-ms-version": "2021-02-12"
->>>>>>> 7e782c87
+        "x-ms-version": "2021-02-12"
       },
       "ResponseBody": []
     },
@@ -268,11 +220,7 @@
         "x-ms-lease-duration": "15",
         "x-ms-proposed-lease-id": "780db6b1-5d95-fa0a-5cc5-ca09a098e91a",
         "x-ms-return-client-request-id": "true",
-<<<<<<< HEAD
-        "x-ms-version": "2020-12-06"
-=======
-        "x-ms-version": "2021-02-12"
->>>>>>> 7e782c87
+        "x-ms-version": "2021-02-12"
       },
       "RequestBody": null,
       "StatusCode": 201,
@@ -288,11 +236,7 @@
         "x-ms-client-request-id": "12d8fc76-266f-5c82-8203-93397eeae3c0",
         "x-ms-lease-id": "780db6b1-5d95-fa0a-5cc5-ca09a098e91a",
         "x-ms-request-id": "cb114108-b01e-006d-53f1-06cb14000000",
-<<<<<<< HEAD
-        "x-ms-version": "2020-12-06"
-=======
-        "x-ms-version": "2021-02-12"
->>>>>>> 7e782c87
+        "x-ms-version": "2021-02-12"
       },
       "ResponseBody": []
     },
@@ -310,11 +254,7 @@
         "x-ms-client-request-id": "a393ad01-d7c0-6fab-63d8-e1f433e73e0d",
         "x-ms-date": "Fri, 19 Feb 2021 18:59:29 GMT",
         "x-ms-return-client-request-id": "true",
-<<<<<<< HEAD
-        "x-ms-version": "2020-12-06"
-=======
-        "x-ms-version": "2021-02-12"
->>>>>>> 7e782c87
+        "x-ms-version": "2021-02-12"
       },
       "RequestBody": null,
       "StatusCode": 202,
@@ -327,11 +267,7 @@
         ],
         "x-ms-client-request-id": "a393ad01-d7c0-6fab-63d8-e1f433e73e0d",
         "x-ms-request-id": "cb114129-b01e-006d-70f1-06cb14000000",
-<<<<<<< HEAD
-        "x-ms-version": "2020-12-06"
-=======
-        "x-ms-version": "2021-02-12"
->>>>>>> 7e782c87
+        "x-ms-version": "2021-02-12"
       },
       "ResponseBody": []
     },
@@ -350,11 +286,7 @@
         "x-ms-client-request-id": "e9637311-3bc7-1933-b942-c5d35a8cc8ec",
         "x-ms-date": "Fri, 19 Feb 2021 18:59:29 GMT",
         "x-ms-return-client-request-id": "true",
-<<<<<<< HEAD
-        "x-ms-version": "2020-12-06"
-=======
-        "x-ms-version": "2021-02-12"
->>>>>>> 7e782c87
+        "x-ms-version": "2021-02-12"
       },
       "RequestBody": null,
       "StatusCode": 201,
@@ -369,11 +301,7 @@
         ],
         "x-ms-client-request-id": "e9637311-3bc7-1933-b942-c5d35a8cc8ec",
         "x-ms-request-id": "cb114148-b01e-006d-0ef1-06cb14000000",
-<<<<<<< HEAD
-        "x-ms-version": "2020-12-06"
-=======
-        "x-ms-version": "2021-02-12"
->>>>>>> 7e782c87
+        "x-ms-version": "2021-02-12"
       },
       "ResponseBody": []
     },
@@ -391,11 +319,7 @@
         "x-ms-client-request-id": "118f8c79-2895-a4fe-bdfb-911019b9ab14",
         "x-ms-date": "Fri, 19 Feb 2021 18:59:30 GMT",
         "x-ms-return-client-request-id": "true",
-<<<<<<< HEAD
-        "x-ms-version": "2020-12-06"
-=======
-        "x-ms-version": "2021-02-12"
->>>>>>> 7e782c87
+        "x-ms-version": "2021-02-12"
       },
       "RequestBody": null,
       "StatusCode": 201,
@@ -410,11 +334,7 @@
         ],
         "x-ms-client-request-id": "118f8c79-2895-a4fe-bdfb-911019b9ab14",
         "x-ms-request-id": "da8366e6-a01f-0061-29f1-065c1c000000",
-<<<<<<< HEAD
-        "x-ms-version": "2020-12-06"
-=======
-        "x-ms-version": "2021-02-12"
->>>>>>> 7e782c87
+        "x-ms-version": "2021-02-12"
       },
       "ResponseBody": []
     },
@@ -436,11 +356,7 @@
         "x-ms-lease-duration": "15",
         "x-ms-proposed-lease-id": "899d0f35-957e-90d9-4b6e-1e8f55a0ec2b",
         "x-ms-return-client-request-id": "true",
-<<<<<<< HEAD
-        "x-ms-version": "2020-12-06"
-=======
-        "x-ms-version": "2021-02-12"
->>>>>>> 7e782c87
+        "x-ms-version": "2021-02-12"
       },
       "RequestBody": null,
       "StatusCode": 201,
@@ -456,11 +372,7 @@
         "x-ms-client-request-id": "6bdf0374-7090-e339-b3fe-c6260a6e4e1c",
         "x-ms-lease-id": "899d0f35-957e-90d9-4b6e-1e8f55a0ec2b",
         "x-ms-request-id": "cb11418f-b01e-006d-50f1-06cb14000000",
-<<<<<<< HEAD
-        "x-ms-version": "2020-12-06"
-=======
-        "x-ms-version": "2021-02-12"
->>>>>>> 7e782c87
+        "x-ms-version": "2021-02-12"
       },
       "ResponseBody": []
     },
@@ -478,11 +390,7 @@
         "x-ms-client-request-id": "511b6662-81c1-4b9a-2e1c-2d1633f90263",
         "x-ms-date": "Fri, 19 Feb 2021 18:59:30 GMT",
         "x-ms-return-client-request-id": "true",
-<<<<<<< HEAD
-        "x-ms-version": "2020-12-06"
-=======
-        "x-ms-version": "2021-02-12"
->>>>>>> 7e782c87
+        "x-ms-version": "2021-02-12"
       },
       "RequestBody": null,
       "StatusCode": 202,
@@ -495,11 +403,7 @@
         ],
         "x-ms-client-request-id": "511b6662-81c1-4b9a-2e1c-2d1633f90263",
         "x-ms-request-id": "cb1141a7-b01e-006d-67f1-06cb14000000",
-<<<<<<< HEAD
-        "x-ms-version": "2020-12-06"
-=======
-        "x-ms-version": "2021-02-12"
->>>>>>> 7e782c87
+        "x-ms-version": "2021-02-12"
       },
       "ResponseBody": []
     },
@@ -518,11 +422,7 @@
         "x-ms-client-request-id": "c6fa548c-bbb8-08f1-6870-4d1c059a930a",
         "x-ms-date": "Fri, 19 Feb 2021 18:59:30 GMT",
         "x-ms-return-client-request-id": "true",
-<<<<<<< HEAD
-        "x-ms-version": "2020-12-06"
-=======
-        "x-ms-version": "2021-02-12"
->>>>>>> 7e782c87
+        "x-ms-version": "2021-02-12"
       },
       "RequestBody": null,
       "StatusCode": 201,
@@ -537,11 +437,7 @@
         ],
         "x-ms-client-request-id": "c6fa548c-bbb8-08f1-6870-4d1c059a930a",
         "x-ms-request-id": "cb1141cb-b01e-006d-09f1-06cb14000000",
-<<<<<<< HEAD
-        "x-ms-version": "2020-12-06"
-=======
-        "x-ms-version": "2021-02-12"
->>>>>>> 7e782c87
+        "x-ms-version": "2021-02-12"
       },
       "ResponseBody": []
     },
@@ -559,11 +455,7 @@
         "x-ms-client-request-id": "61447774-25de-2dbf-44dc-c73d4f772f07",
         "x-ms-date": "Fri, 19 Feb 2021 18:59:30 GMT",
         "x-ms-return-client-request-id": "true",
-<<<<<<< HEAD
-        "x-ms-version": "2020-12-06"
-=======
-        "x-ms-version": "2021-02-12"
->>>>>>> 7e782c87
+        "x-ms-version": "2021-02-12"
       },
       "RequestBody": null,
       "StatusCode": 201,
@@ -578,11 +470,7 @@
         ],
         "x-ms-client-request-id": "61447774-25de-2dbf-44dc-c73d4f772f07",
         "x-ms-request-id": "da83672e-a01f-0061-70f1-065c1c000000",
-<<<<<<< HEAD
-        "x-ms-version": "2020-12-06"
-=======
-        "x-ms-version": "2021-02-12"
->>>>>>> 7e782c87
+        "x-ms-version": "2021-02-12"
       },
       "ResponseBody": []
     },
@@ -599,11 +487,7 @@
         "x-ms-client-request-id": "7b81338b-08c0-4509-96ea-6024a4440918",
         "x-ms-date": "Fri, 19 Feb 2021 18:59:30 GMT",
         "x-ms-return-client-request-id": "true",
-<<<<<<< HEAD
-        "x-ms-version": "2020-12-06"
-=======
-        "x-ms-version": "2021-02-12"
->>>>>>> 7e782c87
+        "x-ms-version": "2021-02-12"
       },
       "RequestBody": null,
       "StatusCode": 200,
@@ -631,11 +515,7 @@
         "x-ms-permissions": "rwxr-x---",
         "x-ms-request-id": "cb11421f-b01e-006d-53f1-06cb14000000",
         "x-ms-server-encrypted": "true",
-<<<<<<< HEAD
-        "x-ms-version": "2020-12-06"
-=======
-        "x-ms-version": "2021-02-12"
->>>>>>> 7e782c87
+        "x-ms-version": "2021-02-12"
       },
       "ResponseBody": []
     },
@@ -657,11 +537,7 @@
         "x-ms-lease-duration": "15",
         "x-ms-proposed-lease-id": "7f7e3361-2f27-5ae0-01ba-807a242c6fc0",
         "x-ms-return-client-request-id": "true",
-<<<<<<< HEAD
-        "x-ms-version": "2020-12-06"
-=======
-        "x-ms-version": "2021-02-12"
->>>>>>> 7e782c87
+        "x-ms-version": "2021-02-12"
       },
       "RequestBody": null,
       "StatusCode": 201,
@@ -677,11 +553,7 @@
         "x-ms-client-request-id": "f0ee97b9-f3ab-eb00-31c0-c9314c17d382",
         "x-ms-lease-id": "7f7e3361-2f27-5ae0-01ba-807a242c6fc0",
         "x-ms-request-id": "cb114241-b01e-006d-70f1-06cb14000000",
-<<<<<<< HEAD
-        "x-ms-version": "2020-12-06"
-=======
-        "x-ms-version": "2021-02-12"
->>>>>>> 7e782c87
+        "x-ms-version": "2021-02-12"
       },
       "ResponseBody": []
     },
@@ -699,11 +571,7 @@
         "x-ms-client-request-id": "0c6a5ac5-1956-7a6c-075e-e2b104ba68df",
         "x-ms-date": "Fri, 19 Feb 2021 18:59:30 GMT",
         "x-ms-return-client-request-id": "true",
-<<<<<<< HEAD
-        "x-ms-version": "2020-12-06"
-=======
-        "x-ms-version": "2021-02-12"
->>>>>>> 7e782c87
+        "x-ms-version": "2021-02-12"
       },
       "RequestBody": null,
       "StatusCode": 202,
@@ -716,11 +584,7 @@
         ],
         "x-ms-client-request-id": "0c6a5ac5-1956-7a6c-075e-e2b104ba68df",
         "x-ms-request-id": "cb114252-b01e-006d-01f1-06cb14000000",
-<<<<<<< HEAD
-        "x-ms-version": "2020-12-06"
-=======
-        "x-ms-version": "2021-02-12"
->>>>>>> 7e782c87
+        "x-ms-version": "2021-02-12"
       },
       "ResponseBody": []
     },
@@ -739,11 +603,7 @@
         "x-ms-client-request-id": "1987a464-2c81-cd4d-079d-ec246f8e0bc1",
         "x-ms-date": "Fri, 19 Feb 2021 18:59:30 GMT",
         "x-ms-return-client-request-id": "true",
-<<<<<<< HEAD
-        "x-ms-version": "2020-12-06"
-=======
-        "x-ms-version": "2021-02-12"
->>>>>>> 7e782c87
+        "x-ms-version": "2021-02-12"
       },
       "RequestBody": null,
       "StatusCode": 201,
@@ -758,11 +618,7 @@
         ],
         "x-ms-client-request-id": "1987a464-2c81-cd4d-079d-ec246f8e0bc1",
         "x-ms-request-id": "cb11426a-b01e-006d-14f1-06cb14000000",
-<<<<<<< HEAD
-        "x-ms-version": "2020-12-06"
-=======
-        "x-ms-version": "2021-02-12"
->>>>>>> 7e782c87
+        "x-ms-version": "2021-02-12"
       },
       "ResponseBody": []
     },
@@ -780,11 +636,7 @@
         "x-ms-client-request-id": "32916458-7a9e-ee3e-711c-0ffebefcfc07",
         "x-ms-date": "Fri, 19 Feb 2021 18:59:30 GMT",
         "x-ms-return-client-request-id": "true",
-<<<<<<< HEAD
-        "x-ms-version": "2020-12-06"
-=======
-        "x-ms-version": "2021-02-12"
->>>>>>> 7e782c87
+        "x-ms-version": "2021-02-12"
       },
       "RequestBody": null,
       "StatusCode": 201,
@@ -799,11 +651,7 @@
         ],
         "x-ms-client-request-id": "32916458-7a9e-ee3e-711c-0ffebefcfc07",
         "x-ms-request-id": "da83678c-a01f-0061-4df1-065c1c000000",
-<<<<<<< HEAD
-        "x-ms-version": "2020-12-06"
-=======
-        "x-ms-version": "2021-02-12"
->>>>>>> 7e782c87
+        "x-ms-version": "2021-02-12"
       },
       "ResponseBody": []
     },
@@ -825,11 +673,7 @@
         "x-ms-lease-duration": "15",
         "x-ms-proposed-lease-id": "52ab91db-4113-4003-50c9-c3af8a239003",
         "x-ms-return-client-request-id": "true",
-<<<<<<< HEAD
-        "x-ms-version": "2020-12-06"
-=======
-        "x-ms-version": "2021-02-12"
->>>>>>> 7e782c87
+        "x-ms-version": "2021-02-12"
       },
       "RequestBody": null,
       "StatusCode": 201,
@@ -845,11 +689,7 @@
         "x-ms-client-request-id": "4833e3a2-615b-16f8-6051-e2d5b78f644e",
         "x-ms-lease-id": "52ab91db-4113-4003-50c9-c3af8a239003",
         "x-ms-request-id": "cb1142ad-b01e-006d-50f1-06cb14000000",
-<<<<<<< HEAD
-        "x-ms-version": "2020-12-06"
-=======
-        "x-ms-version": "2021-02-12"
->>>>>>> 7e782c87
+        "x-ms-version": "2021-02-12"
       },
       "ResponseBody": []
     },
@@ -867,11 +707,7 @@
         "x-ms-client-request-id": "a60c452a-48f0-6ea8-69e1-0c1bace6464f",
         "x-ms-date": "Fri, 19 Feb 2021 18:59:30 GMT",
         "x-ms-return-client-request-id": "true",
-<<<<<<< HEAD
-        "x-ms-version": "2020-12-06"
-=======
-        "x-ms-version": "2021-02-12"
->>>>>>> 7e782c87
+        "x-ms-version": "2021-02-12"
       },
       "RequestBody": null,
       "StatusCode": 202,
@@ -884,11 +720,7 @@
         ],
         "x-ms-client-request-id": "a60c452a-48f0-6ea8-69e1-0c1bace6464f",
         "x-ms-request-id": "cb1142cc-b01e-006d-6cf1-06cb14000000",
-<<<<<<< HEAD
-        "x-ms-version": "2020-12-06"
-=======
-        "x-ms-version": "2021-02-12"
->>>>>>> 7e782c87
+        "x-ms-version": "2021-02-12"
       },
       "ResponseBody": []
     }
