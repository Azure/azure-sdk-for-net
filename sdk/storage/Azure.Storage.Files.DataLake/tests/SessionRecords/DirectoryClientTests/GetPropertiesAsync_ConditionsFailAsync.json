--- conflicted
+++ resolved
@@ -14,11 +14,7 @@
         "x-ms-client-request-id": "211c3e2e-f443-6429-4308-442d50105812",
         "x-ms-date": "Fri, 03 Apr 2020 20:57:16 GMT",
         "x-ms-return-client-request-id": "true",
-<<<<<<< HEAD
-        "x-ms-version": "2019-12-12"
-=======
-        "x-ms-version": "2020-02-10"
->>>>>>> 60f4876e
+        "x-ms-version": "2020-02-10"
       },
       "RequestBody": null,
       "StatusCode": 201,
@@ -33,11 +29,7 @@
         ],
         "x-ms-client-request-id": "211c3e2e-f443-6429-4308-442d50105812",
         "x-ms-request-id": "9621ca82-f01e-0012-15fa-093670000000",
-<<<<<<< HEAD
-        "x-ms-version": "2019-12-12"
-=======
-        "x-ms-version": "2020-02-10"
->>>>>>> 60f4876e
+        "x-ms-version": "2020-02-10"
       },
       "ResponseBody": []
     },
@@ -54,11 +46,7 @@
         "x-ms-client-request-id": "f67a46f7-0cdc-1758-495f-c182141d380d",
         "x-ms-date": "Fri, 03 Apr 2020 20:57:16 GMT",
         "x-ms-return-client-request-id": "true",
-<<<<<<< HEAD
-        "x-ms-version": "2019-12-12"
-=======
-        "x-ms-version": "2020-02-10"
->>>>>>> 60f4876e
+        "x-ms-version": "2020-02-10"
       },
       "RequestBody": null,
       "StatusCode": 201,
@@ -73,11 +61,7 @@
         ],
         "x-ms-client-request-id": "f67a46f7-0cdc-1758-495f-c182141d380d",
         "x-ms-request-id": "fa43fda7-201f-0097-45fa-091bad000000",
-<<<<<<< HEAD
-        "x-ms-version": "2019-12-12"
-=======
-        "x-ms-version": "2020-02-10"
->>>>>>> 60f4876e
+        "x-ms-version": "2020-02-10"
       },
       "ResponseBody": []
     },
@@ -94,11 +78,7 @@
         "x-ms-client-request-id": "e5147666-eaba-ec01-6e4a-2cefdd8870a9",
         "x-ms-date": "Fri, 03 Apr 2020 20:57:16 GMT",
         "x-ms-return-client-request-id": "true",
-<<<<<<< HEAD
-        "x-ms-version": "2019-12-12"
-=======
-        "x-ms-version": "2020-02-10"
->>>>>>> 60f4876e
+        "x-ms-version": "2020-02-10"
       },
       "RequestBody": null,
       "StatusCode": 304,
@@ -112,11 +92,7 @@
         "x-ms-client-request-id": "e5147666-eaba-ec01-6e4a-2cefdd8870a9",
         "x-ms-error-code": "ConditionNotMet",
         "x-ms-request-id": "9621ca94-f01e-0012-21fa-093670000000",
-<<<<<<< HEAD
-        "x-ms-version": "2019-12-12"
-=======
-        "x-ms-version": "2020-02-10"
->>>>>>> 60f4876e
+        "x-ms-version": "2020-02-10"
       },
       "ResponseBody": []
     },
@@ -133,11 +109,7 @@
         "x-ms-client-request-id": "9d1b930a-5208-3d52-6448-1b64b6d329e7",
         "x-ms-date": "Fri, 03 Apr 2020 20:57:16 GMT",
         "x-ms-return-client-request-id": "true",
-<<<<<<< HEAD
-        "x-ms-version": "2019-12-12"
-=======
-        "x-ms-version": "2020-02-10"
->>>>>>> 60f4876e
+        "x-ms-version": "2020-02-10"
       },
       "RequestBody": null,
       "StatusCode": 202,
@@ -150,11 +122,7 @@
         ],
         "x-ms-client-request-id": "9d1b930a-5208-3d52-6448-1b64b6d329e7",
         "x-ms-request-id": "9621ca9a-f01e-0012-26fa-093670000000",
-<<<<<<< HEAD
-        "x-ms-version": "2019-12-12"
-=======
-        "x-ms-version": "2020-02-10"
->>>>>>> 60f4876e
+        "x-ms-version": "2020-02-10"
       },
       "ResponseBody": []
     },
@@ -172,11 +140,7 @@
         "x-ms-client-request-id": "9b739e4a-5b38-b8ba-6085-e209ef0bd8d3",
         "x-ms-date": "Fri, 03 Apr 2020 20:57:17 GMT",
         "x-ms-return-client-request-id": "true",
-<<<<<<< HEAD
-        "x-ms-version": "2019-12-12"
-=======
-        "x-ms-version": "2020-02-10"
->>>>>>> 60f4876e
+        "x-ms-version": "2020-02-10"
       },
       "RequestBody": null,
       "StatusCode": 201,
@@ -191,11 +155,7 @@
         ],
         "x-ms-client-request-id": "9b739e4a-5b38-b8ba-6085-e209ef0bd8d3",
         "x-ms-request-id": "9621ca9d-f01e-0012-28fa-093670000000",
-<<<<<<< HEAD
-        "x-ms-version": "2019-12-12"
-=======
-        "x-ms-version": "2020-02-10"
->>>>>>> 60f4876e
+        "x-ms-version": "2020-02-10"
       },
       "ResponseBody": []
     },
@@ -212,11 +172,7 @@
         "x-ms-client-request-id": "53d7ca98-aa66-6ac0-234a-589356ba04e2",
         "x-ms-date": "Fri, 03 Apr 2020 20:57:17 GMT",
         "x-ms-return-client-request-id": "true",
-<<<<<<< HEAD
-        "x-ms-version": "2019-12-12"
-=======
-        "x-ms-version": "2020-02-10"
->>>>>>> 60f4876e
+        "x-ms-version": "2020-02-10"
       },
       "RequestBody": null,
       "StatusCode": 201,
@@ -231,11 +187,7 @@
         ],
         "x-ms-client-request-id": "53d7ca98-aa66-6ac0-234a-589356ba04e2",
         "x-ms-request-id": "fa43fda8-201f-0097-46fa-091bad000000",
-<<<<<<< HEAD
-        "x-ms-version": "2019-12-12"
-=======
-        "x-ms-version": "2020-02-10"
->>>>>>> 60f4876e
+        "x-ms-version": "2020-02-10"
       },
       "ResponseBody": []
     },
@@ -252,11 +204,7 @@
         "x-ms-client-request-id": "e9669bbe-8da7-f4fe-f292-a3d377edc18c",
         "x-ms-date": "Fri, 03 Apr 2020 20:57:17 GMT",
         "x-ms-return-client-request-id": "true",
-<<<<<<< HEAD
-        "x-ms-version": "2019-12-12"
-=======
-        "x-ms-version": "2020-02-10"
->>>>>>> 60f4876e
+        "x-ms-version": "2020-02-10"
       },
       "RequestBody": null,
       "StatusCode": 412,
@@ -270,11 +218,7 @@
         "x-ms-client-request-id": "e9669bbe-8da7-f4fe-f292-a3d377edc18c",
         "x-ms-error-code": "ConditionNotMet",
         "x-ms-request-id": "9621caa5-f01e-0012-2efa-093670000000",
-<<<<<<< HEAD
-        "x-ms-version": "2019-12-12"
-=======
-        "x-ms-version": "2020-02-10"
->>>>>>> 60f4876e
+        "x-ms-version": "2020-02-10"
       },
       "ResponseBody": []
     },
@@ -291,11 +235,7 @@
         "x-ms-client-request-id": "bad5ab0f-1a53-163a-8075-497c6ee294f2",
         "x-ms-date": "Fri, 03 Apr 2020 20:57:17 GMT",
         "x-ms-return-client-request-id": "true",
-<<<<<<< HEAD
-        "x-ms-version": "2019-12-12"
-=======
-        "x-ms-version": "2020-02-10"
->>>>>>> 60f4876e
+        "x-ms-version": "2020-02-10"
       },
       "RequestBody": null,
       "StatusCode": 202,
@@ -308,11 +248,7 @@
         ],
         "x-ms-client-request-id": "bad5ab0f-1a53-163a-8075-497c6ee294f2",
         "x-ms-request-id": "9621cab3-f01e-0012-37fa-093670000000",
-<<<<<<< HEAD
-        "x-ms-version": "2019-12-12"
-=======
-        "x-ms-version": "2020-02-10"
->>>>>>> 60f4876e
+        "x-ms-version": "2020-02-10"
       },
       "ResponseBody": []
     },
@@ -330,11 +266,7 @@
         "x-ms-client-request-id": "5d778136-8561-4641-2bc0-7a74455efb10",
         "x-ms-date": "Fri, 03 Apr 2020 20:57:17 GMT",
         "x-ms-return-client-request-id": "true",
-<<<<<<< HEAD
-        "x-ms-version": "2019-12-12"
-=======
-        "x-ms-version": "2020-02-10"
->>>>>>> 60f4876e
+        "x-ms-version": "2020-02-10"
       },
       "RequestBody": null,
       "StatusCode": 201,
@@ -349,11 +281,7 @@
         ],
         "x-ms-client-request-id": "5d778136-8561-4641-2bc0-7a74455efb10",
         "x-ms-request-id": "9621cac0-f01e-0012-42fa-093670000000",
-<<<<<<< HEAD
-        "x-ms-version": "2019-12-12"
-=======
-        "x-ms-version": "2020-02-10"
->>>>>>> 60f4876e
+        "x-ms-version": "2020-02-10"
       },
       "ResponseBody": []
     },
@@ -370,11 +298,7 @@
         "x-ms-client-request-id": "0bf8e031-bd80-6e13-a768-b5d2621f6d62",
         "x-ms-date": "Fri, 03 Apr 2020 20:57:17 GMT",
         "x-ms-return-client-request-id": "true",
-<<<<<<< HEAD
-        "x-ms-version": "2019-12-12"
-=======
-        "x-ms-version": "2020-02-10"
->>>>>>> 60f4876e
+        "x-ms-version": "2020-02-10"
       },
       "RequestBody": null,
       "StatusCode": 201,
@@ -389,11 +313,7 @@
         ],
         "x-ms-client-request-id": "0bf8e031-bd80-6e13-a768-b5d2621f6d62",
         "x-ms-request-id": "fa43fda9-201f-0097-47fa-091bad000000",
-<<<<<<< HEAD
-        "x-ms-version": "2019-12-12"
-=======
-        "x-ms-version": "2020-02-10"
->>>>>>> 60f4876e
+        "x-ms-version": "2020-02-10"
       },
       "ResponseBody": []
     },
@@ -410,11 +330,7 @@
         "x-ms-client-request-id": "f8f1b5c8-a9d0-08e0-9038-f290a4c036b0",
         "x-ms-date": "Fri, 03 Apr 2020 20:57:17 GMT",
         "x-ms-return-client-request-id": "true",
-<<<<<<< HEAD
-        "x-ms-version": "2019-12-12"
-=======
-        "x-ms-version": "2020-02-10"
->>>>>>> 60f4876e
+        "x-ms-version": "2020-02-10"
       },
       "RequestBody": null,
       "StatusCode": 412,
@@ -428,11 +344,7 @@
         "x-ms-client-request-id": "f8f1b5c8-a9d0-08e0-9038-f290a4c036b0",
         "x-ms-error-code": "ConditionNotMet",
         "x-ms-request-id": "9621cae0-f01e-0012-59fa-093670000000",
-<<<<<<< HEAD
-        "x-ms-version": "2019-12-12"
-=======
-        "x-ms-version": "2020-02-10"
->>>>>>> 60f4876e
+        "x-ms-version": "2020-02-10"
       },
       "ResponseBody": []
     },
@@ -449,11 +361,7 @@
         "x-ms-client-request-id": "ad0ad2e5-752e-6192-38a7-12807088c0ff",
         "x-ms-date": "Fri, 03 Apr 2020 20:57:17 GMT",
         "x-ms-return-client-request-id": "true",
-<<<<<<< HEAD
-        "x-ms-version": "2019-12-12"
-=======
-        "x-ms-version": "2020-02-10"
->>>>>>> 60f4876e
+        "x-ms-version": "2020-02-10"
       },
       "RequestBody": null,
       "StatusCode": 202,
@@ -466,11 +374,7 @@
         ],
         "x-ms-client-request-id": "ad0ad2e5-752e-6192-38a7-12807088c0ff",
         "x-ms-request-id": "9621caea-f01e-0012-62fa-093670000000",
-<<<<<<< HEAD
-        "x-ms-version": "2019-12-12"
-=======
-        "x-ms-version": "2020-02-10"
->>>>>>> 60f4876e
+        "x-ms-version": "2020-02-10"
       },
       "ResponseBody": []
     },
@@ -488,11 +392,7 @@
         "x-ms-client-request-id": "542b4ad3-5adf-d6ef-0467-ad0b45550213",
         "x-ms-date": "Fri, 03 Apr 2020 20:57:17 GMT",
         "x-ms-return-client-request-id": "true",
-<<<<<<< HEAD
-        "x-ms-version": "2019-12-12"
-=======
-        "x-ms-version": "2020-02-10"
->>>>>>> 60f4876e
+        "x-ms-version": "2020-02-10"
       },
       "RequestBody": null,
       "StatusCode": 201,
@@ -507,11 +407,7 @@
         ],
         "x-ms-client-request-id": "542b4ad3-5adf-d6ef-0467-ad0b45550213",
         "x-ms-request-id": "9621caf6-f01e-0012-6afa-093670000000",
-<<<<<<< HEAD
-        "x-ms-version": "2019-12-12"
-=======
-        "x-ms-version": "2020-02-10"
->>>>>>> 60f4876e
+        "x-ms-version": "2020-02-10"
       },
       "ResponseBody": []
     },
@@ -528,11 +424,7 @@
         "x-ms-client-request-id": "1e9e28e7-bba8-e462-0123-fae81aa303a4",
         "x-ms-date": "Fri, 03 Apr 2020 20:57:17 GMT",
         "x-ms-return-client-request-id": "true",
-<<<<<<< HEAD
-        "x-ms-version": "2019-12-12"
-=======
-        "x-ms-version": "2020-02-10"
->>>>>>> 60f4876e
+        "x-ms-version": "2020-02-10"
       },
       "RequestBody": null,
       "StatusCode": 201,
@@ -547,11 +439,7 @@
         ],
         "x-ms-client-request-id": "1e9e28e7-bba8-e462-0123-fae81aa303a4",
         "x-ms-request-id": "fa43fdaa-201f-0097-48fa-091bad000000",
-<<<<<<< HEAD
-        "x-ms-version": "2019-12-12"
-=======
-        "x-ms-version": "2020-02-10"
->>>>>>> 60f4876e
+        "x-ms-version": "2020-02-10"
       },
       "ResponseBody": []
     },
@@ -567,11 +455,7 @@
         "x-ms-client-request-id": "ab64eaa3-72c2-0821-8d84-13d687567c3a",
         "x-ms-date": "Fri, 03 Apr 2020 20:57:17 GMT",
         "x-ms-return-client-request-id": "true",
-<<<<<<< HEAD
-        "x-ms-version": "2019-12-12"
-=======
-        "x-ms-version": "2020-02-10"
->>>>>>> 60f4876e
+        "x-ms-version": "2020-02-10"
       },
       "RequestBody": null,
       "StatusCode": 200,
@@ -596,11 +480,7 @@
         "x-ms-meta-hdi_isfolder": "true",
         "x-ms-request-id": "9621cb11-f01e-0012-7bfa-093670000000",
         "x-ms-server-encrypted": "true",
-<<<<<<< HEAD
-        "x-ms-version": "2019-12-12"
-=======
-        "x-ms-version": "2020-02-10"
->>>>>>> 60f4876e
+        "x-ms-version": "2020-02-10"
       },
       "ResponseBody": []
     },
@@ -617,11 +497,7 @@
         "x-ms-client-request-id": "304417f8-583f-64e2-c23e-c867db42c65e",
         "x-ms-date": "Fri, 03 Apr 2020 20:57:18 GMT",
         "x-ms-return-client-request-id": "true",
-<<<<<<< HEAD
-        "x-ms-version": "2019-12-12"
-=======
-        "x-ms-version": "2020-02-10"
->>>>>>> 60f4876e
+        "x-ms-version": "2020-02-10"
       },
       "RequestBody": null,
       "StatusCode": 304,
@@ -635,11 +511,7 @@
         "x-ms-client-request-id": "304417f8-583f-64e2-c23e-c867db42c65e",
         "x-ms-error-code": "ConditionNotMet",
         "x-ms-request-id": "9621cb21-f01e-0012-0afa-093670000000",
-<<<<<<< HEAD
-        "x-ms-version": "2019-12-12"
-=======
-        "x-ms-version": "2020-02-10"
->>>>>>> 60f4876e
+        "x-ms-version": "2020-02-10"
       },
       "ResponseBody": []
     },
@@ -656,11 +528,7 @@
         "x-ms-client-request-id": "70de0cc3-4c11-78fb-4414-34ef36011dcc",
         "x-ms-date": "Fri, 03 Apr 2020 20:57:18 GMT",
         "x-ms-return-client-request-id": "true",
-<<<<<<< HEAD
-        "x-ms-version": "2019-12-12"
-=======
-        "x-ms-version": "2020-02-10"
->>>>>>> 60f4876e
+        "x-ms-version": "2020-02-10"
       },
       "RequestBody": null,
       "StatusCode": 202,
@@ -673,11 +541,7 @@
         ],
         "x-ms-client-request-id": "70de0cc3-4c11-78fb-4414-34ef36011dcc",
         "x-ms-request-id": "9621cb29-f01e-0012-0ffa-093670000000",
-<<<<<<< HEAD
-        "x-ms-version": "2019-12-12"
-=======
-        "x-ms-version": "2020-02-10"
->>>>>>> 60f4876e
+        "x-ms-version": "2020-02-10"
       },
       "ResponseBody": []
     },
@@ -695,11 +559,7 @@
         "x-ms-client-request-id": "fde6cf4d-a536-fe16-871a-0d729c27bcd3",
         "x-ms-date": "Fri, 03 Apr 2020 20:57:18 GMT",
         "x-ms-return-client-request-id": "true",
-<<<<<<< HEAD
-        "x-ms-version": "2019-12-12"
-=======
-        "x-ms-version": "2020-02-10"
->>>>>>> 60f4876e
+        "x-ms-version": "2020-02-10"
       },
       "RequestBody": null,
       "StatusCode": 201,
@@ -714,11 +574,7 @@
         ],
         "x-ms-client-request-id": "fde6cf4d-a536-fe16-871a-0d729c27bcd3",
         "x-ms-request-id": "9621cb36-f01e-0012-19fa-093670000000",
-<<<<<<< HEAD
-        "x-ms-version": "2019-12-12"
-=======
-        "x-ms-version": "2020-02-10"
->>>>>>> 60f4876e
+        "x-ms-version": "2020-02-10"
       },
       "ResponseBody": []
     },
@@ -735,11 +591,7 @@
         "x-ms-client-request-id": "1db4e305-ca01-fe21-67b2-3f29c6b9ef6f",
         "x-ms-date": "Fri, 03 Apr 2020 20:57:18 GMT",
         "x-ms-return-client-request-id": "true",
-<<<<<<< HEAD
-        "x-ms-version": "2019-12-12"
-=======
-        "x-ms-version": "2020-02-10"
->>>>>>> 60f4876e
+        "x-ms-version": "2020-02-10"
       },
       "RequestBody": null,
       "StatusCode": 201,
@@ -754,11 +606,7 @@
         ],
         "x-ms-client-request-id": "1db4e305-ca01-fe21-67b2-3f29c6b9ef6f",
         "x-ms-request-id": "fa43fdad-201f-0097-4bfa-091bad000000",
-<<<<<<< HEAD
-        "x-ms-version": "2019-12-12"
-=======
-        "x-ms-version": "2020-02-10"
->>>>>>> 60f4876e
+        "x-ms-version": "2020-02-10"
       },
       "ResponseBody": []
     },
@@ -775,11 +623,7 @@
         "x-ms-date": "Fri, 03 Apr 2020 20:57:18 GMT",
         "x-ms-lease-id": "f15a9ae9-7387-0ca1-7d67-ca6943ca2ed3",
         "x-ms-return-client-request-id": "true",
-<<<<<<< HEAD
-        "x-ms-version": "2019-12-12"
-=======
-        "x-ms-version": "2020-02-10"
->>>>>>> 60f4876e
+        "x-ms-version": "2020-02-10"
       },
       "RequestBody": null,
       "StatusCode": 412,
@@ -793,11 +637,7 @@
         "x-ms-client-request-id": "2a57777b-a663-669b-0f88-85d81ef2c0c3",
         "x-ms-error-code": "LeaseNotPresentWithBlobOperation",
         "x-ms-request-id": "9621cb50-f01e-0012-2cfa-093670000000",
-<<<<<<< HEAD
-        "x-ms-version": "2019-12-12"
-=======
-        "x-ms-version": "2020-02-10"
->>>>>>> 60f4876e
+        "x-ms-version": "2020-02-10"
       },
       "ResponseBody": []
     },
@@ -814,11 +654,7 @@
         "x-ms-client-request-id": "4fae5cc5-c561-af0b-d5da-5c184a6f3bd2",
         "x-ms-date": "Fri, 03 Apr 2020 20:57:18 GMT",
         "x-ms-return-client-request-id": "true",
-<<<<<<< HEAD
-        "x-ms-version": "2019-12-12"
-=======
-        "x-ms-version": "2020-02-10"
->>>>>>> 60f4876e
+        "x-ms-version": "2020-02-10"
       },
       "RequestBody": null,
       "StatusCode": 202,
@@ -831,11 +667,7 @@
         ],
         "x-ms-client-request-id": "4fae5cc5-c561-af0b-d5da-5c184a6f3bd2",
         "x-ms-request-id": "9621cb59-f01e-0012-35fa-093670000000",
-<<<<<<< HEAD
-        "x-ms-version": "2019-12-12"
-=======
-        "x-ms-version": "2020-02-10"
->>>>>>> 60f4876e
+        "x-ms-version": "2020-02-10"
       },
       "ResponseBody": []
     }
