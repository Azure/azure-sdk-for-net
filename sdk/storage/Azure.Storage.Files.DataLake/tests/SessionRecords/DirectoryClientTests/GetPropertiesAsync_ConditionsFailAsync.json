﻿{
  "Entries": [
    {
      "RequestUri": "https://seannse.blob.core.windows.net/test-filesystem-a6bcf810-924a-8dfa-5986-3516e084e45e?restype=container",
      "RequestMethod": "PUT",
      "RequestHeaders": {
        "Accept": "application/xml",
        "Authorization": "Sanitized",
        "traceparent": "00-a993de1f9b48ab40888635cad296b716-b173c32b03dd694f-00",
        "User-Agent": [
          "azsdk-net-Storage.Files.DataLake/12.7.0-alpha.20210219.1",
          "(.NET 5.0.3; Microsoft Windows 10.0.19041)"
        ],
        "x-ms-blob-public-access": "container",
        "x-ms-client-request-id": "da023b8e-8792-fb6b-b84e-15eb315e4b56",
        "x-ms-date": "Fri, 19 Feb 2021 19:04:52 GMT",
        "x-ms-return-client-request-id": "true",
<<<<<<< HEAD
        "x-ms-version": "2020-12-06"
=======
        "x-ms-version": "2021-02-12"
>>>>>>> 7e782c87
      },
      "RequestBody": null,
      "StatusCode": 201,
      "ResponseHeaders": {
        "Content-Length": "0",
        "Date": "Fri, 19 Feb 2021 19:04:51 GMT",
        "ETag": "\"0x8D8D5093C80132A\"",
        "Last-Modified": "Fri, 19 Feb 2021 19:04:51 GMT",
        "Server": [
          "Windows-Azure-Blob/1.0",
          "Microsoft-HTTPAPI/2.0"
        ],
        "x-ms-client-request-id": "da023b8e-8792-fb6b-b84e-15eb315e4b56",
        "x-ms-request-id": "cb12e6a8-b01e-006d-2ef2-06cb14000000",
<<<<<<< HEAD
        "x-ms-version": "2020-12-06"
=======
        "x-ms-version": "2021-02-12"
>>>>>>> 7e782c87
      },
      "ResponseBody": []
    },
    {
      "RequestUri": "https://seannse.dfs.core.windows.net/test-filesystem-a6bcf810-924a-8dfa-5986-3516e084e45e/test-directory-527ef78c-79f9-973b-eb20-395b33fb3334?resource=directory",
      "RequestMethod": "PUT",
      "RequestHeaders": {
        "Accept": "application/json",
        "Authorization": "Sanitized",
        "traceparent": "00-9e8f74ec0119af4abbb7d16693fa860f-0f8756524285544d-00",
        "User-Agent": [
          "azsdk-net-Storage.Files.DataLake/12.7.0-alpha.20210219.1",
          "(.NET 5.0.3; Microsoft Windows 10.0.19041)"
        ],
        "x-ms-client-request-id": "637207a3-76a7-14fb-ff6a-ef714e0fc7bc",
        "x-ms-date": "Fri, 19 Feb 2021 19:04:52 GMT",
        "x-ms-return-client-request-id": "true",
<<<<<<< HEAD
        "x-ms-version": "2020-12-06"
=======
        "x-ms-version": "2021-02-12"
>>>>>>> 7e782c87
      },
      "RequestBody": null,
      "StatusCode": 201,
      "ResponseHeaders": {
        "Content-Length": "0",
        "Date": "Fri, 19 Feb 2021 19:04:51 GMT",
        "ETag": "\"0x8D8D5093C8DD621\"",
        "Last-Modified": "Fri, 19 Feb 2021 19:04:52 GMT",
        "Server": [
          "Windows-Azure-HDFS/1.0",
          "Microsoft-HTTPAPI/2.0"
        ],
        "x-ms-client-request-id": "637207a3-76a7-14fb-ff6a-ef714e0fc7bc",
        "x-ms-request-id": "da844927-a01f-0061-62f2-065c1c000000",
<<<<<<< HEAD
        "x-ms-version": "2020-12-06"
=======
        "x-ms-version": "2021-02-12"
>>>>>>> 7e782c87
      },
      "ResponseBody": []
    },
    {
      "RequestUri": "https://seannse.blob.core.windows.net/test-filesystem-a6bcf810-924a-8dfa-5986-3516e084e45e/test-directory-527ef78c-79f9-973b-eb20-395b33fb3334",
      "RequestMethod": "HEAD",
      "RequestHeaders": {
        "Accept": "application/xml",
        "Authorization": "Sanitized",
        "If-Modified-Since": "Sat, 20 Feb 2021 19:04:52 GMT",
        "User-Agent": [
          "azsdk-net-Storage.Files.DataLake/12.7.0-alpha.20210219.1",
          "(.NET 5.0.3; Microsoft Windows 10.0.19041)"
        ],
        "x-ms-client-request-id": "2cb82ab6-d088-468d-4472-a517195ac5dd",
        "x-ms-date": "Fri, 19 Feb 2021 19:04:52 GMT",
        "x-ms-return-client-request-id": "true",
<<<<<<< HEAD
        "x-ms-version": "2020-12-06"
=======
        "x-ms-version": "2021-02-12"
>>>>>>> 7e782c87
      },
      "RequestBody": null,
      "StatusCode": 304,
      "ResponseHeaders": {
        "Content-Length": "0",
        "Date": "Fri, 19 Feb 2021 19:04:51 GMT",
        "Server": [
          "Windows-Azure-Blob/1.0",
          "Microsoft-HTTPAPI/2.0"
        ],
        "x-ms-client-request-id": "2cb82ab6-d088-468d-4472-a517195ac5dd",
        "x-ms-error-code": "ConditionNotMet",
        "x-ms-request-id": "cb12e6eb-b01e-006d-6bf2-06cb14000000",
<<<<<<< HEAD
        "x-ms-version": "2020-12-06"
=======
        "x-ms-version": "2021-02-12"
>>>>>>> 7e782c87
      },
      "ResponseBody": []
    },
    {
      "RequestUri": "https://seannse.blob.core.windows.net/test-filesystem-a6bcf810-924a-8dfa-5986-3516e084e45e?restype=container",
      "RequestMethod": "DELETE",
      "RequestHeaders": {
        "Accept": "application/xml",
        "Authorization": "Sanitized",
        "traceparent": "00-44a0323b5c7ae84b8fa7cff3e8b91027-b4ed32a3c6f3be48-00",
        "User-Agent": [
          "azsdk-net-Storage.Files.DataLake/12.7.0-alpha.20210219.1",
          "(.NET 5.0.3; Microsoft Windows 10.0.19041)"
        ],
        "x-ms-client-request-id": "23bb2536-9b57-4a33-53e8-ac6301bc69d1",
        "x-ms-date": "Fri, 19 Feb 2021 19:04:52 GMT",
        "x-ms-return-client-request-id": "true",
<<<<<<< HEAD
        "x-ms-version": "2020-12-06"
=======
        "x-ms-version": "2021-02-12"
>>>>>>> 7e782c87
      },
      "RequestBody": null,
      "StatusCode": 202,
      "ResponseHeaders": {
        "Content-Length": "0",
        "Date": "Fri, 19 Feb 2021 19:04:51 GMT",
        "Server": [
          "Windows-Azure-Blob/1.0",
          "Microsoft-HTTPAPI/2.0"
        ],
        "x-ms-client-request-id": "23bb2536-9b57-4a33-53e8-ac6301bc69d1",
        "x-ms-request-id": "cb12e704-b01e-006d-02f2-06cb14000000",
<<<<<<< HEAD
        "x-ms-version": "2020-12-06"
=======
        "x-ms-version": "2021-02-12"
>>>>>>> 7e782c87
      },
      "ResponseBody": []
    },
    {
      "RequestUri": "https://seannse.blob.core.windows.net/test-filesystem-fc7888a5-b2d3-3dd7-f1bc-f9999850359e?restype=container",
      "RequestMethod": "PUT",
      "RequestHeaders": {
        "Accept": "application/xml",
        "Authorization": "Sanitized",
        "traceparent": "00-05b1e8301caee84ca5d5c40fee564c19-192ef4a6ceeb7e47-00",
        "User-Agent": [
          "azsdk-net-Storage.Files.DataLake/12.7.0-alpha.20210219.1",
          "(.NET 5.0.3; Microsoft Windows 10.0.19041)"
        ],
        "x-ms-blob-public-access": "container",
        "x-ms-client-request-id": "88976685-3b2e-8331-4e7d-329ba19ab203",
        "x-ms-date": "Fri, 19 Feb 2021 19:04:52 GMT",
        "x-ms-return-client-request-id": "true",
<<<<<<< HEAD
        "x-ms-version": "2020-12-06"
=======
        "x-ms-version": "2021-02-12"
>>>>>>> 7e782c87
      },
      "RequestBody": null,
      "StatusCode": 201,
      "ResponseHeaders": {
        "Content-Length": "0",
        "Date": "Fri, 19 Feb 2021 19:04:51 GMT",
        "ETag": "\"0x8D8D5093CB1651D\"",
        "Last-Modified": "Fri, 19 Feb 2021 19:04:52 GMT",
        "Server": [
          "Windows-Azure-Blob/1.0",
          "Microsoft-HTTPAPI/2.0"
        ],
        "x-ms-client-request-id": "88976685-3b2e-8331-4e7d-329ba19ab203",
        "x-ms-request-id": "cb12e725-b01e-006d-1ff2-06cb14000000",
<<<<<<< HEAD
        "x-ms-version": "2020-12-06"
=======
        "x-ms-version": "2021-02-12"
>>>>>>> 7e782c87
      },
      "ResponseBody": []
    },
    {
      "RequestUri": "https://seannse.dfs.core.windows.net/test-filesystem-fc7888a5-b2d3-3dd7-f1bc-f9999850359e/test-directory-61280eb3-76db-0332-0236-50f783cd711c?resource=directory",
      "RequestMethod": "PUT",
      "RequestHeaders": {
        "Accept": "application/json",
        "Authorization": "Sanitized",
        "traceparent": "00-625b6a037fba80448d88e0e83cbe3a24-0ad5bbb90689c645-00",
        "User-Agent": [
          "azsdk-net-Storage.Files.DataLake/12.7.0-alpha.20210219.1",
          "(.NET 5.0.3; Microsoft Windows 10.0.19041)"
        ],
        "x-ms-client-request-id": "bd562b29-99ac-0f9a-3493-85f7eb390081",
        "x-ms-date": "Fri, 19 Feb 2021 19:04:53 GMT",
        "x-ms-return-client-request-id": "true",
<<<<<<< HEAD
        "x-ms-version": "2020-12-06"
=======
        "x-ms-version": "2021-02-12"
>>>>>>> 7e782c87
      },
      "RequestBody": null,
      "StatusCode": 201,
      "ResponseHeaders": {
        "Content-Length": "0",
        "Date": "Fri, 19 Feb 2021 19:04:51 GMT",
        "ETag": "\"0x8D8D5093CC36546\"",
        "Last-Modified": "Fri, 19 Feb 2021 19:04:52 GMT",
        "Server": [
          "Windows-Azure-HDFS/1.0",
          "Microsoft-HTTPAPI/2.0"
        ],
        "x-ms-client-request-id": "bd562b29-99ac-0f9a-3493-85f7eb390081",
        "x-ms-request-id": "da844949-a01f-0061-04f2-065c1c000000",
<<<<<<< HEAD
        "x-ms-version": "2020-12-06"
=======
        "x-ms-version": "2021-02-12"
>>>>>>> 7e782c87
      },
      "ResponseBody": []
    },
    {
      "RequestUri": "https://seannse.blob.core.windows.net/test-filesystem-fc7888a5-b2d3-3dd7-f1bc-f9999850359e/test-directory-61280eb3-76db-0332-0236-50f783cd711c",
      "RequestMethod": "HEAD",
      "RequestHeaders": {
        "Accept": "application/xml",
        "Authorization": "Sanitized",
        "If-Unmodified-Since": "Thu, 18 Feb 2021 19:04:52 GMT",
        "User-Agent": [
          "azsdk-net-Storage.Files.DataLake/12.7.0-alpha.20210219.1",
          "(.NET 5.0.3; Microsoft Windows 10.0.19041)"
        ],
        "x-ms-client-request-id": "58ce3d96-b477-2770-e804-fc2527781434",
        "x-ms-date": "Fri, 19 Feb 2021 19:04:53 GMT",
        "x-ms-return-client-request-id": "true",
<<<<<<< HEAD
        "x-ms-version": "2020-12-06"
=======
        "x-ms-version": "2021-02-12"
>>>>>>> 7e782c87
      },
      "RequestBody": null,
      "StatusCode": 412,
      "ResponseHeaders": {
        "Date": "Fri, 19 Feb 2021 19:04:51 GMT",
        "Server": [
          "Windows-Azure-Blob/1.0",
          "Microsoft-HTTPAPI/2.0"
        ],
        "Transfer-Encoding": "chunked",
        "x-ms-client-request-id": "58ce3d96-b477-2770-e804-fc2527781434",
        "x-ms-error-code": "ConditionNotMet",
        "x-ms-request-id": "cb12e75e-b01e-006d-52f2-06cb14000000",
<<<<<<< HEAD
        "x-ms-version": "2020-12-06"
=======
        "x-ms-version": "2021-02-12"
>>>>>>> 7e782c87
      },
      "ResponseBody": []
    },
    {
      "RequestUri": "https://seannse.blob.core.windows.net/test-filesystem-fc7888a5-b2d3-3dd7-f1bc-f9999850359e?restype=container",
      "RequestMethod": "DELETE",
      "RequestHeaders": {
        "Accept": "application/xml",
        "Authorization": "Sanitized",
        "traceparent": "00-bb830e6a63637f448815c993912e942f-31117aacf8725246-00",
        "User-Agent": [
          "azsdk-net-Storage.Files.DataLake/12.7.0-alpha.20210219.1",
          "(.NET 5.0.3; Microsoft Windows 10.0.19041)"
        ],
        "x-ms-client-request-id": "ad616dff-a76a-570a-a5b2-35818424de26",
        "x-ms-date": "Fri, 19 Feb 2021 19:04:53 GMT",
        "x-ms-return-client-request-id": "true",
<<<<<<< HEAD
        "x-ms-version": "2020-12-06"
=======
        "x-ms-version": "2021-02-12"
>>>>>>> 7e782c87
      },
      "RequestBody": null,
      "StatusCode": 202,
      "ResponseHeaders": {
        "Content-Length": "0",
        "Date": "Fri, 19 Feb 2021 19:04:51 GMT",
        "Server": [
          "Windows-Azure-Blob/1.0",
          "Microsoft-HTTPAPI/2.0"
        ],
        "x-ms-client-request-id": "ad616dff-a76a-570a-a5b2-35818424de26",
        "x-ms-request-id": "cb12e780-b01e-006d-74f2-06cb14000000",
<<<<<<< HEAD
        "x-ms-version": "2020-12-06"
=======
        "x-ms-version": "2021-02-12"
>>>>>>> 7e782c87
      },
      "ResponseBody": []
    },
    {
      "RequestUri": "https://seannse.blob.core.windows.net/test-filesystem-ad20be15-3afa-1506-b126-772795ee81cb?restype=container",
      "RequestMethod": "PUT",
      "RequestHeaders": {
        "Accept": "application/xml",
        "Authorization": "Sanitized",
        "traceparent": "00-99539a4c3beb7045af637b13bb08b3ae-746f9c45db063a40-00",
        "User-Agent": [
          "azsdk-net-Storage.Files.DataLake/12.7.0-alpha.20210219.1",
          "(.NET 5.0.3; Microsoft Windows 10.0.19041)"
        ],
        "x-ms-blob-public-access": "container",
        "x-ms-client-request-id": "e86cf771-91fc-c429-674b-fc4430e3c2b6",
        "x-ms-date": "Fri, 19 Feb 2021 19:04:53 GMT",
        "x-ms-return-client-request-id": "true",
<<<<<<< HEAD
        "x-ms-version": "2020-12-06"
=======
        "x-ms-version": "2021-02-12"
>>>>>>> 7e782c87
      },
      "RequestBody": null,
      "StatusCode": 201,
      "ResponseHeaders": {
        "Content-Length": "0",
        "Date": "Fri, 19 Feb 2021 19:04:52 GMT",
        "ETag": "\"0x8D8D5093CE576A9\"",
        "Last-Modified": "Fri, 19 Feb 2021 19:04:52 GMT",
        "Server": [
          "Windows-Azure-Blob/1.0",
          "Microsoft-HTTPAPI/2.0"
        ],
        "x-ms-client-request-id": "e86cf771-91fc-c429-674b-fc4430e3c2b6",
        "x-ms-request-id": "cb12e7a5-b01e-006d-16f2-06cb14000000",
<<<<<<< HEAD
        "x-ms-version": "2020-12-06"
=======
        "x-ms-version": "2021-02-12"
>>>>>>> 7e782c87
      },
      "ResponseBody": []
    },
    {
      "RequestUri": "https://seannse.dfs.core.windows.net/test-filesystem-ad20be15-3afa-1506-b126-772795ee81cb/test-directory-acbb6931-25ff-af0f-f46a-933c86a7c9a6?resource=directory",
      "RequestMethod": "PUT",
      "RequestHeaders": {
        "Accept": "application/json",
        "Authorization": "Sanitized",
        "traceparent": "00-85d633e0552bba4ca7e77c4a629d5aff-181fd41f9e73d345-00",
        "User-Agent": [
          "azsdk-net-Storage.Files.DataLake/12.7.0-alpha.20210219.1",
          "(.NET 5.0.3; Microsoft Windows 10.0.19041)"
        ],
        "x-ms-client-request-id": "e22dfdfc-764f-4cbc-e8bd-f492fded3ebf",
        "x-ms-date": "Fri, 19 Feb 2021 19:04:53 GMT",
        "x-ms-return-client-request-id": "true",
<<<<<<< HEAD
        "x-ms-version": "2020-12-06"
=======
        "x-ms-version": "2021-02-12"
>>>>>>> 7e782c87
      },
      "RequestBody": null,
      "StatusCode": 201,
      "ResponseHeaders": {
        "Content-Length": "0",
        "Date": "Fri, 19 Feb 2021 19:04:52 GMT",
        "ETag": "\"0x8D8D5093CF31D7C\"",
        "Last-Modified": "Fri, 19 Feb 2021 19:04:52 GMT",
        "Server": [
          "Windows-Azure-HDFS/1.0",
          "Microsoft-HTTPAPI/2.0"
        ],
        "x-ms-client-request-id": "e22dfdfc-764f-4cbc-e8bd-f492fded3ebf",
        "x-ms-request-id": "da844969-a01f-0061-24f2-065c1c000000",
<<<<<<< HEAD
        "x-ms-version": "2020-12-06"
=======
        "x-ms-version": "2021-02-12"
>>>>>>> 7e782c87
      },
      "ResponseBody": []
    },
    {
      "RequestUri": "https://seannse.blob.core.windows.net/test-filesystem-ad20be15-3afa-1506-b126-772795ee81cb/test-directory-acbb6931-25ff-af0f-f46a-933c86a7c9a6",
      "RequestMethod": "HEAD",
      "RequestHeaders": {
        "Accept": "application/xml",
        "Authorization": "Sanitized",
        "If-Match": "\"garbage\"",
        "User-Agent": [
          "azsdk-net-Storage.Files.DataLake/12.7.0-alpha.20210219.1",
          "(.NET 5.0.3; Microsoft Windows 10.0.19041)"
        ],
        "x-ms-client-request-id": "88405de4-e779-8d56-fe6a-b5c3a43c37c1",
        "x-ms-date": "Fri, 19 Feb 2021 19:04:53 GMT",
        "x-ms-return-client-request-id": "true",
<<<<<<< HEAD
        "x-ms-version": "2020-12-06"
=======
        "x-ms-version": "2021-02-12"
>>>>>>> 7e782c87
      },
      "RequestBody": null,
      "StatusCode": 412,
      "ResponseHeaders": {
        "Date": "Fri, 19 Feb 2021 19:04:52 GMT",
        "Server": [
          "Windows-Azure-Blob/1.0",
          "Microsoft-HTTPAPI/2.0"
        ],
        "Transfer-Encoding": "chunked",
        "x-ms-client-request-id": "88405de4-e779-8d56-fe6a-b5c3a43c37c1",
        "x-ms-error-code": "ConditionNotMet",
        "x-ms-request-id": "cb12e7ee-b01e-006d-56f2-06cb14000000",
<<<<<<< HEAD
        "x-ms-version": "2020-12-06"
=======
        "x-ms-version": "2021-02-12"
>>>>>>> 7e782c87
      },
      "ResponseBody": []
    },
    {
      "RequestUri": "https://seannse.blob.core.windows.net/test-filesystem-ad20be15-3afa-1506-b126-772795ee81cb?restype=container",
      "RequestMethod": "DELETE",
      "RequestHeaders": {
        "Accept": "application/xml",
        "Authorization": "Sanitized",
        "traceparent": "00-87c1249885f39a41886f3061c712d06d-56b2c277236aa948-00",
        "User-Agent": [
          "azsdk-net-Storage.Files.DataLake/12.7.0-alpha.20210219.1",
          "(.NET 5.0.3; Microsoft Windows 10.0.19041)"
        ],
        "x-ms-client-request-id": "a0ae8578-b5ac-9945-ffb3-76c26f71f35e",
        "x-ms-date": "Fri, 19 Feb 2021 19:04:53 GMT",
        "x-ms-return-client-request-id": "true",
<<<<<<< HEAD
        "x-ms-version": "2020-12-06"
=======
        "x-ms-version": "2021-02-12"
>>>>>>> 7e782c87
      },
      "RequestBody": null,
      "StatusCode": 202,
      "ResponseHeaders": {
        "Content-Length": "0",
        "Date": "Fri, 19 Feb 2021 19:04:52 GMT",
        "Server": [
          "Windows-Azure-Blob/1.0",
          "Microsoft-HTTPAPI/2.0"
        ],
        "x-ms-client-request-id": "a0ae8578-b5ac-9945-ffb3-76c26f71f35e",
        "x-ms-request-id": "cb12e80c-b01e-006d-71f2-06cb14000000",
<<<<<<< HEAD
        "x-ms-version": "2020-12-06"
=======
        "x-ms-version": "2021-02-12"
>>>>>>> 7e782c87
      },
      "ResponseBody": []
    },
    {
      "RequestUri": "https://seannse.blob.core.windows.net/test-filesystem-3f7c3b4f-30fa-d328-5368-c0e4a08c13df?restype=container",
      "RequestMethod": "PUT",
      "RequestHeaders": {
        "Accept": "application/xml",
        "Authorization": "Sanitized",
        "traceparent": "00-45ad08297215f2418ba2d8a5899c4e85-28c3b2fb02e78c4b-00",
        "User-Agent": [
          "azsdk-net-Storage.Files.DataLake/12.7.0-alpha.20210219.1",
          "(.NET 5.0.3; Microsoft Windows 10.0.19041)"
        ],
        "x-ms-blob-public-access": "container",
        "x-ms-client-request-id": "3d7ae9a2-39a2-48a9-5dda-4c44f561f972",
        "x-ms-date": "Fri, 19 Feb 2021 19:04:53 GMT",
        "x-ms-return-client-request-id": "true",
<<<<<<< HEAD
        "x-ms-version": "2020-12-06"
=======
        "x-ms-version": "2021-02-12"
>>>>>>> 7e782c87
      },
      "RequestBody": null,
      "StatusCode": 201,
      "ResponseHeaders": {
        "Content-Length": "0",
        "Date": "Fri, 19 Feb 2021 19:04:52 GMT",
        "ETag": "\"0x8D8D5093D21A002\"",
        "Last-Modified": "Fri, 19 Feb 2021 19:04:52 GMT",
        "Server": [
          "Windows-Azure-Blob/1.0",
          "Microsoft-HTTPAPI/2.0"
        ],
        "x-ms-client-request-id": "3d7ae9a2-39a2-48a9-5dda-4c44f561f972",
        "x-ms-request-id": "cb12e82d-b01e-006d-10f2-06cb14000000",
<<<<<<< HEAD
        "x-ms-version": "2020-12-06"
=======
        "x-ms-version": "2021-02-12"
>>>>>>> 7e782c87
      },
      "ResponseBody": []
    },
    {
      "RequestUri": "https://seannse.dfs.core.windows.net/test-filesystem-3f7c3b4f-30fa-d328-5368-c0e4a08c13df/test-directory-5dd2979f-d426-b8d0-260f-f24a1b96390c?resource=directory",
      "RequestMethod": "PUT",
      "RequestHeaders": {
        "Accept": "application/json",
        "Authorization": "Sanitized",
        "traceparent": "00-a567299fd0d3bd4693cd40cf40879c5b-b746c984c63e9643-00",
        "User-Agent": [
          "azsdk-net-Storage.Files.DataLake/12.7.0-alpha.20210219.1",
          "(.NET 5.0.3; Microsoft Windows 10.0.19041)"
        ],
        "x-ms-client-request-id": "02f2a2b6-0a74-cd2f-19c2-1692475e2dc6",
        "x-ms-date": "Fri, 19 Feb 2021 19:04:53 GMT",
        "x-ms-return-client-request-id": "true",
<<<<<<< HEAD
        "x-ms-version": "2020-12-06"
=======
        "x-ms-version": "2021-02-12"
>>>>>>> 7e782c87
      },
      "RequestBody": null,
      "StatusCode": 201,
      "ResponseHeaders": {
        "Content-Length": "0",
        "Date": "Fri, 19 Feb 2021 19:04:52 GMT",
        "ETag": "\"0x8D8D5093D2F940E\"",
        "Last-Modified": "Fri, 19 Feb 2021 19:04:53 GMT",
        "Server": [
          "Windows-Azure-HDFS/1.0",
          "Microsoft-HTTPAPI/2.0"
        ],
        "x-ms-client-request-id": "02f2a2b6-0a74-cd2f-19c2-1692475e2dc6",
        "x-ms-request-id": "da84499b-a01f-0061-56f2-065c1c000000",
<<<<<<< HEAD
        "x-ms-version": "2020-12-06"
=======
        "x-ms-version": "2021-02-12"
>>>>>>> 7e782c87
      },
      "ResponseBody": []
    },
    {
      "RequestUri": "https://seannse.blob.core.windows.net/test-filesystem-3f7c3b4f-30fa-d328-5368-c0e4a08c13df/test-directory-5dd2979f-d426-b8d0-260f-f24a1b96390c",
      "RequestMethod": "HEAD",
      "RequestHeaders": {
        "Accept": "application/xml",
        "Authorization": "Sanitized",
        "User-Agent": [
          "azsdk-net-Storage.Files.DataLake/12.7.0-alpha.20210219.1",
          "(.NET 5.0.3; Microsoft Windows 10.0.19041)"
        ],
        "x-ms-client-request-id": "78940698-37a3-f597-3a74-9d4fbfab6f09",
        "x-ms-date": "Fri, 19 Feb 2021 19:04:53 GMT",
        "x-ms-return-client-request-id": "true",
<<<<<<< HEAD
        "x-ms-version": "2020-12-06"
=======
        "x-ms-version": "2021-02-12"
>>>>>>> 7e782c87
      },
      "RequestBody": null,
      "StatusCode": 200,
      "ResponseHeaders": {
        "Accept-Ranges": "bytes",
        "Content-Length": "0",
        "Content-Type": "application/octet-stream",
        "Date": "Fri, 19 Feb 2021 19:04:52 GMT",
        "ETag": "\"0x8D8D5093D2F940E\"",
        "Last-Modified": "Fri, 19 Feb 2021 19:04:53 GMT",
        "Server": [
          "Windows-Azure-Blob/1.0",
          "Microsoft-HTTPAPI/2.0"
        ],
        "x-ms-access-tier": "Hot",
        "x-ms-access-tier-inferred": "true",
        "x-ms-blob-type": "BlockBlob",
        "x-ms-client-request-id": "78940698-37a3-f597-3a74-9d4fbfab6f09",
        "x-ms-creation-time": "Fri, 19 Feb 2021 19:04:53 GMT",
        "x-ms-group": "$superuser",
        "x-ms-lease-state": "available",
        "x-ms-lease-status": "unlocked",
        "x-ms-meta-hdi_isfolder": "true",
        "x-ms-owner": "$superuser",
        "x-ms-permissions": "rwxr-x---",
        "x-ms-request-id": "cb12e872-b01e-006d-4ef2-06cb14000000",
        "x-ms-server-encrypted": "true",
<<<<<<< HEAD
        "x-ms-version": "2020-12-06"
=======
        "x-ms-version": "2021-02-12"
>>>>>>> 7e782c87
      },
      "ResponseBody": []
    },
    {
      "RequestUri": "https://seannse.blob.core.windows.net/test-filesystem-3f7c3b4f-30fa-d328-5368-c0e4a08c13df/test-directory-5dd2979f-d426-b8d0-260f-f24a1b96390c",
      "RequestMethod": "HEAD",
      "RequestHeaders": {
        "Accept": "application/xml",
        "Authorization": "Sanitized",
        "If-None-Match": "0x8D8D5093D2F940E",
        "User-Agent": [
          "azsdk-net-Storage.Files.DataLake/12.7.0-alpha.20210219.1",
          "(.NET 5.0.3; Microsoft Windows 10.0.19041)"
        ],
        "x-ms-client-request-id": "41fac054-b4ca-6923-a74e-4faba51009ae",
        "x-ms-date": "Fri, 19 Feb 2021 19:04:53 GMT",
        "x-ms-return-client-request-id": "true",
<<<<<<< HEAD
        "x-ms-version": "2020-12-06"
=======
        "x-ms-version": "2021-02-12"
>>>>>>> 7e782c87
      },
      "RequestBody": null,
      "StatusCode": 304,
      "ResponseHeaders": {
        "Content-Length": "0",
        "Date": "Fri, 19 Feb 2021 19:04:52 GMT",
        "Server": [
          "Windows-Azure-Blob/1.0",
          "Microsoft-HTTPAPI/2.0"
        ],
        "x-ms-client-request-id": "41fac054-b4ca-6923-a74e-4faba51009ae",
        "x-ms-error-code": "ConditionNotMet",
        "x-ms-request-id": "cb12e898-b01e-006d-71f2-06cb14000000",
<<<<<<< HEAD
        "x-ms-version": "2020-12-06"
=======
        "x-ms-version": "2021-02-12"
>>>>>>> 7e782c87
      },
      "ResponseBody": []
    },
    {
      "RequestUri": "https://seannse.blob.core.windows.net/test-filesystem-3f7c3b4f-30fa-d328-5368-c0e4a08c13df?restype=container",
      "RequestMethod": "DELETE",
      "RequestHeaders": {
        "Accept": "application/xml",
        "Authorization": "Sanitized",
        "traceparent": "00-da2cae884d78324585b66903d683b797-a60783012b35a24f-00",
        "User-Agent": [
          "azsdk-net-Storage.Files.DataLake/12.7.0-alpha.20210219.1",
          "(.NET 5.0.3; Microsoft Windows 10.0.19041)"
        ],
        "x-ms-client-request-id": "fefba0b9-2eb1-1f3f-d7a8-623e9d21ce30",
        "x-ms-date": "Fri, 19 Feb 2021 19:04:54 GMT",
        "x-ms-return-client-request-id": "true",
<<<<<<< HEAD
        "x-ms-version": "2020-12-06"
=======
        "x-ms-version": "2021-02-12"
>>>>>>> 7e782c87
      },
      "RequestBody": null,
      "StatusCode": 202,
      "ResponseHeaders": {
        "Content-Length": "0",
        "Date": "Fri, 19 Feb 2021 19:04:52 GMT",
        "Server": [
          "Windows-Azure-Blob/1.0",
          "Microsoft-HTTPAPI/2.0"
        ],
        "x-ms-client-request-id": "fefba0b9-2eb1-1f3f-d7a8-623e9d21ce30",
        "x-ms-request-id": "cb12e8ba-b01e-006d-10f2-06cb14000000",
<<<<<<< HEAD
        "x-ms-version": "2020-12-06"
=======
        "x-ms-version": "2021-02-12"
>>>>>>> 7e782c87
      },
      "ResponseBody": []
    },
    {
      "RequestUri": "https://seannse.blob.core.windows.net/test-filesystem-29aefb20-a2b9-f0f2-f74e-07a97da9dc69?restype=container",
      "RequestMethod": "PUT",
      "RequestHeaders": {
        "Accept": "application/xml",
        "Authorization": "Sanitized",
        "traceparent": "00-ef9762965f96214b893ba6a0c0ee90f8-e26fc00a8dfd6248-00",
        "User-Agent": [
          "azsdk-net-Storage.Files.DataLake/12.7.0-alpha.20210219.1",
          "(.NET 5.0.3; Microsoft Windows 10.0.19041)"
        ],
        "x-ms-blob-public-access": "container",
        "x-ms-client-request-id": "92590652-b68f-1676-ae0b-07622696a12d",
        "x-ms-date": "Fri, 19 Feb 2021 19:04:54 GMT",
        "x-ms-return-client-request-id": "true",
<<<<<<< HEAD
        "x-ms-version": "2020-12-06"
=======
        "x-ms-version": "2021-02-12"
>>>>>>> 7e782c87
      },
      "RequestBody": null,
      "StatusCode": 201,
      "ResponseHeaders": {
        "Content-Length": "0",
        "Date": "Fri, 19 Feb 2021 19:04:52 GMT",
        "ETag": "\"0x8D8D5093D648140\"",
        "Last-Modified": "Fri, 19 Feb 2021 19:04:53 GMT",
        "Server": [
          "Windows-Azure-Blob/1.0",
          "Microsoft-HTTPAPI/2.0"
        ],
        "x-ms-client-request-id": "92590652-b68f-1676-ae0b-07622696a12d",
        "x-ms-request-id": "cb12e8de-b01e-006d-30f2-06cb14000000",
<<<<<<< HEAD
        "x-ms-version": "2020-12-06"
=======
        "x-ms-version": "2021-02-12"
>>>>>>> 7e782c87
      },
      "ResponseBody": []
    },
    {
      "RequestUri": "https://seannse.dfs.core.windows.net/test-filesystem-29aefb20-a2b9-f0f2-f74e-07a97da9dc69/test-directory-7ed0f8cc-c92f-161b-fe31-7e886190ee6b?resource=directory",
      "RequestMethod": "PUT",
      "RequestHeaders": {
        "Accept": "application/json",
        "Authorization": "Sanitized",
        "traceparent": "00-8e38f79a758fc9409287837de4884120-a075ff3b0de30440-00",
        "User-Agent": [
          "azsdk-net-Storage.Files.DataLake/12.7.0-alpha.20210219.1",
          "(.NET 5.0.3; Microsoft Windows 10.0.19041)"
        ],
        "x-ms-client-request-id": "0994128f-90bb-88e8-eb42-945e38eeb41d",
        "x-ms-date": "Fri, 19 Feb 2021 19:04:54 GMT",
        "x-ms-return-client-request-id": "true",
<<<<<<< HEAD
        "x-ms-version": "2020-12-06"
=======
        "x-ms-version": "2021-02-12"
>>>>>>> 7e782c87
      },
      "RequestBody": null,
      "StatusCode": 201,
      "ResponseHeaders": {
        "Content-Length": "0",
        "Date": "Fri, 19 Feb 2021 19:04:53 GMT",
        "ETag": "\"0x8D8D5093D7412AD\"",
        "Last-Modified": "Fri, 19 Feb 2021 19:04:53 GMT",
        "Server": [
          "Windows-Azure-HDFS/1.0",
          "Microsoft-HTTPAPI/2.0"
        ],
        "x-ms-client-request-id": "0994128f-90bb-88e8-eb42-945e38eeb41d",
        "x-ms-request-id": "da8449d1-a01f-0061-0bf2-065c1c000000",
<<<<<<< HEAD
        "x-ms-version": "2020-12-06"
=======
        "x-ms-version": "2021-02-12"
>>>>>>> 7e782c87
      },
      "ResponseBody": []
    },
    {
      "RequestUri": "https://seannse.blob.core.windows.net/test-filesystem-29aefb20-a2b9-f0f2-f74e-07a97da9dc69/test-directory-7ed0f8cc-c92f-161b-fe31-7e886190ee6b",
      "RequestMethod": "HEAD",
      "RequestHeaders": {
        "Accept": "application/xml",
        "Authorization": "Sanitized",
        "User-Agent": [
          "azsdk-net-Storage.Files.DataLake/12.7.0-alpha.20210219.1",
          "(.NET 5.0.3; Microsoft Windows 10.0.19041)"
        ],
        "x-ms-client-request-id": "4ff968da-e5fc-afb0-07ce-8b0db57b7eba",
        "x-ms-date": "Fri, 19 Feb 2021 19:04:54 GMT",
        "x-ms-lease-id": "6edbb38d-6672-2b74-db70-5519aa99cecb",
        "x-ms-return-client-request-id": "true",
<<<<<<< HEAD
        "x-ms-version": "2020-12-06"
=======
        "x-ms-version": "2021-02-12"
>>>>>>> 7e782c87
      },
      "RequestBody": null,
      "StatusCode": 412,
      "ResponseHeaders": {
        "Date": "Fri, 19 Feb 2021 19:04:53 GMT",
        "Server": [
          "Windows-Azure-Blob/1.0",
          "Microsoft-HTTPAPI/2.0"
        ],
        "Transfer-Encoding": "chunked",
        "x-ms-client-request-id": "4ff968da-e5fc-afb0-07ce-8b0db57b7eba",
        "x-ms-error-code": "LeaseNotPresentWithBlobOperation",
        "x-ms-request-id": "cb12e915-b01e-006d-62f2-06cb14000000",
<<<<<<< HEAD
        "x-ms-version": "2020-12-06"
=======
        "x-ms-version": "2021-02-12"
>>>>>>> 7e782c87
      },
      "ResponseBody": []
    },
    {
      "RequestUri": "https://seannse.blob.core.windows.net/test-filesystem-29aefb20-a2b9-f0f2-f74e-07a97da9dc69?restype=container",
      "RequestMethod": "DELETE",
      "RequestHeaders": {
        "Accept": "application/xml",
        "Authorization": "Sanitized",
        "traceparent": "00-66d83f9a1f4c384fb9a819a2948b5a99-ee003b230c2f824d-00",
        "User-Agent": [
          "azsdk-net-Storage.Files.DataLake/12.7.0-alpha.20210219.1",
          "(.NET 5.0.3; Microsoft Windows 10.0.19041)"
        ],
        "x-ms-client-request-id": "cf84302f-65f4-3721-ec72-2e6fa0cfcda3",
        "x-ms-date": "Fri, 19 Feb 2021 19:04:54 GMT",
        "x-ms-return-client-request-id": "true",
<<<<<<< HEAD
        "x-ms-version": "2020-12-06"
=======
        "x-ms-version": "2021-02-12"
>>>>>>> 7e782c87
      },
      "RequestBody": null,
      "StatusCode": 202,
      "ResponseHeaders": {
        "Content-Length": "0",
        "Date": "Fri, 19 Feb 2021 19:04:53 GMT",
        "Server": [
          "Windows-Azure-Blob/1.0",
          "Microsoft-HTTPAPI/2.0"
        ],
        "x-ms-client-request-id": "cf84302f-65f4-3721-ec72-2e6fa0cfcda3",
        "x-ms-request-id": "cb12e92b-b01e-006d-78f2-06cb14000000",
<<<<<<< HEAD
        "x-ms-version": "2020-12-06"
=======
        "x-ms-version": "2021-02-12"
>>>>>>> 7e782c87
      },
      "ResponseBody": []
    }
  ],
  "Variables": {
    "DateTimeOffsetNow": "2021-02-19T13:04:52.6208762-06:00",
    "RandomSeed": "567720429",
    "Storage_TestConfigHierarchicalNamespace": "NamespaceTenant\nseannse\nU2FuaXRpemVk\nhttps://seannse.blob.core.windows.net\nhttps://seannse.file.core.windows.net\nhttps://seannse.queue.core.windows.net\nhttps://seannse.table.core.windows.net\n\n\n\n\nhttps://seannse-secondary.blob.core.windows.net\nhttps://seannse-secondary.file.core.windows.net\nhttps://seannse-secondary.queue.core.windows.net\nhttps://seannse-secondary.table.core.windows.net\n68390a19-a643-458b-b726-408abf67b4fc\nSanitized\n72f988bf-86f1-41af-91ab-2d7cd011db47\nhttps://login.microsoftonline.com/\nCloud\nBlobEndpoint=https://seannse.blob.core.windows.net/;QueueEndpoint=https://seannse.queue.core.windows.net/;FileEndpoint=https://seannse.file.core.windows.net/;BlobSecondaryEndpoint=https://seannse-secondary.blob.core.windows.net/;QueueSecondaryEndpoint=https://seannse-secondary.queue.core.windows.net/;FileSecondaryEndpoint=https://seannse-secondary.file.core.windows.net/;AccountName=seannse;AccountKey=Sanitized\n\n\n"
  }
}<|MERGE_RESOLUTION|>--- conflicted
+++ resolved
@@ -15,11 +15,7 @@
         "x-ms-client-request-id": "da023b8e-8792-fb6b-b84e-15eb315e4b56",
         "x-ms-date": "Fri, 19 Feb 2021 19:04:52 GMT",
         "x-ms-return-client-request-id": "true",
-<<<<<<< HEAD
-        "x-ms-version": "2020-12-06"
-=======
-        "x-ms-version": "2021-02-12"
->>>>>>> 7e782c87
+        "x-ms-version": "2021-02-12"
       },
       "RequestBody": null,
       "StatusCode": 201,
@@ -34,11 +30,7 @@
         ],
         "x-ms-client-request-id": "da023b8e-8792-fb6b-b84e-15eb315e4b56",
         "x-ms-request-id": "cb12e6a8-b01e-006d-2ef2-06cb14000000",
-<<<<<<< HEAD
-        "x-ms-version": "2020-12-06"
-=======
-        "x-ms-version": "2021-02-12"
->>>>>>> 7e782c87
+        "x-ms-version": "2021-02-12"
       },
       "ResponseBody": []
     },
@@ -56,11 +48,7 @@
         "x-ms-client-request-id": "637207a3-76a7-14fb-ff6a-ef714e0fc7bc",
         "x-ms-date": "Fri, 19 Feb 2021 19:04:52 GMT",
         "x-ms-return-client-request-id": "true",
-<<<<<<< HEAD
-        "x-ms-version": "2020-12-06"
-=======
-        "x-ms-version": "2021-02-12"
->>>>>>> 7e782c87
+        "x-ms-version": "2021-02-12"
       },
       "RequestBody": null,
       "StatusCode": 201,
@@ -75,11 +63,7 @@
         ],
         "x-ms-client-request-id": "637207a3-76a7-14fb-ff6a-ef714e0fc7bc",
         "x-ms-request-id": "da844927-a01f-0061-62f2-065c1c000000",
-<<<<<<< HEAD
-        "x-ms-version": "2020-12-06"
-=======
-        "x-ms-version": "2021-02-12"
->>>>>>> 7e782c87
+        "x-ms-version": "2021-02-12"
       },
       "ResponseBody": []
     },
@@ -97,11 +81,7 @@
         "x-ms-client-request-id": "2cb82ab6-d088-468d-4472-a517195ac5dd",
         "x-ms-date": "Fri, 19 Feb 2021 19:04:52 GMT",
         "x-ms-return-client-request-id": "true",
-<<<<<<< HEAD
-        "x-ms-version": "2020-12-06"
-=======
-        "x-ms-version": "2021-02-12"
->>>>>>> 7e782c87
+        "x-ms-version": "2021-02-12"
       },
       "RequestBody": null,
       "StatusCode": 304,
@@ -115,11 +95,7 @@
         "x-ms-client-request-id": "2cb82ab6-d088-468d-4472-a517195ac5dd",
         "x-ms-error-code": "ConditionNotMet",
         "x-ms-request-id": "cb12e6eb-b01e-006d-6bf2-06cb14000000",
-<<<<<<< HEAD
-        "x-ms-version": "2020-12-06"
-=======
-        "x-ms-version": "2021-02-12"
->>>>>>> 7e782c87
+        "x-ms-version": "2021-02-12"
       },
       "ResponseBody": []
     },
@@ -137,11 +113,7 @@
         "x-ms-client-request-id": "23bb2536-9b57-4a33-53e8-ac6301bc69d1",
         "x-ms-date": "Fri, 19 Feb 2021 19:04:52 GMT",
         "x-ms-return-client-request-id": "true",
-<<<<<<< HEAD
-        "x-ms-version": "2020-12-06"
-=======
-        "x-ms-version": "2021-02-12"
->>>>>>> 7e782c87
+        "x-ms-version": "2021-02-12"
       },
       "RequestBody": null,
       "StatusCode": 202,
@@ -154,11 +126,7 @@
         ],
         "x-ms-client-request-id": "23bb2536-9b57-4a33-53e8-ac6301bc69d1",
         "x-ms-request-id": "cb12e704-b01e-006d-02f2-06cb14000000",
-<<<<<<< HEAD
-        "x-ms-version": "2020-12-06"
-=======
-        "x-ms-version": "2021-02-12"
->>>>>>> 7e782c87
+        "x-ms-version": "2021-02-12"
       },
       "ResponseBody": []
     },
@@ -177,11 +145,7 @@
         "x-ms-client-request-id": "88976685-3b2e-8331-4e7d-329ba19ab203",
         "x-ms-date": "Fri, 19 Feb 2021 19:04:52 GMT",
         "x-ms-return-client-request-id": "true",
-<<<<<<< HEAD
-        "x-ms-version": "2020-12-06"
-=======
-        "x-ms-version": "2021-02-12"
->>>>>>> 7e782c87
+        "x-ms-version": "2021-02-12"
       },
       "RequestBody": null,
       "StatusCode": 201,
@@ -196,11 +160,7 @@
         ],
         "x-ms-client-request-id": "88976685-3b2e-8331-4e7d-329ba19ab203",
         "x-ms-request-id": "cb12e725-b01e-006d-1ff2-06cb14000000",
-<<<<<<< HEAD
-        "x-ms-version": "2020-12-06"
-=======
-        "x-ms-version": "2021-02-12"
->>>>>>> 7e782c87
+        "x-ms-version": "2021-02-12"
       },
       "ResponseBody": []
     },
@@ -218,11 +178,7 @@
         "x-ms-client-request-id": "bd562b29-99ac-0f9a-3493-85f7eb390081",
         "x-ms-date": "Fri, 19 Feb 2021 19:04:53 GMT",
         "x-ms-return-client-request-id": "true",
-<<<<<<< HEAD
-        "x-ms-version": "2020-12-06"
-=======
-        "x-ms-version": "2021-02-12"
->>>>>>> 7e782c87
+        "x-ms-version": "2021-02-12"
       },
       "RequestBody": null,
       "StatusCode": 201,
@@ -237,11 +193,7 @@
         ],
         "x-ms-client-request-id": "bd562b29-99ac-0f9a-3493-85f7eb390081",
         "x-ms-request-id": "da844949-a01f-0061-04f2-065c1c000000",
-<<<<<<< HEAD
-        "x-ms-version": "2020-12-06"
-=======
-        "x-ms-version": "2021-02-12"
->>>>>>> 7e782c87
+        "x-ms-version": "2021-02-12"
       },
       "ResponseBody": []
     },
@@ -259,11 +211,7 @@
         "x-ms-client-request-id": "58ce3d96-b477-2770-e804-fc2527781434",
         "x-ms-date": "Fri, 19 Feb 2021 19:04:53 GMT",
         "x-ms-return-client-request-id": "true",
-<<<<<<< HEAD
-        "x-ms-version": "2020-12-06"
-=======
-        "x-ms-version": "2021-02-12"
->>>>>>> 7e782c87
+        "x-ms-version": "2021-02-12"
       },
       "RequestBody": null,
       "StatusCode": 412,
@@ -277,11 +225,7 @@
         "x-ms-client-request-id": "58ce3d96-b477-2770-e804-fc2527781434",
         "x-ms-error-code": "ConditionNotMet",
         "x-ms-request-id": "cb12e75e-b01e-006d-52f2-06cb14000000",
-<<<<<<< HEAD
-        "x-ms-version": "2020-12-06"
-=======
-        "x-ms-version": "2021-02-12"
->>>>>>> 7e782c87
+        "x-ms-version": "2021-02-12"
       },
       "ResponseBody": []
     },
@@ -299,11 +243,7 @@
         "x-ms-client-request-id": "ad616dff-a76a-570a-a5b2-35818424de26",
         "x-ms-date": "Fri, 19 Feb 2021 19:04:53 GMT",
         "x-ms-return-client-request-id": "true",
-<<<<<<< HEAD
-        "x-ms-version": "2020-12-06"
-=======
-        "x-ms-version": "2021-02-12"
->>>>>>> 7e782c87
+        "x-ms-version": "2021-02-12"
       },
       "RequestBody": null,
       "StatusCode": 202,
@@ -316,11 +256,7 @@
         ],
         "x-ms-client-request-id": "ad616dff-a76a-570a-a5b2-35818424de26",
         "x-ms-request-id": "cb12e780-b01e-006d-74f2-06cb14000000",
-<<<<<<< HEAD
-        "x-ms-version": "2020-12-06"
-=======
-        "x-ms-version": "2021-02-12"
->>>>>>> 7e782c87
+        "x-ms-version": "2021-02-12"
       },
       "ResponseBody": []
     },
@@ -339,11 +275,7 @@
         "x-ms-client-request-id": "e86cf771-91fc-c429-674b-fc4430e3c2b6",
         "x-ms-date": "Fri, 19 Feb 2021 19:04:53 GMT",
         "x-ms-return-client-request-id": "true",
-<<<<<<< HEAD
-        "x-ms-version": "2020-12-06"
-=======
-        "x-ms-version": "2021-02-12"
->>>>>>> 7e782c87
+        "x-ms-version": "2021-02-12"
       },
       "RequestBody": null,
       "StatusCode": 201,
@@ -358,11 +290,7 @@
         ],
         "x-ms-client-request-id": "e86cf771-91fc-c429-674b-fc4430e3c2b6",
         "x-ms-request-id": "cb12e7a5-b01e-006d-16f2-06cb14000000",
-<<<<<<< HEAD
-        "x-ms-version": "2020-12-06"
-=======
-        "x-ms-version": "2021-02-12"
->>>>>>> 7e782c87
+        "x-ms-version": "2021-02-12"
       },
       "ResponseBody": []
     },
@@ -380,11 +308,7 @@
         "x-ms-client-request-id": "e22dfdfc-764f-4cbc-e8bd-f492fded3ebf",
         "x-ms-date": "Fri, 19 Feb 2021 19:04:53 GMT",
         "x-ms-return-client-request-id": "true",
-<<<<<<< HEAD
-        "x-ms-version": "2020-12-06"
-=======
-        "x-ms-version": "2021-02-12"
->>>>>>> 7e782c87
+        "x-ms-version": "2021-02-12"
       },
       "RequestBody": null,
       "StatusCode": 201,
@@ -399,11 +323,7 @@
         ],
         "x-ms-client-request-id": "e22dfdfc-764f-4cbc-e8bd-f492fded3ebf",
         "x-ms-request-id": "da844969-a01f-0061-24f2-065c1c000000",
-<<<<<<< HEAD
-        "x-ms-version": "2020-12-06"
-=======
-        "x-ms-version": "2021-02-12"
->>>>>>> 7e782c87
+        "x-ms-version": "2021-02-12"
       },
       "ResponseBody": []
     },
@@ -421,11 +341,7 @@
         "x-ms-client-request-id": "88405de4-e779-8d56-fe6a-b5c3a43c37c1",
         "x-ms-date": "Fri, 19 Feb 2021 19:04:53 GMT",
         "x-ms-return-client-request-id": "true",
-<<<<<<< HEAD
-        "x-ms-version": "2020-12-06"
-=======
-        "x-ms-version": "2021-02-12"
->>>>>>> 7e782c87
+        "x-ms-version": "2021-02-12"
       },
       "RequestBody": null,
       "StatusCode": 412,
@@ -439,11 +355,7 @@
         "x-ms-client-request-id": "88405de4-e779-8d56-fe6a-b5c3a43c37c1",
         "x-ms-error-code": "ConditionNotMet",
         "x-ms-request-id": "cb12e7ee-b01e-006d-56f2-06cb14000000",
-<<<<<<< HEAD
-        "x-ms-version": "2020-12-06"
-=======
-        "x-ms-version": "2021-02-12"
->>>>>>> 7e782c87
+        "x-ms-version": "2021-02-12"
       },
       "ResponseBody": []
     },
@@ -461,11 +373,7 @@
         "x-ms-client-request-id": "a0ae8578-b5ac-9945-ffb3-76c26f71f35e",
         "x-ms-date": "Fri, 19 Feb 2021 19:04:53 GMT",
         "x-ms-return-client-request-id": "true",
-<<<<<<< HEAD
-        "x-ms-version": "2020-12-06"
-=======
-        "x-ms-version": "2021-02-12"
->>>>>>> 7e782c87
+        "x-ms-version": "2021-02-12"
       },
       "RequestBody": null,
       "StatusCode": 202,
@@ -478,11 +386,7 @@
         ],
         "x-ms-client-request-id": "a0ae8578-b5ac-9945-ffb3-76c26f71f35e",
         "x-ms-request-id": "cb12e80c-b01e-006d-71f2-06cb14000000",
-<<<<<<< HEAD
-        "x-ms-version": "2020-12-06"
-=======
-        "x-ms-version": "2021-02-12"
->>>>>>> 7e782c87
+        "x-ms-version": "2021-02-12"
       },
       "ResponseBody": []
     },
@@ -501,11 +405,7 @@
         "x-ms-client-request-id": "3d7ae9a2-39a2-48a9-5dda-4c44f561f972",
         "x-ms-date": "Fri, 19 Feb 2021 19:04:53 GMT",
         "x-ms-return-client-request-id": "true",
-<<<<<<< HEAD
-        "x-ms-version": "2020-12-06"
-=======
-        "x-ms-version": "2021-02-12"
->>>>>>> 7e782c87
+        "x-ms-version": "2021-02-12"
       },
       "RequestBody": null,
       "StatusCode": 201,
@@ -520,11 +420,7 @@
         ],
         "x-ms-client-request-id": "3d7ae9a2-39a2-48a9-5dda-4c44f561f972",
         "x-ms-request-id": "cb12e82d-b01e-006d-10f2-06cb14000000",
-<<<<<<< HEAD
-        "x-ms-version": "2020-12-06"
-=======
-        "x-ms-version": "2021-02-12"
->>>>>>> 7e782c87
+        "x-ms-version": "2021-02-12"
       },
       "ResponseBody": []
     },
@@ -542,11 +438,7 @@
         "x-ms-client-request-id": "02f2a2b6-0a74-cd2f-19c2-1692475e2dc6",
         "x-ms-date": "Fri, 19 Feb 2021 19:04:53 GMT",
         "x-ms-return-client-request-id": "true",
-<<<<<<< HEAD
-        "x-ms-version": "2020-12-06"
-=======
-        "x-ms-version": "2021-02-12"
->>>>>>> 7e782c87
+        "x-ms-version": "2021-02-12"
       },
       "RequestBody": null,
       "StatusCode": 201,
@@ -561,11 +453,7 @@
         ],
         "x-ms-client-request-id": "02f2a2b6-0a74-cd2f-19c2-1692475e2dc6",
         "x-ms-request-id": "da84499b-a01f-0061-56f2-065c1c000000",
-<<<<<<< HEAD
-        "x-ms-version": "2020-12-06"
-=======
-        "x-ms-version": "2021-02-12"
->>>>>>> 7e782c87
+        "x-ms-version": "2021-02-12"
       },
       "ResponseBody": []
     },
@@ -582,11 +470,7 @@
         "x-ms-client-request-id": "78940698-37a3-f597-3a74-9d4fbfab6f09",
         "x-ms-date": "Fri, 19 Feb 2021 19:04:53 GMT",
         "x-ms-return-client-request-id": "true",
-<<<<<<< HEAD
-        "x-ms-version": "2020-12-06"
-=======
-        "x-ms-version": "2021-02-12"
->>>>>>> 7e782c87
+        "x-ms-version": "2021-02-12"
       },
       "RequestBody": null,
       "StatusCode": 200,
@@ -614,11 +498,7 @@
         "x-ms-permissions": "rwxr-x---",
         "x-ms-request-id": "cb12e872-b01e-006d-4ef2-06cb14000000",
         "x-ms-server-encrypted": "true",
-<<<<<<< HEAD
-        "x-ms-version": "2020-12-06"
-=======
-        "x-ms-version": "2021-02-12"
->>>>>>> 7e782c87
+        "x-ms-version": "2021-02-12"
       },
       "ResponseBody": []
     },
@@ -636,11 +516,7 @@
         "x-ms-client-request-id": "41fac054-b4ca-6923-a74e-4faba51009ae",
         "x-ms-date": "Fri, 19 Feb 2021 19:04:53 GMT",
         "x-ms-return-client-request-id": "true",
-<<<<<<< HEAD
-        "x-ms-version": "2020-12-06"
-=======
-        "x-ms-version": "2021-02-12"
->>>>>>> 7e782c87
+        "x-ms-version": "2021-02-12"
       },
       "RequestBody": null,
       "StatusCode": 304,
@@ -654,11 +530,7 @@
         "x-ms-client-request-id": "41fac054-b4ca-6923-a74e-4faba51009ae",
         "x-ms-error-code": "ConditionNotMet",
         "x-ms-request-id": "cb12e898-b01e-006d-71f2-06cb14000000",
-<<<<<<< HEAD
-        "x-ms-version": "2020-12-06"
-=======
-        "x-ms-version": "2021-02-12"
->>>>>>> 7e782c87
+        "x-ms-version": "2021-02-12"
       },
       "ResponseBody": []
     },
@@ -676,11 +548,7 @@
         "x-ms-client-request-id": "fefba0b9-2eb1-1f3f-d7a8-623e9d21ce30",
         "x-ms-date": "Fri, 19 Feb 2021 19:04:54 GMT",
         "x-ms-return-client-request-id": "true",
-<<<<<<< HEAD
-        "x-ms-version": "2020-12-06"
-=======
-        "x-ms-version": "2021-02-12"
->>>>>>> 7e782c87
+        "x-ms-version": "2021-02-12"
       },
       "RequestBody": null,
       "StatusCode": 202,
@@ -693,11 +561,7 @@
         ],
         "x-ms-client-request-id": "fefba0b9-2eb1-1f3f-d7a8-623e9d21ce30",
         "x-ms-request-id": "cb12e8ba-b01e-006d-10f2-06cb14000000",
-<<<<<<< HEAD
-        "x-ms-version": "2020-12-06"
-=======
-        "x-ms-version": "2021-02-12"
->>>>>>> 7e782c87
+        "x-ms-version": "2021-02-12"
       },
       "ResponseBody": []
     },
@@ -716,11 +580,7 @@
         "x-ms-client-request-id": "92590652-b68f-1676-ae0b-07622696a12d",
         "x-ms-date": "Fri, 19 Feb 2021 19:04:54 GMT",
         "x-ms-return-client-request-id": "true",
-<<<<<<< HEAD
-        "x-ms-version": "2020-12-06"
-=======
-        "x-ms-version": "2021-02-12"
->>>>>>> 7e782c87
+        "x-ms-version": "2021-02-12"
       },
       "RequestBody": null,
       "StatusCode": 201,
@@ -735,11 +595,7 @@
         ],
         "x-ms-client-request-id": "92590652-b68f-1676-ae0b-07622696a12d",
         "x-ms-request-id": "cb12e8de-b01e-006d-30f2-06cb14000000",
-<<<<<<< HEAD
-        "x-ms-version": "2020-12-06"
-=======
-        "x-ms-version": "2021-02-12"
->>>>>>> 7e782c87
+        "x-ms-version": "2021-02-12"
       },
       "ResponseBody": []
     },
@@ -757,11 +613,7 @@
         "x-ms-client-request-id": "0994128f-90bb-88e8-eb42-945e38eeb41d",
         "x-ms-date": "Fri, 19 Feb 2021 19:04:54 GMT",
         "x-ms-return-client-request-id": "true",
-<<<<<<< HEAD
-        "x-ms-version": "2020-12-06"
-=======
-        "x-ms-version": "2021-02-12"
->>>>>>> 7e782c87
+        "x-ms-version": "2021-02-12"
       },
       "RequestBody": null,
       "StatusCode": 201,
@@ -776,11 +628,7 @@
         ],
         "x-ms-client-request-id": "0994128f-90bb-88e8-eb42-945e38eeb41d",
         "x-ms-request-id": "da8449d1-a01f-0061-0bf2-065c1c000000",
-<<<<<<< HEAD
-        "x-ms-version": "2020-12-06"
-=======
-        "x-ms-version": "2021-02-12"
->>>>>>> 7e782c87
+        "x-ms-version": "2021-02-12"
       },
       "ResponseBody": []
     },
@@ -798,11 +646,7 @@
         "x-ms-date": "Fri, 19 Feb 2021 19:04:54 GMT",
         "x-ms-lease-id": "6edbb38d-6672-2b74-db70-5519aa99cecb",
         "x-ms-return-client-request-id": "true",
-<<<<<<< HEAD
-        "x-ms-version": "2020-12-06"
-=======
-        "x-ms-version": "2021-02-12"
->>>>>>> 7e782c87
+        "x-ms-version": "2021-02-12"
       },
       "RequestBody": null,
       "StatusCode": 412,
@@ -816,11 +660,7 @@
         "x-ms-client-request-id": "4ff968da-e5fc-afb0-07ce-8b0db57b7eba",
         "x-ms-error-code": "LeaseNotPresentWithBlobOperation",
         "x-ms-request-id": "cb12e915-b01e-006d-62f2-06cb14000000",
-<<<<<<< HEAD
-        "x-ms-version": "2020-12-06"
-=======
-        "x-ms-version": "2021-02-12"
->>>>>>> 7e782c87
+        "x-ms-version": "2021-02-12"
       },
       "ResponseBody": []
     },
@@ -838,11 +678,7 @@
         "x-ms-client-request-id": "cf84302f-65f4-3721-ec72-2e6fa0cfcda3",
         "x-ms-date": "Fri, 19 Feb 2021 19:04:54 GMT",
         "x-ms-return-client-request-id": "true",
-<<<<<<< HEAD
-        "x-ms-version": "2020-12-06"
-=======
-        "x-ms-version": "2021-02-12"
->>>>>>> 7e782c87
+        "x-ms-version": "2021-02-12"
       },
       "RequestBody": null,
       "StatusCode": 202,
@@ -855,11 +691,7 @@
         ],
         "x-ms-client-request-id": "cf84302f-65f4-3721-ec72-2e6fa0cfcda3",
         "x-ms-request-id": "cb12e92b-b01e-006d-78f2-06cb14000000",
-<<<<<<< HEAD
-        "x-ms-version": "2020-12-06"
-=======
-        "x-ms-version": "2021-02-12"
->>>>>>> 7e782c87
+        "x-ms-version": "2021-02-12"
       },
       "ResponseBody": []
     }
