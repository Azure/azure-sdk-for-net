{
  "Entries": [
    {
      "RequestUri": "https://seannse.blob.core.windows.net/test-filesystem-977279ce-a98d-2934-38d7-612bd61c936f?restype=container",
      "RequestMethod": "PUT",
      "RequestHeaders": {
        "Accept": "application/xml",
        "Authorization": "Sanitized",
<<<<<<< HEAD
        "traceparent": "00-2a8c9bbf4a77104891e5b73993e6bc33-032e6057067d9946-00",
        "User-Agent": [
          "azsdk-net-Storage.Files.DataLake/12.7.0-alpha.20210202.1",
          "(.NET 5.0.2; Microsoft Windows 10.0.19042)"
        ],
        "x-ms-blob-public-access": "container",
        "x-ms-client-request-id": "1f14b220-02b5-2899-aa3f-916adf58d1b0",
        "x-ms-date": "Tue, 02 Feb 2021 21:46:07 GMT",
=======
        "traceparent": "00-6f963778ad5bb444bfbd78494f8c9726-2c1993813132604a-00",
        "User-Agent": [
          "azsdk-net-Storage.Files.DataLake/12.7.0-alpha.20210217.1",
          "(.NET 5.0.3; Microsoft Windows 10.0.19042)"
        ],
        "x-ms-blob-public-access": "container",
        "x-ms-client-request-id": "1f14b220-02b5-2899-aa3f-916adf58d1b0",
        "x-ms-date": "Wed, 17 Feb 2021 22:49:22 GMT",
>>>>>>> 1814567d
        "x-ms-return-client-request-id": "true",
        "x-ms-version": "2020-06-12"
      },
      "RequestBody": null,
      "StatusCode": 201,
      "ResponseHeaders": {
        "Content-Length": "0",
<<<<<<< HEAD
        "Date": "Tue, 02 Feb 2021 21:46:08 GMT",
        "ETag": "\u00220x8D8C7C3F34F318E\u0022",
        "Last-Modified": "Tue, 02 Feb 2021 21:46:08 GMT",
=======
        "Date": "Wed, 17 Feb 2021 22:49:21 GMT",
        "ETag": "\u00220x8D8D39644BB1F10\u0022",
        "Last-Modified": "Wed, 17 Feb 2021 22:49:22 GMT",
>>>>>>> 1814567d
        "Server": [
          "Windows-Azure-Blob/1.0",
          "Microsoft-HTTPAPI/2.0"
        ],
        "x-ms-client-request-id": "1f14b220-02b5-2899-aa3f-916adf58d1b0",
<<<<<<< HEAD
        "x-ms-request-id": "2287ab4d-701e-0086-5bac-f9b3e6000000",
=======
        "x-ms-request-id": "262dbc20-a01e-0071-017f-059974000000",
>>>>>>> 1814567d
        "x-ms-version": "2020-06-12"
      },
      "ResponseBody": []
    },
    {
      "RequestUri": "https://seannse.dfs.core.windows.net/test-filesystem-977279ce-a98d-2934-38d7-612bd61c936f/test-directory-10694526-6b65-b4d6-388a-03b08b10d2f1?resource=directory",
      "RequestMethod": "PUT",
      "RequestHeaders": {
        "Accept": "application/json",
        "Authorization": "Sanitized",
<<<<<<< HEAD
        "traceparent": "00-8dce7c50518d4246b8fd8894be4395df-20672945baef4b41-00",
        "User-Agent": [
          "azsdk-net-Storage.Files.DataLake/12.7.0-alpha.20210202.1",
          "(.NET 5.0.2; Microsoft Windows 10.0.19042)"
        ],
        "x-ms-client-request-id": "11fe6d0b-abdd-b5e8-db60-e62bfee99c99",
        "x-ms-date": "Tue, 02 Feb 2021 21:46:08 GMT",
=======
        "traceparent": "00-e32769dffa9eb1488cb54b46cf0036de-5b5ed8616e3dca4f-00",
        "User-Agent": [
          "azsdk-net-Storage.Files.DataLake/12.7.0-alpha.20210217.1",
          "(.NET 5.0.3; Microsoft Windows 10.0.19042)"
        ],
        "x-ms-client-request-id": "11fe6d0b-abdd-b5e8-db60-e62bfee99c99",
        "x-ms-date": "Wed, 17 Feb 2021 22:49:22 GMT",
>>>>>>> 1814567d
        "x-ms-return-client-request-id": "true",
        "x-ms-version": "2020-06-12"
      },
      "RequestBody": null,
      "StatusCode": 201,
      "ResponseHeaders": {
        "Content-Length": "0",
<<<<<<< HEAD
        "Date": "Tue, 02 Feb 2021 21:46:08 GMT",
        "ETag": "\u00220x8D8C7C3F3847D3E\u0022",
        "Last-Modified": "Tue, 02 Feb 2021 21:46:09 GMT",
=======
        "Date": "Wed, 17 Feb 2021 22:49:22 GMT",
        "ETag": "\u00220x8D8D39644F435E1\u0022",
        "Last-Modified": "Wed, 17 Feb 2021 22:49:22 GMT",
>>>>>>> 1814567d
        "Server": [
          "Windows-Azure-HDFS/1.0",
          "Microsoft-HTTPAPI/2.0"
        ],
        "x-ms-client-request-id": "11fe6d0b-abdd-b5e8-db60-e62bfee99c99",
<<<<<<< HEAD
        "x-ms-request-id": "8d6423a5-101f-0064-6bac-f98ec7000000",
=======
        "x-ms-request-id": "7e5f9470-401f-0079-437f-05837b000000",
>>>>>>> 1814567d
        "x-ms-version": "2020-06-12"
      },
      "ResponseBody": []
    },
    {
      "RequestUri": "https://seannse.blob.core.windows.net/test-filesystem-977279ce-a98d-2934-38d7-612bd61c936f/test-directory-10694526-6b65-b4d6-388a-03b08b10d2f1?comp=lease",
      "RequestMethod": "PUT",
      "RequestHeaders": {
        "Accept": "application/xml",
        "Authorization": "Sanitized",
<<<<<<< HEAD
        "traceparent": "00-378e97410dcaef4d96817e84067fe3d0-d701c6477196444a-00",
        "User-Agent": [
          "azsdk-net-Storage.Files.DataLake/12.7.0-alpha.20210202.1",
          "(.NET 5.0.2; Microsoft Windows 10.0.19042)"
        ],
        "x-ms-client-request-id": "e899759e-3d86-5dec-c54c-85c7f4be590b",
        "x-ms-date": "Tue, 02 Feb 2021 21:46:08 GMT",
=======
        "traceparent": "00-ccb677b8b55cc24d8dcb3eaea2ff1970-ce7f4576bced3748-00",
        "User-Agent": [
          "azsdk-net-Storage.Files.DataLake/12.7.0-alpha.20210217.1",
          "(.NET 5.0.3; Microsoft Windows 10.0.19042)"
        ],
        "x-ms-client-request-id": "e899759e-3d86-5dec-c54c-85c7f4be590b",
        "x-ms-date": "Wed, 17 Feb 2021 22:49:23 GMT",
>>>>>>> 1814567d
        "x-ms-lease-action": "acquire",
        "x-ms-lease-duration": "15",
        "x-ms-proposed-lease-id": "cb4f9f6c-ad4e-b1a8-8b16-b6295cd02b62",
        "x-ms-return-client-request-id": "true",
        "x-ms-version": "2020-06-12"
      },
      "RequestBody": null,
      "StatusCode": 201,
      "ResponseHeaders": {
        "Content-Length": "0",
<<<<<<< HEAD
        "Date": "Tue, 02 Feb 2021 21:46:08 GMT",
        "ETag": "\u00220x8D8C7C3F3847D3E\u0022",
        "Last-Modified": "Tue, 02 Feb 2021 21:46:09 GMT",
=======
        "Date": "Wed, 17 Feb 2021 22:49:22 GMT",
        "ETag": "\u00220x8D8D39644F435E1\u0022",
        "Last-Modified": "Wed, 17 Feb 2021 22:49:22 GMT",
>>>>>>> 1814567d
        "Server": [
          "Windows-Azure-Blob/1.0",
          "Microsoft-HTTPAPI/2.0"
        ],
        "x-ms-client-request-id": "e899759e-3d86-5dec-c54c-85c7f4be590b",
        "x-ms-lease-id": "cb4f9f6c-ad4e-b1a8-8b16-b6295cd02b62",
<<<<<<< HEAD
        "x-ms-request-id": "2287ac88-701e-0086-6bac-f9b3e6000000",
=======
        "x-ms-request-id": "262dbce1-a01e-0071-267f-059974000000",
>>>>>>> 1814567d
        "x-ms-version": "2020-06-12"
      },
      "ResponseBody": []
    },
    {
      "RequestUri": "https://seannse.blob.core.windows.net/test-filesystem-977279ce-a98d-2934-38d7-612bd61c936f/test-directory-10694526-6b65-b4d6-388a-03b08b10d2f1?comp=lease",
      "RequestMethod": "PUT",
      "RequestHeaders": {
        "Accept": "application/xml",
        "Authorization": "Sanitized",
<<<<<<< HEAD
        "If-Modified-Since": "Wed, 03 Feb 2021 21:46:07 GMT",
        "traceparent": "00-9106583b454946489f83f5cf1eceeb37-d3d1be2ebbf42347-00",
        "User-Agent": [
          "azsdk-net-Storage.Files.DataLake/12.7.0-alpha.20210202.1",
          "(.NET 5.0.2; Microsoft Windows 10.0.19042)"
        ],
        "x-ms-client-request-id": "e78a46c1-4237-44db-dc47-58c53b4c7b6d",
        "x-ms-date": "Tue, 02 Feb 2021 21:46:08 GMT",
=======
        "If-Modified-Since": "Thu, 18 Feb 2021 22:49:22 GMT",
        "traceparent": "00-02923fec266cb845b532daf19c1a2cc0-b581dc056abbb942-00",
        "User-Agent": [
          "azsdk-net-Storage.Files.DataLake/12.7.0-alpha.20210217.1",
          "(.NET 5.0.3; Microsoft Windows 10.0.19042)"
        ],
        "x-ms-client-request-id": "e78a46c1-4237-44db-dc47-58c53b4c7b6d",
        "x-ms-date": "Wed, 17 Feb 2021 22:49:23 GMT",
>>>>>>> 1814567d
        "x-ms-lease-action": "renew",
        "x-ms-lease-id": "cb4f9f6c-ad4e-b1a8-8b16-b6295cd02b62",
        "x-ms-return-client-request-id": "true",
        "x-ms-version": "2020-06-12"
      },
      "RequestBody": null,
      "StatusCode": 412,
      "ResponseHeaders": {
        "Content-Length": "252",
        "Content-Type": "application/xml",
<<<<<<< HEAD
        "Date": "Tue, 02 Feb 2021 21:46:09 GMT",
=======
        "Date": "Wed, 17 Feb 2021 22:49:22 GMT",
>>>>>>> 1814567d
        "Server": [
          "Windows-Azure-Blob/1.0",
          "Microsoft-HTTPAPI/2.0"
        ],
        "x-ms-client-request-id": "e78a46c1-4237-44db-dc47-58c53b4c7b6d",
        "x-ms-error-code": "ConditionNotMet",
<<<<<<< HEAD
        "x-ms-request-id": "2287acc1-701e-0086-21ac-f9b3e6000000",
=======
        "x-ms-request-id": "262dbcf8-a01e-0071-3c7f-059974000000",
>>>>>>> 1814567d
        "x-ms-version": "2020-06-12"
      },
      "ResponseBody": [
        "\uFEFF\u003C?xml version=\u00221.0\u0022 encoding=\u0022utf-8\u0022?\u003E\u003CError\u003E\u003CCode\u003EConditionNotMet\u003C/Code\u003E\u003CMessage\u003EThe condition specified using HTTP conditional header(s) is not met.\n",
<<<<<<< HEAD
        "RequestId:2287acc1-701e-0086-21ac-f9b3e6000000\n",
        "Time:2021-02-02T21:46:09.2852591Z\u003C/Message\u003E\u003C/Error\u003E"
=======
        "RequestId:262dbcf8-a01e-0071-3c7f-059974000000\n",
        "Time:2021-02-17T22:49:23.0038096Z\u003C/Message\u003E\u003C/Error\u003E"
>>>>>>> 1814567d
      ]
    },
    {
      "RequestUri": "https://seannse.blob.core.windows.net/test-filesystem-977279ce-a98d-2934-38d7-612bd61c936f?restype=container",
      "RequestMethod": "DELETE",
      "RequestHeaders": {
        "Accept": "application/xml",
        "Authorization": "Sanitized",
<<<<<<< HEAD
        "traceparent": "00-ef64de8928776740a9546b93b187a9a5-8e049826b61c4b42-00",
        "User-Agent": [
          "azsdk-net-Storage.Files.DataLake/12.7.0-alpha.20210202.1",
          "(.NET 5.0.2; Microsoft Windows 10.0.19042)"
        ],
        "x-ms-client-request-id": "ae058828-7234-f2d4-a964-58fc26c16f3e",
        "x-ms-date": "Tue, 02 Feb 2021 21:46:08 GMT",
=======
        "traceparent": "00-9077df2c2e32f547b21282e3d22674fb-db1163a31ec49649-00",
        "User-Agent": [
          "azsdk-net-Storage.Files.DataLake/12.7.0-alpha.20210217.1",
          "(.NET 5.0.3; Microsoft Windows 10.0.19042)"
        ],
        "x-ms-client-request-id": "ae058828-7234-f2d4-a964-58fc26c16f3e",
        "x-ms-date": "Wed, 17 Feb 2021 22:49:23 GMT",
>>>>>>> 1814567d
        "x-ms-return-client-request-id": "true",
        "x-ms-version": "2020-06-12"
      },
      "RequestBody": null,
      "StatusCode": 202,
      "ResponseHeaders": {
        "Content-Length": "0",
<<<<<<< HEAD
        "Date": "Tue, 02 Feb 2021 21:46:09 GMT",
=======
        "Date": "Wed, 17 Feb 2021 22:49:22 GMT",
>>>>>>> 1814567d
        "Server": [
          "Windows-Azure-Blob/1.0",
          "Microsoft-HTTPAPI/2.0"
        ],
        "x-ms-client-request-id": "ae058828-7234-f2d4-a964-58fc26c16f3e",
<<<<<<< HEAD
        "x-ms-request-id": "2287aced-701e-0086-45ac-f9b3e6000000",
=======
        "x-ms-request-id": "262dbd39-a01e-0071-707f-059974000000",
>>>>>>> 1814567d
        "x-ms-version": "2020-06-12"
      },
      "ResponseBody": []
    },
    {
      "RequestUri": "https://seannse.blob.core.windows.net/test-filesystem-28fd3164-1b8e-a318-196a-f949e434a6e9?restype=container",
      "RequestMethod": "PUT",
      "RequestHeaders": {
        "Accept": "application/xml",
        "Authorization": "Sanitized",
<<<<<<< HEAD
        "traceparent": "00-d471975e11a5b343b264a1edc6ab78bf-47513e4aff40a14a-00",
        "User-Agent": [
          "azsdk-net-Storage.Files.DataLake/12.7.0-alpha.20210202.1",
          "(.NET 5.0.2; Microsoft Windows 10.0.19042)"
        ],
        "x-ms-blob-public-access": "container",
        "x-ms-client-request-id": "6c421e7d-d0f6-0c36-7062-94ca788a0d75",
        "x-ms-date": "Tue, 02 Feb 2021 21:46:08 GMT",
=======
        "traceparent": "00-930755705a75e54ba3bc549da24fbacd-83b6779d59043540-00",
        "User-Agent": [
          "azsdk-net-Storage.Files.DataLake/12.7.0-alpha.20210217.1",
          "(.NET 5.0.3; Microsoft Windows 10.0.19042)"
        ],
        "x-ms-blob-public-access": "container",
        "x-ms-client-request-id": "6c421e7d-d0f6-0c36-7062-94ca788a0d75",
        "x-ms-date": "Wed, 17 Feb 2021 22:49:23 GMT",
>>>>>>> 1814567d
        "x-ms-return-client-request-id": "true",
        "x-ms-version": "2020-06-12"
      },
      "RequestBody": null,
      "StatusCode": 201,
      "ResponseHeaders": {
        "Content-Length": "0",
<<<<<<< HEAD
        "Date": "Tue, 02 Feb 2021 21:46:08 GMT",
        "ETag": "\u00220x8D8C7C3F3E75090\u0022",
        "Last-Modified": "Tue, 02 Feb 2021 21:46:09 GMT",
=======
        "Date": "Wed, 17 Feb 2021 22:49:23 GMT",
        "ETag": "\u00220x8D8D39645585065\u0022",
        "Last-Modified": "Wed, 17 Feb 2021 22:49:23 GMT",
>>>>>>> 1814567d
        "Server": [
          "Windows-Azure-Blob/1.0",
          "Microsoft-HTTPAPI/2.0"
        ],
        "x-ms-client-request-id": "6c421e7d-d0f6-0c36-7062-94ca788a0d75",
<<<<<<< HEAD
        "x-ms-request-id": "eeb00299-e01e-0002-5aac-f9c1e7000000",
=======
        "x-ms-request-id": "d10f5d0f-e01e-003d-0e7f-050944000000",
>>>>>>> 1814567d
        "x-ms-version": "2020-06-12"
      },
      "ResponseBody": []
    },
    {
      "RequestUri": "https://seannse.dfs.core.windows.net/test-filesystem-28fd3164-1b8e-a318-196a-f949e434a6e9/test-directory-92ad6fbe-bc24-97f7-f973-bf0ebc98dde9?resource=directory",
      "RequestMethod": "PUT",
      "RequestHeaders": {
        "Accept": "application/json",
        "Authorization": "Sanitized",
<<<<<<< HEAD
        "traceparent": "00-42cd102fcc94c04cb39bd37f6409b975-1a1178c3626bb548-00",
        "User-Agent": [
          "azsdk-net-Storage.Files.DataLake/12.7.0-alpha.20210202.1",
          "(.NET 5.0.2; Microsoft Windows 10.0.19042)"
        ],
        "x-ms-client-request-id": "56c1ea72-6782-c107-27ab-7383102850d8",
        "x-ms-date": "Tue, 02 Feb 2021 21:46:09 GMT",
=======
        "traceparent": "00-bcca9e4beaabd44c81b81963995f6535-a37763c8f5751d41-00",
        "User-Agent": [
          "azsdk-net-Storage.Files.DataLake/12.7.0-alpha.20210217.1",
          "(.NET 5.0.3; Microsoft Windows 10.0.19042)"
        ],
        "x-ms-client-request-id": "56c1ea72-6782-c107-27ab-7383102850d8",
        "x-ms-date": "Wed, 17 Feb 2021 22:49:23 GMT",
>>>>>>> 1814567d
        "x-ms-return-client-request-id": "true",
        "x-ms-version": "2020-06-12"
      },
      "RequestBody": null,
      "StatusCode": 201,
      "ResponseHeaders": {
        "Content-Length": "0",
<<<<<<< HEAD
        "Date": "Tue, 02 Feb 2021 21:46:09 GMT",
        "ETag": "\u00220x8D8C7C3F42B603B\u0022",
        "Last-Modified": "Tue, 02 Feb 2021 21:46:10 GMT",
=======
        "Date": "Wed, 17 Feb 2021 22:49:23 GMT",
        "ETag": "\u00220x8D8D39645909C4C\u0022",
        "Last-Modified": "Wed, 17 Feb 2021 22:49:23 GMT",
>>>>>>> 1814567d
        "Server": [
          "Windows-Azure-HDFS/1.0",
          "Microsoft-HTTPAPI/2.0"
        ],
        "x-ms-client-request-id": "56c1ea72-6782-c107-27ab-7383102850d8",
<<<<<<< HEAD
        "x-ms-request-id": "264842b0-301f-0073-45ac-f927cc000000",
=======
        "x-ms-request-id": "45cb3325-301f-0001-467f-052083000000",
>>>>>>> 1814567d
        "x-ms-version": "2020-06-12"
      },
      "ResponseBody": []
    },
    {
      "RequestUri": "https://seannse.blob.core.windows.net/test-filesystem-28fd3164-1b8e-a318-196a-f949e434a6e9/test-directory-92ad6fbe-bc24-97f7-f973-bf0ebc98dde9?comp=lease",
      "RequestMethod": "PUT",
      "RequestHeaders": {
        "Accept": "application/xml",
        "Authorization": "Sanitized",
<<<<<<< HEAD
        "traceparent": "00-cd1e25d0d6cb0840ae480bbefe6b28bb-f2b881d26e5a0741-00",
        "User-Agent": [
          "azsdk-net-Storage.Files.DataLake/12.7.0-alpha.20210202.1",
          "(.NET 5.0.2; Microsoft Windows 10.0.19042)"
        ],
        "x-ms-client-request-id": "8c606a40-6613-2a1e-663d-da5332734814",
        "x-ms-date": "Tue, 02 Feb 2021 21:46:09 GMT",
=======
        "traceparent": "00-8ec073c0a987e445892f726d48d3c79d-a9e2f2640411dc4e-00",
        "User-Agent": [
          "azsdk-net-Storage.Files.DataLake/12.7.0-alpha.20210217.1",
          "(.NET 5.0.3; Microsoft Windows 10.0.19042)"
        ],
        "x-ms-client-request-id": "8c606a40-6613-2a1e-663d-da5332734814",
        "x-ms-date": "Wed, 17 Feb 2021 22:49:24 GMT",
>>>>>>> 1814567d
        "x-ms-lease-action": "acquire",
        "x-ms-lease-duration": "15",
        "x-ms-proposed-lease-id": "aa5aab84-47bf-8483-7b2f-359379125f8a",
        "x-ms-return-client-request-id": "true",
        "x-ms-version": "2020-06-12"
      },
      "RequestBody": null,
      "StatusCode": 201,
      "ResponseHeaders": {
        "Content-Length": "0",
<<<<<<< HEAD
        "Date": "Tue, 02 Feb 2021 21:46:09 GMT",
        "ETag": "\u00220x8D8C7C3F42B603B\u0022",
        "Last-Modified": "Tue, 02 Feb 2021 21:46:10 GMT",
=======
        "Date": "Wed, 17 Feb 2021 22:49:23 GMT",
        "ETag": "\u00220x8D8D39645909C4C\u0022",
        "Last-Modified": "Wed, 17 Feb 2021 22:49:23 GMT",
>>>>>>> 1814567d
        "Server": [
          "Windows-Azure-Blob/1.0",
          "Microsoft-HTTPAPI/2.0"
        ],
        "x-ms-client-request-id": "8c606a40-6613-2a1e-663d-da5332734814",
        "x-ms-lease-id": "aa5aab84-47bf-8483-7b2f-359379125f8a",
<<<<<<< HEAD
        "x-ms-request-id": "eeb003a1-e01e-0002-27ac-f9c1e7000000",
=======
        "x-ms-request-id": "d10f5e14-e01e-003d-737f-050944000000",
>>>>>>> 1814567d
        "x-ms-version": "2020-06-12"
      },
      "ResponseBody": []
    },
    {
      "RequestUri": "https://seannse.blob.core.windows.net/test-filesystem-28fd3164-1b8e-a318-196a-f949e434a6e9/test-directory-92ad6fbe-bc24-97f7-f973-bf0ebc98dde9?comp=lease",
      "RequestMethod": "PUT",
      "RequestHeaders": {
        "Accept": "application/xml",
        "Authorization": "Sanitized",
<<<<<<< HEAD
        "If-Unmodified-Since": "Mon, 01 Feb 2021 21:46:07 GMT",
        "traceparent": "00-f57e2163c30b004a8267fb2baf8cea39-0005545ac1862444-00",
        "User-Agent": [
          "azsdk-net-Storage.Files.DataLake/12.7.0-alpha.20210202.1",
          "(.NET 5.0.2; Microsoft Windows 10.0.19042)"
        ],
        "x-ms-client-request-id": "0e5302c1-d2b1-fb76-c371-6a98ac14d552",
        "x-ms-date": "Tue, 02 Feb 2021 21:46:09 GMT",
=======
        "If-Unmodified-Since": "Tue, 16 Feb 2021 22:49:22 GMT",
        "traceparent": "00-4d903c148991b745ba7928ef62d67728-98eae51dfb2ae04b-00",
        "User-Agent": [
          "azsdk-net-Storage.Files.DataLake/12.7.0-alpha.20210217.1",
          "(.NET 5.0.3; Microsoft Windows 10.0.19042)"
        ],
        "x-ms-client-request-id": "0e5302c1-d2b1-fb76-c371-6a98ac14d552",
        "x-ms-date": "Wed, 17 Feb 2021 22:49:24 GMT",
>>>>>>> 1814567d
        "x-ms-lease-action": "renew",
        "x-ms-lease-id": "aa5aab84-47bf-8483-7b2f-359379125f8a",
        "x-ms-return-client-request-id": "true",
        "x-ms-version": "2020-06-12"
      },
      "RequestBody": null,
      "StatusCode": 412,
      "ResponseHeaders": {
        "Content-Length": "252",
        "Content-Type": "application/xml",
<<<<<<< HEAD
        "Date": "Tue, 02 Feb 2021 21:46:09 GMT",
=======
        "Date": "Wed, 17 Feb 2021 22:49:23 GMT",
>>>>>>> 1814567d
        "Server": [
          "Windows-Azure-Blob/1.0",
          "Microsoft-HTTPAPI/2.0"
        ],
        "x-ms-client-request-id": "0e5302c1-d2b1-fb76-c371-6a98ac14d552",
        "x-ms-error-code": "ConditionNotMet",
<<<<<<< HEAD
        "x-ms-request-id": "eeb003cc-e01e-0002-4cac-f9c1e7000000",
=======
        "x-ms-request-id": "d10f5e41-e01e-003d-1a7f-050944000000",
>>>>>>> 1814567d
        "x-ms-version": "2020-06-12"
      },
      "ResponseBody": [
        "\uFEFF\u003C?xml version=\u00221.0\u0022 encoding=\u0022utf-8\u0022?\u003E\u003CError\u003E\u003CCode\u003EConditionNotMet\u003C/Code\u003E\u003CMessage\u003EThe condition specified using HTTP conditional header(s) is not met.\n",
<<<<<<< HEAD
        "RequestId:eeb003cc-e01e-0002-4cac-f9c1e7000000\n",
        "Time:2021-02-02T21:46:10.4082899Z\u003C/Message\u003E\u003C/Error\u003E"
=======
        "RequestId:d10f5e41-e01e-003d-1a7f-050944000000\n",
        "Time:2021-02-17T22:49:24.0419899Z\u003C/Message\u003E\u003C/Error\u003E"
>>>>>>> 1814567d
      ]
    },
    {
      "RequestUri": "https://seannse.blob.core.windows.net/test-filesystem-28fd3164-1b8e-a318-196a-f949e434a6e9?restype=container",
      "RequestMethod": "DELETE",
      "RequestHeaders": {
        "Accept": "application/xml",
        "Authorization": "Sanitized",
<<<<<<< HEAD
        "traceparent": "00-fd5450f2e6fac64a99816beb635366d1-a8fe7efaa626a947-00",
        "User-Agent": [
          "azsdk-net-Storage.Files.DataLake/12.7.0-alpha.20210202.1",
          "(.NET 5.0.2; Microsoft Windows 10.0.19042)"
        ],
        "x-ms-client-request-id": "2f91ce80-3920-7962-7225-6c1b1468502f",
        "x-ms-date": "Tue, 02 Feb 2021 21:46:09 GMT",
=======
        "traceparent": "00-81db2a8f3a040e4c91fa1f5e37fd3651-9935ff1fe60e3e47-00",
        "User-Agent": [
          "azsdk-net-Storage.Files.DataLake/12.7.0-alpha.20210217.1",
          "(.NET 5.0.3; Microsoft Windows 10.0.19042)"
        ],
        "x-ms-client-request-id": "2f91ce80-3920-7962-7225-6c1b1468502f",
        "x-ms-date": "Wed, 17 Feb 2021 22:49:24 GMT",
>>>>>>> 1814567d
        "x-ms-return-client-request-id": "true",
        "x-ms-version": "2020-06-12"
      },
      "RequestBody": null,
      "StatusCode": 202,
      "ResponseHeaders": {
        "Content-Length": "0",
<<<<<<< HEAD
        "Date": "Tue, 02 Feb 2021 21:46:09 GMT",
=======
        "Date": "Wed, 17 Feb 2021 22:49:23 GMT",
>>>>>>> 1814567d
        "Server": [
          "Windows-Azure-Blob/1.0",
          "Microsoft-HTTPAPI/2.0"
        ],
        "x-ms-client-request-id": "2f91ce80-3920-7962-7225-6c1b1468502f",
<<<<<<< HEAD
        "x-ms-request-id": "eeb0040f-e01e-0002-08ac-f9c1e7000000",
=======
        "x-ms-request-id": "d10f5e72-e01e-003d-487f-050944000000",
>>>>>>> 1814567d
        "x-ms-version": "2020-06-12"
      },
      "ResponseBody": []
    },
    {
      "RequestUri": "https://seannse.blob.core.windows.net/test-filesystem-1df3907d-de44-83bc-5b92-a54e89b57859?restype=container",
      "RequestMethod": "PUT",
      "RequestHeaders": {
        "Accept": "application/xml",
        "Authorization": "Sanitized",
<<<<<<< HEAD
        "traceparent": "00-62a6ec52d70cbc4abf39218728544134-e46e9da3ceb37742-00",
        "User-Agent": [
          "azsdk-net-Storage.Files.DataLake/12.7.0-alpha.20210202.1",
          "(.NET 5.0.2; Microsoft Windows 10.0.19042)"
        ],
        "x-ms-blob-public-access": "container",
        "x-ms-client-request-id": "f1431912-6476-a2e4-120e-d48e9414efbc",
        "x-ms-date": "Tue, 02 Feb 2021 21:46:09 GMT",
=======
        "traceparent": "00-dbea36877008f04a8b436e8b19762767-a63bbe3799e1b946-00",
        "User-Agent": [
          "azsdk-net-Storage.Files.DataLake/12.7.0-alpha.20210217.1",
          "(.NET 5.0.3; Microsoft Windows 10.0.19042)"
        ],
        "x-ms-blob-public-access": "container",
        "x-ms-client-request-id": "f1431912-6476-a2e4-120e-d48e9414efbc",
        "x-ms-date": "Wed, 17 Feb 2021 22:49:24 GMT",
>>>>>>> 1814567d
        "x-ms-return-client-request-id": "true",
        "x-ms-version": "2020-06-12"
      },
      "RequestBody": null,
      "StatusCode": 201,
      "ResponseHeaders": {
        "Content-Length": "0",
<<<<<<< HEAD
        "Date": "Tue, 02 Feb 2021 21:46:10 GMT",
        "ETag": "\u00220x8D8C7C3F4913529\u0022",
        "Last-Modified": "Tue, 02 Feb 2021 21:46:10 GMT",
=======
        "Date": "Wed, 17 Feb 2021 22:49:23 GMT",
        "ETag": "\u00220x8D8D39645F0A6D2\u0022",
        "Last-Modified": "Wed, 17 Feb 2021 22:49:24 GMT",
>>>>>>> 1814567d
        "Server": [
          "Windows-Azure-Blob/1.0",
          "Microsoft-HTTPAPI/2.0"
        ],
        "x-ms-client-request-id": "f1431912-6476-a2e4-120e-d48e9414efbc",
<<<<<<< HEAD
        "x-ms-request-id": "b4646018-d01e-009f-4aac-f9335d000000",
=======
        "x-ms-request-id": "1799ca75-901e-006a-037f-05a777000000",
>>>>>>> 1814567d
        "x-ms-version": "2020-06-12"
      },
      "ResponseBody": []
    },
    {
      "RequestUri": "https://seannse.dfs.core.windows.net/test-filesystem-1df3907d-de44-83bc-5b92-a54e89b57859/test-directory-d12d12ac-7350-d7ad-5e6a-f5c47192b0d0?resource=directory",
      "RequestMethod": "PUT",
      "RequestHeaders": {
        "Accept": "application/json",
        "Authorization": "Sanitized",
<<<<<<< HEAD
        "traceparent": "00-8ace5cfb0b263c4ca7917f80156c26b3-0afc66e95f9efd44-00",
        "User-Agent": [
          "azsdk-net-Storage.Files.DataLake/12.7.0-alpha.20210202.1",
          "(.NET 5.0.2; Microsoft Windows 10.0.19042)"
        ],
        "x-ms-client-request-id": "c07daf8f-db5d-9faf-6b6b-930b6f1f317f",
        "x-ms-date": "Tue, 02 Feb 2021 21:46:10 GMT",
=======
        "traceparent": "00-a1b878409a8c0749b916b8166c701a88-ab33a8ba0f5c1b43-00",
        "User-Agent": [
          "azsdk-net-Storage.Files.DataLake/12.7.0-alpha.20210217.1",
          "(.NET 5.0.3; Microsoft Windows 10.0.19042)"
        ],
        "x-ms-client-request-id": "c07daf8f-db5d-9faf-6b6b-930b6f1f317f",
        "x-ms-date": "Wed, 17 Feb 2021 22:49:24 GMT",
>>>>>>> 1814567d
        "x-ms-return-client-request-id": "true",
        "x-ms-version": "2020-06-12"
      },
      "RequestBody": null,
      "StatusCode": 201,
      "ResponseHeaders": {
        "Content-Length": "0",
<<<<<<< HEAD
        "Date": "Tue, 02 Feb 2021 21:46:10 GMT",
        "ETag": "\u00220x8D8C7C3F4CBA923\u0022",
        "Last-Modified": "Tue, 02 Feb 2021 21:46:11 GMT",
=======
        "Date": "Wed, 17 Feb 2021 22:49:23 GMT",
        "ETag": "\u00220x8D8D396462620D1\u0022",
        "Last-Modified": "Wed, 17 Feb 2021 22:49:24 GMT",
>>>>>>> 1814567d
        "Server": [
          "Windows-Azure-HDFS/1.0",
          "Microsoft-HTTPAPI/2.0"
        ],
        "x-ms-client-request-id": "c07daf8f-db5d-9faf-6b6b-930b6f1f317f",
<<<<<<< HEAD
        "x-ms-request-id": "0fb15476-e01f-0012-3fac-f9048f000000",
=======
        "x-ms-request-id": "36d61f4e-801f-002b-727f-05ff93000000",
>>>>>>> 1814567d
        "x-ms-version": "2020-06-12"
      },
      "ResponseBody": []
    },
    {
      "RequestUri": "https://seannse.blob.core.windows.net/test-filesystem-1df3907d-de44-83bc-5b92-a54e89b57859/test-directory-d12d12ac-7350-d7ad-5e6a-f5c47192b0d0?comp=lease",
      "RequestMethod": "PUT",
      "RequestHeaders": {
        "Accept": "application/xml",
        "Authorization": "Sanitized",
<<<<<<< HEAD
        "traceparent": "00-7873fe4030053f4aa4d9d3ee5ae6814c-6856ed913e958a44-00",
        "User-Agent": [
          "azsdk-net-Storage.Files.DataLake/12.7.0-alpha.20210202.1",
          "(.NET 5.0.2; Microsoft Windows 10.0.19042)"
        ],
        "x-ms-client-request-id": "cd164b43-05fa-103b-6457-91b966d3f732",
        "x-ms-date": "Tue, 02 Feb 2021 21:46:10 GMT",
=======
        "traceparent": "00-897bd3d66aa6554d84c1be2afca561dc-ea38455f22d4854d-00",
        "User-Agent": [
          "azsdk-net-Storage.Files.DataLake/12.7.0-alpha.20210217.1",
          "(.NET 5.0.3; Microsoft Windows 10.0.19042)"
        ],
        "x-ms-client-request-id": "cd164b43-05fa-103b-6457-91b966d3f732",
        "x-ms-date": "Wed, 17 Feb 2021 22:49:25 GMT",
>>>>>>> 1814567d
        "x-ms-lease-action": "acquire",
        "x-ms-lease-duration": "15",
        "x-ms-proposed-lease-id": "eea9035d-7fd8-254a-2ea3-74dba83906ba",
        "x-ms-return-client-request-id": "true",
        "x-ms-version": "2020-06-12"
      },
      "RequestBody": null,
      "StatusCode": 201,
      "ResponseHeaders": {
        "Content-Length": "0",
<<<<<<< HEAD
        "Date": "Tue, 02 Feb 2021 21:46:10 GMT",
        "ETag": "\u00220x8D8C7C3F4CBA923\u0022",
        "Last-Modified": "Tue, 02 Feb 2021 21:46:11 GMT",
=======
        "Date": "Wed, 17 Feb 2021 22:49:24 GMT",
        "ETag": "\u00220x8D8D396462620D1\u0022",
        "Last-Modified": "Wed, 17 Feb 2021 22:49:24 GMT",
>>>>>>> 1814567d
        "Server": [
          "Windows-Azure-Blob/1.0",
          "Microsoft-HTTPAPI/2.0"
        ],
        "x-ms-client-request-id": "cd164b43-05fa-103b-6457-91b966d3f732",
        "x-ms-lease-id": "eea9035d-7fd8-254a-2ea3-74dba83906ba",
<<<<<<< HEAD
        "x-ms-request-id": "b4646239-d01e-009f-4bac-f9335d000000",
=======
        "x-ms-request-id": "1799cb8f-901e-006a-747f-05a777000000",
>>>>>>> 1814567d
        "x-ms-version": "2020-06-12"
      },
      "ResponseBody": []
    },
    {
      "RequestUri": "https://seannse.blob.core.windows.net/test-filesystem-1df3907d-de44-83bc-5b92-a54e89b57859/test-directory-d12d12ac-7350-d7ad-5e6a-f5c47192b0d0?comp=lease",
      "RequestMethod": "PUT",
      "RequestHeaders": {
        "Accept": "application/xml",
        "Authorization": "Sanitized",
        "If-Match": "\u0022garbage\u0022",
<<<<<<< HEAD
        "traceparent": "00-ca2b36a3689bdb4ba8f81d1bbccc5894-b5fc07ee86b6e843-00",
        "User-Agent": [
          "azsdk-net-Storage.Files.DataLake/12.7.0-alpha.20210202.1",
          "(.NET 5.0.2; Microsoft Windows 10.0.19042)"
        ],
        "x-ms-client-request-id": "5d973689-3823-71bf-a524-5cbe5fb9a321",
        "x-ms-date": "Tue, 02 Feb 2021 21:46:10 GMT",
=======
        "traceparent": "00-6efb05137561234eab7aa09b7e2bcdbf-f7b330079db2f342-00",
        "User-Agent": [
          "azsdk-net-Storage.Files.DataLake/12.7.0-alpha.20210217.1",
          "(.NET 5.0.3; Microsoft Windows 10.0.19042)"
        ],
        "x-ms-client-request-id": "5d973689-3823-71bf-a524-5cbe5fb9a321",
        "x-ms-date": "Wed, 17 Feb 2021 22:49:25 GMT",
>>>>>>> 1814567d
        "x-ms-lease-action": "renew",
        "x-ms-lease-id": "eea9035d-7fd8-254a-2ea3-74dba83906ba",
        "x-ms-return-client-request-id": "true",
        "x-ms-version": "2020-06-12"
      },
      "RequestBody": null,
      "StatusCode": 412,
      "ResponseHeaders": {
        "Content-Length": "252",
        "Content-Type": "application/xml",
<<<<<<< HEAD
        "Date": "Tue, 02 Feb 2021 21:46:11 GMT",
=======
        "Date": "Wed, 17 Feb 2021 22:49:24 GMT",
>>>>>>> 1814567d
        "Server": [
          "Windows-Azure-Blob/1.0",
          "Microsoft-HTTPAPI/2.0"
        ],
        "x-ms-client-request-id": "5d973689-3823-71bf-a524-5cbe5fb9a321",
        "x-ms-error-code": "ConditionNotMet",
<<<<<<< HEAD
        "x-ms-request-id": "b4646288-d01e-009f-19ac-f9335d000000",
=======
        "x-ms-request-id": "1799cbbd-901e-006a-1e7f-05a777000000",
>>>>>>> 1814567d
        "x-ms-version": "2020-06-12"
      },
      "ResponseBody": [
        "\uFEFF\u003C?xml version=\u00221.0\u0022 encoding=\u0022utf-8\u0022?\u003E\u003CError\u003E\u003CCode\u003EConditionNotMet\u003C/Code\u003E\u003CMessage\u003EThe condition specified using HTTP conditional header(s) is not met.\n",
<<<<<<< HEAD
        "RequestId:b4646288-d01e-009f-19ac-f9335d000000\n",
        "Time:2021-02-02T21:46:11.4236526Z\u003C/Message\u003E\u003C/Error\u003E"
=======
        "RequestId:1799cbbd-901e-006a-1e7f-05a777000000\n",
        "Time:2021-02-17T22:49:25.0333518Z\u003C/Message\u003E\u003C/Error\u003E"
>>>>>>> 1814567d
      ]
    },
    {
      "RequestUri": "https://seannse.blob.core.windows.net/test-filesystem-1df3907d-de44-83bc-5b92-a54e89b57859?restype=container",
      "RequestMethod": "DELETE",
      "RequestHeaders": {
        "Accept": "application/xml",
        "Authorization": "Sanitized",
<<<<<<< HEAD
        "traceparent": "00-96647706482bee4bacc58bffde6d359e-b5c5f63be04d4f43-00",
        "User-Agent": [
          "azsdk-net-Storage.Files.DataLake/12.7.0-alpha.20210202.1",
          "(.NET 5.0.2; Microsoft Windows 10.0.19042)"
        ],
        "x-ms-client-request-id": "30303a24-9a3b-2c0f-1923-e8c612ac0ed7",
        "x-ms-date": "Tue, 02 Feb 2021 21:46:10 GMT",
=======
        "traceparent": "00-ff038e9a044c6e42bce1d64117dfac87-696924451c1b5347-00",
        "User-Agent": [
          "azsdk-net-Storage.Files.DataLake/12.7.0-alpha.20210217.1",
          "(.NET 5.0.3; Microsoft Windows 10.0.19042)"
        ],
        "x-ms-client-request-id": "30303a24-9a3b-2c0f-1923-e8c612ac0ed7",
        "x-ms-date": "Wed, 17 Feb 2021 22:49:25 GMT",
>>>>>>> 1814567d
        "x-ms-return-client-request-id": "true",
        "x-ms-version": "2020-06-12"
      },
      "RequestBody": null,
      "StatusCode": 202,
      "ResponseHeaders": {
        "Content-Length": "0",
<<<<<<< HEAD
        "Date": "Tue, 02 Feb 2021 21:46:11 GMT",
=======
        "Date": "Wed, 17 Feb 2021 22:49:24 GMT",
>>>>>>> 1814567d
        "Server": [
          "Windows-Azure-Blob/1.0",
          "Microsoft-HTTPAPI/2.0"
        ],
        "x-ms-client-request-id": "30303a24-9a3b-2c0f-1923-e8c612ac0ed7",
<<<<<<< HEAD
        "x-ms-request-id": "b46462eb-d01e-009f-75ac-f9335d000000",
=======
        "x-ms-request-id": "1799cbf9-901e-006a-507f-05a777000000",
>>>>>>> 1814567d
        "x-ms-version": "2020-06-12"
      },
      "ResponseBody": []
    },
    {
      "RequestUri": "https://seannse.blob.core.windows.net/test-filesystem-a896d7fc-18a4-fd12-e3c3-7c7afb6565a5?restype=container",
      "RequestMethod": "PUT",
      "RequestHeaders": {
        "Accept": "application/xml",
        "Authorization": "Sanitized",
<<<<<<< HEAD
        "traceparent": "00-5f8a9a914b8c5d4eb7b12afe1254039a-75d1f6984911c246-00",
        "User-Agent": [
          "azsdk-net-Storage.Files.DataLake/12.7.0-alpha.20210202.1",
          "(.NET 5.0.2; Microsoft Windows 10.0.19042)"
        ],
        "x-ms-blob-public-access": "container",
        "x-ms-client-request-id": "345e659a-ed69-0c7b-2733-4c781d9531b4",
        "x-ms-date": "Tue, 02 Feb 2021 21:46:10 GMT",
=======
        "traceparent": "00-255873bdfa04854993e661e183801b3d-1906c3ede3cecc48-00",
        "User-Agent": [
          "azsdk-net-Storage.Files.DataLake/12.7.0-alpha.20210217.1",
          "(.NET 5.0.3; Microsoft Windows 10.0.19042)"
        ],
        "x-ms-blob-public-access": "container",
        "x-ms-client-request-id": "345e659a-ed69-0c7b-2733-4c781d9531b4",
        "x-ms-date": "Wed, 17 Feb 2021 22:49:25 GMT",
>>>>>>> 1814567d
        "x-ms-return-client-request-id": "true",
        "x-ms-version": "2020-06-12"
      },
      "RequestBody": null,
      "StatusCode": 201,
      "ResponseHeaders": {
        "Content-Length": "0",
<<<<<<< HEAD
        "Date": "Tue, 02 Feb 2021 21:46:11 GMT",
        "ETag": "\u00220x8D8C7C3F529404F\u0022",
        "Last-Modified": "Tue, 02 Feb 2021 21:46:11 GMT",
=======
        "Date": "Wed, 17 Feb 2021 22:49:24 GMT",
        "ETag": "\u00220x8D8D396467FCC12\u0022",
        "Last-Modified": "Wed, 17 Feb 2021 22:49:25 GMT",
>>>>>>> 1814567d
        "Server": [
          "Windows-Azure-Blob/1.0",
          "Microsoft-HTTPAPI/2.0"
        ],
        "x-ms-client-request-id": "345e659a-ed69-0c7b-2733-4c781d9531b4",
<<<<<<< HEAD
        "x-ms-request-id": "0170d65b-501e-0065-48ac-f9d11b000000",
=======
        "x-ms-request-id": "84d7388e-101e-00af-157f-058d92000000",
>>>>>>> 1814567d
        "x-ms-version": "2020-06-12"
      },
      "ResponseBody": []
    },
    {
      "RequestUri": "https://seannse.dfs.core.windows.net/test-filesystem-a896d7fc-18a4-fd12-e3c3-7c7afb6565a5/test-directory-d53842be-ea13-894e-f18b-e63017f25857?resource=directory",
      "RequestMethod": "PUT",
      "RequestHeaders": {
        "Accept": "application/json",
        "Authorization": "Sanitized",
<<<<<<< HEAD
        "traceparent": "00-97e04f0b2c1d034f96d55e6267122dee-e3f08ef774f3c54a-00",
        "User-Agent": [
          "azsdk-net-Storage.Files.DataLake/12.7.0-alpha.20210202.1",
          "(.NET 5.0.2; Microsoft Windows 10.0.19042)"
        ],
        "x-ms-client-request-id": "62624c42-ec54-b020-17d4-43de074af435",
        "x-ms-date": "Tue, 02 Feb 2021 21:46:11 GMT",
=======
        "traceparent": "00-0e7931bc62b6ee43aec1e2c2e1b91fba-49b6155a3e10114e-00",
        "User-Agent": [
          "azsdk-net-Storage.Files.DataLake/12.7.0-alpha.20210217.1",
          "(.NET 5.0.3; Microsoft Windows 10.0.19042)"
        ],
        "x-ms-client-request-id": "62624c42-ec54-b020-17d4-43de074af435",
        "x-ms-date": "Wed, 17 Feb 2021 22:49:25 GMT",
>>>>>>> 1814567d
        "x-ms-return-client-request-id": "true",
        "x-ms-version": "2020-06-12"
      },
      "RequestBody": null,
      "StatusCode": 201,
      "ResponseHeaders": {
        "Content-Length": "0",
<<<<<<< HEAD
        "Date": "Tue, 02 Feb 2021 21:46:11 GMT",
        "ETag": "\u00220x8D8C7C3F5607388\u0022",
        "Last-Modified": "Tue, 02 Feb 2021 21:46:12 GMT",
=======
        "Date": "Wed, 17 Feb 2021 22:49:25 GMT",
        "ETag": "\u00220x8D8D39646BC0CE1\u0022",
        "Last-Modified": "Wed, 17 Feb 2021 22:49:25 GMT",
>>>>>>> 1814567d
        "Server": [
          "Windows-Azure-HDFS/1.0",
          "Microsoft-HTTPAPI/2.0"
        ],
        "x-ms-client-request-id": "62624c42-ec54-b020-17d4-43de074af435",
<<<<<<< HEAD
        "x-ms-request-id": "730681fe-501f-005a-04ac-f919b8000000",
=======
        "x-ms-request-id": "85734f44-c01f-0067-597f-056fa3000000",
>>>>>>> 1814567d
        "x-ms-version": "2020-06-12"
      },
      "ResponseBody": []
    },
    {
      "RequestUri": "https://seannse.blob.core.windows.net/test-filesystem-a896d7fc-18a4-fd12-e3c3-7c7afb6565a5/test-directory-d53842be-ea13-894e-f18b-e63017f25857",
      "RequestMethod": "HEAD",
      "RequestHeaders": {
        "Accept": "application/xml",
        "Authorization": "Sanitized",
        "User-Agent": [
<<<<<<< HEAD
          "azsdk-net-Storage.Files.DataLake/12.7.0-alpha.20210202.1",
          "(.NET 5.0.2; Microsoft Windows 10.0.19042)"
        ],
        "x-ms-client-request-id": "317bc797-19f6-a778-9ed5-5cbcd899c21f",
        "x-ms-date": "Tue, 02 Feb 2021 21:46:11 GMT",
=======
          "azsdk-net-Storage.Files.DataLake/12.7.0-alpha.20210217.1",
          "(.NET 5.0.3; Microsoft Windows 10.0.19042)"
        ],
        "x-ms-client-request-id": "317bc797-19f6-a778-9ed5-5cbcd899c21f",
        "x-ms-date": "Wed, 17 Feb 2021 22:49:25 GMT",
>>>>>>> 1814567d
        "x-ms-return-client-request-id": "true",
        "x-ms-version": "2020-06-12"
      },
      "RequestBody": null,
      "StatusCode": 200,
      "ResponseHeaders": {
        "Accept-Ranges": "bytes",
        "Content-Length": "0",
        "Content-Type": "application/octet-stream",
<<<<<<< HEAD
        "Date": "Tue, 02 Feb 2021 21:46:11 GMT",
        "ETag": "\u00220x8D8C7C3F5607388\u0022",
        "Last-Modified": "Tue, 02 Feb 2021 21:46:12 GMT",
=======
        "Date": "Wed, 17 Feb 2021 22:49:25 GMT",
        "ETag": "\u00220x8D8D39646BC0CE1\u0022",
        "Last-Modified": "Wed, 17 Feb 2021 22:49:25 GMT",
>>>>>>> 1814567d
        "Server": [
          "Windows-Azure-Blob/1.0",
          "Microsoft-HTTPAPI/2.0"
        ],
        "x-ms-access-tier": "Hot",
        "x-ms-access-tier-inferred": "true",
        "x-ms-blob-type": "BlockBlob",
        "x-ms-client-request-id": "317bc797-19f6-a778-9ed5-5cbcd899c21f",
<<<<<<< HEAD
        "x-ms-creation-time": "Tue, 02 Feb 2021 21:46:12 GMT",
=======
        "x-ms-creation-time": "Wed, 17 Feb 2021 22:49:25 GMT",
>>>>>>> 1814567d
        "x-ms-group": "$superuser",
        "x-ms-lease-state": "available",
        "x-ms-lease-status": "unlocked",
        "x-ms-meta-hdi_isfolder": "true",
        "x-ms-owner": "$superuser",
        "x-ms-permissions": "rwxr-x---",
<<<<<<< HEAD
        "x-ms-request-id": "0170d7a4-501e-0065-77ac-f9d11b000000",
=======
        "x-ms-request-id": "84d73918-101e-00af-0a7f-058d92000000",
>>>>>>> 1814567d
        "x-ms-server-encrypted": "true",
        "x-ms-version": "2020-06-12"
      },
      "ResponseBody": []
    },
    {
      "RequestUri": "https://seannse.blob.core.windows.net/test-filesystem-a896d7fc-18a4-fd12-e3c3-7c7afb6565a5/test-directory-d53842be-ea13-894e-f18b-e63017f25857?comp=lease",
      "RequestMethod": "PUT",
      "RequestHeaders": {
        "Accept": "application/xml",
        "Authorization": "Sanitized",
<<<<<<< HEAD
        "traceparent": "00-09f4a1228b678f4db95cc5aeb304cc0c-62d5bf0f0375bf49-00",
        "User-Agent": [
          "azsdk-net-Storage.Files.DataLake/12.7.0-alpha.20210202.1",
          "(.NET 5.0.2; Microsoft Windows 10.0.19042)"
        ],
        "x-ms-client-request-id": "26ee9efe-317d-838d-4147-2cbb9a463c8e",
        "x-ms-date": "Tue, 02 Feb 2021 21:46:11 GMT",
=======
        "traceparent": "00-6ab341925cf96c42874ebc4c87477237-6adb822f5e25944c-00",
        "User-Agent": [
          "azsdk-net-Storage.Files.DataLake/12.7.0-alpha.20210217.1",
          "(.NET 5.0.3; Microsoft Windows 10.0.19042)"
        ],
        "x-ms-client-request-id": "26ee9efe-317d-838d-4147-2cbb9a463c8e",
        "x-ms-date": "Wed, 17 Feb 2021 22:49:26 GMT",
>>>>>>> 1814567d
        "x-ms-lease-action": "acquire",
        "x-ms-lease-duration": "15",
        "x-ms-proposed-lease-id": "d477f5da-9bb4-8dad-0597-1486edf86383",
        "x-ms-return-client-request-id": "true",
        "x-ms-version": "2020-06-12"
      },
      "RequestBody": null,
      "StatusCode": 201,
      "ResponseHeaders": {
        "Content-Length": "0",
<<<<<<< HEAD
        "Date": "Tue, 02 Feb 2021 21:46:11 GMT",
        "ETag": "\u00220x8D8C7C3F5607388\u0022",
        "Last-Modified": "Tue, 02 Feb 2021 21:46:12 GMT",
=======
        "Date": "Wed, 17 Feb 2021 22:49:25 GMT",
        "ETag": "\u00220x8D8D39646BC0CE1\u0022",
        "Last-Modified": "Wed, 17 Feb 2021 22:49:25 GMT",
>>>>>>> 1814567d
        "Server": [
          "Windows-Azure-Blob/1.0",
          "Microsoft-HTTPAPI/2.0"
        ],
        "x-ms-client-request-id": "26ee9efe-317d-838d-4147-2cbb9a463c8e",
        "x-ms-lease-id": "d477f5da-9bb4-8dad-0597-1486edf86383",
<<<<<<< HEAD
        "x-ms-request-id": "0170d7d4-501e-0065-23ac-f9d11b000000",
=======
        "x-ms-request-id": "84d7392d-101e-00af-1c7f-058d92000000",
>>>>>>> 1814567d
        "x-ms-version": "2020-06-12"
      },
      "ResponseBody": []
    },
    {
      "RequestUri": "https://seannse.blob.core.windows.net/test-filesystem-a896d7fc-18a4-fd12-e3c3-7c7afb6565a5/test-directory-d53842be-ea13-894e-f18b-e63017f25857?comp=lease",
      "RequestMethod": "PUT",
      "RequestHeaders": {
        "Accept": "application/xml",
        "Authorization": "Sanitized",
<<<<<<< HEAD
        "If-None-Match": "\u00220x8D8C7C3F5607388\u0022",
        "traceparent": "00-fe13b1d7e3846948867b1cee20809ea0-ab04b94425dc8f4b-00",
        "User-Agent": [
          "azsdk-net-Storage.Files.DataLake/12.7.0-alpha.20210202.1",
          "(.NET 5.0.2; Microsoft Windows 10.0.19042)"
        ],
        "x-ms-client-request-id": "3abdb435-9baa-3fa1-32be-0d15fde949ab",
        "x-ms-date": "Tue, 02 Feb 2021 21:46:11 GMT",
=======
        "If-None-Match": "0x8D8D39646BC0CE1",
        "traceparent": "00-184d167044d9ca44ba5585fcc10cf5a4-2eafffa350b6c44b-00",
        "User-Agent": [
          "azsdk-net-Storage.Files.DataLake/12.7.0-alpha.20210217.1",
          "(.NET 5.0.3; Microsoft Windows 10.0.19042)"
        ],
        "x-ms-client-request-id": "3abdb435-9baa-3fa1-32be-0d15fde949ab",
        "x-ms-date": "Wed, 17 Feb 2021 22:49:26 GMT",
>>>>>>> 1814567d
        "x-ms-lease-action": "renew",
        "x-ms-lease-id": "d477f5da-9bb4-8dad-0597-1486edf86383",
        "x-ms-return-client-request-id": "true",
        "x-ms-version": "2020-06-12"
      },
      "RequestBody": null,
      "StatusCode": 412,
      "ResponseHeaders": {
        "Content-Length": "252",
        "Content-Type": "application/xml",
<<<<<<< HEAD
        "Date": "Tue, 02 Feb 2021 21:46:11 GMT",
=======
        "Date": "Wed, 17 Feb 2021 22:49:25 GMT",
>>>>>>> 1814567d
        "Server": [
          "Windows-Azure-Blob/1.0",
          "Microsoft-HTTPAPI/2.0"
        ],
        "x-ms-client-request-id": "3abdb435-9baa-3fa1-32be-0d15fde949ab",
        "x-ms-error-code": "ConditionNotMet",
<<<<<<< HEAD
        "x-ms-request-id": "0170d815-501e-0065-59ac-f9d11b000000",
=======
        "x-ms-request-id": "84d7394c-101e-00af-357f-058d92000000",
>>>>>>> 1814567d
        "x-ms-version": "2020-06-12"
      },
      "ResponseBody": [
        "\uFEFF\u003C?xml version=\u00221.0\u0022 encoding=\u0022utf-8\u0022?\u003E\u003CError\u003E\u003CCode\u003EConditionNotMet\u003C/Code\u003E\u003CMessage\u003EThe condition specified using HTTP conditional header(s) is not met.\n",
<<<<<<< HEAD
        "RequestId:0170d815-501e-0065-59ac-f9d11b000000\n",
        "Time:2021-02-02T21:46:12.4751002Z\u003C/Message\u003E\u003C/Error\u003E"
=======
        "RequestId:84d7394c-101e-00af-357f-058d92000000\n",
        "Time:2021-02-17T22:49:26.0615436Z\u003C/Message\u003E\u003C/Error\u003E"
>>>>>>> 1814567d
      ]
    },
    {
      "RequestUri": "https://seannse.blob.core.windows.net/test-filesystem-a896d7fc-18a4-fd12-e3c3-7c7afb6565a5?restype=container",
      "RequestMethod": "DELETE",
      "RequestHeaders": {
        "Accept": "application/xml",
        "Authorization": "Sanitized",
<<<<<<< HEAD
        "traceparent": "00-0b52a925f704de4a8f1053402dabe8a6-2daa93e5cf49bc45-00",
        "User-Agent": [
          "azsdk-net-Storage.Files.DataLake/12.7.0-alpha.20210202.1",
          "(.NET 5.0.2; Microsoft Windows 10.0.19042)"
        ],
        "x-ms-client-request-id": "e58607bd-0288-d2e3-bc81-fb5e3d047038",
        "x-ms-date": "Tue, 02 Feb 2021 21:46:11 GMT",
=======
        "traceparent": "00-6a243d23836acd45ba75a4a22eb1c819-08e3bd7d12d0bf44-00",
        "User-Agent": [
          "azsdk-net-Storage.Files.DataLake/12.7.0-alpha.20210217.1",
          "(.NET 5.0.3; Microsoft Windows 10.0.19042)"
        ],
        "x-ms-client-request-id": "e58607bd-0288-d2e3-bc81-fb5e3d047038",
        "x-ms-date": "Wed, 17 Feb 2021 22:49:26 GMT",
>>>>>>> 1814567d
        "x-ms-return-client-request-id": "true",
        "x-ms-version": "2020-06-12"
      },
      "RequestBody": null,
      "StatusCode": 202,
      "ResponseHeaders": {
        "Content-Length": "0",
<<<<<<< HEAD
        "Date": "Tue, 02 Feb 2021 21:46:11 GMT",
=======
        "Date": "Wed, 17 Feb 2021 22:49:25 GMT",
>>>>>>> 1814567d
        "Server": [
          "Windows-Azure-Blob/1.0",
          "Microsoft-HTTPAPI/2.0"
        ],
        "x-ms-client-request-id": "e58607bd-0288-d2e3-bc81-fb5e3d047038",
<<<<<<< HEAD
        "x-ms-request-id": "0170d841-501e-0065-03ac-f9d11b000000",
=======
        "x-ms-request-id": "84d7396b-101e-00af-4f7f-058d92000000",
>>>>>>> 1814567d
        "x-ms-version": "2020-06-12"
      },
      "ResponseBody": []
    }
  ],
  "Variables": {
<<<<<<< HEAD
    "DateTimeOffsetNow": "2021-02-02T15:46:07.8532185-06:00",
=======
    "DateTimeOffsetNow": "2021-02-17T16:49:22.3095918-06:00",
>>>>>>> 1814567d
    "RandomSeed": "400832678",
    "Storage_TestConfigHierarchicalNamespace": "NamespaceTenant\nseannse\nU2FuaXRpemVk\nhttps://seannse.blob.core.windows.net\nhttps://seannse.file.core.windows.net\nhttps://seannse.queue.core.windows.net\nhttps://seannse.table.core.windows.net\n\n\n\n\nhttps://seannse-secondary.blob.core.windows.net\nhttps://seannse-secondary.file.core.windows.net\nhttps://seannse-secondary.queue.core.windows.net\nhttps://seannse-secondary.table.core.windows.net\n68390a19-a643-458b-b726-408abf67b4fc\nSanitized\n72f988bf-86f1-41af-91ab-2d7cd011db47\nhttps://login.microsoftonline.com/\nCloud\nBlobEndpoint=https://seannse.blob.core.windows.net/;QueueEndpoint=https://seannse.queue.core.windows.net/;FileEndpoint=https://seannse.file.core.windows.net/;BlobSecondaryEndpoint=https://seannse-secondary.blob.core.windows.net/;QueueSecondaryEndpoint=https://seannse-secondary.queue.core.windows.net/;FileSecondaryEndpoint=https://seannse-secondary.file.core.windows.net/;AccountName=seannse;AccountKey=Sanitized\n"
  }
}<|MERGE_RESOLUTION|>--- conflicted
+++ resolved
@@ -1,197 +1,125 @@
 {
   "Entries": [
     {
-      "RequestUri": "https://seannse.blob.core.windows.net/test-filesystem-977279ce-a98d-2934-38d7-612bd61c936f?restype=container",
-      "RequestMethod": "PUT",
-      "RequestHeaders": {
-        "Accept": "application/xml",
-        "Authorization": "Sanitized",
-<<<<<<< HEAD
-        "traceparent": "00-2a8c9bbf4a77104891e5b73993e6bc33-032e6057067d9946-00",
-        "User-Agent": [
-          "azsdk-net-Storage.Files.DataLake/12.7.0-alpha.20210202.1",
-          "(.NET 5.0.2; Microsoft Windows 10.0.19042)"
+      "RequestUri": "https://seannse.blob.core.windows.net/test-filesystem-cf96637e-ab4e-6b05-c7d0-a2b1ee9adcbb?restype=container",
+      "RequestMethod": "PUT",
+      "RequestHeaders": {
+        "Accept": "application/xml",
+        "Authorization": "Sanitized",
+        "traceparent": "00-d4c1ce1fa13d9e4d88daf86bb4ba1bdd-47e5904ba78c134f-00",
+        "User-Agent": [
+          "azsdk-net-Storage.Files.DataLake/12.7.0-alpha.20210219.1",
+          "(.NET 5.0.3; Microsoft Windows 10.0.19041)"
         ],
         "x-ms-blob-public-access": "container",
-        "x-ms-client-request-id": "1f14b220-02b5-2899-aa3f-916adf58d1b0",
-        "x-ms-date": "Tue, 02 Feb 2021 21:46:07 GMT",
-=======
-        "traceparent": "00-6f963778ad5bb444bfbd78494f8c9726-2c1993813132604a-00",
-        "User-Agent": [
-          "azsdk-net-Storage.Files.DataLake/12.7.0-alpha.20210217.1",
-          "(.NET 5.0.3; Microsoft Windows 10.0.19042)"
-        ],
-        "x-ms-blob-public-access": "container",
-        "x-ms-client-request-id": "1f14b220-02b5-2899-aa3f-916adf58d1b0",
-        "x-ms-date": "Wed, 17 Feb 2021 22:49:22 GMT",
->>>>>>> 1814567d
-        "x-ms-return-client-request-id": "true",
-        "x-ms-version": "2020-06-12"
-      },
-      "RequestBody": null,
-      "StatusCode": 201,
-      "ResponseHeaders": {
-        "Content-Length": "0",
-<<<<<<< HEAD
-        "Date": "Tue, 02 Feb 2021 21:46:08 GMT",
-        "ETag": "\u00220x8D8C7C3F34F318E\u0022",
-        "Last-Modified": "Tue, 02 Feb 2021 21:46:08 GMT",
-=======
-        "Date": "Wed, 17 Feb 2021 22:49:21 GMT",
-        "ETag": "\u00220x8D8D39644BB1F10\u0022",
-        "Last-Modified": "Wed, 17 Feb 2021 22:49:22 GMT",
->>>>>>> 1814567d
-        "Server": [
-          "Windows-Azure-Blob/1.0",
-          "Microsoft-HTTPAPI/2.0"
-        ],
-        "x-ms-client-request-id": "1f14b220-02b5-2899-aa3f-916adf58d1b0",
-<<<<<<< HEAD
-        "x-ms-request-id": "2287ab4d-701e-0086-5bac-f9b3e6000000",
-=======
-        "x-ms-request-id": "262dbc20-a01e-0071-017f-059974000000",
->>>>>>> 1814567d
-        "x-ms-version": "2020-06-12"
-      },
-      "ResponseBody": []
-    },
-    {
-      "RequestUri": "https://seannse.dfs.core.windows.net/test-filesystem-977279ce-a98d-2934-38d7-612bd61c936f/test-directory-10694526-6b65-b4d6-388a-03b08b10d2f1?resource=directory",
+        "x-ms-client-request-id": "17a9c903-1149-bb66-23eb-1c1fa700a628",
+        "x-ms-date": "Fri, 19 Feb 2021 19:06:07 GMT",
+        "x-ms-return-client-request-id": "true",
+        "x-ms-version": "2020-06-12"
+      },
+      "RequestBody": null,
+      "StatusCode": 201,
+      "ResponseHeaders": {
+        "Content-Length": "0",
+        "Date": "Fri, 19 Feb 2021 19:06:06 GMT",
+        "ETag": "\u00220x8D8D5096943BE4A\u0022",
+        "Last-Modified": "Fri, 19 Feb 2021 19:06:07 GMT",
+        "Server": [
+          "Windows-Azure-Blob/1.0",
+          "Microsoft-HTTPAPI/2.0"
+        ],
+        "x-ms-client-request-id": "17a9c903-1149-bb66-23eb-1c1fa700a628",
+        "x-ms-request-id": "cb135e0a-b01e-006d-2af2-06cb14000000",
+        "x-ms-version": "2020-06-12"
+      },
+      "ResponseBody": []
+    },
+    {
+      "RequestUri": "https://seannse.dfs.core.windows.net/test-filesystem-cf96637e-ab4e-6b05-c7d0-a2b1ee9adcbb/test-directory-7f56e64c-d6ac-b643-8658-e3651c92e7e4?resource=directory",
       "RequestMethod": "PUT",
       "RequestHeaders": {
         "Accept": "application/json",
         "Authorization": "Sanitized",
-<<<<<<< HEAD
-        "traceparent": "00-8dce7c50518d4246b8fd8894be4395df-20672945baef4b41-00",
-        "User-Agent": [
-          "azsdk-net-Storage.Files.DataLake/12.7.0-alpha.20210202.1",
-          "(.NET 5.0.2; Microsoft Windows 10.0.19042)"
-        ],
-        "x-ms-client-request-id": "11fe6d0b-abdd-b5e8-db60-e62bfee99c99",
-        "x-ms-date": "Tue, 02 Feb 2021 21:46:08 GMT",
-=======
-        "traceparent": "00-e32769dffa9eb1488cb54b46cf0036de-5b5ed8616e3dca4f-00",
-        "User-Agent": [
-          "azsdk-net-Storage.Files.DataLake/12.7.0-alpha.20210217.1",
-          "(.NET 5.0.3; Microsoft Windows 10.0.19042)"
-        ],
-        "x-ms-client-request-id": "11fe6d0b-abdd-b5e8-db60-e62bfee99c99",
-        "x-ms-date": "Wed, 17 Feb 2021 22:49:22 GMT",
->>>>>>> 1814567d
-        "x-ms-return-client-request-id": "true",
-        "x-ms-version": "2020-06-12"
-      },
-      "RequestBody": null,
-      "StatusCode": 201,
-      "ResponseHeaders": {
-        "Content-Length": "0",
-<<<<<<< HEAD
-        "Date": "Tue, 02 Feb 2021 21:46:08 GMT",
-        "ETag": "\u00220x8D8C7C3F3847D3E\u0022",
-        "Last-Modified": "Tue, 02 Feb 2021 21:46:09 GMT",
-=======
-        "Date": "Wed, 17 Feb 2021 22:49:22 GMT",
-        "ETag": "\u00220x8D8D39644F435E1\u0022",
-        "Last-Modified": "Wed, 17 Feb 2021 22:49:22 GMT",
->>>>>>> 1814567d
+        "traceparent": "00-1e9f58f899a1a247a5511d2528b573a7-8a04aeb586c09844-00",
+        "User-Agent": [
+          "azsdk-net-Storage.Files.DataLake/12.7.0-alpha.20210219.1",
+          "(.NET 5.0.3; Microsoft Windows 10.0.19041)"
+        ],
+        "x-ms-client-request-id": "9e256542-4a8c-2dec-85f3-91f12d009e90",
+        "x-ms-date": "Fri, 19 Feb 2021 19:06:07 GMT",
+        "x-ms-return-client-request-id": "true",
+        "x-ms-version": "2020-06-12"
+      },
+      "RequestBody": null,
+      "StatusCode": 201,
+      "ResponseHeaders": {
+        "Content-Length": "0",
+        "Date": "Fri, 19 Feb 2021 19:06:06 GMT",
+        "ETag": "\u00220x8D8D5096954FF2E\u0022",
+        "Last-Modified": "Fri, 19 Feb 2021 19:06:07 GMT",
         "Server": [
           "Windows-Azure-HDFS/1.0",
           "Microsoft-HTTPAPI/2.0"
         ],
-        "x-ms-client-request-id": "11fe6d0b-abdd-b5e8-db60-e62bfee99c99",
-<<<<<<< HEAD
-        "x-ms-request-id": "8d6423a5-101f-0064-6bac-f98ec7000000",
-=======
-        "x-ms-request-id": "7e5f9470-401f-0079-437f-05837b000000",
->>>>>>> 1814567d
-        "x-ms-version": "2020-06-12"
-      },
-      "ResponseBody": []
-    },
-    {
-      "RequestUri": "https://seannse.blob.core.windows.net/test-filesystem-977279ce-a98d-2934-38d7-612bd61c936f/test-directory-10694526-6b65-b4d6-388a-03b08b10d2f1?comp=lease",
-      "RequestMethod": "PUT",
-      "RequestHeaders": {
-        "Accept": "application/xml",
-        "Authorization": "Sanitized",
-<<<<<<< HEAD
-        "traceparent": "00-378e97410dcaef4d96817e84067fe3d0-d701c6477196444a-00",
-        "User-Agent": [
-          "azsdk-net-Storage.Files.DataLake/12.7.0-alpha.20210202.1",
-          "(.NET 5.0.2; Microsoft Windows 10.0.19042)"
-        ],
-        "x-ms-client-request-id": "e899759e-3d86-5dec-c54c-85c7f4be590b",
-        "x-ms-date": "Tue, 02 Feb 2021 21:46:08 GMT",
-=======
-        "traceparent": "00-ccb677b8b55cc24d8dcb3eaea2ff1970-ce7f4576bced3748-00",
-        "User-Agent": [
-          "azsdk-net-Storage.Files.DataLake/12.7.0-alpha.20210217.1",
-          "(.NET 5.0.3; Microsoft Windows 10.0.19042)"
-        ],
-        "x-ms-client-request-id": "e899759e-3d86-5dec-c54c-85c7f4be590b",
-        "x-ms-date": "Wed, 17 Feb 2021 22:49:23 GMT",
->>>>>>> 1814567d
+        "x-ms-client-request-id": "9e256542-4a8c-2dec-85f3-91f12d009e90",
+        "x-ms-request-id": "da8476ec-a01f-0061-6ef2-065c1c000000",
+        "x-ms-version": "2020-06-12"
+      },
+      "ResponseBody": []
+    },
+    {
+      "RequestUri": "https://seannse.blob.core.windows.net/test-filesystem-cf96637e-ab4e-6b05-c7d0-a2b1ee9adcbb/test-directory-7f56e64c-d6ac-b643-8658-e3651c92e7e4?comp=lease",
+      "RequestMethod": "PUT",
+      "RequestHeaders": {
+        "Accept": "application/xml",
+        "Authorization": "Sanitized",
+        "traceparent": "00-24b67dde98472143a70525e64040e83f-92a3e612b7f44f4b-00",
+        "User-Agent": [
+          "azsdk-net-Storage.Files.DataLake/12.7.0-alpha.20210219.1",
+          "(.NET 5.0.3; Microsoft Windows 10.0.19041)"
+        ],
+        "x-ms-client-request-id": "73e6308a-f7a3-c097-2d9e-29702a69182c",
+        "x-ms-date": "Fri, 19 Feb 2021 19:06:07 GMT",
         "x-ms-lease-action": "acquire",
         "x-ms-lease-duration": "15",
-        "x-ms-proposed-lease-id": "cb4f9f6c-ad4e-b1a8-8b16-b6295cd02b62",
-        "x-ms-return-client-request-id": "true",
-        "x-ms-version": "2020-06-12"
-      },
-      "RequestBody": null,
-      "StatusCode": 201,
-      "ResponseHeaders": {
-        "Content-Length": "0",
-<<<<<<< HEAD
-        "Date": "Tue, 02 Feb 2021 21:46:08 GMT",
-        "ETag": "\u00220x8D8C7C3F3847D3E\u0022",
-        "Last-Modified": "Tue, 02 Feb 2021 21:46:09 GMT",
-=======
-        "Date": "Wed, 17 Feb 2021 22:49:22 GMT",
-        "ETag": "\u00220x8D8D39644F435E1\u0022",
-        "Last-Modified": "Wed, 17 Feb 2021 22:49:22 GMT",
->>>>>>> 1814567d
-        "Server": [
-          "Windows-Azure-Blob/1.0",
-          "Microsoft-HTTPAPI/2.0"
-        ],
-        "x-ms-client-request-id": "e899759e-3d86-5dec-c54c-85c7f4be590b",
-        "x-ms-lease-id": "cb4f9f6c-ad4e-b1a8-8b16-b6295cd02b62",
-<<<<<<< HEAD
-        "x-ms-request-id": "2287ac88-701e-0086-6bac-f9b3e6000000",
-=======
-        "x-ms-request-id": "262dbce1-a01e-0071-267f-059974000000",
->>>>>>> 1814567d
-        "x-ms-version": "2020-06-12"
-      },
-      "ResponseBody": []
-    },
-    {
-      "RequestUri": "https://seannse.blob.core.windows.net/test-filesystem-977279ce-a98d-2934-38d7-612bd61c936f/test-directory-10694526-6b65-b4d6-388a-03b08b10d2f1?comp=lease",
-      "RequestMethod": "PUT",
-      "RequestHeaders": {
-        "Accept": "application/xml",
-        "Authorization": "Sanitized",
-<<<<<<< HEAD
-        "If-Modified-Since": "Wed, 03 Feb 2021 21:46:07 GMT",
-        "traceparent": "00-9106583b454946489f83f5cf1eceeb37-d3d1be2ebbf42347-00",
-        "User-Agent": [
-          "azsdk-net-Storage.Files.DataLake/12.7.0-alpha.20210202.1",
-          "(.NET 5.0.2; Microsoft Windows 10.0.19042)"
-        ],
-        "x-ms-client-request-id": "e78a46c1-4237-44db-dc47-58c53b4c7b6d",
-        "x-ms-date": "Tue, 02 Feb 2021 21:46:08 GMT",
-=======
-        "If-Modified-Since": "Thu, 18 Feb 2021 22:49:22 GMT",
-        "traceparent": "00-02923fec266cb845b532daf19c1a2cc0-b581dc056abbb942-00",
-        "User-Agent": [
-          "azsdk-net-Storage.Files.DataLake/12.7.0-alpha.20210217.1",
-          "(.NET 5.0.3; Microsoft Windows 10.0.19042)"
-        ],
-        "x-ms-client-request-id": "e78a46c1-4237-44db-dc47-58c53b4c7b6d",
-        "x-ms-date": "Wed, 17 Feb 2021 22:49:23 GMT",
->>>>>>> 1814567d
+        "x-ms-proposed-lease-id": "9d1a3804-8152-8738-741b-208314590ac8",
+        "x-ms-return-client-request-id": "true",
+        "x-ms-version": "2020-06-12"
+      },
+      "RequestBody": null,
+      "StatusCode": 201,
+      "ResponseHeaders": {
+        "Content-Length": "0",
+        "Date": "Fri, 19 Feb 2021 19:06:06 GMT",
+        "ETag": "\u00220x8D8D5096954FF2E\u0022",
+        "Last-Modified": "Fri, 19 Feb 2021 19:06:07 GMT",
+        "Server": [
+          "Windows-Azure-Blob/1.0",
+          "Microsoft-HTTPAPI/2.0"
+        ],
+        "x-ms-client-request-id": "73e6308a-f7a3-c097-2d9e-29702a69182c",
+        "x-ms-lease-id": "9d1a3804-8152-8738-741b-208314590ac8",
+        "x-ms-request-id": "cb135e5c-b01e-006d-76f2-06cb14000000",
+        "x-ms-version": "2020-06-12"
+      },
+      "ResponseBody": []
+    },
+    {
+      "RequestUri": "https://seannse.blob.core.windows.net/test-filesystem-cf96637e-ab4e-6b05-c7d0-a2b1ee9adcbb/test-directory-7f56e64c-d6ac-b643-8658-e3651c92e7e4?comp=lease",
+      "RequestMethod": "PUT",
+      "RequestHeaders": {
+        "Accept": "application/xml",
+        "Authorization": "Sanitized",
+        "If-Modified-Since": "Sat, 20 Feb 2021 19:06:07 GMT",
+        "traceparent": "00-4c7cbd969aec9e46a76b8fef7b3a9e3c-a43c0edeaa840047-00",
+        "User-Agent": [
+          "azsdk-net-Storage.Files.DataLake/12.7.0-alpha.20210219.1",
+          "(.NET 5.0.3; Microsoft Windows 10.0.19041)"
+        ],
+        "x-ms-client-request-id": "e4f9c10e-9772-cb25-6163-89ce1fe78fb4",
+        "x-ms-date": "Fri, 19 Feb 2021 19:06:07 GMT",
         "x-ms-lease-action": "renew",
-        "x-ms-lease-id": "cb4f9f6c-ad4e-b1a8-8b16-b6295cd02b62",
+        "x-ms-lease-id": "9d1a3804-8152-8738-741b-208314590ac8",
         "x-ms-return-client-request-id": "true",
         "x-ms-version": "2020-06-12"
       },
@@ -200,58 +128,35 @@
       "ResponseHeaders": {
         "Content-Length": "252",
         "Content-Type": "application/xml",
-<<<<<<< HEAD
-        "Date": "Tue, 02 Feb 2021 21:46:09 GMT",
-=======
-        "Date": "Wed, 17 Feb 2021 22:49:22 GMT",
->>>>>>> 1814567d
-        "Server": [
-          "Windows-Azure-Blob/1.0",
-          "Microsoft-HTTPAPI/2.0"
-        ],
-        "x-ms-client-request-id": "e78a46c1-4237-44db-dc47-58c53b4c7b6d",
+        "Date": "Fri, 19 Feb 2021 19:06:06 GMT",
+        "Server": [
+          "Windows-Azure-Blob/1.0",
+          "Microsoft-HTTPAPI/2.0"
+        ],
+        "x-ms-client-request-id": "e4f9c10e-9772-cb25-6163-89ce1fe78fb4",
         "x-ms-error-code": "ConditionNotMet",
-<<<<<<< HEAD
-        "x-ms-request-id": "2287acc1-701e-0086-21ac-f9b3e6000000",
-=======
-        "x-ms-request-id": "262dbcf8-a01e-0071-3c7f-059974000000",
->>>>>>> 1814567d
+        "x-ms-request-id": "cb135e78-b01e-006d-10f2-06cb14000000",
         "x-ms-version": "2020-06-12"
       },
       "ResponseBody": [
         "\uFEFF\u003C?xml version=\u00221.0\u0022 encoding=\u0022utf-8\u0022?\u003E\u003CError\u003E\u003CCode\u003EConditionNotMet\u003C/Code\u003E\u003CMessage\u003EThe condition specified using HTTP conditional header(s) is not met.\n",
-<<<<<<< HEAD
-        "RequestId:2287acc1-701e-0086-21ac-f9b3e6000000\n",
-        "Time:2021-02-02T21:46:09.2852591Z\u003C/Message\u003E\u003C/Error\u003E"
-=======
-        "RequestId:262dbcf8-a01e-0071-3c7f-059974000000\n",
-        "Time:2021-02-17T22:49:23.0038096Z\u003C/Message\u003E\u003C/Error\u003E"
->>>>>>> 1814567d
+        "RequestId:cb135e78-b01e-006d-10f2-06cb14000000\n",
+        "Time:2021-02-19T19:06:07.3026273Z\u003C/Message\u003E\u003C/Error\u003E"
       ]
     },
     {
-      "RequestUri": "https://seannse.blob.core.windows.net/test-filesystem-977279ce-a98d-2934-38d7-612bd61c936f?restype=container",
+      "RequestUri": "https://seannse.blob.core.windows.net/test-filesystem-cf96637e-ab4e-6b05-c7d0-a2b1ee9adcbb?restype=container",
       "RequestMethod": "DELETE",
       "RequestHeaders": {
         "Accept": "application/xml",
         "Authorization": "Sanitized",
-<<<<<<< HEAD
-        "traceparent": "00-ef64de8928776740a9546b93b187a9a5-8e049826b61c4b42-00",
-        "User-Agent": [
-          "azsdk-net-Storage.Files.DataLake/12.7.0-alpha.20210202.1",
-          "(.NET 5.0.2; Microsoft Windows 10.0.19042)"
-        ],
-        "x-ms-client-request-id": "ae058828-7234-f2d4-a964-58fc26c16f3e",
-        "x-ms-date": "Tue, 02 Feb 2021 21:46:08 GMT",
-=======
-        "traceparent": "00-9077df2c2e32f547b21282e3d22674fb-db1163a31ec49649-00",
-        "User-Agent": [
-          "azsdk-net-Storage.Files.DataLake/12.7.0-alpha.20210217.1",
-          "(.NET 5.0.3; Microsoft Windows 10.0.19042)"
-        ],
-        "x-ms-client-request-id": "ae058828-7234-f2d4-a964-58fc26c16f3e",
-        "x-ms-date": "Wed, 17 Feb 2021 22:49:23 GMT",
->>>>>>> 1814567d
+        "traceparent": "00-75bf68346d0b1a45a78bd24911ffc579-5b0f587804e41b4b-00",
+        "User-Agent": [
+          "azsdk-net-Storage.Files.DataLake/12.7.0-alpha.20210219.1",
+          "(.NET 5.0.3; Microsoft Windows 10.0.19041)"
+        ],
+        "x-ms-client-request-id": "6861364a-346f-52b9-a362-d3795d559af9",
+        "x-ms-date": "Fri, 19 Feb 2021 19:06:08 GMT",
         "x-ms-return-client-request-id": "true",
         "x-ms-version": "2020-06-12"
       },
@@ -259,217 +164,137 @@
       "StatusCode": 202,
       "ResponseHeaders": {
         "Content-Length": "0",
-<<<<<<< HEAD
-        "Date": "Tue, 02 Feb 2021 21:46:09 GMT",
-=======
-        "Date": "Wed, 17 Feb 2021 22:49:22 GMT",
->>>>>>> 1814567d
-        "Server": [
-          "Windows-Azure-Blob/1.0",
-          "Microsoft-HTTPAPI/2.0"
-        ],
-        "x-ms-client-request-id": "ae058828-7234-f2d4-a964-58fc26c16f3e",
-<<<<<<< HEAD
-        "x-ms-request-id": "2287aced-701e-0086-45ac-f9b3e6000000",
-=======
-        "x-ms-request-id": "262dbd39-a01e-0071-707f-059974000000",
->>>>>>> 1814567d
-        "x-ms-version": "2020-06-12"
-      },
-      "ResponseBody": []
-    },
-    {
-      "RequestUri": "https://seannse.blob.core.windows.net/test-filesystem-28fd3164-1b8e-a318-196a-f949e434a6e9?restype=container",
-      "RequestMethod": "PUT",
-      "RequestHeaders": {
-        "Accept": "application/xml",
-        "Authorization": "Sanitized",
-<<<<<<< HEAD
-        "traceparent": "00-d471975e11a5b343b264a1edc6ab78bf-47513e4aff40a14a-00",
-        "User-Agent": [
-          "azsdk-net-Storage.Files.DataLake/12.7.0-alpha.20210202.1",
-          "(.NET 5.0.2; Microsoft Windows 10.0.19042)"
+        "Date": "Fri, 19 Feb 2021 19:06:06 GMT",
+        "Server": [
+          "Windows-Azure-Blob/1.0",
+          "Microsoft-HTTPAPI/2.0"
+        ],
+        "x-ms-client-request-id": "6861364a-346f-52b9-a362-d3795d559af9",
+        "x-ms-request-id": "cb135e9e-b01e-006d-32f2-06cb14000000",
+        "x-ms-version": "2020-06-12"
+      },
+      "ResponseBody": []
+    },
+    {
+      "RequestUri": "https://seannse.blob.core.windows.net/test-filesystem-6f6accd0-e827-36a0-4056-d74704e2549b?restype=container",
+      "RequestMethod": "PUT",
+      "RequestHeaders": {
+        "Accept": "application/xml",
+        "Authorization": "Sanitized",
+        "traceparent": "00-6eb4c6a12264cc479dfa50965a5c5d89-7ba89ab300171b4a-00",
+        "User-Agent": [
+          "azsdk-net-Storage.Files.DataLake/12.7.0-alpha.20210219.1",
+          "(.NET 5.0.3; Microsoft Windows 10.0.19041)"
         ],
         "x-ms-blob-public-access": "container",
-        "x-ms-client-request-id": "6c421e7d-d0f6-0c36-7062-94ca788a0d75",
-        "x-ms-date": "Tue, 02 Feb 2021 21:46:08 GMT",
-=======
-        "traceparent": "00-930755705a75e54ba3bc549da24fbacd-83b6779d59043540-00",
-        "User-Agent": [
-          "azsdk-net-Storage.Files.DataLake/12.7.0-alpha.20210217.1",
-          "(.NET 5.0.3; Microsoft Windows 10.0.19042)"
-        ],
-        "x-ms-blob-public-access": "container",
-        "x-ms-client-request-id": "6c421e7d-d0f6-0c36-7062-94ca788a0d75",
-        "x-ms-date": "Wed, 17 Feb 2021 22:49:23 GMT",
->>>>>>> 1814567d
-        "x-ms-return-client-request-id": "true",
-        "x-ms-version": "2020-06-12"
-      },
-      "RequestBody": null,
-      "StatusCode": 201,
-      "ResponseHeaders": {
-        "Content-Length": "0",
-<<<<<<< HEAD
-        "Date": "Tue, 02 Feb 2021 21:46:08 GMT",
-        "ETag": "\u00220x8D8C7C3F3E75090\u0022",
-        "Last-Modified": "Tue, 02 Feb 2021 21:46:09 GMT",
-=======
-        "Date": "Wed, 17 Feb 2021 22:49:23 GMT",
-        "ETag": "\u00220x8D8D39645585065\u0022",
-        "Last-Modified": "Wed, 17 Feb 2021 22:49:23 GMT",
->>>>>>> 1814567d
-        "Server": [
-          "Windows-Azure-Blob/1.0",
-          "Microsoft-HTTPAPI/2.0"
-        ],
-        "x-ms-client-request-id": "6c421e7d-d0f6-0c36-7062-94ca788a0d75",
-<<<<<<< HEAD
-        "x-ms-request-id": "eeb00299-e01e-0002-5aac-f9c1e7000000",
-=======
-        "x-ms-request-id": "d10f5d0f-e01e-003d-0e7f-050944000000",
->>>>>>> 1814567d
-        "x-ms-version": "2020-06-12"
-      },
-      "ResponseBody": []
-    },
-    {
-      "RequestUri": "https://seannse.dfs.core.windows.net/test-filesystem-28fd3164-1b8e-a318-196a-f949e434a6e9/test-directory-92ad6fbe-bc24-97f7-f973-bf0ebc98dde9?resource=directory",
+        "x-ms-client-request-id": "ab729890-6e5a-62ca-952b-28195c724dc1",
+        "x-ms-date": "Fri, 19 Feb 2021 19:06:08 GMT",
+        "x-ms-return-client-request-id": "true",
+        "x-ms-version": "2020-06-12"
+      },
+      "RequestBody": null,
+      "StatusCode": 201,
+      "ResponseHeaders": {
+        "Content-Length": "0",
+        "Date": "Fri, 19 Feb 2021 19:06:06 GMT",
+        "ETag": "\u00220x8D8D50969831C81\u0022",
+        "Last-Modified": "Fri, 19 Feb 2021 19:06:07 GMT",
+        "Server": [
+          "Windows-Azure-Blob/1.0",
+          "Microsoft-HTTPAPI/2.0"
+        ],
+        "x-ms-client-request-id": "ab729890-6e5a-62ca-952b-28195c724dc1",
+        "x-ms-request-id": "cb135ec2-b01e-006d-50f2-06cb14000000",
+        "x-ms-version": "2020-06-12"
+      },
+      "ResponseBody": []
+    },
+    {
+      "RequestUri": "https://seannse.dfs.core.windows.net/test-filesystem-6f6accd0-e827-36a0-4056-d74704e2549b/test-directory-c6f5370e-b0d1-a974-8737-b66620b03138?resource=directory",
       "RequestMethod": "PUT",
       "RequestHeaders": {
         "Accept": "application/json",
         "Authorization": "Sanitized",
-<<<<<<< HEAD
-        "traceparent": "00-42cd102fcc94c04cb39bd37f6409b975-1a1178c3626bb548-00",
-        "User-Agent": [
-          "azsdk-net-Storage.Files.DataLake/12.7.0-alpha.20210202.1",
-          "(.NET 5.0.2; Microsoft Windows 10.0.19042)"
-        ],
-        "x-ms-client-request-id": "56c1ea72-6782-c107-27ab-7383102850d8",
-        "x-ms-date": "Tue, 02 Feb 2021 21:46:09 GMT",
-=======
-        "traceparent": "00-bcca9e4beaabd44c81b81963995f6535-a37763c8f5751d41-00",
-        "User-Agent": [
-          "azsdk-net-Storage.Files.DataLake/12.7.0-alpha.20210217.1",
-          "(.NET 5.0.3; Microsoft Windows 10.0.19042)"
-        ],
-        "x-ms-client-request-id": "56c1ea72-6782-c107-27ab-7383102850d8",
-        "x-ms-date": "Wed, 17 Feb 2021 22:49:23 GMT",
->>>>>>> 1814567d
-        "x-ms-return-client-request-id": "true",
-        "x-ms-version": "2020-06-12"
-      },
-      "RequestBody": null,
-      "StatusCode": 201,
-      "ResponseHeaders": {
-        "Content-Length": "0",
-<<<<<<< HEAD
-        "Date": "Tue, 02 Feb 2021 21:46:09 GMT",
-        "ETag": "\u00220x8D8C7C3F42B603B\u0022",
-        "Last-Modified": "Tue, 02 Feb 2021 21:46:10 GMT",
-=======
-        "Date": "Wed, 17 Feb 2021 22:49:23 GMT",
-        "ETag": "\u00220x8D8D39645909C4C\u0022",
-        "Last-Modified": "Wed, 17 Feb 2021 22:49:23 GMT",
->>>>>>> 1814567d
+        "traceparent": "00-e462e70bd042f74f981d055e48c17035-8ccc62cab7d3eb47-00",
+        "User-Agent": [
+          "azsdk-net-Storage.Files.DataLake/12.7.0-alpha.20210219.1",
+          "(.NET 5.0.3; Microsoft Windows 10.0.19041)"
+        ],
+        "x-ms-client-request-id": "cce10673-7f12-dfe4-24c9-2322b76341e5",
+        "x-ms-date": "Fri, 19 Feb 2021 19:06:08 GMT",
+        "x-ms-return-client-request-id": "true",
+        "x-ms-version": "2020-06-12"
+      },
+      "RequestBody": null,
+      "StatusCode": 201,
+      "ResponseHeaders": {
+        "Content-Length": "0",
+        "Date": "Fri, 19 Feb 2021 19:06:06 GMT",
+        "ETag": "\u00220x8D8D509699157D5\u0022",
+        "Last-Modified": "Fri, 19 Feb 2021 19:06:07 GMT",
         "Server": [
           "Windows-Azure-HDFS/1.0",
           "Microsoft-HTTPAPI/2.0"
         ],
-        "x-ms-client-request-id": "56c1ea72-6782-c107-27ab-7383102850d8",
-<<<<<<< HEAD
-        "x-ms-request-id": "264842b0-301f-0073-45ac-f927cc000000",
-=======
-        "x-ms-request-id": "45cb3325-301f-0001-467f-052083000000",
->>>>>>> 1814567d
-        "x-ms-version": "2020-06-12"
-      },
-      "ResponseBody": []
-    },
-    {
-      "RequestUri": "https://seannse.blob.core.windows.net/test-filesystem-28fd3164-1b8e-a318-196a-f949e434a6e9/test-directory-92ad6fbe-bc24-97f7-f973-bf0ebc98dde9?comp=lease",
-      "RequestMethod": "PUT",
-      "RequestHeaders": {
-        "Accept": "application/xml",
-        "Authorization": "Sanitized",
-<<<<<<< HEAD
-        "traceparent": "00-cd1e25d0d6cb0840ae480bbefe6b28bb-f2b881d26e5a0741-00",
-        "User-Agent": [
-          "azsdk-net-Storage.Files.DataLake/12.7.0-alpha.20210202.1",
-          "(.NET 5.0.2; Microsoft Windows 10.0.19042)"
-        ],
-        "x-ms-client-request-id": "8c606a40-6613-2a1e-663d-da5332734814",
-        "x-ms-date": "Tue, 02 Feb 2021 21:46:09 GMT",
-=======
-        "traceparent": "00-8ec073c0a987e445892f726d48d3c79d-a9e2f2640411dc4e-00",
-        "User-Agent": [
-          "azsdk-net-Storage.Files.DataLake/12.7.0-alpha.20210217.1",
-          "(.NET 5.0.3; Microsoft Windows 10.0.19042)"
-        ],
-        "x-ms-client-request-id": "8c606a40-6613-2a1e-663d-da5332734814",
-        "x-ms-date": "Wed, 17 Feb 2021 22:49:24 GMT",
->>>>>>> 1814567d
+        "x-ms-client-request-id": "cce10673-7f12-dfe4-24c9-2322b76341e5",
+        "x-ms-request-id": "da847756-a01f-0061-58f2-065c1c000000",
+        "x-ms-version": "2020-06-12"
+      },
+      "ResponseBody": []
+    },
+    {
+      "RequestUri": "https://seannse.blob.core.windows.net/test-filesystem-6f6accd0-e827-36a0-4056-d74704e2549b/test-directory-c6f5370e-b0d1-a974-8737-b66620b03138?comp=lease",
+      "RequestMethod": "PUT",
+      "RequestHeaders": {
+        "Accept": "application/xml",
+        "Authorization": "Sanitized",
+        "traceparent": "00-1a14a7c33bc9814398d6530528ffaa3a-6d806d98fa66d94e-00",
+        "User-Agent": [
+          "azsdk-net-Storage.Files.DataLake/12.7.0-alpha.20210219.1",
+          "(.NET 5.0.3; Microsoft Windows 10.0.19041)"
+        ],
+        "x-ms-client-request-id": "0e606edf-9a23-918a-b57c-d5328634820a",
+        "x-ms-date": "Fri, 19 Feb 2021 19:06:08 GMT",
         "x-ms-lease-action": "acquire",
         "x-ms-lease-duration": "15",
-        "x-ms-proposed-lease-id": "aa5aab84-47bf-8483-7b2f-359379125f8a",
-        "x-ms-return-client-request-id": "true",
-        "x-ms-version": "2020-06-12"
-      },
-      "RequestBody": null,
-      "StatusCode": 201,
-      "ResponseHeaders": {
-        "Content-Length": "0",
-<<<<<<< HEAD
-        "Date": "Tue, 02 Feb 2021 21:46:09 GMT",
-        "ETag": "\u00220x8D8C7C3F42B603B\u0022",
-        "Last-Modified": "Tue, 02 Feb 2021 21:46:10 GMT",
-=======
-        "Date": "Wed, 17 Feb 2021 22:49:23 GMT",
-        "ETag": "\u00220x8D8D39645909C4C\u0022",
-        "Last-Modified": "Wed, 17 Feb 2021 22:49:23 GMT",
->>>>>>> 1814567d
-        "Server": [
-          "Windows-Azure-Blob/1.0",
-          "Microsoft-HTTPAPI/2.0"
-        ],
-        "x-ms-client-request-id": "8c606a40-6613-2a1e-663d-da5332734814",
-        "x-ms-lease-id": "aa5aab84-47bf-8483-7b2f-359379125f8a",
-<<<<<<< HEAD
-        "x-ms-request-id": "eeb003a1-e01e-0002-27ac-f9c1e7000000",
-=======
-        "x-ms-request-id": "d10f5e14-e01e-003d-737f-050944000000",
->>>>>>> 1814567d
-        "x-ms-version": "2020-06-12"
-      },
-      "ResponseBody": []
-    },
-    {
-      "RequestUri": "https://seannse.blob.core.windows.net/test-filesystem-28fd3164-1b8e-a318-196a-f949e434a6e9/test-directory-92ad6fbe-bc24-97f7-f973-bf0ebc98dde9?comp=lease",
-      "RequestMethod": "PUT",
-      "RequestHeaders": {
-        "Accept": "application/xml",
-        "Authorization": "Sanitized",
-<<<<<<< HEAD
-        "If-Unmodified-Since": "Mon, 01 Feb 2021 21:46:07 GMT",
-        "traceparent": "00-f57e2163c30b004a8267fb2baf8cea39-0005545ac1862444-00",
-        "User-Agent": [
-          "azsdk-net-Storage.Files.DataLake/12.7.0-alpha.20210202.1",
-          "(.NET 5.0.2; Microsoft Windows 10.0.19042)"
-        ],
-        "x-ms-client-request-id": "0e5302c1-d2b1-fb76-c371-6a98ac14d552",
-        "x-ms-date": "Tue, 02 Feb 2021 21:46:09 GMT",
-=======
-        "If-Unmodified-Since": "Tue, 16 Feb 2021 22:49:22 GMT",
-        "traceparent": "00-4d903c148991b745ba7928ef62d67728-98eae51dfb2ae04b-00",
-        "User-Agent": [
-          "azsdk-net-Storage.Files.DataLake/12.7.0-alpha.20210217.1",
-          "(.NET 5.0.3; Microsoft Windows 10.0.19042)"
-        ],
-        "x-ms-client-request-id": "0e5302c1-d2b1-fb76-c371-6a98ac14d552",
-        "x-ms-date": "Wed, 17 Feb 2021 22:49:24 GMT",
->>>>>>> 1814567d
+        "x-ms-proposed-lease-id": "3b07eff9-e2bb-6551-f7df-f9b05c19aa5b",
+        "x-ms-return-client-request-id": "true",
+        "x-ms-version": "2020-06-12"
+      },
+      "RequestBody": null,
+      "StatusCode": 201,
+      "ResponseHeaders": {
+        "Content-Length": "0",
+        "Date": "Fri, 19 Feb 2021 19:06:06 GMT",
+        "ETag": "\u00220x8D8D509699157D5\u0022",
+        "Last-Modified": "Fri, 19 Feb 2021 19:06:07 GMT",
+        "Server": [
+          "Windows-Azure-Blob/1.0",
+          "Microsoft-HTTPAPI/2.0"
+        ],
+        "x-ms-client-request-id": "0e606edf-9a23-918a-b57c-d5328634820a",
+        "x-ms-lease-id": "3b07eff9-e2bb-6551-f7df-f9b05c19aa5b",
+        "x-ms-request-id": "cb135f20-b01e-006d-24f2-06cb14000000",
+        "x-ms-version": "2020-06-12"
+      },
+      "ResponseBody": []
+    },
+    {
+      "RequestUri": "https://seannse.blob.core.windows.net/test-filesystem-6f6accd0-e827-36a0-4056-d74704e2549b/test-directory-c6f5370e-b0d1-a974-8737-b66620b03138?comp=lease",
+      "RequestMethod": "PUT",
+      "RequestHeaders": {
+        "Accept": "application/xml",
+        "Authorization": "Sanitized",
+        "If-Unmodified-Since": "Thu, 18 Feb 2021 19:06:07 GMT",
+        "traceparent": "00-089914bf11938b438c9954ed7148ff89-909258e7b98d3044-00",
+        "User-Agent": [
+          "azsdk-net-Storage.Files.DataLake/12.7.0-alpha.20210219.1",
+          "(.NET 5.0.3; Microsoft Windows 10.0.19041)"
+        ],
+        "x-ms-client-request-id": "edd08f81-9bb9-c738-e662-64518ff30b08",
+        "x-ms-date": "Fri, 19 Feb 2021 19:06:08 GMT",
         "x-ms-lease-action": "renew",
-        "x-ms-lease-id": "aa5aab84-47bf-8483-7b2f-359379125f8a",
+        "x-ms-lease-id": "3b07eff9-e2bb-6551-f7df-f9b05c19aa5b",
         "x-ms-return-client-request-id": "true",
         "x-ms-version": "2020-06-12"
       },
@@ -478,58 +303,35 @@
       "ResponseHeaders": {
         "Content-Length": "252",
         "Content-Type": "application/xml",
-<<<<<<< HEAD
-        "Date": "Tue, 02 Feb 2021 21:46:09 GMT",
-=======
-        "Date": "Wed, 17 Feb 2021 22:49:23 GMT",
->>>>>>> 1814567d
-        "Server": [
-          "Windows-Azure-Blob/1.0",
-          "Microsoft-HTTPAPI/2.0"
-        ],
-        "x-ms-client-request-id": "0e5302c1-d2b1-fb76-c371-6a98ac14d552",
+        "Date": "Fri, 19 Feb 2021 19:06:07 GMT",
+        "Server": [
+          "Windows-Azure-Blob/1.0",
+          "Microsoft-HTTPAPI/2.0"
+        ],
+        "x-ms-client-request-id": "edd08f81-9bb9-c738-e662-64518ff30b08",
         "x-ms-error-code": "ConditionNotMet",
-<<<<<<< HEAD
-        "x-ms-request-id": "eeb003cc-e01e-0002-4cac-f9c1e7000000",
-=======
-        "x-ms-request-id": "d10f5e41-e01e-003d-1a7f-050944000000",
->>>>>>> 1814567d
+        "x-ms-request-id": "cb135f50-b01e-006d-52f2-06cb14000000",
         "x-ms-version": "2020-06-12"
       },
       "ResponseBody": [
         "\uFEFF\u003C?xml version=\u00221.0\u0022 encoding=\u0022utf-8\u0022?\u003E\u003CError\u003E\u003CCode\u003EConditionNotMet\u003C/Code\u003E\u003CMessage\u003EThe condition specified using HTTP conditional header(s) is not met.\n",
-<<<<<<< HEAD
-        "RequestId:eeb003cc-e01e-0002-4cac-f9c1e7000000\n",
-        "Time:2021-02-02T21:46:10.4082899Z\u003C/Message\u003E\u003C/Error\u003E"
-=======
-        "RequestId:d10f5e41-e01e-003d-1a7f-050944000000\n",
-        "Time:2021-02-17T22:49:24.0419899Z\u003C/Message\u003E\u003C/Error\u003E"
->>>>>>> 1814567d
+        "RequestId:cb135f50-b01e-006d-52f2-06cb14000000\n",
+        "Time:2021-02-19T19:06:07.6979012Z\u003C/Message\u003E\u003C/Error\u003E"
       ]
     },
     {
-      "RequestUri": "https://seannse.blob.core.windows.net/test-filesystem-28fd3164-1b8e-a318-196a-f949e434a6e9?restype=container",
+      "RequestUri": "https://seannse.blob.core.windows.net/test-filesystem-6f6accd0-e827-36a0-4056-d74704e2549b?restype=container",
       "RequestMethod": "DELETE",
       "RequestHeaders": {
         "Accept": "application/xml",
         "Authorization": "Sanitized",
-<<<<<<< HEAD
-        "traceparent": "00-fd5450f2e6fac64a99816beb635366d1-a8fe7efaa626a947-00",
-        "User-Agent": [
-          "azsdk-net-Storage.Files.DataLake/12.7.0-alpha.20210202.1",
-          "(.NET 5.0.2; Microsoft Windows 10.0.19042)"
-        ],
-        "x-ms-client-request-id": "2f91ce80-3920-7962-7225-6c1b1468502f",
-        "x-ms-date": "Tue, 02 Feb 2021 21:46:09 GMT",
-=======
-        "traceparent": "00-81db2a8f3a040e4c91fa1f5e37fd3651-9935ff1fe60e3e47-00",
-        "User-Agent": [
-          "azsdk-net-Storage.Files.DataLake/12.7.0-alpha.20210217.1",
-          "(.NET 5.0.3; Microsoft Windows 10.0.19042)"
-        ],
-        "x-ms-client-request-id": "2f91ce80-3920-7962-7225-6c1b1468502f",
-        "x-ms-date": "Wed, 17 Feb 2021 22:49:24 GMT",
->>>>>>> 1814567d
+        "traceparent": "00-2009e2163ee82548a01845046314d62f-0ccf75aea55e7c4c-00",
+        "User-Agent": [
+          "azsdk-net-Storage.Files.DataLake/12.7.0-alpha.20210219.1",
+          "(.NET 5.0.3; Microsoft Windows 10.0.19041)"
+        ],
+        "x-ms-client-request-id": "f6b1fc9c-9563-8351-8ff9-610cc3c505d6",
+        "x-ms-date": "Fri, 19 Feb 2021 19:06:08 GMT",
         "x-ms-return-client-request-id": "true",
         "x-ms-version": "2020-06-12"
       },
@@ -537,216 +339,137 @@
       "StatusCode": 202,
       "ResponseHeaders": {
         "Content-Length": "0",
-<<<<<<< HEAD
-        "Date": "Tue, 02 Feb 2021 21:46:09 GMT",
-=======
-        "Date": "Wed, 17 Feb 2021 22:49:23 GMT",
->>>>>>> 1814567d
-        "Server": [
-          "Windows-Azure-Blob/1.0",
-          "Microsoft-HTTPAPI/2.0"
-        ],
-        "x-ms-client-request-id": "2f91ce80-3920-7962-7225-6c1b1468502f",
-<<<<<<< HEAD
-        "x-ms-request-id": "eeb0040f-e01e-0002-08ac-f9c1e7000000",
-=======
-        "x-ms-request-id": "d10f5e72-e01e-003d-487f-050944000000",
->>>>>>> 1814567d
-        "x-ms-version": "2020-06-12"
-      },
-      "ResponseBody": []
-    },
-    {
-      "RequestUri": "https://seannse.blob.core.windows.net/test-filesystem-1df3907d-de44-83bc-5b92-a54e89b57859?restype=container",
-      "RequestMethod": "PUT",
-      "RequestHeaders": {
-        "Accept": "application/xml",
-        "Authorization": "Sanitized",
-<<<<<<< HEAD
-        "traceparent": "00-62a6ec52d70cbc4abf39218728544134-e46e9da3ceb37742-00",
-        "User-Agent": [
-          "azsdk-net-Storage.Files.DataLake/12.7.0-alpha.20210202.1",
-          "(.NET 5.0.2; Microsoft Windows 10.0.19042)"
+        "Date": "Fri, 19 Feb 2021 19:06:07 GMT",
+        "Server": [
+          "Windows-Azure-Blob/1.0",
+          "Microsoft-HTTPAPI/2.0"
+        ],
+        "x-ms-client-request-id": "f6b1fc9c-9563-8351-8ff9-610cc3c505d6",
+        "x-ms-request-id": "cb135f7b-b01e-006d-7df2-06cb14000000",
+        "x-ms-version": "2020-06-12"
+      },
+      "ResponseBody": []
+    },
+    {
+      "RequestUri": "https://seannse.blob.core.windows.net/test-filesystem-5e91f76a-2223-6a7c-9518-96ec568a2d40?restype=container",
+      "RequestMethod": "PUT",
+      "RequestHeaders": {
+        "Accept": "application/xml",
+        "Authorization": "Sanitized",
+        "traceparent": "00-5e75abe1c8dd8f409aa4278c1d3425d1-48666f1eb3a8074e-00",
+        "User-Agent": [
+          "azsdk-net-Storage.Files.DataLake/12.7.0-alpha.20210219.1",
+          "(.NET 5.0.3; Microsoft Windows 10.0.19041)"
         ],
         "x-ms-blob-public-access": "container",
-        "x-ms-client-request-id": "f1431912-6476-a2e4-120e-d48e9414efbc",
-        "x-ms-date": "Tue, 02 Feb 2021 21:46:09 GMT",
-=======
-        "traceparent": "00-dbea36877008f04a8b436e8b19762767-a63bbe3799e1b946-00",
-        "User-Agent": [
-          "azsdk-net-Storage.Files.DataLake/12.7.0-alpha.20210217.1",
-          "(.NET 5.0.3; Microsoft Windows 10.0.19042)"
-        ],
-        "x-ms-blob-public-access": "container",
-        "x-ms-client-request-id": "f1431912-6476-a2e4-120e-d48e9414efbc",
-        "x-ms-date": "Wed, 17 Feb 2021 22:49:24 GMT",
->>>>>>> 1814567d
-        "x-ms-return-client-request-id": "true",
-        "x-ms-version": "2020-06-12"
-      },
-      "RequestBody": null,
-      "StatusCode": 201,
-      "ResponseHeaders": {
-        "Content-Length": "0",
-<<<<<<< HEAD
-        "Date": "Tue, 02 Feb 2021 21:46:10 GMT",
-        "ETag": "\u00220x8D8C7C3F4913529\u0022",
-        "Last-Modified": "Tue, 02 Feb 2021 21:46:10 GMT",
-=======
-        "Date": "Wed, 17 Feb 2021 22:49:23 GMT",
-        "ETag": "\u00220x8D8D39645F0A6D2\u0022",
-        "Last-Modified": "Wed, 17 Feb 2021 22:49:24 GMT",
->>>>>>> 1814567d
-        "Server": [
-          "Windows-Azure-Blob/1.0",
-          "Microsoft-HTTPAPI/2.0"
-        ],
-        "x-ms-client-request-id": "f1431912-6476-a2e4-120e-d48e9414efbc",
-<<<<<<< HEAD
-        "x-ms-request-id": "b4646018-d01e-009f-4aac-f9335d000000",
-=======
-        "x-ms-request-id": "1799ca75-901e-006a-037f-05a777000000",
->>>>>>> 1814567d
-        "x-ms-version": "2020-06-12"
-      },
-      "ResponseBody": []
-    },
-    {
-      "RequestUri": "https://seannse.dfs.core.windows.net/test-filesystem-1df3907d-de44-83bc-5b92-a54e89b57859/test-directory-d12d12ac-7350-d7ad-5e6a-f5c47192b0d0?resource=directory",
+        "x-ms-client-request-id": "a3426ec7-9714-7ae6-7f46-614bfe642d04",
+        "x-ms-date": "Fri, 19 Feb 2021 19:06:08 GMT",
+        "x-ms-return-client-request-id": "true",
+        "x-ms-version": "2020-06-12"
+      },
+      "RequestBody": null,
+      "StatusCode": 201,
+      "ResponseHeaders": {
+        "Content-Length": "0",
+        "Date": "Fri, 19 Feb 2021 19:06:07 GMT",
+        "ETag": "\u00220x8D8D50969BF93FF\u0022",
+        "Last-Modified": "Fri, 19 Feb 2021 19:06:07 GMT",
+        "Server": [
+          "Windows-Azure-Blob/1.0",
+          "Microsoft-HTTPAPI/2.0"
+        ],
+        "x-ms-client-request-id": "a3426ec7-9714-7ae6-7f46-614bfe642d04",
+        "x-ms-request-id": "cb135fa5-b01e-006d-26f2-06cb14000000",
+        "x-ms-version": "2020-06-12"
+      },
+      "ResponseBody": []
+    },
+    {
+      "RequestUri": "https://seannse.dfs.core.windows.net/test-filesystem-5e91f76a-2223-6a7c-9518-96ec568a2d40/test-directory-6a9f20cc-7210-5694-53d2-721ff419b4a8?resource=directory",
       "RequestMethod": "PUT",
       "RequestHeaders": {
         "Accept": "application/json",
         "Authorization": "Sanitized",
-<<<<<<< HEAD
-        "traceparent": "00-8ace5cfb0b263c4ca7917f80156c26b3-0afc66e95f9efd44-00",
-        "User-Agent": [
-          "azsdk-net-Storage.Files.DataLake/12.7.0-alpha.20210202.1",
-          "(.NET 5.0.2; Microsoft Windows 10.0.19042)"
-        ],
-        "x-ms-client-request-id": "c07daf8f-db5d-9faf-6b6b-930b6f1f317f",
-        "x-ms-date": "Tue, 02 Feb 2021 21:46:10 GMT",
-=======
-        "traceparent": "00-a1b878409a8c0749b916b8166c701a88-ab33a8ba0f5c1b43-00",
-        "User-Agent": [
-          "azsdk-net-Storage.Files.DataLake/12.7.0-alpha.20210217.1",
-          "(.NET 5.0.3; Microsoft Windows 10.0.19042)"
-        ],
-        "x-ms-client-request-id": "c07daf8f-db5d-9faf-6b6b-930b6f1f317f",
-        "x-ms-date": "Wed, 17 Feb 2021 22:49:24 GMT",
->>>>>>> 1814567d
-        "x-ms-return-client-request-id": "true",
-        "x-ms-version": "2020-06-12"
-      },
-      "RequestBody": null,
-      "StatusCode": 201,
-      "ResponseHeaders": {
-        "Content-Length": "0",
-<<<<<<< HEAD
-        "Date": "Tue, 02 Feb 2021 21:46:10 GMT",
-        "ETag": "\u00220x8D8C7C3F4CBA923\u0022",
-        "Last-Modified": "Tue, 02 Feb 2021 21:46:11 GMT",
-=======
-        "Date": "Wed, 17 Feb 2021 22:49:23 GMT",
-        "ETag": "\u00220x8D8D396462620D1\u0022",
-        "Last-Modified": "Wed, 17 Feb 2021 22:49:24 GMT",
->>>>>>> 1814567d
+        "traceparent": "00-ebad6033d1752d498baf10bd111d2cf2-94fd6c39143b544b-00",
+        "User-Agent": [
+          "azsdk-net-Storage.Files.DataLake/12.7.0-alpha.20210219.1",
+          "(.NET 5.0.3; Microsoft Windows 10.0.19041)"
+        ],
+        "x-ms-client-request-id": "959629d6-894d-5482-daec-4f4125c68566",
+        "x-ms-date": "Fri, 19 Feb 2021 19:06:08 GMT",
+        "x-ms-return-client-request-id": "true",
+        "x-ms-version": "2020-06-12"
+      },
+      "RequestBody": null,
+      "StatusCode": 201,
+      "ResponseHeaders": {
+        "Content-Length": "0",
+        "Date": "Fri, 19 Feb 2021 19:06:07 GMT",
+        "ETag": "\u00220x8D8D50969CED2B5\u0022",
+        "Last-Modified": "Fri, 19 Feb 2021 19:06:07 GMT",
         "Server": [
           "Windows-Azure-HDFS/1.0",
           "Microsoft-HTTPAPI/2.0"
         ],
-        "x-ms-client-request-id": "c07daf8f-db5d-9faf-6b6b-930b6f1f317f",
-<<<<<<< HEAD
-        "x-ms-request-id": "0fb15476-e01f-0012-3fac-f9048f000000",
-=======
-        "x-ms-request-id": "36d61f4e-801f-002b-727f-05ff93000000",
->>>>>>> 1814567d
-        "x-ms-version": "2020-06-12"
-      },
-      "ResponseBody": []
-    },
-    {
-      "RequestUri": "https://seannse.blob.core.windows.net/test-filesystem-1df3907d-de44-83bc-5b92-a54e89b57859/test-directory-d12d12ac-7350-d7ad-5e6a-f5c47192b0d0?comp=lease",
-      "RequestMethod": "PUT",
-      "RequestHeaders": {
-        "Accept": "application/xml",
-        "Authorization": "Sanitized",
-<<<<<<< HEAD
-        "traceparent": "00-7873fe4030053f4aa4d9d3ee5ae6814c-6856ed913e958a44-00",
-        "User-Agent": [
-          "azsdk-net-Storage.Files.DataLake/12.7.0-alpha.20210202.1",
-          "(.NET 5.0.2; Microsoft Windows 10.0.19042)"
-        ],
-        "x-ms-client-request-id": "cd164b43-05fa-103b-6457-91b966d3f732",
-        "x-ms-date": "Tue, 02 Feb 2021 21:46:10 GMT",
-=======
-        "traceparent": "00-897bd3d66aa6554d84c1be2afca561dc-ea38455f22d4854d-00",
-        "User-Agent": [
-          "azsdk-net-Storage.Files.DataLake/12.7.0-alpha.20210217.1",
-          "(.NET 5.0.3; Microsoft Windows 10.0.19042)"
-        ],
-        "x-ms-client-request-id": "cd164b43-05fa-103b-6457-91b966d3f732",
-        "x-ms-date": "Wed, 17 Feb 2021 22:49:25 GMT",
->>>>>>> 1814567d
+        "x-ms-client-request-id": "959629d6-894d-5482-daec-4f4125c68566",
+        "x-ms-request-id": "da8477c2-a01f-0061-44f2-065c1c000000",
+        "x-ms-version": "2020-06-12"
+      },
+      "ResponseBody": []
+    },
+    {
+      "RequestUri": "https://seannse.blob.core.windows.net/test-filesystem-5e91f76a-2223-6a7c-9518-96ec568a2d40/test-directory-6a9f20cc-7210-5694-53d2-721ff419b4a8?comp=lease",
+      "RequestMethod": "PUT",
+      "RequestHeaders": {
+        "Accept": "application/xml",
+        "Authorization": "Sanitized",
+        "traceparent": "00-4231c56b80e5ea4f8f7a6a893232b208-bd6ab035b7b66a43-00",
+        "User-Agent": [
+          "azsdk-net-Storage.Files.DataLake/12.7.0-alpha.20210219.1",
+          "(.NET 5.0.3; Microsoft Windows 10.0.19041)"
+        ],
+        "x-ms-client-request-id": "f969acb5-c431-9147-6c54-a18291adf541",
+        "x-ms-date": "Fri, 19 Feb 2021 19:06:08 GMT",
         "x-ms-lease-action": "acquire",
         "x-ms-lease-duration": "15",
-        "x-ms-proposed-lease-id": "eea9035d-7fd8-254a-2ea3-74dba83906ba",
-        "x-ms-return-client-request-id": "true",
-        "x-ms-version": "2020-06-12"
-      },
-      "RequestBody": null,
-      "StatusCode": 201,
-      "ResponseHeaders": {
-        "Content-Length": "0",
-<<<<<<< HEAD
-        "Date": "Tue, 02 Feb 2021 21:46:10 GMT",
-        "ETag": "\u00220x8D8C7C3F4CBA923\u0022",
-        "Last-Modified": "Tue, 02 Feb 2021 21:46:11 GMT",
-=======
-        "Date": "Wed, 17 Feb 2021 22:49:24 GMT",
-        "ETag": "\u00220x8D8D396462620D1\u0022",
-        "Last-Modified": "Wed, 17 Feb 2021 22:49:24 GMT",
->>>>>>> 1814567d
-        "Server": [
-          "Windows-Azure-Blob/1.0",
-          "Microsoft-HTTPAPI/2.0"
-        ],
-        "x-ms-client-request-id": "cd164b43-05fa-103b-6457-91b966d3f732",
-        "x-ms-lease-id": "eea9035d-7fd8-254a-2ea3-74dba83906ba",
-<<<<<<< HEAD
-        "x-ms-request-id": "b4646239-d01e-009f-4bac-f9335d000000",
-=======
-        "x-ms-request-id": "1799cb8f-901e-006a-747f-05a777000000",
->>>>>>> 1814567d
-        "x-ms-version": "2020-06-12"
-      },
-      "ResponseBody": []
-    },
-    {
-      "RequestUri": "https://seannse.blob.core.windows.net/test-filesystem-1df3907d-de44-83bc-5b92-a54e89b57859/test-directory-d12d12ac-7350-d7ad-5e6a-f5c47192b0d0?comp=lease",
+        "x-ms-proposed-lease-id": "fb27b991-453f-42bc-f3cb-f7d45f98a2fa",
+        "x-ms-return-client-request-id": "true",
+        "x-ms-version": "2020-06-12"
+      },
+      "RequestBody": null,
+      "StatusCode": 201,
+      "ResponseHeaders": {
+        "Content-Length": "0",
+        "Date": "Fri, 19 Feb 2021 19:06:07 GMT",
+        "ETag": "\u00220x8D8D50969CED2B5\u0022",
+        "Last-Modified": "Fri, 19 Feb 2021 19:06:07 GMT",
+        "Server": [
+          "Windows-Azure-Blob/1.0",
+          "Microsoft-HTTPAPI/2.0"
+        ],
+        "x-ms-client-request-id": "f969acb5-c431-9147-6c54-a18291adf541",
+        "x-ms-lease-id": "fb27b991-453f-42bc-f3cb-f7d45f98a2fa",
+        "x-ms-request-id": "cb136007-b01e-006d-7ff2-06cb14000000",
+        "x-ms-version": "2020-06-12"
+      },
+      "ResponseBody": []
+    },
+    {
+      "RequestUri": "https://seannse.blob.core.windows.net/test-filesystem-5e91f76a-2223-6a7c-9518-96ec568a2d40/test-directory-6a9f20cc-7210-5694-53d2-721ff419b4a8?comp=lease",
       "RequestMethod": "PUT",
       "RequestHeaders": {
         "Accept": "application/xml",
         "Authorization": "Sanitized",
         "If-Match": "\u0022garbage\u0022",
-<<<<<<< HEAD
-        "traceparent": "00-ca2b36a3689bdb4ba8f81d1bbccc5894-b5fc07ee86b6e843-00",
-        "User-Agent": [
-          "azsdk-net-Storage.Files.DataLake/12.7.0-alpha.20210202.1",
-          "(.NET 5.0.2; Microsoft Windows 10.0.19042)"
-        ],
-        "x-ms-client-request-id": "5d973689-3823-71bf-a524-5cbe5fb9a321",
-        "x-ms-date": "Tue, 02 Feb 2021 21:46:10 GMT",
-=======
-        "traceparent": "00-6efb05137561234eab7aa09b7e2bcdbf-f7b330079db2f342-00",
-        "User-Agent": [
-          "azsdk-net-Storage.Files.DataLake/12.7.0-alpha.20210217.1",
-          "(.NET 5.0.3; Microsoft Windows 10.0.19042)"
-        ],
-        "x-ms-client-request-id": "5d973689-3823-71bf-a524-5cbe5fb9a321",
-        "x-ms-date": "Wed, 17 Feb 2021 22:49:25 GMT",
->>>>>>> 1814567d
+        "traceparent": "00-3df8ce2bf29da54c902aa90527b482ec-49ab4faf0b763a4f-00",
+        "User-Agent": [
+          "azsdk-net-Storage.Files.DataLake/12.7.0-alpha.20210219.1",
+          "(.NET 5.0.3; Microsoft Windows 10.0.19041)"
+        ],
+        "x-ms-client-request-id": "b31f4c1b-a82f-4dc9-a5b8-5e2e7dd808d3",
+        "x-ms-date": "Fri, 19 Feb 2021 19:06:08 GMT",
         "x-ms-lease-action": "renew",
-        "x-ms-lease-id": "eea9035d-7fd8-254a-2ea3-74dba83906ba",
+        "x-ms-lease-id": "fb27b991-453f-42bc-f3cb-f7d45f98a2fa",
         "x-ms-return-client-request-id": "true",
         "x-ms-version": "2020-06-12"
       },
@@ -755,58 +478,35 @@
       "ResponseHeaders": {
         "Content-Length": "252",
         "Content-Type": "application/xml",
-<<<<<<< HEAD
-        "Date": "Tue, 02 Feb 2021 21:46:11 GMT",
-=======
-        "Date": "Wed, 17 Feb 2021 22:49:24 GMT",
->>>>>>> 1814567d
-        "Server": [
-          "Windows-Azure-Blob/1.0",
-          "Microsoft-HTTPAPI/2.0"
-        ],
-        "x-ms-client-request-id": "5d973689-3823-71bf-a524-5cbe5fb9a321",
+        "Date": "Fri, 19 Feb 2021 19:06:07 GMT",
+        "Server": [
+          "Windows-Azure-Blob/1.0",
+          "Microsoft-HTTPAPI/2.0"
+        ],
+        "x-ms-client-request-id": "b31f4c1b-a82f-4dc9-a5b8-5e2e7dd808d3",
         "x-ms-error-code": "ConditionNotMet",
-<<<<<<< HEAD
-        "x-ms-request-id": "b4646288-d01e-009f-19ac-f9335d000000",
-=======
-        "x-ms-request-id": "1799cbbd-901e-006a-1e7f-05a777000000",
->>>>>>> 1814567d
+        "x-ms-request-id": "cb13603a-b01e-006d-31f2-06cb14000000",
         "x-ms-version": "2020-06-12"
       },
       "ResponseBody": [
         "\uFEFF\u003C?xml version=\u00221.0\u0022 encoding=\u0022utf-8\u0022?\u003E\u003CError\u003E\u003CCode\u003EConditionNotMet\u003C/Code\u003E\u003CMessage\u003EThe condition specified using HTTP conditional header(s) is not met.\n",
-<<<<<<< HEAD
-        "RequestId:b4646288-d01e-009f-19ac-f9335d000000\n",
-        "Time:2021-02-02T21:46:11.4236526Z\u003C/Message\u003E\u003C/Error\u003E"
-=======
-        "RequestId:1799cbbd-901e-006a-1e7f-05a777000000\n",
-        "Time:2021-02-17T22:49:25.0333518Z\u003C/Message\u003E\u003C/Error\u003E"
->>>>>>> 1814567d
+        "RequestId:cb13603a-b01e-006d-31f2-06cb14000000\n",
+        "Time:2021-02-19T19:06:08.0961780Z\u003C/Message\u003E\u003C/Error\u003E"
       ]
     },
     {
-      "RequestUri": "https://seannse.blob.core.windows.net/test-filesystem-1df3907d-de44-83bc-5b92-a54e89b57859?restype=container",
+      "RequestUri": "https://seannse.blob.core.windows.net/test-filesystem-5e91f76a-2223-6a7c-9518-96ec568a2d40?restype=container",
       "RequestMethod": "DELETE",
       "RequestHeaders": {
         "Accept": "application/xml",
         "Authorization": "Sanitized",
-<<<<<<< HEAD
-        "traceparent": "00-96647706482bee4bacc58bffde6d359e-b5c5f63be04d4f43-00",
-        "User-Agent": [
-          "azsdk-net-Storage.Files.DataLake/12.7.0-alpha.20210202.1",
-          "(.NET 5.0.2; Microsoft Windows 10.0.19042)"
-        ],
-        "x-ms-client-request-id": "30303a24-9a3b-2c0f-1923-e8c612ac0ed7",
-        "x-ms-date": "Tue, 02 Feb 2021 21:46:10 GMT",
-=======
-        "traceparent": "00-ff038e9a044c6e42bce1d64117dfac87-696924451c1b5347-00",
-        "User-Agent": [
-          "azsdk-net-Storage.Files.DataLake/12.7.0-alpha.20210217.1",
-          "(.NET 5.0.3; Microsoft Windows 10.0.19042)"
-        ],
-        "x-ms-client-request-id": "30303a24-9a3b-2c0f-1923-e8c612ac0ed7",
-        "x-ms-date": "Wed, 17 Feb 2021 22:49:25 GMT",
->>>>>>> 1814567d
+        "traceparent": "00-04f557808f5d164ebd2b0588f638ce89-576507252b48324e-00",
+        "User-Agent": [
+          "azsdk-net-Storage.Files.DataLake/12.7.0-alpha.20210219.1",
+          "(.NET 5.0.3; Microsoft Windows 10.0.19041)"
+        ],
+        "x-ms-client-request-id": "4566984c-418e-a112-8be1-93c55bb5f586",
+        "x-ms-date": "Fri, 19 Feb 2021 19:06:08 GMT",
         "x-ms-return-client-request-id": "true",
         "x-ms-version": "2020-06-12"
       },
@@ -814,153 +514,96 @@
       "StatusCode": 202,
       "ResponseHeaders": {
         "Content-Length": "0",
-<<<<<<< HEAD
-        "Date": "Tue, 02 Feb 2021 21:46:11 GMT",
-=======
-        "Date": "Wed, 17 Feb 2021 22:49:24 GMT",
->>>>>>> 1814567d
-        "Server": [
-          "Windows-Azure-Blob/1.0",
-          "Microsoft-HTTPAPI/2.0"
-        ],
-        "x-ms-client-request-id": "30303a24-9a3b-2c0f-1923-e8c612ac0ed7",
-<<<<<<< HEAD
-        "x-ms-request-id": "b46462eb-d01e-009f-75ac-f9335d000000",
-=======
-        "x-ms-request-id": "1799cbf9-901e-006a-507f-05a777000000",
->>>>>>> 1814567d
-        "x-ms-version": "2020-06-12"
-      },
-      "ResponseBody": []
-    },
-    {
-      "RequestUri": "https://seannse.blob.core.windows.net/test-filesystem-a896d7fc-18a4-fd12-e3c3-7c7afb6565a5?restype=container",
-      "RequestMethod": "PUT",
-      "RequestHeaders": {
-        "Accept": "application/xml",
-        "Authorization": "Sanitized",
-<<<<<<< HEAD
-        "traceparent": "00-5f8a9a914b8c5d4eb7b12afe1254039a-75d1f6984911c246-00",
-        "User-Agent": [
-          "azsdk-net-Storage.Files.DataLake/12.7.0-alpha.20210202.1",
-          "(.NET 5.0.2; Microsoft Windows 10.0.19042)"
+        "Date": "Fri, 19 Feb 2021 19:06:07 GMT",
+        "Server": [
+          "Windows-Azure-Blob/1.0",
+          "Microsoft-HTTPAPI/2.0"
+        ],
+        "x-ms-client-request-id": "4566984c-418e-a112-8be1-93c55bb5f586",
+        "x-ms-request-id": "cb136057-b01e-006d-4ef2-06cb14000000",
+        "x-ms-version": "2020-06-12"
+      },
+      "ResponseBody": []
+    },
+    {
+      "RequestUri": "https://seannse.blob.core.windows.net/test-filesystem-6d92a683-2250-a44e-1d24-ea380d2403cb?restype=container",
+      "RequestMethod": "PUT",
+      "RequestHeaders": {
+        "Accept": "application/xml",
+        "Authorization": "Sanitized",
+        "traceparent": "00-3be951351658a04892d52c1be72e8ddf-7267d6b4ae623441-00",
+        "User-Agent": [
+          "azsdk-net-Storage.Files.DataLake/12.7.0-alpha.20210219.1",
+          "(.NET 5.0.3; Microsoft Windows 10.0.19041)"
         ],
         "x-ms-blob-public-access": "container",
-        "x-ms-client-request-id": "345e659a-ed69-0c7b-2733-4c781d9531b4",
-        "x-ms-date": "Tue, 02 Feb 2021 21:46:10 GMT",
-=======
-        "traceparent": "00-255873bdfa04854993e661e183801b3d-1906c3ede3cecc48-00",
-        "User-Agent": [
-          "azsdk-net-Storage.Files.DataLake/12.7.0-alpha.20210217.1",
-          "(.NET 5.0.3; Microsoft Windows 10.0.19042)"
-        ],
-        "x-ms-blob-public-access": "container",
-        "x-ms-client-request-id": "345e659a-ed69-0c7b-2733-4c781d9531b4",
-        "x-ms-date": "Wed, 17 Feb 2021 22:49:25 GMT",
->>>>>>> 1814567d
-        "x-ms-return-client-request-id": "true",
-        "x-ms-version": "2020-06-12"
-      },
-      "RequestBody": null,
-      "StatusCode": 201,
-      "ResponseHeaders": {
-        "Content-Length": "0",
-<<<<<<< HEAD
-        "Date": "Tue, 02 Feb 2021 21:46:11 GMT",
-        "ETag": "\u00220x8D8C7C3F529404F\u0022",
-        "Last-Modified": "Tue, 02 Feb 2021 21:46:11 GMT",
-=======
-        "Date": "Wed, 17 Feb 2021 22:49:24 GMT",
-        "ETag": "\u00220x8D8D396467FCC12\u0022",
-        "Last-Modified": "Wed, 17 Feb 2021 22:49:25 GMT",
->>>>>>> 1814567d
-        "Server": [
-          "Windows-Azure-Blob/1.0",
-          "Microsoft-HTTPAPI/2.0"
-        ],
-        "x-ms-client-request-id": "345e659a-ed69-0c7b-2733-4c781d9531b4",
-<<<<<<< HEAD
-        "x-ms-request-id": "0170d65b-501e-0065-48ac-f9d11b000000",
-=======
-        "x-ms-request-id": "84d7388e-101e-00af-157f-058d92000000",
->>>>>>> 1814567d
-        "x-ms-version": "2020-06-12"
-      },
-      "ResponseBody": []
-    },
-    {
-      "RequestUri": "https://seannse.dfs.core.windows.net/test-filesystem-a896d7fc-18a4-fd12-e3c3-7c7afb6565a5/test-directory-d53842be-ea13-894e-f18b-e63017f25857?resource=directory",
+        "x-ms-client-request-id": "a4211401-eb47-29b9-4ac2-276957da9366",
+        "x-ms-date": "Fri, 19 Feb 2021 19:06:08 GMT",
+        "x-ms-return-client-request-id": "true",
+        "x-ms-version": "2020-06-12"
+      },
+      "RequestBody": null,
+      "StatusCode": 201,
+      "ResponseHeaders": {
+        "Content-Length": "0",
+        "Date": "Fri, 19 Feb 2021 19:06:07 GMT",
+        "ETag": "\u00220x8D8D50969FB6F1D\u0022",
+        "Last-Modified": "Fri, 19 Feb 2021 19:06:08 GMT",
+        "Server": [
+          "Windows-Azure-Blob/1.0",
+          "Microsoft-HTTPAPI/2.0"
+        ],
+        "x-ms-client-request-id": "a4211401-eb47-29b9-4ac2-276957da9366",
+        "x-ms-request-id": "cb136090-b01e-006d-04f2-06cb14000000",
+        "x-ms-version": "2020-06-12"
+      },
+      "ResponseBody": []
+    },
+    {
+      "RequestUri": "https://seannse.dfs.core.windows.net/test-filesystem-6d92a683-2250-a44e-1d24-ea380d2403cb/test-directory-0766c7de-10d2-c015-60f7-b4e1c974c0b5?resource=directory",
       "RequestMethod": "PUT",
       "RequestHeaders": {
         "Accept": "application/json",
         "Authorization": "Sanitized",
-<<<<<<< HEAD
-        "traceparent": "00-97e04f0b2c1d034f96d55e6267122dee-e3f08ef774f3c54a-00",
-        "User-Agent": [
-          "azsdk-net-Storage.Files.DataLake/12.7.0-alpha.20210202.1",
-          "(.NET 5.0.2; Microsoft Windows 10.0.19042)"
-        ],
-        "x-ms-client-request-id": "62624c42-ec54-b020-17d4-43de074af435",
-        "x-ms-date": "Tue, 02 Feb 2021 21:46:11 GMT",
-=======
-        "traceparent": "00-0e7931bc62b6ee43aec1e2c2e1b91fba-49b6155a3e10114e-00",
-        "User-Agent": [
-          "azsdk-net-Storage.Files.DataLake/12.7.0-alpha.20210217.1",
-          "(.NET 5.0.3; Microsoft Windows 10.0.19042)"
-        ],
-        "x-ms-client-request-id": "62624c42-ec54-b020-17d4-43de074af435",
-        "x-ms-date": "Wed, 17 Feb 2021 22:49:25 GMT",
->>>>>>> 1814567d
-        "x-ms-return-client-request-id": "true",
-        "x-ms-version": "2020-06-12"
-      },
-      "RequestBody": null,
-      "StatusCode": 201,
-      "ResponseHeaders": {
-        "Content-Length": "0",
-<<<<<<< HEAD
-        "Date": "Tue, 02 Feb 2021 21:46:11 GMT",
-        "ETag": "\u00220x8D8C7C3F5607388\u0022",
-        "Last-Modified": "Tue, 02 Feb 2021 21:46:12 GMT",
-=======
-        "Date": "Wed, 17 Feb 2021 22:49:25 GMT",
-        "ETag": "\u00220x8D8D39646BC0CE1\u0022",
-        "Last-Modified": "Wed, 17 Feb 2021 22:49:25 GMT",
->>>>>>> 1814567d
+        "traceparent": "00-d718c89c055a0344a802f51d6a766e94-552bf5d16449ca42-00",
+        "User-Agent": [
+          "azsdk-net-Storage.Files.DataLake/12.7.0-alpha.20210219.1",
+          "(.NET 5.0.3; Microsoft Windows 10.0.19041)"
+        ],
+        "x-ms-client-request-id": "1bfbf2dc-9702-f141-ff60-444f37d85fd6",
+        "x-ms-date": "Fri, 19 Feb 2021 19:06:09 GMT",
+        "x-ms-return-client-request-id": "true",
+        "x-ms-version": "2020-06-12"
+      },
+      "RequestBody": null,
+      "StatusCode": 201,
+      "ResponseHeaders": {
+        "Content-Length": "0",
+        "Date": "Fri, 19 Feb 2021 19:06:07 GMT",
+        "ETag": "\u00220x8D8D5096A0B034A\u0022",
+        "Last-Modified": "Fri, 19 Feb 2021 19:06:08 GMT",
         "Server": [
           "Windows-Azure-HDFS/1.0",
           "Microsoft-HTTPAPI/2.0"
         ],
-        "x-ms-client-request-id": "62624c42-ec54-b020-17d4-43de074af435",
-<<<<<<< HEAD
-        "x-ms-request-id": "730681fe-501f-005a-04ac-f919b8000000",
-=======
-        "x-ms-request-id": "85734f44-c01f-0067-597f-056fa3000000",
->>>>>>> 1814567d
-        "x-ms-version": "2020-06-12"
-      },
-      "ResponseBody": []
-    },
-    {
-      "RequestUri": "https://seannse.blob.core.windows.net/test-filesystem-a896d7fc-18a4-fd12-e3c3-7c7afb6565a5/test-directory-d53842be-ea13-894e-f18b-e63017f25857",
+        "x-ms-client-request-id": "1bfbf2dc-9702-f141-ff60-444f37d85fd6",
+        "x-ms-request-id": "da8477e7-a01f-0061-69f2-065c1c000000",
+        "x-ms-version": "2020-06-12"
+      },
+      "ResponseBody": []
+    },
+    {
+      "RequestUri": "https://seannse.blob.core.windows.net/test-filesystem-6d92a683-2250-a44e-1d24-ea380d2403cb/test-directory-0766c7de-10d2-c015-60f7-b4e1c974c0b5",
       "RequestMethod": "HEAD",
       "RequestHeaders": {
         "Accept": "application/xml",
         "Authorization": "Sanitized",
         "User-Agent": [
-<<<<<<< HEAD
-          "azsdk-net-Storage.Files.DataLake/12.7.0-alpha.20210202.1",
-          "(.NET 5.0.2; Microsoft Windows 10.0.19042)"
-        ],
-        "x-ms-client-request-id": "317bc797-19f6-a778-9ed5-5cbcd899c21f",
-        "x-ms-date": "Tue, 02 Feb 2021 21:46:11 GMT",
-=======
-          "azsdk-net-Storage.Files.DataLake/12.7.0-alpha.20210217.1",
-          "(.NET 5.0.3; Microsoft Windows 10.0.19042)"
-        ],
-        "x-ms-client-request-id": "317bc797-19f6-a778-9ed5-5cbcd899c21f",
-        "x-ms-date": "Wed, 17 Feb 2021 22:49:25 GMT",
->>>>>>> 1814567d
+          "azsdk-net-Storage.Files.DataLake/12.7.0-alpha.20210219.1",
+          "(.NET 5.0.3; Microsoft Windows 10.0.19041)"
+        ],
+        "x-ms-client-request-id": "29acc459-c2f7-413a-8f7b-d80f2b287b98",
+        "x-ms-date": "Fri, 19 Feb 2021 19:06:09 GMT",
         "x-ms-return-client-request-id": "true",
         "x-ms-version": "2020-06-12"
       },
@@ -970,15 +613,9 @@
         "Accept-Ranges": "bytes",
         "Content-Length": "0",
         "Content-Type": "application/octet-stream",
-<<<<<<< HEAD
-        "Date": "Tue, 02 Feb 2021 21:46:11 GMT",
-        "ETag": "\u00220x8D8C7C3F5607388\u0022",
-        "Last-Modified": "Tue, 02 Feb 2021 21:46:12 GMT",
-=======
-        "Date": "Wed, 17 Feb 2021 22:49:25 GMT",
-        "ETag": "\u00220x8D8D39646BC0CE1\u0022",
-        "Last-Modified": "Wed, 17 Feb 2021 22:49:25 GMT",
->>>>>>> 1814567d
+        "Date": "Fri, 19 Feb 2021 19:06:07 GMT",
+        "ETag": "\u00220x8D8D5096A0B034A\u0022",
+        "Last-Modified": "Fri, 19 Feb 2021 19:06:08 GMT",
         "Server": [
           "Windows-Azure-Blob/1.0",
           "Microsoft-HTTPAPI/2.0"
@@ -986,112 +623,73 @@
         "x-ms-access-tier": "Hot",
         "x-ms-access-tier-inferred": "true",
         "x-ms-blob-type": "BlockBlob",
-        "x-ms-client-request-id": "317bc797-19f6-a778-9ed5-5cbcd899c21f",
-<<<<<<< HEAD
-        "x-ms-creation-time": "Tue, 02 Feb 2021 21:46:12 GMT",
-=======
-        "x-ms-creation-time": "Wed, 17 Feb 2021 22:49:25 GMT",
->>>>>>> 1814567d
+        "x-ms-client-request-id": "29acc459-c2f7-413a-8f7b-d80f2b287b98",
+        "x-ms-creation-time": "Fri, 19 Feb 2021 19:06:08 GMT",
         "x-ms-group": "$superuser",
         "x-ms-lease-state": "available",
         "x-ms-lease-status": "unlocked",
         "x-ms-meta-hdi_isfolder": "true",
         "x-ms-owner": "$superuser",
         "x-ms-permissions": "rwxr-x---",
-<<<<<<< HEAD
-        "x-ms-request-id": "0170d7a4-501e-0065-77ac-f9d11b000000",
-=======
-        "x-ms-request-id": "84d73918-101e-00af-0a7f-058d92000000",
->>>>>>> 1814567d
+        "x-ms-request-id": "cb1360e6-b01e-006d-58f2-06cb14000000",
         "x-ms-server-encrypted": "true",
         "x-ms-version": "2020-06-12"
       },
       "ResponseBody": []
     },
     {
-      "RequestUri": "https://seannse.blob.core.windows.net/test-filesystem-a896d7fc-18a4-fd12-e3c3-7c7afb6565a5/test-directory-d53842be-ea13-894e-f18b-e63017f25857?comp=lease",
-      "RequestMethod": "PUT",
-      "RequestHeaders": {
-        "Accept": "application/xml",
-        "Authorization": "Sanitized",
-<<<<<<< HEAD
-        "traceparent": "00-09f4a1228b678f4db95cc5aeb304cc0c-62d5bf0f0375bf49-00",
-        "User-Agent": [
-          "azsdk-net-Storage.Files.DataLake/12.7.0-alpha.20210202.1",
-          "(.NET 5.0.2; Microsoft Windows 10.0.19042)"
-        ],
-        "x-ms-client-request-id": "26ee9efe-317d-838d-4147-2cbb9a463c8e",
-        "x-ms-date": "Tue, 02 Feb 2021 21:46:11 GMT",
-=======
-        "traceparent": "00-6ab341925cf96c42874ebc4c87477237-6adb822f5e25944c-00",
-        "User-Agent": [
-          "azsdk-net-Storage.Files.DataLake/12.7.0-alpha.20210217.1",
-          "(.NET 5.0.3; Microsoft Windows 10.0.19042)"
-        ],
-        "x-ms-client-request-id": "26ee9efe-317d-838d-4147-2cbb9a463c8e",
-        "x-ms-date": "Wed, 17 Feb 2021 22:49:26 GMT",
->>>>>>> 1814567d
+      "RequestUri": "https://seannse.blob.core.windows.net/test-filesystem-6d92a683-2250-a44e-1d24-ea380d2403cb/test-directory-0766c7de-10d2-c015-60f7-b4e1c974c0b5?comp=lease",
+      "RequestMethod": "PUT",
+      "RequestHeaders": {
+        "Accept": "application/xml",
+        "Authorization": "Sanitized",
+        "traceparent": "00-3a13d6a9912f5b4fae8d09fff8de1c18-424ced5737d02c45-00",
+        "User-Agent": [
+          "azsdk-net-Storage.Files.DataLake/12.7.0-alpha.20210219.1",
+          "(.NET 5.0.3; Microsoft Windows 10.0.19041)"
+        ],
+        "x-ms-client-request-id": "b0bfa9b5-fbba-f28d-9bc3-46fccca3c26d",
+        "x-ms-date": "Fri, 19 Feb 2021 19:06:09 GMT",
         "x-ms-lease-action": "acquire",
         "x-ms-lease-duration": "15",
-        "x-ms-proposed-lease-id": "d477f5da-9bb4-8dad-0597-1486edf86383",
-        "x-ms-return-client-request-id": "true",
-        "x-ms-version": "2020-06-12"
-      },
-      "RequestBody": null,
-      "StatusCode": 201,
-      "ResponseHeaders": {
-        "Content-Length": "0",
-<<<<<<< HEAD
-        "Date": "Tue, 02 Feb 2021 21:46:11 GMT",
-        "ETag": "\u00220x8D8C7C3F5607388\u0022",
-        "Last-Modified": "Tue, 02 Feb 2021 21:46:12 GMT",
-=======
-        "Date": "Wed, 17 Feb 2021 22:49:25 GMT",
-        "ETag": "\u00220x8D8D39646BC0CE1\u0022",
-        "Last-Modified": "Wed, 17 Feb 2021 22:49:25 GMT",
->>>>>>> 1814567d
-        "Server": [
-          "Windows-Azure-Blob/1.0",
-          "Microsoft-HTTPAPI/2.0"
-        ],
-        "x-ms-client-request-id": "26ee9efe-317d-838d-4147-2cbb9a463c8e",
-        "x-ms-lease-id": "d477f5da-9bb4-8dad-0597-1486edf86383",
-<<<<<<< HEAD
-        "x-ms-request-id": "0170d7d4-501e-0065-23ac-f9d11b000000",
-=======
-        "x-ms-request-id": "84d7392d-101e-00af-1c7f-058d92000000",
->>>>>>> 1814567d
-        "x-ms-version": "2020-06-12"
-      },
-      "ResponseBody": []
-    },
-    {
-      "RequestUri": "https://seannse.blob.core.windows.net/test-filesystem-a896d7fc-18a4-fd12-e3c3-7c7afb6565a5/test-directory-d53842be-ea13-894e-f18b-e63017f25857?comp=lease",
-      "RequestMethod": "PUT",
-      "RequestHeaders": {
-        "Accept": "application/xml",
-        "Authorization": "Sanitized",
-<<<<<<< HEAD
-        "If-None-Match": "\u00220x8D8C7C3F5607388\u0022",
-        "traceparent": "00-fe13b1d7e3846948867b1cee20809ea0-ab04b94425dc8f4b-00",
-        "User-Agent": [
-          "azsdk-net-Storage.Files.DataLake/12.7.0-alpha.20210202.1",
-          "(.NET 5.0.2; Microsoft Windows 10.0.19042)"
-        ],
-        "x-ms-client-request-id": "3abdb435-9baa-3fa1-32be-0d15fde949ab",
-        "x-ms-date": "Tue, 02 Feb 2021 21:46:11 GMT",
-=======
-        "If-None-Match": "0x8D8D39646BC0CE1",
-        "traceparent": "00-184d167044d9ca44ba5585fcc10cf5a4-2eafffa350b6c44b-00",
-        "User-Agent": [
-          "azsdk-net-Storage.Files.DataLake/12.7.0-alpha.20210217.1",
-          "(.NET 5.0.3; Microsoft Windows 10.0.19042)"
-        ],
-        "x-ms-client-request-id": "3abdb435-9baa-3fa1-32be-0d15fde949ab",
-        "x-ms-date": "Wed, 17 Feb 2021 22:49:26 GMT",
->>>>>>> 1814567d
+        "x-ms-proposed-lease-id": "80e47202-9aa3-7f63-43f2-6c1975662584",
+        "x-ms-return-client-request-id": "true",
+        "x-ms-version": "2020-06-12"
+      },
+      "RequestBody": null,
+      "StatusCode": 201,
+      "ResponseHeaders": {
+        "Content-Length": "0",
+        "Date": "Fri, 19 Feb 2021 19:06:07 GMT",
+        "ETag": "\u00220x8D8D5096A0B034A\u0022",
+        "Last-Modified": "Fri, 19 Feb 2021 19:06:08 GMT",
+        "Server": [
+          "Windows-Azure-Blob/1.0",
+          "Microsoft-HTTPAPI/2.0"
+        ],
+        "x-ms-client-request-id": "b0bfa9b5-fbba-f28d-9bc3-46fccca3c26d",
+        "x-ms-lease-id": "80e47202-9aa3-7f63-43f2-6c1975662584",
+        "x-ms-request-id": "cb13610b-b01e-006d-79f2-06cb14000000",
+        "x-ms-version": "2020-06-12"
+      },
+      "ResponseBody": []
+    },
+    {
+      "RequestUri": "https://seannse.blob.core.windows.net/test-filesystem-6d92a683-2250-a44e-1d24-ea380d2403cb/test-directory-0766c7de-10d2-c015-60f7-b4e1c974c0b5?comp=lease",
+      "RequestMethod": "PUT",
+      "RequestHeaders": {
+        "Accept": "application/xml",
+        "Authorization": "Sanitized",
+        "If-None-Match": "0x8D8D5096A0B034A",
+        "traceparent": "00-e2ad4dddc9a2354d8c76a04939bb6935-34ca40652273704d-00",
+        "User-Agent": [
+          "azsdk-net-Storage.Files.DataLake/12.7.0-alpha.20210219.1",
+          "(.NET 5.0.3; Microsoft Windows 10.0.19041)"
+        ],
+        "x-ms-client-request-id": "8259c915-ca68-3fde-32a7-c50f4360911a",
+        "x-ms-date": "Fri, 19 Feb 2021 19:06:09 GMT",
         "x-ms-lease-action": "renew",
-        "x-ms-lease-id": "d477f5da-9bb4-8dad-0597-1486edf86383",
+        "x-ms-lease-id": "80e47202-9aa3-7f63-43f2-6c1975662584",
         "x-ms-return-client-request-id": "true",
         "x-ms-version": "2020-06-12"
       },
@@ -1100,58 +698,35 @@
       "ResponseHeaders": {
         "Content-Length": "252",
         "Content-Type": "application/xml",
-<<<<<<< HEAD
-        "Date": "Tue, 02 Feb 2021 21:46:11 GMT",
-=======
-        "Date": "Wed, 17 Feb 2021 22:49:25 GMT",
->>>>>>> 1814567d
-        "Server": [
-          "Windows-Azure-Blob/1.0",
-          "Microsoft-HTTPAPI/2.0"
-        ],
-        "x-ms-client-request-id": "3abdb435-9baa-3fa1-32be-0d15fde949ab",
+        "Date": "Fri, 19 Feb 2021 19:06:07 GMT",
+        "Server": [
+          "Windows-Azure-Blob/1.0",
+          "Microsoft-HTTPAPI/2.0"
+        ],
+        "x-ms-client-request-id": "8259c915-ca68-3fde-32a7-c50f4360911a",
         "x-ms-error-code": "ConditionNotMet",
-<<<<<<< HEAD
-        "x-ms-request-id": "0170d815-501e-0065-59ac-f9d11b000000",
-=======
-        "x-ms-request-id": "84d7394c-101e-00af-357f-058d92000000",
->>>>>>> 1814567d
+        "x-ms-request-id": "cb136141-b01e-006d-2bf2-06cb14000000",
         "x-ms-version": "2020-06-12"
       },
       "ResponseBody": [
         "\uFEFF\u003C?xml version=\u00221.0\u0022 encoding=\u0022utf-8\u0022?\u003E\u003CError\u003E\u003CCode\u003EConditionNotMet\u003C/Code\u003E\u003CMessage\u003EThe condition specified using HTTP conditional header(s) is not met.\n",
-<<<<<<< HEAD
-        "RequestId:0170d815-501e-0065-59ac-f9d11b000000\n",
-        "Time:2021-02-02T21:46:12.4751002Z\u003C/Message\u003E\u003C/Error\u003E"
-=======
-        "RequestId:84d7394c-101e-00af-357f-058d92000000\n",
-        "Time:2021-02-17T22:49:26.0615436Z\u003C/Message\u003E\u003C/Error\u003E"
->>>>>>> 1814567d
+        "RequestId:cb136141-b01e-006d-2bf2-06cb14000000\n",
+        "Time:2021-02-19T19:06:08.5805137Z\u003C/Message\u003E\u003C/Error\u003E"
       ]
     },
     {
-      "RequestUri": "https://seannse.blob.core.windows.net/test-filesystem-a896d7fc-18a4-fd12-e3c3-7c7afb6565a5?restype=container",
+      "RequestUri": "https://seannse.blob.core.windows.net/test-filesystem-6d92a683-2250-a44e-1d24-ea380d2403cb?restype=container",
       "RequestMethod": "DELETE",
       "RequestHeaders": {
         "Accept": "application/xml",
         "Authorization": "Sanitized",
-<<<<<<< HEAD
-        "traceparent": "00-0b52a925f704de4a8f1053402dabe8a6-2daa93e5cf49bc45-00",
-        "User-Agent": [
-          "azsdk-net-Storage.Files.DataLake/12.7.0-alpha.20210202.1",
-          "(.NET 5.0.2; Microsoft Windows 10.0.19042)"
-        ],
-        "x-ms-client-request-id": "e58607bd-0288-d2e3-bc81-fb5e3d047038",
-        "x-ms-date": "Tue, 02 Feb 2021 21:46:11 GMT",
-=======
-        "traceparent": "00-6a243d23836acd45ba75a4a22eb1c819-08e3bd7d12d0bf44-00",
-        "User-Agent": [
-          "azsdk-net-Storage.Files.DataLake/12.7.0-alpha.20210217.1",
-          "(.NET 5.0.3; Microsoft Windows 10.0.19042)"
-        ],
-        "x-ms-client-request-id": "e58607bd-0288-d2e3-bc81-fb5e3d047038",
-        "x-ms-date": "Wed, 17 Feb 2021 22:49:26 GMT",
->>>>>>> 1814567d
+        "traceparent": "00-f181424a834ecb498e674549628b820b-cc461aa340010b4a-00",
+        "User-Agent": [
+          "azsdk-net-Storage.Files.DataLake/12.7.0-alpha.20210219.1",
+          "(.NET 5.0.3; Microsoft Windows 10.0.19041)"
+        ],
+        "x-ms-client-request-id": "02e77621-404a-fe05-8327-28f216e08c05",
+        "x-ms-date": "Fri, 19 Feb 2021 19:06:09 GMT",
         "x-ms-return-client-request-id": "true",
         "x-ms-version": "2020-06-12"
       },
@@ -1159,33 +734,21 @@
       "StatusCode": 202,
       "ResponseHeaders": {
         "Content-Length": "0",
-<<<<<<< HEAD
-        "Date": "Tue, 02 Feb 2021 21:46:11 GMT",
-=======
-        "Date": "Wed, 17 Feb 2021 22:49:25 GMT",
->>>>>>> 1814567d
-        "Server": [
-          "Windows-Azure-Blob/1.0",
-          "Microsoft-HTTPAPI/2.0"
-        ],
-        "x-ms-client-request-id": "e58607bd-0288-d2e3-bc81-fb5e3d047038",
-<<<<<<< HEAD
-        "x-ms-request-id": "0170d841-501e-0065-03ac-f9d11b000000",
-=======
-        "x-ms-request-id": "84d7396b-101e-00af-4f7f-058d92000000",
->>>>>>> 1814567d
+        "Date": "Fri, 19 Feb 2021 19:06:08 GMT",
+        "Server": [
+          "Windows-Azure-Blob/1.0",
+          "Microsoft-HTTPAPI/2.0"
+        ],
+        "x-ms-client-request-id": "02e77621-404a-fe05-8327-28f216e08c05",
+        "x-ms-request-id": "cb136173-b01e-006d-58f2-06cb14000000",
         "x-ms-version": "2020-06-12"
       },
       "ResponseBody": []
     }
   ],
   "Variables": {
-<<<<<<< HEAD
-    "DateTimeOffsetNow": "2021-02-02T15:46:07.8532185-06:00",
-=======
-    "DateTimeOffsetNow": "2021-02-17T16:49:22.3095918-06:00",
->>>>>>> 1814567d
-    "RandomSeed": "400832678",
+    "DateTimeOffsetNow": "2021-02-19T13:06:07.7242639-06:00",
+    "RandomSeed": "1751589012",
     "Storage_TestConfigHierarchicalNamespace": "NamespaceTenant\nseannse\nU2FuaXRpemVk\nhttps://seannse.blob.core.windows.net\nhttps://seannse.file.core.windows.net\nhttps://seannse.queue.core.windows.net\nhttps://seannse.table.core.windows.net\n\n\n\n\nhttps://seannse-secondary.blob.core.windows.net\nhttps://seannse-secondary.file.core.windows.net\nhttps://seannse-secondary.queue.core.windows.net\nhttps://seannse-secondary.table.core.windows.net\n68390a19-a643-458b-b726-408abf67b4fc\nSanitized\n72f988bf-86f1-41af-91ab-2d7cd011db47\nhttps://login.microsoftonline.com/\nCloud\nBlobEndpoint=https://seannse.blob.core.windows.net/;QueueEndpoint=https://seannse.queue.core.windows.net/;FileEndpoint=https://seannse.file.core.windows.net/;BlobSecondaryEndpoint=https://seannse-secondary.blob.core.windows.net/;QueueSecondaryEndpoint=https://seannse-secondary.queue.core.windows.net/;FileSecondaryEndpoint=https://seannse-secondary.file.core.windows.net/;AccountName=seannse;AccountKey=Sanitized\n"
   }
 }