{
  "Entries": [
    {
      "RequestUri": "http://seannsecanary.blob.core.windows.net/test-filesystem-977279ce-a98d-2934-38d7-612bd61c936f?restype=container",
      "RequestMethod": "PUT",
      "RequestHeaders": {
        "Authorization": "Sanitized",
        "traceparent": "00-2f68b19344e9cd4c89aa90ac0c282595-e6aa1f5cee7b264f-00",
        "User-Agent": [
          "azsdk-net-Storage.Files.DataLake/12.1.0-dev.20200403.1",
          "(.NET Core 4.6.28325.01; Microsoft Windows 10.0.18362 )"
        ],
        "x-ms-blob-public-access": "container",
        "x-ms-client-request-id": "1f14b220-02b5-2899-aa3f-916adf58d1b0",
        "x-ms-date": "Fri, 03 Apr 2020 20:57:55 GMT",
        "x-ms-return-client-request-id": "true",
<<<<<<< HEAD
        "x-ms-version": "2019-12-12"
=======
        "x-ms-version": "2020-02-10"
>>>>>>> 60f4876e
      },
      "RequestBody": null,
      "StatusCode": 201,
      "ResponseHeaders": {
        "Content-Length": "0",
        "Date": "Fri, 03 Apr 2020 20:57:53 GMT",
        "ETag": "\u00220x8D7D811ADB73603\u0022",
        "Last-Modified": "Fri, 03 Apr 2020 20:57:53 GMT",
        "Server": [
          "Windows-Azure-Blob/1.0",
          "Microsoft-HTTPAPI/2.0"
        ],
        "x-ms-client-request-id": "1f14b220-02b5-2899-aa3f-916adf58d1b0",
        "x-ms-request-id": "9621dcd6-f01e-0012-56fa-093670000000",
<<<<<<< HEAD
        "x-ms-version": "2019-12-12"
=======
        "x-ms-version": "2020-02-10"
>>>>>>> 60f4876e
      },
      "ResponseBody": []
    },
    {
      "RequestUri": "http://seannsecanary.dfs.core.windows.net/test-filesystem-977279ce-a98d-2934-38d7-612bd61c936f/test-directory-10694526-6b65-b4d6-388a-03b08b10d2f1?resource=directory",
      "RequestMethod": "PUT",
      "RequestHeaders": {
        "Authorization": "Sanitized",
        "traceparent": "00-5c951a37a9880d42afc382221237bf7b-fb29395fc70dd543-00",
        "User-Agent": [
          "azsdk-net-Storage.Files.DataLake/12.1.0-dev.20200403.1",
          "(.NET Core 4.6.28325.01; Microsoft Windows 10.0.18362 )"
        ],
        "x-ms-client-request-id": "11fe6d0b-abdd-b5e8-db60-e62bfee99c99",
        "x-ms-date": "Fri, 03 Apr 2020 20:57:55 GMT",
        "x-ms-return-client-request-id": "true",
<<<<<<< HEAD
        "x-ms-version": "2019-12-12"
=======
        "x-ms-version": "2020-02-10"
>>>>>>> 60f4876e
      },
      "RequestBody": null,
      "StatusCode": 201,
      "ResponseHeaders": {
        "Content-Length": "0",
        "Date": "Fri, 03 Apr 2020 20:57:53 GMT",
        "ETag": "\u00220x8D7D811ADC5FF92\u0022",
        "Last-Modified": "Fri, 03 Apr 2020 20:57:53 GMT",
        "Server": [
          "Windows-Azure-HDFS/1.0",
          "Microsoft-HTTPAPI/2.0"
        ],
        "x-ms-client-request-id": "11fe6d0b-abdd-b5e8-db60-e62bfee99c99",
        "x-ms-request-id": "fa43fe2d-201f-0097-2efa-091bad000000",
<<<<<<< HEAD
        "x-ms-version": "2019-12-12"
=======
        "x-ms-version": "2020-02-10"
>>>>>>> 60f4876e
      },
      "ResponseBody": []
    },
    {
      "RequestUri": "http://seannsecanary.blob.core.windows.net/test-filesystem-977279ce-a98d-2934-38d7-612bd61c936f/test-directory-10694526-6b65-b4d6-388a-03b08b10d2f1?comp=lease",
      "RequestMethod": "PUT",
      "RequestHeaders": {
        "Authorization": "Sanitized",
        "traceparent": "00-197a95632f92464bb0862fb4c9dfebef-86b72678313cca46-00",
        "User-Agent": [
          "azsdk-net-Storage.Files.DataLake/12.1.0-dev.20200403.1",
          "(.NET Core 4.6.28325.01; Microsoft Windows 10.0.18362 )"
        ],
        "x-ms-client-request-id": "e899759e-3d86-5dec-c54c-85c7f4be590b",
        "x-ms-date": "Fri, 03 Apr 2020 20:57:55 GMT",
        "x-ms-lease-action": "acquire",
        "x-ms-lease-duration": "15",
        "x-ms-proposed-lease-id": "cb4f9f6c-ad4e-b1a8-8b16-b6295cd02b62",
        "x-ms-return-client-request-id": "true",
<<<<<<< HEAD
        "x-ms-version": "2019-12-12"
=======
        "x-ms-version": "2020-02-10"
>>>>>>> 60f4876e
      },
      "RequestBody": null,
      "StatusCode": 201,
      "ResponseHeaders": {
        "Content-Length": "0",
        "Date": "Fri, 03 Apr 2020 20:57:53 GMT",
        "ETag": "\u00220x8D7D811ADC5FF92\u0022",
        "Last-Modified": "Fri, 03 Apr 2020 20:57:53 GMT",
        "Server": [
          "Windows-Azure-Blob/1.0",
          "Microsoft-HTTPAPI/2.0"
        ],
        "x-ms-client-request-id": "e899759e-3d86-5dec-c54c-85c7f4be590b",
        "x-ms-lease-id": "cb4f9f6c-ad4e-b1a8-8b16-b6295cd02b62",
        "x-ms-request-id": "9621dcf3-f01e-0012-6efa-093670000000",
<<<<<<< HEAD
        "x-ms-version": "2019-12-12"
=======
        "x-ms-version": "2020-02-10"
>>>>>>> 60f4876e
      },
      "ResponseBody": []
    },
    {
      "RequestUri": "http://seannsecanary.blob.core.windows.net/test-filesystem-977279ce-a98d-2934-38d7-612bd61c936f/test-directory-10694526-6b65-b4d6-388a-03b08b10d2f1?comp=lease",
      "RequestMethod": "PUT",
      "RequestHeaders": {
        "Authorization": "Sanitized",
        "If-Modified-Since": "Sat, 04 Apr 2020 20:57:55 GMT",
        "traceparent": "00-a128456082852f48bc43cc6c4158954b-a62bc1b568fa334c-00",
        "User-Agent": [
          "azsdk-net-Storage.Files.DataLake/12.1.0-dev.20200403.1",
          "(.NET Core 4.6.28325.01; Microsoft Windows 10.0.18362 )"
        ],
        "x-ms-client-request-id": "e78a46c1-4237-44db-dc47-58c53b4c7b6d",
        "x-ms-date": "Fri, 03 Apr 2020 20:57:55 GMT",
        "x-ms-lease-action": "renew",
        "x-ms-lease-id": "cb4f9f6c-ad4e-b1a8-8b16-b6295cd02b62",
        "x-ms-return-client-request-id": "true",
<<<<<<< HEAD
        "x-ms-version": "2019-12-12"
=======
        "x-ms-version": "2020-02-10"
>>>>>>> 60f4876e
      },
      "RequestBody": null,
      "StatusCode": 412,
      "ResponseHeaders": {
        "Content-Length": "252",
        "Content-Type": "application/xml",
        "Date": "Fri, 03 Apr 2020 20:57:53 GMT",
        "Server": [
          "Windows-Azure-Blob/1.0",
          "Microsoft-HTTPAPI/2.0"
        ],
        "x-ms-client-request-id": "e78a46c1-4237-44db-dc47-58c53b4c7b6d",
        "x-ms-error-code": "ConditionNotMet",
        "x-ms-request-id": "9621dcfc-f01e-0012-77fa-093670000000",
<<<<<<< HEAD
        "x-ms-version": "2019-12-12"
=======
        "x-ms-version": "2020-02-10"
>>>>>>> 60f4876e
      },
      "ResponseBody": [
        "\uFEFF\u003C?xml version=\u00221.0\u0022 encoding=\u0022utf-8\u0022?\u003E\u003CError\u003E\u003CCode\u003EConditionNotMet\u003C/Code\u003E\u003CMessage\u003EThe condition specified using HTTP conditional header(s) is not met.\n",
        "RequestId:9621dcfc-f01e-0012-77fa-093670000000\n",
        "Time:2020-04-03T20:57:53.9275273Z\u003C/Message\u003E\u003C/Error\u003E"
      ]
    },
    {
      "RequestUri": "http://seannsecanary.blob.core.windows.net/test-filesystem-977279ce-a98d-2934-38d7-612bd61c936f?restype=container",
      "RequestMethod": "DELETE",
      "RequestHeaders": {
        "Authorization": "Sanitized",
        "traceparent": "00-54ed834f7cc61042abd7eea54088c9a8-d2fc274cf098e34c-00",
        "User-Agent": [
          "azsdk-net-Storage.Files.DataLake/12.1.0-dev.20200403.1",
          "(.NET Core 4.6.28325.01; Microsoft Windows 10.0.18362 )"
        ],
        "x-ms-client-request-id": "ae058828-7234-f2d4-a964-58fc26c16f3e",
        "x-ms-date": "Fri, 03 Apr 2020 20:57:55 GMT",
        "x-ms-return-client-request-id": "true",
<<<<<<< HEAD
        "x-ms-version": "2019-12-12"
=======
        "x-ms-version": "2020-02-10"
>>>>>>> 60f4876e
      },
      "RequestBody": null,
      "StatusCode": 202,
      "ResponseHeaders": {
        "Content-Length": "0",
        "Date": "Fri, 03 Apr 2020 20:57:53 GMT",
        "Server": [
          "Windows-Azure-Blob/1.0",
          "Microsoft-HTTPAPI/2.0"
        ],
        "x-ms-client-request-id": "ae058828-7234-f2d4-a964-58fc26c16f3e",
        "x-ms-request-id": "9621dd03-f01e-0012-7efa-093670000000",
<<<<<<< HEAD
        "x-ms-version": "2019-12-12"
=======
        "x-ms-version": "2020-02-10"
>>>>>>> 60f4876e
      },
      "ResponseBody": []
    },
    {
      "RequestUri": "http://seannsecanary.blob.core.windows.net/test-filesystem-28fd3164-1b8e-a318-196a-f949e434a6e9?restype=container",
      "RequestMethod": "PUT",
      "RequestHeaders": {
        "Authorization": "Sanitized",
        "traceparent": "00-baed9f1cfade2240857eddfd9f3323ab-5dc7500af4a1394a-00",
        "User-Agent": [
          "azsdk-net-Storage.Files.DataLake/12.1.0-dev.20200403.1",
          "(.NET Core 4.6.28325.01; Microsoft Windows 10.0.18362 )"
        ],
        "x-ms-blob-public-access": "container",
        "x-ms-client-request-id": "6c421e7d-d0f6-0c36-7062-94ca788a0d75",
        "x-ms-date": "Fri, 03 Apr 2020 20:57:55 GMT",
        "x-ms-return-client-request-id": "true",
<<<<<<< HEAD
        "x-ms-version": "2019-12-12"
=======
        "x-ms-version": "2020-02-10"
>>>>>>> 60f4876e
      },
      "RequestBody": null,
      "StatusCode": 201,
      "ResponseHeaders": {
        "Content-Length": "0",
        "Date": "Fri, 03 Apr 2020 20:57:53 GMT",
        "ETag": "\u00220x8D7D811ADF7A616\u0022",
        "Last-Modified": "Fri, 03 Apr 2020 20:57:54 GMT",
        "Server": [
          "Windows-Azure-Blob/1.0",
          "Microsoft-HTTPAPI/2.0"
        ],
        "x-ms-client-request-id": "6c421e7d-d0f6-0c36-7062-94ca788a0d75",
        "x-ms-request-id": "9621dd12-f01e-0012-0cfa-093670000000",
<<<<<<< HEAD
        "x-ms-version": "2019-12-12"
=======
        "x-ms-version": "2020-02-10"
>>>>>>> 60f4876e
      },
      "ResponseBody": []
    },
    {
      "RequestUri": "http://seannsecanary.dfs.core.windows.net/test-filesystem-28fd3164-1b8e-a318-196a-f949e434a6e9/test-directory-92ad6fbe-bc24-97f7-f973-bf0ebc98dde9?resource=directory",
      "RequestMethod": "PUT",
      "RequestHeaders": {
        "Authorization": "Sanitized",
        "traceparent": "00-de6c854a90345e4386a1e600467a7293-d3fa891d43967b44-00",
        "User-Agent": [
          "azsdk-net-Storage.Files.DataLake/12.1.0-dev.20200403.1",
          "(.NET Core 4.6.28325.01; Microsoft Windows 10.0.18362 )"
        ],
        "x-ms-client-request-id": "56c1ea72-6782-c107-27ab-7383102850d8",
        "x-ms-date": "Fri, 03 Apr 2020 20:57:55 GMT",
        "x-ms-return-client-request-id": "true",
<<<<<<< HEAD
        "x-ms-version": "2019-12-12"
=======
        "x-ms-version": "2020-02-10"
>>>>>>> 60f4876e
      },
      "RequestBody": null,
      "StatusCode": 201,
      "ResponseHeaders": {
        "Content-Length": "0",
        "Date": "Fri, 03 Apr 2020 20:57:53 GMT",
        "ETag": "\u00220x8D7D811AE05D2DF\u0022",
        "Last-Modified": "Fri, 03 Apr 2020 20:57:54 GMT",
        "Server": [
          "Windows-Azure-HDFS/1.0",
          "Microsoft-HTTPAPI/2.0"
        ],
        "x-ms-client-request-id": "56c1ea72-6782-c107-27ab-7383102850d8",
        "x-ms-request-id": "fa43fe2e-201f-0097-2ffa-091bad000000",
<<<<<<< HEAD
        "x-ms-version": "2019-12-12"
=======
        "x-ms-version": "2020-02-10"
>>>>>>> 60f4876e
      },
      "ResponseBody": []
    },
    {
      "RequestUri": "http://seannsecanary.blob.core.windows.net/test-filesystem-28fd3164-1b8e-a318-196a-f949e434a6e9/test-directory-92ad6fbe-bc24-97f7-f973-bf0ebc98dde9?comp=lease",
      "RequestMethod": "PUT",
      "RequestHeaders": {
        "Authorization": "Sanitized",
        "traceparent": "00-88aa9b098b637e41af1d0d643a9bf418-f1dad3c38dccc54e-00",
        "User-Agent": [
          "azsdk-net-Storage.Files.DataLake/12.1.0-dev.20200403.1",
          "(.NET Core 4.6.28325.01; Microsoft Windows 10.0.18362 )"
        ],
        "x-ms-client-request-id": "8c606a40-6613-2a1e-663d-da5332734814",
        "x-ms-date": "Fri, 03 Apr 2020 20:57:55 GMT",
        "x-ms-lease-action": "acquire",
        "x-ms-lease-duration": "15",
        "x-ms-proposed-lease-id": "aa5aab84-47bf-8483-7b2f-359379125f8a",
        "x-ms-return-client-request-id": "true",
<<<<<<< HEAD
        "x-ms-version": "2019-12-12"
=======
        "x-ms-version": "2020-02-10"
>>>>>>> 60f4876e
      },
      "RequestBody": null,
      "StatusCode": 201,
      "ResponseHeaders": {
        "Content-Length": "0",
        "Date": "Fri, 03 Apr 2020 20:57:53 GMT",
        "ETag": "\u00220x8D7D811AE05D2DF\u0022",
        "Last-Modified": "Fri, 03 Apr 2020 20:57:54 GMT",
        "Server": [
          "Windows-Azure-Blob/1.0",
          "Microsoft-HTTPAPI/2.0"
        ],
        "x-ms-client-request-id": "8c606a40-6613-2a1e-663d-da5332734814",
        "x-ms-lease-id": "aa5aab84-47bf-8483-7b2f-359379125f8a",
        "x-ms-request-id": "9621dd29-f01e-0012-1ffa-093670000000",
<<<<<<< HEAD
        "x-ms-version": "2019-12-12"
=======
        "x-ms-version": "2020-02-10"
>>>>>>> 60f4876e
      },
      "ResponseBody": []
    },
    {
      "RequestUri": "http://seannsecanary.blob.core.windows.net/test-filesystem-28fd3164-1b8e-a318-196a-f949e434a6e9/test-directory-92ad6fbe-bc24-97f7-f973-bf0ebc98dde9?comp=lease",
      "RequestMethod": "PUT",
      "RequestHeaders": {
        "Authorization": "Sanitized",
        "If-Unmodified-Since": "Thu, 02 Apr 2020 20:57:55 GMT",
        "traceparent": "00-9e1ddb0620a68c48b52f29d02d45050a-41c4231f4a40d54b-00",
        "User-Agent": [
          "azsdk-net-Storage.Files.DataLake/12.1.0-dev.20200403.1",
          "(.NET Core 4.6.28325.01; Microsoft Windows 10.0.18362 )"
        ],
        "x-ms-client-request-id": "0e5302c1-d2b1-fb76-c371-6a98ac14d552",
        "x-ms-date": "Fri, 03 Apr 2020 20:57:55 GMT",
        "x-ms-lease-action": "renew",
        "x-ms-lease-id": "aa5aab84-47bf-8483-7b2f-359379125f8a",
        "x-ms-return-client-request-id": "true",
<<<<<<< HEAD
        "x-ms-version": "2019-12-12"
=======
        "x-ms-version": "2020-02-10"
>>>>>>> 60f4876e
      },
      "RequestBody": null,
      "StatusCode": 412,
      "ResponseHeaders": {
        "Content-Length": "252",
        "Content-Type": "application/xml",
        "Date": "Fri, 03 Apr 2020 20:57:53 GMT",
        "Server": [
          "Windows-Azure-Blob/1.0",
          "Microsoft-HTTPAPI/2.0"
        ],
        "x-ms-client-request-id": "0e5302c1-d2b1-fb76-c371-6a98ac14d552",
        "x-ms-error-code": "ConditionNotMet",
        "x-ms-request-id": "9621dd33-f01e-0012-27fa-093670000000",
<<<<<<< HEAD
        "x-ms-version": "2019-12-12"
=======
        "x-ms-version": "2020-02-10"
>>>>>>> 60f4876e
      },
      "ResponseBody": [
        "\uFEFF\u003C?xml version=\u00221.0\u0022 encoding=\u0022utf-8\u0022?\u003E\u003CError\u003E\u003CCode\u003EConditionNotMet\u003C/Code\u003E\u003CMessage\u003EThe condition specified using HTTP conditional header(s) is not met.\n",
        "RequestId:9621dd33-f01e-0012-27fa-093670000000\n",
        "Time:2020-04-03T20:57:54.3468243Z\u003C/Message\u003E\u003C/Error\u003E"
      ]
    },
    {
      "RequestUri": "http://seannsecanary.blob.core.windows.net/test-filesystem-28fd3164-1b8e-a318-196a-f949e434a6e9?restype=container",
      "RequestMethod": "DELETE",
      "RequestHeaders": {
        "Authorization": "Sanitized",
        "traceparent": "00-a8b321ce2e68b44e8fc7637ae9ebe29a-bb0d356b5aaee24b-00",
        "User-Agent": [
          "azsdk-net-Storage.Files.DataLake/12.1.0-dev.20200403.1",
          "(.NET Core 4.6.28325.01; Microsoft Windows 10.0.18362 )"
        ],
        "x-ms-client-request-id": "2f91ce80-3920-7962-7225-6c1b1468502f",
        "x-ms-date": "Fri, 03 Apr 2020 20:57:55 GMT",
        "x-ms-return-client-request-id": "true",
<<<<<<< HEAD
        "x-ms-version": "2019-12-12"
=======
        "x-ms-version": "2020-02-10"
>>>>>>> 60f4876e
      },
      "RequestBody": null,
      "StatusCode": 202,
      "ResponseHeaders": {
        "Content-Length": "0",
        "Date": "Fri, 03 Apr 2020 20:57:53 GMT",
        "Server": [
          "Windows-Azure-Blob/1.0",
          "Microsoft-HTTPAPI/2.0"
        ],
        "x-ms-client-request-id": "2f91ce80-3920-7962-7225-6c1b1468502f",
        "x-ms-request-id": "9621dd3e-f01e-0012-31fa-093670000000",
<<<<<<< HEAD
        "x-ms-version": "2019-12-12"
=======
        "x-ms-version": "2020-02-10"
>>>>>>> 60f4876e
      },
      "ResponseBody": []
    },
    {
      "RequestUri": "http://seannsecanary.blob.core.windows.net/test-filesystem-1df3907d-de44-83bc-5b92-a54e89b57859?restype=container",
      "RequestMethod": "PUT",
      "RequestHeaders": {
        "Authorization": "Sanitized",
        "traceparent": "00-c4b9221a6f486c4abdd4891186380afb-661d8e3ee0449d42-00",
        "User-Agent": [
          "azsdk-net-Storage.Files.DataLake/12.1.0-dev.20200403.1",
          "(.NET Core 4.6.28325.01; Microsoft Windows 10.0.18362 )"
        ],
        "x-ms-blob-public-access": "container",
        "x-ms-client-request-id": "f1431912-6476-a2e4-120e-d48e9414efbc",
        "x-ms-date": "Fri, 03 Apr 2020 20:57:55 GMT",
        "x-ms-return-client-request-id": "true",
<<<<<<< HEAD
        "x-ms-version": "2019-12-12"
=======
        "x-ms-version": "2020-02-10"
>>>>>>> 60f4876e
      },
      "RequestBody": null,
      "StatusCode": 201,
      "ResponseHeaders": {
        "Content-Length": "0",
        "Date": "Fri, 03 Apr 2020 20:57:54 GMT",
        "ETag": "\u00220x8D7D811AE388B74\u0022",
        "Last-Modified": "Fri, 03 Apr 2020 20:57:54 GMT",
        "Server": [
          "Windows-Azure-Blob/1.0",
          "Microsoft-HTTPAPI/2.0"
        ],
        "x-ms-client-request-id": "f1431912-6476-a2e4-120e-d48e9414efbc",
        "x-ms-request-id": "9621dd49-f01e-0012-3afa-093670000000",
<<<<<<< HEAD
        "x-ms-version": "2019-12-12"
=======
        "x-ms-version": "2020-02-10"
>>>>>>> 60f4876e
      },
      "ResponseBody": []
    },
    {
      "RequestUri": "http://seannsecanary.dfs.core.windows.net/test-filesystem-1df3907d-de44-83bc-5b92-a54e89b57859/test-directory-d12d12ac-7350-d7ad-5e6a-f5c47192b0d0?resource=directory",
      "RequestMethod": "PUT",
      "RequestHeaders": {
        "Authorization": "Sanitized",
        "traceparent": "00-66de1ee7fc372047b92da158882fde54-f402ca9cca46794d-00",
        "User-Agent": [
          "azsdk-net-Storage.Files.DataLake/12.1.0-dev.20200403.1",
          "(.NET Core 4.6.28325.01; Microsoft Windows 10.0.18362 )"
        ],
        "x-ms-client-request-id": "c07daf8f-db5d-9faf-6b6b-930b6f1f317f",
        "x-ms-date": "Fri, 03 Apr 2020 20:57:56 GMT",
        "x-ms-return-client-request-id": "true",
<<<<<<< HEAD
        "x-ms-version": "2019-12-12"
=======
        "x-ms-version": "2020-02-10"
>>>>>>> 60f4876e
      },
      "RequestBody": null,
      "StatusCode": 201,
      "ResponseHeaders": {
        "Content-Length": "0",
        "Date": "Fri, 03 Apr 2020 20:57:54 GMT",
        "ETag": "\u00220x8D7D811AE47FAC4\u0022",
        "Last-Modified": "Fri, 03 Apr 2020 20:57:54 GMT",
        "Server": [
          "Windows-Azure-HDFS/1.0",
          "Microsoft-HTTPAPI/2.0"
        ],
        "x-ms-client-request-id": "c07daf8f-db5d-9faf-6b6b-930b6f1f317f",
        "x-ms-request-id": "fa43fe30-201f-0097-30fa-091bad000000",
<<<<<<< HEAD
        "x-ms-version": "2019-12-12"
=======
        "x-ms-version": "2020-02-10"
>>>>>>> 60f4876e
      },
      "ResponseBody": []
    },
    {
      "RequestUri": "http://seannsecanary.blob.core.windows.net/test-filesystem-1df3907d-de44-83bc-5b92-a54e89b57859/test-directory-d12d12ac-7350-d7ad-5e6a-f5c47192b0d0?comp=lease",
      "RequestMethod": "PUT",
      "RequestHeaders": {
        "Authorization": "Sanitized",
        "traceparent": "00-0c1324b2d4b341428ceb65d97aa50f85-92d64b7417abc842-00",
        "User-Agent": [
          "azsdk-net-Storage.Files.DataLake/12.1.0-dev.20200403.1",
          "(.NET Core 4.6.28325.01; Microsoft Windows 10.0.18362 )"
        ],
        "x-ms-client-request-id": "cd164b43-05fa-103b-6457-91b966d3f732",
        "x-ms-date": "Fri, 03 Apr 2020 20:57:56 GMT",
        "x-ms-lease-action": "acquire",
        "x-ms-lease-duration": "15",
        "x-ms-proposed-lease-id": "eea9035d-7fd8-254a-2ea3-74dba83906ba",
        "x-ms-return-client-request-id": "true",
<<<<<<< HEAD
        "x-ms-version": "2019-12-12"
=======
        "x-ms-version": "2020-02-10"
>>>>>>> 60f4876e
      },
      "RequestBody": null,
      "StatusCode": 201,
      "ResponseHeaders": {
        "Content-Length": "0",
        "Date": "Fri, 03 Apr 2020 20:57:54 GMT",
        "ETag": "\u00220x8D7D811AE47FAC4\u0022",
        "Last-Modified": "Fri, 03 Apr 2020 20:57:54 GMT",
        "Server": [
          "Windows-Azure-Blob/1.0",
          "Microsoft-HTTPAPI/2.0"
        ],
        "x-ms-client-request-id": "cd164b43-05fa-103b-6457-91b966d3f732",
        "x-ms-lease-id": "eea9035d-7fd8-254a-2ea3-74dba83906ba",
        "x-ms-request-id": "9621dd64-f01e-0012-50fa-093670000000",
<<<<<<< HEAD
        "x-ms-version": "2019-12-12"
=======
        "x-ms-version": "2020-02-10"
>>>>>>> 60f4876e
      },
      "ResponseBody": []
    },
    {
      "RequestUri": "http://seannsecanary.blob.core.windows.net/test-filesystem-1df3907d-de44-83bc-5b92-a54e89b57859/test-directory-d12d12ac-7350-d7ad-5e6a-f5c47192b0d0?comp=lease",
      "RequestMethod": "PUT",
      "RequestHeaders": {
        "Authorization": "Sanitized",
        "If-Match": "\u0022garbage\u0022",
        "traceparent": "00-200706714b4d124ba6a8f0211b60ca9c-4950b8d08ce8bc4b-00",
        "User-Agent": [
          "azsdk-net-Storage.Files.DataLake/12.1.0-dev.20200403.1",
          "(.NET Core 4.6.28325.01; Microsoft Windows 10.0.18362 )"
        ],
        "x-ms-client-request-id": "5d973689-3823-71bf-a524-5cbe5fb9a321",
        "x-ms-date": "Fri, 03 Apr 2020 20:57:56 GMT",
        "x-ms-lease-action": "renew",
        "x-ms-lease-id": "eea9035d-7fd8-254a-2ea3-74dba83906ba",
        "x-ms-return-client-request-id": "true",
<<<<<<< HEAD
        "x-ms-version": "2019-12-12"
=======
        "x-ms-version": "2020-02-10"
>>>>>>> 60f4876e
      },
      "RequestBody": null,
      "StatusCode": 412,
      "ResponseHeaders": {
        "Content-Length": "252",
        "Content-Type": "application/xml",
        "Date": "Fri, 03 Apr 2020 20:57:54 GMT",
        "Server": [
          "Windows-Azure-Blob/1.0",
          "Microsoft-HTTPAPI/2.0"
        ],
        "x-ms-client-request-id": "5d973689-3823-71bf-a524-5cbe5fb9a321",
        "x-ms-error-code": "ConditionNotMet",
        "x-ms-request-id": "9621dd73-f01e-0012-5dfa-093670000000",
<<<<<<< HEAD
        "x-ms-version": "2019-12-12"
=======
        "x-ms-version": "2020-02-10"
>>>>>>> 60f4876e
      },
      "ResponseBody": [
        "\uFEFF\u003C?xml version=\u00221.0\u0022 encoding=\u0022utf-8\u0022?\u003E\u003CError\u003E\u003CCode\u003EConditionNotMet\u003C/Code\u003E\u003CMessage\u003EThe condition specified using HTTP conditional header(s) is not met.\n",
        "RequestId:9621dd73-f01e-0012-5dfa-093670000000\n",
        "Time:2020-04-03T20:57:54.7961431Z\u003C/Message\u003E\u003C/Error\u003E"
      ]
    },
    {
      "RequestUri": "http://seannsecanary.blob.core.windows.net/test-filesystem-1df3907d-de44-83bc-5b92-a54e89b57859?restype=container",
      "RequestMethod": "DELETE",
      "RequestHeaders": {
        "Authorization": "Sanitized",
        "traceparent": "00-06ede10d80a9f048a54013734296bc03-c785100d468c594b-00",
        "User-Agent": [
          "azsdk-net-Storage.Files.DataLake/12.1.0-dev.20200403.1",
          "(.NET Core 4.6.28325.01; Microsoft Windows 10.0.18362 )"
        ],
        "x-ms-client-request-id": "30303a24-9a3b-2c0f-1923-e8c612ac0ed7",
        "x-ms-date": "Fri, 03 Apr 2020 20:57:56 GMT",
        "x-ms-return-client-request-id": "true",
<<<<<<< HEAD
        "x-ms-version": "2019-12-12"
=======
        "x-ms-version": "2020-02-10"
>>>>>>> 60f4876e
      },
      "RequestBody": null,
      "StatusCode": 202,
      "ResponseHeaders": {
        "Content-Length": "0",
        "Date": "Fri, 03 Apr 2020 20:57:54 GMT",
        "Server": [
          "Windows-Azure-Blob/1.0",
          "Microsoft-HTTPAPI/2.0"
        ],
        "x-ms-client-request-id": "30303a24-9a3b-2c0f-1923-e8c612ac0ed7",
        "x-ms-request-id": "9621dd78-f01e-0012-62fa-093670000000",
<<<<<<< HEAD
        "x-ms-version": "2019-12-12"
=======
        "x-ms-version": "2020-02-10"
>>>>>>> 60f4876e
      },
      "ResponseBody": []
    },
    {
      "RequestUri": "http://seannsecanary.blob.core.windows.net/test-filesystem-a896d7fc-18a4-fd12-e3c3-7c7afb6565a5?restype=container",
      "RequestMethod": "PUT",
      "RequestHeaders": {
        "Authorization": "Sanitized",
        "traceparent": "00-4df151dea21e5e43b8a3c984a782f444-8ada20a47400ec47-00",
        "User-Agent": [
          "azsdk-net-Storage.Files.DataLake/12.1.0-dev.20200403.1",
          "(.NET Core 4.6.28325.01; Microsoft Windows 10.0.18362 )"
        ],
        "x-ms-blob-public-access": "container",
        "x-ms-client-request-id": "345e659a-ed69-0c7b-2733-4c781d9531b4",
        "x-ms-date": "Fri, 03 Apr 2020 20:57:56 GMT",
        "x-ms-return-client-request-id": "true",
<<<<<<< HEAD
        "x-ms-version": "2019-12-12"
=======
        "x-ms-version": "2020-02-10"
>>>>>>> 60f4876e
      },
      "RequestBody": null,
      "StatusCode": 201,
      "ResponseHeaders": {
        "Content-Length": "0",
        "Date": "Fri, 03 Apr 2020 20:57:54 GMT",
        "ETag": "\u00220x8D7D811AE7C577F\u0022",
        "Last-Modified": "Fri, 03 Apr 2020 20:57:54 GMT",
        "Server": [
          "Windows-Azure-Blob/1.0",
          "Microsoft-HTTPAPI/2.0"
        ],
        "x-ms-client-request-id": "345e659a-ed69-0c7b-2733-4c781d9531b4",
        "x-ms-request-id": "9621dd7a-f01e-0012-64fa-093670000000",
<<<<<<< HEAD
        "x-ms-version": "2019-12-12"
=======
        "x-ms-version": "2020-02-10"
>>>>>>> 60f4876e
      },
      "ResponseBody": []
    },
    {
      "RequestUri": "http://seannsecanary.dfs.core.windows.net/test-filesystem-a896d7fc-18a4-fd12-e3c3-7c7afb6565a5/test-directory-d53842be-ea13-894e-f18b-e63017f25857?resource=directory",
      "RequestMethod": "PUT",
      "RequestHeaders": {
        "Authorization": "Sanitized",
        "traceparent": "00-aae8cf93148f714f852470024909ac40-cebaeb035a135b4c-00",
        "User-Agent": [
          "azsdk-net-Storage.Files.DataLake/12.1.0-dev.20200403.1",
          "(.NET Core 4.6.28325.01; Microsoft Windows 10.0.18362 )"
        ],
        "x-ms-client-request-id": "62624c42-ec54-b020-17d4-43de074af435",
        "x-ms-date": "Fri, 03 Apr 2020 20:57:56 GMT",
        "x-ms-return-client-request-id": "true",
<<<<<<< HEAD
        "x-ms-version": "2019-12-12"
=======
        "x-ms-version": "2020-02-10"
>>>>>>> 60f4876e
      },
      "RequestBody": null,
      "StatusCode": 201,
      "ResponseHeaders": {
        "Content-Length": "0",
        "Date": "Fri, 03 Apr 2020 20:57:54 GMT",
        "ETag": "\u00220x8D7D811AE8B6215\u0022",
        "Last-Modified": "Fri, 03 Apr 2020 20:57:55 GMT",
        "Server": [
          "Windows-Azure-HDFS/1.0",
          "Microsoft-HTTPAPI/2.0"
        ],
        "x-ms-client-request-id": "62624c42-ec54-b020-17d4-43de074af435",
        "x-ms-request-id": "fa43fe31-201f-0097-31fa-091bad000000",
<<<<<<< HEAD
        "x-ms-version": "2019-12-12"
=======
        "x-ms-version": "2020-02-10"
>>>>>>> 60f4876e
      },
      "ResponseBody": []
    },
    {
      "RequestUri": "http://seannsecanary.blob.core.windows.net/test-filesystem-a896d7fc-18a4-fd12-e3c3-7c7afb6565a5/test-directory-d53842be-ea13-894e-f18b-e63017f25857",
      "RequestMethod": "HEAD",
      "RequestHeaders": {
        "Authorization": "Sanitized",
        "User-Agent": [
          "azsdk-net-Storage.Files.DataLake/12.1.0-dev.20200403.1",
          "(.NET Core 4.6.28325.01; Microsoft Windows 10.0.18362 )"
        ],
        "x-ms-client-request-id": "317bc797-19f6-a778-9ed5-5cbcd899c21f",
        "x-ms-date": "Fri, 03 Apr 2020 20:57:56 GMT",
        "x-ms-return-client-request-id": "true",
<<<<<<< HEAD
        "x-ms-version": "2019-12-12"
=======
        "x-ms-version": "2020-02-10"
>>>>>>> 60f4876e
      },
      "RequestBody": null,
      "StatusCode": 200,
      "ResponseHeaders": {
        "Accept-Ranges": "bytes",
        "Content-Length": "0",
        "Content-Type": "application/octet-stream",
        "Date": "Fri, 03 Apr 2020 20:57:54 GMT",
        "ETag": "\u00220x8D7D811AE8B6215\u0022",
        "Last-Modified": "Fri, 03 Apr 2020 20:57:55 GMT",
        "Server": [
          "Windows-Azure-Blob/1.0",
          "Microsoft-HTTPAPI/2.0"
        ],
        "x-ms-access-tier": "Hot",
        "x-ms-access-tier-inferred": "true",
        "x-ms-blob-type": "BlockBlob",
        "x-ms-client-request-id": "317bc797-19f6-a778-9ed5-5cbcd899c21f",
        "x-ms-creation-time": "Fri, 03 Apr 2020 20:57:55 GMT",
        "x-ms-lease-state": "available",
        "x-ms-lease-status": "unlocked",
        "x-ms-meta-hdi_isfolder": "true",
        "x-ms-request-id": "9621dd95-f01e-0012-7afa-093670000000",
        "x-ms-server-encrypted": "true",
<<<<<<< HEAD
        "x-ms-version": "2019-12-12"
=======
        "x-ms-version": "2020-02-10"
>>>>>>> 60f4876e
      },
      "ResponseBody": []
    },
    {
      "RequestUri": "http://seannsecanary.blob.core.windows.net/test-filesystem-a896d7fc-18a4-fd12-e3c3-7c7afb6565a5/test-directory-d53842be-ea13-894e-f18b-e63017f25857?comp=lease",
      "RequestMethod": "PUT",
      "RequestHeaders": {
        "Authorization": "Sanitized",
        "traceparent": "00-c1e95084e55331488194450a70de7d24-303a82c0f7aeed40-00",
        "User-Agent": [
          "azsdk-net-Storage.Files.DataLake/12.1.0-dev.20200403.1",
          "(.NET Core 4.6.28325.01; Microsoft Windows 10.0.18362 )"
        ],
        "x-ms-client-request-id": "26ee9efe-317d-838d-4147-2cbb9a463c8e",
        "x-ms-date": "Fri, 03 Apr 2020 20:57:56 GMT",
        "x-ms-lease-action": "acquire",
        "x-ms-lease-duration": "15",
        "x-ms-proposed-lease-id": "d477f5da-9bb4-8dad-0597-1486edf86383",
        "x-ms-return-client-request-id": "true",
<<<<<<< HEAD
        "x-ms-version": "2019-12-12"
=======
        "x-ms-version": "2020-02-10"
>>>>>>> 60f4876e
      },
      "RequestBody": null,
      "StatusCode": 201,
      "ResponseHeaders": {
        "Content-Length": "0",
        "Date": "Fri, 03 Apr 2020 20:57:54 GMT",
        "ETag": "\u00220x8D7D811AE8B6215\u0022",
        "Last-Modified": "Fri, 03 Apr 2020 20:57:55 GMT",
        "Server": [
          "Windows-Azure-Blob/1.0",
          "Microsoft-HTTPAPI/2.0"
        ],
        "x-ms-client-request-id": "26ee9efe-317d-838d-4147-2cbb9a463c8e",
        "x-ms-lease-id": "d477f5da-9bb4-8dad-0597-1486edf86383",
        "x-ms-request-id": "9621dda3-f01e-0012-04fa-093670000000",
<<<<<<< HEAD
        "x-ms-version": "2019-12-12"
=======
        "x-ms-version": "2020-02-10"
>>>>>>> 60f4876e
      },
      "ResponseBody": []
    },
    {
      "RequestUri": "http://seannsecanary.blob.core.windows.net/test-filesystem-a896d7fc-18a4-fd12-e3c3-7c7afb6565a5/test-directory-d53842be-ea13-894e-f18b-e63017f25857?comp=lease",
      "RequestMethod": "PUT",
      "RequestHeaders": {
        "Authorization": "Sanitized",
        "If-None-Match": "\u00220x8D7D811AE8B6215\u0022",
        "traceparent": "00-0cbc299beb4dc84794399362b3940dac-90a46932be6ace4b-00",
        "User-Agent": [
          "azsdk-net-Storage.Files.DataLake/12.1.0-dev.20200403.1",
          "(.NET Core 4.6.28325.01; Microsoft Windows 10.0.18362 )"
        ],
        "x-ms-client-request-id": "3abdb435-9baa-3fa1-32be-0d15fde949ab",
        "x-ms-date": "Fri, 03 Apr 2020 20:57:56 GMT",
        "x-ms-lease-action": "renew",
        "x-ms-lease-id": "d477f5da-9bb4-8dad-0597-1486edf86383",
        "x-ms-return-client-request-id": "true",
<<<<<<< HEAD
        "x-ms-version": "2019-12-12"
=======
        "x-ms-version": "2020-02-10"
>>>>>>> 60f4876e
      },
      "RequestBody": null,
      "StatusCode": 412,
      "ResponseHeaders": {
        "Content-Length": "252",
        "Content-Type": "application/xml",
        "Date": "Fri, 03 Apr 2020 20:57:54 GMT",
        "Server": [
          "Windows-Azure-Blob/1.0",
          "Microsoft-HTTPAPI/2.0"
        ],
        "x-ms-client-request-id": "3abdb435-9baa-3fa1-32be-0d15fde949ab",
        "x-ms-error-code": "ConditionNotMet",
        "x-ms-request-id": "9621ddaf-f01e-0012-0dfa-093670000000",
<<<<<<< HEAD
        "x-ms-version": "2019-12-12"
=======
        "x-ms-version": "2020-02-10"
>>>>>>> 60f4876e
      },
      "ResponseBody": [
        "\uFEFF\u003C?xml version=\u00221.0\u0022 encoding=\u0022utf-8\u0022?\u003E\u003CError\u003E\u003CCode\u003EConditionNotMet\u003C/Code\u003E\u003CMessage\u003EThe condition specified using HTTP conditional header(s) is not met.\n",
        "RequestId:9621ddaf-f01e-0012-0dfa-093670000000\n",
        "Time:2020-04-03T20:57:55.3255186Z\u003C/Message\u003E\u003C/Error\u003E"
      ]
    },
    {
      "RequestUri": "http://seannsecanary.blob.core.windows.net/test-filesystem-a896d7fc-18a4-fd12-e3c3-7c7afb6565a5?restype=container",
      "RequestMethod": "DELETE",
      "RequestHeaders": {
        "Authorization": "Sanitized",
        "traceparent": "00-dc8566cf6f46ea4ab4933255c6c33ef9-aa461363545ecf45-00",
        "User-Agent": [
          "azsdk-net-Storage.Files.DataLake/12.1.0-dev.20200403.1",
          "(.NET Core 4.6.28325.01; Microsoft Windows 10.0.18362 )"
        ],
        "x-ms-client-request-id": "e58607bd-0288-d2e3-bc81-fb5e3d047038",
        "x-ms-date": "Fri, 03 Apr 2020 20:57:56 GMT",
        "x-ms-return-client-request-id": "true",
<<<<<<< HEAD
        "x-ms-version": "2019-12-12"
=======
        "x-ms-version": "2020-02-10"
>>>>>>> 60f4876e
      },
      "RequestBody": null,
      "StatusCode": 202,
      "ResponseHeaders": {
        "Content-Length": "0",
        "Date": "Fri, 03 Apr 2020 20:57:54 GMT",
        "Server": [
          "Windows-Azure-Blob/1.0",
          "Microsoft-HTTPAPI/2.0"
        ],
        "x-ms-client-request-id": "e58607bd-0288-d2e3-bc81-fb5e3d047038",
        "x-ms-request-id": "9621ddbb-f01e-0012-16fa-093670000000",
<<<<<<< HEAD
        "x-ms-version": "2019-12-12"
=======
        "x-ms-version": "2020-02-10"
>>>>>>> 60f4876e
      },
      "ResponseBody": []
    }
  ],
  "Variables": {
    "DateTimeOffsetNow": "2020-04-03T13:57:55.1129884-07:00",
    "RandomSeed": "400832678",
    "Storage_TestConfigHierarchicalNamespace": "NamespaceTenant\nseannsecanary\nU2FuaXRpemVk\nhttp://seannsecanary.blob.core.windows.net\nhttp://seannsecanary.file.core.windows.net\nhttp://seannsecanary.queue.core.windows.net\nhttp://seannsecanary.table.core.windows.net\n\n\n\n\nhttp://seannsecanary-secondary.blob.core.windows.net\nhttp://seannsecanary-secondary.file.core.windows.net\nhttp://seannsecanary-secondary.queue.core.windows.net\nhttp://seannsecanary-secondary.table.core.windows.net\n68390a19-a643-458b-b726-408abf67b4fc\nSanitized\n72f988bf-86f1-41af-91ab-2d7cd011db47\nhttps://login.microsoftonline.com/\nCloud\nBlobEndpoint=http://seannsecanary.blob.core.windows.net/;QueueEndpoint=http://seannsecanary.queue.core.windows.net/;FileEndpoint=http://seannsecanary.file.core.windows.net/;BlobSecondaryEndpoint=http://seannsecanary-secondary.blob.core.windows.net/;QueueSecondaryEndpoint=http://seannsecanary-secondary.queue.core.windows.net/;FileSecondaryEndpoint=http://seannsecanary-secondary.file.core.windows.net/;AccountName=seannsecanary;AccountKey=Sanitized\n"
  }
}<|MERGE_RESOLUTION|>--- conflicted
+++ resolved
@@ -14,11 +14,7 @@
         "x-ms-client-request-id": "1f14b220-02b5-2899-aa3f-916adf58d1b0",
         "x-ms-date": "Fri, 03 Apr 2020 20:57:55 GMT",
         "x-ms-return-client-request-id": "true",
-<<<<<<< HEAD
-        "x-ms-version": "2019-12-12"
-=======
-        "x-ms-version": "2020-02-10"
->>>>>>> 60f4876e
+        "x-ms-version": "2020-02-10"
       },
       "RequestBody": null,
       "StatusCode": 201,
@@ -33,11 +29,7 @@
         ],
         "x-ms-client-request-id": "1f14b220-02b5-2899-aa3f-916adf58d1b0",
         "x-ms-request-id": "9621dcd6-f01e-0012-56fa-093670000000",
-<<<<<<< HEAD
-        "x-ms-version": "2019-12-12"
-=======
-        "x-ms-version": "2020-02-10"
->>>>>>> 60f4876e
+        "x-ms-version": "2020-02-10"
       },
       "ResponseBody": []
     },
@@ -54,11 +46,7 @@
         "x-ms-client-request-id": "11fe6d0b-abdd-b5e8-db60-e62bfee99c99",
         "x-ms-date": "Fri, 03 Apr 2020 20:57:55 GMT",
         "x-ms-return-client-request-id": "true",
-<<<<<<< HEAD
-        "x-ms-version": "2019-12-12"
-=======
-        "x-ms-version": "2020-02-10"
->>>>>>> 60f4876e
+        "x-ms-version": "2020-02-10"
       },
       "RequestBody": null,
       "StatusCode": 201,
@@ -73,11 +61,7 @@
         ],
         "x-ms-client-request-id": "11fe6d0b-abdd-b5e8-db60-e62bfee99c99",
         "x-ms-request-id": "fa43fe2d-201f-0097-2efa-091bad000000",
-<<<<<<< HEAD
-        "x-ms-version": "2019-12-12"
-=======
-        "x-ms-version": "2020-02-10"
->>>>>>> 60f4876e
+        "x-ms-version": "2020-02-10"
       },
       "ResponseBody": []
     },
@@ -97,11 +81,7 @@
         "x-ms-lease-duration": "15",
         "x-ms-proposed-lease-id": "cb4f9f6c-ad4e-b1a8-8b16-b6295cd02b62",
         "x-ms-return-client-request-id": "true",
-<<<<<<< HEAD
-        "x-ms-version": "2019-12-12"
-=======
-        "x-ms-version": "2020-02-10"
->>>>>>> 60f4876e
+        "x-ms-version": "2020-02-10"
       },
       "RequestBody": null,
       "StatusCode": 201,
@@ -117,11 +97,7 @@
         "x-ms-client-request-id": "e899759e-3d86-5dec-c54c-85c7f4be590b",
         "x-ms-lease-id": "cb4f9f6c-ad4e-b1a8-8b16-b6295cd02b62",
         "x-ms-request-id": "9621dcf3-f01e-0012-6efa-093670000000",
-<<<<<<< HEAD
-        "x-ms-version": "2019-12-12"
-=======
-        "x-ms-version": "2020-02-10"
->>>>>>> 60f4876e
+        "x-ms-version": "2020-02-10"
       },
       "ResponseBody": []
     },
@@ -141,11 +117,7 @@
         "x-ms-lease-action": "renew",
         "x-ms-lease-id": "cb4f9f6c-ad4e-b1a8-8b16-b6295cd02b62",
         "x-ms-return-client-request-id": "true",
-<<<<<<< HEAD
-        "x-ms-version": "2019-12-12"
-=======
-        "x-ms-version": "2020-02-10"
->>>>>>> 60f4876e
+        "x-ms-version": "2020-02-10"
       },
       "RequestBody": null,
       "StatusCode": 412,
@@ -160,11 +132,7 @@
         "x-ms-client-request-id": "e78a46c1-4237-44db-dc47-58c53b4c7b6d",
         "x-ms-error-code": "ConditionNotMet",
         "x-ms-request-id": "9621dcfc-f01e-0012-77fa-093670000000",
-<<<<<<< HEAD
-        "x-ms-version": "2019-12-12"
-=======
-        "x-ms-version": "2020-02-10"
->>>>>>> 60f4876e
+        "x-ms-version": "2020-02-10"
       },
       "ResponseBody": [
         "\uFEFF\u003C?xml version=\u00221.0\u0022 encoding=\u0022utf-8\u0022?\u003E\u003CError\u003E\u003CCode\u003EConditionNotMet\u003C/Code\u003E\u003CMessage\u003EThe condition specified using HTTP conditional header(s) is not met.\n",
@@ -185,11 +153,7 @@
         "x-ms-client-request-id": "ae058828-7234-f2d4-a964-58fc26c16f3e",
         "x-ms-date": "Fri, 03 Apr 2020 20:57:55 GMT",
         "x-ms-return-client-request-id": "true",
-<<<<<<< HEAD
-        "x-ms-version": "2019-12-12"
-=======
-        "x-ms-version": "2020-02-10"
->>>>>>> 60f4876e
+        "x-ms-version": "2020-02-10"
       },
       "RequestBody": null,
       "StatusCode": 202,
@@ -202,11 +166,7 @@
         ],
         "x-ms-client-request-id": "ae058828-7234-f2d4-a964-58fc26c16f3e",
         "x-ms-request-id": "9621dd03-f01e-0012-7efa-093670000000",
-<<<<<<< HEAD
-        "x-ms-version": "2019-12-12"
-=======
-        "x-ms-version": "2020-02-10"
->>>>>>> 60f4876e
+        "x-ms-version": "2020-02-10"
       },
       "ResponseBody": []
     },
@@ -224,11 +184,7 @@
         "x-ms-client-request-id": "6c421e7d-d0f6-0c36-7062-94ca788a0d75",
         "x-ms-date": "Fri, 03 Apr 2020 20:57:55 GMT",
         "x-ms-return-client-request-id": "true",
-<<<<<<< HEAD
-        "x-ms-version": "2019-12-12"
-=======
-        "x-ms-version": "2020-02-10"
->>>>>>> 60f4876e
+        "x-ms-version": "2020-02-10"
       },
       "RequestBody": null,
       "StatusCode": 201,
@@ -243,11 +199,7 @@
         ],
         "x-ms-client-request-id": "6c421e7d-d0f6-0c36-7062-94ca788a0d75",
         "x-ms-request-id": "9621dd12-f01e-0012-0cfa-093670000000",
-<<<<<<< HEAD
-        "x-ms-version": "2019-12-12"
-=======
-        "x-ms-version": "2020-02-10"
->>>>>>> 60f4876e
+        "x-ms-version": "2020-02-10"
       },
       "ResponseBody": []
     },
@@ -264,11 +216,7 @@
         "x-ms-client-request-id": "56c1ea72-6782-c107-27ab-7383102850d8",
         "x-ms-date": "Fri, 03 Apr 2020 20:57:55 GMT",
         "x-ms-return-client-request-id": "true",
-<<<<<<< HEAD
-        "x-ms-version": "2019-12-12"
-=======
-        "x-ms-version": "2020-02-10"
->>>>>>> 60f4876e
+        "x-ms-version": "2020-02-10"
       },
       "RequestBody": null,
       "StatusCode": 201,
@@ -283,11 +231,7 @@
         ],
         "x-ms-client-request-id": "56c1ea72-6782-c107-27ab-7383102850d8",
         "x-ms-request-id": "fa43fe2e-201f-0097-2ffa-091bad000000",
-<<<<<<< HEAD
-        "x-ms-version": "2019-12-12"
-=======
-        "x-ms-version": "2020-02-10"
->>>>>>> 60f4876e
+        "x-ms-version": "2020-02-10"
       },
       "ResponseBody": []
     },
@@ -307,11 +251,7 @@
         "x-ms-lease-duration": "15",
         "x-ms-proposed-lease-id": "aa5aab84-47bf-8483-7b2f-359379125f8a",
         "x-ms-return-client-request-id": "true",
-<<<<<<< HEAD
-        "x-ms-version": "2019-12-12"
-=======
-        "x-ms-version": "2020-02-10"
->>>>>>> 60f4876e
+        "x-ms-version": "2020-02-10"
       },
       "RequestBody": null,
       "StatusCode": 201,
@@ -327,11 +267,7 @@
         "x-ms-client-request-id": "8c606a40-6613-2a1e-663d-da5332734814",
         "x-ms-lease-id": "aa5aab84-47bf-8483-7b2f-359379125f8a",
         "x-ms-request-id": "9621dd29-f01e-0012-1ffa-093670000000",
-<<<<<<< HEAD
-        "x-ms-version": "2019-12-12"
-=======
-        "x-ms-version": "2020-02-10"
->>>>>>> 60f4876e
+        "x-ms-version": "2020-02-10"
       },
       "ResponseBody": []
     },
@@ -351,11 +287,7 @@
         "x-ms-lease-action": "renew",
         "x-ms-lease-id": "aa5aab84-47bf-8483-7b2f-359379125f8a",
         "x-ms-return-client-request-id": "true",
-<<<<<<< HEAD
-        "x-ms-version": "2019-12-12"
-=======
-        "x-ms-version": "2020-02-10"
->>>>>>> 60f4876e
+        "x-ms-version": "2020-02-10"
       },
       "RequestBody": null,
       "StatusCode": 412,
@@ -370,11 +302,7 @@
         "x-ms-client-request-id": "0e5302c1-d2b1-fb76-c371-6a98ac14d552",
         "x-ms-error-code": "ConditionNotMet",
         "x-ms-request-id": "9621dd33-f01e-0012-27fa-093670000000",
-<<<<<<< HEAD
-        "x-ms-version": "2019-12-12"
-=======
-        "x-ms-version": "2020-02-10"
->>>>>>> 60f4876e
+        "x-ms-version": "2020-02-10"
       },
       "ResponseBody": [
         "\uFEFF\u003C?xml version=\u00221.0\u0022 encoding=\u0022utf-8\u0022?\u003E\u003CError\u003E\u003CCode\u003EConditionNotMet\u003C/Code\u003E\u003CMessage\u003EThe condition specified using HTTP conditional header(s) is not met.\n",
@@ -395,11 +323,7 @@
         "x-ms-client-request-id": "2f91ce80-3920-7962-7225-6c1b1468502f",
         "x-ms-date": "Fri, 03 Apr 2020 20:57:55 GMT",
         "x-ms-return-client-request-id": "true",
-<<<<<<< HEAD
-        "x-ms-version": "2019-12-12"
-=======
-        "x-ms-version": "2020-02-10"
->>>>>>> 60f4876e
+        "x-ms-version": "2020-02-10"
       },
       "RequestBody": null,
       "StatusCode": 202,
@@ -412,11 +336,7 @@
         ],
         "x-ms-client-request-id": "2f91ce80-3920-7962-7225-6c1b1468502f",
         "x-ms-request-id": "9621dd3e-f01e-0012-31fa-093670000000",
-<<<<<<< HEAD
-        "x-ms-version": "2019-12-12"
-=======
-        "x-ms-version": "2020-02-10"
->>>>>>> 60f4876e
+        "x-ms-version": "2020-02-10"
       },
       "ResponseBody": []
     },
@@ -434,11 +354,7 @@
         "x-ms-client-request-id": "f1431912-6476-a2e4-120e-d48e9414efbc",
         "x-ms-date": "Fri, 03 Apr 2020 20:57:55 GMT",
         "x-ms-return-client-request-id": "true",
-<<<<<<< HEAD
-        "x-ms-version": "2019-12-12"
-=======
-        "x-ms-version": "2020-02-10"
->>>>>>> 60f4876e
+        "x-ms-version": "2020-02-10"
       },
       "RequestBody": null,
       "StatusCode": 201,
@@ -453,11 +369,7 @@
         ],
         "x-ms-client-request-id": "f1431912-6476-a2e4-120e-d48e9414efbc",
         "x-ms-request-id": "9621dd49-f01e-0012-3afa-093670000000",
-<<<<<<< HEAD
-        "x-ms-version": "2019-12-12"
-=======
-        "x-ms-version": "2020-02-10"
->>>>>>> 60f4876e
+        "x-ms-version": "2020-02-10"
       },
       "ResponseBody": []
     },
@@ -474,11 +386,7 @@
         "x-ms-client-request-id": "c07daf8f-db5d-9faf-6b6b-930b6f1f317f",
         "x-ms-date": "Fri, 03 Apr 2020 20:57:56 GMT",
         "x-ms-return-client-request-id": "true",
-<<<<<<< HEAD
-        "x-ms-version": "2019-12-12"
-=======
-        "x-ms-version": "2020-02-10"
->>>>>>> 60f4876e
+        "x-ms-version": "2020-02-10"
       },
       "RequestBody": null,
       "StatusCode": 201,
@@ -493,11 +401,7 @@
         ],
         "x-ms-client-request-id": "c07daf8f-db5d-9faf-6b6b-930b6f1f317f",
         "x-ms-request-id": "fa43fe30-201f-0097-30fa-091bad000000",
-<<<<<<< HEAD
-        "x-ms-version": "2019-12-12"
-=======
-        "x-ms-version": "2020-02-10"
->>>>>>> 60f4876e
+        "x-ms-version": "2020-02-10"
       },
       "ResponseBody": []
     },
@@ -517,11 +421,7 @@
         "x-ms-lease-duration": "15",
         "x-ms-proposed-lease-id": "eea9035d-7fd8-254a-2ea3-74dba83906ba",
         "x-ms-return-client-request-id": "true",
-<<<<<<< HEAD
-        "x-ms-version": "2019-12-12"
-=======
-        "x-ms-version": "2020-02-10"
->>>>>>> 60f4876e
+        "x-ms-version": "2020-02-10"
       },
       "RequestBody": null,
       "StatusCode": 201,
@@ -537,11 +437,7 @@
         "x-ms-client-request-id": "cd164b43-05fa-103b-6457-91b966d3f732",
         "x-ms-lease-id": "eea9035d-7fd8-254a-2ea3-74dba83906ba",
         "x-ms-request-id": "9621dd64-f01e-0012-50fa-093670000000",
-<<<<<<< HEAD
-        "x-ms-version": "2019-12-12"
-=======
-        "x-ms-version": "2020-02-10"
->>>>>>> 60f4876e
+        "x-ms-version": "2020-02-10"
       },
       "ResponseBody": []
     },
@@ -561,11 +457,7 @@
         "x-ms-lease-action": "renew",
         "x-ms-lease-id": "eea9035d-7fd8-254a-2ea3-74dba83906ba",
         "x-ms-return-client-request-id": "true",
-<<<<<<< HEAD
-        "x-ms-version": "2019-12-12"
-=======
-        "x-ms-version": "2020-02-10"
->>>>>>> 60f4876e
+        "x-ms-version": "2020-02-10"
       },
       "RequestBody": null,
       "StatusCode": 412,
@@ -580,11 +472,7 @@
         "x-ms-client-request-id": "5d973689-3823-71bf-a524-5cbe5fb9a321",
         "x-ms-error-code": "ConditionNotMet",
         "x-ms-request-id": "9621dd73-f01e-0012-5dfa-093670000000",
-<<<<<<< HEAD
-        "x-ms-version": "2019-12-12"
-=======
-        "x-ms-version": "2020-02-10"
->>>>>>> 60f4876e
+        "x-ms-version": "2020-02-10"
       },
       "ResponseBody": [
         "\uFEFF\u003C?xml version=\u00221.0\u0022 encoding=\u0022utf-8\u0022?\u003E\u003CError\u003E\u003CCode\u003EConditionNotMet\u003C/Code\u003E\u003CMessage\u003EThe condition specified using HTTP conditional header(s) is not met.\n",
@@ -605,11 +493,7 @@
         "x-ms-client-request-id": "30303a24-9a3b-2c0f-1923-e8c612ac0ed7",
         "x-ms-date": "Fri, 03 Apr 2020 20:57:56 GMT",
         "x-ms-return-client-request-id": "true",
-<<<<<<< HEAD
-        "x-ms-version": "2019-12-12"
-=======
-        "x-ms-version": "2020-02-10"
->>>>>>> 60f4876e
+        "x-ms-version": "2020-02-10"
       },
       "RequestBody": null,
       "StatusCode": 202,
@@ -622,11 +506,7 @@
         ],
         "x-ms-client-request-id": "30303a24-9a3b-2c0f-1923-e8c612ac0ed7",
         "x-ms-request-id": "9621dd78-f01e-0012-62fa-093670000000",
-<<<<<<< HEAD
-        "x-ms-version": "2019-12-12"
-=======
-        "x-ms-version": "2020-02-10"
->>>>>>> 60f4876e
+        "x-ms-version": "2020-02-10"
       },
       "ResponseBody": []
     },
@@ -644,11 +524,7 @@
         "x-ms-client-request-id": "345e659a-ed69-0c7b-2733-4c781d9531b4",
         "x-ms-date": "Fri, 03 Apr 2020 20:57:56 GMT",
         "x-ms-return-client-request-id": "true",
-<<<<<<< HEAD
-        "x-ms-version": "2019-12-12"
-=======
-        "x-ms-version": "2020-02-10"
->>>>>>> 60f4876e
+        "x-ms-version": "2020-02-10"
       },
       "RequestBody": null,
       "StatusCode": 201,
@@ -663,11 +539,7 @@
         ],
         "x-ms-client-request-id": "345e659a-ed69-0c7b-2733-4c781d9531b4",
         "x-ms-request-id": "9621dd7a-f01e-0012-64fa-093670000000",
-<<<<<<< HEAD
-        "x-ms-version": "2019-12-12"
-=======
-        "x-ms-version": "2020-02-10"
->>>>>>> 60f4876e
+        "x-ms-version": "2020-02-10"
       },
       "ResponseBody": []
     },
@@ -684,11 +556,7 @@
         "x-ms-client-request-id": "62624c42-ec54-b020-17d4-43de074af435",
         "x-ms-date": "Fri, 03 Apr 2020 20:57:56 GMT",
         "x-ms-return-client-request-id": "true",
-<<<<<<< HEAD
-        "x-ms-version": "2019-12-12"
-=======
-        "x-ms-version": "2020-02-10"
->>>>>>> 60f4876e
+        "x-ms-version": "2020-02-10"
       },
       "RequestBody": null,
       "StatusCode": 201,
@@ -703,11 +571,7 @@
         ],
         "x-ms-client-request-id": "62624c42-ec54-b020-17d4-43de074af435",
         "x-ms-request-id": "fa43fe31-201f-0097-31fa-091bad000000",
-<<<<<<< HEAD
-        "x-ms-version": "2019-12-12"
-=======
-        "x-ms-version": "2020-02-10"
->>>>>>> 60f4876e
+        "x-ms-version": "2020-02-10"
       },
       "ResponseBody": []
     },
@@ -723,11 +587,7 @@
         "x-ms-client-request-id": "317bc797-19f6-a778-9ed5-5cbcd899c21f",
         "x-ms-date": "Fri, 03 Apr 2020 20:57:56 GMT",
         "x-ms-return-client-request-id": "true",
-<<<<<<< HEAD
-        "x-ms-version": "2019-12-12"
-=======
-        "x-ms-version": "2020-02-10"
->>>>>>> 60f4876e
+        "x-ms-version": "2020-02-10"
       },
       "RequestBody": null,
       "StatusCode": 200,
@@ -752,11 +612,7 @@
         "x-ms-meta-hdi_isfolder": "true",
         "x-ms-request-id": "9621dd95-f01e-0012-7afa-093670000000",
         "x-ms-server-encrypted": "true",
-<<<<<<< HEAD
-        "x-ms-version": "2019-12-12"
-=======
-        "x-ms-version": "2020-02-10"
->>>>>>> 60f4876e
+        "x-ms-version": "2020-02-10"
       },
       "ResponseBody": []
     },
@@ -776,11 +632,7 @@
         "x-ms-lease-duration": "15",
         "x-ms-proposed-lease-id": "d477f5da-9bb4-8dad-0597-1486edf86383",
         "x-ms-return-client-request-id": "true",
-<<<<<<< HEAD
-        "x-ms-version": "2019-12-12"
-=======
-        "x-ms-version": "2020-02-10"
->>>>>>> 60f4876e
+        "x-ms-version": "2020-02-10"
       },
       "RequestBody": null,
       "StatusCode": 201,
@@ -796,11 +648,7 @@
         "x-ms-client-request-id": "26ee9efe-317d-838d-4147-2cbb9a463c8e",
         "x-ms-lease-id": "d477f5da-9bb4-8dad-0597-1486edf86383",
         "x-ms-request-id": "9621dda3-f01e-0012-04fa-093670000000",
-<<<<<<< HEAD
-        "x-ms-version": "2019-12-12"
-=======
-        "x-ms-version": "2020-02-10"
->>>>>>> 60f4876e
+        "x-ms-version": "2020-02-10"
       },
       "ResponseBody": []
     },
@@ -820,11 +668,7 @@
         "x-ms-lease-action": "renew",
         "x-ms-lease-id": "d477f5da-9bb4-8dad-0597-1486edf86383",
         "x-ms-return-client-request-id": "true",
-<<<<<<< HEAD
-        "x-ms-version": "2019-12-12"
-=======
-        "x-ms-version": "2020-02-10"
->>>>>>> 60f4876e
+        "x-ms-version": "2020-02-10"
       },
       "RequestBody": null,
       "StatusCode": 412,
@@ -839,11 +683,7 @@
         "x-ms-client-request-id": "3abdb435-9baa-3fa1-32be-0d15fde949ab",
         "x-ms-error-code": "ConditionNotMet",
         "x-ms-request-id": "9621ddaf-f01e-0012-0dfa-093670000000",
-<<<<<<< HEAD
-        "x-ms-version": "2019-12-12"
-=======
-        "x-ms-version": "2020-02-10"
->>>>>>> 60f4876e
+        "x-ms-version": "2020-02-10"
       },
       "ResponseBody": [
         "\uFEFF\u003C?xml version=\u00221.0\u0022 encoding=\u0022utf-8\u0022?\u003E\u003CError\u003E\u003CCode\u003EConditionNotMet\u003C/Code\u003E\u003CMessage\u003EThe condition specified using HTTP conditional header(s) is not met.\n",
@@ -864,11 +704,7 @@
         "x-ms-client-request-id": "e58607bd-0288-d2e3-bc81-fb5e3d047038",
         "x-ms-date": "Fri, 03 Apr 2020 20:57:56 GMT",
         "x-ms-return-client-request-id": "true",
-<<<<<<< HEAD
-        "x-ms-version": "2019-12-12"
-=======
-        "x-ms-version": "2020-02-10"
->>>>>>> 60f4876e
+        "x-ms-version": "2020-02-10"
       },
       "RequestBody": null,
       "StatusCode": 202,
@@ -881,11 +717,7 @@
         ],
         "x-ms-client-request-id": "e58607bd-0288-d2e3-bc81-fb5e3d047038",
         "x-ms-request-id": "9621ddbb-f01e-0012-16fa-093670000000",
-<<<<<<< HEAD
-        "x-ms-version": "2019-12-12"
-=======
-        "x-ms-version": "2020-02-10"
->>>>>>> 60f4876e
+        "x-ms-version": "2020-02-10"
       },
       "ResponseBody": []
     }
