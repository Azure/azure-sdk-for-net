﻿{
  "Entries": [
    {
      "RequestUri": "https://seannse.blob.core.windows.net/test-filesystem-ca0ca68c-37d3-5cea-698e-f2a5f6e3bf9b?restype=container",
      "RequestMethod": "PUT",
      "RequestHeaders": {
        "Accept": "application/xml",
        "Authorization": "Sanitized",
        "traceparent": "00-eea199c22277564e9e7a912bece1baff-c6a5b9e4ac5ce640-00",
        "User-Agent": [
          "azsdk-net-Storage.Files.DataLake/12.7.0-alpha.20210219.1",
          "(.NET 5.0.3; Microsoft Windows 10.0.19041)"
        ],
        "x-ms-blob-public-access": "container",
        "x-ms-client-request-id": "28f5487c-451c-5bf5-8fb5-c2a901bff6fd",
        "x-ms-date": "Fri, 19 Feb 2021 19:00:17 GMT",
        "x-ms-return-client-request-id": "true",
<<<<<<< HEAD
        "x-ms-version": "2020-12-06"
=======
        "x-ms-version": "2021-02-12"
>>>>>>> 7e782c87
      },
      "RequestBody": null,
      "StatusCode": 201,
      "ResponseHeaders": {
        "Content-Length": "0",
        "Date": "Fri, 19 Feb 2021 19:00:16 GMT",
        "ETag": "\"0x8D8D5089894EB72\"",
        "Last-Modified": "Fri, 19 Feb 2021 19:00:16 GMT",
        "Server": [
          "Windows-Azure-Blob/1.0",
          "Microsoft-HTTPAPI/2.0"
        ],
        "x-ms-client-request-id": "28f5487c-451c-5bf5-8fb5-c2a901bff6fd",
        "x-ms-request-id": "cb118947-b01e-006d-08f1-06cb14000000",
<<<<<<< HEAD
        "x-ms-version": "2020-12-06"
=======
        "x-ms-version": "2021-02-12"
>>>>>>> 7e782c87
      },
      "ResponseBody": []
    },
    {
      "RequestUri": "https://seannse.dfs.core.windows.net/test-filesystem-ca0ca68c-37d3-5cea-698e-f2a5f6e3bf9b/test-dire¢t Ø®ϒ%253A-907c1351-ad44-2dd0-411b-112f51bd8ac1?resource=directory",
      "RequestMethod": "PUT",
      "RequestHeaders": {
        "Accept": "application/json",
        "Authorization": "Sanitized",
        "traceparent": "00-0f725b37e9c4cd4c95139f3b309703ff-f6c998a3dccf9643-00",
        "User-Agent": [
          "azsdk-net-Storage.Files.DataLake/12.7.0-alpha.20210219.1",
          "(.NET 5.0.3; Microsoft Windows 10.0.19041)"
        ],
        "x-ms-client-request-id": "bddce7ae-392b-cf32-77c7-e60134c609d1",
        "x-ms-date": "Fri, 19 Feb 2021 19:00:17 GMT",
        "x-ms-return-client-request-id": "true",
<<<<<<< HEAD
        "x-ms-version": "2020-12-06"
=======
        "x-ms-version": "2021-02-12"
>>>>>>> 7e782c87
      },
      "RequestBody": null,
      "StatusCode": 201,
      "ResponseHeaders": {
        "Content-Length": "0",
        "Date": "Fri, 19 Feb 2021 19:00:16 GMT",
        "ETag": "\"0x8D8D50898A221D4\"",
        "Last-Modified": "Fri, 19 Feb 2021 19:00:17 GMT",
        "Server": [
          "Windows-Azure-HDFS/1.0",
          "Microsoft-HTTPAPI/2.0"
        ],
        "x-ms-client-request-id": "bddce7ae-392b-cf32-77c7-e60134c609d1",
        "x-ms-request-id": "da838b75-a01f-0061-17f1-065c1c000000",
<<<<<<< HEAD
        "x-ms-version": "2020-12-06"
=======
        "x-ms-version": "2021-02-12"
>>>>>>> 7e782c87
      },
      "ResponseBody": []
    },
    {
      "RequestUri": "https://seannse.dfs.core.windows.net/test-filesystem-ca0ca68c-37d3-5cea-698e-f2a5f6e3bf9b?resource=filesystem&recursive=true&upn=false",
      "RequestMethod": "GET",
      "RequestHeaders": {
        "Accept": "application/json",
        "Authorization": "Sanitized",
        "traceparent": "00-0effa05a37435c47b36d946d4823d7cf-f6eb1a7698a5e544-00",
        "User-Agent": [
          "azsdk-net-Storage.Files.DataLake/12.7.0-alpha.20210219.1",
          "(.NET 5.0.3; Microsoft Windows 10.0.19041)"
        ],
        "x-ms-client-request-id": "6980172c-cce0-8b95-4959-3626b17d683c",
        "x-ms-date": "Fri, 19 Feb 2021 19:00:17 GMT",
        "x-ms-return-client-request-id": "true",
<<<<<<< HEAD
        "x-ms-version": "2020-12-06"
=======
        "x-ms-version": "2021-02-12"
>>>>>>> 7e782c87
      },
      "RequestBody": null,
      "StatusCode": 200,
      "ResponseHeaders": {
        "Content-Type": "application/json; charset=utf-8",
        "Date": "Fri, 19 Feb 2021 19:00:16 GMT",
        "Server": [
          "Windows-Azure-HDFS/1.0",
          "Microsoft-HTTPAPI/2.0"
        ],
        "Transfer-Encoding": "chunked",
        "x-ms-client-request-id": "6980172c-cce0-8b95-4959-3626b17d683c",
        "x-ms-request-id": "da838b8b-a01f-0061-2df1-065c1c000000",
<<<<<<< HEAD
        "x-ms-version": "2020-12-06"
=======
        "x-ms-version": "2021-02-12"
>>>>>>> 7e782c87
      },
      "ResponseBody": [
        "{\"paths\":[{\"contentLength\":\"0\",\"creationTime\":\"132582348170142164\",\"etag\":\"0x8D8D50898A221D4\",\"group\":\"$superuser\",\"isDirectory\":\"true\",\"lastModified\":\"Fri, 19 Feb 2021 19:00:17 GMT\",\"name\":\"test-dire¢t Ø®ϒ%3A-907c1351-ad44-2dd0-411b-112f51bd8ac1\",\"owner\":\"$superuser\",\"permissions\":\"rwxr-x---\"}]}\n"
      ]
    },
    {
      "RequestUri": "https://seannse.blob.core.windows.net/test-filesystem-ca0ca68c-37d3-5cea-698e-f2a5f6e3bf9b?restype=container",
      "RequestMethod": "DELETE",
      "RequestHeaders": {
        "Accept": "application/xml",
        "Authorization": "Sanitized",
        "traceparent": "00-13664d6d6be9844a80ac04e401b06405-8f50b94d1951064c-00",
        "User-Agent": [
          "azsdk-net-Storage.Files.DataLake/12.7.0-alpha.20210219.1",
          "(.NET 5.0.3; Microsoft Windows 10.0.19041)"
        ],
        "x-ms-client-request-id": "1dd45f37-9f45-5ef1-6b59-3c3d11e90818",
        "x-ms-date": "Fri, 19 Feb 2021 19:00:17 GMT",
        "x-ms-return-client-request-id": "true",
<<<<<<< HEAD
        "x-ms-version": "2020-12-06"
=======
        "x-ms-version": "2021-02-12"
>>>>>>> 7e782c87
      },
      "RequestBody": null,
      "StatusCode": 202,
      "ResponseHeaders": {
        "Content-Length": "0",
        "Date": "Fri, 19 Feb 2021 19:00:16 GMT",
        "Server": [
          "Windows-Azure-Blob/1.0",
          "Microsoft-HTTPAPI/2.0"
        ],
        "x-ms-client-request-id": "1dd45f37-9f45-5ef1-6b59-3c3d11e90818",
        "x-ms-request-id": "cb118973-b01e-006d-2df1-06cb14000000",
<<<<<<< HEAD
        "x-ms-version": "2020-12-06"
=======
        "x-ms-version": "2021-02-12"
>>>>>>> 7e782c87
      },
      "ResponseBody": []
    }
  ],
  "Variables": {
    "RandomSeed": "1374983653",
    "Storage_TestConfigHierarchicalNamespace": "NamespaceTenant\nseannse\nU2FuaXRpemVk\nhttps://seannse.blob.core.windows.net\nhttps://seannse.file.core.windows.net\nhttps://seannse.queue.core.windows.net\nhttps://seannse.table.core.windows.net\n\n\n\n\nhttps://seannse-secondary.blob.core.windows.net\nhttps://seannse-secondary.file.core.windows.net\nhttps://seannse-secondary.queue.core.windows.net\nhttps://seannse-secondary.table.core.windows.net\n68390a19-a643-458b-b726-408abf67b4fc\nSanitized\n72f988bf-86f1-41af-91ab-2d7cd011db47\nhttps://login.microsoftonline.com/\nCloud\nBlobEndpoint=https://seannse.blob.core.windows.net/;QueueEndpoint=https://seannse.queue.core.windows.net/;FileEndpoint=https://seannse.file.core.windows.net/;BlobSecondaryEndpoint=https://seannse-secondary.blob.core.windows.net/;QueueSecondaryEndpoint=https://seannse-secondary.queue.core.windows.net/;FileSecondaryEndpoint=https://seannse-secondary.file.core.windows.net/;AccountName=seannse;AccountKey=Sanitized\n\n\n"
  }
}<|MERGE_RESOLUTION|>--- conflicted
+++ resolved
@@ -15,11 +15,7 @@
         "x-ms-client-request-id": "28f5487c-451c-5bf5-8fb5-c2a901bff6fd",
         "x-ms-date": "Fri, 19 Feb 2021 19:00:17 GMT",
         "x-ms-return-client-request-id": "true",
-<<<<<<< HEAD
-        "x-ms-version": "2020-12-06"
-=======
         "x-ms-version": "2021-02-12"
->>>>>>> 7e782c87
       },
       "RequestBody": null,
       "StatusCode": 201,
@@ -34,11 +30,7 @@
         ],
         "x-ms-client-request-id": "28f5487c-451c-5bf5-8fb5-c2a901bff6fd",
         "x-ms-request-id": "cb118947-b01e-006d-08f1-06cb14000000",
-<<<<<<< HEAD
-        "x-ms-version": "2020-12-06"
-=======
         "x-ms-version": "2021-02-12"
->>>>>>> 7e782c87
       },
       "ResponseBody": []
     },
@@ -56,11 +48,7 @@
         "x-ms-client-request-id": "bddce7ae-392b-cf32-77c7-e60134c609d1",
         "x-ms-date": "Fri, 19 Feb 2021 19:00:17 GMT",
         "x-ms-return-client-request-id": "true",
-<<<<<<< HEAD
-        "x-ms-version": "2020-12-06"
-=======
         "x-ms-version": "2021-02-12"
->>>>>>> 7e782c87
       },
       "RequestBody": null,
       "StatusCode": 201,
@@ -75,11 +63,7 @@
         ],
         "x-ms-client-request-id": "bddce7ae-392b-cf32-77c7-e60134c609d1",
         "x-ms-request-id": "da838b75-a01f-0061-17f1-065c1c000000",
-<<<<<<< HEAD
-        "x-ms-version": "2020-12-06"
-=======
         "x-ms-version": "2021-02-12"
->>>>>>> 7e782c87
       },
       "ResponseBody": []
     },
@@ -97,11 +81,7 @@
         "x-ms-client-request-id": "6980172c-cce0-8b95-4959-3626b17d683c",
         "x-ms-date": "Fri, 19 Feb 2021 19:00:17 GMT",
         "x-ms-return-client-request-id": "true",
-<<<<<<< HEAD
-        "x-ms-version": "2020-12-06"
-=======
         "x-ms-version": "2021-02-12"
->>>>>>> 7e782c87
       },
       "RequestBody": null,
       "StatusCode": 200,
@@ -115,11 +95,7 @@
         "Transfer-Encoding": "chunked",
         "x-ms-client-request-id": "6980172c-cce0-8b95-4959-3626b17d683c",
         "x-ms-request-id": "da838b8b-a01f-0061-2df1-065c1c000000",
-<<<<<<< HEAD
-        "x-ms-version": "2020-12-06"
-=======
         "x-ms-version": "2021-02-12"
->>>>>>> 7e782c87
       },
       "ResponseBody": [
         "{\"paths\":[{\"contentLength\":\"0\",\"creationTime\":\"132582348170142164\",\"etag\":\"0x8D8D50898A221D4\",\"group\":\"$superuser\",\"isDirectory\":\"true\",\"lastModified\":\"Fri, 19 Feb 2021 19:00:17 GMT\",\"name\":\"test-dire¢t Ø®ϒ%3A-907c1351-ad44-2dd0-411b-112f51bd8ac1\",\"owner\":\"$superuser\",\"permissions\":\"rwxr-x---\"}]}\n"
@@ -139,11 +115,7 @@
         "x-ms-client-request-id": "1dd45f37-9f45-5ef1-6b59-3c3d11e90818",
         "x-ms-date": "Fri, 19 Feb 2021 19:00:17 GMT",
         "x-ms-return-client-request-id": "true",
-<<<<<<< HEAD
-        "x-ms-version": "2020-12-06"
-=======
         "x-ms-version": "2021-02-12"
->>>>>>> 7e782c87
       },
       "RequestBody": null,
       "StatusCode": 202,
@@ -156,11 +128,7 @@
         ],
         "x-ms-client-request-id": "1dd45f37-9f45-5ef1-6b59-3c3d11e90818",
         "x-ms-request-id": "cb118973-b01e-006d-2df1-06cb14000000",
-<<<<<<< HEAD
-        "x-ms-version": "2020-12-06"
-=======
         "x-ms-version": "2021-02-12"
->>>>>>> 7e782c87
       },
       "ResponseBody": []
     }
