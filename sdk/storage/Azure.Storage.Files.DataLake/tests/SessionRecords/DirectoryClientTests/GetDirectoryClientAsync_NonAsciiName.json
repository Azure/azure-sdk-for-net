{
  "Entries": [
    {
      "RequestUri": "https://seannsecanary.blob.core.windows.net/test-filesystem-7926c602-58aa-3a7d-50a9-173792710428?restype=container",
      "RequestMethod": "PUT",
      "RequestHeaders": {
        "Authorization": "Sanitized",
        "traceparent": "00-715db7c0ac6cbb4f914d92a62637fadf-7b3367351e1a4c43-00",
        "User-Agent": [
          "azsdk-net-Storage.Files.DataLake/12.3.0-dev.20200610.1",
          "(.NET Core 4.6.28801.04; Microsoft Windows 10.0.18362 )"
        ],
        "x-ms-blob-public-access": "container",
        "x-ms-client-request-id": "320ea34e-f672-ce88-ddc5-65ded75f6dea",
        "x-ms-date": "Wed, 10 Jun 2020 19:46:26 GMT",
        "x-ms-return-client-request-id": "true",
<<<<<<< HEAD
        "x-ms-version": "2019-12-12"
=======
        "x-ms-version": "2020-02-10"
>>>>>>> 60f4876e
      },
      "RequestBody": null,
      "StatusCode": 201,
      "ResponseHeaders": {
        "Content-Length": "0",
        "Date": "Wed, 10 Jun 2020 19:46:27 GMT",
        "ETag": "\u00220x8D80D76F6E9833A\u0022",
        "Last-Modified": "Wed, 10 Jun 2020 19:46:27 GMT",
        "Server": [
          "Windows-Azure-Blob/1.0",
          "Microsoft-HTTPAPI/2.0"
        ],
        "x-ms-client-request-id": "320ea34e-f672-ce88-ddc5-65ded75f6dea",
        "x-ms-request-id": "af604220-601e-004d-515f-3f824c000000",
<<<<<<< HEAD
        "x-ms-version": "2019-12-12"
=======
        "x-ms-version": "2020-02-10"
>>>>>>> 60f4876e
      },
      "ResponseBody": []
    },
    {
      "RequestUri": "https://seannsecanary.dfs.core.windows.net/test-filesystem-7926c602-58aa-3a7d-50a9-173792710428/test-dire\u00A2t \u00D8\u00AE\u03D2%253A-18294ffa-650d-10a8-c204-3574679319f5?resource=directory",
      "RequestMethod": "PUT",
      "RequestHeaders": {
        "Authorization": "Sanitized",
        "traceparent": "00-f9e455d4cb287f44b430d26ec01f75d0-932350db73d6d845-00",
        "User-Agent": [
          "azsdk-net-Storage.Files.DataLake/12.3.0-dev.20200610.1",
          "(.NET Core 4.6.28801.04; Microsoft Windows 10.0.18362 )"
        ],
        "x-ms-client-request-id": "d2ef06c8-1e31-e9fd-fafd-6f6ec014674a",
        "x-ms-date": "Wed, 10 Jun 2020 19:46:27 GMT",
        "x-ms-return-client-request-id": "true",
<<<<<<< HEAD
        "x-ms-version": "2019-12-12"
=======
        "x-ms-version": "2020-02-10"
>>>>>>> 60f4876e
      },
      "RequestBody": null,
      "StatusCode": 201,
      "ResponseHeaders": {
        "Content-Length": "0",
        "Date": "Wed, 10 Jun 2020 19:46:27 GMT",
        "ETag": "\u00220x8D80D76F743D9C5\u0022",
        "Last-Modified": "Wed, 10 Jun 2020 19:46:27 GMT",
        "Server": [
          "Windows-Azure-HDFS/1.0",
          "Microsoft-HTTPAPI/2.0"
        ],
        "x-ms-client-request-id": "d2ef06c8-1e31-e9fd-fafd-6f6ec014674a",
        "x-ms-request-id": "f371f429-301f-0050-1a5f-3f8ff0000000",
<<<<<<< HEAD
        "x-ms-version": "2019-12-12"
=======
        "x-ms-version": "2020-02-10"
>>>>>>> 60f4876e
      },
      "ResponseBody": []
    },
    {
      "RequestUri": "https://seannsecanary.dfs.core.windows.net/test-filesystem-7926c602-58aa-3a7d-50a9-173792710428?resource=filesystem\u0026recursive=true\u0026upn=false",
      "RequestMethod": "GET",
      "RequestHeaders": {
        "Authorization": "Sanitized",
        "User-Agent": [
          "azsdk-net-Storage.Files.DataLake/12.3.0-dev.20200610.1",
          "(.NET Core 4.6.28801.04; Microsoft Windows 10.0.18362 )"
        ],
        "x-ms-client-request-id": "60ab50b9-46a3-53c3-0ffe-f4656248ca3f",
        "x-ms-date": "Wed, 10 Jun 2020 19:46:27 GMT",
        "x-ms-return-client-request-id": "true",
<<<<<<< HEAD
        "x-ms-version": "2019-12-12"
=======
        "x-ms-version": "2020-02-10"
>>>>>>> 60f4876e
      },
      "RequestBody": null,
      "StatusCode": 200,
      "ResponseHeaders": {
        "Content-Type": "application/json; charset=utf-8",
        "Date": "Wed, 10 Jun 2020 19:46:27 GMT",
        "Server": [
          "Windows-Azure-HDFS/1.0",
          "Microsoft-HTTPAPI/2.0"
        ],
        "Transfer-Encoding": "chunked",
        "x-ms-client-request-id": "60ab50b9-46a3-53c3-0ffe-f4656248ca3f",
        "x-ms-request-id": "f371f42a-301f-0050-1b5f-3f8ff0000000",
<<<<<<< HEAD
        "x-ms-version": "2019-12-12"
=======
        "x-ms-version": "2020-02-10"
>>>>>>> 60f4876e
      },
      "ResponseBody": [
        "{\u0022paths\u0022:[{\u0022contentLength\u0022:\u00220\u0022,\u0022etag\u0022:\u00220x8D80D76F743D9C5\u0022,\u0022group\u0022:\u0022$superuser\u0022,\u0022isDirectory\u0022:\u0022true\u0022,\u0022lastModified\u0022:\u0022Wed, 10 Jun 2020 19:46:27 GMT\u0022,\u0022name\u0022:\u0022test-dire\u00A2t \u00D8\u00AE\u03D2%3A-18294ffa-650d-10a8-c204-3574679319f5\u0022,\u0022owner\u0022:\u0022$superuser\u0022,\u0022permissions\u0022:\u0022rwxr-x---\u0022}]}\n"
      ]
    },
    {
      "RequestUri": "https://seannsecanary.blob.core.windows.net/test-filesystem-7926c602-58aa-3a7d-50a9-173792710428?restype=container",
      "RequestMethod": "DELETE",
      "RequestHeaders": {
        "Authorization": "Sanitized",
        "traceparent": "00-53a9238e4e038949b40c8ac0d9073f71-1cddcf67bfae8c4a-00",
        "User-Agent": [
          "azsdk-net-Storage.Files.DataLake/12.3.0-dev.20200610.1",
          "(.NET Core 4.6.28801.04; Microsoft Windows 10.0.18362 )"
        ],
        "x-ms-client-request-id": "6fb4d378-0668-65a7-ac18-bb788a22c550",
        "x-ms-date": "Wed, 10 Jun 2020 19:46:27 GMT",
        "x-ms-return-client-request-id": "true",
<<<<<<< HEAD
        "x-ms-version": "2019-12-12"
=======
        "x-ms-version": "2020-02-10"
>>>>>>> 60f4876e
      },
      "RequestBody": null,
      "StatusCode": 202,
      "ResponseHeaders": {
        "Content-Length": "0",
        "Date": "Wed, 10 Jun 2020 19:46:27 GMT",
        "Server": [
          "Windows-Azure-Blob/1.0",
          "Microsoft-HTTPAPI/2.0"
        ],
        "x-ms-client-request-id": "6fb4d378-0668-65a7-ac18-bb788a22c550",
        "x-ms-request-id": "af6042d7-601e-004d-7e5f-3f824c000000",
<<<<<<< HEAD
        "x-ms-version": "2019-12-12"
=======
        "x-ms-version": "2020-02-10"
>>>>>>> 60f4876e
      },
      "ResponseBody": []
    }
  ],
  "Variables": {
    "RandomSeed": "409565269",
    "Storage_TestConfigHierarchicalNamespace": "NamespaceTenant\nseannsecanary\nU2FuaXRpemVk\nhttps://seannsecanary.blob.core.windows.net\nhttps://seannsecanary.file.core.windows.net\nhttps://seannsecanary.queue.core.windows.net\nhttps://seannsecanary.table.core.windows.net\n\n\n\n\nhttps://seannsecanary-secondary.blob.core.windows.net\nhttps://seannsecanary-secondary.file.core.windows.net\nhttps://seannsecanary-secondary.queue.core.windows.net\nhttps://seannsecanary-secondary.table.core.windows.net\n68390a19-a643-458b-b726-408abf67b4fc\nSanitized\n72f988bf-86f1-41af-91ab-2d7cd011db47\nhttps://login.microsoftonline.com/\nCloud\nBlobEndpoint=https://seannsecanary.blob.core.windows.net/;QueueEndpoint=https://seannsecanary.queue.core.windows.net/;FileEndpoint=https://seannsecanary.file.core.windows.net/;BlobSecondaryEndpoint=https://seannsecanary-secondary.blob.core.windows.net/;QueueSecondaryEndpoint=https://seannsecanary-secondary.queue.core.windows.net/;FileSecondaryEndpoint=https://seannsecanary-secondary.file.core.windows.net/;AccountName=seannsecanary;AccountKey=Sanitized\n"
  }
}<|MERGE_RESOLUTION|>--- conflicted
+++ resolved
@@ -14,11 +14,7 @@
         "x-ms-client-request-id": "320ea34e-f672-ce88-ddc5-65ded75f6dea",
         "x-ms-date": "Wed, 10 Jun 2020 19:46:26 GMT",
         "x-ms-return-client-request-id": "true",
-<<<<<<< HEAD
-        "x-ms-version": "2019-12-12"
-=======
         "x-ms-version": "2020-02-10"
->>>>>>> 60f4876e
       },
       "RequestBody": null,
       "StatusCode": 201,
@@ -33,11 +29,7 @@
         ],
         "x-ms-client-request-id": "320ea34e-f672-ce88-ddc5-65ded75f6dea",
         "x-ms-request-id": "af604220-601e-004d-515f-3f824c000000",
-<<<<<<< HEAD
-        "x-ms-version": "2019-12-12"
-=======
         "x-ms-version": "2020-02-10"
->>>>>>> 60f4876e
       },
       "ResponseBody": []
     },
@@ -54,11 +46,7 @@
         "x-ms-client-request-id": "d2ef06c8-1e31-e9fd-fafd-6f6ec014674a",
         "x-ms-date": "Wed, 10 Jun 2020 19:46:27 GMT",
         "x-ms-return-client-request-id": "true",
-<<<<<<< HEAD
-        "x-ms-version": "2019-12-12"
-=======
         "x-ms-version": "2020-02-10"
->>>>>>> 60f4876e
       },
       "RequestBody": null,
       "StatusCode": 201,
@@ -73,11 +61,7 @@
         ],
         "x-ms-client-request-id": "d2ef06c8-1e31-e9fd-fafd-6f6ec014674a",
         "x-ms-request-id": "f371f429-301f-0050-1a5f-3f8ff0000000",
-<<<<<<< HEAD
-        "x-ms-version": "2019-12-12"
-=======
         "x-ms-version": "2020-02-10"
->>>>>>> 60f4876e
       },
       "ResponseBody": []
     },
@@ -93,11 +77,7 @@
         "x-ms-client-request-id": "60ab50b9-46a3-53c3-0ffe-f4656248ca3f",
         "x-ms-date": "Wed, 10 Jun 2020 19:46:27 GMT",
         "x-ms-return-client-request-id": "true",
-<<<<<<< HEAD
-        "x-ms-version": "2019-12-12"
-=======
         "x-ms-version": "2020-02-10"
->>>>>>> 60f4876e
       },
       "RequestBody": null,
       "StatusCode": 200,
@@ -111,11 +91,7 @@
         "Transfer-Encoding": "chunked",
         "x-ms-client-request-id": "60ab50b9-46a3-53c3-0ffe-f4656248ca3f",
         "x-ms-request-id": "f371f42a-301f-0050-1b5f-3f8ff0000000",
-<<<<<<< HEAD
-        "x-ms-version": "2019-12-12"
-=======
         "x-ms-version": "2020-02-10"
->>>>>>> 60f4876e
       },
       "ResponseBody": [
         "{\u0022paths\u0022:[{\u0022contentLength\u0022:\u00220\u0022,\u0022etag\u0022:\u00220x8D80D76F743D9C5\u0022,\u0022group\u0022:\u0022$superuser\u0022,\u0022isDirectory\u0022:\u0022true\u0022,\u0022lastModified\u0022:\u0022Wed, 10 Jun 2020 19:46:27 GMT\u0022,\u0022name\u0022:\u0022test-dire\u00A2t \u00D8\u00AE\u03D2%3A-18294ffa-650d-10a8-c204-3574679319f5\u0022,\u0022owner\u0022:\u0022$superuser\u0022,\u0022permissions\u0022:\u0022rwxr-x---\u0022}]}\n"
@@ -134,11 +110,7 @@
         "x-ms-client-request-id": "6fb4d378-0668-65a7-ac18-bb788a22c550",
         "x-ms-date": "Wed, 10 Jun 2020 19:46:27 GMT",
         "x-ms-return-client-request-id": "true",
-<<<<<<< HEAD
-        "x-ms-version": "2019-12-12"
-=======
         "x-ms-version": "2020-02-10"
->>>>>>> 60f4876e
       },
       "RequestBody": null,
       "StatusCode": 202,
@@ -151,11 +123,7 @@
         ],
         "x-ms-client-request-id": "6fb4d378-0668-65a7-ac18-bb788a22c550",
         "x-ms-request-id": "af6042d7-601e-004d-7e5f-3f824c000000",
-<<<<<<< HEAD
-        "x-ms-version": "2019-12-12"
-=======
         "x-ms-version": "2020-02-10"
->>>>>>> 60f4876e
       },
       "ResponseBody": []
     }
