﻿{
  "Entries": [
    {
      "RequestUri": "https://seannse.blob.core.windows.net/test-filesystem-243f5fb0-51e2-2d72-8817-7676ac56cba8?restype=container",
      "RequestMethod": "PUT",
      "RequestHeaders": {
        "Accept": "application/xml",
        "Authorization": "Sanitized",
        "traceparent": "00-c30d5628c041124086bb614ff23d2abe-b841d5f007a1074e-00",
        "User-Agent": [
          "azsdk-net-Storage.Files.DataLake/12.7.0-alpha.20210219.1",
          "(.NET 5.0.3; Microsoft Windows 10.0.19041)"
        ],
        "x-ms-blob-public-access": "container",
        "x-ms-client-request-id": "b752fdce-d993-b734-bbf6-fdce5f952758",
        "x-ms-date": "Fri, 19 Feb 2021 19:04:32 GMT",
        "x-ms-return-client-request-id": "true",
<<<<<<< HEAD
        "x-ms-version": "2020-12-06"
=======
        "x-ms-version": "2021-02-12"
>>>>>>> 7e782c87
      },
      "RequestBody": null,
      "StatusCode": 201,
      "ResponseHeaders": {
        "Content-Length": "0",
        "Date": "Fri, 19 Feb 2021 19:04:31 GMT",
        "ETag": "\"0x8D8D509307A60D7\"",
        "Last-Modified": "Fri, 19 Feb 2021 19:04:31 GMT",
        "Server": [
          "Windows-Azure-Blob/1.0",
          "Microsoft-HTTPAPI/2.0"
        ],
        "x-ms-client-request-id": "b752fdce-d993-b734-bbf6-fdce5f952758",
        "x-ms-request-id": "cb12caad-b01e-006d-08f2-06cb14000000",
<<<<<<< HEAD
        "x-ms-version": "2020-12-06"
=======
        "x-ms-version": "2021-02-12"
>>>>>>> 7e782c87
      },
      "ResponseBody": []
    },
    {
      "RequestUri": "https://seannse.dfs.core.windows.net/test-filesystem-243f5fb0-51e2-2d72-8817-7676ac56cba8/test-directory-40a70908-84fb-2714-c4f7-8a9bf1590dab",
      "RequestMethod": "DELETE",
      "RequestHeaders": {
        "Accept": "application/json",
        "traceparent": "00-c0f484a0aaf4d543886852f2b6ab8e1f-41555b7dd7a0f64e-00",
        "User-Agent": [
          "azsdk-net-Storage.Files.DataLake/12.7.0-alpha.20210219.1",
          "(.NET 5.0.3; Microsoft Windows 10.0.19041)"
        ],
        "x-ms-client-request-id": "160f071f-0d35-4a5d-e82a-f39b4e99c562",
        "x-ms-return-client-request-id": "true",
<<<<<<< HEAD
        "x-ms-version": "2020-12-06"
=======
        "x-ms-version": "2021-02-12"
>>>>>>> 7e782c87
      },
      "RequestBody": null,
      "StatusCode": 403,
      "ResponseHeaders": {
        "Content-Length": "268",
        "Content-Type": "application/json; charset=utf-8",
        "Date": "Fri, 19 Feb 2021 19:04:31 GMT",
        "Server": [
          "Windows-Azure-HDFS/1.0",
          "Microsoft-HTTPAPI/2.0"
        ],
        "x-ms-client-request-id": "160f071f-0d35-4a5d-e82a-f39b4e99c562",
        "x-ms-error-code": "AuthenticationFailed",
        "x-ms-request-id": "da8439a8-a01f-0061-70f2-065c1c000000",
<<<<<<< HEAD
        "x-ms-version": "2020-12-06"
=======
        "x-ms-version": "2021-02-12"
>>>>>>> 7e782c87
      },
      "ResponseBody": {
        "error": {
          "code": "AuthenticationFailed",
          "message": "Server failed to authenticate the request. Make sure the value of Authorization header is formed correctly including the signature.\nRequestId:da8439a8-a01f-0061-70f2-065c1c000000\nTime:2021-02-19T19:04:31.8653896Z"
        }
      }
    },
    {
      "RequestUri": "https://seannse.blob.core.windows.net/test-filesystem-243f5fb0-51e2-2d72-8817-7676ac56cba8?restype=container",
      "RequestMethod": "DELETE",
      "RequestHeaders": {
        "Accept": "application/xml",
        "Authorization": "Sanitized",
        "traceparent": "00-d3f219edc9925f41aeecf8bba6ef91e2-a40ae70e49434648-00",
        "User-Agent": [
          "azsdk-net-Storage.Files.DataLake/12.7.0-alpha.20210219.1",
          "(.NET 5.0.3; Microsoft Windows 10.0.19041)"
        ],
        "x-ms-client-request-id": "ea7b850f-f649-bb75-c05d-c6d91f792663",
        "x-ms-date": "Fri, 19 Feb 2021 19:04:32 GMT",
        "x-ms-return-client-request-id": "true",
<<<<<<< HEAD
        "x-ms-version": "2020-12-06"
=======
        "x-ms-version": "2021-02-12"
>>>>>>> 7e782c87
      },
      "RequestBody": null,
      "StatusCode": 202,
      "ResponseHeaders": {
        "Content-Length": "0",
        "Date": "Fri, 19 Feb 2021 19:04:31 GMT",
        "Server": [
          "Windows-Azure-Blob/1.0",
          "Microsoft-HTTPAPI/2.0"
        ],
        "x-ms-client-request-id": "ea7b850f-f649-bb75-c05d-c6d91f792663",
        "x-ms-request-id": "cb12cadf-b01e-006d-32f2-06cb14000000",
<<<<<<< HEAD
        "x-ms-version": "2020-12-06"
=======
        "x-ms-version": "2021-02-12"
>>>>>>> 7e782c87
      },
      "ResponseBody": []
    }
  ],
  "Variables": {
    "RandomSeed": "135901471",
    "Storage_TestConfigHierarchicalNamespace": "NamespaceTenant\nseannse\nU2FuaXRpemVk\nhttps://seannse.blob.core.windows.net\nhttps://seannse.file.core.windows.net\nhttps://seannse.queue.core.windows.net\nhttps://seannse.table.core.windows.net\n\n\n\n\nhttps://seannse-secondary.blob.core.windows.net\nhttps://seannse-secondary.file.core.windows.net\nhttps://seannse-secondary.queue.core.windows.net\nhttps://seannse-secondary.table.core.windows.net\n68390a19-a643-458b-b726-408abf67b4fc\nSanitized\n72f988bf-86f1-41af-91ab-2d7cd011db47\nhttps://login.microsoftonline.com/\nCloud\nBlobEndpoint=https://seannse.blob.core.windows.net/;QueueEndpoint=https://seannse.queue.core.windows.net/;FileEndpoint=https://seannse.file.core.windows.net/;BlobSecondaryEndpoint=https://seannse-secondary.blob.core.windows.net/;QueueSecondaryEndpoint=https://seannse-secondary.queue.core.windows.net/;FileSecondaryEndpoint=https://seannse-secondary.file.core.windows.net/;AccountName=seannse;AccountKey=Sanitized\n\n\n"
  }
}<|MERGE_RESOLUTION|>--- conflicted
+++ resolved
@@ -15,11 +15,7 @@
         "x-ms-client-request-id": "b752fdce-d993-b734-bbf6-fdce5f952758",
         "x-ms-date": "Fri, 19 Feb 2021 19:04:32 GMT",
         "x-ms-return-client-request-id": "true",
-<<<<<<< HEAD
-        "x-ms-version": "2020-12-06"
-=======
         "x-ms-version": "2021-02-12"
->>>>>>> 7e782c87
       },
       "RequestBody": null,
       "StatusCode": 201,
@@ -34,11 +30,7 @@
         ],
         "x-ms-client-request-id": "b752fdce-d993-b734-bbf6-fdce5f952758",
         "x-ms-request-id": "cb12caad-b01e-006d-08f2-06cb14000000",
-<<<<<<< HEAD
-        "x-ms-version": "2020-12-06"
-=======
         "x-ms-version": "2021-02-12"
->>>>>>> 7e782c87
       },
       "ResponseBody": []
     },
@@ -54,11 +46,7 @@
         ],
         "x-ms-client-request-id": "160f071f-0d35-4a5d-e82a-f39b4e99c562",
         "x-ms-return-client-request-id": "true",
-<<<<<<< HEAD
-        "x-ms-version": "2020-12-06"
-=======
         "x-ms-version": "2021-02-12"
->>>>>>> 7e782c87
       },
       "RequestBody": null,
       "StatusCode": 403,
@@ -73,11 +61,7 @@
         "x-ms-client-request-id": "160f071f-0d35-4a5d-e82a-f39b4e99c562",
         "x-ms-error-code": "AuthenticationFailed",
         "x-ms-request-id": "da8439a8-a01f-0061-70f2-065c1c000000",
-<<<<<<< HEAD
-        "x-ms-version": "2020-12-06"
-=======
         "x-ms-version": "2021-02-12"
->>>>>>> 7e782c87
       },
       "ResponseBody": {
         "error": {
@@ -100,11 +84,7 @@
         "x-ms-client-request-id": "ea7b850f-f649-bb75-c05d-c6d91f792663",
         "x-ms-date": "Fri, 19 Feb 2021 19:04:32 GMT",
         "x-ms-return-client-request-id": "true",
-<<<<<<< HEAD
-        "x-ms-version": "2020-12-06"
-=======
         "x-ms-version": "2021-02-12"
->>>>>>> 7e782c87
       },
       "RequestBody": null,
       "StatusCode": 202,
@@ -117,11 +97,7 @@
         ],
         "x-ms-client-request-id": "ea7b850f-f649-bb75-c05d-c6d91f792663",
         "x-ms-request-id": "cb12cadf-b01e-006d-32f2-06cb14000000",
-<<<<<<< HEAD
-        "x-ms-version": "2020-12-06"
-=======
         "x-ms-version": "2021-02-12"
->>>>>>> 7e782c87
       },
       "ResponseBody": []
     }
