--- conflicted
+++ resolved
@@ -1,30 +1,19 @@
 {
   "Entries": [
     {
-      "RequestUri": "https://seannse.blob.core.windows.net/test-filesystem-0daad869-234f-562e-4b66-7fe3cd57ff46?restype=container",
+      "RequestUri": "https://seannse.blob.core.windows.net/test-filesystem-243f5fb0-51e2-2d72-8817-7676ac56cba8?restype=container",
       "RequestMethod": "PUT",
       "RequestHeaders": {
         "Accept": "application/xml",
         "Authorization": "Sanitized",
-<<<<<<< HEAD
-        "traceparent": "00-0e231edb22ecdc46921187c55edebe5b-83fc3b996eaf534a-00",
+        "traceparent": "00-c30d5628c041124086bb614ff23d2abe-b841d5f007a1074e-00",
         "User-Agent": [
-          "azsdk-net-Storage.Files.DataLake/12.7.0-alpha.20210202.1",
-          "(.NET 5.0.2; Microsoft Windows 10.0.19042)"
+          "azsdk-net-Storage.Files.DataLake/12.7.0-alpha.20210219.1",
+          "(.NET 5.0.3; Microsoft Windows 10.0.19041)"
         ],
         "x-ms-blob-public-access": "container",
-        "x-ms-client-request-id": "8b18dc5d-d44a-e4f6-eb17-2fe5e4cd9722",
-        "x-ms-date": "Tue, 02 Feb 2021 21:43:22 GMT",
-=======
-        "traceparent": "00-2d36496cd54a2e4dbb6e79268733707d-896afd14c046a442-00",
-        "User-Agent": [
-          "azsdk-net-Storage.Files.DataLake/12.7.0-alpha.20210217.1",
-          "(.NET 5.0.3; Microsoft Windows 10.0.19042)"
-        ],
-        "x-ms-blob-public-access": "container",
-        "x-ms-client-request-id": "8b18dc5d-d44a-e4f6-eb17-2fe5e4cd9722",
-        "x-ms-date": "Wed, 17 Feb 2021 22:46:40 GMT",
->>>>>>> 1814567d
+        "x-ms-client-request-id": "b752fdce-d993-b734-bbf6-fdce5f952758",
+        "x-ms-date": "Fri, 19 Feb 2021 19:04:32 GMT",
         "x-ms-return-client-request-id": "true",
         "x-ms-version": "2020-06-12"
       },
@@ -32,47 +21,30 @@
       "StatusCode": 201,
       "ResponseHeaders": {
         "Content-Length": "0",
-<<<<<<< HEAD
-        "Date": "Tue, 02 Feb 2021 21:43:22 GMT",
-        "ETag": "\u00220x8D8C7C390CF4224\u0022",
-        "Last-Modified": "Tue, 02 Feb 2021 21:43:23 GMT",
-=======
-        "Date": "Wed, 17 Feb 2021 22:46:39 GMT",
-        "ETag": "\u00220x8D8D395E4418B98\u0022",
-        "Last-Modified": "Wed, 17 Feb 2021 22:46:40 GMT",
->>>>>>> 1814567d
+        "Date": "Fri, 19 Feb 2021 19:04:31 GMT",
+        "ETag": "\u00220x8D8D509307A60D7\u0022",
+        "Last-Modified": "Fri, 19 Feb 2021 19:04:31 GMT",
         "Server": [
           "Windows-Azure-Blob/1.0",
           "Microsoft-HTTPAPI/2.0"
         ],
-        "x-ms-client-request-id": "8b18dc5d-d44a-e4f6-eb17-2fe5e4cd9722",
-<<<<<<< HEAD
-        "x-ms-request-id": "9ee29c1b-101e-0074-02ac-f94baf000000",
-=======
-        "x-ms-request-id": "574620c3-201e-0050-567e-05bd0f000000",
->>>>>>> 1814567d
+        "x-ms-client-request-id": "b752fdce-d993-b734-bbf6-fdce5f952758",
+        "x-ms-request-id": "cb12caad-b01e-006d-08f2-06cb14000000",
         "x-ms-version": "2020-06-12"
       },
       "ResponseBody": []
     },
     {
-      "RequestUri": "https://seannse.dfs.core.windows.net/test-filesystem-0daad869-234f-562e-4b66-7fe3cd57ff46/test-directory-4fba9788-8418-4d75-19e2-4630e7f7730e",
+      "RequestUri": "https://seannse.dfs.core.windows.net/test-filesystem-243f5fb0-51e2-2d72-8817-7676ac56cba8/test-directory-40a70908-84fb-2714-c4f7-8a9bf1590dab",
       "RequestMethod": "DELETE",
       "RequestHeaders": {
-<<<<<<< HEAD
         "Accept": "application/json",
-        "traceparent": "00-c56b7b915275754891b98f4f4c99e4da-b49a7c5a401b744f-00",
+        "traceparent": "00-c0f484a0aaf4d543886852f2b6ab8e1f-41555b7dd7a0f64e-00",
         "User-Agent": [
-          "azsdk-net-Storage.Files.DataLake/12.7.0-alpha.20210202.1",
-          "(.NET 5.0.2; Microsoft Windows 10.0.19042)"
-=======
-        "traceparent": "00-63246003d6ddd04aaf35973ebda1cc93-1903d28fd8601541-00",
-        "User-Agent": [
-          "azsdk-net-Storage.Files.DataLake/12.7.0-alpha.20210217.1",
-          "(.NET 5.0.3; Microsoft Windows 10.0.19042)"
->>>>>>> 1814567d
+          "azsdk-net-Storage.Files.DataLake/12.7.0-alpha.20210219.1",
+          "(.NET 5.0.3; Microsoft Windows 10.0.19041)"
         ],
-        "x-ms-client-request-id": "4cae1986-9f82-d8d4-67ca-72688dc5fcf4",
+        "x-ms-client-request-id": "160f071f-0d35-4a5d-e82a-f39b4e99c562",
         "x-ms-return-client-request-id": "true",
         "x-ms-version": "2020-06-12"
       },
@@ -81,58 +53,36 @@
       "ResponseHeaders": {
         "Content-Length": "268",
         "Content-Type": "application/json; charset=utf-8",
-<<<<<<< HEAD
-        "Date": "Tue, 02 Feb 2021 21:43:23 GMT",
-=======
-        "Date": "Wed, 17 Feb 2021 22:46:40 GMT",
->>>>>>> 1814567d
+        "Date": "Fri, 19 Feb 2021 19:04:31 GMT",
         "Server": [
           "Windows-Azure-HDFS/1.0",
           "Microsoft-HTTPAPI/2.0"
         ],
-        "x-ms-client-request-id": "4cae1986-9f82-d8d4-67ca-72688dc5fcf4",
+        "x-ms-client-request-id": "160f071f-0d35-4a5d-e82a-f39b4e99c562",
         "x-ms-error-code": "AuthenticationFailed",
-<<<<<<< HEAD
-        "x-ms-request-id": "5109b792-801f-0066-70ac-f9307f000000",
-=======
-        "x-ms-request-id": "f46e6008-501f-0017-7c7e-05d654000000",
->>>>>>> 1814567d
+        "x-ms-request-id": "da8439a8-a01f-0061-70f2-065c1c000000",
         "x-ms-version": "2020-06-12"
       },
       "ResponseBody": {
         "error": {
           "code": "AuthenticationFailed",
-<<<<<<< HEAD
-          "message": "Server failed to authenticate the request. Make sure the value of Authorization header is formed correctly including the signature.\nRequestId:5109b792-801f-0066-70ac-f9307f000000\nTime:2021-02-02T21:43:23.8738461Z"
-=======
-          "message": "Server failed to authenticate the request. Make sure the value of Authorization header is formed correctly including the signature.\nRequestId:f46e6008-501f-0017-7c7e-05d654000000\nTime:2021-02-17T22:46:40.9448819Z"
->>>>>>> 1814567d
+          "message": "Server failed to authenticate the request. Make sure the value of Authorization header is formed correctly including the signature.\nRequestId:da8439a8-a01f-0061-70f2-065c1c000000\nTime:2021-02-19T19:04:31.8653896Z"
         }
       }
     },
     {
-      "RequestUri": "https://seannse.blob.core.windows.net/test-filesystem-0daad869-234f-562e-4b66-7fe3cd57ff46?restype=container",
+      "RequestUri": "https://seannse.blob.core.windows.net/test-filesystem-243f5fb0-51e2-2d72-8817-7676ac56cba8?restype=container",
       "RequestMethod": "DELETE",
       "RequestHeaders": {
         "Accept": "application/xml",
         "Authorization": "Sanitized",
-<<<<<<< HEAD
-        "traceparent": "00-05c85047fa9bdd4da839884eb8332bb2-3e1fc8f4dee0a246-00",
+        "traceparent": "00-d3f219edc9925f41aeecf8bba6ef91e2-a40ae70e49434648-00",
         "User-Agent": [
-          "azsdk-net-Storage.Files.DataLake/12.7.0-alpha.20210202.1",
-          "(.NET 5.0.2; Microsoft Windows 10.0.19042)"
+          "azsdk-net-Storage.Files.DataLake/12.7.0-alpha.20210219.1",
+          "(.NET 5.0.3; Microsoft Windows 10.0.19041)"
         ],
-        "x-ms-client-request-id": "ceaa4cff-2648-d88c-beac-8874019320fc",
-        "x-ms-date": "Tue, 02 Feb 2021 21:43:23 GMT",
-=======
-        "traceparent": "00-ae0e1b68fc64a745bce89330f8237646-0bb530e95ca5ba4b-00",
-        "User-Agent": [
-          "azsdk-net-Storage.Files.DataLake/12.7.0-alpha.20210217.1",
-          "(.NET 5.0.3; Microsoft Windows 10.0.19042)"
-        ],
-        "x-ms-client-request-id": "ceaa4cff-2648-d88c-beac-8874019320fc",
-        "x-ms-date": "Wed, 17 Feb 2021 22:46:41 GMT",
->>>>>>> 1814567d
+        "x-ms-client-request-id": "ea7b850f-f649-bb75-c05d-c6d91f792663",
+        "x-ms-date": "Fri, 19 Feb 2021 19:04:32 GMT",
         "x-ms-return-client-request-id": "true",
         "x-ms-version": "2020-06-12"
       },
@@ -140,28 +90,20 @@
       "StatusCode": 202,
       "ResponseHeaders": {
         "Content-Length": "0",
-<<<<<<< HEAD
-        "Date": "Tue, 02 Feb 2021 21:43:23 GMT",
-=======
-        "Date": "Wed, 17 Feb 2021 22:46:40 GMT",
->>>>>>> 1814567d
+        "Date": "Fri, 19 Feb 2021 19:04:31 GMT",
         "Server": [
           "Windows-Azure-Blob/1.0",
           "Microsoft-HTTPAPI/2.0"
         ],
-        "x-ms-client-request-id": "ceaa4cff-2648-d88c-beac-8874019320fc",
-<<<<<<< HEAD
-        "x-ms-request-id": "9ee29d1b-101e-0074-64ac-f94baf000000",
-=======
-        "x-ms-request-id": "5746225a-201e-0050-4d7e-05bd0f000000",
->>>>>>> 1814567d
+        "x-ms-client-request-id": "ea7b850f-f649-bb75-c05d-c6d91f792663",
+        "x-ms-request-id": "cb12cadf-b01e-006d-32f2-06cb14000000",
         "x-ms-version": "2020-06-12"
       },
       "ResponseBody": []
     }
   ],
   "Variables": {
-    "RandomSeed": "921009481",
+    "RandomSeed": "135901471",
     "Storage_TestConfigHierarchicalNamespace": "NamespaceTenant\nseannse\nU2FuaXRpemVk\nhttps://seannse.blob.core.windows.net\nhttps://seannse.file.core.windows.net\nhttps://seannse.queue.core.windows.net\nhttps://seannse.table.core.windows.net\n\n\n\n\nhttps://seannse-secondary.blob.core.windows.net\nhttps://seannse-secondary.file.core.windows.net\nhttps://seannse-secondary.queue.core.windows.net\nhttps://seannse-secondary.table.core.windows.net\n68390a19-a643-458b-b726-408abf67b4fc\nSanitized\n72f988bf-86f1-41af-91ab-2d7cd011db47\nhttps://login.microsoftonline.com/\nCloud\nBlobEndpoint=https://seannse.blob.core.windows.net/;QueueEndpoint=https://seannse.queue.core.windows.net/;FileEndpoint=https://seannse.file.core.windows.net/;BlobSecondaryEndpoint=https://seannse-secondary.blob.core.windows.net/;QueueSecondaryEndpoint=https://seannse-secondary.queue.core.windows.net/;FileSecondaryEndpoint=https://seannse-secondary.file.core.windows.net/;AccountName=seannse;AccountKey=Sanitized\n"
   }
 }