--- conflicted
+++ resolved
@@ -1,623 +1,390 @@
 {
   "Entries": [
     {
-      "RequestUri": "https://seannse.blob.core.windows.net/test-filesystem-99774ff9-a2d8-d47a-83dd-9875ea3eaa61?restype=container",
+      "RequestUri": "https://seannse.blob.core.windows.net/test-filesystem-02ff3edc-6105-b356-3747-2ac271941f79?restype=container",
       "RequestMethod": "PUT",
       "RequestHeaders": {
         "Accept": "application/xml",
         "Authorization": "Sanitized",
-<<<<<<< HEAD
-        "traceparent": "00-ed4b6203ce577443af72358ae5e220a1-21b3f30759d3cb49-00",
-        "User-Agent": [
-          "azsdk-net-Storage.Files.DataLake/12.7.0-alpha.20210202.1",
-          "(.NET 5.0.2; Microsoft Windows 10.0.19042)"
+        "traceparent": "00-866648ed4c2bdd479aac69a1509fd39c-aac23d8332bec343-00",
+        "User-Agent": [
+          "azsdk-net-Storage.Files.DataLake/12.7.0-alpha.20210219.1",
+          "(.NET 5.0.3; Microsoft Windows 10.0.19041)"
         ],
         "x-ms-blob-public-access": "container",
-        "x-ms-client-request-id": "f0bda5fb-d6a5-8975-a664-5a92f27aefbc",
-        "x-ms-date": "Tue, 02 Feb 2021 21:51:56 GMT",
-=======
-        "traceparent": "00-4a3e2d61fdd8a243a49739b16f865b12-62825dbb18978842-00",
-        "User-Agent": [
-          "azsdk-net-Storage.Files.DataLake/12.7.0-alpha.20210217.1",
-          "(.NET 5.0.3; Microsoft Windows 10.0.19042)"
-        ],
-        "x-ms-blob-public-access": "container",
-        "x-ms-client-request-id": "f0bda5fb-d6a5-8975-a664-5a92f27aefbc",
-        "x-ms-date": "Wed, 17 Feb 2021 22:39:48 GMT",
->>>>>>> 1814567d
-        "x-ms-return-client-request-id": "true",
-        "x-ms-version": "2020-06-12"
-      },
-      "RequestBody": null,
-      "StatusCode": 201,
-      "ResponseHeaders": {
-        "Content-Length": "0",
-<<<<<<< HEAD
-        "Date": "Tue, 02 Feb 2021 21:51:57 GMT",
-        "ETag": "\u00220x8D8C7C4C331DD0D\u0022",
-        "Last-Modified": "Tue, 02 Feb 2021 21:51:57 GMT",
-=======
-        "Date": "Wed, 17 Feb 2021 22:39:47 GMT",
-        "ETag": "\u00220x8D8D394EE717900\u0022",
-        "Last-Modified": "Wed, 17 Feb 2021 22:39:48 GMT",
->>>>>>> 1814567d
+        "x-ms-client-request-id": "af531bc0-ab5a-e338-948b-43c05162ca15",
+        "x-ms-date": "Fri, 19 Feb 2021 19:00:20 GMT",
+        "x-ms-return-client-request-id": "true",
+        "x-ms-version": "2020-06-12"
+      },
+      "RequestBody": null,
+      "StatusCode": 201,
+      "ResponseHeaders": {
+        "Content-Length": "0",
+        "Date": "Fri, 19 Feb 2021 19:00:19 GMT",
+        "ETag": "\u00220x8D8D5089A1ABF45\u0022",
+        "Last-Modified": "Fri, 19 Feb 2021 19:00:19 GMT",
         "Server": [
           "Windows-Azure-Blob/1.0",
           "Microsoft-HTTPAPI/2.0"
         ],
-        "x-ms-client-request-id": "f0bda5fb-d6a5-8975-a664-5a92f27aefbc",
-<<<<<<< HEAD
-        "x-ms-request-id": "d57ed1c4-a01e-0085-51ad-f95282000000",
-=======
-        "x-ms-request-id": "a572426a-901e-008e-687d-05a9e9000000",
->>>>>>> 1814567d
-        "x-ms-version": "2020-06-12"
-      },
-      "ResponseBody": []
-    },
-    {
-      "RequestUri": "https://seannse.dfs.core.windows.net/test-filesystem-99774ff9-a2d8-d47a-83dd-9875ea3eaa61/test-directory-9b95ac47-a581-ea31-346d-5753d3f10e83?resource=directory",
-      "RequestMethod": "PUT",
-      "RequestHeaders": {
-        "Accept": "application/json",
-        "Authorization": "Sanitized",
-<<<<<<< HEAD
-        "traceparent": "00-53ec42dc20c2f245b6cdaa97cf0710c3-14f0c726ff16cc4b-00",
-        "User-Agent": [
-          "azsdk-net-Storage.Files.DataLake/12.7.0-alpha.20210202.1",
-          "(.NET 5.0.2; Microsoft Windows 10.0.19042)"
-        ],
-        "x-ms-client-request-id": "19411295-7f69-55be-73d3-bb387f21b6b5",
-        "x-ms-date": "Tue, 02 Feb 2021 21:51:56 GMT",
-=======
-        "traceparent": "00-a4571744b17a214ab554f0504090e629-4271f47edc171b43-00",
-        "User-Agent": [
-          "azsdk-net-Storage.Files.DataLake/12.7.0-alpha.20210217.1",
-          "(.NET 5.0.3; Microsoft Windows 10.0.19042)"
-        ],
-        "x-ms-client-request-id": "19411295-7f69-55be-73d3-bb387f21b6b5",
-        "x-ms-date": "Wed, 17 Feb 2021 22:39:48 GMT",
->>>>>>> 1814567d
-        "x-ms-return-client-request-id": "true",
-        "x-ms-version": "2020-06-12"
-      },
-      "RequestBody": null,
-      "StatusCode": 201,
-      "ResponseHeaders": {
-        "Content-Length": "0",
-<<<<<<< HEAD
-        "Date": "Tue, 02 Feb 2021 21:51:57 GMT",
-        "ETag": "\u00220x8D8C7C4C367D672\u0022",
-        "Last-Modified": "Tue, 02 Feb 2021 21:51:57 GMT",
-=======
-        "Date": "Wed, 17 Feb 2021 22:39:48 GMT",
-        "ETag": "\u00220x8D8D394EEA61255\u0022",
-        "Last-Modified": "Wed, 17 Feb 2021 22:39:48 GMT",
->>>>>>> 1814567d
-        "Server": [
-          "Windows-Azure-HDFS/1.0",
-          "Microsoft-HTTPAPI/2.0"
-        ],
-        "x-ms-client-request-id": "19411295-7f69-55be-73d3-bb387f21b6b5",
-<<<<<<< HEAD
-        "x-ms-request-id": "baecba67-801f-002b-59ad-f9ff93000000",
-=======
-        "x-ms-request-id": "5e327bbf-301f-005c-187d-052a07000000",
->>>>>>> 1814567d
-        "x-ms-version": "2020-06-12"
-      },
-      "ResponseBody": []
-    },
-    {
-      "RequestUri": "https://seannse.dfs.core.windows.net/test-filesystem-99774ff9-a2d8-d47a-83dd-9875ea3eaa61/test-directory-9b95ac47-a581-ea31-346d-5753d3f10e83/foo?resource=directory",
-      "RequestMethod": "PUT",
-      "RequestHeaders": {
-        "Accept": "application/json",
-        "Authorization": "Sanitized",
-        "If-None-Match": "*",
-<<<<<<< HEAD
-        "traceparent": "00-5c19ad834497f74fa17f080328b697df-80cf10ca207d8b42-00",
-        "User-Agent": [
-          "azsdk-net-Storage.Files.DataLake/12.7.0-alpha.20210202.1",
-          "(.NET 5.0.2; Microsoft Windows 10.0.19042)"
-        ],
-        "x-ms-client-request-id": "c0bd8f55-f5af-4219-9923-d1adfe833500",
-        "x-ms-date": "Tue, 02 Feb 2021 21:51:57 GMT",
-=======
-        "traceparent": "00-8c7e49b04de04b48aa13e206bb6b3a64-5b7521e3895e8e42-00",
-        "User-Agent": [
-          "azsdk-net-Storage.Files.DataLake/12.7.0-alpha.20210217.1",
-          "(.NET 5.0.3; Microsoft Windows 10.0.19042)"
-        ],
-        "x-ms-client-request-id": "c0bd8f55-f5af-4219-9923-d1adfe833500",
-        "x-ms-date": "Wed, 17 Feb 2021 22:39:48 GMT",
->>>>>>> 1814567d
-        "x-ms-return-client-request-id": "true",
-        "x-ms-version": "2020-06-12"
-      },
-      "RequestBody": null,
-      "StatusCode": 201,
-      "ResponseHeaders": {
-        "Content-Length": "0",
-<<<<<<< HEAD
-        "Date": "Tue, 02 Feb 2021 21:51:57 GMT",
-        "ETag": "\u00220x8D8C7C4C37566D1\u0022",
-        "Last-Modified": "Tue, 02 Feb 2021 21:51:57 GMT",
-=======
-        "Date": "Wed, 17 Feb 2021 22:39:48 GMT",
-        "ETag": "\u00220x8D8D394EEB4040D\u0022",
-        "Last-Modified": "Wed, 17 Feb 2021 22:39:48 GMT",
->>>>>>> 1814567d
-        "Server": [
-          "Windows-Azure-HDFS/1.0",
-          "Microsoft-HTTPAPI/2.0"
-        ],
-        "x-ms-client-request-id": "c0bd8f55-f5af-4219-9923-d1adfe833500",
-<<<<<<< HEAD
-        "x-ms-request-id": "baecba77-801f-002b-69ad-f9ff93000000",
-=======
-        "x-ms-request-id": "5e327bc4-301f-005c-1d7d-052a07000000",
->>>>>>> 1814567d
-        "x-ms-version": "2020-06-12"
-      },
-      "ResponseBody": []
-    },
-    {
-      "RequestUri": "https://seannse.dfs.core.windows.net/test-filesystem-99774ff9-a2d8-d47a-83dd-9875ea3eaa61/test-directory-9b95ac47-a581-ea31-346d-5753d3f10e83/bar?resource=directory",
-      "RequestMethod": "PUT",
-      "RequestHeaders": {
-        "Accept": "application/json",
-        "Authorization": "Sanitized",
-        "If-None-Match": "*",
-<<<<<<< HEAD
-        "traceparent": "00-e53f238d5059a64fa3fe443249d7fd34-6dd931ee6c960241-00",
-        "User-Agent": [
-          "azsdk-net-Storage.Files.DataLake/12.7.0-alpha.20210202.1",
-          "(.NET 5.0.2; Microsoft Windows 10.0.19042)"
-        ],
-        "x-ms-client-request-id": "f0e3109c-f663-6006-bc8e-00dcd88f8f6c",
-        "x-ms-date": "Tue, 02 Feb 2021 21:51:57 GMT",
-=======
-        "traceparent": "00-9ca32c91f146b949ad0e4b4e948082b1-71231a6bfff92d45-00",
-        "User-Agent": [
-          "azsdk-net-Storage.Files.DataLake/12.7.0-alpha.20210217.1",
-          "(.NET 5.0.3; Microsoft Windows 10.0.19042)"
-        ],
-        "x-ms-client-request-id": "f0e3109c-f663-6006-bc8e-00dcd88f8f6c",
-        "x-ms-date": "Wed, 17 Feb 2021 22:39:48 GMT",
->>>>>>> 1814567d
-        "x-ms-return-client-request-id": "true",
-        "x-ms-version": "2020-06-12"
-      },
-      "RequestBody": null,
-      "StatusCode": 201,
-      "ResponseHeaders": {
-        "Content-Length": "0",
-<<<<<<< HEAD
-        "Date": "Tue, 02 Feb 2021 21:51:57 GMT",
-        "ETag": "\u00220x8D8C7C4C3840769\u0022",
-        "Last-Modified": "Tue, 02 Feb 2021 21:51:58 GMT",
-=======
-        "Date": "Wed, 17 Feb 2021 22:39:48 GMT",
-        "ETag": "\u00220x8D8D394EEC1B696\u0022",
-        "Last-Modified": "Wed, 17 Feb 2021 22:39:48 GMT",
->>>>>>> 1814567d
-        "Server": [
-          "Windows-Azure-HDFS/1.0",
-          "Microsoft-HTTPAPI/2.0"
-        ],
-        "x-ms-client-request-id": "f0e3109c-f663-6006-bc8e-00dcd88f8f6c",
-<<<<<<< HEAD
-        "x-ms-request-id": "baecba7f-801f-002b-71ad-f9ff93000000",
-=======
-        "x-ms-request-id": "5e327bc5-301f-005c-1e7d-052a07000000",
->>>>>>> 1814567d
-        "x-ms-version": "2020-06-12"
-      },
-      "ResponseBody": []
-    },
-    {
-      "RequestUri": "https://seannse.dfs.core.windows.net/test-filesystem-99774ff9-a2d8-d47a-83dd-9875ea3eaa61/test-directory-9b95ac47-a581-ea31-346d-5753d3f10e83/baz?resource=directory",
-      "RequestMethod": "PUT",
-      "RequestHeaders": {
-        "Accept": "application/json",
-        "Authorization": "Sanitized",
-        "If-None-Match": "*",
-<<<<<<< HEAD
-        "traceparent": "00-0517416f2d9cfd4699b5da58cd437bba-12088de7153aec45-00",
-        "User-Agent": [
-          "azsdk-net-Storage.Files.DataLake/12.7.0-alpha.20210202.1",
-          "(.NET 5.0.2; Microsoft Windows 10.0.19042)"
-        ],
-        "x-ms-client-request-id": "ed101249-45a0-b59c-6ec7-21297cea1346",
-        "x-ms-date": "Tue, 02 Feb 2021 21:51:57 GMT",
-=======
-        "traceparent": "00-48297da159acf448a0cbb6441587a008-0c35e4894622e944-00",
-        "User-Agent": [
-          "azsdk-net-Storage.Files.DataLake/12.7.0-alpha.20210217.1",
-          "(.NET 5.0.3; Microsoft Windows 10.0.19042)"
-        ],
-        "x-ms-client-request-id": "ed101249-45a0-b59c-6ec7-21297cea1346",
-        "x-ms-date": "Wed, 17 Feb 2021 22:39:48 GMT",
->>>>>>> 1814567d
-        "x-ms-return-client-request-id": "true",
-        "x-ms-version": "2020-06-12"
-      },
-      "RequestBody": null,
-      "StatusCode": 201,
-      "ResponseHeaders": {
-        "Content-Length": "0",
-<<<<<<< HEAD
-        "Date": "Tue, 02 Feb 2021 21:51:58 GMT",
-        "ETag": "\u00220x8D8C7C4C3935520\u0022",
-        "Last-Modified": "Tue, 02 Feb 2021 21:51:58 GMT",
-=======
-        "Date": "Wed, 17 Feb 2021 22:39:48 GMT",
-        "ETag": "\u00220x8D8D394EED0DF1E\u0022",
-        "Last-Modified": "Wed, 17 Feb 2021 22:39:48 GMT",
->>>>>>> 1814567d
-        "Server": [
-          "Windows-Azure-HDFS/1.0",
-          "Microsoft-HTTPAPI/2.0"
-        ],
-        "x-ms-client-request-id": "ed101249-45a0-b59c-6ec7-21297cea1346",
-<<<<<<< HEAD
-        "x-ms-request-id": "baecba89-801f-002b-7bad-f9ff93000000",
-=======
-        "x-ms-request-id": "5e327bc8-301f-005c-217d-052a07000000",
->>>>>>> 1814567d
-        "x-ms-version": "2020-06-12"
-      },
-      "ResponseBody": []
-    },
-    {
-      "RequestUri": "https://seannse.dfs.core.windows.net/test-filesystem-99774ff9-a2d8-d47a-83dd-9875ea3eaa61/test-directory-9b95ac47-a581-ea31-346d-5753d3f10e83/baz/bar?resource=directory",
-      "RequestMethod": "PUT",
-      "RequestHeaders": {
-        "Accept": "application/json",
-        "Authorization": "Sanitized",
-        "If-None-Match": "*",
-<<<<<<< HEAD
-        "traceparent": "00-cea26412e5461448b1d06f8ea9f5ad2c-990296d27d555f46-00",
-        "User-Agent": [
-          "azsdk-net-Storage.Files.DataLake/12.7.0-alpha.20210202.1",
-          "(.NET 5.0.2; Microsoft Windows 10.0.19042)"
-        ],
-        "x-ms-client-request-id": "c5930851-a17f-64cc-ddbb-97c537ca5add",
-        "x-ms-date": "Tue, 02 Feb 2021 21:51:57 GMT",
-=======
-        "traceparent": "00-1ed5feadb7a0a04586bf3acd17b87d65-74d0a8c7096b264b-00",
-        "User-Agent": [
-          "azsdk-net-Storage.Files.DataLake/12.7.0-alpha.20210217.1",
-          "(.NET 5.0.3; Microsoft Windows 10.0.19042)"
-        ],
-        "x-ms-client-request-id": "c5930851-a17f-64cc-ddbb-97c537ca5add",
-        "x-ms-date": "Wed, 17 Feb 2021 22:39:48 GMT",
->>>>>>> 1814567d
-        "x-ms-return-client-request-id": "true",
-        "x-ms-version": "2020-06-12"
-      },
-      "RequestBody": null,
-      "StatusCode": 201,
-      "ResponseHeaders": {
-        "Content-Length": "0",
-<<<<<<< HEAD
-        "Date": "Tue, 02 Feb 2021 21:51:58 GMT",
-        "ETag": "\u00220x8D8C7C4C3A28A15\u0022",
-        "Last-Modified": "Tue, 02 Feb 2021 21:51:58 GMT",
-=======
-        "Date": "Wed, 17 Feb 2021 22:39:48 GMT",
-        "ETag": "\u00220x8D8D394EEE102E2\u0022",
-        "Last-Modified": "Wed, 17 Feb 2021 22:39:48 GMT",
->>>>>>> 1814567d
-        "Server": [
-          "Windows-Azure-HDFS/1.0",
-          "Microsoft-HTTPAPI/2.0"
-        ],
-        "x-ms-client-request-id": "c5930851-a17f-64cc-ddbb-97c537ca5add",
-<<<<<<< HEAD
-        "x-ms-request-id": "baecba8f-801f-002b-01ad-f9ff93000000",
-=======
-        "x-ms-request-id": "5e327bce-301f-005c-277d-052a07000000",
->>>>>>> 1814567d
-        "x-ms-version": "2020-06-12"
-      },
-      "ResponseBody": []
-    },
-    {
-      "RequestUri": "https://seannse.dfs.core.windows.net/test-filesystem-99774ff9-a2d8-d47a-83dd-9875ea3eaa61/test-directory-9b95ac47-a581-ea31-346d-5753d3f10e83/foo/foo?resource=directory",
-      "RequestMethod": "PUT",
-      "RequestHeaders": {
-        "Accept": "application/json",
-        "Authorization": "Sanitized",
-        "If-None-Match": "*",
-<<<<<<< HEAD
-        "traceparent": "00-cb6463fe559e5d4ea2369c0f9b822d3d-f833049d2ad97e4f-00",
-        "User-Agent": [
-          "azsdk-net-Storage.Files.DataLake/12.7.0-alpha.20210202.1",
-          "(.NET 5.0.2; Microsoft Windows 10.0.19042)"
-        ],
-        "x-ms-client-request-id": "74d8f432-4e57-82c7-f07a-ae733c6c0d51",
-        "x-ms-date": "Tue, 02 Feb 2021 21:51:57 GMT",
-=======
-        "traceparent": "00-f30dd7374fcb874c837955c0085c9569-2f0da13aa5c7c74b-00",
-        "User-Agent": [
-          "azsdk-net-Storage.Files.DataLake/12.7.0-alpha.20210217.1",
-          "(.NET 5.0.3; Microsoft Windows 10.0.19042)"
-        ],
-        "x-ms-client-request-id": "74d8f432-4e57-82c7-f07a-ae733c6c0d51",
-        "x-ms-date": "Wed, 17 Feb 2021 22:39:49 GMT",
->>>>>>> 1814567d
-        "x-ms-return-client-request-id": "true",
-        "x-ms-version": "2020-06-12"
-      },
-      "RequestBody": null,
-      "StatusCode": 201,
-      "ResponseHeaders": {
-        "Content-Length": "0",
-<<<<<<< HEAD
-        "Date": "Tue, 02 Feb 2021 21:51:58 GMT",
-        "ETag": "\u00220x8D8C7C4C3B06B97\u0022",
-        "Last-Modified": "Tue, 02 Feb 2021 21:51:58 GMT",
-=======
-        "Date": "Wed, 17 Feb 2021 22:39:48 GMT",
-        "ETag": "\u00220x8D8D394EEEFD5F9\u0022",
-        "Last-Modified": "Wed, 17 Feb 2021 22:39:49 GMT",
->>>>>>> 1814567d
-        "Server": [
-          "Windows-Azure-HDFS/1.0",
-          "Microsoft-HTTPAPI/2.0"
-        ],
-        "x-ms-client-request-id": "74d8f432-4e57-82c7-f07a-ae733c6c0d51",
-<<<<<<< HEAD
-        "x-ms-request-id": "baecba97-801f-002b-09ad-f9ff93000000",
-=======
-        "x-ms-request-id": "5e327bd3-301f-005c-2c7d-052a07000000",
->>>>>>> 1814567d
-        "x-ms-version": "2020-06-12"
-      },
-      "ResponseBody": []
-    },
-    {
-      "RequestUri": "https://seannse.dfs.core.windows.net/test-filesystem-99774ff9-a2d8-d47a-83dd-9875ea3eaa61/test-directory-9b95ac47-a581-ea31-346d-5753d3f10e83/foo/bar?resource=directory",
-      "RequestMethod": "PUT",
-      "RequestHeaders": {
-        "Accept": "application/json",
-        "Authorization": "Sanitized",
-        "If-None-Match": "*",
-<<<<<<< HEAD
-        "traceparent": "00-e9f6f2a0edec4848911011330f85a75b-ee7b7f5ef6af854e-00",
-        "User-Agent": [
-          "azsdk-net-Storage.Files.DataLake/12.7.0-alpha.20210202.1",
-          "(.NET 5.0.2; Microsoft Windows 10.0.19042)"
-        ],
-        "x-ms-client-request-id": "42923411-e6f1-6f85-db54-203701553874",
-        "x-ms-date": "Tue, 02 Feb 2021 21:51:57 GMT",
-=======
-        "traceparent": "00-5fae4a6f6eab584e8953a2cf902fb7e3-0e8b6012313e314c-00",
-        "User-Agent": [
-          "azsdk-net-Storage.Files.DataLake/12.7.0-alpha.20210217.1",
-          "(.NET 5.0.3; Microsoft Windows 10.0.19042)"
-        ],
-        "x-ms-client-request-id": "42923411-e6f1-6f85-db54-203701553874",
-        "x-ms-date": "Wed, 17 Feb 2021 22:39:49 GMT",
->>>>>>> 1814567d
-        "x-ms-return-client-request-id": "true",
-        "x-ms-version": "2020-06-12"
-      },
-      "RequestBody": null,
-      "StatusCode": 201,
-      "ResponseHeaders": {
-        "Content-Length": "0",
-<<<<<<< HEAD
-        "Date": "Tue, 02 Feb 2021 21:51:58 GMT",
-        "ETag": "\u00220x8D8C7C4C3BD852B\u0022",
-        "Last-Modified": "Tue, 02 Feb 2021 21:51:58 GMT",
-=======
-        "Date": "Wed, 17 Feb 2021 22:39:48 GMT",
-        "ETag": "\u00220x8D8D394EEFDB249\u0022",
-        "Last-Modified": "Wed, 17 Feb 2021 22:39:49 GMT",
->>>>>>> 1814567d
-        "Server": [
-          "Windows-Azure-HDFS/1.0",
-          "Microsoft-HTTPAPI/2.0"
-        ],
-        "x-ms-client-request-id": "42923411-e6f1-6f85-db54-203701553874",
-<<<<<<< HEAD
-        "x-ms-request-id": "baecba9b-801f-002b-0dad-f9ff93000000",
-=======
-        "x-ms-request-id": "5e327bd8-301f-005c-317d-052a07000000",
->>>>>>> 1814567d
-        "x-ms-version": "2020-06-12"
-      },
-      "ResponseBody": []
-    },
-    {
-      "RequestUri": "https://seannse.dfs.core.windows.net/test-filesystem-99774ff9-a2d8-d47a-83dd-9875ea3eaa61/test-directory-9b95ac47-a581-ea31-346d-5753d3f10e83/baz/foo?resource=directory",
-      "RequestMethod": "PUT",
-      "RequestHeaders": {
-        "Accept": "application/json",
-        "Authorization": "Sanitized",
-        "If-None-Match": "*",
-<<<<<<< HEAD
-        "traceparent": "00-f1e9d2cba8fee041adcbd7fe5d570a1e-d43728ef3a84554a-00",
-        "User-Agent": [
-          "azsdk-net-Storage.Files.DataLake/12.7.0-alpha.20210202.1",
-          "(.NET 5.0.2; Microsoft Windows 10.0.19042)"
-        ],
-        "x-ms-client-request-id": "0861db32-cad9-ca5f-c564-8ddf63449fe9",
-        "x-ms-date": "Tue, 02 Feb 2021 21:51:57 GMT",
-=======
-        "traceparent": "00-456657240a665f47a272b79e843d665a-aaf95b0c5292234a-00",
-        "User-Agent": [
-          "azsdk-net-Storage.Files.DataLake/12.7.0-alpha.20210217.1",
-          "(.NET 5.0.3; Microsoft Windows 10.0.19042)"
-        ],
-        "x-ms-client-request-id": "0861db32-cad9-ca5f-c564-8ddf63449fe9",
-        "x-ms-date": "Wed, 17 Feb 2021 22:39:49 GMT",
->>>>>>> 1814567d
-        "x-ms-return-client-request-id": "true",
-        "x-ms-version": "2020-06-12"
-      },
-      "RequestBody": null,
-      "StatusCode": 201,
-      "ResponseHeaders": {
-        "Content-Length": "0",
-<<<<<<< HEAD
-        "Date": "Tue, 02 Feb 2021 21:51:58 GMT",
-        "ETag": "\u00220x8D8C7C4C3CB6FAD\u0022",
-        "Last-Modified": "Tue, 02 Feb 2021 21:51:58 GMT",
-=======
-        "Date": "Wed, 17 Feb 2021 22:39:48 GMT",
-        "ETag": "\u00220x8D8D394EF0BD6B0\u0022",
-        "Last-Modified": "Wed, 17 Feb 2021 22:39:49 GMT",
->>>>>>> 1814567d
-        "Server": [
-          "Windows-Azure-HDFS/1.0",
-          "Microsoft-HTTPAPI/2.0"
-        ],
-        "x-ms-client-request-id": "0861db32-cad9-ca5f-c564-8ddf63449fe9",
-<<<<<<< HEAD
-        "x-ms-request-id": "baecbaa5-801f-002b-17ad-f9ff93000000",
-=======
-        "x-ms-request-id": "5e327bde-301f-005c-377d-052a07000000",
->>>>>>> 1814567d
-        "x-ms-version": "2020-06-12"
-      },
-      "ResponseBody": []
-    },
-    {
-      "RequestUri": "https://seannse.dfs.core.windows.net/test-filesystem-99774ff9-a2d8-d47a-83dd-9875ea3eaa61/test-directory-9b95ac47-a581-ea31-346d-5753d3f10e83/baz/foo/bar?resource=directory",
-      "RequestMethod": "PUT",
-      "RequestHeaders": {
-        "Accept": "application/json",
-        "Authorization": "Sanitized",
-        "If-None-Match": "*",
-<<<<<<< HEAD
-        "traceparent": "00-8d4c5608e5c1714ab3b6066964b2cbfd-7b2985c8a4ddea4a-00",
-        "User-Agent": [
-          "azsdk-net-Storage.Files.DataLake/12.7.0-alpha.20210202.1",
-          "(.NET 5.0.2; Microsoft Windows 10.0.19042)"
-        ],
-        "x-ms-client-request-id": "250467a1-30f3-f49b-201a-0cd1b3504b34",
-        "x-ms-date": "Tue, 02 Feb 2021 21:51:57 GMT",
-=======
-        "traceparent": "00-f8d2394d4818cb4ca758f8b46f381b78-918c89d431581044-00",
-        "User-Agent": [
-          "azsdk-net-Storage.Files.DataLake/12.7.0-alpha.20210217.1",
-          "(.NET 5.0.3; Microsoft Windows 10.0.19042)"
-        ],
-        "x-ms-client-request-id": "250467a1-30f3-f49b-201a-0cd1b3504b34",
-        "x-ms-date": "Wed, 17 Feb 2021 22:39:49 GMT",
->>>>>>> 1814567d
-        "x-ms-return-client-request-id": "true",
-        "x-ms-version": "2020-06-12"
-      },
-      "RequestBody": null,
-      "StatusCode": 201,
-      "ResponseHeaders": {
-        "Content-Length": "0",
-<<<<<<< HEAD
-        "Date": "Tue, 02 Feb 2021 21:51:58 GMT",
-        "ETag": "\u00220x8D8C7C4C3D893EA\u0022",
-        "Last-Modified": "Tue, 02 Feb 2021 21:51:58 GMT",
-=======
-        "Date": "Wed, 17 Feb 2021 22:39:49 GMT",
-        "ETag": "\u00220x8D8D394EF19918F\u0022",
-        "Last-Modified": "Wed, 17 Feb 2021 22:39:49 GMT",
->>>>>>> 1814567d
-        "Server": [
-          "Windows-Azure-HDFS/1.0",
-          "Microsoft-HTTPAPI/2.0"
-        ],
-        "x-ms-client-request-id": "250467a1-30f3-f49b-201a-0cd1b3504b34",
-<<<<<<< HEAD
-        "x-ms-request-id": "baecbaa9-801f-002b-1bad-f9ff93000000",
-=======
-        "x-ms-request-id": "5e327be3-301f-005c-3c7d-052a07000000",
->>>>>>> 1814567d
-        "x-ms-version": "2020-06-12"
-      },
-      "ResponseBody": []
-    },
-    {
-      "RequestUri": "https://seannse.dfs.core.windows.net/test-filesystem-99774ff9-a2d8-d47a-83dd-9875ea3eaa61/test-directory-9b95ac47-a581-ea31-346d-5753d3f10e83/baz/bar/foo?resource=directory",
-      "RequestMethod": "PUT",
-      "RequestHeaders": {
-        "Accept": "application/json",
-        "Authorization": "Sanitized",
-        "If-None-Match": "*",
-<<<<<<< HEAD
-        "traceparent": "00-ccac58ab8cd3924d84af4518b037c0cf-520c4b1e68a41847-00",
-        "User-Agent": [
-          "azsdk-net-Storage.Files.DataLake/12.7.0-alpha.20210202.1",
-          "(.NET 5.0.2; Microsoft Windows 10.0.19042)"
-        ],
-        "x-ms-client-request-id": "fc3dc65e-793f-b4f5-d300-2f386acb1db3",
-        "x-ms-date": "Tue, 02 Feb 2021 21:51:58 GMT",
-=======
-        "traceparent": "00-8692f302e6cd154ca607d5e6052cd540-6ca520c9a5fb8346-00",
-        "User-Agent": [
-          "azsdk-net-Storage.Files.DataLake/12.7.0-alpha.20210217.1",
-          "(.NET 5.0.3; Microsoft Windows 10.0.19042)"
-        ],
-        "x-ms-client-request-id": "fc3dc65e-793f-b4f5-d300-2f386acb1db3",
-        "x-ms-date": "Wed, 17 Feb 2021 22:39:49 GMT",
->>>>>>> 1814567d
-        "x-ms-return-client-request-id": "true",
-        "x-ms-version": "2020-06-12"
-      },
-      "RequestBody": null,
-      "StatusCode": 201,
-      "ResponseHeaders": {
-        "Content-Length": "0",
-<<<<<<< HEAD
-        "Date": "Tue, 02 Feb 2021 21:51:58 GMT",
-        "ETag": "\u00220x8D8C7C4C3E5F005\u0022",
-        "Last-Modified": "Tue, 02 Feb 2021 21:51:58 GMT",
-=======
-        "Date": "Wed, 17 Feb 2021 22:39:49 GMT",
-        "ETag": "\u00220x8D8D394EF273335\u0022",
-        "Last-Modified": "Wed, 17 Feb 2021 22:39:49 GMT",
->>>>>>> 1814567d
-        "Server": [
-          "Windows-Azure-HDFS/1.0",
-          "Microsoft-HTTPAPI/2.0"
-        ],
-        "x-ms-client-request-id": "fc3dc65e-793f-b4f5-d300-2f386acb1db3",
-<<<<<<< HEAD
-        "x-ms-request-id": "baecbab0-801f-002b-22ad-f9ff93000000",
-=======
-        "x-ms-request-id": "5e327be6-301f-005c-3f7d-052a07000000",
->>>>>>> 1814567d
-        "x-ms-version": "2020-06-12"
-      },
-      "ResponseBody": []
-    },
-    {
-<<<<<<< HEAD
-      "RequestUri": "https://seannse.dfs.core.windows.net/test-filesystem-99774ff9-a2d8-d47a-83dd-9875ea3eaa61?resource=filesystem\u0026directory=test-directory-9b95ac47-a581-ea31-346d-5753d3f10e83\u0026recursive=false\u0026upn=true",
-=======
-      "RequestUri": "https://seannse.dfs.core.windows.net/test-filesystem-99774ff9-a2d8-d47a-83dd-9875ea3eaa61?resource=filesystem\u0026recursive=false\u0026directory=test-directory-9b95ac47-a581-ea31-346d-5753d3f10e83\u0026upn=true",
->>>>>>> 1814567d
+        "x-ms-client-request-id": "af531bc0-ab5a-e338-948b-43c05162ca15",
+        "x-ms-request-id": "cb118b9d-b01e-006d-0ef1-06cb14000000",
+        "x-ms-version": "2020-06-12"
+      },
+      "ResponseBody": []
+    },
+    {
+      "RequestUri": "https://seannse.dfs.core.windows.net/test-filesystem-02ff3edc-6105-b356-3747-2ac271941f79/test-directory-3e46799e-cff9-a358-d8c6-96f65f18b443?resource=directory",
+      "RequestMethod": "PUT",
+      "RequestHeaders": {
+        "Accept": "application/json",
+        "Authorization": "Sanitized",
+        "traceparent": "00-223fa18088b1764faff12153f0788fb2-feec68958fafee4f-00",
+        "User-Agent": [
+          "azsdk-net-Storage.Files.DataLake/12.7.0-alpha.20210219.1",
+          "(.NET 5.0.3; Microsoft Windows 10.0.19041)"
+        ],
+        "x-ms-client-request-id": "859fec44-42ad-f09a-c2b0-d6941442847b",
+        "x-ms-date": "Fri, 19 Feb 2021 19:00:20 GMT",
+        "x-ms-return-client-request-id": "true",
+        "x-ms-version": "2020-06-12"
+      },
+      "RequestBody": null,
+      "StatusCode": 201,
+      "ResponseHeaders": {
+        "Content-Length": "0",
+        "Date": "Fri, 19 Feb 2021 19:00:19 GMT",
+        "ETag": "\u00220x8D8D5089A28C2F4\u0022",
+        "Last-Modified": "Fri, 19 Feb 2021 19:00:19 GMT",
+        "Server": [
+          "Windows-Azure-HDFS/1.0",
+          "Microsoft-HTTPAPI/2.0"
+        ],
+        "x-ms-client-request-id": "859fec44-42ad-f09a-c2b0-d6941442847b",
+        "x-ms-request-id": "da838dcf-a01f-0061-69f1-065c1c000000",
+        "x-ms-version": "2020-06-12"
+      },
+      "ResponseBody": []
+    },
+    {
+      "RequestUri": "https://seannse.dfs.core.windows.net/test-filesystem-02ff3edc-6105-b356-3747-2ac271941f79/test-directory-3e46799e-cff9-a358-d8c6-96f65f18b443/foo?resource=directory",
+      "RequestMethod": "PUT",
+      "RequestHeaders": {
+        "Accept": "application/json",
+        "Authorization": "Sanitized",
+        "If-None-Match": "*",
+        "traceparent": "00-57e0deb8b3312f409dc955e9335c4fe1-881fa6c3232a2143-00",
+        "User-Agent": [
+          "azsdk-net-Storage.Files.DataLake/12.7.0-alpha.20210219.1",
+          "(.NET 5.0.3; Microsoft Windows 10.0.19041)"
+        ],
+        "x-ms-client-request-id": "72b28dde-2e79-8495-fc11-9391998b1c91",
+        "x-ms-date": "Fri, 19 Feb 2021 19:00:20 GMT",
+        "x-ms-return-client-request-id": "true",
+        "x-ms-version": "2020-06-12"
+      },
+      "RequestBody": null,
+      "StatusCode": 201,
+      "ResponseHeaders": {
+        "Content-Length": "0",
+        "Date": "Fri, 19 Feb 2021 19:00:19 GMT",
+        "ETag": "\u00220x8D8D5089A373F71\u0022",
+        "Last-Modified": "Fri, 19 Feb 2021 19:00:19 GMT",
+        "Server": [
+          "Windows-Azure-HDFS/1.0",
+          "Microsoft-HTTPAPI/2.0"
+        ],
+        "x-ms-client-request-id": "72b28dde-2e79-8495-fc11-9391998b1c91",
+        "x-ms-request-id": "da838de9-a01f-0061-02f1-065c1c000000",
+        "x-ms-version": "2020-06-12"
+      },
+      "ResponseBody": []
+    },
+    {
+      "RequestUri": "https://seannse.dfs.core.windows.net/test-filesystem-02ff3edc-6105-b356-3747-2ac271941f79/test-directory-3e46799e-cff9-a358-d8c6-96f65f18b443/bar?resource=directory",
+      "RequestMethod": "PUT",
+      "RequestHeaders": {
+        "Accept": "application/json",
+        "Authorization": "Sanitized",
+        "If-None-Match": "*",
+        "traceparent": "00-f8e492593ba20649ad58cc3af94ac3ca-9e776ad4470b3b47-00",
+        "User-Agent": [
+          "azsdk-net-Storage.Files.DataLake/12.7.0-alpha.20210219.1",
+          "(.NET 5.0.3; Microsoft Windows 10.0.19041)"
+        ],
+        "x-ms-client-request-id": "87b5a202-1190-a802-6975-be4fe04394ce",
+        "x-ms-date": "Fri, 19 Feb 2021 19:00:20 GMT",
+        "x-ms-return-client-request-id": "true",
+        "x-ms-version": "2020-06-12"
+      },
+      "RequestBody": null,
+      "StatusCode": 201,
+      "ResponseHeaders": {
+        "Content-Length": "0",
+        "Date": "Fri, 19 Feb 2021 19:00:19 GMT",
+        "ETag": "\u00220x8D8D5089A442E5F\u0022",
+        "Last-Modified": "Fri, 19 Feb 2021 19:00:19 GMT",
+        "Server": [
+          "Windows-Azure-HDFS/1.0",
+          "Microsoft-HTTPAPI/2.0"
+        ],
+        "x-ms-client-request-id": "87b5a202-1190-a802-6975-be4fe04394ce",
+        "x-ms-request-id": "da838df8-a01f-0061-11f1-065c1c000000",
+        "x-ms-version": "2020-06-12"
+      },
+      "ResponseBody": []
+    },
+    {
+      "RequestUri": "https://seannse.dfs.core.windows.net/test-filesystem-02ff3edc-6105-b356-3747-2ac271941f79/test-directory-3e46799e-cff9-a358-d8c6-96f65f18b443/baz?resource=directory",
+      "RequestMethod": "PUT",
+      "RequestHeaders": {
+        "Accept": "application/json",
+        "Authorization": "Sanitized",
+        "If-None-Match": "*",
+        "traceparent": "00-c98d41a7d8274a429c5daa80083a2aab-09dac998f33b2044-00",
+        "User-Agent": [
+          "azsdk-net-Storage.Files.DataLake/12.7.0-alpha.20210219.1",
+          "(.NET 5.0.3; Microsoft Windows 10.0.19041)"
+        ],
+        "x-ms-client-request-id": "f68e9bf9-95d5-e001-790d-8c366e58f0d5",
+        "x-ms-date": "Fri, 19 Feb 2021 19:00:20 GMT",
+        "x-ms-return-client-request-id": "true",
+        "x-ms-version": "2020-06-12"
+      },
+      "RequestBody": null,
+      "StatusCode": 201,
+      "ResponseHeaders": {
+        "Content-Length": "0",
+        "Date": "Fri, 19 Feb 2021 19:00:19 GMT",
+        "ETag": "\u00220x8D8D5089A52DF48\u0022",
+        "Last-Modified": "Fri, 19 Feb 2021 19:00:19 GMT",
+        "Server": [
+          "Windows-Azure-HDFS/1.0",
+          "Microsoft-HTTPAPI/2.0"
+        ],
+        "x-ms-client-request-id": "f68e9bf9-95d5-e001-790d-8c366e58f0d5",
+        "x-ms-request-id": "da838e13-a01f-0061-2cf1-065c1c000000",
+        "x-ms-version": "2020-06-12"
+      },
+      "ResponseBody": []
+    },
+    {
+      "RequestUri": "https://seannse.dfs.core.windows.net/test-filesystem-02ff3edc-6105-b356-3747-2ac271941f79/test-directory-3e46799e-cff9-a358-d8c6-96f65f18b443/baz/bar?resource=directory",
+      "RequestMethod": "PUT",
+      "RequestHeaders": {
+        "Accept": "application/json",
+        "Authorization": "Sanitized",
+        "If-None-Match": "*",
+        "traceparent": "00-1c804b98a6f05f4b828c71b5e78153fc-00ec5366dda0b740-00",
+        "User-Agent": [
+          "azsdk-net-Storage.Files.DataLake/12.7.0-alpha.20210219.1",
+          "(.NET 5.0.3; Microsoft Windows 10.0.19041)"
+        ],
+        "x-ms-client-request-id": "4556d9c8-9db4-62f9-d7af-e3072a51418c",
+        "x-ms-date": "Fri, 19 Feb 2021 19:00:20 GMT",
+        "x-ms-return-client-request-id": "true",
+        "x-ms-version": "2020-06-12"
+      },
+      "RequestBody": null,
+      "StatusCode": 201,
+      "ResponseHeaders": {
+        "Content-Length": "0",
+        "Date": "Fri, 19 Feb 2021 19:00:19 GMT",
+        "ETag": "\u00220x8D8D5089A5F31CE\u0022",
+        "Last-Modified": "Fri, 19 Feb 2021 19:00:19 GMT",
+        "Server": [
+          "Windows-Azure-HDFS/1.0",
+          "Microsoft-HTTPAPI/2.0"
+        ],
+        "x-ms-client-request-id": "4556d9c8-9db4-62f9-d7af-e3072a51418c",
+        "x-ms-request-id": "da838e2c-a01f-0061-45f1-065c1c000000",
+        "x-ms-version": "2020-06-12"
+      },
+      "ResponseBody": []
+    },
+    {
+      "RequestUri": "https://seannse.dfs.core.windows.net/test-filesystem-02ff3edc-6105-b356-3747-2ac271941f79/test-directory-3e46799e-cff9-a358-d8c6-96f65f18b443/foo/foo?resource=directory",
+      "RequestMethod": "PUT",
+      "RequestHeaders": {
+        "Accept": "application/json",
+        "Authorization": "Sanitized",
+        "If-None-Match": "*",
+        "traceparent": "00-99cfb3f4dbacc94093c79bdfa1a09bb4-aa4c61c4068a754d-00",
+        "User-Agent": [
+          "azsdk-net-Storage.Files.DataLake/12.7.0-alpha.20210219.1",
+          "(.NET 5.0.3; Microsoft Windows 10.0.19041)"
+        ],
+        "x-ms-client-request-id": "956d1f67-ab02-3f20-643d-28d7d6db21c8",
+        "x-ms-date": "Fri, 19 Feb 2021 19:00:20 GMT",
+        "x-ms-return-client-request-id": "true",
+        "x-ms-version": "2020-06-12"
+      },
+      "RequestBody": null,
+      "StatusCode": 201,
+      "ResponseHeaders": {
+        "Content-Length": "0",
+        "Date": "Fri, 19 Feb 2021 19:00:19 GMT",
+        "ETag": "\u00220x8D8D5089A6A5FF0\u0022",
+        "Last-Modified": "Fri, 19 Feb 2021 19:00:20 GMT",
+        "Server": [
+          "Windows-Azure-HDFS/1.0",
+          "Microsoft-HTTPAPI/2.0"
+        ],
+        "x-ms-client-request-id": "956d1f67-ab02-3f20-643d-28d7d6db21c8",
+        "x-ms-request-id": "da838e33-a01f-0061-4cf1-065c1c000000",
+        "x-ms-version": "2020-06-12"
+      },
+      "ResponseBody": []
+    },
+    {
+      "RequestUri": "https://seannse.dfs.core.windows.net/test-filesystem-02ff3edc-6105-b356-3747-2ac271941f79/test-directory-3e46799e-cff9-a358-d8c6-96f65f18b443/foo/bar?resource=directory",
+      "RequestMethod": "PUT",
+      "RequestHeaders": {
+        "Accept": "application/json",
+        "Authorization": "Sanitized",
+        "If-None-Match": "*",
+        "traceparent": "00-c6bd04cb336b954eb3b9446bf9a6d0d1-be28fa9c49ac964c-00",
+        "User-Agent": [
+          "azsdk-net-Storage.Files.DataLake/12.7.0-alpha.20210219.1",
+          "(.NET 5.0.3; Microsoft Windows 10.0.19041)"
+        ],
+        "x-ms-client-request-id": "0a9f6486-ace3-4589-65ec-411f848567dd",
+        "x-ms-date": "Fri, 19 Feb 2021 19:00:20 GMT",
+        "x-ms-return-client-request-id": "true",
+        "x-ms-version": "2020-06-12"
+      },
+      "RequestBody": null,
+      "StatusCode": 201,
+      "ResponseHeaders": {
+        "Content-Length": "0",
+        "Date": "Fri, 19 Feb 2021 19:00:19 GMT",
+        "ETag": "\u00220x8D8D5089A77261C\u0022",
+        "Last-Modified": "Fri, 19 Feb 2021 19:00:20 GMT",
+        "Server": [
+          "Windows-Azure-HDFS/1.0",
+          "Microsoft-HTTPAPI/2.0"
+        ],
+        "x-ms-client-request-id": "0a9f6486-ace3-4589-65ec-411f848567dd",
+        "x-ms-request-id": "da838e44-a01f-0061-5df1-065c1c000000",
+        "x-ms-version": "2020-06-12"
+      },
+      "ResponseBody": []
+    },
+    {
+      "RequestUri": "https://seannse.dfs.core.windows.net/test-filesystem-02ff3edc-6105-b356-3747-2ac271941f79/test-directory-3e46799e-cff9-a358-d8c6-96f65f18b443/baz/foo?resource=directory",
+      "RequestMethod": "PUT",
+      "RequestHeaders": {
+        "Accept": "application/json",
+        "Authorization": "Sanitized",
+        "If-None-Match": "*",
+        "traceparent": "00-b446fd0fd031924d8dbf37cc4c0491a5-ec77d832dc991b42-00",
+        "User-Agent": [
+          "azsdk-net-Storage.Files.DataLake/12.7.0-alpha.20210219.1",
+          "(.NET 5.0.3; Microsoft Windows 10.0.19041)"
+        ],
+        "x-ms-client-request-id": "7250a4cd-173b-16e4-8c78-cde0bef097f6",
+        "x-ms-date": "Fri, 19 Feb 2021 19:00:20 GMT",
+        "x-ms-return-client-request-id": "true",
+        "x-ms-version": "2020-06-12"
+      },
+      "RequestBody": null,
+      "StatusCode": 201,
+      "ResponseHeaders": {
+        "Content-Length": "0",
+        "Date": "Fri, 19 Feb 2021 19:00:19 GMT",
+        "ETag": "\u00220x8D8D5089A822109\u0022",
+        "Last-Modified": "Fri, 19 Feb 2021 19:00:20 GMT",
+        "Server": [
+          "Windows-Azure-HDFS/1.0",
+          "Microsoft-HTTPAPI/2.0"
+        ],
+        "x-ms-client-request-id": "7250a4cd-173b-16e4-8c78-cde0bef097f6",
+        "x-ms-request-id": "da838e5c-a01f-0061-75f1-065c1c000000",
+        "x-ms-version": "2020-06-12"
+      },
+      "ResponseBody": []
+    },
+    {
+      "RequestUri": "https://seannse.dfs.core.windows.net/test-filesystem-02ff3edc-6105-b356-3747-2ac271941f79/test-directory-3e46799e-cff9-a358-d8c6-96f65f18b443/baz/foo/bar?resource=directory",
+      "RequestMethod": "PUT",
+      "RequestHeaders": {
+        "Accept": "application/json",
+        "Authorization": "Sanitized",
+        "If-None-Match": "*",
+        "traceparent": "00-58a973d65f690e4f9f2c0b8aab66cf01-277452808952c54a-00",
+        "User-Agent": [
+          "azsdk-net-Storage.Files.DataLake/12.7.0-alpha.20210219.1",
+          "(.NET 5.0.3; Microsoft Windows 10.0.19041)"
+        ],
+        "x-ms-client-request-id": "e051066e-f434-08a2-2ef6-501c29d1a820",
+        "x-ms-date": "Fri, 19 Feb 2021 19:00:20 GMT",
+        "x-ms-return-client-request-id": "true",
+        "x-ms-version": "2020-06-12"
+      },
+      "RequestBody": null,
+      "StatusCode": 201,
+      "ResponseHeaders": {
+        "Content-Length": "0",
+        "Date": "Fri, 19 Feb 2021 19:00:19 GMT",
+        "ETag": "\u00220x8D8D5089A927371\u0022",
+        "Last-Modified": "Fri, 19 Feb 2021 19:00:20 GMT",
+        "Server": [
+          "Windows-Azure-HDFS/1.0",
+          "Microsoft-HTTPAPI/2.0"
+        ],
+        "x-ms-client-request-id": "e051066e-f434-08a2-2ef6-501c29d1a820",
+        "x-ms-request-id": "da838e78-a01f-0061-11f1-065c1c000000",
+        "x-ms-version": "2020-06-12"
+      },
+      "ResponseBody": []
+    },
+    {
+      "RequestUri": "https://seannse.dfs.core.windows.net/test-filesystem-02ff3edc-6105-b356-3747-2ac271941f79/test-directory-3e46799e-cff9-a358-d8c6-96f65f18b443/baz/bar/foo?resource=directory",
+      "RequestMethod": "PUT",
+      "RequestHeaders": {
+        "Accept": "application/json",
+        "Authorization": "Sanitized",
+        "If-None-Match": "*",
+        "traceparent": "00-fd18dbaa5c9fc640909db5af1967636b-b3e24c8cda8d0e4f-00",
+        "User-Agent": [
+          "azsdk-net-Storage.Files.DataLake/12.7.0-alpha.20210219.1",
+          "(.NET 5.0.3; Microsoft Windows 10.0.19041)"
+        ],
+        "x-ms-client-request-id": "b8721551-b69e-bcc2-0c4a-7f2441d266e1",
+        "x-ms-date": "Fri, 19 Feb 2021 19:00:21 GMT",
+        "x-ms-return-client-request-id": "true",
+        "x-ms-version": "2020-06-12"
+      },
+      "RequestBody": null,
+      "StatusCode": 201,
+      "ResponseHeaders": {
+        "Content-Length": "0",
+        "Date": "Fri, 19 Feb 2021 19:00:20 GMT",
+        "ETag": "\u00220x8D8D5089A9FD783\u0022",
+        "Last-Modified": "Fri, 19 Feb 2021 19:00:20 GMT",
+        "Server": [
+          "Windows-Azure-HDFS/1.0",
+          "Microsoft-HTTPAPI/2.0"
+        ],
+        "x-ms-client-request-id": "b8721551-b69e-bcc2-0c4a-7f2441d266e1",
+        "x-ms-request-id": "da838e92-a01f-0061-2bf1-065c1c000000",
+        "x-ms-version": "2020-06-12"
+      },
+      "ResponseBody": []
+    },
+    {
+      "RequestUri": "https://seannse.dfs.core.windows.net/test-filesystem-02ff3edc-6105-b356-3747-2ac271941f79?resource=filesystem\u0026directory=test-directory-3e46799e-cff9-a358-d8c6-96f65f18b443\u0026recursive=false\u0026upn=true",
       "RequestMethod": "GET",
       "RequestHeaders": {
         "Accept": "application/json",
         "Authorization": "Sanitized",
         "User-Agent": [
-<<<<<<< HEAD
-          "azsdk-net-Storage.Files.DataLake/12.7.0-alpha.20210202.1",
-          "(.NET 5.0.2; Microsoft Windows 10.0.19042)"
-        ],
-        "x-ms-client-request-id": "ec739200-4f12-1ff5-579f-271e332d5272",
-        "x-ms-date": "Tue, 02 Feb 2021 21:51:58 GMT",
-=======
-          "azsdk-net-Storage.Files.DataLake/12.7.0-alpha.20210217.1",
-          "(.NET 5.0.3; Microsoft Windows 10.0.19042)"
-        ],
-        "x-ms-client-request-id": "ec739200-4f12-1ff5-579f-271e332d5272",
-        "x-ms-date": "Wed, 17 Feb 2021 22:39:49 GMT",
->>>>>>> 1814567d
+          "azsdk-net-Storage.Files.DataLake/12.7.0-alpha.20210219.1",
+          "(.NET 5.0.3; Microsoft Windows 10.0.19041)"
+        ],
+        "x-ms-client-request-id": "14cb6374-f05e-0481-5f7d-641050fbf9e1",
+        "x-ms-date": "Fri, 19 Feb 2021 19:00:21 GMT",
         "x-ms-return-client-request-id": "true",
         "x-ms-version": "2020-06-12"
       },
@@ -625,55 +392,33 @@
       "StatusCode": 200,
       "ResponseHeaders": {
         "Content-Type": "application/json; charset=utf-8",
-<<<<<<< HEAD
-        "Date": "Tue, 02 Feb 2021 21:51:58 GMT",
-=======
-        "Date": "Wed, 17 Feb 2021 22:39:49 GMT",
->>>>>>> 1814567d
+        "Date": "Fri, 19 Feb 2021 19:00:20 GMT",
         "Server": [
           "Windows-Azure-HDFS/1.0",
           "Microsoft-HTTPAPI/2.0"
         ],
         "Transfer-Encoding": "chunked",
-        "x-ms-client-request-id": "ec739200-4f12-1ff5-579f-271e332d5272",
-<<<<<<< HEAD
-        "x-ms-request-id": "baecbab4-801f-002b-26ad-f9ff93000000",
+        "x-ms-client-request-id": "14cb6374-f05e-0481-5f7d-641050fbf9e1",
+        "x-ms-request-id": "da838ea9-a01f-0061-42f1-065c1c000000",
         "x-ms-version": "2020-06-12"
       },
       "ResponseBody": [
-        "{\u0022paths\u0022:[{\u0022contentLength\u0022:\u00220\u0022,\u0022creationTime\u0022:\u0022132567763180652393\u0022,\u0022etag\u0022:\u00220x8D8C7C4C3840769\u0022,\u0022group\u0022:\u0022$superuser\u0022,\u0022isDirectory\u0022:\u0022true\u0022,\u0022lastModified\u0022:\u0022Tue, 02 Feb 2021 21:51:58 GMT\u0022,\u0022name\u0022:\u0022test-directory-9b95ac47-a581-ea31-346d-5753d3f10e83/bar\u0022,\u0022owner\u0022:\u0022$superuser\u0022,\u0022permissions\u0022:\u0022rwxr-x---\u0022},{\u0022contentLength\u0022:\u00220\u0022,\u0022creationTime\u0022:\u0022132567763181655328\u0022,\u0022etag\u0022:\u00220x8D8C7C4C3935520\u0022,\u0022group\u0022:\u0022$superuser\u0022,\u0022isDirectory\u0022:\u0022true\u0022,\u0022lastModified\u0022:\u0022Tue, 02 Feb 2021 21:51:58 GMT\u0022,\u0022name\u0022:\u0022test-directory-9b95ac47-a581-ea31-346d-5753d3f10e83/baz\u0022,\u0022owner\u0022:\u0022$superuser\u0022,\u0022permissions\u0022:\u0022rwxr-x---\u0022},{\u0022contentLength\u0022:\u00220\u0022,\u0022creationTime\u0022:\u0022132567763179693777\u0022,\u0022etag\u0022:\u00220x8D8C7C4C37566D1\u0022,\u0022group\u0022:\u0022$superuser\u0022,\u0022isDirectory\u0022:\u0022true\u0022,\u0022lastModified\u0022:\u0022Tue, 02 Feb 2021 21:51:57 GMT\u0022,\u0022name\u0022:\u0022test-directory-9b95ac47-a581-ea31-346d-5753d3f10e83/foo\u0022,\u0022owner\u0022:\u0022$superuser\u0022,\u0022permissions\u0022:\u0022rwxr-x---\u0022}]}\n"
-=======
-        "x-ms-request-id": "5e327be8-301f-005c-417d-052a07000000",
-        "x-ms-version": "2020-06-12"
-      },
-      "ResponseBody": [
-        "{\u0022paths\u0022:[{\u0022contentLength\u0022:\u00220\u0022,\u0022creationTime\u0022:\u0022132580751887218326\u0022,\u0022etag\u0022:\u00220x8D8D394EEC1B696\u0022,\u0022group\u0022:\u0022$superuser\u0022,\u0022isDirectory\u0022:\u0022true\u0022,\u0022lastModified\u0022:\u0022Wed, 17 Feb 2021 22:39:48 GMT\u0022,\u0022name\u0022:\u0022test-directory-9b95ac47-a581-ea31-346d-5753d3f10e83/bar\u0022,\u0022owner\u0022:\u0022$superuser\u0022,\u0022permissions\u0022:\u0022rwxr-x---\u0022},{\u0022contentLength\u0022:\u00220\u0022,\u0022creationTime\u0022:\u0022132580751888211742\u0022,\u0022etag\u0022:\u00220x8D8D394EED0DF1E\u0022,\u0022group\u0022:\u0022$superuser\u0022,\u0022isDirectory\u0022:\u0022true\u0022,\u0022lastModified\u0022:\u0022Wed, 17 Feb 2021 22:39:48 GMT\u0022,\u0022name\u0022:\u0022test-directory-9b95ac47-a581-ea31-346d-5753d3f10e83/baz\u0022,\u0022owner\u0022:\u0022$superuser\u0022,\u0022permissions\u0022:\u0022rwxr-x---\u0022},{\u0022contentLength\u0022:\u00220\u0022,\u0022creationTime\u0022:\u0022132580751886320653\u0022,\u0022etag\u0022:\u00220x8D8D394EEB4040D\u0022,\u0022group\u0022:\u0022$superuser\u0022,\u0022isDirectory\u0022:\u0022true\u0022,\u0022lastModified\u0022:\u0022Wed, 17 Feb 2021 22:39:48 GMT\u0022,\u0022name\u0022:\u0022test-directory-9b95ac47-a581-ea31-346d-5753d3f10e83/foo\u0022,\u0022owner\u0022:\u0022$superuser\u0022,\u0022permissions\u0022:\u0022rwxr-x---\u0022}]}\n"
->>>>>>> 1814567d
+        "{\u0022paths\u0022:[{\u0022contentLength\u0022:\u00220\u0022,\u0022creationTime\u0022:\u0022132582348197539423\u0022,\u0022etag\u0022:\u00220x8D8D5089A442E5F\u0022,\u0022group\u0022:\u0022$superuser\u0022,\u0022isDirectory\u0022:\u0022true\u0022,\u0022lastModified\u0022:\u0022Fri, 19 Feb 2021 19:00:19 GMT\u0022,\u0022name\u0022:\u0022test-directory-3e46799e-cff9-a358-d8c6-96f65f18b443/bar\u0022,\u0022owner\u0022:\u0022$superuser\u0022,\u0022permissions\u0022:\u0022rwxr-x---\u0022},{\u0022contentLength\u0022:\u00220\u0022,\u0022creationTime\u0022:\u0022132582348198502216\u0022,\u0022etag\u0022:\u00220x8D8D5089A52DF48\u0022,\u0022group\u0022:\u0022$superuser\u0022,\u0022isDirectory\u0022:\u0022true\u0022,\u0022lastModified\u0022:\u0022Fri, 19 Feb 2021 19:00:19 GMT\u0022,\u0022name\u0022:\u0022test-directory-3e46799e-cff9-a358-d8c6-96f65f18b443/baz\u0022,\u0022owner\u0022:\u0022$superuser\u0022,\u0022permissions\u0022:\u0022rwxr-x---\u0022},{\u0022contentLength\u0022:\u00220\u0022,\u0022creationTime\u0022:\u0022132582348196691825\u0022,\u0022etag\u0022:\u00220x8D8D5089A373F71\u0022,\u0022group\u0022:\u0022$superuser\u0022,\u0022isDirectory\u0022:\u0022true\u0022,\u0022lastModified\u0022:\u0022Fri, 19 Feb 2021 19:00:19 GMT\u0022,\u0022name\u0022:\u0022test-directory-3e46799e-cff9-a358-d8c6-96f65f18b443/foo\u0022,\u0022owner\u0022:\u0022$superuser\u0022,\u0022permissions\u0022:\u0022rwxr-x---\u0022}]}\n"
       ]
     },
     {
-      "RequestUri": "https://seannse.blob.core.windows.net/test-filesystem-99774ff9-a2d8-d47a-83dd-9875ea3eaa61?restype=container",
+      "RequestUri": "https://seannse.blob.core.windows.net/test-filesystem-02ff3edc-6105-b356-3747-2ac271941f79?restype=container",
       "RequestMethod": "DELETE",
       "RequestHeaders": {
         "Accept": "application/xml",
         "Authorization": "Sanitized",
-<<<<<<< HEAD
-        "traceparent": "00-5a8b1b2f6cb69b48b56d2bcf7407e8a6-69017d76c0187245-00",
-        "User-Agent": [
-          "azsdk-net-Storage.Files.DataLake/12.7.0-alpha.20210202.1",
-          "(.NET 5.0.2; Microsoft Windows 10.0.19042)"
-        ],
-        "x-ms-client-request-id": "d738b40d-3158-48a0-9f01-0c59e3870bd2",
-        "x-ms-date": "Tue, 02 Feb 2021 21:51:58 GMT",
-=======
-        "traceparent": "00-31292bdc83248f45b2a85fdd2a101353-f242f5e6dd242d4c-00",
-        "User-Agent": [
-          "azsdk-net-Storage.Files.DataLake/12.7.0-alpha.20210217.1",
-          "(.NET 5.0.3; Microsoft Windows 10.0.19042)"
-        ],
-        "x-ms-client-request-id": "d738b40d-3158-48a0-9f01-0c59e3870bd2",
-        "x-ms-date": "Wed, 17 Feb 2021 22:39:49 GMT",
->>>>>>> 1814567d
+        "traceparent": "00-64f8372ec84b96448fbcd9331c2be613-d151319679787e47-00",
+        "User-Agent": [
+          "azsdk-net-Storage.Files.DataLake/12.7.0-alpha.20210219.1",
+          "(.NET 5.0.3; Microsoft Windows 10.0.19041)"
+        ],
+        "x-ms-client-request-id": "ddb0a45e-5207-9f82-58d2-12e8524d4dea",
+        "x-ms-date": "Fri, 19 Feb 2021 19:00:21 GMT",
         "x-ms-return-client-request-id": "true",
         "x-ms-version": "2020-06-12"
       },
@@ -681,28 +426,20 @@
       "StatusCode": 202,
       "ResponseHeaders": {
         "Content-Length": "0",
-<<<<<<< HEAD
-        "Date": "Tue, 02 Feb 2021 21:51:58 GMT",
-=======
-        "Date": "Wed, 17 Feb 2021 22:39:48 GMT",
->>>>>>> 1814567d
+        "Date": "Fri, 19 Feb 2021 19:00:20 GMT",
         "Server": [
           "Windows-Azure-Blob/1.0",
           "Microsoft-HTTPAPI/2.0"
         ],
-        "x-ms-client-request-id": "d738b40d-3158-48a0-9f01-0c59e3870bd2",
-<<<<<<< HEAD
-        "x-ms-request-id": "d57ed443-a01e-0085-23ad-f95282000000",
-=======
-        "x-ms-request-id": "a57245fb-901e-008e-2e7d-05a9e9000000",
->>>>>>> 1814567d
+        "x-ms-client-request-id": "ddb0a45e-5207-9f82-58d2-12e8524d4dea",
+        "x-ms-request-id": "cb118c79-b01e-006d-46f1-06cb14000000",
         "x-ms-version": "2020-06-12"
       },
       "ResponseBody": []
     }
   ],
   "Variables": {
-    "RandomSeed": "1777626952",
+    "RandomSeed": "1170360470",
     "Storage_TestConfigHierarchicalNamespace": "NamespaceTenant\nseannse\nU2FuaXRpemVk\nhttps://seannse.blob.core.windows.net\nhttps://seannse.file.core.windows.net\nhttps://seannse.queue.core.windows.net\nhttps://seannse.table.core.windows.net\n\n\n\n\nhttps://seannse-secondary.blob.core.windows.net\nhttps://seannse-secondary.file.core.windows.net\nhttps://seannse-secondary.queue.core.windows.net\nhttps://seannse-secondary.table.core.windows.net\n68390a19-a643-458b-b726-408abf67b4fc\nSanitized\n72f988bf-86f1-41af-91ab-2d7cd011db47\nhttps://login.microsoftonline.com/\nCloud\nBlobEndpoint=https://seannse.blob.core.windows.net/;QueueEndpoint=https://seannse.queue.core.windows.net/;FileEndpoint=https://seannse.file.core.windows.net/;BlobSecondaryEndpoint=https://seannse-secondary.blob.core.windows.net/;QueueSecondaryEndpoint=https://seannse-secondary.queue.core.windows.net/;FileSecondaryEndpoint=https://seannse-secondary.file.core.windows.net/;AccountName=seannse;AccountKey=Sanitized\n"
   }
 }