--- conflicted
+++ resolved
@@ -15,11 +15,7 @@
         "x-ms-client-request-id": "af531bc0-ab5a-e338-948b-43c05162ca15",
         "x-ms-date": "Fri, 19 Feb 2021 19:00:20 GMT",
         "x-ms-return-client-request-id": "true",
-<<<<<<< HEAD
-        "x-ms-version": "2020-12-06"
-=======
-        "x-ms-version": "2021-02-12"
->>>>>>> 7e782c87
+        "x-ms-version": "2021-02-12"
       },
       "RequestBody": null,
       "StatusCode": 201,
@@ -34,11 +30,7 @@
         ],
         "x-ms-client-request-id": "af531bc0-ab5a-e338-948b-43c05162ca15",
         "x-ms-request-id": "cb118b9d-b01e-006d-0ef1-06cb14000000",
-<<<<<<< HEAD
-        "x-ms-version": "2020-12-06"
-=======
-        "x-ms-version": "2021-02-12"
->>>>>>> 7e782c87
+        "x-ms-version": "2021-02-12"
       },
       "ResponseBody": []
     },
@@ -56,11 +48,7 @@
         "x-ms-client-request-id": "859fec44-42ad-f09a-c2b0-d6941442847b",
         "x-ms-date": "Fri, 19 Feb 2021 19:00:20 GMT",
         "x-ms-return-client-request-id": "true",
-<<<<<<< HEAD
-        "x-ms-version": "2020-12-06"
-=======
-        "x-ms-version": "2021-02-12"
->>>>>>> 7e782c87
+        "x-ms-version": "2021-02-12"
       },
       "RequestBody": null,
       "StatusCode": 201,
@@ -75,11 +63,7 @@
         ],
         "x-ms-client-request-id": "859fec44-42ad-f09a-c2b0-d6941442847b",
         "x-ms-request-id": "da838dcf-a01f-0061-69f1-065c1c000000",
-<<<<<<< HEAD
-        "x-ms-version": "2020-12-06"
-=======
-        "x-ms-version": "2021-02-12"
->>>>>>> 7e782c87
+        "x-ms-version": "2021-02-12"
       },
       "ResponseBody": []
     },
@@ -98,11 +82,7 @@
         "x-ms-client-request-id": "72b28dde-2e79-8495-fc11-9391998b1c91",
         "x-ms-date": "Fri, 19 Feb 2021 19:00:20 GMT",
         "x-ms-return-client-request-id": "true",
-<<<<<<< HEAD
-        "x-ms-version": "2020-12-06"
-=======
-        "x-ms-version": "2021-02-12"
->>>>>>> 7e782c87
+        "x-ms-version": "2021-02-12"
       },
       "RequestBody": null,
       "StatusCode": 201,
@@ -117,11 +97,7 @@
         ],
         "x-ms-client-request-id": "72b28dde-2e79-8495-fc11-9391998b1c91",
         "x-ms-request-id": "da838de9-a01f-0061-02f1-065c1c000000",
-<<<<<<< HEAD
-        "x-ms-version": "2020-12-06"
-=======
-        "x-ms-version": "2021-02-12"
->>>>>>> 7e782c87
+        "x-ms-version": "2021-02-12"
       },
       "ResponseBody": []
     },
@@ -140,11 +116,7 @@
         "x-ms-client-request-id": "87b5a202-1190-a802-6975-be4fe04394ce",
         "x-ms-date": "Fri, 19 Feb 2021 19:00:20 GMT",
         "x-ms-return-client-request-id": "true",
-<<<<<<< HEAD
-        "x-ms-version": "2020-12-06"
-=======
-        "x-ms-version": "2021-02-12"
->>>>>>> 7e782c87
+        "x-ms-version": "2021-02-12"
       },
       "RequestBody": null,
       "StatusCode": 201,
@@ -159,11 +131,7 @@
         ],
         "x-ms-client-request-id": "87b5a202-1190-a802-6975-be4fe04394ce",
         "x-ms-request-id": "da838df8-a01f-0061-11f1-065c1c000000",
-<<<<<<< HEAD
-        "x-ms-version": "2020-12-06"
-=======
-        "x-ms-version": "2021-02-12"
->>>>>>> 7e782c87
+        "x-ms-version": "2021-02-12"
       },
       "ResponseBody": []
     },
@@ -182,11 +150,7 @@
         "x-ms-client-request-id": "f68e9bf9-95d5-e001-790d-8c366e58f0d5",
         "x-ms-date": "Fri, 19 Feb 2021 19:00:20 GMT",
         "x-ms-return-client-request-id": "true",
-<<<<<<< HEAD
-        "x-ms-version": "2020-12-06"
-=======
-        "x-ms-version": "2021-02-12"
->>>>>>> 7e782c87
+        "x-ms-version": "2021-02-12"
       },
       "RequestBody": null,
       "StatusCode": 201,
@@ -201,11 +165,7 @@
         ],
         "x-ms-client-request-id": "f68e9bf9-95d5-e001-790d-8c366e58f0d5",
         "x-ms-request-id": "da838e13-a01f-0061-2cf1-065c1c000000",
-<<<<<<< HEAD
-        "x-ms-version": "2020-12-06"
-=======
-        "x-ms-version": "2021-02-12"
->>>>>>> 7e782c87
+        "x-ms-version": "2021-02-12"
       },
       "ResponseBody": []
     },
@@ -224,11 +184,7 @@
         "x-ms-client-request-id": "4556d9c8-9db4-62f9-d7af-e3072a51418c",
         "x-ms-date": "Fri, 19 Feb 2021 19:00:20 GMT",
         "x-ms-return-client-request-id": "true",
-<<<<<<< HEAD
-        "x-ms-version": "2020-12-06"
-=======
-        "x-ms-version": "2021-02-12"
->>>>>>> 7e782c87
+        "x-ms-version": "2021-02-12"
       },
       "RequestBody": null,
       "StatusCode": 201,
@@ -243,11 +199,7 @@
         ],
         "x-ms-client-request-id": "4556d9c8-9db4-62f9-d7af-e3072a51418c",
         "x-ms-request-id": "da838e2c-a01f-0061-45f1-065c1c000000",
-<<<<<<< HEAD
-        "x-ms-version": "2020-12-06"
-=======
-        "x-ms-version": "2021-02-12"
->>>>>>> 7e782c87
+        "x-ms-version": "2021-02-12"
       },
       "ResponseBody": []
     },
@@ -266,11 +218,7 @@
         "x-ms-client-request-id": "956d1f67-ab02-3f20-643d-28d7d6db21c8",
         "x-ms-date": "Fri, 19 Feb 2021 19:00:20 GMT",
         "x-ms-return-client-request-id": "true",
-<<<<<<< HEAD
-        "x-ms-version": "2020-12-06"
-=======
-        "x-ms-version": "2021-02-12"
->>>>>>> 7e782c87
+        "x-ms-version": "2021-02-12"
       },
       "RequestBody": null,
       "StatusCode": 201,
@@ -285,11 +233,7 @@
         ],
         "x-ms-client-request-id": "956d1f67-ab02-3f20-643d-28d7d6db21c8",
         "x-ms-request-id": "da838e33-a01f-0061-4cf1-065c1c000000",
-<<<<<<< HEAD
-        "x-ms-version": "2020-12-06"
-=======
-        "x-ms-version": "2021-02-12"
->>>>>>> 7e782c87
+        "x-ms-version": "2021-02-12"
       },
       "ResponseBody": []
     },
@@ -308,11 +252,7 @@
         "x-ms-client-request-id": "0a9f6486-ace3-4589-65ec-411f848567dd",
         "x-ms-date": "Fri, 19 Feb 2021 19:00:20 GMT",
         "x-ms-return-client-request-id": "true",
-<<<<<<< HEAD
-        "x-ms-version": "2020-12-06"
-=======
-        "x-ms-version": "2021-02-12"
->>>>>>> 7e782c87
+        "x-ms-version": "2021-02-12"
       },
       "RequestBody": null,
       "StatusCode": 201,
@@ -327,11 +267,7 @@
         ],
         "x-ms-client-request-id": "0a9f6486-ace3-4589-65ec-411f848567dd",
         "x-ms-request-id": "da838e44-a01f-0061-5df1-065c1c000000",
-<<<<<<< HEAD
-        "x-ms-version": "2020-12-06"
-=======
-        "x-ms-version": "2021-02-12"
->>>>>>> 7e782c87
+        "x-ms-version": "2021-02-12"
       },
       "ResponseBody": []
     },
@@ -350,11 +286,7 @@
         "x-ms-client-request-id": "7250a4cd-173b-16e4-8c78-cde0bef097f6",
         "x-ms-date": "Fri, 19 Feb 2021 19:00:20 GMT",
         "x-ms-return-client-request-id": "true",
-<<<<<<< HEAD
-        "x-ms-version": "2020-12-06"
-=======
-        "x-ms-version": "2021-02-12"
->>>>>>> 7e782c87
+        "x-ms-version": "2021-02-12"
       },
       "RequestBody": null,
       "StatusCode": 201,
@@ -369,11 +301,7 @@
         ],
         "x-ms-client-request-id": "7250a4cd-173b-16e4-8c78-cde0bef097f6",
         "x-ms-request-id": "da838e5c-a01f-0061-75f1-065c1c000000",
-<<<<<<< HEAD
-        "x-ms-version": "2020-12-06"
-=======
-        "x-ms-version": "2021-02-12"
->>>>>>> 7e782c87
+        "x-ms-version": "2021-02-12"
       },
       "ResponseBody": []
     },
@@ -392,11 +320,7 @@
         "x-ms-client-request-id": "e051066e-f434-08a2-2ef6-501c29d1a820",
         "x-ms-date": "Fri, 19 Feb 2021 19:00:20 GMT",
         "x-ms-return-client-request-id": "true",
-<<<<<<< HEAD
-        "x-ms-version": "2020-12-06"
-=======
-        "x-ms-version": "2021-02-12"
->>>>>>> 7e782c87
+        "x-ms-version": "2021-02-12"
       },
       "RequestBody": null,
       "StatusCode": 201,
@@ -411,11 +335,7 @@
         ],
         "x-ms-client-request-id": "e051066e-f434-08a2-2ef6-501c29d1a820",
         "x-ms-request-id": "da838e78-a01f-0061-11f1-065c1c000000",
-<<<<<<< HEAD
-        "x-ms-version": "2020-12-06"
-=======
-        "x-ms-version": "2021-02-12"
->>>>>>> 7e782c87
+        "x-ms-version": "2021-02-12"
       },
       "ResponseBody": []
     },
@@ -434,11 +354,7 @@
         "x-ms-client-request-id": "b8721551-b69e-bcc2-0c4a-7f2441d266e1",
         "x-ms-date": "Fri, 19 Feb 2021 19:00:21 GMT",
         "x-ms-return-client-request-id": "true",
-<<<<<<< HEAD
-        "x-ms-version": "2020-12-06"
-=======
-        "x-ms-version": "2021-02-12"
->>>>>>> 7e782c87
+        "x-ms-version": "2021-02-12"
       },
       "RequestBody": null,
       "StatusCode": 201,
@@ -453,11 +369,7 @@
         ],
         "x-ms-client-request-id": "b8721551-b69e-bcc2-0c4a-7f2441d266e1",
         "x-ms-request-id": "da838e92-a01f-0061-2bf1-065c1c000000",
-<<<<<<< HEAD
-        "x-ms-version": "2020-12-06"
-=======
-        "x-ms-version": "2021-02-12"
->>>>>>> 7e782c87
+        "x-ms-version": "2021-02-12"
       },
       "ResponseBody": []
     },
@@ -474,11 +386,7 @@
         "x-ms-client-request-id": "14cb6374-f05e-0481-5f7d-641050fbf9e1",
         "x-ms-date": "Fri, 19 Feb 2021 19:00:21 GMT",
         "x-ms-return-client-request-id": "true",
-<<<<<<< HEAD
-        "x-ms-version": "2020-12-06"
-=======
-        "x-ms-version": "2021-02-12"
->>>>>>> 7e782c87
+        "x-ms-version": "2021-02-12"
       },
       "RequestBody": null,
       "StatusCode": 200,
@@ -492,11 +400,7 @@
         "Transfer-Encoding": "chunked",
         "x-ms-client-request-id": "14cb6374-f05e-0481-5f7d-641050fbf9e1",
         "x-ms-request-id": "da838ea9-a01f-0061-42f1-065c1c000000",
-<<<<<<< HEAD
-        "x-ms-version": "2020-12-06"
-=======
-        "x-ms-version": "2021-02-12"
->>>>>>> 7e782c87
+        "x-ms-version": "2021-02-12"
       },
       "ResponseBody": [
         "{\"paths\":[{\"contentLength\":\"0\",\"creationTime\":\"132582348197539423\",\"etag\":\"0x8D8D5089A442E5F\",\"group\":\"$superuser\",\"isDirectory\":\"true\",\"lastModified\":\"Fri, 19 Feb 2021 19:00:19 GMT\",\"name\":\"test-directory-3e46799e-cff9-a358-d8c6-96f65f18b443/bar\",\"owner\":\"$superuser\",\"permissions\":\"rwxr-x---\"},{\"contentLength\":\"0\",\"creationTime\":\"132582348198502216\",\"etag\":\"0x8D8D5089A52DF48\",\"group\":\"$superuser\",\"isDirectory\":\"true\",\"lastModified\":\"Fri, 19 Feb 2021 19:00:19 GMT\",\"name\":\"test-directory-3e46799e-cff9-a358-d8c6-96f65f18b443/baz\",\"owner\":\"$superuser\",\"permissions\":\"rwxr-x---\"},{\"contentLength\":\"0\",\"creationTime\":\"132582348196691825\",\"etag\":\"0x8D8D5089A373F71\",\"group\":\"$superuser\",\"isDirectory\":\"true\",\"lastModified\":\"Fri, 19 Feb 2021 19:00:19 GMT\",\"name\":\"test-directory-3e46799e-cff9-a358-d8c6-96f65f18b443/foo\",\"owner\":\"$superuser\",\"permissions\":\"rwxr-x---\"}]}\n"
@@ -516,11 +420,7 @@
         "x-ms-client-request-id": "ddb0a45e-5207-9f82-58d2-12e8524d4dea",
         "x-ms-date": "Fri, 19 Feb 2021 19:00:21 GMT",
         "x-ms-return-client-request-id": "true",
-<<<<<<< HEAD
-        "x-ms-version": "2020-12-06"
-=======
-        "x-ms-version": "2021-02-12"
->>>>>>> 7e782c87
+        "x-ms-version": "2021-02-12"
       },
       "RequestBody": null,
       "StatusCode": 202,
@@ -533,11 +433,7 @@
         ],
         "x-ms-client-request-id": "ddb0a45e-5207-9f82-58d2-12e8524d4dea",
         "x-ms-request-id": "cb118c79-b01e-006d-46f1-06cb14000000",
-<<<<<<< HEAD
-        "x-ms-version": "2020-12-06"
-=======
-        "x-ms-version": "2021-02-12"
->>>>>>> 7e782c87
+        "x-ms-version": "2021-02-12"
       },
       "ResponseBody": []
     }
