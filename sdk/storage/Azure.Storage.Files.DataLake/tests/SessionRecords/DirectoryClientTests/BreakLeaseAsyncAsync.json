--- conflicted
+++ resolved
@@ -14,11 +14,7 @@
         "x-ms-client-request-id": "bc283ec2-b9af-afae-01ff-488eb399df27",
         "x-ms-date": "Fri, 03 Apr 2020 20:56:16 GMT",
         "x-ms-return-client-request-id": "true",
-<<<<<<< HEAD
-        "x-ms-version": "2019-12-12"
-=======
         "x-ms-version": "2020-02-10"
->>>>>>> 60f4876e
       },
       "RequestBody": null,
       "StatusCode": 201,
@@ -33,11 +29,7 @@
         ],
         "x-ms-client-request-id": "bc283ec2-b9af-afae-01ff-488eb399df27",
         "x-ms-request-id": "9621acb8-f01e-0012-3ffa-093670000000",
-<<<<<<< HEAD
-        "x-ms-version": "2019-12-12"
-=======
         "x-ms-version": "2020-02-10"
->>>>>>> 60f4876e
       },
       "ResponseBody": []
     },
@@ -54,11 +46,7 @@
         "x-ms-client-request-id": "eba098fb-8030-380e-a290-6c6b9dc52a7a",
         "x-ms-date": "Fri, 03 Apr 2020 20:56:16 GMT",
         "x-ms-return-client-request-id": "true",
-<<<<<<< HEAD
-        "x-ms-version": "2019-12-12"
-=======
         "x-ms-version": "2020-02-10"
->>>>>>> 60f4876e
       },
       "RequestBody": null,
       "StatusCode": 201,
@@ -73,11 +61,7 @@
         ],
         "x-ms-client-request-id": "eba098fb-8030-380e-a290-6c6b9dc52a7a",
         "x-ms-request-id": "fa43fca5-201f-0097-69fa-091bad000000",
-<<<<<<< HEAD
-        "x-ms-version": "2019-12-12"
-=======
         "x-ms-version": "2020-02-10"
->>>>>>> 60f4876e
       },
       "ResponseBody": []
     },
@@ -97,11 +81,7 @@
         "x-ms-lease-duration": "15",
         "x-ms-proposed-lease-id": "6a312208-c9d2-0809-7613-e11e2beeb697",
         "x-ms-return-client-request-id": "true",
-<<<<<<< HEAD
-        "x-ms-version": "2019-12-12"
-=======
         "x-ms-version": "2020-02-10"
->>>>>>> 60f4876e
       },
       "RequestBody": null,
       "StatusCode": 201,
@@ -117,11 +97,7 @@
         "x-ms-client-request-id": "bfa5e434-6d87-323f-8e98-741c9ff00db3",
         "x-ms-lease-id": "6a312208-c9d2-0809-7613-e11e2beeb697",
         "x-ms-request-id": "9621acd0-f01e-0012-52fa-093670000000",
-<<<<<<< HEAD
-        "x-ms-version": "2019-12-12"
-=======
         "x-ms-version": "2020-02-10"
->>>>>>> 60f4876e
       },
       "ResponseBody": []
     },
@@ -139,11 +115,7 @@
         "x-ms-date": "Fri, 03 Apr 2020 20:56:16 GMT",
         "x-ms-lease-action": "break",
         "x-ms-return-client-request-id": "true",
-<<<<<<< HEAD
-        "x-ms-version": "2019-12-12"
-=======
         "x-ms-version": "2020-02-10"
->>>>>>> 60f4876e
       },
       "RequestBody": null,
       "StatusCode": 202,
@@ -159,11 +131,7 @@
         "x-ms-client-request-id": "47e9dd4c-f748-fd0f-caba-5d4e97d83c49",
         "x-ms-lease-time": "0",
         "x-ms-request-id": "9621ace7-f01e-0012-62fa-093670000000",
-<<<<<<< HEAD
-        "x-ms-version": "2019-12-12"
-=======
         "x-ms-version": "2020-02-10"
->>>>>>> 60f4876e
       },
       "ResponseBody": []
     },
@@ -180,11 +148,7 @@
         "x-ms-client-request-id": "c2d0d40e-c606-e26b-c503-c91de0456653",
         "x-ms-date": "Fri, 03 Apr 2020 20:56:16 GMT",
         "x-ms-return-client-request-id": "true",
-<<<<<<< HEAD
-        "x-ms-version": "2019-12-12"
-=======
         "x-ms-version": "2020-02-10"
->>>>>>> 60f4876e
       },
       "RequestBody": null,
       "StatusCode": 202,
@@ -197,11 +161,7 @@
         ],
         "x-ms-client-request-id": "c2d0d40e-c606-e26b-c503-c91de0456653",
         "x-ms-request-id": "9621aced-f01e-0012-68fa-093670000000",
-<<<<<<< HEAD
-        "x-ms-version": "2019-12-12"
-=======
         "x-ms-version": "2020-02-10"
->>>>>>> 60f4876e
       },
       "ResponseBody": []
     }
