--- conflicted
+++ resolved
@@ -1,490 +1,312 @@
 {
   "Entries": [
     {
-      "RequestUri": "https://seannse.blob.core.windows.net/test-filesystem-49da8f81-0b36-d57a-b20b-91362903746a?restype=container",
+      "RequestUri": "https://seannse.blob.core.windows.net/test-filesystem-1d8743d9-d7d2-35ed-6ea8-1ad023b1ffc6?restype=container",
       "RequestMethod": "PUT",
       "RequestHeaders": {
         "Accept": "application/xml",
         "Authorization": "Sanitized",
-<<<<<<< HEAD
-        "traceparent": "00-f447485689601c4bbe9ee309d57973cc-d572961400f79543-00",
-        "User-Agent": [
-          "azsdk-net-Storage.Files.DataLake/12.7.0-alpha.20210202.1",
-          "(.NET 5.0.2; Microsoft Windows 10.0.19042)"
+        "traceparent": "00-d6baff531b72ad44b3a5b6ff881feb88-69daa0758770df42-00",
+        "User-Agent": [
+          "azsdk-net-Storage.Files.DataLake/12.7.0-alpha.20210219.1",
+          "(.NET 5.0.3; Microsoft Windows 10.0.19041)"
         ],
         "x-ms-blob-public-access": "container",
-        "x-ms-client-request-id": "00ed3156-2353-1ca4-9acd-3aa3ebd3ee0b",
-        "x-ms-date": "Tue, 02 Feb 2021 21:54:34 GMT",
-=======
-        "traceparent": "00-2565656d8a669545be4bb6d77b0624ea-02d051c12895da43-00",
-        "User-Agent": [
-          "azsdk-net-Storage.Files.DataLake/12.7.0-alpha.20210217.1",
-          "(.NET 5.0.3; Microsoft Windows 10.0.19042)"
-        ],
-        "x-ms-blob-public-access": "container",
-        "x-ms-client-request-id": "00ed3156-2353-1ca4-9acd-3aa3ebd3ee0b",
-        "x-ms-date": "Wed, 17 Feb 2021 22:42:17 GMT",
->>>>>>> 1814567d
-        "x-ms-return-client-request-id": "true",
-        "x-ms-version": "2020-06-12"
-      },
-      "RequestBody": null,
-      "StatusCode": 201,
-      "ResponseHeaders": {
-        "Content-Length": "0",
-<<<<<<< HEAD
-        "Date": "Tue, 02 Feb 2021 21:54:35 GMT",
-        "ETag": "\u00220x8D8C7C5218C1537\u0022",
-        "Last-Modified": "Tue, 02 Feb 2021 21:54:35 GMT",
-=======
-        "Date": "Wed, 17 Feb 2021 22:42:17 GMT",
-        "ETag": "\u00220x8D8D395478F3ADF\u0022",
-        "Last-Modified": "Wed, 17 Feb 2021 22:42:17 GMT",
->>>>>>> 1814567d
+        "x-ms-client-request-id": "63021b3e-f9f7-56be-3efa-84de1375ae5b",
+        "x-ms-date": "Fri, 19 Feb 2021 19:01:57 GMT",
+        "x-ms-return-client-request-id": "true",
+        "x-ms-version": "2020-06-12"
+      },
+      "RequestBody": null,
+      "StatusCode": 201,
+      "ResponseHeaders": {
+        "Content-Length": "0",
+        "Date": "Fri, 19 Feb 2021 19:01:56 GMT",
+        "ETag": "\u00220x8D8D508D430ADEE\u0022",
+        "Last-Modified": "Fri, 19 Feb 2021 19:01:56 GMT",
         "Server": [
           "Windows-Azure-Blob/1.0",
           "Microsoft-HTTPAPI/2.0"
         ],
-        "x-ms-client-request-id": "00ed3156-2353-1ca4-9acd-3aa3ebd3ee0b",
-<<<<<<< HEAD
-        "x-ms-request-id": "9d201b2d-501e-0028-42ad-f91ef7000000",
-=======
-        "x-ms-request-id": "85fd2a86-201e-001d-547e-0572e3000000",
->>>>>>> 1814567d
-        "x-ms-version": "2020-06-12"
-      },
-      "ResponseBody": []
-    },
-    {
-      "RequestUri": "https://seannse.dfs.core.windows.net/test-filesystem-49da8f81-0b36-d57a-b20b-91362903746a/?action=setAccessControl",
-      "RequestMethod": "PATCH",
-      "RequestHeaders": {
-        "Accept": "application/json",
-        "Authorization": "Sanitized",
-<<<<<<< HEAD
-        "traceparent": "00-8bbdc81f43827245819176683b0274af-69dc967e9a3b4b43-00",
-        "User-Agent": [
-          "azsdk-net-Storage.Files.DataLake/12.7.0-alpha.20210202.1",
-          "(.NET 5.0.2; Microsoft Windows 10.0.19042)"
+        "x-ms-client-request-id": "63021b3e-f9f7-56be-3efa-84de1375ae5b",
+        "x-ms-request-id": "cb1203b1-b01e-006d-40f1-06cb14000000",
+        "x-ms-version": "2020-06-12"
+      },
+      "ResponseBody": []
+    },
+    {
+      "RequestUri": "https://seannse.dfs.core.windows.net/test-filesystem-1d8743d9-d7d2-35ed-6ea8-1ad023b1ffc6/?action=setAccessControl",
+      "RequestMethod": "PATCH",
+      "RequestHeaders": {
+        "Accept": "application/json",
+        "Authorization": "Sanitized",
+        "traceparent": "00-630f2c0bce0931448d9530d39427dd2a-855691d24617ce4c-00",
+        "User-Agent": [
+          "azsdk-net-Storage.Files.DataLake/12.7.0-alpha.20210219.1",
+          "(.NET 5.0.3; Microsoft Windows 10.0.19041)"
         ],
         "x-ms-acl": "user::--x,group::--x,other::--x",
-        "x-ms-client-request-id": "b4503086-7ab9-5d00-39e8-2f56229d9517",
-        "x-ms-date": "Tue, 02 Feb 2021 21:54:35 GMT",
-=======
-        "traceparent": "00-399b9ed5e16ef049bbd84a68d35ac488-95af7c513f386d4f-00",
-        "User-Agent": [
-          "azsdk-net-Storage.Files.DataLake/12.7.0-alpha.20210217.1",
-          "(.NET 5.0.3; Microsoft Windows 10.0.19042)"
-        ],
-        "x-ms-acl": "user::--x,group::--x,other::--x",
-        "x-ms-client-request-id": "b4503086-7ab9-5d00-39e8-2f56229d9517",
-        "x-ms-date": "Wed, 17 Feb 2021 22:42:17 GMT",
->>>>>>> 1814567d
-        "x-ms-return-client-request-id": "true",
-        "x-ms-version": "2020-06-12"
-      },
-      "RequestBody": null,
-      "StatusCode": 200,
-      "ResponseHeaders": {
-        "Content-Length": "0",
-<<<<<<< HEAD
-        "Date": "Tue, 02 Feb 2021 21:54:35 GMT",
-        "ETag": "\u00220x8D8C7C5218E7DD6\u0022",
-        "Last-Modified": "Tue, 02 Feb 2021 21:54:35 GMT",
-=======
-        "Date": "Wed, 17 Feb 2021 22:42:17 GMT",
-        "ETag": "\u00220x8D8D3954791E643\u0022",
-        "Last-Modified": "Wed, 17 Feb 2021 22:42:17 GMT",
->>>>>>> 1814567d
-        "Server": [
-          "Windows-Azure-HDFS/1.0",
-          "Microsoft-HTTPAPI/2.0"
-        ],
-        "x-ms-client-request-id": "b4503086-7ab9-5d00-39e8-2f56229d9517",
-        "x-ms-namespace-enabled": "true",
-<<<<<<< HEAD
-        "x-ms-request-id": "c57dde37-a01f-005e-4ead-f994bf000000",
-=======
-        "x-ms-request-id": "ff8decfc-901f-0018-4a7e-05a038000000",
->>>>>>> 1814567d
-        "x-ms-version": "2020-06-12"
-      },
-      "ResponseBody": []
-    },
-    {
-      "RequestUri": "https://seannse.dfs.core.windows.net/test-filesystem-49da8f81-0b36-d57a-b20b-91362903746a/test-directory-d49f4072-c195-abf0-eb3e-0d76bd0402d5?resource=directory",
-      "RequestMethod": "PUT",
-      "RequestHeaders": {
-        "Accept": "application/json",
-        "Authorization": "Sanitized",
-<<<<<<< HEAD
-        "traceparent": "00-8b0b8b1f72b6a049bec8bc08fdd18d3a-2a5da255b244314e-00",
-        "User-Agent": [
-          "azsdk-net-Storage.Files.DataLake/12.7.0-alpha.20210202.1",
-          "(.NET 5.0.2; Microsoft Windows 10.0.19042)"
-        ],
-        "x-ms-client-request-id": "d82e4e48-2625-c52f-40a4-c87b6d89a034",
-        "x-ms-date": "Tue, 02 Feb 2021 21:54:35 GMT",
-=======
-        "traceparent": "00-ef165e03dda21946ae777a291029461a-5bdd6d64f16e4b43-00",
-        "User-Agent": [
-          "azsdk-net-Storage.Files.DataLake/12.7.0-alpha.20210217.1",
-          "(.NET 5.0.3; Microsoft Windows 10.0.19042)"
-        ],
-        "x-ms-client-request-id": "d82e4e48-2625-c52f-40a4-c87b6d89a034",
-        "x-ms-date": "Wed, 17 Feb 2021 22:42:18 GMT",
->>>>>>> 1814567d
-        "x-ms-return-client-request-id": "true",
-        "x-ms-version": "2020-06-12"
-      },
-      "RequestBody": null,
-      "StatusCode": 201,
-      "ResponseHeaders": {
-        "Content-Length": "0",
-<<<<<<< HEAD
-        "Date": "Tue, 02 Feb 2021 21:54:35 GMT",
-        "ETag": "\u00220x8D8C7C521D4C534\u0022",
-        "Last-Modified": "Tue, 02 Feb 2021 21:54:36 GMT",
-=======
-        "Date": "Wed, 17 Feb 2021 22:42:17 GMT",
-        "ETag": "\u00220x8D8D39547D2E1F9\u0022",
-        "Last-Modified": "Wed, 17 Feb 2021 22:42:18 GMT",
->>>>>>> 1814567d
-        "Server": [
-          "Windows-Azure-HDFS/1.0",
-          "Microsoft-HTTPAPI/2.0"
-        ],
-        "x-ms-client-request-id": "d82e4e48-2625-c52f-40a4-c87b6d89a034",
-<<<<<<< HEAD
-        "x-ms-request-id": "c57dde48-a01f-005e-5fad-f994bf000000",
-=======
-        "x-ms-request-id": "ff8ded0d-901f-0018-5b7e-05a038000000",
->>>>>>> 1814567d
-        "x-ms-version": "2020-06-12"
-      },
-      "ResponseBody": []
-    },
-    {
-      "RequestUri": "https://seannse.dfs.core.windows.net/test-filesystem-49da8f81-0b36-d57a-b20b-91362903746a/test-directory-d49f4072-c195-abf0-eb3e-0d76bd0402d5?resource=directory",
-      "RequestMethod": "PUT",
-      "RequestHeaders": {
-        "Accept": "application/json",
-        "Authorization": "Sanitized",
-        "User-Agent": [
-<<<<<<< HEAD
-          "azsdk-net-Storage.Files.DataLake/12.7.0-alpha.20210202.1",
-          "(.NET 5.0.2; Microsoft Windows 10.0.19042)"
-        ],
-        "x-ms-client-request-id": "6f2eb8b1-29d6-abaf-4757-7ade71d7a7b3",
-        "x-ms-date": "Tue, 02 Feb 2021 21:54:35 GMT",
-=======
-          "azsdk-net-Storage.Files.DataLake/12.7.0-alpha.20210217.1",
-          "(.NET 5.0.3; Microsoft Windows 10.0.19042)"
-        ],
-        "x-ms-client-request-id": "6f2eb8b1-29d6-abaf-4757-7ade71d7a7b3",
-        "x-ms-date": "Wed, 17 Feb 2021 22:42:18 GMT",
->>>>>>> 1814567d
-        "x-ms-return-client-request-id": "true",
-        "x-ms-version": "2020-06-12"
-      },
-      "RequestBody": null,
-      "StatusCode": 201,
-      "ResponseHeaders": {
-        "Content-Length": "0",
-<<<<<<< HEAD
-        "Date": "Tue, 02 Feb 2021 21:54:35 GMT",
-        "ETag": "\u00220x8D8C7C521E2EC76\u0022",
-        "Last-Modified": "Tue, 02 Feb 2021 21:54:36 GMT",
-=======
-        "Date": "Wed, 17 Feb 2021 22:42:17 GMT",
-        "ETag": "\u00220x8D8D39547DE5EBC\u0022",
-        "Last-Modified": "Wed, 17 Feb 2021 22:42:18 GMT",
->>>>>>> 1814567d
-        "Server": [
-          "Windows-Azure-HDFS/1.0",
-          "Microsoft-HTTPAPI/2.0"
-        ],
-        "x-ms-client-request-id": "6f2eb8b1-29d6-abaf-4757-7ade71d7a7b3",
-<<<<<<< HEAD
-        "x-ms-request-id": "c57dde51-a01f-005e-68ad-f994bf000000",
-=======
-        "x-ms-request-id": "ff8ded23-901f-0018-717e-05a038000000",
->>>>>>> 1814567d
-        "x-ms-version": "2020-06-12"
-      },
-      "ResponseBody": []
-    },
-    {
-      "RequestUri": "https://seannse.dfs.core.windows.net/test-filesystem-49da8f81-0b36-d57a-b20b-91362903746a/test-directory-d49f4072-c195-abf0-eb3e-0d76bd0402d5/test-directory-2030ddb6-e06a-6dd4-b9f5-eb9b8ff01565?resource=directory",
-      "RequestMethod": "PUT",
-      "RequestHeaders": {
-        "Accept": "application/json",
-        "Authorization": "Sanitized",
-        "User-Agent": [
-<<<<<<< HEAD
-          "azsdk-net-Storage.Files.DataLake/12.7.0-alpha.20210202.1",
-          "(.NET 5.0.2; Microsoft Windows 10.0.19042)"
-        ],
-        "x-ms-client-request-id": "d288e3e2-0faa-d091-e3c0-b5e03e131b56",
-        "x-ms-date": "Tue, 02 Feb 2021 21:54:35 GMT",
-=======
-          "azsdk-net-Storage.Files.DataLake/12.7.0-alpha.20210217.1",
-          "(.NET 5.0.3; Microsoft Windows 10.0.19042)"
-        ],
-        "x-ms-client-request-id": "d288e3e2-0faa-d091-e3c0-b5e03e131b56",
-        "x-ms-date": "Wed, 17 Feb 2021 22:42:18 GMT",
->>>>>>> 1814567d
-        "x-ms-return-client-request-id": "true",
-        "x-ms-version": "2020-06-12"
-      },
-      "RequestBody": null,
-      "StatusCode": 201,
-      "ResponseHeaders": {
-        "Content-Length": "0",
-<<<<<<< HEAD
-        "Date": "Tue, 02 Feb 2021 21:54:35 GMT",
-        "ETag": "\u00220x8D8C7C521F1B2A9\u0022",
-        "Last-Modified": "Tue, 02 Feb 2021 21:54:36 GMT",
-=======
-        "Date": "Wed, 17 Feb 2021 22:42:18 GMT",
-        "ETag": "\u00220x8D8D39547EC2EB4\u0022",
-        "Last-Modified": "Wed, 17 Feb 2021 22:42:18 GMT",
->>>>>>> 1814567d
-        "Server": [
-          "Windows-Azure-HDFS/1.0",
-          "Microsoft-HTTPAPI/2.0"
-        ],
-        "x-ms-client-request-id": "d288e3e2-0faa-d091-e3c0-b5e03e131b56",
-<<<<<<< HEAD
-        "x-ms-request-id": "c57dde5c-a01f-005e-72ad-f994bf000000",
-=======
-        "x-ms-request-id": "ff8ded37-901f-0018-057e-05a038000000",
->>>>>>> 1814567d
-        "x-ms-version": "2020-06-12"
-      },
-      "ResponseBody": []
-    },
-    {
-      "RequestUri": "https://seannse.dfs.core.windows.net/test-filesystem-49da8f81-0b36-d57a-b20b-91362903746a/test-directory-d49f4072-c195-abf0-eb3e-0d76bd0402d5/test-directory-2030ddb6-e06a-6dd4-b9f5-eb9b8ff01565/test-file-a5691542-f30d-8559-7e74-76917bab0d03?resource=file",
-      "RequestMethod": "PUT",
-      "RequestHeaders": {
-        "Accept": "application/json",
-        "Authorization": "Sanitized",
-        "User-Agent": [
-<<<<<<< HEAD
-          "azsdk-net-Storage.Files.DataLake/12.7.0-alpha.20210202.1",
-          "(.NET 5.0.2; Microsoft Windows 10.0.19042)"
-        ],
-        "x-ms-client-request-id": "4ae60ebd-214c-ef09-8a02-543699005538",
-        "x-ms-date": "Tue, 02 Feb 2021 21:54:35 GMT",
-=======
-          "azsdk-net-Storage.Files.DataLake/12.7.0-alpha.20210217.1",
-          "(.NET 5.0.3; Microsoft Windows 10.0.19042)"
-        ],
-        "x-ms-client-request-id": "4ae60ebd-214c-ef09-8a02-543699005538",
-        "x-ms-date": "Wed, 17 Feb 2021 22:42:18 GMT",
->>>>>>> 1814567d
-        "x-ms-return-client-request-id": "true",
-        "x-ms-version": "2020-06-12"
-      },
-      "RequestBody": null,
-      "StatusCode": 201,
-      "ResponseHeaders": {
-        "Content-Length": "0",
-<<<<<<< HEAD
-        "Date": "Tue, 02 Feb 2021 21:54:35 GMT",
-        "ETag": "\u00220x8D8C7C5220175BE\u0022",
-        "Last-Modified": "Tue, 02 Feb 2021 21:54:36 GMT",
-=======
-        "Date": "Wed, 17 Feb 2021 22:42:18 GMT",
-        "ETag": "\u00220x8D8D39547F90D6F\u0022",
-        "Last-Modified": "Wed, 17 Feb 2021 22:42:18 GMT",
->>>>>>> 1814567d
-        "Server": [
-          "Windows-Azure-HDFS/1.0",
-          "Microsoft-HTTPAPI/2.0"
-        ],
-        "x-ms-client-request-id": "4ae60ebd-214c-ef09-8a02-543699005538",
-<<<<<<< HEAD
-        "x-ms-request-id": "c57dde67-a01f-005e-7dad-f994bf000000",
-=======
-        "x-ms-request-id": "ff8ded47-901f-0018-157e-05a038000000",
->>>>>>> 1814567d
-        "x-ms-version": "2020-06-12"
-      },
-      "ResponseBody": []
-    },
-    {
-      "RequestUri": "https://seannse.dfs.core.windows.net/test-filesystem-49da8f81-0b36-d57a-b20b-91362903746a/test-directory-d49f4072-c195-abf0-eb3e-0d76bd0402d5/test-directory-2030ddb6-e06a-6dd4-b9f5-eb9b8ff01565/test-file-69b2b2b3-6f5a-ffee-5a05-6a1322bf0a00?resource=file",
-      "RequestMethod": "PUT",
-      "RequestHeaders": {
-        "Accept": "application/json",
-        "Authorization": "Sanitized",
-        "User-Agent": [
-<<<<<<< HEAD
-          "azsdk-net-Storage.Files.DataLake/12.7.0-alpha.20210202.1",
-          "(.NET 5.0.2; Microsoft Windows 10.0.19042)"
-        ],
-        "x-ms-client-request-id": "c8e698a4-13cb-4e3c-1fe7-f047b7f5cccb",
-        "x-ms-date": "Tue, 02 Feb 2021 21:54:36 GMT",
-=======
-          "azsdk-net-Storage.Files.DataLake/12.7.0-alpha.20210217.1",
-          "(.NET 5.0.3; Microsoft Windows 10.0.19042)"
-        ],
-        "x-ms-client-request-id": "c8e698a4-13cb-4e3c-1fe7-f047b7f5cccb",
-        "x-ms-date": "Wed, 17 Feb 2021 22:42:18 GMT",
->>>>>>> 1814567d
-        "x-ms-return-client-request-id": "true",
-        "x-ms-version": "2020-06-12"
-      },
-      "RequestBody": null,
-      "StatusCode": 201,
-      "ResponseHeaders": {
-        "Content-Length": "0",
-<<<<<<< HEAD
-        "Date": "Tue, 02 Feb 2021 21:54:35 GMT",
-        "ETag": "\u00220x8D8C7C522111525\u0022",
-        "Last-Modified": "Tue, 02 Feb 2021 21:54:36 GMT",
-=======
-        "Date": "Wed, 17 Feb 2021 22:42:18 GMT",
-        "ETag": "\u00220x8D8D39548063DF9\u0022",
-        "Last-Modified": "Wed, 17 Feb 2021 22:42:18 GMT",
->>>>>>> 1814567d
-        "Server": [
-          "Windows-Azure-HDFS/1.0",
-          "Microsoft-HTTPAPI/2.0"
-        ],
-        "x-ms-client-request-id": "c8e698a4-13cb-4e3c-1fe7-f047b7f5cccb",
-<<<<<<< HEAD
-        "x-ms-request-id": "c57dde76-a01f-005e-0cad-f994bf000000",
-=======
-        "x-ms-request-id": "ff8ded54-901f-0018-227e-05a038000000",
->>>>>>> 1814567d
-        "x-ms-version": "2020-06-12"
-      },
-      "ResponseBody": []
-    },
-    {
-      "RequestUri": "https://seannse.dfs.core.windows.net/test-filesystem-49da8f81-0b36-d57a-b20b-91362903746a/test-directory-d49f4072-c195-abf0-eb3e-0d76bd0402d5/test-directory-ba3e53f7-e82c-ef73-fba5-9e914c8910d5?resource=directory",
-      "RequestMethod": "PUT",
-      "RequestHeaders": {
-        "Accept": "application/json",
-        "Authorization": "Sanitized",
-        "User-Agent": [
-<<<<<<< HEAD
-          "azsdk-net-Storage.Files.DataLake/12.7.0-alpha.20210202.1",
-          "(.NET 5.0.2; Microsoft Windows 10.0.19042)"
-        ],
-        "x-ms-client-request-id": "9b6d56fd-1045-bc0d-25f6-cc2674ab0196",
-        "x-ms-date": "Tue, 02 Feb 2021 21:54:36 GMT",
-=======
-          "azsdk-net-Storage.Files.DataLake/12.7.0-alpha.20210217.1",
-          "(.NET 5.0.3; Microsoft Windows 10.0.19042)"
-        ],
-        "x-ms-client-request-id": "9b6d56fd-1045-bc0d-25f6-cc2674ab0196",
-        "x-ms-date": "Wed, 17 Feb 2021 22:42:18 GMT",
->>>>>>> 1814567d
-        "x-ms-return-client-request-id": "true",
-        "x-ms-version": "2020-06-12"
-      },
-      "RequestBody": null,
-      "StatusCode": 201,
-      "ResponseHeaders": {
-        "Content-Length": "0",
-<<<<<<< HEAD
-        "Date": "Tue, 02 Feb 2021 21:54:36 GMT",
-        "ETag": "\u00220x8D8C7C5221F881A\u0022",
-        "Last-Modified": "Tue, 02 Feb 2021 21:54:36 GMT",
-=======
-        "Date": "Wed, 17 Feb 2021 22:42:18 GMT",
-        "ETag": "\u00220x8D8D3954815F57C\u0022",
-        "Last-Modified": "Wed, 17 Feb 2021 22:42:18 GMT",
->>>>>>> 1814567d
-        "Server": [
-          "Windows-Azure-HDFS/1.0",
-          "Microsoft-HTTPAPI/2.0"
-        ],
-        "x-ms-client-request-id": "9b6d56fd-1045-bc0d-25f6-cc2674ab0196",
-<<<<<<< HEAD
-        "x-ms-request-id": "c57dde81-a01f-005e-17ad-f994bf000000",
-=======
-        "x-ms-request-id": "ff8ded6a-901f-0018-387e-05a038000000",
->>>>>>> 1814567d
-        "x-ms-version": "2020-06-12"
-      },
-      "ResponseBody": []
-    },
-    {
-      "RequestUri": "https://seannse.dfs.core.windows.net/test-filesystem-49da8f81-0b36-d57a-b20b-91362903746a/test-directory-d49f4072-c195-abf0-eb3e-0d76bd0402d5/test-directory-ba3e53f7-e82c-ef73-fba5-9e914c8910d5/test-file-860d1bd6-4286-b5f3-1d5a-17a79b961d8b?resource=file",
-      "RequestMethod": "PUT",
-      "RequestHeaders": {
-        "Accept": "application/json",
-        "Authorization": "Sanitized",
-        "User-Agent": [
-<<<<<<< HEAD
-          "azsdk-net-Storage.Files.DataLake/12.7.0-alpha.20210202.1",
-          "(.NET 5.0.2; Microsoft Windows 10.0.19042)"
-        ],
-        "x-ms-client-request-id": "b706b682-ce62-ba4f-63b8-7debf865218e",
-        "x-ms-date": "Tue, 02 Feb 2021 21:54:36 GMT",
-=======
-          "azsdk-net-Storage.Files.DataLake/12.7.0-alpha.20210217.1",
-          "(.NET 5.0.3; Microsoft Windows 10.0.19042)"
-        ],
-        "x-ms-client-request-id": "b706b682-ce62-ba4f-63b8-7debf865218e",
-        "x-ms-date": "Wed, 17 Feb 2021 22:42:18 GMT",
->>>>>>> 1814567d
-        "x-ms-return-client-request-id": "true",
-        "x-ms-version": "2020-06-12"
-      },
-      "RequestBody": null,
-      "StatusCode": 201,
-      "ResponseHeaders": {
-        "Content-Length": "0",
-<<<<<<< HEAD
-        "Date": "Tue, 02 Feb 2021 21:54:36 GMT",
-        "ETag": "\u00220x8D8C7C5222DED29\u0022",
-        "Last-Modified": "Tue, 02 Feb 2021 21:54:36 GMT",
-=======
-        "Date": "Wed, 17 Feb 2021 22:42:18 GMT",
-        "ETag": "\u00220x8D8D39548220415\u0022",
-        "Last-Modified": "Wed, 17 Feb 2021 22:42:18 GMT",
->>>>>>> 1814567d
-        "Server": [
-          "Windows-Azure-HDFS/1.0",
-          "Microsoft-HTTPAPI/2.0"
-        ],
-        "x-ms-client-request-id": "b706b682-ce62-ba4f-63b8-7debf865218e",
-<<<<<<< HEAD
-        "x-ms-request-id": "c57dde8a-a01f-005e-20ad-f994bf000000",
-=======
-        "x-ms-request-id": "ff8ded7c-901f-0018-4a7e-05a038000000",
->>>>>>> 1814567d
-        "x-ms-version": "2020-06-12"
-      },
-      "ResponseBody": []
-    },
-    {
-      "RequestUri": "https://seannse.dfs.core.windows.net/test-filesystem-49da8f81-0b36-d57a-b20b-91362903746a/test-directory-d49f4072-c195-abf0-eb3e-0d76bd0402d5?action=setAccessControl",
-      "RequestMethod": "PATCH",
-      "RequestHeaders": {
-        "Accept": "application/json",
-        "Authorization": "Sanitized",
-        "User-Agent": [
-<<<<<<< HEAD
-          "azsdk-net-Storage.Files.DataLake/12.7.0-alpha.20210202.1",
-          "(.NET 5.0.2; Microsoft Windows 10.0.19042)"
-        ],
-        "x-ms-client-request-id": "3407d691-c339-77e0-3ba5-2b7e6a7bdc51",
-        "x-ms-date": "Tue, 02 Feb 2021 21:54:36 GMT",
-=======
-          "azsdk-net-Storage.Files.DataLake/12.7.0-alpha.20210217.1",
-          "(.NET 5.0.3; Microsoft Windows 10.0.19042)"
-        ],
-        "x-ms-client-request-id": "3407d691-c339-77e0-3ba5-2b7e6a7bdc51",
-        "x-ms-date": "Wed, 17 Feb 2021 22:42:18 GMT",
->>>>>>> 1814567d
-        "x-ms-owner": "abd641d9-0b17-617a-8be4-64d3dd113f0e",
+        "x-ms-client-request-id": "6b39c551-ed10-52cb-0419-de917cdca047",
+        "x-ms-date": "Fri, 19 Feb 2021 19:01:57 GMT",
+        "x-ms-return-client-request-id": "true",
+        "x-ms-version": "2020-06-12"
+      },
+      "RequestBody": null,
+      "StatusCode": 200,
+      "ResponseHeaders": {
+        "Content-Length": "0",
+        "Date": "Fri, 19 Feb 2021 19:01:56 GMT",
+        "ETag": "\u00220x8D8D508D43FA826\u0022",
+        "Last-Modified": "Fri, 19 Feb 2021 19:01:57 GMT",
+        "Server": [
+          "Windows-Azure-HDFS/1.0",
+          "Microsoft-HTTPAPI/2.0"
+        ],
+        "x-ms-client-request-id": "6b39c551-ed10-52cb-0419-de917cdca047",
+        "x-ms-namespace-enabled": "true",
+        "x-ms-request-id": "da83cf30-a01f-0061-7ef1-065c1c000000",
+        "x-ms-version": "2020-06-12"
+      },
+      "ResponseBody": []
+    },
+    {
+      "RequestUri": "https://seannse.dfs.core.windows.net/test-filesystem-1d8743d9-d7d2-35ed-6ea8-1ad023b1ffc6/test-directory-787b634a-4242-5cbd-e19c-0e1b4781920b?resource=directory",
+      "RequestMethod": "PUT",
+      "RequestHeaders": {
+        "Accept": "application/json",
+        "Authorization": "Sanitized",
+        "traceparent": "00-0fc1054b35c1eb46a142356dd6a5b890-0a88fe1faefe5843-00",
+        "User-Agent": [
+          "azsdk-net-Storage.Files.DataLake/12.7.0-alpha.20210219.1",
+          "(.NET 5.0.3; Microsoft Windows 10.0.19041)"
+        ],
+        "x-ms-client-request-id": "61f26a3a-44b6-0e8f-08dd-8973dfaf0a82",
+        "x-ms-date": "Fri, 19 Feb 2021 19:01:57 GMT",
+        "x-ms-return-client-request-id": "true",
+        "x-ms-version": "2020-06-12"
+      },
+      "RequestBody": null,
+      "StatusCode": 201,
+      "ResponseHeaders": {
+        "Content-Length": "0",
+        "Date": "Fri, 19 Feb 2021 19:01:56 GMT",
+        "ETag": "\u00220x8D8D508D457F51F\u0022",
+        "Last-Modified": "Fri, 19 Feb 2021 19:01:57 GMT",
+        "Server": [
+          "Windows-Azure-HDFS/1.0",
+          "Microsoft-HTTPAPI/2.0"
+        ],
+        "x-ms-client-request-id": "61f26a3a-44b6-0e8f-08dd-8973dfaf0a82",
+        "x-ms-request-id": "da83cf40-a01f-0061-0ef1-065c1c000000",
+        "x-ms-version": "2020-06-12"
+      },
+      "ResponseBody": []
+    },
+    {
+      "RequestUri": "https://seannse.dfs.core.windows.net/test-filesystem-1d8743d9-d7d2-35ed-6ea8-1ad023b1ffc6/test-directory-787b634a-4242-5cbd-e19c-0e1b4781920b?resource=directory",
+      "RequestMethod": "PUT",
+      "RequestHeaders": {
+        "Accept": "application/json",
+        "Authorization": "Sanitized",
+        "User-Agent": [
+          "azsdk-net-Storage.Files.DataLake/12.7.0-alpha.20210219.1",
+          "(.NET 5.0.3; Microsoft Windows 10.0.19041)"
+        ],
+        "x-ms-client-request-id": "dde095b3-318f-f955-227e-455eb9d789dc",
+        "x-ms-date": "Fri, 19 Feb 2021 19:01:57 GMT",
+        "x-ms-return-client-request-id": "true",
+        "x-ms-version": "2020-06-12"
+      },
+      "RequestBody": null,
+      "StatusCode": 201,
+      "ResponseHeaders": {
+        "Content-Length": "0",
+        "Date": "Fri, 19 Feb 2021 19:01:56 GMT",
+        "ETag": "\u00220x8D8D508D46375D3\u0022",
+        "Last-Modified": "Fri, 19 Feb 2021 19:01:57 GMT",
+        "Server": [
+          "Windows-Azure-HDFS/1.0",
+          "Microsoft-HTTPAPI/2.0"
+        ],
+        "x-ms-client-request-id": "dde095b3-318f-f955-227e-455eb9d789dc",
+        "x-ms-request-id": "da83cf56-a01f-0061-24f1-065c1c000000",
+        "x-ms-version": "2020-06-12"
+      },
+      "ResponseBody": []
+    },
+    {
+      "RequestUri": "https://seannse.dfs.core.windows.net/test-filesystem-1d8743d9-d7d2-35ed-6ea8-1ad023b1ffc6/test-directory-787b634a-4242-5cbd-e19c-0e1b4781920b/test-directory-319ed927-1e54-e828-5eea-49a3587e2771?resource=directory",
+      "RequestMethod": "PUT",
+      "RequestHeaders": {
+        "Accept": "application/json",
+        "Authorization": "Sanitized",
+        "User-Agent": [
+          "azsdk-net-Storage.Files.DataLake/12.7.0-alpha.20210219.1",
+          "(.NET 5.0.3; Microsoft Windows 10.0.19041)"
+        ],
+        "x-ms-client-request-id": "0ee90f89-27f7-95e5-6cf8-7ea5e7b1a0a4",
+        "x-ms-date": "Fri, 19 Feb 2021 19:01:58 GMT",
+        "x-ms-return-client-request-id": "true",
+        "x-ms-version": "2020-06-12"
+      },
+      "RequestBody": null,
+      "StatusCode": 201,
+      "ResponseHeaders": {
+        "Content-Length": "0",
+        "Date": "Fri, 19 Feb 2021 19:01:56 GMT",
+        "ETag": "\u00220x8D8D508D4704A1E\u0022",
+        "Last-Modified": "Fri, 19 Feb 2021 19:01:57 GMT",
+        "Server": [
+          "Windows-Azure-HDFS/1.0",
+          "Microsoft-HTTPAPI/2.0"
+        ],
+        "x-ms-client-request-id": "0ee90f89-27f7-95e5-6cf8-7ea5e7b1a0a4",
+        "x-ms-request-id": "da83cf61-a01f-0061-2ff1-065c1c000000",
+        "x-ms-version": "2020-06-12"
+      },
+      "ResponseBody": []
+    },
+    {
+      "RequestUri": "https://seannse.dfs.core.windows.net/test-filesystem-1d8743d9-d7d2-35ed-6ea8-1ad023b1ffc6/test-directory-787b634a-4242-5cbd-e19c-0e1b4781920b/test-directory-319ed927-1e54-e828-5eea-49a3587e2771/test-file-69d8d457-3f17-fa0d-e648-b3f97557dab1?resource=file",
+      "RequestMethod": "PUT",
+      "RequestHeaders": {
+        "Accept": "application/json",
+        "Authorization": "Sanitized",
+        "User-Agent": [
+          "azsdk-net-Storage.Files.DataLake/12.7.0-alpha.20210219.1",
+          "(.NET 5.0.3; Microsoft Windows 10.0.19041)"
+        ],
+        "x-ms-client-request-id": "387a04b9-e5d4-4a29-02ef-27af73eb1f15",
+        "x-ms-date": "Fri, 19 Feb 2021 19:01:58 GMT",
+        "x-ms-return-client-request-id": "true",
+        "x-ms-version": "2020-06-12"
+      },
+      "RequestBody": null,
+      "StatusCode": 201,
+      "ResponseHeaders": {
+        "Content-Length": "0",
+        "Date": "Fri, 19 Feb 2021 19:01:57 GMT",
+        "ETag": "\u00220x8D8D508D47D834E\u0022",
+        "Last-Modified": "Fri, 19 Feb 2021 19:01:57 GMT",
+        "Server": [
+          "Windows-Azure-HDFS/1.0",
+          "Microsoft-HTTPAPI/2.0"
+        ],
+        "x-ms-client-request-id": "387a04b9-e5d4-4a29-02ef-27af73eb1f15",
+        "x-ms-request-id": "da83cf65-a01f-0061-33f1-065c1c000000",
+        "x-ms-version": "2020-06-12"
+      },
+      "ResponseBody": []
+    },
+    {
+      "RequestUri": "https://seannse.dfs.core.windows.net/test-filesystem-1d8743d9-d7d2-35ed-6ea8-1ad023b1ffc6/test-directory-787b634a-4242-5cbd-e19c-0e1b4781920b/test-directory-319ed927-1e54-e828-5eea-49a3587e2771/test-file-de0acd1d-5897-3e0f-5b7a-feeb62364c99?resource=file",
+      "RequestMethod": "PUT",
+      "RequestHeaders": {
+        "Accept": "application/json",
+        "Authorization": "Sanitized",
+        "User-Agent": [
+          "azsdk-net-Storage.Files.DataLake/12.7.0-alpha.20210219.1",
+          "(.NET 5.0.3; Microsoft Windows 10.0.19041)"
+        ],
+        "x-ms-client-request-id": "e0b9c70c-9042-6135-f53c-dd59e63de8cc",
+        "x-ms-date": "Fri, 19 Feb 2021 19:01:58 GMT",
+        "x-ms-return-client-request-id": "true",
+        "x-ms-version": "2020-06-12"
+      },
+      "RequestBody": null,
+      "StatusCode": 201,
+      "ResponseHeaders": {
+        "Content-Length": "0",
+        "Date": "Fri, 19 Feb 2021 19:01:57 GMT",
+        "ETag": "\u00220x8D8D508D48A95B9\u0022",
+        "Last-Modified": "Fri, 19 Feb 2021 19:01:57 GMT",
+        "Server": [
+          "Windows-Azure-HDFS/1.0",
+          "Microsoft-HTTPAPI/2.0"
+        ],
+        "x-ms-client-request-id": "e0b9c70c-9042-6135-f53c-dd59e63de8cc",
+        "x-ms-request-id": "da83cf6b-a01f-0061-39f1-065c1c000000",
+        "x-ms-version": "2020-06-12"
+      },
+      "ResponseBody": []
+    },
+    {
+      "RequestUri": "https://seannse.dfs.core.windows.net/test-filesystem-1d8743d9-d7d2-35ed-6ea8-1ad023b1ffc6/test-directory-787b634a-4242-5cbd-e19c-0e1b4781920b/test-directory-8cd68da3-aeab-7b38-f154-fec711694c91?resource=directory",
+      "RequestMethod": "PUT",
+      "RequestHeaders": {
+        "Accept": "application/json",
+        "Authorization": "Sanitized",
+        "User-Agent": [
+          "azsdk-net-Storage.Files.DataLake/12.7.0-alpha.20210219.1",
+          "(.NET 5.0.3; Microsoft Windows 10.0.19041)"
+        ],
+        "x-ms-client-request-id": "63027ae7-5df2-5ed3-8e3d-efee926d4f8b",
+        "x-ms-date": "Fri, 19 Feb 2021 19:01:58 GMT",
+        "x-ms-return-client-request-id": "true",
+        "x-ms-version": "2020-06-12"
+      },
+      "RequestBody": null,
+      "StatusCode": 201,
+      "ResponseHeaders": {
+        "Content-Length": "0",
+        "Date": "Fri, 19 Feb 2021 19:01:57 GMT",
+        "ETag": "\u00220x8D8D508D49630AC\u0022",
+        "Last-Modified": "Fri, 19 Feb 2021 19:01:57 GMT",
+        "Server": [
+          "Windows-Azure-HDFS/1.0",
+          "Microsoft-HTTPAPI/2.0"
+        ],
+        "x-ms-client-request-id": "63027ae7-5df2-5ed3-8e3d-efee926d4f8b",
+        "x-ms-request-id": "da83cf75-a01f-0061-43f1-065c1c000000",
+        "x-ms-version": "2020-06-12"
+      },
+      "ResponseBody": []
+    },
+    {
+      "RequestUri": "https://seannse.dfs.core.windows.net/test-filesystem-1d8743d9-d7d2-35ed-6ea8-1ad023b1ffc6/test-directory-787b634a-4242-5cbd-e19c-0e1b4781920b/test-directory-8cd68da3-aeab-7b38-f154-fec711694c91/test-file-66c94bef-4c5e-374e-368e-dbcc3198b66e?resource=file",
+      "RequestMethod": "PUT",
+      "RequestHeaders": {
+        "Accept": "application/json",
+        "Authorization": "Sanitized",
+        "User-Agent": [
+          "azsdk-net-Storage.Files.DataLake/12.7.0-alpha.20210219.1",
+          "(.NET 5.0.3; Microsoft Windows 10.0.19041)"
+        ],
+        "x-ms-client-request-id": "79b0f08f-69b9-9a44-2bca-2d6482062cf5",
+        "x-ms-date": "Fri, 19 Feb 2021 19:01:58 GMT",
+        "x-ms-return-client-request-id": "true",
+        "x-ms-version": "2020-06-12"
+      },
+      "RequestBody": null,
+      "StatusCode": 201,
+      "ResponseHeaders": {
+        "Content-Length": "0",
+        "Date": "Fri, 19 Feb 2021 19:01:57 GMT",
+        "ETag": "\u00220x8D8D508D4A2CE1A\u0022",
+        "Last-Modified": "Fri, 19 Feb 2021 19:01:57 GMT",
+        "Server": [
+          "Windows-Azure-HDFS/1.0",
+          "Microsoft-HTTPAPI/2.0"
+        ],
+        "x-ms-client-request-id": "79b0f08f-69b9-9a44-2bca-2d6482062cf5",
+        "x-ms-request-id": "da83cf7a-a01f-0061-48f1-065c1c000000",
+        "x-ms-version": "2020-06-12"
+      },
+      "ResponseBody": []
+    },
+    {
+      "RequestUri": "https://seannse.dfs.core.windows.net/test-filesystem-1d8743d9-d7d2-35ed-6ea8-1ad023b1ffc6/test-directory-787b634a-4242-5cbd-e19c-0e1b4781920b?action=setAccessControl",
+      "RequestMethod": "PATCH",
+      "RequestHeaders": {
+        "Accept": "application/json",
+        "Authorization": "Sanitized",
+        "User-Agent": [
+          "azsdk-net-Storage.Files.DataLake/12.7.0-alpha.20210219.1",
+          "(.NET 5.0.3; Microsoft Windows 10.0.19041)"
+        ],
+        "x-ms-client-request-id": "fab91754-7eff-d7b7-cca9-cc22af675a1c",
+        "x-ms-date": "Fri, 19 Feb 2021 19:01:58 GMT",
+        "x-ms-owner": "37698186-b78c-0624-ac96-badd3f0ebbcc",
         "x-ms-permissions": "rwxrwxrwx",
         "x-ms-return-client-request-id": "true",
         "x-ms-version": "2020-06-12"
@@ -493,51 +315,33 @@
       "StatusCode": 200,
       "ResponseHeaders": {
         "Content-Length": "0",
-<<<<<<< HEAD
-        "Date": "Tue, 02 Feb 2021 21:54:36 GMT",
-        "ETag": "\u00220x8D8C7C521E2EC76\u0022",
-        "Last-Modified": "Tue, 02 Feb 2021 21:54:36 GMT",
-=======
-        "Date": "Wed, 17 Feb 2021 22:42:18 GMT",
-        "ETag": "\u00220x8D8D39547DE5EBC\u0022",
-        "Last-Modified": "Wed, 17 Feb 2021 22:42:18 GMT",
->>>>>>> 1814567d
-        "Server": [
-          "Windows-Azure-HDFS/1.0",
-          "Microsoft-HTTPAPI/2.0"
-        ],
-        "x-ms-client-request-id": "3407d691-c339-77e0-3ba5-2b7e6a7bdc51",
-        "x-ms-namespace-enabled": "true",
-<<<<<<< HEAD
-        "x-ms-request-id": "c57dde99-a01f-005e-2fad-f994bf000000",
-=======
-        "x-ms-request-id": "ff8ded89-901f-0018-577e-05a038000000",
->>>>>>> 1814567d
-        "x-ms-version": "2020-06-12"
-      },
-      "ResponseBody": []
-    },
-    {
-      "RequestUri": "https://seannse.dfs.core.windows.net/test-filesystem-49da8f81-0b36-d57a-b20b-91362903746a/test-directory-d49f4072-c195-abf0-eb3e-0d76bd0402d5/test-directory-2030ddb6-e06a-6dd4-b9f5-eb9b8ff01565?action=setAccessControl",
-      "RequestMethod": "PATCH",
-      "RequestHeaders": {
-        "Accept": "application/json",
-        "Authorization": "Sanitized",
-        "User-Agent": [
-<<<<<<< HEAD
-          "azsdk-net-Storage.Files.DataLake/12.7.0-alpha.20210202.1",
-          "(.NET 5.0.2; Microsoft Windows 10.0.19042)"
-        ],
-        "x-ms-client-request-id": "0741a7b3-0b0a-26d5-3fad-a8ea3aab17fd",
-        "x-ms-date": "Tue, 02 Feb 2021 21:54:36 GMT",
-=======
-          "azsdk-net-Storage.Files.DataLake/12.7.0-alpha.20210217.1",
-          "(.NET 5.0.3; Microsoft Windows 10.0.19042)"
-        ],
-        "x-ms-client-request-id": "0741a7b3-0b0a-26d5-3fad-a8ea3aab17fd",
-        "x-ms-date": "Wed, 17 Feb 2021 22:42:18 GMT",
->>>>>>> 1814567d
-        "x-ms-owner": "abd641d9-0b17-617a-8be4-64d3dd113f0e",
+        "Date": "Fri, 19 Feb 2021 19:01:57 GMT",
+        "ETag": "\u00220x8D8D508D46375D3\u0022",
+        "Last-Modified": "Fri, 19 Feb 2021 19:01:57 GMT",
+        "Server": [
+          "Windows-Azure-HDFS/1.0",
+          "Microsoft-HTTPAPI/2.0"
+        ],
+        "x-ms-client-request-id": "fab91754-7eff-d7b7-cca9-cc22af675a1c",
+        "x-ms-namespace-enabled": "true",
+        "x-ms-request-id": "da83cf80-a01f-0061-4ef1-065c1c000000",
+        "x-ms-version": "2020-06-12"
+      },
+      "ResponseBody": []
+    },
+    {
+      "RequestUri": "https://seannse.dfs.core.windows.net/test-filesystem-1d8743d9-d7d2-35ed-6ea8-1ad023b1ffc6/test-directory-787b634a-4242-5cbd-e19c-0e1b4781920b/test-directory-319ed927-1e54-e828-5eea-49a3587e2771?action=setAccessControl",
+      "RequestMethod": "PATCH",
+      "RequestHeaders": {
+        "Accept": "application/json",
+        "Authorization": "Sanitized",
+        "User-Agent": [
+          "azsdk-net-Storage.Files.DataLake/12.7.0-alpha.20210219.1",
+          "(.NET 5.0.3; Microsoft Windows 10.0.19041)"
+        ],
+        "x-ms-client-request-id": "288814e6-c155-59cc-df66-743d70936baf",
+        "x-ms-date": "Fri, 19 Feb 2021 19:01:58 GMT",
+        "x-ms-owner": "37698186-b78c-0624-ac96-badd3f0ebbcc",
         "x-ms-permissions": "rwxrwxrwx",
         "x-ms-return-client-request-id": "true",
         "x-ms-version": "2020-06-12"
@@ -546,51 +350,33 @@
       "StatusCode": 200,
       "ResponseHeaders": {
         "Content-Length": "0",
-<<<<<<< HEAD
-        "Date": "Tue, 02 Feb 2021 21:54:36 GMT",
-        "ETag": "\u00220x8D8C7C521F1B2A9\u0022",
-        "Last-Modified": "Tue, 02 Feb 2021 21:54:36 GMT",
-=======
-        "Date": "Wed, 17 Feb 2021 22:42:18 GMT",
-        "ETag": "\u00220x8D8D39547EC2EB4\u0022",
-        "Last-Modified": "Wed, 17 Feb 2021 22:42:18 GMT",
->>>>>>> 1814567d
-        "Server": [
-          "Windows-Azure-HDFS/1.0",
-          "Microsoft-HTTPAPI/2.0"
-        ],
-        "x-ms-client-request-id": "0741a7b3-0b0a-26d5-3fad-a8ea3aab17fd",
-        "x-ms-namespace-enabled": "true",
-<<<<<<< HEAD
-        "x-ms-request-id": "c57ddeab-a01f-005e-41ad-f994bf000000",
-=======
-        "x-ms-request-id": "ff8ded99-901f-0018-677e-05a038000000",
->>>>>>> 1814567d
-        "x-ms-version": "2020-06-12"
-      },
-      "ResponseBody": []
-    },
-    {
-      "RequestUri": "https://seannse.dfs.core.windows.net/test-filesystem-49da8f81-0b36-d57a-b20b-91362903746a/test-directory-d49f4072-c195-abf0-eb3e-0d76bd0402d5/test-directory-2030ddb6-e06a-6dd4-b9f5-eb9b8ff01565/test-file-a5691542-f30d-8559-7e74-76917bab0d03?action=setAccessControl",
-      "RequestMethod": "PATCH",
-      "RequestHeaders": {
-        "Accept": "application/json",
-        "Authorization": "Sanitized",
-        "User-Agent": [
-<<<<<<< HEAD
-          "azsdk-net-Storage.Files.DataLake/12.7.0-alpha.20210202.1",
-          "(.NET 5.0.2; Microsoft Windows 10.0.19042)"
-        ],
-        "x-ms-client-request-id": "c2ca443c-d439-6d47-99da-99939414396c",
-        "x-ms-date": "Tue, 02 Feb 2021 21:54:36 GMT",
-=======
-          "azsdk-net-Storage.Files.DataLake/12.7.0-alpha.20210217.1",
-          "(.NET 5.0.3; Microsoft Windows 10.0.19042)"
-        ],
-        "x-ms-client-request-id": "c2ca443c-d439-6d47-99da-99939414396c",
-        "x-ms-date": "Wed, 17 Feb 2021 22:42:19 GMT",
->>>>>>> 1814567d
-        "x-ms-owner": "abd641d9-0b17-617a-8be4-64d3dd113f0e",
+        "Date": "Fri, 19 Feb 2021 19:01:57 GMT",
+        "ETag": "\u00220x8D8D508D4704A1E\u0022",
+        "Last-Modified": "Fri, 19 Feb 2021 19:01:57 GMT",
+        "Server": [
+          "Windows-Azure-HDFS/1.0",
+          "Microsoft-HTTPAPI/2.0"
+        ],
+        "x-ms-client-request-id": "288814e6-c155-59cc-df66-743d70936baf",
+        "x-ms-namespace-enabled": "true",
+        "x-ms-request-id": "da83cf88-a01f-0061-56f1-065c1c000000",
+        "x-ms-version": "2020-06-12"
+      },
+      "ResponseBody": []
+    },
+    {
+      "RequestUri": "https://seannse.dfs.core.windows.net/test-filesystem-1d8743d9-d7d2-35ed-6ea8-1ad023b1ffc6/test-directory-787b634a-4242-5cbd-e19c-0e1b4781920b/test-directory-319ed927-1e54-e828-5eea-49a3587e2771/test-file-69d8d457-3f17-fa0d-e648-b3f97557dab1?action=setAccessControl",
+      "RequestMethod": "PATCH",
+      "RequestHeaders": {
+        "Accept": "application/json",
+        "Authorization": "Sanitized",
+        "User-Agent": [
+          "azsdk-net-Storage.Files.DataLake/12.7.0-alpha.20210219.1",
+          "(.NET 5.0.3; Microsoft Windows 10.0.19041)"
+        ],
+        "x-ms-client-request-id": "9a3b5a5e-32df-4dc6-9332-0c6376cfd838",
+        "x-ms-date": "Fri, 19 Feb 2021 19:01:58 GMT",
+        "x-ms-owner": "37698186-b78c-0624-ac96-badd3f0ebbcc",
         "x-ms-permissions": "rwxrwxrwx",
         "x-ms-return-client-request-id": "true",
         "x-ms-version": "2020-06-12"
@@ -599,51 +385,33 @@
       "StatusCode": 200,
       "ResponseHeaders": {
         "Content-Length": "0",
-<<<<<<< HEAD
-        "Date": "Tue, 02 Feb 2021 21:54:36 GMT",
-        "ETag": "\u00220x8D8C7C5220175BE\u0022",
-        "Last-Modified": "Tue, 02 Feb 2021 21:54:36 GMT",
-=======
-        "Date": "Wed, 17 Feb 2021 22:42:18 GMT",
-        "ETag": "\u00220x8D8D39547F90D6F\u0022",
-        "Last-Modified": "Wed, 17 Feb 2021 22:42:18 GMT",
->>>>>>> 1814567d
-        "Server": [
-          "Windows-Azure-HDFS/1.0",
-          "Microsoft-HTTPAPI/2.0"
-        ],
-        "x-ms-client-request-id": "c2ca443c-d439-6d47-99da-99939414396c",
-        "x-ms-namespace-enabled": "true",
-<<<<<<< HEAD
-        "x-ms-request-id": "c57ddeb7-a01f-005e-4dad-f994bf000000",
-=======
-        "x-ms-request-id": "ff8dedaa-901f-0018-787e-05a038000000",
->>>>>>> 1814567d
-        "x-ms-version": "2020-06-12"
-      },
-      "ResponseBody": []
-    },
-    {
-      "RequestUri": "https://seannse.dfs.core.windows.net/test-filesystem-49da8f81-0b36-d57a-b20b-91362903746a/test-directory-d49f4072-c195-abf0-eb3e-0d76bd0402d5/test-directory-2030ddb6-e06a-6dd4-b9f5-eb9b8ff01565/test-file-69b2b2b3-6f5a-ffee-5a05-6a1322bf0a00?action=setAccessControl",
-      "RequestMethod": "PATCH",
-      "RequestHeaders": {
-        "Accept": "application/json",
-        "Authorization": "Sanitized",
-        "User-Agent": [
-<<<<<<< HEAD
-          "azsdk-net-Storage.Files.DataLake/12.7.0-alpha.20210202.1",
-          "(.NET 5.0.2; Microsoft Windows 10.0.19042)"
-        ],
-        "x-ms-client-request-id": "f5ae83af-54e0-28c3-f87d-efc7bde8c0c3",
-        "x-ms-date": "Tue, 02 Feb 2021 21:54:36 GMT",
-=======
-          "azsdk-net-Storage.Files.DataLake/12.7.0-alpha.20210217.1",
-          "(.NET 5.0.3; Microsoft Windows 10.0.19042)"
-        ],
-        "x-ms-client-request-id": "f5ae83af-54e0-28c3-f87d-efc7bde8c0c3",
-        "x-ms-date": "Wed, 17 Feb 2021 22:42:19 GMT",
->>>>>>> 1814567d
-        "x-ms-owner": "abd641d9-0b17-617a-8be4-64d3dd113f0e",
+        "Date": "Fri, 19 Feb 2021 19:01:57 GMT",
+        "ETag": "\u00220x8D8D508D47D834E\u0022",
+        "Last-Modified": "Fri, 19 Feb 2021 19:01:57 GMT",
+        "Server": [
+          "Windows-Azure-HDFS/1.0",
+          "Microsoft-HTTPAPI/2.0"
+        ],
+        "x-ms-client-request-id": "9a3b5a5e-32df-4dc6-9332-0c6376cfd838",
+        "x-ms-namespace-enabled": "true",
+        "x-ms-request-id": "da83cf95-a01f-0061-63f1-065c1c000000",
+        "x-ms-version": "2020-06-12"
+      },
+      "ResponseBody": []
+    },
+    {
+      "RequestUri": "https://seannse.dfs.core.windows.net/test-filesystem-1d8743d9-d7d2-35ed-6ea8-1ad023b1ffc6/test-directory-787b634a-4242-5cbd-e19c-0e1b4781920b/test-directory-319ed927-1e54-e828-5eea-49a3587e2771/test-file-de0acd1d-5897-3e0f-5b7a-feeb62364c99?action=setAccessControl",
+      "RequestMethod": "PATCH",
+      "RequestHeaders": {
+        "Accept": "application/json",
+        "Authorization": "Sanitized",
+        "User-Agent": [
+          "azsdk-net-Storage.Files.DataLake/12.7.0-alpha.20210219.1",
+          "(.NET 5.0.3; Microsoft Windows 10.0.19041)"
+        ],
+        "x-ms-client-request-id": "16df2fda-d057-b8d0-883f-c67cb879f239",
+        "x-ms-date": "Fri, 19 Feb 2021 19:01:58 GMT",
+        "x-ms-owner": "37698186-b78c-0624-ac96-badd3f0ebbcc",
         "x-ms-permissions": "rwxrwxrwx",
         "x-ms-return-client-request-id": "true",
         "x-ms-version": "2020-06-12"
@@ -652,51 +420,33 @@
       "StatusCode": 200,
       "ResponseHeaders": {
         "Content-Length": "0",
-<<<<<<< HEAD
-        "Date": "Tue, 02 Feb 2021 21:54:36 GMT",
-        "ETag": "\u00220x8D8C7C522111525\u0022",
-        "Last-Modified": "Tue, 02 Feb 2021 21:54:36 GMT",
-=======
-        "Date": "Wed, 17 Feb 2021 22:42:18 GMT",
-        "ETag": "\u00220x8D8D39548063DF9\u0022",
-        "Last-Modified": "Wed, 17 Feb 2021 22:42:18 GMT",
->>>>>>> 1814567d
-        "Server": [
-          "Windows-Azure-HDFS/1.0",
-          "Microsoft-HTTPAPI/2.0"
-        ],
-        "x-ms-client-request-id": "f5ae83af-54e0-28c3-f87d-efc7bde8c0c3",
-        "x-ms-namespace-enabled": "true",
-<<<<<<< HEAD
-        "x-ms-request-id": "c57ddebc-a01f-005e-52ad-f994bf000000",
-=======
-        "x-ms-request-id": "ff8dedba-901f-0018-087e-05a038000000",
->>>>>>> 1814567d
-        "x-ms-version": "2020-06-12"
-      },
-      "ResponseBody": []
-    },
-    {
-      "RequestUri": "https://seannse.dfs.core.windows.net/test-filesystem-49da8f81-0b36-d57a-b20b-91362903746a/test-directory-d49f4072-c195-abf0-eb3e-0d76bd0402d5/test-directory-ba3e53f7-e82c-ef73-fba5-9e914c8910d5?action=setAccessControl",
-      "RequestMethod": "PATCH",
-      "RequestHeaders": {
-        "Accept": "application/json",
-        "Authorization": "Sanitized",
-        "User-Agent": [
-<<<<<<< HEAD
-          "azsdk-net-Storage.Files.DataLake/12.7.0-alpha.20210202.1",
-          "(.NET 5.0.2; Microsoft Windows 10.0.19042)"
-        ],
-        "x-ms-client-request-id": "10e3fd45-4366-e98c-7017-3faff07d9e43",
-        "x-ms-date": "Tue, 02 Feb 2021 21:54:36 GMT",
-=======
-          "azsdk-net-Storage.Files.DataLake/12.7.0-alpha.20210217.1",
-          "(.NET 5.0.3; Microsoft Windows 10.0.19042)"
-        ],
-        "x-ms-client-request-id": "10e3fd45-4366-e98c-7017-3faff07d9e43",
-        "x-ms-date": "Wed, 17 Feb 2021 22:42:19 GMT",
->>>>>>> 1814567d
-        "x-ms-owner": "abd641d9-0b17-617a-8be4-64d3dd113f0e",
+        "Date": "Fri, 19 Feb 2021 19:01:57 GMT",
+        "ETag": "\u00220x8D8D508D48A95B9\u0022",
+        "Last-Modified": "Fri, 19 Feb 2021 19:01:57 GMT",
+        "Server": [
+          "Windows-Azure-HDFS/1.0",
+          "Microsoft-HTTPAPI/2.0"
+        ],
+        "x-ms-client-request-id": "16df2fda-d057-b8d0-883f-c67cb879f239",
+        "x-ms-namespace-enabled": "true",
+        "x-ms-request-id": "da83cfa5-a01f-0061-73f1-065c1c000000",
+        "x-ms-version": "2020-06-12"
+      },
+      "ResponseBody": []
+    },
+    {
+      "RequestUri": "https://seannse.dfs.core.windows.net/test-filesystem-1d8743d9-d7d2-35ed-6ea8-1ad023b1ffc6/test-directory-787b634a-4242-5cbd-e19c-0e1b4781920b/test-directory-8cd68da3-aeab-7b38-f154-fec711694c91?action=setAccessControl",
+      "RequestMethod": "PATCH",
+      "RequestHeaders": {
+        "Accept": "application/json",
+        "Authorization": "Sanitized",
+        "User-Agent": [
+          "azsdk-net-Storage.Files.DataLake/12.7.0-alpha.20210219.1",
+          "(.NET 5.0.3; Microsoft Windows 10.0.19041)"
+        ],
+        "x-ms-client-request-id": "47889d36-c2f0-12e0-9fa3-73bb294669bf",
+        "x-ms-date": "Fri, 19 Feb 2021 19:01:58 GMT",
+        "x-ms-owner": "37698186-b78c-0624-ac96-badd3f0ebbcc",
         "x-ms-permissions": "rwxrwxrwx",
         "x-ms-return-client-request-id": "true",
         "x-ms-version": "2020-06-12"
@@ -705,51 +455,33 @@
       "StatusCode": 200,
       "ResponseHeaders": {
         "Content-Length": "0",
-<<<<<<< HEAD
-        "Date": "Tue, 02 Feb 2021 21:54:36 GMT",
-        "ETag": "\u00220x8D8C7C5221F881A\u0022",
-        "Last-Modified": "Tue, 02 Feb 2021 21:54:36 GMT",
-=======
-        "Date": "Wed, 17 Feb 2021 22:42:18 GMT",
-        "ETag": "\u00220x8D8D3954815F57C\u0022",
-        "Last-Modified": "Wed, 17 Feb 2021 22:42:18 GMT",
->>>>>>> 1814567d
-        "Server": [
-          "Windows-Azure-HDFS/1.0",
-          "Microsoft-HTTPAPI/2.0"
-        ],
-        "x-ms-client-request-id": "10e3fd45-4366-e98c-7017-3faff07d9e43",
-        "x-ms-namespace-enabled": "true",
-<<<<<<< HEAD
-        "x-ms-request-id": "c57ddec8-a01f-005e-5ead-f994bf000000",
-=======
-        "x-ms-request-id": "ff8dedd1-901f-0018-1f7e-05a038000000",
->>>>>>> 1814567d
-        "x-ms-version": "2020-06-12"
-      },
-      "ResponseBody": []
-    },
-    {
-      "RequestUri": "https://seannse.dfs.core.windows.net/test-filesystem-49da8f81-0b36-d57a-b20b-91362903746a/test-directory-d49f4072-c195-abf0-eb3e-0d76bd0402d5/test-directory-ba3e53f7-e82c-ef73-fba5-9e914c8910d5/test-file-860d1bd6-4286-b5f3-1d5a-17a79b961d8b?action=setAccessControl",
-      "RequestMethod": "PATCH",
-      "RequestHeaders": {
-        "Accept": "application/json",
-        "Authorization": "Sanitized",
-        "User-Agent": [
-<<<<<<< HEAD
-          "azsdk-net-Storage.Files.DataLake/12.7.0-alpha.20210202.1",
-          "(.NET 5.0.2; Microsoft Windows 10.0.19042)"
-        ],
-        "x-ms-client-request-id": "c08247ff-af05-175d-23bc-eb4b85476b82",
-        "x-ms-date": "Tue, 02 Feb 2021 21:54:36 GMT",
-=======
-          "azsdk-net-Storage.Files.DataLake/12.7.0-alpha.20210217.1",
-          "(.NET 5.0.3; Microsoft Windows 10.0.19042)"
-        ],
-        "x-ms-client-request-id": "c08247ff-af05-175d-23bc-eb4b85476b82",
-        "x-ms-date": "Wed, 17 Feb 2021 22:42:19 GMT",
->>>>>>> 1814567d
-        "x-ms-owner": "abd641d9-0b17-617a-8be4-64d3dd113f0e",
+        "Date": "Fri, 19 Feb 2021 19:01:57 GMT",
+        "ETag": "\u00220x8D8D508D49630AC\u0022",
+        "Last-Modified": "Fri, 19 Feb 2021 19:01:57 GMT",
+        "Server": [
+          "Windows-Azure-HDFS/1.0",
+          "Microsoft-HTTPAPI/2.0"
+        ],
+        "x-ms-client-request-id": "47889d36-c2f0-12e0-9fa3-73bb294669bf",
+        "x-ms-namespace-enabled": "true",
+        "x-ms-request-id": "da83cfb0-a01f-0061-7ef1-065c1c000000",
+        "x-ms-version": "2020-06-12"
+      },
+      "ResponseBody": []
+    },
+    {
+      "RequestUri": "https://seannse.dfs.core.windows.net/test-filesystem-1d8743d9-d7d2-35ed-6ea8-1ad023b1ffc6/test-directory-787b634a-4242-5cbd-e19c-0e1b4781920b/test-directory-8cd68da3-aeab-7b38-f154-fec711694c91/test-file-66c94bef-4c5e-374e-368e-dbcc3198b66e?action=setAccessControl",
+      "RequestMethod": "PATCH",
+      "RequestHeaders": {
+        "Accept": "application/json",
+        "Authorization": "Sanitized",
+        "User-Agent": [
+          "azsdk-net-Storage.Files.DataLake/12.7.0-alpha.20210219.1",
+          "(.NET 5.0.3; Microsoft Windows 10.0.19041)"
+        ],
+        "x-ms-client-request-id": "1b464f83-abf0-d449-16ba-4e711c8e4450",
+        "x-ms-date": "Fri, 19 Feb 2021 19:01:58 GMT",
+        "x-ms-owner": "37698186-b78c-0624-ac96-badd3f0ebbcc",
         "x-ms-permissions": "rwxrwxrwx",
         "x-ms-return-client-request-id": "true",
         "x-ms-version": "2020-06-12"
@@ -758,226 +490,144 @@
       "StatusCode": 200,
       "ResponseHeaders": {
         "Content-Length": "0",
-<<<<<<< HEAD
-        "Date": "Tue, 02 Feb 2021 21:54:36 GMT",
-        "ETag": "\u00220x8D8C7C5222DED29\u0022",
-        "Last-Modified": "Tue, 02 Feb 2021 21:54:36 GMT",
-=======
-        "Date": "Wed, 17 Feb 2021 22:42:18 GMT",
-        "ETag": "\u00220x8D8D39548220415\u0022",
-        "Last-Modified": "Wed, 17 Feb 2021 22:42:18 GMT",
->>>>>>> 1814567d
-        "Server": [
-          "Windows-Azure-HDFS/1.0",
-          "Microsoft-HTTPAPI/2.0"
-        ],
-        "x-ms-client-request-id": "c08247ff-af05-175d-23bc-eb4b85476b82",
-        "x-ms-namespace-enabled": "true",
-<<<<<<< HEAD
-        "x-ms-request-id": "c57dded1-a01f-005e-67ae-f994bf000000",
-=======
-        "x-ms-request-id": "ff8dede4-901f-0018-327e-05a038000000",
->>>>>>> 1814567d
-        "x-ms-version": "2020-06-12"
-      },
-      "ResponseBody": []
-    },
-    {
-      "RequestUri": "https://seannse.dfs.core.windows.net/test-filesystem-49da8f81-0b36-d57a-b20b-91362903746a/test-directory-d49f4072-c195-abf0-eb3e-0d76bd0402d5/test-directory-ba3e53f7-e82c-ef73-fba5-9e914c8910d5/test-file-382153cf-3fb6-0d5d-c5f8-84144c192bfa?resource=file",
-      "RequestMethod": "PUT",
-      "RequestHeaders": {
-        "Accept": "application/json",
-        "Authorization": "Sanitized",
-        "User-Agent": [
-<<<<<<< HEAD
-          "azsdk-net-Storage.Files.DataLake/12.7.0-alpha.20210202.1",
-          "(.NET 5.0.2; Microsoft Windows 10.0.19042)"
-        ],
-        "x-ms-client-request-id": "6aa374e6-4b55-c070-e974-fa0c2b49ca0a",
-        "x-ms-date": "Tue, 02 Feb 2021 21:54:36 GMT",
-=======
-          "azsdk-net-Storage.Files.DataLake/12.7.0-alpha.20210217.1",
-          "(.NET 5.0.3; Microsoft Windows 10.0.19042)"
-        ],
-        "x-ms-client-request-id": "6aa374e6-4b55-c070-e974-fa0c2b49ca0a",
-        "x-ms-date": "Wed, 17 Feb 2021 22:42:19 GMT",
->>>>>>> 1814567d
-        "x-ms-return-client-request-id": "true",
-        "x-ms-version": "2020-06-12"
-      },
-      "RequestBody": null,
-      "StatusCode": 201,
-      "ResponseHeaders": {
-        "Content-Length": "0",
-<<<<<<< HEAD
-        "Date": "Tue, 02 Feb 2021 21:54:36 GMT",
-        "ETag": "\u00220x8D8C7C522999F46\u0022",
-        "Last-Modified": "Tue, 02 Feb 2021 21:54:37 GMT",
-=======
-        "Date": "Wed, 17 Feb 2021 22:42:19 GMT",
-        "ETag": "\u00220x8D8D3954881B6B5\u0022",
-        "Last-Modified": "Wed, 17 Feb 2021 22:42:19 GMT",
->>>>>>> 1814567d
-        "Server": [
-          "Windows-Azure-HDFS/1.0",
-          "Microsoft-HTTPAPI/2.0"
-        ],
-        "x-ms-client-request-id": "6aa374e6-4b55-c070-e974-fa0c2b49ca0a",
-<<<<<<< HEAD
-        "x-ms-request-id": "c57ddedf-a01f-005e-75ae-f994bf000000",
-=======
-        "x-ms-request-id": "ff8dedff-901f-0018-4d7e-05a038000000",
->>>>>>> 1814567d
-        "x-ms-version": "2020-06-12"
-      },
-      "ResponseBody": []
-    },
-    {
-      "RequestUri": "https://seannse.dfs.core.windows.net/test-filesystem-49da8f81-0b36-d57a-b20b-91362903746a/test-directory-d49f4072-c195-abf0-eb3e-0d76bd0402d5/test-directory-ba3e53f7-e82c-ef73-fba5-9e914c8910d5/test-file-6cb7f191-c197-f087-14a4-29b323cfc1d8?resource=file",
-      "RequestMethod": "PUT",
-      "RequestHeaders": {
-        "Accept": "application/json",
-        "Authorization": "Sanitized",
-        "User-Agent": [
-<<<<<<< HEAD
-          "azsdk-net-Storage.Files.DataLake/12.7.0-alpha.20210202.1",
-          "(.NET 5.0.2; Microsoft Windows 10.0.19042)"
-        ],
-        "x-ms-client-request-id": "5afc1138-f834-24ad-ecb2-55b021bd9c1a",
-        "x-ms-date": "Tue, 02 Feb 2021 21:54:37 GMT",
-=======
-          "azsdk-net-Storage.Files.DataLake/12.7.0-alpha.20210217.1",
-          "(.NET 5.0.3; Microsoft Windows 10.0.19042)"
-        ],
-        "x-ms-client-request-id": "5afc1138-f834-24ad-ecb2-55b021bd9c1a",
-        "x-ms-date": "Wed, 17 Feb 2021 22:42:19 GMT",
->>>>>>> 1814567d
-        "x-ms-return-client-request-id": "true",
-        "x-ms-version": "2020-06-12"
-      },
-      "RequestBody": null,
-      "StatusCode": 201,
-      "ResponseHeaders": {
-        "Content-Length": "0",
-<<<<<<< HEAD
-        "Date": "Tue, 02 Feb 2021 21:54:36 GMT",
-        "ETag": "\u00220x8D8C7C522A9D758\u0022",
-        "Last-Modified": "Tue, 02 Feb 2021 21:54:37 GMT",
-=======
-        "Date": "Wed, 17 Feb 2021 22:42:19 GMT",
-        "ETag": "\u00220x8D8D395488E3684\u0022",
-        "Last-Modified": "Wed, 17 Feb 2021 22:42:19 GMT",
->>>>>>> 1814567d
-        "Server": [
-          "Windows-Azure-HDFS/1.0",
-          "Microsoft-HTTPAPI/2.0"
-        ],
-        "x-ms-client-request-id": "5afc1138-f834-24ad-ecb2-55b021bd9c1a",
-<<<<<<< HEAD
-        "x-ms-request-id": "c57ddeec-a01f-005e-02ae-f994bf000000",
-=======
-        "x-ms-request-id": "ff8dee16-901f-0018-647e-05a038000000",
->>>>>>> 1814567d
-        "x-ms-version": "2020-06-12"
-      },
-      "ResponseBody": []
-    },
-    {
-      "RequestUri": "https://seannse.dfs.core.windows.net/test-filesystem-49da8f81-0b36-d57a-b20b-91362903746a/test-directory-d49f4072-c195-abf0-eb3e-0d76bd0402d5/test-directory-ba3e53f7-e82c-ef73-fba5-9e914c8910d5/test-file-ec7922b3-f21b-cf93-4d6e-c4a602010de2?resource=file",
-      "RequestMethod": "PUT",
-      "RequestHeaders": {
-        "Accept": "application/json",
-        "Authorization": "Sanitized",
-        "User-Agent": [
-<<<<<<< HEAD
-          "azsdk-net-Storage.Files.DataLake/12.7.0-alpha.20210202.1",
-          "(.NET 5.0.2; Microsoft Windows 10.0.19042)"
-        ],
-        "x-ms-client-request-id": "c1d2a553-63b9-46aa-7d2d-0dc5340722eb",
-        "x-ms-date": "Tue, 02 Feb 2021 21:54:37 GMT",
-=======
-          "azsdk-net-Storage.Files.DataLake/12.7.0-alpha.20210217.1",
-          "(.NET 5.0.3; Microsoft Windows 10.0.19042)"
-        ],
-        "x-ms-client-request-id": "c1d2a553-63b9-46aa-7d2d-0dc5340722eb",
-        "x-ms-date": "Wed, 17 Feb 2021 22:42:19 GMT",
->>>>>>> 1814567d
-        "x-ms-return-client-request-id": "true",
-        "x-ms-version": "2020-06-12"
-      },
-      "RequestBody": null,
-      "StatusCode": 201,
-      "ResponseHeaders": {
-        "Content-Length": "0",
-<<<<<<< HEAD
-        "Date": "Tue, 02 Feb 2021 21:54:37 GMT",
-        "ETag": "\u00220x8D8C7C522B86E09\u0022",
-        "Last-Modified": "Tue, 02 Feb 2021 21:54:37 GMT",
-=======
-        "Date": "Wed, 17 Feb 2021 22:42:19 GMT",
-        "ETag": "\u00220x8D8D395489AD2AC\u0022",
-        "Last-Modified": "Wed, 17 Feb 2021 22:42:19 GMT",
->>>>>>> 1814567d
-        "Server": [
-          "Windows-Azure-HDFS/1.0",
-          "Microsoft-HTTPAPI/2.0"
-        ],
-        "x-ms-client-request-id": "c1d2a553-63b9-46aa-7d2d-0dc5340722eb",
-<<<<<<< HEAD
-        "x-ms-request-id": "c57ddefd-a01f-005e-13ae-f994bf000000",
-=======
-        "x-ms-request-id": "ff8dee36-901f-0018-047e-05a038000000",
->>>>>>> 1814567d
-        "x-ms-version": "2020-06-12"
-      },
-      "ResponseBody": []
-    },
-    {
-      "RequestUri": "https://seannse.dfs.core.windows.net/test-filesystem-49da8f81-0b36-d57a-b20b-91362903746a/test-directory-d49f4072-c195-abf0-eb3e-0d76bd0402d5/test-directory-ba3e53f7-e82c-ef73-fba5-9e914c8910d5/test-directory-be5c72a5-8a42-4c48-7ede-5b1206d06459?resource=directory",
-      "RequestMethod": "PUT",
-      "RequestHeaders": {
-        "Accept": "application/json",
-        "Authorization": "Sanitized",
-        "User-Agent": [
-<<<<<<< HEAD
-          "azsdk-net-Storage.Files.DataLake/12.7.0-alpha.20210202.1",
-          "(.NET 5.0.2; Microsoft Windows 10.0.19042)"
-        ],
-        "x-ms-client-request-id": "f81e00e6-6897-c9a8-5c85-42da089840ad",
-        "x-ms-date": "Tue, 02 Feb 2021 21:54:37 GMT",
-=======
-          "azsdk-net-Storage.Files.DataLake/12.7.0-alpha.20210217.1",
-          "(.NET 5.0.3; Microsoft Windows 10.0.19042)"
-        ],
-        "x-ms-client-request-id": "f81e00e6-6897-c9a8-5c85-42da089840ad",
-        "x-ms-date": "Wed, 17 Feb 2021 22:42:19 GMT",
->>>>>>> 1814567d
-        "x-ms-return-client-request-id": "true",
-        "x-ms-version": "2020-06-12"
-      },
-      "RequestBody": null,
-      "StatusCode": 201,
-      "ResponseHeaders": {
-        "Content-Length": "0",
-<<<<<<< HEAD
-        "Date": "Tue, 02 Feb 2021 21:54:37 GMT",
-        "ETag": "\u00220x8D8C7C522C680FD\u0022",
-        "Last-Modified": "Tue, 02 Feb 2021 21:54:37 GMT",
-=======
-        "Date": "Wed, 17 Feb 2021 22:42:19 GMT",
-        "ETag": "\u00220x8D8D39548A84F5D\u0022",
-        "Last-Modified": "Wed, 17 Feb 2021 22:42:19 GMT",
->>>>>>> 1814567d
-        "Server": [
-          "Windows-Azure-HDFS/1.0",
-          "Microsoft-HTTPAPI/2.0"
-        ],
-        "x-ms-client-request-id": "f81e00e6-6897-c9a8-5c85-42da089840ad",
-<<<<<<< HEAD
-        "x-ms-request-id": "c57ddf11-a01f-005e-27ae-f994bf000000",
-=======
-        "x-ms-request-id": "ff8dee5c-901f-0018-2a7e-05a038000000",
->>>>>>> 1814567d
+        "Date": "Fri, 19 Feb 2021 19:01:57 GMT",
+        "ETag": "\u00220x8D8D508D4A2CE1A\u0022",
+        "Last-Modified": "Fri, 19 Feb 2021 19:01:57 GMT",
+        "Server": [
+          "Windows-Azure-HDFS/1.0",
+          "Microsoft-HTTPAPI/2.0"
+        ],
+        "x-ms-client-request-id": "1b464f83-abf0-d449-16ba-4e711c8e4450",
+        "x-ms-namespace-enabled": "true",
+        "x-ms-request-id": "da83cfbd-a01f-0061-0bf1-065c1c000000",
+        "x-ms-version": "2020-06-12"
+      },
+      "ResponseBody": []
+    },
+    {
+      "RequestUri": "https://seannse.dfs.core.windows.net/test-filesystem-1d8743d9-d7d2-35ed-6ea8-1ad023b1ffc6/test-directory-787b634a-4242-5cbd-e19c-0e1b4781920b/test-directory-8cd68da3-aeab-7b38-f154-fec711694c91/test-file-3094a3af-2192-2928-433d-617f43a2a490?resource=file",
+      "RequestMethod": "PUT",
+      "RequestHeaders": {
+        "Accept": "application/json",
+        "Authorization": "Sanitized",
+        "User-Agent": [
+          "azsdk-net-Storage.Files.DataLake/12.7.0-alpha.20210219.1",
+          "(.NET 5.0.3; Microsoft Windows 10.0.19041)"
+        ],
+        "x-ms-client-request-id": "cb8e2e2d-727a-6116-271d-d7b34ac99073",
+        "x-ms-date": "Fri, 19 Feb 2021 19:01:58 GMT",
+        "x-ms-return-client-request-id": "true",
+        "x-ms-version": "2020-06-12"
+      },
+      "RequestBody": null,
+      "StatusCode": 201,
+      "ResponseHeaders": {
+        "Content-Length": "0",
+        "Date": "Fri, 19 Feb 2021 19:01:57 GMT",
+        "ETag": "\u00220x8D8D508D4FA2439\u0022",
+        "Last-Modified": "Fri, 19 Feb 2021 19:01:58 GMT",
+        "Server": [
+          "Windows-Azure-HDFS/1.0",
+          "Microsoft-HTTPAPI/2.0"
+        ],
+        "x-ms-client-request-id": "cb8e2e2d-727a-6116-271d-d7b34ac99073",
+        "x-ms-request-id": "da83cfc7-a01f-0061-15f1-065c1c000000",
+        "x-ms-version": "2020-06-12"
+      },
+      "ResponseBody": []
+    },
+    {
+      "RequestUri": "https://seannse.dfs.core.windows.net/test-filesystem-1d8743d9-d7d2-35ed-6ea8-1ad023b1ffc6/test-directory-787b634a-4242-5cbd-e19c-0e1b4781920b/test-directory-8cd68da3-aeab-7b38-f154-fec711694c91/test-file-5070bd16-6955-614f-d414-95189c93695a?resource=file",
+      "RequestMethod": "PUT",
+      "RequestHeaders": {
+        "Accept": "application/json",
+        "Authorization": "Sanitized",
+        "User-Agent": [
+          "azsdk-net-Storage.Files.DataLake/12.7.0-alpha.20210219.1",
+          "(.NET 5.0.3; Microsoft Windows 10.0.19041)"
+        ],
+        "x-ms-client-request-id": "017e11e9-de77-c301-de2c-f666ddfec593",
+        "x-ms-date": "Fri, 19 Feb 2021 19:01:59 GMT",
+        "x-ms-return-client-request-id": "true",
+        "x-ms-version": "2020-06-12"
+      },
+      "RequestBody": null,
+      "StatusCode": 201,
+      "ResponseHeaders": {
+        "Content-Length": "0",
+        "Date": "Fri, 19 Feb 2021 19:01:57 GMT",
+        "ETag": "\u00220x8D8D508D508787A\u0022",
+        "Last-Modified": "Fri, 19 Feb 2021 19:01:58 GMT",
+        "Server": [
+          "Windows-Azure-HDFS/1.0",
+          "Microsoft-HTTPAPI/2.0"
+        ],
+        "x-ms-client-request-id": "017e11e9-de77-c301-de2c-f666ddfec593",
+        "x-ms-request-id": "da83cfd8-a01f-0061-26f1-065c1c000000",
+        "x-ms-version": "2020-06-12"
+      },
+      "ResponseBody": []
+    },
+    {
+      "RequestUri": "https://seannse.dfs.core.windows.net/test-filesystem-1d8743d9-d7d2-35ed-6ea8-1ad023b1ffc6/test-directory-787b634a-4242-5cbd-e19c-0e1b4781920b/test-directory-8cd68da3-aeab-7b38-f154-fec711694c91/test-file-40a57cb3-7b77-3d5f-a8e3-9b7fb66ceab9?resource=file",
+      "RequestMethod": "PUT",
+      "RequestHeaders": {
+        "Accept": "application/json",
+        "Authorization": "Sanitized",
+        "User-Agent": [
+          "azsdk-net-Storage.Files.DataLake/12.7.0-alpha.20210219.1",
+          "(.NET 5.0.3; Microsoft Windows 10.0.19041)"
+        ],
+        "x-ms-client-request-id": "f9301f10-f575-6e59-b140-589442820c72",
+        "x-ms-date": "Fri, 19 Feb 2021 19:01:59 GMT",
+        "x-ms-return-client-request-id": "true",
+        "x-ms-version": "2020-06-12"
+      },
+      "RequestBody": null,
+      "StatusCode": 201,
+      "ResponseHeaders": {
+        "Content-Length": "0",
+        "Date": "Fri, 19 Feb 2021 19:01:58 GMT",
+        "ETag": "\u00220x8D8D508D5155B3F\u0022",
+        "Last-Modified": "Fri, 19 Feb 2021 19:01:58 GMT",
+        "Server": [
+          "Windows-Azure-HDFS/1.0",
+          "Microsoft-HTTPAPI/2.0"
+        ],
+        "x-ms-client-request-id": "f9301f10-f575-6e59-b140-589442820c72",
+        "x-ms-request-id": "da83cfe5-a01f-0061-33f1-065c1c000000",
+        "x-ms-version": "2020-06-12"
+      },
+      "ResponseBody": []
+    },
+    {
+      "RequestUri": "https://seannse.dfs.core.windows.net/test-filesystem-1d8743d9-d7d2-35ed-6ea8-1ad023b1ffc6/test-directory-787b634a-4242-5cbd-e19c-0e1b4781920b/test-directory-8cd68da3-aeab-7b38-f154-fec711694c91/test-directory-18873c41-3acf-4b7e-9975-38e843785af9?resource=directory",
+      "RequestMethod": "PUT",
+      "RequestHeaders": {
+        "Accept": "application/json",
+        "Authorization": "Sanitized",
+        "User-Agent": [
+          "azsdk-net-Storage.Files.DataLake/12.7.0-alpha.20210219.1",
+          "(.NET 5.0.3; Microsoft Windows 10.0.19041)"
+        ],
+        "x-ms-client-request-id": "a5a5c582-9727-d6e8-a1e5-5f00bc712a38",
+        "x-ms-date": "Fri, 19 Feb 2021 19:01:59 GMT",
+        "x-ms-return-client-request-id": "true",
+        "x-ms-version": "2020-06-12"
+      },
+      "RequestBody": null,
+      "StatusCode": 201,
+      "ResponseHeaders": {
+        "Content-Length": "0",
+        "Date": "Fri, 19 Feb 2021 19:01:58 GMT",
+        "ETag": "\u00220x8D8D508D5243EC8\u0022",
+        "Last-Modified": "Fri, 19 Feb 2021 19:01:58 GMT",
+        "Server": [
+          "Windows-Azure-HDFS/1.0",
+          "Microsoft-HTTPAPI/2.0"
+        ],
+        "x-ms-client-request-id": "a5a5c582-9727-d6e8-a1e5-5f00bc712a38",
+        "x-ms-request-id": "da83cff5-a01f-0061-43f1-065c1c000000",
         "x-ms-version": "2020-06-12"
       },
       "ResponseBody": []
@@ -990,322 +640,198 @@
         "Authorization": "Sanitized",
         "Content-Length": "59",
         "Content-Type": "application/xml",
-<<<<<<< HEAD
-        "traceparent": "00-9c5383666e6af44b8266ea436eabe698-bdabc02b9144d044-00",
-        "User-Agent": [
-          "azsdk-net-Storage.Files.DataLake/12.7.0-alpha.20210202.1",
-          "(.NET 5.0.2; Microsoft Windows 10.0.19042)"
-=======
-        "traceparent": "00-143a484a8d44e046bd594bd87858080f-419e8af6360bcd45-00",
-        "User-Agent": [
-          "azsdk-net-Storage.Files.DataLake/12.7.0-alpha.20210217.1",
-          "(.NET 5.0.3; Microsoft Windows 10.0.19042)"
->>>>>>> 1814567d
-        ],
-        "x-ms-client-request-id": "062cd177-6bb1-dfc2-3189-00a8094fe81f",
-        "x-ms-return-client-request-id": "true",
-        "x-ms-version": "2020-06-12"
-      },
-<<<<<<< HEAD
-      "RequestBody": "\u003CKeyInfo\u003E\u003CExpiry\u003E2021-02-02T22:54:37Z\u003C/Expiry\u003E\u003C/KeyInfo\u003E",
+        "traceparent": "00-54f4e0de40a25a459510450efb1b1074-f9b9481f2c5ecc40-00",
+        "User-Agent": [
+          "azsdk-net-Storage.Files.DataLake/12.7.0-alpha.20210219.1",
+          "(.NET 5.0.3; Microsoft Windows 10.0.19041)"
+        ],
+        "x-ms-client-request-id": "7e66b388-b4d3-9bd1-fc98-f55691432cf9",
+        "x-ms-return-client-request-id": "true",
+        "x-ms-version": "2020-06-12"
+      },
+      "RequestBody": "\uFEFF\u003CKeyInfo\u003E\u003CExpiry\u003E2021-02-19T20:01:59Z\u003C/Expiry\u003E\u003C/KeyInfo\u003E",
       "StatusCode": 200,
       "ResponseHeaders": {
         "Content-Type": "application/xml",
-        "Date": "Tue, 02 Feb 2021 21:54:37 GMT",
-=======
-      "RequestBody": "\uFEFF\u003CKeyInfo\u003E\u003CExpiry\u003E2021-02-17T23:42:19Z\u003C/Expiry\u003E\u003C/KeyInfo\u003E",
-      "StatusCode": 200,
-      "ResponseHeaders": {
-        "Content-Type": "application/xml",
-        "Date": "Wed, 17 Feb 2021 22:42:19 GMT",
->>>>>>> 1814567d
+        "Date": "Fri, 19 Feb 2021 19:01:58 GMT",
         "Server": [
           "Windows-Azure-Blob/1.0",
           "Microsoft-HTTPAPI/2.0"
         ],
         "Transfer-Encoding": "chunked",
-        "x-ms-client-request-id": "062cd177-6bb1-dfc2-3189-00a8094fe81f",
-<<<<<<< HEAD
-        "x-ms-request-id": "45fbd8b5-401e-009d-7aae-f98de5000000",
-        "x-ms-version": "2020-06-12"
-      },
-      "ResponseBody": "\uFEFF\u003C?xml version=\u00221.0\u0022 encoding=\u0022utf-8\u0022?\u003E\u003CUserDelegationKey\u003E\u003CSignedOid\u003Ec4f48289-bb84-4086-b250-6f94a8f64cee\u003C/SignedOid\u003E\u003CSignedTid\u003E72f988bf-86f1-41af-91ab-2d7cd011db47\u003C/SignedTid\u003E\u003CSignedStart\u003E2021-02-02T21:54:38Z\u003C/SignedStart\u003E\u003CSignedExpiry\u003E2021-02-02T22:54:37Z\u003C/SignedExpiry\u003E\u003CSignedService\u003Eb\u003C/SignedService\u003E\u003CSignedVersion\u003E2020-06-12\u003C/SignedVersion\u003E\u003CValue\u003EY9b\u002BguqLlCY7x\u002BQ\u002BmFIJcOotphypLSk4aYJupHjagJg=\u003C/Value\u003E\u003C/UserDelegationKey\u003E"
-    },
-    {
-      "RequestUri": "https://seannse.dfs.core.windows.net/test-filesystem-49da8f81-0b36-d57a-b20b-91362903746a/test-directory-d49f4072-c195-abf0-eb3e-0d76bd0402d5?skoid=c4f48289-bb84-4086-b250-6f94a8f64cee\u0026sktid=72f988bf-86f1-41af-91ab-2d7cd011db47\u0026skt=2021-02-02T21%3A54%3A38Z\u0026ske=2021-02-02T22%3A54%3A37Z\u0026sks=b\u0026skv=2020-06-12\u0026sv=2020-06-12\u0026st=2021-02-02T20%3A54%3A37Z\u0026se=2021-02-02T22%3A54%3A37Z\u0026sr=c\u0026sp=racwdlmeop\u0026suoid=abd641d9-0b17-617a-8be4-64d3dd113f0e\u0026sig=Sanitized\u0026action=setAccessControlRecursive\u0026mode=set\u0026forceFlag=true\u0026maxRecords=2",
-=======
-        "x-ms-request-id": "ce131838-601e-00b5-4d7e-05ec4d000000",
-        "x-ms-version": "2020-06-12"
-      },
-      "ResponseBody": "\uFEFF\u003C?xml version=\u00221.0\u0022 encoding=\u0022utf-8\u0022?\u003E\u003CUserDelegationKey\u003E\u003CSignedOid\u003Ec4f48289-bb84-4086-b250-6f94a8f64cee\u003C/SignedOid\u003E\u003CSignedTid\u003E72f988bf-86f1-41af-91ab-2d7cd011db47\u003C/SignedTid\u003E\u003CSignedStart\u003E2021-02-17T22:42:20Z\u003C/SignedStart\u003E\u003CSignedExpiry\u003E2021-02-17T23:42:19Z\u003C/SignedExpiry\u003E\u003CSignedService\u003Eb\u003C/SignedService\u003E\u003CSignedVersion\u003E2020-06-12\u003C/SignedVersion\u003E\u003CValue\u003EMbJ\u002BL0DvuZErd9GgCjHswEUQrYxG1SPMlHS/HqByBdc=\u003C/Value\u003E\u003C/UserDelegationKey\u003E"
-    },
-    {
-      "RequestUri": "https://seannse.dfs.core.windows.net/test-filesystem-49da8f81-0b36-d57a-b20b-91362903746a/test-directory-d49f4072-c195-abf0-eb3e-0d76bd0402d5?skoid=c4f48289-bb84-4086-b250-6f94a8f64cee\u0026sktid=72f988bf-86f1-41af-91ab-2d7cd011db47\u0026skt=2021-02-17T22%3A42%3A20Z\u0026ske=2021-02-17T23%3A42%3A19Z\u0026sks=b\u0026skv=2020-06-12\u0026sv=2020-06-12\u0026st=2021-02-17T21%3A42%3A19Z\u0026se=2021-02-17T23%3A42%3A19Z\u0026sr=c\u0026sp=racwdlmeop\u0026suoid=abd641d9-0b17-617a-8be4-64d3dd113f0e\u0026sig=Sanitized\u0026action=setAccessControlRecursive\u0026mode=set\u0026forceFlag=true\u0026maxRecords=2",
->>>>>>> 1814567d
-      "RequestMethod": "PATCH",
-      "RequestHeaders": {
-        "Accept": "application/json",
-        "User-Agent": [
-<<<<<<< HEAD
-          "azsdk-net-Storage.Files.DataLake/12.7.0-alpha.20210202.1",
-          "(.NET 5.0.2; Microsoft Windows 10.0.19042)"
-=======
-          "azsdk-net-Storage.Files.DataLake/12.7.0-alpha.20210217.1",
-          "(.NET 5.0.3; Microsoft Windows 10.0.19042)"
->>>>>>> 1814567d
+        "x-ms-client-request-id": "7e66b388-b4d3-9bd1-fc98-f55691432cf9",
+        "x-ms-request-id": "cb120567-b01e-006d-39f1-06cb14000000",
+        "x-ms-version": "2020-06-12"
+      },
+      "ResponseBody": "\uFEFF\u003C?xml version=\u00221.0\u0022 encoding=\u0022utf-8\u0022?\u003E\u003CUserDelegationKey\u003E\u003CSignedOid\u003Ec4f48289-bb84-4086-b250-6f94a8f64cee\u003C/SignedOid\u003E\u003CSignedTid\u003E72f988bf-86f1-41af-91ab-2d7cd011db47\u003C/SignedTid\u003E\u003CSignedStart\u003E2021-02-19T19:01:58Z\u003C/SignedStart\u003E\u003CSignedExpiry\u003E2021-02-19T20:01:59Z\u003C/SignedExpiry\u003E\u003CSignedService\u003Eb\u003C/SignedService\u003E\u003CSignedVersion\u003E2020-06-12\u003C/SignedVersion\u003E\u003CValue\u003E8o3BVXYEs1FGOkraJhaORm04kMYtPa\u002B9Q2O3unqJKSQ=\u003C/Value\u003E\u003C/UserDelegationKey\u003E"
+    },
+    {
+      "RequestUri": "https://seannse.dfs.core.windows.net/test-filesystem-1d8743d9-d7d2-35ed-6ea8-1ad023b1ffc6/test-directory-787b634a-4242-5cbd-e19c-0e1b4781920b?skoid=c4f48289-bb84-4086-b250-6f94a8f64cee\u0026sktid=72f988bf-86f1-41af-91ab-2d7cd011db47\u0026skt=2021-02-19T19%3A01%3A58Z\u0026ske=2021-02-19T20%3A01%3A59Z\u0026sks=b\u0026skv=2020-06-12\u0026sv=2020-06-12\u0026st=2021-02-19T18%3A01%3A59Z\u0026se=2021-02-19T20%3A01%3A59Z\u0026sr=c\u0026sp=racwdlmeop\u0026suoid=37698186-b78c-0624-ac96-badd3f0ebbcc\u0026sig=Sanitized\u0026action=setAccessControlRecursive\u0026mode=set\u0026forceFlag=true\u0026maxRecords=2",
+      "RequestMethod": "PATCH",
+      "RequestHeaders": {
+        "Accept": "application/json",
+        "User-Agent": [
+          "azsdk-net-Storage.Files.DataLake/12.7.0-alpha.20210219.1",
+          "(.NET 5.0.3; Microsoft Windows 10.0.19041)"
         ],
         "x-ms-acl": "user::rwx,group::r--,other::---,mask::rwx",
-        "x-ms-client-request-id": "3662a292-3a6c-5dfc-f19d-292bc5144ffa",
-        "x-ms-return-client-request-id": "true",
-        "x-ms-version": "2020-06-12"
-      },
-      "RequestBody": null,
-      "StatusCode": 200,
-      "ResponseHeaders": {
-<<<<<<< HEAD
-        "Date": "Tue, 02 Feb 2021 21:54:38 GMT",
-=======
-        "Date": "Wed, 17 Feb 2021 22:42:20 GMT",
->>>>>>> 1814567d
+        "x-ms-client-request-id": "097814a9-ab0b-3165-8dc6-607b80dfbeb5",
+        "x-ms-return-client-request-id": "true",
+        "x-ms-version": "2020-06-12"
+      },
+      "RequestBody": null,
+      "StatusCode": 200,
+      "ResponseHeaders": {
+        "Date": "Fri, 19 Feb 2021 19:01:58 GMT",
         "Server": [
           "Windows-Azure-HDFS/1.0",
           "Microsoft-HTTPAPI/2.0"
         ],
         "Transfer-Encoding": "chunked",
-        "x-ms-client-request-id": "3662a292-3a6c-5dfc-f19d-292bc5144ffa",
-<<<<<<< HEAD
-        "x-ms-continuation": "VBbXif\u002Bc07Xc2iwY/AEY9gEvc2Vhbm5zZQEwMUQ1Nzk5MkM5NzE0OEMyL3Rlc3QtZmlsZXN5c3RlbS00OWRhOGY4MS0wYjM2LWQ1N2EtYjIwYi05MTM2MjkwMzc0NmEBMDFENkY5QURGRjE1NUI0Ri90ZXN0LWRpcmVjdG9yeS1kNDlmNDA3Mi1jMTk1LWFiZjAtZWIzZS0wZDc2YmQwNDAyZDUvdGVzdC1kaXJlY3RvcnktMjAzMGRkYjYtZTA2YS02ZGQ0LWI5ZjUtZWI5YjhmZjAxNTY1L3Rlc3QtZmlsZS02OWIyYjJiMy02ZjVhLWZmZWUtNWEwNS02YTEzMjJiZjBhMDAWAAAA",
-        "x-ms-namespace-enabled": "true",
-        "x-ms-request-id": "8d658fa6-101f-0064-52ae-f98ec7000000",
-=======
-        "x-ms-continuation": "VBaqvrDyuqPO\u002BbIBGPwBGPYBL3NlYW5uc2UBMDFENTc5OTJDOTcxNDhDMi90ZXN0LWZpbGVzeXN0ZW0tNDlkYThmODEtMGIzNi1kNTdhLWIyMGItOTEzNjI5MDM3NDZhATAxRDcwNTdFMjUxOENGMjYvdGVzdC1kaXJlY3RvcnktZDQ5ZjQwNzItYzE5NS1hYmYwLWViM2UtMGQ3NmJkMDQwMmQ1L3Rlc3QtZGlyZWN0b3J5LTIwMzBkZGI2LWUwNmEtNmRkNC1iOWY1LWViOWI4ZmYwMTU2NS90ZXN0LWZpbGUtNjliMmIyYjMtNmY1YS1mZmVlLTVhMDUtNmExMzIyYmYwYTAwFgAAAA==",
-        "x-ms-namespace-enabled": "true",
-        "x-ms-request-id": "0f0c1588-801f-0076-097e-05f517000000",
->>>>>>> 1814567d
+        "x-ms-client-request-id": "097814a9-ab0b-3165-8dc6-607b80dfbeb5",
+        "x-ms-continuation": "VBbV5saoociDk10Y/AEY9gEvc2Vhbm5zZQEwMUQ1Nzk5MkM5NzE0OEMyL3Rlc3QtZmlsZXN5c3RlbS0xZDg3NDNkOS1kN2QyLTM1ZWQtNmVhOC0xYWQwMjNiMWZmYzYBMDFENzA2RjFCMUJBMTgyOS90ZXN0LWRpcmVjdG9yeS03ODdiNjM0YS00MjQyLTVjYmQtZTE5Yy0wZTFiNDc4MTkyMGIvdGVzdC1kaXJlY3RvcnktMzE5ZWQ5MjctMWU1NC1lODI4LTVlZWEtNDlhMzU4N2UyNzcxL3Rlc3QtZmlsZS02OWQ4ZDQ1Ny0zZjE3LWZhMGQtZTY0OC1iM2Y5NzU1N2RhYjEWAAAA",
+        "x-ms-namespace-enabled": "true",
+        "x-ms-request-id": "da83d01e-a01f-0061-6cf1-065c1c000000",
         "x-ms-version": "2020-06-12"
       },
       "ResponseBody": "eyJkaXJlY3Rvcmllc1N1Y2Nlc3NmdWwiOjIsImZhaWxlZEVudHJpZXMiOltdLCJmYWlsdXJlQ291bnQiOjAsImZpbGVzU3VjY2Vzc2Z1bCI6MH0K"
     },
     {
-<<<<<<< HEAD
-      "RequestUri": "https://seannse.dfs.core.windows.net/test-filesystem-49da8f81-0b36-d57a-b20b-91362903746a/test-directory-d49f4072-c195-abf0-eb3e-0d76bd0402d5?skoid=c4f48289-bb84-4086-b250-6f94a8f64cee\u0026sktid=72f988bf-86f1-41af-91ab-2d7cd011db47\u0026skt=2021-02-02T21%3A54%3A38Z\u0026ske=2021-02-02T22%3A54%3A37Z\u0026sks=b\u0026skv=2020-06-12\u0026sv=2020-06-12\u0026st=2021-02-02T20%3A54%3A37Z\u0026se=2021-02-02T22%3A54%3A37Z\u0026sr=c\u0026sp=racwdlmeop\u0026suoid=abd641d9-0b17-617a-8be4-64d3dd113f0e\u0026sig=Sanitized\u0026action=setAccessControlRecursive\u0026continuation=VBbXif%2Bc07Xc2iwY%2FAEY9gEvc2Vhbm5zZQEwMUQ1Nzk5MkM5NzE0OEMyL3Rlc3QtZmlsZXN5c3RlbS00OWRhOGY4MS0wYjM2LWQ1N2EtYjIwYi05MTM2MjkwMzc0NmEBMDFENkY5QURGRjE1NUI0Ri90ZXN0LWRpcmVjdG9yeS1kNDlmNDA3Mi1jMTk1LWFiZjAtZWIzZS0wZDc2YmQwNDAyZDUvdGVzdC1kaXJlY3RvcnktMjAzMGRkYjYtZTA2YS02ZGQ0LWI5ZjUtZWI5YjhmZjAxNTY1L3Rlc3QtZmlsZS02OWIyYjJiMy02ZjVhLWZmZWUtNWEwNS02YTEzMjJiZjBhMDAWAAAA\u0026mode=set\u0026forceFlag=true\u0026maxRecords=2",
-=======
-      "RequestUri": "https://seannse.dfs.core.windows.net/test-filesystem-49da8f81-0b36-d57a-b20b-91362903746a/test-directory-d49f4072-c195-abf0-eb3e-0d76bd0402d5?skoid=c4f48289-bb84-4086-b250-6f94a8f64cee\u0026sktid=72f988bf-86f1-41af-91ab-2d7cd011db47\u0026skt=2021-02-17T22%3A42%3A20Z\u0026ske=2021-02-17T23%3A42%3A19Z\u0026sks=b\u0026skv=2020-06-12\u0026sv=2020-06-12\u0026st=2021-02-17T21%3A42%3A19Z\u0026se=2021-02-17T23%3A42%3A19Z\u0026sr=c\u0026sp=racwdlmeop\u0026suoid=abd641d9-0b17-617a-8be4-64d3dd113f0e\u0026sig=Sanitized\u0026action=setAccessControlRecursive\u0026mode=set\u0026continuation=VBaqvrDyuqPO%2BbIBGPwBGPYBL3NlYW5uc2UBMDFENTc5OTJDOTcxNDhDMi90ZXN0LWZpbGVzeXN0ZW0tNDlkYThmODEtMGIzNi1kNTdhLWIyMGItOTEzNjI5MDM3NDZhATAxRDcwNTdFMjUxOENGMjYvdGVzdC1kaXJlY3RvcnktZDQ5ZjQwNzItYzE5NS1hYmYwLWViM2UtMGQ3NmJkMDQwMmQ1L3Rlc3QtZGlyZWN0b3J5LTIwMzBkZGI2LWUwNmEtNmRkNC1iOWY1LWViOWI4ZmYwMTU2NS90ZXN0LWZpbGUtNjliMmIyYjMtNmY1YS1mZmVlLTVhMDUtNmExMzIyYmYwYTAwFgAAAA%3D%3D\u0026forceFlag=true\u0026maxRecords=2",
->>>>>>> 1814567d
-      "RequestMethod": "PATCH",
-      "RequestHeaders": {
-        "Accept": "application/json",
-        "User-Agent": [
-<<<<<<< HEAD
-          "azsdk-net-Storage.Files.DataLake/12.7.0-alpha.20210202.1",
-          "(.NET 5.0.2; Microsoft Windows 10.0.19042)"
-=======
-          "azsdk-net-Storage.Files.DataLake/12.7.0-alpha.20210217.1",
-          "(.NET 5.0.3; Microsoft Windows 10.0.19042)"
->>>>>>> 1814567d
+      "RequestUri": "https://seannse.dfs.core.windows.net/test-filesystem-1d8743d9-d7d2-35ed-6ea8-1ad023b1ffc6/test-directory-787b634a-4242-5cbd-e19c-0e1b4781920b?skoid=c4f48289-bb84-4086-b250-6f94a8f64cee\u0026sktid=72f988bf-86f1-41af-91ab-2d7cd011db47\u0026skt=2021-02-19T19%3A01%3A58Z\u0026ske=2021-02-19T20%3A01%3A59Z\u0026sks=b\u0026skv=2020-06-12\u0026sv=2020-06-12\u0026st=2021-02-19T18%3A01%3A59Z\u0026se=2021-02-19T20%3A01%3A59Z\u0026sr=c\u0026sp=racwdlmeop\u0026suoid=37698186-b78c-0624-ac96-badd3f0ebbcc\u0026sig=Sanitized\u0026action=setAccessControlRecursive\u0026continuation=VBbV5saoociDk10Y%2FAEY9gEvc2Vhbm5zZQEwMUQ1Nzk5MkM5NzE0OEMyL3Rlc3QtZmlsZXN5c3RlbS0xZDg3NDNkOS1kN2QyLTM1ZWQtNmVhOC0xYWQwMjNiMWZmYzYBMDFENzA2RjFCMUJBMTgyOS90ZXN0LWRpcmVjdG9yeS03ODdiNjM0YS00MjQyLTVjYmQtZTE5Yy0wZTFiNDc4MTkyMGIvdGVzdC1kaXJlY3RvcnktMzE5ZWQ5MjctMWU1NC1lODI4LTVlZWEtNDlhMzU4N2UyNzcxL3Rlc3QtZmlsZS02OWQ4ZDQ1Ny0zZjE3LWZhMGQtZTY0OC1iM2Y5NzU1N2RhYjEWAAAA\u0026mode=set\u0026forceFlag=true\u0026maxRecords=2",
+      "RequestMethod": "PATCH",
+      "RequestHeaders": {
+        "Accept": "application/json",
+        "User-Agent": [
+          "azsdk-net-Storage.Files.DataLake/12.7.0-alpha.20210219.1",
+          "(.NET 5.0.3; Microsoft Windows 10.0.19041)"
         ],
         "x-ms-acl": "user::rwx,group::r--,other::---,mask::rwx",
-        "x-ms-client-request-id": "661647b6-b1ec-bab3-ea7d-b4c2e2a95b2e",
-        "x-ms-return-client-request-id": "true",
-        "x-ms-version": "2020-06-12"
-      },
-      "RequestBody": null,
-      "StatusCode": 200,
-      "ResponseHeaders": {
-<<<<<<< HEAD
-        "Date": "Tue, 02 Feb 2021 21:54:38 GMT",
-=======
-        "Date": "Wed, 17 Feb 2021 22:42:20 GMT",
->>>>>>> 1814567d
+        "x-ms-client-request-id": "7dadfe21-23cb-eaee-3bbc-23272ff68bae",
+        "x-ms-return-client-request-id": "true",
+        "x-ms-version": "2020-06-12"
+      },
+      "RequestBody": null,
+      "StatusCode": 200,
+      "ResponseHeaders": {
+        "Date": "Fri, 19 Feb 2021 19:01:58 GMT",
         "Server": [
           "Windows-Azure-HDFS/1.0",
           "Microsoft-HTTPAPI/2.0"
         ],
         "Transfer-Encoding": "chunked",
-        "x-ms-client-request-id": "661647b6-b1ec-bab3-ea7d-b4c2e2a95b2e",
-<<<<<<< HEAD
-        "x-ms-continuation": "VBanwJbDt8nS\u002BXIYzQEYxwEvc2Vhbm5zZQEwMUQ1Nzk5MkM5NzE0OEMyL3Rlc3QtZmlsZXN5c3RlbS00OWRhOGY4MS0wYjM2LWQ1N2EtYjIwYi05MTM2MjkwMzc0NmEBMDFENkY5QURGRjE1NUI0Ri90ZXN0LWRpcmVjdG9yeS1kNDlmNDA3Mi1jMTk1LWFiZjAtZWIzZS0wZDc2YmQwNDAyZDUvdGVzdC1kaXJlY3RvcnktYmEzZTUzZjctZTgyYy1lZjczLWZiYTUtOWU5MTRjODkxMGQ1FgAAAA==",
-        "x-ms-namespace-enabled": "true",
-        "x-ms-request-id": "8d658ff0-101f-0064-1cae-f98ec7000000",
-=======
-        "x-ms-continuation": "VBaOqtfSx9OUwFAYzQEYxwEvc2Vhbm5zZQEwMUQ1Nzk5MkM5NzE0OEMyL3Rlc3QtZmlsZXN5c3RlbS00OWRhOGY4MS0wYjM2LWQ1N2EtYjIwYi05MTM2MjkwMzc0NmEBMDFENzA1N0UyNTE4Q0YyNi90ZXN0LWRpcmVjdG9yeS1kNDlmNDA3Mi1jMTk1LWFiZjAtZWIzZS0wZDc2YmQwNDAyZDUvdGVzdC1kaXJlY3RvcnktYmEzZTUzZjctZTgyYy1lZjczLWZiYTUtOWU5MTRjODkxMGQ1FgAAAA==",
-        "x-ms-namespace-enabled": "true",
-        "x-ms-request-id": "0f0c15d8-801f-0076-597e-05f517000000",
->>>>>>> 1814567d
+        "x-ms-client-request-id": "7dadfe21-23cb-eaee-3bbc-23272ff68bae",
+        "x-ms-continuation": "VBa4sdHMppHF9tIBGM0BGMcBL3NlYW5uc2UBMDFENTc5OTJDOTcxNDhDMi90ZXN0LWZpbGVzeXN0ZW0tMWQ4NzQzZDktZDdkMi0zNWVkLTZlYTgtMWFkMDIzYjFmZmM2ATAxRDcwNkYxQjFCQTE4MjkvdGVzdC1kaXJlY3RvcnktNzg3YjYzNGEtNDI0Mi01Y2JkLWUxOWMtMGUxYjQ3ODE5MjBiL3Rlc3QtZGlyZWN0b3J5LThjZDY4ZGEzLWFlYWItN2IzOC1mMTU0LWZlYzcxMTY5NGM5MRYAAAA=",
+        "x-ms-namespace-enabled": "true",
+        "x-ms-request-id": "da83d042-a01f-0061-08f1-065c1c000000",
         "x-ms-version": "2020-06-12"
       },
       "ResponseBody": "eyJkaXJlY3Rvcmllc1N1Y2Nlc3NmdWwiOjAsImZhaWxlZEVudHJpZXMiOltdLCJmYWlsdXJlQ291bnQiOjAsImZpbGVzU3VjY2Vzc2Z1bCI6Mn0K"
     },
     {
-<<<<<<< HEAD
-      "RequestUri": "https://seannse.dfs.core.windows.net/test-filesystem-49da8f81-0b36-d57a-b20b-91362903746a/test-directory-d49f4072-c195-abf0-eb3e-0d76bd0402d5?skoid=c4f48289-bb84-4086-b250-6f94a8f64cee\u0026sktid=72f988bf-86f1-41af-91ab-2d7cd011db47\u0026skt=2021-02-02T21%3A54%3A38Z\u0026ske=2021-02-02T22%3A54%3A37Z\u0026sks=b\u0026skv=2020-06-12\u0026sv=2020-06-12\u0026st=2021-02-02T20%3A54%3A37Z\u0026se=2021-02-02T22%3A54%3A37Z\u0026sr=c\u0026sp=racwdlmeop\u0026suoid=abd641d9-0b17-617a-8be4-64d3dd113f0e\u0026sig=Sanitized\u0026action=setAccessControlRecursive\u0026continuation=VBanwJbDt8nS%2BXIYzQEYxwEvc2Vhbm5zZQEwMUQ1Nzk5MkM5NzE0OEMyL3Rlc3QtZmlsZXN5c3RlbS00OWRhOGY4MS0wYjM2LWQ1N2EtYjIwYi05MTM2MjkwMzc0NmEBMDFENkY5QURGRjE1NUI0Ri90ZXN0LWRpcmVjdG9yeS1kNDlmNDA3Mi1jMTk1LWFiZjAtZWIzZS0wZDc2YmQwNDAyZDUvdGVzdC1kaXJlY3RvcnktYmEzZTUzZjctZTgyYy1lZjczLWZiYTUtOWU5MTRjODkxMGQ1FgAAAA%3D%3D\u0026mode=set\u0026forceFlag=true\u0026maxRecords=2",
-=======
-      "RequestUri": "https://seannse.dfs.core.windows.net/test-filesystem-49da8f81-0b36-d57a-b20b-91362903746a/test-directory-d49f4072-c195-abf0-eb3e-0d76bd0402d5?skoid=c4f48289-bb84-4086-b250-6f94a8f64cee\u0026sktid=72f988bf-86f1-41af-91ab-2d7cd011db47\u0026skt=2021-02-17T22%3A42%3A20Z\u0026ske=2021-02-17T23%3A42%3A19Z\u0026sks=b\u0026skv=2020-06-12\u0026sv=2020-06-12\u0026st=2021-02-17T21%3A42%3A19Z\u0026se=2021-02-17T23%3A42%3A19Z\u0026sr=c\u0026sp=racwdlmeop\u0026suoid=abd641d9-0b17-617a-8be4-64d3dd113f0e\u0026sig=Sanitized\u0026action=setAccessControlRecursive\u0026mode=set\u0026continuation=VBaOqtfSx9OUwFAYzQEYxwEvc2Vhbm5zZQEwMUQ1Nzk5MkM5NzE0OEMyL3Rlc3QtZmlsZXN5c3RlbS00OWRhOGY4MS0wYjM2LWQ1N2EtYjIwYi05MTM2MjkwMzc0NmEBMDFENzA1N0UyNTE4Q0YyNi90ZXN0LWRpcmVjdG9yeS1kNDlmNDA3Mi1jMTk1LWFiZjAtZWIzZS0wZDc2YmQwNDAyZDUvdGVzdC1kaXJlY3RvcnktYmEzZTUzZjctZTgyYy1lZjczLWZiYTUtOWU5MTRjODkxMGQ1FgAAAA%3D%3D\u0026forceFlag=true\u0026maxRecords=2",
->>>>>>> 1814567d
-      "RequestMethod": "PATCH",
-      "RequestHeaders": {
-        "Accept": "application/json",
-        "User-Agent": [
-<<<<<<< HEAD
-          "azsdk-net-Storage.Files.DataLake/12.7.0-alpha.20210202.1",
-          "(.NET 5.0.2; Microsoft Windows 10.0.19042)"
-=======
-          "azsdk-net-Storage.Files.DataLake/12.7.0-alpha.20210217.1",
-          "(.NET 5.0.3; Microsoft Windows 10.0.19042)"
->>>>>>> 1814567d
+      "RequestUri": "https://seannse.dfs.core.windows.net/test-filesystem-1d8743d9-d7d2-35ed-6ea8-1ad023b1ffc6/test-directory-787b634a-4242-5cbd-e19c-0e1b4781920b?skoid=c4f48289-bb84-4086-b250-6f94a8f64cee\u0026sktid=72f988bf-86f1-41af-91ab-2d7cd011db47\u0026skt=2021-02-19T19%3A01%3A58Z\u0026ske=2021-02-19T20%3A01%3A59Z\u0026sks=b\u0026skv=2020-06-12\u0026sv=2020-06-12\u0026st=2021-02-19T18%3A01%3A59Z\u0026se=2021-02-19T20%3A01%3A59Z\u0026sr=c\u0026sp=racwdlmeop\u0026suoid=37698186-b78c-0624-ac96-badd3f0ebbcc\u0026sig=Sanitized\u0026action=setAccessControlRecursive\u0026continuation=VBa4sdHMppHF9tIBGM0BGMcBL3NlYW5uc2UBMDFENTc5OTJDOTcxNDhDMi90ZXN0LWZpbGVzeXN0ZW0tMWQ4NzQzZDktZDdkMi0zNWVkLTZlYTgtMWFkMDIzYjFmZmM2ATAxRDcwNkYxQjFCQTE4MjkvdGVzdC1kaXJlY3RvcnktNzg3YjYzNGEtNDI0Mi01Y2JkLWUxOWMtMGUxYjQ3ODE5MjBiL3Rlc3QtZGlyZWN0b3J5LThjZDY4ZGEzLWFlYWItN2IzOC1mMTU0LWZlYzcxMTY5NGM5MRYAAAA%3D\u0026mode=set\u0026forceFlag=true\u0026maxRecords=2",
+      "RequestMethod": "PATCH",
+      "RequestHeaders": {
+        "Accept": "application/json",
+        "User-Agent": [
+          "azsdk-net-Storage.Files.DataLake/12.7.0-alpha.20210219.1",
+          "(.NET 5.0.3; Microsoft Windows 10.0.19041)"
         ],
         "x-ms-acl": "user::rwx,group::r--,other::---,mask::rwx",
-        "x-ms-client-request-id": "7d74921f-e9fe-d20e-335f-2549997d8952",
-        "x-ms-return-client-request-id": "true",
-        "x-ms-version": "2020-06-12"
-      },
-      "RequestBody": null,
-      "StatusCode": 200,
-      "ResponseHeaders": {
-<<<<<<< HEAD
-        "Date": "Tue, 02 Feb 2021 21:54:38 GMT",
-=======
-        "Date": "Wed, 17 Feb 2021 22:42:20 GMT",
->>>>>>> 1814567d
+        "x-ms-client-request-id": "82593d15-4132-4dea-c58d-83ff6836c94b",
+        "x-ms-return-client-request-id": "true",
+        "x-ms-version": "2020-06-12"
+      },
+      "RequestBody": null,
+      "StatusCode": 200,
+      "ResponseHeaders": {
+        "Date": "Fri, 19 Feb 2021 19:01:58 GMT",
         "Server": [
           "Windows-Azure-HDFS/1.0",
           "Microsoft-HTTPAPI/2.0"
         ],
         "Transfer-Encoding": "chunked",
-        "x-ms-client-request-id": "7d74921f-e9fe-d20e-335f-2549997d8952",
-<<<<<<< HEAD
-        "x-ms-continuation": "VBak95eBk42U6QcY/AEY9gEvc2Vhbm5zZQEwMUQ1Nzk5MkM5NzE0OEMyL3Rlc3QtZmlsZXN5c3RlbS00OWRhOGY4MS0wYjM2LWQ1N2EtYjIwYi05MTM2MjkwMzc0NmEBMDFENkY5QURGRjE1NUI0Ri90ZXN0LWRpcmVjdG9yeS1kNDlmNDA3Mi1jMTk1LWFiZjAtZWIzZS0wZDc2YmQwNDAyZDUvdGVzdC1kaXJlY3RvcnktYmEzZTUzZjctZTgyYy1lZjczLWZiYTUtOWU5MTRjODkxMGQ1L3Rlc3QtZmlsZS0zODIxNTNjZi0zZmI2LTBkNWQtYzVmOC04NDE0NGMxOTJiZmEWAAAA",
-        "x-ms-namespace-enabled": "true",
-        "x-ms-request-id": "8d65900e-101f-0064-3aae-f98ec7000000",
-=======
-        "x-ms-continuation": "VBbZwNjv\u002BpuGypkBGPwBGPYBL3NlYW5uc2UBMDFENTc5OTJDOTcxNDhDMi90ZXN0LWZpbGVzeXN0ZW0tNDlkYThmODEtMGIzNi1kNTdhLWIyMGItOTEzNjI5MDM3NDZhATAxRDcwNTdFMjUxOENGMjYvdGVzdC1kaXJlY3RvcnktZDQ5ZjQwNzItYzE5NS1hYmYwLWViM2UtMGQ3NmJkMDQwMmQ1L3Rlc3QtZGlyZWN0b3J5LWJhM2U1M2Y3LWU4MmMtZWY3My1mYmE1LTllOTE0Yzg5MTBkNS90ZXN0LWZpbGUtMzgyMTUzY2YtM2ZiNi0wZDVkLWM1ZjgtODQxNDRjMTkyYmZhFgAAAA==",
-        "x-ms-namespace-enabled": "true",
-        "x-ms-request-id": "0f0c15ff-801f-0076-807e-05f517000000",
->>>>>>> 1814567d
-        "x-ms-version": "2020-06-12"
-      },
-      "ResponseBody": "eyJkaXJlY3Rvcmllc1N1Y2Nlc3NmdWwiOjEsImZhaWxlZEVudHJpZXMiOlt7ImVycm9yTWVzc2FnZSI6IlRoaXMgcmVxdWVzdCBpcyBub3QgYXV0aG9yaXplZCB0byBwZXJmb3JtIHRoaXMgb3BlcmF0aW9uIHVzaW5nIHRoaXMgcGVybWlzc2lvbi4iLCJuYW1lIjoidGVzdC1kaXJlY3RvcnktZDQ5ZjQwNzItYzE5NS1hYmYwLWViM2UtMGQ3NmJkMDQwMmQ1L3Rlc3QtZGlyZWN0b3J5LWJhM2U1M2Y3LWU4MmMtZWY3My1mYmE1LTllOTE0Yzg5MTBkNS90ZXN0LWRpcmVjdG9yeS1iZTVjNzJhNS04YTQyLTRjNDgtN2VkZS01YjEyMDZkMDY0NTkiLCJ0eXBlIjoiRElSRUNUT1JZIn1dLCJmYWlsdXJlQ291bnQiOjEsImZpbGVzU3VjY2Vzc2Z1bCI6MH0K"
-    },
-    {
-<<<<<<< HEAD
-      "RequestUri": "https://seannse.dfs.core.windows.net/test-filesystem-49da8f81-0b36-d57a-b20b-91362903746a/test-directory-d49f4072-c195-abf0-eb3e-0d76bd0402d5?skoid=c4f48289-bb84-4086-b250-6f94a8f64cee\u0026sktid=72f988bf-86f1-41af-91ab-2d7cd011db47\u0026skt=2021-02-02T21%3A54%3A38Z\u0026ske=2021-02-02T22%3A54%3A37Z\u0026sks=b\u0026skv=2020-06-12\u0026sv=2020-06-12\u0026st=2021-02-02T20%3A54%3A37Z\u0026se=2021-02-02T22%3A54%3A37Z\u0026sr=c\u0026sp=racwdlmeop\u0026suoid=abd641d9-0b17-617a-8be4-64d3dd113f0e\u0026sig=Sanitized\u0026action=setAccessControlRecursive\u0026continuation=VBak95eBk42U6QcY%2FAEY9gEvc2Vhbm5zZQEwMUQ1Nzk5MkM5NzE0OEMyL3Rlc3QtZmlsZXN5c3RlbS00OWRhOGY4MS0wYjM2LWQ1N2EtYjIwYi05MTM2MjkwMzc0NmEBMDFENkY5QURGRjE1NUI0Ri90ZXN0LWRpcmVjdG9yeS1kNDlmNDA3Mi1jMTk1LWFiZjAtZWIzZS0wZDc2YmQwNDAyZDUvdGVzdC1kaXJlY3RvcnktYmEzZTUzZjctZTgyYy1lZjczLWZiYTUtOWU5MTRjODkxMGQ1L3Rlc3QtZmlsZS0zODIxNTNjZi0zZmI2LTBkNWQtYzVmOC04NDE0NGMxOTJiZmEWAAAA\u0026mode=set\u0026forceFlag=true\u0026maxRecords=2",
-=======
-      "RequestUri": "https://seannse.dfs.core.windows.net/test-filesystem-49da8f81-0b36-d57a-b20b-91362903746a/test-directory-d49f4072-c195-abf0-eb3e-0d76bd0402d5?skoid=c4f48289-bb84-4086-b250-6f94a8f64cee\u0026sktid=72f988bf-86f1-41af-91ab-2d7cd011db47\u0026skt=2021-02-17T22%3A42%3A20Z\u0026ske=2021-02-17T23%3A42%3A19Z\u0026sks=b\u0026skv=2020-06-12\u0026sv=2020-06-12\u0026st=2021-02-17T21%3A42%3A19Z\u0026se=2021-02-17T23%3A42%3A19Z\u0026sr=c\u0026sp=racwdlmeop\u0026suoid=abd641d9-0b17-617a-8be4-64d3dd113f0e\u0026sig=Sanitized\u0026action=setAccessControlRecursive\u0026mode=set\u0026continuation=VBbZwNjv%2BpuGypkBGPwBGPYBL3NlYW5uc2UBMDFENTc5OTJDOTcxNDhDMi90ZXN0LWZpbGVzeXN0ZW0tNDlkYThmODEtMGIzNi1kNTdhLWIyMGItOTEzNjI5MDM3NDZhATAxRDcwNTdFMjUxOENGMjYvdGVzdC1kaXJlY3RvcnktZDQ5ZjQwNzItYzE5NS1hYmYwLWViM2UtMGQ3NmJkMDQwMmQ1L3Rlc3QtZGlyZWN0b3J5LWJhM2U1M2Y3LWU4MmMtZWY3My1mYmE1LTllOTE0Yzg5MTBkNS90ZXN0LWZpbGUtMzgyMTUzY2YtM2ZiNi0wZDVkLWM1ZjgtODQxNDRjMTkyYmZhFgAAAA%3D%3D\u0026forceFlag=true\u0026maxRecords=2",
->>>>>>> 1814567d
-      "RequestMethod": "PATCH",
-      "RequestHeaders": {
-        "Accept": "application/json",
-        "User-Agent": [
-<<<<<<< HEAD
-          "azsdk-net-Storage.Files.DataLake/12.7.0-alpha.20210202.1",
-          "(.NET 5.0.2; Microsoft Windows 10.0.19042)"
-=======
-          "azsdk-net-Storage.Files.DataLake/12.7.0-alpha.20210217.1",
-          "(.NET 5.0.3; Microsoft Windows 10.0.19042)"
->>>>>>> 1814567d
+        "x-ms-client-request-id": "82593d15-4132-4dea-c58d-83ff6836c94b",
+        "x-ms-continuation": "VBajwdbq9fy9\u002B5MBGPwBGPYBL3NlYW5uc2UBMDFENTc5OTJDOTcxNDhDMi90ZXN0LWZpbGVzeXN0ZW0tMWQ4NzQzZDktZDdkMi0zNWVkLTZlYTgtMWFkMDIzYjFmZmM2ATAxRDcwNkYxQjFCQTE4MjkvdGVzdC1kaXJlY3RvcnktNzg3YjYzNGEtNDI0Mi01Y2JkLWUxOWMtMGUxYjQ3ODE5MjBiL3Rlc3QtZGlyZWN0b3J5LThjZDY4ZGEzLWFlYWItN2IzOC1mMTU0LWZlYzcxMTY5NGM5MS90ZXN0LWZpbGUtMzA5NGEzYWYtMjE5Mi0yOTI4LTQzM2QtNjE3ZjQzYTJhNDkwFgAAAA==",
+        "x-ms-namespace-enabled": "true",
+        "x-ms-request-id": "da83d054-a01f-0061-1af1-065c1c000000",
+        "x-ms-version": "2020-06-12"
+      },
+      "ResponseBody": "eyJkaXJlY3Rvcmllc1N1Y2Nlc3NmdWwiOjEsImZhaWxlZEVudHJpZXMiOlt7ImVycm9yTWVzc2FnZSI6IlRoaXMgcmVxdWVzdCBpcyBub3QgYXV0aG9yaXplZCB0byBwZXJmb3JtIHRoaXMgb3BlcmF0aW9uIHVzaW5nIHRoaXMgcGVybWlzc2lvbi4iLCJuYW1lIjoidGVzdC1kaXJlY3RvcnktNzg3YjYzNGEtNDI0Mi01Y2JkLWUxOWMtMGUxYjQ3ODE5MjBiL3Rlc3QtZGlyZWN0b3J5LThjZDY4ZGEzLWFlYWItN2IzOC1mMTU0LWZlYzcxMTY5NGM5MS90ZXN0LWRpcmVjdG9yeS0xODg3M2M0MS0zYWNmLTRiN2UtOTk3NS0zOGU4NDM3ODVhZjkiLCJ0eXBlIjoiRElSRUNUT1JZIn1dLCJmYWlsdXJlQ291bnQiOjEsImZpbGVzU3VjY2Vzc2Z1bCI6MH0K"
+    },
+    {
+      "RequestUri": "https://seannse.dfs.core.windows.net/test-filesystem-1d8743d9-d7d2-35ed-6ea8-1ad023b1ffc6/test-directory-787b634a-4242-5cbd-e19c-0e1b4781920b?skoid=c4f48289-bb84-4086-b250-6f94a8f64cee\u0026sktid=72f988bf-86f1-41af-91ab-2d7cd011db47\u0026skt=2021-02-19T19%3A01%3A58Z\u0026ske=2021-02-19T20%3A01%3A59Z\u0026sks=b\u0026skv=2020-06-12\u0026sv=2020-06-12\u0026st=2021-02-19T18%3A01%3A59Z\u0026se=2021-02-19T20%3A01%3A59Z\u0026sr=c\u0026sp=racwdlmeop\u0026suoid=37698186-b78c-0624-ac96-badd3f0ebbcc\u0026sig=Sanitized\u0026action=setAccessControlRecursive\u0026continuation=VBajwdbq9fy9%2B5MBGPwBGPYBL3NlYW5uc2UBMDFENTc5OTJDOTcxNDhDMi90ZXN0LWZpbGVzeXN0ZW0tMWQ4NzQzZDktZDdkMi0zNWVkLTZlYTgtMWFkMDIzYjFmZmM2ATAxRDcwNkYxQjFCQTE4MjkvdGVzdC1kaXJlY3RvcnktNzg3YjYzNGEtNDI0Mi01Y2JkLWUxOWMtMGUxYjQ3ODE5MjBiL3Rlc3QtZGlyZWN0b3J5LThjZDY4ZGEzLWFlYWItN2IzOC1mMTU0LWZlYzcxMTY5NGM5MS90ZXN0LWZpbGUtMzA5NGEzYWYtMjE5Mi0yOTI4LTQzM2QtNjE3ZjQzYTJhNDkwFgAAAA%3D%3D\u0026mode=set\u0026forceFlag=true\u0026maxRecords=2",
+      "RequestMethod": "PATCH",
+      "RequestHeaders": {
+        "Accept": "application/json",
+        "User-Agent": [
+          "azsdk-net-Storage.Files.DataLake/12.7.0-alpha.20210219.1",
+          "(.NET 5.0.3; Microsoft Windows 10.0.19041)"
         ],
         "x-ms-acl": "user::rwx,group::r--,other::---,mask::rwx",
-        "x-ms-client-request-id": "4fa25adb-de34-8c30-a7d4-46209ca7abe4",
-        "x-ms-return-client-request-id": "true",
-        "x-ms-version": "2020-06-12"
-      },
-      "RequestBody": null,
-      "StatusCode": 200,
-      "ResponseHeaders": {
-<<<<<<< HEAD
-        "Date": "Tue, 02 Feb 2021 21:54:38 GMT",
-=======
-        "Date": "Wed, 17 Feb 2021 22:42:20 GMT",
->>>>>>> 1814567d
+        "x-ms-client-request-id": "f111de92-089c-547c-0dcb-70d4333bb580",
+        "x-ms-return-client-request-id": "true",
+        "x-ms-version": "2020-06-12"
+      },
+      "RequestBody": null,
+      "StatusCode": 200,
+      "ResponseHeaders": {
+        "Date": "Fri, 19 Feb 2021 19:01:59 GMT",
         "Server": [
           "Windows-Azure-HDFS/1.0",
           "Microsoft-HTTPAPI/2.0"
         ],
         "Transfer-Encoding": "chunked",
-        "x-ms-client-request-id": "4fa25adb-de34-8c30-a7d4-46209ca7abe4",
-<<<<<<< HEAD
-        "x-ms-continuation": "VBbtxP7pka\u002BqLBj8ARj2AS9zZWFubnNlATAxRDU3OTkyQzk3MTQ4QzIvdGVzdC1maWxlc3lzdGVtLTQ5ZGE4ZjgxLTBiMzYtZDU3YS1iMjBiLTkxMzYyOTAzNzQ2YQEwMUQ2RjlBREZGMTU1QjRGL3Rlc3QtZGlyZWN0b3J5LWQ0OWY0MDcyLWMxOTUtYWJmMC1lYjNlLTBkNzZiZDA0MDJkNS90ZXN0LWRpcmVjdG9yeS1iYTNlNTNmNy1lODJjLWVmNzMtZmJhNS05ZTkxNGM4OTEwZDUvdGVzdC1maWxlLTg2MGQxYmQ2LTQyODYtYjVmMy0xZDVhLTE3YTc5Yjk2MWQ4YhYAAAA=",
-        "x-ms-namespace-enabled": "true",
-        "x-ms-request-id": "8d65902b-101f-0064-57ae-f98ec7000000",
-=======
-        "x-ms-continuation": "VBaQ87GH\u002BLm4j54BGPwBGPYBL3NlYW5uc2UBMDFENTc5OTJDOTcxNDhDMi90ZXN0LWZpbGVzeXN0ZW0tNDlkYThmODEtMGIzNi1kNTdhLWIyMGItOTEzNjI5MDM3NDZhATAxRDcwNTdFMjUxOENGMjYvdGVzdC1kaXJlY3RvcnktZDQ5ZjQwNzItYzE5NS1hYmYwLWViM2UtMGQ3NmJkMDQwMmQ1L3Rlc3QtZGlyZWN0b3J5LWJhM2U1M2Y3LWU4MmMtZWY3My1mYmE1LTllOTE0Yzg5MTBkNS90ZXN0LWZpbGUtODYwZDFiZDYtNDI4Ni1iNWYzLTFkNWEtMTdhNzliOTYxZDhiFgAAAA==",
-        "x-ms-namespace-enabled": "true",
-        "x-ms-request-id": "0f0c162c-801f-0076-2d7e-05f517000000",
->>>>>>> 1814567d
-        "x-ms-version": "2020-06-12"
-      },
-      "ResponseBody": "eyJkaXJlY3Rvcmllc1N1Y2Nlc3NmdWwiOjAsImZhaWxlZEVudHJpZXMiOlt7ImVycm9yTWVzc2FnZSI6IlRoaXMgcmVxdWVzdCBpcyBub3QgYXV0aG9yaXplZCB0byBwZXJmb3JtIHRoaXMgb3BlcmF0aW9uIHVzaW5nIHRoaXMgcGVybWlzc2lvbi4iLCJuYW1lIjoidGVzdC1kaXJlY3RvcnktZDQ5ZjQwNzItYzE5NS1hYmYwLWViM2UtMGQ3NmJkMDQwMmQ1L3Rlc3QtZGlyZWN0b3J5LWJhM2U1M2Y3LWU4MmMtZWY3My1mYmE1LTllOTE0Yzg5MTBkNS90ZXN0LWZpbGUtMzgyMTUzY2YtM2ZiNi0wZDVkLWM1ZjgtODQxNDRjMTkyYmZhIiwidHlwZSI6IkZJTEUifSx7ImVycm9yTWVzc2FnZSI6IlRoaXMgcmVxdWVzdCBpcyBub3QgYXV0aG9yaXplZCB0byBwZXJmb3JtIHRoaXMgb3BlcmF0aW9uIHVzaW5nIHRoaXMgcGVybWlzc2lvbi4iLCJuYW1lIjoidGVzdC1kaXJlY3RvcnktZDQ5ZjQwNzItYzE5NS1hYmYwLWViM2UtMGQ3NmJkMDQwMmQ1L3Rlc3QtZGlyZWN0b3J5LWJhM2U1M2Y3LWU4MmMtZWY3My1mYmE1LTllOTE0Yzg5MTBkNS90ZXN0LWZpbGUtNmNiN2YxOTEtYzE5Ny1mMDg3LTE0YTQtMjliMzIzY2ZjMWQ4IiwidHlwZSI6IkZJTEUifV0sImZhaWx1cmVDb3VudCI6MiwiZmlsZXNTdWNjZXNzZnVsIjowfQo="
-    },
-    {
-<<<<<<< HEAD
-      "RequestUri": "https://seannse.dfs.core.windows.net/test-filesystem-49da8f81-0b36-d57a-b20b-91362903746a/test-directory-d49f4072-c195-abf0-eb3e-0d76bd0402d5?skoid=c4f48289-bb84-4086-b250-6f94a8f64cee\u0026sktid=72f988bf-86f1-41af-91ab-2d7cd011db47\u0026skt=2021-02-02T21%3A54%3A38Z\u0026ske=2021-02-02T22%3A54%3A37Z\u0026sks=b\u0026skv=2020-06-12\u0026sv=2020-06-12\u0026st=2021-02-02T20%3A54%3A37Z\u0026se=2021-02-02T22%3A54%3A37Z\u0026sr=c\u0026sp=racwdlmeop\u0026suoid=abd641d9-0b17-617a-8be4-64d3dd113f0e\u0026sig=Sanitized\u0026action=setAccessControlRecursive\u0026continuation=VBbtxP7pka%2BqLBj8ARj2AS9zZWFubnNlATAxRDU3OTkyQzk3MTQ4QzIvdGVzdC1maWxlc3lzdGVtLTQ5ZGE4ZjgxLTBiMzYtZDU3YS1iMjBiLTkxMzYyOTAzNzQ2YQEwMUQ2RjlBREZGMTU1QjRGL3Rlc3QtZGlyZWN0b3J5LWQ0OWY0MDcyLWMxOTUtYWJmMC1lYjNlLTBkNzZiZDA0MDJkNS90ZXN0LWRpcmVjdG9yeS1iYTNlNTNmNy1lODJjLWVmNzMtZmJhNS05ZTkxNGM4OTEwZDUvdGVzdC1maWxlLTg2MGQxYmQ2LTQyODYtYjVmMy0xZDVhLTE3YTc5Yjk2MWQ4YhYAAAA%3D\u0026mode=set\u0026forceFlag=true\u0026maxRecords=2",
-=======
-      "RequestUri": "https://seannse.dfs.core.windows.net/test-filesystem-49da8f81-0b36-d57a-b20b-91362903746a/test-directory-d49f4072-c195-abf0-eb3e-0d76bd0402d5?skoid=c4f48289-bb84-4086-b250-6f94a8f64cee\u0026sktid=72f988bf-86f1-41af-91ab-2d7cd011db47\u0026skt=2021-02-17T22%3A42%3A20Z\u0026ske=2021-02-17T23%3A42%3A19Z\u0026sks=b\u0026skv=2020-06-12\u0026sv=2020-06-12\u0026st=2021-02-17T21%3A42%3A19Z\u0026se=2021-02-17T23%3A42%3A19Z\u0026sr=c\u0026sp=racwdlmeop\u0026suoid=abd641d9-0b17-617a-8be4-64d3dd113f0e\u0026sig=Sanitized\u0026action=setAccessControlRecursive\u0026mode=set\u0026continuation=VBaQ87GH%2BLm4j54BGPwBGPYBL3NlYW5uc2UBMDFENTc5OTJDOTcxNDhDMi90ZXN0LWZpbGVzeXN0ZW0tNDlkYThmODEtMGIzNi1kNTdhLWIyMGItOTEzNjI5MDM3NDZhATAxRDcwNTdFMjUxOENGMjYvdGVzdC1kaXJlY3RvcnktZDQ5ZjQwNzItYzE5NS1hYmYwLWViM2UtMGQ3NmJkMDQwMmQ1L3Rlc3QtZGlyZWN0b3J5LWJhM2U1M2Y3LWU4MmMtZWY3My1mYmE1LTllOTE0Yzg5MTBkNS90ZXN0LWZpbGUtODYwZDFiZDYtNDI4Ni1iNWYzLTFkNWEtMTdhNzliOTYxZDhiFgAAAA%3D%3D\u0026forceFlag=true\u0026maxRecords=2",
->>>>>>> 1814567d
-      "RequestMethod": "PATCH",
-      "RequestHeaders": {
-        "Accept": "application/json",
-        "User-Agent": [
-<<<<<<< HEAD
-          "azsdk-net-Storage.Files.DataLake/12.7.0-alpha.20210202.1",
-          "(.NET 5.0.2; Microsoft Windows 10.0.19042)"
-=======
-          "azsdk-net-Storage.Files.DataLake/12.7.0-alpha.20210217.1",
-          "(.NET 5.0.3; Microsoft Windows 10.0.19042)"
->>>>>>> 1814567d
+        "x-ms-client-request-id": "f111de92-089c-547c-0dcb-70d4333bb580",
+        "x-ms-continuation": "VBaS4\u002BHmjuKKyqUBGPwBGPYBL3NlYW5uc2UBMDFENTc5OTJDOTcxNDhDMi90ZXN0LWZpbGVzeXN0ZW0tMWQ4NzQzZDktZDdkMi0zNWVkLTZlYTgtMWFkMDIzYjFmZmM2ATAxRDcwNkYxQjFCQTE4MjkvdGVzdC1kaXJlY3RvcnktNzg3YjYzNGEtNDI0Mi01Y2JkLWUxOWMtMGUxYjQ3ODE5MjBiL3Rlc3QtZGlyZWN0b3J5LThjZDY4ZGEzLWFlYWItN2IzOC1mMTU0LWZlYzcxMTY5NGM5MS90ZXN0LWZpbGUtNTA3MGJkMTYtNjk1NS02MTRmLWQ0MTQtOTUxODljOTM2OTVhFgAAAA==",
+        "x-ms-namespace-enabled": "true",
+        "x-ms-request-id": "da83d06c-a01f-0061-32f1-065c1c000000",
+        "x-ms-version": "2020-06-12"
+      },
+      "ResponseBody": "eyJkaXJlY3Rvcmllc1N1Y2Nlc3NmdWwiOjAsImZhaWxlZEVudHJpZXMiOlt7ImVycm9yTWVzc2FnZSI6IlRoaXMgcmVxdWVzdCBpcyBub3QgYXV0aG9yaXplZCB0byBwZXJmb3JtIHRoaXMgb3BlcmF0aW9uIHVzaW5nIHRoaXMgcGVybWlzc2lvbi4iLCJuYW1lIjoidGVzdC1kaXJlY3RvcnktNzg3YjYzNGEtNDI0Mi01Y2JkLWUxOWMtMGUxYjQ3ODE5MjBiL3Rlc3QtZGlyZWN0b3J5LThjZDY4ZGEzLWFlYWItN2IzOC1mMTU0LWZlYzcxMTY5NGM5MS90ZXN0LWZpbGUtMzA5NGEzYWYtMjE5Mi0yOTI4LTQzM2QtNjE3ZjQzYTJhNDkwIiwidHlwZSI6IkZJTEUifSx7ImVycm9yTWVzc2FnZSI6IlRoaXMgcmVxdWVzdCBpcyBub3QgYXV0aG9yaXplZCB0byBwZXJmb3JtIHRoaXMgb3BlcmF0aW9uIHVzaW5nIHRoaXMgcGVybWlzc2lvbi4iLCJuYW1lIjoidGVzdC1kaXJlY3RvcnktNzg3YjYzNGEtNDI0Mi01Y2JkLWUxOWMtMGUxYjQ3ODE5MjBiL3Rlc3QtZGlyZWN0b3J5LThjZDY4ZGEzLWFlYWItN2IzOC1mMTU0LWZlYzcxMTY5NGM5MS90ZXN0LWZpbGUtNDBhNTdjYjMtN2I3Ny0zZDVmLWE4ZTMtOWI3ZmI2NmNlYWI5IiwidHlwZSI6IkZJTEUifV0sImZhaWx1cmVDb3VudCI6MiwiZmlsZXNTdWNjZXNzZnVsIjowfQo="
+    },
+    {
+      "RequestUri": "https://seannse.dfs.core.windows.net/test-filesystem-1d8743d9-d7d2-35ed-6ea8-1ad023b1ffc6/test-directory-787b634a-4242-5cbd-e19c-0e1b4781920b?skoid=c4f48289-bb84-4086-b250-6f94a8f64cee\u0026sktid=72f988bf-86f1-41af-91ab-2d7cd011db47\u0026skt=2021-02-19T19%3A01%3A58Z\u0026ske=2021-02-19T20%3A01%3A59Z\u0026sks=b\u0026skv=2020-06-12\u0026sv=2020-06-12\u0026st=2021-02-19T18%3A01%3A59Z\u0026se=2021-02-19T20%3A01%3A59Z\u0026sr=c\u0026sp=racwdlmeop\u0026suoid=37698186-b78c-0624-ac96-badd3f0ebbcc\u0026sig=Sanitized\u0026action=setAccessControlRecursive\u0026continuation=VBaS4%2BHmjuKKyqUBGPwBGPYBL3NlYW5uc2UBMDFENTc5OTJDOTcxNDhDMi90ZXN0LWZpbGVzeXN0ZW0tMWQ4NzQzZDktZDdkMi0zNWVkLTZlYTgtMWFkMDIzYjFmZmM2ATAxRDcwNkYxQjFCQTE4MjkvdGVzdC1kaXJlY3RvcnktNzg3YjYzNGEtNDI0Mi01Y2JkLWUxOWMtMGUxYjQ3ODE5MjBiL3Rlc3QtZGlyZWN0b3J5LThjZDY4ZGEzLWFlYWItN2IzOC1mMTU0LWZlYzcxMTY5NGM5MS90ZXN0LWZpbGUtNTA3MGJkMTYtNjk1NS02MTRmLWQ0MTQtOTUxODljOTM2OTVhFgAAAA%3D%3D\u0026mode=set\u0026forceFlag=true\u0026maxRecords=2",
+      "RequestMethod": "PATCH",
+      "RequestHeaders": {
+        "Accept": "application/json",
+        "User-Agent": [
+          "azsdk-net-Storage.Files.DataLake/12.7.0-alpha.20210219.1",
+          "(.NET 5.0.3; Microsoft Windows 10.0.19041)"
         ],
         "x-ms-acl": "user::rwx,group::r--,other::---,mask::rwx",
-        "x-ms-client-request-id": "3f6e4b1c-39da-d11d-64e9-5e1cbdf557ae",
-        "x-ms-return-client-request-id": "true",
-        "x-ms-version": "2020-06-12"
-      },
-      "RequestBody": null,
-      "StatusCode": 200,
-      "ResponseHeaders": {
-<<<<<<< HEAD
-        "Date": "Tue, 02 Feb 2021 21:54:38 GMT",
-=======
-        "Date": "Wed, 17 Feb 2021 22:42:21 GMT",
->>>>>>> 1814567d
+        "x-ms-client-request-id": "896c2f5e-d724-c6ae-c494-03630aec3786",
+        "x-ms-return-client-request-id": "true",
+        "x-ms-version": "2020-06-12"
+      },
+      "RequestBody": null,
+      "StatusCode": 200,
+      "ResponseHeaders": {
+        "Date": "Fri, 19 Feb 2021 19:01:59 GMT",
         "Server": [
           "Windows-Azure-HDFS/1.0",
           "Microsoft-HTTPAPI/2.0"
         ],
         "Transfer-Encoding": "chunked",
-        "x-ms-client-request-id": "3f6e4b1c-39da-d11d-64e9-5e1cbdf557ae",
-        "x-ms-namespace-enabled": "true",
-<<<<<<< HEAD
-        "x-ms-request-id": "8d65905f-101f-0064-0bae-f98ec7000000",
-=======
-        "x-ms-request-id": "0f0c1640-801f-0076-417e-05f517000000",
->>>>>>> 1814567d
-        "x-ms-version": "2020-06-12"
-      },
-      "ResponseBody": "eyJkaXJlY3Rvcmllc1N1Y2Nlc3NmdWwiOjAsImZhaWxlZEVudHJpZXMiOlt7ImVycm9yTWVzc2FnZSI6IlRoaXMgcmVxdWVzdCBpcyBub3QgYXV0aG9yaXplZCB0byBwZXJmb3JtIHRoaXMgb3BlcmF0aW9uIHVzaW5nIHRoaXMgcGVybWlzc2lvbi4iLCJuYW1lIjoidGVzdC1kaXJlY3RvcnktZDQ5ZjQwNzItYzE5NS1hYmYwLWViM2UtMGQ3NmJkMDQwMmQ1L3Rlc3QtZGlyZWN0b3J5LWJhM2U1M2Y3LWU4MmMtZWY3My1mYmE1LTllOTE0Yzg5MTBkNS90ZXN0LWZpbGUtZWM3OTIyYjMtZjIxYi1jZjkzLTRkNmUtYzRhNjAyMDEwZGUyIiwidHlwZSI6IkZJTEUifV0sImZhaWx1cmVDb3VudCI6MSwiZmlsZXNTdWNjZXNzZnVsIjoxfQo="
-    },
-    {
-      "RequestUri": "https://seannse.blob.core.windows.net/test-filesystem-49da8f81-0b36-d57a-b20b-91362903746a?restype=container",
+        "x-ms-client-request-id": "896c2f5e-d724-c6ae-c494-03630aec3786",
+        "x-ms-namespace-enabled": "true",
+        "x-ms-request-id": "da83d082-a01f-0061-48f1-065c1c000000",
+        "x-ms-version": "2020-06-12"
+      },
+      "ResponseBody": "eyJkaXJlY3Rvcmllc1N1Y2Nlc3NmdWwiOjAsImZhaWxlZEVudHJpZXMiOlt7ImVycm9yTWVzc2FnZSI6IlRoaXMgcmVxdWVzdCBpcyBub3QgYXV0aG9yaXplZCB0byBwZXJmb3JtIHRoaXMgb3BlcmF0aW9uIHVzaW5nIHRoaXMgcGVybWlzc2lvbi4iLCJuYW1lIjoidGVzdC1kaXJlY3RvcnktNzg3YjYzNGEtNDI0Mi01Y2JkLWUxOWMtMGUxYjQ3ODE5MjBiL3Rlc3QtZGlyZWN0b3J5LThjZDY4ZGEzLWFlYWItN2IzOC1mMTU0LWZlYzcxMTY5NGM5MS90ZXN0LWZpbGUtNTA3MGJkMTYtNjk1NS02MTRmLWQ0MTQtOTUxODljOTM2OTVhIiwidHlwZSI6IkZJTEUifV0sImZhaWx1cmVDb3VudCI6MSwiZmlsZXNTdWNjZXNzZnVsIjoxfQo="
+    },
+    {
+      "RequestUri": "https://seannse.blob.core.windows.net/test-filesystem-1d8743d9-d7d2-35ed-6ea8-1ad023b1ffc6?restype=container",
       "RequestMethod": "DELETE",
       "RequestHeaders": {
         "Accept": "application/xml",
         "Authorization": "Sanitized",
-<<<<<<< HEAD
-        "traceparent": "00-7e2f700bf493e346823e2cecf3bef5ac-e682fff88b6c2548-00",
-        "User-Agent": [
-          "azsdk-net-Storage.Files.DataLake/12.7.0-alpha.20210202.1",
-          "(.NET 5.0.2; Microsoft Windows 10.0.19042)"
-        ],
-        "x-ms-client-request-id": "51036577-6c39-3409-c9de-7eaf3d4d5d86",
-        "x-ms-date": "Tue, 02 Feb 2021 21:54:38 GMT",
-=======
-        "traceparent": "00-d8175ee61271814786bf7a36f6706d63-b3d901ef04e8444c-00",
-        "User-Agent": [
-          "azsdk-net-Storage.Files.DataLake/12.7.0-alpha.20210217.1",
-          "(.NET 5.0.3; Microsoft Windows 10.0.19042)"
-        ],
-        "x-ms-client-request-id": "51036577-6c39-3409-c9de-7eaf3d4d5d86",
-        "x-ms-date": "Wed, 17 Feb 2021 22:42:21 GMT",
->>>>>>> 1814567d
+        "traceparent": "00-e3fe3ad9fe38a64d90f7a0a7039a5136-f88149ce24295f43-00",
+        "User-Agent": [
+          "azsdk-net-Storage.Files.DataLake/12.7.0-alpha.20210219.1",
+          "(.NET 5.0.3; Microsoft Windows 10.0.19041)"
+        ],
+        "x-ms-client-request-id": "0376e8da-2bcf-df5b-cd1b-b56a15b29090",
+        "x-ms-date": "Fri, 19 Feb 2021 19:02:00 GMT",
         "x-ms-return-client-request-id": "true",
         "x-ms-version": "2020-06-12"
       },
@@ -1313,33 +839,21 @@
       "StatusCode": 202,
       "ResponseHeaders": {
         "Content-Length": "0",
-<<<<<<< HEAD
-        "Date": "Tue, 02 Feb 2021 21:54:38 GMT",
-=======
-        "Date": "Wed, 17 Feb 2021 22:42:20 GMT",
->>>>>>> 1814567d
+        "Date": "Fri, 19 Feb 2021 19:01:59 GMT",
         "Server": [
           "Windows-Azure-Blob/1.0",
           "Microsoft-HTTPAPI/2.0"
         ],
-        "x-ms-client-request-id": "51036577-6c39-3409-c9de-7eaf3d4d5d86",
-<<<<<<< HEAD
-        "x-ms-request-id": "9d2026bb-501e-0028-4dae-f91ef7000000",
-=======
-        "x-ms-request-id": "85fd32b8-201e-001d-667e-0572e3000000",
->>>>>>> 1814567d
+        "x-ms-client-request-id": "0376e8da-2bcf-df5b-cd1b-b56a15b29090",
+        "x-ms-request-id": "cb12061c-b01e-006d-4ef1-06cb14000000",
         "x-ms-version": "2020-06-12"
       },
       "ResponseBody": []
     }
   ],
   "Variables": {
-<<<<<<< HEAD
-    "DateTimeOffsetNow": "2021-02-02T15:54:37.3474641-06:00",
-=======
-    "DateTimeOffsetNow": "2021-02-17T16:42:19.7174411-06:00",
->>>>>>> 1814567d
-    "RandomSeed": "1358728041",
+    "DateTimeOffsetNow": "2021-02-19T13:01:59.2913237-06:00",
+    "RandomSeed": "1171352297",
     "Storage_TestConfigHierarchicalNamespace": "NamespaceTenant\nseannse\nU2FuaXRpemVk\nhttps://seannse.blob.core.windows.net\nhttps://seannse.file.core.windows.net\nhttps://seannse.queue.core.windows.net\nhttps://seannse.table.core.windows.net\n\n\n\n\nhttps://seannse-secondary.blob.core.windows.net\nhttps://seannse-secondary.file.core.windows.net\nhttps://seannse-secondary.queue.core.windows.net\nhttps://seannse-secondary.table.core.windows.net\n68390a19-a643-458b-b726-408abf67b4fc\nSanitized\n72f988bf-86f1-41af-91ab-2d7cd011db47\nhttps://login.microsoftonline.com/\nCloud\nBlobEndpoint=https://seannse.blob.core.windows.net/;QueueEndpoint=https://seannse.queue.core.windows.net/;FileEndpoint=https://seannse.file.core.windows.net/;BlobSecondaryEndpoint=https://seannse-secondary.blob.core.windows.net/;QueueSecondaryEndpoint=https://seannse-secondary.queue.core.windows.net/;FileSecondaryEndpoint=https://seannse-secondary.file.core.windows.net/;AccountName=seannse;AccountKey=Sanitized\n"
   }
 }