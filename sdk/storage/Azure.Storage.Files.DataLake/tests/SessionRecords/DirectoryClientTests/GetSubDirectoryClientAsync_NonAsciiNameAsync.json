--- conflicted
+++ resolved
@@ -15,11 +15,7 @@
         "x-ms-client-request-id": "e4b89705-50a8-1b21-f598-d80925a3cd7d",
         "x-ms-date": "Fri, 19 Feb 2021 19:04:57 GMT",
         "x-ms-return-client-request-id": "true",
-<<<<<<< HEAD
-        "x-ms-version": "2020-12-06"
-=======
         "x-ms-version": "2021-02-12"
->>>>>>> 7e782c87
       },
       "RequestBody": null,
       "StatusCode": 201,
@@ -34,11 +30,7 @@
         ],
         "x-ms-client-request-id": "e4b89705-50a8-1b21-f598-d80925a3cd7d",
         "x-ms-request-id": "cb12edd5-b01e-006d-3ef2-06cb14000000",
-<<<<<<< HEAD
-        "x-ms-version": "2020-12-06"
-=======
         "x-ms-version": "2021-02-12"
->>>>>>> 7e782c87
       },
       "ResponseBody": []
     },
@@ -56,11 +48,7 @@
         "x-ms-client-request-id": "45fa2bbb-c96f-f473-30ab-4b794bbc6402",
         "x-ms-date": "Fri, 19 Feb 2021 19:04:57 GMT",
         "x-ms-return-client-request-id": "true",
-<<<<<<< HEAD
-        "x-ms-version": "2020-12-06"
-=======
         "x-ms-version": "2021-02-12"
->>>>>>> 7e782c87
       },
       "RequestBody": null,
       "StatusCode": 201,
@@ -75,11 +63,7 @@
         ],
         "x-ms-client-request-id": "45fa2bbb-c96f-f473-30ab-4b794bbc6402",
         "x-ms-request-id": "da844b33-a01f-0061-69f2-065c1c000000",
-<<<<<<< HEAD
-        "x-ms-version": "2020-12-06"
-=======
         "x-ms-version": "2021-02-12"
->>>>>>> 7e782c87
       },
       "ResponseBody": []
     },
@@ -96,11 +80,7 @@
         "x-ms-client-request-id": "8362e33e-9177-99e3-7744-e0efe83f4001",
         "x-ms-date": "Fri, 19 Feb 2021 19:04:57 GMT",
         "x-ms-return-client-request-id": "true",
-<<<<<<< HEAD
-        "x-ms-version": "2020-12-06"
-=======
         "x-ms-version": "2021-02-12"
->>>>>>> 7e782c87
       },
       "RequestBody": null,
       "StatusCode": 200,
@@ -114,11 +94,7 @@
         "Transfer-Encoding": "chunked",
         "x-ms-client-request-id": "8362e33e-9177-99e3-7744-e0efe83f4001",
         "x-ms-request-id": "da844b3b-a01f-0061-71f2-065c1c000000",
-<<<<<<< HEAD
-        "x-ms-version": "2020-12-06"
-=======
         "x-ms-version": "2021-02-12"
->>>>>>> 7e782c87
       },
       "ResponseBody": [
         "{\"paths\":[{\"creationTime\":\"132582350969900130\",\"etag\":\"0x8D8D5093F830DB8\",\"group\":\"$superuser\",\"isDirectory\":\"true\",\"lastModified\":\"Fri, 19 Feb 2021 19:04:56 GMT\",\"name\":\"test-directory-5da1b851-795b-14da-73ba-a77e78aadcac\",\"owner\":\"$superuser\",\"permissions\":\"rwxr-x---\"},{\"contentLength\":\"0\",\"creationTime\":\"132582350969961790\",\"etag\":\"0x8D8D5093F83FD3E\",\"group\":\"$superuser\",\"isDirectory\":\"true\",\"lastModified\":\"Fri, 19 Feb 2021 19:04:56 GMT\",\"name\":\"test-directory-5da1b851-795b-14da-73ba-a77e78aadcac/test-dire¢t Ø®ϒ%3A-0434e00f-5d0a-f688-11e2-2e1eaf71d752\",\"owner\":\"$superuser\",\"permissions\":\"rwxr-x---\"}]}\n"
@@ -138,11 +114,7 @@
         "x-ms-client-request-id": "683adc5e-e059-508a-7182-152dec21f3e7",
         "x-ms-date": "Fri, 19 Feb 2021 19:04:57 GMT",
         "x-ms-return-client-request-id": "true",
-<<<<<<< HEAD
-        "x-ms-version": "2020-12-06"
-=======
         "x-ms-version": "2021-02-12"
->>>>>>> 7e782c87
       },
       "RequestBody": null,
       "StatusCode": 202,
@@ -155,11 +127,7 @@
         ],
         "x-ms-client-request-id": "683adc5e-e059-508a-7182-152dec21f3e7",
         "x-ms-request-id": "cb12ee45-b01e-006d-1cf2-06cb14000000",
-<<<<<<< HEAD
-        "x-ms-version": "2020-12-06"
-=======
         "x-ms-version": "2021-02-12"
->>>>>>> 7e782c87
       },
       "ResponseBody": []
     }
