--- conflicted
+++ resolved
@@ -15,11 +15,7 @@
         "x-ms-client-request-id": "e3456f3c-ef43-4d65-9b25-9bc2043a060f",
         "x-ms-date": "Fri, 19 Feb 2021 19:03:01 GMT",
         "x-ms-return-client-request-id": "true",
-<<<<<<< HEAD
-        "x-ms-version": "2020-12-06"
-=======
-        "x-ms-version": "2021-02-12"
->>>>>>> 7e782c87
+        "x-ms-version": "2021-02-12"
       },
       "RequestBody": null,
       "StatusCode": 201,
@@ -34,11 +30,7 @@
         ],
         "x-ms-client-request-id": "e3456f3c-ef43-4d65-9b25-9bc2043a060f",
         "x-ms-request-id": "cb1256bd-b01e-006d-76f1-06cb14000000",
-<<<<<<< HEAD
-        "x-ms-version": "2020-12-06"
-=======
-        "x-ms-version": "2021-02-12"
->>>>>>> 7e782c87
+        "x-ms-version": "2021-02-12"
       },
       "ResponseBody": []
     },
@@ -57,11 +49,7 @@
         "x-ms-client-request-id": "4a0b765b-29ea-21be-abb7-0971211aeadf",
         "x-ms-date": "Fri, 19 Feb 2021 19:03:01 GMT",
         "x-ms-return-client-request-id": "true",
-<<<<<<< HEAD
-        "x-ms-version": "2020-12-06"
-=======
-        "x-ms-version": "2021-02-12"
->>>>>>> 7e782c87
+        "x-ms-version": "2021-02-12"
       },
       "RequestBody": null,
       "StatusCode": 200,
@@ -77,11 +65,7 @@
         "x-ms-client-request-id": "4a0b765b-29ea-21be-abb7-0971211aeadf",
         "x-ms-namespace-enabled": "true",
         "x-ms-request-id": "da83f6bf-a01f-0061-54f1-065c1c000000",
-<<<<<<< HEAD
-        "x-ms-version": "2020-12-06"
-=======
-        "x-ms-version": "2021-02-12"
->>>>>>> 7e782c87
+        "x-ms-version": "2021-02-12"
       },
       "ResponseBody": []
     },
@@ -99,11 +83,7 @@
         "x-ms-client-request-id": "7da0b7e8-8ea9-13c9-105a-ef92eb4ecaad",
         "x-ms-date": "Fri, 19 Feb 2021 19:03:01 GMT",
         "x-ms-return-client-request-id": "true",
-<<<<<<< HEAD
-        "x-ms-version": "2020-12-06"
-=======
-        "x-ms-version": "2021-02-12"
->>>>>>> 7e782c87
+        "x-ms-version": "2021-02-12"
       },
       "RequestBody": null,
       "StatusCode": 201,
@@ -118,11 +98,7 @@
         ],
         "x-ms-client-request-id": "7da0b7e8-8ea9-13c9-105a-ef92eb4ecaad",
         "x-ms-request-id": "da83f6de-a01f-0061-73f1-065c1c000000",
-<<<<<<< HEAD
-        "x-ms-version": "2020-12-06"
-=======
-        "x-ms-version": "2021-02-12"
->>>>>>> 7e782c87
+        "x-ms-version": "2021-02-12"
       },
       "ResponseBody": []
     },
@@ -139,11 +115,7 @@
         "x-ms-client-request-id": "3718fef7-8464-8bd8-0696-60a4ea9177ec",
         "x-ms-date": "Fri, 19 Feb 2021 19:03:01 GMT",
         "x-ms-return-client-request-id": "true",
-<<<<<<< HEAD
-        "x-ms-version": "2020-12-06"
-=======
-        "x-ms-version": "2021-02-12"
->>>>>>> 7e782c87
+        "x-ms-version": "2021-02-12"
       },
       "RequestBody": null,
       "StatusCode": 201,
@@ -158,11 +130,7 @@
         ],
         "x-ms-client-request-id": "3718fef7-8464-8bd8-0696-60a4ea9177ec",
         "x-ms-request-id": "da83f6f5-a01f-0061-0af1-065c1c000000",
-<<<<<<< HEAD
-        "x-ms-version": "2020-12-06"
-=======
-        "x-ms-version": "2021-02-12"
->>>>>>> 7e782c87
+        "x-ms-version": "2021-02-12"
       },
       "ResponseBody": []
     },
@@ -179,11 +147,7 @@
         "x-ms-client-request-id": "93a990dc-048a-cdab-ae02-05ca4b79ac2a",
         "x-ms-date": "Fri, 19 Feb 2021 19:03:01 GMT",
         "x-ms-return-client-request-id": "true",
-<<<<<<< HEAD
-        "x-ms-version": "2020-12-06"
-=======
-        "x-ms-version": "2021-02-12"
->>>>>>> 7e782c87
+        "x-ms-version": "2021-02-12"
       },
       "RequestBody": null,
       "StatusCode": 201,
@@ -198,11 +162,7 @@
         ],
         "x-ms-client-request-id": "93a990dc-048a-cdab-ae02-05ca4b79ac2a",
         "x-ms-request-id": "da83f70b-a01f-0061-20f1-065c1c000000",
-<<<<<<< HEAD
-        "x-ms-version": "2020-12-06"
-=======
-        "x-ms-version": "2021-02-12"
->>>>>>> 7e782c87
+        "x-ms-version": "2021-02-12"
       },
       "ResponseBody": []
     },
@@ -219,11 +179,7 @@
         "x-ms-client-request-id": "d96e6f4f-0295-012b-ae77-ae87a1e03d26",
         "x-ms-date": "Fri, 19 Feb 2021 19:03:01 GMT",
         "x-ms-return-client-request-id": "true",
-<<<<<<< HEAD
-        "x-ms-version": "2020-12-06"
-=======
-        "x-ms-version": "2021-02-12"
->>>>>>> 7e782c87
+        "x-ms-version": "2021-02-12"
       },
       "RequestBody": null,
       "StatusCode": 201,
@@ -238,11 +194,7 @@
         ],
         "x-ms-client-request-id": "d96e6f4f-0295-012b-ae77-ae87a1e03d26",
         "x-ms-request-id": "da83f724-a01f-0061-39f1-065c1c000000",
-<<<<<<< HEAD
-        "x-ms-version": "2020-12-06"
-=======
-        "x-ms-version": "2021-02-12"
->>>>>>> 7e782c87
+        "x-ms-version": "2021-02-12"
       },
       "ResponseBody": []
     },
@@ -259,11 +211,7 @@
         "x-ms-client-request-id": "ac6bc834-299d-f269-77c0-017ad14c16d6",
         "x-ms-date": "Fri, 19 Feb 2021 19:03:01 GMT",
         "x-ms-return-client-request-id": "true",
-<<<<<<< HEAD
-        "x-ms-version": "2020-12-06"
-=======
-        "x-ms-version": "2021-02-12"
->>>>>>> 7e782c87
+        "x-ms-version": "2021-02-12"
       },
       "RequestBody": null,
       "StatusCode": 201,
@@ -278,11 +226,7 @@
         ],
         "x-ms-client-request-id": "ac6bc834-299d-f269-77c0-017ad14c16d6",
         "x-ms-request-id": "da83f732-a01f-0061-47f1-065c1c000000",
-<<<<<<< HEAD
-        "x-ms-version": "2020-12-06"
-=======
-        "x-ms-version": "2021-02-12"
->>>>>>> 7e782c87
+        "x-ms-version": "2021-02-12"
       },
       "ResponseBody": []
     },
@@ -299,11 +243,7 @@
         "x-ms-client-request-id": "a983c96b-8237-1640-bc59-918e28f4363a",
         "x-ms-date": "Fri, 19 Feb 2021 19:03:01 GMT",
         "x-ms-return-client-request-id": "true",
-<<<<<<< HEAD
-        "x-ms-version": "2020-12-06"
-=======
-        "x-ms-version": "2021-02-12"
->>>>>>> 7e782c87
+        "x-ms-version": "2021-02-12"
       },
       "RequestBody": null,
       "StatusCode": 201,
@@ -318,11 +258,7 @@
         ],
         "x-ms-client-request-id": "a983c96b-8237-1640-bc59-918e28f4363a",
         "x-ms-request-id": "da83f73d-a01f-0061-52f1-065c1c000000",
-<<<<<<< HEAD
-        "x-ms-version": "2020-12-06"
-=======
-        "x-ms-version": "2021-02-12"
->>>>>>> 7e782c87
+        "x-ms-version": "2021-02-12"
       },
       "ResponseBody": []
     },
@@ -341,11 +277,7 @@
         "x-ms-owner": "46819f0d-f3a1-a369-9221-04dc74b2876b",
         "x-ms-permissions": "rwxrwxrwx",
         "x-ms-return-client-request-id": "true",
-<<<<<<< HEAD
-        "x-ms-version": "2020-12-06"
-=======
-        "x-ms-version": "2021-02-12"
->>>>>>> 7e782c87
+        "x-ms-version": "2021-02-12"
       },
       "RequestBody": null,
       "StatusCode": 200,
@@ -361,11 +293,7 @@
         "x-ms-client-request-id": "ea4b6e52-c42e-77a1-60e0-16157d64a209",
         "x-ms-namespace-enabled": "true",
         "x-ms-request-id": "da83f743-a01f-0061-58f1-065c1c000000",
-<<<<<<< HEAD
-        "x-ms-version": "2020-12-06"
-=======
-        "x-ms-version": "2021-02-12"
->>>>>>> 7e782c87
+        "x-ms-version": "2021-02-12"
       },
       "ResponseBody": []
     },
@@ -384,11 +312,7 @@
         "x-ms-owner": "46819f0d-f3a1-a369-9221-04dc74b2876b",
         "x-ms-permissions": "rwxrwxrwx",
         "x-ms-return-client-request-id": "true",
-<<<<<<< HEAD
-        "x-ms-version": "2020-12-06"
-=======
-        "x-ms-version": "2021-02-12"
->>>>>>> 7e782c87
+        "x-ms-version": "2021-02-12"
       },
       "RequestBody": null,
       "StatusCode": 200,
@@ -404,11 +328,7 @@
         "x-ms-client-request-id": "05895f2c-9c67-3e3d-1c91-92d8f114f9e5",
         "x-ms-namespace-enabled": "true",
         "x-ms-request-id": "da83f752-a01f-0061-67f1-065c1c000000",
-<<<<<<< HEAD
-        "x-ms-version": "2020-12-06"
-=======
-        "x-ms-version": "2021-02-12"
->>>>>>> 7e782c87
+        "x-ms-version": "2021-02-12"
       },
       "ResponseBody": []
     },
@@ -427,11 +347,7 @@
         "x-ms-owner": "46819f0d-f3a1-a369-9221-04dc74b2876b",
         "x-ms-permissions": "rwxrwxrwx",
         "x-ms-return-client-request-id": "true",
-<<<<<<< HEAD
-        "x-ms-version": "2020-12-06"
-=======
-        "x-ms-version": "2021-02-12"
->>>>>>> 7e782c87
+        "x-ms-version": "2021-02-12"
       },
       "RequestBody": null,
       "StatusCode": 200,
@@ -447,11 +363,7 @@
         "x-ms-client-request-id": "1ee9b33e-9cda-35a1-e84c-4e5ab1a81361",
         "x-ms-namespace-enabled": "true",
         "x-ms-request-id": "da83f75c-a01f-0061-71f1-065c1c000000",
-<<<<<<< HEAD
-        "x-ms-version": "2020-12-06"
-=======
-        "x-ms-version": "2021-02-12"
->>>>>>> 7e782c87
+        "x-ms-version": "2021-02-12"
       },
       "ResponseBody": []
     },
@@ -470,11 +382,7 @@
         "x-ms-owner": "46819f0d-f3a1-a369-9221-04dc74b2876b",
         "x-ms-permissions": "rwxrwxrwx",
         "x-ms-return-client-request-id": "true",
-<<<<<<< HEAD
-        "x-ms-version": "2020-12-06"
-=======
-        "x-ms-version": "2021-02-12"
->>>>>>> 7e782c87
+        "x-ms-version": "2021-02-12"
       },
       "RequestBody": null,
       "StatusCode": 200,
@@ -490,11 +398,7 @@
         "x-ms-client-request-id": "3d9a87a5-db2a-540a-bb0b-f4573c5f5d45",
         "x-ms-namespace-enabled": "true",
         "x-ms-request-id": "da83f763-a01f-0061-78f1-065c1c000000",
-<<<<<<< HEAD
-        "x-ms-version": "2020-12-06"
-=======
-        "x-ms-version": "2021-02-12"
->>>>>>> 7e782c87
+        "x-ms-version": "2021-02-12"
       },
       "ResponseBody": []
     },
@@ -513,11 +417,7 @@
         "x-ms-owner": "46819f0d-f3a1-a369-9221-04dc74b2876b",
         "x-ms-permissions": "rwxrwxrwx",
         "x-ms-return-client-request-id": "true",
-<<<<<<< HEAD
-        "x-ms-version": "2020-12-06"
-=======
-        "x-ms-version": "2021-02-12"
->>>>>>> 7e782c87
+        "x-ms-version": "2021-02-12"
       },
       "RequestBody": null,
       "StatusCode": 200,
@@ -533,11 +433,7 @@
         "x-ms-client-request-id": "2ab4c4d5-d50e-3337-0cc7-7308cf666446",
         "x-ms-namespace-enabled": "true",
         "x-ms-request-id": "da83f76a-a01f-0061-7ff1-065c1c000000",
-<<<<<<< HEAD
-        "x-ms-version": "2020-12-06"
-=======
-        "x-ms-version": "2021-02-12"
->>>>>>> 7e782c87
+        "x-ms-version": "2021-02-12"
       },
       "ResponseBody": []
     },
@@ -556,11 +452,7 @@
         "x-ms-owner": "46819f0d-f3a1-a369-9221-04dc74b2876b",
         "x-ms-permissions": "rwxrwxrwx",
         "x-ms-return-client-request-id": "true",
-<<<<<<< HEAD
-        "x-ms-version": "2020-12-06"
-=======
-        "x-ms-version": "2021-02-12"
->>>>>>> 7e782c87
+        "x-ms-version": "2021-02-12"
       },
       "RequestBody": null,
       "StatusCode": 200,
@@ -576,11 +468,7 @@
         "x-ms-client-request-id": "778224fe-33aa-5d36-dae0-a4b048edaa8f",
         "x-ms-namespace-enabled": "true",
         "x-ms-request-id": "da83f774-a01f-0061-09f1-065c1c000000",
-<<<<<<< HEAD
-        "x-ms-version": "2020-12-06"
-=======
-        "x-ms-version": "2021-02-12"
->>>>>>> 7e782c87
+        "x-ms-version": "2021-02-12"
       },
       "ResponseBody": []
     },
@@ -597,11 +485,7 @@
         "x-ms-client-request-id": "32fdb874-1e66-05a6-5873-c3df9a48d184",
         "x-ms-date": "Fri, 19 Feb 2021 19:03:02 GMT",
         "x-ms-return-client-request-id": "true",
-<<<<<<< HEAD
-        "x-ms-version": "2020-12-06"
-=======
-        "x-ms-version": "2021-02-12"
->>>>>>> 7e782c87
+        "x-ms-version": "2021-02-12"
       },
       "RequestBody": null,
       "StatusCode": 201,
@@ -616,11 +500,7 @@
         ],
         "x-ms-client-request-id": "32fdb874-1e66-05a6-5873-c3df9a48d184",
         "x-ms-request-id": "da83f77f-a01f-0061-14f1-065c1c000000",
-<<<<<<< HEAD
-        "x-ms-version": "2020-12-06"
-=======
-        "x-ms-version": "2021-02-12"
->>>>>>> 7e782c87
+        "x-ms-version": "2021-02-12"
       },
       "ResponseBody": []
     },
@@ -637,11 +517,7 @@
         "x-ms-client-request-id": "df12b5be-90a6-74bf-0d07-9c0b09a347af",
         "x-ms-date": "Fri, 19 Feb 2021 19:03:02 GMT",
         "x-ms-return-client-request-id": "true",
-<<<<<<< HEAD
-        "x-ms-version": "2020-12-06"
-=======
-        "x-ms-version": "2021-02-12"
->>>>>>> 7e782c87
+        "x-ms-version": "2021-02-12"
       },
       "RequestBody": null,
       "StatusCode": 201,
@@ -656,11 +532,7 @@
         ],
         "x-ms-client-request-id": "df12b5be-90a6-74bf-0d07-9c0b09a347af",
         "x-ms-request-id": "da83f794-a01f-0061-29f1-065c1c000000",
-<<<<<<< HEAD
-        "x-ms-version": "2020-12-06"
-=======
-        "x-ms-version": "2021-02-12"
->>>>>>> 7e782c87
+        "x-ms-version": "2021-02-12"
       },
       "ResponseBody": []
     },
@@ -677,11 +549,7 @@
         "x-ms-client-request-id": "b8e9a2bd-ab06-c185-899f-97c312e1c6d1",
         "x-ms-date": "Fri, 19 Feb 2021 19:03:02 GMT",
         "x-ms-return-client-request-id": "true",
-<<<<<<< HEAD
-        "x-ms-version": "2020-12-06"
-=======
-        "x-ms-version": "2021-02-12"
->>>>>>> 7e782c87
+        "x-ms-version": "2021-02-12"
       },
       "RequestBody": null,
       "StatusCode": 201,
@@ -696,11 +564,7 @@
         ],
         "x-ms-client-request-id": "b8e9a2bd-ab06-c185-899f-97c312e1c6d1",
         "x-ms-request-id": "da83f7b0-a01f-0061-45f1-065c1c000000",
-<<<<<<< HEAD
-        "x-ms-version": "2020-12-06"
-=======
-        "x-ms-version": "2021-02-12"
->>>>>>> 7e782c87
+        "x-ms-version": "2021-02-12"
       },
       "ResponseBody": []
     },
@@ -717,11 +581,7 @@
         "x-ms-client-request-id": "3e17f53f-86f0-7d91-8970-f5e93ebd8bae",
         "x-ms-date": "Fri, 19 Feb 2021 19:03:02 GMT",
         "x-ms-return-client-request-id": "true",
-<<<<<<< HEAD
-        "x-ms-version": "2020-12-06"
-=======
-        "x-ms-version": "2021-02-12"
->>>>>>> 7e782c87
+        "x-ms-version": "2021-02-12"
       },
       "RequestBody": null,
       "StatusCode": 201,
@@ -736,11 +596,7 @@
         ],
         "x-ms-client-request-id": "3e17f53f-86f0-7d91-8970-f5e93ebd8bae",
         "x-ms-request-id": "da83f7c7-a01f-0061-5cf1-065c1c000000",
-<<<<<<< HEAD
-        "x-ms-version": "2020-12-06"
-=======
-        "x-ms-version": "2021-02-12"
->>>>>>> 7e782c87
+        "x-ms-version": "2021-02-12"
       },
       "ResponseBody": []
     },
@@ -759,11 +615,7 @@
         ],
         "x-ms-client-request-id": "40891794-33c3-8d67-fea3-81e21ee9227e",
         "x-ms-return-client-request-id": "true",
-<<<<<<< HEAD
-        "x-ms-version": "2020-12-06"
-=======
-        "x-ms-version": "2021-02-12"
->>>>>>> 7e782c87
+        "x-ms-version": "2021-02-12"
       },
       "RequestBody": "﻿<KeyInfo><Expiry>2021-02-19T20:03:02Z</Expiry></KeyInfo>",
       "StatusCode": 200,
@@ -777,20 +629,12 @@
         "Transfer-Encoding": "chunked",
         "x-ms-client-request-id": "40891794-33c3-8d67-fea3-81e21ee9227e",
         "x-ms-request-id": "cb1259d9-b01e-006d-3ff1-06cb14000000",
-<<<<<<< HEAD
-        "x-ms-version": "2020-12-06"
-=======
-        "x-ms-version": "2021-02-12"
->>>>>>> 7e782c87
+        "x-ms-version": "2021-02-12"
       },
       "ResponseBody": "﻿<?xml version=\"1.0\" encoding=\"utf-8\"?><UserDelegationKey><SignedOid>c4f48289-bb84-4086-b250-6f94a8f64cee</SignedOid><SignedTid>72f988bf-86f1-41af-91ab-2d7cd011db47</SignedTid><SignedStart>2021-02-19T19:03:02Z</SignedStart><SignedExpiry>2021-02-19T20:03:02Z</SignedExpiry><SignedService>b</SignedService><SignedVersion>2020-06-12</SignedVersion><Value>hULGRWUu/R+khPIfJTlwwa5Ak2m0YLiZllmP9xMjN74=</Value></UserDelegationKey>"
     },
     {
-<<<<<<< HEAD
-      "RequestUri": "https://seannse.dfs.core.windows.net/test-filesystem-3bfbf95e-d8bc-c081-3f60-81f468fd2fab/test-directory-643041c6-47f9-b165-5a57-3d7057fe8fc0?skoid=c4f48289-bb84-4086-b250-6f94a8f64cee&sktid=72f988bf-86f1-41af-91ab-2d7cd011db47&skt=2021-02-19T19%3A03%3A02Z&ske=2021-02-19T20%3A03%3A02Z&sks=b&skv=2020-06-12&sv=2020-12-06&st=2021-02-19T18%3A03%3A02Z&se=2021-02-19T20%3A03%3A02Z&sr=c&sp=racwdlmeop&suoid=46819f0d-f3a1-a369-9221-04dc74b2876b&sig=Sanitized&action=setAccessControlRecursive&mode=modify&forceFlag=true",
-=======
       "RequestUri": "https://seannse.dfs.core.windows.net/test-filesystem-3bfbf95e-d8bc-c081-3f60-81f468fd2fab/test-directory-643041c6-47f9-b165-5a57-3d7057fe8fc0?skoid=c4f48289-bb84-4086-b250-6f94a8f64cee&sktid=72f988bf-86f1-41af-91ab-2d7cd011db47&skt=2021-02-19T19%3A03%3A02Z&ske=2021-02-19T20%3A03%3A02Z&sks=b&skv=2020-06-12&sv=2021-02-12&st=2021-02-19T18%3A03%3A02Z&se=2021-02-19T20%3A03%3A02Z&sr=c&sp=racwdlmeop&suoid=46819f0d-f3a1-a369-9221-04dc74b2876b&sig=Sanitized&action=setAccessControlRecursive&mode=modify&forceFlag=true",
->>>>>>> 7e782c87
       "RequestMethod": "PATCH",
       "RequestHeaders": {
         "Accept": "application/json",
@@ -801,11 +645,7 @@
         "x-ms-acl": "user::rwx,group::r--,other::---,mask::rwx",
         "x-ms-client-request-id": "27551b6d-4a33-faea-d823-841d389d0606",
         "x-ms-return-client-request-id": "true",
-<<<<<<< HEAD
-        "x-ms-version": "2020-12-06"
-=======
-        "x-ms-version": "2021-02-12"
->>>>>>> 7e782c87
+        "x-ms-version": "2021-02-12"
       },
       "RequestBody": null,
       "StatusCode": 200,
@@ -819,11 +659,7 @@
         "x-ms-client-request-id": "27551b6d-4a33-faea-d823-841d389d0606",
         "x-ms-namespace-enabled": "true",
         "x-ms-request-id": "da83f80f-a01f-0061-24f1-065c1c000000",
-<<<<<<< HEAD
-        "x-ms-version": "2020-12-06"
-=======
-        "x-ms-version": "2021-02-12"
->>>>>>> 7e782c87
+        "x-ms-version": "2021-02-12"
       },
       "ResponseBody": "eyJkaXJlY3Rvcmllc1N1Y2Nlc3NmdWwiOjMsImZhaWxlZEVudHJpZXMiOlt7ImVycm9yTWVzc2FnZSI6IlRoaXMgcmVxdWVzdCBpcyBub3QgYXV0aG9yaXplZCB0byBwZXJmb3JtIHRoaXMgb3BlcmF0aW9uIHVzaW5nIHRoaXMgcGVybWlzc2lvbi4iLCJuYW1lIjoidGVzdC1kaXJlY3RvcnktNjQzMDQxYzYtNDdmOS1iMTY1LTVhNTctM2Q3MDU3ZmU4ZmMwL3Rlc3QtZGlyZWN0b3J5LTkwZWI0NTlkLTVjZjUtYWVmNy1kODFhLTMxZGZlYmQ4NDA1Yy90ZXN0LWRpcmVjdG9yeS00N2ZlYzMzOS0zZjVkLTc5MTgtYzMxYy02Y2M4MzZkYjcxNTgiLCJ0eXBlIjoiRElSRUNUT1JZIn0seyJlcnJvck1lc3NhZ2UiOiJUaGlzIHJlcXVlc3QgaXMgbm90IGF1dGhvcml6ZWQgdG8gcGVyZm9ybSB0aGlzIG9wZXJhdGlvbiB1c2luZyB0aGlzIHBlcm1pc3Npb24uIiwibmFtZSI6InRlc3QtZGlyZWN0b3J5LTY0MzA0MWM2LTQ3ZjktYjE2NS01YTU3LTNkNzA1N2ZlOGZjMC90ZXN0LWRpcmVjdG9yeS05MGViNDU5ZC01Y2Y1LWFlZjctZDgxYS0zMWRmZWJkODQwNWMvdGVzdC1maWxlLWEzYjU3MDg2LWZkY2UtNzIyYy00N2UyLTdlZGVhZTNiY2RkOSIsInR5cGUiOiJGSUxFIn0seyJlcnJvck1lc3NhZ2UiOiJUaGlzIHJlcXVlc3QgaXMgbm90IGF1dGhvcml6ZWQgdG8gcGVyZm9ybSB0aGlzIG9wZXJhdGlvbiB1c2luZyB0aGlzIHBlcm1pc3Npb24uIiwibmFtZSI6InRlc3QtZGlyZWN0b3J5LTY0MzA0MWM2LTQ3ZjktYjE2NS01YTU3LTNkNzA1N2ZlOGZjMC90ZXN0LWRpcmVjdG9yeS05MGViNDU5ZC01Y2Y1LWFlZjctZDgxYS0zMWRmZWJkODQwNWMvdGVzdC1maWxlLWIxNDMzMWUzLWY4OTMtMGVjYy1iM2NhLTk5ZWU4YzU2ZDA2MSIsInR5cGUiOiJGSUxFIn0seyJlcnJvck1lc3NhZ2UiOiJUaGlzIHJlcXVlc3QgaXMgbm90IGF1dGhvcml6ZWQgdG8gcGVyZm9ybSB0aGlzIG9wZXJhdGlvbiB1c2luZyB0aGlzIHBlcm1pc3Npb24uIiwibmFtZSI6InRlc3QtZGlyZWN0b3J5LTY0MzA0MWM2LTQ3ZjktYjE2NS01YTU3LTNkNzA1N2ZlOGZjMC90ZXN0LWRpcmVjdG9yeS05MGViNDU5ZC01Y2Y1LWFlZjctZDgxYS0zMWRmZWJkODQwNWMvdGVzdC1maWxlLTEwYmE0MjEwLTAwZTMtZjZhYi05NTViLTE1MDNiZWE5ZWM1MyIsInR5cGUiOiJGSUxFIn1dLCJmYWlsdXJlQ291bnQiOjQsImZpbGVzU3VjY2Vzc2Z1bCI6M30K"
     },
@@ -841,11 +677,7 @@
         "x-ms-client-request-id": "037418e5-fb94-ae4a-e6ce-5e1580774cd8",
         "x-ms-date": "Fri, 19 Feb 2021 19:03:03 GMT",
         "x-ms-return-client-request-id": "true",
-<<<<<<< HEAD
-        "x-ms-version": "2020-12-06"
-=======
-        "x-ms-version": "2021-02-12"
->>>>>>> 7e782c87
+        "x-ms-version": "2021-02-12"
       },
       "RequestBody": null,
       "StatusCode": 202,
@@ -858,11 +690,7 @@
         ],
         "x-ms-client-request-id": "037418e5-fb94-ae4a-e6ce-5e1580774cd8",
         "x-ms-request-id": "cb125a7d-b01e-006d-51f1-06cb14000000",
-<<<<<<< HEAD
-        "x-ms-version": "2020-12-06"
-=======
-        "x-ms-version": "2021-02-12"
->>>>>>> 7e782c87
+        "x-ms-version": "2021-02-12"
       },
       "ResponseBody": []
     }
