{
  "Entries": [
    {
      "RequestUri": "https://seannse.blob.core.windows.net/test-filesystem-333ff098-8337-00e5-3621-e95f89b89530?restype=container",
      "RequestMethod": "PUT",
      "RequestHeaders": {
        "Accept": "application/xml",
        "Authorization": "Sanitized",
<<<<<<< HEAD
        "traceparent": "00-a21b180d56f9fb4dacfcbfdc2221abda-f432d68e2117174c-00",
        "User-Agent": [
          "azsdk-net-Storage.Files.DataLake/12.7.0-alpha.20210202.1",
          "(.NET 5.0.2; Microsoft Windows 10.0.19042)"
        ],
        "x-ms-blob-public-access": "container",
        "x-ms-client-request-id": "92fbe274-2e73-0292-299f-a92789d549ef",
        "x-ms-date": "Tue, 02 Feb 2021 21:56:05 GMT",
=======
        "traceparent": "00-6bfbd89e57417546862f155c93b39ed3-138494a6fcb63d49-00",
        "User-Agent": [
          "azsdk-net-Storage.Files.DataLake/12.7.0-alpha.20210217.1",
          "(.NET 5.0.3; Microsoft Windows 10.0.19042)"
        ],
        "x-ms-blob-public-access": "container",
        "x-ms-client-request-id": "92fbe274-2e73-0292-299f-a92789d549ef",
        "x-ms-date": "Wed, 17 Feb 2021 22:43:47 GMT",
>>>>>>> 1814567d
        "x-ms-return-client-request-id": "true",
        "x-ms-version": "2020-06-12"
      },
      "RequestBody": null,
      "StatusCode": 201,
      "ResponseHeaders": {
        "Content-Length": "0",
<<<<<<< HEAD
        "Date": "Tue, 02 Feb 2021 21:56:06 GMT",
        "ETag": "\u00220x8D8C7C557B1D07C\u0022",
        "Last-Modified": "Tue, 02 Feb 2021 21:56:06 GMT",
=======
        "Date": "Wed, 17 Feb 2021 22:43:48 GMT",
        "ETag": "\u00220x8D8D3957D77C571\u0022",
        "Last-Modified": "Wed, 17 Feb 2021 22:43:48 GMT",
>>>>>>> 1814567d
        "Server": [
          "Windows-Azure-Blob/1.0",
          "Microsoft-HTTPAPI/2.0"
        ],
        "x-ms-client-request-id": "92fbe274-2e73-0292-299f-a92789d549ef",
<<<<<<< HEAD
        "x-ms-request-id": "44689584-601e-00b5-6fae-f9ec4d000000",
=======
        "x-ms-request-id": "77ae7c38-b01e-0099-2e7e-0500e2000000",
>>>>>>> 1814567d
        "x-ms-version": "2020-06-12"
      },
      "ResponseBody": []
    },
    {
      "RequestUri": "https://seannse.dfs.core.windows.net/test-filesystem-333ff098-8337-00e5-3621-e95f89b89530/?action=setAccessControl",
      "RequestMethod": "PATCH",
      "RequestHeaders": {
        "Accept": "application/json",
        "Authorization": "Sanitized",
<<<<<<< HEAD
        "traceparent": "00-2fe9861d7b084e499c8488f6f955e7c5-6959ebdd235ddf44-00",
        "User-Agent": [
          "azsdk-net-Storage.Files.DataLake/12.7.0-alpha.20210202.1",
          "(.NET 5.0.2; Microsoft Windows 10.0.19042)"
        ],
        "x-ms-acl": "user::--x,group::--x,other::--x",
        "x-ms-client-request-id": "d59b5ae0-f84b-44fc-efb9-c63fd1787bf6",
        "x-ms-date": "Tue, 02 Feb 2021 21:56:06 GMT",
=======
        "traceparent": "00-6e69f0cb0e08bd4081a4dc70f11c0fd2-ec90b2c5288c694b-00",
        "User-Agent": [
          "azsdk-net-Storage.Files.DataLake/12.7.0-alpha.20210217.1",
          "(.NET 5.0.3; Microsoft Windows 10.0.19042)"
        ],
        "x-ms-acl": "user::--x,group::--x,other::--x",
        "x-ms-client-request-id": "d59b5ae0-f84b-44fc-efb9-c63fd1787bf6",
        "x-ms-date": "Wed, 17 Feb 2021 22:43:48 GMT",
>>>>>>> 1814567d
        "x-ms-return-client-request-id": "true",
        "x-ms-version": "2020-06-12"
      },
      "RequestBody": null,
      "StatusCode": 200,
      "ResponseHeaders": {
        "Content-Length": "0",
<<<<<<< HEAD
        "Date": "Tue, 02 Feb 2021 21:56:06 GMT",
        "ETag": "\u00220x8D8C7C557B3E8C3\u0022",
        "Last-Modified": "Tue, 02 Feb 2021 21:56:06 GMT",
=======
        "Date": "Wed, 17 Feb 2021 22:43:47 GMT",
        "ETag": "\u00220x8D8D3957D7A3B7F\u0022",
        "Last-Modified": "Wed, 17 Feb 2021 22:43:48 GMT",
>>>>>>> 1814567d
        "Server": [
          "Windows-Azure-HDFS/1.0",
          "Microsoft-HTTPAPI/2.0"
        ],
        "x-ms-client-request-id": "d59b5ae0-f84b-44fc-efb9-c63fd1787bf6",
        "x-ms-namespace-enabled": "true",
<<<<<<< HEAD
        "x-ms-request-id": "077dee81-601f-0051-30ae-f9e2d3000000",
=======
        "x-ms-request-id": "f46ddfc8-501f-0017-477e-05d654000000",
>>>>>>> 1814567d
        "x-ms-version": "2020-06-12"
      },
      "ResponseBody": []
    },
    {
      "RequestUri": "https://seannse.dfs.core.windows.net/test-filesystem-333ff098-8337-00e5-3621-e95f89b89530/test-directory-97b60cb3-279c-cea3-9045-33d4a16569af?resource=directory",
      "RequestMethod": "PUT",
      "RequestHeaders": {
        "Accept": "application/json",
        "Authorization": "Sanitized",
<<<<<<< HEAD
        "traceparent": "00-26a326c6c98c0d4c835abd49bf646ba3-c5096ca227f7a24f-00",
        "User-Agent": [
          "azsdk-net-Storage.Files.DataLake/12.7.0-alpha.20210202.1",
          "(.NET 5.0.2; Microsoft Windows 10.0.19042)"
        ],
        "x-ms-client-request-id": "8c789722-f8c3-b863-b6cc-4406c527a389",
        "x-ms-date": "Tue, 02 Feb 2021 21:56:06 GMT",
=======
        "traceparent": "00-4677eb2d39927c468b9eef630506ed80-b16c2e0de9fe6f4b-00",
        "User-Agent": [
          "azsdk-net-Storage.Files.DataLake/12.7.0-alpha.20210217.1",
          "(.NET 5.0.3; Microsoft Windows 10.0.19042)"
        ],
        "x-ms-client-request-id": "8c789722-f8c3-b863-b6cc-4406c527a389",
        "x-ms-date": "Wed, 17 Feb 2021 22:43:48 GMT",
>>>>>>> 1814567d
        "x-ms-return-client-request-id": "true",
        "x-ms-version": "2020-06-12"
      },
      "RequestBody": null,
      "StatusCode": 201,
      "ResponseHeaders": {
        "Content-Length": "0",
<<<<<<< HEAD
        "Date": "Tue, 02 Feb 2021 21:56:06 GMT",
        "ETag": "\u00220x8D8C7C557F7A1FD\u0022",
        "Last-Modified": "Tue, 02 Feb 2021 21:56:07 GMT",
=======
        "Date": "Wed, 17 Feb 2021 22:43:47 GMT",
        "ETag": "\u00220x8D8D3957DB70BEB\u0022",
        "Last-Modified": "Wed, 17 Feb 2021 22:43:48 GMT",
>>>>>>> 1814567d
        "Server": [
          "Windows-Azure-HDFS/1.0",
          "Microsoft-HTTPAPI/2.0"
        ],
        "x-ms-client-request-id": "8c789722-f8c3-b863-b6cc-4406c527a389",
<<<<<<< HEAD
        "x-ms-request-id": "077dee8f-601f-0051-3eae-f9e2d3000000",
=======
        "x-ms-request-id": "f46ddfd8-501f-0017-577e-05d654000000",
>>>>>>> 1814567d
        "x-ms-version": "2020-06-12"
      },
      "ResponseBody": []
    },
    {
      "RequestUri": "https://seannse.dfs.core.windows.net/test-filesystem-333ff098-8337-00e5-3621-e95f89b89530/test-directory-97b60cb3-279c-cea3-9045-33d4a16569af/test-directory-282e1750-4c31-3fbb-6919-1af41061ef7d?resource=directory",
      "RequestMethod": "PUT",
      "RequestHeaders": {
        "Accept": "application/json",
        "Authorization": "Sanitized",
        "User-Agent": [
<<<<<<< HEAD
          "azsdk-net-Storage.Files.DataLake/12.7.0-alpha.20210202.1",
          "(.NET 5.0.2; Microsoft Windows 10.0.19042)"
        ],
        "x-ms-client-request-id": "c7f18d03-bce4-d5b4-db38-23aadd6ea854",
        "x-ms-date": "Tue, 02 Feb 2021 21:56:06 GMT",
=======
          "azsdk-net-Storage.Files.DataLake/12.7.0-alpha.20210217.1",
          "(.NET 5.0.3; Microsoft Windows 10.0.19042)"
        ],
        "x-ms-client-request-id": "c7f18d03-bce4-d5b4-db38-23aadd6ea854",
        "x-ms-date": "Wed, 17 Feb 2021 22:43:48 GMT",
>>>>>>> 1814567d
        "x-ms-return-client-request-id": "true",
        "x-ms-version": "2020-06-12"
      },
      "RequestBody": null,
      "StatusCode": 201,
      "ResponseHeaders": {
        "Content-Length": "0",
<<<<<<< HEAD
        "Date": "Tue, 02 Feb 2021 21:56:06 GMT",
        "ETag": "\u00220x8D8C7C5580E563D\u0022",
        "Last-Modified": "Tue, 02 Feb 2021 21:56:07 GMT",
=======
        "Date": "Wed, 17 Feb 2021 22:43:47 GMT",
        "ETag": "\u00220x8D8D3957DC35480\u0022",
        "Last-Modified": "Wed, 17 Feb 2021 22:43:48 GMT",
>>>>>>> 1814567d
        "Server": [
          "Windows-Azure-HDFS/1.0",
          "Microsoft-HTTPAPI/2.0"
        ],
        "x-ms-client-request-id": "c7f18d03-bce4-d5b4-db38-23aadd6ea854",
<<<<<<< HEAD
        "x-ms-request-id": "077dee99-601f-0051-48ae-f9e2d3000000",
=======
        "x-ms-request-id": "f46ddfe4-501f-0017-637e-05d654000000",
>>>>>>> 1814567d
        "x-ms-version": "2020-06-12"
      },
      "ResponseBody": []
    },
    {
      "RequestUri": "https://seannse.dfs.core.windows.net/test-filesystem-333ff098-8337-00e5-3621-e95f89b89530/test-directory-97b60cb3-279c-cea3-9045-33d4a16569af/test-directory-282e1750-4c31-3fbb-6919-1af41061ef7d/test-file-79a6c7dd-9975-749c-2c16-e2a4d34d10cb?resource=file",
      "RequestMethod": "PUT",
      "RequestHeaders": {
        "Accept": "application/json",
        "Authorization": "Sanitized",
        "User-Agent": [
<<<<<<< HEAD
          "azsdk-net-Storage.Files.DataLake/12.7.0-alpha.20210202.1",
          "(.NET 5.0.2; Microsoft Windows 10.0.19042)"
        ],
        "x-ms-client-request-id": "689024e4-5df7-6adf-f17d-9acdda10028e",
        "x-ms-date": "Tue, 02 Feb 2021 21:56:06 GMT",
=======
          "azsdk-net-Storage.Files.DataLake/12.7.0-alpha.20210217.1",
          "(.NET 5.0.3; Microsoft Windows 10.0.19042)"
        ],
        "x-ms-client-request-id": "689024e4-5df7-6adf-f17d-9acdda10028e",
        "x-ms-date": "Wed, 17 Feb 2021 22:43:48 GMT",
>>>>>>> 1814567d
        "x-ms-return-client-request-id": "true",
        "x-ms-version": "2020-06-12"
      },
      "RequestBody": null,
      "StatusCode": 201,
      "ResponseHeaders": {
        "Content-Length": "0",
<<<<<<< HEAD
        "Date": "Tue, 02 Feb 2021 21:56:06 GMT",
        "ETag": "\u00220x8D8C7C5581E5BCB\u0022",
        "Last-Modified": "Tue, 02 Feb 2021 21:56:07 GMT",
=======
        "Date": "Wed, 17 Feb 2021 22:43:47 GMT",
        "ETag": "\u00220x8D8D3957DD04EC8\u0022",
        "Last-Modified": "Wed, 17 Feb 2021 22:43:48 GMT",
>>>>>>> 1814567d
        "Server": [
          "Windows-Azure-HDFS/1.0",
          "Microsoft-HTTPAPI/2.0"
        ],
        "x-ms-client-request-id": "689024e4-5df7-6adf-f17d-9acdda10028e",
<<<<<<< HEAD
        "x-ms-request-id": "077dee9f-601f-0051-4eae-f9e2d3000000",
=======
        "x-ms-request-id": "f46ddfef-501f-0017-6e7e-05d654000000",
>>>>>>> 1814567d
        "x-ms-version": "2020-06-12"
      },
      "ResponseBody": []
    },
    {
      "RequestUri": "https://seannse.dfs.core.windows.net/test-filesystem-333ff098-8337-00e5-3621-e95f89b89530/test-directory-97b60cb3-279c-cea3-9045-33d4a16569af/test-directory-282e1750-4c31-3fbb-6919-1af41061ef7d/test-file-17685728-267e-b5e4-2d02-e1986be8bbec?resource=file",
      "RequestMethod": "PUT",
      "RequestHeaders": {
        "Accept": "application/json",
        "Authorization": "Sanitized",
        "User-Agent": [
<<<<<<< HEAD
          "azsdk-net-Storage.Files.DataLake/12.7.0-alpha.20210202.1",
          "(.NET 5.0.2; Microsoft Windows 10.0.19042)"
        ],
        "x-ms-client-request-id": "608c9fda-22d7-be58-3fdb-3af47b46fe09",
        "x-ms-date": "Tue, 02 Feb 2021 21:56:06 GMT",
=======
          "azsdk-net-Storage.Files.DataLake/12.7.0-alpha.20210217.1",
          "(.NET 5.0.3; Microsoft Windows 10.0.19042)"
        ],
        "x-ms-client-request-id": "608c9fda-22d7-be58-3fdb-3af47b46fe09",
        "x-ms-date": "Wed, 17 Feb 2021 22:43:48 GMT",
>>>>>>> 1814567d
        "x-ms-return-client-request-id": "true",
        "x-ms-version": "2020-06-12"
      },
      "RequestBody": null,
      "StatusCode": 201,
      "ResponseHeaders": {
        "Content-Length": "0",
<<<<<<< HEAD
        "Date": "Tue, 02 Feb 2021 21:56:06 GMT",
        "ETag": "\u00220x8D8C7C5582C6A96\u0022",
        "Last-Modified": "Tue, 02 Feb 2021 21:56:07 GMT",
=======
        "Date": "Wed, 17 Feb 2021 22:43:47 GMT",
        "ETag": "\u00220x8D8D3957DDF215A\u0022",
        "Last-Modified": "Wed, 17 Feb 2021 22:43:48 GMT",
>>>>>>> 1814567d
        "Server": [
          "Windows-Azure-HDFS/1.0",
          "Microsoft-HTTPAPI/2.0"
        ],
        "x-ms-client-request-id": "608c9fda-22d7-be58-3fdb-3af47b46fe09",
<<<<<<< HEAD
        "x-ms-request-id": "077deea5-601f-0051-53ae-f9e2d3000000",
=======
        "x-ms-request-id": "f46ddff9-501f-0017-787e-05d654000000",
>>>>>>> 1814567d
        "x-ms-version": "2020-06-12"
      },
      "ResponseBody": []
    },
    {
      "RequestUri": "https://seannse.dfs.core.windows.net/test-filesystem-333ff098-8337-00e5-3621-e95f89b89530/test-directory-97b60cb3-279c-cea3-9045-33d4a16569af/test-directory-cef0aec1-5351-80d2-8384-30f795f12862?resource=directory",
      "RequestMethod": "PUT",
      "RequestHeaders": {
        "Accept": "application/json",
        "Authorization": "Sanitized",
        "User-Agent": [
<<<<<<< HEAD
          "azsdk-net-Storage.Files.DataLake/12.7.0-alpha.20210202.1",
          "(.NET 5.0.2; Microsoft Windows 10.0.19042)"
        ],
        "x-ms-client-request-id": "de308787-fbdb-8735-cc0b-dd53f261284e",
        "x-ms-date": "Tue, 02 Feb 2021 21:56:06 GMT",
=======
          "azsdk-net-Storage.Files.DataLake/12.7.0-alpha.20210217.1",
          "(.NET 5.0.3; Microsoft Windows 10.0.19042)"
        ],
        "x-ms-client-request-id": "de308787-fbdb-8735-cc0b-dd53f261284e",
        "x-ms-date": "Wed, 17 Feb 2021 22:43:48 GMT",
>>>>>>> 1814567d
        "x-ms-return-client-request-id": "true",
        "x-ms-version": "2020-06-12"
      },
      "RequestBody": null,
      "StatusCode": 201,
      "ResponseHeaders": {
        "Content-Length": "0",
<<<<<<< HEAD
        "Date": "Tue, 02 Feb 2021 21:56:06 GMT",
        "ETag": "\u00220x8D8C7C55839C6B7\u0022",
        "Last-Modified": "Tue, 02 Feb 2021 21:56:07 GMT",
=======
        "Date": "Wed, 17 Feb 2021 22:43:47 GMT",
        "ETag": "\u00220x8D8D3957DEB2B17\u0022",
        "Last-Modified": "Wed, 17 Feb 2021 22:43:48 GMT",
>>>>>>> 1814567d
        "Server": [
          "Windows-Azure-HDFS/1.0",
          "Microsoft-HTTPAPI/2.0"
        ],
        "x-ms-client-request-id": "de308787-fbdb-8735-cc0b-dd53f261284e",
<<<<<<< HEAD
        "x-ms-request-id": "077deea7-601f-0051-55ae-f9e2d3000000",
=======
        "x-ms-request-id": "f46de002-501f-0017-017e-05d654000000",
>>>>>>> 1814567d
        "x-ms-version": "2020-06-12"
      },
      "ResponseBody": []
    },
    {
      "RequestUri": "https://seannse.dfs.core.windows.net/test-filesystem-333ff098-8337-00e5-3621-e95f89b89530/test-directory-97b60cb3-279c-cea3-9045-33d4a16569af/test-directory-cef0aec1-5351-80d2-8384-30f795f12862/test-file-20bbd8b2-3288-67ad-9a36-1b50e3f113a3?resource=file",
      "RequestMethod": "PUT",
      "RequestHeaders": {
        "Accept": "application/json",
        "Authorization": "Sanitized",
        "User-Agent": [
<<<<<<< HEAD
          "azsdk-net-Storage.Files.DataLake/12.7.0-alpha.20210202.1",
          "(.NET 5.0.2; Microsoft Windows 10.0.19042)"
        ],
        "x-ms-client-request-id": "942e21d8-4724-5517-dac9-43a4dfe4a3db",
        "x-ms-date": "Tue, 02 Feb 2021 21:56:07 GMT",
=======
          "azsdk-net-Storage.Files.DataLake/12.7.0-alpha.20210217.1",
          "(.NET 5.0.3; Microsoft Windows 10.0.19042)"
        ],
        "x-ms-client-request-id": "942e21d8-4724-5517-dac9-43a4dfe4a3db",
        "x-ms-date": "Wed, 17 Feb 2021 22:43:49 GMT",
>>>>>>> 1814567d
        "x-ms-return-client-request-id": "true",
        "x-ms-version": "2020-06-12"
      },
      "RequestBody": null,
      "StatusCode": 201,
      "ResponseHeaders": {
        "Content-Length": "0",
<<<<<<< HEAD
        "Date": "Tue, 02 Feb 2021 21:56:06 GMT",
        "ETag": "\u00220x8D8C7C5584992D7\u0022",
        "Last-Modified": "Tue, 02 Feb 2021 21:56:07 GMT",
=======
        "Date": "Wed, 17 Feb 2021 22:43:48 GMT",
        "ETag": "\u00220x8D8D3957DF7574E\u0022",
        "Last-Modified": "Wed, 17 Feb 2021 22:43:48 GMT",
>>>>>>> 1814567d
        "Server": [
          "Windows-Azure-HDFS/1.0",
          "Microsoft-HTTPAPI/2.0"
        ],
        "x-ms-client-request-id": "942e21d8-4724-5517-dac9-43a4dfe4a3db",
<<<<<<< HEAD
        "x-ms-request-id": "077deeaf-601f-0051-5dae-f9e2d3000000",
=======
        "x-ms-request-id": "f46de010-501f-0017-0f7e-05d654000000",
>>>>>>> 1814567d
        "x-ms-version": "2020-06-12"
      },
      "ResponseBody": []
    },
    {
      "RequestUri": "https://seannse.dfs.core.windows.net/test-filesystem-333ff098-8337-00e5-3621-e95f89b89530/test-directory-97b60cb3-279c-cea3-9045-33d4a16569af?action=setAccessControl",
      "RequestMethod": "PATCH",
      "RequestHeaders": {
        "Accept": "application/json",
        "Authorization": "Sanitized",
        "User-Agent": [
<<<<<<< HEAD
          "azsdk-net-Storage.Files.DataLake/12.7.0-alpha.20210202.1",
          "(.NET 5.0.2; Microsoft Windows 10.0.19042)"
        ],
        "x-ms-client-request-id": "43572493-6588-bd5f-93c7-43a74cc5227d",
        "x-ms-date": "Tue, 02 Feb 2021 21:56:07 GMT",
=======
          "azsdk-net-Storage.Files.DataLake/12.7.0-alpha.20210217.1",
          "(.NET 5.0.3; Microsoft Windows 10.0.19042)"
        ],
        "x-ms-client-request-id": "43572493-6588-bd5f-93c7-43a74cc5227d",
        "x-ms-date": "Wed, 17 Feb 2021 22:43:49 GMT",
>>>>>>> 1814567d
        "x-ms-owner": "61383af8-1af1-678d-517d-fb51335de9d9",
        "x-ms-permissions": "rwxrwxrwx",
        "x-ms-return-client-request-id": "true",
        "x-ms-version": "2020-06-12"
      },
      "RequestBody": null,
      "StatusCode": 200,
      "ResponseHeaders": {
        "Content-Length": "0",
<<<<<<< HEAD
        "Date": "Tue, 02 Feb 2021 21:56:06 GMT",
        "ETag": "\u00220x8D8C7C557F7A1FD\u0022",
        "Last-Modified": "Tue, 02 Feb 2021 21:56:07 GMT",
=======
        "Date": "Wed, 17 Feb 2021 22:43:48 GMT",
        "ETag": "\u00220x8D8D3957DB70BEB\u0022",
        "Last-Modified": "Wed, 17 Feb 2021 22:43:48 GMT",
>>>>>>> 1814567d
        "Server": [
          "Windows-Azure-HDFS/1.0",
          "Microsoft-HTTPAPI/2.0"
        ],
        "x-ms-client-request-id": "43572493-6588-bd5f-93c7-43a74cc5227d",
        "x-ms-namespace-enabled": "true",
<<<<<<< HEAD
        "x-ms-request-id": "077deebd-601f-0051-6bae-f9e2d3000000",
=======
        "x-ms-request-id": "f46de01f-501f-0017-1e7e-05d654000000",
>>>>>>> 1814567d
        "x-ms-version": "2020-06-12"
      },
      "ResponseBody": []
    },
    {
      "RequestUri": "https://seannse.dfs.core.windows.net/test-filesystem-333ff098-8337-00e5-3621-e95f89b89530/test-directory-97b60cb3-279c-cea3-9045-33d4a16569af/test-directory-282e1750-4c31-3fbb-6919-1af41061ef7d?action=setAccessControl",
      "RequestMethod": "PATCH",
      "RequestHeaders": {
        "Accept": "application/json",
        "Authorization": "Sanitized",
        "User-Agent": [
<<<<<<< HEAD
          "azsdk-net-Storage.Files.DataLake/12.7.0-alpha.20210202.1",
          "(.NET 5.0.2; Microsoft Windows 10.0.19042)"
        ],
        "x-ms-client-request-id": "0ebeb91f-a606-0951-69bb-2efa3ad787b3",
        "x-ms-date": "Tue, 02 Feb 2021 21:56:07 GMT",
=======
          "azsdk-net-Storage.Files.DataLake/12.7.0-alpha.20210217.1",
          "(.NET 5.0.3; Microsoft Windows 10.0.19042)"
        ],
        "x-ms-client-request-id": "0ebeb91f-a606-0951-69bb-2efa3ad787b3",
        "x-ms-date": "Wed, 17 Feb 2021 22:43:49 GMT",
>>>>>>> 1814567d
        "x-ms-owner": "61383af8-1af1-678d-517d-fb51335de9d9",
        "x-ms-permissions": "rwxrwxrwx",
        "x-ms-return-client-request-id": "true",
        "x-ms-version": "2020-06-12"
      },
      "RequestBody": null,
      "StatusCode": 200,
      "ResponseHeaders": {
        "Content-Length": "0",
<<<<<<< HEAD
        "Date": "Tue, 02 Feb 2021 21:56:07 GMT",
        "ETag": "\u00220x8D8C7C5580E563D\u0022",
        "Last-Modified": "Tue, 02 Feb 2021 21:56:07 GMT",
=======
        "Date": "Wed, 17 Feb 2021 22:43:48 GMT",
        "ETag": "\u00220x8D8D3957DC35480\u0022",
        "Last-Modified": "Wed, 17 Feb 2021 22:43:48 GMT",
>>>>>>> 1814567d
        "Server": [
          "Windows-Azure-HDFS/1.0",
          "Microsoft-HTTPAPI/2.0"
        ],
        "x-ms-client-request-id": "0ebeb91f-a606-0951-69bb-2efa3ad787b3",
        "x-ms-namespace-enabled": "true",
<<<<<<< HEAD
        "x-ms-request-id": "077deecb-601f-0051-78ae-f9e2d3000000",
=======
        "x-ms-request-id": "f46de029-501f-0017-287e-05d654000000",
>>>>>>> 1814567d
        "x-ms-version": "2020-06-12"
      },
      "ResponseBody": []
    },
    {
      "RequestUri": "https://seannse.dfs.core.windows.net/test-filesystem-333ff098-8337-00e5-3621-e95f89b89530/test-directory-97b60cb3-279c-cea3-9045-33d4a16569af/test-directory-282e1750-4c31-3fbb-6919-1af41061ef7d/test-file-79a6c7dd-9975-749c-2c16-e2a4d34d10cb?action=setAccessControl",
      "RequestMethod": "PATCH",
      "RequestHeaders": {
        "Accept": "application/json",
        "Authorization": "Sanitized",
        "User-Agent": [
<<<<<<< HEAD
          "azsdk-net-Storage.Files.DataLake/12.7.0-alpha.20210202.1",
          "(.NET 5.0.2; Microsoft Windows 10.0.19042)"
        ],
        "x-ms-client-request-id": "9387d467-1306-3977-182a-acb0b31d40e3",
        "x-ms-date": "Tue, 02 Feb 2021 21:56:07 GMT",
=======
          "azsdk-net-Storage.Files.DataLake/12.7.0-alpha.20210217.1",
          "(.NET 5.0.3; Microsoft Windows 10.0.19042)"
        ],
        "x-ms-client-request-id": "9387d467-1306-3977-182a-acb0b31d40e3",
        "x-ms-date": "Wed, 17 Feb 2021 22:43:49 GMT",
>>>>>>> 1814567d
        "x-ms-owner": "61383af8-1af1-678d-517d-fb51335de9d9",
        "x-ms-permissions": "rwxrwxrwx",
        "x-ms-return-client-request-id": "true",
        "x-ms-version": "2020-06-12"
      },
      "RequestBody": null,
      "StatusCode": 200,
      "ResponseHeaders": {
        "Content-Length": "0",
<<<<<<< HEAD
        "Date": "Tue, 02 Feb 2021 21:56:07 GMT",
        "ETag": "\u00220x8D8C7C5581E5BCB\u0022",
        "Last-Modified": "Tue, 02 Feb 2021 21:56:07 GMT",
=======
        "Date": "Wed, 17 Feb 2021 22:43:48 GMT",
        "ETag": "\u00220x8D8D3957DD04EC8\u0022",
        "Last-Modified": "Wed, 17 Feb 2021 22:43:48 GMT",
>>>>>>> 1814567d
        "Server": [
          "Windows-Azure-HDFS/1.0",
          "Microsoft-HTTPAPI/2.0"
        ],
        "x-ms-client-request-id": "9387d467-1306-3977-182a-acb0b31d40e3",
        "x-ms-namespace-enabled": "true",
<<<<<<< HEAD
        "x-ms-request-id": "077deed6-601f-0051-03ae-f9e2d3000000",
=======
        "x-ms-request-id": "f46de02d-501f-0017-2c7e-05d654000000",
>>>>>>> 1814567d
        "x-ms-version": "2020-06-12"
      },
      "ResponseBody": []
    },
    {
      "RequestUri": "https://seannse.dfs.core.windows.net/test-filesystem-333ff098-8337-00e5-3621-e95f89b89530/test-directory-97b60cb3-279c-cea3-9045-33d4a16569af/test-directory-282e1750-4c31-3fbb-6919-1af41061ef7d/test-file-17685728-267e-b5e4-2d02-e1986be8bbec?action=setAccessControl",
      "RequestMethod": "PATCH",
      "RequestHeaders": {
        "Accept": "application/json",
        "Authorization": "Sanitized",
        "User-Agent": [
<<<<<<< HEAD
          "azsdk-net-Storage.Files.DataLake/12.7.0-alpha.20210202.1",
          "(.NET 5.0.2; Microsoft Windows 10.0.19042)"
        ],
        "x-ms-client-request-id": "659330e5-f44f-e4ad-3edd-84839b25feed",
        "x-ms-date": "Tue, 02 Feb 2021 21:56:07 GMT",
=======
          "azsdk-net-Storage.Files.DataLake/12.7.0-alpha.20210217.1",
          "(.NET 5.0.3; Microsoft Windows 10.0.19042)"
        ],
        "x-ms-client-request-id": "659330e5-f44f-e4ad-3edd-84839b25feed",
        "x-ms-date": "Wed, 17 Feb 2021 22:43:49 GMT",
>>>>>>> 1814567d
        "x-ms-owner": "61383af8-1af1-678d-517d-fb51335de9d9",
        "x-ms-permissions": "rwxrwxrwx",
        "x-ms-return-client-request-id": "true",
        "x-ms-version": "2020-06-12"
      },
      "RequestBody": null,
      "StatusCode": 200,
      "ResponseHeaders": {
        "Content-Length": "0",
<<<<<<< HEAD
        "Date": "Tue, 02 Feb 2021 21:56:07 GMT",
        "ETag": "\u00220x8D8C7C5582C6A96\u0022",
        "Last-Modified": "Tue, 02 Feb 2021 21:56:07 GMT",
=======
        "Date": "Wed, 17 Feb 2021 22:43:48 GMT",
        "ETag": "\u00220x8D8D3957DDF215A\u0022",
        "Last-Modified": "Wed, 17 Feb 2021 22:43:48 GMT",
>>>>>>> 1814567d
        "Server": [
          "Windows-Azure-HDFS/1.0",
          "Microsoft-HTTPAPI/2.0"
        ],
        "x-ms-client-request-id": "659330e5-f44f-e4ad-3edd-84839b25feed",
        "x-ms-namespace-enabled": "true",
<<<<<<< HEAD
        "x-ms-request-id": "077deedd-601f-0051-0aae-f9e2d3000000",
=======
        "x-ms-request-id": "f46de034-501f-0017-337e-05d654000000",
>>>>>>> 1814567d
        "x-ms-version": "2020-06-12"
      },
      "ResponseBody": []
    },
    {
      "RequestUri": "https://seannse.dfs.core.windows.net/test-filesystem-333ff098-8337-00e5-3621-e95f89b89530/test-directory-97b60cb3-279c-cea3-9045-33d4a16569af/test-directory-cef0aec1-5351-80d2-8384-30f795f12862?action=setAccessControl",
      "RequestMethod": "PATCH",
      "RequestHeaders": {
        "Accept": "application/json",
        "Authorization": "Sanitized",
        "User-Agent": [
<<<<<<< HEAD
          "azsdk-net-Storage.Files.DataLake/12.7.0-alpha.20210202.1",
          "(.NET 5.0.2; Microsoft Windows 10.0.19042)"
        ],
        "x-ms-client-request-id": "82caca9e-da8a-e894-87fc-f2a13e3d3cbd",
        "x-ms-date": "Tue, 02 Feb 2021 21:56:07 GMT",
=======
          "azsdk-net-Storage.Files.DataLake/12.7.0-alpha.20210217.1",
          "(.NET 5.0.3; Microsoft Windows 10.0.19042)"
        ],
        "x-ms-client-request-id": "82caca9e-da8a-e894-87fc-f2a13e3d3cbd",
        "x-ms-date": "Wed, 17 Feb 2021 22:43:49 GMT",
>>>>>>> 1814567d
        "x-ms-owner": "61383af8-1af1-678d-517d-fb51335de9d9",
        "x-ms-permissions": "rwxrwxrwx",
        "x-ms-return-client-request-id": "true",
        "x-ms-version": "2020-06-12"
      },
      "RequestBody": null,
      "StatusCode": 200,
      "ResponseHeaders": {
        "Content-Length": "0",
<<<<<<< HEAD
        "Date": "Tue, 02 Feb 2021 21:56:07 GMT",
        "ETag": "\u00220x8D8C7C55839C6B7\u0022",
        "Last-Modified": "Tue, 02 Feb 2021 21:56:07 GMT",
=======
        "Date": "Wed, 17 Feb 2021 22:43:48 GMT",
        "ETag": "\u00220x8D8D3957DEB2B17\u0022",
        "Last-Modified": "Wed, 17 Feb 2021 22:43:48 GMT",
>>>>>>> 1814567d
        "Server": [
          "Windows-Azure-HDFS/1.0",
          "Microsoft-HTTPAPI/2.0"
        ],
        "x-ms-client-request-id": "82caca9e-da8a-e894-87fc-f2a13e3d3cbd",
        "x-ms-namespace-enabled": "true",
<<<<<<< HEAD
        "x-ms-request-id": "077deee2-601f-0051-0fae-f9e2d3000000",
=======
        "x-ms-request-id": "f46de039-501f-0017-387e-05d654000000",
>>>>>>> 1814567d
        "x-ms-version": "2020-06-12"
      },
      "ResponseBody": []
    },
    {
      "RequestUri": "https://seannse.dfs.core.windows.net/test-filesystem-333ff098-8337-00e5-3621-e95f89b89530/test-directory-97b60cb3-279c-cea3-9045-33d4a16569af/test-directory-cef0aec1-5351-80d2-8384-30f795f12862/test-file-20bbd8b2-3288-67ad-9a36-1b50e3f113a3?action=setAccessControl",
      "RequestMethod": "PATCH",
      "RequestHeaders": {
        "Accept": "application/json",
        "Authorization": "Sanitized",
        "User-Agent": [
<<<<<<< HEAD
          "azsdk-net-Storage.Files.DataLake/12.7.0-alpha.20210202.1",
          "(.NET 5.0.2; Microsoft Windows 10.0.19042)"
        ],
        "x-ms-client-request-id": "d0e499c2-7c5b-c263-105f-c1abb1dd66d7",
        "x-ms-date": "Tue, 02 Feb 2021 21:56:07 GMT",
=======
          "azsdk-net-Storage.Files.DataLake/12.7.0-alpha.20210217.1",
          "(.NET 5.0.3; Microsoft Windows 10.0.19042)"
        ],
        "x-ms-client-request-id": "d0e499c2-7c5b-c263-105f-c1abb1dd66d7",
        "x-ms-date": "Wed, 17 Feb 2021 22:43:49 GMT",
>>>>>>> 1814567d
        "x-ms-owner": "61383af8-1af1-678d-517d-fb51335de9d9",
        "x-ms-permissions": "rwxrwxrwx",
        "x-ms-return-client-request-id": "true",
        "x-ms-version": "2020-06-12"
      },
      "RequestBody": null,
      "StatusCode": 200,
      "ResponseHeaders": {
        "Content-Length": "0",
<<<<<<< HEAD
        "Date": "Tue, 02 Feb 2021 21:56:07 GMT",
        "ETag": "\u00220x8D8C7C5584992D7\u0022",
        "Last-Modified": "Tue, 02 Feb 2021 21:56:07 GMT",
=======
        "Date": "Wed, 17 Feb 2021 22:43:48 GMT",
        "ETag": "\u00220x8D8D3957DF7574E\u0022",
        "Last-Modified": "Wed, 17 Feb 2021 22:43:48 GMT",
>>>>>>> 1814567d
        "Server": [
          "Windows-Azure-HDFS/1.0",
          "Microsoft-HTTPAPI/2.0"
        ],
        "x-ms-client-request-id": "d0e499c2-7c5b-c263-105f-c1abb1dd66d7",
        "x-ms-namespace-enabled": "true",
<<<<<<< HEAD
        "x-ms-request-id": "077deee9-601f-0051-15ae-f9e2d3000000",
=======
        "x-ms-request-id": "f46de04d-501f-0017-4c7e-05d654000000",
>>>>>>> 1814567d
        "x-ms-version": "2020-06-12"
      },
      "ResponseBody": []
    },
    {
      "RequestUri": "https://seannse.dfs.core.windows.net/test-filesystem-333ff098-8337-00e5-3621-e95f89b89530/test-directory-97b60cb3-279c-cea3-9045-33d4a16569af/test-directory-cef0aec1-5351-80d2-8384-30f795f12862/test-file-f9ebf272-a0c0-5a05-9089-d09b88f3a3d3?resource=file",
      "RequestMethod": "PUT",
      "RequestHeaders": {
        "Accept": "application/json",
        "Authorization": "Sanitized",
        "User-Agent": [
<<<<<<< HEAD
          "azsdk-net-Storage.Files.DataLake/12.7.0-alpha.20210202.1",
          "(.NET 5.0.2; Microsoft Windows 10.0.19042)"
        ],
        "x-ms-client-request-id": "522d7a88-dac8-2230-9389-3fd2abc7391c",
        "x-ms-date": "Tue, 02 Feb 2021 21:56:07 GMT",
=======
          "azsdk-net-Storage.Files.DataLake/12.7.0-alpha.20210217.1",
          "(.NET 5.0.3; Microsoft Windows 10.0.19042)"
        ],
        "x-ms-client-request-id": "522d7a88-dac8-2230-9389-3fd2abc7391c",
        "x-ms-date": "Wed, 17 Feb 2021 22:43:49 GMT",
>>>>>>> 1814567d
        "x-ms-return-client-request-id": "true",
        "x-ms-version": "2020-06-12"
      },
      "RequestBody": null,
      "StatusCode": 201,
      "ResponseHeaders": {
        "Content-Length": "0",
<<<<<<< HEAD
        "Date": "Tue, 02 Feb 2021 21:56:07 GMT",
        "ETag": "\u00220x8D8C7C558B24D08\u0022",
        "Last-Modified": "Tue, 02 Feb 2021 21:56:08 GMT",
=======
        "Date": "Wed, 17 Feb 2021 22:43:48 GMT",
        "ETag": "\u00220x8D8D3957E55CA7F\u0022",
        "Last-Modified": "Wed, 17 Feb 2021 22:43:49 GMT",
>>>>>>> 1814567d
        "Server": [
          "Windows-Azure-HDFS/1.0",
          "Microsoft-HTTPAPI/2.0"
        ],
        "x-ms-client-request-id": "522d7a88-dac8-2230-9389-3fd2abc7391c",
<<<<<<< HEAD
        "x-ms-request-id": "077deef1-601f-0051-1dae-f9e2d3000000",
=======
        "x-ms-request-id": "f46de05a-501f-0017-597e-05d654000000",
>>>>>>> 1814567d
        "x-ms-version": "2020-06-12"
      },
      "ResponseBody": []
    },
    {
      "RequestUri": "https://seannse.dfs.core.windows.net/test-filesystem-333ff098-8337-00e5-3621-e95f89b89530/test-directory-97b60cb3-279c-cea3-9045-33d4a16569af/test-directory-cef0aec1-5351-80d2-8384-30f795f12862/test-file-af83edbc-c1ff-057e-9058-46f5367fd802?resource=file",
      "RequestMethod": "PUT",
      "RequestHeaders": {
        "Accept": "application/json",
        "Authorization": "Sanitized",
        "User-Agent": [
<<<<<<< HEAD
          "azsdk-net-Storage.Files.DataLake/12.7.0-alpha.20210202.1",
          "(.NET 5.0.2; Microsoft Windows 10.0.19042)"
        ],
        "x-ms-client-request-id": "94c94e92-e00a-c6d4-fb28-c26f943beb14",
        "x-ms-date": "Tue, 02 Feb 2021 21:56:07 GMT",
=======
          "azsdk-net-Storage.Files.DataLake/12.7.0-alpha.20210217.1",
          "(.NET 5.0.3; Microsoft Windows 10.0.19042)"
        ],
        "x-ms-client-request-id": "94c94e92-e00a-c6d4-fb28-c26f943beb14",
        "x-ms-date": "Wed, 17 Feb 2021 22:43:49 GMT",
>>>>>>> 1814567d
        "x-ms-return-client-request-id": "true",
        "x-ms-version": "2020-06-12"
      },
      "RequestBody": null,
      "StatusCode": 201,
      "ResponseHeaders": {
        "Content-Length": "0",
<<<<<<< HEAD
        "Date": "Tue, 02 Feb 2021 21:56:07 GMT",
        "ETag": "\u00220x8D8C7C558C3A630\u0022",
        "Last-Modified": "Tue, 02 Feb 2021 21:56:08 GMT",
=======
        "Date": "Wed, 17 Feb 2021 22:43:48 GMT",
        "ETag": "\u00220x8D8D3957E622AA2\u0022",
        "Last-Modified": "Wed, 17 Feb 2021 22:43:49 GMT",
>>>>>>> 1814567d
        "Server": [
          "Windows-Azure-HDFS/1.0",
          "Microsoft-HTTPAPI/2.0"
        ],
        "x-ms-client-request-id": "94c94e92-e00a-c6d4-fb28-c26f943beb14",
<<<<<<< HEAD
        "x-ms-request-id": "077deef8-601f-0051-24ae-f9e2d3000000",
=======
        "x-ms-request-id": "f46de061-501f-0017-607e-05d654000000",
>>>>>>> 1814567d
        "x-ms-version": "2020-06-12"
      },
      "ResponseBody": []
    },
    {
      "RequestUri": "https://seannse.dfs.core.windows.net/test-filesystem-333ff098-8337-00e5-3621-e95f89b89530/test-directory-97b60cb3-279c-cea3-9045-33d4a16569af/test-directory-cef0aec1-5351-80d2-8384-30f795f12862/test-file-afd93cb1-2ab5-6b56-e236-de43b1b0d800?resource=file",
      "RequestMethod": "PUT",
      "RequestHeaders": {
        "Accept": "application/json",
        "Authorization": "Sanitized",
        "User-Agent": [
<<<<<<< HEAD
          "azsdk-net-Storage.Files.DataLake/12.7.0-alpha.20210202.1",
          "(.NET 5.0.2; Microsoft Windows 10.0.19042)"
        ],
        "x-ms-client-request-id": "f11dfcd0-37b6-6735-f75d-b2d30290154a",
        "x-ms-date": "Tue, 02 Feb 2021 21:56:07 GMT",
=======
          "azsdk-net-Storage.Files.DataLake/12.7.0-alpha.20210217.1",
          "(.NET 5.0.3; Microsoft Windows 10.0.19042)"
        ],
        "x-ms-client-request-id": "f11dfcd0-37b6-6735-f75d-b2d30290154a",
        "x-ms-date": "Wed, 17 Feb 2021 22:43:49 GMT",
>>>>>>> 1814567d
        "x-ms-return-client-request-id": "true",
        "x-ms-version": "2020-06-12"
      },
      "RequestBody": null,
      "StatusCode": 201,
      "ResponseHeaders": {
        "Content-Length": "0",
<<<<<<< HEAD
        "Date": "Tue, 02 Feb 2021 21:56:07 GMT",
        "ETag": "\u00220x8D8C7C558D32E8D\u0022",
        "Last-Modified": "Tue, 02 Feb 2021 21:56:08 GMT",
=======
        "Date": "Wed, 17 Feb 2021 22:43:48 GMT",
        "ETag": "\u00220x8D8D3957E6F000E\u0022",
        "Last-Modified": "Wed, 17 Feb 2021 22:43:49 GMT",
>>>>>>> 1814567d
        "Server": [
          "Windows-Azure-HDFS/1.0",
          "Microsoft-HTTPAPI/2.0"
        ],
        "x-ms-client-request-id": "f11dfcd0-37b6-6735-f75d-b2d30290154a",
<<<<<<< HEAD
        "x-ms-request-id": "077deeff-601f-0051-2bae-f9e2d3000000",
=======
        "x-ms-request-id": "f46de064-501f-0017-637e-05d654000000",
>>>>>>> 1814567d
        "x-ms-version": "2020-06-12"
      },
      "ResponseBody": []
    },
    {
      "RequestUri": "https://seannse.dfs.core.windows.net/test-filesystem-333ff098-8337-00e5-3621-e95f89b89530/test-directory-97b60cb3-279c-cea3-9045-33d4a16569af/test-directory-cef0aec1-5351-80d2-8384-30f795f12862/test-directory-38fdc14f-03d8-6c5d-43c1-876916b8dd47?resource=directory",
      "RequestMethod": "PUT",
      "RequestHeaders": {
        "Accept": "application/json",
        "Authorization": "Sanitized",
        "User-Agent": [
<<<<<<< HEAD
          "azsdk-net-Storage.Files.DataLake/12.7.0-alpha.20210202.1",
          "(.NET 5.0.2; Microsoft Windows 10.0.19042)"
        ],
        "x-ms-client-request-id": "cc4ec836-809d-ccbc-9eb0-adf5afcb513f",
        "x-ms-date": "Tue, 02 Feb 2021 21:56:08 GMT",
=======
          "azsdk-net-Storage.Files.DataLake/12.7.0-alpha.20210217.1",
          "(.NET 5.0.3; Microsoft Windows 10.0.19042)"
        ],
        "x-ms-client-request-id": "cc4ec836-809d-ccbc-9eb0-adf5afcb513f",
        "x-ms-date": "Wed, 17 Feb 2021 22:43:49 GMT",
>>>>>>> 1814567d
        "x-ms-return-client-request-id": "true",
        "x-ms-version": "2020-06-12"
      },
      "RequestBody": null,
      "StatusCode": 201,
      "ResponseHeaders": {
        "Content-Length": "0",
<<<<<<< HEAD
        "Date": "Tue, 02 Feb 2021 21:56:07 GMT",
        "ETag": "\u00220x8D8C7C558E073AA\u0022",
        "Last-Modified": "Tue, 02 Feb 2021 21:56:08 GMT",
=======
        "Date": "Wed, 17 Feb 2021 22:43:48 GMT",
        "ETag": "\u00220x8D8D3957E79D361\u0022",
        "Last-Modified": "Wed, 17 Feb 2021 22:43:49 GMT",
>>>>>>> 1814567d
        "Server": [
          "Windows-Azure-HDFS/1.0",
          "Microsoft-HTTPAPI/2.0"
        ],
        "x-ms-client-request-id": "cc4ec836-809d-ccbc-9eb0-adf5afcb513f",
<<<<<<< HEAD
        "x-ms-request-id": "077def04-601f-0051-30ae-f9e2d3000000",
=======
        "x-ms-request-id": "f46de068-501f-0017-677e-05d654000000",
>>>>>>> 1814567d
        "x-ms-version": "2020-06-12"
      },
      "ResponseBody": []
    },
    {
      "RequestUri": "https://seannse.blob.core.windows.net/?restype=service\u0026comp=userdelegationkey",
      "RequestMethod": "POST",
      "RequestHeaders": {
        "Accept": "application/xml",
        "Authorization": "Sanitized",
        "Content-Length": "59",
        "Content-Type": "application/xml",
<<<<<<< HEAD
        "traceparent": "00-54eb9fc188714846a620dc324b04add7-6737300d22d95c4c-00",
        "User-Agent": [
          "azsdk-net-Storage.Files.DataLake/12.7.0-alpha.20210202.1",
          "(.NET 5.0.2; Microsoft Windows 10.0.19042)"
=======
        "traceparent": "00-4c15389f4a87744898f9619cb8e1d766-cc2821b58ff84148-00",
        "User-Agent": [
          "azsdk-net-Storage.Files.DataLake/12.7.0-alpha.20210217.1",
          "(.NET 5.0.3; Microsoft Windows 10.0.19042)"
>>>>>>> 1814567d
        ],
        "x-ms-client-request-id": "4e33f0ab-106a-fca9-8ca7-16e239548b59",
        "x-ms-return-client-request-id": "true",
        "x-ms-version": "2020-06-12"
      },
<<<<<<< HEAD
      "RequestBody": "\u003CKeyInfo\u003E\u003CExpiry\u003E2021-02-02T22:56:08Z\u003C/Expiry\u003E\u003C/KeyInfo\u003E",
      "StatusCode": 200,
      "ResponseHeaders": {
        "Content-Type": "application/xml",
        "Date": "Tue, 02 Feb 2021 21:56:09 GMT",
=======
      "RequestBody": "\uFEFF\u003CKeyInfo\u003E\u003CExpiry\u003E2021-02-17T23:43:50Z\u003C/Expiry\u003E\u003C/KeyInfo\u003E",
      "StatusCode": 200,
      "ResponseHeaders": {
        "Content-Type": "application/xml",
        "Date": "Wed, 17 Feb 2021 22:43:49 GMT",
>>>>>>> 1814567d
        "Server": [
          "Windows-Azure-Blob/1.0",
          "Microsoft-HTTPAPI/2.0"
        ],
        "Transfer-Encoding": "chunked",
        "x-ms-client-request-id": "4e33f0ab-106a-fca9-8ca7-16e239548b59",
<<<<<<< HEAD
        "x-ms-request-id": "c9063ed9-d01e-0044-0aae-f9f560000000",
        "x-ms-version": "2020-06-12"
      },
      "ResponseBody": "\uFEFF\u003C?xml version=\u00221.0\u0022 encoding=\u0022utf-8\u0022?\u003E\u003CUserDelegationKey\u003E\u003CSignedOid\u003Ec4f48289-bb84-4086-b250-6f94a8f64cee\u003C/SignedOid\u003E\u003CSignedTid\u003E72f988bf-86f1-41af-91ab-2d7cd011db47\u003C/SignedTid\u003E\u003CSignedStart\u003E2021-02-02T21:56:09Z\u003C/SignedStart\u003E\u003CSignedExpiry\u003E2021-02-02T22:56:08Z\u003C/SignedExpiry\u003E\u003CSignedService\u003Eb\u003C/SignedService\u003E\u003CSignedVersion\u003E2020-06-12\u003C/SignedVersion\u003E\u003CValue\u003Ey6crY7ofND3gvo4UyODCHL/zwvVWUeYZSy9wSE77MXs=\u003C/Value\u003E\u003C/UserDelegationKey\u003E"
    },
    {
      "RequestUri": "https://seannse.dfs.core.windows.net/test-filesystem-333ff098-8337-00e5-3621-e95f89b89530/test-directory-97b60cb3-279c-cea3-9045-33d4a16569af?skoid=c4f48289-bb84-4086-b250-6f94a8f64cee\u0026sktid=72f988bf-86f1-41af-91ab-2d7cd011db47\u0026skt=2021-02-02T21%3A56%3A09Z\u0026ske=2021-02-02T22%3A56%3A08Z\u0026sks=b\u0026skv=2020-06-12\u0026sv=2020-06-12\u0026st=2021-02-02T20%3A56%3A08Z\u0026se=2021-02-02T22%3A56%3A08Z\u0026sr=c\u0026sp=racwdlmeop\u0026suoid=61383af8-1af1-678d-517d-fb51335de9d9\u0026sig=Sanitized\u0026action=setAccessControlRecursive\u0026mode=modify\u0026forceFlag=true",
=======
        "x-ms-request-id": "b21075b4-201e-0022-257e-05ba40000000",
        "x-ms-version": "2020-06-12"
      },
      "ResponseBody": "\uFEFF\u003C?xml version=\u00221.0\u0022 encoding=\u0022utf-8\u0022?\u003E\u003CUserDelegationKey\u003E\u003CSignedOid\u003Ec4f48289-bb84-4086-b250-6f94a8f64cee\u003C/SignedOid\u003E\u003CSignedTid\u003E72f988bf-86f1-41af-91ab-2d7cd011db47\u003C/SignedTid\u003E\u003CSignedStart\u003E2021-02-17T22:43:50Z\u003C/SignedStart\u003E\u003CSignedExpiry\u003E2021-02-17T23:43:50Z\u003C/SignedExpiry\u003E\u003CSignedService\u003Eb\u003C/SignedService\u003E\u003CSignedVersion\u003E2020-06-12\u003C/SignedVersion\u003E\u003CValue\u003EXcsS4CLJ9WleF5usdF5S9zBjgPgougBCngthG0h7Eg8=\u003C/Value\u003E\u003C/UserDelegationKey\u003E"
    },
    {
      "RequestUri": "https://seannse.dfs.core.windows.net/test-filesystem-333ff098-8337-00e5-3621-e95f89b89530/test-directory-97b60cb3-279c-cea3-9045-33d4a16569af?skoid=c4f48289-bb84-4086-b250-6f94a8f64cee\u0026sktid=72f988bf-86f1-41af-91ab-2d7cd011db47\u0026skt=2021-02-17T22%3A43%3A50Z\u0026ske=2021-02-17T23%3A43%3A50Z\u0026sks=b\u0026skv=2020-06-12\u0026sv=2020-06-12\u0026st=2021-02-17T21%3A43%3A50Z\u0026se=2021-02-17T23%3A43%3A50Z\u0026sr=c\u0026sp=racwdlmeop\u0026suoid=61383af8-1af1-678d-517d-fb51335de9d9\u0026sig=Sanitized\u0026action=setAccessControlRecursive\u0026mode=modify\u0026forceFlag=true",
>>>>>>> 1814567d
      "RequestMethod": "PATCH",
      "RequestHeaders": {
        "Accept": "application/json",
        "User-Agent": [
<<<<<<< HEAD
          "azsdk-net-Storage.Files.DataLake/12.7.0-alpha.20210202.1",
          "(.NET 5.0.2; Microsoft Windows 10.0.19042)"
=======
          "azsdk-net-Storage.Files.DataLake/12.7.0-alpha.20210217.1",
          "(.NET 5.0.3; Microsoft Windows 10.0.19042)"
>>>>>>> 1814567d
        ],
        "x-ms-acl": "user::rwx,group::r--,other::---,mask::rwx",
        "x-ms-client-request-id": "bf4a8ed5-0398-6fd4-c159-2d7549d52e23",
        "x-ms-return-client-request-id": "true",
        "x-ms-version": "2020-06-12"
      },
      "RequestBody": null,
      "StatusCode": 200,
      "ResponseHeaders": {
<<<<<<< HEAD
        "Date": "Tue, 02 Feb 2021 21:56:09 GMT",
=======
        "Date": "Wed, 17 Feb 2021 22:43:50 GMT",
>>>>>>> 1814567d
        "Server": [
          "Windows-Azure-HDFS/1.0",
          "Microsoft-HTTPAPI/2.0"
        ],
        "Transfer-Encoding": "chunked",
        "x-ms-client-request-id": "bf4a8ed5-0398-6fd4-c159-2d7549d52e23",
        "x-ms-namespace-enabled": "true",
<<<<<<< HEAD
        "x-ms-request-id": "4da7b470-501f-0007-16ae-f9133c000000",
=======
        "x-ms-request-id": "4cccf521-a01f-0061-077e-055c1c000000",
>>>>>>> 1814567d
        "x-ms-version": "2020-06-12"
      },
      "ResponseBody": "eyJkaXJlY3Rvcmllc1N1Y2Nlc3NmdWwiOjMsImZhaWxlZEVudHJpZXMiOlt7ImVycm9yTWVzc2FnZSI6IlRoaXMgcmVxdWVzdCBpcyBub3QgYXV0aG9yaXplZCB0byBwZXJmb3JtIHRoaXMgb3BlcmF0aW9uIHVzaW5nIHRoaXMgcGVybWlzc2lvbi4iLCJuYW1lIjoidGVzdC1kaXJlY3RvcnktOTdiNjBjYjMtMjc5Yy1jZWEzLTkwNDUtMzNkNGExNjU2OWFmL3Rlc3QtZGlyZWN0b3J5LWNlZjBhZWMxLTUzNTEtODBkMi04Mzg0LTMwZjc5NWYxMjg2Mi90ZXN0LWZpbGUtYWY4M2VkYmMtYzFmZi0wNTdlLTkwNTgtNDZmNTM2N2ZkODAyIiwidHlwZSI6IkZJTEUifSx7ImVycm9yTWVzc2FnZSI6IlRoaXMgcmVxdWVzdCBpcyBub3QgYXV0aG9yaXplZCB0byBwZXJmb3JtIHRoaXMgb3BlcmF0aW9uIHVzaW5nIHRoaXMgcGVybWlzc2lvbi4iLCJuYW1lIjoidGVzdC1kaXJlY3RvcnktOTdiNjBjYjMtMjc5Yy1jZWEzLTkwNDUtMzNkNGExNjU2OWFmL3Rlc3QtZGlyZWN0b3J5LWNlZjBhZWMxLTUzNTEtODBkMi04Mzg0LTMwZjc5NWYxMjg2Mi90ZXN0LWZpbGUtYWZkOTNjYjEtMmFiNS02YjU2LWUyMzYtZGU0M2IxYjBkODAwIiwidHlwZSI6IkZJTEUifSx7ImVycm9yTWVzc2FnZSI6IlRoaXMgcmVxdWVzdCBpcyBub3QgYXV0aG9yaXplZCB0byBwZXJmb3JtIHRoaXMgb3BlcmF0aW9uIHVzaW5nIHRoaXMgcGVybWlzc2lvbi4iLCJuYW1lIjoidGVzdC1kaXJlY3RvcnktOTdiNjBjYjMtMjc5Yy1jZWEzLTkwNDUtMzNkNGExNjU2OWFmL3Rlc3QtZGlyZWN0b3J5LWNlZjBhZWMxLTUzNTEtODBkMi04Mzg0LTMwZjc5NWYxMjg2Mi90ZXN0LWZpbGUtZjllYmYyNzItYTBjMC01YTA1LTkwODktZDA5Yjg4ZjNhM2QzIiwidHlwZSI6IkZJTEUifSx7ImVycm9yTWVzc2FnZSI6IlRoaXMgcmVxdWVzdCBpcyBub3QgYXV0aG9yaXplZCB0byBwZXJmb3JtIHRoaXMgb3BlcmF0aW9uIHVzaW5nIHRoaXMgcGVybWlzc2lvbi4iLCJuYW1lIjoidGVzdC1kaXJlY3RvcnktOTdiNjBjYjMtMjc5Yy1jZWEzLTkwNDUtMzNkNGExNjU2OWFmL3Rlc3QtZGlyZWN0b3J5LWNlZjBhZWMxLTUzNTEtODBkMi04Mzg0LTMwZjc5NWYxMjg2Mi90ZXN0LWRpcmVjdG9yeS0zOGZkYzE0Zi0wM2Q4LTZjNWQtNDNjMS04NzY5MTZiOGRkNDciLCJ0eXBlIjoiRElSRUNUT1JZIn1dLCJmYWlsdXJlQ291bnQiOjQsImZpbGVzU3VjY2Vzc2Z1bCI6M30K"
    },
    {
      "RequestUri": "https://seannse.blob.core.windows.net/test-filesystem-333ff098-8337-00e5-3621-e95f89b89530?restype=container",
      "RequestMethod": "DELETE",
      "RequestHeaders": {
        "Accept": "application/xml",
        "Authorization": "Sanitized",
<<<<<<< HEAD
        "traceparent": "00-f2e48273e6e634429812113f87fd3610-6de5d8ac1591c14a-00",
        "User-Agent": [
          "azsdk-net-Storage.Files.DataLake/12.7.0-alpha.20210202.1",
          "(.NET 5.0.2; Microsoft Windows 10.0.19042)"
        ],
        "x-ms-client-request-id": "ab0c7ded-cb09-a7c1-dc68-65742f048c3b",
        "x-ms-date": "Tue, 02 Feb 2021 21:56:09 GMT",
=======
        "traceparent": "00-b64883ef3cc2c74d9ae9c4f185a74588-885980368ec52446-00",
        "User-Agent": [
          "azsdk-net-Storage.Files.DataLake/12.7.0-alpha.20210217.1",
          "(.NET 5.0.3; Microsoft Windows 10.0.19042)"
        ],
        "x-ms-client-request-id": "ab0c7ded-cb09-a7c1-dc68-65742f048c3b",
        "x-ms-date": "Wed, 17 Feb 2021 22:43:51 GMT",
>>>>>>> 1814567d
        "x-ms-return-client-request-id": "true",
        "x-ms-version": "2020-06-12"
      },
      "RequestBody": null,
      "StatusCode": 202,
      "ResponseHeaders": {
        "Content-Length": "0",
<<<<<<< HEAD
        "Date": "Tue, 02 Feb 2021 21:56:09 GMT",
=======
        "Date": "Wed, 17 Feb 2021 22:43:50 GMT",
>>>>>>> 1814567d
        "Server": [
          "Windows-Azure-Blob/1.0",
          "Microsoft-HTTPAPI/2.0"
        ],
        "x-ms-client-request-id": "ab0c7ded-cb09-a7c1-dc68-65742f048c3b",
<<<<<<< HEAD
        "x-ms-request-id": "4468ad30-601e-00b5-65ae-f9ec4d000000",
=======
        "x-ms-request-id": "77ae8573-b01e-0099-447e-0500e2000000",
>>>>>>> 1814567d
        "x-ms-version": "2020-06-12"
      },
      "ResponseBody": []
    }
  ],
  "Variables": {
<<<<<<< HEAD
    "DateTimeOffsetNow": "2021-02-02T15:56:08.1063808-06:00",
=======
    "DateTimeOffsetNow": "2021-02-17T16:43:50.0076275-06:00",
>>>>>>> 1814567d
    "RandomSeed": "1760685888",
    "Storage_TestConfigHierarchicalNamespace": "NamespaceTenant\nseannse\nU2FuaXRpemVk\nhttps://seannse.blob.core.windows.net\nhttps://seannse.file.core.windows.net\nhttps://seannse.queue.core.windows.net\nhttps://seannse.table.core.windows.net\n\n\n\n\nhttps://seannse-secondary.blob.core.windows.net\nhttps://seannse-secondary.file.core.windows.net\nhttps://seannse-secondary.queue.core.windows.net\nhttps://seannse-secondary.table.core.windows.net\n68390a19-a643-458b-b726-408abf67b4fc\nSanitized\n72f988bf-86f1-41af-91ab-2d7cd011db47\nhttps://login.microsoftonline.com/\nCloud\nBlobEndpoint=https://seannse.blob.core.windows.net/;QueueEndpoint=https://seannse.queue.core.windows.net/;FileEndpoint=https://seannse.file.core.windows.net/;BlobSecondaryEndpoint=https://seannse-secondary.blob.core.windows.net/;QueueSecondaryEndpoint=https://seannse-secondary.queue.core.windows.net/;FileSecondaryEndpoint=https://seannse-secondary.file.core.windows.net/;AccountName=seannse;AccountKey=Sanitized\n"
  }
}<|MERGE_RESOLUTION|>--- conflicted
+++ resolved
@@ -1,440 +1,280 @@
 {
   "Entries": [
     {
-      "RequestUri": "https://seannse.blob.core.windows.net/test-filesystem-333ff098-8337-00e5-3621-e95f89b89530?restype=container",
+      "RequestUri": "https://seannse.blob.core.windows.net/test-filesystem-3bfbf95e-d8bc-c081-3f60-81f468fd2fab?restype=container",
       "RequestMethod": "PUT",
       "RequestHeaders": {
         "Accept": "application/xml",
         "Authorization": "Sanitized",
-<<<<<<< HEAD
-        "traceparent": "00-a21b180d56f9fb4dacfcbfdc2221abda-f432d68e2117174c-00",
-        "User-Agent": [
-          "azsdk-net-Storage.Files.DataLake/12.7.0-alpha.20210202.1",
-          "(.NET 5.0.2; Microsoft Windows 10.0.19042)"
+        "traceparent": "00-b762841da34b8b43b751131bbd24a639-631a68f704e19049-00",
+        "User-Agent": [
+          "azsdk-net-Storage.Files.DataLake/12.7.0-alpha.20210219.1",
+          "(.NET 5.0.3; Microsoft Windows 10.0.19041)"
         ],
         "x-ms-blob-public-access": "container",
-        "x-ms-client-request-id": "92fbe274-2e73-0292-299f-a92789d549ef",
-        "x-ms-date": "Tue, 02 Feb 2021 21:56:05 GMT",
-=======
-        "traceparent": "00-6bfbd89e57417546862f155c93b39ed3-138494a6fcb63d49-00",
-        "User-Agent": [
-          "azsdk-net-Storage.Files.DataLake/12.7.0-alpha.20210217.1",
-          "(.NET 5.0.3; Microsoft Windows 10.0.19042)"
-        ],
-        "x-ms-blob-public-access": "container",
-        "x-ms-client-request-id": "92fbe274-2e73-0292-299f-a92789d549ef",
-        "x-ms-date": "Wed, 17 Feb 2021 22:43:47 GMT",
->>>>>>> 1814567d
-        "x-ms-return-client-request-id": "true",
-        "x-ms-version": "2020-06-12"
-      },
-      "RequestBody": null,
-      "StatusCode": 201,
-      "ResponseHeaders": {
-        "Content-Length": "0",
-<<<<<<< HEAD
-        "Date": "Tue, 02 Feb 2021 21:56:06 GMT",
-        "ETag": "\u00220x8D8C7C557B1D07C\u0022",
-        "Last-Modified": "Tue, 02 Feb 2021 21:56:06 GMT",
-=======
-        "Date": "Wed, 17 Feb 2021 22:43:48 GMT",
-        "ETag": "\u00220x8D8D3957D77C571\u0022",
-        "Last-Modified": "Wed, 17 Feb 2021 22:43:48 GMT",
->>>>>>> 1814567d
+        "x-ms-client-request-id": "e3456f3c-ef43-4d65-9b25-9bc2043a060f",
+        "x-ms-date": "Fri, 19 Feb 2021 19:03:01 GMT",
+        "x-ms-return-client-request-id": "true",
+        "x-ms-version": "2020-06-12"
+      },
+      "RequestBody": null,
+      "StatusCode": 201,
+      "ResponseHeaders": {
+        "Content-Length": "0",
+        "Date": "Fri, 19 Feb 2021 19:02:59 GMT",
+        "ETag": "\u00220x8D8D508FA02D6F4\u0022",
+        "Last-Modified": "Fri, 19 Feb 2021 19:03:00 GMT",
         "Server": [
           "Windows-Azure-Blob/1.0",
           "Microsoft-HTTPAPI/2.0"
         ],
-        "x-ms-client-request-id": "92fbe274-2e73-0292-299f-a92789d549ef",
-<<<<<<< HEAD
-        "x-ms-request-id": "44689584-601e-00b5-6fae-f9ec4d000000",
-=======
-        "x-ms-request-id": "77ae7c38-b01e-0099-2e7e-0500e2000000",
->>>>>>> 1814567d
-        "x-ms-version": "2020-06-12"
-      },
-      "ResponseBody": []
-    },
-    {
-      "RequestUri": "https://seannse.dfs.core.windows.net/test-filesystem-333ff098-8337-00e5-3621-e95f89b89530/?action=setAccessControl",
+        "x-ms-client-request-id": "e3456f3c-ef43-4d65-9b25-9bc2043a060f",
+        "x-ms-request-id": "cb1256bd-b01e-006d-76f1-06cb14000000",
+        "x-ms-version": "2020-06-12"
+      },
+      "ResponseBody": []
+    },
+    {
+      "RequestUri": "https://seannse.dfs.core.windows.net/test-filesystem-3bfbf95e-d8bc-c081-3f60-81f468fd2fab/?action=setAccessControl",
       "RequestMethod": "PATCH",
       "RequestHeaders": {
         "Accept": "application/json",
         "Authorization": "Sanitized",
-<<<<<<< HEAD
-        "traceparent": "00-2fe9861d7b084e499c8488f6f955e7c5-6959ebdd235ddf44-00",
-        "User-Agent": [
-          "azsdk-net-Storage.Files.DataLake/12.7.0-alpha.20210202.1",
-          "(.NET 5.0.2; Microsoft Windows 10.0.19042)"
+        "traceparent": "00-ccaa0bc24f2d114bbc9d77dd95586ff7-9e765ba84c0f9640-00",
+        "User-Agent": [
+          "azsdk-net-Storage.Files.DataLake/12.7.0-alpha.20210219.1",
+          "(.NET 5.0.3; Microsoft Windows 10.0.19041)"
         ],
         "x-ms-acl": "user::--x,group::--x,other::--x",
-        "x-ms-client-request-id": "d59b5ae0-f84b-44fc-efb9-c63fd1787bf6",
-        "x-ms-date": "Tue, 02 Feb 2021 21:56:06 GMT",
-=======
-        "traceparent": "00-6e69f0cb0e08bd4081a4dc70f11c0fd2-ec90b2c5288c694b-00",
-        "User-Agent": [
-          "azsdk-net-Storage.Files.DataLake/12.7.0-alpha.20210217.1",
-          "(.NET 5.0.3; Microsoft Windows 10.0.19042)"
-        ],
-        "x-ms-acl": "user::--x,group::--x,other::--x",
-        "x-ms-client-request-id": "d59b5ae0-f84b-44fc-efb9-c63fd1787bf6",
-        "x-ms-date": "Wed, 17 Feb 2021 22:43:48 GMT",
->>>>>>> 1814567d
-        "x-ms-return-client-request-id": "true",
-        "x-ms-version": "2020-06-12"
-      },
-      "RequestBody": null,
-      "StatusCode": 200,
-      "ResponseHeaders": {
-        "Content-Length": "0",
-<<<<<<< HEAD
-        "Date": "Tue, 02 Feb 2021 21:56:06 GMT",
-        "ETag": "\u00220x8D8C7C557B3E8C3\u0022",
-        "Last-Modified": "Tue, 02 Feb 2021 21:56:06 GMT",
-=======
-        "Date": "Wed, 17 Feb 2021 22:43:47 GMT",
-        "ETag": "\u00220x8D8D3957D7A3B7F\u0022",
-        "Last-Modified": "Wed, 17 Feb 2021 22:43:48 GMT",
->>>>>>> 1814567d
-        "Server": [
-          "Windows-Azure-HDFS/1.0",
-          "Microsoft-HTTPAPI/2.0"
-        ],
-        "x-ms-client-request-id": "d59b5ae0-f84b-44fc-efb9-c63fd1787bf6",
+        "x-ms-client-request-id": "4a0b765b-29ea-21be-abb7-0971211aeadf",
+        "x-ms-date": "Fri, 19 Feb 2021 19:03:01 GMT",
+        "x-ms-return-client-request-id": "true",
+        "x-ms-version": "2020-06-12"
+      },
+      "RequestBody": null,
+      "StatusCode": 200,
+      "ResponseHeaders": {
+        "Content-Length": "0",
+        "Date": "Fri, 19 Feb 2021 19:03:00 GMT",
+        "ETag": "\u00220x8D8D508FA04E62D\u0022",
+        "Last-Modified": "Fri, 19 Feb 2021 19:03:00 GMT",
+        "Server": [
+          "Windows-Azure-HDFS/1.0",
+          "Microsoft-HTTPAPI/2.0"
+        ],
+        "x-ms-client-request-id": "4a0b765b-29ea-21be-abb7-0971211aeadf",
         "x-ms-namespace-enabled": "true",
-<<<<<<< HEAD
-        "x-ms-request-id": "077dee81-601f-0051-30ae-f9e2d3000000",
-=======
-        "x-ms-request-id": "f46ddfc8-501f-0017-477e-05d654000000",
->>>>>>> 1814567d
-        "x-ms-version": "2020-06-12"
-      },
-      "ResponseBody": []
-    },
-    {
-      "RequestUri": "https://seannse.dfs.core.windows.net/test-filesystem-333ff098-8337-00e5-3621-e95f89b89530/test-directory-97b60cb3-279c-cea3-9045-33d4a16569af?resource=directory",
-      "RequestMethod": "PUT",
-      "RequestHeaders": {
-        "Accept": "application/json",
-        "Authorization": "Sanitized",
-<<<<<<< HEAD
-        "traceparent": "00-26a326c6c98c0d4c835abd49bf646ba3-c5096ca227f7a24f-00",
-        "User-Agent": [
-          "azsdk-net-Storage.Files.DataLake/12.7.0-alpha.20210202.1",
-          "(.NET 5.0.2; Microsoft Windows 10.0.19042)"
-        ],
-        "x-ms-client-request-id": "8c789722-f8c3-b863-b6cc-4406c527a389",
-        "x-ms-date": "Tue, 02 Feb 2021 21:56:06 GMT",
-=======
-        "traceparent": "00-4677eb2d39927c468b9eef630506ed80-b16c2e0de9fe6f4b-00",
-        "User-Agent": [
-          "azsdk-net-Storage.Files.DataLake/12.7.0-alpha.20210217.1",
-          "(.NET 5.0.3; Microsoft Windows 10.0.19042)"
-        ],
-        "x-ms-client-request-id": "8c789722-f8c3-b863-b6cc-4406c527a389",
-        "x-ms-date": "Wed, 17 Feb 2021 22:43:48 GMT",
->>>>>>> 1814567d
-        "x-ms-return-client-request-id": "true",
-        "x-ms-version": "2020-06-12"
-      },
-      "RequestBody": null,
-      "StatusCode": 201,
-      "ResponseHeaders": {
-        "Content-Length": "0",
-<<<<<<< HEAD
-        "Date": "Tue, 02 Feb 2021 21:56:06 GMT",
-        "ETag": "\u00220x8D8C7C557F7A1FD\u0022",
-        "Last-Modified": "Tue, 02 Feb 2021 21:56:07 GMT",
-=======
-        "Date": "Wed, 17 Feb 2021 22:43:47 GMT",
-        "ETag": "\u00220x8D8D3957DB70BEB\u0022",
-        "Last-Modified": "Wed, 17 Feb 2021 22:43:48 GMT",
->>>>>>> 1814567d
-        "Server": [
-          "Windows-Azure-HDFS/1.0",
-          "Microsoft-HTTPAPI/2.0"
-        ],
-        "x-ms-client-request-id": "8c789722-f8c3-b863-b6cc-4406c527a389",
-<<<<<<< HEAD
-        "x-ms-request-id": "077dee8f-601f-0051-3eae-f9e2d3000000",
-=======
-        "x-ms-request-id": "f46ddfd8-501f-0017-577e-05d654000000",
->>>>>>> 1814567d
-        "x-ms-version": "2020-06-12"
-      },
-      "ResponseBody": []
-    },
-    {
-      "RequestUri": "https://seannse.dfs.core.windows.net/test-filesystem-333ff098-8337-00e5-3621-e95f89b89530/test-directory-97b60cb3-279c-cea3-9045-33d4a16569af/test-directory-282e1750-4c31-3fbb-6919-1af41061ef7d?resource=directory",
-      "RequestMethod": "PUT",
-      "RequestHeaders": {
-        "Accept": "application/json",
-        "Authorization": "Sanitized",
-        "User-Agent": [
-<<<<<<< HEAD
-          "azsdk-net-Storage.Files.DataLake/12.7.0-alpha.20210202.1",
-          "(.NET 5.0.2; Microsoft Windows 10.0.19042)"
-        ],
-        "x-ms-client-request-id": "c7f18d03-bce4-d5b4-db38-23aadd6ea854",
-        "x-ms-date": "Tue, 02 Feb 2021 21:56:06 GMT",
-=======
-          "azsdk-net-Storage.Files.DataLake/12.7.0-alpha.20210217.1",
-          "(.NET 5.0.3; Microsoft Windows 10.0.19042)"
-        ],
-        "x-ms-client-request-id": "c7f18d03-bce4-d5b4-db38-23aadd6ea854",
-        "x-ms-date": "Wed, 17 Feb 2021 22:43:48 GMT",
->>>>>>> 1814567d
-        "x-ms-return-client-request-id": "true",
-        "x-ms-version": "2020-06-12"
-      },
-      "RequestBody": null,
-      "StatusCode": 201,
-      "ResponseHeaders": {
-        "Content-Length": "0",
-<<<<<<< HEAD
-        "Date": "Tue, 02 Feb 2021 21:56:06 GMT",
-        "ETag": "\u00220x8D8C7C5580E563D\u0022",
-        "Last-Modified": "Tue, 02 Feb 2021 21:56:07 GMT",
-=======
-        "Date": "Wed, 17 Feb 2021 22:43:47 GMT",
-        "ETag": "\u00220x8D8D3957DC35480\u0022",
-        "Last-Modified": "Wed, 17 Feb 2021 22:43:48 GMT",
->>>>>>> 1814567d
-        "Server": [
-          "Windows-Azure-HDFS/1.0",
-          "Microsoft-HTTPAPI/2.0"
-        ],
-        "x-ms-client-request-id": "c7f18d03-bce4-d5b4-db38-23aadd6ea854",
-<<<<<<< HEAD
-        "x-ms-request-id": "077dee99-601f-0051-48ae-f9e2d3000000",
-=======
-        "x-ms-request-id": "f46ddfe4-501f-0017-637e-05d654000000",
->>>>>>> 1814567d
-        "x-ms-version": "2020-06-12"
-      },
-      "ResponseBody": []
-    },
-    {
-      "RequestUri": "https://seannse.dfs.core.windows.net/test-filesystem-333ff098-8337-00e5-3621-e95f89b89530/test-directory-97b60cb3-279c-cea3-9045-33d4a16569af/test-directory-282e1750-4c31-3fbb-6919-1af41061ef7d/test-file-79a6c7dd-9975-749c-2c16-e2a4d34d10cb?resource=file",
-      "RequestMethod": "PUT",
-      "RequestHeaders": {
-        "Accept": "application/json",
-        "Authorization": "Sanitized",
-        "User-Agent": [
-<<<<<<< HEAD
-          "azsdk-net-Storage.Files.DataLake/12.7.0-alpha.20210202.1",
-          "(.NET 5.0.2; Microsoft Windows 10.0.19042)"
-        ],
-        "x-ms-client-request-id": "689024e4-5df7-6adf-f17d-9acdda10028e",
-        "x-ms-date": "Tue, 02 Feb 2021 21:56:06 GMT",
-=======
-          "azsdk-net-Storage.Files.DataLake/12.7.0-alpha.20210217.1",
-          "(.NET 5.0.3; Microsoft Windows 10.0.19042)"
-        ],
-        "x-ms-client-request-id": "689024e4-5df7-6adf-f17d-9acdda10028e",
-        "x-ms-date": "Wed, 17 Feb 2021 22:43:48 GMT",
->>>>>>> 1814567d
-        "x-ms-return-client-request-id": "true",
-        "x-ms-version": "2020-06-12"
-      },
-      "RequestBody": null,
-      "StatusCode": 201,
-      "ResponseHeaders": {
-        "Content-Length": "0",
-<<<<<<< HEAD
-        "Date": "Tue, 02 Feb 2021 21:56:06 GMT",
-        "ETag": "\u00220x8D8C7C5581E5BCB\u0022",
-        "Last-Modified": "Tue, 02 Feb 2021 21:56:07 GMT",
-=======
-        "Date": "Wed, 17 Feb 2021 22:43:47 GMT",
-        "ETag": "\u00220x8D8D3957DD04EC8\u0022",
-        "Last-Modified": "Wed, 17 Feb 2021 22:43:48 GMT",
->>>>>>> 1814567d
-        "Server": [
-          "Windows-Azure-HDFS/1.0",
-          "Microsoft-HTTPAPI/2.0"
-        ],
-        "x-ms-client-request-id": "689024e4-5df7-6adf-f17d-9acdda10028e",
-<<<<<<< HEAD
-        "x-ms-request-id": "077dee9f-601f-0051-4eae-f9e2d3000000",
-=======
-        "x-ms-request-id": "f46ddfef-501f-0017-6e7e-05d654000000",
->>>>>>> 1814567d
-        "x-ms-version": "2020-06-12"
-      },
-      "ResponseBody": []
-    },
-    {
-      "RequestUri": "https://seannse.dfs.core.windows.net/test-filesystem-333ff098-8337-00e5-3621-e95f89b89530/test-directory-97b60cb3-279c-cea3-9045-33d4a16569af/test-directory-282e1750-4c31-3fbb-6919-1af41061ef7d/test-file-17685728-267e-b5e4-2d02-e1986be8bbec?resource=file",
-      "RequestMethod": "PUT",
-      "RequestHeaders": {
-        "Accept": "application/json",
-        "Authorization": "Sanitized",
-        "User-Agent": [
-<<<<<<< HEAD
-          "azsdk-net-Storage.Files.DataLake/12.7.0-alpha.20210202.1",
-          "(.NET 5.0.2; Microsoft Windows 10.0.19042)"
-        ],
-        "x-ms-client-request-id": "608c9fda-22d7-be58-3fdb-3af47b46fe09",
-        "x-ms-date": "Tue, 02 Feb 2021 21:56:06 GMT",
-=======
-          "azsdk-net-Storage.Files.DataLake/12.7.0-alpha.20210217.1",
-          "(.NET 5.0.3; Microsoft Windows 10.0.19042)"
-        ],
-        "x-ms-client-request-id": "608c9fda-22d7-be58-3fdb-3af47b46fe09",
-        "x-ms-date": "Wed, 17 Feb 2021 22:43:48 GMT",
->>>>>>> 1814567d
-        "x-ms-return-client-request-id": "true",
-        "x-ms-version": "2020-06-12"
-      },
-      "RequestBody": null,
-      "StatusCode": 201,
-      "ResponseHeaders": {
-        "Content-Length": "0",
-<<<<<<< HEAD
-        "Date": "Tue, 02 Feb 2021 21:56:06 GMT",
-        "ETag": "\u00220x8D8C7C5582C6A96\u0022",
-        "Last-Modified": "Tue, 02 Feb 2021 21:56:07 GMT",
-=======
-        "Date": "Wed, 17 Feb 2021 22:43:47 GMT",
-        "ETag": "\u00220x8D8D3957DDF215A\u0022",
-        "Last-Modified": "Wed, 17 Feb 2021 22:43:48 GMT",
->>>>>>> 1814567d
-        "Server": [
-          "Windows-Azure-HDFS/1.0",
-          "Microsoft-HTTPAPI/2.0"
-        ],
-        "x-ms-client-request-id": "608c9fda-22d7-be58-3fdb-3af47b46fe09",
-<<<<<<< HEAD
-        "x-ms-request-id": "077deea5-601f-0051-53ae-f9e2d3000000",
-=======
-        "x-ms-request-id": "f46ddff9-501f-0017-787e-05d654000000",
->>>>>>> 1814567d
-        "x-ms-version": "2020-06-12"
-      },
-      "ResponseBody": []
-    },
-    {
-      "RequestUri": "https://seannse.dfs.core.windows.net/test-filesystem-333ff098-8337-00e5-3621-e95f89b89530/test-directory-97b60cb3-279c-cea3-9045-33d4a16569af/test-directory-cef0aec1-5351-80d2-8384-30f795f12862?resource=directory",
-      "RequestMethod": "PUT",
-      "RequestHeaders": {
-        "Accept": "application/json",
-        "Authorization": "Sanitized",
-        "User-Agent": [
-<<<<<<< HEAD
-          "azsdk-net-Storage.Files.DataLake/12.7.0-alpha.20210202.1",
-          "(.NET 5.0.2; Microsoft Windows 10.0.19042)"
-        ],
-        "x-ms-client-request-id": "de308787-fbdb-8735-cc0b-dd53f261284e",
-        "x-ms-date": "Tue, 02 Feb 2021 21:56:06 GMT",
-=======
-          "azsdk-net-Storage.Files.DataLake/12.7.0-alpha.20210217.1",
-          "(.NET 5.0.3; Microsoft Windows 10.0.19042)"
-        ],
-        "x-ms-client-request-id": "de308787-fbdb-8735-cc0b-dd53f261284e",
-        "x-ms-date": "Wed, 17 Feb 2021 22:43:48 GMT",
->>>>>>> 1814567d
-        "x-ms-return-client-request-id": "true",
-        "x-ms-version": "2020-06-12"
-      },
-      "RequestBody": null,
-      "StatusCode": 201,
-      "ResponseHeaders": {
-        "Content-Length": "0",
-<<<<<<< HEAD
-        "Date": "Tue, 02 Feb 2021 21:56:06 GMT",
-        "ETag": "\u00220x8D8C7C55839C6B7\u0022",
-        "Last-Modified": "Tue, 02 Feb 2021 21:56:07 GMT",
-=======
-        "Date": "Wed, 17 Feb 2021 22:43:47 GMT",
-        "ETag": "\u00220x8D8D3957DEB2B17\u0022",
-        "Last-Modified": "Wed, 17 Feb 2021 22:43:48 GMT",
->>>>>>> 1814567d
-        "Server": [
-          "Windows-Azure-HDFS/1.0",
-          "Microsoft-HTTPAPI/2.0"
-        ],
-        "x-ms-client-request-id": "de308787-fbdb-8735-cc0b-dd53f261284e",
-<<<<<<< HEAD
-        "x-ms-request-id": "077deea7-601f-0051-55ae-f9e2d3000000",
-=======
-        "x-ms-request-id": "f46de002-501f-0017-017e-05d654000000",
->>>>>>> 1814567d
-        "x-ms-version": "2020-06-12"
-      },
-      "ResponseBody": []
-    },
-    {
-      "RequestUri": "https://seannse.dfs.core.windows.net/test-filesystem-333ff098-8337-00e5-3621-e95f89b89530/test-directory-97b60cb3-279c-cea3-9045-33d4a16569af/test-directory-cef0aec1-5351-80d2-8384-30f795f12862/test-file-20bbd8b2-3288-67ad-9a36-1b50e3f113a3?resource=file",
-      "RequestMethod": "PUT",
-      "RequestHeaders": {
-        "Accept": "application/json",
-        "Authorization": "Sanitized",
-        "User-Agent": [
-<<<<<<< HEAD
-          "azsdk-net-Storage.Files.DataLake/12.7.0-alpha.20210202.1",
-          "(.NET 5.0.2; Microsoft Windows 10.0.19042)"
-        ],
-        "x-ms-client-request-id": "942e21d8-4724-5517-dac9-43a4dfe4a3db",
-        "x-ms-date": "Tue, 02 Feb 2021 21:56:07 GMT",
-=======
-          "azsdk-net-Storage.Files.DataLake/12.7.0-alpha.20210217.1",
-          "(.NET 5.0.3; Microsoft Windows 10.0.19042)"
-        ],
-        "x-ms-client-request-id": "942e21d8-4724-5517-dac9-43a4dfe4a3db",
-        "x-ms-date": "Wed, 17 Feb 2021 22:43:49 GMT",
->>>>>>> 1814567d
-        "x-ms-return-client-request-id": "true",
-        "x-ms-version": "2020-06-12"
-      },
-      "RequestBody": null,
-      "StatusCode": 201,
-      "ResponseHeaders": {
-        "Content-Length": "0",
-<<<<<<< HEAD
-        "Date": "Tue, 02 Feb 2021 21:56:06 GMT",
-        "ETag": "\u00220x8D8C7C5584992D7\u0022",
-        "Last-Modified": "Tue, 02 Feb 2021 21:56:07 GMT",
-=======
-        "Date": "Wed, 17 Feb 2021 22:43:48 GMT",
-        "ETag": "\u00220x8D8D3957DF7574E\u0022",
-        "Last-Modified": "Wed, 17 Feb 2021 22:43:48 GMT",
->>>>>>> 1814567d
-        "Server": [
-          "Windows-Azure-HDFS/1.0",
-          "Microsoft-HTTPAPI/2.0"
-        ],
-        "x-ms-client-request-id": "942e21d8-4724-5517-dac9-43a4dfe4a3db",
-<<<<<<< HEAD
-        "x-ms-request-id": "077deeaf-601f-0051-5dae-f9e2d3000000",
-=======
-        "x-ms-request-id": "f46de010-501f-0017-0f7e-05d654000000",
->>>>>>> 1814567d
-        "x-ms-version": "2020-06-12"
-      },
-      "ResponseBody": []
-    },
-    {
-      "RequestUri": "https://seannse.dfs.core.windows.net/test-filesystem-333ff098-8337-00e5-3621-e95f89b89530/test-directory-97b60cb3-279c-cea3-9045-33d4a16569af?action=setAccessControl",
+        "x-ms-request-id": "da83f6bf-a01f-0061-54f1-065c1c000000",
+        "x-ms-version": "2020-06-12"
+      },
+      "ResponseBody": []
+    },
+    {
+      "RequestUri": "https://seannse.dfs.core.windows.net/test-filesystem-3bfbf95e-d8bc-c081-3f60-81f468fd2fab/test-directory-643041c6-47f9-b165-5a57-3d7057fe8fc0?resource=directory",
+      "RequestMethod": "PUT",
+      "RequestHeaders": {
+        "Accept": "application/json",
+        "Authorization": "Sanitized",
+        "traceparent": "00-e58cb77172154e448855e84ad0c9439f-78c421e1bdb96849-00",
+        "User-Agent": [
+          "azsdk-net-Storage.Files.DataLake/12.7.0-alpha.20210219.1",
+          "(.NET 5.0.3; Microsoft Windows 10.0.19041)"
+        ],
+        "x-ms-client-request-id": "7da0b7e8-8ea9-13c9-105a-ef92eb4ecaad",
+        "x-ms-date": "Fri, 19 Feb 2021 19:03:01 GMT",
+        "x-ms-return-client-request-id": "true",
+        "x-ms-version": "2020-06-12"
+      },
+      "RequestBody": null,
+      "StatusCode": 201,
+      "ResponseHeaders": {
+        "Content-Length": "0",
+        "Date": "Fri, 19 Feb 2021 19:03:00 GMT",
+        "ETag": "\u00220x8D8D508FA1F0840\u0022",
+        "Last-Modified": "Fri, 19 Feb 2021 19:03:00 GMT",
+        "Server": [
+          "Windows-Azure-HDFS/1.0",
+          "Microsoft-HTTPAPI/2.0"
+        ],
+        "x-ms-client-request-id": "7da0b7e8-8ea9-13c9-105a-ef92eb4ecaad",
+        "x-ms-request-id": "da83f6de-a01f-0061-73f1-065c1c000000",
+        "x-ms-version": "2020-06-12"
+      },
+      "ResponseBody": []
+    },
+    {
+      "RequestUri": "https://seannse.dfs.core.windows.net/test-filesystem-3bfbf95e-d8bc-c081-3f60-81f468fd2fab/test-directory-643041c6-47f9-b165-5a57-3d7057fe8fc0/test-directory-483e4928-5cb3-0ab0-1c05-a4379b242fb7?resource=directory",
+      "RequestMethod": "PUT",
+      "RequestHeaders": {
+        "Accept": "application/json",
+        "Authorization": "Sanitized",
+        "User-Agent": [
+          "azsdk-net-Storage.Files.DataLake/12.7.0-alpha.20210219.1",
+          "(.NET 5.0.3; Microsoft Windows 10.0.19041)"
+        ],
+        "x-ms-client-request-id": "3718fef7-8464-8bd8-0696-60a4ea9177ec",
+        "x-ms-date": "Fri, 19 Feb 2021 19:03:01 GMT",
+        "x-ms-return-client-request-id": "true",
+        "x-ms-version": "2020-06-12"
+      },
+      "RequestBody": null,
+      "StatusCode": 201,
+      "ResponseHeaders": {
+        "Content-Length": "0",
+        "Date": "Fri, 19 Feb 2021 19:03:00 GMT",
+        "ETag": "\u00220x8D8D508FA2E04D5\u0022",
+        "Last-Modified": "Fri, 19 Feb 2021 19:03:00 GMT",
+        "Server": [
+          "Windows-Azure-HDFS/1.0",
+          "Microsoft-HTTPAPI/2.0"
+        ],
+        "x-ms-client-request-id": "3718fef7-8464-8bd8-0696-60a4ea9177ec",
+        "x-ms-request-id": "da83f6f5-a01f-0061-0af1-065c1c000000",
+        "x-ms-version": "2020-06-12"
+      },
+      "ResponseBody": []
+    },
+    {
+      "RequestUri": "https://seannse.dfs.core.windows.net/test-filesystem-3bfbf95e-d8bc-c081-3f60-81f468fd2fab/test-directory-643041c6-47f9-b165-5a57-3d7057fe8fc0/test-directory-483e4928-5cb3-0ab0-1c05-a4379b242fb7/test-file-3a08382a-29c6-164f-3299-385fdfdc3e89?resource=file",
+      "RequestMethod": "PUT",
+      "RequestHeaders": {
+        "Accept": "application/json",
+        "Authorization": "Sanitized",
+        "User-Agent": [
+          "azsdk-net-Storage.Files.DataLake/12.7.0-alpha.20210219.1",
+          "(.NET 5.0.3; Microsoft Windows 10.0.19041)"
+        ],
+        "x-ms-client-request-id": "93a990dc-048a-cdab-ae02-05ca4b79ac2a",
+        "x-ms-date": "Fri, 19 Feb 2021 19:03:01 GMT",
+        "x-ms-return-client-request-id": "true",
+        "x-ms-version": "2020-06-12"
+      },
+      "RequestBody": null,
+      "StatusCode": 201,
+      "ResponseHeaders": {
+        "Content-Length": "0",
+        "Date": "Fri, 19 Feb 2021 19:03:00 GMT",
+        "ETag": "\u00220x8D8D508FA3ED997\u0022",
+        "Last-Modified": "Fri, 19 Feb 2021 19:03:00 GMT",
+        "Server": [
+          "Windows-Azure-HDFS/1.0",
+          "Microsoft-HTTPAPI/2.0"
+        ],
+        "x-ms-client-request-id": "93a990dc-048a-cdab-ae02-05ca4b79ac2a",
+        "x-ms-request-id": "da83f70b-a01f-0061-20f1-065c1c000000",
+        "x-ms-version": "2020-06-12"
+      },
+      "ResponseBody": []
+    },
+    {
+      "RequestUri": "https://seannse.dfs.core.windows.net/test-filesystem-3bfbf95e-d8bc-c081-3f60-81f468fd2fab/test-directory-643041c6-47f9-b165-5a57-3d7057fe8fc0/test-directory-483e4928-5cb3-0ab0-1c05-a4379b242fb7/test-file-b7ddd758-da51-32e1-e502-62ca8f8865bf?resource=file",
+      "RequestMethod": "PUT",
+      "RequestHeaders": {
+        "Accept": "application/json",
+        "Authorization": "Sanitized",
+        "User-Agent": [
+          "azsdk-net-Storage.Files.DataLake/12.7.0-alpha.20210219.1",
+          "(.NET 5.0.3; Microsoft Windows 10.0.19041)"
+        ],
+        "x-ms-client-request-id": "d96e6f4f-0295-012b-ae77-ae87a1e03d26",
+        "x-ms-date": "Fri, 19 Feb 2021 19:03:01 GMT",
+        "x-ms-return-client-request-id": "true",
+        "x-ms-version": "2020-06-12"
+      },
+      "RequestBody": null,
+      "StatusCode": 201,
+      "ResponseHeaders": {
+        "Content-Length": "0",
+        "Date": "Fri, 19 Feb 2021 19:03:00 GMT",
+        "ETag": "\u00220x8D8D508FA5444B7\u0022",
+        "Last-Modified": "Fri, 19 Feb 2021 19:03:00 GMT",
+        "Server": [
+          "Windows-Azure-HDFS/1.0",
+          "Microsoft-HTTPAPI/2.0"
+        ],
+        "x-ms-client-request-id": "d96e6f4f-0295-012b-ae77-ae87a1e03d26",
+        "x-ms-request-id": "da83f724-a01f-0061-39f1-065c1c000000",
+        "x-ms-version": "2020-06-12"
+      },
+      "ResponseBody": []
+    },
+    {
+      "RequestUri": "https://seannse.dfs.core.windows.net/test-filesystem-3bfbf95e-d8bc-c081-3f60-81f468fd2fab/test-directory-643041c6-47f9-b165-5a57-3d7057fe8fc0/test-directory-90eb459d-5cf5-aef7-d81a-31dfebd8405c?resource=directory",
+      "RequestMethod": "PUT",
+      "RequestHeaders": {
+        "Accept": "application/json",
+        "Authorization": "Sanitized",
+        "User-Agent": [
+          "azsdk-net-Storage.Files.DataLake/12.7.0-alpha.20210219.1",
+          "(.NET 5.0.3; Microsoft Windows 10.0.19041)"
+        ],
+        "x-ms-client-request-id": "ac6bc834-299d-f269-77c0-017ad14c16d6",
+        "x-ms-date": "Fri, 19 Feb 2021 19:03:01 GMT",
+        "x-ms-return-client-request-id": "true",
+        "x-ms-version": "2020-06-12"
+      },
+      "RequestBody": null,
+      "StatusCode": 201,
+      "ResponseHeaders": {
+        "Content-Length": "0",
+        "Date": "Fri, 19 Feb 2021 19:03:00 GMT",
+        "ETag": "\u00220x8D8D508FA5F6FFD\u0022",
+        "Last-Modified": "Fri, 19 Feb 2021 19:03:00 GMT",
+        "Server": [
+          "Windows-Azure-HDFS/1.0",
+          "Microsoft-HTTPAPI/2.0"
+        ],
+        "x-ms-client-request-id": "ac6bc834-299d-f269-77c0-017ad14c16d6",
+        "x-ms-request-id": "da83f732-a01f-0061-47f1-065c1c000000",
+        "x-ms-version": "2020-06-12"
+      },
+      "ResponseBody": []
+    },
+    {
+      "RequestUri": "https://seannse.dfs.core.windows.net/test-filesystem-3bfbf95e-d8bc-c081-3f60-81f468fd2fab/test-directory-643041c6-47f9-b165-5a57-3d7057fe8fc0/test-directory-90eb459d-5cf5-aef7-d81a-31dfebd8405c/test-file-9e3f5237-1d65-110c-1b0e-0074bc3cb261?resource=file",
+      "RequestMethod": "PUT",
+      "RequestHeaders": {
+        "Accept": "application/json",
+        "Authorization": "Sanitized",
+        "User-Agent": [
+          "azsdk-net-Storage.Files.DataLake/12.7.0-alpha.20210219.1",
+          "(.NET 5.0.3; Microsoft Windows 10.0.19041)"
+        ],
+        "x-ms-client-request-id": "a983c96b-8237-1640-bc59-918e28f4363a",
+        "x-ms-date": "Fri, 19 Feb 2021 19:03:01 GMT",
+        "x-ms-return-client-request-id": "true",
+        "x-ms-version": "2020-06-12"
+      },
+      "RequestBody": null,
+      "StatusCode": 201,
+      "ResponseHeaders": {
+        "Content-Length": "0",
+        "Date": "Fri, 19 Feb 2021 19:03:00 GMT",
+        "ETag": "\u00220x8D8D508FA718C22\u0022",
+        "Last-Modified": "Fri, 19 Feb 2021 19:03:01 GMT",
+        "Server": [
+          "Windows-Azure-HDFS/1.0",
+          "Microsoft-HTTPAPI/2.0"
+        ],
+        "x-ms-client-request-id": "a983c96b-8237-1640-bc59-918e28f4363a",
+        "x-ms-request-id": "da83f73d-a01f-0061-52f1-065c1c000000",
+        "x-ms-version": "2020-06-12"
+      },
+      "ResponseBody": []
+    },
+    {
+      "RequestUri": "https://seannse.dfs.core.windows.net/test-filesystem-3bfbf95e-d8bc-c081-3f60-81f468fd2fab/test-directory-643041c6-47f9-b165-5a57-3d7057fe8fc0?action=setAccessControl",
       "RequestMethod": "PATCH",
       "RequestHeaders": {
         "Accept": "application/json",
         "Authorization": "Sanitized",
         "User-Agent": [
-<<<<<<< HEAD
-          "azsdk-net-Storage.Files.DataLake/12.7.0-alpha.20210202.1",
-          "(.NET 5.0.2; Microsoft Windows 10.0.19042)"
-        ],
-        "x-ms-client-request-id": "43572493-6588-bd5f-93c7-43a74cc5227d",
-        "x-ms-date": "Tue, 02 Feb 2021 21:56:07 GMT",
-=======
-          "azsdk-net-Storage.Files.DataLake/12.7.0-alpha.20210217.1",
-          "(.NET 5.0.3; Microsoft Windows 10.0.19042)"
-        ],
-        "x-ms-client-request-id": "43572493-6588-bd5f-93c7-43a74cc5227d",
-        "x-ms-date": "Wed, 17 Feb 2021 22:43:49 GMT",
->>>>>>> 1814567d
-        "x-ms-owner": "61383af8-1af1-678d-517d-fb51335de9d9",
+          "azsdk-net-Storage.Files.DataLake/12.7.0-alpha.20210219.1",
+          "(.NET 5.0.3; Microsoft Windows 10.0.19041)"
+        ],
+        "x-ms-client-request-id": "ea4b6e52-c42e-77a1-60e0-16157d64a209",
+        "x-ms-date": "Fri, 19 Feb 2021 19:03:01 GMT",
+        "x-ms-owner": "46819f0d-f3a1-a369-9221-04dc74b2876b",
         "x-ms-permissions": "rwxrwxrwx",
         "x-ms-return-client-request-id": "true",
         "x-ms-version": "2020-06-12"
@@ -443,51 +283,33 @@
       "StatusCode": 200,
       "ResponseHeaders": {
         "Content-Length": "0",
-<<<<<<< HEAD
-        "Date": "Tue, 02 Feb 2021 21:56:06 GMT",
-        "ETag": "\u00220x8D8C7C557F7A1FD\u0022",
-        "Last-Modified": "Tue, 02 Feb 2021 21:56:07 GMT",
-=======
-        "Date": "Wed, 17 Feb 2021 22:43:48 GMT",
-        "ETag": "\u00220x8D8D3957DB70BEB\u0022",
-        "Last-Modified": "Wed, 17 Feb 2021 22:43:48 GMT",
->>>>>>> 1814567d
-        "Server": [
-          "Windows-Azure-HDFS/1.0",
-          "Microsoft-HTTPAPI/2.0"
-        ],
-        "x-ms-client-request-id": "43572493-6588-bd5f-93c7-43a74cc5227d",
+        "Date": "Fri, 19 Feb 2021 19:03:00 GMT",
+        "ETag": "\u00220x8D8D508FA1F0840\u0022",
+        "Last-Modified": "Fri, 19 Feb 2021 19:03:00 GMT",
+        "Server": [
+          "Windows-Azure-HDFS/1.0",
+          "Microsoft-HTTPAPI/2.0"
+        ],
+        "x-ms-client-request-id": "ea4b6e52-c42e-77a1-60e0-16157d64a209",
         "x-ms-namespace-enabled": "true",
-<<<<<<< HEAD
-        "x-ms-request-id": "077deebd-601f-0051-6bae-f9e2d3000000",
-=======
-        "x-ms-request-id": "f46de01f-501f-0017-1e7e-05d654000000",
->>>>>>> 1814567d
-        "x-ms-version": "2020-06-12"
-      },
-      "ResponseBody": []
-    },
-    {
-      "RequestUri": "https://seannse.dfs.core.windows.net/test-filesystem-333ff098-8337-00e5-3621-e95f89b89530/test-directory-97b60cb3-279c-cea3-9045-33d4a16569af/test-directory-282e1750-4c31-3fbb-6919-1af41061ef7d?action=setAccessControl",
+        "x-ms-request-id": "da83f743-a01f-0061-58f1-065c1c000000",
+        "x-ms-version": "2020-06-12"
+      },
+      "ResponseBody": []
+    },
+    {
+      "RequestUri": "https://seannse.dfs.core.windows.net/test-filesystem-3bfbf95e-d8bc-c081-3f60-81f468fd2fab/test-directory-643041c6-47f9-b165-5a57-3d7057fe8fc0/test-directory-483e4928-5cb3-0ab0-1c05-a4379b242fb7?action=setAccessControl",
       "RequestMethod": "PATCH",
       "RequestHeaders": {
         "Accept": "application/json",
         "Authorization": "Sanitized",
         "User-Agent": [
-<<<<<<< HEAD
-          "azsdk-net-Storage.Files.DataLake/12.7.0-alpha.20210202.1",
-          "(.NET 5.0.2; Microsoft Windows 10.0.19042)"
-        ],
-        "x-ms-client-request-id": "0ebeb91f-a606-0951-69bb-2efa3ad787b3",
-        "x-ms-date": "Tue, 02 Feb 2021 21:56:07 GMT",
-=======
-          "azsdk-net-Storage.Files.DataLake/12.7.0-alpha.20210217.1",
-          "(.NET 5.0.3; Microsoft Windows 10.0.19042)"
-        ],
-        "x-ms-client-request-id": "0ebeb91f-a606-0951-69bb-2efa3ad787b3",
-        "x-ms-date": "Wed, 17 Feb 2021 22:43:49 GMT",
->>>>>>> 1814567d
-        "x-ms-owner": "61383af8-1af1-678d-517d-fb51335de9d9",
+          "azsdk-net-Storage.Files.DataLake/12.7.0-alpha.20210219.1",
+          "(.NET 5.0.3; Microsoft Windows 10.0.19041)"
+        ],
+        "x-ms-client-request-id": "05895f2c-9c67-3e3d-1c91-92d8f114f9e5",
+        "x-ms-date": "Fri, 19 Feb 2021 19:03:01 GMT",
+        "x-ms-owner": "46819f0d-f3a1-a369-9221-04dc74b2876b",
         "x-ms-permissions": "rwxrwxrwx",
         "x-ms-return-client-request-id": "true",
         "x-ms-version": "2020-06-12"
@@ -496,51 +318,33 @@
       "StatusCode": 200,
       "ResponseHeaders": {
         "Content-Length": "0",
-<<<<<<< HEAD
-        "Date": "Tue, 02 Feb 2021 21:56:07 GMT",
-        "ETag": "\u00220x8D8C7C5580E563D\u0022",
-        "Last-Modified": "Tue, 02 Feb 2021 21:56:07 GMT",
-=======
-        "Date": "Wed, 17 Feb 2021 22:43:48 GMT",
-        "ETag": "\u00220x8D8D3957DC35480\u0022",
-        "Last-Modified": "Wed, 17 Feb 2021 22:43:48 GMT",
->>>>>>> 1814567d
-        "Server": [
-          "Windows-Azure-HDFS/1.0",
-          "Microsoft-HTTPAPI/2.0"
-        ],
-        "x-ms-client-request-id": "0ebeb91f-a606-0951-69bb-2efa3ad787b3",
+        "Date": "Fri, 19 Feb 2021 19:03:00 GMT",
+        "ETag": "\u00220x8D8D508FA2E04D5\u0022",
+        "Last-Modified": "Fri, 19 Feb 2021 19:03:00 GMT",
+        "Server": [
+          "Windows-Azure-HDFS/1.0",
+          "Microsoft-HTTPAPI/2.0"
+        ],
+        "x-ms-client-request-id": "05895f2c-9c67-3e3d-1c91-92d8f114f9e5",
         "x-ms-namespace-enabled": "true",
-<<<<<<< HEAD
-        "x-ms-request-id": "077deecb-601f-0051-78ae-f9e2d3000000",
-=======
-        "x-ms-request-id": "f46de029-501f-0017-287e-05d654000000",
->>>>>>> 1814567d
-        "x-ms-version": "2020-06-12"
-      },
-      "ResponseBody": []
-    },
-    {
-      "RequestUri": "https://seannse.dfs.core.windows.net/test-filesystem-333ff098-8337-00e5-3621-e95f89b89530/test-directory-97b60cb3-279c-cea3-9045-33d4a16569af/test-directory-282e1750-4c31-3fbb-6919-1af41061ef7d/test-file-79a6c7dd-9975-749c-2c16-e2a4d34d10cb?action=setAccessControl",
+        "x-ms-request-id": "da83f752-a01f-0061-67f1-065c1c000000",
+        "x-ms-version": "2020-06-12"
+      },
+      "ResponseBody": []
+    },
+    {
+      "RequestUri": "https://seannse.dfs.core.windows.net/test-filesystem-3bfbf95e-d8bc-c081-3f60-81f468fd2fab/test-directory-643041c6-47f9-b165-5a57-3d7057fe8fc0/test-directory-483e4928-5cb3-0ab0-1c05-a4379b242fb7/test-file-3a08382a-29c6-164f-3299-385fdfdc3e89?action=setAccessControl",
       "RequestMethod": "PATCH",
       "RequestHeaders": {
         "Accept": "application/json",
         "Authorization": "Sanitized",
         "User-Agent": [
-<<<<<<< HEAD
-          "azsdk-net-Storage.Files.DataLake/12.7.0-alpha.20210202.1",
-          "(.NET 5.0.2; Microsoft Windows 10.0.19042)"
-        ],
-        "x-ms-client-request-id": "9387d467-1306-3977-182a-acb0b31d40e3",
-        "x-ms-date": "Tue, 02 Feb 2021 21:56:07 GMT",
-=======
-          "azsdk-net-Storage.Files.DataLake/12.7.0-alpha.20210217.1",
-          "(.NET 5.0.3; Microsoft Windows 10.0.19042)"
-        ],
-        "x-ms-client-request-id": "9387d467-1306-3977-182a-acb0b31d40e3",
-        "x-ms-date": "Wed, 17 Feb 2021 22:43:49 GMT",
->>>>>>> 1814567d
-        "x-ms-owner": "61383af8-1af1-678d-517d-fb51335de9d9",
+          "azsdk-net-Storage.Files.DataLake/12.7.0-alpha.20210219.1",
+          "(.NET 5.0.3; Microsoft Windows 10.0.19041)"
+        ],
+        "x-ms-client-request-id": "1ee9b33e-9cda-35a1-e84c-4e5ab1a81361",
+        "x-ms-date": "Fri, 19 Feb 2021 19:03:02 GMT",
+        "x-ms-owner": "46819f0d-f3a1-a369-9221-04dc74b2876b",
         "x-ms-permissions": "rwxrwxrwx",
         "x-ms-return-client-request-id": "true",
         "x-ms-version": "2020-06-12"
@@ -549,51 +353,33 @@
       "StatusCode": 200,
       "ResponseHeaders": {
         "Content-Length": "0",
-<<<<<<< HEAD
-        "Date": "Tue, 02 Feb 2021 21:56:07 GMT",
-        "ETag": "\u00220x8D8C7C5581E5BCB\u0022",
-        "Last-Modified": "Tue, 02 Feb 2021 21:56:07 GMT",
-=======
-        "Date": "Wed, 17 Feb 2021 22:43:48 GMT",
-        "ETag": "\u00220x8D8D3957DD04EC8\u0022",
-        "Last-Modified": "Wed, 17 Feb 2021 22:43:48 GMT",
->>>>>>> 1814567d
-        "Server": [
-          "Windows-Azure-HDFS/1.0",
-          "Microsoft-HTTPAPI/2.0"
-        ],
-        "x-ms-client-request-id": "9387d467-1306-3977-182a-acb0b31d40e3",
+        "Date": "Fri, 19 Feb 2021 19:03:00 GMT",
+        "ETag": "\u00220x8D8D508FA3ED997\u0022",
+        "Last-Modified": "Fri, 19 Feb 2021 19:03:00 GMT",
+        "Server": [
+          "Windows-Azure-HDFS/1.0",
+          "Microsoft-HTTPAPI/2.0"
+        ],
+        "x-ms-client-request-id": "1ee9b33e-9cda-35a1-e84c-4e5ab1a81361",
         "x-ms-namespace-enabled": "true",
-<<<<<<< HEAD
-        "x-ms-request-id": "077deed6-601f-0051-03ae-f9e2d3000000",
-=======
-        "x-ms-request-id": "f46de02d-501f-0017-2c7e-05d654000000",
->>>>>>> 1814567d
-        "x-ms-version": "2020-06-12"
-      },
-      "ResponseBody": []
-    },
-    {
-      "RequestUri": "https://seannse.dfs.core.windows.net/test-filesystem-333ff098-8337-00e5-3621-e95f89b89530/test-directory-97b60cb3-279c-cea3-9045-33d4a16569af/test-directory-282e1750-4c31-3fbb-6919-1af41061ef7d/test-file-17685728-267e-b5e4-2d02-e1986be8bbec?action=setAccessControl",
+        "x-ms-request-id": "da83f75c-a01f-0061-71f1-065c1c000000",
+        "x-ms-version": "2020-06-12"
+      },
+      "ResponseBody": []
+    },
+    {
+      "RequestUri": "https://seannse.dfs.core.windows.net/test-filesystem-3bfbf95e-d8bc-c081-3f60-81f468fd2fab/test-directory-643041c6-47f9-b165-5a57-3d7057fe8fc0/test-directory-483e4928-5cb3-0ab0-1c05-a4379b242fb7/test-file-b7ddd758-da51-32e1-e502-62ca8f8865bf?action=setAccessControl",
       "RequestMethod": "PATCH",
       "RequestHeaders": {
         "Accept": "application/json",
         "Authorization": "Sanitized",
         "User-Agent": [
-<<<<<<< HEAD
-          "azsdk-net-Storage.Files.DataLake/12.7.0-alpha.20210202.1",
-          "(.NET 5.0.2; Microsoft Windows 10.0.19042)"
-        ],
-        "x-ms-client-request-id": "659330e5-f44f-e4ad-3edd-84839b25feed",
-        "x-ms-date": "Tue, 02 Feb 2021 21:56:07 GMT",
-=======
-          "azsdk-net-Storage.Files.DataLake/12.7.0-alpha.20210217.1",
-          "(.NET 5.0.3; Microsoft Windows 10.0.19042)"
-        ],
-        "x-ms-client-request-id": "659330e5-f44f-e4ad-3edd-84839b25feed",
-        "x-ms-date": "Wed, 17 Feb 2021 22:43:49 GMT",
->>>>>>> 1814567d
-        "x-ms-owner": "61383af8-1af1-678d-517d-fb51335de9d9",
+          "azsdk-net-Storage.Files.DataLake/12.7.0-alpha.20210219.1",
+          "(.NET 5.0.3; Microsoft Windows 10.0.19041)"
+        ],
+        "x-ms-client-request-id": "3d9a87a5-db2a-540a-bb0b-f4573c5f5d45",
+        "x-ms-date": "Fri, 19 Feb 2021 19:03:02 GMT",
+        "x-ms-owner": "46819f0d-f3a1-a369-9221-04dc74b2876b",
         "x-ms-permissions": "rwxrwxrwx",
         "x-ms-return-client-request-id": "true",
         "x-ms-version": "2020-06-12"
@@ -602,51 +388,33 @@
       "StatusCode": 200,
       "ResponseHeaders": {
         "Content-Length": "0",
-<<<<<<< HEAD
-        "Date": "Tue, 02 Feb 2021 21:56:07 GMT",
-        "ETag": "\u00220x8D8C7C5582C6A96\u0022",
-        "Last-Modified": "Tue, 02 Feb 2021 21:56:07 GMT",
-=======
-        "Date": "Wed, 17 Feb 2021 22:43:48 GMT",
-        "ETag": "\u00220x8D8D3957DDF215A\u0022",
-        "Last-Modified": "Wed, 17 Feb 2021 22:43:48 GMT",
->>>>>>> 1814567d
-        "Server": [
-          "Windows-Azure-HDFS/1.0",
-          "Microsoft-HTTPAPI/2.0"
-        ],
-        "x-ms-client-request-id": "659330e5-f44f-e4ad-3edd-84839b25feed",
+        "Date": "Fri, 19 Feb 2021 19:03:01 GMT",
+        "ETag": "\u00220x8D8D508FA5444B7\u0022",
+        "Last-Modified": "Fri, 19 Feb 2021 19:03:00 GMT",
+        "Server": [
+          "Windows-Azure-HDFS/1.0",
+          "Microsoft-HTTPAPI/2.0"
+        ],
+        "x-ms-client-request-id": "3d9a87a5-db2a-540a-bb0b-f4573c5f5d45",
         "x-ms-namespace-enabled": "true",
-<<<<<<< HEAD
-        "x-ms-request-id": "077deedd-601f-0051-0aae-f9e2d3000000",
-=======
-        "x-ms-request-id": "f46de034-501f-0017-337e-05d654000000",
->>>>>>> 1814567d
-        "x-ms-version": "2020-06-12"
-      },
-      "ResponseBody": []
-    },
-    {
-      "RequestUri": "https://seannse.dfs.core.windows.net/test-filesystem-333ff098-8337-00e5-3621-e95f89b89530/test-directory-97b60cb3-279c-cea3-9045-33d4a16569af/test-directory-cef0aec1-5351-80d2-8384-30f795f12862?action=setAccessControl",
+        "x-ms-request-id": "da83f763-a01f-0061-78f1-065c1c000000",
+        "x-ms-version": "2020-06-12"
+      },
+      "ResponseBody": []
+    },
+    {
+      "RequestUri": "https://seannse.dfs.core.windows.net/test-filesystem-3bfbf95e-d8bc-c081-3f60-81f468fd2fab/test-directory-643041c6-47f9-b165-5a57-3d7057fe8fc0/test-directory-90eb459d-5cf5-aef7-d81a-31dfebd8405c?action=setAccessControl",
       "RequestMethod": "PATCH",
       "RequestHeaders": {
         "Accept": "application/json",
         "Authorization": "Sanitized",
         "User-Agent": [
-<<<<<<< HEAD
-          "azsdk-net-Storage.Files.DataLake/12.7.0-alpha.20210202.1",
-          "(.NET 5.0.2; Microsoft Windows 10.0.19042)"
-        ],
-        "x-ms-client-request-id": "82caca9e-da8a-e894-87fc-f2a13e3d3cbd",
-        "x-ms-date": "Tue, 02 Feb 2021 21:56:07 GMT",
-=======
-          "azsdk-net-Storage.Files.DataLake/12.7.0-alpha.20210217.1",
-          "(.NET 5.0.3; Microsoft Windows 10.0.19042)"
-        ],
-        "x-ms-client-request-id": "82caca9e-da8a-e894-87fc-f2a13e3d3cbd",
-        "x-ms-date": "Wed, 17 Feb 2021 22:43:49 GMT",
->>>>>>> 1814567d
-        "x-ms-owner": "61383af8-1af1-678d-517d-fb51335de9d9",
+          "azsdk-net-Storage.Files.DataLake/12.7.0-alpha.20210219.1",
+          "(.NET 5.0.3; Microsoft Windows 10.0.19041)"
+        ],
+        "x-ms-client-request-id": "2ab4c4d5-d50e-3337-0cc7-7308cf666446",
+        "x-ms-date": "Fri, 19 Feb 2021 19:03:02 GMT",
+        "x-ms-owner": "46819f0d-f3a1-a369-9221-04dc74b2876b",
         "x-ms-permissions": "rwxrwxrwx",
         "x-ms-return-client-request-id": "true",
         "x-ms-version": "2020-06-12"
@@ -655,51 +423,33 @@
       "StatusCode": 200,
       "ResponseHeaders": {
         "Content-Length": "0",
-<<<<<<< HEAD
-        "Date": "Tue, 02 Feb 2021 21:56:07 GMT",
-        "ETag": "\u00220x8D8C7C55839C6B7\u0022",
-        "Last-Modified": "Tue, 02 Feb 2021 21:56:07 GMT",
-=======
-        "Date": "Wed, 17 Feb 2021 22:43:48 GMT",
-        "ETag": "\u00220x8D8D3957DEB2B17\u0022",
-        "Last-Modified": "Wed, 17 Feb 2021 22:43:48 GMT",
->>>>>>> 1814567d
-        "Server": [
-          "Windows-Azure-HDFS/1.0",
-          "Microsoft-HTTPAPI/2.0"
-        ],
-        "x-ms-client-request-id": "82caca9e-da8a-e894-87fc-f2a13e3d3cbd",
+        "Date": "Fri, 19 Feb 2021 19:03:01 GMT",
+        "ETag": "\u00220x8D8D508FA5F6FFD\u0022",
+        "Last-Modified": "Fri, 19 Feb 2021 19:03:00 GMT",
+        "Server": [
+          "Windows-Azure-HDFS/1.0",
+          "Microsoft-HTTPAPI/2.0"
+        ],
+        "x-ms-client-request-id": "2ab4c4d5-d50e-3337-0cc7-7308cf666446",
         "x-ms-namespace-enabled": "true",
-<<<<<<< HEAD
-        "x-ms-request-id": "077deee2-601f-0051-0fae-f9e2d3000000",
-=======
-        "x-ms-request-id": "f46de039-501f-0017-387e-05d654000000",
->>>>>>> 1814567d
-        "x-ms-version": "2020-06-12"
-      },
-      "ResponseBody": []
-    },
-    {
-      "RequestUri": "https://seannse.dfs.core.windows.net/test-filesystem-333ff098-8337-00e5-3621-e95f89b89530/test-directory-97b60cb3-279c-cea3-9045-33d4a16569af/test-directory-cef0aec1-5351-80d2-8384-30f795f12862/test-file-20bbd8b2-3288-67ad-9a36-1b50e3f113a3?action=setAccessControl",
+        "x-ms-request-id": "da83f76a-a01f-0061-7ff1-065c1c000000",
+        "x-ms-version": "2020-06-12"
+      },
+      "ResponseBody": []
+    },
+    {
+      "RequestUri": "https://seannse.dfs.core.windows.net/test-filesystem-3bfbf95e-d8bc-c081-3f60-81f468fd2fab/test-directory-643041c6-47f9-b165-5a57-3d7057fe8fc0/test-directory-90eb459d-5cf5-aef7-d81a-31dfebd8405c/test-file-9e3f5237-1d65-110c-1b0e-0074bc3cb261?action=setAccessControl",
       "RequestMethod": "PATCH",
       "RequestHeaders": {
         "Accept": "application/json",
         "Authorization": "Sanitized",
         "User-Agent": [
-<<<<<<< HEAD
-          "azsdk-net-Storage.Files.DataLake/12.7.0-alpha.20210202.1",
-          "(.NET 5.0.2; Microsoft Windows 10.0.19042)"
-        ],
-        "x-ms-client-request-id": "d0e499c2-7c5b-c263-105f-c1abb1dd66d7",
-        "x-ms-date": "Tue, 02 Feb 2021 21:56:07 GMT",
-=======
-          "azsdk-net-Storage.Files.DataLake/12.7.0-alpha.20210217.1",
-          "(.NET 5.0.3; Microsoft Windows 10.0.19042)"
-        ],
-        "x-ms-client-request-id": "d0e499c2-7c5b-c263-105f-c1abb1dd66d7",
-        "x-ms-date": "Wed, 17 Feb 2021 22:43:49 GMT",
->>>>>>> 1814567d
-        "x-ms-owner": "61383af8-1af1-678d-517d-fb51335de9d9",
+          "azsdk-net-Storage.Files.DataLake/12.7.0-alpha.20210219.1",
+          "(.NET 5.0.3; Microsoft Windows 10.0.19041)"
+        ],
+        "x-ms-client-request-id": "778224fe-33aa-5d36-dae0-a4b048edaa8f",
+        "x-ms-date": "Fri, 19 Feb 2021 19:03:02 GMT",
+        "x-ms-owner": "46819f0d-f3a1-a369-9221-04dc74b2876b",
         "x-ms-permissions": "rwxrwxrwx",
         "x-ms-return-client-request-id": "true",
         "x-ms-version": "2020-06-12"
@@ -708,226 +458,144 @@
       "StatusCode": 200,
       "ResponseHeaders": {
         "Content-Length": "0",
-<<<<<<< HEAD
-        "Date": "Tue, 02 Feb 2021 21:56:07 GMT",
-        "ETag": "\u00220x8D8C7C5584992D7\u0022",
-        "Last-Modified": "Tue, 02 Feb 2021 21:56:07 GMT",
-=======
-        "Date": "Wed, 17 Feb 2021 22:43:48 GMT",
-        "ETag": "\u00220x8D8D3957DF7574E\u0022",
-        "Last-Modified": "Wed, 17 Feb 2021 22:43:48 GMT",
->>>>>>> 1814567d
-        "Server": [
-          "Windows-Azure-HDFS/1.0",
-          "Microsoft-HTTPAPI/2.0"
-        ],
-        "x-ms-client-request-id": "d0e499c2-7c5b-c263-105f-c1abb1dd66d7",
+        "Date": "Fri, 19 Feb 2021 19:03:01 GMT",
+        "ETag": "\u00220x8D8D508FA718C22\u0022",
+        "Last-Modified": "Fri, 19 Feb 2021 19:03:01 GMT",
+        "Server": [
+          "Windows-Azure-HDFS/1.0",
+          "Microsoft-HTTPAPI/2.0"
+        ],
+        "x-ms-client-request-id": "778224fe-33aa-5d36-dae0-a4b048edaa8f",
         "x-ms-namespace-enabled": "true",
-<<<<<<< HEAD
-        "x-ms-request-id": "077deee9-601f-0051-15ae-f9e2d3000000",
-=======
-        "x-ms-request-id": "f46de04d-501f-0017-4c7e-05d654000000",
->>>>>>> 1814567d
-        "x-ms-version": "2020-06-12"
-      },
-      "ResponseBody": []
-    },
-    {
-      "RequestUri": "https://seannse.dfs.core.windows.net/test-filesystem-333ff098-8337-00e5-3621-e95f89b89530/test-directory-97b60cb3-279c-cea3-9045-33d4a16569af/test-directory-cef0aec1-5351-80d2-8384-30f795f12862/test-file-f9ebf272-a0c0-5a05-9089-d09b88f3a3d3?resource=file",
-      "RequestMethod": "PUT",
-      "RequestHeaders": {
-        "Accept": "application/json",
-        "Authorization": "Sanitized",
-        "User-Agent": [
-<<<<<<< HEAD
-          "azsdk-net-Storage.Files.DataLake/12.7.0-alpha.20210202.1",
-          "(.NET 5.0.2; Microsoft Windows 10.0.19042)"
-        ],
-        "x-ms-client-request-id": "522d7a88-dac8-2230-9389-3fd2abc7391c",
-        "x-ms-date": "Tue, 02 Feb 2021 21:56:07 GMT",
-=======
-          "azsdk-net-Storage.Files.DataLake/12.7.0-alpha.20210217.1",
-          "(.NET 5.0.3; Microsoft Windows 10.0.19042)"
-        ],
-        "x-ms-client-request-id": "522d7a88-dac8-2230-9389-3fd2abc7391c",
-        "x-ms-date": "Wed, 17 Feb 2021 22:43:49 GMT",
->>>>>>> 1814567d
-        "x-ms-return-client-request-id": "true",
-        "x-ms-version": "2020-06-12"
-      },
-      "RequestBody": null,
-      "StatusCode": 201,
-      "ResponseHeaders": {
-        "Content-Length": "0",
-<<<<<<< HEAD
-        "Date": "Tue, 02 Feb 2021 21:56:07 GMT",
-        "ETag": "\u00220x8D8C7C558B24D08\u0022",
-        "Last-Modified": "Tue, 02 Feb 2021 21:56:08 GMT",
-=======
-        "Date": "Wed, 17 Feb 2021 22:43:48 GMT",
-        "ETag": "\u00220x8D8D3957E55CA7F\u0022",
-        "Last-Modified": "Wed, 17 Feb 2021 22:43:49 GMT",
->>>>>>> 1814567d
-        "Server": [
-          "Windows-Azure-HDFS/1.0",
-          "Microsoft-HTTPAPI/2.0"
-        ],
-        "x-ms-client-request-id": "522d7a88-dac8-2230-9389-3fd2abc7391c",
-<<<<<<< HEAD
-        "x-ms-request-id": "077deef1-601f-0051-1dae-f9e2d3000000",
-=======
-        "x-ms-request-id": "f46de05a-501f-0017-597e-05d654000000",
->>>>>>> 1814567d
-        "x-ms-version": "2020-06-12"
-      },
-      "ResponseBody": []
-    },
-    {
-      "RequestUri": "https://seannse.dfs.core.windows.net/test-filesystem-333ff098-8337-00e5-3621-e95f89b89530/test-directory-97b60cb3-279c-cea3-9045-33d4a16569af/test-directory-cef0aec1-5351-80d2-8384-30f795f12862/test-file-af83edbc-c1ff-057e-9058-46f5367fd802?resource=file",
-      "RequestMethod": "PUT",
-      "RequestHeaders": {
-        "Accept": "application/json",
-        "Authorization": "Sanitized",
-        "User-Agent": [
-<<<<<<< HEAD
-          "azsdk-net-Storage.Files.DataLake/12.7.0-alpha.20210202.1",
-          "(.NET 5.0.2; Microsoft Windows 10.0.19042)"
-        ],
-        "x-ms-client-request-id": "94c94e92-e00a-c6d4-fb28-c26f943beb14",
-        "x-ms-date": "Tue, 02 Feb 2021 21:56:07 GMT",
-=======
-          "azsdk-net-Storage.Files.DataLake/12.7.0-alpha.20210217.1",
-          "(.NET 5.0.3; Microsoft Windows 10.0.19042)"
-        ],
-        "x-ms-client-request-id": "94c94e92-e00a-c6d4-fb28-c26f943beb14",
-        "x-ms-date": "Wed, 17 Feb 2021 22:43:49 GMT",
->>>>>>> 1814567d
-        "x-ms-return-client-request-id": "true",
-        "x-ms-version": "2020-06-12"
-      },
-      "RequestBody": null,
-      "StatusCode": 201,
-      "ResponseHeaders": {
-        "Content-Length": "0",
-<<<<<<< HEAD
-        "Date": "Tue, 02 Feb 2021 21:56:07 GMT",
-        "ETag": "\u00220x8D8C7C558C3A630\u0022",
-        "Last-Modified": "Tue, 02 Feb 2021 21:56:08 GMT",
-=======
-        "Date": "Wed, 17 Feb 2021 22:43:48 GMT",
-        "ETag": "\u00220x8D8D3957E622AA2\u0022",
-        "Last-Modified": "Wed, 17 Feb 2021 22:43:49 GMT",
->>>>>>> 1814567d
-        "Server": [
-          "Windows-Azure-HDFS/1.0",
-          "Microsoft-HTTPAPI/2.0"
-        ],
-        "x-ms-client-request-id": "94c94e92-e00a-c6d4-fb28-c26f943beb14",
-<<<<<<< HEAD
-        "x-ms-request-id": "077deef8-601f-0051-24ae-f9e2d3000000",
-=======
-        "x-ms-request-id": "f46de061-501f-0017-607e-05d654000000",
->>>>>>> 1814567d
-        "x-ms-version": "2020-06-12"
-      },
-      "ResponseBody": []
-    },
-    {
-      "RequestUri": "https://seannse.dfs.core.windows.net/test-filesystem-333ff098-8337-00e5-3621-e95f89b89530/test-directory-97b60cb3-279c-cea3-9045-33d4a16569af/test-directory-cef0aec1-5351-80d2-8384-30f795f12862/test-file-afd93cb1-2ab5-6b56-e236-de43b1b0d800?resource=file",
-      "RequestMethod": "PUT",
-      "RequestHeaders": {
-        "Accept": "application/json",
-        "Authorization": "Sanitized",
-        "User-Agent": [
-<<<<<<< HEAD
-          "azsdk-net-Storage.Files.DataLake/12.7.0-alpha.20210202.1",
-          "(.NET 5.0.2; Microsoft Windows 10.0.19042)"
-        ],
-        "x-ms-client-request-id": "f11dfcd0-37b6-6735-f75d-b2d30290154a",
-        "x-ms-date": "Tue, 02 Feb 2021 21:56:07 GMT",
-=======
-          "azsdk-net-Storage.Files.DataLake/12.7.0-alpha.20210217.1",
-          "(.NET 5.0.3; Microsoft Windows 10.0.19042)"
-        ],
-        "x-ms-client-request-id": "f11dfcd0-37b6-6735-f75d-b2d30290154a",
-        "x-ms-date": "Wed, 17 Feb 2021 22:43:49 GMT",
->>>>>>> 1814567d
-        "x-ms-return-client-request-id": "true",
-        "x-ms-version": "2020-06-12"
-      },
-      "RequestBody": null,
-      "StatusCode": 201,
-      "ResponseHeaders": {
-        "Content-Length": "0",
-<<<<<<< HEAD
-        "Date": "Tue, 02 Feb 2021 21:56:07 GMT",
-        "ETag": "\u00220x8D8C7C558D32E8D\u0022",
-        "Last-Modified": "Tue, 02 Feb 2021 21:56:08 GMT",
-=======
-        "Date": "Wed, 17 Feb 2021 22:43:48 GMT",
-        "ETag": "\u00220x8D8D3957E6F000E\u0022",
-        "Last-Modified": "Wed, 17 Feb 2021 22:43:49 GMT",
->>>>>>> 1814567d
-        "Server": [
-          "Windows-Azure-HDFS/1.0",
-          "Microsoft-HTTPAPI/2.0"
-        ],
-        "x-ms-client-request-id": "f11dfcd0-37b6-6735-f75d-b2d30290154a",
-<<<<<<< HEAD
-        "x-ms-request-id": "077deeff-601f-0051-2bae-f9e2d3000000",
-=======
-        "x-ms-request-id": "f46de064-501f-0017-637e-05d654000000",
->>>>>>> 1814567d
-        "x-ms-version": "2020-06-12"
-      },
-      "ResponseBody": []
-    },
-    {
-      "RequestUri": "https://seannse.dfs.core.windows.net/test-filesystem-333ff098-8337-00e5-3621-e95f89b89530/test-directory-97b60cb3-279c-cea3-9045-33d4a16569af/test-directory-cef0aec1-5351-80d2-8384-30f795f12862/test-directory-38fdc14f-03d8-6c5d-43c1-876916b8dd47?resource=directory",
-      "RequestMethod": "PUT",
-      "RequestHeaders": {
-        "Accept": "application/json",
-        "Authorization": "Sanitized",
-        "User-Agent": [
-<<<<<<< HEAD
-          "azsdk-net-Storage.Files.DataLake/12.7.0-alpha.20210202.1",
-          "(.NET 5.0.2; Microsoft Windows 10.0.19042)"
-        ],
-        "x-ms-client-request-id": "cc4ec836-809d-ccbc-9eb0-adf5afcb513f",
-        "x-ms-date": "Tue, 02 Feb 2021 21:56:08 GMT",
-=======
-          "azsdk-net-Storage.Files.DataLake/12.7.0-alpha.20210217.1",
-          "(.NET 5.0.3; Microsoft Windows 10.0.19042)"
-        ],
-        "x-ms-client-request-id": "cc4ec836-809d-ccbc-9eb0-adf5afcb513f",
-        "x-ms-date": "Wed, 17 Feb 2021 22:43:49 GMT",
->>>>>>> 1814567d
-        "x-ms-return-client-request-id": "true",
-        "x-ms-version": "2020-06-12"
-      },
-      "RequestBody": null,
-      "StatusCode": 201,
-      "ResponseHeaders": {
-        "Content-Length": "0",
-<<<<<<< HEAD
-        "Date": "Tue, 02 Feb 2021 21:56:07 GMT",
-        "ETag": "\u00220x8D8C7C558E073AA\u0022",
-        "Last-Modified": "Tue, 02 Feb 2021 21:56:08 GMT",
-=======
-        "Date": "Wed, 17 Feb 2021 22:43:48 GMT",
-        "ETag": "\u00220x8D8D3957E79D361\u0022",
-        "Last-Modified": "Wed, 17 Feb 2021 22:43:49 GMT",
->>>>>>> 1814567d
-        "Server": [
-          "Windows-Azure-HDFS/1.0",
-          "Microsoft-HTTPAPI/2.0"
-        ],
-        "x-ms-client-request-id": "cc4ec836-809d-ccbc-9eb0-adf5afcb513f",
-<<<<<<< HEAD
-        "x-ms-request-id": "077def04-601f-0051-30ae-f9e2d3000000",
-=======
-        "x-ms-request-id": "f46de068-501f-0017-677e-05d654000000",
->>>>>>> 1814567d
+        "x-ms-request-id": "da83f774-a01f-0061-09f1-065c1c000000",
+        "x-ms-version": "2020-06-12"
+      },
+      "ResponseBody": []
+    },
+    {
+      "RequestUri": "https://seannse.dfs.core.windows.net/test-filesystem-3bfbf95e-d8bc-c081-3f60-81f468fd2fab/test-directory-643041c6-47f9-b165-5a57-3d7057fe8fc0/test-directory-90eb459d-5cf5-aef7-d81a-31dfebd8405c/test-file-b14331e3-f893-0ecc-b3ca-99ee8c56d061?resource=file",
+      "RequestMethod": "PUT",
+      "RequestHeaders": {
+        "Accept": "application/json",
+        "Authorization": "Sanitized",
+        "User-Agent": [
+          "azsdk-net-Storage.Files.DataLake/12.7.0-alpha.20210219.1",
+          "(.NET 5.0.3; Microsoft Windows 10.0.19041)"
+        ],
+        "x-ms-client-request-id": "32fdb874-1e66-05a6-5873-c3df9a48d184",
+        "x-ms-date": "Fri, 19 Feb 2021 19:03:02 GMT",
+        "x-ms-return-client-request-id": "true",
+        "x-ms-version": "2020-06-12"
+      },
+      "RequestBody": null,
+      "StatusCode": 201,
+      "ResponseHeaders": {
+        "Content-Length": "0",
+        "Date": "Fri, 19 Feb 2021 19:03:01 GMT",
+        "ETag": "\u00220x8D8D508FACAD4FB\u0022",
+        "Last-Modified": "Fri, 19 Feb 2021 19:03:01 GMT",
+        "Server": [
+          "Windows-Azure-HDFS/1.0",
+          "Microsoft-HTTPAPI/2.0"
+        ],
+        "x-ms-client-request-id": "32fdb874-1e66-05a6-5873-c3df9a48d184",
+        "x-ms-request-id": "da83f77f-a01f-0061-14f1-065c1c000000",
+        "x-ms-version": "2020-06-12"
+      },
+      "ResponseBody": []
+    },
+    {
+      "RequestUri": "https://seannse.dfs.core.windows.net/test-filesystem-3bfbf95e-d8bc-c081-3f60-81f468fd2fab/test-directory-643041c6-47f9-b165-5a57-3d7057fe8fc0/test-directory-90eb459d-5cf5-aef7-d81a-31dfebd8405c/test-file-10ba4210-00e3-f6ab-955b-1503bea9ec53?resource=file",
+      "RequestMethod": "PUT",
+      "RequestHeaders": {
+        "Accept": "application/json",
+        "Authorization": "Sanitized",
+        "User-Agent": [
+          "azsdk-net-Storage.Files.DataLake/12.7.0-alpha.20210219.1",
+          "(.NET 5.0.3; Microsoft Windows 10.0.19041)"
+        ],
+        "x-ms-client-request-id": "df12b5be-90a6-74bf-0d07-9c0b09a347af",
+        "x-ms-date": "Fri, 19 Feb 2021 19:03:02 GMT",
+        "x-ms-return-client-request-id": "true",
+        "x-ms-version": "2020-06-12"
+      },
+      "RequestBody": null,
+      "StatusCode": 201,
+      "ResponseHeaders": {
+        "Content-Length": "0",
+        "Date": "Fri, 19 Feb 2021 19:03:01 GMT",
+        "ETag": "\u00220x8D8D508FAD93792\u0022",
+        "Last-Modified": "Fri, 19 Feb 2021 19:03:01 GMT",
+        "Server": [
+          "Windows-Azure-HDFS/1.0",
+          "Microsoft-HTTPAPI/2.0"
+        ],
+        "x-ms-client-request-id": "df12b5be-90a6-74bf-0d07-9c0b09a347af",
+        "x-ms-request-id": "da83f794-a01f-0061-29f1-065c1c000000",
+        "x-ms-version": "2020-06-12"
+      },
+      "ResponseBody": []
+    },
+    {
+      "RequestUri": "https://seannse.dfs.core.windows.net/test-filesystem-3bfbf95e-d8bc-c081-3f60-81f468fd2fab/test-directory-643041c6-47f9-b165-5a57-3d7057fe8fc0/test-directory-90eb459d-5cf5-aef7-d81a-31dfebd8405c/test-file-a3b57086-fdce-722c-47e2-7edeae3bcdd9?resource=file",
+      "RequestMethod": "PUT",
+      "RequestHeaders": {
+        "Accept": "application/json",
+        "Authorization": "Sanitized",
+        "User-Agent": [
+          "azsdk-net-Storage.Files.DataLake/12.7.0-alpha.20210219.1",
+          "(.NET 5.0.3; Microsoft Windows 10.0.19041)"
+        ],
+        "x-ms-client-request-id": "b8e9a2bd-ab06-c185-899f-97c312e1c6d1",
+        "x-ms-date": "Fri, 19 Feb 2021 19:03:02 GMT",
+        "x-ms-return-client-request-id": "true",
+        "x-ms-version": "2020-06-12"
+      },
+      "RequestBody": null,
+      "StatusCode": 201,
+      "ResponseHeaders": {
+        "Content-Length": "0",
+        "Date": "Fri, 19 Feb 2021 19:03:01 GMT",
+        "ETag": "\u00220x8D8D508FAE72333\u0022",
+        "Last-Modified": "Fri, 19 Feb 2021 19:03:01 GMT",
+        "Server": [
+          "Windows-Azure-HDFS/1.0",
+          "Microsoft-HTTPAPI/2.0"
+        ],
+        "x-ms-client-request-id": "b8e9a2bd-ab06-c185-899f-97c312e1c6d1",
+        "x-ms-request-id": "da83f7b0-a01f-0061-45f1-065c1c000000",
+        "x-ms-version": "2020-06-12"
+      },
+      "ResponseBody": []
+    },
+    {
+      "RequestUri": "https://seannse.dfs.core.windows.net/test-filesystem-3bfbf95e-d8bc-c081-3f60-81f468fd2fab/test-directory-643041c6-47f9-b165-5a57-3d7057fe8fc0/test-directory-90eb459d-5cf5-aef7-d81a-31dfebd8405c/test-directory-47fec339-3f5d-7918-c31c-6cc836db7158?resource=directory",
+      "RequestMethod": "PUT",
+      "RequestHeaders": {
+        "Accept": "application/json",
+        "Authorization": "Sanitized",
+        "User-Agent": [
+          "azsdk-net-Storage.Files.DataLake/12.7.0-alpha.20210219.1",
+          "(.NET 5.0.3; Microsoft Windows 10.0.19041)"
+        ],
+        "x-ms-client-request-id": "3e17f53f-86f0-7d91-8970-f5e93ebd8bae",
+        "x-ms-date": "Fri, 19 Feb 2021 19:03:02 GMT",
+        "x-ms-return-client-request-id": "true",
+        "x-ms-version": "2020-06-12"
+      },
+      "RequestBody": null,
+      "StatusCode": 201,
+      "ResponseHeaders": {
+        "Content-Length": "0",
+        "Date": "Fri, 19 Feb 2021 19:03:01 GMT",
+        "ETag": "\u00220x8D8D508FAF33031\u0022",
+        "Last-Modified": "Fri, 19 Feb 2021 19:03:01 GMT",
+        "Server": [
+          "Windows-Azure-HDFS/1.0",
+          "Microsoft-HTTPAPI/2.0"
+        ],
+        "x-ms-client-request-id": "3e17f53f-86f0-7d91-8970-f5e93ebd8bae",
+        "x-ms-request-id": "da83f7c7-a01f-0061-5cf1-065c1c000000",
         "x-ms-version": "2020-06-12"
       },
       "ResponseBody": []
@@ -940,122 +608,74 @@
         "Authorization": "Sanitized",
         "Content-Length": "59",
         "Content-Type": "application/xml",
-<<<<<<< HEAD
-        "traceparent": "00-54eb9fc188714846a620dc324b04add7-6737300d22d95c4c-00",
-        "User-Agent": [
-          "azsdk-net-Storage.Files.DataLake/12.7.0-alpha.20210202.1",
-          "(.NET 5.0.2; Microsoft Windows 10.0.19042)"
-=======
-        "traceparent": "00-4c15389f4a87744898f9619cb8e1d766-cc2821b58ff84148-00",
-        "User-Agent": [
-          "azsdk-net-Storage.Files.DataLake/12.7.0-alpha.20210217.1",
-          "(.NET 5.0.3; Microsoft Windows 10.0.19042)"
->>>>>>> 1814567d
-        ],
-        "x-ms-client-request-id": "4e33f0ab-106a-fca9-8ca7-16e239548b59",
-        "x-ms-return-client-request-id": "true",
-        "x-ms-version": "2020-06-12"
-      },
-<<<<<<< HEAD
-      "RequestBody": "\u003CKeyInfo\u003E\u003CExpiry\u003E2021-02-02T22:56:08Z\u003C/Expiry\u003E\u003C/KeyInfo\u003E",
+        "traceparent": "00-a1123ff81013b14983fd47b2032a6b61-00983031bb6c3342-00",
+        "User-Agent": [
+          "azsdk-net-Storage.Files.DataLake/12.7.0-alpha.20210219.1",
+          "(.NET 5.0.3; Microsoft Windows 10.0.19041)"
+        ],
+        "x-ms-client-request-id": "40891794-33c3-8d67-fea3-81e21ee9227e",
+        "x-ms-return-client-request-id": "true",
+        "x-ms-version": "2020-06-12"
+      },
+      "RequestBody": "\uFEFF\u003CKeyInfo\u003E\u003CExpiry\u003E2021-02-19T20:03:02Z\u003C/Expiry\u003E\u003C/KeyInfo\u003E",
       "StatusCode": 200,
       "ResponseHeaders": {
         "Content-Type": "application/xml",
-        "Date": "Tue, 02 Feb 2021 21:56:09 GMT",
-=======
-      "RequestBody": "\uFEFF\u003CKeyInfo\u003E\u003CExpiry\u003E2021-02-17T23:43:50Z\u003C/Expiry\u003E\u003C/KeyInfo\u003E",
-      "StatusCode": 200,
-      "ResponseHeaders": {
-        "Content-Type": "application/xml",
-        "Date": "Wed, 17 Feb 2021 22:43:49 GMT",
->>>>>>> 1814567d
+        "Date": "Fri, 19 Feb 2021 19:03:01 GMT",
         "Server": [
           "Windows-Azure-Blob/1.0",
           "Microsoft-HTTPAPI/2.0"
         ],
         "Transfer-Encoding": "chunked",
-        "x-ms-client-request-id": "4e33f0ab-106a-fca9-8ca7-16e239548b59",
-<<<<<<< HEAD
-        "x-ms-request-id": "c9063ed9-d01e-0044-0aae-f9f560000000",
-        "x-ms-version": "2020-06-12"
-      },
-      "ResponseBody": "\uFEFF\u003C?xml version=\u00221.0\u0022 encoding=\u0022utf-8\u0022?\u003E\u003CUserDelegationKey\u003E\u003CSignedOid\u003Ec4f48289-bb84-4086-b250-6f94a8f64cee\u003C/SignedOid\u003E\u003CSignedTid\u003E72f988bf-86f1-41af-91ab-2d7cd011db47\u003C/SignedTid\u003E\u003CSignedStart\u003E2021-02-02T21:56:09Z\u003C/SignedStart\u003E\u003CSignedExpiry\u003E2021-02-02T22:56:08Z\u003C/SignedExpiry\u003E\u003CSignedService\u003Eb\u003C/SignedService\u003E\u003CSignedVersion\u003E2020-06-12\u003C/SignedVersion\u003E\u003CValue\u003Ey6crY7ofND3gvo4UyODCHL/zwvVWUeYZSy9wSE77MXs=\u003C/Value\u003E\u003C/UserDelegationKey\u003E"
-    },
-    {
-      "RequestUri": "https://seannse.dfs.core.windows.net/test-filesystem-333ff098-8337-00e5-3621-e95f89b89530/test-directory-97b60cb3-279c-cea3-9045-33d4a16569af?skoid=c4f48289-bb84-4086-b250-6f94a8f64cee\u0026sktid=72f988bf-86f1-41af-91ab-2d7cd011db47\u0026skt=2021-02-02T21%3A56%3A09Z\u0026ske=2021-02-02T22%3A56%3A08Z\u0026sks=b\u0026skv=2020-06-12\u0026sv=2020-06-12\u0026st=2021-02-02T20%3A56%3A08Z\u0026se=2021-02-02T22%3A56%3A08Z\u0026sr=c\u0026sp=racwdlmeop\u0026suoid=61383af8-1af1-678d-517d-fb51335de9d9\u0026sig=Sanitized\u0026action=setAccessControlRecursive\u0026mode=modify\u0026forceFlag=true",
-=======
-        "x-ms-request-id": "b21075b4-201e-0022-257e-05ba40000000",
-        "x-ms-version": "2020-06-12"
-      },
-      "ResponseBody": "\uFEFF\u003C?xml version=\u00221.0\u0022 encoding=\u0022utf-8\u0022?\u003E\u003CUserDelegationKey\u003E\u003CSignedOid\u003Ec4f48289-bb84-4086-b250-6f94a8f64cee\u003C/SignedOid\u003E\u003CSignedTid\u003E72f988bf-86f1-41af-91ab-2d7cd011db47\u003C/SignedTid\u003E\u003CSignedStart\u003E2021-02-17T22:43:50Z\u003C/SignedStart\u003E\u003CSignedExpiry\u003E2021-02-17T23:43:50Z\u003C/SignedExpiry\u003E\u003CSignedService\u003Eb\u003C/SignedService\u003E\u003CSignedVersion\u003E2020-06-12\u003C/SignedVersion\u003E\u003CValue\u003EXcsS4CLJ9WleF5usdF5S9zBjgPgougBCngthG0h7Eg8=\u003C/Value\u003E\u003C/UserDelegationKey\u003E"
-    },
-    {
-      "RequestUri": "https://seannse.dfs.core.windows.net/test-filesystem-333ff098-8337-00e5-3621-e95f89b89530/test-directory-97b60cb3-279c-cea3-9045-33d4a16569af?skoid=c4f48289-bb84-4086-b250-6f94a8f64cee\u0026sktid=72f988bf-86f1-41af-91ab-2d7cd011db47\u0026skt=2021-02-17T22%3A43%3A50Z\u0026ske=2021-02-17T23%3A43%3A50Z\u0026sks=b\u0026skv=2020-06-12\u0026sv=2020-06-12\u0026st=2021-02-17T21%3A43%3A50Z\u0026se=2021-02-17T23%3A43%3A50Z\u0026sr=c\u0026sp=racwdlmeop\u0026suoid=61383af8-1af1-678d-517d-fb51335de9d9\u0026sig=Sanitized\u0026action=setAccessControlRecursive\u0026mode=modify\u0026forceFlag=true",
->>>>>>> 1814567d
+        "x-ms-client-request-id": "40891794-33c3-8d67-fea3-81e21ee9227e",
+        "x-ms-request-id": "cb1259d9-b01e-006d-3ff1-06cb14000000",
+        "x-ms-version": "2020-06-12"
+      },
+      "ResponseBody": "\uFEFF\u003C?xml version=\u00221.0\u0022 encoding=\u0022utf-8\u0022?\u003E\u003CUserDelegationKey\u003E\u003CSignedOid\u003Ec4f48289-bb84-4086-b250-6f94a8f64cee\u003C/SignedOid\u003E\u003CSignedTid\u003E72f988bf-86f1-41af-91ab-2d7cd011db47\u003C/SignedTid\u003E\u003CSignedStart\u003E2021-02-19T19:03:02Z\u003C/SignedStart\u003E\u003CSignedExpiry\u003E2021-02-19T20:03:02Z\u003C/SignedExpiry\u003E\u003CSignedService\u003Eb\u003C/SignedService\u003E\u003CSignedVersion\u003E2020-06-12\u003C/SignedVersion\u003E\u003CValue\u003EhULGRWUu/R\u002BkhPIfJTlwwa5Ak2m0YLiZllmP9xMjN74=\u003C/Value\u003E\u003C/UserDelegationKey\u003E"
+    },
+    {
+      "RequestUri": "https://seannse.dfs.core.windows.net/test-filesystem-3bfbf95e-d8bc-c081-3f60-81f468fd2fab/test-directory-643041c6-47f9-b165-5a57-3d7057fe8fc0?skoid=c4f48289-bb84-4086-b250-6f94a8f64cee\u0026sktid=72f988bf-86f1-41af-91ab-2d7cd011db47\u0026skt=2021-02-19T19%3A03%3A02Z\u0026ske=2021-02-19T20%3A03%3A02Z\u0026sks=b\u0026skv=2020-06-12\u0026sv=2020-06-12\u0026st=2021-02-19T18%3A03%3A02Z\u0026se=2021-02-19T20%3A03%3A02Z\u0026sr=c\u0026sp=racwdlmeop\u0026suoid=46819f0d-f3a1-a369-9221-04dc74b2876b\u0026sig=Sanitized\u0026action=setAccessControlRecursive\u0026mode=modify\u0026forceFlag=true",
       "RequestMethod": "PATCH",
       "RequestHeaders": {
         "Accept": "application/json",
         "User-Agent": [
-<<<<<<< HEAD
-          "azsdk-net-Storage.Files.DataLake/12.7.0-alpha.20210202.1",
-          "(.NET 5.0.2; Microsoft Windows 10.0.19042)"
-=======
-          "azsdk-net-Storage.Files.DataLake/12.7.0-alpha.20210217.1",
-          "(.NET 5.0.3; Microsoft Windows 10.0.19042)"
->>>>>>> 1814567d
+          "azsdk-net-Storage.Files.DataLake/12.7.0-alpha.20210219.1",
+          "(.NET 5.0.3; Microsoft Windows 10.0.19041)"
         ],
         "x-ms-acl": "user::rwx,group::r--,other::---,mask::rwx",
-        "x-ms-client-request-id": "bf4a8ed5-0398-6fd4-c159-2d7549d52e23",
-        "x-ms-return-client-request-id": "true",
-        "x-ms-version": "2020-06-12"
-      },
-      "RequestBody": null,
-      "StatusCode": 200,
-      "ResponseHeaders": {
-<<<<<<< HEAD
-        "Date": "Tue, 02 Feb 2021 21:56:09 GMT",
-=======
-        "Date": "Wed, 17 Feb 2021 22:43:50 GMT",
->>>>>>> 1814567d
+        "x-ms-client-request-id": "27551b6d-4a33-faea-d823-841d389d0606",
+        "x-ms-return-client-request-id": "true",
+        "x-ms-version": "2020-06-12"
+      },
+      "RequestBody": null,
+      "StatusCode": 200,
+      "ResponseHeaders": {
+        "Date": "Fri, 19 Feb 2021 19:03:02 GMT",
         "Server": [
           "Windows-Azure-HDFS/1.0",
           "Microsoft-HTTPAPI/2.0"
         ],
         "Transfer-Encoding": "chunked",
-        "x-ms-client-request-id": "bf4a8ed5-0398-6fd4-c159-2d7549d52e23",
+        "x-ms-client-request-id": "27551b6d-4a33-faea-d823-841d389d0606",
         "x-ms-namespace-enabled": "true",
-<<<<<<< HEAD
-        "x-ms-request-id": "4da7b470-501f-0007-16ae-f9133c000000",
-=======
-        "x-ms-request-id": "4cccf521-a01f-0061-077e-055c1c000000",
->>>>>>> 1814567d
-        "x-ms-version": "2020-06-12"
-      },
-      "ResponseBody": "eyJkaXJlY3Rvcmllc1N1Y2Nlc3NmdWwiOjMsImZhaWxlZEVudHJpZXMiOlt7ImVycm9yTWVzc2FnZSI6IlRoaXMgcmVxdWVzdCBpcyBub3QgYXV0aG9yaXplZCB0byBwZXJmb3JtIHRoaXMgb3BlcmF0aW9uIHVzaW5nIHRoaXMgcGVybWlzc2lvbi4iLCJuYW1lIjoidGVzdC1kaXJlY3RvcnktOTdiNjBjYjMtMjc5Yy1jZWEzLTkwNDUtMzNkNGExNjU2OWFmL3Rlc3QtZGlyZWN0b3J5LWNlZjBhZWMxLTUzNTEtODBkMi04Mzg0LTMwZjc5NWYxMjg2Mi90ZXN0LWZpbGUtYWY4M2VkYmMtYzFmZi0wNTdlLTkwNTgtNDZmNTM2N2ZkODAyIiwidHlwZSI6IkZJTEUifSx7ImVycm9yTWVzc2FnZSI6IlRoaXMgcmVxdWVzdCBpcyBub3QgYXV0aG9yaXplZCB0byBwZXJmb3JtIHRoaXMgb3BlcmF0aW9uIHVzaW5nIHRoaXMgcGVybWlzc2lvbi4iLCJuYW1lIjoidGVzdC1kaXJlY3RvcnktOTdiNjBjYjMtMjc5Yy1jZWEzLTkwNDUtMzNkNGExNjU2OWFmL3Rlc3QtZGlyZWN0b3J5LWNlZjBhZWMxLTUzNTEtODBkMi04Mzg0LTMwZjc5NWYxMjg2Mi90ZXN0LWZpbGUtYWZkOTNjYjEtMmFiNS02YjU2LWUyMzYtZGU0M2IxYjBkODAwIiwidHlwZSI6IkZJTEUifSx7ImVycm9yTWVzc2FnZSI6IlRoaXMgcmVxdWVzdCBpcyBub3QgYXV0aG9yaXplZCB0byBwZXJmb3JtIHRoaXMgb3BlcmF0aW9uIHVzaW5nIHRoaXMgcGVybWlzc2lvbi4iLCJuYW1lIjoidGVzdC1kaXJlY3RvcnktOTdiNjBjYjMtMjc5Yy1jZWEzLTkwNDUtMzNkNGExNjU2OWFmL3Rlc3QtZGlyZWN0b3J5LWNlZjBhZWMxLTUzNTEtODBkMi04Mzg0LTMwZjc5NWYxMjg2Mi90ZXN0LWZpbGUtZjllYmYyNzItYTBjMC01YTA1LTkwODktZDA5Yjg4ZjNhM2QzIiwidHlwZSI6IkZJTEUifSx7ImVycm9yTWVzc2FnZSI6IlRoaXMgcmVxdWVzdCBpcyBub3QgYXV0aG9yaXplZCB0byBwZXJmb3JtIHRoaXMgb3BlcmF0aW9uIHVzaW5nIHRoaXMgcGVybWlzc2lvbi4iLCJuYW1lIjoidGVzdC1kaXJlY3RvcnktOTdiNjBjYjMtMjc5Yy1jZWEzLTkwNDUtMzNkNGExNjU2OWFmL3Rlc3QtZGlyZWN0b3J5LWNlZjBhZWMxLTUzNTEtODBkMi04Mzg0LTMwZjc5NWYxMjg2Mi90ZXN0LWRpcmVjdG9yeS0zOGZkYzE0Zi0wM2Q4LTZjNWQtNDNjMS04NzY5MTZiOGRkNDciLCJ0eXBlIjoiRElSRUNUT1JZIn1dLCJmYWlsdXJlQ291bnQiOjQsImZpbGVzU3VjY2Vzc2Z1bCI6M30K"
-    },
-    {
-      "RequestUri": "https://seannse.blob.core.windows.net/test-filesystem-333ff098-8337-00e5-3621-e95f89b89530?restype=container",
+        "x-ms-request-id": "da83f80f-a01f-0061-24f1-065c1c000000",
+        "x-ms-version": "2020-06-12"
+      },
+      "ResponseBody": "eyJkaXJlY3Rvcmllc1N1Y2Nlc3NmdWwiOjMsImZhaWxlZEVudHJpZXMiOlt7ImVycm9yTWVzc2FnZSI6IlRoaXMgcmVxdWVzdCBpcyBub3QgYXV0aG9yaXplZCB0byBwZXJmb3JtIHRoaXMgb3BlcmF0aW9uIHVzaW5nIHRoaXMgcGVybWlzc2lvbi4iLCJuYW1lIjoidGVzdC1kaXJlY3RvcnktNjQzMDQxYzYtNDdmOS1iMTY1LTVhNTctM2Q3MDU3ZmU4ZmMwL3Rlc3QtZGlyZWN0b3J5LTkwZWI0NTlkLTVjZjUtYWVmNy1kODFhLTMxZGZlYmQ4NDA1Yy90ZXN0LWRpcmVjdG9yeS00N2ZlYzMzOS0zZjVkLTc5MTgtYzMxYy02Y2M4MzZkYjcxNTgiLCJ0eXBlIjoiRElSRUNUT1JZIn0seyJlcnJvck1lc3NhZ2UiOiJUaGlzIHJlcXVlc3QgaXMgbm90IGF1dGhvcml6ZWQgdG8gcGVyZm9ybSB0aGlzIG9wZXJhdGlvbiB1c2luZyB0aGlzIHBlcm1pc3Npb24uIiwibmFtZSI6InRlc3QtZGlyZWN0b3J5LTY0MzA0MWM2LTQ3ZjktYjE2NS01YTU3LTNkNzA1N2ZlOGZjMC90ZXN0LWRpcmVjdG9yeS05MGViNDU5ZC01Y2Y1LWFlZjctZDgxYS0zMWRmZWJkODQwNWMvdGVzdC1maWxlLWEzYjU3MDg2LWZkY2UtNzIyYy00N2UyLTdlZGVhZTNiY2RkOSIsInR5cGUiOiJGSUxFIn0seyJlcnJvck1lc3NhZ2UiOiJUaGlzIHJlcXVlc3QgaXMgbm90IGF1dGhvcml6ZWQgdG8gcGVyZm9ybSB0aGlzIG9wZXJhdGlvbiB1c2luZyB0aGlzIHBlcm1pc3Npb24uIiwibmFtZSI6InRlc3QtZGlyZWN0b3J5LTY0MzA0MWM2LTQ3ZjktYjE2NS01YTU3LTNkNzA1N2ZlOGZjMC90ZXN0LWRpcmVjdG9yeS05MGViNDU5ZC01Y2Y1LWFlZjctZDgxYS0zMWRmZWJkODQwNWMvdGVzdC1maWxlLWIxNDMzMWUzLWY4OTMtMGVjYy1iM2NhLTk5ZWU4YzU2ZDA2MSIsInR5cGUiOiJGSUxFIn0seyJlcnJvck1lc3NhZ2UiOiJUaGlzIHJlcXVlc3QgaXMgbm90IGF1dGhvcml6ZWQgdG8gcGVyZm9ybSB0aGlzIG9wZXJhdGlvbiB1c2luZyB0aGlzIHBlcm1pc3Npb24uIiwibmFtZSI6InRlc3QtZGlyZWN0b3J5LTY0MzA0MWM2LTQ3ZjktYjE2NS01YTU3LTNkNzA1N2ZlOGZjMC90ZXN0LWRpcmVjdG9yeS05MGViNDU5ZC01Y2Y1LWFlZjctZDgxYS0zMWRmZWJkODQwNWMvdGVzdC1maWxlLTEwYmE0MjEwLTAwZTMtZjZhYi05NTViLTE1MDNiZWE5ZWM1MyIsInR5cGUiOiJGSUxFIn1dLCJmYWlsdXJlQ291bnQiOjQsImZpbGVzU3VjY2Vzc2Z1bCI6M30K"
+    },
+    {
+      "RequestUri": "https://seannse.blob.core.windows.net/test-filesystem-3bfbf95e-d8bc-c081-3f60-81f468fd2fab?restype=container",
       "RequestMethod": "DELETE",
       "RequestHeaders": {
         "Accept": "application/xml",
         "Authorization": "Sanitized",
-<<<<<<< HEAD
-        "traceparent": "00-f2e48273e6e634429812113f87fd3610-6de5d8ac1591c14a-00",
-        "User-Agent": [
-          "azsdk-net-Storage.Files.DataLake/12.7.0-alpha.20210202.1",
-          "(.NET 5.0.2; Microsoft Windows 10.0.19042)"
-        ],
-        "x-ms-client-request-id": "ab0c7ded-cb09-a7c1-dc68-65742f048c3b",
-        "x-ms-date": "Tue, 02 Feb 2021 21:56:09 GMT",
-=======
-        "traceparent": "00-b64883ef3cc2c74d9ae9c4f185a74588-885980368ec52446-00",
-        "User-Agent": [
-          "azsdk-net-Storage.Files.DataLake/12.7.0-alpha.20210217.1",
-          "(.NET 5.0.3; Microsoft Windows 10.0.19042)"
-        ],
-        "x-ms-client-request-id": "ab0c7ded-cb09-a7c1-dc68-65742f048c3b",
-        "x-ms-date": "Wed, 17 Feb 2021 22:43:51 GMT",
->>>>>>> 1814567d
+        "traceparent": "00-8b4b66348289e3439f7b1438199b2ffa-ce3253bd30ed5140-00",
+        "User-Agent": [
+          "azsdk-net-Storage.Files.DataLake/12.7.0-alpha.20210219.1",
+          "(.NET 5.0.3; Microsoft Windows 10.0.19041)"
+        ],
+        "x-ms-client-request-id": "037418e5-fb94-ae4a-e6ce-5e1580774cd8",
+        "x-ms-date": "Fri, 19 Feb 2021 19:03:03 GMT",
         "x-ms-return-client-request-id": "true",
         "x-ms-version": "2020-06-12"
       },
@@ -1063,33 +683,21 @@
       "StatusCode": 202,
       "ResponseHeaders": {
         "Content-Length": "0",
-<<<<<<< HEAD
-        "Date": "Tue, 02 Feb 2021 21:56:09 GMT",
-=======
-        "Date": "Wed, 17 Feb 2021 22:43:50 GMT",
->>>>>>> 1814567d
+        "Date": "Fri, 19 Feb 2021 19:03:02 GMT",
         "Server": [
           "Windows-Azure-Blob/1.0",
           "Microsoft-HTTPAPI/2.0"
         ],
-        "x-ms-client-request-id": "ab0c7ded-cb09-a7c1-dc68-65742f048c3b",
-<<<<<<< HEAD
-        "x-ms-request-id": "4468ad30-601e-00b5-65ae-f9ec4d000000",
-=======
-        "x-ms-request-id": "77ae8573-b01e-0099-447e-0500e2000000",
->>>>>>> 1814567d
+        "x-ms-client-request-id": "037418e5-fb94-ae4a-e6ce-5e1580774cd8",
+        "x-ms-request-id": "cb125a7d-b01e-006d-51f1-06cb14000000",
         "x-ms-version": "2020-06-12"
       },
       "ResponseBody": []
     }
   ],
   "Variables": {
-<<<<<<< HEAD
-    "DateTimeOffsetNow": "2021-02-02T15:56:08.1063808-06:00",
-=======
-    "DateTimeOffsetNow": "2021-02-17T16:43:50.0076275-06:00",
->>>>>>> 1814567d
-    "RandomSeed": "1760685888",
+    "DateTimeOffsetNow": "2021-02-19T13:03:02.7265049-06:00",
+    "RandomSeed": "1466070764",
     "Storage_TestConfigHierarchicalNamespace": "NamespaceTenant\nseannse\nU2FuaXRpemVk\nhttps://seannse.blob.core.windows.net\nhttps://seannse.file.core.windows.net\nhttps://seannse.queue.core.windows.net\nhttps://seannse.table.core.windows.net\n\n\n\n\nhttps://seannse-secondary.blob.core.windows.net\nhttps://seannse-secondary.file.core.windows.net\nhttps://seannse-secondary.queue.core.windows.net\nhttps://seannse-secondary.table.core.windows.net\n68390a19-a643-458b-b726-408abf67b4fc\nSanitized\n72f988bf-86f1-41af-91ab-2d7cd011db47\nhttps://login.microsoftonline.com/\nCloud\nBlobEndpoint=https://seannse.blob.core.windows.net/;QueueEndpoint=https://seannse.queue.core.windows.net/;FileEndpoint=https://seannse.file.core.windows.net/;BlobSecondaryEndpoint=https://seannse-secondary.blob.core.windows.net/;QueueSecondaryEndpoint=https://seannse-secondary.queue.core.windows.net/;FileSecondaryEndpoint=https://seannse-secondary.file.core.windows.net/;AccountName=seannse;AccountKey=Sanitized\n"
   }
 }