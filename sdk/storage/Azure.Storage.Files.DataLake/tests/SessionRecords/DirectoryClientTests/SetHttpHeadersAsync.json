{
  "Entries": [
    {
      "RequestUri": "http://seannsecanary.blob.core.windows.net/test-filesystem-43f8fffc-41bd-1442-2c36-110c8be21e2b?restype=container",
      "RequestMethod": "PUT",
      "RequestHeaders": {
        "Authorization": "Sanitized",
        "traceparent": "00-f5fec62527bfcc4e89488116347c55ce-a1c5f634a32f4b48-00",
        "User-Agent": [
          "azsdk-net-Storage.Files.DataLake/12.1.0-dev.20200403.1",
          "(.NET Core 4.6.28325.01; Microsoft Windows 10.0.18362 )"
        ],
        "x-ms-blob-public-access": "container",
        "x-ms-client-request-id": "61774bc5-9f7e-b6c6-f632-c240daa9acd5",
        "x-ms-date": "Fri, 03 Apr 2020 20:55:52 GMT",
        "x-ms-return-client-request-id": "true",
<<<<<<< HEAD
        "x-ms-version": "2019-12-12"
=======
        "x-ms-version": "2020-02-10"
>>>>>>> 60f4876e
      },
      "RequestBody": null,
      "StatusCode": 201,
      "ResponseHeaders": {
        "Content-Length": "0",
        "Date": "Fri, 03 Apr 2020 20:55:50 GMT",
        "ETag": "\u00220x8D7D8116470F071\u0022",
        "Last-Modified": "Fri, 03 Apr 2020 20:55:50 GMT",
        "Server": [
          "Windows-Azure-Blob/1.0",
          "Microsoft-HTTPAPI/2.0"
        ],
        "x-ms-client-request-id": "61774bc5-9f7e-b6c6-f632-c240daa9acd5",
        "x-ms-request-id": "9621a129-f01e-0012-62fa-093670000000",
<<<<<<< HEAD
        "x-ms-version": "2019-12-12"
=======
        "x-ms-version": "2020-02-10"
>>>>>>> 60f4876e
      },
      "ResponseBody": []
    },
    {
      "RequestUri": "http://seannsecanary.dfs.core.windows.net/test-filesystem-43f8fffc-41bd-1442-2c36-110c8be21e2b/test-directory-34829dfd-5cf0-9de3-8afe-3456ffa0fbae?resource=directory",
      "RequestMethod": "PUT",
      "RequestHeaders": {
        "Authorization": "Sanitized",
        "traceparent": "00-ef65f6448ede8445b34875465b26aaab-2e24fed5dd725947-00",
        "User-Agent": [
          "azsdk-net-Storage.Files.DataLake/12.1.0-dev.20200403.1",
          "(.NET Core 4.6.28325.01; Microsoft Windows 10.0.18362 )"
        ],
        "x-ms-client-request-id": "7aa36cba-87fb-69de-67d9-d67f6b6fb655",
        "x-ms-date": "Fri, 03 Apr 2020 20:55:52 GMT",
        "x-ms-return-client-request-id": "true",
<<<<<<< HEAD
        "x-ms-version": "2019-12-12"
=======
        "x-ms-version": "2020-02-10"
>>>>>>> 60f4876e
      },
      "RequestBody": null,
      "StatusCode": 201,
      "ResponseHeaders": {
        "Content-Length": "0",
        "Date": "Fri, 03 Apr 2020 20:55:50 GMT",
        "ETag": "\u00220x8D7D811647F53B1\u0022",
        "Last-Modified": "Fri, 03 Apr 2020 20:55:50 GMT",
        "Server": [
          "Windows-Azure-HDFS/1.0",
          "Microsoft-HTTPAPI/2.0"
        ],
        "x-ms-client-request-id": "7aa36cba-87fb-69de-67d9-d67f6b6fb655",
        "x-ms-request-id": "fa43fc5a-201f-0097-28fa-091bad000000",
<<<<<<< HEAD
        "x-ms-version": "2019-12-12"
=======
        "x-ms-version": "2020-02-10"
>>>>>>> 60f4876e
      },
      "ResponseBody": []
    },
    {
      "RequestUri": "http://seannsecanary.blob.core.windows.net/test-filesystem-43f8fffc-41bd-1442-2c36-110c8be21e2b/test-directory-34829dfd-5cf0-9de3-8afe-3456ffa0fbae?comp=properties",
      "RequestMethod": "PUT",
      "RequestHeaders": {
        "Authorization": "Sanitized",
        "User-Agent": [
          "azsdk-net-Storage.Files.DataLake/12.1.0-dev.20200403.1",
          "(.NET Core 4.6.28325.01; Microsoft Windows 10.0.18362 )"
        ],
        "x-ms-blob-cache-control": "doxtxrckofadpuexuypu",
        "x-ms-blob-content-disposition": "nvgkbavomjkhymcifwjk",
        "x-ms-blob-content-encoding": "iawwwifnvibuhflhimsx",
        "x-ms-blob-content-language": "unwetrecsvrxpflnyinr",
        "x-ms-blob-content-md5": "fpLmPLpbXQefKDNC5FmPng==",
        "x-ms-blob-content-type": "uhseipytatasdkoucsde",
        "x-ms-client-request-id": "939ccddf-80fc-f3b3-65dd-d891e72c3f1d",
        "x-ms-date": "Fri, 03 Apr 2020 20:55:52 GMT",
        "x-ms-return-client-request-id": "true",
<<<<<<< HEAD
        "x-ms-version": "2019-12-12"
=======
        "x-ms-version": "2020-02-10"
>>>>>>> 60f4876e
      },
      "RequestBody": null,
      "StatusCode": 200,
      "ResponseHeaders": {
        "Content-Length": "0",
        "Date": "Fri, 03 Apr 2020 20:55:50 GMT",
        "ETag": "\u00220x8D7D811649EBFB1\u0022",
        "Last-Modified": "Fri, 03 Apr 2020 20:55:51 GMT",
        "Server": [
          "Windows-Azure-Blob/1.0",
          "Microsoft-HTTPAPI/2.0"
        ],
        "x-ms-client-request-id": "939ccddf-80fc-f3b3-65dd-d891e72c3f1d",
        "x-ms-request-id": "9621a144-f01e-0012-78fa-093670000000",
<<<<<<< HEAD
        "x-ms-version": "2019-12-12"
=======
        "x-ms-version": "2020-02-10"
>>>>>>> 60f4876e
      },
      "ResponseBody": []
    },
    {
      "RequestUri": "http://seannsecanary.blob.core.windows.net/test-filesystem-43f8fffc-41bd-1442-2c36-110c8be21e2b/test-directory-34829dfd-5cf0-9de3-8afe-3456ffa0fbae",
      "RequestMethod": "HEAD",
      "RequestHeaders": {
        "Authorization": "Sanitized",
        "User-Agent": [
          "azsdk-net-Storage.Files.DataLake/12.1.0-dev.20200403.1",
          "(.NET Core 4.6.28325.01; Microsoft Windows 10.0.18362 )"
        ],
        "x-ms-client-request-id": "9da07fd7-23d3-b658-60d0-318594d958c4",
        "x-ms-date": "Fri, 03 Apr 2020 20:55:52 GMT",
        "x-ms-return-client-request-id": "true",
<<<<<<< HEAD
        "x-ms-version": "2019-12-12"
=======
        "x-ms-version": "2020-02-10"
>>>>>>> 60f4876e
      },
      "RequestBody": null,
      "StatusCode": 200,
      "ResponseHeaders": {
        "Accept-Ranges": "bytes",
        "Cache-Control": "doxtxrckofadpuexuypu",
        "Content-Disposition": "nvgkbavomjkhymcifwjk",
        "Content-Encoding": "iawwwifnvibuhflhimsx",
        "Content-Language": "unwetrecsvrxpflnyinr",
        "Content-Length": "0",
        "Content-MD5": "fpLmPLpbXQefKDNC5FmPng==",
        "Content-Type": "uhseipytatasdkoucsde",
        "Date": "Fri, 03 Apr 2020 20:55:50 GMT",
        "ETag": "\u00220x8D7D811649EBFB1\u0022",
        "Last-Modified": "Fri, 03 Apr 2020 20:55:51 GMT",
        "Server": [
          "Windows-Azure-Blob/1.0",
          "Microsoft-HTTPAPI/2.0"
        ],
        "x-ms-access-tier": "Hot",
        "x-ms-access-tier-inferred": "true",
        "x-ms-blob-type": "BlockBlob",
        "x-ms-client-request-id": "9da07fd7-23d3-b658-60d0-318594d958c4",
        "x-ms-creation-time": "Fri, 03 Apr 2020 20:55:50 GMT",
        "x-ms-lease-state": "available",
        "x-ms-lease-status": "unlocked",
        "x-ms-meta-hdi_isfolder": "true",
        "x-ms-request-id": "9621a161-f01e-0012-10fa-093670000000",
        "x-ms-server-encrypted": "true",
<<<<<<< HEAD
        "x-ms-version": "2019-12-12"
=======
        "x-ms-version": "2020-02-10"
>>>>>>> 60f4876e
      },
      "ResponseBody": []
    },
    {
      "RequestUri": "http://seannsecanary.blob.core.windows.net/test-filesystem-43f8fffc-41bd-1442-2c36-110c8be21e2b?restype=container",
      "RequestMethod": "DELETE",
      "RequestHeaders": {
        "Authorization": "Sanitized",
        "traceparent": "00-99c21231e8b9df44a7eb2dd71906a146-f09584866054ca45-00",
        "User-Agent": [
          "azsdk-net-Storage.Files.DataLake/12.1.0-dev.20200403.1",
          "(.NET Core 4.6.28325.01; Microsoft Windows 10.0.18362 )"
        ],
        "x-ms-client-request-id": "67b98097-a28c-3049-8ae7-269e557eb928",
        "x-ms-date": "Fri, 03 Apr 2020 20:55:52 GMT",
        "x-ms-return-client-request-id": "true",
<<<<<<< HEAD
        "x-ms-version": "2019-12-12"
=======
        "x-ms-version": "2020-02-10"
>>>>>>> 60f4876e
      },
      "RequestBody": null,
      "StatusCode": 202,
      "ResponseHeaders": {
        "Content-Length": "0",
        "Date": "Fri, 03 Apr 2020 20:55:51 GMT",
        "Server": [
          "Windows-Azure-Blob/1.0",
          "Microsoft-HTTPAPI/2.0"
        ],
        "x-ms-client-request-id": "67b98097-a28c-3049-8ae7-269e557eb928",
        "x-ms-request-id": "9621a168-f01e-0012-16fa-093670000000",
<<<<<<< HEAD
        "x-ms-version": "2019-12-12"
=======
        "x-ms-version": "2020-02-10"
>>>>>>> 60f4876e
      },
      "ResponseBody": []
    }
  ],
  "Variables": {
    "DateTimeOffsetNow": "2020-04-03T13:55:52.1764981-07:00",
    "RandomSeed": "185595724",
    "Storage_TestConfigHierarchicalNamespace": "NamespaceTenant\nseannsecanary\nU2FuaXRpemVk\nhttp://seannsecanary.blob.core.windows.net\nhttp://seannsecanary.file.core.windows.net\nhttp://seannsecanary.queue.core.windows.net\nhttp://seannsecanary.table.core.windows.net\n\n\n\n\nhttp://seannsecanary-secondary.blob.core.windows.net\nhttp://seannsecanary-secondary.file.core.windows.net\nhttp://seannsecanary-secondary.queue.core.windows.net\nhttp://seannsecanary-secondary.table.core.windows.net\n68390a19-a643-458b-b726-408abf67b4fc\nSanitized\n72f988bf-86f1-41af-91ab-2d7cd011db47\nhttps://login.microsoftonline.com/\nCloud\nBlobEndpoint=http://seannsecanary.blob.core.windows.net/;QueueEndpoint=http://seannsecanary.queue.core.windows.net/;FileEndpoint=http://seannsecanary.file.core.windows.net/;BlobSecondaryEndpoint=http://seannsecanary-secondary.blob.core.windows.net/;QueueSecondaryEndpoint=http://seannsecanary-secondary.queue.core.windows.net/;FileSecondaryEndpoint=http://seannsecanary-secondary.file.core.windows.net/;AccountName=seannsecanary;AccountKey=Sanitized\n"
  }
}<|MERGE_RESOLUTION|>--- conflicted
+++ resolved
@@ -14,11 +14,7 @@
         "x-ms-client-request-id": "61774bc5-9f7e-b6c6-f632-c240daa9acd5",
         "x-ms-date": "Fri, 03 Apr 2020 20:55:52 GMT",
         "x-ms-return-client-request-id": "true",
-<<<<<<< HEAD
-        "x-ms-version": "2019-12-12"
-=======
         "x-ms-version": "2020-02-10"
->>>>>>> 60f4876e
       },
       "RequestBody": null,
       "StatusCode": 201,
@@ -33,11 +29,7 @@
         ],
         "x-ms-client-request-id": "61774bc5-9f7e-b6c6-f632-c240daa9acd5",
         "x-ms-request-id": "9621a129-f01e-0012-62fa-093670000000",
-<<<<<<< HEAD
-        "x-ms-version": "2019-12-12"
-=======
         "x-ms-version": "2020-02-10"
->>>>>>> 60f4876e
       },
       "ResponseBody": []
     },
@@ -54,11 +46,7 @@
         "x-ms-client-request-id": "7aa36cba-87fb-69de-67d9-d67f6b6fb655",
         "x-ms-date": "Fri, 03 Apr 2020 20:55:52 GMT",
         "x-ms-return-client-request-id": "true",
-<<<<<<< HEAD
-        "x-ms-version": "2019-12-12"
-=======
         "x-ms-version": "2020-02-10"
->>>>>>> 60f4876e
       },
       "RequestBody": null,
       "StatusCode": 201,
@@ -73,11 +61,7 @@
         ],
         "x-ms-client-request-id": "7aa36cba-87fb-69de-67d9-d67f6b6fb655",
         "x-ms-request-id": "fa43fc5a-201f-0097-28fa-091bad000000",
-<<<<<<< HEAD
-        "x-ms-version": "2019-12-12"
-=======
         "x-ms-version": "2020-02-10"
->>>>>>> 60f4876e
       },
       "ResponseBody": []
     },
@@ -99,11 +83,7 @@
         "x-ms-client-request-id": "939ccddf-80fc-f3b3-65dd-d891e72c3f1d",
         "x-ms-date": "Fri, 03 Apr 2020 20:55:52 GMT",
         "x-ms-return-client-request-id": "true",
-<<<<<<< HEAD
-        "x-ms-version": "2019-12-12"
-=======
         "x-ms-version": "2020-02-10"
->>>>>>> 60f4876e
       },
       "RequestBody": null,
       "StatusCode": 200,
@@ -118,11 +98,7 @@
         ],
         "x-ms-client-request-id": "939ccddf-80fc-f3b3-65dd-d891e72c3f1d",
         "x-ms-request-id": "9621a144-f01e-0012-78fa-093670000000",
-<<<<<<< HEAD
-        "x-ms-version": "2019-12-12"
-=======
         "x-ms-version": "2020-02-10"
->>>>>>> 60f4876e
       },
       "ResponseBody": []
     },
@@ -138,11 +114,7 @@
         "x-ms-client-request-id": "9da07fd7-23d3-b658-60d0-318594d958c4",
         "x-ms-date": "Fri, 03 Apr 2020 20:55:52 GMT",
         "x-ms-return-client-request-id": "true",
-<<<<<<< HEAD
-        "x-ms-version": "2019-12-12"
-=======
         "x-ms-version": "2020-02-10"
->>>>>>> 60f4876e
       },
       "RequestBody": null,
       "StatusCode": 200,
@@ -172,11 +144,7 @@
         "x-ms-meta-hdi_isfolder": "true",
         "x-ms-request-id": "9621a161-f01e-0012-10fa-093670000000",
         "x-ms-server-encrypted": "true",
-<<<<<<< HEAD
-        "x-ms-version": "2019-12-12"
-=======
         "x-ms-version": "2020-02-10"
->>>>>>> 60f4876e
       },
       "ResponseBody": []
     },
@@ -193,11 +161,7 @@
         "x-ms-client-request-id": "67b98097-a28c-3049-8ae7-269e557eb928",
         "x-ms-date": "Fri, 03 Apr 2020 20:55:52 GMT",
         "x-ms-return-client-request-id": "true",
-<<<<<<< HEAD
-        "x-ms-version": "2019-12-12"
-=======
         "x-ms-version": "2020-02-10"
->>>>>>> 60f4876e
       },
       "RequestBody": null,
       "StatusCode": 202,
@@ -210,11 +174,7 @@
         ],
         "x-ms-client-request-id": "67b98097-a28c-3049-8ae7-269e557eb928",
         "x-ms-request-id": "9621a168-f01e-0012-16fa-093670000000",
-<<<<<<< HEAD
-        "x-ms-version": "2019-12-12"
-=======
         "x-ms-version": "2020-02-10"
->>>>>>> 60f4876e
       },
       "ResponseBody": []
     }
