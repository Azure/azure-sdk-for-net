{
  "Entries": [
    {
      "RequestUri": "https://seannsecanary.blob.core.windows.net/test-filesystem-5cf2d446-b46b-fdf5-4979-324bdd01cb16?restype=container",
      "RequestMethod": "PUT",
      "RequestHeaders": {
        "Accept": "application/xml",
        "Authorization": "Sanitized",
        "traceparent": "00-61b48bcc09ae0f4e8008bad73b5e37fe-c041da4b126ed540-00",
        "User-Agent": [
          "azsdk-net-Storage.Files.DataLake/12.8.0-alpha.20210824.1",
          "(.NET 5.0.9; Microsoft Windows 10.0.19043)"
        ],
        "x-ms-blob-public-access": "container",
        "x-ms-client-request-id": "6e0e57f3-a582-b052-13ca-fb2b3cb8e58d",
        "x-ms-date": "Tue, 24 Aug 2021 19:05:24 GMT",
        "x-ms-return-client-request-id": "true",
<<<<<<< HEAD
        "x-ms-version": "2020-12-06"
=======
        "x-ms-version": "2021-02-12"
>>>>>>> 7e782c87
      },
      "RequestBody": null,
      "StatusCode": 201,
      "ResponseHeaders": {
        "Content-Length": "0",
<<<<<<< HEAD
        "Date": "Mon, 26 Apr 2021 22:42:32 GMT",
        "ETag": "\"0x8D9090494B2EE69\"",
        "Last-Modified": "Mon, 26 Apr 2021 22:42:32 GMT",
        "Server": "Windows-Azure-Blob/1.0 Microsoft-HTTPAPI/2.0",
        "x-ms-client-request-id": "16cb01dd-b618-99c2-952c-0c3977f35fe5",
        "x-ms-request-id": "8713875d-c01e-0003-66ed-3a9ed6000000",
        "x-ms-version": "2020-12-06"
=======
        "Date": "Tue, 24 Aug 2021 19:05:23 GMT",
        "ETag": "\u00220x8D967322093706B\u0022",
        "Last-Modified": "Tue, 24 Aug 2021 19:05:24 GMT",
        "Server": [
          "Windows-Azure-Blob/1.0",
          "Microsoft-HTTPAPI/2.0"
        ],
        "x-ms-client-request-id": "6e0e57f3-a582-b052-13ca-fb2b3cb8e58d",
        "x-ms-request-id": "7f8ba3d5-f01e-0060-501a-99313f000000",
        "x-ms-version": "2021-02-12"
>>>>>>> 7e782c87
      },
      "ResponseBody": []
    },
    {
      "RequestUri": "https://seannsecanary.dfs.core.windows.net/test-filesystem-5cf2d446-b46b-fdf5-4979-324bdd01cb16/test-directory-a4e3e7db-f58f-1a42-c7b8-e478540f29e8?resource=directory",
      "RequestMethod": "PUT",
      "RequestHeaders": {
        "Accept": "application/json",
        "Authorization": "Sanitized",
        "traceparent": "00-037747577825e24faac807449e565902-d036dca0eb10f54f-00",
        "User-Agent": [
          "azsdk-net-Storage.Files.DataLake/12.8.0-alpha.20210824.1",
          "(.NET 5.0.9; Microsoft Windows 10.0.19043)"
        ],
        "x-ms-client-request-id": "ed09d20d-c27d-fd01-15f4-a6c9c1d95b04",
        "x-ms-date": "Tue, 24 Aug 2021 19:05:24 GMT",
        "x-ms-return-client-request-id": "true",
<<<<<<< HEAD
        "x-ms-version": "2020-12-06"
=======
        "x-ms-version": "2021-02-12"
>>>>>>> 7e782c87
      },
      "RequestBody": null,
      "StatusCode": 201,
      "ResponseHeaders": {
        "Content-Length": "0",
<<<<<<< HEAD
        "Date": "Mon, 26 Apr 2021 22:42:32 GMT",
        "ETag": "\"0x8D9090494F1AFAB\"",
        "Last-Modified": "Mon, 26 Apr 2021 22:42:33 GMT",
        "Server": "Windows-Azure-HDFS/1.0 Microsoft-HTTPAPI/2.0",
        "x-ms-client-request-id": "e8290f54-a111-8557-f35d-9372631185ca",
        "x-ms-request-id": "5f359a99-101f-005d-69ed-3a7536000000",
        "x-ms-version": "2020-12-06"
=======
        "Date": "Tue, 24 Aug 2021 19:05:24 GMT",
        "ETag": "\u00220x8D9673220A7B665\u0022",
        "Last-Modified": "Tue, 24 Aug 2021 19:05:24 GMT",
        "Server": [
          "Windows-Azure-HDFS/1.0",
          "Microsoft-HTTPAPI/2.0"
        ],
        "x-ms-client-request-id": "ed09d20d-c27d-fd01-15f4-a6c9c1d95b04",
        "x-ms-request-id": "68265166-c01f-0019-5b1a-99cd1b000000",
        "x-ms-request-server-encrypted": "true",
        "x-ms-version": "2021-02-12"
>>>>>>> 7e782c87
      },
      "ResponseBody": []
    },
    {
      "RequestUri": "https://seannsecanary.blob.core.windows.net/test-filesystem-5cf2d446-b46b-fdf5-4979-324bdd01cb16/test-directory-a4e3e7db-f58f-1a42-c7b8-e478540f29e8?comp=properties",
      "RequestMethod": "PUT",
      "RequestHeaders": {
        "Accept": "application/xml",
        "Authorization": "Sanitized",
        "User-Agent": [
          "azsdk-net-Storage.Files.DataLake/12.8.0-alpha.20210824.1",
          "(.NET 5.0.9; Microsoft Windows 10.0.19043)"
        ],
        "x-ms-blob-cache-control": "ljvgyveqkxflxccovjxe",
        "x-ms-blob-content-disposition": "llhklsfjsysjsdvgyylx",
        "x-ms-blob-content-encoding": "vdtwcdbyxmyrqeqybktf",
        "x-ms-blob-content-language": "quxlevrufvpvwyhhrjii",
        "x-ms-blob-content-md5": "toPpP6LgnHN8YWYmWMhgjA==",
        "x-ms-blob-content-type": "rfkgybsolweoefhbfhrf",
        "x-ms-client-request-id": "826b25bb-3b05-4f6b-a059-70feb6cab18a",
        "x-ms-date": "Tue, 24 Aug 2021 19:05:24 GMT",
        "x-ms-return-client-request-id": "true",
<<<<<<< HEAD
        "x-ms-version": "2020-12-06"
=======
        "x-ms-version": "2021-02-12"
>>>>>>> 7e782c87
      },
      "RequestBody": null,
      "StatusCode": 200,
      "ResponseHeaders": {
        "Content-Length": "0",
<<<<<<< HEAD
        "Date": "Mon, 26 Apr 2021 22:42:32 GMT",
        "ETag": "\"0x8D909049506AC45\"",
        "Last-Modified": "Mon, 26 Apr 2021 22:42:33 GMT",
        "Server": "Windows-Azure-Blob/1.0 Microsoft-HTTPAPI/2.0",
        "x-ms-client-request-id": "045bd9c1-12a1-9a19-605f-9a7e5370407d",
        "x-ms-request-id": "871387aa-c01e-0003-24ed-3a9ed6000000",
        "x-ms-version": "2020-12-06"
=======
        "Date": "Tue, 24 Aug 2021 19:05:24 GMT",
        "ETag": "\u00220x8D9673220C594E6\u0022",
        "Last-Modified": "Tue, 24 Aug 2021 19:05:24 GMT",
        "Server": [
          "Windows-Azure-Blob/1.0",
          "Microsoft-HTTPAPI/2.0"
        ],
        "x-ms-client-request-id": "826b25bb-3b05-4f6b-a059-70feb6cab18a",
        "x-ms-request-id": "7f8ba3e9-f01e-0060-621a-99313f000000",
        "x-ms-version": "2021-02-12"
>>>>>>> 7e782c87
      },
      "ResponseBody": []
    },
    {
      "RequestUri": "https://seannsecanary.blob.core.windows.net/test-filesystem-5cf2d446-b46b-fdf5-4979-324bdd01cb16/test-directory-a4e3e7db-f58f-1a42-c7b8-e478540f29e8",
      "RequestMethod": "HEAD",
      "RequestHeaders": {
        "Accept": "application/xml",
        "Authorization": "Sanitized",
        "User-Agent": [
          "azsdk-net-Storage.Files.DataLake/12.8.0-alpha.20210824.1",
          "(.NET 5.0.9; Microsoft Windows 10.0.19043)"
        ],
        "x-ms-client-request-id": "9b0ec00b-d96e-65fe-a6ca-f906ee9bc889",
        "x-ms-date": "Tue, 24 Aug 2021 19:05:24 GMT",
        "x-ms-return-client-request-id": "true",
<<<<<<< HEAD
        "x-ms-version": "2020-12-06"
=======
        "x-ms-version": "2021-02-12"
>>>>>>> 7e782c87
      },
      "RequestBody": null,
      "StatusCode": 200,
      "ResponseHeaders": {
        "Accept-Ranges": "bytes",
        "Access-Control-Allow-Origin": "*",
        "Access-Control-Expose-Headers": "x-ms-request-id,x-ms-client-request-id,Server,x-ms-version,x-ms-resource-type,x-ms-meta-hdi_isfolder,Content-Type,Content-Encoding,Content-Language,Cache-Control,Last-Modified,ETag,x-ms-creation-time,Content-MD5,x-ms-lease-status,x-ms-lease-state,x-ms-blob-type,Content-Disposition,x-ms-server-encrypted,x-ms-access-tier,x-ms-access-tier-inferred,Accept-Ranges,x-ms-owner,x-ms-group,x-ms-permissions,Content-Length,Date,Transfer-Encoding",
        "Cache-Control": "ljvgyveqkxflxccovjxe",
        "Content-Disposition": "llhklsfjsysjsdvgyylx",
        "Content-Encoding": "vdtwcdbyxmyrqeqybktf",
        "Content-Language": "quxlevrufvpvwyhhrjii",
        "Content-Length": "0",
        "Content-MD5": "toPpP6LgnHN8YWYmWMhgjA==",
        "Content-Type": "rfkgybsolweoefhbfhrf",
        "Date": "Tue, 24 Aug 2021 19:05:24 GMT",
        "ETag": "\u00220x8D9673220C594E6\u0022",
        "Last-Modified": "Tue, 24 Aug 2021 19:05:24 GMT",
        "Server": [
          "Windows-Azure-Blob/1.0",
          "Microsoft-HTTPAPI/2.0"
        ],
        "x-ms-access-tier": "Hot",
        "x-ms-access-tier-inferred": "true",
        "x-ms-blob-type": "BlockBlob",
        "x-ms-client-request-id": "9b0ec00b-d96e-65fe-a6ca-f906ee9bc889",
        "x-ms-creation-time": "Tue, 24 Aug 2021 19:05:24 GMT",
        "x-ms-group": "$superuser",
        "x-ms-lease-state": "available",
        "x-ms-lease-status": "unlocked",
        "x-ms-meta-hdi_isfolder": "true",
        "x-ms-owner": "$superuser",
        "x-ms-permissions": "rwxr-x---",
        "x-ms-request-id": "7f8ba3ee-f01e-0060-671a-99313f000000",
        "x-ms-resource-type": "directory",
        "x-ms-server-encrypted": "true",
<<<<<<< HEAD
        "x-ms-version": "2020-12-06"
=======
        "x-ms-version": "2021-02-12"
>>>>>>> 7e782c87
      },
      "ResponseBody": []
    },
    {
      "RequestUri": "https://seannsecanary.blob.core.windows.net/test-filesystem-5cf2d446-b46b-fdf5-4979-324bdd01cb16?restype=container",
      "RequestMethod": "DELETE",
      "RequestHeaders": {
        "Accept": "application/xml",
        "Authorization": "Sanitized",
        "traceparent": "00-f315e39d0cc37b4091d867b0ad6455ce-3ddb05102ee12342-00",
        "User-Agent": [
          "azsdk-net-Storage.Files.DataLake/12.8.0-alpha.20210824.1",
          "(.NET 5.0.9; Microsoft Windows 10.0.19043)"
        ],
        "x-ms-client-request-id": "f5f3d3cc-16bb-dc1b-83c3-77fe6957bf9c",
        "x-ms-date": "Tue, 24 Aug 2021 19:05:25 GMT",
        "x-ms-return-client-request-id": "true",
<<<<<<< HEAD
        "x-ms-version": "2020-12-06"
=======
        "x-ms-version": "2021-02-12"
>>>>>>> 7e782c87
      },
      "RequestBody": null,
      "StatusCode": 202,
      "ResponseHeaders": {
        "Content-Length": "0",
<<<<<<< HEAD
        "Date": "Mon, 26 Apr 2021 22:42:33 GMT",
        "Server": "Windows-Azure-Blob/1.0 Microsoft-HTTPAPI/2.0",
        "x-ms-client-request-id": "89c89bee-b6be-edc8-4eca-1e58c7bc4a7a",
        "x-ms-request-id": "871387d5-c01e-0003-4bed-3a9ed6000000",
        "x-ms-version": "2020-12-06"
=======
        "Date": "Tue, 24 Aug 2021 19:05:24 GMT",
        "Server": [
          "Windows-Azure-Blob/1.0",
          "Microsoft-HTTPAPI/2.0"
        ],
        "x-ms-client-request-id": "f5f3d3cc-16bb-dc1b-83c3-77fe6957bf9c",
        "x-ms-request-id": "7f8ba3f9-f01e-0060-721a-99313f000000",
        "x-ms-version": "2021-02-12"
>>>>>>> 7e782c87
      },
      "ResponseBody": []
    }
  ],
  "Variables": {
    "DateTimeOffsetNow": "2021-08-24T14:05:24.5854499-05:00",
    "RandomSeed": "854763909",
    "Storage_TestConfigHierarchicalNamespace": "NamespaceTenant\nseannsecanary\nU2FuaXRpemVk\nhttps://seannsecanary.blob.core.windows.net\nhttps://seannsecanary.file.core.windows.net\nhttps://seannsecanary.queue.core.windows.net\nhttps://seannsecanary.table.core.windows.net\n\n\n\n\nhttps://seannsecanary-secondary.blob.core.windows.net\nhttps://seannsecanary-secondary.file.core.windows.net\nhttps://seannsecanary-secondary.queue.core.windows.net\nhttps://seannsecanary-secondary.table.core.windows.net\n68390a19-a643-458b-b726-408abf67b4fc\nSanitized\n72f988bf-86f1-41af-91ab-2d7cd011db47\nhttps://login.microsoftonline.com/\nCloud\nBlobEndpoint=https://seannsecanary.blob.core.windows.net/;QueueEndpoint=https://seannsecanary.queue.core.windows.net/;FileEndpoint=https://seannsecanary.file.core.windows.net/;BlobSecondaryEndpoint=https://seannsecanary-secondary.blob.core.windows.net/;QueueSecondaryEndpoint=https://seannsecanary-secondary.queue.core.windows.net/;FileSecondaryEndpoint=https://seannsecanary-secondary.file.core.windows.net/;AccountName=seannsecanary;AccountKey=Sanitized\n\nXClient\n"
  }
}<|MERGE_RESOLUTION|>--- conflicted
+++ resolved
@@ -15,25 +15,12 @@
         "x-ms-client-request-id": "6e0e57f3-a582-b052-13ca-fb2b3cb8e58d",
         "x-ms-date": "Tue, 24 Aug 2021 19:05:24 GMT",
         "x-ms-return-client-request-id": "true",
-<<<<<<< HEAD
-        "x-ms-version": "2020-12-06"
-=======
         "x-ms-version": "2021-02-12"
->>>>>>> 7e782c87
       },
       "RequestBody": null,
       "StatusCode": 201,
       "ResponseHeaders": {
         "Content-Length": "0",
-<<<<<<< HEAD
-        "Date": "Mon, 26 Apr 2021 22:42:32 GMT",
-        "ETag": "\"0x8D9090494B2EE69\"",
-        "Last-Modified": "Mon, 26 Apr 2021 22:42:32 GMT",
-        "Server": "Windows-Azure-Blob/1.0 Microsoft-HTTPAPI/2.0",
-        "x-ms-client-request-id": "16cb01dd-b618-99c2-952c-0c3977f35fe5",
-        "x-ms-request-id": "8713875d-c01e-0003-66ed-3a9ed6000000",
-        "x-ms-version": "2020-12-06"
-=======
         "Date": "Tue, 24 Aug 2021 19:05:23 GMT",
         "ETag": "\u00220x8D967322093706B\u0022",
         "Last-Modified": "Tue, 24 Aug 2021 19:05:24 GMT",
@@ -44,7 +31,6 @@
         "x-ms-client-request-id": "6e0e57f3-a582-b052-13ca-fb2b3cb8e58d",
         "x-ms-request-id": "7f8ba3d5-f01e-0060-501a-99313f000000",
         "x-ms-version": "2021-02-12"
->>>>>>> 7e782c87
       },
       "ResponseBody": []
     },
@@ -62,25 +48,12 @@
         "x-ms-client-request-id": "ed09d20d-c27d-fd01-15f4-a6c9c1d95b04",
         "x-ms-date": "Tue, 24 Aug 2021 19:05:24 GMT",
         "x-ms-return-client-request-id": "true",
-<<<<<<< HEAD
-        "x-ms-version": "2020-12-06"
-=======
         "x-ms-version": "2021-02-12"
->>>>>>> 7e782c87
       },
       "RequestBody": null,
       "StatusCode": 201,
       "ResponseHeaders": {
         "Content-Length": "0",
-<<<<<<< HEAD
-        "Date": "Mon, 26 Apr 2021 22:42:32 GMT",
-        "ETag": "\"0x8D9090494F1AFAB\"",
-        "Last-Modified": "Mon, 26 Apr 2021 22:42:33 GMT",
-        "Server": "Windows-Azure-HDFS/1.0 Microsoft-HTTPAPI/2.0",
-        "x-ms-client-request-id": "e8290f54-a111-8557-f35d-9372631185ca",
-        "x-ms-request-id": "5f359a99-101f-005d-69ed-3a7536000000",
-        "x-ms-version": "2020-12-06"
-=======
         "Date": "Tue, 24 Aug 2021 19:05:24 GMT",
         "ETag": "\u00220x8D9673220A7B665\u0022",
         "Last-Modified": "Tue, 24 Aug 2021 19:05:24 GMT",
@@ -92,7 +65,6 @@
         "x-ms-request-id": "68265166-c01f-0019-5b1a-99cd1b000000",
         "x-ms-request-server-encrypted": "true",
         "x-ms-version": "2021-02-12"
->>>>>>> 7e782c87
       },
       "ResponseBody": []
     },
@@ -115,25 +87,12 @@
         "x-ms-client-request-id": "826b25bb-3b05-4f6b-a059-70feb6cab18a",
         "x-ms-date": "Tue, 24 Aug 2021 19:05:24 GMT",
         "x-ms-return-client-request-id": "true",
-<<<<<<< HEAD
-        "x-ms-version": "2020-12-06"
-=======
         "x-ms-version": "2021-02-12"
->>>>>>> 7e782c87
       },
       "RequestBody": null,
       "StatusCode": 200,
       "ResponseHeaders": {
         "Content-Length": "0",
-<<<<<<< HEAD
-        "Date": "Mon, 26 Apr 2021 22:42:32 GMT",
-        "ETag": "\"0x8D909049506AC45\"",
-        "Last-Modified": "Mon, 26 Apr 2021 22:42:33 GMT",
-        "Server": "Windows-Azure-Blob/1.0 Microsoft-HTTPAPI/2.0",
-        "x-ms-client-request-id": "045bd9c1-12a1-9a19-605f-9a7e5370407d",
-        "x-ms-request-id": "871387aa-c01e-0003-24ed-3a9ed6000000",
-        "x-ms-version": "2020-12-06"
-=======
         "Date": "Tue, 24 Aug 2021 19:05:24 GMT",
         "ETag": "\u00220x8D9673220C594E6\u0022",
         "Last-Modified": "Tue, 24 Aug 2021 19:05:24 GMT",
@@ -144,7 +103,6 @@
         "x-ms-client-request-id": "826b25bb-3b05-4f6b-a059-70feb6cab18a",
         "x-ms-request-id": "7f8ba3e9-f01e-0060-621a-99313f000000",
         "x-ms-version": "2021-02-12"
->>>>>>> 7e782c87
       },
       "ResponseBody": []
     },
@@ -161,11 +119,7 @@
         "x-ms-client-request-id": "9b0ec00b-d96e-65fe-a6ca-f906ee9bc889",
         "x-ms-date": "Tue, 24 Aug 2021 19:05:24 GMT",
         "x-ms-return-client-request-id": "true",
-<<<<<<< HEAD
-        "x-ms-version": "2020-12-06"
-=======
         "x-ms-version": "2021-02-12"
->>>>>>> 7e782c87
       },
       "RequestBody": null,
       "StatusCode": 200,
@@ -201,11 +155,7 @@
         "x-ms-request-id": "7f8ba3ee-f01e-0060-671a-99313f000000",
         "x-ms-resource-type": "directory",
         "x-ms-server-encrypted": "true",
-<<<<<<< HEAD
-        "x-ms-version": "2020-12-06"
-=======
         "x-ms-version": "2021-02-12"
->>>>>>> 7e782c87
       },
       "ResponseBody": []
     },
@@ -223,23 +173,12 @@
         "x-ms-client-request-id": "f5f3d3cc-16bb-dc1b-83c3-77fe6957bf9c",
         "x-ms-date": "Tue, 24 Aug 2021 19:05:25 GMT",
         "x-ms-return-client-request-id": "true",
-<<<<<<< HEAD
-        "x-ms-version": "2020-12-06"
-=======
         "x-ms-version": "2021-02-12"
->>>>>>> 7e782c87
       },
       "RequestBody": null,
       "StatusCode": 202,
       "ResponseHeaders": {
         "Content-Length": "0",
-<<<<<<< HEAD
-        "Date": "Mon, 26 Apr 2021 22:42:33 GMT",
-        "Server": "Windows-Azure-Blob/1.0 Microsoft-HTTPAPI/2.0",
-        "x-ms-client-request-id": "89c89bee-b6be-edc8-4eca-1e58c7bc4a7a",
-        "x-ms-request-id": "871387d5-c01e-0003-4bed-3a9ed6000000",
-        "x-ms-version": "2020-12-06"
-=======
         "Date": "Tue, 24 Aug 2021 19:05:24 GMT",
         "Server": [
           "Windows-Azure-Blob/1.0",
@@ -248,7 +187,6 @@
         "x-ms-client-request-id": "f5f3d3cc-16bb-dc1b-83c3-77fe6957bf9c",
         "x-ms-request-id": "7f8ba3f9-f01e-0060-721a-99313f000000",
         "x-ms-version": "2021-02-12"
->>>>>>> 7e782c87
       },
       "ResponseBody": []
     }
