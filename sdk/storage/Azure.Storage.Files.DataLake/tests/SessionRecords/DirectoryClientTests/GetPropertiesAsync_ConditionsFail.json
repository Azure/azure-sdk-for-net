﻿{
  "Entries": [
    {
      "RequestUri": "https://seannse.blob.core.windows.net/test-filesystem-4716eb9d-ed4a-7410-4267-749efc34433f?restype=container",
      "RequestMethod": "PUT",
      "RequestHeaders": {
        "Accept": "application/xml",
        "Authorization": "Sanitized",
        "traceparent": "00-907825dabea3764e864535576085c81f-0153fa7b3f7ea54f-00",
        "User-Agent": [
          "azsdk-net-Storage.Files.DataLake/12.7.0-alpha.20210219.1",
          "(.NET 5.0.3; Microsoft Windows 10.0.19041)"
        ],
        "x-ms-blob-public-access": "container",
        "x-ms-client-request-id": "84a4cb2f-1ca6-c029-8417-6609a2a5bb70",
        "x-ms-date": "Fri, 19 Feb 2021 19:00:25 GMT",
        "x-ms-return-client-request-id": "true",
<<<<<<< HEAD
        "x-ms-version": "2020-12-06"
=======
        "x-ms-version": "2021-02-12"
>>>>>>> 7e782c87
      },
      "RequestBody": null,
      "StatusCode": 201,
      "ResponseHeaders": {
        "Content-Length": "0",
        "Date": "Fri, 19 Feb 2021 19:00:24 GMT",
        "ETag": "\"0x8D8D5089D11A2B9\"",
        "Last-Modified": "Fri, 19 Feb 2021 19:00:24 GMT",
        "Server": [
          "Windows-Azure-Blob/1.0",
          "Microsoft-HTTPAPI/2.0"
        ],
        "x-ms-client-request-id": "84a4cb2f-1ca6-c029-8417-6609a2a5bb70",
        "x-ms-request-id": "cb1190f3-b01e-006d-5af1-06cb14000000",
<<<<<<< HEAD
        "x-ms-version": "2020-12-06"
=======
        "x-ms-version": "2021-02-12"
>>>>>>> 7e782c87
      },
      "ResponseBody": []
    },
    {
      "RequestUri": "https://seannse.dfs.core.windows.net/test-filesystem-4716eb9d-ed4a-7410-4267-749efc34433f/test-directory-2ab9bf14-94ed-10eb-9ce0-f9d5f7ed6a29?resource=directory",
      "RequestMethod": "PUT",
      "RequestHeaders": {
        "Accept": "application/json",
        "Authorization": "Sanitized",
        "traceparent": "00-3d8f81cac22eca44a81fd07f895dd9db-3f9abf2e293ea24f-00",
        "User-Agent": [
          "azsdk-net-Storage.Files.DataLake/12.7.0-alpha.20210219.1",
          "(.NET 5.0.3; Microsoft Windows 10.0.19041)"
        ],
        "x-ms-client-request-id": "4b0d84b9-0360-9a57-e093-e7c62254c996",
        "x-ms-date": "Fri, 19 Feb 2021 19:00:25 GMT",
        "x-ms-return-client-request-id": "true",
<<<<<<< HEAD
        "x-ms-version": "2020-12-06"
=======
        "x-ms-version": "2021-02-12"
>>>>>>> 7e782c87
      },
      "RequestBody": null,
      "StatusCode": 201,
      "ResponseHeaders": {
        "Content-Length": "0",
        "Date": "Fri, 19 Feb 2021 19:00:24 GMT",
        "ETag": "\"0x8D8D5089D21DF31\"",
        "Last-Modified": "Fri, 19 Feb 2021 19:00:24 GMT",
        "Server": [
          "Windows-Azure-HDFS/1.0",
          "Microsoft-HTTPAPI/2.0"
        ],
        "x-ms-client-request-id": "4b0d84b9-0360-9a57-e093-e7c62254c996",
        "x-ms-request-id": "da83926f-a01f-0061-03f1-065c1c000000",
<<<<<<< HEAD
        "x-ms-version": "2020-12-06"
=======
        "x-ms-version": "2021-02-12"
>>>>>>> 7e782c87
      },
      "ResponseBody": []
    },
    {
      "RequestUri": "https://seannse.blob.core.windows.net/test-filesystem-4716eb9d-ed4a-7410-4267-749efc34433f/test-directory-2ab9bf14-94ed-10eb-9ce0-f9d5f7ed6a29",
      "RequestMethod": "HEAD",
      "RequestHeaders": {
        "Accept": "application/xml",
        "Authorization": "Sanitized",
        "If-Modified-Since": "Sat, 20 Feb 2021 19:00:25 GMT",
        "User-Agent": [
          "azsdk-net-Storage.Files.DataLake/12.7.0-alpha.20210219.1",
          "(.NET 5.0.3; Microsoft Windows 10.0.19041)"
        ],
        "x-ms-client-request-id": "721b504c-1fdf-35c8-d7d5-50fcd7d27ef0",
        "x-ms-date": "Fri, 19 Feb 2021 19:00:25 GMT",
        "x-ms-return-client-request-id": "true",
<<<<<<< HEAD
        "x-ms-version": "2020-12-06"
=======
        "x-ms-version": "2021-02-12"
>>>>>>> 7e782c87
      },
      "RequestBody": null,
      "StatusCode": 304,
      "ResponseHeaders": {
        "Content-Length": "0",
        "Date": "Fri, 19 Feb 2021 19:00:24 GMT",
        "Server": [
          "Windows-Azure-Blob/1.0",
          "Microsoft-HTTPAPI/2.0"
        ],
        "x-ms-client-request-id": "721b504c-1fdf-35c8-d7d5-50fcd7d27ef0",
        "x-ms-error-code": "ConditionNotMet",
        "x-ms-request-id": "cb11912b-b01e-006d-0ef1-06cb14000000",
<<<<<<< HEAD
        "x-ms-version": "2020-12-06"
=======
        "x-ms-version": "2021-02-12"
>>>>>>> 7e782c87
      },
      "ResponseBody": []
    },
    {
      "RequestUri": "https://seannse.blob.core.windows.net/test-filesystem-4716eb9d-ed4a-7410-4267-749efc34433f?restype=container",
      "RequestMethod": "DELETE",
      "RequestHeaders": {
        "Accept": "application/xml",
        "Authorization": "Sanitized",
        "traceparent": "00-89860f067c45174aab6c55f201de8d4b-4dce922e6a704f4c-00",
        "User-Agent": [
          "azsdk-net-Storage.Files.DataLake/12.7.0-alpha.20210219.1",
          "(.NET 5.0.3; Microsoft Windows 10.0.19041)"
        ],
        "x-ms-client-request-id": "d27990aa-5639-8db6-749a-9b603ae37d53",
        "x-ms-date": "Fri, 19 Feb 2021 19:00:25 GMT",
        "x-ms-return-client-request-id": "true",
<<<<<<< HEAD
        "x-ms-version": "2020-12-06"
=======
        "x-ms-version": "2021-02-12"
>>>>>>> 7e782c87
      },
      "RequestBody": null,
      "StatusCode": 202,
      "ResponseHeaders": {
        "Content-Length": "0",
        "Date": "Fri, 19 Feb 2021 19:00:24 GMT",
        "Server": [
          "Windows-Azure-Blob/1.0",
          "Microsoft-HTTPAPI/2.0"
        ],
        "x-ms-client-request-id": "d27990aa-5639-8db6-749a-9b603ae37d53",
        "x-ms-request-id": "cb119145-b01e-006d-26f1-06cb14000000",
<<<<<<< HEAD
        "x-ms-version": "2020-12-06"
=======
        "x-ms-version": "2021-02-12"
>>>>>>> 7e782c87
      },
      "ResponseBody": []
    },
    {
      "RequestUri": "https://seannse.blob.core.windows.net/test-filesystem-5aedf498-ff2f-2be0-dcec-ce27fa7f1609?restype=container",
      "RequestMethod": "PUT",
      "RequestHeaders": {
        "Accept": "application/xml",
        "Authorization": "Sanitized",
        "traceparent": "00-bb70a0ceca4b7f4187b4936a4387a409-9e6776240b936c4c-00",
        "User-Agent": [
          "azsdk-net-Storage.Files.DataLake/12.7.0-alpha.20210219.1",
          "(.NET 5.0.3; Microsoft Windows 10.0.19041)"
        ],
        "x-ms-blob-public-access": "container",
        "x-ms-client-request-id": "2ab0d13a-93e1-aa7a-af4d-f64d888e93f4",
        "x-ms-date": "Fri, 19 Feb 2021 19:00:25 GMT",
        "x-ms-return-client-request-id": "true",
<<<<<<< HEAD
        "x-ms-version": "2020-12-06"
=======
        "x-ms-version": "2021-02-12"
>>>>>>> 7e782c87
      },
      "RequestBody": null,
      "StatusCode": 201,
      "ResponseHeaders": {
        "Content-Length": "0",
        "Date": "Fri, 19 Feb 2021 19:00:24 GMT",
        "ETag": "\"0x8D8D5089D4E6865\"",
        "Last-Modified": "Fri, 19 Feb 2021 19:00:24 GMT",
        "Server": [
          "Windows-Azure-Blob/1.0",
          "Microsoft-HTTPAPI/2.0"
        ],
        "x-ms-client-request-id": "2ab0d13a-93e1-aa7a-af4d-f64d888e93f4",
        "x-ms-request-id": "cb11916d-b01e-006d-4cf1-06cb14000000",
<<<<<<< HEAD
        "x-ms-version": "2020-12-06"
=======
        "x-ms-version": "2021-02-12"
>>>>>>> 7e782c87
      },
      "ResponseBody": []
    },
    {
      "RequestUri": "https://seannse.dfs.core.windows.net/test-filesystem-5aedf498-ff2f-2be0-dcec-ce27fa7f1609/test-directory-93799283-3691-ecfa-3ca9-bfb58a05a6c9?resource=directory",
      "RequestMethod": "PUT",
      "RequestHeaders": {
        "Accept": "application/json",
        "Authorization": "Sanitized",
        "traceparent": "00-d7ca200778e81e4290c26b21fcc9f071-0619d2d770552f49-00",
        "User-Agent": [
          "azsdk-net-Storage.Files.DataLake/12.7.0-alpha.20210219.1",
          "(.NET 5.0.3; Microsoft Windows 10.0.19041)"
        ],
        "x-ms-client-request-id": "f35781e6-629a-042f-d6c3-ee37d3c420aa",
        "x-ms-date": "Fri, 19 Feb 2021 19:00:25 GMT",
        "x-ms-return-client-request-id": "true",
<<<<<<< HEAD
        "x-ms-version": "2020-12-06"
=======
        "x-ms-version": "2021-02-12"
>>>>>>> 7e782c87
      },
      "RequestBody": null,
      "StatusCode": 201,
      "ResponseHeaders": {
        "Content-Length": "0",
        "Date": "Fri, 19 Feb 2021 19:00:24 GMT",
        "ETag": "\"0x8D8D5089D5FFF50\"",
        "Last-Modified": "Fri, 19 Feb 2021 19:00:24 GMT",
        "Server": [
          "Windows-Azure-HDFS/1.0",
          "Microsoft-HTTPAPI/2.0"
        ],
        "x-ms-client-request-id": "f35781e6-629a-042f-d6c3-ee37d3c420aa",
        "x-ms-request-id": "da8392e4-a01f-0061-77f1-065c1c000000",
<<<<<<< HEAD
        "x-ms-version": "2020-12-06"
=======
        "x-ms-version": "2021-02-12"
>>>>>>> 7e782c87
      },
      "ResponseBody": []
    },
    {
      "RequestUri": "https://seannse.blob.core.windows.net/test-filesystem-5aedf498-ff2f-2be0-dcec-ce27fa7f1609/test-directory-93799283-3691-ecfa-3ca9-bfb58a05a6c9",
      "RequestMethod": "HEAD",
      "RequestHeaders": {
        "Accept": "application/xml",
        "Authorization": "Sanitized",
        "If-Unmodified-Since": "Thu, 18 Feb 2021 19:00:25 GMT",
        "User-Agent": [
          "azsdk-net-Storage.Files.DataLake/12.7.0-alpha.20210219.1",
          "(.NET 5.0.3; Microsoft Windows 10.0.19041)"
        ],
        "x-ms-client-request-id": "08cfb2ed-b3ad-942e-dee9-520bfdf08068",
        "x-ms-date": "Fri, 19 Feb 2021 19:00:25 GMT",
        "x-ms-return-client-request-id": "true",
<<<<<<< HEAD
        "x-ms-version": "2020-12-06"
=======
        "x-ms-version": "2021-02-12"
>>>>>>> 7e782c87
      },
      "RequestBody": null,
      "StatusCode": 412,
      "ResponseHeaders": {
        "Date": "Fri, 19 Feb 2021 19:00:24 GMT",
        "Server": [
          "Windows-Azure-Blob/1.0",
          "Microsoft-HTTPAPI/2.0"
        ],
        "Transfer-Encoding": "chunked",
        "x-ms-client-request-id": "08cfb2ed-b3ad-942e-dee9-520bfdf08068",
        "x-ms-error-code": "ConditionNotMet",
        "x-ms-request-id": "cb1191ca-b01e-006d-23f1-06cb14000000",
<<<<<<< HEAD
        "x-ms-version": "2020-12-06"
=======
        "x-ms-version": "2021-02-12"
>>>>>>> 7e782c87
      },
      "ResponseBody": []
    },
    {
      "RequestUri": "https://seannse.blob.core.windows.net/test-filesystem-5aedf498-ff2f-2be0-dcec-ce27fa7f1609?restype=container",
      "RequestMethod": "DELETE",
      "RequestHeaders": {
        "Accept": "application/xml",
        "Authorization": "Sanitized",
        "traceparent": "00-553dce424955224ea324cdf9907d89dd-2a9f02f029774c4a-00",
        "User-Agent": [
          "azsdk-net-Storage.Files.DataLake/12.7.0-alpha.20210219.1",
          "(.NET 5.0.3; Microsoft Windows 10.0.19041)"
        ],
        "x-ms-client-request-id": "204a1b8c-17f4-f4fc-fec2-9cb817199a7a",
        "x-ms-date": "Fri, 19 Feb 2021 19:00:25 GMT",
        "x-ms-return-client-request-id": "true",
<<<<<<< HEAD
        "x-ms-version": "2020-12-06"
=======
        "x-ms-version": "2021-02-12"
>>>>>>> 7e782c87
      },
      "RequestBody": null,
      "StatusCode": 202,
      "ResponseHeaders": {
        "Content-Length": "0",
        "Date": "Fri, 19 Feb 2021 19:00:24 GMT",
        "Server": [
          "Windows-Azure-Blob/1.0",
          "Microsoft-HTTPAPI/2.0"
        ],
        "x-ms-client-request-id": "204a1b8c-17f4-f4fc-fec2-9cb817199a7a",
        "x-ms-request-id": "cb119209-b01e-006d-5cf1-06cb14000000",
<<<<<<< HEAD
        "x-ms-version": "2020-12-06"
=======
        "x-ms-version": "2021-02-12"
>>>>>>> 7e782c87
      },
      "ResponseBody": []
    },
    {
      "RequestUri": "https://seannse.blob.core.windows.net/test-filesystem-b161fea4-ae8a-acbe-4753-acee29b99998?restype=container",
      "RequestMethod": "PUT",
      "RequestHeaders": {
        "Accept": "application/xml",
        "Authorization": "Sanitized",
        "traceparent": "00-34efcc83941442438aee6b40c38d3baf-ef0776573620c647-00",
        "User-Agent": [
          "azsdk-net-Storage.Files.DataLake/12.7.0-alpha.20210219.1",
          "(.NET 5.0.3; Microsoft Windows 10.0.19041)"
        ],
        "x-ms-blob-public-access": "container",
        "x-ms-client-request-id": "fcd10f24-b3e4-dd5d-5c9d-d8a06a0eca45",
        "x-ms-date": "Fri, 19 Feb 2021 19:00:25 GMT",
        "x-ms-return-client-request-id": "true",
<<<<<<< HEAD
        "x-ms-version": "2020-12-06"
=======
        "x-ms-version": "2021-02-12"
>>>>>>> 7e782c87
      },
      "RequestBody": null,
      "StatusCode": 201,
      "ResponseHeaders": {
        "Content-Length": "0",
        "Date": "Fri, 19 Feb 2021 19:00:25 GMT",
        "ETag": "\"0x8D8D5089D884762\"",
        "Last-Modified": "Fri, 19 Feb 2021 19:00:25 GMT",
        "Server": [
          "Windows-Azure-Blob/1.0",
          "Microsoft-HTTPAPI/2.0"
        ],
        "x-ms-client-request-id": "fcd10f24-b3e4-dd5d-5c9d-d8a06a0eca45",
        "x-ms-request-id": "cb119241-b01e-006d-14f1-06cb14000000",
<<<<<<< HEAD
        "x-ms-version": "2020-12-06"
=======
        "x-ms-version": "2021-02-12"
>>>>>>> 7e782c87
      },
      "ResponseBody": []
    },
    {
      "RequestUri": "https://seannse.dfs.core.windows.net/test-filesystem-b161fea4-ae8a-acbe-4753-acee29b99998/test-directory-ad340429-b89a-43d4-8af0-c019256d0895?resource=directory",
      "RequestMethod": "PUT",
      "RequestHeaders": {
        "Accept": "application/json",
        "Authorization": "Sanitized",
        "traceparent": "00-fe1f97dab7219a4f914601df6a2c6121-dec28820a2987242-00",
        "User-Agent": [
          "azsdk-net-Storage.Files.DataLake/12.7.0-alpha.20210219.1",
          "(.NET 5.0.3; Microsoft Windows 10.0.19041)"
        ],
        "x-ms-client-request-id": "a02844a6-b67d-6ca7-3b8d-72f4f243b8ef",
        "x-ms-date": "Fri, 19 Feb 2021 19:00:26 GMT",
        "x-ms-return-client-request-id": "true",
<<<<<<< HEAD
        "x-ms-version": "2020-12-06"
=======
        "x-ms-version": "2021-02-12"
>>>>>>> 7e782c87
      },
      "RequestBody": null,
      "StatusCode": 201,
      "ResponseHeaders": {
        "Content-Length": "0",
        "Date": "Fri, 19 Feb 2021 19:00:25 GMT",
        "ETag": "\"0x8D8D5089D9B2D15\"",
        "Last-Modified": "Fri, 19 Feb 2021 19:00:25 GMT",
        "Server": [
          "Windows-Azure-HDFS/1.0",
          "Microsoft-HTTPAPI/2.0"
        ],
        "x-ms-client-request-id": "a02844a6-b67d-6ca7-3b8d-72f4f243b8ef",
        "x-ms-request-id": "da83934c-a01f-0061-5ff1-065c1c000000",
<<<<<<< HEAD
        "x-ms-version": "2020-12-06"
=======
        "x-ms-version": "2021-02-12"
>>>>>>> 7e782c87
      },
      "ResponseBody": []
    },
    {
      "RequestUri": "https://seannse.blob.core.windows.net/test-filesystem-b161fea4-ae8a-acbe-4753-acee29b99998/test-directory-ad340429-b89a-43d4-8af0-c019256d0895",
      "RequestMethod": "HEAD",
      "RequestHeaders": {
        "Accept": "application/xml",
        "Authorization": "Sanitized",
        "If-Match": "\"garbage\"",
        "User-Agent": [
          "azsdk-net-Storage.Files.DataLake/12.7.0-alpha.20210219.1",
          "(.NET 5.0.3; Microsoft Windows 10.0.19041)"
        ],
        "x-ms-client-request-id": "e173deea-6744-3817-c25d-df5a29bfddc8",
        "x-ms-date": "Fri, 19 Feb 2021 19:00:26 GMT",
        "x-ms-return-client-request-id": "true",
<<<<<<< HEAD
        "x-ms-version": "2020-12-06"
=======
        "x-ms-version": "2021-02-12"
>>>>>>> 7e782c87
      },
      "RequestBody": null,
      "StatusCode": 412,
      "ResponseHeaders": {
        "Date": "Fri, 19 Feb 2021 19:00:25 GMT",
        "Server": [
          "Windows-Azure-Blob/1.0",
          "Microsoft-HTTPAPI/2.0"
        ],
        "Transfer-Encoding": "chunked",
        "x-ms-client-request-id": "e173deea-6744-3817-c25d-df5a29bfddc8",
        "x-ms-error-code": "ConditionNotMet",
        "x-ms-request-id": "cb119292-b01e-006d-5ff1-06cb14000000",
<<<<<<< HEAD
        "x-ms-version": "2020-12-06"
=======
        "x-ms-version": "2021-02-12"
>>>>>>> 7e782c87
      },
      "ResponseBody": []
    },
    {
      "RequestUri": "https://seannse.blob.core.windows.net/test-filesystem-b161fea4-ae8a-acbe-4753-acee29b99998?restype=container",
      "RequestMethod": "DELETE",
      "RequestHeaders": {
        "Accept": "application/xml",
        "Authorization": "Sanitized",
        "traceparent": "00-b344989a55881e4eb59cee621ee30fef-ad5c0368cfb45b4f-00",
        "User-Agent": [
          "azsdk-net-Storage.Files.DataLake/12.7.0-alpha.20210219.1",
          "(.NET 5.0.3; Microsoft Windows 10.0.19041)"
        ],
        "x-ms-client-request-id": "1409bad1-d7d0-2daa-2b78-3ee7cf036390",
        "x-ms-date": "Fri, 19 Feb 2021 19:00:26 GMT",
        "x-ms-return-client-request-id": "true",
<<<<<<< HEAD
        "x-ms-version": "2020-12-06"
=======
        "x-ms-version": "2021-02-12"
>>>>>>> 7e782c87
      },
      "RequestBody": null,
      "StatusCode": 202,
      "ResponseHeaders": {
        "Content-Length": "0",
        "Date": "Fri, 19 Feb 2021 19:00:25 GMT",
        "Server": [
          "Windows-Azure-Blob/1.0",
          "Microsoft-HTTPAPI/2.0"
        ],
        "x-ms-client-request-id": "1409bad1-d7d0-2daa-2b78-3ee7cf036390",
        "x-ms-request-id": "cb1192ae-b01e-006d-7af1-06cb14000000",
<<<<<<< HEAD
        "x-ms-version": "2020-12-06"
=======
        "x-ms-version": "2021-02-12"
>>>>>>> 7e782c87
      },
      "ResponseBody": []
    },
    {
      "RequestUri": "https://seannse.blob.core.windows.net/test-filesystem-9d10d886-7858-e596-407c-faa917fe2314?restype=container",
      "RequestMethod": "PUT",
      "RequestHeaders": {
        "Accept": "application/xml",
        "Authorization": "Sanitized",
        "traceparent": "00-5aa19049f3a1a44d9361961662b969bb-3aeb5c7a89321446-00",
        "User-Agent": [
          "azsdk-net-Storage.Files.DataLake/12.7.0-alpha.20210219.1",
          "(.NET 5.0.3; Microsoft Windows 10.0.19041)"
        ],
        "x-ms-blob-public-access": "container",
        "x-ms-client-request-id": "3c92bf38-9b9d-5916-2423-d353dc01162d",
        "x-ms-date": "Fri, 19 Feb 2021 19:00:26 GMT",
        "x-ms-return-client-request-id": "true",
<<<<<<< HEAD
        "x-ms-version": "2020-12-06"
=======
        "x-ms-version": "2021-02-12"
>>>>>>> 7e782c87
      },
      "RequestBody": null,
      "StatusCode": 201,
      "ResponseHeaders": {
        "Content-Length": "0",
        "Date": "Fri, 19 Feb 2021 19:00:25 GMT",
        "ETag": "\"0x8D8D5089DC162E3\"",
        "Last-Modified": "Fri, 19 Feb 2021 19:00:25 GMT",
        "Server": [
          "Windows-Azure-Blob/1.0",
          "Microsoft-HTTPAPI/2.0"
        ],
        "x-ms-client-request-id": "3c92bf38-9b9d-5916-2423-d353dc01162d",
        "x-ms-request-id": "cb1192cd-b01e-006d-14f1-06cb14000000",
<<<<<<< HEAD
        "x-ms-version": "2020-12-06"
=======
        "x-ms-version": "2021-02-12"
>>>>>>> 7e782c87
      },
      "ResponseBody": []
    },
    {
      "RequestUri": "https://seannse.dfs.core.windows.net/test-filesystem-9d10d886-7858-e596-407c-faa917fe2314/test-directory-5ec32a55-f479-bcda-e0fe-b2135fed1f89?resource=directory",
      "RequestMethod": "PUT",
      "RequestHeaders": {
        "Accept": "application/json",
        "Authorization": "Sanitized",
        "traceparent": "00-7e8910f736b87c4ab5bad35ef9415cb1-db114cf82482a349-00",
        "User-Agent": [
          "azsdk-net-Storage.Files.DataLake/12.7.0-alpha.20210219.1",
          "(.NET 5.0.3; Microsoft Windows 10.0.19041)"
        ],
        "x-ms-client-request-id": "9c52eb2e-c9f3-446a-e5d5-5b9ee802f936",
        "x-ms-date": "Fri, 19 Feb 2021 19:00:26 GMT",
        "x-ms-return-client-request-id": "true",
<<<<<<< HEAD
        "x-ms-version": "2020-12-06"
=======
        "x-ms-version": "2021-02-12"
>>>>>>> 7e782c87
      },
      "RequestBody": null,
      "StatusCode": 201,
      "ResponseHeaders": {
        "Content-Length": "0",
        "Date": "Fri, 19 Feb 2021 19:00:25 GMT",
        "ETag": "\"0x8D8D5089DD6AC29\"",
        "Last-Modified": "Fri, 19 Feb 2021 19:00:25 GMT",
        "Server": [
          "Windows-Azure-HDFS/1.0",
          "Microsoft-HTTPAPI/2.0"
        ],
        "x-ms-client-request-id": "9c52eb2e-c9f3-446a-e5d5-5b9ee802f936",
        "x-ms-request-id": "da8393ba-a01f-0061-4df1-065c1c000000",
<<<<<<< HEAD
        "x-ms-version": "2020-12-06"
=======
        "x-ms-version": "2021-02-12"
>>>>>>> 7e782c87
      },
      "ResponseBody": []
    },
    {
      "RequestUri": "https://seannse.blob.core.windows.net/test-filesystem-9d10d886-7858-e596-407c-faa917fe2314/test-directory-5ec32a55-f479-bcda-e0fe-b2135fed1f89",
      "RequestMethod": "HEAD",
      "RequestHeaders": {
        "Accept": "application/xml",
        "Authorization": "Sanitized",
        "User-Agent": [
          "azsdk-net-Storage.Files.DataLake/12.7.0-alpha.20210219.1",
          "(.NET 5.0.3; Microsoft Windows 10.0.19041)"
        ],
        "x-ms-client-request-id": "74e4c9c9-829b-8b96-ac2c-72958ad7a057",
        "x-ms-date": "Fri, 19 Feb 2021 19:00:26 GMT",
        "x-ms-return-client-request-id": "true",
<<<<<<< HEAD
        "x-ms-version": "2020-12-06"
=======
        "x-ms-version": "2021-02-12"
>>>>>>> 7e782c87
      },
      "RequestBody": null,
      "StatusCode": 200,
      "ResponseHeaders": {
        "Accept-Ranges": "bytes",
        "Content-Length": "0",
        "Content-Type": "application/octet-stream",
        "Date": "Fri, 19 Feb 2021 19:00:25 GMT",
        "ETag": "\"0x8D8D5089DD6AC29\"",
        "Last-Modified": "Fri, 19 Feb 2021 19:00:25 GMT",
        "Server": [
          "Windows-Azure-Blob/1.0",
          "Microsoft-HTTPAPI/2.0"
        ],
        "x-ms-access-tier": "Hot",
        "x-ms-access-tier-inferred": "true",
        "x-ms-blob-type": "BlockBlob",
        "x-ms-client-request-id": "74e4c9c9-829b-8b96-ac2c-72958ad7a057",
        "x-ms-creation-time": "Fri, 19 Feb 2021 19:00:25 GMT",
        "x-ms-group": "$superuser",
        "x-ms-lease-state": "available",
        "x-ms-lease-status": "unlocked",
        "x-ms-meta-hdi_isfolder": "true",
        "x-ms-owner": "$superuser",
        "x-ms-permissions": "rwxr-x---",
        "x-ms-request-id": "cb11930b-b01e-006d-4ff1-06cb14000000",
        "x-ms-server-encrypted": "true",
<<<<<<< HEAD
        "x-ms-version": "2020-12-06"
=======
        "x-ms-version": "2021-02-12"
>>>>>>> 7e782c87
      },
      "ResponseBody": []
    },
    {
      "RequestUri": "https://seannse.blob.core.windows.net/test-filesystem-9d10d886-7858-e596-407c-faa917fe2314/test-directory-5ec32a55-f479-bcda-e0fe-b2135fed1f89",
      "RequestMethod": "HEAD",
      "RequestHeaders": {
        "Accept": "application/xml",
        "Authorization": "Sanitized",
        "If-None-Match": "0x8D8D5089DD6AC29",
        "User-Agent": [
          "azsdk-net-Storage.Files.DataLake/12.7.0-alpha.20210219.1",
          "(.NET 5.0.3; Microsoft Windows 10.0.19041)"
        ],
        "x-ms-client-request-id": "1ed51f0e-851d-819b-b473-19634b2ce4dc",
        "x-ms-date": "Fri, 19 Feb 2021 19:00:26 GMT",
        "x-ms-return-client-request-id": "true",
<<<<<<< HEAD
        "x-ms-version": "2020-12-06"
=======
        "x-ms-version": "2021-02-12"
>>>>>>> 7e782c87
      },
      "RequestBody": null,
      "StatusCode": 304,
      "ResponseHeaders": {
        "Content-Length": "0",
        "Date": "Fri, 19 Feb 2021 19:00:25 GMT",
        "Server": [
          "Windows-Azure-Blob/1.0",
          "Microsoft-HTTPAPI/2.0"
        ],
        "x-ms-client-request-id": "1ed51f0e-851d-819b-b473-19634b2ce4dc",
        "x-ms-error-code": "ConditionNotMet",
        "x-ms-request-id": "cb11931f-b01e-006d-61f1-06cb14000000",
<<<<<<< HEAD
        "x-ms-version": "2020-12-06"
=======
        "x-ms-version": "2021-02-12"
>>>>>>> 7e782c87
      },
      "ResponseBody": []
    },
    {
      "RequestUri": "https://seannse.blob.core.windows.net/test-filesystem-9d10d886-7858-e596-407c-faa917fe2314?restype=container",
      "RequestMethod": "DELETE",
      "RequestHeaders": {
        "Accept": "application/xml",
        "Authorization": "Sanitized",
        "traceparent": "00-e51079a5ed85bc4da5250ac3421d3614-6952a07caf3b6b43-00",
        "User-Agent": [
          "azsdk-net-Storage.Files.DataLake/12.7.0-alpha.20210219.1",
          "(.NET 5.0.3; Microsoft Windows 10.0.19041)"
        ],
        "x-ms-client-request-id": "6b86d591-8201-b03a-780c-f73155f525fc",
        "x-ms-date": "Fri, 19 Feb 2021 19:00:26 GMT",
        "x-ms-return-client-request-id": "true",
<<<<<<< HEAD
        "x-ms-version": "2020-12-06"
=======
        "x-ms-version": "2021-02-12"
>>>>>>> 7e782c87
      },
      "RequestBody": null,
      "StatusCode": 202,
      "ResponseHeaders": {
        "Content-Length": "0",
        "Date": "Fri, 19 Feb 2021 19:00:25 GMT",
        "Server": [
          "Windows-Azure-Blob/1.0",
          "Microsoft-HTTPAPI/2.0"
        ],
        "x-ms-client-request-id": "6b86d591-8201-b03a-780c-f73155f525fc",
        "x-ms-request-id": "cb119343-b01e-006d-05f1-06cb14000000",
<<<<<<< HEAD
        "x-ms-version": "2020-12-06"
=======
        "x-ms-version": "2021-02-12"
>>>>>>> 7e782c87
      },
      "ResponseBody": []
    },
    {
      "RequestUri": "https://seannse.blob.core.windows.net/test-filesystem-18200bfe-050d-f2e4-877a-ada93ae3e6d7?restype=container",
      "RequestMethod": "PUT",
      "RequestHeaders": {
        "Accept": "application/xml",
        "Authorization": "Sanitized",
        "traceparent": "00-cc53d36bbf211e428265942c652fddfb-66ec24ebce9d544e-00",
        "User-Agent": [
          "azsdk-net-Storage.Files.DataLake/12.7.0-alpha.20210219.1",
          "(.NET 5.0.3; Microsoft Windows 10.0.19041)"
        ],
        "x-ms-blob-public-access": "container",
        "x-ms-client-request-id": "8eb94e4e-aebc-8b7e-f093-e386d4907594",
        "x-ms-date": "Fri, 19 Feb 2021 19:00:26 GMT",
        "x-ms-return-client-request-id": "true",
<<<<<<< HEAD
        "x-ms-version": "2020-12-06"
=======
        "x-ms-version": "2021-02-12"
>>>>>>> 7e782c87
      },
      "RequestBody": null,
      "StatusCode": 201,
      "ResponseHeaders": {
        "Content-Length": "0",
        "Date": "Fri, 19 Feb 2021 19:00:25 GMT",
        "ETag": "\"0x8D8D5089E0AFC16\"",
        "Last-Modified": "Fri, 19 Feb 2021 19:00:26 GMT",
        "Server": [
          "Windows-Azure-Blob/1.0",
          "Microsoft-HTTPAPI/2.0"
        ],
        "x-ms-client-request-id": "8eb94e4e-aebc-8b7e-f093-e386d4907594",
        "x-ms-request-id": "cb119364-b01e-006d-23f1-06cb14000000",
<<<<<<< HEAD
        "x-ms-version": "2020-12-06"
=======
        "x-ms-version": "2021-02-12"
>>>>>>> 7e782c87
      },
      "ResponseBody": []
    },
    {
      "RequestUri": "https://seannse.dfs.core.windows.net/test-filesystem-18200bfe-050d-f2e4-877a-ada93ae3e6d7/test-directory-c7832026-af23-8556-3109-a6aae938ce21?resource=directory",
      "RequestMethod": "PUT",
      "RequestHeaders": {
        "Accept": "application/json",
        "Authorization": "Sanitized",
        "traceparent": "00-eccbadd84872284887f4ac38bbd4987d-bc4e2abe67a2a44a-00",
        "User-Agent": [
          "azsdk-net-Storage.Files.DataLake/12.7.0-alpha.20210219.1",
          "(.NET 5.0.3; Microsoft Windows 10.0.19041)"
        ],
        "x-ms-client-request-id": "048587ec-3de3-9e58-f833-5db307d4a2b8",
        "x-ms-date": "Fri, 19 Feb 2021 19:00:26 GMT",
        "x-ms-return-client-request-id": "true",
<<<<<<< HEAD
        "x-ms-version": "2020-12-06"
=======
        "x-ms-version": "2021-02-12"
>>>>>>> 7e782c87
      },
      "RequestBody": null,
      "StatusCode": 201,
      "ResponseHeaders": {
        "Content-Length": "0",
        "Date": "Fri, 19 Feb 2021 19:00:25 GMT",
        "ETag": "\"0x8D8D5089E1C18C8\"",
        "Last-Modified": "Fri, 19 Feb 2021 19:00:26 GMT",
        "Server": [
          "Windows-Azure-HDFS/1.0",
          "Microsoft-HTTPAPI/2.0"
        ],
        "x-ms-client-request-id": "048587ec-3de3-9e58-f833-5db307d4a2b8",
        "x-ms-request-id": "da839424-a01f-0061-37f1-065c1c000000",
<<<<<<< HEAD
        "x-ms-version": "2020-12-06"
=======
        "x-ms-version": "2021-02-12"
>>>>>>> 7e782c87
      },
      "ResponseBody": []
    },
    {
      "RequestUri": "https://seannse.blob.core.windows.net/test-filesystem-18200bfe-050d-f2e4-877a-ada93ae3e6d7/test-directory-c7832026-af23-8556-3109-a6aae938ce21",
      "RequestMethod": "HEAD",
      "RequestHeaders": {
        "Accept": "application/xml",
        "Authorization": "Sanitized",
        "User-Agent": [
          "azsdk-net-Storage.Files.DataLake/12.7.0-alpha.20210219.1",
          "(.NET 5.0.3; Microsoft Windows 10.0.19041)"
        ],
        "x-ms-client-request-id": "61bdc5c7-c9b2-383e-d8bc-f3f6fa66f73a",
        "x-ms-date": "Fri, 19 Feb 2021 19:00:26 GMT",
        "x-ms-lease-id": "a98c94ae-1670-b743-a558-fe76991200b8",
        "x-ms-return-client-request-id": "true",
<<<<<<< HEAD
        "x-ms-version": "2020-12-06"
=======
        "x-ms-version": "2021-02-12"
>>>>>>> 7e782c87
      },
      "RequestBody": null,
      "StatusCode": 412,
      "ResponseHeaders": {
        "Date": "Fri, 19 Feb 2021 19:00:26 GMT",
        "Server": [
          "Windows-Azure-Blob/1.0",
          "Microsoft-HTTPAPI/2.0"
        ],
        "Transfer-Encoding": "chunked",
        "x-ms-client-request-id": "61bdc5c7-c9b2-383e-d8bc-f3f6fa66f73a",
        "x-ms-error-code": "LeaseNotPresentWithBlobOperation",
        "x-ms-request-id": "cb1193ad-b01e-006d-69f1-06cb14000000",
<<<<<<< HEAD
        "x-ms-version": "2020-12-06"
=======
        "x-ms-version": "2021-02-12"
>>>>>>> 7e782c87
      },
      "ResponseBody": []
    },
    {
      "RequestUri": "https://seannse.blob.core.windows.net/test-filesystem-18200bfe-050d-f2e4-877a-ada93ae3e6d7?restype=container",
      "RequestMethod": "DELETE",
      "RequestHeaders": {
        "Accept": "application/xml",
        "Authorization": "Sanitized",
        "traceparent": "00-10f557a914cdd1469e720c619e190b6b-7cfb167bb2f51644-00",
        "User-Agent": [
          "azsdk-net-Storage.Files.DataLake/12.7.0-alpha.20210219.1",
          "(.NET 5.0.3; Microsoft Windows 10.0.19041)"
        ],
        "x-ms-client-request-id": "42ec7f42-4016-fb06-84d8-ca799673d49e",
        "x-ms-date": "Fri, 19 Feb 2021 19:00:27 GMT",
        "x-ms-return-client-request-id": "true",
<<<<<<< HEAD
        "x-ms-version": "2020-12-06"
=======
        "x-ms-version": "2021-02-12"
>>>>>>> 7e782c87
      },
      "RequestBody": null,
      "StatusCode": 202,
      "ResponseHeaders": {
        "Content-Length": "0",
        "Date": "Fri, 19 Feb 2021 19:00:26 GMT",
        "Server": [
          "Windows-Azure-Blob/1.0",
          "Microsoft-HTTPAPI/2.0"
        ],
        "x-ms-client-request-id": "42ec7f42-4016-fb06-84d8-ca799673d49e",
        "x-ms-request-id": "cb1193d1-b01e-006d-0bf1-06cb14000000",
<<<<<<< HEAD
        "x-ms-version": "2020-12-06"
=======
        "x-ms-version": "2021-02-12"
>>>>>>> 7e782c87
      },
      "ResponseBody": []
    }
  ],
  "Variables": {
    "DateTimeOffsetNow": "2021-02-19T13:00:25.1331113-06:00",
    "RandomSeed": "440135934",
    "Storage_TestConfigHierarchicalNamespace": "NamespaceTenant\nseannse\nU2FuaXRpemVk\nhttps://seannse.blob.core.windows.net\nhttps://seannse.file.core.windows.net\nhttps://seannse.queue.core.windows.net\nhttps://seannse.table.core.windows.net\n\n\n\n\nhttps://seannse-secondary.blob.core.windows.net\nhttps://seannse-secondary.file.core.windows.net\nhttps://seannse-secondary.queue.core.windows.net\nhttps://seannse-secondary.table.core.windows.net\n68390a19-a643-458b-b726-408abf67b4fc\nSanitized\n72f988bf-86f1-41af-91ab-2d7cd011db47\nhttps://login.microsoftonline.com/\nCloud\nBlobEndpoint=https://seannse.blob.core.windows.net/;QueueEndpoint=https://seannse.queue.core.windows.net/;FileEndpoint=https://seannse.file.core.windows.net/;BlobSecondaryEndpoint=https://seannse-secondary.blob.core.windows.net/;QueueSecondaryEndpoint=https://seannse-secondary.queue.core.windows.net/;FileSecondaryEndpoint=https://seannse-secondary.file.core.windows.net/;AccountName=seannse;AccountKey=Sanitized\n\n\n"
  }
}<|MERGE_RESOLUTION|>--- conflicted
+++ resolved
@@ -15,11 +15,7 @@
         "x-ms-client-request-id": "84a4cb2f-1ca6-c029-8417-6609a2a5bb70",
         "x-ms-date": "Fri, 19 Feb 2021 19:00:25 GMT",
         "x-ms-return-client-request-id": "true",
-<<<<<<< HEAD
-        "x-ms-version": "2020-12-06"
-=======
-        "x-ms-version": "2021-02-12"
->>>>>>> 7e782c87
+        "x-ms-version": "2021-02-12"
       },
       "RequestBody": null,
       "StatusCode": 201,
@@ -34,11 +30,7 @@
         ],
         "x-ms-client-request-id": "84a4cb2f-1ca6-c029-8417-6609a2a5bb70",
         "x-ms-request-id": "cb1190f3-b01e-006d-5af1-06cb14000000",
-<<<<<<< HEAD
-        "x-ms-version": "2020-12-06"
-=======
-        "x-ms-version": "2021-02-12"
->>>>>>> 7e782c87
+        "x-ms-version": "2021-02-12"
       },
       "ResponseBody": []
     },
@@ -56,11 +48,7 @@
         "x-ms-client-request-id": "4b0d84b9-0360-9a57-e093-e7c62254c996",
         "x-ms-date": "Fri, 19 Feb 2021 19:00:25 GMT",
         "x-ms-return-client-request-id": "true",
-<<<<<<< HEAD
-        "x-ms-version": "2020-12-06"
-=======
-        "x-ms-version": "2021-02-12"
->>>>>>> 7e782c87
+        "x-ms-version": "2021-02-12"
       },
       "RequestBody": null,
       "StatusCode": 201,
@@ -75,11 +63,7 @@
         ],
         "x-ms-client-request-id": "4b0d84b9-0360-9a57-e093-e7c62254c996",
         "x-ms-request-id": "da83926f-a01f-0061-03f1-065c1c000000",
-<<<<<<< HEAD
-        "x-ms-version": "2020-12-06"
-=======
-        "x-ms-version": "2021-02-12"
->>>>>>> 7e782c87
+        "x-ms-version": "2021-02-12"
       },
       "ResponseBody": []
     },
@@ -97,11 +81,7 @@
         "x-ms-client-request-id": "721b504c-1fdf-35c8-d7d5-50fcd7d27ef0",
         "x-ms-date": "Fri, 19 Feb 2021 19:00:25 GMT",
         "x-ms-return-client-request-id": "true",
-<<<<<<< HEAD
-        "x-ms-version": "2020-12-06"
-=======
-        "x-ms-version": "2021-02-12"
->>>>>>> 7e782c87
+        "x-ms-version": "2021-02-12"
       },
       "RequestBody": null,
       "StatusCode": 304,
@@ -115,11 +95,7 @@
         "x-ms-client-request-id": "721b504c-1fdf-35c8-d7d5-50fcd7d27ef0",
         "x-ms-error-code": "ConditionNotMet",
         "x-ms-request-id": "cb11912b-b01e-006d-0ef1-06cb14000000",
-<<<<<<< HEAD
-        "x-ms-version": "2020-12-06"
-=======
-        "x-ms-version": "2021-02-12"
->>>>>>> 7e782c87
+        "x-ms-version": "2021-02-12"
       },
       "ResponseBody": []
     },
@@ -137,11 +113,7 @@
         "x-ms-client-request-id": "d27990aa-5639-8db6-749a-9b603ae37d53",
         "x-ms-date": "Fri, 19 Feb 2021 19:00:25 GMT",
         "x-ms-return-client-request-id": "true",
-<<<<<<< HEAD
-        "x-ms-version": "2020-12-06"
-=======
-        "x-ms-version": "2021-02-12"
->>>>>>> 7e782c87
+        "x-ms-version": "2021-02-12"
       },
       "RequestBody": null,
       "StatusCode": 202,
@@ -154,11 +126,7 @@
         ],
         "x-ms-client-request-id": "d27990aa-5639-8db6-749a-9b603ae37d53",
         "x-ms-request-id": "cb119145-b01e-006d-26f1-06cb14000000",
-<<<<<<< HEAD
-        "x-ms-version": "2020-12-06"
-=======
-        "x-ms-version": "2021-02-12"
->>>>>>> 7e782c87
+        "x-ms-version": "2021-02-12"
       },
       "ResponseBody": []
     },
@@ -177,11 +145,7 @@
         "x-ms-client-request-id": "2ab0d13a-93e1-aa7a-af4d-f64d888e93f4",
         "x-ms-date": "Fri, 19 Feb 2021 19:00:25 GMT",
         "x-ms-return-client-request-id": "true",
-<<<<<<< HEAD
-        "x-ms-version": "2020-12-06"
-=======
-        "x-ms-version": "2021-02-12"
->>>>>>> 7e782c87
+        "x-ms-version": "2021-02-12"
       },
       "RequestBody": null,
       "StatusCode": 201,
@@ -196,11 +160,7 @@
         ],
         "x-ms-client-request-id": "2ab0d13a-93e1-aa7a-af4d-f64d888e93f4",
         "x-ms-request-id": "cb11916d-b01e-006d-4cf1-06cb14000000",
-<<<<<<< HEAD
-        "x-ms-version": "2020-12-06"
-=======
-        "x-ms-version": "2021-02-12"
->>>>>>> 7e782c87
+        "x-ms-version": "2021-02-12"
       },
       "ResponseBody": []
     },
@@ -218,11 +178,7 @@
         "x-ms-client-request-id": "f35781e6-629a-042f-d6c3-ee37d3c420aa",
         "x-ms-date": "Fri, 19 Feb 2021 19:00:25 GMT",
         "x-ms-return-client-request-id": "true",
-<<<<<<< HEAD
-        "x-ms-version": "2020-12-06"
-=======
-        "x-ms-version": "2021-02-12"
->>>>>>> 7e782c87
+        "x-ms-version": "2021-02-12"
       },
       "RequestBody": null,
       "StatusCode": 201,
@@ -237,11 +193,7 @@
         ],
         "x-ms-client-request-id": "f35781e6-629a-042f-d6c3-ee37d3c420aa",
         "x-ms-request-id": "da8392e4-a01f-0061-77f1-065c1c000000",
-<<<<<<< HEAD
-        "x-ms-version": "2020-12-06"
-=======
-        "x-ms-version": "2021-02-12"
->>>>>>> 7e782c87
+        "x-ms-version": "2021-02-12"
       },
       "ResponseBody": []
     },
@@ -259,11 +211,7 @@
         "x-ms-client-request-id": "08cfb2ed-b3ad-942e-dee9-520bfdf08068",
         "x-ms-date": "Fri, 19 Feb 2021 19:00:25 GMT",
         "x-ms-return-client-request-id": "true",
-<<<<<<< HEAD
-        "x-ms-version": "2020-12-06"
-=======
-        "x-ms-version": "2021-02-12"
->>>>>>> 7e782c87
+        "x-ms-version": "2021-02-12"
       },
       "RequestBody": null,
       "StatusCode": 412,
@@ -277,11 +225,7 @@
         "x-ms-client-request-id": "08cfb2ed-b3ad-942e-dee9-520bfdf08068",
         "x-ms-error-code": "ConditionNotMet",
         "x-ms-request-id": "cb1191ca-b01e-006d-23f1-06cb14000000",
-<<<<<<< HEAD
-        "x-ms-version": "2020-12-06"
-=======
-        "x-ms-version": "2021-02-12"
->>>>>>> 7e782c87
+        "x-ms-version": "2021-02-12"
       },
       "ResponseBody": []
     },
@@ -299,11 +243,7 @@
         "x-ms-client-request-id": "204a1b8c-17f4-f4fc-fec2-9cb817199a7a",
         "x-ms-date": "Fri, 19 Feb 2021 19:00:25 GMT",
         "x-ms-return-client-request-id": "true",
-<<<<<<< HEAD
-        "x-ms-version": "2020-12-06"
-=======
-        "x-ms-version": "2021-02-12"
->>>>>>> 7e782c87
+        "x-ms-version": "2021-02-12"
       },
       "RequestBody": null,
       "StatusCode": 202,
@@ -316,11 +256,7 @@
         ],
         "x-ms-client-request-id": "204a1b8c-17f4-f4fc-fec2-9cb817199a7a",
         "x-ms-request-id": "cb119209-b01e-006d-5cf1-06cb14000000",
-<<<<<<< HEAD
-        "x-ms-version": "2020-12-06"
-=======
-        "x-ms-version": "2021-02-12"
->>>>>>> 7e782c87
+        "x-ms-version": "2021-02-12"
       },
       "ResponseBody": []
     },
@@ -339,11 +275,7 @@
         "x-ms-client-request-id": "fcd10f24-b3e4-dd5d-5c9d-d8a06a0eca45",
         "x-ms-date": "Fri, 19 Feb 2021 19:00:25 GMT",
         "x-ms-return-client-request-id": "true",
-<<<<<<< HEAD
-        "x-ms-version": "2020-12-06"
-=======
-        "x-ms-version": "2021-02-12"
->>>>>>> 7e782c87
+        "x-ms-version": "2021-02-12"
       },
       "RequestBody": null,
       "StatusCode": 201,
@@ -358,11 +290,7 @@
         ],
         "x-ms-client-request-id": "fcd10f24-b3e4-dd5d-5c9d-d8a06a0eca45",
         "x-ms-request-id": "cb119241-b01e-006d-14f1-06cb14000000",
-<<<<<<< HEAD
-        "x-ms-version": "2020-12-06"
-=======
-        "x-ms-version": "2021-02-12"
->>>>>>> 7e782c87
+        "x-ms-version": "2021-02-12"
       },
       "ResponseBody": []
     },
@@ -380,11 +308,7 @@
         "x-ms-client-request-id": "a02844a6-b67d-6ca7-3b8d-72f4f243b8ef",
         "x-ms-date": "Fri, 19 Feb 2021 19:00:26 GMT",
         "x-ms-return-client-request-id": "true",
-<<<<<<< HEAD
-        "x-ms-version": "2020-12-06"
-=======
-        "x-ms-version": "2021-02-12"
->>>>>>> 7e782c87
+        "x-ms-version": "2021-02-12"
       },
       "RequestBody": null,
       "StatusCode": 201,
@@ -399,11 +323,7 @@
         ],
         "x-ms-client-request-id": "a02844a6-b67d-6ca7-3b8d-72f4f243b8ef",
         "x-ms-request-id": "da83934c-a01f-0061-5ff1-065c1c000000",
-<<<<<<< HEAD
-        "x-ms-version": "2020-12-06"
-=======
-        "x-ms-version": "2021-02-12"
->>>>>>> 7e782c87
+        "x-ms-version": "2021-02-12"
       },
       "ResponseBody": []
     },
@@ -421,11 +341,7 @@
         "x-ms-client-request-id": "e173deea-6744-3817-c25d-df5a29bfddc8",
         "x-ms-date": "Fri, 19 Feb 2021 19:00:26 GMT",
         "x-ms-return-client-request-id": "true",
-<<<<<<< HEAD
-        "x-ms-version": "2020-12-06"
-=======
-        "x-ms-version": "2021-02-12"
->>>>>>> 7e782c87
+        "x-ms-version": "2021-02-12"
       },
       "RequestBody": null,
       "StatusCode": 412,
@@ -439,11 +355,7 @@
         "x-ms-client-request-id": "e173deea-6744-3817-c25d-df5a29bfddc8",
         "x-ms-error-code": "ConditionNotMet",
         "x-ms-request-id": "cb119292-b01e-006d-5ff1-06cb14000000",
-<<<<<<< HEAD
-        "x-ms-version": "2020-12-06"
-=======
-        "x-ms-version": "2021-02-12"
->>>>>>> 7e782c87
+        "x-ms-version": "2021-02-12"
       },
       "ResponseBody": []
     },
@@ -461,11 +373,7 @@
         "x-ms-client-request-id": "1409bad1-d7d0-2daa-2b78-3ee7cf036390",
         "x-ms-date": "Fri, 19 Feb 2021 19:00:26 GMT",
         "x-ms-return-client-request-id": "true",
-<<<<<<< HEAD
-        "x-ms-version": "2020-12-06"
-=======
-        "x-ms-version": "2021-02-12"
->>>>>>> 7e782c87
+        "x-ms-version": "2021-02-12"
       },
       "RequestBody": null,
       "StatusCode": 202,
@@ -478,11 +386,7 @@
         ],
         "x-ms-client-request-id": "1409bad1-d7d0-2daa-2b78-3ee7cf036390",
         "x-ms-request-id": "cb1192ae-b01e-006d-7af1-06cb14000000",
-<<<<<<< HEAD
-        "x-ms-version": "2020-12-06"
-=======
-        "x-ms-version": "2021-02-12"
->>>>>>> 7e782c87
+        "x-ms-version": "2021-02-12"
       },
       "ResponseBody": []
     },
@@ -501,11 +405,7 @@
         "x-ms-client-request-id": "3c92bf38-9b9d-5916-2423-d353dc01162d",
         "x-ms-date": "Fri, 19 Feb 2021 19:00:26 GMT",
         "x-ms-return-client-request-id": "true",
-<<<<<<< HEAD
-        "x-ms-version": "2020-12-06"
-=======
-        "x-ms-version": "2021-02-12"
->>>>>>> 7e782c87
+        "x-ms-version": "2021-02-12"
       },
       "RequestBody": null,
       "StatusCode": 201,
@@ -520,11 +420,7 @@
         ],
         "x-ms-client-request-id": "3c92bf38-9b9d-5916-2423-d353dc01162d",
         "x-ms-request-id": "cb1192cd-b01e-006d-14f1-06cb14000000",
-<<<<<<< HEAD
-        "x-ms-version": "2020-12-06"
-=======
-        "x-ms-version": "2021-02-12"
->>>>>>> 7e782c87
+        "x-ms-version": "2021-02-12"
       },
       "ResponseBody": []
     },
@@ -542,11 +438,7 @@
         "x-ms-client-request-id": "9c52eb2e-c9f3-446a-e5d5-5b9ee802f936",
         "x-ms-date": "Fri, 19 Feb 2021 19:00:26 GMT",
         "x-ms-return-client-request-id": "true",
-<<<<<<< HEAD
-        "x-ms-version": "2020-12-06"
-=======
-        "x-ms-version": "2021-02-12"
->>>>>>> 7e782c87
+        "x-ms-version": "2021-02-12"
       },
       "RequestBody": null,
       "StatusCode": 201,
@@ -561,11 +453,7 @@
         ],
         "x-ms-client-request-id": "9c52eb2e-c9f3-446a-e5d5-5b9ee802f936",
         "x-ms-request-id": "da8393ba-a01f-0061-4df1-065c1c000000",
-<<<<<<< HEAD
-        "x-ms-version": "2020-12-06"
-=======
-        "x-ms-version": "2021-02-12"
->>>>>>> 7e782c87
+        "x-ms-version": "2021-02-12"
       },
       "ResponseBody": []
     },
@@ -582,11 +470,7 @@
         "x-ms-client-request-id": "74e4c9c9-829b-8b96-ac2c-72958ad7a057",
         "x-ms-date": "Fri, 19 Feb 2021 19:00:26 GMT",
         "x-ms-return-client-request-id": "true",
-<<<<<<< HEAD
-        "x-ms-version": "2020-12-06"
-=======
-        "x-ms-version": "2021-02-12"
->>>>>>> 7e782c87
+        "x-ms-version": "2021-02-12"
       },
       "RequestBody": null,
       "StatusCode": 200,
@@ -614,11 +498,7 @@
         "x-ms-permissions": "rwxr-x---",
         "x-ms-request-id": "cb11930b-b01e-006d-4ff1-06cb14000000",
         "x-ms-server-encrypted": "true",
-<<<<<<< HEAD
-        "x-ms-version": "2020-12-06"
-=======
-        "x-ms-version": "2021-02-12"
->>>>>>> 7e782c87
+        "x-ms-version": "2021-02-12"
       },
       "ResponseBody": []
     },
@@ -636,11 +516,7 @@
         "x-ms-client-request-id": "1ed51f0e-851d-819b-b473-19634b2ce4dc",
         "x-ms-date": "Fri, 19 Feb 2021 19:00:26 GMT",
         "x-ms-return-client-request-id": "true",
-<<<<<<< HEAD
-        "x-ms-version": "2020-12-06"
-=======
-        "x-ms-version": "2021-02-12"
->>>>>>> 7e782c87
+        "x-ms-version": "2021-02-12"
       },
       "RequestBody": null,
       "StatusCode": 304,
@@ -654,11 +530,7 @@
         "x-ms-client-request-id": "1ed51f0e-851d-819b-b473-19634b2ce4dc",
         "x-ms-error-code": "ConditionNotMet",
         "x-ms-request-id": "cb11931f-b01e-006d-61f1-06cb14000000",
-<<<<<<< HEAD
-        "x-ms-version": "2020-12-06"
-=======
-        "x-ms-version": "2021-02-12"
->>>>>>> 7e782c87
+        "x-ms-version": "2021-02-12"
       },
       "ResponseBody": []
     },
@@ -676,11 +548,7 @@
         "x-ms-client-request-id": "6b86d591-8201-b03a-780c-f73155f525fc",
         "x-ms-date": "Fri, 19 Feb 2021 19:00:26 GMT",
         "x-ms-return-client-request-id": "true",
-<<<<<<< HEAD
-        "x-ms-version": "2020-12-06"
-=======
-        "x-ms-version": "2021-02-12"
->>>>>>> 7e782c87
+        "x-ms-version": "2021-02-12"
       },
       "RequestBody": null,
       "StatusCode": 202,
@@ -693,11 +561,7 @@
         ],
         "x-ms-client-request-id": "6b86d591-8201-b03a-780c-f73155f525fc",
         "x-ms-request-id": "cb119343-b01e-006d-05f1-06cb14000000",
-<<<<<<< HEAD
-        "x-ms-version": "2020-12-06"
-=======
-        "x-ms-version": "2021-02-12"
->>>>>>> 7e782c87
+        "x-ms-version": "2021-02-12"
       },
       "ResponseBody": []
     },
@@ -716,11 +580,7 @@
         "x-ms-client-request-id": "8eb94e4e-aebc-8b7e-f093-e386d4907594",
         "x-ms-date": "Fri, 19 Feb 2021 19:00:26 GMT",
         "x-ms-return-client-request-id": "true",
-<<<<<<< HEAD
-        "x-ms-version": "2020-12-06"
-=======
-        "x-ms-version": "2021-02-12"
->>>>>>> 7e782c87
+        "x-ms-version": "2021-02-12"
       },
       "RequestBody": null,
       "StatusCode": 201,
@@ -735,11 +595,7 @@
         ],
         "x-ms-client-request-id": "8eb94e4e-aebc-8b7e-f093-e386d4907594",
         "x-ms-request-id": "cb119364-b01e-006d-23f1-06cb14000000",
-<<<<<<< HEAD
-        "x-ms-version": "2020-12-06"
-=======
-        "x-ms-version": "2021-02-12"
->>>>>>> 7e782c87
+        "x-ms-version": "2021-02-12"
       },
       "ResponseBody": []
     },
@@ -757,11 +613,7 @@
         "x-ms-client-request-id": "048587ec-3de3-9e58-f833-5db307d4a2b8",
         "x-ms-date": "Fri, 19 Feb 2021 19:00:26 GMT",
         "x-ms-return-client-request-id": "true",
-<<<<<<< HEAD
-        "x-ms-version": "2020-12-06"
-=======
-        "x-ms-version": "2021-02-12"
->>>>>>> 7e782c87
+        "x-ms-version": "2021-02-12"
       },
       "RequestBody": null,
       "StatusCode": 201,
@@ -776,11 +628,7 @@
         ],
         "x-ms-client-request-id": "048587ec-3de3-9e58-f833-5db307d4a2b8",
         "x-ms-request-id": "da839424-a01f-0061-37f1-065c1c000000",
-<<<<<<< HEAD
-        "x-ms-version": "2020-12-06"
-=======
-        "x-ms-version": "2021-02-12"
->>>>>>> 7e782c87
+        "x-ms-version": "2021-02-12"
       },
       "ResponseBody": []
     },
@@ -798,11 +646,7 @@
         "x-ms-date": "Fri, 19 Feb 2021 19:00:26 GMT",
         "x-ms-lease-id": "a98c94ae-1670-b743-a558-fe76991200b8",
         "x-ms-return-client-request-id": "true",
-<<<<<<< HEAD
-        "x-ms-version": "2020-12-06"
-=======
-        "x-ms-version": "2021-02-12"
->>>>>>> 7e782c87
+        "x-ms-version": "2021-02-12"
       },
       "RequestBody": null,
       "StatusCode": 412,
@@ -816,11 +660,7 @@
         "x-ms-client-request-id": "61bdc5c7-c9b2-383e-d8bc-f3f6fa66f73a",
         "x-ms-error-code": "LeaseNotPresentWithBlobOperation",
         "x-ms-request-id": "cb1193ad-b01e-006d-69f1-06cb14000000",
-<<<<<<< HEAD
-        "x-ms-version": "2020-12-06"
-=======
-        "x-ms-version": "2021-02-12"
->>>>>>> 7e782c87
+        "x-ms-version": "2021-02-12"
       },
       "ResponseBody": []
     },
@@ -838,11 +678,7 @@
         "x-ms-client-request-id": "42ec7f42-4016-fb06-84d8-ca799673d49e",
         "x-ms-date": "Fri, 19 Feb 2021 19:00:27 GMT",
         "x-ms-return-client-request-id": "true",
-<<<<<<< HEAD
-        "x-ms-version": "2020-12-06"
-=======
-        "x-ms-version": "2021-02-12"
->>>>>>> 7e782c87
+        "x-ms-version": "2021-02-12"
       },
       "RequestBody": null,
       "StatusCode": 202,
@@ -855,11 +691,7 @@
         ],
         "x-ms-client-request-id": "42ec7f42-4016-fb06-84d8-ca799673d49e",
         "x-ms-request-id": "cb1193d1-b01e-006d-0bf1-06cb14000000",
-<<<<<<< HEAD
-        "x-ms-version": "2020-12-06"
-=======
-        "x-ms-version": "2021-02-12"
->>>>>>> 7e782c87
+        "x-ms-version": "2021-02-12"
       },
       "ResponseBody": []
     }
