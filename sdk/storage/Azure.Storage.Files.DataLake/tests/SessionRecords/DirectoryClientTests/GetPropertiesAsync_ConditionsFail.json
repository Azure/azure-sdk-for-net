{
  "Entries": [
    {
      "RequestUri": "https://seannse.blob.core.windows.net/test-filesystem-6e6207a2-7170-5828-6648-a23198199a23?restype=container",
      "RequestMethod": "PUT",
      "RequestHeaders": {
        "Accept": "application/xml",
        "Authorization": "Sanitized",
<<<<<<< HEAD
        "traceparent": "00-216b25963f72294789bffe5238cdf090-b69eb6d41be63c4b-00",
        "User-Agent": [
          "azsdk-net-Storage.Files.DataLake/12.7.0-alpha.20210202.1",
          "(.NET 5.0.2; Microsoft Windows 10.0.19042)"
        ],
        "x-ms-blob-public-access": "container",
        "x-ms-client-request-id": "6f5e969f-c103-9b90-b3a6-0e5349ea5b92",
        "x-ms-date": "Tue, 02 Feb 2021 21:52:07 GMT",
=======
        "traceparent": "00-4d59db535e49784d9a899144c72baad7-eaeeab84bc1a1448-00",
        "User-Agent": [
          "azsdk-net-Storage.Files.DataLake/12.7.0-alpha.20210217.1",
          "(.NET 5.0.3; Microsoft Windows 10.0.19042)"
        ],
        "x-ms-blob-public-access": "container",
        "x-ms-client-request-id": "6f5e969f-c103-9b90-b3a6-0e5349ea5b92",
        "x-ms-date": "Wed, 17 Feb 2021 22:39:58 GMT",
>>>>>>> 1814567d
        "x-ms-return-client-request-id": "true",
        "x-ms-version": "2020-06-12"
      },
      "RequestBody": null,
      "StatusCode": 201,
      "ResponseHeaders": {
        "Content-Length": "0",
<<<<<<< HEAD
        "Date": "Tue, 02 Feb 2021 21:52:07 GMT",
        "ETag": "\u00220x8D8C7C4C9816DAA\u0022",
        "Last-Modified": "Tue, 02 Feb 2021 21:52:08 GMT",
=======
        "Date": "Wed, 17 Feb 2021 22:39:57 GMT",
        "ETag": "\u00220x8D8D394F479FFDF\u0022",
        "Last-Modified": "Wed, 17 Feb 2021 22:39:58 GMT",
>>>>>>> 1814567d
        "Server": [
          "Windows-Azure-Blob/1.0",
          "Microsoft-HTTPAPI/2.0"
        ],
        "x-ms-client-request-id": "6f5e969f-c103-9b90-b3a6-0e5349ea5b92",
<<<<<<< HEAD
        "x-ms-request-id": "423c3c1d-801e-0059-7bad-f9f8dc000000",
=======
        "x-ms-request-id": "9febc989-701e-0010-217d-05ba37000000",
>>>>>>> 1814567d
        "x-ms-version": "2020-06-12"
      },
      "ResponseBody": []
    },
    {
      "RequestUri": "https://seannse.dfs.core.windows.net/test-filesystem-6e6207a2-7170-5828-6648-a23198199a23/test-directory-c108db14-052d-c4fa-7667-2a0edb4dffb4?resource=directory",
      "RequestMethod": "PUT",
      "RequestHeaders": {
        "Accept": "application/json",
        "Authorization": "Sanitized",
<<<<<<< HEAD
        "traceparent": "00-083e00e80845d74ba95848d728716b85-50cad3ff7621e344-00",
        "User-Agent": [
          "azsdk-net-Storage.Files.DataLake/12.7.0-alpha.20210202.1",
          "(.NET 5.0.2; Microsoft Windows 10.0.19042)"
        ],
        "x-ms-client-request-id": "7dc60306-94a9-9a80-9c99-f89c9681c066",
        "x-ms-date": "Tue, 02 Feb 2021 21:52:07 GMT",
=======
        "traceparent": "00-a0ea3d60ab80564f9177c3cf6b86710d-df368b124a516042-00",
        "User-Agent": [
          "azsdk-net-Storage.Files.DataLake/12.7.0-alpha.20210217.1",
          "(.NET 5.0.3; Microsoft Windows 10.0.19042)"
        ],
        "x-ms-client-request-id": "7dc60306-94a9-9a80-9c99-f89c9681c066",
        "x-ms-date": "Wed, 17 Feb 2021 22:39:58 GMT",
>>>>>>> 1814567d
        "x-ms-return-client-request-id": "true",
        "x-ms-version": "2020-06-12"
      },
      "RequestBody": null,
      "StatusCode": 201,
      "ResponseHeaders": {
        "Content-Length": "0",
<<<<<<< HEAD
        "Date": "Tue, 02 Feb 2021 21:52:07 GMT",
        "ETag": "\u00220x8D8C7C4C9BE7916\u0022",
        "Last-Modified": "Tue, 02 Feb 2021 21:52:08 GMT",
=======
        "Date": "Wed, 17 Feb 2021 22:39:57 GMT",
        "ETag": "\u00220x8D8D394F4B3D800\u0022",
        "Last-Modified": "Wed, 17 Feb 2021 22:39:58 GMT",
>>>>>>> 1814567d
        "Server": [
          "Windows-Azure-HDFS/1.0",
          "Microsoft-HTTPAPI/2.0"
        ],
        "x-ms-client-request-id": "7dc60306-94a9-9a80-9c99-f89c9681c066",
<<<<<<< HEAD
        "x-ms-request-id": "c225878d-001f-0047-4fad-f91404000000",
=======
        "x-ms-request-id": "3835fcb4-a01f-0003-617d-059e3b000000",
>>>>>>> 1814567d
        "x-ms-version": "2020-06-12"
      },
      "ResponseBody": []
    },
    {
      "RequestUri": "https://seannse.blob.core.windows.net/test-filesystem-6e6207a2-7170-5828-6648-a23198199a23/test-directory-c108db14-052d-c4fa-7667-2a0edb4dffb4",
      "RequestMethod": "HEAD",
      "RequestHeaders": {
        "Accept": "application/xml",
        "Authorization": "Sanitized",
<<<<<<< HEAD
        "If-Modified-Since": "Wed, 03 Feb 2021 21:52:07 GMT",
        "User-Agent": [
          "azsdk-net-Storage.Files.DataLake/12.7.0-alpha.20210202.1",
          "(.NET 5.0.2; Microsoft Windows 10.0.19042)"
        ],
        "x-ms-client-request-id": "d708d1b6-8286-5f0b-73f7-66223284004a",
        "x-ms-date": "Tue, 02 Feb 2021 21:52:07 GMT",
=======
        "If-Modified-Since": "Thu, 18 Feb 2021 22:39:58 GMT",
        "User-Agent": [
          "azsdk-net-Storage.Files.DataLake/12.7.0-alpha.20210217.1",
          "(.NET 5.0.3; Microsoft Windows 10.0.19042)"
        ],
        "x-ms-client-request-id": "d708d1b6-8286-5f0b-73f7-66223284004a",
        "x-ms-date": "Wed, 17 Feb 2021 22:39:58 GMT",
>>>>>>> 1814567d
        "x-ms-return-client-request-id": "true",
        "x-ms-version": "2020-06-12"
      },
      "RequestBody": null,
      "StatusCode": 304,
      "ResponseHeaders": {
        "Content-Length": "0",
<<<<<<< HEAD
        "Date": "Tue, 02 Feb 2021 21:52:07 GMT",
=======
        "Date": "Wed, 17 Feb 2021 22:39:57 GMT",
>>>>>>> 1814567d
        "Server": [
          "Windows-Azure-Blob/1.0",
          "Microsoft-HTTPAPI/2.0"
        ],
        "x-ms-client-request-id": "d708d1b6-8286-5f0b-73f7-66223284004a",
        "x-ms-error-code": "ConditionNotMet",
<<<<<<< HEAD
        "x-ms-request-id": "423c3cf9-801e-0059-3cad-f9f8dc000000",
=======
        "x-ms-request-id": "9febca26-701e-0010-347d-05ba37000000",
>>>>>>> 1814567d
        "x-ms-version": "2020-06-12"
      },
      "ResponseBody": []
    },
    {
      "RequestUri": "https://seannse.blob.core.windows.net/test-filesystem-6e6207a2-7170-5828-6648-a23198199a23?restype=container",
      "RequestMethod": "DELETE",
      "RequestHeaders": {
        "Accept": "application/xml",
        "Authorization": "Sanitized",
<<<<<<< HEAD
        "traceparent": "00-5a7a58eade5ed144bb952ef37522d398-8e59eaf6512dc84c-00",
        "User-Agent": [
          "azsdk-net-Storage.Files.DataLake/12.7.0-alpha.20210202.1",
          "(.NET 5.0.2; Microsoft Windows 10.0.19042)"
        ],
        "x-ms-client-request-id": "c5e5bfa3-e879-23df-4e00-e162f2b5b637",
        "x-ms-date": "Tue, 02 Feb 2021 21:52:08 GMT",
=======
        "traceparent": "00-ed4df5bebf65e047a41071bdc3c9a575-13a539196565f24a-00",
        "User-Agent": [
          "azsdk-net-Storage.Files.DataLake/12.7.0-alpha.20210217.1",
          "(.NET 5.0.3; Microsoft Windows 10.0.19042)"
        ],
        "x-ms-client-request-id": "c5e5bfa3-e879-23df-4e00-e162f2b5b637",
        "x-ms-date": "Wed, 17 Feb 2021 22:39:58 GMT",
>>>>>>> 1814567d
        "x-ms-return-client-request-id": "true",
        "x-ms-version": "2020-06-12"
      },
      "RequestBody": null,
      "StatusCode": 202,
      "ResponseHeaders": {
        "Content-Length": "0",
<<<<<<< HEAD
        "Date": "Tue, 02 Feb 2021 21:52:07 GMT",
=======
        "Date": "Wed, 17 Feb 2021 22:39:57 GMT",
>>>>>>> 1814567d
        "Server": [
          "Windows-Azure-Blob/1.0",
          "Microsoft-HTTPAPI/2.0"
        ],
        "x-ms-client-request-id": "c5e5bfa3-e879-23df-4e00-e162f2b5b637",
<<<<<<< HEAD
        "x-ms-request-id": "423c3d0e-801e-0059-50ad-f9f8dc000000",
=======
        "x-ms-request-id": "9febca50-701e-0010-577d-05ba37000000",
>>>>>>> 1814567d
        "x-ms-version": "2020-06-12"
      },
      "ResponseBody": []
    },
    {
      "RequestUri": "https://seannse.blob.core.windows.net/test-filesystem-ec4aaa71-80c0-5a5b-d15b-aba9c1d3c04f?restype=container",
      "RequestMethod": "PUT",
      "RequestHeaders": {
        "Accept": "application/xml",
        "Authorization": "Sanitized",
<<<<<<< HEAD
        "traceparent": "00-ab735c39eacbec4da72806c126935b45-1841020281258c4a-00",
        "User-Agent": [
          "azsdk-net-Storage.Files.DataLake/12.7.0-alpha.20210202.1",
          "(.NET 5.0.2; Microsoft Windows 10.0.19042)"
        ],
        "x-ms-blob-public-access": "container",
        "x-ms-client-request-id": "f4c68a27-e8da-22d1-648b-f41d3d36627b",
        "x-ms-date": "Tue, 02 Feb 2021 21:52:08 GMT",
=======
        "traceparent": "00-c927fca05f4ffa4194bde587c8f8c075-033c6857f9bc294b-00",
        "User-Agent": [
          "azsdk-net-Storage.Files.DataLake/12.7.0-alpha.20210217.1",
          "(.NET 5.0.3; Microsoft Windows 10.0.19042)"
        ],
        "x-ms-blob-public-access": "container",
        "x-ms-client-request-id": "f4c68a27-e8da-22d1-648b-f41d3d36627b",
        "x-ms-date": "Wed, 17 Feb 2021 22:39:59 GMT",
>>>>>>> 1814567d
        "x-ms-return-client-request-id": "true",
        "x-ms-version": "2020-06-12"
      },
      "RequestBody": null,
      "StatusCode": 201,
      "ResponseHeaders": {
        "Content-Length": "0",
<<<<<<< HEAD
        "Date": "Tue, 02 Feb 2021 21:52:09 GMT",
        "ETag": "\u00220x8D8C7C4CA100198\u0022",
        "Last-Modified": "Tue, 02 Feb 2021 21:52:09 GMT",
=======
        "Date": "Wed, 17 Feb 2021 22:39:58 GMT",
        "ETag": "\u00220x8D8D394F5046370\u0022",
        "Last-Modified": "Wed, 17 Feb 2021 22:39:59 GMT",
>>>>>>> 1814567d
        "Server": [
          "Windows-Azure-Blob/1.0",
          "Microsoft-HTTPAPI/2.0"
        ],
        "x-ms-client-request-id": "f4c68a27-e8da-22d1-648b-f41d3d36627b",
<<<<<<< HEAD
        "x-ms-request-id": "d8a9bec7-501e-005a-47ad-f919b8000000",
=======
        "x-ms-request-id": "4f6aca96-a01e-00ba-0f7d-059a21000000",
>>>>>>> 1814567d
        "x-ms-version": "2020-06-12"
      },
      "ResponseBody": []
    },
    {
      "RequestUri": "https://seannse.dfs.core.windows.net/test-filesystem-ec4aaa71-80c0-5a5b-d15b-aba9c1d3c04f/test-directory-1e3f9240-4236-3699-d921-f29a5a7edf33?resource=directory",
      "RequestMethod": "PUT",
      "RequestHeaders": {
        "Accept": "application/json",
        "Authorization": "Sanitized",
<<<<<<< HEAD
        "traceparent": "00-eba42f221a83f248bfbffde0e3155705-a3f9cb14423d6d4c-00",
        "User-Agent": [
          "azsdk-net-Storage.Files.DataLake/12.7.0-alpha.20210202.1",
          "(.NET 5.0.2; Microsoft Windows 10.0.19042)"
        ],
        "x-ms-client-request-id": "e79caac3-9b5d-e440-f190-1ab8f537c7e5",
        "x-ms-date": "Tue, 02 Feb 2021 21:52:08 GMT",
=======
        "traceparent": "00-942af252159bca4ba42f8fe00518ca61-2f61147fd23dbf4a-00",
        "User-Agent": [
          "azsdk-net-Storage.Files.DataLake/12.7.0-alpha.20210217.1",
          "(.NET 5.0.3; Microsoft Windows 10.0.19042)"
        ],
        "x-ms-client-request-id": "e79caac3-9b5d-e440-f190-1ab8f537c7e5",
        "x-ms-date": "Wed, 17 Feb 2021 22:39:59 GMT",
>>>>>>> 1814567d
        "x-ms-return-client-request-id": "true",
        "x-ms-version": "2020-06-12"
      },
      "RequestBody": null,
      "StatusCode": 201,
      "ResponseHeaders": {
        "Content-Length": "0",
<<<<<<< HEAD
        "Date": "Tue, 02 Feb 2021 21:52:09 GMT",
        "ETag": "\u00220x8D8C7C4CA451E5A\u0022",
        "Last-Modified": "Tue, 02 Feb 2021 21:52:09 GMT",
=======
        "Date": "Wed, 17 Feb 2021 22:39:59 GMT",
        "ETag": "\u00220x8D8D394F53D7672\u0022",
        "Last-Modified": "Wed, 17 Feb 2021 22:39:59 GMT",
>>>>>>> 1814567d
        "Server": [
          "Windows-Azure-HDFS/1.0",
          "Microsoft-HTTPAPI/2.0"
        ],
        "x-ms-client-request-id": "e79caac3-9b5d-e440-f190-1ab8f537c7e5",
<<<<<<< HEAD
        "x-ms-request-id": "3d635607-001f-000a-52ad-f9dbe8000000",
=======
        "x-ms-request-id": "fb72eda7-301f-0073-2d7d-0527cc000000",
>>>>>>> 1814567d
        "x-ms-version": "2020-06-12"
      },
      "ResponseBody": []
    },
    {
      "RequestUri": "https://seannse.blob.core.windows.net/test-filesystem-ec4aaa71-80c0-5a5b-d15b-aba9c1d3c04f/test-directory-1e3f9240-4236-3699-d921-f29a5a7edf33",
      "RequestMethod": "HEAD",
      "RequestHeaders": {
        "Accept": "application/xml",
        "Authorization": "Sanitized",
<<<<<<< HEAD
        "If-Unmodified-Since": "Mon, 01 Feb 2021 21:52:07 GMT",
        "User-Agent": [
          "azsdk-net-Storage.Files.DataLake/12.7.0-alpha.20210202.1",
          "(.NET 5.0.2; Microsoft Windows 10.0.19042)"
        ],
        "x-ms-client-request-id": "b0d62f36-f8e2-06d5-f39d-457bb0bc44cc",
        "x-ms-date": "Tue, 02 Feb 2021 21:52:08 GMT",
=======
        "If-Unmodified-Since": "Tue, 16 Feb 2021 22:39:58 GMT",
        "User-Agent": [
          "azsdk-net-Storage.Files.DataLake/12.7.0-alpha.20210217.1",
          "(.NET 5.0.3; Microsoft Windows 10.0.19042)"
        ],
        "x-ms-client-request-id": "b0d62f36-f8e2-06d5-f39d-457bb0bc44cc",
        "x-ms-date": "Wed, 17 Feb 2021 22:39:59 GMT",
>>>>>>> 1814567d
        "x-ms-return-client-request-id": "true",
        "x-ms-version": "2020-06-12"
      },
      "RequestBody": null,
      "StatusCode": 412,
      "ResponseHeaders": {
<<<<<<< HEAD
        "Date": "Tue, 02 Feb 2021 21:52:09 GMT",
=======
        "Date": "Wed, 17 Feb 2021 22:39:59 GMT",
>>>>>>> 1814567d
        "Server": [
          "Windows-Azure-Blob/1.0",
          "Microsoft-HTTPAPI/2.0"
        ],
        "Transfer-Encoding": "chunked",
        "x-ms-client-request-id": "b0d62f36-f8e2-06d5-f39d-457bb0bc44cc",
        "x-ms-error-code": "ConditionNotMet",
<<<<<<< HEAD
        "x-ms-request-id": "d8a9bf6d-501e-005a-4bad-f919b8000000",
=======
        "x-ms-request-id": "4f6acb6f-a01e-00ba-5d7d-059a21000000",
>>>>>>> 1814567d
        "x-ms-version": "2020-06-12"
      },
      "ResponseBody": []
    },
    {
      "RequestUri": "https://seannse.blob.core.windows.net/test-filesystem-ec4aaa71-80c0-5a5b-d15b-aba9c1d3c04f?restype=container",
      "RequestMethod": "DELETE",
      "RequestHeaders": {
        "Accept": "application/xml",
        "Authorization": "Sanitized",
<<<<<<< HEAD
        "traceparent": "00-1d6a70c1d1ae91448ac5efea98146308-b81ab9df36cb224b-00",
        "User-Agent": [
          "azsdk-net-Storage.Files.DataLake/12.7.0-alpha.20210202.1",
          "(.NET 5.0.2; Microsoft Windows 10.0.19042)"
        ],
        "x-ms-client-request-id": "c682f3a1-1760-b303-eb75-1416e6f3c461",
        "x-ms-date": "Tue, 02 Feb 2021 21:52:08 GMT",
=======
        "traceparent": "00-5b08fb9de5f1f34d936a7310e9a547d7-a3f89411bd5ac241-00",
        "User-Agent": [
          "azsdk-net-Storage.Files.DataLake/12.7.0-alpha.20210217.1",
          "(.NET 5.0.3; Microsoft Windows 10.0.19042)"
        ],
        "x-ms-client-request-id": "c682f3a1-1760-b303-eb75-1416e6f3c461",
        "x-ms-date": "Wed, 17 Feb 2021 22:39:59 GMT",
>>>>>>> 1814567d
        "x-ms-return-client-request-id": "true",
        "x-ms-version": "2020-06-12"
      },
      "RequestBody": null,
      "StatusCode": 202,
      "ResponseHeaders": {
        "Content-Length": "0",
<<<<<<< HEAD
        "Date": "Tue, 02 Feb 2021 21:52:09 GMT",
=======
        "Date": "Wed, 17 Feb 2021 22:39:59 GMT",
>>>>>>> 1814567d
        "Server": [
          "Windows-Azure-Blob/1.0",
          "Microsoft-HTTPAPI/2.0"
        ],
        "x-ms-client-request-id": "c682f3a1-1760-b303-eb75-1416e6f3c461",
<<<<<<< HEAD
        "x-ms-request-id": "d8a9bf92-501e-005a-6ead-f919b8000000",
=======
        "x-ms-request-id": "4f6acb96-a01e-00ba-017d-059a21000000",
>>>>>>> 1814567d
        "x-ms-version": "2020-06-12"
      },
      "ResponseBody": []
    },
    {
      "RequestUri": "https://seannse.blob.core.windows.net/test-filesystem-0a454ec1-6920-52ef-1f3e-75bb2f7d868c?restype=container",
      "RequestMethod": "PUT",
      "RequestHeaders": {
        "Accept": "application/xml",
        "Authorization": "Sanitized",
<<<<<<< HEAD
        "traceparent": "00-6f6e7eb1ff7e7b428364e34f29c62af4-b2c228b95173f747-00",
        "User-Agent": [
          "azsdk-net-Storage.Files.DataLake/12.7.0-alpha.20210202.1",
          "(.NET 5.0.2; Microsoft Windows 10.0.19042)"
        ],
        "x-ms-blob-public-access": "container",
        "x-ms-client-request-id": "31966862-a622-374a-042f-a622a248846d",
        "x-ms-date": "Tue, 02 Feb 2021 21:52:09 GMT",
=======
        "traceparent": "00-902c0dfb82f7a24a96a7ad0a3f253239-1c2737b68907b641-00",
        "User-Agent": [
          "azsdk-net-Storage.Files.DataLake/12.7.0-alpha.20210217.1",
          "(.NET 5.0.3; Microsoft Windows 10.0.19042)"
        ],
        "x-ms-blob-public-access": "container",
        "x-ms-client-request-id": "31966862-a622-374a-042f-a622a248846d",
        "x-ms-date": "Wed, 17 Feb 2021 22:39:59 GMT",
>>>>>>> 1814567d
        "x-ms-return-client-request-id": "true",
        "x-ms-version": "2020-06-12"
      },
      "RequestBody": null,
      "StatusCode": 201,
      "ResponseHeaders": {
        "Content-Length": "0",
<<<<<<< HEAD
        "Date": "Tue, 02 Feb 2021 21:52:09 GMT",
        "ETag": "\u00220x8D8C7C4CA97A6BD\u0022",
        "Last-Modified": "Tue, 02 Feb 2021 21:52:09 GMT",
=======
        "Date": "Wed, 17 Feb 2021 22:39:59 GMT",
        "ETag": "\u00220x8D8D394F591C5AE\u0022",
        "Last-Modified": "Wed, 17 Feb 2021 22:40:00 GMT",
>>>>>>> 1814567d
        "Server": [
          "Windows-Azure-Blob/1.0",
          "Microsoft-HTTPAPI/2.0"
        ],
        "x-ms-client-request-id": "31966862-a622-374a-042f-a622a248846d",
<<<<<<< HEAD
        "x-ms-request-id": "1c131855-501e-0017-16ad-f9d654000000",
=======
        "x-ms-request-id": "b20cc0c5-201e-0022-587d-05ba40000000",
>>>>>>> 1814567d
        "x-ms-version": "2020-06-12"
      },
      "ResponseBody": []
    },
    {
      "RequestUri": "https://seannse.dfs.core.windows.net/test-filesystem-0a454ec1-6920-52ef-1f3e-75bb2f7d868c/test-directory-0b2887ef-0718-4326-e3c8-e46dce2e8426?resource=directory",
      "RequestMethod": "PUT",
      "RequestHeaders": {
        "Accept": "application/json",
        "Authorization": "Sanitized",
<<<<<<< HEAD
        "traceparent": "00-f59c63349843c44a80f810813a3e45aa-b909c1f955311c4c-00",
        "User-Agent": [
          "azsdk-net-Storage.Files.DataLake/12.7.0-alpha.20210202.1",
          "(.NET 5.0.2; Microsoft Windows 10.0.19042)"
        ],
        "x-ms-client-request-id": "47d22d2e-a5d0-5b2e-4153-4e59c1dc69d6",
        "x-ms-date": "Tue, 02 Feb 2021 21:52:09 GMT",
=======
        "traceparent": "00-4561cebfaa94c54cad7842322c578326-ce028282afcd4343-00",
        "User-Agent": [
          "azsdk-net-Storage.Files.DataLake/12.7.0-alpha.20210217.1",
          "(.NET 5.0.3; Microsoft Windows 10.0.19042)"
        ],
        "x-ms-client-request-id": "47d22d2e-a5d0-5b2e-4153-4e59c1dc69d6",
        "x-ms-date": "Wed, 17 Feb 2021 22:40:00 GMT",
>>>>>>> 1814567d
        "x-ms-return-client-request-id": "true",
        "x-ms-version": "2020-06-12"
      },
      "RequestBody": null,
      "StatusCode": 201,
      "ResponseHeaders": {
        "Content-Length": "0",
<<<<<<< HEAD
        "Date": "Tue, 02 Feb 2021 21:52:10 GMT",
        "ETag": "\u00220x8D8C7C4CAD3FD32\u0022",
        "Last-Modified": "Tue, 02 Feb 2021 21:52:10 GMT",
=======
        "Date": "Wed, 17 Feb 2021 22:39:59 GMT",
        "ETag": "\u00220x8D8D394F5DF4882\u0022",
        "Last-Modified": "Wed, 17 Feb 2021 22:40:00 GMT",
>>>>>>> 1814567d
        "Server": [
          "Windows-Azure-HDFS/1.0",
          "Microsoft-HTTPAPI/2.0"
        ],
        "x-ms-client-request-id": "47d22d2e-a5d0-5b2e-4153-4e59c1dc69d6",
<<<<<<< HEAD
        "x-ms-request-id": "fb5ee0a7-c01f-002a-25ad-f9a04f000000",
=======
        "x-ms-request-id": "c35b69c1-b01f-007d-527d-050e7c000000",
>>>>>>> 1814567d
        "x-ms-version": "2020-06-12"
      },
      "ResponseBody": []
    },
    {
      "RequestUri": "https://seannse.blob.core.windows.net/test-filesystem-0a454ec1-6920-52ef-1f3e-75bb2f7d868c/test-directory-0b2887ef-0718-4326-e3c8-e46dce2e8426",
      "RequestMethod": "HEAD",
      "RequestHeaders": {
        "Accept": "application/xml",
        "Authorization": "Sanitized",
        "If-Match": "\u0022garbage\u0022",
        "User-Agent": [
<<<<<<< HEAD
          "azsdk-net-Storage.Files.DataLake/12.7.0-alpha.20210202.1",
          "(.NET 5.0.2; Microsoft Windows 10.0.19042)"
        ],
        "x-ms-client-request-id": "a03f06ee-3c5b-e755-fefd-8593061085b4",
        "x-ms-date": "Tue, 02 Feb 2021 21:52:09 GMT",
=======
          "azsdk-net-Storage.Files.DataLake/12.7.0-alpha.20210217.1",
          "(.NET 5.0.3; Microsoft Windows 10.0.19042)"
        ],
        "x-ms-client-request-id": "a03f06ee-3c5b-e755-fefd-8593061085b4",
        "x-ms-date": "Wed, 17 Feb 2021 22:40:00 GMT",
>>>>>>> 1814567d
        "x-ms-return-client-request-id": "true",
        "x-ms-version": "2020-06-12"
      },
      "RequestBody": null,
      "StatusCode": 412,
      "ResponseHeaders": {
<<<<<<< HEAD
        "Date": "Tue, 02 Feb 2021 21:52:09 GMT",
=======
        "Date": "Wed, 17 Feb 2021 22:40:00 GMT",
>>>>>>> 1814567d
        "Server": [
          "Windows-Azure-Blob/1.0",
          "Microsoft-HTTPAPI/2.0"
        ],
        "Transfer-Encoding": "chunked",
        "x-ms-client-request-id": "a03f06ee-3c5b-e755-fefd-8593061085b4",
        "x-ms-error-code": "ConditionNotMet",
<<<<<<< HEAD
        "x-ms-request-id": "1c13198f-501e-0017-3aad-f9d654000000",
=======
        "x-ms-request-id": "b20cc3da-201e-0022-387d-05ba40000000",
>>>>>>> 1814567d
        "x-ms-version": "2020-06-12"
      },
      "ResponseBody": []
    },
    {
      "RequestUri": "https://seannse.blob.core.windows.net/test-filesystem-0a454ec1-6920-52ef-1f3e-75bb2f7d868c?restype=container",
      "RequestMethod": "DELETE",
      "RequestHeaders": {
        "Accept": "application/xml",
        "Authorization": "Sanitized",
<<<<<<< HEAD
        "traceparent": "00-1f998fe80f8c614bb3cad826c327ac7e-71c42b1d9332d241-00",
        "User-Agent": [
          "azsdk-net-Storage.Files.DataLake/12.7.0-alpha.20210202.1",
          "(.NET 5.0.2; Microsoft Windows 10.0.19042)"
        ],
        "x-ms-client-request-id": "ba6bb4e7-c89d-6e7a-2aad-76f137f3940c",
        "x-ms-date": "Tue, 02 Feb 2021 21:52:09 GMT",
=======
        "traceparent": "00-2b8ffaef17cad340bb6eb0f154ccd9f9-28116ae56831b24c-00",
        "User-Agent": [
          "azsdk-net-Storage.Files.DataLake/12.7.0-alpha.20210217.1",
          "(.NET 5.0.3; Microsoft Windows 10.0.19042)"
        ],
        "x-ms-client-request-id": "ba6bb4e7-c89d-6e7a-2aad-76f137f3940c",
        "x-ms-date": "Wed, 17 Feb 2021 22:40:00 GMT",
>>>>>>> 1814567d
        "x-ms-return-client-request-id": "true",
        "x-ms-version": "2020-06-12"
      },
      "RequestBody": null,
      "StatusCode": 202,
      "ResponseHeaders": {
        "Content-Length": "0",
<<<<<<< HEAD
        "Date": "Tue, 02 Feb 2021 21:52:09 GMT",
=======
        "Date": "Wed, 17 Feb 2021 22:40:00 GMT",
>>>>>>> 1814567d
        "Server": [
          "Windows-Azure-Blob/1.0",
          "Microsoft-HTTPAPI/2.0"
        ],
        "x-ms-client-request-id": "ba6bb4e7-c89d-6e7a-2aad-76f137f3940c",
<<<<<<< HEAD
        "x-ms-request-id": "1c1319b7-501e-0017-5fad-f9d654000000",
=======
        "x-ms-request-id": "b20cc442-201e-0022-1d7d-05ba40000000",
>>>>>>> 1814567d
        "x-ms-version": "2020-06-12"
      },
      "ResponseBody": []
    },
    {
      "RequestUri": "https://seannse.blob.core.windows.net/test-filesystem-6b3cc65b-13bb-89e5-18ce-fa241366bc46?restype=container",
      "RequestMethod": "PUT",
      "RequestHeaders": {
        "Accept": "application/xml",
        "Authorization": "Sanitized",
<<<<<<< HEAD
        "traceparent": "00-bbadca875a09f54c927ac02c6a79f28e-8264e33c8a4ec544-00",
        "User-Agent": [
          "azsdk-net-Storage.Files.DataLake/12.7.0-alpha.20210202.1",
          "(.NET 5.0.2; Microsoft Windows 10.0.19042)"
        ],
        "x-ms-blob-public-access": "container",
        "x-ms-client-request-id": "64931da2-a07b-d469-cee2-a2cece555bc3",
        "x-ms-date": "Tue, 02 Feb 2021 21:52:09 GMT",
=======
        "traceparent": "00-c906f393d644f349b995115a6b84a24d-eb610d4ee238d645-00",
        "User-Agent": [
          "azsdk-net-Storage.Files.DataLake/12.7.0-alpha.20210217.1",
          "(.NET 5.0.3; Microsoft Windows 10.0.19042)"
        ],
        "x-ms-blob-public-access": "container",
        "x-ms-client-request-id": "64931da2-a07b-d469-cee2-a2cece555bc3",
        "x-ms-date": "Wed, 17 Feb 2021 22:40:01 GMT",
>>>>>>> 1814567d
        "x-ms-return-client-request-id": "true",
        "x-ms-version": "2020-06-12"
      },
      "RequestBody": null,
      "StatusCode": 201,
      "ResponseHeaders": {
        "Content-Length": "0",
<<<<<<< HEAD
        "Date": "Tue, 02 Feb 2021 21:52:10 GMT",
        "ETag": "\u00220x8D8C7C4CB25E477\u0022",
        "Last-Modified": "Tue, 02 Feb 2021 21:52:10 GMT",
=======
        "Date": "Wed, 17 Feb 2021 22:40:00 GMT",
        "ETag": "\u00220x8D8D394F63AAE57\u0022",
        "Last-Modified": "Wed, 17 Feb 2021 22:40:01 GMT",
>>>>>>> 1814567d
        "Server": [
          "Windows-Azure-Blob/1.0",
          "Microsoft-HTTPAPI/2.0"
        ],
        "x-ms-client-request-id": "64931da2-a07b-d469-cee2-a2cece555bc3",
<<<<<<< HEAD
        "x-ms-request-id": "faebbfda-501e-0081-52ad-f9df85000000",
=======
        "x-ms-request-id": "6f2f1a87-401e-0024-487d-0589ff000000",
>>>>>>> 1814567d
        "x-ms-version": "2020-06-12"
      },
      "ResponseBody": []
    },
    {
      "RequestUri": "https://seannse.dfs.core.windows.net/test-filesystem-6b3cc65b-13bb-89e5-18ce-fa241366bc46/test-directory-d7002ff0-4247-9068-afcb-03cae6df9a1b?resource=directory",
      "RequestMethod": "PUT",
      "RequestHeaders": {
        "Accept": "application/json",
        "Authorization": "Sanitized",
<<<<<<< HEAD
        "traceparent": "00-0adc69aea1d7ce49b26d6472e9bcbcdf-3ecd1e0a9bba524d-00",
        "User-Agent": [
          "azsdk-net-Storage.Files.DataLake/12.7.0-alpha.20210202.1",
          "(.NET 5.0.2; Microsoft Windows 10.0.19042)"
        ],
        "x-ms-client-request-id": "bf156996-61fc-5f6b-b402-b5b09d9fedef",
        "x-ms-date": "Tue, 02 Feb 2021 21:52:10 GMT",
=======
        "traceparent": "00-a154ceedeb2d484aa02af6e369fadb59-acc4795bc89c6545-00",
        "User-Agent": [
          "azsdk-net-Storage.Files.DataLake/12.7.0-alpha.20210217.1",
          "(.NET 5.0.3; Microsoft Windows 10.0.19042)"
        ],
        "x-ms-client-request-id": "bf156996-61fc-5f6b-b402-b5b09d9fedef",
        "x-ms-date": "Wed, 17 Feb 2021 22:40:01 GMT",
>>>>>>> 1814567d
        "x-ms-return-client-request-id": "true",
        "x-ms-version": "2020-06-12"
      },
      "RequestBody": null,
      "StatusCode": 201,
      "ResponseHeaders": {
        "Content-Length": "0",
<<<<<<< HEAD
        "Date": "Tue, 02 Feb 2021 21:52:10 GMT",
        "ETag": "\u00220x8D8C7C4CB5ED28F\u0022",
        "Last-Modified": "Tue, 02 Feb 2021 21:52:11 GMT",
=======
        "Date": "Wed, 17 Feb 2021 22:40:01 GMT",
        "ETag": "\u00220x8D8D394F672E6AD\u0022",
        "Last-Modified": "Wed, 17 Feb 2021 22:40:01 GMT",
>>>>>>> 1814567d
        "Server": [
          "Windows-Azure-HDFS/1.0",
          "Microsoft-HTTPAPI/2.0"
        ],
        "x-ms-client-request-id": "bf156996-61fc-5f6b-b402-b5b09d9fedef",
<<<<<<< HEAD
        "x-ms-request-id": "3b50b9be-001f-0025-2aad-f9d623000000",
=======
        "x-ms-request-id": "fc49db9b-c01f-0015-077d-0568ec000000",
>>>>>>> 1814567d
        "x-ms-version": "2020-06-12"
      },
      "ResponseBody": []
    },
    {
      "RequestUri": "https://seannse.blob.core.windows.net/test-filesystem-6b3cc65b-13bb-89e5-18ce-fa241366bc46/test-directory-d7002ff0-4247-9068-afcb-03cae6df9a1b",
      "RequestMethod": "HEAD",
      "RequestHeaders": {
        "Accept": "application/xml",
        "Authorization": "Sanitized",
        "User-Agent": [
<<<<<<< HEAD
          "azsdk-net-Storage.Files.DataLake/12.7.0-alpha.20210202.1",
          "(.NET 5.0.2; Microsoft Windows 10.0.19042)"
        ],
        "x-ms-client-request-id": "7c34f028-dbc9-341e-db22-41d0a31ab256",
        "x-ms-date": "Tue, 02 Feb 2021 21:52:10 GMT",
=======
          "azsdk-net-Storage.Files.DataLake/12.7.0-alpha.20210217.1",
          "(.NET 5.0.3; Microsoft Windows 10.0.19042)"
        ],
        "x-ms-client-request-id": "7c34f028-dbc9-341e-db22-41d0a31ab256",
        "x-ms-date": "Wed, 17 Feb 2021 22:40:01 GMT",
>>>>>>> 1814567d
        "x-ms-return-client-request-id": "true",
        "x-ms-version": "2020-06-12"
      },
      "RequestBody": null,
      "StatusCode": 200,
      "ResponseHeaders": {
        "Accept-Ranges": "bytes",
        "Content-Length": "0",
        "Content-Type": "application/octet-stream",
<<<<<<< HEAD
        "Date": "Tue, 02 Feb 2021 21:52:10 GMT",
        "ETag": "\u00220x8D8C7C4CB5ED28F\u0022",
        "Last-Modified": "Tue, 02 Feb 2021 21:52:11 GMT",
=======
        "Date": "Wed, 17 Feb 2021 22:40:01 GMT",
        "ETag": "\u00220x8D8D394F672E6AD\u0022",
        "Last-Modified": "Wed, 17 Feb 2021 22:40:01 GMT",
>>>>>>> 1814567d
        "Server": [
          "Windows-Azure-Blob/1.0",
          "Microsoft-HTTPAPI/2.0"
        ],
        "x-ms-access-tier": "Hot",
        "x-ms-access-tier-inferred": "true",
        "x-ms-blob-type": "BlockBlob",
        "x-ms-client-request-id": "7c34f028-dbc9-341e-db22-41d0a31ab256",
<<<<<<< HEAD
        "x-ms-creation-time": "Tue, 02 Feb 2021 21:52:11 GMT",
=======
        "x-ms-creation-time": "Wed, 17 Feb 2021 22:40:01 GMT",
>>>>>>> 1814567d
        "x-ms-group": "$superuser",
        "x-ms-lease-state": "available",
        "x-ms-lease-status": "unlocked",
        "x-ms-meta-hdi_isfolder": "true",
        "x-ms-owner": "$superuser",
        "x-ms-permissions": "rwxr-x---",
<<<<<<< HEAD
        "x-ms-request-id": "faebc03f-501e-0081-24ad-f9df85000000",
=======
        "x-ms-request-id": "6f2f1bb3-401e-0024-5f7d-0589ff000000",
>>>>>>> 1814567d
        "x-ms-server-encrypted": "true",
        "x-ms-version": "2020-06-12"
      },
      "ResponseBody": []
    },
    {
      "RequestUri": "https://seannse.blob.core.windows.net/test-filesystem-6b3cc65b-13bb-89e5-18ce-fa241366bc46/test-directory-d7002ff0-4247-9068-afcb-03cae6df9a1b",
      "RequestMethod": "HEAD",
      "RequestHeaders": {
        "Accept": "application/xml",
        "Authorization": "Sanitized",
<<<<<<< HEAD
        "If-None-Match": "\u00220x8D8C7C4CB5ED28F\u0022",
        "User-Agent": [
          "azsdk-net-Storage.Files.DataLake/12.7.0-alpha.20210202.1",
          "(.NET 5.0.2; Microsoft Windows 10.0.19042)"
        ],
        "x-ms-client-request-id": "ad874e9a-716b-6d25-6805-abb12420f54a",
        "x-ms-date": "Tue, 02 Feb 2021 21:52:10 GMT",
=======
        "If-None-Match": "0x8D8D394F672E6AD",
        "User-Agent": [
          "azsdk-net-Storage.Files.DataLake/12.7.0-alpha.20210217.1",
          "(.NET 5.0.3; Microsoft Windows 10.0.19042)"
        ],
        "x-ms-client-request-id": "ad874e9a-716b-6d25-6805-abb12420f54a",
        "x-ms-date": "Wed, 17 Feb 2021 22:40:01 GMT",
>>>>>>> 1814567d
        "x-ms-return-client-request-id": "true",
        "x-ms-version": "2020-06-12"
      },
      "RequestBody": null,
      "StatusCode": 304,
      "ResponseHeaders": {
        "Content-Length": "0",
<<<<<<< HEAD
        "Date": "Tue, 02 Feb 2021 21:52:10 GMT",
=======
        "Date": "Wed, 17 Feb 2021 22:40:01 GMT",
>>>>>>> 1814567d
        "Server": [
          "Windows-Azure-Blob/1.0",
          "Microsoft-HTTPAPI/2.0"
        ],
        "x-ms-client-request-id": "ad874e9a-716b-6d25-6805-abb12420f54a",
        "x-ms-error-code": "ConditionNotMet",
<<<<<<< HEAD
        "x-ms-request-id": "faebc050-501e-0081-32ad-f9df85000000",
=======
        "x-ms-request-id": "6f2f1bdd-401e-0024-057d-0589ff000000",
>>>>>>> 1814567d
        "x-ms-version": "2020-06-12"
      },
      "ResponseBody": []
    },
    {
      "RequestUri": "https://seannse.blob.core.windows.net/test-filesystem-6b3cc65b-13bb-89e5-18ce-fa241366bc46?restype=container",
      "RequestMethod": "DELETE",
      "RequestHeaders": {
        "Accept": "application/xml",
        "Authorization": "Sanitized",
<<<<<<< HEAD
        "traceparent": "00-d0baba3386e47e419cc644f7113d273d-9acde72068e3854c-00",
        "User-Agent": [
          "azsdk-net-Storage.Files.DataLake/12.7.0-alpha.20210202.1",
          "(.NET 5.0.2; Microsoft Windows 10.0.19042)"
        ],
        "x-ms-client-request-id": "54363280-0593-78ea-6e0c-3809708e0c58",
        "x-ms-date": "Tue, 02 Feb 2021 21:52:10 GMT",
=======
        "traceparent": "00-9c4ef3b7a014c842b81882354b7804d7-596b9472483ebe4f-00",
        "User-Agent": [
          "azsdk-net-Storage.Files.DataLake/12.7.0-alpha.20210217.1",
          "(.NET 5.0.3; Microsoft Windows 10.0.19042)"
        ],
        "x-ms-client-request-id": "54363280-0593-78ea-6e0c-3809708e0c58",
        "x-ms-date": "Wed, 17 Feb 2021 22:40:01 GMT",
>>>>>>> 1814567d
        "x-ms-return-client-request-id": "true",
        "x-ms-version": "2020-06-12"
      },
      "RequestBody": null,
      "StatusCode": 202,
      "ResponseHeaders": {
        "Content-Length": "0",
<<<<<<< HEAD
        "Date": "Tue, 02 Feb 2021 21:52:10 GMT",
=======
        "Date": "Wed, 17 Feb 2021 22:40:01 GMT",
>>>>>>> 1814567d
        "Server": [
          "Windows-Azure-Blob/1.0",
          "Microsoft-HTTPAPI/2.0"
        ],
        "x-ms-client-request-id": "54363280-0593-78ea-6e0c-3809708e0c58",
<<<<<<< HEAD
        "x-ms-request-id": "faebc05a-501e-0081-3cad-f9df85000000",
=======
        "x-ms-request-id": "6f2f1c0f-401e-0024-317d-0589ff000000",
>>>>>>> 1814567d
        "x-ms-version": "2020-06-12"
      },
      "ResponseBody": []
    },
    {
      "RequestUri": "https://seannse.blob.core.windows.net/test-filesystem-f34f1087-7874-d3e2-f67a-fc686dd9ec96?restype=container",
      "RequestMethod": "PUT",
      "RequestHeaders": {
        "Accept": "application/xml",
        "Authorization": "Sanitized",
<<<<<<< HEAD
        "traceparent": "00-9d9f3588e51f5d4da3e3b23901bf9684-8832c7c0f25efb45-00",
        "User-Agent": [
          "azsdk-net-Storage.Files.DataLake/12.7.0-alpha.20210202.1",
          "(.NET 5.0.2; Microsoft Windows 10.0.19042)"
        ],
        "x-ms-blob-public-access": "container",
        "x-ms-client-request-id": "70c4abf6-c182-086d-4f63-5e1909820b95",
        "x-ms-date": "Tue, 02 Feb 2021 21:52:10 GMT",
=======
        "traceparent": "00-773d7ae7ff96a941aa95b7c285541342-dbc2e45f8edf1147-00",
        "User-Agent": [
          "azsdk-net-Storage.Files.DataLake/12.7.0-alpha.20210217.1",
          "(.NET 5.0.3; Microsoft Windows 10.0.19042)"
        ],
        "x-ms-blob-public-access": "container",
        "x-ms-client-request-id": "70c4abf6-c182-086d-4f63-5e1909820b95",
        "x-ms-date": "Wed, 17 Feb 2021 22:40:02 GMT",
>>>>>>> 1814567d
        "x-ms-return-client-request-id": "true",
        "x-ms-version": "2020-06-12"
      },
      "RequestBody": null,
      "StatusCode": 201,
      "ResponseHeaders": {
        "Content-Length": "0",
<<<<<<< HEAD
        "Date": "Tue, 02 Feb 2021 21:52:11 GMT",
        "ETag": "\u00220x8D8C7C4CBC180AC\u0022",
        "Last-Modified": "Tue, 02 Feb 2021 21:52:11 GMT",
=======
        "Date": "Wed, 17 Feb 2021 22:40:01 GMT",
        "ETag": "\u00220x8D8D394F6CDF6FB\u0022",
        "Last-Modified": "Wed, 17 Feb 2021 22:40:02 GMT",
>>>>>>> 1814567d
        "Server": [
          "Windows-Azure-Blob/1.0",
          "Microsoft-HTTPAPI/2.0"
        ],
        "x-ms-client-request-id": "70c4abf6-c182-086d-4f63-5e1909820b95",
<<<<<<< HEAD
        "x-ms-request-id": "0fb98873-901e-00a1-4cad-f9a422000000",
=======
        "x-ms-request-id": "0566dd8b-001e-0047-587d-051404000000",
>>>>>>> 1814567d
        "x-ms-version": "2020-06-12"
      },
      "ResponseBody": []
    },
    {
      "RequestUri": "https://seannse.dfs.core.windows.net/test-filesystem-f34f1087-7874-d3e2-f67a-fc686dd9ec96/test-directory-a6b9a120-1a5d-e66e-5957-5265bdc245a7?resource=directory",
      "RequestMethod": "PUT",
      "RequestHeaders": {
        "Accept": "application/json",
        "Authorization": "Sanitized",
<<<<<<< HEAD
        "traceparent": "00-990cf515537ba647b9d2bd5e0eff7591-7ee003bf1569fc49-00",
        "User-Agent": [
          "azsdk-net-Storage.Files.DataLake/12.7.0-alpha.20210202.1",
          "(.NET 5.0.2; Microsoft Windows 10.0.19042)"
        ],
        "x-ms-client-request-id": "ecff2502-f594-dbc5-3cdd-172b6f074a8c",
        "x-ms-date": "Tue, 02 Feb 2021 21:52:11 GMT",
=======
        "traceparent": "00-6016d5eba6aab14faf544fe8eeed26f4-d737bc5fe9f94c48-00",
        "User-Agent": [
          "azsdk-net-Storage.Files.DataLake/12.7.0-alpha.20210217.1",
          "(.NET 5.0.3; Microsoft Windows 10.0.19042)"
        ],
        "x-ms-client-request-id": "ecff2502-f594-dbc5-3cdd-172b6f074a8c",
        "x-ms-date": "Wed, 17 Feb 2021 22:40:02 GMT",
>>>>>>> 1814567d
        "x-ms-return-client-request-id": "true",
        "x-ms-version": "2020-06-12"
      },
      "RequestBody": null,
      "StatusCode": 201,
      "ResponseHeaders": {
        "Content-Length": "0",
<<<<<<< HEAD
        "Date": "Tue, 02 Feb 2021 21:52:11 GMT",
        "ETag": "\u00220x8D8C7C4CC000425\u0022",
        "Last-Modified": "Tue, 02 Feb 2021 21:52:12 GMT",
=======
        "Date": "Wed, 17 Feb 2021 22:40:01 GMT",
        "ETag": "\u00220x8D8D394F707A8B8\u0022",
        "Last-Modified": "Wed, 17 Feb 2021 22:40:02 GMT",
>>>>>>> 1814567d
        "Server": [
          "Windows-Azure-HDFS/1.0",
          "Microsoft-HTTPAPI/2.0"
        ],
        "x-ms-client-request-id": "ecff2502-f594-dbc5-3cdd-172b6f074a8c",
<<<<<<< HEAD
        "x-ms-request-id": "026c3b4c-701f-0072-12ad-f97810000000",
=======
        "x-ms-request-id": "1def6c56-d01f-0054-787d-053008000000",
>>>>>>> 1814567d
        "x-ms-version": "2020-06-12"
      },
      "ResponseBody": []
    },
    {
      "RequestUri": "https://seannse.blob.core.windows.net/test-filesystem-f34f1087-7874-d3e2-f67a-fc686dd9ec96/test-directory-a6b9a120-1a5d-e66e-5957-5265bdc245a7",
      "RequestMethod": "HEAD",
      "RequestHeaders": {
        "Accept": "application/xml",
        "Authorization": "Sanitized",
        "User-Agent": [
<<<<<<< HEAD
          "azsdk-net-Storage.Files.DataLake/12.7.0-alpha.20210202.1",
          "(.NET 5.0.2; Microsoft Windows 10.0.19042)"
        ],
        "x-ms-client-request-id": "98633368-59c3-e712-1495-853763e91f55",
        "x-ms-date": "Tue, 02 Feb 2021 21:52:11 GMT",
=======
          "azsdk-net-Storage.Files.DataLake/12.7.0-alpha.20210217.1",
          "(.NET 5.0.3; Microsoft Windows 10.0.19042)"
        ],
        "x-ms-client-request-id": "98633368-59c3-e712-1495-853763e91f55",
        "x-ms-date": "Wed, 17 Feb 2021 22:40:02 GMT",
>>>>>>> 1814567d
        "x-ms-lease-id": "75fedc0c-eb9b-f41c-acaf-ff611d9bf890",
        "x-ms-return-client-request-id": "true",
        "x-ms-version": "2020-06-12"
      },
      "RequestBody": null,
      "StatusCode": 412,
      "ResponseHeaders": {
<<<<<<< HEAD
        "Date": "Tue, 02 Feb 2021 21:52:12 GMT",
=======
        "Date": "Wed, 17 Feb 2021 22:40:01 GMT",
>>>>>>> 1814567d
        "Server": [
          "Windows-Azure-Blob/1.0",
          "Microsoft-HTTPAPI/2.0"
        ],
        "Transfer-Encoding": "chunked",
        "x-ms-client-request-id": "98633368-59c3-e712-1495-853763e91f55",
        "x-ms-error-code": "LeaseNotPresentWithBlobOperation",
<<<<<<< HEAD
        "x-ms-request-id": "0fb98c85-901e-00a1-09ad-f9a422000000",
=======
        "x-ms-request-id": "0566df72-001e-0047-1b7d-051404000000",
>>>>>>> 1814567d
        "x-ms-version": "2020-06-12"
      },
      "ResponseBody": []
    },
    {
      "RequestUri": "https://seannse.blob.core.windows.net/test-filesystem-f34f1087-7874-d3e2-f67a-fc686dd9ec96?restype=container",
      "RequestMethod": "DELETE",
      "RequestHeaders": {
        "Accept": "application/xml",
        "Authorization": "Sanitized",
<<<<<<< HEAD
        "traceparent": "00-4fc2fe75207cba48a5b41efb8888f909-d86cfe7a43f91043-00",
        "User-Agent": [
          "azsdk-net-Storage.Files.DataLake/12.7.0-alpha.20210202.1",
          "(.NET 5.0.2; Microsoft Windows 10.0.19042)"
        ],
        "x-ms-client-request-id": "3bc25c39-b2a3-c4c9-a453-1b7bc34841a4",
        "x-ms-date": "Tue, 02 Feb 2021 21:52:11 GMT",
=======
        "traceparent": "00-aebe8513dac56c408293b662487b631a-e6a454e073914045-00",
        "User-Agent": [
          "azsdk-net-Storage.Files.DataLake/12.7.0-alpha.20210217.1",
          "(.NET 5.0.3; Microsoft Windows 10.0.19042)"
        ],
        "x-ms-client-request-id": "3bc25c39-b2a3-c4c9-a453-1b7bc34841a4",
        "x-ms-date": "Wed, 17 Feb 2021 22:40:02 GMT",
>>>>>>> 1814567d
        "x-ms-return-client-request-id": "true",
        "x-ms-version": "2020-06-12"
      },
      "RequestBody": null,
      "StatusCode": 202,
      "ResponseHeaders": {
        "Content-Length": "0",
<<<<<<< HEAD
        "Date": "Tue, 02 Feb 2021 21:52:12 GMT",
=======
        "Date": "Wed, 17 Feb 2021 22:40:02 GMT",
>>>>>>> 1814567d
        "Server": [
          "Windows-Azure-Blob/1.0",
          "Microsoft-HTTPAPI/2.0"
        ],
        "x-ms-client-request-id": "3bc25c39-b2a3-c4c9-a453-1b7bc34841a4",
<<<<<<< HEAD
        "x-ms-request-id": "0fb98d4b-901e-00a1-3cad-f9a422000000",
=======
        "x-ms-request-id": "0566dfbf-001e-0047-637d-051404000000",
>>>>>>> 1814567d
        "x-ms-version": "2020-06-12"
      },
      "ResponseBody": []
    }
  ],
  "Variables": {
<<<<<<< HEAD
    "DateTimeOffsetNow": "2021-02-02T15:52:07.2101819-06:00",
=======
    "DateTimeOffsetNow": "2021-02-17T16:39:58.1872181-06:00",
>>>>>>> 1814567d
    "RandomSeed": "1883997701",
    "Storage_TestConfigHierarchicalNamespace": "NamespaceTenant\nseannse\nU2FuaXRpemVk\nhttps://seannse.blob.core.windows.net\nhttps://seannse.file.core.windows.net\nhttps://seannse.queue.core.windows.net\nhttps://seannse.table.core.windows.net\n\n\n\n\nhttps://seannse-secondary.blob.core.windows.net\nhttps://seannse-secondary.file.core.windows.net\nhttps://seannse-secondary.queue.core.windows.net\nhttps://seannse-secondary.table.core.windows.net\n68390a19-a643-458b-b726-408abf67b4fc\nSanitized\n72f988bf-86f1-41af-91ab-2d7cd011db47\nhttps://login.microsoftonline.com/\nCloud\nBlobEndpoint=https://seannse.blob.core.windows.net/;QueueEndpoint=https://seannse.queue.core.windows.net/;FileEndpoint=https://seannse.file.core.windows.net/;BlobSecondaryEndpoint=https://seannse-secondary.blob.core.windows.net/;QueueSecondaryEndpoint=https://seannse-secondary.queue.core.windows.net/;FileSecondaryEndpoint=https://seannse-secondary.file.core.windows.net/;AccountName=seannse;AccountKey=Sanitized\n"
  }
}<|MERGE_RESOLUTION|>--- conflicted
+++ resolved
@@ -1,186 +1,247 @@
 {
   "Entries": [
     {
-      "RequestUri": "https://seannse.blob.core.windows.net/test-filesystem-6e6207a2-7170-5828-6648-a23198199a23?restype=container",
-      "RequestMethod": "PUT",
-      "RequestHeaders": {
-        "Accept": "application/xml",
-        "Authorization": "Sanitized",
-<<<<<<< HEAD
-        "traceparent": "00-216b25963f72294789bffe5238cdf090-b69eb6d41be63c4b-00",
-        "User-Agent": [
-          "azsdk-net-Storage.Files.DataLake/12.7.0-alpha.20210202.1",
-          "(.NET 5.0.2; Microsoft Windows 10.0.19042)"
+      "RequestUri": "https://seannse.blob.core.windows.net/test-filesystem-4716eb9d-ed4a-7410-4267-749efc34433f?restype=container",
+      "RequestMethod": "PUT",
+      "RequestHeaders": {
+        "Accept": "application/xml",
+        "Authorization": "Sanitized",
+        "traceparent": "00-907825dabea3764e864535576085c81f-0153fa7b3f7ea54f-00",
+        "User-Agent": [
+          "azsdk-net-Storage.Files.DataLake/12.7.0-alpha.20210219.1",
+          "(.NET 5.0.3; Microsoft Windows 10.0.19041)"
         ],
         "x-ms-blob-public-access": "container",
-        "x-ms-client-request-id": "6f5e969f-c103-9b90-b3a6-0e5349ea5b92",
-        "x-ms-date": "Tue, 02 Feb 2021 21:52:07 GMT",
-=======
-        "traceparent": "00-4d59db535e49784d9a899144c72baad7-eaeeab84bc1a1448-00",
-        "User-Agent": [
-          "azsdk-net-Storage.Files.DataLake/12.7.0-alpha.20210217.1",
-          "(.NET 5.0.3; Microsoft Windows 10.0.19042)"
+        "x-ms-client-request-id": "84a4cb2f-1ca6-c029-8417-6609a2a5bb70",
+        "x-ms-date": "Fri, 19 Feb 2021 19:00:25 GMT",
+        "x-ms-return-client-request-id": "true",
+        "x-ms-version": "2020-06-12"
+      },
+      "RequestBody": null,
+      "StatusCode": 201,
+      "ResponseHeaders": {
+        "Content-Length": "0",
+        "Date": "Fri, 19 Feb 2021 19:00:24 GMT",
+        "ETag": "\u00220x8D8D5089D11A2B9\u0022",
+        "Last-Modified": "Fri, 19 Feb 2021 19:00:24 GMT",
+        "Server": [
+          "Windows-Azure-Blob/1.0",
+          "Microsoft-HTTPAPI/2.0"
+        ],
+        "x-ms-client-request-id": "84a4cb2f-1ca6-c029-8417-6609a2a5bb70",
+        "x-ms-request-id": "cb1190f3-b01e-006d-5af1-06cb14000000",
+        "x-ms-version": "2020-06-12"
+      },
+      "ResponseBody": []
+    },
+    {
+      "RequestUri": "https://seannse.dfs.core.windows.net/test-filesystem-4716eb9d-ed4a-7410-4267-749efc34433f/test-directory-2ab9bf14-94ed-10eb-9ce0-f9d5f7ed6a29?resource=directory",
+      "RequestMethod": "PUT",
+      "RequestHeaders": {
+        "Accept": "application/json",
+        "Authorization": "Sanitized",
+        "traceparent": "00-3d8f81cac22eca44a81fd07f895dd9db-3f9abf2e293ea24f-00",
+        "User-Agent": [
+          "azsdk-net-Storage.Files.DataLake/12.7.0-alpha.20210219.1",
+          "(.NET 5.0.3; Microsoft Windows 10.0.19041)"
+        ],
+        "x-ms-client-request-id": "4b0d84b9-0360-9a57-e093-e7c62254c996",
+        "x-ms-date": "Fri, 19 Feb 2021 19:00:25 GMT",
+        "x-ms-return-client-request-id": "true",
+        "x-ms-version": "2020-06-12"
+      },
+      "RequestBody": null,
+      "StatusCode": 201,
+      "ResponseHeaders": {
+        "Content-Length": "0",
+        "Date": "Fri, 19 Feb 2021 19:00:24 GMT",
+        "ETag": "\u00220x8D8D5089D21DF31\u0022",
+        "Last-Modified": "Fri, 19 Feb 2021 19:00:24 GMT",
+        "Server": [
+          "Windows-Azure-HDFS/1.0",
+          "Microsoft-HTTPAPI/2.0"
+        ],
+        "x-ms-client-request-id": "4b0d84b9-0360-9a57-e093-e7c62254c996",
+        "x-ms-request-id": "da83926f-a01f-0061-03f1-065c1c000000",
+        "x-ms-version": "2020-06-12"
+      },
+      "ResponseBody": []
+    },
+    {
+      "RequestUri": "https://seannse.blob.core.windows.net/test-filesystem-4716eb9d-ed4a-7410-4267-749efc34433f/test-directory-2ab9bf14-94ed-10eb-9ce0-f9d5f7ed6a29",
+      "RequestMethod": "HEAD",
+      "RequestHeaders": {
+        "Accept": "application/xml",
+        "Authorization": "Sanitized",
+        "If-Modified-Since": "Sat, 20 Feb 2021 19:00:25 GMT",
+        "User-Agent": [
+          "azsdk-net-Storage.Files.DataLake/12.7.0-alpha.20210219.1",
+          "(.NET 5.0.3; Microsoft Windows 10.0.19041)"
+        ],
+        "x-ms-client-request-id": "721b504c-1fdf-35c8-d7d5-50fcd7d27ef0",
+        "x-ms-date": "Fri, 19 Feb 2021 19:00:25 GMT",
+        "x-ms-return-client-request-id": "true",
+        "x-ms-version": "2020-06-12"
+      },
+      "RequestBody": null,
+      "StatusCode": 304,
+      "ResponseHeaders": {
+        "Content-Length": "0",
+        "Date": "Fri, 19 Feb 2021 19:00:24 GMT",
+        "Server": [
+          "Windows-Azure-Blob/1.0",
+          "Microsoft-HTTPAPI/2.0"
+        ],
+        "x-ms-client-request-id": "721b504c-1fdf-35c8-d7d5-50fcd7d27ef0",
+        "x-ms-error-code": "ConditionNotMet",
+        "x-ms-request-id": "cb11912b-b01e-006d-0ef1-06cb14000000",
+        "x-ms-version": "2020-06-12"
+      },
+      "ResponseBody": []
+    },
+    {
+      "RequestUri": "https://seannse.blob.core.windows.net/test-filesystem-4716eb9d-ed4a-7410-4267-749efc34433f?restype=container",
+      "RequestMethod": "DELETE",
+      "RequestHeaders": {
+        "Accept": "application/xml",
+        "Authorization": "Sanitized",
+        "traceparent": "00-89860f067c45174aab6c55f201de8d4b-4dce922e6a704f4c-00",
+        "User-Agent": [
+          "azsdk-net-Storage.Files.DataLake/12.7.0-alpha.20210219.1",
+          "(.NET 5.0.3; Microsoft Windows 10.0.19041)"
+        ],
+        "x-ms-client-request-id": "d27990aa-5639-8db6-749a-9b603ae37d53",
+        "x-ms-date": "Fri, 19 Feb 2021 19:00:25 GMT",
+        "x-ms-return-client-request-id": "true",
+        "x-ms-version": "2020-06-12"
+      },
+      "RequestBody": null,
+      "StatusCode": 202,
+      "ResponseHeaders": {
+        "Content-Length": "0",
+        "Date": "Fri, 19 Feb 2021 19:00:24 GMT",
+        "Server": [
+          "Windows-Azure-Blob/1.0",
+          "Microsoft-HTTPAPI/2.0"
+        ],
+        "x-ms-client-request-id": "d27990aa-5639-8db6-749a-9b603ae37d53",
+        "x-ms-request-id": "cb119145-b01e-006d-26f1-06cb14000000",
+        "x-ms-version": "2020-06-12"
+      },
+      "ResponseBody": []
+    },
+    {
+      "RequestUri": "https://seannse.blob.core.windows.net/test-filesystem-5aedf498-ff2f-2be0-dcec-ce27fa7f1609?restype=container",
+      "RequestMethod": "PUT",
+      "RequestHeaders": {
+        "Accept": "application/xml",
+        "Authorization": "Sanitized",
+        "traceparent": "00-bb70a0ceca4b7f4187b4936a4387a409-9e6776240b936c4c-00",
+        "User-Agent": [
+          "azsdk-net-Storage.Files.DataLake/12.7.0-alpha.20210219.1",
+          "(.NET 5.0.3; Microsoft Windows 10.0.19041)"
         ],
         "x-ms-blob-public-access": "container",
-        "x-ms-client-request-id": "6f5e969f-c103-9b90-b3a6-0e5349ea5b92",
-        "x-ms-date": "Wed, 17 Feb 2021 22:39:58 GMT",
->>>>>>> 1814567d
-        "x-ms-return-client-request-id": "true",
-        "x-ms-version": "2020-06-12"
-      },
-      "RequestBody": null,
-      "StatusCode": 201,
-      "ResponseHeaders": {
-        "Content-Length": "0",
-<<<<<<< HEAD
-        "Date": "Tue, 02 Feb 2021 21:52:07 GMT",
-        "ETag": "\u00220x8D8C7C4C9816DAA\u0022",
-        "Last-Modified": "Tue, 02 Feb 2021 21:52:08 GMT",
-=======
-        "Date": "Wed, 17 Feb 2021 22:39:57 GMT",
-        "ETag": "\u00220x8D8D394F479FFDF\u0022",
-        "Last-Modified": "Wed, 17 Feb 2021 22:39:58 GMT",
->>>>>>> 1814567d
-        "Server": [
-          "Windows-Azure-Blob/1.0",
-          "Microsoft-HTTPAPI/2.0"
-        ],
-        "x-ms-client-request-id": "6f5e969f-c103-9b90-b3a6-0e5349ea5b92",
-<<<<<<< HEAD
-        "x-ms-request-id": "423c3c1d-801e-0059-7bad-f9f8dc000000",
-=======
-        "x-ms-request-id": "9febc989-701e-0010-217d-05ba37000000",
->>>>>>> 1814567d
-        "x-ms-version": "2020-06-12"
-      },
-      "ResponseBody": []
-    },
-    {
-      "RequestUri": "https://seannse.dfs.core.windows.net/test-filesystem-6e6207a2-7170-5828-6648-a23198199a23/test-directory-c108db14-052d-c4fa-7667-2a0edb4dffb4?resource=directory",
+        "x-ms-client-request-id": "2ab0d13a-93e1-aa7a-af4d-f64d888e93f4",
+        "x-ms-date": "Fri, 19 Feb 2021 19:00:25 GMT",
+        "x-ms-return-client-request-id": "true",
+        "x-ms-version": "2020-06-12"
+      },
+      "RequestBody": null,
+      "StatusCode": 201,
+      "ResponseHeaders": {
+        "Content-Length": "0",
+        "Date": "Fri, 19 Feb 2021 19:00:24 GMT",
+        "ETag": "\u00220x8D8D5089D4E6865\u0022",
+        "Last-Modified": "Fri, 19 Feb 2021 19:00:24 GMT",
+        "Server": [
+          "Windows-Azure-Blob/1.0",
+          "Microsoft-HTTPAPI/2.0"
+        ],
+        "x-ms-client-request-id": "2ab0d13a-93e1-aa7a-af4d-f64d888e93f4",
+        "x-ms-request-id": "cb11916d-b01e-006d-4cf1-06cb14000000",
+        "x-ms-version": "2020-06-12"
+      },
+      "ResponseBody": []
+    },
+    {
+      "RequestUri": "https://seannse.dfs.core.windows.net/test-filesystem-5aedf498-ff2f-2be0-dcec-ce27fa7f1609/test-directory-93799283-3691-ecfa-3ca9-bfb58a05a6c9?resource=directory",
       "RequestMethod": "PUT",
       "RequestHeaders": {
         "Accept": "application/json",
         "Authorization": "Sanitized",
-<<<<<<< HEAD
-        "traceparent": "00-083e00e80845d74ba95848d728716b85-50cad3ff7621e344-00",
-        "User-Agent": [
-          "azsdk-net-Storage.Files.DataLake/12.7.0-alpha.20210202.1",
-          "(.NET 5.0.2; Microsoft Windows 10.0.19042)"
-        ],
-        "x-ms-client-request-id": "7dc60306-94a9-9a80-9c99-f89c9681c066",
-        "x-ms-date": "Tue, 02 Feb 2021 21:52:07 GMT",
-=======
-        "traceparent": "00-a0ea3d60ab80564f9177c3cf6b86710d-df368b124a516042-00",
-        "User-Agent": [
-          "azsdk-net-Storage.Files.DataLake/12.7.0-alpha.20210217.1",
-          "(.NET 5.0.3; Microsoft Windows 10.0.19042)"
-        ],
-        "x-ms-client-request-id": "7dc60306-94a9-9a80-9c99-f89c9681c066",
-        "x-ms-date": "Wed, 17 Feb 2021 22:39:58 GMT",
->>>>>>> 1814567d
-        "x-ms-return-client-request-id": "true",
-        "x-ms-version": "2020-06-12"
-      },
-      "RequestBody": null,
-      "StatusCode": 201,
-      "ResponseHeaders": {
-        "Content-Length": "0",
-<<<<<<< HEAD
-        "Date": "Tue, 02 Feb 2021 21:52:07 GMT",
-        "ETag": "\u00220x8D8C7C4C9BE7916\u0022",
-        "Last-Modified": "Tue, 02 Feb 2021 21:52:08 GMT",
-=======
-        "Date": "Wed, 17 Feb 2021 22:39:57 GMT",
-        "ETag": "\u00220x8D8D394F4B3D800\u0022",
-        "Last-Modified": "Wed, 17 Feb 2021 22:39:58 GMT",
->>>>>>> 1814567d
+        "traceparent": "00-d7ca200778e81e4290c26b21fcc9f071-0619d2d770552f49-00",
+        "User-Agent": [
+          "azsdk-net-Storage.Files.DataLake/12.7.0-alpha.20210219.1",
+          "(.NET 5.0.3; Microsoft Windows 10.0.19041)"
+        ],
+        "x-ms-client-request-id": "f35781e6-629a-042f-d6c3-ee37d3c420aa",
+        "x-ms-date": "Fri, 19 Feb 2021 19:00:25 GMT",
+        "x-ms-return-client-request-id": "true",
+        "x-ms-version": "2020-06-12"
+      },
+      "RequestBody": null,
+      "StatusCode": 201,
+      "ResponseHeaders": {
+        "Content-Length": "0",
+        "Date": "Fri, 19 Feb 2021 19:00:24 GMT",
+        "ETag": "\u00220x8D8D5089D5FFF50\u0022",
+        "Last-Modified": "Fri, 19 Feb 2021 19:00:24 GMT",
         "Server": [
           "Windows-Azure-HDFS/1.0",
           "Microsoft-HTTPAPI/2.0"
         ],
-        "x-ms-client-request-id": "7dc60306-94a9-9a80-9c99-f89c9681c066",
-<<<<<<< HEAD
-        "x-ms-request-id": "c225878d-001f-0047-4fad-f91404000000",
-=======
-        "x-ms-request-id": "3835fcb4-a01f-0003-617d-059e3b000000",
->>>>>>> 1814567d
-        "x-ms-version": "2020-06-12"
-      },
-      "ResponseBody": []
-    },
-    {
-      "RequestUri": "https://seannse.blob.core.windows.net/test-filesystem-6e6207a2-7170-5828-6648-a23198199a23/test-directory-c108db14-052d-c4fa-7667-2a0edb4dffb4",
+        "x-ms-client-request-id": "f35781e6-629a-042f-d6c3-ee37d3c420aa",
+        "x-ms-request-id": "da8392e4-a01f-0061-77f1-065c1c000000",
+        "x-ms-version": "2020-06-12"
+      },
+      "ResponseBody": []
+    },
+    {
+      "RequestUri": "https://seannse.blob.core.windows.net/test-filesystem-5aedf498-ff2f-2be0-dcec-ce27fa7f1609/test-directory-93799283-3691-ecfa-3ca9-bfb58a05a6c9",
       "RequestMethod": "HEAD",
       "RequestHeaders": {
         "Accept": "application/xml",
         "Authorization": "Sanitized",
-<<<<<<< HEAD
-        "If-Modified-Since": "Wed, 03 Feb 2021 21:52:07 GMT",
-        "User-Agent": [
-          "azsdk-net-Storage.Files.DataLake/12.7.0-alpha.20210202.1",
-          "(.NET 5.0.2; Microsoft Windows 10.0.19042)"
-        ],
-        "x-ms-client-request-id": "d708d1b6-8286-5f0b-73f7-66223284004a",
-        "x-ms-date": "Tue, 02 Feb 2021 21:52:07 GMT",
-=======
-        "If-Modified-Since": "Thu, 18 Feb 2021 22:39:58 GMT",
-        "User-Agent": [
-          "azsdk-net-Storage.Files.DataLake/12.7.0-alpha.20210217.1",
-          "(.NET 5.0.3; Microsoft Windows 10.0.19042)"
-        ],
-        "x-ms-client-request-id": "d708d1b6-8286-5f0b-73f7-66223284004a",
-        "x-ms-date": "Wed, 17 Feb 2021 22:39:58 GMT",
->>>>>>> 1814567d
-        "x-ms-return-client-request-id": "true",
-        "x-ms-version": "2020-06-12"
-      },
-      "RequestBody": null,
-      "StatusCode": 304,
-      "ResponseHeaders": {
-        "Content-Length": "0",
-<<<<<<< HEAD
-        "Date": "Tue, 02 Feb 2021 21:52:07 GMT",
-=======
-        "Date": "Wed, 17 Feb 2021 22:39:57 GMT",
->>>>>>> 1814567d
-        "Server": [
-          "Windows-Azure-Blob/1.0",
-          "Microsoft-HTTPAPI/2.0"
-        ],
-        "x-ms-client-request-id": "d708d1b6-8286-5f0b-73f7-66223284004a",
+        "If-Unmodified-Since": "Thu, 18 Feb 2021 19:00:25 GMT",
+        "User-Agent": [
+          "azsdk-net-Storage.Files.DataLake/12.7.0-alpha.20210219.1",
+          "(.NET 5.0.3; Microsoft Windows 10.0.19041)"
+        ],
+        "x-ms-client-request-id": "08cfb2ed-b3ad-942e-dee9-520bfdf08068",
+        "x-ms-date": "Fri, 19 Feb 2021 19:00:25 GMT",
+        "x-ms-return-client-request-id": "true",
+        "x-ms-version": "2020-06-12"
+      },
+      "RequestBody": null,
+      "StatusCode": 412,
+      "ResponseHeaders": {
+        "Date": "Fri, 19 Feb 2021 19:00:24 GMT",
+        "Server": [
+          "Windows-Azure-Blob/1.0",
+          "Microsoft-HTTPAPI/2.0"
+        ],
+        "Transfer-Encoding": "chunked",
+        "x-ms-client-request-id": "08cfb2ed-b3ad-942e-dee9-520bfdf08068",
         "x-ms-error-code": "ConditionNotMet",
-<<<<<<< HEAD
-        "x-ms-request-id": "423c3cf9-801e-0059-3cad-f9f8dc000000",
-=======
-        "x-ms-request-id": "9febca26-701e-0010-347d-05ba37000000",
->>>>>>> 1814567d
-        "x-ms-version": "2020-06-12"
-      },
-      "ResponseBody": []
-    },
-    {
-      "RequestUri": "https://seannse.blob.core.windows.net/test-filesystem-6e6207a2-7170-5828-6648-a23198199a23?restype=container",
+        "x-ms-request-id": "cb1191ca-b01e-006d-23f1-06cb14000000",
+        "x-ms-version": "2020-06-12"
+      },
+      "ResponseBody": []
+    },
+    {
+      "RequestUri": "https://seannse.blob.core.windows.net/test-filesystem-5aedf498-ff2f-2be0-dcec-ce27fa7f1609?restype=container",
       "RequestMethod": "DELETE",
       "RequestHeaders": {
         "Accept": "application/xml",
         "Authorization": "Sanitized",
-<<<<<<< HEAD
-        "traceparent": "00-5a7a58eade5ed144bb952ef37522d398-8e59eaf6512dc84c-00",
-        "User-Agent": [
-          "azsdk-net-Storage.Files.DataLake/12.7.0-alpha.20210202.1",
-          "(.NET 5.0.2; Microsoft Windows 10.0.19042)"
-        ],
-        "x-ms-client-request-id": "c5e5bfa3-e879-23df-4e00-e162f2b5b637",
-        "x-ms-date": "Tue, 02 Feb 2021 21:52:08 GMT",
-=======
-        "traceparent": "00-ed4df5bebf65e047a41071bdc3c9a575-13a539196565f24a-00",
-        "User-Agent": [
-          "azsdk-net-Storage.Files.DataLake/12.7.0-alpha.20210217.1",
-          "(.NET 5.0.3; Microsoft Windows 10.0.19042)"
-        ],
-        "x-ms-client-request-id": "c5e5bfa3-e879-23df-4e00-e162f2b5b637",
-        "x-ms-date": "Wed, 17 Feb 2021 22:39:58 GMT",
->>>>>>> 1814567d
+        "traceparent": "00-553dce424955224ea324cdf9907d89dd-2a9f02f029774c4a-00",
+        "User-Agent": [
+          "azsdk-net-Storage.Files.DataLake/12.7.0-alpha.20210219.1",
+          "(.NET 5.0.3; Microsoft Windows 10.0.19041)"
+        ],
+        "x-ms-client-request-id": "204a1b8c-17f4-f4fc-fec2-9cb817199a7a",
+        "x-ms-date": "Fri, 19 Feb 2021 19:00:25 GMT",
         "x-ms-return-client-request-id": "true",
         "x-ms-version": "2020-06-12"
       },
@@ -188,565 +249,226 @@
       "StatusCode": 202,
       "ResponseHeaders": {
         "Content-Length": "0",
-<<<<<<< HEAD
-        "Date": "Tue, 02 Feb 2021 21:52:07 GMT",
-=======
-        "Date": "Wed, 17 Feb 2021 22:39:57 GMT",
->>>>>>> 1814567d
-        "Server": [
-          "Windows-Azure-Blob/1.0",
-          "Microsoft-HTTPAPI/2.0"
-        ],
-        "x-ms-client-request-id": "c5e5bfa3-e879-23df-4e00-e162f2b5b637",
-<<<<<<< HEAD
-        "x-ms-request-id": "423c3d0e-801e-0059-50ad-f9f8dc000000",
-=======
-        "x-ms-request-id": "9febca50-701e-0010-577d-05ba37000000",
->>>>>>> 1814567d
-        "x-ms-version": "2020-06-12"
-      },
-      "ResponseBody": []
-    },
-    {
-      "RequestUri": "https://seannse.blob.core.windows.net/test-filesystem-ec4aaa71-80c0-5a5b-d15b-aba9c1d3c04f?restype=container",
-      "RequestMethod": "PUT",
-      "RequestHeaders": {
-        "Accept": "application/xml",
-        "Authorization": "Sanitized",
-<<<<<<< HEAD
-        "traceparent": "00-ab735c39eacbec4da72806c126935b45-1841020281258c4a-00",
-        "User-Agent": [
-          "azsdk-net-Storage.Files.DataLake/12.7.0-alpha.20210202.1",
-          "(.NET 5.0.2; Microsoft Windows 10.0.19042)"
+        "Date": "Fri, 19 Feb 2021 19:00:24 GMT",
+        "Server": [
+          "Windows-Azure-Blob/1.0",
+          "Microsoft-HTTPAPI/2.0"
+        ],
+        "x-ms-client-request-id": "204a1b8c-17f4-f4fc-fec2-9cb817199a7a",
+        "x-ms-request-id": "cb119209-b01e-006d-5cf1-06cb14000000",
+        "x-ms-version": "2020-06-12"
+      },
+      "ResponseBody": []
+    },
+    {
+      "RequestUri": "https://seannse.blob.core.windows.net/test-filesystem-b161fea4-ae8a-acbe-4753-acee29b99998?restype=container",
+      "RequestMethod": "PUT",
+      "RequestHeaders": {
+        "Accept": "application/xml",
+        "Authorization": "Sanitized",
+        "traceparent": "00-34efcc83941442438aee6b40c38d3baf-ef0776573620c647-00",
+        "User-Agent": [
+          "azsdk-net-Storage.Files.DataLake/12.7.0-alpha.20210219.1",
+          "(.NET 5.0.3; Microsoft Windows 10.0.19041)"
         ],
         "x-ms-blob-public-access": "container",
-        "x-ms-client-request-id": "f4c68a27-e8da-22d1-648b-f41d3d36627b",
-        "x-ms-date": "Tue, 02 Feb 2021 21:52:08 GMT",
-=======
-        "traceparent": "00-c927fca05f4ffa4194bde587c8f8c075-033c6857f9bc294b-00",
-        "User-Agent": [
-          "azsdk-net-Storage.Files.DataLake/12.7.0-alpha.20210217.1",
-          "(.NET 5.0.3; Microsoft Windows 10.0.19042)"
+        "x-ms-client-request-id": "fcd10f24-b3e4-dd5d-5c9d-d8a06a0eca45",
+        "x-ms-date": "Fri, 19 Feb 2021 19:00:25 GMT",
+        "x-ms-return-client-request-id": "true",
+        "x-ms-version": "2020-06-12"
+      },
+      "RequestBody": null,
+      "StatusCode": 201,
+      "ResponseHeaders": {
+        "Content-Length": "0",
+        "Date": "Fri, 19 Feb 2021 19:00:25 GMT",
+        "ETag": "\u00220x8D8D5089D884762\u0022",
+        "Last-Modified": "Fri, 19 Feb 2021 19:00:25 GMT",
+        "Server": [
+          "Windows-Azure-Blob/1.0",
+          "Microsoft-HTTPAPI/2.0"
+        ],
+        "x-ms-client-request-id": "fcd10f24-b3e4-dd5d-5c9d-d8a06a0eca45",
+        "x-ms-request-id": "cb119241-b01e-006d-14f1-06cb14000000",
+        "x-ms-version": "2020-06-12"
+      },
+      "ResponseBody": []
+    },
+    {
+      "RequestUri": "https://seannse.dfs.core.windows.net/test-filesystem-b161fea4-ae8a-acbe-4753-acee29b99998/test-directory-ad340429-b89a-43d4-8af0-c019256d0895?resource=directory",
+      "RequestMethod": "PUT",
+      "RequestHeaders": {
+        "Accept": "application/json",
+        "Authorization": "Sanitized",
+        "traceparent": "00-fe1f97dab7219a4f914601df6a2c6121-dec28820a2987242-00",
+        "User-Agent": [
+          "azsdk-net-Storage.Files.DataLake/12.7.0-alpha.20210219.1",
+          "(.NET 5.0.3; Microsoft Windows 10.0.19041)"
+        ],
+        "x-ms-client-request-id": "a02844a6-b67d-6ca7-3b8d-72f4f243b8ef",
+        "x-ms-date": "Fri, 19 Feb 2021 19:00:26 GMT",
+        "x-ms-return-client-request-id": "true",
+        "x-ms-version": "2020-06-12"
+      },
+      "RequestBody": null,
+      "StatusCode": 201,
+      "ResponseHeaders": {
+        "Content-Length": "0",
+        "Date": "Fri, 19 Feb 2021 19:00:25 GMT",
+        "ETag": "\u00220x8D8D5089D9B2D15\u0022",
+        "Last-Modified": "Fri, 19 Feb 2021 19:00:25 GMT",
+        "Server": [
+          "Windows-Azure-HDFS/1.0",
+          "Microsoft-HTTPAPI/2.0"
+        ],
+        "x-ms-client-request-id": "a02844a6-b67d-6ca7-3b8d-72f4f243b8ef",
+        "x-ms-request-id": "da83934c-a01f-0061-5ff1-065c1c000000",
+        "x-ms-version": "2020-06-12"
+      },
+      "ResponseBody": []
+    },
+    {
+      "RequestUri": "https://seannse.blob.core.windows.net/test-filesystem-b161fea4-ae8a-acbe-4753-acee29b99998/test-directory-ad340429-b89a-43d4-8af0-c019256d0895",
+      "RequestMethod": "HEAD",
+      "RequestHeaders": {
+        "Accept": "application/xml",
+        "Authorization": "Sanitized",
+        "If-Match": "\u0022garbage\u0022",
+        "User-Agent": [
+          "azsdk-net-Storage.Files.DataLake/12.7.0-alpha.20210219.1",
+          "(.NET 5.0.3; Microsoft Windows 10.0.19041)"
+        ],
+        "x-ms-client-request-id": "e173deea-6744-3817-c25d-df5a29bfddc8",
+        "x-ms-date": "Fri, 19 Feb 2021 19:00:26 GMT",
+        "x-ms-return-client-request-id": "true",
+        "x-ms-version": "2020-06-12"
+      },
+      "RequestBody": null,
+      "StatusCode": 412,
+      "ResponseHeaders": {
+        "Date": "Fri, 19 Feb 2021 19:00:25 GMT",
+        "Server": [
+          "Windows-Azure-Blob/1.0",
+          "Microsoft-HTTPAPI/2.0"
+        ],
+        "Transfer-Encoding": "chunked",
+        "x-ms-client-request-id": "e173deea-6744-3817-c25d-df5a29bfddc8",
+        "x-ms-error-code": "ConditionNotMet",
+        "x-ms-request-id": "cb119292-b01e-006d-5ff1-06cb14000000",
+        "x-ms-version": "2020-06-12"
+      },
+      "ResponseBody": []
+    },
+    {
+      "RequestUri": "https://seannse.blob.core.windows.net/test-filesystem-b161fea4-ae8a-acbe-4753-acee29b99998?restype=container",
+      "RequestMethod": "DELETE",
+      "RequestHeaders": {
+        "Accept": "application/xml",
+        "Authorization": "Sanitized",
+        "traceparent": "00-b344989a55881e4eb59cee621ee30fef-ad5c0368cfb45b4f-00",
+        "User-Agent": [
+          "azsdk-net-Storage.Files.DataLake/12.7.0-alpha.20210219.1",
+          "(.NET 5.0.3; Microsoft Windows 10.0.19041)"
+        ],
+        "x-ms-client-request-id": "1409bad1-d7d0-2daa-2b78-3ee7cf036390",
+        "x-ms-date": "Fri, 19 Feb 2021 19:00:26 GMT",
+        "x-ms-return-client-request-id": "true",
+        "x-ms-version": "2020-06-12"
+      },
+      "RequestBody": null,
+      "StatusCode": 202,
+      "ResponseHeaders": {
+        "Content-Length": "0",
+        "Date": "Fri, 19 Feb 2021 19:00:25 GMT",
+        "Server": [
+          "Windows-Azure-Blob/1.0",
+          "Microsoft-HTTPAPI/2.0"
+        ],
+        "x-ms-client-request-id": "1409bad1-d7d0-2daa-2b78-3ee7cf036390",
+        "x-ms-request-id": "cb1192ae-b01e-006d-7af1-06cb14000000",
+        "x-ms-version": "2020-06-12"
+      },
+      "ResponseBody": []
+    },
+    {
+      "RequestUri": "https://seannse.blob.core.windows.net/test-filesystem-9d10d886-7858-e596-407c-faa917fe2314?restype=container",
+      "RequestMethod": "PUT",
+      "RequestHeaders": {
+        "Accept": "application/xml",
+        "Authorization": "Sanitized",
+        "traceparent": "00-5aa19049f3a1a44d9361961662b969bb-3aeb5c7a89321446-00",
+        "User-Agent": [
+          "azsdk-net-Storage.Files.DataLake/12.7.0-alpha.20210219.1",
+          "(.NET 5.0.3; Microsoft Windows 10.0.19041)"
         ],
         "x-ms-blob-public-access": "container",
-        "x-ms-client-request-id": "f4c68a27-e8da-22d1-648b-f41d3d36627b",
-        "x-ms-date": "Wed, 17 Feb 2021 22:39:59 GMT",
->>>>>>> 1814567d
-        "x-ms-return-client-request-id": "true",
-        "x-ms-version": "2020-06-12"
-      },
-      "RequestBody": null,
-      "StatusCode": 201,
-      "ResponseHeaders": {
-        "Content-Length": "0",
-<<<<<<< HEAD
-        "Date": "Tue, 02 Feb 2021 21:52:09 GMT",
-        "ETag": "\u00220x8D8C7C4CA100198\u0022",
-        "Last-Modified": "Tue, 02 Feb 2021 21:52:09 GMT",
-=======
-        "Date": "Wed, 17 Feb 2021 22:39:58 GMT",
-        "ETag": "\u00220x8D8D394F5046370\u0022",
-        "Last-Modified": "Wed, 17 Feb 2021 22:39:59 GMT",
->>>>>>> 1814567d
-        "Server": [
-          "Windows-Azure-Blob/1.0",
-          "Microsoft-HTTPAPI/2.0"
-        ],
-        "x-ms-client-request-id": "f4c68a27-e8da-22d1-648b-f41d3d36627b",
-<<<<<<< HEAD
-        "x-ms-request-id": "d8a9bec7-501e-005a-47ad-f919b8000000",
-=======
-        "x-ms-request-id": "4f6aca96-a01e-00ba-0f7d-059a21000000",
->>>>>>> 1814567d
-        "x-ms-version": "2020-06-12"
-      },
-      "ResponseBody": []
-    },
-    {
-      "RequestUri": "https://seannse.dfs.core.windows.net/test-filesystem-ec4aaa71-80c0-5a5b-d15b-aba9c1d3c04f/test-directory-1e3f9240-4236-3699-d921-f29a5a7edf33?resource=directory",
+        "x-ms-client-request-id": "3c92bf38-9b9d-5916-2423-d353dc01162d",
+        "x-ms-date": "Fri, 19 Feb 2021 19:00:26 GMT",
+        "x-ms-return-client-request-id": "true",
+        "x-ms-version": "2020-06-12"
+      },
+      "RequestBody": null,
+      "StatusCode": 201,
+      "ResponseHeaders": {
+        "Content-Length": "0",
+        "Date": "Fri, 19 Feb 2021 19:00:25 GMT",
+        "ETag": "\u00220x8D8D5089DC162E3\u0022",
+        "Last-Modified": "Fri, 19 Feb 2021 19:00:25 GMT",
+        "Server": [
+          "Windows-Azure-Blob/1.0",
+          "Microsoft-HTTPAPI/2.0"
+        ],
+        "x-ms-client-request-id": "3c92bf38-9b9d-5916-2423-d353dc01162d",
+        "x-ms-request-id": "cb1192cd-b01e-006d-14f1-06cb14000000",
+        "x-ms-version": "2020-06-12"
+      },
+      "ResponseBody": []
+    },
+    {
+      "RequestUri": "https://seannse.dfs.core.windows.net/test-filesystem-9d10d886-7858-e596-407c-faa917fe2314/test-directory-5ec32a55-f479-bcda-e0fe-b2135fed1f89?resource=directory",
       "RequestMethod": "PUT",
       "RequestHeaders": {
         "Accept": "application/json",
         "Authorization": "Sanitized",
-<<<<<<< HEAD
-        "traceparent": "00-eba42f221a83f248bfbffde0e3155705-a3f9cb14423d6d4c-00",
-        "User-Agent": [
-          "azsdk-net-Storage.Files.DataLake/12.7.0-alpha.20210202.1",
-          "(.NET 5.0.2; Microsoft Windows 10.0.19042)"
-        ],
-        "x-ms-client-request-id": "e79caac3-9b5d-e440-f190-1ab8f537c7e5",
-        "x-ms-date": "Tue, 02 Feb 2021 21:52:08 GMT",
-=======
-        "traceparent": "00-942af252159bca4ba42f8fe00518ca61-2f61147fd23dbf4a-00",
-        "User-Agent": [
-          "azsdk-net-Storage.Files.DataLake/12.7.0-alpha.20210217.1",
-          "(.NET 5.0.3; Microsoft Windows 10.0.19042)"
-        ],
-        "x-ms-client-request-id": "e79caac3-9b5d-e440-f190-1ab8f537c7e5",
-        "x-ms-date": "Wed, 17 Feb 2021 22:39:59 GMT",
->>>>>>> 1814567d
-        "x-ms-return-client-request-id": "true",
-        "x-ms-version": "2020-06-12"
-      },
-      "RequestBody": null,
-      "StatusCode": 201,
-      "ResponseHeaders": {
-        "Content-Length": "0",
-<<<<<<< HEAD
-        "Date": "Tue, 02 Feb 2021 21:52:09 GMT",
-        "ETag": "\u00220x8D8C7C4CA451E5A\u0022",
-        "Last-Modified": "Tue, 02 Feb 2021 21:52:09 GMT",
-=======
-        "Date": "Wed, 17 Feb 2021 22:39:59 GMT",
-        "ETag": "\u00220x8D8D394F53D7672\u0022",
-        "Last-Modified": "Wed, 17 Feb 2021 22:39:59 GMT",
->>>>>>> 1814567d
+        "traceparent": "00-7e8910f736b87c4ab5bad35ef9415cb1-db114cf82482a349-00",
+        "User-Agent": [
+          "azsdk-net-Storage.Files.DataLake/12.7.0-alpha.20210219.1",
+          "(.NET 5.0.3; Microsoft Windows 10.0.19041)"
+        ],
+        "x-ms-client-request-id": "9c52eb2e-c9f3-446a-e5d5-5b9ee802f936",
+        "x-ms-date": "Fri, 19 Feb 2021 19:00:26 GMT",
+        "x-ms-return-client-request-id": "true",
+        "x-ms-version": "2020-06-12"
+      },
+      "RequestBody": null,
+      "StatusCode": 201,
+      "ResponseHeaders": {
+        "Content-Length": "0",
+        "Date": "Fri, 19 Feb 2021 19:00:25 GMT",
+        "ETag": "\u00220x8D8D5089DD6AC29\u0022",
+        "Last-Modified": "Fri, 19 Feb 2021 19:00:25 GMT",
         "Server": [
           "Windows-Azure-HDFS/1.0",
           "Microsoft-HTTPAPI/2.0"
         ],
-        "x-ms-client-request-id": "e79caac3-9b5d-e440-f190-1ab8f537c7e5",
-<<<<<<< HEAD
-        "x-ms-request-id": "3d635607-001f-000a-52ad-f9dbe8000000",
-=======
-        "x-ms-request-id": "fb72eda7-301f-0073-2d7d-0527cc000000",
->>>>>>> 1814567d
-        "x-ms-version": "2020-06-12"
-      },
-      "ResponseBody": []
-    },
-    {
-      "RequestUri": "https://seannse.blob.core.windows.net/test-filesystem-ec4aaa71-80c0-5a5b-d15b-aba9c1d3c04f/test-directory-1e3f9240-4236-3699-d921-f29a5a7edf33",
+        "x-ms-client-request-id": "9c52eb2e-c9f3-446a-e5d5-5b9ee802f936",
+        "x-ms-request-id": "da8393ba-a01f-0061-4df1-065c1c000000",
+        "x-ms-version": "2020-06-12"
+      },
+      "ResponseBody": []
+    },
+    {
+      "RequestUri": "https://seannse.blob.core.windows.net/test-filesystem-9d10d886-7858-e596-407c-faa917fe2314/test-directory-5ec32a55-f479-bcda-e0fe-b2135fed1f89",
       "RequestMethod": "HEAD",
       "RequestHeaders": {
         "Accept": "application/xml",
         "Authorization": "Sanitized",
-<<<<<<< HEAD
-        "If-Unmodified-Since": "Mon, 01 Feb 2021 21:52:07 GMT",
-        "User-Agent": [
-          "azsdk-net-Storage.Files.DataLake/12.7.0-alpha.20210202.1",
-          "(.NET 5.0.2; Microsoft Windows 10.0.19042)"
-        ],
-        "x-ms-client-request-id": "b0d62f36-f8e2-06d5-f39d-457bb0bc44cc",
-        "x-ms-date": "Tue, 02 Feb 2021 21:52:08 GMT",
-=======
-        "If-Unmodified-Since": "Tue, 16 Feb 2021 22:39:58 GMT",
-        "User-Agent": [
-          "azsdk-net-Storage.Files.DataLake/12.7.0-alpha.20210217.1",
-          "(.NET 5.0.3; Microsoft Windows 10.0.19042)"
-        ],
-        "x-ms-client-request-id": "b0d62f36-f8e2-06d5-f39d-457bb0bc44cc",
-        "x-ms-date": "Wed, 17 Feb 2021 22:39:59 GMT",
->>>>>>> 1814567d
-        "x-ms-return-client-request-id": "true",
-        "x-ms-version": "2020-06-12"
-      },
-      "RequestBody": null,
-      "StatusCode": 412,
-      "ResponseHeaders": {
-<<<<<<< HEAD
-        "Date": "Tue, 02 Feb 2021 21:52:09 GMT",
-=======
-        "Date": "Wed, 17 Feb 2021 22:39:59 GMT",
->>>>>>> 1814567d
-        "Server": [
-          "Windows-Azure-Blob/1.0",
-          "Microsoft-HTTPAPI/2.0"
-        ],
-        "Transfer-Encoding": "chunked",
-        "x-ms-client-request-id": "b0d62f36-f8e2-06d5-f39d-457bb0bc44cc",
-        "x-ms-error-code": "ConditionNotMet",
-<<<<<<< HEAD
-        "x-ms-request-id": "d8a9bf6d-501e-005a-4bad-f919b8000000",
-=======
-        "x-ms-request-id": "4f6acb6f-a01e-00ba-5d7d-059a21000000",
->>>>>>> 1814567d
-        "x-ms-version": "2020-06-12"
-      },
-      "ResponseBody": []
-    },
-    {
-      "RequestUri": "https://seannse.blob.core.windows.net/test-filesystem-ec4aaa71-80c0-5a5b-d15b-aba9c1d3c04f?restype=container",
-      "RequestMethod": "DELETE",
-      "RequestHeaders": {
-        "Accept": "application/xml",
-        "Authorization": "Sanitized",
-<<<<<<< HEAD
-        "traceparent": "00-1d6a70c1d1ae91448ac5efea98146308-b81ab9df36cb224b-00",
-        "User-Agent": [
-          "azsdk-net-Storage.Files.DataLake/12.7.0-alpha.20210202.1",
-          "(.NET 5.0.2; Microsoft Windows 10.0.19042)"
-        ],
-        "x-ms-client-request-id": "c682f3a1-1760-b303-eb75-1416e6f3c461",
-        "x-ms-date": "Tue, 02 Feb 2021 21:52:08 GMT",
-=======
-        "traceparent": "00-5b08fb9de5f1f34d936a7310e9a547d7-a3f89411bd5ac241-00",
-        "User-Agent": [
-          "azsdk-net-Storage.Files.DataLake/12.7.0-alpha.20210217.1",
-          "(.NET 5.0.3; Microsoft Windows 10.0.19042)"
-        ],
-        "x-ms-client-request-id": "c682f3a1-1760-b303-eb75-1416e6f3c461",
-        "x-ms-date": "Wed, 17 Feb 2021 22:39:59 GMT",
->>>>>>> 1814567d
-        "x-ms-return-client-request-id": "true",
-        "x-ms-version": "2020-06-12"
-      },
-      "RequestBody": null,
-      "StatusCode": 202,
-      "ResponseHeaders": {
-        "Content-Length": "0",
-<<<<<<< HEAD
-        "Date": "Tue, 02 Feb 2021 21:52:09 GMT",
-=======
-        "Date": "Wed, 17 Feb 2021 22:39:59 GMT",
->>>>>>> 1814567d
-        "Server": [
-          "Windows-Azure-Blob/1.0",
-          "Microsoft-HTTPAPI/2.0"
-        ],
-        "x-ms-client-request-id": "c682f3a1-1760-b303-eb75-1416e6f3c461",
-<<<<<<< HEAD
-        "x-ms-request-id": "d8a9bf92-501e-005a-6ead-f919b8000000",
-=======
-        "x-ms-request-id": "4f6acb96-a01e-00ba-017d-059a21000000",
->>>>>>> 1814567d
-        "x-ms-version": "2020-06-12"
-      },
-      "ResponseBody": []
-    },
-    {
-      "RequestUri": "https://seannse.blob.core.windows.net/test-filesystem-0a454ec1-6920-52ef-1f3e-75bb2f7d868c?restype=container",
-      "RequestMethod": "PUT",
-      "RequestHeaders": {
-        "Accept": "application/xml",
-        "Authorization": "Sanitized",
-<<<<<<< HEAD
-        "traceparent": "00-6f6e7eb1ff7e7b428364e34f29c62af4-b2c228b95173f747-00",
-        "User-Agent": [
-          "azsdk-net-Storage.Files.DataLake/12.7.0-alpha.20210202.1",
-          "(.NET 5.0.2; Microsoft Windows 10.0.19042)"
-        ],
-        "x-ms-blob-public-access": "container",
-        "x-ms-client-request-id": "31966862-a622-374a-042f-a622a248846d",
-        "x-ms-date": "Tue, 02 Feb 2021 21:52:09 GMT",
-=======
-        "traceparent": "00-902c0dfb82f7a24a96a7ad0a3f253239-1c2737b68907b641-00",
-        "User-Agent": [
-          "azsdk-net-Storage.Files.DataLake/12.7.0-alpha.20210217.1",
-          "(.NET 5.0.3; Microsoft Windows 10.0.19042)"
-        ],
-        "x-ms-blob-public-access": "container",
-        "x-ms-client-request-id": "31966862-a622-374a-042f-a622a248846d",
-        "x-ms-date": "Wed, 17 Feb 2021 22:39:59 GMT",
->>>>>>> 1814567d
-        "x-ms-return-client-request-id": "true",
-        "x-ms-version": "2020-06-12"
-      },
-      "RequestBody": null,
-      "StatusCode": 201,
-      "ResponseHeaders": {
-        "Content-Length": "0",
-<<<<<<< HEAD
-        "Date": "Tue, 02 Feb 2021 21:52:09 GMT",
-        "ETag": "\u00220x8D8C7C4CA97A6BD\u0022",
-        "Last-Modified": "Tue, 02 Feb 2021 21:52:09 GMT",
-=======
-        "Date": "Wed, 17 Feb 2021 22:39:59 GMT",
-        "ETag": "\u00220x8D8D394F591C5AE\u0022",
-        "Last-Modified": "Wed, 17 Feb 2021 22:40:00 GMT",
->>>>>>> 1814567d
-        "Server": [
-          "Windows-Azure-Blob/1.0",
-          "Microsoft-HTTPAPI/2.0"
-        ],
-        "x-ms-client-request-id": "31966862-a622-374a-042f-a622a248846d",
-<<<<<<< HEAD
-        "x-ms-request-id": "1c131855-501e-0017-16ad-f9d654000000",
-=======
-        "x-ms-request-id": "b20cc0c5-201e-0022-587d-05ba40000000",
->>>>>>> 1814567d
-        "x-ms-version": "2020-06-12"
-      },
-      "ResponseBody": []
-    },
-    {
-      "RequestUri": "https://seannse.dfs.core.windows.net/test-filesystem-0a454ec1-6920-52ef-1f3e-75bb2f7d868c/test-directory-0b2887ef-0718-4326-e3c8-e46dce2e8426?resource=directory",
-      "RequestMethod": "PUT",
-      "RequestHeaders": {
-        "Accept": "application/json",
-        "Authorization": "Sanitized",
-<<<<<<< HEAD
-        "traceparent": "00-f59c63349843c44a80f810813a3e45aa-b909c1f955311c4c-00",
-        "User-Agent": [
-          "azsdk-net-Storage.Files.DataLake/12.7.0-alpha.20210202.1",
-          "(.NET 5.0.2; Microsoft Windows 10.0.19042)"
-        ],
-        "x-ms-client-request-id": "47d22d2e-a5d0-5b2e-4153-4e59c1dc69d6",
-        "x-ms-date": "Tue, 02 Feb 2021 21:52:09 GMT",
-=======
-        "traceparent": "00-4561cebfaa94c54cad7842322c578326-ce028282afcd4343-00",
-        "User-Agent": [
-          "azsdk-net-Storage.Files.DataLake/12.7.0-alpha.20210217.1",
-          "(.NET 5.0.3; Microsoft Windows 10.0.19042)"
-        ],
-        "x-ms-client-request-id": "47d22d2e-a5d0-5b2e-4153-4e59c1dc69d6",
-        "x-ms-date": "Wed, 17 Feb 2021 22:40:00 GMT",
->>>>>>> 1814567d
-        "x-ms-return-client-request-id": "true",
-        "x-ms-version": "2020-06-12"
-      },
-      "RequestBody": null,
-      "StatusCode": 201,
-      "ResponseHeaders": {
-        "Content-Length": "0",
-<<<<<<< HEAD
-        "Date": "Tue, 02 Feb 2021 21:52:10 GMT",
-        "ETag": "\u00220x8D8C7C4CAD3FD32\u0022",
-        "Last-Modified": "Tue, 02 Feb 2021 21:52:10 GMT",
-=======
-        "Date": "Wed, 17 Feb 2021 22:39:59 GMT",
-        "ETag": "\u00220x8D8D394F5DF4882\u0022",
-        "Last-Modified": "Wed, 17 Feb 2021 22:40:00 GMT",
->>>>>>> 1814567d
-        "Server": [
-          "Windows-Azure-HDFS/1.0",
-          "Microsoft-HTTPAPI/2.0"
-        ],
-        "x-ms-client-request-id": "47d22d2e-a5d0-5b2e-4153-4e59c1dc69d6",
-<<<<<<< HEAD
-        "x-ms-request-id": "fb5ee0a7-c01f-002a-25ad-f9a04f000000",
-=======
-        "x-ms-request-id": "c35b69c1-b01f-007d-527d-050e7c000000",
->>>>>>> 1814567d
-        "x-ms-version": "2020-06-12"
-      },
-      "ResponseBody": []
-    },
-    {
-      "RequestUri": "https://seannse.blob.core.windows.net/test-filesystem-0a454ec1-6920-52ef-1f3e-75bb2f7d868c/test-directory-0b2887ef-0718-4326-e3c8-e46dce2e8426",
-      "RequestMethod": "HEAD",
-      "RequestHeaders": {
-        "Accept": "application/xml",
-        "Authorization": "Sanitized",
-        "If-Match": "\u0022garbage\u0022",
-        "User-Agent": [
-<<<<<<< HEAD
-          "azsdk-net-Storage.Files.DataLake/12.7.0-alpha.20210202.1",
-          "(.NET 5.0.2; Microsoft Windows 10.0.19042)"
-        ],
-        "x-ms-client-request-id": "a03f06ee-3c5b-e755-fefd-8593061085b4",
-        "x-ms-date": "Tue, 02 Feb 2021 21:52:09 GMT",
-=======
-          "azsdk-net-Storage.Files.DataLake/12.7.0-alpha.20210217.1",
-          "(.NET 5.0.3; Microsoft Windows 10.0.19042)"
-        ],
-        "x-ms-client-request-id": "a03f06ee-3c5b-e755-fefd-8593061085b4",
-        "x-ms-date": "Wed, 17 Feb 2021 22:40:00 GMT",
->>>>>>> 1814567d
-        "x-ms-return-client-request-id": "true",
-        "x-ms-version": "2020-06-12"
-      },
-      "RequestBody": null,
-      "StatusCode": 412,
-      "ResponseHeaders": {
-<<<<<<< HEAD
-        "Date": "Tue, 02 Feb 2021 21:52:09 GMT",
-=======
-        "Date": "Wed, 17 Feb 2021 22:40:00 GMT",
->>>>>>> 1814567d
-        "Server": [
-          "Windows-Azure-Blob/1.0",
-          "Microsoft-HTTPAPI/2.0"
-        ],
-        "Transfer-Encoding": "chunked",
-        "x-ms-client-request-id": "a03f06ee-3c5b-e755-fefd-8593061085b4",
-        "x-ms-error-code": "ConditionNotMet",
-<<<<<<< HEAD
-        "x-ms-request-id": "1c13198f-501e-0017-3aad-f9d654000000",
-=======
-        "x-ms-request-id": "b20cc3da-201e-0022-387d-05ba40000000",
->>>>>>> 1814567d
-        "x-ms-version": "2020-06-12"
-      },
-      "ResponseBody": []
-    },
-    {
-      "RequestUri": "https://seannse.blob.core.windows.net/test-filesystem-0a454ec1-6920-52ef-1f3e-75bb2f7d868c?restype=container",
-      "RequestMethod": "DELETE",
-      "RequestHeaders": {
-        "Accept": "application/xml",
-        "Authorization": "Sanitized",
-<<<<<<< HEAD
-        "traceparent": "00-1f998fe80f8c614bb3cad826c327ac7e-71c42b1d9332d241-00",
-        "User-Agent": [
-          "azsdk-net-Storage.Files.DataLake/12.7.0-alpha.20210202.1",
-          "(.NET 5.0.2; Microsoft Windows 10.0.19042)"
-        ],
-        "x-ms-client-request-id": "ba6bb4e7-c89d-6e7a-2aad-76f137f3940c",
-        "x-ms-date": "Tue, 02 Feb 2021 21:52:09 GMT",
-=======
-        "traceparent": "00-2b8ffaef17cad340bb6eb0f154ccd9f9-28116ae56831b24c-00",
-        "User-Agent": [
-          "azsdk-net-Storage.Files.DataLake/12.7.0-alpha.20210217.1",
-          "(.NET 5.0.3; Microsoft Windows 10.0.19042)"
-        ],
-        "x-ms-client-request-id": "ba6bb4e7-c89d-6e7a-2aad-76f137f3940c",
-        "x-ms-date": "Wed, 17 Feb 2021 22:40:00 GMT",
->>>>>>> 1814567d
-        "x-ms-return-client-request-id": "true",
-        "x-ms-version": "2020-06-12"
-      },
-      "RequestBody": null,
-      "StatusCode": 202,
-      "ResponseHeaders": {
-        "Content-Length": "0",
-<<<<<<< HEAD
-        "Date": "Tue, 02 Feb 2021 21:52:09 GMT",
-=======
-        "Date": "Wed, 17 Feb 2021 22:40:00 GMT",
->>>>>>> 1814567d
-        "Server": [
-          "Windows-Azure-Blob/1.0",
-          "Microsoft-HTTPAPI/2.0"
-        ],
-        "x-ms-client-request-id": "ba6bb4e7-c89d-6e7a-2aad-76f137f3940c",
-<<<<<<< HEAD
-        "x-ms-request-id": "1c1319b7-501e-0017-5fad-f9d654000000",
-=======
-        "x-ms-request-id": "b20cc442-201e-0022-1d7d-05ba40000000",
->>>>>>> 1814567d
-        "x-ms-version": "2020-06-12"
-      },
-      "ResponseBody": []
-    },
-    {
-      "RequestUri": "https://seannse.blob.core.windows.net/test-filesystem-6b3cc65b-13bb-89e5-18ce-fa241366bc46?restype=container",
-      "RequestMethod": "PUT",
-      "RequestHeaders": {
-        "Accept": "application/xml",
-        "Authorization": "Sanitized",
-<<<<<<< HEAD
-        "traceparent": "00-bbadca875a09f54c927ac02c6a79f28e-8264e33c8a4ec544-00",
-        "User-Agent": [
-          "azsdk-net-Storage.Files.DataLake/12.7.0-alpha.20210202.1",
-          "(.NET 5.0.2; Microsoft Windows 10.0.19042)"
-        ],
-        "x-ms-blob-public-access": "container",
-        "x-ms-client-request-id": "64931da2-a07b-d469-cee2-a2cece555bc3",
-        "x-ms-date": "Tue, 02 Feb 2021 21:52:09 GMT",
-=======
-        "traceparent": "00-c906f393d644f349b995115a6b84a24d-eb610d4ee238d645-00",
-        "User-Agent": [
-          "azsdk-net-Storage.Files.DataLake/12.7.0-alpha.20210217.1",
-          "(.NET 5.0.3; Microsoft Windows 10.0.19042)"
-        ],
-        "x-ms-blob-public-access": "container",
-        "x-ms-client-request-id": "64931da2-a07b-d469-cee2-a2cece555bc3",
-        "x-ms-date": "Wed, 17 Feb 2021 22:40:01 GMT",
->>>>>>> 1814567d
-        "x-ms-return-client-request-id": "true",
-        "x-ms-version": "2020-06-12"
-      },
-      "RequestBody": null,
-      "StatusCode": 201,
-      "ResponseHeaders": {
-        "Content-Length": "0",
-<<<<<<< HEAD
-        "Date": "Tue, 02 Feb 2021 21:52:10 GMT",
-        "ETag": "\u00220x8D8C7C4CB25E477\u0022",
-        "Last-Modified": "Tue, 02 Feb 2021 21:52:10 GMT",
-=======
-        "Date": "Wed, 17 Feb 2021 22:40:00 GMT",
-        "ETag": "\u00220x8D8D394F63AAE57\u0022",
-        "Last-Modified": "Wed, 17 Feb 2021 22:40:01 GMT",
->>>>>>> 1814567d
-        "Server": [
-          "Windows-Azure-Blob/1.0",
-          "Microsoft-HTTPAPI/2.0"
-        ],
-        "x-ms-client-request-id": "64931da2-a07b-d469-cee2-a2cece555bc3",
-<<<<<<< HEAD
-        "x-ms-request-id": "faebbfda-501e-0081-52ad-f9df85000000",
-=======
-        "x-ms-request-id": "6f2f1a87-401e-0024-487d-0589ff000000",
->>>>>>> 1814567d
-        "x-ms-version": "2020-06-12"
-      },
-      "ResponseBody": []
-    },
-    {
-      "RequestUri": "https://seannse.dfs.core.windows.net/test-filesystem-6b3cc65b-13bb-89e5-18ce-fa241366bc46/test-directory-d7002ff0-4247-9068-afcb-03cae6df9a1b?resource=directory",
-      "RequestMethod": "PUT",
-      "RequestHeaders": {
-        "Accept": "application/json",
-        "Authorization": "Sanitized",
-<<<<<<< HEAD
-        "traceparent": "00-0adc69aea1d7ce49b26d6472e9bcbcdf-3ecd1e0a9bba524d-00",
-        "User-Agent": [
-          "azsdk-net-Storage.Files.DataLake/12.7.0-alpha.20210202.1",
-          "(.NET 5.0.2; Microsoft Windows 10.0.19042)"
-        ],
-        "x-ms-client-request-id": "bf156996-61fc-5f6b-b402-b5b09d9fedef",
-        "x-ms-date": "Tue, 02 Feb 2021 21:52:10 GMT",
-=======
-        "traceparent": "00-a154ceedeb2d484aa02af6e369fadb59-acc4795bc89c6545-00",
-        "User-Agent": [
-          "azsdk-net-Storage.Files.DataLake/12.7.0-alpha.20210217.1",
-          "(.NET 5.0.3; Microsoft Windows 10.0.19042)"
-        ],
-        "x-ms-client-request-id": "bf156996-61fc-5f6b-b402-b5b09d9fedef",
-        "x-ms-date": "Wed, 17 Feb 2021 22:40:01 GMT",
->>>>>>> 1814567d
-        "x-ms-return-client-request-id": "true",
-        "x-ms-version": "2020-06-12"
-      },
-      "RequestBody": null,
-      "StatusCode": 201,
-      "ResponseHeaders": {
-        "Content-Length": "0",
-<<<<<<< HEAD
-        "Date": "Tue, 02 Feb 2021 21:52:10 GMT",
-        "ETag": "\u00220x8D8C7C4CB5ED28F\u0022",
-        "Last-Modified": "Tue, 02 Feb 2021 21:52:11 GMT",
-=======
-        "Date": "Wed, 17 Feb 2021 22:40:01 GMT",
-        "ETag": "\u00220x8D8D394F672E6AD\u0022",
-        "Last-Modified": "Wed, 17 Feb 2021 22:40:01 GMT",
->>>>>>> 1814567d
-        "Server": [
-          "Windows-Azure-HDFS/1.0",
-          "Microsoft-HTTPAPI/2.0"
-        ],
-        "x-ms-client-request-id": "bf156996-61fc-5f6b-b402-b5b09d9fedef",
-<<<<<<< HEAD
-        "x-ms-request-id": "3b50b9be-001f-0025-2aad-f9d623000000",
-=======
-        "x-ms-request-id": "fc49db9b-c01f-0015-077d-0568ec000000",
->>>>>>> 1814567d
-        "x-ms-version": "2020-06-12"
-      },
-      "ResponseBody": []
-    },
-    {
-      "RequestUri": "https://seannse.blob.core.windows.net/test-filesystem-6b3cc65b-13bb-89e5-18ce-fa241366bc46/test-directory-d7002ff0-4247-9068-afcb-03cae6df9a1b",
-      "RequestMethod": "HEAD",
-      "RequestHeaders": {
-        "Accept": "application/xml",
-        "Authorization": "Sanitized",
-        "User-Agent": [
-<<<<<<< HEAD
-          "azsdk-net-Storage.Files.DataLake/12.7.0-alpha.20210202.1",
-          "(.NET 5.0.2; Microsoft Windows 10.0.19042)"
-        ],
-        "x-ms-client-request-id": "7c34f028-dbc9-341e-db22-41d0a31ab256",
-        "x-ms-date": "Tue, 02 Feb 2021 21:52:10 GMT",
-=======
-          "azsdk-net-Storage.Files.DataLake/12.7.0-alpha.20210217.1",
-          "(.NET 5.0.3; Microsoft Windows 10.0.19042)"
-        ],
-        "x-ms-client-request-id": "7c34f028-dbc9-341e-db22-41d0a31ab256",
-        "x-ms-date": "Wed, 17 Feb 2021 22:40:01 GMT",
->>>>>>> 1814567d
+        "User-Agent": [
+          "azsdk-net-Storage.Files.DataLake/12.7.0-alpha.20210219.1",
+          "(.NET 5.0.3; Microsoft Windows 10.0.19041)"
+        ],
+        "x-ms-client-request-id": "74e4c9c9-829b-8b96-ac2c-72958ad7a057",
+        "x-ms-date": "Fri, 19 Feb 2021 19:00:26 GMT",
         "x-ms-return-client-request-id": "true",
         "x-ms-version": "2020-06-12"
       },
@@ -756,15 +478,9 @@
         "Accept-Ranges": "bytes",
         "Content-Length": "0",
         "Content-Type": "application/octet-stream",
-<<<<<<< HEAD
-        "Date": "Tue, 02 Feb 2021 21:52:10 GMT",
-        "ETag": "\u00220x8D8C7C4CB5ED28F\u0022",
-        "Last-Modified": "Tue, 02 Feb 2021 21:52:11 GMT",
-=======
-        "Date": "Wed, 17 Feb 2021 22:40:01 GMT",
-        "ETag": "\u00220x8D8D394F672E6AD\u0022",
-        "Last-Modified": "Wed, 17 Feb 2021 22:40:01 GMT",
->>>>>>> 1814567d
+        "Date": "Fri, 19 Feb 2021 19:00:25 GMT",
+        "ETag": "\u00220x8D8D5089DD6AC29\u0022",
+        "Last-Modified": "Fri, 19 Feb 2021 19:00:25 GMT",
         "Server": [
           "Windows-Azure-Blob/1.0",
           "Microsoft-HTTPAPI/2.0"
@@ -772,51 +488,33 @@
         "x-ms-access-tier": "Hot",
         "x-ms-access-tier-inferred": "true",
         "x-ms-blob-type": "BlockBlob",
-        "x-ms-client-request-id": "7c34f028-dbc9-341e-db22-41d0a31ab256",
-<<<<<<< HEAD
-        "x-ms-creation-time": "Tue, 02 Feb 2021 21:52:11 GMT",
-=======
-        "x-ms-creation-time": "Wed, 17 Feb 2021 22:40:01 GMT",
->>>>>>> 1814567d
+        "x-ms-client-request-id": "74e4c9c9-829b-8b96-ac2c-72958ad7a057",
+        "x-ms-creation-time": "Fri, 19 Feb 2021 19:00:25 GMT",
         "x-ms-group": "$superuser",
         "x-ms-lease-state": "available",
         "x-ms-lease-status": "unlocked",
         "x-ms-meta-hdi_isfolder": "true",
         "x-ms-owner": "$superuser",
         "x-ms-permissions": "rwxr-x---",
-<<<<<<< HEAD
-        "x-ms-request-id": "faebc03f-501e-0081-24ad-f9df85000000",
-=======
-        "x-ms-request-id": "6f2f1bb3-401e-0024-5f7d-0589ff000000",
->>>>>>> 1814567d
+        "x-ms-request-id": "cb11930b-b01e-006d-4ff1-06cb14000000",
         "x-ms-server-encrypted": "true",
         "x-ms-version": "2020-06-12"
       },
       "ResponseBody": []
     },
     {
-      "RequestUri": "https://seannse.blob.core.windows.net/test-filesystem-6b3cc65b-13bb-89e5-18ce-fa241366bc46/test-directory-d7002ff0-4247-9068-afcb-03cae6df9a1b",
+      "RequestUri": "https://seannse.blob.core.windows.net/test-filesystem-9d10d886-7858-e596-407c-faa917fe2314/test-directory-5ec32a55-f479-bcda-e0fe-b2135fed1f89",
       "RequestMethod": "HEAD",
       "RequestHeaders": {
         "Accept": "application/xml",
         "Authorization": "Sanitized",
-<<<<<<< HEAD
-        "If-None-Match": "\u00220x8D8C7C4CB5ED28F\u0022",
-        "User-Agent": [
-          "azsdk-net-Storage.Files.DataLake/12.7.0-alpha.20210202.1",
-          "(.NET 5.0.2; Microsoft Windows 10.0.19042)"
-        ],
-        "x-ms-client-request-id": "ad874e9a-716b-6d25-6805-abb12420f54a",
-        "x-ms-date": "Tue, 02 Feb 2021 21:52:10 GMT",
-=======
-        "If-None-Match": "0x8D8D394F672E6AD",
-        "User-Agent": [
-          "azsdk-net-Storage.Files.DataLake/12.7.0-alpha.20210217.1",
-          "(.NET 5.0.3; Microsoft Windows 10.0.19042)"
-        ],
-        "x-ms-client-request-id": "ad874e9a-716b-6d25-6805-abb12420f54a",
-        "x-ms-date": "Wed, 17 Feb 2021 22:40:01 GMT",
->>>>>>> 1814567d
+        "If-None-Match": "0x8D8D5089DD6AC29",
+        "User-Agent": [
+          "azsdk-net-Storage.Files.DataLake/12.7.0-alpha.20210219.1",
+          "(.NET 5.0.3; Microsoft Windows 10.0.19041)"
+        ],
+        "x-ms-client-request-id": "1ed51f0e-851d-819b-b473-19634b2ce4dc",
+        "x-ms-date": "Fri, 19 Feb 2021 19:00:26 GMT",
         "x-ms-return-client-request-id": "true",
         "x-ms-version": "2020-06-12"
       },
@@ -824,49 +522,31 @@
       "StatusCode": 304,
       "ResponseHeaders": {
         "Content-Length": "0",
-<<<<<<< HEAD
-        "Date": "Tue, 02 Feb 2021 21:52:10 GMT",
-=======
-        "Date": "Wed, 17 Feb 2021 22:40:01 GMT",
->>>>>>> 1814567d
-        "Server": [
-          "Windows-Azure-Blob/1.0",
-          "Microsoft-HTTPAPI/2.0"
-        ],
-        "x-ms-client-request-id": "ad874e9a-716b-6d25-6805-abb12420f54a",
+        "Date": "Fri, 19 Feb 2021 19:00:25 GMT",
+        "Server": [
+          "Windows-Azure-Blob/1.0",
+          "Microsoft-HTTPAPI/2.0"
+        ],
+        "x-ms-client-request-id": "1ed51f0e-851d-819b-b473-19634b2ce4dc",
         "x-ms-error-code": "ConditionNotMet",
-<<<<<<< HEAD
-        "x-ms-request-id": "faebc050-501e-0081-32ad-f9df85000000",
-=======
-        "x-ms-request-id": "6f2f1bdd-401e-0024-057d-0589ff000000",
->>>>>>> 1814567d
-        "x-ms-version": "2020-06-12"
-      },
-      "ResponseBody": []
-    },
-    {
-      "RequestUri": "https://seannse.blob.core.windows.net/test-filesystem-6b3cc65b-13bb-89e5-18ce-fa241366bc46?restype=container",
+        "x-ms-request-id": "cb11931f-b01e-006d-61f1-06cb14000000",
+        "x-ms-version": "2020-06-12"
+      },
+      "ResponseBody": []
+    },
+    {
+      "RequestUri": "https://seannse.blob.core.windows.net/test-filesystem-9d10d886-7858-e596-407c-faa917fe2314?restype=container",
       "RequestMethod": "DELETE",
       "RequestHeaders": {
         "Accept": "application/xml",
         "Authorization": "Sanitized",
-<<<<<<< HEAD
-        "traceparent": "00-d0baba3386e47e419cc644f7113d273d-9acde72068e3854c-00",
-        "User-Agent": [
-          "azsdk-net-Storage.Files.DataLake/12.7.0-alpha.20210202.1",
-          "(.NET 5.0.2; Microsoft Windows 10.0.19042)"
-        ],
-        "x-ms-client-request-id": "54363280-0593-78ea-6e0c-3809708e0c58",
-        "x-ms-date": "Tue, 02 Feb 2021 21:52:10 GMT",
-=======
-        "traceparent": "00-9c4ef3b7a014c842b81882354b7804d7-596b9472483ebe4f-00",
-        "User-Agent": [
-          "azsdk-net-Storage.Files.DataLake/12.7.0-alpha.20210217.1",
-          "(.NET 5.0.3; Microsoft Windows 10.0.19042)"
-        ],
-        "x-ms-client-request-id": "54363280-0593-78ea-6e0c-3809708e0c58",
-        "x-ms-date": "Wed, 17 Feb 2021 22:40:01 GMT",
->>>>>>> 1814567d
+        "traceparent": "00-e51079a5ed85bc4da5250ac3421d3614-6952a07caf3b6b43-00",
+        "User-Agent": [
+          "azsdk-net-Storage.Files.DataLake/12.7.0-alpha.20210219.1",
+          "(.NET 5.0.3; Microsoft Windows 10.0.19041)"
+        ],
+        "x-ms-client-request-id": "6b86d591-8201-b03a-780c-f73155f525fc",
+        "x-ms-date": "Fri, 19 Feb 2021 19:00:26 GMT",
         "x-ms-return-client-request-id": "true",
         "x-ms-version": "2020-06-12"
       },
@@ -874,204 +554,129 @@
       "StatusCode": 202,
       "ResponseHeaders": {
         "Content-Length": "0",
-<<<<<<< HEAD
-        "Date": "Tue, 02 Feb 2021 21:52:10 GMT",
-=======
-        "Date": "Wed, 17 Feb 2021 22:40:01 GMT",
->>>>>>> 1814567d
-        "Server": [
-          "Windows-Azure-Blob/1.0",
-          "Microsoft-HTTPAPI/2.0"
-        ],
-        "x-ms-client-request-id": "54363280-0593-78ea-6e0c-3809708e0c58",
-<<<<<<< HEAD
-        "x-ms-request-id": "faebc05a-501e-0081-3cad-f9df85000000",
-=======
-        "x-ms-request-id": "6f2f1c0f-401e-0024-317d-0589ff000000",
->>>>>>> 1814567d
-        "x-ms-version": "2020-06-12"
-      },
-      "ResponseBody": []
-    },
-    {
-      "RequestUri": "https://seannse.blob.core.windows.net/test-filesystem-f34f1087-7874-d3e2-f67a-fc686dd9ec96?restype=container",
-      "RequestMethod": "PUT",
-      "RequestHeaders": {
-        "Accept": "application/xml",
-        "Authorization": "Sanitized",
-<<<<<<< HEAD
-        "traceparent": "00-9d9f3588e51f5d4da3e3b23901bf9684-8832c7c0f25efb45-00",
-        "User-Agent": [
-          "azsdk-net-Storage.Files.DataLake/12.7.0-alpha.20210202.1",
-          "(.NET 5.0.2; Microsoft Windows 10.0.19042)"
+        "Date": "Fri, 19 Feb 2021 19:00:25 GMT",
+        "Server": [
+          "Windows-Azure-Blob/1.0",
+          "Microsoft-HTTPAPI/2.0"
+        ],
+        "x-ms-client-request-id": "6b86d591-8201-b03a-780c-f73155f525fc",
+        "x-ms-request-id": "cb119343-b01e-006d-05f1-06cb14000000",
+        "x-ms-version": "2020-06-12"
+      },
+      "ResponseBody": []
+    },
+    {
+      "RequestUri": "https://seannse.blob.core.windows.net/test-filesystem-18200bfe-050d-f2e4-877a-ada93ae3e6d7?restype=container",
+      "RequestMethod": "PUT",
+      "RequestHeaders": {
+        "Accept": "application/xml",
+        "Authorization": "Sanitized",
+        "traceparent": "00-cc53d36bbf211e428265942c652fddfb-66ec24ebce9d544e-00",
+        "User-Agent": [
+          "azsdk-net-Storage.Files.DataLake/12.7.0-alpha.20210219.1",
+          "(.NET 5.0.3; Microsoft Windows 10.0.19041)"
         ],
         "x-ms-blob-public-access": "container",
-        "x-ms-client-request-id": "70c4abf6-c182-086d-4f63-5e1909820b95",
-        "x-ms-date": "Tue, 02 Feb 2021 21:52:10 GMT",
-=======
-        "traceparent": "00-773d7ae7ff96a941aa95b7c285541342-dbc2e45f8edf1147-00",
-        "User-Agent": [
-          "azsdk-net-Storage.Files.DataLake/12.7.0-alpha.20210217.1",
-          "(.NET 5.0.3; Microsoft Windows 10.0.19042)"
-        ],
-        "x-ms-blob-public-access": "container",
-        "x-ms-client-request-id": "70c4abf6-c182-086d-4f63-5e1909820b95",
-        "x-ms-date": "Wed, 17 Feb 2021 22:40:02 GMT",
->>>>>>> 1814567d
-        "x-ms-return-client-request-id": "true",
-        "x-ms-version": "2020-06-12"
-      },
-      "RequestBody": null,
-      "StatusCode": 201,
-      "ResponseHeaders": {
-        "Content-Length": "0",
-<<<<<<< HEAD
-        "Date": "Tue, 02 Feb 2021 21:52:11 GMT",
-        "ETag": "\u00220x8D8C7C4CBC180AC\u0022",
-        "Last-Modified": "Tue, 02 Feb 2021 21:52:11 GMT",
-=======
-        "Date": "Wed, 17 Feb 2021 22:40:01 GMT",
-        "ETag": "\u00220x8D8D394F6CDF6FB\u0022",
-        "Last-Modified": "Wed, 17 Feb 2021 22:40:02 GMT",
->>>>>>> 1814567d
-        "Server": [
-          "Windows-Azure-Blob/1.0",
-          "Microsoft-HTTPAPI/2.0"
-        ],
-        "x-ms-client-request-id": "70c4abf6-c182-086d-4f63-5e1909820b95",
-<<<<<<< HEAD
-        "x-ms-request-id": "0fb98873-901e-00a1-4cad-f9a422000000",
-=======
-        "x-ms-request-id": "0566dd8b-001e-0047-587d-051404000000",
->>>>>>> 1814567d
-        "x-ms-version": "2020-06-12"
-      },
-      "ResponseBody": []
-    },
-    {
-      "RequestUri": "https://seannse.dfs.core.windows.net/test-filesystem-f34f1087-7874-d3e2-f67a-fc686dd9ec96/test-directory-a6b9a120-1a5d-e66e-5957-5265bdc245a7?resource=directory",
+        "x-ms-client-request-id": "8eb94e4e-aebc-8b7e-f093-e386d4907594",
+        "x-ms-date": "Fri, 19 Feb 2021 19:00:26 GMT",
+        "x-ms-return-client-request-id": "true",
+        "x-ms-version": "2020-06-12"
+      },
+      "RequestBody": null,
+      "StatusCode": 201,
+      "ResponseHeaders": {
+        "Content-Length": "0",
+        "Date": "Fri, 19 Feb 2021 19:00:25 GMT",
+        "ETag": "\u00220x8D8D5089E0AFC16\u0022",
+        "Last-Modified": "Fri, 19 Feb 2021 19:00:26 GMT",
+        "Server": [
+          "Windows-Azure-Blob/1.0",
+          "Microsoft-HTTPAPI/2.0"
+        ],
+        "x-ms-client-request-id": "8eb94e4e-aebc-8b7e-f093-e386d4907594",
+        "x-ms-request-id": "cb119364-b01e-006d-23f1-06cb14000000",
+        "x-ms-version": "2020-06-12"
+      },
+      "ResponseBody": []
+    },
+    {
+      "RequestUri": "https://seannse.dfs.core.windows.net/test-filesystem-18200bfe-050d-f2e4-877a-ada93ae3e6d7/test-directory-c7832026-af23-8556-3109-a6aae938ce21?resource=directory",
       "RequestMethod": "PUT",
       "RequestHeaders": {
         "Accept": "application/json",
         "Authorization": "Sanitized",
-<<<<<<< HEAD
-        "traceparent": "00-990cf515537ba647b9d2bd5e0eff7591-7ee003bf1569fc49-00",
-        "User-Agent": [
-          "azsdk-net-Storage.Files.DataLake/12.7.0-alpha.20210202.1",
-          "(.NET 5.0.2; Microsoft Windows 10.0.19042)"
-        ],
-        "x-ms-client-request-id": "ecff2502-f594-dbc5-3cdd-172b6f074a8c",
-        "x-ms-date": "Tue, 02 Feb 2021 21:52:11 GMT",
-=======
-        "traceparent": "00-6016d5eba6aab14faf544fe8eeed26f4-d737bc5fe9f94c48-00",
-        "User-Agent": [
-          "azsdk-net-Storage.Files.DataLake/12.7.0-alpha.20210217.1",
-          "(.NET 5.0.3; Microsoft Windows 10.0.19042)"
-        ],
-        "x-ms-client-request-id": "ecff2502-f594-dbc5-3cdd-172b6f074a8c",
-        "x-ms-date": "Wed, 17 Feb 2021 22:40:02 GMT",
->>>>>>> 1814567d
-        "x-ms-return-client-request-id": "true",
-        "x-ms-version": "2020-06-12"
-      },
-      "RequestBody": null,
-      "StatusCode": 201,
-      "ResponseHeaders": {
-        "Content-Length": "0",
-<<<<<<< HEAD
-        "Date": "Tue, 02 Feb 2021 21:52:11 GMT",
-        "ETag": "\u00220x8D8C7C4CC000425\u0022",
-        "Last-Modified": "Tue, 02 Feb 2021 21:52:12 GMT",
-=======
-        "Date": "Wed, 17 Feb 2021 22:40:01 GMT",
-        "ETag": "\u00220x8D8D394F707A8B8\u0022",
-        "Last-Modified": "Wed, 17 Feb 2021 22:40:02 GMT",
->>>>>>> 1814567d
+        "traceparent": "00-eccbadd84872284887f4ac38bbd4987d-bc4e2abe67a2a44a-00",
+        "User-Agent": [
+          "azsdk-net-Storage.Files.DataLake/12.7.0-alpha.20210219.1",
+          "(.NET 5.0.3; Microsoft Windows 10.0.19041)"
+        ],
+        "x-ms-client-request-id": "048587ec-3de3-9e58-f833-5db307d4a2b8",
+        "x-ms-date": "Fri, 19 Feb 2021 19:00:26 GMT",
+        "x-ms-return-client-request-id": "true",
+        "x-ms-version": "2020-06-12"
+      },
+      "RequestBody": null,
+      "StatusCode": 201,
+      "ResponseHeaders": {
+        "Content-Length": "0",
+        "Date": "Fri, 19 Feb 2021 19:00:25 GMT",
+        "ETag": "\u00220x8D8D5089E1C18C8\u0022",
+        "Last-Modified": "Fri, 19 Feb 2021 19:00:26 GMT",
         "Server": [
           "Windows-Azure-HDFS/1.0",
           "Microsoft-HTTPAPI/2.0"
         ],
-        "x-ms-client-request-id": "ecff2502-f594-dbc5-3cdd-172b6f074a8c",
-<<<<<<< HEAD
-        "x-ms-request-id": "026c3b4c-701f-0072-12ad-f97810000000",
-=======
-        "x-ms-request-id": "1def6c56-d01f-0054-787d-053008000000",
->>>>>>> 1814567d
-        "x-ms-version": "2020-06-12"
-      },
-      "ResponseBody": []
-    },
-    {
-      "RequestUri": "https://seannse.blob.core.windows.net/test-filesystem-f34f1087-7874-d3e2-f67a-fc686dd9ec96/test-directory-a6b9a120-1a5d-e66e-5957-5265bdc245a7",
+        "x-ms-client-request-id": "048587ec-3de3-9e58-f833-5db307d4a2b8",
+        "x-ms-request-id": "da839424-a01f-0061-37f1-065c1c000000",
+        "x-ms-version": "2020-06-12"
+      },
+      "ResponseBody": []
+    },
+    {
+      "RequestUri": "https://seannse.blob.core.windows.net/test-filesystem-18200bfe-050d-f2e4-877a-ada93ae3e6d7/test-directory-c7832026-af23-8556-3109-a6aae938ce21",
       "RequestMethod": "HEAD",
       "RequestHeaders": {
         "Accept": "application/xml",
         "Authorization": "Sanitized",
         "User-Agent": [
-<<<<<<< HEAD
-          "azsdk-net-Storage.Files.DataLake/12.7.0-alpha.20210202.1",
-          "(.NET 5.0.2; Microsoft Windows 10.0.19042)"
-        ],
-        "x-ms-client-request-id": "98633368-59c3-e712-1495-853763e91f55",
-        "x-ms-date": "Tue, 02 Feb 2021 21:52:11 GMT",
-=======
-          "azsdk-net-Storage.Files.DataLake/12.7.0-alpha.20210217.1",
-          "(.NET 5.0.3; Microsoft Windows 10.0.19042)"
-        ],
-        "x-ms-client-request-id": "98633368-59c3-e712-1495-853763e91f55",
-        "x-ms-date": "Wed, 17 Feb 2021 22:40:02 GMT",
->>>>>>> 1814567d
-        "x-ms-lease-id": "75fedc0c-eb9b-f41c-acaf-ff611d9bf890",
+          "azsdk-net-Storage.Files.DataLake/12.7.0-alpha.20210219.1",
+          "(.NET 5.0.3; Microsoft Windows 10.0.19041)"
+        ],
+        "x-ms-client-request-id": "61bdc5c7-c9b2-383e-d8bc-f3f6fa66f73a",
+        "x-ms-date": "Fri, 19 Feb 2021 19:00:26 GMT",
+        "x-ms-lease-id": "a98c94ae-1670-b743-a558-fe76991200b8",
         "x-ms-return-client-request-id": "true",
         "x-ms-version": "2020-06-12"
       },
       "RequestBody": null,
       "StatusCode": 412,
       "ResponseHeaders": {
-<<<<<<< HEAD
-        "Date": "Tue, 02 Feb 2021 21:52:12 GMT",
-=======
-        "Date": "Wed, 17 Feb 2021 22:40:01 GMT",
->>>>>>> 1814567d
+        "Date": "Fri, 19 Feb 2021 19:00:26 GMT",
         "Server": [
           "Windows-Azure-Blob/1.0",
           "Microsoft-HTTPAPI/2.0"
         ],
         "Transfer-Encoding": "chunked",
-        "x-ms-client-request-id": "98633368-59c3-e712-1495-853763e91f55",
+        "x-ms-client-request-id": "61bdc5c7-c9b2-383e-d8bc-f3f6fa66f73a",
         "x-ms-error-code": "LeaseNotPresentWithBlobOperation",
-<<<<<<< HEAD
-        "x-ms-request-id": "0fb98c85-901e-00a1-09ad-f9a422000000",
-=======
-        "x-ms-request-id": "0566df72-001e-0047-1b7d-051404000000",
->>>>>>> 1814567d
-        "x-ms-version": "2020-06-12"
-      },
-      "ResponseBody": []
-    },
-    {
-      "RequestUri": "https://seannse.blob.core.windows.net/test-filesystem-f34f1087-7874-d3e2-f67a-fc686dd9ec96?restype=container",
+        "x-ms-request-id": "cb1193ad-b01e-006d-69f1-06cb14000000",
+        "x-ms-version": "2020-06-12"
+      },
+      "ResponseBody": []
+    },
+    {
+      "RequestUri": "https://seannse.blob.core.windows.net/test-filesystem-18200bfe-050d-f2e4-877a-ada93ae3e6d7?restype=container",
       "RequestMethod": "DELETE",
       "RequestHeaders": {
         "Accept": "application/xml",
         "Authorization": "Sanitized",
-<<<<<<< HEAD
-        "traceparent": "00-4fc2fe75207cba48a5b41efb8888f909-d86cfe7a43f91043-00",
-        "User-Agent": [
-          "azsdk-net-Storage.Files.DataLake/12.7.0-alpha.20210202.1",
-          "(.NET 5.0.2; Microsoft Windows 10.0.19042)"
-        ],
-        "x-ms-client-request-id": "3bc25c39-b2a3-c4c9-a453-1b7bc34841a4",
-        "x-ms-date": "Tue, 02 Feb 2021 21:52:11 GMT",
-=======
-        "traceparent": "00-aebe8513dac56c408293b662487b631a-e6a454e073914045-00",
-        "User-Agent": [
-          "azsdk-net-Storage.Files.DataLake/12.7.0-alpha.20210217.1",
-          "(.NET 5.0.3; Microsoft Windows 10.0.19042)"
-        ],
-        "x-ms-client-request-id": "3bc25c39-b2a3-c4c9-a453-1b7bc34841a4",
-        "x-ms-date": "Wed, 17 Feb 2021 22:40:02 GMT",
->>>>>>> 1814567d
+        "traceparent": "00-10f557a914cdd1469e720c619e190b6b-7cfb167bb2f51644-00",
+        "User-Agent": [
+          "azsdk-net-Storage.Files.DataLake/12.7.0-alpha.20210219.1",
+          "(.NET 5.0.3; Microsoft Windows 10.0.19041)"
+        ],
+        "x-ms-client-request-id": "42ec7f42-4016-fb06-84d8-ca799673d49e",
+        "x-ms-date": "Fri, 19 Feb 2021 19:00:27 GMT",
         "x-ms-return-client-request-id": "true",
         "x-ms-version": "2020-06-12"
       },
@@ -1079,33 +684,21 @@
       "StatusCode": 202,
       "ResponseHeaders": {
         "Content-Length": "0",
-<<<<<<< HEAD
-        "Date": "Tue, 02 Feb 2021 21:52:12 GMT",
-=======
-        "Date": "Wed, 17 Feb 2021 22:40:02 GMT",
->>>>>>> 1814567d
-        "Server": [
-          "Windows-Azure-Blob/1.0",
-          "Microsoft-HTTPAPI/2.0"
-        ],
-        "x-ms-client-request-id": "3bc25c39-b2a3-c4c9-a453-1b7bc34841a4",
-<<<<<<< HEAD
-        "x-ms-request-id": "0fb98d4b-901e-00a1-3cad-f9a422000000",
-=======
-        "x-ms-request-id": "0566dfbf-001e-0047-637d-051404000000",
->>>>>>> 1814567d
+        "Date": "Fri, 19 Feb 2021 19:00:26 GMT",
+        "Server": [
+          "Windows-Azure-Blob/1.0",
+          "Microsoft-HTTPAPI/2.0"
+        ],
+        "x-ms-client-request-id": "42ec7f42-4016-fb06-84d8-ca799673d49e",
+        "x-ms-request-id": "cb1193d1-b01e-006d-0bf1-06cb14000000",
         "x-ms-version": "2020-06-12"
       },
       "ResponseBody": []
     }
   ],
   "Variables": {
-<<<<<<< HEAD
-    "DateTimeOffsetNow": "2021-02-02T15:52:07.2101819-06:00",
-=======
-    "DateTimeOffsetNow": "2021-02-17T16:39:58.1872181-06:00",
->>>>>>> 1814567d
-    "RandomSeed": "1883997701",
+    "DateTimeOffsetNow": "2021-02-19T13:00:25.1331113-06:00",
+    "RandomSeed": "440135934",
     "Storage_TestConfigHierarchicalNamespace": "NamespaceTenant\nseannse\nU2FuaXRpemVk\nhttps://seannse.blob.core.windows.net\nhttps://seannse.file.core.windows.net\nhttps://seannse.queue.core.windows.net\nhttps://seannse.table.core.windows.net\n\n\n\n\nhttps://seannse-secondary.blob.core.windows.net\nhttps://seannse-secondary.file.core.windows.net\nhttps://seannse-secondary.queue.core.windows.net\nhttps://seannse-secondary.table.core.windows.net\n68390a19-a643-458b-b726-408abf67b4fc\nSanitized\n72f988bf-86f1-41af-91ab-2d7cd011db47\nhttps://login.microsoftonline.com/\nCloud\nBlobEndpoint=https://seannse.blob.core.windows.net/;QueueEndpoint=https://seannse.queue.core.windows.net/;FileEndpoint=https://seannse.file.core.windows.net/;BlobSecondaryEndpoint=https://seannse-secondary.blob.core.windows.net/;QueueSecondaryEndpoint=https://seannse-secondary.queue.core.windows.net/;FileSecondaryEndpoint=https://seannse-secondary.file.core.windows.net/;AccountName=seannse;AccountKey=Sanitized\n"
   }
 }