﻿{
  "Entries": [
    {
      "RequestUri": "https://seannse.blob.core.windows.net/test-filesystem-5336a055-a8dc-78bf-2999-36a5126f3c7d?restype=container",
      "RequestMethod": "PUT",
      "RequestHeaders": {
        "Accept": "application/xml",
        "Authorization": "Sanitized",
        "traceparent": "00-ceee4798fa44114c9ea15d26805ccde7-61c7c22763b17040-00",
        "User-Agent": [
          "azsdk-net-Storage.Files.DataLake/12.7.0-alpha.20210219.1",
          "(.NET 5.0.3; Microsoft Windows 10.0.19041)"
        ],
        "x-ms-blob-public-access": "container",
        "x-ms-client-request-id": "179af358-af46-f0b3-cff6-2f841826053c",
        "x-ms-date": "Fri, 19 Feb 2021 18:59:27 GMT",
        "x-ms-return-client-request-id": "true",
<<<<<<< HEAD
        "x-ms-version": "2020-12-06"
=======
        "x-ms-version": "2021-02-12"
>>>>>>> 7e782c87
      },
      "RequestBody": null,
      "StatusCode": 201,
      "ResponseHeaders": {
        "Content-Length": "0",
        "Date": "Fri, 19 Feb 2021 18:59:27 GMT",
        "ETag": "\"0x8D8D5087B019938\"",
        "Last-Modified": "Fri, 19 Feb 2021 18:59:27 GMT",
        "Server": [
          "Windows-Azure-Blob/1.0",
          "Microsoft-HTTPAPI/2.0"
        ],
        "x-ms-client-request-id": "179af358-af46-f0b3-cff6-2f841826053c",
        "x-ms-request-id": "cb113e8e-b01e-006d-72f1-06cb14000000",
<<<<<<< HEAD
        "x-ms-version": "2020-12-06"
=======
        "x-ms-version": "2021-02-12"
>>>>>>> 7e782c87
      },
      "ResponseBody": []
    },
    {
      "RequestUri": "https://seannse.dfs.core.windows.net/test-filesystem-5336a055-a8dc-78bf-2999-36a5126f3c7d/ my cool directory ?resource=directory",
      "RequestMethod": "PUT",
      "RequestHeaders": {
        "Accept": "application/json",
        "Authorization": "Sanitized",
        "traceparent": "00-69ec29f1991dd8459a406f830fafbe62-c33807d83f5c254a-00",
        "User-Agent": [
          "azsdk-net-Storage.Files.DataLake/12.7.0-alpha.20210219.1",
          "(.NET 5.0.3; Microsoft Windows 10.0.19041)"
        ],
        "x-ms-client-request-id": "62f85df3-035b-9e6d-5a8d-95c8adcfe20f",
        "x-ms-date": "Fri, 19 Feb 2021 18:59:28 GMT",
        "x-ms-return-client-request-id": "true",
<<<<<<< HEAD
        "x-ms-version": "2020-12-06"
=======
        "x-ms-version": "2021-02-12"
>>>>>>> 7e782c87
      },
      "RequestBody": null,
      "StatusCode": 201,
      "ResponseHeaders": {
        "Content-Length": "0",
        "Date": "Fri, 19 Feb 2021 18:59:27 GMT",
        "ETag": "\"0x8D8D5087B0F7E94\"",
        "Last-Modified": "Fri, 19 Feb 2021 18:59:27 GMT",
        "Server": [
          "Windows-Azure-HDFS/1.0",
          "Microsoft-HTTPAPI/2.0"
        ],
        "x-ms-client-request-id": "62f85df3-035b-9e6d-5a8d-95c8adcfe20f",
        "x-ms-request-id": "da8364e1-a01f-0061-2cf1-065c1c000000",
<<<<<<< HEAD
        "x-ms-version": "2020-12-06"
=======
        "x-ms-version": "2021-02-12"
>>>>>>> 7e782c87
      },
      "ResponseBody": []
    },
    {
      "RequestUri": "https://seannse.dfs.core.windows.net/test-filesystem-5336a055-a8dc-78bf-2999-36a5126f3c7d/test-directory-a5251f07-bac1-0d99-817d-01e30ebff6a8?mode=legacy",
      "RequestMethod": "PUT",
      "RequestHeaders": {
        "Accept": "application/json",
        "Authorization": "Sanitized",
        "User-Agent": [
          "azsdk-net-Storage.Files.DataLake/12.7.0-alpha.20210219.1",
          "(.NET 5.0.3; Microsoft Windows 10.0.19041)"
        ],
        "x-ms-client-request-id": "b0f0d7dc-94c7-ec4c-9aae-c4468f6e2e3b",
        "x-ms-date": "Fri, 19 Feb 2021 18:59:28 GMT",
        "x-ms-rename-source": "%2Ftest-filesystem-5336a055-a8dc-78bf-2999-36a5126f3c7d%2F+my+cool+directory+=",
        "x-ms-return-client-request-id": "true",
<<<<<<< HEAD
        "x-ms-version": "2020-12-06"
=======
        "x-ms-version": "2021-02-12"
>>>>>>> 7e782c87
      },
      "RequestBody": null,
      "StatusCode": 201,
      "ResponseHeaders": {
        "Content-Length": "0",
        "Date": "Fri, 19 Feb 2021 18:59:27 GMT",
        "Server": [
          "Windows-Azure-HDFS/1.0",
          "Microsoft-HTTPAPI/2.0"
        ],
        "x-ms-client-request-id": "b0f0d7dc-94c7-ec4c-9aae-c4468f6e2e3b",
        "x-ms-request-id": "da8364fa-a01f-0061-45f1-065c1c000000",
<<<<<<< HEAD
        "x-ms-version": "2020-12-06"
=======
        "x-ms-version": "2021-02-12"
>>>>>>> 7e782c87
      },
      "ResponseBody": []
    },
    {
      "RequestUri": "https://seannse.blob.core.windows.net/test-filesystem-5336a055-a8dc-78bf-2999-36a5126f3c7d/test-directory-a5251f07-bac1-0d99-817d-01e30ebff6a8",
      "RequestMethod": "HEAD",
      "RequestHeaders": {
        "Accept": "application/xml",
        "Authorization": "Sanitized",
        "User-Agent": [
          "azsdk-net-Storage.Files.DataLake/12.7.0-alpha.20210219.1",
          "(.NET 5.0.3; Microsoft Windows 10.0.19041)"
        ],
        "x-ms-client-request-id": "d6ecae99-31df-6b48-3aa7-762b22215379",
        "x-ms-date": "Fri, 19 Feb 2021 18:59:28 GMT",
        "x-ms-return-client-request-id": "true",
<<<<<<< HEAD
        "x-ms-version": "2020-12-06"
=======
        "x-ms-version": "2021-02-12"
>>>>>>> 7e782c87
      },
      "RequestBody": null,
      "StatusCode": 200,
      "ResponseHeaders": {
        "Accept-Ranges": "bytes",
        "Content-Length": "0",
        "Content-Type": "application/octet-stream",
        "Date": "Fri, 19 Feb 2021 18:59:27 GMT",
        "ETag": "\"0x8D8D5087B0F7E94\"",
        "Last-Modified": "Fri, 19 Feb 2021 18:59:27 GMT",
        "Server": [
          "Windows-Azure-Blob/1.0",
          "Microsoft-HTTPAPI/2.0"
        ],
        "x-ms-access-tier": "Hot",
        "x-ms-access-tier-inferred": "true",
        "x-ms-blob-type": "BlockBlob",
        "x-ms-client-request-id": "d6ecae99-31df-6b48-3aa7-762b22215379",
        "x-ms-creation-time": "Fri, 19 Feb 2021 18:59:27 GMT",
        "x-ms-group": "$superuser",
        "x-ms-lease-state": "available",
        "x-ms-lease-status": "unlocked",
        "x-ms-meta-hdi_isfolder": "true",
        "x-ms-owner": "$superuser",
        "x-ms-permissions": "rwxr-x---",
        "x-ms-request-id": "cb113ee1-b01e-006d-42f1-06cb14000000",
        "x-ms-server-encrypted": "true",
<<<<<<< HEAD
        "x-ms-version": "2020-12-06"
=======
        "x-ms-version": "2021-02-12"
>>>>>>> 7e782c87
      },
      "ResponseBody": []
    },
    {
      "RequestUri": "https://seannse.blob.core.windows.net/test-filesystem-5336a055-a8dc-78bf-2999-36a5126f3c7d?restype=container",
      "RequestMethod": "DELETE",
      "RequestHeaders": {
        "Accept": "application/xml",
        "Authorization": "Sanitized",
        "traceparent": "00-7723216256e5ca4ab98c65012a479664-907accbff1a0a846-00",
        "User-Agent": [
          "azsdk-net-Storage.Files.DataLake/12.7.0-alpha.20210219.1",
          "(.NET 5.0.3; Microsoft Windows 10.0.19041)"
        ],
        "x-ms-client-request-id": "e0ad33cf-5782-4b5c-a263-565f1924ead3",
        "x-ms-date": "Fri, 19 Feb 2021 18:59:28 GMT",
        "x-ms-return-client-request-id": "true",
<<<<<<< HEAD
        "x-ms-version": "2020-12-06"
=======
        "x-ms-version": "2021-02-12"
>>>>>>> 7e782c87
      },
      "RequestBody": null,
      "StatusCode": 202,
      "ResponseHeaders": {
        "Content-Length": "0",
        "Date": "Fri, 19 Feb 2021 18:59:27 GMT",
        "Server": [
          "Windows-Azure-Blob/1.0",
          "Microsoft-HTTPAPI/2.0"
        ],
        "x-ms-client-request-id": "e0ad33cf-5782-4b5c-a263-565f1924ead3",
        "x-ms-request-id": "cb113ef3-b01e-006d-53f1-06cb14000000",
<<<<<<< HEAD
        "x-ms-version": "2020-12-06"
=======
        "x-ms-version": "2021-02-12"
>>>>>>> 7e782c87
      },
      "ResponseBody": []
    }
  ],
  "Variables": {
    "RandomSeed": "1362528887",
    "Storage_TestConfigHierarchicalNamespace": "NamespaceTenant\nseannse\nU2FuaXRpemVk\nhttps://seannse.blob.core.windows.net\nhttps://seannse.file.core.windows.net\nhttps://seannse.queue.core.windows.net\nhttps://seannse.table.core.windows.net\n\n\n\n\nhttps://seannse-secondary.blob.core.windows.net\nhttps://seannse-secondary.file.core.windows.net\nhttps://seannse-secondary.queue.core.windows.net\nhttps://seannse-secondary.table.core.windows.net\n68390a19-a643-458b-b726-408abf67b4fc\nSanitized\n72f988bf-86f1-41af-91ab-2d7cd011db47\nhttps://login.microsoftonline.com/\nCloud\nBlobEndpoint=https://seannse.blob.core.windows.net/;QueueEndpoint=https://seannse.queue.core.windows.net/;FileEndpoint=https://seannse.file.core.windows.net/;BlobSecondaryEndpoint=https://seannse-secondary.blob.core.windows.net/;QueueSecondaryEndpoint=https://seannse-secondary.queue.core.windows.net/;FileSecondaryEndpoint=https://seannse-secondary.file.core.windows.net/;AccountName=seannse;AccountKey=Sanitized\n\n\n"
  }
}<|MERGE_RESOLUTION|>--- conflicted
+++ resolved
@@ -15,11 +15,7 @@
         "x-ms-client-request-id": "179af358-af46-f0b3-cff6-2f841826053c",
         "x-ms-date": "Fri, 19 Feb 2021 18:59:27 GMT",
         "x-ms-return-client-request-id": "true",
-<<<<<<< HEAD
-        "x-ms-version": "2020-12-06"
-=======
         "x-ms-version": "2021-02-12"
->>>>>>> 7e782c87
       },
       "RequestBody": null,
       "StatusCode": 201,
@@ -34,11 +30,7 @@
         ],
         "x-ms-client-request-id": "179af358-af46-f0b3-cff6-2f841826053c",
         "x-ms-request-id": "cb113e8e-b01e-006d-72f1-06cb14000000",
-<<<<<<< HEAD
-        "x-ms-version": "2020-12-06"
-=======
         "x-ms-version": "2021-02-12"
->>>>>>> 7e782c87
       },
       "ResponseBody": []
     },
@@ -56,11 +48,7 @@
         "x-ms-client-request-id": "62f85df3-035b-9e6d-5a8d-95c8adcfe20f",
         "x-ms-date": "Fri, 19 Feb 2021 18:59:28 GMT",
         "x-ms-return-client-request-id": "true",
-<<<<<<< HEAD
-        "x-ms-version": "2020-12-06"
-=======
         "x-ms-version": "2021-02-12"
->>>>>>> 7e782c87
       },
       "RequestBody": null,
       "StatusCode": 201,
@@ -75,11 +63,7 @@
         ],
         "x-ms-client-request-id": "62f85df3-035b-9e6d-5a8d-95c8adcfe20f",
         "x-ms-request-id": "da8364e1-a01f-0061-2cf1-065c1c000000",
-<<<<<<< HEAD
-        "x-ms-version": "2020-12-06"
-=======
         "x-ms-version": "2021-02-12"
->>>>>>> 7e782c87
       },
       "ResponseBody": []
     },
@@ -97,11 +81,7 @@
         "x-ms-date": "Fri, 19 Feb 2021 18:59:28 GMT",
         "x-ms-rename-source": "%2Ftest-filesystem-5336a055-a8dc-78bf-2999-36a5126f3c7d%2F+my+cool+directory+=",
         "x-ms-return-client-request-id": "true",
-<<<<<<< HEAD
-        "x-ms-version": "2020-12-06"
-=======
         "x-ms-version": "2021-02-12"
->>>>>>> 7e782c87
       },
       "RequestBody": null,
       "StatusCode": 201,
@@ -114,11 +94,7 @@
         ],
         "x-ms-client-request-id": "b0f0d7dc-94c7-ec4c-9aae-c4468f6e2e3b",
         "x-ms-request-id": "da8364fa-a01f-0061-45f1-065c1c000000",
-<<<<<<< HEAD
-        "x-ms-version": "2020-12-06"
-=======
         "x-ms-version": "2021-02-12"
->>>>>>> 7e782c87
       },
       "ResponseBody": []
     },
@@ -135,11 +111,7 @@
         "x-ms-client-request-id": "d6ecae99-31df-6b48-3aa7-762b22215379",
         "x-ms-date": "Fri, 19 Feb 2021 18:59:28 GMT",
         "x-ms-return-client-request-id": "true",
-<<<<<<< HEAD
-        "x-ms-version": "2020-12-06"
-=======
         "x-ms-version": "2021-02-12"
->>>>>>> 7e782c87
       },
       "RequestBody": null,
       "StatusCode": 200,
@@ -167,11 +139,7 @@
         "x-ms-permissions": "rwxr-x---",
         "x-ms-request-id": "cb113ee1-b01e-006d-42f1-06cb14000000",
         "x-ms-server-encrypted": "true",
-<<<<<<< HEAD
-        "x-ms-version": "2020-12-06"
-=======
         "x-ms-version": "2021-02-12"
->>>>>>> 7e782c87
       },
       "ResponseBody": []
     },
@@ -189,11 +157,7 @@
         "x-ms-client-request-id": "e0ad33cf-5782-4b5c-a263-565f1924ead3",
         "x-ms-date": "Fri, 19 Feb 2021 18:59:28 GMT",
         "x-ms-return-client-request-id": "true",
-<<<<<<< HEAD
-        "x-ms-version": "2020-12-06"
-=======
         "x-ms-version": "2021-02-12"
->>>>>>> 7e782c87
       },
       "RequestBody": null,
       "StatusCode": 202,
@@ -206,11 +170,7 @@
         ],
         "x-ms-client-request-id": "e0ad33cf-5782-4b5c-a263-565f1924ead3",
         "x-ms-request-id": "cb113ef3-b01e-006d-53f1-06cb14000000",
-<<<<<<< HEAD
-        "x-ms-version": "2020-12-06"
-=======
         "x-ms-version": "2021-02-12"
->>>>>>> 7e782c87
       },
       "ResponseBody": []
     }
