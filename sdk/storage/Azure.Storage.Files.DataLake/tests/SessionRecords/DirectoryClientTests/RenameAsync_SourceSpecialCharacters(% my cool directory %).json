--- conflicted
+++ resolved
@@ -1,30 +1,19 @@
 {
   "Entries": [
     {
-      "RequestUri": "https://seannse.blob.core.windows.net/test-filesystem-b3575c6b-a8d4-5791-fd13-25d280009106?restype=container",
+      "RequestUri": "https://seannse.blob.core.windows.net/test-filesystem-5336a055-a8dc-78bf-2999-36a5126f3c7d?restype=container",
       "RequestMethod": "PUT",
       "RequestHeaders": {
         "Accept": "application/xml",
         "Authorization": "Sanitized",
-<<<<<<< HEAD
-        "traceparent": "00-e66a8eda281f7644b55cf6fa954a83e2-5e4076f6f9eee74d-00",
+        "traceparent": "00-ceee4798fa44114c9ea15d26805ccde7-61c7c22763b17040-00",
         "User-Agent": [
-          "azsdk-net-Storage.Files.DataLake/12.7.0-alpha.20210202.1",
-          "(.NET 5.0.2; Microsoft Windows 10.0.19042)"
+          "azsdk-net-Storage.Files.DataLake/12.7.0-alpha.20210219.1",
+          "(.NET 5.0.3; Microsoft Windows 10.0.19041)"
         ],
         "x-ms-blob-public-access": "container",
-        "x-ms-client-request-id": "15cd8a8c-6d8b-608c-5aa2-bbd08c6d4dd0",
-        "x-ms-date": "Tue, 02 Feb 2021 21:49:39 GMT",
-=======
-        "traceparent": "00-a205fa1b59847a4eb536701d472e78bd-ebfa4684e8b6f648-00",
-        "User-Agent": [
-          "azsdk-net-Storage.Files.DataLake/12.7.0-alpha.20210217.1",
-          "(.NET 5.0.3; Microsoft Windows 10.0.19042)"
-        ],
-        "x-ms-blob-public-access": "container",
-        "x-ms-client-request-id": "15cd8a8c-6d8b-608c-5aa2-bbd08c6d4dd0",
-        "x-ms-date": "Wed, 17 Feb 2021 22:37:39 GMT",
->>>>>>> 1814567d
+        "x-ms-client-request-id": "179af358-af46-f0b3-cff6-2f841826053c",
+        "x-ms-date": "Fri, 19 Feb 2021 18:59:27 GMT",
         "x-ms-return-client-request-id": "true",
         "x-ms-version": "2020-06-12"
       },
@@ -32,52 +21,32 @@
       "StatusCode": 201,
       "ResponseHeaders": {
         "Content-Length": "0",
-<<<<<<< HEAD
-        "Date": "Tue, 02 Feb 2021 21:49:39 GMT",
-        "ETag": "\u00220x8D8C7C471641EA5\u0022",
-        "Last-Modified": "Tue, 02 Feb 2021 21:49:40 GMT",
-=======
-        "Date": "Wed, 17 Feb 2021 22:37:39 GMT",
-        "ETag": "\u00220x8D8D394A1AFBD56\u0022",
-        "Last-Modified": "Wed, 17 Feb 2021 22:37:39 GMT",
->>>>>>> 1814567d
+        "Date": "Fri, 19 Feb 2021 18:59:27 GMT",
+        "ETag": "\u00220x8D8D5087B019938\u0022",
+        "Last-Modified": "Fri, 19 Feb 2021 18:59:27 GMT",
         "Server": [
           "Windows-Azure-Blob/1.0",
           "Microsoft-HTTPAPI/2.0"
         ],
-        "x-ms-client-request-id": "15cd8a8c-6d8b-608c-5aa2-bbd08c6d4dd0",
-<<<<<<< HEAD
-        "x-ms-request-id": "f42deb38-401e-0046-15ad-f94bd8000000",
-=======
-        "x-ms-request-id": "c3f6818b-301e-002e-297d-052d48000000",
->>>>>>> 1814567d
+        "x-ms-client-request-id": "179af358-af46-f0b3-cff6-2f841826053c",
+        "x-ms-request-id": "cb113e8e-b01e-006d-72f1-06cb14000000",
         "x-ms-version": "2020-06-12"
       },
       "ResponseBody": []
     },
     {
-      "RequestUri": "https://seannse.dfs.core.windows.net/test-filesystem-b3575c6b-a8d4-5791-fd13-25d280009106/ my cool directory ?resource=directory",
+      "RequestUri": "https://seannse.dfs.core.windows.net/test-filesystem-5336a055-a8dc-78bf-2999-36a5126f3c7d/ my cool directory ?resource=directory",
       "RequestMethod": "PUT",
       "RequestHeaders": {
         "Accept": "application/json",
         "Authorization": "Sanitized",
-<<<<<<< HEAD
-        "traceparent": "00-0a35bc78adb76643905df66e0ad734a4-7bd1abe7be247d41-00",
+        "traceparent": "00-69ec29f1991dd8459a406f830fafbe62-c33807d83f5c254a-00",
         "User-Agent": [
-          "azsdk-net-Storage.Files.DataLake/12.7.0-alpha.20210202.1",
-          "(.NET 5.0.2; Microsoft Windows 10.0.19042)"
+          "azsdk-net-Storage.Files.DataLake/12.7.0-alpha.20210219.1",
+          "(.NET 5.0.3; Microsoft Windows 10.0.19041)"
         ],
-        "x-ms-client-request-id": "32013065-2deb-7064-3837-a1f56e6bba7e",
-        "x-ms-date": "Tue, 02 Feb 2021 21:49:39 GMT",
-=======
-        "traceparent": "00-5000844a60b31341a4cc278fb4665aef-aca3be67b4606541-00",
-        "User-Agent": [
-          "azsdk-net-Storage.Files.DataLake/12.7.0-alpha.20210217.1",
-          "(.NET 5.0.3; Microsoft Windows 10.0.19042)"
-        ],
-        "x-ms-client-request-id": "32013065-2deb-7064-3837-a1f56e6bba7e",
-        "x-ms-date": "Wed, 17 Feb 2021 22:37:39 GMT",
->>>>>>> 1814567d
+        "x-ms-client-request-id": "62f85df3-035b-9e6d-5a8d-95c8adcfe20f",
+        "x-ms-date": "Fri, 19 Feb 2021 18:59:28 GMT",
         "x-ms-return-client-request-id": "true",
         "x-ms-version": "2020-06-12"
       },
@@ -85,50 +54,32 @@
       "StatusCode": 201,
       "ResponseHeaders": {
         "Content-Length": "0",
-<<<<<<< HEAD
-        "Date": "Tue, 02 Feb 2021 21:49:39 GMT",
-        "ETag": "\u00220x8D8C7C4719E2AD9\u0022",
-        "Last-Modified": "Tue, 02 Feb 2021 21:49:40 GMT",
-=======
-        "Date": "Wed, 17 Feb 2021 22:37:39 GMT",
-        "ETag": "\u00220x8D8D394A1E61E8D\u0022",
-        "Last-Modified": "Wed, 17 Feb 2021 22:37:39 GMT",
->>>>>>> 1814567d
+        "Date": "Fri, 19 Feb 2021 18:59:27 GMT",
+        "ETag": "\u00220x8D8D5087B0F7E94\u0022",
+        "Last-Modified": "Fri, 19 Feb 2021 18:59:27 GMT",
         "Server": [
           "Windows-Azure-HDFS/1.0",
           "Microsoft-HTTPAPI/2.0"
         ],
-        "x-ms-client-request-id": "32013065-2deb-7064-3837-a1f56e6bba7e",
-<<<<<<< HEAD
-        "x-ms-request-id": "6909baf1-601f-0041-23ad-f927bb000000",
-=======
-        "x-ms-request-id": "7a8bb333-301f-0063-6b7d-05e2a4000000",
->>>>>>> 1814567d
+        "x-ms-client-request-id": "62f85df3-035b-9e6d-5a8d-95c8adcfe20f",
+        "x-ms-request-id": "da8364e1-a01f-0061-2cf1-065c1c000000",
         "x-ms-version": "2020-06-12"
       },
       "ResponseBody": []
     },
     {
-      "RequestUri": "https://seannse.dfs.core.windows.net/test-filesystem-b3575c6b-a8d4-5791-fd13-25d280009106/test-directory-2889e0b3-1bd9-9651-7496-ff21a6db4489?mode=legacy",
+      "RequestUri": "https://seannse.dfs.core.windows.net/test-filesystem-5336a055-a8dc-78bf-2999-36a5126f3c7d/test-directory-a5251f07-bac1-0d99-817d-01e30ebff6a8?mode=legacy",
       "RequestMethod": "PUT",
       "RequestHeaders": {
         "Accept": "application/json",
         "Authorization": "Sanitized",
         "User-Agent": [
-<<<<<<< HEAD
-          "azsdk-net-Storage.Files.DataLake/12.7.0-alpha.20210202.1",
-          "(.NET 5.0.2; Microsoft Windows 10.0.19042)"
+          "azsdk-net-Storage.Files.DataLake/12.7.0-alpha.20210219.1",
+          "(.NET 5.0.3; Microsoft Windows 10.0.19041)"
         ],
-        "x-ms-client-request-id": "75bcb861-12da-8e9e-83d5-bdfada85e8e2",
-        "x-ms-date": "Tue, 02 Feb 2021 21:49:40 GMT",
-=======
-          "azsdk-net-Storage.Files.DataLake/12.7.0-alpha.20210217.1",
-          "(.NET 5.0.3; Microsoft Windows 10.0.19042)"
-        ],
-        "x-ms-client-request-id": "75bcb861-12da-8e9e-83d5-bdfada85e8e2",
-        "x-ms-date": "Wed, 17 Feb 2021 22:37:39 GMT",
->>>>>>> 1814567d
-        "x-ms-rename-source": "%2Ftest-filesystem-b3575c6b-a8d4-5791-fd13-25d280009106%2F\u002Bmy\u002Bcool\u002Bdirectory\u002B=",
+        "x-ms-client-request-id": "b0f0d7dc-94c7-ec4c-9aae-c4468f6e2e3b",
+        "x-ms-date": "Fri, 19 Feb 2021 18:59:28 GMT",
+        "x-ms-rename-source": "%2Ftest-filesystem-5336a055-a8dc-78bf-2999-36a5126f3c7d%2F\u002Bmy\u002Bcool\u002Bdirectory\u002B=",
         "x-ms-return-client-request-id": "true",
         "x-ms-version": "2020-06-12"
       },
@@ -136,45 +87,29 @@
       "StatusCode": 201,
       "ResponseHeaders": {
         "Content-Length": "0",
-<<<<<<< HEAD
-        "Date": "Tue, 02 Feb 2021 21:49:39 GMT",
-=======
-        "Date": "Wed, 17 Feb 2021 22:37:39 GMT",
->>>>>>> 1814567d
+        "Date": "Fri, 19 Feb 2021 18:59:27 GMT",
         "Server": [
           "Windows-Azure-HDFS/1.0",
           "Microsoft-HTTPAPI/2.0"
         ],
-        "x-ms-client-request-id": "75bcb861-12da-8e9e-83d5-bdfada85e8e2",
-<<<<<<< HEAD
-        "x-ms-request-id": "6909bafc-601f-0041-2ead-f927bb000000",
-=======
-        "x-ms-request-id": "7a8bb339-301f-0063-717d-05e2a4000000",
->>>>>>> 1814567d
+        "x-ms-client-request-id": "b0f0d7dc-94c7-ec4c-9aae-c4468f6e2e3b",
+        "x-ms-request-id": "da8364fa-a01f-0061-45f1-065c1c000000",
         "x-ms-version": "2020-06-12"
       },
       "ResponseBody": []
     },
     {
-      "RequestUri": "https://seannse.blob.core.windows.net/test-filesystem-b3575c6b-a8d4-5791-fd13-25d280009106/test-directory-2889e0b3-1bd9-9651-7496-ff21a6db4489",
+      "RequestUri": "https://seannse.blob.core.windows.net/test-filesystem-5336a055-a8dc-78bf-2999-36a5126f3c7d/test-directory-a5251f07-bac1-0d99-817d-01e30ebff6a8",
       "RequestMethod": "HEAD",
       "RequestHeaders": {
         "Accept": "application/xml",
         "Authorization": "Sanitized",
         "User-Agent": [
-<<<<<<< HEAD
-          "azsdk-net-Storage.Files.DataLake/12.7.0-alpha.20210202.1",
-          "(.NET 5.0.2; Microsoft Windows 10.0.19042)"
+          "azsdk-net-Storage.Files.DataLake/12.7.0-alpha.20210219.1",
+          "(.NET 5.0.3; Microsoft Windows 10.0.19041)"
         ],
-        "x-ms-client-request-id": "b59344ba-44ae-4ba4-9384-215199a35ee0",
-        "x-ms-date": "Tue, 02 Feb 2021 21:49:40 GMT",
-=======
-          "azsdk-net-Storage.Files.DataLake/12.7.0-alpha.20210217.1",
-          "(.NET 5.0.3; Microsoft Windows 10.0.19042)"
-        ],
-        "x-ms-client-request-id": "b59344ba-44ae-4ba4-9384-215199a35ee0",
-        "x-ms-date": "Wed, 17 Feb 2021 22:37:40 GMT",
->>>>>>> 1814567d
+        "x-ms-client-request-id": "d6ecae99-31df-6b48-3aa7-762b22215379",
+        "x-ms-date": "Fri, 19 Feb 2021 18:59:28 GMT",
         "x-ms-return-client-request-id": "true",
         "x-ms-version": "2020-06-12"
       },
@@ -184,15 +119,9 @@
         "Accept-Ranges": "bytes",
         "Content-Length": "0",
         "Content-Type": "application/octet-stream",
-<<<<<<< HEAD
-        "Date": "Tue, 02 Feb 2021 21:49:39 GMT",
-        "ETag": "\u00220x8D8C7C4719E2AD9\u0022",
-        "Last-Modified": "Tue, 02 Feb 2021 21:49:40 GMT",
-=======
-        "Date": "Wed, 17 Feb 2021 22:37:39 GMT",
-        "ETag": "\u00220x8D8D394A1E61E8D\u0022",
-        "Last-Modified": "Wed, 17 Feb 2021 22:37:39 GMT",
->>>>>>> 1814567d
+        "Date": "Fri, 19 Feb 2021 18:59:27 GMT",
+        "ETag": "\u00220x8D8D5087B0F7E94\u0022",
+        "Last-Modified": "Fri, 19 Feb 2021 18:59:27 GMT",
         "Server": [
           "Windows-Azure-Blob/1.0",
           "Microsoft-HTTPAPI/2.0"
@@ -200,51 +129,33 @@
         "x-ms-access-tier": "Hot",
         "x-ms-access-tier-inferred": "true",
         "x-ms-blob-type": "BlockBlob",
-        "x-ms-client-request-id": "b59344ba-44ae-4ba4-9384-215199a35ee0",
-<<<<<<< HEAD
-        "x-ms-creation-time": "Tue, 02 Feb 2021 21:49:40 GMT",
-=======
-        "x-ms-creation-time": "Wed, 17 Feb 2021 22:37:39 GMT",
->>>>>>> 1814567d
+        "x-ms-client-request-id": "d6ecae99-31df-6b48-3aa7-762b22215379",
+        "x-ms-creation-time": "Fri, 19 Feb 2021 18:59:27 GMT",
         "x-ms-group": "$superuser",
         "x-ms-lease-state": "available",
         "x-ms-lease-status": "unlocked",
         "x-ms-meta-hdi_isfolder": "true",
         "x-ms-owner": "$superuser",
         "x-ms-permissions": "rwxr-x---",
-<<<<<<< HEAD
-        "x-ms-request-id": "f42dec05-401e-0046-54ad-f94bd8000000",
-=======
-        "x-ms-request-id": "c3f6842b-301e-002e-117d-052d48000000",
->>>>>>> 1814567d
+        "x-ms-request-id": "cb113ee1-b01e-006d-42f1-06cb14000000",
         "x-ms-server-encrypted": "true",
         "x-ms-version": "2020-06-12"
       },
       "ResponseBody": []
     },
     {
-      "RequestUri": "https://seannse.blob.core.windows.net/test-filesystem-b3575c6b-a8d4-5791-fd13-25d280009106?restype=container",
+      "RequestUri": "https://seannse.blob.core.windows.net/test-filesystem-5336a055-a8dc-78bf-2999-36a5126f3c7d?restype=container",
       "RequestMethod": "DELETE",
       "RequestHeaders": {
         "Accept": "application/xml",
         "Authorization": "Sanitized",
-<<<<<<< HEAD
-        "traceparent": "00-56afde126610344da3d43462550741de-5ef61a2d8a44204d-00",
+        "traceparent": "00-7723216256e5ca4ab98c65012a479664-907accbff1a0a846-00",
         "User-Agent": [
-          "azsdk-net-Storage.Files.DataLake/12.7.0-alpha.20210202.1",
-          "(.NET 5.0.2; Microsoft Windows 10.0.19042)"
+          "azsdk-net-Storage.Files.DataLake/12.7.0-alpha.20210219.1",
+          "(.NET 5.0.3; Microsoft Windows 10.0.19041)"
         ],
-        "x-ms-client-request-id": "963fc16d-33f2-fc33-ef69-537e6ecd74ee",
-        "x-ms-date": "Tue, 02 Feb 2021 21:49:40 GMT",
-=======
-        "traceparent": "00-b0dc7cd69af2914d97abb002ea414a15-274c728c4ae0f84f-00",
-        "User-Agent": [
-          "azsdk-net-Storage.Files.DataLake/12.7.0-alpha.20210217.1",
-          "(.NET 5.0.3; Microsoft Windows 10.0.19042)"
-        ],
-        "x-ms-client-request-id": "963fc16d-33f2-fc33-ef69-537e6ecd74ee",
-        "x-ms-date": "Wed, 17 Feb 2021 22:37:40 GMT",
->>>>>>> 1814567d
+        "x-ms-client-request-id": "e0ad33cf-5782-4b5c-a263-565f1924ead3",
+        "x-ms-date": "Fri, 19 Feb 2021 18:59:28 GMT",
         "x-ms-return-client-request-id": "true",
         "x-ms-version": "2020-06-12"
       },
@@ -252,28 +163,20 @@
       "StatusCode": 202,
       "ResponseHeaders": {
         "Content-Length": "0",
-<<<<<<< HEAD
-        "Date": "Tue, 02 Feb 2021 21:49:40 GMT",
-=======
-        "Date": "Wed, 17 Feb 2021 22:37:39 GMT",
->>>>>>> 1814567d
+        "Date": "Fri, 19 Feb 2021 18:59:27 GMT",
         "Server": [
           "Windows-Azure-Blob/1.0",
           "Microsoft-HTTPAPI/2.0"
         ],
-        "x-ms-client-request-id": "963fc16d-33f2-fc33-ef69-537e6ecd74ee",
-<<<<<<< HEAD
-        "x-ms-request-id": "f42dec29-401e-0046-74ad-f94bd8000000",
-=======
-        "x-ms-request-id": "c3f6847c-301e-002e-5d7d-052d48000000",
->>>>>>> 1814567d
+        "x-ms-client-request-id": "e0ad33cf-5782-4b5c-a263-565f1924ead3",
+        "x-ms-request-id": "cb113ef3-b01e-006d-53f1-06cb14000000",
         "x-ms-version": "2020-06-12"
       },
       "ResponseBody": []
     }
   ],
   "Variables": {
-    "RandomSeed": "1140832460",
+    "RandomSeed": "1362528887",
     "Storage_TestConfigHierarchicalNamespace": "NamespaceTenant\nseannse\nU2FuaXRpemVk\nhttps://seannse.blob.core.windows.net\nhttps://seannse.file.core.windows.net\nhttps://seannse.queue.core.windows.net\nhttps://seannse.table.core.windows.net\n\n\n\n\nhttps://seannse-secondary.blob.core.windows.net\nhttps://seannse-secondary.file.core.windows.net\nhttps://seannse-secondary.queue.core.windows.net\nhttps://seannse-secondary.table.core.windows.net\n68390a19-a643-458b-b726-408abf67b4fc\nSanitized\n72f988bf-86f1-41af-91ab-2d7cd011db47\nhttps://login.microsoftonline.com/\nCloud\nBlobEndpoint=https://seannse.blob.core.windows.net/;QueueEndpoint=https://seannse.queue.core.windows.net/;FileEndpoint=https://seannse.file.core.windows.net/;BlobSecondaryEndpoint=https://seannse-secondary.blob.core.windows.net/;QueueSecondaryEndpoint=https://seannse-secondary.queue.core.windows.net/;FileSecondaryEndpoint=https://seannse-secondary.file.core.windows.net/;AccountName=seannse;AccountKey=Sanitized\n"
   }
 }