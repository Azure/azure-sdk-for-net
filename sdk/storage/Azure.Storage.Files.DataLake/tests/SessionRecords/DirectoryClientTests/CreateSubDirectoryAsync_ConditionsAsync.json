{
  "Entries": [
    {
      "RequestUri": "https://seannse.blob.core.windows.net/test-filesystem-3ba22ebb-eca2-741e-753f-73d79ff7c20b?restype=container",
      "RequestMethod": "PUT",
      "RequestHeaders": {
        "Accept": "application/xml",
        "Authorization": "Sanitized",
<<<<<<< HEAD
        "traceparent": "00-d071d7d46b16444f8e71d135b2e1c9bd-8dab8ba47391c44b-00",
        "User-Agent": [
          "azsdk-net-Storage.Files.DataLake/12.7.0-alpha.20210202.1",
          "(.NET 5.0.2; Microsoft Windows 10.0.19042)"
        ],
        "x-ms-blob-public-access": "container",
        "x-ms-client-request-id": "52362756-1c7f-c91c-efa8-67c15cb33468",
        "x-ms-date": "Tue, 02 Feb 2021 21:42:44 GMT",
=======
        "traceparent": "00-74acbd24cb51654e9e3701663223af0e-61014e5c58cf0649-00",
        "User-Agent": [
          "azsdk-net-Storage.Files.DataLake/12.7.0-alpha.20210217.1",
          "(.NET 5.0.3; Microsoft Windows 10.0.19042)"
        ],
        "x-ms-blob-public-access": "container",
        "x-ms-client-request-id": "52362756-1c7f-c91c-efa8-67c15cb33468",
        "x-ms-date": "Wed, 17 Feb 2021 22:46:02 GMT",
>>>>>>> 1814567d
        "x-ms-return-client-request-id": "true",
        "x-ms-version": "2020-06-12"
      },
      "RequestBody": null,
      "StatusCode": 201,
      "ResponseHeaders": {
        "Content-Length": "0",
<<<<<<< HEAD
        "Date": "Tue, 02 Feb 2021 21:42:44 GMT",
        "ETag": "\u00220x8D8C7C379D2A222\u0022",
        "Last-Modified": "Tue, 02 Feb 2021 21:42:44 GMT",
=======
        "Date": "Wed, 17 Feb 2021 22:46:02 GMT",
        "ETag": "\u00220x8D8D395CD8326AF\u0022",
        "Last-Modified": "Wed, 17 Feb 2021 22:46:02 GMT",
>>>>>>> 1814567d
        "Server": [
          "Windows-Azure-Blob/1.0",
          "Microsoft-HTTPAPI/2.0"
        ],
        "x-ms-client-request-id": "52362756-1c7f-c91c-efa8-67c15cb33468",
<<<<<<< HEAD
        "x-ms-request-id": "dfb746f1-c01e-0083-1cac-f9613d000000",
=======
        "x-ms-request-id": "293dc53a-e01e-0060-7a7e-0503c0000000",
>>>>>>> 1814567d
        "x-ms-version": "2020-06-12"
      },
      "ResponseBody": []
    },
    {
      "RequestUri": "https://seannse.dfs.core.windows.net/test-filesystem-3ba22ebb-eca2-741e-753f-73d79ff7c20b/test-directory-616bfc4a-5925-3bd7-50e9-2ae256233188?resource=directory",
      "RequestMethod": "PUT",
      "RequestHeaders": {
        "Accept": "application/json",
        "Authorization": "Sanitized",
<<<<<<< HEAD
        "traceparent": "00-3223702c6fa25842a53ab0e415f3539e-435eafa0b216f741-00",
        "User-Agent": [
          "azsdk-net-Storage.Files.DataLake/12.7.0-alpha.20210202.1",
          "(.NET 5.0.2; Microsoft Windows 10.0.19042)"
        ],
        "x-ms-client-request-id": "45b02c8c-8f81-fd31-50fa-0195f23a72cc",
        "x-ms-date": "Tue, 02 Feb 2021 21:42:44 GMT",
=======
        "traceparent": "00-0d49602007181242a01d80d5c9aad58c-3c04b543da3a0f41-00",
        "User-Agent": [
          "azsdk-net-Storage.Files.DataLake/12.7.0-alpha.20210217.1",
          "(.NET 5.0.3; Microsoft Windows 10.0.19042)"
        ],
        "x-ms-client-request-id": "45b02c8c-8f81-fd31-50fa-0195f23a72cc",
        "x-ms-date": "Wed, 17 Feb 2021 22:46:02 GMT",
>>>>>>> 1814567d
        "x-ms-return-client-request-id": "true",
        "x-ms-version": "2020-06-12"
      },
      "RequestBody": null,
      "StatusCode": 201,
      "ResponseHeaders": {
        "Content-Length": "0",
<<<<<<< HEAD
        "Date": "Tue, 02 Feb 2021 21:42:45 GMT",
        "ETag": "\u00220x8D8C7C37A07253F\u0022",
        "Last-Modified": "Tue, 02 Feb 2021 21:42:45 GMT",
=======
        "Date": "Wed, 17 Feb 2021 22:46:02 GMT",
        "ETag": "\u00220x8D8D395CDC32240\u0022",
        "Last-Modified": "Wed, 17 Feb 2021 22:46:02 GMT",
>>>>>>> 1814567d
        "Server": [
          "Windows-Azure-HDFS/1.0",
          "Microsoft-HTTPAPI/2.0"
        ],
        "x-ms-client-request-id": "45b02c8c-8f81-fd31-50fa-0195f23a72cc",
<<<<<<< HEAD
        "x-ms-request-id": "b33535ee-901f-006a-1fac-f9a777000000",
=======
        "x-ms-request-id": "45ef01b9-b01f-0042-1e7e-05c6df000000",
>>>>>>> 1814567d
        "x-ms-version": "2020-06-12"
      },
      "ResponseBody": []
    },
    {
      "RequestUri": "https://seannse.dfs.core.windows.net/test-filesystem-3ba22ebb-eca2-741e-753f-73d79ff7c20b/test-directory-616bfc4a-5925-3bd7-50e9-2ae256233188/test-directory-4072de77-bc32-daa8-7094-c928fb512334?resource=directory",
      "RequestMethod": "PUT",
      "RequestHeaders": {
        "Accept": "application/json",
        "Authorization": "Sanitized",
        "User-Agent": [
<<<<<<< HEAD
          "azsdk-net-Storage.Files.DataLake/12.7.0-alpha.20210202.1",
          "(.NET 5.0.2; Microsoft Windows 10.0.19042)"
        ],
        "x-ms-client-request-id": "390e9089-1ba9-cf2b-84d6-d5edc60801ff",
        "x-ms-date": "Tue, 02 Feb 2021 21:42:44 GMT",
=======
          "azsdk-net-Storage.Files.DataLake/12.7.0-alpha.20210217.1",
          "(.NET 5.0.3; Microsoft Windows 10.0.19042)"
        ],
        "x-ms-client-request-id": "390e9089-1ba9-cf2b-84d6-d5edc60801ff",
        "x-ms-date": "Wed, 17 Feb 2021 22:46:03 GMT",
>>>>>>> 1814567d
        "x-ms-return-client-request-id": "true",
        "x-ms-version": "2020-06-12"
      },
      "RequestBody": null,
      "StatusCode": 201,
      "ResponseHeaders": {
        "Content-Length": "0",
<<<<<<< HEAD
        "Date": "Tue, 02 Feb 2021 21:42:45 GMT",
        "ETag": "\u00220x8D8C7C37A141AA8\u0022",
        "Last-Modified": "Tue, 02 Feb 2021 21:42:45 GMT",
=======
        "Date": "Wed, 17 Feb 2021 22:46:02 GMT",
        "ETag": "\u00220x8D8D395CDD36774\u0022",
        "Last-Modified": "Wed, 17 Feb 2021 22:46:02 GMT",
>>>>>>> 1814567d
        "Server": [
          "Windows-Azure-HDFS/1.0",
          "Microsoft-HTTPAPI/2.0"
        ],
        "x-ms-client-request-id": "390e9089-1ba9-cf2b-84d6-d5edc60801ff",
<<<<<<< HEAD
        "x-ms-request-id": "b3353608-901f-006a-39ac-f9a777000000",
=======
        "x-ms-request-id": "45ef01d2-b01f-0042-377e-05c6df000000",
>>>>>>> 1814567d
        "x-ms-version": "2020-06-12"
      },
      "ResponseBody": []
    },
    {
      "RequestUri": "https://seannse.dfs.core.windows.net/test-filesystem-3ba22ebb-eca2-741e-753f-73d79ff7c20b/test-directory-616bfc4a-5925-3bd7-50e9-2ae256233188/test-directory-4072de77-bc32-daa8-7094-c928fb512334?resource=directory",
      "RequestMethod": "PUT",
      "RequestHeaders": {
        "Accept": "application/json",
        "Authorization": "Sanitized",
        "User-Agent": [
<<<<<<< HEAD
          "azsdk-net-Storage.Files.DataLake/12.7.0-alpha.20210202.1",
          "(.NET 5.0.2; Microsoft Windows 10.0.19042)"
        ],
        "x-ms-client-request-id": "6b9f6baf-e942-708a-a185-a59b1519f9e0",
        "x-ms-date": "Tue, 02 Feb 2021 21:42:44 GMT",
=======
          "azsdk-net-Storage.Files.DataLake/12.7.0-alpha.20210217.1",
          "(.NET 5.0.3; Microsoft Windows 10.0.19042)"
        ],
        "x-ms-client-request-id": "6b9f6baf-e942-708a-a185-a59b1519f9e0",
        "x-ms-date": "Wed, 17 Feb 2021 22:46:03 GMT",
>>>>>>> 1814567d
        "x-ms-return-client-request-id": "true",
        "x-ms-version": "2020-06-12"
      },
      "RequestBody": null,
      "StatusCode": 201,
      "ResponseHeaders": {
        "Content-Length": "0",
<<<<<<< HEAD
        "Date": "Tue, 02 Feb 2021 21:42:45 GMT",
        "ETag": "\u00220x8D8C7C37A211AAE\u0022",
        "Last-Modified": "Tue, 02 Feb 2021 21:42:45 GMT",
=======
        "Date": "Wed, 17 Feb 2021 22:46:02 GMT",
        "ETag": "\u00220x8D8D395CDE4D1CB\u0022",
        "Last-Modified": "Wed, 17 Feb 2021 22:46:03 GMT",
>>>>>>> 1814567d
        "Server": [
          "Windows-Azure-HDFS/1.0",
          "Microsoft-HTTPAPI/2.0"
        ],
        "x-ms-client-request-id": "6b9f6baf-e942-708a-a185-a59b1519f9e0",
<<<<<<< HEAD
        "x-ms-request-id": "b3353625-901f-006a-56ac-f9a777000000",
=======
        "x-ms-request-id": "45ef01e4-b01f-0042-497e-05c6df000000",
>>>>>>> 1814567d
        "x-ms-version": "2020-06-12"
      },
      "ResponseBody": []
    },
    {
      "RequestUri": "https://seannse.blob.core.windows.net/test-filesystem-3ba22ebb-eca2-741e-753f-73d79ff7c20b?restype=container",
      "RequestMethod": "DELETE",
      "RequestHeaders": {
        "Accept": "application/xml",
        "Authorization": "Sanitized",
<<<<<<< HEAD
        "traceparent": "00-3369ffdc7ff99f49a8f95089d44df2b2-4711685204252741-00",
        "User-Agent": [
          "azsdk-net-Storage.Files.DataLake/12.7.0-alpha.20210202.1",
          "(.NET 5.0.2; Microsoft Windows 10.0.19042)"
        ],
        "x-ms-client-request-id": "5a3e5b6b-9669-eebc-4298-845fa3bf76be",
        "x-ms-date": "Tue, 02 Feb 2021 21:42:44 GMT",
=======
        "traceparent": "00-30ec48b671e2314c94eb8f707cb6b625-d3e0c6c46abc9e4e-00",
        "User-Agent": [
          "azsdk-net-Storage.Files.DataLake/12.7.0-alpha.20210217.1",
          "(.NET 5.0.3; Microsoft Windows 10.0.19042)"
        ],
        "x-ms-client-request-id": "5a3e5b6b-9669-eebc-4298-845fa3bf76be",
        "x-ms-date": "Wed, 17 Feb 2021 22:46:03 GMT",
>>>>>>> 1814567d
        "x-ms-return-client-request-id": "true",
        "x-ms-version": "2020-06-12"
      },
      "RequestBody": null,
      "StatusCode": 202,
      "ResponseHeaders": {
        "Content-Length": "0",
<<<<<<< HEAD
        "Date": "Tue, 02 Feb 2021 21:42:44 GMT",
=======
        "Date": "Wed, 17 Feb 2021 22:46:03 GMT",
>>>>>>> 1814567d
        "Server": [
          "Windows-Azure-Blob/1.0",
          "Microsoft-HTTPAPI/2.0"
        ],
        "x-ms-client-request-id": "5a3e5b6b-9669-eebc-4298-845fa3bf76be",
<<<<<<< HEAD
        "x-ms-request-id": "dfb747c5-c01e-0083-45ac-f9613d000000",
=======
        "x-ms-request-id": "293dc74d-e01e-0060-617e-0503c0000000",
>>>>>>> 1814567d
        "x-ms-version": "2020-06-12"
      },
      "ResponseBody": []
    },
    {
      "RequestUri": "https://seannse.blob.core.windows.net/test-filesystem-6f2e76b9-c9f5-ef8c-f35e-35c08793ab25?restype=container",
      "RequestMethod": "PUT",
      "RequestHeaders": {
        "Accept": "application/xml",
        "Authorization": "Sanitized",
<<<<<<< HEAD
        "traceparent": "00-c4892c77fb052940be62f28ba202cafd-7901d9aba1870740-00",
        "User-Agent": [
          "azsdk-net-Storage.Files.DataLake/12.7.0-alpha.20210202.1",
          "(.NET 5.0.2; Microsoft Windows 10.0.19042)"
        ],
        "x-ms-blob-public-access": "container",
        "x-ms-client-request-id": "4e3da20c-c94c-a1ac-ce4e-660b60fc67ae",
        "x-ms-date": "Tue, 02 Feb 2021 21:42:44 GMT",
=======
        "traceparent": "00-d957614399cff4499547385704523cc7-e93159bcc752144c-00",
        "User-Agent": [
          "azsdk-net-Storage.Files.DataLake/12.7.0-alpha.20210217.1",
          "(.NET 5.0.3; Microsoft Windows 10.0.19042)"
        ],
        "x-ms-blob-public-access": "container",
        "x-ms-client-request-id": "4e3da20c-c94c-a1ac-ce4e-660b60fc67ae",
        "x-ms-date": "Wed, 17 Feb 2021 22:46:03 GMT",
>>>>>>> 1814567d
        "x-ms-return-client-request-id": "true",
        "x-ms-version": "2020-06-12"
      },
      "RequestBody": null,
      "StatusCode": 201,
      "ResponseHeaders": {
        "Content-Length": "0",
<<<<<<< HEAD
        "Date": "Tue, 02 Feb 2021 21:42:45 GMT",
        "ETag": "\u00220x8D8C7C37A650AB1\u0022",
        "Last-Modified": "Tue, 02 Feb 2021 21:42:45 GMT",
=======
        "Date": "Wed, 17 Feb 2021 22:46:03 GMT",
        "ETag": "\u00220x8D8D395CE55CF63\u0022",
        "Last-Modified": "Wed, 17 Feb 2021 22:46:03 GMT",
>>>>>>> 1814567d
        "Server": [
          "Windows-Azure-Blob/1.0",
          "Microsoft-HTTPAPI/2.0"
        ],
        "x-ms-client-request-id": "4e3da20c-c94c-a1ac-ce4e-660b60fc67ae",
<<<<<<< HEAD
        "x-ms-request-id": "24faf60b-901e-0045-13ac-f9aabc000000",
=======
        "x-ms-request-id": "5684d539-601e-009a-5a7e-05e186000000",
>>>>>>> 1814567d
        "x-ms-version": "2020-06-12"
      },
      "ResponseBody": []
    },
    {
      "RequestUri": "https://seannse.dfs.core.windows.net/test-filesystem-6f2e76b9-c9f5-ef8c-f35e-35c08793ab25/test-directory-9f135fec-bb8f-1ae4-fe43-05f66937b5da?resource=directory",
      "RequestMethod": "PUT",
      "RequestHeaders": {
        "Accept": "application/json",
        "Authorization": "Sanitized",
<<<<<<< HEAD
        "traceparent": "00-052aa6e908f0aa47a79272803032d7ec-bb4f8de7172d5748-00",
        "User-Agent": [
          "azsdk-net-Storage.Files.DataLake/12.7.0-alpha.20210202.1",
          "(.NET 5.0.2; Microsoft Windows 10.0.19042)"
        ],
        "x-ms-client-request-id": "db68b197-fd05-51e7-be22-5009c4b53796",
        "x-ms-date": "Tue, 02 Feb 2021 21:42:45 GMT",
=======
        "traceparent": "00-1f8dc3a99a3ea942aea58227ed8a4b07-f6e12f29ef482b49-00",
        "User-Agent": [
          "azsdk-net-Storage.Files.DataLake/12.7.0-alpha.20210217.1",
          "(.NET 5.0.3; Microsoft Windows 10.0.19042)"
        ],
        "x-ms-client-request-id": "db68b197-fd05-51e7-be22-5009c4b53796",
        "x-ms-date": "Wed, 17 Feb 2021 22:46:04 GMT",
>>>>>>> 1814567d
        "x-ms-return-client-request-id": "true",
        "x-ms-version": "2020-06-12"
      },
      "RequestBody": null,
      "StatusCode": 201,
      "ResponseHeaders": {
        "Content-Length": "0",
<<<<<<< HEAD
        "Date": "Tue, 02 Feb 2021 21:42:45 GMT",
        "ETag": "\u00220x8D8C7C37AB38233\u0022",
        "Last-Modified": "Tue, 02 Feb 2021 21:42:46 GMT",
=======
        "Date": "Wed, 17 Feb 2021 22:46:03 GMT",
        "ETag": "\u00220x8D8D395CE8B6153\u0022",
        "Last-Modified": "Wed, 17 Feb 2021 22:46:04 GMT",
>>>>>>> 1814567d
        "Server": [
          "Windows-Azure-HDFS/1.0",
          "Microsoft-HTTPAPI/2.0"
        ],
        "x-ms-client-request-id": "db68b197-fd05-51e7-be22-5009c4b53796",
<<<<<<< HEAD
        "x-ms-request-id": "ae3d7a7d-a01f-0061-67ac-f95c1c000000",
=======
        "x-ms-request-id": "abc5ff19-201f-007f-6b7e-05b0c4000000",
>>>>>>> 1814567d
        "x-ms-version": "2020-06-12"
      },
      "ResponseBody": []
    },
    {
      "RequestUri": "https://seannse.dfs.core.windows.net/test-filesystem-6f2e76b9-c9f5-ef8c-f35e-35c08793ab25/test-directory-9f135fec-bb8f-1ae4-fe43-05f66937b5da/test-directory-a04a8b98-8248-8f57-8690-4800ce57e292?resource=directory",
      "RequestMethod": "PUT",
      "RequestHeaders": {
        "Accept": "application/json",
        "Authorization": "Sanitized",
        "User-Agent": [
<<<<<<< HEAD
          "azsdk-net-Storage.Files.DataLake/12.7.0-alpha.20210202.1",
          "(.NET 5.0.2; Microsoft Windows 10.0.19042)"
        ],
        "x-ms-client-request-id": "acf35657-ea21-1425-5ad9-5474b5e68366",
        "x-ms-date": "Tue, 02 Feb 2021 21:42:45 GMT",
=======
          "azsdk-net-Storage.Files.DataLake/12.7.0-alpha.20210217.1",
          "(.NET 5.0.3; Microsoft Windows 10.0.19042)"
        ],
        "x-ms-client-request-id": "acf35657-ea21-1425-5ad9-5474b5e68366",
        "x-ms-date": "Wed, 17 Feb 2021 22:46:04 GMT",
>>>>>>> 1814567d
        "x-ms-return-client-request-id": "true",
        "x-ms-version": "2020-06-12"
      },
      "RequestBody": null,
      "StatusCode": 201,
      "ResponseHeaders": {
        "Content-Length": "0",
<<<<<<< HEAD
        "Date": "Tue, 02 Feb 2021 21:42:45 GMT",
        "ETag": "\u00220x8D8C7C37AC02D7D\u0022",
        "Last-Modified": "Tue, 02 Feb 2021 21:42:46 GMT",
=======
        "Date": "Wed, 17 Feb 2021 22:46:03 GMT",
        "ETag": "\u00220x8D8D395CE9893ED\u0022",
        "Last-Modified": "Wed, 17 Feb 2021 22:46:04 GMT",
>>>>>>> 1814567d
        "Server": [
          "Windows-Azure-HDFS/1.0",
          "Microsoft-HTTPAPI/2.0"
        ],
        "x-ms-client-request-id": "acf35657-ea21-1425-5ad9-5474b5e68366",
<<<<<<< HEAD
        "x-ms-request-id": "ae3d7aa7-a01f-0061-11ac-f95c1c000000",
=======
        "x-ms-request-id": "abc5ff29-201f-007f-7b7e-05b0c4000000",
>>>>>>> 1814567d
        "x-ms-version": "2020-06-12"
      },
      "ResponseBody": []
    },
    {
      "RequestUri": "https://seannse.dfs.core.windows.net/test-filesystem-6f2e76b9-c9f5-ef8c-f35e-35c08793ab25/test-directory-9f135fec-bb8f-1ae4-fe43-05f66937b5da/test-directory-a04a8b98-8248-8f57-8690-4800ce57e292?resource=directory",
      "RequestMethod": "PUT",
      "RequestHeaders": {
        "Accept": "application/json",
        "Authorization": "Sanitized",
<<<<<<< HEAD
        "If-Modified-Since": "Mon, 01 Feb 2021 21:42:44 GMT",
        "User-Agent": [
          "azsdk-net-Storage.Files.DataLake/12.7.0-alpha.20210202.1",
          "(.NET 5.0.2; Microsoft Windows 10.0.19042)"
        ],
        "x-ms-client-request-id": "78a9a5d2-3664-ce70-724a-5df585610ef1",
        "x-ms-date": "Tue, 02 Feb 2021 21:42:45 GMT",
=======
        "If-Modified-Since": "Tue, 16 Feb 2021 22:46:02 GMT",
        "User-Agent": [
          "azsdk-net-Storage.Files.DataLake/12.7.0-alpha.20210217.1",
          "(.NET 5.0.3; Microsoft Windows 10.0.19042)"
        ],
        "x-ms-client-request-id": "78a9a5d2-3664-ce70-724a-5df585610ef1",
        "x-ms-date": "Wed, 17 Feb 2021 22:46:04 GMT",
>>>>>>> 1814567d
        "x-ms-return-client-request-id": "true",
        "x-ms-version": "2020-06-12"
      },
      "RequestBody": null,
      "StatusCode": 201,
      "ResponseHeaders": {
        "Content-Length": "0",
<<<<<<< HEAD
        "Date": "Tue, 02 Feb 2021 21:42:45 GMT",
        "ETag": "\u00220x8D8C7C37ACCA709\u0022",
        "Last-Modified": "Tue, 02 Feb 2021 21:42:46 GMT",
=======
        "Date": "Wed, 17 Feb 2021 22:46:03 GMT",
        "ETag": "\u00220x8D8D395CEA4FEC1\u0022",
        "Last-Modified": "Wed, 17 Feb 2021 22:46:04 GMT",
>>>>>>> 1814567d
        "Server": [
          "Windows-Azure-HDFS/1.0",
          "Microsoft-HTTPAPI/2.0"
        ],
        "x-ms-client-request-id": "78a9a5d2-3664-ce70-724a-5df585610ef1",
<<<<<<< HEAD
        "x-ms-request-id": "ae3d7abc-a01f-0061-26ac-f95c1c000000",
=======
        "x-ms-request-id": "abc5ff37-201f-007f-097e-05b0c4000000",
>>>>>>> 1814567d
        "x-ms-version": "2020-06-12"
      },
      "ResponseBody": []
    },
    {
      "RequestUri": "https://seannse.blob.core.windows.net/test-filesystem-6f2e76b9-c9f5-ef8c-f35e-35c08793ab25?restype=container",
      "RequestMethod": "DELETE",
      "RequestHeaders": {
        "Accept": "application/xml",
        "Authorization": "Sanitized",
<<<<<<< HEAD
        "traceparent": "00-ecd94b9ff52c7341bf0c420a07dac924-4df2ceb340c3f74f-00",
        "User-Agent": [
          "azsdk-net-Storage.Files.DataLake/12.7.0-alpha.20210202.1",
          "(.NET 5.0.2; Microsoft Windows 10.0.19042)"
        ],
        "x-ms-client-request-id": "0fa19e56-0b3d-0802-4c82-b90a22d13854",
        "x-ms-date": "Tue, 02 Feb 2021 21:42:46 GMT",
=======
        "traceparent": "00-dc6b09a533eec542b7c5077440d00f3c-3c6676b3cda37d45-00",
        "User-Agent": [
          "azsdk-net-Storage.Files.DataLake/12.7.0-alpha.20210217.1",
          "(.NET 5.0.3; Microsoft Windows 10.0.19042)"
        ],
        "x-ms-client-request-id": "0fa19e56-0b3d-0802-4c82-b90a22d13854",
        "x-ms-date": "Wed, 17 Feb 2021 22:46:04 GMT",
>>>>>>> 1814567d
        "x-ms-return-client-request-id": "true",
        "x-ms-version": "2020-06-12"
      },
      "RequestBody": null,
      "StatusCode": 202,
      "ResponseHeaders": {
        "Content-Length": "0",
<<<<<<< HEAD
        "Date": "Tue, 02 Feb 2021 21:42:46 GMT",
=======
        "Date": "Wed, 17 Feb 2021 22:46:03 GMT",
>>>>>>> 1814567d
        "Server": [
          "Windows-Azure-Blob/1.0",
          "Microsoft-HTTPAPI/2.0"
        ],
        "x-ms-client-request-id": "0fa19e56-0b3d-0802-4c82-b90a22d13854",
<<<<<<< HEAD
        "x-ms-request-id": "24faf832-901e-0045-05ac-f9aabc000000",
=======
        "x-ms-request-id": "5684d6b8-601e-009a-377e-05e186000000",
>>>>>>> 1814567d
        "x-ms-version": "2020-06-12"
      },
      "ResponseBody": []
    },
    {
      "RequestUri": "https://seannse.blob.core.windows.net/test-filesystem-9d07d677-332c-4037-59d1-e92f40d5ac34?restype=container",
      "RequestMethod": "PUT",
      "RequestHeaders": {
        "Accept": "application/xml",
        "Authorization": "Sanitized",
<<<<<<< HEAD
        "traceparent": "00-76be760748a35640acc64b34e15dc227-884a6193e8e41d4c-00",
        "User-Agent": [
          "azsdk-net-Storage.Files.DataLake/12.7.0-alpha.20210202.1",
          "(.NET 5.0.2; Microsoft Windows 10.0.19042)"
        ],
        "x-ms-blob-public-access": "container",
        "x-ms-client-request-id": "4a24a2fc-1a37-220b-6761-b66c21d3c877",
        "x-ms-date": "Tue, 02 Feb 2021 21:42:46 GMT",
=======
        "traceparent": "00-5fdaccb750b53340b48605ce63a55b73-0bc0be99dbf6774a-00",
        "User-Agent": [
          "azsdk-net-Storage.Files.DataLake/12.7.0-alpha.20210217.1",
          "(.NET 5.0.3; Microsoft Windows 10.0.19042)"
        ],
        "x-ms-blob-public-access": "container",
        "x-ms-client-request-id": "4a24a2fc-1a37-220b-6761-b66c21d3c877",
        "x-ms-date": "Wed, 17 Feb 2021 22:46:04 GMT",
>>>>>>> 1814567d
        "x-ms-return-client-request-id": "true",
        "x-ms-version": "2020-06-12"
      },
      "RequestBody": null,
      "StatusCode": 201,
      "ResponseHeaders": {
        "Content-Length": "0",
<<<<<<< HEAD
        "Date": "Tue, 02 Feb 2021 21:42:46 GMT",
        "ETag": "\u00220x8D8C7C37B10482D\u0022",
        "Last-Modified": "Tue, 02 Feb 2021 21:42:47 GMT",
=======
        "Date": "Wed, 17 Feb 2021 22:46:04 GMT",
        "ETag": "\u00220x8D8D395CEE1D3C4\u0022",
        "Last-Modified": "Wed, 17 Feb 2021 22:46:04 GMT",
>>>>>>> 1814567d
        "Server": [
          "Windows-Azure-Blob/1.0",
          "Microsoft-HTTPAPI/2.0"
        ],
        "x-ms-client-request-id": "4a24a2fc-1a37-220b-6761-b66c21d3c877",
<<<<<<< HEAD
        "x-ms-request-id": "98386062-101e-00af-3bac-f98d92000000",
=======
        "x-ms-request-id": "1e56b915-e01e-0084-4f7e-050d5e000000",
>>>>>>> 1814567d
        "x-ms-version": "2020-06-12"
      },
      "ResponseBody": []
    },
    {
      "RequestUri": "https://seannse.dfs.core.windows.net/test-filesystem-9d07d677-332c-4037-59d1-e92f40d5ac34/test-directory-fd7785d5-5132-7793-2232-e03f303a6716?resource=directory",
      "RequestMethod": "PUT",
      "RequestHeaders": {
        "Accept": "application/json",
        "Authorization": "Sanitized",
<<<<<<< HEAD
        "traceparent": "00-0980dee091c0f34f975437ed229157c4-e4e31b87c1d61d48-00",
        "User-Agent": [
          "azsdk-net-Storage.Files.DataLake/12.7.0-alpha.20210202.1",
          "(.NET 5.0.2; Microsoft Windows 10.0.19042)"
        ],
        "x-ms-client-request-id": "53288b25-b8ca-aa8a-0eac-27043accf22c",
        "x-ms-date": "Tue, 02 Feb 2021 21:42:46 GMT",
=======
        "traceparent": "00-dd5428fed37f924dae4c5338942145e8-5d07cada3b2e5540-00",
        "User-Agent": [
          "azsdk-net-Storage.Files.DataLake/12.7.0-alpha.20210217.1",
          "(.NET 5.0.3; Microsoft Windows 10.0.19042)"
        ],
        "x-ms-client-request-id": "53288b25-b8ca-aa8a-0eac-27043accf22c",
        "x-ms-date": "Wed, 17 Feb 2021 22:46:04 GMT",
>>>>>>> 1814567d
        "x-ms-return-client-request-id": "true",
        "x-ms-version": "2020-06-12"
      },
      "RequestBody": null,
      "StatusCode": 201,
      "ResponseHeaders": {
        "Content-Length": "0",
<<<<<<< HEAD
        "Date": "Tue, 02 Feb 2021 21:42:47 GMT",
        "ETag": "\u00220x8D8C7C37B47744F\u0022",
        "Last-Modified": "Tue, 02 Feb 2021 21:42:47 GMT",
=======
        "Date": "Wed, 17 Feb 2021 22:46:04 GMT",
        "ETag": "\u00220x8D8D395CF1B0AED\u0022",
        "Last-Modified": "Wed, 17 Feb 2021 22:46:05 GMT",
>>>>>>> 1814567d
        "Server": [
          "Windows-Azure-HDFS/1.0",
          "Microsoft-HTTPAPI/2.0"
        ],
        "x-ms-client-request-id": "53288b25-b8ca-aa8a-0eac-27043accf22c",
<<<<<<< HEAD
        "x-ms-request-id": "358747d1-301f-003e-1dac-f9e820000000",
=======
        "x-ms-request-id": "d27abbd0-801f-0004-227e-05f258000000",
>>>>>>> 1814567d
        "x-ms-version": "2020-06-12"
      },
      "ResponseBody": []
    },
    {
      "RequestUri": "https://seannse.dfs.core.windows.net/test-filesystem-9d07d677-332c-4037-59d1-e92f40d5ac34/test-directory-fd7785d5-5132-7793-2232-e03f303a6716/test-directory-f5509ff9-29a0-72c6-88ff-e4b5d2342edb?resource=directory",
      "RequestMethod": "PUT",
      "RequestHeaders": {
        "Accept": "application/json",
        "Authorization": "Sanitized",
        "User-Agent": [
<<<<<<< HEAD
          "azsdk-net-Storage.Files.DataLake/12.7.0-alpha.20210202.1",
          "(.NET 5.0.2; Microsoft Windows 10.0.19042)"
        ],
        "x-ms-client-request-id": "aa65528a-bdf7-fb48-c4b5-cacad3d5d8d9",
        "x-ms-date": "Tue, 02 Feb 2021 21:42:46 GMT",
=======
          "azsdk-net-Storage.Files.DataLake/12.7.0-alpha.20210217.1",
          "(.NET 5.0.3; Microsoft Windows 10.0.19042)"
        ],
        "x-ms-client-request-id": "aa65528a-bdf7-fb48-c4b5-cacad3d5d8d9",
        "x-ms-date": "Wed, 17 Feb 2021 22:46:05 GMT",
>>>>>>> 1814567d
        "x-ms-return-client-request-id": "true",
        "x-ms-version": "2020-06-12"
      },
      "RequestBody": null,
      "StatusCode": 201,
      "ResponseHeaders": {
        "Content-Length": "0",
<<<<<<< HEAD
        "Date": "Tue, 02 Feb 2021 21:42:47 GMT",
        "ETag": "\u00220x8D8C7C37B5595F3\u0022",
        "Last-Modified": "Tue, 02 Feb 2021 21:42:47 GMT",
=======
        "Date": "Wed, 17 Feb 2021 22:46:04 GMT",
        "ETag": "\u00220x8D8D395CF27F2E3\u0022",
        "Last-Modified": "Wed, 17 Feb 2021 22:46:05 GMT",
>>>>>>> 1814567d
        "Server": [
          "Windows-Azure-HDFS/1.0",
          "Microsoft-HTTPAPI/2.0"
        ],
        "x-ms-client-request-id": "aa65528a-bdf7-fb48-c4b5-cacad3d5d8d9",
<<<<<<< HEAD
        "x-ms-request-id": "358747e4-301f-003e-30ac-f9e820000000",
=======
        "x-ms-request-id": "d27abbe3-801f-0004-357e-05f258000000",
>>>>>>> 1814567d
        "x-ms-version": "2020-06-12"
      },
      "ResponseBody": []
    },
    {
      "RequestUri": "https://seannse.dfs.core.windows.net/test-filesystem-9d07d677-332c-4037-59d1-e92f40d5ac34/test-directory-fd7785d5-5132-7793-2232-e03f303a6716/test-directory-f5509ff9-29a0-72c6-88ff-e4b5d2342edb?resource=directory",
      "RequestMethod": "PUT",
      "RequestHeaders": {
        "Accept": "application/json",
        "Authorization": "Sanitized",
<<<<<<< HEAD
        "If-Unmodified-Since": "Wed, 03 Feb 2021 21:42:44 GMT",
        "User-Agent": [
          "azsdk-net-Storage.Files.DataLake/12.7.0-alpha.20210202.1",
          "(.NET 5.0.2; Microsoft Windows 10.0.19042)"
        ],
        "x-ms-client-request-id": "7f2b98c2-84cf-c2e3-ae1e-e05d488290cc",
        "x-ms-date": "Tue, 02 Feb 2021 21:42:46 GMT",
=======
        "If-Unmodified-Since": "Thu, 18 Feb 2021 22:46:02 GMT",
        "User-Agent": [
          "azsdk-net-Storage.Files.DataLake/12.7.0-alpha.20210217.1",
          "(.NET 5.0.3; Microsoft Windows 10.0.19042)"
        ],
        "x-ms-client-request-id": "7f2b98c2-84cf-c2e3-ae1e-e05d488290cc",
        "x-ms-date": "Wed, 17 Feb 2021 22:46:05 GMT",
>>>>>>> 1814567d
        "x-ms-return-client-request-id": "true",
        "x-ms-version": "2020-06-12"
      },
      "RequestBody": null,
      "StatusCode": 201,
      "ResponseHeaders": {
        "Content-Length": "0",
<<<<<<< HEAD
        "Date": "Tue, 02 Feb 2021 21:42:47 GMT",
        "ETag": "\u00220x8D8C7C37B634EA9\u0022",
        "Last-Modified": "Tue, 02 Feb 2021 21:42:47 GMT",
=======
        "Date": "Wed, 17 Feb 2021 22:46:04 GMT",
        "ETag": "\u00220x8D8D395CF378EA6\u0022",
        "Last-Modified": "Wed, 17 Feb 2021 22:46:05 GMT",
>>>>>>> 1814567d
        "Server": [
          "Windows-Azure-HDFS/1.0",
          "Microsoft-HTTPAPI/2.0"
        ],
        "x-ms-client-request-id": "7f2b98c2-84cf-c2e3-ae1e-e05d488290cc",
<<<<<<< HEAD
        "x-ms-request-id": "358747fe-301f-003e-4aac-f9e820000000",
=======
        "x-ms-request-id": "d27abbf3-801f-0004-457e-05f258000000",
>>>>>>> 1814567d
        "x-ms-version": "2020-06-12"
      },
      "ResponseBody": []
    },
    {
      "RequestUri": "https://seannse.blob.core.windows.net/test-filesystem-9d07d677-332c-4037-59d1-e92f40d5ac34?restype=container",
      "RequestMethod": "DELETE",
      "RequestHeaders": {
        "Accept": "application/xml",
        "Authorization": "Sanitized",
<<<<<<< HEAD
        "traceparent": "00-6fbdfe92230c9c4f8f443d5d3ce4b820-412f6b0317cc7540-00",
        "User-Agent": [
          "azsdk-net-Storage.Files.DataLake/12.7.0-alpha.20210202.1",
          "(.NET 5.0.2; Microsoft Windows 10.0.19042)"
        ],
        "x-ms-client-request-id": "3b08397c-58a9-fa09-68c1-94936cbd9ed0",
        "x-ms-date": "Tue, 02 Feb 2021 21:42:47 GMT",
=======
        "traceparent": "00-02810c93c0590d40ac4e3431843d4d28-83bb406c49ffab44-00",
        "User-Agent": [
          "azsdk-net-Storage.Files.DataLake/12.7.0-alpha.20210217.1",
          "(.NET 5.0.3; Microsoft Windows 10.0.19042)"
        ],
        "x-ms-client-request-id": "3b08397c-58a9-fa09-68c1-94936cbd9ed0",
        "x-ms-date": "Wed, 17 Feb 2021 22:46:05 GMT",
>>>>>>> 1814567d
        "x-ms-return-client-request-id": "true",
        "x-ms-version": "2020-06-12"
      },
      "RequestBody": null,
      "StatusCode": 202,
      "ResponseHeaders": {
        "Content-Length": "0",
<<<<<<< HEAD
        "Date": "Tue, 02 Feb 2021 21:42:47 GMT",
=======
        "Date": "Wed, 17 Feb 2021 22:46:04 GMT",
>>>>>>> 1814567d
        "Server": [
          "Windows-Azure-Blob/1.0",
          "Microsoft-HTTPAPI/2.0"
        ],
        "x-ms-client-request-id": "3b08397c-58a9-fa09-68c1-94936cbd9ed0",
<<<<<<< HEAD
        "x-ms-request-id": "98386417-101e-00af-25ac-f98d92000000",
=======
        "x-ms-request-id": "1e56b92b-e01e-0084-567e-050d5e000000",
>>>>>>> 1814567d
        "x-ms-version": "2020-06-12"
      },
      "ResponseBody": []
    },
    {
      "RequestUri": "https://seannse.blob.core.windows.net/test-filesystem-e267875c-4a3c-c71e-feee-46512cd8597d?restype=container",
      "RequestMethod": "PUT",
      "RequestHeaders": {
        "Accept": "application/xml",
        "Authorization": "Sanitized",
<<<<<<< HEAD
        "traceparent": "00-04c9d763040c2f4e9a651a8b73f4fc84-8b8093a02d01d548-00",
        "User-Agent": [
          "azsdk-net-Storage.Files.DataLake/12.7.0-alpha.20210202.1",
          "(.NET 5.0.2; Microsoft Windows 10.0.19042)"
        ],
        "x-ms-blob-public-access": "container",
        "x-ms-client-request-id": "e2af86e0-7fc9-32c5-1a40-3dbb11b8cd8f",
        "x-ms-date": "Tue, 02 Feb 2021 21:42:47 GMT",
=======
        "traceparent": "00-476b2716a83285428bc6c9a084e96797-f2e2558164c1574e-00",
        "User-Agent": [
          "azsdk-net-Storage.Files.DataLake/12.7.0-alpha.20210217.1",
          "(.NET 5.0.3; Microsoft Windows 10.0.19042)"
        ],
        "x-ms-blob-public-access": "container",
        "x-ms-client-request-id": "e2af86e0-7fc9-32c5-1a40-3dbb11b8cd8f",
        "x-ms-date": "Wed, 17 Feb 2021 22:46:05 GMT",
>>>>>>> 1814567d
        "x-ms-return-client-request-id": "true",
        "x-ms-version": "2020-06-12"
      },
      "RequestBody": null,
      "StatusCode": 201,
      "ResponseHeaders": {
        "Content-Length": "0",
<<<<<<< HEAD
        "Date": "Tue, 02 Feb 2021 21:42:48 GMT",
        "ETag": "\u00220x8D8C7C37BAB24C8\u0022",
        "Last-Modified": "Tue, 02 Feb 2021 21:42:48 GMT",
=======
        "Date": "Wed, 17 Feb 2021 22:46:05 GMT",
        "ETag": "\u00220x8D8D395CF7C08DD\u0022",
        "Last-Modified": "Wed, 17 Feb 2021 22:46:05 GMT",
>>>>>>> 1814567d
        "Server": [
          "Windows-Azure-Blob/1.0",
          "Microsoft-HTTPAPI/2.0"
        ],
        "x-ms-client-request-id": "e2af86e0-7fc9-32c5-1a40-3dbb11b8cd8f",
<<<<<<< HEAD
        "x-ms-request-id": "da394513-a01e-00ba-01ac-f99a21000000",
=======
        "x-ms-request-id": "c3c1648a-101e-0064-1f7e-058ec7000000",
>>>>>>> 1814567d
        "x-ms-version": "2020-06-12"
      },
      "ResponseBody": []
    },
    {
      "RequestUri": "https://seannse.dfs.core.windows.net/test-filesystem-e267875c-4a3c-c71e-feee-46512cd8597d/test-directory-8dd61768-8edd-0756-650f-35b0c56e61f8?resource=directory",
      "RequestMethod": "PUT",
      "RequestHeaders": {
        "Accept": "application/json",
        "Authorization": "Sanitized",
<<<<<<< HEAD
        "traceparent": "00-2fb7472954c0ec48b2b2045a4dbdc295-9a29f43b3fbbe34f-00",
        "User-Agent": [
          "azsdk-net-Storage.Files.DataLake/12.7.0-alpha.20210202.1",
          "(.NET 5.0.2; Microsoft Windows 10.0.19042)"
        ],
        "x-ms-client-request-id": "4f47f5be-432f-519d-2fa7-7db949146cac",
        "x-ms-date": "Tue, 02 Feb 2021 21:42:47 GMT",
=======
        "traceparent": "00-0807b5229c8bcc489bcdbf16c3e44993-159a535d8967e846-00",
        "User-Agent": [
          "azsdk-net-Storage.Files.DataLake/12.7.0-alpha.20210217.1",
          "(.NET 5.0.3; Microsoft Windows 10.0.19042)"
        ],
        "x-ms-client-request-id": "4f47f5be-432f-519d-2fa7-7db949146cac",
        "x-ms-date": "Wed, 17 Feb 2021 22:46:05 GMT",
>>>>>>> 1814567d
        "x-ms-return-client-request-id": "true",
        "x-ms-version": "2020-06-12"
      },
      "RequestBody": null,
      "StatusCode": 201,
      "ResponseHeaders": {
        "Content-Length": "0",
<<<<<<< HEAD
        "Date": "Tue, 02 Feb 2021 21:42:48 GMT",
        "ETag": "\u00220x8D8C7C37BE5B41E\u0022",
        "Last-Modified": "Tue, 02 Feb 2021 21:42:48 GMT",
=======
        "Date": "Wed, 17 Feb 2021 22:46:05 GMT",
        "ETag": "\u00220x8D8D395CFB55D10\u0022",
        "Last-Modified": "Wed, 17 Feb 2021 22:46:06 GMT",
>>>>>>> 1814567d
        "Server": [
          "Windows-Azure-HDFS/1.0",
          "Microsoft-HTTPAPI/2.0"
        ],
        "x-ms-client-request-id": "4f47f5be-432f-519d-2fa7-7db949146cac",
<<<<<<< HEAD
        "x-ms-request-id": "0cb6956a-d01f-006b-08ac-f9f8ab000000",
=======
        "x-ms-request-id": "aea340c5-401f-0034-607e-054c97000000",
>>>>>>> 1814567d
        "x-ms-version": "2020-06-12"
      },
      "ResponseBody": []
    },
    {
      "RequestUri": "https://seannse.dfs.core.windows.net/test-filesystem-e267875c-4a3c-c71e-feee-46512cd8597d/test-directory-8dd61768-8edd-0756-650f-35b0c56e61f8/test-directory-459d45df-2647-f166-6298-732f9a1deffe?resource=directory",
      "RequestMethod": "PUT",
      "RequestHeaders": {
        "Accept": "application/json",
        "Authorization": "Sanitized",
        "User-Agent": [
<<<<<<< HEAD
          "azsdk-net-Storage.Files.DataLake/12.7.0-alpha.20210202.1",
          "(.NET 5.0.2; Microsoft Windows 10.0.19042)"
        ],
        "x-ms-client-request-id": "d25a4841-00c9-98ae-8e56-ec96cf6eb711",
        "x-ms-date": "Tue, 02 Feb 2021 21:42:47 GMT",
=======
          "azsdk-net-Storage.Files.DataLake/12.7.0-alpha.20210217.1",
          "(.NET 5.0.3; Microsoft Windows 10.0.19042)"
        ],
        "x-ms-client-request-id": "d25a4841-00c9-98ae-8e56-ec96cf6eb711",
        "x-ms-date": "Wed, 17 Feb 2021 22:46:06 GMT",
>>>>>>> 1814567d
        "x-ms-return-client-request-id": "true",
        "x-ms-version": "2020-06-12"
      },
      "RequestBody": null,
      "StatusCode": 201,
      "ResponseHeaders": {
        "Content-Length": "0",
<<<<<<< HEAD
        "Date": "Tue, 02 Feb 2021 21:42:48 GMT",
        "ETag": "\u00220x8D8C7C37BF396D8\u0022",
        "Last-Modified": "Tue, 02 Feb 2021 21:42:48 GMT",
=======
        "Date": "Wed, 17 Feb 2021 22:46:05 GMT",
        "ETag": "\u00220x8D8D395CFC4CD86\u0022",
        "Last-Modified": "Wed, 17 Feb 2021 22:46:06 GMT",
>>>>>>> 1814567d
        "Server": [
          "Windows-Azure-HDFS/1.0",
          "Microsoft-HTTPAPI/2.0"
        ],
        "x-ms-client-request-id": "d25a4841-00c9-98ae-8e56-ec96cf6eb711",
<<<<<<< HEAD
        "x-ms-request-id": "0cb6957c-d01f-006b-1aac-f9f8ab000000",
=======
        "x-ms-request-id": "aea340d1-401f-0034-6c7e-054c97000000",
>>>>>>> 1814567d
        "x-ms-version": "2020-06-12"
      },
      "ResponseBody": []
    },
    {
      "RequestUri": "https://seannse.blob.core.windows.net/test-filesystem-e267875c-4a3c-c71e-feee-46512cd8597d/test-directory-8dd61768-8edd-0756-650f-35b0c56e61f8/test-directory-459d45df-2647-f166-6298-732f9a1deffe",
      "RequestMethod": "HEAD",
      "RequestHeaders": {
        "Accept": "application/xml",
        "Authorization": "Sanitized",
        "User-Agent": [
<<<<<<< HEAD
          "azsdk-net-Storage.Files.DataLake/12.7.0-alpha.20210202.1",
          "(.NET 5.0.2; Microsoft Windows 10.0.19042)"
        ],
        "x-ms-client-request-id": "51ee6fa4-1dc3-ca34-9159-41d025320ac0",
        "x-ms-date": "Tue, 02 Feb 2021 21:42:47 GMT",
=======
          "azsdk-net-Storage.Files.DataLake/12.7.0-alpha.20210217.1",
          "(.NET 5.0.3; Microsoft Windows 10.0.19042)"
        ],
        "x-ms-client-request-id": "51ee6fa4-1dc3-ca34-9159-41d025320ac0",
        "x-ms-date": "Wed, 17 Feb 2021 22:46:06 GMT",
>>>>>>> 1814567d
        "x-ms-return-client-request-id": "true",
        "x-ms-version": "2020-06-12"
      },
      "RequestBody": null,
      "StatusCode": 200,
      "ResponseHeaders": {
        "Accept-Ranges": "bytes",
        "Content-Length": "0",
        "Content-Type": "application/octet-stream",
<<<<<<< HEAD
        "Date": "Tue, 02 Feb 2021 21:42:48 GMT",
        "ETag": "\u00220x8D8C7C37BF396D8\u0022",
        "Last-Modified": "Tue, 02 Feb 2021 21:42:48 GMT",
=======
        "Date": "Wed, 17 Feb 2021 22:46:06 GMT",
        "ETag": "\u00220x8D8D395CFC4CD86\u0022",
        "Last-Modified": "Wed, 17 Feb 2021 22:46:06 GMT",
>>>>>>> 1814567d
        "Server": [
          "Windows-Azure-Blob/1.0",
          "Microsoft-HTTPAPI/2.0"
        ],
        "x-ms-access-tier": "Hot",
        "x-ms-access-tier-inferred": "true",
        "x-ms-blob-type": "BlockBlob",
        "x-ms-client-request-id": "51ee6fa4-1dc3-ca34-9159-41d025320ac0",
<<<<<<< HEAD
        "x-ms-creation-time": "Tue, 02 Feb 2021 21:42:48 GMT",
=======
        "x-ms-creation-time": "Wed, 17 Feb 2021 22:46:06 GMT",
>>>>>>> 1814567d
        "x-ms-group": "$superuser",
        "x-ms-lease-state": "available",
        "x-ms-lease-status": "unlocked",
        "x-ms-meta-hdi_isfolder": "true",
        "x-ms-owner": "$superuser",
        "x-ms-permissions": "rwxr-x---",
<<<<<<< HEAD
        "x-ms-request-id": "da394895-a01e-00ba-4dac-f99a21000000",
=======
        "x-ms-request-id": "c3c1657e-101e-0064-757e-058ec7000000",
>>>>>>> 1814567d
        "x-ms-server-encrypted": "true",
        "x-ms-version": "2020-06-12"
      },
      "ResponseBody": []
    },
    {
      "RequestUri": "https://seannse.dfs.core.windows.net/test-filesystem-e267875c-4a3c-c71e-feee-46512cd8597d/test-directory-8dd61768-8edd-0756-650f-35b0c56e61f8/test-directory-459d45df-2647-f166-6298-732f9a1deffe?resource=directory",
      "RequestMethod": "PUT",
      "RequestHeaders": {
        "Accept": "application/json",
        "Authorization": "Sanitized",
<<<<<<< HEAD
        "If-Match": "\u00220x8D8C7C37BF396D8\u0022",
        "User-Agent": [
          "azsdk-net-Storage.Files.DataLake/12.7.0-alpha.20210202.1",
          "(.NET 5.0.2; Microsoft Windows 10.0.19042)"
        ],
        "x-ms-client-request-id": "60f1845e-6680-9a4e-4a24-77c95bb5a64a",
        "x-ms-date": "Tue, 02 Feb 2021 21:42:48 GMT",
=======
        "If-Match": "0x8D8D395CFC4CD86",
        "User-Agent": [
          "azsdk-net-Storage.Files.DataLake/12.7.0-alpha.20210217.1",
          "(.NET 5.0.3; Microsoft Windows 10.0.19042)"
        ],
        "x-ms-client-request-id": "60f1845e-6680-9a4e-4a24-77c95bb5a64a",
        "x-ms-date": "Wed, 17 Feb 2021 22:46:06 GMT",
>>>>>>> 1814567d
        "x-ms-return-client-request-id": "true",
        "x-ms-version": "2020-06-12"
      },
      "RequestBody": null,
      "StatusCode": 201,
      "ResponseHeaders": {
        "Content-Length": "0",
<<<<<<< HEAD
        "Date": "Tue, 02 Feb 2021 21:42:48 GMT",
        "ETag": "\u00220x8D8C7C37C0EB3BD\u0022",
        "Last-Modified": "Tue, 02 Feb 2021 21:42:48 GMT",
=======
        "Date": "Wed, 17 Feb 2021 22:46:05 GMT",
        "ETag": "\u00220x8D8D395CFDFD480\u0022",
        "Last-Modified": "Wed, 17 Feb 2021 22:46:06 GMT",
>>>>>>> 1814567d
        "Server": [
          "Windows-Azure-HDFS/1.0",
          "Microsoft-HTTPAPI/2.0"
        ],
        "x-ms-client-request-id": "60f1845e-6680-9a4e-4a24-77c95bb5a64a",
<<<<<<< HEAD
        "x-ms-request-id": "0cb69591-d01f-006b-2fac-f9f8ab000000",
=======
        "x-ms-request-id": "aea340e2-401f-0034-7d7e-054c97000000",
>>>>>>> 1814567d
        "x-ms-version": "2020-06-12"
      },
      "ResponseBody": []
    },
    {
      "RequestUri": "https://seannse.blob.core.windows.net/test-filesystem-e267875c-4a3c-c71e-feee-46512cd8597d?restype=container",
      "RequestMethod": "DELETE",
      "RequestHeaders": {
        "Accept": "application/xml",
        "Authorization": "Sanitized",
<<<<<<< HEAD
        "traceparent": "00-047248e1ddcfe2429f323d00d4a8e756-214d8d9b45450144-00",
        "User-Agent": [
          "azsdk-net-Storage.Files.DataLake/12.7.0-alpha.20210202.1",
          "(.NET 5.0.2; Microsoft Windows 10.0.19042)"
        ],
        "x-ms-client-request-id": "a1719670-a940-0140-1730-30e77217480d",
        "x-ms-date": "Tue, 02 Feb 2021 21:42:48 GMT",
=======
        "traceparent": "00-a38d66df0d4f1747bc956aaf8523bbb1-751a2ad697261842-00",
        "User-Agent": [
          "azsdk-net-Storage.Files.DataLake/12.7.0-alpha.20210217.1",
          "(.NET 5.0.3; Microsoft Windows 10.0.19042)"
        ],
        "x-ms-client-request-id": "a1719670-a940-0140-1730-30e77217480d",
        "x-ms-date": "Wed, 17 Feb 2021 22:46:06 GMT",
>>>>>>> 1814567d
        "x-ms-return-client-request-id": "true",
        "x-ms-version": "2020-06-12"
      },
      "RequestBody": null,
      "StatusCode": 202,
      "ResponseHeaders": {
        "Content-Length": "0",
<<<<<<< HEAD
        "Date": "Tue, 02 Feb 2021 21:42:48 GMT",
=======
        "Date": "Wed, 17 Feb 2021 22:46:06 GMT",
>>>>>>> 1814567d
        "Server": [
          "Windows-Azure-Blob/1.0",
          "Microsoft-HTTPAPI/2.0"
        ],
        "x-ms-client-request-id": "a1719670-a940-0140-1730-30e77217480d",
<<<<<<< HEAD
        "x-ms-request-id": "da394997-a01e-00ba-3eac-f99a21000000",
=======
        "x-ms-request-id": "c3c165cb-101e-0064-377e-058ec7000000",
>>>>>>> 1814567d
        "x-ms-version": "2020-06-12"
      },
      "ResponseBody": []
    },
    {
      "RequestUri": "https://seannse.blob.core.windows.net/test-filesystem-924c0be6-9ec6-e190-2937-d336d717d21a?restype=container",
      "RequestMethod": "PUT",
      "RequestHeaders": {
        "Accept": "application/xml",
        "Authorization": "Sanitized",
<<<<<<< HEAD
        "traceparent": "00-69095eb2d0a011429bb2ea3ac1ed2e83-2800ab4d0afef14e-00",
        "User-Agent": [
          "azsdk-net-Storage.Files.DataLake/12.7.0-alpha.20210202.1",
          "(.NET 5.0.2; Microsoft Windows 10.0.19042)"
        ],
        "x-ms-blob-public-access": "container",
        "x-ms-client-request-id": "bc4f8101-4ee3-d144-0690-7808d6092aff",
        "x-ms-date": "Tue, 02 Feb 2021 21:42:48 GMT",
=======
        "traceparent": "00-7705b4e1d2b7a14caac7c21338756210-96bb72f30da48a4e-00",
        "User-Agent": [
          "azsdk-net-Storage.Files.DataLake/12.7.0-alpha.20210217.1",
          "(.NET 5.0.3; Microsoft Windows 10.0.19042)"
        ],
        "x-ms-blob-public-access": "container",
        "x-ms-client-request-id": "bc4f8101-4ee3-d144-0690-7808d6092aff",
        "x-ms-date": "Wed, 17 Feb 2021 22:46:06 GMT",
>>>>>>> 1814567d
        "x-ms-return-client-request-id": "true",
        "x-ms-version": "2020-06-12"
      },
      "RequestBody": null,
      "StatusCode": 201,
      "ResponseHeaders": {
        "Content-Length": "0",
<<<<<<< HEAD
        "Date": "Tue, 02 Feb 2021 21:42:48 GMT",
        "ETag": "\u00220x8D8C7C37C53970F\u0022",
        "Last-Modified": "Tue, 02 Feb 2021 21:42:49 GMT",
=======
        "Date": "Wed, 17 Feb 2021 22:46:06 GMT",
        "ETag": "\u00220x8D8D395D029662E\u0022",
        "Last-Modified": "Wed, 17 Feb 2021 22:46:06 GMT",
>>>>>>> 1814567d
        "Server": [
          "Windows-Azure-Blob/1.0",
          "Microsoft-HTTPAPI/2.0"
        ],
        "x-ms-client-request-id": "bc4f8101-4ee3-d144-0690-7808d6092aff",
<<<<<<< HEAD
        "x-ms-request-id": "98643525-e01e-005f-30ac-f9cb63000000",
=======
        "x-ms-request-id": "056ccac9-001e-0047-4f7e-051404000000",
>>>>>>> 1814567d
        "x-ms-version": "2020-06-12"
      },
      "ResponseBody": []
    },
    {
      "RequestUri": "https://seannse.dfs.core.windows.net/test-filesystem-924c0be6-9ec6-e190-2937-d336d717d21a/test-directory-05a3165d-82be-e0c9-003c-7c096ba694b4?resource=directory",
      "RequestMethod": "PUT",
      "RequestHeaders": {
        "Accept": "application/json",
        "Authorization": "Sanitized",
<<<<<<< HEAD
        "traceparent": "00-4460a58fc181764bb9286a910b8e352d-b0d47b2070a6eb42-00",
        "User-Agent": [
          "azsdk-net-Storage.Files.DataLake/12.7.0-alpha.20210202.1",
          "(.NET 5.0.2; Microsoft Windows 10.0.19042)"
        ],
        "x-ms-client-request-id": "368c3393-41d1-7fb7-b86f-bca7d13b6660",
        "x-ms-date": "Tue, 02 Feb 2021 21:42:48 GMT",
=======
        "traceparent": "00-f7881a5cce7f6b42b6e1f33885fdc26f-f5542cc3bbe5d149-00",
        "User-Agent": [
          "azsdk-net-Storage.Files.DataLake/12.7.0-alpha.20210217.1",
          "(.NET 5.0.3; Microsoft Windows 10.0.19042)"
        ],
        "x-ms-client-request-id": "368c3393-41d1-7fb7-b86f-bca7d13b6660",
        "x-ms-date": "Wed, 17 Feb 2021 22:46:07 GMT",
>>>>>>> 1814567d
        "x-ms-return-client-request-id": "true",
        "x-ms-version": "2020-06-12"
      },
      "RequestBody": null,
      "StatusCode": 201,
      "ResponseHeaders": {
        "Content-Length": "0",
<<<<<<< HEAD
        "Date": "Tue, 02 Feb 2021 21:42:48 GMT",
        "ETag": "\u00220x8D8C7C37C8E9CFE\u0022",
        "Last-Modified": "Tue, 02 Feb 2021 21:42:49 GMT",
=======
        "Date": "Wed, 17 Feb 2021 22:46:06 GMT",
        "ETag": "\u00220x8D8D395D06A889C\u0022",
        "Last-Modified": "Wed, 17 Feb 2021 22:46:07 GMT",
>>>>>>> 1814567d
        "Server": [
          "Windows-Azure-HDFS/1.0",
          "Microsoft-HTTPAPI/2.0"
        ],
        "x-ms-client-request-id": "368c3393-41d1-7fb7-b86f-bca7d13b6660",
<<<<<<< HEAD
        "x-ms-request-id": "dbcdc0f2-a01f-003c-10ac-f95698000000",
=======
        "x-ms-request-id": "9efe458a-c01f-002a-447e-05a04f000000",
>>>>>>> 1814567d
        "x-ms-version": "2020-06-12"
      },
      "ResponseBody": []
    },
    {
      "RequestUri": "https://seannse.dfs.core.windows.net/test-filesystem-924c0be6-9ec6-e190-2937-d336d717d21a/test-directory-05a3165d-82be-e0c9-003c-7c096ba694b4/test-directory-7917c3fb-d4d5-4837-dfad-dd36c31553fe?resource=directory",
      "RequestMethod": "PUT",
      "RequestHeaders": {
        "Accept": "application/json",
        "Authorization": "Sanitized",
        "User-Agent": [
<<<<<<< HEAD
          "azsdk-net-Storage.Files.DataLake/12.7.0-alpha.20210202.1",
          "(.NET 5.0.2; Microsoft Windows 10.0.19042)"
        ],
        "x-ms-client-request-id": "cab75f21-bfeb-bf37-fc43-57236381bca2",
        "x-ms-date": "Tue, 02 Feb 2021 21:42:48 GMT",
=======
          "azsdk-net-Storage.Files.DataLake/12.7.0-alpha.20210217.1",
          "(.NET 5.0.3; Microsoft Windows 10.0.19042)"
        ],
        "x-ms-client-request-id": "cab75f21-bfeb-bf37-fc43-57236381bca2",
        "x-ms-date": "Wed, 17 Feb 2021 22:46:07 GMT",
>>>>>>> 1814567d
        "x-ms-return-client-request-id": "true",
        "x-ms-version": "2020-06-12"
      },
      "RequestBody": null,
      "StatusCode": 201,
      "ResponseHeaders": {
        "Content-Length": "0",
<<<<<<< HEAD
        "Date": "Tue, 02 Feb 2021 21:42:48 GMT",
        "ETag": "\u00220x8D8C7C37C9D2664\u0022",
        "Last-Modified": "Tue, 02 Feb 2021 21:42:49 GMT",
=======
        "Date": "Wed, 17 Feb 2021 22:46:06 GMT",
        "ETag": "\u00220x8D8D395D07807A4\u0022",
        "Last-Modified": "Wed, 17 Feb 2021 22:46:07 GMT",
>>>>>>> 1814567d
        "Server": [
          "Windows-Azure-HDFS/1.0",
          "Microsoft-HTTPAPI/2.0"
        ],
        "x-ms-client-request-id": "cab75f21-bfeb-bf37-fc43-57236381bca2",
<<<<<<< HEAD
        "x-ms-request-id": "dbcdc0fb-a01f-003c-19ac-f95698000000",
=======
        "x-ms-request-id": "9efe45ac-c01f-002a-667e-05a04f000000",
>>>>>>> 1814567d
        "x-ms-version": "2020-06-12"
      },
      "ResponseBody": []
    },
    {
      "RequestUri": "https://seannse.dfs.core.windows.net/test-filesystem-924c0be6-9ec6-e190-2937-d336d717d21a/test-directory-05a3165d-82be-e0c9-003c-7c096ba694b4/test-directory-7917c3fb-d4d5-4837-dfad-dd36c31553fe?resource=directory",
      "RequestMethod": "PUT",
      "RequestHeaders": {
        "Accept": "application/json",
        "Authorization": "Sanitized",
        "If-None-Match": "\u0022garbage\u0022",
        "User-Agent": [
<<<<<<< HEAD
          "azsdk-net-Storage.Files.DataLake/12.7.0-alpha.20210202.1",
          "(.NET 5.0.2; Microsoft Windows 10.0.19042)"
        ],
        "x-ms-client-request-id": "6315f088-885e-4313-38b6-3bd606bf4b23",
        "x-ms-date": "Tue, 02 Feb 2021 21:42:49 GMT",
=======
          "azsdk-net-Storage.Files.DataLake/12.7.0-alpha.20210217.1",
          "(.NET 5.0.3; Microsoft Windows 10.0.19042)"
        ],
        "x-ms-client-request-id": "6315f088-885e-4313-38b6-3bd606bf4b23",
        "x-ms-date": "Wed, 17 Feb 2021 22:46:07 GMT",
>>>>>>> 1814567d
        "x-ms-return-client-request-id": "true",
        "x-ms-version": "2020-06-12"
      },
      "RequestBody": null,
      "StatusCode": 201,
      "ResponseHeaders": {
        "Content-Length": "0",
<<<<<<< HEAD
        "Date": "Tue, 02 Feb 2021 21:42:48 GMT",
        "ETag": "\u00220x8D8C7C37CABC8A9\u0022",
        "Last-Modified": "Tue, 02 Feb 2021 21:42:49 GMT",
=======
        "Date": "Wed, 17 Feb 2021 22:46:07 GMT",
        "ETag": "\u00220x8D8D395D0886D66\u0022",
        "Last-Modified": "Wed, 17 Feb 2021 22:46:07 GMT",
>>>>>>> 1814567d
        "Server": [
          "Windows-Azure-HDFS/1.0",
          "Microsoft-HTTPAPI/2.0"
        ],
        "x-ms-client-request-id": "6315f088-885e-4313-38b6-3bd606bf4b23",
<<<<<<< HEAD
        "x-ms-request-id": "dbcdc10c-a01f-003c-2aac-f95698000000",
=======
        "x-ms-request-id": "9efe45d3-c01f-002a-0d7e-05a04f000000",
>>>>>>> 1814567d
        "x-ms-version": "2020-06-12"
      },
      "ResponseBody": []
    },
    {
      "RequestUri": "https://seannse.blob.core.windows.net/test-filesystem-924c0be6-9ec6-e190-2937-d336d717d21a?restype=container",
      "RequestMethod": "DELETE",
      "RequestHeaders": {
        "Accept": "application/xml",
        "Authorization": "Sanitized",
<<<<<<< HEAD
        "traceparent": "00-f1cbcfc201f91c4b8a20f00d3a052fad-6ec3fbe89c84a64b-00",
        "User-Agent": [
          "azsdk-net-Storage.Files.DataLake/12.7.0-alpha.20210202.1",
          "(.NET 5.0.2; Microsoft Windows 10.0.19042)"
        ],
        "x-ms-client-request-id": "739b0854-586b-9344-aa60-280ff270971f",
        "x-ms-date": "Tue, 02 Feb 2021 21:42:49 GMT",
=======
        "traceparent": "00-9cb72eb9ff00004299bc496fc7950d6b-72462aa68ccac447-00",
        "User-Agent": [
          "azsdk-net-Storage.Files.DataLake/12.7.0-alpha.20210217.1",
          "(.NET 5.0.3; Microsoft Windows 10.0.19042)"
        ],
        "x-ms-client-request-id": "739b0854-586b-9344-aa60-280ff270971f",
        "x-ms-date": "Wed, 17 Feb 2021 22:46:07 GMT",
>>>>>>> 1814567d
        "x-ms-return-client-request-id": "true",
        "x-ms-version": "2020-06-12"
      },
      "RequestBody": null,
      "StatusCode": 202,
      "ResponseHeaders": {
        "Content-Length": "0",
<<<<<<< HEAD
        "Date": "Tue, 02 Feb 2021 21:42:49 GMT",
=======
        "Date": "Wed, 17 Feb 2021 22:46:07 GMT",
>>>>>>> 1814567d
        "Server": [
          "Windows-Azure-Blob/1.0",
          "Microsoft-HTTPAPI/2.0"
        ],
        "x-ms-client-request-id": "739b0854-586b-9344-aa60-280ff270971f",
<<<<<<< HEAD
        "x-ms-request-id": "986438ce-e01e-005f-07ac-f9cb63000000",
=======
        "x-ms-request-id": "056ccdc7-001e-0047-5e7e-051404000000",
>>>>>>> 1814567d
        "x-ms-version": "2020-06-12"
      },
      "ResponseBody": []
    },
    {
      "RequestUri": "https://seannse.blob.core.windows.net/test-filesystem-3a27b01c-53a1-c563-c822-4b449e905822?restype=container",
      "RequestMethod": "PUT",
      "RequestHeaders": {
        "Accept": "application/xml",
        "Authorization": "Sanitized",
<<<<<<< HEAD
        "traceparent": "00-ac7f0b02ed3155498043c81349c35477-9fc498eb0a9d7143-00",
        "User-Agent": [
          "azsdk-net-Storage.Files.DataLake/12.7.0-alpha.20210202.1",
          "(.NET 5.0.2; Microsoft Windows 10.0.19042)"
        ],
        "x-ms-blob-public-access": "container",
        "x-ms-client-request-id": "3967ca82-4fef-007c-a4d5-ab490dfff51a",
        "x-ms-date": "Tue, 02 Feb 2021 21:42:49 GMT",
=======
        "traceparent": "00-e67d80cc66a85446be1d544617fd5111-9c907843dcd99042-00",
        "User-Agent": [
          "azsdk-net-Storage.Files.DataLake/12.7.0-alpha.20210217.1",
          "(.NET 5.0.3; Microsoft Windows 10.0.19042)"
        ],
        "x-ms-blob-public-access": "container",
        "x-ms-client-request-id": "3967ca82-4fef-007c-a4d5-ab490dfff51a",
        "x-ms-date": "Wed, 17 Feb 2021 22:46:07 GMT",
>>>>>>> 1814567d
        "x-ms-return-client-request-id": "true",
        "x-ms-version": "2020-06-12"
      },
      "RequestBody": null,
      "StatusCode": 201,
      "ResponseHeaders": {
        "Content-Length": "0",
<<<<<<< HEAD
        "Date": "Tue, 02 Feb 2021 21:42:49 GMT",
        "ETag": "\u00220x8D8C7C37CF17E48\u0022",
        "Last-Modified": "Tue, 02 Feb 2021 21:42:50 GMT",
=======
        "Date": "Wed, 17 Feb 2021 22:46:07 GMT",
        "ETag": "\u00220x8D8D395D0D10247\u0022",
        "Last-Modified": "Wed, 17 Feb 2021 22:46:07 GMT",
>>>>>>> 1814567d
        "Server": [
          "Windows-Azure-Blob/1.0",
          "Microsoft-HTTPAPI/2.0"
        ],
        "x-ms-client-request-id": "3967ca82-4fef-007c-a4d5-ab490dfff51a",
<<<<<<< HEAD
        "x-ms-request-id": "9ee24b99-101e-0074-33ac-f94baf000000",
=======
        "x-ms-request-id": "2b9d6b9b-b01e-0030-087e-05c190000000",
>>>>>>> 1814567d
        "x-ms-version": "2020-06-12"
      },
      "ResponseBody": []
    },
    {
      "RequestUri": "https://seannse.dfs.core.windows.net/test-filesystem-3a27b01c-53a1-c563-c822-4b449e905822/test-directory-d5e20607-98ee-44fa-f886-82f861d82baf?resource=directory",
      "RequestMethod": "PUT",
      "RequestHeaders": {
        "Accept": "application/json",
        "Authorization": "Sanitized",
<<<<<<< HEAD
        "traceparent": "00-9903b6649e8d9d4fb728056987f3863f-2dae08e85f3d9a48-00",
        "User-Agent": [
          "azsdk-net-Storage.Files.DataLake/12.7.0-alpha.20210202.1",
          "(.NET 5.0.2; Microsoft Windows 10.0.19042)"
        ],
        "x-ms-client-request-id": "9483d7b4-2a36-e9ba-d022-4169cc839ecc",
        "x-ms-date": "Tue, 02 Feb 2021 21:42:49 GMT",
=======
        "traceparent": "00-49af91b8470c7e40958c382307ce0150-82891b8eff3aa64d-00",
        "User-Agent": [
          "azsdk-net-Storage.Files.DataLake/12.7.0-alpha.20210217.1",
          "(.NET 5.0.3; Microsoft Windows 10.0.19042)"
        ],
        "x-ms-client-request-id": "9483d7b4-2a36-e9ba-d022-4169cc839ecc",
        "x-ms-date": "Wed, 17 Feb 2021 22:46:08 GMT",
>>>>>>> 1814567d
        "x-ms-return-client-request-id": "true",
        "x-ms-version": "2020-06-12"
      },
      "RequestBody": null,
      "StatusCode": 201,
      "ResponseHeaders": {
        "Content-Length": "0",
<<<<<<< HEAD
        "Date": "Tue, 02 Feb 2021 21:42:49 GMT",
        "ETag": "\u00220x8D8C7C37D2A10D1\u0022",
        "Last-Modified": "Tue, 02 Feb 2021 21:42:50 GMT",
=======
        "Date": "Wed, 17 Feb 2021 22:46:08 GMT",
        "ETag": "\u00220x8D8D395D107741A\u0022",
        "Last-Modified": "Wed, 17 Feb 2021 22:46:08 GMT",
>>>>>>> 1814567d
        "Server": [
          "Windows-Azure-HDFS/1.0",
          "Microsoft-HTTPAPI/2.0"
        ],
        "x-ms-client-request-id": "9483d7b4-2a36-e9ba-d022-4169cc839ecc",
<<<<<<< HEAD
        "x-ms-request-id": "1ca1aba1-a01f-0085-27ac-f95282000000",
=======
        "x-ms-request-id": "874ce7f2-101f-0064-6e7e-058ec7000000",
>>>>>>> 1814567d
        "x-ms-version": "2020-06-12"
      },
      "ResponseBody": []
    },
    {
      "RequestUri": "https://seannse.dfs.core.windows.net/test-filesystem-3a27b01c-53a1-c563-c822-4b449e905822/test-directory-d5e20607-98ee-44fa-f886-82f861d82baf/test-directory-6a27fba9-213e-e8f0-d404-346d3fab1789?resource=directory",
      "RequestMethod": "PUT",
      "RequestHeaders": {
        "Accept": "application/json",
        "Authorization": "Sanitized",
        "User-Agent": [
<<<<<<< HEAD
          "azsdk-net-Storage.Files.DataLake/12.7.0-alpha.20210202.1",
          "(.NET 5.0.2; Microsoft Windows 10.0.19042)"
        ],
        "x-ms-client-request-id": "31a58ce1-2947-9279-e69b-bf32f54caa24",
        "x-ms-date": "Tue, 02 Feb 2021 21:42:49 GMT",
=======
          "azsdk-net-Storage.Files.DataLake/12.7.0-alpha.20210217.1",
          "(.NET 5.0.3; Microsoft Windows 10.0.19042)"
        ],
        "x-ms-client-request-id": "31a58ce1-2947-9279-e69b-bf32f54caa24",
        "x-ms-date": "Wed, 17 Feb 2021 22:46:08 GMT",
>>>>>>> 1814567d
        "x-ms-return-client-request-id": "true",
        "x-ms-version": "2020-06-12"
      },
      "RequestBody": null,
      "StatusCode": 201,
      "ResponseHeaders": {
        "Content-Length": "0",
<<<<<<< HEAD
        "Date": "Tue, 02 Feb 2021 21:42:49 GMT",
        "ETag": "\u00220x8D8C7C37D3917DF\u0022",
        "Last-Modified": "Tue, 02 Feb 2021 21:42:50 GMT",
=======
        "Date": "Wed, 17 Feb 2021 22:46:08 GMT",
        "ETag": "\u00220x8D8D395D1140331\u0022",
        "Last-Modified": "Wed, 17 Feb 2021 22:46:08 GMT",
>>>>>>> 1814567d
        "Server": [
          "Windows-Azure-HDFS/1.0",
          "Microsoft-HTTPAPI/2.0"
        ],
        "x-ms-client-request-id": "31a58ce1-2947-9279-e69b-bf32f54caa24",
<<<<<<< HEAD
        "x-ms-request-id": "1ca1abbd-a01f-0085-43ac-f95282000000",
=======
        "x-ms-request-id": "874ce7fe-101f-0064-7a7e-058ec7000000",
>>>>>>> 1814567d
        "x-ms-version": "2020-06-12"
      },
      "ResponseBody": []
    },
    {
      "RequestUri": "https://seannse.blob.core.windows.net/test-filesystem-3a27b01c-53a1-c563-c822-4b449e905822/test-directory-d5e20607-98ee-44fa-f886-82f861d82baf/test-directory-6a27fba9-213e-e8f0-d404-346d3fab1789?comp=lease",
      "RequestMethod": "PUT",
      "RequestHeaders": {
        "Accept": "application/xml",
        "Authorization": "Sanitized",
<<<<<<< HEAD
        "traceparent": "00-ca92e160f4ae684a95ee7e5ac4c3ca86-c1a658d14c6fc846-00",
        "User-Agent": [
          "azsdk-net-Storage.Files.DataLake/12.7.0-alpha.20210202.1",
          "(.NET 5.0.2; Microsoft Windows 10.0.19042)"
        ],
        "x-ms-client-request-id": "25fade2d-0f50-cddd-1492-b017a51373fb",
        "x-ms-date": "Tue, 02 Feb 2021 21:42:50 GMT",
=======
        "traceparent": "00-8465ad65ffceae4b9a5c4b437e3b9ac2-4274ed59e6aae043-00",
        "User-Agent": [
          "azsdk-net-Storage.Files.DataLake/12.7.0-alpha.20210217.1",
          "(.NET 5.0.3; Microsoft Windows 10.0.19042)"
        ],
        "x-ms-client-request-id": "25fade2d-0f50-cddd-1492-b017a51373fb",
        "x-ms-date": "Wed, 17 Feb 2021 22:46:08 GMT",
>>>>>>> 1814567d
        "x-ms-lease-action": "acquire",
        "x-ms-lease-duration": "-1",
        "x-ms-proposed-lease-id": "0177b80b-143f-1278-812f-83651eea0a0b",
        "x-ms-return-client-request-id": "true",
        "x-ms-version": "2020-06-12"
      },
      "RequestBody": null,
      "StatusCode": 201,
      "ResponseHeaders": {
        "Content-Length": "0",
<<<<<<< HEAD
        "Date": "Tue, 02 Feb 2021 21:42:50 GMT",
        "ETag": "\u00220x8D8C7C37D3917DF\u0022",
        "Last-Modified": "Tue, 02 Feb 2021 21:42:50 GMT",
=======
        "Date": "Wed, 17 Feb 2021 22:46:08 GMT",
        "ETag": "\u00220x8D8D395D1140331\u0022",
        "Last-Modified": "Wed, 17 Feb 2021 22:46:08 GMT",
>>>>>>> 1814567d
        "Server": [
          "Windows-Azure-Blob/1.0",
          "Microsoft-HTTPAPI/2.0"
        ],
        "x-ms-client-request-id": "25fade2d-0f50-cddd-1492-b017a51373fb",
        "x-ms-lease-id": "0177b80b-143f-1278-812f-83651eea0a0b",
<<<<<<< HEAD
        "x-ms-request-id": "9ee24cd8-101e-0074-3fac-f94baf000000",
=======
        "x-ms-request-id": "2b9d6c51-b01e-0030-2e7e-05c190000000",
>>>>>>> 1814567d
        "x-ms-version": "2020-06-12"
      },
      "ResponseBody": []
    },
    {
      "RequestUri": "https://seannse.dfs.core.windows.net/test-filesystem-3a27b01c-53a1-c563-c822-4b449e905822/test-directory-d5e20607-98ee-44fa-f886-82f861d82baf/test-directory-6a27fba9-213e-e8f0-d404-346d3fab1789?resource=directory",
      "RequestMethod": "PUT",
      "RequestHeaders": {
        "Accept": "application/json",
        "Authorization": "Sanitized",
        "User-Agent": [
<<<<<<< HEAD
          "azsdk-net-Storage.Files.DataLake/12.7.0-alpha.20210202.1",
          "(.NET 5.0.2; Microsoft Windows 10.0.19042)"
        ],
        "x-ms-client-request-id": "3f37e82e-e5f0-e2ba-39be-9e723529233d",
        "x-ms-date": "Tue, 02 Feb 2021 21:42:50 GMT",
=======
          "azsdk-net-Storage.Files.DataLake/12.7.0-alpha.20210217.1",
          "(.NET 5.0.3; Microsoft Windows 10.0.19042)"
        ],
        "x-ms-client-request-id": "3f37e82e-e5f0-e2ba-39be-9e723529233d",
        "x-ms-date": "Wed, 17 Feb 2021 22:46:08 GMT",
>>>>>>> 1814567d
        "x-ms-lease-id": "0177b80b-143f-1278-812f-83651eea0a0b",
        "x-ms-return-client-request-id": "true",
        "x-ms-version": "2020-06-12"
      },
      "RequestBody": null,
      "StatusCode": 201,
      "ResponseHeaders": {
        "Content-Length": "0",
<<<<<<< HEAD
        "Date": "Tue, 02 Feb 2021 21:42:50 GMT",
        "ETag": "\u00220x8D8C7C37D535422\u0022",
        "Last-Modified": "Tue, 02 Feb 2021 21:42:50 GMT",
=======
        "Date": "Wed, 17 Feb 2021 22:46:08 GMT",
        "ETag": "\u00220x8D8D395D1321D6C\u0022",
        "Last-Modified": "Wed, 17 Feb 2021 22:46:08 GMT",
>>>>>>> 1814567d
        "Server": [
          "Windows-Azure-HDFS/1.0",
          "Microsoft-HTTPAPI/2.0"
        ],
        "x-ms-client-request-id": "3f37e82e-e5f0-e2ba-39be-9e723529233d",
<<<<<<< HEAD
        "x-ms-request-id": "1ca1abe9-a01f-0085-6fac-f95282000000",
=======
        "x-ms-request-id": "874ce81e-101f-0064-1a7e-058ec7000000",
>>>>>>> 1814567d
        "x-ms-version": "2020-06-12"
      },
      "ResponseBody": []
    },
    {
      "RequestUri": "https://seannse.blob.core.windows.net/test-filesystem-3a27b01c-53a1-c563-c822-4b449e905822?restype=container",
      "RequestMethod": "DELETE",
      "RequestHeaders": {
        "Accept": "application/xml",
        "Authorization": "Sanitized",
<<<<<<< HEAD
        "traceparent": "00-0474fbc281b85e4db5630ff3f30f3e1d-38dcffc968191c44-00",
        "User-Agent": [
          "azsdk-net-Storage.Files.DataLake/12.7.0-alpha.20210202.1",
          "(.NET 5.0.2; Microsoft Windows 10.0.19042)"
        ],
        "x-ms-client-request-id": "bde97657-34db-aa0b-f95c-a40259acf04d",
        "x-ms-date": "Tue, 02 Feb 2021 21:42:50 GMT",
=======
        "traceparent": "00-35341c79aac9214784ba9c179e98dc77-0e39144bda9d5d40-00",
        "User-Agent": [
          "azsdk-net-Storage.Files.DataLake/12.7.0-alpha.20210217.1",
          "(.NET 5.0.3; Microsoft Windows 10.0.19042)"
        ],
        "x-ms-client-request-id": "bde97657-34db-aa0b-f95c-a40259acf04d",
        "x-ms-date": "Wed, 17 Feb 2021 22:46:08 GMT",
>>>>>>> 1814567d
        "x-ms-return-client-request-id": "true",
        "x-ms-version": "2020-06-12"
      },
      "RequestBody": null,
      "StatusCode": 202,
      "ResponseHeaders": {
        "Content-Length": "0",
<<<<<<< HEAD
        "Date": "Tue, 02 Feb 2021 21:42:50 GMT",
=======
        "Date": "Wed, 17 Feb 2021 22:46:08 GMT",
>>>>>>> 1814567d
        "Server": [
          "Windows-Azure-Blob/1.0",
          "Microsoft-HTTPAPI/2.0"
        ],
        "x-ms-client-request-id": "bde97657-34db-aa0b-f95c-a40259acf04d",
<<<<<<< HEAD
        "x-ms-request-id": "9ee24d5a-101e-0074-2bac-f94baf000000",
=======
        "x-ms-request-id": "2b9d6c8e-b01e-0030-647e-05c190000000",
>>>>>>> 1814567d
        "x-ms-version": "2020-06-12"
      },
      "ResponseBody": []
    }
  ],
  "Variables": {
<<<<<<< HEAD
    "DateTimeOffsetNow": "2021-02-02T15:42:44.0634008-06:00",
=======
    "DateTimeOffsetNow": "2021-02-17T16:46:02.2794652-06:00",
>>>>>>> 1814567d
    "RandomSeed": "1151441794",
    "Storage_TestConfigHierarchicalNamespace": "NamespaceTenant\nseannse\nU2FuaXRpemVk\nhttps://seannse.blob.core.windows.net\nhttps://seannse.file.core.windows.net\nhttps://seannse.queue.core.windows.net\nhttps://seannse.table.core.windows.net\n\n\n\n\nhttps://seannse-secondary.blob.core.windows.net\nhttps://seannse-secondary.file.core.windows.net\nhttps://seannse-secondary.queue.core.windows.net\nhttps://seannse-secondary.table.core.windows.net\n68390a19-a643-458b-b726-408abf67b4fc\nSanitized\n72f988bf-86f1-41af-91ab-2d7cd011db47\nhttps://login.microsoftonline.com/\nCloud\nBlobEndpoint=https://seannse.blob.core.windows.net/;QueueEndpoint=https://seannse.queue.core.windows.net/;FileEndpoint=https://seannse.file.core.windows.net/;BlobSecondaryEndpoint=https://seannse-secondary.blob.core.windows.net/;QueueSecondaryEndpoint=https://seannse-secondary.queue.core.windows.net/;FileSecondaryEndpoint=https://seannse-secondary.file.core.windows.net/;AccountName=seannse;AccountKey=Sanitized\n"
  }
}<|MERGE_RESOLUTION|>--- conflicted
+++ resolved
@@ -1,236 +1,312 @@
 {
   "Entries": [
     {
-      "RequestUri": "https://seannse.blob.core.windows.net/test-filesystem-3ba22ebb-eca2-741e-753f-73d79ff7c20b?restype=container",
-      "RequestMethod": "PUT",
-      "RequestHeaders": {
-        "Accept": "application/xml",
-        "Authorization": "Sanitized",
-<<<<<<< HEAD
-        "traceparent": "00-d071d7d46b16444f8e71d135b2e1c9bd-8dab8ba47391c44b-00",
-        "User-Agent": [
-          "azsdk-net-Storage.Files.DataLake/12.7.0-alpha.20210202.1",
-          "(.NET 5.0.2; Microsoft Windows 10.0.19042)"
+      "RequestUri": "https://seannse.blob.core.windows.net/test-filesystem-b02dc000-a2c9-68ce-e43e-d704fb5b53bd?restype=container",
+      "RequestMethod": "PUT",
+      "RequestHeaders": {
+        "Accept": "application/xml",
+        "Authorization": "Sanitized",
+        "traceparent": "00-70d7f43bbeacde45bf575e735d24b803-df5a36e885c6574d-00",
+        "User-Agent": [
+          "azsdk-net-Storage.Files.DataLake/12.7.0-alpha.20210219.1",
+          "(.NET 5.0.3; Microsoft Windows 10.0.19041)"
         ],
         "x-ms-blob-public-access": "container",
-        "x-ms-client-request-id": "52362756-1c7f-c91c-efa8-67c15cb33468",
-        "x-ms-date": "Tue, 02 Feb 2021 21:42:44 GMT",
-=======
-        "traceparent": "00-74acbd24cb51654e9e3701663223af0e-61014e5c58cf0649-00",
-        "User-Agent": [
-          "azsdk-net-Storage.Files.DataLake/12.7.0-alpha.20210217.1",
-          "(.NET 5.0.3; Microsoft Windows 10.0.19042)"
+        "x-ms-client-request-id": "f80188cf-b53f-b328-8561-9bfa259bc6e2",
+        "x-ms-date": "Fri, 19 Feb 2021 19:04:18 GMT",
+        "x-ms-return-client-request-id": "true",
+        "x-ms-version": "2020-06-12"
+      },
+      "RequestBody": null,
+      "StatusCode": 201,
+      "ResponseHeaders": {
+        "Content-Length": "0",
+        "Date": "Fri, 19 Feb 2021 19:04:16 GMT",
+        "ETag": "\u00220x8D8D50927E36F63\u0022",
+        "Last-Modified": "Fri, 19 Feb 2021 19:04:17 GMT",
+        "Server": [
+          "Windows-Azure-Blob/1.0",
+          "Microsoft-HTTPAPI/2.0"
+        ],
+        "x-ms-client-request-id": "f80188cf-b53f-b328-8561-9bfa259bc6e2",
+        "x-ms-request-id": "cb12bd55-b01e-006d-5ef2-06cb14000000",
+        "x-ms-version": "2020-06-12"
+      },
+      "ResponseBody": []
+    },
+    {
+      "RequestUri": "https://seannse.dfs.core.windows.net/test-filesystem-b02dc000-a2c9-68ce-e43e-d704fb5b53bd/test-directory-51ec8337-036c-ef71-c826-732795860e66?resource=directory",
+      "RequestMethod": "PUT",
+      "RequestHeaders": {
+        "Accept": "application/json",
+        "Authorization": "Sanitized",
+        "traceparent": "00-ab15cc97193f9a498cc95815809277cf-8ca04f79db1c6145-00",
+        "User-Agent": [
+          "azsdk-net-Storage.Files.DataLake/12.7.0-alpha.20210219.1",
+          "(.NET 5.0.3; Microsoft Windows 10.0.19041)"
+        ],
+        "x-ms-client-request-id": "d6102ada-a991-cb48-1612-2f1942011dfe",
+        "x-ms-date": "Fri, 19 Feb 2021 19:04:18 GMT",
+        "x-ms-return-client-request-id": "true",
+        "x-ms-version": "2020-06-12"
+      },
+      "RequestBody": null,
+      "StatusCode": 201,
+      "ResponseHeaders": {
+        "Content-Length": "0",
+        "Date": "Fri, 19 Feb 2021 19:04:16 GMT",
+        "ETag": "\u00220x8D8D50927F12DD7\u0022",
+        "Last-Modified": "Fri, 19 Feb 2021 19:04:17 GMT",
+        "Server": [
+          "Windows-Azure-HDFS/1.0",
+          "Microsoft-HTTPAPI/2.0"
+        ],
+        "x-ms-client-request-id": "d6102ada-a991-cb48-1612-2f1942011dfe",
+        "x-ms-request-id": "da843204-a01f-0061-5df2-065c1c000000",
+        "x-ms-version": "2020-06-12"
+      },
+      "ResponseBody": []
+    },
+    {
+      "RequestUri": "https://seannse.dfs.core.windows.net/test-filesystem-b02dc000-a2c9-68ce-e43e-d704fb5b53bd/test-directory-51ec8337-036c-ef71-c826-732795860e66/test-directory-03b73452-5365-db88-05f4-ed294d8b79ca?resource=directory",
+      "RequestMethod": "PUT",
+      "RequestHeaders": {
+        "Accept": "application/json",
+        "Authorization": "Sanitized",
+        "User-Agent": [
+          "azsdk-net-Storage.Files.DataLake/12.7.0-alpha.20210219.1",
+          "(.NET 5.0.3; Microsoft Windows 10.0.19041)"
+        ],
+        "x-ms-client-request-id": "4093b725-dd46-863c-a134-d09cbb1f7e8a",
+        "x-ms-date": "Fri, 19 Feb 2021 19:04:18 GMT",
+        "x-ms-return-client-request-id": "true",
+        "x-ms-version": "2020-06-12"
+      },
+      "RequestBody": null,
+      "StatusCode": 201,
+      "ResponseHeaders": {
+        "Content-Length": "0",
+        "Date": "Fri, 19 Feb 2021 19:04:17 GMT",
+        "ETag": "\u00220x8D8D50927FC6051\u0022",
+        "Last-Modified": "Fri, 19 Feb 2021 19:04:17 GMT",
+        "Server": [
+          "Windows-Azure-HDFS/1.0",
+          "Microsoft-HTTPAPI/2.0"
+        ],
+        "x-ms-client-request-id": "4093b725-dd46-863c-a134-d09cbb1f7e8a",
+        "x-ms-request-id": "da84320e-a01f-0061-67f2-065c1c000000",
+        "x-ms-version": "2020-06-12"
+      },
+      "ResponseBody": []
+    },
+    {
+      "RequestUri": "https://seannse.dfs.core.windows.net/test-filesystem-b02dc000-a2c9-68ce-e43e-d704fb5b53bd/test-directory-51ec8337-036c-ef71-c826-732795860e66/test-directory-03b73452-5365-db88-05f4-ed294d8b79ca?resource=directory",
+      "RequestMethod": "PUT",
+      "RequestHeaders": {
+        "Accept": "application/json",
+        "Authorization": "Sanitized",
+        "User-Agent": [
+          "azsdk-net-Storage.Files.DataLake/12.7.0-alpha.20210219.1",
+          "(.NET 5.0.3; Microsoft Windows 10.0.19041)"
+        ],
+        "x-ms-client-request-id": "96038a3f-38f7-6683-95c5-c9416738ddb9",
+        "x-ms-date": "Fri, 19 Feb 2021 19:04:18 GMT",
+        "x-ms-return-client-request-id": "true",
+        "x-ms-version": "2020-06-12"
+      },
+      "RequestBody": null,
+      "StatusCode": 201,
+      "ResponseHeaders": {
+        "Content-Length": "0",
+        "Date": "Fri, 19 Feb 2021 19:04:17 GMT",
+        "ETag": "\u00220x8D8D5092807A72A\u0022",
+        "Last-Modified": "Fri, 19 Feb 2021 19:04:17 GMT",
+        "Server": [
+          "Windows-Azure-HDFS/1.0",
+          "Microsoft-HTTPAPI/2.0"
+        ],
+        "x-ms-client-request-id": "96038a3f-38f7-6683-95c5-c9416738ddb9",
+        "x-ms-request-id": "da84321b-a01f-0061-74f2-065c1c000000",
+        "x-ms-version": "2020-06-12"
+      },
+      "ResponseBody": []
+    },
+    {
+      "RequestUri": "https://seannse.blob.core.windows.net/test-filesystem-b02dc000-a2c9-68ce-e43e-d704fb5b53bd?restype=container",
+      "RequestMethod": "DELETE",
+      "RequestHeaders": {
+        "Accept": "application/xml",
+        "Authorization": "Sanitized",
+        "traceparent": "00-eb731b4779091d489043f88df37edd45-16d02c4bfba0b64c-00",
+        "User-Agent": [
+          "azsdk-net-Storage.Files.DataLake/12.7.0-alpha.20210219.1",
+          "(.NET 5.0.3; Microsoft Windows 10.0.19041)"
+        ],
+        "x-ms-client-request-id": "315d2e85-e81b-5f93-e26d-dbefe846b127",
+        "x-ms-date": "Fri, 19 Feb 2021 19:04:18 GMT",
+        "x-ms-return-client-request-id": "true",
+        "x-ms-version": "2020-06-12"
+      },
+      "RequestBody": null,
+      "StatusCode": 202,
+      "ResponseHeaders": {
+        "Content-Length": "0",
+        "Date": "Fri, 19 Feb 2021 19:04:17 GMT",
+        "Server": [
+          "Windows-Azure-Blob/1.0",
+          "Microsoft-HTTPAPI/2.0"
+        ],
+        "x-ms-client-request-id": "315d2e85-e81b-5f93-e26d-dbefe846b127",
+        "x-ms-request-id": "cb12bda9-b01e-006d-23f2-06cb14000000",
+        "x-ms-version": "2020-06-12"
+      },
+      "ResponseBody": []
+    },
+    {
+      "RequestUri": "https://seannse.blob.core.windows.net/test-filesystem-2610713f-e992-f912-db8f-667d5859b355?restype=container",
+      "RequestMethod": "PUT",
+      "RequestHeaders": {
+        "Accept": "application/xml",
+        "Authorization": "Sanitized",
+        "traceparent": "00-0aae47d904dd8e43b60c4672e61c7fc9-05d34c6db0018d41-00",
+        "User-Agent": [
+          "azsdk-net-Storage.Files.DataLake/12.7.0-alpha.20210219.1",
+          "(.NET 5.0.3; Microsoft Windows 10.0.19041)"
         ],
         "x-ms-blob-public-access": "container",
-        "x-ms-client-request-id": "52362756-1c7f-c91c-efa8-67c15cb33468",
-        "x-ms-date": "Wed, 17 Feb 2021 22:46:02 GMT",
->>>>>>> 1814567d
-        "x-ms-return-client-request-id": "true",
-        "x-ms-version": "2020-06-12"
-      },
-      "RequestBody": null,
-      "StatusCode": 201,
-      "ResponseHeaders": {
-        "Content-Length": "0",
-<<<<<<< HEAD
-        "Date": "Tue, 02 Feb 2021 21:42:44 GMT",
-        "ETag": "\u00220x8D8C7C379D2A222\u0022",
-        "Last-Modified": "Tue, 02 Feb 2021 21:42:44 GMT",
-=======
-        "Date": "Wed, 17 Feb 2021 22:46:02 GMT",
-        "ETag": "\u00220x8D8D395CD8326AF\u0022",
-        "Last-Modified": "Wed, 17 Feb 2021 22:46:02 GMT",
->>>>>>> 1814567d
-        "Server": [
-          "Windows-Azure-Blob/1.0",
-          "Microsoft-HTTPAPI/2.0"
-        ],
-        "x-ms-client-request-id": "52362756-1c7f-c91c-efa8-67c15cb33468",
-<<<<<<< HEAD
-        "x-ms-request-id": "dfb746f1-c01e-0083-1cac-f9613d000000",
-=======
-        "x-ms-request-id": "293dc53a-e01e-0060-7a7e-0503c0000000",
->>>>>>> 1814567d
-        "x-ms-version": "2020-06-12"
-      },
-      "ResponseBody": []
-    },
-    {
-      "RequestUri": "https://seannse.dfs.core.windows.net/test-filesystem-3ba22ebb-eca2-741e-753f-73d79ff7c20b/test-directory-616bfc4a-5925-3bd7-50e9-2ae256233188?resource=directory",
-      "RequestMethod": "PUT",
-      "RequestHeaders": {
-        "Accept": "application/json",
-        "Authorization": "Sanitized",
-<<<<<<< HEAD
-        "traceparent": "00-3223702c6fa25842a53ab0e415f3539e-435eafa0b216f741-00",
-        "User-Agent": [
-          "azsdk-net-Storage.Files.DataLake/12.7.0-alpha.20210202.1",
-          "(.NET 5.0.2; Microsoft Windows 10.0.19042)"
-        ],
-        "x-ms-client-request-id": "45b02c8c-8f81-fd31-50fa-0195f23a72cc",
-        "x-ms-date": "Tue, 02 Feb 2021 21:42:44 GMT",
-=======
-        "traceparent": "00-0d49602007181242a01d80d5c9aad58c-3c04b543da3a0f41-00",
-        "User-Agent": [
-          "azsdk-net-Storage.Files.DataLake/12.7.0-alpha.20210217.1",
-          "(.NET 5.0.3; Microsoft Windows 10.0.19042)"
-        ],
-        "x-ms-client-request-id": "45b02c8c-8f81-fd31-50fa-0195f23a72cc",
-        "x-ms-date": "Wed, 17 Feb 2021 22:46:02 GMT",
->>>>>>> 1814567d
-        "x-ms-return-client-request-id": "true",
-        "x-ms-version": "2020-06-12"
-      },
-      "RequestBody": null,
-      "StatusCode": 201,
-      "ResponseHeaders": {
-        "Content-Length": "0",
-<<<<<<< HEAD
-        "Date": "Tue, 02 Feb 2021 21:42:45 GMT",
-        "ETag": "\u00220x8D8C7C37A07253F\u0022",
-        "Last-Modified": "Tue, 02 Feb 2021 21:42:45 GMT",
-=======
-        "Date": "Wed, 17 Feb 2021 22:46:02 GMT",
-        "ETag": "\u00220x8D8D395CDC32240\u0022",
-        "Last-Modified": "Wed, 17 Feb 2021 22:46:02 GMT",
->>>>>>> 1814567d
-        "Server": [
-          "Windows-Azure-HDFS/1.0",
-          "Microsoft-HTTPAPI/2.0"
-        ],
-        "x-ms-client-request-id": "45b02c8c-8f81-fd31-50fa-0195f23a72cc",
-<<<<<<< HEAD
-        "x-ms-request-id": "b33535ee-901f-006a-1fac-f9a777000000",
-=======
-        "x-ms-request-id": "45ef01b9-b01f-0042-1e7e-05c6df000000",
->>>>>>> 1814567d
-        "x-ms-version": "2020-06-12"
-      },
-      "ResponseBody": []
-    },
-    {
-      "RequestUri": "https://seannse.dfs.core.windows.net/test-filesystem-3ba22ebb-eca2-741e-753f-73d79ff7c20b/test-directory-616bfc4a-5925-3bd7-50e9-2ae256233188/test-directory-4072de77-bc32-daa8-7094-c928fb512334?resource=directory",
-      "RequestMethod": "PUT",
-      "RequestHeaders": {
-        "Accept": "application/json",
-        "Authorization": "Sanitized",
-        "User-Agent": [
-<<<<<<< HEAD
-          "azsdk-net-Storage.Files.DataLake/12.7.0-alpha.20210202.1",
-          "(.NET 5.0.2; Microsoft Windows 10.0.19042)"
-        ],
-        "x-ms-client-request-id": "390e9089-1ba9-cf2b-84d6-d5edc60801ff",
-        "x-ms-date": "Tue, 02 Feb 2021 21:42:44 GMT",
-=======
-          "azsdk-net-Storage.Files.DataLake/12.7.0-alpha.20210217.1",
-          "(.NET 5.0.3; Microsoft Windows 10.0.19042)"
-        ],
-        "x-ms-client-request-id": "390e9089-1ba9-cf2b-84d6-d5edc60801ff",
-        "x-ms-date": "Wed, 17 Feb 2021 22:46:03 GMT",
->>>>>>> 1814567d
-        "x-ms-return-client-request-id": "true",
-        "x-ms-version": "2020-06-12"
-      },
-      "RequestBody": null,
-      "StatusCode": 201,
-      "ResponseHeaders": {
-        "Content-Length": "0",
-<<<<<<< HEAD
-        "Date": "Tue, 02 Feb 2021 21:42:45 GMT",
-        "ETag": "\u00220x8D8C7C37A141AA8\u0022",
-        "Last-Modified": "Tue, 02 Feb 2021 21:42:45 GMT",
-=======
-        "Date": "Wed, 17 Feb 2021 22:46:02 GMT",
-        "ETag": "\u00220x8D8D395CDD36774\u0022",
-        "Last-Modified": "Wed, 17 Feb 2021 22:46:02 GMT",
->>>>>>> 1814567d
-        "Server": [
-          "Windows-Azure-HDFS/1.0",
-          "Microsoft-HTTPAPI/2.0"
-        ],
-        "x-ms-client-request-id": "390e9089-1ba9-cf2b-84d6-d5edc60801ff",
-<<<<<<< HEAD
-        "x-ms-request-id": "b3353608-901f-006a-39ac-f9a777000000",
-=======
-        "x-ms-request-id": "45ef01d2-b01f-0042-377e-05c6df000000",
->>>>>>> 1814567d
-        "x-ms-version": "2020-06-12"
-      },
-      "ResponseBody": []
-    },
-    {
-      "RequestUri": "https://seannse.dfs.core.windows.net/test-filesystem-3ba22ebb-eca2-741e-753f-73d79ff7c20b/test-directory-616bfc4a-5925-3bd7-50e9-2ae256233188/test-directory-4072de77-bc32-daa8-7094-c928fb512334?resource=directory",
-      "RequestMethod": "PUT",
-      "RequestHeaders": {
-        "Accept": "application/json",
-        "Authorization": "Sanitized",
-        "User-Agent": [
-<<<<<<< HEAD
-          "azsdk-net-Storage.Files.DataLake/12.7.0-alpha.20210202.1",
-          "(.NET 5.0.2; Microsoft Windows 10.0.19042)"
-        ],
-        "x-ms-client-request-id": "6b9f6baf-e942-708a-a185-a59b1519f9e0",
-        "x-ms-date": "Tue, 02 Feb 2021 21:42:44 GMT",
-=======
-          "azsdk-net-Storage.Files.DataLake/12.7.0-alpha.20210217.1",
-          "(.NET 5.0.3; Microsoft Windows 10.0.19042)"
-        ],
-        "x-ms-client-request-id": "6b9f6baf-e942-708a-a185-a59b1519f9e0",
-        "x-ms-date": "Wed, 17 Feb 2021 22:46:03 GMT",
->>>>>>> 1814567d
-        "x-ms-return-client-request-id": "true",
-        "x-ms-version": "2020-06-12"
-      },
-      "RequestBody": null,
-      "StatusCode": 201,
-      "ResponseHeaders": {
-        "Content-Length": "0",
-<<<<<<< HEAD
-        "Date": "Tue, 02 Feb 2021 21:42:45 GMT",
-        "ETag": "\u00220x8D8C7C37A211AAE\u0022",
-        "Last-Modified": "Tue, 02 Feb 2021 21:42:45 GMT",
-=======
-        "Date": "Wed, 17 Feb 2021 22:46:02 GMT",
-        "ETag": "\u00220x8D8D395CDE4D1CB\u0022",
-        "Last-Modified": "Wed, 17 Feb 2021 22:46:03 GMT",
->>>>>>> 1814567d
-        "Server": [
-          "Windows-Azure-HDFS/1.0",
-          "Microsoft-HTTPAPI/2.0"
-        ],
-        "x-ms-client-request-id": "6b9f6baf-e942-708a-a185-a59b1519f9e0",
-<<<<<<< HEAD
-        "x-ms-request-id": "b3353625-901f-006a-56ac-f9a777000000",
-=======
-        "x-ms-request-id": "45ef01e4-b01f-0042-497e-05c6df000000",
->>>>>>> 1814567d
-        "x-ms-version": "2020-06-12"
-      },
-      "ResponseBody": []
-    },
-    {
-      "RequestUri": "https://seannse.blob.core.windows.net/test-filesystem-3ba22ebb-eca2-741e-753f-73d79ff7c20b?restype=container",
+        "x-ms-client-request-id": "41e9b8c8-692f-9bce-1c63-558c81150788",
+        "x-ms-date": "Fri, 19 Feb 2021 19:04:18 GMT",
+        "x-ms-return-client-request-id": "true",
+        "x-ms-version": "2020-06-12"
+      },
+      "RequestBody": null,
+      "StatusCode": 201,
+      "ResponseHeaders": {
+        "Content-Length": "0",
+        "Date": "Fri, 19 Feb 2021 19:04:17 GMT",
+        "ETag": "\u00220x8D8D509281ED536\u0022",
+        "Last-Modified": "Fri, 19 Feb 2021 19:04:17 GMT",
+        "Server": [
+          "Windows-Azure-Blob/1.0",
+          "Microsoft-HTTPAPI/2.0"
+        ],
+        "x-ms-client-request-id": "41e9b8c8-692f-9bce-1c63-558c81150788",
+        "x-ms-request-id": "cb12bdb7-b01e-006d-30f2-06cb14000000",
+        "x-ms-version": "2020-06-12"
+      },
+      "ResponseBody": []
+    },
+    {
+      "RequestUri": "https://seannse.dfs.core.windows.net/test-filesystem-2610713f-e992-f912-db8f-667d5859b355/test-directory-80b986b9-788a-944d-d20d-e74306f0901d?resource=directory",
+      "RequestMethod": "PUT",
+      "RequestHeaders": {
+        "Accept": "application/json",
+        "Authorization": "Sanitized",
+        "traceparent": "00-9617229b94472a4aa3f06c361291580b-4a4dff825ff0e145-00",
+        "User-Agent": [
+          "azsdk-net-Storage.Files.DataLake/12.7.0-alpha.20210219.1",
+          "(.NET 5.0.3; Microsoft Windows 10.0.19041)"
+        ],
+        "x-ms-client-request-id": "e3675a47-0a05-4f5d-6b55-6f22818a952c",
+        "x-ms-date": "Fri, 19 Feb 2021 19:04:18 GMT",
+        "x-ms-return-client-request-id": "true",
+        "x-ms-version": "2020-06-12"
+      },
+      "RequestBody": null,
+      "StatusCode": 201,
+      "ResponseHeaders": {
+        "Content-Length": "0",
+        "Date": "Fri, 19 Feb 2021 19:04:17 GMT",
+        "ETag": "\u00220x8D8D509282BA250\u0022",
+        "Last-Modified": "Fri, 19 Feb 2021 19:04:17 GMT",
+        "Server": [
+          "Windows-Azure-HDFS/1.0",
+          "Microsoft-HTTPAPI/2.0"
+        ],
+        "x-ms-client-request-id": "e3675a47-0a05-4f5d-6b55-6f22818a952c",
+        "x-ms-request-id": "da843237-a01f-0061-10f2-065c1c000000",
+        "x-ms-version": "2020-06-12"
+      },
+      "ResponseBody": []
+    },
+    {
+      "RequestUri": "https://seannse.dfs.core.windows.net/test-filesystem-2610713f-e992-f912-db8f-667d5859b355/test-directory-80b986b9-788a-944d-d20d-e74306f0901d/test-directory-028738d3-685f-4718-60ec-e6695cd63ec0?resource=directory",
+      "RequestMethod": "PUT",
+      "RequestHeaders": {
+        "Accept": "application/json",
+        "Authorization": "Sanitized",
+        "User-Agent": [
+          "azsdk-net-Storage.Files.DataLake/12.7.0-alpha.20210219.1",
+          "(.NET 5.0.3; Microsoft Windows 10.0.19041)"
+        ],
+        "x-ms-client-request-id": "1da3ef8b-7f8a-dfc9-421f-821824f4f295",
+        "x-ms-date": "Fri, 19 Feb 2021 19:04:18 GMT",
+        "x-ms-return-client-request-id": "true",
+        "x-ms-version": "2020-06-12"
+      },
+      "RequestBody": null,
+      "StatusCode": 201,
+      "ResponseHeaders": {
+        "Content-Length": "0",
+        "Date": "Fri, 19 Feb 2021 19:04:17 GMT",
+        "ETag": "\u00220x8D8D509283C9081\u0022",
+        "Last-Modified": "Fri, 19 Feb 2021 19:04:17 GMT",
+        "Server": [
+          "Windows-Azure-HDFS/1.0",
+          "Microsoft-HTTPAPI/2.0"
+        ],
+        "x-ms-client-request-id": "1da3ef8b-7f8a-dfc9-421f-821824f4f295",
+        "x-ms-request-id": "da84324c-a01f-0061-25f2-065c1c000000",
+        "x-ms-version": "2020-06-12"
+      },
+      "ResponseBody": []
+    },
+    {
+      "RequestUri": "https://seannse.dfs.core.windows.net/test-filesystem-2610713f-e992-f912-db8f-667d5859b355/test-directory-80b986b9-788a-944d-d20d-e74306f0901d/test-directory-028738d3-685f-4718-60ec-e6695cd63ec0?resource=directory",
+      "RequestMethod": "PUT",
+      "RequestHeaders": {
+        "Accept": "application/json",
+        "Authorization": "Sanitized",
+        "If-Modified-Since": "Thu, 18 Feb 2021 19:04:18 GMT",
+        "User-Agent": [
+          "azsdk-net-Storage.Files.DataLake/12.7.0-alpha.20210219.1",
+          "(.NET 5.0.3; Microsoft Windows 10.0.19041)"
+        ],
+        "x-ms-client-request-id": "6dded6a1-2132-0b36-f41c-68682affd52c",
+        "x-ms-date": "Fri, 19 Feb 2021 19:04:18 GMT",
+        "x-ms-return-client-request-id": "true",
+        "x-ms-version": "2020-06-12"
+      },
+      "RequestBody": null,
+      "StatusCode": 201,
+      "ResponseHeaders": {
+        "Content-Length": "0",
+        "Date": "Fri, 19 Feb 2021 19:04:17 GMT",
+        "ETag": "\u00220x8D8D50928493DE6\u0022",
+        "Last-Modified": "Fri, 19 Feb 2021 19:04:18 GMT",
+        "Server": [
+          "Windows-Azure-HDFS/1.0",
+          "Microsoft-HTTPAPI/2.0"
+        ],
+        "x-ms-client-request-id": "6dded6a1-2132-0b36-f41c-68682affd52c",
+        "x-ms-request-id": "da843258-a01f-0061-31f2-065c1c000000",
+        "x-ms-version": "2020-06-12"
+      },
+      "ResponseBody": []
+    },
+    {
+      "RequestUri": "https://seannse.blob.core.windows.net/test-filesystem-2610713f-e992-f912-db8f-667d5859b355?restype=container",
       "RequestMethod": "DELETE",
       "RequestHeaders": {
         "Accept": "application/xml",
         "Authorization": "Sanitized",
-<<<<<<< HEAD
-        "traceparent": "00-3369ffdc7ff99f49a8f95089d44df2b2-4711685204252741-00",
-        "User-Agent": [
-          "azsdk-net-Storage.Files.DataLake/12.7.0-alpha.20210202.1",
-          "(.NET 5.0.2; Microsoft Windows 10.0.19042)"
-        ],
-        "x-ms-client-request-id": "5a3e5b6b-9669-eebc-4298-845fa3bf76be",
-        "x-ms-date": "Tue, 02 Feb 2021 21:42:44 GMT",
-=======
-        "traceparent": "00-30ec48b671e2314c94eb8f707cb6b625-d3e0c6c46abc9e4e-00",
-        "User-Agent": [
-          "azsdk-net-Storage.Files.DataLake/12.7.0-alpha.20210217.1",
-          "(.NET 5.0.3; Microsoft Windows 10.0.19042)"
-        ],
-        "x-ms-client-request-id": "5a3e5b6b-9669-eebc-4298-845fa3bf76be",
-        "x-ms-date": "Wed, 17 Feb 2021 22:46:03 GMT",
->>>>>>> 1814567d
+        "traceparent": "00-33b6e0627bd0a847a4deb23b1362fa62-25692a9062246f4d-00",
+        "User-Agent": [
+          "azsdk-net-Storage.Files.DataLake/12.7.0-alpha.20210219.1",
+          "(.NET 5.0.3; Microsoft Windows 10.0.19041)"
+        ],
+        "x-ms-client-request-id": "4e7625da-8415-f562-788c-ce72813bfc21",
+        "x-ms-date": "Fri, 19 Feb 2021 19:04:18 GMT",
         "x-ms-return-client-request-id": "true",
         "x-ms-version": "2020-06-12"
       },
@@ -238,723 +314,291 @@
       "StatusCode": 202,
       "ResponseHeaders": {
         "Content-Length": "0",
-<<<<<<< HEAD
-        "Date": "Tue, 02 Feb 2021 21:42:44 GMT",
-=======
-        "Date": "Wed, 17 Feb 2021 22:46:03 GMT",
->>>>>>> 1814567d
-        "Server": [
-          "Windows-Azure-Blob/1.0",
-          "Microsoft-HTTPAPI/2.0"
-        ],
-        "x-ms-client-request-id": "5a3e5b6b-9669-eebc-4298-845fa3bf76be",
-<<<<<<< HEAD
-        "x-ms-request-id": "dfb747c5-c01e-0083-45ac-f9613d000000",
-=======
-        "x-ms-request-id": "293dc74d-e01e-0060-617e-0503c0000000",
->>>>>>> 1814567d
-        "x-ms-version": "2020-06-12"
-      },
-      "ResponseBody": []
-    },
-    {
-      "RequestUri": "https://seannse.blob.core.windows.net/test-filesystem-6f2e76b9-c9f5-ef8c-f35e-35c08793ab25?restype=container",
-      "RequestMethod": "PUT",
-      "RequestHeaders": {
-        "Accept": "application/xml",
-        "Authorization": "Sanitized",
-<<<<<<< HEAD
-        "traceparent": "00-c4892c77fb052940be62f28ba202cafd-7901d9aba1870740-00",
-        "User-Agent": [
-          "azsdk-net-Storage.Files.DataLake/12.7.0-alpha.20210202.1",
-          "(.NET 5.0.2; Microsoft Windows 10.0.19042)"
+        "Date": "Fri, 19 Feb 2021 19:04:17 GMT",
+        "Server": [
+          "Windows-Azure-Blob/1.0",
+          "Microsoft-HTTPAPI/2.0"
+        ],
+        "x-ms-client-request-id": "4e7625da-8415-f562-788c-ce72813bfc21",
+        "x-ms-request-id": "cb12be35-b01e-006d-16f2-06cb14000000",
+        "x-ms-version": "2020-06-12"
+      },
+      "ResponseBody": []
+    },
+    {
+      "RequestUri": "https://seannse.blob.core.windows.net/test-filesystem-9683b5b6-f0f8-19f1-553d-22b525386d23?restype=container",
+      "RequestMethod": "PUT",
+      "RequestHeaders": {
+        "Accept": "application/xml",
+        "Authorization": "Sanitized",
+        "traceparent": "00-b7abb569f150104c9de0707daf3e7667-0c673226c2243f42-00",
+        "User-Agent": [
+          "azsdk-net-Storage.Files.DataLake/12.7.0-alpha.20210219.1",
+          "(.NET 5.0.3; Microsoft Windows 10.0.19041)"
         ],
         "x-ms-blob-public-access": "container",
-        "x-ms-client-request-id": "4e3da20c-c94c-a1ac-ce4e-660b60fc67ae",
-        "x-ms-date": "Tue, 02 Feb 2021 21:42:44 GMT",
-=======
-        "traceparent": "00-d957614399cff4499547385704523cc7-e93159bcc752144c-00",
-        "User-Agent": [
-          "azsdk-net-Storage.Files.DataLake/12.7.0-alpha.20210217.1",
-          "(.NET 5.0.3; Microsoft Windows 10.0.19042)"
+        "x-ms-client-request-id": "e846da81-144d-ea4d-335d-f8d762add03f",
+        "x-ms-date": "Fri, 19 Feb 2021 19:04:18 GMT",
+        "x-ms-return-client-request-id": "true",
+        "x-ms-version": "2020-06-12"
+      },
+      "RequestBody": null,
+      "StatusCode": 201,
+      "ResponseHeaders": {
+        "Content-Length": "0",
+        "Date": "Fri, 19 Feb 2021 19:04:17 GMT",
+        "ETag": "\u00220x8D8D50928638B8F\u0022",
+        "Last-Modified": "Fri, 19 Feb 2021 19:04:18 GMT",
+        "Server": [
+          "Windows-Azure-Blob/1.0",
+          "Microsoft-HTTPAPI/2.0"
+        ],
+        "x-ms-client-request-id": "e846da81-144d-ea4d-335d-f8d762add03f",
+        "x-ms-request-id": "cb12be63-b01e-006d-41f2-06cb14000000",
+        "x-ms-version": "2020-06-12"
+      },
+      "ResponseBody": []
+    },
+    {
+      "RequestUri": "https://seannse.dfs.core.windows.net/test-filesystem-9683b5b6-f0f8-19f1-553d-22b525386d23/test-directory-5e00ab1e-f7ad-2f99-9e93-5ae913116046?resource=directory",
+      "RequestMethod": "PUT",
+      "RequestHeaders": {
+        "Accept": "application/json",
+        "Authorization": "Sanitized",
+        "traceparent": "00-f2b10322263ba14c964c4c938d28ed5f-3a7fe2206b538245-00",
+        "User-Agent": [
+          "azsdk-net-Storage.Files.DataLake/12.7.0-alpha.20210219.1",
+          "(.NET 5.0.3; Microsoft Windows 10.0.19041)"
+        ],
+        "x-ms-client-request-id": "0ec19c3d-c00e-8961-4017-4ab9b964d622",
+        "x-ms-date": "Fri, 19 Feb 2021 19:04:18 GMT",
+        "x-ms-return-client-request-id": "true",
+        "x-ms-version": "2020-06-12"
+      },
+      "RequestBody": null,
+      "StatusCode": 201,
+      "ResponseHeaders": {
+        "Content-Length": "0",
+        "Date": "Fri, 19 Feb 2021 19:04:17 GMT",
+        "ETag": "\u00220x8D8D50928710DF8\u0022",
+        "Last-Modified": "Fri, 19 Feb 2021 19:04:18 GMT",
+        "Server": [
+          "Windows-Azure-HDFS/1.0",
+          "Microsoft-HTTPAPI/2.0"
+        ],
+        "x-ms-client-request-id": "0ec19c3d-c00e-8961-4017-4ab9b964d622",
+        "x-ms-request-id": "da843283-a01f-0061-5cf2-065c1c000000",
+        "x-ms-version": "2020-06-12"
+      },
+      "ResponseBody": []
+    },
+    {
+      "RequestUri": "https://seannse.dfs.core.windows.net/test-filesystem-9683b5b6-f0f8-19f1-553d-22b525386d23/test-directory-5e00ab1e-f7ad-2f99-9e93-5ae913116046/test-directory-50b9b1fc-8578-994e-d5a3-890a266e9f5e?resource=directory",
+      "RequestMethod": "PUT",
+      "RequestHeaders": {
+        "Accept": "application/json",
+        "Authorization": "Sanitized",
+        "User-Agent": [
+          "azsdk-net-Storage.Files.DataLake/12.7.0-alpha.20210219.1",
+          "(.NET 5.0.3; Microsoft Windows 10.0.19041)"
+        ],
+        "x-ms-client-request-id": "dd2eaecc-3c85-b815-4d27-386a375763d2",
+        "x-ms-date": "Fri, 19 Feb 2021 19:04:19 GMT",
+        "x-ms-return-client-request-id": "true",
+        "x-ms-version": "2020-06-12"
+      },
+      "RequestBody": null,
+      "StatusCode": 201,
+      "ResponseHeaders": {
+        "Content-Length": "0",
+        "Date": "Fri, 19 Feb 2021 19:04:17 GMT",
+        "ETag": "\u00220x8D8D509287CF9FD\u0022",
+        "Last-Modified": "Fri, 19 Feb 2021 19:04:18 GMT",
+        "Server": [
+          "Windows-Azure-HDFS/1.0",
+          "Microsoft-HTTPAPI/2.0"
+        ],
+        "x-ms-client-request-id": "dd2eaecc-3c85-b815-4d27-386a375763d2",
+        "x-ms-request-id": "da843298-a01f-0061-71f2-065c1c000000",
+        "x-ms-version": "2020-06-12"
+      },
+      "ResponseBody": []
+    },
+    {
+      "RequestUri": "https://seannse.dfs.core.windows.net/test-filesystem-9683b5b6-f0f8-19f1-553d-22b525386d23/test-directory-5e00ab1e-f7ad-2f99-9e93-5ae913116046/test-directory-50b9b1fc-8578-994e-d5a3-890a266e9f5e?resource=directory",
+      "RequestMethod": "PUT",
+      "RequestHeaders": {
+        "Accept": "application/json",
+        "Authorization": "Sanitized",
+        "If-Unmodified-Since": "Sat, 20 Feb 2021 19:04:18 GMT",
+        "User-Agent": [
+          "azsdk-net-Storage.Files.DataLake/12.7.0-alpha.20210219.1",
+          "(.NET 5.0.3; Microsoft Windows 10.0.19041)"
+        ],
+        "x-ms-client-request-id": "773e1800-c240-c9d8-b6f3-292819ce2659",
+        "x-ms-date": "Fri, 19 Feb 2021 19:04:19 GMT",
+        "x-ms-return-client-request-id": "true",
+        "x-ms-version": "2020-06-12"
+      },
+      "RequestBody": null,
+      "StatusCode": 201,
+      "ResponseHeaders": {
+        "Content-Length": "0",
+        "Date": "Fri, 19 Feb 2021 19:04:17 GMT",
+        "ETag": "\u00220x8D8D509288BAF75\u0022",
+        "Last-Modified": "Fri, 19 Feb 2021 19:04:18 GMT",
+        "Server": [
+          "Windows-Azure-HDFS/1.0",
+          "Microsoft-HTTPAPI/2.0"
+        ],
+        "x-ms-client-request-id": "773e1800-c240-c9d8-b6f3-292819ce2659",
+        "x-ms-request-id": "da8432b0-a01f-0061-09f2-065c1c000000",
+        "x-ms-version": "2020-06-12"
+      },
+      "ResponseBody": []
+    },
+    {
+      "RequestUri": "https://seannse.blob.core.windows.net/test-filesystem-9683b5b6-f0f8-19f1-553d-22b525386d23?restype=container",
+      "RequestMethod": "DELETE",
+      "RequestHeaders": {
+        "Accept": "application/xml",
+        "Authorization": "Sanitized",
+        "traceparent": "00-744bbc8acad3cc4aaa3a3e7b8a3ece85-2941f1f205c2b843-00",
+        "User-Agent": [
+          "azsdk-net-Storage.Files.DataLake/12.7.0-alpha.20210219.1",
+          "(.NET 5.0.3; Microsoft Windows 10.0.19041)"
+        ],
+        "x-ms-client-request-id": "1e6a80c8-eb18-b592-12e9-36c436a991aa",
+        "x-ms-date": "Fri, 19 Feb 2021 19:04:19 GMT",
+        "x-ms-return-client-request-id": "true",
+        "x-ms-version": "2020-06-12"
+      },
+      "RequestBody": null,
+      "StatusCode": 202,
+      "ResponseHeaders": {
+        "Content-Length": "0",
+        "Date": "Fri, 19 Feb 2021 19:04:18 GMT",
+        "Server": [
+          "Windows-Azure-Blob/1.0",
+          "Microsoft-HTTPAPI/2.0"
+        ],
+        "x-ms-client-request-id": "1e6a80c8-eb18-b592-12e9-36c436a991aa",
+        "x-ms-request-id": "cb12beb9-b01e-006d-06f2-06cb14000000",
+        "x-ms-version": "2020-06-12"
+      },
+      "ResponseBody": []
+    },
+    {
+      "RequestUri": "https://seannse.blob.core.windows.net/test-filesystem-43874636-0f13-4a4e-5fd2-9bbc5eaf2c6f?restype=container",
+      "RequestMethod": "PUT",
+      "RequestHeaders": {
+        "Accept": "application/xml",
+        "Authorization": "Sanitized",
+        "traceparent": "00-844884dbcf0faf4b85b4e6010979d6c4-2e01e26046359144-00",
+        "User-Agent": [
+          "azsdk-net-Storage.Files.DataLake/12.7.0-alpha.20210219.1",
+          "(.NET 5.0.3; Microsoft Windows 10.0.19041)"
         ],
         "x-ms-blob-public-access": "container",
-        "x-ms-client-request-id": "4e3da20c-c94c-a1ac-ce4e-660b60fc67ae",
-        "x-ms-date": "Wed, 17 Feb 2021 22:46:03 GMT",
->>>>>>> 1814567d
-        "x-ms-return-client-request-id": "true",
-        "x-ms-version": "2020-06-12"
-      },
-      "RequestBody": null,
-      "StatusCode": 201,
-      "ResponseHeaders": {
-        "Content-Length": "0",
-<<<<<<< HEAD
-        "Date": "Tue, 02 Feb 2021 21:42:45 GMT",
-        "ETag": "\u00220x8D8C7C37A650AB1\u0022",
-        "Last-Modified": "Tue, 02 Feb 2021 21:42:45 GMT",
-=======
-        "Date": "Wed, 17 Feb 2021 22:46:03 GMT",
-        "ETag": "\u00220x8D8D395CE55CF63\u0022",
-        "Last-Modified": "Wed, 17 Feb 2021 22:46:03 GMT",
->>>>>>> 1814567d
-        "Server": [
-          "Windows-Azure-Blob/1.0",
-          "Microsoft-HTTPAPI/2.0"
-        ],
-        "x-ms-client-request-id": "4e3da20c-c94c-a1ac-ce4e-660b60fc67ae",
-<<<<<<< HEAD
-        "x-ms-request-id": "24faf60b-901e-0045-13ac-f9aabc000000",
-=======
-        "x-ms-request-id": "5684d539-601e-009a-5a7e-05e186000000",
->>>>>>> 1814567d
-        "x-ms-version": "2020-06-12"
-      },
-      "ResponseBody": []
-    },
-    {
-      "RequestUri": "https://seannse.dfs.core.windows.net/test-filesystem-6f2e76b9-c9f5-ef8c-f35e-35c08793ab25/test-directory-9f135fec-bb8f-1ae4-fe43-05f66937b5da?resource=directory",
-      "RequestMethod": "PUT",
-      "RequestHeaders": {
-        "Accept": "application/json",
-        "Authorization": "Sanitized",
-<<<<<<< HEAD
-        "traceparent": "00-052aa6e908f0aa47a79272803032d7ec-bb4f8de7172d5748-00",
-        "User-Agent": [
-          "azsdk-net-Storage.Files.DataLake/12.7.0-alpha.20210202.1",
-          "(.NET 5.0.2; Microsoft Windows 10.0.19042)"
-        ],
-        "x-ms-client-request-id": "db68b197-fd05-51e7-be22-5009c4b53796",
-        "x-ms-date": "Tue, 02 Feb 2021 21:42:45 GMT",
-=======
-        "traceparent": "00-1f8dc3a99a3ea942aea58227ed8a4b07-f6e12f29ef482b49-00",
-        "User-Agent": [
-          "azsdk-net-Storage.Files.DataLake/12.7.0-alpha.20210217.1",
-          "(.NET 5.0.3; Microsoft Windows 10.0.19042)"
-        ],
-        "x-ms-client-request-id": "db68b197-fd05-51e7-be22-5009c4b53796",
-        "x-ms-date": "Wed, 17 Feb 2021 22:46:04 GMT",
->>>>>>> 1814567d
-        "x-ms-return-client-request-id": "true",
-        "x-ms-version": "2020-06-12"
-      },
-      "RequestBody": null,
-      "StatusCode": 201,
-      "ResponseHeaders": {
-        "Content-Length": "0",
-<<<<<<< HEAD
-        "Date": "Tue, 02 Feb 2021 21:42:45 GMT",
-        "ETag": "\u00220x8D8C7C37AB38233\u0022",
-        "Last-Modified": "Tue, 02 Feb 2021 21:42:46 GMT",
-=======
-        "Date": "Wed, 17 Feb 2021 22:46:03 GMT",
-        "ETag": "\u00220x8D8D395CE8B6153\u0022",
-        "Last-Modified": "Wed, 17 Feb 2021 22:46:04 GMT",
->>>>>>> 1814567d
-        "Server": [
-          "Windows-Azure-HDFS/1.0",
-          "Microsoft-HTTPAPI/2.0"
-        ],
-        "x-ms-client-request-id": "db68b197-fd05-51e7-be22-5009c4b53796",
-<<<<<<< HEAD
-        "x-ms-request-id": "ae3d7a7d-a01f-0061-67ac-f95c1c000000",
-=======
-        "x-ms-request-id": "abc5ff19-201f-007f-6b7e-05b0c4000000",
->>>>>>> 1814567d
-        "x-ms-version": "2020-06-12"
-      },
-      "ResponseBody": []
-    },
-    {
-      "RequestUri": "https://seannse.dfs.core.windows.net/test-filesystem-6f2e76b9-c9f5-ef8c-f35e-35c08793ab25/test-directory-9f135fec-bb8f-1ae4-fe43-05f66937b5da/test-directory-a04a8b98-8248-8f57-8690-4800ce57e292?resource=directory",
-      "RequestMethod": "PUT",
-      "RequestHeaders": {
-        "Accept": "application/json",
-        "Authorization": "Sanitized",
-        "User-Agent": [
-<<<<<<< HEAD
-          "azsdk-net-Storage.Files.DataLake/12.7.0-alpha.20210202.1",
-          "(.NET 5.0.2; Microsoft Windows 10.0.19042)"
-        ],
-        "x-ms-client-request-id": "acf35657-ea21-1425-5ad9-5474b5e68366",
-        "x-ms-date": "Tue, 02 Feb 2021 21:42:45 GMT",
-=======
-          "azsdk-net-Storage.Files.DataLake/12.7.0-alpha.20210217.1",
-          "(.NET 5.0.3; Microsoft Windows 10.0.19042)"
-        ],
-        "x-ms-client-request-id": "acf35657-ea21-1425-5ad9-5474b5e68366",
-        "x-ms-date": "Wed, 17 Feb 2021 22:46:04 GMT",
->>>>>>> 1814567d
-        "x-ms-return-client-request-id": "true",
-        "x-ms-version": "2020-06-12"
-      },
-      "RequestBody": null,
-      "StatusCode": 201,
-      "ResponseHeaders": {
-        "Content-Length": "0",
-<<<<<<< HEAD
-        "Date": "Tue, 02 Feb 2021 21:42:45 GMT",
-        "ETag": "\u00220x8D8C7C37AC02D7D\u0022",
-        "Last-Modified": "Tue, 02 Feb 2021 21:42:46 GMT",
-=======
-        "Date": "Wed, 17 Feb 2021 22:46:03 GMT",
-        "ETag": "\u00220x8D8D395CE9893ED\u0022",
-        "Last-Modified": "Wed, 17 Feb 2021 22:46:04 GMT",
->>>>>>> 1814567d
-        "Server": [
-          "Windows-Azure-HDFS/1.0",
-          "Microsoft-HTTPAPI/2.0"
-        ],
-        "x-ms-client-request-id": "acf35657-ea21-1425-5ad9-5474b5e68366",
-<<<<<<< HEAD
-        "x-ms-request-id": "ae3d7aa7-a01f-0061-11ac-f95c1c000000",
-=======
-        "x-ms-request-id": "abc5ff29-201f-007f-7b7e-05b0c4000000",
->>>>>>> 1814567d
-        "x-ms-version": "2020-06-12"
-      },
-      "ResponseBody": []
-    },
-    {
-      "RequestUri": "https://seannse.dfs.core.windows.net/test-filesystem-6f2e76b9-c9f5-ef8c-f35e-35c08793ab25/test-directory-9f135fec-bb8f-1ae4-fe43-05f66937b5da/test-directory-a04a8b98-8248-8f57-8690-4800ce57e292?resource=directory",
-      "RequestMethod": "PUT",
-      "RequestHeaders": {
-        "Accept": "application/json",
-        "Authorization": "Sanitized",
-<<<<<<< HEAD
-        "If-Modified-Since": "Mon, 01 Feb 2021 21:42:44 GMT",
-        "User-Agent": [
-          "azsdk-net-Storage.Files.DataLake/12.7.0-alpha.20210202.1",
-          "(.NET 5.0.2; Microsoft Windows 10.0.19042)"
-        ],
-        "x-ms-client-request-id": "78a9a5d2-3664-ce70-724a-5df585610ef1",
-        "x-ms-date": "Tue, 02 Feb 2021 21:42:45 GMT",
-=======
-        "If-Modified-Since": "Tue, 16 Feb 2021 22:46:02 GMT",
-        "User-Agent": [
-          "azsdk-net-Storage.Files.DataLake/12.7.0-alpha.20210217.1",
-          "(.NET 5.0.3; Microsoft Windows 10.0.19042)"
-        ],
-        "x-ms-client-request-id": "78a9a5d2-3664-ce70-724a-5df585610ef1",
-        "x-ms-date": "Wed, 17 Feb 2021 22:46:04 GMT",
->>>>>>> 1814567d
-        "x-ms-return-client-request-id": "true",
-        "x-ms-version": "2020-06-12"
-      },
-      "RequestBody": null,
-      "StatusCode": 201,
-      "ResponseHeaders": {
-        "Content-Length": "0",
-<<<<<<< HEAD
-        "Date": "Tue, 02 Feb 2021 21:42:45 GMT",
-        "ETag": "\u00220x8D8C7C37ACCA709\u0022",
-        "Last-Modified": "Tue, 02 Feb 2021 21:42:46 GMT",
-=======
-        "Date": "Wed, 17 Feb 2021 22:46:03 GMT",
-        "ETag": "\u00220x8D8D395CEA4FEC1\u0022",
-        "Last-Modified": "Wed, 17 Feb 2021 22:46:04 GMT",
->>>>>>> 1814567d
-        "Server": [
-          "Windows-Azure-HDFS/1.0",
-          "Microsoft-HTTPAPI/2.0"
-        ],
-        "x-ms-client-request-id": "78a9a5d2-3664-ce70-724a-5df585610ef1",
-<<<<<<< HEAD
-        "x-ms-request-id": "ae3d7abc-a01f-0061-26ac-f95c1c000000",
-=======
-        "x-ms-request-id": "abc5ff37-201f-007f-097e-05b0c4000000",
->>>>>>> 1814567d
-        "x-ms-version": "2020-06-12"
-      },
-      "ResponseBody": []
-    },
-    {
-      "RequestUri": "https://seannse.blob.core.windows.net/test-filesystem-6f2e76b9-c9f5-ef8c-f35e-35c08793ab25?restype=container",
-      "RequestMethod": "DELETE",
-      "RequestHeaders": {
-        "Accept": "application/xml",
-        "Authorization": "Sanitized",
-<<<<<<< HEAD
-        "traceparent": "00-ecd94b9ff52c7341bf0c420a07dac924-4df2ceb340c3f74f-00",
-        "User-Agent": [
-          "azsdk-net-Storage.Files.DataLake/12.7.0-alpha.20210202.1",
-          "(.NET 5.0.2; Microsoft Windows 10.0.19042)"
-        ],
-        "x-ms-client-request-id": "0fa19e56-0b3d-0802-4c82-b90a22d13854",
-        "x-ms-date": "Tue, 02 Feb 2021 21:42:46 GMT",
-=======
-        "traceparent": "00-dc6b09a533eec542b7c5077440d00f3c-3c6676b3cda37d45-00",
-        "User-Agent": [
-          "azsdk-net-Storage.Files.DataLake/12.7.0-alpha.20210217.1",
-          "(.NET 5.0.3; Microsoft Windows 10.0.19042)"
-        ],
-        "x-ms-client-request-id": "0fa19e56-0b3d-0802-4c82-b90a22d13854",
-        "x-ms-date": "Wed, 17 Feb 2021 22:46:04 GMT",
->>>>>>> 1814567d
-        "x-ms-return-client-request-id": "true",
-        "x-ms-version": "2020-06-12"
-      },
-      "RequestBody": null,
-      "StatusCode": 202,
-      "ResponseHeaders": {
-        "Content-Length": "0",
-<<<<<<< HEAD
-        "Date": "Tue, 02 Feb 2021 21:42:46 GMT",
-=======
-        "Date": "Wed, 17 Feb 2021 22:46:03 GMT",
->>>>>>> 1814567d
-        "Server": [
-          "Windows-Azure-Blob/1.0",
-          "Microsoft-HTTPAPI/2.0"
-        ],
-        "x-ms-client-request-id": "0fa19e56-0b3d-0802-4c82-b90a22d13854",
-<<<<<<< HEAD
-        "x-ms-request-id": "24faf832-901e-0045-05ac-f9aabc000000",
-=======
-        "x-ms-request-id": "5684d6b8-601e-009a-377e-05e186000000",
->>>>>>> 1814567d
-        "x-ms-version": "2020-06-12"
-      },
-      "ResponseBody": []
-    },
-    {
-      "RequestUri": "https://seannse.blob.core.windows.net/test-filesystem-9d07d677-332c-4037-59d1-e92f40d5ac34?restype=container",
-      "RequestMethod": "PUT",
-      "RequestHeaders": {
-        "Accept": "application/xml",
-        "Authorization": "Sanitized",
-<<<<<<< HEAD
-        "traceparent": "00-76be760748a35640acc64b34e15dc227-884a6193e8e41d4c-00",
-        "User-Agent": [
-          "azsdk-net-Storage.Files.DataLake/12.7.0-alpha.20210202.1",
-          "(.NET 5.0.2; Microsoft Windows 10.0.19042)"
-        ],
-        "x-ms-blob-public-access": "container",
-        "x-ms-client-request-id": "4a24a2fc-1a37-220b-6761-b66c21d3c877",
-        "x-ms-date": "Tue, 02 Feb 2021 21:42:46 GMT",
-=======
-        "traceparent": "00-5fdaccb750b53340b48605ce63a55b73-0bc0be99dbf6774a-00",
-        "User-Agent": [
-          "azsdk-net-Storage.Files.DataLake/12.7.0-alpha.20210217.1",
-          "(.NET 5.0.3; Microsoft Windows 10.0.19042)"
-        ],
-        "x-ms-blob-public-access": "container",
-        "x-ms-client-request-id": "4a24a2fc-1a37-220b-6761-b66c21d3c877",
-        "x-ms-date": "Wed, 17 Feb 2021 22:46:04 GMT",
->>>>>>> 1814567d
-        "x-ms-return-client-request-id": "true",
-        "x-ms-version": "2020-06-12"
-      },
-      "RequestBody": null,
-      "StatusCode": 201,
-      "ResponseHeaders": {
-        "Content-Length": "0",
-<<<<<<< HEAD
-        "Date": "Tue, 02 Feb 2021 21:42:46 GMT",
-        "ETag": "\u00220x8D8C7C37B10482D\u0022",
-        "Last-Modified": "Tue, 02 Feb 2021 21:42:47 GMT",
-=======
-        "Date": "Wed, 17 Feb 2021 22:46:04 GMT",
-        "ETag": "\u00220x8D8D395CEE1D3C4\u0022",
-        "Last-Modified": "Wed, 17 Feb 2021 22:46:04 GMT",
->>>>>>> 1814567d
-        "Server": [
-          "Windows-Azure-Blob/1.0",
-          "Microsoft-HTTPAPI/2.0"
-        ],
-        "x-ms-client-request-id": "4a24a2fc-1a37-220b-6761-b66c21d3c877",
-<<<<<<< HEAD
-        "x-ms-request-id": "98386062-101e-00af-3bac-f98d92000000",
-=======
-        "x-ms-request-id": "1e56b915-e01e-0084-4f7e-050d5e000000",
->>>>>>> 1814567d
-        "x-ms-version": "2020-06-12"
-      },
-      "ResponseBody": []
-    },
-    {
-      "RequestUri": "https://seannse.dfs.core.windows.net/test-filesystem-9d07d677-332c-4037-59d1-e92f40d5ac34/test-directory-fd7785d5-5132-7793-2232-e03f303a6716?resource=directory",
-      "RequestMethod": "PUT",
-      "RequestHeaders": {
-        "Accept": "application/json",
-        "Authorization": "Sanitized",
-<<<<<<< HEAD
-        "traceparent": "00-0980dee091c0f34f975437ed229157c4-e4e31b87c1d61d48-00",
-        "User-Agent": [
-          "azsdk-net-Storage.Files.DataLake/12.7.0-alpha.20210202.1",
-          "(.NET 5.0.2; Microsoft Windows 10.0.19042)"
-        ],
-        "x-ms-client-request-id": "53288b25-b8ca-aa8a-0eac-27043accf22c",
-        "x-ms-date": "Tue, 02 Feb 2021 21:42:46 GMT",
-=======
-        "traceparent": "00-dd5428fed37f924dae4c5338942145e8-5d07cada3b2e5540-00",
-        "User-Agent": [
-          "azsdk-net-Storage.Files.DataLake/12.7.0-alpha.20210217.1",
-          "(.NET 5.0.3; Microsoft Windows 10.0.19042)"
-        ],
-        "x-ms-client-request-id": "53288b25-b8ca-aa8a-0eac-27043accf22c",
-        "x-ms-date": "Wed, 17 Feb 2021 22:46:04 GMT",
->>>>>>> 1814567d
-        "x-ms-return-client-request-id": "true",
-        "x-ms-version": "2020-06-12"
-      },
-      "RequestBody": null,
-      "StatusCode": 201,
-      "ResponseHeaders": {
-        "Content-Length": "0",
-<<<<<<< HEAD
-        "Date": "Tue, 02 Feb 2021 21:42:47 GMT",
-        "ETag": "\u00220x8D8C7C37B47744F\u0022",
-        "Last-Modified": "Tue, 02 Feb 2021 21:42:47 GMT",
-=======
-        "Date": "Wed, 17 Feb 2021 22:46:04 GMT",
-        "ETag": "\u00220x8D8D395CF1B0AED\u0022",
-        "Last-Modified": "Wed, 17 Feb 2021 22:46:05 GMT",
->>>>>>> 1814567d
-        "Server": [
-          "Windows-Azure-HDFS/1.0",
-          "Microsoft-HTTPAPI/2.0"
-        ],
-        "x-ms-client-request-id": "53288b25-b8ca-aa8a-0eac-27043accf22c",
-<<<<<<< HEAD
-        "x-ms-request-id": "358747d1-301f-003e-1dac-f9e820000000",
-=======
-        "x-ms-request-id": "d27abbd0-801f-0004-227e-05f258000000",
->>>>>>> 1814567d
-        "x-ms-version": "2020-06-12"
-      },
-      "ResponseBody": []
-    },
-    {
-      "RequestUri": "https://seannse.dfs.core.windows.net/test-filesystem-9d07d677-332c-4037-59d1-e92f40d5ac34/test-directory-fd7785d5-5132-7793-2232-e03f303a6716/test-directory-f5509ff9-29a0-72c6-88ff-e4b5d2342edb?resource=directory",
-      "RequestMethod": "PUT",
-      "RequestHeaders": {
-        "Accept": "application/json",
-        "Authorization": "Sanitized",
-        "User-Agent": [
-<<<<<<< HEAD
-          "azsdk-net-Storage.Files.DataLake/12.7.0-alpha.20210202.1",
-          "(.NET 5.0.2; Microsoft Windows 10.0.19042)"
-        ],
-        "x-ms-client-request-id": "aa65528a-bdf7-fb48-c4b5-cacad3d5d8d9",
-        "x-ms-date": "Tue, 02 Feb 2021 21:42:46 GMT",
-=======
-          "azsdk-net-Storage.Files.DataLake/12.7.0-alpha.20210217.1",
-          "(.NET 5.0.3; Microsoft Windows 10.0.19042)"
-        ],
-        "x-ms-client-request-id": "aa65528a-bdf7-fb48-c4b5-cacad3d5d8d9",
-        "x-ms-date": "Wed, 17 Feb 2021 22:46:05 GMT",
->>>>>>> 1814567d
-        "x-ms-return-client-request-id": "true",
-        "x-ms-version": "2020-06-12"
-      },
-      "RequestBody": null,
-      "StatusCode": 201,
-      "ResponseHeaders": {
-        "Content-Length": "0",
-<<<<<<< HEAD
-        "Date": "Tue, 02 Feb 2021 21:42:47 GMT",
-        "ETag": "\u00220x8D8C7C37B5595F3\u0022",
-        "Last-Modified": "Tue, 02 Feb 2021 21:42:47 GMT",
-=======
-        "Date": "Wed, 17 Feb 2021 22:46:04 GMT",
-        "ETag": "\u00220x8D8D395CF27F2E3\u0022",
-        "Last-Modified": "Wed, 17 Feb 2021 22:46:05 GMT",
->>>>>>> 1814567d
-        "Server": [
-          "Windows-Azure-HDFS/1.0",
-          "Microsoft-HTTPAPI/2.0"
-        ],
-        "x-ms-client-request-id": "aa65528a-bdf7-fb48-c4b5-cacad3d5d8d9",
-<<<<<<< HEAD
-        "x-ms-request-id": "358747e4-301f-003e-30ac-f9e820000000",
-=======
-        "x-ms-request-id": "d27abbe3-801f-0004-357e-05f258000000",
->>>>>>> 1814567d
-        "x-ms-version": "2020-06-12"
-      },
-      "ResponseBody": []
-    },
-    {
-      "RequestUri": "https://seannse.dfs.core.windows.net/test-filesystem-9d07d677-332c-4037-59d1-e92f40d5ac34/test-directory-fd7785d5-5132-7793-2232-e03f303a6716/test-directory-f5509ff9-29a0-72c6-88ff-e4b5d2342edb?resource=directory",
-      "RequestMethod": "PUT",
-      "RequestHeaders": {
-        "Accept": "application/json",
-        "Authorization": "Sanitized",
-<<<<<<< HEAD
-        "If-Unmodified-Since": "Wed, 03 Feb 2021 21:42:44 GMT",
-        "User-Agent": [
-          "azsdk-net-Storage.Files.DataLake/12.7.0-alpha.20210202.1",
-          "(.NET 5.0.2; Microsoft Windows 10.0.19042)"
-        ],
-        "x-ms-client-request-id": "7f2b98c2-84cf-c2e3-ae1e-e05d488290cc",
-        "x-ms-date": "Tue, 02 Feb 2021 21:42:46 GMT",
-=======
-        "If-Unmodified-Since": "Thu, 18 Feb 2021 22:46:02 GMT",
-        "User-Agent": [
-          "azsdk-net-Storage.Files.DataLake/12.7.0-alpha.20210217.1",
-          "(.NET 5.0.3; Microsoft Windows 10.0.19042)"
-        ],
-        "x-ms-client-request-id": "7f2b98c2-84cf-c2e3-ae1e-e05d488290cc",
-        "x-ms-date": "Wed, 17 Feb 2021 22:46:05 GMT",
->>>>>>> 1814567d
-        "x-ms-return-client-request-id": "true",
-        "x-ms-version": "2020-06-12"
-      },
-      "RequestBody": null,
-      "StatusCode": 201,
-      "ResponseHeaders": {
-        "Content-Length": "0",
-<<<<<<< HEAD
-        "Date": "Tue, 02 Feb 2021 21:42:47 GMT",
-        "ETag": "\u00220x8D8C7C37B634EA9\u0022",
-        "Last-Modified": "Tue, 02 Feb 2021 21:42:47 GMT",
-=======
-        "Date": "Wed, 17 Feb 2021 22:46:04 GMT",
-        "ETag": "\u00220x8D8D395CF378EA6\u0022",
-        "Last-Modified": "Wed, 17 Feb 2021 22:46:05 GMT",
->>>>>>> 1814567d
-        "Server": [
-          "Windows-Azure-HDFS/1.0",
-          "Microsoft-HTTPAPI/2.0"
-        ],
-        "x-ms-client-request-id": "7f2b98c2-84cf-c2e3-ae1e-e05d488290cc",
-<<<<<<< HEAD
-        "x-ms-request-id": "358747fe-301f-003e-4aac-f9e820000000",
-=======
-        "x-ms-request-id": "d27abbf3-801f-0004-457e-05f258000000",
->>>>>>> 1814567d
-        "x-ms-version": "2020-06-12"
-      },
-      "ResponseBody": []
-    },
-    {
-      "RequestUri": "https://seannse.blob.core.windows.net/test-filesystem-9d07d677-332c-4037-59d1-e92f40d5ac34?restype=container",
-      "RequestMethod": "DELETE",
-      "RequestHeaders": {
-        "Accept": "application/xml",
-        "Authorization": "Sanitized",
-<<<<<<< HEAD
-        "traceparent": "00-6fbdfe92230c9c4f8f443d5d3ce4b820-412f6b0317cc7540-00",
-        "User-Agent": [
-          "azsdk-net-Storage.Files.DataLake/12.7.0-alpha.20210202.1",
-          "(.NET 5.0.2; Microsoft Windows 10.0.19042)"
-        ],
-        "x-ms-client-request-id": "3b08397c-58a9-fa09-68c1-94936cbd9ed0",
-        "x-ms-date": "Tue, 02 Feb 2021 21:42:47 GMT",
-=======
-        "traceparent": "00-02810c93c0590d40ac4e3431843d4d28-83bb406c49ffab44-00",
-        "User-Agent": [
-          "azsdk-net-Storage.Files.DataLake/12.7.0-alpha.20210217.1",
-          "(.NET 5.0.3; Microsoft Windows 10.0.19042)"
-        ],
-        "x-ms-client-request-id": "3b08397c-58a9-fa09-68c1-94936cbd9ed0",
-        "x-ms-date": "Wed, 17 Feb 2021 22:46:05 GMT",
->>>>>>> 1814567d
-        "x-ms-return-client-request-id": "true",
-        "x-ms-version": "2020-06-12"
-      },
-      "RequestBody": null,
-      "StatusCode": 202,
-      "ResponseHeaders": {
-        "Content-Length": "0",
-<<<<<<< HEAD
-        "Date": "Tue, 02 Feb 2021 21:42:47 GMT",
-=======
-        "Date": "Wed, 17 Feb 2021 22:46:04 GMT",
->>>>>>> 1814567d
-        "Server": [
-          "Windows-Azure-Blob/1.0",
-          "Microsoft-HTTPAPI/2.0"
-        ],
-        "x-ms-client-request-id": "3b08397c-58a9-fa09-68c1-94936cbd9ed0",
-<<<<<<< HEAD
-        "x-ms-request-id": "98386417-101e-00af-25ac-f98d92000000",
-=======
-        "x-ms-request-id": "1e56b92b-e01e-0084-567e-050d5e000000",
->>>>>>> 1814567d
-        "x-ms-version": "2020-06-12"
-      },
-      "ResponseBody": []
-    },
-    {
-      "RequestUri": "https://seannse.blob.core.windows.net/test-filesystem-e267875c-4a3c-c71e-feee-46512cd8597d?restype=container",
-      "RequestMethod": "PUT",
-      "RequestHeaders": {
-        "Accept": "application/xml",
-        "Authorization": "Sanitized",
-<<<<<<< HEAD
-        "traceparent": "00-04c9d763040c2f4e9a651a8b73f4fc84-8b8093a02d01d548-00",
-        "User-Agent": [
-          "azsdk-net-Storage.Files.DataLake/12.7.0-alpha.20210202.1",
-          "(.NET 5.0.2; Microsoft Windows 10.0.19042)"
-        ],
-        "x-ms-blob-public-access": "container",
-        "x-ms-client-request-id": "e2af86e0-7fc9-32c5-1a40-3dbb11b8cd8f",
-        "x-ms-date": "Tue, 02 Feb 2021 21:42:47 GMT",
-=======
-        "traceparent": "00-476b2716a83285428bc6c9a084e96797-f2e2558164c1574e-00",
-        "User-Agent": [
-          "azsdk-net-Storage.Files.DataLake/12.7.0-alpha.20210217.1",
-          "(.NET 5.0.3; Microsoft Windows 10.0.19042)"
-        ],
-        "x-ms-blob-public-access": "container",
-        "x-ms-client-request-id": "e2af86e0-7fc9-32c5-1a40-3dbb11b8cd8f",
-        "x-ms-date": "Wed, 17 Feb 2021 22:46:05 GMT",
->>>>>>> 1814567d
-        "x-ms-return-client-request-id": "true",
-        "x-ms-version": "2020-06-12"
-      },
-      "RequestBody": null,
-      "StatusCode": 201,
-      "ResponseHeaders": {
-        "Content-Length": "0",
-<<<<<<< HEAD
-        "Date": "Tue, 02 Feb 2021 21:42:48 GMT",
-        "ETag": "\u00220x8D8C7C37BAB24C8\u0022",
-        "Last-Modified": "Tue, 02 Feb 2021 21:42:48 GMT",
-=======
-        "Date": "Wed, 17 Feb 2021 22:46:05 GMT",
-        "ETag": "\u00220x8D8D395CF7C08DD\u0022",
-        "Last-Modified": "Wed, 17 Feb 2021 22:46:05 GMT",
->>>>>>> 1814567d
-        "Server": [
-          "Windows-Azure-Blob/1.0",
-          "Microsoft-HTTPAPI/2.0"
-        ],
-        "x-ms-client-request-id": "e2af86e0-7fc9-32c5-1a40-3dbb11b8cd8f",
-<<<<<<< HEAD
-        "x-ms-request-id": "da394513-a01e-00ba-01ac-f99a21000000",
-=======
-        "x-ms-request-id": "c3c1648a-101e-0064-1f7e-058ec7000000",
->>>>>>> 1814567d
-        "x-ms-version": "2020-06-12"
-      },
-      "ResponseBody": []
-    },
-    {
-      "RequestUri": "https://seannse.dfs.core.windows.net/test-filesystem-e267875c-4a3c-c71e-feee-46512cd8597d/test-directory-8dd61768-8edd-0756-650f-35b0c56e61f8?resource=directory",
-      "RequestMethod": "PUT",
-      "RequestHeaders": {
-        "Accept": "application/json",
-        "Authorization": "Sanitized",
-<<<<<<< HEAD
-        "traceparent": "00-2fb7472954c0ec48b2b2045a4dbdc295-9a29f43b3fbbe34f-00",
-        "User-Agent": [
-          "azsdk-net-Storage.Files.DataLake/12.7.0-alpha.20210202.1",
-          "(.NET 5.0.2; Microsoft Windows 10.0.19042)"
-        ],
-        "x-ms-client-request-id": "4f47f5be-432f-519d-2fa7-7db949146cac",
-        "x-ms-date": "Tue, 02 Feb 2021 21:42:47 GMT",
-=======
-        "traceparent": "00-0807b5229c8bcc489bcdbf16c3e44993-159a535d8967e846-00",
-        "User-Agent": [
-          "azsdk-net-Storage.Files.DataLake/12.7.0-alpha.20210217.1",
-          "(.NET 5.0.3; Microsoft Windows 10.0.19042)"
-        ],
-        "x-ms-client-request-id": "4f47f5be-432f-519d-2fa7-7db949146cac",
-        "x-ms-date": "Wed, 17 Feb 2021 22:46:05 GMT",
->>>>>>> 1814567d
-        "x-ms-return-client-request-id": "true",
-        "x-ms-version": "2020-06-12"
-      },
-      "RequestBody": null,
-      "StatusCode": 201,
-      "ResponseHeaders": {
-        "Content-Length": "0",
-<<<<<<< HEAD
-        "Date": "Tue, 02 Feb 2021 21:42:48 GMT",
-        "ETag": "\u00220x8D8C7C37BE5B41E\u0022",
-        "Last-Modified": "Tue, 02 Feb 2021 21:42:48 GMT",
-=======
-        "Date": "Wed, 17 Feb 2021 22:46:05 GMT",
-        "ETag": "\u00220x8D8D395CFB55D10\u0022",
-        "Last-Modified": "Wed, 17 Feb 2021 22:46:06 GMT",
->>>>>>> 1814567d
-        "Server": [
-          "Windows-Azure-HDFS/1.0",
-          "Microsoft-HTTPAPI/2.0"
-        ],
-        "x-ms-client-request-id": "4f47f5be-432f-519d-2fa7-7db949146cac",
-<<<<<<< HEAD
-        "x-ms-request-id": "0cb6956a-d01f-006b-08ac-f9f8ab000000",
-=======
-        "x-ms-request-id": "aea340c5-401f-0034-607e-054c97000000",
->>>>>>> 1814567d
-        "x-ms-version": "2020-06-12"
-      },
-      "ResponseBody": []
-    },
-    {
-      "RequestUri": "https://seannse.dfs.core.windows.net/test-filesystem-e267875c-4a3c-c71e-feee-46512cd8597d/test-directory-8dd61768-8edd-0756-650f-35b0c56e61f8/test-directory-459d45df-2647-f166-6298-732f9a1deffe?resource=directory",
-      "RequestMethod": "PUT",
-      "RequestHeaders": {
-        "Accept": "application/json",
-        "Authorization": "Sanitized",
-        "User-Agent": [
-<<<<<<< HEAD
-          "azsdk-net-Storage.Files.DataLake/12.7.0-alpha.20210202.1",
-          "(.NET 5.0.2; Microsoft Windows 10.0.19042)"
-        ],
-        "x-ms-client-request-id": "d25a4841-00c9-98ae-8e56-ec96cf6eb711",
-        "x-ms-date": "Tue, 02 Feb 2021 21:42:47 GMT",
-=======
-          "azsdk-net-Storage.Files.DataLake/12.7.0-alpha.20210217.1",
-          "(.NET 5.0.3; Microsoft Windows 10.0.19042)"
-        ],
-        "x-ms-client-request-id": "d25a4841-00c9-98ae-8e56-ec96cf6eb711",
-        "x-ms-date": "Wed, 17 Feb 2021 22:46:06 GMT",
->>>>>>> 1814567d
-        "x-ms-return-client-request-id": "true",
-        "x-ms-version": "2020-06-12"
-      },
-      "RequestBody": null,
-      "StatusCode": 201,
-      "ResponseHeaders": {
-        "Content-Length": "0",
-<<<<<<< HEAD
-        "Date": "Tue, 02 Feb 2021 21:42:48 GMT",
-        "ETag": "\u00220x8D8C7C37BF396D8\u0022",
-        "Last-Modified": "Tue, 02 Feb 2021 21:42:48 GMT",
-=======
-        "Date": "Wed, 17 Feb 2021 22:46:05 GMT",
-        "ETag": "\u00220x8D8D395CFC4CD86\u0022",
-        "Last-Modified": "Wed, 17 Feb 2021 22:46:06 GMT",
->>>>>>> 1814567d
-        "Server": [
-          "Windows-Azure-HDFS/1.0",
-          "Microsoft-HTTPAPI/2.0"
-        ],
-        "x-ms-client-request-id": "d25a4841-00c9-98ae-8e56-ec96cf6eb711",
-<<<<<<< HEAD
-        "x-ms-request-id": "0cb6957c-d01f-006b-1aac-f9f8ab000000",
-=======
-        "x-ms-request-id": "aea340d1-401f-0034-6c7e-054c97000000",
->>>>>>> 1814567d
-        "x-ms-version": "2020-06-12"
-      },
-      "ResponseBody": []
-    },
-    {
-      "RequestUri": "https://seannse.blob.core.windows.net/test-filesystem-e267875c-4a3c-c71e-feee-46512cd8597d/test-directory-8dd61768-8edd-0756-650f-35b0c56e61f8/test-directory-459d45df-2647-f166-6298-732f9a1deffe",
+        "x-ms-client-request-id": "56f3b9f2-f8c0-b9c4-311f-be4550d55763",
+        "x-ms-date": "Fri, 19 Feb 2021 19:04:19 GMT",
+        "x-ms-return-client-request-id": "true",
+        "x-ms-version": "2020-06-12"
+      },
+      "RequestBody": null,
+      "StatusCode": 201,
+      "ResponseHeaders": {
+        "Content-Length": "0",
+        "Date": "Fri, 19 Feb 2021 19:04:18 GMT",
+        "ETag": "\u00220x8D8D50928A42275\u0022",
+        "Last-Modified": "Fri, 19 Feb 2021 19:04:18 GMT",
+        "Server": [
+          "Windows-Azure-Blob/1.0",
+          "Microsoft-HTTPAPI/2.0"
+        ],
+        "x-ms-client-request-id": "56f3b9f2-f8c0-b9c4-311f-be4550d55763",
+        "x-ms-request-id": "cb12bec6-b01e-006d-11f2-06cb14000000",
+        "x-ms-version": "2020-06-12"
+      },
+      "ResponseBody": []
+    },
+    {
+      "RequestUri": "https://seannse.dfs.core.windows.net/test-filesystem-43874636-0f13-4a4e-5fd2-9bbc5eaf2c6f/test-directory-e60dc7bc-f849-2e47-052b-9e67d3cecc6b?resource=directory",
+      "RequestMethod": "PUT",
+      "RequestHeaders": {
+        "Accept": "application/json",
+        "Authorization": "Sanitized",
+        "traceparent": "00-339b982bf894124bb06d90ac644da5a8-ec4d5cf87477c644-00",
+        "User-Agent": [
+          "azsdk-net-Storage.Files.DataLake/12.7.0-alpha.20210219.1",
+          "(.NET 5.0.3; Microsoft Windows 10.0.19041)"
+        ],
+        "x-ms-client-request-id": "b7c4d855-4fe6-fae9-72c4-51945a5ce563",
+        "x-ms-date": "Fri, 19 Feb 2021 19:04:19 GMT",
+        "x-ms-return-client-request-id": "true",
+        "x-ms-version": "2020-06-12"
+      },
+      "RequestBody": null,
+      "StatusCode": 201,
+      "ResponseHeaders": {
+        "Content-Length": "0",
+        "Date": "Fri, 19 Feb 2021 19:04:18 GMT",
+        "ETag": "\u00220x8D8D50928C04897\u0022",
+        "Last-Modified": "Fri, 19 Feb 2021 19:04:18 GMT",
+        "Server": [
+          "Windows-Azure-HDFS/1.0",
+          "Microsoft-HTTPAPI/2.0"
+        ],
+        "x-ms-client-request-id": "b7c4d855-4fe6-fae9-72c4-51945a5ce563",
+        "x-ms-request-id": "da8432e5-a01f-0061-3ef2-065c1c000000",
+        "x-ms-version": "2020-06-12"
+      },
+      "ResponseBody": []
+    },
+    {
+      "RequestUri": "https://seannse.dfs.core.windows.net/test-filesystem-43874636-0f13-4a4e-5fd2-9bbc5eaf2c6f/test-directory-e60dc7bc-f849-2e47-052b-9e67d3cecc6b/test-directory-e8a85253-b20a-e6a7-174f-59a39002e50a?resource=directory",
+      "RequestMethod": "PUT",
+      "RequestHeaders": {
+        "Accept": "application/json",
+        "Authorization": "Sanitized",
+        "User-Agent": [
+          "azsdk-net-Storage.Files.DataLake/12.7.0-alpha.20210219.1",
+          "(.NET 5.0.3; Microsoft Windows 10.0.19041)"
+        ],
+        "x-ms-client-request-id": "f6f104c1-2252-a3c5-31dd-a097f5466a6f",
+        "x-ms-date": "Fri, 19 Feb 2021 19:04:19 GMT",
+        "x-ms-return-client-request-id": "true",
+        "x-ms-version": "2020-06-12"
+      },
+      "RequestBody": null,
+      "StatusCode": 201,
+      "ResponseHeaders": {
+        "Content-Length": "0",
+        "Date": "Fri, 19 Feb 2021 19:04:18 GMT",
+        "ETag": "\u00220x8D8D50928CE7071\u0022",
+        "Last-Modified": "Fri, 19 Feb 2021 19:04:18 GMT",
+        "Server": [
+          "Windows-Azure-HDFS/1.0",
+          "Microsoft-HTTPAPI/2.0"
+        ],
+        "x-ms-client-request-id": "f6f104c1-2252-a3c5-31dd-a097f5466a6f",
+        "x-ms-request-id": "da843301-a01f-0061-5af2-065c1c000000",
+        "x-ms-version": "2020-06-12"
+      },
+      "ResponseBody": []
+    },
+    {
+      "RequestUri": "https://seannse.blob.core.windows.net/test-filesystem-43874636-0f13-4a4e-5fd2-9bbc5eaf2c6f/test-directory-e60dc7bc-f849-2e47-052b-9e67d3cecc6b/test-directory-e8a85253-b20a-e6a7-174f-59a39002e50a",
       "RequestMethod": "HEAD",
       "RequestHeaders": {
         "Accept": "application/xml",
         "Authorization": "Sanitized",
         "User-Agent": [
-<<<<<<< HEAD
-          "azsdk-net-Storage.Files.DataLake/12.7.0-alpha.20210202.1",
-          "(.NET 5.0.2; Microsoft Windows 10.0.19042)"
-        ],
-        "x-ms-client-request-id": "51ee6fa4-1dc3-ca34-9159-41d025320ac0",
-        "x-ms-date": "Tue, 02 Feb 2021 21:42:47 GMT",
-=======
-          "azsdk-net-Storage.Files.DataLake/12.7.0-alpha.20210217.1",
-          "(.NET 5.0.3; Microsoft Windows 10.0.19042)"
-        ],
-        "x-ms-client-request-id": "51ee6fa4-1dc3-ca34-9159-41d025320ac0",
-        "x-ms-date": "Wed, 17 Feb 2021 22:46:06 GMT",
->>>>>>> 1814567d
+          "azsdk-net-Storage.Files.DataLake/12.7.0-alpha.20210219.1",
+          "(.NET 5.0.3; Microsoft Windows 10.0.19041)"
+        ],
+        "x-ms-client-request-id": "8be129eb-ee11-feb8-086f-c92c74ee5838",
+        "x-ms-date": "Fri, 19 Feb 2021 19:04:19 GMT",
         "x-ms-return-client-request-id": "true",
         "x-ms-version": "2020-06-12"
       },
@@ -964,15 +608,9 @@
         "Accept-Ranges": "bytes",
         "Content-Length": "0",
         "Content-Type": "application/octet-stream",
-<<<<<<< HEAD
-        "Date": "Tue, 02 Feb 2021 21:42:48 GMT",
-        "ETag": "\u00220x8D8C7C37BF396D8\u0022",
-        "Last-Modified": "Tue, 02 Feb 2021 21:42:48 GMT",
-=======
-        "Date": "Wed, 17 Feb 2021 22:46:06 GMT",
-        "ETag": "\u00220x8D8D395CFC4CD86\u0022",
-        "Last-Modified": "Wed, 17 Feb 2021 22:46:06 GMT",
->>>>>>> 1814567d
+        "Date": "Fri, 19 Feb 2021 19:04:18 GMT",
+        "ETag": "\u00220x8D8D50928CE7071\u0022",
+        "Last-Modified": "Fri, 19 Feb 2021 19:04:18 GMT",
         "Server": [
           "Windows-Azure-Blob/1.0",
           "Microsoft-HTTPAPI/2.0"
@@ -980,104 +618,66 @@
         "x-ms-access-tier": "Hot",
         "x-ms-access-tier-inferred": "true",
         "x-ms-blob-type": "BlockBlob",
-        "x-ms-client-request-id": "51ee6fa4-1dc3-ca34-9159-41d025320ac0",
-<<<<<<< HEAD
-        "x-ms-creation-time": "Tue, 02 Feb 2021 21:42:48 GMT",
-=======
-        "x-ms-creation-time": "Wed, 17 Feb 2021 22:46:06 GMT",
->>>>>>> 1814567d
+        "x-ms-client-request-id": "8be129eb-ee11-feb8-086f-c92c74ee5838",
+        "x-ms-creation-time": "Fri, 19 Feb 2021 19:04:18 GMT",
         "x-ms-group": "$superuser",
         "x-ms-lease-state": "available",
         "x-ms-lease-status": "unlocked",
         "x-ms-meta-hdi_isfolder": "true",
         "x-ms-owner": "$superuser",
         "x-ms-permissions": "rwxr-x---",
-<<<<<<< HEAD
-        "x-ms-request-id": "da394895-a01e-00ba-4dac-f99a21000000",
-=======
-        "x-ms-request-id": "c3c1657e-101e-0064-757e-058ec7000000",
->>>>>>> 1814567d
+        "x-ms-request-id": "cb12bf53-b01e-006d-0ff2-06cb14000000",
         "x-ms-server-encrypted": "true",
         "x-ms-version": "2020-06-12"
       },
       "ResponseBody": []
     },
     {
-      "RequestUri": "https://seannse.dfs.core.windows.net/test-filesystem-e267875c-4a3c-c71e-feee-46512cd8597d/test-directory-8dd61768-8edd-0756-650f-35b0c56e61f8/test-directory-459d45df-2647-f166-6298-732f9a1deffe?resource=directory",
-      "RequestMethod": "PUT",
-      "RequestHeaders": {
-        "Accept": "application/json",
-        "Authorization": "Sanitized",
-<<<<<<< HEAD
-        "If-Match": "\u00220x8D8C7C37BF396D8\u0022",
-        "User-Agent": [
-          "azsdk-net-Storage.Files.DataLake/12.7.0-alpha.20210202.1",
-          "(.NET 5.0.2; Microsoft Windows 10.0.19042)"
-        ],
-        "x-ms-client-request-id": "60f1845e-6680-9a4e-4a24-77c95bb5a64a",
-        "x-ms-date": "Tue, 02 Feb 2021 21:42:48 GMT",
-=======
-        "If-Match": "0x8D8D395CFC4CD86",
-        "User-Agent": [
-          "azsdk-net-Storage.Files.DataLake/12.7.0-alpha.20210217.1",
-          "(.NET 5.0.3; Microsoft Windows 10.0.19042)"
-        ],
-        "x-ms-client-request-id": "60f1845e-6680-9a4e-4a24-77c95bb5a64a",
-        "x-ms-date": "Wed, 17 Feb 2021 22:46:06 GMT",
->>>>>>> 1814567d
-        "x-ms-return-client-request-id": "true",
-        "x-ms-version": "2020-06-12"
-      },
-      "RequestBody": null,
-      "StatusCode": 201,
-      "ResponseHeaders": {
-        "Content-Length": "0",
-<<<<<<< HEAD
-        "Date": "Tue, 02 Feb 2021 21:42:48 GMT",
-        "ETag": "\u00220x8D8C7C37C0EB3BD\u0022",
-        "Last-Modified": "Tue, 02 Feb 2021 21:42:48 GMT",
-=======
-        "Date": "Wed, 17 Feb 2021 22:46:05 GMT",
-        "ETag": "\u00220x8D8D395CFDFD480\u0022",
-        "Last-Modified": "Wed, 17 Feb 2021 22:46:06 GMT",
->>>>>>> 1814567d
-        "Server": [
-          "Windows-Azure-HDFS/1.0",
-          "Microsoft-HTTPAPI/2.0"
-        ],
-        "x-ms-client-request-id": "60f1845e-6680-9a4e-4a24-77c95bb5a64a",
-<<<<<<< HEAD
-        "x-ms-request-id": "0cb69591-d01f-006b-2fac-f9f8ab000000",
-=======
-        "x-ms-request-id": "aea340e2-401f-0034-7d7e-054c97000000",
->>>>>>> 1814567d
-        "x-ms-version": "2020-06-12"
-      },
-      "ResponseBody": []
-    },
-    {
-      "RequestUri": "https://seannse.blob.core.windows.net/test-filesystem-e267875c-4a3c-c71e-feee-46512cd8597d?restype=container",
+      "RequestUri": "https://seannse.dfs.core.windows.net/test-filesystem-43874636-0f13-4a4e-5fd2-9bbc5eaf2c6f/test-directory-e60dc7bc-f849-2e47-052b-9e67d3cecc6b/test-directory-e8a85253-b20a-e6a7-174f-59a39002e50a?resource=directory",
+      "RequestMethod": "PUT",
+      "RequestHeaders": {
+        "Accept": "application/json",
+        "Authorization": "Sanitized",
+        "If-Match": "0x8D8D50928CE7071",
+        "User-Agent": [
+          "azsdk-net-Storage.Files.DataLake/12.7.0-alpha.20210219.1",
+          "(.NET 5.0.3; Microsoft Windows 10.0.19041)"
+        ],
+        "x-ms-client-request-id": "ccaba37a-de64-f05d-8e74-84da202ccadf",
+        "x-ms-date": "Fri, 19 Feb 2021 19:04:19 GMT",
+        "x-ms-return-client-request-id": "true",
+        "x-ms-version": "2020-06-12"
+      },
+      "RequestBody": null,
+      "StatusCode": 201,
+      "ResponseHeaders": {
+        "Content-Length": "0",
+        "Date": "Fri, 19 Feb 2021 19:04:18 GMT",
+        "ETag": "\u00220x8D8D50928EDB077\u0022",
+        "Last-Modified": "Fri, 19 Feb 2021 19:04:19 GMT",
+        "Server": [
+          "Windows-Azure-HDFS/1.0",
+          "Microsoft-HTTPAPI/2.0"
+        ],
+        "x-ms-client-request-id": "ccaba37a-de64-f05d-8e74-84da202ccadf",
+        "x-ms-request-id": "da843311-a01f-0061-6af2-065c1c000000",
+        "x-ms-version": "2020-06-12"
+      },
+      "ResponseBody": []
+    },
+    {
+      "RequestUri": "https://seannse.blob.core.windows.net/test-filesystem-43874636-0f13-4a4e-5fd2-9bbc5eaf2c6f?restype=container",
       "RequestMethod": "DELETE",
       "RequestHeaders": {
         "Accept": "application/xml",
         "Authorization": "Sanitized",
-<<<<<<< HEAD
-        "traceparent": "00-047248e1ddcfe2429f323d00d4a8e756-214d8d9b45450144-00",
-        "User-Agent": [
-          "azsdk-net-Storage.Files.DataLake/12.7.0-alpha.20210202.1",
-          "(.NET 5.0.2; Microsoft Windows 10.0.19042)"
-        ],
-        "x-ms-client-request-id": "a1719670-a940-0140-1730-30e77217480d",
-        "x-ms-date": "Tue, 02 Feb 2021 21:42:48 GMT",
-=======
-        "traceparent": "00-a38d66df0d4f1747bc956aaf8523bbb1-751a2ad697261842-00",
-        "User-Agent": [
-          "azsdk-net-Storage.Files.DataLake/12.7.0-alpha.20210217.1",
-          "(.NET 5.0.3; Microsoft Windows 10.0.19042)"
-        ],
-        "x-ms-client-request-id": "a1719670-a940-0140-1730-30e77217480d",
-        "x-ms-date": "Wed, 17 Feb 2021 22:46:06 GMT",
->>>>>>> 1814567d
+        "traceparent": "00-5d5720b4ca622f488fee95aca15191cb-ae3dfc1cb25c7540-00",
+        "User-Agent": [
+          "azsdk-net-Storage.Files.DataLake/12.7.0-alpha.20210219.1",
+          "(.NET 5.0.3; Microsoft Windows 10.0.19041)"
+        ],
+        "x-ms-client-request-id": "d0b1474b-8b42-87d3-6527-ae33510ab77e",
+        "x-ms-date": "Fri, 19 Feb 2021 19:04:19 GMT",
         "x-ms-return-client-request-id": "true",
         "x-ms-version": "2020-06-12"
       },
@@ -1085,572 +685,362 @@
       "StatusCode": 202,
       "ResponseHeaders": {
         "Content-Length": "0",
-<<<<<<< HEAD
-        "Date": "Tue, 02 Feb 2021 21:42:48 GMT",
-=======
-        "Date": "Wed, 17 Feb 2021 22:46:06 GMT",
->>>>>>> 1814567d
-        "Server": [
-          "Windows-Azure-Blob/1.0",
-          "Microsoft-HTTPAPI/2.0"
-        ],
-        "x-ms-client-request-id": "a1719670-a940-0140-1730-30e77217480d",
-<<<<<<< HEAD
-        "x-ms-request-id": "da394997-a01e-00ba-3eac-f99a21000000",
-=======
-        "x-ms-request-id": "c3c165cb-101e-0064-377e-058ec7000000",
->>>>>>> 1814567d
-        "x-ms-version": "2020-06-12"
-      },
-      "ResponseBody": []
-    },
-    {
-      "RequestUri": "https://seannse.blob.core.windows.net/test-filesystem-924c0be6-9ec6-e190-2937-d336d717d21a?restype=container",
-      "RequestMethod": "PUT",
-      "RequestHeaders": {
-        "Accept": "application/xml",
-        "Authorization": "Sanitized",
-<<<<<<< HEAD
-        "traceparent": "00-69095eb2d0a011429bb2ea3ac1ed2e83-2800ab4d0afef14e-00",
-        "User-Agent": [
-          "azsdk-net-Storage.Files.DataLake/12.7.0-alpha.20210202.1",
-          "(.NET 5.0.2; Microsoft Windows 10.0.19042)"
+        "Date": "Fri, 19 Feb 2021 19:04:18 GMT",
+        "Server": [
+          "Windows-Azure-Blob/1.0",
+          "Microsoft-HTTPAPI/2.0"
+        ],
+        "x-ms-client-request-id": "d0b1474b-8b42-87d3-6527-ae33510ab77e",
+        "x-ms-request-id": "cb12bfa3-b01e-006d-59f2-06cb14000000",
+        "x-ms-version": "2020-06-12"
+      },
+      "ResponseBody": []
+    },
+    {
+      "RequestUri": "https://seannse.blob.core.windows.net/test-filesystem-88f449e7-67b6-55eb-4f96-885afefe2ace?restype=container",
+      "RequestMethod": "PUT",
+      "RequestHeaders": {
+        "Accept": "application/xml",
+        "Authorization": "Sanitized",
+        "traceparent": "00-bbf09060d722624a9259d9c571cc2177-a72d0b5616f73a4c-00",
+        "User-Agent": [
+          "azsdk-net-Storage.Files.DataLake/12.7.0-alpha.20210219.1",
+          "(.NET 5.0.3; Microsoft Windows 10.0.19041)"
         ],
         "x-ms-blob-public-access": "container",
-        "x-ms-client-request-id": "bc4f8101-4ee3-d144-0690-7808d6092aff",
-        "x-ms-date": "Tue, 02 Feb 2021 21:42:48 GMT",
-=======
-        "traceparent": "00-7705b4e1d2b7a14caac7c21338756210-96bb72f30da48a4e-00",
-        "User-Agent": [
-          "azsdk-net-Storage.Files.DataLake/12.7.0-alpha.20210217.1",
-          "(.NET 5.0.3; Microsoft Windows 10.0.19042)"
+        "x-ms-client-request-id": "7c776153-bccc-e4c6-5c5b-80ab03798866",
+        "x-ms-date": "Fri, 19 Feb 2021 19:04:19 GMT",
+        "x-ms-return-client-request-id": "true",
+        "x-ms-version": "2020-06-12"
+      },
+      "RequestBody": null,
+      "StatusCode": 201,
+      "ResponseHeaders": {
+        "Content-Length": "0",
+        "Date": "Fri, 19 Feb 2021 19:04:18 GMT",
+        "ETag": "\u00220x8D8D50929062A04\u0022",
+        "Last-Modified": "Fri, 19 Feb 2021 19:04:19 GMT",
+        "Server": [
+          "Windows-Azure-Blob/1.0",
+          "Microsoft-HTTPAPI/2.0"
+        ],
+        "x-ms-client-request-id": "7c776153-bccc-e4c6-5c5b-80ab03798866",
+        "x-ms-request-id": "cb12bfb8-b01e-006d-6ef2-06cb14000000",
+        "x-ms-version": "2020-06-12"
+      },
+      "ResponseBody": []
+    },
+    {
+      "RequestUri": "https://seannse.dfs.core.windows.net/test-filesystem-88f449e7-67b6-55eb-4f96-885afefe2ace/test-directory-4903e0fd-de7b-ed03-ac7d-2b69107bde2e?resource=directory",
+      "RequestMethod": "PUT",
+      "RequestHeaders": {
+        "Accept": "application/json",
+        "Authorization": "Sanitized",
+        "traceparent": "00-91df240a14b3874d9b9a3f6469f11269-6d532937862a914d-00",
+        "User-Agent": [
+          "azsdk-net-Storage.Files.DataLake/12.7.0-alpha.20210219.1",
+          "(.NET 5.0.3; Microsoft Windows 10.0.19041)"
+        ],
+        "x-ms-client-request-id": "9671f0c5-791d-74bd-5d8a-cf4f915dd4e0",
+        "x-ms-date": "Fri, 19 Feb 2021 19:04:20 GMT",
+        "x-ms-return-client-request-id": "true",
+        "x-ms-version": "2020-06-12"
+      },
+      "RequestBody": null,
+      "StatusCode": 201,
+      "ResponseHeaders": {
+        "Content-Length": "0",
+        "Date": "Fri, 19 Feb 2021 19:04:18 GMT",
+        "ETag": "\u00220x8D8D5092914793E\u0022",
+        "Last-Modified": "Fri, 19 Feb 2021 19:04:19 GMT",
+        "Server": [
+          "Windows-Azure-HDFS/1.0",
+          "Microsoft-HTTPAPI/2.0"
+        ],
+        "x-ms-client-request-id": "9671f0c5-791d-74bd-5d8a-cf4f915dd4e0",
+        "x-ms-request-id": "da843334-a01f-0061-0df2-065c1c000000",
+        "x-ms-version": "2020-06-12"
+      },
+      "ResponseBody": []
+    },
+    {
+      "RequestUri": "https://seannse.dfs.core.windows.net/test-filesystem-88f449e7-67b6-55eb-4f96-885afefe2ace/test-directory-4903e0fd-de7b-ed03-ac7d-2b69107bde2e/test-directory-b5d7527c-ea72-4fdf-df90-08d062e374bb?resource=directory",
+      "RequestMethod": "PUT",
+      "RequestHeaders": {
+        "Accept": "application/json",
+        "Authorization": "Sanitized",
+        "User-Agent": [
+          "azsdk-net-Storage.Files.DataLake/12.7.0-alpha.20210219.1",
+          "(.NET 5.0.3; Microsoft Windows 10.0.19041)"
+        ],
+        "x-ms-client-request-id": "27a29ad6-be19-da71-1022-b78c70ed1179",
+        "x-ms-date": "Fri, 19 Feb 2021 19:04:20 GMT",
+        "x-ms-return-client-request-id": "true",
+        "x-ms-version": "2020-06-12"
+      },
+      "RequestBody": null,
+      "StatusCode": 201,
+      "ResponseHeaders": {
+        "Content-Length": "0",
+        "Date": "Fri, 19 Feb 2021 19:04:19 GMT",
+        "ETag": "\u00220x8D8D509292CB07C\u0022",
+        "Last-Modified": "Fri, 19 Feb 2021 19:04:19 GMT",
+        "Server": [
+          "Windows-Azure-HDFS/1.0",
+          "Microsoft-HTTPAPI/2.0"
+        ],
+        "x-ms-client-request-id": "27a29ad6-be19-da71-1022-b78c70ed1179",
+        "x-ms-request-id": "da84334a-a01f-0061-23f2-065c1c000000",
+        "x-ms-version": "2020-06-12"
+      },
+      "ResponseBody": []
+    },
+    {
+      "RequestUri": "https://seannse.dfs.core.windows.net/test-filesystem-88f449e7-67b6-55eb-4f96-885afefe2ace/test-directory-4903e0fd-de7b-ed03-ac7d-2b69107bde2e/test-directory-b5d7527c-ea72-4fdf-df90-08d062e374bb?resource=directory",
+      "RequestMethod": "PUT",
+      "RequestHeaders": {
+        "Accept": "application/json",
+        "Authorization": "Sanitized",
+        "If-None-Match": "\u0022garbage\u0022",
+        "User-Agent": [
+          "azsdk-net-Storage.Files.DataLake/12.7.0-alpha.20210219.1",
+          "(.NET 5.0.3; Microsoft Windows 10.0.19041)"
+        ],
+        "x-ms-client-request-id": "c7fa24af-4d41-4ba2-d5c9-0ee79085e9a3",
+        "x-ms-date": "Fri, 19 Feb 2021 19:04:20 GMT",
+        "x-ms-return-client-request-id": "true",
+        "x-ms-version": "2020-06-12"
+      },
+      "RequestBody": null,
+      "StatusCode": 201,
+      "ResponseHeaders": {
+        "Content-Length": "0",
+        "Date": "Fri, 19 Feb 2021 19:04:19 GMT",
+        "ETag": "\u00220x8D8D50929392F7F\u0022",
+        "Last-Modified": "Fri, 19 Feb 2021 19:04:19 GMT",
+        "Server": [
+          "Windows-Azure-HDFS/1.0",
+          "Microsoft-HTTPAPI/2.0"
+        ],
+        "x-ms-client-request-id": "c7fa24af-4d41-4ba2-d5c9-0ee79085e9a3",
+        "x-ms-request-id": "da84335a-a01f-0061-33f2-065c1c000000",
+        "x-ms-version": "2020-06-12"
+      },
+      "ResponseBody": []
+    },
+    {
+      "RequestUri": "https://seannse.blob.core.windows.net/test-filesystem-88f449e7-67b6-55eb-4f96-885afefe2ace?restype=container",
+      "RequestMethod": "DELETE",
+      "RequestHeaders": {
+        "Accept": "application/xml",
+        "Authorization": "Sanitized",
+        "traceparent": "00-2fd02123596dac4f9c1077c95dcbaf8c-2a56d63836806b43-00",
+        "User-Agent": [
+          "azsdk-net-Storage.Files.DataLake/12.7.0-alpha.20210219.1",
+          "(.NET 5.0.3; Microsoft Windows 10.0.19041)"
+        ],
+        "x-ms-client-request-id": "4cdc8ab1-49f3-c838-71fa-75f0a5efa4bb",
+        "x-ms-date": "Fri, 19 Feb 2021 19:04:20 GMT",
+        "x-ms-return-client-request-id": "true",
+        "x-ms-version": "2020-06-12"
+      },
+      "RequestBody": null,
+      "StatusCode": 202,
+      "ResponseHeaders": {
+        "Content-Length": "0",
+        "Date": "Fri, 19 Feb 2021 19:04:19 GMT",
+        "Server": [
+          "Windows-Azure-Blob/1.0",
+          "Microsoft-HTTPAPI/2.0"
+        ],
+        "x-ms-client-request-id": "4cdc8ab1-49f3-c838-71fa-75f0a5efa4bb",
+        "x-ms-request-id": "cb12c052-b01e-006d-76f2-06cb14000000",
+        "x-ms-version": "2020-06-12"
+      },
+      "ResponseBody": []
+    },
+    {
+      "RequestUri": "https://seannse.blob.core.windows.net/test-filesystem-e45d8093-a6fb-19c1-fad8-03d36606b142?restype=container",
+      "RequestMethod": "PUT",
+      "RequestHeaders": {
+        "Accept": "application/xml",
+        "Authorization": "Sanitized",
+        "traceparent": "00-a4c13e5f630fe540a642abc66bd9addc-f5625da2fda52a43-00",
+        "User-Agent": [
+          "azsdk-net-Storage.Files.DataLake/12.7.0-alpha.20210219.1",
+          "(.NET 5.0.3; Microsoft Windows 10.0.19041)"
         ],
         "x-ms-blob-public-access": "container",
-        "x-ms-client-request-id": "bc4f8101-4ee3-d144-0690-7808d6092aff",
-        "x-ms-date": "Wed, 17 Feb 2021 22:46:06 GMT",
->>>>>>> 1814567d
-        "x-ms-return-client-request-id": "true",
-        "x-ms-version": "2020-06-12"
-      },
-      "RequestBody": null,
-      "StatusCode": 201,
-      "ResponseHeaders": {
-        "Content-Length": "0",
-<<<<<<< HEAD
-        "Date": "Tue, 02 Feb 2021 21:42:48 GMT",
-        "ETag": "\u00220x8D8C7C37C53970F\u0022",
-        "Last-Modified": "Tue, 02 Feb 2021 21:42:49 GMT",
-=======
-        "Date": "Wed, 17 Feb 2021 22:46:06 GMT",
-        "ETag": "\u00220x8D8D395D029662E\u0022",
-        "Last-Modified": "Wed, 17 Feb 2021 22:46:06 GMT",
->>>>>>> 1814567d
-        "Server": [
-          "Windows-Azure-Blob/1.0",
-          "Microsoft-HTTPAPI/2.0"
-        ],
-        "x-ms-client-request-id": "bc4f8101-4ee3-d144-0690-7808d6092aff",
-<<<<<<< HEAD
-        "x-ms-request-id": "98643525-e01e-005f-30ac-f9cb63000000",
-=======
-        "x-ms-request-id": "056ccac9-001e-0047-4f7e-051404000000",
->>>>>>> 1814567d
-        "x-ms-version": "2020-06-12"
-      },
-      "ResponseBody": []
-    },
-    {
-      "RequestUri": "https://seannse.dfs.core.windows.net/test-filesystem-924c0be6-9ec6-e190-2937-d336d717d21a/test-directory-05a3165d-82be-e0c9-003c-7c096ba694b4?resource=directory",
-      "RequestMethod": "PUT",
-      "RequestHeaders": {
-        "Accept": "application/json",
-        "Authorization": "Sanitized",
-<<<<<<< HEAD
-        "traceparent": "00-4460a58fc181764bb9286a910b8e352d-b0d47b2070a6eb42-00",
-        "User-Agent": [
-          "azsdk-net-Storage.Files.DataLake/12.7.0-alpha.20210202.1",
-          "(.NET 5.0.2; Microsoft Windows 10.0.19042)"
-        ],
-        "x-ms-client-request-id": "368c3393-41d1-7fb7-b86f-bca7d13b6660",
-        "x-ms-date": "Tue, 02 Feb 2021 21:42:48 GMT",
-=======
-        "traceparent": "00-f7881a5cce7f6b42b6e1f33885fdc26f-f5542cc3bbe5d149-00",
-        "User-Agent": [
-          "azsdk-net-Storage.Files.DataLake/12.7.0-alpha.20210217.1",
-          "(.NET 5.0.3; Microsoft Windows 10.0.19042)"
-        ],
-        "x-ms-client-request-id": "368c3393-41d1-7fb7-b86f-bca7d13b6660",
-        "x-ms-date": "Wed, 17 Feb 2021 22:46:07 GMT",
->>>>>>> 1814567d
-        "x-ms-return-client-request-id": "true",
-        "x-ms-version": "2020-06-12"
-      },
-      "RequestBody": null,
-      "StatusCode": 201,
-      "ResponseHeaders": {
-        "Content-Length": "0",
-<<<<<<< HEAD
-        "Date": "Tue, 02 Feb 2021 21:42:48 GMT",
-        "ETag": "\u00220x8D8C7C37C8E9CFE\u0022",
-        "Last-Modified": "Tue, 02 Feb 2021 21:42:49 GMT",
-=======
-        "Date": "Wed, 17 Feb 2021 22:46:06 GMT",
-        "ETag": "\u00220x8D8D395D06A889C\u0022",
-        "Last-Modified": "Wed, 17 Feb 2021 22:46:07 GMT",
->>>>>>> 1814567d
-        "Server": [
-          "Windows-Azure-HDFS/1.0",
-          "Microsoft-HTTPAPI/2.0"
-        ],
-        "x-ms-client-request-id": "368c3393-41d1-7fb7-b86f-bca7d13b6660",
-<<<<<<< HEAD
-        "x-ms-request-id": "dbcdc0f2-a01f-003c-10ac-f95698000000",
-=======
-        "x-ms-request-id": "9efe458a-c01f-002a-447e-05a04f000000",
->>>>>>> 1814567d
-        "x-ms-version": "2020-06-12"
-      },
-      "ResponseBody": []
-    },
-    {
-      "RequestUri": "https://seannse.dfs.core.windows.net/test-filesystem-924c0be6-9ec6-e190-2937-d336d717d21a/test-directory-05a3165d-82be-e0c9-003c-7c096ba694b4/test-directory-7917c3fb-d4d5-4837-dfad-dd36c31553fe?resource=directory",
-      "RequestMethod": "PUT",
-      "RequestHeaders": {
-        "Accept": "application/json",
-        "Authorization": "Sanitized",
-        "User-Agent": [
-<<<<<<< HEAD
-          "azsdk-net-Storage.Files.DataLake/12.7.0-alpha.20210202.1",
-          "(.NET 5.0.2; Microsoft Windows 10.0.19042)"
-        ],
-        "x-ms-client-request-id": "cab75f21-bfeb-bf37-fc43-57236381bca2",
-        "x-ms-date": "Tue, 02 Feb 2021 21:42:48 GMT",
-=======
-          "azsdk-net-Storage.Files.DataLake/12.7.0-alpha.20210217.1",
-          "(.NET 5.0.3; Microsoft Windows 10.0.19042)"
-        ],
-        "x-ms-client-request-id": "cab75f21-bfeb-bf37-fc43-57236381bca2",
-        "x-ms-date": "Wed, 17 Feb 2021 22:46:07 GMT",
->>>>>>> 1814567d
-        "x-ms-return-client-request-id": "true",
-        "x-ms-version": "2020-06-12"
-      },
-      "RequestBody": null,
-      "StatusCode": 201,
-      "ResponseHeaders": {
-        "Content-Length": "0",
-<<<<<<< HEAD
-        "Date": "Tue, 02 Feb 2021 21:42:48 GMT",
-        "ETag": "\u00220x8D8C7C37C9D2664\u0022",
-        "Last-Modified": "Tue, 02 Feb 2021 21:42:49 GMT",
-=======
-        "Date": "Wed, 17 Feb 2021 22:46:06 GMT",
-        "ETag": "\u00220x8D8D395D07807A4\u0022",
-        "Last-Modified": "Wed, 17 Feb 2021 22:46:07 GMT",
->>>>>>> 1814567d
-        "Server": [
-          "Windows-Azure-HDFS/1.0",
-          "Microsoft-HTTPAPI/2.0"
-        ],
-        "x-ms-client-request-id": "cab75f21-bfeb-bf37-fc43-57236381bca2",
-<<<<<<< HEAD
-        "x-ms-request-id": "dbcdc0fb-a01f-003c-19ac-f95698000000",
-=======
-        "x-ms-request-id": "9efe45ac-c01f-002a-667e-05a04f000000",
->>>>>>> 1814567d
-        "x-ms-version": "2020-06-12"
-      },
-      "ResponseBody": []
-    },
-    {
-      "RequestUri": "https://seannse.dfs.core.windows.net/test-filesystem-924c0be6-9ec6-e190-2937-d336d717d21a/test-directory-05a3165d-82be-e0c9-003c-7c096ba694b4/test-directory-7917c3fb-d4d5-4837-dfad-dd36c31553fe?resource=directory",
-      "RequestMethod": "PUT",
-      "RequestHeaders": {
-        "Accept": "application/json",
-        "Authorization": "Sanitized",
-        "If-None-Match": "\u0022garbage\u0022",
-        "User-Agent": [
-<<<<<<< HEAD
-          "azsdk-net-Storage.Files.DataLake/12.7.0-alpha.20210202.1",
-          "(.NET 5.0.2; Microsoft Windows 10.0.19042)"
-        ],
-        "x-ms-client-request-id": "6315f088-885e-4313-38b6-3bd606bf4b23",
-        "x-ms-date": "Tue, 02 Feb 2021 21:42:49 GMT",
-=======
-          "azsdk-net-Storage.Files.DataLake/12.7.0-alpha.20210217.1",
-          "(.NET 5.0.3; Microsoft Windows 10.0.19042)"
-        ],
-        "x-ms-client-request-id": "6315f088-885e-4313-38b6-3bd606bf4b23",
-        "x-ms-date": "Wed, 17 Feb 2021 22:46:07 GMT",
->>>>>>> 1814567d
-        "x-ms-return-client-request-id": "true",
-        "x-ms-version": "2020-06-12"
-      },
-      "RequestBody": null,
-      "StatusCode": 201,
-      "ResponseHeaders": {
-        "Content-Length": "0",
-<<<<<<< HEAD
-        "Date": "Tue, 02 Feb 2021 21:42:48 GMT",
-        "ETag": "\u00220x8D8C7C37CABC8A9\u0022",
-        "Last-Modified": "Tue, 02 Feb 2021 21:42:49 GMT",
-=======
-        "Date": "Wed, 17 Feb 2021 22:46:07 GMT",
-        "ETag": "\u00220x8D8D395D0886D66\u0022",
-        "Last-Modified": "Wed, 17 Feb 2021 22:46:07 GMT",
->>>>>>> 1814567d
-        "Server": [
-          "Windows-Azure-HDFS/1.0",
-          "Microsoft-HTTPAPI/2.0"
-        ],
-        "x-ms-client-request-id": "6315f088-885e-4313-38b6-3bd606bf4b23",
-<<<<<<< HEAD
-        "x-ms-request-id": "dbcdc10c-a01f-003c-2aac-f95698000000",
-=======
-        "x-ms-request-id": "9efe45d3-c01f-002a-0d7e-05a04f000000",
->>>>>>> 1814567d
-        "x-ms-version": "2020-06-12"
-      },
-      "ResponseBody": []
-    },
-    {
-      "RequestUri": "https://seannse.blob.core.windows.net/test-filesystem-924c0be6-9ec6-e190-2937-d336d717d21a?restype=container",
-      "RequestMethod": "DELETE",
-      "RequestHeaders": {
-        "Accept": "application/xml",
-        "Authorization": "Sanitized",
-<<<<<<< HEAD
-        "traceparent": "00-f1cbcfc201f91c4b8a20f00d3a052fad-6ec3fbe89c84a64b-00",
-        "User-Agent": [
-          "azsdk-net-Storage.Files.DataLake/12.7.0-alpha.20210202.1",
-          "(.NET 5.0.2; Microsoft Windows 10.0.19042)"
-        ],
-        "x-ms-client-request-id": "739b0854-586b-9344-aa60-280ff270971f",
-        "x-ms-date": "Tue, 02 Feb 2021 21:42:49 GMT",
-=======
-        "traceparent": "00-9cb72eb9ff00004299bc496fc7950d6b-72462aa68ccac447-00",
-        "User-Agent": [
-          "azsdk-net-Storage.Files.DataLake/12.7.0-alpha.20210217.1",
-          "(.NET 5.0.3; Microsoft Windows 10.0.19042)"
-        ],
-        "x-ms-client-request-id": "739b0854-586b-9344-aa60-280ff270971f",
-        "x-ms-date": "Wed, 17 Feb 2021 22:46:07 GMT",
->>>>>>> 1814567d
-        "x-ms-return-client-request-id": "true",
-        "x-ms-version": "2020-06-12"
-      },
-      "RequestBody": null,
-      "StatusCode": 202,
-      "ResponseHeaders": {
-        "Content-Length": "0",
-<<<<<<< HEAD
-        "Date": "Tue, 02 Feb 2021 21:42:49 GMT",
-=======
-        "Date": "Wed, 17 Feb 2021 22:46:07 GMT",
->>>>>>> 1814567d
-        "Server": [
-          "Windows-Azure-Blob/1.0",
-          "Microsoft-HTTPAPI/2.0"
-        ],
-        "x-ms-client-request-id": "739b0854-586b-9344-aa60-280ff270971f",
-<<<<<<< HEAD
-        "x-ms-request-id": "986438ce-e01e-005f-07ac-f9cb63000000",
-=======
-        "x-ms-request-id": "056ccdc7-001e-0047-5e7e-051404000000",
->>>>>>> 1814567d
-        "x-ms-version": "2020-06-12"
-      },
-      "ResponseBody": []
-    },
-    {
-      "RequestUri": "https://seannse.blob.core.windows.net/test-filesystem-3a27b01c-53a1-c563-c822-4b449e905822?restype=container",
-      "RequestMethod": "PUT",
-      "RequestHeaders": {
-        "Accept": "application/xml",
-        "Authorization": "Sanitized",
-<<<<<<< HEAD
-        "traceparent": "00-ac7f0b02ed3155498043c81349c35477-9fc498eb0a9d7143-00",
-        "User-Agent": [
-          "azsdk-net-Storage.Files.DataLake/12.7.0-alpha.20210202.1",
-          "(.NET 5.0.2; Microsoft Windows 10.0.19042)"
-        ],
-        "x-ms-blob-public-access": "container",
-        "x-ms-client-request-id": "3967ca82-4fef-007c-a4d5-ab490dfff51a",
-        "x-ms-date": "Tue, 02 Feb 2021 21:42:49 GMT",
-=======
-        "traceparent": "00-e67d80cc66a85446be1d544617fd5111-9c907843dcd99042-00",
-        "User-Agent": [
-          "azsdk-net-Storage.Files.DataLake/12.7.0-alpha.20210217.1",
-          "(.NET 5.0.3; Microsoft Windows 10.0.19042)"
-        ],
-        "x-ms-blob-public-access": "container",
-        "x-ms-client-request-id": "3967ca82-4fef-007c-a4d5-ab490dfff51a",
-        "x-ms-date": "Wed, 17 Feb 2021 22:46:07 GMT",
->>>>>>> 1814567d
-        "x-ms-return-client-request-id": "true",
-        "x-ms-version": "2020-06-12"
-      },
-      "RequestBody": null,
-      "StatusCode": 201,
-      "ResponseHeaders": {
-        "Content-Length": "0",
-<<<<<<< HEAD
-        "Date": "Tue, 02 Feb 2021 21:42:49 GMT",
-        "ETag": "\u00220x8D8C7C37CF17E48\u0022",
-        "Last-Modified": "Tue, 02 Feb 2021 21:42:50 GMT",
-=======
-        "Date": "Wed, 17 Feb 2021 22:46:07 GMT",
-        "ETag": "\u00220x8D8D395D0D10247\u0022",
-        "Last-Modified": "Wed, 17 Feb 2021 22:46:07 GMT",
->>>>>>> 1814567d
-        "Server": [
-          "Windows-Azure-Blob/1.0",
-          "Microsoft-HTTPAPI/2.0"
-        ],
-        "x-ms-client-request-id": "3967ca82-4fef-007c-a4d5-ab490dfff51a",
-<<<<<<< HEAD
-        "x-ms-request-id": "9ee24b99-101e-0074-33ac-f94baf000000",
-=======
-        "x-ms-request-id": "2b9d6b9b-b01e-0030-087e-05c190000000",
->>>>>>> 1814567d
-        "x-ms-version": "2020-06-12"
-      },
-      "ResponseBody": []
-    },
-    {
-      "RequestUri": "https://seannse.dfs.core.windows.net/test-filesystem-3a27b01c-53a1-c563-c822-4b449e905822/test-directory-d5e20607-98ee-44fa-f886-82f861d82baf?resource=directory",
-      "RequestMethod": "PUT",
-      "RequestHeaders": {
-        "Accept": "application/json",
-        "Authorization": "Sanitized",
-<<<<<<< HEAD
-        "traceparent": "00-9903b6649e8d9d4fb728056987f3863f-2dae08e85f3d9a48-00",
-        "User-Agent": [
-          "azsdk-net-Storage.Files.DataLake/12.7.0-alpha.20210202.1",
-          "(.NET 5.0.2; Microsoft Windows 10.0.19042)"
-        ],
-        "x-ms-client-request-id": "9483d7b4-2a36-e9ba-d022-4169cc839ecc",
-        "x-ms-date": "Tue, 02 Feb 2021 21:42:49 GMT",
-=======
-        "traceparent": "00-49af91b8470c7e40958c382307ce0150-82891b8eff3aa64d-00",
-        "User-Agent": [
-          "azsdk-net-Storage.Files.DataLake/12.7.0-alpha.20210217.1",
-          "(.NET 5.0.3; Microsoft Windows 10.0.19042)"
-        ],
-        "x-ms-client-request-id": "9483d7b4-2a36-e9ba-d022-4169cc839ecc",
-        "x-ms-date": "Wed, 17 Feb 2021 22:46:08 GMT",
->>>>>>> 1814567d
-        "x-ms-return-client-request-id": "true",
-        "x-ms-version": "2020-06-12"
-      },
-      "RequestBody": null,
-      "StatusCode": 201,
-      "ResponseHeaders": {
-        "Content-Length": "0",
-<<<<<<< HEAD
-        "Date": "Tue, 02 Feb 2021 21:42:49 GMT",
-        "ETag": "\u00220x8D8C7C37D2A10D1\u0022",
-        "Last-Modified": "Tue, 02 Feb 2021 21:42:50 GMT",
-=======
-        "Date": "Wed, 17 Feb 2021 22:46:08 GMT",
-        "ETag": "\u00220x8D8D395D107741A\u0022",
-        "Last-Modified": "Wed, 17 Feb 2021 22:46:08 GMT",
->>>>>>> 1814567d
-        "Server": [
-          "Windows-Azure-HDFS/1.0",
-          "Microsoft-HTTPAPI/2.0"
-        ],
-        "x-ms-client-request-id": "9483d7b4-2a36-e9ba-d022-4169cc839ecc",
-<<<<<<< HEAD
-        "x-ms-request-id": "1ca1aba1-a01f-0085-27ac-f95282000000",
-=======
-        "x-ms-request-id": "874ce7f2-101f-0064-6e7e-058ec7000000",
->>>>>>> 1814567d
-        "x-ms-version": "2020-06-12"
-      },
-      "ResponseBody": []
-    },
-    {
-      "RequestUri": "https://seannse.dfs.core.windows.net/test-filesystem-3a27b01c-53a1-c563-c822-4b449e905822/test-directory-d5e20607-98ee-44fa-f886-82f861d82baf/test-directory-6a27fba9-213e-e8f0-d404-346d3fab1789?resource=directory",
-      "RequestMethod": "PUT",
-      "RequestHeaders": {
-        "Accept": "application/json",
-        "Authorization": "Sanitized",
-        "User-Agent": [
-<<<<<<< HEAD
-          "azsdk-net-Storage.Files.DataLake/12.7.0-alpha.20210202.1",
-          "(.NET 5.0.2; Microsoft Windows 10.0.19042)"
-        ],
-        "x-ms-client-request-id": "31a58ce1-2947-9279-e69b-bf32f54caa24",
-        "x-ms-date": "Tue, 02 Feb 2021 21:42:49 GMT",
-=======
-          "azsdk-net-Storage.Files.DataLake/12.7.0-alpha.20210217.1",
-          "(.NET 5.0.3; Microsoft Windows 10.0.19042)"
-        ],
-        "x-ms-client-request-id": "31a58ce1-2947-9279-e69b-bf32f54caa24",
-        "x-ms-date": "Wed, 17 Feb 2021 22:46:08 GMT",
->>>>>>> 1814567d
-        "x-ms-return-client-request-id": "true",
-        "x-ms-version": "2020-06-12"
-      },
-      "RequestBody": null,
-      "StatusCode": 201,
-      "ResponseHeaders": {
-        "Content-Length": "0",
-<<<<<<< HEAD
-        "Date": "Tue, 02 Feb 2021 21:42:49 GMT",
-        "ETag": "\u00220x8D8C7C37D3917DF\u0022",
-        "Last-Modified": "Tue, 02 Feb 2021 21:42:50 GMT",
-=======
-        "Date": "Wed, 17 Feb 2021 22:46:08 GMT",
-        "ETag": "\u00220x8D8D395D1140331\u0022",
-        "Last-Modified": "Wed, 17 Feb 2021 22:46:08 GMT",
->>>>>>> 1814567d
-        "Server": [
-          "Windows-Azure-HDFS/1.0",
-          "Microsoft-HTTPAPI/2.0"
-        ],
-        "x-ms-client-request-id": "31a58ce1-2947-9279-e69b-bf32f54caa24",
-<<<<<<< HEAD
-        "x-ms-request-id": "1ca1abbd-a01f-0085-43ac-f95282000000",
-=======
-        "x-ms-request-id": "874ce7fe-101f-0064-7a7e-058ec7000000",
->>>>>>> 1814567d
-        "x-ms-version": "2020-06-12"
-      },
-      "ResponseBody": []
-    },
-    {
-      "RequestUri": "https://seannse.blob.core.windows.net/test-filesystem-3a27b01c-53a1-c563-c822-4b449e905822/test-directory-d5e20607-98ee-44fa-f886-82f861d82baf/test-directory-6a27fba9-213e-e8f0-d404-346d3fab1789?comp=lease",
-      "RequestMethod": "PUT",
-      "RequestHeaders": {
-        "Accept": "application/xml",
-        "Authorization": "Sanitized",
-<<<<<<< HEAD
-        "traceparent": "00-ca92e160f4ae684a95ee7e5ac4c3ca86-c1a658d14c6fc846-00",
-        "User-Agent": [
-          "azsdk-net-Storage.Files.DataLake/12.7.0-alpha.20210202.1",
-          "(.NET 5.0.2; Microsoft Windows 10.0.19042)"
-        ],
-        "x-ms-client-request-id": "25fade2d-0f50-cddd-1492-b017a51373fb",
-        "x-ms-date": "Tue, 02 Feb 2021 21:42:50 GMT",
-=======
-        "traceparent": "00-8465ad65ffceae4b9a5c4b437e3b9ac2-4274ed59e6aae043-00",
-        "User-Agent": [
-          "azsdk-net-Storage.Files.DataLake/12.7.0-alpha.20210217.1",
-          "(.NET 5.0.3; Microsoft Windows 10.0.19042)"
-        ],
-        "x-ms-client-request-id": "25fade2d-0f50-cddd-1492-b017a51373fb",
-        "x-ms-date": "Wed, 17 Feb 2021 22:46:08 GMT",
->>>>>>> 1814567d
+        "x-ms-client-request-id": "19082bc9-4b35-0a31-c8c3-521b4565626b",
+        "x-ms-date": "Fri, 19 Feb 2021 19:04:20 GMT",
+        "x-ms-return-client-request-id": "true",
+        "x-ms-version": "2020-06-12"
+      },
+      "RequestBody": null,
+      "StatusCode": 201,
+      "ResponseHeaders": {
+        "Content-Length": "0",
+        "Date": "Fri, 19 Feb 2021 19:04:19 GMT",
+        "ETag": "\u00220x8D8D5092950387C\u0022",
+        "Last-Modified": "Fri, 19 Feb 2021 19:04:19 GMT",
+        "Server": [
+          "Windows-Azure-Blob/1.0",
+          "Microsoft-HTTPAPI/2.0"
+        ],
+        "x-ms-client-request-id": "19082bc9-4b35-0a31-c8c3-521b4565626b",
+        "x-ms-request-id": "cb12c063-b01e-006d-06f2-06cb14000000",
+        "x-ms-version": "2020-06-12"
+      },
+      "ResponseBody": []
+    },
+    {
+      "RequestUri": "https://seannse.dfs.core.windows.net/test-filesystem-e45d8093-a6fb-19c1-fad8-03d36606b142/test-directory-c4573248-9db8-f512-cf25-56de4d50f7bf?resource=directory",
+      "RequestMethod": "PUT",
+      "RequestHeaders": {
+        "Accept": "application/json",
+        "Authorization": "Sanitized",
+        "traceparent": "00-908089935c02d9469826c80dcbe600d2-b13a09acb0174849-00",
+        "User-Agent": [
+          "azsdk-net-Storage.Files.DataLake/12.7.0-alpha.20210219.1",
+          "(.NET 5.0.3; Microsoft Windows 10.0.19041)"
+        ],
+        "x-ms-client-request-id": "ef28edbb-b7e2-2b1c-1812-490ff453bd78",
+        "x-ms-date": "Fri, 19 Feb 2021 19:04:20 GMT",
+        "x-ms-return-client-request-id": "true",
+        "x-ms-version": "2020-06-12"
+      },
+      "RequestBody": null,
+      "StatusCode": 201,
+      "ResponseHeaders": {
+        "Content-Length": "0",
+        "Date": "Fri, 19 Feb 2021 19:04:19 GMT",
+        "ETag": "\u00220x8D8D509295DD9B7\u0022",
+        "Last-Modified": "Fri, 19 Feb 2021 19:04:19 GMT",
+        "Server": [
+          "Windows-Azure-HDFS/1.0",
+          "Microsoft-HTTPAPI/2.0"
+        ],
+        "x-ms-client-request-id": "ef28edbb-b7e2-2b1c-1812-490ff453bd78",
+        "x-ms-request-id": "da84337b-a01f-0061-53f2-065c1c000000",
+        "x-ms-version": "2020-06-12"
+      },
+      "ResponseBody": []
+    },
+    {
+      "RequestUri": "https://seannse.dfs.core.windows.net/test-filesystem-e45d8093-a6fb-19c1-fad8-03d36606b142/test-directory-c4573248-9db8-f512-cf25-56de4d50f7bf/test-directory-17bf92cb-275b-b06d-2409-158d5f2daa3a?resource=directory",
+      "RequestMethod": "PUT",
+      "RequestHeaders": {
+        "Accept": "application/json",
+        "Authorization": "Sanitized",
+        "User-Agent": [
+          "azsdk-net-Storage.Files.DataLake/12.7.0-alpha.20210219.1",
+          "(.NET 5.0.3; Microsoft Windows 10.0.19041)"
+        ],
+        "x-ms-client-request-id": "b81ac56d-dbd5-94cc-8077-cad8a28fcbeb",
+        "x-ms-date": "Fri, 19 Feb 2021 19:04:20 GMT",
+        "x-ms-return-client-request-id": "true",
+        "x-ms-version": "2020-06-12"
+      },
+      "RequestBody": null,
+      "StatusCode": 201,
+      "ResponseHeaders": {
+        "Content-Length": "0",
+        "Date": "Fri, 19 Feb 2021 19:04:19 GMT",
+        "ETag": "\u00220x8D8D5092969CF60\u0022",
+        "Last-Modified": "Fri, 19 Feb 2021 19:04:19 GMT",
+        "Server": [
+          "Windows-Azure-HDFS/1.0",
+          "Microsoft-HTTPAPI/2.0"
+        ],
+        "x-ms-client-request-id": "b81ac56d-dbd5-94cc-8077-cad8a28fcbeb",
+        "x-ms-request-id": "da84338a-a01f-0061-62f2-065c1c000000",
+        "x-ms-version": "2020-06-12"
+      },
+      "ResponseBody": []
+    },
+    {
+      "RequestUri": "https://seannse.blob.core.windows.net/test-filesystem-e45d8093-a6fb-19c1-fad8-03d36606b142/test-directory-c4573248-9db8-f512-cf25-56de4d50f7bf/test-directory-17bf92cb-275b-b06d-2409-158d5f2daa3a?comp=lease",
+      "RequestMethod": "PUT",
+      "RequestHeaders": {
+        "Accept": "application/xml",
+        "Authorization": "Sanitized",
+        "traceparent": "00-d2e0da4f74a6614a81e2b55eb909043a-79443460c779b346-00",
+        "User-Agent": [
+          "azsdk-net-Storage.Files.DataLake/12.7.0-alpha.20210219.1",
+          "(.NET 5.0.3; Microsoft Windows 10.0.19041)"
+        ],
+        "x-ms-client-request-id": "3e823712-9221-1029-7457-03bad64f90fd",
+        "x-ms-date": "Fri, 19 Feb 2021 19:04:20 GMT",
         "x-ms-lease-action": "acquire",
         "x-ms-lease-duration": "-1",
-        "x-ms-proposed-lease-id": "0177b80b-143f-1278-812f-83651eea0a0b",
-        "x-ms-return-client-request-id": "true",
-        "x-ms-version": "2020-06-12"
-      },
-      "RequestBody": null,
-      "StatusCode": 201,
-      "ResponseHeaders": {
-        "Content-Length": "0",
-<<<<<<< HEAD
-        "Date": "Tue, 02 Feb 2021 21:42:50 GMT",
-        "ETag": "\u00220x8D8C7C37D3917DF\u0022",
-        "Last-Modified": "Tue, 02 Feb 2021 21:42:50 GMT",
-=======
-        "Date": "Wed, 17 Feb 2021 22:46:08 GMT",
-        "ETag": "\u00220x8D8D395D1140331\u0022",
-        "Last-Modified": "Wed, 17 Feb 2021 22:46:08 GMT",
->>>>>>> 1814567d
-        "Server": [
-          "Windows-Azure-Blob/1.0",
-          "Microsoft-HTTPAPI/2.0"
-        ],
-        "x-ms-client-request-id": "25fade2d-0f50-cddd-1492-b017a51373fb",
-        "x-ms-lease-id": "0177b80b-143f-1278-812f-83651eea0a0b",
-<<<<<<< HEAD
-        "x-ms-request-id": "9ee24cd8-101e-0074-3fac-f94baf000000",
-=======
-        "x-ms-request-id": "2b9d6c51-b01e-0030-2e7e-05c190000000",
->>>>>>> 1814567d
-        "x-ms-version": "2020-06-12"
-      },
-      "ResponseBody": []
-    },
-    {
-      "RequestUri": "https://seannse.dfs.core.windows.net/test-filesystem-3a27b01c-53a1-c563-c822-4b449e905822/test-directory-d5e20607-98ee-44fa-f886-82f861d82baf/test-directory-6a27fba9-213e-e8f0-d404-346d3fab1789?resource=directory",
-      "RequestMethod": "PUT",
-      "RequestHeaders": {
-        "Accept": "application/json",
-        "Authorization": "Sanitized",
-        "User-Agent": [
-<<<<<<< HEAD
-          "azsdk-net-Storage.Files.DataLake/12.7.0-alpha.20210202.1",
-          "(.NET 5.0.2; Microsoft Windows 10.0.19042)"
-        ],
-        "x-ms-client-request-id": "3f37e82e-e5f0-e2ba-39be-9e723529233d",
-        "x-ms-date": "Tue, 02 Feb 2021 21:42:50 GMT",
-=======
-          "azsdk-net-Storage.Files.DataLake/12.7.0-alpha.20210217.1",
-          "(.NET 5.0.3; Microsoft Windows 10.0.19042)"
-        ],
-        "x-ms-client-request-id": "3f37e82e-e5f0-e2ba-39be-9e723529233d",
-        "x-ms-date": "Wed, 17 Feb 2021 22:46:08 GMT",
->>>>>>> 1814567d
-        "x-ms-lease-id": "0177b80b-143f-1278-812f-83651eea0a0b",
-        "x-ms-return-client-request-id": "true",
-        "x-ms-version": "2020-06-12"
-      },
-      "RequestBody": null,
-      "StatusCode": 201,
-      "ResponseHeaders": {
-        "Content-Length": "0",
-<<<<<<< HEAD
-        "Date": "Tue, 02 Feb 2021 21:42:50 GMT",
-        "ETag": "\u00220x8D8C7C37D535422\u0022",
-        "Last-Modified": "Tue, 02 Feb 2021 21:42:50 GMT",
-=======
-        "Date": "Wed, 17 Feb 2021 22:46:08 GMT",
-        "ETag": "\u00220x8D8D395D1321D6C\u0022",
-        "Last-Modified": "Wed, 17 Feb 2021 22:46:08 GMT",
->>>>>>> 1814567d
-        "Server": [
-          "Windows-Azure-HDFS/1.0",
-          "Microsoft-HTTPAPI/2.0"
-        ],
-        "x-ms-client-request-id": "3f37e82e-e5f0-e2ba-39be-9e723529233d",
-<<<<<<< HEAD
-        "x-ms-request-id": "1ca1abe9-a01f-0085-6fac-f95282000000",
-=======
-        "x-ms-request-id": "874ce81e-101f-0064-1a7e-058ec7000000",
->>>>>>> 1814567d
-        "x-ms-version": "2020-06-12"
-      },
-      "ResponseBody": []
-    },
-    {
-      "RequestUri": "https://seannse.blob.core.windows.net/test-filesystem-3a27b01c-53a1-c563-c822-4b449e905822?restype=container",
+        "x-ms-proposed-lease-id": "c6dc0f67-5d31-c250-b51b-047d03826326",
+        "x-ms-return-client-request-id": "true",
+        "x-ms-version": "2020-06-12"
+      },
+      "RequestBody": null,
+      "StatusCode": 201,
+      "ResponseHeaders": {
+        "Content-Length": "0",
+        "Date": "Fri, 19 Feb 2021 19:04:19 GMT",
+        "ETag": "\u00220x8D8D5092969CF60\u0022",
+        "Last-Modified": "Fri, 19 Feb 2021 19:04:19 GMT",
+        "Server": [
+          "Windows-Azure-Blob/1.0",
+          "Microsoft-HTTPAPI/2.0"
+        ],
+        "x-ms-client-request-id": "3e823712-9221-1029-7457-03bad64f90fd",
+        "x-ms-lease-id": "c6dc0f67-5d31-c250-b51b-047d03826326",
+        "x-ms-request-id": "cb12c094-b01e-006d-2ef2-06cb14000000",
+        "x-ms-version": "2020-06-12"
+      },
+      "ResponseBody": []
+    },
+    {
+      "RequestUri": "https://seannse.dfs.core.windows.net/test-filesystem-e45d8093-a6fb-19c1-fad8-03d36606b142/test-directory-c4573248-9db8-f512-cf25-56de4d50f7bf/test-directory-17bf92cb-275b-b06d-2409-158d5f2daa3a?resource=directory",
+      "RequestMethod": "PUT",
+      "RequestHeaders": {
+        "Accept": "application/json",
+        "Authorization": "Sanitized",
+        "User-Agent": [
+          "azsdk-net-Storage.Files.DataLake/12.7.0-alpha.20210219.1",
+          "(.NET 5.0.3; Microsoft Windows 10.0.19041)"
+        ],
+        "x-ms-client-request-id": "cc6b821a-24ff-1f05-900f-25bbeeaa8112",
+        "x-ms-date": "Fri, 19 Feb 2021 19:04:20 GMT",
+        "x-ms-lease-id": "c6dc0f67-5d31-c250-b51b-047d03826326",
+        "x-ms-return-client-request-id": "true",
+        "x-ms-version": "2020-06-12"
+      },
+      "RequestBody": null,
+      "StatusCode": 201,
+      "ResponseHeaders": {
+        "Content-Length": "0",
+        "Date": "Fri, 19 Feb 2021 19:04:19 GMT",
+        "ETag": "\u00220x8D8D5092981F267\u0022",
+        "Last-Modified": "Fri, 19 Feb 2021 19:04:20 GMT",
+        "Server": [
+          "Windows-Azure-HDFS/1.0",
+          "Microsoft-HTTPAPI/2.0"
+        ],
+        "x-ms-client-request-id": "cc6b821a-24ff-1f05-900f-25bbeeaa8112",
+        "x-ms-request-id": "da84339f-a01f-0061-77f2-065c1c000000",
+        "x-ms-version": "2020-06-12"
+      },
+      "ResponseBody": []
+    },
+    {
+      "RequestUri": "https://seannse.blob.core.windows.net/test-filesystem-e45d8093-a6fb-19c1-fad8-03d36606b142?restype=container",
       "RequestMethod": "DELETE",
       "RequestHeaders": {
         "Accept": "application/xml",
         "Authorization": "Sanitized",
-<<<<<<< HEAD
-        "traceparent": "00-0474fbc281b85e4db5630ff3f30f3e1d-38dcffc968191c44-00",
-        "User-Agent": [
-          "azsdk-net-Storage.Files.DataLake/12.7.0-alpha.20210202.1",
-          "(.NET 5.0.2; Microsoft Windows 10.0.19042)"
-        ],
-        "x-ms-client-request-id": "bde97657-34db-aa0b-f95c-a40259acf04d",
-        "x-ms-date": "Tue, 02 Feb 2021 21:42:50 GMT",
-=======
-        "traceparent": "00-35341c79aac9214784ba9c179e98dc77-0e39144bda9d5d40-00",
-        "User-Agent": [
-          "azsdk-net-Storage.Files.DataLake/12.7.0-alpha.20210217.1",
-          "(.NET 5.0.3; Microsoft Windows 10.0.19042)"
-        ],
-        "x-ms-client-request-id": "bde97657-34db-aa0b-f95c-a40259acf04d",
-        "x-ms-date": "Wed, 17 Feb 2021 22:46:08 GMT",
->>>>>>> 1814567d
+        "traceparent": "00-a7921de5c29fe648866414a87ab307d6-ebe4efeda92ee742-00",
+        "User-Agent": [
+          "azsdk-net-Storage.Files.DataLake/12.7.0-alpha.20210219.1",
+          "(.NET 5.0.3; Microsoft Windows 10.0.19041)"
+        ],
+        "x-ms-client-request-id": "549f51d2-c4e3-f0fd-9e08-57600c1c8600",
+        "x-ms-date": "Fri, 19 Feb 2021 19:04:20 GMT",
         "x-ms-return-client-request-id": "true",
         "x-ms-version": "2020-06-12"
       },
@@ -1658,33 +1048,21 @@
       "StatusCode": 202,
       "ResponseHeaders": {
         "Content-Length": "0",
-<<<<<<< HEAD
-        "Date": "Tue, 02 Feb 2021 21:42:50 GMT",
-=======
-        "Date": "Wed, 17 Feb 2021 22:46:08 GMT",
->>>>>>> 1814567d
-        "Server": [
-          "Windows-Azure-Blob/1.0",
-          "Microsoft-HTTPAPI/2.0"
-        ],
-        "x-ms-client-request-id": "bde97657-34db-aa0b-f95c-a40259acf04d",
-<<<<<<< HEAD
-        "x-ms-request-id": "9ee24d5a-101e-0074-2bac-f94baf000000",
-=======
-        "x-ms-request-id": "2b9d6c8e-b01e-0030-647e-05c190000000",
->>>>>>> 1814567d
+        "Date": "Fri, 19 Feb 2021 19:04:19 GMT",
+        "Server": [
+          "Windows-Azure-Blob/1.0",
+          "Microsoft-HTTPAPI/2.0"
+        ],
+        "x-ms-client-request-id": "549f51d2-c4e3-f0fd-9e08-57600c1c8600",
+        "x-ms-request-id": "cb12c0c7-b01e-006d-57f2-06cb14000000",
         "x-ms-version": "2020-06-12"
       },
       "ResponseBody": []
     }
   ],
   "Variables": {
-<<<<<<< HEAD
-    "DateTimeOffsetNow": "2021-02-02T15:42:44.0634008-06:00",
-=======
-    "DateTimeOffsetNow": "2021-02-17T16:46:02.2794652-06:00",
->>>>>>> 1814567d
-    "RandomSeed": "1151441794",
+    "DateTimeOffsetNow": "2021-02-19T13:04:18.0422225-06:00",
+    "RandomSeed": "394628021",
     "Storage_TestConfigHierarchicalNamespace": "NamespaceTenant\nseannse\nU2FuaXRpemVk\nhttps://seannse.blob.core.windows.net\nhttps://seannse.file.core.windows.net\nhttps://seannse.queue.core.windows.net\nhttps://seannse.table.core.windows.net\n\n\n\n\nhttps://seannse-secondary.blob.core.windows.net\nhttps://seannse-secondary.file.core.windows.net\nhttps://seannse-secondary.queue.core.windows.net\nhttps://seannse-secondary.table.core.windows.net\n68390a19-a643-458b-b726-408abf67b4fc\nSanitized\n72f988bf-86f1-41af-91ab-2d7cd011db47\nhttps://login.microsoftonline.com/\nCloud\nBlobEndpoint=https://seannse.blob.core.windows.net/;QueueEndpoint=https://seannse.queue.core.windows.net/;FileEndpoint=https://seannse.file.core.windows.net/;BlobSecondaryEndpoint=https://seannse-secondary.blob.core.windows.net/;QueueSecondaryEndpoint=https://seannse-secondary.queue.core.windows.net/;FileSecondaryEndpoint=https://seannse-secondary.file.core.windows.net/;AccountName=seannse;AccountKey=Sanitized\n"
   }
 }