--- conflicted
+++ resolved
@@ -14,11 +14,7 @@
         "x-ms-client-request-id": "b771d2e9-bc20-87ea-4a6f-4469483a9256",
         "x-ms-date": "Fri, 03 Apr 2020 20:56:23 GMT",
         "x-ms-return-client-request-id": "true",
-<<<<<<< HEAD
-        "x-ms-version": "2019-12-12"
-=======
-        "x-ms-version": "2020-02-10"
->>>>>>> 60f4876e
+        "x-ms-version": "2020-02-10"
       },
       "RequestBody": null,
       "StatusCode": 201,
@@ -33,11 +29,7 @@
         ],
         "x-ms-client-request-id": "b771d2e9-bc20-87ea-4a6f-4469483a9256",
         "x-ms-request-id": "9621b062-f01e-0012-51fa-093670000000",
-<<<<<<< HEAD
-        "x-ms-version": "2019-12-12"
-=======
-        "x-ms-version": "2020-02-10"
->>>>>>> 60f4876e
+        "x-ms-version": "2020-02-10"
       },
       "ResponseBody": []
     },
@@ -54,11 +46,7 @@
         "x-ms-client-request-id": "87160cc8-4a83-10c5-2ac3-4e6588ff8b3f",
         "x-ms-date": "Fri, 03 Apr 2020 20:56:24 GMT",
         "x-ms-return-client-request-id": "true",
-<<<<<<< HEAD
-        "x-ms-version": "2019-12-12"
-=======
-        "x-ms-version": "2020-02-10"
->>>>>>> 60f4876e
+        "x-ms-version": "2020-02-10"
       },
       "RequestBody": null,
       "StatusCode": 201,
@@ -73,11 +61,7 @@
         ],
         "x-ms-client-request-id": "87160cc8-4a83-10c5-2ac3-4e6588ff8b3f",
         "x-ms-request-id": "fa43fcb7-201f-0097-7afa-091bad000000",
-<<<<<<< HEAD
-        "x-ms-version": "2019-12-12"
-=======
-        "x-ms-version": "2020-02-10"
->>>>>>> 60f4876e
+        "x-ms-version": "2020-02-10"
       },
       "ResponseBody": []
     },
@@ -97,11 +81,7 @@
         "x-ms-lease-duration": "15",
         "x-ms-proposed-lease-id": "6c7c7355-2452-0a57-9779-3b7b16e3ef92",
         "x-ms-return-client-request-id": "true",
-<<<<<<< HEAD
-        "x-ms-version": "2019-12-12"
-=======
-        "x-ms-version": "2020-02-10"
->>>>>>> 60f4876e
+        "x-ms-version": "2020-02-10"
       },
       "RequestBody": null,
       "StatusCode": 201,
@@ -117,11 +97,7 @@
         "x-ms-client-request-id": "6f46bbd3-9cdd-c24a-26d9-567be11bec3c",
         "x-ms-lease-id": "6c7c7355-2452-0a57-9779-3b7b16e3ef92",
         "x-ms-request-id": "9621b07a-f01e-0012-67fa-093670000000",
-<<<<<<< HEAD
-        "x-ms-version": "2019-12-12"
-=======
-        "x-ms-version": "2020-02-10"
->>>>>>> 60f4876e
+        "x-ms-version": "2020-02-10"
       },
       "ResponseBody": []
     },
@@ -142,11 +118,7 @@
         "x-ms-lease-id": "6c7c7355-2452-0a57-9779-3b7b16e3ef92",
         "x-ms-proposed-lease-id": "ef22181f-93f4-a24c-15d7-433b1d5b8015",
         "x-ms-return-client-request-id": "true",
-<<<<<<< HEAD
-        "x-ms-version": "2019-12-12"
-=======
-        "x-ms-version": "2020-02-10"
->>>>>>> 60f4876e
+        "x-ms-version": "2020-02-10"
       },
       "RequestBody": null,
       "StatusCode": 412,
@@ -161,11 +133,7 @@
         "x-ms-client-request-id": "6267fcdd-1115-5637-39ad-2380d84cc299",
         "x-ms-error-code": "ConditionNotMet",
         "x-ms-request-id": "9621b082-f01e-0012-6efa-093670000000",
-<<<<<<< HEAD
-        "x-ms-version": "2019-12-12"
-=======
-        "x-ms-version": "2020-02-10"
->>>>>>> 60f4876e
+        "x-ms-version": "2020-02-10"
       },
       "ResponseBody": [
         "\uFEFF\u003C?xml version=\u00221.0\u0022 encoding=\u0022utf-8\u0022?\u003E\u003CError\u003E\u003CCode\u003EConditionNotMet\u003C/Code\u003E\u003CMessage\u003EThe condition specified using HTTP conditional header(s) is not met.\n",
@@ -186,11 +154,7 @@
         "x-ms-client-request-id": "e49d8a45-8ab4-e727-ef32-5ac582b81803",
         "x-ms-date": "Fri, 03 Apr 2020 20:56:24 GMT",
         "x-ms-return-client-request-id": "true",
-<<<<<<< HEAD
-        "x-ms-version": "2019-12-12"
-=======
-        "x-ms-version": "2020-02-10"
->>>>>>> 60f4876e
+        "x-ms-version": "2020-02-10"
       },
       "RequestBody": null,
       "StatusCode": 202,
@@ -203,11 +167,7 @@
         ],
         "x-ms-client-request-id": "e49d8a45-8ab4-e727-ef32-5ac582b81803",
         "x-ms-request-id": "9621b08b-f01e-0012-75fa-093670000000",
-<<<<<<< HEAD
-        "x-ms-version": "2019-12-12"
-=======
-        "x-ms-version": "2020-02-10"
->>>>>>> 60f4876e
+        "x-ms-version": "2020-02-10"
       },
       "ResponseBody": []
     },
@@ -225,11 +185,7 @@
         "x-ms-client-request-id": "c3a41b3d-2d99-99b2-7f25-bb7aab67f517",
         "x-ms-date": "Fri, 03 Apr 2020 20:56:24 GMT",
         "x-ms-return-client-request-id": "true",
-<<<<<<< HEAD
-        "x-ms-version": "2019-12-12"
-=======
-        "x-ms-version": "2020-02-10"
->>>>>>> 60f4876e
+        "x-ms-version": "2020-02-10"
       },
       "RequestBody": null,
       "StatusCode": 201,
@@ -244,11 +200,7 @@
         ],
         "x-ms-client-request-id": "c3a41b3d-2d99-99b2-7f25-bb7aab67f517",
         "x-ms-request-id": "9621b092-f01e-0012-7cfa-093670000000",
-<<<<<<< HEAD
-        "x-ms-version": "2019-12-12"
-=======
-        "x-ms-version": "2020-02-10"
->>>>>>> 60f4876e
+        "x-ms-version": "2020-02-10"
       },
       "ResponseBody": []
     },
@@ -265,11 +217,7 @@
         "x-ms-client-request-id": "8950e134-67d8-734d-c7c8-0965c8abe603",
         "x-ms-date": "Fri, 03 Apr 2020 20:56:24 GMT",
         "x-ms-return-client-request-id": "true",
-<<<<<<< HEAD
-        "x-ms-version": "2019-12-12"
-=======
-        "x-ms-version": "2020-02-10"
->>>>>>> 60f4876e
+        "x-ms-version": "2020-02-10"
       },
       "RequestBody": null,
       "StatusCode": 201,
@@ -284,11 +232,7 @@
         ],
         "x-ms-client-request-id": "8950e134-67d8-734d-c7c8-0965c8abe603",
         "x-ms-request-id": "fa43fcb9-201f-0097-7cfa-091bad000000",
-<<<<<<< HEAD
-        "x-ms-version": "2019-12-12"
-=======
-        "x-ms-version": "2020-02-10"
->>>>>>> 60f4876e
+        "x-ms-version": "2020-02-10"
       },
       "ResponseBody": []
     },
@@ -308,11 +252,7 @@
         "x-ms-lease-duration": "15",
         "x-ms-proposed-lease-id": "97eba0ba-1ee5-0ee4-44d4-b7ddfbc9b94e",
         "x-ms-return-client-request-id": "true",
-<<<<<<< HEAD
-        "x-ms-version": "2019-12-12"
-=======
-        "x-ms-version": "2020-02-10"
->>>>>>> 60f4876e
+        "x-ms-version": "2020-02-10"
       },
       "RequestBody": null,
       "StatusCode": 201,
@@ -328,11 +268,7 @@
         "x-ms-client-request-id": "881bba0e-15d9-d7d7-5dc3-d1d50e79e76b",
         "x-ms-lease-id": "97eba0ba-1ee5-0ee4-44d4-b7ddfbc9b94e",
         "x-ms-request-id": "9621b0ad-f01e-0012-14fa-093670000000",
-<<<<<<< HEAD
-        "x-ms-version": "2019-12-12"
-=======
-        "x-ms-version": "2020-02-10"
->>>>>>> 60f4876e
+        "x-ms-version": "2020-02-10"
       },
       "ResponseBody": []
     },
@@ -353,11 +289,7 @@
         "x-ms-lease-id": "97eba0ba-1ee5-0ee4-44d4-b7ddfbc9b94e",
         "x-ms-proposed-lease-id": "d1d24049-e22c-2742-c60f-0f6a27d898e0",
         "x-ms-return-client-request-id": "true",
-<<<<<<< HEAD
-        "x-ms-version": "2019-12-12"
-=======
-        "x-ms-version": "2020-02-10"
->>>>>>> 60f4876e
+        "x-ms-version": "2020-02-10"
       },
       "RequestBody": null,
       "StatusCode": 412,
@@ -372,11 +304,7 @@
         "x-ms-client-request-id": "6c5c1296-10bd-a306-f4f8-24bc80690783",
         "x-ms-error-code": "ConditionNotMet",
         "x-ms-request-id": "9621b0bb-f01e-0012-20fa-093670000000",
-<<<<<<< HEAD
-        "x-ms-version": "2019-12-12"
-=======
-        "x-ms-version": "2020-02-10"
->>>>>>> 60f4876e
+        "x-ms-version": "2020-02-10"
       },
       "ResponseBody": [
         "\uFEFF\u003C?xml version=\u00221.0\u0022 encoding=\u0022utf-8\u0022?\u003E\u003CError\u003E\u003CCode\u003EConditionNotMet\u003C/Code\u003E\u003CMessage\u003EThe condition specified using HTTP conditional header(s) is not met.\n",
@@ -397,11 +325,7 @@
         "x-ms-client-request-id": "fb3f7b4b-7a1c-2aae-d080-3a0113117797",
         "x-ms-date": "Fri, 03 Apr 2020 20:56:24 GMT",
         "x-ms-return-client-request-id": "true",
-<<<<<<< HEAD
-        "x-ms-version": "2019-12-12"
-=======
-        "x-ms-version": "2020-02-10"
->>>>>>> 60f4876e
+        "x-ms-version": "2020-02-10"
       },
       "RequestBody": null,
       "StatusCode": 202,
@@ -414,11 +338,7 @@
         ],
         "x-ms-client-request-id": "fb3f7b4b-7a1c-2aae-d080-3a0113117797",
         "x-ms-request-id": "9621b0c1-f01e-0012-25fa-093670000000",
-<<<<<<< HEAD
-        "x-ms-version": "2019-12-12"
-=======
-        "x-ms-version": "2020-02-10"
->>>>>>> 60f4876e
+        "x-ms-version": "2020-02-10"
       },
       "ResponseBody": []
     },
@@ -436,11 +356,7 @@
         "x-ms-client-request-id": "f168efab-755c-aaa9-71f0-ec96fa15a1e6",
         "x-ms-date": "Fri, 03 Apr 2020 20:56:24 GMT",
         "x-ms-return-client-request-id": "true",
-<<<<<<< HEAD
-        "x-ms-version": "2019-12-12"
-=======
-        "x-ms-version": "2020-02-10"
->>>>>>> 60f4876e
+        "x-ms-version": "2020-02-10"
       },
       "RequestBody": null,
       "StatusCode": 201,
@@ -455,11 +371,7 @@
         ],
         "x-ms-client-request-id": "f168efab-755c-aaa9-71f0-ec96fa15a1e6",
         "x-ms-request-id": "9621b0c9-f01e-0012-2dfa-093670000000",
-<<<<<<< HEAD
-        "x-ms-version": "2019-12-12"
-=======
-        "x-ms-version": "2020-02-10"
->>>>>>> 60f4876e
+        "x-ms-version": "2020-02-10"
       },
       "ResponseBody": []
     },
@@ -476,11 +388,7 @@
         "x-ms-client-request-id": "dbae20fc-b5be-3839-82bf-07acdad11033",
         "x-ms-date": "Fri, 03 Apr 2020 20:56:24 GMT",
         "x-ms-return-client-request-id": "true",
-<<<<<<< HEAD
-        "x-ms-version": "2019-12-12"
-=======
-        "x-ms-version": "2020-02-10"
->>>>>>> 60f4876e
+        "x-ms-version": "2020-02-10"
       },
       "RequestBody": null,
       "StatusCode": 201,
@@ -495,11 +403,7 @@
         ],
         "x-ms-client-request-id": "dbae20fc-b5be-3839-82bf-07acdad11033",
         "x-ms-request-id": "fa43fcba-201f-0097-7dfa-091bad000000",
-<<<<<<< HEAD
-        "x-ms-version": "2019-12-12"
-=======
-        "x-ms-version": "2020-02-10"
->>>>>>> 60f4876e
+        "x-ms-version": "2020-02-10"
       },
       "ResponseBody": []
     },
@@ -519,11 +423,7 @@
         "x-ms-lease-duration": "15",
         "x-ms-proposed-lease-id": "54d4dfb1-0826-ac64-87fa-b1d9df338a19",
         "x-ms-return-client-request-id": "true",
-<<<<<<< HEAD
-        "x-ms-version": "2019-12-12"
-=======
-        "x-ms-version": "2020-02-10"
->>>>>>> 60f4876e
+        "x-ms-version": "2020-02-10"
       },
       "RequestBody": null,
       "StatusCode": 201,
@@ -539,11 +439,7 @@
         "x-ms-client-request-id": "55e1ee34-97f5-4ca4-90c8-e771f2a14389",
         "x-ms-lease-id": "54d4dfb1-0826-ac64-87fa-b1d9df338a19",
         "x-ms-request-id": "9621b0d9-f01e-0012-39fa-093670000000",
-<<<<<<< HEAD
-        "x-ms-version": "2019-12-12"
-=======
-        "x-ms-version": "2020-02-10"
->>>>>>> 60f4876e
+        "x-ms-version": "2020-02-10"
       },
       "ResponseBody": []
     },
@@ -564,11 +460,7 @@
         "x-ms-lease-id": "54d4dfb1-0826-ac64-87fa-b1d9df338a19",
         "x-ms-proposed-lease-id": "79db85cb-648f-0c4e-6cb5-16c269fe6e8a",
         "x-ms-return-client-request-id": "true",
-<<<<<<< HEAD
-        "x-ms-version": "2019-12-12"
-=======
-        "x-ms-version": "2020-02-10"
->>>>>>> 60f4876e
+        "x-ms-version": "2020-02-10"
       },
       "RequestBody": null,
       "StatusCode": 412,
@@ -583,11 +475,7 @@
         "x-ms-client-request-id": "7a8ec65d-181d-1f95-bb3b-ae33a97c0019",
         "x-ms-error-code": "ConditionNotMet",
         "x-ms-request-id": "9621b0e2-f01e-0012-41fa-093670000000",
-<<<<<<< HEAD
-        "x-ms-version": "2019-12-12"
-=======
-        "x-ms-version": "2020-02-10"
->>>>>>> 60f4876e
+        "x-ms-version": "2020-02-10"
       },
       "ResponseBody": [
         "\uFEFF\u003C?xml version=\u00221.0\u0022 encoding=\u0022utf-8\u0022?\u003E\u003CError\u003E\u003CCode\u003EConditionNotMet\u003C/Code\u003E\u003CMessage\u003EThe condition specified using HTTP conditional header(s) is not met.\n",
@@ -608,11 +496,7 @@
         "x-ms-client-request-id": "2b13dabf-c913-736c-9104-c4709be9901a",
         "x-ms-date": "Fri, 03 Apr 2020 20:56:25 GMT",
         "x-ms-return-client-request-id": "true",
-<<<<<<< HEAD
-        "x-ms-version": "2019-12-12"
-=======
-        "x-ms-version": "2020-02-10"
->>>>>>> 60f4876e
+        "x-ms-version": "2020-02-10"
       },
       "RequestBody": null,
       "StatusCode": 202,
@@ -625,11 +509,7 @@
         ],
         "x-ms-client-request-id": "2b13dabf-c913-736c-9104-c4709be9901a",
         "x-ms-request-id": "9621b0e7-f01e-0012-45fa-093670000000",
-<<<<<<< HEAD
-        "x-ms-version": "2019-12-12"
-=======
-        "x-ms-version": "2020-02-10"
->>>>>>> 60f4876e
+        "x-ms-version": "2020-02-10"
       },
       "ResponseBody": []
     },
@@ -647,11 +527,7 @@
         "x-ms-client-request-id": "3623a317-f646-94b2-098e-086f20f61908",
         "x-ms-date": "Fri, 03 Apr 2020 20:56:25 GMT",
         "x-ms-return-client-request-id": "true",
-<<<<<<< HEAD
-        "x-ms-version": "2019-12-12"
-=======
-        "x-ms-version": "2020-02-10"
->>>>>>> 60f4876e
+        "x-ms-version": "2020-02-10"
       },
       "RequestBody": null,
       "StatusCode": 201,
@@ -666,11 +542,7 @@
         ],
         "x-ms-client-request-id": "3623a317-f646-94b2-098e-086f20f61908",
         "x-ms-request-id": "9621b0f3-f01e-0012-51fa-093670000000",
-<<<<<<< HEAD
-        "x-ms-version": "2019-12-12"
-=======
-        "x-ms-version": "2020-02-10"
->>>>>>> 60f4876e
+        "x-ms-version": "2020-02-10"
       },
       "ResponseBody": []
     },
@@ -687,11 +559,7 @@
         "x-ms-client-request-id": "f37942ab-5bc2-5772-f20e-986b0d23b570",
         "x-ms-date": "Fri, 03 Apr 2020 20:56:25 GMT",
         "x-ms-return-client-request-id": "true",
-<<<<<<< HEAD
-        "x-ms-version": "2019-12-12"
-=======
-        "x-ms-version": "2020-02-10"
->>>>>>> 60f4876e
+        "x-ms-version": "2020-02-10"
       },
       "RequestBody": null,
       "StatusCode": 201,
@@ -706,11 +574,7 @@
         ],
         "x-ms-client-request-id": "f37942ab-5bc2-5772-f20e-986b0d23b570",
         "x-ms-request-id": "fa43fcbb-201f-0097-7efa-091bad000000",
-<<<<<<< HEAD
-        "x-ms-version": "2019-12-12"
-=======
-        "x-ms-version": "2020-02-10"
->>>>>>> 60f4876e
+        "x-ms-version": "2020-02-10"
       },
       "ResponseBody": []
     },
@@ -726,11 +590,7 @@
         "x-ms-client-request-id": "8c6491c5-1840-9e50-eb1f-11919e4c38cc",
         "x-ms-date": "Fri, 03 Apr 2020 20:56:25 GMT",
         "x-ms-return-client-request-id": "true",
-<<<<<<< HEAD
-        "x-ms-version": "2019-12-12"
-=======
-        "x-ms-version": "2020-02-10"
->>>>>>> 60f4876e
+        "x-ms-version": "2020-02-10"
       },
       "RequestBody": null,
       "StatusCode": 200,
@@ -755,11 +615,7 @@
         "x-ms-meta-hdi_isfolder": "true",
         "x-ms-request-id": "9621b111-f01e-0012-6afa-093670000000",
         "x-ms-server-encrypted": "true",
-<<<<<<< HEAD
-        "x-ms-version": "2019-12-12"
-=======
-        "x-ms-version": "2020-02-10"
->>>>>>> 60f4876e
+        "x-ms-version": "2020-02-10"
       },
       "ResponseBody": []
     },
@@ -779,11 +635,7 @@
         "x-ms-lease-duration": "15",
         "x-ms-proposed-lease-id": "6019191c-6298-afa3-c068-fc96fad64906",
         "x-ms-return-client-request-id": "true",
-<<<<<<< HEAD
-        "x-ms-version": "2019-12-12"
-=======
-        "x-ms-version": "2020-02-10"
->>>>>>> 60f4876e
+        "x-ms-version": "2020-02-10"
       },
       "RequestBody": null,
       "StatusCode": 201,
@@ -799,11 +651,7 @@
         "x-ms-client-request-id": "e491a7a9-6e8f-1192-0520-c65d623ca953",
         "x-ms-lease-id": "6019191c-6298-afa3-c068-fc96fad64906",
         "x-ms-request-id": "9621b119-f01e-0012-72fa-093670000000",
-<<<<<<< HEAD
-        "x-ms-version": "2019-12-12"
-=======
-        "x-ms-version": "2020-02-10"
->>>>>>> 60f4876e
+        "x-ms-version": "2020-02-10"
       },
       "ResponseBody": []
     },
@@ -824,11 +672,7 @@
         "x-ms-lease-id": "6019191c-6298-afa3-c068-fc96fad64906",
         "x-ms-proposed-lease-id": "9ce38107-7e1f-fa2d-4e06-c35676f3fbd2",
         "x-ms-return-client-request-id": "true",
-<<<<<<< HEAD
-        "x-ms-version": "2019-12-12"
-=======
-        "x-ms-version": "2020-02-10"
->>>>>>> 60f4876e
+        "x-ms-version": "2020-02-10"
       },
       "RequestBody": null,
       "StatusCode": 412,
@@ -843,11 +687,7 @@
         "x-ms-client-request-id": "f7e79e83-53ba-fe3d-985b-9ef7d02d3076",
         "x-ms-error-code": "ConditionNotMet",
         "x-ms-request-id": "9621b130-f01e-0012-04fa-093670000000",
-<<<<<<< HEAD
-        "x-ms-version": "2019-12-12"
-=======
-        "x-ms-version": "2020-02-10"
->>>>>>> 60f4876e
+        "x-ms-version": "2020-02-10"
       },
       "ResponseBody": [
         "\uFEFF\u003C?xml version=\u00221.0\u0022 encoding=\u0022utf-8\u0022?\u003E\u003CError\u003E\u003CCode\u003EConditionNotMet\u003C/Code\u003E\u003CMessage\u003EThe condition specified using HTTP conditional header(s) is not met.\n",
@@ -868,11 +708,7 @@
         "x-ms-client-request-id": "c3d9adcd-b254-3c98-28ee-9c121a0c5dda",
         "x-ms-date": "Fri, 03 Apr 2020 20:56:25 GMT",
         "x-ms-return-client-request-id": "true",
-<<<<<<< HEAD
-        "x-ms-version": "2019-12-12"
-=======
-        "x-ms-version": "2020-02-10"
->>>>>>> 60f4876e
+        "x-ms-version": "2020-02-10"
       },
       "RequestBody": null,
       "StatusCode": 202,
@@ -885,11 +721,7 @@
         ],
         "x-ms-client-request-id": "c3d9adcd-b254-3c98-28ee-9c121a0c5dda",
         "x-ms-request-id": "9621b13e-f01e-0012-10fa-093670000000",
-<<<<<<< HEAD
-        "x-ms-version": "2019-12-12"
-=======
-        "x-ms-version": "2020-02-10"
->>>>>>> 60f4876e
+        "x-ms-version": "2020-02-10"
       },
       "ResponseBody": []
     }
