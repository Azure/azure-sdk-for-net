{
  "Entries": [
    {
      "RequestUri": "https://seannse.blob.core.windows.net/test-filesystem-115e2aad-5061-f40b-a90c-ba091e04144e?restype=container",
      "RequestMethod": "PUT",
      "RequestHeaders": {
        "Accept": "application/xml",
        "Authorization": "Sanitized",
<<<<<<< HEAD
        "traceparent": "00-fc7daab455961f4788058f45e9abec3e-18c93e7ab010974e-00",
        "User-Agent": [
          "azsdk-net-Storage.Files.DataLake/12.7.0-alpha.20210202.1",
          "(.NET 5.0.2; Microsoft Windows 10.0.19042)"
        ],
        "x-ms-blob-public-access": "container",
        "x-ms-client-request-id": "1b2c343f-be58-55bd-4c9b-5d01449de089",
        "x-ms-date": "Tue, 02 Feb 2021 21:43:23 GMT",
=======
        "traceparent": "00-ed83f41699722b4094e44f6737671d32-fae612915232e84d-00",
        "User-Agent": [
          "azsdk-net-Storage.Files.DataLake/12.7.0-alpha.20210217.1",
          "(.NET 5.0.3; Microsoft Windows 10.0.19042)"
        ],
        "x-ms-blob-public-access": "container",
        "x-ms-client-request-id": "1b2c343f-be58-55bd-4c9b-5d01449de089",
        "x-ms-date": "Wed, 17 Feb 2021 22:46:41 GMT",
>>>>>>> 1814567d
        "x-ms-return-client-request-id": "true",
        "x-ms-version": "2020-06-12"
      },
      "RequestBody": null,
      "StatusCode": 201,
      "ResponseHeaders": {
        "Content-Length": "0",
<<<<<<< HEAD
        "Date": "Tue, 02 Feb 2021 21:43:23 GMT",
        "ETag": "\u00220x8D8C7C39156FB67\u0022",
        "Last-Modified": "Tue, 02 Feb 2021 21:43:24 GMT",
=======
        "Date": "Wed, 17 Feb 2021 22:46:40 GMT",
        "ETag": "\u00220x8D8D395E4B98052\u0022",
        "Last-Modified": "Wed, 17 Feb 2021 22:46:41 GMT",
>>>>>>> 1814567d
        "Server": [
          "Windows-Azure-Blob/1.0",
          "Microsoft-HTTPAPI/2.0"
        ],
        "x-ms-client-request-id": "1b2c343f-be58-55bd-4c9b-5d01449de089",
<<<<<<< HEAD
        "x-ms-request-id": "3bba2356-801e-0066-06ac-f9307f000000",
=======
        "x-ms-request-id": "fbc20abb-401e-0056-637e-058eb0000000",
>>>>>>> 1814567d
        "x-ms-version": "2020-06-12"
      },
      "ResponseBody": []
    },
    {
      "RequestUri": "https://seannse.dfs.core.windows.net/test-filesystem-115e2aad-5061-f40b-a90c-ba091e04144e/test-directory-c750c529-00a6-d4ea-f24f-3d0aa60e251e?resource=directory",
      "RequestMethod": "PUT",
      "RequestHeaders": {
        "Accept": "application/json",
        "Authorization": "Sanitized",
<<<<<<< HEAD
        "traceparent": "00-2efe7c9a51606047a8ea56297b5f6f80-480243953f4d6d41-00",
        "User-Agent": [
          "azsdk-net-Storage.Files.DataLake/12.7.0-alpha.20210202.1",
          "(.NET 5.0.2; Microsoft Windows 10.0.19042)"
        ],
        "x-ms-client-request-id": "09d42076-1b39-3fe8-4a58-290881b3ae3d",
        "x-ms-date": "Tue, 02 Feb 2021 21:43:23 GMT",
=======
        "traceparent": "00-ef2e94f031c71644b68579b1373727aa-cccaae6859a49242-00",
        "User-Agent": [
          "azsdk-net-Storage.Files.DataLake/12.7.0-alpha.20210217.1",
          "(.NET 5.0.3; Microsoft Windows 10.0.19042)"
        ],
        "x-ms-client-request-id": "09d42076-1b39-3fe8-4a58-290881b3ae3d",
        "x-ms-date": "Wed, 17 Feb 2021 22:46:41 GMT",
>>>>>>> 1814567d
        "x-ms-return-client-request-id": "true",
        "x-ms-version": "2020-06-12"
      },
      "RequestBody": null,
      "StatusCode": 201,
      "ResponseHeaders": {
        "Content-Length": "0",
<<<<<<< HEAD
        "Date": "Tue, 02 Feb 2021 21:43:24 GMT",
        "ETag": "\u00220x8D8C7C391A27311\u0022",
        "Last-Modified": "Tue, 02 Feb 2021 21:43:24 GMT",
=======
        "Date": "Wed, 17 Feb 2021 22:46:41 GMT",
        "ETag": "\u00220x8D8D395E4F036C1\u0022",
        "Last-Modified": "Wed, 17 Feb 2021 22:46:41 GMT",
>>>>>>> 1814567d
        "Server": [
          "Windows-Azure-HDFS/1.0",
          "Microsoft-HTTPAPI/2.0"
        ],
        "x-ms-client-request-id": "09d42076-1b39-3fe8-4a58-290881b3ae3d",
<<<<<<< HEAD
        "x-ms-request-id": "453d4740-101f-0006-0aac-f94ce0000000",
=======
        "x-ms-request-id": "d88cc3dc-201f-0040-3e7e-057867000000",
>>>>>>> 1814567d
        "x-ms-version": "2020-06-12"
      },
      "ResponseBody": []
    },
    {
      "RequestUri": "https://seannse.dfs.core.windows.net/test-filesystem-115e2aad-5061-f40b-a90c-ba091e04144e/test-directory-c750c529-00a6-d4ea-f24f-3d0aa60e251e/test-directory-18d83f75-f6d2-30b1-cf01-fb74cbed58bc?resource=directory",
      "RequestMethod": "PUT",
      "RequestHeaders": {
        "Accept": "application/json",
        "Authorization": "Sanitized",
        "User-Agent": [
<<<<<<< HEAD
          "azsdk-net-Storage.Files.DataLake/12.7.0-alpha.20210202.1",
          "(.NET 5.0.2; Microsoft Windows 10.0.19042)"
        ],
        "x-ms-client-request-id": "3c87f682-b25d-7f63-6ea3-39381f74735d",
        "x-ms-date": "Tue, 02 Feb 2021 21:43:24 GMT",
=======
          "azsdk-net-Storage.Files.DataLake/12.7.0-alpha.20210217.1",
          "(.NET 5.0.3; Microsoft Windows 10.0.19042)"
        ],
        "x-ms-client-request-id": "3c87f682-b25d-7f63-6ea3-39381f74735d",
        "x-ms-date": "Wed, 17 Feb 2021 22:46:41 GMT",
>>>>>>> 1814567d
        "x-ms-return-client-request-id": "true",
        "x-ms-version": "2020-06-12"
      },
      "RequestBody": null,
      "StatusCode": 201,
      "ResponseHeaders": {
        "Content-Length": "0",
<<<<<<< HEAD
        "Date": "Tue, 02 Feb 2021 21:43:24 GMT",
        "ETag": "\u00220x8D8C7C391AFFE2D\u0022",
        "Last-Modified": "Tue, 02 Feb 2021 21:43:24 GMT",
=======
        "Date": "Wed, 17 Feb 2021 22:46:41 GMT",
        "ETag": "\u00220x8D8D395E4FCA159\u0022",
        "Last-Modified": "Wed, 17 Feb 2021 22:46:41 GMT",
>>>>>>> 1814567d
        "Server": [
          "Windows-Azure-HDFS/1.0",
          "Microsoft-HTTPAPI/2.0"
        ],
        "x-ms-client-request-id": "3c87f682-b25d-7f63-6ea3-39381f74735d",
<<<<<<< HEAD
        "x-ms-request-id": "453d4748-101f-0006-12ac-f94ce0000000",
=======
        "x-ms-request-id": "d88cc404-201f-0040-667e-057867000000",
>>>>>>> 1814567d
        "x-ms-version": "2020-06-12"
      },
      "ResponseBody": []
    },
    {
      "RequestUri": "https://seannse.dfs.core.windows.net/test-filesystem-115e2aad-5061-f40b-a90c-ba091e04144e/test-directory-c750c529-00a6-d4ea-f24f-3d0aa60e251e/test-directory-18d83f75-f6d2-30b1-cf01-fb74cbed58bc?recursive=true",
      "RequestMethod": "DELETE",
      "RequestHeaders": {
        "Accept": "application/json",
        "Authorization": "Sanitized",
        "User-Agent": [
<<<<<<< HEAD
          "azsdk-net-Storage.Files.DataLake/12.7.0-alpha.20210202.1",
          "(.NET 5.0.2; Microsoft Windows 10.0.19042)"
        ],
        "x-ms-client-request-id": "d4f1e332-1c65-d15e-a213-1896e2acedcf",
        "x-ms-date": "Tue, 02 Feb 2021 21:43:24 GMT",
=======
          "azsdk-net-Storage.Files.DataLake/12.7.0-alpha.20210217.1",
          "(.NET 5.0.3; Microsoft Windows 10.0.19042)"
        ],
        "x-ms-client-request-id": "d4f1e332-1c65-d15e-a213-1896e2acedcf",
        "x-ms-date": "Wed, 17 Feb 2021 22:46:41 GMT",
>>>>>>> 1814567d
        "x-ms-return-client-request-id": "true",
        "x-ms-version": "2020-06-12"
      },
      "RequestBody": null,
      "StatusCode": 200,
      "ResponseHeaders": {
        "Content-Length": "0",
<<<<<<< HEAD
        "Date": "Tue, 02 Feb 2021 21:43:24 GMT",
=======
        "Date": "Wed, 17 Feb 2021 22:46:41 GMT",
>>>>>>> 1814567d
        "Server": [
          "Windows-Azure-HDFS/1.0",
          "Microsoft-HTTPAPI/2.0"
        ],
        "x-ms-client-request-id": "d4f1e332-1c65-d15e-a213-1896e2acedcf",
<<<<<<< HEAD
        "x-ms-request-id": "453d474f-101f-0006-19ac-f94ce0000000",
=======
        "x-ms-request-id": "d88cc41e-201f-0040-807e-057867000000",
>>>>>>> 1814567d
        "x-ms-version": "2020-06-12"
      },
      "ResponseBody": []
    },
    {
      "RequestUri": "https://seannse.blob.core.windows.net/test-filesystem-115e2aad-5061-f40b-a90c-ba091e04144e?restype=container",
      "RequestMethod": "DELETE",
      "RequestHeaders": {
        "Accept": "application/xml",
        "Authorization": "Sanitized",
<<<<<<< HEAD
        "traceparent": "00-0902c1284c40db4eb98d6acd934c7a66-87430cba7e53c548-00",
        "User-Agent": [
          "azsdk-net-Storage.Files.DataLake/12.7.0-alpha.20210202.1",
          "(.NET 5.0.2; Microsoft Windows 10.0.19042)"
        ],
        "x-ms-client-request-id": "3c055843-9f82-e4f7-0db2-d70c0f6c75ae",
        "x-ms-date": "Tue, 02 Feb 2021 21:43:24 GMT",
=======
        "traceparent": "00-e78fa2797448b345824aaf3cafb124d5-f43f9fafd99f9242-00",
        "User-Agent": [
          "azsdk-net-Storage.Files.DataLake/12.7.0-alpha.20210217.1",
          "(.NET 5.0.3; Microsoft Windows 10.0.19042)"
        ],
        "x-ms-client-request-id": "3c055843-9f82-e4f7-0db2-d70c0f6c75ae",
        "x-ms-date": "Wed, 17 Feb 2021 22:46:42 GMT",
>>>>>>> 1814567d
        "x-ms-return-client-request-id": "true",
        "x-ms-version": "2020-06-12"
      },
      "RequestBody": null,
      "StatusCode": 202,
      "ResponseHeaders": {
        "Content-Length": "0",
<<<<<<< HEAD
        "Date": "Tue, 02 Feb 2021 21:43:24 GMT",
=======
        "Date": "Wed, 17 Feb 2021 22:46:41 GMT",
>>>>>>> 1814567d
        "Server": [
          "Windows-Azure-Blob/1.0",
          "Microsoft-HTTPAPI/2.0"
        ],
        "x-ms-client-request-id": "3c055843-9f82-e4f7-0db2-d70c0f6c75ae",
<<<<<<< HEAD
        "x-ms-request-id": "3bba24de-801e-0066-62ac-f9307f000000",
=======
        "x-ms-request-id": "fbc20d6b-401e-0056-707e-058eb0000000",
>>>>>>> 1814567d
        "x-ms-version": "2020-06-12"
      },
      "ResponseBody": []
    },
    {
      "RequestUri": "https://seannse.blob.core.windows.net/test-filesystem-153106dd-fcb4-de77-eb97-e0363acbf486?restype=container",
      "RequestMethod": "PUT",
      "RequestHeaders": {
        "Accept": "application/xml",
        "Authorization": "Sanitized",
<<<<<<< HEAD
        "traceparent": "00-a70fcd0815b5dd40a07ef9b0535b0de0-bc3eb77975ff3e4c-00",
        "User-Agent": [
          "azsdk-net-Storage.Files.DataLake/12.7.0-alpha.20210202.1",
          "(.NET 5.0.2; Microsoft Windows 10.0.19042)"
        ],
        "x-ms-blob-public-access": "container",
        "x-ms-client-request-id": "d7b532b9-13ea-4686-e026-50ebbec0a941",
        "x-ms-date": "Tue, 02 Feb 2021 21:43:24 GMT",
=======
        "traceparent": "00-94578af9ec6e1b4f93cd3893b0852628-67a48fb122965c45-00",
        "User-Agent": [
          "azsdk-net-Storage.Files.DataLake/12.7.0-alpha.20210217.1",
          "(.NET 5.0.3; Microsoft Windows 10.0.19042)"
        ],
        "x-ms-blob-public-access": "container",
        "x-ms-client-request-id": "d7b532b9-13ea-4686-e026-50ebbec0a941",
        "x-ms-date": "Wed, 17 Feb 2021 22:46:42 GMT",
>>>>>>> 1814567d
        "x-ms-return-client-request-id": "true",
        "x-ms-version": "2020-06-12"
      },
      "RequestBody": null,
      "StatusCode": 201,
      "ResponseHeaders": {
        "Content-Length": "0",
<<<<<<< HEAD
        "Date": "Tue, 02 Feb 2021 21:43:25 GMT",
        "ETag": "\u00220x8D8C7C39200FFBF\u0022",
        "Last-Modified": "Tue, 02 Feb 2021 21:43:25 GMT",
=======
        "Date": "Wed, 17 Feb 2021 22:46:42 GMT",
        "ETag": "\u00220x8D8D395E548AC5C\u0022",
        "Last-Modified": "Wed, 17 Feb 2021 22:46:42 GMT",
>>>>>>> 1814567d
        "Server": [
          "Windows-Azure-Blob/1.0",
          "Microsoft-HTTPAPI/2.0"
        ],
        "x-ms-client-request-id": "d7b532b9-13ea-4686-e026-50ebbec0a941",
<<<<<<< HEAD
        "x-ms-request-id": "4d9d5a88-201e-007f-44ac-f9b0c4000000",
=======
        "x-ms-request-id": "c838bc57-d01e-0044-2e7e-05f560000000",
>>>>>>> 1814567d
        "x-ms-version": "2020-06-12"
      },
      "ResponseBody": []
    },
    {
      "RequestUri": "https://seannse.dfs.core.windows.net/test-filesystem-153106dd-fcb4-de77-eb97-e0363acbf486/test-directory-322150be-eb18-2c08-b9b9-ca1ba6c06200?resource=directory",
      "RequestMethod": "PUT",
      "RequestHeaders": {
        "Accept": "application/json",
        "Authorization": "Sanitized",
<<<<<<< HEAD
        "traceparent": "00-a5ff5f44f66e6b4aa40304c84eac0dd9-bb4b9209b86e264a-00",
        "User-Agent": [
          "azsdk-net-Storage.Files.DataLake/12.7.0-alpha.20210202.1",
          "(.NET 5.0.2; Microsoft Windows 10.0.19042)"
        ],
        "x-ms-client-request-id": "2bf915ef-18c9-cd6e-2a89-1d31486b9f20",
        "x-ms-date": "Tue, 02 Feb 2021 21:43:24 GMT",
=======
        "traceparent": "00-f2a53da1bca99145bc35c6c2e54585d0-1b9e3ff7470ee44b-00",
        "User-Agent": [
          "azsdk-net-Storage.Files.DataLake/12.7.0-alpha.20210217.1",
          "(.NET 5.0.3; Microsoft Windows 10.0.19042)"
        ],
        "x-ms-client-request-id": "2bf915ef-18c9-cd6e-2a89-1d31486b9f20",
        "x-ms-date": "Wed, 17 Feb 2021 22:46:42 GMT",
>>>>>>> 1814567d
        "x-ms-return-client-request-id": "true",
        "x-ms-version": "2020-06-12"
      },
      "RequestBody": null,
      "StatusCode": 201,
      "ResponseHeaders": {
        "Content-Length": "0",
<<<<<<< HEAD
        "Date": "Tue, 02 Feb 2021 21:43:25 GMT",
        "ETag": "\u00220x8D8C7C3923833A5\u0022",
        "Last-Modified": "Tue, 02 Feb 2021 21:43:25 GMT",
=======
        "Date": "Wed, 17 Feb 2021 22:46:42 GMT",
        "ETag": "\u00220x8D8D395E57AE655\u0022",
        "Last-Modified": "Wed, 17 Feb 2021 22:46:42 GMT",
>>>>>>> 1814567d
        "Server": [
          "Windows-Azure-HDFS/1.0",
          "Microsoft-HTTPAPI/2.0"
        ],
        "x-ms-client-request-id": "2bf915ef-18c9-cd6e-2a89-1d31486b9f20",
<<<<<<< HEAD
        "x-ms-request-id": "869052f0-c01f-003a-74ac-f96527000000",
=======
        "x-ms-request-id": "cbc838bb-b01f-001f-3f7e-05cc5b000000",
>>>>>>> 1814567d
        "x-ms-version": "2020-06-12"
      },
      "ResponseBody": []
    },
    {
      "RequestUri": "https://seannse.dfs.core.windows.net/test-filesystem-153106dd-fcb4-de77-eb97-e0363acbf486/test-directory-322150be-eb18-2c08-b9b9-ca1ba6c06200/test-directory-659f50c3-a242-a12b-b449-da0b4288cb58?resource=directory",
      "RequestMethod": "PUT",
      "RequestHeaders": {
        "Accept": "application/json",
        "Authorization": "Sanitized",
        "User-Agent": [
<<<<<<< HEAD
          "azsdk-net-Storage.Files.DataLake/12.7.0-alpha.20210202.1",
          "(.NET 5.0.2; Microsoft Windows 10.0.19042)"
        ],
        "x-ms-client-request-id": "0fbc896d-53c2-4d48-e958-76803d638ba2",
        "x-ms-date": "Tue, 02 Feb 2021 21:43:25 GMT",
=======
          "azsdk-net-Storage.Files.DataLake/12.7.0-alpha.20210217.1",
          "(.NET 5.0.3; Microsoft Windows 10.0.19042)"
        ],
        "x-ms-client-request-id": "0fbc896d-53c2-4d48-e958-76803d638ba2",
        "x-ms-date": "Wed, 17 Feb 2021 22:46:42 GMT",
>>>>>>> 1814567d
        "x-ms-return-client-request-id": "true",
        "x-ms-version": "2020-06-12"
      },
      "RequestBody": null,
      "StatusCode": 201,
      "ResponseHeaders": {
        "Content-Length": "0",
<<<<<<< HEAD
        "Date": "Tue, 02 Feb 2021 21:43:25 GMT",
        "ETag": "\u00220x8D8C7C39245E55C\u0022",
        "Last-Modified": "Tue, 02 Feb 2021 21:43:25 GMT",
=======
        "Date": "Wed, 17 Feb 2021 22:46:42 GMT",
        "ETag": "\u00220x8D8D395E587C5EF\u0022",
        "Last-Modified": "Wed, 17 Feb 2021 22:46:42 GMT",
>>>>>>> 1814567d
        "Server": [
          "Windows-Azure-HDFS/1.0",
          "Microsoft-HTTPAPI/2.0"
        ],
        "x-ms-client-request-id": "0fbc896d-53c2-4d48-e958-76803d638ba2",
<<<<<<< HEAD
        "x-ms-request-id": "869052fc-c01f-003a-80ac-f96527000000",
=======
        "x-ms-request-id": "cbc838c7-b01f-001f-4b7e-05cc5b000000",
>>>>>>> 1814567d
        "x-ms-version": "2020-06-12"
      },
      "ResponseBody": []
    },
    {
      "RequestUri": "https://seannse.dfs.core.windows.net/test-filesystem-153106dd-fcb4-de77-eb97-e0363acbf486/test-directory-322150be-eb18-2c08-b9b9-ca1ba6c06200/test-directory-659f50c3-a242-a12b-b449-da0b4288cb58?recursive=true",
      "RequestMethod": "DELETE",
      "RequestHeaders": {
        "Accept": "application/json",
        "Authorization": "Sanitized",
<<<<<<< HEAD
        "If-Modified-Since": "Mon, 01 Feb 2021 21:43:23 GMT",
        "User-Agent": [
          "azsdk-net-Storage.Files.DataLake/12.7.0-alpha.20210202.1",
          "(.NET 5.0.2; Microsoft Windows 10.0.19042)"
        ],
        "x-ms-client-request-id": "b99deeba-bbcc-ad95-f7dd-a76ec0b6f586",
        "x-ms-date": "Tue, 02 Feb 2021 21:43:25 GMT",
=======
        "If-Modified-Since": "Tue, 16 Feb 2021 22:46:41 GMT",
        "User-Agent": [
          "azsdk-net-Storage.Files.DataLake/12.7.0-alpha.20210217.1",
          "(.NET 5.0.3; Microsoft Windows 10.0.19042)"
        ],
        "x-ms-client-request-id": "b99deeba-bbcc-ad95-f7dd-a76ec0b6f586",
        "x-ms-date": "Wed, 17 Feb 2021 22:46:42 GMT",
>>>>>>> 1814567d
        "x-ms-return-client-request-id": "true",
        "x-ms-version": "2020-06-12"
      },
      "RequestBody": null,
      "StatusCode": 200,
      "ResponseHeaders": {
        "Content-Length": "0",
<<<<<<< HEAD
        "Date": "Tue, 02 Feb 2021 21:43:25 GMT",
=======
        "Date": "Wed, 17 Feb 2021 22:46:42 GMT",
>>>>>>> 1814567d
        "Server": [
          "Windows-Azure-HDFS/1.0",
          "Microsoft-HTTPAPI/2.0"
        ],
        "x-ms-client-request-id": "b99deeba-bbcc-ad95-f7dd-a76ec0b6f586",
<<<<<<< HEAD
        "x-ms-request-id": "8690530d-c01f-003a-11ac-f96527000000",
=======
        "x-ms-request-id": "cbc838d0-b01f-001f-537e-05cc5b000000",
>>>>>>> 1814567d
        "x-ms-version": "2020-06-12"
      },
      "ResponseBody": []
    },
    {
      "RequestUri": "https://seannse.blob.core.windows.net/test-filesystem-153106dd-fcb4-de77-eb97-e0363acbf486?restype=container",
      "RequestMethod": "DELETE",
      "RequestHeaders": {
        "Accept": "application/xml",
        "Authorization": "Sanitized",
<<<<<<< HEAD
        "traceparent": "00-73f5e73832108446ab48cda30fc85645-5212f25376f9ea47-00",
        "User-Agent": [
          "azsdk-net-Storage.Files.DataLake/12.7.0-alpha.20210202.1",
          "(.NET 5.0.2; Microsoft Windows 10.0.19042)"
        ],
        "x-ms-client-request-id": "4fc52cb6-d2c5-01d6-3082-116266eacc64",
        "x-ms-date": "Tue, 02 Feb 2021 21:43:25 GMT",
=======
        "traceparent": "00-3663229333e7d34dae3e672f679a5793-f246acef108fb445-00",
        "User-Agent": [
          "azsdk-net-Storage.Files.DataLake/12.7.0-alpha.20210217.1",
          "(.NET 5.0.3; Microsoft Windows 10.0.19042)"
        ],
        "x-ms-client-request-id": "4fc52cb6-d2c5-01d6-3082-116266eacc64",
        "x-ms-date": "Wed, 17 Feb 2021 22:46:42 GMT",
>>>>>>> 1814567d
        "x-ms-return-client-request-id": "true",
        "x-ms-version": "2020-06-12"
      },
      "RequestBody": null,
      "StatusCode": 202,
      "ResponseHeaders": {
        "Content-Length": "0",
<<<<<<< HEAD
        "Date": "Tue, 02 Feb 2021 21:43:25 GMT",
=======
        "Date": "Wed, 17 Feb 2021 22:46:42 GMT",
>>>>>>> 1814567d
        "Server": [
          "Windows-Azure-Blob/1.0",
          "Microsoft-HTTPAPI/2.0"
        ],
        "x-ms-client-request-id": "4fc52cb6-d2c5-01d6-3082-116266eacc64",
<<<<<<< HEAD
        "x-ms-request-id": "4d9d5bd0-201e-007f-60ac-f9b0c4000000",
=======
        "x-ms-request-id": "c838bea4-d01e-0044-587e-05f560000000",
>>>>>>> 1814567d
        "x-ms-version": "2020-06-12"
      },
      "ResponseBody": []
    },
    {
      "RequestUri": "https://seannse.blob.core.windows.net/test-filesystem-8a6cf476-68cf-340f-423d-899cc63fd641?restype=container",
      "RequestMethod": "PUT",
      "RequestHeaders": {
        "Accept": "application/xml",
        "Authorization": "Sanitized",
<<<<<<< HEAD
        "traceparent": "00-55c8cc677082564596b6f146b92e222d-9e22c9af0a7d684c-00",
        "User-Agent": [
          "azsdk-net-Storage.Files.DataLake/12.7.0-alpha.20210202.1",
          "(.NET 5.0.2; Microsoft Windows 10.0.19042)"
        ],
        "x-ms-blob-public-access": "container",
        "x-ms-client-request-id": "e3e09163-fd49-4d7b-1d91-0d87483a3bf1",
        "x-ms-date": "Tue, 02 Feb 2021 21:43:25 GMT",
=======
        "traceparent": "00-546c69a4939b92449cced18101f440ed-75dfb8d062ebd74c-00",
        "User-Agent": [
          "azsdk-net-Storage.Files.DataLake/12.7.0-alpha.20210217.1",
          "(.NET 5.0.3; Microsoft Windows 10.0.19042)"
        ],
        "x-ms-blob-public-access": "container",
        "x-ms-client-request-id": "e3e09163-fd49-4d7b-1d91-0d87483a3bf1",
        "x-ms-date": "Wed, 17 Feb 2021 22:46:43 GMT",
>>>>>>> 1814567d
        "x-ms-return-client-request-id": "true",
        "x-ms-version": "2020-06-12"
      },
      "RequestBody": null,
      "StatusCode": 201,
      "ResponseHeaders": {
        "Content-Length": "0",
<<<<<<< HEAD
        "Date": "Tue, 02 Feb 2021 21:43:25 GMT",
        "ETag": "\u00220x8D8C7C39293C3ED\u0022",
        "Last-Modified": "Tue, 02 Feb 2021 21:43:26 GMT",
=======
        "Date": "Wed, 17 Feb 2021 22:46:42 GMT",
        "ETag": "\u00220x8D8D395E5D81BF4\u0022",
        "Last-Modified": "Wed, 17 Feb 2021 22:46:43 GMT",
>>>>>>> 1814567d
        "Server": [
          "Windows-Azure-Blob/1.0",
          "Microsoft-HTTPAPI/2.0"
        ],
        "x-ms-client-request-id": "e3e09163-fd49-4d7b-1d91-0d87483a3bf1",
<<<<<<< HEAD
        "x-ms-request-id": "1758098c-801e-003b-13ac-f93afb000000",
=======
        "x-ms-request-id": "a7c3a5c3-c01e-0093-6c7e-05a455000000",
>>>>>>> 1814567d
        "x-ms-version": "2020-06-12"
      },
      "ResponseBody": []
    },
    {
      "RequestUri": "https://seannse.dfs.core.windows.net/test-filesystem-8a6cf476-68cf-340f-423d-899cc63fd641/test-directory-0a0ed0ac-3832-d073-331a-27016056c0f8?resource=directory",
      "RequestMethod": "PUT",
      "RequestHeaders": {
        "Accept": "application/json",
        "Authorization": "Sanitized",
<<<<<<< HEAD
        "traceparent": "00-8e8a4b9d1d209f49865dc1bcc336ff8d-a45195dfa0b10246-00",
        "User-Agent": [
          "azsdk-net-Storage.Files.DataLake/12.7.0-alpha.20210202.1",
          "(.NET 5.0.2; Microsoft Windows 10.0.19042)"
        ],
        "x-ms-client-request-id": "a40b1792-ef3b-2a12-1d0f-af2fd679edc7",
        "x-ms-date": "Tue, 02 Feb 2021 21:43:25 GMT",
=======
        "traceparent": "00-946ed2b354230e45b1ce727fffab2436-9cd8c81c1e7a0642-00",
        "User-Agent": [
          "azsdk-net-Storage.Files.DataLake/12.7.0-alpha.20210217.1",
          "(.NET 5.0.3; Microsoft Windows 10.0.19042)"
        ],
        "x-ms-client-request-id": "a40b1792-ef3b-2a12-1d0f-af2fd679edc7",
        "x-ms-date": "Wed, 17 Feb 2021 22:46:43 GMT",
>>>>>>> 1814567d
        "x-ms-return-client-request-id": "true",
        "x-ms-version": "2020-06-12"
      },
      "RequestBody": null,
      "StatusCode": 201,
      "ResponseHeaders": {
        "Content-Length": "0",
<<<<<<< HEAD
        "Date": "Tue, 02 Feb 2021 21:43:26 GMT",
        "ETag": "\u00220x8D8C7C392CED9E6\u0022",
        "Last-Modified": "Tue, 02 Feb 2021 21:43:26 GMT",
=======
        "Date": "Wed, 17 Feb 2021 22:46:43 GMT",
        "ETag": "\u00220x8D8D395E60FAD3C\u0022",
        "Last-Modified": "Wed, 17 Feb 2021 22:46:43 GMT",
>>>>>>> 1814567d
        "Server": [
          "Windows-Azure-HDFS/1.0",
          "Microsoft-HTTPAPI/2.0"
        ],
        "x-ms-client-request-id": "a40b1792-ef3b-2a12-1d0f-af2fd679edc7",
<<<<<<< HEAD
        "x-ms-request-id": "d2efbc31-e01f-0002-60ac-f9c1e7000000",
=======
        "x-ms-request-id": "0e089929-801f-0014-297e-053730000000",
>>>>>>> 1814567d
        "x-ms-version": "2020-06-12"
      },
      "ResponseBody": []
    },
    {
      "RequestUri": "https://seannse.dfs.core.windows.net/test-filesystem-8a6cf476-68cf-340f-423d-899cc63fd641/test-directory-0a0ed0ac-3832-d073-331a-27016056c0f8/test-directory-044314d0-0600-b992-d7b7-29c6c21437fa?resource=directory",
      "RequestMethod": "PUT",
      "RequestHeaders": {
        "Accept": "application/json",
        "Authorization": "Sanitized",
        "User-Agent": [
<<<<<<< HEAD
          "azsdk-net-Storage.Files.DataLake/12.7.0-alpha.20210202.1",
          "(.NET 5.0.2; Microsoft Windows 10.0.19042)"
        ],
        "x-ms-client-request-id": "838eae7e-05f6-8b28-8552-cc84c54c6709",
        "x-ms-date": "Tue, 02 Feb 2021 21:43:26 GMT",
=======
          "azsdk-net-Storage.Files.DataLake/12.7.0-alpha.20210217.1",
          "(.NET 5.0.3; Microsoft Windows 10.0.19042)"
        ],
        "x-ms-client-request-id": "838eae7e-05f6-8b28-8552-cc84c54c6709",
        "x-ms-date": "Wed, 17 Feb 2021 22:46:43 GMT",
>>>>>>> 1814567d
        "x-ms-return-client-request-id": "true",
        "x-ms-version": "2020-06-12"
      },
      "RequestBody": null,
      "StatusCode": 201,
      "ResponseHeaders": {
        "Content-Length": "0",
<<<<<<< HEAD
        "Date": "Tue, 02 Feb 2021 21:43:26 GMT",
        "ETag": "\u00220x8D8C7C392DDC1B2\u0022",
        "Last-Modified": "Tue, 02 Feb 2021 21:43:26 GMT",
=======
        "Date": "Wed, 17 Feb 2021 22:46:43 GMT",
        "ETag": "\u00220x8D8D395E61D5278\u0022",
        "Last-Modified": "Wed, 17 Feb 2021 22:46:43 GMT",
>>>>>>> 1814567d
        "Server": [
          "Windows-Azure-HDFS/1.0",
          "Microsoft-HTTPAPI/2.0"
        ],
        "x-ms-client-request-id": "838eae7e-05f6-8b28-8552-cc84c54c6709",
<<<<<<< HEAD
        "x-ms-request-id": "d2efbc42-e01f-0002-71ac-f9c1e7000000",
=======
        "x-ms-request-id": "0e08993b-801f-0014-3b7e-053730000000",
>>>>>>> 1814567d
        "x-ms-version": "2020-06-12"
      },
      "ResponseBody": []
    },
    {
      "RequestUri": "https://seannse.dfs.core.windows.net/test-filesystem-8a6cf476-68cf-340f-423d-899cc63fd641/test-directory-0a0ed0ac-3832-d073-331a-27016056c0f8/test-directory-044314d0-0600-b992-d7b7-29c6c21437fa?recursive=true",
      "RequestMethod": "DELETE",
      "RequestHeaders": {
        "Accept": "application/json",
        "Authorization": "Sanitized",
<<<<<<< HEAD
        "If-Unmodified-Since": "Wed, 03 Feb 2021 21:43:23 GMT",
        "User-Agent": [
          "azsdk-net-Storage.Files.DataLake/12.7.0-alpha.20210202.1",
          "(.NET 5.0.2; Microsoft Windows 10.0.19042)"
        ],
        "x-ms-client-request-id": "1448c237-b486-0903-d4e4-c2f94f388fe5",
        "x-ms-date": "Tue, 02 Feb 2021 21:43:26 GMT",
=======
        "If-Unmodified-Since": "Thu, 18 Feb 2021 22:46:41 GMT",
        "User-Agent": [
          "azsdk-net-Storage.Files.DataLake/12.7.0-alpha.20210217.1",
          "(.NET 5.0.3; Microsoft Windows 10.0.19042)"
        ],
        "x-ms-client-request-id": "1448c237-b486-0903-d4e4-c2f94f388fe5",
        "x-ms-date": "Wed, 17 Feb 2021 22:46:43 GMT",
>>>>>>> 1814567d
        "x-ms-return-client-request-id": "true",
        "x-ms-version": "2020-06-12"
      },
      "RequestBody": null,
      "StatusCode": 200,
      "ResponseHeaders": {
        "Content-Length": "0",
<<<<<<< HEAD
        "Date": "Tue, 02 Feb 2021 21:43:26 GMT",
=======
        "Date": "Wed, 17 Feb 2021 22:46:43 GMT",
>>>>>>> 1814567d
        "Server": [
          "Windows-Azure-HDFS/1.0",
          "Microsoft-HTTPAPI/2.0"
        ],
        "x-ms-client-request-id": "1448c237-b486-0903-d4e4-c2f94f388fe5",
<<<<<<< HEAD
        "x-ms-request-id": "d2efbc53-e01f-0002-02ac-f9c1e7000000",
=======
        "x-ms-request-id": "0e08994c-801f-0014-4c7e-053730000000",
>>>>>>> 1814567d
        "x-ms-version": "2020-06-12"
      },
      "ResponseBody": []
    },
    {
      "RequestUri": "https://seannse.blob.core.windows.net/test-filesystem-8a6cf476-68cf-340f-423d-899cc63fd641?restype=container",
      "RequestMethod": "DELETE",
      "RequestHeaders": {
        "Accept": "application/xml",
        "Authorization": "Sanitized",
<<<<<<< HEAD
        "traceparent": "00-5e569c03dde2224cb068837ae2d42098-bd3d6a057106874f-00",
        "User-Agent": [
          "azsdk-net-Storage.Files.DataLake/12.7.0-alpha.20210202.1",
          "(.NET 5.0.2; Microsoft Windows 10.0.19042)"
        ],
        "x-ms-client-request-id": "024dbddb-5304-2382-b115-0426e282651f",
        "x-ms-date": "Tue, 02 Feb 2021 21:43:26 GMT",
=======
        "traceparent": "00-c2582d32cce9ac45821c7a56e6d3b161-0402122fd3e1ec46-00",
        "User-Agent": [
          "azsdk-net-Storage.Files.DataLake/12.7.0-alpha.20210217.1",
          "(.NET 5.0.3; Microsoft Windows 10.0.19042)"
        ],
        "x-ms-client-request-id": "024dbddb-5304-2382-b115-0426e282651f",
        "x-ms-date": "Wed, 17 Feb 2021 22:46:43 GMT",
>>>>>>> 1814567d
        "x-ms-return-client-request-id": "true",
        "x-ms-version": "2020-06-12"
      },
      "RequestBody": null,
      "StatusCode": 202,
      "ResponseHeaders": {
        "Content-Length": "0",
<<<<<<< HEAD
        "Date": "Tue, 02 Feb 2021 21:43:26 GMT",
=======
        "Date": "Wed, 17 Feb 2021 22:46:43 GMT",
>>>>>>> 1814567d
        "Server": [
          "Windows-Azure-Blob/1.0",
          "Microsoft-HTTPAPI/2.0"
        ],
        "x-ms-client-request-id": "024dbddb-5304-2382-b115-0426e282651f",
<<<<<<< HEAD
        "x-ms-request-id": "17580a68-801e-003b-59ac-f93afb000000",
=======
        "x-ms-request-id": "a7c3abd2-c01e-0093-327e-05a455000000",
>>>>>>> 1814567d
        "x-ms-version": "2020-06-12"
      },
      "ResponseBody": []
    },
    {
      "RequestUri": "https://seannse.blob.core.windows.net/test-filesystem-e14bed5d-e9cc-9064-666e-e1ac88fad69e?restype=container",
      "RequestMethod": "PUT",
      "RequestHeaders": {
        "Accept": "application/xml",
        "Authorization": "Sanitized",
<<<<<<< HEAD
        "traceparent": "00-01b3c895556a2b42a1a461f94e7fae7c-4f89049bffcc414f-00",
        "User-Agent": [
          "azsdk-net-Storage.Files.DataLake/12.7.0-alpha.20210202.1",
          "(.NET 5.0.2; Microsoft Windows 10.0.19042)"
        ],
        "x-ms-blob-public-access": "container",
        "x-ms-client-request-id": "46ab0b74-baea-f276-59bd-9c9571d59bb6",
        "x-ms-date": "Tue, 02 Feb 2021 21:43:26 GMT",
=======
        "traceparent": "00-e61fd7d0cec2c048ba321c6d095f7728-6c6ff5779a49384c-00",
        "User-Agent": [
          "azsdk-net-Storage.Files.DataLake/12.7.0-alpha.20210217.1",
          "(.NET 5.0.3; Microsoft Windows 10.0.19042)"
        ],
        "x-ms-blob-public-access": "container",
        "x-ms-client-request-id": "46ab0b74-baea-f276-59bd-9c9571d59bb6",
        "x-ms-date": "Wed, 17 Feb 2021 22:46:44 GMT",
>>>>>>> 1814567d
        "x-ms-return-client-request-id": "true",
        "x-ms-version": "2020-06-12"
      },
      "RequestBody": null,
      "StatusCode": 201,
      "ResponseHeaders": {
        "Content-Length": "0",
<<<<<<< HEAD
        "Date": "Tue, 02 Feb 2021 21:43:27 GMT",
        "ETag": "\u00220x8D8C7C3932B86F1\u0022",
        "Last-Modified": "Tue, 02 Feb 2021 21:43:27 GMT",
=======
        "Date": "Wed, 17 Feb 2021 22:46:43 GMT",
        "ETag": "\u00220x8D8D395E66542D0\u0022",
        "Last-Modified": "Wed, 17 Feb 2021 22:46:44 GMT",
>>>>>>> 1814567d
        "Server": [
          "Windows-Azure-Blob/1.0",
          "Microsoft-HTTPAPI/2.0"
        ],
        "x-ms-client-request-id": "46ab0b74-baea-f276-59bd-9c9571d59bb6",
<<<<<<< HEAD
        "x-ms-request-id": "d574a522-f01e-0021-54ac-f95b24000000",
=======
        "x-ms-request-id": "7464e205-d01e-006b-697e-05f8ab000000",
>>>>>>> 1814567d
        "x-ms-version": "2020-06-12"
      },
      "ResponseBody": []
    },
    {
      "RequestUri": "https://seannse.dfs.core.windows.net/test-filesystem-e14bed5d-e9cc-9064-666e-e1ac88fad69e/test-directory-61de663e-d365-d034-0cf8-56790dcfed30?resource=directory",
      "RequestMethod": "PUT",
      "RequestHeaders": {
        "Accept": "application/json",
        "Authorization": "Sanitized",
<<<<<<< HEAD
        "traceparent": "00-49641bde83ffb94080de8d811c49e876-ab95f641980b5044-00",
        "User-Agent": [
          "azsdk-net-Storage.Files.DataLake/12.7.0-alpha.20210202.1",
          "(.NET 5.0.2; Microsoft Windows 10.0.19042)"
        ],
        "x-ms-client-request-id": "3c5624b7-9657-a04a-d7da-39f263fce48a",
        "x-ms-date": "Tue, 02 Feb 2021 21:43:26 GMT",
=======
        "traceparent": "00-1e402f384c4c614e9a46c9850291db3f-4bcb44374557074f-00",
        "User-Agent": [
          "azsdk-net-Storage.Files.DataLake/12.7.0-alpha.20210217.1",
          "(.NET 5.0.3; Microsoft Windows 10.0.19042)"
        ],
        "x-ms-client-request-id": "3c5624b7-9657-a04a-d7da-39f263fce48a",
        "x-ms-date": "Wed, 17 Feb 2021 22:46:44 GMT",
>>>>>>> 1814567d
        "x-ms-return-client-request-id": "true",
        "x-ms-version": "2020-06-12"
      },
      "RequestBody": null,
      "StatusCode": 201,
      "ResponseHeaders": {
        "Content-Length": "0",
<<<<<<< HEAD
        "Date": "Tue, 02 Feb 2021 21:43:27 GMT",
        "ETag": "\u00220x8D8C7C393655654\u0022",
        "Last-Modified": "Tue, 02 Feb 2021 21:43:27 GMT",
=======
        "Date": "Wed, 17 Feb 2021 22:46:43 GMT",
        "ETag": "\u00220x8D8D395E69B0A9A\u0022",
        "Last-Modified": "Wed, 17 Feb 2021 22:46:44 GMT",
>>>>>>> 1814567d
        "Server": [
          "Windows-Azure-HDFS/1.0",
          "Microsoft-HTTPAPI/2.0"
        ],
        "x-ms-client-request-id": "3c5624b7-9657-a04a-d7da-39f263fce48a",
<<<<<<< HEAD
        "x-ms-request-id": "ba0642e9-301f-0087-70ac-f9ec3a000000",
=======
        "x-ms-request-id": "50a0208e-301f-002e-6f7e-052d48000000",
>>>>>>> 1814567d
        "x-ms-version": "2020-06-12"
      },
      "ResponseBody": []
    },
    {
      "RequestUri": "https://seannse.dfs.core.windows.net/test-filesystem-e14bed5d-e9cc-9064-666e-e1ac88fad69e/test-directory-61de663e-d365-d034-0cf8-56790dcfed30/test-directory-3f1e6bcf-1e9c-ad67-b350-573a9b07dfc0?resource=directory",
      "RequestMethod": "PUT",
      "RequestHeaders": {
        "Accept": "application/json",
        "Authorization": "Sanitized",
        "User-Agent": [
<<<<<<< HEAD
          "azsdk-net-Storage.Files.DataLake/12.7.0-alpha.20210202.1",
          "(.NET 5.0.2; Microsoft Windows 10.0.19042)"
        ],
        "x-ms-client-request-id": "855ead46-a22c-9818-bda8-89073e0f05d0",
        "x-ms-date": "Tue, 02 Feb 2021 21:43:27 GMT",
=======
          "azsdk-net-Storage.Files.DataLake/12.7.0-alpha.20210217.1",
          "(.NET 5.0.3; Microsoft Windows 10.0.19042)"
        ],
        "x-ms-client-request-id": "855ead46-a22c-9818-bda8-89073e0f05d0",
        "x-ms-date": "Wed, 17 Feb 2021 22:46:44 GMT",
>>>>>>> 1814567d
        "x-ms-return-client-request-id": "true",
        "x-ms-version": "2020-06-12"
      },
      "RequestBody": null,
      "StatusCode": 201,
      "ResponseHeaders": {
        "Content-Length": "0",
<<<<<<< HEAD
        "Date": "Tue, 02 Feb 2021 21:43:27 GMT",
        "ETag": "\u00220x8D8C7C39373EFE5\u0022",
        "Last-Modified": "Tue, 02 Feb 2021 21:43:27 GMT",
=======
        "Date": "Wed, 17 Feb 2021 22:46:44 GMT",
        "ETag": "\u00220x8D8D395E6AC523F\u0022",
        "Last-Modified": "Wed, 17 Feb 2021 22:46:44 GMT",
>>>>>>> 1814567d
        "Server": [
          "Windows-Azure-HDFS/1.0",
          "Microsoft-HTTPAPI/2.0"
        ],
        "x-ms-client-request-id": "855ead46-a22c-9818-bda8-89073e0f05d0",
<<<<<<< HEAD
        "x-ms-request-id": "ba0642f9-301f-0087-80ac-f9ec3a000000",
=======
        "x-ms-request-id": "50a020b2-301f-002e-137e-052d48000000",
>>>>>>> 1814567d
        "x-ms-version": "2020-06-12"
      },
      "ResponseBody": []
    },
    {
      "RequestUri": "https://seannse.blob.core.windows.net/test-filesystem-e14bed5d-e9cc-9064-666e-e1ac88fad69e/test-directory-61de663e-d365-d034-0cf8-56790dcfed30/test-directory-3f1e6bcf-1e9c-ad67-b350-573a9b07dfc0",
      "RequestMethod": "HEAD",
      "RequestHeaders": {
        "Accept": "application/xml",
        "Authorization": "Sanitized",
        "User-Agent": [
<<<<<<< HEAD
          "azsdk-net-Storage.Files.DataLake/12.7.0-alpha.20210202.1",
          "(.NET 5.0.2; Microsoft Windows 10.0.19042)"
        ],
        "x-ms-client-request-id": "edf34926-5aa9-7493-8928-2ad028d1a1d8",
        "x-ms-date": "Tue, 02 Feb 2021 21:43:27 GMT",
=======
          "azsdk-net-Storage.Files.DataLake/12.7.0-alpha.20210217.1",
          "(.NET 5.0.3; Microsoft Windows 10.0.19042)"
        ],
        "x-ms-client-request-id": "edf34926-5aa9-7493-8928-2ad028d1a1d8",
        "x-ms-date": "Wed, 17 Feb 2021 22:46:44 GMT",
>>>>>>> 1814567d
        "x-ms-return-client-request-id": "true",
        "x-ms-version": "2020-06-12"
      },
      "RequestBody": null,
      "StatusCode": 200,
      "ResponseHeaders": {
        "Accept-Ranges": "bytes",
        "Content-Length": "0",
        "Content-Type": "application/octet-stream",
<<<<<<< HEAD
        "Date": "Tue, 02 Feb 2021 21:43:28 GMT",
        "ETag": "\u00220x8D8C7C39373EFE5\u0022",
        "Last-Modified": "Tue, 02 Feb 2021 21:43:27 GMT",
=======
        "Date": "Wed, 17 Feb 2021 22:46:43 GMT",
        "ETag": "\u00220x8D8D395E6AC523F\u0022",
        "Last-Modified": "Wed, 17 Feb 2021 22:46:44 GMT",
>>>>>>> 1814567d
        "Server": [
          "Windows-Azure-Blob/1.0",
          "Microsoft-HTTPAPI/2.0"
        ],
        "x-ms-access-tier": "Hot",
        "x-ms-access-tier-inferred": "true",
        "x-ms-blob-type": "BlockBlob",
        "x-ms-client-request-id": "edf34926-5aa9-7493-8928-2ad028d1a1d8",
<<<<<<< HEAD
        "x-ms-creation-time": "Tue, 02 Feb 2021 21:43:27 GMT",
=======
        "x-ms-creation-time": "Wed, 17 Feb 2021 22:46:44 GMT",
>>>>>>> 1814567d
        "x-ms-group": "$superuser",
        "x-ms-lease-state": "available",
        "x-ms-lease-status": "unlocked",
        "x-ms-meta-hdi_isfolder": "true",
        "x-ms-owner": "$superuser",
        "x-ms-permissions": "rwxr-x---",
<<<<<<< HEAD
        "x-ms-request-id": "d574a61c-f01e-0021-38ac-f95b24000000",
=======
        "x-ms-request-id": "7464e337-d01e-006b-7a7e-05f8ab000000",
>>>>>>> 1814567d
        "x-ms-server-encrypted": "true",
        "x-ms-version": "2020-06-12"
      },
      "ResponseBody": []
    },
    {
      "RequestUri": "https://seannse.dfs.core.windows.net/test-filesystem-e14bed5d-e9cc-9064-666e-e1ac88fad69e/test-directory-61de663e-d365-d034-0cf8-56790dcfed30/test-directory-3f1e6bcf-1e9c-ad67-b350-573a9b07dfc0?recursive=true",
      "RequestMethod": "DELETE",
      "RequestHeaders": {
        "Accept": "application/json",
        "Authorization": "Sanitized",
<<<<<<< HEAD
        "If-Match": "\u00220x8D8C7C39373EFE5\u0022",
        "User-Agent": [
          "azsdk-net-Storage.Files.DataLake/12.7.0-alpha.20210202.1",
          "(.NET 5.0.2; Microsoft Windows 10.0.19042)"
        ],
        "x-ms-client-request-id": "f5e09751-181c-a027-e566-3812d141f6c0",
        "x-ms-date": "Tue, 02 Feb 2021 21:43:27 GMT",
=======
        "If-Match": "0x8D8D395E6AC523F",
        "User-Agent": [
          "azsdk-net-Storage.Files.DataLake/12.7.0-alpha.20210217.1",
          "(.NET 5.0.3; Microsoft Windows 10.0.19042)"
        ],
        "x-ms-client-request-id": "f5e09751-181c-a027-e566-3812d141f6c0",
        "x-ms-date": "Wed, 17 Feb 2021 22:46:44 GMT",
>>>>>>> 1814567d
        "x-ms-return-client-request-id": "true",
        "x-ms-version": "2020-06-12"
      },
      "RequestBody": null,
      "StatusCode": 200,
      "ResponseHeaders": {
        "Content-Length": "0",
<<<<<<< HEAD
        "Date": "Tue, 02 Feb 2021 21:43:27 GMT",
=======
        "Date": "Wed, 17 Feb 2021 22:46:44 GMT",
>>>>>>> 1814567d
        "Server": [
          "Windows-Azure-HDFS/1.0",
          "Microsoft-HTTPAPI/2.0"
        ],
        "x-ms-client-request-id": "f5e09751-181c-a027-e566-3812d141f6c0",
<<<<<<< HEAD
        "x-ms-request-id": "ba06430b-301f-0087-12ac-f9ec3a000000",
=======
        "x-ms-request-id": "50a020dd-301f-002e-3e7e-052d48000000",
>>>>>>> 1814567d
        "x-ms-version": "2020-06-12"
      },
      "ResponseBody": []
    },
    {
      "RequestUri": "https://seannse.blob.core.windows.net/test-filesystem-e14bed5d-e9cc-9064-666e-e1ac88fad69e?restype=container",
      "RequestMethod": "DELETE",
      "RequestHeaders": {
        "Accept": "application/xml",
        "Authorization": "Sanitized",
<<<<<<< HEAD
        "traceparent": "00-66c6b1d426a11a4d840eda2248265282-0181619473064448-00",
        "User-Agent": [
          "azsdk-net-Storage.Files.DataLake/12.7.0-alpha.20210202.1",
          "(.NET 5.0.2; Microsoft Windows 10.0.19042)"
        ],
        "x-ms-client-request-id": "917e5f09-acf0-7abc-aed9-f77f30c0785b",
        "x-ms-date": "Tue, 02 Feb 2021 21:43:27 GMT",
=======
        "traceparent": "00-ee6232e94a81a142b6a18593bc520775-bfb0ba8da55ee64d-00",
        "User-Agent": [
          "azsdk-net-Storage.Files.DataLake/12.7.0-alpha.20210217.1",
          "(.NET 5.0.3; Microsoft Windows 10.0.19042)"
        ],
        "x-ms-client-request-id": "917e5f09-acf0-7abc-aed9-f77f30c0785b",
        "x-ms-date": "Wed, 17 Feb 2021 22:46:44 GMT",
>>>>>>> 1814567d
        "x-ms-return-client-request-id": "true",
        "x-ms-version": "2020-06-12"
      },
      "RequestBody": null,
      "StatusCode": 202,
      "ResponseHeaders": {
        "Content-Length": "0",
<<<<<<< HEAD
        "Date": "Tue, 02 Feb 2021 21:43:28 GMT",
=======
        "Date": "Wed, 17 Feb 2021 22:46:44 GMT",
>>>>>>> 1814567d
        "Server": [
          "Windows-Azure-Blob/1.0",
          "Microsoft-HTTPAPI/2.0"
        ],
        "x-ms-client-request-id": "917e5f09-acf0-7abc-aed9-f77f30c0785b",
<<<<<<< HEAD
        "x-ms-request-id": "d574a670-f01e-0021-7dac-f95b24000000",
=======
        "x-ms-request-id": "7464e39f-d01e-006b-5b7e-05f8ab000000",
>>>>>>> 1814567d
        "x-ms-version": "2020-06-12"
      },
      "ResponseBody": []
    },
    {
      "RequestUri": "https://seannse.blob.core.windows.net/test-filesystem-cd513249-7ba1-d752-8a23-7e72c7bd393f?restype=container",
      "RequestMethod": "PUT",
      "RequestHeaders": {
        "Accept": "application/xml",
        "Authorization": "Sanitized",
<<<<<<< HEAD
        "traceparent": "00-48c7a2808f42774a9ba5f849eab1bc79-4e802dfe7e470a44-00",
        "User-Agent": [
          "azsdk-net-Storage.Files.DataLake/12.7.0-alpha.20210202.1",
          "(.NET 5.0.2; Microsoft Windows 10.0.19042)"
        ],
        "x-ms-blob-public-access": "container",
        "x-ms-client-request-id": "351ff531-5b53-8ed4-0ca7-06cd2d4ab2f0",
        "x-ms-date": "Tue, 02 Feb 2021 21:43:27 GMT",
=======
        "traceparent": "00-9690c5705afe92429eaf62bca17e4c40-92668ea989a7a545-00",
        "User-Agent": [
          "azsdk-net-Storage.Files.DataLake/12.7.0-alpha.20210217.1",
          "(.NET 5.0.3; Microsoft Windows 10.0.19042)"
        ],
        "x-ms-blob-public-access": "container",
        "x-ms-client-request-id": "351ff531-5b53-8ed4-0ca7-06cd2d4ab2f0",
        "x-ms-date": "Wed, 17 Feb 2021 22:46:45 GMT",
>>>>>>> 1814567d
        "x-ms-return-client-request-id": "true",
        "x-ms-version": "2020-06-12"
      },
      "RequestBody": null,
      "StatusCode": 201,
      "ResponseHeaders": {
        "Content-Length": "0",
<<<<<<< HEAD
        "Date": "Tue, 02 Feb 2021 21:43:28 GMT",
        "ETag": "\u00220x8D8C7C393D06A2C\u0022",
        "Last-Modified": "Tue, 02 Feb 2021 21:43:28 GMT",
=======
        "Date": "Wed, 17 Feb 2021 22:46:44 GMT",
        "ETag": "\u00220x8D8D395E704936C\u0022",
        "Last-Modified": "Wed, 17 Feb 2021 22:46:45 GMT",
>>>>>>> 1814567d
        "Server": [
          "Windows-Azure-Blob/1.0",
          "Microsoft-HTTPAPI/2.0"
        ],
        "x-ms-client-request-id": "351ff531-5b53-8ed4-0ca7-06cd2d4ab2f0",
<<<<<<< HEAD
        "x-ms-request-id": "c79f676e-001e-001a-74ac-f91e80000000",
=======
        "x-ms-request-id": "be8998ac-b01e-0042-347e-05c6df000000",
>>>>>>> 1814567d
        "x-ms-version": "2020-06-12"
      },
      "ResponseBody": []
    },
    {
      "RequestUri": "https://seannse.dfs.core.windows.net/test-filesystem-cd513249-7ba1-d752-8a23-7e72c7bd393f/test-directory-6d41b7a0-06b7-e498-6261-0aa985b355fd?resource=directory",
      "RequestMethod": "PUT",
      "RequestHeaders": {
        "Accept": "application/json",
        "Authorization": "Sanitized",
<<<<<<< HEAD
        "traceparent": "00-bda1fcb39529b84bab016a0c01478173-1059945951704043-00",
        "User-Agent": [
          "azsdk-net-Storage.Files.DataLake/12.7.0-alpha.20210202.1",
          "(.NET 5.0.2; Microsoft Windows 10.0.19042)"
        ],
        "x-ms-client-request-id": "caff0544-1f4b-2bfe-5c3a-d3f2512b0859",
        "x-ms-date": "Tue, 02 Feb 2021 21:43:28 GMT",
=======
        "traceparent": "00-0153efb3162a6a4c877808a27c8b512b-1fb664c12b3c2c43-00",
        "User-Agent": [
          "azsdk-net-Storage.Files.DataLake/12.7.0-alpha.20210217.1",
          "(.NET 5.0.3; Microsoft Windows 10.0.19042)"
        ],
        "x-ms-client-request-id": "caff0544-1f4b-2bfe-5c3a-d3f2512b0859",
        "x-ms-date": "Wed, 17 Feb 2021 22:46:45 GMT",
>>>>>>> 1814567d
        "x-ms-return-client-request-id": "true",
        "x-ms-version": "2020-06-12"
      },
      "RequestBody": null,
      "StatusCode": 201,
      "ResponseHeaders": {
        "Content-Length": "0",
<<<<<<< HEAD
        "Date": "Tue, 02 Feb 2021 21:43:28 GMT",
        "ETag": "\u00220x8D8C7C3940E7652\u0022",
        "Last-Modified": "Tue, 02 Feb 2021 21:43:28 GMT",
=======
        "Date": "Wed, 17 Feb 2021 22:46:44 GMT",
        "ETag": "\u00220x8D8D395E7393ABD\u0022",
        "Last-Modified": "Wed, 17 Feb 2021 22:46:45 GMT",
>>>>>>> 1814567d
        "Server": [
          "Windows-Azure-HDFS/1.0",
          "Microsoft-HTTPAPI/2.0"
        ],
        "x-ms-client-request-id": "caff0544-1f4b-2bfe-5c3a-d3f2512b0859",
<<<<<<< HEAD
        "x-ms-request-id": "25049ba5-001f-0078-40ac-f9dca7000000",
=======
        "x-ms-request-id": "37101cfe-801f-0082-0a7e-053ee1000000",
>>>>>>> 1814567d
        "x-ms-version": "2020-06-12"
      },
      "ResponseBody": []
    },
    {
      "RequestUri": "https://seannse.dfs.core.windows.net/test-filesystem-cd513249-7ba1-d752-8a23-7e72c7bd393f/test-directory-6d41b7a0-06b7-e498-6261-0aa985b355fd/test-directory-65370852-e009-9c51-cb5f-803da17d8660?resource=directory",
      "RequestMethod": "PUT",
      "RequestHeaders": {
        "Accept": "application/json",
        "Authorization": "Sanitized",
        "User-Agent": [
<<<<<<< HEAD
          "azsdk-net-Storage.Files.DataLake/12.7.0-alpha.20210202.1",
          "(.NET 5.0.2; Microsoft Windows 10.0.19042)"
        ],
        "x-ms-client-request-id": "56c80c72-5cca-646e-b363-feec9fc18ade",
        "x-ms-date": "Tue, 02 Feb 2021 21:43:28 GMT",
=======
          "azsdk-net-Storage.Files.DataLake/12.7.0-alpha.20210217.1",
          "(.NET 5.0.3; Microsoft Windows 10.0.19042)"
        ],
        "x-ms-client-request-id": "56c80c72-5cca-646e-b363-feec9fc18ade",
        "x-ms-date": "Wed, 17 Feb 2021 22:46:45 GMT",
>>>>>>> 1814567d
        "x-ms-return-client-request-id": "true",
        "x-ms-version": "2020-06-12"
      },
      "RequestBody": null,
      "StatusCode": 201,
      "ResponseHeaders": {
        "Content-Length": "0",
<<<<<<< HEAD
        "Date": "Tue, 02 Feb 2021 21:43:28 GMT",
        "ETag": "\u00220x8D8C7C3941E63AF\u0022",
        "Last-Modified": "Tue, 02 Feb 2021 21:43:29 GMT",
=======
        "Date": "Wed, 17 Feb 2021 22:46:44 GMT",
        "ETag": "\u00220x8D8D395E745C4FD\u0022",
        "Last-Modified": "Wed, 17 Feb 2021 22:46:45 GMT",
>>>>>>> 1814567d
        "Server": [
          "Windows-Azure-HDFS/1.0",
          "Microsoft-HTTPAPI/2.0"
        ],
        "x-ms-client-request-id": "56c80c72-5cca-646e-b363-feec9fc18ade",
<<<<<<< HEAD
        "x-ms-request-id": "25049bba-001f-0078-55ac-f9dca7000000",
=======
        "x-ms-request-id": "37101d17-801f-0082-237e-053ee1000000",
>>>>>>> 1814567d
        "x-ms-version": "2020-06-12"
      },
      "ResponseBody": []
    },
    {
      "RequestUri": "https://seannse.dfs.core.windows.net/test-filesystem-cd513249-7ba1-d752-8a23-7e72c7bd393f/test-directory-6d41b7a0-06b7-e498-6261-0aa985b355fd/test-directory-65370852-e009-9c51-cb5f-803da17d8660?recursive=true",
      "RequestMethod": "DELETE",
      "RequestHeaders": {
        "Accept": "application/json",
        "Authorization": "Sanitized",
        "If-None-Match": "\u0022garbage\u0022",
        "User-Agent": [
<<<<<<< HEAD
          "azsdk-net-Storage.Files.DataLake/12.7.0-alpha.20210202.1",
          "(.NET 5.0.2; Microsoft Windows 10.0.19042)"
        ],
        "x-ms-client-request-id": "94cabece-2fb5-4295-2300-cc508cc5d607",
        "x-ms-date": "Tue, 02 Feb 2021 21:43:28 GMT",
=======
          "azsdk-net-Storage.Files.DataLake/12.7.0-alpha.20210217.1",
          "(.NET 5.0.3; Microsoft Windows 10.0.19042)"
        ],
        "x-ms-client-request-id": "94cabece-2fb5-4295-2300-cc508cc5d607",
        "x-ms-date": "Wed, 17 Feb 2021 22:46:45 GMT",
>>>>>>> 1814567d
        "x-ms-return-client-request-id": "true",
        "x-ms-version": "2020-06-12"
      },
      "RequestBody": null,
      "StatusCode": 200,
      "ResponseHeaders": {
        "Content-Length": "0",
<<<<<<< HEAD
        "Date": "Tue, 02 Feb 2021 21:43:29 GMT",
=======
        "Date": "Wed, 17 Feb 2021 22:46:44 GMT",
>>>>>>> 1814567d
        "Server": [
          "Windows-Azure-HDFS/1.0",
          "Microsoft-HTTPAPI/2.0"
        ],
        "x-ms-client-request-id": "94cabece-2fb5-4295-2300-cc508cc5d607",
<<<<<<< HEAD
        "x-ms-request-id": "25049bd2-001f-0078-6dac-f9dca7000000",
=======
        "x-ms-request-id": "37101d30-801f-0082-3c7e-053ee1000000",
>>>>>>> 1814567d
        "x-ms-version": "2020-06-12"
      },
      "ResponseBody": []
    },
    {
      "RequestUri": "https://seannse.blob.core.windows.net/test-filesystem-cd513249-7ba1-d752-8a23-7e72c7bd393f?restype=container",
      "RequestMethod": "DELETE",
      "RequestHeaders": {
        "Accept": "application/xml",
        "Authorization": "Sanitized",
<<<<<<< HEAD
        "traceparent": "00-9f704a61667a894f980bc8ecf4796ca9-264490b97cc2f042-00",
        "User-Agent": [
          "azsdk-net-Storage.Files.DataLake/12.7.0-alpha.20210202.1",
          "(.NET 5.0.2; Microsoft Windows 10.0.19042)"
        ],
        "x-ms-client-request-id": "e11e2df7-f5f6-8529-dd11-9ac6bb543b91",
        "x-ms-date": "Tue, 02 Feb 2021 21:43:28 GMT",
=======
        "traceparent": "00-3c12c4ce0e43dc4ea7fc3f47bd50fb38-321ee3f07e0cb84e-00",
        "User-Agent": [
          "azsdk-net-Storage.Files.DataLake/12.7.0-alpha.20210217.1",
          "(.NET 5.0.3; Microsoft Windows 10.0.19042)"
        ],
        "x-ms-client-request-id": "e11e2df7-f5f6-8529-dd11-9ac6bb543b91",
        "x-ms-date": "Wed, 17 Feb 2021 22:46:45 GMT",
>>>>>>> 1814567d
        "x-ms-return-client-request-id": "true",
        "x-ms-version": "2020-06-12"
      },
      "RequestBody": null,
      "StatusCode": 202,
      "ResponseHeaders": {
        "Content-Length": "0",
<<<<<<< HEAD
        "Date": "Tue, 02 Feb 2021 21:43:29 GMT",
=======
        "Date": "Wed, 17 Feb 2021 22:46:45 GMT",
>>>>>>> 1814567d
        "Server": [
          "Windows-Azure-Blob/1.0",
          "Microsoft-HTTPAPI/2.0"
        ],
        "x-ms-client-request-id": "e11e2df7-f5f6-8529-dd11-9ac6bb543b91",
<<<<<<< HEAD
        "x-ms-request-id": "c79f688a-001e-001a-7bac-f91e80000000",
=======
        "x-ms-request-id": "be8999b7-b01e-0042-2c7e-05c6df000000",
>>>>>>> 1814567d
        "x-ms-version": "2020-06-12"
      },
      "ResponseBody": []
    },
    {
      "RequestUri": "https://seannse.blob.core.windows.net/test-filesystem-d36994eb-ae3e-fb2a-c2e1-2eb42f8c81a9?restype=container",
      "RequestMethod": "PUT",
      "RequestHeaders": {
        "Accept": "application/xml",
        "Authorization": "Sanitized",
<<<<<<< HEAD
        "traceparent": "00-d1ad16a5a83af849b74be5a6eba58fbc-e37070af1d23494d-00",
        "User-Agent": [
          "azsdk-net-Storage.Files.DataLake/12.7.0-alpha.20210202.1",
          "(.NET 5.0.2; Microsoft Windows 10.0.19042)"
        ],
        "x-ms-blob-public-access": "container",
        "x-ms-client-request-id": "2b1d6ec5-2510-4986-0222-1e15c7755550",
        "x-ms-date": "Tue, 02 Feb 2021 21:43:28 GMT",
=======
        "traceparent": "00-77e0c2a7acef6642b2ed3a1c7d38f265-cadf5a8a06c5bb4e-00",
        "User-Agent": [
          "azsdk-net-Storage.Files.DataLake/12.7.0-alpha.20210217.1",
          "(.NET 5.0.3; Microsoft Windows 10.0.19042)"
        ],
        "x-ms-blob-public-access": "container",
        "x-ms-client-request-id": "2b1d6ec5-2510-4986-0222-1e15c7755550",
        "x-ms-date": "Wed, 17 Feb 2021 22:46:45 GMT",
>>>>>>> 1814567d
        "x-ms-return-client-request-id": "true",
        "x-ms-version": "2020-06-12"
      },
      "RequestBody": null,
      "StatusCode": 201,
      "ResponseHeaders": {
        "Content-Length": "0",
<<<<<<< HEAD
        "Date": "Tue, 02 Feb 2021 21:43:28 GMT",
        "ETag": "\u00220x8D8C7C3946DA3A6\u0022",
        "Last-Modified": "Tue, 02 Feb 2021 21:43:29 GMT",
=======
        "Date": "Wed, 17 Feb 2021 22:46:45 GMT",
        "ETag": "\u00220x8D8D395E7928822\u0022",
        "Last-Modified": "Wed, 17 Feb 2021 22:46:46 GMT",
>>>>>>> 1814567d
        "Server": [
          "Windows-Azure-Blob/1.0",
          "Microsoft-HTTPAPI/2.0"
        ],
        "x-ms-client-request-id": "2b1d6ec5-2510-4986-0222-1e15c7755550",
<<<<<<< HEAD
        "x-ms-request-id": "a41792f6-f01e-00b7-75ac-f952f5000000",
=======
        "x-ms-request-id": "c72c132e-b01e-00b6-667e-050d29000000",
>>>>>>> 1814567d
        "x-ms-version": "2020-06-12"
      },
      "ResponseBody": []
    },
    {
      "RequestUri": "https://seannse.dfs.core.windows.net/test-filesystem-d36994eb-ae3e-fb2a-c2e1-2eb42f8c81a9/test-directory-b3bff08f-dcfa-f6ea-83d2-6514cd95c48d?resource=directory",
      "RequestMethod": "PUT",
      "RequestHeaders": {
        "Accept": "application/json",
        "Authorization": "Sanitized",
<<<<<<< HEAD
        "traceparent": "00-f9de68ca8a1ea442b7c52f606cfa945a-a605ebd70288ee4b-00",
        "User-Agent": [
          "azsdk-net-Storage.Files.DataLake/12.7.0-alpha.20210202.1",
          "(.NET 5.0.2; Microsoft Windows 10.0.19042)"
        ],
        "x-ms-client-request-id": "46058fd4-7a75-e918-8327-a83ebf717b6d",
        "x-ms-date": "Tue, 02 Feb 2021 21:43:29 GMT",
=======
        "traceparent": "00-2fada6a8d9fcbc47bf29d1a923a58f78-4f2dfc94312ee048-00",
        "User-Agent": [
          "azsdk-net-Storage.Files.DataLake/12.7.0-alpha.20210217.1",
          "(.NET 5.0.3; Microsoft Windows 10.0.19042)"
        ],
        "x-ms-client-request-id": "46058fd4-7a75-e918-8327-a83ebf717b6d",
        "x-ms-date": "Wed, 17 Feb 2021 22:46:46 GMT",
>>>>>>> 1814567d
        "x-ms-return-client-request-id": "true",
        "x-ms-version": "2020-06-12"
      },
      "RequestBody": null,
      "StatusCode": 201,
      "ResponseHeaders": {
        "Content-Length": "0",
<<<<<<< HEAD
        "Date": "Tue, 02 Feb 2021 21:43:29 GMT",
        "ETag": "\u00220x8D8C7C394A6AC2E\u0022",
        "Last-Modified": "Tue, 02 Feb 2021 21:43:29 GMT",
=======
        "Date": "Wed, 17 Feb 2021 22:46:45 GMT",
        "ETag": "\u00220x8D8D395E7CE29BC\u0022",
        "Last-Modified": "Wed, 17 Feb 2021 22:46:46 GMT",
>>>>>>> 1814567d
        "Server": [
          "Windows-Azure-HDFS/1.0",
          "Microsoft-HTTPAPI/2.0"
        ],
        "x-ms-client-request-id": "46058fd4-7a75-e918-8327-a83ebf717b6d",
<<<<<<< HEAD
        "x-ms-request-id": "02c359d4-f01f-0021-3fac-f95b24000000",
=======
        "x-ms-request-id": "5498e109-e01f-005f-147e-05cb63000000",
>>>>>>> 1814567d
        "x-ms-version": "2020-06-12"
      },
      "ResponseBody": []
    },
    {
      "RequestUri": "https://seannse.dfs.core.windows.net/test-filesystem-d36994eb-ae3e-fb2a-c2e1-2eb42f8c81a9/test-directory-b3bff08f-dcfa-f6ea-83d2-6514cd95c48d/test-directory-ab63915e-9487-3ae0-58de-32e97f661f88?resource=directory",
      "RequestMethod": "PUT",
      "RequestHeaders": {
        "Accept": "application/json",
        "Authorization": "Sanitized",
        "User-Agent": [
<<<<<<< HEAD
          "azsdk-net-Storage.Files.DataLake/12.7.0-alpha.20210202.1",
          "(.NET 5.0.2; Microsoft Windows 10.0.19042)"
        ],
        "x-ms-client-request-id": "4425ef95-2397-4071-afcb-ee97482e6a1c",
        "x-ms-date": "Tue, 02 Feb 2021 21:43:29 GMT",
=======
          "azsdk-net-Storage.Files.DataLake/12.7.0-alpha.20210217.1",
          "(.NET 5.0.3; Microsoft Windows 10.0.19042)"
        ],
        "x-ms-client-request-id": "4425ef95-2397-4071-afcb-ee97482e6a1c",
        "x-ms-date": "Wed, 17 Feb 2021 22:46:46 GMT",
>>>>>>> 1814567d
        "x-ms-return-client-request-id": "true",
        "x-ms-version": "2020-06-12"
      },
      "RequestBody": null,
      "StatusCode": 201,
      "ResponseHeaders": {
        "Content-Length": "0",
<<<<<<< HEAD
        "Date": "Tue, 02 Feb 2021 21:43:30 GMT",
        "ETag": "\u00220x8D8C7C394B5B23A\u0022",
        "Last-Modified": "Tue, 02 Feb 2021 21:43:30 GMT",
=======
        "Date": "Wed, 17 Feb 2021 22:46:45 GMT",
        "ETag": "\u00220x8D8D395E7DBDF97\u0022",
        "Last-Modified": "Wed, 17 Feb 2021 22:46:46 GMT",
>>>>>>> 1814567d
        "Server": [
          "Windows-Azure-HDFS/1.0",
          "Microsoft-HTTPAPI/2.0"
        ],
        "x-ms-client-request-id": "4425ef95-2397-4071-afcb-ee97482e6a1c",
<<<<<<< HEAD
        "x-ms-request-id": "02c359e9-f01f-0021-54ac-f95b24000000",
=======
        "x-ms-request-id": "5498e126-e01f-005f-317e-05cb63000000",
>>>>>>> 1814567d
        "x-ms-version": "2020-06-12"
      },
      "ResponseBody": []
    },
    {
      "RequestUri": "https://seannse.blob.core.windows.net/test-filesystem-d36994eb-ae3e-fb2a-c2e1-2eb42f8c81a9/test-directory-b3bff08f-dcfa-f6ea-83d2-6514cd95c48d/test-directory-ab63915e-9487-3ae0-58de-32e97f661f88?comp=lease",
      "RequestMethod": "PUT",
      "RequestHeaders": {
        "Accept": "application/xml",
        "Authorization": "Sanitized",
<<<<<<< HEAD
        "traceparent": "00-c61dd68efde73043b0e5c18e7b1fec67-9d4e78b4dc057742-00",
        "User-Agent": [
          "azsdk-net-Storage.Files.DataLake/12.7.0-alpha.20210202.1",
          "(.NET 5.0.2; Microsoft Windows 10.0.19042)"
        ],
        "x-ms-client-request-id": "8e401f9a-ce20-58de-1144-ca6c7aeee816",
        "x-ms-date": "Tue, 02 Feb 2021 21:43:29 GMT",
=======
        "traceparent": "00-6cce55be2436a54ea6facf6f786760fa-fc39ef77965b0a48-00",
        "User-Agent": [
          "azsdk-net-Storage.Files.DataLake/12.7.0-alpha.20210217.1",
          "(.NET 5.0.3; Microsoft Windows 10.0.19042)"
        ],
        "x-ms-client-request-id": "8e401f9a-ce20-58de-1144-ca6c7aeee816",
        "x-ms-date": "Wed, 17 Feb 2021 22:46:46 GMT",
>>>>>>> 1814567d
        "x-ms-lease-action": "acquire",
        "x-ms-lease-duration": "-1",
        "x-ms-proposed-lease-id": "523a1f07-3d31-e0dd-7a2b-a88257988cfd",
        "x-ms-return-client-request-id": "true",
        "x-ms-version": "2020-06-12"
      },
      "RequestBody": null,
      "StatusCode": 201,
      "ResponseHeaders": {
        "Content-Length": "0",
<<<<<<< HEAD
        "Date": "Tue, 02 Feb 2021 21:43:29 GMT",
        "ETag": "\u00220x8D8C7C394B5B23A\u0022",
        "Last-Modified": "Tue, 02 Feb 2021 21:43:30 GMT",
=======
        "Date": "Wed, 17 Feb 2021 22:46:46 GMT",
        "ETag": "\u00220x8D8D395E7DBDF97\u0022",
        "Last-Modified": "Wed, 17 Feb 2021 22:46:46 GMT",
>>>>>>> 1814567d
        "Server": [
          "Windows-Azure-Blob/1.0",
          "Microsoft-HTTPAPI/2.0"
        ],
        "x-ms-client-request-id": "8e401f9a-ce20-58de-1144-ca6c7aeee816",
        "x-ms-lease-id": "523a1f07-3d31-e0dd-7a2b-a88257988cfd",
<<<<<<< HEAD
        "x-ms-request-id": "a4179466-f01e-00b7-46ac-f952f5000000",
=======
        "x-ms-request-id": "c72c1510-b01e-00b6-287e-050d29000000",
>>>>>>> 1814567d
        "x-ms-version": "2020-06-12"
      },
      "ResponseBody": []
    },
    {
      "RequestUri": "https://seannse.dfs.core.windows.net/test-filesystem-d36994eb-ae3e-fb2a-c2e1-2eb42f8c81a9/test-directory-b3bff08f-dcfa-f6ea-83d2-6514cd95c48d/test-directory-ab63915e-9487-3ae0-58de-32e97f661f88?recursive=true",
      "RequestMethod": "DELETE",
      "RequestHeaders": {
        "Accept": "application/json",
        "Authorization": "Sanitized",
        "User-Agent": [
<<<<<<< HEAD
          "azsdk-net-Storage.Files.DataLake/12.7.0-alpha.20210202.1",
          "(.NET 5.0.2; Microsoft Windows 10.0.19042)"
        ],
        "x-ms-client-request-id": "37e8d33d-fe58-eedc-44fb-7efc0f84650c",
        "x-ms-date": "Tue, 02 Feb 2021 21:43:29 GMT",
=======
          "azsdk-net-Storage.Files.DataLake/12.7.0-alpha.20210217.1",
          "(.NET 5.0.3; Microsoft Windows 10.0.19042)"
        ],
        "x-ms-client-request-id": "37e8d33d-fe58-eedc-44fb-7efc0f84650c",
        "x-ms-date": "Wed, 17 Feb 2021 22:46:46 GMT",
>>>>>>> 1814567d
        "x-ms-lease-id": "523a1f07-3d31-e0dd-7a2b-a88257988cfd",
        "x-ms-return-client-request-id": "true",
        "x-ms-version": "2020-06-12"
      },
      "RequestBody": null,
      "StatusCode": 200,
      "ResponseHeaders": {
        "Content-Length": "0",
<<<<<<< HEAD
        "Date": "Tue, 02 Feb 2021 21:43:30 GMT",
=======
        "Date": "Wed, 17 Feb 2021 22:46:45 GMT",
>>>>>>> 1814567d
        "Server": [
          "Windows-Azure-HDFS/1.0",
          "Microsoft-HTTPAPI/2.0"
        ],
        "x-ms-client-request-id": "37e8d33d-fe58-eedc-44fb-7efc0f84650c",
<<<<<<< HEAD
        "x-ms-request-id": "02c35a08-f01f-0021-73ac-f95b24000000",
=======
        "x-ms-request-id": "5498e13c-e01f-005f-477e-05cb63000000",
>>>>>>> 1814567d
        "x-ms-version": "2020-06-12"
      },
      "ResponseBody": []
    },
    {
      "RequestUri": "https://seannse.blob.core.windows.net/test-filesystem-d36994eb-ae3e-fb2a-c2e1-2eb42f8c81a9?restype=container",
      "RequestMethod": "DELETE",
      "RequestHeaders": {
        "Accept": "application/xml",
        "Authorization": "Sanitized",
<<<<<<< HEAD
        "traceparent": "00-ad5273860b89724bbc966ca6879a6001-3f92759adaacf941-00",
        "User-Agent": [
          "azsdk-net-Storage.Files.DataLake/12.7.0-alpha.20210202.1",
          "(.NET 5.0.2; Microsoft Windows 10.0.19042)"
        ],
        "x-ms-client-request-id": "a62ed0f2-b006-40be-14ec-e2de5cde1da9",
        "x-ms-date": "Tue, 02 Feb 2021 21:43:29 GMT",
=======
        "traceparent": "00-99d4a2d2d3c31a46a4d5b138ce42ffbf-9bb4d113a1c47746-00",
        "User-Agent": [
          "azsdk-net-Storage.Files.DataLake/12.7.0-alpha.20210217.1",
          "(.NET 5.0.3; Microsoft Windows 10.0.19042)"
        ],
        "x-ms-client-request-id": "a62ed0f2-b006-40be-14ec-e2de5cde1da9",
        "x-ms-date": "Wed, 17 Feb 2021 22:46:47 GMT",
>>>>>>> 1814567d
        "x-ms-return-client-request-id": "true",
        "x-ms-version": "2020-06-12"
      },
      "RequestBody": null,
      "StatusCode": 202,
      "ResponseHeaders": {
        "Content-Length": "0",
<<<<<<< HEAD
        "Date": "Tue, 02 Feb 2021 21:43:29 GMT",
=======
        "Date": "Wed, 17 Feb 2021 22:46:46 GMT",
>>>>>>> 1814567d
        "Server": [
          "Windows-Azure-Blob/1.0",
          "Microsoft-HTTPAPI/2.0"
        ],
        "x-ms-client-request-id": "a62ed0f2-b006-40be-14ec-e2de5cde1da9",
<<<<<<< HEAD
        "x-ms-request-id": "a41794fb-f01e-00b7-4cac-f952f5000000",
=======
        "x-ms-request-id": "c72c15ad-b01e-00b6-3e7e-050d29000000",
>>>>>>> 1814567d
        "x-ms-version": "2020-06-12"
      },
      "ResponseBody": []
    }
  ],
  "Variables": {
<<<<<<< HEAD
    "DateTimeOffsetNow": "2021-02-02T15:43:23.4373939-06:00",
=======
    "DateTimeOffsetNow": "2021-02-17T16:46:41.2376279-06:00",
>>>>>>> 1814567d
    "RandomSeed": "193978993",
    "Storage_TestConfigHierarchicalNamespace": "NamespaceTenant\nseannse\nU2FuaXRpemVk\nhttps://seannse.blob.core.windows.net\nhttps://seannse.file.core.windows.net\nhttps://seannse.queue.core.windows.net\nhttps://seannse.table.core.windows.net\n\n\n\n\nhttps://seannse-secondary.blob.core.windows.net\nhttps://seannse-secondary.file.core.windows.net\nhttps://seannse-secondary.queue.core.windows.net\nhttps://seannse-secondary.table.core.windows.net\n68390a19-a643-458b-b726-408abf67b4fc\nSanitized\n72f988bf-86f1-41af-91ab-2d7cd011db47\nhttps://login.microsoftonline.com/\nCloud\nBlobEndpoint=https://seannse.blob.core.windows.net/;QueueEndpoint=https://seannse.queue.core.windows.net/;FileEndpoint=https://seannse.file.core.windows.net/;BlobSecondaryEndpoint=https://seannse-secondary.blob.core.windows.net/;QueueSecondaryEndpoint=https://seannse-secondary.queue.core.windows.net/;FileSecondaryEndpoint=https://seannse-secondary.file.core.windows.net/;AccountName=seannse;AccountKey=Sanitized\n"
  }
}<|MERGE_RESOLUTION|>--- conflicted
+++ resolved
@@ -1,183 +1,277 @@
 {
   "Entries": [
     {
-      "RequestUri": "https://seannse.blob.core.windows.net/test-filesystem-115e2aad-5061-f40b-a90c-ba091e04144e?restype=container",
-      "RequestMethod": "PUT",
-      "RequestHeaders": {
-        "Accept": "application/xml",
-        "Authorization": "Sanitized",
-<<<<<<< HEAD
-        "traceparent": "00-fc7daab455961f4788058f45e9abec3e-18c93e7ab010974e-00",
-        "User-Agent": [
-          "azsdk-net-Storage.Files.DataLake/12.7.0-alpha.20210202.1",
-          "(.NET 5.0.2; Microsoft Windows 10.0.19042)"
+      "RequestUri": "https://seannse.blob.core.windows.net/test-filesystem-8e46bb64-d7ea-7b55-73e7-ec17411e7de1?restype=container",
+      "RequestMethod": "PUT",
+      "RequestHeaders": {
+        "Accept": "application/xml",
+        "Authorization": "Sanitized",
+        "traceparent": "00-ee37f8c1986a9d49879514aa3f2d1d2b-a1f069db06e2d340-00",
+        "User-Agent": [
+          "azsdk-net-Storage.Files.DataLake/12.7.0-alpha.20210219.1",
+          "(.NET 5.0.3; Microsoft Windows 10.0.19041)"
         ],
         "x-ms-blob-public-access": "container",
-        "x-ms-client-request-id": "1b2c343f-be58-55bd-4c9b-5d01449de089",
-        "x-ms-date": "Tue, 02 Feb 2021 21:43:23 GMT",
-=======
-        "traceparent": "00-ed83f41699722b4094e44f6737671d32-fae612915232e84d-00",
-        "User-Agent": [
-          "azsdk-net-Storage.Files.DataLake/12.7.0-alpha.20210217.1",
-          "(.NET 5.0.3; Microsoft Windows 10.0.19042)"
+        "x-ms-client-request-id": "5b3da70f-ab89-b657-ba2a-56f31afa62f6",
+        "x-ms-date": "Fri, 19 Feb 2021 19:04:32 GMT",
+        "x-ms-return-client-request-id": "true",
+        "x-ms-version": "2020-06-12"
+      },
+      "RequestBody": null,
+      "StatusCode": 201,
+      "ResponseHeaders": {
+        "Content-Length": "0",
+        "Date": "Fri, 19 Feb 2021 19:04:31 GMT",
+        "ETag": "\u00220x8D8D50930A10284\u0022",
+        "Last-Modified": "Fri, 19 Feb 2021 19:04:32 GMT",
+        "Server": [
+          "Windows-Azure-Blob/1.0",
+          "Microsoft-HTTPAPI/2.0"
+        ],
+        "x-ms-client-request-id": "5b3da70f-ab89-b657-ba2a-56f31afa62f6",
+        "x-ms-request-id": "cb12caf9-b01e-006d-49f2-06cb14000000",
+        "x-ms-version": "2020-06-12"
+      },
+      "ResponseBody": []
+    },
+    {
+      "RequestUri": "https://seannse.dfs.core.windows.net/test-filesystem-8e46bb64-d7ea-7b55-73e7-ec17411e7de1/test-directory-ef85f627-f119-3fb8-f99e-818edbc89fbe?resource=directory",
+      "RequestMethod": "PUT",
+      "RequestHeaders": {
+        "Accept": "application/json",
+        "Authorization": "Sanitized",
+        "traceparent": "00-d4c85cf65a25874fa743934a326231b4-e1e3185327188449-00",
+        "User-Agent": [
+          "azsdk-net-Storage.Files.DataLake/12.7.0-alpha.20210219.1",
+          "(.NET 5.0.3; Microsoft Windows 10.0.19041)"
+        ],
+        "x-ms-client-request-id": "e56505f9-282f-1daa-eefe-62eb29c9daf2",
+        "x-ms-date": "Fri, 19 Feb 2021 19:04:32 GMT",
+        "x-ms-return-client-request-id": "true",
+        "x-ms-version": "2020-06-12"
+      },
+      "RequestBody": null,
+      "StatusCode": 201,
+      "ResponseHeaders": {
+        "Content-Length": "0",
+        "Date": "Fri, 19 Feb 2021 19:04:31 GMT",
+        "ETag": "\u00220x8D8D50930AF3352\u0022",
+        "Last-Modified": "Fri, 19 Feb 2021 19:04:32 GMT",
+        "Server": [
+          "Windows-Azure-HDFS/1.0",
+          "Microsoft-HTTPAPI/2.0"
+        ],
+        "x-ms-client-request-id": "e56505f9-282f-1daa-eefe-62eb29c9daf2",
+        "x-ms-request-id": "da8439de-a01f-0061-26f2-065c1c000000",
+        "x-ms-version": "2020-06-12"
+      },
+      "ResponseBody": []
+    },
+    {
+      "RequestUri": "https://seannse.dfs.core.windows.net/test-filesystem-8e46bb64-d7ea-7b55-73e7-ec17411e7de1/test-directory-ef85f627-f119-3fb8-f99e-818edbc89fbe/test-directory-f024978b-c8f2-0514-9f9d-662b9885702a?resource=directory",
+      "RequestMethod": "PUT",
+      "RequestHeaders": {
+        "Accept": "application/json",
+        "Authorization": "Sanitized",
+        "User-Agent": [
+          "azsdk-net-Storage.Files.DataLake/12.7.0-alpha.20210219.1",
+          "(.NET 5.0.3; Microsoft Windows 10.0.19041)"
+        ],
+        "x-ms-client-request-id": "37a86712-9ca9-3020-f05f-4591c27e8569",
+        "x-ms-date": "Fri, 19 Feb 2021 19:04:32 GMT",
+        "x-ms-return-client-request-id": "true",
+        "x-ms-version": "2020-06-12"
+      },
+      "RequestBody": null,
+      "StatusCode": 201,
+      "ResponseHeaders": {
+        "Content-Length": "0",
+        "Date": "Fri, 19 Feb 2021 19:04:31 GMT",
+        "ETag": "\u00220x8D8D50930BF29A1\u0022",
+        "Last-Modified": "Fri, 19 Feb 2021 19:04:32 GMT",
+        "Server": [
+          "Windows-Azure-HDFS/1.0",
+          "Microsoft-HTTPAPI/2.0"
+        ],
+        "x-ms-client-request-id": "37a86712-9ca9-3020-f05f-4591c27e8569",
+        "x-ms-request-id": "da8439f4-a01f-0061-3cf2-065c1c000000",
+        "x-ms-version": "2020-06-12"
+      },
+      "ResponseBody": []
+    },
+    {
+      "RequestUri": "https://seannse.dfs.core.windows.net/test-filesystem-8e46bb64-d7ea-7b55-73e7-ec17411e7de1/test-directory-ef85f627-f119-3fb8-f99e-818edbc89fbe/test-directory-f024978b-c8f2-0514-9f9d-662b9885702a?recursive=true",
+      "RequestMethod": "DELETE",
+      "RequestHeaders": {
+        "Accept": "application/json",
+        "Authorization": "Sanitized",
+        "User-Agent": [
+          "azsdk-net-Storage.Files.DataLake/12.7.0-alpha.20210219.1",
+          "(.NET 5.0.3; Microsoft Windows 10.0.19041)"
+        ],
+        "x-ms-client-request-id": "3118a5df-39dc-7480-4e63-e40374fee200",
+        "x-ms-date": "Fri, 19 Feb 2021 19:04:32 GMT",
+        "x-ms-return-client-request-id": "true",
+        "x-ms-version": "2020-06-12"
+      },
+      "RequestBody": null,
+      "StatusCode": 200,
+      "ResponseHeaders": {
+        "Content-Length": "0",
+        "Date": "Fri, 19 Feb 2021 19:04:31 GMT",
+        "Server": [
+          "Windows-Azure-HDFS/1.0",
+          "Microsoft-HTTPAPI/2.0"
+        ],
+        "x-ms-client-request-id": "3118a5df-39dc-7480-4e63-e40374fee200",
+        "x-ms-request-id": "da843a05-a01f-0061-4df2-065c1c000000",
+        "x-ms-version": "2020-06-12"
+      },
+      "ResponseBody": []
+    },
+    {
+      "RequestUri": "https://seannse.blob.core.windows.net/test-filesystem-8e46bb64-d7ea-7b55-73e7-ec17411e7de1?restype=container",
+      "RequestMethod": "DELETE",
+      "RequestHeaders": {
+        "Accept": "application/xml",
+        "Authorization": "Sanitized",
+        "traceparent": "00-034995d4eb3db441b63b84dcf746fe9c-269fd42ceb715c4f-00",
+        "User-Agent": [
+          "azsdk-net-Storage.Files.DataLake/12.7.0-alpha.20210219.1",
+          "(.NET 5.0.3; Microsoft Windows 10.0.19041)"
+        ],
+        "x-ms-client-request-id": "1db11219-5366-548c-b665-6bd11f8b5d09",
+        "x-ms-date": "Fri, 19 Feb 2021 19:04:33 GMT",
+        "x-ms-return-client-request-id": "true",
+        "x-ms-version": "2020-06-12"
+      },
+      "RequestBody": null,
+      "StatusCode": 202,
+      "ResponseHeaders": {
+        "Content-Length": "0",
+        "Date": "Fri, 19 Feb 2021 19:04:31 GMT",
+        "Server": [
+          "Windows-Azure-Blob/1.0",
+          "Microsoft-HTTPAPI/2.0"
+        ],
+        "x-ms-client-request-id": "1db11219-5366-548c-b665-6bd11f8b5d09",
+        "x-ms-request-id": "cb12cb5f-b01e-006d-23f2-06cb14000000",
+        "x-ms-version": "2020-06-12"
+      },
+      "ResponseBody": []
+    },
+    {
+      "RequestUri": "https://seannse.blob.core.windows.net/test-filesystem-daa3709c-bedc-dba1-190a-590509554836?restype=container",
+      "RequestMethod": "PUT",
+      "RequestHeaders": {
+        "Accept": "application/xml",
+        "Authorization": "Sanitized",
+        "traceparent": "00-08e94aeb86391044ac117751490b756d-7d6841a52ee94945-00",
+        "User-Agent": [
+          "azsdk-net-Storage.Files.DataLake/12.7.0-alpha.20210219.1",
+          "(.NET 5.0.3; Microsoft Windows 10.0.19041)"
         ],
         "x-ms-blob-public-access": "container",
-        "x-ms-client-request-id": "1b2c343f-be58-55bd-4c9b-5d01449de089",
-        "x-ms-date": "Wed, 17 Feb 2021 22:46:41 GMT",
->>>>>>> 1814567d
-        "x-ms-return-client-request-id": "true",
-        "x-ms-version": "2020-06-12"
-      },
-      "RequestBody": null,
-      "StatusCode": 201,
-      "ResponseHeaders": {
-        "Content-Length": "0",
-<<<<<<< HEAD
-        "Date": "Tue, 02 Feb 2021 21:43:23 GMT",
-        "ETag": "\u00220x8D8C7C39156FB67\u0022",
-        "Last-Modified": "Tue, 02 Feb 2021 21:43:24 GMT",
-=======
-        "Date": "Wed, 17 Feb 2021 22:46:40 GMT",
-        "ETag": "\u00220x8D8D395E4B98052\u0022",
-        "Last-Modified": "Wed, 17 Feb 2021 22:46:41 GMT",
->>>>>>> 1814567d
-        "Server": [
-          "Windows-Azure-Blob/1.0",
-          "Microsoft-HTTPAPI/2.0"
-        ],
-        "x-ms-client-request-id": "1b2c343f-be58-55bd-4c9b-5d01449de089",
-<<<<<<< HEAD
-        "x-ms-request-id": "3bba2356-801e-0066-06ac-f9307f000000",
-=======
-        "x-ms-request-id": "fbc20abb-401e-0056-637e-058eb0000000",
->>>>>>> 1814567d
-        "x-ms-version": "2020-06-12"
-      },
-      "ResponseBody": []
-    },
-    {
-      "RequestUri": "https://seannse.dfs.core.windows.net/test-filesystem-115e2aad-5061-f40b-a90c-ba091e04144e/test-directory-c750c529-00a6-d4ea-f24f-3d0aa60e251e?resource=directory",
-      "RequestMethod": "PUT",
-      "RequestHeaders": {
-        "Accept": "application/json",
-        "Authorization": "Sanitized",
-<<<<<<< HEAD
-        "traceparent": "00-2efe7c9a51606047a8ea56297b5f6f80-480243953f4d6d41-00",
-        "User-Agent": [
-          "azsdk-net-Storage.Files.DataLake/12.7.0-alpha.20210202.1",
-          "(.NET 5.0.2; Microsoft Windows 10.0.19042)"
-        ],
-        "x-ms-client-request-id": "09d42076-1b39-3fe8-4a58-290881b3ae3d",
-        "x-ms-date": "Tue, 02 Feb 2021 21:43:23 GMT",
-=======
-        "traceparent": "00-ef2e94f031c71644b68579b1373727aa-cccaae6859a49242-00",
-        "User-Agent": [
-          "azsdk-net-Storage.Files.DataLake/12.7.0-alpha.20210217.1",
-          "(.NET 5.0.3; Microsoft Windows 10.0.19042)"
-        ],
-        "x-ms-client-request-id": "09d42076-1b39-3fe8-4a58-290881b3ae3d",
-        "x-ms-date": "Wed, 17 Feb 2021 22:46:41 GMT",
->>>>>>> 1814567d
-        "x-ms-return-client-request-id": "true",
-        "x-ms-version": "2020-06-12"
-      },
-      "RequestBody": null,
-      "StatusCode": 201,
-      "ResponseHeaders": {
-        "Content-Length": "0",
-<<<<<<< HEAD
-        "Date": "Tue, 02 Feb 2021 21:43:24 GMT",
-        "ETag": "\u00220x8D8C7C391A27311\u0022",
-        "Last-Modified": "Tue, 02 Feb 2021 21:43:24 GMT",
-=======
-        "Date": "Wed, 17 Feb 2021 22:46:41 GMT",
-        "ETag": "\u00220x8D8D395E4F036C1\u0022",
-        "Last-Modified": "Wed, 17 Feb 2021 22:46:41 GMT",
->>>>>>> 1814567d
-        "Server": [
-          "Windows-Azure-HDFS/1.0",
-          "Microsoft-HTTPAPI/2.0"
-        ],
-        "x-ms-client-request-id": "09d42076-1b39-3fe8-4a58-290881b3ae3d",
-<<<<<<< HEAD
-        "x-ms-request-id": "453d4740-101f-0006-0aac-f94ce0000000",
-=======
-        "x-ms-request-id": "d88cc3dc-201f-0040-3e7e-057867000000",
->>>>>>> 1814567d
-        "x-ms-version": "2020-06-12"
-      },
-      "ResponseBody": []
-    },
-    {
-      "RequestUri": "https://seannse.dfs.core.windows.net/test-filesystem-115e2aad-5061-f40b-a90c-ba091e04144e/test-directory-c750c529-00a6-d4ea-f24f-3d0aa60e251e/test-directory-18d83f75-f6d2-30b1-cf01-fb74cbed58bc?resource=directory",
-      "RequestMethod": "PUT",
-      "RequestHeaders": {
-        "Accept": "application/json",
-        "Authorization": "Sanitized",
-        "User-Agent": [
-<<<<<<< HEAD
-          "azsdk-net-Storage.Files.DataLake/12.7.0-alpha.20210202.1",
-          "(.NET 5.0.2; Microsoft Windows 10.0.19042)"
-        ],
-        "x-ms-client-request-id": "3c87f682-b25d-7f63-6ea3-39381f74735d",
-        "x-ms-date": "Tue, 02 Feb 2021 21:43:24 GMT",
-=======
-          "azsdk-net-Storage.Files.DataLake/12.7.0-alpha.20210217.1",
-          "(.NET 5.0.3; Microsoft Windows 10.0.19042)"
-        ],
-        "x-ms-client-request-id": "3c87f682-b25d-7f63-6ea3-39381f74735d",
-        "x-ms-date": "Wed, 17 Feb 2021 22:46:41 GMT",
->>>>>>> 1814567d
-        "x-ms-return-client-request-id": "true",
-        "x-ms-version": "2020-06-12"
-      },
-      "RequestBody": null,
-      "StatusCode": 201,
-      "ResponseHeaders": {
-        "Content-Length": "0",
-<<<<<<< HEAD
-        "Date": "Tue, 02 Feb 2021 21:43:24 GMT",
-        "ETag": "\u00220x8D8C7C391AFFE2D\u0022",
-        "Last-Modified": "Tue, 02 Feb 2021 21:43:24 GMT",
-=======
-        "Date": "Wed, 17 Feb 2021 22:46:41 GMT",
-        "ETag": "\u00220x8D8D395E4FCA159\u0022",
-        "Last-Modified": "Wed, 17 Feb 2021 22:46:41 GMT",
->>>>>>> 1814567d
-        "Server": [
-          "Windows-Azure-HDFS/1.0",
-          "Microsoft-HTTPAPI/2.0"
-        ],
-        "x-ms-client-request-id": "3c87f682-b25d-7f63-6ea3-39381f74735d",
-<<<<<<< HEAD
-        "x-ms-request-id": "453d4748-101f-0006-12ac-f94ce0000000",
-=======
-        "x-ms-request-id": "d88cc404-201f-0040-667e-057867000000",
->>>>>>> 1814567d
-        "x-ms-version": "2020-06-12"
-      },
-      "ResponseBody": []
-    },
-    {
-      "RequestUri": "https://seannse.dfs.core.windows.net/test-filesystem-115e2aad-5061-f40b-a90c-ba091e04144e/test-directory-c750c529-00a6-d4ea-f24f-3d0aa60e251e/test-directory-18d83f75-f6d2-30b1-cf01-fb74cbed58bc?recursive=true",
-      "RequestMethod": "DELETE",
-      "RequestHeaders": {
-        "Accept": "application/json",
-        "Authorization": "Sanitized",
-        "User-Agent": [
-<<<<<<< HEAD
-          "azsdk-net-Storage.Files.DataLake/12.7.0-alpha.20210202.1",
-          "(.NET 5.0.2; Microsoft Windows 10.0.19042)"
-        ],
-        "x-ms-client-request-id": "d4f1e332-1c65-d15e-a213-1896e2acedcf",
-        "x-ms-date": "Tue, 02 Feb 2021 21:43:24 GMT",
-=======
-          "azsdk-net-Storage.Files.DataLake/12.7.0-alpha.20210217.1",
-          "(.NET 5.0.3; Microsoft Windows 10.0.19042)"
-        ],
-        "x-ms-client-request-id": "d4f1e332-1c65-d15e-a213-1896e2acedcf",
-        "x-ms-date": "Wed, 17 Feb 2021 22:46:41 GMT",
->>>>>>> 1814567d
+        "x-ms-client-request-id": "ba8e267a-3974-5be2-70d6-035cfa874a61",
+        "x-ms-date": "Fri, 19 Feb 2021 19:04:33 GMT",
+        "x-ms-return-client-request-id": "true",
+        "x-ms-version": "2020-06-12"
+      },
+      "RequestBody": null,
+      "StatusCode": 201,
+      "ResponseHeaders": {
+        "Content-Length": "0",
+        "Date": "Fri, 19 Feb 2021 19:04:31 GMT",
+        "ETag": "\u00220x8D8D50930E2AB0E\u0022",
+        "Last-Modified": "Fri, 19 Feb 2021 19:04:32 GMT",
+        "Server": [
+          "Windows-Azure-Blob/1.0",
+          "Microsoft-HTTPAPI/2.0"
+        ],
+        "x-ms-client-request-id": "ba8e267a-3974-5be2-70d6-035cfa874a61",
+        "x-ms-request-id": "cb12cb73-b01e-006d-34f2-06cb14000000",
+        "x-ms-version": "2020-06-12"
+      },
+      "ResponseBody": []
+    },
+    {
+      "RequestUri": "https://seannse.dfs.core.windows.net/test-filesystem-daa3709c-bedc-dba1-190a-590509554836/test-directory-f982351c-fba1-d6bc-d692-24daec74435f?resource=directory",
+      "RequestMethod": "PUT",
+      "RequestHeaders": {
+        "Accept": "application/json",
+        "Authorization": "Sanitized",
+        "traceparent": "00-edc51211e29ce246955f47d405dd2064-1f752e293cd8054c-00",
+        "User-Agent": [
+          "azsdk-net-Storage.Files.DataLake/12.7.0-alpha.20210219.1",
+          "(.NET 5.0.3; Microsoft Windows 10.0.19041)"
+        ],
+        "x-ms-client-request-id": "620f70b7-f538-7eaa-69b8-e4e215076efc",
+        "x-ms-date": "Fri, 19 Feb 2021 19:04:33 GMT",
+        "x-ms-return-client-request-id": "true",
+        "x-ms-version": "2020-06-12"
+      },
+      "RequestBody": null,
+      "StatusCode": 201,
+      "ResponseHeaders": {
+        "Content-Length": "0",
+        "Date": "Fri, 19 Feb 2021 19:04:32 GMT",
+        "ETag": "\u00220x8D8D50930F1F640\u0022",
+        "Last-Modified": "Fri, 19 Feb 2021 19:04:32 GMT",
+        "Server": [
+          "Windows-Azure-HDFS/1.0",
+          "Microsoft-HTTPAPI/2.0"
+        ],
+        "x-ms-client-request-id": "620f70b7-f538-7eaa-69b8-e4e215076efc",
+        "x-ms-request-id": "da843a3b-a01f-0061-03f2-065c1c000000",
+        "x-ms-version": "2020-06-12"
+      },
+      "ResponseBody": []
+    },
+    {
+      "RequestUri": "https://seannse.dfs.core.windows.net/test-filesystem-daa3709c-bedc-dba1-190a-590509554836/test-directory-f982351c-fba1-d6bc-d692-24daec74435f/test-directory-ec40a393-66fc-8e9a-746c-b61109471598?resource=directory",
+      "RequestMethod": "PUT",
+      "RequestHeaders": {
+        "Accept": "application/json",
+        "Authorization": "Sanitized",
+        "User-Agent": [
+          "azsdk-net-Storage.Files.DataLake/12.7.0-alpha.20210219.1",
+          "(.NET 5.0.3; Microsoft Windows 10.0.19041)"
+        ],
+        "x-ms-client-request-id": "1de2f520-29fd-5032-d681-eecb3e997422",
+        "x-ms-date": "Fri, 19 Feb 2021 19:04:33 GMT",
+        "x-ms-return-client-request-id": "true",
+        "x-ms-version": "2020-06-12"
+      },
+      "RequestBody": null,
+      "StatusCode": 201,
+      "ResponseHeaders": {
+        "Content-Length": "0",
+        "Date": "Fri, 19 Feb 2021 19:04:32 GMT",
+        "ETag": "\u00220x8D8D50930FFB02F\u0022",
+        "Last-Modified": "Fri, 19 Feb 2021 19:04:32 GMT",
+        "Server": [
+          "Windows-Azure-HDFS/1.0",
+          "Microsoft-HTTPAPI/2.0"
+        ],
+        "x-ms-client-request-id": "1de2f520-29fd-5032-d681-eecb3e997422",
+        "x-ms-request-id": "da843a48-a01f-0061-10f2-065c1c000000",
+        "x-ms-version": "2020-06-12"
+      },
+      "ResponseBody": []
+    },
+    {
+      "RequestUri": "https://seannse.dfs.core.windows.net/test-filesystem-daa3709c-bedc-dba1-190a-590509554836/test-directory-f982351c-fba1-d6bc-d692-24daec74435f/test-directory-ec40a393-66fc-8e9a-746c-b61109471598?recursive=true",
+      "RequestMethod": "DELETE",
+      "RequestHeaders": {
+        "Accept": "application/json",
+        "Authorization": "Sanitized",
+        "If-Modified-Since": "Thu, 18 Feb 2021 19:04:32 GMT",
+        "User-Agent": [
+          "azsdk-net-Storage.Files.DataLake/12.7.0-alpha.20210219.1",
+          "(.NET 5.0.3; Microsoft Windows 10.0.19041)"
+        ],
+        "x-ms-client-request-id": "14f07b6c-f764-519a-c3d2-a6e3f25be7c9",
+        "x-ms-date": "Fri, 19 Feb 2021 19:04:33 GMT",
         "x-ms-return-client-request-id": "true",
         "x-ms-version": "2020-06-12"
       },
@@ -185,48 +279,30 @@
       "StatusCode": 200,
       "ResponseHeaders": {
         "Content-Length": "0",
-<<<<<<< HEAD
-        "Date": "Tue, 02 Feb 2021 21:43:24 GMT",
-=======
-        "Date": "Wed, 17 Feb 2021 22:46:41 GMT",
->>>>>>> 1814567d
-        "Server": [
-          "Windows-Azure-HDFS/1.0",
-          "Microsoft-HTTPAPI/2.0"
-        ],
-        "x-ms-client-request-id": "d4f1e332-1c65-d15e-a213-1896e2acedcf",
-<<<<<<< HEAD
-        "x-ms-request-id": "453d474f-101f-0006-19ac-f94ce0000000",
-=======
-        "x-ms-request-id": "d88cc41e-201f-0040-807e-057867000000",
->>>>>>> 1814567d
-        "x-ms-version": "2020-06-12"
-      },
-      "ResponseBody": []
-    },
-    {
-      "RequestUri": "https://seannse.blob.core.windows.net/test-filesystem-115e2aad-5061-f40b-a90c-ba091e04144e?restype=container",
-      "RequestMethod": "DELETE",
-      "RequestHeaders": {
-        "Accept": "application/xml",
-        "Authorization": "Sanitized",
-<<<<<<< HEAD
-        "traceparent": "00-0902c1284c40db4eb98d6acd934c7a66-87430cba7e53c548-00",
-        "User-Agent": [
-          "azsdk-net-Storage.Files.DataLake/12.7.0-alpha.20210202.1",
-          "(.NET 5.0.2; Microsoft Windows 10.0.19042)"
-        ],
-        "x-ms-client-request-id": "3c055843-9f82-e4f7-0db2-d70c0f6c75ae",
-        "x-ms-date": "Tue, 02 Feb 2021 21:43:24 GMT",
-=======
-        "traceparent": "00-e78fa2797448b345824aaf3cafb124d5-f43f9fafd99f9242-00",
-        "User-Agent": [
-          "azsdk-net-Storage.Files.DataLake/12.7.0-alpha.20210217.1",
-          "(.NET 5.0.3; Microsoft Windows 10.0.19042)"
-        ],
-        "x-ms-client-request-id": "3c055843-9f82-e4f7-0db2-d70c0f6c75ae",
-        "x-ms-date": "Wed, 17 Feb 2021 22:46:42 GMT",
->>>>>>> 1814567d
+        "Date": "Fri, 19 Feb 2021 19:04:32 GMT",
+        "Server": [
+          "Windows-Azure-HDFS/1.0",
+          "Microsoft-HTTPAPI/2.0"
+        ],
+        "x-ms-client-request-id": "14f07b6c-f764-519a-c3d2-a6e3f25be7c9",
+        "x-ms-request-id": "da843a51-a01f-0061-19f2-065c1c000000",
+        "x-ms-version": "2020-06-12"
+      },
+      "ResponseBody": []
+    },
+    {
+      "RequestUri": "https://seannse.blob.core.windows.net/test-filesystem-daa3709c-bedc-dba1-190a-590509554836?restype=container",
+      "RequestMethod": "DELETE",
+      "RequestHeaders": {
+        "Accept": "application/xml",
+        "Authorization": "Sanitized",
+        "traceparent": "00-ad48f26432ff964ba174bb761c92732f-9266ce7f04a21b4e-00",
+        "User-Agent": [
+          "azsdk-net-Storage.Files.DataLake/12.7.0-alpha.20210219.1",
+          "(.NET 5.0.3; Microsoft Windows 10.0.19041)"
+        ],
+        "x-ms-client-request-id": "c35f599c-5fa8-abbd-b115-5c114bb3bf20",
+        "x-ms-date": "Fri, 19 Feb 2021 19:04:33 GMT",
         "x-ms-return-client-request-id": "true",
         "x-ms-version": "2020-06-12"
       },
@@ -234,733 +310,301 @@
       "StatusCode": 202,
       "ResponseHeaders": {
         "Content-Length": "0",
-<<<<<<< HEAD
-        "Date": "Tue, 02 Feb 2021 21:43:24 GMT",
-=======
-        "Date": "Wed, 17 Feb 2021 22:46:41 GMT",
->>>>>>> 1814567d
-        "Server": [
-          "Windows-Azure-Blob/1.0",
-          "Microsoft-HTTPAPI/2.0"
-        ],
-        "x-ms-client-request-id": "3c055843-9f82-e4f7-0db2-d70c0f6c75ae",
-<<<<<<< HEAD
-        "x-ms-request-id": "3bba24de-801e-0066-62ac-f9307f000000",
-=======
-        "x-ms-request-id": "fbc20d6b-401e-0056-707e-058eb0000000",
->>>>>>> 1814567d
-        "x-ms-version": "2020-06-12"
-      },
-      "ResponseBody": []
-    },
-    {
-      "RequestUri": "https://seannse.blob.core.windows.net/test-filesystem-153106dd-fcb4-de77-eb97-e0363acbf486?restype=container",
-      "RequestMethod": "PUT",
-      "RequestHeaders": {
-        "Accept": "application/xml",
-        "Authorization": "Sanitized",
-<<<<<<< HEAD
-        "traceparent": "00-a70fcd0815b5dd40a07ef9b0535b0de0-bc3eb77975ff3e4c-00",
-        "User-Agent": [
-          "azsdk-net-Storage.Files.DataLake/12.7.0-alpha.20210202.1",
-          "(.NET 5.0.2; Microsoft Windows 10.0.19042)"
+        "Date": "Fri, 19 Feb 2021 19:04:32 GMT",
+        "Server": [
+          "Windows-Azure-Blob/1.0",
+          "Microsoft-HTTPAPI/2.0"
+        ],
+        "x-ms-client-request-id": "c35f599c-5fa8-abbd-b115-5c114bb3bf20",
+        "x-ms-request-id": "cb12cbc2-b01e-006d-7af2-06cb14000000",
+        "x-ms-version": "2020-06-12"
+      },
+      "ResponseBody": []
+    },
+    {
+      "RequestUri": "https://seannse.blob.core.windows.net/test-filesystem-9257c132-861f-8b1e-24c1-b63355b7b280?restype=container",
+      "RequestMethod": "PUT",
+      "RequestHeaders": {
+        "Accept": "application/xml",
+        "Authorization": "Sanitized",
+        "traceparent": "00-bdba09373faaa548b8d94fda7141982b-0728a13926c1c547-00",
+        "User-Agent": [
+          "azsdk-net-Storage.Files.DataLake/12.7.0-alpha.20210219.1",
+          "(.NET 5.0.3; Microsoft Windows 10.0.19041)"
         ],
         "x-ms-blob-public-access": "container",
-        "x-ms-client-request-id": "d7b532b9-13ea-4686-e026-50ebbec0a941",
-        "x-ms-date": "Tue, 02 Feb 2021 21:43:24 GMT",
-=======
-        "traceparent": "00-94578af9ec6e1b4f93cd3893b0852628-67a48fb122965c45-00",
-        "User-Agent": [
-          "azsdk-net-Storage.Files.DataLake/12.7.0-alpha.20210217.1",
-          "(.NET 5.0.3; Microsoft Windows 10.0.19042)"
+        "x-ms-client-request-id": "ddb08170-d2ea-152b-3bd3-9fe6a98a56fa",
+        "x-ms-date": "Fri, 19 Feb 2021 19:04:33 GMT",
+        "x-ms-return-client-request-id": "true",
+        "x-ms-version": "2020-06-12"
+      },
+      "RequestBody": null,
+      "StatusCode": 201,
+      "ResponseHeaders": {
+        "Content-Length": "0",
+        "Date": "Fri, 19 Feb 2021 19:04:32 GMT",
+        "ETag": "\u00220x8D8D5093125170F\u0022",
+        "Last-Modified": "Fri, 19 Feb 2021 19:04:32 GMT",
+        "Server": [
+          "Windows-Azure-Blob/1.0",
+          "Microsoft-HTTPAPI/2.0"
+        ],
+        "x-ms-client-request-id": "ddb08170-d2ea-152b-3bd3-9fe6a98a56fa",
+        "x-ms-request-id": "cb12cbda-b01e-006d-0ff2-06cb14000000",
+        "x-ms-version": "2020-06-12"
+      },
+      "ResponseBody": []
+    },
+    {
+      "RequestUri": "https://seannse.dfs.core.windows.net/test-filesystem-9257c132-861f-8b1e-24c1-b63355b7b280/test-directory-efa4db63-266c-0d23-9f20-f85fdabc07de?resource=directory",
+      "RequestMethod": "PUT",
+      "RequestHeaders": {
+        "Accept": "application/json",
+        "Authorization": "Sanitized",
+        "traceparent": "00-c293bc427ad0f84e9cf833f753c3fe1f-af20a6f8c675254a-00",
+        "User-Agent": [
+          "azsdk-net-Storage.Files.DataLake/12.7.0-alpha.20210219.1",
+          "(.NET 5.0.3; Microsoft Windows 10.0.19041)"
+        ],
+        "x-ms-client-request-id": "a9fdb269-f4a1-4a3d-5da3-3ecadacc3b7e",
+        "x-ms-date": "Fri, 19 Feb 2021 19:04:33 GMT",
+        "x-ms-return-client-request-id": "true",
+        "x-ms-version": "2020-06-12"
+      },
+      "RequestBody": null,
+      "StatusCode": 201,
+      "ResponseHeaders": {
+        "Content-Length": "0",
+        "Date": "Fri, 19 Feb 2021 19:04:32 GMT",
+        "ETag": "\u00220x8D8D509313337AF\u0022",
+        "Last-Modified": "Fri, 19 Feb 2021 19:04:32 GMT",
+        "Server": [
+          "Windows-Azure-HDFS/1.0",
+          "Microsoft-HTTPAPI/2.0"
+        ],
+        "x-ms-client-request-id": "a9fdb269-f4a1-4a3d-5da3-3ecadacc3b7e",
+        "x-ms-request-id": "da843a7c-a01f-0061-44f2-065c1c000000",
+        "x-ms-version": "2020-06-12"
+      },
+      "ResponseBody": []
+    },
+    {
+      "RequestUri": "https://seannse.dfs.core.windows.net/test-filesystem-9257c132-861f-8b1e-24c1-b63355b7b280/test-directory-efa4db63-266c-0d23-9f20-f85fdabc07de/test-directory-9c08c0cc-82c7-8ff3-4508-bf3bc8fa8864?resource=directory",
+      "RequestMethod": "PUT",
+      "RequestHeaders": {
+        "Accept": "application/json",
+        "Authorization": "Sanitized",
+        "User-Agent": [
+          "azsdk-net-Storage.Files.DataLake/12.7.0-alpha.20210219.1",
+          "(.NET 5.0.3; Microsoft Windows 10.0.19041)"
+        ],
+        "x-ms-client-request-id": "c45cdff5-f232-e748-bf6e-639835028162",
+        "x-ms-date": "Fri, 19 Feb 2021 19:04:33 GMT",
+        "x-ms-return-client-request-id": "true",
+        "x-ms-version": "2020-06-12"
+      },
+      "RequestBody": null,
+      "StatusCode": 201,
+      "ResponseHeaders": {
+        "Content-Length": "0",
+        "Date": "Fri, 19 Feb 2021 19:04:32 GMT",
+        "ETag": "\u00220x8D8D50931400FBB\u0022",
+        "Last-Modified": "Fri, 19 Feb 2021 19:04:33 GMT",
+        "Server": [
+          "Windows-Azure-HDFS/1.0",
+          "Microsoft-HTTPAPI/2.0"
+        ],
+        "x-ms-client-request-id": "c45cdff5-f232-e748-bf6e-639835028162",
+        "x-ms-request-id": "da843a86-a01f-0061-4ef2-065c1c000000",
+        "x-ms-version": "2020-06-12"
+      },
+      "ResponseBody": []
+    },
+    {
+      "RequestUri": "https://seannse.dfs.core.windows.net/test-filesystem-9257c132-861f-8b1e-24c1-b63355b7b280/test-directory-efa4db63-266c-0d23-9f20-f85fdabc07de/test-directory-9c08c0cc-82c7-8ff3-4508-bf3bc8fa8864?recursive=true",
+      "RequestMethod": "DELETE",
+      "RequestHeaders": {
+        "Accept": "application/json",
+        "Authorization": "Sanitized",
+        "If-Unmodified-Since": "Sat, 20 Feb 2021 19:04:32 GMT",
+        "User-Agent": [
+          "azsdk-net-Storage.Files.DataLake/12.7.0-alpha.20210219.1",
+          "(.NET 5.0.3; Microsoft Windows 10.0.19041)"
+        ],
+        "x-ms-client-request-id": "e8455b47-c39e-9f32-9f0e-6850faa4b4cb",
+        "x-ms-date": "Fri, 19 Feb 2021 19:04:33 GMT",
+        "x-ms-return-client-request-id": "true",
+        "x-ms-version": "2020-06-12"
+      },
+      "RequestBody": null,
+      "StatusCode": 200,
+      "ResponseHeaders": {
+        "Content-Length": "0",
+        "Date": "Fri, 19 Feb 2021 19:04:32 GMT",
+        "Server": [
+          "Windows-Azure-HDFS/1.0",
+          "Microsoft-HTTPAPI/2.0"
+        ],
+        "x-ms-client-request-id": "e8455b47-c39e-9f32-9f0e-6850faa4b4cb",
+        "x-ms-request-id": "da843a8e-a01f-0061-56f2-065c1c000000",
+        "x-ms-version": "2020-06-12"
+      },
+      "ResponseBody": []
+    },
+    {
+      "RequestUri": "https://seannse.blob.core.windows.net/test-filesystem-9257c132-861f-8b1e-24c1-b63355b7b280?restype=container",
+      "RequestMethod": "DELETE",
+      "RequestHeaders": {
+        "Accept": "application/xml",
+        "Authorization": "Sanitized",
+        "traceparent": "00-a8f49114201039439cbb473e3ce065ad-5ad6880c9fd88f4a-00",
+        "User-Agent": [
+          "azsdk-net-Storage.Files.DataLake/12.7.0-alpha.20210219.1",
+          "(.NET 5.0.3; Microsoft Windows 10.0.19041)"
+        ],
+        "x-ms-client-request-id": "d950e876-99bd-56c4-a699-53c8ab6f73df",
+        "x-ms-date": "Fri, 19 Feb 2021 19:04:33 GMT",
+        "x-ms-return-client-request-id": "true",
+        "x-ms-version": "2020-06-12"
+      },
+      "RequestBody": null,
+      "StatusCode": 202,
+      "ResponseHeaders": {
+        "Content-Length": "0",
+        "Date": "Fri, 19 Feb 2021 19:04:32 GMT",
+        "Server": [
+          "Windows-Azure-Blob/1.0",
+          "Microsoft-HTTPAPI/2.0"
+        ],
+        "x-ms-client-request-id": "d950e876-99bd-56c4-a699-53c8ab6f73df",
+        "x-ms-request-id": "cb12cc3f-b01e-006d-69f2-06cb14000000",
+        "x-ms-version": "2020-06-12"
+      },
+      "ResponseBody": []
+    },
+    {
+      "RequestUri": "https://seannse.blob.core.windows.net/test-filesystem-f758016a-3b47-78e8-ce64-c7af831e7aa5?restype=container",
+      "RequestMethod": "PUT",
+      "RequestHeaders": {
+        "Accept": "application/xml",
+        "Authorization": "Sanitized",
+        "traceparent": "00-c2c26963e76cf24dbdd30c56ae4410de-26e507b40122cd44-00",
+        "User-Agent": [
+          "azsdk-net-Storage.Files.DataLake/12.7.0-alpha.20210219.1",
+          "(.NET 5.0.3; Microsoft Windows 10.0.19041)"
         ],
         "x-ms-blob-public-access": "container",
-        "x-ms-client-request-id": "d7b532b9-13ea-4686-e026-50ebbec0a941",
-        "x-ms-date": "Wed, 17 Feb 2021 22:46:42 GMT",
->>>>>>> 1814567d
-        "x-ms-return-client-request-id": "true",
-        "x-ms-version": "2020-06-12"
-      },
-      "RequestBody": null,
-      "StatusCode": 201,
-      "ResponseHeaders": {
-        "Content-Length": "0",
-<<<<<<< HEAD
-        "Date": "Tue, 02 Feb 2021 21:43:25 GMT",
-        "ETag": "\u00220x8D8C7C39200FFBF\u0022",
-        "Last-Modified": "Tue, 02 Feb 2021 21:43:25 GMT",
-=======
-        "Date": "Wed, 17 Feb 2021 22:46:42 GMT",
-        "ETag": "\u00220x8D8D395E548AC5C\u0022",
-        "Last-Modified": "Wed, 17 Feb 2021 22:46:42 GMT",
->>>>>>> 1814567d
-        "Server": [
-          "Windows-Azure-Blob/1.0",
-          "Microsoft-HTTPAPI/2.0"
-        ],
-        "x-ms-client-request-id": "d7b532b9-13ea-4686-e026-50ebbec0a941",
-<<<<<<< HEAD
-        "x-ms-request-id": "4d9d5a88-201e-007f-44ac-f9b0c4000000",
-=======
-        "x-ms-request-id": "c838bc57-d01e-0044-2e7e-05f560000000",
->>>>>>> 1814567d
-        "x-ms-version": "2020-06-12"
-      },
-      "ResponseBody": []
-    },
-    {
-      "RequestUri": "https://seannse.dfs.core.windows.net/test-filesystem-153106dd-fcb4-de77-eb97-e0363acbf486/test-directory-322150be-eb18-2c08-b9b9-ca1ba6c06200?resource=directory",
-      "RequestMethod": "PUT",
-      "RequestHeaders": {
-        "Accept": "application/json",
-        "Authorization": "Sanitized",
-<<<<<<< HEAD
-        "traceparent": "00-a5ff5f44f66e6b4aa40304c84eac0dd9-bb4b9209b86e264a-00",
-        "User-Agent": [
-          "azsdk-net-Storage.Files.DataLake/12.7.0-alpha.20210202.1",
-          "(.NET 5.0.2; Microsoft Windows 10.0.19042)"
-        ],
-        "x-ms-client-request-id": "2bf915ef-18c9-cd6e-2a89-1d31486b9f20",
-        "x-ms-date": "Tue, 02 Feb 2021 21:43:24 GMT",
-=======
-        "traceparent": "00-f2a53da1bca99145bc35c6c2e54585d0-1b9e3ff7470ee44b-00",
-        "User-Agent": [
-          "azsdk-net-Storage.Files.DataLake/12.7.0-alpha.20210217.1",
-          "(.NET 5.0.3; Microsoft Windows 10.0.19042)"
-        ],
-        "x-ms-client-request-id": "2bf915ef-18c9-cd6e-2a89-1d31486b9f20",
-        "x-ms-date": "Wed, 17 Feb 2021 22:46:42 GMT",
->>>>>>> 1814567d
-        "x-ms-return-client-request-id": "true",
-        "x-ms-version": "2020-06-12"
-      },
-      "RequestBody": null,
-      "StatusCode": 201,
-      "ResponseHeaders": {
-        "Content-Length": "0",
-<<<<<<< HEAD
-        "Date": "Tue, 02 Feb 2021 21:43:25 GMT",
-        "ETag": "\u00220x8D8C7C3923833A5\u0022",
-        "Last-Modified": "Tue, 02 Feb 2021 21:43:25 GMT",
-=======
-        "Date": "Wed, 17 Feb 2021 22:46:42 GMT",
-        "ETag": "\u00220x8D8D395E57AE655\u0022",
-        "Last-Modified": "Wed, 17 Feb 2021 22:46:42 GMT",
->>>>>>> 1814567d
-        "Server": [
-          "Windows-Azure-HDFS/1.0",
-          "Microsoft-HTTPAPI/2.0"
-        ],
-        "x-ms-client-request-id": "2bf915ef-18c9-cd6e-2a89-1d31486b9f20",
-<<<<<<< HEAD
-        "x-ms-request-id": "869052f0-c01f-003a-74ac-f96527000000",
-=======
-        "x-ms-request-id": "cbc838bb-b01f-001f-3f7e-05cc5b000000",
->>>>>>> 1814567d
-        "x-ms-version": "2020-06-12"
-      },
-      "ResponseBody": []
-    },
-    {
-      "RequestUri": "https://seannse.dfs.core.windows.net/test-filesystem-153106dd-fcb4-de77-eb97-e0363acbf486/test-directory-322150be-eb18-2c08-b9b9-ca1ba6c06200/test-directory-659f50c3-a242-a12b-b449-da0b4288cb58?resource=directory",
-      "RequestMethod": "PUT",
-      "RequestHeaders": {
-        "Accept": "application/json",
-        "Authorization": "Sanitized",
-        "User-Agent": [
-<<<<<<< HEAD
-          "azsdk-net-Storage.Files.DataLake/12.7.0-alpha.20210202.1",
-          "(.NET 5.0.2; Microsoft Windows 10.0.19042)"
-        ],
-        "x-ms-client-request-id": "0fbc896d-53c2-4d48-e958-76803d638ba2",
-        "x-ms-date": "Tue, 02 Feb 2021 21:43:25 GMT",
-=======
-          "azsdk-net-Storage.Files.DataLake/12.7.0-alpha.20210217.1",
-          "(.NET 5.0.3; Microsoft Windows 10.0.19042)"
-        ],
-        "x-ms-client-request-id": "0fbc896d-53c2-4d48-e958-76803d638ba2",
-        "x-ms-date": "Wed, 17 Feb 2021 22:46:42 GMT",
->>>>>>> 1814567d
-        "x-ms-return-client-request-id": "true",
-        "x-ms-version": "2020-06-12"
-      },
-      "RequestBody": null,
-      "StatusCode": 201,
-      "ResponseHeaders": {
-        "Content-Length": "0",
-<<<<<<< HEAD
-        "Date": "Tue, 02 Feb 2021 21:43:25 GMT",
-        "ETag": "\u00220x8D8C7C39245E55C\u0022",
-        "Last-Modified": "Tue, 02 Feb 2021 21:43:25 GMT",
-=======
-        "Date": "Wed, 17 Feb 2021 22:46:42 GMT",
-        "ETag": "\u00220x8D8D395E587C5EF\u0022",
-        "Last-Modified": "Wed, 17 Feb 2021 22:46:42 GMT",
->>>>>>> 1814567d
-        "Server": [
-          "Windows-Azure-HDFS/1.0",
-          "Microsoft-HTTPAPI/2.0"
-        ],
-        "x-ms-client-request-id": "0fbc896d-53c2-4d48-e958-76803d638ba2",
-<<<<<<< HEAD
-        "x-ms-request-id": "869052fc-c01f-003a-80ac-f96527000000",
-=======
-        "x-ms-request-id": "cbc838c7-b01f-001f-4b7e-05cc5b000000",
->>>>>>> 1814567d
-        "x-ms-version": "2020-06-12"
-      },
-      "ResponseBody": []
-    },
-    {
-      "RequestUri": "https://seannse.dfs.core.windows.net/test-filesystem-153106dd-fcb4-de77-eb97-e0363acbf486/test-directory-322150be-eb18-2c08-b9b9-ca1ba6c06200/test-directory-659f50c3-a242-a12b-b449-da0b4288cb58?recursive=true",
-      "RequestMethod": "DELETE",
-      "RequestHeaders": {
-        "Accept": "application/json",
-        "Authorization": "Sanitized",
-<<<<<<< HEAD
-        "If-Modified-Since": "Mon, 01 Feb 2021 21:43:23 GMT",
-        "User-Agent": [
-          "azsdk-net-Storage.Files.DataLake/12.7.0-alpha.20210202.1",
-          "(.NET 5.0.2; Microsoft Windows 10.0.19042)"
-        ],
-        "x-ms-client-request-id": "b99deeba-bbcc-ad95-f7dd-a76ec0b6f586",
-        "x-ms-date": "Tue, 02 Feb 2021 21:43:25 GMT",
-=======
-        "If-Modified-Since": "Tue, 16 Feb 2021 22:46:41 GMT",
-        "User-Agent": [
-          "azsdk-net-Storage.Files.DataLake/12.7.0-alpha.20210217.1",
-          "(.NET 5.0.3; Microsoft Windows 10.0.19042)"
-        ],
-        "x-ms-client-request-id": "b99deeba-bbcc-ad95-f7dd-a76ec0b6f586",
-        "x-ms-date": "Wed, 17 Feb 2021 22:46:42 GMT",
->>>>>>> 1814567d
+        "x-ms-client-request-id": "22a8607b-e3a0-3ae7-00d7-0b59d114d387",
+        "x-ms-date": "Fri, 19 Feb 2021 19:04:34 GMT",
+        "x-ms-return-client-request-id": "true",
+        "x-ms-version": "2020-06-12"
+      },
+      "RequestBody": null,
+      "StatusCode": 201,
+      "ResponseHeaders": {
+        "Content-Length": "0",
+        "Date": "Fri, 19 Feb 2021 19:04:32 GMT",
+        "ETag": "\u00220x8D8D50931681F64\u0022",
+        "Last-Modified": "Fri, 19 Feb 2021 19:04:33 GMT",
+        "Server": [
+          "Windows-Azure-Blob/1.0",
+          "Microsoft-HTTPAPI/2.0"
+        ],
+        "x-ms-client-request-id": "22a8607b-e3a0-3ae7-00d7-0b59d114d387",
+        "x-ms-request-id": "cb12cc47-b01e-006d-71f2-06cb14000000",
+        "x-ms-version": "2020-06-12"
+      },
+      "ResponseBody": []
+    },
+    {
+      "RequestUri": "https://seannse.dfs.core.windows.net/test-filesystem-f758016a-3b47-78e8-ce64-c7af831e7aa5/test-directory-7195ad1e-6195-8f8b-f2fb-a85524effc08?resource=directory",
+      "RequestMethod": "PUT",
+      "RequestHeaders": {
+        "Accept": "application/json",
+        "Authorization": "Sanitized",
+        "traceparent": "00-79ef6aeccb8e554d9549d146412a4c4a-6072c4cee14fbb4b-00",
+        "User-Agent": [
+          "azsdk-net-Storage.Files.DataLake/12.7.0-alpha.20210219.1",
+          "(.NET 5.0.3; Microsoft Windows 10.0.19041)"
+        ],
+        "x-ms-client-request-id": "ceda8e1e-c330-191b-d518-30a53b921510",
+        "x-ms-date": "Fri, 19 Feb 2021 19:04:34 GMT",
+        "x-ms-return-client-request-id": "true",
+        "x-ms-version": "2020-06-12"
+      },
+      "RequestBody": null,
+      "StatusCode": 201,
+      "ResponseHeaders": {
+        "Content-Length": "0",
+        "Date": "Fri, 19 Feb 2021 19:04:32 GMT",
+        "ETag": "\u00220x8D8D509317CB76F\u0022",
+        "Last-Modified": "Fri, 19 Feb 2021 19:04:33 GMT",
+        "Server": [
+          "Windows-Azure-HDFS/1.0",
+          "Microsoft-HTTPAPI/2.0"
+        ],
+        "x-ms-client-request-id": "ceda8e1e-c330-191b-d518-30a53b921510",
+        "x-ms-request-id": "da843ab2-a01f-0061-7af2-065c1c000000",
+        "x-ms-version": "2020-06-12"
+      },
+      "ResponseBody": []
+    },
+    {
+      "RequestUri": "https://seannse.dfs.core.windows.net/test-filesystem-f758016a-3b47-78e8-ce64-c7af831e7aa5/test-directory-7195ad1e-6195-8f8b-f2fb-a85524effc08/test-directory-ba2a02da-b0e0-c611-a845-1ff64f0fc03d?resource=directory",
+      "RequestMethod": "PUT",
+      "RequestHeaders": {
+        "Accept": "application/json",
+        "Authorization": "Sanitized",
+        "User-Agent": [
+          "azsdk-net-Storage.Files.DataLake/12.7.0-alpha.20210219.1",
+          "(.NET 5.0.3; Microsoft Windows 10.0.19041)"
+        ],
+        "x-ms-client-request-id": "cca10089-d18b-6d5a-7c13-26eaa425cac5",
+        "x-ms-date": "Fri, 19 Feb 2021 19:04:34 GMT",
+        "x-ms-return-client-request-id": "true",
+        "x-ms-version": "2020-06-12"
+      },
+      "RequestBody": null,
+      "StatusCode": 201,
+      "ResponseHeaders": {
+        "Content-Length": "0",
+        "Date": "Fri, 19 Feb 2021 19:04:33 GMT",
+        "ETag": "\u00220x8D8D5093188ACA7\u0022",
+        "Last-Modified": "Fri, 19 Feb 2021 19:04:33 GMT",
+        "Server": [
+          "Windows-Azure-HDFS/1.0",
+          "Microsoft-HTTPAPI/2.0"
+        ],
+        "x-ms-client-request-id": "cca10089-d18b-6d5a-7c13-26eaa425cac5",
+        "x-ms-request-id": "da843abf-a01f-0061-07f2-065c1c000000",
+        "x-ms-version": "2020-06-12"
+      },
+      "ResponseBody": []
+    },
+    {
+      "RequestUri": "https://seannse.blob.core.windows.net/test-filesystem-f758016a-3b47-78e8-ce64-c7af831e7aa5/test-directory-7195ad1e-6195-8f8b-f2fb-a85524effc08/test-directory-ba2a02da-b0e0-c611-a845-1ff64f0fc03d",
+      "RequestMethod": "HEAD",
+      "RequestHeaders": {
+        "Accept": "application/xml",
+        "Authorization": "Sanitized",
+        "User-Agent": [
+          "azsdk-net-Storage.Files.DataLake/12.7.0-alpha.20210219.1",
+          "(.NET 5.0.3; Microsoft Windows 10.0.19041)"
+        ],
+        "x-ms-client-request-id": "4e6d5f32-f36e-9eb2-13c9-190107eec6d5",
+        "x-ms-date": "Fri, 19 Feb 2021 19:04:34 GMT",
         "x-ms-return-client-request-id": "true",
         "x-ms-version": "2020-06-12"
       },
       "RequestBody": null,
       "StatusCode": 200,
       "ResponseHeaders": {
-        "Content-Length": "0",
-<<<<<<< HEAD
-        "Date": "Tue, 02 Feb 2021 21:43:25 GMT",
-=======
-        "Date": "Wed, 17 Feb 2021 22:46:42 GMT",
->>>>>>> 1814567d
-        "Server": [
-          "Windows-Azure-HDFS/1.0",
-          "Microsoft-HTTPAPI/2.0"
-        ],
-        "x-ms-client-request-id": "b99deeba-bbcc-ad95-f7dd-a76ec0b6f586",
-<<<<<<< HEAD
-        "x-ms-request-id": "8690530d-c01f-003a-11ac-f96527000000",
-=======
-        "x-ms-request-id": "cbc838d0-b01f-001f-537e-05cc5b000000",
->>>>>>> 1814567d
-        "x-ms-version": "2020-06-12"
-      },
-      "ResponseBody": []
-    },
-    {
-      "RequestUri": "https://seannse.blob.core.windows.net/test-filesystem-153106dd-fcb4-de77-eb97-e0363acbf486?restype=container",
-      "RequestMethod": "DELETE",
-      "RequestHeaders": {
-        "Accept": "application/xml",
-        "Authorization": "Sanitized",
-<<<<<<< HEAD
-        "traceparent": "00-73f5e73832108446ab48cda30fc85645-5212f25376f9ea47-00",
-        "User-Agent": [
-          "azsdk-net-Storage.Files.DataLake/12.7.0-alpha.20210202.1",
-          "(.NET 5.0.2; Microsoft Windows 10.0.19042)"
-        ],
-        "x-ms-client-request-id": "4fc52cb6-d2c5-01d6-3082-116266eacc64",
-        "x-ms-date": "Tue, 02 Feb 2021 21:43:25 GMT",
-=======
-        "traceparent": "00-3663229333e7d34dae3e672f679a5793-f246acef108fb445-00",
-        "User-Agent": [
-          "azsdk-net-Storage.Files.DataLake/12.7.0-alpha.20210217.1",
-          "(.NET 5.0.3; Microsoft Windows 10.0.19042)"
-        ],
-        "x-ms-client-request-id": "4fc52cb6-d2c5-01d6-3082-116266eacc64",
-        "x-ms-date": "Wed, 17 Feb 2021 22:46:42 GMT",
->>>>>>> 1814567d
-        "x-ms-return-client-request-id": "true",
-        "x-ms-version": "2020-06-12"
-      },
-      "RequestBody": null,
-      "StatusCode": 202,
-      "ResponseHeaders": {
-        "Content-Length": "0",
-<<<<<<< HEAD
-        "Date": "Tue, 02 Feb 2021 21:43:25 GMT",
-=======
-        "Date": "Wed, 17 Feb 2021 22:46:42 GMT",
->>>>>>> 1814567d
-        "Server": [
-          "Windows-Azure-Blob/1.0",
-          "Microsoft-HTTPAPI/2.0"
-        ],
-        "x-ms-client-request-id": "4fc52cb6-d2c5-01d6-3082-116266eacc64",
-<<<<<<< HEAD
-        "x-ms-request-id": "4d9d5bd0-201e-007f-60ac-f9b0c4000000",
-=======
-        "x-ms-request-id": "c838bea4-d01e-0044-587e-05f560000000",
->>>>>>> 1814567d
-        "x-ms-version": "2020-06-12"
-      },
-      "ResponseBody": []
-    },
-    {
-      "RequestUri": "https://seannse.blob.core.windows.net/test-filesystem-8a6cf476-68cf-340f-423d-899cc63fd641?restype=container",
-      "RequestMethod": "PUT",
-      "RequestHeaders": {
-        "Accept": "application/xml",
-        "Authorization": "Sanitized",
-<<<<<<< HEAD
-        "traceparent": "00-55c8cc677082564596b6f146b92e222d-9e22c9af0a7d684c-00",
-        "User-Agent": [
-          "azsdk-net-Storage.Files.DataLake/12.7.0-alpha.20210202.1",
-          "(.NET 5.0.2; Microsoft Windows 10.0.19042)"
-        ],
-        "x-ms-blob-public-access": "container",
-        "x-ms-client-request-id": "e3e09163-fd49-4d7b-1d91-0d87483a3bf1",
-        "x-ms-date": "Tue, 02 Feb 2021 21:43:25 GMT",
-=======
-        "traceparent": "00-546c69a4939b92449cced18101f440ed-75dfb8d062ebd74c-00",
-        "User-Agent": [
-          "azsdk-net-Storage.Files.DataLake/12.7.0-alpha.20210217.1",
-          "(.NET 5.0.3; Microsoft Windows 10.0.19042)"
-        ],
-        "x-ms-blob-public-access": "container",
-        "x-ms-client-request-id": "e3e09163-fd49-4d7b-1d91-0d87483a3bf1",
-        "x-ms-date": "Wed, 17 Feb 2021 22:46:43 GMT",
->>>>>>> 1814567d
-        "x-ms-return-client-request-id": "true",
-        "x-ms-version": "2020-06-12"
-      },
-      "RequestBody": null,
-      "StatusCode": 201,
-      "ResponseHeaders": {
-        "Content-Length": "0",
-<<<<<<< HEAD
-        "Date": "Tue, 02 Feb 2021 21:43:25 GMT",
-        "ETag": "\u00220x8D8C7C39293C3ED\u0022",
-        "Last-Modified": "Tue, 02 Feb 2021 21:43:26 GMT",
-=======
-        "Date": "Wed, 17 Feb 2021 22:46:42 GMT",
-        "ETag": "\u00220x8D8D395E5D81BF4\u0022",
-        "Last-Modified": "Wed, 17 Feb 2021 22:46:43 GMT",
->>>>>>> 1814567d
-        "Server": [
-          "Windows-Azure-Blob/1.0",
-          "Microsoft-HTTPAPI/2.0"
-        ],
-        "x-ms-client-request-id": "e3e09163-fd49-4d7b-1d91-0d87483a3bf1",
-<<<<<<< HEAD
-        "x-ms-request-id": "1758098c-801e-003b-13ac-f93afb000000",
-=======
-        "x-ms-request-id": "a7c3a5c3-c01e-0093-6c7e-05a455000000",
->>>>>>> 1814567d
-        "x-ms-version": "2020-06-12"
-      },
-      "ResponseBody": []
-    },
-    {
-      "RequestUri": "https://seannse.dfs.core.windows.net/test-filesystem-8a6cf476-68cf-340f-423d-899cc63fd641/test-directory-0a0ed0ac-3832-d073-331a-27016056c0f8?resource=directory",
-      "RequestMethod": "PUT",
-      "RequestHeaders": {
-        "Accept": "application/json",
-        "Authorization": "Sanitized",
-<<<<<<< HEAD
-        "traceparent": "00-8e8a4b9d1d209f49865dc1bcc336ff8d-a45195dfa0b10246-00",
-        "User-Agent": [
-          "azsdk-net-Storage.Files.DataLake/12.7.0-alpha.20210202.1",
-          "(.NET 5.0.2; Microsoft Windows 10.0.19042)"
-        ],
-        "x-ms-client-request-id": "a40b1792-ef3b-2a12-1d0f-af2fd679edc7",
-        "x-ms-date": "Tue, 02 Feb 2021 21:43:25 GMT",
-=======
-        "traceparent": "00-946ed2b354230e45b1ce727fffab2436-9cd8c81c1e7a0642-00",
-        "User-Agent": [
-          "azsdk-net-Storage.Files.DataLake/12.7.0-alpha.20210217.1",
-          "(.NET 5.0.3; Microsoft Windows 10.0.19042)"
-        ],
-        "x-ms-client-request-id": "a40b1792-ef3b-2a12-1d0f-af2fd679edc7",
-        "x-ms-date": "Wed, 17 Feb 2021 22:46:43 GMT",
->>>>>>> 1814567d
-        "x-ms-return-client-request-id": "true",
-        "x-ms-version": "2020-06-12"
-      },
-      "RequestBody": null,
-      "StatusCode": 201,
-      "ResponseHeaders": {
-        "Content-Length": "0",
-<<<<<<< HEAD
-        "Date": "Tue, 02 Feb 2021 21:43:26 GMT",
-        "ETag": "\u00220x8D8C7C392CED9E6\u0022",
-        "Last-Modified": "Tue, 02 Feb 2021 21:43:26 GMT",
-=======
-        "Date": "Wed, 17 Feb 2021 22:46:43 GMT",
-        "ETag": "\u00220x8D8D395E60FAD3C\u0022",
-        "Last-Modified": "Wed, 17 Feb 2021 22:46:43 GMT",
->>>>>>> 1814567d
-        "Server": [
-          "Windows-Azure-HDFS/1.0",
-          "Microsoft-HTTPAPI/2.0"
-        ],
-        "x-ms-client-request-id": "a40b1792-ef3b-2a12-1d0f-af2fd679edc7",
-<<<<<<< HEAD
-        "x-ms-request-id": "d2efbc31-e01f-0002-60ac-f9c1e7000000",
-=======
-        "x-ms-request-id": "0e089929-801f-0014-297e-053730000000",
->>>>>>> 1814567d
-        "x-ms-version": "2020-06-12"
-      },
-      "ResponseBody": []
-    },
-    {
-      "RequestUri": "https://seannse.dfs.core.windows.net/test-filesystem-8a6cf476-68cf-340f-423d-899cc63fd641/test-directory-0a0ed0ac-3832-d073-331a-27016056c0f8/test-directory-044314d0-0600-b992-d7b7-29c6c21437fa?resource=directory",
-      "RequestMethod": "PUT",
-      "RequestHeaders": {
-        "Accept": "application/json",
-        "Authorization": "Sanitized",
-        "User-Agent": [
-<<<<<<< HEAD
-          "azsdk-net-Storage.Files.DataLake/12.7.0-alpha.20210202.1",
-          "(.NET 5.0.2; Microsoft Windows 10.0.19042)"
-        ],
-        "x-ms-client-request-id": "838eae7e-05f6-8b28-8552-cc84c54c6709",
-        "x-ms-date": "Tue, 02 Feb 2021 21:43:26 GMT",
-=======
-          "azsdk-net-Storage.Files.DataLake/12.7.0-alpha.20210217.1",
-          "(.NET 5.0.3; Microsoft Windows 10.0.19042)"
-        ],
-        "x-ms-client-request-id": "838eae7e-05f6-8b28-8552-cc84c54c6709",
-        "x-ms-date": "Wed, 17 Feb 2021 22:46:43 GMT",
->>>>>>> 1814567d
-        "x-ms-return-client-request-id": "true",
-        "x-ms-version": "2020-06-12"
-      },
-      "RequestBody": null,
-      "StatusCode": 201,
-      "ResponseHeaders": {
-        "Content-Length": "0",
-<<<<<<< HEAD
-        "Date": "Tue, 02 Feb 2021 21:43:26 GMT",
-        "ETag": "\u00220x8D8C7C392DDC1B2\u0022",
-        "Last-Modified": "Tue, 02 Feb 2021 21:43:26 GMT",
-=======
-        "Date": "Wed, 17 Feb 2021 22:46:43 GMT",
-        "ETag": "\u00220x8D8D395E61D5278\u0022",
-        "Last-Modified": "Wed, 17 Feb 2021 22:46:43 GMT",
->>>>>>> 1814567d
-        "Server": [
-          "Windows-Azure-HDFS/1.0",
-          "Microsoft-HTTPAPI/2.0"
-        ],
-        "x-ms-client-request-id": "838eae7e-05f6-8b28-8552-cc84c54c6709",
-<<<<<<< HEAD
-        "x-ms-request-id": "d2efbc42-e01f-0002-71ac-f9c1e7000000",
-=======
-        "x-ms-request-id": "0e08993b-801f-0014-3b7e-053730000000",
->>>>>>> 1814567d
-        "x-ms-version": "2020-06-12"
-      },
-      "ResponseBody": []
-    },
-    {
-      "RequestUri": "https://seannse.dfs.core.windows.net/test-filesystem-8a6cf476-68cf-340f-423d-899cc63fd641/test-directory-0a0ed0ac-3832-d073-331a-27016056c0f8/test-directory-044314d0-0600-b992-d7b7-29c6c21437fa?recursive=true",
-      "RequestMethod": "DELETE",
-      "RequestHeaders": {
-        "Accept": "application/json",
-        "Authorization": "Sanitized",
-<<<<<<< HEAD
-        "If-Unmodified-Since": "Wed, 03 Feb 2021 21:43:23 GMT",
-        "User-Agent": [
-          "azsdk-net-Storage.Files.DataLake/12.7.0-alpha.20210202.1",
-          "(.NET 5.0.2; Microsoft Windows 10.0.19042)"
-        ],
-        "x-ms-client-request-id": "1448c237-b486-0903-d4e4-c2f94f388fe5",
-        "x-ms-date": "Tue, 02 Feb 2021 21:43:26 GMT",
-=======
-        "If-Unmodified-Since": "Thu, 18 Feb 2021 22:46:41 GMT",
-        "User-Agent": [
-          "azsdk-net-Storage.Files.DataLake/12.7.0-alpha.20210217.1",
-          "(.NET 5.0.3; Microsoft Windows 10.0.19042)"
-        ],
-        "x-ms-client-request-id": "1448c237-b486-0903-d4e4-c2f94f388fe5",
-        "x-ms-date": "Wed, 17 Feb 2021 22:46:43 GMT",
->>>>>>> 1814567d
-        "x-ms-return-client-request-id": "true",
-        "x-ms-version": "2020-06-12"
-      },
-      "RequestBody": null,
-      "StatusCode": 200,
-      "ResponseHeaders": {
-        "Content-Length": "0",
-<<<<<<< HEAD
-        "Date": "Tue, 02 Feb 2021 21:43:26 GMT",
-=======
-        "Date": "Wed, 17 Feb 2021 22:46:43 GMT",
->>>>>>> 1814567d
-        "Server": [
-          "Windows-Azure-HDFS/1.0",
-          "Microsoft-HTTPAPI/2.0"
-        ],
-        "x-ms-client-request-id": "1448c237-b486-0903-d4e4-c2f94f388fe5",
-<<<<<<< HEAD
-        "x-ms-request-id": "d2efbc53-e01f-0002-02ac-f9c1e7000000",
-=======
-        "x-ms-request-id": "0e08994c-801f-0014-4c7e-053730000000",
->>>>>>> 1814567d
-        "x-ms-version": "2020-06-12"
-      },
-      "ResponseBody": []
-    },
-    {
-      "RequestUri": "https://seannse.blob.core.windows.net/test-filesystem-8a6cf476-68cf-340f-423d-899cc63fd641?restype=container",
-      "RequestMethod": "DELETE",
-      "RequestHeaders": {
-        "Accept": "application/xml",
-        "Authorization": "Sanitized",
-<<<<<<< HEAD
-        "traceparent": "00-5e569c03dde2224cb068837ae2d42098-bd3d6a057106874f-00",
-        "User-Agent": [
-          "azsdk-net-Storage.Files.DataLake/12.7.0-alpha.20210202.1",
-          "(.NET 5.0.2; Microsoft Windows 10.0.19042)"
-        ],
-        "x-ms-client-request-id": "024dbddb-5304-2382-b115-0426e282651f",
-        "x-ms-date": "Tue, 02 Feb 2021 21:43:26 GMT",
-=======
-        "traceparent": "00-c2582d32cce9ac45821c7a56e6d3b161-0402122fd3e1ec46-00",
-        "User-Agent": [
-          "azsdk-net-Storage.Files.DataLake/12.7.0-alpha.20210217.1",
-          "(.NET 5.0.3; Microsoft Windows 10.0.19042)"
-        ],
-        "x-ms-client-request-id": "024dbddb-5304-2382-b115-0426e282651f",
-        "x-ms-date": "Wed, 17 Feb 2021 22:46:43 GMT",
->>>>>>> 1814567d
-        "x-ms-return-client-request-id": "true",
-        "x-ms-version": "2020-06-12"
-      },
-      "RequestBody": null,
-      "StatusCode": 202,
-      "ResponseHeaders": {
-        "Content-Length": "0",
-<<<<<<< HEAD
-        "Date": "Tue, 02 Feb 2021 21:43:26 GMT",
-=======
-        "Date": "Wed, 17 Feb 2021 22:46:43 GMT",
->>>>>>> 1814567d
-        "Server": [
-          "Windows-Azure-Blob/1.0",
-          "Microsoft-HTTPAPI/2.0"
-        ],
-        "x-ms-client-request-id": "024dbddb-5304-2382-b115-0426e282651f",
-<<<<<<< HEAD
-        "x-ms-request-id": "17580a68-801e-003b-59ac-f93afb000000",
-=======
-        "x-ms-request-id": "a7c3abd2-c01e-0093-327e-05a455000000",
->>>>>>> 1814567d
-        "x-ms-version": "2020-06-12"
-      },
-      "ResponseBody": []
-    },
-    {
-      "RequestUri": "https://seannse.blob.core.windows.net/test-filesystem-e14bed5d-e9cc-9064-666e-e1ac88fad69e?restype=container",
-      "RequestMethod": "PUT",
-      "RequestHeaders": {
-        "Accept": "application/xml",
-        "Authorization": "Sanitized",
-<<<<<<< HEAD
-        "traceparent": "00-01b3c895556a2b42a1a461f94e7fae7c-4f89049bffcc414f-00",
-        "User-Agent": [
-          "azsdk-net-Storage.Files.DataLake/12.7.0-alpha.20210202.1",
-          "(.NET 5.0.2; Microsoft Windows 10.0.19042)"
-        ],
-        "x-ms-blob-public-access": "container",
-        "x-ms-client-request-id": "46ab0b74-baea-f276-59bd-9c9571d59bb6",
-        "x-ms-date": "Tue, 02 Feb 2021 21:43:26 GMT",
-=======
-        "traceparent": "00-e61fd7d0cec2c048ba321c6d095f7728-6c6ff5779a49384c-00",
-        "User-Agent": [
-          "azsdk-net-Storage.Files.DataLake/12.7.0-alpha.20210217.1",
-          "(.NET 5.0.3; Microsoft Windows 10.0.19042)"
-        ],
-        "x-ms-blob-public-access": "container",
-        "x-ms-client-request-id": "46ab0b74-baea-f276-59bd-9c9571d59bb6",
-        "x-ms-date": "Wed, 17 Feb 2021 22:46:44 GMT",
->>>>>>> 1814567d
-        "x-ms-return-client-request-id": "true",
-        "x-ms-version": "2020-06-12"
-      },
-      "RequestBody": null,
-      "StatusCode": 201,
-      "ResponseHeaders": {
-        "Content-Length": "0",
-<<<<<<< HEAD
-        "Date": "Tue, 02 Feb 2021 21:43:27 GMT",
-        "ETag": "\u00220x8D8C7C3932B86F1\u0022",
-        "Last-Modified": "Tue, 02 Feb 2021 21:43:27 GMT",
-=======
-        "Date": "Wed, 17 Feb 2021 22:46:43 GMT",
-        "ETag": "\u00220x8D8D395E66542D0\u0022",
-        "Last-Modified": "Wed, 17 Feb 2021 22:46:44 GMT",
->>>>>>> 1814567d
-        "Server": [
-          "Windows-Azure-Blob/1.0",
-          "Microsoft-HTTPAPI/2.0"
-        ],
-        "x-ms-client-request-id": "46ab0b74-baea-f276-59bd-9c9571d59bb6",
-<<<<<<< HEAD
-        "x-ms-request-id": "d574a522-f01e-0021-54ac-f95b24000000",
-=======
-        "x-ms-request-id": "7464e205-d01e-006b-697e-05f8ab000000",
->>>>>>> 1814567d
-        "x-ms-version": "2020-06-12"
-      },
-      "ResponseBody": []
-    },
-    {
-      "RequestUri": "https://seannse.dfs.core.windows.net/test-filesystem-e14bed5d-e9cc-9064-666e-e1ac88fad69e/test-directory-61de663e-d365-d034-0cf8-56790dcfed30?resource=directory",
-      "RequestMethod": "PUT",
-      "RequestHeaders": {
-        "Accept": "application/json",
-        "Authorization": "Sanitized",
-<<<<<<< HEAD
-        "traceparent": "00-49641bde83ffb94080de8d811c49e876-ab95f641980b5044-00",
-        "User-Agent": [
-          "azsdk-net-Storage.Files.DataLake/12.7.0-alpha.20210202.1",
-          "(.NET 5.0.2; Microsoft Windows 10.0.19042)"
-        ],
-        "x-ms-client-request-id": "3c5624b7-9657-a04a-d7da-39f263fce48a",
-        "x-ms-date": "Tue, 02 Feb 2021 21:43:26 GMT",
-=======
-        "traceparent": "00-1e402f384c4c614e9a46c9850291db3f-4bcb44374557074f-00",
-        "User-Agent": [
-          "azsdk-net-Storage.Files.DataLake/12.7.0-alpha.20210217.1",
-          "(.NET 5.0.3; Microsoft Windows 10.0.19042)"
-        ],
-        "x-ms-client-request-id": "3c5624b7-9657-a04a-d7da-39f263fce48a",
-        "x-ms-date": "Wed, 17 Feb 2021 22:46:44 GMT",
->>>>>>> 1814567d
-        "x-ms-return-client-request-id": "true",
-        "x-ms-version": "2020-06-12"
-      },
-      "RequestBody": null,
-      "StatusCode": 201,
-      "ResponseHeaders": {
-        "Content-Length": "0",
-<<<<<<< HEAD
-        "Date": "Tue, 02 Feb 2021 21:43:27 GMT",
-        "ETag": "\u00220x8D8C7C393655654\u0022",
-        "Last-Modified": "Tue, 02 Feb 2021 21:43:27 GMT",
-=======
-        "Date": "Wed, 17 Feb 2021 22:46:43 GMT",
-        "ETag": "\u00220x8D8D395E69B0A9A\u0022",
-        "Last-Modified": "Wed, 17 Feb 2021 22:46:44 GMT",
->>>>>>> 1814567d
-        "Server": [
-          "Windows-Azure-HDFS/1.0",
-          "Microsoft-HTTPAPI/2.0"
-        ],
-        "x-ms-client-request-id": "3c5624b7-9657-a04a-d7da-39f263fce48a",
-<<<<<<< HEAD
-        "x-ms-request-id": "ba0642e9-301f-0087-70ac-f9ec3a000000",
-=======
-        "x-ms-request-id": "50a0208e-301f-002e-6f7e-052d48000000",
->>>>>>> 1814567d
-        "x-ms-version": "2020-06-12"
-      },
-      "ResponseBody": []
-    },
-    {
-      "RequestUri": "https://seannse.dfs.core.windows.net/test-filesystem-e14bed5d-e9cc-9064-666e-e1ac88fad69e/test-directory-61de663e-d365-d034-0cf8-56790dcfed30/test-directory-3f1e6bcf-1e9c-ad67-b350-573a9b07dfc0?resource=directory",
-      "RequestMethod": "PUT",
-      "RequestHeaders": {
-        "Accept": "application/json",
-        "Authorization": "Sanitized",
-        "User-Agent": [
-<<<<<<< HEAD
-          "azsdk-net-Storage.Files.DataLake/12.7.0-alpha.20210202.1",
-          "(.NET 5.0.2; Microsoft Windows 10.0.19042)"
-        ],
-        "x-ms-client-request-id": "855ead46-a22c-9818-bda8-89073e0f05d0",
-        "x-ms-date": "Tue, 02 Feb 2021 21:43:27 GMT",
-=======
-          "azsdk-net-Storage.Files.DataLake/12.7.0-alpha.20210217.1",
-          "(.NET 5.0.3; Microsoft Windows 10.0.19042)"
-        ],
-        "x-ms-client-request-id": "855ead46-a22c-9818-bda8-89073e0f05d0",
-        "x-ms-date": "Wed, 17 Feb 2021 22:46:44 GMT",
->>>>>>> 1814567d
-        "x-ms-return-client-request-id": "true",
-        "x-ms-version": "2020-06-12"
-      },
-      "RequestBody": null,
-      "StatusCode": 201,
-      "ResponseHeaders": {
-        "Content-Length": "0",
-<<<<<<< HEAD
-        "Date": "Tue, 02 Feb 2021 21:43:27 GMT",
-        "ETag": "\u00220x8D8C7C39373EFE5\u0022",
-        "Last-Modified": "Tue, 02 Feb 2021 21:43:27 GMT",
-=======
-        "Date": "Wed, 17 Feb 2021 22:46:44 GMT",
-        "ETag": "\u00220x8D8D395E6AC523F\u0022",
-        "Last-Modified": "Wed, 17 Feb 2021 22:46:44 GMT",
->>>>>>> 1814567d
-        "Server": [
-          "Windows-Azure-HDFS/1.0",
-          "Microsoft-HTTPAPI/2.0"
-        ],
-        "x-ms-client-request-id": "855ead46-a22c-9818-bda8-89073e0f05d0",
-<<<<<<< HEAD
-        "x-ms-request-id": "ba0642f9-301f-0087-80ac-f9ec3a000000",
-=======
-        "x-ms-request-id": "50a020b2-301f-002e-137e-052d48000000",
->>>>>>> 1814567d
-        "x-ms-version": "2020-06-12"
-      },
-      "ResponseBody": []
-    },
-    {
-      "RequestUri": "https://seannse.blob.core.windows.net/test-filesystem-e14bed5d-e9cc-9064-666e-e1ac88fad69e/test-directory-61de663e-d365-d034-0cf8-56790dcfed30/test-directory-3f1e6bcf-1e9c-ad67-b350-573a9b07dfc0",
-      "RequestMethod": "HEAD",
-      "RequestHeaders": {
-        "Accept": "application/xml",
-        "Authorization": "Sanitized",
-        "User-Agent": [
-<<<<<<< HEAD
-          "azsdk-net-Storage.Files.DataLake/12.7.0-alpha.20210202.1",
-          "(.NET 5.0.2; Microsoft Windows 10.0.19042)"
-        ],
-        "x-ms-client-request-id": "edf34926-5aa9-7493-8928-2ad028d1a1d8",
-        "x-ms-date": "Tue, 02 Feb 2021 21:43:27 GMT",
-=======
-          "azsdk-net-Storage.Files.DataLake/12.7.0-alpha.20210217.1",
-          "(.NET 5.0.3; Microsoft Windows 10.0.19042)"
-        ],
-        "x-ms-client-request-id": "edf34926-5aa9-7493-8928-2ad028d1a1d8",
-        "x-ms-date": "Wed, 17 Feb 2021 22:46:44 GMT",
->>>>>>> 1814567d
-        "x-ms-return-client-request-id": "true",
-        "x-ms-version": "2020-06-12"
-      },
-      "RequestBody": null,
-      "StatusCode": 200,
-      "ResponseHeaders": {
         "Accept-Ranges": "bytes",
         "Content-Length": "0",
         "Content-Type": "application/octet-stream",
-<<<<<<< HEAD
-        "Date": "Tue, 02 Feb 2021 21:43:28 GMT",
-        "ETag": "\u00220x8D8C7C39373EFE5\u0022",
-        "Last-Modified": "Tue, 02 Feb 2021 21:43:27 GMT",
-=======
-        "Date": "Wed, 17 Feb 2021 22:46:43 GMT",
-        "ETag": "\u00220x8D8D395E6AC523F\u0022",
-        "Last-Modified": "Wed, 17 Feb 2021 22:46:44 GMT",
->>>>>>> 1814567d
+        "Date": "Fri, 19 Feb 2021 19:04:33 GMT",
+        "ETag": "\u00220x8D8D5093188ACA7\u0022",
+        "Last-Modified": "Fri, 19 Feb 2021 19:04:33 GMT",
         "Server": [
           "Windows-Azure-Blob/1.0",
           "Microsoft-HTTPAPI/2.0"
@@ -968,51 +612,33 @@
         "x-ms-access-tier": "Hot",
         "x-ms-access-tier-inferred": "true",
         "x-ms-blob-type": "BlockBlob",
-        "x-ms-client-request-id": "edf34926-5aa9-7493-8928-2ad028d1a1d8",
-<<<<<<< HEAD
-        "x-ms-creation-time": "Tue, 02 Feb 2021 21:43:27 GMT",
-=======
-        "x-ms-creation-time": "Wed, 17 Feb 2021 22:46:44 GMT",
->>>>>>> 1814567d
+        "x-ms-client-request-id": "4e6d5f32-f36e-9eb2-13c9-190107eec6d5",
+        "x-ms-creation-time": "Fri, 19 Feb 2021 19:04:33 GMT",
         "x-ms-group": "$superuser",
         "x-ms-lease-state": "available",
         "x-ms-lease-status": "unlocked",
         "x-ms-meta-hdi_isfolder": "true",
         "x-ms-owner": "$superuser",
         "x-ms-permissions": "rwxr-x---",
-<<<<<<< HEAD
-        "x-ms-request-id": "d574a61c-f01e-0021-38ac-f95b24000000",
-=======
-        "x-ms-request-id": "7464e337-d01e-006b-7a7e-05f8ab000000",
->>>>>>> 1814567d
+        "x-ms-request-id": "cb12cc95-b01e-006d-35f2-06cb14000000",
         "x-ms-server-encrypted": "true",
         "x-ms-version": "2020-06-12"
       },
       "ResponseBody": []
     },
     {
-      "RequestUri": "https://seannse.dfs.core.windows.net/test-filesystem-e14bed5d-e9cc-9064-666e-e1ac88fad69e/test-directory-61de663e-d365-d034-0cf8-56790dcfed30/test-directory-3f1e6bcf-1e9c-ad67-b350-573a9b07dfc0?recursive=true",
-      "RequestMethod": "DELETE",
-      "RequestHeaders": {
-        "Accept": "application/json",
-        "Authorization": "Sanitized",
-<<<<<<< HEAD
-        "If-Match": "\u00220x8D8C7C39373EFE5\u0022",
-        "User-Agent": [
-          "azsdk-net-Storage.Files.DataLake/12.7.0-alpha.20210202.1",
-          "(.NET 5.0.2; Microsoft Windows 10.0.19042)"
-        ],
-        "x-ms-client-request-id": "f5e09751-181c-a027-e566-3812d141f6c0",
-        "x-ms-date": "Tue, 02 Feb 2021 21:43:27 GMT",
-=======
-        "If-Match": "0x8D8D395E6AC523F",
-        "User-Agent": [
-          "azsdk-net-Storage.Files.DataLake/12.7.0-alpha.20210217.1",
-          "(.NET 5.0.3; Microsoft Windows 10.0.19042)"
-        ],
-        "x-ms-client-request-id": "f5e09751-181c-a027-e566-3812d141f6c0",
-        "x-ms-date": "Wed, 17 Feb 2021 22:46:44 GMT",
->>>>>>> 1814567d
+      "RequestUri": "https://seannse.dfs.core.windows.net/test-filesystem-f758016a-3b47-78e8-ce64-c7af831e7aa5/test-directory-7195ad1e-6195-8f8b-f2fb-a85524effc08/test-directory-ba2a02da-b0e0-c611-a845-1ff64f0fc03d?recursive=true",
+      "RequestMethod": "DELETE",
+      "RequestHeaders": {
+        "Accept": "application/json",
+        "Authorization": "Sanitized",
+        "If-Match": "0x8D8D5093188ACA7",
+        "User-Agent": [
+          "azsdk-net-Storage.Files.DataLake/12.7.0-alpha.20210219.1",
+          "(.NET 5.0.3; Microsoft Windows 10.0.19041)"
+        ],
+        "x-ms-client-request-id": "44b7dd75-7bb8-6456-4097-ba9265faa43b",
+        "x-ms-date": "Fri, 19 Feb 2021 19:04:34 GMT",
         "x-ms-return-client-request-id": "true",
         "x-ms-version": "2020-06-12"
       },
@@ -1020,48 +646,30 @@
       "StatusCode": 200,
       "ResponseHeaders": {
         "Content-Length": "0",
-<<<<<<< HEAD
-        "Date": "Tue, 02 Feb 2021 21:43:27 GMT",
-=======
-        "Date": "Wed, 17 Feb 2021 22:46:44 GMT",
->>>>>>> 1814567d
-        "Server": [
-          "Windows-Azure-HDFS/1.0",
-          "Microsoft-HTTPAPI/2.0"
-        ],
-        "x-ms-client-request-id": "f5e09751-181c-a027-e566-3812d141f6c0",
-<<<<<<< HEAD
-        "x-ms-request-id": "ba06430b-301f-0087-12ac-f9ec3a000000",
-=======
-        "x-ms-request-id": "50a020dd-301f-002e-3e7e-052d48000000",
->>>>>>> 1814567d
-        "x-ms-version": "2020-06-12"
-      },
-      "ResponseBody": []
-    },
-    {
-      "RequestUri": "https://seannse.blob.core.windows.net/test-filesystem-e14bed5d-e9cc-9064-666e-e1ac88fad69e?restype=container",
-      "RequestMethod": "DELETE",
-      "RequestHeaders": {
-        "Accept": "application/xml",
-        "Authorization": "Sanitized",
-<<<<<<< HEAD
-        "traceparent": "00-66c6b1d426a11a4d840eda2248265282-0181619473064448-00",
-        "User-Agent": [
-          "azsdk-net-Storage.Files.DataLake/12.7.0-alpha.20210202.1",
-          "(.NET 5.0.2; Microsoft Windows 10.0.19042)"
-        ],
-        "x-ms-client-request-id": "917e5f09-acf0-7abc-aed9-f77f30c0785b",
-        "x-ms-date": "Tue, 02 Feb 2021 21:43:27 GMT",
-=======
-        "traceparent": "00-ee6232e94a81a142b6a18593bc520775-bfb0ba8da55ee64d-00",
-        "User-Agent": [
-          "azsdk-net-Storage.Files.DataLake/12.7.0-alpha.20210217.1",
-          "(.NET 5.0.3; Microsoft Windows 10.0.19042)"
-        ],
-        "x-ms-client-request-id": "917e5f09-acf0-7abc-aed9-f77f30c0785b",
-        "x-ms-date": "Wed, 17 Feb 2021 22:46:44 GMT",
->>>>>>> 1814567d
+        "Date": "Fri, 19 Feb 2021 19:04:33 GMT",
+        "Server": [
+          "Windows-Azure-HDFS/1.0",
+          "Microsoft-HTTPAPI/2.0"
+        ],
+        "x-ms-client-request-id": "44b7dd75-7bb8-6456-4097-ba9265faa43b",
+        "x-ms-request-id": "da843ad6-a01f-0061-1ef2-065c1c000000",
+        "x-ms-version": "2020-06-12"
+      },
+      "ResponseBody": []
+    },
+    {
+      "RequestUri": "https://seannse.blob.core.windows.net/test-filesystem-f758016a-3b47-78e8-ce64-c7af831e7aa5?restype=container",
+      "RequestMethod": "DELETE",
+      "RequestHeaders": {
+        "Accept": "application/xml",
+        "Authorization": "Sanitized",
+        "traceparent": "00-2f0cbcba2bacc14c9783af8b2ca3e76a-22b42779f65ada47-00",
+        "User-Agent": [
+          "azsdk-net-Storage.Files.DataLake/12.7.0-alpha.20210219.1",
+          "(.NET 5.0.3; Microsoft Windows 10.0.19041)"
+        ],
+        "x-ms-client-request-id": "2a8c52be-8236-d41d-32a0-f4918bd2a30a",
+        "x-ms-date": "Fri, 19 Feb 2021 19:04:34 GMT",
         "x-ms-return-client-request-id": "true",
         "x-ms-version": "2020-06-12"
       },
@@ -1069,515 +677,327 @@
       "StatusCode": 202,
       "ResponseHeaders": {
         "Content-Length": "0",
-<<<<<<< HEAD
-        "Date": "Tue, 02 Feb 2021 21:43:28 GMT",
-=======
-        "Date": "Wed, 17 Feb 2021 22:46:44 GMT",
->>>>>>> 1814567d
-        "Server": [
-          "Windows-Azure-Blob/1.0",
-          "Microsoft-HTTPAPI/2.0"
-        ],
-        "x-ms-client-request-id": "917e5f09-acf0-7abc-aed9-f77f30c0785b",
-<<<<<<< HEAD
-        "x-ms-request-id": "d574a670-f01e-0021-7dac-f95b24000000",
-=======
-        "x-ms-request-id": "7464e39f-d01e-006b-5b7e-05f8ab000000",
->>>>>>> 1814567d
-        "x-ms-version": "2020-06-12"
-      },
-      "ResponseBody": []
-    },
-    {
-      "RequestUri": "https://seannse.blob.core.windows.net/test-filesystem-cd513249-7ba1-d752-8a23-7e72c7bd393f?restype=container",
-      "RequestMethod": "PUT",
-      "RequestHeaders": {
-        "Accept": "application/xml",
-        "Authorization": "Sanitized",
-<<<<<<< HEAD
-        "traceparent": "00-48c7a2808f42774a9ba5f849eab1bc79-4e802dfe7e470a44-00",
-        "User-Agent": [
-          "azsdk-net-Storage.Files.DataLake/12.7.0-alpha.20210202.1",
-          "(.NET 5.0.2; Microsoft Windows 10.0.19042)"
+        "Date": "Fri, 19 Feb 2021 19:04:33 GMT",
+        "Server": [
+          "Windows-Azure-Blob/1.0",
+          "Microsoft-HTTPAPI/2.0"
+        ],
+        "x-ms-client-request-id": "2a8c52be-8236-d41d-32a0-f4918bd2a30a",
+        "x-ms-request-id": "cb12cccb-b01e-006d-61f2-06cb14000000",
+        "x-ms-version": "2020-06-12"
+      },
+      "ResponseBody": []
+    },
+    {
+      "RequestUri": "https://seannse.blob.core.windows.net/test-filesystem-26d06650-2f1f-0b17-beca-485432dc1359?restype=container",
+      "RequestMethod": "PUT",
+      "RequestHeaders": {
+        "Accept": "application/xml",
+        "Authorization": "Sanitized",
+        "traceparent": "00-f53e4f354846bb498a4ddc789019e860-ef43bfbd4cb0de42-00",
+        "User-Agent": [
+          "azsdk-net-Storage.Files.DataLake/12.7.0-alpha.20210219.1",
+          "(.NET 5.0.3; Microsoft Windows 10.0.19041)"
         ],
         "x-ms-blob-public-access": "container",
-        "x-ms-client-request-id": "351ff531-5b53-8ed4-0ca7-06cd2d4ab2f0",
-        "x-ms-date": "Tue, 02 Feb 2021 21:43:27 GMT",
-=======
-        "traceparent": "00-9690c5705afe92429eaf62bca17e4c40-92668ea989a7a545-00",
-        "User-Agent": [
-          "azsdk-net-Storage.Files.DataLake/12.7.0-alpha.20210217.1",
-          "(.NET 5.0.3; Microsoft Windows 10.0.19042)"
+        "x-ms-client-request-id": "ea293fc0-6716-8f5e-3a80-6b6b39c9a256",
+        "x-ms-date": "Fri, 19 Feb 2021 19:04:34 GMT",
+        "x-ms-return-client-request-id": "true",
+        "x-ms-version": "2020-06-12"
+      },
+      "RequestBody": null,
+      "StatusCode": 201,
+      "ResponseHeaders": {
+        "Content-Length": "0",
+        "Date": "Fri, 19 Feb 2021 19:04:33 GMT",
+        "ETag": "\u00220x8D8D50931B5B0F0\u0022",
+        "Last-Modified": "Fri, 19 Feb 2021 19:04:33 GMT",
+        "Server": [
+          "Windows-Azure-Blob/1.0",
+          "Microsoft-HTTPAPI/2.0"
+        ],
+        "x-ms-client-request-id": "ea293fc0-6716-8f5e-3a80-6b6b39c9a256",
+        "x-ms-request-id": "cb12ccdb-b01e-006d-71f2-06cb14000000",
+        "x-ms-version": "2020-06-12"
+      },
+      "ResponseBody": []
+    },
+    {
+      "RequestUri": "https://seannse.dfs.core.windows.net/test-filesystem-26d06650-2f1f-0b17-beca-485432dc1359/test-directory-4f879a8d-8fff-d59b-6159-587f86079630?resource=directory",
+      "RequestMethod": "PUT",
+      "RequestHeaders": {
+        "Accept": "application/json",
+        "Authorization": "Sanitized",
+        "traceparent": "00-679acf1610f61546b313ff3c1c1dad2d-8fca653acd38f34f-00",
+        "User-Agent": [
+          "azsdk-net-Storage.Files.DataLake/12.7.0-alpha.20210219.1",
+          "(.NET 5.0.3; Microsoft Windows 10.0.19041)"
+        ],
+        "x-ms-client-request-id": "da8252fd-1106-3029-a353-88bd0ede0832",
+        "x-ms-date": "Fri, 19 Feb 2021 19:04:34 GMT",
+        "x-ms-return-client-request-id": "true",
+        "x-ms-version": "2020-06-12"
+      },
+      "RequestBody": null,
+      "StatusCode": 201,
+      "ResponseHeaders": {
+        "Content-Length": "0",
+        "Date": "Fri, 19 Feb 2021 19:04:33 GMT",
+        "ETag": "\u00220x8D8D50931C3B020\u0022",
+        "Last-Modified": "Fri, 19 Feb 2021 19:04:33 GMT",
+        "Server": [
+          "Windows-Azure-HDFS/1.0",
+          "Microsoft-HTTPAPI/2.0"
+        ],
+        "x-ms-client-request-id": "da8252fd-1106-3029-a353-88bd0ede0832",
+        "x-ms-request-id": "da843b15-a01f-0061-5df2-065c1c000000",
+        "x-ms-version": "2020-06-12"
+      },
+      "ResponseBody": []
+    },
+    {
+      "RequestUri": "https://seannse.dfs.core.windows.net/test-filesystem-26d06650-2f1f-0b17-beca-485432dc1359/test-directory-4f879a8d-8fff-d59b-6159-587f86079630/test-directory-18023aea-ae35-64a3-58e3-72bbb6adc7c7?resource=directory",
+      "RequestMethod": "PUT",
+      "RequestHeaders": {
+        "Accept": "application/json",
+        "Authorization": "Sanitized",
+        "User-Agent": [
+          "azsdk-net-Storage.Files.DataLake/12.7.0-alpha.20210219.1",
+          "(.NET 5.0.3; Microsoft Windows 10.0.19041)"
+        ],
+        "x-ms-client-request-id": "d303a63b-2597-4ece-ae1e-82229e6e7af5",
+        "x-ms-date": "Fri, 19 Feb 2021 19:04:34 GMT",
+        "x-ms-return-client-request-id": "true",
+        "x-ms-version": "2020-06-12"
+      },
+      "RequestBody": null,
+      "StatusCode": 201,
+      "ResponseHeaders": {
+        "Content-Length": "0",
+        "Date": "Fri, 19 Feb 2021 19:04:33 GMT",
+        "ETag": "\u00220x8D8D50931D02E0C\u0022",
+        "Last-Modified": "Fri, 19 Feb 2021 19:04:34 GMT",
+        "Server": [
+          "Windows-Azure-HDFS/1.0",
+          "Microsoft-HTTPAPI/2.0"
+        ],
+        "x-ms-client-request-id": "d303a63b-2597-4ece-ae1e-82229e6e7af5",
+        "x-ms-request-id": "da843b29-a01f-0061-71f2-065c1c000000",
+        "x-ms-version": "2020-06-12"
+      },
+      "ResponseBody": []
+    },
+    {
+      "RequestUri": "https://seannse.dfs.core.windows.net/test-filesystem-26d06650-2f1f-0b17-beca-485432dc1359/test-directory-4f879a8d-8fff-d59b-6159-587f86079630/test-directory-18023aea-ae35-64a3-58e3-72bbb6adc7c7?recursive=true",
+      "RequestMethod": "DELETE",
+      "RequestHeaders": {
+        "Accept": "application/json",
+        "Authorization": "Sanitized",
+        "If-None-Match": "\u0022garbage\u0022",
+        "User-Agent": [
+          "azsdk-net-Storage.Files.DataLake/12.7.0-alpha.20210219.1",
+          "(.NET 5.0.3; Microsoft Windows 10.0.19041)"
+        ],
+        "x-ms-client-request-id": "0f7f744e-f3aa-f42f-8533-85673907b888",
+        "x-ms-date": "Fri, 19 Feb 2021 19:04:34 GMT",
+        "x-ms-return-client-request-id": "true",
+        "x-ms-version": "2020-06-12"
+      },
+      "RequestBody": null,
+      "StatusCode": 200,
+      "ResponseHeaders": {
+        "Content-Length": "0",
+        "Date": "Fri, 19 Feb 2021 19:04:33 GMT",
+        "Server": [
+          "Windows-Azure-HDFS/1.0",
+          "Microsoft-HTTPAPI/2.0"
+        ],
+        "x-ms-client-request-id": "0f7f744e-f3aa-f42f-8533-85673907b888",
+        "x-ms-request-id": "da843b36-a01f-0061-7ef2-065c1c000000",
+        "x-ms-version": "2020-06-12"
+      },
+      "ResponseBody": []
+    },
+    {
+      "RequestUri": "https://seannse.blob.core.windows.net/test-filesystem-26d06650-2f1f-0b17-beca-485432dc1359?restype=container",
+      "RequestMethod": "DELETE",
+      "RequestHeaders": {
+        "Accept": "application/xml",
+        "Authorization": "Sanitized",
+        "traceparent": "00-09f25129748cb64f9be15c2fcbf0578c-b04e1bee90c1494f-00",
+        "User-Agent": [
+          "azsdk-net-Storage.Files.DataLake/12.7.0-alpha.20210219.1",
+          "(.NET 5.0.3; Microsoft Windows 10.0.19041)"
+        ],
+        "x-ms-client-request-id": "29d3af5a-6bee-984b-91ae-34294f45f508",
+        "x-ms-date": "Fri, 19 Feb 2021 19:04:34 GMT",
+        "x-ms-return-client-request-id": "true",
+        "x-ms-version": "2020-06-12"
+      },
+      "RequestBody": null,
+      "StatusCode": 202,
+      "ResponseHeaders": {
+        "Content-Length": "0",
+        "Date": "Fri, 19 Feb 2021 19:04:33 GMT",
+        "Server": [
+          "Windows-Azure-Blob/1.0",
+          "Microsoft-HTTPAPI/2.0"
+        ],
+        "x-ms-client-request-id": "29d3af5a-6bee-984b-91ae-34294f45f508",
+        "x-ms-request-id": "cb12cd3b-b01e-006d-4bf2-06cb14000000",
+        "x-ms-version": "2020-06-12"
+      },
+      "ResponseBody": []
+    },
+    {
+      "RequestUri": "https://seannse.blob.core.windows.net/test-filesystem-04ea99f1-e573-73f0-d318-15d53042f189?restype=container",
+      "RequestMethod": "PUT",
+      "RequestHeaders": {
+        "Accept": "application/xml",
+        "Authorization": "Sanitized",
+        "traceparent": "00-8dd9f5702a31df4ba3950bdd553cc4a4-28049c3c33b7d044-00",
+        "User-Agent": [
+          "azsdk-net-Storage.Files.DataLake/12.7.0-alpha.20210219.1",
+          "(.NET 5.0.3; Microsoft Windows 10.0.19041)"
         ],
         "x-ms-blob-public-access": "container",
-        "x-ms-client-request-id": "351ff531-5b53-8ed4-0ca7-06cd2d4ab2f0",
-        "x-ms-date": "Wed, 17 Feb 2021 22:46:45 GMT",
->>>>>>> 1814567d
-        "x-ms-return-client-request-id": "true",
-        "x-ms-version": "2020-06-12"
-      },
-      "RequestBody": null,
-      "StatusCode": 201,
-      "ResponseHeaders": {
-        "Content-Length": "0",
-<<<<<<< HEAD
-        "Date": "Tue, 02 Feb 2021 21:43:28 GMT",
-        "ETag": "\u00220x8D8C7C393D06A2C\u0022",
-        "Last-Modified": "Tue, 02 Feb 2021 21:43:28 GMT",
-=======
-        "Date": "Wed, 17 Feb 2021 22:46:44 GMT",
-        "ETag": "\u00220x8D8D395E704936C\u0022",
-        "Last-Modified": "Wed, 17 Feb 2021 22:46:45 GMT",
->>>>>>> 1814567d
-        "Server": [
-          "Windows-Azure-Blob/1.0",
-          "Microsoft-HTTPAPI/2.0"
-        ],
-        "x-ms-client-request-id": "351ff531-5b53-8ed4-0ca7-06cd2d4ab2f0",
-<<<<<<< HEAD
-        "x-ms-request-id": "c79f676e-001e-001a-74ac-f91e80000000",
-=======
-        "x-ms-request-id": "be8998ac-b01e-0042-347e-05c6df000000",
->>>>>>> 1814567d
-        "x-ms-version": "2020-06-12"
-      },
-      "ResponseBody": []
-    },
-    {
-      "RequestUri": "https://seannse.dfs.core.windows.net/test-filesystem-cd513249-7ba1-d752-8a23-7e72c7bd393f/test-directory-6d41b7a0-06b7-e498-6261-0aa985b355fd?resource=directory",
-      "RequestMethod": "PUT",
-      "RequestHeaders": {
-        "Accept": "application/json",
-        "Authorization": "Sanitized",
-<<<<<<< HEAD
-        "traceparent": "00-bda1fcb39529b84bab016a0c01478173-1059945951704043-00",
-        "User-Agent": [
-          "azsdk-net-Storage.Files.DataLake/12.7.0-alpha.20210202.1",
-          "(.NET 5.0.2; Microsoft Windows 10.0.19042)"
-        ],
-        "x-ms-client-request-id": "caff0544-1f4b-2bfe-5c3a-d3f2512b0859",
-        "x-ms-date": "Tue, 02 Feb 2021 21:43:28 GMT",
-=======
-        "traceparent": "00-0153efb3162a6a4c877808a27c8b512b-1fb664c12b3c2c43-00",
-        "User-Agent": [
-          "azsdk-net-Storage.Files.DataLake/12.7.0-alpha.20210217.1",
-          "(.NET 5.0.3; Microsoft Windows 10.0.19042)"
-        ],
-        "x-ms-client-request-id": "caff0544-1f4b-2bfe-5c3a-d3f2512b0859",
-        "x-ms-date": "Wed, 17 Feb 2021 22:46:45 GMT",
->>>>>>> 1814567d
-        "x-ms-return-client-request-id": "true",
-        "x-ms-version": "2020-06-12"
-      },
-      "RequestBody": null,
-      "StatusCode": 201,
-      "ResponseHeaders": {
-        "Content-Length": "0",
-<<<<<<< HEAD
-        "Date": "Tue, 02 Feb 2021 21:43:28 GMT",
-        "ETag": "\u00220x8D8C7C3940E7652\u0022",
-        "Last-Modified": "Tue, 02 Feb 2021 21:43:28 GMT",
-=======
-        "Date": "Wed, 17 Feb 2021 22:46:44 GMT",
-        "ETag": "\u00220x8D8D395E7393ABD\u0022",
-        "Last-Modified": "Wed, 17 Feb 2021 22:46:45 GMT",
->>>>>>> 1814567d
-        "Server": [
-          "Windows-Azure-HDFS/1.0",
-          "Microsoft-HTTPAPI/2.0"
-        ],
-        "x-ms-client-request-id": "caff0544-1f4b-2bfe-5c3a-d3f2512b0859",
-<<<<<<< HEAD
-        "x-ms-request-id": "25049ba5-001f-0078-40ac-f9dca7000000",
-=======
-        "x-ms-request-id": "37101cfe-801f-0082-0a7e-053ee1000000",
->>>>>>> 1814567d
-        "x-ms-version": "2020-06-12"
-      },
-      "ResponseBody": []
-    },
-    {
-      "RequestUri": "https://seannse.dfs.core.windows.net/test-filesystem-cd513249-7ba1-d752-8a23-7e72c7bd393f/test-directory-6d41b7a0-06b7-e498-6261-0aa985b355fd/test-directory-65370852-e009-9c51-cb5f-803da17d8660?resource=directory",
-      "RequestMethod": "PUT",
-      "RequestHeaders": {
-        "Accept": "application/json",
-        "Authorization": "Sanitized",
-        "User-Agent": [
-<<<<<<< HEAD
-          "azsdk-net-Storage.Files.DataLake/12.7.0-alpha.20210202.1",
-          "(.NET 5.0.2; Microsoft Windows 10.0.19042)"
-        ],
-        "x-ms-client-request-id": "56c80c72-5cca-646e-b363-feec9fc18ade",
-        "x-ms-date": "Tue, 02 Feb 2021 21:43:28 GMT",
-=======
-          "azsdk-net-Storage.Files.DataLake/12.7.0-alpha.20210217.1",
-          "(.NET 5.0.3; Microsoft Windows 10.0.19042)"
-        ],
-        "x-ms-client-request-id": "56c80c72-5cca-646e-b363-feec9fc18ade",
-        "x-ms-date": "Wed, 17 Feb 2021 22:46:45 GMT",
->>>>>>> 1814567d
-        "x-ms-return-client-request-id": "true",
-        "x-ms-version": "2020-06-12"
-      },
-      "RequestBody": null,
-      "StatusCode": 201,
-      "ResponseHeaders": {
-        "Content-Length": "0",
-<<<<<<< HEAD
-        "Date": "Tue, 02 Feb 2021 21:43:28 GMT",
-        "ETag": "\u00220x8D8C7C3941E63AF\u0022",
-        "Last-Modified": "Tue, 02 Feb 2021 21:43:29 GMT",
-=======
-        "Date": "Wed, 17 Feb 2021 22:46:44 GMT",
-        "ETag": "\u00220x8D8D395E745C4FD\u0022",
-        "Last-Modified": "Wed, 17 Feb 2021 22:46:45 GMT",
->>>>>>> 1814567d
-        "Server": [
-          "Windows-Azure-HDFS/1.0",
-          "Microsoft-HTTPAPI/2.0"
-        ],
-        "x-ms-client-request-id": "56c80c72-5cca-646e-b363-feec9fc18ade",
-<<<<<<< HEAD
-        "x-ms-request-id": "25049bba-001f-0078-55ac-f9dca7000000",
-=======
-        "x-ms-request-id": "37101d17-801f-0082-237e-053ee1000000",
->>>>>>> 1814567d
-        "x-ms-version": "2020-06-12"
-      },
-      "ResponseBody": []
-    },
-    {
-      "RequestUri": "https://seannse.dfs.core.windows.net/test-filesystem-cd513249-7ba1-d752-8a23-7e72c7bd393f/test-directory-6d41b7a0-06b7-e498-6261-0aa985b355fd/test-directory-65370852-e009-9c51-cb5f-803da17d8660?recursive=true",
-      "RequestMethod": "DELETE",
-      "RequestHeaders": {
-        "Accept": "application/json",
-        "Authorization": "Sanitized",
-        "If-None-Match": "\u0022garbage\u0022",
-        "User-Agent": [
-<<<<<<< HEAD
-          "azsdk-net-Storage.Files.DataLake/12.7.0-alpha.20210202.1",
-          "(.NET 5.0.2; Microsoft Windows 10.0.19042)"
-        ],
-        "x-ms-client-request-id": "94cabece-2fb5-4295-2300-cc508cc5d607",
-        "x-ms-date": "Tue, 02 Feb 2021 21:43:28 GMT",
-=======
-          "azsdk-net-Storage.Files.DataLake/12.7.0-alpha.20210217.1",
-          "(.NET 5.0.3; Microsoft Windows 10.0.19042)"
-        ],
-        "x-ms-client-request-id": "94cabece-2fb5-4295-2300-cc508cc5d607",
-        "x-ms-date": "Wed, 17 Feb 2021 22:46:45 GMT",
->>>>>>> 1814567d
-        "x-ms-return-client-request-id": "true",
-        "x-ms-version": "2020-06-12"
-      },
-      "RequestBody": null,
-      "StatusCode": 200,
-      "ResponseHeaders": {
-        "Content-Length": "0",
-<<<<<<< HEAD
-        "Date": "Tue, 02 Feb 2021 21:43:29 GMT",
-=======
-        "Date": "Wed, 17 Feb 2021 22:46:44 GMT",
->>>>>>> 1814567d
-        "Server": [
-          "Windows-Azure-HDFS/1.0",
-          "Microsoft-HTTPAPI/2.0"
-        ],
-        "x-ms-client-request-id": "94cabece-2fb5-4295-2300-cc508cc5d607",
-<<<<<<< HEAD
-        "x-ms-request-id": "25049bd2-001f-0078-6dac-f9dca7000000",
-=======
-        "x-ms-request-id": "37101d30-801f-0082-3c7e-053ee1000000",
->>>>>>> 1814567d
-        "x-ms-version": "2020-06-12"
-      },
-      "ResponseBody": []
-    },
-    {
-      "RequestUri": "https://seannse.blob.core.windows.net/test-filesystem-cd513249-7ba1-d752-8a23-7e72c7bd393f?restype=container",
-      "RequestMethod": "DELETE",
-      "RequestHeaders": {
-        "Accept": "application/xml",
-        "Authorization": "Sanitized",
-<<<<<<< HEAD
-        "traceparent": "00-9f704a61667a894f980bc8ecf4796ca9-264490b97cc2f042-00",
-        "User-Agent": [
-          "azsdk-net-Storage.Files.DataLake/12.7.0-alpha.20210202.1",
-          "(.NET 5.0.2; Microsoft Windows 10.0.19042)"
-        ],
-        "x-ms-client-request-id": "e11e2df7-f5f6-8529-dd11-9ac6bb543b91",
-        "x-ms-date": "Tue, 02 Feb 2021 21:43:28 GMT",
-=======
-        "traceparent": "00-3c12c4ce0e43dc4ea7fc3f47bd50fb38-321ee3f07e0cb84e-00",
-        "User-Agent": [
-          "azsdk-net-Storage.Files.DataLake/12.7.0-alpha.20210217.1",
-          "(.NET 5.0.3; Microsoft Windows 10.0.19042)"
-        ],
-        "x-ms-client-request-id": "e11e2df7-f5f6-8529-dd11-9ac6bb543b91",
-        "x-ms-date": "Wed, 17 Feb 2021 22:46:45 GMT",
->>>>>>> 1814567d
-        "x-ms-return-client-request-id": "true",
-        "x-ms-version": "2020-06-12"
-      },
-      "RequestBody": null,
-      "StatusCode": 202,
-      "ResponseHeaders": {
-        "Content-Length": "0",
-<<<<<<< HEAD
-        "Date": "Tue, 02 Feb 2021 21:43:29 GMT",
-=======
-        "Date": "Wed, 17 Feb 2021 22:46:45 GMT",
->>>>>>> 1814567d
-        "Server": [
-          "Windows-Azure-Blob/1.0",
-          "Microsoft-HTTPAPI/2.0"
-        ],
-        "x-ms-client-request-id": "e11e2df7-f5f6-8529-dd11-9ac6bb543b91",
-<<<<<<< HEAD
-        "x-ms-request-id": "c79f688a-001e-001a-7bac-f91e80000000",
-=======
-        "x-ms-request-id": "be8999b7-b01e-0042-2c7e-05c6df000000",
->>>>>>> 1814567d
-        "x-ms-version": "2020-06-12"
-      },
-      "ResponseBody": []
-    },
-    {
-      "RequestUri": "https://seannse.blob.core.windows.net/test-filesystem-d36994eb-ae3e-fb2a-c2e1-2eb42f8c81a9?restype=container",
-      "RequestMethod": "PUT",
-      "RequestHeaders": {
-        "Accept": "application/xml",
-        "Authorization": "Sanitized",
-<<<<<<< HEAD
-        "traceparent": "00-d1ad16a5a83af849b74be5a6eba58fbc-e37070af1d23494d-00",
-        "User-Agent": [
-          "azsdk-net-Storage.Files.DataLake/12.7.0-alpha.20210202.1",
-          "(.NET 5.0.2; Microsoft Windows 10.0.19042)"
-        ],
-        "x-ms-blob-public-access": "container",
-        "x-ms-client-request-id": "2b1d6ec5-2510-4986-0222-1e15c7755550",
-        "x-ms-date": "Tue, 02 Feb 2021 21:43:28 GMT",
-=======
-        "traceparent": "00-77e0c2a7acef6642b2ed3a1c7d38f265-cadf5a8a06c5bb4e-00",
-        "User-Agent": [
-          "azsdk-net-Storage.Files.DataLake/12.7.0-alpha.20210217.1",
-          "(.NET 5.0.3; Microsoft Windows 10.0.19042)"
-        ],
-        "x-ms-blob-public-access": "container",
-        "x-ms-client-request-id": "2b1d6ec5-2510-4986-0222-1e15c7755550",
-        "x-ms-date": "Wed, 17 Feb 2021 22:46:45 GMT",
->>>>>>> 1814567d
-        "x-ms-return-client-request-id": "true",
-        "x-ms-version": "2020-06-12"
-      },
-      "RequestBody": null,
-      "StatusCode": 201,
-      "ResponseHeaders": {
-        "Content-Length": "0",
-<<<<<<< HEAD
-        "Date": "Tue, 02 Feb 2021 21:43:28 GMT",
-        "ETag": "\u00220x8D8C7C3946DA3A6\u0022",
-        "Last-Modified": "Tue, 02 Feb 2021 21:43:29 GMT",
-=======
-        "Date": "Wed, 17 Feb 2021 22:46:45 GMT",
-        "ETag": "\u00220x8D8D395E7928822\u0022",
-        "Last-Modified": "Wed, 17 Feb 2021 22:46:46 GMT",
->>>>>>> 1814567d
-        "Server": [
-          "Windows-Azure-Blob/1.0",
-          "Microsoft-HTTPAPI/2.0"
-        ],
-        "x-ms-client-request-id": "2b1d6ec5-2510-4986-0222-1e15c7755550",
-<<<<<<< HEAD
-        "x-ms-request-id": "a41792f6-f01e-00b7-75ac-f952f5000000",
-=======
-        "x-ms-request-id": "c72c132e-b01e-00b6-667e-050d29000000",
->>>>>>> 1814567d
-        "x-ms-version": "2020-06-12"
-      },
-      "ResponseBody": []
-    },
-    {
-      "RequestUri": "https://seannse.dfs.core.windows.net/test-filesystem-d36994eb-ae3e-fb2a-c2e1-2eb42f8c81a9/test-directory-b3bff08f-dcfa-f6ea-83d2-6514cd95c48d?resource=directory",
-      "RequestMethod": "PUT",
-      "RequestHeaders": {
-        "Accept": "application/json",
-        "Authorization": "Sanitized",
-<<<<<<< HEAD
-        "traceparent": "00-f9de68ca8a1ea442b7c52f606cfa945a-a605ebd70288ee4b-00",
-        "User-Agent": [
-          "azsdk-net-Storage.Files.DataLake/12.7.0-alpha.20210202.1",
-          "(.NET 5.0.2; Microsoft Windows 10.0.19042)"
-        ],
-        "x-ms-client-request-id": "46058fd4-7a75-e918-8327-a83ebf717b6d",
-        "x-ms-date": "Tue, 02 Feb 2021 21:43:29 GMT",
-=======
-        "traceparent": "00-2fada6a8d9fcbc47bf29d1a923a58f78-4f2dfc94312ee048-00",
-        "User-Agent": [
-          "azsdk-net-Storage.Files.DataLake/12.7.0-alpha.20210217.1",
-          "(.NET 5.0.3; Microsoft Windows 10.0.19042)"
-        ],
-        "x-ms-client-request-id": "46058fd4-7a75-e918-8327-a83ebf717b6d",
-        "x-ms-date": "Wed, 17 Feb 2021 22:46:46 GMT",
->>>>>>> 1814567d
-        "x-ms-return-client-request-id": "true",
-        "x-ms-version": "2020-06-12"
-      },
-      "RequestBody": null,
-      "StatusCode": 201,
-      "ResponseHeaders": {
-        "Content-Length": "0",
-<<<<<<< HEAD
-        "Date": "Tue, 02 Feb 2021 21:43:29 GMT",
-        "ETag": "\u00220x8D8C7C394A6AC2E\u0022",
-        "Last-Modified": "Tue, 02 Feb 2021 21:43:29 GMT",
-=======
-        "Date": "Wed, 17 Feb 2021 22:46:45 GMT",
-        "ETag": "\u00220x8D8D395E7CE29BC\u0022",
-        "Last-Modified": "Wed, 17 Feb 2021 22:46:46 GMT",
->>>>>>> 1814567d
-        "Server": [
-          "Windows-Azure-HDFS/1.0",
-          "Microsoft-HTTPAPI/2.0"
-        ],
-        "x-ms-client-request-id": "46058fd4-7a75-e918-8327-a83ebf717b6d",
-<<<<<<< HEAD
-        "x-ms-request-id": "02c359d4-f01f-0021-3fac-f95b24000000",
-=======
-        "x-ms-request-id": "5498e109-e01f-005f-147e-05cb63000000",
->>>>>>> 1814567d
-        "x-ms-version": "2020-06-12"
-      },
-      "ResponseBody": []
-    },
-    {
-      "RequestUri": "https://seannse.dfs.core.windows.net/test-filesystem-d36994eb-ae3e-fb2a-c2e1-2eb42f8c81a9/test-directory-b3bff08f-dcfa-f6ea-83d2-6514cd95c48d/test-directory-ab63915e-9487-3ae0-58de-32e97f661f88?resource=directory",
-      "RequestMethod": "PUT",
-      "RequestHeaders": {
-        "Accept": "application/json",
-        "Authorization": "Sanitized",
-        "User-Agent": [
-<<<<<<< HEAD
-          "azsdk-net-Storage.Files.DataLake/12.7.0-alpha.20210202.1",
-          "(.NET 5.0.2; Microsoft Windows 10.0.19042)"
-        ],
-        "x-ms-client-request-id": "4425ef95-2397-4071-afcb-ee97482e6a1c",
-        "x-ms-date": "Tue, 02 Feb 2021 21:43:29 GMT",
-=======
-          "azsdk-net-Storage.Files.DataLake/12.7.0-alpha.20210217.1",
-          "(.NET 5.0.3; Microsoft Windows 10.0.19042)"
-        ],
-        "x-ms-client-request-id": "4425ef95-2397-4071-afcb-ee97482e6a1c",
-        "x-ms-date": "Wed, 17 Feb 2021 22:46:46 GMT",
->>>>>>> 1814567d
-        "x-ms-return-client-request-id": "true",
-        "x-ms-version": "2020-06-12"
-      },
-      "RequestBody": null,
-      "StatusCode": 201,
-      "ResponseHeaders": {
-        "Content-Length": "0",
-<<<<<<< HEAD
-        "Date": "Tue, 02 Feb 2021 21:43:30 GMT",
-        "ETag": "\u00220x8D8C7C394B5B23A\u0022",
-        "Last-Modified": "Tue, 02 Feb 2021 21:43:30 GMT",
-=======
-        "Date": "Wed, 17 Feb 2021 22:46:45 GMT",
-        "ETag": "\u00220x8D8D395E7DBDF97\u0022",
-        "Last-Modified": "Wed, 17 Feb 2021 22:46:46 GMT",
->>>>>>> 1814567d
-        "Server": [
-          "Windows-Azure-HDFS/1.0",
-          "Microsoft-HTTPAPI/2.0"
-        ],
-        "x-ms-client-request-id": "4425ef95-2397-4071-afcb-ee97482e6a1c",
-<<<<<<< HEAD
-        "x-ms-request-id": "02c359e9-f01f-0021-54ac-f95b24000000",
-=======
-        "x-ms-request-id": "5498e126-e01f-005f-317e-05cb63000000",
->>>>>>> 1814567d
-        "x-ms-version": "2020-06-12"
-      },
-      "ResponseBody": []
-    },
-    {
-      "RequestUri": "https://seannse.blob.core.windows.net/test-filesystem-d36994eb-ae3e-fb2a-c2e1-2eb42f8c81a9/test-directory-b3bff08f-dcfa-f6ea-83d2-6514cd95c48d/test-directory-ab63915e-9487-3ae0-58de-32e97f661f88?comp=lease",
-      "RequestMethod": "PUT",
-      "RequestHeaders": {
-        "Accept": "application/xml",
-        "Authorization": "Sanitized",
-<<<<<<< HEAD
-        "traceparent": "00-c61dd68efde73043b0e5c18e7b1fec67-9d4e78b4dc057742-00",
-        "User-Agent": [
-          "azsdk-net-Storage.Files.DataLake/12.7.0-alpha.20210202.1",
-          "(.NET 5.0.2; Microsoft Windows 10.0.19042)"
-        ],
-        "x-ms-client-request-id": "8e401f9a-ce20-58de-1144-ca6c7aeee816",
-        "x-ms-date": "Tue, 02 Feb 2021 21:43:29 GMT",
-=======
-        "traceparent": "00-6cce55be2436a54ea6facf6f786760fa-fc39ef77965b0a48-00",
-        "User-Agent": [
-          "azsdk-net-Storage.Files.DataLake/12.7.0-alpha.20210217.1",
-          "(.NET 5.0.3; Microsoft Windows 10.0.19042)"
-        ],
-        "x-ms-client-request-id": "8e401f9a-ce20-58de-1144-ca6c7aeee816",
-        "x-ms-date": "Wed, 17 Feb 2021 22:46:46 GMT",
->>>>>>> 1814567d
+        "x-ms-client-request-id": "69fbbadf-eb11-74f6-be5f-55d55575674e",
+        "x-ms-date": "Fri, 19 Feb 2021 19:04:34 GMT",
+        "x-ms-return-client-request-id": "true",
+        "x-ms-version": "2020-06-12"
+      },
+      "RequestBody": null,
+      "StatusCode": 201,
+      "ResponseHeaders": {
+        "Content-Length": "0",
+        "Date": "Fri, 19 Feb 2021 19:04:33 GMT",
+        "ETag": "\u00220x8D8D50931F4C0F0\u0022",
+        "Last-Modified": "Fri, 19 Feb 2021 19:04:34 GMT",
+        "Server": [
+          "Windows-Azure-Blob/1.0",
+          "Microsoft-HTTPAPI/2.0"
+        ],
+        "x-ms-client-request-id": "69fbbadf-eb11-74f6-be5f-55d55575674e",
+        "x-ms-request-id": "cb12cd52-b01e-006d-60f2-06cb14000000",
+        "x-ms-version": "2020-06-12"
+      },
+      "ResponseBody": []
+    },
+    {
+      "RequestUri": "https://seannse.dfs.core.windows.net/test-filesystem-04ea99f1-e573-73f0-d318-15d53042f189/test-directory-33e6abbc-6a39-62d4-ff6e-f53998bcce5c?resource=directory",
+      "RequestMethod": "PUT",
+      "RequestHeaders": {
+        "Accept": "application/json",
+        "Authorization": "Sanitized",
+        "traceparent": "00-8953ed26ef857845be9723fcf2235ec0-8de916e6a8040f45-00",
+        "User-Agent": [
+          "azsdk-net-Storage.Files.DataLake/12.7.0-alpha.20210219.1",
+          "(.NET 5.0.3; Microsoft Windows 10.0.19041)"
+        ],
+        "x-ms-client-request-id": "f977fed1-e490-747a-e698-6aa3f5bcdc02",
+        "x-ms-date": "Fri, 19 Feb 2021 19:04:35 GMT",
+        "x-ms-return-client-request-id": "true",
+        "x-ms-version": "2020-06-12"
+      },
+      "RequestBody": null,
+      "StatusCode": 201,
+      "ResponseHeaders": {
+        "Content-Length": "0",
+        "Date": "Fri, 19 Feb 2021 19:04:33 GMT",
+        "ETag": "\u00220x8D8D509320327EE\u0022",
+        "Last-Modified": "Fri, 19 Feb 2021 19:04:34 GMT",
+        "Server": [
+          "Windows-Azure-HDFS/1.0",
+          "Microsoft-HTTPAPI/2.0"
+        ],
+        "x-ms-client-request-id": "f977fed1-e490-747a-e698-6aa3f5bcdc02",
+        "x-ms-request-id": "da843b73-a01f-0061-3bf2-065c1c000000",
+        "x-ms-version": "2020-06-12"
+      },
+      "ResponseBody": []
+    },
+    {
+      "RequestUri": "https://seannse.dfs.core.windows.net/test-filesystem-04ea99f1-e573-73f0-d318-15d53042f189/test-directory-33e6abbc-6a39-62d4-ff6e-f53998bcce5c/test-directory-f4d4f991-f17e-3407-348e-0ea09eff293a?resource=directory",
+      "RequestMethod": "PUT",
+      "RequestHeaders": {
+        "Accept": "application/json",
+        "Authorization": "Sanitized",
+        "User-Agent": [
+          "azsdk-net-Storage.Files.DataLake/12.7.0-alpha.20210219.1",
+          "(.NET 5.0.3; Microsoft Windows 10.0.19041)"
+        ],
+        "x-ms-client-request-id": "3f42c9bb-32ef-e01b-f643-c502d6dad6e6",
+        "x-ms-date": "Fri, 19 Feb 2021 19:04:35 GMT",
+        "x-ms-return-client-request-id": "true",
+        "x-ms-version": "2020-06-12"
+      },
+      "RequestBody": null,
+      "StatusCode": 201,
+      "ResponseHeaders": {
+        "Content-Length": "0",
+        "Date": "Fri, 19 Feb 2021 19:04:33 GMT",
+        "ETag": "\u00220x8D8D509320F4889\u0022",
+        "Last-Modified": "Fri, 19 Feb 2021 19:04:34 GMT",
+        "Server": [
+          "Windows-Azure-HDFS/1.0",
+          "Microsoft-HTTPAPI/2.0"
+        ],
+        "x-ms-client-request-id": "3f42c9bb-32ef-e01b-f643-c502d6dad6e6",
+        "x-ms-request-id": "da843b82-a01f-0061-4af2-065c1c000000",
+        "x-ms-version": "2020-06-12"
+      },
+      "ResponseBody": []
+    },
+    {
+      "RequestUri": "https://seannse.blob.core.windows.net/test-filesystem-04ea99f1-e573-73f0-d318-15d53042f189/test-directory-33e6abbc-6a39-62d4-ff6e-f53998bcce5c/test-directory-f4d4f991-f17e-3407-348e-0ea09eff293a?comp=lease",
+      "RequestMethod": "PUT",
+      "RequestHeaders": {
+        "Accept": "application/xml",
+        "Authorization": "Sanitized",
+        "traceparent": "00-fd5cab465f5e43479e562f8ba06aa2a6-876291e22678a04b-00",
+        "User-Agent": [
+          "azsdk-net-Storage.Files.DataLake/12.7.0-alpha.20210219.1",
+          "(.NET 5.0.3; Microsoft Windows 10.0.19041)"
+        ],
+        "x-ms-client-request-id": "ec3ea9ab-c878-7815-0b85-1337241d7f9d",
+        "x-ms-date": "Fri, 19 Feb 2021 19:04:35 GMT",
         "x-ms-lease-action": "acquire",
         "x-ms-lease-duration": "-1",
-        "x-ms-proposed-lease-id": "523a1f07-3d31-e0dd-7a2b-a88257988cfd",
-        "x-ms-return-client-request-id": "true",
-        "x-ms-version": "2020-06-12"
-      },
-      "RequestBody": null,
-      "StatusCode": 201,
-      "ResponseHeaders": {
-        "Content-Length": "0",
-<<<<<<< HEAD
-        "Date": "Tue, 02 Feb 2021 21:43:29 GMT",
-        "ETag": "\u00220x8D8C7C394B5B23A\u0022",
-        "Last-Modified": "Tue, 02 Feb 2021 21:43:30 GMT",
-=======
-        "Date": "Wed, 17 Feb 2021 22:46:46 GMT",
-        "ETag": "\u00220x8D8D395E7DBDF97\u0022",
-        "Last-Modified": "Wed, 17 Feb 2021 22:46:46 GMT",
->>>>>>> 1814567d
-        "Server": [
-          "Windows-Azure-Blob/1.0",
-          "Microsoft-HTTPAPI/2.0"
-        ],
-        "x-ms-client-request-id": "8e401f9a-ce20-58de-1144-ca6c7aeee816",
-        "x-ms-lease-id": "523a1f07-3d31-e0dd-7a2b-a88257988cfd",
-<<<<<<< HEAD
-        "x-ms-request-id": "a4179466-f01e-00b7-46ac-f952f5000000",
-=======
-        "x-ms-request-id": "c72c1510-b01e-00b6-287e-050d29000000",
->>>>>>> 1814567d
-        "x-ms-version": "2020-06-12"
-      },
-      "ResponseBody": []
-    },
-    {
-      "RequestUri": "https://seannse.dfs.core.windows.net/test-filesystem-d36994eb-ae3e-fb2a-c2e1-2eb42f8c81a9/test-directory-b3bff08f-dcfa-f6ea-83d2-6514cd95c48d/test-directory-ab63915e-9487-3ae0-58de-32e97f661f88?recursive=true",
-      "RequestMethod": "DELETE",
-      "RequestHeaders": {
-        "Accept": "application/json",
-        "Authorization": "Sanitized",
-        "User-Agent": [
-<<<<<<< HEAD
-          "azsdk-net-Storage.Files.DataLake/12.7.0-alpha.20210202.1",
-          "(.NET 5.0.2; Microsoft Windows 10.0.19042)"
-        ],
-        "x-ms-client-request-id": "37e8d33d-fe58-eedc-44fb-7efc0f84650c",
-        "x-ms-date": "Tue, 02 Feb 2021 21:43:29 GMT",
-=======
-          "azsdk-net-Storage.Files.DataLake/12.7.0-alpha.20210217.1",
-          "(.NET 5.0.3; Microsoft Windows 10.0.19042)"
-        ],
-        "x-ms-client-request-id": "37e8d33d-fe58-eedc-44fb-7efc0f84650c",
-        "x-ms-date": "Wed, 17 Feb 2021 22:46:46 GMT",
->>>>>>> 1814567d
-        "x-ms-lease-id": "523a1f07-3d31-e0dd-7a2b-a88257988cfd",
+        "x-ms-proposed-lease-id": "9a5b306f-4254-bdbd-2cb8-0dfd6159175f",
+        "x-ms-return-client-request-id": "true",
+        "x-ms-version": "2020-06-12"
+      },
+      "RequestBody": null,
+      "StatusCode": 201,
+      "ResponseHeaders": {
+        "Content-Length": "0",
+        "Date": "Fri, 19 Feb 2021 19:04:33 GMT",
+        "ETag": "\u00220x8D8D509320F4889\u0022",
+        "Last-Modified": "Fri, 19 Feb 2021 19:04:34 GMT",
+        "Server": [
+          "Windows-Azure-Blob/1.0",
+          "Microsoft-HTTPAPI/2.0"
+        ],
+        "x-ms-client-request-id": "ec3ea9ab-c878-7815-0b85-1337241d7f9d",
+        "x-ms-lease-id": "9a5b306f-4254-bdbd-2cb8-0dfd6159175f",
+        "x-ms-request-id": "cb12cda6-b01e-006d-28f2-06cb14000000",
+        "x-ms-version": "2020-06-12"
+      },
+      "ResponseBody": []
+    },
+    {
+      "RequestUri": "https://seannse.dfs.core.windows.net/test-filesystem-04ea99f1-e573-73f0-d318-15d53042f189/test-directory-33e6abbc-6a39-62d4-ff6e-f53998bcce5c/test-directory-f4d4f991-f17e-3407-348e-0ea09eff293a?recursive=true",
+      "RequestMethod": "DELETE",
+      "RequestHeaders": {
+        "Accept": "application/json",
+        "Authorization": "Sanitized",
+        "User-Agent": [
+          "azsdk-net-Storage.Files.DataLake/12.7.0-alpha.20210219.1",
+          "(.NET 5.0.3; Microsoft Windows 10.0.19041)"
+        ],
+        "x-ms-client-request-id": "b7520171-2a1a-63e6-906b-ca38d613f022",
+        "x-ms-date": "Fri, 19 Feb 2021 19:04:35 GMT",
+        "x-ms-lease-id": "9a5b306f-4254-bdbd-2cb8-0dfd6159175f",
         "x-ms-return-client-request-id": "true",
         "x-ms-version": "2020-06-12"
       },
@@ -1585,48 +1005,30 @@
       "StatusCode": 200,
       "ResponseHeaders": {
         "Content-Length": "0",
-<<<<<<< HEAD
-        "Date": "Tue, 02 Feb 2021 21:43:30 GMT",
-=======
-        "Date": "Wed, 17 Feb 2021 22:46:45 GMT",
->>>>>>> 1814567d
-        "Server": [
-          "Windows-Azure-HDFS/1.0",
-          "Microsoft-HTTPAPI/2.0"
-        ],
-        "x-ms-client-request-id": "37e8d33d-fe58-eedc-44fb-7efc0f84650c",
-<<<<<<< HEAD
-        "x-ms-request-id": "02c35a08-f01f-0021-73ac-f95b24000000",
-=======
-        "x-ms-request-id": "5498e13c-e01f-005f-477e-05cb63000000",
->>>>>>> 1814567d
-        "x-ms-version": "2020-06-12"
-      },
-      "ResponseBody": []
-    },
-    {
-      "RequestUri": "https://seannse.blob.core.windows.net/test-filesystem-d36994eb-ae3e-fb2a-c2e1-2eb42f8c81a9?restype=container",
-      "RequestMethod": "DELETE",
-      "RequestHeaders": {
-        "Accept": "application/xml",
-        "Authorization": "Sanitized",
-<<<<<<< HEAD
-        "traceparent": "00-ad5273860b89724bbc966ca6879a6001-3f92759adaacf941-00",
-        "User-Agent": [
-          "azsdk-net-Storage.Files.DataLake/12.7.0-alpha.20210202.1",
-          "(.NET 5.0.2; Microsoft Windows 10.0.19042)"
-        ],
-        "x-ms-client-request-id": "a62ed0f2-b006-40be-14ec-e2de5cde1da9",
-        "x-ms-date": "Tue, 02 Feb 2021 21:43:29 GMT",
-=======
-        "traceparent": "00-99d4a2d2d3c31a46a4d5b138ce42ffbf-9bb4d113a1c47746-00",
-        "User-Agent": [
-          "azsdk-net-Storage.Files.DataLake/12.7.0-alpha.20210217.1",
-          "(.NET 5.0.3; Microsoft Windows 10.0.19042)"
-        ],
-        "x-ms-client-request-id": "a62ed0f2-b006-40be-14ec-e2de5cde1da9",
-        "x-ms-date": "Wed, 17 Feb 2021 22:46:47 GMT",
->>>>>>> 1814567d
+        "Date": "Fri, 19 Feb 2021 19:04:34 GMT",
+        "Server": [
+          "Windows-Azure-HDFS/1.0",
+          "Microsoft-HTTPAPI/2.0"
+        ],
+        "x-ms-client-request-id": "b7520171-2a1a-63e6-906b-ca38d613f022",
+        "x-ms-request-id": "da843bad-a01f-0061-75f2-065c1c000000",
+        "x-ms-version": "2020-06-12"
+      },
+      "ResponseBody": []
+    },
+    {
+      "RequestUri": "https://seannse.blob.core.windows.net/test-filesystem-04ea99f1-e573-73f0-d318-15d53042f189?restype=container",
+      "RequestMethod": "DELETE",
+      "RequestHeaders": {
+        "Accept": "application/xml",
+        "Authorization": "Sanitized",
+        "traceparent": "00-73901fc18301204db7b8846eede95f36-be69340e5ba43444-00",
+        "User-Agent": [
+          "azsdk-net-Storage.Files.DataLake/12.7.0-alpha.20210219.1",
+          "(.NET 5.0.3; Microsoft Windows 10.0.19041)"
+        ],
+        "x-ms-client-request-id": "23c5b0d5-c7cb-0082-7f72-a08936f1aed1",
+        "x-ms-date": "Fri, 19 Feb 2021 19:04:35 GMT",
         "x-ms-return-client-request-id": "true",
         "x-ms-version": "2020-06-12"
       },
@@ -1634,33 +1036,21 @@
       "StatusCode": 202,
       "ResponseHeaders": {
         "Content-Length": "0",
-<<<<<<< HEAD
-        "Date": "Tue, 02 Feb 2021 21:43:29 GMT",
-=======
-        "Date": "Wed, 17 Feb 2021 22:46:46 GMT",
->>>>>>> 1814567d
-        "Server": [
-          "Windows-Azure-Blob/1.0",
-          "Microsoft-HTTPAPI/2.0"
-        ],
-        "x-ms-client-request-id": "a62ed0f2-b006-40be-14ec-e2de5cde1da9",
-<<<<<<< HEAD
-        "x-ms-request-id": "a41794fb-f01e-00b7-4cac-f952f5000000",
-=======
-        "x-ms-request-id": "c72c15ad-b01e-00b6-3e7e-050d29000000",
->>>>>>> 1814567d
+        "Date": "Fri, 19 Feb 2021 19:04:34 GMT",
+        "Server": [
+          "Windows-Azure-Blob/1.0",
+          "Microsoft-HTTPAPI/2.0"
+        ],
+        "x-ms-client-request-id": "23c5b0d5-c7cb-0082-7f72-a08936f1aed1",
+        "x-ms-request-id": "cb12cdd2-b01e-006d-50f2-06cb14000000",
         "x-ms-version": "2020-06-12"
       },
       "ResponseBody": []
     }
   ],
   "Variables": {
-<<<<<<< HEAD
-    "DateTimeOffsetNow": "2021-02-02T15:43:23.4373939-06:00",
-=======
-    "DateTimeOffsetNow": "2021-02-17T16:46:41.2376279-06:00",
->>>>>>> 1814567d
-    "RandomSeed": "193978993",
+    "DateTimeOffsetNow": "2021-02-19T13:04:32.7044827-06:00",
+    "RandomSeed": "1691607408",
     "Storage_TestConfigHierarchicalNamespace": "NamespaceTenant\nseannse\nU2FuaXRpemVk\nhttps://seannse.blob.core.windows.net\nhttps://seannse.file.core.windows.net\nhttps://seannse.queue.core.windows.net\nhttps://seannse.table.core.windows.net\n\n\n\n\nhttps://seannse-secondary.blob.core.windows.net\nhttps://seannse-secondary.file.core.windows.net\nhttps://seannse-secondary.queue.core.windows.net\nhttps://seannse-secondary.table.core.windows.net\n68390a19-a643-458b-b726-408abf67b4fc\nSanitized\n72f988bf-86f1-41af-91ab-2d7cd011db47\nhttps://login.microsoftonline.com/\nCloud\nBlobEndpoint=https://seannse.blob.core.windows.net/;QueueEndpoint=https://seannse.queue.core.windows.net/;FileEndpoint=https://seannse.file.core.windows.net/;BlobSecondaryEndpoint=https://seannse-secondary.blob.core.windows.net/;QueueSecondaryEndpoint=https://seannse-secondary.queue.core.windows.net/;FileSecondaryEndpoint=https://seannse-secondary.file.core.windows.net/;AccountName=seannse;AccountKey=Sanitized\n"
   }
 }