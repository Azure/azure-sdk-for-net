{
  "Entries": [
    {
      "RequestUri": "https://seannse.blob.core.windows.net/test-filesystem-6ad55707-c9f1-18ed-a8ed-49cd78b6abad?restype=container",
      "RequestMethod": "PUT",
      "RequestHeaders": {
        "Accept": "application/xml",
        "Authorization": "Sanitized",
<<<<<<< HEAD
        "traceparent": "00-a6ec7917ade2bc469c00ce25c76e1628-221ec116d6685946-00",
        "User-Agent": [
          "azsdk-net-Storage.Files.DataLake/12.7.0-alpha.20210202.1",
          "(.NET 5.0.2; Microsoft Windows 10.0.19042)"
        ],
        "x-ms-blob-public-access": "container",
        "x-ms-client-request-id": "2cd18ff0-62c3-5004-eb3b-22e44aaab0e1",
        "x-ms-date": "Tue, 02 Feb 2021 21:51:22 GMT",
=======
        "traceparent": "00-6a66f8720043d847bc1eff7069169e70-076eb75dd36f6544-00",
        "User-Agent": [
          "azsdk-net-Storage.Files.DataLake/12.7.0-alpha.20210217.1",
          "(.NET 5.0.3; Microsoft Windows 10.0.19042)"
        ],
        "x-ms-blob-public-access": "container",
        "x-ms-client-request-id": "2cd18ff0-62c3-5004-eb3b-22e44aaab0e1",
        "x-ms-date": "Wed, 17 Feb 2021 22:39:15 GMT",
>>>>>>> 1814567d
        "x-ms-return-client-request-id": "true",
        "x-ms-version": "2020-06-12"
      },
      "RequestBody": null,
      "StatusCode": 201,
      "ResponseHeaders": {
        "Content-Length": "0",
<<<<<<< HEAD
        "Date": "Tue, 02 Feb 2021 21:51:22 GMT",
        "ETag": "\u00220x8D8C7C4AEB603E8\u0022",
        "Last-Modified": "Tue, 02 Feb 2021 21:51:23 GMT",
=======
        "Date": "Wed, 17 Feb 2021 22:39:14 GMT",
        "ETag": "\u00220x8D8D394DB253830\u0022",
        "Last-Modified": "Wed, 17 Feb 2021 22:39:15 GMT",
>>>>>>> 1814567d
        "Server": [
          "Windows-Azure-Blob/1.0",
          "Microsoft-HTTPAPI/2.0"
        ],
        "x-ms-client-request-id": "2cd18ff0-62c3-5004-eb3b-22e44aaab0e1",
<<<<<<< HEAD
        "x-ms-request-id": "ac7609c4-201e-001d-5ead-f972e3000000",
=======
        "x-ms-request-id": "768b0741-b01e-0089-2b7d-05c58a000000",
>>>>>>> 1814567d
        "x-ms-version": "2020-06-12"
      },
      "ResponseBody": []
    },
    {
      "RequestUri": "https://seannse.dfs.core.windows.net/test-filesystem-6ad55707-c9f1-18ed-a8ed-49cd78b6abad/test-directory-47099cf7-4bfc-04ea-da1d-29a1e7b5bcea?resource=directory",
      "RequestMethod": "PUT",
      "RequestHeaders": {
        "Accept": "application/json",
        "Authorization": "Sanitized",
<<<<<<< HEAD
        "traceparent": "00-1041e328bda57841a2bbde1fbc31545b-c6a2283c1b21aa4d-00",
        "User-Agent": [
          "azsdk-net-Storage.Files.DataLake/12.7.0-alpha.20210202.1",
          "(.NET 5.0.2; Microsoft Windows 10.0.19042)"
        ],
        "x-ms-client-request-id": "be40009f-0ab5-a56d-a4cd-52a538626836",
        "x-ms-date": "Tue, 02 Feb 2021 21:51:22 GMT",
=======
        "traceparent": "00-7f83b8bf9e8e5e429277ad4aaa9f67e6-5e2e6ca59ed0ee41-00",
        "User-Agent": [
          "azsdk-net-Storage.Files.DataLake/12.7.0-alpha.20210217.1",
          "(.NET 5.0.3; Microsoft Windows 10.0.19042)"
        ],
        "x-ms-client-request-id": "be40009f-0ab5-a56d-a4cd-52a538626836",
        "x-ms-date": "Wed, 17 Feb 2021 22:39:15 GMT",
>>>>>>> 1814567d
        "x-ms-return-client-request-id": "true",
        "x-ms-version": "2020-06-12"
      },
      "RequestBody": null,
      "StatusCode": 201,
      "ResponseHeaders": {
        "Content-Length": "0",
<<<<<<< HEAD
        "Date": "Tue, 02 Feb 2021 21:51:23 GMT",
        "ETag": "\u00220x8D8C7C4AEF439D1\u0022",
        "Last-Modified": "Tue, 02 Feb 2021 21:51:23 GMT",
=======
        "Date": "Wed, 17 Feb 2021 22:39:15 GMT",
        "ETag": "\u00220x8D8D394DB560535\u0022",
        "Last-Modified": "Wed, 17 Feb 2021 22:39:16 GMT",
>>>>>>> 1814567d
        "Server": [
          "Windows-Azure-HDFS/1.0",
          "Microsoft-HTTPAPI/2.0"
        ],
        "x-ms-client-request-id": "be40009f-0ab5-a56d-a4cd-52a538626836",
<<<<<<< HEAD
        "x-ms-request-id": "2845cffb-701f-0086-40ad-f9b3e6000000",
=======
        "x-ms-request-id": "d27977c2-801f-0004-667d-05f258000000",
>>>>>>> 1814567d
        "x-ms-version": "2020-06-12"
      },
      "ResponseBody": []
    },
    {
      "RequestUri": "https://seannse.dfs.core.windows.net/test-filesystem-6ad55707-c9f1-18ed-a8ed-49cd78b6abad/test-directory-47099cf7-4bfc-04ea-da1d-29a1e7b5bcea/test-directory-6b48377e-c7cd-78fc-b1a4-d09c5aa62340?resource=directory",
      "RequestMethod": "PUT",
      "RequestHeaders": {
        "Accept": "application/json",
        "Authorization": "Sanitized",
        "User-Agent": [
<<<<<<< HEAD
          "azsdk-net-Storage.Files.DataLake/12.7.0-alpha.20210202.1",
          "(.NET 5.0.2; Microsoft Windows 10.0.19042)"
        ],
        "x-ms-client-request-id": "a9c5baf7-0250-d7c8-03c7-0c1039d04afe",
        "x-ms-date": "Tue, 02 Feb 2021 21:51:23 GMT",
=======
          "azsdk-net-Storage.Files.DataLake/12.7.0-alpha.20210217.1",
          "(.NET 5.0.3; Microsoft Windows 10.0.19042)"
        ],
        "x-ms-client-request-id": "a9c5baf7-0250-d7c8-03c7-0c1039d04afe",
        "x-ms-date": "Wed, 17 Feb 2021 22:39:16 GMT",
>>>>>>> 1814567d
        "x-ms-return-client-request-id": "true",
        "x-ms-version": "2020-06-12"
      },
      "RequestBody": null,
      "StatusCode": 201,
      "ResponseHeaders": {
        "Content-Length": "0",
<<<<<<< HEAD
        "Date": "Tue, 02 Feb 2021 21:51:23 GMT",
        "ETag": "\u00220x8D8C7C4AF025E4C\u0022",
        "Last-Modified": "Tue, 02 Feb 2021 21:51:23 GMT",
=======
        "Date": "Wed, 17 Feb 2021 22:39:16 GMT",
        "ETag": "\u00220x8D8D394DB629E76\u0022",
        "Last-Modified": "Wed, 17 Feb 2021 22:39:16 GMT",
>>>>>>> 1814567d
        "Server": [
          "Windows-Azure-HDFS/1.0",
          "Microsoft-HTTPAPI/2.0"
        ],
        "x-ms-client-request-id": "a9c5baf7-0250-d7c8-03c7-0c1039d04afe",
<<<<<<< HEAD
        "x-ms-request-id": "2845d002-701f-0086-47ad-f9b3e6000000",
=======
        "x-ms-request-id": "d27977ce-801f-0004-727d-05f258000000",
>>>>>>> 1814567d
        "x-ms-version": "2020-06-12"
      },
      "ResponseBody": []
    },
    {
      "RequestUri": "https://seannse.dfs.core.windows.net/test-filesystem-6ad55707-c9f1-18ed-a8ed-49cd78b6abad/test-directory-47099cf7-4bfc-04ea-da1d-29a1e7b5bcea/test-directory-6b48377e-c7cd-78fc-b1a4-d09c5aa62340?recursive=true",
      "RequestMethod": "DELETE",
      "RequestHeaders": {
        "Accept": "application/json",
        "Authorization": "Sanitized",
        "User-Agent": [
<<<<<<< HEAD
          "azsdk-net-Storage.Files.DataLake/12.7.0-alpha.20210202.1",
          "(.NET 5.0.2; Microsoft Windows 10.0.19042)"
        ],
        "x-ms-client-request-id": "a0a5bc77-79e0-acf0-ca2b-e3adf02458a0",
        "x-ms-date": "Tue, 02 Feb 2021 21:51:23 GMT",
=======
          "azsdk-net-Storage.Files.DataLake/12.7.0-alpha.20210217.1",
          "(.NET 5.0.3; Microsoft Windows 10.0.19042)"
        ],
        "x-ms-client-request-id": "a0a5bc77-79e0-acf0-ca2b-e3adf02458a0",
        "x-ms-date": "Wed, 17 Feb 2021 22:39:16 GMT",
>>>>>>> 1814567d
        "x-ms-return-client-request-id": "true",
        "x-ms-version": "2020-06-12"
      },
      "RequestBody": null,
      "StatusCode": 200,
      "ResponseHeaders": {
        "Content-Length": "0",
<<<<<<< HEAD
        "Date": "Tue, 02 Feb 2021 21:51:23 GMT",
=======
        "Date": "Wed, 17 Feb 2021 22:39:16 GMT",
>>>>>>> 1814567d
        "Server": [
          "Windows-Azure-HDFS/1.0",
          "Microsoft-HTTPAPI/2.0"
        ],
        "x-ms-client-request-id": "a0a5bc77-79e0-acf0-ca2b-e3adf02458a0",
<<<<<<< HEAD
        "x-ms-request-id": "2845d011-701f-0086-56ad-f9b3e6000000",
=======
        "x-ms-request-id": "d27977da-801f-0004-7e7d-05f258000000",
>>>>>>> 1814567d
        "x-ms-version": "2020-06-12"
      },
      "ResponseBody": []
    },
    {
      "RequestUri": "https://seannse.blob.core.windows.net/test-filesystem-6ad55707-c9f1-18ed-a8ed-49cd78b6abad?restype=container",
      "RequestMethod": "DELETE",
      "RequestHeaders": {
        "Accept": "application/xml",
        "Authorization": "Sanitized",
<<<<<<< HEAD
        "traceparent": "00-fdbb2f475b10864ab772f2d37b1ef769-ccbf1a69f419e247-00",
        "User-Agent": [
          "azsdk-net-Storage.Files.DataLake/12.7.0-alpha.20210202.1",
          "(.NET 5.0.2; Microsoft Windows 10.0.19042)"
        ],
        "x-ms-client-request-id": "7d98a07b-aa2b-301d-2149-db349d1390dc",
        "x-ms-date": "Tue, 02 Feb 2021 21:51:23 GMT",
=======
        "traceparent": "00-31b86bd85e6dcc49bcdd4932556aadb3-800678053257b849-00",
        "User-Agent": [
          "azsdk-net-Storage.Files.DataLake/12.7.0-alpha.20210217.1",
          "(.NET 5.0.3; Microsoft Windows 10.0.19042)"
        ],
        "x-ms-client-request-id": "7d98a07b-aa2b-301d-2149-db349d1390dc",
        "x-ms-date": "Wed, 17 Feb 2021 22:39:16 GMT",
>>>>>>> 1814567d
        "x-ms-return-client-request-id": "true",
        "x-ms-version": "2020-06-12"
      },
      "RequestBody": null,
      "StatusCode": 202,
      "ResponseHeaders": {
        "Content-Length": "0",
<<<<<<< HEAD
        "Date": "Tue, 02 Feb 2021 21:51:23 GMT",
=======
        "Date": "Wed, 17 Feb 2021 22:39:15 GMT",
>>>>>>> 1814567d
        "Server": [
          "Windows-Azure-Blob/1.0",
          "Microsoft-HTTPAPI/2.0"
        ],
        "x-ms-client-request-id": "7d98a07b-aa2b-301d-2149-db349d1390dc",
<<<<<<< HEAD
        "x-ms-request-id": "ac760cde-201e-001d-4aad-f972e3000000",
=======
        "x-ms-request-id": "768b086b-b01e-0089-3f7d-05c58a000000",
>>>>>>> 1814567d
        "x-ms-version": "2020-06-12"
      },
      "ResponseBody": []
    },
    {
      "RequestUri": "https://seannse.blob.core.windows.net/test-filesystem-3daa5a5e-3076-f11d-082f-a79cd156a498?restype=container",
      "RequestMethod": "PUT",
      "RequestHeaders": {
        "Accept": "application/xml",
        "Authorization": "Sanitized",
<<<<<<< HEAD
        "traceparent": "00-95cb69fbdb63304fac141b9f7f820a68-a6d26c7873743842-00",
        "User-Agent": [
          "azsdk-net-Storage.Files.DataLake/12.7.0-alpha.20210202.1",
          "(.NET 5.0.2; Microsoft Windows 10.0.19042)"
        ],
        "x-ms-blob-public-access": "container",
        "x-ms-client-request-id": "ad3acbb3-1686-4aa8-82a7-75fb02815fca",
        "x-ms-date": "Tue, 02 Feb 2021 21:51:23 GMT",
=======
        "traceparent": "00-139113a0fbb4574083cdb6ed00d40104-8cfa132bd7dbdc44-00",
        "User-Agent": [
          "azsdk-net-Storage.Files.DataLake/12.7.0-alpha.20210217.1",
          "(.NET 5.0.3; Microsoft Windows 10.0.19042)"
        ],
        "x-ms-blob-public-access": "container",
        "x-ms-client-request-id": "ad3acbb3-1686-4aa8-82a7-75fb02815fca",
        "x-ms-date": "Wed, 17 Feb 2021 22:39:16 GMT",
>>>>>>> 1814567d
        "x-ms-return-client-request-id": "true",
        "x-ms-version": "2020-06-12"
      },
      "RequestBody": null,
      "StatusCode": 201,
      "ResponseHeaders": {
        "Content-Length": "0",
<<<<<<< HEAD
        "Date": "Tue, 02 Feb 2021 21:51:23 GMT",
        "ETag": "\u00220x8D8C7C4AF55C57F\u0022",
        "Last-Modified": "Tue, 02 Feb 2021 21:51:24 GMT",
=======
        "Date": "Wed, 17 Feb 2021 22:39:16 GMT",
        "ETag": "\u00220x8D8D394DBACD4D7\u0022",
        "Last-Modified": "Wed, 17 Feb 2021 22:39:16 GMT",
>>>>>>> 1814567d
        "Server": [
          "Windows-Azure-Blob/1.0",
          "Microsoft-HTTPAPI/2.0"
        ],
        "x-ms-client-request-id": "ad3acbb3-1686-4aa8-82a7-75fb02815fca",
<<<<<<< HEAD
        "x-ms-request-id": "44600343-601e-00b5-19ad-f9ec4d000000",
=======
        "x-ms-request-id": "c16d91ce-501e-0028-6e7d-051ef7000000",
>>>>>>> 1814567d
        "x-ms-version": "2020-06-12"
      },
      "ResponseBody": []
    },
    {
      "RequestUri": "https://seannse.dfs.core.windows.net/test-filesystem-3daa5a5e-3076-f11d-082f-a79cd156a498/test-directory-d95d43a4-40e2-8351-e568-153937174788?resource=directory",
      "RequestMethod": "PUT",
      "RequestHeaders": {
        "Accept": "application/json",
        "Authorization": "Sanitized",
<<<<<<< HEAD
        "traceparent": "00-6fa3170410e86b4a8fa9c485fbad19aa-93279976653cb64a-00",
        "User-Agent": [
          "azsdk-net-Storage.Files.DataLake/12.7.0-alpha.20210202.1",
          "(.NET 5.0.2; Microsoft Windows 10.0.19042)"
        ],
        "x-ms-client-request-id": "66612edd-fe22-7302-7ab6-c71e016f136b",
        "x-ms-date": "Tue, 02 Feb 2021 21:51:23 GMT",
=======
        "traceparent": "00-78d9e63ff71fad4395d05eda51eb4ed8-4211085bf9ae044f-00",
        "User-Agent": [
          "azsdk-net-Storage.Files.DataLake/12.7.0-alpha.20210217.1",
          "(.NET 5.0.3; Microsoft Windows 10.0.19042)"
        ],
        "x-ms-client-request-id": "66612edd-fe22-7302-7ab6-c71e016f136b",
        "x-ms-date": "Wed, 17 Feb 2021 22:39:16 GMT",
>>>>>>> 1814567d
        "x-ms-return-client-request-id": "true",
        "x-ms-version": "2020-06-12"
      },
      "RequestBody": null,
      "StatusCode": 201,
      "ResponseHeaders": {
        "Content-Length": "0",
<<<<<<< HEAD
        "Date": "Tue, 02 Feb 2021 21:51:24 GMT",
        "ETag": "\u00220x8D8C7C4AF936D94\u0022",
        "Last-Modified": "Tue, 02 Feb 2021 21:51:24 GMT",
=======
        "Date": "Wed, 17 Feb 2021 22:39:16 GMT",
        "ETag": "\u00220x8D8D394DBE0A201\u0022",
        "Last-Modified": "Wed, 17 Feb 2021 22:39:17 GMT",
>>>>>>> 1814567d
        "Server": [
          "Windows-Azure-HDFS/1.0",
          "Microsoft-HTTPAPI/2.0"
        ],
        "x-ms-client-request-id": "66612edd-fe22-7302-7ab6-c71e016f136b",
<<<<<<< HEAD
        "x-ms-request-id": "1ca3098f-a01f-0085-6bad-f95282000000",
=======
        "x-ms-request-id": "fab40ad7-a01f-004e-607d-0551d7000000",
>>>>>>> 1814567d
        "x-ms-version": "2020-06-12"
      },
      "ResponseBody": []
    },
    {
      "RequestUri": "https://seannse.dfs.core.windows.net/test-filesystem-3daa5a5e-3076-f11d-082f-a79cd156a498/test-directory-d95d43a4-40e2-8351-e568-153937174788/test-directory-3fa5ec5f-5998-acae-329b-befb726c1d6d?resource=directory",
      "RequestMethod": "PUT",
      "RequestHeaders": {
        "Accept": "application/json",
        "Authorization": "Sanitized",
        "User-Agent": [
<<<<<<< HEAD
          "azsdk-net-Storage.Files.DataLake/12.7.0-alpha.20210202.1",
          "(.NET 5.0.2; Microsoft Windows 10.0.19042)"
        ],
        "x-ms-client-request-id": "798561d2-00d3-840d-7fb4-34864007000d",
        "x-ms-date": "Tue, 02 Feb 2021 21:51:24 GMT",
=======
          "azsdk-net-Storage.Files.DataLake/12.7.0-alpha.20210217.1",
          "(.NET 5.0.3; Microsoft Windows 10.0.19042)"
        ],
        "x-ms-client-request-id": "798561d2-00d3-840d-7fb4-34864007000d",
        "x-ms-date": "Wed, 17 Feb 2021 22:39:17 GMT",
>>>>>>> 1814567d
        "x-ms-return-client-request-id": "true",
        "x-ms-version": "2020-06-12"
      },
      "RequestBody": null,
      "StatusCode": 201,
      "ResponseHeaders": {
        "Content-Length": "0",
<<<<<<< HEAD
        "Date": "Tue, 02 Feb 2021 21:51:24 GMT",
        "ETag": "\u00220x8D8C7C4AFA27A13\u0022",
        "Last-Modified": "Tue, 02 Feb 2021 21:51:24 GMT",
=======
        "Date": "Wed, 17 Feb 2021 22:39:16 GMT",
        "ETag": "\u00220x8D8D394DBEC7391\u0022",
        "Last-Modified": "Wed, 17 Feb 2021 22:39:17 GMT",
>>>>>>> 1814567d
        "Server": [
          "Windows-Azure-HDFS/1.0",
          "Microsoft-HTTPAPI/2.0"
        ],
        "x-ms-client-request-id": "798561d2-00d3-840d-7fb4-34864007000d",
<<<<<<< HEAD
        "x-ms-request-id": "1ca309a1-a01f-0085-7cad-f95282000000",
=======
        "x-ms-request-id": "fab40ae4-a01f-004e-6d7d-0551d7000000",
>>>>>>> 1814567d
        "x-ms-version": "2020-06-12"
      },
      "ResponseBody": []
    },
    {
      "RequestUri": "https://seannse.dfs.core.windows.net/test-filesystem-3daa5a5e-3076-f11d-082f-a79cd156a498/test-directory-d95d43a4-40e2-8351-e568-153937174788/test-directory-3fa5ec5f-5998-acae-329b-befb726c1d6d?recursive=true",
      "RequestMethod": "DELETE",
      "RequestHeaders": {
        "Accept": "application/json",
        "Authorization": "Sanitized",
<<<<<<< HEAD
        "If-Modified-Since": "Mon, 01 Feb 2021 21:51:22 GMT",
        "User-Agent": [
          "azsdk-net-Storage.Files.DataLake/12.7.0-alpha.20210202.1",
          "(.NET 5.0.2; Microsoft Windows 10.0.19042)"
        ],
        "x-ms-client-request-id": "102812dc-a4e7-2999-60d7-8800acdf17b8",
        "x-ms-date": "Tue, 02 Feb 2021 21:51:24 GMT",
=======
        "If-Modified-Since": "Tue, 16 Feb 2021 22:39:15 GMT",
        "User-Agent": [
          "azsdk-net-Storage.Files.DataLake/12.7.0-alpha.20210217.1",
          "(.NET 5.0.3; Microsoft Windows 10.0.19042)"
        ],
        "x-ms-client-request-id": "102812dc-a4e7-2999-60d7-8800acdf17b8",
        "x-ms-date": "Wed, 17 Feb 2021 22:39:17 GMT",
>>>>>>> 1814567d
        "x-ms-return-client-request-id": "true",
        "x-ms-version": "2020-06-12"
      },
      "RequestBody": null,
      "StatusCode": 200,
      "ResponseHeaders": {
        "Content-Length": "0",
<<<<<<< HEAD
        "Date": "Tue, 02 Feb 2021 21:51:24 GMT",
=======
        "Date": "Wed, 17 Feb 2021 22:39:16 GMT",
>>>>>>> 1814567d
        "Server": [
          "Windows-Azure-HDFS/1.0",
          "Microsoft-HTTPAPI/2.0"
        ],
        "x-ms-client-request-id": "102812dc-a4e7-2999-60d7-8800acdf17b8",
<<<<<<< HEAD
        "x-ms-request-id": "1ca309b1-a01f-0085-0cad-f95282000000",
=======
        "x-ms-request-id": "fab40af0-a01f-004e-797d-0551d7000000",
>>>>>>> 1814567d
        "x-ms-version": "2020-06-12"
      },
      "ResponseBody": []
    },
    {
      "RequestUri": "https://seannse.blob.core.windows.net/test-filesystem-3daa5a5e-3076-f11d-082f-a79cd156a498?restype=container",
      "RequestMethod": "DELETE",
      "RequestHeaders": {
        "Accept": "application/xml",
        "Authorization": "Sanitized",
<<<<<<< HEAD
        "traceparent": "00-67eb007cfed68445a4eee84f22de21ce-313df89551161a4d-00",
        "User-Agent": [
          "azsdk-net-Storage.Files.DataLake/12.7.0-alpha.20210202.1",
          "(.NET 5.0.2; Microsoft Windows 10.0.19042)"
        ],
        "x-ms-client-request-id": "2eaaf537-f0de-f426-c0cb-323b82b5d1a7",
        "x-ms-date": "Tue, 02 Feb 2021 21:51:24 GMT",
=======
        "traceparent": "00-acc7531d03eab54497d8eabb3c6f8171-6d0b0d02cd99e64f-00",
        "User-Agent": [
          "azsdk-net-Storage.Files.DataLake/12.7.0-alpha.20210217.1",
          "(.NET 5.0.3; Microsoft Windows 10.0.19042)"
        ],
        "x-ms-client-request-id": "2eaaf537-f0de-f426-c0cb-323b82b5d1a7",
        "x-ms-date": "Wed, 17 Feb 2021 22:39:17 GMT",
>>>>>>> 1814567d
        "x-ms-return-client-request-id": "true",
        "x-ms-version": "2020-06-12"
      },
      "RequestBody": null,
      "StatusCode": 202,
      "ResponseHeaders": {
        "Content-Length": "0",
<<<<<<< HEAD
        "Date": "Tue, 02 Feb 2021 21:51:24 GMT",
=======
        "Date": "Wed, 17 Feb 2021 22:39:17 GMT",
>>>>>>> 1814567d
        "Server": [
          "Windows-Azure-Blob/1.0",
          "Microsoft-HTTPAPI/2.0"
        ],
        "x-ms-client-request-id": "2eaaf537-f0de-f426-c0cb-323b82b5d1a7",
<<<<<<< HEAD
        "x-ms-request-id": "446008d8-601e-00b5-5cad-f9ec4d000000",
=======
        "x-ms-request-id": "c16d92dc-501e-0028-5d7d-051ef7000000",
>>>>>>> 1814567d
        "x-ms-version": "2020-06-12"
      },
      "ResponseBody": []
    },
    {
      "RequestUri": "https://seannse.blob.core.windows.net/test-filesystem-4eb0c635-a77d-af40-7961-64e0b112a876?restype=container",
      "RequestMethod": "PUT",
      "RequestHeaders": {
        "Accept": "application/xml",
        "Authorization": "Sanitized",
<<<<<<< HEAD
        "traceparent": "00-65c1377303b8e247b0b5a91ec42dcde2-61031afc425cc441-00",
        "User-Agent": [
          "azsdk-net-Storage.Files.DataLake/12.7.0-alpha.20210202.1",
          "(.NET 5.0.2; Microsoft Windows 10.0.19042)"
        ],
        "x-ms-blob-public-access": "container",
        "x-ms-client-request-id": "ba504a34-6939-90b8-b4fb-b47d8b4542ad",
        "x-ms-date": "Tue, 02 Feb 2021 21:51:24 GMT",
=======
        "traceparent": "00-d1d628b1d00a9841a4c37310f430c069-77f0e3ac37bc0143-00",
        "User-Agent": [
          "azsdk-net-Storage.Files.DataLake/12.7.0-alpha.20210217.1",
          "(.NET 5.0.3; Microsoft Windows 10.0.19042)"
        ],
        "x-ms-blob-public-access": "container",
        "x-ms-client-request-id": "ba504a34-6939-90b8-b4fb-b47d8b4542ad",
        "x-ms-date": "Wed, 17 Feb 2021 22:39:17 GMT",
>>>>>>> 1814567d
        "x-ms-return-client-request-id": "true",
        "x-ms-version": "2020-06-12"
      },
      "RequestBody": null,
      "StatusCode": 201,
      "ResponseHeaders": {
        "Content-Length": "0",
<<<<<<< HEAD
        "Date": "Tue, 02 Feb 2021 21:51:24 GMT",
        "ETag": "\u00220x8D8C7C4AFF772F1\u0022",
        "Last-Modified": "Tue, 02 Feb 2021 21:51:25 GMT",
=======
        "Date": "Wed, 17 Feb 2021 22:39:17 GMT",
        "ETag": "\u00220x8D8D394DC39568B\u0022",
        "Last-Modified": "Wed, 17 Feb 2021 22:39:17 GMT",
>>>>>>> 1814567d
        "Server": [
          "Windows-Azure-Blob/1.0",
          "Microsoft-HTTPAPI/2.0"
        ],
        "x-ms-client-request-id": "ba504a34-6939-90b8-b4fb-b47d8b4542ad",
<<<<<<< HEAD
        "x-ms-request-id": "25e16712-a01e-0003-56ad-f99e3b000000",
=======
        "x-ms-request-id": "f696dc36-701e-004d-3e7d-05b0b3000000",
>>>>>>> 1814567d
        "x-ms-version": "2020-06-12"
      },
      "ResponseBody": []
    },
    {
      "RequestUri": "https://seannse.dfs.core.windows.net/test-filesystem-4eb0c635-a77d-af40-7961-64e0b112a876/test-directory-301cbb23-1aec-4c73-eb2c-f5a5920db41d?resource=directory",
      "RequestMethod": "PUT",
      "RequestHeaders": {
        "Accept": "application/json",
        "Authorization": "Sanitized",
<<<<<<< HEAD
        "traceparent": "00-c187be8df0bd2349853100542fb28bef-4d7bf290e6f0c04f-00",
        "User-Agent": [
          "azsdk-net-Storage.Files.DataLake/12.7.0-alpha.20210202.1",
          "(.NET 5.0.2; Microsoft Windows 10.0.19042)"
        ],
        "x-ms-client-request-id": "3e0f6695-1440-1a09-d704-ce0d7313fda7",
        "x-ms-date": "Tue, 02 Feb 2021 21:51:24 GMT",
=======
        "traceparent": "00-612c158128101540a3c14f448445dc39-850b444f13927141-00",
        "User-Agent": [
          "azsdk-net-Storage.Files.DataLake/12.7.0-alpha.20210217.1",
          "(.NET 5.0.3; Microsoft Windows 10.0.19042)"
        ],
        "x-ms-client-request-id": "3e0f6695-1440-1a09-d704-ce0d7313fda7",
        "x-ms-date": "Wed, 17 Feb 2021 22:39:17 GMT",
>>>>>>> 1814567d
        "x-ms-return-client-request-id": "true",
        "x-ms-version": "2020-06-12"
      },
      "RequestBody": null,
      "StatusCode": 201,
      "ResponseHeaders": {
        "Content-Length": "0",
<<<<<<< HEAD
        "Date": "Tue, 02 Feb 2021 21:51:25 GMT",
        "ETag": "\u00220x8D8C7C4B02EBE7E\u0022",
        "Last-Modified": "Tue, 02 Feb 2021 21:51:25 GMT",
=======
        "Date": "Wed, 17 Feb 2021 22:39:17 GMT",
        "ETag": "\u00220x8D8D394DC6D7FE4\u0022",
        "Last-Modified": "Wed, 17 Feb 2021 22:39:17 GMT",
>>>>>>> 1814567d
        "Server": [
          "Windows-Azure-HDFS/1.0",
          "Microsoft-HTTPAPI/2.0"
        ],
        "x-ms-client-request-id": "3e0f6695-1440-1a09-d704-ce0d7313fda7",
<<<<<<< HEAD
        "x-ms-request-id": "e36b7fc2-201f-007f-25ad-f9b0c4000000",
=======
        "x-ms-request-id": "66334522-301f-0011-3c7d-05e5eb000000",
>>>>>>> 1814567d
        "x-ms-version": "2020-06-12"
      },
      "ResponseBody": []
    },
    {
      "RequestUri": "https://seannse.dfs.core.windows.net/test-filesystem-4eb0c635-a77d-af40-7961-64e0b112a876/test-directory-301cbb23-1aec-4c73-eb2c-f5a5920db41d/test-directory-1c619746-db99-36eb-7e65-96b41739188f?resource=directory",
      "RequestMethod": "PUT",
      "RequestHeaders": {
        "Accept": "application/json",
        "Authorization": "Sanitized",
        "User-Agent": [
<<<<<<< HEAD
          "azsdk-net-Storage.Files.DataLake/12.7.0-alpha.20210202.1",
          "(.NET 5.0.2; Microsoft Windows 10.0.19042)"
        ],
        "x-ms-client-request-id": "9cf35a3a-dcfb-b979-7ad9-c0da7e54029e",
        "x-ms-date": "Tue, 02 Feb 2021 21:51:25 GMT",
=======
          "azsdk-net-Storage.Files.DataLake/12.7.0-alpha.20210217.1",
          "(.NET 5.0.3; Microsoft Windows 10.0.19042)"
        ],
        "x-ms-client-request-id": "9cf35a3a-dcfb-b979-7ad9-c0da7e54029e",
        "x-ms-date": "Wed, 17 Feb 2021 22:39:18 GMT",
>>>>>>> 1814567d
        "x-ms-return-client-request-id": "true",
        "x-ms-version": "2020-06-12"
      },
      "RequestBody": null,
      "StatusCode": 201,
      "ResponseHeaders": {
        "Content-Length": "0",
<<<<<<< HEAD
        "Date": "Tue, 02 Feb 2021 21:51:25 GMT",
        "ETag": "\u00220x8D8C7C4B03CE067\u0022",
        "Last-Modified": "Tue, 02 Feb 2021 21:51:25 GMT",
=======
        "Date": "Wed, 17 Feb 2021 22:39:17 GMT",
        "ETag": "\u00220x8D8D394DC7A2DFA\u0022",
        "Last-Modified": "Wed, 17 Feb 2021 22:39:18 GMT",
>>>>>>> 1814567d
        "Server": [
          "Windows-Azure-HDFS/1.0",
          "Microsoft-HTTPAPI/2.0"
        ],
        "x-ms-client-request-id": "9cf35a3a-dcfb-b979-7ad9-c0da7e54029e",
<<<<<<< HEAD
        "x-ms-request-id": "e36b7fd5-201f-007f-38ad-f9b0c4000000",
=======
        "x-ms-request-id": "6633452d-301f-0011-477d-05e5eb000000",
>>>>>>> 1814567d
        "x-ms-version": "2020-06-12"
      },
      "ResponseBody": []
    },
    {
      "RequestUri": "https://seannse.dfs.core.windows.net/test-filesystem-4eb0c635-a77d-af40-7961-64e0b112a876/test-directory-301cbb23-1aec-4c73-eb2c-f5a5920db41d/test-directory-1c619746-db99-36eb-7e65-96b41739188f?recursive=true",
      "RequestMethod": "DELETE",
      "RequestHeaders": {
        "Accept": "application/json",
        "Authorization": "Sanitized",
<<<<<<< HEAD
        "If-Unmodified-Since": "Wed, 03 Feb 2021 21:51:22 GMT",
        "User-Agent": [
          "azsdk-net-Storage.Files.DataLake/12.7.0-alpha.20210202.1",
          "(.NET 5.0.2; Microsoft Windows 10.0.19042)"
        ],
        "x-ms-client-request-id": "bc7a0f22-7b46-5793-6956-b023b5018910",
        "x-ms-date": "Tue, 02 Feb 2021 21:51:25 GMT",
=======
        "If-Unmodified-Since": "Thu, 18 Feb 2021 22:39:15 GMT",
        "User-Agent": [
          "azsdk-net-Storage.Files.DataLake/12.7.0-alpha.20210217.1",
          "(.NET 5.0.3; Microsoft Windows 10.0.19042)"
        ],
        "x-ms-client-request-id": "bc7a0f22-7b46-5793-6956-b023b5018910",
        "x-ms-date": "Wed, 17 Feb 2021 22:39:18 GMT",
>>>>>>> 1814567d
        "x-ms-return-client-request-id": "true",
        "x-ms-version": "2020-06-12"
      },
      "RequestBody": null,
      "StatusCode": 200,
      "ResponseHeaders": {
        "Content-Length": "0",
<<<<<<< HEAD
        "Date": "Tue, 02 Feb 2021 21:51:25 GMT",
=======
        "Date": "Wed, 17 Feb 2021 22:39:17 GMT",
>>>>>>> 1814567d
        "Server": [
          "Windows-Azure-HDFS/1.0",
          "Microsoft-HTTPAPI/2.0"
        ],
        "x-ms-client-request-id": "bc7a0f22-7b46-5793-6956-b023b5018910",
<<<<<<< HEAD
        "x-ms-request-id": "e36b7fe8-201f-007f-4bad-f9b0c4000000",
=======
        "x-ms-request-id": "66334533-301f-0011-4d7d-05e5eb000000",
>>>>>>> 1814567d
        "x-ms-version": "2020-06-12"
      },
      "ResponseBody": []
    },
    {
      "RequestUri": "https://seannse.blob.core.windows.net/test-filesystem-4eb0c635-a77d-af40-7961-64e0b112a876?restype=container",
      "RequestMethod": "DELETE",
      "RequestHeaders": {
        "Accept": "application/xml",
        "Authorization": "Sanitized",
<<<<<<< HEAD
        "traceparent": "00-7900a2f66742424286b3c9145c312503-2ece3c1d05d12742-00",
        "User-Agent": [
          "azsdk-net-Storage.Files.DataLake/12.7.0-alpha.20210202.1",
          "(.NET 5.0.2; Microsoft Windows 10.0.19042)"
        ],
        "x-ms-client-request-id": "6eb872c1-45d9-7057-ac81-27ad20861bb9",
        "x-ms-date": "Tue, 02 Feb 2021 21:51:25 GMT",
=======
        "traceparent": "00-0636331e0c41594d9914814de5028d64-3a613dc9a622e041-00",
        "User-Agent": [
          "azsdk-net-Storage.Files.DataLake/12.7.0-alpha.20210217.1",
          "(.NET 5.0.3; Microsoft Windows 10.0.19042)"
        ],
        "x-ms-client-request-id": "6eb872c1-45d9-7057-ac81-27ad20861bb9",
        "x-ms-date": "Wed, 17 Feb 2021 22:39:18 GMT",
>>>>>>> 1814567d
        "x-ms-return-client-request-id": "true",
        "x-ms-version": "2020-06-12"
      },
      "RequestBody": null,
      "StatusCode": 202,
      "ResponseHeaders": {
        "Content-Length": "0",
<<<<<<< HEAD
        "Date": "Tue, 02 Feb 2021 21:51:25 GMT",
=======
        "Date": "Wed, 17 Feb 2021 22:39:18 GMT",
>>>>>>> 1814567d
        "Server": [
          "Windows-Azure-Blob/1.0",
          "Microsoft-HTTPAPI/2.0"
        ],
        "x-ms-client-request-id": "6eb872c1-45d9-7057-ac81-27ad20861bb9",
<<<<<<< HEAD
        "x-ms-request-id": "25e1688c-a01e-0003-25ad-f99e3b000000",
=======
        "x-ms-request-id": "f696dd8a-701e-004d-687d-05b0b3000000",
>>>>>>> 1814567d
        "x-ms-version": "2020-06-12"
      },
      "ResponseBody": []
    },
    {
      "RequestUri": "https://seannse.blob.core.windows.net/test-filesystem-5a77a6d0-395b-6ef7-8d12-0c2399f132f6?restype=container",
      "RequestMethod": "PUT",
      "RequestHeaders": {
        "Accept": "application/xml",
        "Authorization": "Sanitized",
<<<<<<< HEAD
        "traceparent": "00-1921210b23881544b05159b0286a856f-99f95784849b734c-00",
        "User-Agent": [
          "azsdk-net-Storage.Files.DataLake/12.7.0-alpha.20210202.1",
          "(.NET 5.0.2; Microsoft Windows 10.0.19042)"
        ],
        "x-ms-blob-public-access": "container",
        "x-ms-client-request-id": "7ed12807-13fb-87f1-7a49-e1c73934d6bb",
        "x-ms-date": "Tue, 02 Feb 2021 21:51:25 GMT",
=======
        "traceparent": "00-5452a56de4565a4291d851e8fb05ab4d-691d84ccfe07c04a-00",
        "User-Agent": [
          "azsdk-net-Storage.Files.DataLake/12.7.0-alpha.20210217.1",
          "(.NET 5.0.3; Microsoft Windows 10.0.19042)"
        ],
        "x-ms-blob-public-access": "container",
        "x-ms-client-request-id": "7ed12807-13fb-87f1-7a49-e1c73934d6bb",
        "x-ms-date": "Wed, 17 Feb 2021 22:39:18 GMT",
>>>>>>> 1814567d
        "x-ms-return-client-request-id": "true",
        "x-ms-version": "2020-06-12"
      },
      "RequestBody": null,
      "StatusCode": 201,
      "ResponseHeaders": {
        "Content-Length": "0",
<<<<<<< HEAD
        "Date": "Tue, 02 Feb 2021 21:51:26 GMT",
        "ETag": "\u00220x8D8C7C4B097524A\u0022",
        "Last-Modified": "Tue, 02 Feb 2021 21:51:26 GMT",
=======
        "Date": "Wed, 17 Feb 2021 22:39:18 GMT",
        "ETag": "\u00220x8D8D394DCC22B8B\u0022",
        "Last-Modified": "Wed, 17 Feb 2021 22:39:18 GMT",
>>>>>>> 1814567d
        "Server": [
          "Windows-Azure-Blob/1.0",
          "Microsoft-HTTPAPI/2.0"
        ],
        "x-ms-client-request-id": "7ed12807-13fb-87f1-7a49-e1c73934d6bb",
<<<<<<< HEAD
        "x-ms-request-id": "a3e07a47-d01e-0054-29ad-f93008000000",
=======
        "x-ms-request-id": "ad21ffe5-701e-00a9-727d-05be2d000000",
>>>>>>> 1814567d
        "x-ms-version": "2020-06-12"
      },
      "ResponseBody": []
    },
    {
      "RequestUri": "https://seannse.dfs.core.windows.net/test-filesystem-5a77a6d0-395b-6ef7-8d12-0c2399f132f6/test-directory-bcc5304e-d823-b670-6f2d-c1f90723e2b7?resource=directory",
      "RequestMethod": "PUT",
      "RequestHeaders": {
        "Accept": "application/json",
        "Authorization": "Sanitized",
<<<<<<< HEAD
        "traceparent": "00-a35989286a0e9d429b4781e2591b7953-e11c28c3fc71c743-00",
        "User-Agent": [
          "azsdk-net-Storage.Files.DataLake/12.7.0-alpha.20210202.1",
          "(.NET 5.0.2; Microsoft Windows 10.0.19042)"
        ],
        "x-ms-client-request-id": "5b85768b-8a10-2f05-b81b-0fcd52f77f57",
        "x-ms-date": "Tue, 02 Feb 2021 21:51:25 GMT",
=======
        "traceparent": "00-2139c391784f494ea22844a54dbc3c02-97edc294d3e37746-00",
        "User-Agent": [
          "azsdk-net-Storage.Files.DataLake/12.7.0-alpha.20210217.1",
          "(.NET 5.0.3; Microsoft Windows 10.0.19042)"
        ],
        "x-ms-client-request-id": "5b85768b-8a10-2f05-b81b-0fcd52f77f57",
        "x-ms-date": "Wed, 17 Feb 2021 22:39:18 GMT",
>>>>>>> 1814567d
        "x-ms-return-client-request-id": "true",
        "x-ms-version": "2020-06-12"
      },
      "RequestBody": null,
      "StatusCode": 201,
      "ResponseHeaders": {
        "Content-Length": "0",
<<<<<<< HEAD
        "Date": "Tue, 02 Feb 2021 21:51:26 GMT",
        "ETag": "\u00220x8D8C7C4B0CADA0B\u0022",
        "Last-Modified": "Tue, 02 Feb 2021 21:51:26 GMT",
=======
        "Date": "Wed, 17 Feb 2021 22:39:18 GMT",
        "ETag": "\u00220x8D8D394DCF88587\u0022",
        "Last-Modified": "Wed, 17 Feb 2021 22:39:18 GMT",
>>>>>>> 1814567d
        "Server": [
          "Windows-Azure-HDFS/1.0",
          "Microsoft-HTTPAPI/2.0"
        ],
        "x-ms-client-request-id": "5b85768b-8a10-2f05-b81b-0fcd52f77f57",
<<<<<<< HEAD
        "x-ms-request-id": "2e3eb3ea-d01f-0019-42ad-f9ffe4000000",
=======
        "x-ms-request-id": "7a8becd8-301f-0063-397d-05e2a4000000",
>>>>>>> 1814567d
        "x-ms-version": "2020-06-12"
      },
      "ResponseBody": []
    },
    {
      "RequestUri": "https://seannse.dfs.core.windows.net/test-filesystem-5a77a6d0-395b-6ef7-8d12-0c2399f132f6/test-directory-bcc5304e-d823-b670-6f2d-c1f90723e2b7/test-directory-57fc2a67-6619-9a9b-35f0-4a4910707dff?resource=directory",
      "RequestMethod": "PUT",
      "RequestHeaders": {
        "Accept": "application/json",
        "Authorization": "Sanitized",
        "User-Agent": [
<<<<<<< HEAD
          "azsdk-net-Storage.Files.DataLake/12.7.0-alpha.20210202.1",
          "(.NET 5.0.2; Microsoft Windows 10.0.19042)"
        ],
        "x-ms-client-request-id": "0e97705a-b972-254b-daeb-252040bc1f47",
        "x-ms-date": "Tue, 02 Feb 2021 21:51:26 GMT",
=======
          "azsdk-net-Storage.Files.DataLake/12.7.0-alpha.20210217.1",
          "(.NET 5.0.3; Microsoft Windows 10.0.19042)"
        ],
        "x-ms-client-request-id": "0e97705a-b972-254b-daeb-252040bc1f47",
        "x-ms-date": "Wed, 17 Feb 2021 22:39:19 GMT",
>>>>>>> 1814567d
        "x-ms-return-client-request-id": "true",
        "x-ms-version": "2020-06-12"
      },
      "RequestBody": null,
      "StatusCode": 201,
      "ResponseHeaders": {
        "Content-Length": "0",
<<<<<<< HEAD
        "Date": "Tue, 02 Feb 2021 21:51:26 GMT",
        "ETag": "\u00220x8D8C7C4B0D79A66\u0022",
        "Last-Modified": "Tue, 02 Feb 2021 21:51:26 GMT",
=======
        "Date": "Wed, 17 Feb 2021 22:39:18 GMT",
        "ETag": "\u00220x8D8D394DD068310\u0022",
        "Last-Modified": "Wed, 17 Feb 2021 22:39:18 GMT",
>>>>>>> 1814567d
        "Server": [
          "Windows-Azure-HDFS/1.0",
          "Microsoft-HTTPAPI/2.0"
        ],
        "x-ms-client-request-id": "0e97705a-b972-254b-daeb-252040bc1f47",
<<<<<<< HEAD
        "x-ms-request-id": "2e3eb3fa-d01f-0019-52ad-f9ffe4000000",
=======
        "x-ms-request-id": "7a8becdf-301f-0063-407d-05e2a4000000",
>>>>>>> 1814567d
        "x-ms-version": "2020-06-12"
      },
      "ResponseBody": []
    },
    {
      "RequestUri": "https://seannse.blob.core.windows.net/test-filesystem-5a77a6d0-395b-6ef7-8d12-0c2399f132f6/test-directory-bcc5304e-d823-b670-6f2d-c1f90723e2b7/test-directory-57fc2a67-6619-9a9b-35f0-4a4910707dff",
      "RequestMethod": "HEAD",
      "RequestHeaders": {
        "Accept": "application/xml",
        "Authorization": "Sanitized",
        "User-Agent": [
<<<<<<< HEAD
          "azsdk-net-Storage.Files.DataLake/12.7.0-alpha.20210202.1",
          "(.NET 5.0.2; Microsoft Windows 10.0.19042)"
        ],
        "x-ms-client-request-id": "9feecf6d-6fd8-648d-1049-b7b16186ff1f",
        "x-ms-date": "Tue, 02 Feb 2021 21:51:26 GMT",
=======
          "azsdk-net-Storage.Files.DataLake/12.7.0-alpha.20210217.1",
          "(.NET 5.0.3; Microsoft Windows 10.0.19042)"
        ],
        "x-ms-client-request-id": "9feecf6d-6fd8-648d-1049-b7b16186ff1f",
        "x-ms-date": "Wed, 17 Feb 2021 22:39:19 GMT",
>>>>>>> 1814567d
        "x-ms-return-client-request-id": "true",
        "x-ms-version": "2020-06-12"
      },
      "RequestBody": null,
      "StatusCode": 200,
      "ResponseHeaders": {
        "Accept-Ranges": "bytes",
        "Content-Length": "0",
        "Content-Type": "application/octet-stream",
<<<<<<< HEAD
        "Date": "Tue, 02 Feb 2021 21:51:26 GMT",
        "ETag": "\u00220x8D8C7C4B0D79A66\u0022",
        "Last-Modified": "Tue, 02 Feb 2021 21:51:26 GMT",
=======
        "Date": "Wed, 17 Feb 2021 22:39:18 GMT",
        "ETag": "\u00220x8D8D394DD068310\u0022",
        "Last-Modified": "Wed, 17 Feb 2021 22:39:18 GMT",
>>>>>>> 1814567d
        "Server": [
          "Windows-Azure-Blob/1.0",
          "Microsoft-HTTPAPI/2.0"
        ],
        "x-ms-access-tier": "Hot",
        "x-ms-access-tier-inferred": "true",
        "x-ms-blob-type": "BlockBlob",
        "x-ms-client-request-id": "9feecf6d-6fd8-648d-1049-b7b16186ff1f",
<<<<<<< HEAD
        "x-ms-creation-time": "Tue, 02 Feb 2021 21:51:26 GMT",
=======
        "x-ms-creation-time": "Wed, 17 Feb 2021 22:39:18 GMT",
>>>>>>> 1814567d
        "x-ms-group": "$superuser",
        "x-ms-lease-state": "available",
        "x-ms-lease-status": "unlocked",
        "x-ms-meta-hdi_isfolder": "true",
        "x-ms-owner": "$superuser",
        "x-ms-permissions": "rwxr-x---",
<<<<<<< HEAD
        "x-ms-request-id": "a3e07c56-d01e-0054-19ad-f93008000000",
=======
        "x-ms-request-id": "ad2202f7-701e-00a9-667d-05be2d000000",
>>>>>>> 1814567d
        "x-ms-server-encrypted": "true",
        "x-ms-version": "2020-06-12"
      },
      "ResponseBody": []
    },
    {
      "RequestUri": "https://seannse.dfs.core.windows.net/test-filesystem-5a77a6d0-395b-6ef7-8d12-0c2399f132f6/test-directory-bcc5304e-d823-b670-6f2d-c1f90723e2b7/test-directory-57fc2a67-6619-9a9b-35f0-4a4910707dff?recursive=true",
      "RequestMethod": "DELETE",
      "RequestHeaders": {
        "Accept": "application/json",
        "Authorization": "Sanitized",
<<<<<<< HEAD
        "If-Match": "\u00220x8D8C7C4B0D79A66\u0022",
        "User-Agent": [
          "azsdk-net-Storage.Files.DataLake/12.7.0-alpha.20210202.1",
          "(.NET 5.0.2; Microsoft Windows 10.0.19042)"
        ],
        "x-ms-client-request-id": "71b31df6-7fce-2e6f-814b-e53f37087efc",
        "x-ms-date": "Tue, 02 Feb 2021 21:51:26 GMT",
=======
        "If-Match": "0x8D8D394DD068310",
        "User-Agent": [
          "azsdk-net-Storage.Files.DataLake/12.7.0-alpha.20210217.1",
          "(.NET 5.0.3; Microsoft Windows 10.0.19042)"
        ],
        "x-ms-client-request-id": "71b31df6-7fce-2e6f-814b-e53f37087efc",
        "x-ms-date": "Wed, 17 Feb 2021 22:39:19 GMT",
>>>>>>> 1814567d
        "x-ms-return-client-request-id": "true",
        "x-ms-version": "2020-06-12"
      },
      "RequestBody": null,
      "StatusCode": 200,
      "ResponseHeaders": {
        "Content-Length": "0",
<<<<<<< HEAD
        "Date": "Tue, 02 Feb 2021 21:51:26 GMT",
=======
        "Date": "Wed, 17 Feb 2021 22:39:18 GMT",
>>>>>>> 1814567d
        "Server": [
          "Windows-Azure-HDFS/1.0",
          "Microsoft-HTTPAPI/2.0"
        ],
        "x-ms-client-request-id": "71b31df6-7fce-2e6f-814b-e53f37087efc",
<<<<<<< HEAD
        "x-ms-request-id": "2e3eb41e-d01f-0019-76ad-f9ffe4000000",
=======
        "x-ms-request-id": "7a8bed02-301f-0063-637d-05e2a4000000",
>>>>>>> 1814567d
        "x-ms-version": "2020-06-12"
      },
      "ResponseBody": []
    },
    {
      "RequestUri": "https://seannse.blob.core.windows.net/test-filesystem-5a77a6d0-395b-6ef7-8d12-0c2399f132f6?restype=container",
      "RequestMethod": "DELETE",
      "RequestHeaders": {
        "Accept": "application/xml",
        "Authorization": "Sanitized",
<<<<<<< HEAD
        "traceparent": "00-50b3985da6d1034ab941981fcc8bdc95-e3ca6d09c37fe24b-00",
        "User-Agent": [
          "azsdk-net-Storage.Files.DataLake/12.7.0-alpha.20210202.1",
          "(.NET 5.0.2; Microsoft Windows 10.0.19042)"
        ],
        "x-ms-client-request-id": "44bb74d2-8ed3-4c51-0037-1432a8b235ae",
        "x-ms-date": "Tue, 02 Feb 2021 21:51:26 GMT",
=======
        "traceparent": "00-1cae646670dfad44a17be2cea54053bc-85e966a9813be349-00",
        "User-Agent": [
          "azsdk-net-Storage.Files.DataLake/12.7.0-alpha.20210217.1",
          "(.NET 5.0.3; Microsoft Windows 10.0.19042)"
        ],
        "x-ms-client-request-id": "44bb74d2-8ed3-4c51-0037-1432a8b235ae",
        "x-ms-date": "Wed, 17 Feb 2021 22:39:19 GMT",
>>>>>>> 1814567d
        "x-ms-return-client-request-id": "true",
        "x-ms-version": "2020-06-12"
      },
      "RequestBody": null,
      "StatusCode": 202,
      "ResponseHeaders": {
        "Content-Length": "0",
<<<<<<< HEAD
        "Date": "Tue, 02 Feb 2021 21:51:26 GMT",
=======
        "Date": "Wed, 17 Feb 2021 22:39:19 GMT",
>>>>>>> 1814567d
        "Server": [
          "Windows-Azure-Blob/1.0",
          "Microsoft-HTTPAPI/2.0"
        ],
        "x-ms-client-request-id": "44bb74d2-8ed3-4c51-0037-1432a8b235ae",
<<<<<<< HEAD
        "x-ms-request-id": "a3e07d0b-d01e-0054-3cad-f93008000000",
=======
        "x-ms-request-id": "ad2203ae-701e-00a9-187d-05be2d000000",
>>>>>>> 1814567d
        "x-ms-version": "2020-06-12"
      },
      "ResponseBody": []
    },
    {
      "RequestUri": "https://seannse.blob.core.windows.net/test-filesystem-e3f78e3a-38bd-9810-92d3-934c964e4aa9?restype=container",
      "RequestMethod": "PUT",
      "RequestHeaders": {
        "Accept": "application/xml",
        "Authorization": "Sanitized",
<<<<<<< HEAD
        "traceparent": "00-8497624cd513f9439391aa097e2be789-f1278a300b55314c-00",
        "User-Agent": [
          "azsdk-net-Storage.Files.DataLake/12.7.0-alpha.20210202.1",
          "(.NET 5.0.2; Microsoft Windows 10.0.19042)"
        ],
        "x-ms-blob-public-access": "container",
        "x-ms-client-request-id": "55e63a4c-42df-9a34-6323-b100fa04b5b2",
        "x-ms-date": "Tue, 02 Feb 2021 21:51:26 GMT",
=======
        "traceparent": "00-c585c9c8c672d245b25e2784412cf41b-42bc7fb47ebc1747-00",
        "User-Agent": [
          "azsdk-net-Storage.Files.DataLake/12.7.0-alpha.20210217.1",
          "(.NET 5.0.3; Microsoft Windows 10.0.19042)"
        ],
        "x-ms-blob-public-access": "container",
        "x-ms-client-request-id": "55e63a4c-42df-9a34-6323-b100fa04b5b2",
        "x-ms-date": "Wed, 17 Feb 2021 22:39:19 GMT",
>>>>>>> 1814567d
        "x-ms-return-client-request-id": "true",
        "x-ms-version": "2020-06-12"
      },
      "RequestBody": null,
      "StatusCode": 201,
      "ResponseHeaders": {
        "Content-Length": "0",
<<<<<<< HEAD
        "Date": "Tue, 02 Feb 2021 21:51:27 GMT",
        "ETag": "\u00220x8D8C7C4B13B31AD\u0022",
        "Last-Modified": "Tue, 02 Feb 2021 21:51:27 GMT",
=======
        "Date": "Wed, 17 Feb 2021 22:39:18 GMT",
        "ETag": "\u00220x8D8D394DD6109B2\u0022",
        "Last-Modified": "Wed, 17 Feb 2021 22:39:19 GMT",
>>>>>>> 1814567d
        "Server": [
          "Windows-Azure-Blob/1.0",
          "Microsoft-HTTPAPI/2.0"
        ],
        "x-ms-client-request-id": "55e63a4c-42df-9a34-6323-b100fa04b5b2",
<<<<<<< HEAD
        "x-ms-request-id": "9d385a4b-001e-0035-7cad-f9134b000000",
=======
        "x-ms-request-id": "a14f9b09-b01e-007d-617d-050e7c000000",
>>>>>>> 1814567d
        "x-ms-version": "2020-06-12"
      },
      "ResponseBody": []
    },
    {
      "RequestUri": "https://seannse.dfs.core.windows.net/test-filesystem-e3f78e3a-38bd-9810-92d3-934c964e4aa9/test-directory-b50d6aec-7244-ff61-66c8-d9a9f9164d3a?resource=directory",
      "RequestMethod": "PUT",
      "RequestHeaders": {
        "Accept": "application/json",
        "Authorization": "Sanitized",
<<<<<<< HEAD
        "traceparent": "00-4796f1304258594f914e6b10e9ac4d07-5cde0f4b4c0b1142-00",
        "User-Agent": [
          "azsdk-net-Storage.Files.DataLake/12.7.0-alpha.20210202.1",
          "(.NET 5.0.2; Microsoft Windows 10.0.19042)"
        ],
        "x-ms-client-request-id": "df0d8b5e-824a-d9e6-d9e6-ee16698ba04d",
        "x-ms-date": "Tue, 02 Feb 2021 21:51:26 GMT",
=======
        "traceparent": "00-4c83319ae7e772409e8a751588468165-537bf578b68ada40-00",
        "User-Agent": [
          "azsdk-net-Storage.Files.DataLake/12.7.0-alpha.20210217.1",
          "(.NET 5.0.3; Microsoft Windows 10.0.19042)"
        ],
        "x-ms-client-request-id": "df0d8b5e-824a-d9e6-d9e6-ee16698ba04d",
        "x-ms-date": "Wed, 17 Feb 2021 22:39:19 GMT",
>>>>>>> 1814567d
        "x-ms-return-client-request-id": "true",
        "x-ms-version": "2020-06-12"
      },
      "RequestBody": null,
      "StatusCode": 201,
      "ResponseHeaders": {
        "Content-Length": "0",
<<<<<<< HEAD
        "Date": "Tue, 02 Feb 2021 21:51:27 GMT",
        "ETag": "\u00220x8D8C7C4B17AB9FD\u0022",
        "Last-Modified": "Tue, 02 Feb 2021 21:51:27 GMT",
=======
        "Date": "Wed, 17 Feb 2021 22:39:19 GMT",
        "ETag": "\u00220x8D8D394DD969CBD\u0022",
        "Last-Modified": "Wed, 17 Feb 2021 22:39:19 GMT",
>>>>>>> 1814567d
        "Server": [
          "Windows-Azure-HDFS/1.0",
          "Microsoft-HTTPAPI/2.0"
        ],
        "x-ms-client-request-id": "df0d8b5e-824a-d9e6-d9e6-ee16698ba04d",
<<<<<<< HEAD
        "x-ms-request-id": "af63113e-901f-0018-80ad-f9a038000000",
=======
        "x-ms-request-id": "3835e59b-a01f-0003-677d-059e3b000000",
>>>>>>> 1814567d
        "x-ms-version": "2020-06-12"
      },
      "ResponseBody": []
    },
    {
      "RequestUri": "https://seannse.dfs.core.windows.net/test-filesystem-e3f78e3a-38bd-9810-92d3-934c964e4aa9/test-directory-b50d6aec-7244-ff61-66c8-d9a9f9164d3a/test-directory-926476d5-5903-f64a-a02a-f7711337773d?resource=directory",
      "RequestMethod": "PUT",
      "RequestHeaders": {
        "Accept": "application/json",
        "Authorization": "Sanitized",
        "User-Agent": [
<<<<<<< HEAD
          "azsdk-net-Storage.Files.DataLake/12.7.0-alpha.20210202.1",
          "(.NET 5.0.2; Microsoft Windows 10.0.19042)"
        ],
        "x-ms-client-request-id": "12551132-a2c3-0402-4117-3f208a74c5a2",
        "x-ms-date": "Tue, 02 Feb 2021 21:51:27 GMT",
=======
          "azsdk-net-Storage.Files.DataLake/12.7.0-alpha.20210217.1",
          "(.NET 5.0.3; Microsoft Windows 10.0.19042)"
        ],
        "x-ms-client-request-id": "12551132-a2c3-0402-4117-3f208a74c5a2",
        "x-ms-date": "Wed, 17 Feb 2021 22:39:20 GMT",
>>>>>>> 1814567d
        "x-ms-return-client-request-id": "true",
        "x-ms-version": "2020-06-12"
      },
      "RequestBody": null,
      "StatusCode": 201,
      "ResponseHeaders": {
        "Content-Length": "0",
<<<<<<< HEAD
        "Date": "Tue, 02 Feb 2021 21:51:27 GMT",
        "ETag": "\u00220x8D8C7C4B1895ADB\u0022",
        "Last-Modified": "Tue, 02 Feb 2021 21:51:27 GMT",
=======
        "Date": "Wed, 17 Feb 2021 22:39:19 GMT",
        "ETag": "\u00220x8D8D394DDA3FD62\u0022",
        "Last-Modified": "Wed, 17 Feb 2021 22:39:20 GMT",
>>>>>>> 1814567d
        "Server": [
          "Windows-Azure-HDFS/1.0",
          "Microsoft-HTTPAPI/2.0"
        ],
        "x-ms-client-request-id": "12551132-a2c3-0402-4117-3f208a74c5a2",
<<<<<<< HEAD
        "x-ms-request-id": "af63114b-901f-0018-0dad-f9a038000000",
=======
        "x-ms-request-id": "3835e5a9-a01f-0003-757d-059e3b000000",
>>>>>>> 1814567d
        "x-ms-version": "2020-06-12"
      },
      "ResponseBody": []
    },
    {
      "RequestUri": "https://seannse.dfs.core.windows.net/test-filesystem-e3f78e3a-38bd-9810-92d3-934c964e4aa9/test-directory-b50d6aec-7244-ff61-66c8-d9a9f9164d3a/test-directory-926476d5-5903-f64a-a02a-f7711337773d?recursive=true",
      "RequestMethod": "DELETE",
      "RequestHeaders": {
        "Accept": "application/json",
        "Authorization": "Sanitized",
        "If-None-Match": "\u0022garbage\u0022",
        "User-Agent": [
<<<<<<< HEAD
          "azsdk-net-Storage.Files.DataLake/12.7.0-alpha.20210202.1",
          "(.NET 5.0.2; Microsoft Windows 10.0.19042)"
        ],
        "x-ms-client-request-id": "023fc5b1-64e2-f27a-d045-2df12fcf8f0d",
        "x-ms-date": "Tue, 02 Feb 2021 21:51:27 GMT",
=======
          "azsdk-net-Storage.Files.DataLake/12.7.0-alpha.20210217.1",
          "(.NET 5.0.3; Microsoft Windows 10.0.19042)"
        ],
        "x-ms-client-request-id": "023fc5b1-64e2-f27a-d045-2df12fcf8f0d",
        "x-ms-date": "Wed, 17 Feb 2021 22:39:20 GMT",
>>>>>>> 1814567d
        "x-ms-return-client-request-id": "true",
        "x-ms-version": "2020-06-12"
      },
      "RequestBody": null,
      "StatusCode": 200,
      "ResponseHeaders": {
        "Content-Length": "0",
<<<<<<< HEAD
        "Date": "Tue, 02 Feb 2021 21:51:27 GMT",
=======
        "Date": "Wed, 17 Feb 2021 22:39:19 GMT",
>>>>>>> 1814567d
        "Server": [
          "Windows-Azure-HDFS/1.0",
          "Microsoft-HTTPAPI/2.0"
        ],
        "x-ms-client-request-id": "023fc5b1-64e2-f27a-d045-2df12fcf8f0d",
<<<<<<< HEAD
        "x-ms-request-id": "af631153-901f-0018-15ad-f9a038000000",
=======
        "x-ms-request-id": "3835e5b5-a01f-0003-017d-059e3b000000",
>>>>>>> 1814567d
        "x-ms-version": "2020-06-12"
      },
      "ResponseBody": []
    },
    {
      "RequestUri": "https://seannse.blob.core.windows.net/test-filesystem-e3f78e3a-38bd-9810-92d3-934c964e4aa9?restype=container",
      "RequestMethod": "DELETE",
      "RequestHeaders": {
        "Accept": "application/xml",
        "Authorization": "Sanitized",
<<<<<<< HEAD
        "traceparent": "00-50a6a5d3ff0e2b4696bfbaaa2a148884-2a8a48fa61cc7048-00",
        "User-Agent": [
          "azsdk-net-Storage.Files.DataLake/12.7.0-alpha.20210202.1",
          "(.NET 5.0.2; Microsoft Windows 10.0.19042)"
        ],
        "x-ms-client-request-id": "c46f5127-c234-0bc0-368f-c4fb055437b6",
        "x-ms-date": "Tue, 02 Feb 2021 21:51:27 GMT",
=======
        "traceparent": "00-a3e9c5e5a65092448a5666b85ad87cd9-8a7ce08b5fdaa645-00",
        "User-Agent": [
          "azsdk-net-Storage.Files.DataLake/12.7.0-alpha.20210217.1",
          "(.NET 5.0.3; Microsoft Windows 10.0.19042)"
        ],
        "x-ms-client-request-id": "c46f5127-c234-0bc0-368f-c4fb055437b6",
        "x-ms-date": "Wed, 17 Feb 2021 22:39:20 GMT",
>>>>>>> 1814567d
        "x-ms-return-client-request-id": "true",
        "x-ms-version": "2020-06-12"
      },
      "RequestBody": null,
      "StatusCode": 202,
      "ResponseHeaders": {
        "Content-Length": "0",
<<<<<<< HEAD
        "Date": "Tue, 02 Feb 2021 21:51:28 GMT",
=======
        "Date": "Wed, 17 Feb 2021 22:39:19 GMT",
>>>>>>> 1814567d
        "Server": [
          "Windows-Azure-Blob/1.0",
          "Microsoft-HTTPAPI/2.0"
        ],
        "x-ms-client-request-id": "c46f5127-c234-0bc0-368f-c4fb055437b6",
<<<<<<< HEAD
        "x-ms-request-id": "9d385b69-001e-0035-70ad-f9134b000000",
=======
        "x-ms-request-id": "a14f9c51-b01e-007d-0d7d-050e7c000000",
>>>>>>> 1814567d
        "x-ms-version": "2020-06-12"
      },
      "ResponseBody": []
    },
    {
      "RequestUri": "https://seannse.blob.core.windows.net/test-filesystem-f67902bb-9ab8-cdbc-d43f-36f3d7025faa?restype=container",
      "RequestMethod": "PUT",
      "RequestHeaders": {
        "Accept": "application/xml",
        "Authorization": "Sanitized",
<<<<<<< HEAD
        "traceparent": "00-0d65a80b02e67a4faf572a7758b4fb14-96769ab5a408dd46-00",
        "User-Agent": [
          "azsdk-net-Storage.Files.DataLake/12.7.0-alpha.20210202.1",
          "(.NET 5.0.2; Microsoft Windows 10.0.19042)"
        ],
        "x-ms-blob-public-access": "container",
        "x-ms-client-request-id": "90bcd5b6-37ad-8cbe-95a1-eff58bcc3334",
        "x-ms-date": "Tue, 02 Feb 2021 21:51:27 GMT",
=======
        "traceparent": "00-083f95528f8a234e84daca473e79ee3c-fd30557a60fee64d-00",
        "User-Agent": [
          "azsdk-net-Storage.Files.DataLake/12.7.0-alpha.20210217.1",
          "(.NET 5.0.3; Microsoft Windows 10.0.19042)"
        ],
        "x-ms-blob-public-access": "container",
        "x-ms-client-request-id": "90bcd5b6-37ad-8cbe-95a1-eff58bcc3334",
        "x-ms-date": "Wed, 17 Feb 2021 22:39:20 GMT",
>>>>>>> 1814567d
        "x-ms-return-client-request-id": "true",
        "x-ms-version": "2020-06-12"
      },
      "RequestBody": null,
      "StatusCode": 201,
      "ResponseHeaders": {
        "Content-Length": "0",
<<<<<<< HEAD
        "Date": "Tue, 02 Feb 2021 21:51:28 GMT",
        "ETag": "\u00220x8D8C7C4B1DFC34E\u0022",
        "Last-Modified": "Tue, 02 Feb 2021 21:51:28 GMT",
=======
        "Date": "Wed, 17 Feb 2021 22:39:20 GMT",
        "ETag": "\u00220x8D8D394DDEF3AD4\u0022",
        "Last-Modified": "Wed, 17 Feb 2021 22:39:20 GMT",
>>>>>>> 1814567d
        "Server": [
          "Windows-Azure-Blob/1.0",
          "Microsoft-HTTPAPI/2.0"
        ],
        "x-ms-client-request-id": "90bcd5b6-37ad-8cbe-95a1-eff58bcc3334",
<<<<<<< HEAD
        "x-ms-request-id": "01ff7e73-b01e-001f-52ad-f9cc5b000000",
=======
        "x-ms-request-id": "64b18b62-401e-0069-807d-054613000000",
>>>>>>> 1814567d
        "x-ms-version": "2020-06-12"
      },
      "ResponseBody": []
    },
    {
      "RequestUri": "https://seannse.dfs.core.windows.net/test-filesystem-f67902bb-9ab8-cdbc-d43f-36f3d7025faa/test-directory-4fe31a2f-5a8a-f156-29d9-d5b37b1baedf?resource=directory",
      "RequestMethod": "PUT",
      "RequestHeaders": {
        "Accept": "application/json",
        "Authorization": "Sanitized",
<<<<<<< HEAD
        "traceparent": "00-9c710da8833214478c57422671f6231c-eed68a81e82aea4a-00",
        "User-Agent": [
          "azsdk-net-Storage.Files.DataLake/12.7.0-alpha.20210202.1",
          "(.NET 5.0.2; Microsoft Windows 10.0.19042)"
        ],
        "x-ms-client-request-id": "0470ead2-ab12-5ced-7ecb-67d4610b1179",
        "x-ms-date": "Tue, 02 Feb 2021 21:51:27 GMT",
=======
        "traceparent": "00-a69649ed125b7641b45a88e06e712942-13606629ccb5f645-00",
        "User-Agent": [
          "azsdk-net-Storage.Files.DataLake/12.7.0-alpha.20210217.1",
          "(.NET 5.0.3; Microsoft Windows 10.0.19042)"
        ],
        "x-ms-client-request-id": "0470ead2-ab12-5ced-7ecb-67d4610b1179",
        "x-ms-date": "Wed, 17 Feb 2021 22:39:20 GMT",
>>>>>>> 1814567d
        "x-ms-return-client-request-id": "true",
        "x-ms-version": "2020-06-12"
      },
      "RequestBody": null,
      "StatusCode": 201,
      "ResponseHeaders": {
        "Content-Length": "0",
<<<<<<< HEAD
        "Date": "Tue, 02 Feb 2021 21:51:28 GMT",
        "ETag": "\u00220x8D8C7C4B215B3BB\u0022",
        "Last-Modified": "Tue, 02 Feb 2021 21:51:28 GMT",
=======
        "Date": "Wed, 17 Feb 2021 22:39:20 GMT",
        "ETag": "\u00220x8D8D394DE29132E\u0022",
        "Last-Modified": "Wed, 17 Feb 2021 22:39:20 GMT",
>>>>>>> 1814567d
        "Server": [
          "Windows-Azure-HDFS/1.0",
          "Microsoft-HTTPAPI/2.0"
        ],
        "x-ms-client-request-id": "0470ead2-ab12-5ced-7ecb-67d4610b1179",
<<<<<<< HEAD
        "x-ms-request-id": "a629724c-401f-0046-65ad-f94bd8000000",
=======
        "x-ms-request-id": "874bb296-101f-0064-717d-058ec7000000",
>>>>>>> 1814567d
        "x-ms-version": "2020-06-12"
      },
      "ResponseBody": []
    },
    {
      "RequestUri": "https://seannse.dfs.core.windows.net/test-filesystem-f67902bb-9ab8-cdbc-d43f-36f3d7025faa/test-directory-4fe31a2f-5a8a-f156-29d9-d5b37b1baedf/test-directory-ccb010f2-308e-60ee-1e02-574c11981545?resource=directory",
      "RequestMethod": "PUT",
      "RequestHeaders": {
        "Accept": "application/json",
        "Authorization": "Sanitized",
        "User-Agent": [
<<<<<<< HEAD
          "azsdk-net-Storage.Files.DataLake/12.7.0-alpha.20210202.1",
          "(.NET 5.0.2; Microsoft Windows 10.0.19042)"
        ],
        "x-ms-client-request-id": "cbcbcf2c-4833-a1c5-fb10-e51054a04ae6",
        "x-ms-date": "Tue, 02 Feb 2021 21:51:28 GMT",
=======
          "azsdk-net-Storage.Files.DataLake/12.7.0-alpha.20210217.1",
          "(.NET 5.0.3; Microsoft Windows 10.0.19042)"
        ],
        "x-ms-client-request-id": "cbcbcf2c-4833-a1c5-fb10-e51054a04ae6",
        "x-ms-date": "Wed, 17 Feb 2021 22:39:21 GMT",
>>>>>>> 1814567d
        "x-ms-return-client-request-id": "true",
        "x-ms-version": "2020-06-12"
      },
      "RequestBody": null,
      "StatusCode": 201,
      "ResponseHeaders": {
        "Content-Length": "0",
<<<<<<< HEAD
        "Date": "Tue, 02 Feb 2021 21:51:28 GMT",
        "ETag": "\u00220x8D8C7C4B2259B4E\u0022",
        "Last-Modified": "Tue, 02 Feb 2021 21:51:28 GMT",
=======
        "Date": "Wed, 17 Feb 2021 22:39:20 GMT",
        "ETag": "\u00220x8D8D394DE366603\u0022",
        "Last-Modified": "Wed, 17 Feb 2021 22:39:20 GMT",
>>>>>>> 1814567d
        "Server": [
          "Windows-Azure-HDFS/1.0",
          "Microsoft-HTTPAPI/2.0"
        ],
        "x-ms-client-request-id": "cbcbcf2c-4833-a1c5-fb10-e51054a04ae6",
<<<<<<< HEAD
        "x-ms-request-id": "a6297261-401f-0046-7aad-f94bd8000000",
=======
        "x-ms-request-id": "874bb2a2-101f-0064-7d7d-058ec7000000",
>>>>>>> 1814567d
        "x-ms-version": "2020-06-12"
      },
      "ResponseBody": []
    },
    {
      "RequestUri": "https://seannse.blob.core.windows.net/test-filesystem-f67902bb-9ab8-cdbc-d43f-36f3d7025faa/test-directory-4fe31a2f-5a8a-f156-29d9-d5b37b1baedf/test-directory-ccb010f2-308e-60ee-1e02-574c11981545?comp=lease",
      "RequestMethod": "PUT",
      "RequestHeaders": {
        "Accept": "application/xml",
        "Authorization": "Sanitized",
<<<<<<< HEAD
        "traceparent": "00-2125bf62f3dbbc4b98219505a70c9b33-517cfb101c75be45-00",
        "User-Agent": [
          "azsdk-net-Storage.Files.DataLake/12.7.0-alpha.20210202.1",
          "(.NET 5.0.2; Microsoft Windows 10.0.19042)"
        ],
        "x-ms-client-request-id": "47c59c96-9e19-acc1-0184-871c4d17f388",
        "x-ms-date": "Tue, 02 Feb 2021 21:51:28 GMT",
=======
        "traceparent": "00-4dda1700513ba24fb281ad9b7328e39c-2bd4971a584e0548-00",
        "User-Agent": [
          "azsdk-net-Storage.Files.DataLake/12.7.0-alpha.20210217.1",
          "(.NET 5.0.3; Microsoft Windows 10.0.19042)"
        ],
        "x-ms-client-request-id": "47c59c96-9e19-acc1-0184-871c4d17f388",
        "x-ms-date": "Wed, 17 Feb 2021 22:39:21 GMT",
>>>>>>> 1814567d
        "x-ms-lease-action": "acquire",
        "x-ms-lease-duration": "-1",
        "x-ms-proposed-lease-id": "e00f21b5-802a-47cd-4316-faaead73f7f6",
        "x-ms-return-client-request-id": "true",
        "x-ms-version": "2020-06-12"
      },
      "RequestBody": null,
      "StatusCode": 201,
      "ResponseHeaders": {
        "Content-Length": "0",
<<<<<<< HEAD
        "Date": "Tue, 02 Feb 2021 21:51:28 GMT",
        "ETag": "\u00220x8D8C7C4B2259B4E\u0022",
        "Last-Modified": "Tue, 02 Feb 2021 21:51:28 GMT",
=======
        "Date": "Wed, 17 Feb 2021 22:39:20 GMT",
        "ETag": "\u00220x8D8D394DE366603\u0022",
        "Last-Modified": "Wed, 17 Feb 2021 22:39:20 GMT",
>>>>>>> 1814567d
        "Server": [
          "Windows-Azure-Blob/1.0",
          "Microsoft-HTTPAPI/2.0"
        ],
        "x-ms-client-request-id": "47c59c96-9e19-acc1-0184-871c4d17f388",
        "x-ms-lease-id": "e00f21b5-802a-47cd-4316-faaead73f7f6",
<<<<<<< HEAD
        "x-ms-request-id": "01ff7f82-b01e-001f-47ad-f9cc5b000000",
=======
        "x-ms-request-id": "64b18c87-401e-0069-0b7d-054613000000",
>>>>>>> 1814567d
        "x-ms-version": "2020-06-12"
      },
      "ResponseBody": []
    },
    {
      "RequestUri": "https://seannse.dfs.core.windows.net/test-filesystem-f67902bb-9ab8-cdbc-d43f-36f3d7025faa/test-directory-4fe31a2f-5a8a-f156-29d9-d5b37b1baedf/test-directory-ccb010f2-308e-60ee-1e02-574c11981545?recursive=true",
      "RequestMethod": "DELETE",
      "RequestHeaders": {
        "Accept": "application/json",
        "Authorization": "Sanitized",
        "User-Agent": [
<<<<<<< HEAD
          "azsdk-net-Storage.Files.DataLake/12.7.0-alpha.20210202.1",
          "(.NET 5.0.2; Microsoft Windows 10.0.19042)"
        ],
        "x-ms-client-request-id": "1017c9d1-b0ad-e5dd-a874-4148c2f52fa5",
        "x-ms-date": "Tue, 02 Feb 2021 21:51:28 GMT",
=======
          "azsdk-net-Storage.Files.DataLake/12.7.0-alpha.20210217.1",
          "(.NET 5.0.3; Microsoft Windows 10.0.19042)"
        ],
        "x-ms-client-request-id": "1017c9d1-b0ad-e5dd-a874-4148c2f52fa5",
        "x-ms-date": "Wed, 17 Feb 2021 22:39:21 GMT",
>>>>>>> 1814567d
        "x-ms-lease-id": "e00f21b5-802a-47cd-4316-faaead73f7f6",
        "x-ms-return-client-request-id": "true",
        "x-ms-version": "2020-06-12"
      },
      "RequestBody": null,
      "StatusCode": 200,
      "ResponseHeaders": {
        "Content-Length": "0",
<<<<<<< HEAD
        "Date": "Tue, 02 Feb 2021 21:51:29 GMT",
=======
        "Date": "Wed, 17 Feb 2021 22:39:20 GMT",
>>>>>>> 1814567d
        "Server": [
          "Windows-Azure-HDFS/1.0",
          "Microsoft-HTTPAPI/2.0"
        ],
        "x-ms-client-request-id": "1017c9d1-b0ad-e5dd-a874-4148c2f52fa5",
<<<<<<< HEAD
        "x-ms-request-id": "a629727c-401f-0046-15ad-f94bd8000000",
=======
        "x-ms-request-id": "874bb2ad-101f-0064-087d-058ec7000000",
>>>>>>> 1814567d
        "x-ms-version": "2020-06-12"
      },
      "ResponseBody": []
    },
    {
      "RequestUri": "https://seannse.blob.core.windows.net/test-filesystem-f67902bb-9ab8-cdbc-d43f-36f3d7025faa?restype=container",
      "RequestMethod": "DELETE",
      "RequestHeaders": {
        "Accept": "application/xml",
        "Authorization": "Sanitized",
<<<<<<< HEAD
        "traceparent": "00-f60a3cf6a5e21e458236d90cc0ba1b54-a46014845aa78647-00",
        "User-Agent": [
          "azsdk-net-Storage.Files.DataLake/12.7.0-alpha.20210202.1",
          "(.NET 5.0.2; Microsoft Windows 10.0.19042)"
        ],
        "x-ms-client-request-id": "834b0001-e3ff-68da-12a6-400bc6d2a81a",
        "x-ms-date": "Tue, 02 Feb 2021 21:51:28 GMT",
=======
        "traceparent": "00-8ea5875f482b4a4883897d34d5d5c992-0a8bae411d583b4d-00",
        "User-Agent": [
          "azsdk-net-Storage.Files.DataLake/12.7.0-alpha.20210217.1",
          "(.NET 5.0.3; Microsoft Windows 10.0.19042)"
        ],
        "x-ms-client-request-id": "834b0001-e3ff-68da-12a6-400bc6d2a81a",
        "x-ms-date": "Wed, 17 Feb 2021 22:39:21 GMT",
>>>>>>> 1814567d
        "x-ms-return-client-request-id": "true",
        "x-ms-version": "2020-06-12"
      },
      "RequestBody": null,
      "StatusCode": 202,
      "ResponseHeaders": {
        "Content-Length": "0",
<<<<<<< HEAD
        "Date": "Tue, 02 Feb 2021 21:51:28 GMT",
=======
        "Date": "Wed, 17 Feb 2021 22:39:21 GMT",
>>>>>>> 1814567d
        "Server": [
          "Windows-Azure-Blob/1.0",
          "Microsoft-HTTPAPI/2.0"
        ],
        "x-ms-client-request-id": "834b0001-e3ff-68da-12a6-400bc6d2a81a",
<<<<<<< HEAD
        "x-ms-request-id": "01ff7fdb-b01e-001f-16ad-f9cc5b000000",
=======
        "x-ms-request-id": "64b18ccf-401e-0069-4c7d-054613000000",
>>>>>>> 1814567d
        "x-ms-version": "2020-06-12"
      },
      "ResponseBody": []
    }
  ],
  "Variables": {
<<<<<<< HEAD
    "DateTimeOffsetNow": "2021-02-02T15:51:22.2468161-06:00",
=======
    "DateTimeOffsetNow": "2021-02-17T16:39:15.6809170-06:00",
>>>>>>> 1814567d
    "RandomSeed": "1367829502",
    "Storage_TestConfigHierarchicalNamespace": "NamespaceTenant\nseannse\nU2FuaXRpemVk\nhttps://seannse.blob.core.windows.net\nhttps://seannse.file.core.windows.net\nhttps://seannse.queue.core.windows.net\nhttps://seannse.table.core.windows.net\n\n\n\n\nhttps://seannse-secondary.blob.core.windows.net\nhttps://seannse-secondary.file.core.windows.net\nhttps://seannse-secondary.queue.core.windows.net\nhttps://seannse-secondary.table.core.windows.net\n68390a19-a643-458b-b726-408abf67b4fc\nSanitized\n72f988bf-86f1-41af-91ab-2d7cd011db47\nhttps://login.microsoftonline.com/\nCloud\nBlobEndpoint=https://seannse.blob.core.windows.net/;QueueEndpoint=https://seannse.queue.core.windows.net/;FileEndpoint=https://seannse.file.core.windows.net/;BlobSecondaryEndpoint=https://seannse-secondary.blob.core.windows.net/;QueueSecondaryEndpoint=https://seannse-secondary.queue.core.windows.net/;FileSecondaryEndpoint=https://seannse-secondary.file.core.windows.net/;AccountName=seannse;AccountKey=Sanitized\n"
  }
}<|MERGE_RESOLUTION|>--- conflicted
+++ resolved
@@ -1,183 +1,277 @@
 {
   "Entries": [
     {
-      "RequestUri": "https://seannse.blob.core.windows.net/test-filesystem-6ad55707-c9f1-18ed-a8ed-49cd78b6abad?restype=container",
-      "RequestMethod": "PUT",
-      "RequestHeaders": {
-        "Accept": "application/xml",
-        "Authorization": "Sanitized",
-<<<<<<< HEAD
-        "traceparent": "00-a6ec7917ade2bc469c00ce25c76e1628-221ec116d6685946-00",
-        "User-Agent": [
-          "azsdk-net-Storage.Files.DataLake/12.7.0-alpha.20210202.1",
-          "(.NET 5.0.2; Microsoft Windows 10.0.19042)"
+      "RequestUri": "https://seannse.blob.core.windows.net/test-filesystem-3b1f45ab-003f-b690-ee61-3bf986231879?restype=container",
+      "RequestMethod": "PUT",
+      "RequestHeaders": {
+        "Accept": "application/xml",
+        "Authorization": "Sanitized",
+        "traceparent": "00-8ed69ec6cecf0246ae5bf560966c504c-91d84212e126384e-00",
+        "User-Agent": [
+          "azsdk-net-Storage.Files.DataLake/12.7.0-alpha.20210219.1",
+          "(.NET 5.0.3; Microsoft Windows 10.0.19041)"
         ],
         "x-ms-blob-public-access": "container",
-        "x-ms-client-request-id": "2cd18ff0-62c3-5004-eb3b-22e44aaab0e1",
-        "x-ms-date": "Tue, 02 Feb 2021 21:51:22 GMT",
-=======
-        "traceparent": "00-6a66f8720043d847bc1eff7069169e70-076eb75dd36f6544-00",
-        "User-Agent": [
-          "azsdk-net-Storage.Files.DataLake/12.7.0-alpha.20210217.1",
-          "(.NET 5.0.3; Microsoft Windows 10.0.19042)"
+        "x-ms-client-request-id": "7cd38ef0-0f61-d337-d286-7567283e0a11",
+        "x-ms-date": "Fri, 19 Feb 2021 19:00:06 GMT",
+        "x-ms-return-client-request-id": "true",
+        "x-ms-version": "2020-06-12"
+      },
+      "RequestBody": null,
+      "StatusCode": 201,
+      "ResponseHeaders": {
+        "Content-Length": "0",
+        "Date": "Fri, 19 Feb 2021 19:00:05 GMT",
+        "ETag": "\u00220x8D8D50891E0561F\u0022",
+        "Last-Modified": "Fri, 19 Feb 2021 19:00:05 GMT",
+        "Server": [
+          "Windows-Azure-Blob/1.0",
+          "Microsoft-HTTPAPI/2.0"
+        ],
+        "x-ms-client-request-id": "7cd38ef0-0f61-d337-d286-7567283e0a11",
+        "x-ms-request-id": "cb1178e4-b01e-006d-1af1-06cb14000000",
+        "x-ms-version": "2020-06-12"
+      },
+      "ResponseBody": []
+    },
+    {
+      "RequestUri": "https://seannse.dfs.core.windows.net/test-filesystem-3b1f45ab-003f-b690-ee61-3bf986231879/test-directory-6f1dc5cc-b1a0-a097-01cc-2ce939b4e18a?resource=directory",
+      "RequestMethod": "PUT",
+      "RequestHeaders": {
+        "Accept": "application/json",
+        "Authorization": "Sanitized",
+        "traceparent": "00-6440ba8a0fe99642b1c3d3fd842ba994-5aba39db95d45c43-00",
+        "User-Agent": [
+          "azsdk-net-Storage.Files.DataLake/12.7.0-alpha.20210219.1",
+          "(.NET 5.0.3; Microsoft Windows 10.0.19041)"
+        ],
+        "x-ms-client-request-id": "100eb54b-4846-3ee1-f733-7a95e24d9a1d",
+        "x-ms-date": "Fri, 19 Feb 2021 19:00:06 GMT",
+        "x-ms-return-client-request-id": "true",
+        "x-ms-version": "2020-06-12"
+      },
+      "RequestBody": null,
+      "StatusCode": 201,
+      "ResponseHeaders": {
+        "Content-Length": "0",
+        "Date": "Fri, 19 Feb 2021 19:00:05 GMT",
+        "ETag": "\u00220x8D8D50891EE4BFF\u0022",
+        "Last-Modified": "Fri, 19 Feb 2021 19:00:05 GMT",
+        "Server": [
+          "Windows-Azure-HDFS/1.0",
+          "Microsoft-HTTPAPI/2.0"
+        ],
+        "x-ms-client-request-id": "100eb54b-4846-3ee1-f733-7a95e24d9a1d",
+        "x-ms-request-id": "da83800b-a01f-0061-38f1-065c1c000000",
+        "x-ms-version": "2020-06-12"
+      },
+      "ResponseBody": []
+    },
+    {
+      "RequestUri": "https://seannse.dfs.core.windows.net/test-filesystem-3b1f45ab-003f-b690-ee61-3bf986231879/test-directory-6f1dc5cc-b1a0-a097-01cc-2ce939b4e18a/test-directory-6ebdeaa5-1336-30c2-ad1a-444368810925?resource=directory",
+      "RequestMethod": "PUT",
+      "RequestHeaders": {
+        "Accept": "application/json",
+        "Authorization": "Sanitized",
+        "User-Agent": [
+          "azsdk-net-Storage.Files.DataLake/12.7.0-alpha.20210219.1",
+          "(.NET 5.0.3; Microsoft Windows 10.0.19041)"
+        ],
+        "x-ms-client-request-id": "ab712bc2-bc1e-3799-f3de-632b049ed675",
+        "x-ms-date": "Fri, 19 Feb 2021 19:00:06 GMT",
+        "x-ms-return-client-request-id": "true",
+        "x-ms-version": "2020-06-12"
+      },
+      "RequestBody": null,
+      "StatusCode": 201,
+      "ResponseHeaders": {
+        "Content-Length": "0",
+        "Date": "Fri, 19 Feb 2021 19:00:05 GMT",
+        "ETag": "\u00220x8D8D50891FBA3BC\u0022",
+        "Last-Modified": "Fri, 19 Feb 2021 19:00:05 GMT",
+        "Server": [
+          "Windows-Azure-HDFS/1.0",
+          "Microsoft-HTTPAPI/2.0"
+        ],
+        "x-ms-client-request-id": "ab712bc2-bc1e-3799-f3de-632b049ed675",
+        "x-ms-request-id": "da83802f-a01f-0061-5cf1-065c1c000000",
+        "x-ms-version": "2020-06-12"
+      },
+      "ResponseBody": []
+    },
+    {
+      "RequestUri": "https://seannse.dfs.core.windows.net/test-filesystem-3b1f45ab-003f-b690-ee61-3bf986231879/test-directory-6f1dc5cc-b1a0-a097-01cc-2ce939b4e18a/test-directory-6ebdeaa5-1336-30c2-ad1a-444368810925?recursive=true",
+      "RequestMethod": "DELETE",
+      "RequestHeaders": {
+        "Accept": "application/json",
+        "Authorization": "Sanitized",
+        "User-Agent": [
+          "azsdk-net-Storage.Files.DataLake/12.7.0-alpha.20210219.1",
+          "(.NET 5.0.3; Microsoft Windows 10.0.19041)"
+        ],
+        "x-ms-client-request-id": "3c8066fa-5e0f-e406-c366-8fc86d185c39",
+        "x-ms-date": "Fri, 19 Feb 2021 19:00:06 GMT",
+        "x-ms-return-client-request-id": "true",
+        "x-ms-version": "2020-06-12"
+      },
+      "RequestBody": null,
+      "StatusCode": 200,
+      "ResponseHeaders": {
+        "Content-Length": "0",
+        "Date": "Fri, 19 Feb 2021 19:00:05 GMT",
+        "Server": [
+          "Windows-Azure-HDFS/1.0",
+          "Microsoft-HTTPAPI/2.0"
+        ],
+        "x-ms-client-request-id": "3c8066fa-5e0f-e406-c366-8fc86d185c39",
+        "x-ms-request-id": "da838045-a01f-0061-72f1-065c1c000000",
+        "x-ms-version": "2020-06-12"
+      },
+      "ResponseBody": []
+    },
+    {
+      "RequestUri": "https://seannse.blob.core.windows.net/test-filesystem-3b1f45ab-003f-b690-ee61-3bf986231879?restype=container",
+      "RequestMethod": "DELETE",
+      "RequestHeaders": {
+        "Accept": "application/xml",
+        "Authorization": "Sanitized",
+        "traceparent": "00-4062f34be99a3543af57f905479c70c4-b48ed59dc46b564f-00",
+        "User-Agent": [
+          "azsdk-net-Storage.Files.DataLake/12.7.0-alpha.20210219.1",
+          "(.NET 5.0.3; Microsoft Windows 10.0.19041)"
+        ],
+        "x-ms-client-request-id": "9d3139ce-991d-cb66-4e0f-c14787af668e",
+        "x-ms-date": "Fri, 19 Feb 2021 19:00:06 GMT",
+        "x-ms-return-client-request-id": "true",
+        "x-ms-version": "2020-06-12"
+      },
+      "RequestBody": null,
+      "StatusCode": 202,
+      "ResponseHeaders": {
+        "Content-Length": "0",
+        "Date": "Fri, 19 Feb 2021 19:00:05 GMT",
+        "Server": [
+          "Windows-Azure-Blob/1.0",
+          "Microsoft-HTTPAPI/2.0"
+        ],
+        "x-ms-client-request-id": "9d3139ce-991d-cb66-4e0f-c14787af668e",
+        "x-ms-request-id": "cb11795e-b01e-006d-09f1-06cb14000000",
+        "x-ms-version": "2020-06-12"
+      },
+      "ResponseBody": []
+    },
+    {
+      "RequestUri": "https://seannse.blob.core.windows.net/test-filesystem-87785c01-42b4-5e9b-38d5-88725945be96?restype=container",
+      "RequestMethod": "PUT",
+      "RequestHeaders": {
+        "Accept": "application/xml",
+        "Authorization": "Sanitized",
+        "traceparent": "00-5721bb6a97341a469734da25f26a392c-93d7540d966d8d4d-00",
+        "User-Agent": [
+          "azsdk-net-Storage.Files.DataLake/12.7.0-alpha.20210219.1",
+          "(.NET 5.0.3; Microsoft Windows 10.0.19041)"
         ],
         "x-ms-blob-public-access": "container",
-        "x-ms-client-request-id": "2cd18ff0-62c3-5004-eb3b-22e44aaab0e1",
-        "x-ms-date": "Wed, 17 Feb 2021 22:39:15 GMT",
->>>>>>> 1814567d
-        "x-ms-return-client-request-id": "true",
-        "x-ms-version": "2020-06-12"
-      },
-      "RequestBody": null,
-      "StatusCode": 201,
-      "ResponseHeaders": {
-        "Content-Length": "0",
-<<<<<<< HEAD
-        "Date": "Tue, 02 Feb 2021 21:51:22 GMT",
-        "ETag": "\u00220x8D8C7C4AEB603E8\u0022",
-        "Last-Modified": "Tue, 02 Feb 2021 21:51:23 GMT",
-=======
-        "Date": "Wed, 17 Feb 2021 22:39:14 GMT",
-        "ETag": "\u00220x8D8D394DB253830\u0022",
-        "Last-Modified": "Wed, 17 Feb 2021 22:39:15 GMT",
->>>>>>> 1814567d
-        "Server": [
-          "Windows-Azure-Blob/1.0",
-          "Microsoft-HTTPAPI/2.0"
-        ],
-        "x-ms-client-request-id": "2cd18ff0-62c3-5004-eb3b-22e44aaab0e1",
-<<<<<<< HEAD
-        "x-ms-request-id": "ac7609c4-201e-001d-5ead-f972e3000000",
-=======
-        "x-ms-request-id": "768b0741-b01e-0089-2b7d-05c58a000000",
->>>>>>> 1814567d
-        "x-ms-version": "2020-06-12"
-      },
-      "ResponseBody": []
-    },
-    {
-      "RequestUri": "https://seannse.dfs.core.windows.net/test-filesystem-6ad55707-c9f1-18ed-a8ed-49cd78b6abad/test-directory-47099cf7-4bfc-04ea-da1d-29a1e7b5bcea?resource=directory",
-      "RequestMethod": "PUT",
-      "RequestHeaders": {
-        "Accept": "application/json",
-        "Authorization": "Sanitized",
-<<<<<<< HEAD
-        "traceparent": "00-1041e328bda57841a2bbde1fbc31545b-c6a2283c1b21aa4d-00",
-        "User-Agent": [
-          "azsdk-net-Storage.Files.DataLake/12.7.0-alpha.20210202.1",
-          "(.NET 5.0.2; Microsoft Windows 10.0.19042)"
-        ],
-        "x-ms-client-request-id": "be40009f-0ab5-a56d-a4cd-52a538626836",
-        "x-ms-date": "Tue, 02 Feb 2021 21:51:22 GMT",
-=======
-        "traceparent": "00-7f83b8bf9e8e5e429277ad4aaa9f67e6-5e2e6ca59ed0ee41-00",
-        "User-Agent": [
-          "azsdk-net-Storage.Files.DataLake/12.7.0-alpha.20210217.1",
-          "(.NET 5.0.3; Microsoft Windows 10.0.19042)"
-        ],
-        "x-ms-client-request-id": "be40009f-0ab5-a56d-a4cd-52a538626836",
-        "x-ms-date": "Wed, 17 Feb 2021 22:39:15 GMT",
->>>>>>> 1814567d
-        "x-ms-return-client-request-id": "true",
-        "x-ms-version": "2020-06-12"
-      },
-      "RequestBody": null,
-      "StatusCode": 201,
-      "ResponseHeaders": {
-        "Content-Length": "0",
-<<<<<<< HEAD
-        "Date": "Tue, 02 Feb 2021 21:51:23 GMT",
-        "ETag": "\u00220x8D8C7C4AEF439D1\u0022",
-        "Last-Modified": "Tue, 02 Feb 2021 21:51:23 GMT",
-=======
-        "Date": "Wed, 17 Feb 2021 22:39:15 GMT",
-        "ETag": "\u00220x8D8D394DB560535\u0022",
-        "Last-Modified": "Wed, 17 Feb 2021 22:39:16 GMT",
->>>>>>> 1814567d
-        "Server": [
-          "Windows-Azure-HDFS/1.0",
-          "Microsoft-HTTPAPI/2.0"
-        ],
-        "x-ms-client-request-id": "be40009f-0ab5-a56d-a4cd-52a538626836",
-<<<<<<< HEAD
-        "x-ms-request-id": "2845cffb-701f-0086-40ad-f9b3e6000000",
-=======
-        "x-ms-request-id": "d27977c2-801f-0004-667d-05f258000000",
->>>>>>> 1814567d
-        "x-ms-version": "2020-06-12"
-      },
-      "ResponseBody": []
-    },
-    {
-      "RequestUri": "https://seannse.dfs.core.windows.net/test-filesystem-6ad55707-c9f1-18ed-a8ed-49cd78b6abad/test-directory-47099cf7-4bfc-04ea-da1d-29a1e7b5bcea/test-directory-6b48377e-c7cd-78fc-b1a4-d09c5aa62340?resource=directory",
-      "RequestMethod": "PUT",
-      "RequestHeaders": {
-        "Accept": "application/json",
-        "Authorization": "Sanitized",
-        "User-Agent": [
-<<<<<<< HEAD
-          "azsdk-net-Storage.Files.DataLake/12.7.0-alpha.20210202.1",
-          "(.NET 5.0.2; Microsoft Windows 10.0.19042)"
-        ],
-        "x-ms-client-request-id": "a9c5baf7-0250-d7c8-03c7-0c1039d04afe",
-        "x-ms-date": "Tue, 02 Feb 2021 21:51:23 GMT",
-=======
-          "azsdk-net-Storage.Files.DataLake/12.7.0-alpha.20210217.1",
-          "(.NET 5.0.3; Microsoft Windows 10.0.19042)"
-        ],
-        "x-ms-client-request-id": "a9c5baf7-0250-d7c8-03c7-0c1039d04afe",
-        "x-ms-date": "Wed, 17 Feb 2021 22:39:16 GMT",
->>>>>>> 1814567d
-        "x-ms-return-client-request-id": "true",
-        "x-ms-version": "2020-06-12"
-      },
-      "RequestBody": null,
-      "StatusCode": 201,
-      "ResponseHeaders": {
-        "Content-Length": "0",
-<<<<<<< HEAD
-        "Date": "Tue, 02 Feb 2021 21:51:23 GMT",
-        "ETag": "\u00220x8D8C7C4AF025E4C\u0022",
-        "Last-Modified": "Tue, 02 Feb 2021 21:51:23 GMT",
-=======
-        "Date": "Wed, 17 Feb 2021 22:39:16 GMT",
-        "ETag": "\u00220x8D8D394DB629E76\u0022",
-        "Last-Modified": "Wed, 17 Feb 2021 22:39:16 GMT",
->>>>>>> 1814567d
-        "Server": [
-          "Windows-Azure-HDFS/1.0",
-          "Microsoft-HTTPAPI/2.0"
-        ],
-        "x-ms-client-request-id": "a9c5baf7-0250-d7c8-03c7-0c1039d04afe",
-<<<<<<< HEAD
-        "x-ms-request-id": "2845d002-701f-0086-47ad-f9b3e6000000",
-=======
-        "x-ms-request-id": "d27977ce-801f-0004-727d-05f258000000",
->>>>>>> 1814567d
-        "x-ms-version": "2020-06-12"
-      },
-      "ResponseBody": []
-    },
-    {
-      "RequestUri": "https://seannse.dfs.core.windows.net/test-filesystem-6ad55707-c9f1-18ed-a8ed-49cd78b6abad/test-directory-47099cf7-4bfc-04ea-da1d-29a1e7b5bcea/test-directory-6b48377e-c7cd-78fc-b1a4-d09c5aa62340?recursive=true",
-      "RequestMethod": "DELETE",
-      "RequestHeaders": {
-        "Accept": "application/json",
-        "Authorization": "Sanitized",
-        "User-Agent": [
-<<<<<<< HEAD
-          "azsdk-net-Storage.Files.DataLake/12.7.0-alpha.20210202.1",
-          "(.NET 5.0.2; Microsoft Windows 10.0.19042)"
-        ],
-        "x-ms-client-request-id": "a0a5bc77-79e0-acf0-ca2b-e3adf02458a0",
-        "x-ms-date": "Tue, 02 Feb 2021 21:51:23 GMT",
-=======
-          "azsdk-net-Storage.Files.DataLake/12.7.0-alpha.20210217.1",
-          "(.NET 5.0.3; Microsoft Windows 10.0.19042)"
-        ],
-        "x-ms-client-request-id": "a0a5bc77-79e0-acf0-ca2b-e3adf02458a0",
-        "x-ms-date": "Wed, 17 Feb 2021 22:39:16 GMT",
->>>>>>> 1814567d
+        "x-ms-client-request-id": "c9c07636-9eb5-8b98-9ed3-654710f37109",
+        "x-ms-date": "Fri, 19 Feb 2021 19:00:06 GMT",
+        "x-ms-return-client-request-id": "true",
+        "x-ms-version": "2020-06-12"
+      },
+      "RequestBody": null,
+      "StatusCode": 201,
+      "ResponseHeaders": {
+        "Content-Length": "0",
+        "Date": "Fri, 19 Feb 2021 19:00:05 GMT",
+        "ETag": "\u00220x8D8D508921E7B96\u0022",
+        "Last-Modified": "Fri, 19 Feb 2021 19:00:06 GMT",
+        "Server": [
+          "Windows-Azure-Blob/1.0",
+          "Microsoft-HTTPAPI/2.0"
+        ],
+        "x-ms-client-request-id": "c9c07636-9eb5-8b98-9ed3-654710f37109",
+        "x-ms-request-id": "cb117970-b01e-006d-18f1-06cb14000000",
+        "x-ms-version": "2020-06-12"
+      },
+      "ResponseBody": []
+    },
+    {
+      "RequestUri": "https://seannse.dfs.core.windows.net/test-filesystem-87785c01-42b4-5e9b-38d5-88725945be96/test-directory-44062b50-31b6-42a8-401d-628dc51b8451?resource=directory",
+      "RequestMethod": "PUT",
+      "RequestHeaders": {
+        "Accept": "application/json",
+        "Authorization": "Sanitized",
+        "traceparent": "00-5488e65dfa59ca41822bbaa13da62010-894cd1d9f891fb4d-00",
+        "User-Agent": [
+          "azsdk-net-Storage.Files.DataLake/12.7.0-alpha.20210219.1",
+          "(.NET 5.0.3; Microsoft Windows 10.0.19041)"
+        ],
+        "x-ms-client-request-id": "ae2f74b4-dee0-044d-cd7d-89973b0ac683",
+        "x-ms-date": "Fri, 19 Feb 2021 19:00:06 GMT",
+        "x-ms-return-client-request-id": "true",
+        "x-ms-version": "2020-06-12"
+      },
+      "RequestBody": null,
+      "StatusCode": 201,
+      "ResponseHeaders": {
+        "Content-Length": "0",
+        "Date": "Fri, 19 Feb 2021 19:00:05 GMT",
+        "ETag": "\u00220x8D8D508922CCAAF\u0022",
+        "Last-Modified": "Fri, 19 Feb 2021 19:00:06 GMT",
+        "Server": [
+          "Windows-Azure-HDFS/1.0",
+          "Microsoft-HTTPAPI/2.0"
+        ],
+        "x-ms-client-request-id": "ae2f74b4-dee0-044d-cd7d-89973b0ac683",
+        "x-ms-request-id": "da838082-a01f-0061-2ff1-065c1c000000",
+        "x-ms-version": "2020-06-12"
+      },
+      "ResponseBody": []
+    },
+    {
+      "RequestUri": "https://seannse.dfs.core.windows.net/test-filesystem-87785c01-42b4-5e9b-38d5-88725945be96/test-directory-44062b50-31b6-42a8-401d-628dc51b8451/test-directory-8b95144f-8eb7-5b84-4a63-9a499b95e96b?resource=directory",
+      "RequestMethod": "PUT",
+      "RequestHeaders": {
+        "Accept": "application/json",
+        "Authorization": "Sanitized",
+        "User-Agent": [
+          "azsdk-net-Storage.Files.DataLake/12.7.0-alpha.20210219.1",
+          "(.NET 5.0.3; Microsoft Windows 10.0.19041)"
+        ],
+        "x-ms-client-request-id": "45c313a6-be3f-267a-efd4-647c43036938",
+        "x-ms-date": "Fri, 19 Feb 2021 19:00:06 GMT",
+        "x-ms-return-client-request-id": "true",
+        "x-ms-version": "2020-06-12"
+      },
+      "RequestBody": null,
+      "StatusCode": 201,
+      "ResponseHeaders": {
+        "Content-Length": "0",
+        "Date": "Fri, 19 Feb 2021 19:00:06 GMT",
+        "ETag": "\u00220x8D8D508923BA322\u0022",
+        "Last-Modified": "Fri, 19 Feb 2021 19:00:06 GMT",
+        "Server": [
+          "Windows-Azure-HDFS/1.0",
+          "Microsoft-HTTPAPI/2.0"
+        ],
+        "x-ms-client-request-id": "45c313a6-be3f-267a-efd4-647c43036938",
+        "x-ms-request-id": "da8380a1-a01f-0061-4ef1-065c1c000000",
+        "x-ms-version": "2020-06-12"
+      },
+      "ResponseBody": []
+    },
+    {
+      "RequestUri": "https://seannse.dfs.core.windows.net/test-filesystem-87785c01-42b4-5e9b-38d5-88725945be96/test-directory-44062b50-31b6-42a8-401d-628dc51b8451/test-directory-8b95144f-8eb7-5b84-4a63-9a499b95e96b?recursive=true",
+      "RequestMethod": "DELETE",
+      "RequestHeaders": {
+        "Accept": "application/json",
+        "Authorization": "Sanitized",
+        "If-Modified-Since": "Thu, 18 Feb 2021 19:00:06 GMT",
+        "User-Agent": [
+          "azsdk-net-Storage.Files.DataLake/12.7.0-alpha.20210219.1",
+          "(.NET 5.0.3; Microsoft Windows 10.0.19041)"
+        ],
+        "x-ms-client-request-id": "87a2fbfc-a3d1-162b-b6b3-611771f49033",
+        "x-ms-date": "Fri, 19 Feb 2021 19:00:07 GMT",
         "x-ms-return-client-request-id": "true",
         "x-ms-version": "2020-06-12"
       },
@@ -185,48 +279,30 @@
       "StatusCode": 200,
       "ResponseHeaders": {
         "Content-Length": "0",
-<<<<<<< HEAD
-        "Date": "Tue, 02 Feb 2021 21:51:23 GMT",
-=======
-        "Date": "Wed, 17 Feb 2021 22:39:16 GMT",
->>>>>>> 1814567d
-        "Server": [
-          "Windows-Azure-HDFS/1.0",
-          "Microsoft-HTTPAPI/2.0"
-        ],
-        "x-ms-client-request-id": "a0a5bc77-79e0-acf0-ca2b-e3adf02458a0",
-<<<<<<< HEAD
-        "x-ms-request-id": "2845d011-701f-0086-56ad-f9b3e6000000",
-=======
-        "x-ms-request-id": "d27977da-801f-0004-7e7d-05f258000000",
->>>>>>> 1814567d
-        "x-ms-version": "2020-06-12"
-      },
-      "ResponseBody": []
-    },
-    {
-      "RequestUri": "https://seannse.blob.core.windows.net/test-filesystem-6ad55707-c9f1-18ed-a8ed-49cd78b6abad?restype=container",
-      "RequestMethod": "DELETE",
-      "RequestHeaders": {
-        "Accept": "application/xml",
-        "Authorization": "Sanitized",
-<<<<<<< HEAD
-        "traceparent": "00-fdbb2f475b10864ab772f2d37b1ef769-ccbf1a69f419e247-00",
-        "User-Agent": [
-          "azsdk-net-Storage.Files.DataLake/12.7.0-alpha.20210202.1",
-          "(.NET 5.0.2; Microsoft Windows 10.0.19042)"
-        ],
-        "x-ms-client-request-id": "7d98a07b-aa2b-301d-2149-db349d1390dc",
-        "x-ms-date": "Tue, 02 Feb 2021 21:51:23 GMT",
-=======
-        "traceparent": "00-31b86bd85e6dcc49bcdd4932556aadb3-800678053257b849-00",
-        "User-Agent": [
-          "azsdk-net-Storage.Files.DataLake/12.7.0-alpha.20210217.1",
-          "(.NET 5.0.3; Microsoft Windows 10.0.19042)"
-        ],
-        "x-ms-client-request-id": "7d98a07b-aa2b-301d-2149-db349d1390dc",
-        "x-ms-date": "Wed, 17 Feb 2021 22:39:16 GMT",
->>>>>>> 1814567d
+        "Date": "Fri, 19 Feb 2021 19:00:06 GMT",
+        "Server": [
+          "Windows-Azure-HDFS/1.0",
+          "Microsoft-HTTPAPI/2.0"
+        ],
+        "x-ms-client-request-id": "87a2fbfc-a3d1-162b-b6b3-611771f49033",
+        "x-ms-request-id": "da8380b9-a01f-0061-66f1-065c1c000000",
+        "x-ms-version": "2020-06-12"
+      },
+      "ResponseBody": []
+    },
+    {
+      "RequestUri": "https://seannse.blob.core.windows.net/test-filesystem-87785c01-42b4-5e9b-38d5-88725945be96?restype=container",
+      "RequestMethod": "DELETE",
+      "RequestHeaders": {
+        "Accept": "application/xml",
+        "Authorization": "Sanitized",
+        "traceparent": "00-7450318f1531384eb5465f001f4d194e-ef6153bd825f5e41-00",
+        "User-Agent": [
+          "azsdk-net-Storage.Files.DataLake/12.7.0-alpha.20210219.1",
+          "(.NET 5.0.3; Microsoft Windows 10.0.19041)"
+        ],
+        "x-ms-client-request-id": "477f61e5-e161-f066-f1ad-547e138008ae",
+        "x-ms-date": "Fri, 19 Feb 2021 19:00:07 GMT",
         "x-ms-return-client-request-id": "true",
         "x-ms-version": "2020-06-12"
       },
@@ -234,733 +310,301 @@
       "StatusCode": 202,
       "ResponseHeaders": {
         "Content-Length": "0",
-<<<<<<< HEAD
-        "Date": "Tue, 02 Feb 2021 21:51:23 GMT",
-=======
-        "Date": "Wed, 17 Feb 2021 22:39:15 GMT",
->>>>>>> 1814567d
-        "Server": [
-          "Windows-Azure-Blob/1.0",
-          "Microsoft-HTTPAPI/2.0"
-        ],
-        "x-ms-client-request-id": "7d98a07b-aa2b-301d-2149-db349d1390dc",
-<<<<<<< HEAD
-        "x-ms-request-id": "ac760cde-201e-001d-4aad-f972e3000000",
-=======
-        "x-ms-request-id": "768b086b-b01e-0089-3f7d-05c58a000000",
->>>>>>> 1814567d
-        "x-ms-version": "2020-06-12"
-      },
-      "ResponseBody": []
-    },
-    {
-      "RequestUri": "https://seannse.blob.core.windows.net/test-filesystem-3daa5a5e-3076-f11d-082f-a79cd156a498?restype=container",
-      "RequestMethod": "PUT",
-      "RequestHeaders": {
-        "Accept": "application/xml",
-        "Authorization": "Sanitized",
-<<<<<<< HEAD
-        "traceparent": "00-95cb69fbdb63304fac141b9f7f820a68-a6d26c7873743842-00",
-        "User-Agent": [
-          "azsdk-net-Storage.Files.DataLake/12.7.0-alpha.20210202.1",
-          "(.NET 5.0.2; Microsoft Windows 10.0.19042)"
+        "Date": "Fri, 19 Feb 2021 19:00:06 GMT",
+        "Server": [
+          "Windows-Azure-Blob/1.0",
+          "Microsoft-HTTPAPI/2.0"
+        ],
+        "x-ms-client-request-id": "477f61e5-e161-f066-f1ad-547e138008ae",
+        "x-ms-request-id": "cb117a06-b01e-006d-24f1-06cb14000000",
+        "x-ms-version": "2020-06-12"
+      },
+      "ResponseBody": []
+    },
+    {
+      "RequestUri": "https://seannse.blob.core.windows.net/test-filesystem-9bb32031-a009-a17c-8e71-0b8801adacbd?restype=container",
+      "RequestMethod": "PUT",
+      "RequestHeaders": {
+        "Accept": "application/xml",
+        "Authorization": "Sanitized",
+        "traceparent": "00-14cd48c98380344aac0f16ccdd663db1-7844c57d5a95374c-00",
+        "User-Agent": [
+          "azsdk-net-Storage.Files.DataLake/12.7.0-alpha.20210219.1",
+          "(.NET 5.0.3; Microsoft Windows 10.0.19041)"
         ],
         "x-ms-blob-public-access": "container",
-        "x-ms-client-request-id": "ad3acbb3-1686-4aa8-82a7-75fb02815fca",
-        "x-ms-date": "Tue, 02 Feb 2021 21:51:23 GMT",
-=======
-        "traceparent": "00-139113a0fbb4574083cdb6ed00d40104-8cfa132bd7dbdc44-00",
-        "User-Agent": [
-          "azsdk-net-Storage.Files.DataLake/12.7.0-alpha.20210217.1",
-          "(.NET 5.0.3; Microsoft Windows 10.0.19042)"
+        "x-ms-client-request-id": "484df341-1146-4469-e4de-b9f0d6deef44",
+        "x-ms-date": "Fri, 19 Feb 2021 19:00:07 GMT",
+        "x-ms-return-client-request-id": "true",
+        "x-ms-version": "2020-06-12"
+      },
+      "RequestBody": null,
+      "StatusCode": 201,
+      "ResponseHeaders": {
+        "Content-Length": "0",
+        "Date": "Fri, 19 Feb 2021 19:00:06 GMT",
+        "ETag": "\u00220x8D8D50892609960\u0022",
+        "Last-Modified": "Fri, 19 Feb 2021 19:00:06 GMT",
+        "Server": [
+          "Windows-Azure-Blob/1.0",
+          "Microsoft-HTTPAPI/2.0"
+        ],
+        "x-ms-client-request-id": "484df341-1146-4469-e4de-b9f0d6deef44",
+        "x-ms-request-id": "cb117a2a-b01e-006d-48f1-06cb14000000",
+        "x-ms-version": "2020-06-12"
+      },
+      "ResponseBody": []
+    },
+    {
+      "RequestUri": "https://seannse.dfs.core.windows.net/test-filesystem-9bb32031-a009-a17c-8e71-0b8801adacbd/test-directory-25789601-f94e-e838-4ec7-248744a599a0?resource=directory",
+      "RequestMethod": "PUT",
+      "RequestHeaders": {
+        "Accept": "application/json",
+        "Authorization": "Sanitized",
+        "traceparent": "00-7f9a92b087c2034480dd491f578bf0df-4dab28e05900164a-00",
+        "User-Agent": [
+          "azsdk-net-Storage.Files.DataLake/12.7.0-alpha.20210219.1",
+          "(.NET 5.0.3; Microsoft Windows 10.0.19041)"
+        ],
+        "x-ms-client-request-id": "70d61892-f875-48ad-bb64-fa7eede2003f",
+        "x-ms-date": "Fri, 19 Feb 2021 19:00:07 GMT",
+        "x-ms-return-client-request-id": "true",
+        "x-ms-version": "2020-06-12"
+      },
+      "RequestBody": null,
+      "StatusCode": 201,
+      "ResponseHeaders": {
+        "Content-Length": "0",
+        "Date": "Fri, 19 Feb 2021 19:00:06 GMT",
+        "ETag": "\u00220x8D8D508926E367C\u0022",
+        "Last-Modified": "Fri, 19 Feb 2021 19:00:06 GMT",
+        "Server": [
+          "Windows-Azure-HDFS/1.0",
+          "Microsoft-HTTPAPI/2.0"
+        ],
+        "x-ms-client-request-id": "70d61892-f875-48ad-bb64-fa7eede2003f",
+        "x-ms-request-id": "da8380fa-a01f-0061-27f1-065c1c000000",
+        "x-ms-version": "2020-06-12"
+      },
+      "ResponseBody": []
+    },
+    {
+      "RequestUri": "https://seannse.dfs.core.windows.net/test-filesystem-9bb32031-a009-a17c-8e71-0b8801adacbd/test-directory-25789601-f94e-e838-4ec7-248744a599a0/test-directory-c69d1844-e197-9de3-2083-a061cea1596c?resource=directory",
+      "RequestMethod": "PUT",
+      "RequestHeaders": {
+        "Accept": "application/json",
+        "Authorization": "Sanitized",
+        "User-Agent": [
+          "azsdk-net-Storage.Files.DataLake/12.7.0-alpha.20210219.1",
+          "(.NET 5.0.3; Microsoft Windows 10.0.19041)"
+        ],
+        "x-ms-client-request-id": "7652eaec-4f44-b101-3439-50f2574b791a",
+        "x-ms-date": "Fri, 19 Feb 2021 19:00:07 GMT",
+        "x-ms-return-client-request-id": "true",
+        "x-ms-version": "2020-06-12"
+      },
+      "RequestBody": null,
+      "StatusCode": 201,
+      "ResponseHeaders": {
+        "Content-Length": "0",
+        "Date": "Fri, 19 Feb 2021 19:00:06 GMT",
+        "ETag": "\u00220x8D8D508927A6A67\u0022",
+        "Last-Modified": "Fri, 19 Feb 2021 19:00:06 GMT",
+        "Server": [
+          "Windows-Azure-HDFS/1.0",
+          "Microsoft-HTTPAPI/2.0"
+        ],
+        "x-ms-client-request-id": "7652eaec-4f44-b101-3439-50f2574b791a",
+        "x-ms-request-id": "da838112-a01f-0061-3ff1-065c1c000000",
+        "x-ms-version": "2020-06-12"
+      },
+      "ResponseBody": []
+    },
+    {
+      "RequestUri": "https://seannse.dfs.core.windows.net/test-filesystem-9bb32031-a009-a17c-8e71-0b8801adacbd/test-directory-25789601-f94e-e838-4ec7-248744a599a0/test-directory-c69d1844-e197-9de3-2083-a061cea1596c?recursive=true",
+      "RequestMethod": "DELETE",
+      "RequestHeaders": {
+        "Accept": "application/json",
+        "Authorization": "Sanitized",
+        "If-Unmodified-Since": "Sat, 20 Feb 2021 19:00:06 GMT",
+        "User-Agent": [
+          "azsdk-net-Storage.Files.DataLake/12.7.0-alpha.20210219.1",
+          "(.NET 5.0.3; Microsoft Windows 10.0.19041)"
+        ],
+        "x-ms-client-request-id": "e475fe7c-e24e-6328-8842-f795d7380216",
+        "x-ms-date": "Fri, 19 Feb 2021 19:00:07 GMT",
+        "x-ms-return-client-request-id": "true",
+        "x-ms-version": "2020-06-12"
+      },
+      "RequestBody": null,
+      "StatusCode": 200,
+      "ResponseHeaders": {
+        "Content-Length": "0",
+        "Date": "Fri, 19 Feb 2021 19:00:06 GMT",
+        "Server": [
+          "Windows-Azure-HDFS/1.0",
+          "Microsoft-HTTPAPI/2.0"
+        ],
+        "x-ms-client-request-id": "e475fe7c-e24e-6328-8842-f795d7380216",
+        "x-ms-request-id": "da83812c-a01f-0061-59f1-065c1c000000",
+        "x-ms-version": "2020-06-12"
+      },
+      "ResponseBody": []
+    },
+    {
+      "RequestUri": "https://seannse.blob.core.windows.net/test-filesystem-9bb32031-a009-a17c-8e71-0b8801adacbd?restype=container",
+      "RequestMethod": "DELETE",
+      "RequestHeaders": {
+        "Accept": "application/xml",
+        "Authorization": "Sanitized",
+        "traceparent": "00-372e39446bfa6543982ef4be7da6e3ba-a7136427f01c1545-00",
+        "User-Agent": [
+          "azsdk-net-Storage.Files.DataLake/12.7.0-alpha.20210219.1",
+          "(.NET 5.0.3; Microsoft Windows 10.0.19041)"
+        ],
+        "x-ms-client-request-id": "58762805-94d6-28cb-6569-d9aadcdc45b6",
+        "x-ms-date": "Fri, 19 Feb 2021 19:00:07 GMT",
+        "x-ms-return-client-request-id": "true",
+        "x-ms-version": "2020-06-12"
+      },
+      "RequestBody": null,
+      "StatusCode": 202,
+      "ResponseHeaders": {
+        "Content-Length": "0",
+        "Date": "Fri, 19 Feb 2021 19:00:06 GMT",
+        "Server": [
+          "Windows-Azure-Blob/1.0",
+          "Microsoft-HTTPAPI/2.0"
+        ],
+        "x-ms-client-request-id": "58762805-94d6-28cb-6569-d9aadcdc45b6",
+        "x-ms-request-id": "cb117ada-b01e-006d-72f1-06cb14000000",
+        "x-ms-version": "2020-06-12"
+      },
+      "ResponseBody": []
+    },
+    {
+      "RequestUri": "https://seannse.blob.core.windows.net/test-filesystem-56134d41-58f6-d6fd-4a5c-6b195a27781f?restype=container",
+      "RequestMethod": "PUT",
+      "RequestHeaders": {
+        "Accept": "application/xml",
+        "Authorization": "Sanitized",
+        "traceparent": "00-32561f1220b8d64cb3e6a64115dce824-d5febe13d4fc4047-00",
+        "User-Agent": [
+          "azsdk-net-Storage.Files.DataLake/12.7.0-alpha.20210219.1",
+          "(.NET 5.0.3; Microsoft Windows 10.0.19041)"
         ],
         "x-ms-blob-public-access": "container",
-        "x-ms-client-request-id": "ad3acbb3-1686-4aa8-82a7-75fb02815fca",
-        "x-ms-date": "Wed, 17 Feb 2021 22:39:16 GMT",
->>>>>>> 1814567d
-        "x-ms-return-client-request-id": "true",
-        "x-ms-version": "2020-06-12"
-      },
-      "RequestBody": null,
-      "StatusCode": 201,
-      "ResponseHeaders": {
-        "Content-Length": "0",
-<<<<<<< HEAD
-        "Date": "Tue, 02 Feb 2021 21:51:23 GMT",
-        "ETag": "\u00220x8D8C7C4AF55C57F\u0022",
-        "Last-Modified": "Tue, 02 Feb 2021 21:51:24 GMT",
-=======
-        "Date": "Wed, 17 Feb 2021 22:39:16 GMT",
-        "ETag": "\u00220x8D8D394DBACD4D7\u0022",
-        "Last-Modified": "Wed, 17 Feb 2021 22:39:16 GMT",
->>>>>>> 1814567d
-        "Server": [
-          "Windows-Azure-Blob/1.0",
-          "Microsoft-HTTPAPI/2.0"
-        ],
-        "x-ms-client-request-id": "ad3acbb3-1686-4aa8-82a7-75fb02815fca",
-<<<<<<< HEAD
-        "x-ms-request-id": "44600343-601e-00b5-19ad-f9ec4d000000",
-=======
-        "x-ms-request-id": "c16d91ce-501e-0028-6e7d-051ef7000000",
->>>>>>> 1814567d
-        "x-ms-version": "2020-06-12"
-      },
-      "ResponseBody": []
-    },
-    {
-      "RequestUri": "https://seannse.dfs.core.windows.net/test-filesystem-3daa5a5e-3076-f11d-082f-a79cd156a498/test-directory-d95d43a4-40e2-8351-e568-153937174788?resource=directory",
-      "RequestMethod": "PUT",
-      "RequestHeaders": {
-        "Accept": "application/json",
-        "Authorization": "Sanitized",
-<<<<<<< HEAD
-        "traceparent": "00-6fa3170410e86b4a8fa9c485fbad19aa-93279976653cb64a-00",
-        "User-Agent": [
-          "azsdk-net-Storage.Files.DataLake/12.7.0-alpha.20210202.1",
-          "(.NET 5.0.2; Microsoft Windows 10.0.19042)"
-        ],
-        "x-ms-client-request-id": "66612edd-fe22-7302-7ab6-c71e016f136b",
-        "x-ms-date": "Tue, 02 Feb 2021 21:51:23 GMT",
-=======
-        "traceparent": "00-78d9e63ff71fad4395d05eda51eb4ed8-4211085bf9ae044f-00",
-        "User-Agent": [
-          "azsdk-net-Storage.Files.DataLake/12.7.0-alpha.20210217.1",
-          "(.NET 5.0.3; Microsoft Windows 10.0.19042)"
-        ],
-        "x-ms-client-request-id": "66612edd-fe22-7302-7ab6-c71e016f136b",
-        "x-ms-date": "Wed, 17 Feb 2021 22:39:16 GMT",
->>>>>>> 1814567d
-        "x-ms-return-client-request-id": "true",
-        "x-ms-version": "2020-06-12"
-      },
-      "RequestBody": null,
-      "StatusCode": 201,
-      "ResponseHeaders": {
-        "Content-Length": "0",
-<<<<<<< HEAD
-        "Date": "Tue, 02 Feb 2021 21:51:24 GMT",
-        "ETag": "\u00220x8D8C7C4AF936D94\u0022",
-        "Last-Modified": "Tue, 02 Feb 2021 21:51:24 GMT",
-=======
-        "Date": "Wed, 17 Feb 2021 22:39:16 GMT",
-        "ETag": "\u00220x8D8D394DBE0A201\u0022",
-        "Last-Modified": "Wed, 17 Feb 2021 22:39:17 GMT",
->>>>>>> 1814567d
-        "Server": [
-          "Windows-Azure-HDFS/1.0",
-          "Microsoft-HTTPAPI/2.0"
-        ],
-        "x-ms-client-request-id": "66612edd-fe22-7302-7ab6-c71e016f136b",
-<<<<<<< HEAD
-        "x-ms-request-id": "1ca3098f-a01f-0085-6bad-f95282000000",
-=======
-        "x-ms-request-id": "fab40ad7-a01f-004e-607d-0551d7000000",
->>>>>>> 1814567d
-        "x-ms-version": "2020-06-12"
-      },
-      "ResponseBody": []
-    },
-    {
-      "RequestUri": "https://seannse.dfs.core.windows.net/test-filesystem-3daa5a5e-3076-f11d-082f-a79cd156a498/test-directory-d95d43a4-40e2-8351-e568-153937174788/test-directory-3fa5ec5f-5998-acae-329b-befb726c1d6d?resource=directory",
-      "RequestMethod": "PUT",
-      "RequestHeaders": {
-        "Accept": "application/json",
-        "Authorization": "Sanitized",
-        "User-Agent": [
-<<<<<<< HEAD
-          "azsdk-net-Storage.Files.DataLake/12.7.0-alpha.20210202.1",
-          "(.NET 5.0.2; Microsoft Windows 10.0.19042)"
-        ],
-        "x-ms-client-request-id": "798561d2-00d3-840d-7fb4-34864007000d",
-        "x-ms-date": "Tue, 02 Feb 2021 21:51:24 GMT",
-=======
-          "azsdk-net-Storage.Files.DataLake/12.7.0-alpha.20210217.1",
-          "(.NET 5.0.3; Microsoft Windows 10.0.19042)"
-        ],
-        "x-ms-client-request-id": "798561d2-00d3-840d-7fb4-34864007000d",
-        "x-ms-date": "Wed, 17 Feb 2021 22:39:17 GMT",
->>>>>>> 1814567d
-        "x-ms-return-client-request-id": "true",
-        "x-ms-version": "2020-06-12"
-      },
-      "RequestBody": null,
-      "StatusCode": 201,
-      "ResponseHeaders": {
-        "Content-Length": "0",
-<<<<<<< HEAD
-        "Date": "Tue, 02 Feb 2021 21:51:24 GMT",
-        "ETag": "\u00220x8D8C7C4AFA27A13\u0022",
-        "Last-Modified": "Tue, 02 Feb 2021 21:51:24 GMT",
-=======
-        "Date": "Wed, 17 Feb 2021 22:39:16 GMT",
-        "ETag": "\u00220x8D8D394DBEC7391\u0022",
-        "Last-Modified": "Wed, 17 Feb 2021 22:39:17 GMT",
->>>>>>> 1814567d
-        "Server": [
-          "Windows-Azure-HDFS/1.0",
-          "Microsoft-HTTPAPI/2.0"
-        ],
-        "x-ms-client-request-id": "798561d2-00d3-840d-7fb4-34864007000d",
-<<<<<<< HEAD
-        "x-ms-request-id": "1ca309a1-a01f-0085-7cad-f95282000000",
-=======
-        "x-ms-request-id": "fab40ae4-a01f-004e-6d7d-0551d7000000",
->>>>>>> 1814567d
-        "x-ms-version": "2020-06-12"
-      },
-      "ResponseBody": []
-    },
-    {
-      "RequestUri": "https://seannse.dfs.core.windows.net/test-filesystem-3daa5a5e-3076-f11d-082f-a79cd156a498/test-directory-d95d43a4-40e2-8351-e568-153937174788/test-directory-3fa5ec5f-5998-acae-329b-befb726c1d6d?recursive=true",
-      "RequestMethod": "DELETE",
-      "RequestHeaders": {
-        "Accept": "application/json",
-        "Authorization": "Sanitized",
-<<<<<<< HEAD
-        "If-Modified-Since": "Mon, 01 Feb 2021 21:51:22 GMT",
-        "User-Agent": [
-          "azsdk-net-Storage.Files.DataLake/12.7.0-alpha.20210202.1",
-          "(.NET 5.0.2; Microsoft Windows 10.0.19042)"
-        ],
-        "x-ms-client-request-id": "102812dc-a4e7-2999-60d7-8800acdf17b8",
-        "x-ms-date": "Tue, 02 Feb 2021 21:51:24 GMT",
-=======
-        "If-Modified-Since": "Tue, 16 Feb 2021 22:39:15 GMT",
-        "User-Agent": [
-          "azsdk-net-Storage.Files.DataLake/12.7.0-alpha.20210217.1",
-          "(.NET 5.0.3; Microsoft Windows 10.0.19042)"
-        ],
-        "x-ms-client-request-id": "102812dc-a4e7-2999-60d7-8800acdf17b8",
-        "x-ms-date": "Wed, 17 Feb 2021 22:39:17 GMT",
->>>>>>> 1814567d
+        "x-ms-client-request-id": "9dbfd1f0-cb55-ad56-2b9f-0e7929b2cd3d",
+        "x-ms-date": "Fri, 19 Feb 2021 19:00:07 GMT",
+        "x-ms-return-client-request-id": "true",
+        "x-ms-version": "2020-06-12"
+      },
+      "RequestBody": null,
+      "StatusCode": 201,
+      "ResponseHeaders": {
+        "Content-Length": "0",
+        "Date": "Fri, 19 Feb 2021 19:00:06 GMT",
+        "ETag": "\u00220x8D8D50892A045C5\u0022",
+        "Last-Modified": "Fri, 19 Feb 2021 19:00:06 GMT",
+        "Server": [
+          "Windows-Azure-Blob/1.0",
+          "Microsoft-HTTPAPI/2.0"
+        ],
+        "x-ms-client-request-id": "9dbfd1f0-cb55-ad56-2b9f-0e7929b2cd3d",
+        "x-ms-request-id": "cb117b03-b01e-006d-14f1-06cb14000000",
+        "x-ms-version": "2020-06-12"
+      },
+      "ResponseBody": []
+    },
+    {
+      "RequestUri": "https://seannse.dfs.core.windows.net/test-filesystem-56134d41-58f6-d6fd-4a5c-6b195a27781f/test-directory-318ab9f1-964c-98f4-0c23-e92ee13b0b40?resource=directory",
+      "RequestMethod": "PUT",
+      "RequestHeaders": {
+        "Accept": "application/json",
+        "Authorization": "Sanitized",
+        "traceparent": "00-4699847b4df38a4bb9299aeee209f723-c24b9b04114be949-00",
+        "User-Agent": [
+          "azsdk-net-Storage.Files.DataLake/12.7.0-alpha.20210219.1",
+          "(.NET 5.0.3; Microsoft Windows 10.0.19041)"
+        ],
+        "x-ms-client-request-id": "11d038fa-0a7f-5a50-dc27-9132e128cbf0",
+        "x-ms-date": "Fri, 19 Feb 2021 19:00:07 GMT",
+        "x-ms-return-client-request-id": "true",
+        "x-ms-version": "2020-06-12"
+      },
+      "RequestBody": null,
+      "StatusCode": 201,
+      "ResponseHeaders": {
+        "Content-Length": "0",
+        "Date": "Fri, 19 Feb 2021 19:00:06 GMT",
+        "ETag": "\u00220x8D8D50892B1A17B\u0022",
+        "Last-Modified": "Fri, 19 Feb 2021 19:00:07 GMT",
+        "Server": [
+          "Windows-Azure-HDFS/1.0",
+          "Microsoft-HTTPAPI/2.0"
+        ],
+        "x-ms-client-request-id": "11d038fa-0a7f-5a50-dc27-9132e128cbf0",
+        "x-ms-request-id": "da83816b-a01f-0061-18f1-065c1c000000",
+        "x-ms-version": "2020-06-12"
+      },
+      "ResponseBody": []
+    },
+    {
+      "RequestUri": "https://seannse.dfs.core.windows.net/test-filesystem-56134d41-58f6-d6fd-4a5c-6b195a27781f/test-directory-318ab9f1-964c-98f4-0c23-e92ee13b0b40/test-directory-5b58cd94-4489-16d6-ef35-dd6913d2fd45?resource=directory",
+      "RequestMethod": "PUT",
+      "RequestHeaders": {
+        "Accept": "application/json",
+        "Authorization": "Sanitized",
+        "User-Agent": [
+          "azsdk-net-Storage.Files.DataLake/12.7.0-alpha.20210219.1",
+          "(.NET 5.0.3; Microsoft Windows 10.0.19041)"
+        ],
+        "x-ms-client-request-id": "cd8d9216-6b6e-b531-62b9-22492ce6470a",
+        "x-ms-date": "Fri, 19 Feb 2021 19:00:07 GMT",
+        "x-ms-return-client-request-id": "true",
+        "x-ms-version": "2020-06-12"
+      },
+      "RequestBody": null,
+      "StatusCode": 201,
+      "ResponseHeaders": {
+        "Content-Length": "0",
+        "Date": "Fri, 19 Feb 2021 19:00:06 GMT",
+        "ETag": "\u00220x8D8D50892BE0070\u0022",
+        "Last-Modified": "Fri, 19 Feb 2021 19:00:07 GMT",
+        "Server": [
+          "Windows-Azure-HDFS/1.0",
+          "Microsoft-HTTPAPI/2.0"
+        ],
+        "x-ms-client-request-id": "cd8d9216-6b6e-b531-62b9-22492ce6470a",
+        "x-ms-request-id": "da838182-a01f-0061-2ff1-065c1c000000",
+        "x-ms-version": "2020-06-12"
+      },
+      "ResponseBody": []
+    },
+    {
+      "RequestUri": "https://seannse.blob.core.windows.net/test-filesystem-56134d41-58f6-d6fd-4a5c-6b195a27781f/test-directory-318ab9f1-964c-98f4-0c23-e92ee13b0b40/test-directory-5b58cd94-4489-16d6-ef35-dd6913d2fd45",
+      "RequestMethod": "HEAD",
+      "RequestHeaders": {
+        "Accept": "application/xml",
+        "Authorization": "Sanitized",
+        "User-Agent": [
+          "azsdk-net-Storage.Files.DataLake/12.7.0-alpha.20210219.1",
+          "(.NET 5.0.3; Microsoft Windows 10.0.19041)"
+        ],
+        "x-ms-client-request-id": "8052b1c2-3044-f1d6-fd7e-45b0d777e997",
+        "x-ms-date": "Fri, 19 Feb 2021 19:00:07 GMT",
         "x-ms-return-client-request-id": "true",
         "x-ms-version": "2020-06-12"
       },
       "RequestBody": null,
       "StatusCode": 200,
       "ResponseHeaders": {
-        "Content-Length": "0",
-<<<<<<< HEAD
-        "Date": "Tue, 02 Feb 2021 21:51:24 GMT",
-=======
-        "Date": "Wed, 17 Feb 2021 22:39:16 GMT",
->>>>>>> 1814567d
-        "Server": [
-          "Windows-Azure-HDFS/1.0",
-          "Microsoft-HTTPAPI/2.0"
-        ],
-        "x-ms-client-request-id": "102812dc-a4e7-2999-60d7-8800acdf17b8",
-<<<<<<< HEAD
-        "x-ms-request-id": "1ca309b1-a01f-0085-0cad-f95282000000",
-=======
-        "x-ms-request-id": "fab40af0-a01f-004e-797d-0551d7000000",
->>>>>>> 1814567d
-        "x-ms-version": "2020-06-12"
-      },
-      "ResponseBody": []
-    },
-    {
-      "RequestUri": "https://seannse.blob.core.windows.net/test-filesystem-3daa5a5e-3076-f11d-082f-a79cd156a498?restype=container",
-      "RequestMethod": "DELETE",
-      "RequestHeaders": {
-        "Accept": "application/xml",
-        "Authorization": "Sanitized",
-<<<<<<< HEAD
-        "traceparent": "00-67eb007cfed68445a4eee84f22de21ce-313df89551161a4d-00",
-        "User-Agent": [
-          "azsdk-net-Storage.Files.DataLake/12.7.0-alpha.20210202.1",
-          "(.NET 5.0.2; Microsoft Windows 10.0.19042)"
-        ],
-        "x-ms-client-request-id": "2eaaf537-f0de-f426-c0cb-323b82b5d1a7",
-        "x-ms-date": "Tue, 02 Feb 2021 21:51:24 GMT",
-=======
-        "traceparent": "00-acc7531d03eab54497d8eabb3c6f8171-6d0b0d02cd99e64f-00",
-        "User-Agent": [
-          "azsdk-net-Storage.Files.DataLake/12.7.0-alpha.20210217.1",
-          "(.NET 5.0.3; Microsoft Windows 10.0.19042)"
-        ],
-        "x-ms-client-request-id": "2eaaf537-f0de-f426-c0cb-323b82b5d1a7",
-        "x-ms-date": "Wed, 17 Feb 2021 22:39:17 GMT",
->>>>>>> 1814567d
-        "x-ms-return-client-request-id": "true",
-        "x-ms-version": "2020-06-12"
-      },
-      "RequestBody": null,
-      "StatusCode": 202,
-      "ResponseHeaders": {
-        "Content-Length": "0",
-<<<<<<< HEAD
-        "Date": "Tue, 02 Feb 2021 21:51:24 GMT",
-=======
-        "Date": "Wed, 17 Feb 2021 22:39:17 GMT",
->>>>>>> 1814567d
-        "Server": [
-          "Windows-Azure-Blob/1.0",
-          "Microsoft-HTTPAPI/2.0"
-        ],
-        "x-ms-client-request-id": "2eaaf537-f0de-f426-c0cb-323b82b5d1a7",
-<<<<<<< HEAD
-        "x-ms-request-id": "446008d8-601e-00b5-5cad-f9ec4d000000",
-=======
-        "x-ms-request-id": "c16d92dc-501e-0028-5d7d-051ef7000000",
->>>>>>> 1814567d
-        "x-ms-version": "2020-06-12"
-      },
-      "ResponseBody": []
-    },
-    {
-      "RequestUri": "https://seannse.blob.core.windows.net/test-filesystem-4eb0c635-a77d-af40-7961-64e0b112a876?restype=container",
-      "RequestMethod": "PUT",
-      "RequestHeaders": {
-        "Accept": "application/xml",
-        "Authorization": "Sanitized",
-<<<<<<< HEAD
-        "traceparent": "00-65c1377303b8e247b0b5a91ec42dcde2-61031afc425cc441-00",
-        "User-Agent": [
-          "azsdk-net-Storage.Files.DataLake/12.7.0-alpha.20210202.1",
-          "(.NET 5.0.2; Microsoft Windows 10.0.19042)"
-        ],
-        "x-ms-blob-public-access": "container",
-        "x-ms-client-request-id": "ba504a34-6939-90b8-b4fb-b47d8b4542ad",
-        "x-ms-date": "Tue, 02 Feb 2021 21:51:24 GMT",
-=======
-        "traceparent": "00-d1d628b1d00a9841a4c37310f430c069-77f0e3ac37bc0143-00",
-        "User-Agent": [
-          "azsdk-net-Storage.Files.DataLake/12.7.0-alpha.20210217.1",
-          "(.NET 5.0.3; Microsoft Windows 10.0.19042)"
-        ],
-        "x-ms-blob-public-access": "container",
-        "x-ms-client-request-id": "ba504a34-6939-90b8-b4fb-b47d8b4542ad",
-        "x-ms-date": "Wed, 17 Feb 2021 22:39:17 GMT",
->>>>>>> 1814567d
-        "x-ms-return-client-request-id": "true",
-        "x-ms-version": "2020-06-12"
-      },
-      "RequestBody": null,
-      "StatusCode": 201,
-      "ResponseHeaders": {
-        "Content-Length": "0",
-<<<<<<< HEAD
-        "Date": "Tue, 02 Feb 2021 21:51:24 GMT",
-        "ETag": "\u00220x8D8C7C4AFF772F1\u0022",
-        "Last-Modified": "Tue, 02 Feb 2021 21:51:25 GMT",
-=======
-        "Date": "Wed, 17 Feb 2021 22:39:17 GMT",
-        "ETag": "\u00220x8D8D394DC39568B\u0022",
-        "Last-Modified": "Wed, 17 Feb 2021 22:39:17 GMT",
->>>>>>> 1814567d
-        "Server": [
-          "Windows-Azure-Blob/1.0",
-          "Microsoft-HTTPAPI/2.0"
-        ],
-        "x-ms-client-request-id": "ba504a34-6939-90b8-b4fb-b47d8b4542ad",
-<<<<<<< HEAD
-        "x-ms-request-id": "25e16712-a01e-0003-56ad-f99e3b000000",
-=======
-        "x-ms-request-id": "f696dc36-701e-004d-3e7d-05b0b3000000",
->>>>>>> 1814567d
-        "x-ms-version": "2020-06-12"
-      },
-      "ResponseBody": []
-    },
-    {
-      "RequestUri": "https://seannse.dfs.core.windows.net/test-filesystem-4eb0c635-a77d-af40-7961-64e0b112a876/test-directory-301cbb23-1aec-4c73-eb2c-f5a5920db41d?resource=directory",
-      "RequestMethod": "PUT",
-      "RequestHeaders": {
-        "Accept": "application/json",
-        "Authorization": "Sanitized",
-<<<<<<< HEAD
-        "traceparent": "00-c187be8df0bd2349853100542fb28bef-4d7bf290e6f0c04f-00",
-        "User-Agent": [
-          "azsdk-net-Storage.Files.DataLake/12.7.0-alpha.20210202.1",
-          "(.NET 5.0.2; Microsoft Windows 10.0.19042)"
-        ],
-        "x-ms-client-request-id": "3e0f6695-1440-1a09-d704-ce0d7313fda7",
-        "x-ms-date": "Tue, 02 Feb 2021 21:51:24 GMT",
-=======
-        "traceparent": "00-612c158128101540a3c14f448445dc39-850b444f13927141-00",
-        "User-Agent": [
-          "azsdk-net-Storage.Files.DataLake/12.7.0-alpha.20210217.1",
-          "(.NET 5.0.3; Microsoft Windows 10.0.19042)"
-        ],
-        "x-ms-client-request-id": "3e0f6695-1440-1a09-d704-ce0d7313fda7",
-        "x-ms-date": "Wed, 17 Feb 2021 22:39:17 GMT",
->>>>>>> 1814567d
-        "x-ms-return-client-request-id": "true",
-        "x-ms-version": "2020-06-12"
-      },
-      "RequestBody": null,
-      "StatusCode": 201,
-      "ResponseHeaders": {
-        "Content-Length": "0",
-<<<<<<< HEAD
-        "Date": "Tue, 02 Feb 2021 21:51:25 GMT",
-        "ETag": "\u00220x8D8C7C4B02EBE7E\u0022",
-        "Last-Modified": "Tue, 02 Feb 2021 21:51:25 GMT",
-=======
-        "Date": "Wed, 17 Feb 2021 22:39:17 GMT",
-        "ETag": "\u00220x8D8D394DC6D7FE4\u0022",
-        "Last-Modified": "Wed, 17 Feb 2021 22:39:17 GMT",
->>>>>>> 1814567d
-        "Server": [
-          "Windows-Azure-HDFS/1.0",
-          "Microsoft-HTTPAPI/2.0"
-        ],
-        "x-ms-client-request-id": "3e0f6695-1440-1a09-d704-ce0d7313fda7",
-<<<<<<< HEAD
-        "x-ms-request-id": "e36b7fc2-201f-007f-25ad-f9b0c4000000",
-=======
-        "x-ms-request-id": "66334522-301f-0011-3c7d-05e5eb000000",
->>>>>>> 1814567d
-        "x-ms-version": "2020-06-12"
-      },
-      "ResponseBody": []
-    },
-    {
-      "RequestUri": "https://seannse.dfs.core.windows.net/test-filesystem-4eb0c635-a77d-af40-7961-64e0b112a876/test-directory-301cbb23-1aec-4c73-eb2c-f5a5920db41d/test-directory-1c619746-db99-36eb-7e65-96b41739188f?resource=directory",
-      "RequestMethod": "PUT",
-      "RequestHeaders": {
-        "Accept": "application/json",
-        "Authorization": "Sanitized",
-        "User-Agent": [
-<<<<<<< HEAD
-          "azsdk-net-Storage.Files.DataLake/12.7.0-alpha.20210202.1",
-          "(.NET 5.0.2; Microsoft Windows 10.0.19042)"
-        ],
-        "x-ms-client-request-id": "9cf35a3a-dcfb-b979-7ad9-c0da7e54029e",
-        "x-ms-date": "Tue, 02 Feb 2021 21:51:25 GMT",
-=======
-          "azsdk-net-Storage.Files.DataLake/12.7.0-alpha.20210217.1",
-          "(.NET 5.0.3; Microsoft Windows 10.0.19042)"
-        ],
-        "x-ms-client-request-id": "9cf35a3a-dcfb-b979-7ad9-c0da7e54029e",
-        "x-ms-date": "Wed, 17 Feb 2021 22:39:18 GMT",
->>>>>>> 1814567d
-        "x-ms-return-client-request-id": "true",
-        "x-ms-version": "2020-06-12"
-      },
-      "RequestBody": null,
-      "StatusCode": 201,
-      "ResponseHeaders": {
-        "Content-Length": "0",
-<<<<<<< HEAD
-        "Date": "Tue, 02 Feb 2021 21:51:25 GMT",
-        "ETag": "\u00220x8D8C7C4B03CE067\u0022",
-        "Last-Modified": "Tue, 02 Feb 2021 21:51:25 GMT",
-=======
-        "Date": "Wed, 17 Feb 2021 22:39:17 GMT",
-        "ETag": "\u00220x8D8D394DC7A2DFA\u0022",
-        "Last-Modified": "Wed, 17 Feb 2021 22:39:18 GMT",
->>>>>>> 1814567d
-        "Server": [
-          "Windows-Azure-HDFS/1.0",
-          "Microsoft-HTTPAPI/2.0"
-        ],
-        "x-ms-client-request-id": "9cf35a3a-dcfb-b979-7ad9-c0da7e54029e",
-<<<<<<< HEAD
-        "x-ms-request-id": "e36b7fd5-201f-007f-38ad-f9b0c4000000",
-=======
-        "x-ms-request-id": "6633452d-301f-0011-477d-05e5eb000000",
->>>>>>> 1814567d
-        "x-ms-version": "2020-06-12"
-      },
-      "ResponseBody": []
-    },
-    {
-      "RequestUri": "https://seannse.dfs.core.windows.net/test-filesystem-4eb0c635-a77d-af40-7961-64e0b112a876/test-directory-301cbb23-1aec-4c73-eb2c-f5a5920db41d/test-directory-1c619746-db99-36eb-7e65-96b41739188f?recursive=true",
-      "RequestMethod": "DELETE",
-      "RequestHeaders": {
-        "Accept": "application/json",
-        "Authorization": "Sanitized",
-<<<<<<< HEAD
-        "If-Unmodified-Since": "Wed, 03 Feb 2021 21:51:22 GMT",
-        "User-Agent": [
-          "azsdk-net-Storage.Files.DataLake/12.7.0-alpha.20210202.1",
-          "(.NET 5.0.2; Microsoft Windows 10.0.19042)"
-        ],
-        "x-ms-client-request-id": "bc7a0f22-7b46-5793-6956-b023b5018910",
-        "x-ms-date": "Tue, 02 Feb 2021 21:51:25 GMT",
-=======
-        "If-Unmodified-Since": "Thu, 18 Feb 2021 22:39:15 GMT",
-        "User-Agent": [
-          "azsdk-net-Storage.Files.DataLake/12.7.0-alpha.20210217.1",
-          "(.NET 5.0.3; Microsoft Windows 10.0.19042)"
-        ],
-        "x-ms-client-request-id": "bc7a0f22-7b46-5793-6956-b023b5018910",
-        "x-ms-date": "Wed, 17 Feb 2021 22:39:18 GMT",
->>>>>>> 1814567d
-        "x-ms-return-client-request-id": "true",
-        "x-ms-version": "2020-06-12"
-      },
-      "RequestBody": null,
-      "StatusCode": 200,
-      "ResponseHeaders": {
-        "Content-Length": "0",
-<<<<<<< HEAD
-        "Date": "Tue, 02 Feb 2021 21:51:25 GMT",
-=======
-        "Date": "Wed, 17 Feb 2021 22:39:17 GMT",
->>>>>>> 1814567d
-        "Server": [
-          "Windows-Azure-HDFS/1.0",
-          "Microsoft-HTTPAPI/2.0"
-        ],
-        "x-ms-client-request-id": "bc7a0f22-7b46-5793-6956-b023b5018910",
-<<<<<<< HEAD
-        "x-ms-request-id": "e36b7fe8-201f-007f-4bad-f9b0c4000000",
-=======
-        "x-ms-request-id": "66334533-301f-0011-4d7d-05e5eb000000",
->>>>>>> 1814567d
-        "x-ms-version": "2020-06-12"
-      },
-      "ResponseBody": []
-    },
-    {
-      "RequestUri": "https://seannse.blob.core.windows.net/test-filesystem-4eb0c635-a77d-af40-7961-64e0b112a876?restype=container",
-      "RequestMethod": "DELETE",
-      "RequestHeaders": {
-        "Accept": "application/xml",
-        "Authorization": "Sanitized",
-<<<<<<< HEAD
-        "traceparent": "00-7900a2f66742424286b3c9145c312503-2ece3c1d05d12742-00",
-        "User-Agent": [
-          "azsdk-net-Storage.Files.DataLake/12.7.0-alpha.20210202.1",
-          "(.NET 5.0.2; Microsoft Windows 10.0.19042)"
-        ],
-        "x-ms-client-request-id": "6eb872c1-45d9-7057-ac81-27ad20861bb9",
-        "x-ms-date": "Tue, 02 Feb 2021 21:51:25 GMT",
-=======
-        "traceparent": "00-0636331e0c41594d9914814de5028d64-3a613dc9a622e041-00",
-        "User-Agent": [
-          "azsdk-net-Storage.Files.DataLake/12.7.0-alpha.20210217.1",
-          "(.NET 5.0.3; Microsoft Windows 10.0.19042)"
-        ],
-        "x-ms-client-request-id": "6eb872c1-45d9-7057-ac81-27ad20861bb9",
-        "x-ms-date": "Wed, 17 Feb 2021 22:39:18 GMT",
->>>>>>> 1814567d
-        "x-ms-return-client-request-id": "true",
-        "x-ms-version": "2020-06-12"
-      },
-      "RequestBody": null,
-      "StatusCode": 202,
-      "ResponseHeaders": {
-        "Content-Length": "0",
-<<<<<<< HEAD
-        "Date": "Tue, 02 Feb 2021 21:51:25 GMT",
-=======
-        "Date": "Wed, 17 Feb 2021 22:39:18 GMT",
->>>>>>> 1814567d
-        "Server": [
-          "Windows-Azure-Blob/1.0",
-          "Microsoft-HTTPAPI/2.0"
-        ],
-        "x-ms-client-request-id": "6eb872c1-45d9-7057-ac81-27ad20861bb9",
-<<<<<<< HEAD
-        "x-ms-request-id": "25e1688c-a01e-0003-25ad-f99e3b000000",
-=======
-        "x-ms-request-id": "f696dd8a-701e-004d-687d-05b0b3000000",
->>>>>>> 1814567d
-        "x-ms-version": "2020-06-12"
-      },
-      "ResponseBody": []
-    },
-    {
-      "RequestUri": "https://seannse.blob.core.windows.net/test-filesystem-5a77a6d0-395b-6ef7-8d12-0c2399f132f6?restype=container",
-      "RequestMethod": "PUT",
-      "RequestHeaders": {
-        "Accept": "application/xml",
-        "Authorization": "Sanitized",
-<<<<<<< HEAD
-        "traceparent": "00-1921210b23881544b05159b0286a856f-99f95784849b734c-00",
-        "User-Agent": [
-          "azsdk-net-Storage.Files.DataLake/12.7.0-alpha.20210202.1",
-          "(.NET 5.0.2; Microsoft Windows 10.0.19042)"
-        ],
-        "x-ms-blob-public-access": "container",
-        "x-ms-client-request-id": "7ed12807-13fb-87f1-7a49-e1c73934d6bb",
-        "x-ms-date": "Tue, 02 Feb 2021 21:51:25 GMT",
-=======
-        "traceparent": "00-5452a56de4565a4291d851e8fb05ab4d-691d84ccfe07c04a-00",
-        "User-Agent": [
-          "azsdk-net-Storage.Files.DataLake/12.7.0-alpha.20210217.1",
-          "(.NET 5.0.3; Microsoft Windows 10.0.19042)"
-        ],
-        "x-ms-blob-public-access": "container",
-        "x-ms-client-request-id": "7ed12807-13fb-87f1-7a49-e1c73934d6bb",
-        "x-ms-date": "Wed, 17 Feb 2021 22:39:18 GMT",
->>>>>>> 1814567d
-        "x-ms-return-client-request-id": "true",
-        "x-ms-version": "2020-06-12"
-      },
-      "RequestBody": null,
-      "StatusCode": 201,
-      "ResponseHeaders": {
-        "Content-Length": "0",
-<<<<<<< HEAD
-        "Date": "Tue, 02 Feb 2021 21:51:26 GMT",
-        "ETag": "\u00220x8D8C7C4B097524A\u0022",
-        "Last-Modified": "Tue, 02 Feb 2021 21:51:26 GMT",
-=======
-        "Date": "Wed, 17 Feb 2021 22:39:18 GMT",
-        "ETag": "\u00220x8D8D394DCC22B8B\u0022",
-        "Last-Modified": "Wed, 17 Feb 2021 22:39:18 GMT",
->>>>>>> 1814567d
-        "Server": [
-          "Windows-Azure-Blob/1.0",
-          "Microsoft-HTTPAPI/2.0"
-        ],
-        "x-ms-client-request-id": "7ed12807-13fb-87f1-7a49-e1c73934d6bb",
-<<<<<<< HEAD
-        "x-ms-request-id": "a3e07a47-d01e-0054-29ad-f93008000000",
-=======
-        "x-ms-request-id": "ad21ffe5-701e-00a9-727d-05be2d000000",
->>>>>>> 1814567d
-        "x-ms-version": "2020-06-12"
-      },
-      "ResponseBody": []
-    },
-    {
-      "RequestUri": "https://seannse.dfs.core.windows.net/test-filesystem-5a77a6d0-395b-6ef7-8d12-0c2399f132f6/test-directory-bcc5304e-d823-b670-6f2d-c1f90723e2b7?resource=directory",
-      "RequestMethod": "PUT",
-      "RequestHeaders": {
-        "Accept": "application/json",
-        "Authorization": "Sanitized",
-<<<<<<< HEAD
-        "traceparent": "00-a35989286a0e9d429b4781e2591b7953-e11c28c3fc71c743-00",
-        "User-Agent": [
-          "azsdk-net-Storage.Files.DataLake/12.7.0-alpha.20210202.1",
-          "(.NET 5.0.2; Microsoft Windows 10.0.19042)"
-        ],
-        "x-ms-client-request-id": "5b85768b-8a10-2f05-b81b-0fcd52f77f57",
-        "x-ms-date": "Tue, 02 Feb 2021 21:51:25 GMT",
-=======
-        "traceparent": "00-2139c391784f494ea22844a54dbc3c02-97edc294d3e37746-00",
-        "User-Agent": [
-          "azsdk-net-Storage.Files.DataLake/12.7.0-alpha.20210217.1",
-          "(.NET 5.0.3; Microsoft Windows 10.0.19042)"
-        ],
-        "x-ms-client-request-id": "5b85768b-8a10-2f05-b81b-0fcd52f77f57",
-        "x-ms-date": "Wed, 17 Feb 2021 22:39:18 GMT",
->>>>>>> 1814567d
-        "x-ms-return-client-request-id": "true",
-        "x-ms-version": "2020-06-12"
-      },
-      "RequestBody": null,
-      "StatusCode": 201,
-      "ResponseHeaders": {
-        "Content-Length": "0",
-<<<<<<< HEAD
-        "Date": "Tue, 02 Feb 2021 21:51:26 GMT",
-        "ETag": "\u00220x8D8C7C4B0CADA0B\u0022",
-        "Last-Modified": "Tue, 02 Feb 2021 21:51:26 GMT",
-=======
-        "Date": "Wed, 17 Feb 2021 22:39:18 GMT",
-        "ETag": "\u00220x8D8D394DCF88587\u0022",
-        "Last-Modified": "Wed, 17 Feb 2021 22:39:18 GMT",
->>>>>>> 1814567d
-        "Server": [
-          "Windows-Azure-HDFS/1.0",
-          "Microsoft-HTTPAPI/2.0"
-        ],
-        "x-ms-client-request-id": "5b85768b-8a10-2f05-b81b-0fcd52f77f57",
-<<<<<<< HEAD
-        "x-ms-request-id": "2e3eb3ea-d01f-0019-42ad-f9ffe4000000",
-=======
-        "x-ms-request-id": "7a8becd8-301f-0063-397d-05e2a4000000",
->>>>>>> 1814567d
-        "x-ms-version": "2020-06-12"
-      },
-      "ResponseBody": []
-    },
-    {
-      "RequestUri": "https://seannse.dfs.core.windows.net/test-filesystem-5a77a6d0-395b-6ef7-8d12-0c2399f132f6/test-directory-bcc5304e-d823-b670-6f2d-c1f90723e2b7/test-directory-57fc2a67-6619-9a9b-35f0-4a4910707dff?resource=directory",
-      "RequestMethod": "PUT",
-      "RequestHeaders": {
-        "Accept": "application/json",
-        "Authorization": "Sanitized",
-        "User-Agent": [
-<<<<<<< HEAD
-          "azsdk-net-Storage.Files.DataLake/12.7.0-alpha.20210202.1",
-          "(.NET 5.0.2; Microsoft Windows 10.0.19042)"
-        ],
-        "x-ms-client-request-id": "0e97705a-b972-254b-daeb-252040bc1f47",
-        "x-ms-date": "Tue, 02 Feb 2021 21:51:26 GMT",
-=======
-          "azsdk-net-Storage.Files.DataLake/12.7.0-alpha.20210217.1",
-          "(.NET 5.0.3; Microsoft Windows 10.0.19042)"
-        ],
-        "x-ms-client-request-id": "0e97705a-b972-254b-daeb-252040bc1f47",
-        "x-ms-date": "Wed, 17 Feb 2021 22:39:19 GMT",
->>>>>>> 1814567d
-        "x-ms-return-client-request-id": "true",
-        "x-ms-version": "2020-06-12"
-      },
-      "RequestBody": null,
-      "StatusCode": 201,
-      "ResponseHeaders": {
-        "Content-Length": "0",
-<<<<<<< HEAD
-        "Date": "Tue, 02 Feb 2021 21:51:26 GMT",
-        "ETag": "\u00220x8D8C7C4B0D79A66\u0022",
-        "Last-Modified": "Tue, 02 Feb 2021 21:51:26 GMT",
-=======
-        "Date": "Wed, 17 Feb 2021 22:39:18 GMT",
-        "ETag": "\u00220x8D8D394DD068310\u0022",
-        "Last-Modified": "Wed, 17 Feb 2021 22:39:18 GMT",
->>>>>>> 1814567d
-        "Server": [
-          "Windows-Azure-HDFS/1.0",
-          "Microsoft-HTTPAPI/2.0"
-        ],
-        "x-ms-client-request-id": "0e97705a-b972-254b-daeb-252040bc1f47",
-<<<<<<< HEAD
-        "x-ms-request-id": "2e3eb3fa-d01f-0019-52ad-f9ffe4000000",
-=======
-        "x-ms-request-id": "7a8becdf-301f-0063-407d-05e2a4000000",
->>>>>>> 1814567d
-        "x-ms-version": "2020-06-12"
-      },
-      "ResponseBody": []
-    },
-    {
-      "RequestUri": "https://seannse.blob.core.windows.net/test-filesystem-5a77a6d0-395b-6ef7-8d12-0c2399f132f6/test-directory-bcc5304e-d823-b670-6f2d-c1f90723e2b7/test-directory-57fc2a67-6619-9a9b-35f0-4a4910707dff",
-      "RequestMethod": "HEAD",
-      "RequestHeaders": {
-        "Accept": "application/xml",
-        "Authorization": "Sanitized",
-        "User-Agent": [
-<<<<<<< HEAD
-          "azsdk-net-Storage.Files.DataLake/12.7.0-alpha.20210202.1",
-          "(.NET 5.0.2; Microsoft Windows 10.0.19042)"
-        ],
-        "x-ms-client-request-id": "9feecf6d-6fd8-648d-1049-b7b16186ff1f",
-        "x-ms-date": "Tue, 02 Feb 2021 21:51:26 GMT",
-=======
-          "azsdk-net-Storage.Files.DataLake/12.7.0-alpha.20210217.1",
-          "(.NET 5.0.3; Microsoft Windows 10.0.19042)"
-        ],
-        "x-ms-client-request-id": "9feecf6d-6fd8-648d-1049-b7b16186ff1f",
-        "x-ms-date": "Wed, 17 Feb 2021 22:39:19 GMT",
->>>>>>> 1814567d
-        "x-ms-return-client-request-id": "true",
-        "x-ms-version": "2020-06-12"
-      },
-      "RequestBody": null,
-      "StatusCode": 200,
-      "ResponseHeaders": {
         "Accept-Ranges": "bytes",
         "Content-Length": "0",
         "Content-Type": "application/octet-stream",
-<<<<<<< HEAD
-        "Date": "Tue, 02 Feb 2021 21:51:26 GMT",
-        "ETag": "\u00220x8D8C7C4B0D79A66\u0022",
-        "Last-Modified": "Tue, 02 Feb 2021 21:51:26 GMT",
-=======
-        "Date": "Wed, 17 Feb 2021 22:39:18 GMT",
-        "ETag": "\u00220x8D8D394DD068310\u0022",
-        "Last-Modified": "Wed, 17 Feb 2021 22:39:18 GMT",
->>>>>>> 1814567d
+        "Date": "Fri, 19 Feb 2021 19:00:07 GMT",
+        "ETag": "\u00220x8D8D50892BE0070\u0022",
+        "Last-Modified": "Fri, 19 Feb 2021 19:00:07 GMT",
         "Server": [
           "Windows-Azure-Blob/1.0",
           "Microsoft-HTTPAPI/2.0"
@@ -968,51 +612,33 @@
         "x-ms-access-tier": "Hot",
         "x-ms-access-tier-inferred": "true",
         "x-ms-blob-type": "BlockBlob",
-        "x-ms-client-request-id": "9feecf6d-6fd8-648d-1049-b7b16186ff1f",
-<<<<<<< HEAD
-        "x-ms-creation-time": "Tue, 02 Feb 2021 21:51:26 GMT",
-=======
-        "x-ms-creation-time": "Wed, 17 Feb 2021 22:39:18 GMT",
->>>>>>> 1814567d
+        "x-ms-client-request-id": "8052b1c2-3044-f1d6-fd7e-45b0d777e997",
+        "x-ms-creation-time": "Fri, 19 Feb 2021 19:00:07 GMT",
         "x-ms-group": "$superuser",
         "x-ms-lease-state": "available",
         "x-ms-lease-status": "unlocked",
         "x-ms-meta-hdi_isfolder": "true",
         "x-ms-owner": "$superuser",
         "x-ms-permissions": "rwxr-x---",
-<<<<<<< HEAD
-        "x-ms-request-id": "a3e07c56-d01e-0054-19ad-f93008000000",
-=======
-        "x-ms-request-id": "ad2202f7-701e-00a9-667d-05be2d000000",
->>>>>>> 1814567d
+        "x-ms-request-id": "cb117b93-b01e-006d-1cf1-06cb14000000",
         "x-ms-server-encrypted": "true",
         "x-ms-version": "2020-06-12"
       },
       "ResponseBody": []
     },
     {
-      "RequestUri": "https://seannse.dfs.core.windows.net/test-filesystem-5a77a6d0-395b-6ef7-8d12-0c2399f132f6/test-directory-bcc5304e-d823-b670-6f2d-c1f90723e2b7/test-directory-57fc2a67-6619-9a9b-35f0-4a4910707dff?recursive=true",
-      "RequestMethod": "DELETE",
-      "RequestHeaders": {
-        "Accept": "application/json",
-        "Authorization": "Sanitized",
-<<<<<<< HEAD
-        "If-Match": "\u00220x8D8C7C4B0D79A66\u0022",
-        "User-Agent": [
-          "azsdk-net-Storage.Files.DataLake/12.7.0-alpha.20210202.1",
-          "(.NET 5.0.2; Microsoft Windows 10.0.19042)"
-        ],
-        "x-ms-client-request-id": "71b31df6-7fce-2e6f-814b-e53f37087efc",
-        "x-ms-date": "Tue, 02 Feb 2021 21:51:26 GMT",
-=======
-        "If-Match": "0x8D8D394DD068310",
-        "User-Agent": [
-          "azsdk-net-Storage.Files.DataLake/12.7.0-alpha.20210217.1",
-          "(.NET 5.0.3; Microsoft Windows 10.0.19042)"
-        ],
-        "x-ms-client-request-id": "71b31df6-7fce-2e6f-814b-e53f37087efc",
-        "x-ms-date": "Wed, 17 Feb 2021 22:39:19 GMT",
->>>>>>> 1814567d
+      "RequestUri": "https://seannse.dfs.core.windows.net/test-filesystem-56134d41-58f6-d6fd-4a5c-6b195a27781f/test-directory-318ab9f1-964c-98f4-0c23-e92ee13b0b40/test-directory-5b58cd94-4489-16d6-ef35-dd6913d2fd45?recursive=true",
+      "RequestMethod": "DELETE",
+      "RequestHeaders": {
+        "Accept": "application/json",
+        "Authorization": "Sanitized",
+        "If-Match": "0x8D8D50892BE0070",
+        "User-Agent": [
+          "azsdk-net-Storage.Files.DataLake/12.7.0-alpha.20210219.1",
+          "(.NET 5.0.3; Microsoft Windows 10.0.19041)"
+        ],
+        "x-ms-client-request-id": "7b87caeb-c793-f9c5-74e3-b475ddd4c493",
+        "x-ms-date": "Fri, 19 Feb 2021 19:00:07 GMT",
         "x-ms-return-client-request-id": "true",
         "x-ms-version": "2020-06-12"
       },
@@ -1020,48 +646,30 @@
       "StatusCode": 200,
       "ResponseHeaders": {
         "Content-Length": "0",
-<<<<<<< HEAD
-        "Date": "Tue, 02 Feb 2021 21:51:26 GMT",
-=======
-        "Date": "Wed, 17 Feb 2021 22:39:18 GMT",
->>>>>>> 1814567d
-        "Server": [
-          "Windows-Azure-HDFS/1.0",
-          "Microsoft-HTTPAPI/2.0"
-        ],
-        "x-ms-client-request-id": "71b31df6-7fce-2e6f-814b-e53f37087efc",
-<<<<<<< HEAD
-        "x-ms-request-id": "2e3eb41e-d01f-0019-76ad-f9ffe4000000",
-=======
-        "x-ms-request-id": "7a8bed02-301f-0063-637d-05e2a4000000",
->>>>>>> 1814567d
-        "x-ms-version": "2020-06-12"
-      },
-      "ResponseBody": []
-    },
-    {
-      "RequestUri": "https://seannse.blob.core.windows.net/test-filesystem-5a77a6d0-395b-6ef7-8d12-0c2399f132f6?restype=container",
-      "RequestMethod": "DELETE",
-      "RequestHeaders": {
-        "Accept": "application/xml",
-        "Authorization": "Sanitized",
-<<<<<<< HEAD
-        "traceparent": "00-50b3985da6d1034ab941981fcc8bdc95-e3ca6d09c37fe24b-00",
-        "User-Agent": [
-          "azsdk-net-Storage.Files.DataLake/12.7.0-alpha.20210202.1",
-          "(.NET 5.0.2; Microsoft Windows 10.0.19042)"
-        ],
-        "x-ms-client-request-id": "44bb74d2-8ed3-4c51-0037-1432a8b235ae",
-        "x-ms-date": "Tue, 02 Feb 2021 21:51:26 GMT",
-=======
-        "traceparent": "00-1cae646670dfad44a17be2cea54053bc-85e966a9813be349-00",
-        "User-Agent": [
-          "azsdk-net-Storage.Files.DataLake/12.7.0-alpha.20210217.1",
-          "(.NET 5.0.3; Microsoft Windows 10.0.19042)"
-        ],
-        "x-ms-client-request-id": "44bb74d2-8ed3-4c51-0037-1432a8b235ae",
-        "x-ms-date": "Wed, 17 Feb 2021 22:39:19 GMT",
->>>>>>> 1814567d
+        "Date": "Fri, 19 Feb 2021 19:00:07 GMT",
+        "Server": [
+          "Windows-Azure-HDFS/1.0",
+          "Microsoft-HTTPAPI/2.0"
+        ],
+        "x-ms-client-request-id": "7b87caeb-c793-f9c5-74e3-b475ddd4c493",
+        "x-ms-request-id": "da8381bd-a01f-0061-6af1-065c1c000000",
+        "x-ms-version": "2020-06-12"
+      },
+      "ResponseBody": []
+    },
+    {
+      "RequestUri": "https://seannse.blob.core.windows.net/test-filesystem-56134d41-58f6-d6fd-4a5c-6b195a27781f?restype=container",
+      "RequestMethod": "DELETE",
+      "RequestHeaders": {
+        "Accept": "application/xml",
+        "Authorization": "Sanitized",
+        "traceparent": "00-a7cf408bf9fabb4faa8c8d5ff1400075-b4682cd44b10254e-00",
+        "User-Agent": [
+          "azsdk-net-Storage.Files.DataLake/12.7.0-alpha.20210219.1",
+          "(.NET 5.0.3; Microsoft Windows 10.0.19041)"
+        ],
+        "x-ms-client-request-id": "0dc57960-6df0-bf03-dc1d-88de0cc21538",
+        "x-ms-date": "Fri, 19 Feb 2021 19:00:08 GMT",
         "x-ms-return-client-request-id": "true",
         "x-ms-version": "2020-06-12"
       },
@@ -1069,515 +677,327 @@
       "StatusCode": 202,
       "ResponseHeaders": {
         "Content-Length": "0",
-<<<<<<< HEAD
-        "Date": "Tue, 02 Feb 2021 21:51:26 GMT",
-=======
-        "Date": "Wed, 17 Feb 2021 22:39:19 GMT",
->>>>>>> 1814567d
-        "Server": [
-          "Windows-Azure-Blob/1.0",
-          "Microsoft-HTTPAPI/2.0"
-        ],
-        "x-ms-client-request-id": "44bb74d2-8ed3-4c51-0037-1432a8b235ae",
-<<<<<<< HEAD
-        "x-ms-request-id": "a3e07d0b-d01e-0054-3cad-f93008000000",
-=======
-        "x-ms-request-id": "ad2203ae-701e-00a9-187d-05be2d000000",
->>>>>>> 1814567d
-        "x-ms-version": "2020-06-12"
-      },
-      "ResponseBody": []
-    },
-    {
-      "RequestUri": "https://seannse.blob.core.windows.net/test-filesystem-e3f78e3a-38bd-9810-92d3-934c964e4aa9?restype=container",
-      "RequestMethod": "PUT",
-      "RequestHeaders": {
-        "Accept": "application/xml",
-        "Authorization": "Sanitized",
-<<<<<<< HEAD
-        "traceparent": "00-8497624cd513f9439391aa097e2be789-f1278a300b55314c-00",
-        "User-Agent": [
-          "azsdk-net-Storage.Files.DataLake/12.7.0-alpha.20210202.1",
-          "(.NET 5.0.2; Microsoft Windows 10.0.19042)"
+        "Date": "Fri, 19 Feb 2021 19:00:07 GMT",
+        "Server": [
+          "Windows-Azure-Blob/1.0",
+          "Microsoft-HTTPAPI/2.0"
+        ],
+        "x-ms-client-request-id": "0dc57960-6df0-bf03-dc1d-88de0cc21538",
+        "x-ms-request-id": "cb117bd6-b01e-006d-59f1-06cb14000000",
+        "x-ms-version": "2020-06-12"
+      },
+      "ResponseBody": []
+    },
+    {
+      "RequestUri": "https://seannse.blob.core.windows.net/test-filesystem-47d42d2e-2840-1b4c-3486-023454738aca?restype=container",
+      "RequestMethod": "PUT",
+      "RequestHeaders": {
+        "Accept": "application/xml",
+        "Authorization": "Sanitized",
+        "traceparent": "00-4633e7c96d3cda4789b0dbb9ce052542-916ee35843aab84d-00",
+        "User-Agent": [
+          "azsdk-net-Storage.Files.DataLake/12.7.0-alpha.20210219.1",
+          "(.NET 5.0.3; Microsoft Windows 10.0.19041)"
         ],
         "x-ms-blob-public-access": "container",
-        "x-ms-client-request-id": "55e63a4c-42df-9a34-6323-b100fa04b5b2",
-        "x-ms-date": "Tue, 02 Feb 2021 21:51:26 GMT",
-=======
-        "traceparent": "00-c585c9c8c672d245b25e2784412cf41b-42bc7fb47ebc1747-00",
-        "User-Agent": [
-          "azsdk-net-Storage.Files.DataLake/12.7.0-alpha.20210217.1",
-          "(.NET 5.0.3; Microsoft Windows 10.0.19042)"
+        "x-ms-client-request-id": "41233b4a-1bd5-3848-2caa-d8696ace6b68",
+        "x-ms-date": "Fri, 19 Feb 2021 19:00:08 GMT",
+        "x-ms-return-client-request-id": "true",
+        "x-ms-version": "2020-06-12"
+      },
+      "RequestBody": null,
+      "StatusCode": 201,
+      "ResponseHeaders": {
+        "Content-Length": "0",
+        "Date": "Fri, 19 Feb 2021 19:00:07 GMT",
+        "ETag": "\u00220x8D8D50892F096EA\u0022",
+        "Last-Modified": "Fri, 19 Feb 2021 19:00:07 GMT",
+        "Server": [
+          "Windows-Azure-Blob/1.0",
+          "Microsoft-HTTPAPI/2.0"
+        ],
+        "x-ms-client-request-id": "41233b4a-1bd5-3848-2caa-d8696ace6b68",
+        "x-ms-request-id": "cb117c02-b01e-006d-7ff1-06cb14000000",
+        "x-ms-version": "2020-06-12"
+      },
+      "ResponseBody": []
+    },
+    {
+      "RequestUri": "https://seannse.dfs.core.windows.net/test-filesystem-47d42d2e-2840-1b4c-3486-023454738aca/test-directory-e05ebd92-b0ac-7728-89ea-05ca0fe9d27e?resource=directory",
+      "RequestMethod": "PUT",
+      "RequestHeaders": {
+        "Accept": "application/json",
+        "Authorization": "Sanitized",
+        "traceparent": "00-1ffbe3298cc9e047b0fc4949fd6d6755-4a1cb150ab2f4f41-00",
+        "User-Agent": [
+          "azsdk-net-Storage.Files.DataLake/12.7.0-alpha.20210219.1",
+          "(.NET 5.0.3; Microsoft Windows 10.0.19041)"
+        ],
+        "x-ms-client-request-id": "8bd0b00a-1457-990a-12ab-b7eb167e2842",
+        "x-ms-date": "Fri, 19 Feb 2021 19:00:08 GMT",
+        "x-ms-return-client-request-id": "true",
+        "x-ms-version": "2020-06-12"
+      },
+      "RequestBody": null,
+      "StatusCode": 201,
+      "ResponseHeaders": {
+        "Content-Length": "0",
+        "Date": "Fri, 19 Feb 2021 19:00:07 GMT",
+        "ETag": "\u00220x8D8D50892FF9092\u0022",
+        "Last-Modified": "Fri, 19 Feb 2021 19:00:07 GMT",
+        "Server": [
+          "Windows-Azure-HDFS/1.0",
+          "Microsoft-HTTPAPI/2.0"
+        ],
+        "x-ms-client-request-id": "8bd0b00a-1457-990a-12ab-b7eb167e2842",
+        "x-ms-request-id": "da8381f5-a01f-0061-22f1-065c1c000000",
+        "x-ms-version": "2020-06-12"
+      },
+      "ResponseBody": []
+    },
+    {
+      "RequestUri": "https://seannse.dfs.core.windows.net/test-filesystem-47d42d2e-2840-1b4c-3486-023454738aca/test-directory-e05ebd92-b0ac-7728-89ea-05ca0fe9d27e/test-directory-1fd75ad7-52e4-4918-c7fa-fcce78c2994f?resource=directory",
+      "RequestMethod": "PUT",
+      "RequestHeaders": {
+        "Accept": "application/json",
+        "Authorization": "Sanitized",
+        "User-Agent": [
+          "azsdk-net-Storage.Files.DataLake/12.7.0-alpha.20210219.1",
+          "(.NET 5.0.3; Microsoft Windows 10.0.19041)"
+        ],
+        "x-ms-client-request-id": "848ef5b4-6062-b88e-9786-c35c173b2150",
+        "x-ms-date": "Fri, 19 Feb 2021 19:00:08 GMT",
+        "x-ms-return-client-request-id": "true",
+        "x-ms-version": "2020-06-12"
+      },
+      "RequestBody": null,
+      "StatusCode": 201,
+      "ResponseHeaders": {
+        "Content-Length": "0",
+        "Date": "Fri, 19 Feb 2021 19:00:07 GMT",
+        "ETag": "\u00220x8D8D508930CDAC4\u0022",
+        "Last-Modified": "Fri, 19 Feb 2021 19:00:07 GMT",
+        "Server": [
+          "Windows-Azure-HDFS/1.0",
+          "Microsoft-HTTPAPI/2.0"
+        ],
+        "x-ms-client-request-id": "848ef5b4-6062-b88e-9786-c35c173b2150",
+        "x-ms-request-id": "da838205-a01f-0061-32f1-065c1c000000",
+        "x-ms-version": "2020-06-12"
+      },
+      "ResponseBody": []
+    },
+    {
+      "RequestUri": "https://seannse.dfs.core.windows.net/test-filesystem-47d42d2e-2840-1b4c-3486-023454738aca/test-directory-e05ebd92-b0ac-7728-89ea-05ca0fe9d27e/test-directory-1fd75ad7-52e4-4918-c7fa-fcce78c2994f?recursive=true",
+      "RequestMethod": "DELETE",
+      "RequestHeaders": {
+        "Accept": "application/json",
+        "Authorization": "Sanitized",
+        "If-None-Match": "\u0022garbage\u0022",
+        "User-Agent": [
+          "azsdk-net-Storage.Files.DataLake/12.7.0-alpha.20210219.1",
+          "(.NET 5.0.3; Microsoft Windows 10.0.19041)"
+        ],
+        "x-ms-client-request-id": "831a97ad-1434-0aec-0206-c79384c96506",
+        "x-ms-date": "Fri, 19 Feb 2021 19:00:08 GMT",
+        "x-ms-return-client-request-id": "true",
+        "x-ms-version": "2020-06-12"
+      },
+      "RequestBody": null,
+      "StatusCode": 200,
+      "ResponseHeaders": {
+        "Content-Length": "0",
+        "Date": "Fri, 19 Feb 2021 19:00:07 GMT",
+        "Server": [
+          "Windows-Azure-HDFS/1.0",
+          "Microsoft-HTTPAPI/2.0"
+        ],
+        "x-ms-client-request-id": "831a97ad-1434-0aec-0206-c79384c96506",
+        "x-ms-request-id": "da83821c-a01f-0061-49f1-065c1c000000",
+        "x-ms-version": "2020-06-12"
+      },
+      "ResponseBody": []
+    },
+    {
+      "RequestUri": "https://seannse.blob.core.windows.net/test-filesystem-47d42d2e-2840-1b4c-3486-023454738aca?restype=container",
+      "RequestMethod": "DELETE",
+      "RequestHeaders": {
+        "Accept": "application/xml",
+        "Authorization": "Sanitized",
+        "traceparent": "00-39de6b0241f9934eb205383fb51b4a58-9204cc4d3dbb194c-00",
+        "User-Agent": [
+          "azsdk-net-Storage.Files.DataLake/12.7.0-alpha.20210219.1",
+          "(.NET 5.0.3; Microsoft Windows 10.0.19041)"
+        ],
+        "x-ms-client-request-id": "80af06cf-9e21-fd1c-7b76-81b802950b69",
+        "x-ms-date": "Fri, 19 Feb 2021 19:00:08 GMT",
+        "x-ms-return-client-request-id": "true",
+        "x-ms-version": "2020-06-12"
+      },
+      "RequestBody": null,
+      "StatusCode": 202,
+      "ResponseHeaders": {
+        "Content-Length": "0",
+        "Date": "Fri, 19 Feb 2021 19:00:07 GMT",
+        "Server": [
+          "Windows-Azure-Blob/1.0",
+          "Microsoft-HTTPAPI/2.0"
+        ],
+        "x-ms-client-request-id": "80af06cf-9e21-fd1c-7b76-81b802950b69",
+        "x-ms-request-id": "cb117caf-b01e-006d-24f1-06cb14000000",
+        "x-ms-version": "2020-06-12"
+      },
+      "ResponseBody": []
+    },
+    {
+      "RequestUri": "https://seannse.blob.core.windows.net/test-filesystem-9665d7f5-8ce1-e433-f12f-b635c4e38708?restype=container",
+      "RequestMethod": "PUT",
+      "RequestHeaders": {
+        "Accept": "application/xml",
+        "Authorization": "Sanitized",
+        "traceparent": "00-68407b681821334da62bdfb6307a679d-51c79492082f0640-00",
+        "User-Agent": [
+          "azsdk-net-Storage.Files.DataLake/12.7.0-alpha.20210219.1",
+          "(.NET 5.0.3; Microsoft Windows 10.0.19041)"
         ],
         "x-ms-blob-public-access": "container",
-        "x-ms-client-request-id": "55e63a4c-42df-9a34-6323-b100fa04b5b2",
-        "x-ms-date": "Wed, 17 Feb 2021 22:39:19 GMT",
->>>>>>> 1814567d
-        "x-ms-return-client-request-id": "true",
-        "x-ms-version": "2020-06-12"
-      },
-      "RequestBody": null,
-      "StatusCode": 201,
-      "ResponseHeaders": {
-        "Content-Length": "0",
-<<<<<<< HEAD
-        "Date": "Tue, 02 Feb 2021 21:51:27 GMT",
-        "ETag": "\u00220x8D8C7C4B13B31AD\u0022",
-        "Last-Modified": "Tue, 02 Feb 2021 21:51:27 GMT",
-=======
-        "Date": "Wed, 17 Feb 2021 22:39:18 GMT",
-        "ETag": "\u00220x8D8D394DD6109B2\u0022",
-        "Last-Modified": "Wed, 17 Feb 2021 22:39:19 GMT",
->>>>>>> 1814567d
-        "Server": [
-          "Windows-Azure-Blob/1.0",
-          "Microsoft-HTTPAPI/2.0"
-        ],
-        "x-ms-client-request-id": "55e63a4c-42df-9a34-6323-b100fa04b5b2",
-<<<<<<< HEAD
-        "x-ms-request-id": "9d385a4b-001e-0035-7cad-f9134b000000",
-=======
-        "x-ms-request-id": "a14f9b09-b01e-007d-617d-050e7c000000",
->>>>>>> 1814567d
-        "x-ms-version": "2020-06-12"
-      },
-      "ResponseBody": []
-    },
-    {
-      "RequestUri": "https://seannse.dfs.core.windows.net/test-filesystem-e3f78e3a-38bd-9810-92d3-934c964e4aa9/test-directory-b50d6aec-7244-ff61-66c8-d9a9f9164d3a?resource=directory",
-      "RequestMethod": "PUT",
-      "RequestHeaders": {
-        "Accept": "application/json",
-        "Authorization": "Sanitized",
-<<<<<<< HEAD
-        "traceparent": "00-4796f1304258594f914e6b10e9ac4d07-5cde0f4b4c0b1142-00",
-        "User-Agent": [
-          "azsdk-net-Storage.Files.DataLake/12.7.0-alpha.20210202.1",
-          "(.NET 5.0.2; Microsoft Windows 10.0.19042)"
-        ],
-        "x-ms-client-request-id": "df0d8b5e-824a-d9e6-d9e6-ee16698ba04d",
-        "x-ms-date": "Tue, 02 Feb 2021 21:51:26 GMT",
-=======
-        "traceparent": "00-4c83319ae7e772409e8a751588468165-537bf578b68ada40-00",
-        "User-Agent": [
-          "azsdk-net-Storage.Files.DataLake/12.7.0-alpha.20210217.1",
-          "(.NET 5.0.3; Microsoft Windows 10.0.19042)"
-        ],
-        "x-ms-client-request-id": "df0d8b5e-824a-d9e6-d9e6-ee16698ba04d",
-        "x-ms-date": "Wed, 17 Feb 2021 22:39:19 GMT",
->>>>>>> 1814567d
-        "x-ms-return-client-request-id": "true",
-        "x-ms-version": "2020-06-12"
-      },
-      "RequestBody": null,
-      "StatusCode": 201,
-      "ResponseHeaders": {
-        "Content-Length": "0",
-<<<<<<< HEAD
-        "Date": "Tue, 02 Feb 2021 21:51:27 GMT",
-        "ETag": "\u00220x8D8C7C4B17AB9FD\u0022",
-        "Last-Modified": "Tue, 02 Feb 2021 21:51:27 GMT",
-=======
-        "Date": "Wed, 17 Feb 2021 22:39:19 GMT",
-        "ETag": "\u00220x8D8D394DD969CBD\u0022",
-        "Last-Modified": "Wed, 17 Feb 2021 22:39:19 GMT",
->>>>>>> 1814567d
-        "Server": [
-          "Windows-Azure-HDFS/1.0",
-          "Microsoft-HTTPAPI/2.0"
-        ],
-        "x-ms-client-request-id": "df0d8b5e-824a-d9e6-d9e6-ee16698ba04d",
-<<<<<<< HEAD
-        "x-ms-request-id": "af63113e-901f-0018-80ad-f9a038000000",
-=======
-        "x-ms-request-id": "3835e59b-a01f-0003-677d-059e3b000000",
->>>>>>> 1814567d
-        "x-ms-version": "2020-06-12"
-      },
-      "ResponseBody": []
-    },
-    {
-      "RequestUri": "https://seannse.dfs.core.windows.net/test-filesystem-e3f78e3a-38bd-9810-92d3-934c964e4aa9/test-directory-b50d6aec-7244-ff61-66c8-d9a9f9164d3a/test-directory-926476d5-5903-f64a-a02a-f7711337773d?resource=directory",
-      "RequestMethod": "PUT",
-      "RequestHeaders": {
-        "Accept": "application/json",
-        "Authorization": "Sanitized",
-        "User-Agent": [
-<<<<<<< HEAD
-          "azsdk-net-Storage.Files.DataLake/12.7.0-alpha.20210202.1",
-          "(.NET 5.0.2; Microsoft Windows 10.0.19042)"
-        ],
-        "x-ms-client-request-id": "12551132-a2c3-0402-4117-3f208a74c5a2",
-        "x-ms-date": "Tue, 02 Feb 2021 21:51:27 GMT",
-=======
-          "azsdk-net-Storage.Files.DataLake/12.7.0-alpha.20210217.1",
-          "(.NET 5.0.3; Microsoft Windows 10.0.19042)"
-        ],
-        "x-ms-client-request-id": "12551132-a2c3-0402-4117-3f208a74c5a2",
-        "x-ms-date": "Wed, 17 Feb 2021 22:39:20 GMT",
->>>>>>> 1814567d
-        "x-ms-return-client-request-id": "true",
-        "x-ms-version": "2020-06-12"
-      },
-      "RequestBody": null,
-      "StatusCode": 201,
-      "ResponseHeaders": {
-        "Content-Length": "0",
-<<<<<<< HEAD
-        "Date": "Tue, 02 Feb 2021 21:51:27 GMT",
-        "ETag": "\u00220x8D8C7C4B1895ADB\u0022",
-        "Last-Modified": "Tue, 02 Feb 2021 21:51:27 GMT",
-=======
-        "Date": "Wed, 17 Feb 2021 22:39:19 GMT",
-        "ETag": "\u00220x8D8D394DDA3FD62\u0022",
-        "Last-Modified": "Wed, 17 Feb 2021 22:39:20 GMT",
->>>>>>> 1814567d
-        "Server": [
-          "Windows-Azure-HDFS/1.0",
-          "Microsoft-HTTPAPI/2.0"
-        ],
-        "x-ms-client-request-id": "12551132-a2c3-0402-4117-3f208a74c5a2",
-<<<<<<< HEAD
-        "x-ms-request-id": "af63114b-901f-0018-0dad-f9a038000000",
-=======
-        "x-ms-request-id": "3835e5a9-a01f-0003-757d-059e3b000000",
->>>>>>> 1814567d
-        "x-ms-version": "2020-06-12"
-      },
-      "ResponseBody": []
-    },
-    {
-      "RequestUri": "https://seannse.dfs.core.windows.net/test-filesystem-e3f78e3a-38bd-9810-92d3-934c964e4aa9/test-directory-b50d6aec-7244-ff61-66c8-d9a9f9164d3a/test-directory-926476d5-5903-f64a-a02a-f7711337773d?recursive=true",
-      "RequestMethod": "DELETE",
-      "RequestHeaders": {
-        "Accept": "application/json",
-        "Authorization": "Sanitized",
-        "If-None-Match": "\u0022garbage\u0022",
-        "User-Agent": [
-<<<<<<< HEAD
-          "azsdk-net-Storage.Files.DataLake/12.7.0-alpha.20210202.1",
-          "(.NET 5.0.2; Microsoft Windows 10.0.19042)"
-        ],
-        "x-ms-client-request-id": "023fc5b1-64e2-f27a-d045-2df12fcf8f0d",
-        "x-ms-date": "Tue, 02 Feb 2021 21:51:27 GMT",
-=======
-          "azsdk-net-Storage.Files.DataLake/12.7.0-alpha.20210217.1",
-          "(.NET 5.0.3; Microsoft Windows 10.0.19042)"
-        ],
-        "x-ms-client-request-id": "023fc5b1-64e2-f27a-d045-2df12fcf8f0d",
-        "x-ms-date": "Wed, 17 Feb 2021 22:39:20 GMT",
->>>>>>> 1814567d
-        "x-ms-return-client-request-id": "true",
-        "x-ms-version": "2020-06-12"
-      },
-      "RequestBody": null,
-      "StatusCode": 200,
-      "ResponseHeaders": {
-        "Content-Length": "0",
-<<<<<<< HEAD
-        "Date": "Tue, 02 Feb 2021 21:51:27 GMT",
-=======
-        "Date": "Wed, 17 Feb 2021 22:39:19 GMT",
->>>>>>> 1814567d
-        "Server": [
-          "Windows-Azure-HDFS/1.0",
-          "Microsoft-HTTPAPI/2.0"
-        ],
-        "x-ms-client-request-id": "023fc5b1-64e2-f27a-d045-2df12fcf8f0d",
-<<<<<<< HEAD
-        "x-ms-request-id": "af631153-901f-0018-15ad-f9a038000000",
-=======
-        "x-ms-request-id": "3835e5b5-a01f-0003-017d-059e3b000000",
->>>>>>> 1814567d
-        "x-ms-version": "2020-06-12"
-      },
-      "ResponseBody": []
-    },
-    {
-      "RequestUri": "https://seannse.blob.core.windows.net/test-filesystem-e3f78e3a-38bd-9810-92d3-934c964e4aa9?restype=container",
-      "RequestMethod": "DELETE",
-      "RequestHeaders": {
-        "Accept": "application/xml",
-        "Authorization": "Sanitized",
-<<<<<<< HEAD
-        "traceparent": "00-50a6a5d3ff0e2b4696bfbaaa2a148884-2a8a48fa61cc7048-00",
-        "User-Agent": [
-          "azsdk-net-Storage.Files.DataLake/12.7.0-alpha.20210202.1",
-          "(.NET 5.0.2; Microsoft Windows 10.0.19042)"
-        ],
-        "x-ms-client-request-id": "c46f5127-c234-0bc0-368f-c4fb055437b6",
-        "x-ms-date": "Tue, 02 Feb 2021 21:51:27 GMT",
-=======
-        "traceparent": "00-a3e9c5e5a65092448a5666b85ad87cd9-8a7ce08b5fdaa645-00",
-        "User-Agent": [
-          "azsdk-net-Storage.Files.DataLake/12.7.0-alpha.20210217.1",
-          "(.NET 5.0.3; Microsoft Windows 10.0.19042)"
-        ],
-        "x-ms-client-request-id": "c46f5127-c234-0bc0-368f-c4fb055437b6",
-        "x-ms-date": "Wed, 17 Feb 2021 22:39:20 GMT",
->>>>>>> 1814567d
-        "x-ms-return-client-request-id": "true",
-        "x-ms-version": "2020-06-12"
-      },
-      "RequestBody": null,
-      "StatusCode": 202,
-      "ResponseHeaders": {
-        "Content-Length": "0",
-<<<<<<< HEAD
-        "Date": "Tue, 02 Feb 2021 21:51:28 GMT",
-=======
-        "Date": "Wed, 17 Feb 2021 22:39:19 GMT",
->>>>>>> 1814567d
-        "Server": [
-          "Windows-Azure-Blob/1.0",
-          "Microsoft-HTTPAPI/2.0"
-        ],
-        "x-ms-client-request-id": "c46f5127-c234-0bc0-368f-c4fb055437b6",
-<<<<<<< HEAD
-        "x-ms-request-id": "9d385b69-001e-0035-70ad-f9134b000000",
-=======
-        "x-ms-request-id": "a14f9c51-b01e-007d-0d7d-050e7c000000",
->>>>>>> 1814567d
-        "x-ms-version": "2020-06-12"
-      },
-      "ResponseBody": []
-    },
-    {
-      "RequestUri": "https://seannse.blob.core.windows.net/test-filesystem-f67902bb-9ab8-cdbc-d43f-36f3d7025faa?restype=container",
-      "RequestMethod": "PUT",
-      "RequestHeaders": {
-        "Accept": "application/xml",
-        "Authorization": "Sanitized",
-<<<<<<< HEAD
-        "traceparent": "00-0d65a80b02e67a4faf572a7758b4fb14-96769ab5a408dd46-00",
-        "User-Agent": [
-          "azsdk-net-Storage.Files.DataLake/12.7.0-alpha.20210202.1",
-          "(.NET 5.0.2; Microsoft Windows 10.0.19042)"
-        ],
-        "x-ms-blob-public-access": "container",
-        "x-ms-client-request-id": "90bcd5b6-37ad-8cbe-95a1-eff58bcc3334",
-        "x-ms-date": "Tue, 02 Feb 2021 21:51:27 GMT",
-=======
-        "traceparent": "00-083f95528f8a234e84daca473e79ee3c-fd30557a60fee64d-00",
-        "User-Agent": [
-          "azsdk-net-Storage.Files.DataLake/12.7.0-alpha.20210217.1",
-          "(.NET 5.0.3; Microsoft Windows 10.0.19042)"
-        ],
-        "x-ms-blob-public-access": "container",
-        "x-ms-client-request-id": "90bcd5b6-37ad-8cbe-95a1-eff58bcc3334",
-        "x-ms-date": "Wed, 17 Feb 2021 22:39:20 GMT",
->>>>>>> 1814567d
-        "x-ms-return-client-request-id": "true",
-        "x-ms-version": "2020-06-12"
-      },
-      "RequestBody": null,
-      "StatusCode": 201,
-      "ResponseHeaders": {
-        "Content-Length": "0",
-<<<<<<< HEAD
-        "Date": "Tue, 02 Feb 2021 21:51:28 GMT",
-        "ETag": "\u00220x8D8C7C4B1DFC34E\u0022",
-        "Last-Modified": "Tue, 02 Feb 2021 21:51:28 GMT",
-=======
-        "Date": "Wed, 17 Feb 2021 22:39:20 GMT",
-        "ETag": "\u00220x8D8D394DDEF3AD4\u0022",
-        "Last-Modified": "Wed, 17 Feb 2021 22:39:20 GMT",
->>>>>>> 1814567d
-        "Server": [
-          "Windows-Azure-Blob/1.0",
-          "Microsoft-HTTPAPI/2.0"
-        ],
-        "x-ms-client-request-id": "90bcd5b6-37ad-8cbe-95a1-eff58bcc3334",
-<<<<<<< HEAD
-        "x-ms-request-id": "01ff7e73-b01e-001f-52ad-f9cc5b000000",
-=======
-        "x-ms-request-id": "64b18b62-401e-0069-807d-054613000000",
->>>>>>> 1814567d
-        "x-ms-version": "2020-06-12"
-      },
-      "ResponseBody": []
-    },
-    {
-      "RequestUri": "https://seannse.dfs.core.windows.net/test-filesystem-f67902bb-9ab8-cdbc-d43f-36f3d7025faa/test-directory-4fe31a2f-5a8a-f156-29d9-d5b37b1baedf?resource=directory",
-      "RequestMethod": "PUT",
-      "RequestHeaders": {
-        "Accept": "application/json",
-        "Authorization": "Sanitized",
-<<<<<<< HEAD
-        "traceparent": "00-9c710da8833214478c57422671f6231c-eed68a81e82aea4a-00",
-        "User-Agent": [
-          "azsdk-net-Storage.Files.DataLake/12.7.0-alpha.20210202.1",
-          "(.NET 5.0.2; Microsoft Windows 10.0.19042)"
-        ],
-        "x-ms-client-request-id": "0470ead2-ab12-5ced-7ecb-67d4610b1179",
-        "x-ms-date": "Tue, 02 Feb 2021 21:51:27 GMT",
-=======
-        "traceparent": "00-a69649ed125b7641b45a88e06e712942-13606629ccb5f645-00",
-        "User-Agent": [
-          "azsdk-net-Storage.Files.DataLake/12.7.0-alpha.20210217.1",
-          "(.NET 5.0.3; Microsoft Windows 10.0.19042)"
-        ],
-        "x-ms-client-request-id": "0470ead2-ab12-5ced-7ecb-67d4610b1179",
-        "x-ms-date": "Wed, 17 Feb 2021 22:39:20 GMT",
->>>>>>> 1814567d
-        "x-ms-return-client-request-id": "true",
-        "x-ms-version": "2020-06-12"
-      },
-      "RequestBody": null,
-      "StatusCode": 201,
-      "ResponseHeaders": {
-        "Content-Length": "0",
-<<<<<<< HEAD
-        "Date": "Tue, 02 Feb 2021 21:51:28 GMT",
-        "ETag": "\u00220x8D8C7C4B215B3BB\u0022",
-        "Last-Modified": "Tue, 02 Feb 2021 21:51:28 GMT",
-=======
-        "Date": "Wed, 17 Feb 2021 22:39:20 GMT",
-        "ETag": "\u00220x8D8D394DE29132E\u0022",
-        "Last-Modified": "Wed, 17 Feb 2021 22:39:20 GMT",
->>>>>>> 1814567d
-        "Server": [
-          "Windows-Azure-HDFS/1.0",
-          "Microsoft-HTTPAPI/2.0"
-        ],
-        "x-ms-client-request-id": "0470ead2-ab12-5ced-7ecb-67d4610b1179",
-<<<<<<< HEAD
-        "x-ms-request-id": "a629724c-401f-0046-65ad-f94bd8000000",
-=======
-        "x-ms-request-id": "874bb296-101f-0064-717d-058ec7000000",
->>>>>>> 1814567d
-        "x-ms-version": "2020-06-12"
-      },
-      "ResponseBody": []
-    },
-    {
-      "RequestUri": "https://seannse.dfs.core.windows.net/test-filesystem-f67902bb-9ab8-cdbc-d43f-36f3d7025faa/test-directory-4fe31a2f-5a8a-f156-29d9-d5b37b1baedf/test-directory-ccb010f2-308e-60ee-1e02-574c11981545?resource=directory",
-      "RequestMethod": "PUT",
-      "RequestHeaders": {
-        "Accept": "application/json",
-        "Authorization": "Sanitized",
-        "User-Agent": [
-<<<<<<< HEAD
-          "azsdk-net-Storage.Files.DataLake/12.7.0-alpha.20210202.1",
-          "(.NET 5.0.2; Microsoft Windows 10.0.19042)"
-        ],
-        "x-ms-client-request-id": "cbcbcf2c-4833-a1c5-fb10-e51054a04ae6",
-        "x-ms-date": "Tue, 02 Feb 2021 21:51:28 GMT",
-=======
-          "azsdk-net-Storage.Files.DataLake/12.7.0-alpha.20210217.1",
-          "(.NET 5.0.3; Microsoft Windows 10.0.19042)"
-        ],
-        "x-ms-client-request-id": "cbcbcf2c-4833-a1c5-fb10-e51054a04ae6",
-        "x-ms-date": "Wed, 17 Feb 2021 22:39:21 GMT",
->>>>>>> 1814567d
-        "x-ms-return-client-request-id": "true",
-        "x-ms-version": "2020-06-12"
-      },
-      "RequestBody": null,
-      "StatusCode": 201,
-      "ResponseHeaders": {
-        "Content-Length": "0",
-<<<<<<< HEAD
-        "Date": "Tue, 02 Feb 2021 21:51:28 GMT",
-        "ETag": "\u00220x8D8C7C4B2259B4E\u0022",
-        "Last-Modified": "Tue, 02 Feb 2021 21:51:28 GMT",
-=======
-        "Date": "Wed, 17 Feb 2021 22:39:20 GMT",
-        "ETag": "\u00220x8D8D394DE366603\u0022",
-        "Last-Modified": "Wed, 17 Feb 2021 22:39:20 GMT",
->>>>>>> 1814567d
-        "Server": [
-          "Windows-Azure-HDFS/1.0",
-          "Microsoft-HTTPAPI/2.0"
-        ],
-        "x-ms-client-request-id": "cbcbcf2c-4833-a1c5-fb10-e51054a04ae6",
-<<<<<<< HEAD
-        "x-ms-request-id": "a6297261-401f-0046-7aad-f94bd8000000",
-=======
-        "x-ms-request-id": "874bb2a2-101f-0064-7d7d-058ec7000000",
->>>>>>> 1814567d
-        "x-ms-version": "2020-06-12"
-      },
-      "ResponseBody": []
-    },
-    {
-      "RequestUri": "https://seannse.blob.core.windows.net/test-filesystem-f67902bb-9ab8-cdbc-d43f-36f3d7025faa/test-directory-4fe31a2f-5a8a-f156-29d9-d5b37b1baedf/test-directory-ccb010f2-308e-60ee-1e02-574c11981545?comp=lease",
-      "RequestMethod": "PUT",
-      "RequestHeaders": {
-        "Accept": "application/xml",
-        "Authorization": "Sanitized",
-<<<<<<< HEAD
-        "traceparent": "00-2125bf62f3dbbc4b98219505a70c9b33-517cfb101c75be45-00",
-        "User-Agent": [
-          "azsdk-net-Storage.Files.DataLake/12.7.0-alpha.20210202.1",
-          "(.NET 5.0.2; Microsoft Windows 10.0.19042)"
-        ],
-        "x-ms-client-request-id": "47c59c96-9e19-acc1-0184-871c4d17f388",
-        "x-ms-date": "Tue, 02 Feb 2021 21:51:28 GMT",
-=======
-        "traceparent": "00-4dda1700513ba24fb281ad9b7328e39c-2bd4971a584e0548-00",
-        "User-Agent": [
-          "azsdk-net-Storage.Files.DataLake/12.7.0-alpha.20210217.1",
-          "(.NET 5.0.3; Microsoft Windows 10.0.19042)"
-        ],
-        "x-ms-client-request-id": "47c59c96-9e19-acc1-0184-871c4d17f388",
-        "x-ms-date": "Wed, 17 Feb 2021 22:39:21 GMT",
->>>>>>> 1814567d
+        "x-ms-client-request-id": "ab13e6f2-d595-4241-d3ca-8ef1e7e63997",
+        "x-ms-date": "Fri, 19 Feb 2021 19:00:08 GMT",
+        "x-ms-return-client-request-id": "true",
+        "x-ms-version": "2020-06-12"
+      },
+      "RequestBody": null,
+      "StatusCode": 201,
+      "ResponseHeaders": {
+        "Content-Length": "0",
+        "Date": "Fri, 19 Feb 2021 19:00:07 GMT",
+        "ETag": "\u00220x8D8D50893335119\u0022",
+        "Last-Modified": "Fri, 19 Feb 2021 19:00:07 GMT",
+        "Server": [
+          "Windows-Azure-Blob/1.0",
+          "Microsoft-HTTPAPI/2.0"
+        ],
+        "x-ms-client-request-id": "ab13e6f2-d595-4241-d3ca-8ef1e7e63997",
+        "x-ms-request-id": "cb117ccd-b01e-006d-42f1-06cb14000000",
+        "x-ms-version": "2020-06-12"
+      },
+      "ResponseBody": []
+    },
+    {
+      "RequestUri": "https://seannse.dfs.core.windows.net/test-filesystem-9665d7f5-8ce1-e433-f12f-b635c4e38708/test-directory-5e1e79ef-8ed2-104f-f2d4-fd4ede1f9d03?resource=directory",
+      "RequestMethod": "PUT",
+      "RequestHeaders": {
+        "Accept": "application/json",
+        "Authorization": "Sanitized",
+        "traceparent": "00-2ad8bd3208515c4d976647bdec287175-73fa99f57a5ca34d-00",
+        "User-Agent": [
+          "azsdk-net-Storage.Files.DataLake/12.7.0-alpha.20210219.1",
+          "(.NET 5.0.3; Microsoft Windows 10.0.19041)"
+        ],
+        "x-ms-client-request-id": "cd24165a-89cf-6464-9702-b8c0d8f364b3",
+        "x-ms-date": "Fri, 19 Feb 2021 19:00:08 GMT",
+        "x-ms-return-client-request-id": "true",
+        "x-ms-version": "2020-06-12"
+      },
+      "RequestBody": null,
+      "StatusCode": 201,
+      "ResponseHeaders": {
+        "Content-Length": "0",
+        "Date": "Fri, 19 Feb 2021 19:00:07 GMT",
+        "ETag": "\u00220x8D8D50893433116\u0022",
+        "Last-Modified": "Fri, 19 Feb 2021 19:00:08 GMT",
+        "Server": [
+          "Windows-Azure-HDFS/1.0",
+          "Microsoft-HTTPAPI/2.0"
+        ],
+        "x-ms-client-request-id": "cd24165a-89cf-6464-9702-b8c0d8f364b3",
+        "x-ms-request-id": "da83825b-a01f-0061-08f1-065c1c000000",
+        "x-ms-version": "2020-06-12"
+      },
+      "ResponseBody": []
+    },
+    {
+      "RequestUri": "https://seannse.dfs.core.windows.net/test-filesystem-9665d7f5-8ce1-e433-f12f-b635c4e38708/test-directory-5e1e79ef-8ed2-104f-f2d4-fd4ede1f9d03/test-directory-68ab8b2d-5ca3-13c7-0559-fd52e3ffbaff?resource=directory",
+      "RequestMethod": "PUT",
+      "RequestHeaders": {
+        "Accept": "application/json",
+        "Authorization": "Sanitized",
+        "User-Agent": [
+          "azsdk-net-Storage.Files.DataLake/12.7.0-alpha.20210219.1",
+          "(.NET 5.0.3; Microsoft Windows 10.0.19041)"
+        ],
+        "x-ms-client-request-id": "ca22f61b-4047-fd0e-4f11-c8758c128098",
+        "x-ms-date": "Fri, 19 Feb 2021 19:00:08 GMT",
+        "x-ms-return-client-request-id": "true",
+        "x-ms-version": "2020-06-12"
+      },
+      "RequestBody": null,
+      "StatusCode": 201,
+      "ResponseHeaders": {
+        "Content-Length": "0",
+        "Date": "Fri, 19 Feb 2021 19:00:07 GMT",
+        "ETag": "\u00220x8D8D508934FB104\u0022",
+        "Last-Modified": "Fri, 19 Feb 2021 19:00:08 GMT",
+        "Server": [
+          "Windows-Azure-HDFS/1.0",
+          "Microsoft-HTTPAPI/2.0"
+        ],
+        "x-ms-client-request-id": "ca22f61b-4047-fd0e-4f11-c8758c128098",
+        "x-ms-request-id": "da838274-a01f-0061-21f1-065c1c000000",
+        "x-ms-version": "2020-06-12"
+      },
+      "ResponseBody": []
+    },
+    {
+      "RequestUri": "https://seannse.blob.core.windows.net/test-filesystem-9665d7f5-8ce1-e433-f12f-b635c4e38708/test-directory-5e1e79ef-8ed2-104f-f2d4-fd4ede1f9d03/test-directory-68ab8b2d-5ca3-13c7-0559-fd52e3ffbaff?comp=lease",
+      "RequestMethod": "PUT",
+      "RequestHeaders": {
+        "Accept": "application/xml",
+        "Authorization": "Sanitized",
+        "traceparent": "00-54a6c8c697f7e949979568aada38d619-d633cbb09f4eea4b-00",
+        "User-Agent": [
+          "azsdk-net-Storage.Files.DataLake/12.7.0-alpha.20210219.1",
+          "(.NET 5.0.3; Microsoft Windows 10.0.19041)"
+        ],
+        "x-ms-client-request-id": "6985ac5e-601d-7e6d-3dc4-7258f24ae656",
+        "x-ms-date": "Fri, 19 Feb 2021 19:00:08 GMT",
         "x-ms-lease-action": "acquire",
         "x-ms-lease-duration": "-1",
-        "x-ms-proposed-lease-id": "e00f21b5-802a-47cd-4316-faaead73f7f6",
-        "x-ms-return-client-request-id": "true",
-        "x-ms-version": "2020-06-12"
-      },
-      "RequestBody": null,
-      "StatusCode": 201,
-      "ResponseHeaders": {
-        "Content-Length": "0",
-<<<<<<< HEAD
-        "Date": "Tue, 02 Feb 2021 21:51:28 GMT",
-        "ETag": "\u00220x8D8C7C4B2259B4E\u0022",
-        "Last-Modified": "Tue, 02 Feb 2021 21:51:28 GMT",
-=======
-        "Date": "Wed, 17 Feb 2021 22:39:20 GMT",
-        "ETag": "\u00220x8D8D394DE366603\u0022",
-        "Last-Modified": "Wed, 17 Feb 2021 22:39:20 GMT",
->>>>>>> 1814567d
-        "Server": [
-          "Windows-Azure-Blob/1.0",
-          "Microsoft-HTTPAPI/2.0"
-        ],
-        "x-ms-client-request-id": "47c59c96-9e19-acc1-0184-871c4d17f388",
-        "x-ms-lease-id": "e00f21b5-802a-47cd-4316-faaead73f7f6",
-<<<<<<< HEAD
-        "x-ms-request-id": "01ff7f82-b01e-001f-47ad-f9cc5b000000",
-=======
-        "x-ms-request-id": "64b18c87-401e-0069-0b7d-054613000000",
->>>>>>> 1814567d
-        "x-ms-version": "2020-06-12"
-      },
-      "ResponseBody": []
-    },
-    {
-      "RequestUri": "https://seannse.dfs.core.windows.net/test-filesystem-f67902bb-9ab8-cdbc-d43f-36f3d7025faa/test-directory-4fe31a2f-5a8a-f156-29d9-d5b37b1baedf/test-directory-ccb010f2-308e-60ee-1e02-574c11981545?recursive=true",
-      "RequestMethod": "DELETE",
-      "RequestHeaders": {
-        "Accept": "application/json",
-        "Authorization": "Sanitized",
-        "User-Agent": [
-<<<<<<< HEAD
-          "azsdk-net-Storage.Files.DataLake/12.7.0-alpha.20210202.1",
-          "(.NET 5.0.2; Microsoft Windows 10.0.19042)"
-        ],
-        "x-ms-client-request-id": "1017c9d1-b0ad-e5dd-a874-4148c2f52fa5",
-        "x-ms-date": "Tue, 02 Feb 2021 21:51:28 GMT",
-=======
-          "azsdk-net-Storage.Files.DataLake/12.7.0-alpha.20210217.1",
-          "(.NET 5.0.3; Microsoft Windows 10.0.19042)"
-        ],
-        "x-ms-client-request-id": "1017c9d1-b0ad-e5dd-a874-4148c2f52fa5",
-        "x-ms-date": "Wed, 17 Feb 2021 22:39:21 GMT",
->>>>>>> 1814567d
-        "x-ms-lease-id": "e00f21b5-802a-47cd-4316-faaead73f7f6",
+        "x-ms-proposed-lease-id": "8c95b948-9dff-5db9-57ee-4dc317f9f053",
+        "x-ms-return-client-request-id": "true",
+        "x-ms-version": "2020-06-12"
+      },
+      "RequestBody": null,
+      "StatusCode": 201,
+      "ResponseHeaders": {
+        "Content-Length": "0",
+        "Date": "Fri, 19 Feb 2021 19:00:07 GMT",
+        "ETag": "\u00220x8D8D508934FB104\u0022",
+        "Last-Modified": "Fri, 19 Feb 2021 19:00:08 GMT",
+        "Server": [
+          "Windows-Azure-Blob/1.0",
+          "Microsoft-HTTPAPI/2.0"
+        ],
+        "x-ms-client-request-id": "6985ac5e-601d-7e6d-3dc4-7258f24ae656",
+        "x-ms-lease-id": "8c95b948-9dff-5db9-57ee-4dc317f9f053",
+        "x-ms-request-id": "cb117d3d-b01e-006d-2af1-06cb14000000",
+        "x-ms-version": "2020-06-12"
+      },
+      "ResponseBody": []
+    },
+    {
+      "RequestUri": "https://seannse.dfs.core.windows.net/test-filesystem-9665d7f5-8ce1-e433-f12f-b635c4e38708/test-directory-5e1e79ef-8ed2-104f-f2d4-fd4ede1f9d03/test-directory-68ab8b2d-5ca3-13c7-0559-fd52e3ffbaff?recursive=true",
+      "RequestMethod": "DELETE",
+      "RequestHeaders": {
+        "Accept": "application/json",
+        "Authorization": "Sanitized",
+        "User-Agent": [
+          "azsdk-net-Storage.Files.DataLake/12.7.0-alpha.20210219.1",
+          "(.NET 5.0.3; Microsoft Windows 10.0.19041)"
+        ],
+        "x-ms-client-request-id": "6a6545be-8773-0d35-21b7-af177d5ff8f2",
+        "x-ms-date": "Fri, 19 Feb 2021 19:00:08 GMT",
+        "x-ms-lease-id": "8c95b948-9dff-5db9-57ee-4dc317f9f053",
         "x-ms-return-client-request-id": "true",
         "x-ms-version": "2020-06-12"
       },
@@ -1585,48 +1005,30 @@
       "StatusCode": 200,
       "ResponseHeaders": {
         "Content-Length": "0",
-<<<<<<< HEAD
-        "Date": "Tue, 02 Feb 2021 21:51:29 GMT",
-=======
-        "Date": "Wed, 17 Feb 2021 22:39:20 GMT",
->>>>>>> 1814567d
-        "Server": [
-          "Windows-Azure-HDFS/1.0",
-          "Microsoft-HTTPAPI/2.0"
-        ],
-        "x-ms-client-request-id": "1017c9d1-b0ad-e5dd-a874-4148c2f52fa5",
-<<<<<<< HEAD
-        "x-ms-request-id": "a629727c-401f-0046-15ad-f94bd8000000",
-=======
-        "x-ms-request-id": "874bb2ad-101f-0064-087d-058ec7000000",
->>>>>>> 1814567d
-        "x-ms-version": "2020-06-12"
-      },
-      "ResponseBody": []
-    },
-    {
-      "RequestUri": "https://seannse.blob.core.windows.net/test-filesystem-f67902bb-9ab8-cdbc-d43f-36f3d7025faa?restype=container",
-      "RequestMethod": "DELETE",
-      "RequestHeaders": {
-        "Accept": "application/xml",
-        "Authorization": "Sanitized",
-<<<<<<< HEAD
-        "traceparent": "00-f60a3cf6a5e21e458236d90cc0ba1b54-a46014845aa78647-00",
-        "User-Agent": [
-          "azsdk-net-Storage.Files.DataLake/12.7.0-alpha.20210202.1",
-          "(.NET 5.0.2; Microsoft Windows 10.0.19042)"
-        ],
-        "x-ms-client-request-id": "834b0001-e3ff-68da-12a6-400bc6d2a81a",
-        "x-ms-date": "Tue, 02 Feb 2021 21:51:28 GMT",
-=======
-        "traceparent": "00-8ea5875f482b4a4883897d34d5d5c992-0a8bae411d583b4d-00",
-        "User-Agent": [
-          "azsdk-net-Storage.Files.DataLake/12.7.0-alpha.20210217.1",
-          "(.NET 5.0.3; Microsoft Windows 10.0.19042)"
-        ],
-        "x-ms-client-request-id": "834b0001-e3ff-68da-12a6-400bc6d2a81a",
-        "x-ms-date": "Wed, 17 Feb 2021 22:39:21 GMT",
->>>>>>> 1814567d
+        "Date": "Fri, 19 Feb 2021 19:00:07 GMT",
+        "Server": [
+          "Windows-Azure-HDFS/1.0",
+          "Microsoft-HTTPAPI/2.0"
+        ],
+        "x-ms-client-request-id": "6a6545be-8773-0d35-21b7-af177d5ff8f2",
+        "x-ms-request-id": "da8382a6-a01f-0061-53f1-065c1c000000",
+        "x-ms-version": "2020-06-12"
+      },
+      "ResponseBody": []
+    },
+    {
+      "RequestUri": "https://seannse.blob.core.windows.net/test-filesystem-9665d7f5-8ce1-e433-f12f-b635c4e38708?restype=container",
+      "RequestMethod": "DELETE",
+      "RequestHeaders": {
+        "Accept": "application/xml",
+        "Authorization": "Sanitized",
+        "traceparent": "00-38080520d010e54aad3bd8494190f7d0-a7ffdf11d0439247-00",
+        "User-Agent": [
+          "azsdk-net-Storage.Files.DataLake/12.7.0-alpha.20210219.1",
+          "(.NET 5.0.3; Microsoft Windows 10.0.19041)"
+        ],
+        "x-ms-client-request-id": "ac99d96d-7ce5-99e2-3efa-dc25e4a4daa1",
+        "x-ms-date": "Fri, 19 Feb 2021 19:00:08 GMT",
         "x-ms-return-client-request-id": "true",
         "x-ms-version": "2020-06-12"
       },
@@ -1634,33 +1036,21 @@
       "StatusCode": 202,
       "ResponseHeaders": {
         "Content-Length": "0",
-<<<<<<< HEAD
-        "Date": "Tue, 02 Feb 2021 21:51:28 GMT",
-=======
-        "Date": "Wed, 17 Feb 2021 22:39:21 GMT",
->>>>>>> 1814567d
-        "Server": [
-          "Windows-Azure-Blob/1.0",
-          "Microsoft-HTTPAPI/2.0"
-        ],
-        "x-ms-client-request-id": "834b0001-e3ff-68da-12a6-400bc6d2a81a",
-<<<<<<< HEAD
-        "x-ms-request-id": "01ff7fdb-b01e-001f-16ad-f9cc5b000000",
-=======
-        "x-ms-request-id": "64b18ccf-401e-0069-4c7d-054613000000",
->>>>>>> 1814567d
+        "Date": "Fri, 19 Feb 2021 19:00:08 GMT",
+        "Server": [
+          "Windows-Azure-Blob/1.0",
+          "Microsoft-HTTPAPI/2.0"
+        ],
+        "x-ms-client-request-id": "ac99d96d-7ce5-99e2-3efa-dc25e4a4daa1",
+        "x-ms-request-id": "cb117d83-b01e-006d-6ef1-06cb14000000",
         "x-ms-version": "2020-06-12"
       },
       "ResponseBody": []
     }
   ],
   "Variables": {
-<<<<<<< HEAD
-    "DateTimeOffsetNow": "2021-02-02T15:51:22.2468161-06:00",
-=======
-    "DateTimeOffsetNow": "2021-02-17T16:39:15.6809170-06:00",
->>>>>>> 1814567d
-    "RandomSeed": "1367829502",
+    "DateTimeOffsetNow": "2021-02-19T13:00:06.3561621-06:00",
+    "RandomSeed": "674755301",
     "Storage_TestConfigHierarchicalNamespace": "NamespaceTenant\nseannse\nU2FuaXRpemVk\nhttps://seannse.blob.core.windows.net\nhttps://seannse.file.core.windows.net\nhttps://seannse.queue.core.windows.net\nhttps://seannse.table.core.windows.net\n\n\n\n\nhttps://seannse-secondary.blob.core.windows.net\nhttps://seannse-secondary.file.core.windows.net\nhttps://seannse-secondary.queue.core.windows.net\nhttps://seannse-secondary.table.core.windows.net\n68390a19-a643-458b-b726-408abf67b4fc\nSanitized\n72f988bf-86f1-41af-91ab-2d7cd011db47\nhttps://login.microsoftonline.com/\nCloud\nBlobEndpoint=https://seannse.blob.core.windows.net/;QueueEndpoint=https://seannse.queue.core.windows.net/;FileEndpoint=https://seannse.file.core.windows.net/;BlobSecondaryEndpoint=https://seannse-secondary.blob.core.windows.net/;QueueSecondaryEndpoint=https://seannse-secondary.queue.core.windows.net/;FileSecondaryEndpoint=https://seannse-secondary.file.core.windows.net/;AccountName=seannse;AccountKey=Sanitized\n"
   }
 }