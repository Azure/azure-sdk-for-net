{
  "Entries": [
    {
      "RequestUri": "https://seannse.blob.core.windows.net/test-filesystem-b0c6e4e7-d0cf-34a0-2cb5-00087c86c5f1?restype=container",
      "RequestMethod": "PUT",
      "RequestHeaders": {
        "Accept": "application/xml",
        "Authorization": "Sanitized",
<<<<<<< HEAD
        "traceparent": "00-68a5cb707de30646b0ea561f2f5d6bb1-da08533755a36d4b-00",
        "User-Agent": [
          "azsdk-net-Storage.Files.DataLake/12.7.0-alpha.20210202.1",
          "(.NET 5.0.2; Microsoft Windows 10.0.19042)"
        ],
        "x-ms-blob-public-access": "container",
        "x-ms-client-request-id": "2c8f28b8-397f-fda3-9c4d-46a322f7a057",
        "x-ms-date": "Tue, 02 Feb 2021 21:54:42 GMT",
=======
        "traceparent": "00-08bdd25a77e7f84388133b2c3d947a3e-5fc4ac9b958e4346-00",
        "User-Agent": [
          "azsdk-net-Storage.Files.DataLake/12.7.0-alpha.20210217.1",
          "(.NET 5.0.3; Microsoft Windows 10.0.19042)"
        ],
        "x-ms-blob-public-access": "container",
        "x-ms-client-request-id": "2c8f28b8-397f-fda3-9c4d-46a322f7a057",
        "x-ms-date": "Wed, 17 Feb 2021 22:42:24 GMT",
>>>>>>> 1814567d
        "x-ms-return-client-request-id": "true",
        "x-ms-version": "2020-06-12"
      },
      "RequestBody": null,
      "StatusCode": 201,
      "ResponseHeaders": {
        "Content-Length": "0",
<<<<<<< HEAD
        "Date": "Tue, 02 Feb 2021 21:54:43 GMT",
        "ETag": "\u00220x8D8C7C525F7B3AC\u0022",
        "Last-Modified": "Tue, 02 Feb 2021 21:54:43 GMT",
=======
        "Date": "Wed, 17 Feb 2021 22:42:24 GMT",
        "ETag": "\u00220x8D8D3954BA5349B\u0022",
        "Last-Modified": "Wed, 17 Feb 2021 22:42:24 GMT",
>>>>>>> 1814567d
        "Server": [
          "Windows-Azure-Blob/1.0",
          "Microsoft-HTTPAPI/2.0"
        ],
        "x-ms-client-request-id": "2c8f28b8-397f-fda3-9c4d-46a322f7a057",
<<<<<<< HEAD
        "x-ms-request-id": "98087112-901e-0037-22ae-f9adf3000000",
=======
        "x-ms-request-id": "28e632e4-901e-0037-307e-05adf3000000",
>>>>>>> 1814567d
        "x-ms-version": "2020-06-12"
      },
      "ResponseBody": []
    },
    {
      "RequestUri": "https://seannse.dfs.core.windows.net/test-filesystem-b0c6e4e7-d0cf-34a0-2cb5-00087c86c5f1/test-directory-cdf1fb36-8949-9489-b1dd-12501886bb8a?resource=directory",
      "RequestMethod": "PUT",
      "RequestHeaders": {
        "Accept": "application/json",
        "Authorization": "Sanitized",
<<<<<<< HEAD
        "traceparent": "00-1a2c1a94c1520e47a7ea3bb342ddaae6-43cb1b429ff48a4b-00",
        "User-Agent": [
          "azsdk-net-Storage.Files.DataLake/12.7.0-alpha.20210202.1",
          "(.NET 5.0.2; Microsoft Windows 10.0.19042)"
        ],
        "x-ms-client-request-id": "7de360dd-41b0-2eae-9ffb-7ba22653e416",
        "x-ms-date": "Tue, 02 Feb 2021 21:54:42 GMT",
=======
        "traceparent": "00-f7129d63dcc7c84882be6f161fbb5296-ef3dfb4a13c4f44f-00",
        "User-Agent": [
          "azsdk-net-Storage.Files.DataLake/12.7.0-alpha.20210217.1",
          "(.NET 5.0.3; Microsoft Windows 10.0.19042)"
        ],
        "x-ms-client-request-id": "7de360dd-41b0-2eae-9ffb-7ba22653e416",
        "x-ms-date": "Wed, 17 Feb 2021 22:42:24 GMT",
>>>>>>> 1814567d
        "x-ms-return-client-request-id": "true",
        "x-ms-version": "2020-06-12"
      },
      "RequestBody": null,
      "StatusCode": 201,
      "ResponseHeaders": {
        "Content-Length": "0",
<<<<<<< HEAD
        "Date": "Tue, 02 Feb 2021 21:54:43 GMT",
        "ETag": "\u00220x8D8C7C526324B3E\u0022",
        "Last-Modified": "Tue, 02 Feb 2021 21:54:43 GMT",
=======
        "Date": "Wed, 17 Feb 2021 22:42:24 GMT",
        "ETag": "\u00220x8D8D3954BD973D8\u0022",
        "Last-Modified": "Wed, 17 Feb 2021 22:42:24 GMT",
>>>>>>> 1814567d
        "Server": [
          "Windows-Azure-HDFS/1.0",
          "Microsoft-HTTPAPI/2.0"
        ],
        "x-ms-client-request-id": "7de360dd-41b0-2eae-9ffb-7ba22653e416",
<<<<<<< HEAD
        "x-ms-request-id": "482e2015-401f-0079-51ae-f9837b000000",
=======
        "x-ms-request-id": "46af477c-001f-0057-117e-05d16c000000",
>>>>>>> 1814567d
        "x-ms-version": "2020-06-12"
      },
      "ResponseBody": []
    },
    {
      "RequestUri": "https://seannse.dfs.core.windows.net/test-filesystem-b0c6e4e7-d0cf-34a0-2cb5-00087c86c5f1/test-directory-cdf1fb36-8949-9489-b1dd-12501886bb8a/test-directory-19fdbc92-4da6-9e60-8a5d-3aace4fb8721?resource=directory",
      "RequestMethod": "PUT",
      "RequestHeaders": {
        "Accept": "application/json",
        "Authorization": "Sanitized",
        "User-Agent": [
<<<<<<< HEAD
          "azsdk-net-Storage.Files.DataLake/12.7.0-alpha.20210202.1",
          "(.NET 5.0.2; Microsoft Windows 10.0.19042)"
        ],
        "x-ms-client-request-id": "50fb8fb7-ac92-8f00-0044-f25307014aa3",
        "x-ms-date": "Tue, 02 Feb 2021 21:54:43 GMT",
=======
          "azsdk-net-Storage.Files.DataLake/12.7.0-alpha.20210217.1",
          "(.NET 5.0.3; Microsoft Windows 10.0.19042)"
        ],
        "x-ms-client-request-id": "50fb8fb7-ac92-8f00-0044-f25307014aa3",
        "x-ms-date": "Wed, 17 Feb 2021 22:42:25 GMT",
>>>>>>> 1814567d
        "x-ms-return-client-request-id": "true",
        "x-ms-version": "2020-06-12"
      },
      "RequestBody": null,
      "StatusCode": 201,
      "ResponseHeaders": {
        "Content-Length": "0",
<<<<<<< HEAD
        "Date": "Tue, 02 Feb 2021 21:54:43 GMT",
        "ETag": "\u00220x8D8C7C5263F4425\u0022",
        "Last-Modified": "Tue, 02 Feb 2021 21:54:43 GMT",
=======
        "Date": "Wed, 17 Feb 2021 22:42:24 GMT",
        "ETag": "\u00220x8D8D3954BE565E0\u0022",
        "Last-Modified": "Wed, 17 Feb 2021 22:42:24 GMT",
>>>>>>> 1814567d
        "Server": [
          "Windows-Azure-HDFS/1.0",
          "Microsoft-HTTPAPI/2.0"
        ],
        "x-ms-client-request-id": "50fb8fb7-ac92-8f00-0044-f25307014aa3",
<<<<<<< HEAD
        "x-ms-request-id": "482e2025-401f-0079-61ae-f9837b000000",
=======
        "x-ms-request-id": "46af4795-001f-0057-2a7e-05d16c000000",
>>>>>>> 1814567d
        "x-ms-version": "2020-06-12"
      },
      "ResponseBody": []
    },
    {
      "RequestUri": "https://seannse.dfs.core.windows.net/test-filesystem-b0c6e4e7-d0cf-34a0-2cb5-00087c86c5f1/test-directory-cdf1fb36-8949-9489-b1dd-12501886bb8a/test-directory-19fdbc92-4da6-9e60-8a5d-3aace4fb8721/test-file-b98a5974-2ddf-5473-e299-bf83996580bb?resource=file",
      "RequestMethod": "PUT",
      "RequestHeaders": {
        "Accept": "application/json",
        "Authorization": "Sanitized",
        "User-Agent": [
<<<<<<< HEAD
          "azsdk-net-Storage.Files.DataLake/12.7.0-alpha.20210202.1",
          "(.NET 5.0.2; Microsoft Windows 10.0.19042)"
        ],
        "x-ms-client-request-id": "c38610d8-b344-8a60-1ba6-6ef9ed7cf69a",
        "x-ms-date": "Tue, 02 Feb 2021 21:54:43 GMT",
=======
          "azsdk-net-Storage.Files.DataLake/12.7.0-alpha.20210217.1",
          "(.NET 5.0.3; Microsoft Windows 10.0.19042)"
        ],
        "x-ms-client-request-id": "c38610d8-b344-8a60-1ba6-6ef9ed7cf69a",
        "x-ms-date": "Wed, 17 Feb 2021 22:42:25 GMT",
>>>>>>> 1814567d
        "x-ms-return-client-request-id": "true",
        "x-ms-version": "2020-06-12"
      },
      "RequestBody": null,
      "StatusCode": 201,
      "ResponseHeaders": {
        "Content-Length": "0",
<<<<<<< HEAD
        "Date": "Tue, 02 Feb 2021 21:54:43 GMT",
        "ETag": "\u00220x8D8C7C5264D0C2E\u0022",
        "Last-Modified": "Tue, 02 Feb 2021 21:54:43 GMT",
=======
        "Date": "Wed, 17 Feb 2021 22:42:24 GMT",
        "ETag": "\u00220x8D8D3954BF31B09\u0022",
        "Last-Modified": "Wed, 17 Feb 2021 22:42:25 GMT",
>>>>>>> 1814567d
        "Server": [
          "Windows-Azure-HDFS/1.0",
          "Microsoft-HTTPAPI/2.0"
        ],
        "x-ms-client-request-id": "c38610d8-b344-8a60-1ba6-6ef9ed7cf69a",
<<<<<<< HEAD
        "x-ms-request-id": "482e2038-401f-0079-74ae-f9837b000000",
=======
        "x-ms-request-id": "46af47a9-001f-0057-3e7e-05d16c000000",
>>>>>>> 1814567d
        "x-ms-version": "2020-06-12"
      },
      "ResponseBody": []
    },
    {
      "RequestUri": "https://seannse.dfs.core.windows.net/test-filesystem-b0c6e4e7-d0cf-34a0-2cb5-00087c86c5f1/test-directory-cdf1fb36-8949-9489-b1dd-12501886bb8a/test-directory-19fdbc92-4da6-9e60-8a5d-3aace4fb8721/test-file-0c6337c4-f40c-3da2-ca1f-4dfc7615095b?resource=file",
      "RequestMethod": "PUT",
      "RequestHeaders": {
        "Accept": "application/json",
        "Authorization": "Sanitized",
        "User-Agent": [
<<<<<<< HEAD
          "azsdk-net-Storage.Files.DataLake/12.7.0-alpha.20210202.1",
          "(.NET 5.0.2; Microsoft Windows 10.0.19042)"
        ],
        "x-ms-client-request-id": "13991cec-5023-e34b-6d49-f82466631305",
        "x-ms-date": "Tue, 02 Feb 2021 21:54:43 GMT",
=======
          "azsdk-net-Storage.Files.DataLake/12.7.0-alpha.20210217.1",
          "(.NET 5.0.3; Microsoft Windows 10.0.19042)"
        ],
        "x-ms-client-request-id": "13991cec-5023-e34b-6d49-f82466631305",
        "x-ms-date": "Wed, 17 Feb 2021 22:42:25 GMT",
>>>>>>> 1814567d
        "x-ms-return-client-request-id": "true",
        "x-ms-version": "2020-06-12"
      },
      "RequestBody": null,
      "StatusCode": 201,
      "ResponseHeaders": {
        "Content-Length": "0",
<<<<<<< HEAD
        "Date": "Tue, 02 Feb 2021 21:54:43 GMT",
        "ETag": "\u00220x8D8C7C5265BCD11\u0022",
        "Last-Modified": "Tue, 02 Feb 2021 21:54:43 GMT",
=======
        "Date": "Wed, 17 Feb 2021 22:42:24 GMT",
        "ETag": "\u00220x8D8D3954C001FCE\u0022",
        "Last-Modified": "Wed, 17 Feb 2021 22:42:25 GMT",
>>>>>>> 1814567d
        "Server": [
          "Windows-Azure-HDFS/1.0",
          "Microsoft-HTTPAPI/2.0"
        ],
        "x-ms-client-request-id": "13991cec-5023-e34b-6d49-f82466631305",
<<<<<<< HEAD
        "x-ms-request-id": "482e204d-401f-0079-09ae-f9837b000000",
=======
        "x-ms-request-id": "46af47bb-001f-0057-507e-05d16c000000",
>>>>>>> 1814567d
        "x-ms-version": "2020-06-12"
      },
      "ResponseBody": []
    },
    {
      "RequestUri": "https://seannse.dfs.core.windows.net/test-filesystem-b0c6e4e7-d0cf-34a0-2cb5-00087c86c5f1/test-directory-cdf1fb36-8949-9489-b1dd-12501886bb8a/test-directory-87bc139d-6cd0-07bb-c027-71a2bb487436?resource=directory",
      "RequestMethod": "PUT",
      "RequestHeaders": {
        "Accept": "application/json",
        "Authorization": "Sanitized",
        "User-Agent": [
<<<<<<< HEAD
          "azsdk-net-Storage.Files.DataLake/12.7.0-alpha.20210202.1",
          "(.NET 5.0.2; Microsoft Windows 10.0.19042)"
        ],
        "x-ms-client-request-id": "b5bc3357-f6d7-801e-6092-52fbdea92724",
        "x-ms-date": "Tue, 02 Feb 2021 21:54:43 GMT",
=======
          "azsdk-net-Storage.Files.DataLake/12.7.0-alpha.20210217.1",
          "(.NET 5.0.3; Microsoft Windows 10.0.19042)"
        ],
        "x-ms-client-request-id": "b5bc3357-f6d7-801e-6092-52fbdea92724",
        "x-ms-date": "Wed, 17 Feb 2021 22:42:25 GMT",
>>>>>>> 1814567d
        "x-ms-return-client-request-id": "true",
        "x-ms-version": "2020-06-12"
      },
      "RequestBody": null,
      "StatusCode": 201,
      "ResponseHeaders": {
        "Content-Length": "0",
<<<<<<< HEAD
        "Date": "Tue, 02 Feb 2021 21:54:43 GMT",
        "ETag": "\u00220x8D8C7C52669296F\u0022",
        "Last-Modified": "Tue, 02 Feb 2021 21:54:43 GMT",
=======
        "Date": "Wed, 17 Feb 2021 22:42:25 GMT",
        "ETag": "\u00220x8D8D3954C0E7622\u0022",
        "Last-Modified": "Wed, 17 Feb 2021 22:42:25 GMT",
>>>>>>> 1814567d
        "Server": [
          "Windows-Azure-HDFS/1.0",
          "Microsoft-HTTPAPI/2.0"
        ],
        "x-ms-client-request-id": "b5bc3357-f6d7-801e-6092-52fbdea92724",
<<<<<<< HEAD
        "x-ms-request-id": "482e205c-401f-0079-18ae-f9837b000000",
=======
        "x-ms-request-id": "46af47cf-001f-0057-637e-05d16c000000",
>>>>>>> 1814567d
        "x-ms-version": "2020-06-12"
      },
      "ResponseBody": []
    },
    {
      "RequestUri": "https://seannse.dfs.core.windows.net/test-filesystem-b0c6e4e7-d0cf-34a0-2cb5-00087c86c5f1/test-directory-cdf1fb36-8949-9489-b1dd-12501886bb8a/test-directory-87bc139d-6cd0-07bb-c027-71a2bb487436/test-file-0882c2d5-b854-a789-dbd0-6c085026436e?resource=file",
      "RequestMethod": "PUT",
      "RequestHeaders": {
        "Accept": "application/json",
        "Authorization": "Sanitized",
        "User-Agent": [
<<<<<<< HEAD
          "azsdk-net-Storage.Files.DataLake/12.7.0-alpha.20210202.1",
          "(.NET 5.0.2; Microsoft Windows 10.0.19042)"
        ],
        "x-ms-client-request-id": "01c0f7a0-cdcf-9fe2-aa14-da0789162f3a",
        "x-ms-date": "Tue, 02 Feb 2021 21:54:43 GMT",
=======
          "azsdk-net-Storage.Files.DataLake/12.7.0-alpha.20210217.1",
          "(.NET 5.0.3; Microsoft Windows 10.0.19042)"
        ],
        "x-ms-client-request-id": "01c0f7a0-cdcf-9fe2-aa14-da0789162f3a",
        "x-ms-date": "Wed, 17 Feb 2021 22:42:25 GMT",
>>>>>>> 1814567d
        "x-ms-return-client-request-id": "true",
        "x-ms-version": "2020-06-12"
      },
      "RequestBody": null,
      "StatusCode": 201,
      "ResponseHeaders": {
        "Content-Length": "0",
<<<<<<< HEAD
        "Date": "Tue, 02 Feb 2021 21:54:43 GMT",
        "ETag": "\u00220x8D8C7C526781EA9\u0022",
        "Last-Modified": "Tue, 02 Feb 2021 21:54:44 GMT",
=======
        "Date": "Wed, 17 Feb 2021 22:42:25 GMT",
        "ETag": "\u00220x8D8D3954C1CC4AF\u0022",
        "Last-Modified": "Wed, 17 Feb 2021 22:42:25 GMT",
>>>>>>> 1814567d
        "Server": [
          "Windows-Azure-HDFS/1.0",
          "Microsoft-HTTPAPI/2.0"
        ],
        "x-ms-client-request-id": "01c0f7a0-cdcf-9fe2-aa14-da0789162f3a",
<<<<<<< HEAD
        "x-ms-request-id": "482e206c-401f-0079-21ae-f9837b000000",
=======
        "x-ms-request-id": "46af47e0-001f-0057-747e-05d16c000000",
>>>>>>> 1814567d
        "x-ms-version": "2020-06-12"
      },
      "ResponseBody": []
    },
    {
      "RequestUri": "https://seannse.dfs.core.windows.net/test-filesystem-b0c6e4e7-d0cf-34a0-2cb5-00087c86c5f1/test-directory-cdf1fb36-8949-9489-b1dd-12501886bb8a/test-file-a3a9e34f-a05f-1798-64d6-c9c4bda0049f?resource=file",
      "RequestMethod": "PUT",
      "RequestHeaders": {
        "Accept": "application/json",
        "Authorization": "Sanitized",
        "User-Agent": [
<<<<<<< HEAD
          "azsdk-net-Storage.Files.DataLake/12.7.0-alpha.20210202.1",
          "(.NET 5.0.2; Microsoft Windows 10.0.19042)"
        ],
        "x-ms-client-request-id": "bf99c060-6993-ff11-5fa8-9cf9041de109",
        "x-ms-date": "Tue, 02 Feb 2021 21:54:43 GMT",
=======
          "azsdk-net-Storage.Files.DataLake/12.7.0-alpha.20210217.1",
          "(.NET 5.0.3; Microsoft Windows 10.0.19042)"
        ],
        "x-ms-client-request-id": "bf99c060-6993-ff11-5fa8-9cf9041de109",
        "x-ms-date": "Wed, 17 Feb 2021 22:42:25 GMT",
>>>>>>> 1814567d
        "x-ms-return-client-request-id": "true",
        "x-ms-version": "2020-06-12"
      },
      "RequestBody": null,
      "StatusCode": 201,
      "ResponseHeaders": {
        "Content-Length": "0",
<<<<<<< HEAD
        "Date": "Tue, 02 Feb 2021 21:54:43 GMT",
        "ETag": "\u00220x8D8C7C526856654\u0022",
        "Last-Modified": "Tue, 02 Feb 2021 21:54:44 GMT",
=======
        "Date": "Wed, 17 Feb 2021 22:42:25 GMT",
        "ETag": "\u00220x8D8D3954C2A96F1\u0022",
        "Last-Modified": "Wed, 17 Feb 2021 22:42:25 GMT",
>>>>>>> 1814567d
        "Server": [
          "Windows-Azure-HDFS/1.0",
          "Microsoft-HTTPAPI/2.0"
        ],
        "x-ms-client-request-id": "bf99c060-6993-ff11-5fa8-9cf9041de109",
<<<<<<< HEAD
        "x-ms-request-id": "482e2077-401f-0079-2bae-f9837b000000",
=======
        "x-ms-request-id": "46af47e6-001f-0057-7a7e-05d16c000000",
>>>>>>> 1814567d
        "x-ms-version": "2020-06-12"
      },
      "ResponseBody": []
    },
    {
      "RequestUri": "https://seannse.dfs.core.windows.net/test-filesystem-b0c6e4e7-d0cf-34a0-2cb5-00087c86c5f1/test-directory-cdf1fb36-8949-9489-b1dd-12501886bb8a?action=setAccessControlRecursive\u0026mode=set\u0026maxRecords=2",
      "RequestMethod": "PATCH",
      "RequestHeaders": {
        "Accept": "application/json",
        "Authorization": "Sanitized",
        "User-Agent": [
<<<<<<< HEAD
          "azsdk-net-Storage.Files.DataLake/12.7.0-alpha.20210202.1",
          "(.NET 5.0.2; Microsoft Windows 10.0.19042)"
        ],
        "x-ms-acl": "user::rwx,group::r--,other::---,mask::rwx",
        "x-ms-client-request-id": "fd64a0b3-4506-590b-e867-fabda5a5803b",
        "x-ms-date": "Tue, 02 Feb 2021 21:54:43 GMT",
=======
          "azsdk-net-Storage.Files.DataLake/12.7.0-alpha.20210217.1",
          "(.NET 5.0.3; Microsoft Windows 10.0.19042)"
        ],
        "x-ms-acl": "user::rwx,group::r--,other::---,mask::rwx",
        "x-ms-client-request-id": "fd64a0b3-4506-590b-e867-fabda5a5803b",
        "x-ms-date": "Wed, 17 Feb 2021 22:42:25 GMT",
>>>>>>> 1814567d
        "x-ms-return-client-request-id": "true",
        "x-ms-version": "2020-06-12"
      },
      "RequestBody": null,
      "StatusCode": 200,
      "ResponseHeaders": {
<<<<<<< HEAD
        "Date": "Tue, 02 Feb 2021 21:54:43 GMT",
=======
        "Date": "Wed, 17 Feb 2021 22:42:25 GMT",
>>>>>>> 1814567d
        "Server": [
          "Windows-Azure-HDFS/1.0",
          "Microsoft-HTTPAPI/2.0"
        ],
        "Transfer-Encoding": "chunked",
        "x-ms-client-request-id": "fd64a0b3-4506-590b-e867-fabda5a5803b",
<<<<<<< HEAD
        "x-ms-continuation": "VBa4y4jd6Mri1z0Y/AEY9gEvc2Vhbm5zZQEwMUQ1Nzk5MkM5NzE0OEMyL3Rlc3QtZmlsZXN5c3RlbS1iMGM2ZTRlNy1kMGNmLTM0YTAtMmNiNS0wMDA4N2M4NmM1ZjEBMDFENkY5QUUwMzgxMDg3My90ZXN0LWRpcmVjdG9yeS1jZGYxZmIzNi04OTQ5LTk0ODktYjFkZC0xMjUwMTg4NmJiOGEvdGVzdC1kaXJlY3RvcnktMTlmZGJjOTItNGRhNi05ZTYwLThhNWQtM2FhY2U0ZmI4NzIxL3Rlc3QtZmlsZS0wYzYzMzdjNC1mNDBjLTNkYTItY2ExZi00ZGZjNzYxNTA5NWIWAAAA",
        "x-ms-namespace-enabled": "true",
        "x-ms-request-id": "482e207f-401f-0079-32ae-f9837b000000",
=======
        "x-ms-continuation": "VBaVlraciMK5wAYY/AEY9gEvc2Vhbm5zZQEwMUQ1Nzk5MkM5NzE0OEMyL3Rlc3QtZmlsZXN5c3RlbS1iMGM2ZTRlNy1kMGNmLTM0YTAtMmNiNS0wMDA4N2M4NmM1ZjEBMDFENzA1N0UyOTJFODQxOS90ZXN0LWRpcmVjdG9yeS1jZGYxZmIzNi04OTQ5LTk0ODktYjFkZC0xMjUwMTg4NmJiOGEvdGVzdC1kaXJlY3RvcnktMTlmZGJjOTItNGRhNi05ZTYwLThhNWQtM2FhY2U0ZmI4NzIxL3Rlc3QtZmlsZS0wYzYzMzdjNC1mNDBjLTNkYTItY2ExZi00ZGZjNzYxNTA5NWIWAAAA",
        "x-ms-namespace-enabled": "true",
        "x-ms-request-id": "46af47f4-001f-0057-087e-05d16c000000",
>>>>>>> 1814567d
        "x-ms-version": "2020-06-12"
      },
      "ResponseBody": "eyJkaXJlY3Rvcmllc1N1Y2Nlc3NmdWwiOjIsImZhaWxlZEVudHJpZXMiOltdLCJmYWlsdXJlQ291bnQiOjAsImZpbGVzU3VjY2Vzc2Z1bCI6MH0K"
    },
    {
<<<<<<< HEAD
      "RequestUri": "https://seannse.dfs.core.windows.net/test-filesystem-b0c6e4e7-d0cf-34a0-2cb5-00087c86c5f1/test-directory-cdf1fb36-8949-9489-b1dd-12501886bb8a?action=setAccessControlRecursive\u0026continuation=VBa4y4jd6Mri1z0Y%2FAEY9gEvc2Vhbm5zZQEwMUQ1Nzk5MkM5NzE0OEMyL3Rlc3QtZmlsZXN5c3RlbS1iMGM2ZTRlNy1kMGNmLTM0YTAtMmNiNS0wMDA4N2M4NmM1ZjEBMDFENkY5QUUwMzgxMDg3My90ZXN0LWRpcmVjdG9yeS1jZGYxZmIzNi04OTQ5LTk0ODktYjFkZC0xMjUwMTg4NmJiOGEvdGVzdC1kaXJlY3RvcnktMTlmZGJjOTItNGRhNi05ZTYwLThhNWQtM2FhY2U0ZmI4NzIxL3Rlc3QtZmlsZS0wYzYzMzdjNC1mNDBjLTNkYTItY2ExZi00ZGZjNzYxNTA5NWIWAAAA\u0026mode=set\u0026maxRecords=2",
=======
      "RequestUri": "https://seannse.dfs.core.windows.net/test-filesystem-b0c6e4e7-d0cf-34a0-2cb5-00087c86c5f1/test-directory-cdf1fb36-8949-9489-b1dd-12501886bb8a?action=setAccessControlRecursive\u0026mode=set\u0026continuation=VBaVlraciMK5wAYY%2FAEY9gEvc2Vhbm5zZQEwMUQ1Nzk5MkM5NzE0OEMyL3Rlc3QtZmlsZXN5c3RlbS1iMGM2ZTRlNy1kMGNmLTM0YTAtMmNiNS0wMDA4N2M4NmM1ZjEBMDFENzA1N0UyOTJFODQxOS90ZXN0LWRpcmVjdG9yeS1jZGYxZmIzNi04OTQ5LTk0ODktYjFkZC0xMjUwMTg4NmJiOGEvdGVzdC1kaXJlY3RvcnktMTlmZGJjOTItNGRhNi05ZTYwLThhNWQtM2FhY2U0ZmI4NzIxL3Rlc3QtZmlsZS0wYzYzMzdjNC1mNDBjLTNkYTItY2ExZi00ZGZjNzYxNTA5NWIWAAAA\u0026maxRecords=2",
>>>>>>> 1814567d
      "RequestMethod": "PATCH",
      "RequestHeaders": {
        "Accept": "application/json",
        "Authorization": "Sanitized",
        "User-Agent": [
<<<<<<< HEAD
          "azsdk-net-Storage.Files.DataLake/12.7.0-alpha.20210202.1",
          "(.NET 5.0.2; Microsoft Windows 10.0.19042)"
        ],
        "x-ms-acl": "user::rwx,group::r--,other::---,mask::rwx",
        "x-ms-client-request-id": "63458e74-e4b8-cb02-2fea-a646db16679e",
        "x-ms-date": "Tue, 02 Feb 2021 21:54:43 GMT",
=======
          "azsdk-net-Storage.Files.DataLake/12.7.0-alpha.20210217.1",
          "(.NET 5.0.3; Microsoft Windows 10.0.19042)"
        ],
        "x-ms-acl": "user::rwx,group::r--,other::---,mask::rwx",
        "x-ms-client-request-id": "63458e74-e4b8-cb02-2fea-a646db16679e",
        "x-ms-date": "Wed, 17 Feb 2021 22:42:25 GMT",
>>>>>>> 1814567d
        "x-ms-return-client-request-id": "true",
        "x-ms-version": "2020-06-12"
      },
      "RequestBody": null,
      "StatusCode": 200,
      "ResponseHeaders": {
<<<<<<< HEAD
        "Date": "Tue, 02 Feb 2021 21:54:44 GMT",
=======
        "Date": "Wed, 17 Feb 2021 22:42:25 GMT",
>>>>>>> 1814567d
        "Server": [
          "Windows-Azure-HDFS/1.0",
          "Microsoft-HTTPAPI/2.0"
        ],
        "Transfer-Encoding": "chunked",
        "x-ms-client-request-id": "63458e74-e4b8-cb02-2fea-a646db16679e",
<<<<<<< HEAD
        "x-ms-continuation": "VBbWsealhL\u002BF7zoYzQEYxwEvc2Vhbm5zZQEwMUQ1Nzk5MkM5NzE0OEMyL3Rlc3QtZmlsZXN5c3RlbS1iMGM2ZTRlNy1kMGNmLTM0YTAtMmNiNS0wMDA4N2M4NmM1ZjEBMDFENkY5QUUwMzgxMDg3My90ZXN0LWRpcmVjdG9yeS1jZGYxZmIzNi04OTQ5LTk0ODktYjFkZC0xMjUwMTg4NmJiOGEvdGVzdC1kaXJlY3RvcnktODdiYzEzOWQtNmNkMC0wN2JiLWMwMjctNzFhMmJiNDg3NDM2FgAAAA==",
        "x-ms-namespace-enabled": "true",
        "x-ms-request-id": "482e208a-401f-0079-3cae-f9837b000000",
=======
        "x-ms-continuation": "VBbn8o7OhdukoS0YzQEYxwEvc2Vhbm5zZQEwMUQ1Nzk5MkM5NzE0OEMyL3Rlc3QtZmlsZXN5c3RlbS1iMGM2ZTRlNy1kMGNmLTM0YTAtMmNiNS0wMDA4N2M4NmM1ZjEBMDFENzA1N0UyOTJFODQxOS90ZXN0LWRpcmVjdG9yeS1jZGYxZmIzNi04OTQ5LTk0ODktYjFkZC0xMjUwMTg4NmJiOGEvdGVzdC1kaXJlY3RvcnktODdiYzEzOWQtNmNkMC0wN2JiLWMwMjctNzFhMmJiNDg3NDM2FgAAAA==",
        "x-ms-namespace-enabled": "true",
        "x-ms-request-id": "46af480b-001f-0057-1f7e-05d16c000000",
>>>>>>> 1814567d
        "x-ms-version": "2020-06-12"
      },
      "ResponseBody": "eyJkaXJlY3Rvcmllc1N1Y2Nlc3NmdWwiOjAsImZhaWxlZEVudHJpZXMiOltdLCJmYWlsdXJlQ291bnQiOjAsImZpbGVzU3VjY2Vzc2Z1bCI6Mn0K"
    },
    {
<<<<<<< HEAD
      "RequestUri": "https://seannse.dfs.core.windows.net/test-filesystem-b0c6e4e7-d0cf-34a0-2cb5-00087c86c5f1/test-directory-cdf1fb36-8949-9489-b1dd-12501886bb8a?action=setAccessControlRecursive\u0026continuation=VBbWsealhL%2BF7zoYzQEYxwEvc2Vhbm5zZQEwMUQ1Nzk5MkM5NzE0OEMyL3Rlc3QtZmlsZXN5c3RlbS1iMGM2ZTRlNy1kMGNmLTM0YTAtMmNiNS0wMDA4N2M4NmM1ZjEBMDFENkY5QUUwMzgxMDg3My90ZXN0LWRpcmVjdG9yeS1jZGYxZmIzNi04OTQ5LTk0ODktYjFkZC0xMjUwMTg4NmJiOGEvdGVzdC1kaXJlY3RvcnktODdiYzEzOWQtNmNkMC0wN2JiLWMwMjctNzFhMmJiNDg3NDM2FgAAAA%3D%3D\u0026mode=set\u0026maxRecords=2",
=======
      "RequestUri": "https://seannse.dfs.core.windows.net/test-filesystem-b0c6e4e7-d0cf-34a0-2cb5-00087c86c5f1/test-directory-cdf1fb36-8949-9489-b1dd-12501886bb8a?action=setAccessControlRecursive\u0026mode=set\u0026continuation=VBbn8o7OhdukoS0YzQEYxwEvc2Vhbm5zZQEwMUQ1Nzk5MkM5NzE0OEMyL3Rlc3QtZmlsZXN5c3RlbS1iMGM2ZTRlNy1kMGNmLTM0YTAtMmNiNS0wMDA4N2M4NmM1ZjEBMDFENzA1N0UyOTJFODQxOS90ZXN0LWRpcmVjdG9yeS1jZGYxZmIzNi04OTQ5LTk0ODktYjFkZC0xMjUwMTg4NmJiOGEvdGVzdC1kaXJlY3RvcnktODdiYzEzOWQtNmNkMC0wN2JiLWMwMjctNzFhMmJiNDg3NDM2FgAAAA%3D%3D\u0026maxRecords=2",
>>>>>>> 1814567d
      "RequestMethod": "PATCH",
      "RequestHeaders": {
        "Accept": "application/json",
        "Authorization": "Sanitized",
        "User-Agent": [
<<<<<<< HEAD
          "azsdk-net-Storage.Files.DataLake/12.7.0-alpha.20210202.1",
          "(.NET 5.0.2; Microsoft Windows 10.0.19042)"
        ],
        "x-ms-acl": "user::rwx,group::r--,other::---,mask::rwx",
        "x-ms-client-request-id": "1748bb2b-1d60-e482-d19c-7827ed32afd5",
        "x-ms-date": "Tue, 02 Feb 2021 21:54:43 GMT",
=======
          "azsdk-net-Storage.Files.DataLake/12.7.0-alpha.20210217.1",
          "(.NET 5.0.3; Microsoft Windows 10.0.19042)"
        ],
        "x-ms-acl": "user::rwx,group::r--,other::---,mask::rwx",
        "x-ms-client-request-id": "1748bb2b-1d60-e482-d19c-7827ed32afd5",
        "x-ms-date": "Wed, 17 Feb 2021 22:42:25 GMT",
>>>>>>> 1814567d
        "x-ms-return-client-request-id": "true",
        "x-ms-version": "2020-06-12"
      },
      "RequestBody": null,
      "StatusCode": 200,
      "ResponseHeaders": {
<<<<<<< HEAD
        "Date": "Tue, 02 Feb 2021 21:54:44 GMT",
=======
        "Date": "Wed, 17 Feb 2021 22:42:25 GMT",
>>>>>>> 1814567d
        "Server": [
          "Windows-Azure-HDFS/1.0",
          "Microsoft-HTTPAPI/2.0"
        ],
        "Transfer-Encoding": "chunked",
        "x-ms-client-request-id": "1748bb2b-1d60-e482-d19c-7827ed32afd5",
<<<<<<< HEAD
        "x-ms-continuation": "VBbCnY2E5MT61akBGMgBGMIBL3NlYW5uc2UBMDFENTc5OTJDOTcxNDhDMi90ZXN0LWZpbGVzeXN0ZW0tYjBjNmU0ZTctZDBjZi0zNGEwLTJjYjUtMDAwODdjODZjNWYxATAxRDZGOUFFMDM4MTA4NzMvdGVzdC1kaXJlY3RvcnktY2RmMWZiMzYtODk0OS05NDg5LWIxZGQtMTI1MDE4ODZiYjhhL3Rlc3QtZmlsZS1hM2E5ZTM0Zi1hMDVmLTE3OTgtNjRkNi1jOWM0YmRhMDA0OWYWAAAA",
        "x-ms-namespace-enabled": "true",
        "x-ms-request-id": "482e2097-401f-0079-47ae-f9837b000000",
=======
        "x-ms-continuation": "VBbQv5CUxbjv6X4YyAEYwgEvc2Vhbm5zZQEwMUQ1Nzk5MkM5NzE0OEMyL3Rlc3QtZmlsZXN5c3RlbS1iMGM2ZTRlNy1kMGNmLTM0YTAtMmNiNS0wMDA4N2M4NmM1ZjEBMDFENzA1N0UyOTJFODQxOS90ZXN0LWRpcmVjdG9yeS1jZGYxZmIzNi04OTQ5LTk0ODktYjFkZC0xMjUwMTg4NmJiOGEvdGVzdC1maWxlLWEzYTllMzRmLWEwNWYtMTc5OC02NGQ2LWM5YzRiZGEwMDQ5ZhYAAAA=",
        "x-ms-namespace-enabled": "true",
        "x-ms-request-id": "46af4834-001f-0057-487e-05d16c000000",
>>>>>>> 1814567d
        "x-ms-version": "2020-06-12"
      },
      "ResponseBody": "eyJkaXJlY3Rvcmllc1N1Y2Nlc3NmdWwiOjEsImZhaWxlZEVudHJpZXMiOltdLCJmYWlsdXJlQ291bnQiOjAsImZpbGVzU3VjY2Vzc2Z1bCI6MX0K"
    },
    {
<<<<<<< HEAD
      "RequestUri": "https://seannse.dfs.core.windows.net/test-filesystem-b0c6e4e7-d0cf-34a0-2cb5-00087c86c5f1/test-directory-cdf1fb36-8949-9489-b1dd-12501886bb8a?action=setAccessControlRecursive\u0026continuation=VBbCnY2E5MT61akBGMgBGMIBL3NlYW5uc2UBMDFENTc5OTJDOTcxNDhDMi90ZXN0LWZpbGVzeXN0ZW0tYjBjNmU0ZTctZDBjZi0zNGEwLTJjYjUtMDAwODdjODZjNWYxATAxRDZGOUFFMDM4MTA4NzMvdGVzdC1kaXJlY3RvcnktY2RmMWZiMzYtODk0OS05NDg5LWIxZGQtMTI1MDE4ODZiYjhhL3Rlc3QtZmlsZS1hM2E5ZTM0Zi1hMDVmLTE3OTgtNjRkNi1jOWM0YmRhMDA0OWYWAAAA\u0026mode=set\u0026maxRecords=2",
=======
      "RequestUri": "https://seannse.dfs.core.windows.net/test-filesystem-b0c6e4e7-d0cf-34a0-2cb5-00087c86c5f1/test-directory-cdf1fb36-8949-9489-b1dd-12501886bb8a?action=setAccessControlRecursive\u0026mode=set\u0026continuation=VBbQv5CUxbjv6X4YyAEYwgEvc2Vhbm5zZQEwMUQ1Nzk5MkM5NzE0OEMyL3Rlc3QtZmlsZXN5c3RlbS1iMGM2ZTRlNy1kMGNmLTM0YTAtMmNiNS0wMDA4N2M4NmM1ZjEBMDFENzA1N0UyOTJFODQxOS90ZXN0LWRpcmVjdG9yeS1jZGYxZmIzNi04OTQ5LTk0ODktYjFkZC0xMjUwMTg4NmJiOGEvdGVzdC1maWxlLWEzYTllMzRmLWEwNWYtMTc5OC02NGQ2LWM5YzRiZGEwMDQ5ZhYAAAA%3D\u0026maxRecords=2",
>>>>>>> 1814567d
      "RequestMethod": "PATCH",
      "RequestHeaders": {
        "Accept": "application/json",
        "Authorization": "Sanitized",
        "User-Agent": [
<<<<<<< HEAD
          "azsdk-net-Storage.Files.DataLake/12.7.0-alpha.20210202.1",
          "(.NET 5.0.2; Microsoft Windows 10.0.19042)"
        ],
        "x-ms-acl": "user::rwx,group::r--,other::---,mask::rwx",
        "x-ms-client-request-id": "1f1b1ab0-50ce-853e-8d07-1e1d13d333f4",
        "x-ms-date": "Tue, 02 Feb 2021 21:54:43 GMT",
=======
          "azsdk-net-Storage.Files.DataLake/12.7.0-alpha.20210217.1",
          "(.NET 5.0.3; Microsoft Windows 10.0.19042)"
        ],
        "x-ms-acl": "user::rwx,group::r--,other::---,mask::rwx",
        "x-ms-client-request-id": "1f1b1ab0-50ce-853e-8d07-1e1d13d333f4",
        "x-ms-date": "Wed, 17 Feb 2021 22:42:25 GMT",
>>>>>>> 1814567d
        "x-ms-return-client-request-id": "true",
        "x-ms-version": "2020-06-12"
      },
      "RequestBody": null,
      "StatusCode": 200,
      "ResponseHeaders": {
<<<<<<< HEAD
        "Date": "Tue, 02 Feb 2021 21:54:44 GMT",
=======
        "Date": "Wed, 17 Feb 2021 22:42:25 GMT",
>>>>>>> 1814567d
        "Server": [
          "Windows-Azure-HDFS/1.0",
          "Microsoft-HTTPAPI/2.0"
        ],
        "Transfer-Encoding": "chunked",
        "x-ms-client-request-id": "1f1b1ab0-50ce-853e-8d07-1e1d13d333f4",
        "x-ms-namespace-enabled": "true",
<<<<<<< HEAD
        "x-ms-request-id": "482e209c-401f-0079-4bae-f9837b000000",
=======
        "x-ms-request-id": "46af484d-001f-0057-617e-05d16c000000",
>>>>>>> 1814567d
        "x-ms-version": "2020-06-12"
      },
      "ResponseBody": "eyJkaXJlY3Rvcmllc1N1Y2Nlc3NmdWwiOjAsImZhaWxlZEVudHJpZXMiOltdLCJmYWlsdXJlQ291bnQiOjAsImZpbGVzU3VjY2Vzc2Z1bCI6MX0K"
    },
    {
      "RequestUri": "https://seannse.blob.core.windows.net/test-filesystem-b0c6e4e7-d0cf-34a0-2cb5-00087c86c5f1?restype=container",
      "RequestMethod": "DELETE",
      "RequestHeaders": {
        "Accept": "application/xml",
        "Authorization": "Sanitized",
<<<<<<< HEAD
        "traceparent": "00-bb234a3bc94fbb4691a444065e9d7bc1-a969a2cc9ea90349-00",
        "User-Agent": [
          "azsdk-net-Storage.Files.DataLake/12.7.0-alpha.20210202.1",
          "(.NET 5.0.2; Microsoft Windows 10.0.19042)"
        ],
        "x-ms-client-request-id": "d277e59b-8f16-d307-9c47-816a2f68d6bf",
        "x-ms-date": "Tue, 02 Feb 2021 21:54:44 GMT",
=======
        "traceparent": "00-2ded49f277df4148861e57d2512050ba-1c12ee7c13979647-00",
        "User-Agent": [
          "azsdk-net-Storage.Files.DataLake/12.7.0-alpha.20210217.1",
          "(.NET 5.0.3; Microsoft Windows 10.0.19042)"
        ],
        "x-ms-client-request-id": "d277e59b-8f16-d307-9c47-816a2f68d6bf",
        "x-ms-date": "Wed, 17 Feb 2021 22:42:26 GMT",
>>>>>>> 1814567d
        "x-ms-return-client-request-id": "true",
        "x-ms-version": "2020-06-12"
      },
      "RequestBody": null,
      "StatusCode": 202,
      "ResponseHeaders": {
        "Content-Length": "0",
<<<<<<< HEAD
        "Date": "Tue, 02 Feb 2021 21:54:44 GMT",
=======
        "Date": "Wed, 17 Feb 2021 22:42:25 GMT",
>>>>>>> 1814567d
        "Server": [
          "Windows-Azure-Blob/1.0",
          "Microsoft-HTTPAPI/2.0"
        ],
        "x-ms-client-request-id": "d277e59b-8f16-d307-9c47-816a2f68d6bf",
<<<<<<< HEAD
        "x-ms-request-id": "980874e4-901e-0037-2eae-f9adf3000000",
=======
        "x-ms-request-id": "28e635e9-901e-0037-7b7e-05adf3000000",
>>>>>>> 1814567d
        "x-ms-version": "2020-06-12"
      },
      "ResponseBody": []
    }
  ],
  "Variables": {
    "RandomSeed": "865729394",
    "Storage_TestConfigHierarchicalNamespace": "NamespaceTenant\nseannse\nU2FuaXRpemVk\nhttps://seannse.blob.core.windows.net\nhttps://seannse.file.core.windows.net\nhttps://seannse.queue.core.windows.net\nhttps://seannse.table.core.windows.net\n\n\n\n\nhttps://seannse-secondary.blob.core.windows.net\nhttps://seannse-secondary.file.core.windows.net\nhttps://seannse-secondary.queue.core.windows.net\nhttps://seannse-secondary.table.core.windows.net\n68390a19-a643-458b-b726-408abf67b4fc\nSanitized\n72f988bf-86f1-41af-91ab-2d7cd011db47\nhttps://login.microsoftonline.com/\nCloud\nBlobEndpoint=https://seannse.blob.core.windows.net/;QueueEndpoint=https://seannse.queue.core.windows.net/;FileEndpoint=https://seannse.file.core.windows.net/;BlobSecondaryEndpoint=https://seannse-secondary.blob.core.windows.net/;QueueSecondaryEndpoint=https://seannse-secondary.queue.core.windows.net/;FileSecondaryEndpoint=https://seannse-secondary.file.core.windows.net/;AccountName=seannse;AccountKey=Sanitized\n"
  }
}<|MERGE_RESOLUTION|>--- conflicted
+++ resolved
@@ -1,653 +1,408 @@
 {
   "Entries": [
     {
-      "RequestUri": "https://seannse.blob.core.windows.net/test-filesystem-b0c6e4e7-d0cf-34a0-2cb5-00087c86c5f1?restype=container",
+      "RequestUri": "https://seannse.blob.core.windows.net/test-filesystem-c0350e92-e276-d1ef-2c9e-c29532fbda63?restype=container",
       "RequestMethod": "PUT",
       "RequestHeaders": {
         "Accept": "application/xml",
         "Authorization": "Sanitized",
-<<<<<<< HEAD
-        "traceparent": "00-68a5cb707de30646b0ea561f2f5d6bb1-da08533755a36d4b-00",
-        "User-Agent": [
-          "azsdk-net-Storage.Files.DataLake/12.7.0-alpha.20210202.1",
-          "(.NET 5.0.2; Microsoft Windows 10.0.19042)"
+        "traceparent": "00-c1d41e4bd38b594493724ed21b4c0f39-de95f1da3cadc44d-00",
+        "User-Agent": [
+          "azsdk-net-Storage.Files.DataLake/12.7.0-alpha.20210219.1",
+          "(.NET 5.0.3; Microsoft Windows 10.0.19041)"
         ],
         "x-ms-blob-public-access": "container",
-        "x-ms-client-request-id": "2c8f28b8-397f-fda3-9c4d-46a322f7a057",
-        "x-ms-date": "Tue, 02 Feb 2021 21:54:42 GMT",
-=======
-        "traceparent": "00-08bdd25a77e7f84388133b2c3d947a3e-5fc4ac9b958e4346-00",
-        "User-Agent": [
-          "azsdk-net-Storage.Files.DataLake/12.7.0-alpha.20210217.1",
-          "(.NET 5.0.3; Microsoft Windows 10.0.19042)"
-        ],
-        "x-ms-blob-public-access": "container",
-        "x-ms-client-request-id": "2c8f28b8-397f-fda3-9c4d-46a322f7a057",
-        "x-ms-date": "Wed, 17 Feb 2021 22:42:24 GMT",
->>>>>>> 1814567d
-        "x-ms-return-client-request-id": "true",
-        "x-ms-version": "2020-06-12"
-      },
-      "RequestBody": null,
-      "StatusCode": 201,
-      "ResponseHeaders": {
-        "Content-Length": "0",
-<<<<<<< HEAD
-        "Date": "Tue, 02 Feb 2021 21:54:43 GMT",
-        "ETag": "\u00220x8D8C7C525F7B3AC\u0022",
-        "Last-Modified": "Tue, 02 Feb 2021 21:54:43 GMT",
-=======
-        "Date": "Wed, 17 Feb 2021 22:42:24 GMT",
-        "ETag": "\u00220x8D8D3954BA5349B\u0022",
-        "Last-Modified": "Wed, 17 Feb 2021 22:42:24 GMT",
->>>>>>> 1814567d
+        "x-ms-client-request-id": "e2a0f918-d285-da19-a653-924d4e87e553",
+        "x-ms-date": "Fri, 19 Feb 2021 19:02:02 GMT",
+        "x-ms-return-client-request-id": "true",
+        "x-ms-version": "2020-06-12"
+      },
+      "RequestBody": null,
+      "StatusCode": 201,
+      "ResponseHeaders": {
+        "Content-Length": "0",
+        "Date": "Fri, 19 Feb 2021 19:02:01 GMT",
+        "ETag": "\u00220x8D8D508D6F358AA\u0022",
+        "Last-Modified": "Fri, 19 Feb 2021 19:02:01 GMT",
         "Server": [
           "Windows-Azure-Blob/1.0",
           "Microsoft-HTTPAPI/2.0"
         ],
-        "x-ms-client-request-id": "2c8f28b8-397f-fda3-9c4d-46a322f7a057",
-<<<<<<< HEAD
-        "x-ms-request-id": "98087112-901e-0037-22ae-f9adf3000000",
-=======
-        "x-ms-request-id": "28e632e4-901e-0037-307e-05adf3000000",
->>>>>>> 1814567d
-        "x-ms-version": "2020-06-12"
-      },
-      "ResponseBody": []
-    },
-    {
-      "RequestUri": "https://seannse.dfs.core.windows.net/test-filesystem-b0c6e4e7-d0cf-34a0-2cb5-00087c86c5f1/test-directory-cdf1fb36-8949-9489-b1dd-12501886bb8a?resource=directory",
-      "RequestMethod": "PUT",
-      "RequestHeaders": {
-        "Accept": "application/json",
-        "Authorization": "Sanitized",
-<<<<<<< HEAD
-        "traceparent": "00-1a2c1a94c1520e47a7ea3bb342ddaae6-43cb1b429ff48a4b-00",
-        "User-Agent": [
-          "azsdk-net-Storage.Files.DataLake/12.7.0-alpha.20210202.1",
-          "(.NET 5.0.2; Microsoft Windows 10.0.19042)"
-        ],
-        "x-ms-client-request-id": "7de360dd-41b0-2eae-9ffb-7ba22653e416",
-        "x-ms-date": "Tue, 02 Feb 2021 21:54:42 GMT",
-=======
-        "traceparent": "00-f7129d63dcc7c84882be6f161fbb5296-ef3dfb4a13c4f44f-00",
-        "User-Agent": [
-          "azsdk-net-Storage.Files.DataLake/12.7.0-alpha.20210217.1",
-          "(.NET 5.0.3; Microsoft Windows 10.0.19042)"
-        ],
-        "x-ms-client-request-id": "7de360dd-41b0-2eae-9ffb-7ba22653e416",
-        "x-ms-date": "Wed, 17 Feb 2021 22:42:24 GMT",
->>>>>>> 1814567d
-        "x-ms-return-client-request-id": "true",
-        "x-ms-version": "2020-06-12"
-      },
-      "RequestBody": null,
-      "StatusCode": 201,
-      "ResponseHeaders": {
-        "Content-Length": "0",
-<<<<<<< HEAD
-        "Date": "Tue, 02 Feb 2021 21:54:43 GMT",
-        "ETag": "\u00220x8D8C7C526324B3E\u0022",
-        "Last-Modified": "Tue, 02 Feb 2021 21:54:43 GMT",
-=======
-        "Date": "Wed, 17 Feb 2021 22:42:24 GMT",
-        "ETag": "\u00220x8D8D3954BD973D8\u0022",
-        "Last-Modified": "Wed, 17 Feb 2021 22:42:24 GMT",
->>>>>>> 1814567d
-        "Server": [
-          "Windows-Azure-HDFS/1.0",
-          "Microsoft-HTTPAPI/2.0"
-        ],
-        "x-ms-client-request-id": "7de360dd-41b0-2eae-9ffb-7ba22653e416",
-<<<<<<< HEAD
-        "x-ms-request-id": "482e2015-401f-0079-51ae-f9837b000000",
-=======
-        "x-ms-request-id": "46af477c-001f-0057-117e-05d16c000000",
->>>>>>> 1814567d
-        "x-ms-version": "2020-06-12"
-      },
-      "ResponseBody": []
-    },
-    {
-      "RequestUri": "https://seannse.dfs.core.windows.net/test-filesystem-b0c6e4e7-d0cf-34a0-2cb5-00087c86c5f1/test-directory-cdf1fb36-8949-9489-b1dd-12501886bb8a/test-directory-19fdbc92-4da6-9e60-8a5d-3aace4fb8721?resource=directory",
-      "RequestMethod": "PUT",
-      "RequestHeaders": {
-        "Accept": "application/json",
-        "Authorization": "Sanitized",
-        "User-Agent": [
-<<<<<<< HEAD
-          "azsdk-net-Storage.Files.DataLake/12.7.0-alpha.20210202.1",
-          "(.NET 5.0.2; Microsoft Windows 10.0.19042)"
-        ],
-        "x-ms-client-request-id": "50fb8fb7-ac92-8f00-0044-f25307014aa3",
-        "x-ms-date": "Tue, 02 Feb 2021 21:54:43 GMT",
-=======
-          "azsdk-net-Storage.Files.DataLake/12.7.0-alpha.20210217.1",
-          "(.NET 5.0.3; Microsoft Windows 10.0.19042)"
-        ],
-        "x-ms-client-request-id": "50fb8fb7-ac92-8f00-0044-f25307014aa3",
-        "x-ms-date": "Wed, 17 Feb 2021 22:42:25 GMT",
->>>>>>> 1814567d
-        "x-ms-return-client-request-id": "true",
-        "x-ms-version": "2020-06-12"
-      },
-      "RequestBody": null,
-      "StatusCode": 201,
-      "ResponseHeaders": {
-        "Content-Length": "0",
-<<<<<<< HEAD
-        "Date": "Tue, 02 Feb 2021 21:54:43 GMT",
-        "ETag": "\u00220x8D8C7C5263F4425\u0022",
-        "Last-Modified": "Tue, 02 Feb 2021 21:54:43 GMT",
-=======
-        "Date": "Wed, 17 Feb 2021 22:42:24 GMT",
-        "ETag": "\u00220x8D8D3954BE565E0\u0022",
-        "Last-Modified": "Wed, 17 Feb 2021 22:42:24 GMT",
->>>>>>> 1814567d
-        "Server": [
-          "Windows-Azure-HDFS/1.0",
-          "Microsoft-HTTPAPI/2.0"
-        ],
-        "x-ms-client-request-id": "50fb8fb7-ac92-8f00-0044-f25307014aa3",
-<<<<<<< HEAD
-        "x-ms-request-id": "482e2025-401f-0079-61ae-f9837b000000",
-=======
-        "x-ms-request-id": "46af4795-001f-0057-2a7e-05d16c000000",
->>>>>>> 1814567d
-        "x-ms-version": "2020-06-12"
-      },
-      "ResponseBody": []
-    },
-    {
-      "RequestUri": "https://seannse.dfs.core.windows.net/test-filesystem-b0c6e4e7-d0cf-34a0-2cb5-00087c86c5f1/test-directory-cdf1fb36-8949-9489-b1dd-12501886bb8a/test-directory-19fdbc92-4da6-9e60-8a5d-3aace4fb8721/test-file-b98a5974-2ddf-5473-e299-bf83996580bb?resource=file",
-      "RequestMethod": "PUT",
-      "RequestHeaders": {
-        "Accept": "application/json",
-        "Authorization": "Sanitized",
-        "User-Agent": [
-<<<<<<< HEAD
-          "azsdk-net-Storage.Files.DataLake/12.7.0-alpha.20210202.1",
-          "(.NET 5.0.2; Microsoft Windows 10.0.19042)"
-        ],
-        "x-ms-client-request-id": "c38610d8-b344-8a60-1ba6-6ef9ed7cf69a",
-        "x-ms-date": "Tue, 02 Feb 2021 21:54:43 GMT",
-=======
-          "azsdk-net-Storage.Files.DataLake/12.7.0-alpha.20210217.1",
-          "(.NET 5.0.3; Microsoft Windows 10.0.19042)"
-        ],
-        "x-ms-client-request-id": "c38610d8-b344-8a60-1ba6-6ef9ed7cf69a",
-        "x-ms-date": "Wed, 17 Feb 2021 22:42:25 GMT",
->>>>>>> 1814567d
-        "x-ms-return-client-request-id": "true",
-        "x-ms-version": "2020-06-12"
-      },
-      "RequestBody": null,
-      "StatusCode": 201,
-      "ResponseHeaders": {
-        "Content-Length": "0",
-<<<<<<< HEAD
-        "Date": "Tue, 02 Feb 2021 21:54:43 GMT",
-        "ETag": "\u00220x8D8C7C5264D0C2E\u0022",
-        "Last-Modified": "Tue, 02 Feb 2021 21:54:43 GMT",
-=======
-        "Date": "Wed, 17 Feb 2021 22:42:24 GMT",
-        "ETag": "\u00220x8D8D3954BF31B09\u0022",
-        "Last-Modified": "Wed, 17 Feb 2021 22:42:25 GMT",
->>>>>>> 1814567d
-        "Server": [
-          "Windows-Azure-HDFS/1.0",
-          "Microsoft-HTTPAPI/2.0"
-        ],
-        "x-ms-client-request-id": "c38610d8-b344-8a60-1ba6-6ef9ed7cf69a",
-<<<<<<< HEAD
-        "x-ms-request-id": "482e2038-401f-0079-74ae-f9837b000000",
-=======
-        "x-ms-request-id": "46af47a9-001f-0057-3e7e-05d16c000000",
->>>>>>> 1814567d
-        "x-ms-version": "2020-06-12"
-      },
-      "ResponseBody": []
-    },
-    {
-      "RequestUri": "https://seannse.dfs.core.windows.net/test-filesystem-b0c6e4e7-d0cf-34a0-2cb5-00087c86c5f1/test-directory-cdf1fb36-8949-9489-b1dd-12501886bb8a/test-directory-19fdbc92-4da6-9e60-8a5d-3aace4fb8721/test-file-0c6337c4-f40c-3da2-ca1f-4dfc7615095b?resource=file",
-      "RequestMethod": "PUT",
-      "RequestHeaders": {
-        "Accept": "application/json",
-        "Authorization": "Sanitized",
-        "User-Agent": [
-<<<<<<< HEAD
-          "azsdk-net-Storage.Files.DataLake/12.7.0-alpha.20210202.1",
-          "(.NET 5.0.2; Microsoft Windows 10.0.19042)"
-        ],
-        "x-ms-client-request-id": "13991cec-5023-e34b-6d49-f82466631305",
-        "x-ms-date": "Tue, 02 Feb 2021 21:54:43 GMT",
-=======
-          "azsdk-net-Storage.Files.DataLake/12.7.0-alpha.20210217.1",
-          "(.NET 5.0.3; Microsoft Windows 10.0.19042)"
-        ],
-        "x-ms-client-request-id": "13991cec-5023-e34b-6d49-f82466631305",
-        "x-ms-date": "Wed, 17 Feb 2021 22:42:25 GMT",
->>>>>>> 1814567d
-        "x-ms-return-client-request-id": "true",
-        "x-ms-version": "2020-06-12"
-      },
-      "RequestBody": null,
-      "StatusCode": 201,
-      "ResponseHeaders": {
-        "Content-Length": "0",
-<<<<<<< HEAD
-        "Date": "Tue, 02 Feb 2021 21:54:43 GMT",
-        "ETag": "\u00220x8D8C7C5265BCD11\u0022",
-        "Last-Modified": "Tue, 02 Feb 2021 21:54:43 GMT",
-=======
-        "Date": "Wed, 17 Feb 2021 22:42:24 GMT",
-        "ETag": "\u00220x8D8D3954C001FCE\u0022",
-        "Last-Modified": "Wed, 17 Feb 2021 22:42:25 GMT",
->>>>>>> 1814567d
-        "Server": [
-          "Windows-Azure-HDFS/1.0",
-          "Microsoft-HTTPAPI/2.0"
-        ],
-        "x-ms-client-request-id": "13991cec-5023-e34b-6d49-f82466631305",
-<<<<<<< HEAD
-        "x-ms-request-id": "482e204d-401f-0079-09ae-f9837b000000",
-=======
-        "x-ms-request-id": "46af47bb-001f-0057-507e-05d16c000000",
->>>>>>> 1814567d
-        "x-ms-version": "2020-06-12"
-      },
-      "ResponseBody": []
-    },
-    {
-      "RequestUri": "https://seannse.dfs.core.windows.net/test-filesystem-b0c6e4e7-d0cf-34a0-2cb5-00087c86c5f1/test-directory-cdf1fb36-8949-9489-b1dd-12501886bb8a/test-directory-87bc139d-6cd0-07bb-c027-71a2bb487436?resource=directory",
-      "RequestMethod": "PUT",
-      "RequestHeaders": {
-        "Accept": "application/json",
-        "Authorization": "Sanitized",
-        "User-Agent": [
-<<<<<<< HEAD
-          "azsdk-net-Storage.Files.DataLake/12.7.0-alpha.20210202.1",
-          "(.NET 5.0.2; Microsoft Windows 10.0.19042)"
-        ],
-        "x-ms-client-request-id": "b5bc3357-f6d7-801e-6092-52fbdea92724",
-        "x-ms-date": "Tue, 02 Feb 2021 21:54:43 GMT",
-=======
-          "azsdk-net-Storage.Files.DataLake/12.7.0-alpha.20210217.1",
-          "(.NET 5.0.3; Microsoft Windows 10.0.19042)"
-        ],
-        "x-ms-client-request-id": "b5bc3357-f6d7-801e-6092-52fbdea92724",
-        "x-ms-date": "Wed, 17 Feb 2021 22:42:25 GMT",
->>>>>>> 1814567d
-        "x-ms-return-client-request-id": "true",
-        "x-ms-version": "2020-06-12"
-      },
-      "RequestBody": null,
-      "StatusCode": 201,
-      "ResponseHeaders": {
-        "Content-Length": "0",
-<<<<<<< HEAD
-        "Date": "Tue, 02 Feb 2021 21:54:43 GMT",
-        "ETag": "\u00220x8D8C7C52669296F\u0022",
-        "Last-Modified": "Tue, 02 Feb 2021 21:54:43 GMT",
-=======
-        "Date": "Wed, 17 Feb 2021 22:42:25 GMT",
-        "ETag": "\u00220x8D8D3954C0E7622\u0022",
-        "Last-Modified": "Wed, 17 Feb 2021 22:42:25 GMT",
->>>>>>> 1814567d
-        "Server": [
-          "Windows-Azure-HDFS/1.0",
-          "Microsoft-HTTPAPI/2.0"
-        ],
-        "x-ms-client-request-id": "b5bc3357-f6d7-801e-6092-52fbdea92724",
-<<<<<<< HEAD
-        "x-ms-request-id": "482e205c-401f-0079-18ae-f9837b000000",
-=======
-        "x-ms-request-id": "46af47cf-001f-0057-637e-05d16c000000",
->>>>>>> 1814567d
-        "x-ms-version": "2020-06-12"
-      },
-      "ResponseBody": []
-    },
-    {
-      "RequestUri": "https://seannse.dfs.core.windows.net/test-filesystem-b0c6e4e7-d0cf-34a0-2cb5-00087c86c5f1/test-directory-cdf1fb36-8949-9489-b1dd-12501886bb8a/test-directory-87bc139d-6cd0-07bb-c027-71a2bb487436/test-file-0882c2d5-b854-a789-dbd0-6c085026436e?resource=file",
-      "RequestMethod": "PUT",
-      "RequestHeaders": {
-        "Accept": "application/json",
-        "Authorization": "Sanitized",
-        "User-Agent": [
-<<<<<<< HEAD
-          "azsdk-net-Storage.Files.DataLake/12.7.0-alpha.20210202.1",
-          "(.NET 5.0.2; Microsoft Windows 10.0.19042)"
-        ],
-        "x-ms-client-request-id": "01c0f7a0-cdcf-9fe2-aa14-da0789162f3a",
-        "x-ms-date": "Tue, 02 Feb 2021 21:54:43 GMT",
-=======
-          "azsdk-net-Storage.Files.DataLake/12.7.0-alpha.20210217.1",
-          "(.NET 5.0.3; Microsoft Windows 10.0.19042)"
-        ],
-        "x-ms-client-request-id": "01c0f7a0-cdcf-9fe2-aa14-da0789162f3a",
-        "x-ms-date": "Wed, 17 Feb 2021 22:42:25 GMT",
->>>>>>> 1814567d
-        "x-ms-return-client-request-id": "true",
-        "x-ms-version": "2020-06-12"
-      },
-      "RequestBody": null,
-      "StatusCode": 201,
-      "ResponseHeaders": {
-        "Content-Length": "0",
-<<<<<<< HEAD
-        "Date": "Tue, 02 Feb 2021 21:54:43 GMT",
-        "ETag": "\u00220x8D8C7C526781EA9\u0022",
-        "Last-Modified": "Tue, 02 Feb 2021 21:54:44 GMT",
-=======
-        "Date": "Wed, 17 Feb 2021 22:42:25 GMT",
-        "ETag": "\u00220x8D8D3954C1CC4AF\u0022",
-        "Last-Modified": "Wed, 17 Feb 2021 22:42:25 GMT",
->>>>>>> 1814567d
-        "Server": [
-          "Windows-Azure-HDFS/1.0",
-          "Microsoft-HTTPAPI/2.0"
-        ],
-        "x-ms-client-request-id": "01c0f7a0-cdcf-9fe2-aa14-da0789162f3a",
-<<<<<<< HEAD
-        "x-ms-request-id": "482e206c-401f-0079-21ae-f9837b000000",
-=======
-        "x-ms-request-id": "46af47e0-001f-0057-747e-05d16c000000",
->>>>>>> 1814567d
-        "x-ms-version": "2020-06-12"
-      },
-      "ResponseBody": []
-    },
-    {
-      "RequestUri": "https://seannse.dfs.core.windows.net/test-filesystem-b0c6e4e7-d0cf-34a0-2cb5-00087c86c5f1/test-directory-cdf1fb36-8949-9489-b1dd-12501886bb8a/test-file-a3a9e34f-a05f-1798-64d6-c9c4bda0049f?resource=file",
-      "RequestMethod": "PUT",
-      "RequestHeaders": {
-        "Accept": "application/json",
-        "Authorization": "Sanitized",
-        "User-Agent": [
-<<<<<<< HEAD
-          "azsdk-net-Storage.Files.DataLake/12.7.0-alpha.20210202.1",
-          "(.NET 5.0.2; Microsoft Windows 10.0.19042)"
-        ],
-        "x-ms-client-request-id": "bf99c060-6993-ff11-5fa8-9cf9041de109",
-        "x-ms-date": "Tue, 02 Feb 2021 21:54:43 GMT",
-=======
-          "azsdk-net-Storage.Files.DataLake/12.7.0-alpha.20210217.1",
-          "(.NET 5.0.3; Microsoft Windows 10.0.19042)"
-        ],
-        "x-ms-client-request-id": "bf99c060-6993-ff11-5fa8-9cf9041de109",
-        "x-ms-date": "Wed, 17 Feb 2021 22:42:25 GMT",
->>>>>>> 1814567d
-        "x-ms-return-client-request-id": "true",
-        "x-ms-version": "2020-06-12"
-      },
-      "RequestBody": null,
-      "StatusCode": 201,
-      "ResponseHeaders": {
-        "Content-Length": "0",
-<<<<<<< HEAD
-        "Date": "Tue, 02 Feb 2021 21:54:43 GMT",
-        "ETag": "\u00220x8D8C7C526856654\u0022",
-        "Last-Modified": "Tue, 02 Feb 2021 21:54:44 GMT",
-=======
-        "Date": "Wed, 17 Feb 2021 22:42:25 GMT",
-        "ETag": "\u00220x8D8D3954C2A96F1\u0022",
-        "Last-Modified": "Wed, 17 Feb 2021 22:42:25 GMT",
->>>>>>> 1814567d
-        "Server": [
-          "Windows-Azure-HDFS/1.0",
-          "Microsoft-HTTPAPI/2.0"
-        ],
-        "x-ms-client-request-id": "bf99c060-6993-ff11-5fa8-9cf9041de109",
-<<<<<<< HEAD
-        "x-ms-request-id": "482e2077-401f-0079-2bae-f9837b000000",
-=======
-        "x-ms-request-id": "46af47e6-001f-0057-7a7e-05d16c000000",
->>>>>>> 1814567d
-        "x-ms-version": "2020-06-12"
-      },
-      "ResponseBody": []
-    },
-    {
-      "RequestUri": "https://seannse.dfs.core.windows.net/test-filesystem-b0c6e4e7-d0cf-34a0-2cb5-00087c86c5f1/test-directory-cdf1fb36-8949-9489-b1dd-12501886bb8a?action=setAccessControlRecursive\u0026mode=set\u0026maxRecords=2",
+        "x-ms-client-request-id": "e2a0f918-d285-da19-a653-924d4e87e553",
+        "x-ms-request-id": "cb120852-b01e-006d-43f1-06cb14000000",
+        "x-ms-version": "2020-06-12"
+      },
+      "ResponseBody": []
+    },
+    {
+      "RequestUri": "https://seannse.dfs.core.windows.net/test-filesystem-c0350e92-e276-d1ef-2c9e-c29532fbda63/test-directory-f32f1acc-6a41-3fb4-c9bf-94b7a75c1478?resource=directory",
+      "RequestMethod": "PUT",
+      "RequestHeaders": {
+        "Accept": "application/json",
+        "Authorization": "Sanitized",
+        "traceparent": "00-2563630c3dab2d45b7882be8323bca2d-1e4c7999d4dac24e-00",
+        "User-Agent": [
+          "azsdk-net-Storage.Files.DataLake/12.7.0-alpha.20210219.1",
+          "(.NET 5.0.3; Microsoft Windows 10.0.19041)"
+        ],
+        "x-ms-client-request-id": "a1c6e7d9-8e84-ae6b-4560-18c63e61334a",
+        "x-ms-date": "Fri, 19 Feb 2021 19:02:02 GMT",
+        "x-ms-return-client-request-id": "true",
+        "x-ms-version": "2020-06-12"
+      },
+      "RequestBody": null,
+      "StatusCode": 201,
+      "ResponseHeaders": {
+        "Content-Length": "0",
+        "Date": "Fri, 19 Feb 2021 19:02:01 GMT",
+        "ETag": "\u00220x8D8D508D7009E3F\u0022",
+        "Last-Modified": "Fri, 19 Feb 2021 19:02:01 GMT",
+        "Server": [
+          "Windows-Azure-HDFS/1.0",
+          "Microsoft-HTTPAPI/2.0"
+        ],
+        "x-ms-client-request-id": "a1c6e7d9-8e84-ae6b-4560-18c63e61334a",
+        "x-ms-request-id": "da83d252-a01f-0061-17f1-065c1c000000",
+        "x-ms-version": "2020-06-12"
+      },
+      "ResponseBody": []
+    },
+    {
+      "RequestUri": "https://seannse.dfs.core.windows.net/test-filesystem-c0350e92-e276-d1ef-2c9e-c29532fbda63/test-directory-f32f1acc-6a41-3fb4-c9bf-94b7a75c1478/test-directory-3931193e-ab0b-d4f8-3cbc-307d9b827fd2?resource=directory",
+      "RequestMethod": "PUT",
+      "RequestHeaders": {
+        "Accept": "application/json",
+        "Authorization": "Sanitized",
+        "User-Agent": [
+          "azsdk-net-Storage.Files.DataLake/12.7.0-alpha.20210219.1",
+          "(.NET 5.0.3; Microsoft Windows 10.0.19041)"
+        ],
+        "x-ms-client-request-id": "a7f28491-eec6-2d98-eff1-65c75dee13c2",
+        "x-ms-date": "Fri, 19 Feb 2021 19:02:02 GMT",
+        "x-ms-return-client-request-id": "true",
+        "x-ms-version": "2020-06-12"
+      },
+      "RequestBody": null,
+      "StatusCode": 201,
+      "ResponseHeaders": {
+        "Content-Length": "0",
+        "Date": "Fri, 19 Feb 2021 19:02:01 GMT",
+        "ETag": "\u00220x8D8D508D70BF4D2\u0022",
+        "Last-Modified": "Fri, 19 Feb 2021 19:02:01 GMT",
+        "Server": [
+          "Windows-Azure-HDFS/1.0",
+          "Microsoft-HTTPAPI/2.0"
+        ],
+        "x-ms-client-request-id": "a7f28491-eec6-2d98-eff1-65c75dee13c2",
+        "x-ms-request-id": "da83d259-a01f-0061-1ef1-065c1c000000",
+        "x-ms-version": "2020-06-12"
+      },
+      "ResponseBody": []
+    },
+    {
+      "RequestUri": "https://seannse.dfs.core.windows.net/test-filesystem-c0350e92-e276-d1ef-2c9e-c29532fbda63/test-directory-f32f1acc-6a41-3fb4-c9bf-94b7a75c1478/test-directory-3931193e-ab0b-d4f8-3cbc-307d9b827fd2/test-file-4e2e45e1-7383-cbb4-24a3-8f3db7fff524?resource=file",
+      "RequestMethod": "PUT",
+      "RequestHeaders": {
+        "Accept": "application/json",
+        "Authorization": "Sanitized",
+        "User-Agent": [
+          "azsdk-net-Storage.Files.DataLake/12.7.0-alpha.20210219.1",
+          "(.NET 5.0.3; Microsoft Windows 10.0.19041)"
+        ],
+        "x-ms-client-request-id": "991732ba-e5e9-1dde-d026-82235e5a76f0",
+        "x-ms-date": "Fri, 19 Feb 2021 19:02:02 GMT",
+        "x-ms-return-client-request-id": "true",
+        "x-ms-version": "2020-06-12"
+      },
+      "RequestBody": null,
+      "StatusCode": 201,
+      "ResponseHeaders": {
+        "Content-Length": "0",
+        "Date": "Fri, 19 Feb 2021 19:02:01 GMT",
+        "ETag": "\u00220x8D8D508D71A8600\u0022",
+        "Last-Modified": "Fri, 19 Feb 2021 19:02:01 GMT",
+        "Server": [
+          "Windows-Azure-HDFS/1.0",
+          "Microsoft-HTTPAPI/2.0"
+        ],
+        "x-ms-client-request-id": "991732ba-e5e9-1dde-d026-82235e5a76f0",
+        "x-ms-request-id": "da83d265-a01f-0061-2af1-065c1c000000",
+        "x-ms-version": "2020-06-12"
+      },
+      "ResponseBody": []
+    },
+    {
+      "RequestUri": "https://seannse.dfs.core.windows.net/test-filesystem-c0350e92-e276-d1ef-2c9e-c29532fbda63/test-directory-f32f1acc-6a41-3fb4-c9bf-94b7a75c1478/test-directory-3931193e-ab0b-d4f8-3cbc-307d9b827fd2/test-file-8f3f40fc-fd02-0a32-3984-f7d2a310bef8?resource=file",
+      "RequestMethod": "PUT",
+      "RequestHeaders": {
+        "Accept": "application/json",
+        "Authorization": "Sanitized",
+        "User-Agent": [
+          "azsdk-net-Storage.Files.DataLake/12.7.0-alpha.20210219.1",
+          "(.NET 5.0.3; Microsoft Windows 10.0.19041)"
+        ],
+        "x-ms-client-request-id": "cca7e03a-a1ec-bdb9-000d-5f65ee0b79bf",
+        "x-ms-date": "Fri, 19 Feb 2021 19:02:02 GMT",
+        "x-ms-return-client-request-id": "true",
+        "x-ms-version": "2020-06-12"
+      },
+      "RequestBody": null,
+      "StatusCode": 201,
+      "ResponseHeaders": {
+        "Content-Length": "0",
+        "Date": "Fri, 19 Feb 2021 19:02:01 GMT",
+        "ETag": "\u00220x8D8D508D72760F7\u0022",
+        "Last-Modified": "Fri, 19 Feb 2021 19:02:01 GMT",
+        "Server": [
+          "Windows-Azure-HDFS/1.0",
+          "Microsoft-HTTPAPI/2.0"
+        ],
+        "x-ms-client-request-id": "cca7e03a-a1ec-bdb9-000d-5f65ee0b79bf",
+        "x-ms-request-id": "da83d27a-a01f-0061-3ff1-065c1c000000",
+        "x-ms-version": "2020-06-12"
+      },
+      "ResponseBody": []
+    },
+    {
+      "RequestUri": "https://seannse.dfs.core.windows.net/test-filesystem-c0350e92-e276-d1ef-2c9e-c29532fbda63/test-directory-f32f1acc-6a41-3fb4-c9bf-94b7a75c1478/test-directory-8ab08a68-f0d7-a008-059c-9e33b6c8b550?resource=directory",
+      "RequestMethod": "PUT",
+      "RequestHeaders": {
+        "Accept": "application/json",
+        "Authorization": "Sanitized",
+        "User-Agent": [
+          "azsdk-net-Storage.Files.DataLake/12.7.0-alpha.20210219.1",
+          "(.NET 5.0.3; Microsoft Windows 10.0.19041)"
+        ],
+        "x-ms-client-request-id": "ca018754-c039-4a24-d707-c75002850637",
+        "x-ms-date": "Fri, 19 Feb 2021 19:02:02 GMT",
+        "x-ms-return-client-request-id": "true",
+        "x-ms-version": "2020-06-12"
+      },
+      "RequestBody": null,
+      "StatusCode": 201,
+      "ResponseHeaders": {
+        "Content-Length": "0",
+        "Date": "Fri, 19 Feb 2021 19:02:01 GMT",
+        "ETag": "\u00220x8D8D508D73406D8\u0022",
+        "Last-Modified": "Fri, 19 Feb 2021 19:02:01 GMT",
+        "Server": [
+          "Windows-Azure-HDFS/1.0",
+          "Microsoft-HTTPAPI/2.0"
+        ],
+        "x-ms-client-request-id": "ca018754-c039-4a24-d707-c75002850637",
+        "x-ms-request-id": "da83d288-a01f-0061-4df1-065c1c000000",
+        "x-ms-version": "2020-06-12"
+      },
+      "ResponseBody": []
+    },
+    {
+      "RequestUri": "https://seannse.dfs.core.windows.net/test-filesystem-c0350e92-e276-d1ef-2c9e-c29532fbda63/test-directory-f32f1acc-6a41-3fb4-c9bf-94b7a75c1478/test-directory-8ab08a68-f0d7-a008-059c-9e33b6c8b550/test-file-f42c0f58-b673-7655-7ede-6f116b2ea32f?resource=file",
+      "RequestMethod": "PUT",
+      "RequestHeaders": {
+        "Accept": "application/json",
+        "Authorization": "Sanitized",
+        "User-Agent": [
+          "azsdk-net-Storage.Files.DataLake/12.7.0-alpha.20210219.1",
+          "(.NET 5.0.3; Microsoft Windows 10.0.19041)"
+        ],
+        "x-ms-client-request-id": "ed814dbf-bfa9-9d71-318a-4c5a5013dea8",
+        "x-ms-date": "Fri, 19 Feb 2021 19:02:02 GMT",
+        "x-ms-return-client-request-id": "true",
+        "x-ms-version": "2020-06-12"
+      },
+      "RequestBody": null,
+      "StatusCode": 201,
+      "ResponseHeaders": {
+        "Content-Length": "0",
+        "Date": "Fri, 19 Feb 2021 19:02:01 GMT",
+        "ETag": "\u00220x8D8D508D74712A0\u0022",
+        "Last-Modified": "Fri, 19 Feb 2021 19:02:02 GMT",
+        "Server": [
+          "Windows-Azure-HDFS/1.0",
+          "Microsoft-HTTPAPI/2.0"
+        ],
+        "x-ms-client-request-id": "ed814dbf-bfa9-9d71-318a-4c5a5013dea8",
+        "x-ms-request-id": "da83d2a6-a01f-0061-6bf1-065c1c000000",
+        "x-ms-version": "2020-06-12"
+      },
+      "ResponseBody": []
+    },
+    {
+      "RequestUri": "https://seannse.dfs.core.windows.net/test-filesystem-c0350e92-e276-d1ef-2c9e-c29532fbda63/test-directory-f32f1acc-6a41-3fb4-c9bf-94b7a75c1478/test-file-49679863-d6a5-6e6f-f8b4-1e26caf34cc3?resource=file",
+      "RequestMethod": "PUT",
+      "RequestHeaders": {
+        "Accept": "application/json",
+        "Authorization": "Sanitized",
+        "User-Agent": [
+          "azsdk-net-Storage.Files.DataLake/12.7.0-alpha.20210219.1",
+          "(.NET 5.0.3; Microsoft Windows 10.0.19041)"
+        ],
+        "x-ms-client-request-id": "91fe436f-8554-e8ef-dd12-f4f4a14bd33d",
+        "x-ms-date": "Fri, 19 Feb 2021 19:02:02 GMT",
+        "x-ms-return-client-request-id": "true",
+        "x-ms-version": "2020-06-12"
+      },
+      "RequestBody": null,
+      "StatusCode": 201,
+      "ResponseHeaders": {
+        "Content-Length": "0",
+        "Date": "Fri, 19 Feb 2021 19:02:01 GMT",
+        "ETag": "\u00220x8D8D508D7549348\u0022",
+        "Last-Modified": "Fri, 19 Feb 2021 19:02:02 GMT",
+        "Server": [
+          "Windows-Azure-HDFS/1.0",
+          "Microsoft-HTTPAPI/2.0"
+        ],
+        "x-ms-client-request-id": "91fe436f-8554-e8ef-dd12-f4f4a14bd33d",
+        "x-ms-request-id": "da83d2c1-a01f-0061-06f1-065c1c000000",
+        "x-ms-version": "2020-06-12"
+      },
+      "ResponseBody": []
+    },
+    {
+      "RequestUri": "https://seannse.dfs.core.windows.net/test-filesystem-c0350e92-e276-d1ef-2c9e-c29532fbda63/test-directory-f32f1acc-6a41-3fb4-c9bf-94b7a75c1478?action=setAccessControlRecursive\u0026mode=set\u0026maxRecords=2",
       "RequestMethod": "PATCH",
       "RequestHeaders": {
         "Accept": "application/json",
         "Authorization": "Sanitized",
         "User-Agent": [
-<<<<<<< HEAD
-          "azsdk-net-Storage.Files.DataLake/12.7.0-alpha.20210202.1",
-          "(.NET 5.0.2; Microsoft Windows 10.0.19042)"
+          "azsdk-net-Storage.Files.DataLake/12.7.0-alpha.20210219.1",
+          "(.NET 5.0.3; Microsoft Windows 10.0.19041)"
         ],
         "x-ms-acl": "user::rwx,group::r--,other::---,mask::rwx",
-        "x-ms-client-request-id": "fd64a0b3-4506-590b-e867-fabda5a5803b",
-        "x-ms-date": "Tue, 02 Feb 2021 21:54:43 GMT",
-=======
-          "azsdk-net-Storage.Files.DataLake/12.7.0-alpha.20210217.1",
-          "(.NET 5.0.3; Microsoft Windows 10.0.19042)"
+        "x-ms-client-request-id": "87b75c8d-bbf5-896f-ea69-409ac19087fb",
+        "x-ms-date": "Fri, 19 Feb 2021 19:02:02 GMT",
+        "x-ms-return-client-request-id": "true",
+        "x-ms-version": "2020-06-12"
+      },
+      "RequestBody": null,
+      "StatusCode": 200,
+      "ResponseHeaders": {
+        "Date": "Fri, 19 Feb 2021 19:02:01 GMT",
+        "Server": [
+          "Windows-Azure-HDFS/1.0",
+          "Microsoft-HTTPAPI/2.0"
+        ],
+        "Transfer-Encoding": "chunked",
+        "x-ms-client-request-id": "87b75c8d-bbf5-896f-ea69-409ac19087fb",
+        "x-ms-continuation": "VBaJ6MWsmO673vQBGPwBGPYBL3NlYW5uc2UBMDFENTc5OTJDOTcxNDhDMi90ZXN0LWZpbGVzeXN0ZW0tYzAzNTBlOTItZTI3Ni1kMWVmLTJjOWUtYzI5NTMyZmJkYTYzATAxRDcwNkYxQjQ3Q0E2MkEvdGVzdC1kaXJlY3RvcnktZjMyZjFhY2MtNmE0MS0zZmI0LWM5YmYtOTRiN2E3NWMxNDc4L3Rlc3QtZGlyZWN0b3J5LTM5MzExOTNlLWFiMGItZDRmOC0zY2JjLTMwN2Q5YjgyN2ZkMi90ZXN0LWZpbGUtNGUyZTQ1ZTEtNzM4My1jYmI0LTI0YTMtOGYzZGI3ZmZmNTI0FgAAAA==",
+        "x-ms-namespace-enabled": "true",
+        "x-ms-request-id": "da83d2cf-a01f-0061-14f1-065c1c000000",
+        "x-ms-version": "2020-06-12"
+      },
+      "ResponseBody": "eyJkaXJlY3Rvcmllc1N1Y2Nlc3NmdWwiOjIsImZhaWxlZEVudHJpZXMiOltdLCJmYWlsdXJlQ291bnQiOjAsImZpbGVzU3VjY2Vzc2Z1bCI6MH0K"
+    },
+    {
+      "RequestUri": "https://seannse.dfs.core.windows.net/test-filesystem-c0350e92-e276-d1ef-2c9e-c29532fbda63/test-directory-f32f1acc-6a41-3fb4-c9bf-94b7a75c1478?action=setAccessControlRecursive\u0026continuation=VBaJ6MWsmO673vQBGPwBGPYBL3NlYW5uc2UBMDFENTc5OTJDOTcxNDhDMi90ZXN0LWZpbGVzeXN0ZW0tYzAzNTBlOTItZTI3Ni1kMWVmLTJjOWUtYzI5NTMyZmJkYTYzATAxRDcwNkYxQjQ3Q0E2MkEvdGVzdC1kaXJlY3RvcnktZjMyZjFhY2MtNmE0MS0zZmI0LWM5YmYtOTRiN2E3NWMxNDc4L3Rlc3QtZGlyZWN0b3J5LTM5MzExOTNlLWFiMGItZDRmOC0zY2JjLTMwN2Q5YjgyN2ZkMi90ZXN0LWZpbGUtNGUyZTQ1ZTEtNzM4My1jYmI0LTI0YTMtOGYzZGI3ZmZmNTI0FgAAAA%3D%3D\u0026mode=set\u0026maxRecords=2",
+      "RequestMethod": "PATCH",
+      "RequestHeaders": {
+        "Accept": "application/json",
+        "Authorization": "Sanitized",
+        "User-Agent": [
+          "azsdk-net-Storage.Files.DataLake/12.7.0-alpha.20210219.1",
+          "(.NET 5.0.3; Microsoft Windows 10.0.19041)"
         ],
         "x-ms-acl": "user::rwx,group::r--,other::---,mask::rwx",
-        "x-ms-client-request-id": "fd64a0b3-4506-590b-e867-fabda5a5803b",
-        "x-ms-date": "Wed, 17 Feb 2021 22:42:25 GMT",
->>>>>>> 1814567d
+        "x-ms-client-request-id": "4467b942-4b94-8348-19c2-8b58805fea82",
+        "x-ms-date": "Fri, 19 Feb 2021 19:02:03 GMT",
         "x-ms-return-client-request-id": "true",
         "x-ms-version": "2020-06-12"
       },
       "RequestBody": null,
       "StatusCode": 200,
       "ResponseHeaders": {
-<<<<<<< HEAD
-        "Date": "Tue, 02 Feb 2021 21:54:43 GMT",
-=======
-        "Date": "Wed, 17 Feb 2021 22:42:25 GMT",
->>>>>>> 1814567d
+        "Date": "Fri, 19 Feb 2021 19:02:02 GMT",
         "Server": [
           "Windows-Azure-HDFS/1.0",
           "Microsoft-HTTPAPI/2.0"
         ],
         "Transfer-Encoding": "chunked",
-        "x-ms-client-request-id": "fd64a0b3-4506-590b-e867-fabda5a5803b",
-<<<<<<< HEAD
-        "x-ms-continuation": "VBa4y4jd6Mri1z0Y/AEY9gEvc2Vhbm5zZQEwMUQ1Nzk5MkM5NzE0OEMyL3Rlc3QtZmlsZXN5c3RlbS1iMGM2ZTRlNy1kMGNmLTM0YTAtMmNiNS0wMDA4N2M4NmM1ZjEBMDFENkY5QUUwMzgxMDg3My90ZXN0LWRpcmVjdG9yeS1jZGYxZmIzNi04OTQ5LTk0ODktYjFkZC0xMjUwMTg4NmJiOGEvdGVzdC1kaXJlY3RvcnktMTlmZGJjOTItNGRhNi05ZTYwLThhNWQtM2FhY2U0ZmI4NzIxL3Rlc3QtZmlsZS0wYzYzMzdjNC1mNDBjLTNkYTItY2ExZi00ZGZjNzYxNTA5NWIWAAAA",
+        "x-ms-client-request-id": "4467b942-4b94-8348-19c2-8b58805fea82",
+        "x-ms-continuation": "VBaMpYfXgc\u002Bn/JYBGM0BGMcBL3NlYW5uc2UBMDFENTc5OTJDOTcxNDhDMi90ZXN0LWZpbGVzeXN0ZW0tYzAzNTBlOTItZTI3Ni1kMWVmLTJjOWUtYzI5NTMyZmJkYTYzATAxRDcwNkYxQjQ3Q0E2MkEvdGVzdC1kaXJlY3RvcnktZjMyZjFhY2MtNmE0MS0zZmI0LWM5YmYtOTRiN2E3NWMxNDc4L3Rlc3QtZGlyZWN0b3J5LThhYjA4YTY4LWYwZDctYTAwOC0wNTljLTllMzNiNmM4YjU1MBYAAAA=",
         "x-ms-namespace-enabled": "true",
-        "x-ms-request-id": "482e207f-401f-0079-32ae-f9837b000000",
-=======
-        "x-ms-continuation": "VBaVlraciMK5wAYY/AEY9gEvc2Vhbm5zZQEwMUQ1Nzk5MkM5NzE0OEMyL3Rlc3QtZmlsZXN5c3RlbS1iMGM2ZTRlNy1kMGNmLTM0YTAtMmNiNS0wMDA4N2M4NmM1ZjEBMDFENzA1N0UyOTJFODQxOS90ZXN0LWRpcmVjdG9yeS1jZGYxZmIzNi04OTQ5LTk0ODktYjFkZC0xMjUwMTg4NmJiOGEvdGVzdC1kaXJlY3RvcnktMTlmZGJjOTItNGRhNi05ZTYwLThhNWQtM2FhY2U0ZmI4NzIxL3Rlc3QtZmlsZS0wYzYzMzdjNC1mNDBjLTNkYTItY2ExZi00ZGZjNzYxNTA5NWIWAAAA",
+        "x-ms-request-id": "da83d2ec-a01f-0061-31f1-065c1c000000",
+        "x-ms-version": "2020-06-12"
+      },
+      "ResponseBody": "eyJkaXJlY3Rvcmllc1N1Y2Nlc3NmdWwiOjAsImZhaWxlZEVudHJpZXMiOltdLCJmYWlsdXJlQ291bnQiOjAsImZpbGVzU3VjY2Vzc2Z1bCI6Mn0K"
+    },
+    {
+      "RequestUri": "https://seannse.dfs.core.windows.net/test-filesystem-c0350e92-e276-d1ef-2c9e-c29532fbda63/test-directory-f32f1acc-6a41-3fb4-c9bf-94b7a75c1478?action=setAccessControlRecursive\u0026continuation=VBaMpYfXgc%2Bn%2FJYBGM0BGMcBL3NlYW5uc2UBMDFENTc5OTJDOTcxNDhDMi90ZXN0LWZpbGVzeXN0ZW0tYzAzNTBlOTItZTI3Ni1kMWVmLTJjOWUtYzI5NTMyZmJkYTYzATAxRDcwNkYxQjQ3Q0E2MkEvdGVzdC1kaXJlY3RvcnktZjMyZjFhY2MtNmE0MS0zZmI0LWM5YmYtOTRiN2E3NWMxNDc4L3Rlc3QtZGlyZWN0b3J5LThhYjA4YTY4LWYwZDctYTAwOC0wNTljLTllMzNiNmM4YjU1MBYAAAA%3D\u0026mode=set\u0026maxRecords=2",
+      "RequestMethod": "PATCH",
+      "RequestHeaders": {
+        "Accept": "application/json",
+        "Authorization": "Sanitized",
+        "User-Agent": [
+          "azsdk-net-Storage.Files.DataLake/12.7.0-alpha.20210219.1",
+          "(.NET 5.0.3; Microsoft Windows 10.0.19041)"
+        ],
+        "x-ms-acl": "user::rwx,group::r--,other::---,mask::rwx",
+        "x-ms-client-request-id": "08589658-4329-2367-787a-fcae25a82ee8",
+        "x-ms-date": "Fri, 19 Feb 2021 19:02:03 GMT",
+        "x-ms-return-client-request-id": "true",
+        "x-ms-version": "2020-06-12"
+      },
+      "RequestBody": null,
+      "StatusCode": 200,
+      "ResponseHeaders": {
+        "Date": "Fri, 19 Feb 2021 19:02:02 GMT",
+        "Server": [
+          "Windows-Azure-HDFS/1.0",
+          "Microsoft-HTTPAPI/2.0"
+        ],
+        "Transfer-Encoding": "chunked",
+        "x-ms-client-request-id": "08589658-4329-2367-787a-fcae25a82ee8",
+        "x-ms-continuation": "VBa1/MKRqpze6BAYyAEYwgEvc2Vhbm5zZQEwMUQ1Nzk5MkM5NzE0OEMyL3Rlc3QtZmlsZXN5c3RlbS1jMDM1MGU5Mi1lMjc2LWQxZWYtMmM5ZS1jMjk1MzJmYmRhNjMBMDFENzA2RjFCNDdDQTYyQS90ZXN0LWRpcmVjdG9yeS1mMzJmMWFjYy02YTQxLTNmYjQtYzliZi05NGI3YTc1YzE0NzgvdGVzdC1maWxlLTQ5Njc5ODYzLWQ2YTUtNmU2Zi1mOGI0LTFlMjZjYWYzNGNjMxYAAAA=",
         "x-ms-namespace-enabled": "true",
-        "x-ms-request-id": "46af47f4-001f-0057-087e-05d16c000000",
->>>>>>> 1814567d
-        "x-ms-version": "2020-06-12"
-      },
-      "ResponseBody": "eyJkaXJlY3Rvcmllc1N1Y2Nlc3NmdWwiOjIsImZhaWxlZEVudHJpZXMiOltdLCJmYWlsdXJlQ291bnQiOjAsImZpbGVzU3VjY2Vzc2Z1bCI6MH0K"
-    },
-    {
-<<<<<<< HEAD
-      "RequestUri": "https://seannse.dfs.core.windows.net/test-filesystem-b0c6e4e7-d0cf-34a0-2cb5-00087c86c5f1/test-directory-cdf1fb36-8949-9489-b1dd-12501886bb8a?action=setAccessControlRecursive\u0026continuation=VBa4y4jd6Mri1z0Y%2FAEY9gEvc2Vhbm5zZQEwMUQ1Nzk5MkM5NzE0OEMyL3Rlc3QtZmlsZXN5c3RlbS1iMGM2ZTRlNy1kMGNmLTM0YTAtMmNiNS0wMDA4N2M4NmM1ZjEBMDFENkY5QUUwMzgxMDg3My90ZXN0LWRpcmVjdG9yeS1jZGYxZmIzNi04OTQ5LTk0ODktYjFkZC0xMjUwMTg4NmJiOGEvdGVzdC1kaXJlY3RvcnktMTlmZGJjOTItNGRhNi05ZTYwLThhNWQtM2FhY2U0ZmI4NzIxL3Rlc3QtZmlsZS0wYzYzMzdjNC1mNDBjLTNkYTItY2ExZi00ZGZjNzYxNTA5NWIWAAAA\u0026mode=set\u0026maxRecords=2",
-=======
-      "RequestUri": "https://seannse.dfs.core.windows.net/test-filesystem-b0c6e4e7-d0cf-34a0-2cb5-00087c86c5f1/test-directory-cdf1fb36-8949-9489-b1dd-12501886bb8a?action=setAccessControlRecursive\u0026mode=set\u0026continuation=VBaVlraciMK5wAYY%2FAEY9gEvc2Vhbm5zZQEwMUQ1Nzk5MkM5NzE0OEMyL3Rlc3QtZmlsZXN5c3RlbS1iMGM2ZTRlNy1kMGNmLTM0YTAtMmNiNS0wMDA4N2M4NmM1ZjEBMDFENzA1N0UyOTJFODQxOS90ZXN0LWRpcmVjdG9yeS1jZGYxZmIzNi04OTQ5LTk0ODktYjFkZC0xMjUwMTg4NmJiOGEvdGVzdC1kaXJlY3RvcnktMTlmZGJjOTItNGRhNi05ZTYwLThhNWQtM2FhY2U0ZmI4NzIxL3Rlc3QtZmlsZS0wYzYzMzdjNC1mNDBjLTNkYTItY2ExZi00ZGZjNzYxNTA5NWIWAAAA\u0026maxRecords=2",
->>>>>>> 1814567d
+        "x-ms-request-id": "da83d30b-a01f-0061-50f1-065c1c000000",
+        "x-ms-version": "2020-06-12"
+      },
+      "ResponseBody": "eyJkaXJlY3Rvcmllc1N1Y2Nlc3NmdWwiOjEsImZhaWxlZEVudHJpZXMiOltdLCJmYWlsdXJlQ291bnQiOjAsImZpbGVzU3VjY2Vzc2Z1bCI6MX0K"
+    },
+    {
+      "RequestUri": "https://seannse.dfs.core.windows.net/test-filesystem-c0350e92-e276-d1ef-2c9e-c29532fbda63/test-directory-f32f1acc-6a41-3fb4-c9bf-94b7a75c1478?action=setAccessControlRecursive\u0026continuation=VBa1%2FMKRqpze6BAYyAEYwgEvc2Vhbm5zZQEwMUQ1Nzk5MkM5NzE0OEMyL3Rlc3QtZmlsZXN5c3RlbS1jMDM1MGU5Mi1lMjc2LWQxZWYtMmM5ZS1jMjk1MzJmYmRhNjMBMDFENzA2RjFCNDdDQTYyQS90ZXN0LWRpcmVjdG9yeS1mMzJmMWFjYy02YTQxLTNmYjQtYzliZi05NGI3YTc1YzE0NzgvdGVzdC1maWxlLTQ5Njc5ODYzLWQ2YTUtNmU2Zi1mOGI0LTFlMjZjYWYzNGNjMxYAAAA%3D\u0026mode=set\u0026maxRecords=2",
       "RequestMethod": "PATCH",
       "RequestHeaders": {
         "Accept": "application/json",
         "Authorization": "Sanitized",
         "User-Agent": [
-<<<<<<< HEAD
-          "azsdk-net-Storage.Files.DataLake/12.7.0-alpha.20210202.1",
-          "(.NET 5.0.2; Microsoft Windows 10.0.19042)"
+          "azsdk-net-Storage.Files.DataLake/12.7.0-alpha.20210219.1",
+          "(.NET 5.0.3; Microsoft Windows 10.0.19041)"
         ],
         "x-ms-acl": "user::rwx,group::r--,other::---,mask::rwx",
-        "x-ms-client-request-id": "63458e74-e4b8-cb02-2fea-a646db16679e",
-        "x-ms-date": "Tue, 02 Feb 2021 21:54:43 GMT",
-=======
-          "azsdk-net-Storage.Files.DataLake/12.7.0-alpha.20210217.1",
-          "(.NET 5.0.3; Microsoft Windows 10.0.19042)"
-        ],
-        "x-ms-acl": "user::rwx,group::r--,other::---,mask::rwx",
-        "x-ms-client-request-id": "63458e74-e4b8-cb02-2fea-a646db16679e",
-        "x-ms-date": "Wed, 17 Feb 2021 22:42:25 GMT",
->>>>>>> 1814567d
+        "x-ms-client-request-id": "e9ff2cbb-e207-7358-9fd1-9ebabd1cb7b3",
+        "x-ms-date": "Fri, 19 Feb 2021 19:02:03 GMT",
         "x-ms-return-client-request-id": "true",
         "x-ms-version": "2020-06-12"
       },
       "RequestBody": null,
       "StatusCode": 200,
       "ResponseHeaders": {
-<<<<<<< HEAD
-        "Date": "Tue, 02 Feb 2021 21:54:44 GMT",
-=======
-        "Date": "Wed, 17 Feb 2021 22:42:25 GMT",
->>>>>>> 1814567d
+        "Date": "Fri, 19 Feb 2021 19:02:02 GMT",
         "Server": [
           "Windows-Azure-HDFS/1.0",
           "Microsoft-HTTPAPI/2.0"
         ],
         "Transfer-Encoding": "chunked",
-        "x-ms-client-request-id": "63458e74-e4b8-cb02-2fea-a646db16679e",
-<<<<<<< HEAD
-        "x-ms-continuation": "VBbWsealhL\u002BF7zoYzQEYxwEvc2Vhbm5zZQEwMUQ1Nzk5MkM5NzE0OEMyL3Rlc3QtZmlsZXN5c3RlbS1iMGM2ZTRlNy1kMGNmLTM0YTAtMmNiNS0wMDA4N2M4NmM1ZjEBMDFENkY5QUUwMzgxMDg3My90ZXN0LWRpcmVjdG9yeS1jZGYxZmIzNi04OTQ5LTk0ODktYjFkZC0xMjUwMTg4NmJiOGEvdGVzdC1kaXJlY3RvcnktODdiYzEzOWQtNmNkMC0wN2JiLWMwMjctNzFhMmJiNDg3NDM2FgAAAA==",
+        "x-ms-client-request-id": "e9ff2cbb-e207-7358-9fd1-9ebabd1cb7b3",
         "x-ms-namespace-enabled": "true",
-        "x-ms-request-id": "482e208a-401f-0079-3cae-f9837b000000",
-=======
-        "x-ms-continuation": "VBbn8o7OhdukoS0YzQEYxwEvc2Vhbm5zZQEwMUQ1Nzk5MkM5NzE0OEMyL3Rlc3QtZmlsZXN5c3RlbS1iMGM2ZTRlNy1kMGNmLTM0YTAtMmNiNS0wMDA4N2M4NmM1ZjEBMDFENzA1N0UyOTJFODQxOS90ZXN0LWRpcmVjdG9yeS1jZGYxZmIzNi04OTQ5LTk0ODktYjFkZC0xMjUwMTg4NmJiOGEvdGVzdC1kaXJlY3RvcnktODdiYzEzOWQtNmNkMC0wN2JiLWMwMjctNzFhMmJiNDg3NDM2FgAAAA==",
-        "x-ms-namespace-enabled": "true",
-        "x-ms-request-id": "46af480b-001f-0057-1f7e-05d16c000000",
->>>>>>> 1814567d
-        "x-ms-version": "2020-06-12"
-      },
-      "ResponseBody": "eyJkaXJlY3Rvcmllc1N1Y2Nlc3NmdWwiOjAsImZhaWxlZEVudHJpZXMiOltdLCJmYWlsdXJlQ291bnQiOjAsImZpbGVzU3VjY2Vzc2Z1bCI6Mn0K"
-    },
-    {
-<<<<<<< HEAD
-      "RequestUri": "https://seannse.dfs.core.windows.net/test-filesystem-b0c6e4e7-d0cf-34a0-2cb5-00087c86c5f1/test-directory-cdf1fb36-8949-9489-b1dd-12501886bb8a?action=setAccessControlRecursive\u0026continuation=VBbWsealhL%2BF7zoYzQEYxwEvc2Vhbm5zZQEwMUQ1Nzk5MkM5NzE0OEMyL3Rlc3QtZmlsZXN5c3RlbS1iMGM2ZTRlNy1kMGNmLTM0YTAtMmNiNS0wMDA4N2M4NmM1ZjEBMDFENkY5QUUwMzgxMDg3My90ZXN0LWRpcmVjdG9yeS1jZGYxZmIzNi04OTQ5LTk0ODktYjFkZC0xMjUwMTg4NmJiOGEvdGVzdC1kaXJlY3RvcnktODdiYzEzOWQtNmNkMC0wN2JiLWMwMjctNzFhMmJiNDg3NDM2FgAAAA%3D%3D\u0026mode=set\u0026maxRecords=2",
-=======
-      "RequestUri": "https://seannse.dfs.core.windows.net/test-filesystem-b0c6e4e7-d0cf-34a0-2cb5-00087c86c5f1/test-directory-cdf1fb36-8949-9489-b1dd-12501886bb8a?action=setAccessControlRecursive\u0026mode=set\u0026continuation=VBbn8o7OhdukoS0YzQEYxwEvc2Vhbm5zZQEwMUQ1Nzk5MkM5NzE0OEMyL3Rlc3QtZmlsZXN5c3RlbS1iMGM2ZTRlNy1kMGNmLTM0YTAtMmNiNS0wMDA4N2M4NmM1ZjEBMDFENzA1N0UyOTJFODQxOS90ZXN0LWRpcmVjdG9yeS1jZGYxZmIzNi04OTQ5LTk0ODktYjFkZC0xMjUwMTg4NmJiOGEvdGVzdC1kaXJlY3RvcnktODdiYzEzOWQtNmNkMC0wN2JiLWMwMjctNzFhMmJiNDg3NDM2FgAAAA%3D%3D\u0026maxRecords=2",
->>>>>>> 1814567d
-      "RequestMethod": "PATCH",
-      "RequestHeaders": {
-        "Accept": "application/json",
-        "Authorization": "Sanitized",
-        "User-Agent": [
-<<<<<<< HEAD
-          "azsdk-net-Storage.Files.DataLake/12.7.0-alpha.20210202.1",
-          "(.NET 5.0.2; Microsoft Windows 10.0.19042)"
-        ],
-        "x-ms-acl": "user::rwx,group::r--,other::---,mask::rwx",
-        "x-ms-client-request-id": "1748bb2b-1d60-e482-d19c-7827ed32afd5",
-        "x-ms-date": "Tue, 02 Feb 2021 21:54:43 GMT",
-=======
-          "azsdk-net-Storage.Files.DataLake/12.7.0-alpha.20210217.1",
-          "(.NET 5.0.3; Microsoft Windows 10.0.19042)"
-        ],
-        "x-ms-acl": "user::rwx,group::r--,other::---,mask::rwx",
-        "x-ms-client-request-id": "1748bb2b-1d60-e482-d19c-7827ed32afd5",
-        "x-ms-date": "Wed, 17 Feb 2021 22:42:25 GMT",
->>>>>>> 1814567d
-        "x-ms-return-client-request-id": "true",
-        "x-ms-version": "2020-06-12"
-      },
-      "RequestBody": null,
-      "StatusCode": 200,
-      "ResponseHeaders": {
-<<<<<<< HEAD
-        "Date": "Tue, 02 Feb 2021 21:54:44 GMT",
-=======
-        "Date": "Wed, 17 Feb 2021 22:42:25 GMT",
->>>>>>> 1814567d
-        "Server": [
-          "Windows-Azure-HDFS/1.0",
-          "Microsoft-HTTPAPI/2.0"
-        ],
-        "Transfer-Encoding": "chunked",
-        "x-ms-client-request-id": "1748bb2b-1d60-e482-d19c-7827ed32afd5",
-<<<<<<< HEAD
-        "x-ms-continuation": "VBbCnY2E5MT61akBGMgBGMIBL3NlYW5uc2UBMDFENTc5OTJDOTcxNDhDMi90ZXN0LWZpbGVzeXN0ZW0tYjBjNmU0ZTctZDBjZi0zNGEwLTJjYjUtMDAwODdjODZjNWYxATAxRDZGOUFFMDM4MTA4NzMvdGVzdC1kaXJlY3RvcnktY2RmMWZiMzYtODk0OS05NDg5LWIxZGQtMTI1MDE4ODZiYjhhL3Rlc3QtZmlsZS1hM2E5ZTM0Zi1hMDVmLTE3OTgtNjRkNi1jOWM0YmRhMDA0OWYWAAAA",
-        "x-ms-namespace-enabled": "true",
-        "x-ms-request-id": "482e2097-401f-0079-47ae-f9837b000000",
-=======
-        "x-ms-continuation": "VBbQv5CUxbjv6X4YyAEYwgEvc2Vhbm5zZQEwMUQ1Nzk5MkM5NzE0OEMyL3Rlc3QtZmlsZXN5c3RlbS1iMGM2ZTRlNy1kMGNmLTM0YTAtMmNiNS0wMDA4N2M4NmM1ZjEBMDFENzA1N0UyOTJFODQxOS90ZXN0LWRpcmVjdG9yeS1jZGYxZmIzNi04OTQ5LTk0ODktYjFkZC0xMjUwMTg4NmJiOGEvdGVzdC1maWxlLWEzYTllMzRmLWEwNWYtMTc5OC02NGQ2LWM5YzRiZGEwMDQ5ZhYAAAA=",
-        "x-ms-namespace-enabled": "true",
-        "x-ms-request-id": "46af4834-001f-0057-487e-05d16c000000",
->>>>>>> 1814567d
-        "x-ms-version": "2020-06-12"
-      },
-      "ResponseBody": "eyJkaXJlY3Rvcmllc1N1Y2Nlc3NmdWwiOjEsImZhaWxlZEVudHJpZXMiOltdLCJmYWlsdXJlQ291bnQiOjAsImZpbGVzU3VjY2Vzc2Z1bCI6MX0K"
-    },
-    {
-<<<<<<< HEAD
-      "RequestUri": "https://seannse.dfs.core.windows.net/test-filesystem-b0c6e4e7-d0cf-34a0-2cb5-00087c86c5f1/test-directory-cdf1fb36-8949-9489-b1dd-12501886bb8a?action=setAccessControlRecursive\u0026continuation=VBbCnY2E5MT61akBGMgBGMIBL3NlYW5uc2UBMDFENTc5OTJDOTcxNDhDMi90ZXN0LWZpbGVzeXN0ZW0tYjBjNmU0ZTctZDBjZi0zNGEwLTJjYjUtMDAwODdjODZjNWYxATAxRDZGOUFFMDM4MTA4NzMvdGVzdC1kaXJlY3RvcnktY2RmMWZiMzYtODk0OS05NDg5LWIxZGQtMTI1MDE4ODZiYjhhL3Rlc3QtZmlsZS1hM2E5ZTM0Zi1hMDVmLTE3OTgtNjRkNi1jOWM0YmRhMDA0OWYWAAAA\u0026mode=set\u0026maxRecords=2",
-=======
-      "RequestUri": "https://seannse.dfs.core.windows.net/test-filesystem-b0c6e4e7-d0cf-34a0-2cb5-00087c86c5f1/test-directory-cdf1fb36-8949-9489-b1dd-12501886bb8a?action=setAccessControlRecursive\u0026mode=set\u0026continuation=VBbQv5CUxbjv6X4YyAEYwgEvc2Vhbm5zZQEwMUQ1Nzk5MkM5NzE0OEMyL3Rlc3QtZmlsZXN5c3RlbS1iMGM2ZTRlNy1kMGNmLTM0YTAtMmNiNS0wMDA4N2M4NmM1ZjEBMDFENzA1N0UyOTJFODQxOS90ZXN0LWRpcmVjdG9yeS1jZGYxZmIzNi04OTQ5LTk0ODktYjFkZC0xMjUwMTg4NmJiOGEvdGVzdC1maWxlLWEzYTllMzRmLWEwNWYtMTc5OC02NGQ2LWM5YzRiZGEwMDQ5ZhYAAAA%3D\u0026maxRecords=2",
->>>>>>> 1814567d
-      "RequestMethod": "PATCH",
-      "RequestHeaders": {
-        "Accept": "application/json",
-        "Authorization": "Sanitized",
-        "User-Agent": [
-<<<<<<< HEAD
-          "azsdk-net-Storage.Files.DataLake/12.7.0-alpha.20210202.1",
-          "(.NET 5.0.2; Microsoft Windows 10.0.19042)"
-        ],
-        "x-ms-acl": "user::rwx,group::r--,other::---,mask::rwx",
-        "x-ms-client-request-id": "1f1b1ab0-50ce-853e-8d07-1e1d13d333f4",
-        "x-ms-date": "Tue, 02 Feb 2021 21:54:43 GMT",
-=======
-          "azsdk-net-Storage.Files.DataLake/12.7.0-alpha.20210217.1",
-          "(.NET 5.0.3; Microsoft Windows 10.0.19042)"
-        ],
-        "x-ms-acl": "user::rwx,group::r--,other::---,mask::rwx",
-        "x-ms-client-request-id": "1f1b1ab0-50ce-853e-8d07-1e1d13d333f4",
-        "x-ms-date": "Wed, 17 Feb 2021 22:42:25 GMT",
->>>>>>> 1814567d
-        "x-ms-return-client-request-id": "true",
-        "x-ms-version": "2020-06-12"
-      },
-      "RequestBody": null,
-      "StatusCode": 200,
-      "ResponseHeaders": {
-<<<<<<< HEAD
-        "Date": "Tue, 02 Feb 2021 21:54:44 GMT",
-=======
-        "Date": "Wed, 17 Feb 2021 22:42:25 GMT",
->>>>>>> 1814567d
-        "Server": [
-          "Windows-Azure-HDFS/1.0",
-          "Microsoft-HTTPAPI/2.0"
-        ],
-        "Transfer-Encoding": "chunked",
-        "x-ms-client-request-id": "1f1b1ab0-50ce-853e-8d07-1e1d13d333f4",
-        "x-ms-namespace-enabled": "true",
-<<<<<<< HEAD
-        "x-ms-request-id": "482e209c-401f-0079-4bae-f9837b000000",
-=======
-        "x-ms-request-id": "46af484d-001f-0057-617e-05d16c000000",
->>>>>>> 1814567d
+        "x-ms-request-id": "da83d336-a01f-0061-7bf1-065c1c000000",
         "x-ms-version": "2020-06-12"
       },
       "ResponseBody": "eyJkaXJlY3Rvcmllc1N1Y2Nlc3NmdWwiOjAsImZhaWxlZEVudHJpZXMiOltdLCJmYWlsdXJlQ291bnQiOjAsImZpbGVzU3VjY2Vzc2Z1bCI6MX0K"
     },
     {
-      "RequestUri": "https://seannse.blob.core.windows.net/test-filesystem-b0c6e4e7-d0cf-34a0-2cb5-00087c86c5f1?restype=container",
+      "RequestUri": "https://seannse.blob.core.windows.net/test-filesystem-c0350e92-e276-d1ef-2c9e-c29532fbda63?restype=container",
       "RequestMethod": "DELETE",
       "RequestHeaders": {
         "Accept": "application/xml",
         "Authorization": "Sanitized",
-<<<<<<< HEAD
-        "traceparent": "00-bb234a3bc94fbb4691a444065e9d7bc1-a969a2cc9ea90349-00",
-        "User-Agent": [
-          "azsdk-net-Storage.Files.DataLake/12.7.0-alpha.20210202.1",
-          "(.NET 5.0.2; Microsoft Windows 10.0.19042)"
-        ],
-        "x-ms-client-request-id": "d277e59b-8f16-d307-9c47-816a2f68d6bf",
-        "x-ms-date": "Tue, 02 Feb 2021 21:54:44 GMT",
-=======
-        "traceparent": "00-2ded49f277df4148861e57d2512050ba-1c12ee7c13979647-00",
-        "User-Agent": [
-          "azsdk-net-Storage.Files.DataLake/12.7.0-alpha.20210217.1",
-          "(.NET 5.0.3; Microsoft Windows 10.0.19042)"
-        ],
-        "x-ms-client-request-id": "d277e59b-8f16-d307-9c47-816a2f68d6bf",
-        "x-ms-date": "Wed, 17 Feb 2021 22:42:26 GMT",
->>>>>>> 1814567d
+        "traceparent": "00-f067f68e12cfcf4fae5d2d66fb329a1e-41fe5afc68b23148-00",
+        "User-Agent": [
+          "azsdk-net-Storage.Files.DataLake/12.7.0-alpha.20210219.1",
+          "(.NET 5.0.3; Microsoft Windows 10.0.19041)"
+        ],
+        "x-ms-client-request-id": "f8f33d34-44a8-84e1-a3eb-dbc55abacad0",
+        "x-ms-date": "Fri, 19 Feb 2021 19:02:03 GMT",
         "x-ms-return-client-request-id": "true",
         "x-ms-version": "2020-06-12"
       },
@@ -655,28 +410,20 @@
       "StatusCode": 202,
       "ResponseHeaders": {
         "Content-Length": "0",
-<<<<<<< HEAD
-        "Date": "Tue, 02 Feb 2021 21:54:44 GMT",
-=======
-        "Date": "Wed, 17 Feb 2021 22:42:25 GMT",
->>>>>>> 1814567d
+        "Date": "Fri, 19 Feb 2021 19:02:02 GMT",
         "Server": [
           "Windows-Azure-Blob/1.0",
           "Microsoft-HTTPAPI/2.0"
         ],
-        "x-ms-client-request-id": "d277e59b-8f16-d307-9c47-816a2f68d6bf",
-<<<<<<< HEAD
-        "x-ms-request-id": "980874e4-901e-0037-2eae-f9adf3000000",
-=======
-        "x-ms-request-id": "28e635e9-901e-0037-7b7e-05adf3000000",
->>>>>>> 1814567d
+        "x-ms-client-request-id": "f8f33d34-44a8-84e1-a3eb-dbc55abacad0",
+        "x-ms-request-id": "cb120a35-b01e-006d-74f1-06cb14000000",
         "x-ms-version": "2020-06-12"
       },
       "ResponseBody": []
     }
   ],
   "Variables": {
-    "RandomSeed": "865729394",
+    "RandomSeed": "1549080598",
     "Storage_TestConfigHierarchicalNamespace": "NamespaceTenant\nseannse\nU2FuaXRpemVk\nhttps://seannse.blob.core.windows.net\nhttps://seannse.file.core.windows.net\nhttps://seannse.queue.core.windows.net\nhttps://seannse.table.core.windows.net\n\n\n\n\nhttps://seannse-secondary.blob.core.windows.net\nhttps://seannse-secondary.file.core.windows.net\nhttps://seannse-secondary.queue.core.windows.net\nhttps://seannse-secondary.table.core.windows.net\n68390a19-a643-458b-b726-408abf67b4fc\nSanitized\n72f988bf-86f1-41af-91ab-2d7cd011db47\nhttps://login.microsoftonline.com/\nCloud\nBlobEndpoint=https://seannse.blob.core.windows.net/;QueueEndpoint=https://seannse.queue.core.windows.net/;FileEndpoint=https://seannse.file.core.windows.net/;BlobSecondaryEndpoint=https://seannse-secondary.blob.core.windows.net/;QueueSecondaryEndpoint=https://seannse-secondary.queue.core.windows.net/;FileSecondaryEndpoint=https://seannse-secondary.file.core.windows.net/;AccountName=seannse;AccountKey=Sanitized\n"
   }
 }