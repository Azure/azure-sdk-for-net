﻿{
  "Entries": [
    {
      "RequestUri": "https://seannse.blob.core.windows.net/test-filesystem-f952428f-1e12-0b99-58b4-38da32bfe48e?restype=container",
      "RequestMethod": "PUT",
      "RequestHeaders": {
        "Accept": "application/xml",
        "Authorization": "Sanitized",
        "traceparent": "00-743504307ddcc24485d707c7a245a6f2-143172e160360040-00",
        "User-Agent": [
          "azsdk-net-Storage.Files.DataLake/12.7.0-alpha.20210219.1",
          "(.NET 5.0.3; Microsoft Windows 10.0.19041)"
        ],
        "x-ms-blob-public-access": "container",
        "x-ms-client-request-id": "14257885-8bea-1d14-fea1-1c4e3ca2130f",
        "x-ms-date": "Fri, 19 Feb 2021 19:07:58 GMT",
        "x-ms-return-client-request-id": "true",
<<<<<<< HEAD
        "x-ms-version": "2020-12-06"
=======
        "x-ms-version": "2021-02-12"
>>>>>>> 7e782c87
      },
      "RequestBody": null,
      "StatusCode": 201,
      "ResponseHeaders": {
        "Content-Length": "0",
        "Date": "Fri, 19 Feb 2021 19:07:57 GMT",
        "ETag": "\"0x8D8D509AB912F76\"",
        "Last-Modified": "Fri, 19 Feb 2021 19:07:58 GMT",
        "Server": [
          "Windows-Azure-Blob/1.0",
          "Microsoft-HTTPAPI/2.0"
        ],
        "x-ms-client-request-id": "14257885-8bea-1d14-fea1-1c4e3ca2130f",
        "x-ms-request-id": "cb1424c7-b01e-006d-04f2-06cb14000000",
<<<<<<< HEAD
        "x-ms-version": "2020-12-06"
=======
        "x-ms-version": "2021-02-12"
>>>>>>> 7e782c87
      },
      "ResponseBody": []
    },
    {
      "RequestUri": "https://seannse.dfs.core.windows.net/test-filesystem-f952428f-1e12-0b99-58b4-38da32bfe48e/?action=setAccessControl",
      "RequestMethod": "PATCH",
      "RequestHeaders": {
        "Accept": "application/json",
        "Authorization": "Sanitized",
        "traceparent": "00-5410ce2afdc87d45930a7d328fa09143-703f852f6b062f45-00",
        "User-Agent": [
          "azsdk-net-Storage.Files.DataLake/12.7.0-alpha.20210219.1",
          "(.NET 5.0.3; Microsoft Windows 10.0.19041)"
        ],
        "x-ms-acl": "user::--x,group::--x,other::--x",
        "x-ms-client-request-id": "7e721855-b122-3c2c-22ea-7c9e6a38360c",
        "x-ms-date": "Fri, 19 Feb 2021 19:07:59 GMT",
        "x-ms-return-client-request-id": "true",
<<<<<<< HEAD
        "x-ms-version": "2020-12-06"
=======
        "x-ms-version": "2021-02-12"
>>>>>>> 7e782c87
      },
      "RequestBody": null,
      "StatusCode": 200,
      "ResponseHeaders": {
        "Content-Length": "0",
        "Date": "Fri, 19 Feb 2021 19:07:57 GMT",
        "ETag": "\"0x8D8D509AB934B01\"",
        "Last-Modified": "Fri, 19 Feb 2021 19:07:58 GMT",
        "Server": [
          "Windows-Azure-HDFS/1.0",
          "Microsoft-HTTPAPI/2.0"
        ],
        "x-ms-client-request-id": "7e721855-b122-3c2c-22ea-7c9e6a38360c",
        "x-ms-namespace-enabled": "true",
        "x-ms-request-id": "5dd0b8b9-401f-0046-26f2-064bd8000000",
<<<<<<< HEAD
        "x-ms-version": "2020-12-06"
=======
        "x-ms-version": "2021-02-12"
>>>>>>> 7e782c87
      },
      "ResponseBody": []
    },
    {
      "RequestUri": "https://seannse.blob.core.windows.net/test-filesystem-f952428f-1e12-0b99-58b4-38da32bfe48e?restype=container",
      "RequestMethod": "DELETE",
      "RequestHeaders": {
        "Accept": "application/xml",
        "Authorization": "Sanitized",
        "traceparent": "00-e7b359250e560c448f6154c90d079a73-d3f7434956e45840-00",
        "User-Agent": [
          "azsdk-net-Storage.Files.DataLake/12.7.0-alpha.20210219.1",
          "(.NET 5.0.3; Microsoft Windows 10.0.19041)"
        ],
        "x-ms-client-request-id": "a9b84b1d-123e-99dc-254a-df9a9b462e78",
        "x-ms-date": "Fri, 19 Feb 2021 19:07:59 GMT",
        "x-ms-return-client-request-id": "true",
<<<<<<< HEAD
        "x-ms-version": "2020-12-06"
=======
        "x-ms-version": "2021-02-12"
>>>>>>> 7e782c87
      },
      "RequestBody": null,
      "StatusCode": 202,
      "ResponseHeaders": {
        "Content-Length": "0",
        "Date": "Fri, 19 Feb 2021 19:07:57 GMT",
        "Server": [
          "Windows-Azure-Blob/1.0",
          "Microsoft-HTTPAPI/2.0"
        ],
        "x-ms-client-request-id": "a9b84b1d-123e-99dc-254a-df9a9b462e78",
        "x-ms-request-id": "cb142550-b01e-006d-08f2-06cb14000000",
<<<<<<< HEAD
        "x-ms-version": "2020-12-06"
=======
        "x-ms-version": "2021-02-12"
>>>>>>> 7e782c87
      },
      "ResponseBody": []
    }
  ],
  "Variables": {
    "RandomSeed": "1891462588",
    "Storage_TestConfigHierarchicalNamespace": "NamespaceTenant\nseannse\nU2FuaXRpemVk\nhttps://seannse.blob.core.windows.net\nhttps://seannse.file.core.windows.net\nhttps://seannse.queue.core.windows.net\nhttps://seannse.table.core.windows.net\n\n\n\n\nhttps://seannse-secondary.blob.core.windows.net\nhttps://seannse-secondary.file.core.windows.net\nhttps://seannse-secondary.queue.core.windows.net\nhttps://seannse-secondary.table.core.windows.net\n68390a19-a643-458b-b726-408abf67b4fc\nSanitized\n72f988bf-86f1-41af-91ab-2d7cd011db47\nhttps://login.microsoftonline.com/\nCloud\nBlobEndpoint=https://seannse.blob.core.windows.net/;QueueEndpoint=https://seannse.queue.core.windows.net/;FileEndpoint=https://seannse.file.core.windows.net/;BlobSecondaryEndpoint=https://seannse-secondary.blob.core.windows.net/;QueueSecondaryEndpoint=https://seannse-secondary.queue.core.windows.net/;FileSecondaryEndpoint=https://seannse-secondary.file.core.windows.net/;AccountName=seannse;AccountKey=Sanitized\n\n\n"
  }
}<|MERGE_RESOLUTION|>--- conflicted
+++ resolved
@@ -15,11 +15,7 @@
         "x-ms-client-request-id": "14257885-8bea-1d14-fea1-1c4e3ca2130f",
         "x-ms-date": "Fri, 19 Feb 2021 19:07:58 GMT",
         "x-ms-return-client-request-id": "true",
-<<<<<<< HEAD
-        "x-ms-version": "2020-12-06"
-=======
         "x-ms-version": "2021-02-12"
->>>>>>> 7e782c87
       },
       "RequestBody": null,
       "StatusCode": 201,
@@ -34,11 +30,7 @@
         ],
         "x-ms-client-request-id": "14257885-8bea-1d14-fea1-1c4e3ca2130f",
         "x-ms-request-id": "cb1424c7-b01e-006d-04f2-06cb14000000",
-<<<<<<< HEAD
-        "x-ms-version": "2020-12-06"
-=======
         "x-ms-version": "2021-02-12"
->>>>>>> 7e782c87
       },
       "ResponseBody": []
     },
@@ -57,11 +49,7 @@
         "x-ms-client-request-id": "7e721855-b122-3c2c-22ea-7c9e6a38360c",
         "x-ms-date": "Fri, 19 Feb 2021 19:07:59 GMT",
         "x-ms-return-client-request-id": "true",
-<<<<<<< HEAD
-        "x-ms-version": "2020-12-06"
-=======
         "x-ms-version": "2021-02-12"
->>>>>>> 7e782c87
       },
       "RequestBody": null,
       "StatusCode": 200,
@@ -77,11 +65,7 @@
         "x-ms-client-request-id": "7e721855-b122-3c2c-22ea-7c9e6a38360c",
         "x-ms-namespace-enabled": "true",
         "x-ms-request-id": "5dd0b8b9-401f-0046-26f2-064bd8000000",
-<<<<<<< HEAD
-        "x-ms-version": "2020-12-06"
-=======
         "x-ms-version": "2021-02-12"
->>>>>>> 7e782c87
       },
       "ResponseBody": []
     },
@@ -99,11 +83,7 @@
         "x-ms-client-request-id": "a9b84b1d-123e-99dc-254a-df9a9b462e78",
         "x-ms-date": "Fri, 19 Feb 2021 19:07:59 GMT",
         "x-ms-return-client-request-id": "true",
-<<<<<<< HEAD
-        "x-ms-version": "2020-12-06"
-=======
         "x-ms-version": "2021-02-12"
->>>>>>> 7e782c87
       },
       "RequestBody": null,
       "StatusCode": 202,
@@ -116,11 +96,7 @@
         ],
         "x-ms-client-request-id": "a9b84b1d-123e-99dc-254a-df9a9b462e78",
         "x-ms-request-id": "cb142550-b01e-006d-08f2-06cb14000000",
-<<<<<<< HEAD
-        "x-ms-version": "2020-12-06"
-=======
         "x-ms-version": "2021-02-12"
->>>>>>> 7e782c87
       },
       "ResponseBody": []
     }
