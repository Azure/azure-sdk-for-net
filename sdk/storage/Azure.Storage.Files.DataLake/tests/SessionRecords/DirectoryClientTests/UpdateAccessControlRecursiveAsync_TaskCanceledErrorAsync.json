{
  "Entries": [
    {
      "RequestUri": "https://seannse.blob.core.windows.net/test-filesystem-b44ee0ea-9ffa-cf02-5f0f-4189906b9ee1?restype=container",
      "RequestMethod": "PUT",
      "RequestHeaders": {
        "Accept": "application/xml",
        "Authorization": "Sanitized",
<<<<<<< HEAD
        "traceparent": "00-c1aadb4b655cfc40b01897bc28634545-7b6b4cb18c079b4c-00",
        "User-Agent": [
          "azsdk-net-Storage.Files.DataLake/12.7.0-alpha.20210202.1",
          "(.NET 5.0.2; Microsoft Windows 10.0.19042)"
        ],
        "x-ms-blob-public-access": "container",
        "x-ms-client-request-id": "4d8286fb-94b0-7f49-b2d7-94aa85cdd7ba",
        "x-ms-date": "Tue, 02 Feb 2021 21:48:56 GMT",
=======
        "traceparent": "00-201da516c7f7124291b29e9986e8b99c-c3e51623eda9ea4f-00",
        "User-Agent": [
          "azsdk-net-Storage.Files.DataLake/12.7.0-alpha.20210217.1",
          "(.NET 5.0.3; Microsoft Windows 10.0.19042)"
        ],
        "x-ms-blob-public-access": "container",
        "x-ms-client-request-id": "4d8286fb-94b0-7f49-b2d7-94aa85cdd7ba",
        "x-ms-date": "Wed, 17 Feb 2021 22:51:57 GMT",
>>>>>>> 1814567d
        "x-ms-return-client-request-id": "true",
        "x-ms-version": "2020-06-12"
      },
      "RequestBody": null,
      "StatusCode": 201,
      "ResponseHeaders": {
        "Content-Length": "0",
<<<<<<< HEAD
        "Date": "Tue, 02 Feb 2021 21:48:57 GMT",
        "ETag": "\u00220x8D8C7C4581EA64D\u0022",
        "Last-Modified": "Tue, 02 Feb 2021 21:48:57 GMT",
=======
        "Date": "Wed, 17 Feb 2021 22:51:58 GMT",
        "ETag": "\u00220x8D8D396A18FB6A3\u0022",
        "Last-Modified": "Wed, 17 Feb 2021 22:51:58 GMT",
>>>>>>> 1814567d
        "Server": [
          "Windows-Azure-Blob/1.0",
          "Microsoft-HTTPAPI/2.0"
        ],
        "x-ms-client-request-id": "4d8286fb-94b0-7f49-b2d7-94aa85cdd7ba",
<<<<<<< HEAD
        "x-ms-request-id": "faeabe1f-501e-0081-2bad-f9df85000000",
=======
        "x-ms-request-id": "6a1622a2-601e-008a-207f-0524ee000000",
>>>>>>> 1814567d
        "x-ms-version": "2020-06-12"
      },
      "ResponseBody": []
    },
    {
      "RequestUri": "https://seannse.dfs.core.windows.net/test-filesystem-b44ee0ea-9ffa-cf02-5f0f-4189906b9ee1/?action=setAccessControl",
      "RequestMethod": "PATCH",
      "RequestHeaders": {
        "Accept": "application/json",
        "Authorization": "Sanitized",
<<<<<<< HEAD
        "traceparent": "00-d5bb4590cf47ce4487e1f582892253f6-2884d53da6e2cc4f-00",
        "User-Agent": [
          "azsdk-net-Storage.Files.DataLake/12.7.0-alpha.20210202.1",
          "(.NET 5.0.2; Microsoft Windows 10.0.19042)"
        ],
        "x-ms-acl": "user::--x,group::--x,other::--x",
        "x-ms-client-request-id": "713982b5-0821-0929-0a07-9323b1fe48e2",
        "x-ms-date": "Tue, 02 Feb 2021 21:48:57 GMT",
=======
        "traceparent": "00-3e354cb0c7df0840bf97d25b5f6083fe-b2ccc6453fcd3347-00",
        "User-Agent": [
          "azsdk-net-Storage.Files.DataLake/12.7.0-alpha.20210217.1",
          "(.NET 5.0.3; Microsoft Windows 10.0.19042)"
        ],
        "x-ms-acl": "user::--x,group::--x,other::--x",
        "x-ms-client-request-id": "713982b5-0821-0929-0a07-9323b1fe48e2",
        "x-ms-date": "Wed, 17 Feb 2021 22:51:58 GMT",
>>>>>>> 1814567d
        "x-ms-return-client-request-id": "true",
        "x-ms-version": "2020-06-12"
      },
      "RequestBody": null,
      "StatusCode": 200,
      "ResponseHeaders": {
        "Content-Length": "0",
<<<<<<< HEAD
        "Date": "Tue, 02 Feb 2021 21:48:57 GMT",
        "ETag": "\u00220x8D8C7C4582106B6\u0022",
        "Last-Modified": "Tue, 02 Feb 2021 21:48:57 GMT",
=======
        "Date": "Wed, 17 Feb 2021 22:51:58 GMT",
        "ETag": "\u00220x8D8D396A19587A9\u0022",
        "Last-Modified": "Wed, 17 Feb 2021 22:51:58 GMT",
>>>>>>> 1814567d
        "Server": [
          "Windows-Azure-HDFS/1.0",
          "Microsoft-HTTPAPI/2.0"
        ],
        "x-ms-client-request-id": "713982b5-0821-0929-0a07-9323b1fe48e2",
        "x-ms-namespace-enabled": "true",
<<<<<<< HEAD
        "x-ms-request-id": "35ebe6aa-e01f-003d-47ad-f90944000000",
=======
        "x-ms-request-id": "1723a5c0-f01f-0088-777f-059a56000000",
>>>>>>> 1814567d
        "x-ms-version": "2020-06-12"
      },
      "ResponseBody": []
    },
    {
      "RequestUri": "https://seannse.blob.core.windows.net/test-filesystem-b44ee0ea-9ffa-cf02-5f0f-4189906b9ee1?restype=container",
      "RequestMethod": "DELETE",
      "RequestHeaders": {
        "Accept": "application/xml",
        "Authorization": "Sanitized",
<<<<<<< HEAD
        "traceparent": "00-660f2a90d730f04280abfa2aec472ecd-dfa875fac9fd2848-00",
        "User-Agent": [
          "azsdk-net-Storage.Files.DataLake/12.7.0-alpha.20210202.1",
          "(.NET 5.0.2; Microsoft Windows 10.0.19042)"
        ],
        "x-ms-client-request-id": "679c7eb3-4609-594e-ed25-7d072bd6dedc",
        "x-ms-date": "Tue, 02 Feb 2021 21:48:57 GMT",
=======
        "traceparent": "00-478c4b7ae4913c40af7a206081843acc-9047f706e403c949-00",
        "User-Agent": [
          "azsdk-net-Storage.Files.DataLake/12.7.0-alpha.20210217.1",
          "(.NET 5.0.3; Microsoft Windows 10.0.19042)"
        ],
        "x-ms-client-request-id": "679c7eb3-4609-594e-ed25-7d072bd6dedc",
        "x-ms-date": "Wed, 17 Feb 2021 22:51:58 GMT",
>>>>>>> 1814567d
        "x-ms-return-client-request-id": "true",
        "x-ms-version": "2020-06-12"
      },
      "RequestBody": null,
      "StatusCode": 202,
      "ResponseHeaders": {
        "Content-Length": "0",
<<<<<<< HEAD
        "Date": "Tue, 02 Feb 2021 21:48:58 GMT",
=======
        "Date": "Wed, 17 Feb 2021 22:51:58 GMT",
>>>>>>> 1814567d
        "Server": [
          "Windows-Azure-Blob/1.0",
          "Microsoft-HTTPAPI/2.0"
        ],
        "x-ms-client-request-id": "679c7eb3-4609-594e-ed25-7d072bd6dedc",
<<<<<<< HEAD
        "x-ms-request-id": "faeabf1a-501e-0081-04ad-f9df85000000",
=======
        "x-ms-request-id": "6a16237d-601e-008a-607f-0524ee000000",
>>>>>>> 1814567d
        "x-ms-version": "2020-06-12"
      },
      "ResponseBody": []
    }
  ],
  "Variables": {
    "RandomSeed": "31836260",
    "Storage_TestConfigHierarchicalNamespace": "NamespaceTenant\nseannse\nU2FuaXRpemVk\nhttps://seannse.blob.core.windows.net\nhttps://seannse.file.core.windows.net\nhttps://seannse.queue.core.windows.net\nhttps://seannse.table.core.windows.net\n\n\n\n\nhttps://seannse-secondary.blob.core.windows.net\nhttps://seannse-secondary.file.core.windows.net\nhttps://seannse-secondary.queue.core.windows.net\nhttps://seannse-secondary.table.core.windows.net\n68390a19-a643-458b-b726-408abf67b4fc\nSanitized\n72f988bf-86f1-41af-91ab-2d7cd011db47\nhttps://login.microsoftonline.com/\nCloud\nBlobEndpoint=https://seannse.blob.core.windows.net/;QueueEndpoint=https://seannse.queue.core.windows.net/;FileEndpoint=https://seannse.file.core.windows.net/;BlobSecondaryEndpoint=https://seannse-secondary.blob.core.windows.net/;QueueSecondaryEndpoint=https://seannse-secondary.queue.core.windows.net/;FileSecondaryEndpoint=https://seannse-secondary.file.core.windows.net/;AccountName=seannse;AccountKey=Sanitized\n"
  }
}<|MERGE_RESOLUTION|>--- conflicted
+++ resolved
@@ -1,30 +1,19 @@
 {
   "Entries": [
     {
-      "RequestUri": "https://seannse.blob.core.windows.net/test-filesystem-b44ee0ea-9ffa-cf02-5f0f-4189906b9ee1?restype=container",
+      "RequestUri": "https://seannse.blob.core.windows.net/test-filesystem-f952428f-1e12-0b99-58b4-38da32bfe48e?restype=container",
       "RequestMethod": "PUT",
       "RequestHeaders": {
         "Accept": "application/xml",
         "Authorization": "Sanitized",
-<<<<<<< HEAD
-        "traceparent": "00-c1aadb4b655cfc40b01897bc28634545-7b6b4cb18c079b4c-00",
+        "traceparent": "00-743504307ddcc24485d707c7a245a6f2-143172e160360040-00",
         "User-Agent": [
-          "azsdk-net-Storage.Files.DataLake/12.7.0-alpha.20210202.1",
-          "(.NET 5.0.2; Microsoft Windows 10.0.19042)"
+          "azsdk-net-Storage.Files.DataLake/12.7.0-alpha.20210219.1",
+          "(.NET 5.0.3; Microsoft Windows 10.0.19041)"
         ],
         "x-ms-blob-public-access": "container",
-        "x-ms-client-request-id": "4d8286fb-94b0-7f49-b2d7-94aa85cdd7ba",
-        "x-ms-date": "Tue, 02 Feb 2021 21:48:56 GMT",
-=======
-        "traceparent": "00-201da516c7f7124291b29e9986e8b99c-c3e51623eda9ea4f-00",
-        "User-Agent": [
-          "azsdk-net-Storage.Files.DataLake/12.7.0-alpha.20210217.1",
-          "(.NET 5.0.3; Microsoft Windows 10.0.19042)"
-        ],
-        "x-ms-blob-public-access": "container",
-        "x-ms-client-request-id": "4d8286fb-94b0-7f49-b2d7-94aa85cdd7ba",
-        "x-ms-date": "Wed, 17 Feb 2021 22:51:57 GMT",
->>>>>>> 1814567d
+        "x-ms-client-request-id": "14257885-8bea-1d14-fea1-1c4e3ca2130f",
+        "x-ms-date": "Fri, 19 Feb 2021 19:07:58 GMT",
         "x-ms-return-client-request-id": "true",
         "x-ms-version": "2020-06-12"
       },
@@ -32,54 +21,33 @@
       "StatusCode": 201,
       "ResponseHeaders": {
         "Content-Length": "0",
-<<<<<<< HEAD
-        "Date": "Tue, 02 Feb 2021 21:48:57 GMT",
-        "ETag": "\u00220x8D8C7C4581EA64D\u0022",
-        "Last-Modified": "Tue, 02 Feb 2021 21:48:57 GMT",
-=======
-        "Date": "Wed, 17 Feb 2021 22:51:58 GMT",
-        "ETag": "\u00220x8D8D396A18FB6A3\u0022",
-        "Last-Modified": "Wed, 17 Feb 2021 22:51:58 GMT",
->>>>>>> 1814567d
+        "Date": "Fri, 19 Feb 2021 19:07:57 GMT",
+        "ETag": "\u00220x8D8D509AB912F76\u0022",
+        "Last-Modified": "Fri, 19 Feb 2021 19:07:58 GMT",
         "Server": [
           "Windows-Azure-Blob/1.0",
           "Microsoft-HTTPAPI/2.0"
         ],
-        "x-ms-client-request-id": "4d8286fb-94b0-7f49-b2d7-94aa85cdd7ba",
-<<<<<<< HEAD
-        "x-ms-request-id": "faeabe1f-501e-0081-2bad-f9df85000000",
-=======
-        "x-ms-request-id": "6a1622a2-601e-008a-207f-0524ee000000",
->>>>>>> 1814567d
+        "x-ms-client-request-id": "14257885-8bea-1d14-fea1-1c4e3ca2130f",
+        "x-ms-request-id": "cb1424c7-b01e-006d-04f2-06cb14000000",
         "x-ms-version": "2020-06-12"
       },
       "ResponseBody": []
     },
     {
-      "RequestUri": "https://seannse.dfs.core.windows.net/test-filesystem-b44ee0ea-9ffa-cf02-5f0f-4189906b9ee1/?action=setAccessControl",
+      "RequestUri": "https://seannse.dfs.core.windows.net/test-filesystem-f952428f-1e12-0b99-58b4-38da32bfe48e/?action=setAccessControl",
       "RequestMethod": "PATCH",
       "RequestHeaders": {
         "Accept": "application/json",
         "Authorization": "Sanitized",
-<<<<<<< HEAD
-        "traceparent": "00-d5bb4590cf47ce4487e1f582892253f6-2884d53da6e2cc4f-00",
+        "traceparent": "00-5410ce2afdc87d45930a7d328fa09143-703f852f6b062f45-00",
         "User-Agent": [
-          "azsdk-net-Storage.Files.DataLake/12.7.0-alpha.20210202.1",
-          "(.NET 5.0.2; Microsoft Windows 10.0.19042)"
+          "azsdk-net-Storage.Files.DataLake/12.7.0-alpha.20210219.1",
+          "(.NET 5.0.3; Microsoft Windows 10.0.19041)"
         ],
         "x-ms-acl": "user::--x,group::--x,other::--x",
-        "x-ms-client-request-id": "713982b5-0821-0929-0a07-9323b1fe48e2",
-        "x-ms-date": "Tue, 02 Feb 2021 21:48:57 GMT",
-=======
-        "traceparent": "00-3e354cb0c7df0840bf97d25b5f6083fe-b2ccc6453fcd3347-00",
-        "User-Agent": [
-          "azsdk-net-Storage.Files.DataLake/12.7.0-alpha.20210217.1",
-          "(.NET 5.0.3; Microsoft Windows 10.0.19042)"
-        ],
-        "x-ms-acl": "user::--x,group::--x,other::--x",
-        "x-ms-client-request-id": "713982b5-0821-0929-0a07-9323b1fe48e2",
-        "x-ms-date": "Wed, 17 Feb 2021 22:51:58 GMT",
->>>>>>> 1814567d
+        "x-ms-client-request-id": "7e721855-b122-3c2c-22ea-7c9e6a38360c",
+        "x-ms-date": "Fri, 19 Feb 2021 19:07:59 GMT",
         "x-ms-return-client-request-id": "true",
         "x-ms-version": "2020-06-12"
       },
@@ -87,53 +55,33 @@
       "StatusCode": 200,
       "ResponseHeaders": {
         "Content-Length": "0",
-<<<<<<< HEAD
-        "Date": "Tue, 02 Feb 2021 21:48:57 GMT",
-        "ETag": "\u00220x8D8C7C4582106B6\u0022",
-        "Last-Modified": "Tue, 02 Feb 2021 21:48:57 GMT",
-=======
-        "Date": "Wed, 17 Feb 2021 22:51:58 GMT",
-        "ETag": "\u00220x8D8D396A19587A9\u0022",
-        "Last-Modified": "Wed, 17 Feb 2021 22:51:58 GMT",
->>>>>>> 1814567d
+        "Date": "Fri, 19 Feb 2021 19:07:57 GMT",
+        "ETag": "\u00220x8D8D509AB934B01\u0022",
+        "Last-Modified": "Fri, 19 Feb 2021 19:07:58 GMT",
         "Server": [
           "Windows-Azure-HDFS/1.0",
           "Microsoft-HTTPAPI/2.0"
         ],
-        "x-ms-client-request-id": "713982b5-0821-0929-0a07-9323b1fe48e2",
+        "x-ms-client-request-id": "7e721855-b122-3c2c-22ea-7c9e6a38360c",
         "x-ms-namespace-enabled": "true",
-<<<<<<< HEAD
-        "x-ms-request-id": "35ebe6aa-e01f-003d-47ad-f90944000000",
-=======
-        "x-ms-request-id": "1723a5c0-f01f-0088-777f-059a56000000",
->>>>>>> 1814567d
+        "x-ms-request-id": "5dd0b8b9-401f-0046-26f2-064bd8000000",
         "x-ms-version": "2020-06-12"
       },
       "ResponseBody": []
     },
     {
-      "RequestUri": "https://seannse.blob.core.windows.net/test-filesystem-b44ee0ea-9ffa-cf02-5f0f-4189906b9ee1?restype=container",
+      "RequestUri": "https://seannse.blob.core.windows.net/test-filesystem-f952428f-1e12-0b99-58b4-38da32bfe48e?restype=container",
       "RequestMethod": "DELETE",
       "RequestHeaders": {
         "Accept": "application/xml",
         "Authorization": "Sanitized",
-<<<<<<< HEAD
-        "traceparent": "00-660f2a90d730f04280abfa2aec472ecd-dfa875fac9fd2848-00",
+        "traceparent": "00-e7b359250e560c448f6154c90d079a73-d3f7434956e45840-00",
         "User-Agent": [
-          "azsdk-net-Storage.Files.DataLake/12.7.0-alpha.20210202.1",
-          "(.NET 5.0.2; Microsoft Windows 10.0.19042)"
+          "azsdk-net-Storage.Files.DataLake/12.7.0-alpha.20210219.1",
+          "(.NET 5.0.3; Microsoft Windows 10.0.19041)"
         ],
-        "x-ms-client-request-id": "679c7eb3-4609-594e-ed25-7d072bd6dedc",
-        "x-ms-date": "Tue, 02 Feb 2021 21:48:57 GMT",
-=======
-        "traceparent": "00-478c4b7ae4913c40af7a206081843acc-9047f706e403c949-00",
-        "User-Agent": [
-          "azsdk-net-Storage.Files.DataLake/12.7.0-alpha.20210217.1",
-          "(.NET 5.0.3; Microsoft Windows 10.0.19042)"
-        ],
-        "x-ms-client-request-id": "679c7eb3-4609-594e-ed25-7d072bd6dedc",
-        "x-ms-date": "Wed, 17 Feb 2021 22:51:58 GMT",
->>>>>>> 1814567d
+        "x-ms-client-request-id": "a9b84b1d-123e-99dc-254a-df9a9b462e78",
+        "x-ms-date": "Fri, 19 Feb 2021 19:07:59 GMT",
         "x-ms-return-client-request-id": "true",
         "x-ms-version": "2020-06-12"
       },
@@ -141,28 +89,20 @@
       "StatusCode": 202,
       "ResponseHeaders": {
         "Content-Length": "0",
-<<<<<<< HEAD
-        "Date": "Tue, 02 Feb 2021 21:48:58 GMT",
-=======
-        "Date": "Wed, 17 Feb 2021 22:51:58 GMT",
->>>>>>> 1814567d
+        "Date": "Fri, 19 Feb 2021 19:07:57 GMT",
         "Server": [
           "Windows-Azure-Blob/1.0",
           "Microsoft-HTTPAPI/2.0"
         ],
-        "x-ms-client-request-id": "679c7eb3-4609-594e-ed25-7d072bd6dedc",
-<<<<<<< HEAD
-        "x-ms-request-id": "faeabf1a-501e-0081-04ad-f9df85000000",
-=======
-        "x-ms-request-id": "6a16237d-601e-008a-607f-0524ee000000",
->>>>>>> 1814567d
+        "x-ms-client-request-id": "a9b84b1d-123e-99dc-254a-df9a9b462e78",
+        "x-ms-request-id": "cb142550-b01e-006d-08f2-06cb14000000",
         "x-ms-version": "2020-06-12"
       },
       "ResponseBody": []
     }
   ],
   "Variables": {
-    "RandomSeed": "31836260",
+    "RandomSeed": "1891462588",
     "Storage_TestConfigHierarchicalNamespace": "NamespaceTenant\nseannse\nU2FuaXRpemVk\nhttps://seannse.blob.core.windows.net\nhttps://seannse.file.core.windows.net\nhttps://seannse.queue.core.windows.net\nhttps://seannse.table.core.windows.net\n\n\n\n\nhttps://seannse-secondary.blob.core.windows.net\nhttps://seannse-secondary.file.core.windows.net\nhttps://seannse-secondary.queue.core.windows.net\nhttps://seannse-secondary.table.core.windows.net\n68390a19-a643-458b-b726-408abf67b4fc\nSanitized\n72f988bf-86f1-41af-91ab-2d7cd011db47\nhttps://login.microsoftonline.com/\nCloud\nBlobEndpoint=https://seannse.blob.core.windows.net/;QueueEndpoint=https://seannse.queue.core.windows.net/;FileEndpoint=https://seannse.file.core.windows.net/;BlobSecondaryEndpoint=https://seannse-secondary.blob.core.windows.net/;QueueSecondaryEndpoint=https://seannse-secondary.queue.core.windows.net/;FileSecondaryEndpoint=https://seannse-secondary.file.core.windows.net/;AccountName=seannse;AccountKey=Sanitized\n"
   }
 }