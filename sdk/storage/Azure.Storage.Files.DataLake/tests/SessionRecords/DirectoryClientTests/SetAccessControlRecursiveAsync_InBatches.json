﻿{
  "Entries": [
    {
      "RequestUri": "https://seannse.blob.core.windows.net/test-filesystem-01e4d086-7286-70f9-577a-f8f6c06efd53?restype=container",
      "RequestMethod": "PUT",
      "RequestHeaders": {
        "Accept": "application/xml",
        "Authorization": "Sanitized",
        "traceparent": "00-dd7eeb2d02e57641b1da03b03eca050e-6ac0f51dc6d4bb48-00",
        "User-Agent": [
          "azsdk-net-Storage.Files.DataLake/12.7.0-alpha.20210219.1",
          "(.NET 5.0.3; Microsoft Windows 10.0.19041)"
        ],
        "x-ms-blob-public-access": "container",
        "x-ms-client-request-id": "d9a16501-56b8-13be-99e5-8837d46fc5e2",
        "x-ms-date": "Fri, 19 Feb 2021 19:02:00 GMT",
        "x-ms-return-client-request-id": "true",
<<<<<<< HEAD
        "x-ms-version": "2020-12-06"
=======
        "x-ms-version": "2021-02-12"
>>>>>>> 7e782c87
      },
      "RequestBody": null,
      "StatusCode": 201,
      "ResponseHeaders": {
        "Content-Length": "0",
        "Date": "Fri, 19 Feb 2021 19:01:59 GMT",
        "ETag": "\"0x8D8D508D62B9F84\"",
        "Last-Modified": "Fri, 19 Feb 2021 19:02:00 GMT",
        "Server": [
          "Windows-Azure-Blob/1.0",
          "Microsoft-HTTPAPI/2.0"
        ],
        "x-ms-client-request-id": "d9a16501-56b8-13be-99e5-8837d46fc5e2",
        "x-ms-request-id": "cb1206d8-b01e-006d-6bf1-06cb14000000",
<<<<<<< HEAD
        "x-ms-version": "2020-12-06"
=======
        "x-ms-version": "2021-02-12"
>>>>>>> 7e782c87
      },
      "ResponseBody": []
    },
    {
      "RequestUri": "https://seannse.dfs.core.windows.net/test-filesystem-01e4d086-7286-70f9-577a-f8f6c06efd53/test-directory-482983b0-b1a8-e4b9-6f7f-5e2b29ad59b7?resource=directory",
      "RequestMethod": "PUT",
      "RequestHeaders": {
        "Accept": "application/json",
        "Authorization": "Sanitized",
        "traceparent": "00-ee1d99a3fe376a4b8d93984d5266ce3b-5b682a055b675146-00",
        "User-Agent": [
          "azsdk-net-Storage.Files.DataLake/12.7.0-alpha.20210219.1",
          "(.NET 5.0.3; Microsoft Windows 10.0.19041)"
        ],
        "x-ms-client-request-id": "939c6695-2d76-504d-abbc-6938f893eaec",
        "x-ms-date": "Fri, 19 Feb 2021 19:02:01 GMT",
        "x-ms-return-client-request-id": "true",
<<<<<<< HEAD
        "x-ms-version": "2020-12-06"
=======
        "x-ms-version": "2021-02-12"
>>>>>>> 7e782c87
      },
      "RequestBody": null,
      "StatusCode": 201,
      "ResponseHeaders": {
        "Content-Length": "0",
        "Date": "Fri, 19 Feb 2021 19:01:59 GMT",
        "ETag": "\"0x8D8D508D6396323\"",
        "Last-Modified": "Fri, 19 Feb 2021 19:02:00 GMT",
        "Server": [
          "Windows-Azure-HDFS/1.0",
          "Microsoft-HTTPAPI/2.0"
        ],
        "x-ms-client-request-id": "939c6695-2d76-504d-abbc-6938f893eaec",
        "x-ms-request-id": "da83d13f-a01f-0061-04f1-065c1c000000",
<<<<<<< HEAD
        "x-ms-version": "2020-12-06"
=======
        "x-ms-version": "2021-02-12"
>>>>>>> 7e782c87
      },
      "ResponseBody": []
    },
    {
      "RequestUri": "https://seannse.dfs.core.windows.net/test-filesystem-01e4d086-7286-70f9-577a-f8f6c06efd53/test-directory-482983b0-b1a8-e4b9-6f7f-5e2b29ad59b7/test-directory-d332d08b-6a7b-8c15-e7e8-fd167941cb46?resource=directory",
      "RequestMethod": "PUT",
      "RequestHeaders": {
        "Accept": "application/json",
        "Authorization": "Sanitized",
        "User-Agent": [
          "azsdk-net-Storage.Files.DataLake/12.7.0-alpha.20210219.1",
          "(.NET 5.0.3; Microsoft Windows 10.0.19041)"
        ],
        "x-ms-client-request-id": "48ec4ba7-bdf6-2bb7-5110-ab8d2f37d76a",
        "x-ms-date": "Fri, 19 Feb 2021 19:02:01 GMT",
        "x-ms-return-client-request-id": "true",
<<<<<<< HEAD
        "x-ms-version": "2020-12-06"
=======
        "x-ms-version": "2021-02-12"
>>>>>>> 7e782c87
      },
      "RequestBody": null,
      "StatusCode": 201,
      "ResponseHeaders": {
        "Content-Length": "0",
        "Date": "Fri, 19 Feb 2021 19:02:00 GMT",
        "ETag": "\"0x8D8D508D645B78D\"",
        "Last-Modified": "Fri, 19 Feb 2021 19:02:00 GMT",
        "Server": [
          "Windows-Azure-HDFS/1.0",
          "Microsoft-HTTPAPI/2.0"
        ],
        "x-ms-client-request-id": "48ec4ba7-bdf6-2bb7-5110-ab8d2f37d76a",
        "x-ms-request-id": "da83d155-a01f-0061-1af1-065c1c000000",
<<<<<<< HEAD
        "x-ms-version": "2020-12-06"
=======
        "x-ms-version": "2021-02-12"
>>>>>>> 7e782c87
      },
      "ResponseBody": []
    },
    {
      "RequestUri": "https://seannse.dfs.core.windows.net/test-filesystem-01e4d086-7286-70f9-577a-f8f6c06efd53/test-directory-482983b0-b1a8-e4b9-6f7f-5e2b29ad59b7/test-directory-d332d08b-6a7b-8c15-e7e8-fd167941cb46/test-file-cc4823f0-28fe-c6db-8f5b-1ed7ba03d285?resource=file",
      "RequestMethod": "PUT",
      "RequestHeaders": {
        "Accept": "application/json",
        "Authorization": "Sanitized",
        "User-Agent": [
          "azsdk-net-Storage.Files.DataLake/12.7.0-alpha.20210219.1",
          "(.NET 5.0.3; Microsoft Windows 10.0.19041)"
        ],
        "x-ms-client-request-id": "952045cc-7c19-7fb8-7026-b99a9edf704d",
        "x-ms-date": "Fri, 19 Feb 2021 19:02:01 GMT",
        "x-ms-return-client-request-id": "true",
<<<<<<< HEAD
        "x-ms-version": "2020-12-06"
=======
        "x-ms-version": "2021-02-12"
>>>>>>> 7e782c87
      },
      "RequestBody": null,
      "StatusCode": 201,
      "ResponseHeaders": {
        "Content-Length": "0",
        "Date": "Fri, 19 Feb 2021 19:02:00 GMT",
        "ETag": "\"0x8D8D508D654499A\"",
        "Last-Modified": "Fri, 19 Feb 2021 19:02:00 GMT",
        "Server": [
          "Windows-Azure-HDFS/1.0",
          "Microsoft-HTTPAPI/2.0"
        ],
        "x-ms-client-request-id": "952045cc-7c19-7fb8-7026-b99a9edf704d",
        "x-ms-request-id": "da83d165-a01f-0061-2af1-065c1c000000",
<<<<<<< HEAD
        "x-ms-version": "2020-12-06"
=======
        "x-ms-version": "2021-02-12"
>>>>>>> 7e782c87
      },
      "ResponseBody": []
    },
    {
      "RequestUri": "https://seannse.dfs.core.windows.net/test-filesystem-01e4d086-7286-70f9-577a-f8f6c06efd53/test-directory-482983b0-b1a8-e4b9-6f7f-5e2b29ad59b7/test-directory-d332d08b-6a7b-8c15-e7e8-fd167941cb46/test-file-e9ec263d-a9c8-6c15-d416-5794b7dbacdb?resource=file",
      "RequestMethod": "PUT",
      "RequestHeaders": {
        "Accept": "application/json",
        "Authorization": "Sanitized",
        "User-Agent": [
          "azsdk-net-Storage.Files.DataLake/12.7.0-alpha.20210219.1",
          "(.NET 5.0.3; Microsoft Windows 10.0.19041)"
        ],
        "x-ms-client-request-id": "f3c323f9-bdc7-22b3-2fb4-c1032424c794",
        "x-ms-date": "Fri, 19 Feb 2021 19:02:01 GMT",
        "x-ms-return-client-request-id": "true",
<<<<<<< HEAD
        "x-ms-version": "2020-12-06"
=======
        "x-ms-version": "2021-02-12"
>>>>>>> 7e782c87
      },
      "RequestBody": null,
      "StatusCode": 201,
      "ResponseHeaders": {
        "Content-Length": "0",
        "Date": "Fri, 19 Feb 2021 19:02:00 GMT",
        "ETag": "\"0x8D8D508D66291E3\"",
        "Last-Modified": "Fri, 19 Feb 2021 19:02:00 GMT",
        "Server": [
          "Windows-Azure-HDFS/1.0",
          "Microsoft-HTTPAPI/2.0"
        ],
        "x-ms-client-request-id": "f3c323f9-bdc7-22b3-2fb4-c1032424c794",
        "x-ms-request-id": "da83d17f-a01f-0061-44f1-065c1c000000",
<<<<<<< HEAD
        "x-ms-version": "2020-12-06"
=======
        "x-ms-version": "2021-02-12"
>>>>>>> 7e782c87
      },
      "ResponseBody": []
    },
    {
      "RequestUri": "https://seannse.dfs.core.windows.net/test-filesystem-01e4d086-7286-70f9-577a-f8f6c06efd53/test-directory-482983b0-b1a8-e4b9-6f7f-5e2b29ad59b7/test-directory-fbe5dd7a-fad4-006a-bbc7-5bd9ece7a21e?resource=directory",
      "RequestMethod": "PUT",
      "RequestHeaders": {
        "Accept": "application/json",
        "Authorization": "Sanitized",
        "User-Agent": [
          "azsdk-net-Storage.Files.DataLake/12.7.0-alpha.20210219.1",
          "(.NET 5.0.3; Microsoft Windows 10.0.19041)"
        ],
        "x-ms-client-request-id": "ecb42827-98cf-fec0-b8c2-37ff62da3648",
        "x-ms-date": "Fri, 19 Feb 2021 19:02:01 GMT",
        "x-ms-return-client-request-id": "true",
<<<<<<< HEAD
        "x-ms-version": "2020-12-06"
=======
        "x-ms-version": "2021-02-12"
>>>>>>> 7e782c87
      },
      "RequestBody": null,
      "StatusCode": 201,
      "ResponseHeaders": {
        "Content-Length": "0",
        "Date": "Fri, 19 Feb 2021 19:02:00 GMT",
        "ETag": "\"0x8D8D508D66F2E5D\"",
        "Last-Modified": "Fri, 19 Feb 2021 19:02:00 GMT",
        "Server": [
          "Windows-Azure-HDFS/1.0",
          "Microsoft-HTTPAPI/2.0"
        ],
        "x-ms-client-request-id": "ecb42827-98cf-fec0-b8c2-37ff62da3648",
        "x-ms-request-id": "da83d197-a01f-0061-5cf1-065c1c000000",
<<<<<<< HEAD
        "x-ms-version": "2020-12-06"
=======
        "x-ms-version": "2021-02-12"
>>>>>>> 7e782c87
      },
      "ResponseBody": []
    },
    {
      "RequestUri": "https://seannse.dfs.core.windows.net/test-filesystem-01e4d086-7286-70f9-577a-f8f6c06efd53/test-directory-482983b0-b1a8-e4b9-6f7f-5e2b29ad59b7/test-directory-fbe5dd7a-fad4-006a-bbc7-5bd9ece7a21e/test-file-6281a211-328a-c17c-caee-0debb53c8553?resource=file",
      "RequestMethod": "PUT",
      "RequestHeaders": {
        "Accept": "application/json",
        "Authorization": "Sanitized",
        "User-Agent": [
          "azsdk-net-Storage.Files.DataLake/12.7.0-alpha.20210219.1",
          "(.NET 5.0.3; Microsoft Windows 10.0.19041)"
        ],
        "x-ms-client-request-id": "d81dfcb2-9de6-f4df-acf2-22e18ad4497b",
        "x-ms-date": "Fri, 19 Feb 2021 19:02:01 GMT",
        "x-ms-return-client-request-id": "true",
<<<<<<< HEAD
        "x-ms-version": "2020-12-06"
=======
        "x-ms-version": "2021-02-12"
>>>>>>> 7e782c87
      },
      "RequestBody": null,
      "StatusCode": 201,
      "ResponseHeaders": {
        "Content-Length": "0",
        "Date": "Fri, 19 Feb 2021 19:02:00 GMT",
        "ETag": "\"0x8D8D508D67E08AA\"",
        "Last-Modified": "Fri, 19 Feb 2021 19:02:00 GMT",
        "Server": [
          "Windows-Azure-HDFS/1.0",
          "Microsoft-HTTPAPI/2.0"
        ],
        "x-ms-client-request-id": "d81dfcb2-9de6-f4df-acf2-22e18ad4497b",
        "x-ms-request-id": "da83d1b7-a01f-0061-7cf1-065c1c000000",
<<<<<<< HEAD
        "x-ms-version": "2020-12-06"
=======
        "x-ms-version": "2021-02-12"
>>>>>>> 7e782c87
      },
      "ResponseBody": []
    },
    {
      "RequestUri": "https://seannse.dfs.core.windows.net/test-filesystem-01e4d086-7286-70f9-577a-f8f6c06efd53/test-directory-482983b0-b1a8-e4b9-6f7f-5e2b29ad59b7/test-file-7037e33d-7228-5b15-5397-61ee562640b6?resource=file",
      "RequestMethod": "PUT",
      "RequestHeaders": {
        "Accept": "application/json",
        "Authorization": "Sanitized",
        "User-Agent": [
          "azsdk-net-Storage.Files.DataLake/12.7.0-alpha.20210219.1",
          "(.NET 5.0.3; Microsoft Windows 10.0.19041)"
        ],
        "x-ms-client-request-id": "9c186051-24dc-3feb-e6c1-844e3cf19e85",
        "x-ms-date": "Fri, 19 Feb 2021 19:02:01 GMT",
        "x-ms-return-client-request-id": "true",
<<<<<<< HEAD
        "x-ms-version": "2020-12-06"
=======
        "x-ms-version": "2021-02-12"
>>>>>>> 7e782c87
      },
      "RequestBody": null,
      "StatusCode": 201,
      "ResponseHeaders": {
        "Content-Length": "0",
        "Date": "Fri, 19 Feb 2021 19:02:00 GMT",
        "ETag": "\"0x8D8D508D68A6BDC\"",
        "Last-Modified": "Fri, 19 Feb 2021 19:02:00 GMT",
        "Server": [
          "Windows-Azure-HDFS/1.0",
          "Microsoft-HTTPAPI/2.0"
        ],
        "x-ms-client-request-id": "9c186051-24dc-3feb-e6c1-844e3cf19e85",
        "x-ms-request-id": "da83d1c6-a01f-0061-0bf1-065c1c000000",
<<<<<<< HEAD
        "x-ms-version": "2020-12-06"
=======
        "x-ms-version": "2021-02-12"
>>>>>>> 7e782c87
      },
      "ResponseBody": []
    },
    {
      "RequestUri": "https://seannse.dfs.core.windows.net/test-filesystem-01e4d086-7286-70f9-577a-f8f6c06efd53/test-directory-482983b0-b1a8-e4b9-6f7f-5e2b29ad59b7?action=setAccessControlRecursive&mode=set&maxRecords=2",
      "RequestMethod": "PATCH",
      "RequestHeaders": {
        "Accept": "application/json",
        "Authorization": "Sanitized",
        "User-Agent": [
          "azsdk-net-Storage.Files.DataLake/12.7.0-alpha.20210219.1",
          "(.NET 5.0.3; Microsoft Windows 10.0.19041)"
        ],
        "x-ms-acl": "user::rwx,group::r--,other::---,mask::rwx",
        "x-ms-client-request-id": "f59c3438-a30e-34da-0efa-d15d291fef20",
        "x-ms-date": "Fri, 19 Feb 2021 19:02:01 GMT",
        "x-ms-return-client-request-id": "true",
<<<<<<< HEAD
        "x-ms-version": "2020-12-06"
=======
        "x-ms-version": "2021-02-12"
>>>>>>> 7e782c87
      },
      "RequestBody": null,
      "StatusCode": 200,
      "ResponseHeaders": {
        "Date": "Fri, 19 Feb 2021 19:02:00 GMT",
        "Server": [
          "Windows-Azure-HDFS/1.0",
          "Microsoft-HTTPAPI/2.0"
        ],
        "Transfer-Encoding": "chunked",
        "x-ms-client-request-id": "f59c3438-a30e-34da-0efa-d15d291fef20",
        "x-ms-continuation": "VBap9ob3/Oj1gA8Y/AEY9gEvc2Vhbm5zZQEwMUQ1Nzk5MkM5NzE0OEMyL3Rlc3QtZmlsZXN5c3RlbS0wMWU0ZDA4Ni03Mjg2LTcwZjktNTc3YS1mOGY2YzA2ZWZkNTMBMDFENzA2RjFCM0I0RUExQS90ZXN0LWRpcmVjdG9yeS00ODI5ODNiMC1iMWE4LWU0YjktNmY3Zi01ZTJiMjlhZDU5YjcvdGVzdC1kaXJlY3RvcnktZDMzMmQwOGItNmE3Yi04YzE1LWU3ZTgtZmQxNjc5NDFjYjQ2L3Rlc3QtZmlsZS1jYzQ4MjNmMC0yOGZlLWM2ZGItOGY1Yi0xZWQ3YmEwM2QyODUWAAAA",
        "x-ms-namespace-enabled": "true",
        "x-ms-request-id": "da83d1d8-a01f-0061-1df1-065c1c000000",
<<<<<<< HEAD
        "x-ms-version": "2020-12-06"
=======
        "x-ms-version": "2021-02-12"
>>>>>>> 7e782c87
      },
      "ResponseBody": "eyJkaXJlY3Rvcmllc1N1Y2Nlc3NmdWwiOjIsImZhaWxlZEVudHJpZXMiOltdLCJmYWlsdXJlQ291bnQiOjAsImZpbGVzU3VjY2Vzc2Z1bCI6MH0K"
    },
    {
      "RequestUri": "https://seannse.dfs.core.windows.net/test-filesystem-01e4d086-7286-70f9-577a-f8f6c06efd53/test-directory-482983b0-b1a8-e4b9-6f7f-5e2b29ad59b7?action=setAccessControlRecursive&continuation=VBap9ob3%2FOj1gA8Y%2FAEY9gEvc2Vhbm5zZQEwMUQ1Nzk5MkM5NzE0OEMyL3Rlc3QtZmlsZXN5c3RlbS0wMWU0ZDA4Ni03Mjg2LTcwZjktNTc3YS1mOGY2YzA2ZWZkNTMBMDFENzA2RjFCM0I0RUExQS90ZXN0LWRpcmVjdG9yeS00ODI5ODNiMC1iMWE4LWU0YjktNmY3Zi01ZTJiMjlhZDU5YjcvdGVzdC1kaXJlY3RvcnktZDMzMmQwOGItNmE3Yi04YzE1LWU3ZTgtZmQxNjc5NDFjYjQ2L3Rlc3QtZmlsZS1jYzQ4MjNmMC0yOGZlLWM2ZGItOGY1Yi0xZWQ3YmEwM2QyODUWAAAA&mode=set&maxRecords=2",
      "RequestMethod": "PATCH",
      "RequestHeaders": {
        "Accept": "application/json",
        "Authorization": "Sanitized",
        "User-Agent": [
          "azsdk-net-Storage.Files.DataLake/12.7.0-alpha.20210219.1",
          "(.NET 5.0.3; Microsoft Windows 10.0.19041)"
        ],
        "x-ms-acl": "user::rwx,group::r--,other::---,mask::rwx",
        "x-ms-client-request-id": "07169ef9-a954-0e76-9054-81a1bfff6657",
        "x-ms-date": "Fri, 19 Feb 2021 19:02:01 GMT",
        "x-ms-return-client-request-id": "true",
<<<<<<< HEAD
        "x-ms-version": "2020-12-06"
=======
        "x-ms-version": "2021-02-12"
>>>>>>> 7e782c87
      },
      "RequestBody": null,
      "StatusCode": 200,
      "ResponseHeaders": {
        "Date": "Fri, 19 Feb 2021 19:02:00 GMT",
        "Server": [
          "Windows-Azure-HDFS/1.0",
          "Microsoft-HTTPAPI/2.0"
        ],
        "Transfer-Encoding": "chunked",
        "x-ms-client-request-id": "07169ef9-a954-0e76-9054-81a1bfff6657",
        "x-ms-continuation": "VBaNzcyvoJGq+f8BGM0BGMcBL3NlYW5uc2UBMDFENTc5OTJDOTcxNDhDMi90ZXN0LWZpbGVzeXN0ZW0tMDFlNGQwODYtNzI4Ni03MGY5LTU3N2EtZjhmNmMwNmVmZDUzATAxRDcwNkYxQjNCNEVBMUEvdGVzdC1kaXJlY3RvcnktNDgyOTgzYjAtYjFhOC1lNGI5LTZmN2YtNWUyYjI5YWQ1OWI3L3Rlc3QtZGlyZWN0b3J5LWZiZTVkZDdhLWZhZDQtMDA2YS1iYmM3LTViZDllY2U3YTIxZRYAAAA=",
        "x-ms-namespace-enabled": "true",
        "x-ms-request-id": "da83d1e8-a01f-0061-2df1-065c1c000000",
<<<<<<< HEAD
        "x-ms-version": "2020-12-06"
=======
        "x-ms-version": "2021-02-12"
>>>>>>> 7e782c87
      },
      "ResponseBody": "eyJkaXJlY3Rvcmllc1N1Y2Nlc3NmdWwiOjAsImZhaWxlZEVudHJpZXMiOltdLCJmYWlsdXJlQ291bnQiOjAsImZpbGVzU3VjY2Vzc2Z1bCI6Mn0K"
    },
    {
      "RequestUri": "https://seannse.dfs.core.windows.net/test-filesystem-01e4d086-7286-70f9-577a-f8f6c06efd53/test-directory-482983b0-b1a8-e4b9-6f7f-5e2b29ad59b7?action=setAccessControlRecursive&continuation=VBaNzcyvoJGq%2Bf8BGM0BGMcBL3NlYW5uc2UBMDFENTc5OTJDOTcxNDhDMi90ZXN0LWZpbGVzeXN0ZW0tMDFlNGQwODYtNzI4Ni03MGY5LTU3N2EtZjhmNmMwNmVmZDUzATAxRDcwNkYxQjNCNEVBMUEvdGVzdC1kaXJlY3RvcnktNDgyOTgzYjAtYjFhOC1lNGI5LTZmN2YtNWUyYjI5YWQ1OWI3L3Rlc3QtZGlyZWN0b3J5LWZiZTVkZDdhLWZhZDQtMDA2YS1iYmM3LTViZDllY2U3YTIxZRYAAAA%3D&mode=set&maxRecords=2",
      "RequestMethod": "PATCH",
      "RequestHeaders": {
        "Accept": "application/json",
        "Authorization": "Sanitized",
        "User-Agent": [
          "azsdk-net-Storage.Files.DataLake/12.7.0-alpha.20210219.1",
          "(.NET 5.0.3; Microsoft Windows 10.0.19041)"
        ],
        "x-ms-acl": "user::rwx,group::r--,other::---,mask::rwx",
        "x-ms-client-request-id": "8a63c016-e708-75cc-1b7f-98904cf00104",
        "x-ms-date": "Fri, 19 Feb 2021 19:02:01 GMT",
        "x-ms-return-client-request-id": "true",
<<<<<<< HEAD
        "x-ms-version": "2020-12-06"
=======
        "x-ms-version": "2021-02-12"
>>>>>>> 7e782c87
      },
      "RequestBody": null,
      "StatusCode": 200,
      "ResponseHeaders": {
        "Date": "Fri, 19 Feb 2021 19:02:00 GMT",
        "Server": [
          "Windows-Azure-HDFS/1.0",
          "Microsoft-HTTPAPI/2.0"
        ],
        "Transfer-Encoding": "chunked",
        "x-ms-client-request-id": "8a63c016-e708-75cc-1b7f-98904cf00104",
        "x-ms-continuation": "VBbPks/E84DSsEwYyAEYwgEvc2Vhbm5zZQEwMUQ1Nzk5MkM5NzE0OEMyL3Rlc3QtZmlsZXN5c3RlbS0wMWU0ZDA4Ni03Mjg2LTcwZjktNTc3YS1mOGY2YzA2ZWZkNTMBMDFENzA2RjFCM0I0RUExQS90ZXN0LWRpcmVjdG9yeS00ODI5ODNiMC1iMWE4LWU0YjktNmY3Zi01ZTJiMjlhZDU5YjcvdGVzdC1maWxlLTcwMzdlMzNkLTcyMjgtNWIxNS01Mzk3LTYxZWU1NjI2NDBiNhYAAAA=",
        "x-ms-namespace-enabled": "true",
        "x-ms-request-id": "da83d1f8-a01f-0061-3df1-065c1c000000",
<<<<<<< HEAD
        "x-ms-version": "2020-12-06"
=======
        "x-ms-version": "2021-02-12"
>>>>>>> 7e782c87
      },
      "ResponseBody": "eyJkaXJlY3Rvcmllc1N1Y2Nlc3NmdWwiOjEsImZhaWxlZEVudHJpZXMiOltdLCJmYWlsdXJlQ291bnQiOjAsImZpbGVzU3VjY2Vzc2Z1bCI6MX0K"
    },
    {
      "RequestUri": "https://seannse.dfs.core.windows.net/test-filesystem-01e4d086-7286-70f9-577a-f8f6c06efd53/test-directory-482983b0-b1a8-e4b9-6f7f-5e2b29ad59b7?action=setAccessControlRecursive&continuation=VBbPks%2FE84DSsEwYyAEYwgEvc2Vhbm5zZQEwMUQ1Nzk5MkM5NzE0OEMyL3Rlc3QtZmlsZXN5c3RlbS0wMWU0ZDA4Ni03Mjg2LTcwZjktNTc3YS1mOGY2YzA2ZWZkNTMBMDFENzA2RjFCM0I0RUExQS90ZXN0LWRpcmVjdG9yeS00ODI5ODNiMC1iMWE4LWU0YjktNmY3Zi01ZTJiMjlhZDU5YjcvdGVzdC1maWxlLTcwMzdlMzNkLTcyMjgtNWIxNS01Mzk3LTYxZWU1NjI2NDBiNhYAAAA%3D&mode=set&maxRecords=2",
      "RequestMethod": "PATCH",
      "RequestHeaders": {
        "Accept": "application/json",
        "Authorization": "Sanitized",
        "User-Agent": [
          "azsdk-net-Storage.Files.DataLake/12.7.0-alpha.20210219.1",
          "(.NET 5.0.3; Microsoft Windows 10.0.19041)"
        ],
        "x-ms-acl": "user::rwx,group::r--,other::---,mask::rwx",
        "x-ms-client-request-id": "fe8af2e6-db9b-354e-70d7-adc806701eb3",
        "x-ms-date": "Fri, 19 Feb 2021 19:02:02 GMT",
        "x-ms-return-client-request-id": "true",
<<<<<<< HEAD
        "x-ms-version": "2020-12-06"
=======
        "x-ms-version": "2021-02-12"
>>>>>>> 7e782c87
      },
      "RequestBody": null,
      "StatusCode": 200,
      "ResponseHeaders": {
        "Date": "Fri, 19 Feb 2021 19:02:01 GMT",
        "Server": [
          "Windows-Azure-HDFS/1.0",
          "Microsoft-HTTPAPI/2.0"
        ],
        "Transfer-Encoding": "chunked",
        "x-ms-client-request-id": "fe8af2e6-db9b-354e-70d7-adc806701eb3",
        "x-ms-namespace-enabled": "true",
        "x-ms-request-id": "da83d221-a01f-0061-66f1-065c1c000000",
<<<<<<< HEAD
        "x-ms-version": "2020-12-06"
=======
        "x-ms-version": "2021-02-12"
>>>>>>> 7e782c87
      },
      "ResponseBody": "eyJkaXJlY3Rvcmllc1N1Y2Nlc3NmdWwiOjAsImZhaWxlZEVudHJpZXMiOltdLCJmYWlsdXJlQ291bnQiOjAsImZpbGVzU3VjY2Vzc2Z1bCI6MX0K"
    },
    {
      "RequestUri": "https://seannse.blob.core.windows.net/test-filesystem-01e4d086-7286-70f9-577a-f8f6c06efd53?restype=container",
      "RequestMethod": "DELETE",
      "RequestHeaders": {
        "Accept": "application/xml",
        "Authorization": "Sanitized",
        "traceparent": "00-715739c542680c4084b0823cfe811e2e-ed0e91f8bcd99e4b-00",
        "User-Agent": [
          "azsdk-net-Storage.Files.DataLake/12.7.0-alpha.20210219.1",
          "(.NET 5.0.3; Microsoft Windows 10.0.19041)"
        ],
        "x-ms-client-request-id": "59aa12ee-0365-4669-817c-175a6d00532d",
        "x-ms-date": "Fri, 19 Feb 2021 19:02:02 GMT",
        "x-ms-return-client-request-id": "true",
<<<<<<< HEAD
        "x-ms-version": "2020-12-06"
=======
        "x-ms-version": "2021-02-12"
>>>>>>> 7e782c87
      },
      "RequestBody": null,
      "StatusCode": 202,
      "ResponseHeaders": {
        "Content-Length": "0",
        "Date": "Fri, 19 Feb 2021 19:02:01 GMT",
        "Server": [
          "Windows-Azure-Blob/1.0",
          "Microsoft-HTTPAPI/2.0"
        ],
        "x-ms-client-request-id": "59aa12ee-0365-4669-817c-175a6d00532d",
        "x-ms-request-id": "cb120838-b01e-006d-29f1-06cb14000000",
<<<<<<< HEAD
        "x-ms-version": "2020-12-06"
=======
        "x-ms-version": "2021-02-12"
>>>>>>> 7e782c87
      },
      "ResponseBody": []
    }
  ],
  "Variables": {
    "RandomSeed": "95341001",
    "Storage_TestConfigHierarchicalNamespace": "NamespaceTenant\nseannse\nU2FuaXRpemVk\nhttps://seannse.blob.core.windows.net\nhttps://seannse.file.core.windows.net\nhttps://seannse.queue.core.windows.net\nhttps://seannse.table.core.windows.net\n\n\n\n\nhttps://seannse-secondary.blob.core.windows.net\nhttps://seannse-secondary.file.core.windows.net\nhttps://seannse-secondary.queue.core.windows.net\nhttps://seannse-secondary.table.core.windows.net\n68390a19-a643-458b-b726-408abf67b4fc\nSanitized\n72f988bf-86f1-41af-91ab-2d7cd011db47\nhttps://login.microsoftonline.com/\nCloud\nBlobEndpoint=https://seannse.blob.core.windows.net/;QueueEndpoint=https://seannse.queue.core.windows.net/;FileEndpoint=https://seannse.file.core.windows.net/;BlobSecondaryEndpoint=https://seannse-secondary.blob.core.windows.net/;QueueSecondaryEndpoint=https://seannse-secondary.queue.core.windows.net/;FileSecondaryEndpoint=https://seannse-secondary.file.core.windows.net/;AccountName=seannse;AccountKey=Sanitized\n\n\n"
  }
}<|MERGE_RESOLUTION|>--- conflicted
+++ resolved
@@ -15,11 +15,7 @@
         "x-ms-client-request-id": "d9a16501-56b8-13be-99e5-8837d46fc5e2",
         "x-ms-date": "Fri, 19 Feb 2021 19:02:00 GMT",
         "x-ms-return-client-request-id": "true",
-<<<<<<< HEAD
-        "x-ms-version": "2020-12-06"
-=======
-        "x-ms-version": "2021-02-12"
->>>>>>> 7e782c87
+        "x-ms-version": "2021-02-12"
       },
       "RequestBody": null,
       "StatusCode": 201,
@@ -34,11 +30,7 @@
         ],
         "x-ms-client-request-id": "d9a16501-56b8-13be-99e5-8837d46fc5e2",
         "x-ms-request-id": "cb1206d8-b01e-006d-6bf1-06cb14000000",
-<<<<<<< HEAD
-        "x-ms-version": "2020-12-06"
-=======
-        "x-ms-version": "2021-02-12"
->>>>>>> 7e782c87
+        "x-ms-version": "2021-02-12"
       },
       "ResponseBody": []
     },
@@ -56,11 +48,7 @@
         "x-ms-client-request-id": "939c6695-2d76-504d-abbc-6938f893eaec",
         "x-ms-date": "Fri, 19 Feb 2021 19:02:01 GMT",
         "x-ms-return-client-request-id": "true",
-<<<<<<< HEAD
-        "x-ms-version": "2020-12-06"
-=======
-        "x-ms-version": "2021-02-12"
->>>>>>> 7e782c87
+        "x-ms-version": "2021-02-12"
       },
       "RequestBody": null,
       "StatusCode": 201,
@@ -75,11 +63,7 @@
         ],
         "x-ms-client-request-id": "939c6695-2d76-504d-abbc-6938f893eaec",
         "x-ms-request-id": "da83d13f-a01f-0061-04f1-065c1c000000",
-<<<<<<< HEAD
-        "x-ms-version": "2020-12-06"
-=======
-        "x-ms-version": "2021-02-12"
->>>>>>> 7e782c87
+        "x-ms-version": "2021-02-12"
       },
       "ResponseBody": []
     },
@@ -96,11 +80,7 @@
         "x-ms-client-request-id": "48ec4ba7-bdf6-2bb7-5110-ab8d2f37d76a",
         "x-ms-date": "Fri, 19 Feb 2021 19:02:01 GMT",
         "x-ms-return-client-request-id": "true",
-<<<<<<< HEAD
-        "x-ms-version": "2020-12-06"
-=======
-        "x-ms-version": "2021-02-12"
->>>>>>> 7e782c87
+        "x-ms-version": "2021-02-12"
       },
       "RequestBody": null,
       "StatusCode": 201,
@@ -115,11 +95,7 @@
         ],
         "x-ms-client-request-id": "48ec4ba7-bdf6-2bb7-5110-ab8d2f37d76a",
         "x-ms-request-id": "da83d155-a01f-0061-1af1-065c1c000000",
-<<<<<<< HEAD
-        "x-ms-version": "2020-12-06"
-=======
-        "x-ms-version": "2021-02-12"
->>>>>>> 7e782c87
+        "x-ms-version": "2021-02-12"
       },
       "ResponseBody": []
     },
@@ -136,11 +112,7 @@
         "x-ms-client-request-id": "952045cc-7c19-7fb8-7026-b99a9edf704d",
         "x-ms-date": "Fri, 19 Feb 2021 19:02:01 GMT",
         "x-ms-return-client-request-id": "true",
-<<<<<<< HEAD
-        "x-ms-version": "2020-12-06"
-=======
-        "x-ms-version": "2021-02-12"
->>>>>>> 7e782c87
+        "x-ms-version": "2021-02-12"
       },
       "RequestBody": null,
       "StatusCode": 201,
@@ -155,11 +127,7 @@
         ],
         "x-ms-client-request-id": "952045cc-7c19-7fb8-7026-b99a9edf704d",
         "x-ms-request-id": "da83d165-a01f-0061-2af1-065c1c000000",
-<<<<<<< HEAD
-        "x-ms-version": "2020-12-06"
-=======
-        "x-ms-version": "2021-02-12"
->>>>>>> 7e782c87
+        "x-ms-version": "2021-02-12"
       },
       "ResponseBody": []
     },
@@ -176,11 +144,7 @@
         "x-ms-client-request-id": "f3c323f9-bdc7-22b3-2fb4-c1032424c794",
         "x-ms-date": "Fri, 19 Feb 2021 19:02:01 GMT",
         "x-ms-return-client-request-id": "true",
-<<<<<<< HEAD
-        "x-ms-version": "2020-12-06"
-=======
-        "x-ms-version": "2021-02-12"
->>>>>>> 7e782c87
+        "x-ms-version": "2021-02-12"
       },
       "RequestBody": null,
       "StatusCode": 201,
@@ -195,11 +159,7 @@
         ],
         "x-ms-client-request-id": "f3c323f9-bdc7-22b3-2fb4-c1032424c794",
         "x-ms-request-id": "da83d17f-a01f-0061-44f1-065c1c000000",
-<<<<<<< HEAD
-        "x-ms-version": "2020-12-06"
-=======
-        "x-ms-version": "2021-02-12"
->>>>>>> 7e782c87
+        "x-ms-version": "2021-02-12"
       },
       "ResponseBody": []
     },
@@ -216,11 +176,7 @@
         "x-ms-client-request-id": "ecb42827-98cf-fec0-b8c2-37ff62da3648",
         "x-ms-date": "Fri, 19 Feb 2021 19:02:01 GMT",
         "x-ms-return-client-request-id": "true",
-<<<<<<< HEAD
-        "x-ms-version": "2020-12-06"
-=======
-        "x-ms-version": "2021-02-12"
->>>>>>> 7e782c87
+        "x-ms-version": "2021-02-12"
       },
       "RequestBody": null,
       "StatusCode": 201,
@@ -235,11 +191,7 @@
         ],
         "x-ms-client-request-id": "ecb42827-98cf-fec0-b8c2-37ff62da3648",
         "x-ms-request-id": "da83d197-a01f-0061-5cf1-065c1c000000",
-<<<<<<< HEAD
-        "x-ms-version": "2020-12-06"
-=======
-        "x-ms-version": "2021-02-12"
->>>>>>> 7e782c87
+        "x-ms-version": "2021-02-12"
       },
       "ResponseBody": []
     },
@@ -256,11 +208,7 @@
         "x-ms-client-request-id": "d81dfcb2-9de6-f4df-acf2-22e18ad4497b",
         "x-ms-date": "Fri, 19 Feb 2021 19:02:01 GMT",
         "x-ms-return-client-request-id": "true",
-<<<<<<< HEAD
-        "x-ms-version": "2020-12-06"
-=======
-        "x-ms-version": "2021-02-12"
->>>>>>> 7e782c87
+        "x-ms-version": "2021-02-12"
       },
       "RequestBody": null,
       "StatusCode": 201,
@@ -275,11 +223,7 @@
         ],
         "x-ms-client-request-id": "d81dfcb2-9de6-f4df-acf2-22e18ad4497b",
         "x-ms-request-id": "da83d1b7-a01f-0061-7cf1-065c1c000000",
-<<<<<<< HEAD
-        "x-ms-version": "2020-12-06"
-=======
-        "x-ms-version": "2021-02-12"
->>>>>>> 7e782c87
+        "x-ms-version": "2021-02-12"
       },
       "ResponseBody": []
     },
@@ -296,11 +240,7 @@
         "x-ms-client-request-id": "9c186051-24dc-3feb-e6c1-844e3cf19e85",
         "x-ms-date": "Fri, 19 Feb 2021 19:02:01 GMT",
         "x-ms-return-client-request-id": "true",
-<<<<<<< HEAD
-        "x-ms-version": "2020-12-06"
-=======
-        "x-ms-version": "2021-02-12"
->>>>>>> 7e782c87
+        "x-ms-version": "2021-02-12"
       },
       "RequestBody": null,
       "StatusCode": 201,
@@ -315,11 +255,7 @@
         ],
         "x-ms-client-request-id": "9c186051-24dc-3feb-e6c1-844e3cf19e85",
         "x-ms-request-id": "da83d1c6-a01f-0061-0bf1-065c1c000000",
-<<<<<<< HEAD
-        "x-ms-version": "2020-12-06"
-=======
-        "x-ms-version": "2021-02-12"
->>>>>>> 7e782c87
+        "x-ms-version": "2021-02-12"
       },
       "ResponseBody": []
     },
@@ -337,11 +273,7 @@
         "x-ms-client-request-id": "f59c3438-a30e-34da-0efa-d15d291fef20",
         "x-ms-date": "Fri, 19 Feb 2021 19:02:01 GMT",
         "x-ms-return-client-request-id": "true",
-<<<<<<< HEAD
-        "x-ms-version": "2020-12-06"
-=======
-        "x-ms-version": "2021-02-12"
->>>>>>> 7e782c87
+        "x-ms-version": "2021-02-12"
       },
       "RequestBody": null,
       "StatusCode": 200,
@@ -356,11 +288,7 @@
         "x-ms-continuation": "VBap9ob3/Oj1gA8Y/AEY9gEvc2Vhbm5zZQEwMUQ1Nzk5MkM5NzE0OEMyL3Rlc3QtZmlsZXN5c3RlbS0wMWU0ZDA4Ni03Mjg2LTcwZjktNTc3YS1mOGY2YzA2ZWZkNTMBMDFENzA2RjFCM0I0RUExQS90ZXN0LWRpcmVjdG9yeS00ODI5ODNiMC1iMWE4LWU0YjktNmY3Zi01ZTJiMjlhZDU5YjcvdGVzdC1kaXJlY3RvcnktZDMzMmQwOGItNmE3Yi04YzE1LWU3ZTgtZmQxNjc5NDFjYjQ2L3Rlc3QtZmlsZS1jYzQ4MjNmMC0yOGZlLWM2ZGItOGY1Yi0xZWQ3YmEwM2QyODUWAAAA",
         "x-ms-namespace-enabled": "true",
         "x-ms-request-id": "da83d1d8-a01f-0061-1df1-065c1c000000",
-<<<<<<< HEAD
-        "x-ms-version": "2020-12-06"
-=======
-        "x-ms-version": "2021-02-12"
->>>>>>> 7e782c87
+        "x-ms-version": "2021-02-12"
       },
       "ResponseBody": "eyJkaXJlY3Rvcmllc1N1Y2Nlc3NmdWwiOjIsImZhaWxlZEVudHJpZXMiOltdLCJmYWlsdXJlQ291bnQiOjAsImZpbGVzU3VjY2Vzc2Z1bCI6MH0K"
     },
@@ -378,11 +306,7 @@
         "x-ms-client-request-id": "07169ef9-a954-0e76-9054-81a1bfff6657",
         "x-ms-date": "Fri, 19 Feb 2021 19:02:01 GMT",
         "x-ms-return-client-request-id": "true",
-<<<<<<< HEAD
-        "x-ms-version": "2020-12-06"
-=======
-        "x-ms-version": "2021-02-12"
->>>>>>> 7e782c87
+        "x-ms-version": "2021-02-12"
       },
       "RequestBody": null,
       "StatusCode": 200,
@@ -397,11 +321,7 @@
         "x-ms-continuation": "VBaNzcyvoJGq+f8BGM0BGMcBL3NlYW5uc2UBMDFENTc5OTJDOTcxNDhDMi90ZXN0LWZpbGVzeXN0ZW0tMDFlNGQwODYtNzI4Ni03MGY5LTU3N2EtZjhmNmMwNmVmZDUzATAxRDcwNkYxQjNCNEVBMUEvdGVzdC1kaXJlY3RvcnktNDgyOTgzYjAtYjFhOC1lNGI5LTZmN2YtNWUyYjI5YWQ1OWI3L3Rlc3QtZGlyZWN0b3J5LWZiZTVkZDdhLWZhZDQtMDA2YS1iYmM3LTViZDllY2U3YTIxZRYAAAA=",
         "x-ms-namespace-enabled": "true",
         "x-ms-request-id": "da83d1e8-a01f-0061-2df1-065c1c000000",
-<<<<<<< HEAD
-        "x-ms-version": "2020-12-06"
-=======
-        "x-ms-version": "2021-02-12"
->>>>>>> 7e782c87
+        "x-ms-version": "2021-02-12"
       },
       "ResponseBody": "eyJkaXJlY3Rvcmllc1N1Y2Nlc3NmdWwiOjAsImZhaWxlZEVudHJpZXMiOltdLCJmYWlsdXJlQ291bnQiOjAsImZpbGVzU3VjY2Vzc2Z1bCI6Mn0K"
     },
@@ -419,11 +339,7 @@
         "x-ms-client-request-id": "8a63c016-e708-75cc-1b7f-98904cf00104",
         "x-ms-date": "Fri, 19 Feb 2021 19:02:01 GMT",
         "x-ms-return-client-request-id": "true",
-<<<<<<< HEAD
-        "x-ms-version": "2020-12-06"
-=======
-        "x-ms-version": "2021-02-12"
->>>>>>> 7e782c87
+        "x-ms-version": "2021-02-12"
       },
       "RequestBody": null,
       "StatusCode": 200,
@@ -438,11 +354,7 @@
         "x-ms-continuation": "VBbPks/E84DSsEwYyAEYwgEvc2Vhbm5zZQEwMUQ1Nzk5MkM5NzE0OEMyL3Rlc3QtZmlsZXN5c3RlbS0wMWU0ZDA4Ni03Mjg2LTcwZjktNTc3YS1mOGY2YzA2ZWZkNTMBMDFENzA2RjFCM0I0RUExQS90ZXN0LWRpcmVjdG9yeS00ODI5ODNiMC1iMWE4LWU0YjktNmY3Zi01ZTJiMjlhZDU5YjcvdGVzdC1maWxlLTcwMzdlMzNkLTcyMjgtNWIxNS01Mzk3LTYxZWU1NjI2NDBiNhYAAAA=",
         "x-ms-namespace-enabled": "true",
         "x-ms-request-id": "da83d1f8-a01f-0061-3df1-065c1c000000",
-<<<<<<< HEAD
-        "x-ms-version": "2020-12-06"
-=======
-        "x-ms-version": "2021-02-12"
->>>>>>> 7e782c87
+        "x-ms-version": "2021-02-12"
       },
       "ResponseBody": "eyJkaXJlY3Rvcmllc1N1Y2Nlc3NmdWwiOjEsImZhaWxlZEVudHJpZXMiOltdLCJmYWlsdXJlQ291bnQiOjAsImZpbGVzU3VjY2Vzc2Z1bCI6MX0K"
     },
@@ -460,11 +372,7 @@
         "x-ms-client-request-id": "fe8af2e6-db9b-354e-70d7-adc806701eb3",
         "x-ms-date": "Fri, 19 Feb 2021 19:02:02 GMT",
         "x-ms-return-client-request-id": "true",
-<<<<<<< HEAD
-        "x-ms-version": "2020-12-06"
-=======
-        "x-ms-version": "2021-02-12"
->>>>>>> 7e782c87
+        "x-ms-version": "2021-02-12"
       },
       "RequestBody": null,
       "StatusCode": 200,
@@ -478,11 +386,7 @@
         "x-ms-client-request-id": "fe8af2e6-db9b-354e-70d7-adc806701eb3",
         "x-ms-namespace-enabled": "true",
         "x-ms-request-id": "da83d221-a01f-0061-66f1-065c1c000000",
-<<<<<<< HEAD
-        "x-ms-version": "2020-12-06"
-=======
-        "x-ms-version": "2021-02-12"
->>>>>>> 7e782c87
+        "x-ms-version": "2021-02-12"
       },
       "ResponseBody": "eyJkaXJlY3Rvcmllc1N1Y2Nlc3NmdWwiOjAsImZhaWxlZEVudHJpZXMiOltdLCJmYWlsdXJlQ291bnQiOjAsImZpbGVzU3VjY2Vzc2Z1bCI6MX0K"
     },
@@ -500,11 +404,7 @@
         "x-ms-client-request-id": "59aa12ee-0365-4669-817c-175a6d00532d",
         "x-ms-date": "Fri, 19 Feb 2021 19:02:02 GMT",
         "x-ms-return-client-request-id": "true",
-<<<<<<< HEAD
-        "x-ms-version": "2020-12-06"
-=======
-        "x-ms-version": "2021-02-12"
->>>>>>> 7e782c87
+        "x-ms-version": "2021-02-12"
       },
       "RequestBody": null,
       "StatusCode": 202,
@@ -517,11 +417,7 @@
         ],
         "x-ms-client-request-id": "59aa12ee-0365-4669-817c-175a6d00532d",
         "x-ms-request-id": "cb120838-b01e-006d-29f1-06cb14000000",
-<<<<<<< HEAD
-        "x-ms-version": "2020-12-06"
-=======
-        "x-ms-version": "2021-02-12"
->>>>>>> 7e782c87
+        "x-ms-version": "2021-02-12"
       },
       "ResponseBody": []
     }
