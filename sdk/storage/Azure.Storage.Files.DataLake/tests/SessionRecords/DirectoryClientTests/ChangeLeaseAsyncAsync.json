--- conflicted
+++ resolved
@@ -15,11 +15,7 @@
         "x-ms-client-request-id": "1c7ef2f8-2cee-ce21-ca3c-1384ccaefe97",
         "x-ms-date": "Fri, 19 Feb 2021 19:04:04 GMT",
         "x-ms-return-client-request-id": "true",
-<<<<<<< HEAD
-        "x-ms-version": "2020-12-06"
-=======
         "x-ms-version": "2021-02-12"
->>>>>>> 7e782c87
       },
       "RequestBody": null,
       "StatusCode": 201,
@@ -34,11 +30,7 @@
         ],
         "x-ms-client-request-id": "1c7ef2f8-2cee-ce21-ca3c-1384ccaefe97",
         "x-ms-request-id": "cb12ab07-b01e-006d-52f1-06cb14000000",
-<<<<<<< HEAD
-        "x-ms-version": "2020-12-06"
-=======
         "x-ms-version": "2021-02-12"
->>>>>>> 7e782c87
       },
       "ResponseBody": []
     },
@@ -56,11 +48,7 @@
         "x-ms-client-request-id": "66232165-a3ca-efc0-20fe-c2e04cfa2b53",
         "x-ms-date": "Fri, 19 Feb 2021 19:04:04 GMT",
         "x-ms-return-client-request-id": "true",
-<<<<<<< HEAD
-        "x-ms-version": "2020-12-06"
-=======
         "x-ms-version": "2021-02-12"
->>>>>>> 7e782c87
       },
       "RequestBody": null,
       "StatusCode": 201,
@@ -75,11 +63,7 @@
         ],
         "x-ms-client-request-id": "66232165-a3ca-efc0-20fe-c2e04cfa2b53",
         "x-ms-request-id": "da842978-a01f-0061-5df1-065c1c000000",
-<<<<<<< HEAD
-        "x-ms-version": "2020-12-06"
-=======
         "x-ms-version": "2021-02-12"
->>>>>>> 7e782c87
       },
       "ResponseBody": []
     },
@@ -100,11 +84,7 @@
         "x-ms-lease-duration": "15",
         "x-ms-proposed-lease-id": "0569523a-7d60-b069-7b88-32a8c038ddb6",
         "x-ms-return-client-request-id": "true",
-<<<<<<< HEAD
-        "x-ms-version": "2020-12-06"
-=======
         "x-ms-version": "2021-02-12"
->>>>>>> 7e782c87
       },
       "RequestBody": null,
       "StatusCode": 201,
@@ -120,11 +100,7 @@
         "x-ms-client-request-id": "38e90b20-aa38-9eff-5cf2-ff021d3936e4",
         "x-ms-lease-id": "0569523a-7d60-b069-7b88-32a8c038ddb6",
         "x-ms-request-id": "cb12ab39-b01e-006d-7cf1-06cb14000000",
-<<<<<<< HEAD
-        "x-ms-version": "2020-12-06"
-=======
         "x-ms-version": "2021-02-12"
->>>>>>> 7e782c87
       },
       "ResponseBody": []
     },
@@ -145,11 +121,7 @@
         "x-ms-lease-id": "0569523a-7d60-b069-7b88-32a8c038ddb6",
         "x-ms-proposed-lease-id": "81c113f7-9b53-77f6-065d-602f7a961888",
         "x-ms-return-client-request-id": "true",
-<<<<<<< HEAD
-        "x-ms-version": "2020-12-06"
-=======
         "x-ms-version": "2021-02-12"
->>>>>>> 7e782c87
       },
       "RequestBody": null,
       "StatusCode": 200,
@@ -165,11 +137,7 @@
         "x-ms-client-request-id": "6f0e772f-dfad-2a50-f5bf-f3461168ca7f",
         "x-ms-lease-id": "81c113f7-9b53-77f6-065d-602f7a961888",
         "x-ms-request-id": "cb12ab49-b01e-006d-0af1-06cb14000000",
-<<<<<<< HEAD
-        "x-ms-version": "2020-12-06"
-=======
         "x-ms-version": "2021-02-12"
->>>>>>> 7e782c87
       },
       "ResponseBody": []
     },
@@ -187,11 +155,7 @@
         "x-ms-client-request-id": "a5d311ec-c72a-9037-59a7-d71b9a36d53f",
         "x-ms-date": "Fri, 19 Feb 2021 19:04:04 GMT",
         "x-ms-return-client-request-id": "true",
-<<<<<<< HEAD
-        "x-ms-version": "2020-12-06"
-=======
         "x-ms-version": "2021-02-12"
->>>>>>> 7e782c87
       },
       "RequestBody": null,
       "StatusCode": 202,
@@ -204,11 +168,7 @@
         ],
         "x-ms-client-request-id": "a5d311ec-c72a-9037-59a7-d71b9a36d53f",
         "x-ms-request-id": "cb12ab57-b01e-006d-18f1-06cb14000000",
-<<<<<<< HEAD
-        "x-ms-version": "2020-12-06"
-=======
         "x-ms-version": "2021-02-12"
->>>>>>> 7e782c87
       },
       "ResponseBody": []
     }
