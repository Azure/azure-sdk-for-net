--- conflicted
+++ resolved
@@ -1,190 +1,119 @@
 {
   "Entries": [
     {
-      "RequestUri": "https://seannse.blob.core.windows.net/test-filesystem-fc65611e-a9a2-6de5-092e-9cae585353b3?restype=container",
-      "RequestMethod": "PUT",
-      "RequestHeaders": {
-        "Accept": "application/xml",
-        "Authorization": "Sanitized",
-<<<<<<< HEAD
-        "traceparent": "00-6d4afa64e300a24faff81bdb8d227839-3d7ab8aa1c81d242-00",
-        "User-Agent": [
-          "azsdk-net-Storage.Files.DataLake/12.7.0-alpha.20210202.1",
-          "(.NET 5.0.2; Microsoft Windows 10.0.19042)"
+      "RequestUri": "https://seannse.blob.core.windows.net/test-filesystem-6716dbaa-f207-89b6-fa7e-f9ad5df84041?restype=container",
+      "RequestMethod": "PUT",
+      "RequestHeaders": {
+        "Accept": "application/xml",
+        "Authorization": "Sanitized",
+        "traceparent": "00-c1d3e19a2c819c4d8d476c0823ffe46f-766dc69a25cd4d4a-00",
+        "User-Agent": [
+          "azsdk-net-Storage.Files.DataLake/12.7.0-alpha.20210219.1",
+          "(.NET 5.0.3; Microsoft Windows 10.0.19041)"
         ],
         "x-ms-blob-public-access": "container",
-        "x-ms-client-request-id": "9f0f14e0-4074-39cf-7468-175c3d9c885c",
-        "x-ms-date": "Tue, 02 Feb 2021 21:45:39 GMT",
-=======
-        "traceparent": "00-244a3b2870a03149bb51bb3869b46a5e-55f578362f59a14a-00",
-        "User-Agent": [
-          "azsdk-net-Storage.Files.DataLake/12.7.0-alpha.20210217.1",
-          "(.NET 5.0.3; Microsoft Windows 10.0.19042)"
-        ],
-        "x-ms-blob-public-access": "container",
-        "x-ms-client-request-id": "9f0f14e0-4074-39cf-7468-175c3d9c885c",
-        "x-ms-date": "Wed, 17 Feb 2021 22:48:54 GMT",
->>>>>>> 1814567d
-        "x-ms-return-client-request-id": "true",
-        "x-ms-version": "2020-06-12"
-      },
-      "RequestBody": null,
-      "StatusCode": 201,
-      "ResponseHeaders": {
-        "Content-Length": "0",
-<<<<<<< HEAD
-        "Date": "Tue, 02 Feb 2021 21:45:40 GMT",
-        "ETag": "\u00220x8D8C7C3E2B0F1C5\u0022",
-        "Last-Modified": "Tue, 02 Feb 2021 21:45:40 GMT",
-=======
-        "Date": "Wed, 17 Feb 2021 22:48:53 GMT",
-        "ETag": "\u00220x8D8D39633E05B1C\u0022",
-        "Last-Modified": "Wed, 17 Feb 2021 22:48:54 GMT",
->>>>>>> 1814567d
-        "Server": [
-          "Windows-Azure-Blob/1.0",
-          "Microsoft-HTTPAPI/2.0"
-        ],
-        "x-ms-client-request-id": "9f0f14e0-4074-39cf-7468-175c3d9c885c",
-<<<<<<< HEAD
-        "x-ms-request-id": "3dc3a5b5-601e-0033-5dac-f920f4000000",
-=======
-        "x-ms-request-id": "bef14f83-a01e-0085-7e7f-055282000000",
->>>>>>> 1814567d
-        "x-ms-version": "2020-06-12"
-      },
-      "ResponseBody": []
-    },
-    {
-      "RequestUri": "https://seannse.dfs.core.windows.net/test-filesystem-fc65611e-a9a2-6de5-092e-9cae585353b3/test-directory-8f83178f-4eb3-ac89-6ddf-f116cbc56e91?resource=directory",
-      "RequestMethod": "PUT",
-      "RequestHeaders": {
-        "Accept": "application/json",
-        "Authorization": "Sanitized",
-<<<<<<< HEAD
-        "traceparent": "00-9cb7fe32090ecc4190280369539a8c99-1bb457bacc240742-00",
-        "User-Agent": [
-          "azsdk-net-Storage.Files.DataLake/12.7.0-alpha.20210202.1",
-          "(.NET 5.0.2; Microsoft Windows 10.0.19042)"
-        ],
-        "x-ms-client-request-id": "e7908203-e3f4-91f2-8a62-32944eb96eae",
-        "x-ms-date": "Tue, 02 Feb 2021 21:45:40 GMT",
-=======
-        "traceparent": "00-e8b9d17288783946972f2fd661d9f9f4-72c06b41994d1649-00",
-        "User-Agent": [
-          "azsdk-net-Storage.Files.DataLake/12.7.0-alpha.20210217.1",
-          "(.NET 5.0.3; Microsoft Windows 10.0.19042)"
-        ],
-        "x-ms-client-request-id": "e7908203-e3f4-91f2-8a62-32944eb96eae",
-        "x-ms-date": "Wed, 17 Feb 2021 22:48:54 GMT",
->>>>>>> 1814567d
-        "x-ms-return-client-request-id": "true",
-        "x-ms-version": "2020-06-12"
-      },
-      "RequestBody": null,
-      "StatusCode": 201,
-      "ResponseHeaders": {
-        "Content-Length": "0",
-<<<<<<< HEAD
-        "Date": "Tue, 02 Feb 2021 21:45:40 GMT",
-        "ETag": "\u00220x8D8C7C3E2E7803B\u0022",
-        "Last-Modified": "Tue, 02 Feb 2021 21:45:41 GMT",
-=======
-        "Date": "Wed, 17 Feb 2021 22:48:53 GMT",
-        "ETag": "\u00220x8D8D3963411D28E\u0022",
-        "Last-Modified": "Wed, 17 Feb 2021 22:48:54 GMT",
->>>>>>> 1814567d
-        "Server": [
-          "Windows-Azure-HDFS/1.0",
-          "Microsoft-HTTPAPI/2.0"
-        ],
-        "x-ms-client-request-id": "e7908203-e3f4-91f2-8a62-32944eb96eae",
-<<<<<<< HEAD
-        "x-ms-request-id": "5bc3aa09-601f-008a-16ac-f924ee000000",
-=======
-        "x-ms-request-id": "ff8eeca6-901f-0018-2e7f-05a038000000",
->>>>>>> 1814567d
-        "x-ms-version": "2020-06-12"
-      },
-      "ResponseBody": []
-    },
-    {
-      "RequestUri": "https://seannse.dfs.core.windows.net/test-filesystem-fc65611e-a9a2-6de5-092e-9cae585353b3/test-directory-47a185fa-43ce-db18-d8e8-323b5cee51d5?resource=directory",
-      "RequestMethod": "PUT",
-      "RequestHeaders": {
-        "Accept": "application/json",
-        "Authorization": "Sanitized",
-<<<<<<< HEAD
-        "traceparent": "00-a5ce04b2c4b73345a8c6dbb051d03ae9-b2f76b028934ae49-00",
-        "User-Agent": [
-          "azsdk-net-Storage.Files.DataLake/12.7.0-alpha.20210202.1",
-          "(.NET 5.0.2; Microsoft Windows 10.0.19042)"
-        ],
-        "x-ms-client-request-id": "d4a04309-00f6-bfa0-6ab4-0e0cb1b6349c",
-        "x-ms-date": "Tue, 02 Feb 2021 21:45:40 GMT",
-=======
-        "traceparent": "00-45ab97ba44357c41a056441a63089227-5248e37a52491848-00",
-        "User-Agent": [
-          "azsdk-net-Storage.Files.DataLake/12.7.0-alpha.20210217.1",
-          "(.NET 5.0.3; Microsoft Windows 10.0.19042)"
-        ],
-        "x-ms-client-request-id": "d4a04309-00f6-bfa0-6ab4-0e0cb1b6349c",
-        "x-ms-date": "Wed, 17 Feb 2021 22:48:54 GMT",
->>>>>>> 1814567d
-        "x-ms-return-client-request-id": "true",
-        "x-ms-version": "2020-06-12"
-      },
-      "RequestBody": null,
-      "StatusCode": 201,
-      "ResponseHeaders": {
-        "Content-Length": "0",
-<<<<<<< HEAD
-        "Date": "Tue, 02 Feb 2021 21:45:40 GMT",
-        "ETag": "\u00220x8D8C7C3E2F59D5C\u0022",
-        "Last-Modified": "Tue, 02 Feb 2021 21:45:41 GMT",
-=======
-        "Date": "Wed, 17 Feb 2021 22:48:53 GMT",
-        "ETag": "\u00220x8D8D396341E937B\u0022",
-        "Last-Modified": "Wed, 17 Feb 2021 22:48:54 GMT",
->>>>>>> 1814567d
-        "Server": [
-          "Windows-Azure-HDFS/1.0",
-          "Microsoft-HTTPAPI/2.0"
-        ],
-        "x-ms-client-request-id": "d4a04309-00f6-bfa0-6ab4-0e0cb1b6349c",
-<<<<<<< HEAD
-        "x-ms-request-id": "5bc3aa12-601f-008a-1fac-f924ee000000",
-=======
-        "x-ms-request-id": "ff8eecab-901f-0018-337f-05a038000000",
->>>>>>> 1814567d
-        "x-ms-version": "2020-06-12"
-      },
-      "ResponseBody": []
-    },
-    {
-      "RequestUri": "https://seannse.dfs.core.windows.net/test-filesystem-fc65611e-a9a2-6de5-092e-9cae585353b3/test-directory-47a185fa-43ce-db18-d8e8-323b5cee51d5?mode=legacy",
-      "RequestMethod": "PUT",
-      "RequestHeaders": {
-        "Accept": "application/json",
-        "Authorization": "Sanitized",
-<<<<<<< HEAD
-        "If-Modified-Since": "Wed, 03 Feb 2021 21:45:39 GMT",
-        "User-Agent": [
-          "azsdk-net-Storage.Files.DataLake/12.7.0-alpha.20210202.1",
-          "(.NET 5.0.2; Microsoft Windows 10.0.19042)"
-        ],
-        "x-ms-client-request-id": "19328d9c-7d4d-97df-e353-de817791264d",
-        "x-ms-date": "Tue, 02 Feb 2021 21:45:40 GMT",
-=======
-        "If-Modified-Since": "Thu, 18 Feb 2021 22:48:54 GMT",
-        "User-Agent": [
-          "azsdk-net-Storage.Files.DataLake/12.7.0-alpha.20210217.1",
-          "(.NET 5.0.3; Microsoft Windows 10.0.19042)"
-        ],
-        "x-ms-client-request-id": "19328d9c-7d4d-97df-e353-de817791264d",
-        "x-ms-date": "Wed, 17 Feb 2021 22:48:54 GMT",
->>>>>>> 1814567d
-        "x-ms-rename-source": "%2Ftest-filesystem-fc65611e-a9a2-6de5-092e-9cae585353b3%2Ftest-directory-8f83178f-4eb3-ac89-6ddf-f116cbc56e91=",
+        "x-ms-client-request-id": "8c13da0c-74e6-3acc-01b7-3d80be663836",
+        "x-ms-date": "Fri, 19 Feb 2021 19:05:55 GMT",
+        "x-ms-return-client-request-id": "true",
+        "x-ms-version": "2020-06-12"
+      },
+      "RequestBody": null,
+      "StatusCode": 201,
+      "ResponseHeaders": {
+        "Content-Length": "0",
+        "Date": "Fri, 19 Feb 2021 19:05:54 GMT",
+        "ETag": "\u00220x8D8D5096237837C\u0022",
+        "Last-Modified": "Fri, 19 Feb 2021 19:05:55 GMT",
+        "Server": [
+          "Windows-Azure-Blob/1.0",
+          "Microsoft-HTTPAPI/2.0"
+        ],
+        "x-ms-client-request-id": "8c13da0c-74e6-3acc-01b7-3d80be663836",
+        "x-ms-request-id": "cb134998-b01e-006d-23f2-06cb14000000",
+        "x-ms-version": "2020-06-12"
+      },
+      "ResponseBody": []
+    },
+    {
+      "RequestUri": "https://seannse.dfs.core.windows.net/test-filesystem-6716dbaa-f207-89b6-fa7e-f9ad5df84041/test-directory-fcf6c364-9ca2-8c30-b909-0c9baa9c34db?resource=directory",
+      "RequestMethod": "PUT",
+      "RequestHeaders": {
+        "Accept": "application/json",
+        "Authorization": "Sanitized",
+        "traceparent": "00-5f5342165531a84cb8fca8acf13264d4-61053bf08720814b-00",
+        "User-Agent": [
+          "azsdk-net-Storage.Files.DataLake/12.7.0-alpha.20210219.1",
+          "(.NET 5.0.3; Microsoft Windows 10.0.19041)"
+        ],
+        "x-ms-client-request-id": "91b51033-fd28-6f14-a987-d3dd68308f64",
+        "x-ms-date": "Fri, 19 Feb 2021 19:05:55 GMT",
+        "x-ms-return-client-request-id": "true",
+        "x-ms-version": "2020-06-12"
+      },
+      "RequestBody": null,
+      "StatusCode": 201,
+      "ResponseHeaders": {
+        "Content-Length": "0",
+        "Date": "Fri, 19 Feb 2021 19:05:54 GMT",
+        "ETag": "\u00220x8D8D5096248BD38\u0022",
+        "Last-Modified": "Fri, 19 Feb 2021 19:05:55 GMT",
+        "Server": [
+          "Windows-Azure-HDFS/1.0",
+          "Microsoft-HTTPAPI/2.0"
+        ],
+        "x-ms-client-request-id": "91b51033-fd28-6f14-a987-d3dd68308f64",
+        "x-ms-request-id": "da846bbf-a01f-0061-44f2-065c1c000000",
+        "x-ms-version": "2020-06-12"
+      },
+      "ResponseBody": []
+    },
+    {
+      "RequestUri": "https://seannse.dfs.core.windows.net/test-filesystem-6716dbaa-f207-89b6-fa7e-f9ad5df84041/test-directory-7bfc6282-b5c5-b051-67e5-799c4992ab17?resource=directory",
+      "RequestMethod": "PUT",
+      "RequestHeaders": {
+        "Accept": "application/json",
+        "Authorization": "Sanitized",
+        "traceparent": "00-6d64d272bb3af14496450ae930b317ae-4ca9b887bfaafb4b-00",
+        "User-Agent": [
+          "azsdk-net-Storage.Files.DataLake/12.7.0-alpha.20210219.1",
+          "(.NET 5.0.3; Microsoft Windows 10.0.19041)"
+        ],
+        "x-ms-client-request-id": "7e1aef76-d3a5-7e2f-bf04-294284772616",
+        "x-ms-date": "Fri, 19 Feb 2021 19:05:56 GMT",
+        "x-ms-return-client-request-id": "true",
+        "x-ms-version": "2020-06-12"
+      },
+      "RequestBody": null,
+      "StatusCode": 201,
+      "ResponseHeaders": {
+        "Content-Length": "0",
+        "Date": "Fri, 19 Feb 2021 19:05:54 GMT",
+        "ETag": "\u00220x8D8D509625507A0\u0022",
+        "Last-Modified": "Fri, 19 Feb 2021 19:05:55 GMT",
+        "Server": [
+          "Windows-Azure-HDFS/1.0",
+          "Microsoft-HTTPAPI/2.0"
+        ],
+        "x-ms-client-request-id": "7e1aef76-d3a5-7e2f-bf04-294284772616",
+        "x-ms-request-id": "da846bc7-a01f-0061-4cf2-065c1c000000",
+        "x-ms-version": "2020-06-12"
+      },
+      "ResponseBody": []
+    },
+    {
+      "RequestUri": "https://seannse.dfs.core.windows.net/test-filesystem-6716dbaa-f207-89b6-fa7e-f9ad5df84041/test-directory-7bfc6282-b5c5-b051-67e5-799c4992ab17?mode=legacy",
+      "RequestMethod": "PUT",
+      "RequestHeaders": {
+        "Accept": "application/json",
+        "Authorization": "Sanitized",
+        "If-Modified-Since": "Sat, 20 Feb 2021 19:05:55 GMT",
+        "User-Agent": [
+          "azsdk-net-Storage.Files.DataLake/12.7.0-alpha.20210219.1",
+          "(.NET 5.0.3; Microsoft Windows 10.0.19041)"
+        ],
+        "x-ms-client-request-id": "5a26263d-2d78-e672-e7e9-dbe3797002b5",
+        "x-ms-date": "Fri, 19 Feb 2021 19:05:56 GMT",
+        "x-ms-rename-source": "%2Ftest-filesystem-6716dbaa-f207-89b6-fa7e-f9ad5df84041%2Ftest-directory-fcf6c364-9ca2-8c30-b909-0c9baa9c34db=",
         "x-ms-return-client-request-id": "true",
         "x-ms-version": "2020-06-12"
       },
@@ -193,58 +122,36 @@
       "ResponseHeaders": {
         "Content-Length": "200",
         "Content-Type": "application/json; charset=utf-8",
-<<<<<<< HEAD
-        "Date": "Tue, 02 Feb 2021 21:45:40 GMT",
-=======
-        "Date": "Wed, 17 Feb 2021 22:48:54 GMT",
->>>>>>> 1814567d
-        "Server": [
-          "Windows-Azure-HDFS/1.0",
-          "Microsoft-HTTPAPI/2.0"
-        ],
-        "x-ms-client-request-id": "19328d9c-7d4d-97df-e353-de817791264d",
+        "Date": "Fri, 19 Feb 2021 19:05:54 GMT",
+        "Server": [
+          "Windows-Azure-HDFS/1.0",
+          "Microsoft-HTTPAPI/2.0"
+        ],
+        "x-ms-client-request-id": "5a26263d-2d78-e672-e7e9-dbe3797002b5",
         "x-ms-error-code": "ConditionNotMet",
-<<<<<<< HEAD
-        "x-ms-request-id": "5bc3aa18-601f-008a-25ac-f924ee000000",
-=======
-        "x-ms-request-id": "ff8eecb3-901f-0018-3b7f-05a038000000",
->>>>>>> 1814567d
+        "x-ms-request-id": "da846bd2-a01f-0061-57f2-065c1c000000",
         "x-ms-version": "2020-06-12"
       },
       "ResponseBody": {
         "error": {
           "code": "ConditionNotMet",
-<<<<<<< HEAD
-          "message": "The condition specified using HTTP conditional header(s) is not met.\nRequestId:5bc3aa18-601f-008a-25ac-f924ee000000\nTime:2021-02-02T21:45:41.4429743Z"
-=======
-          "message": "The condition specified using HTTP conditional header(s) is not met.\nRequestId:ff8eecb3-901f-0018-3b7f-05a038000000\nTime:2021-02-17T22:48:54.6929537Z"
->>>>>>> 1814567d
+          "message": "The condition specified using HTTP conditional header(s) is not met.\nRequestId:da846bd2-a01f-0061-57f2-065c1c000000\nTime:2021-02-19T19:05:55.5122999Z"
         }
       }
     },
     {
-      "RequestUri": "https://seannse.blob.core.windows.net/test-filesystem-fc65611e-a9a2-6de5-092e-9cae585353b3?restype=container",
+      "RequestUri": "https://seannse.blob.core.windows.net/test-filesystem-6716dbaa-f207-89b6-fa7e-f9ad5df84041?restype=container",
       "RequestMethod": "DELETE",
       "RequestHeaders": {
         "Accept": "application/xml",
         "Authorization": "Sanitized",
-<<<<<<< HEAD
-        "traceparent": "00-881cf5de486f784f9b18e13d5d75f433-7af9de0516dff243-00",
-        "User-Agent": [
-          "azsdk-net-Storage.Files.DataLake/12.7.0-alpha.20210202.1",
-          "(.NET 5.0.2; Microsoft Windows 10.0.19042)"
-        ],
-        "x-ms-client-request-id": "2470e05b-1b83-944f-7d64-e85346f7fc57",
-        "x-ms-date": "Tue, 02 Feb 2021 21:45:40 GMT",
-=======
-        "traceparent": "00-7920e14825216f469288cd4cde982fbb-33db5ba0975e5a4c-00",
-        "User-Agent": [
-          "azsdk-net-Storage.Files.DataLake/12.7.0-alpha.20210217.1",
-          "(.NET 5.0.3; Microsoft Windows 10.0.19042)"
-        ],
-        "x-ms-client-request-id": "2470e05b-1b83-944f-7d64-e85346f7fc57",
-        "x-ms-date": "Wed, 17 Feb 2021 22:48:54 GMT",
->>>>>>> 1814567d
+        "traceparent": "00-cd86887302a0514c9cbddc9493e4931f-4a738896f64b8242-00",
+        "User-Agent": [
+          "azsdk-net-Storage.Files.DataLake/12.7.0-alpha.20210219.1",
+          "(.NET 5.0.3; Microsoft Windows 10.0.19041)"
+        ],
+        "x-ms-client-request-id": "5d054035-cc51-ad9e-483c-69de1a99653e",
+        "x-ms-date": "Fri, 19 Feb 2021 19:05:56 GMT",
         "x-ms-return-client-request-id": "true",
         "x-ms-version": "2020-06-12"
       },
@@ -252,210 +159,131 @@
       "StatusCode": 202,
       "ResponseHeaders": {
         "Content-Length": "0",
-<<<<<<< HEAD
-        "Date": "Tue, 02 Feb 2021 21:45:41 GMT",
-=======
-        "Date": "Wed, 17 Feb 2021 22:48:54 GMT",
->>>>>>> 1814567d
-        "Server": [
-          "Windows-Azure-Blob/1.0",
-          "Microsoft-HTTPAPI/2.0"
-        ],
-        "x-ms-client-request-id": "2470e05b-1b83-944f-7d64-e85346f7fc57",
-<<<<<<< HEAD
-        "x-ms-request-id": "3dc3a683-601e-0033-16ac-f920f4000000",
-=======
-        "x-ms-request-id": "bef150c8-a01e-0085-147f-055282000000",
->>>>>>> 1814567d
-        "x-ms-version": "2020-06-12"
-      },
-      "ResponseBody": []
-    },
-    {
-      "RequestUri": "https://seannse.blob.core.windows.net/test-filesystem-6d89f5a3-3466-1b80-8e4f-4e2090b3dad4?restype=container",
-      "RequestMethod": "PUT",
-      "RequestHeaders": {
-        "Accept": "application/xml",
-        "Authorization": "Sanitized",
-<<<<<<< HEAD
-        "traceparent": "00-73ccdfd6f90cf645831102cdb38ab09d-1814dc2e1fbf8a49-00",
-        "User-Agent": [
-          "azsdk-net-Storage.Files.DataLake/12.7.0-alpha.20210202.1",
-          "(.NET 5.0.2; Microsoft Windows 10.0.19042)"
+        "Date": "Fri, 19 Feb 2021 19:05:54 GMT",
+        "Server": [
+          "Windows-Azure-Blob/1.0",
+          "Microsoft-HTTPAPI/2.0"
+        ],
+        "x-ms-client-request-id": "5d054035-cc51-ad9e-483c-69de1a99653e",
+        "x-ms-request-id": "cb134a1b-b01e-006d-17f2-06cb14000000",
+        "x-ms-version": "2020-06-12"
+      },
+      "ResponseBody": []
+    },
+    {
+      "RequestUri": "https://seannse.blob.core.windows.net/test-filesystem-198a9872-a972-e78d-9ca5-e73c5e42614d?restype=container",
+      "RequestMethod": "PUT",
+      "RequestHeaders": {
+        "Accept": "application/xml",
+        "Authorization": "Sanitized",
+        "traceparent": "00-5f8703db85dbea47a443194e35cbc321-c518f88140bb8442-00",
+        "User-Agent": [
+          "azsdk-net-Storage.Files.DataLake/12.7.0-alpha.20210219.1",
+          "(.NET 5.0.3; Microsoft Windows 10.0.19041)"
         ],
         "x-ms-blob-public-access": "container",
-        "x-ms-client-request-id": "c7899530-c885-26cc-6054-9534cc2e03ca",
-        "x-ms-date": "Tue, 02 Feb 2021 21:45:41 GMT",
-=======
-        "traceparent": "00-dfea496a9b665545a120ecb028603855-429b1076fde4e446-00",
-        "User-Agent": [
-          "azsdk-net-Storage.Files.DataLake/12.7.0-alpha.20210217.1",
-          "(.NET 5.0.3; Microsoft Windows 10.0.19042)"
-        ],
-        "x-ms-blob-public-access": "container",
-        "x-ms-client-request-id": "c7899530-c885-26cc-6054-9534cc2e03ca",
-        "x-ms-date": "Wed, 17 Feb 2021 22:48:54 GMT",
->>>>>>> 1814567d
-        "x-ms-return-client-request-id": "true",
-        "x-ms-version": "2020-06-12"
-      },
-      "RequestBody": null,
-      "StatusCode": 201,
-      "ResponseHeaders": {
-        "Content-Length": "0",
-<<<<<<< HEAD
-        "Date": "Tue, 02 Feb 2021 21:45:41 GMT",
-        "ETag": "\u00220x8D8C7C3E34D9CD2\u0022",
-        "Last-Modified": "Tue, 02 Feb 2021 21:45:41 GMT",
-=======
-        "Date": "Wed, 17 Feb 2021 22:48:54 GMT",
-        "ETag": "\u00220x8D8D396346FEBD7\u0022",
-        "Last-Modified": "Wed, 17 Feb 2021 22:48:55 GMT",
->>>>>>> 1814567d
-        "Server": [
-          "Windows-Azure-Blob/1.0",
-          "Microsoft-HTTPAPI/2.0"
-        ],
-        "x-ms-client-request-id": "c7899530-c885-26cc-6054-9534cc2e03ca",
-<<<<<<< HEAD
-        "x-ms-request-id": "0e8322d2-c01e-0093-54ac-f9a455000000",
-=======
-        "x-ms-request-id": "28e82a7f-901e-0037-067f-05adf3000000",
->>>>>>> 1814567d
-        "x-ms-version": "2020-06-12"
-      },
-      "ResponseBody": []
-    },
-    {
-      "RequestUri": "https://seannse.dfs.core.windows.net/test-filesystem-6d89f5a3-3466-1b80-8e4f-4e2090b3dad4/test-directory-9a35148a-65d1-a136-2b9b-9f2a8c3683e3?resource=directory",
-      "RequestMethod": "PUT",
-      "RequestHeaders": {
-        "Accept": "application/json",
-        "Authorization": "Sanitized",
-<<<<<<< HEAD
-        "traceparent": "00-78eee9aecf5e1c4f969b5a35fe065de3-6b1a2ae1dbc4cc46-00",
-        "User-Agent": [
-          "azsdk-net-Storage.Files.DataLake/12.7.0-alpha.20210202.1",
-          "(.NET 5.0.2; Microsoft Windows 10.0.19042)"
-        ],
-        "x-ms-client-request-id": "84bfdd38-0275-ca02-5fe8-9be928a19929",
-        "x-ms-date": "Tue, 02 Feb 2021 21:45:41 GMT",
-=======
-        "traceparent": "00-5a817746a4a89d42b64561d5a0ab8c8f-4ae209336ff19649-00",
-        "User-Agent": [
-          "azsdk-net-Storage.Files.DataLake/12.7.0-alpha.20210217.1",
-          "(.NET 5.0.3; Microsoft Windows 10.0.19042)"
-        ],
-        "x-ms-client-request-id": "84bfdd38-0275-ca02-5fe8-9be928a19929",
-        "x-ms-date": "Wed, 17 Feb 2021 22:48:55 GMT",
->>>>>>> 1814567d
-        "x-ms-return-client-request-id": "true",
-        "x-ms-version": "2020-06-12"
-      },
-      "RequestBody": null,
-      "StatusCode": 201,
-      "ResponseHeaders": {
-        "Content-Length": "0",
-<<<<<<< HEAD
-        "Date": "Tue, 02 Feb 2021 21:45:41 GMT",
-        "ETag": "\u00220x8D8C7C3E385FDC8\u0022",
-        "Last-Modified": "Tue, 02 Feb 2021 21:45:42 GMT",
-=======
-        "Date": "Wed, 17 Feb 2021 22:48:55 GMT",
-        "ETag": "\u00220x8D8D39634AB4588\u0022",
-        "Last-Modified": "Wed, 17 Feb 2021 22:48:55 GMT",
->>>>>>> 1814567d
-        "Server": [
-          "Windows-Azure-HDFS/1.0",
-          "Microsoft-HTTPAPI/2.0"
-        ],
-        "x-ms-client-request-id": "84bfdd38-0275-ca02-5fe8-9be928a19929",
-<<<<<<< HEAD
-        "x-ms-request-id": "3490a044-101f-0080-16ac-f98059000000",
-=======
-        "x-ms-request-id": "3e9b509e-b01f-000f-6e7f-050933000000",
->>>>>>> 1814567d
-        "x-ms-version": "2020-06-12"
-      },
-      "ResponseBody": []
-    },
-    {
-      "RequestUri": "https://seannse.dfs.core.windows.net/test-filesystem-6d89f5a3-3466-1b80-8e4f-4e2090b3dad4/test-directory-5282b1d1-083e-76a0-c5e0-bbd12f6a3496?resource=directory",
-      "RequestMethod": "PUT",
-      "RequestHeaders": {
-        "Accept": "application/json",
-        "Authorization": "Sanitized",
-<<<<<<< HEAD
-        "traceparent": "00-ca051e3cf4c0b44ba2a4a8aeb547ffb2-40b08d44eb783d41-00",
-        "User-Agent": [
-          "azsdk-net-Storage.Files.DataLake/12.7.0-alpha.20210202.1",
-          "(.NET 5.0.2; Microsoft Windows 10.0.19042)"
-        ],
-        "x-ms-client-request-id": "bafa0c66-cd12-3060-3d48-be9447309bf4",
-        "x-ms-date": "Tue, 02 Feb 2021 21:45:41 GMT",
-=======
-        "traceparent": "00-be8b904943353f41b1174a4dd755c822-3d997d3f406ac04a-00",
-        "User-Agent": [
-          "azsdk-net-Storage.Files.DataLake/12.7.0-alpha.20210217.1",
-          "(.NET 5.0.3; Microsoft Windows 10.0.19042)"
-        ],
-        "x-ms-client-request-id": "bafa0c66-cd12-3060-3d48-be9447309bf4",
-        "x-ms-date": "Wed, 17 Feb 2021 22:48:55 GMT",
->>>>>>> 1814567d
-        "x-ms-return-client-request-id": "true",
-        "x-ms-version": "2020-06-12"
-      },
-      "RequestBody": null,
-      "StatusCode": 201,
-      "ResponseHeaders": {
-        "Content-Length": "0",
-<<<<<<< HEAD
-        "Date": "Tue, 02 Feb 2021 21:45:41 GMT",
-        "ETag": "\u00220x8D8C7C3E393AADA\u0022",
-        "Last-Modified": "Tue, 02 Feb 2021 21:45:42 GMT",
-=======
-        "Date": "Wed, 17 Feb 2021 22:48:55 GMT",
-        "ETag": "\u00220x8D8D39634B98E4F\u0022",
-        "Last-Modified": "Wed, 17 Feb 2021 22:48:55 GMT",
->>>>>>> 1814567d
-        "Server": [
-          "Windows-Azure-HDFS/1.0",
-          "Microsoft-HTTPAPI/2.0"
-        ],
-        "x-ms-client-request-id": "bafa0c66-cd12-3060-3d48-be9447309bf4",
-<<<<<<< HEAD
-        "x-ms-request-id": "3490a052-101f-0080-24ac-f98059000000",
-=======
-        "x-ms-request-id": "3e9b50b1-b01f-000f-017f-050933000000",
->>>>>>> 1814567d
-        "x-ms-version": "2020-06-12"
-      },
-      "ResponseBody": []
-    },
-    {
-      "RequestUri": "https://seannse.dfs.core.windows.net/test-filesystem-6d89f5a3-3466-1b80-8e4f-4e2090b3dad4/test-directory-5282b1d1-083e-76a0-c5e0-bbd12f6a3496?mode=legacy",
-      "RequestMethod": "PUT",
-      "RequestHeaders": {
-        "Accept": "application/json",
-        "Authorization": "Sanitized",
-<<<<<<< HEAD
-        "If-Unmodified-Since": "Mon, 01 Feb 2021 21:45:39 GMT",
-        "User-Agent": [
-          "azsdk-net-Storage.Files.DataLake/12.7.0-alpha.20210202.1",
-          "(.NET 5.0.2; Microsoft Windows 10.0.19042)"
-        ],
-        "x-ms-client-request-id": "226b7db3-7970-ad83-a0c2-712f40d96748",
-        "x-ms-date": "Tue, 02 Feb 2021 21:45:41 GMT",
-=======
-        "If-Unmodified-Since": "Tue, 16 Feb 2021 22:48:54 GMT",
-        "User-Agent": [
-          "azsdk-net-Storage.Files.DataLake/12.7.0-alpha.20210217.1",
-          "(.NET 5.0.3; Microsoft Windows 10.0.19042)"
-        ],
-        "x-ms-client-request-id": "226b7db3-7970-ad83-a0c2-712f40d96748",
-        "x-ms-date": "Wed, 17 Feb 2021 22:48:55 GMT",
->>>>>>> 1814567d
-        "x-ms-rename-source": "%2Ftest-filesystem-6d89f5a3-3466-1b80-8e4f-4e2090b3dad4%2Ftest-directory-9a35148a-65d1-a136-2b9b-9f2a8c3683e3=",
+        "x-ms-client-request-id": "ecbd90d5-8810-8c58-b21e-c1abe4624f06",
+        "x-ms-date": "Fri, 19 Feb 2021 19:05:56 GMT",
+        "x-ms-return-client-request-id": "true",
+        "x-ms-version": "2020-06-12"
+      },
+      "RequestBody": null,
+      "StatusCode": 201,
+      "ResponseHeaders": {
+        "Content-Length": "0",
+        "Date": "Fri, 19 Feb 2021 19:05:55 GMT",
+        "ETag": "\u00220x8D8D509627D4B7B\u0022",
+        "Last-Modified": "Fri, 19 Feb 2021 19:05:55 GMT",
+        "Server": [
+          "Windows-Azure-Blob/1.0",
+          "Microsoft-HTTPAPI/2.0"
+        ],
+        "x-ms-client-request-id": "ecbd90d5-8810-8c58-b21e-c1abe4624f06",
+        "x-ms-request-id": "cb134a2c-b01e-006d-28f2-06cb14000000",
+        "x-ms-version": "2020-06-12"
+      },
+      "ResponseBody": []
+    },
+    {
+      "RequestUri": "https://seannse.dfs.core.windows.net/test-filesystem-198a9872-a972-e78d-9ca5-e73c5e42614d/test-directory-09971cdb-2ceb-ccd3-334b-f69dcc6ffaf0?resource=directory",
+      "RequestMethod": "PUT",
+      "RequestHeaders": {
+        "Accept": "application/json",
+        "Authorization": "Sanitized",
+        "traceparent": "00-cb61a0d7e3bec740bfccf69dcc79acd5-7a63387592bc6c4f-00",
+        "User-Agent": [
+          "azsdk-net-Storage.Files.DataLake/12.7.0-alpha.20210219.1",
+          "(.NET 5.0.3; Microsoft Windows 10.0.19041)"
+        ],
+        "x-ms-client-request-id": "d042d684-5d14-a9ed-bcf0-b8c492bbc042",
+        "x-ms-date": "Fri, 19 Feb 2021 19:05:56 GMT",
+        "x-ms-return-client-request-id": "true",
+        "x-ms-version": "2020-06-12"
+      },
+      "RequestBody": null,
+      "StatusCode": 201,
+      "ResponseHeaders": {
+        "Content-Length": "0",
+        "Date": "Fri, 19 Feb 2021 19:05:55 GMT",
+        "ETag": "\u00220x8D8D509628B13FB\u0022",
+        "Last-Modified": "Fri, 19 Feb 2021 19:05:55 GMT",
+        "Server": [
+          "Windows-Azure-HDFS/1.0",
+          "Microsoft-HTTPAPI/2.0"
+        ],
+        "x-ms-client-request-id": "d042d684-5d14-a9ed-bcf0-b8c492bbc042",
+        "x-ms-request-id": "da846c0e-a01f-0061-13f2-065c1c000000",
+        "x-ms-version": "2020-06-12"
+      },
+      "ResponseBody": []
+    },
+    {
+      "RequestUri": "https://seannse.dfs.core.windows.net/test-filesystem-198a9872-a972-e78d-9ca5-e73c5e42614d/test-directory-d66cd023-82fb-6681-ded7-52caa587e97a?resource=directory",
+      "RequestMethod": "PUT",
+      "RequestHeaders": {
+        "Accept": "application/json",
+        "Authorization": "Sanitized",
+        "traceparent": "00-f6b3d46419f0c04cb0b1c72c985c760d-0da77cfb4fa88642-00",
+        "User-Agent": [
+          "azsdk-net-Storage.Files.DataLake/12.7.0-alpha.20210219.1",
+          "(.NET 5.0.3; Microsoft Windows 10.0.19041)"
+        ],
+        "x-ms-client-request-id": "13294460-834c-02c6-54dc-f23c0a220335",
+        "x-ms-date": "Fri, 19 Feb 2021 19:05:56 GMT",
+        "x-ms-return-client-request-id": "true",
+        "x-ms-version": "2020-06-12"
+      },
+      "RequestBody": null,
+      "StatusCode": 201,
+      "ResponseHeaders": {
+        "Content-Length": "0",
+        "Date": "Fri, 19 Feb 2021 19:05:55 GMT",
+        "ETag": "\u00220x8D8D50962977501\u0022",
+        "Last-Modified": "Fri, 19 Feb 2021 19:05:55 GMT",
+        "Server": [
+          "Windows-Azure-HDFS/1.0",
+          "Microsoft-HTTPAPI/2.0"
+        ],
+        "x-ms-client-request-id": "13294460-834c-02c6-54dc-f23c0a220335",
+        "x-ms-request-id": "da846c1f-a01f-0061-24f2-065c1c000000",
+        "x-ms-version": "2020-06-12"
+      },
+      "ResponseBody": []
+    },
+    {
+      "RequestUri": "https://seannse.dfs.core.windows.net/test-filesystem-198a9872-a972-e78d-9ca5-e73c5e42614d/test-directory-d66cd023-82fb-6681-ded7-52caa587e97a?mode=legacy",
+      "RequestMethod": "PUT",
+      "RequestHeaders": {
+        "Accept": "application/json",
+        "Authorization": "Sanitized",
+        "If-Unmodified-Since": "Thu, 18 Feb 2021 19:05:55 GMT",
+        "User-Agent": [
+          "azsdk-net-Storage.Files.DataLake/12.7.0-alpha.20210219.1",
+          "(.NET 5.0.3; Microsoft Windows 10.0.19041)"
+        ],
+        "x-ms-client-request-id": "616956aa-d65d-6d2d-6d16-a150389fd6fe",
+        "x-ms-date": "Fri, 19 Feb 2021 19:05:56 GMT",
+        "x-ms-rename-source": "%2Ftest-filesystem-198a9872-a972-e78d-9ca5-e73c5e42614d%2Ftest-directory-09971cdb-2ceb-ccd3-334b-f69dcc6ffaf0=",
         "x-ms-return-client-request-id": "true",
         "x-ms-version": "2020-06-12"
       },
@@ -464,58 +292,36 @@
       "ResponseHeaders": {
         "Content-Length": "200",
         "Content-Type": "application/json; charset=utf-8",
-<<<<<<< HEAD
-        "Date": "Tue, 02 Feb 2021 21:45:41 GMT",
-=======
-        "Date": "Wed, 17 Feb 2021 22:48:55 GMT",
->>>>>>> 1814567d
-        "Server": [
-          "Windows-Azure-HDFS/1.0",
-          "Microsoft-HTTPAPI/2.0"
-        ],
-        "x-ms-client-request-id": "226b7db3-7970-ad83-a0c2-712f40d96748",
+        "Date": "Fri, 19 Feb 2021 19:05:55 GMT",
+        "Server": [
+          "Windows-Azure-HDFS/1.0",
+          "Microsoft-HTTPAPI/2.0"
+        ],
+        "x-ms-client-request-id": "616956aa-d65d-6d2d-6d16-a150389fd6fe",
         "x-ms-error-code": "ConditionNotMet",
-<<<<<<< HEAD
-        "x-ms-request-id": "3490a061-101f-0080-33ac-f98059000000",
-=======
-        "x-ms-request-id": "3e9b50bf-b01f-000f-0f7f-050933000000",
->>>>>>> 1814567d
+        "x-ms-request-id": "da846c35-a01f-0061-3af2-065c1c000000",
         "x-ms-version": "2020-06-12"
       },
       "ResponseBody": {
         "error": {
           "code": "ConditionNotMet",
-<<<<<<< HEAD
-          "message": "The condition specified using HTTP conditional header(s) is not met.\nRequestId:3490a061-101f-0080-33ac-f98059000000\nTime:2021-02-02T21:45:42.4769769Z"
-=======
-          "message": "The condition specified using HTTP conditional header(s) is not met.\nRequestId:3e9b50bf-b01f-000f-0f7f-050933000000\nTime:2021-02-17T22:48:55.7145464Z"
->>>>>>> 1814567d
+          "message": "The condition specified using HTTP conditional header(s) is not met.\nRequestId:da846c35-a01f-0061-3af2-065c1c000000\nTime:2021-02-19T19:05:55.9766274Z"
         }
       }
     },
     {
-      "RequestUri": "https://seannse.blob.core.windows.net/test-filesystem-6d89f5a3-3466-1b80-8e4f-4e2090b3dad4?restype=container",
+      "RequestUri": "https://seannse.blob.core.windows.net/test-filesystem-198a9872-a972-e78d-9ca5-e73c5e42614d?restype=container",
       "RequestMethod": "DELETE",
       "RequestHeaders": {
         "Accept": "application/xml",
         "Authorization": "Sanitized",
-<<<<<<< HEAD
-        "traceparent": "00-aa4273cf23fc5a4da9b2a347b39a100e-60ad662f46ddb14b-00",
-        "User-Agent": [
-          "azsdk-net-Storage.Files.DataLake/12.7.0-alpha.20210202.1",
-          "(.NET 5.0.2; Microsoft Windows 10.0.19042)"
-        ],
-        "x-ms-client-request-id": "c9e15e49-79c4-3984-81c0-87ec78839269",
-        "x-ms-date": "Tue, 02 Feb 2021 21:45:41 GMT",
-=======
-        "traceparent": "00-82e8beea4004e940b07cbda99fef6402-109fa93908b62b4a-00",
-        "User-Agent": [
-          "azsdk-net-Storage.Files.DataLake/12.7.0-alpha.20210217.1",
-          "(.NET 5.0.3; Microsoft Windows 10.0.19042)"
-        ],
-        "x-ms-client-request-id": "c9e15e49-79c4-3984-81c0-87ec78839269",
-        "x-ms-date": "Wed, 17 Feb 2021 22:48:55 GMT",
->>>>>>> 1814567d
+        "traceparent": "00-b7434cb95cd2f04eb101681aafb78413-a0d94f78dcaaaa4a-00",
+        "User-Agent": [
+          "azsdk-net-Storage.Files.DataLake/12.7.0-alpha.20210219.1",
+          "(.NET 5.0.3; Microsoft Windows 10.0.19041)"
+        ],
+        "x-ms-client-request-id": "b4928c32-a2b8-31d8-1064-ef8c29c5c054",
+        "x-ms-date": "Fri, 19 Feb 2021 19:05:56 GMT",
         "x-ms-return-client-request-id": "true",
         "x-ms-version": "2020-06-12"
       },
@@ -523,208 +329,131 @@
       "StatusCode": 202,
       "ResponseHeaders": {
         "Content-Length": "0",
-<<<<<<< HEAD
-        "Date": "Tue, 02 Feb 2021 21:45:42 GMT",
-=======
-        "Date": "Wed, 17 Feb 2021 22:48:55 GMT",
->>>>>>> 1814567d
-        "Server": [
-          "Windows-Azure-Blob/1.0",
-          "Microsoft-HTTPAPI/2.0"
-        ],
-        "x-ms-client-request-id": "c9e15e49-79c4-3984-81c0-87ec78839269",
-<<<<<<< HEAD
-        "x-ms-request-id": "0e8326e7-c01e-0093-20ac-f9a455000000",
-=======
-        "x-ms-request-id": "28e82b71-901e-0037-417f-05adf3000000",
->>>>>>> 1814567d
-        "x-ms-version": "2020-06-12"
-      },
-      "ResponseBody": []
-    },
-    {
-      "RequestUri": "https://seannse.blob.core.windows.net/test-filesystem-c58e916c-8cd0-ae68-eff0-c8480244b958?restype=container",
-      "RequestMethod": "PUT",
-      "RequestHeaders": {
-        "Accept": "application/xml",
-        "Authorization": "Sanitized",
-<<<<<<< HEAD
-        "traceparent": "00-2b91b5edbeb21343b549bf5d5108dd8a-23e22229c11b9248-00",
-        "User-Agent": [
-          "azsdk-net-Storage.Files.DataLake/12.7.0-alpha.20210202.1",
-          "(.NET 5.0.2; Microsoft Windows 10.0.19042)"
+        "Date": "Fri, 19 Feb 2021 19:05:55 GMT",
+        "Server": [
+          "Windows-Azure-Blob/1.0",
+          "Microsoft-HTTPAPI/2.0"
+        ],
+        "x-ms-client-request-id": "b4928c32-a2b8-31d8-1064-ef8c29c5c054",
+        "x-ms-request-id": "cb134ac3-b01e-006d-32f2-06cb14000000",
+        "x-ms-version": "2020-06-12"
+      },
+      "ResponseBody": []
+    },
+    {
+      "RequestUri": "https://seannse.blob.core.windows.net/test-filesystem-9683b6b4-2c62-dabe-fcd3-332cb76b9fe4?restype=container",
+      "RequestMethod": "PUT",
+      "RequestHeaders": {
+        "Accept": "application/xml",
+        "Authorization": "Sanitized",
+        "traceparent": "00-914be904e7b33f43b76ae8dca2ae3900-7db5041d60300043-00",
+        "User-Agent": [
+          "azsdk-net-Storage.Files.DataLake/12.7.0-alpha.20210219.1",
+          "(.NET 5.0.3; Microsoft Windows 10.0.19041)"
         ],
         "x-ms-blob-public-access": "container",
-        "x-ms-client-request-id": "62d20d95-feb9-bc0e-f532-d9d4b03c373c",
-        "x-ms-date": "Tue, 02 Feb 2021 21:45:42 GMT",
-=======
-        "traceparent": "00-56a9b00139ab514f9fde47609af86579-ab13ec9ec2db8a46-00",
-        "User-Agent": [
-          "azsdk-net-Storage.Files.DataLake/12.7.0-alpha.20210217.1",
-          "(.NET 5.0.3; Microsoft Windows 10.0.19042)"
-        ],
-        "x-ms-blob-public-access": "container",
-        "x-ms-client-request-id": "62d20d95-feb9-bc0e-f532-d9d4b03c373c",
-        "x-ms-date": "Wed, 17 Feb 2021 22:48:55 GMT",
->>>>>>> 1814567d
-        "x-ms-return-client-request-id": "true",
-        "x-ms-version": "2020-06-12"
-      },
-      "RequestBody": null,
-      "StatusCode": 201,
-      "ResponseHeaders": {
-        "Content-Length": "0",
-<<<<<<< HEAD
-        "Date": "Tue, 02 Feb 2021 21:45:42 GMT",
-        "ETag": "\u00220x8D8C7C3E3F3CC7D\u0022",
-        "Last-Modified": "Tue, 02 Feb 2021 21:45:42 GMT",
-=======
-        "Date": "Wed, 17 Feb 2021 22:48:55 GMT",
-        "ETag": "\u00220x8D8D396350D5761\u0022",
-        "Last-Modified": "Wed, 17 Feb 2021 22:48:56 GMT",
->>>>>>> 1814567d
-        "Server": [
-          "Windows-Azure-Blob/1.0",
-          "Microsoft-HTTPAPI/2.0"
-        ],
-        "x-ms-client-request-id": "62d20d95-feb9-bc0e-f532-d9d4b03c373c",
-<<<<<<< HEAD
-        "x-ms-request-id": "961ab7d9-a01e-003c-44ac-f95698000000",
-=======
-        "x-ms-request-id": "a1300542-701e-0000-1e7f-057f5f000000",
->>>>>>> 1814567d
-        "x-ms-version": "2020-06-12"
-      },
-      "ResponseBody": []
-    },
-    {
-      "RequestUri": "https://seannse.dfs.core.windows.net/test-filesystem-c58e916c-8cd0-ae68-eff0-c8480244b958/test-directory-e5ee2e06-b09d-ce71-0d7e-a27b9a32304e?resource=directory",
-      "RequestMethod": "PUT",
-      "RequestHeaders": {
-        "Accept": "application/json",
-        "Authorization": "Sanitized",
-<<<<<<< HEAD
-        "traceparent": "00-98a1086fc50b704ea566956b793e0e0c-549368c8131e3e46-00",
-        "User-Agent": [
-          "azsdk-net-Storage.Files.DataLake/12.7.0-alpha.20210202.1",
-          "(.NET 5.0.2; Microsoft Windows 10.0.19042)"
-        ],
-        "x-ms-client-request-id": "4f30b51d-1db3-e439-9c04-543b5c9322c3",
-        "x-ms-date": "Tue, 02 Feb 2021 21:45:42 GMT",
-=======
-        "traceparent": "00-11dde373ffa3fe48a331b2b3e360a3c5-37e5183baa404d49-00",
-        "User-Agent": [
-          "azsdk-net-Storage.Files.DataLake/12.7.0-alpha.20210217.1",
-          "(.NET 5.0.3; Microsoft Windows 10.0.19042)"
-        ],
-        "x-ms-client-request-id": "4f30b51d-1db3-e439-9c04-543b5c9322c3",
-        "x-ms-date": "Wed, 17 Feb 2021 22:48:56 GMT",
->>>>>>> 1814567d
-        "x-ms-return-client-request-id": "true",
-        "x-ms-version": "2020-06-12"
-      },
-      "RequestBody": null,
-      "StatusCode": 201,
-      "ResponseHeaders": {
-        "Content-Length": "0",
-<<<<<<< HEAD
-        "Date": "Tue, 02 Feb 2021 21:45:43 GMT",
-        "ETag": "\u00220x8D8C7C3E42EAD18\u0022",
-        "Last-Modified": "Tue, 02 Feb 2021 21:45:43 GMT",
-=======
-        "Date": "Wed, 17 Feb 2021 22:48:55 GMT",
-        "ETag": "\u00220x8D8D3963545F384\u0022",
-        "Last-Modified": "Wed, 17 Feb 2021 22:48:56 GMT",
->>>>>>> 1814567d
-        "Server": [
-          "Windows-Azure-HDFS/1.0",
-          "Microsoft-HTTPAPI/2.0"
-        ],
-        "x-ms-client-request-id": "4f30b51d-1db3-e439-9c04-543b5c9322c3",
-<<<<<<< HEAD
-        "x-ms-request-id": "6f194424-a01f-0003-52ac-f99e3b000000",
-=======
-        "x-ms-request-id": "75c6dc2b-501f-0075-4b7f-051473000000",
->>>>>>> 1814567d
-        "x-ms-version": "2020-06-12"
-      },
-      "ResponseBody": []
-    },
-    {
-      "RequestUri": "https://seannse.dfs.core.windows.net/test-filesystem-c58e916c-8cd0-ae68-eff0-c8480244b958/test-directory-bee78b02-4289-afc9-90ee-6173c5ab095e?resource=directory",
-      "RequestMethod": "PUT",
-      "RequestHeaders": {
-        "Accept": "application/json",
-        "Authorization": "Sanitized",
-<<<<<<< HEAD
-        "traceparent": "00-aa17e9a552cee44781f61edcf29fca84-810a9ca77a2a5e49-00",
-        "User-Agent": [
-          "azsdk-net-Storage.Files.DataLake/12.7.0-alpha.20210202.1",
-          "(.NET 5.0.2; Microsoft Windows 10.0.19042)"
-        ],
-        "x-ms-client-request-id": "39c32707-a1c7-db5c-eb80-bec4bbc51ff0",
-        "x-ms-date": "Tue, 02 Feb 2021 21:45:42 GMT",
-=======
-        "traceparent": "00-9e05f8f063575143a8bdd7bedcbe945f-d8482e325d1e974b-00",
-        "User-Agent": [
-          "azsdk-net-Storage.Files.DataLake/12.7.0-alpha.20210217.1",
-          "(.NET 5.0.3; Microsoft Windows 10.0.19042)"
-        ],
-        "x-ms-client-request-id": "39c32707-a1c7-db5c-eb80-bec4bbc51ff0",
-        "x-ms-date": "Wed, 17 Feb 2021 22:48:56 GMT",
->>>>>>> 1814567d
-        "x-ms-return-client-request-id": "true",
-        "x-ms-version": "2020-06-12"
-      },
-      "RequestBody": null,
-      "StatusCode": 201,
-      "ResponseHeaders": {
-        "Content-Length": "0",
-<<<<<<< HEAD
-        "Date": "Tue, 02 Feb 2021 21:45:43 GMT",
-        "ETag": "\u00220x8D8C7C3E43CD33A\u0022",
-        "Last-Modified": "Tue, 02 Feb 2021 21:45:43 GMT",
-=======
-        "Date": "Wed, 17 Feb 2021 22:48:56 GMT",
-        "ETag": "\u00220x8D8D396355544A2\u0022",
-        "Last-Modified": "Wed, 17 Feb 2021 22:48:56 GMT",
->>>>>>> 1814567d
-        "Server": [
-          "Windows-Azure-HDFS/1.0",
-          "Microsoft-HTTPAPI/2.0"
-        ],
-        "x-ms-client-request-id": "39c32707-a1c7-db5c-eb80-bec4bbc51ff0",
-<<<<<<< HEAD
-        "x-ms-request-id": "6f194442-a01f-0003-6fac-f99e3b000000",
-=======
-        "x-ms-request-id": "75c6dc31-501f-0075-517f-051473000000",
->>>>>>> 1814567d
-        "x-ms-version": "2020-06-12"
-      },
-      "ResponseBody": []
-    },
-    {
-      "RequestUri": "https://seannse.dfs.core.windows.net/test-filesystem-c58e916c-8cd0-ae68-eff0-c8480244b958/test-directory-bee78b02-4289-afc9-90ee-6173c5ab095e?mode=legacy",
+        "x-ms-client-request-id": "180dca70-fa05-0603-ceb8-b8e46eab7aa5",
+        "x-ms-date": "Fri, 19 Feb 2021 19:05:56 GMT",
+        "x-ms-return-client-request-id": "true",
+        "x-ms-version": "2020-06-12"
+      },
+      "RequestBody": null,
+      "StatusCode": 201,
+      "ResponseHeaders": {
+        "Content-Length": "0",
+        "Date": "Fri, 19 Feb 2021 19:05:55 GMT",
+        "ETag": "\u00220x8D8D50962C29E23\u0022",
+        "Last-Modified": "Fri, 19 Feb 2021 19:05:56 GMT",
+        "Server": [
+          "Windows-Azure-Blob/1.0",
+          "Microsoft-HTTPAPI/2.0"
+        ],
+        "x-ms-client-request-id": "180dca70-fa05-0603-ceb8-b8e46eab7aa5",
+        "x-ms-request-id": "cb134afb-b01e-006d-67f2-06cb14000000",
+        "x-ms-version": "2020-06-12"
+      },
+      "ResponseBody": []
+    },
+    {
+      "RequestUri": "https://seannse.dfs.core.windows.net/test-filesystem-9683b6b4-2c62-dabe-fcd3-332cb76b9fe4/test-directory-ee070ac5-14a6-9247-706b-9408bf7dfa2e?resource=directory",
+      "RequestMethod": "PUT",
+      "RequestHeaders": {
+        "Accept": "application/json",
+        "Authorization": "Sanitized",
+        "traceparent": "00-457cb346258997429678c637192900af-35c477818bd1d041-00",
+        "User-Agent": [
+          "azsdk-net-Storage.Files.DataLake/12.7.0-alpha.20210219.1",
+          "(.NET 5.0.3; Microsoft Windows 10.0.19041)"
+        ],
+        "x-ms-client-request-id": "d57bc7df-7ec6-5cc2-837a-a79a65fb4750",
+        "x-ms-date": "Fri, 19 Feb 2021 19:05:56 GMT",
+        "x-ms-return-client-request-id": "true",
+        "x-ms-version": "2020-06-12"
+      },
+      "RequestBody": null,
+      "StatusCode": 201,
+      "ResponseHeaders": {
+        "Content-Length": "0",
+        "Date": "Fri, 19 Feb 2021 19:05:55 GMT",
+        "ETag": "\u00220x8D8D50962D1FF44\u0022",
+        "Last-Modified": "Fri, 19 Feb 2021 19:05:56 GMT",
+        "Server": [
+          "Windows-Azure-HDFS/1.0",
+          "Microsoft-HTTPAPI/2.0"
+        ],
+        "x-ms-client-request-id": "d57bc7df-7ec6-5cc2-837a-a79a65fb4750",
+        "x-ms-request-id": "da846c63-a01f-0061-68f2-065c1c000000",
+        "x-ms-version": "2020-06-12"
+      },
+      "ResponseBody": []
+    },
+    {
+      "RequestUri": "https://seannse.dfs.core.windows.net/test-filesystem-9683b6b4-2c62-dabe-fcd3-332cb76b9fe4/test-directory-a47d8abd-8eef-3e47-2c7c-b68d36f2290e?resource=directory",
+      "RequestMethod": "PUT",
+      "RequestHeaders": {
+        "Accept": "application/json",
+        "Authorization": "Sanitized",
+        "traceparent": "00-e67a7b288534954ba01dd75741b75e17-c33919dc77068641-00",
+        "User-Agent": [
+          "azsdk-net-Storage.Files.DataLake/12.7.0-alpha.20210219.1",
+          "(.NET 5.0.3; Microsoft Windows 10.0.19041)"
+        ],
+        "x-ms-client-request-id": "de978cd1-04e3-5167-803d-a94ac7352591",
+        "x-ms-date": "Fri, 19 Feb 2021 19:05:56 GMT",
+        "x-ms-return-client-request-id": "true",
+        "x-ms-version": "2020-06-12"
+      },
+      "RequestBody": null,
+      "StatusCode": 201,
+      "ResponseHeaders": {
+        "Content-Length": "0",
+        "Date": "Fri, 19 Feb 2021 19:05:55 GMT",
+        "ETag": "\u00220x8D8D50962DD7FC5\u0022",
+        "Last-Modified": "Fri, 19 Feb 2021 19:05:56 GMT",
+        "Server": [
+          "Windows-Azure-HDFS/1.0",
+          "Microsoft-HTTPAPI/2.0"
+        ],
+        "x-ms-client-request-id": "de978cd1-04e3-5167-803d-a94ac7352591",
+        "x-ms-request-id": "da846c74-a01f-0061-79f2-065c1c000000",
+        "x-ms-version": "2020-06-12"
+      },
+      "ResponseBody": []
+    },
+    {
+      "RequestUri": "https://seannse.dfs.core.windows.net/test-filesystem-9683b6b4-2c62-dabe-fcd3-332cb76b9fe4/test-directory-a47d8abd-8eef-3e47-2c7c-b68d36f2290e?mode=legacy",
       "RequestMethod": "PUT",
       "RequestHeaders": {
         "Accept": "application/json",
         "Authorization": "Sanitized",
         "If-Match": "\u0022garbage\u0022",
         "User-Agent": [
-<<<<<<< HEAD
-          "azsdk-net-Storage.Files.DataLake/12.7.0-alpha.20210202.1",
-          "(.NET 5.0.2; Microsoft Windows 10.0.19042)"
-        ],
-        "x-ms-client-request-id": "9d6c714a-d0e7-7c96-6082-fa8122d613f2",
-        "x-ms-date": "Tue, 02 Feb 2021 21:45:42 GMT",
-=======
-          "azsdk-net-Storage.Files.DataLake/12.7.0-alpha.20210217.1",
-          "(.NET 5.0.3; Microsoft Windows 10.0.19042)"
-        ],
-        "x-ms-client-request-id": "9d6c714a-d0e7-7c96-6082-fa8122d613f2",
-        "x-ms-date": "Wed, 17 Feb 2021 22:48:56 GMT",
->>>>>>> 1814567d
-        "x-ms-rename-source": "%2Ftest-filesystem-c58e916c-8cd0-ae68-eff0-c8480244b958%2Ftest-directory-e5ee2e06-b09d-ce71-0d7e-a27b9a32304e=",
+          "azsdk-net-Storage.Files.DataLake/12.7.0-alpha.20210219.1",
+          "(.NET 5.0.3; Microsoft Windows 10.0.19041)"
+        ],
+        "x-ms-client-request-id": "aabc7a57-4a5a-bd2b-d6d7-76c47b1d20d2",
+        "x-ms-date": "Fri, 19 Feb 2021 19:05:57 GMT",
+        "x-ms-rename-source": "%2Ftest-filesystem-9683b6b4-2c62-dabe-fcd3-332cb76b9fe4%2Ftest-directory-ee070ac5-14a6-9247-706b-9408bf7dfa2e=",
         "x-ms-return-client-request-id": "true",
         "x-ms-version": "2020-06-12"
       },
@@ -733,58 +462,36 @@
       "ResponseHeaders": {
         "Content-Length": "200",
         "Content-Type": "application/json; charset=utf-8",
-<<<<<<< HEAD
-        "Date": "Tue, 02 Feb 2021 21:45:43 GMT",
-=======
-        "Date": "Wed, 17 Feb 2021 22:48:56 GMT",
->>>>>>> 1814567d
-        "Server": [
-          "Windows-Azure-HDFS/1.0",
-          "Microsoft-HTTPAPI/2.0"
-        ],
-        "x-ms-client-request-id": "9d6c714a-d0e7-7c96-6082-fa8122d613f2",
+        "Date": "Fri, 19 Feb 2021 19:05:55 GMT",
+        "Server": [
+          "Windows-Azure-HDFS/1.0",
+          "Microsoft-HTTPAPI/2.0"
+        ],
+        "x-ms-client-request-id": "aabc7a57-4a5a-bd2b-d6d7-76c47b1d20d2",
         "x-ms-error-code": "ConditionNotMet",
-<<<<<<< HEAD
-        "x-ms-request-id": "6f19445d-a01f-0003-0aac-f99e3b000000",
-=======
-        "x-ms-request-id": "75c6dc35-501f-0075-557f-051473000000",
->>>>>>> 1814567d
+        "x-ms-request-id": "da846c89-a01f-0061-0ef2-065c1c000000",
         "x-ms-version": "2020-06-12"
       },
       "ResponseBody": {
         "error": {
           "code": "ConditionNotMet",
-<<<<<<< HEAD
-          "message": "The condition specified using HTTP conditional header(s) is not met.\nRequestId:6f19445d-a01f-0003-0aac-f99e3b000000\nTime:2021-02-02T21:45:43.5732565Z"
-=======
-          "message": "The condition specified using HTTP conditional header(s) is not met.\nRequestId:75c6dc35-501f-0075-557f-051473000000\nTime:2021-02-17T22:48:56.7145825Z"
->>>>>>> 1814567d
+          "message": "The condition specified using HTTP conditional header(s) is not met.\nRequestId:da846c89-a01f-0061-0ef2-065c1c000000\nTime:2021-02-19T19:05:56.3969241Z"
         }
       }
     },
     {
-      "RequestUri": "https://seannse.blob.core.windows.net/test-filesystem-c58e916c-8cd0-ae68-eff0-c8480244b958?restype=container",
+      "RequestUri": "https://seannse.blob.core.windows.net/test-filesystem-9683b6b4-2c62-dabe-fcd3-332cb76b9fe4?restype=container",
       "RequestMethod": "DELETE",
       "RequestHeaders": {
         "Accept": "application/xml",
         "Authorization": "Sanitized",
-<<<<<<< HEAD
-        "traceparent": "00-8c4f528fd29d9d4881d91bb44ab44521-aa1d36b4ac33c24b-00",
-        "User-Agent": [
-          "azsdk-net-Storage.Files.DataLake/12.7.0-alpha.20210202.1",
-          "(.NET 5.0.2; Microsoft Windows 10.0.19042)"
-        ],
-        "x-ms-client-request-id": "4a7a92d4-8258-2909-5fa0-3fb24240fe18",
-        "x-ms-date": "Tue, 02 Feb 2021 21:45:43 GMT",
-=======
-        "traceparent": "00-d6a8129ebae49d418516577cc50f9cf8-8cfd2d977a0a154c-00",
-        "User-Agent": [
-          "azsdk-net-Storage.Files.DataLake/12.7.0-alpha.20210217.1",
-          "(.NET 5.0.3; Microsoft Windows 10.0.19042)"
-        ],
-        "x-ms-client-request-id": "4a7a92d4-8258-2909-5fa0-3fb24240fe18",
-        "x-ms-date": "Wed, 17 Feb 2021 22:48:56 GMT",
->>>>>>> 1814567d
+        "traceparent": "00-f05f782711b22d47b65f704bc493b42a-38e680bff9196542-00",
+        "User-Agent": [
+          "azsdk-net-Storage.Files.DataLake/12.7.0-alpha.20210219.1",
+          "(.NET 5.0.3; Microsoft Windows 10.0.19041)"
+        ],
+        "x-ms-client-request-id": "4df3c1de-7a78-0636-6d1a-51fad88b1d05",
+        "x-ms-date": "Fri, 19 Feb 2021 19:05:57 GMT",
         "x-ms-return-client-request-id": "true",
         "x-ms-version": "2020-06-12"
       },
@@ -792,206 +499,129 @@
       "StatusCode": 202,
       "ResponseHeaders": {
         "Content-Length": "0",
-<<<<<<< HEAD
-        "Date": "Tue, 02 Feb 2021 21:45:43 GMT",
-=======
-        "Date": "Wed, 17 Feb 2021 22:48:55 GMT",
->>>>>>> 1814567d
-        "Server": [
-          "Windows-Azure-Blob/1.0",
-          "Microsoft-HTTPAPI/2.0"
-        ],
-        "x-ms-client-request-id": "4a7a92d4-8258-2909-5fa0-3fb24240fe18",
-<<<<<<< HEAD
-        "x-ms-request-id": "961ab967-a01e-003c-30ac-f95698000000",
-=======
-        "x-ms-request-id": "a13006b6-701e-0000-667f-057f5f000000",
->>>>>>> 1814567d
-        "x-ms-version": "2020-06-12"
-      },
-      "ResponseBody": []
-    },
-    {
-      "RequestUri": "https://seannse.blob.core.windows.net/test-filesystem-800d1305-9fe6-46e6-b5a2-374487e7e0bf?restype=container",
-      "RequestMethod": "PUT",
-      "RequestHeaders": {
-        "Accept": "application/xml",
-        "Authorization": "Sanitized",
-<<<<<<< HEAD
-        "traceparent": "00-5d82a215e9d6364e9a44ad34a7b3005a-3c9e192008073b48-00",
-        "User-Agent": [
-          "azsdk-net-Storage.Files.DataLake/12.7.0-alpha.20210202.1",
-          "(.NET 5.0.2; Microsoft Windows 10.0.19042)"
+        "Date": "Fri, 19 Feb 2021 19:05:55 GMT",
+        "Server": [
+          "Windows-Azure-Blob/1.0",
+          "Microsoft-HTTPAPI/2.0"
+        ],
+        "x-ms-client-request-id": "4df3c1de-7a78-0636-6d1a-51fad88b1d05",
+        "x-ms-request-id": "cb134bdd-b01e-006d-3cf2-06cb14000000",
+        "x-ms-version": "2020-06-12"
+      },
+      "ResponseBody": []
+    },
+    {
+      "RequestUri": "https://seannse.blob.core.windows.net/test-filesystem-4e55cb75-18d1-597c-113a-6d5c8fdd57ff?restype=container",
+      "RequestMethod": "PUT",
+      "RequestHeaders": {
+        "Accept": "application/xml",
+        "Authorization": "Sanitized",
+        "traceparent": "00-666d367ffeb0cb49bd277ffcb24683cc-f55cba3d81d4c545-00",
+        "User-Agent": [
+          "azsdk-net-Storage.Files.DataLake/12.7.0-alpha.20210219.1",
+          "(.NET 5.0.3; Microsoft Windows 10.0.19041)"
         ],
         "x-ms-blob-public-access": "container",
-        "x-ms-client-request-id": "88aa30a4-7192-35a8-ac33-94b64bc5a277",
-        "x-ms-date": "Tue, 02 Feb 2021 21:45:43 GMT",
-=======
-        "traceparent": "00-d17557961b99a444b7f4ee9222d7b2f4-e7ab491dc18ba84c-00",
-        "User-Agent": [
-          "azsdk-net-Storage.Files.DataLake/12.7.0-alpha.20210217.1",
-          "(.NET 5.0.3; Microsoft Windows 10.0.19042)"
-        ],
-        "x-ms-blob-public-access": "container",
-        "x-ms-client-request-id": "88aa30a4-7192-35a8-ac33-94b64bc5a277",
-        "x-ms-date": "Wed, 17 Feb 2021 22:48:56 GMT",
->>>>>>> 1814567d
-        "x-ms-return-client-request-id": "true",
-        "x-ms-version": "2020-06-12"
-      },
-      "RequestBody": null,
-      "StatusCode": 201,
-      "ResponseHeaders": {
-        "Content-Length": "0",
-<<<<<<< HEAD
-        "Date": "Tue, 02 Feb 2021 21:45:43 GMT",
-        "ETag": "\u00220x8D8C7C3E491A8DC\u0022",
-        "Last-Modified": "Tue, 02 Feb 2021 21:45:44 GMT",
-=======
-        "Date": "Wed, 17 Feb 2021 22:48:57 GMT",
-        "ETag": "\u00220x8D8D396366EE823\u0022",
-        "Last-Modified": "Wed, 17 Feb 2021 22:48:58 GMT",
->>>>>>> 1814567d
-        "Server": [
-          "Windows-Azure-Blob/1.0",
-          "Microsoft-HTTPAPI/2.0"
-        ],
-        "x-ms-client-request-id": "88aa30a4-7192-35a8-ac33-94b64bc5a277",
-<<<<<<< HEAD
-        "x-ms-request-id": "61efa34f-501e-0007-70ac-f9133c000000",
-=======
-        "x-ms-request-id": "b9ab712b-101e-0074-177f-054baf000000",
->>>>>>> 1814567d
-        "x-ms-version": "2020-06-12"
-      },
-      "ResponseBody": []
-    },
-    {
-      "RequestUri": "https://seannse.dfs.core.windows.net/test-filesystem-800d1305-9fe6-46e6-b5a2-374487e7e0bf/test-directory-d8217fc0-6e94-3cbc-78e1-219bf14081ab?resource=directory",
-      "RequestMethod": "PUT",
-      "RequestHeaders": {
-        "Accept": "application/json",
-        "Authorization": "Sanitized",
-<<<<<<< HEAD
-        "traceparent": "00-9606cb436e1ac540a316648fc93b9b49-ce4851a045927341-00",
-        "User-Agent": [
-          "azsdk-net-Storage.Files.DataLake/12.7.0-alpha.20210202.1",
-          "(.NET 5.0.2; Microsoft Windows 10.0.19042)"
-        ],
-        "x-ms-client-request-id": "45e535a8-b0e8-3691-746d-0fb14f0d436b",
-        "x-ms-date": "Tue, 02 Feb 2021 21:45:43 GMT",
-=======
-        "traceparent": "00-a7e9889728d76145a1d47b2ac3db2333-354a319dccbc9c45-00",
-        "User-Agent": [
-          "azsdk-net-Storage.Files.DataLake/12.7.0-alpha.20210217.1",
-          "(.NET 5.0.3; Microsoft Windows 10.0.19042)"
-        ],
-        "x-ms-client-request-id": "45e535a8-b0e8-3691-746d-0fb14f0d436b",
-        "x-ms-date": "Wed, 17 Feb 2021 22:48:58 GMT",
->>>>>>> 1814567d
-        "x-ms-return-client-request-id": "true",
-        "x-ms-version": "2020-06-12"
-      },
-      "RequestBody": null,
-      "StatusCode": 201,
-      "ResponseHeaders": {
-        "Content-Length": "0",
-<<<<<<< HEAD
-        "Date": "Tue, 02 Feb 2021 21:45:44 GMT",
-        "ETag": "\u00220x8D8C7C3E4C8474B\u0022",
-        "Last-Modified": "Tue, 02 Feb 2021 21:45:44 GMT",
-=======
-        "Date": "Wed, 17 Feb 2021 22:48:58 GMT",
-        "ETag": "\u00220x8D8D39636A798E5\u0022",
-        "Last-Modified": "Wed, 17 Feb 2021 22:48:58 GMT",
->>>>>>> 1814567d
-        "Server": [
-          "Windows-Azure-HDFS/1.0",
-          "Microsoft-HTTPAPI/2.0"
-        ],
-        "x-ms-client-request-id": "45e535a8-b0e8-3691-746d-0fb14f0d436b",
-<<<<<<< HEAD
-        "x-ms-request-id": "2504f2ed-001f-0078-7bac-f9dca7000000",
-=======
-        "x-ms-request-id": "0fa56dc3-801f-0059-707f-05f8dc000000",
->>>>>>> 1814567d
-        "x-ms-version": "2020-06-12"
-      },
-      "ResponseBody": []
-    },
-    {
-      "RequestUri": "https://seannse.dfs.core.windows.net/test-filesystem-800d1305-9fe6-46e6-b5a2-374487e7e0bf/test-directory-399be9b2-4b25-683a-5202-161d8a930894?resource=directory",
-      "RequestMethod": "PUT",
-      "RequestHeaders": {
-        "Accept": "application/json",
-        "Authorization": "Sanitized",
-<<<<<<< HEAD
-        "traceparent": "00-205186ddb479d746bc64fc73c187a051-543791329de5824f-00",
-        "User-Agent": [
-          "azsdk-net-Storage.Files.DataLake/12.7.0-alpha.20210202.1",
-          "(.NET 5.0.2; Microsoft Windows 10.0.19042)"
-        ],
-        "x-ms-client-request-id": "4a777733-a648-5d73-fb7d-f3e69973abe1",
-        "x-ms-date": "Tue, 02 Feb 2021 21:45:43 GMT",
-=======
-        "traceparent": "00-db7baaf82f54cb4dad70080532e9231c-d5ef98209eb45b40-00",
-        "User-Agent": [
-          "azsdk-net-Storage.Files.DataLake/12.7.0-alpha.20210217.1",
-          "(.NET 5.0.3; Microsoft Windows 10.0.19042)"
-        ],
-        "x-ms-client-request-id": "4a777733-a648-5d73-fb7d-f3e69973abe1",
-        "x-ms-date": "Wed, 17 Feb 2021 22:48:59 GMT",
->>>>>>> 1814567d
-        "x-ms-return-client-request-id": "true",
-        "x-ms-version": "2020-06-12"
-      },
-      "RequestBody": null,
-      "StatusCode": 201,
-      "ResponseHeaders": {
-        "Content-Length": "0",
-<<<<<<< HEAD
-        "Date": "Tue, 02 Feb 2021 21:45:44 GMT",
-        "ETag": "\u00220x8D8C7C3E4D5524F\u0022",
-        "Last-Modified": "Tue, 02 Feb 2021 21:45:44 GMT",
-=======
-        "Date": "Wed, 17 Feb 2021 22:48:58 GMT",
-        "ETag": "\u00220x8D8D39636B4BEB8\u0022",
-        "Last-Modified": "Wed, 17 Feb 2021 22:48:58 GMT",
->>>>>>> 1814567d
-        "Server": [
-          "Windows-Azure-HDFS/1.0",
-          "Microsoft-HTTPAPI/2.0"
-        ],
-        "x-ms-client-request-id": "4a777733-a648-5d73-fb7d-f3e69973abe1",
-<<<<<<< HEAD
-        "x-ms-request-id": "2504f302-001f-0078-10ac-f9dca7000000",
-=======
-        "x-ms-request-id": "0fa56dc5-801f-0059-727f-05f8dc000000",
->>>>>>> 1814567d
-        "x-ms-version": "2020-06-12"
-      },
-      "ResponseBody": []
-    },
-    {
-      "RequestUri": "https://seannse.blob.core.windows.net/test-filesystem-800d1305-9fe6-46e6-b5a2-374487e7e0bf/test-directory-399be9b2-4b25-683a-5202-161d8a930894",
+        "x-ms-client-request-id": "9bd8b6e0-dd81-c64a-4599-3b3e0dd9778f",
+        "x-ms-date": "Fri, 19 Feb 2021 19:05:57 GMT",
+        "x-ms-return-client-request-id": "true",
+        "x-ms-version": "2020-06-12"
+      },
+      "RequestBody": null,
+      "StatusCode": 201,
+      "ResponseHeaders": {
+        "Content-Length": "0",
+        "Date": "Fri, 19 Feb 2021 19:05:55 GMT",
+        "ETag": "\u00220x8D8D5096301FC5A\u0022",
+        "Last-Modified": "Fri, 19 Feb 2021 19:05:56 GMT",
+        "Server": [
+          "Windows-Azure-Blob/1.0",
+          "Microsoft-HTTPAPI/2.0"
+        ],
+        "x-ms-client-request-id": "9bd8b6e0-dd81-c64a-4599-3b3e0dd9778f",
+        "x-ms-request-id": "cb134c0f-b01e-006d-6cf2-06cb14000000",
+        "x-ms-version": "2020-06-12"
+      },
+      "ResponseBody": []
+    },
+    {
+      "RequestUri": "https://seannse.dfs.core.windows.net/test-filesystem-4e55cb75-18d1-597c-113a-6d5c8fdd57ff/test-directory-7e4e51c3-63a5-a2db-7296-ad463e2baea2?resource=directory",
+      "RequestMethod": "PUT",
+      "RequestHeaders": {
+        "Accept": "application/json",
+        "Authorization": "Sanitized",
+        "traceparent": "00-eac9b350e11f224781e4d4521a90670e-7d578457dae94541-00",
+        "User-Agent": [
+          "azsdk-net-Storage.Files.DataLake/12.7.0-alpha.20210219.1",
+          "(.NET 5.0.3; Microsoft Windows 10.0.19041)"
+        ],
+        "x-ms-client-request-id": "5a8d4913-2920-7d0c-da35-28ea30038719",
+        "x-ms-date": "Fri, 19 Feb 2021 19:05:57 GMT",
+        "x-ms-return-client-request-id": "true",
+        "x-ms-version": "2020-06-12"
+      },
+      "RequestBody": null,
+      "StatusCode": 201,
+      "ResponseHeaders": {
+        "Content-Length": "0",
+        "Date": "Fri, 19 Feb 2021 19:05:56 GMT",
+        "ETag": "\u00220x8D8D509630F5F60\u0022",
+        "Last-Modified": "Fri, 19 Feb 2021 19:05:56 GMT",
+        "Server": [
+          "Windows-Azure-HDFS/1.0",
+          "Microsoft-HTTPAPI/2.0"
+        ],
+        "x-ms-client-request-id": "5a8d4913-2920-7d0c-da35-28ea30038719",
+        "x-ms-request-id": "da846cc4-a01f-0061-49f2-065c1c000000",
+        "x-ms-version": "2020-06-12"
+      },
+      "ResponseBody": []
+    },
+    {
+      "RequestUri": "https://seannse.dfs.core.windows.net/test-filesystem-4e55cb75-18d1-597c-113a-6d5c8fdd57ff/test-directory-52ac99eb-9e5d-0789-d37f-6f85ed4a0a56?resource=directory",
+      "RequestMethod": "PUT",
+      "RequestHeaders": {
+        "Accept": "application/json",
+        "Authorization": "Sanitized",
+        "traceparent": "00-18befe4db8cb51459751aa4ddec79225-0ff466c23e99df47-00",
+        "User-Agent": [
+          "azsdk-net-Storage.Files.DataLake/12.7.0-alpha.20210219.1",
+          "(.NET 5.0.3; Microsoft Windows 10.0.19041)"
+        ],
+        "x-ms-client-request-id": "fea65b98-5f6e-7469-bf85-87a0ba868f90",
+        "x-ms-date": "Fri, 19 Feb 2021 19:05:57 GMT",
+        "x-ms-return-client-request-id": "true",
+        "x-ms-version": "2020-06-12"
+      },
+      "RequestBody": null,
+      "StatusCode": 201,
+      "ResponseHeaders": {
+        "Content-Length": "0",
+        "Date": "Fri, 19 Feb 2021 19:05:56 GMT",
+        "ETag": "\u00220x8D8D509631B81EF\u0022",
+        "Last-Modified": "Fri, 19 Feb 2021 19:05:56 GMT",
+        "Server": [
+          "Windows-Azure-HDFS/1.0",
+          "Microsoft-HTTPAPI/2.0"
+        ],
+        "x-ms-client-request-id": "fea65b98-5f6e-7469-bf85-87a0ba868f90",
+        "x-ms-request-id": "da846cd6-a01f-0061-5bf2-065c1c000000",
+        "x-ms-version": "2020-06-12"
+      },
+      "ResponseBody": []
+    },
+    {
+      "RequestUri": "https://seannse.blob.core.windows.net/test-filesystem-4e55cb75-18d1-597c-113a-6d5c8fdd57ff/test-directory-52ac99eb-9e5d-0789-d37f-6f85ed4a0a56",
       "RequestMethod": "HEAD",
       "RequestHeaders": {
         "Accept": "application/xml",
         "Authorization": "Sanitized",
         "User-Agent": [
-<<<<<<< HEAD
-          "azsdk-net-Storage.Files.DataLake/12.7.0-alpha.20210202.1",
-          "(.NET 5.0.2; Microsoft Windows 10.0.19042)"
-        ],
-        "x-ms-client-request-id": "13e96232-bd1c-5a4b-1495-c0de47ddd00c",
-        "x-ms-date": "Tue, 02 Feb 2021 21:45:43 GMT",
-=======
-          "azsdk-net-Storage.Files.DataLake/12.7.0-alpha.20210217.1",
-          "(.NET 5.0.3; Microsoft Windows 10.0.19042)"
-        ],
-        "x-ms-client-request-id": "13e96232-bd1c-5a4b-1495-c0de47ddd00c",
-        "x-ms-date": "Wed, 17 Feb 2021 22:48:59 GMT",
->>>>>>> 1814567d
+          "azsdk-net-Storage.Files.DataLake/12.7.0-alpha.20210219.1",
+          "(.NET 5.0.3; Microsoft Windows 10.0.19041)"
+        ],
+        "x-ms-client-request-id": "92ed64e1-0ca4-85e8-7cbe-3518cce2ad29",
+        "x-ms-date": "Fri, 19 Feb 2021 19:05:57 GMT",
         "x-ms-return-client-request-id": "true",
         "x-ms-version": "2020-06-12"
       },
@@ -1001,15 +631,9 @@
         "Accept-Ranges": "bytes",
         "Content-Length": "0",
         "Content-Type": "application/octet-stream",
-<<<<<<< HEAD
-        "Date": "Tue, 02 Feb 2021 21:45:44 GMT",
-        "ETag": "\u00220x8D8C7C3E4D5524F\u0022",
-        "Last-Modified": "Tue, 02 Feb 2021 21:45:44 GMT",
-=======
-        "Date": "Wed, 17 Feb 2021 22:48:58 GMT",
-        "ETag": "\u00220x8D8D39636B4BEB8\u0022",
-        "Last-Modified": "Wed, 17 Feb 2021 22:48:58 GMT",
->>>>>>> 1814567d
+        "Date": "Fri, 19 Feb 2021 19:05:56 GMT",
+        "ETag": "\u00220x8D8D509631B81EF\u0022",
+        "Last-Modified": "Fri, 19 Feb 2021 19:05:56 GMT",
         "Server": [
           "Windows-Azure-Blob/1.0",
           "Microsoft-HTTPAPI/2.0"
@@ -1017,52 +641,34 @@
         "x-ms-access-tier": "Hot",
         "x-ms-access-tier-inferred": "true",
         "x-ms-blob-type": "BlockBlob",
-        "x-ms-client-request-id": "13e96232-bd1c-5a4b-1495-c0de47ddd00c",
-<<<<<<< HEAD
-        "x-ms-creation-time": "Tue, 02 Feb 2021 21:45:44 GMT",
-=======
-        "x-ms-creation-time": "Wed, 17 Feb 2021 22:48:58 GMT",
->>>>>>> 1814567d
+        "x-ms-client-request-id": "92ed64e1-0ca4-85e8-7cbe-3518cce2ad29",
+        "x-ms-creation-time": "Fri, 19 Feb 2021 19:05:56 GMT",
         "x-ms-group": "$superuser",
         "x-ms-lease-state": "available",
         "x-ms-lease-status": "unlocked",
         "x-ms-meta-hdi_isfolder": "true",
         "x-ms-owner": "$superuser",
         "x-ms-permissions": "rwxr-x---",
-<<<<<<< HEAD
-        "x-ms-request-id": "61efa402-501e-0007-08ac-f9133c000000",
-=======
-        "x-ms-request-id": "b9ab7658-101e-0074-717f-054baf000000",
->>>>>>> 1814567d
+        "x-ms-request-id": "cb134c97-b01e-006d-6ef2-06cb14000000",
         "x-ms-server-encrypted": "true",
         "x-ms-version": "2020-06-12"
       },
       "ResponseBody": []
     },
     {
-      "RequestUri": "https://seannse.dfs.core.windows.net/test-filesystem-800d1305-9fe6-46e6-b5a2-374487e7e0bf/test-directory-399be9b2-4b25-683a-5202-161d8a930894?mode=legacy",
-      "RequestMethod": "PUT",
-      "RequestHeaders": {
-        "Accept": "application/json",
-        "Authorization": "Sanitized",
-<<<<<<< HEAD
-        "If-None-Match": "\u00220x8D8C7C3E4D5524F\u0022",
-        "User-Agent": [
-          "azsdk-net-Storage.Files.DataLake/12.7.0-alpha.20210202.1",
-          "(.NET 5.0.2; Microsoft Windows 10.0.19042)"
-        ],
-        "x-ms-client-request-id": "37b31d5d-9889-a8c5-2f54-b384c7322e48",
-        "x-ms-date": "Tue, 02 Feb 2021 21:45:44 GMT",
-=======
-        "If-None-Match": "0x8D8D39636B4BEB8",
-        "User-Agent": [
-          "azsdk-net-Storage.Files.DataLake/12.7.0-alpha.20210217.1",
-          "(.NET 5.0.3; Microsoft Windows 10.0.19042)"
-        ],
-        "x-ms-client-request-id": "37b31d5d-9889-a8c5-2f54-b384c7322e48",
-        "x-ms-date": "Wed, 17 Feb 2021 22:48:59 GMT",
->>>>>>> 1814567d
-        "x-ms-rename-source": "%2Ftest-filesystem-800d1305-9fe6-46e6-b5a2-374487e7e0bf%2Ftest-directory-d8217fc0-6e94-3cbc-78e1-219bf14081ab=",
+      "RequestUri": "https://seannse.dfs.core.windows.net/test-filesystem-4e55cb75-18d1-597c-113a-6d5c8fdd57ff/test-directory-52ac99eb-9e5d-0789-d37f-6f85ed4a0a56?mode=legacy",
+      "RequestMethod": "PUT",
+      "RequestHeaders": {
+        "Accept": "application/json",
+        "Authorization": "Sanitized",
+        "If-None-Match": "0x8D8D509631B81EF",
+        "User-Agent": [
+          "azsdk-net-Storage.Files.DataLake/12.7.0-alpha.20210219.1",
+          "(.NET 5.0.3; Microsoft Windows 10.0.19041)"
+        ],
+        "x-ms-client-request-id": "56be4810-fd98-1eec-e97f-cd115d62ca34",
+        "x-ms-date": "Fri, 19 Feb 2021 19:05:57 GMT",
+        "x-ms-rename-source": "%2Ftest-filesystem-4e55cb75-18d1-597c-113a-6d5c8fdd57ff%2Ftest-directory-7e4e51c3-63a5-a2db-7296-ad463e2baea2=",
         "x-ms-return-client-request-id": "true",
         "x-ms-version": "2020-06-12"
       },
@@ -1071,58 +677,36 @@
       "ResponseHeaders": {
         "Content-Length": "200",
         "Content-Type": "application/json; charset=utf-8",
-<<<<<<< HEAD
-        "Date": "Tue, 02 Feb 2021 21:45:44 GMT",
-=======
-        "Date": "Wed, 17 Feb 2021 22:48:58 GMT",
->>>>>>> 1814567d
-        "Server": [
-          "Windows-Azure-HDFS/1.0",
-          "Microsoft-HTTPAPI/2.0"
-        ],
-        "x-ms-client-request-id": "37b31d5d-9889-a8c5-2f54-b384c7322e48",
+        "Date": "Fri, 19 Feb 2021 19:05:56 GMT",
+        "Server": [
+          "Windows-Azure-HDFS/1.0",
+          "Microsoft-HTTPAPI/2.0"
+        ],
+        "x-ms-client-request-id": "56be4810-fd98-1eec-e97f-cd115d62ca34",
         "x-ms-error-code": "ConditionNotMet",
-<<<<<<< HEAD
-        "x-ms-request-id": "2504f331-001f-0078-3fac-f9dca7000000",
-=======
-        "x-ms-request-id": "0fa56dcb-801f-0059-787f-05f8dc000000",
->>>>>>> 1814567d
+        "x-ms-request-id": "da846cfa-a01f-0061-7ff2-065c1c000000",
         "x-ms-version": "2020-06-12"
       },
       "ResponseBody": {
         "error": {
           "code": "ConditionNotMet",
-<<<<<<< HEAD
-          "message": "The condition specified using HTTP conditional header(s) is not met.\nRequestId:2504f331-001f-0078-3fac-f9dca7000000\nTime:2021-02-02T21:45:44.8035000Z"
-=======
-          "message": "The condition specified using HTTP conditional header(s) is not met.\nRequestId:0fa56dcb-801f-0059-787f-05f8dc000000\nTime:2021-02-17T22:48:59.1326614Z"
->>>>>>> 1814567d
+          "message": "The condition specified using HTTP conditional header(s) is not met.\nRequestId:da846cfa-a01f-0061-7ff2-065c1c000000\nTime:2021-02-19T19:05:56.8792647Z"
         }
       }
     },
     {
-      "RequestUri": "https://seannse.blob.core.windows.net/test-filesystem-800d1305-9fe6-46e6-b5a2-374487e7e0bf?restype=container",
+      "RequestUri": "https://seannse.blob.core.windows.net/test-filesystem-4e55cb75-18d1-597c-113a-6d5c8fdd57ff?restype=container",
       "RequestMethod": "DELETE",
       "RequestHeaders": {
         "Accept": "application/xml",
         "Authorization": "Sanitized",
-<<<<<<< HEAD
-        "traceparent": "00-3c38e5b00560cd4db97b0c63089f228a-d1072cefe8be0740-00",
-        "User-Agent": [
-          "azsdk-net-Storage.Files.DataLake/12.7.0-alpha.20210202.1",
-          "(.NET 5.0.2; Microsoft Windows 10.0.19042)"
-        ],
-        "x-ms-client-request-id": "2a802fa1-9929-2482-3cc2-9e775415e334",
-        "x-ms-date": "Tue, 02 Feb 2021 21:45:44 GMT",
-=======
-        "traceparent": "00-7d7812ab646e334e85b8c3fb3ee9899b-86332c9cf35c8e41-00",
-        "User-Agent": [
-          "azsdk-net-Storage.Files.DataLake/12.7.0-alpha.20210217.1",
-          "(.NET 5.0.3; Microsoft Windows 10.0.19042)"
-        ],
-        "x-ms-client-request-id": "2a802fa1-9929-2482-3cc2-9e775415e334",
-        "x-ms-date": "Wed, 17 Feb 2021 22:48:59 GMT",
->>>>>>> 1814567d
+        "traceparent": "00-d0e0cc03766ecf4ba78b66f73a8633a8-0865aa0b96c51b46-00",
+        "User-Agent": [
+          "azsdk-net-Storage.Files.DataLake/12.7.0-alpha.20210219.1",
+          "(.NET 5.0.3; Microsoft Windows 10.0.19041)"
+        ],
+        "x-ms-client-request-id": "83072eea-5723-7190-8186-d7108629a87e",
+        "x-ms-date": "Fri, 19 Feb 2021 19:05:57 GMT",
         "x-ms-return-client-request-id": "true",
         "x-ms-version": "2020-06-12"
       },
@@ -1130,208 +714,131 @@
       "StatusCode": 202,
       "ResponseHeaders": {
         "Content-Length": "0",
-<<<<<<< HEAD
-        "Date": "Tue, 02 Feb 2021 21:45:44 GMT",
-=======
-        "Date": "Wed, 17 Feb 2021 22:48:58 GMT",
->>>>>>> 1814567d
-        "Server": [
-          "Windows-Azure-Blob/1.0",
-          "Microsoft-HTTPAPI/2.0"
-        ],
-        "x-ms-client-request-id": "2a802fa1-9929-2482-3cc2-9e775415e334",
-<<<<<<< HEAD
-        "x-ms-request-id": "61efa462-501e-0007-5bac-f9133c000000",
-=======
-        "x-ms-request-id": "b9ab7763-101e-0074-687f-054baf000000",
->>>>>>> 1814567d
-        "x-ms-version": "2020-06-12"
-      },
-      "ResponseBody": []
-    },
-    {
-      "RequestUri": "https://seannse.blob.core.windows.net/test-filesystem-40b7dcd1-8cb6-0a8f-1388-6f4beca90ffa?restype=container",
-      "RequestMethod": "PUT",
-      "RequestHeaders": {
-        "Accept": "application/xml",
-        "Authorization": "Sanitized",
-<<<<<<< HEAD
-        "traceparent": "00-1aff9c246cd5f24ca9536f5c1ebd5711-e32e0df26a751b43-00",
-        "User-Agent": [
-          "azsdk-net-Storage.Files.DataLake/12.7.0-alpha.20210202.1",
-          "(.NET 5.0.2; Microsoft Windows 10.0.19042)"
+        "Date": "Fri, 19 Feb 2021 19:05:56 GMT",
+        "Server": [
+          "Windows-Azure-Blob/1.0",
+          "Microsoft-HTTPAPI/2.0"
+        ],
+        "x-ms-client-request-id": "83072eea-5723-7190-8186-d7108629a87e",
+        "x-ms-request-id": "cb134cf3-b01e-006d-43f2-06cb14000000",
+        "x-ms-version": "2020-06-12"
+      },
+      "ResponseBody": []
+    },
+    {
+      "RequestUri": "https://seannse.blob.core.windows.net/test-filesystem-4393b344-a11b-5df1-9931-2db04c57fa2c?restype=container",
+      "RequestMethod": "PUT",
+      "RequestHeaders": {
+        "Accept": "application/xml",
+        "Authorization": "Sanitized",
+        "traceparent": "00-939c292e4f10a94295d6a9fbf4cf6a3a-3b1862dfd81b3e49-00",
+        "User-Agent": [
+          "azsdk-net-Storage.Files.DataLake/12.7.0-alpha.20210219.1",
+          "(.NET 5.0.3; Microsoft Windows 10.0.19041)"
         ],
         "x-ms-blob-public-access": "container",
-        "x-ms-client-request-id": "bb49775b-2c7d-15a6-9f76-16a129373892",
-        "x-ms-date": "Tue, 02 Feb 2021 21:45:44 GMT",
-=======
-        "traceparent": "00-6c225c3abff5e64a8dd9223793727aac-3e9437ad438fe64d-00",
-        "User-Agent": [
-          "azsdk-net-Storage.Files.DataLake/12.7.0-alpha.20210217.1",
-          "(.NET 5.0.3; Microsoft Windows 10.0.19042)"
-        ],
-        "x-ms-blob-public-access": "container",
-        "x-ms-client-request-id": "bb49775b-2c7d-15a6-9f76-16a129373892",
-        "x-ms-date": "Wed, 17 Feb 2021 22:48:59 GMT",
->>>>>>> 1814567d
-        "x-ms-return-client-request-id": "true",
-        "x-ms-version": "2020-06-12"
-      },
-      "RequestBody": null,
-      "StatusCode": 201,
-      "ResponseHeaders": {
-        "Content-Length": "0",
-<<<<<<< HEAD
-        "Date": "Tue, 02 Feb 2021 21:45:45 GMT",
-        "ETag": "\u00220x8D8C7C3E54815C3\u0022",
-        "Last-Modified": "Tue, 02 Feb 2021 21:45:45 GMT",
-=======
-        "Date": "Wed, 17 Feb 2021 22:48:58 GMT",
-        "ETag": "\u00220x8D8D39637191D25\u0022",
-        "Last-Modified": "Wed, 17 Feb 2021 22:48:59 GMT",
->>>>>>> 1814567d
-        "Server": [
-          "Windows-Azure-Blob/1.0",
-          "Microsoft-HTTPAPI/2.0"
-        ],
-        "x-ms-client-request-id": "bb49775b-2c7d-15a6-9f76-16a129373892",
-<<<<<<< HEAD
-        "x-ms-request-id": "d44e3f16-801e-00ad-54ac-f9332a000000",
-=======
-        "x-ms-request-id": "98014499-d01e-0054-2c7f-053008000000",
->>>>>>> 1814567d
-        "x-ms-version": "2020-06-12"
-      },
-      "ResponseBody": []
-    },
-    {
-      "RequestUri": "https://seannse.dfs.core.windows.net/test-filesystem-40b7dcd1-8cb6-0a8f-1388-6f4beca90ffa/test-directory-fd90a3b2-4b32-cd83-bef0-16db60515680?resource=directory",
-      "RequestMethod": "PUT",
-      "RequestHeaders": {
-        "Accept": "application/json",
-        "Authorization": "Sanitized",
-<<<<<<< HEAD
-        "traceparent": "00-c9c756a063d6594c9692b7641a469462-2267338dd6da0941-00",
-        "User-Agent": [
-          "azsdk-net-Storage.Files.DataLake/12.7.0-alpha.20210202.1",
-          "(.NET 5.0.2; Microsoft Windows 10.0.19042)"
-        ],
-        "x-ms-client-request-id": "118c99a2-d802-107f-f37b-fd8c16cbb44e",
-        "x-ms-date": "Tue, 02 Feb 2021 21:45:44 GMT",
-=======
-        "traceparent": "00-99fe672fea203f4a9355f49ac0763c4a-b8d18c13cc63fa4f-00",
-        "User-Agent": [
-          "azsdk-net-Storage.Files.DataLake/12.7.0-alpha.20210217.1",
-          "(.NET 5.0.3; Microsoft Windows 10.0.19042)"
-        ],
-        "x-ms-client-request-id": "118c99a2-d802-107f-f37b-fd8c16cbb44e",
-        "x-ms-date": "Wed, 17 Feb 2021 22:48:59 GMT",
->>>>>>> 1814567d
-        "x-ms-return-client-request-id": "true",
-        "x-ms-version": "2020-06-12"
-      },
-      "RequestBody": null,
-      "StatusCode": 201,
-      "ResponseHeaders": {
-        "Content-Length": "0",
-<<<<<<< HEAD
-        "Date": "Tue, 02 Feb 2021 21:45:45 GMT",
-        "ETag": "\u00220x8D8C7C3E5828333\u0022",
-        "Last-Modified": "Tue, 02 Feb 2021 21:45:45 GMT",
-=======
-        "Date": "Wed, 17 Feb 2021 22:48:59 GMT",
-        "ETag": "\u00220x8D8D3963754E8A0\u0022",
-        "Last-Modified": "Wed, 17 Feb 2021 22:48:59 GMT",
->>>>>>> 1814567d
-        "Server": [
-          "Windows-Azure-HDFS/1.0",
-          "Microsoft-HTTPAPI/2.0"
-        ],
-        "x-ms-client-request-id": "118c99a2-d802-107f-f37b-fd8c16cbb44e",
-<<<<<<< HEAD
-        "x-ms-request-id": "cc9c48d0-e01f-002d-02ac-f9cc2c000000",
-=======
-        "x-ms-request-id": "f225c8d9-201f-0022-477f-05ba40000000",
->>>>>>> 1814567d
-        "x-ms-version": "2020-06-12"
-      },
-      "ResponseBody": []
-    },
-    {
-      "RequestUri": "https://seannse.dfs.core.windows.net/test-filesystem-40b7dcd1-8cb6-0a8f-1388-6f4beca90ffa/test-directory-6cef961f-c348-5e32-25d5-4e645348e041?resource=directory",
-      "RequestMethod": "PUT",
-      "RequestHeaders": {
-        "Accept": "application/json",
-        "Authorization": "Sanitized",
-<<<<<<< HEAD
-        "traceparent": "00-f51e5d5a9cf1d54196baf759a9199d05-f9db0d38533fff43-00",
-        "User-Agent": [
-          "azsdk-net-Storage.Files.DataLake/12.7.0-alpha.20210202.1",
-          "(.NET 5.0.2; Microsoft Windows 10.0.19042)"
-        ],
-        "x-ms-client-request-id": "561ba918-308d-dfa9-662d-eb2d8a1bbdaa",
-        "x-ms-date": "Tue, 02 Feb 2021 21:45:45 GMT",
-=======
-        "traceparent": "00-525b727954e7b04b870b05155ffcef12-afcb4941ba5db44c-00",
-        "User-Agent": [
-          "azsdk-net-Storage.Files.DataLake/12.7.0-alpha.20210217.1",
-          "(.NET 5.0.3; Microsoft Windows 10.0.19042)"
-        ],
-        "x-ms-client-request-id": "561ba918-308d-dfa9-662d-eb2d8a1bbdaa",
-        "x-ms-date": "Wed, 17 Feb 2021 22:49:00 GMT",
->>>>>>> 1814567d
-        "x-ms-return-client-request-id": "true",
-        "x-ms-version": "2020-06-12"
-      },
-      "RequestBody": null,
-      "StatusCode": 201,
-      "ResponseHeaders": {
-        "Content-Length": "0",
-<<<<<<< HEAD
-        "Date": "Tue, 02 Feb 2021 21:45:45 GMT",
-        "ETag": "\u00220x8D8C7C3E591BFF4\u0022",
-        "Last-Modified": "Tue, 02 Feb 2021 21:45:45 GMT",
-=======
-        "Date": "Wed, 17 Feb 2021 22:48:59 GMT",
-        "ETag": "\u00220x8D8D396376212B6\u0022",
-        "Last-Modified": "Wed, 17 Feb 2021 22:49:00 GMT",
->>>>>>> 1814567d
-        "Server": [
-          "Windows-Azure-HDFS/1.0",
-          "Microsoft-HTTPAPI/2.0"
-        ],
-        "x-ms-client-request-id": "561ba918-308d-dfa9-662d-eb2d8a1bbdaa",
-<<<<<<< HEAD
-        "x-ms-request-id": "cc9c48e0-e01f-002d-12ac-f9cc2c000000",
-=======
-        "x-ms-request-id": "f225c8e5-201f-0022-537f-05ba40000000",
->>>>>>> 1814567d
-        "x-ms-version": "2020-06-12"
-      },
-      "ResponseBody": []
-    },
-    {
-      "RequestUri": "https://seannse.dfs.core.windows.net/test-filesystem-40b7dcd1-8cb6-0a8f-1388-6f4beca90ffa/test-directory-6cef961f-c348-5e32-25d5-4e645348e041?mode=legacy",
-      "RequestMethod": "PUT",
-      "RequestHeaders": {
-        "Accept": "application/json",
-        "Authorization": "Sanitized",
-        "User-Agent": [
-<<<<<<< HEAD
-          "azsdk-net-Storage.Files.DataLake/12.7.0-alpha.20210202.1",
-          "(.NET 5.0.2; Microsoft Windows 10.0.19042)"
-        ],
-        "x-ms-client-request-id": "a94b6a31-892c-24b3-7a59-609759504e22",
-        "x-ms-date": "Tue, 02 Feb 2021 21:45:45 GMT",
-=======
-          "azsdk-net-Storage.Files.DataLake/12.7.0-alpha.20210217.1",
-          "(.NET 5.0.3; Microsoft Windows 10.0.19042)"
-        ],
-        "x-ms-client-request-id": "a94b6a31-892c-24b3-7a59-609759504e22",
-        "x-ms-date": "Wed, 17 Feb 2021 22:49:00 GMT",
->>>>>>> 1814567d
-        "x-ms-lease-id": "21d659e2-da8a-e14a-afe3-cb5ebd64b58d",
-        "x-ms-rename-source": "%2Ftest-filesystem-40b7dcd1-8cb6-0a8f-1388-6f4beca90ffa%2Ftest-directory-fd90a3b2-4b32-cd83-bef0-16db60515680=",
+        "x-ms-client-request-id": "7150333f-8529-4955-3daa-eaf129e02529",
+        "x-ms-date": "Fri, 19 Feb 2021 19:05:57 GMT",
+        "x-ms-return-client-request-id": "true",
+        "x-ms-version": "2020-06-12"
+      },
+      "RequestBody": null,
+      "StatusCode": 201,
+      "ResponseHeaders": {
+        "Content-Length": "0",
+        "Date": "Fri, 19 Feb 2021 19:05:56 GMT",
+        "ETag": "\u00220x8D8D509634C8013\u0022",
+        "Last-Modified": "Fri, 19 Feb 2021 19:05:57 GMT",
+        "Server": [
+          "Windows-Azure-Blob/1.0",
+          "Microsoft-HTTPAPI/2.0"
+        ],
+        "x-ms-client-request-id": "7150333f-8529-4955-3daa-eaf129e02529",
+        "x-ms-request-id": "cb134d22-b01e-006d-6bf2-06cb14000000",
+        "x-ms-version": "2020-06-12"
+      },
+      "ResponseBody": []
+    },
+    {
+      "RequestUri": "https://seannse.dfs.core.windows.net/test-filesystem-4393b344-a11b-5df1-9931-2db04c57fa2c/test-directory-2a5aaa8c-7901-fd23-a254-5a9def6281fa?resource=directory",
+      "RequestMethod": "PUT",
+      "RequestHeaders": {
+        "Accept": "application/json",
+        "Authorization": "Sanitized",
+        "traceparent": "00-66f500919b080b46ae84a3ca1e7e1e2a-16ef55ec8dc87d43-00",
+        "User-Agent": [
+          "azsdk-net-Storage.Files.DataLake/12.7.0-alpha.20210219.1",
+          "(.NET 5.0.3; Microsoft Windows 10.0.19041)"
+        ],
+        "x-ms-client-request-id": "31028758-db44-c6fe-0f53-ced42bb859da",
+        "x-ms-date": "Fri, 19 Feb 2021 19:05:57 GMT",
+        "x-ms-return-client-request-id": "true",
+        "x-ms-version": "2020-06-12"
+      },
+      "RequestBody": null,
+      "StatusCode": 201,
+      "ResponseHeaders": {
+        "Content-Length": "0",
+        "Date": "Fri, 19 Feb 2021 19:05:56 GMT",
+        "ETag": "\u00220x8D8D509635BA6D9\u0022",
+        "Last-Modified": "Fri, 19 Feb 2021 19:05:57 GMT",
+        "Server": [
+          "Windows-Azure-HDFS/1.0",
+          "Microsoft-HTTPAPI/2.0"
+        ],
+        "x-ms-client-request-id": "31028758-db44-c6fe-0f53-ced42bb859da",
+        "x-ms-request-id": "da846d3c-a01f-0061-41f2-065c1c000000",
+        "x-ms-version": "2020-06-12"
+      },
+      "ResponseBody": []
+    },
+    {
+      "RequestUri": "https://seannse.dfs.core.windows.net/test-filesystem-4393b344-a11b-5df1-9931-2db04c57fa2c/test-directory-fcc6ef28-0c70-0323-a729-24238973a183?resource=directory",
+      "RequestMethod": "PUT",
+      "RequestHeaders": {
+        "Accept": "application/json",
+        "Authorization": "Sanitized",
+        "traceparent": "00-a9648af14441784bb559eebdcac0e62d-255d9928c4e7c246-00",
+        "User-Agent": [
+          "azsdk-net-Storage.Files.DataLake/12.7.0-alpha.20210219.1",
+          "(.NET 5.0.3; Microsoft Windows 10.0.19041)"
+        ],
+        "x-ms-client-request-id": "6c871684-1858-4b98-64ff-891ab7db3c9c",
+        "x-ms-date": "Fri, 19 Feb 2021 19:05:57 GMT",
+        "x-ms-return-client-request-id": "true",
+        "x-ms-version": "2020-06-12"
+      },
+      "RequestBody": null,
+      "StatusCode": 201,
+      "ResponseHeaders": {
+        "Content-Length": "0",
+        "Date": "Fri, 19 Feb 2021 19:05:56 GMT",
+        "ETag": "\u00220x8D8D50963679962\u0022",
+        "Last-Modified": "Fri, 19 Feb 2021 19:05:57 GMT",
+        "Server": [
+          "Windows-Azure-HDFS/1.0",
+          "Microsoft-HTTPAPI/2.0"
+        ],
+        "x-ms-client-request-id": "6c871684-1858-4b98-64ff-891ab7db3c9c",
+        "x-ms-request-id": "da846d4b-a01f-0061-50f2-065c1c000000",
+        "x-ms-version": "2020-06-12"
+      },
+      "ResponseBody": []
+    },
+    {
+      "RequestUri": "https://seannse.dfs.core.windows.net/test-filesystem-4393b344-a11b-5df1-9931-2db04c57fa2c/test-directory-fcc6ef28-0c70-0323-a729-24238973a183?mode=legacy",
+      "RequestMethod": "PUT",
+      "RequestHeaders": {
+        "Accept": "application/json",
+        "Authorization": "Sanitized",
+        "User-Agent": [
+          "azsdk-net-Storage.Files.DataLake/12.7.0-alpha.20210219.1",
+          "(.NET 5.0.3; Microsoft Windows 10.0.19041)"
+        ],
+        "x-ms-client-request-id": "739ed524-34eb-262b-b9fa-0261c69b9753",
+        "x-ms-date": "Fri, 19 Feb 2021 19:05:57 GMT",
+        "x-ms-lease-id": "3740b72c-b7ff-9614-2fa5-057b4ce2f185",
+        "x-ms-rename-source": "%2Ftest-filesystem-4393b344-a11b-5df1-9931-2db04c57fa2c%2Ftest-directory-2a5aaa8c-7901-fd23-a254-5a9def6281fa=",
         "x-ms-return-client-request-id": "true",
         "x-ms-version": "2020-06-12"
       },
@@ -1340,58 +847,36 @@
       "ResponseHeaders": {
         "Content-Length": "176",
         "Content-Type": "application/json; charset=utf-8",
-<<<<<<< HEAD
-        "Date": "Tue, 02 Feb 2021 21:45:45 GMT",
-=======
-        "Date": "Wed, 17 Feb 2021 22:48:59 GMT",
->>>>>>> 1814567d
-        "Server": [
-          "Windows-Azure-HDFS/1.0",
-          "Microsoft-HTTPAPI/2.0"
-        ],
-        "x-ms-client-request-id": "a94b6a31-892c-24b3-7a59-609759504e22",
+        "Date": "Fri, 19 Feb 2021 19:05:56 GMT",
+        "Server": [
+          "Windows-Azure-HDFS/1.0",
+          "Microsoft-HTTPAPI/2.0"
+        ],
+        "x-ms-client-request-id": "739ed524-34eb-262b-b9fa-0261c69b9753",
         "x-ms-error-code": "LeaseNotPresent",
-<<<<<<< HEAD
-        "x-ms-request-id": "cc9c48f2-e01f-002d-24ac-f9cc2c000000",
-=======
-        "x-ms-request-id": "f225c8ec-201f-0022-5a7f-05ba40000000",
->>>>>>> 1814567d
+        "x-ms-request-id": "da846d60-a01f-0061-65f2-065c1c000000",
         "x-ms-version": "2020-06-12"
       },
       "ResponseBody": {
         "error": {
           "code": "LeaseNotPresent",
-<<<<<<< HEAD
-          "message": "There is currently no lease on the resource.\nRequestId:cc9c48f2-e01f-002d-24ac-f9cc2c000000\nTime:2021-02-02T21:45:45.8167756Z"
-=======
-          "message": "There is currently no lease on the resource.\nRequestId:f225c8ec-201f-0022-5a7f-05ba40000000\nTime:2021-02-17T22:49:00.1846266Z"
->>>>>>> 1814567d
+          "message": "There is currently no lease on the resource.\nRequestId:da846d60-a01f-0061-65f2-065c1c000000\nTime:2021-02-19T19:05:57.3245783Z"
         }
       }
     },
     {
-      "RequestUri": "https://seannse.blob.core.windows.net/test-filesystem-40b7dcd1-8cb6-0a8f-1388-6f4beca90ffa?restype=container",
+      "RequestUri": "https://seannse.blob.core.windows.net/test-filesystem-4393b344-a11b-5df1-9931-2db04c57fa2c?restype=container",
       "RequestMethod": "DELETE",
       "RequestHeaders": {
         "Accept": "application/xml",
         "Authorization": "Sanitized",
-<<<<<<< HEAD
-        "traceparent": "00-f39997d74ae4004480118b711445f56c-5eb5c8bb1169a441-00",
-        "User-Agent": [
-          "azsdk-net-Storage.Files.DataLake/12.7.0-alpha.20210202.1",
-          "(.NET 5.0.2; Microsoft Windows 10.0.19042)"
-        ],
-        "x-ms-client-request-id": "20fbb724-13cf-127d-0813-763a8df180c8",
-        "x-ms-date": "Tue, 02 Feb 2021 21:45:45 GMT",
-=======
-        "traceparent": "00-b4c5d788a6b95242ad275b7bde429b9f-3acb0f34441a1349-00",
-        "User-Agent": [
-          "azsdk-net-Storage.Files.DataLake/12.7.0-alpha.20210217.1",
-          "(.NET 5.0.3; Microsoft Windows 10.0.19042)"
-        ],
-        "x-ms-client-request-id": "20fbb724-13cf-127d-0813-763a8df180c8",
-        "x-ms-date": "Wed, 17 Feb 2021 22:49:00 GMT",
->>>>>>> 1814567d
+        "traceparent": "00-85fa09cc43559a4cb15445d2ed41875b-a6e421adf7b5c94d-00",
+        "User-Agent": [
+          "azsdk-net-Storage.Files.DataLake/12.7.0-alpha.20210219.1",
+          "(.NET 5.0.3; Microsoft Windows 10.0.19041)"
+        ],
+        "x-ms-client-request-id": "e1f610b6-c93c-7db0-1f6f-1f78ef18129d",
+        "x-ms-date": "Fri, 19 Feb 2021 19:05:58 GMT",
         "x-ms-return-client-request-id": "true",
         "x-ms-version": "2020-06-12"
       },
@@ -1399,33 +884,21 @@
       "StatusCode": 202,
       "ResponseHeaders": {
         "Content-Length": "0",
-<<<<<<< HEAD
-        "Date": "Tue, 02 Feb 2021 21:45:45 GMT",
-=======
-        "Date": "Wed, 17 Feb 2021 22:48:59 GMT",
->>>>>>> 1814567d
-        "Server": [
-          "Windows-Azure-Blob/1.0",
-          "Microsoft-HTTPAPI/2.0"
-        ],
-        "x-ms-client-request-id": "20fbb724-13cf-127d-0813-763a8df180c8",
-<<<<<<< HEAD
-        "x-ms-request-id": "d44e41b5-801e-00ad-31ac-f9332a000000",
-=======
-        "x-ms-request-id": "98014527-d01e-0054-207f-053008000000",
->>>>>>> 1814567d
+        "Date": "Fri, 19 Feb 2021 19:05:56 GMT",
+        "Server": [
+          "Windows-Azure-Blob/1.0",
+          "Microsoft-HTTPAPI/2.0"
+        ],
+        "x-ms-client-request-id": "e1f610b6-c93c-7db0-1f6f-1f78ef18129d",
+        "x-ms-request-id": "cb134e13-b01e-006d-43f2-06cb14000000",
         "x-ms-version": "2020-06-12"
       },
       "ResponseBody": []
     }
   ],
   "Variables": {
-<<<<<<< HEAD
-    "DateTimeOffsetNow": "2021-02-02T15:45:39.9357560-06:00",
-=======
-    "DateTimeOffsetNow": "2021-02-17T16:48:54.0101991-06:00",
->>>>>>> 1814567d
-    "RandomSeed": "1521574768",
+    "DateTimeOffsetNow": "2021-02-19T13:05:55.8982042-06:00",
+    "RandomSeed": "350194261",
     "Storage_TestConfigHierarchicalNamespace": "NamespaceTenant\nseannse\nU2FuaXRpemVk\nhttps://seannse.blob.core.windows.net\nhttps://seannse.file.core.windows.net\nhttps://seannse.queue.core.windows.net\nhttps://seannse.table.core.windows.net\n\n\n\n\nhttps://seannse-secondary.blob.core.windows.net\nhttps://seannse-secondary.file.core.windows.net\nhttps://seannse-secondary.queue.core.windows.net\nhttps://seannse-secondary.table.core.windows.net\n68390a19-a643-458b-b726-408abf67b4fc\nSanitized\n72f988bf-86f1-41af-91ab-2d7cd011db47\nhttps://login.microsoftonline.com/\nCloud\nBlobEndpoint=https://seannse.blob.core.windows.net/;QueueEndpoint=https://seannse.queue.core.windows.net/;FileEndpoint=https://seannse.file.core.windows.net/;BlobSecondaryEndpoint=https://seannse-secondary.blob.core.windows.net/;QueueSecondaryEndpoint=https://seannse-secondary.queue.core.windows.net/;FileSecondaryEndpoint=https://seannse-secondary.file.core.windows.net/;AccountName=seannse;AccountKey=Sanitized\n"
   }
 }