﻿{
  "Entries": [
    {
      "RequestUri": "https://seannsecanary.blob.core.windows.net/test-filesystem-ff92085e-a281-fed6-1380-b31512c547c6?restype=container",
      "RequestMethod": "PUT",
      "RequestHeaders": {
        "Authorization": "Sanitized",
        "traceparent": "00-a45925f825e7734fb019a1ddc234f68e-c7cdeb4c68de9f48-00",
        "User-Agent": [
          "azsdk-net-Storage.Files.DataLake/12.3.0-dev.20200619.1",
          "(.NET Core 4.6.28801.04; Microsoft Windows 10.0.18362 )"
        ],
        "x-ms-blob-public-access": "container",
        "x-ms-client-request-id": "d4ca95b2-a14e-b3bb-094b-64fb27b509c6",
        "x-ms-date": "Sat, 20 Jun 2020 02:42:32 GMT",
        "x-ms-return-client-request-id": "true",
<<<<<<< HEAD
        "x-ms-version": "2020-12-06"
=======
        "x-ms-version": "2021-02-12"
>>>>>>> 7e782c87
      },
      "RequestBody": null,
      "StatusCode": 201,
      "ResponseHeaders": {
        "Content-Length": "0",
        "Date": "Sat, 20 Jun 2020 02:42:31 GMT",
        "ETag": "\"0x8D814C395298F16\"",
        "Last-Modified": "Sat, 20 Jun 2020 02:42:32 GMT",
        "Server": [
          "Windows-Azure-Blob/1.0",
          "Microsoft-HTTPAPI/2.0"
        ],
        "x-ms-client-request-id": "d4ca95b2-a14e-b3bb-094b-64fb27b509c6",
        "x-ms-request-id": "9b189853-401e-0091-1eac-462812000000",
<<<<<<< HEAD
        "x-ms-version": "2020-12-06"
=======
        "x-ms-version": "2021-02-12"
>>>>>>> 7e782c87
      },
      "ResponseBody": []
    },
    {
      "RequestUri": "https://seannsecanary.dfs.core.windows.net/test-filesystem-ff92085e-a281-fed6-1380-b31512c547c6/test-directory-3eb3d710-81b7-fdd0-e195-6560d910a4d0?resource=directory",
      "RequestMethod": "PUT",
      "RequestHeaders": {
        "Authorization": "Sanitized",
        "traceparent": "00-30dd223ca6909342b8980c1645f3546e-97a901bd70d65147-00",
        "User-Agent": [
          "azsdk-net-Storage.Files.DataLake/12.3.0-dev.20200619.1",
          "(.NET Core 4.6.28801.04; Microsoft Windows 10.0.18362 )"
        ],
        "x-ms-client-request-id": "81b50317-c88f-31ee-c5cc-f3b83b5ad9f8",
        "x-ms-date": "Sat, 20 Jun 2020 02:42:32 GMT",
        "x-ms-return-client-request-id": "true",
<<<<<<< HEAD
        "x-ms-version": "2020-12-06"
=======
        "x-ms-version": "2021-02-12"
>>>>>>> 7e782c87
      },
      "RequestBody": null,
      "StatusCode": 201,
      "ResponseHeaders": {
        "Content-Length": "0",
        "Date": "Sat, 20 Jun 2020 02:42:32 GMT",
        "ETag": "\"0x8D814C3954DC4AF\"",
        "Last-Modified": "Sat, 20 Jun 2020 02:42:32 GMT",
        "Server": [
          "Windows-Azure-HDFS/1.0",
          "Microsoft-HTTPAPI/2.0"
        ],
        "x-ms-client-request-id": "81b50317-c88f-31ee-c5cc-f3b83b5ad9f8",
        "x-ms-request-id": "dcb3b7e1-901f-0004-4bac-46c0a7000000",
<<<<<<< HEAD
        "x-ms-version": "2020-12-06"
=======
        "x-ms-version": "2021-02-12"
>>>>>>> 7e782c87
      },
      "ResponseBody": []
    },
    {
      "RequestUri": "https://seannsecanary.dfs.core.windows.net/test-filesystem-ff92085e-a281-fed6-1380-b31512c547c6/test-directory-3eb3d710-81b7-fdd0-e195-6560d910a4d0/%2521%2527%2528%2529%253B%255B%255D%2540%2526%2525%253D%252B%2524%252C%2523äÄöÖüÜß%253B?resource=file",
      "RequestMethod": "PUT",
      "RequestHeaders": {
        "Authorization": "Sanitized",
        "traceparent": "00-67a1d67cb8051e4a8fce23e827f251ce-2ba27d48625fdd48-00",
        "User-Agent": [
          "azsdk-net-Storage.Files.DataLake/12.3.0-dev.20200619.1",
          "(.NET Core 4.6.28801.04; Microsoft Windows 10.0.18362 )"
        ],
        "x-ms-client-request-id": "d64981bf-225b-b140-1f32-b62f7fbf2a95",
        "x-ms-date": "Sat, 20 Jun 2020 02:42:33 GMT",
        "x-ms-return-client-request-id": "true",
<<<<<<< HEAD
        "x-ms-version": "2020-12-06"
=======
        "x-ms-version": "2021-02-12"
>>>>>>> 7e782c87
      },
      "RequestBody": null,
      "StatusCode": 201,
      "ResponseHeaders": {
        "Content-Length": "0",
        "Date": "Sat, 20 Jun 2020 02:42:32 GMT",
        "ETag": "\"0x8D814C395594B72\"",
        "Last-Modified": "Sat, 20 Jun 2020 02:42:32 GMT",
        "Server": [
          "Windows-Azure-HDFS/1.0",
          "Microsoft-HTTPAPI/2.0"
        ],
        "x-ms-client-request-id": "d64981bf-225b-b140-1f32-b62f7fbf2a95",
        "x-ms-request-id": "dcb3b7e2-901f-0004-4cac-46c0a7000000",
<<<<<<< HEAD
        "x-ms-version": "2020-12-06"
=======
        "x-ms-version": "2021-02-12"
>>>>>>> 7e782c87
      },
      "ResponseBody": []
    },
    {
      "RequestUri": "https://seannsecanary.dfs.core.windows.net/test-filesystem-ff92085e-a281-fed6-1380-b31512c547c6?resource=filesystem&recursive=true&upn=false",
      "RequestMethod": "GET",
      "RequestHeaders": {
        "Authorization": "Sanitized",
        "User-Agent": [
          "azsdk-net-Storage.Files.DataLake/12.3.0-dev.20200619.1",
          "(.NET Core 4.6.28801.04; Microsoft Windows 10.0.18362 )"
        ],
        "x-ms-client-request-id": "baf93dcb-0310-839d-52d0-f920d69b1d9f",
        "x-ms-date": "Sat, 20 Jun 2020 02:42:33 GMT",
        "x-ms-return-client-request-id": "true",
<<<<<<< HEAD
        "x-ms-version": "2020-12-06"
=======
        "x-ms-version": "2021-02-12"
>>>>>>> 7e782c87
      },
      "RequestBody": null,
      "StatusCode": 200,
      "ResponseHeaders": {
        "Content-Length": "546",
        "Content-Type": "application/json; charset=utf-8",
        "Date": "Sat, 20 Jun 2020 02:42:32 GMT",
        "Server": [
          "Windows-Azure-HDFS/1.0",
          "Microsoft-HTTPAPI/2.0"
        ],
        "x-ms-client-request-id": "baf93dcb-0310-839d-52d0-f920d69b1d9f",
        "x-ms-request-id": "dcb3b7e3-901f-0004-4dac-46c0a7000000",
<<<<<<< HEAD
        "x-ms-version": "2020-12-06"
=======
        "x-ms-version": "2021-02-12"
>>>>>>> 7e782c87
      },
      "ResponseBody": [
        "{\"paths\":[{\"contentLength\":\"0\",\"etag\":\"0x8D814C3954DC4AF\",\"group\":\"$superuser\",\"isDirectory\":\"true\",\"lastModified\":\"Sat, 20 Jun 2020 02:42:32 GMT\",\"name\":\"test-directory-3eb3d710-81b7-fdd0-e195-6560d910a4d0\",\"owner\":\"$superuser\",\"permissions\":\"rwxr-x---\"},{\"contentLength\":\"0\",\"etag\":\"0x8D814C395594B72\",\"group\":\"$superuser\",\"lastModified\":\"Sat, 20 Jun 2020 02:42:32 GMT\",\"name\":\"test-directory-3eb3d710-81b7-fdd0-e195-6560d910a4d0/%21%27%28%29%3B%5B%5D%40%26%25%3D%2B%24%2C%23äÄöÖüÜß%3B\",\"owner\":\"$superuser\",\"permissions\":\"rw-r-----\"}]}\n"
      ]
    },
    {
      "RequestUri": "https://seannsecanary.blob.core.windows.net/test-filesystem-ff92085e-a281-fed6-1380-b31512c547c6?restype=container",
      "RequestMethod": "DELETE",
      "RequestHeaders": {
        "Authorization": "Sanitized",
        "traceparent": "00-69e4a5822c480c49b52c36e115f868da-52f4c7d105bc3846-00",
        "User-Agent": [
          "azsdk-net-Storage.Files.DataLake/12.3.0-dev.20200619.1",
          "(.NET Core 4.6.28801.04; Microsoft Windows 10.0.18362 )"
        ],
        "x-ms-client-request-id": "426309b1-70c5-b285-3a8c-16d7c271b39c",
        "x-ms-date": "Sat, 20 Jun 2020 02:42:33 GMT",
        "x-ms-return-client-request-id": "true",
<<<<<<< HEAD
        "x-ms-version": "2020-12-06"
=======
        "x-ms-version": "2021-02-12"
>>>>>>> 7e782c87
      },
      "RequestBody": null,
      "StatusCode": 202,
      "ResponseHeaders": {
        "Content-Length": "0",
        "Date": "Sat, 20 Jun 2020 02:42:32 GMT",
        "Server": [
          "Windows-Azure-Blob/1.0",
          "Microsoft-HTTPAPI/2.0"
        ],
        "x-ms-client-request-id": "426309b1-70c5-b285-3a8c-16d7c271b39c",
        "x-ms-request-id": "9b189891-401e-0091-51ac-462812000000",
<<<<<<< HEAD
        "x-ms-version": "2020-12-06"
=======
        "x-ms-version": "2021-02-12"
>>>>>>> 7e782c87
      },
      "ResponseBody": []
    }
  ],
  "Variables": {
    "RandomSeed": "752330981",
    "Storage_TestConfigHierarchicalNamespace": "NamespaceTenant\nseannsecanary\nU2FuaXRpemVk\nhttps://seannsecanary.blob.core.windows.net\nhttps://seannsecanary.file.core.windows.net\nhttps://seannsecanary.queue.core.windows.net\nhttps://seannsecanary.table.core.windows.net\n\n\n\n\nhttps://seannsecanary-secondary.blob.core.windows.net\nhttps://seannsecanary-secondary.file.core.windows.net\nhttps://seannsecanary-secondary.queue.core.windows.net\nhttps://seannsecanary-secondary.table.core.windows.net\n68390a19-a643-458b-b726-408abf67b4fc\nSanitized\n72f988bf-86f1-41af-91ab-2d7cd011db47\nhttps://login.microsoftonline.com/\nCloud\nBlobEndpoint=https://seannsecanary.blob.core.windows.net/;QueueEndpoint=https://seannsecanary.queue.core.windows.net/;FileEndpoint=https://seannsecanary.file.core.windows.net/;BlobSecondaryEndpoint=https://seannsecanary-secondary.blob.core.windows.net/;QueueSecondaryEndpoint=https://seannsecanary-secondary.queue.core.windows.net/;FileSecondaryEndpoint=https://seannsecanary-secondary.file.core.windows.net/;AccountName=seannsecanary;AccountKey=Sanitized\n\n\n"
  }
}<|MERGE_RESOLUTION|>--- conflicted
+++ resolved
@@ -14,11 +14,7 @@
         "x-ms-client-request-id": "d4ca95b2-a14e-b3bb-094b-64fb27b509c6",
         "x-ms-date": "Sat, 20 Jun 2020 02:42:32 GMT",
         "x-ms-return-client-request-id": "true",
-<<<<<<< HEAD
-        "x-ms-version": "2020-12-06"
-=======
         "x-ms-version": "2021-02-12"
->>>>>>> 7e782c87
       },
       "RequestBody": null,
       "StatusCode": 201,
@@ -33,11 +29,7 @@
         ],
         "x-ms-client-request-id": "d4ca95b2-a14e-b3bb-094b-64fb27b509c6",
         "x-ms-request-id": "9b189853-401e-0091-1eac-462812000000",
-<<<<<<< HEAD
-        "x-ms-version": "2020-12-06"
-=======
         "x-ms-version": "2021-02-12"
->>>>>>> 7e782c87
       },
       "ResponseBody": []
     },
@@ -54,11 +46,7 @@
         "x-ms-client-request-id": "81b50317-c88f-31ee-c5cc-f3b83b5ad9f8",
         "x-ms-date": "Sat, 20 Jun 2020 02:42:32 GMT",
         "x-ms-return-client-request-id": "true",
-<<<<<<< HEAD
-        "x-ms-version": "2020-12-06"
-=======
         "x-ms-version": "2021-02-12"
->>>>>>> 7e782c87
       },
       "RequestBody": null,
       "StatusCode": 201,
@@ -73,11 +61,7 @@
         ],
         "x-ms-client-request-id": "81b50317-c88f-31ee-c5cc-f3b83b5ad9f8",
         "x-ms-request-id": "dcb3b7e1-901f-0004-4bac-46c0a7000000",
-<<<<<<< HEAD
-        "x-ms-version": "2020-12-06"
-=======
         "x-ms-version": "2021-02-12"
->>>>>>> 7e782c87
       },
       "ResponseBody": []
     },
@@ -94,11 +78,7 @@
         "x-ms-client-request-id": "d64981bf-225b-b140-1f32-b62f7fbf2a95",
         "x-ms-date": "Sat, 20 Jun 2020 02:42:33 GMT",
         "x-ms-return-client-request-id": "true",
-<<<<<<< HEAD
-        "x-ms-version": "2020-12-06"
-=======
         "x-ms-version": "2021-02-12"
->>>>>>> 7e782c87
       },
       "RequestBody": null,
       "StatusCode": 201,
@@ -113,11 +93,7 @@
         ],
         "x-ms-client-request-id": "d64981bf-225b-b140-1f32-b62f7fbf2a95",
         "x-ms-request-id": "dcb3b7e2-901f-0004-4cac-46c0a7000000",
-<<<<<<< HEAD
-        "x-ms-version": "2020-12-06"
-=======
         "x-ms-version": "2021-02-12"
->>>>>>> 7e782c87
       },
       "ResponseBody": []
     },
@@ -133,11 +109,7 @@
         "x-ms-client-request-id": "baf93dcb-0310-839d-52d0-f920d69b1d9f",
         "x-ms-date": "Sat, 20 Jun 2020 02:42:33 GMT",
         "x-ms-return-client-request-id": "true",
-<<<<<<< HEAD
-        "x-ms-version": "2020-12-06"
-=======
         "x-ms-version": "2021-02-12"
->>>>>>> 7e782c87
       },
       "RequestBody": null,
       "StatusCode": 200,
@@ -151,11 +123,7 @@
         ],
         "x-ms-client-request-id": "baf93dcb-0310-839d-52d0-f920d69b1d9f",
         "x-ms-request-id": "dcb3b7e3-901f-0004-4dac-46c0a7000000",
-<<<<<<< HEAD
-        "x-ms-version": "2020-12-06"
-=======
         "x-ms-version": "2021-02-12"
->>>>>>> 7e782c87
       },
       "ResponseBody": [
         "{\"paths\":[{\"contentLength\":\"0\",\"etag\":\"0x8D814C3954DC4AF\",\"group\":\"$superuser\",\"isDirectory\":\"true\",\"lastModified\":\"Sat, 20 Jun 2020 02:42:32 GMT\",\"name\":\"test-directory-3eb3d710-81b7-fdd0-e195-6560d910a4d0\",\"owner\":\"$superuser\",\"permissions\":\"rwxr-x---\"},{\"contentLength\":\"0\",\"etag\":\"0x8D814C395594B72\",\"group\":\"$superuser\",\"lastModified\":\"Sat, 20 Jun 2020 02:42:32 GMT\",\"name\":\"test-directory-3eb3d710-81b7-fdd0-e195-6560d910a4d0/%21%27%28%29%3B%5B%5D%40%26%25%3D%2B%24%2C%23äÄöÖüÜß%3B\",\"owner\":\"$superuser\",\"permissions\":\"rw-r-----\"}]}\n"
@@ -174,11 +142,7 @@
         "x-ms-client-request-id": "426309b1-70c5-b285-3a8c-16d7c271b39c",
         "x-ms-date": "Sat, 20 Jun 2020 02:42:33 GMT",
         "x-ms-return-client-request-id": "true",
-<<<<<<< HEAD
-        "x-ms-version": "2020-12-06"
-=======
         "x-ms-version": "2021-02-12"
->>>>>>> 7e782c87
       },
       "RequestBody": null,
       "StatusCode": 202,
@@ -191,11 +155,7 @@
         ],
         "x-ms-client-request-id": "426309b1-70c5-b285-3a8c-16d7c271b39c",
         "x-ms-request-id": "9b189891-401e-0091-51ac-462812000000",
-<<<<<<< HEAD
-        "x-ms-version": "2020-12-06"
-=======
         "x-ms-version": "2021-02-12"
->>>>>>> 7e782c87
       },
       "ResponseBody": []
     }
