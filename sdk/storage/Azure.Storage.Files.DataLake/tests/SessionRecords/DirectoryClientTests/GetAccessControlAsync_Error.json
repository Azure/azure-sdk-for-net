{
  "Entries": [
    {
      "RequestUri": "https://seannse.blob.core.windows.net/test-filesystem-98ba72ae-4c85-4407-63bf-8e71a403d372?restype=container",
      "RequestMethod": "PUT",
      "RequestHeaders": {
        "Accept": "application/xml",
        "Authorization": "Sanitized",
<<<<<<< HEAD
        "traceparent": "00-77d30d90bd30a146a9a41dde01a0799c-acf8f05642865649-00",
        "User-Agent": [
          "azsdk-net-Storage.Files.DataLake/12.7.0-alpha.20210202.1",
          "(.NET 5.0.2; Microsoft Windows 10.0.19042)"
        ],
        "x-ms-blob-public-access": "container",
        "x-ms-client-request-id": "22b2b611-6420-aae2-fe93-9d7fa3148fce",
        "x-ms-date": "Tue, 02 Feb 2021 21:51:42 GMT",
=======
        "traceparent": "00-a602baa0c2118447a60830b72dde94d0-2fca15d8dd25b14b-00",
        "User-Agent": [
          "azsdk-net-Storage.Files.DataLake/12.7.0-alpha.20210217.1",
          "(.NET 5.0.3; Microsoft Windows 10.0.19042)"
        ],
        "x-ms-blob-public-access": "container",
        "x-ms-client-request-id": "22b2b611-6420-aae2-fe93-9d7fa3148fce",
        "x-ms-date": "Wed, 17 Feb 2021 22:39:34 GMT",
>>>>>>> 1814567d
        "x-ms-return-client-request-id": "true",
        "x-ms-version": "2020-06-12"
      },
      "RequestBody": null,
      "StatusCode": 201,
      "ResponseHeaders": {
        "Content-Length": "0",
<<<<<<< HEAD
        "Date": "Tue, 02 Feb 2021 21:51:42 GMT",
        "ETag": "\u00220x8D8C7C4BA8DAE62\u0022",
        "Last-Modified": "Tue, 02 Feb 2021 21:51:43 GMT",
=======
        "Date": "Wed, 17 Feb 2021 22:39:34 GMT",
        "ETag": "\u00220x8D8D394E69C62F5\u0022",
        "Last-Modified": "Wed, 17 Feb 2021 22:39:35 GMT",
>>>>>>> 1814567d
        "Server": [
          "Windows-Azure-Blob/1.0",
          "Microsoft-HTTPAPI/2.0"
        ],
        "x-ms-client-request-id": "22b2b611-6420-aae2-fe93-9d7fa3148fce",
<<<<<<< HEAD
        "x-ms-request-id": "471977a1-101e-004b-7aad-f9830c000000",
=======
        "x-ms-request-id": "ffcb33fc-a01e-0061-717d-055c1c000000",
>>>>>>> 1814567d
        "x-ms-version": "2020-06-12"
      },
      "ResponseBody": []
    },
    {
      "RequestUri": "https://seannse.dfs.core.windows.net/test-filesystem-98ba72ae-4c85-4407-63bf-8e71a403d372/test-directory-07ad955e-5010-b696-c242-13d00d3665bb?action=getAccessControl",
      "RequestMethod": "HEAD",
      "RequestHeaders": {
        "Accept": "application/json",
        "Authorization": "Sanitized",
<<<<<<< HEAD
        "traceparent": "00-090a64f2163a56409135812d1f80cca2-331847839cd1694e-00",
        "User-Agent": [
          "azsdk-net-Storage.Files.DataLake/12.7.0-alpha.20210202.1",
          "(.NET 5.0.2; Microsoft Windows 10.0.19042)"
        ],
        "x-ms-client-request-id": "49727026-8efb-c033-20fb-5fdd51129dc7",
        "x-ms-date": "Tue, 02 Feb 2021 21:51:42 GMT",
=======
        "traceparent": "00-ae48d469bdbdf240ba20bc7acdca2bd5-e2fc303f7ba06546-00",
        "User-Agent": [
          "azsdk-net-Storage.Files.DataLake/12.7.0-alpha.20210217.1",
          "(.NET 5.0.3; Microsoft Windows 10.0.19042)"
        ],
        "x-ms-client-request-id": "49727026-8efb-c033-20fb-5fdd51129dc7",
        "x-ms-date": "Wed, 17 Feb 2021 22:39:35 GMT",
>>>>>>> 1814567d
        "x-ms-return-client-request-id": "true",
        "x-ms-version": "2020-06-12"
      },
      "RequestBody": null,
      "StatusCode": 404,
      "ResponseHeaders": {
<<<<<<< HEAD
        "Date": "Tue, 02 Feb 2021 21:51:43 GMT",
=======
        "Date": "Wed, 17 Feb 2021 22:39:35 GMT",
>>>>>>> 1814567d
        "Server": [
          "Windows-Azure-HDFS/1.0",
          "Microsoft-HTTPAPI/2.0"
        ],
        "x-ms-client-request-id": "49727026-8efb-c033-20fb-5fdd51129dc7",
        "x-ms-error-code": "PathNotFound",
<<<<<<< HEAD
        "x-ms-request-id": "fb5ece85-c01f-002a-26ad-f9a04f000000",
=======
        "x-ms-request-id": "612f7fcf-001f-0025-637d-05d623000000",
>>>>>>> 1814567d
        "x-ms-version": "2020-06-12"
      },
      "ResponseBody": []
    },
    {
      "RequestUri": "https://seannse.blob.core.windows.net/test-filesystem-98ba72ae-4c85-4407-63bf-8e71a403d372?restype=container",
      "RequestMethod": "DELETE",
      "RequestHeaders": {
        "Accept": "application/xml",
        "Authorization": "Sanitized",
<<<<<<< HEAD
        "traceparent": "00-42a0dae07ce2a6449cb6da8ab49afef2-d98fc2e77cfe5e4e-00",
        "User-Agent": [
          "azsdk-net-Storage.Files.DataLake/12.7.0-alpha.20210202.1",
          "(.NET 5.0.2; Microsoft Windows 10.0.19042)"
        ],
        "x-ms-client-request-id": "9daaa16e-1cc4-9ac0-16a0-cd555174b98d",
        "x-ms-date": "Tue, 02 Feb 2021 21:51:42 GMT",
=======
        "traceparent": "00-1f2e7cd5be181743bfb86bc462776ae9-7097c85bfd96ae42-00",
        "User-Agent": [
          "azsdk-net-Storage.Files.DataLake/12.7.0-alpha.20210217.1",
          "(.NET 5.0.3; Microsoft Windows 10.0.19042)"
        ],
        "x-ms-client-request-id": "9daaa16e-1cc4-9ac0-16a0-cd555174b98d",
        "x-ms-date": "Wed, 17 Feb 2021 22:39:35 GMT",
>>>>>>> 1814567d
        "x-ms-return-client-request-id": "true",
        "x-ms-version": "2020-06-12"
      },
      "RequestBody": null,
      "StatusCode": 202,
      "ResponseHeaders": {
        "Content-Length": "0",
<<<<<<< HEAD
        "Date": "Tue, 02 Feb 2021 21:51:43 GMT",
=======
        "Date": "Wed, 17 Feb 2021 22:39:34 GMT",
>>>>>>> 1814567d
        "Server": [
          "Windows-Azure-Blob/1.0",
          "Microsoft-HTTPAPI/2.0"
        ],
        "x-ms-client-request-id": "9daaa16e-1cc4-9ac0-16a0-cd555174b98d",
<<<<<<< HEAD
        "x-ms-request-id": "47197995-101e-004b-4fad-f9830c000000",
=======
        "x-ms-request-id": "ffcb3500-a01e-0061-6a7d-055c1c000000",
>>>>>>> 1814567d
        "x-ms-version": "2020-06-12"
      },
      "ResponseBody": []
    }
  ],
  "Variables": {
    "RandomSeed": "1137676908",
    "Storage_TestConfigHierarchicalNamespace": "NamespaceTenant\nseannse\nU2FuaXRpemVk\nhttps://seannse.blob.core.windows.net\nhttps://seannse.file.core.windows.net\nhttps://seannse.queue.core.windows.net\nhttps://seannse.table.core.windows.net\n\n\n\n\nhttps://seannse-secondary.blob.core.windows.net\nhttps://seannse-secondary.file.core.windows.net\nhttps://seannse-secondary.queue.core.windows.net\nhttps://seannse-secondary.table.core.windows.net\n68390a19-a643-458b-b726-408abf67b4fc\nSanitized\n72f988bf-86f1-41af-91ab-2d7cd011db47\nhttps://login.microsoftonline.com/\nCloud\nBlobEndpoint=https://seannse.blob.core.windows.net/;QueueEndpoint=https://seannse.queue.core.windows.net/;FileEndpoint=https://seannse.file.core.windows.net/;BlobSecondaryEndpoint=https://seannse-secondary.blob.core.windows.net/;QueueSecondaryEndpoint=https://seannse-secondary.queue.core.windows.net/;FileSecondaryEndpoint=https://seannse-secondary.file.core.windows.net/;AccountName=seannse;AccountKey=Sanitized\n"
  }
}<|MERGE_RESOLUTION|>--- conflicted
+++ resolved
@@ -1,30 +1,19 @@
 {
   "Entries": [
     {
-      "RequestUri": "https://seannse.blob.core.windows.net/test-filesystem-98ba72ae-4c85-4407-63bf-8e71a403d372?restype=container",
+      "RequestUri": "https://seannse.blob.core.windows.net/test-filesystem-4cb3abda-9987-0cef-119f-d526bfabf228?restype=container",
       "RequestMethod": "PUT",
       "RequestHeaders": {
         "Accept": "application/xml",
         "Authorization": "Sanitized",
-<<<<<<< HEAD
-        "traceparent": "00-77d30d90bd30a146a9a41dde01a0799c-acf8f05642865649-00",
+        "traceparent": "00-902b2e1cb58dba44a8002ba00af031c5-dcf8ce835c6e4d4c-00",
         "User-Agent": [
-          "azsdk-net-Storage.Files.DataLake/12.7.0-alpha.20210202.1",
-          "(.NET 5.0.2; Microsoft Windows 10.0.19042)"
+          "azsdk-net-Storage.Files.DataLake/12.7.0-alpha.20210219.1",
+          "(.NET 5.0.3; Microsoft Windows 10.0.19041)"
         ],
         "x-ms-blob-public-access": "container",
-        "x-ms-client-request-id": "22b2b611-6420-aae2-fe93-9d7fa3148fce",
-        "x-ms-date": "Tue, 02 Feb 2021 21:51:42 GMT",
-=======
-        "traceparent": "00-a602baa0c2118447a60830b72dde94d0-2fca15d8dd25b14b-00",
-        "User-Agent": [
-          "azsdk-net-Storage.Files.DataLake/12.7.0-alpha.20210217.1",
-          "(.NET 5.0.3; Microsoft Windows 10.0.19042)"
-        ],
-        "x-ms-blob-public-access": "container",
-        "x-ms-client-request-id": "22b2b611-6420-aae2-fe93-9d7fa3148fce",
-        "x-ms-date": "Wed, 17 Feb 2021 22:39:34 GMT",
->>>>>>> 1814567d
+        "x-ms-client-request-id": "62c6b316-b559-e198-9566-ce5c61d37f7e",
+        "x-ms-date": "Fri, 19 Feb 2021 19:00:14 GMT",
         "x-ms-return-client-request-id": "true",
         "x-ms-version": "2020-06-12"
       },
@@ -32,101 +21,63 @@
       "StatusCode": 201,
       "ResponseHeaders": {
         "Content-Length": "0",
-<<<<<<< HEAD
-        "Date": "Tue, 02 Feb 2021 21:51:42 GMT",
-        "ETag": "\u00220x8D8C7C4BA8DAE62\u0022",
-        "Last-Modified": "Tue, 02 Feb 2021 21:51:43 GMT",
-=======
-        "Date": "Wed, 17 Feb 2021 22:39:34 GMT",
-        "ETag": "\u00220x8D8D394E69C62F5\u0022",
-        "Last-Modified": "Wed, 17 Feb 2021 22:39:35 GMT",
->>>>>>> 1814567d
+        "Date": "Fri, 19 Feb 2021 19:00:13 GMT",
+        "ETag": "\u00220x8D8D508968FBF0B\u0022",
+        "Last-Modified": "Fri, 19 Feb 2021 19:00:13 GMT",
         "Server": [
           "Windows-Azure-Blob/1.0",
           "Microsoft-HTTPAPI/2.0"
         ],
-        "x-ms-client-request-id": "22b2b611-6420-aae2-fe93-9d7fa3148fce",
-<<<<<<< HEAD
-        "x-ms-request-id": "471977a1-101e-004b-7aad-f9830c000000",
-=======
-        "x-ms-request-id": "ffcb33fc-a01e-0061-717d-055c1c000000",
->>>>>>> 1814567d
+        "x-ms-client-request-id": "62c6b316-b559-e198-9566-ce5c61d37f7e",
+        "x-ms-request-id": "cb1185d7-b01e-006d-1cf1-06cb14000000",
         "x-ms-version": "2020-06-12"
       },
       "ResponseBody": []
     },
     {
-      "RequestUri": "https://seannse.dfs.core.windows.net/test-filesystem-98ba72ae-4c85-4407-63bf-8e71a403d372/test-directory-07ad955e-5010-b696-c242-13d00d3665bb?action=getAccessControl",
+      "RequestUri": "https://seannse.dfs.core.windows.net/test-filesystem-4cb3abda-9987-0cef-119f-d526bfabf228/test-directory-122df0be-01f2-690b-ccc2-e3cae7da0ab4?action=getAccessControl",
       "RequestMethod": "HEAD",
       "RequestHeaders": {
         "Accept": "application/json",
         "Authorization": "Sanitized",
-<<<<<<< HEAD
-        "traceparent": "00-090a64f2163a56409135812d1f80cca2-331847839cd1694e-00",
+        "traceparent": "00-21950a60fc01664abdb1c82f07f541d5-bcef2543501d8545-00",
         "User-Agent": [
-          "azsdk-net-Storage.Files.DataLake/12.7.0-alpha.20210202.1",
-          "(.NET 5.0.2; Microsoft Windows 10.0.19042)"
+          "azsdk-net-Storage.Files.DataLake/12.7.0-alpha.20210219.1",
+          "(.NET 5.0.3; Microsoft Windows 10.0.19041)"
         ],
-        "x-ms-client-request-id": "49727026-8efb-c033-20fb-5fdd51129dc7",
-        "x-ms-date": "Tue, 02 Feb 2021 21:51:42 GMT",
-=======
-        "traceparent": "00-ae48d469bdbdf240ba20bc7acdca2bd5-e2fc303f7ba06546-00",
-        "User-Agent": [
-          "azsdk-net-Storage.Files.DataLake/12.7.0-alpha.20210217.1",
-          "(.NET 5.0.3; Microsoft Windows 10.0.19042)"
-        ],
-        "x-ms-client-request-id": "49727026-8efb-c033-20fb-5fdd51129dc7",
-        "x-ms-date": "Wed, 17 Feb 2021 22:39:35 GMT",
->>>>>>> 1814567d
+        "x-ms-client-request-id": "1155333d-1b2f-1509-a75c-9697d2cefaba",
+        "x-ms-date": "Fri, 19 Feb 2021 19:00:14 GMT",
         "x-ms-return-client-request-id": "true",
         "x-ms-version": "2020-06-12"
       },
       "RequestBody": null,
       "StatusCode": 404,
       "ResponseHeaders": {
-<<<<<<< HEAD
-        "Date": "Tue, 02 Feb 2021 21:51:43 GMT",
-=======
-        "Date": "Wed, 17 Feb 2021 22:39:35 GMT",
->>>>>>> 1814567d
+        "Date": "Fri, 19 Feb 2021 19:00:13 GMT",
         "Server": [
           "Windows-Azure-HDFS/1.0",
           "Microsoft-HTTPAPI/2.0"
         ],
-        "x-ms-client-request-id": "49727026-8efb-c033-20fb-5fdd51129dc7",
+        "x-ms-client-request-id": "1155333d-1b2f-1509-a75c-9697d2cefaba",
         "x-ms-error-code": "PathNotFound",
-<<<<<<< HEAD
-        "x-ms-request-id": "fb5ece85-c01f-002a-26ad-f9a04f000000",
-=======
-        "x-ms-request-id": "612f7fcf-001f-0025-637d-05d623000000",
->>>>>>> 1814567d
+        "x-ms-request-id": "da8387ef-a01f-0061-16f1-065c1c000000",
         "x-ms-version": "2020-06-12"
       },
       "ResponseBody": []
     },
     {
-      "RequestUri": "https://seannse.blob.core.windows.net/test-filesystem-98ba72ae-4c85-4407-63bf-8e71a403d372?restype=container",
+      "RequestUri": "https://seannse.blob.core.windows.net/test-filesystem-4cb3abda-9987-0cef-119f-d526bfabf228?restype=container",
       "RequestMethod": "DELETE",
       "RequestHeaders": {
         "Accept": "application/xml",
         "Authorization": "Sanitized",
-<<<<<<< HEAD
-        "traceparent": "00-42a0dae07ce2a6449cb6da8ab49afef2-d98fc2e77cfe5e4e-00",
+        "traceparent": "00-559db819cd65ee4caa0ccc588f11166c-c04f0d1a8dbd4448-00",
         "User-Agent": [
-          "azsdk-net-Storage.Files.DataLake/12.7.0-alpha.20210202.1",
-          "(.NET 5.0.2; Microsoft Windows 10.0.19042)"
+          "azsdk-net-Storage.Files.DataLake/12.7.0-alpha.20210219.1",
+          "(.NET 5.0.3; Microsoft Windows 10.0.19041)"
         ],
-        "x-ms-client-request-id": "9daaa16e-1cc4-9ac0-16a0-cd555174b98d",
-        "x-ms-date": "Tue, 02 Feb 2021 21:51:42 GMT",
-=======
-        "traceparent": "00-1f2e7cd5be181743bfb86bc462776ae9-7097c85bfd96ae42-00",
-        "User-Agent": [
-          "azsdk-net-Storage.Files.DataLake/12.7.0-alpha.20210217.1",
-          "(.NET 5.0.3; Microsoft Windows 10.0.19042)"
-        ],
-        "x-ms-client-request-id": "9daaa16e-1cc4-9ac0-16a0-cd555174b98d",
-        "x-ms-date": "Wed, 17 Feb 2021 22:39:35 GMT",
->>>>>>> 1814567d
+        "x-ms-client-request-id": "b38d4d32-f885-5585-cffa-6489f937dcac",
+        "x-ms-date": "Fri, 19 Feb 2021 19:00:14 GMT",
         "x-ms-return-client-request-id": "true",
         "x-ms-version": "2020-06-12"
       },
@@ -134,28 +85,20 @@
       "StatusCode": 202,
       "ResponseHeaders": {
         "Content-Length": "0",
-<<<<<<< HEAD
-        "Date": "Tue, 02 Feb 2021 21:51:43 GMT",
-=======
-        "Date": "Wed, 17 Feb 2021 22:39:34 GMT",
->>>>>>> 1814567d
+        "Date": "Fri, 19 Feb 2021 19:00:13 GMT",
         "Server": [
           "Windows-Azure-Blob/1.0",
           "Microsoft-HTTPAPI/2.0"
         ],
-        "x-ms-client-request-id": "9daaa16e-1cc4-9ac0-16a0-cd555174b98d",
-<<<<<<< HEAD
-        "x-ms-request-id": "47197995-101e-004b-4fad-f9830c000000",
-=======
-        "x-ms-request-id": "ffcb3500-a01e-0061-6a7d-055c1c000000",
->>>>>>> 1814567d
+        "x-ms-client-request-id": "b38d4d32-f885-5585-cffa-6489f937dcac",
+        "x-ms-request-id": "cb1185f5-b01e-006d-39f1-06cb14000000",
         "x-ms-version": "2020-06-12"
       },
       "ResponseBody": []
     }
   ],
   "Variables": {
-    "RandomSeed": "1137676908",
+    "RandomSeed": "1777422198",
     "Storage_TestConfigHierarchicalNamespace": "NamespaceTenant\nseannse\nU2FuaXRpemVk\nhttps://seannse.blob.core.windows.net\nhttps://seannse.file.core.windows.net\nhttps://seannse.queue.core.windows.net\nhttps://seannse.table.core.windows.net\n\n\n\n\nhttps://seannse-secondary.blob.core.windows.net\nhttps://seannse-secondary.file.core.windows.net\nhttps://seannse-secondary.queue.core.windows.net\nhttps://seannse-secondary.table.core.windows.net\n68390a19-a643-458b-b726-408abf67b4fc\nSanitized\n72f988bf-86f1-41af-91ab-2d7cd011db47\nhttps://login.microsoftonline.com/\nCloud\nBlobEndpoint=https://seannse.blob.core.windows.net/;QueueEndpoint=https://seannse.queue.core.windows.net/;FileEndpoint=https://seannse.file.core.windows.net/;BlobSecondaryEndpoint=https://seannse-secondary.blob.core.windows.net/;QueueSecondaryEndpoint=https://seannse-secondary.queue.core.windows.net/;FileSecondaryEndpoint=https://seannse-secondary.file.core.windows.net/;AccountName=seannse;AccountKey=Sanitized\n"
   }
 }