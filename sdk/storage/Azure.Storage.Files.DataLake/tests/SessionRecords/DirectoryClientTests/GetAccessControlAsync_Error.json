--- conflicted
+++ resolved
@@ -14,11 +14,7 @@
         "x-ms-client-request-id": "22b2b611-6420-aae2-fe93-9d7fa3148fce",
         "x-ms-date": "Fri, 03 Apr 2020 20:53:40 GMT",
         "x-ms-return-client-request-id": "true",
-<<<<<<< HEAD
-        "x-ms-version": "2019-12-12"
-=======
         "x-ms-version": "2020-02-10"
->>>>>>> 60f4876e
       },
       "RequestBody": null,
       "StatusCode": 201,
@@ -33,11 +29,7 @@
         ],
         "x-ms-client-request-id": "22b2b611-6420-aae2-fe93-9d7fa3148fce",
         "x-ms-request-id": "96216863-f01e-0012-78f9-093670000000",
-<<<<<<< HEAD
-        "x-ms-version": "2019-12-12"
-=======
         "x-ms-version": "2020-02-10"
->>>>>>> 60f4876e
       },
       "ResponseBody": []
     },
@@ -54,11 +46,7 @@
         "x-ms-client-request-id": "49727026-8efb-c033-20fb-5fdd51129dc7",
         "x-ms-date": "Fri, 03 Apr 2020 20:53:40 GMT",
         "x-ms-return-client-request-id": "true",
-<<<<<<< HEAD
-        "x-ms-version": "2019-12-12"
-=======
         "x-ms-version": "2020-02-10"
->>>>>>> 60f4876e
       },
       "RequestBody": null,
       "StatusCode": 404,
@@ -71,11 +59,7 @@
         "x-ms-client-request-id": "49727026-8efb-c033-20fb-5fdd51129dc7",
         "x-ms-error-code": "PathNotFound",
         "x-ms-request-id": "fa43fb4d-201f-0097-80f9-091bad000000",
-<<<<<<< HEAD
-        "x-ms-version": "2019-12-12"
-=======
         "x-ms-version": "2020-02-10"
->>>>>>> 60f4876e
       },
       "ResponseBody": []
     },
@@ -92,11 +76,7 @@
         "x-ms-client-request-id": "9daaa16e-1cc4-9ac0-16a0-cd555174b98d",
         "x-ms-date": "Fri, 03 Apr 2020 20:53:40 GMT",
         "x-ms-return-client-request-id": "true",
-<<<<<<< HEAD
-        "x-ms-version": "2019-12-12"
-=======
         "x-ms-version": "2020-02-10"
->>>>>>> 60f4876e
       },
       "RequestBody": null,
       "StatusCode": 202,
@@ -109,11 +89,7 @@
         ],
         "x-ms-client-request-id": "9daaa16e-1cc4-9ac0-16a0-cd555174b98d",
         "x-ms-request-id": "96216890-f01e-0012-22f9-093670000000",
-<<<<<<< HEAD
-        "x-ms-version": "2019-12-12"
-=======
         "x-ms-version": "2020-02-10"
->>>>>>> 60f4876e
       },
       "ResponseBody": []
     }
