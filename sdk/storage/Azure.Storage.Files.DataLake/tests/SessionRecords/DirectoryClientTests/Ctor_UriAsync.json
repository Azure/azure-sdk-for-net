{
  "Entries": [
    {
      "RequestUri": "https://seannse.blob.core.windows.net/test-filesystem-6583fc66-3cce-5312-9ea6-afc5f0c9b0af?restype=container",
      "RequestMethod": "PUT",
      "RequestHeaders": {
        "Accept": "application/xml",
        "Authorization": "Sanitized",
<<<<<<< HEAD
        "traceparent": "00-b847eb252dd451479a31b68f16a0d77a-9900d59682cdc140-00",
        "User-Agent": [
          "azsdk-net-Storage.Files.DataLake/12.7.0-alpha.20210202.1",
          "(.NET 5.0.2; Microsoft Windows 10.0.19042)"
        ],
        "x-ms-blob-public-access": "container",
        "x-ms-client-request-id": "8c9f42b9-5271-974e-7d7a-e4a9cf510838",
        "x-ms-date": "Tue, 02 Feb 2021 21:43:06 GMT",
=======
        "traceparent": "00-3e758e58ed4ce645876af8257aa5346e-fdf3bfe2c40fdd4c-00",
        "User-Agent": [
          "azsdk-net-Storage.Files.DataLake/12.7.0-alpha.20210217.1",
          "(.NET 5.0.3; Microsoft Windows 10.0.19042)"
        ],
        "x-ms-blob-public-access": "container",
        "x-ms-client-request-id": "8c9f42b9-5271-974e-7d7a-e4a9cf510838",
        "x-ms-date": "Wed, 17 Feb 2021 22:46:24 GMT",
>>>>>>> 1814567d
        "x-ms-return-client-request-id": "true",
        "x-ms-version": "2020-06-12"
      },
      "RequestBody": null,
      "StatusCode": 201,
      "ResponseHeaders": {
        "Content-Length": "0",
<<<<<<< HEAD
        "Date": "Tue, 02 Feb 2021 21:43:06 GMT",
        "ETag": "\u00220x8D8C7C386F612CC\u0022",
        "Last-Modified": "Tue, 02 Feb 2021 21:43:06 GMT",
=======
        "Date": "Wed, 17 Feb 2021 22:46:24 GMT",
        "ETag": "\u00220x8D8D395DAB89430\u0022",
        "Last-Modified": "Wed, 17 Feb 2021 22:46:24 GMT",
>>>>>>> 1814567d
        "Server": [
          "Windows-Azure-Blob/1.0",
          "Microsoft-HTTPAPI/2.0"
        ],
        "x-ms-client-request-id": "8c9f42b9-5271-974e-7d7a-e4a9cf510838",
<<<<<<< HEAD
        "x-ms-request-id": "36524e94-701e-0010-47ac-f9ba37000000",
=======
        "x-ms-request-id": "3b73544a-c01e-002a-6d7e-05a04f000000",
>>>>>>> 1814567d
        "x-ms-version": "2020-06-12"
      },
      "ResponseBody": []
    },
    {
      "RequestUri": "https://seannse.dfs.core.windows.net/test-filesystem-6583fc66-3cce-5312-9ea6-afc5f0c9b0af/test-directory-5cf96cd2-caea-a7f2-15dc-062915beed6d?resource=directory",
      "RequestMethod": "PUT",
      "RequestHeaders": {
        "Accept": "application/json",
        "Authorization": "Sanitized",
<<<<<<< HEAD
        "traceparent": "00-897579e9d493a044a94e162782358df8-e10a9cc900f3824c-00",
        "User-Agent": [
          "azsdk-net-Storage.Files.DataLake/12.7.0-alpha.20210202.1",
          "(.NET 5.0.2; Microsoft Windows 10.0.19042)"
        ],
        "x-ms-client-request-id": "5de71b02-2d3d-e4ad-33ff-3a33c2dbcbb8",
        "x-ms-date": "Tue, 02 Feb 2021 21:43:06 GMT",
=======
        "traceparent": "00-ca7353e8f2123f4fabaa042ab9973d9c-3c11436445c77743-00",
        "User-Agent": [
          "azsdk-net-Storage.Files.DataLake/12.7.0-alpha.20210217.1",
          "(.NET 5.0.3; Microsoft Windows 10.0.19042)"
        ],
        "x-ms-client-request-id": "5de71b02-2d3d-e4ad-33ff-3a33c2dbcbb8",
        "x-ms-date": "Wed, 17 Feb 2021 22:46:24 GMT",
>>>>>>> 1814567d
        "x-ms-return-client-request-id": "true",
        "x-ms-version": "2020-06-12"
      },
      "RequestBody": null,
      "StatusCode": 201,
      "ResponseHeaders": {
        "Content-Length": "0",
<<<<<<< HEAD
        "Date": "Tue, 02 Feb 2021 21:43:06 GMT",
        "ETag": "\u00220x8D8C7C3872FE609\u0022",
        "Last-Modified": "Tue, 02 Feb 2021 21:43:07 GMT",
=======
        "Date": "Wed, 17 Feb 2021 22:46:24 GMT",
        "ETag": "\u00220x8D8D395DAF49267\u0022",
        "Last-Modified": "Wed, 17 Feb 2021 22:46:24 GMT",
>>>>>>> 1814567d
        "Server": [
          "Windows-Azure-HDFS/1.0",
          "Microsoft-HTTPAPI/2.0"
        ],
        "x-ms-client-request-id": "5de71b02-2d3d-e4ad-33ff-3a33c2dbcbb8",
<<<<<<< HEAD
        "x-ms-request-id": "e6731acf-c01f-0048-7eac-f96268000000",
=======
        "x-ms-request-id": "e8aec3aa-501f-004a-1f7e-05dcd0000000",
>>>>>>> 1814567d
        "x-ms-version": "2020-06-12"
      },
      "ResponseBody": []
    },
    {
      "RequestUri": "https://seannse.dfs.core.windows.net/test-filesystem-6583fc66-3cce-5312-9ea6-afc5f0c9b0af/test-directory-5cf96cd2-caea-a7f2-15dc-062915beed6d/test-directory-5e586325-3a61-7fef-7840-fba09fdcba1e?resource=directory",
      "RequestMethod": "PUT",
      "RequestHeaders": {
        "Accept": "application/json",
        "Authorization": "Sanitized",
        "User-Agent": [
<<<<<<< HEAD
          "azsdk-net-Storage.Files.DataLake/12.7.0-alpha.20210202.1",
          "(.NET 5.0.2; Microsoft Windows 10.0.19042)"
        ],
        "x-ms-client-request-id": "b4a75531-ab6a-f4fb-3a0d-6028fb8bbd02",
        "x-ms-date": "Tue, 02 Feb 2021 21:43:06 GMT",
=======
          "azsdk-net-Storage.Files.DataLake/12.7.0-alpha.20210217.1",
          "(.NET 5.0.3; Microsoft Windows 10.0.19042)"
        ],
        "x-ms-client-request-id": "b4a75531-ab6a-f4fb-3a0d-6028fb8bbd02",
        "x-ms-date": "Wed, 17 Feb 2021 22:46:25 GMT",
>>>>>>> 1814567d
        "x-ms-return-client-request-id": "true",
        "x-ms-version": "2020-06-12"
      },
      "RequestBody": null,
      "StatusCode": 201,
      "ResponseHeaders": {
        "Content-Length": "0",
<<<<<<< HEAD
        "Date": "Tue, 02 Feb 2021 21:43:06 GMT",
        "ETag": "\u00220x8D8C7C3873EE0B1\u0022",
        "Last-Modified": "Tue, 02 Feb 2021 21:43:07 GMT",
=======
        "Date": "Wed, 17 Feb 2021 22:46:24 GMT",
        "ETag": "\u00220x8D8D395DB03B276\u0022",
        "Last-Modified": "Wed, 17 Feb 2021 22:46:25 GMT",
>>>>>>> 1814567d
        "Server": [
          "Windows-Azure-HDFS/1.0",
          "Microsoft-HTTPAPI/2.0"
        ],
        "x-ms-client-request-id": "b4a75531-ab6a-f4fb-3a0d-6028fb8bbd02",
<<<<<<< HEAD
        "x-ms-request-id": "e6731ae5-c01f-0048-14ac-f96268000000",
=======
        "x-ms-request-id": "e8aec3ca-501f-004a-3e7e-05dcd0000000",
>>>>>>> 1814567d
        "x-ms-version": "2020-06-12"
      },
      "ResponseBody": []
    },
    {
<<<<<<< HEAD
      "RequestUri": "https://seannse.blob.core.windows.net/test-filesystem-6583fc66-3cce-5312-9ea6-afc5f0c9b0af/test-directory-5cf96cd2-caea-a7f2-15dc-062915beed6d/test-directory-5e586325-3a61-7fef-7840-fba09fdcba1e?sv=2020-06-12\u0026ss=b\u0026srt=sco\u0026st=2021-02-02T20%3A43%3A06Z\u0026se=2021-02-02T22%3A43%3A06Z\u0026sp=rwdlac\u0026sig=Sanitized",
      "RequestMethod": "HEAD",
      "RequestHeaders": {
        "traceparent": "00-150e4b873bd5454baf3f51f681f919b8-5f0507b69bd71142-00",
        "User-Agent": [
          "azsdk-net-Storage.Files.DataLake/12.7.0-alpha.20210202.1",
          "(.NET 5.0.2; Microsoft Windows 10.0.19042)"
=======
      "RequestUri": "https://seannse.blob.core.windows.net/test-filesystem-6583fc66-3cce-5312-9ea6-afc5f0c9b0af/test-directory-5cf96cd2-caea-a7f2-15dc-062915beed6d/test-directory-5e586325-3a61-7fef-7840-fba09fdcba1e?sv=2020-06-12\u0026ss=b\u0026srt=sco\u0026st=2021-02-17T21%3A46%3A25Z\u0026se=2021-02-17T23%3A46%3A25Z\u0026sp=rwdlac\u0026sig=Sanitized",
      "RequestMethod": "HEAD",
      "RequestHeaders": {
        "Accept": "application/xml",
        "traceparent": "00-cd4bbcf3f8158249ab98d0f37a922b4e-f3dc575d00968a40-00",
        "User-Agent": [
          "azsdk-net-Storage.Files.DataLake/12.7.0-alpha.20210217.1",
          "(.NET 5.0.3; Microsoft Windows 10.0.19042)"
>>>>>>> 1814567d
        ],
        "x-ms-client-request-id": "6c01bb52-1734-284e-1bda-14ea4a8f86f7",
        "x-ms-return-client-request-id": "true",
        "x-ms-version": "2020-06-12"
      },
      "RequestBody": null,
      "StatusCode": 200,
      "ResponseHeaders": {
        "Accept-Ranges": "bytes",
        "Content-Length": "0",
        "Content-Type": "application/octet-stream",
<<<<<<< HEAD
        "Date": "Tue, 02 Feb 2021 21:43:07 GMT",
        "ETag": "\u00220x8D8C7C3873EE0B1\u0022",
        "Last-Modified": "Tue, 02 Feb 2021 21:43:07 GMT",
=======
        "Date": "Wed, 17 Feb 2021 22:46:25 GMT",
        "ETag": "\u00220x8D8D395DB03B276\u0022",
        "Last-Modified": "Wed, 17 Feb 2021 22:46:25 GMT",
>>>>>>> 1814567d
        "Server": [
          "Windows-Azure-Blob/1.0",
          "Microsoft-HTTPAPI/2.0"
        ],
        "x-ms-access-tier": "Hot",
        "x-ms-access-tier-inferred": "true",
        "x-ms-blob-type": "BlockBlob",
        "x-ms-client-request-id": "6c01bb52-1734-284e-1bda-14ea4a8f86f7",
<<<<<<< HEAD
        "x-ms-creation-time": "Tue, 02 Feb 2021 21:43:07 GMT",
=======
        "x-ms-creation-time": "Wed, 17 Feb 2021 22:46:25 GMT",
>>>>>>> 1814567d
        "x-ms-group": "$superuser",
        "x-ms-lease-state": "available",
        "x-ms-lease-status": "unlocked",
        "x-ms-meta-hdi_isfolder": "true",
        "x-ms-owner": "$superuser",
        "x-ms-permissions": "rwxr-x---",
<<<<<<< HEAD
        "x-ms-request-id": "99da5fda-001e-0078-4dac-f9dca7000000",
=======
        "x-ms-request-id": "1bfbe5b5-f01e-007c-537e-0551a0000000",
>>>>>>> 1814567d
        "x-ms-server-encrypted": "true",
        "x-ms-version": "2020-06-12"
      },
      "ResponseBody": []
    },
    {
      "RequestUri": "https://seannse.blob.core.windows.net/test-filesystem-6583fc66-3cce-5312-9ea6-afc5f0c9b0af?restype=container",
      "RequestMethod": "DELETE",
      "RequestHeaders": {
        "Accept": "application/xml",
        "Authorization": "Sanitized",
<<<<<<< HEAD
        "traceparent": "00-fa112b9bca4e014199ac980410914cf5-87ec5887f6ee604f-00",
        "User-Agent": [
          "azsdk-net-Storage.Files.DataLake/12.7.0-alpha.20210202.1",
          "(.NET 5.0.2; Microsoft Windows 10.0.19042)"
        ],
        "x-ms-client-request-id": "40d6f427-5089-dace-4c8a-b854e6ac0dd3",
        "x-ms-date": "Tue, 02 Feb 2021 21:43:07 GMT",
=======
        "traceparent": "00-1335dc3d0dc6f84db7fd546505939c63-7c8e936a62d08a49-00",
        "User-Agent": [
          "azsdk-net-Storage.Files.DataLake/12.7.0-alpha.20210217.1",
          "(.NET 5.0.3; Microsoft Windows 10.0.19042)"
        ],
        "x-ms-client-request-id": "40d6f427-5089-dace-4c8a-b854e6ac0dd3",
        "x-ms-date": "Wed, 17 Feb 2021 22:46:25 GMT",
>>>>>>> 1814567d
        "x-ms-return-client-request-id": "true",
        "x-ms-version": "2020-06-12"
      },
      "RequestBody": null,
      "StatusCode": 202,
      "ResponseHeaders": {
        "Content-Length": "0",
<<<<<<< HEAD
        "Date": "Tue, 02 Feb 2021 21:43:07 GMT",
=======
        "Date": "Wed, 17 Feb 2021 22:46:25 GMT",
>>>>>>> 1814567d
        "Server": [
          "Windows-Azure-Blob/1.0",
          "Microsoft-HTTPAPI/2.0"
        ],
        "x-ms-client-request-id": "40d6f427-5089-dace-4c8a-b854e6ac0dd3",
<<<<<<< HEAD
        "x-ms-request-id": "36525199-701e-0010-01ac-f9ba37000000",
=======
        "x-ms-request-id": "3b735730-c01e-002a-807e-05a04f000000",
>>>>>>> 1814567d
        "x-ms-version": "2020-06-12"
      },
      "ResponseBody": []
    }
  ],
  "Variables": {
<<<<<<< HEAD
    "DateTimeOffsetNow": "2021-02-02T15:43:06.9059517-06:00",
=======
    "DateTimeOffsetNow": "2021-02-17T16:46:25.2637633-06:00",
>>>>>>> 1814567d
    "RandomSeed": "1407567101",
    "Storage_TestConfigHierarchicalNamespace": "NamespaceTenant\nseannse\nU2FuaXRpemVk\nhttps://seannse.blob.core.windows.net\nhttps://seannse.file.core.windows.net\nhttps://seannse.queue.core.windows.net\nhttps://seannse.table.core.windows.net\n\n\n\n\nhttps://seannse-secondary.blob.core.windows.net\nhttps://seannse-secondary.file.core.windows.net\nhttps://seannse-secondary.queue.core.windows.net\nhttps://seannse-secondary.table.core.windows.net\n68390a19-a643-458b-b726-408abf67b4fc\nSanitized\n72f988bf-86f1-41af-91ab-2d7cd011db47\nhttps://login.microsoftonline.com/\nCloud\nBlobEndpoint=https://seannse.blob.core.windows.net/;QueueEndpoint=https://seannse.queue.core.windows.net/;FileEndpoint=https://seannse.file.core.windows.net/;BlobSecondaryEndpoint=https://seannse-secondary.blob.core.windows.net/;QueueSecondaryEndpoint=https://seannse-secondary.queue.core.windows.net/;FileSecondaryEndpoint=https://seannse-secondary.file.core.windows.net/;AccountName=seannse;AccountKey=Sanitized\n"
  }
}<|MERGE_RESOLUTION|>--- conflicted
+++ resolved
@@ -1,30 +1,19 @@
 {
   "Entries": [
     {
-      "RequestUri": "https://seannse.blob.core.windows.net/test-filesystem-6583fc66-3cce-5312-9ea6-afc5f0c9b0af?restype=container",
+      "RequestUri": "https://seannse.blob.core.windows.net/test-filesystem-7b87445e-4f0d-a34c-ca21-82b5a01a24de?restype=container",
       "RequestMethod": "PUT",
       "RequestHeaders": {
         "Accept": "application/xml",
         "Authorization": "Sanitized",
-<<<<<<< HEAD
-        "traceparent": "00-b847eb252dd451479a31b68f16a0d77a-9900d59682cdc140-00",
+        "traceparent": "00-93f62685521d8e4285e419a988f22063-e3bbee397c82ae47-00",
         "User-Agent": [
-          "azsdk-net-Storage.Files.DataLake/12.7.0-alpha.20210202.1",
-          "(.NET 5.0.2; Microsoft Windows 10.0.19042)"
+          "azsdk-net-Storage.Files.DataLake/12.7.0-alpha.20210219.1",
+          "(.NET 5.0.3; Microsoft Windows 10.0.19041)"
         ],
         "x-ms-blob-public-access": "container",
-        "x-ms-client-request-id": "8c9f42b9-5271-974e-7d7a-e4a9cf510838",
-        "x-ms-date": "Tue, 02 Feb 2021 21:43:06 GMT",
-=======
-        "traceparent": "00-3e758e58ed4ce645876af8257aa5346e-fdf3bfe2c40fdd4c-00",
-        "User-Agent": [
-          "azsdk-net-Storage.Files.DataLake/12.7.0-alpha.20210217.1",
-          "(.NET 5.0.3; Microsoft Windows 10.0.19042)"
-        ],
-        "x-ms-blob-public-access": "container",
-        "x-ms-client-request-id": "8c9f42b9-5271-974e-7d7a-e4a9cf510838",
-        "x-ms-date": "Wed, 17 Feb 2021 22:46:24 GMT",
->>>>>>> 1814567d
+        "x-ms-client-request-id": "d0d42122-f369-f969-5c64-34303bc97983",
+        "x-ms-date": "Fri, 19 Feb 2021 19:04:26 GMT",
         "x-ms-return-client-request-id": "true",
         "x-ms-version": "2020-06-12"
       },
@@ -32,52 +21,32 @@
       "StatusCode": 201,
       "ResponseHeaders": {
         "Content-Length": "0",
-<<<<<<< HEAD
-        "Date": "Tue, 02 Feb 2021 21:43:06 GMT",
-        "ETag": "\u00220x8D8C7C386F612CC\u0022",
-        "Last-Modified": "Tue, 02 Feb 2021 21:43:06 GMT",
-=======
-        "Date": "Wed, 17 Feb 2021 22:46:24 GMT",
-        "ETag": "\u00220x8D8D395DAB89430\u0022",
-        "Last-Modified": "Wed, 17 Feb 2021 22:46:24 GMT",
->>>>>>> 1814567d
+        "Date": "Fri, 19 Feb 2021 19:04:25 GMT",
+        "ETag": "\u00220x8D8D5092CFC0D22\u0022",
+        "Last-Modified": "Fri, 19 Feb 2021 19:04:25 GMT",
         "Server": [
           "Windows-Azure-Blob/1.0",
           "Microsoft-HTTPAPI/2.0"
         ],
-        "x-ms-client-request-id": "8c9f42b9-5271-974e-7d7a-e4a9cf510838",
-<<<<<<< HEAD
-        "x-ms-request-id": "36524e94-701e-0010-47ac-f9ba37000000",
-=======
-        "x-ms-request-id": "3b73544a-c01e-002a-6d7e-05a04f000000",
->>>>>>> 1814567d
+        "x-ms-client-request-id": "d0d42122-f369-f969-5c64-34303bc97983",
+        "x-ms-request-id": "cb12c584-b01e-006d-49f2-06cb14000000",
         "x-ms-version": "2020-06-12"
       },
       "ResponseBody": []
     },
     {
-      "RequestUri": "https://seannse.dfs.core.windows.net/test-filesystem-6583fc66-3cce-5312-9ea6-afc5f0c9b0af/test-directory-5cf96cd2-caea-a7f2-15dc-062915beed6d?resource=directory",
+      "RequestUri": "https://seannse.dfs.core.windows.net/test-filesystem-7b87445e-4f0d-a34c-ca21-82b5a01a24de/test-directory-d3f8d0fb-4106-d718-c232-4a74a196ff60?resource=directory",
       "RequestMethod": "PUT",
       "RequestHeaders": {
         "Accept": "application/json",
         "Authorization": "Sanitized",
-<<<<<<< HEAD
-        "traceparent": "00-897579e9d493a044a94e162782358df8-e10a9cc900f3824c-00",
+        "traceparent": "00-d58075ef59c6a64f86c03d5edb9feba9-82058849b7b6c041-00",
         "User-Agent": [
-          "azsdk-net-Storage.Files.DataLake/12.7.0-alpha.20210202.1",
-          "(.NET 5.0.2; Microsoft Windows 10.0.19042)"
+          "azsdk-net-Storage.Files.DataLake/12.7.0-alpha.20210219.1",
+          "(.NET 5.0.3; Microsoft Windows 10.0.19041)"
         ],
-        "x-ms-client-request-id": "5de71b02-2d3d-e4ad-33ff-3a33c2dbcbb8",
-        "x-ms-date": "Tue, 02 Feb 2021 21:43:06 GMT",
-=======
-        "traceparent": "00-ca7353e8f2123f4fabaa042ab9973d9c-3c11436445c77743-00",
-        "User-Agent": [
-          "azsdk-net-Storage.Files.DataLake/12.7.0-alpha.20210217.1",
-          "(.NET 5.0.3; Microsoft Windows 10.0.19042)"
-        ],
-        "x-ms-client-request-id": "5de71b02-2d3d-e4ad-33ff-3a33c2dbcbb8",
-        "x-ms-date": "Wed, 17 Feb 2021 22:46:24 GMT",
->>>>>>> 1814567d
+        "x-ms-client-request-id": "3b2dd1d4-826a-d6c9-9fd4-95542272e062",
+        "x-ms-date": "Fri, 19 Feb 2021 19:04:26 GMT",
         "x-ms-return-client-request-id": "true",
         "x-ms-version": "2020-06-12"
       },
@@ -85,49 +54,31 @@
       "StatusCode": 201,
       "ResponseHeaders": {
         "Content-Length": "0",
-<<<<<<< HEAD
-        "Date": "Tue, 02 Feb 2021 21:43:06 GMT",
-        "ETag": "\u00220x8D8C7C3872FE609\u0022",
-        "Last-Modified": "Tue, 02 Feb 2021 21:43:07 GMT",
-=======
-        "Date": "Wed, 17 Feb 2021 22:46:24 GMT",
-        "ETag": "\u00220x8D8D395DAF49267\u0022",
-        "Last-Modified": "Wed, 17 Feb 2021 22:46:24 GMT",
->>>>>>> 1814567d
+        "Date": "Fri, 19 Feb 2021 19:04:25 GMT",
+        "ETag": "\u00220x8D8D5092D098DB3\u0022",
+        "Last-Modified": "Fri, 19 Feb 2021 19:04:25 GMT",
         "Server": [
           "Windows-Azure-HDFS/1.0",
           "Microsoft-HTTPAPI/2.0"
         ],
-        "x-ms-client-request-id": "5de71b02-2d3d-e4ad-33ff-3a33c2dbcbb8",
-<<<<<<< HEAD
-        "x-ms-request-id": "e6731acf-c01f-0048-7eac-f96268000000",
-=======
-        "x-ms-request-id": "e8aec3aa-501f-004a-1f7e-05dcd0000000",
->>>>>>> 1814567d
+        "x-ms-client-request-id": "3b2dd1d4-826a-d6c9-9fd4-95542272e062",
+        "x-ms-request-id": "da8436e7-a01f-0061-39f2-065c1c000000",
         "x-ms-version": "2020-06-12"
       },
       "ResponseBody": []
     },
     {
-      "RequestUri": "https://seannse.dfs.core.windows.net/test-filesystem-6583fc66-3cce-5312-9ea6-afc5f0c9b0af/test-directory-5cf96cd2-caea-a7f2-15dc-062915beed6d/test-directory-5e586325-3a61-7fef-7840-fba09fdcba1e?resource=directory",
+      "RequestUri": "https://seannse.dfs.core.windows.net/test-filesystem-7b87445e-4f0d-a34c-ca21-82b5a01a24de/test-directory-d3f8d0fb-4106-d718-c232-4a74a196ff60/test-directory-31b0d0e1-0175-9373-9ed6-064f5d3e5233?resource=directory",
       "RequestMethod": "PUT",
       "RequestHeaders": {
         "Accept": "application/json",
         "Authorization": "Sanitized",
         "User-Agent": [
-<<<<<<< HEAD
-          "azsdk-net-Storage.Files.DataLake/12.7.0-alpha.20210202.1",
-          "(.NET 5.0.2; Microsoft Windows 10.0.19042)"
+          "azsdk-net-Storage.Files.DataLake/12.7.0-alpha.20210219.1",
+          "(.NET 5.0.3; Microsoft Windows 10.0.19041)"
         ],
-        "x-ms-client-request-id": "b4a75531-ab6a-f4fb-3a0d-6028fb8bbd02",
-        "x-ms-date": "Tue, 02 Feb 2021 21:43:06 GMT",
-=======
-          "azsdk-net-Storage.Files.DataLake/12.7.0-alpha.20210217.1",
-          "(.NET 5.0.3; Microsoft Windows 10.0.19042)"
-        ],
-        "x-ms-client-request-id": "b4a75531-ab6a-f4fb-3a0d-6028fb8bbd02",
-        "x-ms-date": "Wed, 17 Feb 2021 22:46:25 GMT",
->>>>>>> 1814567d
+        "x-ms-client-request-id": "695c6dd6-3d9b-5d18-4dd3-f9f3785367ba",
+        "x-ms-date": "Fri, 19 Feb 2021 19:04:26 GMT",
         "x-ms-return-client-request-id": "true",
         "x-ms-version": "2020-06-12"
       },
@@ -135,50 +86,30 @@
       "StatusCode": 201,
       "ResponseHeaders": {
         "Content-Length": "0",
-<<<<<<< HEAD
-        "Date": "Tue, 02 Feb 2021 21:43:06 GMT",
-        "ETag": "\u00220x8D8C7C3873EE0B1\u0022",
-        "Last-Modified": "Tue, 02 Feb 2021 21:43:07 GMT",
-=======
-        "Date": "Wed, 17 Feb 2021 22:46:24 GMT",
-        "ETag": "\u00220x8D8D395DB03B276\u0022",
-        "Last-Modified": "Wed, 17 Feb 2021 22:46:25 GMT",
->>>>>>> 1814567d
+        "Date": "Fri, 19 Feb 2021 19:04:25 GMT",
+        "ETag": "\u00220x8D8D5092D15BB57\u0022",
+        "Last-Modified": "Fri, 19 Feb 2021 19:04:26 GMT",
         "Server": [
           "Windows-Azure-HDFS/1.0",
           "Microsoft-HTTPAPI/2.0"
         ],
-        "x-ms-client-request-id": "b4a75531-ab6a-f4fb-3a0d-6028fb8bbd02",
-<<<<<<< HEAD
-        "x-ms-request-id": "e6731ae5-c01f-0048-14ac-f96268000000",
-=======
-        "x-ms-request-id": "e8aec3ca-501f-004a-3e7e-05dcd0000000",
->>>>>>> 1814567d
+        "x-ms-client-request-id": "695c6dd6-3d9b-5d18-4dd3-f9f3785367ba",
+        "x-ms-request-id": "da8436f5-a01f-0061-47f2-065c1c000000",
         "x-ms-version": "2020-06-12"
       },
       "ResponseBody": []
     },
     {
-<<<<<<< HEAD
-      "RequestUri": "https://seannse.blob.core.windows.net/test-filesystem-6583fc66-3cce-5312-9ea6-afc5f0c9b0af/test-directory-5cf96cd2-caea-a7f2-15dc-062915beed6d/test-directory-5e586325-3a61-7fef-7840-fba09fdcba1e?sv=2020-06-12\u0026ss=b\u0026srt=sco\u0026st=2021-02-02T20%3A43%3A06Z\u0026se=2021-02-02T22%3A43%3A06Z\u0026sp=rwdlac\u0026sig=Sanitized",
-      "RequestMethod": "HEAD",
-      "RequestHeaders": {
-        "traceparent": "00-150e4b873bd5454baf3f51f681f919b8-5f0507b69bd71142-00",
-        "User-Agent": [
-          "azsdk-net-Storage.Files.DataLake/12.7.0-alpha.20210202.1",
-          "(.NET 5.0.2; Microsoft Windows 10.0.19042)"
-=======
-      "RequestUri": "https://seannse.blob.core.windows.net/test-filesystem-6583fc66-3cce-5312-9ea6-afc5f0c9b0af/test-directory-5cf96cd2-caea-a7f2-15dc-062915beed6d/test-directory-5e586325-3a61-7fef-7840-fba09fdcba1e?sv=2020-06-12\u0026ss=b\u0026srt=sco\u0026st=2021-02-17T21%3A46%3A25Z\u0026se=2021-02-17T23%3A46%3A25Z\u0026sp=rwdlac\u0026sig=Sanitized",
+      "RequestUri": "https://seannse.blob.core.windows.net/test-filesystem-7b87445e-4f0d-a34c-ca21-82b5a01a24de/test-directory-d3f8d0fb-4106-d718-c232-4a74a196ff60/test-directory-31b0d0e1-0175-9373-9ed6-064f5d3e5233?sv=2020-06-12\u0026ss=b\u0026srt=sco\u0026st=2021-02-19T18%3A04%3A26Z\u0026se=2021-02-19T20%3A04%3A26Z\u0026sp=rwdlac\u0026sig=Sanitized",
       "RequestMethod": "HEAD",
       "RequestHeaders": {
         "Accept": "application/xml",
-        "traceparent": "00-cd4bbcf3f8158249ab98d0f37a922b4e-f3dc575d00968a40-00",
+        "traceparent": "00-abc414b9eadce343ab977ae78545d9c2-1168827ba84a9e48-00",
         "User-Agent": [
-          "azsdk-net-Storage.Files.DataLake/12.7.0-alpha.20210217.1",
-          "(.NET 5.0.3; Microsoft Windows 10.0.19042)"
->>>>>>> 1814567d
+          "azsdk-net-Storage.Files.DataLake/12.7.0-alpha.20210219.1",
+          "(.NET 5.0.3; Microsoft Windows 10.0.19041)"
         ],
-        "x-ms-client-request-id": "6c01bb52-1734-284e-1bda-14ea4a8f86f7",
+        "x-ms-client-request-id": "b47dd023-7716-f8c6-1c9d-9f596f799c26",
         "x-ms-return-client-request-id": "true",
         "x-ms-version": "2020-06-12"
       },
@@ -188,15 +119,9 @@
         "Accept-Ranges": "bytes",
         "Content-Length": "0",
         "Content-Type": "application/octet-stream",
-<<<<<<< HEAD
-        "Date": "Tue, 02 Feb 2021 21:43:07 GMT",
-        "ETag": "\u00220x8D8C7C3873EE0B1\u0022",
-        "Last-Modified": "Tue, 02 Feb 2021 21:43:07 GMT",
-=======
-        "Date": "Wed, 17 Feb 2021 22:46:25 GMT",
-        "ETag": "\u00220x8D8D395DB03B276\u0022",
-        "Last-Modified": "Wed, 17 Feb 2021 22:46:25 GMT",
->>>>>>> 1814567d
+        "Date": "Fri, 19 Feb 2021 19:04:25 GMT",
+        "ETag": "\u00220x8D8D5092D15BB57\u0022",
+        "Last-Modified": "Fri, 19 Feb 2021 19:04:26 GMT",
         "Server": [
           "Windows-Azure-Blob/1.0",
           "Microsoft-HTTPAPI/2.0"
@@ -204,51 +129,33 @@
         "x-ms-access-tier": "Hot",
         "x-ms-access-tier-inferred": "true",
         "x-ms-blob-type": "BlockBlob",
-        "x-ms-client-request-id": "6c01bb52-1734-284e-1bda-14ea4a8f86f7",
-<<<<<<< HEAD
-        "x-ms-creation-time": "Tue, 02 Feb 2021 21:43:07 GMT",
-=======
-        "x-ms-creation-time": "Wed, 17 Feb 2021 22:46:25 GMT",
->>>>>>> 1814567d
+        "x-ms-client-request-id": "b47dd023-7716-f8c6-1c9d-9f596f799c26",
+        "x-ms-creation-time": "Fri, 19 Feb 2021 19:04:26 GMT",
         "x-ms-group": "$superuser",
         "x-ms-lease-state": "available",
         "x-ms-lease-status": "unlocked",
         "x-ms-meta-hdi_isfolder": "true",
         "x-ms-owner": "$superuser",
         "x-ms-permissions": "rwxr-x---",
-<<<<<<< HEAD
-        "x-ms-request-id": "99da5fda-001e-0078-4dac-f9dca7000000",
-=======
-        "x-ms-request-id": "1bfbe5b5-f01e-007c-537e-0551a0000000",
->>>>>>> 1814567d
+        "x-ms-request-id": "cb12c5b6-b01e-006d-74f2-06cb14000000",
         "x-ms-server-encrypted": "true",
         "x-ms-version": "2020-06-12"
       },
       "ResponseBody": []
     },
     {
-      "RequestUri": "https://seannse.blob.core.windows.net/test-filesystem-6583fc66-3cce-5312-9ea6-afc5f0c9b0af?restype=container",
+      "RequestUri": "https://seannse.blob.core.windows.net/test-filesystem-7b87445e-4f0d-a34c-ca21-82b5a01a24de?restype=container",
       "RequestMethod": "DELETE",
       "RequestHeaders": {
         "Accept": "application/xml",
         "Authorization": "Sanitized",
-<<<<<<< HEAD
-        "traceparent": "00-fa112b9bca4e014199ac980410914cf5-87ec5887f6ee604f-00",
+        "traceparent": "00-86938c3c72e0ca4ba517498a389a004e-41414e49aedc264a-00",
         "User-Agent": [
-          "azsdk-net-Storage.Files.DataLake/12.7.0-alpha.20210202.1",
-          "(.NET 5.0.2; Microsoft Windows 10.0.19042)"
+          "azsdk-net-Storage.Files.DataLake/12.7.0-alpha.20210219.1",
+          "(.NET 5.0.3; Microsoft Windows 10.0.19041)"
         ],
-        "x-ms-client-request-id": "40d6f427-5089-dace-4c8a-b854e6ac0dd3",
-        "x-ms-date": "Tue, 02 Feb 2021 21:43:07 GMT",
-=======
-        "traceparent": "00-1335dc3d0dc6f84db7fd546505939c63-7c8e936a62d08a49-00",
-        "User-Agent": [
-          "azsdk-net-Storage.Files.DataLake/12.7.0-alpha.20210217.1",
-          "(.NET 5.0.3; Microsoft Windows 10.0.19042)"
-        ],
-        "x-ms-client-request-id": "40d6f427-5089-dace-4c8a-b854e6ac0dd3",
-        "x-ms-date": "Wed, 17 Feb 2021 22:46:25 GMT",
->>>>>>> 1814567d
+        "x-ms-client-request-id": "a7cffee9-b2d5-3ca3-dd96-f6ff013ffbec",
+        "x-ms-date": "Fri, 19 Feb 2021 19:04:26 GMT",
         "x-ms-return-client-request-id": "true",
         "x-ms-version": "2020-06-12"
       },
@@ -256,33 +163,21 @@
       "StatusCode": 202,
       "ResponseHeaders": {
         "Content-Length": "0",
-<<<<<<< HEAD
-        "Date": "Tue, 02 Feb 2021 21:43:07 GMT",
-=======
-        "Date": "Wed, 17 Feb 2021 22:46:25 GMT",
->>>>>>> 1814567d
+        "Date": "Fri, 19 Feb 2021 19:04:25 GMT",
         "Server": [
           "Windows-Azure-Blob/1.0",
           "Microsoft-HTTPAPI/2.0"
         ],
-        "x-ms-client-request-id": "40d6f427-5089-dace-4c8a-b854e6ac0dd3",
-<<<<<<< HEAD
-        "x-ms-request-id": "36525199-701e-0010-01ac-f9ba37000000",
-=======
-        "x-ms-request-id": "3b735730-c01e-002a-807e-05a04f000000",
->>>>>>> 1814567d
+        "x-ms-client-request-id": "a7cffee9-b2d5-3ca3-dd96-f6ff013ffbec",
+        "x-ms-request-id": "cb12c5bf-b01e-006d-7df2-06cb14000000",
         "x-ms-version": "2020-06-12"
       },
       "ResponseBody": []
     }
   ],
   "Variables": {
-<<<<<<< HEAD
-    "DateTimeOffsetNow": "2021-02-02T15:43:06.9059517-06:00",
-=======
-    "DateTimeOffsetNow": "2021-02-17T16:46:25.2637633-06:00",
->>>>>>> 1814567d
-    "RandomSeed": "1407567101",
+    "DateTimeOffsetNow": "2021-02-19T13:04:26.8365489-06:00",
+    "RandomSeed": "389228428",
     "Storage_TestConfigHierarchicalNamespace": "NamespaceTenant\nseannse\nU2FuaXRpemVk\nhttps://seannse.blob.core.windows.net\nhttps://seannse.file.core.windows.net\nhttps://seannse.queue.core.windows.net\nhttps://seannse.table.core.windows.net\n\n\n\n\nhttps://seannse-secondary.blob.core.windows.net\nhttps://seannse-secondary.file.core.windows.net\nhttps://seannse-secondary.queue.core.windows.net\nhttps://seannse-secondary.table.core.windows.net\n68390a19-a643-458b-b726-408abf67b4fc\nSanitized\n72f988bf-86f1-41af-91ab-2d7cd011db47\nhttps://login.microsoftonline.com/\nCloud\nBlobEndpoint=https://seannse.blob.core.windows.net/;QueueEndpoint=https://seannse.queue.core.windows.net/;FileEndpoint=https://seannse.file.core.windows.net/;BlobSecondaryEndpoint=https://seannse-secondary.blob.core.windows.net/;QueueSecondaryEndpoint=https://seannse-secondary.queue.core.windows.net/;FileSecondaryEndpoint=https://seannse-secondary.file.core.windows.net/;AccountName=seannse;AccountKey=Sanitized\n"
   }
 }