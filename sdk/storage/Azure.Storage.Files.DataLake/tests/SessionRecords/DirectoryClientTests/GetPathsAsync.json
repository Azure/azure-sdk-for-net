--- conflicted
+++ resolved
@@ -1,623 +1,390 @@
 {
   "Entries": [
     {
-      "RequestUri": "https://seannse.blob.core.windows.net/test-filesystem-1fecb163-0cc7-739b-655c-2a61227beece?restype=container",
+      "RequestUri": "https://seannse.blob.core.windows.net/test-filesystem-7a4619bf-b5ae-2827-5b8a-ac5de7aa176d?restype=container",
       "RequestMethod": "PUT",
       "RequestHeaders": {
         "Accept": "application/xml",
         "Authorization": "Sanitized",
-<<<<<<< HEAD
-        "traceparent": "00-5f44ce22a7aca143b285d249c51738f4-9f941c27b273e04d-00",
-        "User-Agent": [
-          "azsdk-net-Storage.Files.DataLake/12.7.0-alpha.20210202.1",
-          "(.NET 5.0.2; Microsoft Windows 10.0.19042)"
+        "traceparent": "00-82aeb3245cac2f489b698b3ff2e6f7f2-8b6fb691a1623942-00",
+        "User-Agent": [
+          "azsdk-net-Storage.Files.DataLake/12.7.0-alpha.20210219.1",
+          "(.NET 5.0.3; Microsoft Windows 10.0.19041)"
         ],
         "x-ms-blob-public-access": "container",
-        "x-ms-client-request-id": "dcd23b29-7c46-4f2f-7ddc-8ca6bc269e5e",
-        "x-ms-date": "Tue, 02 Feb 2021 21:51:52 GMT",
-=======
-        "traceparent": "00-8d177efabff1e847a7e95fec94632efc-e6a48a65028f3447-00",
-        "User-Agent": [
-          "azsdk-net-Storage.Files.DataLake/12.7.0-alpha.20210217.1",
-          "(.NET 5.0.3; Microsoft Windows 10.0.19042)"
-        ],
-        "x-ms-blob-public-access": "container",
-        "x-ms-client-request-id": "dcd23b29-7c46-4f2f-7ddc-8ca6bc269e5e",
-        "x-ms-date": "Wed, 17 Feb 2021 22:39:44 GMT",
->>>>>>> 1814567d
-        "x-ms-return-client-request-id": "true",
-        "x-ms-version": "2020-06-12"
-      },
-      "RequestBody": null,
-      "StatusCode": 201,
-      "ResponseHeaders": {
-        "Content-Length": "0",
-<<<<<<< HEAD
-        "Date": "Tue, 02 Feb 2021 21:51:52 GMT",
-        "ETag": "\u00220x8D8C7C4C0CD89F9\u0022",
-        "Last-Modified": "Tue, 02 Feb 2021 21:51:53 GMT",
-=======
-        "Date": "Wed, 17 Feb 2021 22:39:44 GMT",
-        "ETag": "\u00220x8D8D394EC652F29\u0022",
-        "Last-Modified": "Wed, 17 Feb 2021 22:39:44 GMT",
->>>>>>> 1814567d
+        "x-ms-client-request-id": "a60838d2-21a1-5d24-6455-c2a1a5e80467",
+        "x-ms-date": "Fri, 19 Feb 2021 19:00:17 GMT",
+        "x-ms-return-client-request-id": "true",
+        "x-ms-version": "2020-06-12"
+      },
+      "RequestBody": null,
+      "StatusCode": 201,
+      "ResponseHeaders": {
+        "Content-Length": "0",
+        "Date": "Fri, 19 Feb 2021 19:00:17 GMT",
+        "ETag": "\u00220x8D8D50898C5A10A\u0022",
+        "Last-Modified": "Fri, 19 Feb 2021 19:00:17 GMT",
         "Server": [
           "Windows-Azure-Blob/1.0",
           "Microsoft-HTTPAPI/2.0"
         ],
-        "x-ms-client-request-id": "dcd23b29-7c46-4f2f-7ddc-8ca6bc269e5e",
-<<<<<<< HEAD
-        "x-ms-request-id": "951820a7-801e-0014-21ad-f93730000000",
-=======
-        "x-ms-request-id": "97131415-701e-00b9-3e7d-057b45000000",
->>>>>>> 1814567d
-        "x-ms-version": "2020-06-12"
-      },
-      "ResponseBody": []
-    },
-    {
-      "RequestUri": "https://seannse.dfs.core.windows.net/test-filesystem-1fecb163-0cc7-739b-655c-2a61227beece/test-directory-d3a0a7ab-d03b-5020-f9e3-261842f77722?resource=directory",
-      "RequestMethod": "PUT",
-      "RequestHeaders": {
-        "Accept": "application/json",
-        "Authorization": "Sanitized",
-<<<<<<< HEAD
-        "traceparent": "00-af42a1473cc5f9429873f0bbe722928a-ed46bca143fa1d47-00",
-        "User-Agent": [
-          "azsdk-net-Storage.Files.DataLake/12.7.0-alpha.20210202.1",
-          "(.NET 5.0.2; Microsoft Windows 10.0.19042)"
-        ],
-        "x-ms-client-request-id": "54f76a10-c6a2-5860-1b82-e26355160c86",
-        "x-ms-date": "Tue, 02 Feb 2021 21:51:52 GMT",
-=======
-        "traceparent": "00-820edcf360ebee4fbedff733038d10bd-a71000b38bfa3146-00",
-        "User-Agent": [
-          "azsdk-net-Storage.Files.DataLake/12.7.0-alpha.20210217.1",
-          "(.NET 5.0.3; Microsoft Windows 10.0.19042)"
-        ],
-        "x-ms-client-request-id": "54f76a10-c6a2-5860-1b82-e26355160c86",
-        "x-ms-date": "Wed, 17 Feb 2021 22:39:44 GMT",
->>>>>>> 1814567d
-        "x-ms-return-client-request-id": "true",
-        "x-ms-version": "2020-06-12"
-      },
-      "RequestBody": null,
-      "StatusCode": 201,
-      "ResponseHeaders": {
-        "Content-Length": "0",
-<<<<<<< HEAD
-        "Date": "Tue, 02 Feb 2021 21:51:53 GMT",
-        "ETag": "\u00220x8D8C7C4C102074B\u0022",
-        "Last-Modified": "Tue, 02 Feb 2021 21:51:53 GMT",
-=======
-        "Date": "Wed, 17 Feb 2021 22:39:44 GMT",
-        "ETag": "\u00220x8D8D394EC9A47CE\u0022",
-        "Last-Modified": "Wed, 17 Feb 2021 22:39:45 GMT",
->>>>>>> 1814567d
-        "Server": [
-          "Windows-Azure-HDFS/1.0",
-          "Microsoft-HTTPAPI/2.0"
-        ],
-        "x-ms-client-request-id": "54f76a10-c6a2-5860-1b82-e26355160c86",
-<<<<<<< HEAD
-        "x-ms-request-id": "bfad0017-601f-000c-6cad-f9e857000000",
-=======
-        "x-ms-request-id": "c6d5ab62-401f-0046-5d7d-054bd8000000",
->>>>>>> 1814567d
-        "x-ms-version": "2020-06-12"
-      },
-      "ResponseBody": []
-    },
-    {
-      "RequestUri": "https://seannse.dfs.core.windows.net/test-filesystem-1fecb163-0cc7-739b-655c-2a61227beece/test-directory-d3a0a7ab-d03b-5020-f9e3-261842f77722/foo?resource=directory",
-      "RequestMethod": "PUT",
-      "RequestHeaders": {
-        "Accept": "application/json",
-        "Authorization": "Sanitized",
-        "If-None-Match": "*",
-<<<<<<< HEAD
-        "traceparent": "00-41174a0aa892fd42a8cb4bc39e4beae4-404e9b66bb8ebb45-00",
-        "User-Agent": [
-          "azsdk-net-Storage.Files.DataLake/12.7.0-alpha.20210202.1",
-          "(.NET 5.0.2; Microsoft Windows 10.0.19042)"
-        ],
-        "x-ms-client-request-id": "d7085496-22ff-fc7f-2fdf-cb252f24f869",
-        "x-ms-date": "Tue, 02 Feb 2021 21:51:53 GMT",
-=======
-        "traceparent": "00-69c8889aff4b9e4f9bb365fc5fe1aece-14311104f16a8d4f-00",
-        "User-Agent": [
-          "azsdk-net-Storage.Files.DataLake/12.7.0-alpha.20210217.1",
-          "(.NET 5.0.3; Microsoft Windows 10.0.19042)"
-        ],
-        "x-ms-client-request-id": "d7085496-22ff-fc7f-2fdf-cb252f24f869",
-        "x-ms-date": "Wed, 17 Feb 2021 22:39:45 GMT",
->>>>>>> 1814567d
-        "x-ms-return-client-request-id": "true",
-        "x-ms-version": "2020-06-12"
-      },
-      "RequestBody": null,
-      "StatusCode": 201,
-      "ResponseHeaders": {
-        "Content-Length": "0",
-<<<<<<< HEAD
-        "Date": "Tue, 02 Feb 2021 21:51:53 GMT",
-        "ETag": "\u00220x8D8C7C4C10EF338\u0022",
-        "Last-Modified": "Tue, 02 Feb 2021 21:51:53 GMT",
-=======
-        "Date": "Wed, 17 Feb 2021 22:39:44 GMT",
-        "ETag": "\u00220x8D8D394ECA9B0C2\u0022",
-        "Last-Modified": "Wed, 17 Feb 2021 22:39:45 GMT",
->>>>>>> 1814567d
-        "Server": [
-          "Windows-Azure-HDFS/1.0",
-          "Microsoft-HTTPAPI/2.0"
-        ],
-        "x-ms-client-request-id": "d7085496-22ff-fc7f-2fdf-cb252f24f869",
-<<<<<<< HEAD
-        "x-ms-request-id": "bfad001c-601f-000c-71ad-f9e857000000",
-=======
-        "x-ms-request-id": "c6d5ab7a-401f-0046-757d-054bd8000000",
->>>>>>> 1814567d
-        "x-ms-version": "2020-06-12"
-      },
-      "ResponseBody": []
-    },
-    {
-      "RequestUri": "https://seannse.dfs.core.windows.net/test-filesystem-1fecb163-0cc7-739b-655c-2a61227beece/test-directory-d3a0a7ab-d03b-5020-f9e3-261842f77722/bar?resource=directory",
-      "RequestMethod": "PUT",
-      "RequestHeaders": {
-        "Accept": "application/json",
-        "Authorization": "Sanitized",
-        "If-None-Match": "*",
-<<<<<<< HEAD
-        "traceparent": "00-bbaf9a93a00cfa4c9783688e5b67152e-ba60c4a6a9964141-00",
-        "User-Agent": [
-          "azsdk-net-Storage.Files.DataLake/12.7.0-alpha.20210202.1",
-          "(.NET 5.0.2; Microsoft Windows 10.0.19042)"
-        ],
-        "x-ms-client-request-id": "01cdfbb9-340d-4286-e9e7-fd0eec906afb",
-        "x-ms-date": "Tue, 02 Feb 2021 21:51:53 GMT",
-=======
-        "traceparent": "00-072bdfa403cf2b40b94507913af99b4a-0f5d4f68d6cc744f-00",
-        "User-Agent": [
-          "azsdk-net-Storage.Files.DataLake/12.7.0-alpha.20210217.1",
-          "(.NET 5.0.3; Microsoft Windows 10.0.19042)"
-        ],
-        "x-ms-client-request-id": "01cdfbb9-340d-4286-e9e7-fd0eec906afb",
-        "x-ms-date": "Wed, 17 Feb 2021 22:39:45 GMT",
->>>>>>> 1814567d
-        "x-ms-return-client-request-id": "true",
-        "x-ms-version": "2020-06-12"
-      },
-      "RequestBody": null,
-      "StatusCode": 201,
-      "ResponseHeaders": {
-        "Content-Length": "0",
-<<<<<<< HEAD
-        "Date": "Tue, 02 Feb 2021 21:51:53 GMT",
-        "ETag": "\u00220x8D8C7C4C11C3BE0\u0022",
-        "Last-Modified": "Tue, 02 Feb 2021 21:51:54 GMT",
-=======
-        "Date": "Wed, 17 Feb 2021 22:39:44 GMT",
-        "ETag": "\u00220x8D8D394ECB9C6EC\u0022",
-        "Last-Modified": "Wed, 17 Feb 2021 22:39:45 GMT",
->>>>>>> 1814567d
-        "Server": [
-          "Windows-Azure-HDFS/1.0",
-          "Microsoft-HTTPAPI/2.0"
-        ],
-        "x-ms-client-request-id": "01cdfbb9-340d-4286-e9e7-fd0eec906afb",
-<<<<<<< HEAD
-        "x-ms-request-id": "bfad001f-601f-000c-74ad-f9e857000000",
-=======
-        "x-ms-request-id": "c6d5ab91-401f-0046-0c7d-054bd8000000",
->>>>>>> 1814567d
-        "x-ms-version": "2020-06-12"
-      },
-      "ResponseBody": []
-    },
-    {
-      "RequestUri": "https://seannse.dfs.core.windows.net/test-filesystem-1fecb163-0cc7-739b-655c-2a61227beece/test-directory-d3a0a7ab-d03b-5020-f9e3-261842f77722/baz?resource=directory",
-      "RequestMethod": "PUT",
-      "RequestHeaders": {
-        "Accept": "application/json",
-        "Authorization": "Sanitized",
-        "If-None-Match": "*",
-<<<<<<< HEAD
-        "traceparent": "00-d8323e41aad0274eab49752a8ce82b7d-4c4ec40707c3c842-00",
-        "User-Agent": [
-          "azsdk-net-Storage.Files.DataLake/12.7.0-alpha.20210202.1",
-          "(.NET 5.0.2; Microsoft Windows 10.0.19042)"
-        ],
-        "x-ms-client-request-id": "336c5602-f757-895b-47d3-334722d56c23",
-        "x-ms-date": "Tue, 02 Feb 2021 21:51:53 GMT",
-=======
-        "traceparent": "00-4432c65b0e50ff4a8d5190d2437fb8a9-042bd1e7401b6d45-00",
-        "User-Agent": [
-          "azsdk-net-Storage.Files.DataLake/12.7.0-alpha.20210217.1",
-          "(.NET 5.0.3; Microsoft Windows 10.0.19042)"
-        ],
-        "x-ms-client-request-id": "336c5602-f757-895b-47d3-334722d56c23",
-        "x-ms-date": "Wed, 17 Feb 2021 22:39:45 GMT",
->>>>>>> 1814567d
-        "x-ms-return-client-request-id": "true",
-        "x-ms-version": "2020-06-12"
-      },
-      "RequestBody": null,
-      "StatusCode": 201,
-      "ResponseHeaders": {
-        "Content-Length": "0",
-<<<<<<< HEAD
-        "Date": "Tue, 02 Feb 2021 21:51:53 GMT",
-        "ETag": "\u00220x8D8C7C4C12D1078\u0022",
-        "Last-Modified": "Tue, 02 Feb 2021 21:51:54 GMT",
-=======
-        "Date": "Wed, 17 Feb 2021 22:39:44 GMT",
-        "ETag": "\u00220x8D8D394ECC7FDC4\u0022",
-        "Last-Modified": "Wed, 17 Feb 2021 22:39:45 GMT",
->>>>>>> 1814567d
-        "Server": [
-          "Windows-Azure-HDFS/1.0",
-          "Microsoft-HTTPAPI/2.0"
-        ],
-        "x-ms-client-request-id": "336c5602-f757-895b-47d3-334722d56c23",
-<<<<<<< HEAD
-        "x-ms-request-id": "bfad0027-601f-000c-7cad-f9e857000000",
-=======
-        "x-ms-request-id": "c6d5abb2-401f-0046-2d7d-054bd8000000",
->>>>>>> 1814567d
-        "x-ms-version": "2020-06-12"
-      },
-      "ResponseBody": []
-    },
-    {
-      "RequestUri": "https://seannse.dfs.core.windows.net/test-filesystem-1fecb163-0cc7-739b-655c-2a61227beece/test-directory-d3a0a7ab-d03b-5020-f9e3-261842f77722/baz/bar?resource=directory",
-      "RequestMethod": "PUT",
-      "RequestHeaders": {
-        "Accept": "application/json",
-        "Authorization": "Sanitized",
-        "If-None-Match": "*",
-<<<<<<< HEAD
-        "traceparent": "00-1a71cdc0936c34409143ba29b45dfc87-19df718bb8f01648-00",
-        "User-Agent": [
-          "azsdk-net-Storage.Files.DataLake/12.7.0-alpha.20210202.1",
-          "(.NET 5.0.2; Microsoft Windows 10.0.19042)"
-        ],
-        "x-ms-client-request-id": "960bbd5d-3624-62a4-8e29-64bc7871539b",
-        "x-ms-date": "Tue, 02 Feb 2021 21:51:53 GMT",
-=======
-        "traceparent": "00-1814eee19b45394ea048fbad705b15cd-4d61051b9e981142-00",
-        "User-Agent": [
-          "azsdk-net-Storage.Files.DataLake/12.7.0-alpha.20210217.1",
-          "(.NET 5.0.3; Microsoft Windows 10.0.19042)"
-        ],
-        "x-ms-client-request-id": "960bbd5d-3624-62a4-8e29-64bc7871539b",
-        "x-ms-date": "Wed, 17 Feb 2021 22:39:45 GMT",
->>>>>>> 1814567d
-        "x-ms-return-client-request-id": "true",
-        "x-ms-version": "2020-06-12"
-      },
-      "RequestBody": null,
-      "StatusCode": 201,
-      "ResponseHeaders": {
-        "Content-Length": "0",
-<<<<<<< HEAD
-        "Date": "Tue, 02 Feb 2021 21:51:54 GMT",
-        "ETag": "\u00220x8D8C7C4C13A5E12\u0022",
-        "Last-Modified": "Tue, 02 Feb 2021 21:51:54 GMT",
-=======
-        "Date": "Wed, 17 Feb 2021 22:39:44 GMT",
-        "ETag": "\u00220x8D8D394ECD72600\u0022",
-        "Last-Modified": "Wed, 17 Feb 2021 22:39:45 GMT",
->>>>>>> 1814567d
-        "Server": [
-          "Windows-Azure-HDFS/1.0",
-          "Microsoft-HTTPAPI/2.0"
-        ],
-        "x-ms-client-request-id": "960bbd5d-3624-62a4-8e29-64bc7871539b",
-<<<<<<< HEAD
-        "x-ms-request-id": "bfad0033-601f-000c-08ad-f9e857000000",
-=======
-        "x-ms-request-id": "c6d5abd1-401f-0046-4c7d-054bd8000000",
->>>>>>> 1814567d
-        "x-ms-version": "2020-06-12"
-      },
-      "ResponseBody": []
-    },
-    {
-      "RequestUri": "https://seannse.dfs.core.windows.net/test-filesystem-1fecb163-0cc7-739b-655c-2a61227beece/test-directory-d3a0a7ab-d03b-5020-f9e3-261842f77722/foo/foo?resource=directory",
-      "RequestMethod": "PUT",
-      "RequestHeaders": {
-        "Accept": "application/json",
-        "Authorization": "Sanitized",
-        "If-None-Match": "*",
-<<<<<<< HEAD
-        "traceparent": "00-aecc177ace7650479eeb779c74360c83-4b243203d138b345-00",
-        "User-Agent": [
-          "azsdk-net-Storage.Files.DataLake/12.7.0-alpha.20210202.1",
-          "(.NET 5.0.2; Microsoft Windows 10.0.19042)"
-        ],
-        "x-ms-client-request-id": "64ea7980-d6c9-bdff-9493-fa12cb2a94d1",
-        "x-ms-date": "Tue, 02 Feb 2021 21:51:53 GMT",
-=======
-        "traceparent": "00-41aa59059c48b74c80169c3c4970d41f-5653ad7d952bd74e-00",
-        "User-Agent": [
-          "azsdk-net-Storage.Files.DataLake/12.7.0-alpha.20210217.1",
-          "(.NET 5.0.3; Microsoft Windows 10.0.19042)"
-        ],
-        "x-ms-client-request-id": "64ea7980-d6c9-bdff-9493-fa12cb2a94d1",
-        "x-ms-date": "Wed, 17 Feb 2021 22:39:45 GMT",
->>>>>>> 1814567d
-        "x-ms-return-client-request-id": "true",
-        "x-ms-version": "2020-06-12"
-      },
-      "RequestBody": null,
-      "StatusCode": 201,
-      "ResponseHeaders": {
-        "Content-Length": "0",
-<<<<<<< HEAD
-        "Date": "Tue, 02 Feb 2021 21:51:54 GMT",
-        "ETag": "\u00220x8D8C7C4C147C4BB\u0022",
-        "Last-Modified": "Tue, 02 Feb 2021 21:51:54 GMT",
-=======
-        "Date": "Wed, 17 Feb 2021 22:39:44 GMT",
-        "ETag": "\u00220x8D8D394ECE60A2D\u0022",
-        "Last-Modified": "Wed, 17 Feb 2021 22:39:45 GMT",
->>>>>>> 1814567d
-        "Server": [
-          "Windows-Azure-HDFS/1.0",
-          "Microsoft-HTTPAPI/2.0"
-        ],
-        "x-ms-client-request-id": "64ea7980-d6c9-bdff-9493-fa12cb2a94d1",
-<<<<<<< HEAD
-        "x-ms-request-id": "bfad003f-601f-000c-14ad-f9e857000000",
-=======
-        "x-ms-request-id": "c6d5abe9-401f-0046-637d-054bd8000000",
->>>>>>> 1814567d
-        "x-ms-version": "2020-06-12"
-      },
-      "ResponseBody": []
-    },
-    {
-      "RequestUri": "https://seannse.dfs.core.windows.net/test-filesystem-1fecb163-0cc7-739b-655c-2a61227beece/test-directory-d3a0a7ab-d03b-5020-f9e3-261842f77722/foo/bar?resource=directory",
-      "RequestMethod": "PUT",
-      "RequestHeaders": {
-        "Accept": "application/json",
-        "Authorization": "Sanitized",
-        "If-None-Match": "*",
-<<<<<<< HEAD
-        "traceparent": "00-136347ef8c5b4644b18c7fcc4f161061-6f6ecb43acfbe84a-00",
-        "User-Agent": [
-          "azsdk-net-Storage.Files.DataLake/12.7.0-alpha.20210202.1",
-          "(.NET 5.0.2; Microsoft Windows 10.0.19042)"
-        ],
-        "x-ms-client-request-id": "ff3b01b1-ee87-6ed1-fff0-22a606f00745",
-        "x-ms-date": "Tue, 02 Feb 2021 21:51:53 GMT",
-=======
-        "traceparent": "00-00dfec7b4324984a9e84ac3afc3fa766-98e979439d87974d-00",
-        "User-Agent": [
-          "azsdk-net-Storage.Files.DataLake/12.7.0-alpha.20210217.1",
-          "(.NET 5.0.3; Microsoft Windows 10.0.19042)"
-        ],
-        "x-ms-client-request-id": "ff3b01b1-ee87-6ed1-fff0-22a606f00745",
-        "x-ms-date": "Wed, 17 Feb 2021 22:39:45 GMT",
->>>>>>> 1814567d
-        "x-ms-return-client-request-id": "true",
-        "x-ms-version": "2020-06-12"
-      },
-      "RequestBody": null,
-      "StatusCode": 201,
-      "ResponseHeaders": {
-        "Content-Length": "0",
-<<<<<<< HEAD
-        "Date": "Tue, 02 Feb 2021 21:51:54 GMT",
-        "ETag": "\u00220x8D8C7C4C155095D\u0022",
-        "Last-Modified": "Tue, 02 Feb 2021 21:51:54 GMT",
-=======
-        "Date": "Wed, 17 Feb 2021 22:39:44 GMT",
-        "ETag": "\u00220x8D8D394ECF3DECA\u0022",
-        "Last-Modified": "Wed, 17 Feb 2021 22:39:45 GMT",
->>>>>>> 1814567d
-        "Server": [
-          "Windows-Azure-HDFS/1.0",
-          "Microsoft-HTTPAPI/2.0"
-        ],
-        "x-ms-client-request-id": "ff3b01b1-ee87-6ed1-fff0-22a606f00745",
-<<<<<<< HEAD
-        "x-ms-request-id": "bfad0049-601f-000c-1ead-f9e857000000",
-=======
-        "x-ms-request-id": "c6d5ac00-401f-0046-7a7d-054bd8000000",
->>>>>>> 1814567d
-        "x-ms-version": "2020-06-12"
-      },
-      "ResponseBody": []
-    },
-    {
-      "RequestUri": "https://seannse.dfs.core.windows.net/test-filesystem-1fecb163-0cc7-739b-655c-2a61227beece/test-directory-d3a0a7ab-d03b-5020-f9e3-261842f77722/baz/foo?resource=directory",
-      "RequestMethod": "PUT",
-      "RequestHeaders": {
-        "Accept": "application/json",
-        "Authorization": "Sanitized",
-        "If-None-Match": "*",
-<<<<<<< HEAD
-        "traceparent": "00-8fe688a2000dfb4a888574259dd2a7be-adf9825305eeec41-00",
-        "User-Agent": [
-          "azsdk-net-Storage.Files.DataLake/12.7.0-alpha.20210202.1",
-          "(.NET 5.0.2; Microsoft Windows 10.0.19042)"
-        ],
-        "x-ms-client-request-id": "c9606b97-95ee-1549-23aa-11467ada55c9",
-        "x-ms-date": "Tue, 02 Feb 2021 21:51:53 GMT",
-=======
-        "traceparent": "00-500a1ea81cedc94e9b6abed07782ea48-2572116a599c2f4e-00",
-        "User-Agent": [
-          "azsdk-net-Storage.Files.DataLake/12.7.0-alpha.20210217.1",
-          "(.NET 5.0.3; Microsoft Windows 10.0.19042)"
-        ],
-        "x-ms-client-request-id": "c9606b97-95ee-1549-23aa-11467ada55c9",
-        "x-ms-date": "Wed, 17 Feb 2021 22:39:45 GMT",
->>>>>>> 1814567d
-        "x-ms-return-client-request-id": "true",
-        "x-ms-version": "2020-06-12"
-      },
-      "RequestBody": null,
-      "StatusCode": 201,
-      "ResponseHeaders": {
-        "Content-Length": "0",
-<<<<<<< HEAD
-        "Date": "Tue, 02 Feb 2021 21:51:54 GMT",
-        "ETag": "\u00220x8D8C7C4C1670E35\u0022",
-        "Last-Modified": "Tue, 02 Feb 2021 21:51:54 GMT",
-=======
-        "Date": "Wed, 17 Feb 2021 22:39:45 GMT",
-        "ETag": "\u00220x8D8D394ED009D32\u0022",
-        "Last-Modified": "Wed, 17 Feb 2021 22:39:45 GMT",
->>>>>>> 1814567d
-        "Server": [
-          "Windows-Azure-HDFS/1.0",
-          "Microsoft-HTTPAPI/2.0"
-        ],
-        "x-ms-client-request-id": "c9606b97-95ee-1549-23aa-11467ada55c9",
-<<<<<<< HEAD
-        "x-ms-request-id": "bfad004c-601f-000c-21ad-f9e857000000",
-=======
-        "x-ms-request-id": "c6d5ac11-401f-0046-0b7d-054bd8000000",
->>>>>>> 1814567d
-        "x-ms-version": "2020-06-12"
-      },
-      "ResponseBody": []
-    },
-    {
-      "RequestUri": "https://seannse.dfs.core.windows.net/test-filesystem-1fecb163-0cc7-739b-655c-2a61227beece/test-directory-d3a0a7ab-d03b-5020-f9e3-261842f77722/baz/foo/bar?resource=directory",
-      "RequestMethod": "PUT",
-      "RequestHeaders": {
-        "Accept": "application/json",
-        "Authorization": "Sanitized",
-        "If-None-Match": "*",
-<<<<<<< HEAD
-        "traceparent": "00-c21144041ce0564e888479c445595ec3-d1cd3221b04b5e40-00",
-        "User-Agent": [
-          "azsdk-net-Storage.Files.DataLake/12.7.0-alpha.20210202.1",
-          "(.NET 5.0.2; Microsoft Windows 10.0.19042)"
-        ],
-        "x-ms-client-request-id": "9a0e3279-3e8f-3357-d5e6-4f3b54e5691e",
-        "x-ms-date": "Tue, 02 Feb 2021 21:51:53 GMT",
-=======
-        "traceparent": "00-ef119f2a1f2f5d40a0ae19687c067475-d012c926aa09e949-00",
-        "User-Agent": [
-          "azsdk-net-Storage.Files.DataLake/12.7.0-alpha.20210217.1",
-          "(.NET 5.0.3; Microsoft Windows 10.0.19042)"
-        ],
-        "x-ms-client-request-id": "9a0e3279-3e8f-3357-d5e6-4f3b54e5691e",
-        "x-ms-date": "Wed, 17 Feb 2021 22:39:45 GMT",
->>>>>>> 1814567d
-        "x-ms-return-client-request-id": "true",
-        "x-ms-version": "2020-06-12"
-      },
-      "RequestBody": null,
-      "StatusCode": 201,
-      "ResponseHeaders": {
-        "Content-Length": "0",
-<<<<<<< HEAD
-        "Date": "Tue, 02 Feb 2021 21:51:54 GMT",
-        "ETag": "\u00220x8D8C7C4C17425A6\u0022",
-        "Last-Modified": "Tue, 02 Feb 2021 21:51:54 GMT",
-=======
-        "Date": "Wed, 17 Feb 2021 22:39:45 GMT",
-        "ETag": "\u00220x8D8D394ED0E3F06\u0022",
-        "Last-Modified": "Wed, 17 Feb 2021 22:39:45 GMT",
->>>>>>> 1814567d
-        "Server": [
-          "Windows-Azure-HDFS/1.0",
-          "Microsoft-HTTPAPI/2.0"
-        ],
-        "x-ms-client-request-id": "9a0e3279-3e8f-3357-d5e6-4f3b54e5691e",
-<<<<<<< HEAD
-        "x-ms-request-id": "bfad0052-601f-000c-27ad-f9e857000000",
-=======
-        "x-ms-request-id": "c6d5ac28-401f-0046-227d-054bd8000000",
->>>>>>> 1814567d
-        "x-ms-version": "2020-06-12"
-      },
-      "ResponseBody": []
-    },
-    {
-      "RequestUri": "https://seannse.dfs.core.windows.net/test-filesystem-1fecb163-0cc7-739b-655c-2a61227beece/test-directory-d3a0a7ab-d03b-5020-f9e3-261842f77722/baz/bar/foo?resource=directory",
-      "RequestMethod": "PUT",
-      "RequestHeaders": {
-        "Accept": "application/json",
-        "Authorization": "Sanitized",
-        "If-None-Match": "*",
-<<<<<<< HEAD
-        "traceparent": "00-3b175706998e2c46936b0cb34ebfc57d-f166f0d5f77d1c4d-00",
-        "User-Agent": [
-          "azsdk-net-Storage.Files.DataLake/12.7.0-alpha.20210202.1",
-          "(.NET 5.0.2; Microsoft Windows 10.0.19042)"
-        ],
-        "x-ms-client-request-id": "47cc4bec-bacb-f239-88c7-51c2396cf6f1",
-        "x-ms-date": "Tue, 02 Feb 2021 21:51:54 GMT",
-=======
-        "traceparent": "00-9bbaa92ecf3f0848b957be77208cb693-8fd85f4f112cdc47-00",
-        "User-Agent": [
-          "azsdk-net-Storage.Files.DataLake/12.7.0-alpha.20210217.1",
-          "(.NET 5.0.3; Microsoft Windows 10.0.19042)"
-        ],
-        "x-ms-client-request-id": "47cc4bec-bacb-f239-88c7-51c2396cf6f1",
-        "x-ms-date": "Wed, 17 Feb 2021 22:39:46 GMT",
->>>>>>> 1814567d
-        "x-ms-return-client-request-id": "true",
-        "x-ms-version": "2020-06-12"
-      },
-      "RequestBody": null,
-      "StatusCode": 201,
-      "ResponseHeaders": {
-        "Content-Length": "0",
-<<<<<<< HEAD
-        "Date": "Tue, 02 Feb 2021 21:51:54 GMT",
-        "ETag": "\u00220x8D8C7C4C180B283\u0022",
-        "Last-Modified": "Tue, 02 Feb 2021 21:51:54 GMT",
-=======
-        "Date": "Wed, 17 Feb 2021 22:39:45 GMT",
-        "ETag": "\u00220x8D8D394ED1DBC96\u0022",
-        "Last-Modified": "Wed, 17 Feb 2021 22:39:45 GMT",
->>>>>>> 1814567d
-        "Server": [
-          "Windows-Azure-HDFS/1.0",
-          "Microsoft-HTTPAPI/2.0"
-        ],
-        "x-ms-client-request-id": "47cc4bec-bacb-f239-88c7-51c2396cf6f1",
-<<<<<<< HEAD
-        "x-ms-request-id": "bfad0059-601f-000c-2ead-f9e857000000",
-=======
-        "x-ms-request-id": "c6d5ac43-401f-0046-3d7d-054bd8000000",
->>>>>>> 1814567d
-        "x-ms-version": "2020-06-12"
-      },
-      "ResponseBody": []
-    },
-    {
-<<<<<<< HEAD
-      "RequestUri": "https://seannse.dfs.core.windows.net/test-filesystem-1fecb163-0cc7-739b-655c-2a61227beece?resource=filesystem\u0026directory=test-directory-d3a0a7ab-d03b-5020-f9e3-261842f77722\u0026recursive=false\u0026upn=false",
-=======
-      "RequestUri": "https://seannse.dfs.core.windows.net/test-filesystem-1fecb163-0cc7-739b-655c-2a61227beece?resource=filesystem\u0026recursive=false\u0026directory=test-directory-d3a0a7ab-d03b-5020-f9e3-261842f77722\u0026upn=false",
->>>>>>> 1814567d
+        "x-ms-client-request-id": "a60838d2-21a1-5d24-6455-c2a1a5e80467",
+        "x-ms-request-id": "cb118981-b01e-006d-39f1-06cb14000000",
+        "x-ms-version": "2020-06-12"
+      },
+      "ResponseBody": []
+    },
+    {
+      "RequestUri": "https://seannse.dfs.core.windows.net/test-filesystem-7a4619bf-b5ae-2827-5b8a-ac5de7aa176d/test-directory-717859fd-0646-6ff0-be4b-95582228c0d3?resource=directory",
+      "RequestMethod": "PUT",
+      "RequestHeaders": {
+        "Accept": "application/json",
+        "Authorization": "Sanitized",
+        "traceparent": "00-0f2c513bb5e0b14d9d62f3e8d2a309a6-2160abb2431e1844-00",
+        "User-Agent": [
+          "azsdk-net-Storage.Files.DataLake/12.7.0-alpha.20210219.1",
+          "(.NET 5.0.3; Microsoft Windows 10.0.19041)"
+        ],
+        "x-ms-client-request-id": "0e002b51-650f-cb79-4798-e8568bcb3b3c",
+        "x-ms-date": "Fri, 19 Feb 2021 19:00:18 GMT",
+        "x-ms-return-client-request-id": "true",
+        "x-ms-version": "2020-06-12"
+      },
+      "RequestBody": null,
+      "StatusCode": 201,
+      "ResponseHeaders": {
+        "Content-Length": "0",
+        "Date": "Fri, 19 Feb 2021 19:00:17 GMT",
+        "ETag": "\u00220x8D8D50898D54829\u0022",
+        "Last-Modified": "Fri, 19 Feb 2021 19:00:17 GMT",
+        "Server": [
+          "Windows-Azure-HDFS/1.0",
+          "Microsoft-HTTPAPI/2.0"
+        ],
+        "x-ms-client-request-id": "0e002b51-650f-cb79-4798-e8568bcb3b3c",
+        "x-ms-request-id": "da838bdb-a01f-0061-7df1-065c1c000000",
+        "x-ms-version": "2020-06-12"
+      },
+      "ResponseBody": []
+    },
+    {
+      "RequestUri": "https://seannse.dfs.core.windows.net/test-filesystem-7a4619bf-b5ae-2827-5b8a-ac5de7aa176d/test-directory-717859fd-0646-6ff0-be4b-95582228c0d3/foo?resource=directory",
+      "RequestMethod": "PUT",
+      "RequestHeaders": {
+        "Accept": "application/json",
+        "Authorization": "Sanitized",
+        "If-None-Match": "*",
+        "traceparent": "00-e8ec2004f44b244cb73a888aa363534d-5e6fcd3107585842-00",
+        "User-Agent": [
+          "azsdk-net-Storage.Files.DataLake/12.7.0-alpha.20210219.1",
+          "(.NET 5.0.3; Microsoft Windows 10.0.19041)"
+        ],
+        "x-ms-client-request-id": "f70799f5-b127-4dc3-73c0-670988740584",
+        "x-ms-date": "Fri, 19 Feb 2021 19:00:18 GMT",
+        "x-ms-return-client-request-id": "true",
+        "x-ms-version": "2020-06-12"
+      },
+      "RequestBody": null,
+      "StatusCode": 201,
+      "ResponseHeaders": {
+        "Content-Length": "0",
+        "Date": "Fri, 19 Feb 2021 19:00:17 GMT",
+        "ETag": "\u00220x8D8D50898E1939D\u0022",
+        "Last-Modified": "Fri, 19 Feb 2021 19:00:17 GMT",
+        "Server": [
+          "Windows-Azure-HDFS/1.0",
+          "Microsoft-HTTPAPI/2.0"
+        ],
+        "x-ms-client-request-id": "f70799f5-b127-4dc3-73c0-670988740584",
+        "x-ms-request-id": "da838bea-a01f-0061-0cf1-065c1c000000",
+        "x-ms-version": "2020-06-12"
+      },
+      "ResponseBody": []
+    },
+    {
+      "RequestUri": "https://seannse.dfs.core.windows.net/test-filesystem-7a4619bf-b5ae-2827-5b8a-ac5de7aa176d/test-directory-717859fd-0646-6ff0-be4b-95582228c0d3/bar?resource=directory",
+      "RequestMethod": "PUT",
+      "RequestHeaders": {
+        "Accept": "application/json",
+        "Authorization": "Sanitized",
+        "If-None-Match": "*",
+        "traceparent": "00-de896d3263f02c47bcfc2d80e903fec3-dd04f8cf2402f94e-00",
+        "User-Agent": [
+          "azsdk-net-Storage.Files.DataLake/12.7.0-alpha.20210219.1",
+          "(.NET 5.0.3; Microsoft Windows 10.0.19041)"
+        ],
+        "x-ms-client-request-id": "f261e2b6-43c4-e314-2ba0-459cedbb0519",
+        "x-ms-date": "Fri, 19 Feb 2021 19:00:18 GMT",
+        "x-ms-return-client-request-id": "true",
+        "x-ms-version": "2020-06-12"
+      },
+      "RequestBody": null,
+      "StatusCode": 201,
+      "ResponseHeaders": {
+        "Content-Length": "0",
+        "Date": "Fri, 19 Feb 2021 19:00:17 GMT",
+        "ETag": "\u00220x8D8D50898EDBA9A\u0022",
+        "Last-Modified": "Fri, 19 Feb 2021 19:00:17 GMT",
+        "Server": [
+          "Windows-Azure-HDFS/1.0",
+          "Microsoft-HTTPAPI/2.0"
+        ],
+        "x-ms-client-request-id": "f261e2b6-43c4-e314-2ba0-459cedbb0519",
+        "x-ms-request-id": "da838bf9-a01f-0061-1bf1-065c1c000000",
+        "x-ms-version": "2020-06-12"
+      },
+      "ResponseBody": []
+    },
+    {
+      "RequestUri": "https://seannse.dfs.core.windows.net/test-filesystem-7a4619bf-b5ae-2827-5b8a-ac5de7aa176d/test-directory-717859fd-0646-6ff0-be4b-95582228c0d3/baz?resource=directory",
+      "RequestMethod": "PUT",
+      "RequestHeaders": {
+        "Accept": "application/json",
+        "Authorization": "Sanitized",
+        "If-None-Match": "*",
+        "traceparent": "00-a6425900b972cc408eb91290e05cadcb-308fe0518fdca34a-00",
+        "User-Agent": [
+          "azsdk-net-Storage.Files.DataLake/12.7.0-alpha.20210219.1",
+          "(.NET 5.0.3; Microsoft Windows 10.0.19041)"
+        ],
+        "x-ms-client-request-id": "a5520ae2-1213-8abf-c88d-732a56020faa",
+        "x-ms-date": "Fri, 19 Feb 2021 19:00:18 GMT",
+        "x-ms-return-client-request-id": "true",
+        "x-ms-version": "2020-06-12"
+      },
+      "RequestBody": null,
+      "StatusCode": 201,
+      "ResponseHeaders": {
+        "Content-Length": "0",
+        "Date": "Fri, 19 Feb 2021 19:00:17 GMT",
+        "ETag": "\u00220x8D8D50898F8FB53\u0022",
+        "Last-Modified": "Fri, 19 Feb 2021 19:00:17 GMT",
+        "Server": [
+          "Windows-Azure-HDFS/1.0",
+          "Microsoft-HTTPAPI/2.0"
+        ],
+        "x-ms-client-request-id": "a5520ae2-1213-8abf-c88d-732a56020faa",
+        "x-ms-request-id": "da838c0e-a01f-0061-30f1-065c1c000000",
+        "x-ms-version": "2020-06-12"
+      },
+      "ResponseBody": []
+    },
+    {
+      "RequestUri": "https://seannse.dfs.core.windows.net/test-filesystem-7a4619bf-b5ae-2827-5b8a-ac5de7aa176d/test-directory-717859fd-0646-6ff0-be4b-95582228c0d3/baz/bar?resource=directory",
+      "RequestMethod": "PUT",
+      "RequestHeaders": {
+        "Accept": "application/json",
+        "Authorization": "Sanitized",
+        "If-None-Match": "*",
+        "traceparent": "00-d301d79c76a2334ea00758c90ad6426a-4bbae4ea2bf78a43-00",
+        "User-Agent": [
+          "azsdk-net-Storage.Files.DataLake/12.7.0-alpha.20210219.1",
+          "(.NET 5.0.3; Microsoft Windows 10.0.19041)"
+        ],
+        "x-ms-client-request-id": "e2ba0f97-6068-cf05-dde4-47edcf0f01f8",
+        "x-ms-date": "Fri, 19 Feb 2021 19:00:18 GMT",
+        "x-ms-return-client-request-id": "true",
+        "x-ms-version": "2020-06-12"
+      },
+      "RequestBody": null,
+      "StatusCode": 201,
+      "ResponseHeaders": {
+        "Content-Length": "0",
+        "Date": "Fri, 19 Feb 2021 19:00:17 GMT",
+        "ETag": "\u00220x8D8D50899063465\u0022",
+        "Last-Modified": "Fri, 19 Feb 2021 19:00:17 GMT",
+        "Server": [
+          "Windows-Azure-HDFS/1.0",
+          "Microsoft-HTTPAPI/2.0"
+        ],
+        "x-ms-client-request-id": "e2ba0f97-6068-cf05-dde4-47edcf0f01f8",
+        "x-ms-request-id": "da838c28-a01f-0061-4af1-065c1c000000",
+        "x-ms-version": "2020-06-12"
+      },
+      "ResponseBody": []
+    },
+    {
+      "RequestUri": "https://seannse.dfs.core.windows.net/test-filesystem-7a4619bf-b5ae-2827-5b8a-ac5de7aa176d/test-directory-717859fd-0646-6ff0-be4b-95582228c0d3/foo/foo?resource=directory",
+      "RequestMethod": "PUT",
+      "RequestHeaders": {
+        "Accept": "application/json",
+        "Authorization": "Sanitized",
+        "If-None-Match": "*",
+        "traceparent": "00-843f4436459ced4e909defb72b93fad7-036779ed59981a4b-00",
+        "User-Agent": [
+          "azsdk-net-Storage.Files.DataLake/12.7.0-alpha.20210219.1",
+          "(.NET 5.0.3; Microsoft Windows 10.0.19041)"
+        ],
+        "x-ms-client-request-id": "4792e3da-2c47-0d42-6277-c9e886f6a598",
+        "x-ms-date": "Fri, 19 Feb 2021 19:00:18 GMT",
+        "x-ms-return-client-request-id": "true",
+        "x-ms-version": "2020-06-12"
+      },
+      "RequestBody": null,
+      "StatusCode": 201,
+      "ResponseHeaders": {
+        "Content-Length": "0",
+        "Date": "Fri, 19 Feb 2021 19:00:17 GMT",
+        "ETag": "\u00220x8D8D5089913D54D\u0022",
+        "Last-Modified": "Fri, 19 Feb 2021 19:00:17 GMT",
+        "Server": [
+          "Windows-Azure-HDFS/1.0",
+          "Microsoft-HTTPAPI/2.0"
+        ],
+        "x-ms-client-request-id": "4792e3da-2c47-0d42-6277-c9e886f6a598",
+        "x-ms-request-id": "da838c39-a01f-0061-5bf1-065c1c000000",
+        "x-ms-version": "2020-06-12"
+      },
+      "ResponseBody": []
+    },
+    {
+      "RequestUri": "https://seannse.dfs.core.windows.net/test-filesystem-7a4619bf-b5ae-2827-5b8a-ac5de7aa176d/test-directory-717859fd-0646-6ff0-be4b-95582228c0d3/foo/bar?resource=directory",
+      "RequestMethod": "PUT",
+      "RequestHeaders": {
+        "Accept": "application/json",
+        "Authorization": "Sanitized",
+        "If-None-Match": "*",
+        "traceparent": "00-9c89364141ccf2488468462145ab7c55-e8147b6b53f4c741-00",
+        "User-Agent": [
+          "azsdk-net-Storage.Files.DataLake/12.7.0-alpha.20210219.1",
+          "(.NET 5.0.3; Microsoft Windows 10.0.19041)"
+        ],
+        "x-ms-client-request-id": "eb12df0b-ba7d-ceb1-a438-67dd98808d31",
+        "x-ms-date": "Fri, 19 Feb 2021 19:00:18 GMT",
+        "x-ms-return-client-request-id": "true",
+        "x-ms-version": "2020-06-12"
+      },
+      "RequestBody": null,
+      "StatusCode": 201,
+      "ResponseHeaders": {
+        "Content-Length": "0",
+        "Date": "Fri, 19 Feb 2021 19:00:17 GMT",
+        "ETag": "\u00220x8D8D508992036CF\u0022",
+        "Last-Modified": "Fri, 19 Feb 2021 19:00:17 GMT",
+        "Server": [
+          "Windows-Azure-HDFS/1.0",
+          "Microsoft-HTTPAPI/2.0"
+        ],
+        "x-ms-client-request-id": "eb12df0b-ba7d-ceb1-a438-67dd98808d31",
+        "x-ms-request-id": "da838c51-a01f-0061-73f1-065c1c000000",
+        "x-ms-version": "2020-06-12"
+      },
+      "ResponseBody": []
+    },
+    {
+      "RequestUri": "https://seannse.dfs.core.windows.net/test-filesystem-7a4619bf-b5ae-2827-5b8a-ac5de7aa176d/test-directory-717859fd-0646-6ff0-be4b-95582228c0d3/baz/foo?resource=directory",
+      "RequestMethod": "PUT",
+      "RequestHeaders": {
+        "Accept": "application/json",
+        "Authorization": "Sanitized",
+        "If-None-Match": "*",
+        "traceparent": "00-9bea1d80b460b643b5db01cc27dd31ff-ff7ff53c394da74a-00",
+        "User-Agent": [
+          "azsdk-net-Storage.Files.DataLake/12.7.0-alpha.20210219.1",
+          "(.NET 5.0.3; Microsoft Windows 10.0.19041)"
+        ],
+        "x-ms-client-request-id": "a6dcf0c3-b9e3-4c1b-4df0-27e2815e9d24",
+        "x-ms-date": "Fri, 19 Feb 2021 19:00:18 GMT",
+        "x-ms-return-client-request-id": "true",
+        "x-ms-version": "2020-06-12"
+      },
+      "RequestBody": null,
+      "StatusCode": 201,
+      "ResponseHeaders": {
+        "Content-Length": "0",
+        "Date": "Fri, 19 Feb 2021 19:00:17 GMT",
+        "ETag": "\u00220x8D8D508992BC300\u0022",
+        "Last-Modified": "Fri, 19 Feb 2021 19:00:17 GMT",
+        "Server": [
+          "Windows-Azure-HDFS/1.0",
+          "Microsoft-HTTPAPI/2.0"
+        ],
+        "x-ms-client-request-id": "a6dcf0c3-b9e3-4c1b-4df0-27e2815e9d24",
+        "x-ms-request-id": "da838c62-a01f-0061-04f1-065c1c000000",
+        "x-ms-version": "2020-06-12"
+      },
+      "ResponseBody": []
+    },
+    {
+      "RequestUri": "https://seannse.dfs.core.windows.net/test-filesystem-7a4619bf-b5ae-2827-5b8a-ac5de7aa176d/test-directory-717859fd-0646-6ff0-be4b-95582228c0d3/baz/foo/bar?resource=directory",
+      "RequestMethod": "PUT",
+      "RequestHeaders": {
+        "Accept": "application/json",
+        "Authorization": "Sanitized",
+        "If-None-Match": "*",
+        "traceparent": "00-3121bc5d2ff3394689299420ab6461e0-1e2b94a28c31fd49-00",
+        "User-Agent": [
+          "azsdk-net-Storage.Files.DataLake/12.7.0-alpha.20210219.1",
+          "(.NET 5.0.3; Microsoft Windows 10.0.19041)"
+        ],
+        "x-ms-client-request-id": "a71afe8d-e6a4-804d-48b9-ce55e66b7049",
+        "x-ms-date": "Fri, 19 Feb 2021 19:00:18 GMT",
+        "x-ms-return-client-request-id": "true",
+        "x-ms-version": "2020-06-12"
+      },
+      "RequestBody": null,
+      "StatusCode": 201,
+      "ResponseHeaders": {
+        "Content-Length": "0",
+        "Date": "Fri, 19 Feb 2021 19:00:17 GMT",
+        "ETag": "\u00220x8D8D5089937524F\u0022",
+        "Last-Modified": "Fri, 19 Feb 2021 19:00:17 GMT",
+        "Server": [
+          "Windows-Azure-HDFS/1.0",
+          "Microsoft-HTTPAPI/2.0"
+        ],
+        "x-ms-client-request-id": "a71afe8d-e6a4-804d-48b9-ce55e66b7049",
+        "x-ms-request-id": "da838c6f-a01f-0061-11f1-065c1c000000",
+        "x-ms-version": "2020-06-12"
+      },
+      "ResponseBody": []
+    },
+    {
+      "RequestUri": "https://seannse.dfs.core.windows.net/test-filesystem-7a4619bf-b5ae-2827-5b8a-ac5de7aa176d/test-directory-717859fd-0646-6ff0-be4b-95582228c0d3/baz/bar/foo?resource=directory",
+      "RequestMethod": "PUT",
+      "RequestHeaders": {
+        "Accept": "application/json",
+        "Authorization": "Sanitized",
+        "If-None-Match": "*",
+        "traceparent": "00-6d21726149fc69458397cb054e1f3e02-985e1a74edc6bb4a-00",
+        "User-Agent": [
+          "azsdk-net-Storage.Files.DataLake/12.7.0-alpha.20210219.1",
+          "(.NET 5.0.3; Microsoft Windows 10.0.19041)"
+        ],
+        "x-ms-client-request-id": "82543b92-f544-3280-3dcf-b83bc93c1726",
+        "x-ms-date": "Fri, 19 Feb 2021 19:00:18 GMT",
+        "x-ms-return-client-request-id": "true",
+        "x-ms-version": "2020-06-12"
+      },
+      "RequestBody": null,
+      "StatusCode": 201,
+      "ResponseHeaders": {
+        "Content-Length": "0",
+        "Date": "Fri, 19 Feb 2021 19:00:17 GMT",
+        "ETag": "\u00220x8D8D50899483B4B\u0022",
+        "Last-Modified": "Fri, 19 Feb 2021 19:00:18 GMT",
+        "Server": [
+          "Windows-Azure-HDFS/1.0",
+          "Microsoft-HTTPAPI/2.0"
+        ],
+        "x-ms-client-request-id": "82543b92-f544-3280-3dcf-b83bc93c1726",
+        "x-ms-request-id": "da838c88-a01f-0061-2af1-065c1c000000",
+        "x-ms-version": "2020-06-12"
+      },
+      "ResponseBody": []
+    },
+    {
+      "RequestUri": "https://seannse.dfs.core.windows.net/test-filesystem-7a4619bf-b5ae-2827-5b8a-ac5de7aa176d?resource=filesystem\u0026directory=test-directory-717859fd-0646-6ff0-be4b-95582228c0d3\u0026recursive=false\u0026upn=false",
       "RequestMethod": "GET",
       "RequestHeaders": {
         "Accept": "application/json",
         "Authorization": "Sanitized",
         "User-Agent": [
-<<<<<<< HEAD
-          "azsdk-net-Storage.Files.DataLake/12.7.0-alpha.20210202.1",
-          "(.NET 5.0.2; Microsoft Windows 10.0.19042)"
-        ],
-        "x-ms-client-request-id": "084f6c13-2118-7e53-a86e-4777fe84d455",
-        "x-ms-date": "Tue, 02 Feb 2021 21:51:54 GMT",
-=======
-          "azsdk-net-Storage.Files.DataLake/12.7.0-alpha.20210217.1",
-          "(.NET 5.0.3; Microsoft Windows 10.0.19042)"
-        ],
-        "x-ms-client-request-id": "084f6c13-2118-7e53-a86e-4777fe84d455",
-        "x-ms-date": "Wed, 17 Feb 2021 22:39:46 GMT",
->>>>>>> 1814567d
+          "azsdk-net-Storage.Files.DataLake/12.7.0-alpha.20210219.1",
+          "(.NET 5.0.3; Microsoft Windows 10.0.19041)"
+        ],
+        "x-ms-client-request-id": "aac39185-ed17-c904-fc54-a998f2396222",
+        "x-ms-date": "Fri, 19 Feb 2021 19:00:18 GMT",
         "x-ms-return-client-request-id": "true",
         "x-ms-version": "2020-06-12"
       },
@@ -625,55 +392,33 @@
       "StatusCode": 200,
       "ResponseHeaders": {
         "Content-Type": "application/json; charset=utf-8",
-<<<<<<< HEAD
-        "Date": "Tue, 02 Feb 2021 21:51:54 GMT",
-=======
-        "Date": "Wed, 17 Feb 2021 22:39:45 GMT",
->>>>>>> 1814567d
+        "Date": "Fri, 19 Feb 2021 19:00:17 GMT",
         "Server": [
           "Windows-Azure-HDFS/1.0",
           "Microsoft-HTTPAPI/2.0"
         ],
         "Transfer-Encoding": "chunked",
-        "x-ms-client-request-id": "084f6c13-2118-7e53-a86e-4777fe84d455",
-<<<<<<< HEAD
-        "x-ms-request-id": "bfad0065-601f-000c-3aad-f9e857000000",
+        "x-ms-client-request-id": "aac39185-ed17-c904-fc54-a998f2396222",
+        "x-ms-request-id": "da838ca2-a01f-0061-44f1-065c1c000000",
         "x-ms-version": "2020-06-12"
       },
       "ResponseBody": [
-        "{\u0022paths\u0022:[{\u0022contentLength\u0022:\u00220\u0022,\u0022creationTime\u0022:\u0022132567763140295648\u0022,\u0022etag\u0022:\u00220x8D8C7C4C11C3BE0\u0022,\u0022group\u0022:\u0022$superuser\u0022,\u0022isDirectory\u0022:\u0022true\u0022,\u0022lastModified\u0022:\u0022Tue, 02 Feb 2021 21:51:54 GMT\u0022,\u0022name\u0022:\u0022test-directory-d3a0a7ab-d03b-5020-f9e3-261842f77722/bar\u0022,\u0022owner\u0022:\u0022$superuser\u0022,\u0022permissions\u0022:\u0022rwxr-x---\u0022},{\u0022contentLength\u0022:\u00220\u0022,\u0022creationTime\u0022:\u0022132567763141398648\u0022,\u0022etag\u0022:\u00220x8D8C7C4C12D1078\u0022,\u0022group\u0022:\u0022$superuser\u0022,\u0022isDirectory\u0022:\u0022true\u0022,\u0022lastModified\u0022:\u0022Tue, 02 Feb 2021 21:51:54 GMT\u0022,\u0022name\u0022:\u0022test-directory-d3a0a7ab-d03b-5020-f9e3-261842f77722/baz\u0022,\u0022owner\u0022:\u0022$superuser\u0022,\u0022permissions\u0022:\u0022rwxr-x---\u0022},{\u0022contentLength\u0022:\u00220\u0022,\u0022creationTime\u0022:\u0022132567763139425080\u0022,\u0022etag\u0022:\u00220x8D8C7C4C10EF338\u0022,\u0022group\u0022:\u0022$superuser\u0022,\u0022isDirectory\u0022:\u0022true\u0022,\u0022lastModified\u0022:\u0022Tue, 02 Feb 2021 21:51:53 GMT\u0022,\u0022name\u0022:\u0022test-directory-d3a0a7ab-d03b-5020-f9e3-261842f77722/foo\u0022,\u0022owner\u0022:\u0022$superuser\u0022,\u0022permissions\u0022:\u0022rwxr-x---\u0022}]}\n"
-=======
-        "x-ms-request-id": "c6d5ac66-401f-0046-5f7d-054bd8000000",
-        "x-ms-version": "2020-06-12"
-      },
-      "ResponseBody": [
-        "{\u0022paths\u0022:[{\u0022contentLength\u0022:\u00220\u0022,\u0022creationTime\u0022:\u0022132580751853143788\u0022,\u0022etag\u0022:\u00220x8D8D394ECB9C6EC\u0022,\u0022group\u0022:\u0022$superuser\u0022,\u0022isDirectory\u0022:\u0022true\u0022,\u0022lastModified\u0022:\u0022Wed, 17 Feb 2021 22:39:45 GMT\u0022,\u0022name\u0022:\u0022test-directory-d3a0a7ab-d03b-5020-f9e3-261842f77722/bar\u0022,\u0022owner\u0022:\u0022$superuser\u0022,\u0022permissions\u0022:\u0022rwxr-x---\u0022},{\u0022contentLength\u0022:\u00220\u0022,\u0022creationTime\u0022:\u0022132580751854075332\u0022,\u0022etag\u0022:\u00220x8D8D394ECC7FDC4\u0022,\u0022group\u0022:\u0022$superuser\u0022,\u0022isDirectory\u0022:\u0022true\u0022,\u0022lastModified\u0022:\u0022Wed, 17 Feb 2021 22:39:45 GMT\u0022,\u0022name\u0022:\u0022test-directory-d3a0a7ab-d03b-5020-f9e3-261842f77722/baz\u0022,\u0022owner\u0022:\u0022$superuser\u0022,\u0022permissions\u0022:\u0022rwxr-x---\u0022},{\u0022contentLength\u0022:\u00220\u0022,\u0022creationTime\u0022:\u0022132580751852089538\u0022,\u0022etag\u0022:\u00220x8D8D394ECA9B0C2\u0022,\u0022group\u0022:\u0022$superuser\u0022,\u0022isDirectory\u0022:\u0022true\u0022,\u0022lastModified\u0022:\u0022Wed, 17 Feb 2021 22:39:45 GMT\u0022,\u0022name\u0022:\u0022test-directory-d3a0a7ab-d03b-5020-f9e3-261842f77722/foo\u0022,\u0022owner\u0022:\u0022$superuser\u0022,\u0022permissions\u0022:\u0022rwxr-x---\u0022}]}\n"
->>>>>>> 1814567d
+        "{\u0022paths\u0022:[{\u0022contentLength\u0022:\u00220\u0022,\u0022creationTime\u0022:\u0022132582348175096474\u0022,\u0022etag\u0022:\u00220x8D8D50898EDBA9A\u0022,\u0022group\u0022:\u0022$superuser\u0022,\u0022isDirectory\u0022:\u0022true\u0022,\u0022lastModified\u0022:\u0022Fri, 19 Feb 2021 19:00:17 GMT\u0022,\u0022name\u0022:\u0022test-directory-717859fd-0646-6ff0-be4b-95582228c0d3/bar\u0022,\u0022owner\u0022:\u0022$superuser\u0022,\u0022permissions\u0022:\u0022rwxr-x---\u0022},{\u0022contentLength\u0022:\u00220\u0022,\u0022creationTime\u0022:\u0022132582348175833939\u0022,\u0022etag\u0022:\u00220x8D8D50898F8FB53\u0022,\u0022group\u0022:\u0022$superuser\u0022,\u0022isDirectory\u0022:\u0022true\u0022,\u0022lastModified\u0022:\u0022Fri, 19 Feb 2021 19:00:17 GMT\u0022,\u0022name\u0022:\u0022test-directory-717859fd-0646-6ff0-be4b-95582228c0d3/baz\u0022,\u0022owner\u0022:\u0022$superuser\u0022,\u0022permissions\u0022:\u0022rwxr-x---\u0022},{\u0022contentLength\u0022:\u00220\u0022,\u0022creationTime\u0022:\u0022132582348174300061\u0022,\u0022etag\u0022:\u00220x8D8D50898E1939D\u0022,\u0022group\u0022:\u0022$superuser\u0022,\u0022isDirectory\u0022:\u0022true\u0022,\u0022lastModified\u0022:\u0022Fri, 19 Feb 2021 19:00:17 GMT\u0022,\u0022name\u0022:\u0022test-directory-717859fd-0646-6ff0-be4b-95582228c0d3/foo\u0022,\u0022owner\u0022:\u0022$superuser\u0022,\u0022permissions\u0022:\u0022rwxr-x---\u0022}]}\n"
       ]
     },
     {
-      "RequestUri": "https://seannse.blob.core.windows.net/test-filesystem-1fecb163-0cc7-739b-655c-2a61227beece?restype=container",
+      "RequestUri": "https://seannse.blob.core.windows.net/test-filesystem-7a4619bf-b5ae-2827-5b8a-ac5de7aa176d?restype=container",
       "RequestMethod": "DELETE",
       "RequestHeaders": {
         "Accept": "application/xml",
         "Authorization": "Sanitized",
-<<<<<<< HEAD
-        "traceparent": "00-af793bbf8ba94542882da43d9345d722-6e5f0d8a5ef1cd41-00",
-        "User-Agent": [
-          "azsdk-net-Storage.Files.DataLake/12.7.0-alpha.20210202.1",
-          "(.NET 5.0.2; Microsoft Windows 10.0.19042)"
-        ],
-        "x-ms-client-request-id": "cdaecc23-ed1d-cdd8-9341-b971a6102b66",
-        "x-ms-date": "Tue, 02 Feb 2021 21:51:54 GMT",
-=======
-        "traceparent": "00-6f592c7b20a2d343b80cf332fe40d4ee-6af2e3ed39f4fc45-00",
-        "User-Agent": [
-          "azsdk-net-Storage.Files.DataLake/12.7.0-alpha.20210217.1",
-          "(.NET 5.0.3; Microsoft Windows 10.0.19042)"
-        ],
-        "x-ms-client-request-id": "cdaecc23-ed1d-cdd8-9341-b971a6102b66",
-        "x-ms-date": "Wed, 17 Feb 2021 22:39:46 GMT",
->>>>>>> 1814567d
+        "traceparent": "00-9cb9f830be8a814fbd0051801416c596-0a1bbfa9c7a31349-00",
+        "User-Agent": [
+          "azsdk-net-Storage.Files.DataLake/12.7.0-alpha.20210219.1",
+          "(.NET 5.0.3; Microsoft Windows 10.0.19041)"
+        ],
+        "x-ms-client-request-id": "37b66ac4-6d78-c10f-f698-9f34ceeaf150",
+        "x-ms-date": "Fri, 19 Feb 2021 19:00:18 GMT",
         "x-ms-return-client-request-id": "true",
         "x-ms-version": "2020-06-12"
       },
@@ -681,28 +426,20 @@
       "StatusCode": 202,
       "ResponseHeaders": {
         "Content-Length": "0",
-<<<<<<< HEAD
-        "Date": "Tue, 02 Feb 2021 21:51:53 GMT",
-=======
-        "Date": "Wed, 17 Feb 2021 22:39:46 GMT",
->>>>>>> 1814567d
+        "Date": "Fri, 19 Feb 2021 19:00:18 GMT",
         "Server": [
           "Windows-Azure-Blob/1.0",
           "Microsoft-HTTPAPI/2.0"
         ],
-        "x-ms-client-request-id": "cdaecc23-ed1d-cdd8-9341-b971a6102b66",
-<<<<<<< HEAD
-        "x-ms-request-id": "951823c1-801e-0014-72ad-f93730000000",
-=======
-        "x-ms-request-id": "97131f12-701e-00b9-7f7d-057b45000000",
->>>>>>> 1814567d
+        "x-ms-client-request-id": "37b66ac4-6d78-c10f-f698-9f34ceeaf150",
+        "x-ms-request-id": "cb118a71-b01e-006d-08f1-06cb14000000",
         "x-ms-version": "2020-06-12"
       },
       "ResponseBody": []
     }
   ],
   "Variables": {
-    "RandomSeed": "2004167959",
+    "RandomSeed": "1726001163",
     "Storage_TestConfigHierarchicalNamespace": "NamespaceTenant\nseannse\nU2FuaXRpemVk\nhttps://seannse.blob.core.windows.net\nhttps://seannse.file.core.windows.net\nhttps://seannse.queue.core.windows.net\nhttps://seannse.table.core.windows.net\n\n\n\n\nhttps://seannse-secondary.blob.core.windows.net\nhttps://seannse-secondary.file.core.windows.net\nhttps://seannse-secondary.queue.core.windows.net\nhttps://seannse-secondary.table.core.windows.net\n68390a19-a643-458b-b726-408abf67b4fc\nSanitized\n72f988bf-86f1-41af-91ab-2d7cd011db47\nhttps://login.microsoftonline.com/\nCloud\nBlobEndpoint=https://seannse.blob.core.windows.net/;QueueEndpoint=https://seannse.queue.core.windows.net/;FileEndpoint=https://seannse.file.core.windows.net/;BlobSecondaryEndpoint=https://seannse-secondary.blob.core.windows.net/;QueueSecondaryEndpoint=https://seannse-secondary.queue.core.windows.net/;FileSecondaryEndpoint=https://seannse-secondary.file.core.windows.net/;AccountName=seannse;AccountKey=Sanitized\n"
   }
 }