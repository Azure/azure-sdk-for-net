﻿{
  "Entries": [
    {
      "RequestUri": "https://seannse.blob.core.windows.net/test-filesystem-7a4619bf-b5ae-2827-5b8a-ac5de7aa176d?restype=container",
      "RequestMethod": "PUT",
      "RequestHeaders": {
        "Accept": "application/xml",
        "Authorization": "Sanitized",
        "traceparent": "00-82aeb3245cac2f489b698b3ff2e6f7f2-8b6fb691a1623942-00",
        "User-Agent": [
          "azsdk-net-Storage.Files.DataLake/12.7.0-alpha.20210219.1",
          "(.NET 5.0.3; Microsoft Windows 10.0.19041)"
        ],
        "x-ms-blob-public-access": "container",
        "x-ms-client-request-id": "a60838d2-21a1-5d24-6455-c2a1a5e80467",
        "x-ms-date": "Fri, 19 Feb 2021 19:00:17 GMT",
        "x-ms-return-client-request-id": "true",
<<<<<<< HEAD
        "x-ms-version": "2020-12-06"
=======
        "x-ms-version": "2021-02-12"
>>>>>>> 7e782c87
      },
      "RequestBody": null,
      "StatusCode": 201,
      "ResponseHeaders": {
        "Content-Length": "0",
        "Date": "Fri, 19 Feb 2021 19:00:17 GMT",
        "ETag": "\"0x8D8D50898C5A10A\"",
        "Last-Modified": "Fri, 19 Feb 2021 19:00:17 GMT",
        "Server": [
          "Windows-Azure-Blob/1.0",
          "Microsoft-HTTPAPI/2.0"
        ],
        "x-ms-client-request-id": "a60838d2-21a1-5d24-6455-c2a1a5e80467",
        "x-ms-request-id": "cb118981-b01e-006d-39f1-06cb14000000",
<<<<<<< HEAD
        "x-ms-version": "2020-12-06"
=======
        "x-ms-version": "2021-02-12"
>>>>>>> 7e782c87
      },
      "ResponseBody": []
    },
    {
      "RequestUri": "https://seannse.dfs.core.windows.net/test-filesystem-7a4619bf-b5ae-2827-5b8a-ac5de7aa176d/test-directory-717859fd-0646-6ff0-be4b-95582228c0d3?resource=directory",
      "RequestMethod": "PUT",
      "RequestHeaders": {
        "Accept": "application/json",
        "Authorization": "Sanitized",
        "traceparent": "00-0f2c513bb5e0b14d9d62f3e8d2a309a6-2160abb2431e1844-00",
        "User-Agent": [
          "azsdk-net-Storage.Files.DataLake/12.7.0-alpha.20210219.1",
          "(.NET 5.0.3; Microsoft Windows 10.0.19041)"
        ],
        "x-ms-client-request-id": "0e002b51-650f-cb79-4798-e8568bcb3b3c",
        "x-ms-date": "Fri, 19 Feb 2021 19:00:18 GMT",
        "x-ms-return-client-request-id": "true",
<<<<<<< HEAD
        "x-ms-version": "2020-12-06"
=======
        "x-ms-version": "2021-02-12"
>>>>>>> 7e782c87
      },
      "RequestBody": null,
      "StatusCode": 201,
      "ResponseHeaders": {
        "Content-Length": "0",
        "Date": "Fri, 19 Feb 2021 19:00:17 GMT",
        "ETag": "\"0x8D8D50898D54829\"",
        "Last-Modified": "Fri, 19 Feb 2021 19:00:17 GMT",
        "Server": [
          "Windows-Azure-HDFS/1.0",
          "Microsoft-HTTPAPI/2.0"
        ],
        "x-ms-client-request-id": "0e002b51-650f-cb79-4798-e8568bcb3b3c",
        "x-ms-request-id": "da838bdb-a01f-0061-7df1-065c1c000000",
<<<<<<< HEAD
        "x-ms-version": "2020-12-06"
=======
        "x-ms-version": "2021-02-12"
>>>>>>> 7e782c87
      },
      "ResponseBody": []
    },
    {
      "RequestUri": "https://seannse.dfs.core.windows.net/test-filesystem-7a4619bf-b5ae-2827-5b8a-ac5de7aa176d/test-directory-717859fd-0646-6ff0-be4b-95582228c0d3/foo?resource=directory",
      "RequestMethod": "PUT",
      "RequestHeaders": {
        "Accept": "application/json",
        "Authorization": "Sanitized",
        "If-None-Match": "*",
        "traceparent": "00-e8ec2004f44b244cb73a888aa363534d-5e6fcd3107585842-00",
        "User-Agent": [
          "azsdk-net-Storage.Files.DataLake/12.7.0-alpha.20210219.1",
          "(.NET 5.0.3; Microsoft Windows 10.0.19041)"
        ],
        "x-ms-client-request-id": "f70799f5-b127-4dc3-73c0-670988740584",
        "x-ms-date": "Fri, 19 Feb 2021 19:00:18 GMT",
        "x-ms-return-client-request-id": "true",
<<<<<<< HEAD
        "x-ms-version": "2020-12-06"
=======
        "x-ms-version": "2021-02-12"
>>>>>>> 7e782c87
      },
      "RequestBody": null,
      "StatusCode": 201,
      "ResponseHeaders": {
        "Content-Length": "0",
        "Date": "Fri, 19 Feb 2021 19:00:17 GMT",
        "ETag": "\"0x8D8D50898E1939D\"",
        "Last-Modified": "Fri, 19 Feb 2021 19:00:17 GMT",
        "Server": [
          "Windows-Azure-HDFS/1.0",
          "Microsoft-HTTPAPI/2.0"
        ],
        "x-ms-client-request-id": "f70799f5-b127-4dc3-73c0-670988740584",
        "x-ms-request-id": "da838bea-a01f-0061-0cf1-065c1c000000",
<<<<<<< HEAD
        "x-ms-version": "2020-12-06"
=======
        "x-ms-version": "2021-02-12"
>>>>>>> 7e782c87
      },
      "ResponseBody": []
    },
    {
      "RequestUri": "https://seannse.dfs.core.windows.net/test-filesystem-7a4619bf-b5ae-2827-5b8a-ac5de7aa176d/test-directory-717859fd-0646-6ff0-be4b-95582228c0d3/bar?resource=directory",
      "RequestMethod": "PUT",
      "RequestHeaders": {
        "Accept": "application/json",
        "Authorization": "Sanitized",
        "If-None-Match": "*",
        "traceparent": "00-de896d3263f02c47bcfc2d80e903fec3-dd04f8cf2402f94e-00",
        "User-Agent": [
          "azsdk-net-Storage.Files.DataLake/12.7.0-alpha.20210219.1",
          "(.NET 5.0.3; Microsoft Windows 10.0.19041)"
        ],
        "x-ms-client-request-id": "f261e2b6-43c4-e314-2ba0-459cedbb0519",
        "x-ms-date": "Fri, 19 Feb 2021 19:00:18 GMT",
        "x-ms-return-client-request-id": "true",
<<<<<<< HEAD
        "x-ms-version": "2020-12-06"
=======
        "x-ms-version": "2021-02-12"
>>>>>>> 7e782c87
      },
      "RequestBody": null,
      "StatusCode": 201,
      "ResponseHeaders": {
        "Content-Length": "0",
        "Date": "Fri, 19 Feb 2021 19:00:17 GMT",
        "ETag": "\"0x8D8D50898EDBA9A\"",
        "Last-Modified": "Fri, 19 Feb 2021 19:00:17 GMT",
        "Server": [
          "Windows-Azure-HDFS/1.0",
          "Microsoft-HTTPAPI/2.0"
        ],
        "x-ms-client-request-id": "f261e2b6-43c4-e314-2ba0-459cedbb0519",
        "x-ms-request-id": "da838bf9-a01f-0061-1bf1-065c1c000000",
<<<<<<< HEAD
        "x-ms-version": "2020-12-06"
=======
        "x-ms-version": "2021-02-12"
>>>>>>> 7e782c87
      },
      "ResponseBody": []
    },
    {
      "RequestUri": "https://seannse.dfs.core.windows.net/test-filesystem-7a4619bf-b5ae-2827-5b8a-ac5de7aa176d/test-directory-717859fd-0646-6ff0-be4b-95582228c0d3/baz?resource=directory",
      "RequestMethod": "PUT",
      "RequestHeaders": {
        "Accept": "application/json",
        "Authorization": "Sanitized",
        "If-None-Match": "*",
        "traceparent": "00-a6425900b972cc408eb91290e05cadcb-308fe0518fdca34a-00",
        "User-Agent": [
          "azsdk-net-Storage.Files.DataLake/12.7.0-alpha.20210219.1",
          "(.NET 5.0.3; Microsoft Windows 10.0.19041)"
        ],
        "x-ms-client-request-id": "a5520ae2-1213-8abf-c88d-732a56020faa",
        "x-ms-date": "Fri, 19 Feb 2021 19:00:18 GMT",
        "x-ms-return-client-request-id": "true",
<<<<<<< HEAD
        "x-ms-version": "2020-12-06"
=======
        "x-ms-version": "2021-02-12"
>>>>>>> 7e782c87
      },
      "RequestBody": null,
      "StatusCode": 201,
      "ResponseHeaders": {
        "Content-Length": "0",
        "Date": "Fri, 19 Feb 2021 19:00:17 GMT",
        "ETag": "\"0x8D8D50898F8FB53\"",
        "Last-Modified": "Fri, 19 Feb 2021 19:00:17 GMT",
        "Server": [
          "Windows-Azure-HDFS/1.0",
          "Microsoft-HTTPAPI/2.0"
        ],
        "x-ms-client-request-id": "a5520ae2-1213-8abf-c88d-732a56020faa",
        "x-ms-request-id": "da838c0e-a01f-0061-30f1-065c1c000000",
<<<<<<< HEAD
        "x-ms-version": "2020-12-06"
=======
        "x-ms-version": "2021-02-12"
>>>>>>> 7e782c87
      },
      "ResponseBody": []
    },
    {
      "RequestUri": "https://seannse.dfs.core.windows.net/test-filesystem-7a4619bf-b5ae-2827-5b8a-ac5de7aa176d/test-directory-717859fd-0646-6ff0-be4b-95582228c0d3/baz/bar?resource=directory",
      "RequestMethod": "PUT",
      "RequestHeaders": {
        "Accept": "application/json",
        "Authorization": "Sanitized",
        "If-None-Match": "*",
        "traceparent": "00-d301d79c76a2334ea00758c90ad6426a-4bbae4ea2bf78a43-00",
        "User-Agent": [
          "azsdk-net-Storage.Files.DataLake/12.7.0-alpha.20210219.1",
          "(.NET 5.0.3; Microsoft Windows 10.0.19041)"
        ],
        "x-ms-client-request-id": "e2ba0f97-6068-cf05-dde4-47edcf0f01f8",
        "x-ms-date": "Fri, 19 Feb 2021 19:00:18 GMT",
        "x-ms-return-client-request-id": "true",
<<<<<<< HEAD
        "x-ms-version": "2020-12-06"
=======
        "x-ms-version": "2021-02-12"
>>>>>>> 7e782c87
      },
      "RequestBody": null,
      "StatusCode": 201,
      "ResponseHeaders": {
        "Content-Length": "0",
        "Date": "Fri, 19 Feb 2021 19:00:17 GMT",
        "ETag": "\"0x8D8D50899063465\"",
        "Last-Modified": "Fri, 19 Feb 2021 19:00:17 GMT",
        "Server": [
          "Windows-Azure-HDFS/1.0",
          "Microsoft-HTTPAPI/2.0"
        ],
        "x-ms-client-request-id": "e2ba0f97-6068-cf05-dde4-47edcf0f01f8",
        "x-ms-request-id": "da838c28-a01f-0061-4af1-065c1c000000",
<<<<<<< HEAD
        "x-ms-version": "2020-12-06"
=======
        "x-ms-version": "2021-02-12"
>>>>>>> 7e782c87
      },
      "ResponseBody": []
    },
    {
      "RequestUri": "https://seannse.dfs.core.windows.net/test-filesystem-7a4619bf-b5ae-2827-5b8a-ac5de7aa176d/test-directory-717859fd-0646-6ff0-be4b-95582228c0d3/foo/foo?resource=directory",
      "RequestMethod": "PUT",
      "RequestHeaders": {
        "Accept": "application/json",
        "Authorization": "Sanitized",
        "If-None-Match": "*",
        "traceparent": "00-843f4436459ced4e909defb72b93fad7-036779ed59981a4b-00",
        "User-Agent": [
          "azsdk-net-Storage.Files.DataLake/12.7.0-alpha.20210219.1",
          "(.NET 5.0.3; Microsoft Windows 10.0.19041)"
        ],
        "x-ms-client-request-id": "4792e3da-2c47-0d42-6277-c9e886f6a598",
        "x-ms-date": "Fri, 19 Feb 2021 19:00:18 GMT",
        "x-ms-return-client-request-id": "true",
<<<<<<< HEAD
        "x-ms-version": "2020-12-06"
=======
        "x-ms-version": "2021-02-12"
>>>>>>> 7e782c87
      },
      "RequestBody": null,
      "StatusCode": 201,
      "ResponseHeaders": {
        "Content-Length": "0",
        "Date": "Fri, 19 Feb 2021 19:00:17 GMT",
        "ETag": "\"0x8D8D5089913D54D\"",
        "Last-Modified": "Fri, 19 Feb 2021 19:00:17 GMT",
        "Server": [
          "Windows-Azure-HDFS/1.0",
          "Microsoft-HTTPAPI/2.0"
        ],
        "x-ms-client-request-id": "4792e3da-2c47-0d42-6277-c9e886f6a598",
        "x-ms-request-id": "da838c39-a01f-0061-5bf1-065c1c000000",
<<<<<<< HEAD
        "x-ms-version": "2020-12-06"
=======
        "x-ms-version": "2021-02-12"
>>>>>>> 7e782c87
      },
      "ResponseBody": []
    },
    {
      "RequestUri": "https://seannse.dfs.core.windows.net/test-filesystem-7a4619bf-b5ae-2827-5b8a-ac5de7aa176d/test-directory-717859fd-0646-6ff0-be4b-95582228c0d3/foo/bar?resource=directory",
      "RequestMethod": "PUT",
      "RequestHeaders": {
        "Accept": "application/json",
        "Authorization": "Sanitized",
        "If-None-Match": "*",
        "traceparent": "00-9c89364141ccf2488468462145ab7c55-e8147b6b53f4c741-00",
        "User-Agent": [
          "azsdk-net-Storage.Files.DataLake/12.7.0-alpha.20210219.1",
          "(.NET 5.0.3; Microsoft Windows 10.0.19041)"
        ],
        "x-ms-client-request-id": "eb12df0b-ba7d-ceb1-a438-67dd98808d31",
        "x-ms-date": "Fri, 19 Feb 2021 19:00:18 GMT",
        "x-ms-return-client-request-id": "true",
<<<<<<< HEAD
        "x-ms-version": "2020-12-06"
=======
        "x-ms-version": "2021-02-12"
>>>>>>> 7e782c87
      },
      "RequestBody": null,
      "StatusCode": 201,
      "ResponseHeaders": {
        "Content-Length": "0",
        "Date": "Fri, 19 Feb 2021 19:00:17 GMT",
        "ETag": "\"0x8D8D508992036CF\"",
        "Last-Modified": "Fri, 19 Feb 2021 19:00:17 GMT",
        "Server": [
          "Windows-Azure-HDFS/1.0",
          "Microsoft-HTTPAPI/2.0"
        ],
        "x-ms-client-request-id": "eb12df0b-ba7d-ceb1-a438-67dd98808d31",
        "x-ms-request-id": "da838c51-a01f-0061-73f1-065c1c000000",
<<<<<<< HEAD
        "x-ms-version": "2020-12-06"
=======
        "x-ms-version": "2021-02-12"
>>>>>>> 7e782c87
      },
      "ResponseBody": []
    },
    {
      "RequestUri": "https://seannse.dfs.core.windows.net/test-filesystem-7a4619bf-b5ae-2827-5b8a-ac5de7aa176d/test-directory-717859fd-0646-6ff0-be4b-95582228c0d3/baz/foo?resource=directory",
      "RequestMethod": "PUT",
      "RequestHeaders": {
        "Accept": "application/json",
        "Authorization": "Sanitized",
        "If-None-Match": "*",
        "traceparent": "00-9bea1d80b460b643b5db01cc27dd31ff-ff7ff53c394da74a-00",
        "User-Agent": [
          "azsdk-net-Storage.Files.DataLake/12.7.0-alpha.20210219.1",
          "(.NET 5.0.3; Microsoft Windows 10.0.19041)"
        ],
        "x-ms-client-request-id": "a6dcf0c3-b9e3-4c1b-4df0-27e2815e9d24",
        "x-ms-date": "Fri, 19 Feb 2021 19:00:18 GMT",
        "x-ms-return-client-request-id": "true",
<<<<<<< HEAD
        "x-ms-version": "2020-12-06"
=======
        "x-ms-version": "2021-02-12"
>>>>>>> 7e782c87
      },
      "RequestBody": null,
      "StatusCode": 201,
      "ResponseHeaders": {
        "Content-Length": "0",
        "Date": "Fri, 19 Feb 2021 19:00:17 GMT",
        "ETag": "\"0x8D8D508992BC300\"",
        "Last-Modified": "Fri, 19 Feb 2021 19:00:17 GMT",
        "Server": [
          "Windows-Azure-HDFS/1.0",
          "Microsoft-HTTPAPI/2.0"
        ],
        "x-ms-client-request-id": "a6dcf0c3-b9e3-4c1b-4df0-27e2815e9d24",
        "x-ms-request-id": "da838c62-a01f-0061-04f1-065c1c000000",
<<<<<<< HEAD
        "x-ms-version": "2020-12-06"
=======
        "x-ms-version": "2021-02-12"
>>>>>>> 7e782c87
      },
      "ResponseBody": []
    },
    {
      "RequestUri": "https://seannse.dfs.core.windows.net/test-filesystem-7a4619bf-b5ae-2827-5b8a-ac5de7aa176d/test-directory-717859fd-0646-6ff0-be4b-95582228c0d3/baz/foo/bar?resource=directory",
      "RequestMethod": "PUT",
      "RequestHeaders": {
        "Accept": "application/json",
        "Authorization": "Sanitized",
        "If-None-Match": "*",
        "traceparent": "00-3121bc5d2ff3394689299420ab6461e0-1e2b94a28c31fd49-00",
        "User-Agent": [
          "azsdk-net-Storage.Files.DataLake/12.7.0-alpha.20210219.1",
          "(.NET 5.0.3; Microsoft Windows 10.0.19041)"
        ],
        "x-ms-client-request-id": "a71afe8d-e6a4-804d-48b9-ce55e66b7049",
        "x-ms-date": "Fri, 19 Feb 2021 19:00:18 GMT",
        "x-ms-return-client-request-id": "true",
<<<<<<< HEAD
        "x-ms-version": "2020-12-06"
=======
        "x-ms-version": "2021-02-12"
>>>>>>> 7e782c87
      },
      "RequestBody": null,
      "StatusCode": 201,
      "ResponseHeaders": {
        "Content-Length": "0",
        "Date": "Fri, 19 Feb 2021 19:00:17 GMT",
        "ETag": "\"0x8D8D5089937524F\"",
        "Last-Modified": "Fri, 19 Feb 2021 19:00:17 GMT",
        "Server": [
          "Windows-Azure-HDFS/1.0",
          "Microsoft-HTTPAPI/2.0"
        ],
        "x-ms-client-request-id": "a71afe8d-e6a4-804d-48b9-ce55e66b7049",
        "x-ms-request-id": "da838c6f-a01f-0061-11f1-065c1c000000",
<<<<<<< HEAD
        "x-ms-version": "2020-12-06"
=======
        "x-ms-version": "2021-02-12"
>>>>>>> 7e782c87
      },
      "ResponseBody": []
    },
    {
      "RequestUri": "https://seannse.dfs.core.windows.net/test-filesystem-7a4619bf-b5ae-2827-5b8a-ac5de7aa176d/test-directory-717859fd-0646-6ff0-be4b-95582228c0d3/baz/bar/foo?resource=directory",
      "RequestMethod": "PUT",
      "RequestHeaders": {
        "Accept": "application/json",
        "Authorization": "Sanitized",
        "If-None-Match": "*",
        "traceparent": "00-6d21726149fc69458397cb054e1f3e02-985e1a74edc6bb4a-00",
        "User-Agent": [
          "azsdk-net-Storage.Files.DataLake/12.7.0-alpha.20210219.1",
          "(.NET 5.0.3; Microsoft Windows 10.0.19041)"
        ],
        "x-ms-client-request-id": "82543b92-f544-3280-3dcf-b83bc93c1726",
        "x-ms-date": "Fri, 19 Feb 2021 19:00:18 GMT",
        "x-ms-return-client-request-id": "true",
<<<<<<< HEAD
        "x-ms-version": "2020-12-06"
=======
        "x-ms-version": "2021-02-12"
>>>>>>> 7e782c87
      },
      "RequestBody": null,
      "StatusCode": 201,
      "ResponseHeaders": {
        "Content-Length": "0",
        "Date": "Fri, 19 Feb 2021 19:00:17 GMT",
        "ETag": "\"0x8D8D50899483B4B\"",
        "Last-Modified": "Fri, 19 Feb 2021 19:00:18 GMT",
        "Server": [
          "Windows-Azure-HDFS/1.0",
          "Microsoft-HTTPAPI/2.0"
        ],
        "x-ms-client-request-id": "82543b92-f544-3280-3dcf-b83bc93c1726",
        "x-ms-request-id": "da838c88-a01f-0061-2af1-065c1c000000",
<<<<<<< HEAD
        "x-ms-version": "2020-12-06"
=======
        "x-ms-version": "2021-02-12"
>>>>>>> 7e782c87
      },
      "ResponseBody": []
    },
    {
      "RequestUri": "https://seannse.dfs.core.windows.net/test-filesystem-7a4619bf-b5ae-2827-5b8a-ac5de7aa176d?resource=filesystem&directory=test-directory-717859fd-0646-6ff0-be4b-95582228c0d3&recursive=false&upn=false",
      "RequestMethod": "GET",
      "RequestHeaders": {
        "Accept": "application/json",
        "Authorization": "Sanitized",
        "User-Agent": [
          "azsdk-net-Storage.Files.DataLake/12.7.0-alpha.20210219.1",
          "(.NET 5.0.3; Microsoft Windows 10.0.19041)"
        ],
        "x-ms-client-request-id": "aac39185-ed17-c904-fc54-a998f2396222",
        "x-ms-date": "Fri, 19 Feb 2021 19:00:18 GMT",
        "x-ms-return-client-request-id": "true",
<<<<<<< HEAD
        "x-ms-version": "2020-12-06"
=======
        "x-ms-version": "2021-02-12"
>>>>>>> 7e782c87
      },
      "RequestBody": null,
      "StatusCode": 200,
      "ResponseHeaders": {
        "Content-Type": "application/json; charset=utf-8",
        "Date": "Fri, 19 Feb 2021 19:00:17 GMT",
        "Server": [
          "Windows-Azure-HDFS/1.0",
          "Microsoft-HTTPAPI/2.0"
        ],
        "Transfer-Encoding": "chunked",
        "x-ms-client-request-id": "aac39185-ed17-c904-fc54-a998f2396222",
        "x-ms-request-id": "da838ca2-a01f-0061-44f1-065c1c000000",
<<<<<<< HEAD
        "x-ms-version": "2020-12-06"
=======
        "x-ms-version": "2021-02-12"
>>>>>>> 7e782c87
      },
      "ResponseBody": [
        "{\"paths\":[{\"contentLength\":\"0\",\"creationTime\":\"132582348175096474\",\"etag\":\"0x8D8D50898EDBA9A\",\"group\":\"$superuser\",\"isDirectory\":\"true\",\"lastModified\":\"Fri, 19 Feb 2021 19:00:17 GMT\",\"name\":\"test-directory-717859fd-0646-6ff0-be4b-95582228c0d3/bar\",\"owner\":\"$superuser\",\"permissions\":\"rwxr-x---\"},{\"contentLength\":\"0\",\"creationTime\":\"132582348175833939\",\"etag\":\"0x8D8D50898F8FB53\",\"group\":\"$superuser\",\"isDirectory\":\"true\",\"lastModified\":\"Fri, 19 Feb 2021 19:00:17 GMT\",\"name\":\"test-directory-717859fd-0646-6ff0-be4b-95582228c0d3/baz\",\"owner\":\"$superuser\",\"permissions\":\"rwxr-x---\"},{\"contentLength\":\"0\",\"creationTime\":\"132582348174300061\",\"etag\":\"0x8D8D50898E1939D\",\"group\":\"$superuser\",\"isDirectory\":\"true\",\"lastModified\":\"Fri, 19 Feb 2021 19:00:17 GMT\",\"name\":\"test-directory-717859fd-0646-6ff0-be4b-95582228c0d3/foo\",\"owner\":\"$superuser\",\"permissions\":\"rwxr-x---\"}]}\n"
      ]
    },
    {
      "RequestUri": "https://seannse.blob.core.windows.net/test-filesystem-7a4619bf-b5ae-2827-5b8a-ac5de7aa176d?restype=container",
      "RequestMethod": "DELETE",
      "RequestHeaders": {
        "Accept": "application/xml",
        "Authorization": "Sanitized",
        "traceparent": "00-9cb9f830be8a814fbd0051801416c596-0a1bbfa9c7a31349-00",
        "User-Agent": [
          "azsdk-net-Storage.Files.DataLake/12.7.0-alpha.20210219.1",
          "(.NET 5.0.3; Microsoft Windows 10.0.19041)"
        ],
        "x-ms-client-request-id": "37b66ac4-6d78-c10f-f698-9f34ceeaf150",
        "x-ms-date": "Fri, 19 Feb 2021 19:00:18 GMT",
        "x-ms-return-client-request-id": "true",
<<<<<<< HEAD
        "x-ms-version": "2020-12-06"
=======
        "x-ms-version": "2021-02-12"
>>>>>>> 7e782c87
      },
      "RequestBody": null,
      "StatusCode": 202,
      "ResponseHeaders": {
        "Content-Length": "0",
        "Date": "Fri, 19 Feb 2021 19:00:18 GMT",
        "Server": [
          "Windows-Azure-Blob/1.0",
          "Microsoft-HTTPAPI/2.0"
        ],
        "x-ms-client-request-id": "37b66ac4-6d78-c10f-f698-9f34ceeaf150",
        "x-ms-request-id": "cb118a71-b01e-006d-08f1-06cb14000000",
<<<<<<< HEAD
        "x-ms-version": "2020-12-06"
=======
        "x-ms-version": "2021-02-12"
>>>>>>> 7e782c87
      },
      "ResponseBody": []
    }
  ],
  "Variables": {
    "RandomSeed": "1726001163",
    "Storage_TestConfigHierarchicalNamespace": "NamespaceTenant\nseannse\nU2FuaXRpemVk\nhttps://seannse.blob.core.windows.net\nhttps://seannse.file.core.windows.net\nhttps://seannse.queue.core.windows.net\nhttps://seannse.table.core.windows.net\n\n\n\n\nhttps://seannse-secondary.blob.core.windows.net\nhttps://seannse-secondary.file.core.windows.net\nhttps://seannse-secondary.queue.core.windows.net\nhttps://seannse-secondary.table.core.windows.net\n68390a19-a643-458b-b726-408abf67b4fc\nSanitized\n72f988bf-86f1-41af-91ab-2d7cd011db47\nhttps://login.microsoftonline.com/\nCloud\nBlobEndpoint=https://seannse.blob.core.windows.net/;QueueEndpoint=https://seannse.queue.core.windows.net/;FileEndpoint=https://seannse.file.core.windows.net/;BlobSecondaryEndpoint=https://seannse-secondary.blob.core.windows.net/;QueueSecondaryEndpoint=https://seannse-secondary.queue.core.windows.net/;FileSecondaryEndpoint=https://seannse-secondary.file.core.windows.net/;AccountName=seannse;AccountKey=Sanitized\n\n\n"
  }
}<|MERGE_RESOLUTION|>--- conflicted
+++ resolved
@@ -15,11 +15,7 @@
         "x-ms-client-request-id": "a60838d2-21a1-5d24-6455-c2a1a5e80467",
         "x-ms-date": "Fri, 19 Feb 2021 19:00:17 GMT",
         "x-ms-return-client-request-id": "true",
-<<<<<<< HEAD
-        "x-ms-version": "2020-12-06"
-=======
-        "x-ms-version": "2021-02-12"
->>>>>>> 7e782c87
+        "x-ms-version": "2021-02-12"
       },
       "RequestBody": null,
       "StatusCode": 201,
@@ -34,11 +30,7 @@
         ],
         "x-ms-client-request-id": "a60838d2-21a1-5d24-6455-c2a1a5e80467",
         "x-ms-request-id": "cb118981-b01e-006d-39f1-06cb14000000",
-<<<<<<< HEAD
-        "x-ms-version": "2020-12-06"
-=======
-        "x-ms-version": "2021-02-12"
->>>>>>> 7e782c87
+        "x-ms-version": "2021-02-12"
       },
       "ResponseBody": []
     },
@@ -56,11 +48,7 @@
         "x-ms-client-request-id": "0e002b51-650f-cb79-4798-e8568bcb3b3c",
         "x-ms-date": "Fri, 19 Feb 2021 19:00:18 GMT",
         "x-ms-return-client-request-id": "true",
-<<<<<<< HEAD
-        "x-ms-version": "2020-12-06"
-=======
-        "x-ms-version": "2021-02-12"
->>>>>>> 7e782c87
+        "x-ms-version": "2021-02-12"
       },
       "RequestBody": null,
       "StatusCode": 201,
@@ -75,11 +63,7 @@
         ],
         "x-ms-client-request-id": "0e002b51-650f-cb79-4798-e8568bcb3b3c",
         "x-ms-request-id": "da838bdb-a01f-0061-7df1-065c1c000000",
-<<<<<<< HEAD
-        "x-ms-version": "2020-12-06"
-=======
-        "x-ms-version": "2021-02-12"
->>>>>>> 7e782c87
+        "x-ms-version": "2021-02-12"
       },
       "ResponseBody": []
     },
@@ -98,11 +82,7 @@
         "x-ms-client-request-id": "f70799f5-b127-4dc3-73c0-670988740584",
         "x-ms-date": "Fri, 19 Feb 2021 19:00:18 GMT",
         "x-ms-return-client-request-id": "true",
-<<<<<<< HEAD
-        "x-ms-version": "2020-12-06"
-=======
-        "x-ms-version": "2021-02-12"
->>>>>>> 7e782c87
+        "x-ms-version": "2021-02-12"
       },
       "RequestBody": null,
       "StatusCode": 201,
@@ -117,11 +97,7 @@
         ],
         "x-ms-client-request-id": "f70799f5-b127-4dc3-73c0-670988740584",
         "x-ms-request-id": "da838bea-a01f-0061-0cf1-065c1c000000",
-<<<<<<< HEAD
-        "x-ms-version": "2020-12-06"
-=======
-        "x-ms-version": "2021-02-12"
->>>>>>> 7e782c87
+        "x-ms-version": "2021-02-12"
       },
       "ResponseBody": []
     },
@@ -140,11 +116,7 @@
         "x-ms-client-request-id": "f261e2b6-43c4-e314-2ba0-459cedbb0519",
         "x-ms-date": "Fri, 19 Feb 2021 19:00:18 GMT",
         "x-ms-return-client-request-id": "true",
-<<<<<<< HEAD
-        "x-ms-version": "2020-12-06"
-=======
-        "x-ms-version": "2021-02-12"
->>>>>>> 7e782c87
+        "x-ms-version": "2021-02-12"
       },
       "RequestBody": null,
       "StatusCode": 201,
@@ -159,11 +131,7 @@
         ],
         "x-ms-client-request-id": "f261e2b6-43c4-e314-2ba0-459cedbb0519",
         "x-ms-request-id": "da838bf9-a01f-0061-1bf1-065c1c000000",
-<<<<<<< HEAD
-        "x-ms-version": "2020-12-06"
-=======
-        "x-ms-version": "2021-02-12"
->>>>>>> 7e782c87
+        "x-ms-version": "2021-02-12"
       },
       "ResponseBody": []
     },
@@ -182,11 +150,7 @@
         "x-ms-client-request-id": "a5520ae2-1213-8abf-c88d-732a56020faa",
         "x-ms-date": "Fri, 19 Feb 2021 19:00:18 GMT",
         "x-ms-return-client-request-id": "true",
-<<<<<<< HEAD
-        "x-ms-version": "2020-12-06"
-=======
-        "x-ms-version": "2021-02-12"
->>>>>>> 7e782c87
+        "x-ms-version": "2021-02-12"
       },
       "RequestBody": null,
       "StatusCode": 201,
@@ -201,11 +165,7 @@
         ],
         "x-ms-client-request-id": "a5520ae2-1213-8abf-c88d-732a56020faa",
         "x-ms-request-id": "da838c0e-a01f-0061-30f1-065c1c000000",
-<<<<<<< HEAD
-        "x-ms-version": "2020-12-06"
-=======
-        "x-ms-version": "2021-02-12"
->>>>>>> 7e782c87
+        "x-ms-version": "2021-02-12"
       },
       "ResponseBody": []
     },
@@ -224,11 +184,7 @@
         "x-ms-client-request-id": "e2ba0f97-6068-cf05-dde4-47edcf0f01f8",
         "x-ms-date": "Fri, 19 Feb 2021 19:00:18 GMT",
         "x-ms-return-client-request-id": "true",
-<<<<<<< HEAD
-        "x-ms-version": "2020-12-06"
-=======
-        "x-ms-version": "2021-02-12"
->>>>>>> 7e782c87
+        "x-ms-version": "2021-02-12"
       },
       "RequestBody": null,
       "StatusCode": 201,
@@ -243,11 +199,7 @@
         ],
         "x-ms-client-request-id": "e2ba0f97-6068-cf05-dde4-47edcf0f01f8",
         "x-ms-request-id": "da838c28-a01f-0061-4af1-065c1c000000",
-<<<<<<< HEAD
-        "x-ms-version": "2020-12-06"
-=======
-        "x-ms-version": "2021-02-12"
->>>>>>> 7e782c87
+        "x-ms-version": "2021-02-12"
       },
       "ResponseBody": []
     },
@@ -266,11 +218,7 @@
         "x-ms-client-request-id": "4792e3da-2c47-0d42-6277-c9e886f6a598",
         "x-ms-date": "Fri, 19 Feb 2021 19:00:18 GMT",
         "x-ms-return-client-request-id": "true",
-<<<<<<< HEAD
-        "x-ms-version": "2020-12-06"
-=======
-        "x-ms-version": "2021-02-12"
->>>>>>> 7e782c87
+        "x-ms-version": "2021-02-12"
       },
       "RequestBody": null,
       "StatusCode": 201,
@@ -285,11 +233,7 @@
         ],
         "x-ms-client-request-id": "4792e3da-2c47-0d42-6277-c9e886f6a598",
         "x-ms-request-id": "da838c39-a01f-0061-5bf1-065c1c000000",
-<<<<<<< HEAD
-        "x-ms-version": "2020-12-06"
-=======
-        "x-ms-version": "2021-02-12"
->>>>>>> 7e782c87
+        "x-ms-version": "2021-02-12"
       },
       "ResponseBody": []
     },
@@ -308,11 +252,7 @@
         "x-ms-client-request-id": "eb12df0b-ba7d-ceb1-a438-67dd98808d31",
         "x-ms-date": "Fri, 19 Feb 2021 19:00:18 GMT",
         "x-ms-return-client-request-id": "true",
-<<<<<<< HEAD
-        "x-ms-version": "2020-12-06"
-=======
-        "x-ms-version": "2021-02-12"
->>>>>>> 7e782c87
+        "x-ms-version": "2021-02-12"
       },
       "RequestBody": null,
       "StatusCode": 201,
@@ -327,11 +267,7 @@
         ],
         "x-ms-client-request-id": "eb12df0b-ba7d-ceb1-a438-67dd98808d31",
         "x-ms-request-id": "da838c51-a01f-0061-73f1-065c1c000000",
-<<<<<<< HEAD
-        "x-ms-version": "2020-12-06"
-=======
-        "x-ms-version": "2021-02-12"
->>>>>>> 7e782c87
+        "x-ms-version": "2021-02-12"
       },
       "ResponseBody": []
     },
@@ -350,11 +286,7 @@
         "x-ms-client-request-id": "a6dcf0c3-b9e3-4c1b-4df0-27e2815e9d24",
         "x-ms-date": "Fri, 19 Feb 2021 19:00:18 GMT",
         "x-ms-return-client-request-id": "true",
-<<<<<<< HEAD
-        "x-ms-version": "2020-12-06"
-=======
-        "x-ms-version": "2021-02-12"
->>>>>>> 7e782c87
+        "x-ms-version": "2021-02-12"
       },
       "RequestBody": null,
       "StatusCode": 201,
@@ -369,11 +301,7 @@
         ],
         "x-ms-client-request-id": "a6dcf0c3-b9e3-4c1b-4df0-27e2815e9d24",
         "x-ms-request-id": "da838c62-a01f-0061-04f1-065c1c000000",
-<<<<<<< HEAD
-        "x-ms-version": "2020-12-06"
-=======
-        "x-ms-version": "2021-02-12"
->>>>>>> 7e782c87
+        "x-ms-version": "2021-02-12"
       },
       "ResponseBody": []
     },
@@ -392,11 +320,7 @@
         "x-ms-client-request-id": "a71afe8d-e6a4-804d-48b9-ce55e66b7049",
         "x-ms-date": "Fri, 19 Feb 2021 19:00:18 GMT",
         "x-ms-return-client-request-id": "true",
-<<<<<<< HEAD
-        "x-ms-version": "2020-12-06"
-=======
-        "x-ms-version": "2021-02-12"
->>>>>>> 7e782c87
+        "x-ms-version": "2021-02-12"
       },
       "RequestBody": null,
       "StatusCode": 201,
@@ -411,11 +335,7 @@
         ],
         "x-ms-client-request-id": "a71afe8d-e6a4-804d-48b9-ce55e66b7049",
         "x-ms-request-id": "da838c6f-a01f-0061-11f1-065c1c000000",
-<<<<<<< HEAD
-        "x-ms-version": "2020-12-06"
-=======
-        "x-ms-version": "2021-02-12"
->>>>>>> 7e782c87
+        "x-ms-version": "2021-02-12"
       },
       "ResponseBody": []
     },
@@ -434,11 +354,7 @@
         "x-ms-client-request-id": "82543b92-f544-3280-3dcf-b83bc93c1726",
         "x-ms-date": "Fri, 19 Feb 2021 19:00:18 GMT",
         "x-ms-return-client-request-id": "true",
-<<<<<<< HEAD
-        "x-ms-version": "2020-12-06"
-=======
-        "x-ms-version": "2021-02-12"
->>>>>>> 7e782c87
+        "x-ms-version": "2021-02-12"
       },
       "RequestBody": null,
       "StatusCode": 201,
@@ -453,11 +369,7 @@
         ],
         "x-ms-client-request-id": "82543b92-f544-3280-3dcf-b83bc93c1726",
         "x-ms-request-id": "da838c88-a01f-0061-2af1-065c1c000000",
-<<<<<<< HEAD
-        "x-ms-version": "2020-12-06"
-=======
-        "x-ms-version": "2021-02-12"
->>>>>>> 7e782c87
+        "x-ms-version": "2021-02-12"
       },
       "ResponseBody": []
     },
@@ -474,11 +386,7 @@
         "x-ms-client-request-id": "aac39185-ed17-c904-fc54-a998f2396222",
         "x-ms-date": "Fri, 19 Feb 2021 19:00:18 GMT",
         "x-ms-return-client-request-id": "true",
-<<<<<<< HEAD
-        "x-ms-version": "2020-12-06"
-=======
-        "x-ms-version": "2021-02-12"
->>>>>>> 7e782c87
+        "x-ms-version": "2021-02-12"
       },
       "RequestBody": null,
       "StatusCode": 200,
@@ -492,11 +400,7 @@
         "Transfer-Encoding": "chunked",
         "x-ms-client-request-id": "aac39185-ed17-c904-fc54-a998f2396222",
         "x-ms-request-id": "da838ca2-a01f-0061-44f1-065c1c000000",
-<<<<<<< HEAD
-        "x-ms-version": "2020-12-06"
-=======
-        "x-ms-version": "2021-02-12"
->>>>>>> 7e782c87
+        "x-ms-version": "2021-02-12"
       },
       "ResponseBody": [
         "{\"paths\":[{\"contentLength\":\"0\",\"creationTime\":\"132582348175096474\",\"etag\":\"0x8D8D50898EDBA9A\",\"group\":\"$superuser\",\"isDirectory\":\"true\",\"lastModified\":\"Fri, 19 Feb 2021 19:00:17 GMT\",\"name\":\"test-directory-717859fd-0646-6ff0-be4b-95582228c0d3/bar\",\"owner\":\"$superuser\",\"permissions\":\"rwxr-x---\"},{\"contentLength\":\"0\",\"creationTime\":\"132582348175833939\",\"etag\":\"0x8D8D50898F8FB53\",\"group\":\"$superuser\",\"isDirectory\":\"true\",\"lastModified\":\"Fri, 19 Feb 2021 19:00:17 GMT\",\"name\":\"test-directory-717859fd-0646-6ff0-be4b-95582228c0d3/baz\",\"owner\":\"$superuser\",\"permissions\":\"rwxr-x---\"},{\"contentLength\":\"0\",\"creationTime\":\"132582348174300061\",\"etag\":\"0x8D8D50898E1939D\",\"group\":\"$superuser\",\"isDirectory\":\"true\",\"lastModified\":\"Fri, 19 Feb 2021 19:00:17 GMT\",\"name\":\"test-directory-717859fd-0646-6ff0-be4b-95582228c0d3/foo\",\"owner\":\"$superuser\",\"permissions\":\"rwxr-x---\"}]}\n"
@@ -516,11 +420,7 @@
         "x-ms-client-request-id": "37b66ac4-6d78-c10f-f698-9f34ceeaf150",
         "x-ms-date": "Fri, 19 Feb 2021 19:00:18 GMT",
         "x-ms-return-client-request-id": "true",
-<<<<<<< HEAD
-        "x-ms-version": "2020-12-06"
-=======
-        "x-ms-version": "2021-02-12"
->>>>>>> 7e782c87
+        "x-ms-version": "2021-02-12"
       },
       "RequestBody": null,
       "StatusCode": 202,
@@ -533,11 +433,7 @@
         ],
         "x-ms-client-request-id": "37b66ac4-6d78-c10f-f698-9f34ceeaf150",
         "x-ms-request-id": "cb118a71-b01e-006d-08f1-06cb14000000",
-<<<<<<< HEAD
-        "x-ms-version": "2020-12-06"
-=======
-        "x-ms-version": "2021-02-12"
->>>>>>> 7e782c87
+        "x-ms-version": "2021-02-12"
       },
       "ResponseBody": []
     }
