{
  "Entries": [
    {
      "RequestUri": "http://seannsecanary.blob.core.windows.net/test-filesystem-507d32ba-166b-f44b-d191-8025add4aa3f?restype=container",
      "RequestMethod": "PUT",
      "RequestHeaders": {
        "Authorization": "Sanitized",
        "traceparent": "00-620a567228d1a84dacb8a857801b98e6-b58eda80d6871b41-00",
        "User-Agent": [
          "azsdk-net-Storage.Files.DataLake/12.1.0-dev.20200403.1",
          "(.NET Core 4.6.28325.01; Microsoft Windows 10.0.18362 )"
        ],
        "x-ms-blob-public-access": "container",
        "x-ms-client-request-id": "57205c31-1cfb-1148-8307-bcc33af14b6d",
        "x-ms-date": "Fri, 03 Apr 2020 20:55:57 GMT",
        "x-ms-return-client-request-id": "true",
<<<<<<< HEAD
        "x-ms-version": "2019-12-12"
=======
        "x-ms-version": "2020-02-10"
>>>>>>> 60f4876e
      },
      "RequestBody": null,
      "StatusCode": 201,
      "ResponseHeaders": {
        "Content-Length": "0",
        "Date": "Fri, 03 Apr 2020 20:55:55 GMT",
        "ETag": "\u00220x8D7D81167669E2F\u0022",
        "Last-Modified": "Fri, 03 Apr 2020 20:55:55 GMT",
        "Server": [
          "Windows-Azure-Blob/1.0",
          "Microsoft-HTTPAPI/2.0"
        ],
        "x-ms-client-request-id": "57205c31-1cfb-1148-8307-bcc33af14b6d",
        "x-ms-request-id": "9621a3a6-f01e-0012-09fa-093670000000",
<<<<<<< HEAD
        "x-ms-version": "2019-12-12"
=======
        "x-ms-version": "2020-02-10"
>>>>>>> 60f4876e
      },
      "ResponseBody": []
    },
    {
      "RequestUri": "http://seannsecanary.blob.core.windows.net/test-filesystem-507d32ba-166b-f44b-d191-8025add4aa3f/test-directory-9d3dc7f9-9a1b-ffa3-73cf-f57527ce74e8?comp=properties",
      "RequestMethod": "PUT",
      "RequestHeaders": {
        "Authorization": "Sanitized",
        "traceparent": "00-c99755cea9e4514b9c712aea5cb1c970-d78adb7c41955b44-00",
        "User-Agent": [
          "azsdk-net-Storage.Files.DataLake/12.1.0-dev.20200403.1",
          "(.NET Core 4.6.28325.01; Microsoft Windows 10.0.18362 )"
        ],
        "x-ms-blob-cache-control": "buonrejknexvyvhidigc",
        "x-ms-blob-content-disposition": "bagpjibevhxkhcnclvvt",
        "x-ms-blob-content-encoding": "ogkkgsshpadwaywanxdj",
        "x-ms-blob-content-language": "cfnffmnwifvhmlmtovjp",
        "x-ms-blob-content-md5": "owJ9\u002BRGm5cx\u002BNr4PLFlp9g==",
        "x-ms-blob-content-type": "ptovebjiemnnrlrjsees",
        "x-ms-client-request-id": "b88381aa-c8ab-976e-b821-e32b26d3eab4",
        "x-ms-date": "Fri, 03 Apr 2020 20:55:57 GMT",
        "x-ms-return-client-request-id": "true",
<<<<<<< HEAD
        "x-ms-version": "2019-12-12"
=======
        "x-ms-version": "2020-02-10"
>>>>>>> 60f4876e
      },
      "RequestBody": null,
      "StatusCode": 404,
      "ResponseHeaders": {
        "Content-Length": "215",
        "Content-Type": "application/xml",
        "Date": "Fri, 03 Apr 2020 20:55:55 GMT",
        "Server": [
          "Windows-Azure-Blob/1.0",
          "Microsoft-HTTPAPI/2.0"
        ],
        "x-ms-client-request-id": "b88381aa-c8ab-976e-b821-e32b26d3eab4",
        "x-ms-error-code": "BlobNotFound",
        "x-ms-request-id": "9621a3b1-f01e-0012-12fa-093670000000",
<<<<<<< HEAD
        "x-ms-version": "2019-12-12"
=======
        "x-ms-version": "2020-02-10"
>>>>>>> 60f4876e
      },
      "ResponseBody": [
        "\uFEFF\u003C?xml version=\u00221.0\u0022 encoding=\u0022utf-8\u0022?\u003E\u003CError\u003E\u003CCode\u003EBlobNotFound\u003C/Code\u003E\u003CMessage\u003EThe specified blob does not exist.\n",
        "RequestId:9621a3b1-f01e-0012-12fa-093670000000\n",
        "Time:2020-04-03T20:55:55.7967251Z\u003C/Message\u003E\u003C/Error\u003E"
      ]
    },
    {
      "RequestUri": "http://seannsecanary.blob.core.windows.net/test-filesystem-507d32ba-166b-f44b-d191-8025add4aa3f?restype=container",
      "RequestMethod": "DELETE",
      "RequestHeaders": {
        "Authorization": "Sanitized",
        "traceparent": "00-554bb35aa6674b4bb1dda12cad7fcd59-d7a862f38eb2674c-00",
        "User-Agent": [
          "azsdk-net-Storage.Files.DataLake/12.1.0-dev.20200403.1",
          "(.NET Core 4.6.28325.01; Microsoft Windows 10.0.18362 )"
        ],
        "x-ms-client-request-id": "a6ca8c5d-bb4b-623c-885b-98926f1834a5",
        "x-ms-date": "Fri, 03 Apr 2020 20:55:57 GMT",
        "x-ms-return-client-request-id": "true",
<<<<<<< HEAD
        "x-ms-version": "2019-12-12"
=======
        "x-ms-version": "2020-02-10"
>>>>>>> 60f4876e
      },
      "RequestBody": null,
      "StatusCode": 202,
      "ResponseHeaders": {
        "Content-Length": "0",
        "Date": "Fri, 03 Apr 2020 20:55:55 GMT",
        "Server": [
          "Windows-Azure-Blob/1.0",
          "Microsoft-HTTPAPI/2.0"
        ],
        "x-ms-client-request-id": "a6ca8c5d-bb4b-623c-885b-98926f1834a5",
        "x-ms-request-id": "9621a3b9-f01e-0012-19fa-093670000000",
<<<<<<< HEAD
        "x-ms-version": "2019-12-12"
=======
        "x-ms-version": "2020-02-10"
>>>>>>> 60f4876e
      },
      "ResponseBody": []
    }
  ],
  "Variables": {
    "DateTimeOffsetNow": "2020-04-03T13:55:57.1418432-07:00",
    "RandomSeed": "1117113705",
    "Storage_TestConfigHierarchicalNamespace": "NamespaceTenant\nseannsecanary\nU2FuaXRpemVk\nhttp://seannsecanary.blob.core.windows.net\nhttp://seannsecanary.file.core.windows.net\nhttp://seannsecanary.queue.core.windows.net\nhttp://seannsecanary.table.core.windows.net\n\n\n\n\nhttp://seannsecanary-secondary.blob.core.windows.net\nhttp://seannsecanary-secondary.file.core.windows.net\nhttp://seannsecanary-secondary.queue.core.windows.net\nhttp://seannsecanary-secondary.table.core.windows.net\n68390a19-a643-458b-b726-408abf67b4fc\nSanitized\n72f988bf-86f1-41af-91ab-2d7cd011db47\nhttps://login.microsoftonline.com/\nCloud\nBlobEndpoint=http://seannsecanary.blob.core.windows.net/;QueueEndpoint=http://seannsecanary.queue.core.windows.net/;FileEndpoint=http://seannsecanary.file.core.windows.net/;BlobSecondaryEndpoint=http://seannsecanary-secondary.blob.core.windows.net/;QueueSecondaryEndpoint=http://seannsecanary-secondary.queue.core.windows.net/;FileSecondaryEndpoint=http://seannsecanary-secondary.file.core.windows.net/;AccountName=seannsecanary;AccountKey=Sanitized\n"
  }
}<|MERGE_RESOLUTION|>--- conflicted
+++ resolved
@@ -14,11 +14,7 @@
         "x-ms-client-request-id": "57205c31-1cfb-1148-8307-bcc33af14b6d",
         "x-ms-date": "Fri, 03 Apr 2020 20:55:57 GMT",
         "x-ms-return-client-request-id": "true",
-<<<<<<< HEAD
-        "x-ms-version": "2019-12-12"
-=======
         "x-ms-version": "2020-02-10"
->>>>>>> 60f4876e
       },
       "RequestBody": null,
       "StatusCode": 201,
@@ -33,11 +29,7 @@
         ],
         "x-ms-client-request-id": "57205c31-1cfb-1148-8307-bcc33af14b6d",
         "x-ms-request-id": "9621a3a6-f01e-0012-09fa-093670000000",
-<<<<<<< HEAD
-        "x-ms-version": "2019-12-12"
-=======
         "x-ms-version": "2020-02-10"
->>>>>>> 60f4876e
       },
       "ResponseBody": []
     },
@@ -60,11 +52,7 @@
         "x-ms-client-request-id": "b88381aa-c8ab-976e-b821-e32b26d3eab4",
         "x-ms-date": "Fri, 03 Apr 2020 20:55:57 GMT",
         "x-ms-return-client-request-id": "true",
-<<<<<<< HEAD
-        "x-ms-version": "2019-12-12"
-=======
         "x-ms-version": "2020-02-10"
->>>>>>> 60f4876e
       },
       "RequestBody": null,
       "StatusCode": 404,
@@ -79,11 +67,7 @@
         "x-ms-client-request-id": "b88381aa-c8ab-976e-b821-e32b26d3eab4",
         "x-ms-error-code": "BlobNotFound",
         "x-ms-request-id": "9621a3b1-f01e-0012-12fa-093670000000",
-<<<<<<< HEAD
-        "x-ms-version": "2019-12-12"
-=======
         "x-ms-version": "2020-02-10"
->>>>>>> 60f4876e
       },
       "ResponseBody": [
         "\uFEFF\u003C?xml version=\u00221.0\u0022 encoding=\u0022utf-8\u0022?\u003E\u003CError\u003E\u003CCode\u003EBlobNotFound\u003C/Code\u003E\u003CMessage\u003EThe specified blob does not exist.\n",
@@ -104,11 +88,7 @@
         "x-ms-client-request-id": "a6ca8c5d-bb4b-623c-885b-98926f1834a5",
         "x-ms-date": "Fri, 03 Apr 2020 20:55:57 GMT",
         "x-ms-return-client-request-id": "true",
-<<<<<<< HEAD
-        "x-ms-version": "2019-12-12"
-=======
         "x-ms-version": "2020-02-10"
->>>>>>> 60f4876e
       },
       "RequestBody": null,
       "StatusCode": 202,
@@ -121,11 +101,7 @@
         ],
         "x-ms-client-request-id": "a6ca8c5d-bb4b-623c-885b-98926f1834a5",
         "x-ms-request-id": "9621a3b9-f01e-0012-19fa-093670000000",
-<<<<<<< HEAD
-        "x-ms-version": "2019-12-12"
-=======
         "x-ms-version": "2020-02-10"
->>>>>>> 60f4876e
       },
       "ResponseBody": []
     }
