{
  "Entries": [
    {
      "RequestUri": "https://seannsecanary.blob.core.windows.net/test-filesystem-507d32ba-166b-f44b-d191-8025add4aa3f?restype=container",
      "RequestMethod": "PUT",
      "RequestHeaders": {
        "Accept": "application/xml",
        "Authorization": "Sanitized",
        "traceparent": "00-1b3a07178c8d154397c1a25cc737eb8a-47c8cb1ef4958a44-00",
        "User-Agent": [
          "azsdk-net-Storage.Files.DataLake/12.8.0-alpha.20210824.1",
          "(.NET 5.0.9; Microsoft Windows 10.0.19043)"
        ],
        "x-ms-blob-public-access": "container",
        "x-ms-client-request-id": "57205c31-1cfb-1148-8307-bcc33af14b6d",
        "x-ms-date": "Tue, 24 Aug 2021 19:05:29 GMT",
        "x-ms-return-client-request-id": "true",
<<<<<<< HEAD
        "x-ms-version": "2020-12-06"
=======
        "x-ms-version": "2021-02-12"
>>>>>>> 7e782c87
      },
      "RequestBody": null,
      "StatusCode": 201,
      "ResponseHeaders": {
        "Content-Length": "0",
<<<<<<< HEAD
        "Date": "Mon, 26 Apr 2021 22:14:52 GMT",
        "ETag": "\"0x8D90900B7443783\"",
        "Last-Modified": "Mon, 26 Apr 2021 22:14:52 GMT",
        "Server": "Windows-Azure-Blob/1.0 Microsoft-HTTPAPI/2.0",
        "x-ms-client-request-id": "3faad4ad-c077-292c-5ebb-bfad5af6ee7c",
        "x-ms-request-id": "84fa1d3b-801e-0002-18e9-3ac10a000000",
        "x-ms-version": "2020-12-06"
=======
        "Date": "Tue, 24 Aug 2021 19:05:28 GMT",
        "ETag": "\u00220x8D9673223BA9FF4\u0022",
        "Last-Modified": "Tue, 24 Aug 2021 19:05:29 GMT",
        "Server": [
          "Windows-Azure-Blob/1.0",
          "Microsoft-HTTPAPI/2.0"
        ],
        "x-ms-client-request-id": "57205c31-1cfb-1148-8307-bcc33af14b6d",
        "x-ms-request-id": "7f8ba592-f01e-0060-371b-99313f000000",
        "x-ms-version": "2021-02-12"
>>>>>>> 7e782c87
      },
      "ResponseBody": []
    },
    {
      "RequestUri": "https://seannsecanary.blob.core.windows.net/test-filesystem-507d32ba-166b-f44b-d191-8025add4aa3f/test-directory-9d3dc7f9-9a1b-ffa3-73cf-f57527ce74e8?comp=properties",
      "RequestMethod": "PUT",
      "RequestHeaders": {
        "Accept": "application/xml",
        "Authorization": "Sanitized",
        "traceparent": "00-5b6e336598c83a48a5cb750291ef812c-8f05648e9294f242-00",
        "User-Agent": [
          "azsdk-net-Storage.Files.DataLake/12.8.0-alpha.20210824.1",
          "(.NET 5.0.9; Microsoft Windows 10.0.19043)"
        ],
        "x-ms-blob-cache-control": "buonrejknexvyvhidigc",
        "x-ms-blob-content-disposition": "bagpjibevhxkhcnclvvt",
        "x-ms-blob-content-encoding": "ogkkgsshpadwaywanxdj",
        "x-ms-blob-content-language": "cfnffmnwifvhmlmtovjp",
        "x-ms-blob-content-md5": "owJ9\u002BRGm5cx\u002BNr4PLFlp9g==",
        "x-ms-blob-content-type": "ptovebjiemnnrlrjsees",
        "x-ms-client-request-id": "b88381aa-c8ab-976e-b821-e32b26d3eab4",
        "x-ms-date": "Tue, 24 Aug 2021 19:05:29 GMT",
        "x-ms-return-client-request-id": "true",
<<<<<<< HEAD
        "x-ms-version": "2020-12-06"
=======
        "x-ms-version": "2021-02-12"
>>>>>>> 7e782c87
      },
      "RequestBody": null,
      "StatusCode": 404,
      "ResponseHeaders": {
        "Content-Length": "215",
        "Content-Type": "application/xml",
        "Date": "Tue, 24 Aug 2021 19:05:29 GMT",
        "Server": [
          "Windows-Azure-Blob/1.0",
          "Microsoft-HTTPAPI/2.0"
        ],
        "x-ms-client-request-id": "b88381aa-c8ab-976e-b821-e32b26d3eab4",
        "x-ms-error-code": "BlobNotFound",
<<<<<<< HEAD
        "x-ms-request-id": "84fa1d9d-801e-0002-6ee9-3ac10a000000",
        "x-ms-version": "2020-12-06"
=======
        "x-ms-request-id": "7f8ba599-f01e-0060-3d1b-99313f000000",
        "x-ms-version": "2021-02-12"
>>>>>>> 7e782c87
      },
      "ResponseBody": [
        "\uFEFF\u003C?xml version=\u00221.0\u0022 encoding=\u0022utf-8\u0022?\u003E\u003CError\u003E\u003CCode\u003EBlobNotFound\u003C/Code\u003E\u003CMessage\u003EThe specified blob does not exist.\n",
        "RequestId:7f8ba599-f01e-0060-3d1b-99313f000000\n",
        "Time:2021-08-24T19:05:29.5914303Z\u003C/Message\u003E\u003C/Error\u003E"
      ]
    },
    {
      "RequestUri": "https://seannsecanary.blob.core.windows.net/test-filesystem-507d32ba-166b-f44b-d191-8025add4aa3f?restype=container",
      "RequestMethod": "DELETE",
      "RequestHeaders": {
        "Accept": "application/xml",
        "Authorization": "Sanitized",
        "traceparent": "00-7724b3dcd2686f499a5a1411c21dfcf6-8e0403b48f54d24f-00",
        "User-Agent": [
          "azsdk-net-Storage.Files.DataLake/12.8.0-alpha.20210824.1",
          "(.NET 5.0.9; Microsoft Windows 10.0.19043)"
        ],
        "x-ms-client-request-id": "a6ca8c5d-bb4b-623c-885b-98926f1834a5",
        "x-ms-date": "Tue, 24 Aug 2021 19:05:30 GMT",
        "x-ms-return-client-request-id": "true",
<<<<<<< HEAD
        "x-ms-version": "2020-12-06"
=======
        "x-ms-version": "2021-02-12"
>>>>>>> 7e782c87
      },
      "RequestBody": null,
      "StatusCode": 202,
      "ResponseHeaders": {
        "Content-Length": "0",
<<<<<<< HEAD
        "Date": "Mon, 26 Apr 2021 22:14:52 GMT",
        "Server": "Windows-Azure-Blob/1.0 Microsoft-HTTPAPI/2.0",
        "x-ms-client-request-id": "b4ead326-d393-4398-fdfa-baa583e22400",
        "x-ms-request-id": "84fa1dd9-801e-0002-27e9-3ac10a000000",
        "x-ms-version": "2020-12-06"
=======
        "Date": "Tue, 24 Aug 2021 19:05:29 GMT",
        "Server": [
          "Windows-Azure-Blob/1.0",
          "Microsoft-HTTPAPI/2.0"
        ],
        "x-ms-client-request-id": "a6ca8c5d-bb4b-623c-885b-98926f1834a5",
        "x-ms-request-id": "7f8ba59e-f01e-0060-401b-99313f000000",
        "x-ms-version": "2021-02-12"
>>>>>>> 7e782c87
      },
      "ResponseBody": []
    }
  ],
  "Variables": {
    "DateTimeOffsetNow": "2021-08-24T14:05:29.8750522-05:00",
    "RandomSeed": "1117113705",
    "Storage_TestConfigHierarchicalNamespace": "NamespaceTenant\nseannsecanary\nU2FuaXRpemVk\nhttps://seannsecanary.blob.core.windows.net\nhttps://seannsecanary.file.core.windows.net\nhttps://seannsecanary.queue.core.windows.net\nhttps://seannsecanary.table.core.windows.net\n\n\n\n\nhttps://seannsecanary-secondary.blob.core.windows.net\nhttps://seannsecanary-secondary.file.core.windows.net\nhttps://seannsecanary-secondary.queue.core.windows.net\nhttps://seannsecanary-secondary.table.core.windows.net\n68390a19-a643-458b-b726-408abf67b4fc\nSanitized\n72f988bf-86f1-41af-91ab-2d7cd011db47\nhttps://login.microsoftonline.com/\nCloud\nBlobEndpoint=https://seannsecanary.blob.core.windows.net/;QueueEndpoint=https://seannsecanary.queue.core.windows.net/;FileEndpoint=https://seannsecanary.file.core.windows.net/;BlobSecondaryEndpoint=https://seannsecanary-secondary.blob.core.windows.net/;QueueSecondaryEndpoint=https://seannsecanary-secondary.queue.core.windows.net/;FileSecondaryEndpoint=https://seannsecanary-secondary.file.core.windows.net/;AccountName=seannsecanary;AccountKey=Sanitized\n\nXClient\n"
  }
}<|MERGE_RESOLUTION|>--- conflicted
+++ resolved
@@ -15,25 +15,12 @@
         "x-ms-client-request-id": "57205c31-1cfb-1148-8307-bcc33af14b6d",
         "x-ms-date": "Tue, 24 Aug 2021 19:05:29 GMT",
         "x-ms-return-client-request-id": "true",
-<<<<<<< HEAD
-        "x-ms-version": "2020-12-06"
-=======
         "x-ms-version": "2021-02-12"
->>>>>>> 7e782c87
       },
       "RequestBody": null,
       "StatusCode": 201,
       "ResponseHeaders": {
         "Content-Length": "0",
-<<<<<<< HEAD
-        "Date": "Mon, 26 Apr 2021 22:14:52 GMT",
-        "ETag": "\"0x8D90900B7443783\"",
-        "Last-Modified": "Mon, 26 Apr 2021 22:14:52 GMT",
-        "Server": "Windows-Azure-Blob/1.0 Microsoft-HTTPAPI/2.0",
-        "x-ms-client-request-id": "3faad4ad-c077-292c-5ebb-bfad5af6ee7c",
-        "x-ms-request-id": "84fa1d3b-801e-0002-18e9-3ac10a000000",
-        "x-ms-version": "2020-12-06"
-=======
         "Date": "Tue, 24 Aug 2021 19:05:28 GMT",
         "ETag": "\u00220x8D9673223BA9FF4\u0022",
         "Last-Modified": "Tue, 24 Aug 2021 19:05:29 GMT",
@@ -44,7 +31,6 @@
         "x-ms-client-request-id": "57205c31-1cfb-1148-8307-bcc33af14b6d",
         "x-ms-request-id": "7f8ba592-f01e-0060-371b-99313f000000",
         "x-ms-version": "2021-02-12"
->>>>>>> 7e782c87
       },
       "ResponseBody": []
     },
@@ -68,11 +54,7 @@
         "x-ms-client-request-id": "b88381aa-c8ab-976e-b821-e32b26d3eab4",
         "x-ms-date": "Tue, 24 Aug 2021 19:05:29 GMT",
         "x-ms-return-client-request-id": "true",
-<<<<<<< HEAD
-        "x-ms-version": "2020-12-06"
-=======
         "x-ms-version": "2021-02-12"
->>>>>>> 7e782c87
       },
       "RequestBody": null,
       "StatusCode": 404,
@@ -86,13 +68,8 @@
         ],
         "x-ms-client-request-id": "b88381aa-c8ab-976e-b821-e32b26d3eab4",
         "x-ms-error-code": "BlobNotFound",
-<<<<<<< HEAD
-        "x-ms-request-id": "84fa1d9d-801e-0002-6ee9-3ac10a000000",
-        "x-ms-version": "2020-12-06"
-=======
         "x-ms-request-id": "7f8ba599-f01e-0060-3d1b-99313f000000",
         "x-ms-version": "2021-02-12"
->>>>>>> 7e782c87
       },
       "ResponseBody": [
         "\uFEFF\u003C?xml version=\u00221.0\u0022 encoding=\u0022utf-8\u0022?\u003E\u003CError\u003E\u003CCode\u003EBlobNotFound\u003C/Code\u003E\u003CMessage\u003EThe specified blob does not exist.\n",
@@ -114,23 +91,12 @@
         "x-ms-client-request-id": "a6ca8c5d-bb4b-623c-885b-98926f1834a5",
         "x-ms-date": "Tue, 24 Aug 2021 19:05:30 GMT",
         "x-ms-return-client-request-id": "true",
-<<<<<<< HEAD
-        "x-ms-version": "2020-12-06"
-=======
         "x-ms-version": "2021-02-12"
->>>>>>> 7e782c87
       },
       "RequestBody": null,
       "StatusCode": 202,
       "ResponseHeaders": {
         "Content-Length": "0",
-<<<<<<< HEAD
-        "Date": "Mon, 26 Apr 2021 22:14:52 GMT",
-        "Server": "Windows-Azure-Blob/1.0 Microsoft-HTTPAPI/2.0",
-        "x-ms-client-request-id": "b4ead326-d393-4398-fdfa-baa583e22400",
-        "x-ms-request-id": "84fa1dd9-801e-0002-27e9-3ac10a000000",
-        "x-ms-version": "2020-12-06"
-=======
         "Date": "Tue, 24 Aug 2021 19:05:29 GMT",
         "Server": [
           "Windows-Azure-Blob/1.0",
@@ -139,7 +105,6 @@
         "x-ms-client-request-id": "a6ca8c5d-bb4b-623c-885b-98926f1834a5",
         "x-ms-request-id": "7f8ba59e-f01e-0060-401b-99313f000000",
         "x-ms-version": "2021-02-12"
->>>>>>> 7e782c87
       },
       "ResponseBody": []
     }
