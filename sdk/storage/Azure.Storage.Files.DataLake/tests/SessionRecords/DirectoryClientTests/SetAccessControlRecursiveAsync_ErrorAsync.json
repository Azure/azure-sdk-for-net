--- conflicted
+++ resolved
@@ -15,11 +15,7 @@
         "x-ms-client-request-id": "bc3c13a6-69ef-ca89-1a3d-fa7c3cb14ddb",
         "x-ms-date": "Fri, 19 Feb 2021 19:06:22 GMT",
         "x-ms-return-client-request-id": "true",
-<<<<<<< HEAD
-        "x-ms-version": "2020-12-06"
-=======
         "x-ms-version": "2021-02-12"
->>>>>>> 7e782c87
       },
       "RequestBody": null,
       "StatusCode": 201,
@@ -34,11 +30,7 @@
         ],
         "x-ms-client-request-id": "bc3c13a6-69ef-ca89-1a3d-fa7c3cb14ddb",
         "x-ms-request-id": "cb13773b-b01e-006d-5af2-06cb14000000",
-<<<<<<< HEAD
-        "x-ms-version": "2020-12-06"
-=======
         "x-ms-version": "2021-02-12"
->>>>>>> 7e782c87
       },
       "ResponseBody": []
     },
@@ -57,11 +49,7 @@
         "x-ms-client-request-id": "ea4e3e99-9fb7-4035-452e-3fb7f94f8ce8",
         "x-ms-date": "Fri, 19 Feb 2021 19:06:22 GMT",
         "x-ms-return-client-request-id": "true",
-<<<<<<< HEAD
-        "x-ms-version": "2020-12-06"
-=======
         "x-ms-version": "2021-02-12"
->>>>>>> 7e782c87
       },
       "RequestBody": null,
       "StatusCode": 200,
@@ -77,11 +65,7 @@
         "x-ms-client-request-id": "ea4e3e99-9fb7-4035-452e-3fb7f94f8ce8",
         "x-ms-namespace-enabled": "true",
         "x-ms-request-id": "da8483c7-a01f-0061-34f2-065c1c000000",
-<<<<<<< HEAD
-        "x-ms-version": "2020-12-06"
-=======
         "x-ms-version": "2021-02-12"
->>>>>>> 7e782c87
       },
       "ResponseBody": []
     },
@@ -99,11 +83,7 @@
         "x-ms-acl": "user::rwx,group::r--,other::---,mask::rwx",
         "x-ms-client-request-id": "fee390cc-6363-ee24-8fd1-414634c393fc",
         "x-ms-return-client-request-id": "true",
-<<<<<<< HEAD
-        "x-ms-version": "2020-12-06"
-=======
         "x-ms-version": "2021-02-12"
->>>>>>> 7e782c87
       },
       "RequestBody": null,
       "StatusCode": 404,
@@ -118,11 +98,7 @@
         "x-ms-client-request-id": "fee390cc-6363-ee24-8fd1-414634c393fc",
         "x-ms-error-code": "PathNotFound",
         "x-ms-request-id": "da8483ec-a01f-0061-59f2-065c1c000000",
-<<<<<<< HEAD
-        "x-ms-version": "2020-12-06"
-=======
         "x-ms-version": "2021-02-12"
->>>>>>> 7e782c87
       },
       "ResponseBody": {
         "error": {
@@ -145,11 +121,7 @@
         "x-ms-client-request-id": "68eb0518-8d6c-e285-ef8c-d5b2ee88fed5",
         "x-ms-date": "Fri, 19 Feb 2021 19:06:22 GMT",
         "x-ms-return-client-request-id": "true",
-<<<<<<< HEAD
-        "x-ms-version": "2020-12-06"
-=======
         "x-ms-version": "2021-02-12"
->>>>>>> 7e782c87
       },
       "RequestBody": null,
       "StatusCode": 202,
@@ -162,11 +134,7 @@
         ],
         "x-ms-client-request-id": "68eb0518-8d6c-e285-ef8c-d5b2ee88fed5",
         "x-ms-request-id": "cb137831-b01e-006d-3af2-06cb14000000",
-<<<<<<< HEAD
-        "x-ms-version": "2020-12-06"
-=======
         "x-ms-version": "2021-02-12"
->>>>>>> 7e782c87
       },
       "ResponseBody": []
     }
