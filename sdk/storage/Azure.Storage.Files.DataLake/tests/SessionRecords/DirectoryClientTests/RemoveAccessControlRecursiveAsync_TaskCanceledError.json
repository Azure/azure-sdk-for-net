{
  "Entries": [
    {
      "RequestUri": "https://seannse.blob.core.windows.net/test-filesystem-8d052663-8336-c202-dfba-7bb8108c22ce?restype=container",
      "RequestMethod": "PUT",
      "RequestHeaders": {
        "Accept": "application/xml",
        "Authorization": "Sanitized",
<<<<<<< HEAD
        "traceparent": "00-1156c471e14ac042ab16b713f2eac4e3-c903ff0a4de6aa4d-00",
        "User-Agent": [
          "azsdk-net-Storage.Files.DataLake/12.7.0-alpha.20210202.1",
          "(.NET 5.0.2; Microsoft Windows 10.0.19042)"
        ],
        "x-ms-blob-public-access": "container",
        "x-ms-client-request-id": "ae71362c-c031-ec7a-588c-54881aa96e3c",
        "x-ms-date": "Tue, 02 Feb 2021 21:53:27 GMT",
=======
        "traceparent": "00-b2a7752e7b21b644b4e0cfa1f1bfae5f-3babbc63c4bff449-00",
        "User-Agent": [
          "azsdk-net-Storage.Files.DataLake/12.7.0-alpha.20210217.1",
          "(.NET 5.0.3; Microsoft Windows 10.0.19042)"
        ],
        "x-ms-blob-public-access": "container",
        "x-ms-client-request-id": "ae71362c-c031-ec7a-588c-54881aa96e3c",
        "x-ms-date": "Wed, 17 Feb 2021 22:41:13 GMT",
>>>>>>> 1814567d
        "x-ms-return-client-request-id": "true",
        "x-ms-version": "2020-06-12"
      },
      "RequestBody": null,
      "StatusCode": 201,
      "ResponseHeaders": {
        "Content-Length": "0",
<<<<<<< HEAD
        "Date": "Tue, 02 Feb 2021 21:53:28 GMT",
        "ETag": "\u00220x8D8C7C4F98D039C\u0022",
        "Last-Modified": "Tue, 02 Feb 2021 21:53:28 GMT",
=======
        "Date": "Wed, 17 Feb 2021 22:41:13 GMT",
        "ETag": "\u00220x8D8D395218DE301\u0022",
        "Last-Modified": "Wed, 17 Feb 2021 22:41:13 GMT",
>>>>>>> 1814567d
        "Server": [
          "Windows-Azure-Blob/1.0",
          "Microsoft-HTTPAPI/2.0"
        ],
        "x-ms-client-request-id": "ae71362c-c031-ec7a-588c-54881aa96e3c",
<<<<<<< HEAD
        "x-ms-request-id": "aa028297-801e-0004-43ad-f9f258000000",
=======
        "x-ms-request-id": "70575830-801e-0049-207d-053db4000000",
>>>>>>> 1814567d
        "x-ms-version": "2020-06-12"
      },
      "ResponseBody": []
    },
    {
      "RequestUri": "https://seannse.dfs.core.windows.net/test-filesystem-8d052663-8336-c202-dfba-7bb8108c22ce/?action=setAccessControl",
      "RequestMethod": "PATCH",
      "RequestHeaders": {
        "Accept": "application/json",
        "Authorization": "Sanitized",
<<<<<<< HEAD
        "traceparent": "00-721503ac072a2e41926d1fb05f1c04b5-68db2b652629674e-00",
        "User-Agent": [
          "azsdk-net-Storage.Files.DataLake/12.7.0-alpha.20210202.1",
          "(.NET 5.0.2; Microsoft Windows 10.0.19042)"
        ],
        "x-ms-acl": "user::--x,group::--x,other::--x",
        "x-ms-client-request-id": "1d2c44e2-e530-a888-9428-259dd4c5379e",
        "x-ms-date": "Tue, 02 Feb 2021 21:53:28 GMT",
=======
        "traceparent": "00-e548bd9bbd1d274bb33abda1248ca920-091336a50aa31745-00",
        "User-Agent": [
          "azsdk-net-Storage.Files.DataLake/12.7.0-alpha.20210217.1",
          "(.NET 5.0.3; Microsoft Windows 10.0.19042)"
        ],
        "x-ms-acl": "user::--x,group::--x,other::--x",
        "x-ms-client-request-id": "1d2c44e2-e530-a888-9428-259dd4c5379e",
        "x-ms-date": "Wed, 17 Feb 2021 22:41:14 GMT",
>>>>>>> 1814567d
        "x-ms-return-client-request-id": "true",
        "x-ms-version": "2020-06-12"
      },
      "RequestBody": null,
      "StatusCode": 200,
      "ResponseHeaders": {
        "Content-Length": "0",
<<<<<<< HEAD
        "Date": "Tue, 02 Feb 2021 21:53:28 GMT",
        "ETag": "\u00220x8D8C7C4F98F85E5\u0022",
        "Last-Modified": "Tue, 02 Feb 2021 21:53:28 GMT",
=======
        "Date": "Wed, 17 Feb 2021 22:41:14 GMT",
        "ETag": "\u00220x8D8D39521907193\u0022",
        "Last-Modified": "Wed, 17 Feb 2021 22:41:13 GMT",
>>>>>>> 1814567d
        "Server": [
          "Windows-Azure-HDFS/1.0",
          "Microsoft-HTTPAPI/2.0"
        ],
        "x-ms-client-request-id": "1d2c44e2-e530-a888-9428-259dd4c5379e",
        "x-ms-namespace-enabled": "true",
<<<<<<< HEAD
        "x-ms-request-id": "ad9f3e56-301f-002e-47ad-f92d48000000",
=======
        "x-ms-request-id": "4836987b-401f-0069-4d7d-054613000000",
>>>>>>> 1814567d
        "x-ms-version": "2020-06-12"
      },
      "ResponseBody": []
    },
    {
      "RequestUri": "https://seannse.blob.core.windows.net/test-filesystem-8d052663-8336-c202-dfba-7bb8108c22ce?restype=container",
      "RequestMethod": "DELETE",
      "RequestHeaders": {
        "Accept": "application/xml",
        "Authorization": "Sanitized",
<<<<<<< HEAD
        "traceparent": "00-f2df709fe05cd946b2a7d34009ebf671-759616277e5e8c46-00",
        "User-Agent": [
          "azsdk-net-Storage.Files.DataLake/12.7.0-alpha.20210202.1",
          "(.NET 5.0.2; Microsoft Windows 10.0.19042)"
        ],
        "x-ms-client-request-id": "ac65ef89-611f-c820-e144-2b155b5e088a",
        "x-ms-date": "Tue, 02 Feb 2021 21:53:28 GMT",
=======
        "traceparent": "00-4a289ab579a3934e8a8bd936b263188f-490b4a3a76cdce4a-00",
        "User-Agent": [
          "azsdk-net-Storage.Files.DataLake/12.7.0-alpha.20210217.1",
          "(.NET 5.0.3; Microsoft Windows 10.0.19042)"
        ],
        "x-ms-client-request-id": "ac65ef89-611f-c820-e144-2b155b5e088a",
        "x-ms-date": "Wed, 17 Feb 2021 22:41:14 GMT",
>>>>>>> 1814567d
        "x-ms-return-client-request-id": "true",
        "x-ms-version": "2020-06-12"
      },
      "RequestBody": null,
      "StatusCode": 202,
      "ResponseHeaders": {
        "Content-Length": "0",
<<<<<<< HEAD
        "Date": "Tue, 02 Feb 2021 21:53:28 GMT",
=======
        "Date": "Wed, 17 Feb 2021 22:41:13 GMT",
>>>>>>> 1814567d
        "Server": [
          "Windows-Azure-Blob/1.0",
          "Microsoft-HTTPAPI/2.0"
        ],
        "x-ms-client-request-id": "ac65ef89-611f-c820-e144-2b155b5e088a",
<<<<<<< HEAD
        "x-ms-request-id": "aa028368-801e-0004-7dad-f9f258000000",
=======
        "x-ms-request-id": "70575a04-801e-0049-5b7d-053db4000000",
>>>>>>> 1814567d
        "x-ms-version": "2020-06-12"
      },
      "ResponseBody": []
    }
  ],
  "Variables": {
    "RandomSeed": "1019104273",
    "Storage_TestConfigHierarchicalNamespace": "NamespaceTenant\nseannse\nU2FuaXRpemVk\nhttps://seannse.blob.core.windows.net\nhttps://seannse.file.core.windows.net\nhttps://seannse.queue.core.windows.net\nhttps://seannse.table.core.windows.net\n\n\n\n\nhttps://seannse-secondary.blob.core.windows.net\nhttps://seannse-secondary.file.core.windows.net\nhttps://seannse-secondary.queue.core.windows.net\nhttps://seannse-secondary.table.core.windows.net\n68390a19-a643-458b-b726-408abf67b4fc\nSanitized\n72f988bf-86f1-41af-91ab-2d7cd011db47\nhttps://login.microsoftonline.com/\nCloud\nBlobEndpoint=https://seannse.blob.core.windows.net/;QueueEndpoint=https://seannse.queue.core.windows.net/;FileEndpoint=https://seannse.file.core.windows.net/;BlobSecondaryEndpoint=https://seannse-secondary.blob.core.windows.net/;QueueSecondaryEndpoint=https://seannse-secondary.queue.core.windows.net/;FileSecondaryEndpoint=https://seannse-secondary.file.core.windows.net/;AccountName=seannse;AccountKey=Sanitized\n"
  }
}<|MERGE_RESOLUTION|>--- conflicted
+++ resolved
@@ -1,30 +1,19 @@
 {
   "Entries": [
     {
-      "RequestUri": "https://seannse.blob.core.windows.net/test-filesystem-8d052663-8336-c202-dfba-7bb8108c22ce?restype=container",
+      "RequestUri": "https://seannse.blob.core.windows.net/test-filesystem-35a0d045-3900-823e-8aba-eab026679796?restype=container",
       "RequestMethod": "PUT",
       "RequestHeaders": {
         "Accept": "application/xml",
         "Authorization": "Sanitized",
-<<<<<<< HEAD
-        "traceparent": "00-1156c471e14ac042ab16b713f2eac4e3-c903ff0a4de6aa4d-00",
+        "traceparent": "00-2f54c566a2a7ce47a0bcb6d0313d7dcd-d586e27b4281414b-00",
         "User-Agent": [
-          "azsdk-net-Storage.Files.DataLake/12.7.0-alpha.20210202.1",
-          "(.NET 5.0.2; Microsoft Windows 10.0.19042)"
+          "azsdk-net-Storage.Files.DataLake/12.7.0-alpha.20210219.1",
+          "(.NET 5.0.3; Microsoft Windows 10.0.19041)"
         ],
         "x-ms-blob-public-access": "container",
-        "x-ms-client-request-id": "ae71362c-c031-ec7a-588c-54881aa96e3c",
-        "x-ms-date": "Tue, 02 Feb 2021 21:53:27 GMT",
-=======
-        "traceparent": "00-b2a7752e7b21b644b4e0cfa1f1bfae5f-3babbc63c4bff449-00",
-        "User-Agent": [
-          "azsdk-net-Storage.Files.DataLake/12.7.0-alpha.20210217.1",
-          "(.NET 5.0.3; Microsoft Windows 10.0.19042)"
-        ],
-        "x-ms-blob-public-access": "container",
-        "x-ms-client-request-id": "ae71362c-c031-ec7a-588c-54881aa96e3c",
-        "x-ms-date": "Wed, 17 Feb 2021 22:41:13 GMT",
->>>>>>> 1814567d
+        "x-ms-client-request-id": "a15f5a8d-a5de-b7fc-602f-17a9493af66a",
+        "x-ms-date": "Fri, 19 Feb 2021 19:01:25 GMT",
         "x-ms-return-client-request-id": "true",
         "x-ms-version": "2020-06-12"
       },
@@ -32,54 +21,33 @@
       "StatusCode": 201,
       "ResponseHeaders": {
         "Content-Length": "0",
-<<<<<<< HEAD
-        "Date": "Tue, 02 Feb 2021 21:53:28 GMT",
-        "ETag": "\u00220x8D8C7C4F98D039C\u0022",
-        "Last-Modified": "Tue, 02 Feb 2021 21:53:28 GMT",
-=======
-        "Date": "Wed, 17 Feb 2021 22:41:13 GMT",
-        "ETag": "\u00220x8D8D395218DE301\u0022",
-        "Last-Modified": "Wed, 17 Feb 2021 22:41:13 GMT",
->>>>>>> 1814567d
+        "Date": "Fri, 19 Feb 2021 19:01:24 GMT",
+        "ETag": "\u00220x8D8D508C0DBB879\u0022",
+        "Last-Modified": "Fri, 19 Feb 2021 19:01:24 GMT",
         "Server": [
           "Windows-Azure-Blob/1.0",
           "Microsoft-HTTPAPI/2.0"
         ],
-        "x-ms-client-request-id": "ae71362c-c031-ec7a-588c-54881aa96e3c",
-<<<<<<< HEAD
-        "x-ms-request-id": "aa028297-801e-0004-43ad-f9f258000000",
-=======
-        "x-ms-request-id": "70575830-801e-0049-207d-053db4000000",
->>>>>>> 1814567d
+        "x-ms-client-request-id": "a15f5a8d-a5de-b7fc-602f-17a9493af66a",
+        "x-ms-request-id": "cb11e187-b01e-006d-01f1-06cb14000000",
         "x-ms-version": "2020-06-12"
       },
       "ResponseBody": []
     },
     {
-      "RequestUri": "https://seannse.dfs.core.windows.net/test-filesystem-8d052663-8336-c202-dfba-7bb8108c22ce/?action=setAccessControl",
+      "RequestUri": "https://seannse.dfs.core.windows.net/test-filesystem-35a0d045-3900-823e-8aba-eab026679796/?action=setAccessControl",
       "RequestMethod": "PATCH",
       "RequestHeaders": {
         "Accept": "application/json",
         "Authorization": "Sanitized",
-<<<<<<< HEAD
-        "traceparent": "00-721503ac072a2e41926d1fb05f1c04b5-68db2b652629674e-00",
+        "traceparent": "00-447514e23ae29b4281b0ce73ebf89438-06ea94e0eab0574c-00",
         "User-Agent": [
-          "azsdk-net-Storage.Files.DataLake/12.7.0-alpha.20210202.1",
-          "(.NET 5.0.2; Microsoft Windows 10.0.19042)"
+          "azsdk-net-Storage.Files.DataLake/12.7.0-alpha.20210219.1",
+          "(.NET 5.0.3; Microsoft Windows 10.0.19041)"
         ],
         "x-ms-acl": "user::--x,group::--x,other::--x",
-        "x-ms-client-request-id": "1d2c44e2-e530-a888-9428-259dd4c5379e",
-        "x-ms-date": "Tue, 02 Feb 2021 21:53:28 GMT",
-=======
-        "traceparent": "00-e548bd9bbd1d274bb33abda1248ca920-091336a50aa31745-00",
-        "User-Agent": [
-          "azsdk-net-Storage.Files.DataLake/12.7.0-alpha.20210217.1",
-          "(.NET 5.0.3; Microsoft Windows 10.0.19042)"
-        ],
-        "x-ms-acl": "user::--x,group::--x,other::--x",
-        "x-ms-client-request-id": "1d2c44e2-e530-a888-9428-259dd4c5379e",
-        "x-ms-date": "Wed, 17 Feb 2021 22:41:14 GMT",
->>>>>>> 1814567d
+        "x-ms-client-request-id": "32766998-4ebf-e8c7-f294-52c7ff18cb79",
+        "x-ms-date": "Fri, 19 Feb 2021 19:01:25 GMT",
         "x-ms-return-client-request-id": "true",
         "x-ms-version": "2020-06-12"
       },
@@ -87,53 +55,33 @@
       "StatusCode": 200,
       "ResponseHeaders": {
         "Content-Length": "0",
-<<<<<<< HEAD
-        "Date": "Tue, 02 Feb 2021 21:53:28 GMT",
-        "ETag": "\u00220x8D8C7C4F98F85E5\u0022",
-        "Last-Modified": "Tue, 02 Feb 2021 21:53:28 GMT",
-=======
-        "Date": "Wed, 17 Feb 2021 22:41:14 GMT",
-        "ETag": "\u00220x8D8D39521907193\u0022",
-        "Last-Modified": "Wed, 17 Feb 2021 22:41:13 GMT",
->>>>>>> 1814567d
+        "Date": "Fri, 19 Feb 2021 19:01:24 GMT",
+        "ETag": "\u00220x8D8D508C0DDBEF7\u0022",
+        "Last-Modified": "Fri, 19 Feb 2021 19:01:24 GMT",
         "Server": [
           "Windows-Azure-HDFS/1.0",
           "Microsoft-HTTPAPI/2.0"
         ],
-        "x-ms-client-request-id": "1d2c44e2-e530-a888-9428-259dd4c5379e",
+        "x-ms-client-request-id": "32766998-4ebf-e8c7-f294-52c7ff18cb79",
         "x-ms-namespace-enabled": "true",
-<<<<<<< HEAD
-        "x-ms-request-id": "ad9f3e56-301f-002e-47ad-f92d48000000",
-=======
-        "x-ms-request-id": "4836987b-401f-0069-4d7d-054613000000",
->>>>>>> 1814567d
+        "x-ms-request-id": "da83bde3-a01f-0061-46f1-065c1c000000",
         "x-ms-version": "2020-06-12"
       },
       "ResponseBody": []
     },
     {
-      "RequestUri": "https://seannse.blob.core.windows.net/test-filesystem-8d052663-8336-c202-dfba-7bb8108c22ce?restype=container",
+      "RequestUri": "https://seannse.blob.core.windows.net/test-filesystem-35a0d045-3900-823e-8aba-eab026679796?restype=container",
       "RequestMethod": "DELETE",
       "RequestHeaders": {
         "Accept": "application/xml",
         "Authorization": "Sanitized",
-<<<<<<< HEAD
-        "traceparent": "00-f2df709fe05cd946b2a7d34009ebf671-759616277e5e8c46-00",
+        "traceparent": "00-7333a693b75d904eb269129869656600-85c06dbea8c6c241-00",
         "User-Agent": [
-          "azsdk-net-Storage.Files.DataLake/12.7.0-alpha.20210202.1",
-          "(.NET 5.0.2; Microsoft Windows 10.0.19042)"
+          "azsdk-net-Storage.Files.DataLake/12.7.0-alpha.20210219.1",
+          "(.NET 5.0.3; Microsoft Windows 10.0.19041)"
         ],
-        "x-ms-client-request-id": "ac65ef89-611f-c820-e144-2b155b5e088a",
-        "x-ms-date": "Tue, 02 Feb 2021 21:53:28 GMT",
-=======
-        "traceparent": "00-4a289ab579a3934e8a8bd936b263188f-490b4a3a76cdce4a-00",
-        "User-Agent": [
-          "azsdk-net-Storage.Files.DataLake/12.7.0-alpha.20210217.1",
-          "(.NET 5.0.3; Microsoft Windows 10.0.19042)"
-        ],
-        "x-ms-client-request-id": "ac65ef89-611f-c820-e144-2b155b5e088a",
-        "x-ms-date": "Wed, 17 Feb 2021 22:41:14 GMT",
->>>>>>> 1814567d
+        "x-ms-client-request-id": "586b0436-ea07-60b5-1e18-df5140e516e3",
+        "x-ms-date": "Fri, 19 Feb 2021 19:01:25 GMT",
         "x-ms-return-client-request-id": "true",
         "x-ms-version": "2020-06-12"
       },
@@ -141,28 +89,20 @@
       "StatusCode": 202,
       "ResponseHeaders": {
         "Content-Length": "0",
-<<<<<<< HEAD
-        "Date": "Tue, 02 Feb 2021 21:53:28 GMT",
-=======
-        "Date": "Wed, 17 Feb 2021 22:41:13 GMT",
->>>>>>> 1814567d
+        "Date": "Fri, 19 Feb 2021 19:01:24 GMT",
         "Server": [
           "Windows-Azure-Blob/1.0",
           "Microsoft-HTTPAPI/2.0"
         ],
-        "x-ms-client-request-id": "ac65ef89-611f-c820-e144-2b155b5e088a",
-<<<<<<< HEAD
-        "x-ms-request-id": "aa028368-801e-0004-7dad-f9f258000000",
-=======
-        "x-ms-request-id": "70575a04-801e-0049-5b7d-053db4000000",
->>>>>>> 1814567d
+        "x-ms-client-request-id": "586b0436-ea07-60b5-1e18-df5140e516e3",
+        "x-ms-request-id": "cb11e1ac-b01e-006d-1df1-06cb14000000",
         "x-ms-version": "2020-06-12"
       },
       "ResponseBody": []
     }
   ],
   "Variables": {
-    "RandomSeed": "1019104273",
+    "RandomSeed": "2125181832",
     "Storage_TestConfigHierarchicalNamespace": "NamespaceTenant\nseannse\nU2FuaXRpemVk\nhttps://seannse.blob.core.windows.net\nhttps://seannse.file.core.windows.net\nhttps://seannse.queue.core.windows.net\nhttps://seannse.table.core.windows.net\n\n\n\n\nhttps://seannse-secondary.blob.core.windows.net\nhttps://seannse-secondary.file.core.windows.net\nhttps://seannse-secondary.queue.core.windows.net\nhttps://seannse-secondary.table.core.windows.net\n68390a19-a643-458b-b726-408abf67b4fc\nSanitized\n72f988bf-86f1-41af-91ab-2d7cd011db47\nhttps://login.microsoftonline.com/\nCloud\nBlobEndpoint=https://seannse.blob.core.windows.net/;QueueEndpoint=https://seannse.queue.core.windows.net/;FileEndpoint=https://seannse.file.core.windows.net/;BlobSecondaryEndpoint=https://seannse-secondary.blob.core.windows.net/;QueueSecondaryEndpoint=https://seannse-secondary.queue.core.windows.net/;FileSecondaryEndpoint=https://seannse-secondary.file.core.windows.net/;AccountName=seannse;AccountKey=Sanitized\n"
   }
 }