--- conflicted
+++ resolved
@@ -15,11 +15,7 @@
         "x-ms-client-request-id": "4e825b0c-f646-a26f-610f-3ccd77352f2e",
         "x-ms-date": "Fri, 19 Feb 2021 19:06:13 GMT",
         "x-ms-return-client-request-id": "true",
-<<<<<<< HEAD
-        "x-ms-version": "2020-12-06"
-=======
         "x-ms-version": "2021-02-12"
->>>>>>> 7e782c87
       },
       "RequestBody": null,
       "StatusCode": 201,
@@ -34,11 +30,7 @@
         ],
         "x-ms-client-request-id": "4e825b0c-f646-a26f-610f-3ccd77352f2e",
         "x-ms-request-id": "cb136949-b01e-006d-1cf2-06cb14000000",
-<<<<<<< HEAD
-        "x-ms-version": "2020-12-06"
-=======
         "x-ms-version": "2021-02-12"
->>>>>>> 7e782c87
       },
       "ResponseBody": []
     },
@@ -57,11 +49,7 @@
         "x-ms-date": "Fri, 19 Feb 2021 19:06:13 GMT",
         "x-ms-permissions": "rwxrwxrwx",
         "x-ms-return-client-request-id": "true",
-<<<<<<< HEAD
-        "x-ms-version": "2020-12-06"
-=======
         "x-ms-version": "2021-02-12"
->>>>>>> 7e782c87
       },
       "RequestBody": null,
       "StatusCode": 200,
@@ -77,11 +65,7 @@
         "x-ms-client-request-id": "ccdef865-e7b3-bf5a-06ea-4a88b7451c65",
         "x-ms-namespace-enabled": "true",
         "x-ms-request-id": "da847bbd-a01f-0061-31f2-065c1c000000",
-<<<<<<< HEAD
-        "x-ms-version": "2020-12-06"
-=======
         "x-ms-version": "2021-02-12"
->>>>>>> 7e782c87
       },
       "ResponseBody": []
     },
@@ -99,11 +83,7 @@
         "x-ms-client-request-id": "7f676e46-6256-e17a-c737-9cd1fe46e9ed",
         "x-ms-date": "Fri, 19 Feb 2021 19:06:13 GMT",
         "x-ms-return-client-request-id": "true",
-<<<<<<< HEAD
-        "x-ms-version": "2020-12-06"
-=======
         "x-ms-version": "2021-02-12"
->>>>>>> 7e782c87
       },
       "RequestBody": null,
       "StatusCode": 202,
@@ -116,11 +96,7 @@
         ],
         "x-ms-client-request-id": "7f676e46-6256-e17a-c737-9cd1fe46e9ed",
         "x-ms-request-id": "cb136982-b01e-006d-50f2-06cb14000000",
-<<<<<<< HEAD
-        "x-ms-version": "2020-12-06"
-=======
         "x-ms-version": "2021-02-12"
->>>>>>> 7e782c87
       },
       "ResponseBody": []
     }
