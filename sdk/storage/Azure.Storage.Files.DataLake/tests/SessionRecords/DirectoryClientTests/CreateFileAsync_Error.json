{
  "Entries": [
    {
      "RequestUri": "http://seannsecanary.dfs.core.windows.net/test-filesystem-2da0bf0b-620a-d399-30e1-f58dd7b8e608/test-directory-43ac67c1-987f-1ba5-ad35-57562850139c/test-file-6d392a96-b04a-b6a8-89a2-4f25caa43ee9?resource=file",
      "RequestMethod": "PUT",
      "RequestHeaders": {
        "Authorization": "Sanitized",
        "traceparent": "00-18d257b31f104d44be2594de8235ab06-b6c149579e545144-00",
        "User-Agent": [
          "azsdk-net-Storage.Files.DataLake/12.1.0-dev.20200403.1",
          "(.NET Core 4.6.28325.01; Microsoft Windows 10.0.18362 )"
        ],
        "x-ms-client-request-id": "acf658cd-797f-10bd-bff6-badd48805109",
        "x-ms-date": "Fri, 03 Apr 2020 20:53:10 GMT",
        "x-ms-return-client-request-id": "true",
        "x-ms-version": "2019-12-12"
      },
      "RequestBody": null,
      "StatusCode": 404,
      "ResponseHeaders": {
        "Content-Length": "175",
        "Content-Type": "application/json; charset=utf-8",
        "Date": "Fri, 03 Apr 2020 20:53:08 GMT",
        "Server": [
          "Windows-Azure-HDFS/1.0",
          "Microsoft-HTTPAPI/2.0"
        ],
        "x-ms-client-request-id": "acf658cd-797f-10bd-bff6-badd48805109",
        "x-ms-error-code": "FilesystemNotFound",
<<<<<<< HEAD
        "x-ms-request-id": "8a0a2259-701f-0041-1c3a-f3cadf000000",
=======
        "x-ms-request-id": "fa43faac-201f-0097-69f9-091bad000000",
>>>>>>> 8d420312
        "x-ms-version": "2019-12-12"
      },
      "ResponseBody": {
        "error": {
          "code": "FilesystemNotFound",
          "message": "The specified filesystem does not exist.\nRequestId:fa43faac-201f-0097-69f9-091bad000000\nTime:2020-04-03T20:53:09.2351281Z"
        }
      }
    }
  ],
  "Variables": {
    "RandomSeed": "1600081935",
    "Storage_TestConfigHierarchicalNamespace": "NamespaceTenant\nseannsecanary\nU2FuaXRpemVk\nhttp://seannsecanary.blob.core.windows.net\nhttp://seannsecanary.file.core.windows.net\nhttp://seannsecanary.queue.core.windows.net\nhttp://seannsecanary.table.core.windows.net\n\n\n\n\nhttp://seannsecanary-secondary.blob.core.windows.net\nhttp://seannsecanary-secondary.file.core.windows.net\nhttp://seannsecanary-secondary.queue.core.windows.net\nhttp://seannsecanary-secondary.table.core.windows.net\n68390a19-a643-458b-b726-408abf67b4fc\nSanitized\n72f988bf-86f1-41af-91ab-2d7cd011db47\nhttps://login.microsoftonline.com/\nCloud\nBlobEndpoint=http://seannsecanary.blob.core.windows.net/;QueueEndpoint=http://seannsecanary.queue.core.windows.net/;FileEndpoint=http://seannsecanary.file.core.windows.net/;BlobSecondaryEndpoint=http://seannsecanary-secondary.blob.core.windows.net/;QueueSecondaryEndpoint=http://seannsecanary-secondary.queue.core.windows.net/;FileSecondaryEndpoint=http://seannsecanary-secondary.file.core.windows.net/;AccountName=seannsecanary;AccountKey=Sanitized\n"
  }
}<|MERGE_RESOLUTION|>--- conflicted
+++ resolved
@@ -27,11 +27,7 @@
         ],
         "x-ms-client-request-id": "acf658cd-797f-10bd-bff6-badd48805109",
         "x-ms-error-code": "FilesystemNotFound",
-<<<<<<< HEAD
-        "x-ms-request-id": "8a0a2259-701f-0041-1c3a-f3cadf000000",
-=======
         "x-ms-request-id": "fa43faac-201f-0097-69f9-091bad000000",
->>>>>>> 8d420312
         "x-ms-version": "2019-12-12"
       },
       "ResponseBody": {
