﻿{
  "Entries": [
    {
      "RequestUri": "https://seannse.blob.core.windows.net/test-filesystem-a35b84a8-655d-8a42-de32-39cc195981b6?restype=container",
      "RequestMethod": "PUT",
      "RequestHeaders": {
        "Accept": "application/xml",
        "Authorization": "Sanitized",
        "traceparent": "00-73c8eed2373c1b4697332cb13a33c693-17c55691d774414c-00",
        "User-Agent": [
          "azsdk-net-Storage.Files.DataLake/12.7.0-alpha.20210219.1",
          "(.NET 5.0.3; Microsoft Windows 10.0.19041)"
        ],
        "x-ms-blob-public-access": "container",
        "x-ms-client-request-id": "30c38fb6-3e4a-b75d-a4e9-db6332cf01dc",
        "x-ms-date": "Fri, 19 Feb 2021 18:59:57 GMT",
        "x-ms-return-client-request-id": "true",
<<<<<<< HEAD
        "x-ms-version": "2020-12-06"
=======
        "x-ms-version": "2021-02-12"
>>>>>>> 7e782c87
      },
      "RequestBody": null,
      "StatusCode": 201,
      "ResponseHeaders": {
        "Content-Length": "0",
        "Date": "Fri, 19 Feb 2021 18:59:57 GMT",
        "ETag": "\"0x8D8D5088CDBE062\"",
        "Last-Modified": "Fri, 19 Feb 2021 18:59:57 GMT",
        "Server": [
          "Windows-Azure-Blob/1.0",
          "Microsoft-HTTPAPI/2.0"
        ],
        "x-ms-client-request-id": "30c38fb6-3e4a-b75d-a4e9-db6332cf01dc",
        "x-ms-request-id": "cb116924-b01e-006d-03f1-06cb14000000",
<<<<<<< HEAD
        "x-ms-version": "2020-12-06"
=======
        "x-ms-version": "2021-02-12"
>>>>>>> 7e782c87
      },
      "ResponseBody": []
    },
    {
      "RequestUri": "https://seannse.dfs.core.windows.net/test-filesystem-a35b84a8-655d-8a42-de32-39cc195981b6/test-directory-2edcfc60-f1e4-72e0-c8fa-337388010d16?resource=directory",
      "RequestMethod": "PUT",
      "RequestHeaders": {
        "Accept": "application/json",
        "Authorization": "Sanitized",
        "traceparent": "00-1a6a37911214164aa5b87b866b88a95e-257fc99e3c1b8445-00",
        "User-Agent": [
          "azsdk-net-Storage.Files.DataLake/12.7.0-alpha.20210219.1",
          "(.NET 5.0.3; Microsoft Windows 10.0.19041)"
        ],
        "x-ms-client-request-id": "f9bd9476-dc3e-16cb-081a-ec3bbbec3c9f",
        "x-ms-date": "Fri, 19 Feb 2021 18:59:58 GMT",
        "x-ms-return-client-request-id": "true",
<<<<<<< HEAD
        "x-ms-version": "2020-12-06"
=======
        "x-ms-version": "2021-02-12"
>>>>>>> 7e782c87
      },
      "RequestBody": null,
      "StatusCode": 201,
      "ResponseHeaders": {
        "Content-Length": "0",
        "Date": "Fri, 19 Feb 2021 18:59:57 GMT",
        "ETag": "\"0x8D8D5088CE94DB7\"",
        "Last-Modified": "Fri, 19 Feb 2021 18:59:57 GMT",
        "Server": [
          "Windows-Azure-HDFS/1.0",
          "Microsoft-HTTPAPI/2.0"
        ],
        "x-ms-client-request-id": "f9bd9476-dc3e-16cb-081a-ec3bbbec3c9f",
        "x-ms-request-id": "da837a34-a01f-0061-63f1-065c1c000000",
<<<<<<< HEAD
        "x-ms-version": "2020-12-06"
=======
        "x-ms-version": "2021-02-12"
>>>>>>> 7e782c87
      },
      "ResponseBody": []
    },
    {
      "RequestUri": "https://seannse.blob.core.windows.net/test-filesystem-a35b84a8-655d-8a42-de32-39cc195981b6/test-directory-2edcfc60-f1e4-72e0-c8fa-337388010d16",
      "RequestMethod": "HEAD",
      "RequestHeaders": {
        "Accept": "application/xml",
        "Authorization": "Sanitized",
        "traceparent": "00-57fd46ef2b16154bb72321a51ba32b08-dc71db7232a65242-00",
        "User-Agent": [
          "azsdk-net-Storage.Files.DataLake/12.7.0-alpha.20210219.1",
          "(.NET 5.0.3; Microsoft Windows 10.0.19041)"
        ],
        "x-ms-client-request-id": "9dec7e31-0811-489d-5661-ab6c03550fc0",
        "x-ms-date": "Fri, 19 Feb 2021 18:59:58 GMT",
        "x-ms-return-client-request-id": "true",
<<<<<<< HEAD
        "x-ms-version": "2020-12-06"
=======
        "x-ms-version": "2021-02-12"
>>>>>>> 7e782c87
      },
      "RequestBody": null,
      "StatusCode": 200,
      "ResponseHeaders": {
        "Accept-Ranges": "bytes",
        "Content-Length": "0",
        "Content-Type": "application/octet-stream",
        "Date": "Fri, 19 Feb 2021 18:59:57 GMT",
        "ETag": "\"0x8D8D5088CE94DB7\"",
        "Last-Modified": "Fri, 19 Feb 2021 18:59:57 GMT",
        "Server": [
          "Windows-Azure-Blob/1.0",
          "Microsoft-HTTPAPI/2.0"
        ],
        "x-ms-access-tier": "Hot",
        "x-ms-access-tier-inferred": "true",
        "x-ms-blob-type": "BlockBlob",
        "x-ms-client-request-id": "9dec7e31-0811-489d-5661-ab6c03550fc0",
        "x-ms-creation-time": "Fri, 19 Feb 2021 18:59:57 GMT",
        "x-ms-group": "$superuser",
        "x-ms-lease-state": "available",
        "x-ms-lease-status": "unlocked",
        "x-ms-meta-hdi_isfolder": "true",
        "x-ms-owner": "$superuser",
        "x-ms-permissions": "rwxr-x---",
        "x-ms-request-id": "cb116952-b01e-006d-2bf1-06cb14000000",
        "x-ms-server-encrypted": "true",
<<<<<<< HEAD
        "x-ms-version": "2020-12-06"
=======
        "x-ms-version": "2021-02-12"
>>>>>>> 7e782c87
      },
      "ResponseBody": []
    },
    {
      "RequestUri": "https://seannse.dfs.core.windows.net/test-filesystem-a35b84a8-655d-8a42-de32-39cc195981b6/test-directory-2edcfc60-f1e4-72e0-c8fa-337388010d16?action=getAccessControl",
      "RequestMethod": "HEAD",
      "RequestHeaders": {
        "Accept": "application/json",
        "Authorization": "Sanitized",
        "traceparent": "00-c7f02fc27c9c674da6b2f54fa8b5a6cf-bcbfa423fcf8ee46-00",
        "User-Agent": [
          "azsdk-net-Storage.Files.DataLake/12.7.0-alpha.20210219.1",
          "(.NET 5.0.3; Microsoft Windows 10.0.19041)"
        ],
        "x-ms-client-request-id": "3d0a29f9-9eff-ac8d-df90-419224a9c1a8",
        "x-ms-date": "Fri, 19 Feb 2021 18:59:58 GMT",
        "x-ms-return-client-request-id": "true",
<<<<<<< HEAD
        "x-ms-version": "2020-12-06"
=======
        "x-ms-version": "2021-02-12"
>>>>>>> 7e782c87
      },
      "RequestBody": null,
      "StatusCode": 200,
      "ResponseHeaders": {
        "Date": "Fri, 19 Feb 2021 18:59:57 GMT",
        "ETag": "\"0x8D8D5088CE94DB7\"",
        "Last-Modified": "Fri, 19 Feb 2021 18:59:57 GMT",
        "Server": [
          "Windows-Azure-HDFS/1.0",
          "Microsoft-HTTPAPI/2.0"
        ],
        "x-ms-acl": "user::rwx,group::r-x,other::---",
        "x-ms-client-request-id": "3d0a29f9-9eff-ac8d-df90-419224a9c1a8",
        "x-ms-group": "$superuser",
        "x-ms-owner": "$superuser",
        "x-ms-permissions": "rwxr-x---",
        "x-ms-request-id": "da837a47-a01f-0061-76f1-065c1c000000",
<<<<<<< HEAD
        "x-ms-version": "2020-12-06"
=======
        "x-ms-version": "2021-02-12"
>>>>>>> 7e782c87
      },
      "ResponseBody": []
    },
    {
      "RequestUri": "https://seannse.blob.core.windows.net/test-filesystem-a35b84a8-655d-8a42-de32-39cc195981b6?restype=container",
      "RequestMethod": "DELETE",
      "RequestHeaders": {
        "Accept": "application/xml",
        "Authorization": "Sanitized",
        "traceparent": "00-f0f4b5e5d049ff47b718f5d60159d2a5-8c2a73bb2ff29c45-00",
        "User-Agent": [
          "azsdk-net-Storage.Files.DataLake/12.7.0-alpha.20210219.1",
          "(.NET 5.0.3; Microsoft Windows 10.0.19041)"
        ],
        "x-ms-client-request-id": "da73d3c9-d14a-92c0-93cc-3876ded681d3",
        "x-ms-date": "Fri, 19 Feb 2021 18:59:58 GMT",
        "x-ms-return-client-request-id": "true",
<<<<<<< HEAD
        "x-ms-version": "2020-12-06"
=======
        "x-ms-version": "2021-02-12"
>>>>>>> 7e782c87
      },
      "RequestBody": null,
      "StatusCode": 202,
      "ResponseHeaders": {
        "Content-Length": "0",
        "Date": "Fri, 19 Feb 2021 18:59:57 GMT",
        "Server": [
          "Windows-Azure-Blob/1.0",
          "Microsoft-HTTPAPI/2.0"
        ],
        "x-ms-client-request-id": "da73d3c9-d14a-92c0-93cc-3876ded681d3",
        "x-ms-request-id": "cb116982-b01e-006d-57f1-06cb14000000",
<<<<<<< HEAD
        "x-ms-version": "2020-12-06"
=======
        "x-ms-version": "2021-02-12"
>>>>>>> 7e782c87
      },
      "ResponseBody": []
    }
  ],
  "Variables": {
    "RandomSeed": "805022111",
    "Storage_TestConfigHierarchicalNamespace": "NamespaceTenant\nseannse\nU2FuaXRpemVk\nhttps://seannse.blob.core.windows.net\nhttps://seannse.file.core.windows.net\nhttps://seannse.queue.core.windows.net\nhttps://seannse.table.core.windows.net\n\n\n\n\nhttps://seannse-secondary.blob.core.windows.net\nhttps://seannse-secondary.file.core.windows.net\nhttps://seannse-secondary.queue.core.windows.net\nhttps://seannse-secondary.table.core.windows.net\n68390a19-a643-458b-b726-408abf67b4fc\nSanitized\n72f988bf-86f1-41af-91ab-2d7cd011db47\nhttps://login.microsoftonline.com/\nCloud\nBlobEndpoint=https://seannse.blob.core.windows.net/;QueueEndpoint=https://seannse.queue.core.windows.net/;FileEndpoint=https://seannse.file.core.windows.net/;BlobSecondaryEndpoint=https://seannse-secondary.blob.core.windows.net/;QueueSecondaryEndpoint=https://seannse-secondary.queue.core.windows.net/;FileSecondaryEndpoint=https://seannse-secondary.file.core.windows.net/;AccountName=seannse;AccountKey=Sanitized\n\n\n"
  }
}<|MERGE_RESOLUTION|>--- conflicted
+++ resolved
@@ -15,11 +15,7 @@
         "x-ms-client-request-id": "30c38fb6-3e4a-b75d-a4e9-db6332cf01dc",
         "x-ms-date": "Fri, 19 Feb 2021 18:59:57 GMT",
         "x-ms-return-client-request-id": "true",
-<<<<<<< HEAD
-        "x-ms-version": "2020-12-06"
-=======
         "x-ms-version": "2021-02-12"
->>>>>>> 7e782c87
       },
       "RequestBody": null,
       "StatusCode": 201,
@@ -34,11 +30,7 @@
         ],
         "x-ms-client-request-id": "30c38fb6-3e4a-b75d-a4e9-db6332cf01dc",
         "x-ms-request-id": "cb116924-b01e-006d-03f1-06cb14000000",
-<<<<<<< HEAD
-        "x-ms-version": "2020-12-06"
-=======
         "x-ms-version": "2021-02-12"
->>>>>>> 7e782c87
       },
       "ResponseBody": []
     },
@@ -56,11 +48,7 @@
         "x-ms-client-request-id": "f9bd9476-dc3e-16cb-081a-ec3bbbec3c9f",
         "x-ms-date": "Fri, 19 Feb 2021 18:59:58 GMT",
         "x-ms-return-client-request-id": "true",
-<<<<<<< HEAD
-        "x-ms-version": "2020-12-06"
-=======
         "x-ms-version": "2021-02-12"
->>>>>>> 7e782c87
       },
       "RequestBody": null,
       "StatusCode": 201,
@@ -75,11 +63,7 @@
         ],
         "x-ms-client-request-id": "f9bd9476-dc3e-16cb-081a-ec3bbbec3c9f",
         "x-ms-request-id": "da837a34-a01f-0061-63f1-065c1c000000",
-<<<<<<< HEAD
-        "x-ms-version": "2020-12-06"
-=======
         "x-ms-version": "2021-02-12"
->>>>>>> 7e782c87
       },
       "ResponseBody": []
     },
@@ -97,11 +81,7 @@
         "x-ms-client-request-id": "9dec7e31-0811-489d-5661-ab6c03550fc0",
         "x-ms-date": "Fri, 19 Feb 2021 18:59:58 GMT",
         "x-ms-return-client-request-id": "true",
-<<<<<<< HEAD
-        "x-ms-version": "2020-12-06"
-=======
         "x-ms-version": "2021-02-12"
->>>>>>> 7e782c87
       },
       "RequestBody": null,
       "StatusCode": 200,
@@ -129,11 +109,7 @@
         "x-ms-permissions": "rwxr-x---",
         "x-ms-request-id": "cb116952-b01e-006d-2bf1-06cb14000000",
         "x-ms-server-encrypted": "true",
-<<<<<<< HEAD
-        "x-ms-version": "2020-12-06"
-=======
         "x-ms-version": "2021-02-12"
->>>>>>> 7e782c87
       },
       "ResponseBody": []
     },
@@ -151,11 +127,7 @@
         "x-ms-client-request-id": "3d0a29f9-9eff-ac8d-df90-419224a9c1a8",
         "x-ms-date": "Fri, 19 Feb 2021 18:59:58 GMT",
         "x-ms-return-client-request-id": "true",
-<<<<<<< HEAD
-        "x-ms-version": "2020-12-06"
-=======
         "x-ms-version": "2021-02-12"
->>>>>>> 7e782c87
       },
       "RequestBody": null,
       "StatusCode": 200,
@@ -173,11 +145,7 @@
         "x-ms-owner": "$superuser",
         "x-ms-permissions": "rwxr-x---",
         "x-ms-request-id": "da837a47-a01f-0061-76f1-065c1c000000",
-<<<<<<< HEAD
-        "x-ms-version": "2020-12-06"
-=======
         "x-ms-version": "2021-02-12"
->>>>>>> 7e782c87
       },
       "ResponseBody": []
     },
@@ -195,11 +163,7 @@
         "x-ms-client-request-id": "da73d3c9-d14a-92c0-93cc-3876ded681d3",
         "x-ms-date": "Fri, 19 Feb 2021 18:59:58 GMT",
         "x-ms-return-client-request-id": "true",
-<<<<<<< HEAD
-        "x-ms-version": "2020-12-06"
-=======
         "x-ms-version": "2021-02-12"
->>>>>>> 7e782c87
       },
       "RequestBody": null,
       "StatusCode": 202,
@@ -212,11 +176,7 @@
         ],
         "x-ms-client-request-id": "da73d3c9-d14a-92c0-93cc-3876ded681d3",
         "x-ms-request-id": "cb116982-b01e-006d-57f1-06cb14000000",
-<<<<<<< HEAD
-        "x-ms-version": "2020-12-06"
-=======
         "x-ms-version": "2021-02-12"
->>>>>>> 7e782c87
       },
       "ResponseBody": []
     }
