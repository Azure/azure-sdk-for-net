--- conflicted
+++ resolved
@@ -14,11 +14,7 @@
         "x-ms-client-request-id": "aaae8b77-97f3-9cb9-1d92-616504a5c4b3",
         "x-ms-date": "Fri, 03 Apr 2020 20:56:56 GMT",
         "x-ms-return-client-request-id": "true",
-<<<<<<< HEAD
-        "x-ms-version": "2019-12-12"
-=======
         "x-ms-version": "2020-02-10"
->>>>>>> 60f4876e
       },
       "RequestBody": null,
       "StatusCode": 201,
@@ -33,11 +29,7 @@
         ],
         "x-ms-client-request-id": "aaae8b77-97f3-9cb9-1d92-616504a5c4b3",
         "x-ms-request-id": "9621c053-f01e-0012-6bfa-093670000000",
-<<<<<<< HEAD
-        "x-ms-version": "2019-12-12"
-=======
         "x-ms-version": "2020-02-10"
->>>>>>> 60f4876e
       },
       "ResponseBody": []
     },
@@ -54,11 +46,7 @@
         "x-ms-client-request-id": "9c0859dc-1ca5-f4ca-fa02-be46edec97ec",
         "x-ms-date": "Fri, 03 Apr 2020 20:56:56 GMT",
         "x-ms-return-client-request-id": "true",
-<<<<<<< HEAD
-        "x-ms-version": "2019-12-12"
-=======
         "x-ms-version": "2020-02-10"
->>>>>>> 60f4876e
       },
       "RequestBody": null,
       "StatusCode": 201,
@@ -73,11 +61,7 @@
         ],
         "x-ms-client-request-id": "9c0859dc-1ca5-f4ca-fa02-be46edec97ec",
         "x-ms-request-id": "fa43fd7f-201f-0097-25fa-091bad000000",
-<<<<<<< HEAD
-        "x-ms-version": "2019-12-12"
-=======
         "x-ms-version": "2020-02-10"
->>>>>>> 60f4876e
       },
       "ResponseBody": []
     },
@@ -94,11 +78,7 @@
         "x-ms-client-request-id": "abef691e-5d28-a81c-b038-6dbba57281a0",
         "x-ms-date": "Fri, 03 Apr 2020 20:56:56 GMT",
         "x-ms-return-client-request-id": "true",
-<<<<<<< HEAD
-        "x-ms-version": "2019-12-12"
-=======
         "x-ms-version": "2020-02-10"
->>>>>>> 60f4876e
       },
       "RequestBody": null,
       "StatusCode": 200,
@@ -123,11 +103,7 @@
         "x-ms-meta-hdi_isfolder": "true",
         "x-ms-request-id": "9621c068-f01e-0012-7bfa-093670000000",
         "x-ms-server-encrypted": "true",
-<<<<<<< HEAD
-        "x-ms-version": "2019-12-12"
-=======
         "x-ms-version": "2020-02-10"
->>>>>>> 60f4876e
       },
       "ResponseBody": []
     },
@@ -144,11 +120,7 @@
         "x-ms-client-request-id": "83275bd6-ecfc-3ac3-82f8-d73fef3beb8c",
         "x-ms-date": "Fri, 03 Apr 2020 20:56:56 GMT",
         "x-ms-return-client-request-id": "true",
-<<<<<<< HEAD
-        "x-ms-version": "2019-12-12"
-=======
         "x-ms-version": "2020-02-10"
->>>>>>> 60f4876e
       },
       "RequestBody": null,
       "StatusCode": 202,
@@ -161,11 +133,7 @@
         ],
         "x-ms-client-request-id": "83275bd6-ecfc-3ac3-82f8-d73fef3beb8c",
         "x-ms-request-id": "9621c070-f01e-0012-01fa-093670000000",
-<<<<<<< HEAD
-        "x-ms-version": "2019-12-12"
-=======
         "x-ms-version": "2020-02-10"
->>>>>>> 60f4876e
       },
       "ResponseBody": []
     }
