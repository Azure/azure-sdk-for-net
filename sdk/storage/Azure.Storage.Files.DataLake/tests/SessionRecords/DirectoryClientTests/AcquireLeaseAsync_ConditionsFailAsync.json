{
  "Entries": [
    {
      "RequestUri": "http://seannsecanary.blob.core.windows.net/test-filesystem-518a07c7-d15d-8cc5-9150-c3af522db461?restype=container",
      "RequestMethod": "PUT",
      "RequestHeaders": {
        "Authorization": "Sanitized",
        "traceparent": "00-943652fa8d2012479dea547b92aeaff4-048b0500037c2049-00",
        "User-Agent": [
          "azsdk-net-Storage.Files.DataLake/12.1.0-dev.20200403.1",
          "(.NET Core 4.6.28325.01; Microsoft Windows 10.0.18362 )"
        ],
        "x-ms-blob-public-access": "container",
        "x-ms-client-request-id": "60516fa6-7561-65c9-25fe-235853232717",
        "x-ms-date": "Fri, 03 Apr 2020 20:56:14 GMT",
        "x-ms-return-client-request-id": "true",
<<<<<<< HEAD
        "x-ms-version": "2019-12-12"
=======
        "x-ms-version": "2020-02-10"
>>>>>>> 60f4876e
      },
      "RequestBody": null,
      "StatusCode": 201,
      "ResponseHeaders": {
        "Content-Length": "0",
        "Date": "Fri, 03 Apr 2020 20:56:12 GMT",
        "ETag": "\u00220x8D7D81171B3FCA6\u0022",
        "Last-Modified": "Fri, 03 Apr 2020 20:56:12 GMT",
        "Server": [
          "Windows-Azure-Blob/1.0",
          "Microsoft-HTTPAPI/2.0"
        ],
        "x-ms-client-request-id": "60516fa6-7561-65c9-25fe-235853232717",
        "x-ms-request-id": "9621abcf-f01e-0012-7efa-093670000000",
<<<<<<< HEAD
        "x-ms-version": "2019-12-12"
=======
        "x-ms-version": "2020-02-10"
>>>>>>> 60f4876e
      },
      "ResponseBody": []
    },
    {
      "RequestUri": "http://seannsecanary.dfs.core.windows.net/test-filesystem-518a07c7-d15d-8cc5-9150-c3af522db461/test-directory-63423bfc-8176-4b6f-6394-d83cf56109e4?resource=directory",
      "RequestMethod": "PUT",
      "RequestHeaders": {
        "Authorization": "Sanitized",
        "traceparent": "00-db04b4fdfe1ca94e9d18fad752d02610-0b8974eccf2e9747-00",
        "User-Agent": [
          "azsdk-net-Storage.Files.DataLake/12.1.0-dev.20200403.1",
          "(.NET Core 4.6.28325.01; Microsoft Windows 10.0.18362 )"
        ],
        "x-ms-client-request-id": "4666c4f9-2c6b-25d8-0006-fccd9d8c6fc4",
        "x-ms-date": "Fri, 03 Apr 2020 20:56:14 GMT",
        "x-ms-return-client-request-id": "true",
<<<<<<< HEAD
        "x-ms-version": "2019-12-12"
=======
        "x-ms-version": "2020-02-10"
>>>>>>> 60f4876e
      },
      "RequestBody": null,
      "StatusCode": 201,
      "ResponseHeaders": {
        "Content-Length": "0",
        "Date": "Fri, 03 Apr 2020 20:56:12 GMT",
        "ETag": "\u00220x8D7D81171C4AC9C\u0022",
        "Last-Modified": "Fri, 03 Apr 2020 20:56:13 GMT",
        "Server": [
          "Windows-Azure-HDFS/1.0",
          "Microsoft-HTTPAPI/2.0"
        ],
        "x-ms-client-request-id": "4666c4f9-2c6b-25d8-0006-fccd9d8c6fc4",
        "x-ms-request-id": "fa43fc9e-201f-0097-63fa-091bad000000",
<<<<<<< HEAD
        "x-ms-version": "2019-12-12"
=======
        "x-ms-version": "2020-02-10"
>>>>>>> 60f4876e
      },
      "ResponseBody": []
    },
    {
      "RequestUri": "http://seannsecanary.blob.core.windows.net/test-filesystem-518a07c7-d15d-8cc5-9150-c3af522db461/test-directory-63423bfc-8176-4b6f-6394-d83cf56109e4?comp=lease",
      "RequestMethod": "PUT",
      "RequestHeaders": {
        "Authorization": "Sanitized",
        "If-Modified-Since": "Sat, 04 Apr 2020 20:56:14 GMT",
        "traceparent": "00-386c6381011eb94e90fdc00b56017ed2-c89a6908335cb641-00",
        "User-Agent": [
          "azsdk-net-Storage.Files.DataLake/12.1.0-dev.20200403.1",
          "(.NET Core 4.6.28325.01; Microsoft Windows 10.0.18362 )"
        ],
        "x-ms-client-request-id": "19cc0785-c3b3-b43b-88be-0afbf1576f51",
        "x-ms-date": "Fri, 03 Apr 2020 20:56:14 GMT",
        "x-ms-lease-action": "acquire",
        "x-ms-lease-duration": "15",
        "x-ms-proposed-lease-id": "df973ff4-4419-a83b-3c70-3a81b5aef217",
        "x-ms-return-client-request-id": "true",
<<<<<<< HEAD
        "x-ms-version": "2019-12-12"
=======
        "x-ms-version": "2020-02-10"
>>>>>>> 60f4876e
      },
      "RequestBody": null,
      "StatusCode": 412,
      "ResponseHeaders": {
        "Content-Length": "252",
        "Content-Type": "application/xml",
        "Date": "Fri, 03 Apr 2020 20:56:12 GMT",
        "Server": [
          "Windows-Azure-Blob/1.0",
          "Microsoft-HTTPAPI/2.0"
        ],
        "x-ms-client-request-id": "19cc0785-c3b3-b43b-88be-0afbf1576f51",
        "x-ms-error-code": "ConditionNotMet",
        "x-ms-request-id": "9621abe7-f01e-0012-13fa-093670000000",
<<<<<<< HEAD
        "x-ms-version": "2019-12-12"
=======
        "x-ms-version": "2020-02-10"
>>>>>>> 60f4876e
      },
      "ResponseBody": [
        "\uFEFF\u003C?xml version=\u00221.0\u0022 encoding=\u0022utf-8\u0022?\u003E\u003CError\u003E\u003CCode\u003EConditionNotMet\u003C/Code\u003E\u003CMessage\u003EThe condition specified using HTTP conditional header(s) is not met.\n",
        "RequestId:9621abe7-f01e-0012-13fa-093670000000\n",
        "Time:2020-04-03T20:56:13.1810576Z\u003C/Message\u003E\u003C/Error\u003E"
      ]
    },
    {
      "RequestUri": "http://seannsecanary.blob.core.windows.net/test-filesystem-518a07c7-d15d-8cc5-9150-c3af522db461?restype=container",
      "RequestMethod": "DELETE",
      "RequestHeaders": {
        "Authorization": "Sanitized",
        "traceparent": "00-0131dc75709f3f49a35bdada10d1c679-9b1a61ac0df37344-00",
        "User-Agent": [
          "azsdk-net-Storage.Files.DataLake/12.1.0-dev.20200403.1",
          "(.NET Core 4.6.28325.01; Microsoft Windows 10.0.18362 )"
        ],
        "x-ms-client-request-id": "adfc9e3b-d8e1-2e63-478f-a93cb77da344",
        "x-ms-date": "Fri, 03 Apr 2020 20:56:14 GMT",
        "x-ms-return-client-request-id": "true",
<<<<<<< HEAD
        "x-ms-version": "2019-12-12"
=======
        "x-ms-version": "2020-02-10"
>>>>>>> 60f4876e
      },
      "RequestBody": null,
      "StatusCode": 202,
      "ResponseHeaders": {
        "Content-Length": "0",
        "Date": "Fri, 03 Apr 2020 20:56:13 GMT",
        "Server": [
          "Windows-Azure-Blob/1.0",
          "Microsoft-HTTPAPI/2.0"
        ],
        "x-ms-client-request-id": "adfc9e3b-d8e1-2e63-478f-a93cb77da344",
        "x-ms-request-id": "9621abf3-f01e-0012-1cfa-093670000000",
<<<<<<< HEAD
        "x-ms-version": "2019-12-12"
=======
        "x-ms-version": "2020-02-10"
>>>>>>> 60f4876e
      },
      "ResponseBody": []
    },
    {
      "RequestUri": "http://seannsecanary.blob.core.windows.net/test-filesystem-72c29075-1a56-4853-3e9a-52b17f065223?restype=container",
      "RequestMethod": "PUT",
      "RequestHeaders": {
        "Authorization": "Sanitized",
        "traceparent": "00-328ae84b78eec841af280b0c13e9d3af-965a9edf9ec3bb45-00",
        "User-Agent": [
          "azsdk-net-Storage.Files.DataLake/12.1.0-dev.20200403.1",
          "(.NET Core 4.6.28325.01; Microsoft Windows 10.0.18362 )"
        ],
        "x-ms-blob-public-access": "container",
        "x-ms-client-request-id": "d0bfff5f-dea2-20b3-4bb3-6f4785b2af40",
        "x-ms-date": "Fri, 03 Apr 2020 20:56:14 GMT",
        "x-ms-return-client-request-id": "true",
<<<<<<< HEAD
        "x-ms-version": "2019-12-12"
=======
        "x-ms-version": "2020-02-10"
>>>>>>> 60f4876e
      },
      "RequestBody": null,
      "StatusCode": 201,
      "ResponseHeaders": {
        "Content-Length": "0",
        "Date": "Fri, 03 Apr 2020 20:56:13 GMT",
        "ETag": "\u00220x8D7D81171ED8DAA\u0022",
        "Last-Modified": "Fri, 03 Apr 2020 20:56:13 GMT",
        "Server": [
          "Windows-Azure-Blob/1.0",
          "Microsoft-HTTPAPI/2.0"
        ],
        "x-ms-client-request-id": "d0bfff5f-dea2-20b3-4bb3-6f4785b2af40",
        "x-ms-request-id": "9621abfe-f01e-0012-27fa-093670000000",
<<<<<<< HEAD
        "x-ms-version": "2019-12-12"
=======
        "x-ms-version": "2020-02-10"
>>>>>>> 60f4876e
      },
      "ResponseBody": []
    },
    {
      "RequestUri": "http://seannsecanary.dfs.core.windows.net/test-filesystem-72c29075-1a56-4853-3e9a-52b17f065223/test-directory-b6cf853c-50bd-b3e9-2086-f1a9489ab4b2?resource=directory",
      "RequestMethod": "PUT",
      "RequestHeaders": {
        "Authorization": "Sanitized",
        "traceparent": "00-982559e8e74c4742b592a55aa6a38814-bf21f8f827b7e94a-00",
        "User-Agent": [
          "azsdk-net-Storage.Files.DataLake/12.1.0-dev.20200403.1",
          "(.NET Core 4.6.28325.01; Microsoft Windows 10.0.18362 )"
        ],
        "x-ms-client-request-id": "0e7c92fd-c3bd-0f8b-160c-b01bec0ad8b1",
        "x-ms-date": "Fri, 03 Apr 2020 20:56:14 GMT",
        "x-ms-return-client-request-id": "true",
<<<<<<< HEAD
        "x-ms-version": "2019-12-12"
=======
        "x-ms-version": "2020-02-10"
>>>>>>> 60f4876e
      },
      "RequestBody": null,
      "StatusCode": 201,
      "ResponseHeaders": {
        "Content-Length": "0",
        "Date": "Fri, 03 Apr 2020 20:56:13 GMT",
        "ETag": "\u00220x8D7D81171FD4E24\u0022",
        "Last-Modified": "Fri, 03 Apr 2020 20:56:13 GMT",
        "Server": [
          "Windows-Azure-HDFS/1.0",
          "Microsoft-HTTPAPI/2.0"
        ],
        "x-ms-client-request-id": "0e7c92fd-c3bd-0f8b-160c-b01bec0ad8b1",
        "x-ms-request-id": "fa43fc9f-201f-0097-64fa-091bad000000",
<<<<<<< HEAD
        "x-ms-version": "2019-12-12"
=======
        "x-ms-version": "2020-02-10"
>>>>>>> 60f4876e
      },
      "ResponseBody": []
    },
    {
      "RequestUri": "http://seannsecanary.blob.core.windows.net/test-filesystem-72c29075-1a56-4853-3e9a-52b17f065223/test-directory-b6cf853c-50bd-b3e9-2086-f1a9489ab4b2?comp=lease",
      "RequestMethod": "PUT",
      "RequestHeaders": {
        "Authorization": "Sanitized",
        "If-Unmodified-Since": "Thu, 02 Apr 2020 20:56:14 GMT",
        "traceparent": "00-6279ce5b91f9a1459b080cd40b7d36f7-ce7a5a5d39fa8944-00",
        "User-Agent": [
          "azsdk-net-Storage.Files.DataLake/12.1.0-dev.20200403.1",
          "(.NET Core 4.6.28325.01; Microsoft Windows 10.0.18362 )"
        ],
        "x-ms-client-request-id": "95a756c7-3a01-cd6c-98c2-0a7d5a6dc7d4",
        "x-ms-date": "Fri, 03 Apr 2020 20:56:14 GMT",
        "x-ms-lease-action": "acquire",
        "x-ms-lease-duration": "15",
        "x-ms-proposed-lease-id": "7b27bdff-3061-baf9-043f-681e484260f8",
        "x-ms-return-client-request-id": "true",
<<<<<<< HEAD
        "x-ms-version": "2019-12-12"
=======
        "x-ms-version": "2020-02-10"
>>>>>>> 60f4876e
      },
      "RequestBody": null,
      "StatusCode": 412,
      "ResponseHeaders": {
        "Content-Length": "252",
        "Content-Type": "application/xml",
        "Date": "Fri, 03 Apr 2020 20:56:13 GMT",
        "Server": [
          "Windows-Azure-Blob/1.0",
          "Microsoft-HTTPAPI/2.0"
        ],
        "x-ms-client-request-id": "95a756c7-3a01-cd6c-98c2-0a7d5a6dc7d4",
        "x-ms-error-code": "ConditionNotMet",
        "x-ms-request-id": "9621ac12-f01e-0012-38fa-093670000000",
<<<<<<< HEAD
        "x-ms-version": "2019-12-12"
=======
        "x-ms-version": "2020-02-10"
>>>>>>> 60f4876e
      },
      "ResponseBody": [
        "\uFEFF\u003C?xml version=\u00221.0\u0022 encoding=\u0022utf-8\u0022?\u003E\u003CError\u003E\u003CCode\u003EConditionNotMet\u003C/Code\u003E\u003CMessage\u003EThe condition specified using HTTP conditional header(s) is not met.\n",
        "RequestId:9621ac12-f01e-0012-38fa-093670000000\n",
        "Time:2020-04-03T20:56:13.5473178Z\u003C/Message\u003E\u003C/Error\u003E"
      ]
    },
    {
      "RequestUri": "http://seannsecanary.blob.core.windows.net/test-filesystem-72c29075-1a56-4853-3e9a-52b17f065223?restype=container",
      "RequestMethod": "DELETE",
      "RequestHeaders": {
        "Authorization": "Sanitized",
        "traceparent": "00-63c9084d2f3d2340a5dfbddc94d67994-d308edc12b72c74d-00",
        "User-Agent": [
          "azsdk-net-Storage.Files.DataLake/12.1.0-dev.20200403.1",
          "(.NET Core 4.6.28325.01; Microsoft Windows 10.0.18362 )"
        ],
        "x-ms-client-request-id": "f156259d-cb9a-96f7-b5de-1d5b9a770111",
        "x-ms-date": "Fri, 03 Apr 2020 20:56:15 GMT",
        "x-ms-return-client-request-id": "true",
<<<<<<< HEAD
        "x-ms-version": "2019-12-12"
=======
        "x-ms-version": "2020-02-10"
>>>>>>> 60f4876e
      },
      "RequestBody": null,
      "StatusCode": 202,
      "ResponseHeaders": {
        "Content-Length": "0",
        "Date": "Fri, 03 Apr 2020 20:56:13 GMT",
        "Server": [
          "Windows-Azure-Blob/1.0",
          "Microsoft-HTTPAPI/2.0"
        ],
        "x-ms-client-request-id": "f156259d-cb9a-96f7-b5de-1d5b9a770111",
        "x-ms-request-id": "9621ac16-f01e-0012-3cfa-093670000000",
<<<<<<< HEAD
        "x-ms-version": "2019-12-12"
=======
        "x-ms-version": "2020-02-10"
>>>>>>> 60f4876e
      },
      "ResponseBody": []
    },
    {
      "RequestUri": "http://seannsecanary.blob.core.windows.net/test-filesystem-1a8e957a-d81a-a5e5-c24c-cd363d4d06d8?restype=container",
      "RequestMethod": "PUT",
      "RequestHeaders": {
        "Authorization": "Sanitized",
        "traceparent": "00-788fdd50c3f88b469ccc0c53d519e5f3-91627229ef81244d-00",
        "User-Agent": [
          "azsdk-net-Storage.Files.DataLake/12.1.0-dev.20200403.1",
          "(.NET Core 4.6.28325.01; Microsoft Windows 10.0.18362 )"
        ],
        "x-ms-blob-public-access": "container",
        "x-ms-client-request-id": "31a5ebc8-ce30-c584-3fb0-2e4dfdc05968",
        "x-ms-date": "Fri, 03 Apr 2020 20:56:15 GMT",
        "x-ms-return-client-request-id": "true",
<<<<<<< HEAD
        "x-ms-version": "2019-12-12"
=======
        "x-ms-version": "2020-02-10"
>>>>>>> 60f4876e
      },
      "RequestBody": null,
      "StatusCode": 201,
      "ResponseHeaders": {
        "Content-Length": "0",
        "Date": "Fri, 03 Apr 2020 20:56:13 GMT",
        "ETag": "\u00220x8D7D81172265B3B\u0022",
        "Last-Modified": "Fri, 03 Apr 2020 20:56:13 GMT",
        "Server": [
          "Windows-Azure-Blob/1.0",
          "Microsoft-HTTPAPI/2.0"
        ],
        "x-ms-client-request-id": "31a5ebc8-ce30-c584-3fb0-2e4dfdc05968",
        "x-ms-request-id": "9621ac1f-f01e-0012-44fa-093670000000",
<<<<<<< HEAD
        "x-ms-version": "2019-12-12"
=======
        "x-ms-version": "2020-02-10"
>>>>>>> 60f4876e
      },
      "ResponseBody": []
    },
    {
      "RequestUri": "http://seannsecanary.dfs.core.windows.net/test-filesystem-1a8e957a-d81a-a5e5-c24c-cd363d4d06d8/test-directory-2d8145d7-cb97-a4fb-5bae-5a65c464a189?resource=directory",
      "RequestMethod": "PUT",
      "RequestHeaders": {
        "Authorization": "Sanitized",
        "traceparent": "00-6a914f4811350e429e58fdc8e19bd93c-e1a665165530c942-00",
        "User-Agent": [
          "azsdk-net-Storage.Files.DataLake/12.1.0-dev.20200403.1",
          "(.NET Core 4.6.28325.01; Microsoft Windows 10.0.18362 )"
        ],
        "x-ms-client-request-id": "bea9ab5b-92b7-fcb8-f001-d682741e01db",
        "x-ms-date": "Fri, 03 Apr 2020 20:56:15 GMT",
        "x-ms-return-client-request-id": "true",
<<<<<<< HEAD
        "x-ms-version": "2019-12-12"
=======
        "x-ms-version": "2020-02-10"
>>>>>>> 60f4876e
      },
      "RequestBody": null,
      "StatusCode": 201,
      "ResponseHeaders": {
        "Content-Length": "0",
        "Date": "Fri, 03 Apr 2020 20:56:13 GMT",
        "ETag": "\u00220x8D7D8117235BD92\u0022",
        "Last-Modified": "Fri, 03 Apr 2020 20:56:13 GMT",
        "Server": [
          "Windows-Azure-HDFS/1.0",
          "Microsoft-HTTPAPI/2.0"
        ],
        "x-ms-client-request-id": "bea9ab5b-92b7-fcb8-f001-d682741e01db",
        "x-ms-request-id": "fa43fca2-201f-0097-67fa-091bad000000",
<<<<<<< HEAD
        "x-ms-version": "2019-12-12"
=======
        "x-ms-version": "2020-02-10"
>>>>>>> 60f4876e
      },
      "ResponseBody": []
    },
    {
      "RequestUri": "http://seannsecanary.blob.core.windows.net/test-filesystem-1a8e957a-d81a-a5e5-c24c-cd363d4d06d8/test-directory-2d8145d7-cb97-a4fb-5bae-5a65c464a189?comp=lease",
      "RequestMethod": "PUT",
      "RequestHeaders": {
        "Authorization": "Sanitized",
        "If-Match": "\u0022garbage\u0022",
        "traceparent": "00-b32f504eae0e974a84870cba10baac91-bb66efd6e9eee94a-00",
        "User-Agent": [
          "azsdk-net-Storage.Files.DataLake/12.1.0-dev.20200403.1",
          "(.NET Core 4.6.28325.01; Microsoft Windows 10.0.18362 )"
        ],
        "x-ms-client-request-id": "02571a19-612a-53ab-eaa6-223f4b3b265b",
        "x-ms-date": "Fri, 03 Apr 2020 20:56:15 GMT",
        "x-ms-lease-action": "acquire",
        "x-ms-lease-duration": "15",
        "x-ms-proposed-lease-id": "81c1a40e-0753-02c1-9c77-467dd695fc6f",
        "x-ms-return-client-request-id": "true",
<<<<<<< HEAD
        "x-ms-version": "2019-12-12"
=======
        "x-ms-version": "2020-02-10"
>>>>>>> 60f4876e
      },
      "RequestBody": null,
      "StatusCode": 412,
      "ResponseHeaders": {
        "Content-Length": "252",
        "Content-Type": "application/xml",
        "Date": "Fri, 03 Apr 2020 20:56:13 GMT",
        "Server": [
          "Windows-Azure-Blob/1.0",
          "Microsoft-HTTPAPI/2.0"
        ],
        "x-ms-client-request-id": "02571a19-612a-53ab-eaa6-223f4b3b265b",
        "x-ms-error-code": "ConditionNotMet",
        "x-ms-request-id": "9621ac2d-f01e-0012-50fa-093670000000",
<<<<<<< HEAD
        "x-ms-version": "2019-12-12"
=======
        "x-ms-version": "2020-02-10"
>>>>>>> 60f4876e
      },
      "ResponseBody": [
        "\uFEFF\u003C?xml version=\u00221.0\u0022 encoding=\u0022utf-8\u0022?\u003E\u003CError\u003E\u003CCode\u003EConditionNotMet\u003C/Code\u003E\u003CMessage\u003EThe condition specified using HTTP conditional header(s) is not met.\n",
        "RequestId:9621ac2d-f01e-0012-50fa-093670000000\n",
        "Time:2020-04-03T20:56:13.9135772Z\u003C/Message\u003E\u003C/Error\u003E"
      ]
    },
    {
      "RequestUri": "http://seannsecanary.blob.core.windows.net/test-filesystem-1a8e957a-d81a-a5e5-c24c-cd363d4d06d8?restype=container",
      "RequestMethod": "DELETE",
      "RequestHeaders": {
        "Authorization": "Sanitized",
        "traceparent": "00-406e238e189d054382a0b5380296be38-6708274b301c564d-00",
        "User-Agent": [
          "azsdk-net-Storage.Files.DataLake/12.1.0-dev.20200403.1",
          "(.NET Core 4.6.28325.01; Microsoft Windows 10.0.18362 )"
        ],
        "x-ms-client-request-id": "bb637de1-f93d-6b45-afb6-2e14c192ae88",
        "x-ms-date": "Fri, 03 Apr 2020 20:56:15 GMT",
        "x-ms-return-client-request-id": "true",
<<<<<<< HEAD
        "x-ms-version": "2019-12-12"
=======
        "x-ms-version": "2020-02-10"
>>>>>>> 60f4876e
      },
      "RequestBody": null,
      "StatusCode": 202,
      "ResponseHeaders": {
        "Content-Length": "0",
        "Date": "Fri, 03 Apr 2020 20:56:13 GMT",
        "Server": [
          "Windows-Azure-Blob/1.0",
          "Microsoft-HTTPAPI/2.0"
        ],
        "x-ms-client-request-id": "bb637de1-f93d-6b45-afb6-2e14c192ae88",
        "x-ms-request-id": "9621ac35-f01e-0012-58fa-093670000000",
<<<<<<< HEAD
        "x-ms-version": "2019-12-12"
=======
        "x-ms-version": "2020-02-10"
>>>>>>> 60f4876e
      },
      "ResponseBody": []
    },
    {
      "RequestUri": "http://seannsecanary.blob.core.windows.net/test-filesystem-98a10649-7d70-31b4-fa2b-3063a3c9adce?restype=container",
      "RequestMethod": "PUT",
      "RequestHeaders": {
        "Authorization": "Sanitized",
        "traceparent": "00-9ab4c4396f69ef4186f1acdf7b704e01-e05ff3807fe48349-00",
        "User-Agent": [
          "azsdk-net-Storage.Files.DataLake/12.1.0-dev.20200403.1",
          "(.NET Core 4.6.28325.01; Microsoft Windows 10.0.18362 )"
        ],
        "x-ms-blob-public-access": "container",
        "x-ms-client-request-id": "9f983418-6a7a-6405-c932-c011c9e1c7e6",
        "x-ms-date": "Fri, 03 Apr 2020 20:56:15 GMT",
        "x-ms-return-client-request-id": "true",
<<<<<<< HEAD
        "x-ms-version": "2019-12-12"
=======
        "x-ms-version": "2020-02-10"
>>>>>>> 60f4876e
      },
      "RequestBody": null,
      "StatusCode": 201,
      "ResponseHeaders": {
        "Content-Length": "0",
        "Date": "Fri, 03 Apr 2020 20:56:13 GMT",
        "ETag": "\u00220x8D7D811725B3073\u0022",
        "Last-Modified": "Fri, 03 Apr 2020 20:56:14 GMT",
        "Server": [
          "Windows-Azure-Blob/1.0",
          "Microsoft-HTTPAPI/2.0"
        ],
        "x-ms-client-request-id": "9f983418-6a7a-6405-c932-c011c9e1c7e6",
        "x-ms-request-id": "9621ac49-f01e-0012-69fa-093670000000",
<<<<<<< HEAD
        "x-ms-version": "2019-12-12"
=======
        "x-ms-version": "2020-02-10"
>>>>>>> 60f4876e
      },
      "ResponseBody": []
    },
    {
      "RequestUri": "http://seannsecanary.dfs.core.windows.net/test-filesystem-98a10649-7d70-31b4-fa2b-3063a3c9adce/test-directory-15715f09-e034-deb0-e996-7825135678ef?resource=directory",
      "RequestMethod": "PUT",
      "RequestHeaders": {
        "Authorization": "Sanitized",
        "traceparent": "00-0f795c2d401992479d364377830c1416-7692df6d67a3f047-00",
        "User-Agent": [
          "azsdk-net-Storage.Files.DataLake/12.1.0-dev.20200403.1",
          "(.NET Core 4.6.28325.01; Microsoft Windows 10.0.18362 )"
        ],
        "x-ms-client-request-id": "59548283-5499-380a-84ba-b5e4f2df5073",
        "x-ms-date": "Fri, 03 Apr 2020 20:56:15 GMT",
        "x-ms-return-client-request-id": "true",
<<<<<<< HEAD
        "x-ms-version": "2019-12-12"
=======
        "x-ms-version": "2020-02-10"
>>>>>>> 60f4876e
      },
      "RequestBody": null,
      "StatusCode": 201,
      "ResponseHeaders": {
        "Content-Length": "0",
        "Date": "Fri, 03 Apr 2020 20:56:13 GMT",
        "ETag": "\u00220x8D7D8117269E48D\u0022",
        "Last-Modified": "Fri, 03 Apr 2020 20:56:14 GMT",
        "Server": [
          "Windows-Azure-HDFS/1.0",
          "Microsoft-HTTPAPI/2.0"
        ],
        "x-ms-client-request-id": "59548283-5499-380a-84ba-b5e4f2df5073",
        "x-ms-request-id": "fa43fca3-201f-0097-68fa-091bad000000",
<<<<<<< HEAD
        "x-ms-version": "2019-12-12"
=======
        "x-ms-version": "2020-02-10"
>>>>>>> 60f4876e
      },
      "ResponseBody": []
    },
    {
      "RequestUri": "http://seannsecanary.blob.core.windows.net/test-filesystem-98a10649-7d70-31b4-fa2b-3063a3c9adce/test-directory-15715f09-e034-deb0-e996-7825135678ef",
      "RequestMethod": "HEAD",
      "RequestHeaders": {
        "Authorization": "Sanitized",
        "User-Agent": [
          "azsdk-net-Storage.Files.DataLake/12.1.0-dev.20200403.1",
          "(.NET Core 4.6.28325.01; Microsoft Windows 10.0.18362 )"
        ],
        "x-ms-client-request-id": "d9ec91a9-69bb-2ba7-cc5a-4e61e5d15d7a",
        "x-ms-date": "Fri, 03 Apr 2020 20:56:15 GMT",
        "x-ms-return-client-request-id": "true",
<<<<<<< HEAD
        "x-ms-version": "2019-12-12"
=======
        "x-ms-version": "2020-02-10"
>>>>>>> 60f4876e
      },
      "RequestBody": null,
      "StatusCode": 200,
      "ResponseHeaders": {
        "Accept-Ranges": "bytes",
        "Content-Length": "0",
        "Content-Type": "application/octet-stream",
        "Date": "Fri, 03 Apr 2020 20:56:14 GMT",
        "ETag": "\u00220x8D7D8117269E48D\u0022",
        "Last-Modified": "Fri, 03 Apr 2020 20:56:14 GMT",
        "Server": [
          "Windows-Azure-Blob/1.0",
          "Microsoft-HTTPAPI/2.0"
        ],
        "x-ms-access-tier": "Hot",
        "x-ms-access-tier-inferred": "true",
        "x-ms-blob-type": "BlockBlob",
        "x-ms-client-request-id": "d9ec91a9-69bb-2ba7-cc5a-4e61e5d15d7a",
        "x-ms-creation-time": "Fri, 03 Apr 2020 20:56:14 GMT",
        "x-ms-lease-state": "available",
        "x-ms-lease-status": "unlocked",
        "x-ms-meta-hdi_isfolder": "true",
        "x-ms-request-id": "9621ac5a-f01e-0012-79fa-093670000000",
        "x-ms-server-encrypted": "true",
<<<<<<< HEAD
        "x-ms-version": "2019-12-12"
=======
        "x-ms-version": "2020-02-10"
>>>>>>> 60f4876e
      },
      "ResponseBody": []
    },
    {
      "RequestUri": "http://seannsecanary.blob.core.windows.net/test-filesystem-98a10649-7d70-31b4-fa2b-3063a3c9adce/test-directory-15715f09-e034-deb0-e996-7825135678ef?comp=lease",
      "RequestMethod": "PUT",
      "RequestHeaders": {
        "Authorization": "Sanitized",
        "If-None-Match": "\u00220x8D7D8117269E48D\u0022",
        "traceparent": "00-19d0bbbdc00bea4da1b20d9df8373fcb-f96339e1b85c2c4a-00",
        "User-Agent": [
          "azsdk-net-Storage.Files.DataLake/12.1.0-dev.20200403.1",
          "(.NET Core 4.6.28325.01; Microsoft Windows 10.0.18362 )"
        ],
        "x-ms-client-request-id": "4a8fa9f1-5a1d-eb22-9177-c4a7d0f38715",
        "x-ms-date": "Fri, 03 Apr 2020 20:56:15 GMT",
        "x-ms-lease-action": "acquire",
        "x-ms-lease-duration": "15",
        "x-ms-proposed-lease-id": "d850d1b9-5897-fab6-0b38-6f39db0a34dd",
        "x-ms-return-client-request-id": "true",
<<<<<<< HEAD
        "x-ms-version": "2019-12-12"
=======
        "x-ms-version": "2020-02-10"
>>>>>>> 60f4876e
      },
      "RequestBody": null,
      "StatusCode": 412,
      "ResponseHeaders": {
        "Content-Length": "252",
        "Content-Type": "application/xml",
        "Date": "Fri, 03 Apr 2020 20:56:14 GMT",
        "Server": [
          "Windows-Azure-Blob/1.0",
          "Microsoft-HTTPAPI/2.0"
        ],
        "x-ms-client-request-id": "4a8fa9f1-5a1d-eb22-9177-c4a7d0f38715",
        "x-ms-error-code": "ConditionNotMet",
        "x-ms-request-id": "9621ac5e-f01e-0012-7dfa-093670000000",
<<<<<<< HEAD
        "x-ms-version": "2019-12-12"
=======
        "x-ms-version": "2020-02-10"
>>>>>>> 60f4876e
      },
      "ResponseBody": [
        "\uFEFF\u003C?xml version=\u00221.0\u0022 encoding=\u0022utf-8\u0022?\u003E\u003CError\u003E\u003CCode\u003EConditionNotMet\u003C/Code\u003E\u003CMessage\u003EThe condition specified using HTTP conditional header(s) is not met.\n",
        "RequestId:9621ac5e-f01e-0012-7dfa-093670000000\n",
        "Time:2020-04-03T20:56:14.3388785Z\u003C/Message\u003E\u003C/Error\u003E"
      ]
    },
    {
      "RequestUri": "http://seannsecanary.blob.core.windows.net/test-filesystem-98a10649-7d70-31b4-fa2b-3063a3c9adce?restype=container",
      "RequestMethod": "DELETE",
      "RequestHeaders": {
        "Authorization": "Sanitized",
        "traceparent": "00-923a52df3effc745ba675d1f0869356a-5344c1422e235849-00",
        "User-Agent": [
          "azsdk-net-Storage.Files.DataLake/12.1.0-dev.20200403.1",
          "(.NET Core 4.6.28325.01; Microsoft Windows 10.0.18362 )"
        ],
        "x-ms-client-request-id": "3b70b3b9-1241-2b5c-b4a3-26c6fbc9ca87",
        "x-ms-date": "Fri, 03 Apr 2020 20:56:15 GMT",
        "x-ms-return-client-request-id": "true",
<<<<<<< HEAD
        "x-ms-version": "2019-12-12"
=======
        "x-ms-version": "2020-02-10"
>>>>>>> 60f4876e
      },
      "RequestBody": null,
      "StatusCode": 202,
      "ResponseHeaders": {
        "Content-Length": "0",
        "Date": "Fri, 03 Apr 2020 20:56:14 GMT",
        "Server": [
          "Windows-Azure-Blob/1.0",
          "Microsoft-HTTPAPI/2.0"
        ],
        "x-ms-client-request-id": "3b70b3b9-1241-2b5c-b4a3-26c6fbc9ca87",
        "x-ms-request-id": "9621ac69-f01e-0012-05fa-093670000000",
<<<<<<< HEAD
        "x-ms-version": "2019-12-12"
=======
        "x-ms-version": "2020-02-10"
>>>>>>> 60f4876e
      },
      "ResponseBody": []
    }
  ],
  "Variables": {
    "DateTimeOffsetNow": "2020-04-03T13:56:14.4263582-07:00",
    "RandomSeed": "65680079",
    "Storage_TestConfigHierarchicalNamespace": "NamespaceTenant\nseannsecanary\nU2FuaXRpemVk\nhttp://seannsecanary.blob.core.windows.net\nhttp://seannsecanary.file.core.windows.net\nhttp://seannsecanary.queue.core.windows.net\nhttp://seannsecanary.table.core.windows.net\n\n\n\n\nhttp://seannsecanary-secondary.blob.core.windows.net\nhttp://seannsecanary-secondary.file.core.windows.net\nhttp://seannsecanary-secondary.queue.core.windows.net\nhttp://seannsecanary-secondary.table.core.windows.net\n68390a19-a643-458b-b726-408abf67b4fc\nSanitized\n72f988bf-86f1-41af-91ab-2d7cd011db47\nhttps://login.microsoftonline.com/\nCloud\nBlobEndpoint=http://seannsecanary.blob.core.windows.net/;QueueEndpoint=http://seannsecanary.queue.core.windows.net/;FileEndpoint=http://seannsecanary.file.core.windows.net/;BlobSecondaryEndpoint=http://seannsecanary-secondary.blob.core.windows.net/;QueueSecondaryEndpoint=http://seannsecanary-secondary.queue.core.windows.net/;FileSecondaryEndpoint=http://seannsecanary-secondary.file.core.windows.net/;AccountName=seannsecanary;AccountKey=Sanitized\n"
  }
}<|MERGE_RESOLUTION|>--- conflicted
+++ resolved
@@ -14,11 +14,7 @@
         "x-ms-client-request-id": "60516fa6-7561-65c9-25fe-235853232717",
         "x-ms-date": "Fri, 03 Apr 2020 20:56:14 GMT",
         "x-ms-return-client-request-id": "true",
-<<<<<<< HEAD
-        "x-ms-version": "2019-12-12"
-=======
-        "x-ms-version": "2020-02-10"
->>>>>>> 60f4876e
+        "x-ms-version": "2020-02-10"
       },
       "RequestBody": null,
       "StatusCode": 201,
@@ -33,11 +29,7 @@
         ],
         "x-ms-client-request-id": "60516fa6-7561-65c9-25fe-235853232717",
         "x-ms-request-id": "9621abcf-f01e-0012-7efa-093670000000",
-<<<<<<< HEAD
-        "x-ms-version": "2019-12-12"
-=======
-        "x-ms-version": "2020-02-10"
->>>>>>> 60f4876e
+        "x-ms-version": "2020-02-10"
       },
       "ResponseBody": []
     },
@@ -54,11 +46,7 @@
         "x-ms-client-request-id": "4666c4f9-2c6b-25d8-0006-fccd9d8c6fc4",
         "x-ms-date": "Fri, 03 Apr 2020 20:56:14 GMT",
         "x-ms-return-client-request-id": "true",
-<<<<<<< HEAD
-        "x-ms-version": "2019-12-12"
-=======
-        "x-ms-version": "2020-02-10"
->>>>>>> 60f4876e
+        "x-ms-version": "2020-02-10"
       },
       "RequestBody": null,
       "StatusCode": 201,
@@ -73,11 +61,7 @@
         ],
         "x-ms-client-request-id": "4666c4f9-2c6b-25d8-0006-fccd9d8c6fc4",
         "x-ms-request-id": "fa43fc9e-201f-0097-63fa-091bad000000",
-<<<<<<< HEAD
-        "x-ms-version": "2019-12-12"
-=======
-        "x-ms-version": "2020-02-10"
->>>>>>> 60f4876e
+        "x-ms-version": "2020-02-10"
       },
       "ResponseBody": []
     },
@@ -98,11 +82,7 @@
         "x-ms-lease-duration": "15",
         "x-ms-proposed-lease-id": "df973ff4-4419-a83b-3c70-3a81b5aef217",
         "x-ms-return-client-request-id": "true",
-<<<<<<< HEAD
-        "x-ms-version": "2019-12-12"
-=======
-        "x-ms-version": "2020-02-10"
->>>>>>> 60f4876e
+        "x-ms-version": "2020-02-10"
       },
       "RequestBody": null,
       "StatusCode": 412,
@@ -117,11 +97,7 @@
         "x-ms-client-request-id": "19cc0785-c3b3-b43b-88be-0afbf1576f51",
         "x-ms-error-code": "ConditionNotMet",
         "x-ms-request-id": "9621abe7-f01e-0012-13fa-093670000000",
-<<<<<<< HEAD
-        "x-ms-version": "2019-12-12"
-=======
-        "x-ms-version": "2020-02-10"
->>>>>>> 60f4876e
+        "x-ms-version": "2020-02-10"
       },
       "ResponseBody": [
         "\uFEFF\u003C?xml version=\u00221.0\u0022 encoding=\u0022utf-8\u0022?\u003E\u003CError\u003E\u003CCode\u003EConditionNotMet\u003C/Code\u003E\u003CMessage\u003EThe condition specified using HTTP conditional header(s) is not met.\n",
@@ -142,11 +118,7 @@
         "x-ms-client-request-id": "adfc9e3b-d8e1-2e63-478f-a93cb77da344",
         "x-ms-date": "Fri, 03 Apr 2020 20:56:14 GMT",
         "x-ms-return-client-request-id": "true",
-<<<<<<< HEAD
-        "x-ms-version": "2019-12-12"
-=======
-        "x-ms-version": "2020-02-10"
->>>>>>> 60f4876e
+        "x-ms-version": "2020-02-10"
       },
       "RequestBody": null,
       "StatusCode": 202,
@@ -159,11 +131,7 @@
         ],
         "x-ms-client-request-id": "adfc9e3b-d8e1-2e63-478f-a93cb77da344",
         "x-ms-request-id": "9621abf3-f01e-0012-1cfa-093670000000",
-<<<<<<< HEAD
-        "x-ms-version": "2019-12-12"
-=======
-        "x-ms-version": "2020-02-10"
->>>>>>> 60f4876e
+        "x-ms-version": "2020-02-10"
       },
       "ResponseBody": []
     },
@@ -181,11 +149,7 @@
         "x-ms-client-request-id": "d0bfff5f-dea2-20b3-4bb3-6f4785b2af40",
         "x-ms-date": "Fri, 03 Apr 2020 20:56:14 GMT",
         "x-ms-return-client-request-id": "true",
-<<<<<<< HEAD
-        "x-ms-version": "2019-12-12"
-=======
-        "x-ms-version": "2020-02-10"
->>>>>>> 60f4876e
+        "x-ms-version": "2020-02-10"
       },
       "RequestBody": null,
       "StatusCode": 201,
@@ -200,11 +164,7 @@
         ],
         "x-ms-client-request-id": "d0bfff5f-dea2-20b3-4bb3-6f4785b2af40",
         "x-ms-request-id": "9621abfe-f01e-0012-27fa-093670000000",
-<<<<<<< HEAD
-        "x-ms-version": "2019-12-12"
-=======
-        "x-ms-version": "2020-02-10"
->>>>>>> 60f4876e
+        "x-ms-version": "2020-02-10"
       },
       "ResponseBody": []
     },
@@ -221,11 +181,7 @@
         "x-ms-client-request-id": "0e7c92fd-c3bd-0f8b-160c-b01bec0ad8b1",
         "x-ms-date": "Fri, 03 Apr 2020 20:56:14 GMT",
         "x-ms-return-client-request-id": "true",
-<<<<<<< HEAD
-        "x-ms-version": "2019-12-12"
-=======
-        "x-ms-version": "2020-02-10"
->>>>>>> 60f4876e
+        "x-ms-version": "2020-02-10"
       },
       "RequestBody": null,
       "StatusCode": 201,
@@ -240,11 +196,7 @@
         ],
         "x-ms-client-request-id": "0e7c92fd-c3bd-0f8b-160c-b01bec0ad8b1",
         "x-ms-request-id": "fa43fc9f-201f-0097-64fa-091bad000000",
-<<<<<<< HEAD
-        "x-ms-version": "2019-12-12"
-=======
-        "x-ms-version": "2020-02-10"
->>>>>>> 60f4876e
+        "x-ms-version": "2020-02-10"
       },
       "ResponseBody": []
     },
@@ -265,11 +217,7 @@
         "x-ms-lease-duration": "15",
         "x-ms-proposed-lease-id": "7b27bdff-3061-baf9-043f-681e484260f8",
         "x-ms-return-client-request-id": "true",
-<<<<<<< HEAD
-        "x-ms-version": "2019-12-12"
-=======
-        "x-ms-version": "2020-02-10"
->>>>>>> 60f4876e
+        "x-ms-version": "2020-02-10"
       },
       "RequestBody": null,
       "StatusCode": 412,
@@ -284,11 +232,7 @@
         "x-ms-client-request-id": "95a756c7-3a01-cd6c-98c2-0a7d5a6dc7d4",
         "x-ms-error-code": "ConditionNotMet",
         "x-ms-request-id": "9621ac12-f01e-0012-38fa-093670000000",
-<<<<<<< HEAD
-        "x-ms-version": "2019-12-12"
-=======
-        "x-ms-version": "2020-02-10"
->>>>>>> 60f4876e
+        "x-ms-version": "2020-02-10"
       },
       "ResponseBody": [
         "\uFEFF\u003C?xml version=\u00221.0\u0022 encoding=\u0022utf-8\u0022?\u003E\u003CError\u003E\u003CCode\u003EConditionNotMet\u003C/Code\u003E\u003CMessage\u003EThe condition specified using HTTP conditional header(s) is not met.\n",
@@ -309,11 +253,7 @@
         "x-ms-client-request-id": "f156259d-cb9a-96f7-b5de-1d5b9a770111",
         "x-ms-date": "Fri, 03 Apr 2020 20:56:15 GMT",
         "x-ms-return-client-request-id": "true",
-<<<<<<< HEAD
-        "x-ms-version": "2019-12-12"
-=======
-        "x-ms-version": "2020-02-10"
->>>>>>> 60f4876e
+        "x-ms-version": "2020-02-10"
       },
       "RequestBody": null,
       "StatusCode": 202,
@@ -326,11 +266,7 @@
         ],
         "x-ms-client-request-id": "f156259d-cb9a-96f7-b5de-1d5b9a770111",
         "x-ms-request-id": "9621ac16-f01e-0012-3cfa-093670000000",
-<<<<<<< HEAD
-        "x-ms-version": "2019-12-12"
-=======
-        "x-ms-version": "2020-02-10"
->>>>>>> 60f4876e
+        "x-ms-version": "2020-02-10"
       },
       "ResponseBody": []
     },
@@ -348,11 +284,7 @@
         "x-ms-client-request-id": "31a5ebc8-ce30-c584-3fb0-2e4dfdc05968",
         "x-ms-date": "Fri, 03 Apr 2020 20:56:15 GMT",
         "x-ms-return-client-request-id": "true",
-<<<<<<< HEAD
-        "x-ms-version": "2019-12-12"
-=======
-        "x-ms-version": "2020-02-10"
->>>>>>> 60f4876e
+        "x-ms-version": "2020-02-10"
       },
       "RequestBody": null,
       "StatusCode": 201,
@@ -367,11 +299,7 @@
         ],
         "x-ms-client-request-id": "31a5ebc8-ce30-c584-3fb0-2e4dfdc05968",
         "x-ms-request-id": "9621ac1f-f01e-0012-44fa-093670000000",
-<<<<<<< HEAD
-        "x-ms-version": "2019-12-12"
-=======
-        "x-ms-version": "2020-02-10"
->>>>>>> 60f4876e
+        "x-ms-version": "2020-02-10"
       },
       "ResponseBody": []
     },
@@ -388,11 +316,7 @@
         "x-ms-client-request-id": "bea9ab5b-92b7-fcb8-f001-d682741e01db",
         "x-ms-date": "Fri, 03 Apr 2020 20:56:15 GMT",
         "x-ms-return-client-request-id": "true",
-<<<<<<< HEAD
-        "x-ms-version": "2019-12-12"
-=======
-        "x-ms-version": "2020-02-10"
->>>>>>> 60f4876e
+        "x-ms-version": "2020-02-10"
       },
       "RequestBody": null,
       "StatusCode": 201,
@@ -407,11 +331,7 @@
         ],
         "x-ms-client-request-id": "bea9ab5b-92b7-fcb8-f001-d682741e01db",
         "x-ms-request-id": "fa43fca2-201f-0097-67fa-091bad000000",
-<<<<<<< HEAD
-        "x-ms-version": "2019-12-12"
-=======
-        "x-ms-version": "2020-02-10"
->>>>>>> 60f4876e
+        "x-ms-version": "2020-02-10"
       },
       "ResponseBody": []
     },
@@ -432,11 +352,7 @@
         "x-ms-lease-duration": "15",
         "x-ms-proposed-lease-id": "81c1a40e-0753-02c1-9c77-467dd695fc6f",
         "x-ms-return-client-request-id": "true",
-<<<<<<< HEAD
-        "x-ms-version": "2019-12-12"
-=======
-        "x-ms-version": "2020-02-10"
->>>>>>> 60f4876e
+        "x-ms-version": "2020-02-10"
       },
       "RequestBody": null,
       "StatusCode": 412,
@@ -451,11 +367,7 @@
         "x-ms-client-request-id": "02571a19-612a-53ab-eaa6-223f4b3b265b",
         "x-ms-error-code": "ConditionNotMet",
         "x-ms-request-id": "9621ac2d-f01e-0012-50fa-093670000000",
-<<<<<<< HEAD
-        "x-ms-version": "2019-12-12"
-=======
-        "x-ms-version": "2020-02-10"
->>>>>>> 60f4876e
+        "x-ms-version": "2020-02-10"
       },
       "ResponseBody": [
         "\uFEFF\u003C?xml version=\u00221.0\u0022 encoding=\u0022utf-8\u0022?\u003E\u003CError\u003E\u003CCode\u003EConditionNotMet\u003C/Code\u003E\u003CMessage\u003EThe condition specified using HTTP conditional header(s) is not met.\n",
@@ -476,11 +388,7 @@
         "x-ms-client-request-id": "bb637de1-f93d-6b45-afb6-2e14c192ae88",
         "x-ms-date": "Fri, 03 Apr 2020 20:56:15 GMT",
         "x-ms-return-client-request-id": "true",
-<<<<<<< HEAD
-        "x-ms-version": "2019-12-12"
-=======
-        "x-ms-version": "2020-02-10"
->>>>>>> 60f4876e
+        "x-ms-version": "2020-02-10"
       },
       "RequestBody": null,
       "StatusCode": 202,
@@ -493,11 +401,7 @@
         ],
         "x-ms-client-request-id": "bb637de1-f93d-6b45-afb6-2e14c192ae88",
         "x-ms-request-id": "9621ac35-f01e-0012-58fa-093670000000",
-<<<<<<< HEAD
-        "x-ms-version": "2019-12-12"
-=======
-        "x-ms-version": "2020-02-10"
->>>>>>> 60f4876e
+        "x-ms-version": "2020-02-10"
       },
       "ResponseBody": []
     },
@@ -515,11 +419,7 @@
         "x-ms-client-request-id": "9f983418-6a7a-6405-c932-c011c9e1c7e6",
         "x-ms-date": "Fri, 03 Apr 2020 20:56:15 GMT",
         "x-ms-return-client-request-id": "true",
-<<<<<<< HEAD
-        "x-ms-version": "2019-12-12"
-=======
-        "x-ms-version": "2020-02-10"
->>>>>>> 60f4876e
+        "x-ms-version": "2020-02-10"
       },
       "RequestBody": null,
       "StatusCode": 201,
@@ -534,11 +434,7 @@
         ],
         "x-ms-client-request-id": "9f983418-6a7a-6405-c932-c011c9e1c7e6",
         "x-ms-request-id": "9621ac49-f01e-0012-69fa-093670000000",
-<<<<<<< HEAD
-        "x-ms-version": "2019-12-12"
-=======
-        "x-ms-version": "2020-02-10"
->>>>>>> 60f4876e
+        "x-ms-version": "2020-02-10"
       },
       "ResponseBody": []
     },
@@ -555,11 +451,7 @@
         "x-ms-client-request-id": "59548283-5499-380a-84ba-b5e4f2df5073",
         "x-ms-date": "Fri, 03 Apr 2020 20:56:15 GMT",
         "x-ms-return-client-request-id": "true",
-<<<<<<< HEAD
-        "x-ms-version": "2019-12-12"
-=======
-        "x-ms-version": "2020-02-10"
->>>>>>> 60f4876e
+        "x-ms-version": "2020-02-10"
       },
       "RequestBody": null,
       "StatusCode": 201,
@@ -574,11 +466,7 @@
         ],
         "x-ms-client-request-id": "59548283-5499-380a-84ba-b5e4f2df5073",
         "x-ms-request-id": "fa43fca3-201f-0097-68fa-091bad000000",
-<<<<<<< HEAD
-        "x-ms-version": "2019-12-12"
-=======
-        "x-ms-version": "2020-02-10"
->>>>>>> 60f4876e
+        "x-ms-version": "2020-02-10"
       },
       "ResponseBody": []
     },
@@ -594,11 +482,7 @@
         "x-ms-client-request-id": "d9ec91a9-69bb-2ba7-cc5a-4e61e5d15d7a",
         "x-ms-date": "Fri, 03 Apr 2020 20:56:15 GMT",
         "x-ms-return-client-request-id": "true",
-<<<<<<< HEAD
-        "x-ms-version": "2019-12-12"
-=======
-        "x-ms-version": "2020-02-10"
->>>>>>> 60f4876e
+        "x-ms-version": "2020-02-10"
       },
       "RequestBody": null,
       "StatusCode": 200,
@@ -623,11 +507,7 @@
         "x-ms-meta-hdi_isfolder": "true",
         "x-ms-request-id": "9621ac5a-f01e-0012-79fa-093670000000",
         "x-ms-server-encrypted": "true",
-<<<<<<< HEAD
-        "x-ms-version": "2019-12-12"
-=======
-        "x-ms-version": "2020-02-10"
->>>>>>> 60f4876e
+        "x-ms-version": "2020-02-10"
       },
       "ResponseBody": []
     },
@@ -648,11 +528,7 @@
         "x-ms-lease-duration": "15",
         "x-ms-proposed-lease-id": "d850d1b9-5897-fab6-0b38-6f39db0a34dd",
         "x-ms-return-client-request-id": "true",
-<<<<<<< HEAD
-        "x-ms-version": "2019-12-12"
-=======
-        "x-ms-version": "2020-02-10"
->>>>>>> 60f4876e
+        "x-ms-version": "2020-02-10"
       },
       "RequestBody": null,
       "StatusCode": 412,
@@ -667,11 +543,7 @@
         "x-ms-client-request-id": "4a8fa9f1-5a1d-eb22-9177-c4a7d0f38715",
         "x-ms-error-code": "ConditionNotMet",
         "x-ms-request-id": "9621ac5e-f01e-0012-7dfa-093670000000",
-<<<<<<< HEAD
-        "x-ms-version": "2019-12-12"
-=======
-        "x-ms-version": "2020-02-10"
->>>>>>> 60f4876e
+        "x-ms-version": "2020-02-10"
       },
       "ResponseBody": [
         "\uFEFF\u003C?xml version=\u00221.0\u0022 encoding=\u0022utf-8\u0022?\u003E\u003CError\u003E\u003CCode\u003EConditionNotMet\u003C/Code\u003E\u003CMessage\u003EThe condition specified using HTTP conditional header(s) is not met.\n",
@@ -692,11 +564,7 @@
         "x-ms-client-request-id": "3b70b3b9-1241-2b5c-b4a3-26c6fbc9ca87",
         "x-ms-date": "Fri, 03 Apr 2020 20:56:15 GMT",
         "x-ms-return-client-request-id": "true",
-<<<<<<< HEAD
-        "x-ms-version": "2019-12-12"
-=======
-        "x-ms-version": "2020-02-10"
->>>>>>> 60f4876e
+        "x-ms-version": "2020-02-10"
       },
       "RequestBody": null,
       "StatusCode": 202,
@@ -709,11 +577,7 @@
         ],
         "x-ms-client-request-id": "3b70b3b9-1241-2b5c-b4a3-26c6fbc9ca87",
         "x-ms-request-id": "9621ac69-f01e-0012-05fa-093670000000",
-<<<<<<< HEAD
-        "x-ms-version": "2019-12-12"
-=======
-        "x-ms-version": "2020-02-10"
->>>>>>> 60f4876e
+        "x-ms-version": "2020-02-10"
       },
       "ResponseBody": []
     }
