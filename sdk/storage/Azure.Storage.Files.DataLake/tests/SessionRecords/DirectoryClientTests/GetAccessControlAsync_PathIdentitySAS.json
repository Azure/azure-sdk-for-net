{
  "Entries": [
    {
      "RequestUri": "https://seannse.blob.core.windows.net/test-filesystem-7bfad588-932b-1c7a-b7a8-085b32d3f619?restype=container",
      "RequestMethod": "PUT",
      "RequestHeaders": {
        "Accept": "application/xml",
        "Authorization": "Sanitized",
<<<<<<< HEAD
        "traceparent": "00-da2e478981e5a343bdeec205c4851c4c-a884f220e838ca45-00",
        "User-Agent": [
          "azsdk-net-Storage.Files.DataLake/12.7.0-alpha.20210202.1",
          "(.NET 5.0.2; Microsoft Windows 10.0.19042)"
=======
        "traceparent": "00-cf913bbd0e1e914abc3249b3c1ad3a9f-9a724617b54f2c41-00",
        "User-Agent": [
          "azsdk-net-Storage.Files.DataLake/12.7.0-alpha.20210217.1",
          "(.NET 5.0.3; Microsoft Windows 10.0.19042)"
>>>>>>> 1814567d
        ],
        "x-ms-blob-public-access": "container",
        "x-ms-client-request-id": "e56db1b3-2532-eb0d-b042-36b9a74df1fa",
        "x-ms-return-client-request-id": "true",
        "x-ms-version": "2020-06-12"
      },
      "RequestBody": null,
      "StatusCode": 201,
      "ResponseHeaders": {
        "Content-Length": "0",
<<<<<<< HEAD
        "Date": "Tue, 02 Feb 2021 21:51:47 GMT",
        "ETag": "\u00220x8D8C7C4BD98D9C5\u0022",
        "Last-Modified": "Tue, 02 Feb 2021 21:51:48 GMT",
=======
        "Date": "Wed, 17 Feb 2021 22:39:38 GMT",
        "ETag": "\u00220x8D8D394E98074D5\u0022",
        "Last-Modified": "Wed, 17 Feb 2021 22:39:39 GMT",
>>>>>>> 1814567d
        "Server": [
          "Windows-Azure-Blob/1.0",
          "Microsoft-HTTPAPI/2.0"
        ],
        "x-ms-client-request-id": "e56db1b3-2532-eb0d-b042-36b9a74df1fa",
<<<<<<< HEAD
        "x-ms-request-id": "0693c399-d01e-007b-52ad-f93dc3000000",
=======
        "x-ms-request-id": "43ed662a-b01e-001f-1d7d-05cc5b000000",
>>>>>>> 1814567d
        "x-ms-version": "2020-06-12"
      },
      "ResponseBody": []
    },
    {
      "RequestUri": "https://seannse.dfs.core.windows.net/test-filesystem-7bfad588-932b-1c7a-b7a8-085b32d3f619/test-directory-db05b316-9da7-b725-4471-eb2d2abc79cf?resource=directory",
      "RequestMethod": "PUT",
      "RequestHeaders": {
        "Accept": "application/json",
        "Authorization": "Sanitized",
<<<<<<< HEAD
        "traceparent": "00-b61b1875efeb864fa951b376a5bb6014-c7446c1629f66545-00",
        "User-Agent": [
          "azsdk-net-Storage.Files.DataLake/12.7.0-alpha.20210202.1",
          "(.NET 5.0.2; Microsoft Windows 10.0.19042)"
=======
        "traceparent": "00-aac309db30a96242818173ded3f1c277-9a180cc4408ee149-00",
        "User-Agent": [
          "azsdk-net-Storage.Files.DataLake/12.7.0-alpha.20210217.1",
          "(.NET 5.0.3; Microsoft Windows 10.0.19042)"
>>>>>>> 1814567d
        ],
        "x-ms-client-request-id": "7979d3b0-934e-ec9c-a9c9-10513867b19b",
        "x-ms-return-client-request-id": "true",
        "x-ms-version": "2020-06-12"
      },
      "RequestBody": null,
      "StatusCode": 201,
      "ResponseHeaders": {
        "Content-Length": "0",
<<<<<<< HEAD
        "Date": "Tue, 02 Feb 2021 21:51:48 GMT",
        "ETag": "\u00220x8D8C7C4BDD53F71\u0022",
        "Last-Modified": "Tue, 02 Feb 2021 21:51:48 GMT",
=======
        "Date": "Wed, 17 Feb 2021 22:39:39 GMT",
        "ETag": "\u00220x8D8D394E9B84B00\u0022",
        "Last-Modified": "Wed, 17 Feb 2021 22:39:40 GMT",
>>>>>>> 1814567d
        "Server": [
          "Windows-Azure-HDFS/1.0",
          "Microsoft-HTTPAPI/2.0"
        ],
        "x-ms-client-request-id": "7979d3b0-934e-ec9c-a9c9-10513867b19b",
<<<<<<< HEAD
        "x-ms-request-id": "5bc49b7e-601f-008a-04ad-f924ee000000",
=======
        "x-ms-request-id": "a58c10d3-401f-000b-6a7d-058434000000",
>>>>>>> 1814567d
        "x-ms-version": "2020-06-12"
      },
      "ResponseBody": []
    },
    {
      "RequestUri": "https://seannse.blob.core.windows.net/?restype=service\u0026comp=userdelegationkey",
      "RequestMethod": "POST",
      "RequestHeaders": {
        "Accept": "application/xml",
        "Authorization": "Sanitized",
        "Content-Length": "59",
        "Content-Type": "application/xml",
<<<<<<< HEAD
        "traceparent": "00-3b7e0eac168d4544861b67c811d2e434-7cf2a2504f4ff14b-00",
        "User-Agent": [
          "azsdk-net-Storage.Files.DataLake/12.7.0-alpha.20210202.1",
          "(.NET 5.0.2; Microsoft Windows 10.0.19042)"
=======
        "traceparent": "00-a4256d9cc32eb246b28615a35afd658f-18a0ef74ba381b4e-00",
        "User-Agent": [
          "azsdk-net-Storage.Files.DataLake/12.7.0-alpha.20210217.1",
          "(.NET 5.0.3; Microsoft Windows 10.0.19042)"
>>>>>>> 1814567d
        ],
        "x-ms-client-request-id": "d409cfe6-78d3-9bac-9c5d-d25425336e2b",
        "x-ms-return-client-request-id": "true",
        "x-ms-version": "2020-06-12"
      },
<<<<<<< HEAD
      "RequestBody": "\u003CKeyInfo\u003E\u003CExpiry\u003E2021-02-02T22:51:47Z\u003C/Expiry\u003E\u003C/KeyInfo\u003E",
      "StatusCode": 200,
      "ResponseHeaders": {
        "Content-Type": "application/xml",
        "Date": "Tue, 02 Feb 2021 21:51:48 GMT",
=======
      "RequestBody": "\uFEFF\u003CKeyInfo\u003E\u003CExpiry\u003E2021-02-17T23:39:40Z\u003C/Expiry\u003E\u003C/KeyInfo\u003E",
      "StatusCode": 200,
      "ResponseHeaders": {
        "Content-Type": "application/xml",
        "Date": "Wed, 17 Feb 2021 22:39:39 GMT",
>>>>>>> 1814567d
        "Server": [
          "Windows-Azure-Blob/1.0",
          "Microsoft-HTTPAPI/2.0"
        ],
        "Transfer-Encoding": "chunked",
        "x-ms-client-request-id": "d409cfe6-78d3-9bac-9c5d-d25425336e2b",
<<<<<<< HEAD
        "x-ms-request-id": "0693c433-d01e-007b-5cad-f93dc3000000",
        "x-ms-version": "2020-06-12"
      },
      "ResponseBody": "\uFEFF\u003C?xml version=\u00221.0\u0022 encoding=\u0022utf-8\u0022?\u003E\u003CUserDelegationKey\u003E\u003CSignedOid\u003Ec4f48289-bb84-4086-b250-6f94a8f64cee\u003C/SignedOid\u003E\u003CSignedTid\u003E72f988bf-86f1-41af-91ab-2d7cd011db47\u003C/SignedTid\u003E\u003CSignedStart\u003E2021-02-02T21:51:48Z\u003C/SignedStart\u003E\u003CSignedExpiry\u003E2021-02-02T22:51:47Z\u003C/SignedExpiry\u003E\u003CSignedService\u003Eb\u003C/SignedService\u003E\u003CSignedVersion\u003E2020-06-12\u003C/SignedVersion\u003E\u003CValue\u003EAUw48b7UJXYH\u002BJsMJVpt8kTWQnMqL\u002B65wNnbE2DJL\u002BE=\u003C/Value\u003E\u003C/UserDelegationKey\u003E"
    },
    {
      "RequestUri": "https://seannse.dfs.core.windows.net/test-filesystem-7bfad588-932b-1c7a-b7a8-085b32d3f619/test-directory-db05b316-9da7-b725-4471-eb2d2abc79cf?skoid=c4f48289-bb84-4086-b250-6f94a8f64cee\u0026sktid=72f988bf-86f1-41af-91ab-2d7cd011db47\u0026skt=2021-02-02T21%3A51%3A48Z\u0026ske=2021-02-02T22%3A51%3A47Z\u0026sks=b\u0026skv=2020-06-12\u0026sv=2020-06-12\u0026st=2021-02-02T20%3A51%3A47Z\u0026se=2021-02-02T22%3A51%3A47Z\u0026sr=b\u0026sp=racwd\u0026sig=Sanitized\u0026action=getAccessControl",
      "RequestMethod": "HEAD",
      "RequestHeaders": {
        "Accept": "application/json",
        "traceparent": "00-f6f9524e17b2994fb29e0e8f56088267-d63e7f4b643c244e-00",
        "User-Agent": [
          "azsdk-net-Storage.Files.DataLake/12.7.0-alpha.20210202.1",
          "(.NET 5.0.2; Microsoft Windows 10.0.19042)"
=======
        "x-ms-request-id": "43ed67c3-b01e-001f-187d-05cc5b000000",
        "x-ms-version": "2020-06-12"
      },
      "ResponseBody": "\uFEFF\u003C?xml version=\u00221.0\u0022 encoding=\u0022utf-8\u0022?\u003E\u003CUserDelegationKey\u003E\u003CSignedOid\u003Ec4f48289-bb84-4086-b250-6f94a8f64cee\u003C/SignedOid\u003E\u003CSignedTid\u003E72f988bf-86f1-41af-91ab-2d7cd011db47\u003C/SignedTid\u003E\u003CSignedStart\u003E2021-02-17T22:39:40Z\u003C/SignedStart\u003E\u003CSignedExpiry\u003E2021-02-17T23:39:40Z\u003C/SignedExpiry\u003E\u003CSignedService\u003Eb\u003C/SignedService\u003E\u003CSignedVersion\u003E2020-06-12\u003C/SignedVersion\u003E\u003CValue\u003Eose4qpgT6d/GCKfqb/57hUu/muWklGN7mQvzOa//6CA=\u003C/Value\u003E\u003C/UserDelegationKey\u003E"
    },
    {
      "RequestUri": "https://seannse.dfs.core.windows.net/test-filesystem-7bfad588-932b-1c7a-b7a8-085b32d3f619/test-directory-db05b316-9da7-b725-4471-eb2d2abc79cf?skoid=c4f48289-bb84-4086-b250-6f94a8f64cee\u0026sktid=72f988bf-86f1-41af-91ab-2d7cd011db47\u0026skt=2021-02-17T22%3A39%3A40Z\u0026ske=2021-02-17T23%3A39%3A40Z\u0026sks=b\u0026skv=2020-06-12\u0026sv=2020-06-12\u0026st=2021-02-17T21%3A39%3A40Z\u0026se=2021-02-17T23%3A39%3A40Z\u0026sr=b\u0026sp=racwd\u0026sig=Sanitized\u0026action=getAccessControl",
      "RequestMethod": "HEAD",
      "RequestHeaders": {
        "traceparent": "00-925c848e1bf90a478effd4ec0f4bed56-3a1fcfc5c388d744-00",
        "User-Agent": [
          "azsdk-net-Storage.Files.DataLake/12.7.0-alpha.20210217.1",
          "(.NET 5.0.3; Microsoft Windows 10.0.19042)"
>>>>>>> 1814567d
        ],
        "x-ms-client-request-id": "686b7228-dd5d-19c8-ab47-853673a558f8",
        "x-ms-return-client-request-id": "true",
        "x-ms-version": "2020-06-12"
      },
      "RequestBody": null,
      "StatusCode": 200,
      "ResponseHeaders": {
<<<<<<< HEAD
        "Date": "Tue, 02 Feb 2021 21:51:48 GMT",
        "ETag": "\u00220x8D8C7C4BDD53F71\u0022",
        "Last-Modified": "Tue, 02 Feb 2021 21:51:48 GMT",
=======
        "Date": "Wed, 17 Feb 2021 22:39:40 GMT",
        "ETag": "\u00220x8D8D394E9B84B00\u0022",
        "Last-Modified": "Wed, 17 Feb 2021 22:39:40 GMT",
>>>>>>> 1814567d
        "Server": [
          "Windows-Azure-HDFS/1.0",
          "Microsoft-HTTPAPI/2.0"
        ],
        "x-ms-acl": "user::rwx,group::r-x,other::---",
        "x-ms-client-request-id": "686b7228-dd5d-19c8-ab47-853673a558f8",
        "x-ms-group": "c4f48289-bb84-4086-b250-6f94a8f64cee",
        "x-ms-owner": "c4f48289-bb84-4086-b250-6f94a8f64cee",
        "x-ms-permissions": "rwxr-x---",
<<<<<<< HEAD
        "x-ms-request-id": "3588c86b-301f-003e-0cad-f9e820000000",
=======
        "x-ms-request-id": "e7ac27a7-201f-000d-5a7d-05b78b000000",
>>>>>>> 1814567d
        "x-ms-version": "2020-06-12"
      },
      "ResponseBody": []
    },
    {
      "RequestUri": "https://seannse.blob.core.windows.net/test-filesystem-7bfad588-932b-1c7a-b7a8-085b32d3f619?restype=container",
      "RequestMethod": "DELETE",
      "RequestHeaders": {
        "Accept": "application/xml",
        "Authorization": "Sanitized",
<<<<<<< HEAD
        "traceparent": "00-adbce343e475e1498aade927c133fca7-929706c5979dc34a-00",
        "User-Agent": [
          "azsdk-net-Storage.Files.DataLake/12.7.0-alpha.20210202.1",
          "(.NET 5.0.2; Microsoft Windows 10.0.19042)"
=======
        "traceparent": "00-84362d9e3d46d44fb547684baa3f7dc6-3fc070e8eff9e846-00",
        "User-Agent": [
          "azsdk-net-Storage.Files.DataLake/12.7.0-alpha.20210217.1",
          "(.NET 5.0.3; Microsoft Windows 10.0.19042)"
>>>>>>> 1814567d
        ],
        "x-ms-client-request-id": "b32c13a4-05c8-1dcd-8e77-46e8b49bf634",
        "x-ms-return-client-request-id": "true",
        "x-ms-version": "2020-06-12"
      },
      "RequestBody": null,
      "StatusCode": 202,
      "ResponseHeaders": {
        "Content-Length": "0",
<<<<<<< HEAD
        "Date": "Tue, 02 Feb 2021 21:51:48 GMT",
=======
        "Date": "Wed, 17 Feb 2021 22:39:39 GMT",
>>>>>>> 1814567d
        "Server": [
          "Windows-Azure-Blob/1.0",
          "Microsoft-HTTPAPI/2.0"
        ],
        "x-ms-client-request-id": "b32c13a4-05c8-1dcd-8e77-46e8b49bf634",
<<<<<<< HEAD
        "x-ms-request-id": "0693c48e-d01e-007b-2fad-f93dc3000000",
=======
        "x-ms-request-id": "43ed68c7-b01e-001f-7e7d-05cc5b000000",
>>>>>>> 1814567d
        "x-ms-version": "2020-06-12"
      },
      "ResponseBody": []
    }
  ],
  "Variables": {
<<<<<<< HEAD
    "DateTimeOffsetNow": "2021-02-02T15:51:47.9880135-06:00",
=======
    "DateTimeOffsetNow": "2021-02-17T16:39:40.4376691-06:00",
>>>>>>> 1814567d
    "RandomSeed": "1914133495",
    "Storage_TestConfigHierarchicalNamespace": "NamespaceTenant\nseannse\nU2FuaXRpemVk\nhttps://seannse.blob.core.windows.net\nhttps://seannse.file.core.windows.net\nhttps://seannse.queue.core.windows.net\nhttps://seannse.table.core.windows.net\n\n\n\n\nhttps://seannse-secondary.blob.core.windows.net\nhttps://seannse-secondary.file.core.windows.net\nhttps://seannse-secondary.queue.core.windows.net\nhttps://seannse-secondary.table.core.windows.net\n68390a19-a643-458b-b726-408abf67b4fc\nSanitized\n72f988bf-86f1-41af-91ab-2d7cd011db47\nhttps://login.microsoftonline.com/\nCloud\nBlobEndpoint=https://seannse.blob.core.windows.net/;QueueEndpoint=https://seannse.queue.core.windows.net/;FileEndpoint=https://seannse.file.core.windows.net/;BlobSecondaryEndpoint=https://seannse-secondary.blob.core.windows.net/;QueueSecondaryEndpoint=https://seannse-secondary.queue.core.windows.net/;FileSecondaryEndpoint=https://seannse-secondary.file.core.windows.net/;AccountName=seannse;AccountKey=Sanitized\n"
  }
}<|MERGE_RESOLUTION|>--- conflicted
+++ resolved
@@ -1,25 +1,18 @@
 {
   "Entries": [
     {
-      "RequestUri": "https://seannse.blob.core.windows.net/test-filesystem-7bfad588-932b-1c7a-b7a8-085b32d3f619?restype=container",
+      "RequestUri": "https://seannse.blob.core.windows.net/test-filesystem-97f46e69-dc32-3925-26d6-f45e03b67125?restype=container",
       "RequestMethod": "PUT",
       "RequestHeaders": {
         "Accept": "application/xml",
         "Authorization": "Sanitized",
-<<<<<<< HEAD
-        "traceparent": "00-da2e478981e5a343bdeec205c4851c4c-a884f220e838ca45-00",
+        "traceparent": "00-d6f66f69ecf4554786d5c80107042fb0-abc0e789e896254a-00",
         "User-Agent": [
-          "azsdk-net-Storage.Files.DataLake/12.7.0-alpha.20210202.1",
-          "(.NET 5.0.2; Microsoft Windows 10.0.19042)"
-=======
-        "traceparent": "00-cf913bbd0e1e914abc3249b3c1ad3a9f-9a724617b54f2c41-00",
-        "User-Agent": [
-          "azsdk-net-Storage.Files.DataLake/12.7.0-alpha.20210217.1",
-          "(.NET 5.0.3; Microsoft Windows 10.0.19042)"
->>>>>>> 1814567d
+          "azsdk-net-Storage.Files.DataLake/12.7.0-alpha.20210219.1",
+          "(.NET 5.0.3; Microsoft Windows 10.0.19041)"
         ],
         "x-ms-blob-public-access": "container",
-        "x-ms-client-request-id": "e56db1b3-2532-eb0d-b042-36b9a74df1fa",
+        "x-ms-client-request-id": "26ec23ee-a8c5-d792-23f3-f0c0eacb8fa4",
         "x-ms-return-client-request-id": "true",
         "x-ms-version": "2020-06-12"
       },
@@ -27,48 +20,31 @@
       "StatusCode": 201,
       "ResponseHeaders": {
         "Content-Length": "0",
-<<<<<<< HEAD
-        "Date": "Tue, 02 Feb 2021 21:51:47 GMT",
-        "ETag": "\u00220x8D8C7C4BD98D9C5\u0022",
-        "Last-Modified": "Tue, 02 Feb 2021 21:51:48 GMT",
-=======
-        "Date": "Wed, 17 Feb 2021 22:39:38 GMT",
-        "ETag": "\u00220x8D8D394E98074D5\u0022",
-        "Last-Modified": "Wed, 17 Feb 2021 22:39:39 GMT",
->>>>>>> 1814567d
+        "Date": "Fri, 19 Feb 2021 19:00:15 GMT",
+        "ETag": "\u00220x8D8D50897C87673\u0022",
+        "Last-Modified": "Fri, 19 Feb 2021 19:00:15 GMT",
         "Server": [
           "Windows-Azure-Blob/1.0",
           "Microsoft-HTTPAPI/2.0"
         ],
-        "x-ms-client-request-id": "e56db1b3-2532-eb0d-b042-36b9a74df1fa",
-<<<<<<< HEAD
-        "x-ms-request-id": "0693c399-d01e-007b-52ad-f93dc3000000",
-=======
-        "x-ms-request-id": "43ed662a-b01e-001f-1d7d-05cc5b000000",
->>>>>>> 1814567d
+        "x-ms-client-request-id": "26ec23ee-a8c5-d792-23f3-f0c0eacb8fa4",
+        "x-ms-request-id": "cb1187ab-b01e-006d-1bf1-06cb14000000",
         "x-ms-version": "2020-06-12"
       },
       "ResponseBody": []
     },
     {
-      "RequestUri": "https://seannse.dfs.core.windows.net/test-filesystem-7bfad588-932b-1c7a-b7a8-085b32d3f619/test-directory-db05b316-9da7-b725-4471-eb2d2abc79cf?resource=directory",
+      "RequestUri": "https://seannse.dfs.core.windows.net/test-filesystem-97f46e69-dc32-3925-26d6-f45e03b67125/test-directory-8b684362-925b-014a-a671-f15aaa824c00?resource=directory",
       "RequestMethod": "PUT",
       "RequestHeaders": {
         "Accept": "application/json",
         "Authorization": "Sanitized",
-<<<<<<< HEAD
-        "traceparent": "00-b61b1875efeb864fa951b376a5bb6014-c7446c1629f66545-00",
+        "traceparent": "00-9e128edc82cef2408d03352325a27e2c-80ea4532f73ae142-00",
         "User-Agent": [
-          "azsdk-net-Storage.Files.DataLake/12.7.0-alpha.20210202.1",
-          "(.NET 5.0.2; Microsoft Windows 10.0.19042)"
-=======
-        "traceparent": "00-aac309db30a96242818173ded3f1c277-9a180cc4408ee149-00",
-        "User-Agent": [
-          "azsdk-net-Storage.Files.DataLake/12.7.0-alpha.20210217.1",
-          "(.NET 5.0.3; Microsoft Windows 10.0.19042)"
->>>>>>> 1814567d
+          "azsdk-net-Storage.Files.DataLake/12.7.0-alpha.20210219.1",
+          "(.NET 5.0.3; Microsoft Windows 10.0.19041)"
         ],
-        "x-ms-client-request-id": "7979d3b0-934e-ec9c-a9c9-10513867b19b",
+        "x-ms-client-request-id": "876cf51f-2595-1a3b-acf2-3628ae73b946",
         "x-ms-return-client-request-id": "true",
         "x-ms-version": "2020-06-12"
       },
@@ -76,25 +52,15 @@
       "StatusCode": 201,
       "ResponseHeaders": {
         "Content-Length": "0",
-<<<<<<< HEAD
-        "Date": "Tue, 02 Feb 2021 21:51:48 GMT",
-        "ETag": "\u00220x8D8C7C4BDD53F71\u0022",
-        "Last-Modified": "Tue, 02 Feb 2021 21:51:48 GMT",
-=======
-        "Date": "Wed, 17 Feb 2021 22:39:39 GMT",
-        "ETag": "\u00220x8D8D394E9B84B00\u0022",
-        "Last-Modified": "Wed, 17 Feb 2021 22:39:40 GMT",
->>>>>>> 1814567d
+        "Date": "Fri, 19 Feb 2021 19:00:15 GMT",
+        "ETag": "\u00220x8D8D50897D75BF6\u0022",
+        "Last-Modified": "Fri, 19 Feb 2021 19:00:15 GMT",
         "Server": [
           "Windows-Azure-HDFS/1.0",
           "Microsoft-HTTPAPI/2.0"
         ],
-        "x-ms-client-request-id": "7979d3b0-934e-ec9c-a9c9-10513867b19b",
-<<<<<<< HEAD
-        "x-ms-request-id": "5bc49b7e-601f-008a-04ad-f924ee000000",
-=======
-        "x-ms-request-id": "a58c10d3-401f-000b-6a7d-058434000000",
->>>>>>> 1814567d
+        "x-ms-client-request-id": "876cf51f-2595-1a3b-acf2-3628ae73b946",
+        "x-ms-request-id": "da838a3e-a01f-0061-62f1-065c1c000000",
         "x-ms-version": "2020-06-12"
       },
       "ResponseBody": []
@@ -107,125 +73,77 @@
         "Authorization": "Sanitized",
         "Content-Length": "59",
         "Content-Type": "application/xml",
-<<<<<<< HEAD
-        "traceparent": "00-3b7e0eac168d4544861b67c811d2e434-7cf2a2504f4ff14b-00",
+        "traceparent": "00-232232fa0120d34aafc6eef8e2ae3a9f-9fe82ec14c143247-00",
         "User-Agent": [
-          "azsdk-net-Storage.Files.DataLake/12.7.0-alpha.20210202.1",
-          "(.NET 5.0.2; Microsoft Windows 10.0.19042)"
-=======
-        "traceparent": "00-a4256d9cc32eb246b28615a35afd658f-18a0ef74ba381b4e-00",
-        "User-Agent": [
-          "azsdk-net-Storage.Files.DataLake/12.7.0-alpha.20210217.1",
-          "(.NET 5.0.3; Microsoft Windows 10.0.19042)"
->>>>>>> 1814567d
+          "azsdk-net-Storage.Files.DataLake/12.7.0-alpha.20210219.1",
+          "(.NET 5.0.3; Microsoft Windows 10.0.19041)"
         ],
-        "x-ms-client-request-id": "d409cfe6-78d3-9bac-9c5d-d25425336e2b",
+        "x-ms-client-request-id": "f5a18f25-085e-640f-b980-18f9e2e1149c",
         "x-ms-return-client-request-id": "true",
         "x-ms-version": "2020-06-12"
       },
-<<<<<<< HEAD
-      "RequestBody": "\u003CKeyInfo\u003E\u003CExpiry\u003E2021-02-02T22:51:47Z\u003C/Expiry\u003E\u003C/KeyInfo\u003E",
+      "RequestBody": "\uFEFF\u003CKeyInfo\u003E\u003CExpiry\u003E2021-02-19T20:00:16Z\u003C/Expiry\u003E\u003C/KeyInfo\u003E",
       "StatusCode": 200,
       "ResponseHeaders": {
         "Content-Type": "application/xml",
-        "Date": "Tue, 02 Feb 2021 21:51:48 GMT",
-=======
-      "RequestBody": "\uFEFF\u003CKeyInfo\u003E\u003CExpiry\u003E2021-02-17T23:39:40Z\u003C/Expiry\u003E\u003C/KeyInfo\u003E",
-      "StatusCode": 200,
-      "ResponseHeaders": {
-        "Content-Type": "application/xml",
-        "Date": "Wed, 17 Feb 2021 22:39:39 GMT",
->>>>>>> 1814567d
+        "Date": "Fri, 19 Feb 2021 19:00:15 GMT",
         "Server": [
           "Windows-Azure-Blob/1.0",
           "Microsoft-HTTPAPI/2.0"
         ],
         "Transfer-Encoding": "chunked",
-        "x-ms-client-request-id": "d409cfe6-78d3-9bac-9c5d-d25425336e2b",
-<<<<<<< HEAD
-        "x-ms-request-id": "0693c433-d01e-007b-5cad-f93dc3000000",
+        "x-ms-client-request-id": "f5a18f25-085e-640f-b980-18f9e2e1149c",
+        "x-ms-request-id": "cb1187ed-b01e-006d-56f1-06cb14000000",
         "x-ms-version": "2020-06-12"
       },
-      "ResponseBody": "\uFEFF\u003C?xml version=\u00221.0\u0022 encoding=\u0022utf-8\u0022?\u003E\u003CUserDelegationKey\u003E\u003CSignedOid\u003Ec4f48289-bb84-4086-b250-6f94a8f64cee\u003C/SignedOid\u003E\u003CSignedTid\u003E72f988bf-86f1-41af-91ab-2d7cd011db47\u003C/SignedTid\u003E\u003CSignedStart\u003E2021-02-02T21:51:48Z\u003C/SignedStart\u003E\u003CSignedExpiry\u003E2021-02-02T22:51:47Z\u003C/SignedExpiry\u003E\u003CSignedService\u003Eb\u003C/SignedService\u003E\u003CSignedVersion\u003E2020-06-12\u003C/SignedVersion\u003E\u003CValue\u003EAUw48b7UJXYH\u002BJsMJVpt8kTWQnMqL\u002B65wNnbE2DJL\u002BE=\u003C/Value\u003E\u003C/UserDelegationKey\u003E"
+      "ResponseBody": "\uFEFF\u003C?xml version=\u00221.0\u0022 encoding=\u0022utf-8\u0022?\u003E\u003CUserDelegationKey\u003E\u003CSignedOid\u003Ec4f48289-bb84-4086-b250-6f94a8f64cee\u003C/SignedOid\u003E\u003CSignedTid\u003E72f988bf-86f1-41af-91ab-2d7cd011db47\u003C/SignedTid\u003E\u003CSignedStart\u003E2021-02-19T19:00:15Z\u003C/SignedStart\u003E\u003CSignedExpiry\u003E2021-02-19T20:00:16Z\u003C/SignedExpiry\u003E\u003CSignedService\u003Eb\u003C/SignedService\u003E\u003CSignedVersion\u003E2020-06-12\u003C/SignedVersion\u003E\u003CValue\u003EQK57DTzSdPIyy8fCdcDzdJoW73X7CEn\u002Bn9gj5KVngkc=\u003C/Value\u003E\u003C/UserDelegationKey\u003E"
     },
     {
-      "RequestUri": "https://seannse.dfs.core.windows.net/test-filesystem-7bfad588-932b-1c7a-b7a8-085b32d3f619/test-directory-db05b316-9da7-b725-4471-eb2d2abc79cf?skoid=c4f48289-bb84-4086-b250-6f94a8f64cee\u0026sktid=72f988bf-86f1-41af-91ab-2d7cd011db47\u0026skt=2021-02-02T21%3A51%3A48Z\u0026ske=2021-02-02T22%3A51%3A47Z\u0026sks=b\u0026skv=2020-06-12\u0026sv=2020-06-12\u0026st=2021-02-02T20%3A51%3A47Z\u0026se=2021-02-02T22%3A51%3A47Z\u0026sr=b\u0026sp=racwd\u0026sig=Sanitized\u0026action=getAccessControl",
+      "RequestUri": "https://seannse.dfs.core.windows.net/test-filesystem-97f46e69-dc32-3925-26d6-f45e03b67125/test-directory-8b684362-925b-014a-a671-f15aaa824c00?skoid=c4f48289-bb84-4086-b250-6f94a8f64cee\u0026sktid=72f988bf-86f1-41af-91ab-2d7cd011db47\u0026skt=2021-02-19T19%3A00%3A15Z\u0026ske=2021-02-19T20%3A00%3A16Z\u0026sks=b\u0026skv=2020-06-12\u0026sv=2020-06-12\u0026st=2021-02-19T18%3A00%3A16Z\u0026se=2021-02-19T20%3A00%3A16Z\u0026sr=b\u0026sp=racwd\u0026sig=Sanitized\u0026action=getAccessControl",
       "RequestMethod": "HEAD",
       "RequestHeaders": {
         "Accept": "application/json",
-        "traceparent": "00-f6f9524e17b2994fb29e0e8f56088267-d63e7f4b643c244e-00",
+        "traceparent": "00-f1df53ca5e13f04496b47c2da34f61fe-ce4f71cc6bc05741-00",
         "User-Agent": [
-          "azsdk-net-Storage.Files.DataLake/12.7.0-alpha.20210202.1",
-          "(.NET 5.0.2; Microsoft Windows 10.0.19042)"
-=======
-        "x-ms-request-id": "43ed67c3-b01e-001f-187d-05cc5b000000",
-        "x-ms-version": "2020-06-12"
-      },
-      "ResponseBody": "\uFEFF\u003C?xml version=\u00221.0\u0022 encoding=\u0022utf-8\u0022?\u003E\u003CUserDelegationKey\u003E\u003CSignedOid\u003Ec4f48289-bb84-4086-b250-6f94a8f64cee\u003C/SignedOid\u003E\u003CSignedTid\u003E72f988bf-86f1-41af-91ab-2d7cd011db47\u003C/SignedTid\u003E\u003CSignedStart\u003E2021-02-17T22:39:40Z\u003C/SignedStart\u003E\u003CSignedExpiry\u003E2021-02-17T23:39:40Z\u003C/SignedExpiry\u003E\u003CSignedService\u003Eb\u003C/SignedService\u003E\u003CSignedVersion\u003E2020-06-12\u003C/SignedVersion\u003E\u003CValue\u003Eose4qpgT6d/GCKfqb/57hUu/muWklGN7mQvzOa//6CA=\u003C/Value\u003E\u003C/UserDelegationKey\u003E"
-    },
-    {
-      "RequestUri": "https://seannse.dfs.core.windows.net/test-filesystem-7bfad588-932b-1c7a-b7a8-085b32d3f619/test-directory-db05b316-9da7-b725-4471-eb2d2abc79cf?skoid=c4f48289-bb84-4086-b250-6f94a8f64cee\u0026sktid=72f988bf-86f1-41af-91ab-2d7cd011db47\u0026skt=2021-02-17T22%3A39%3A40Z\u0026ske=2021-02-17T23%3A39%3A40Z\u0026sks=b\u0026skv=2020-06-12\u0026sv=2020-06-12\u0026st=2021-02-17T21%3A39%3A40Z\u0026se=2021-02-17T23%3A39%3A40Z\u0026sr=b\u0026sp=racwd\u0026sig=Sanitized\u0026action=getAccessControl",
-      "RequestMethod": "HEAD",
-      "RequestHeaders": {
-        "traceparent": "00-925c848e1bf90a478effd4ec0f4bed56-3a1fcfc5c388d744-00",
-        "User-Agent": [
-          "azsdk-net-Storage.Files.DataLake/12.7.0-alpha.20210217.1",
-          "(.NET 5.0.3; Microsoft Windows 10.0.19042)"
->>>>>>> 1814567d
+          "azsdk-net-Storage.Files.DataLake/12.7.0-alpha.20210219.1",
+          "(.NET 5.0.3; Microsoft Windows 10.0.19041)"
         ],
-        "x-ms-client-request-id": "686b7228-dd5d-19c8-ab47-853673a558f8",
+        "x-ms-client-request-id": "1f02e2da-c4d1-dae7-1e8c-85297516f338",
         "x-ms-return-client-request-id": "true",
         "x-ms-version": "2020-06-12"
       },
       "RequestBody": null,
       "StatusCode": 200,
       "ResponseHeaders": {
-<<<<<<< HEAD
-        "Date": "Tue, 02 Feb 2021 21:51:48 GMT",
-        "ETag": "\u00220x8D8C7C4BDD53F71\u0022",
-        "Last-Modified": "Tue, 02 Feb 2021 21:51:48 GMT",
-=======
-        "Date": "Wed, 17 Feb 2021 22:39:40 GMT",
-        "ETag": "\u00220x8D8D394E9B84B00\u0022",
-        "Last-Modified": "Wed, 17 Feb 2021 22:39:40 GMT",
->>>>>>> 1814567d
+        "Date": "Fri, 19 Feb 2021 19:00:15 GMT",
+        "ETag": "\u00220x8D8D50897D75BF6\u0022",
+        "Last-Modified": "Fri, 19 Feb 2021 19:00:15 GMT",
         "Server": [
           "Windows-Azure-HDFS/1.0",
           "Microsoft-HTTPAPI/2.0"
         ],
         "x-ms-acl": "user::rwx,group::r-x,other::---",
-        "x-ms-client-request-id": "686b7228-dd5d-19c8-ab47-853673a558f8",
+        "x-ms-client-request-id": "1f02e2da-c4d1-dae7-1e8c-85297516f338",
         "x-ms-group": "c4f48289-bb84-4086-b250-6f94a8f64cee",
         "x-ms-owner": "c4f48289-bb84-4086-b250-6f94a8f64cee",
         "x-ms-permissions": "rwxr-x---",
-<<<<<<< HEAD
-        "x-ms-request-id": "3588c86b-301f-003e-0cad-f9e820000000",
-=======
-        "x-ms-request-id": "e7ac27a7-201f-000d-5a7d-05b78b000000",
->>>>>>> 1814567d
+        "x-ms-request-id": "da838a66-a01f-0061-0af1-065c1c000000",
         "x-ms-version": "2020-06-12"
       },
       "ResponseBody": []
     },
     {
-      "RequestUri": "https://seannse.blob.core.windows.net/test-filesystem-7bfad588-932b-1c7a-b7a8-085b32d3f619?restype=container",
+      "RequestUri": "https://seannse.blob.core.windows.net/test-filesystem-97f46e69-dc32-3925-26d6-f45e03b67125?restype=container",
       "RequestMethod": "DELETE",
       "RequestHeaders": {
         "Accept": "application/xml",
         "Authorization": "Sanitized",
-<<<<<<< HEAD
-        "traceparent": "00-adbce343e475e1498aade927c133fca7-929706c5979dc34a-00",
+        "traceparent": "00-6fb60f2461f1d5489b77fb615f0cc4a4-d11b47ba8c58e848-00",
         "User-Agent": [
-          "azsdk-net-Storage.Files.DataLake/12.7.0-alpha.20210202.1",
-          "(.NET 5.0.2; Microsoft Windows 10.0.19042)"
-=======
-        "traceparent": "00-84362d9e3d46d44fb547684baa3f7dc6-3fc070e8eff9e846-00",
-        "User-Agent": [
-          "azsdk-net-Storage.Files.DataLake/12.7.0-alpha.20210217.1",
-          "(.NET 5.0.3; Microsoft Windows 10.0.19042)"
->>>>>>> 1814567d
+          "azsdk-net-Storage.Files.DataLake/12.7.0-alpha.20210219.1",
+          "(.NET 5.0.3; Microsoft Windows 10.0.19041)"
         ],
-        "x-ms-client-request-id": "b32c13a4-05c8-1dcd-8e77-46e8b49bf634",
+        "x-ms-client-request-id": "ff1e1494-f5de-47ca-4c2b-7252088d1bcf",
         "x-ms-return-client-request-id": "true",
         "x-ms-version": "2020-06-12"
       },
@@ -233,33 +151,21 @@
       "StatusCode": 202,
       "ResponseHeaders": {
         "Content-Length": "0",
-<<<<<<< HEAD
-        "Date": "Tue, 02 Feb 2021 21:51:48 GMT",
-=======
-        "Date": "Wed, 17 Feb 2021 22:39:39 GMT",
->>>>>>> 1814567d
+        "Date": "Fri, 19 Feb 2021 19:00:15 GMT",
         "Server": [
           "Windows-Azure-Blob/1.0",
           "Microsoft-HTTPAPI/2.0"
         ],
-        "x-ms-client-request-id": "b32c13a4-05c8-1dcd-8e77-46e8b49bf634",
-<<<<<<< HEAD
-        "x-ms-request-id": "0693c48e-d01e-007b-2fad-f93dc3000000",
-=======
-        "x-ms-request-id": "43ed68c7-b01e-001f-7e7d-05cc5b000000",
->>>>>>> 1814567d
+        "x-ms-client-request-id": "ff1e1494-f5de-47ca-4c2b-7252088d1bcf",
+        "x-ms-request-id": "cb118832-b01e-006d-17f1-06cb14000000",
         "x-ms-version": "2020-06-12"
       },
       "ResponseBody": []
     }
   ],
   "Variables": {
-<<<<<<< HEAD
-    "DateTimeOffsetNow": "2021-02-02T15:51:47.9880135-06:00",
-=======
-    "DateTimeOffsetNow": "2021-02-17T16:39:40.4376691-06:00",
->>>>>>> 1814567d
-    "RandomSeed": "1914133495",
+    "DateTimeOffsetNow": "2021-02-19T13:00:16.4410117-06:00",
+    "RandomSeed": "125129952",
     "Storage_TestConfigHierarchicalNamespace": "NamespaceTenant\nseannse\nU2FuaXRpemVk\nhttps://seannse.blob.core.windows.net\nhttps://seannse.file.core.windows.net\nhttps://seannse.queue.core.windows.net\nhttps://seannse.table.core.windows.net\n\n\n\n\nhttps://seannse-secondary.blob.core.windows.net\nhttps://seannse-secondary.file.core.windows.net\nhttps://seannse-secondary.queue.core.windows.net\nhttps://seannse-secondary.table.core.windows.net\n68390a19-a643-458b-b726-408abf67b4fc\nSanitized\n72f988bf-86f1-41af-91ab-2d7cd011db47\nhttps://login.microsoftonline.com/\nCloud\nBlobEndpoint=https://seannse.blob.core.windows.net/;QueueEndpoint=https://seannse.queue.core.windows.net/;FileEndpoint=https://seannse.file.core.windows.net/;BlobSecondaryEndpoint=https://seannse-secondary.blob.core.windows.net/;QueueSecondaryEndpoint=https://seannse-secondary.queue.core.windows.net/;FileSecondaryEndpoint=https://seannse-secondary.file.core.windows.net/;AccountName=seannse;AccountKey=Sanitized\n"
   }
 }