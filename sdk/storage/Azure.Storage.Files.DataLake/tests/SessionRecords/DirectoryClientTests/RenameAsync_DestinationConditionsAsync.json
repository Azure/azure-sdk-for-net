{
  "Entries": [
    {
      "RequestUri": "http://seannsecanary.blob.core.windows.net/test-filesystem-4da11973-d0f3-71f5-1969-618f28dd355d?restype=container",
      "RequestMethod": "PUT",
      "RequestHeaders": {
        "Authorization": "Sanitized",
<<<<<<< HEAD
        "traceparent": "00-917cd65cbf947344b89c18d65653f0e6-def13ef2496ab84c-00",
        "User-Agent": [
          "azsdk-net-Storage.Files.DataLake/12.1.0-dev.20200403.1",
=======
        "traceparent": "00-aca330b5d876184b825ac1a9a075bb4e-fc53fc9dda1c0d4b-00",
        "User-Agent": [
          "azsdk-net-Storage.Files.DataLake/12.2.0-dev.20200413.1",
>>>>>>> b9bd85cb
          "(.NET Core 4.6.28325.01; Microsoft Windows 10.0.18362 )"
        ],
        "x-ms-blob-public-access": "container",
        "x-ms-client-request-id": "1b9ecb26-de40-4d07-39bd-786ef85ceaae",
<<<<<<< HEAD
        "x-ms-date": "Fri, 03 Apr 2020 20:57:39 GMT",
=======
        "x-ms-date": "Tue, 14 Apr 2020 00:00:49 GMT",
>>>>>>> b9bd85cb
        "x-ms-return-client-request-id": "true",
        "x-ms-version": "2019-12-12"
      },
      "RequestBody": null,
      "StatusCode": 201,
      "ResponseHeaders": {
        "Content-Length": "0",
<<<<<<< HEAD
        "Date": "Fri, 03 Apr 2020 20:57:37 GMT",
        "ETag": "\u00220x8D7D811A45B8F62\u0022",
        "Last-Modified": "Fri, 03 Apr 2020 20:57:37 GMT",
=======
        "Date": "Tue, 14 Apr 2020 00:00:48 GMT",
        "ETag": "\u00220x8D7E006E3978C1A\u0022",
        "Last-Modified": "Tue, 14 Apr 2020 00:00:48 GMT",
>>>>>>> b9bd85cb
        "Server": [
          "Windows-Azure-Blob/1.0",
          "Microsoft-HTTPAPI/2.0"
        ],
        "x-ms-client-request-id": "1b9ecb26-de40-4d07-39bd-786ef85ceaae",
<<<<<<< HEAD
        "x-ms-request-id": "9621d53f-f01e-0012-7dfa-093670000000",
        "x-ms-version": "2019-12-12"
=======
        "x-ms-request-id": "bf9eb260-d01e-0093-73ef-1196aa000000",
        "x-ms-version": "2019-07-07"
>>>>>>> b9bd85cb
      },
      "ResponseBody": []
    },
    {
      "RequestUri": "http://seannsecanary.dfs.core.windows.net/test-filesystem-4da11973-d0f3-71f5-1969-618f28dd355d/test-directory-f61e2550-3857-33da-689b-ea61cea153b9?resource=directory",
      "RequestMethod": "PUT",
      "RequestHeaders": {
        "Authorization": "Sanitized",
<<<<<<< HEAD
        "traceparent": "00-cbe6f77e22fe8f44b4dda22b40f9d5e7-83b68d7fcd282740-00",
        "User-Agent": [
          "azsdk-net-Storage.Files.DataLake/12.1.0-dev.20200403.1",
          "(.NET Core 4.6.28325.01; Microsoft Windows 10.0.18362 )"
        ],
        "x-ms-client-request-id": "f80352a7-4e41-edd6-f06a-b2a5f4a57e98",
        "x-ms-date": "Fri, 03 Apr 2020 20:57:39 GMT",
=======
        "traceparent": "00-c76dd66f24653b4081a1c2ca6c7a312e-592660206166a14b-00",
        "User-Agent": [
          "azsdk-net-Storage.Files.DataLake/12.2.0-dev.20200413.1",
          "(.NET Core 4.6.28325.01; Microsoft Windows 10.0.18362 )"
        ],
        "x-ms-client-request-id": "f80352a7-4e41-edd6-f06a-b2a5f4a57e98",
        "x-ms-date": "Tue, 14 Apr 2020 00:00:49 GMT",
>>>>>>> b9bd85cb
        "x-ms-return-client-request-id": "true",
        "x-ms-version": "2019-12-12"
      },
      "RequestBody": null,
      "StatusCode": 201,
      "ResponseHeaders": {
        "Content-Length": "0",
<<<<<<< HEAD
        "Date": "Fri, 03 Apr 2020 20:57:37 GMT",
        "ETag": "\u00220x8D7D811A473DB0E\u0022",
        "Last-Modified": "Fri, 03 Apr 2020 20:57:38 GMT",
=======
        "Date": "Tue, 14 Apr 2020 00:00:48 GMT",
        "ETag": "\u00220x8D7E006E3E42077\u0022",
        "Last-Modified": "Tue, 14 Apr 2020 00:00:49 GMT",
>>>>>>> b9bd85cb
        "Server": [
          "Windows-Azure-HDFS/1.0",
          "Microsoft-HTTPAPI/2.0"
        ],
        "x-ms-client-request-id": "f80352a7-4e41-edd6-f06a-b2a5f4a57e98",
<<<<<<< HEAD
        "x-ms-request-id": "fa43fdd7-201f-0097-5ffa-091bad000000",
        "x-ms-version": "2019-12-12"
=======
        "x-ms-request-id": "6f43c8d8-401f-0007-17ef-1121c3000000",
        "x-ms-version": "2019-07-07"
>>>>>>> b9bd85cb
      },
      "ResponseBody": []
    },
    {
      "RequestUri": "http://seannsecanary.dfs.core.windows.net/test-filesystem-4da11973-d0f3-71f5-1969-618f28dd355d/test-directory-c44abe6a-8df2-3670-0765-5f8694b16c26?resource=directory",
      "RequestMethod": "PUT",
      "RequestHeaders": {
        "Authorization": "Sanitized",
<<<<<<< HEAD
        "traceparent": "00-d9ce26232dc1ec4db96ce568718c3043-1fbcd8dbde082f40-00",
        "User-Agent": [
          "azsdk-net-Storage.Files.DataLake/12.1.0-dev.20200403.1",
          "(.NET Core 4.6.28325.01; Microsoft Windows 10.0.18362 )"
        ],
        "x-ms-client-request-id": "08be0b52-48f7-1a13-e2cd-f0dcee50593f",
        "x-ms-date": "Fri, 03 Apr 2020 20:57:39 GMT",
=======
        "traceparent": "00-e04582dc9114d747b3f3cb94072716fa-c9106e9e6b86fb4e-00",
        "User-Agent": [
          "azsdk-net-Storage.Files.DataLake/12.2.0-dev.20200413.1",
          "(.NET Core 4.6.28325.01; Microsoft Windows 10.0.18362 )"
        ],
        "x-ms-client-request-id": "08be0b52-48f7-1a13-e2cd-f0dcee50593f",
        "x-ms-date": "Tue, 14 Apr 2020 00:00:49 GMT",
>>>>>>> b9bd85cb
        "x-ms-return-client-request-id": "true",
        "x-ms-version": "2019-12-12"
      },
      "RequestBody": null,
      "StatusCode": 201,
      "ResponseHeaders": {
        "Content-Length": "0",
<<<<<<< HEAD
        "Date": "Fri, 03 Apr 2020 20:57:37 GMT",
        "ETag": "\u00220x8D7D811A480610F\u0022",
        "Last-Modified": "Fri, 03 Apr 2020 20:57:38 GMT",
=======
        "Date": "Tue, 14 Apr 2020 00:00:48 GMT",
        "ETag": "\u00220x8D7E006E3F0D2CB\u0022",
        "Last-Modified": "Tue, 14 Apr 2020 00:00:49 GMT",
>>>>>>> b9bd85cb
        "Server": [
          "Windows-Azure-HDFS/1.0",
          "Microsoft-HTTPAPI/2.0"
        ],
        "x-ms-client-request-id": "08be0b52-48f7-1a13-e2cd-f0dcee50593f",
<<<<<<< HEAD
        "x-ms-request-id": "fa43fdd8-201f-0097-60fa-091bad000000",
        "x-ms-version": "2019-12-12"
=======
        "x-ms-request-id": "6f43c8d9-401f-0007-18ef-1121c3000000",
        "x-ms-version": "2019-07-07"
>>>>>>> b9bd85cb
      },
      "ResponseBody": []
    },
    {
      "RequestUri": "http://seannsecanary.dfs.core.windows.net/test-filesystem-4da11973-d0f3-71f5-1969-618f28dd355d/test-directory-c44abe6a-8df2-3670-0765-5f8694b16c26?mode=legacy",
      "RequestMethod": "PUT",
      "RequestHeaders": {
        "Authorization": "Sanitized",
        "User-Agent": [
<<<<<<< HEAD
          "azsdk-net-Storage.Files.DataLake/12.1.0-dev.20200403.1",
          "(.NET Core 4.6.28325.01; Microsoft Windows 10.0.18362 )"
        ],
        "x-ms-client-request-id": "88336ea1-63f3-462f-d19f-98cf699be80d",
        "x-ms-date": "Fri, 03 Apr 2020 20:57:39 GMT",
        "x-ms-rename-source": "/test-filesystem-4da11973-d0f3-71f5-1969-618f28dd355d/test-directory-f61e2550-3857-33da-689b-ea61cea153b9",
=======
          "azsdk-net-Storage.Files.DataLake/12.2.0-dev.20200413.1",
          "(.NET Core 4.6.28325.01; Microsoft Windows 10.0.18362 )"
        ],
        "x-ms-client-request-id": "88336ea1-63f3-462f-d19f-98cf699be80d",
        "x-ms-date": "Tue, 14 Apr 2020 00:00:50 GMT",
        "x-ms-rename-source": "%2Ftest-filesystem-4da11973-d0f3-71f5-1969-618f28dd355d%2Ftest-directory-f61e2550-3857-33da-689b-ea61cea153b9=",
>>>>>>> b9bd85cb
        "x-ms-return-client-request-id": "true",
        "x-ms-version": "2019-12-12"
      },
      "RequestBody": null,
      "StatusCode": 201,
      "ResponseHeaders": {
        "Content-Length": "0",
<<<<<<< HEAD
        "Date": "Fri, 03 Apr 2020 20:57:37 GMT",
=======
        "Date": "Tue, 14 Apr 2020 00:00:48 GMT",
>>>>>>> b9bd85cb
        "Server": [
          "Windows-Azure-HDFS/1.0",
          "Microsoft-HTTPAPI/2.0"
        ],
        "x-ms-client-request-id": "88336ea1-63f3-462f-d19f-98cf699be80d",
<<<<<<< HEAD
        "x-ms-request-id": "fa43fdd9-201f-0097-61fa-091bad000000",
        "x-ms-version": "2019-12-12"
=======
        "x-ms-request-id": "6f43c8da-401f-0007-19ef-1121c3000000",
        "x-ms-version": "2019-07-07"
>>>>>>> b9bd85cb
      },
      "ResponseBody": []
    },
    {
      "RequestUri": "http://seannsecanary.blob.core.windows.net/test-filesystem-4da11973-d0f3-71f5-1969-618f28dd355d/test-directory-c44abe6a-8df2-3670-0765-5f8694b16c26",
      "RequestMethod": "HEAD",
      "RequestHeaders": {
        "Authorization": "Sanitized",
        "User-Agent": [
<<<<<<< HEAD
          "azsdk-net-Storage.Files.DataLake/12.1.0-dev.20200403.1",
          "(.NET Core 4.6.28325.01; Microsoft Windows 10.0.18362 )"
        ],
        "x-ms-client-request-id": "7f3a61fd-d11c-9a4b-5cd0-3e4c6a2ba7ab",
        "x-ms-date": "Fri, 03 Apr 2020 20:57:39 GMT",
=======
          "azsdk-net-Storage.Files.DataLake/12.2.0-dev.20200413.1",
          "(.NET Core 4.6.28325.01; Microsoft Windows 10.0.18362 )"
        ],
        "x-ms-client-request-id": "7f3a61fd-d11c-9a4b-5cd0-3e4c6a2ba7ab",
        "x-ms-date": "Tue, 14 Apr 2020 00:00:50 GMT",
>>>>>>> b9bd85cb
        "x-ms-return-client-request-id": "true",
        "x-ms-version": "2019-12-12"
      },
      "RequestBody": null,
      "StatusCode": 200,
      "ResponseHeaders": {
        "Accept-Ranges": "bytes",
        "Content-Length": "0",
        "Content-Type": "application/octet-stream",
<<<<<<< HEAD
        "Date": "Fri, 03 Apr 2020 20:57:37 GMT",
        "ETag": "\u00220x8D7D811A473DB0E\u0022",
        "Last-Modified": "Fri, 03 Apr 2020 20:57:38 GMT",
=======
        "Date": "Tue, 14 Apr 2020 00:00:49 GMT",
        "ETag": "\u00220x8D7E006E3E42077\u0022",
        "Last-Modified": "Tue, 14 Apr 2020 00:00:49 GMT",
>>>>>>> b9bd85cb
        "Server": [
          "Windows-Azure-Blob/1.0",
          "Microsoft-HTTPAPI/2.0"
        ],
        "x-ms-access-tier": "Hot",
        "x-ms-access-tier-inferred": "true",
        "x-ms-blob-type": "BlockBlob",
        "x-ms-client-request-id": "7f3a61fd-d11c-9a4b-5cd0-3e4c6a2ba7ab",
<<<<<<< HEAD
        "x-ms-creation-time": "Fri, 03 Apr 2020 20:57:38 GMT",
        "x-ms-lease-state": "available",
        "x-ms-lease-status": "unlocked",
        "x-ms-meta-hdi_isfolder": "true",
        "x-ms-request-id": "9621d57c-f01e-0012-2ffa-093670000000",
=======
        "x-ms-creation-time": "Tue, 14 Apr 2020 00:00:49 GMT",
        "x-ms-lease-state": "available",
        "x-ms-lease-status": "unlocked",
        "x-ms-meta-hdi_isfolder": "true",
        "x-ms-request-id": "bf9eb2fc-d01e-0093-5cef-1196aa000000",
>>>>>>> b9bd85cb
        "x-ms-server-encrypted": "true",
        "x-ms-version": "2019-12-12"
      },
      "ResponseBody": []
    },
    {
      "RequestUri": "http://seannsecanary.blob.core.windows.net/test-filesystem-4da11973-d0f3-71f5-1969-618f28dd355d?restype=container",
      "RequestMethod": "DELETE",
      "RequestHeaders": {
        "Authorization": "Sanitized",
<<<<<<< HEAD
        "traceparent": "00-3ae37a6a27be7d4b9f69a803dbc7244b-b69d81850b2d9a49-00",
        "User-Agent": [
          "azsdk-net-Storage.Files.DataLake/12.1.0-dev.20200403.1",
          "(.NET Core 4.6.28325.01; Microsoft Windows 10.0.18362 )"
        ],
        "x-ms-client-request-id": "08d252a6-6960-51f1-e13b-7d9076b9e4e4",
        "x-ms-date": "Fri, 03 Apr 2020 20:57:39 GMT",
=======
        "traceparent": "00-5c345713954bc74d8d2ccf53b19af5d3-dc4118c4b655a240-00",
        "User-Agent": [
          "azsdk-net-Storage.Files.DataLake/12.2.0-dev.20200413.1",
          "(.NET Core 4.6.28325.01; Microsoft Windows 10.0.18362 )"
        ],
        "x-ms-client-request-id": "08d252a6-6960-51f1-e13b-7d9076b9e4e4",
        "x-ms-date": "Tue, 14 Apr 2020 00:00:50 GMT",
>>>>>>> b9bd85cb
        "x-ms-return-client-request-id": "true",
        "x-ms-version": "2019-12-12"
      },
      "RequestBody": null,
      "StatusCode": 202,
      "ResponseHeaders": {
        "Content-Length": "0",
<<<<<<< HEAD
        "Date": "Fri, 03 Apr 2020 20:57:38 GMT",
=======
        "Date": "Tue, 14 Apr 2020 00:00:49 GMT",
>>>>>>> b9bd85cb
        "Server": [
          "Windows-Azure-Blob/1.0",
          "Microsoft-HTTPAPI/2.0"
        ],
        "x-ms-client-request-id": "08d252a6-6960-51f1-e13b-7d9076b9e4e4",
<<<<<<< HEAD
        "x-ms-request-id": "9621d584-f01e-0012-37fa-093670000000",
        "x-ms-version": "2019-12-12"
=======
        "x-ms-request-id": "bf9eb301-d01e-0093-61ef-1196aa000000",
        "x-ms-version": "2019-07-07"
>>>>>>> b9bd85cb
      },
      "ResponseBody": []
    },
    {
      "RequestUri": "http://seannsecanary.blob.core.windows.net/test-filesystem-86f81606-0447-0880-324e-16375905f8b1?restype=container",
      "RequestMethod": "PUT",
      "RequestHeaders": {
        "Authorization": "Sanitized",
<<<<<<< HEAD
        "traceparent": "00-d74847e42d855447994c127ab73b482a-67c9a5b7c9392845-00",
        "User-Agent": [
          "azsdk-net-Storage.Files.DataLake/12.1.0-dev.20200403.1",
=======
        "traceparent": "00-74897733acf21c4895674dbbee695d40-c35b2374b58a1044-00",
        "User-Agent": [
          "azsdk-net-Storage.Files.DataLake/12.2.0-dev.20200413.1",
>>>>>>> b9bd85cb
          "(.NET Core 4.6.28325.01; Microsoft Windows 10.0.18362 )"
        ],
        "x-ms-blob-public-access": "container",
        "x-ms-client-request-id": "8b3f9300-deb2-a1ee-d2c9-d51252b9f8db",
<<<<<<< HEAD
        "x-ms-date": "Fri, 03 Apr 2020 20:57:40 GMT",
=======
        "x-ms-date": "Tue, 14 Apr 2020 00:00:50 GMT",
>>>>>>> b9bd85cb
        "x-ms-return-client-request-id": "true",
        "x-ms-version": "2019-12-12"
      },
      "RequestBody": null,
      "StatusCode": 201,
      "ResponseHeaders": {
        "Content-Length": "0",
<<<<<<< HEAD
        "Date": "Fri, 03 Apr 2020 20:57:38 GMT",
        "ETag": "\u00220x8D7D811A4BB25DE\u0022",
        "Last-Modified": "Fri, 03 Apr 2020 20:57:38 GMT",
=======
        "Date": "Tue, 14 Apr 2020 00:00:50 GMT",
        "ETag": "\u00220x8D7E006E47425F1\u0022",
        "Last-Modified": "Tue, 14 Apr 2020 00:00:50 GMT",
>>>>>>> b9bd85cb
        "Server": [
          "Windows-Azure-Blob/1.0",
          "Microsoft-HTTPAPI/2.0"
        ],
        "x-ms-client-request-id": "8b3f9300-deb2-a1ee-d2c9-d51252b9f8db",
<<<<<<< HEAD
        "x-ms-request-id": "9621d590-f01e-0012-41fa-093670000000",
        "x-ms-version": "2019-12-12"
=======
        "x-ms-request-id": "bfb2871d-701e-007e-6aef-11dde7000000",
        "x-ms-version": "2019-07-07"
>>>>>>> b9bd85cb
      },
      "ResponseBody": []
    },
    {
      "RequestUri": "http://seannsecanary.dfs.core.windows.net/test-filesystem-86f81606-0447-0880-324e-16375905f8b1/test-directory-6d25cc42-cb13-678b-cbd6-1e43f2f49194?resource=directory",
      "RequestMethod": "PUT",
      "RequestHeaders": {
        "Authorization": "Sanitized",
<<<<<<< HEAD
        "traceparent": "00-895110336a283747861d9fe2ca151cc2-83260a90799e3c44-00",
        "User-Agent": [
          "azsdk-net-Storage.Files.DataLake/12.1.0-dev.20200403.1",
          "(.NET Core 4.6.28325.01; Microsoft Windows 10.0.18362 )"
        ],
        "x-ms-client-request-id": "aa49360b-0778-349d-07d7-bfdbc0aaafdd",
        "x-ms-date": "Fri, 03 Apr 2020 20:57:40 GMT",
=======
        "traceparent": "00-c965c2006ad9e24da5a4dd7c3e0c3ed1-f5271b3ed373e14b-00",
        "User-Agent": [
          "azsdk-net-Storage.Files.DataLake/12.2.0-dev.20200413.1",
          "(.NET Core 4.6.28325.01; Microsoft Windows 10.0.18362 )"
        ],
        "x-ms-client-request-id": "aa49360b-0778-349d-07d7-bfdbc0aaafdd",
        "x-ms-date": "Tue, 14 Apr 2020 00:00:51 GMT",
>>>>>>> b9bd85cb
        "x-ms-return-client-request-id": "true",
        "x-ms-version": "2019-12-12"
      },
      "RequestBody": null,
      "StatusCode": 201,
      "ResponseHeaders": {
        "Content-Length": "0",
<<<<<<< HEAD
        "Date": "Fri, 03 Apr 2020 20:57:38 GMT",
        "ETag": "\u00220x8D7D811A4CB0166\u0022",
        "Last-Modified": "Fri, 03 Apr 2020 20:57:38 GMT",
=======
        "Date": "Tue, 14 Apr 2020 00:00:51 GMT",
        "ETag": "\u00220x8D7E006E50F59D6\u0022",
        "Last-Modified": "Tue, 14 Apr 2020 00:00:51 GMT",
>>>>>>> b9bd85cb
        "Server": [
          "Windows-Azure-HDFS/1.0",
          "Microsoft-HTTPAPI/2.0"
        ],
        "x-ms-client-request-id": "aa49360b-0778-349d-07d7-bfdbc0aaafdd",
<<<<<<< HEAD
        "x-ms-request-id": "fa43fdda-201f-0097-62fa-091bad000000",
        "x-ms-version": "2019-12-12"
=======
        "x-ms-request-id": "33054a4f-001f-0064-42ef-11bc38000000",
        "x-ms-version": "2019-07-07"
>>>>>>> b9bd85cb
      },
      "ResponseBody": []
    },
    {
      "RequestUri": "http://seannsecanary.dfs.core.windows.net/test-filesystem-86f81606-0447-0880-324e-16375905f8b1/test-directory-ed3a4037-3283-d415-cc98-530f85fb9e94?resource=directory",
      "RequestMethod": "PUT",
      "RequestHeaders": {
        "Authorization": "Sanitized",
<<<<<<< HEAD
        "traceparent": "00-d6eff306bb78f240b19c5385c0a457fa-2239a0177ac96b4e-00",
        "User-Agent": [
          "azsdk-net-Storage.Files.DataLake/12.1.0-dev.20200403.1",
          "(.NET Core 4.6.28325.01; Microsoft Windows 10.0.18362 )"
        ],
        "x-ms-client-request-id": "88586954-e2fd-d92b-2174-dee0b48daf0b",
        "x-ms-date": "Fri, 03 Apr 2020 20:57:40 GMT",
=======
        "traceparent": "00-1425aa9d4fc727448860f12100dac467-18b45928f227bf4c-00",
        "User-Agent": [
          "azsdk-net-Storage.Files.DataLake/12.2.0-dev.20200413.1",
          "(.NET Core 4.6.28325.01; Microsoft Windows 10.0.18362 )"
        ],
        "x-ms-client-request-id": "88586954-e2fd-d92b-2174-dee0b48daf0b",
        "x-ms-date": "Tue, 14 Apr 2020 00:00:51 GMT",
>>>>>>> b9bd85cb
        "x-ms-return-client-request-id": "true",
        "x-ms-version": "2019-12-12"
      },
      "RequestBody": null,
      "StatusCode": 201,
      "ResponseHeaders": {
        "Content-Length": "0",
<<<<<<< HEAD
        "Date": "Fri, 03 Apr 2020 20:57:38 GMT",
        "ETag": "\u00220x8D7D811A4DA313E\u0022",
        "Last-Modified": "Fri, 03 Apr 2020 20:57:38 GMT",
=======
        "Date": "Tue, 14 Apr 2020 00:00:51 GMT",
        "ETag": "\u00220x8D7E006E51C8CFE\u0022",
        "Last-Modified": "Tue, 14 Apr 2020 00:00:51 GMT",
>>>>>>> b9bd85cb
        "Server": [
          "Windows-Azure-HDFS/1.0",
          "Microsoft-HTTPAPI/2.0"
        ],
        "x-ms-client-request-id": "88586954-e2fd-d92b-2174-dee0b48daf0b",
<<<<<<< HEAD
        "x-ms-request-id": "fa43fddb-201f-0097-63fa-091bad000000",
        "x-ms-version": "2019-12-12"
=======
        "x-ms-request-id": "33054a50-001f-0064-43ef-11bc38000000",
        "x-ms-version": "2019-07-07"
>>>>>>> b9bd85cb
      },
      "ResponseBody": []
    },
    {
      "RequestUri": "http://seannsecanary.dfs.core.windows.net/test-filesystem-86f81606-0447-0880-324e-16375905f8b1/test-directory-ed3a4037-3283-d415-cc98-530f85fb9e94?mode=legacy",
      "RequestMethod": "PUT",
      "RequestHeaders": {
        "Authorization": "Sanitized",
<<<<<<< HEAD
        "If-Modified-Since": "Thu, 02 Apr 2020 20:57:39 GMT",
        "User-Agent": [
          "azsdk-net-Storage.Files.DataLake/12.1.0-dev.20200403.1",
          "(.NET Core 4.6.28325.01; Microsoft Windows 10.0.18362 )"
        ],
        "x-ms-client-request-id": "1cbae3cc-15a3-2596-435e-9a37083b1c3a",
        "x-ms-date": "Fri, 03 Apr 2020 20:57:40 GMT",
        "x-ms-rename-source": "/test-filesystem-86f81606-0447-0880-324e-16375905f8b1/test-directory-6d25cc42-cb13-678b-cbd6-1e43f2f49194",
=======
        "If-Modified-Since": "Mon, 13 Apr 2020 00:00:49 GMT",
        "User-Agent": [
          "azsdk-net-Storage.Files.DataLake/12.2.0-dev.20200413.1",
          "(.NET Core 4.6.28325.01; Microsoft Windows 10.0.18362 )"
        ],
        "x-ms-client-request-id": "1cbae3cc-15a3-2596-435e-9a37083b1c3a",
        "x-ms-date": "Tue, 14 Apr 2020 00:00:52 GMT",
        "x-ms-rename-source": "%2Ftest-filesystem-86f81606-0447-0880-324e-16375905f8b1%2Ftest-directory-6d25cc42-cb13-678b-cbd6-1e43f2f49194=",
>>>>>>> b9bd85cb
        "x-ms-return-client-request-id": "true",
        "x-ms-version": "2019-12-12"
      },
      "RequestBody": null,
      "StatusCode": 201,
      "ResponseHeaders": {
        "Content-Length": "0",
<<<<<<< HEAD
        "Date": "Fri, 03 Apr 2020 20:57:38 GMT",
=======
        "Date": "Tue, 14 Apr 2020 00:00:51 GMT",
>>>>>>> b9bd85cb
        "Server": [
          "Windows-Azure-HDFS/1.0",
          "Microsoft-HTTPAPI/2.0"
        ],
        "x-ms-client-request-id": "1cbae3cc-15a3-2596-435e-9a37083b1c3a",
<<<<<<< HEAD
        "x-ms-request-id": "fa43fddc-201f-0097-64fa-091bad000000",
        "x-ms-version": "2019-12-12"
=======
        "x-ms-request-id": "33054a51-001f-0064-44ef-11bc38000000",
        "x-ms-version": "2019-07-07"
>>>>>>> b9bd85cb
      },
      "ResponseBody": []
    },
    {
      "RequestUri": "http://seannsecanary.blob.core.windows.net/test-filesystem-86f81606-0447-0880-324e-16375905f8b1/test-directory-ed3a4037-3283-d415-cc98-530f85fb9e94",
      "RequestMethod": "HEAD",
      "RequestHeaders": {
        "Authorization": "Sanitized",
        "User-Agent": [
<<<<<<< HEAD
          "azsdk-net-Storage.Files.DataLake/12.1.0-dev.20200403.1",
          "(.NET Core 4.6.28325.01; Microsoft Windows 10.0.18362 )"
        ],
        "x-ms-client-request-id": "d013344d-93d3-2367-94af-0d1559fb48e8",
        "x-ms-date": "Fri, 03 Apr 2020 20:57:40 GMT",
=======
          "azsdk-net-Storage.Files.DataLake/12.2.0-dev.20200413.1",
          "(.NET Core 4.6.28325.01; Microsoft Windows 10.0.18362 )"
        ],
        "x-ms-client-request-id": "d013344d-93d3-2367-94af-0d1559fb48e8",
        "x-ms-date": "Tue, 14 Apr 2020 00:00:52 GMT",
>>>>>>> b9bd85cb
        "x-ms-return-client-request-id": "true",
        "x-ms-version": "2019-12-12"
      },
      "RequestBody": null,
      "StatusCode": 200,
      "ResponseHeaders": {
        "Accept-Ranges": "bytes",
        "Content-Length": "0",
        "Content-Type": "application/octet-stream",
<<<<<<< HEAD
        "Date": "Fri, 03 Apr 2020 20:57:38 GMT",
        "ETag": "\u00220x8D7D811A4CB0166\u0022",
        "Last-Modified": "Fri, 03 Apr 2020 20:57:38 GMT",
=======
        "Date": "Tue, 14 Apr 2020 00:00:51 GMT",
        "ETag": "\u00220x8D7E006E50F59D6\u0022",
        "Last-Modified": "Tue, 14 Apr 2020 00:00:51 GMT",
>>>>>>> b9bd85cb
        "Server": [
          "Windows-Azure-Blob/1.0",
          "Microsoft-HTTPAPI/2.0"
        ],
        "x-ms-access-tier": "Hot",
        "x-ms-access-tier-inferred": "true",
        "x-ms-blob-type": "BlockBlob",
        "x-ms-client-request-id": "d013344d-93d3-2367-94af-0d1559fb48e8",
<<<<<<< HEAD
        "x-ms-creation-time": "Fri, 03 Apr 2020 20:57:38 GMT",
        "x-ms-lease-state": "available",
        "x-ms-lease-status": "unlocked",
        "x-ms-meta-hdi_isfolder": "true",
        "x-ms-request-id": "9621d5f8-f01e-0012-1cfa-093670000000",
=======
        "x-ms-creation-time": "Tue, 14 Apr 2020 00:00:51 GMT",
        "x-ms-lease-state": "available",
        "x-ms-lease-status": "unlocked",
        "x-ms-meta-hdi_isfolder": "true",
        "x-ms-request-id": "bfb28761-701e-007e-12ef-11dde7000000",
>>>>>>> b9bd85cb
        "x-ms-server-encrypted": "true",
        "x-ms-version": "2019-12-12"
      },
      "ResponseBody": []
    },
    {
      "RequestUri": "http://seannsecanary.blob.core.windows.net/test-filesystem-86f81606-0447-0880-324e-16375905f8b1?restype=container",
      "RequestMethod": "DELETE",
      "RequestHeaders": {
        "Authorization": "Sanitized",
<<<<<<< HEAD
        "traceparent": "00-efbdd276ed7ee24ab812e2cd09a7d849-8795627cce91a042-00",
        "User-Agent": [
          "azsdk-net-Storage.Files.DataLake/12.1.0-dev.20200403.1",
          "(.NET Core 4.6.28325.01; Microsoft Windows 10.0.18362 )"
        ],
        "x-ms-client-request-id": "d3e99ff8-4b27-be67-4a93-ed9f6de7073b",
        "x-ms-date": "Fri, 03 Apr 2020 20:57:40 GMT",
=======
        "traceparent": "00-04246a69aec9e34aa395ea253abf1a1b-220eb41f4936f545-00",
        "User-Agent": [
          "azsdk-net-Storage.Files.DataLake/12.2.0-dev.20200413.1",
          "(.NET Core 4.6.28325.01; Microsoft Windows 10.0.18362 )"
        ],
        "x-ms-client-request-id": "d3e99ff8-4b27-be67-4a93-ed9f6de7073b",
        "x-ms-date": "Tue, 14 Apr 2020 00:00:52 GMT",
>>>>>>> b9bd85cb
        "x-ms-return-client-request-id": "true",
        "x-ms-version": "2019-12-12"
      },
      "RequestBody": null,
      "StatusCode": 202,
      "ResponseHeaders": {
        "Content-Length": "0",
<<<<<<< HEAD
        "Date": "Fri, 03 Apr 2020 20:57:38 GMT",
=======
        "Date": "Tue, 14 Apr 2020 00:00:51 GMT",
>>>>>>> b9bd85cb
        "Server": [
          "Windows-Azure-Blob/1.0",
          "Microsoft-HTTPAPI/2.0"
        ],
        "x-ms-client-request-id": "d3e99ff8-4b27-be67-4a93-ed9f6de7073b",
<<<<<<< HEAD
        "x-ms-request-id": "9621d5ff-f01e-0012-23fa-093670000000",
        "x-ms-version": "2019-12-12"
=======
        "x-ms-request-id": "bfb28766-701e-007e-16ef-11dde7000000",
        "x-ms-version": "2019-07-07"
>>>>>>> b9bd85cb
      },
      "ResponseBody": []
    },
    {
      "RequestUri": "http://seannsecanary.blob.core.windows.net/test-filesystem-d3467bbe-a47b-a88b-dac1-e878aeca7191?restype=container",
      "RequestMethod": "PUT",
      "RequestHeaders": {
        "Authorization": "Sanitized",
<<<<<<< HEAD
        "traceparent": "00-0d6d379da40b064fbb56d65b5ce701e2-7f1b458a80d54543-00",
        "User-Agent": [
          "azsdk-net-Storage.Files.DataLake/12.1.0-dev.20200403.1",
=======
        "traceparent": "00-cc056d0068f8194f873d336c29368f01-94415c5c1ffd4b46-00",
        "User-Agent": [
          "azsdk-net-Storage.Files.DataLake/12.2.0-dev.20200413.1",
>>>>>>> b9bd85cb
          "(.NET Core 4.6.28325.01; Microsoft Windows 10.0.18362 )"
        ],
        "x-ms-blob-public-access": "container",
        "x-ms-client-request-id": "35dda952-93bc-541e-1440-f96563ee107f",
<<<<<<< HEAD
        "x-ms-date": "Fri, 03 Apr 2020 20:57:40 GMT",
=======
        "x-ms-date": "Tue, 14 Apr 2020 00:00:52 GMT",
>>>>>>> b9bd85cb
        "x-ms-return-client-request-id": "true",
        "x-ms-version": "2019-12-12"
      },
      "RequestBody": null,
      "StatusCode": 201,
      "ResponseHeaders": {
        "Content-Length": "0",
<<<<<<< HEAD
        "Date": "Fri, 03 Apr 2020 20:57:38 GMT",
        "ETag": "\u00220x8D7D811A50F4895\u0022",
        "Last-Modified": "Fri, 03 Apr 2020 20:57:39 GMT",
=======
        "Date": "Tue, 14 Apr 2020 00:00:53 GMT",
        "ETag": "\u00220x8D7E006E58ABC41\u0022",
        "Last-Modified": "Tue, 14 Apr 2020 00:00:52 GMT",
>>>>>>> b9bd85cb
        "Server": [
          "Windows-Azure-Blob/1.0",
          "Microsoft-HTTPAPI/2.0"
        ],
        "x-ms-client-request-id": "35dda952-93bc-541e-1440-f96563ee107f",
<<<<<<< HEAD
        "x-ms-request-id": "9621d621-f01e-0012-41fa-093670000000",
        "x-ms-version": "2019-12-12"
=======
        "x-ms-request-id": "fb606b1c-501e-0056-39ef-11bc4f000000",
        "x-ms-version": "2019-07-07"
>>>>>>> b9bd85cb
      },
      "ResponseBody": []
    },
    {
      "RequestUri": "http://seannsecanary.dfs.core.windows.net/test-filesystem-d3467bbe-a47b-a88b-dac1-e878aeca7191/test-directory-f9585c21-4eca-4a2a-ba44-520a2daff21f?resource=directory",
      "RequestMethod": "PUT",
      "RequestHeaders": {
        "Authorization": "Sanitized",
<<<<<<< HEAD
        "traceparent": "00-0780caef4edd8e479cda1498f385d48e-11b626769e5b6d4a-00",
        "User-Agent": [
          "azsdk-net-Storage.Files.DataLake/12.1.0-dev.20200403.1",
          "(.NET Core 4.6.28325.01; Microsoft Windows 10.0.18362 )"
        ],
        "x-ms-client-request-id": "5abaf660-ea62-0435-7e93-7b7841132765",
        "x-ms-date": "Fri, 03 Apr 2020 20:57:40 GMT",
=======
        "traceparent": "00-bf22677e2a5a564fa5b3a354560d3680-da39c966eb3b974a-00",
        "User-Agent": [
          "azsdk-net-Storage.Files.DataLake/12.2.0-dev.20200413.1",
          "(.NET Core 4.6.28325.01; Microsoft Windows 10.0.18362 )"
        ],
        "x-ms-client-request-id": "5abaf660-ea62-0435-7e93-7b7841132765",
        "x-ms-date": "Tue, 14 Apr 2020 00:00:54 GMT",
>>>>>>> b9bd85cb
        "x-ms-return-client-request-id": "true",
        "x-ms-version": "2019-12-12"
      },
      "RequestBody": null,
      "StatusCode": 201,
      "ResponseHeaders": {
        "Content-Length": "0",
<<<<<<< HEAD
        "Date": "Fri, 03 Apr 2020 20:57:38 GMT",
        "ETag": "\u00220x8D7D811A51D8BE9\u0022",
        "Last-Modified": "Fri, 03 Apr 2020 20:57:39 GMT",
=======
        "Date": "Tue, 14 Apr 2020 00:00:53 GMT",
        "ETag": "\u00220x8D7E006E66FC859\u0022",
        "Last-Modified": "Tue, 14 Apr 2020 00:00:53 GMT",
>>>>>>> b9bd85cb
        "Server": [
          "Windows-Azure-HDFS/1.0",
          "Microsoft-HTTPAPI/2.0"
        ],
        "x-ms-client-request-id": "5abaf660-ea62-0435-7e93-7b7841132765",
<<<<<<< HEAD
        "x-ms-request-id": "fa43fddd-201f-0097-65fa-091bad000000",
        "x-ms-version": "2019-12-12"
=======
        "x-ms-request-id": "aaf098e7-f01f-0070-11ef-11f457000000",
        "x-ms-version": "2019-07-07"
>>>>>>> b9bd85cb
      },
      "ResponseBody": []
    },
    {
      "RequestUri": "http://seannsecanary.dfs.core.windows.net/test-filesystem-d3467bbe-a47b-a88b-dac1-e878aeca7191/test-directory-7a88da4e-0bc8-e592-87a4-a402a959cf5f?resource=directory",
      "RequestMethod": "PUT",
      "RequestHeaders": {
        "Authorization": "Sanitized",
<<<<<<< HEAD
        "traceparent": "00-9d6abfd735cc664599e6d3c68139e658-11d5ed1583eddb41-00",
        "User-Agent": [
          "azsdk-net-Storage.Files.DataLake/12.1.0-dev.20200403.1",
          "(.NET Core 4.6.28325.01; Microsoft Windows 10.0.18362 )"
        ],
        "x-ms-client-request-id": "a0823fa1-24d2-54ca-63d4-d3bd45335b25",
        "x-ms-date": "Fri, 03 Apr 2020 20:57:40 GMT",
=======
        "traceparent": "00-66cba3175f4d3d40a5188b1a1b8ad128-bb880979fda08348-00",
        "User-Agent": [
          "azsdk-net-Storage.Files.DataLake/12.2.0-dev.20200413.1",
          "(.NET Core 4.6.28325.01; Microsoft Windows 10.0.18362 )"
        ],
        "x-ms-client-request-id": "a0823fa1-24d2-54ca-63d4-d3bd45335b25",
        "x-ms-date": "Tue, 14 Apr 2020 00:00:54 GMT",
>>>>>>> b9bd85cb
        "x-ms-return-client-request-id": "true",
        "x-ms-version": "2019-12-12"
      },
      "RequestBody": null,
      "StatusCode": 201,
      "ResponseHeaders": {
        "Content-Length": "0",
<<<<<<< HEAD
        "Date": "Fri, 03 Apr 2020 20:57:38 GMT",
        "ETag": "\u00220x8D7D811A52CE12C\u0022",
        "Last-Modified": "Fri, 03 Apr 2020 20:57:39 GMT",
=======
        "Date": "Tue, 14 Apr 2020 00:00:53 GMT",
        "ETag": "\u00220x8D7E006E67C8607\u0022",
        "Last-Modified": "Tue, 14 Apr 2020 00:00:53 GMT",
>>>>>>> b9bd85cb
        "Server": [
          "Windows-Azure-HDFS/1.0",
          "Microsoft-HTTPAPI/2.0"
        ],
        "x-ms-client-request-id": "a0823fa1-24d2-54ca-63d4-d3bd45335b25",
<<<<<<< HEAD
        "x-ms-request-id": "fa43fddf-201f-0097-66fa-091bad000000",
        "x-ms-version": "2019-12-12"
=======
        "x-ms-request-id": "aaf098e8-f01f-0070-12ef-11f457000000",
        "x-ms-version": "2019-07-07"
>>>>>>> b9bd85cb
      },
      "ResponseBody": []
    },
    {
      "RequestUri": "http://seannsecanary.dfs.core.windows.net/test-filesystem-d3467bbe-a47b-a88b-dac1-e878aeca7191/test-directory-7a88da4e-0bc8-e592-87a4-a402a959cf5f?mode=legacy",
      "RequestMethod": "PUT",
      "RequestHeaders": {
        "Authorization": "Sanitized",
<<<<<<< HEAD
        "If-Unmodified-Since": "Sat, 04 Apr 2020 20:57:39 GMT",
        "User-Agent": [
          "azsdk-net-Storage.Files.DataLake/12.1.0-dev.20200403.1",
          "(.NET Core 4.6.28325.01; Microsoft Windows 10.0.18362 )"
        ],
        "x-ms-client-request-id": "69616333-2ed7-818c-f455-d220c4ffac7f",
        "x-ms-date": "Fri, 03 Apr 2020 20:57:40 GMT",
        "x-ms-rename-source": "/test-filesystem-d3467bbe-a47b-a88b-dac1-e878aeca7191/test-directory-f9585c21-4eca-4a2a-ba44-520a2daff21f",
=======
        "If-Unmodified-Since": "Wed, 15 Apr 2020 00:00:49 GMT",
        "User-Agent": [
          "azsdk-net-Storage.Files.DataLake/12.2.0-dev.20200413.1",
          "(.NET Core 4.6.28325.01; Microsoft Windows 10.0.18362 )"
        ],
        "x-ms-client-request-id": "69616333-2ed7-818c-f455-d220c4ffac7f",
        "x-ms-date": "Tue, 14 Apr 2020 00:00:54 GMT",
        "x-ms-rename-source": "%2Ftest-filesystem-d3467bbe-a47b-a88b-dac1-e878aeca7191%2Ftest-directory-f9585c21-4eca-4a2a-ba44-520a2daff21f=",
>>>>>>> b9bd85cb
        "x-ms-return-client-request-id": "true",
        "x-ms-version": "2019-12-12"
      },
      "RequestBody": null,
      "StatusCode": 201,
      "ResponseHeaders": {
        "Content-Length": "0",
<<<<<<< HEAD
        "Date": "Fri, 03 Apr 2020 20:57:38 GMT",
=======
        "Date": "Tue, 14 Apr 2020 00:00:53 GMT",
>>>>>>> b9bd85cb
        "Server": [
          "Windows-Azure-HDFS/1.0",
          "Microsoft-HTTPAPI/2.0"
        ],
        "x-ms-client-request-id": "69616333-2ed7-818c-f455-d220c4ffac7f",
<<<<<<< HEAD
        "x-ms-request-id": "fa43fde0-201f-0097-67fa-091bad000000",
        "x-ms-version": "2019-12-12"
=======
        "x-ms-request-id": "aaf098e9-f01f-0070-13ef-11f457000000",
        "x-ms-version": "2019-07-07"
>>>>>>> b9bd85cb
      },
      "ResponseBody": []
    },
    {
      "RequestUri": "http://seannsecanary.blob.core.windows.net/test-filesystem-d3467bbe-a47b-a88b-dac1-e878aeca7191/test-directory-7a88da4e-0bc8-e592-87a4-a402a959cf5f",
      "RequestMethod": "HEAD",
      "RequestHeaders": {
        "Authorization": "Sanitized",
        "User-Agent": [
<<<<<<< HEAD
          "azsdk-net-Storage.Files.DataLake/12.1.0-dev.20200403.1",
          "(.NET Core 4.6.28325.01; Microsoft Windows 10.0.18362 )"
        ],
        "x-ms-client-request-id": "e28aa8af-f1d2-954d-8f52-8e131d50f21d",
        "x-ms-date": "Fri, 03 Apr 2020 20:57:40 GMT",
=======
          "azsdk-net-Storage.Files.DataLake/12.2.0-dev.20200413.1",
          "(.NET Core 4.6.28325.01; Microsoft Windows 10.0.18362 )"
        ],
        "x-ms-client-request-id": "e28aa8af-f1d2-954d-8f52-8e131d50f21d",
        "x-ms-date": "Tue, 14 Apr 2020 00:00:54 GMT",
>>>>>>> b9bd85cb
        "x-ms-return-client-request-id": "true",
        "x-ms-version": "2019-12-12"
      },
      "RequestBody": null,
      "StatusCode": 200,
      "ResponseHeaders": {
        "Accept-Ranges": "bytes",
        "Content-Length": "0",
        "Content-Type": "application/octet-stream",
<<<<<<< HEAD
        "Date": "Fri, 03 Apr 2020 20:57:39 GMT",
        "ETag": "\u00220x8D7D811A51D8BE9\u0022",
        "Last-Modified": "Fri, 03 Apr 2020 20:57:39 GMT",
=======
        "Date": "Tue, 14 Apr 2020 00:00:53 GMT",
        "ETag": "\u00220x8D7E006E66FC859\u0022",
        "Last-Modified": "Tue, 14 Apr 2020 00:00:53 GMT",
>>>>>>> b9bd85cb
        "Server": [
          "Windows-Azure-Blob/1.0",
          "Microsoft-HTTPAPI/2.0"
        ],
        "x-ms-access-tier": "Hot",
        "x-ms-access-tier-inferred": "true",
        "x-ms-blob-type": "BlockBlob",
        "x-ms-client-request-id": "e28aa8af-f1d2-954d-8f52-8e131d50f21d",
<<<<<<< HEAD
        "x-ms-creation-time": "Fri, 03 Apr 2020 20:57:39 GMT",
        "x-ms-lease-state": "available",
        "x-ms-lease-status": "unlocked",
        "x-ms-meta-hdi_isfolder": "true",
        "x-ms-request-id": "9621d64e-f01e-0012-69fa-093670000000",
=======
        "x-ms-creation-time": "Tue, 14 Apr 2020 00:00:53 GMT",
        "x-ms-lease-state": "available",
        "x-ms-lease-status": "unlocked",
        "x-ms-meta-hdi_isfolder": "true",
        "x-ms-request-id": "fb606be8-501e-0056-4bef-11bc4f000000",
>>>>>>> b9bd85cb
        "x-ms-server-encrypted": "true",
        "x-ms-version": "2019-12-12"
      },
      "ResponseBody": []
    },
    {
      "RequestUri": "http://seannsecanary.blob.core.windows.net/test-filesystem-d3467bbe-a47b-a88b-dac1-e878aeca7191?restype=container",
      "RequestMethod": "DELETE",
      "RequestHeaders": {
        "Authorization": "Sanitized",
<<<<<<< HEAD
        "traceparent": "00-c6cce07c4bb3844eb77ac3b761962978-e6c13ff61eed3946-00",
        "User-Agent": [
          "azsdk-net-Storage.Files.DataLake/12.1.0-dev.20200403.1",
          "(.NET Core 4.6.28325.01; Microsoft Windows 10.0.18362 )"
        ],
        "x-ms-client-request-id": "1b71a885-ca74-d5ac-13ff-143660c4937e",
        "x-ms-date": "Fri, 03 Apr 2020 20:57:41 GMT",
=======
        "traceparent": "00-e254fbcdc08bab48872e8fde5a2a9fca-755dbd23d12b1b4b-00",
        "User-Agent": [
          "azsdk-net-Storage.Files.DataLake/12.2.0-dev.20200413.1",
          "(.NET Core 4.6.28325.01; Microsoft Windows 10.0.18362 )"
        ],
        "x-ms-client-request-id": "1b71a885-ca74-d5ac-13ff-143660c4937e",
        "x-ms-date": "Tue, 14 Apr 2020 00:00:54 GMT",
>>>>>>> b9bd85cb
        "x-ms-return-client-request-id": "true",
        "x-ms-version": "2019-12-12"
      },
      "RequestBody": null,
      "StatusCode": 202,
      "ResponseHeaders": {
        "Content-Length": "0",
<<<<<<< HEAD
        "Date": "Fri, 03 Apr 2020 20:57:39 GMT",
=======
        "Date": "Tue, 14 Apr 2020 00:00:54 GMT",
>>>>>>> b9bd85cb
        "Server": [
          "Windows-Azure-Blob/1.0",
          "Microsoft-HTTPAPI/2.0"
        ],
        "x-ms-client-request-id": "1b71a885-ca74-d5ac-13ff-143660c4937e",
<<<<<<< HEAD
        "x-ms-request-id": "9621d658-f01e-0012-73fa-093670000000",
        "x-ms-version": "2019-12-12"
=======
        "x-ms-request-id": "fb606c1f-501e-0056-7aef-11bc4f000000",
        "x-ms-version": "2019-07-07"
>>>>>>> b9bd85cb
      },
      "ResponseBody": []
    },
    {
      "RequestUri": "http://seannsecanary.blob.core.windows.net/test-filesystem-125365d9-ac45-2d86-0646-56215741ea3f?restype=container",
      "RequestMethod": "PUT",
      "RequestHeaders": {
        "Authorization": "Sanitized",
<<<<<<< HEAD
        "traceparent": "00-774bdf2fd5fac744b13268c09f65f542-cafb8b58400ab345-00",
        "User-Agent": [
          "azsdk-net-Storage.Files.DataLake/12.1.0-dev.20200403.1",
=======
        "traceparent": "00-f4106b5404a83941b8dca0e3bf32d0d6-2003c6dfbdb65a45-00",
        "User-Agent": [
          "azsdk-net-Storage.Files.DataLake/12.2.0-dev.20200413.1",
>>>>>>> b9bd85cb
          "(.NET Core 4.6.28325.01; Microsoft Windows 10.0.18362 )"
        ],
        "x-ms-blob-public-access": "container",
        "x-ms-client-request-id": "44331b1c-12fc-d98b-2243-142e748a7ed2",
<<<<<<< HEAD
        "x-ms-date": "Fri, 03 Apr 2020 20:57:41 GMT",
=======
        "x-ms-date": "Tue, 14 Apr 2020 00:00:54 GMT",
>>>>>>> b9bd85cb
        "x-ms-return-client-request-id": "true",
        "x-ms-version": "2019-12-12"
      },
      "RequestBody": null,
      "StatusCode": 201,
      "ResponseHeaders": {
        "Content-Length": "0",
<<<<<<< HEAD
        "Date": "Fri, 03 Apr 2020 20:57:39 GMT",
        "ETag": "\u00220x8D7D811A568EA91\u0022",
        "Last-Modified": "Fri, 03 Apr 2020 20:57:39 GMT",
=======
        "Date": "Tue, 14 Apr 2020 00:00:55 GMT",
        "ETag": "\u00220x8D7E006E72525B6\u0022",
        "Last-Modified": "Tue, 14 Apr 2020 00:00:54 GMT",
>>>>>>> b9bd85cb
        "Server": [
          "Windows-Azure-Blob/1.0",
          "Microsoft-HTTPAPI/2.0"
        ],
        "x-ms-client-request-id": "44331b1c-12fc-d98b-2243-142e748a7ed2",
<<<<<<< HEAD
        "x-ms-request-id": "9621d662-f01e-0012-7bfa-093670000000",
        "x-ms-version": "2019-12-12"
=======
        "x-ms-request-id": "84d2386a-001e-0006-79ef-117e1f000000",
        "x-ms-version": "2019-07-07"
>>>>>>> b9bd85cb
      },
      "ResponseBody": []
    },
    {
      "RequestUri": "http://seannsecanary.dfs.core.windows.net/test-filesystem-125365d9-ac45-2d86-0646-56215741ea3f/test-directory-a209d414-1f37-029f-bc35-763b9ce2c09b?resource=directory",
      "RequestMethod": "PUT",
      "RequestHeaders": {
        "Authorization": "Sanitized",
<<<<<<< HEAD
        "traceparent": "00-e979788f92f8324cac4860961b92b0b5-e208b70a9f853146-00",
        "User-Agent": [
          "azsdk-net-Storage.Files.DataLake/12.1.0-dev.20200403.1",
          "(.NET Core 4.6.28325.01; Microsoft Windows 10.0.18362 )"
        ],
        "x-ms-client-request-id": "988f3d8b-4061-fd8f-7b30-88c79c4f3c40",
        "x-ms-date": "Fri, 03 Apr 2020 20:57:41 GMT",
=======
        "traceparent": "00-77ffe1a06eac4b448ec48349f22e6fc5-d9ee6b50d1145642-00",
        "User-Agent": [
          "azsdk-net-Storage.Files.DataLake/12.2.0-dev.20200413.1",
          "(.NET Core 4.6.28325.01; Microsoft Windows 10.0.18362 )"
        ],
        "x-ms-client-request-id": "988f3d8b-4061-fd8f-7b30-88c79c4f3c40",
        "x-ms-date": "Tue, 14 Apr 2020 00:00:56 GMT",
>>>>>>> b9bd85cb
        "x-ms-return-client-request-id": "true",
        "x-ms-version": "2019-12-12"
      },
      "RequestBody": null,
      "StatusCode": 201,
      "ResponseHeaders": {
        "Content-Length": "0",
<<<<<<< HEAD
        "Date": "Fri, 03 Apr 2020 20:57:39 GMT",
        "ETag": "\u00220x8D7D811A578FBE7\u0022",
        "Last-Modified": "Fri, 03 Apr 2020 20:57:39 GMT",
=======
        "Date": "Tue, 14 Apr 2020 00:00:55 GMT",
        "ETag": "\u00220x8D7E006E8079099\u0022",
        "Last-Modified": "Tue, 14 Apr 2020 00:00:56 GMT",
>>>>>>> b9bd85cb
        "Server": [
          "Windows-Azure-HDFS/1.0",
          "Microsoft-HTTPAPI/2.0"
        ],
        "x-ms-client-request-id": "988f3d8b-4061-fd8f-7b30-88c79c4f3c40",
<<<<<<< HEAD
        "x-ms-request-id": "fa43fde1-201f-0097-68fa-091bad000000",
        "x-ms-version": "2019-12-12"
=======
        "x-ms-request-id": "494cdc1d-d01f-0005-48ef-119f7b000000",
        "x-ms-version": "2019-07-07"
>>>>>>> b9bd85cb
      },
      "ResponseBody": []
    },
    {
      "RequestUri": "http://seannsecanary.dfs.core.windows.net/test-filesystem-125365d9-ac45-2d86-0646-56215741ea3f/test-directory-e4cc7982-4285-6ec4-91ef-7082cc044041?resource=directory",
      "RequestMethod": "PUT",
      "RequestHeaders": {
        "Authorization": "Sanitized",
<<<<<<< HEAD
        "traceparent": "00-bc789497cdb9c44e8192b1bbbad0bfbc-524298ba02f9bd4c-00",
        "User-Agent": [
          "azsdk-net-Storage.Files.DataLake/12.1.0-dev.20200403.1",
          "(.NET Core 4.6.28325.01; Microsoft Windows 10.0.18362 )"
        ],
        "x-ms-client-request-id": "49191277-c5ae-498c-7920-0771d00c3077",
        "x-ms-date": "Fri, 03 Apr 2020 20:57:41 GMT",
=======
        "traceparent": "00-880af340c3a20342b2035ba91009a5bb-32dc005ecd47fc42-00",
        "User-Agent": [
          "azsdk-net-Storage.Files.DataLake/12.2.0-dev.20200413.1",
          "(.NET Core 4.6.28325.01; Microsoft Windows 10.0.18362 )"
        ],
        "x-ms-client-request-id": "49191277-c5ae-498c-7920-0771d00c3077",
        "x-ms-date": "Tue, 14 Apr 2020 00:00:56 GMT",
>>>>>>> b9bd85cb
        "x-ms-return-client-request-id": "true",
        "x-ms-version": "2019-12-12"
      },
      "RequestBody": null,
      "StatusCode": 201,
      "ResponseHeaders": {
        "Content-Length": "0",
<<<<<<< HEAD
        "Date": "Fri, 03 Apr 2020 20:57:39 GMT",
        "ETag": "\u00220x8D7D811A586C169\u0022",
        "Last-Modified": "Fri, 03 Apr 2020 20:57:39 GMT",
=======
        "Date": "Tue, 14 Apr 2020 00:00:55 GMT",
        "ETag": "\u00220x8D7E006E8144215\u0022",
        "Last-Modified": "Tue, 14 Apr 2020 00:00:56 GMT",
>>>>>>> b9bd85cb
        "Server": [
          "Windows-Azure-HDFS/1.0",
          "Microsoft-HTTPAPI/2.0"
        ],
        "x-ms-client-request-id": "49191277-c5ae-498c-7920-0771d00c3077",
<<<<<<< HEAD
        "x-ms-request-id": "fa43fde2-201f-0097-69fa-091bad000000",
        "x-ms-version": "2019-12-12"
=======
        "x-ms-request-id": "494cdc1e-d01f-0005-49ef-119f7b000000",
        "x-ms-version": "2019-07-07"
>>>>>>> b9bd85cb
      },
      "ResponseBody": []
    },
    {
      "RequestUri": "http://seannsecanary.blob.core.windows.net/test-filesystem-125365d9-ac45-2d86-0646-56215741ea3f/test-directory-e4cc7982-4285-6ec4-91ef-7082cc044041",
      "RequestMethod": "HEAD",
      "RequestHeaders": {
        "Authorization": "Sanitized",
        "User-Agent": [
<<<<<<< HEAD
          "azsdk-net-Storage.Files.DataLake/12.1.0-dev.20200403.1",
          "(.NET Core 4.6.28325.01; Microsoft Windows 10.0.18362 )"
        ],
        "x-ms-client-request-id": "ba0b8d72-f7ea-c593-d865-e53121c950f4",
        "x-ms-date": "Fri, 03 Apr 2020 20:57:41 GMT",
=======
          "azsdk-net-Storage.Files.DataLake/12.2.0-dev.20200413.1",
          "(.NET Core 4.6.28325.01; Microsoft Windows 10.0.18362 )"
        ],
        "x-ms-client-request-id": "ba0b8d72-f7ea-c593-d865-e53121c950f4",
        "x-ms-date": "Tue, 14 Apr 2020 00:00:57 GMT",
>>>>>>> b9bd85cb
        "x-ms-return-client-request-id": "true",
        "x-ms-version": "2019-12-12"
      },
      "RequestBody": null,
      "StatusCode": 200,
      "ResponseHeaders": {
        "Accept-Ranges": "bytes",
        "Content-Length": "0",
        "Content-Type": "application/octet-stream",
<<<<<<< HEAD
        "Date": "Fri, 03 Apr 2020 20:57:39 GMT",
        "ETag": "\u00220x8D7D811A586C169\u0022",
        "Last-Modified": "Fri, 03 Apr 2020 20:57:39 GMT",
=======
        "Date": "Tue, 14 Apr 2020 00:00:55 GMT",
        "ETag": "\u00220x8D7E006E8144215\u0022",
        "Last-Modified": "Tue, 14 Apr 2020 00:00:56 GMT",
>>>>>>> b9bd85cb
        "Server": [
          "Windows-Azure-Blob/1.0",
          "Microsoft-HTTPAPI/2.0"
        ],
        "x-ms-access-tier": "Hot",
        "x-ms-access-tier-inferred": "true",
        "x-ms-blob-type": "BlockBlob",
        "x-ms-client-request-id": "ba0b8d72-f7ea-c593-d865-e53121c950f4",
<<<<<<< HEAD
        "x-ms-creation-time": "Fri, 03 Apr 2020 20:57:39 GMT",
        "x-ms-lease-state": "available",
        "x-ms-lease-status": "unlocked",
        "x-ms-meta-hdi_isfolder": "true",
        "x-ms-request-id": "9621d686-f01e-0012-1bfa-093670000000",
=======
        "x-ms-creation-time": "Tue, 14 Apr 2020 00:00:56 GMT",
        "x-ms-lease-state": "available",
        "x-ms-lease-status": "unlocked",
        "x-ms-meta-hdi_isfolder": "true",
        "x-ms-request-id": "84d239a1-001e-0006-0cef-117e1f000000",
>>>>>>> b9bd85cb
        "x-ms-server-encrypted": "true",
        "x-ms-version": "2019-12-12"
      },
      "ResponseBody": []
    },
    {
      "RequestUri": "http://seannsecanary.dfs.core.windows.net/test-filesystem-125365d9-ac45-2d86-0646-56215741ea3f/test-directory-e4cc7982-4285-6ec4-91ef-7082cc044041?mode=legacy",
      "RequestMethod": "PUT",
      "RequestHeaders": {
        "Authorization": "Sanitized",
<<<<<<< HEAD
        "If-Match": "\u00220x8D7D811A586C169\u0022",
        "User-Agent": [
          "azsdk-net-Storage.Files.DataLake/12.1.0-dev.20200403.1",
          "(.NET Core 4.6.28325.01; Microsoft Windows 10.0.18362 )"
        ],
        "x-ms-client-request-id": "42fff1cf-7600-f98d-b376-5f3af8bb3875",
        "x-ms-date": "Fri, 03 Apr 2020 20:57:41 GMT",
        "x-ms-rename-source": "/test-filesystem-125365d9-ac45-2d86-0646-56215741ea3f/test-directory-a209d414-1f37-029f-bc35-763b9ce2c09b",
=======
        "If-Match": "\u00220x8D7E006E8144215\u0022",
        "User-Agent": [
          "azsdk-net-Storage.Files.DataLake/12.2.0-dev.20200413.1",
          "(.NET Core 4.6.28325.01; Microsoft Windows 10.0.18362 )"
        ],
        "x-ms-client-request-id": "42fff1cf-7600-f98d-b376-5f3af8bb3875",
        "x-ms-date": "Tue, 14 Apr 2020 00:00:57 GMT",
        "x-ms-rename-source": "%2Ftest-filesystem-125365d9-ac45-2d86-0646-56215741ea3f%2Ftest-directory-a209d414-1f37-029f-bc35-763b9ce2c09b=",
>>>>>>> b9bd85cb
        "x-ms-return-client-request-id": "true",
        "x-ms-version": "2019-12-12"
      },
      "RequestBody": null,
      "StatusCode": 201,
      "ResponseHeaders": {
        "Content-Length": "0",
<<<<<<< HEAD
        "Date": "Fri, 03 Apr 2020 20:57:39 GMT",
=======
        "Date": "Tue, 14 Apr 2020 00:00:56 GMT",
>>>>>>> b9bd85cb
        "Server": [
          "Windows-Azure-HDFS/1.0",
          "Microsoft-HTTPAPI/2.0"
        ],
        "x-ms-client-request-id": "42fff1cf-7600-f98d-b376-5f3af8bb3875",
<<<<<<< HEAD
        "x-ms-request-id": "fa43fde3-201f-0097-6afa-091bad000000",
        "x-ms-version": "2019-12-12"
=======
        "x-ms-request-id": "494cdc20-d01f-0005-4bef-119f7b000000",
        "x-ms-version": "2019-07-07"
>>>>>>> b9bd85cb
      },
      "ResponseBody": []
    },
    {
      "RequestUri": "http://seannsecanary.blob.core.windows.net/test-filesystem-125365d9-ac45-2d86-0646-56215741ea3f/test-directory-e4cc7982-4285-6ec4-91ef-7082cc044041",
      "RequestMethod": "HEAD",
      "RequestHeaders": {
        "Authorization": "Sanitized",
        "User-Agent": [
<<<<<<< HEAD
          "azsdk-net-Storage.Files.DataLake/12.1.0-dev.20200403.1",
          "(.NET Core 4.6.28325.01; Microsoft Windows 10.0.18362 )"
        ],
        "x-ms-client-request-id": "3062539f-0dca-60f3-baf3-23c9e507a168",
        "x-ms-date": "Fri, 03 Apr 2020 20:57:41 GMT",
=======
          "azsdk-net-Storage.Files.DataLake/12.2.0-dev.20200413.1",
          "(.NET Core 4.6.28325.01; Microsoft Windows 10.0.18362 )"
        ],
        "x-ms-client-request-id": "3062539f-0dca-60f3-baf3-23c9e507a168",
        "x-ms-date": "Tue, 14 Apr 2020 00:00:57 GMT",
>>>>>>> b9bd85cb
        "x-ms-return-client-request-id": "true",
        "x-ms-version": "2019-12-12"
      },
      "RequestBody": null,
      "StatusCode": 200,
      "ResponseHeaders": {
        "Accept-Ranges": "bytes",
        "Content-Length": "0",
        "Content-Type": "application/octet-stream",
<<<<<<< HEAD
        "Date": "Fri, 03 Apr 2020 20:57:39 GMT",
        "ETag": "\u00220x8D7D811A578FBE7\u0022",
        "Last-Modified": "Fri, 03 Apr 2020 20:57:39 GMT",
=======
        "Date": "Tue, 14 Apr 2020 00:00:56 GMT",
        "ETag": "\u00220x8D7E006E8079099\u0022",
        "Last-Modified": "Tue, 14 Apr 2020 00:00:56 GMT",
>>>>>>> b9bd85cb
        "Server": [
          "Windows-Azure-Blob/1.0",
          "Microsoft-HTTPAPI/2.0"
        ],
        "x-ms-access-tier": "Hot",
        "x-ms-access-tier-inferred": "true",
        "x-ms-blob-type": "BlockBlob",
        "x-ms-client-request-id": "3062539f-0dca-60f3-baf3-23c9e507a168",
<<<<<<< HEAD
        "x-ms-creation-time": "Fri, 03 Apr 2020 20:57:39 GMT",
        "x-ms-lease-state": "available",
        "x-ms-lease-status": "unlocked",
        "x-ms-meta-hdi_isfolder": "true",
        "x-ms-request-id": "9621d69f-f01e-0012-33fa-093670000000",
=======
        "x-ms-creation-time": "Tue, 14 Apr 2020 00:00:56 GMT",
        "x-ms-lease-state": "available",
        "x-ms-lease-status": "unlocked",
        "x-ms-meta-hdi_isfolder": "true",
        "x-ms-request-id": "84d239e7-001e-0006-46ef-117e1f000000",
>>>>>>> b9bd85cb
        "x-ms-server-encrypted": "true",
        "x-ms-version": "2019-12-12"
      },
      "ResponseBody": []
    },
    {
      "RequestUri": "http://seannsecanary.blob.core.windows.net/test-filesystem-125365d9-ac45-2d86-0646-56215741ea3f?restype=container",
      "RequestMethod": "DELETE",
      "RequestHeaders": {
        "Authorization": "Sanitized",
<<<<<<< HEAD
        "traceparent": "00-0b59e446ff7e9a43a4f48d0a3a8928e3-a5ba17319688f146-00",
        "User-Agent": [
          "azsdk-net-Storage.Files.DataLake/12.1.0-dev.20200403.1",
          "(.NET Core 4.6.28325.01; Microsoft Windows 10.0.18362 )"
        ],
        "x-ms-client-request-id": "a49b9692-0858-4cab-fc46-8006570d4644",
        "x-ms-date": "Fri, 03 Apr 2020 20:57:41 GMT",
=======
        "traceparent": "00-a2b955c795a3b641a03537f03b520ade-171d6290b2cf0147-00",
        "User-Agent": [
          "azsdk-net-Storage.Files.DataLake/12.2.0-dev.20200413.1",
          "(.NET Core 4.6.28325.01; Microsoft Windows 10.0.18362 )"
        ],
        "x-ms-client-request-id": "a49b9692-0858-4cab-fc46-8006570d4644",
        "x-ms-date": "Tue, 14 Apr 2020 00:00:57 GMT",
>>>>>>> b9bd85cb
        "x-ms-return-client-request-id": "true",
        "x-ms-version": "2019-12-12"
      },
      "RequestBody": null,
      "StatusCode": 202,
      "ResponseHeaders": {
        "Content-Length": "0",
<<<<<<< HEAD
        "Date": "Fri, 03 Apr 2020 20:57:39 GMT",
=======
        "Date": "Tue, 14 Apr 2020 00:00:56 GMT",
>>>>>>> b9bd85cb
        "Server": [
          "Windows-Azure-Blob/1.0",
          "Microsoft-HTTPAPI/2.0"
        ],
        "x-ms-client-request-id": "a49b9692-0858-4cab-fc46-8006570d4644",
<<<<<<< HEAD
        "x-ms-request-id": "9621d6a8-f01e-0012-3bfa-093670000000",
        "x-ms-version": "2019-12-12"
=======
        "x-ms-request-id": "84d239e9-001e-0006-48ef-117e1f000000",
        "x-ms-version": "2019-07-07"
>>>>>>> b9bd85cb
      },
      "ResponseBody": []
    },
    {
      "RequestUri": "http://seannsecanary.blob.core.windows.net/test-filesystem-57a52dd1-f2e6-1361-ba0d-15f716648059?restype=container",
      "RequestMethod": "PUT",
      "RequestHeaders": {
        "Authorization": "Sanitized",
<<<<<<< HEAD
        "traceparent": "00-03038c4593b18c4fbfd87a8cc063a30d-a5c20321704ce941-00",
        "User-Agent": [
          "azsdk-net-Storage.Files.DataLake/12.1.0-dev.20200403.1",
=======
        "traceparent": "00-cc95eb8c8ff9d847805953fbd4255868-8e6f7c283b818b4b-00",
        "User-Agent": [
          "azsdk-net-Storage.Files.DataLake/12.2.0-dev.20200413.1",
>>>>>>> b9bd85cb
          "(.NET Core 4.6.28325.01; Microsoft Windows 10.0.18362 )"
        ],
        "x-ms-blob-public-access": "container",
        "x-ms-client-request-id": "b2bdb28c-b5bc-9f3c-3488-ea4bf3b33597",
<<<<<<< HEAD
        "x-ms-date": "Fri, 03 Apr 2020 20:57:41 GMT",
=======
        "x-ms-date": "Tue, 14 Apr 2020 00:00:57 GMT",
>>>>>>> b9bd85cb
        "x-ms-return-client-request-id": "true",
        "x-ms-version": "2019-12-12"
      },
      "RequestBody": null,
      "StatusCode": 201,
      "ResponseHeaders": {
        "Content-Length": "0",
<<<<<<< HEAD
        "Date": "Fri, 03 Apr 2020 20:57:39 GMT",
        "ETag": "\u00220x8D7D811A5C8F652\u0022",
        "Last-Modified": "Fri, 03 Apr 2020 20:57:40 GMT",
=======
        "Date": "Tue, 14 Apr 2020 00:00:56 GMT",
        "ETag": "\u00220x8D7E006E88A5A26\u0022",
        "Last-Modified": "Tue, 14 Apr 2020 00:00:57 GMT",
>>>>>>> b9bd85cb
        "Server": [
          "Windows-Azure-Blob/1.0",
          "Microsoft-HTTPAPI/2.0"
        ],
        "x-ms-client-request-id": "b2bdb28c-b5bc-9f3c-3488-ea4bf3b33597",
<<<<<<< HEAD
        "x-ms-request-id": "9621d6ad-f01e-0012-40fa-093670000000",
        "x-ms-version": "2019-12-12"
=======
        "x-ms-request-id": "5feb244d-901e-0092-4fef-11c976000000",
        "x-ms-version": "2019-07-07"
>>>>>>> b9bd85cb
      },
      "ResponseBody": []
    },
    {
      "RequestUri": "http://seannsecanary.dfs.core.windows.net/test-filesystem-57a52dd1-f2e6-1361-ba0d-15f716648059/test-directory-562026c6-f7d6-d5d9-1d27-6d8afd400728?resource=directory",
      "RequestMethod": "PUT",
      "RequestHeaders": {
        "Authorization": "Sanitized",
<<<<<<< HEAD
        "traceparent": "00-7dbc2f57133e664db084b420fd88789f-fcff539673e8744a-00",
        "User-Agent": [
          "azsdk-net-Storage.Files.DataLake/12.1.0-dev.20200403.1",
          "(.NET Core 4.6.28325.01; Microsoft Windows 10.0.18362 )"
        ],
        "x-ms-client-request-id": "e55a5d27-a672-9537-d9e8-959547b2a2f3",
        "x-ms-date": "Fri, 03 Apr 2020 20:57:41 GMT",
=======
        "traceparent": "00-d8d2d25056c3b64393dcbdfb859bd2d2-422386fe49a23e43-00",
        "User-Agent": [
          "azsdk-net-Storage.Files.DataLake/12.2.0-dev.20200413.1",
          "(.NET Core 4.6.28325.01; Microsoft Windows 10.0.18362 )"
        ],
        "x-ms-client-request-id": "e55a5d27-a672-9537-d9e8-959547b2a2f3",
        "x-ms-date": "Tue, 14 Apr 2020 00:00:57 GMT",
>>>>>>> b9bd85cb
        "x-ms-return-client-request-id": "true",
        "x-ms-version": "2019-12-12"
      },
      "RequestBody": null,
      "StatusCode": 201,
      "ResponseHeaders": {
        "Content-Length": "0",
<<<<<<< HEAD
        "Date": "Fri, 03 Apr 2020 20:57:39 GMT",
        "ETag": "\u00220x8D7D811A5D8F836\u0022",
        "Last-Modified": "Fri, 03 Apr 2020 20:57:40 GMT",
=======
        "Date": "Tue, 14 Apr 2020 00:00:57 GMT",
        "ETag": "\u00220x8D7E006E8CA7462\u0022",
        "Last-Modified": "Tue, 14 Apr 2020 00:00:57 GMT",
>>>>>>> b9bd85cb
        "Server": [
          "Windows-Azure-HDFS/1.0",
          "Microsoft-HTTPAPI/2.0"
        ],
        "x-ms-client-request-id": "e55a5d27-a672-9537-d9e8-959547b2a2f3",
<<<<<<< HEAD
        "x-ms-request-id": "fa43fde5-201f-0097-6bfa-091bad000000",
        "x-ms-version": "2019-12-12"
=======
        "x-ms-request-id": "c6592c1d-501f-009d-6cef-11bf1a000000",
        "x-ms-version": "2019-07-07"
>>>>>>> b9bd85cb
      },
      "ResponseBody": []
    },
    {
      "RequestUri": "http://seannsecanary.dfs.core.windows.net/test-filesystem-57a52dd1-f2e6-1361-ba0d-15f716648059/test-directory-eb3bc281-d148-f9ef-89ef-933edbf6c358?resource=directory",
      "RequestMethod": "PUT",
      "RequestHeaders": {
        "Authorization": "Sanitized",
<<<<<<< HEAD
        "traceparent": "00-a58a54097585444cbf2553cc1cf705ad-a1b82217ee389f46-00",
        "User-Agent": [
          "azsdk-net-Storage.Files.DataLake/12.1.0-dev.20200403.1",
          "(.NET Core 4.6.28325.01; Microsoft Windows 10.0.18362 )"
        ],
        "x-ms-client-request-id": "4f6127f4-9f89-55ed-6d61-5b8313f8b9e2",
        "x-ms-date": "Fri, 03 Apr 2020 20:57:41 GMT",
=======
        "traceparent": "00-6f133ea44f8a0d46b0202aac3338b9c6-35f939885b77ef45-00",
        "User-Agent": [
          "azsdk-net-Storage.Files.DataLake/12.2.0-dev.20200413.1",
          "(.NET Core 4.6.28325.01; Microsoft Windows 10.0.18362 )"
        ],
        "x-ms-client-request-id": "4f6127f4-9f89-55ed-6d61-5b8313f8b9e2",
        "x-ms-date": "Tue, 14 Apr 2020 00:00:58 GMT",
>>>>>>> b9bd85cb
        "x-ms-return-client-request-id": "true",
        "x-ms-version": "2019-12-12"
      },
      "RequestBody": null,
      "StatusCode": 201,
      "ResponseHeaders": {
        "Content-Length": "0",
<<<<<<< HEAD
        "Date": "Fri, 03 Apr 2020 20:57:40 GMT",
        "ETag": "\u00220x8D7D811A5E5EDDF\u0022",
        "Last-Modified": "Fri, 03 Apr 2020 20:57:40 GMT",
=======
        "Date": "Tue, 14 Apr 2020 00:00:57 GMT",
        "ETag": "\u00220x8D7E006E8DA7988\u0022",
        "Last-Modified": "Tue, 14 Apr 2020 00:00:57 GMT",
>>>>>>> b9bd85cb
        "Server": [
          "Windows-Azure-HDFS/1.0",
          "Microsoft-HTTPAPI/2.0"
        ],
        "x-ms-client-request-id": "4f6127f4-9f89-55ed-6d61-5b8313f8b9e2",
<<<<<<< HEAD
        "x-ms-request-id": "fa43fde6-201f-0097-6cfa-091bad000000",
        "x-ms-version": "2019-12-12"
=======
        "x-ms-request-id": "c6592c1f-501f-009d-6eef-11bf1a000000",
        "x-ms-version": "2019-07-07"
>>>>>>> b9bd85cb
      },
      "ResponseBody": []
    },
    {
      "RequestUri": "http://seannsecanary.dfs.core.windows.net/test-filesystem-57a52dd1-f2e6-1361-ba0d-15f716648059/test-directory-eb3bc281-d148-f9ef-89ef-933edbf6c358?mode=legacy",
      "RequestMethod": "PUT",
      "RequestHeaders": {
        "Authorization": "Sanitized",
        "If-None-Match": "\u0022garbage\u0022",
        "User-Agent": [
<<<<<<< HEAD
          "azsdk-net-Storage.Files.DataLake/12.1.0-dev.20200403.1",
          "(.NET Core 4.6.28325.01; Microsoft Windows 10.0.18362 )"
        ],
        "x-ms-client-request-id": "b44a8106-7395-fdcf-4a0d-3284c73255d7",
        "x-ms-date": "Fri, 03 Apr 2020 20:57:42 GMT",
        "x-ms-rename-source": "/test-filesystem-57a52dd1-f2e6-1361-ba0d-15f716648059/test-directory-562026c6-f7d6-d5d9-1d27-6d8afd400728",
=======
          "azsdk-net-Storage.Files.DataLake/12.2.0-dev.20200413.1",
          "(.NET Core 4.6.28325.01; Microsoft Windows 10.0.18362 )"
        ],
        "x-ms-client-request-id": "b44a8106-7395-fdcf-4a0d-3284c73255d7",
        "x-ms-date": "Tue, 14 Apr 2020 00:00:58 GMT",
        "x-ms-rename-source": "%2Ftest-filesystem-57a52dd1-f2e6-1361-ba0d-15f716648059%2Ftest-directory-562026c6-f7d6-d5d9-1d27-6d8afd400728=",
>>>>>>> b9bd85cb
        "x-ms-return-client-request-id": "true",
        "x-ms-version": "2019-12-12"
      },
      "RequestBody": null,
      "StatusCode": 201,
      "ResponseHeaders": {
        "Content-Length": "0",
<<<<<<< HEAD
        "Date": "Fri, 03 Apr 2020 20:57:40 GMT",
=======
        "Date": "Tue, 14 Apr 2020 00:00:57 GMT",
>>>>>>> b9bd85cb
        "Server": [
          "Windows-Azure-HDFS/1.0",
          "Microsoft-HTTPAPI/2.0"
        ],
        "x-ms-client-request-id": "b44a8106-7395-fdcf-4a0d-3284c73255d7",
<<<<<<< HEAD
        "x-ms-request-id": "fa43fde7-201f-0097-6dfa-091bad000000",
        "x-ms-version": "2019-12-12"
=======
        "x-ms-request-id": "c6592c20-501f-009d-6fef-11bf1a000000",
        "x-ms-version": "2019-07-07"
>>>>>>> b9bd85cb
      },
      "ResponseBody": []
    },
    {
      "RequestUri": "http://seannsecanary.blob.core.windows.net/test-filesystem-57a52dd1-f2e6-1361-ba0d-15f716648059/test-directory-eb3bc281-d148-f9ef-89ef-933edbf6c358",
      "RequestMethod": "HEAD",
      "RequestHeaders": {
        "Authorization": "Sanitized",
        "User-Agent": [
<<<<<<< HEAD
          "azsdk-net-Storage.Files.DataLake/12.1.0-dev.20200403.1",
          "(.NET Core 4.6.28325.01; Microsoft Windows 10.0.18362 )"
        ],
        "x-ms-client-request-id": "917cdaa0-04ae-b14d-6dfa-c541d08997d9",
        "x-ms-date": "Fri, 03 Apr 2020 20:57:42 GMT",
=======
          "azsdk-net-Storage.Files.DataLake/12.2.0-dev.20200413.1",
          "(.NET Core 4.6.28325.01; Microsoft Windows 10.0.18362 )"
        ],
        "x-ms-client-request-id": "917cdaa0-04ae-b14d-6dfa-c541d08997d9",
        "x-ms-date": "Tue, 14 Apr 2020 00:00:58 GMT",
>>>>>>> b9bd85cb
        "x-ms-return-client-request-id": "true",
        "x-ms-version": "2019-12-12"
      },
      "RequestBody": null,
      "StatusCode": 200,
      "ResponseHeaders": {
        "Accept-Ranges": "bytes",
        "Content-Length": "0",
        "Content-Type": "application/octet-stream",
<<<<<<< HEAD
        "Date": "Fri, 03 Apr 2020 20:57:40 GMT",
        "ETag": "\u00220x8D7D811A5D8F836\u0022",
        "Last-Modified": "Fri, 03 Apr 2020 20:57:40 GMT",
=======
        "Date": "Tue, 14 Apr 2020 00:00:57 GMT",
        "ETag": "\u00220x8D7E006E8CA7462\u0022",
        "Last-Modified": "Tue, 14 Apr 2020 00:00:57 GMT",
>>>>>>> b9bd85cb
        "Server": [
          "Windows-Azure-Blob/1.0",
          "Microsoft-HTTPAPI/2.0"
        ],
        "x-ms-access-tier": "Hot",
        "x-ms-access-tier-inferred": "true",
        "x-ms-blob-type": "BlockBlob",
        "x-ms-client-request-id": "917cdaa0-04ae-b14d-6dfa-c541d08997d9",
<<<<<<< HEAD
        "x-ms-creation-time": "Fri, 03 Apr 2020 20:57:40 GMT",
        "x-ms-lease-state": "available",
        "x-ms-lease-status": "unlocked",
        "x-ms-meta-hdi_isfolder": "true",
        "x-ms-request-id": "9621d6cb-f01e-0012-59fa-093670000000",
=======
        "x-ms-creation-time": "Tue, 14 Apr 2020 00:00:57 GMT",
        "x-ms-lease-state": "available",
        "x-ms-lease-status": "unlocked",
        "x-ms-meta-hdi_isfolder": "true",
        "x-ms-request-id": "5feb24c9-901e-0092-3aef-11c976000000",
>>>>>>> b9bd85cb
        "x-ms-server-encrypted": "true",
        "x-ms-version": "2019-12-12"
      },
      "ResponseBody": []
    },
    {
      "RequestUri": "http://seannsecanary.blob.core.windows.net/test-filesystem-57a52dd1-f2e6-1361-ba0d-15f716648059?restype=container",
      "RequestMethod": "DELETE",
      "RequestHeaders": {
        "Authorization": "Sanitized",
<<<<<<< HEAD
        "traceparent": "00-62a728895f70c4478e17ecf0f3a12067-f95fd6e823199647-00",
        "User-Agent": [
          "azsdk-net-Storage.Files.DataLake/12.1.0-dev.20200403.1",
          "(.NET Core 4.6.28325.01; Microsoft Windows 10.0.18362 )"
        ],
        "x-ms-client-request-id": "ece3f400-c3b5-1829-59e9-8d141281208f",
        "x-ms-date": "Fri, 03 Apr 2020 20:57:42 GMT",
=======
        "traceparent": "00-6a49d55575fdb6479234e77289f84517-5e7f889c07ae2d43-00",
        "User-Agent": [
          "azsdk-net-Storage.Files.DataLake/12.2.0-dev.20200413.1",
          "(.NET Core 4.6.28325.01; Microsoft Windows 10.0.18362 )"
        ],
        "x-ms-client-request-id": "ece3f400-c3b5-1829-59e9-8d141281208f",
        "x-ms-date": "Tue, 14 Apr 2020 00:00:58 GMT",
>>>>>>> b9bd85cb
        "x-ms-return-client-request-id": "true",
        "x-ms-version": "2019-12-12"
      },
      "RequestBody": null,
      "StatusCode": 202,
      "ResponseHeaders": {
        "Content-Length": "0",
<<<<<<< HEAD
        "Date": "Fri, 03 Apr 2020 20:57:40 GMT",
=======
        "Date": "Tue, 14 Apr 2020 00:00:57 GMT",
>>>>>>> b9bd85cb
        "Server": [
          "Windows-Azure-Blob/1.0",
          "Microsoft-HTTPAPI/2.0"
        ],
        "x-ms-client-request-id": "ece3f400-c3b5-1829-59e9-8d141281208f",
<<<<<<< HEAD
        "x-ms-request-id": "9621d6d0-f01e-0012-5efa-093670000000",
        "x-ms-version": "2019-12-12"
=======
        "x-ms-request-id": "5feb24ea-901e-0092-59ef-11c976000000",
        "x-ms-version": "2019-07-07"
>>>>>>> b9bd85cb
      },
      "ResponseBody": []
    },
    {
      "RequestUri": "http://seannsecanary.blob.core.windows.net/test-filesystem-403b696b-6d25-d9a8-684f-d25669bb8055?restype=container",
      "RequestMethod": "PUT",
      "RequestHeaders": {
        "Authorization": "Sanitized",
<<<<<<< HEAD
        "traceparent": "00-9aebedb6aa3e5e4b9c18482c943134ac-31b86137b297c547-00",
        "User-Agent": [
          "azsdk-net-Storage.Files.DataLake/12.1.0-dev.20200403.1",
=======
        "traceparent": "00-5cebddb2115e2a498ebcf1eb40164a24-ef3d4bfaac3e9b42-00",
        "User-Agent": [
          "azsdk-net-Storage.Files.DataLake/12.2.0-dev.20200413.1",
>>>>>>> b9bd85cb
          "(.NET Core 4.6.28325.01; Microsoft Windows 10.0.18362 )"
        ],
        "x-ms-blob-public-access": "container",
        "x-ms-client-request-id": "c7260b37-39dc-92aa-4c0a-8466f1d3af9d",
<<<<<<< HEAD
        "x-ms-date": "Fri, 03 Apr 2020 20:57:42 GMT",
=======
        "x-ms-date": "Tue, 14 Apr 2020 00:00:58 GMT",
>>>>>>> b9bd85cb
        "x-ms-return-client-request-id": "true",
        "x-ms-version": "2019-12-12"
      },
      "RequestBody": null,
      "StatusCode": 201,
      "ResponseHeaders": {
        "Content-Length": "0",
<<<<<<< HEAD
        "Date": "Fri, 03 Apr 2020 20:57:40 GMT",
        "ETag": "\u00220x8D7D811A61C2E7B\u0022",
        "Last-Modified": "Fri, 03 Apr 2020 20:57:40 GMT",
=======
        "Date": "Tue, 14 Apr 2020 00:00:58 GMT",
        "ETag": "\u00220x8D7E006E93BEA5B\u0022",
        "Last-Modified": "Tue, 14 Apr 2020 00:00:58 GMT",
>>>>>>> b9bd85cb
        "Server": [
          "Windows-Azure-Blob/1.0",
          "Microsoft-HTTPAPI/2.0"
        ],
        "x-ms-client-request-id": "c7260b37-39dc-92aa-4c0a-8466f1d3af9d",
<<<<<<< HEAD
        "x-ms-request-id": "9621d6d3-f01e-0012-61fa-093670000000",
        "x-ms-version": "2019-12-12"
=======
        "x-ms-request-id": "2e8c48e1-701e-0041-69ef-111544000000",
        "x-ms-version": "2019-07-07"
>>>>>>> b9bd85cb
      },
      "ResponseBody": []
    },
    {
      "RequestUri": "http://seannsecanary.dfs.core.windows.net/test-filesystem-403b696b-6d25-d9a8-684f-d25669bb8055/test-directory-1d933769-4440-c1e9-4582-25e827fca00b?resource=directory",
      "RequestMethod": "PUT",
      "RequestHeaders": {
        "Authorization": "Sanitized",
<<<<<<< HEAD
        "traceparent": "00-1097ca81b0bf204c87bee3358638c960-81787a34c125cb40-00",
        "User-Agent": [
          "azsdk-net-Storage.Files.DataLake/12.1.0-dev.20200403.1",
          "(.NET Core 4.6.28325.01; Microsoft Windows 10.0.18362 )"
        ],
        "x-ms-client-request-id": "0142a88d-fdc9-f2fd-2165-815913c26a4f",
        "x-ms-date": "Fri, 03 Apr 2020 20:57:42 GMT",
=======
        "traceparent": "00-37333ae4c5be1149a367f6b01dc5fe4d-c198a0ec362e7047-00",
        "User-Agent": [
          "azsdk-net-Storage.Files.DataLake/12.2.0-dev.20200413.1",
          "(.NET Core 4.6.28325.01; Microsoft Windows 10.0.18362 )"
        ],
        "x-ms-client-request-id": "0142a88d-fdc9-f2fd-2165-815913c26a4f",
        "x-ms-date": "Tue, 14 Apr 2020 00:00:59 GMT",
>>>>>>> b9bd85cb
        "x-ms-return-client-request-id": "true",
        "x-ms-version": "2019-12-12"
      },
      "RequestBody": null,
      "StatusCode": 201,
      "ResponseHeaders": {
        "Content-Length": "0",
<<<<<<< HEAD
        "Date": "Fri, 03 Apr 2020 20:57:40 GMT",
        "ETag": "\u00220x8D7D811A62A66DE\u0022",
        "Last-Modified": "Fri, 03 Apr 2020 20:57:41 GMT",
=======
        "Date": "Tue, 14 Apr 2020 00:00:58 GMT",
        "ETag": "\u00220x8D7E006E9928FDA\u0022",
        "Last-Modified": "Tue, 14 Apr 2020 00:00:58 GMT",
>>>>>>> b9bd85cb
        "Server": [
          "Windows-Azure-HDFS/1.0",
          "Microsoft-HTTPAPI/2.0"
        ],
        "x-ms-client-request-id": "0142a88d-fdc9-f2fd-2165-815913c26a4f",
<<<<<<< HEAD
        "x-ms-request-id": "fa43fde8-201f-0097-6efa-091bad000000",
        "x-ms-version": "2019-12-12"
=======
        "x-ms-request-id": "3e0bbab0-401f-005a-55ef-112b47000000",
        "x-ms-version": "2019-07-07"
>>>>>>> b9bd85cb
      },
      "ResponseBody": []
    },
    {
      "RequestUri": "http://seannsecanary.dfs.core.windows.net/test-filesystem-403b696b-6d25-d9a8-684f-d25669bb8055/test-directory-5c327869-51b4-af08-be4c-d191b44d9a87?resource=directory",
      "RequestMethod": "PUT",
      "RequestHeaders": {
        "Authorization": "Sanitized",
<<<<<<< HEAD
        "traceparent": "00-21a9b2a0d17019478693d0818f64ff44-c5dc006a0075b44b-00",
        "User-Agent": [
          "azsdk-net-Storage.Files.DataLake/12.1.0-dev.20200403.1",
          "(.NET Core 4.6.28325.01; Microsoft Windows 10.0.18362 )"
        ],
        "x-ms-client-request-id": "ad324043-6a8b-3c92-9f92-427d2b6b3ed3",
        "x-ms-date": "Fri, 03 Apr 2020 20:57:42 GMT",
=======
        "traceparent": "00-b729e27087b63d43a1c47122f20791b5-98351993897a584b-00",
        "User-Agent": [
          "azsdk-net-Storage.Files.DataLake/12.2.0-dev.20200413.1",
          "(.NET Core 4.6.28325.01; Microsoft Windows 10.0.18362 )"
        ],
        "x-ms-client-request-id": "ad324043-6a8b-3c92-9f92-427d2b6b3ed3",
        "x-ms-date": "Tue, 14 Apr 2020 00:00:59 GMT",
>>>>>>> b9bd85cb
        "x-ms-return-client-request-id": "true",
        "x-ms-version": "2019-12-12"
      },
      "RequestBody": null,
      "StatusCode": 201,
      "ResponseHeaders": {
        "Content-Length": "0",
<<<<<<< HEAD
        "Date": "Fri, 03 Apr 2020 20:57:40 GMT",
        "ETag": "\u00220x8D7D811A636D842\u0022",
        "Last-Modified": "Fri, 03 Apr 2020 20:57:41 GMT",
=======
        "Date": "Tue, 14 Apr 2020 00:00:58 GMT",
        "ETag": "\u00220x8D7E006E99FC2B8\u0022",
        "Last-Modified": "Tue, 14 Apr 2020 00:00:59 GMT",
>>>>>>> b9bd85cb
        "Server": [
          "Windows-Azure-HDFS/1.0",
          "Microsoft-HTTPAPI/2.0"
        ],
        "x-ms-client-request-id": "ad324043-6a8b-3c92-9f92-427d2b6b3ed3",
<<<<<<< HEAD
        "x-ms-request-id": "fa43fde9-201f-0097-6ffa-091bad000000",
        "x-ms-version": "2019-12-12"
=======
        "x-ms-request-id": "3e0bbab2-401f-005a-56ef-112b47000000",
        "x-ms-version": "2019-07-07"
>>>>>>> b9bd85cb
      },
      "ResponseBody": []
    },
    {
      "RequestUri": "http://seannsecanary.blob.core.windows.net/test-filesystem-403b696b-6d25-d9a8-684f-d25669bb8055/test-directory-5c327869-51b4-af08-be4c-d191b44d9a87?comp=lease",
      "RequestMethod": "PUT",
      "RequestHeaders": {
        "Authorization": "Sanitized",
<<<<<<< HEAD
        "traceparent": "00-acb3e209cdc7484cafe8d7f335f580a5-6affa4d871b1774e-00",
        "User-Agent": [
          "azsdk-net-Storage.Files.DataLake/12.1.0-dev.20200403.1",
          "(.NET Core 4.6.28325.01; Microsoft Windows 10.0.18362 )"
        ],
        "x-ms-client-request-id": "3d6567ed-ff81-5821-aa68-768fa40926c7",
        "x-ms-date": "Fri, 03 Apr 2020 20:57:42 GMT",
=======
        "traceparent": "00-325e04c553a19e4f811752e2b88f1cd0-bd3f815484014340-00",
        "User-Agent": [
          "azsdk-net-Storage.Files.DataLake/12.2.0-dev.20200413.1",
          "(.NET Core 4.6.28325.01; Microsoft Windows 10.0.18362 )"
        ],
        "x-ms-client-request-id": "3d6567ed-ff81-5821-aa68-768fa40926c7",
        "x-ms-date": "Tue, 14 Apr 2020 00:00:59 GMT",
>>>>>>> b9bd85cb
        "x-ms-lease-action": "acquire",
        "x-ms-lease-duration": "-1",
        "x-ms-proposed-lease-id": "349efaca-eb67-c995-36fb-c58815d8789f",
        "x-ms-return-client-request-id": "true",
        "x-ms-version": "2019-12-12"
      },
      "RequestBody": null,
      "StatusCode": 201,
      "ResponseHeaders": {
        "Content-Length": "0",
<<<<<<< HEAD
        "Date": "Fri, 03 Apr 2020 20:57:40 GMT",
        "ETag": "\u00220x8D7D811A636D842\u0022",
        "Last-Modified": "Fri, 03 Apr 2020 20:57:41 GMT",
=======
        "Date": "Tue, 14 Apr 2020 00:00:59 GMT",
        "ETag": "\u00220x8D7E006E99FC2B8\u0022",
        "Last-Modified": "Tue, 14 Apr 2020 00:00:59 GMT",
>>>>>>> b9bd85cb
        "Server": [
          "Windows-Azure-Blob/1.0",
          "Microsoft-HTTPAPI/2.0"
        ],
        "x-ms-client-request-id": "3d6567ed-ff81-5821-aa68-768fa40926c7",
        "x-ms-lease-id": "349efaca-eb67-c995-36fb-c58815d8789f",
<<<<<<< HEAD
        "x-ms-request-id": "9621d6ef-f01e-0012-7afa-093670000000",
        "x-ms-version": "2019-12-12"
=======
        "x-ms-request-id": "2e8c4994-701e-0041-10ef-111544000000",
        "x-ms-version": "2019-07-07"
>>>>>>> b9bd85cb
      },
      "ResponseBody": []
    },
    {
      "RequestUri": "http://seannsecanary.dfs.core.windows.net/test-filesystem-403b696b-6d25-d9a8-684f-d25669bb8055/test-directory-5c327869-51b4-af08-be4c-d191b44d9a87?mode=legacy",
      "RequestMethod": "PUT",
      "RequestHeaders": {
        "Authorization": "Sanitized",
        "User-Agent": [
<<<<<<< HEAD
          "azsdk-net-Storage.Files.DataLake/12.1.0-dev.20200403.1",
          "(.NET Core 4.6.28325.01; Microsoft Windows 10.0.18362 )"
        ],
        "x-ms-client-request-id": "ad9a9af0-3b72-181d-27f5-c9b2766dac43",
        "x-ms-date": "Fri, 03 Apr 2020 20:57:42 GMT",
=======
          "azsdk-net-Storage.Files.DataLake/12.2.0-dev.20200413.1",
          "(.NET Core 4.6.28325.01; Microsoft Windows 10.0.18362 )"
        ],
        "x-ms-client-request-id": "ad9a9af0-3b72-181d-27f5-c9b2766dac43",
        "x-ms-date": "Tue, 14 Apr 2020 00:01:00 GMT",
>>>>>>> b9bd85cb
        "x-ms-lease-id": "349efaca-eb67-c995-36fb-c58815d8789f",
        "x-ms-rename-source": "%2Ftest-filesystem-403b696b-6d25-d9a8-684f-d25669bb8055%2Ftest-directory-1d933769-4440-c1e9-4582-25e827fca00b=",
        "x-ms-return-client-request-id": "true",
        "x-ms-version": "2019-12-12"
      },
      "RequestBody": null,
      "StatusCode": 201,
      "ResponseHeaders": {
        "Content-Length": "0",
<<<<<<< HEAD
        "Date": "Fri, 03 Apr 2020 20:57:40 GMT",
=======
        "Date": "Tue, 14 Apr 2020 00:00:59 GMT",
>>>>>>> b9bd85cb
        "Server": [
          "Windows-Azure-HDFS/1.0",
          "Microsoft-HTTPAPI/2.0"
        ],
        "x-ms-client-request-id": "ad9a9af0-3b72-181d-27f5-c9b2766dac43",
<<<<<<< HEAD
        "x-ms-request-id": "fa43fdea-201f-0097-70fa-091bad000000",
        "x-ms-version": "2019-12-12"
=======
        "x-ms-request-id": "3e0bbab3-401f-005a-57ef-112b47000000",
        "x-ms-version": "2019-07-07"
>>>>>>> b9bd85cb
      },
      "ResponseBody": []
    },
    {
      "RequestUri": "http://seannsecanary.blob.core.windows.net/test-filesystem-403b696b-6d25-d9a8-684f-d25669bb8055/test-directory-5c327869-51b4-af08-be4c-d191b44d9a87",
      "RequestMethod": "HEAD",
      "RequestHeaders": {
        "Authorization": "Sanitized",
        "User-Agent": [
<<<<<<< HEAD
          "azsdk-net-Storage.Files.DataLake/12.1.0-dev.20200403.1",
          "(.NET Core 4.6.28325.01; Microsoft Windows 10.0.18362 )"
        ],
        "x-ms-client-request-id": "099e06fc-796e-de55-854d-bb270005668f",
        "x-ms-date": "Fri, 03 Apr 2020 20:57:42 GMT",
=======
          "azsdk-net-Storage.Files.DataLake/12.2.0-dev.20200413.1",
          "(.NET Core 4.6.28325.01; Microsoft Windows 10.0.18362 )"
        ],
        "x-ms-client-request-id": "099e06fc-796e-de55-854d-bb270005668f",
        "x-ms-date": "Tue, 14 Apr 2020 00:01:00 GMT",
>>>>>>> b9bd85cb
        "x-ms-return-client-request-id": "true",
        "x-ms-version": "2019-12-12"
      },
      "RequestBody": null,
      "StatusCode": 200,
      "ResponseHeaders": {
        "Accept-Ranges": "bytes",
        "Content-Length": "0",
        "Content-Type": "application/octet-stream",
<<<<<<< HEAD
        "Date": "Fri, 03 Apr 2020 20:57:40 GMT",
        "ETag": "\u00220x8D7D811A62A66DE\u0022",
        "Last-Modified": "Fri, 03 Apr 2020 20:57:41 GMT",
=======
        "Date": "Tue, 14 Apr 2020 00:01:01 GMT",
        "ETag": "\u00220x8D7E006E9928FDA\u0022",
        "Last-Modified": "Tue, 14 Apr 2020 00:00:58 GMT",
>>>>>>> b9bd85cb
        "Server": [
          "Windows-Azure-Blob/1.0",
          "Microsoft-HTTPAPI/2.0"
        ],
        "x-ms-access-tier": "Hot",
        "x-ms-access-tier-inferred": "true",
        "x-ms-blob-type": "BlockBlob",
        "x-ms-client-request-id": "099e06fc-796e-de55-854d-bb270005668f",
<<<<<<< HEAD
        "x-ms-creation-time": "Fri, 03 Apr 2020 20:57:41 GMT",
=======
        "x-ms-creation-time": "Tue, 14 Apr 2020 00:00:58 GMT",
>>>>>>> b9bd85cb
        "x-ms-lease-duration": "infinite",
        "x-ms-lease-state": "leased",
        "x-ms-lease-status": "locked",
        "x-ms-meta-hdi_isfolder": "true",
<<<<<<< HEAD
        "x-ms-request-id": "9621d6ff-f01e-0012-09fa-093670000000",
=======
        "x-ms-request-id": "2e8c4a31-701e-0041-22ef-111544000000",
>>>>>>> b9bd85cb
        "x-ms-server-encrypted": "true",
        "x-ms-version": "2019-12-12"
      },
      "ResponseBody": []
    },
    {
      "RequestUri": "http://seannsecanary.blob.core.windows.net/test-filesystem-403b696b-6d25-d9a8-684f-d25669bb8055?restype=container",
      "RequestMethod": "DELETE",
      "RequestHeaders": {
        "Authorization": "Sanitized",
<<<<<<< HEAD
        "traceparent": "00-c0b868888a6f7e42a86716ce75a45c4e-f0c36cc157a3d74e-00",
        "User-Agent": [
          "azsdk-net-Storage.Files.DataLake/12.1.0-dev.20200403.1",
          "(.NET Core 4.6.28325.01; Microsoft Windows 10.0.18362 )"
        ],
        "x-ms-client-request-id": "70b68ca8-a2cf-7ed4-c22f-34136ce523aa",
        "x-ms-date": "Fri, 03 Apr 2020 20:57:42 GMT",
=======
        "traceparent": "00-be967406ef24f8418677a8f5bf1eadac-2ad31649e141234d-00",
        "User-Agent": [
          "azsdk-net-Storage.Files.DataLake/12.2.0-dev.20200413.1",
          "(.NET Core 4.6.28325.01; Microsoft Windows 10.0.18362 )"
        ],
        "x-ms-client-request-id": "70b68ca8-a2cf-7ed4-c22f-34136ce523aa",
        "x-ms-date": "Tue, 14 Apr 2020 00:01:02 GMT",
>>>>>>> b9bd85cb
        "x-ms-return-client-request-id": "true",
        "x-ms-version": "2019-12-12"
      },
      "RequestBody": null,
      "StatusCode": 202,
      "ResponseHeaders": {
        "Content-Length": "0",
<<<<<<< HEAD
        "Date": "Fri, 03 Apr 2020 20:57:41 GMT",
=======
        "Date": "Tue, 14 Apr 2020 00:01:01 GMT",
>>>>>>> b9bd85cb
        "Server": [
          "Windows-Azure-Blob/1.0",
          "Microsoft-HTTPAPI/2.0"
        ],
        "x-ms-client-request-id": "70b68ca8-a2cf-7ed4-c22f-34136ce523aa",
<<<<<<< HEAD
        "x-ms-request-id": "9621d705-f01e-0012-0efa-093670000000",
        "x-ms-version": "2019-12-12"
=======
        "x-ms-request-id": "2e8c4b52-701e-0041-2fef-111544000000",
        "x-ms-version": "2019-07-07"
>>>>>>> b9bd85cb
      },
      "ResponseBody": []
    }
  ],
  "Variables": {
<<<<<<< HEAD
    "DateTimeOffsetNow": "2020-04-03T13:57:39.4085653-07:00",
=======
    "DateTimeOffsetNow": "2020-04-13T17:00:49.3079807-07:00",
>>>>>>> b9bd85cb
    "RandomSeed": "1562580890",
    "Storage_TestConfigHierarchicalNamespace": "NamespaceTenant\nseannsecanary\nU2FuaXRpemVk\nhttp://seannsecanary.blob.core.windows.net\nhttp://seannsecanary.file.core.windows.net\nhttp://seannsecanary.queue.core.windows.net\nhttp://seannsecanary.table.core.windows.net\n\n\n\n\nhttp://seannsecanary-secondary.blob.core.windows.net\nhttp://seannsecanary-secondary.file.core.windows.net\nhttp://seannsecanary-secondary.queue.core.windows.net\nhttp://seannsecanary-secondary.table.core.windows.net\n68390a19-a643-458b-b726-408abf67b4fc\nSanitized\n72f988bf-86f1-41af-91ab-2d7cd011db47\nhttps://login.microsoftonline.com/\nCloud\nBlobEndpoint=http://seannsecanary.blob.core.windows.net/;QueueEndpoint=http://seannsecanary.queue.core.windows.net/;FileEndpoint=http://seannsecanary.file.core.windows.net/;BlobSecondaryEndpoint=http://seannsecanary-secondary.blob.core.windows.net/;QueueSecondaryEndpoint=http://seannsecanary-secondary.queue.core.windows.net/;FileSecondaryEndpoint=http://seannsecanary-secondary.file.core.windows.net/;AccountName=seannsecanary;AccountKey=Sanitized\n"
  }
}<|MERGE_RESOLUTION|>--- conflicted
+++ resolved
@@ -1,232 +1,143 @@
 {
   "Entries": [
     {
-      "RequestUri": "http://seannsecanary.blob.core.windows.net/test-filesystem-4da11973-d0f3-71f5-1969-618f28dd355d?restype=container",
-      "RequestMethod": "PUT",
-      "RequestHeaders": {
-        "Authorization": "Sanitized",
-<<<<<<< HEAD
-        "traceparent": "00-917cd65cbf947344b89c18d65653f0e6-def13ef2496ab84c-00",
-        "User-Agent": [
-          "azsdk-net-Storage.Files.DataLake/12.1.0-dev.20200403.1",
-=======
-        "traceparent": "00-aca330b5d876184b825ac1a9a075bb4e-fc53fc9dda1c0d4b-00",
-        "User-Agent": [
-          "azsdk-net-Storage.Files.DataLake/12.2.0-dev.20200413.1",
->>>>>>> b9bd85cb
+      "RequestUri": "https://seannsecanary.blob.core.windows.net/test-filesystem-5b857aec-5d52-cd8c-d1c7-658ded9fc8f8?restype=container",
+      "RequestMethod": "PUT",
+      "RequestHeaders": {
+        "Authorization": "Sanitized",
+        "traceparent": "00-6f69b23f4940904a9b201ce1be6228a1-8537fd9fb8d1b94c-00",
+        "User-Agent": [
+          "azsdk-net-Storage.Files.DataLake/12.2.0-dev.20200430.1",
           "(.NET Core 4.6.28325.01; Microsoft Windows 10.0.18362 )"
         ],
         "x-ms-blob-public-access": "container",
-        "x-ms-client-request-id": "1b9ecb26-de40-4d07-39bd-786ef85ceaae",
-<<<<<<< HEAD
-        "x-ms-date": "Fri, 03 Apr 2020 20:57:39 GMT",
-=======
-        "x-ms-date": "Tue, 14 Apr 2020 00:00:49 GMT",
->>>>>>> b9bd85cb
-        "x-ms-return-client-request-id": "true",
-        "x-ms-version": "2019-12-12"
-      },
-      "RequestBody": null,
-      "StatusCode": 201,
-      "ResponseHeaders": {
-        "Content-Length": "0",
-<<<<<<< HEAD
-        "Date": "Fri, 03 Apr 2020 20:57:37 GMT",
-        "ETag": "\u00220x8D7D811A45B8F62\u0022",
-        "Last-Modified": "Fri, 03 Apr 2020 20:57:37 GMT",
-=======
-        "Date": "Tue, 14 Apr 2020 00:00:48 GMT",
-        "ETag": "\u00220x8D7E006E3978C1A\u0022",
-        "Last-Modified": "Tue, 14 Apr 2020 00:00:48 GMT",
->>>>>>> b9bd85cb
-        "Server": [
-          "Windows-Azure-Blob/1.0",
-          "Microsoft-HTTPAPI/2.0"
-        ],
-        "x-ms-client-request-id": "1b9ecb26-de40-4d07-39bd-786ef85ceaae",
-<<<<<<< HEAD
-        "x-ms-request-id": "9621d53f-f01e-0012-7dfa-093670000000",
-        "x-ms-version": "2019-12-12"
-=======
-        "x-ms-request-id": "bf9eb260-d01e-0093-73ef-1196aa000000",
-        "x-ms-version": "2019-07-07"
->>>>>>> b9bd85cb
-      },
-      "ResponseBody": []
-    },
-    {
-      "RequestUri": "http://seannsecanary.dfs.core.windows.net/test-filesystem-4da11973-d0f3-71f5-1969-618f28dd355d/test-directory-f61e2550-3857-33da-689b-ea61cea153b9?resource=directory",
-      "RequestMethod": "PUT",
-      "RequestHeaders": {
-        "Authorization": "Sanitized",
-<<<<<<< HEAD
-        "traceparent": "00-cbe6f77e22fe8f44b4dda22b40f9d5e7-83b68d7fcd282740-00",
-        "User-Agent": [
-          "azsdk-net-Storage.Files.DataLake/12.1.0-dev.20200403.1",
-          "(.NET Core 4.6.28325.01; Microsoft Windows 10.0.18362 )"
-        ],
-        "x-ms-client-request-id": "f80352a7-4e41-edd6-f06a-b2a5f4a57e98",
-        "x-ms-date": "Fri, 03 Apr 2020 20:57:39 GMT",
-=======
-        "traceparent": "00-c76dd66f24653b4081a1c2ca6c7a312e-592660206166a14b-00",
-        "User-Agent": [
-          "azsdk-net-Storage.Files.DataLake/12.2.0-dev.20200413.1",
-          "(.NET Core 4.6.28325.01; Microsoft Windows 10.0.18362 )"
-        ],
-        "x-ms-client-request-id": "f80352a7-4e41-edd6-f06a-b2a5f4a57e98",
-        "x-ms-date": "Tue, 14 Apr 2020 00:00:49 GMT",
->>>>>>> b9bd85cb
-        "x-ms-return-client-request-id": "true",
-        "x-ms-version": "2019-12-12"
-      },
-      "RequestBody": null,
-      "StatusCode": 201,
-      "ResponseHeaders": {
-        "Content-Length": "0",
-<<<<<<< HEAD
-        "Date": "Fri, 03 Apr 2020 20:57:37 GMT",
-        "ETag": "\u00220x8D7D811A473DB0E\u0022",
-        "Last-Modified": "Fri, 03 Apr 2020 20:57:38 GMT",
-=======
-        "Date": "Tue, 14 Apr 2020 00:00:48 GMT",
-        "ETag": "\u00220x8D7E006E3E42077\u0022",
-        "Last-Modified": "Tue, 14 Apr 2020 00:00:49 GMT",
->>>>>>> b9bd85cb
-        "Server": [
-          "Windows-Azure-HDFS/1.0",
-          "Microsoft-HTTPAPI/2.0"
-        ],
-        "x-ms-client-request-id": "f80352a7-4e41-edd6-f06a-b2a5f4a57e98",
-<<<<<<< HEAD
-        "x-ms-request-id": "fa43fdd7-201f-0097-5ffa-091bad000000",
-        "x-ms-version": "2019-12-12"
-=======
-        "x-ms-request-id": "6f43c8d8-401f-0007-17ef-1121c3000000",
-        "x-ms-version": "2019-07-07"
->>>>>>> b9bd85cb
-      },
-      "ResponseBody": []
-    },
-    {
-      "RequestUri": "http://seannsecanary.dfs.core.windows.net/test-filesystem-4da11973-d0f3-71f5-1969-618f28dd355d/test-directory-c44abe6a-8df2-3670-0765-5f8694b16c26?resource=directory",
-      "RequestMethod": "PUT",
-      "RequestHeaders": {
-        "Authorization": "Sanitized",
-<<<<<<< HEAD
-        "traceparent": "00-d9ce26232dc1ec4db96ce568718c3043-1fbcd8dbde082f40-00",
-        "User-Agent": [
-          "azsdk-net-Storage.Files.DataLake/12.1.0-dev.20200403.1",
-          "(.NET Core 4.6.28325.01; Microsoft Windows 10.0.18362 )"
-        ],
-        "x-ms-client-request-id": "08be0b52-48f7-1a13-e2cd-f0dcee50593f",
-        "x-ms-date": "Fri, 03 Apr 2020 20:57:39 GMT",
-=======
-        "traceparent": "00-e04582dc9114d747b3f3cb94072716fa-c9106e9e6b86fb4e-00",
-        "User-Agent": [
-          "azsdk-net-Storage.Files.DataLake/12.2.0-dev.20200413.1",
-          "(.NET Core 4.6.28325.01; Microsoft Windows 10.0.18362 )"
-        ],
-        "x-ms-client-request-id": "08be0b52-48f7-1a13-e2cd-f0dcee50593f",
-        "x-ms-date": "Tue, 14 Apr 2020 00:00:49 GMT",
->>>>>>> b9bd85cb
-        "x-ms-return-client-request-id": "true",
-        "x-ms-version": "2019-12-12"
-      },
-      "RequestBody": null,
-      "StatusCode": 201,
-      "ResponseHeaders": {
-        "Content-Length": "0",
-<<<<<<< HEAD
-        "Date": "Fri, 03 Apr 2020 20:57:37 GMT",
-        "ETag": "\u00220x8D7D811A480610F\u0022",
-        "Last-Modified": "Fri, 03 Apr 2020 20:57:38 GMT",
-=======
-        "Date": "Tue, 14 Apr 2020 00:00:48 GMT",
-        "ETag": "\u00220x8D7E006E3F0D2CB\u0022",
-        "Last-Modified": "Tue, 14 Apr 2020 00:00:49 GMT",
->>>>>>> b9bd85cb
-        "Server": [
-          "Windows-Azure-HDFS/1.0",
-          "Microsoft-HTTPAPI/2.0"
-        ],
-        "x-ms-client-request-id": "08be0b52-48f7-1a13-e2cd-f0dcee50593f",
-<<<<<<< HEAD
-        "x-ms-request-id": "fa43fdd8-201f-0097-60fa-091bad000000",
-        "x-ms-version": "2019-12-12"
-=======
-        "x-ms-request-id": "6f43c8d9-401f-0007-18ef-1121c3000000",
-        "x-ms-version": "2019-07-07"
->>>>>>> b9bd85cb
-      },
-      "ResponseBody": []
-    },
-    {
-      "RequestUri": "http://seannsecanary.dfs.core.windows.net/test-filesystem-4da11973-d0f3-71f5-1969-618f28dd355d/test-directory-c44abe6a-8df2-3670-0765-5f8694b16c26?mode=legacy",
-      "RequestMethod": "PUT",
-      "RequestHeaders": {
-        "Authorization": "Sanitized",
-        "User-Agent": [
-<<<<<<< HEAD
-          "azsdk-net-Storage.Files.DataLake/12.1.0-dev.20200403.1",
-          "(.NET Core 4.6.28325.01; Microsoft Windows 10.0.18362 )"
-        ],
-        "x-ms-client-request-id": "88336ea1-63f3-462f-d19f-98cf699be80d",
-        "x-ms-date": "Fri, 03 Apr 2020 20:57:39 GMT",
-        "x-ms-rename-source": "/test-filesystem-4da11973-d0f3-71f5-1969-618f28dd355d/test-directory-f61e2550-3857-33da-689b-ea61cea153b9",
-=======
-          "azsdk-net-Storage.Files.DataLake/12.2.0-dev.20200413.1",
-          "(.NET Core 4.6.28325.01; Microsoft Windows 10.0.18362 )"
-        ],
-        "x-ms-client-request-id": "88336ea1-63f3-462f-d19f-98cf699be80d",
-        "x-ms-date": "Tue, 14 Apr 2020 00:00:50 GMT",
-        "x-ms-rename-source": "%2Ftest-filesystem-4da11973-d0f3-71f5-1969-618f28dd355d%2Ftest-directory-f61e2550-3857-33da-689b-ea61cea153b9=",
->>>>>>> b9bd85cb
-        "x-ms-return-client-request-id": "true",
-        "x-ms-version": "2019-12-12"
-      },
-      "RequestBody": null,
-      "StatusCode": 201,
-      "ResponseHeaders": {
-        "Content-Length": "0",
-<<<<<<< HEAD
-        "Date": "Fri, 03 Apr 2020 20:57:37 GMT",
-=======
-        "Date": "Tue, 14 Apr 2020 00:00:48 GMT",
->>>>>>> b9bd85cb
-        "Server": [
-          "Windows-Azure-HDFS/1.0",
-          "Microsoft-HTTPAPI/2.0"
-        ],
-        "x-ms-client-request-id": "88336ea1-63f3-462f-d19f-98cf699be80d",
-<<<<<<< HEAD
-        "x-ms-request-id": "fa43fdd9-201f-0097-61fa-091bad000000",
-        "x-ms-version": "2019-12-12"
-=======
-        "x-ms-request-id": "6f43c8da-401f-0007-19ef-1121c3000000",
-        "x-ms-version": "2019-07-07"
->>>>>>> b9bd85cb
-      },
-      "ResponseBody": []
-    },
-    {
-      "RequestUri": "http://seannsecanary.blob.core.windows.net/test-filesystem-4da11973-d0f3-71f5-1969-618f28dd355d/test-directory-c44abe6a-8df2-3670-0765-5f8694b16c26",
+        "x-ms-client-request-id": "edd31483-d4bf-2f4b-b4e6-47289096f353",
+        "x-ms-date": "Fri, 01 May 2020 01:03:24 GMT",
+        "x-ms-return-client-request-id": "true",
+        "x-ms-version": "2019-12-12"
+      },
+      "RequestBody": null,
+      "StatusCode": 201,
+      "ResponseHeaders": {
+        "Content-Length": "0",
+        "Date": "Fri, 01 May 2020 01:03:39 GMT",
+        "ETag": "\u00220x8D7ED6B7ACD987A\u0022",
+        "Last-Modified": "Fri, 01 May 2020 01:03:37 GMT",
+        "Server": [
+          "Windows-Azure-Blob/1.0",
+          "Microsoft-HTTPAPI/2.0"
+        ],
+        "x-ms-client-request-id": "edd31483-d4bf-2f4b-b4e6-47289096f353",
+        "x-ms-request-id": "d3979800-e01e-0031-4854-1facb3000000",
+        "x-ms-version": "2019-12-12"
+      },
+      "ResponseBody": []
+    },
+    {
+      "RequestUri": "https://seannsecanary.dfs.core.windows.net/test-filesystem-5b857aec-5d52-cd8c-d1c7-658ded9fc8f8/test-directory-8015fbe8-97fc-8814-a376-bc68240d8f7d?resource=directory",
+      "RequestMethod": "PUT",
+      "RequestHeaders": {
+        "Authorization": "Sanitized",
+        "traceparent": "00-5c1a56b9dae3964898b181421b993acd-602bd8e138efaf45-00",
+        "User-Agent": [
+          "azsdk-net-Storage.Files.DataLake/12.2.0-dev.20200430.1",
+          "(.NET Core 4.6.28325.01; Microsoft Windows 10.0.18362 )"
+        ],
+        "x-ms-client-request-id": "4296e5f6-e43e-ec6a-ff4a-494917e20ba6",
+        "x-ms-date": "Fri, 01 May 2020 01:03:39 GMT",
+        "x-ms-return-client-request-id": "true",
+        "x-ms-version": "2019-12-12"
+      },
+      "RequestBody": null,
+      "StatusCode": 201,
+      "ResponseHeaders": {
+        "Content-Length": "0",
+        "Date": "Fri, 01 May 2020 01:03:40 GMT",
+        "ETag": "\u00220x8D7ED6B7CA9FB2D\u0022",
+        "Last-Modified": "Fri, 01 May 2020 01:03:40 GMT",
+        "Server": [
+          "Windows-Azure-HDFS/1.0",
+          "Microsoft-HTTPAPI/2.0"
+        ],
+        "x-ms-client-request-id": "4296e5f6-e43e-ec6a-ff4a-494917e20ba6",
+        "x-ms-request-id": "a4f64449-f01f-0094-4754-1ffac9000000",
+        "x-ms-version": "2019-12-12"
+      },
+      "ResponseBody": []
+    },
+    {
+      "RequestUri": "https://seannsecanary.dfs.core.windows.net/test-filesystem-5b857aec-5d52-cd8c-d1c7-658ded9fc8f8/test-directory-92c6c957-1a8d-0e87-c360-58aaf1916bf5?resource=directory",
+      "RequestMethod": "PUT",
+      "RequestHeaders": {
+        "Authorization": "Sanitized",
+        "traceparent": "00-0aee7aec6e5e9f459b1716e26b81a816-365b0537cf38364e-00",
+        "User-Agent": [
+          "azsdk-net-Storage.Files.DataLake/12.2.0-dev.20200430.1",
+          "(.NET Core 4.6.28325.01; Microsoft Windows 10.0.18362 )"
+        ],
+        "x-ms-client-request-id": "532cff46-ece8-dc7b-5e88-7fdd8cc0fa6e",
+        "x-ms-date": "Fri, 01 May 2020 01:03:40 GMT",
+        "x-ms-return-client-request-id": "true",
+        "x-ms-version": "2019-12-12"
+      },
+      "RequestBody": null,
+      "StatusCode": 201,
+      "ResponseHeaders": {
+        "Content-Length": "0",
+        "Date": "Fri, 01 May 2020 01:03:40 GMT",
+        "ETag": "\u00220x8D7ED6B7CB74ACB\u0022",
+        "Last-Modified": "Fri, 01 May 2020 01:03:40 GMT",
+        "Server": [
+          "Windows-Azure-HDFS/1.0",
+          "Microsoft-HTTPAPI/2.0"
+        ],
+        "x-ms-client-request-id": "532cff46-ece8-dc7b-5e88-7fdd8cc0fa6e",
+        "x-ms-request-id": "a4f6445b-f01f-0094-5954-1ffac9000000",
+        "x-ms-version": "2019-12-12"
+      },
+      "ResponseBody": []
+    },
+    {
+      "RequestUri": "https://seannsecanary.dfs.core.windows.net/test-filesystem-5b857aec-5d52-cd8c-d1c7-658ded9fc8f8/test-directory-92c6c957-1a8d-0e87-c360-58aaf1916bf5?mode=legacy",
+      "RequestMethod": "PUT",
+      "RequestHeaders": {
+        "Authorization": "Sanitized",
+        "User-Agent": [
+          "azsdk-net-Storage.Files.DataLake/12.2.0-dev.20200430.1",
+          "(.NET Core 4.6.28325.01; Microsoft Windows 10.0.18362 )"
+        ],
+        "x-ms-client-request-id": "f16412c2-1765-0b0c-3995-e0eecd62f1d3",
+        "x-ms-date": "Fri, 01 May 2020 01:03:40 GMT",
+        "x-ms-rename-source": "%2Ftest-filesystem-5b857aec-5d52-cd8c-d1c7-658ded9fc8f8%2Ftest-directory-8015fbe8-97fc-8814-a376-bc68240d8f7d=",
+        "x-ms-return-client-request-id": "true",
+        "x-ms-version": "2019-12-12"
+      },
+      "RequestBody": null,
+      "StatusCode": 201,
+      "ResponseHeaders": {
+        "Content-Length": "0",
+        "Date": "Fri, 01 May 2020 01:03:40 GMT",
+        "Server": [
+          "Windows-Azure-HDFS/1.0",
+          "Microsoft-HTTPAPI/2.0"
+        ],
+        "x-ms-client-request-id": "f16412c2-1765-0b0c-3995-e0eecd62f1d3",
+        "x-ms-request-id": "a4f64480-f01f-0094-7e54-1ffac9000000",
+        "x-ms-version": "2019-12-12"
+      },
+      "ResponseBody": []
+    },
+    {
+      "RequestUri": "https://seannsecanary.blob.core.windows.net/test-filesystem-5b857aec-5d52-cd8c-d1c7-658ded9fc8f8/test-directory-92c6c957-1a8d-0e87-c360-58aaf1916bf5",
       "RequestMethod": "HEAD",
       "RequestHeaders": {
         "Authorization": "Sanitized",
         "User-Agent": [
-<<<<<<< HEAD
-          "azsdk-net-Storage.Files.DataLake/12.1.0-dev.20200403.1",
-          "(.NET Core 4.6.28325.01; Microsoft Windows 10.0.18362 )"
-        ],
-        "x-ms-client-request-id": "7f3a61fd-d11c-9a4b-5cd0-3e4c6a2ba7ab",
-        "x-ms-date": "Fri, 03 Apr 2020 20:57:39 GMT",
-=======
-          "azsdk-net-Storage.Files.DataLake/12.2.0-dev.20200413.1",
-          "(.NET Core 4.6.28325.01; Microsoft Windows 10.0.18362 )"
-        ],
-        "x-ms-client-request-id": "7f3a61fd-d11c-9a4b-5cd0-3e4c6a2ba7ab",
-        "x-ms-date": "Tue, 14 Apr 2020 00:00:50 GMT",
->>>>>>> b9bd85cb
+          "azsdk-net-Storage.Files.DataLake/12.2.0-dev.20200430.1",
+          "(.NET Core 4.6.28325.01; Microsoft Windows 10.0.18362 )"
+        ],
+        "x-ms-client-request-id": "791aab0a-095c-c708-4746-29dcec413c27",
+        "x-ms-date": "Fri, 01 May 2020 01:03:40 GMT",
         "x-ms-return-client-request-id": "true",
         "x-ms-version": "2019-12-12"
       },
@@ -236,15 +147,9 @@
         "Accept-Ranges": "bytes",
         "Content-Length": "0",
         "Content-Type": "application/octet-stream",
-<<<<<<< HEAD
-        "Date": "Fri, 03 Apr 2020 20:57:37 GMT",
-        "ETag": "\u00220x8D7D811A473DB0E\u0022",
-        "Last-Modified": "Fri, 03 Apr 2020 20:57:38 GMT",
-=======
-        "Date": "Tue, 14 Apr 2020 00:00:49 GMT",
-        "ETag": "\u00220x8D7E006E3E42077\u0022",
-        "Last-Modified": "Tue, 14 Apr 2020 00:00:49 GMT",
->>>>>>> b9bd85cb
+        "Date": "Fri, 01 May 2020 01:03:40 GMT",
+        "ETag": "\u00220x8D7ED6B7CA9FB2D\u0022",
+        "Last-Modified": "Fri, 01 May 2020 01:03:40 GMT",
         "Server": [
           "Windows-Azure-Blob/1.0",
           "Microsoft-HTTPAPI/2.0"
@@ -252,47 +157,228 @@
         "x-ms-access-tier": "Hot",
         "x-ms-access-tier-inferred": "true",
         "x-ms-blob-type": "BlockBlob",
-        "x-ms-client-request-id": "7f3a61fd-d11c-9a4b-5cd0-3e4c6a2ba7ab",
-<<<<<<< HEAD
-        "x-ms-creation-time": "Fri, 03 Apr 2020 20:57:38 GMT",
+        "x-ms-client-request-id": "791aab0a-095c-c708-4746-29dcec413c27",
+        "x-ms-creation-time": "Fri, 01 May 2020 01:03:40 GMT",
         "x-ms-lease-state": "available",
         "x-ms-lease-status": "unlocked",
         "x-ms-meta-hdi_isfolder": "true",
-        "x-ms-request-id": "9621d57c-f01e-0012-2ffa-093670000000",
-=======
-        "x-ms-creation-time": "Tue, 14 Apr 2020 00:00:49 GMT",
+        "x-ms-request-id": "d397984b-e01e-0031-7954-1facb3000000",
+        "x-ms-server-encrypted": "true",
+        "x-ms-version": "2019-12-12"
+      },
+      "ResponseBody": []
+    },
+    {
+      "RequestUri": "https://seannsecanary.blob.core.windows.net/test-filesystem-5b857aec-5d52-cd8c-d1c7-658ded9fc8f8?restype=container",
+      "RequestMethod": "DELETE",
+      "RequestHeaders": {
+        "Authorization": "Sanitized",
+        "traceparent": "00-af1c48b9fdfc6040880b9eb40c5c2627-5c336d6a6b8d5444-00",
+        "User-Agent": [
+          "azsdk-net-Storage.Files.DataLake/12.2.0-dev.20200430.1",
+          "(.NET Core 4.6.28325.01; Microsoft Windows 10.0.18362 )"
+        ],
+        "x-ms-client-request-id": "21e388fa-7747-1877-62da-f35711f88d8e",
+        "x-ms-date": "Fri, 01 May 2020 01:03:40 GMT",
+        "x-ms-return-client-request-id": "true",
+        "x-ms-version": "2019-12-12"
+      },
+      "RequestBody": null,
+      "StatusCode": 202,
+      "ResponseHeaders": {
+        "Content-Length": "0",
+        "Date": "Fri, 01 May 2020 01:03:41 GMT",
+        "Server": [
+          "Windows-Azure-Blob/1.0",
+          "Microsoft-HTTPAPI/2.0"
+        ],
+        "x-ms-client-request-id": "21e388fa-7747-1877-62da-f35711f88d8e",
+        "x-ms-request-id": "d3979852-e01e-0031-7f54-1facb3000000",
+        "x-ms-version": "2019-12-12"
+      },
+      "ResponseBody": []
+    },
+    {
+      "RequestUri": "https://seannsecanary.blob.core.windows.net/test-filesystem-c247a3e5-c5be-c8f4-7592-3b71e8c57ada?restype=container",
+      "RequestMethod": "PUT",
+      "RequestHeaders": {
+        "Authorization": "Sanitized",
+        "traceparent": "00-35f7efb03dbfc0428afa3fd10ab2cc74-770f5a230fd9a941-00",
+        "User-Agent": [
+          "azsdk-net-Storage.Files.DataLake/12.2.0-dev.20200430.1",
+          "(.NET Core 4.6.28325.01; Microsoft Windows 10.0.18362 )"
+        ],
+        "x-ms-blob-public-access": "container",
+        "x-ms-client-request-id": "aa5d935d-5a26-356f-931a-abb53b05309c",
+        "x-ms-date": "Fri, 01 May 2020 01:03:41 GMT",
+        "x-ms-return-client-request-id": "true",
+        "x-ms-version": "2019-12-12"
+      },
+      "RequestBody": null,
+      "StatusCode": 201,
+      "ResponseHeaders": {
+        "Content-Length": "0",
+        "Date": "Fri, 01 May 2020 01:03:42 GMT",
+        "ETag": "\u00220x8D7ED6B7E1300D5\u0022",
+        "Last-Modified": "Fri, 01 May 2020 01:03:42 GMT",
+        "Server": [
+          "Windows-Azure-Blob/1.0",
+          "Microsoft-HTTPAPI/2.0"
+        ],
+        "x-ms-client-request-id": "aa5d935d-5a26-356f-931a-abb53b05309c",
+        "x-ms-request-id": "91f62ced-601e-002f-0a54-1f406b000000",
+        "x-ms-version": "2019-12-12"
+      },
+      "ResponseBody": []
+    },
+    {
+      "RequestUri": "https://seannsecanary.dfs.core.windows.net/test-filesystem-c247a3e5-c5be-c8f4-7592-3b71e8c57ada/test-directory-162f1960-2916-ca30-c367-0f89506b7a97?resource=directory",
+      "RequestMethod": "PUT",
+      "RequestHeaders": {
+        "Authorization": "Sanitized",
+        "traceparent": "00-6d2bf6c804e39f4db26eacaeeb8ca20a-524e931430cab14e-00",
+        "User-Agent": [
+          "azsdk-net-Storage.Files.DataLake/12.2.0-dev.20200430.1",
+          "(.NET Core 4.6.28325.01; Microsoft Windows 10.0.18362 )"
+        ],
+        "x-ms-client-request-id": "3527d703-5faf-332e-6293-e6bf4be5e427",
+        "x-ms-date": "Fri, 01 May 2020 01:03:42 GMT",
+        "x-ms-return-client-request-id": "true",
+        "x-ms-version": "2019-12-12"
+      },
+      "RequestBody": null,
+      "StatusCode": 201,
+      "ResponseHeaders": {
+        "Content-Length": "0",
+        "Date": "Fri, 01 May 2020 01:03:42 GMT",
+        "ETag": "\u00220x8D7ED6B7E780096\u0022",
+        "Last-Modified": "Fri, 01 May 2020 01:03:43 GMT",
+        "Server": [
+          "Windows-Azure-HDFS/1.0",
+          "Microsoft-HTTPAPI/2.0"
+        ],
+        "x-ms-client-request-id": "3527d703-5faf-332e-6293-e6bf4be5e427",
+        "x-ms-request-id": "49a27232-e01f-000e-2f54-1f6410000000",
+        "x-ms-version": "2019-12-12"
+      },
+      "ResponseBody": []
+    },
+    {
+      "RequestUri": "https://seannsecanary.dfs.core.windows.net/test-filesystem-c247a3e5-c5be-c8f4-7592-3b71e8c57ada/test-directory-459814a0-dbf1-9034-6561-8a6959ec5a99?resource=directory",
+      "RequestMethod": "PUT",
+      "RequestHeaders": {
+        "Authorization": "Sanitized",
+        "traceparent": "00-f90fd5600b8933469b02743b6e9dce22-5014950037588249-00",
+        "User-Agent": [
+          "azsdk-net-Storage.Files.DataLake/12.2.0-dev.20200430.1",
+          "(.NET Core 4.6.28325.01; Microsoft Windows 10.0.18362 )"
+        ],
+        "x-ms-client-request-id": "5aa2a8c8-5f92-28bc-a397-cf4dd4c4d975",
+        "x-ms-date": "Fri, 01 May 2020 01:03:43 GMT",
+        "x-ms-return-client-request-id": "true",
+        "x-ms-version": "2019-12-12"
+      },
+      "RequestBody": null,
+      "StatusCode": 201,
+      "ResponseHeaders": {
+        "Content-Length": "0",
+        "Date": "Fri, 01 May 2020 01:03:42 GMT",
+        "ETag": "\u00220x8D7ED6B7E855515\u0022",
+        "Last-Modified": "Fri, 01 May 2020 01:03:43 GMT",
+        "Server": [
+          "Windows-Azure-HDFS/1.0",
+          "Microsoft-HTTPAPI/2.0"
+        ],
+        "x-ms-client-request-id": "5aa2a8c8-5f92-28bc-a397-cf4dd4c4d975",
+        "x-ms-request-id": "49a2724e-e01f-000e-4b54-1f6410000000",
+        "x-ms-version": "2019-12-12"
+      },
+      "ResponseBody": []
+    },
+    {
+      "RequestUri": "https://seannsecanary.dfs.core.windows.net/test-filesystem-c247a3e5-c5be-c8f4-7592-3b71e8c57ada/test-directory-459814a0-dbf1-9034-6561-8a6959ec5a99?mode=legacy",
+      "RequestMethod": "PUT",
+      "RequestHeaders": {
+        "Authorization": "Sanitized",
+        "If-Modified-Since": "Thu, 30 Apr 2020 01:03:24 GMT",
+        "User-Agent": [
+          "azsdk-net-Storage.Files.DataLake/12.2.0-dev.20200430.1",
+          "(.NET Core 4.6.28325.01; Microsoft Windows 10.0.18362 )"
+        ],
+        "x-ms-client-request-id": "b1a1e4df-004a-6307-a45d-d5ac7599e902",
+        "x-ms-date": "Fri, 01 May 2020 01:03:43 GMT",
+        "x-ms-rename-source": "%2Ftest-filesystem-c247a3e5-c5be-c8f4-7592-3b71e8c57ada%2Ftest-directory-162f1960-2916-ca30-c367-0f89506b7a97=",
+        "x-ms-return-client-request-id": "true",
+        "x-ms-version": "2019-12-12"
+      },
+      "RequestBody": null,
+      "StatusCode": 201,
+      "ResponseHeaders": {
+        "Content-Length": "0",
+        "Date": "Fri, 01 May 2020 01:03:42 GMT",
+        "Server": [
+          "Windows-Azure-HDFS/1.0",
+          "Microsoft-HTTPAPI/2.0"
+        ],
+        "x-ms-client-request-id": "b1a1e4df-004a-6307-a45d-d5ac7599e902",
+        "x-ms-request-id": "49a27260-e01f-000e-5d54-1f6410000000",
+        "x-ms-version": "2019-12-12"
+      },
+      "ResponseBody": []
+    },
+    {
+      "RequestUri": "https://seannsecanary.blob.core.windows.net/test-filesystem-c247a3e5-c5be-c8f4-7592-3b71e8c57ada/test-directory-459814a0-dbf1-9034-6561-8a6959ec5a99",
+      "RequestMethod": "HEAD",
+      "RequestHeaders": {
+        "Authorization": "Sanitized",
+        "User-Agent": [
+          "azsdk-net-Storage.Files.DataLake/12.2.0-dev.20200430.1",
+          "(.NET Core 4.6.28325.01; Microsoft Windows 10.0.18362 )"
+        ],
+        "x-ms-client-request-id": "ef6e5eef-2823-382b-4598-46029537e593",
+        "x-ms-date": "Fri, 01 May 2020 01:03:43 GMT",
+        "x-ms-return-client-request-id": "true",
+        "x-ms-version": "2019-12-12"
+      },
+      "RequestBody": null,
+      "StatusCode": 200,
+      "ResponseHeaders": {
+        "Accept-Ranges": "bytes",
+        "Content-Length": "0",
+        "Content-Type": "application/octet-stream",
+        "Date": "Fri, 01 May 2020 01:03:43 GMT",
+        "ETag": "\u00220x8D7ED6B7E780096\u0022",
+        "Last-Modified": "Fri, 01 May 2020 01:03:43 GMT",
+        "Server": [
+          "Windows-Azure-Blob/1.0",
+          "Microsoft-HTTPAPI/2.0"
+        ],
+        "x-ms-access-tier": "Hot",
+        "x-ms-access-tier-inferred": "true",
+        "x-ms-blob-type": "BlockBlob",
+        "x-ms-client-request-id": "ef6e5eef-2823-382b-4598-46029537e593",
+        "x-ms-creation-time": "Fri, 01 May 2020 01:03:43 GMT",
         "x-ms-lease-state": "available",
         "x-ms-lease-status": "unlocked",
         "x-ms-meta-hdi_isfolder": "true",
-        "x-ms-request-id": "bf9eb2fc-d01e-0093-5cef-1196aa000000",
->>>>>>> b9bd85cb
+        "x-ms-request-id": "91f62d5a-601e-002f-6254-1f406b000000",
         "x-ms-server-encrypted": "true",
         "x-ms-version": "2019-12-12"
       },
       "ResponseBody": []
     },
     {
-      "RequestUri": "http://seannsecanary.blob.core.windows.net/test-filesystem-4da11973-d0f3-71f5-1969-618f28dd355d?restype=container",
+      "RequestUri": "https://seannsecanary.blob.core.windows.net/test-filesystem-c247a3e5-c5be-c8f4-7592-3b71e8c57ada?restype=container",
       "RequestMethod": "DELETE",
       "RequestHeaders": {
         "Authorization": "Sanitized",
-<<<<<<< HEAD
-        "traceparent": "00-3ae37a6a27be7d4b9f69a803dbc7244b-b69d81850b2d9a49-00",
-        "User-Agent": [
-          "azsdk-net-Storage.Files.DataLake/12.1.0-dev.20200403.1",
-          "(.NET Core 4.6.28325.01; Microsoft Windows 10.0.18362 )"
-        ],
-        "x-ms-client-request-id": "08d252a6-6960-51f1-e13b-7d9076b9e4e4",
-        "x-ms-date": "Fri, 03 Apr 2020 20:57:39 GMT",
-=======
-        "traceparent": "00-5c345713954bc74d8d2ccf53b19af5d3-dc4118c4b655a240-00",
-        "User-Agent": [
-          "azsdk-net-Storage.Files.DataLake/12.2.0-dev.20200413.1",
-          "(.NET Core 4.6.28325.01; Microsoft Windows 10.0.18362 )"
-        ],
-        "x-ms-client-request-id": "08d252a6-6960-51f1-e13b-7d9076b9e4e4",
-        "x-ms-date": "Tue, 14 Apr 2020 00:00:50 GMT",
->>>>>>> b9bd85cb
+        "traceparent": "00-7079eb0d1dd16d4287a40daee6aab7bb-9c935df1399dfb4f-00",
+        "User-Agent": [
+          "azsdk-net-Storage.Files.DataLake/12.2.0-dev.20200430.1",
+          "(.NET Core 4.6.28325.01; Microsoft Windows 10.0.18362 )"
+        ],
+        "x-ms-client-request-id": "17bd921e-f92b-dedf-5063-565f5144c88d",
+        "x-ms-date": "Fri, 01 May 2020 01:03:43 GMT",
         "x-ms-return-client-request-id": "true",
         "x-ms-version": "2019-12-12"
       },
@@ -300,256 +386,156 @@
       "StatusCode": 202,
       "ResponseHeaders": {
         "Content-Length": "0",
-<<<<<<< HEAD
-        "Date": "Fri, 03 Apr 2020 20:57:38 GMT",
-=======
-        "Date": "Tue, 14 Apr 2020 00:00:49 GMT",
->>>>>>> b9bd85cb
-        "Server": [
-          "Windows-Azure-Blob/1.0",
-          "Microsoft-HTTPAPI/2.0"
-        ],
-        "x-ms-client-request-id": "08d252a6-6960-51f1-e13b-7d9076b9e4e4",
-<<<<<<< HEAD
-        "x-ms-request-id": "9621d584-f01e-0012-37fa-093670000000",
-        "x-ms-version": "2019-12-12"
-=======
-        "x-ms-request-id": "bf9eb301-d01e-0093-61ef-1196aa000000",
-        "x-ms-version": "2019-07-07"
->>>>>>> b9bd85cb
-      },
-      "ResponseBody": []
-    },
-    {
-      "RequestUri": "http://seannsecanary.blob.core.windows.net/test-filesystem-86f81606-0447-0880-324e-16375905f8b1?restype=container",
-      "RequestMethod": "PUT",
-      "RequestHeaders": {
-        "Authorization": "Sanitized",
-<<<<<<< HEAD
-        "traceparent": "00-d74847e42d855447994c127ab73b482a-67c9a5b7c9392845-00",
-        "User-Agent": [
-          "azsdk-net-Storage.Files.DataLake/12.1.0-dev.20200403.1",
-=======
-        "traceparent": "00-74897733acf21c4895674dbbee695d40-c35b2374b58a1044-00",
-        "User-Agent": [
-          "azsdk-net-Storage.Files.DataLake/12.2.0-dev.20200413.1",
->>>>>>> b9bd85cb
+        "Date": "Fri, 01 May 2020 01:03:43 GMT",
+        "Server": [
+          "Windows-Azure-Blob/1.0",
+          "Microsoft-HTTPAPI/2.0"
+        ],
+        "x-ms-client-request-id": "17bd921e-f92b-dedf-5063-565f5144c88d",
+        "x-ms-request-id": "91f62d89-601e-002f-0354-1f406b000000",
+        "x-ms-version": "2019-12-12"
+      },
+      "ResponseBody": []
+    },
+    {
+      "RequestUri": "https://seannsecanary.blob.core.windows.net/test-filesystem-66c69961-d1a2-e47f-e527-51e03a2965f6?restype=container",
+      "RequestMethod": "PUT",
+      "RequestHeaders": {
+        "Authorization": "Sanitized",
+        "traceparent": "00-5ed829aeef896b4fae8de9198a4fd7d0-606f7c397eafec46-00",
+        "User-Agent": [
+          "azsdk-net-Storage.Files.DataLake/12.2.0-dev.20200430.1",
           "(.NET Core 4.6.28325.01; Microsoft Windows 10.0.18362 )"
         ],
         "x-ms-blob-public-access": "container",
-        "x-ms-client-request-id": "8b3f9300-deb2-a1ee-d2c9-d51252b9f8db",
-<<<<<<< HEAD
-        "x-ms-date": "Fri, 03 Apr 2020 20:57:40 GMT",
-=======
-        "x-ms-date": "Tue, 14 Apr 2020 00:00:50 GMT",
->>>>>>> b9bd85cb
-        "x-ms-return-client-request-id": "true",
-        "x-ms-version": "2019-12-12"
-      },
-      "RequestBody": null,
-      "StatusCode": 201,
-      "ResponseHeaders": {
-        "Content-Length": "0",
-<<<<<<< HEAD
-        "Date": "Fri, 03 Apr 2020 20:57:38 GMT",
-        "ETag": "\u00220x8D7D811A4BB25DE\u0022",
-        "Last-Modified": "Fri, 03 Apr 2020 20:57:38 GMT",
-=======
-        "Date": "Tue, 14 Apr 2020 00:00:50 GMT",
-        "ETag": "\u00220x8D7E006E47425F1\u0022",
-        "Last-Modified": "Tue, 14 Apr 2020 00:00:50 GMT",
->>>>>>> b9bd85cb
-        "Server": [
-          "Windows-Azure-Blob/1.0",
-          "Microsoft-HTTPAPI/2.0"
-        ],
-        "x-ms-client-request-id": "8b3f9300-deb2-a1ee-d2c9-d51252b9f8db",
-<<<<<<< HEAD
-        "x-ms-request-id": "9621d590-f01e-0012-41fa-093670000000",
-        "x-ms-version": "2019-12-12"
-=======
-        "x-ms-request-id": "bfb2871d-701e-007e-6aef-11dde7000000",
-        "x-ms-version": "2019-07-07"
->>>>>>> b9bd85cb
-      },
-      "ResponseBody": []
-    },
-    {
-      "RequestUri": "http://seannsecanary.dfs.core.windows.net/test-filesystem-86f81606-0447-0880-324e-16375905f8b1/test-directory-6d25cc42-cb13-678b-cbd6-1e43f2f49194?resource=directory",
-      "RequestMethod": "PUT",
-      "RequestHeaders": {
-        "Authorization": "Sanitized",
-<<<<<<< HEAD
-        "traceparent": "00-895110336a283747861d9fe2ca151cc2-83260a90799e3c44-00",
-        "User-Agent": [
-          "azsdk-net-Storage.Files.DataLake/12.1.0-dev.20200403.1",
-          "(.NET Core 4.6.28325.01; Microsoft Windows 10.0.18362 )"
-        ],
-        "x-ms-client-request-id": "aa49360b-0778-349d-07d7-bfdbc0aaafdd",
-        "x-ms-date": "Fri, 03 Apr 2020 20:57:40 GMT",
-=======
-        "traceparent": "00-c965c2006ad9e24da5a4dd7c3e0c3ed1-f5271b3ed373e14b-00",
-        "User-Agent": [
-          "azsdk-net-Storage.Files.DataLake/12.2.0-dev.20200413.1",
-          "(.NET Core 4.6.28325.01; Microsoft Windows 10.0.18362 )"
-        ],
-        "x-ms-client-request-id": "aa49360b-0778-349d-07d7-bfdbc0aaafdd",
-        "x-ms-date": "Tue, 14 Apr 2020 00:00:51 GMT",
->>>>>>> b9bd85cb
-        "x-ms-return-client-request-id": "true",
-        "x-ms-version": "2019-12-12"
-      },
-      "RequestBody": null,
-      "StatusCode": 201,
-      "ResponseHeaders": {
-        "Content-Length": "0",
-<<<<<<< HEAD
-        "Date": "Fri, 03 Apr 2020 20:57:38 GMT",
-        "ETag": "\u00220x8D7D811A4CB0166\u0022",
-        "Last-Modified": "Fri, 03 Apr 2020 20:57:38 GMT",
-=======
-        "Date": "Tue, 14 Apr 2020 00:00:51 GMT",
-        "ETag": "\u00220x8D7E006E50F59D6\u0022",
-        "Last-Modified": "Tue, 14 Apr 2020 00:00:51 GMT",
->>>>>>> b9bd85cb
-        "Server": [
-          "Windows-Azure-HDFS/1.0",
-          "Microsoft-HTTPAPI/2.0"
-        ],
-        "x-ms-client-request-id": "aa49360b-0778-349d-07d7-bfdbc0aaafdd",
-<<<<<<< HEAD
-        "x-ms-request-id": "fa43fdda-201f-0097-62fa-091bad000000",
-        "x-ms-version": "2019-12-12"
-=======
-        "x-ms-request-id": "33054a4f-001f-0064-42ef-11bc38000000",
-        "x-ms-version": "2019-07-07"
->>>>>>> b9bd85cb
-      },
-      "ResponseBody": []
-    },
-    {
-      "RequestUri": "http://seannsecanary.dfs.core.windows.net/test-filesystem-86f81606-0447-0880-324e-16375905f8b1/test-directory-ed3a4037-3283-d415-cc98-530f85fb9e94?resource=directory",
-      "RequestMethod": "PUT",
-      "RequestHeaders": {
-        "Authorization": "Sanitized",
-<<<<<<< HEAD
-        "traceparent": "00-d6eff306bb78f240b19c5385c0a457fa-2239a0177ac96b4e-00",
-        "User-Agent": [
-          "azsdk-net-Storage.Files.DataLake/12.1.0-dev.20200403.1",
-          "(.NET Core 4.6.28325.01; Microsoft Windows 10.0.18362 )"
-        ],
-        "x-ms-client-request-id": "88586954-e2fd-d92b-2174-dee0b48daf0b",
-        "x-ms-date": "Fri, 03 Apr 2020 20:57:40 GMT",
-=======
-        "traceparent": "00-1425aa9d4fc727448860f12100dac467-18b45928f227bf4c-00",
-        "User-Agent": [
-          "azsdk-net-Storage.Files.DataLake/12.2.0-dev.20200413.1",
-          "(.NET Core 4.6.28325.01; Microsoft Windows 10.0.18362 )"
-        ],
-        "x-ms-client-request-id": "88586954-e2fd-d92b-2174-dee0b48daf0b",
-        "x-ms-date": "Tue, 14 Apr 2020 00:00:51 GMT",
->>>>>>> b9bd85cb
-        "x-ms-return-client-request-id": "true",
-        "x-ms-version": "2019-12-12"
-      },
-      "RequestBody": null,
-      "StatusCode": 201,
-      "ResponseHeaders": {
-        "Content-Length": "0",
-<<<<<<< HEAD
-        "Date": "Fri, 03 Apr 2020 20:57:38 GMT",
-        "ETag": "\u00220x8D7D811A4DA313E\u0022",
-        "Last-Modified": "Fri, 03 Apr 2020 20:57:38 GMT",
-=======
-        "Date": "Tue, 14 Apr 2020 00:00:51 GMT",
-        "ETag": "\u00220x8D7E006E51C8CFE\u0022",
-        "Last-Modified": "Tue, 14 Apr 2020 00:00:51 GMT",
->>>>>>> b9bd85cb
-        "Server": [
-          "Windows-Azure-HDFS/1.0",
-          "Microsoft-HTTPAPI/2.0"
-        ],
-        "x-ms-client-request-id": "88586954-e2fd-d92b-2174-dee0b48daf0b",
-<<<<<<< HEAD
-        "x-ms-request-id": "fa43fddb-201f-0097-63fa-091bad000000",
-        "x-ms-version": "2019-12-12"
-=======
-        "x-ms-request-id": "33054a50-001f-0064-43ef-11bc38000000",
-        "x-ms-version": "2019-07-07"
->>>>>>> b9bd85cb
-      },
-      "ResponseBody": []
-    },
-    {
-      "RequestUri": "http://seannsecanary.dfs.core.windows.net/test-filesystem-86f81606-0447-0880-324e-16375905f8b1/test-directory-ed3a4037-3283-d415-cc98-530f85fb9e94?mode=legacy",
-      "RequestMethod": "PUT",
-      "RequestHeaders": {
-        "Authorization": "Sanitized",
-<<<<<<< HEAD
-        "If-Modified-Since": "Thu, 02 Apr 2020 20:57:39 GMT",
-        "User-Agent": [
-          "azsdk-net-Storage.Files.DataLake/12.1.0-dev.20200403.1",
-          "(.NET Core 4.6.28325.01; Microsoft Windows 10.0.18362 )"
-        ],
-        "x-ms-client-request-id": "1cbae3cc-15a3-2596-435e-9a37083b1c3a",
-        "x-ms-date": "Fri, 03 Apr 2020 20:57:40 GMT",
-        "x-ms-rename-source": "/test-filesystem-86f81606-0447-0880-324e-16375905f8b1/test-directory-6d25cc42-cb13-678b-cbd6-1e43f2f49194",
-=======
-        "If-Modified-Since": "Mon, 13 Apr 2020 00:00:49 GMT",
-        "User-Agent": [
-          "azsdk-net-Storage.Files.DataLake/12.2.0-dev.20200413.1",
-          "(.NET Core 4.6.28325.01; Microsoft Windows 10.0.18362 )"
-        ],
-        "x-ms-client-request-id": "1cbae3cc-15a3-2596-435e-9a37083b1c3a",
-        "x-ms-date": "Tue, 14 Apr 2020 00:00:52 GMT",
-        "x-ms-rename-source": "%2Ftest-filesystem-86f81606-0447-0880-324e-16375905f8b1%2Ftest-directory-6d25cc42-cb13-678b-cbd6-1e43f2f49194=",
->>>>>>> b9bd85cb
-        "x-ms-return-client-request-id": "true",
-        "x-ms-version": "2019-12-12"
-      },
-      "RequestBody": null,
-      "StatusCode": 201,
-      "ResponseHeaders": {
-        "Content-Length": "0",
-<<<<<<< HEAD
-        "Date": "Fri, 03 Apr 2020 20:57:38 GMT",
-=======
-        "Date": "Tue, 14 Apr 2020 00:00:51 GMT",
->>>>>>> b9bd85cb
-        "Server": [
-          "Windows-Azure-HDFS/1.0",
-          "Microsoft-HTTPAPI/2.0"
-        ],
-        "x-ms-client-request-id": "1cbae3cc-15a3-2596-435e-9a37083b1c3a",
-<<<<<<< HEAD
-        "x-ms-request-id": "fa43fddc-201f-0097-64fa-091bad000000",
-        "x-ms-version": "2019-12-12"
-=======
-        "x-ms-request-id": "33054a51-001f-0064-44ef-11bc38000000",
-        "x-ms-version": "2019-07-07"
->>>>>>> b9bd85cb
-      },
-      "ResponseBody": []
-    },
-    {
-      "RequestUri": "http://seannsecanary.blob.core.windows.net/test-filesystem-86f81606-0447-0880-324e-16375905f8b1/test-directory-ed3a4037-3283-d415-cc98-530f85fb9e94",
+        "x-ms-client-request-id": "39a1607b-1c89-4d55-12d8-3203a7ffa427",
+        "x-ms-date": "Fri, 01 May 2020 01:03:43 GMT",
+        "x-ms-return-client-request-id": "true",
+        "x-ms-version": "2019-12-12"
+      },
+      "RequestBody": null,
+      "StatusCode": 201,
+      "ResponseHeaders": {
+        "Content-Length": "0",
+        "Date": "Fri, 01 May 2020 01:03:44 GMT",
+        "ETag": "\u00220x8D7ED6B7F395037\u0022",
+        "Last-Modified": "Fri, 01 May 2020 01:03:44 GMT",
+        "Server": [
+          "Windows-Azure-Blob/1.0",
+          "Microsoft-HTTPAPI/2.0"
+        ],
+        "x-ms-client-request-id": "39a1607b-1c89-4d55-12d8-3203a7ffa427",
+        "x-ms-request-id": "e83ef635-e01e-007c-0e54-1f635f000000",
+        "x-ms-version": "2019-12-12"
+      },
+      "ResponseBody": []
+    },
+    {
+      "RequestUri": "https://seannsecanary.dfs.core.windows.net/test-filesystem-66c69961-d1a2-e47f-e527-51e03a2965f6/test-directory-02495ffd-c561-9312-31cd-ca78b51d2fcb?resource=directory",
+      "RequestMethod": "PUT",
+      "RequestHeaders": {
+        "Authorization": "Sanitized",
+        "traceparent": "00-dd46400990f72b43907da4f8bb1efa37-6409b946d1e70248-00",
+        "User-Agent": [
+          "azsdk-net-Storage.Files.DataLake/12.2.0-dev.20200430.1",
+          "(.NET Core 4.6.28325.01; Microsoft Windows 10.0.18362 )"
+        ],
+        "x-ms-client-request-id": "5463f586-f3d0-b5f8-4d0e-08bb51dd98f5",
+        "x-ms-date": "Fri, 01 May 2020 01:03:44 GMT",
+        "x-ms-return-client-request-id": "true",
+        "x-ms-version": "2019-12-12"
+      },
+      "RequestBody": null,
+      "StatusCode": 201,
+      "ResponseHeaders": {
+        "Content-Length": "0",
+        "Date": "Fri, 01 May 2020 01:03:45 GMT",
+        "ETag": "\u00220x8D7ED6B7FBD4F2E\u0022",
+        "Last-Modified": "Fri, 01 May 2020 01:03:45 GMT",
+        "Server": [
+          "Windows-Azure-HDFS/1.0",
+          "Microsoft-HTTPAPI/2.0"
+        ],
+        "x-ms-client-request-id": "5463f586-f3d0-b5f8-4d0e-08bb51dd98f5",
+        "x-ms-request-id": "6de60fd9-001f-0029-1c54-1f73d4000000",
+        "x-ms-version": "2019-12-12"
+      },
+      "ResponseBody": []
+    },
+    {
+      "RequestUri": "https://seannsecanary.dfs.core.windows.net/test-filesystem-66c69961-d1a2-e47f-e527-51e03a2965f6/test-directory-afd367a8-ca9a-d29f-f34e-09cbd471f7cc?resource=directory",
+      "RequestMethod": "PUT",
+      "RequestHeaders": {
+        "Authorization": "Sanitized",
+        "traceparent": "00-0432760941fbc243af233773f1c5e0e9-bb3c9e51bcdd1c48-00",
+        "User-Agent": [
+          "azsdk-net-Storage.Files.DataLake/12.2.0-dev.20200430.1",
+          "(.NET Core 4.6.28325.01; Microsoft Windows 10.0.18362 )"
+        ],
+        "x-ms-client-request-id": "34f9fbfd-a191-bc02-5590-6181ea2de1dc",
+        "x-ms-date": "Fri, 01 May 2020 01:03:45 GMT",
+        "x-ms-return-client-request-id": "true",
+        "x-ms-version": "2019-12-12"
+      },
+      "RequestBody": null,
+      "StatusCode": 201,
+      "ResponseHeaders": {
+        "Content-Length": "0",
+        "Date": "Fri, 01 May 2020 01:03:45 GMT",
+        "ETag": "\u00220x8D7ED6B7FCAADA6\u0022",
+        "Last-Modified": "Fri, 01 May 2020 01:03:45 GMT",
+        "Server": [
+          "Windows-Azure-HDFS/1.0",
+          "Microsoft-HTTPAPI/2.0"
+        ],
+        "x-ms-client-request-id": "34f9fbfd-a191-bc02-5590-6181ea2de1dc",
+        "x-ms-request-id": "6de60ff7-001f-0029-3954-1f73d4000000",
+        "x-ms-version": "2019-12-12"
+      },
+      "ResponseBody": []
+    },
+    {
+      "RequestUri": "https://seannsecanary.dfs.core.windows.net/test-filesystem-66c69961-d1a2-e47f-e527-51e03a2965f6/test-directory-afd367a8-ca9a-d29f-f34e-09cbd471f7cc?mode=legacy",
+      "RequestMethod": "PUT",
+      "RequestHeaders": {
+        "Authorization": "Sanitized",
+        "If-Unmodified-Since": "Sat, 02 May 2020 01:03:24 GMT",
+        "User-Agent": [
+          "azsdk-net-Storage.Files.DataLake/12.2.0-dev.20200430.1",
+          "(.NET Core 4.6.28325.01; Microsoft Windows 10.0.18362 )"
+        ],
+        "x-ms-client-request-id": "d9cdeca6-c377-db3b-2b35-6a29797851d1",
+        "x-ms-date": "Fri, 01 May 2020 01:03:45 GMT",
+        "x-ms-rename-source": "%2Ftest-filesystem-66c69961-d1a2-e47f-e527-51e03a2965f6%2Ftest-directory-02495ffd-c561-9312-31cd-ca78b51d2fcb=",
+        "x-ms-return-client-request-id": "true",
+        "x-ms-version": "2019-12-12"
+      },
+      "RequestBody": null,
+      "StatusCode": 201,
+      "ResponseHeaders": {
+        "Content-Length": "0",
+        "Date": "Fri, 01 May 2020 01:03:45 GMT",
+        "Server": [
+          "Windows-Azure-HDFS/1.0",
+          "Microsoft-HTTPAPI/2.0"
+        ],
+        "x-ms-client-request-id": "d9cdeca6-c377-db3b-2b35-6a29797851d1",
+        "x-ms-request-id": "6de61004-001f-0029-4654-1f73d4000000",
+        "x-ms-version": "2019-12-12"
+      },
+      "ResponseBody": []
+    },
+    {
+      "RequestUri": "https://seannsecanary.blob.core.windows.net/test-filesystem-66c69961-d1a2-e47f-e527-51e03a2965f6/test-directory-afd367a8-ca9a-d29f-f34e-09cbd471f7cc",
       "RequestMethod": "HEAD",
       "RequestHeaders": {
         "Authorization": "Sanitized",
         "User-Agent": [
-<<<<<<< HEAD
-          "azsdk-net-Storage.Files.DataLake/12.1.0-dev.20200403.1",
-          "(.NET Core 4.6.28325.01; Microsoft Windows 10.0.18362 )"
-        ],
-        "x-ms-client-request-id": "d013344d-93d3-2367-94af-0d1559fb48e8",
-        "x-ms-date": "Fri, 03 Apr 2020 20:57:40 GMT",
-=======
-          "azsdk-net-Storage.Files.DataLake/12.2.0-dev.20200413.1",
-          "(.NET Core 4.6.28325.01; Microsoft Windows 10.0.18362 )"
-        ],
-        "x-ms-client-request-id": "d013344d-93d3-2367-94af-0d1559fb48e8",
-        "x-ms-date": "Tue, 14 Apr 2020 00:00:52 GMT",
->>>>>>> b9bd85cb
+          "azsdk-net-Storage.Files.DataLake/12.2.0-dev.20200430.1",
+          "(.NET Core 4.6.28325.01; Microsoft Windows 10.0.18362 )"
+        ],
+        "x-ms-client-request-id": "fedb1fe0-0760-5264-0062-f8b56e1154f3",
+        "x-ms-date": "Fri, 01 May 2020 01:03:45 GMT",
         "x-ms-return-client-request-id": "true",
         "x-ms-version": "2019-12-12"
       },
@@ -559,15 +545,9 @@
         "Accept-Ranges": "bytes",
         "Content-Length": "0",
         "Content-Type": "application/octet-stream",
-<<<<<<< HEAD
-        "Date": "Fri, 03 Apr 2020 20:57:38 GMT",
-        "ETag": "\u00220x8D7D811A4CB0166\u0022",
-        "Last-Modified": "Fri, 03 Apr 2020 20:57:38 GMT",
-=======
-        "Date": "Tue, 14 Apr 2020 00:00:51 GMT",
-        "ETag": "\u00220x8D7E006E50F59D6\u0022",
-        "Last-Modified": "Tue, 14 Apr 2020 00:00:51 GMT",
->>>>>>> b9bd85cb
+        "Date": "Fri, 01 May 2020 01:03:45 GMT",
+        "ETag": "\u00220x8D7ED6B7FBD4F2E\u0022",
+        "Last-Modified": "Fri, 01 May 2020 01:03:45 GMT",
         "Server": [
           "Windows-Azure-Blob/1.0",
           "Microsoft-HTTPAPI/2.0"
@@ -575,304 +555,227 @@
         "x-ms-access-tier": "Hot",
         "x-ms-access-tier-inferred": "true",
         "x-ms-blob-type": "BlockBlob",
-        "x-ms-client-request-id": "d013344d-93d3-2367-94af-0d1559fb48e8",
-<<<<<<< HEAD
-        "x-ms-creation-time": "Fri, 03 Apr 2020 20:57:38 GMT",
+        "x-ms-client-request-id": "fedb1fe0-0760-5264-0062-f8b56e1154f3",
+        "x-ms-creation-time": "Fri, 01 May 2020 01:03:45 GMT",
         "x-ms-lease-state": "available",
         "x-ms-lease-status": "unlocked",
         "x-ms-meta-hdi_isfolder": "true",
-        "x-ms-request-id": "9621d5f8-f01e-0012-1cfa-093670000000",
-=======
-        "x-ms-creation-time": "Tue, 14 Apr 2020 00:00:51 GMT",
+        "x-ms-request-id": "e83ef696-e01e-007c-4554-1f635f000000",
+        "x-ms-server-encrypted": "true",
+        "x-ms-version": "2019-12-12"
+      },
+      "ResponseBody": []
+    },
+    {
+      "RequestUri": "https://seannsecanary.blob.core.windows.net/test-filesystem-66c69961-d1a2-e47f-e527-51e03a2965f6?restype=container",
+      "RequestMethod": "DELETE",
+      "RequestHeaders": {
+        "Authorization": "Sanitized",
+        "traceparent": "00-af8aa35c368c8540a35537b4b51c815a-5b76133286ce2449-00",
+        "User-Agent": [
+          "azsdk-net-Storage.Files.DataLake/12.2.0-dev.20200430.1",
+          "(.NET Core 4.6.28325.01; Microsoft Windows 10.0.18362 )"
+        ],
+        "x-ms-client-request-id": "5a483ab7-539d-c671-4b10-e50f8c7bb7ae",
+        "x-ms-date": "Fri, 01 May 2020 01:03:45 GMT",
+        "x-ms-return-client-request-id": "true",
+        "x-ms-version": "2019-12-12"
+      },
+      "RequestBody": null,
+      "StatusCode": 202,
+      "ResponseHeaders": {
+        "Content-Length": "0",
+        "Date": "Fri, 01 May 2020 01:03:45 GMT",
+        "Server": [
+          "Windows-Azure-Blob/1.0",
+          "Microsoft-HTTPAPI/2.0"
+        ],
+        "x-ms-client-request-id": "5a483ab7-539d-c671-4b10-e50f8c7bb7ae",
+        "x-ms-request-id": "e83ef69e-e01e-007c-4b54-1f635f000000",
+        "x-ms-version": "2019-12-12"
+      },
+      "ResponseBody": []
+    },
+    {
+      "RequestUri": "https://seannsecanary.blob.core.windows.net/test-filesystem-12b5d3d7-f1f9-176c-4fb9-42b8ed1857bf?restype=container",
+      "RequestMethod": "PUT",
+      "RequestHeaders": {
+        "Authorization": "Sanitized",
+        "traceparent": "00-32ee49334675be4db2af0243cfe99069-d2c211b5151efb4e-00",
+        "User-Agent": [
+          "azsdk-net-Storage.Files.DataLake/12.2.0-dev.20200430.1",
+          "(.NET Core 4.6.28325.01; Microsoft Windows 10.0.18362 )"
+        ],
+        "x-ms-blob-public-access": "container",
+        "x-ms-client-request-id": "27746bf0-d78b-c51a-ce31-0ae310b9d933",
+        "x-ms-date": "Fri, 01 May 2020 01:03:45 GMT",
+        "x-ms-return-client-request-id": "true",
+        "x-ms-version": "2019-12-12"
+      },
+      "RequestBody": null,
+      "StatusCode": 201,
+      "ResponseHeaders": {
+        "Content-Length": "0",
+        "Date": "Fri, 01 May 2020 01:03:46 GMT",
+        "ETag": "\u00220x8D7ED6B80462363\u0022",
+        "Last-Modified": "Fri, 01 May 2020 01:03:46 GMT",
+        "Server": [
+          "Windows-Azure-Blob/1.0",
+          "Microsoft-HTTPAPI/2.0"
+        ],
+        "x-ms-client-request-id": "27746bf0-d78b-c51a-ce31-0ae310b9d933",
+        "x-ms-request-id": "38817da2-d01e-002a-7454-1f92b0000000",
+        "x-ms-version": "2019-12-12"
+      },
+      "ResponseBody": []
+    },
+    {
+      "RequestUri": "https://seannsecanary.dfs.core.windows.net/test-filesystem-12b5d3d7-f1f9-176c-4fb9-42b8ed1857bf/test-directory-a79725b9-837c-dde5-7dc3-a6a3afb9338f?resource=directory",
+      "RequestMethod": "PUT",
+      "RequestHeaders": {
+        "Authorization": "Sanitized",
+        "traceparent": "00-51deef1530958c4c98aac9553fb42246-df4d5e402acb1249-00",
+        "User-Agent": [
+          "azsdk-net-Storage.Files.DataLake/12.2.0-dev.20200430.1",
+          "(.NET Core 4.6.28325.01; Microsoft Windows 10.0.18362 )"
+        ],
+        "x-ms-client-request-id": "bef90d7d-ee28-6dc4-8696-aac731771614",
+        "x-ms-date": "Fri, 01 May 2020 01:03:46 GMT",
+        "x-ms-return-client-request-id": "true",
+        "x-ms-version": "2019-12-12"
+      },
+      "RequestBody": null,
+      "StatusCode": 201,
+      "ResponseHeaders": {
+        "Content-Length": "0",
+        "Date": "Fri, 01 May 2020 01:03:45 GMT",
+        "ETag": "\u00220x8D7ED6B8078F3CA\u0022",
+        "Last-Modified": "Fri, 01 May 2020 01:03:46 GMT",
+        "Server": [
+          "Windows-Azure-HDFS/1.0",
+          "Microsoft-HTTPAPI/2.0"
+        ],
+        "x-ms-client-request-id": "bef90d7d-ee28-6dc4-8696-aac731771614",
+        "x-ms-request-id": "594539ff-001f-0080-1654-1fb2a6000000",
+        "x-ms-version": "2019-12-12"
+      },
+      "ResponseBody": []
+    },
+    {
+      "RequestUri": "https://seannsecanary.dfs.core.windows.net/test-filesystem-12b5d3d7-f1f9-176c-4fb9-42b8ed1857bf/test-directory-0fbe7afe-57f1-8a90-f1f7-dc431e4ded0a?resource=directory",
+      "RequestMethod": "PUT",
+      "RequestHeaders": {
+        "Authorization": "Sanitized",
+        "traceparent": "00-d7e00cd5fa274e4390aae9de170bf869-50dc3694b051df43-00",
+        "User-Agent": [
+          "azsdk-net-Storage.Files.DataLake/12.2.0-dev.20200430.1",
+          "(.NET Core 4.6.28325.01; Microsoft Windows 10.0.18362 )"
+        ],
+        "x-ms-client-request-id": "75995022-d1b3-25c0-7d6f-cd3011814f39",
+        "x-ms-date": "Fri, 01 May 2020 01:03:46 GMT",
+        "x-ms-return-client-request-id": "true",
+        "x-ms-version": "2019-12-12"
+      },
+      "RequestBody": null,
+      "StatusCode": 201,
+      "ResponseHeaders": {
+        "Content-Length": "0",
+        "Date": "Fri, 01 May 2020 01:03:45 GMT",
+        "ETag": "\u00220x8D7ED6B8085DD2D\u0022",
+        "Last-Modified": "Fri, 01 May 2020 01:03:46 GMT",
+        "Server": [
+          "Windows-Azure-HDFS/1.0",
+          "Microsoft-HTTPAPI/2.0"
+        ],
+        "x-ms-client-request-id": "75995022-d1b3-25c0-7d6f-cd3011814f39",
+        "x-ms-request-id": "59453a1b-001f-0080-3254-1fb2a6000000",
+        "x-ms-version": "2019-12-12"
+      },
+      "ResponseBody": []
+    },
+    {
+      "RequestUri": "https://seannsecanary.blob.core.windows.net/test-filesystem-12b5d3d7-f1f9-176c-4fb9-42b8ed1857bf/test-directory-0fbe7afe-57f1-8a90-f1f7-dc431e4ded0a",
+      "RequestMethod": "HEAD",
+      "RequestHeaders": {
+        "Authorization": "Sanitized",
+        "User-Agent": [
+          "azsdk-net-Storage.Files.DataLake/12.2.0-dev.20200430.1",
+          "(.NET Core 4.6.28325.01; Microsoft Windows 10.0.18362 )"
+        ],
+        "x-ms-client-request-id": "cd208988-78b3-1157-3200-2450a83624bc",
+        "x-ms-date": "Fri, 01 May 2020 01:03:46 GMT",
+        "x-ms-return-client-request-id": "true",
+        "x-ms-version": "2019-12-12"
+      },
+      "RequestBody": null,
+      "StatusCode": 200,
+      "ResponseHeaders": {
+        "Accept-Ranges": "bytes",
+        "Content-Length": "0",
+        "Content-Type": "application/octet-stream",
+        "Date": "Fri, 01 May 2020 01:03:46 GMT",
+        "ETag": "\u00220x8D7ED6B8085DD2D\u0022",
+        "Last-Modified": "Fri, 01 May 2020 01:03:46 GMT",
+        "Server": [
+          "Windows-Azure-Blob/1.0",
+          "Microsoft-HTTPAPI/2.0"
+        ],
+        "x-ms-access-tier": "Hot",
+        "x-ms-access-tier-inferred": "true",
+        "x-ms-blob-type": "BlockBlob",
+        "x-ms-client-request-id": "cd208988-78b3-1157-3200-2450a83624bc",
+        "x-ms-creation-time": "Fri, 01 May 2020 01:03:46 GMT",
         "x-ms-lease-state": "available",
         "x-ms-lease-status": "unlocked",
         "x-ms-meta-hdi_isfolder": "true",
-        "x-ms-request-id": "bfb28761-701e-007e-12ef-11dde7000000",
->>>>>>> b9bd85cb
+        "x-ms-request-id": "38817e11-d01e-002a-5654-1f92b0000000",
         "x-ms-server-encrypted": "true",
         "x-ms-version": "2019-12-12"
       },
       "ResponseBody": []
     },
     {
-      "RequestUri": "http://seannsecanary.blob.core.windows.net/test-filesystem-86f81606-0447-0880-324e-16375905f8b1?restype=container",
-      "RequestMethod": "DELETE",
-      "RequestHeaders": {
-        "Authorization": "Sanitized",
-<<<<<<< HEAD
-        "traceparent": "00-efbdd276ed7ee24ab812e2cd09a7d849-8795627cce91a042-00",
-        "User-Agent": [
-          "azsdk-net-Storage.Files.DataLake/12.1.0-dev.20200403.1",
-          "(.NET Core 4.6.28325.01; Microsoft Windows 10.0.18362 )"
-        ],
-        "x-ms-client-request-id": "d3e99ff8-4b27-be67-4a93-ed9f6de7073b",
-        "x-ms-date": "Fri, 03 Apr 2020 20:57:40 GMT",
-=======
-        "traceparent": "00-04246a69aec9e34aa395ea253abf1a1b-220eb41f4936f545-00",
-        "User-Agent": [
-          "azsdk-net-Storage.Files.DataLake/12.2.0-dev.20200413.1",
-          "(.NET Core 4.6.28325.01; Microsoft Windows 10.0.18362 )"
-        ],
-        "x-ms-client-request-id": "d3e99ff8-4b27-be67-4a93-ed9f6de7073b",
-        "x-ms-date": "Tue, 14 Apr 2020 00:00:52 GMT",
->>>>>>> b9bd85cb
-        "x-ms-return-client-request-id": "true",
-        "x-ms-version": "2019-12-12"
-      },
-      "RequestBody": null,
-      "StatusCode": 202,
-      "ResponseHeaders": {
-        "Content-Length": "0",
-<<<<<<< HEAD
-        "Date": "Fri, 03 Apr 2020 20:57:38 GMT",
-=======
-        "Date": "Tue, 14 Apr 2020 00:00:51 GMT",
->>>>>>> b9bd85cb
-        "Server": [
-          "Windows-Azure-Blob/1.0",
-          "Microsoft-HTTPAPI/2.0"
-        ],
-        "x-ms-client-request-id": "d3e99ff8-4b27-be67-4a93-ed9f6de7073b",
-<<<<<<< HEAD
-        "x-ms-request-id": "9621d5ff-f01e-0012-23fa-093670000000",
-        "x-ms-version": "2019-12-12"
-=======
-        "x-ms-request-id": "bfb28766-701e-007e-16ef-11dde7000000",
-        "x-ms-version": "2019-07-07"
->>>>>>> b9bd85cb
-      },
-      "ResponseBody": []
-    },
-    {
-      "RequestUri": "http://seannsecanary.blob.core.windows.net/test-filesystem-d3467bbe-a47b-a88b-dac1-e878aeca7191?restype=container",
-      "RequestMethod": "PUT",
-      "RequestHeaders": {
-        "Authorization": "Sanitized",
-<<<<<<< HEAD
-        "traceparent": "00-0d6d379da40b064fbb56d65b5ce701e2-7f1b458a80d54543-00",
-        "User-Agent": [
-          "azsdk-net-Storage.Files.DataLake/12.1.0-dev.20200403.1",
-=======
-        "traceparent": "00-cc056d0068f8194f873d336c29368f01-94415c5c1ffd4b46-00",
-        "User-Agent": [
-          "azsdk-net-Storage.Files.DataLake/12.2.0-dev.20200413.1",
->>>>>>> b9bd85cb
-          "(.NET Core 4.6.28325.01; Microsoft Windows 10.0.18362 )"
-        ],
-        "x-ms-blob-public-access": "container",
-        "x-ms-client-request-id": "35dda952-93bc-541e-1440-f96563ee107f",
-<<<<<<< HEAD
-        "x-ms-date": "Fri, 03 Apr 2020 20:57:40 GMT",
-=======
-        "x-ms-date": "Tue, 14 Apr 2020 00:00:52 GMT",
->>>>>>> b9bd85cb
-        "x-ms-return-client-request-id": "true",
-        "x-ms-version": "2019-12-12"
-      },
-      "RequestBody": null,
-      "StatusCode": 201,
-      "ResponseHeaders": {
-        "Content-Length": "0",
-<<<<<<< HEAD
-        "Date": "Fri, 03 Apr 2020 20:57:38 GMT",
-        "ETag": "\u00220x8D7D811A50F4895\u0022",
-        "Last-Modified": "Fri, 03 Apr 2020 20:57:39 GMT",
-=======
-        "Date": "Tue, 14 Apr 2020 00:00:53 GMT",
-        "ETag": "\u00220x8D7E006E58ABC41\u0022",
-        "Last-Modified": "Tue, 14 Apr 2020 00:00:52 GMT",
->>>>>>> b9bd85cb
-        "Server": [
-          "Windows-Azure-Blob/1.0",
-          "Microsoft-HTTPAPI/2.0"
-        ],
-        "x-ms-client-request-id": "35dda952-93bc-541e-1440-f96563ee107f",
-<<<<<<< HEAD
-        "x-ms-request-id": "9621d621-f01e-0012-41fa-093670000000",
-        "x-ms-version": "2019-12-12"
-=======
-        "x-ms-request-id": "fb606b1c-501e-0056-39ef-11bc4f000000",
-        "x-ms-version": "2019-07-07"
->>>>>>> b9bd85cb
-      },
-      "ResponseBody": []
-    },
-    {
-      "RequestUri": "http://seannsecanary.dfs.core.windows.net/test-filesystem-d3467bbe-a47b-a88b-dac1-e878aeca7191/test-directory-f9585c21-4eca-4a2a-ba44-520a2daff21f?resource=directory",
-      "RequestMethod": "PUT",
-      "RequestHeaders": {
-        "Authorization": "Sanitized",
-<<<<<<< HEAD
-        "traceparent": "00-0780caef4edd8e479cda1498f385d48e-11b626769e5b6d4a-00",
-        "User-Agent": [
-          "azsdk-net-Storage.Files.DataLake/12.1.0-dev.20200403.1",
-          "(.NET Core 4.6.28325.01; Microsoft Windows 10.0.18362 )"
-        ],
-        "x-ms-client-request-id": "5abaf660-ea62-0435-7e93-7b7841132765",
-        "x-ms-date": "Fri, 03 Apr 2020 20:57:40 GMT",
-=======
-        "traceparent": "00-bf22677e2a5a564fa5b3a354560d3680-da39c966eb3b974a-00",
-        "User-Agent": [
-          "azsdk-net-Storage.Files.DataLake/12.2.0-dev.20200413.1",
-          "(.NET Core 4.6.28325.01; Microsoft Windows 10.0.18362 )"
-        ],
-        "x-ms-client-request-id": "5abaf660-ea62-0435-7e93-7b7841132765",
-        "x-ms-date": "Tue, 14 Apr 2020 00:00:54 GMT",
->>>>>>> b9bd85cb
-        "x-ms-return-client-request-id": "true",
-        "x-ms-version": "2019-12-12"
-      },
-      "RequestBody": null,
-      "StatusCode": 201,
-      "ResponseHeaders": {
-        "Content-Length": "0",
-<<<<<<< HEAD
-        "Date": "Fri, 03 Apr 2020 20:57:38 GMT",
-        "ETag": "\u00220x8D7D811A51D8BE9\u0022",
-        "Last-Modified": "Fri, 03 Apr 2020 20:57:39 GMT",
-=======
-        "Date": "Tue, 14 Apr 2020 00:00:53 GMT",
-        "ETag": "\u00220x8D7E006E66FC859\u0022",
-        "Last-Modified": "Tue, 14 Apr 2020 00:00:53 GMT",
->>>>>>> b9bd85cb
-        "Server": [
-          "Windows-Azure-HDFS/1.0",
-          "Microsoft-HTTPAPI/2.0"
-        ],
-        "x-ms-client-request-id": "5abaf660-ea62-0435-7e93-7b7841132765",
-<<<<<<< HEAD
-        "x-ms-request-id": "fa43fddd-201f-0097-65fa-091bad000000",
-        "x-ms-version": "2019-12-12"
-=======
-        "x-ms-request-id": "aaf098e7-f01f-0070-11ef-11f457000000",
-        "x-ms-version": "2019-07-07"
->>>>>>> b9bd85cb
-      },
-      "ResponseBody": []
-    },
-    {
-      "RequestUri": "http://seannsecanary.dfs.core.windows.net/test-filesystem-d3467bbe-a47b-a88b-dac1-e878aeca7191/test-directory-7a88da4e-0bc8-e592-87a4-a402a959cf5f?resource=directory",
-      "RequestMethod": "PUT",
-      "RequestHeaders": {
-        "Authorization": "Sanitized",
-<<<<<<< HEAD
-        "traceparent": "00-9d6abfd735cc664599e6d3c68139e658-11d5ed1583eddb41-00",
-        "User-Agent": [
-          "azsdk-net-Storage.Files.DataLake/12.1.0-dev.20200403.1",
-          "(.NET Core 4.6.28325.01; Microsoft Windows 10.0.18362 )"
-        ],
-        "x-ms-client-request-id": "a0823fa1-24d2-54ca-63d4-d3bd45335b25",
-        "x-ms-date": "Fri, 03 Apr 2020 20:57:40 GMT",
-=======
-        "traceparent": "00-66cba3175f4d3d40a5188b1a1b8ad128-bb880979fda08348-00",
-        "User-Agent": [
-          "azsdk-net-Storage.Files.DataLake/12.2.0-dev.20200413.1",
-          "(.NET Core 4.6.28325.01; Microsoft Windows 10.0.18362 )"
-        ],
-        "x-ms-client-request-id": "a0823fa1-24d2-54ca-63d4-d3bd45335b25",
-        "x-ms-date": "Tue, 14 Apr 2020 00:00:54 GMT",
->>>>>>> b9bd85cb
-        "x-ms-return-client-request-id": "true",
-        "x-ms-version": "2019-12-12"
-      },
-      "RequestBody": null,
-      "StatusCode": 201,
-      "ResponseHeaders": {
-        "Content-Length": "0",
-<<<<<<< HEAD
-        "Date": "Fri, 03 Apr 2020 20:57:38 GMT",
-        "ETag": "\u00220x8D7D811A52CE12C\u0022",
-        "Last-Modified": "Fri, 03 Apr 2020 20:57:39 GMT",
-=======
-        "Date": "Tue, 14 Apr 2020 00:00:53 GMT",
-        "ETag": "\u00220x8D7E006E67C8607\u0022",
-        "Last-Modified": "Tue, 14 Apr 2020 00:00:53 GMT",
->>>>>>> b9bd85cb
-        "Server": [
-          "Windows-Azure-HDFS/1.0",
-          "Microsoft-HTTPAPI/2.0"
-        ],
-        "x-ms-client-request-id": "a0823fa1-24d2-54ca-63d4-d3bd45335b25",
-<<<<<<< HEAD
-        "x-ms-request-id": "fa43fddf-201f-0097-66fa-091bad000000",
-        "x-ms-version": "2019-12-12"
-=======
-        "x-ms-request-id": "aaf098e8-f01f-0070-12ef-11f457000000",
-        "x-ms-version": "2019-07-07"
->>>>>>> b9bd85cb
-      },
-      "ResponseBody": []
-    },
-    {
-      "RequestUri": "http://seannsecanary.dfs.core.windows.net/test-filesystem-d3467bbe-a47b-a88b-dac1-e878aeca7191/test-directory-7a88da4e-0bc8-e592-87a4-a402a959cf5f?mode=legacy",
-      "RequestMethod": "PUT",
-      "RequestHeaders": {
-        "Authorization": "Sanitized",
-<<<<<<< HEAD
-        "If-Unmodified-Since": "Sat, 04 Apr 2020 20:57:39 GMT",
-        "User-Agent": [
-          "azsdk-net-Storage.Files.DataLake/12.1.0-dev.20200403.1",
-          "(.NET Core 4.6.28325.01; Microsoft Windows 10.0.18362 )"
-        ],
-        "x-ms-client-request-id": "69616333-2ed7-818c-f455-d220c4ffac7f",
-        "x-ms-date": "Fri, 03 Apr 2020 20:57:40 GMT",
-        "x-ms-rename-source": "/test-filesystem-d3467bbe-a47b-a88b-dac1-e878aeca7191/test-directory-f9585c21-4eca-4a2a-ba44-520a2daff21f",
-=======
-        "If-Unmodified-Since": "Wed, 15 Apr 2020 00:00:49 GMT",
-        "User-Agent": [
-          "azsdk-net-Storage.Files.DataLake/12.2.0-dev.20200413.1",
-          "(.NET Core 4.6.28325.01; Microsoft Windows 10.0.18362 )"
-        ],
-        "x-ms-client-request-id": "69616333-2ed7-818c-f455-d220c4ffac7f",
-        "x-ms-date": "Tue, 14 Apr 2020 00:00:54 GMT",
-        "x-ms-rename-source": "%2Ftest-filesystem-d3467bbe-a47b-a88b-dac1-e878aeca7191%2Ftest-directory-f9585c21-4eca-4a2a-ba44-520a2daff21f=",
->>>>>>> b9bd85cb
-        "x-ms-return-client-request-id": "true",
-        "x-ms-version": "2019-12-12"
-      },
-      "RequestBody": null,
-      "StatusCode": 201,
-      "ResponseHeaders": {
-        "Content-Length": "0",
-<<<<<<< HEAD
-        "Date": "Fri, 03 Apr 2020 20:57:38 GMT",
-=======
-        "Date": "Tue, 14 Apr 2020 00:00:53 GMT",
->>>>>>> b9bd85cb
-        "Server": [
-          "Windows-Azure-HDFS/1.0",
-          "Microsoft-HTTPAPI/2.0"
-        ],
-        "x-ms-client-request-id": "69616333-2ed7-818c-f455-d220c4ffac7f",
-<<<<<<< HEAD
-        "x-ms-request-id": "fa43fde0-201f-0097-67fa-091bad000000",
-        "x-ms-version": "2019-12-12"
-=======
-        "x-ms-request-id": "aaf098e9-f01f-0070-13ef-11f457000000",
-        "x-ms-version": "2019-07-07"
->>>>>>> b9bd85cb
-      },
-      "ResponseBody": []
-    },
-    {
-      "RequestUri": "http://seannsecanary.blob.core.windows.net/test-filesystem-d3467bbe-a47b-a88b-dac1-e878aeca7191/test-directory-7a88da4e-0bc8-e592-87a4-a402a959cf5f",
+      "RequestUri": "https://seannsecanary.dfs.core.windows.net/test-filesystem-12b5d3d7-f1f9-176c-4fb9-42b8ed1857bf/test-directory-0fbe7afe-57f1-8a90-f1f7-dc431e4ded0a?mode=legacy",
+      "RequestMethod": "PUT",
+      "RequestHeaders": {
+        "Authorization": "Sanitized",
+        "If-Match": "\u00220x8D7ED6B8085DD2D\u0022",
+        "User-Agent": [
+          "azsdk-net-Storage.Files.DataLake/12.2.0-dev.20200430.1",
+          "(.NET Core 4.6.28325.01; Microsoft Windows 10.0.18362 )"
+        ],
+        "x-ms-client-request-id": "88a8486a-8160-3085-48d4-0a505003e0dc",
+        "x-ms-date": "Fri, 01 May 2020 01:03:46 GMT",
+        "x-ms-rename-source": "%2Ftest-filesystem-12b5d3d7-f1f9-176c-4fb9-42b8ed1857bf%2Ftest-directory-a79725b9-837c-dde5-7dc3-a6a3afb9338f=",
+        "x-ms-return-client-request-id": "true",
+        "x-ms-version": "2019-12-12"
+      },
+      "RequestBody": null,
+      "StatusCode": 201,
+      "ResponseHeaders": {
+        "Content-Length": "0",
+        "Date": "Fri, 01 May 2020 01:03:46 GMT",
+        "Server": [
+          "Windows-Azure-HDFS/1.0",
+          "Microsoft-HTTPAPI/2.0"
+        ],
+        "x-ms-client-request-id": "88a8486a-8160-3085-48d4-0a505003e0dc",
+        "x-ms-request-id": "59453a66-001f-0080-7c54-1fb2a6000000",
+        "x-ms-version": "2019-12-12"
+      },
+      "ResponseBody": []
+    },
+    {
+      "RequestUri": "https://seannsecanary.blob.core.windows.net/test-filesystem-12b5d3d7-f1f9-176c-4fb9-42b8ed1857bf/test-directory-0fbe7afe-57f1-8a90-f1f7-dc431e4ded0a",
       "RequestMethod": "HEAD",
       "RequestHeaders": {
         "Authorization": "Sanitized",
         "User-Agent": [
-<<<<<<< HEAD
-          "azsdk-net-Storage.Files.DataLake/12.1.0-dev.20200403.1",
-          "(.NET Core 4.6.28325.01; Microsoft Windows 10.0.18362 )"
-        ],
-        "x-ms-client-request-id": "e28aa8af-f1d2-954d-8f52-8e131d50f21d",
-        "x-ms-date": "Fri, 03 Apr 2020 20:57:40 GMT",
-=======
-          "azsdk-net-Storage.Files.DataLake/12.2.0-dev.20200413.1",
-          "(.NET Core 4.6.28325.01; Microsoft Windows 10.0.18362 )"
-        ],
-        "x-ms-client-request-id": "e28aa8af-f1d2-954d-8f52-8e131d50f21d",
-        "x-ms-date": "Tue, 14 Apr 2020 00:00:54 GMT",
->>>>>>> b9bd85cb
+          "azsdk-net-Storage.Files.DataLake/12.2.0-dev.20200430.1",
+          "(.NET Core 4.6.28325.01; Microsoft Windows 10.0.18362 )"
+        ],
+        "x-ms-client-request-id": "5fe62938-9c8e-895b-3b33-9db327b15ef9",
+        "x-ms-date": "Fri, 01 May 2020 01:03:46 GMT",
         "x-ms-return-client-request-id": "true",
         "x-ms-version": "2019-12-12"
       },
@@ -882,15 +785,9 @@
         "Accept-Ranges": "bytes",
         "Content-Length": "0",
         "Content-Type": "application/octet-stream",
-<<<<<<< HEAD
-        "Date": "Fri, 03 Apr 2020 20:57:39 GMT",
-        "ETag": "\u00220x8D7D811A51D8BE9\u0022",
-        "Last-Modified": "Fri, 03 Apr 2020 20:57:39 GMT",
-=======
-        "Date": "Tue, 14 Apr 2020 00:00:53 GMT",
-        "ETag": "\u00220x8D7E006E66FC859\u0022",
-        "Last-Modified": "Tue, 14 Apr 2020 00:00:53 GMT",
->>>>>>> b9bd85cb
+        "Date": "Fri, 01 May 2020 01:03:47 GMT",
+        "ETag": "\u00220x8D7ED6B8078F3CA\u0022",
+        "Last-Modified": "Fri, 01 May 2020 01:03:46 GMT",
         "Server": [
           "Windows-Azure-Blob/1.0",
           "Microsoft-HTTPAPI/2.0"
@@ -898,47 +795,228 @@
         "x-ms-access-tier": "Hot",
         "x-ms-access-tier-inferred": "true",
         "x-ms-blob-type": "BlockBlob",
-        "x-ms-client-request-id": "e28aa8af-f1d2-954d-8f52-8e131d50f21d",
-<<<<<<< HEAD
-        "x-ms-creation-time": "Fri, 03 Apr 2020 20:57:39 GMT",
+        "x-ms-client-request-id": "5fe62938-9c8e-895b-3b33-9db327b15ef9",
+        "x-ms-creation-time": "Fri, 01 May 2020 01:03:46 GMT",
         "x-ms-lease-state": "available",
         "x-ms-lease-status": "unlocked",
         "x-ms-meta-hdi_isfolder": "true",
-        "x-ms-request-id": "9621d64e-f01e-0012-69fa-093670000000",
-=======
-        "x-ms-creation-time": "Tue, 14 Apr 2020 00:00:53 GMT",
+        "x-ms-request-id": "38817e6d-d01e-002a-2a54-1f92b0000000",
+        "x-ms-server-encrypted": "true",
+        "x-ms-version": "2019-12-12"
+      },
+      "ResponseBody": []
+    },
+    {
+      "RequestUri": "https://seannsecanary.blob.core.windows.net/test-filesystem-12b5d3d7-f1f9-176c-4fb9-42b8ed1857bf?restype=container",
+      "RequestMethod": "DELETE",
+      "RequestHeaders": {
+        "Authorization": "Sanitized",
+        "traceparent": "00-86e0ee35b198bf46b41335304f9dbe27-c4b43bbf6c7e4444-00",
+        "User-Agent": [
+          "azsdk-net-Storage.Files.DataLake/12.2.0-dev.20200430.1",
+          "(.NET Core 4.6.28325.01; Microsoft Windows 10.0.18362 )"
+        ],
+        "x-ms-client-request-id": "261800c3-811c-c74d-b902-60ec824a2fd5",
+        "x-ms-date": "Fri, 01 May 2020 01:03:46 GMT",
+        "x-ms-return-client-request-id": "true",
+        "x-ms-version": "2019-12-12"
+      },
+      "RequestBody": null,
+      "StatusCode": 202,
+      "ResponseHeaders": {
+        "Content-Length": "0",
+        "Date": "Fri, 01 May 2020 01:03:47 GMT",
+        "Server": [
+          "Windows-Azure-Blob/1.0",
+          "Microsoft-HTTPAPI/2.0"
+        ],
+        "x-ms-client-request-id": "261800c3-811c-c74d-b902-60ec824a2fd5",
+        "x-ms-request-id": "38817e86-d01e-002a-4354-1f92b0000000",
+        "x-ms-version": "2019-12-12"
+      },
+      "ResponseBody": []
+    },
+    {
+      "RequestUri": "https://seannsecanary.blob.core.windows.net/test-filesystem-9172d814-2664-0c6c-4e9c-143c9b6ed957?restype=container",
+      "RequestMethod": "PUT",
+      "RequestHeaders": {
+        "Authorization": "Sanitized",
+        "traceparent": "00-9be7108cb78dac4a91b19d6b275ecd9a-0130aa6f64c95f45-00",
+        "User-Agent": [
+          "azsdk-net-Storage.Files.DataLake/12.2.0-dev.20200430.1",
+          "(.NET Core 4.6.28325.01; Microsoft Windows 10.0.18362 )"
+        ],
+        "x-ms-blob-public-access": "container",
+        "x-ms-client-request-id": "d8d92b22-8870-9db7-940b-d7806c112b4b",
+        "x-ms-date": "Fri, 01 May 2020 01:03:47 GMT",
+        "x-ms-return-client-request-id": "true",
+        "x-ms-version": "2019-12-12"
+      },
+      "RequestBody": null,
+      "StatusCode": 201,
+      "ResponseHeaders": {
+        "Content-Length": "0",
+        "Date": "Fri, 01 May 2020 01:03:49 GMT",
+        "ETag": "\u00220x8D7ED6B8118494D\u0022",
+        "Last-Modified": "Fri, 01 May 2020 01:03:47 GMT",
+        "Server": [
+          "Windows-Azure-Blob/1.0",
+          "Microsoft-HTTPAPI/2.0"
+        ],
+        "x-ms-client-request-id": "d8d92b22-8870-9db7-940b-d7806c112b4b",
+        "x-ms-request-id": "a23d8301-f01e-004f-2d54-1f3cf4000000",
+        "x-ms-version": "2019-12-12"
+      },
+      "ResponseBody": []
+    },
+    {
+      "RequestUri": "https://seannsecanary.dfs.core.windows.net/test-filesystem-9172d814-2664-0c6c-4e9c-143c9b6ed957/test-directory-01d20828-0859-dc3c-fbc3-5964f4d0405f?resource=directory",
+      "RequestMethod": "PUT",
+      "RequestHeaders": {
+        "Authorization": "Sanitized",
+        "traceparent": "00-6834bcdf98715d4baf5401f0a6c2c18c-56b5e0c2d5174747-00",
+        "User-Agent": [
+          "azsdk-net-Storage.Files.DataLake/12.2.0-dev.20200430.1",
+          "(.NET Core 4.6.28325.01; Microsoft Windows 10.0.18362 )"
+        ],
+        "x-ms-client-request-id": "c372e6d4-c71c-1aa7-effd-dcad2e52a8c3",
+        "x-ms-date": "Fri, 01 May 2020 01:03:49 GMT",
+        "x-ms-return-client-request-id": "true",
+        "x-ms-version": "2019-12-12"
+      },
+      "RequestBody": null,
+      "StatusCode": 201,
+      "ResponseHeaders": {
+        "Content-Length": "0",
+        "Date": "Fri, 01 May 2020 01:03:49 GMT",
+        "ETag": "\u00220x8D7ED6B829BB349\u0022",
+        "Last-Modified": "Fri, 01 May 2020 01:03:50 GMT",
+        "Server": [
+          "Windows-Azure-HDFS/1.0",
+          "Microsoft-HTTPAPI/2.0"
+        ],
+        "x-ms-client-request-id": "c372e6d4-c71c-1aa7-effd-dcad2e52a8c3",
+        "x-ms-request-id": "04aaabe2-701f-0023-2854-1fd763000000",
+        "x-ms-version": "2019-12-12"
+      },
+      "ResponseBody": []
+    },
+    {
+      "RequestUri": "https://seannsecanary.dfs.core.windows.net/test-filesystem-9172d814-2664-0c6c-4e9c-143c9b6ed957/test-directory-58ad77cb-bcf6-27b6-2140-370676af7b9f?resource=directory",
+      "RequestMethod": "PUT",
+      "RequestHeaders": {
+        "Authorization": "Sanitized",
+        "traceparent": "00-8a91159e1d12a94fb5e4b41273acd272-484a5e77e6bfe449-00",
+        "User-Agent": [
+          "azsdk-net-Storage.Files.DataLake/12.2.0-dev.20200430.1",
+          "(.NET Core 4.6.28325.01; Microsoft Windows 10.0.18362 )"
+        ],
+        "x-ms-client-request-id": "e8c1ceaa-eaae-172f-2f4a-a1dc8fa0a340",
+        "x-ms-date": "Fri, 01 May 2020 01:03:49 GMT",
+        "x-ms-return-client-request-id": "true",
+        "x-ms-version": "2019-12-12"
+      },
+      "RequestBody": null,
+      "StatusCode": 201,
+      "ResponseHeaders": {
+        "Content-Length": "0",
+        "Date": "Fri, 01 May 2020 01:03:49 GMT",
+        "ETag": "\u00220x8D7ED6B82A9E74D\u0022",
+        "Last-Modified": "Fri, 01 May 2020 01:03:50 GMT",
+        "Server": [
+          "Windows-Azure-HDFS/1.0",
+          "Microsoft-HTTPAPI/2.0"
+        ],
+        "x-ms-client-request-id": "e8c1ceaa-eaae-172f-2f4a-a1dc8fa0a340",
+        "x-ms-request-id": "04aaac00-701f-0023-4654-1fd763000000",
+        "x-ms-version": "2019-12-12"
+      },
+      "ResponseBody": []
+    },
+    {
+      "RequestUri": "https://seannsecanary.dfs.core.windows.net/test-filesystem-9172d814-2664-0c6c-4e9c-143c9b6ed957/test-directory-58ad77cb-bcf6-27b6-2140-370676af7b9f?mode=legacy",
+      "RequestMethod": "PUT",
+      "RequestHeaders": {
+        "Authorization": "Sanitized",
+        "If-None-Match": "\u0022garbage\u0022",
+        "User-Agent": [
+          "azsdk-net-Storage.Files.DataLake/12.2.0-dev.20200430.1",
+          "(.NET Core 4.6.28325.01; Microsoft Windows 10.0.18362 )"
+        ],
+        "x-ms-client-request-id": "a85cc0dd-92ed-96f1-0378-de13db677ccc",
+        "x-ms-date": "Fri, 01 May 2020 01:03:50 GMT",
+        "x-ms-rename-source": "%2Ftest-filesystem-9172d814-2664-0c6c-4e9c-143c9b6ed957%2Ftest-directory-01d20828-0859-dc3c-fbc3-5964f4d0405f=",
+        "x-ms-return-client-request-id": "true",
+        "x-ms-version": "2019-12-12"
+      },
+      "RequestBody": null,
+      "StatusCode": 201,
+      "ResponseHeaders": {
+        "Content-Length": "0",
+        "Date": "Fri, 01 May 2020 01:03:50 GMT",
+        "Server": [
+          "Windows-Azure-HDFS/1.0",
+          "Microsoft-HTTPAPI/2.0"
+        ],
+        "x-ms-client-request-id": "a85cc0dd-92ed-96f1-0378-de13db677ccc",
+        "x-ms-request-id": "04aaac0d-701f-0023-5354-1fd763000000",
+        "x-ms-version": "2019-12-12"
+      },
+      "ResponseBody": []
+    },
+    {
+      "RequestUri": "https://seannsecanary.blob.core.windows.net/test-filesystem-9172d814-2664-0c6c-4e9c-143c9b6ed957/test-directory-58ad77cb-bcf6-27b6-2140-370676af7b9f",
+      "RequestMethod": "HEAD",
+      "RequestHeaders": {
+        "Authorization": "Sanitized",
+        "User-Agent": [
+          "azsdk-net-Storage.Files.DataLake/12.2.0-dev.20200430.1",
+          "(.NET Core 4.6.28325.01; Microsoft Windows 10.0.18362 )"
+        ],
+        "x-ms-client-request-id": "cffeb947-fb43-ee52-4b96-f849bb5172cc",
+        "x-ms-date": "Fri, 01 May 2020 01:03:50 GMT",
+        "x-ms-return-client-request-id": "true",
+        "x-ms-version": "2019-12-12"
+      },
+      "RequestBody": null,
+      "StatusCode": 200,
+      "ResponseHeaders": {
+        "Accept-Ranges": "bytes",
+        "Content-Length": "0",
+        "Content-Type": "application/octet-stream",
+        "Date": "Fri, 01 May 2020 01:03:50 GMT",
+        "ETag": "\u00220x8D7ED6B829BB349\u0022",
+        "Last-Modified": "Fri, 01 May 2020 01:03:50 GMT",
+        "Server": [
+          "Windows-Azure-Blob/1.0",
+          "Microsoft-HTTPAPI/2.0"
+        ],
+        "x-ms-access-tier": "Hot",
+        "x-ms-access-tier-inferred": "true",
+        "x-ms-blob-type": "BlockBlob",
+        "x-ms-client-request-id": "cffeb947-fb43-ee52-4b96-f849bb5172cc",
+        "x-ms-creation-time": "Fri, 01 May 2020 01:03:50 GMT",
         "x-ms-lease-state": "available",
         "x-ms-lease-status": "unlocked",
         "x-ms-meta-hdi_isfolder": "true",
-        "x-ms-request-id": "fb606be8-501e-0056-4bef-11bc4f000000",
->>>>>>> b9bd85cb
+        "x-ms-request-id": "a23d86cb-f01e-004f-4254-1f3cf4000000",
         "x-ms-server-encrypted": "true",
         "x-ms-version": "2019-12-12"
       },
       "ResponseBody": []
     },
     {
-      "RequestUri": "http://seannsecanary.blob.core.windows.net/test-filesystem-d3467bbe-a47b-a88b-dac1-e878aeca7191?restype=container",
+      "RequestUri": "https://seannsecanary.blob.core.windows.net/test-filesystem-9172d814-2664-0c6c-4e9c-143c9b6ed957?restype=container",
       "RequestMethod": "DELETE",
       "RequestHeaders": {
         "Authorization": "Sanitized",
-<<<<<<< HEAD
-        "traceparent": "00-c6cce07c4bb3844eb77ac3b761962978-e6c13ff61eed3946-00",
-        "User-Agent": [
-          "azsdk-net-Storage.Files.DataLake/12.1.0-dev.20200403.1",
-          "(.NET Core 4.6.28325.01; Microsoft Windows 10.0.18362 )"
-        ],
-        "x-ms-client-request-id": "1b71a885-ca74-d5ac-13ff-143660c4937e",
-        "x-ms-date": "Fri, 03 Apr 2020 20:57:41 GMT",
-=======
-        "traceparent": "00-e254fbcdc08bab48872e8fde5a2a9fca-755dbd23d12b1b4b-00",
-        "User-Agent": [
-          "azsdk-net-Storage.Files.DataLake/12.2.0-dev.20200413.1",
-          "(.NET Core 4.6.28325.01; Microsoft Windows 10.0.18362 )"
-        ],
-        "x-ms-client-request-id": "1b71a885-ca74-d5ac-13ff-143660c4937e",
-        "x-ms-date": "Tue, 14 Apr 2020 00:00:54 GMT",
->>>>>>> b9bd85cb
+        "traceparent": "00-7bf7c3be89a26c4cb11ce0db214aa943-013b5d4d6577a742-00",
+        "User-Agent": [
+          "azsdk-net-Storage.Files.DataLake/12.2.0-dev.20200430.1",
+          "(.NET Core 4.6.28325.01; Microsoft Windows 10.0.18362 )"
+        ],
+        "x-ms-client-request-id": "22cbcf9c-ad69-6088-ed26-9b756e6a5316",
+        "x-ms-date": "Fri, 01 May 2020 01:03:50 GMT",
         "x-ms-return-client-request-id": "true",
         "x-ms-version": "2019-12-12"
       },
@@ -946,205 +1024,192 @@
       "StatusCode": 202,
       "ResponseHeaders": {
         "Content-Length": "0",
-<<<<<<< HEAD
-        "Date": "Fri, 03 Apr 2020 20:57:39 GMT",
-=======
-        "Date": "Tue, 14 Apr 2020 00:00:54 GMT",
->>>>>>> b9bd85cb
-        "Server": [
-          "Windows-Azure-Blob/1.0",
-          "Microsoft-HTTPAPI/2.0"
-        ],
-        "x-ms-client-request-id": "1b71a885-ca74-d5ac-13ff-143660c4937e",
-<<<<<<< HEAD
-        "x-ms-request-id": "9621d658-f01e-0012-73fa-093670000000",
-        "x-ms-version": "2019-12-12"
-=======
-        "x-ms-request-id": "fb606c1f-501e-0056-7aef-11bc4f000000",
-        "x-ms-version": "2019-07-07"
->>>>>>> b9bd85cb
-      },
-      "ResponseBody": []
-    },
-    {
-      "RequestUri": "http://seannsecanary.blob.core.windows.net/test-filesystem-125365d9-ac45-2d86-0646-56215741ea3f?restype=container",
-      "RequestMethod": "PUT",
-      "RequestHeaders": {
-        "Authorization": "Sanitized",
-<<<<<<< HEAD
-        "traceparent": "00-774bdf2fd5fac744b13268c09f65f542-cafb8b58400ab345-00",
-        "User-Agent": [
-          "azsdk-net-Storage.Files.DataLake/12.1.0-dev.20200403.1",
-=======
-        "traceparent": "00-f4106b5404a83941b8dca0e3bf32d0d6-2003c6dfbdb65a45-00",
-        "User-Agent": [
-          "azsdk-net-Storage.Files.DataLake/12.2.0-dev.20200413.1",
->>>>>>> b9bd85cb
+        "Date": "Fri, 01 May 2020 01:03:50 GMT",
+        "Server": [
+          "Windows-Azure-Blob/1.0",
+          "Microsoft-HTTPAPI/2.0"
+        ],
+        "x-ms-client-request-id": "22cbcf9c-ad69-6088-ed26-9b756e6a5316",
+        "x-ms-request-id": "a23d8726-f01e-004f-1954-1f3cf4000000",
+        "x-ms-version": "2019-12-12"
+      },
+      "ResponseBody": []
+    },
+    {
+      "RequestUri": "https://seannsecanary.blob.core.windows.net/test-filesystem-dfe8e700-e09d-2c04-dd87-c2f6bbd81068?restype=container",
+      "RequestMethod": "PUT",
+      "RequestHeaders": {
+        "Authorization": "Sanitized",
+        "traceparent": "00-37c20caafeccce4c864921de9d435ef0-052597e8896c844c-00",
+        "User-Agent": [
+          "azsdk-net-Storage.Files.DataLake/12.2.0-dev.20200430.1",
           "(.NET Core 4.6.28325.01; Microsoft Windows 10.0.18362 )"
         ],
         "x-ms-blob-public-access": "container",
-        "x-ms-client-request-id": "44331b1c-12fc-d98b-2243-142e748a7ed2",
-<<<<<<< HEAD
-        "x-ms-date": "Fri, 03 Apr 2020 20:57:41 GMT",
-=======
-        "x-ms-date": "Tue, 14 Apr 2020 00:00:54 GMT",
->>>>>>> b9bd85cb
-        "x-ms-return-client-request-id": "true",
-        "x-ms-version": "2019-12-12"
-      },
-      "RequestBody": null,
-      "StatusCode": 201,
-      "ResponseHeaders": {
-        "Content-Length": "0",
-<<<<<<< HEAD
-        "Date": "Fri, 03 Apr 2020 20:57:39 GMT",
-        "ETag": "\u00220x8D7D811A568EA91\u0022",
-        "Last-Modified": "Fri, 03 Apr 2020 20:57:39 GMT",
-=======
-        "Date": "Tue, 14 Apr 2020 00:00:55 GMT",
-        "ETag": "\u00220x8D7E006E72525B6\u0022",
-        "Last-Modified": "Tue, 14 Apr 2020 00:00:54 GMT",
->>>>>>> b9bd85cb
-        "Server": [
-          "Windows-Azure-Blob/1.0",
-          "Microsoft-HTTPAPI/2.0"
-        ],
-        "x-ms-client-request-id": "44331b1c-12fc-d98b-2243-142e748a7ed2",
-<<<<<<< HEAD
-        "x-ms-request-id": "9621d662-f01e-0012-7bfa-093670000000",
-        "x-ms-version": "2019-12-12"
-=======
-        "x-ms-request-id": "84d2386a-001e-0006-79ef-117e1f000000",
-        "x-ms-version": "2019-07-07"
->>>>>>> b9bd85cb
-      },
-      "ResponseBody": []
-    },
-    {
-      "RequestUri": "http://seannsecanary.dfs.core.windows.net/test-filesystem-125365d9-ac45-2d86-0646-56215741ea3f/test-directory-a209d414-1f37-029f-bc35-763b9ce2c09b?resource=directory",
-      "RequestMethod": "PUT",
-      "RequestHeaders": {
-        "Authorization": "Sanitized",
-<<<<<<< HEAD
-        "traceparent": "00-e979788f92f8324cac4860961b92b0b5-e208b70a9f853146-00",
-        "User-Agent": [
-          "azsdk-net-Storage.Files.DataLake/12.1.0-dev.20200403.1",
-          "(.NET Core 4.6.28325.01; Microsoft Windows 10.0.18362 )"
-        ],
-        "x-ms-client-request-id": "988f3d8b-4061-fd8f-7b30-88c79c4f3c40",
-        "x-ms-date": "Fri, 03 Apr 2020 20:57:41 GMT",
-=======
-        "traceparent": "00-77ffe1a06eac4b448ec48349f22e6fc5-d9ee6b50d1145642-00",
-        "User-Agent": [
-          "azsdk-net-Storage.Files.DataLake/12.2.0-dev.20200413.1",
-          "(.NET Core 4.6.28325.01; Microsoft Windows 10.0.18362 )"
-        ],
-        "x-ms-client-request-id": "988f3d8b-4061-fd8f-7b30-88c79c4f3c40",
-        "x-ms-date": "Tue, 14 Apr 2020 00:00:56 GMT",
->>>>>>> b9bd85cb
-        "x-ms-return-client-request-id": "true",
-        "x-ms-version": "2019-12-12"
-      },
-      "RequestBody": null,
-      "StatusCode": 201,
-      "ResponseHeaders": {
-        "Content-Length": "0",
-<<<<<<< HEAD
-        "Date": "Fri, 03 Apr 2020 20:57:39 GMT",
-        "ETag": "\u00220x8D7D811A578FBE7\u0022",
-        "Last-Modified": "Fri, 03 Apr 2020 20:57:39 GMT",
-=======
-        "Date": "Tue, 14 Apr 2020 00:00:55 GMT",
-        "ETag": "\u00220x8D7E006E8079099\u0022",
-        "Last-Modified": "Tue, 14 Apr 2020 00:00:56 GMT",
->>>>>>> b9bd85cb
-        "Server": [
-          "Windows-Azure-HDFS/1.0",
-          "Microsoft-HTTPAPI/2.0"
-        ],
-        "x-ms-client-request-id": "988f3d8b-4061-fd8f-7b30-88c79c4f3c40",
-<<<<<<< HEAD
-        "x-ms-request-id": "fa43fde1-201f-0097-68fa-091bad000000",
-        "x-ms-version": "2019-12-12"
-=======
-        "x-ms-request-id": "494cdc1d-d01f-0005-48ef-119f7b000000",
-        "x-ms-version": "2019-07-07"
->>>>>>> b9bd85cb
-      },
-      "ResponseBody": []
-    },
-    {
-      "RequestUri": "http://seannsecanary.dfs.core.windows.net/test-filesystem-125365d9-ac45-2d86-0646-56215741ea3f/test-directory-e4cc7982-4285-6ec4-91ef-7082cc044041?resource=directory",
-      "RequestMethod": "PUT",
-      "RequestHeaders": {
-        "Authorization": "Sanitized",
-<<<<<<< HEAD
-        "traceparent": "00-bc789497cdb9c44e8192b1bbbad0bfbc-524298ba02f9bd4c-00",
-        "User-Agent": [
-          "azsdk-net-Storage.Files.DataLake/12.1.0-dev.20200403.1",
-          "(.NET Core 4.6.28325.01; Microsoft Windows 10.0.18362 )"
-        ],
-        "x-ms-client-request-id": "49191277-c5ae-498c-7920-0771d00c3077",
-        "x-ms-date": "Fri, 03 Apr 2020 20:57:41 GMT",
-=======
-        "traceparent": "00-880af340c3a20342b2035ba91009a5bb-32dc005ecd47fc42-00",
-        "User-Agent": [
-          "azsdk-net-Storage.Files.DataLake/12.2.0-dev.20200413.1",
-          "(.NET Core 4.6.28325.01; Microsoft Windows 10.0.18362 )"
-        ],
-        "x-ms-client-request-id": "49191277-c5ae-498c-7920-0771d00c3077",
-        "x-ms-date": "Tue, 14 Apr 2020 00:00:56 GMT",
->>>>>>> b9bd85cb
-        "x-ms-return-client-request-id": "true",
-        "x-ms-version": "2019-12-12"
-      },
-      "RequestBody": null,
-      "StatusCode": 201,
-      "ResponseHeaders": {
-        "Content-Length": "0",
-<<<<<<< HEAD
-        "Date": "Fri, 03 Apr 2020 20:57:39 GMT",
-        "ETag": "\u00220x8D7D811A586C169\u0022",
-        "Last-Modified": "Fri, 03 Apr 2020 20:57:39 GMT",
-=======
-        "Date": "Tue, 14 Apr 2020 00:00:55 GMT",
-        "ETag": "\u00220x8D7E006E8144215\u0022",
-        "Last-Modified": "Tue, 14 Apr 2020 00:00:56 GMT",
->>>>>>> b9bd85cb
-        "Server": [
-          "Windows-Azure-HDFS/1.0",
-          "Microsoft-HTTPAPI/2.0"
-        ],
-        "x-ms-client-request-id": "49191277-c5ae-498c-7920-0771d00c3077",
-<<<<<<< HEAD
-        "x-ms-request-id": "fa43fde2-201f-0097-69fa-091bad000000",
-        "x-ms-version": "2019-12-12"
-=======
-        "x-ms-request-id": "494cdc1e-d01f-0005-49ef-119f7b000000",
-        "x-ms-version": "2019-07-07"
->>>>>>> b9bd85cb
-      },
-      "ResponseBody": []
-    },
-    {
-      "RequestUri": "http://seannsecanary.blob.core.windows.net/test-filesystem-125365d9-ac45-2d86-0646-56215741ea3f/test-directory-e4cc7982-4285-6ec4-91ef-7082cc044041",
+        "x-ms-client-request-id": "f67928f9-b7fa-bc2c-cb9f-44e1ea91a514",
+        "x-ms-date": "Fri, 01 May 2020 01:03:50 GMT",
+        "x-ms-return-client-request-id": "true",
+        "x-ms-version": "2019-12-12"
+      },
+      "RequestBody": null,
+      "StatusCode": 201,
+      "ResponseHeaders": {
+        "Content-Length": "0",
+        "Date": "Fri, 01 May 2020 01:03:51 GMT",
+        "ETag": "\u00220x8D7ED6B833F3296\u0022",
+        "Last-Modified": "Fri, 01 May 2020 01:03:51 GMT",
+        "Server": [
+          "Windows-Azure-Blob/1.0",
+          "Microsoft-HTTPAPI/2.0"
+        ],
+        "x-ms-client-request-id": "f67928f9-b7fa-bc2c-cb9f-44e1ea91a514",
+        "x-ms-request-id": "c8e4750f-f01e-0060-1d54-1f313f000000",
+        "x-ms-version": "2019-12-12"
+      },
+      "ResponseBody": []
+    },
+    {
+      "RequestUri": "https://seannsecanary.dfs.core.windows.net/test-filesystem-dfe8e700-e09d-2c04-dd87-c2f6bbd81068/test-directory-3f753315-67bc-b090-8470-4963d21fac77?resource=directory",
+      "RequestMethod": "PUT",
+      "RequestHeaders": {
+        "Authorization": "Sanitized",
+        "traceparent": "00-153a14e30276d3418e5d70c5e4f6977b-76a464528d074d47-00",
+        "User-Agent": [
+          "azsdk-net-Storage.Files.DataLake/12.2.0-dev.20200430.1",
+          "(.NET Core 4.6.28325.01; Microsoft Windows 10.0.18362 )"
+        ],
+        "x-ms-client-request-id": "4ccff995-c9f0-91e5-98c8-728a6ec9eaab",
+        "x-ms-date": "Fri, 01 May 2020 01:03:51 GMT",
+        "x-ms-return-client-request-id": "true",
+        "x-ms-version": "2019-12-12"
+      },
+      "RequestBody": null,
+      "StatusCode": 201,
+      "ResponseHeaders": {
+        "Content-Length": "0",
+        "Date": "Fri, 01 May 2020 01:03:51 GMT",
+        "ETag": "\u00220x8D7ED6B837B1D96\u0022",
+        "Last-Modified": "Fri, 01 May 2020 01:03:51 GMT",
+        "Server": [
+          "Windows-Azure-HDFS/1.0",
+          "Microsoft-HTTPAPI/2.0"
+        ],
+        "x-ms-client-request-id": "4ccff995-c9f0-91e5-98c8-728a6ec9eaab",
+        "x-ms-request-id": "41932cc7-501f-008d-7154-1f7a72000000",
+        "x-ms-version": "2019-12-12"
+      },
+      "ResponseBody": []
+    },
+    {
+      "RequestUri": "https://seannsecanary.dfs.core.windows.net/test-filesystem-dfe8e700-e09d-2c04-dd87-c2f6bbd81068/test-directory-cb62ccf2-1293-fab5-c52d-3dcb46a9a401?resource=directory",
+      "RequestMethod": "PUT",
+      "RequestHeaders": {
+        "Authorization": "Sanitized",
+        "traceparent": "00-10cefe864f68c345aa86d16accf1eb8a-042c963276dbc441-00",
+        "User-Agent": [
+          "azsdk-net-Storage.Files.DataLake/12.2.0-dev.20200430.1",
+          "(.NET Core 4.6.28325.01; Microsoft Windows 10.0.18362 )"
+        ],
+        "x-ms-client-request-id": "3ff47506-c11f-8371-43d4-87c28b194bee",
+        "x-ms-date": "Fri, 01 May 2020 01:03:51 GMT",
+        "x-ms-return-client-request-id": "true",
+        "x-ms-version": "2019-12-12"
+      },
+      "RequestBody": null,
+      "StatusCode": 201,
+      "ResponseHeaders": {
+        "Content-Length": "0",
+        "Date": "Fri, 01 May 2020 01:03:51 GMT",
+        "ETag": "\u00220x8D7ED6B83882933\u0022",
+        "Last-Modified": "Fri, 01 May 2020 01:03:52 GMT",
+        "Server": [
+          "Windows-Azure-HDFS/1.0",
+          "Microsoft-HTTPAPI/2.0"
+        ],
+        "x-ms-client-request-id": "3ff47506-c11f-8371-43d4-87c28b194bee",
+        "x-ms-request-id": "41932cec-501f-008d-1654-1f7a72000000",
+        "x-ms-version": "2019-12-12"
+      },
+      "ResponseBody": []
+    },
+    {
+      "RequestUri": "https://seannsecanary.blob.core.windows.net/test-filesystem-dfe8e700-e09d-2c04-dd87-c2f6bbd81068/test-directory-cb62ccf2-1293-fab5-c52d-3dcb46a9a401?comp=lease",
+      "RequestMethod": "PUT",
+      "RequestHeaders": {
+        "Authorization": "Sanitized",
+        "traceparent": "00-0733fda8b62f8a41ba8a62f2b920eabb-ee128bc2745f1848-00",
+        "User-Agent": [
+          "azsdk-net-Storage.Files.DataLake/12.2.0-dev.20200430.1",
+          "(.NET Core 4.6.28325.01; Microsoft Windows 10.0.18362 )"
+        ],
+        "x-ms-client-request-id": "38720b21-af3d-f53b-1a61-f972304a6b25",
+        "x-ms-date": "Fri, 01 May 2020 01:03:51 GMT",
+        "x-ms-lease-action": "acquire",
+        "x-ms-lease-duration": "-1",
+        "x-ms-proposed-lease-id": "2aa67024-11fc-935b-45ac-9127171e51e1",
+        "x-ms-return-client-request-id": "true",
+        "x-ms-version": "2019-12-12"
+      },
+      "RequestBody": null,
+      "StatusCode": 201,
+      "ResponseHeaders": {
+        "Content-Length": "0",
+        "Date": "Fri, 01 May 2020 01:03:52 GMT",
+        "ETag": "\u00220x8D7ED6B83882933\u0022",
+        "Last-Modified": "Fri, 01 May 2020 01:03:52 GMT",
+        "Server": [
+          "Windows-Azure-Blob/1.0",
+          "Microsoft-HTTPAPI/2.0"
+        ],
+        "x-ms-client-request-id": "38720b21-af3d-f53b-1a61-f972304a6b25",
+        "x-ms-lease-id": "2aa67024-11fc-935b-45ac-9127171e51e1",
+        "x-ms-request-id": "c8e4758c-f01e-0060-0c54-1f313f000000",
+        "x-ms-version": "2019-12-12"
+      },
+      "ResponseBody": []
+    },
+    {
+      "RequestUri": "https://seannsecanary.dfs.core.windows.net/test-filesystem-dfe8e700-e09d-2c04-dd87-c2f6bbd81068/test-directory-cb62ccf2-1293-fab5-c52d-3dcb46a9a401?mode=legacy",
+      "RequestMethod": "PUT",
+      "RequestHeaders": {
+        "Authorization": "Sanitized",
+        "User-Agent": [
+          "azsdk-net-Storage.Files.DataLake/12.2.0-dev.20200430.1",
+          "(.NET Core 4.6.28325.01; Microsoft Windows 10.0.18362 )"
+        ],
+        "x-ms-client-request-id": "0c067182-19ac-a4a4-cacf-b6546b6ef188",
+        "x-ms-date": "Fri, 01 May 2020 01:03:51 GMT",
+        "x-ms-lease-id": "2aa67024-11fc-935b-45ac-9127171e51e1",
+        "x-ms-rename-source": "%2Ftest-filesystem-dfe8e700-e09d-2c04-dd87-c2f6bbd81068%2Ftest-directory-3f753315-67bc-b090-8470-4963d21fac77=",
+        "x-ms-return-client-request-id": "true",
+        "x-ms-version": "2019-12-12"
+      },
+      "RequestBody": null,
+      "StatusCode": 201,
+      "ResponseHeaders": {
+        "Content-Length": "0",
+        "Date": "Fri, 01 May 2020 01:03:52 GMT",
+        "Server": [
+          "Windows-Azure-HDFS/1.0",
+          "Microsoft-HTTPAPI/2.0"
+        ],
+        "x-ms-client-request-id": "0c067182-19ac-a4a4-cacf-b6546b6ef188",
+        "x-ms-request-id": "41932d5b-501f-008d-0554-1f7a72000000",
+        "x-ms-version": "2019-12-12"
+      },
+      "ResponseBody": []
+    },
+    {
+      "RequestUri": "https://seannsecanary.blob.core.windows.net/test-filesystem-dfe8e700-e09d-2c04-dd87-c2f6bbd81068/test-directory-cb62ccf2-1293-fab5-c52d-3dcb46a9a401",
       "RequestMethod": "HEAD",
       "RequestHeaders": {
         "Authorization": "Sanitized",
         "User-Agent": [
-<<<<<<< HEAD
-          "azsdk-net-Storage.Files.DataLake/12.1.0-dev.20200403.1",
-          "(.NET Core 4.6.28325.01; Microsoft Windows 10.0.18362 )"
-        ],
-        "x-ms-client-request-id": "ba0b8d72-f7ea-c593-d865-e53121c950f4",
-        "x-ms-date": "Fri, 03 Apr 2020 20:57:41 GMT",
-=======
-          "azsdk-net-Storage.Files.DataLake/12.2.0-dev.20200413.1",
-          "(.NET Core 4.6.28325.01; Microsoft Windows 10.0.18362 )"
-        ],
-        "x-ms-client-request-id": "ba0b8d72-f7ea-c593-d865-e53121c950f4",
-        "x-ms-date": "Tue, 14 Apr 2020 00:00:57 GMT",
->>>>>>> b9bd85cb
+          "azsdk-net-Storage.Files.DataLake/12.2.0-dev.20200430.1",
+          "(.NET Core 4.6.28325.01; Microsoft Windows 10.0.18362 )"
+        ],
+        "x-ms-client-request-id": "bef077a5-5f43-6878-02ca-ba85c4e5531f",
+        "x-ms-date": "Fri, 01 May 2020 01:03:52 GMT",
         "x-ms-return-client-request-id": "true",
         "x-ms-version": "2019-12-12"
       },
@@ -1154,15 +1219,9 @@
         "Accept-Ranges": "bytes",
         "Content-Length": "0",
         "Content-Type": "application/octet-stream",
-<<<<<<< HEAD
-        "Date": "Fri, 03 Apr 2020 20:57:39 GMT",
-        "ETag": "\u00220x8D7D811A586C169\u0022",
-        "Last-Modified": "Fri, 03 Apr 2020 20:57:39 GMT",
-=======
-        "Date": "Tue, 14 Apr 2020 00:00:55 GMT",
-        "ETag": "\u00220x8D7E006E8144215\u0022",
-        "Last-Modified": "Tue, 14 Apr 2020 00:00:56 GMT",
->>>>>>> b9bd85cb
+        "Date": "Fri, 01 May 2020 01:03:52 GMT",
+        "ETag": "\u00220x8D7ED6B837B1D96\u0022",
+        "Last-Modified": "Fri, 01 May 2020 01:03:51 GMT",
         "Server": [
           "Windows-Azure-Blob/1.0",
           "Microsoft-HTTPAPI/2.0"
@@ -1170,860 +1229,30 @@
         "x-ms-access-tier": "Hot",
         "x-ms-access-tier-inferred": "true",
         "x-ms-blob-type": "BlockBlob",
-        "x-ms-client-request-id": "ba0b8d72-f7ea-c593-d865-e53121c950f4",
-<<<<<<< HEAD
-        "x-ms-creation-time": "Fri, 03 Apr 2020 20:57:39 GMT",
-        "x-ms-lease-state": "available",
-        "x-ms-lease-status": "unlocked",
-        "x-ms-meta-hdi_isfolder": "true",
-        "x-ms-request-id": "9621d686-f01e-0012-1bfa-093670000000",
-=======
-        "x-ms-creation-time": "Tue, 14 Apr 2020 00:00:56 GMT",
-        "x-ms-lease-state": "available",
-        "x-ms-lease-status": "unlocked",
-        "x-ms-meta-hdi_isfolder": "true",
-        "x-ms-request-id": "84d239a1-001e-0006-0cef-117e1f000000",
->>>>>>> b9bd85cb
-        "x-ms-server-encrypted": "true",
-        "x-ms-version": "2019-12-12"
-      },
-      "ResponseBody": []
-    },
-    {
-      "RequestUri": "http://seannsecanary.dfs.core.windows.net/test-filesystem-125365d9-ac45-2d86-0646-56215741ea3f/test-directory-e4cc7982-4285-6ec4-91ef-7082cc044041?mode=legacy",
-      "RequestMethod": "PUT",
-      "RequestHeaders": {
-        "Authorization": "Sanitized",
-<<<<<<< HEAD
-        "If-Match": "\u00220x8D7D811A586C169\u0022",
-        "User-Agent": [
-          "azsdk-net-Storage.Files.DataLake/12.1.0-dev.20200403.1",
-          "(.NET Core 4.6.28325.01; Microsoft Windows 10.0.18362 )"
-        ],
-        "x-ms-client-request-id": "42fff1cf-7600-f98d-b376-5f3af8bb3875",
-        "x-ms-date": "Fri, 03 Apr 2020 20:57:41 GMT",
-        "x-ms-rename-source": "/test-filesystem-125365d9-ac45-2d86-0646-56215741ea3f/test-directory-a209d414-1f37-029f-bc35-763b9ce2c09b",
-=======
-        "If-Match": "\u00220x8D7E006E8144215\u0022",
-        "User-Agent": [
-          "azsdk-net-Storage.Files.DataLake/12.2.0-dev.20200413.1",
-          "(.NET Core 4.6.28325.01; Microsoft Windows 10.0.18362 )"
-        ],
-        "x-ms-client-request-id": "42fff1cf-7600-f98d-b376-5f3af8bb3875",
-        "x-ms-date": "Tue, 14 Apr 2020 00:00:57 GMT",
-        "x-ms-rename-source": "%2Ftest-filesystem-125365d9-ac45-2d86-0646-56215741ea3f%2Ftest-directory-a209d414-1f37-029f-bc35-763b9ce2c09b=",
->>>>>>> b9bd85cb
-        "x-ms-return-client-request-id": "true",
-        "x-ms-version": "2019-12-12"
-      },
-      "RequestBody": null,
-      "StatusCode": 201,
-      "ResponseHeaders": {
-        "Content-Length": "0",
-<<<<<<< HEAD
-        "Date": "Fri, 03 Apr 2020 20:57:39 GMT",
-=======
-        "Date": "Tue, 14 Apr 2020 00:00:56 GMT",
->>>>>>> b9bd85cb
-        "Server": [
-          "Windows-Azure-HDFS/1.0",
-          "Microsoft-HTTPAPI/2.0"
-        ],
-        "x-ms-client-request-id": "42fff1cf-7600-f98d-b376-5f3af8bb3875",
-<<<<<<< HEAD
-        "x-ms-request-id": "fa43fde3-201f-0097-6afa-091bad000000",
-        "x-ms-version": "2019-12-12"
-=======
-        "x-ms-request-id": "494cdc20-d01f-0005-4bef-119f7b000000",
-        "x-ms-version": "2019-07-07"
->>>>>>> b9bd85cb
-      },
-      "ResponseBody": []
-    },
-    {
-      "RequestUri": "http://seannsecanary.blob.core.windows.net/test-filesystem-125365d9-ac45-2d86-0646-56215741ea3f/test-directory-e4cc7982-4285-6ec4-91ef-7082cc044041",
-      "RequestMethod": "HEAD",
-      "RequestHeaders": {
-        "Authorization": "Sanitized",
-        "User-Agent": [
-<<<<<<< HEAD
-          "azsdk-net-Storage.Files.DataLake/12.1.0-dev.20200403.1",
-          "(.NET Core 4.6.28325.01; Microsoft Windows 10.0.18362 )"
-        ],
-        "x-ms-client-request-id": "3062539f-0dca-60f3-baf3-23c9e507a168",
-        "x-ms-date": "Fri, 03 Apr 2020 20:57:41 GMT",
-=======
-          "azsdk-net-Storage.Files.DataLake/12.2.0-dev.20200413.1",
-          "(.NET Core 4.6.28325.01; Microsoft Windows 10.0.18362 )"
-        ],
-        "x-ms-client-request-id": "3062539f-0dca-60f3-baf3-23c9e507a168",
-        "x-ms-date": "Tue, 14 Apr 2020 00:00:57 GMT",
->>>>>>> b9bd85cb
-        "x-ms-return-client-request-id": "true",
-        "x-ms-version": "2019-12-12"
-      },
-      "RequestBody": null,
-      "StatusCode": 200,
-      "ResponseHeaders": {
-        "Accept-Ranges": "bytes",
-        "Content-Length": "0",
-        "Content-Type": "application/octet-stream",
-<<<<<<< HEAD
-        "Date": "Fri, 03 Apr 2020 20:57:39 GMT",
-        "ETag": "\u00220x8D7D811A578FBE7\u0022",
-        "Last-Modified": "Fri, 03 Apr 2020 20:57:39 GMT",
-=======
-        "Date": "Tue, 14 Apr 2020 00:00:56 GMT",
-        "ETag": "\u00220x8D7E006E8079099\u0022",
-        "Last-Modified": "Tue, 14 Apr 2020 00:00:56 GMT",
->>>>>>> b9bd85cb
-        "Server": [
-          "Windows-Azure-Blob/1.0",
-          "Microsoft-HTTPAPI/2.0"
-        ],
-        "x-ms-access-tier": "Hot",
-        "x-ms-access-tier-inferred": "true",
-        "x-ms-blob-type": "BlockBlob",
-        "x-ms-client-request-id": "3062539f-0dca-60f3-baf3-23c9e507a168",
-<<<<<<< HEAD
-        "x-ms-creation-time": "Fri, 03 Apr 2020 20:57:39 GMT",
-        "x-ms-lease-state": "available",
-        "x-ms-lease-status": "unlocked",
-        "x-ms-meta-hdi_isfolder": "true",
-        "x-ms-request-id": "9621d69f-f01e-0012-33fa-093670000000",
-=======
-        "x-ms-creation-time": "Tue, 14 Apr 2020 00:00:56 GMT",
-        "x-ms-lease-state": "available",
-        "x-ms-lease-status": "unlocked",
-        "x-ms-meta-hdi_isfolder": "true",
-        "x-ms-request-id": "84d239e7-001e-0006-46ef-117e1f000000",
->>>>>>> b9bd85cb
-        "x-ms-server-encrypted": "true",
-        "x-ms-version": "2019-12-12"
-      },
-      "ResponseBody": []
-    },
-    {
-      "RequestUri": "http://seannsecanary.blob.core.windows.net/test-filesystem-125365d9-ac45-2d86-0646-56215741ea3f?restype=container",
-      "RequestMethod": "DELETE",
-      "RequestHeaders": {
-        "Authorization": "Sanitized",
-<<<<<<< HEAD
-        "traceparent": "00-0b59e446ff7e9a43a4f48d0a3a8928e3-a5ba17319688f146-00",
-        "User-Agent": [
-          "azsdk-net-Storage.Files.DataLake/12.1.0-dev.20200403.1",
-          "(.NET Core 4.6.28325.01; Microsoft Windows 10.0.18362 )"
-        ],
-        "x-ms-client-request-id": "a49b9692-0858-4cab-fc46-8006570d4644",
-        "x-ms-date": "Fri, 03 Apr 2020 20:57:41 GMT",
-=======
-        "traceparent": "00-a2b955c795a3b641a03537f03b520ade-171d6290b2cf0147-00",
-        "User-Agent": [
-          "azsdk-net-Storage.Files.DataLake/12.2.0-dev.20200413.1",
-          "(.NET Core 4.6.28325.01; Microsoft Windows 10.0.18362 )"
-        ],
-        "x-ms-client-request-id": "a49b9692-0858-4cab-fc46-8006570d4644",
-        "x-ms-date": "Tue, 14 Apr 2020 00:00:57 GMT",
->>>>>>> b9bd85cb
-        "x-ms-return-client-request-id": "true",
-        "x-ms-version": "2019-12-12"
-      },
-      "RequestBody": null,
-      "StatusCode": 202,
-      "ResponseHeaders": {
-        "Content-Length": "0",
-<<<<<<< HEAD
-        "Date": "Fri, 03 Apr 2020 20:57:39 GMT",
-=======
-        "Date": "Tue, 14 Apr 2020 00:00:56 GMT",
->>>>>>> b9bd85cb
-        "Server": [
-          "Windows-Azure-Blob/1.0",
-          "Microsoft-HTTPAPI/2.0"
-        ],
-        "x-ms-client-request-id": "a49b9692-0858-4cab-fc46-8006570d4644",
-<<<<<<< HEAD
-        "x-ms-request-id": "9621d6a8-f01e-0012-3bfa-093670000000",
-        "x-ms-version": "2019-12-12"
-=======
-        "x-ms-request-id": "84d239e9-001e-0006-48ef-117e1f000000",
-        "x-ms-version": "2019-07-07"
->>>>>>> b9bd85cb
-      },
-      "ResponseBody": []
-    },
-    {
-      "RequestUri": "http://seannsecanary.blob.core.windows.net/test-filesystem-57a52dd1-f2e6-1361-ba0d-15f716648059?restype=container",
-      "RequestMethod": "PUT",
-      "RequestHeaders": {
-        "Authorization": "Sanitized",
-<<<<<<< HEAD
-        "traceparent": "00-03038c4593b18c4fbfd87a8cc063a30d-a5c20321704ce941-00",
-        "User-Agent": [
-          "azsdk-net-Storage.Files.DataLake/12.1.0-dev.20200403.1",
-=======
-        "traceparent": "00-cc95eb8c8ff9d847805953fbd4255868-8e6f7c283b818b4b-00",
-        "User-Agent": [
-          "azsdk-net-Storage.Files.DataLake/12.2.0-dev.20200413.1",
->>>>>>> b9bd85cb
-          "(.NET Core 4.6.28325.01; Microsoft Windows 10.0.18362 )"
-        ],
-        "x-ms-blob-public-access": "container",
-        "x-ms-client-request-id": "b2bdb28c-b5bc-9f3c-3488-ea4bf3b33597",
-<<<<<<< HEAD
-        "x-ms-date": "Fri, 03 Apr 2020 20:57:41 GMT",
-=======
-        "x-ms-date": "Tue, 14 Apr 2020 00:00:57 GMT",
->>>>>>> b9bd85cb
-        "x-ms-return-client-request-id": "true",
-        "x-ms-version": "2019-12-12"
-      },
-      "RequestBody": null,
-      "StatusCode": 201,
-      "ResponseHeaders": {
-        "Content-Length": "0",
-<<<<<<< HEAD
-        "Date": "Fri, 03 Apr 2020 20:57:39 GMT",
-        "ETag": "\u00220x8D7D811A5C8F652\u0022",
-        "Last-Modified": "Fri, 03 Apr 2020 20:57:40 GMT",
-=======
-        "Date": "Tue, 14 Apr 2020 00:00:56 GMT",
-        "ETag": "\u00220x8D7E006E88A5A26\u0022",
-        "Last-Modified": "Tue, 14 Apr 2020 00:00:57 GMT",
->>>>>>> b9bd85cb
-        "Server": [
-          "Windows-Azure-Blob/1.0",
-          "Microsoft-HTTPAPI/2.0"
-        ],
-        "x-ms-client-request-id": "b2bdb28c-b5bc-9f3c-3488-ea4bf3b33597",
-<<<<<<< HEAD
-        "x-ms-request-id": "9621d6ad-f01e-0012-40fa-093670000000",
-        "x-ms-version": "2019-12-12"
-=======
-        "x-ms-request-id": "5feb244d-901e-0092-4fef-11c976000000",
-        "x-ms-version": "2019-07-07"
->>>>>>> b9bd85cb
-      },
-      "ResponseBody": []
-    },
-    {
-      "RequestUri": "http://seannsecanary.dfs.core.windows.net/test-filesystem-57a52dd1-f2e6-1361-ba0d-15f716648059/test-directory-562026c6-f7d6-d5d9-1d27-6d8afd400728?resource=directory",
-      "RequestMethod": "PUT",
-      "RequestHeaders": {
-        "Authorization": "Sanitized",
-<<<<<<< HEAD
-        "traceparent": "00-7dbc2f57133e664db084b420fd88789f-fcff539673e8744a-00",
-        "User-Agent": [
-          "azsdk-net-Storage.Files.DataLake/12.1.0-dev.20200403.1",
-          "(.NET Core 4.6.28325.01; Microsoft Windows 10.0.18362 )"
-        ],
-        "x-ms-client-request-id": "e55a5d27-a672-9537-d9e8-959547b2a2f3",
-        "x-ms-date": "Fri, 03 Apr 2020 20:57:41 GMT",
-=======
-        "traceparent": "00-d8d2d25056c3b64393dcbdfb859bd2d2-422386fe49a23e43-00",
-        "User-Agent": [
-          "azsdk-net-Storage.Files.DataLake/12.2.0-dev.20200413.1",
-          "(.NET Core 4.6.28325.01; Microsoft Windows 10.0.18362 )"
-        ],
-        "x-ms-client-request-id": "e55a5d27-a672-9537-d9e8-959547b2a2f3",
-        "x-ms-date": "Tue, 14 Apr 2020 00:00:57 GMT",
->>>>>>> b9bd85cb
-        "x-ms-return-client-request-id": "true",
-        "x-ms-version": "2019-12-12"
-      },
-      "RequestBody": null,
-      "StatusCode": 201,
-      "ResponseHeaders": {
-        "Content-Length": "0",
-<<<<<<< HEAD
-        "Date": "Fri, 03 Apr 2020 20:57:39 GMT",
-        "ETag": "\u00220x8D7D811A5D8F836\u0022",
-        "Last-Modified": "Fri, 03 Apr 2020 20:57:40 GMT",
-=======
-        "Date": "Tue, 14 Apr 2020 00:00:57 GMT",
-        "ETag": "\u00220x8D7E006E8CA7462\u0022",
-        "Last-Modified": "Tue, 14 Apr 2020 00:00:57 GMT",
->>>>>>> b9bd85cb
-        "Server": [
-          "Windows-Azure-HDFS/1.0",
-          "Microsoft-HTTPAPI/2.0"
-        ],
-        "x-ms-client-request-id": "e55a5d27-a672-9537-d9e8-959547b2a2f3",
-<<<<<<< HEAD
-        "x-ms-request-id": "fa43fde5-201f-0097-6bfa-091bad000000",
-        "x-ms-version": "2019-12-12"
-=======
-        "x-ms-request-id": "c6592c1d-501f-009d-6cef-11bf1a000000",
-        "x-ms-version": "2019-07-07"
->>>>>>> b9bd85cb
-      },
-      "ResponseBody": []
-    },
-    {
-      "RequestUri": "http://seannsecanary.dfs.core.windows.net/test-filesystem-57a52dd1-f2e6-1361-ba0d-15f716648059/test-directory-eb3bc281-d148-f9ef-89ef-933edbf6c358?resource=directory",
-      "RequestMethod": "PUT",
-      "RequestHeaders": {
-        "Authorization": "Sanitized",
-<<<<<<< HEAD
-        "traceparent": "00-a58a54097585444cbf2553cc1cf705ad-a1b82217ee389f46-00",
-        "User-Agent": [
-          "azsdk-net-Storage.Files.DataLake/12.1.0-dev.20200403.1",
-          "(.NET Core 4.6.28325.01; Microsoft Windows 10.0.18362 )"
-        ],
-        "x-ms-client-request-id": "4f6127f4-9f89-55ed-6d61-5b8313f8b9e2",
-        "x-ms-date": "Fri, 03 Apr 2020 20:57:41 GMT",
-=======
-        "traceparent": "00-6f133ea44f8a0d46b0202aac3338b9c6-35f939885b77ef45-00",
-        "User-Agent": [
-          "azsdk-net-Storage.Files.DataLake/12.2.0-dev.20200413.1",
-          "(.NET Core 4.6.28325.01; Microsoft Windows 10.0.18362 )"
-        ],
-        "x-ms-client-request-id": "4f6127f4-9f89-55ed-6d61-5b8313f8b9e2",
-        "x-ms-date": "Tue, 14 Apr 2020 00:00:58 GMT",
->>>>>>> b9bd85cb
-        "x-ms-return-client-request-id": "true",
-        "x-ms-version": "2019-12-12"
-      },
-      "RequestBody": null,
-      "StatusCode": 201,
-      "ResponseHeaders": {
-        "Content-Length": "0",
-<<<<<<< HEAD
-        "Date": "Fri, 03 Apr 2020 20:57:40 GMT",
-        "ETag": "\u00220x8D7D811A5E5EDDF\u0022",
-        "Last-Modified": "Fri, 03 Apr 2020 20:57:40 GMT",
-=======
-        "Date": "Tue, 14 Apr 2020 00:00:57 GMT",
-        "ETag": "\u00220x8D7E006E8DA7988\u0022",
-        "Last-Modified": "Tue, 14 Apr 2020 00:00:57 GMT",
->>>>>>> b9bd85cb
-        "Server": [
-          "Windows-Azure-HDFS/1.0",
-          "Microsoft-HTTPAPI/2.0"
-        ],
-        "x-ms-client-request-id": "4f6127f4-9f89-55ed-6d61-5b8313f8b9e2",
-<<<<<<< HEAD
-        "x-ms-request-id": "fa43fde6-201f-0097-6cfa-091bad000000",
-        "x-ms-version": "2019-12-12"
-=======
-        "x-ms-request-id": "c6592c1f-501f-009d-6eef-11bf1a000000",
-        "x-ms-version": "2019-07-07"
->>>>>>> b9bd85cb
-      },
-      "ResponseBody": []
-    },
-    {
-      "RequestUri": "http://seannsecanary.dfs.core.windows.net/test-filesystem-57a52dd1-f2e6-1361-ba0d-15f716648059/test-directory-eb3bc281-d148-f9ef-89ef-933edbf6c358?mode=legacy",
-      "RequestMethod": "PUT",
-      "RequestHeaders": {
-        "Authorization": "Sanitized",
-        "If-None-Match": "\u0022garbage\u0022",
-        "User-Agent": [
-<<<<<<< HEAD
-          "azsdk-net-Storage.Files.DataLake/12.1.0-dev.20200403.1",
-          "(.NET Core 4.6.28325.01; Microsoft Windows 10.0.18362 )"
-        ],
-        "x-ms-client-request-id": "b44a8106-7395-fdcf-4a0d-3284c73255d7",
-        "x-ms-date": "Fri, 03 Apr 2020 20:57:42 GMT",
-        "x-ms-rename-source": "/test-filesystem-57a52dd1-f2e6-1361-ba0d-15f716648059/test-directory-562026c6-f7d6-d5d9-1d27-6d8afd400728",
-=======
-          "azsdk-net-Storage.Files.DataLake/12.2.0-dev.20200413.1",
-          "(.NET Core 4.6.28325.01; Microsoft Windows 10.0.18362 )"
-        ],
-        "x-ms-client-request-id": "b44a8106-7395-fdcf-4a0d-3284c73255d7",
-        "x-ms-date": "Tue, 14 Apr 2020 00:00:58 GMT",
-        "x-ms-rename-source": "%2Ftest-filesystem-57a52dd1-f2e6-1361-ba0d-15f716648059%2Ftest-directory-562026c6-f7d6-d5d9-1d27-6d8afd400728=",
->>>>>>> b9bd85cb
-        "x-ms-return-client-request-id": "true",
-        "x-ms-version": "2019-12-12"
-      },
-      "RequestBody": null,
-      "StatusCode": 201,
-      "ResponseHeaders": {
-        "Content-Length": "0",
-<<<<<<< HEAD
-        "Date": "Fri, 03 Apr 2020 20:57:40 GMT",
-=======
-        "Date": "Tue, 14 Apr 2020 00:00:57 GMT",
->>>>>>> b9bd85cb
-        "Server": [
-          "Windows-Azure-HDFS/1.0",
-          "Microsoft-HTTPAPI/2.0"
-        ],
-        "x-ms-client-request-id": "b44a8106-7395-fdcf-4a0d-3284c73255d7",
-<<<<<<< HEAD
-        "x-ms-request-id": "fa43fde7-201f-0097-6dfa-091bad000000",
-        "x-ms-version": "2019-12-12"
-=======
-        "x-ms-request-id": "c6592c20-501f-009d-6fef-11bf1a000000",
-        "x-ms-version": "2019-07-07"
->>>>>>> b9bd85cb
-      },
-      "ResponseBody": []
-    },
-    {
-      "RequestUri": "http://seannsecanary.blob.core.windows.net/test-filesystem-57a52dd1-f2e6-1361-ba0d-15f716648059/test-directory-eb3bc281-d148-f9ef-89ef-933edbf6c358",
-      "RequestMethod": "HEAD",
-      "RequestHeaders": {
-        "Authorization": "Sanitized",
-        "User-Agent": [
-<<<<<<< HEAD
-          "azsdk-net-Storage.Files.DataLake/12.1.0-dev.20200403.1",
-          "(.NET Core 4.6.28325.01; Microsoft Windows 10.0.18362 )"
-        ],
-        "x-ms-client-request-id": "917cdaa0-04ae-b14d-6dfa-c541d08997d9",
-        "x-ms-date": "Fri, 03 Apr 2020 20:57:42 GMT",
-=======
-          "azsdk-net-Storage.Files.DataLake/12.2.0-dev.20200413.1",
-          "(.NET Core 4.6.28325.01; Microsoft Windows 10.0.18362 )"
-        ],
-        "x-ms-client-request-id": "917cdaa0-04ae-b14d-6dfa-c541d08997d9",
-        "x-ms-date": "Tue, 14 Apr 2020 00:00:58 GMT",
->>>>>>> b9bd85cb
-        "x-ms-return-client-request-id": "true",
-        "x-ms-version": "2019-12-12"
-      },
-      "RequestBody": null,
-      "StatusCode": 200,
-      "ResponseHeaders": {
-        "Accept-Ranges": "bytes",
-        "Content-Length": "0",
-        "Content-Type": "application/octet-stream",
-<<<<<<< HEAD
-        "Date": "Fri, 03 Apr 2020 20:57:40 GMT",
-        "ETag": "\u00220x8D7D811A5D8F836\u0022",
-        "Last-Modified": "Fri, 03 Apr 2020 20:57:40 GMT",
-=======
-        "Date": "Tue, 14 Apr 2020 00:00:57 GMT",
-        "ETag": "\u00220x8D7E006E8CA7462\u0022",
-        "Last-Modified": "Tue, 14 Apr 2020 00:00:57 GMT",
->>>>>>> b9bd85cb
-        "Server": [
-          "Windows-Azure-Blob/1.0",
-          "Microsoft-HTTPAPI/2.0"
-        ],
-        "x-ms-access-tier": "Hot",
-        "x-ms-access-tier-inferred": "true",
-        "x-ms-blob-type": "BlockBlob",
-        "x-ms-client-request-id": "917cdaa0-04ae-b14d-6dfa-c541d08997d9",
-<<<<<<< HEAD
-        "x-ms-creation-time": "Fri, 03 Apr 2020 20:57:40 GMT",
-        "x-ms-lease-state": "available",
-        "x-ms-lease-status": "unlocked",
-        "x-ms-meta-hdi_isfolder": "true",
-        "x-ms-request-id": "9621d6cb-f01e-0012-59fa-093670000000",
-=======
-        "x-ms-creation-time": "Tue, 14 Apr 2020 00:00:57 GMT",
-        "x-ms-lease-state": "available",
-        "x-ms-lease-status": "unlocked",
-        "x-ms-meta-hdi_isfolder": "true",
-        "x-ms-request-id": "5feb24c9-901e-0092-3aef-11c976000000",
->>>>>>> b9bd85cb
-        "x-ms-server-encrypted": "true",
-        "x-ms-version": "2019-12-12"
-      },
-      "ResponseBody": []
-    },
-    {
-      "RequestUri": "http://seannsecanary.blob.core.windows.net/test-filesystem-57a52dd1-f2e6-1361-ba0d-15f716648059?restype=container",
-      "RequestMethod": "DELETE",
-      "RequestHeaders": {
-        "Authorization": "Sanitized",
-<<<<<<< HEAD
-        "traceparent": "00-62a728895f70c4478e17ecf0f3a12067-f95fd6e823199647-00",
-        "User-Agent": [
-          "azsdk-net-Storage.Files.DataLake/12.1.0-dev.20200403.1",
-          "(.NET Core 4.6.28325.01; Microsoft Windows 10.0.18362 )"
-        ],
-        "x-ms-client-request-id": "ece3f400-c3b5-1829-59e9-8d141281208f",
-        "x-ms-date": "Fri, 03 Apr 2020 20:57:42 GMT",
-=======
-        "traceparent": "00-6a49d55575fdb6479234e77289f84517-5e7f889c07ae2d43-00",
-        "User-Agent": [
-          "azsdk-net-Storage.Files.DataLake/12.2.0-dev.20200413.1",
-          "(.NET Core 4.6.28325.01; Microsoft Windows 10.0.18362 )"
-        ],
-        "x-ms-client-request-id": "ece3f400-c3b5-1829-59e9-8d141281208f",
-        "x-ms-date": "Tue, 14 Apr 2020 00:00:58 GMT",
->>>>>>> b9bd85cb
-        "x-ms-return-client-request-id": "true",
-        "x-ms-version": "2019-12-12"
-      },
-      "RequestBody": null,
-      "StatusCode": 202,
-      "ResponseHeaders": {
-        "Content-Length": "0",
-<<<<<<< HEAD
-        "Date": "Fri, 03 Apr 2020 20:57:40 GMT",
-=======
-        "Date": "Tue, 14 Apr 2020 00:00:57 GMT",
->>>>>>> b9bd85cb
-        "Server": [
-          "Windows-Azure-Blob/1.0",
-          "Microsoft-HTTPAPI/2.0"
-        ],
-        "x-ms-client-request-id": "ece3f400-c3b5-1829-59e9-8d141281208f",
-<<<<<<< HEAD
-        "x-ms-request-id": "9621d6d0-f01e-0012-5efa-093670000000",
-        "x-ms-version": "2019-12-12"
-=======
-        "x-ms-request-id": "5feb24ea-901e-0092-59ef-11c976000000",
-        "x-ms-version": "2019-07-07"
->>>>>>> b9bd85cb
-      },
-      "ResponseBody": []
-    },
-    {
-      "RequestUri": "http://seannsecanary.blob.core.windows.net/test-filesystem-403b696b-6d25-d9a8-684f-d25669bb8055?restype=container",
-      "RequestMethod": "PUT",
-      "RequestHeaders": {
-        "Authorization": "Sanitized",
-<<<<<<< HEAD
-        "traceparent": "00-9aebedb6aa3e5e4b9c18482c943134ac-31b86137b297c547-00",
-        "User-Agent": [
-          "azsdk-net-Storage.Files.DataLake/12.1.0-dev.20200403.1",
-=======
-        "traceparent": "00-5cebddb2115e2a498ebcf1eb40164a24-ef3d4bfaac3e9b42-00",
-        "User-Agent": [
-          "azsdk-net-Storage.Files.DataLake/12.2.0-dev.20200413.1",
->>>>>>> b9bd85cb
-          "(.NET Core 4.6.28325.01; Microsoft Windows 10.0.18362 )"
-        ],
-        "x-ms-blob-public-access": "container",
-        "x-ms-client-request-id": "c7260b37-39dc-92aa-4c0a-8466f1d3af9d",
-<<<<<<< HEAD
-        "x-ms-date": "Fri, 03 Apr 2020 20:57:42 GMT",
-=======
-        "x-ms-date": "Tue, 14 Apr 2020 00:00:58 GMT",
->>>>>>> b9bd85cb
-        "x-ms-return-client-request-id": "true",
-        "x-ms-version": "2019-12-12"
-      },
-      "RequestBody": null,
-      "StatusCode": 201,
-      "ResponseHeaders": {
-        "Content-Length": "0",
-<<<<<<< HEAD
-        "Date": "Fri, 03 Apr 2020 20:57:40 GMT",
-        "ETag": "\u00220x8D7D811A61C2E7B\u0022",
-        "Last-Modified": "Fri, 03 Apr 2020 20:57:40 GMT",
-=======
-        "Date": "Tue, 14 Apr 2020 00:00:58 GMT",
-        "ETag": "\u00220x8D7E006E93BEA5B\u0022",
-        "Last-Modified": "Tue, 14 Apr 2020 00:00:58 GMT",
->>>>>>> b9bd85cb
-        "Server": [
-          "Windows-Azure-Blob/1.0",
-          "Microsoft-HTTPAPI/2.0"
-        ],
-        "x-ms-client-request-id": "c7260b37-39dc-92aa-4c0a-8466f1d3af9d",
-<<<<<<< HEAD
-        "x-ms-request-id": "9621d6d3-f01e-0012-61fa-093670000000",
-        "x-ms-version": "2019-12-12"
-=======
-        "x-ms-request-id": "2e8c48e1-701e-0041-69ef-111544000000",
-        "x-ms-version": "2019-07-07"
->>>>>>> b9bd85cb
-      },
-      "ResponseBody": []
-    },
-    {
-      "RequestUri": "http://seannsecanary.dfs.core.windows.net/test-filesystem-403b696b-6d25-d9a8-684f-d25669bb8055/test-directory-1d933769-4440-c1e9-4582-25e827fca00b?resource=directory",
-      "RequestMethod": "PUT",
-      "RequestHeaders": {
-        "Authorization": "Sanitized",
-<<<<<<< HEAD
-        "traceparent": "00-1097ca81b0bf204c87bee3358638c960-81787a34c125cb40-00",
-        "User-Agent": [
-          "azsdk-net-Storage.Files.DataLake/12.1.0-dev.20200403.1",
-          "(.NET Core 4.6.28325.01; Microsoft Windows 10.0.18362 )"
-        ],
-        "x-ms-client-request-id": "0142a88d-fdc9-f2fd-2165-815913c26a4f",
-        "x-ms-date": "Fri, 03 Apr 2020 20:57:42 GMT",
-=======
-        "traceparent": "00-37333ae4c5be1149a367f6b01dc5fe4d-c198a0ec362e7047-00",
-        "User-Agent": [
-          "azsdk-net-Storage.Files.DataLake/12.2.0-dev.20200413.1",
-          "(.NET Core 4.6.28325.01; Microsoft Windows 10.0.18362 )"
-        ],
-        "x-ms-client-request-id": "0142a88d-fdc9-f2fd-2165-815913c26a4f",
-        "x-ms-date": "Tue, 14 Apr 2020 00:00:59 GMT",
->>>>>>> b9bd85cb
-        "x-ms-return-client-request-id": "true",
-        "x-ms-version": "2019-12-12"
-      },
-      "RequestBody": null,
-      "StatusCode": 201,
-      "ResponseHeaders": {
-        "Content-Length": "0",
-<<<<<<< HEAD
-        "Date": "Fri, 03 Apr 2020 20:57:40 GMT",
-        "ETag": "\u00220x8D7D811A62A66DE\u0022",
-        "Last-Modified": "Fri, 03 Apr 2020 20:57:41 GMT",
-=======
-        "Date": "Tue, 14 Apr 2020 00:00:58 GMT",
-        "ETag": "\u00220x8D7E006E9928FDA\u0022",
-        "Last-Modified": "Tue, 14 Apr 2020 00:00:58 GMT",
->>>>>>> b9bd85cb
-        "Server": [
-          "Windows-Azure-HDFS/1.0",
-          "Microsoft-HTTPAPI/2.0"
-        ],
-        "x-ms-client-request-id": "0142a88d-fdc9-f2fd-2165-815913c26a4f",
-<<<<<<< HEAD
-        "x-ms-request-id": "fa43fde8-201f-0097-6efa-091bad000000",
-        "x-ms-version": "2019-12-12"
-=======
-        "x-ms-request-id": "3e0bbab0-401f-005a-55ef-112b47000000",
-        "x-ms-version": "2019-07-07"
->>>>>>> b9bd85cb
-      },
-      "ResponseBody": []
-    },
-    {
-      "RequestUri": "http://seannsecanary.dfs.core.windows.net/test-filesystem-403b696b-6d25-d9a8-684f-d25669bb8055/test-directory-5c327869-51b4-af08-be4c-d191b44d9a87?resource=directory",
-      "RequestMethod": "PUT",
-      "RequestHeaders": {
-        "Authorization": "Sanitized",
-<<<<<<< HEAD
-        "traceparent": "00-21a9b2a0d17019478693d0818f64ff44-c5dc006a0075b44b-00",
-        "User-Agent": [
-          "azsdk-net-Storage.Files.DataLake/12.1.0-dev.20200403.1",
-          "(.NET Core 4.6.28325.01; Microsoft Windows 10.0.18362 )"
-        ],
-        "x-ms-client-request-id": "ad324043-6a8b-3c92-9f92-427d2b6b3ed3",
-        "x-ms-date": "Fri, 03 Apr 2020 20:57:42 GMT",
-=======
-        "traceparent": "00-b729e27087b63d43a1c47122f20791b5-98351993897a584b-00",
-        "User-Agent": [
-          "azsdk-net-Storage.Files.DataLake/12.2.0-dev.20200413.1",
-          "(.NET Core 4.6.28325.01; Microsoft Windows 10.0.18362 )"
-        ],
-        "x-ms-client-request-id": "ad324043-6a8b-3c92-9f92-427d2b6b3ed3",
-        "x-ms-date": "Tue, 14 Apr 2020 00:00:59 GMT",
->>>>>>> b9bd85cb
-        "x-ms-return-client-request-id": "true",
-        "x-ms-version": "2019-12-12"
-      },
-      "RequestBody": null,
-      "StatusCode": 201,
-      "ResponseHeaders": {
-        "Content-Length": "0",
-<<<<<<< HEAD
-        "Date": "Fri, 03 Apr 2020 20:57:40 GMT",
-        "ETag": "\u00220x8D7D811A636D842\u0022",
-        "Last-Modified": "Fri, 03 Apr 2020 20:57:41 GMT",
-=======
-        "Date": "Tue, 14 Apr 2020 00:00:58 GMT",
-        "ETag": "\u00220x8D7E006E99FC2B8\u0022",
-        "Last-Modified": "Tue, 14 Apr 2020 00:00:59 GMT",
->>>>>>> b9bd85cb
-        "Server": [
-          "Windows-Azure-HDFS/1.0",
-          "Microsoft-HTTPAPI/2.0"
-        ],
-        "x-ms-client-request-id": "ad324043-6a8b-3c92-9f92-427d2b6b3ed3",
-<<<<<<< HEAD
-        "x-ms-request-id": "fa43fde9-201f-0097-6ffa-091bad000000",
-        "x-ms-version": "2019-12-12"
-=======
-        "x-ms-request-id": "3e0bbab2-401f-005a-56ef-112b47000000",
-        "x-ms-version": "2019-07-07"
->>>>>>> b9bd85cb
-      },
-      "ResponseBody": []
-    },
-    {
-      "RequestUri": "http://seannsecanary.blob.core.windows.net/test-filesystem-403b696b-6d25-d9a8-684f-d25669bb8055/test-directory-5c327869-51b4-af08-be4c-d191b44d9a87?comp=lease",
-      "RequestMethod": "PUT",
-      "RequestHeaders": {
-        "Authorization": "Sanitized",
-<<<<<<< HEAD
-        "traceparent": "00-acb3e209cdc7484cafe8d7f335f580a5-6affa4d871b1774e-00",
-        "User-Agent": [
-          "azsdk-net-Storage.Files.DataLake/12.1.0-dev.20200403.1",
-          "(.NET Core 4.6.28325.01; Microsoft Windows 10.0.18362 )"
-        ],
-        "x-ms-client-request-id": "3d6567ed-ff81-5821-aa68-768fa40926c7",
-        "x-ms-date": "Fri, 03 Apr 2020 20:57:42 GMT",
-=======
-        "traceparent": "00-325e04c553a19e4f811752e2b88f1cd0-bd3f815484014340-00",
-        "User-Agent": [
-          "azsdk-net-Storage.Files.DataLake/12.2.0-dev.20200413.1",
-          "(.NET Core 4.6.28325.01; Microsoft Windows 10.0.18362 )"
-        ],
-        "x-ms-client-request-id": "3d6567ed-ff81-5821-aa68-768fa40926c7",
-        "x-ms-date": "Tue, 14 Apr 2020 00:00:59 GMT",
->>>>>>> b9bd85cb
-        "x-ms-lease-action": "acquire",
-        "x-ms-lease-duration": "-1",
-        "x-ms-proposed-lease-id": "349efaca-eb67-c995-36fb-c58815d8789f",
-        "x-ms-return-client-request-id": "true",
-        "x-ms-version": "2019-12-12"
-      },
-      "RequestBody": null,
-      "StatusCode": 201,
-      "ResponseHeaders": {
-        "Content-Length": "0",
-<<<<<<< HEAD
-        "Date": "Fri, 03 Apr 2020 20:57:40 GMT",
-        "ETag": "\u00220x8D7D811A636D842\u0022",
-        "Last-Modified": "Fri, 03 Apr 2020 20:57:41 GMT",
-=======
-        "Date": "Tue, 14 Apr 2020 00:00:59 GMT",
-        "ETag": "\u00220x8D7E006E99FC2B8\u0022",
-        "Last-Modified": "Tue, 14 Apr 2020 00:00:59 GMT",
->>>>>>> b9bd85cb
-        "Server": [
-          "Windows-Azure-Blob/1.0",
-          "Microsoft-HTTPAPI/2.0"
-        ],
-        "x-ms-client-request-id": "3d6567ed-ff81-5821-aa68-768fa40926c7",
-        "x-ms-lease-id": "349efaca-eb67-c995-36fb-c58815d8789f",
-<<<<<<< HEAD
-        "x-ms-request-id": "9621d6ef-f01e-0012-7afa-093670000000",
-        "x-ms-version": "2019-12-12"
-=======
-        "x-ms-request-id": "2e8c4994-701e-0041-10ef-111544000000",
-        "x-ms-version": "2019-07-07"
->>>>>>> b9bd85cb
-      },
-      "ResponseBody": []
-    },
-    {
-      "RequestUri": "http://seannsecanary.dfs.core.windows.net/test-filesystem-403b696b-6d25-d9a8-684f-d25669bb8055/test-directory-5c327869-51b4-af08-be4c-d191b44d9a87?mode=legacy",
-      "RequestMethod": "PUT",
-      "RequestHeaders": {
-        "Authorization": "Sanitized",
-        "User-Agent": [
-<<<<<<< HEAD
-          "azsdk-net-Storage.Files.DataLake/12.1.0-dev.20200403.1",
-          "(.NET Core 4.6.28325.01; Microsoft Windows 10.0.18362 )"
-        ],
-        "x-ms-client-request-id": "ad9a9af0-3b72-181d-27f5-c9b2766dac43",
-        "x-ms-date": "Fri, 03 Apr 2020 20:57:42 GMT",
-=======
-          "azsdk-net-Storage.Files.DataLake/12.2.0-dev.20200413.1",
-          "(.NET Core 4.6.28325.01; Microsoft Windows 10.0.18362 )"
-        ],
-        "x-ms-client-request-id": "ad9a9af0-3b72-181d-27f5-c9b2766dac43",
-        "x-ms-date": "Tue, 14 Apr 2020 00:01:00 GMT",
->>>>>>> b9bd85cb
-        "x-ms-lease-id": "349efaca-eb67-c995-36fb-c58815d8789f",
-        "x-ms-rename-source": "%2Ftest-filesystem-403b696b-6d25-d9a8-684f-d25669bb8055%2Ftest-directory-1d933769-4440-c1e9-4582-25e827fca00b=",
-        "x-ms-return-client-request-id": "true",
-        "x-ms-version": "2019-12-12"
-      },
-      "RequestBody": null,
-      "StatusCode": 201,
-      "ResponseHeaders": {
-        "Content-Length": "0",
-<<<<<<< HEAD
-        "Date": "Fri, 03 Apr 2020 20:57:40 GMT",
-=======
-        "Date": "Tue, 14 Apr 2020 00:00:59 GMT",
->>>>>>> b9bd85cb
-        "Server": [
-          "Windows-Azure-HDFS/1.0",
-          "Microsoft-HTTPAPI/2.0"
-        ],
-        "x-ms-client-request-id": "ad9a9af0-3b72-181d-27f5-c9b2766dac43",
-<<<<<<< HEAD
-        "x-ms-request-id": "fa43fdea-201f-0097-70fa-091bad000000",
-        "x-ms-version": "2019-12-12"
-=======
-        "x-ms-request-id": "3e0bbab3-401f-005a-57ef-112b47000000",
-        "x-ms-version": "2019-07-07"
->>>>>>> b9bd85cb
-      },
-      "ResponseBody": []
-    },
-    {
-      "RequestUri": "http://seannsecanary.blob.core.windows.net/test-filesystem-403b696b-6d25-d9a8-684f-d25669bb8055/test-directory-5c327869-51b4-af08-be4c-d191b44d9a87",
-      "RequestMethod": "HEAD",
-      "RequestHeaders": {
-        "Authorization": "Sanitized",
-        "User-Agent": [
-<<<<<<< HEAD
-          "azsdk-net-Storage.Files.DataLake/12.1.0-dev.20200403.1",
-          "(.NET Core 4.6.28325.01; Microsoft Windows 10.0.18362 )"
-        ],
-        "x-ms-client-request-id": "099e06fc-796e-de55-854d-bb270005668f",
-        "x-ms-date": "Fri, 03 Apr 2020 20:57:42 GMT",
-=======
-          "azsdk-net-Storage.Files.DataLake/12.2.0-dev.20200413.1",
-          "(.NET Core 4.6.28325.01; Microsoft Windows 10.0.18362 )"
-        ],
-        "x-ms-client-request-id": "099e06fc-796e-de55-854d-bb270005668f",
-        "x-ms-date": "Tue, 14 Apr 2020 00:01:00 GMT",
->>>>>>> b9bd85cb
-        "x-ms-return-client-request-id": "true",
-        "x-ms-version": "2019-12-12"
-      },
-      "RequestBody": null,
-      "StatusCode": 200,
-      "ResponseHeaders": {
-        "Accept-Ranges": "bytes",
-        "Content-Length": "0",
-        "Content-Type": "application/octet-stream",
-<<<<<<< HEAD
-        "Date": "Fri, 03 Apr 2020 20:57:40 GMT",
-        "ETag": "\u00220x8D7D811A62A66DE\u0022",
-        "Last-Modified": "Fri, 03 Apr 2020 20:57:41 GMT",
-=======
-        "Date": "Tue, 14 Apr 2020 00:01:01 GMT",
-        "ETag": "\u00220x8D7E006E9928FDA\u0022",
-        "Last-Modified": "Tue, 14 Apr 2020 00:00:58 GMT",
->>>>>>> b9bd85cb
-        "Server": [
-          "Windows-Azure-Blob/1.0",
-          "Microsoft-HTTPAPI/2.0"
-        ],
-        "x-ms-access-tier": "Hot",
-        "x-ms-access-tier-inferred": "true",
-        "x-ms-blob-type": "BlockBlob",
-        "x-ms-client-request-id": "099e06fc-796e-de55-854d-bb270005668f",
-<<<<<<< HEAD
-        "x-ms-creation-time": "Fri, 03 Apr 2020 20:57:41 GMT",
-=======
-        "x-ms-creation-time": "Tue, 14 Apr 2020 00:00:58 GMT",
->>>>>>> b9bd85cb
+        "x-ms-client-request-id": "bef077a5-5f43-6878-02ca-ba85c4e5531f",
+        "x-ms-creation-time": "Fri, 01 May 2020 01:03:51 GMT",
         "x-ms-lease-duration": "infinite",
         "x-ms-lease-state": "leased",
         "x-ms-lease-status": "locked",
         "x-ms-meta-hdi_isfolder": "true",
-<<<<<<< HEAD
-        "x-ms-request-id": "9621d6ff-f01e-0012-09fa-093670000000",
-=======
-        "x-ms-request-id": "2e8c4a31-701e-0041-22ef-111544000000",
->>>>>>> b9bd85cb
+        "x-ms-request-id": "c8e47609-f01e-0060-7f54-1f313f000000",
         "x-ms-server-encrypted": "true",
         "x-ms-version": "2019-12-12"
       },
       "ResponseBody": []
     },
     {
-      "RequestUri": "http://seannsecanary.blob.core.windows.net/test-filesystem-403b696b-6d25-d9a8-684f-d25669bb8055?restype=container",
+      "RequestUri": "https://seannsecanary.blob.core.windows.net/test-filesystem-dfe8e700-e09d-2c04-dd87-c2f6bbd81068?restype=container",
       "RequestMethod": "DELETE",
       "RequestHeaders": {
         "Authorization": "Sanitized",
-<<<<<<< HEAD
-        "traceparent": "00-c0b868888a6f7e42a86716ce75a45c4e-f0c36cc157a3d74e-00",
-        "User-Agent": [
-          "azsdk-net-Storage.Files.DataLake/12.1.0-dev.20200403.1",
-          "(.NET Core 4.6.28325.01; Microsoft Windows 10.0.18362 )"
-        ],
-        "x-ms-client-request-id": "70b68ca8-a2cf-7ed4-c22f-34136ce523aa",
-        "x-ms-date": "Fri, 03 Apr 2020 20:57:42 GMT",
-=======
-        "traceparent": "00-be967406ef24f8418677a8f5bf1eadac-2ad31649e141234d-00",
-        "User-Agent": [
-          "azsdk-net-Storage.Files.DataLake/12.2.0-dev.20200413.1",
-          "(.NET Core 4.6.28325.01; Microsoft Windows 10.0.18362 )"
-        ],
-        "x-ms-client-request-id": "70b68ca8-a2cf-7ed4-c22f-34136ce523aa",
-        "x-ms-date": "Tue, 14 Apr 2020 00:01:02 GMT",
->>>>>>> b9bd85cb
+        "traceparent": "00-34a197066c0a334eb16e67bc807ab874-668282f3df114547-00",
+        "User-Agent": [
+          "azsdk-net-Storage.Files.DataLake/12.2.0-dev.20200430.1",
+          "(.NET Core 4.6.28325.01; Microsoft Windows 10.0.18362 )"
+        ],
+        "x-ms-client-request-id": "f4ae7b56-337e-8044-f78f-2e8aea45e2ec",
+        "x-ms-date": "Fri, 01 May 2020 01:03:52 GMT",
         "x-ms-return-client-request-id": "true",
         "x-ms-version": "2019-12-12"
       },
@@ -2031,34 +1260,21 @@
       "StatusCode": 202,
       "ResponseHeaders": {
         "Content-Length": "0",
-<<<<<<< HEAD
-        "Date": "Fri, 03 Apr 2020 20:57:41 GMT",
-=======
-        "Date": "Tue, 14 Apr 2020 00:01:01 GMT",
->>>>>>> b9bd85cb
-        "Server": [
-          "Windows-Azure-Blob/1.0",
-          "Microsoft-HTTPAPI/2.0"
-        ],
-        "x-ms-client-request-id": "70b68ca8-a2cf-7ed4-c22f-34136ce523aa",
-<<<<<<< HEAD
-        "x-ms-request-id": "9621d705-f01e-0012-0efa-093670000000",
-        "x-ms-version": "2019-12-12"
-=======
-        "x-ms-request-id": "2e8c4b52-701e-0041-2fef-111544000000",
-        "x-ms-version": "2019-07-07"
->>>>>>> b9bd85cb
+        "Date": "Fri, 01 May 2020 01:03:52 GMT",
+        "Server": [
+          "Windows-Azure-Blob/1.0",
+          "Microsoft-HTTPAPI/2.0"
+        ],
+        "x-ms-client-request-id": "f4ae7b56-337e-8044-f78f-2e8aea45e2ec",
+        "x-ms-request-id": "c8e47615-f01e-0060-0a54-1f313f000000",
+        "x-ms-version": "2019-12-12"
       },
       "ResponseBody": []
     }
   ],
   "Variables": {
-<<<<<<< HEAD
-    "DateTimeOffsetNow": "2020-04-03T13:57:39.4085653-07:00",
-=======
-    "DateTimeOffsetNow": "2020-04-13T17:00:49.3079807-07:00",
->>>>>>> b9bd85cb
-    "RandomSeed": "1562580890",
-    "Storage_TestConfigHierarchicalNamespace": "NamespaceTenant\nseannsecanary\nU2FuaXRpemVk\nhttp://seannsecanary.blob.core.windows.net\nhttp://seannsecanary.file.core.windows.net\nhttp://seannsecanary.queue.core.windows.net\nhttp://seannsecanary.table.core.windows.net\n\n\n\n\nhttp://seannsecanary-secondary.blob.core.windows.net\nhttp://seannsecanary-secondary.file.core.windows.net\nhttp://seannsecanary-secondary.queue.core.windows.net\nhttp://seannsecanary-secondary.table.core.windows.net\n68390a19-a643-458b-b726-408abf67b4fc\nSanitized\n72f988bf-86f1-41af-91ab-2d7cd011db47\nhttps://login.microsoftonline.com/\nCloud\nBlobEndpoint=http://seannsecanary.blob.core.windows.net/;QueueEndpoint=http://seannsecanary.queue.core.windows.net/;FileEndpoint=http://seannsecanary.file.core.windows.net/;BlobSecondaryEndpoint=http://seannsecanary-secondary.blob.core.windows.net/;QueueSecondaryEndpoint=http://seannsecanary-secondary.queue.core.windows.net/;FileSecondaryEndpoint=http://seannsecanary-secondary.file.core.windows.net/;AccountName=seannsecanary;AccountKey=Sanitized\n"
+    "DateTimeOffsetNow": "2020-04-30T18:03:24.0787097-07:00",
+    "RandomSeed": "1435692858",
+    "Storage_TestConfigHierarchicalNamespace": "NamespaceTenant\nseannsecanary\nU2FuaXRpemVk\nhttps://seannsecanary.blob.core.windows.net\nhttps://seannsecanary.file.core.windows.net\nhttps://seannsecanary.queue.core.windows.net\nhttps://seannsecanary.table.core.windows.net\n\n\n\n\nhttps://seannsecanary-secondary.blob.core.windows.net\nhttps://seannsecanary-secondary.file.core.windows.net\nhttps://seannsecanary-secondary.queue.core.windows.net\nhttps://seannsecanary-secondary.table.core.windows.net\n68390a19-a643-458b-b726-408abf67b4fc\nSanitized\n72f988bf-86f1-41af-91ab-2d7cd011db47\nhttps://login.microsoftonline.com/\nCloud\nBlobEndpoint=https://seannsecanary.blob.core.windows.net/;QueueEndpoint=https://seannsecanary.queue.core.windows.net/;FileEndpoint=https://seannsecanary.file.core.windows.net/;BlobSecondaryEndpoint=https://seannsecanary-secondary.blob.core.windows.net/;QueueSecondaryEndpoint=https://seannsecanary-secondary.queue.core.windows.net/;FileSecondaryEndpoint=https://seannsecanary-secondary.file.core.windows.net/;AccountName=seannsecanary;AccountKey=Sanitized\n"
   }
 }