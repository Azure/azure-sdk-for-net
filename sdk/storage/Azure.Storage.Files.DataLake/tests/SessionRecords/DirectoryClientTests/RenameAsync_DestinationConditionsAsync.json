--- conflicted
+++ resolved
@@ -1,233 +1,148 @@
 {
   "Entries": [
     {
-      "RequestUri": "https://seannse.blob.core.windows.net/test-filesystem-5b857aec-5d52-cd8c-d1c7-658ded9fc8f8?restype=container",
-      "RequestMethod": "PUT",
-      "RequestHeaders": {
-        "Accept": "application/xml",
-        "Authorization": "Sanitized",
-<<<<<<< HEAD
-        "traceparent": "00-91ad137aabbe3e4d9110e2f49bc6397c-867f5eca0188b246-00",
-        "User-Agent": [
-          "azsdk-net-Storage.Files.DataLake/12.7.0-alpha.20210202.1",
-          "(.NET 5.0.2; Microsoft Windows 10.0.19042)"
+      "RequestUri": "https://seannse.blob.core.windows.net/test-filesystem-9d03a170-21eb-7943-9ca6-3c50849a3d5c?restype=container",
+      "RequestMethod": "PUT",
+      "RequestHeaders": {
+        "Accept": "application/xml",
+        "Authorization": "Sanitized",
+        "traceparent": "00-37228e0eb2164943addfcbec9683c3fb-4365fd0892386142-00",
+        "User-Agent": [
+          "azsdk-net-Storage.Files.DataLake/12.7.0-alpha.20210219.1",
+          "(.NET 5.0.3; Microsoft Windows 10.0.19041)"
         ],
         "x-ms-blob-public-access": "container",
-        "x-ms-client-request-id": "edd31483-d4bf-2f4b-b4e6-47289096f353",
-        "x-ms-date": "Tue, 02 Feb 2021 21:45:32 GMT",
-=======
-        "traceparent": "00-00a0895fedcb344f999a383041c318fe-488b37ce3b387f44-00",
-        "User-Agent": [
-          "azsdk-net-Storage.Files.DataLake/12.7.0-alpha.20210217.1",
-          "(.NET 5.0.3; Microsoft Windows 10.0.19042)"
-        ],
-        "x-ms-blob-public-access": "container",
-        "x-ms-client-request-id": "edd31483-d4bf-2f4b-b4e6-47289096f353",
-        "x-ms-date": "Wed, 17 Feb 2021 22:48:47 GMT",
->>>>>>> 1814567d
-        "x-ms-return-client-request-id": "true",
-        "x-ms-version": "2020-06-12"
-      },
-      "RequestBody": null,
-      "StatusCode": 201,
-      "ResponseHeaders": {
-        "Content-Length": "0",
-<<<<<<< HEAD
-        "Date": "Tue, 02 Feb 2021 21:45:32 GMT",
-        "ETag": "\u00220x8D8C7C3DE4D7129\u0022",
-        "Last-Modified": "Tue, 02 Feb 2021 21:45:33 GMT",
-=======
-        "Date": "Wed, 17 Feb 2021 22:48:47 GMT",
-        "ETag": "\u00220x8D8D3962FD7C812\u0022",
-        "Last-Modified": "Wed, 17 Feb 2021 22:48:47 GMT",
->>>>>>> 1814567d
-        "Server": [
-          "Windows-Azure-Blob/1.0",
-          "Microsoft-HTTPAPI/2.0"
-        ],
-        "x-ms-client-request-id": "edd31483-d4bf-2f4b-b4e6-47289096f353",
-<<<<<<< HEAD
-        "x-ms-request-id": "ba330097-201e-009b-5aac-f9be5a000000",
-=======
-        "x-ms-request-id": "88f93d9f-201e-007f-6e7f-05b0c4000000",
->>>>>>> 1814567d
-        "x-ms-version": "2020-06-12"
-      },
-      "ResponseBody": []
-    },
-    {
-      "RequestUri": "https://seannse.dfs.core.windows.net/test-filesystem-5b857aec-5d52-cd8c-d1c7-658ded9fc8f8/test-directory-8015fbe8-97fc-8814-a376-bc68240d8f7d?resource=directory",
-      "RequestMethod": "PUT",
-      "RequestHeaders": {
-        "Accept": "application/json",
-        "Authorization": "Sanitized",
-<<<<<<< HEAD
-        "traceparent": "00-6f13d95d4f2f5846a690733bf69fb16d-8bd6beba538ccc4c-00",
-        "User-Agent": [
-          "azsdk-net-Storage.Files.DataLake/12.7.0-alpha.20210202.1",
-          "(.NET 5.0.2; Microsoft Windows 10.0.19042)"
-        ],
-        "x-ms-client-request-id": "4296e5f6-e43e-ec6a-ff4a-494917e20ba6",
-        "x-ms-date": "Tue, 02 Feb 2021 21:45:32 GMT",
-=======
-        "traceparent": "00-4f000799e9cbf34ca18d91639ac3bb22-a90a88566599704d-00",
-        "User-Agent": [
-          "azsdk-net-Storage.Files.DataLake/12.7.0-alpha.20210217.1",
-          "(.NET 5.0.3; Microsoft Windows 10.0.19042)"
-        ],
-        "x-ms-client-request-id": "4296e5f6-e43e-ec6a-ff4a-494917e20ba6",
-        "x-ms-date": "Wed, 17 Feb 2021 22:48:47 GMT",
->>>>>>> 1814567d
-        "x-ms-return-client-request-id": "true",
-        "x-ms-version": "2020-06-12"
-      },
-      "RequestBody": null,
-      "StatusCode": 201,
-      "ResponseHeaders": {
-        "Content-Length": "0",
-<<<<<<< HEAD
-        "Date": "Tue, 02 Feb 2021 21:45:33 GMT",
-        "ETag": "\u00220x8D8C7C3DE867E5F\u0022",
-        "Last-Modified": "Tue, 02 Feb 2021 21:45:33 GMT",
-=======
-        "Date": "Wed, 17 Feb 2021 22:48:47 GMT",
-        "ETag": "\u00220x8D8D39630089A0F\u0022",
-        "Last-Modified": "Wed, 17 Feb 2021 22:48:47 GMT",
->>>>>>> 1814567d
-        "Server": [
-          "Windows-Azure-HDFS/1.0",
-          "Microsoft-HTTPAPI/2.0"
-        ],
-        "x-ms-client-request-id": "4296e5f6-e43e-ec6a-ff4a-494917e20ba6",
-<<<<<<< HEAD
-        "x-ms-request-id": "02c3948a-f01f-0021-78ac-f95b24000000",
-=======
-        "x-ms-request-id": "33478810-101f-0039-1c7f-058443000000",
->>>>>>> 1814567d
-        "x-ms-version": "2020-06-12"
-      },
-      "ResponseBody": []
-    },
-    {
-      "RequestUri": "https://seannse.dfs.core.windows.net/test-filesystem-5b857aec-5d52-cd8c-d1c7-658ded9fc8f8/test-directory-92c6c957-1a8d-0e87-c360-58aaf1916bf5?resource=directory",
-      "RequestMethod": "PUT",
-      "RequestHeaders": {
-        "Accept": "application/json",
-        "Authorization": "Sanitized",
-<<<<<<< HEAD
-        "traceparent": "00-16c6e08da6f6214a8c1a4357f9ae814c-9f559daf9598e142-00",
-        "User-Agent": [
-          "azsdk-net-Storage.Files.DataLake/12.7.0-alpha.20210202.1",
-          "(.NET 5.0.2; Microsoft Windows 10.0.19042)"
-        ],
-        "x-ms-client-request-id": "532cff46-ece8-dc7b-5e88-7fdd8cc0fa6e",
-        "x-ms-date": "Tue, 02 Feb 2021 21:45:33 GMT",
-=======
-        "traceparent": "00-e61716680154fb42a047600b1b693636-86e91ef22c87e740-00",
-        "User-Agent": [
-          "azsdk-net-Storage.Files.DataLake/12.7.0-alpha.20210217.1",
-          "(.NET 5.0.3; Microsoft Windows 10.0.19042)"
-        ],
-        "x-ms-client-request-id": "532cff46-ece8-dc7b-5e88-7fdd8cc0fa6e",
-        "x-ms-date": "Wed, 17 Feb 2021 22:48:47 GMT",
->>>>>>> 1814567d
-        "x-ms-return-client-request-id": "true",
-        "x-ms-version": "2020-06-12"
-      },
-      "RequestBody": null,
-      "StatusCode": 201,
-      "ResponseHeaders": {
-        "Content-Length": "0",
-<<<<<<< HEAD
-        "Date": "Tue, 02 Feb 2021 21:45:33 GMT",
-        "ETag": "\u00220x8D8C7C3DE93D7F3\u0022",
-        "Last-Modified": "Tue, 02 Feb 2021 21:45:33 GMT",
-=======
-        "Date": "Wed, 17 Feb 2021 22:48:47 GMT",
-        "ETag": "\u00220x8D8D396301631B3\u0022",
-        "Last-Modified": "Wed, 17 Feb 2021 22:48:47 GMT",
->>>>>>> 1814567d
-        "Server": [
-          "Windows-Azure-HDFS/1.0",
-          "Microsoft-HTTPAPI/2.0"
-        ],
-        "x-ms-client-request-id": "532cff46-ece8-dc7b-5e88-7fdd8cc0fa6e",
-<<<<<<< HEAD
-        "x-ms-request-id": "02c394a0-f01f-0021-0dac-f95b24000000",
-=======
-        "x-ms-request-id": "33478818-101f-0039-247f-058443000000",
->>>>>>> 1814567d
-        "x-ms-version": "2020-06-12"
-      },
-      "ResponseBody": []
-    },
-    {
-      "RequestUri": "https://seannse.dfs.core.windows.net/test-filesystem-5b857aec-5d52-cd8c-d1c7-658ded9fc8f8/test-directory-92c6c957-1a8d-0e87-c360-58aaf1916bf5?mode=legacy",
-      "RequestMethod": "PUT",
-      "RequestHeaders": {
-        "Accept": "application/json",
-        "Authorization": "Sanitized",
-        "User-Agent": [
-<<<<<<< HEAD
-          "azsdk-net-Storage.Files.DataLake/12.7.0-alpha.20210202.1",
-          "(.NET 5.0.2; Microsoft Windows 10.0.19042)"
-        ],
-        "x-ms-client-request-id": "f16412c2-1765-0b0c-3995-e0eecd62f1d3",
-        "x-ms-date": "Tue, 02 Feb 2021 21:45:33 GMT",
-=======
-          "azsdk-net-Storage.Files.DataLake/12.7.0-alpha.20210217.1",
-          "(.NET 5.0.3; Microsoft Windows 10.0.19042)"
-        ],
-        "x-ms-client-request-id": "f16412c2-1765-0b0c-3995-e0eecd62f1d3",
-        "x-ms-date": "Wed, 17 Feb 2021 22:48:47 GMT",
->>>>>>> 1814567d
-        "x-ms-rename-source": "%2Ftest-filesystem-5b857aec-5d52-cd8c-d1c7-658ded9fc8f8%2Ftest-directory-8015fbe8-97fc-8814-a376-bc68240d8f7d=",
-        "x-ms-return-client-request-id": "true",
-        "x-ms-version": "2020-06-12"
-      },
-      "RequestBody": null,
-      "StatusCode": 201,
-      "ResponseHeaders": {
-        "Content-Length": "0",
-<<<<<<< HEAD
-        "Date": "Tue, 02 Feb 2021 21:45:33 GMT",
-=======
-        "Date": "Wed, 17 Feb 2021 22:48:47 GMT",
->>>>>>> 1814567d
-        "Server": [
-          "Windows-Azure-HDFS/1.0",
-          "Microsoft-HTTPAPI/2.0"
-        ],
-        "x-ms-client-request-id": "f16412c2-1765-0b0c-3995-e0eecd62f1d3",
-<<<<<<< HEAD
-        "x-ms-request-id": "02c394b3-f01f-0021-1fac-f95b24000000",
-=======
-        "x-ms-request-id": "33478820-101f-0039-2b7f-058443000000",
->>>>>>> 1814567d
-        "x-ms-version": "2020-06-12"
-      },
-      "ResponseBody": []
-    },
-    {
-      "RequestUri": "https://seannse.blob.core.windows.net/test-filesystem-5b857aec-5d52-cd8c-d1c7-658ded9fc8f8/test-directory-92c6c957-1a8d-0e87-c360-58aaf1916bf5",
+        "x-ms-client-request-id": "beb8b062-f24e-818d-1292-2da2cbb94c9d",
+        "x-ms-date": "Fri, 19 Feb 2021 19:05:52 GMT",
+        "x-ms-return-client-request-id": "true",
+        "x-ms-version": "2020-06-12"
+      },
+      "RequestBody": null,
+      "StatusCode": 201,
+      "ResponseHeaders": {
+        "Content-Length": "0",
+        "Date": "Fri, 19 Feb 2021 19:05:51 GMT",
+        "ETag": "\u00220x8D8D5096039F969\u0022",
+        "Last-Modified": "Fri, 19 Feb 2021 19:05:51 GMT",
+        "Server": [
+          "Windows-Azure-Blob/1.0",
+          "Microsoft-HTTPAPI/2.0"
+        ],
+        "x-ms-client-request-id": "beb8b062-f24e-818d-1292-2da2cbb94c9d",
+        "x-ms-request-id": "cb134501-b01e-006d-70f2-06cb14000000",
+        "x-ms-version": "2020-06-12"
+      },
+      "ResponseBody": []
+    },
+    {
+      "RequestUri": "https://seannse.dfs.core.windows.net/test-filesystem-9d03a170-21eb-7943-9ca6-3c50849a3d5c/test-directory-de65d2a2-175c-55fd-b838-b65dccd4ea6c?resource=directory",
+      "RequestMethod": "PUT",
+      "RequestHeaders": {
+        "Accept": "application/json",
+        "Authorization": "Sanitized",
+        "traceparent": "00-8b70b6cfad414b42bf18f7d1637b349f-abb4aa940196c046-00",
+        "User-Agent": [
+          "azsdk-net-Storage.Files.DataLake/12.7.0-alpha.20210219.1",
+          "(.NET 5.0.3; Microsoft Windows 10.0.19041)"
+        ],
+        "x-ms-client-request-id": "bcccb741-4dc9-4bb0-b262-05153c2fb43d",
+        "x-ms-date": "Fri, 19 Feb 2021 19:05:52 GMT",
+        "x-ms-return-client-request-id": "true",
+        "x-ms-version": "2020-06-12"
+      },
+      "RequestBody": null,
+      "StatusCode": 201,
+      "ResponseHeaders": {
+        "Content-Length": "0",
+        "Date": "Fri, 19 Feb 2021 19:05:51 GMT",
+        "ETag": "\u00220x8D8D509604B323F\u0022",
+        "Last-Modified": "Fri, 19 Feb 2021 19:05:51 GMT",
+        "Server": [
+          "Windows-Azure-HDFS/1.0",
+          "Microsoft-HTTPAPI/2.0"
+        ],
+        "x-ms-client-request-id": "bcccb741-4dc9-4bb0-b262-05153c2fb43d",
+        "x-ms-request-id": "da846a2d-a01f-0061-37f2-065c1c000000",
+        "x-ms-version": "2020-06-12"
+      },
+      "ResponseBody": []
+    },
+    {
+      "RequestUri": "https://seannse.dfs.core.windows.net/test-filesystem-9d03a170-21eb-7943-9ca6-3c50849a3d5c/test-directory-9b27c0a7-78cc-22bb-c405-cb0966c36771?resource=directory",
+      "RequestMethod": "PUT",
+      "RequestHeaders": {
+        "Accept": "application/json",
+        "Authorization": "Sanitized",
+        "traceparent": "00-4bee51b7ce84064ea487fb8e998d53a0-40a49ef1088d9642-00",
+        "User-Agent": [
+          "azsdk-net-Storage.Files.DataLake/12.7.0-alpha.20210219.1",
+          "(.NET 5.0.3; Microsoft Windows 10.0.19041)"
+        ],
+        "x-ms-client-request-id": "2d91729e-641f-c861-fba9-f7c481a6e4ee",
+        "x-ms-date": "Fri, 19 Feb 2021 19:05:52 GMT",
+        "x-ms-return-client-request-id": "true",
+        "x-ms-version": "2020-06-12"
+      },
+      "RequestBody": null,
+      "StatusCode": 201,
+      "ResponseHeaders": {
+        "Content-Length": "0",
+        "Date": "Fri, 19 Feb 2021 19:05:51 GMT",
+        "ETag": "\u00220x8D8D5096057007A\u0022",
+        "Last-Modified": "Fri, 19 Feb 2021 19:05:52 GMT",
+        "Server": [
+          "Windows-Azure-HDFS/1.0",
+          "Microsoft-HTTPAPI/2.0"
+        ],
+        "x-ms-client-request-id": "2d91729e-641f-c861-fba9-f7c481a6e4ee",
+        "x-ms-request-id": "da846a35-a01f-0061-3ff2-065c1c000000",
+        "x-ms-version": "2020-06-12"
+      },
+      "ResponseBody": []
+    },
+    {
+      "RequestUri": "https://seannse.dfs.core.windows.net/test-filesystem-9d03a170-21eb-7943-9ca6-3c50849a3d5c/test-directory-9b27c0a7-78cc-22bb-c405-cb0966c36771?mode=legacy",
+      "RequestMethod": "PUT",
+      "RequestHeaders": {
+        "Accept": "application/json",
+        "Authorization": "Sanitized",
+        "User-Agent": [
+          "azsdk-net-Storage.Files.DataLake/12.7.0-alpha.20210219.1",
+          "(.NET 5.0.3; Microsoft Windows 10.0.19041)"
+        ],
+        "x-ms-client-request-id": "f46be8e2-3932-d452-2753-195e37deaad8",
+        "x-ms-date": "Fri, 19 Feb 2021 19:05:52 GMT",
+        "x-ms-rename-source": "%2Ftest-filesystem-9d03a170-21eb-7943-9ca6-3c50849a3d5c%2Ftest-directory-de65d2a2-175c-55fd-b838-b65dccd4ea6c=",
+        "x-ms-return-client-request-id": "true",
+        "x-ms-version": "2020-06-12"
+      },
+      "RequestBody": null,
+      "StatusCode": 201,
+      "ResponseHeaders": {
+        "Content-Length": "0",
+        "Date": "Fri, 19 Feb 2021 19:05:51 GMT",
+        "Server": [
+          "Windows-Azure-HDFS/1.0",
+          "Microsoft-HTTPAPI/2.0"
+        ],
+        "x-ms-client-request-id": "f46be8e2-3932-d452-2753-195e37deaad8",
+        "x-ms-request-id": "da846a3f-a01f-0061-49f2-065c1c000000",
+        "x-ms-version": "2020-06-12"
+      },
+      "ResponseBody": []
+    },
+    {
+      "RequestUri": "https://seannse.blob.core.windows.net/test-filesystem-9d03a170-21eb-7943-9ca6-3c50849a3d5c/test-directory-9b27c0a7-78cc-22bb-c405-cb0966c36771",
       "RequestMethod": "HEAD",
       "RequestHeaders": {
         "Accept": "application/xml",
         "Authorization": "Sanitized",
         "User-Agent": [
-<<<<<<< HEAD
-          "azsdk-net-Storage.Files.DataLake/12.7.0-alpha.20210202.1",
-          "(.NET 5.0.2; Microsoft Windows 10.0.19042)"
-        ],
-        "x-ms-client-request-id": "791aab0a-095c-c708-4746-29dcec413c27",
-        "x-ms-date": "Tue, 02 Feb 2021 21:45:33 GMT",
-=======
-          "azsdk-net-Storage.Files.DataLake/12.7.0-alpha.20210217.1",
-          "(.NET 5.0.3; Microsoft Windows 10.0.19042)"
-        ],
-        "x-ms-client-request-id": "791aab0a-095c-c708-4746-29dcec413c27",
-        "x-ms-date": "Wed, 17 Feb 2021 22:48:48 GMT",
->>>>>>> 1814567d
+          "azsdk-net-Storage.Files.DataLake/12.7.0-alpha.20210219.1",
+          "(.NET 5.0.3; Microsoft Windows 10.0.19041)"
+        ],
+        "x-ms-client-request-id": "99e22b00-ef3b-c1bc-4109-8cbf85d8413e",
+        "x-ms-date": "Fri, 19 Feb 2021 19:05:52 GMT",
         "x-ms-return-client-request-id": "true",
         "x-ms-version": "2020-06-12"
       },
@@ -237,15 +152,9 @@
         "Accept-Ranges": "bytes",
         "Content-Length": "0",
         "Content-Type": "application/octet-stream",
-<<<<<<< HEAD
-        "Date": "Tue, 02 Feb 2021 21:45:33 GMT",
-        "ETag": "\u00220x8D8C7C3DE867E5F\u0022",
-        "Last-Modified": "Tue, 02 Feb 2021 21:45:33 GMT",
-=======
-        "Date": "Wed, 17 Feb 2021 22:48:47 GMT",
-        "ETag": "\u00220x8D8D39630089A0F\u0022",
-        "Last-Modified": "Wed, 17 Feb 2021 22:48:47 GMT",
->>>>>>> 1814567d
+        "Date": "Fri, 19 Feb 2021 19:05:51 GMT",
+        "ETag": "\u00220x8D8D509604B323F\u0022",
+        "Last-Modified": "Fri, 19 Feb 2021 19:05:51 GMT",
         "Server": [
           "Windows-Azure-Blob/1.0",
           "Microsoft-HTTPAPI/2.0"
@@ -253,51 +162,33 @@
         "x-ms-access-tier": "Hot",
         "x-ms-access-tier-inferred": "true",
         "x-ms-blob-type": "BlockBlob",
-        "x-ms-client-request-id": "791aab0a-095c-c708-4746-29dcec413c27",
-<<<<<<< HEAD
-        "x-ms-creation-time": "Tue, 02 Feb 2021 21:45:33 GMT",
-=======
-        "x-ms-creation-time": "Wed, 17 Feb 2021 22:48:47 GMT",
->>>>>>> 1814567d
+        "x-ms-client-request-id": "99e22b00-ef3b-c1bc-4109-8cbf85d8413e",
+        "x-ms-creation-time": "Fri, 19 Feb 2021 19:05:51 GMT",
         "x-ms-group": "$superuser",
         "x-ms-lease-state": "available",
         "x-ms-lease-status": "unlocked",
         "x-ms-meta-hdi_isfolder": "true",
         "x-ms-owner": "$superuser",
         "x-ms-permissions": "rwxr-x---",
-<<<<<<< HEAD
-        "x-ms-request-id": "ba3304df-201e-009b-64ac-f9be5a000000",
-=======
-        "x-ms-request-id": "88f93eec-201e-007f-207f-05b0c4000000",
->>>>>>> 1814567d
+        "x-ms-request-id": "cb13457d-b01e-006d-5df2-06cb14000000",
         "x-ms-server-encrypted": "true",
         "x-ms-version": "2020-06-12"
       },
       "ResponseBody": []
     },
     {
-      "RequestUri": "https://seannse.blob.core.windows.net/test-filesystem-5b857aec-5d52-cd8c-d1c7-658ded9fc8f8?restype=container",
+      "RequestUri": "https://seannse.blob.core.windows.net/test-filesystem-9d03a170-21eb-7943-9ca6-3c50849a3d5c?restype=container",
       "RequestMethod": "DELETE",
       "RequestHeaders": {
         "Accept": "application/xml",
         "Authorization": "Sanitized",
-<<<<<<< HEAD
-        "traceparent": "00-f70a89875d2204459733dd38998c11b1-431d0e7ef1b1c446-00",
-        "User-Agent": [
-          "azsdk-net-Storage.Files.DataLake/12.7.0-alpha.20210202.1",
-          "(.NET 5.0.2; Microsoft Windows 10.0.19042)"
-        ],
-        "x-ms-client-request-id": "21e388fa-7747-1877-62da-f35711f88d8e",
-        "x-ms-date": "Tue, 02 Feb 2021 21:45:33 GMT",
-=======
-        "traceparent": "00-421802b88ad46d4a9747610a67c33bf5-acf532e6b93b5a4f-00",
-        "User-Agent": [
-          "azsdk-net-Storage.Files.DataLake/12.7.0-alpha.20210217.1",
-          "(.NET 5.0.3; Microsoft Windows 10.0.19042)"
-        ],
-        "x-ms-client-request-id": "21e388fa-7747-1877-62da-f35711f88d8e",
-        "x-ms-date": "Wed, 17 Feb 2021 22:48:48 GMT",
->>>>>>> 1814567d
+        "traceparent": "00-31c47641e8ed144cb3c23f420c6f2167-67f76d311b76304c-00",
+        "User-Agent": [
+          "azsdk-net-Storage.Files.DataLake/12.7.0-alpha.20210219.1",
+          "(.NET 5.0.3; Microsoft Windows 10.0.19041)"
+        ],
+        "x-ms-client-request-id": "0b5d59e1-11fc-ce9d-75c3-a311e2107a64",
+        "x-ms-date": "Fri, 19 Feb 2021 19:05:53 GMT",
         "x-ms-return-client-request-id": "true",
         "x-ms-version": "2020-06-12"
       },
@@ -305,256 +196,161 @@
       "StatusCode": 202,
       "ResponseHeaders": {
         "Content-Length": "0",
-<<<<<<< HEAD
-        "Date": "Tue, 02 Feb 2021 21:45:33 GMT",
-=======
-        "Date": "Wed, 17 Feb 2021 22:48:48 GMT",
->>>>>>> 1814567d
-        "Server": [
-          "Windows-Azure-Blob/1.0",
-          "Microsoft-HTTPAPI/2.0"
-        ],
-        "x-ms-client-request-id": "21e388fa-7747-1877-62da-f35711f88d8e",
-<<<<<<< HEAD
-        "x-ms-request-id": "ba330567-201e-009b-60ac-f9be5a000000",
-=======
-        "x-ms-request-id": "88f93f13-201e-007f-457f-05b0c4000000",
->>>>>>> 1814567d
-        "x-ms-version": "2020-06-12"
-      },
-      "ResponseBody": []
-    },
-    {
-      "RequestUri": "https://seannse.blob.core.windows.net/test-filesystem-c247a3e5-c5be-c8f4-7592-3b71e8c57ada?restype=container",
-      "RequestMethod": "PUT",
-      "RequestHeaders": {
-        "Accept": "application/xml",
-        "Authorization": "Sanitized",
-<<<<<<< HEAD
-        "traceparent": "00-02cb49a081fb454fa7b2deacf6ce159a-734a1c761a20474b-00",
-        "User-Agent": [
-          "azsdk-net-Storage.Files.DataLake/12.7.0-alpha.20210202.1",
-          "(.NET 5.0.2; Microsoft Windows 10.0.19042)"
+        "Date": "Fri, 19 Feb 2021 19:05:51 GMT",
+        "Server": [
+          "Windows-Azure-Blob/1.0",
+          "Microsoft-HTTPAPI/2.0"
+        ],
+        "x-ms-client-request-id": "0b5d59e1-11fc-ce9d-75c3-a311e2107a64",
+        "x-ms-request-id": "cb13459a-b01e-006d-77f2-06cb14000000",
+        "x-ms-version": "2020-06-12"
+      },
+      "ResponseBody": []
+    },
+    {
+      "RequestUri": "https://seannse.blob.core.windows.net/test-filesystem-05d3d2d7-4ccc-3d09-796f-81cf37a39813?restype=container",
+      "RequestMethod": "PUT",
+      "RequestHeaders": {
+        "Accept": "application/xml",
+        "Authorization": "Sanitized",
+        "traceparent": "00-49e49a34d193d7488c0569c3f1b9d5c4-329ebcbd43c5f149-00",
+        "User-Agent": [
+          "azsdk-net-Storage.Files.DataLake/12.7.0-alpha.20210219.1",
+          "(.NET 5.0.3; Microsoft Windows 10.0.19041)"
         ],
         "x-ms-blob-public-access": "container",
-        "x-ms-client-request-id": "aa5d935d-5a26-356f-931a-abb53b05309c",
-        "x-ms-date": "Tue, 02 Feb 2021 21:45:33 GMT",
-=======
-        "traceparent": "00-ec0575ba23618147a399a19c749af2c1-555dd098a5948e4d-00",
-        "User-Agent": [
-          "azsdk-net-Storage.Files.DataLake/12.7.0-alpha.20210217.1",
-          "(.NET 5.0.3; Microsoft Windows 10.0.19042)"
-        ],
-        "x-ms-blob-public-access": "container",
-        "x-ms-client-request-id": "aa5d935d-5a26-356f-931a-abb53b05309c",
-        "x-ms-date": "Wed, 17 Feb 2021 22:48:48 GMT",
->>>>>>> 1814567d
-        "x-ms-return-client-request-id": "true",
-        "x-ms-version": "2020-06-12"
-      },
-      "RequestBody": null,
-      "StatusCode": 201,
-      "ResponseHeaders": {
-        "Content-Length": "0",
-<<<<<<< HEAD
-        "Date": "Tue, 02 Feb 2021 21:45:34 GMT",
-        "ETag": "\u00220x8D8C7C3DEF6DEF9\u0022",
-        "Last-Modified": "Tue, 02 Feb 2021 21:45:34 GMT",
-=======
-        "Date": "Wed, 17 Feb 2021 22:48:47 GMT",
-        "ETag": "\u00220x8D8D396307321BA\u0022",
-        "Last-Modified": "Wed, 17 Feb 2021 22:48:48 GMT",
->>>>>>> 1814567d
-        "Server": [
-          "Windows-Azure-Blob/1.0",
-          "Microsoft-HTTPAPI/2.0"
-        ],
-        "x-ms-client-request-id": "aa5d935d-5a26-356f-931a-abb53b05309c",
-<<<<<<< HEAD
-        "x-ms-request-id": "187692a4-b01e-0030-39ac-f9c190000000",
-=======
-        "x-ms-request-id": "d0f01838-401e-001b-387f-05415c000000",
->>>>>>> 1814567d
-        "x-ms-version": "2020-06-12"
-      },
-      "ResponseBody": []
-    },
-    {
-      "RequestUri": "https://seannse.dfs.core.windows.net/test-filesystem-c247a3e5-c5be-c8f4-7592-3b71e8c57ada/test-directory-162f1960-2916-ca30-c367-0f89506b7a97?resource=directory",
-      "RequestMethod": "PUT",
-      "RequestHeaders": {
-        "Accept": "application/json",
-        "Authorization": "Sanitized",
-<<<<<<< HEAD
-        "traceparent": "00-1a550ebea2ee8e4e8455715f5b2fa1e4-d6702f803988034e-00",
-        "User-Agent": [
-          "azsdk-net-Storage.Files.DataLake/12.7.0-alpha.20210202.1",
-          "(.NET 5.0.2; Microsoft Windows 10.0.19042)"
-        ],
-        "x-ms-client-request-id": "3527d703-5faf-332e-6293-e6bf4be5e427",
-        "x-ms-date": "Tue, 02 Feb 2021 21:45:34 GMT",
-=======
-        "traceparent": "00-6d9b7457bdfd5b4ab53d31a960b32d71-cc0ee77c0b606e43-00",
-        "User-Agent": [
-          "azsdk-net-Storage.Files.DataLake/12.7.0-alpha.20210217.1",
-          "(.NET 5.0.3; Microsoft Windows 10.0.19042)"
-        ],
-        "x-ms-client-request-id": "3527d703-5faf-332e-6293-e6bf4be5e427",
-        "x-ms-date": "Wed, 17 Feb 2021 22:48:48 GMT",
->>>>>>> 1814567d
-        "x-ms-return-client-request-id": "true",
-        "x-ms-version": "2020-06-12"
-      },
-      "RequestBody": null,
-      "StatusCode": 201,
-      "ResponseHeaders": {
-        "Content-Length": "0",
-<<<<<<< HEAD
-        "Date": "Tue, 02 Feb 2021 21:45:34 GMT",
-        "ETag": "\u00220x8D8C7C3DF328F19\u0022",
-        "Last-Modified": "Tue, 02 Feb 2021 21:45:35 GMT",
-=======
-        "Date": "Wed, 17 Feb 2021 22:48:47 GMT",
-        "ETag": "\u00220x8D8D39630ADA7EF\u0022",
-        "Last-Modified": "Wed, 17 Feb 2021 22:48:48 GMT",
->>>>>>> 1814567d
-        "Server": [
-          "Windows-Azure-HDFS/1.0",
-          "Microsoft-HTTPAPI/2.0"
-        ],
-        "x-ms-client-request-id": "3527d703-5faf-332e-6293-e6bf4be5e427",
-<<<<<<< HEAD
-        "x-ms-request-id": "99dd95b4-701f-004d-3dac-f9b0b3000000",
-=======
-        "x-ms-request-id": "38786a68-301f-004c-7e7f-05ef6f000000",
->>>>>>> 1814567d
-        "x-ms-version": "2020-06-12"
-      },
-      "ResponseBody": []
-    },
-    {
-      "RequestUri": "https://seannse.dfs.core.windows.net/test-filesystem-c247a3e5-c5be-c8f4-7592-3b71e8c57ada/test-directory-459814a0-dbf1-9034-6561-8a6959ec5a99?resource=directory",
-      "RequestMethod": "PUT",
-      "RequestHeaders": {
-        "Accept": "application/json",
-        "Authorization": "Sanitized",
-<<<<<<< HEAD
-        "traceparent": "00-3b391c5433809547a36a5204b1cbcb2b-78db20719ff7734d-00",
-        "User-Agent": [
-          "azsdk-net-Storage.Files.DataLake/12.7.0-alpha.20210202.1",
-          "(.NET 5.0.2; Microsoft Windows 10.0.19042)"
-        ],
-        "x-ms-client-request-id": "5aa2a8c8-5f92-28bc-a397-cf4dd4c4d975",
-        "x-ms-date": "Tue, 02 Feb 2021 21:45:34 GMT",
-=======
-        "traceparent": "00-5c197dc1c136d84cafa83a775208d341-bd530531eae6de44-00",
-        "User-Agent": [
-          "azsdk-net-Storage.Files.DataLake/12.7.0-alpha.20210217.1",
-          "(.NET 5.0.3; Microsoft Windows 10.0.19042)"
-        ],
-        "x-ms-client-request-id": "5aa2a8c8-5f92-28bc-a397-cf4dd4c4d975",
-        "x-ms-date": "Wed, 17 Feb 2021 22:48:48 GMT",
->>>>>>> 1814567d
-        "x-ms-return-client-request-id": "true",
-        "x-ms-version": "2020-06-12"
-      },
-      "RequestBody": null,
-      "StatusCode": 201,
-      "ResponseHeaders": {
-        "Content-Length": "0",
-<<<<<<< HEAD
-        "Date": "Tue, 02 Feb 2021 21:45:35 GMT",
-        "ETag": "\u00220x8D8C7C3DF443BA5\u0022",
-        "Last-Modified": "Tue, 02 Feb 2021 21:45:35 GMT",
-=======
-        "Date": "Wed, 17 Feb 2021 22:48:48 GMT",
-        "ETag": "\u00220x8D8D39630BB763F\u0022",
-        "Last-Modified": "Wed, 17 Feb 2021 22:48:48 GMT",
->>>>>>> 1814567d
-        "Server": [
-          "Windows-Azure-HDFS/1.0",
-          "Microsoft-HTTPAPI/2.0"
-        ],
-        "x-ms-client-request-id": "5aa2a8c8-5f92-28bc-a397-cf4dd4c4d975",
-<<<<<<< HEAD
-        "x-ms-request-id": "99dd95ce-701f-004d-57ac-f9b0b3000000",
-=======
-        "x-ms-request-id": "38786a77-301f-004c-0d7f-05ef6f000000",
->>>>>>> 1814567d
-        "x-ms-version": "2020-06-12"
-      },
-      "ResponseBody": []
-    },
-    {
-      "RequestUri": "https://seannse.dfs.core.windows.net/test-filesystem-c247a3e5-c5be-c8f4-7592-3b71e8c57ada/test-directory-459814a0-dbf1-9034-6561-8a6959ec5a99?mode=legacy",
-      "RequestMethod": "PUT",
-      "RequestHeaders": {
-        "Accept": "application/json",
-        "Authorization": "Sanitized",
-<<<<<<< HEAD
-        "If-Modified-Since": "Mon, 01 Feb 2021 21:45:32 GMT",
-        "User-Agent": [
-          "azsdk-net-Storage.Files.DataLake/12.7.0-alpha.20210202.1",
-          "(.NET 5.0.2; Microsoft Windows 10.0.19042)"
-        ],
-        "x-ms-client-request-id": "b1a1e4df-004a-6307-a45d-d5ac7599e902",
-        "x-ms-date": "Tue, 02 Feb 2021 21:45:34 GMT",
-=======
-        "If-Modified-Since": "Tue, 16 Feb 2021 22:48:47 GMT",
-        "User-Agent": [
-          "azsdk-net-Storage.Files.DataLake/12.7.0-alpha.20210217.1",
-          "(.NET 5.0.3; Microsoft Windows 10.0.19042)"
-        ],
-        "x-ms-client-request-id": "b1a1e4df-004a-6307-a45d-d5ac7599e902",
-        "x-ms-date": "Wed, 17 Feb 2021 22:48:49 GMT",
->>>>>>> 1814567d
-        "x-ms-rename-source": "%2Ftest-filesystem-c247a3e5-c5be-c8f4-7592-3b71e8c57ada%2Ftest-directory-162f1960-2916-ca30-c367-0f89506b7a97=",
-        "x-ms-return-client-request-id": "true",
-        "x-ms-version": "2020-06-12"
-      },
-      "RequestBody": null,
-      "StatusCode": 201,
-      "ResponseHeaders": {
-        "Content-Length": "0",
-<<<<<<< HEAD
-        "Date": "Tue, 02 Feb 2021 21:45:35 GMT",
-=======
-        "Date": "Wed, 17 Feb 2021 22:48:48 GMT",
->>>>>>> 1814567d
-        "Server": [
-          "Windows-Azure-HDFS/1.0",
-          "Microsoft-HTTPAPI/2.0"
-        ],
-        "x-ms-client-request-id": "b1a1e4df-004a-6307-a45d-d5ac7599e902",
-<<<<<<< HEAD
-        "x-ms-request-id": "99dd95de-701f-004d-67ac-f9b0b3000000",
-=======
-        "x-ms-request-id": "38786a80-301f-004c-167f-05ef6f000000",
->>>>>>> 1814567d
-        "x-ms-version": "2020-06-12"
-      },
-      "ResponseBody": []
-    },
-    {
-      "RequestUri": "https://seannse.blob.core.windows.net/test-filesystem-c247a3e5-c5be-c8f4-7592-3b71e8c57ada/test-directory-459814a0-dbf1-9034-6561-8a6959ec5a99",
+        "x-ms-client-request-id": "564254f1-865a-9423-5020-918c90cd96d2",
+        "x-ms-date": "Fri, 19 Feb 2021 19:05:53 GMT",
+        "x-ms-return-client-request-id": "true",
+        "x-ms-version": "2020-06-12"
+      },
+      "RequestBody": null,
+      "StatusCode": 201,
+      "ResponseHeaders": {
+        "Content-Length": "0",
+        "Date": "Fri, 19 Feb 2021 19:05:51 GMT",
+        "ETag": "\u00220x8D8D509608A71A1\u0022",
+        "Last-Modified": "Fri, 19 Feb 2021 19:05:52 GMT",
+        "Server": [
+          "Windows-Azure-Blob/1.0",
+          "Microsoft-HTTPAPI/2.0"
+        ],
+        "x-ms-client-request-id": "564254f1-865a-9423-5020-918c90cd96d2",
+        "x-ms-request-id": "cb1345bc-b01e-006d-15f2-06cb14000000",
+        "x-ms-version": "2020-06-12"
+      },
+      "ResponseBody": []
+    },
+    {
+      "RequestUri": "https://seannse.dfs.core.windows.net/test-filesystem-05d3d2d7-4ccc-3d09-796f-81cf37a39813/test-directory-4693902b-4e32-a1e9-9095-602e9d151dd9?resource=directory",
+      "RequestMethod": "PUT",
+      "RequestHeaders": {
+        "Accept": "application/json",
+        "Authorization": "Sanitized",
+        "traceparent": "00-af4ecf7698a68a4b88fbbe54ab4f6829-d3e65d1d7abea64c-00",
+        "User-Agent": [
+          "azsdk-net-Storage.Files.DataLake/12.7.0-alpha.20210219.1",
+          "(.NET 5.0.3; Microsoft Windows 10.0.19041)"
+        ],
+        "x-ms-client-request-id": "8fc8dd06-490c-a2d4-6aa0-c6c526f5f73a",
+        "x-ms-date": "Fri, 19 Feb 2021 19:05:53 GMT",
+        "x-ms-return-client-request-id": "true",
+        "x-ms-version": "2020-06-12"
+      },
+      "RequestBody": null,
+      "StatusCode": 201,
+      "ResponseHeaders": {
+        "Content-Length": "0",
+        "Date": "Fri, 19 Feb 2021 19:05:51 GMT",
+        "ETag": "\u00220x8D8D509609A4BF3\u0022",
+        "Last-Modified": "Fri, 19 Feb 2021 19:05:52 GMT",
+        "Server": [
+          "Windows-Azure-HDFS/1.0",
+          "Microsoft-HTTPAPI/2.0"
+        ],
+        "x-ms-client-request-id": "8fc8dd06-490c-a2d4-6aa0-c6c526f5f73a",
+        "x-ms-request-id": "da846a5d-a01f-0061-67f2-065c1c000000",
+        "x-ms-version": "2020-06-12"
+      },
+      "ResponseBody": []
+    },
+    {
+      "RequestUri": "https://seannse.dfs.core.windows.net/test-filesystem-05d3d2d7-4ccc-3d09-796f-81cf37a39813/test-directory-16acb802-b3ee-ea71-d79c-cee9738ffddb?resource=directory",
+      "RequestMethod": "PUT",
+      "RequestHeaders": {
+        "Accept": "application/json",
+        "Authorization": "Sanitized",
+        "traceparent": "00-c5842ddcf31ab541848264819aaa6dc0-03b640f2343ed441-00",
+        "User-Agent": [
+          "azsdk-net-Storage.Files.DataLake/12.7.0-alpha.20210219.1",
+          "(.NET 5.0.3; Microsoft Windows 10.0.19041)"
+        ],
+        "x-ms-client-request-id": "eb57a052-9707-53e8-6cde-b86f7aeb2edb",
+        "x-ms-date": "Fri, 19 Feb 2021 19:05:53 GMT",
+        "x-ms-return-client-request-id": "true",
+        "x-ms-version": "2020-06-12"
+      },
+      "RequestBody": null,
+      "StatusCode": 201,
+      "ResponseHeaders": {
+        "Content-Length": "0",
+        "Date": "Fri, 19 Feb 2021 19:05:52 GMT",
+        "ETag": "\u00220x8D8D50960A5B63C\u0022",
+        "Last-Modified": "Fri, 19 Feb 2021 19:05:52 GMT",
+        "Server": [
+          "Windows-Azure-HDFS/1.0",
+          "Microsoft-HTTPAPI/2.0"
+        ],
+        "x-ms-client-request-id": "eb57a052-9707-53e8-6cde-b86f7aeb2edb",
+        "x-ms-request-id": "da846a5f-a01f-0061-69f2-065c1c000000",
+        "x-ms-version": "2020-06-12"
+      },
+      "ResponseBody": []
+    },
+    {
+      "RequestUri": "https://seannse.dfs.core.windows.net/test-filesystem-05d3d2d7-4ccc-3d09-796f-81cf37a39813/test-directory-16acb802-b3ee-ea71-d79c-cee9738ffddb?mode=legacy",
+      "RequestMethod": "PUT",
+      "RequestHeaders": {
+        "Accept": "application/json",
+        "Authorization": "Sanitized",
+        "If-Modified-Since": "Thu, 18 Feb 2021 19:05:52 GMT",
+        "User-Agent": [
+          "azsdk-net-Storage.Files.DataLake/12.7.0-alpha.20210219.1",
+          "(.NET 5.0.3; Microsoft Windows 10.0.19041)"
+        ],
+        "x-ms-client-request-id": "d3974bcb-1137-50d3-9fd5-546ed55e1bb9",
+        "x-ms-date": "Fri, 19 Feb 2021 19:05:53 GMT",
+        "x-ms-rename-source": "%2Ftest-filesystem-05d3d2d7-4ccc-3d09-796f-81cf37a39813%2Ftest-directory-4693902b-4e32-a1e9-9095-602e9d151dd9=",
+        "x-ms-return-client-request-id": "true",
+        "x-ms-version": "2020-06-12"
+      },
+      "RequestBody": null,
+      "StatusCode": 201,
+      "ResponseHeaders": {
+        "Content-Length": "0",
+        "Date": "Fri, 19 Feb 2021 19:05:52 GMT",
+        "Server": [
+          "Windows-Azure-HDFS/1.0",
+          "Microsoft-HTTPAPI/2.0"
+        ],
+        "x-ms-client-request-id": "d3974bcb-1137-50d3-9fd5-546ed55e1bb9",
+        "x-ms-request-id": "da846a72-a01f-0061-7cf2-065c1c000000",
+        "x-ms-version": "2020-06-12"
+      },
+      "ResponseBody": []
+    },
+    {
+      "RequestUri": "https://seannse.blob.core.windows.net/test-filesystem-05d3d2d7-4ccc-3d09-796f-81cf37a39813/test-directory-16acb802-b3ee-ea71-d79c-cee9738ffddb",
       "RequestMethod": "HEAD",
       "RequestHeaders": {
         "Accept": "application/xml",
         "Authorization": "Sanitized",
         "User-Agent": [
-<<<<<<< HEAD
-          "azsdk-net-Storage.Files.DataLake/12.7.0-alpha.20210202.1",
-          "(.NET 5.0.2; Microsoft Windows 10.0.19042)"
-        ],
-        "x-ms-client-request-id": "ef6e5eef-2823-382b-4598-46029537e593",
-        "x-ms-date": "Tue, 02 Feb 2021 21:45:34 GMT",
-=======
-          "azsdk-net-Storage.Files.DataLake/12.7.0-alpha.20210217.1",
-          "(.NET 5.0.3; Microsoft Windows 10.0.19042)"
-        ],
-        "x-ms-client-request-id": "ef6e5eef-2823-382b-4598-46029537e593",
-        "x-ms-date": "Wed, 17 Feb 2021 22:48:49 GMT",
->>>>>>> 1814567d
+          "azsdk-net-Storage.Files.DataLake/12.7.0-alpha.20210219.1",
+          "(.NET 5.0.3; Microsoft Windows 10.0.19041)"
+        ],
+        "x-ms-client-request-id": "2fa3d56f-5b53-91a3-168d-fef7e27fa08c",
+        "x-ms-date": "Fri, 19 Feb 2021 19:05:53 GMT",
         "x-ms-return-client-request-id": "true",
         "x-ms-version": "2020-06-12"
       },
@@ -564,15 +360,9 @@
         "Accept-Ranges": "bytes",
         "Content-Length": "0",
         "Content-Type": "application/octet-stream",
-<<<<<<< HEAD
-        "Date": "Tue, 02 Feb 2021 21:45:34 GMT",
-        "ETag": "\u00220x8D8C7C3DF328F19\u0022",
-        "Last-Modified": "Tue, 02 Feb 2021 21:45:35 GMT",
-=======
-        "Date": "Wed, 17 Feb 2021 22:48:48 GMT",
-        "ETag": "\u00220x8D8D39630ADA7EF\u0022",
-        "Last-Modified": "Wed, 17 Feb 2021 22:48:48 GMT",
->>>>>>> 1814567d
+        "Date": "Fri, 19 Feb 2021 19:05:52 GMT",
+        "ETag": "\u00220x8D8D509609A4BF3\u0022",
+        "Last-Modified": "Fri, 19 Feb 2021 19:05:52 GMT",
         "Server": [
           "Windows-Azure-Blob/1.0",
           "Microsoft-HTTPAPI/2.0"
@@ -580,51 +370,33 @@
         "x-ms-access-tier": "Hot",
         "x-ms-access-tier-inferred": "true",
         "x-ms-blob-type": "BlockBlob",
-        "x-ms-client-request-id": "ef6e5eef-2823-382b-4598-46029537e593",
-<<<<<<< HEAD
-        "x-ms-creation-time": "Tue, 02 Feb 2021 21:45:35 GMT",
-=======
-        "x-ms-creation-time": "Wed, 17 Feb 2021 22:48:48 GMT",
->>>>>>> 1814567d
+        "x-ms-client-request-id": "2fa3d56f-5b53-91a3-168d-fef7e27fa08c",
+        "x-ms-creation-time": "Fri, 19 Feb 2021 19:05:52 GMT",
         "x-ms-group": "$superuser",
         "x-ms-lease-state": "available",
         "x-ms-lease-status": "unlocked",
         "x-ms-meta-hdi_isfolder": "true",
         "x-ms-owner": "$superuser",
         "x-ms-permissions": "rwxr-x---",
-<<<<<<< HEAD
-        "x-ms-request-id": "187695b7-b01e-0030-49ac-f9c190000000",
-=======
-        "x-ms-request-id": "d0f01b2b-401e-001b-0e7f-05415c000000",
->>>>>>> 1814567d
+        "x-ms-request-id": "cb13462b-b01e-006d-78f2-06cb14000000",
         "x-ms-server-encrypted": "true",
         "x-ms-version": "2020-06-12"
       },
       "ResponseBody": []
     },
     {
-      "RequestUri": "https://seannse.blob.core.windows.net/test-filesystem-c247a3e5-c5be-c8f4-7592-3b71e8c57ada?restype=container",
+      "RequestUri": "https://seannse.blob.core.windows.net/test-filesystem-05d3d2d7-4ccc-3d09-796f-81cf37a39813?restype=container",
       "RequestMethod": "DELETE",
       "RequestHeaders": {
         "Accept": "application/xml",
         "Authorization": "Sanitized",
-<<<<<<< HEAD
-        "traceparent": "00-4c84fbe22c05a74d9140f227adf1a4b8-bd7238402194eb41-00",
-        "User-Agent": [
-          "azsdk-net-Storage.Files.DataLake/12.7.0-alpha.20210202.1",
-          "(.NET 5.0.2; Microsoft Windows 10.0.19042)"
-        ],
-        "x-ms-client-request-id": "17bd921e-f92b-dedf-5063-565f5144c88d",
-        "x-ms-date": "Tue, 02 Feb 2021 21:45:34 GMT",
-=======
-        "traceparent": "00-d1dc2984fb158d4ab372b997e58ba347-2643eabfcaf96548-00",
-        "User-Agent": [
-          "azsdk-net-Storage.Files.DataLake/12.7.0-alpha.20210217.1",
-          "(.NET 5.0.3; Microsoft Windows 10.0.19042)"
-        ],
-        "x-ms-client-request-id": "17bd921e-f92b-dedf-5063-565f5144c88d",
-        "x-ms-date": "Wed, 17 Feb 2021 22:48:49 GMT",
->>>>>>> 1814567d
+        "traceparent": "00-ee2e3c9e29283d479d65d406f40be589-faf6f9a4b35fa240-00",
+        "User-Agent": [
+          "azsdk-net-Storage.Files.DataLake/12.7.0-alpha.20210219.1",
+          "(.NET 5.0.3; Microsoft Windows 10.0.19041)"
+        ],
+        "x-ms-client-request-id": "ffff98bc-ecbb-b265-f98b-7a8834be3832",
+        "x-ms-date": "Fri, 19 Feb 2021 19:05:53 GMT",
         "x-ms-return-client-request-id": "true",
         "x-ms-version": "2020-06-12"
       },
@@ -632,256 +404,161 @@
       "StatusCode": 202,
       "ResponseHeaders": {
         "Content-Length": "0",
-<<<<<<< HEAD
-        "Date": "Tue, 02 Feb 2021 21:45:34 GMT",
-=======
-        "Date": "Wed, 17 Feb 2021 22:48:48 GMT",
->>>>>>> 1814567d
-        "Server": [
-          "Windows-Azure-Blob/1.0",
-          "Microsoft-HTTPAPI/2.0"
-        ],
-        "x-ms-client-request-id": "17bd921e-f92b-dedf-5063-565f5144c88d",
-<<<<<<< HEAD
-        "x-ms-request-id": "18769612-b01e-0030-15ac-f9c190000000",
-=======
-        "x-ms-request-id": "d0f01b9e-401e-001b-7c7f-05415c000000",
->>>>>>> 1814567d
-        "x-ms-version": "2020-06-12"
-      },
-      "ResponseBody": []
-    },
-    {
-      "RequestUri": "https://seannse.blob.core.windows.net/test-filesystem-66c69961-d1a2-e47f-e527-51e03a2965f6?restype=container",
-      "RequestMethod": "PUT",
-      "RequestHeaders": {
-        "Accept": "application/xml",
-        "Authorization": "Sanitized",
-<<<<<<< HEAD
-        "traceparent": "00-c29647482091ce4891b2a1d8e463cede-6c5868d9d72fe94d-00",
-        "User-Agent": [
-          "azsdk-net-Storage.Files.DataLake/12.7.0-alpha.20210202.1",
-          "(.NET 5.0.2; Microsoft Windows 10.0.19042)"
+        "Date": "Fri, 19 Feb 2021 19:05:52 GMT",
+        "Server": [
+          "Windows-Azure-Blob/1.0",
+          "Microsoft-HTTPAPI/2.0"
+        ],
+        "x-ms-client-request-id": "ffff98bc-ecbb-b265-f98b-7a8834be3832",
+        "x-ms-request-id": "cb134646-b01e-006d-10f2-06cb14000000",
+        "x-ms-version": "2020-06-12"
+      },
+      "ResponseBody": []
+    },
+    {
+      "RequestUri": "https://seannse.blob.core.windows.net/test-filesystem-6cf77541-7b91-9128-080a-9bd73a4e8134?restype=container",
+      "RequestMethod": "PUT",
+      "RequestHeaders": {
+        "Accept": "application/xml",
+        "Authorization": "Sanitized",
+        "traceparent": "00-4f1c0b4139128341ae99ebf3d411dc6c-9673b666ace70045-00",
+        "User-Agent": [
+          "azsdk-net-Storage.Files.DataLake/12.7.0-alpha.20210219.1",
+          "(.NET 5.0.3; Microsoft Windows 10.0.19041)"
         ],
         "x-ms-blob-public-access": "container",
-        "x-ms-client-request-id": "39a1607b-1c89-4d55-12d8-3203a7ffa427",
-        "x-ms-date": "Tue, 02 Feb 2021 21:45:34 GMT",
-=======
-        "traceparent": "00-452e444059371d46bed58cb6af669f9d-780370e2dd2d5f42-00",
-        "User-Agent": [
-          "azsdk-net-Storage.Files.DataLake/12.7.0-alpha.20210217.1",
-          "(.NET 5.0.3; Microsoft Windows 10.0.19042)"
-        ],
-        "x-ms-blob-public-access": "container",
-        "x-ms-client-request-id": "39a1607b-1c89-4d55-12d8-3203a7ffa427",
-        "x-ms-date": "Wed, 17 Feb 2021 22:48:49 GMT",
->>>>>>> 1814567d
-        "x-ms-return-client-request-id": "true",
-        "x-ms-version": "2020-06-12"
-      },
-      "RequestBody": null,
-      "StatusCode": 201,
-      "ResponseHeaders": {
-        "Content-Length": "0",
-<<<<<<< HEAD
-        "Date": "Tue, 02 Feb 2021 21:45:35 GMT",
-        "ETag": "\u00220x8D8C7C3DFAF1AD6\u0022",
-        "Last-Modified": "Tue, 02 Feb 2021 21:45:35 GMT",
-=======
-        "Date": "Wed, 17 Feb 2021 22:48:48 GMT",
-        "ETag": "\u00220x8D8D39631215CC9\u0022",
-        "Last-Modified": "Wed, 17 Feb 2021 22:48:49 GMT",
->>>>>>> 1814567d
-        "Server": [
-          "Windows-Azure-Blob/1.0",
-          "Microsoft-HTTPAPI/2.0"
-        ],
-        "x-ms-client-request-id": "39a1607b-1c89-4d55-12d8-3203a7ffa427",
-<<<<<<< HEAD
-        "x-ms-request-id": "565bf38f-001e-008c-78ac-f91751000000",
-=======
-        "x-ms-request-id": "a12ff273-701e-0000-407f-057f5f000000",
->>>>>>> 1814567d
-        "x-ms-version": "2020-06-12"
-      },
-      "ResponseBody": []
-    },
-    {
-      "RequestUri": "https://seannse.dfs.core.windows.net/test-filesystem-66c69961-d1a2-e47f-e527-51e03a2965f6/test-directory-02495ffd-c561-9312-31cd-ca78b51d2fcb?resource=directory",
-      "RequestMethod": "PUT",
-      "RequestHeaders": {
-        "Accept": "application/json",
-        "Authorization": "Sanitized",
-<<<<<<< HEAD
-        "traceparent": "00-3860923e2a765c48ab9937a1ff8bfcb5-592464dbd2ac4b43-00",
-        "User-Agent": [
-          "azsdk-net-Storage.Files.DataLake/12.7.0-alpha.20210202.1",
-          "(.NET 5.0.2; Microsoft Windows 10.0.19042)"
-        ],
-        "x-ms-client-request-id": "5463f586-f3d0-b5f8-4d0e-08bb51dd98f5",
-        "x-ms-date": "Tue, 02 Feb 2021 21:45:35 GMT",
-=======
-        "traceparent": "00-0b259c4c68325741bca6c14c8b50dc62-8cddb84a5027af46-00",
-        "User-Agent": [
-          "azsdk-net-Storage.Files.DataLake/12.7.0-alpha.20210217.1",
-          "(.NET 5.0.3; Microsoft Windows 10.0.19042)"
-        ],
-        "x-ms-client-request-id": "5463f586-f3d0-b5f8-4d0e-08bb51dd98f5",
-        "x-ms-date": "Wed, 17 Feb 2021 22:48:49 GMT",
->>>>>>> 1814567d
-        "x-ms-return-client-request-id": "true",
-        "x-ms-version": "2020-06-12"
-      },
-      "RequestBody": null,
-      "StatusCode": 201,
-      "ResponseHeaders": {
-        "Content-Length": "0",
-<<<<<<< HEAD
-        "Date": "Tue, 02 Feb 2021 21:45:35 GMT",
-        "ETag": "\u00220x8D8C7C3DFEBAA56\u0022",
-        "Last-Modified": "Tue, 02 Feb 2021 21:45:36 GMT",
-=======
-        "Date": "Wed, 17 Feb 2021 22:48:49 GMT",
-        "ETag": "\u00220x8D8D39631573ADF\u0022",
-        "Last-Modified": "Wed, 17 Feb 2021 22:48:49 GMT",
->>>>>>> 1814567d
-        "Server": [
-          "Windows-Azure-HDFS/1.0",
-          "Microsoft-HTTPAPI/2.0"
-        ],
-        "x-ms-client-request-id": "5463f586-f3d0-b5f8-4d0e-08bb51dd98f5",
-<<<<<<< HEAD
-        "x-ms-request-id": "d38feb47-301f-005c-26ac-f92a07000000",
-=======
-        "x-ms-request-id": "5e34007d-301f-005c-137f-052a07000000",
->>>>>>> 1814567d
-        "x-ms-version": "2020-06-12"
-      },
-      "ResponseBody": []
-    },
-    {
-      "RequestUri": "https://seannse.dfs.core.windows.net/test-filesystem-66c69961-d1a2-e47f-e527-51e03a2965f6/test-directory-afd367a8-ca9a-d29f-f34e-09cbd471f7cc?resource=directory",
-      "RequestMethod": "PUT",
-      "RequestHeaders": {
-        "Accept": "application/json",
-        "Authorization": "Sanitized",
-<<<<<<< HEAD
-        "traceparent": "00-e9add89cdf881b40a8929f92d9613a7e-04d79dde4e2f6f4a-00",
-        "User-Agent": [
-          "azsdk-net-Storage.Files.DataLake/12.7.0-alpha.20210202.1",
-          "(.NET 5.0.2; Microsoft Windows 10.0.19042)"
-        ],
-        "x-ms-client-request-id": "34f9fbfd-a191-bc02-5590-6181ea2de1dc",
-        "x-ms-date": "Tue, 02 Feb 2021 21:45:35 GMT",
-=======
-        "traceparent": "00-d8111305c3a816429463a58d85f01450-d258c37e9241e54d-00",
-        "User-Agent": [
-          "azsdk-net-Storage.Files.DataLake/12.7.0-alpha.20210217.1",
-          "(.NET 5.0.3; Microsoft Windows 10.0.19042)"
-        ],
-        "x-ms-client-request-id": "34f9fbfd-a191-bc02-5590-6181ea2de1dc",
-        "x-ms-date": "Wed, 17 Feb 2021 22:48:50 GMT",
->>>>>>> 1814567d
-        "x-ms-return-client-request-id": "true",
-        "x-ms-version": "2020-06-12"
-      },
-      "RequestBody": null,
-      "StatusCode": 201,
-      "ResponseHeaders": {
-        "Content-Length": "0",
-<<<<<<< HEAD
-        "Date": "Tue, 02 Feb 2021 21:45:35 GMT",
-        "ETag": "\u00220x8D8C7C3DFFAA7F2\u0022",
-        "Last-Modified": "Tue, 02 Feb 2021 21:45:36 GMT",
-=======
-        "Date": "Wed, 17 Feb 2021 22:48:49 GMT",
-        "ETag": "\u00220x8D8D396316380F2\u0022",
-        "Last-Modified": "Wed, 17 Feb 2021 22:48:50 GMT",
->>>>>>> 1814567d
-        "Server": [
-          "Windows-Azure-HDFS/1.0",
-          "Microsoft-HTTPAPI/2.0"
-        ],
-        "x-ms-client-request-id": "34f9fbfd-a191-bc02-5590-6181ea2de1dc",
-<<<<<<< HEAD
-        "x-ms-request-id": "d38feb6c-301f-005c-4bac-f92a07000000",
-=======
-        "x-ms-request-id": "5e34008e-301f-005c-247f-052a07000000",
->>>>>>> 1814567d
-        "x-ms-version": "2020-06-12"
-      },
-      "ResponseBody": []
-    },
-    {
-      "RequestUri": "https://seannse.dfs.core.windows.net/test-filesystem-66c69961-d1a2-e47f-e527-51e03a2965f6/test-directory-afd367a8-ca9a-d29f-f34e-09cbd471f7cc?mode=legacy",
-      "RequestMethod": "PUT",
-      "RequestHeaders": {
-        "Accept": "application/json",
-        "Authorization": "Sanitized",
-<<<<<<< HEAD
-        "If-Unmodified-Since": "Wed, 03 Feb 2021 21:45:32 GMT",
-        "User-Agent": [
-          "azsdk-net-Storage.Files.DataLake/12.7.0-alpha.20210202.1",
-          "(.NET 5.0.2; Microsoft Windows 10.0.19042)"
-        ],
-        "x-ms-client-request-id": "d9cdeca6-c377-db3b-2b35-6a29797851d1",
-        "x-ms-date": "Tue, 02 Feb 2021 21:45:35 GMT",
-=======
-        "If-Unmodified-Since": "Thu, 18 Feb 2021 22:48:47 GMT",
-        "User-Agent": [
-          "azsdk-net-Storage.Files.DataLake/12.7.0-alpha.20210217.1",
-          "(.NET 5.0.3; Microsoft Windows 10.0.19042)"
-        ],
-        "x-ms-client-request-id": "d9cdeca6-c377-db3b-2b35-6a29797851d1",
-        "x-ms-date": "Wed, 17 Feb 2021 22:48:50 GMT",
->>>>>>> 1814567d
-        "x-ms-rename-source": "%2Ftest-filesystem-66c69961-d1a2-e47f-e527-51e03a2965f6%2Ftest-directory-02495ffd-c561-9312-31cd-ca78b51d2fcb=",
-        "x-ms-return-client-request-id": "true",
-        "x-ms-version": "2020-06-12"
-      },
-      "RequestBody": null,
-      "StatusCode": 201,
-      "ResponseHeaders": {
-        "Content-Length": "0",
-<<<<<<< HEAD
-        "Date": "Tue, 02 Feb 2021 21:45:35 GMT",
-=======
-        "Date": "Wed, 17 Feb 2021 22:48:49 GMT",
->>>>>>> 1814567d
-        "Server": [
-          "Windows-Azure-HDFS/1.0",
-          "Microsoft-HTTPAPI/2.0"
-        ],
-        "x-ms-client-request-id": "d9cdeca6-c377-db3b-2b35-6a29797851d1",
-<<<<<<< HEAD
-        "x-ms-request-id": "d38feb94-301f-005c-73ac-f92a07000000",
-=======
-        "x-ms-request-id": "5e34009a-301f-005c-307f-052a07000000",
->>>>>>> 1814567d
-        "x-ms-version": "2020-06-12"
-      },
-      "ResponseBody": []
-    },
-    {
-      "RequestUri": "https://seannse.blob.core.windows.net/test-filesystem-66c69961-d1a2-e47f-e527-51e03a2965f6/test-directory-afd367a8-ca9a-d29f-f34e-09cbd471f7cc",
+        "x-ms-client-request-id": "9a13ed43-beea-40d7-706e-f7b0508d77ab",
+        "x-ms-date": "Fri, 19 Feb 2021 19:05:53 GMT",
+        "x-ms-return-client-request-id": "true",
+        "x-ms-version": "2020-06-12"
+      },
+      "RequestBody": null,
+      "StatusCode": 201,
+      "ResponseHeaders": {
+        "Content-Length": "0",
+        "Date": "Fri, 19 Feb 2021 19:05:52 GMT",
+        "ETag": "\u00220x8D8D50960D8EDB3\u0022",
+        "Last-Modified": "Fri, 19 Feb 2021 19:05:52 GMT",
+        "Server": [
+          "Windows-Azure-Blob/1.0",
+          "Microsoft-HTTPAPI/2.0"
+        ],
+        "x-ms-client-request-id": "9a13ed43-beea-40d7-706e-f7b0508d77ab",
+        "x-ms-request-id": "cb13465b-b01e-006d-23f2-06cb14000000",
+        "x-ms-version": "2020-06-12"
+      },
+      "ResponseBody": []
+    },
+    {
+      "RequestUri": "https://seannse.dfs.core.windows.net/test-filesystem-6cf77541-7b91-9128-080a-9bd73a4e8134/test-directory-9e25450a-ee83-a1b2-a4e9-199fd7202cc3?resource=directory",
+      "RequestMethod": "PUT",
+      "RequestHeaders": {
+        "Accept": "application/json",
+        "Authorization": "Sanitized",
+        "traceparent": "00-b90a45eadd3c0b4cbcfc4e91cfbe402f-67aa1c426e088842-00",
+        "User-Agent": [
+          "azsdk-net-Storage.Files.DataLake/12.7.0-alpha.20210219.1",
+          "(.NET 5.0.3; Microsoft Windows 10.0.19041)"
+        ],
+        "x-ms-client-request-id": "1efdf87a-c51f-5452-3b72-f601a537694f",
+        "x-ms-date": "Fri, 19 Feb 2021 19:05:53 GMT",
+        "x-ms-return-client-request-id": "true",
+        "x-ms-version": "2020-06-12"
+      },
+      "RequestBody": null,
+      "StatusCode": 201,
+      "ResponseHeaders": {
+        "Content-Length": "0",
+        "Date": "Fri, 19 Feb 2021 19:05:52 GMT",
+        "ETag": "\u00220x8D8D50960E75664\u0022",
+        "Last-Modified": "Fri, 19 Feb 2021 19:05:53 GMT",
+        "Server": [
+          "Windows-Azure-HDFS/1.0",
+          "Microsoft-HTTPAPI/2.0"
+        ],
+        "x-ms-client-request-id": "1efdf87a-c51f-5452-3b72-f601a537694f",
+        "x-ms-request-id": "da846a9e-a01f-0061-28f2-065c1c000000",
+        "x-ms-version": "2020-06-12"
+      },
+      "ResponseBody": []
+    },
+    {
+      "RequestUri": "https://seannse.dfs.core.windows.net/test-filesystem-6cf77541-7b91-9128-080a-9bd73a4e8134/test-directory-8b0a3441-2bf9-2371-fb82-df89149ff783?resource=directory",
+      "RequestMethod": "PUT",
+      "RequestHeaders": {
+        "Accept": "application/json",
+        "Authorization": "Sanitized",
+        "traceparent": "00-56e7b243331d514c88d17061f7b7c2e9-52a4917d7d9e2b4a-00",
+        "User-Agent": [
+          "azsdk-net-Storage.Files.DataLake/12.7.0-alpha.20210219.1",
+          "(.NET 5.0.3; Microsoft Windows 10.0.19041)"
+        ],
+        "x-ms-client-request-id": "75d18a91-3116-4ecb-87d9-239de5c9409b",
+        "x-ms-date": "Fri, 19 Feb 2021 19:05:53 GMT",
+        "x-ms-return-client-request-id": "true",
+        "x-ms-version": "2020-06-12"
+      },
+      "RequestBody": null,
+      "StatusCode": 201,
+      "ResponseHeaders": {
+        "Content-Length": "0",
+        "Date": "Fri, 19 Feb 2021 19:05:52 GMT",
+        "ETag": "\u00220x8D8D50960F4BB18\u0022",
+        "Last-Modified": "Fri, 19 Feb 2021 19:05:53 GMT",
+        "Server": [
+          "Windows-Azure-HDFS/1.0",
+          "Microsoft-HTTPAPI/2.0"
+        ],
+        "x-ms-client-request-id": "75d18a91-3116-4ecb-87d9-239de5c9409b",
+        "x-ms-request-id": "da846aac-a01f-0061-36f2-065c1c000000",
+        "x-ms-version": "2020-06-12"
+      },
+      "ResponseBody": []
+    },
+    {
+      "RequestUri": "https://seannse.dfs.core.windows.net/test-filesystem-6cf77541-7b91-9128-080a-9bd73a4e8134/test-directory-8b0a3441-2bf9-2371-fb82-df89149ff783?mode=legacy",
+      "RequestMethod": "PUT",
+      "RequestHeaders": {
+        "Accept": "application/json",
+        "Authorization": "Sanitized",
+        "If-Unmodified-Since": "Sat, 20 Feb 2021 19:05:52 GMT",
+        "User-Agent": [
+          "azsdk-net-Storage.Files.DataLake/12.7.0-alpha.20210219.1",
+          "(.NET 5.0.3; Microsoft Windows 10.0.19041)"
+        ],
+        "x-ms-client-request-id": "89f75883-82ce-fa6d-88d6-584aea06faaa",
+        "x-ms-date": "Fri, 19 Feb 2021 19:05:53 GMT",
+        "x-ms-rename-source": "%2Ftest-filesystem-6cf77541-7b91-9128-080a-9bd73a4e8134%2Ftest-directory-9e25450a-ee83-a1b2-a4e9-199fd7202cc3=",
+        "x-ms-return-client-request-id": "true",
+        "x-ms-version": "2020-06-12"
+      },
+      "RequestBody": null,
+      "StatusCode": 201,
+      "ResponseHeaders": {
+        "Content-Length": "0",
+        "Date": "Fri, 19 Feb 2021 19:05:52 GMT",
+        "Server": [
+          "Windows-Azure-HDFS/1.0",
+          "Microsoft-HTTPAPI/2.0"
+        ],
+        "x-ms-client-request-id": "89f75883-82ce-fa6d-88d6-584aea06faaa",
+        "x-ms-request-id": "da846abd-a01f-0061-46f2-065c1c000000",
+        "x-ms-version": "2020-06-12"
+      },
+      "ResponseBody": []
+    },
+    {
+      "RequestUri": "https://seannse.blob.core.windows.net/test-filesystem-6cf77541-7b91-9128-080a-9bd73a4e8134/test-directory-8b0a3441-2bf9-2371-fb82-df89149ff783",
       "RequestMethod": "HEAD",
       "RequestHeaders": {
         "Accept": "application/xml",
         "Authorization": "Sanitized",
         "User-Agent": [
-<<<<<<< HEAD
-          "azsdk-net-Storage.Files.DataLake/12.7.0-alpha.20210202.1",
-          "(.NET 5.0.2; Microsoft Windows 10.0.19042)"
-        ],
-        "x-ms-client-request-id": "fedb1fe0-0760-5264-0062-f8b56e1154f3",
-        "x-ms-date": "Tue, 02 Feb 2021 21:45:35 GMT",
-=======
-          "azsdk-net-Storage.Files.DataLake/12.7.0-alpha.20210217.1",
-          "(.NET 5.0.3; Microsoft Windows 10.0.19042)"
-        ],
-        "x-ms-client-request-id": "fedb1fe0-0760-5264-0062-f8b56e1154f3",
-        "x-ms-date": "Wed, 17 Feb 2021 22:48:50 GMT",
->>>>>>> 1814567d
+          "azsdk-net-Storage.Files.DataLake/12.7.0-alpha.20210219.1",
+          "(.NET 5.0.3; Microsoft Windows 10.0.19041)"
+        ],
+        "x-ms-client-request-id": "8d196fa5-b6d1-f7cd-04da-c93b31e1488a",
+        "x-ms-date": "Fri, 19 Feb 2021 19:05:53 GMT",
         "x-ms-return-client-request-id": "true",
         "x-ms-version": "2020-06-12"
       },
@@ -891,15 +568,9 @@
         "Accept-Ranges": "bytes",
         "Content-Length": "0",
         "Content-Type": "application/octet-stream",
-<<<<<<< HEAD
-        "Date": "Tue, 02 Feb 2021 21:45:35 GMT",
-        "ETag": "\u00220x8D8C7C3DFEBAA56\u0022",
-        "Last-Modified": "Tue, 02 Feb 2021 21:45:36 GMT",
-=======
-        "Date": "Wed, 17 Feb 2021 22:48:49 GMT",
-        "ETag": "\u00220x8D8D39631573ADF\u0022",
-        "Last-Modified": "Wed, 17 Feb 2021 22:48:49 GMT",
->>>>>>> 1814567d
+        "Date": "Fri, 19 Feb 2021 19:05:52 GMT",
+        "ETag": "\u00220x8D8D50960E75664\u0022",
+        "Last-Modified": "Fri, 19 Feb 2021 19:05:53 GMT",
         "Server": [
           "Windows-Azure-Blob/1.0",
           "Microsoft-HTTPAPI/2.0"
@@ -907,51 +578,33 @@
         "x-ms-access-tier": "Hot",
         "x-ms-access-tier-inferred": "true",
         "x-ms-blob-type": "BlockBlob",
-        "x-ms-client-request-id": "fedb1fe0-0760-5264-0062-f8b56e1154f3",
-<<<<<<< HEAD
-        "x-ms-creation-time": "Tue, 02 Feb 2021 21:45:36 GMT",
-=======
-        "x-ms-creation-time": "Wed, 17 Feb 2021 22:48:49 GMT",
->>>>>>> 1814567d
+        "x-ms-client-request-id": "8d196fa5-b6d1-f7cd-04da-c93b31e1488a",
+        "x-ms-creation-time": "Fri, 19 Feb 2021 19:05:53 GMT",
         "x-ms-group": "$superuser",
         "x-ms-lease-state": "available",
         "x-ms-lease-status": "unlocked",
         "x-ms-meta-hdi_isfolder": "true",
         "x-ms-owner": "$superuser",
         "x-ms-permissions": "rwxr-x---",
-<<<<<<< HEAD
-        "x-ms-request-id": "565bf528-001e-008c-5eac-f91751000000",
-=======
-        "x-ms-request-id": "a12ff401-701e-0000-1a7f-057f5f000000",
->>>>>>> 1814567d
+        "x-ms-request-id": "cb1346e0-b01e-006d-1bf2-06cb14000000",
         "x-ms-server-encrypted": "true",
         "x-ms-version": "2020-06-12"
       },
       "ResponseBody": []
     },
     {
-      "RequestUri": "https://seannse.blob.core.windows.net/test-filesystem-66c69961-d1a2-e47f-e527-51e03a2965f6?restype=container",
+      "RequestUri": "https://seannse.blob.core.windows.net/test-filesystem-6cf77541-7b91-9128-080a-9bd73a4e8134?restype=container",
       "RequestMethod": "DELETE",
       "RequestHeaders": {
         "Accept": "application/xml",
         "Authorization": "Sanitized",
-<<<<<<< HEAD
-        "traceparent": "00-7cf1c158edc37342b26a4e04ab92b3c5-fa5450ed40f95e4b-00",
-        "User-Agent": [
-          "azsdk-net-Storage.Files.DataLake/12.7.0-alpha.20210202.1",
-          "(.NET 5.0.2; Microsoft Windows 10.0.19042)"
-        ],
-        "x-ms-client-request-id": "5a483ab7-539d-c671-4b10-e50f8c7bb7ae",
-        "x-ms-date": "Tue, 02 Feb 2021 21:45:36 GMT",
-=======
-        "traceparent": "00-3e365adc77affe46b30a329a1e714a04-914fefe3b36e8241-00",
-        "User-Agent": [
-          "azsdk-net-Storage.Files.DataLake/12.7.0-alpha.20210217.1",
-          "(.NET 5.0.3; Microsoft Windows 10.0.19042)"
-        ],
-        "x-ms-client-request-id": "5a483ab7-539d-c671-4b10-e50f8c7bb7ae",
-        "x-ms-date": "Wed, 17 Feb 2021 22:48:50 GMT",
->>>>>>> 1814567d
+        "traceparent": "00-38e7d20e5df7044b8b8c34d8981fead4-54b2468c67f59149-00",
+        "User-Agent": [
+          "azsdk-net-Storage.Files.DataLake/12.7.0-alpha.20210219.1",
+          "(.NET 5.0.3; Microsoft Windows 10.0.19041)"
+        ],
+        "x-ms-client-request-id": "7aa47aa2-6dec-49d8-a755-7898e338d67e",
+        "x-ms-date": "Fri, 19 Feb 2021 19:05:54 GMT",
         "x-ms-return-client-request-id": "true",
         "x-ms-version": "2020-06-12"
       },
@@ -959,206 +612,129 @@
       "StatusCode": 202,
       "ResponseHeaders": {
         "Content-Length": "0",
-<<<<<<< HEAD
-        "Date": "Tue, 02 Feb 2021 21:45:35 GMT",
-=======
-        "Date": "Wed, 17 Feb 2021 22:48:49 GMT",
->>>>>>> 1814567d
-        "Server": [
-          "Windows-Azure-Blob/1.0",
-          "Microsoft-HTTPAPI/2.0"
-        ],
-        "x-ms-client-request-id": "5a483ab7-539d-c671-4b10-e50f8c7bb7ae",
-<<<<<<< HEAD
-        "x-ms-request-id": "565bf55b-001e-008c-0dac-f91751000000",
-=======
-        "x-ms-request-id": "a12ff430-701e-0000-437f-057f5f000000",
->>>>>>> 1814567d
-        "x-ms-version": "2020-06-12"
-      },
-      "ResponseBody": []
-    },
-    {
-      "RequestUri": "https://seannse.blob.core.windows.net/test-filesystem-12b5d3d7-f1f9-176c-4fb9-42b8ed1857bf?restype=container",
-      "RequestMethod": "PUT",
-      "RequestHeaders": {
-        "Accept": "application/xml",
-        "Authorization": "Sanitized",
-<<<<<<< HEAD
-        "traceparent": "00-220b7097f9f75f4fb795632b719cb5a2-43f587a5ad93c04f-00",
-        "User-Agent": [
-          "azsdk-net-Storage.Files.DataLake/12.7.0-alpha.20210202.1",
-          "(.NET 5.0.2; Microsoft Windows 10.0.19042)"
+        "Date": "Fri, 19 Feb 2021 19:05:52 GMT",
+        "Server": [
+          "Windows-Azure-Blob/1.0",
+          "Microsoft-HTTPAPI/2.0"
+        ],
+        "x-ms-client-request-id": "7aa47aa2-6dec-49d8-a755-7898e338d67e",
+        "x-ms-request-id": "cb13470d-b01e-006d-45f2-06cb14000000",
+        "x-ms-version": "2020-06-12"
+      },
+      "ResponseBody": []
+    },
+    {
+      "RequestUri": "https://seannse.blob.core.windows.net/test-filesystem-aabc5a55-8e58-ef81-3042-a9e08c9c5983?restype=container",
+      "RequestMethod": "PUT",
+      "RequestHeaders": {
+        "Accept": "application/xml",
+        "Authorization": "Sanitized",
+        "traceparent": "00-d1f3539b5f4d70449ef20ddd7edeaf5a-dcd215b508bc794d-00",
+        "User-Agent": [
+          "azsdk-net-Storage.Files.DataLake/12.7.0-alpha.20210219.1",
+          "(.NET 5.0.3; Microsoft Windows 10.0.19041)"
         ],
         "x-ms-blob-public-access": "container",
-        "x-ms-client-request-id": "27746bf0-d78b-c51a-ce31-0ae310b9d933",
-        "x-ms-date": "Tue, 02 Feb 2021 21:45:36 GMT",
-=======
-        "traceparent": "00-27b8a2c8aa876a4ab39c4cb6103db735-2ac9d5607e3d2c42-00",
-        "User-Agent": [
-          "azsdk-net-Storage.Files.DataLake/12.7.0-alpha.20210217.1",
-          "(.NET 5.0.3; Microsoft Windows 10.0.19042)"
-        ],
-        "x-ms-blob-public-access": "container",
-        "x-ms-client-request-id": "27746bf0-d78b-c51a-ce31-0ae310b9d933",
-        "x-ms-date": "Wed, 17 Feb 2021 22:48:50 GMT",
->>>>>>> 1814567d
-        "x-ms-return-client-request-id": "true",
-        "x-ms-version": "2020-06-12"
-      },
-      "RequestBody": null,
-      "StatusCode": 201,
-      "ResponseHeaders": {
-        "Content-Length": "0",
-<<<<<<< HEAD
-        "Date": "Tue, 02 Feb 2021 21:45:36 GMT",
-        "ETag": "\u00220x8D8C7C3E064802C\u0022",
-        "Last-Modified": "Tue, 02 Feb 2021 21:45:37 GMT",
-=======
-        "Date": "Wed, 17 Feb 2021 22:48:50 GMT",
-        "ETag": "\u00220x8D8D39631C11F7F\u0022",
-        "Last-Modified": "Wed, 17 Feb 2021 22:48:50 GMT",
->>>>>>> 1814567d
-        "Server": [
-          "Windows-Azure-Blob/1.0",
-          "Microsoft-HTTPAPI/2.0"
-        ],
-        "x-ms-client-request-id": "27746bf0-d78b-c51a-ce31-0ae310b9d933",
-<<<<<<< HEAD
-        "x-ms-request-id": "bb91ecae-f01e-0088-33ac-f99a56000000",
-=======
-        "x-ms-request-id": "a226e4e5-d01e-008f-267f-05f635000000",
->>>>>>> 1814567d
-        "x-ms-version": "2020-06-12"
-      },
-      "ResponseBody": []
-    },
-    {
-      "RequestUri": "https://seannse.dfs.core.windows.net/test-filesystem-12b5d3d7-f1f9-176c-4fb9-42b8ed1857bf/test-directory-a79725b9-837c-dde5-7dc3-a6a3afb9338f?resource=directory",
-      "RequestMethod": "PUT",
-      "RequestHeaders": {
-        "Accept": "application/json",
-        "Authorization": "Sanitized",
-<<<<<<< HEAD
-        "traceparent": "00-12ff63f82fe27745889c6b86c75ea545-d97768ed9769cb45-00",
-        "User-Agent": [
-          "azsdk-net-Storage.Files.DataLake/12.7.0-alpha.20210202.1",
-          "(.NET 5.0.2; Microsoft Windows 10.0.19042)"
-        ],
-        "x-ms-client-request-id": "bef90d7d-ee28-6dc4-8696-aac731771614",
-        "x-ms-date": "Tue, 02 Feb 2021 21:45:36 GMT",
-=======
-        "traceparent": "00-5b59ecdcc5a1f045a2fc7d9ebedf7c10-5ffa935e7c372b4c-00",
-        "User-Agent": [
-          "azsdk-net-Storage.Files.DataLake/12.7.0-alpha.20210217.1",
-          "(.NET 5.0.3; Microsoft Windows 10.0.19042)"
-        ],
-        "x-ms-client-request-id": "bef90d7d-ee28-6dc4-8696-aac731771614",
-        "x-ms-date": "Wed, 17 Feb 2021 22:48:50 GMT",
->>>>>>> 1814567d
-        "x-ms-return-client-request-id": "true",
-        "x-ms-version": "2020-06-12"
-      },
-      "RequestBody": null,
-      "StatusCode": 201,
-      "ResponseHeaders": {
-        "Content-Length": "0",
-<<<<<<< HEAD
-        "Date": "Tue, 02 Feb 2021 21:45:37 GMT",
-        "ETag": "\u00220x8D8C7C3E0B1A9FB\u0022",
-        "Last-Modified": "Tue, 02 Feb 2021 21:45:37 GMT",
-=======
-        "Date": "Wed, 17 Feb 2021 22:48:50 GMT",
-        "ETag": "\u00220x8D8D39631F99C22\u0022",
-        "Last-Modified": "Wed, 17 Feb 2021 22:48:50 GMT",
->>>>>>> 1814567d
-        "Server": [
-          "Windows-Azure-HDFS/1.0",
-          "Microsoft-HTTPAPI/2.0"
-        ],
-        "x-ms-client-request-id": "bef90d7d-ee28-6dc4-8696-aac731771614",
-<<<<<<< HEAD
-        "x-ms-request-id": "2844c193-701f-0086-4dac-f9b3e6000000",
-=======
-        "x-ms-request-id": "d202f4fc-e01f-0084-697f-050d5e000000",
->>>>>>> 1814567d
-        "x-ms-version": "2020-06-12"
-      },
-      "ResponseBody": []
-    },
-    {
-      "RequestUri": "https://seannse.dfs.core.windows.net/test-filesystem-12b5d3d7-f1f9-176c-4fb9-42b8ed1857bf/test-directory-0fbe7afe-57f1-8a90-f1f7-dc431e4ded0a?resource=directory",
-      "RequestMethod": "PUT",
-      "RequestHeaders": {
-        "Accept": "application/json",
-        "Authorization": "Sanitized",
-<<<<<<< HEAD
-        "traceparent": "00-fcf7e2f9341c0c4da8d2e420b70598cc-5487be959d450a44-00",
-        "User-Agent": [
-          "azsdk-net-Storage.Files.DataLake/12.7.0-alpha.20210202.1",
-          "(.NET 5.0.2; Microsoft Windows 10.0.19042)"
-        ],
-        "x-ms-client-request-id": "75995022-d1b3-25c0-7d6f-cd3011814f39",
-        "x-ms-date": "Tue, 02 Feb 2021 21:45:36 GMT",
-=======
-        "traceparent": "00-c19141f496076b4198aae5d957b99e40-63379afba6abfb43-00",
-        "User-Agent": [
-          "azsdk-net-Storage.Files.DataLake/12.7.0-alpha.20210217.1",
-          "(.NET 5.0.3; Microsoft Windows 10.0.19042)"
-        ],
-        "x-ms-client-request-id": "75995022-d1b3-25c0-7d6f-cd3011814f39",
-        "x-ms-date": "Wed, 17 Feb 2021 22:48:51 GMT",
->>>>>>> 1814567d
-        "x-ms-return-client-request-id": "true",
-        "x-ms-version": "2020-06-12"
-      },
-      "RequestBody": null,
-      "StatusCode": 201,
-      "ResponseHeaders": {
-        "Content-Length": "0",
-<<<<<<< HEAD
-        "Date": "Tue, 02 Feb 2021 21:45:37 GMT",
-        "ETag": "\u00220x8D8C7C3E0C07021\u0022",
-        "Last-Modified": "Tue, 02 Feb 2021 21:45:37 GMT",
-=======
-        "Date": "Wed, 17 Feb 2021 22:48:50 GMT",
-        "ETag": "\u00220x8D8D3963206876C\u0022",
-        "Last-Modified": "Wed, 17 Feb 2021 22:48:51 GMT",
->>>>>>> 1814567d
-        "Server": [
-          "Windows-Azure-HDFS/1.0",
-          "Microsoft-HTTPAPI/2.0"
-        ],
-        "x-ms-client-request-id": "75995022-d1b3-25c0-7d6f-cd3011814f39",
-<<<<<<< HEAD
-        "x-ms-request-id": "2844c1b6-701f-0086-70ac-f9b3e6000000",
-=======
-        "x-ms-request-id": "d202f50c-e01f-0084-787f-050d5e000000",
->>>>>>> 1814567d
-        "x-ms-version": "2020-06-12"
-      },
-      "ResponseBody": []
-    },
-    {
-      "RequestUri": "https://seannse.blob.core.windows.net/test-filesystem-12b5d3d7-f1f9-176c-4fb9-42b8ed1857bf/test-directory-0fbe7afe-57f1-8a90-f1f7-dc431e4ded0a",
+        "x-ms-client-request-id": "43dbab1a-36c5-131d-f9b5-4aaac3f8bd0b",
+        "x-ms-date": "Fri, 19 Feb 2021 19:05:54 GMT",
+        "x-ms-return-client-request-id": "true",
+        "x-ms-version": "2020-06-12"
+      },
+      "RequestBody": null,
+      "StatusCode": 201,
+      "ResponseHeaders": {
+        "Content-Length": "0",
+        "Date": "Fri, 19 Feb 2021 19:05:52 GMT",
+        "ETag": "\u00220x8D8D509612A507D\u0022",
+        "Last-Modified": "Fri, 19 Feb 2021 19:05:53 GMT",
+        "Server": [
+          "Windows-Azure-Blob/1.0",
+          "Microsoft-HTTPAPI/2.0"
+        ],
+        "x-ms-client-request-id": "43dbab1a-36c5-131d-f9b5-4aaac3f8bd0b",
+        "x-ms-request-id": "cb134737-b01e-006d-6bf2-06cb14000000",
+        "x-ms-version": "2020-06-12"
+      },
+      "ResponseBody": []
+    },
+    {
+      "RequestUri": "https://seannse.dfs.core.windows.net/test-filesystem-aabc5a55-8e58-ef81-3042-a9e08c9c5983/test-directory-909ff5fb-1f9f-8742-bcf9-15e79079b189?resource=directory",
+      "RequestMethod": "PUT",
+      "RequestHeaders": {
+        "Accept": "application/json",
+        "Authorization": "Sanitized",
+        "traceparent": "00-3f5e05a7271bef4c9c597ca1b06b3359-1b1ea5822ff38f43-00",
+        "User-Agent": [
+          "azsdk-net-Storage.Files.DataLake/12.7.0-alpha.20210219.1",
+          "(.NET 5.0.3; Microsoft Windows 10.0.19041)"
+        ],
+        "x-ms-client-request-id": "480bf2b3-6306-fb0b-6953-87cb2035837f",
+        "x-ms-date": "Fri, 19 Feb 2021 19:05:54 GMT",
+        "x-ms-return-client-request-id": "true",
+        "x-ms-version": "2020-06-12"
+      },
+      "RequestBody": null,
+      "StatusCode": 201,
+      "ResponseHeaders": {
+        "Content-Length": "0",
+        "Date": "Fri, 19 Feb 2021 19:05:52 GMT",
+        "ETag": "\u00220x8D8D50961382C3A\u0022",
+        "Last-Modified": "Fri, 19 Feb 2021 19:05:53 GMT",
+        "Server": [
+          "Windows-Azure-HDFS/1.0",
+          "Microsoft-HTTPAPI/2.0"
+        ],
+        "x-ms-client-request-id": "480bf2b3-6306-fb0b-6953-87cb2035837f",
+        "x-ms-request-id": "da846ae5-a01f-0061-6ef2-065c1c000000",
+        "x-ms-version": "2020-06-12"
+      },
+      "ResponseBody": []
+    },
+    {
+      "RequestUri": "https://seannse.dfs.core.windows.net/test-filesystem-aabc5a55-8e58-ef81-3042-a9e08c9c5983/test-directory-c55cc104-dc31-e64a-37dd-591962bc04c9?resource=directory",
+      "RequestMethod": "PUT",
+      "RequestHeaders": {
+        "Accept": "application/json",
+        "Authorization": "Sanitized",
+        "traceparent": "00-aed300e59d044e42b84e99d662e82f42-a72d13b91c7e8e4a-00",
+        "User-Agent": [
+          "azsdk-net-Storage.Files.DataLake/12.7.0-alpha.20210219.1",
+          "(.NET 5.0.3; Microsoft Windows 10.0.19041)"
+        ],
+        "x-ms-client-request-id": "c1813d02-3897-d66b-a825-10290af298ad",
+        "x-ms-date": "Fri, 19 Feb 2021 19:05:54 GMT",
+        "x-ms-return-client-request-id": "true",
+        "x-ms-version": "2020-06-12"
+      },
+      "RequestBody": null,
+      "StatusCode": 201,
+      "ResponseHeaders": {
+        "Content-Length": "0",
+        "Date": "Fri, 19 Feb 2021 19:05:53 GMT",
+        "ETag": "\u00220x8D8D50961448E19\u0022",
+        "Last-Modified": "Fri, 19 Feb 2021 19:05:53 GMT",
+        "Server": [
+          "Windows-Azure-HDFS/1.0",
+          "Microsoft-HTTPAPI/2.0"
+        ],
+        "x-ms-client-request-id": "c1813d02-3897-d66b-a825-10290af298ad",
+        "x-ms-request-id": "da846aec-a01f-0061-75f2-065c1c000000",
+        "x-ms-version": "2020-06-12"
+      },
+      "ResponseBody": []
+    },
+    {
+      "RequestUri": "https://seannse.blob.core.windows.net/test-filesystem-aabc5a55-8e58-ef81-3042-a9e08c9c5983/test-directory-c55cc104-dc31-e64a-37dd-591962bc04c9",
       "RequestMethod": "HEAD",
       "RequestHeaders": {
         "Accept": "application/xml",
         "Authorization": "Sanitized",
         "User-Agent": [
-<<<<<<< HEAD
-          "azsdk-net-Storage.Files.DataLake/12.7.0-alpha.20210202.1",
-          "(.NET 5.0.2; Microsoft Windows 10.0.19042)"
-        ],
-        "x-ms-client-request-id": "cd208988-78b3-1157-3200-2450a83624bc",
-        "x-ms-date": "Tue, 02 Feb 2021 21:45:37 GMT",
-=======
-          "azsdk-net-Storage.Files.DataLake/12.7.0-alpha.20210217.1",
-          "(.NET 5.0.3; Microsoft Windows 10.0.19042)"
-        ],
-        "x-ms-client-request-id": "cd208988-78b3-1157-3200-2450a83624bc",
-        "x-ms-date": "Wed, 17 Feb 2021 22:48:51 GMT",
->>>>>>> 1814567d
+          "azsdk-net-Storage.Files.DataLake/12.7.0-alpha.20210219.1",
+          "(.NET 5.0.3; Microsoft Windows 10.0.19041)"
+        ],
+        "x-ms-client-request-id": "2417583b-423a-c231-0c5d-f5485859e000",
+        "x-ms-date": "Fri, 19 Feb 2021 19:05:54 GMT",
         "x-ms-return-client-request-id": "true",
         "x-ms-version": "2020-06-12"
       },
@@ -1168,15 +744,9 @@
         "Accept-Ranges": "bytes",
         "Content-Length": "0",
         "Content-Type": "application/octet-stream",
-<<<<<<< HEAD
-        "Date": "Tue, 02 Feb 2021 21:45:37 GMT",
-        "ETag": "\u00220x8D8C7C3E0C07021\u0022",
-        "Last-Modified": "Tue, 02 Feb 2021 21:45:37 GMT",
-=======
-        "Date": "Wed, 17 Feb 2021 22:48:50 GMT",
-        "ETag": "\u00220x8D8D3963206876C\u0022",
-        "Last-Modified": "Wed, 17 Feb 2021 22:48:51 GMT",
->>>>>>> 1814567d
+        "Date": "Fri, 19 Feb 2021 19:05:53 GMT",
+        "ETag": "\u00220x8D8D50961448E19\u0022",
+        "Last-Modified": "Fri, 19 Feb 2021 19:05:53 GMT",
         "Server": [
           "Windows-Azure-Blob/1.0",
           "Microsoft-HTTPAPI/2.0"
@@ -1184,98 +754,64 @@
         "x-ms-access-tier": "Hot",
         "x-ms-access-tier-inferred": "true",
         "x-ms-blob-type": "BlockBlob",
-        "x-ms-client-request-id": "cd208988-78b3-1157-3200-2450a83624bc",
-<<<<<<< HEAD
-        "x-ms-creation-time": "Tue, 02 Feb 2021 21:45:37 GMT",
-=======
-        "x-ms-creation-time": "Wed, 17 Feb 2021 22:48:51 GMT",
->>>>>>> 1814567d
+        "x-ms-client-request-id": "2417583b-423a-c231-0c5d-f5485859e000",
+        "x-ms-creation-time": "Fri, 19 Feb 2021 19:05:53 GMT",
         "x-ms-group": "$superuser",
         "x-ms-lease-state": "available",
         "x-ms-lease-status": "unlocked",
         "x-ms-meta-hdi_isfolder": "true",
         "x-ms-owner": "$superuser",
         "x-ms-permissions": "rwxr-x---",
-<<<<<<< HEAD
-        "x-ms-request-id": "bb91f06a-f01e-0088-80ac-f99a56000000",
-=======
-        "x-ms-request-id": "a226ea31-d01e-008f-3b7f-05f635000000",
->>>>>>> 1814567d
+        "x-ms-request-id": "cb134796-b01e-006d-43f2-06cb14000000",
         "x-ms-server-encrypted": "true",
         "x-ms-version": "2020-06-12"
       },
       "ResponseBody": []
     },
     {
-      "RequestUri": "https://seannse.dfs.core.windows.net/test-filesystem-12b5d3d7-f1f9-176c-4fb9-42b8ed1857bf/test-directory-0fbe7afe-57f1-8a90-f1f7-dc431e4ded0a?mode=legacy",
-      "RequestMethod": "PUT",
-      "RequestHeaders": {
-        "Accept": "application/json",
-        "Authorization": "Sanitized",
-<<<<<<< HEAD
-        "If-Match": "\u00220x8D8C7C3E0C07021\u0022",
-        "User-Agent": [
-          "azsdk-net-Storage.Files.DataLake/12.7.0-alpha.20210202.1",
-          "(.NET 5.0.2; Microsoft Windows 10.0.19042)"
-        ],
-        "x-ms-client-request-id": "88a8486a-8160-3085-48d4-0a505003e0dc",
-        "x-ms-date": "Tue, 02 Feb 2021 21:45:37 GMT",
-=======
-        "If-Match": "0x8D8D3963206876C",
-        "User-Agent": [
-          "azsdk-net-Storage.Files.DataLake/12.7.0-alpha.20210217.1",
-          "(.NET 5.0.3; Microsoft Windows 10.0.19042)"
-        ],
-        "x-ms-client-request-id": "88a8486a-8160-3085-48d4-0a505003e0dc",
-        "x-ms-date": "Wed, 17 Feb 2021 22:48:51 GMT",
->>>>>>> 1814567d
-        "x-ms-rename-source": "%2Ftest-filesystem-12b5d3d7-f1f9-176c-4fb9-42b8ed1857bf%2Ftest-directory-a79725b9-837c-dde5-7dc3-a6a3afb9338f=",
-        "x-ms-return-client-request-id": "true",
-        "x-ms-version": "2020-06-12"
-      },
-      "RequestBody": null,
-      "StatusCode": 201,
-      "ResponseHeaders": {
-        "Content-Length": "0",
-<<<<<<< HEAD
-        "Date": "Tue, 02 Feb 2021 21:45:37 GMT",
-=======
-        "Date": "Wed, 17 Feb 2021 22:48:51 GMT",
->>>>>>> 1814567d
-        "Server": [
-          "Windows-Azure-HDFS/1.0",
-          "Microsoft-HTTPAPI/2.0"
-        ],
-        "x-ms-client-request-id": "88a8486a-8160-3085-48d4-0a505003e0dc",
-<<<<<<< HEAD
-        "x-ms-request-id": "2844c1de-701f-0086-18ac-f9b3e6000000",
-=======
-        "x-ms-request-id": "d202f525-e01f-0084-117f-050d5e000000",
->>>>>>> 1814567d
-        "x-ms-version": "2020-06-12"
-      },
-      "ResponseBody": []
-    },
-    {
-      "RequestUri": "https://seannse.blob.core.windows.net/test-filesystem-12b5d3d7-f1f9-176c-4fb9-42b8ed1857bf/test-directory-0fbe7afe-57f1-8a90-f1f7-dc431e4ded0a",
+      "RequestUri": "https://seannse.dfs.core.windows.net/test-filesystem-aabc5a55-8e58-ef81-3042-a9e08c9c5983/test-directory-c55cc104-dc31-e64a-37dd-591962bc04c9?mode=legacy",
+      "RequestMethod": "PUT",
+      "RequestHeaders": {
+        "Accept": "application/json",
+        "Authorization": "Sanitized",
+        "If-Match": "0x8D8D50961448E19",
+        "User-Agent": [
+          "azsdk-net-Storage.Files.DataLake/12.7.0-alpha.20210219.1",
+          "(.NET 5.0.3; Microsoft Windows 10.0.19041)"
+        ],
+        "x-ms-client-request-id": "b1edcacd-74da-0c72-8c0e-9ba3efc942e4",
+        "x-ms-date": "Fri, 19 Feb 2021 19:05:54 GMT",
+        "x-ms-rename-source": "%2Ftest-filesystem-aabc5a55-8e58-ef81-3042-a9e08c9c5983%2Ftest-directory-909ff5fb-1f9f-8742-bcf9-15e79079b189=",
+        "x-ms-return-client-request-id": "true",
+        "x-ms-version": "2020-06-12"
+      },
+      "RequestBody": null,
+      "StatusCode": 201,
+      "ResponseHeaders": {
+        "Content-Length": "0",
+        "Date": "Fri, 19 Feb 2021 19:05:53 GMT",
+        "Server": [
+          "Windows-Azure-HDFS/1.0",
+          "Microsoft-HTTPAPI/2.0"
+        ],
+        "x-ms-client-request-id": "b1edcacd-74da-0c72-8c0e-9ba3efc942e4",
+        "x-ms-request-id": "da846afc-a01f-0061-04f2-065c1c000000",
+        "x-ms-version": "2020-06-12"
+      },
+      "ResponseBody": []
+    },
+    {
+      "RequestUri": "https://seannse.blob.core.windows.net/test-filesystem-aabc5a55-8e58-ef81-3042-a9e08c9c5983/test-directory-c55cc104-dc31-e64a-37dd-591962bc04c9",
       "RequestMethod": "HEAD",
       "RequestHeaders": {
         "Accept": "application/xml",
         "Authorization": "Sanitized",
         "User-Agent": [
-<<<<<<< HEAD
-          "azsdk-net-Storage.Files.DataLake/12.7.0-alpha.20210202.1",
-          "(.NET 5.0.2; Microsoft Windows 10.0.19042)"
-        ],
-        "x-ms-client-request-id": "5fe62938-9c8e-895b-3b33-9db327b15ef9",
-        "x-ms-date": "Tue, 02 Feb 2021 21:45:37 GMT",
-=======
-          "azsdk-net-Storage.Files.DataLake/12.7.0-alpha.20210217.1",
-          "(.NET 5.0.3; Microsoft Windows 10.0.19042)"
-        ],
-        "x-ms-client-request-id": "5fe62938-9c8e-895b-3b33-9db327b15ef9",
-        "x-ms-date": "Wed, 17 Feb 2021 22:48:51 GMT",
->>>>>>> 1814567d
+          "azsdk-net-Storage.Files.DataLake/12.7.0-alpha.20210219.1",
+          "(.NET 5.0.3; Microsoft Windows 10.0.19041)"
+        ],
+        "x-ms-client-request-id": "8e7a2bed-2e6b-be25-5610-43125d5d2c62",
+        "x-ms-date": "Fri, 19 Feb 2021 19:05:54 GMT",
         "x-ms-return-client-request-id": "true",
         "x-ms-version": "2020-06-12"
       },
@@ -1285,15 +821,9 @@
         "Accept-Ranges": "bytes",
         "Content-Length": "0",
         "Content-Type": "application/octet-stream",
-<<<<<<< HEAD
-        "Date": "Tue, 02 Feb 2021 21:45:37 GMT",
-        "ETag": "\u00220x8D8C7C3E0B1A9FB\u0022",
-        "Last-Modified": "Tue, 02 Feb 2021 21:45:37 GMT",
-=======
-        "Date": "Wed, 17 Feb 2021 22:48:51 GMT",
-        "ETag": "\u00220x8D8D39631F99C22\u0022",
-        "Last-Modified": "Wed, 17 Feb 2021 22:48:50 GMT",
->>>>>>> 1814567d
+        "Date": "Fri, 19 Feb 2021 19:05:53 GMT",
+        "ETag": "\u00220x8D8D50961382C3A\u0022",
+        "Last-Modified": "Fri, 19 Feb 2021 19:05:53 GMT",
         "Server": [
           "Windows-Azure-Blob/1.0",
           "Microsoft-HTTPAPI/2.0"
@@ -1301,51 +831,33 @@
         "x-ms-access-tier": "Hot",
         "x-ms-access-tier-inferred": "true",
         "x-ms-blob-type": "BlockBlob",
-        "x-ms-client-request-id": "5fe62938-9c8e-895b-3b33-9db327b15ef9",
-<<<<<<< HEAD
-        "x-ms-creation-time": "Tue, 02 Feb 2021 21:45:37 GMT",
-=======
-        "x-ms-creation-time": "Wed, 17 Feb 2021 22:48:50 GMT",
->>>>>>> 1814567d
+        "x-ms-client-request-id": "8e7a2bed-2e6b-be25-5610-43125d5d2c62",
+        "x-ms-creation-time": "Fri, 19 Feb 2021 19:05:53 GMT",
         "x-ms-group": "$superuser",
         "x-ms-lease-state": "available",
         "x-ms-lease-status": "unlocked",
         "x-ms-meta-hdi_isfolder": "true",
         "x-ms-owner": "$superuser",
         "x-ms-permissions": "rwxr-x---",
-<<<<<<< HEAD
-        "x-ms-request-id": "bb91f180-f01e-0088-80ac-f99a56000000",
-=======
-        "x-ms-request-id": "a226ec40-d01e-008f-357f-05f635000000",
->>>>>>> 1814567d
+        "x-ms-request-id": "cb1347dc-b01e-006d-04f2-06cb14000000",
         "x-ms-server-encrypted": "true",
         "x-ms-version": "2020-06-12"
       },
       "ResponseBody": []
     },
     {
-      "RequestUri": "https://seannse.blob.core.windows.net/test-filesystem-12b5d3d7-f1f9-176c-4fb9-42b8ed1857bf?restype=container",
+      "RequestUri": "https://seannse.blob.core.windows.net/test-filesystem-aabc5a55-8e58-ef81-3042-a9e08c9c5983?restype=container",
       "RequestMethod": "DELETE",
       "RequestHeaders": {
         "Accept": "application/xml",
         "Authorization": "Sanitized",
-<<<<<<< HEAD
-        "traceparent": "00-22accdfa26add842bf162671440440a5-3c0dbac6097ddd4e-00",
-        "User-Agent": [
-          "azsdk-net-Storage.Files.DataLake/12.7.0-alpha.20210202.1",
-          "(.NET 5.0.2; Microsoft Windows 10.0.19042)"
-        ],
-        "x-ms-client-request-id": "261800c3-811c-c74d-b902-60ec824a2fd5",
-        "x-ms-date": "Tue, 02 Feb 2021 21:45:37 GMT",
-=======
-        "traceparent": "00-5cfd0758764245479f086f4b5967ce8e-3c9c0b3aa3a6784c-00",
-        "User-Agent": [
-          "azsdk-net-Storage.Files.DataLake/12.7.0-alpha.20210217.1",
-          "(.NET 5.0.3; Microsoft Windows 10.0.19042)"
-        ],
-        "x-ms-client-request-id": "261800c3-811c-c74d-b902-60ec824a2fd5",
-        "x-ms-date": "Wed, 17 Feb 2021 22:48:51 GMT",
->>>>>>> 1814567d
+        "traceparent": "00-b2ad5f5bab739e4c9895a3cda087fcf7-68e9478e4c1b7d44-00",
+        "User-Agent": [
+          "azsdk-net-Storage.Files.DataLake/12.7.0-alpha.20210219.1",
+          "(.NET 5.0.3; Microsoft Windows 10.0.19041)"
+        ],
+        "x-ms-client-request-id": "c4b594b1-b34e-6279-ae74-46af4412e4f9",
+        "x-ms-date": "Fri, 19 Feb 2021 19:05:54 GMT",
         "x-ms-return-client-request-id": "true",
         "x-ms-version": "2020-06-12"
       },
@@ -1353,254 +865,161 @@
       "StatusCode": 202,
       "ResponseHeaders": {
         "Content-Length": "0",
-<<<<<<< HEAD
-        "Date": "Tue, 02 Feb 2021 21:45:37 GMT",
-=======
-        "Date": "Wed, 17 Feb 2021 22:48:51 GMT",
->>>>>>> 1814567d
-        "Server": [
-          "Windows-Azure-Blob/1.0",
-          "Microsoft-HTTPAPI/2.0"
-        ],
-        "x-ms-client-request-id": "261800c3-811c-c74d-b902-60ec824a2fd5",
-<<<<<<< HEAD
-        "x-ms-request-id": "bb91f1ff-f01e-0088-76ac-f99a56000000",
-=======
-        "x-ms-request-id": "a226ecce-d01e-008f-417f-05f635000000",
->>>>>>> 1814567d
-        "x-ms-version": "2020-06-12"
-      },
-      "ResponseBody": []
-    },
-    {
-      "RequestUri": "https://seannse.blob.core.windows.net/test-filesystem-9172d814-2664-0c6c-4e9c-143c9b6ed957?restype=container",
-      "RequestMethod": "PUT",
-      "RequestHeaders": {
-        "Accept": "application/xml",
-        "Authorization": "Sanitized",
-<<<<<<< HEAD
-        "traceparent": "00-48683de9819b054b83613f8e4f1e9f0d-1b4ba17b19c66b43-00",
-        "User-Agent": [
-          "azsdk-net-Storage.Files.DataLake/12.7.0-alpha.20210202.1",
-          "(.NET 5.0.2; Microsoft Windows 10.0.19042)"
+        "Date": "Fri, 19 Feb 2021 19:05:53 GMT",
+        "Server": [
+          "Windows-Azure-Blob/1.0",
+          "Microsoft-HTTPAPI/2.0"
+        ],
+        "x-ms-client-request-id": "c4b594b1-b34e-6279-ae74-46af4412e4f9",
+        "x-ms-request-id": "cb1347ef-b01e-006d-17f2-06cb14000000",
+        "x-ms-version": "2020-06-12"
+      },
+      "ResponseBody": []
+    },
+    {
+      "RequestUri": "https://seannse.blob.core.windows.net/test-filesystem-1fb197cd-cb77-1a34-2135-e9bfd4444338?restype=container",
+      "RequestMethod": "PUT",
+      "RequestHeaders": {
+        "Accept": "application/xml",
+        "Authorization": "Sanitized",
+        "traceparent": "00-1160243e1af503438704e9e04289d555-24adc0d015582e43-00",
+        "User-Agent": [
+          "azsdk-net-Storage.Files.DataLake/12.7.0-alpha.20210219.1",
+          "(.NET 5.0.3; Microsoft Windows 10.0.19041)"
         ],
         "x-ms-blob-public-access": "container",
-        "x-ms-client-request-id": "d8d92b22-8870-9db7-940b-d7806c112b4b",
-        "x-ms-date": "Tue, 02 Feb 2021 21:45:37 GMT",
-=======
-        "traceparent": "00-237a3f0587fe1345a1c26d33ef3590de-2d60905370fb6b41-00",
-        "User-Agent": [
-          "azsdk-net-Storage.Files.DataLake/12.7.0-alpha.20210217.1",
-          "(.NET 5.0.3; Microsoft Windows 10.0.19042)"
-        ],
-        "x-ms-blob-public-access": "container",
-        "x-ms-client-request-id": "d8d92b22-8870-9db7-940b-d7806c112b4b",
-        "x-ms-date": "Wed, 17 Feb 2021 22:48:51 GMT",
->>>>>>> 1814567d
-        "x-ms-return-client-request-id": "true",
-        "x-ms-version": "2020-06-12"
-      },
-      "RequestBody": null,
-      "StatusCode": 201,
-      "ResponseHeaders": {
-        "Content-Length": "0",
-<<<<<<< HEAD
-        "Date": "Tue, 02 Feb 2021 21:45:38 GMT",
-        "ETag": "\u00220x8D8C7C3E13E6174\u0022",
-        "Last-Modified": "Tue, 02 Feb 2021 21:45:38 GMT",
-=======
-        "Date": "Wed, 17 Feb 2021 22:48:50 GMT",
-        "ETag": "\u00220x8D8D3963274B9DB\u0022",
-        "Last-Modified": "Wed, 17 Feb 2021 22:48:51 GMT",
->>>>>>> 1814567d
-        "Server": [
-          "Windows-Azure-Blob/1.0",
-          "Microsoft-HTTPAPI/2.0"
-        ],
-        "x-ms-client-request-id": "d8d92b22-8870-9db7-940b-d7806c112b4b",
-<<<<<<< HEAD
-        "x-ms-request-id": "2b5a1207-301e-0011-54ac-f9e5eb000000",
-=======
-        "x-ms-request-id": "d312e9a2-501e-004a-3e7f-05dcd0000000",
->>>>>>> 1814567d
-        "x-ms-version": "2020-06-12"
-      },
-      "ResponseBody": []
-    },
-    {
-      "RequestUri": "https://seannse.dfs.core.windows.net/test-filesystem-9172d814-2664-0c6c-4e9c-143c9b6ed957/test-directory-01d20828-0859-dc3c-fbc3-5964f4d0405f?resource=directory",
-      "RequestMethod": "PUT",
-      "RequestHeaders": {
-        "Accept": "application/json",
-        "Authorization": "Sanitized",
-<<<<<<< HEAD
-        "traceparent": "00-a64fef53c72d074bab74af4611fb9ae2-933d7b097fa42348-00",
-        "User-Agent": [
-          "azsdk-net-Storage.Files.DataLake/12.7.0-alpha.20210202.1",
-          "(.NET 5.0.2; Microsoft Windows 10.0.19042)"
-        ],
-        "x-ms-client-request-id": "c372e6d4-c71c-1aa7-effd-dcad2e52a8c3",
-        "x-ms-date": "Tue, 02 Feb 2021 21:45:37 GMT",
-=======
-        "traceparent": "00-c271e84aec44ab468b33fce967f44826-2f551cd1f5225241-00",
-        "User-Agent": [
-          "azsdk-net-Storage.Files.DataLake/12.7.0-alpha.20210217.1",
-          "(.NET 5.0.3; Microsoft Windows 10.0.19042)"
-        ],
-        "x-ms-client-request-id": "c372e6d4-c71c-1aa7-effd-dcad2e52a8c3",
-        "x-ms-date": "Wed, 17 Feb 2021 22:48:51 GMT",
->>>>>>> 1814567d
-        "x-ms-return-client-request-id": "true",
-        "x-ms-version": "2020-06-12"
-      },
-      "RequestBody": null,
-      "StatusCode": 201,
-      "ResponseHeaders": {
-        "Content-Length": "0",
-<<<<<<< HEAD
-        "Date": "Tue, 02 Feb 2021 21:45:38 GMT",
-        "ETag": "\u00220x8D8C7C3E17175E2\u0022",
-        "Last-Modified": "Tue, 02 Feb 2021 21:45:38 GMT",
-=======
-        "Date": "Wed, 17 Feb 2021 22:48:51 GMT",
-        "ETag": "\u00220x8D8D39632AF65E1\u0022",
-        "Last-Modified": "Wed, 17 Feb 2021 22:48:52 GMT",
->>>>>>> 1814567d
-        "Server": [
-          "Windows-Azure-HDFS/1.0",
-          "Microsoft-HTTPAPI/2.0"
-        ],
-        "x-ms-client-request-id": "c372e6d4-c71c-1aa7-effd-dcad2e52a8c3",
-<<<<<<< HEAD
-        "x-ms-request-id": "6f07636a-601f-0033-6aac-f920f4000000",
-=======
-        "x-ms-request-id": "f1fdda7b-a01f-005e-357f-0594bf000000",
->>>>>>> 1814567d
-        "x-ms-version": "2020-06-12"
-      },
-      "ResponseBody": []
-    },
-    {
-      "RequestUri": "https://seannse.dfs.core.windows.net/test-filesystem-9172d814-2664-0c6c-4e9c-143c9b6ed957/test-directory-58ad77cb-bcf6-27b6-2140-370676af7b9f?resource=directory",
-      "RequestMethod": "PUT",
-      "RequestHeaders": {
-        "Accept": "application/json",
-        "Authorization": "Sanitized",
-<<<<<<< HEAD
-        "traceparent": "00-8b3732ec641a2e4d90f3303c0c03781c-6c9999b7ee8ee649-00",
-        "User-Agent": [
-          "azsdk-net-Storage.Files.DataLake/12.7.0-alpha.20210202.1",
-          "(.NET 5.0.2; Microsoft Windows 10.0.19042)"
-        ],
-        "x-ms-client-request-id": "e8c1ceaa-eaae-172f-2f4a-a1dc8fa0a340",
-        "x-ms-date": "Tue, 02 Feb 2021 21:45:38 GMT",
-=======
-        "traceparent": "00-decd1f754ca48f4e8bc56141474f32a4-8f124a1816b9af48-00",
-        "User-Agent": [
-          "azsdk-net-Storage.Files.DataLake/12.7.0-alpha.20210217.1",
-          "(.NET 5.0.3; Microsoft Windows 10.0.19042)"
-        ],
-        "x-ms-client-request-id": "e8c1ceaa-eaae-172f-2f4a-a1dc8fa0a340",
-        "x-ms-date": "Wed, 17 Feb 2021 22:48:52 GMT",
->>>>>>> 1814567d
-        "x-ms-return-client-request-id": "true",
-        "x-ms-version": "2020-06-12"
-      },
-      "RequestBody": null,
-      "StatusCode": 201,
-      "ResponseHeaders": {
-        "Content-Length": "0",
-<<<<<<< HEAD
-        "Date": "Tue, 02 Feb 2021 21:45:38 GMT",
-        "ETag": "\u00220x8D8C7C3E17F200F\u0022",
-        "Last-Modified": "Tue, 02 Feb 2021 21:45:38 GMT",
-=======
-        "Date": "Wed, 17 Feb 2021 22:48:51 GMT",
-        "ETag": "\u00220x8D8D39632BDF818\u0022",
-        "Last-Modified": "Wed, 17 Feb 2021 22:48:52 GMT",
->>>>>>> 1814567d
-        "Server": [
-          "Windows-Azure-HDFS/1.0",
-          "Microsoft-HTTPAPI/2.0"
-        ],
-        "x-ms-client-request-id": "e8c1ceaa-eaae-172f-2f4a-a1dc8fa0a340",
-<<<<<<< HEAD
-        "x-ms-request-id": "6f07637e-601f-0033-7eac-f920f4000000",
-=======
-        "x-ms-request-id": "f1fdda86-a01f-005e-407f-0594bf000000",
->>>>>>> 1814567d
-        "x-ms-version": "2020-06-12"
-      },
-      "ResponseBody": []
-    },
-    {
-      "RequestUri": "https://seannse.dfs.core.windows.net/test-filesystem-9172d814-2664-0c6c-4e9c-143c9b6ed957/test-directory-58ad77cb-bcf6-27b6-2140-370676af7b9f?mode=legacy",
+        "x-ms-client-request-id": "e31260c7-2d6c-e608-5f9b-a318c9b98e69",
+        "x-ms-date": "Fri, 19 Feb 2021 19:05:54 GMT",
+        "x-ms-return-client-request-id": "true",
+        "x-ms-version": "2020-06-12"
+      },
+      "RequestBody": null,
+      "StatusCode": 201,
+      "ResponseHeaders": {
+        "Content-Length": "0",
+        "Date": "Fri, 19 Feb 2021 19:05:53 GMT",
+        "ETag": "\u00220x8D8D50961809621\u0022",
+        "Last-Modified": "Fri, 19 Feb 2021 19:05:54 GMT",
+        "Server": [
+          "Windows-Azure-Blob/1.0",
+          "Microsoft-HTTPAPI/2.0"
+        ],
+        "x-ms-client-request-id": "e31260c7-2d6c-e608-5f9b-a318c9b98e69",
+        "x-ms-request-id": "cb13480e-b01e-006d-34f2-06cb14000000",
+        "x-ms-version": "2020-06-12"
+      },
+      "ResponseBody": []
+    },
+    {
+      "RequestUri": "https://seannse.dfs.core.windows.net/test-filesystem-1fb197cd-cb77-1a34-2135-e9bfd4444338/test-directory-80ec0e30-1bb1-6552-83c1-fa45e7d78dc7?resource=directory",
+      "RequestMethod": "PUT",
+      "RequestHeaders": {
+        "Accept": "application/json",
+        "Authorization": "Sanitized",
+        "traceparent": "00-f4ed1eb779d2d048a349df400bdac06b-45b2974206e9bc42-00",
+        "User-Agent": [
+          "azsdk-net-Storage.Files.DataLake/12.7.0-alpha.20210219.1",
+          "(.NET 5.0.3; Microsoft Windows 10.0.19041)"
+        ],
+        "x-ms-client-request-id": "7d2c7aa3-806d-abe1-0ead-60ab33c3ff88",
+        "x-ms-date": "Fri, 19 Feb 2021 19:05:54 GMT",
+        "x-ms-return-client-request-id": "true",
+        "x-ms-version": "2020-06-12"
+      },
+      "RequestBody": null,
+      "StatusCode": 201,
+      "ResponseHeaders": {
+        "Content-Length": "0",
+        "Date": "Fri, 19 Feb 2021 19:05:53 GMT",
+        "ETag": "\u00220x8D8D509618EDEFF\u0022",
+        "Last-Modified": "Fri, 19 Feb 2021 19:05:54 GMT",
+        "Server": [
+          "Windows-Azure-HDFS/1.0",
+          "Microsoft-HTTPAPI/2.0"
+        ],
+        "x-ms-client-request-id": "7d2c7aa3-806d-abe1-0ead-60ab33c3ff88",
+        "x-ms-request-id": "da846b13-a01f-0061-19f2-065c1c000000",
+        "x-ms-version": "2020-06-12"
+      },
+      "ResponseBody": []
+    },
+    {
+      "RequestUri": "https://seannse.dfs.core.windows.net/test-filesystem-1fb197cd-cb77-1a34-2135-e9bfd4444338/test-directory-72e4dc0e-1ac0-d037-4257-c536b246a087?resource=directory",
+      "RequestMethod": "PUT",
+      "RequestHeaders": {
+        "Accept": "application/json",
+        "Authorization": "Sanitized",
+        "traceparent": "00-4e007d28605d4c4cba5815d6699db999-0ffa9b4da300d34b-00",
+        "User-Agent": [
+          "azsdk-net-Storage.Files.DataLake/12.7.0-alpha.20210219.1",
+          "(.NET 5.0.3; Microsoft Windows 10.0.19041)"
+        ],
+        "x-ms-client-request-id": "e8fde07b-b416-88ab-435b-3a16baabf9c7",
+        "x-ms-date": "Fri, 19 Feb 2021 19:05:54 GMT",
+        "x-ms-return-client-request-id": "true",
+        "x-ms-version": "2020-06-12"
+      },
+      "RequestBody": null,
+      "StatusCode": 201,
+      "ResponseHeaders": {
+        "Content-Length": "0",
+        "Date": "Fri, 19 Feb 2021 19:05:53 GMT",
+        "ETag": "\u00220x8D8D509619BAE53\u0022",
+        "Last-Modified": "Fri, 19 Feb 2021 19:05:54 GMT",
+        "Server": [
+          "Windows-Azure-HDFS/1.0",
+          "Microsoft-HTTPAPI/2.0"
+        ],
+        "x-ms-client-request-id": "e8fde07b-b416-88ab-435b-3a16baabf9c7",
+        "x-ms-request-id": "da846b1c-a01f-0061-22f2-065c1c000000",
+        "x-ms-version": "2020-06-12"
+      },
+      "ResponseBody": []
+    },
+    {
+      "RequestUri": "https://seannse.dfs.core.windows.net/test-filesystem-1fb197cd-cb77-1a34-2135-e9bfd4444338/test-directory-72e4dc0e-1ac0-d037-4257-c536b246a087?mode=legacy",
       "RequestMethod": "PUT",
       "RequestHeaders": {
         "Accept": "application/json",
         "Authorization": "Sanitized",
         "If-None-Match": "\u0022garbage\u0022",
         "User-Agent": [
-<<<<<<< HEAD
-          "azsdk-net-Storage.Files.DataLake/12.7.0-alpha.20210202.1",
-          "(.NET 5.0.2; Microsoft Windows 10.0.19042)"
-        ],
-        "x-ms-client-request-id": "a85cc0dd-92ed-96f1-0378-de13db677ccc",
-        "x-ms-date": "Tue, 02 Feb 2021 21:45:38 GMT",
-=======
-          "azsdk-net-Storage.Files.DataLake/12.7.0-alpha.20210217.1",
-          "(.NET 5.0.3; Microsoft Windows 10.0.19042)"
-        ],
-        "x-ms-client-request-id": "a85cc0dd-92ed-96f1-0378-de13db677ccc",
-        "x-ms-date": "Wed, 17 Feb 2021 22:48:52 GMT",
->>>>>>> 1814567d
-        "x-ms-rename-source": "%2Ftest-filesystem-9172d814-2664-0c6c-4e9c-143c9b6ed957%2Ftest-directory-01d20828-0859-dc3c-fbc3-5964f4d0405f=",
-        "x-ms-return-client-request-id": "true",
-        "x-ms-version": "2020-06-12"
-      },
-      "RequestBody": null,
-      "StatusCode": 201,
-      "ResponseHeaders": {
-        "Content-Length": "0",
-<<<<<<< HEAD
-        "Date": "Tue, 02 Feb 2021 21:45:38 GMT",
-=======
-        "Date": "Wed, 17 Feb 2021 22:48:51 GMT",
->>>>>>> 1814567d
-        "Server": [
-          "Windows-Azure-HDFS/1.0",
-          "Microsoft-HTTPAPI/2.0"
-        ],
-        "x-ms-client-request-id": "a85cc0dd-92ed-96f1-0378-de13db677ccc",
-<<<<<<< HEAD
-        "x-ms-request-id": "6f07639d-601f-0033-1dac-f920f4000000",
-=======
-        "x-ms-request-id": "f1fdda94-a01f-005e-4e7f-0594bf000000",
->>>>>>> 1814567d
-        "x-ms-version": "2020-06-12"
-      },
-      "ResponseBody": []
-    },
-    {
-      "RequestUri": "https://seannse.blob.core.windows.net/test-filesystem-9172d814-2664-0c6c-4e9c-143c9b6ed957/test-directory-58ad77cb-bcf6-27b6-2140-370676af7b9f",
+          "azsdk-net-Storage.Files.DataLake/12.7.0-alpha.20210219.1",
+          "(.NET 5.0.3; Microsoft Windows 10.0.19041)"
+        ],
+        "x-ms-client-request-id": "d1bacdf5-b848-e771-e118-294fd542f9ca",
+        "x-ms-date": "Fri, 19 Feb 2021 19:05:54 GMT",
+        "x-ms-rename-source": "%2Ftest-filesystem-1fb197cd-cb77-1a34-2135-e9bfd4444338%2Ftest-directory-80ec0e30-1bb1-6552-83c1-fa45e7d78dc7=",
+        "x-ms-return-client-request-id": "true",
+        "x-ms-version": "2020-06-12"
+      },
+      "RequestBody": null,
+      "StatusCode": 201,
+      "ResponseHeaders": {
+        "Content-Length": "0",
+        "Date": "Fri, 19 Feb 2021 19:05:53 GMT",
+        "Server": [
+          "Windows-Azure-HDFS/1.0",
+          "Microsoft-HTTPAPI/2.0"
+        ],
+        "x-ms-client-request-id": "d1bacdf5-b848-e771-e118-294fd542f9ca",
+        "x-ms-request-id": "da846b2c-a01f-0061-32f2-065c1c000000",
+        "x-ms-version": "2020-06-12"
+      },
+      "ResponseBody": []
+    },
+    {
+      "RequestUri": "https://seannse.blob.core.windows.net/test-filesystem-1fb197cd-cb77-1a34-2135-e9bfd4444338/test-directory-72e4dc0e-1ac0-d037-4257-c536b246a087",
       "RequestMethod": "HEAD",
       "RequestHeaders": {
         "Accept": "application/xml",
         "Authorization": "Sanitized",
         "User-Agent": [
-<<<<<<< HEAD
-          "azsdk-net-Storage.Files.DataLake/12.7.0-alpha.20210202.1",
-          "(.NET 5.0.2; Microsoft Windows 10.0.19042)"
-        ],
-        "x-ms-client-request-id": "cffeb947-fb43-ee52-4b96-f849bb5172cc",
-        "x-ms-date": "Tue, 02 Feb 2021 21:45:38 GMT",
-=======
-          "azsdk-net-Storage.Files.DataLake/12.7.0-alpha.20210217.1",
-          "(.NET 5.0.3; Microsoft Windows 10.0.19042)"
-        ],
-        "x-ms-client-request-id": "cffeb947-fb43-ee52-4b96-f849bb5172cc",
-        "x-ms-date": "Wed, 17 Feb 2021 22:48:52 GMT",
->>>>>>> 1814567d
+          "azsdk-net-Storage.Files.DataLake/12.7.0-alpha.20210219.1",
+          "(.NET 5.0.3; Microsoft Windows 10.0.19041)"
+        ],
+        "x-ms-client-request-id": "ec21188a-28f0-547f-6728-c408688e2840",
+        "x-ms-date": "Fri, 19 Feb 2021 19:05:55 GMT",
         "x-ms-return-client-request-id": "true",
         "x-ms-version": "2020-06-12"
       },
@@ -1610,15 +1029,9 @@
         "Accept-Ranges": "bytes",
         "Content-Length": "0",
         "Content-Type": "application/octet-stream",
-<<<<<<< HEAD
-        "Date": "Tue, 02 Feb 2021 21:45:38 GMT",
-        "ETag": "\u00220x8D8C7C3E17175E2\u0022",
-        "Last-Modified": "Tue, 02 Feb 2021 21:45:38 GMT",
-=======
-        "Date": "Wed, 17 Feb 2021 22:48:51 GMT",
-        "ETag": "\u00220x8D8D39632AF65E1\u0022",
-        "Last-Modified": "Wed, 17 Feb 2021 22:48:52 GMT",
->>>>>>> 1814567d
+        "Date": "Fri, 19 Feb 2021 19:05:53 GMT",
+        "ETag": "\u00220x8D8D509618EDEFF\u0022",
+        "Last-Modified": "Fri, 19 Feb 2021 19:05:54 GMT",
         "Server": [
           "Windows-Azure-Blob/1.0",
           "Microsoft-HTTPAPI/2.0"
@@ -1626,51 +1039,33 @@
         "x-ms-access-tier": "Hot",
         "x-ms-access-tier-inferred": "true",
         "x-ms-blob-type": "BlockBlob",
-        "x-ms-client-request-id": "cffeb947-fb43-ee52-4b96-f849bb5172cc",
-<<<<<<< HEAD
-        "x-ms-creation-time": "Tue, 02 Feb 2021 21:45:38 GMT",
-=======
-        "x-ms-creation-time": "Wed, 17 Feb 2021 22:48:52 GMT",
->>>>>>> 1814567d
+        "x-ms-client-request-id": "ec21188a-28f0-547f-6728-c408688e2840",
+        "x-ms-creation-time": "Fri, 19 Feb 2021 19:05:54 GMT",
         "x-ms-group": "$superuser",
         "x-ms-lease-state": "available",
         "x-ms-lease-status": "unlocked",
         "x-ms-meta-hdi_isfolder": "true",
         "x-ms-owner": "$superuser",
         "x-ms-permissions": "rwxr-x---",
-<<<<<<< HEAD
-        "x-ms-request-id": "2b5a12d8-301e-0011-10ac-f9e5eb000000",
-=======
-        "x-ms-request-id": "d312ec39-501e-004a-5c7f-05dcd0000000",
->>>>>>> 1814567d
+        "x-ms-request-id": "cb1348aa-b01e-006d-47f2-06cb14000000",
         "x-ms-server-encrypted": "true",
         "x-ms-version": "2020-06-12"
       },
       "ResponseBody": []
     },
     {
-      "RequestUri": "https://seannse.blob.core.windows.net/test-filesystem-9172d814-2664-0c6c-4e9c-143c9b6ed957?restype=container",
+      "RequestUri": "https://seannse.blob.core.windows.net/test-filesystem-1fb197cd-cb77-1a34-2135-e9bfd4444338?restype=container",
       "RequestMethod": "DELETE",
       "RequestHeaders": {
         "Accept": "application/xml",
         "Authorization": "Sanitized",
-<<<<<<< HEAD
-        "traceparent": "00-381a0d28472a314c908cdb458d892f91-c7988afac190354d-00",
-        "User-Agent": [
-          "azsdk-net-Storage.Files.DataLake/12.7.0-alpha.20210202.1",
-          "(.NET 5.0.2; Microsoft Windows 10.0.19042)"
-        ],
-        "x-ms-client-request-id": "22cbcf9c-ad69-6088-ed26-9b756e6a5316",
-        "x-ms-date": "Tue, 02 Feb 2021 21:45:38 GMT",
-=======
-        "traceparent": "00-57c441f744654b44bacdc6a469aad7c9-0fde2b88c7c25c45-00",
-        "User-Agent": [
-          "azsdk-net-Storage.Files.DataLake/12.7.0-alpha.20210217.1",
-          "(.NET 5.0.3; Microsoft Windows 10.0.19042)"
-        ],
-        "x-ms-client-request-id": "22cbcf9c-ad69-6088-ed26-9b756e6a5316",
-        "x-ms-date": "Wed, 17 Feb 2021 22:48:52 GMT",
->>>>>>> 1814567d
+        "traceparent": "00-c215860ab949e14da29963935ede7d58-84b509a2bd8bb24a-00",
+        "User-Agent": [
+          "azsdk-net-Storage.Files.DataLake/12.7.0-alpha.20210219.1",
+          "(.NET 5.0.3; Microsoft Windows 10.0.19041)"
+        ],
+        "x-ms-client-request-id": "bcc49845-0d21-2ada-1e24-c0e7f6ce8075",
+        "x-ms-date": "Fri, 19 Feb 2021 19:05:55 GMT",
         "x-ms-return-client-request-id": "true",
         "x-ms-version": "2020-06-12"
       },
@@ -1678,311 +1073,198 @@
       "StatusCode": 202,
       "ResponseHeaders": {
         "Content-Length": "0",
-<<<<<<< HEAD
-        "Date": "Tue, 02 Feb 2021 21:45:39 GMT",
-=======
-        "Date": "Wed, 17 Feb 2021 22:48:51 GMT",
->>>>>>> 1814567d
-        "Server": [
-          "Windows-Azure-Blob/1.0",
-          "Microsoft-HTTPAPI/2.0"
-        ],
-        "x-ms-client-request-id": "22cbcf9c-ad69-6088-ed26-9b756e6a5316",
-<<<<<<< HEAD
-        "x-ms-request-id": "2b5a1309-301e-0011-3bac-f9e5eb000000",
-=======
-        "x-ms-request-id": "d312ec90-501e-004a-1e7f-05dcd0000000",
->>>>>>> 1814567d
-        "x-ms-version": "2020-06-12"
-      },
-      "ResponseBody": []
-    },
-    {
-      "RequestUri": "https://seannse.blob.core.windows.net/test-filesystem-dfe8e700-e09d-2c04-dd87-c2f6bbd81068?restype=container",
-      "RequestMethod": "PUT",
-      "RequestHeaders": {
-        "Accept": "application/xml",
-        "Authorization": "Sanitized",
-<<<<<<< HEAD
-        "traceparent": "00-21ed2f2a8dce69408bd0d69d621b103d-2923a20089103d47-00",
-        "User-Agent": [
-          "azsdk-net-Storage.Files.DataLake/12.7.0-alpha.20210202.1",
-          "(.NET 5.0.2; Microsoft Windows 10.0.19042)"
+        "Date": "Fri, 19 Feb 2021 19:05:53 GMT",
+        "Server": [
+          "Windows-Azure-Blob/1.0",
+          "Microsoft-HTTPAPI/2.0"
+        ],
+        "x-ms-client-request-id": "bcc49845-0d21-2ada-1e24-c0e7f6ce8075",
+        "x-ms-request-id": "cb1348c6-b01e-006d-63f2-06cb14000000",
+        "x-ms-version": "2020-06-12"
+      },
+      "ResponseBody": []
+    },
+    {
+      "RequestUri": "https://seannse.blob.core.windows.net/test-filesystem-86ae25d6-bb16-e157-06e7-f51f5b3501db?restype=container",
+      "RequestMethod": "PUT",
+      "RequestHeaders": {
+        "Accept": "application/xml",
+        "Authorization": "Sanitized",
+        "traceparent": "00-d3e5e7be4d32b04bae6e3dc14b7fb328-f758f40212c4fd42-00",
+        "User-Agent": [
+          "azsdk-net-Storage.Files.DataLake/12.7.0-alpha.20210219.1",
+          "(.NET 5.0.3; Microsoft Windows 10.0.19041)"
         ],
         "x-ms-blob-public-access": "container",
-        "x-ms-client-request-id": "f67928f9-b7fa-bc2c-cb9f-44e1ea91a514",
-        "x-ms-date": "Tue, 02 Feb 2021 21:45:38 GMT",
-=======
-        "traceparent": "00-c0c3a8a2dd957c4f8f3df8ad8396bf1b-55abdce0f5e40d4c-00",
-        "User-Agent": [
-          "azsdk-net-Storage.Files.DataLake/12.7.0-alpha.20210217.1",
-          "(.NET 5.0.3; Microsoft Windows 10.0.19042)"
-        ],
-        "x-ms-blob-public-access": "container",
-        "x-ms-client-request-id": "f67928f9-b7fa-bc2c-cb9f-44e1ea91a514",
-        "x-ms-date": "Wed, 17 Feb 2021 22:48:52 GMT",
->>>>>>> 1814567d
-        "x-ms-return-client-request-id": "true",
-        "x-ms-version": "2020-06-12"
-      },
-      "RequestBody": null,
-      "StatusCode": 201,
-      "ResponseHeaders": {
-        "Content-Length": "0",
-<<<<<<< HEAD
-        "Date": "Tue, 02 Feb 2021 21:45:39 GMT",
-        "ETag": "\u00220x8D8C7C3E1E45F20\u0022",
-        "Last-Modified": "Tue, 02 Feb 2021 21:45:39 GMT",
-=======
-        "Date": "Wed, 17 Feb 2021 22:48:52 GMT",
-        "ETag": "\u00220x8D8D39633238CFD\u0022",
-        "Last-Modified": "Wed, 17 Feb 2021 22:48:52 GMT",
->>>>>>> 1814567d
-        "Server": [
-          "Windows-Azure-Blob/1.0",
-          "Microsoft-HTTPAPI/2.0"
-        ],
-        "x-ms-client-request-id": "f67928f9-b7fa-bc2c-cb9f-44e1ea91a514",
-<<<<<<< HEAD
-        "x-ms-request-id": "c7a06afd-001e-001a-34ac-f91e80000000",
-=======
-        "x-ms-request-id": "e978cac8-201e-000d-677f-05b78b000000",
->>>>>>> 1814567d
-        "x-ms-version": "2020-06-12"
-      },
-      "ResponseBody": []
-    },
-    {
-      "RequestUri": "https://seannse.dfs.core.windows.net/test-filesystem-dfe8e700-e09d-2c04-dd87-c2f6bbd81068/test-directory-3f753315-67bc-b090-8470-4963d21fac77?resource=directory",
-      "RequestMethod": "PUT",
-      "RequestHeaders": {
-        "Accept": "application/json",
-        "Authorization": "Sanitized",
-<<<<<<< HEAD
-        "traceparent": "00-d1c50565c0d73041b40ef2b48f45ca20-d8b493a65e71914b-00",
-        "User-Agent": [
-          "azsdk-net-Storage.Files.DataLake/12.7.0-alpha.20210202.1",
-          "(.NET 5.0.2; Microsoft Windows 10.0.19042)"
-        ],
-        "x-ms-client-request-id": "4ccff995-c9f0-91e5-98c8-728a6ec9eaab",
-        "x-ms-date": "Tue, 02 Feb 2021 21:45:39 GMT",
-=======
-        "traceparent": "00-8b8b99016ca2b24080baf6455165721c-e521e7589e127b45-00",
-        "User-Agent": [
-          "azsdk-net-Storage.Files.DataLake/12.7.0-alpha.20210217.1",
-          "(.NET 5.0.3; Microsoft Windows 10.0.19042)"
-        ],
-        "x-ms-client-request-id": "4ccff995-c9f0-91e5-98c8-728a6ec9eaab",
-        "x-ms-date": "Wed, 17 Feb 2021 22:48:53 GMT",
->>>>>>> 1814567d
-        "x-ms-return-client-request-id": "true",
-        "x-ms-version": "2020-06-12"
-      },
-      "RequestBody": null,
-      "StatusCode": 201,
-      "ResponseHeaders": {
-        "Content-Length": "0",
-<<<<<<< HEAD
-        "Date": "Tue, 02 Feb 2021 21:45:39 GMT",
-        "ETag": "\u00220x8D8C7C3E2203F66\u0022",
-        "Last-Modified": "Tue, 02 Feb 2021 21:45:39 GMT",
-=======
-        "Date": "Wed, 17 Feb 2021 22:48:53 GMT",
-        "ETag": "\u00220x8D8D396335A8CC0\u0022",
-        "Last-Modified": "Wed, 17 Feb 2021 22:48:53 GMT",
->>>>>>> 1814567d
-        "Server": [
-          "Windows-Azure-HDFS/1.0",
-          "Microsoft-HTTPAPI/2.0"
-        ],
-        "x-ms-client-request-id": "4ccff995-c9f0-91e5-98c8-728a6ec9eaab",
-<<<<<<< HEAD
-        "x-ms-request-id": "157267d5-c01f-0077-1aac-f9aacb000000",
-=======
-        "x-ms-request-id": "ee8aa08d-e01f-003d-147f-050944000000",
->>>>>>> 1814567d
-        "x-ms-version": "2020-06-12"
-      },
-      "ResponseBody": []
-    },
-    {
-      "RequestUri": "https://seannse.dfs.core.windows.net/test-filesystem-dfe8e700-e09d-2c04-dd87-c2f6bbd81068/test-directory-cb62ccf2-1293-fab5-c52d-3dcb46a9a401?resource=directory",
-      "RequestMethod": "PUT",
-      "RequestHeaders": {
-        "Accept": "application/json",
-        "Authorization": "Sanitized",
-<<<<<<< HEAD
-        "traceparent": "00-5d726654309dec4da898eac67929aa2c-455227f84611d74e-00",
-        "User-Agent": [
-          "azsdk-net-Storage.Files.DataLake/12.7.0-alpha.20210202.1",
-          "(.NET 5.0.2; Microsoft Windows 10.0.19042)"
-        ],
-        "x-ms-client-request-id": "3ff47506-c11f-8371-43d4-87c28b194bee",
-        "x-ms-date": "Tue, 02 Feb 2021 21:45:39 GMT",
-=======
-        "traceparent": "00-b98cf05500d5e941b5c31801055cf4cd-5688c02bef71ed45-00",
-        "User-Agent": [
-          "azsdk-net-Storage.Files.DataLake/12.7.0-alpha.20210217.1",
-          "(.NET 5.0.3; Microsoft Windows 10.0.19042)"
-        ],
-        "x-ms-client-request-id": "3ff47506-c11f-8371-43d4-87c28b194bee",
-        "x-ms-date": "Wed, 17 Feb 2021 22:48:53 GMT",
->>>>>>> 1814567d
-        "x-ms-return-client-request-id": "true",
-        "x-ms-version": "2020-06-12"
-      },
-      "RequestBody": null,
-      "StatusCode": 201,
-      "ResponseHeaders": {
-        "Content-Length": "0",
-<<<<<<< HEAD
-        "Date": "Tue, 02 Feb 2021 21:45:39 GMT",
-        "ETag": "\u00220x8D8C7C3E22E8359\u0022",
-        "Last-Modified": "Tue, 02 Feb 2021 21:45:40 GMT",
-=======
-        "Date": "Wed, 17 Feb 2021 22:48:53 GMT",
-        "ETag": "\u00220x8D8D396336A417F\u0022",
-        "Last-Modified": "Wed, 17 Feb 2021 22:48:53 GMT",
->>>>>>> 1814567d
-        "Server": [
-          "Windows-Azure-HDFS/1.0",
-          "Microsoft-HTTPAPI/2.0"
-        ],
-        "x-ms-client-request-id": "3ff47506-c11f-8371-43d4-87c28b194bee",
-<<<<<<< HEAD
-        "x-ms-request-id": "157267ee-c01f-0077-33ac-f9aacb000000",
-=======
-        "x-ms-request-id": "ee8aa093-e01f-003d-1a7f-050944000000",
->>>>>>> 1814567d
-        "x-ms-version": "2020-06-12"
-      },
-      "ResponseBody": []
-    },
-    {
-      "RequestUri": "https://seannse.blob.core.windows.net/test-filesystem-dfe8e700-e09d-2c04-dd87-c2f6bbd81068/test-directory-cb62ccf2-1293-fab5-c52d-3dcb46a9a401?comp=lease",
-      "RequestMethod": "PUT",
-      "RequestHeaders": {
-        "Accept": "application/xml",
-        "Authorization": "Sanitized",
-<<<<<<< HEAD
-        "traceparent": "00-039b1a3538c0c74f8d0e9cc8a7ba3db9-ab047d9abc3ea248-00",
-        "User-Agent": [
-          "azsdk-net-Storage.Files.DataLake/12.7.0-alpha.20210202.1",
-          "(.NET 5.0.2; Microsoft Windows 10.0.19042)"
-        ],
-        "x-ms-client-request-id": "38720b21-af3d-f53b-1a61-f972304a6b25",
-        "x-ms-date": "Tue, 02 Feb 2021 21:45:39 GMT",
-=======
-        "traceparent": "00-23a05da41c91e64885647f922321f064-73dcb2ae3f6cef45-00",
-        "User-Agent": [
-          "azsdk-net-Storage.Files.DataLake/12.7.0-alpha.20210217.1",
-          "(.NET 5.0.3; Microsoft Windows 10.0.19042)"
-        ],
-        "x-ms-client-request-id": "38720b21-af3d-f53b-1a61-f972304a6b25",
-        "x-ms-date": "Wed, 17 Feb 2021 22:48:53 GMT",
->>>>>>> 1814567d
+        "x-ms-client-request-id": "2d725850-a8dc-8992-41e2-b63917bacfe8",
+        "x-ms-date": "Fri, 19 Feb 2021 19:05:55 GMT",
+        "x-ms-return-client-request-id": "true",
+        "x-ms-version": "2020-06-12"
+      },
+      "RequestBody": null,
+      "StatusCode": 201,
+      "ResponseHeaders": {
+        "Content-Length": "0",
+        "Date": "Fri, 19 Feb 2021 19:05:53 GMT",
+        "ETag": "\u00220x8D8D50961D6B4AD\u0022",
+        "Last-Modified": "Fri, 19 Feb 2021 19:05:54 GMT",
+        "Server": [
+          "Windows-Azure-Blob/1.0",
+          "Microsoft-HTTPAPI/2.0"
+        ],
+        "x-ms-client-request-id": "2d725850-a8dc-8992-41e2-b63917bacfe8",
+        "x-ms-request-id": "cb1348f1-b01e-006d-0cf2-06cb14000000",
+        "x-ms-version": "2020-06-12"
+      },
+      "ResponseBody": []
+    },
+    {
+      "RequestUri": "https://seannse.dfs.core.windows.net/test-filesystem-86ae25d6-bb16-e157-06e7-f51f5b3501db/test-directory-dbeee423-b00a-6bab-0585-2f20c142f7db?resource=directory",
+      "RequestMethod": "PUT",
+      "RequestHeaders": {
+        "Accept": "application/json",
+        "Authorization": "Sanitized",
+        "traceparent": "00-9292f72d417b004fa7a38d093e7394ae-4975f52570751f46-00",
+        "User-Agent": [
+          "azsdk-net-Storage.Files.DataLake/12.7.0-alpha.20210219.1",
+          "(.NET 5.0.3; Microsoft Windows 10.0.19041)"
+        ],
+        "x-ms-client-request-id": "04f21127-673c-9f1e-ad06-27577972c8ff",
+        "x-ms-date": "Fri, 19 Feb 2021 19:05:55 GMT",
+        "x-ms-return-client-request-id": "true",
+        "x-ms-version": "2020-06-12"
+      },
+      "RequestBody": null,
+      "StatusCode": 201,
+      "ResponseHeaders": {
+        "Content-Length": "0",
+        "Date": "Fri, 19 Feb 2021 19:05:54 GMT",
+        "ETag": "\u00220x8D8D50961E5F967\u0022",
+        "Last-Modified": "Fri, 19 Feb 2021 19:05:54 GMT",
+        "Server": [
+          "Windows-Azure-HDFS/1.0",
+          "Microsoft-HTTPAPI/2.0"
+        ],
+        "x-ms-client-request-id": "04f21127-673c-9f1e-ad06-27577972c8ff",
+        "x-ms-request-id": "da846b6d-a01f-0061-73f2-065c1c000000",
+        "x-ms-version": "2020-06-12"
+      },
+      "ResponseBody": []
+    },
+    {
+      "RequestUri": "https://seannse.dfs.core.windows.net/test-filesystem-86ae25d6-bb16-e157-06e7-f51f5b3501db/test-directory-4b95daeb-cceb-4e24-e59d-53d122c3b620?resource=directory",
+      "RequestMethod": "PUT",
+      "RequestHeaders": {
+        "Accept": "application/json",
+        "Authorization": "Sanitized",
+        "traceparent": "00-302a89f353e4ed4f831908a0fd4cc361-6515000aacc6e844-00",
+        "User-Agent": [
+          "azsdk-net-Storage.Files.DataLake/12.7.0-alpha.20210219.1",
+          "(.NET 5.0.3; Microsoft Windows 10.0.19041)"
+        ],
+        "x-ms-client-request-id": "dafb8e71-c74f-5bb1-eca3-1e9e134c7de9",
+        "x-ms-date": "Fri, 19 Feb 2021 19:05:55 GMT",
+        "x-ms-return-client-request-id": "true",
+        "x-ms-version": "2020-06-12"
+      },
+      "RequestBody": null,
+      "StatusCode": 201,
+      "ResponseHeaders": {
+        "Content-Length": "0",
+        "Date": "Fri, 19 Feb 2021 19:05:54 GMT",
+        "ETag": "\u00220x8D8D50961F62CB3\u0022",
+        "Last-Modified": "Fri, 19 Feb 2021 19:05:54 GMT",
+        "Server": [
+          "Windows-Azure-HDFS/1.0",
+          "Microsoft-HTTPAPI/2.0"
+        ],
+        "x-ms-client-request-id": "dafb8e71-c74f-5bb1-eca3-1e9e134c7de9",
+        "x-ms-request-id": "da846b7e-a01f-0061-03f2-065c1c000000",
+        "x-ms-version": "2020-06-12"
+      },
+      "ResponseBody": []
+    },
+    {
+      "RequestUri": "https://seannse.blob.core.windows.net/test-filesystem-86ae25d6-bb16-e157-06e7-f51f5b3501db/test-directory-4b95daeb-cceb-4e24-e59d-53d122c3b620?comp=lease",
+      "RequestMethod": "PUT",
+      "RequestHeaders": {
+        "Accept": "application/xml",
+        "Authorization": "Sanitized",
+        "traceparent": "00-0557230a28eae74a873a32379bbfad76-61768ee4bdcb8544-00",
+        "User-Agent": [
+          "azsdk-net-Storage.Files.DataLake/12.7.0-alpha.20210219.1",
+          "(.NET 5.0.3; Microsoft Windows 10.0.19041)"
+        ],
+        "x-ms-client-request-id": "a56c6cb2-f1c2-599c-de03-9ff62af6e484",
+        "x-ms-date": "Fri, 19 Feb 2021 19:05:55 GMT",
         "x-ms-lease-action": "acquire",
         "x-ms-lease-duration": "-1",
-        "x-ms-proposed-lease-id": "2aa67024-11fc-935b-45ac-9127171e51e1",
-        "x-ms-return-client-request-id": "true",
-        "x-ms-version": "2020-06-12"
-      },
-      "RequestBody": null,
-      "StatusCode": 201,
-      "ResponseHeaders": {
-        "Content-Length": "0",
-<<<<<<< HEAD
-        "Date": "Tue, 02 Feb 2021 21:45:39 GMT",
-        "ETag": "\u00220x8D8C7C3E22E8359\u0022",
-        "Last-Modified": "Tue, 02 Feb 2021 21:45:40 GMT",
-=======
-        "Date": "Wed, 17 Feb 2021 22:48:52 GMT",
-        "ETag": "\u00220x8D8D396336A417F\u0022",
-        "Last-Modified": "Wed, 17 Feb 2021 22:48:53 GMT",
->>>>>>> 1814567d
-        "Server": [
-          "Windows-Azure-Blob/1.0",
-          "Microsoft-HTTPAPI/2.0"
-        ],
-        "x-ms-client-request-id": "38720b21-af3d-f53b-1a61-f972304a6b25",
-        "x-ms-lease-id": "2aa67024-11fc-935b-45ac-9127171e51e1",
-<<<<<<< HEAD
-        "x-ms-request-id": "c7a06c48-001e-001a-5bac-f91e80000000",
-=======
-        "x-ms-request-id": "e978cc30-201e-000d-1a7f-05b78b000000",
->>>>>>> 1814567d
-        "x-ms-version": "2020-06-12"
-      },
-      "ResponseBody": []
-    },
-    {
-      "RequestUri": "https://seannse.dfs.core.windows.net/test-filesystem-dfe8e700-e09d-2c04-dd87-c2f6bbd81068/test-directory-cb62ccf2-1293-fab5-c52d-3dcb46a9a401?mode=legacy",
-      "RequestMethod": "PUT",
-      "RequestHeaders": {
-        "Accept": "application/json",
-        "Authorization": "Sanitized",
-        "User-Agent": [
-<<<<<<< HEAD
-          "azsdk-net-Storage.Files.DataLake/12.7.0-alpha.20210202.1",
-          "(.NET 5.0.2; Microsoft Windows 10.0.19042)"
-        ],
-        "x-ms-client-request-id": "0c067182-19ac-a4a4-cacf-b6546b6ef188",
-        "x-ms-date": "Tue, 02 Feb 2021 21:45:39 GMT",
-=======
-          "azsdk-net-Storage.Files.DataLake/12.7.0-alpha.20210217.1",
-          "(.NET 5.0.3; Microsoft Windows 10.0.19042)"
-        ],
-        "x-ms-client-request-id": "0c067182-19ac-a4a4-cacf-b6546b6ef188",
-        "x-ms-date": "Wed, 17 Feb 2021 22:48:53 GMT",
->>>>>>> 1814567d
-        "x-ms-lease-id": "2aa67024-11fc-935b-45ac-9127171e51e1",
-        "x-ms-rename-source": "%2Ftest-filesystem-dfe8e700-e09d-2c04-dd87-c2f6bbd81068%2Ftest-directory-3f753315-67bc-b090-8470-4963d21fac77=",
-        "x-ms-return-client-request-id": "true",
-        "x-ms-version": "2020-06-12"
-      },
-      "RequestBody": null,
-      "StatusCode": 201,
-      "ResponseHeaders": {
-        "Content-Length": "0",
-<<<<<<< HEAD
-        "Date": "Tue, 02 Feb 2021 21:45:39 GMT",
-=======
-        "Date": "Wed, 17 Feb 2021 22:48:53 GMT",
->>>>>>> 1814567d
-        "Server": [
-          "Windows-Azure-HDFS/1.0",
-          "Microsoft-HTTPAPI/2.0"
-        ],
-        "x-ms-client-request-id": "0c067182-19ac-a4a4-cacf-b6546b6ef188",
-<<<<<<< HEAD
-        "x-ms-request-id": "1572681c-c01f-0077-61ac-f9aacb000000",
-=======
-        "x-ms-request-id": "ee8aa09e-e01f-003d-257f-050944000000",
->>>>>>> 1814567d
-        "x-ms-version": "2020-06-12"
-      },
-      "ResponseBody": []
-    },
-    {
-      "RequestUri": "https://seannse.blob.core.windows.net/test-filesystem-dfe8e700-e09d-2c04-dd87-c2f6bbd81068/test-directory-cb62ccf2-1293-fab5-c52d-3dcb46a9a401",
+        "x-ms-proposed-lease-id": "e6e40750-1779-f8af-3a59-9dbb7667a23e",
+        "x-ms-return-client-request-id": "true",
+        "x-ms-version": "2020-06-12"
+      },
+      "RequestBody": null,
+      "StatusCode": 201,
+      "ResponseHeaders": {
+        "Content-Length": "0",
+        "Date": "Fri, 19 Feb 2021 19:05:54 GMT",
+        "ETag": "\u00220x8D8D50961F62CB3\u0022",
+        "Last-Modified": "Fri, 19 Feb 2021 19:05:54 GMT",
+        "Server": [
+          "Windows-Azure-Blob/1.0",
+          "Microsoft-HTTPAPI/2.0"
+        ],
+        "x-ms-client-request-id": "a56c6cb2-f1c2-599c-de03-9ff62af6e484",
+        "x-ms-lease-id": "e6e40750-1779-f8af-3a59-9dbb7667a23e",
+        "x-ms-request-id": "cb134935-b01e-006d-49f2-06cb14000000",
+        "x-ms-version": "2020-06-12"
+      },
+      "ResponseBody": []
+    },
+    {
+      "RequestUri": "https://seannse.dfs.core.windows.net/test-filesystem-86ae25d6-bb16-e157-06e7-f51f5b3501db/test-directory-4b95daeb-cceb-4e24-e59d-53d122c3b620?mode=legacy",
+      "RequestMethod": "PUT",
+      "RequestHeaders": {
+        "Accept": "application/json",
+        "Authorization": "Sanitized",
+        "User-Agent": [
+          "azsdk-net-Storage.Files.DataLake/12.7.0-alpha.20210219.1",
+          "(.NET 5.0.3; Microsoft Windows 10.0.19041)"
+        ],
+        "x-ms-client-request-id": "09083b2f-fdfb-d37b-a007-b5c43cda81eb",
+        "x-ms-date": "Fri, 19 Feb 2021 19:05:55 GMT",
+        "x-ms-lease-id": "e6e40750-1779-f8af-3a59-9dbb7667a23e",
+        "x-ms-rename-source": "%2Ftest-filesystem-86ae25d6-bb16-e157-06e7-f51f5b3501db%2Ftest-directory-dbeee423-b00a-6bab-0585-2f20c142f7db=",
+        "x-ms-return-client-request-id": "true",
+        "x-ms-version": "2020-06-12"
+      },
+      "RequestBody": null,
+      "StatusCode": 201,
+      "ResponseHeaders": {
+        "Content-Length": "0",
+        "Date": "Fri, 19 Feb 2021 19:05:54 GMT",
+        "Server": [
+          "Windows-Azure-HDFS/1.0",
+          "Microsoft-HTTPAPI/2.0"
+        ],
+        "x-ms-client-request-id": "09083b2f-fdfb-d37b-a007-b5c43cda81eb",
+        "x-ms-request-id": "da846b90-a01f-0061-15f2-065c1c000000",
+        "x-ms-version": "2020-06-12"
+      },
+      "ResponseBody": []
+    },
+    {
+      "RequestUri": "https://seannse.blob.core.windows.net/test-filesystem-86ae25d6-bb16-e157-06e7-f51f5b3501db/test-directory-4b95daeb-cceb-4e24-e59d-53d122c3b620",
       "RequestMethod": "HEAD",
       "RequestHeaders": {
         "Accept": "application/xml",
         "Authorization": "Sanitized",
         "User-Agent": [
-<<<<<<< HEAD
-          "azsdk-net-Storage.Files.DataLake/12.7.0-alpha.20210202.1",
-          "(.NET 5.0.2; Microsoft Windows 10.0.19042)"
-        ],
-        "x-ms-client-request-id": "bef077a5-5f43-6878-02ca-ba85c4e5531f",
-        "x-ms-date": "Tue, 02 Feb 2021 21:45:39 GMT",
-=======
-          "azsdk-net-Storage.Files.DataLake/12.7.0-alpha.20210217.1",
-          "(.NET 5.0.3; Microsoft Windows 10.0.19042)"
-        ],
-        "x-ms-client-request-id": "bef077a5-5f43-6878-02ca-ba85c4e5531f",
-        "x-ms-date": "Wed, 17 Feb 2021 22:48:53 GMT",
->>>>>>> 1814567d
+          "azsdk-net-Storage.Files.DataLake/12.7.0-alpha.20210219.1",
+          "(.NET 5.0.3; Microsoft Windows 10.0.19041)"
+        ],
+        "x-ms-client-request-id": "eec665df-dbee-0389-6406-35e5335c385c",
+        "x-ms-date": "Fri, 19 Feb 2021 19:05:55 GMT",
         "x-ms-return-client-request-id": "true",
         "x-ms-version": "2020-06-12"
       },
@@ -1992,15 +1274,9 @@
         "Accept-Ranges": "bytes",
         "Content-Length": "0",
         "Content-Type": "application/octet-stream",
-<<<<<<< HEAD
-        "Date": "Tue, 02 Feb 2021 21:45:39 GMT",
-        "ETag": "\u00220x8D8C7C3E2203F66\u0022",
-        "Last-Modified": "Tue, 02 Feb 2021 21:45:39 GMT",
-=======
-        "Date": "Wed, 17 Feb 2021 22:48:53 GMT",
-        "ETag": "\u00220x8D8D396335A8CC0\u0022",
-        "Last-Modified": "Wed, 17 Feb 2021 22:48:53 GMT",
->>>>>>> 1814567d
+        "Date": "Fri, 19 Feb 2021 19:05:54 GMT",
+        "ETag": "\u00220x8D8D50961E5F967\u0022",
+        "Last-Modified": "Fri, 19 Feb 2021 19:05:54 GMT",
         "Server": [
           "Windows-Azure-Blob/1.0",
           "Microsoft-HTTPAPI/2.0"
@@ -2008,12 +1284,8 @@
         "x-ms-access-tier": "Hot",
         "x-ms-access-tier-inferred": "true",
         "x-ms-blob-type": "BlockBlob",
-        "x-ms-client-request-id": "bef077a5-5f43-6878-02ca-ba85c4e5531f",
-<<<<<<< HEAD
-        "x-ms-creation-time": "Tue, 02 Feb 2021 21:45:39 GMT",
-=======
-        "x-ms-creation-time": "Wed, 17 Feb 2021 22:48:53 GMT",
->>>>>>> 1814567d
+        "x-ms-client-request-id": "eec665df-dbee-0389-6406-35e5335c385c",
+        "x-ms-creation-time": "Fri, 19 Feb 2021 19:05:54 GMT",
         "x-ms-group": "$superuser",
         "x-ms-lease-duration": "infinite",
         "x-ms-lease-state": "leased",
@@ -2021,39 +1293,25 @@
         "x-ms-meta-hdi_isfolder": "true",
         "x-ms-owner": "$superuser",
         "x-ms-permissions": "rwxr-x---",
-<<<<<<< HEAD
-        "x-ms-request-id": "c7a06cbb-001e-001a-46ac-f91e80000000",
-=======
-        "x-ms-request-id": "e978ccc2-201e-000d-1d7f-05b78b000000",
->>>>>>> 1814567d
+        "x-ms-request-id": "cb134964-b01e-006d-77f2-06cb14000000",
         "x-ms-server-encrypted": "true",
         "x-ms-version": "2020-06-12"
       },
       "ResponseBody": []
     },
     {
-      "RequestUri": "https://seannse.blob.core.windows.net/test-filesystem-dfe8e700-e09d-2c04-dd87-c2f6bbd81068?restype=container",
+      "RequestUri": "https://seannse.blob.core.windows.net/test-filesystem-86ae25d6-bb16-e157-06e7-f51f5b3501db?restype=container",
       "RequestMethod": "DELETE",
       "RequestHeaders": {
         "Accept": "application/xml",
         "Authorization": "Sanitized",
-<<<<<<< HEAD
-        "traceparent": "00-332ed715a160f64fbc7207a0124438ff-a95e32ef10000d4f-00",
-        "User-Agent": [
-          "azsdk-net-Storage.Files.DataLake/12.7.0-alpha.20210202.1",
-          "(.NET 5.0.2; Microsoft Windows 10.0.19042)"
-        ],
-        "x-ms-client-request-id": "f4ae7b56-337e-8044-f78f-2e8aea45e2ec",
-        "x-ms-date": "Tue, 02 Feb 2021 21:45:39 GMT",
-=======
-        "traceparent": "00-51d2671751a34d4199e2a4eaf4fc284e-3e0acc357576a443-00",
-        "User-Agent": [
-          "azsdk-net-Storage.Files.DataLake/12.7.0-alpha.20210217.1",
-          "(.NET 5.0.3; Microsoft Windows 10.0.19042)"
-        ],
-        "x-ms-client-request-id": "f4ae7b56-337e-8044-f78f-2e8aea45e2ec",
-        "x-ms-date": "Wed, 17 Feb 2021 22:48:53 GMT",
->>>>>>> 1814567d
+        "traceparent": "00-f53efb5784bde44d9e368f246a97fd31-bca2ac5d3a543644-00",
+        "User-Agent": [
+          "azsdk-net-Storage.Files.DataLake/12.7.0-alpha.20210219.1",
+          "(.NET 5.0.3; Microsoft Windows 10.0.19041)"
+        ],
+        "x-ms-client-request-id": "d6e5d901-9313-defc-b5a8-8e211d8f95ee",
+        "x-ms-date": "Fri, 19 Feb 2021 19:05:55 GMT",
         "x-ms-return-client-request-id": "true",
         "x-ms-version": "2020-06-12"
       },
@@ -2061,33 +1319,21 @@
       "StatusCode": 202,
       "ResponseHeaders": {
         "Content-Length": "0",
-<<<<<<< HEAD
-        "Date": "Tue, 02 Feb 2021 21:45:40 GMT",
-=======
-        "Date": "Wed, 17 Feb 2021 22:48:53 GMT",
->>>>>>> 1814567d
-        "Server": [
-          "Windows-Azure-Blob/1.0",
-          "Microsoft-HTTPAPI/2.0"
-        ],
-        "x-ms-client-request-id": "f4ae7b56-337e-8044-f78f-2e8aea45e2ec",
-<<<<<<< HEAD
-        "x-ms-request-id": "c7a06cd9-001e-001a-5fac-f91e80000000",
-=======
-        "x-ms-request-id": "e978ccf1-201e-000d-497f-05b78b000000",
->>>>>>> 1814567d
+        "Date": "Fri, 19 Feb 2021 19:05:54 GMT",
+        "Server": [
+          "Windows-Azure-Blob/1.0",
+          "Microsoft-HTTPAPI/2.0"
+        ],
+        "x-ms-client-request-id": "d6e5d901-9313-defc-b5a8-8e211d8f95ee",
+        "x-ms-request-id": "cb134983-b01e-006d-10f2-06cb14000000",
         "x-ms-version": "2020-06-12"
       },
       "ResponseBody": []
     }
   ],
   "Variables": {
-<<<<<<< HEAD
-    "DateTimeOffsetNow": "2021-02-02T15:45:32.5964527-06:00",
-=======
-    "DateTimeOffsetNow": "2021-02-17T16:48:47.3012331-06:00",
->>>>>>> 1814567d
-    "RandomSeed": "1435692858",
+    "DateTimeOffsetNow": "2021-02-19T13:05:52.5577051-06:00",
+    "RandomSeed": "1410526261",
     "Storage_TestConfigHierarchicalNamespace": "NamespaceTenant\nseannse\nU2FuaXRpemVk\nhttps://seannse.blob.core.windows.net\nhttps://seannse.file.core.windows.net\nhttps://seannse.queue.core.windows.net\nhttps://seannse.table.core.windows.net\n\n\n\n\nhttps://seannse-secondary.blob.core.windows.net\nhttps://seannse-secondary.file.core.windows.net\nhttps://seannse-secondary.queue.core.windows.net\nhttps://seannse-secondary.table.core.windows.net\n68390a19-a643-458b-b726-408abf67b4fc\nSanitized\n72f988bf-86f1-41af-91ab-2d7cd011db47\nhttps://login.microsoftonline.com/\nCloud\nBlobEndpoint=https://seannse.blob.core.windows.net/;QueueEndpoint=https://seannse.queue.core.windows.net/;FileEndpoint=https://seannse.file.core.windows.net/;BlobSecondaryEndpoint=https://seannse-secondary.blob.core.windows.net/;QueueSecondaryEndpoint=https://seannse-secondary.queue.core.windows.net/;FileSecondaryEndpoint=https://seannse-secondary.file.core.windows.net/;AccountName=seannse;AccountKey=Sanitized\n"
   }
 }