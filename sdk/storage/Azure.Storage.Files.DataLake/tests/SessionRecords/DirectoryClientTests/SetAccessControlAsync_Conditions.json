--- conflicted
+++ resolved
@@ -1,135 +1,351 @@
 {
   "Entries": [
     {
-      "RequestUri": "https://seannse.blob.core.windows.net/test-filesystem-30e39e71-ad94-11e1-7d05-3acdcb2c7c71?restype=container",
-      "RequestMethod": "PUT",
-      "RequestHeaders": {
-        "Accept": "application/xml",
-        "Authorization": "Sanitized",
-<<<<<<< HEAD
-        "traceparent": "00-eaffdab8ffa3de4d8dacffada8619faa-04e010fd68ea524b-00",
-        "User-Agent": [
-          "azsdk-net-Storage.Files.DataLake/12.7.0-alpha.20210202.1",
-          "(.NET 5.0.2; Microsoft Windows 10.0.19042)"
+      "RequestUri": "https://seannse.blob.core.windows.net/test-filesystem-a17534a8-8ab8-26cb-f5a2-459030485fc6?restype=container",
+      "RequestMethod": "PUT",
+      "RequestHeaders": {
+        "Accept": "application/xml",
+        "Authorization": "Sanitized",
+        "traceparent": "00-9447a6bdb806314d87e39a1b28e0f570-b939c94acf0eb244-00",
+        "User-Agent": [
+          "azsdk-net-Storage.Files.DataLake/12.7.0-alpha.20210219.1",
+          "(.NET 5.0.3; Microsoft Windows 10.0.19041)"
         ],
         "x-ms-blob-public-access": "container",
-        "x-ms-client-request-id": "d7fc3e8e-b88d-0533-49de-3b891a40067d",
-        "x-ms-date": "Tue, 02 Feb 2021 21:54:13 GMT",
-=======
-        "traceparent": "00-7eb6767a835c3441ad2b46ab388eb318-4be7b04a3bdec34d-00",
-        "User-Agent": [
-          "azsdk-net-Storage.Files.DataLake/12.7.0-alpha.20210217.1",
-          "(.NET 5.0.3; Microsoft Windows 10.0.19042)"
+        "x-ms-client-request-id": "1eeebae8-f4ec-c720-5403-62d9510d1c67",
+        "x-ms-date": "Fri, 19 Feb 2021 19:01:46 GMT",
+        "x-ms-return-client-request-id": "true",
+        "x-ms-version": "2020-06-12"
+      },
+      "RequestBody": null,
+      "StatusCode": 201,
+      "ResponseHeaders": {
+        "Content-Length": "0",
+        "Date": "Fri, 19 Feb 2021 19:01:45 GMT",
+        "ETag": "\u00220x8D8D508CDB310D7\u0022",
+        "Last-Modified": "Fri, 19 Feb 2021 19:01:46 GMT",
+        "Server": [
+          "Windows-Azure-Blob/1.0",
+          "Microsoft-HTTPAPI/2.0"
+        ],
+        "x-ms-client-request-id": "1eeebae8-f4ec-c720-5403-62d9510d1c67",
+        "x-ms-request-id": "cb11f838-b01e-006d-19f1-06cb14000000",
+        "x-ms-version": "2020-06-12"
+      },
+      "ResponseBody": []
+    },
+    {
+      "RequestUri": "https://seannse.dfs.core.windows.net/test-filesystem-a17534a8-8ab8-26cb-f5a2-459030485fc6/test-directory-82339e67-87bc-864a-34b2-648443ef25df?resource=directory",
+      "RequestMethod": "PUT",
+      "RequestHeaders": {
+        "Accept": "application/json",
+        "Authorization": "Sanitized",
+        "traceparent": "00-d4fb3a297f66114e8f9439999b887baf-dabc3138904b224a-00",
+        "User-Agent": [
+          "azsdk-net-Storage.Files.DataLake/12.7.0-alpha.20210219.1",
+          "(.NET 5.0.3; Microsoft Windows 10.0.19041)"
+        ],
+        "x-ms-client-request-id": "6274df17-47e2-6178-6f68-e9398f9b8464",
+        "x-ms-date": "Fri, 19 Feb 2021 19:01:46 GMT",
+        "x-ms-return-client-request-id": "true",
+        "x-ms-version": "2020-06-12"
+      },
+      "RequestBody": null,
+      "StatusCode": 201,
+      "ResponseHeaders": {
+        "Content-Length": "0",
+        "Date": "Fri, 19 Feb 2021 19:01:45 GMT",
+        "ETag": "\u00220x8D8D508CDC0981C\u0022",
+        "Last-Modified": "Fri, 19 Feb 2021 19:01:46 GMT",
+        "Server": [
+          "Windows-Azure-HDFS/1.0",
+          "Microsoft-HTTPAPI/2.0"
+        ],
+        "x-ms-client-request-id": "6274df17-47e2-6178-6f68-e9398f9b8464",
+        "x-ms-request-id": "da83c9cc-a01f-0061-24f1-065c1c000000",
+        "x-ms-version": "2020-06-12"
+      },
+      "ResponseBody": []
+    },
+    {
+      "RequestUri": "https://seannse.dfs.core.windows.net/test-filesystem-a17534a8-8ab8-26cb-f5a2-459030485fc6/test-directory-82339e67-87bc-864a-34b2-648443ef25df?action=setAccessControl",
+      "RequestMethod": "PATCH",
+      "RequestHeaders": {
+        "Accept": "application/json",
+        "Authorization": "Sanitized",
+        "User-Agent": [
+          "azsdk-net-Storage.Files.DataLake/12.7.0-alpha.20210219.1",
+          "(.NET 5.0.3; Microsoft Windows 10.0.19041)"
+        ],
+        "x-ms-acl": "user::rwx,group::r--,other::---,mask::rwx",
+        "x-ms-client-request-id": "636c3440-c27b-91fd-9846-06f057a07bdd",
+        "x-ms-date": "Fri, 19 Feb 2021 19:01:46 GMT",
+        "x-ms-return-client-request-id": "true",
+        "x-ms-version": "2020-06-12"
+      },
+      "RequestBody": null,
+      "StatusCode": 200,
+      "ResponseHeaders": {
+        "Content-Length": "0",
+        "Date": "Fri, 19 Feb 2021 19:01:45 GMT",
+        "ETag": "\u00220x8D8D508CDC0981C\u0022",
+        "Last-Modified": "Fri, 19 Feb 2021 19:01:46 GMT",
+        "Server": [
+          "Windows-Azure-HDFS/1.0",
+          "Microsoft-HTTPAPI/2.0"
+        ],
+        "x-ms-client-request-id": "636c3440-c27b-91fd-9846-06f057a07bdd",
+        "x-ms-namespace-enabled": "true",
+        "x-ms-request-id": "da83c9d1-a01f-0061-29f1-065c1c000000",
+        "x-ms-version": "2020-06-12"
+      },
+      "ResponseBody": []
+    },
+    {
+      "RequestUri": "https://seannse.blob.core.windows.net/test-filesystem-a17534a8-8ab8-26cb-f5a2-459030485fc6?restype=container",
+      "RequestMethod": "DELETE",
+      "RequestHeaders": {
+        "Accept": "application/xml",
+        "Authorization": "Sanitized",
+        "traceparent": "00-a6700cb12adcad44b6811186575e278f-f1daaff31e9eba47-00",
+        "User-Agent": [
+          "azsdk-net-Storage.Files.DataLake/12.7.0-alpha.20210219.1",
+          "(.NET 5.0.3; Microsoft Windows 10.0.19041)"
+        ],
+        "x-ms-client-request-id": "5bf8daa1-202f-1be8-856f-a81e9f1dcf24",
+        "x-ms-date": "Fri, 19 Feb 2021 19:01:46 GMT",
+        "x-ms-return-client-request-id": "true",
+        "x-ms-version": "2020-06-12"
+      },
+      "RequestBody": null,
+      "StatusCode": 202,
+      "ResponseHeaders": {
+        "Content-Length": "0",
+        "Date": "Fri, 19 Feb 2021 19:01:45 GMT",
+        "Server": [
+          "Windows-Azure-Blob/1.0",
+          "Microsoft-HTTPAPI/2.0"
+        ],
+        "x-ms-client-request-id": "5bf8daa1-202f-1be8-856f-a81e9f1dcf24",
+        "x-ms-request-id": "cb11f892-b01e-006d-64f1-06cb14000000",
+        "x-ms-version": "2020-06-12"
+      },
+      "ResponseBody": []
+    },
+    {
+      "RequestUri": "https://seannse.blob.core.windows.net/test-filesystem-4a642aac-89f3-10e8-69fa-922e2542526e?restype=container",
+      "RequestMethod": "PUT",
+      "RequestHeaders": {
+        "Accept": "application/xml",
+        "Authorization": "Sanitized",
+        "traceparent": "00-33501472de5a934181b777efcf2730d9-5b9c206b61cdc041-00",
+        "User-Agent": [
+          "azsdk-net-Storage.Files.DataLake/12.7.0-alpha.20210219.1",
+          "(.NET 5.0.3; Microsoft Windows 10.0.19041)"
         ],
         "x-ms-blob-public-access": "container",
-        "x-ms-client-request-id": "d7fc3e8e-b88d-0533-49de-3b891a40067d",
-        "x-ms-date": "Wed, 17 Feb 2021 22:41:57 GMT",
->>>>>>> 1814567d
-        "x-ms-return-client-request-id": "true",
-        "x-ms-version": "2020-06-12"
-      },
-      "RequestBody": null,
-      "StatusCode": 201,
-      "ResponseHeaders": {
-        "Content-Length": "0",
-<<<<<<< HEAD
-        "Date": "Tue, 02 Feb 2021 21:54:14 GMT",
-        "ETag": "\u00220x8D8C7C51502B425\u0022",
-        "Last-Modified": "Tue, 02 Feb 2021 21:54:14 GMT",
-=======
-        "Date": "Wed, 17 Feb 2021 22:41:57 GMT",
-        "ETag": "\u00220x8D8D3953BEB075D\u0022",
-        "Last-Modified": "Wed, 17 Feb 2021 22:41:58 GMT",
->>>>>>> 1814567d
-        "Server": [
-          "Windows-Azure-Blob/1.0",
-          "Microsoft-HTTPAPI/2.0"
-        ],
-        "x-ms-client-request-id": "d7fc3e8e-b88d-0533-49de-3b891a40067d",
-<<<<<<< HEAD
-        "x-ms-request-id": "39058388-a01e-0061-13ad-f95c1c000000",
-=======
-        "x-ms-request-id": "ce12a2af-601e-00b5-447e-05ec4d000000",
->>>>>>> 1814567d
-        "x-ms-version": "2020-06-12"
-      },
-      "ResponseBody": []
-    },
-    {
-      "RequestUri": "https://seannse.dfs.core.windows.net/test-filesystem-30e39e71-ad94-11e1-7d05-3acdcb2c7c71/test-directory-80cc2498-f354-4674-7b7b-3cc568f7e68b?resource=directory",
-      "RequestMethod": "PUT",
-      "RequestHeaders": {
-        "Accept": "application/json",
-        "Authorization": "Sanitized",
-<<<<<<< HEAD
-        "traceparent": "00-a21d6147ce1b71458c844ce237a9bdd0-96ccfb343cdf034d-00",
-        "User-Agent": [
-          "azsdk-net-Storage.Files.DataLake/12.7.0-alpha.20210202.1",
-          "(.NET 5.0.2; Microsoft Windows 10.0.19042)"
-        ],
-        "x-ms-client-request-id": "0652c6c8-9626-9b0b-cab6-5c117c6e9c52",
-        "x-ms-date": "Tue, 02 Feb 2021 21:54:14 GMT",
-=======
-        "traceparent": "00-f75aa65599703542a1ecba72fe358e53-dd2956c90c746b40-00",
-        "User-Agent": [
-          "azsdk-net-Storage.Files.DataLake/12.7.0-alpha.20210217.1",
-          "(.NET 5.0.3; Microsoft Windows 10.0.19042)"
-        ],
-        "x-ms-client-request-id": "0652c6c8-9626-9b0b-cab6-5c117c6e9c52",
-        "x-ms-date": "Wed, 17 Feb 2021 22:41:58 GMT",
->>>>>>> 1814567d
-        "x-ms-return-client-request-id": "true",
-        "x-ms-version": "2020-06-12"
-      },
-      "RequestBody": null,
-      "StatusCode": 201,
-      "ResponseHeaders": {
-        "Content-Length": "0",
-<<<<<<< HEAD
-        "Date": "Tue, 02 Feb 2021 21:54:15 GMT",
-        "ETag": "\u00220x8D8C7C5153E4AC6\u0022",
-        "Last-Modified": "Tue, 02 Feb 2021 21:54:15 GMT",
-=======
-        "Date": "Wed, 17 Feb 2021 22:41:57 GMT",
-        "ETag": "\u00220x8D8D3953C24BCF9\u0022",
-        "Last-Modified": "Wed, 17 Feb 2021 22:41:58 GMT",
->>>>>>> 1814567d
-        "Server": [
-          "Windows-Azure-HDFS/1.0",
-          "Microsoft-HTTPAPI/2.0"
-        ],
-        "x-ms-client-request-id": "0652c6c8-9626-9b0b-cab6-5c117c6e9c52",
-<<<<<<< HEAD
-        "x-ms-request-id": "3448e722-f01f-0053-46ad-f95c6b000000",
-=======
-        "x-ms-request-id": "bd50def9-e01f-002d-317e-05cc2c000000",
->>>>>>> 1814567d
-        "x-ms-version": "2020-06-12"
-      },
-      "ResponseBody": []
-    },
-    {
-      "RequestUri": "https://seannse.dfs.core.windows.net/test-filesystem-30e39e71-ad94-11e1-7d05-3acdcb2c7c71/test-directory-80cc2498-f354-4674-7b7b-3cc568f7e68b?action=setAccessControl",
+        "x-ms-client-request-id": "130e797d-5fc6-174b-f1e8-f2348eb9f642",
+        "x-ms-date": "Fri, 19 Feb 2021 19:01:47 GMT",
+        "x-ms-return-client-request-id": "true",
+        "x-ms-version": "2020-06-12"
+      },
+      "RequestBody": null,
+      "StatusCode": 201,
+      "ResponseHeaders": {
+        "Content-Length": "0",
+        "Date": "Fri, 19 Feb 2021 19:01:46 GMT",
+        "ETag": "\u00220x8D8D508CDE797AC\u0022",
+        "Last-Modified": "Fri, 19 Feb 2021 19:01:46 GMT",
+        "Server": [
+          "Windows-Azure-Blob/1.0",
+          "Microsoft-HTTPAPI/2.0"
+        ],
+        "x-ms-client-request-id": "130e797d-5fc6-174b-f1e8-f2348eb9f642",
+        "x-ms-request-id": "cb11f8ae-b01e-006d-7ef1-06cb14000000",
+        "x-ms-version": "2020-06-12"
+      },
+      "ResponseBody": []
+    },
+    {
+      "RequestUri": "https://seannse.dfs.core.windows.net/test-filesystem-4a642aac-89f3-10e8-69fa-922e2542526e/test-directory-d8813a1c-52cd-8c7c-7c9b-c6d3d23288bd?resource=directory",
+      "RequestMethod": "PUT",
+      "RequestHeaders": {
+        "Accept": "application/json",
+        "Authorization": "Sanitized",
+        "traceparent": "00-99f6a33f72117e49b8d615207160cb4e-45f14da7d96f3c4a-00",
+        "User-Agent": [
+          "azsdk-net-Storage.Files.DataLake/12.7.0-alpha.20210219.1",
+          "(.NET 5.0.3; Microsoft Windows 10.0.19041)"
+        ],
+        "x-ms-client-request-id": "4d99742a-f92a-2be6-fc82-972b997845bf",
+        "x-ms-date": "Fri, 19 Feb 2021 19:01:47 GMT",
+        "x-ms-return-client-request-id": "true",
+        "x-ms-version": "2020-06-12"
+      },
+      "RequestBody": null,
+      "StatusCode": 201,
+      "ResponseHeaders": {
+        "Content-Length": "0",
+        "Date": "Fri, 19 Feb 2021 19:01:46 GMT",
+        "ETag": "\u00220x8D8D508CDF78366\u0022",
+        "Last-Modified": "Fri, 19 Feb 2021 19:01:46 GMT",
+        "Server": [
+          "Windows-Azure-HDFS/1.0",
+          "Microsoft-HTTPAPI/2.0"
+        ],
+        "x-ms-client-request-id": "4d99742a-f92a-2be6-fc82-972b997845bf",
+        "x-ms-request-id": "da83c9e2-a01f-0061-39f1-065c1c000000",
+        "x-ms-version": "2020-06-12"
+      },
+      "ResponseBody": []
+    },
+    {
+      "RequestUri": "https://seannse.dfs.core.windows.net/test-filesystem-4a642aac-89f3-10e8-69fa-922e2542526e/test-directory-d8813a1c-52cd-8c7c-7c9b-c6d3d23288bd?action=setAccessControl",
       "RequestMethod": "PATCH",
       "RequestHeaders": {
         "Accept": "application/json",
         "Authorization": "Sanitized",
-        "User-Agent": [
-<<<<<<< HEAD
-          "azsdk-net-Storage.Files.DataLake/12.7.0-alpha.20210202.1",
-          "(.NET 5.0.2; Microsoft Windows 10.0.19042)"
+        "If-Modified-Since": "Thu, 18 Feb 2021 19:01:46 GMT",
+        "User-Agent": [
+          "azsdk-net-Storage.Files.DataLake/12.7.0-alpha.20210219.1",
+          "(.NET 5.0.3; Microsoft Windows 10.0.19041)"
         ],
         "x-ms-acl": "user::rwx,group::r--,other::---,mask::rwx",
-        "x-ms-client-request-id": "a2fc882e-e0a5-5765-cea4-c27949d3472d",
-        "x-ms-date": "Tue, 02 Feb 2021 21:54:14 GMT",
-=======
-          "azsdk-net-Storage.Files.DataLake/12.7.0-alpha.20210217.1",
-          "(.NET 5.0.3; Microsoft Windows 10.0.19042)"
+        "x-ms-client-request-id": "5da9fb60-3b98-2e93-f785-afb2a77ca202",
+        "x-ms-date": "Fri, 19 Feb 2021 19:01:47 GMT",
+        "x-ms-return-client-request-id": "true",
+        "x-ms-version": "2020-06-12"
+      },
+      "RequestBody": null,
+      "StatusCode": 200,
+      "ResponseHeaders": {
+        "Content-Length": "0",
+        "Date": "Fri, 19 Feb 2021 19:01:46 GMT",
+        "ETag": "\u00220x8D8D508CDF78366\u0022",
+        "Last-Modified": "Fri, 19 Feb 2021 19:01:46 GMT",
+        "Server": [
+          "Windows-Azure-HDFS/1.0",
+          "Microsoft-HTTPAPI/2.0"
+        ],
+        "x-ms-client-request-id": "5da9fb60-3b98-2e93-f785-afb2a77ca202",
+        "x-ms-namespace-enabled": "true",
+        "x-ms-request-id": "da83c9e8-a01f-0061-3ff1-065c1c000000",
+        "x-ms-version": "2020-06-12"
+      },
+      "ResponseBody": []
+    },
+    {
+      "RequestUri": "https://seannse.blob.core.windows.net/test-filesystem-4a642aac-89f3-10e8-69fa-922e2542526e?restype=container",
+      "RequestMethod": "DELETE",
+      "RequestHeaders": {
+        "Accept": "application/xml",
+        "Authorization": "Sanitized",
+        "traceparent": "00-dd375ee7fc4dc5428b62466ed7b5a9bc-fa7aa7371c156546-00",
+        "User-Agent": [
+          "azsdk-net-Storage.Files.DataLake/12.7.0-alpha.20210219.1",
+          "(.NET 5.0.3; Microsoft Windows 10.0.19041)"
+        ],
+        "x-ms-client-request-id": "9dca9423-e8cf-2427-a1dd-b9829a5c3715",
+        "x-ms-date": "Fri, 19 Feb 2021 19:01:47 GMT",
+        "x-ms-return-client-request-id": "true",
+        "x-ms-version": "2020-06-12"
+      },
+      "RequestBody": null,
+      "StatusCode": 202,
+      "ResponseHeaders": {
+        "Content-Length": "0",
+        "Date": "Fri, 19 Feb 2021 19:01:46 GMT",
+        "Server": [
+          "Windows-Azure-Blob/1.0",
+          "Microsoft-HTTPAPI/2.0"
+        ],
+        "x-ms-client-request-id": "9dca9423-e8cf-2427-a1dd-b9829a5c3715",
+        "x-ms-request-id": "cb11f907-b01e-006d-4af1-06cb14000000",
+        "x-ms-version": "2020-06-12"
+      },
+      "ResponseBody": []
+    },
+    {
+      "RequestUri": "https://seannse.blob.core.windows.net/test-filesystem-fca55aa2-655d-d596-39c9-f6dc80ae92a7?restype=container",
+      "RequestMethod": "PUT",
+      "RequestHeaders": {
+        "Accept": "application/xml",
+        "Authorization": "Sanitized",
+        "traceparent": "00-cf892278957bd24e86877cbb3ad0ae28-d9ae023e7c7f0843-00",
+        "User-Agent": [
+          "azsdk-net-Storage.Files.DataLake/12.7.0-alpha.20210219.1",
+          "(.NET 5.0.3; Microsoft Windows 10.0.19041)"
+        ],
+        "x-ms-blob-public-access": "container",
+        "x-ms-client-request-id": "4142a484-66aa-bee0-fef4-6305f14ba3f3",
+        "x-ms-date": "Fri, 19 Feb 2021 19:01:47 GMT",
+        "x-ms-return-client-request-id": "true",
+        "x-ms-version": "2020-06-12"
+      },
+      "RequestBody": null,
+      "StatusCode": 201,
+      "ResponseHeaders": {
+        "Content-Length": "0",
+        "Date": "Fri, 19 Feb 2021 19:01:46 GMT",
+        "ETag": "\u00220x8D8D508CE1DF399\u0022",
+        "Last-Modified": "Fri, 19 Feb 2021 19:01:46 GMT",
+        "Server": [
+          "Windows-Azure-Blob/1.0",
+          "Microsoft-HTTPAPI/2.0"
+        ],
+        "x-ms-client-request-id": "4142a484-66aa-bee0-fef4-6305f14ba3f3",
+        "x-ms-request-id": "cb11f91a-b01e-006d-5bf1-06cb14000000",
+        "x-ms-version": "2020-06-12"
+      },
+      "ResponseBody": []
+    },
+    {
+      "RequestUri": "https://seannse.dfs.core.windows.net/test-filesystem-fca55aa2-655d-d596-39c9-f6dc80ae92a7/test-directory-2960124a-24cd-9d63-269c-59220d0605fa?resource=directory",
+      "RequestMethod": "PUT",
+      "RequestHeaders": {
+        "Accept": "application/json",
+        "Authorization": "Sanitized",
+        "traceparent": "00-92a8ccd15a63d74998c8e47263ac88ed-58a7a47253b4a04e-00",
+        "User-Agent": [
+          "azsdk-net-Storage.Files.DataLake/12.7.0-alpha.20210219.1",
+          "(.NET 5.0.3; Microsoft Windows 10.0.19041)"
+        ],
+        "x-ms-client-request-id": "be446498-1cdf-603c-41a5-1a0e0dbeb1f7",
+        "x-ms-date": "Fri, 19 Feb 2021 19:01:47 GMT",
+        "x-ms-return-client-request-id": "true",
+        "x-ms-version": "2020-06-12"
+      },
+      "RequestBody": null,
+      "StatusCode": 201,
+      "ResponseHeaders": {
+        "Content-Length": "0",
+        "Date": "Fri, 19 Feb 2021 19:01:46 GMT",
+        "ETag": "\u00220x8D8D508CE2D0F53\u0022",
+        "Last-Modified": "Fri, 19 Feb 2021 19:01:46 GMT",
+        "Server": [
+          "Windows-Azure-HDFS/1.0",
+          "Microsoft-HTTPAPI/2.0"
+        ],
+        "x-ms-client-request-id": "be446498-1cdf-603c-41a5-1a0e0dbeb1f7",
+        "x-ms-request-id": "da83c9fc-a01f-0061-53f1-065c1c000000",
+        "x-ms-version": "2020-06-12"
+      },
+      "ResponseBody": []
+    },
+    {
+      "RequestUri": "https://seannse.dfs.core.windows.net/test-filesystem-fca55aa2-655d-d596-39c9-f6dc80ae92a7/test-directory-2960124a-24cd-9d63-269c-59220d0605fa?action=setAccessControl",
+      "RequestMethod": "PATCH",
+      "RequestHeaders": {
+        "Accept": "application/json",
+        "Authorization": "Sanitized",
+        "If-Unmodified-Since": "Sat, 20 Feb 2021 19:01:46 GMT",
+        "User-Agent": [
+          "azsdk-net-Storage.Files.DataLake/12.7.0-alpha.20210219.1",
+          "(.NET 5.0.3; Microsoft Windows 10.0.19041)"
         ],
         "x-ms-acl": "user::rwx,group::r--,other::---,mask::rwx",
-        "x-ms-client-request-id": "a2fc882e-e0a5-5765-cea4-c27949d3472d",
-        "x-ms-date": "Wed, 17 Feb 2021 22:41:58 GMT",
->>>>>>> 1814567d
+        "x-ms-client-request-id": "a9890084-46c1-661b-b0f7-9ac637edaed1",
+        "x-ms-date": "Fri, 19 Feb 2021 19:01:47 GMT",
         "x-ms-return-client-request-id": "true",
         "x-ms-version": "2020-06-12"
       },
@@ -137,53 +353,33 @@
       "StatusCode": 200,
       "ResponseHeaders": {
         "Content-Length": "0",
-<<<<<<< HEAD
-        "Date": "Tue, 02 Feb 2021 21:54:15 GMT",
-        "ETag": "\u00220x8D8C7C5153E4AC6\u0022",
-        "Last-Modified": "Tue, 02 Feb 2021 21:54:15 GMT",
-=======
-        "Date": "Wed, 17 Feb 2021 22:41:57 GMT",
-        "ETag": "\u00220x8D8D3953C24BCF9\u0022",
-        "Last-Modified": "Wed, 17 Feb 2021 22:41:58 GMT",
->>>>>>> 1814567d
-        "Server": [
-          "Windows-Azure-HDFS/1.0",
-          "Microsoft-HTTPAPI/2.0"
-        ],
-        "x-ms-client-request-id": "a2fc882e-e0a5-5765-cea4-c27949d3472d",
+        "Date": "Fri, 19 Feb 2021 19:01:46 GMT",
+        "ETag": "\u00220x8D8D508CE2D0F53\u0022",
+        "Last-Modified": "Fri, 19 Feb 2021 19:01:46 GMT",
+        "Server": [
+          "Windows-Azure-HDFS/1.0",
+          "Microsoft-HTTPAPI/2.0"
+        ],
+        "x-ms-client-request-id": "a9890084-46c1-661b-b0f7-9ac637edaed1",
         "x-ms-namespace-enabled": "true",
-<<<<<<< HEAD
-        "x-ms-request-id": "3448e736-f01f-0053-5aad-f95c6b000000",
-=======
-        "x-ms-request-id": "bd50df05-e01f-002d-3d7e-05cc2c000000",
->>>>>>> 1814567d
-        "x-ms-version": "2020-06-12"
-      },
-      "ResponseBody": []
-    },
-    {
-      "RequestUri": "https://seannse.blob.core.windows.net/test-filesystem-30e39e71-ad94-11e1-7d05-3acdcb2c7c71?restype=container",
+        "x-ms-request-id": "da83ca07-a01f-0061-5df1-065c1c000000",
+        "x-ms-version": "2020-06-12"
+      },
+      "ResponseBody": []
+    },
+    {
+      "RequestUri": "https://seannse.blob.core.windows.net/test-filesystem-fca55aa2-655d-d596-39c9-f6dc80ae92a7?restype=container",
       "RequestMethod": "DELETE",
       "RequestHeaders": {
         "Accept": "application/xml",
         "Authorization": "Sanitized",
-<<<<<<< HEAD
-        "traceparent": "00-147e7897fc1cb64b92017147ec46cad2-341a0cd7bceb6846-00",
-        "User-Agent": [
-          "azsdk-net-Storage.Files.DataLake/12.7.0-alpha.20210202.1",
-          "(.NET 5.0.2; Microsoft Windows 10.0.19042)"
-        ],
-        "x-ms-client-request-id": "f3e27a60-fa71-17ad-4a44-715cb7d4aa6b",
-        "x-ms-date": "Tue, 02 Feb 2021 21:54:14 GMT",
-=======
-        "traceparent": "00-018cd36d73169b42b620d244b4d8ab7c-e6a1b0ecf39f744a-00",
-        "User-Agent": [
-          "azsdk-net-Storage.Files.DataLake/12.7.0-alpha.20210217.1",
-          "(.NET 5.0.3; Microsoft Windows 10.0.19042)"
-        ],
-        "x-ms-client-request-id": "f3e27a60-fa71-17ad-4a44-715cb7d4aa6b",
-        "x-ms-date": "Wed, 17 Feb 2021 22:41:58 GMT",
->>>>>>> 1814567d
+        "traceparent": "00-60da98028483c6489a32db54bfaf2780-a7131329f98dfd4a-00",
+        "User-Agent": [
+          "azsdk-net-Storage.Files.DataLake/12.7.0-alpha.20210219.1",
+          "(.NET 5.0.3; Microsoft Windows 10.0.19041)"
+        ],
+        "x-ms-client-request-id": "0c8a21aa-0734-a936-4d1b-54fb2cc0c128",
+        "x-ms-date": "Fri, 19 Feb 2021 19:01:47 GMT",
         "x-ms-return-client-request-id": "true",
         "x-ms-version": "2020-06-12"
       },
@@ -191,597 +387,108 @@
       "StatusCode": 202,
       "ResponseHeaders": {
         "Content-Length": "0",
-<<<<<<< HEAD
-        "Date": "Tue, 02 Feb 2021 21:54:14 GMT",
-=======
-        "Date": "Wed, 17 Feb 2021 22:41:58 GMT",
->>>>>>> 1814567d
-        "Server": [
-          "Windows-Azure-Blob/1.0",
-          "Microsoft-HTTPAPI/2.0"
-        ],
-        "x-ms-client-request-id": "f3e27a60-fa71-17ad-4a44-715cb7d4aa6b",
-<<<<<<< HEAD
-        "x-ms-request-id": "39058451-a01e-0061-3dad-f95c1c000000",
-=======
-        "x-ms-request-id": "ce12a59e-601e-00b5-097e-05ec4d000000",
->>>>>>> 1814567d
-        "x-ms-version": "2020-06-12"
-      },
-      "ResponseBody": []
-    },
-    {
-      "RequestUri": "https://seannse.blob.core.windows.net/test-filesystem-7f00b6c1-154b-21e4-d6ad-29461847a59e?restype=container",
-      "RequestMethod": "PUT",
-      "RequestHeaders": {
-        "Accept": "application/xml",
-        "Authorization": "Sanitized",
-<<<<<<< HEAD
-        "traceparent": "00-12da50fde9602a43a06c1da4cff95a0d-24351f42165d934c-00",
-        "User-Agent": [
-          "azsdk-net-Storage.Files.DataLake/12.7.0-alpha.20210202.1",
-          "(.NET 5.0.2; Microsoft Windows 10.0.19042)"
+        "Date": "Fri, 19 Feb 2021 19:01:46 GMT",
+        "Server": [
+          "Windows-Azure-Blob/1.0",
+          "Microsoft-HTTPAPI/2.0"
+        ],
+        "x-ms-client-request-id": "0c8a21aa-0734-a936-4d1b-54fb2cc0c128",
+        "x-ms-request-id": "cb11f976-b01e-006d-2ef1-06cb14000000",
+        "x-ms-version": "2020-06-12"
+      },
+      "ResponseBody": []
+    },
+    {
+      "RequestUri": "https://seannse.blob.core.windows.net/test-filesystem-f3e0c8f5-c2d9-724e-9bb8-cc759de0e372?restype=container",
+      "RequestMethod": "PUT",
+      "RequestHeaders": {
+        "Accept": "application/xml",
+        "Authorization": "Sanitized",
+        "traceparent": "00-1331e1149ccac84d893eefc522e35919-ed9194245b97fe41-00",
+        "User-Agent": [
+          "azsdk-net-Storage.Files.DataLake/12.7.0-alpha.20210219.1",
+          "(.NET 5.0.3; Microsoft Windows 10.0.19041)"
         ],
         "x-ms-blob-public-access": "container",
-        "x-ms-client-request-id": "fb5c5bb3-0a2f-4b99-95c1-1dc4d066fe02",
-        "x-ms-date": "Tue, 02 Feb 2021 21:54:14 GMT",
-=======
-        "traceparent": "00-051e6e9d1c1a424997c9ecd5b0f123d2-842ba3b723b85e44-00",
-        "User-Agent": [
-          "azsdk-net-Storage.Files.DataLake/12.7.0-alpha.20210217.1",
-          "(.NET 5.0.3; Microsoft Windows 10.0.19042)"
-        ],
-        "x-ms-blob-public-access": "container",
-        "x-ms-client-request-id": "fb5c5bb3-0a2f-4b99-95c1-1dc4d066fe02",
-        "x-ms-date": "Wed, 17 Feb 2021 22:41:58 GMT",
->>>>>>> 1814567d
-        "x-ms-return-client-request-id": "true",
-        "x-ms-version": "2020-06-12"
-      },
-      "RequestBody": null,
-      "StatusCode": 201,
-      "ResponseHeaders": {
-        "Content-Length": "0",
-<<<<<<< HEAD
-        "Date": "Tue, 02 Feb 2021 21:54:15 GMT",
-        "ETag": "\u00220x8D8C7C515963A95\u0022",
-        "Last-Modified": "Tue, 02 Feb 2021 21:54:15 GMT",
-=======
-        "Date": "Wed, 17 Feb 2021 22:41:58 GMT",
-        "ETag": "\u00220x8D8D3953C7A8A14\u0022",
-        "Last-Modified": "Wed, 17 Feb 2021 22:41:59 GMT",
->>>>>>> 1814567d
-        "Server": [
-          "Windows-Azure-Blob/1.0",
-          "Microsoft-HTTPAPI/2.0"
-        ],
-        "x-ms-client-request-id": "fb5c5bb3-0a2f-4b99-95c1-1dc4d066fe02",
-<<<<<<< HEAD
-        "x-ms-request-id": "029c46c4-201e-0050-0bad-f9bd0f000000",
-=======
-        "x-ms-request-id": "3bcb7e4b-501e-0065-6f7e-05d11b000000",
->>>>>>> 1814567d
-        "x-ms-version": "2020-06-12"
-      },
-      "ResponseBody": []
-    },
-    {
-      "RequestUri": "https://seannse.dfs.core.windows.net/test-filesystem-7f00b6c1-154b-21e4-d6ad-29461847a59e/test-directory-db43d39f-dbbb-6e7b-fa1e-9cca1e2b8580?resource=directory",
-      "RequestMethod": "PUT",
-      "RequestHeaders": {
-        "Accept": "application/json",
-        "Authorization": "Sanitized",
-<<<<<<< HEAD
-        "traceparent": "00-53fde84658ed2b439d819f7a27b223b1-66480ed390cf8942-00",
-        "User-Agent": [
-          "azsdk-net-Storage.Files.DataLake/12.7.0-alpha.20210202.1",
-          "(.NET 5.0.2; Microsoft Windows 10.0.19042)"
-        ],
-        "x-ms-client-request-id": "c819f383-bc12-d8e8-e0ee-00116ecf2d6a",
-        "x-ms-date": "Tue, 02 Feb 2021 21:54:15 GMT",
-=======
-        "traceparent": "00-6b2b927427d49a43bd5566e202497f8a-50ce5430c2201641-00",
-        "User-Agent": [
-          "azsdk-net-Storage.Files.DataLake/12.7.0-alpha.20210217.1",
-          "(.NET 5.0.3; Microsoft Windows 10.0.19042)"
-        ],
-        "x-ms-client-request-id": "c819f383-bc12-d8e8-e0ee-00116ecf2d6a",
-        "x-ms-date": "Wed, 17 Feb 2021 22:41:59 GMT",
->>>>>>> 1814567d
-        "x-ms-return-client-request-id": "true",
-        "x-ms-version": "2020-06-12"
-      },
-      "RequestBody": null,
-      "StatusCode": 201,
-      "ResponseHeaders": {
-        "Content-Length": "0",
-<<<<<<< HEAD
-        "Date": "Tue, 02 Feb 2021 21:54:15 GMT",
-        "ETag": "\u00220x8D8C7C515CBC17A\u0022",
-        "Last-Modified": "Tue, 02 Feb 2021 21:54:16 GMT",
-=======
-        "Date": "Wed, 17 Feb 2021 22:41:58 GMT",
-        "ETag": "\u00220x8D8D3953CAEE8E8\u0022",
-        "Last-Modified": "Wed, 17 Feb 2021 22:41:59 GMT",
->>>>>>> 1814567d
-        "Server": [
-          "Windows-Azure-HDFS/1.0",
-          "Microsoft-HTTPAPI/2.0"
-        ],
-        "x-ms-client-request-id": "c819f383-bc12-d8e8-e0ee-00116ecf2d6a",
-<<<<<<< HEAD
-        "x-ms-request-id": "fdb24fb4-601f-006e-21ad-f92a70000000",
-=======
-        "x-ms-request-id": "b04b330d-201f-006f-1c7e-0575ac000000",
->>>>>>> 1814567d
-        "x-ms-version": "2020-06-12"
-      },
-      "ResponseBody": []
-    },
-    {
-      "RequestUri": "https://seannse.dfs.core.windows.net/test-filesystem-7f00b6c1-154b-21e4-d6ad-29461847a59e/test-directory-db43d39f-dbbb-6e7b-fa1e-9cca1e2b8580?action=setAccessControl",
-      "RequestMethod": "PATCH",
-      "RequestHeaders": {
-        "Accept": "application/json",
-        "Authorization": "Sanitized",
-<<<<<<< HEAD
-        "If-Modified-Since": "Mon, 01 Feb 2021 21:54:13 GMT",
-        "User-Agent": [
-          "azsdk-net-Storage.Files.DataLake/12.7.0-alpha.20210202.1",
-          "(.NET 5.0.2; Microsoft Windows 10.0.19042)"
-        ],
-        "x-ms-acl": "user::rwx,group::r--,other::---,mask::rwx",
-        "x-ms-client-request-id": "2a471f0c-bd12-5a6d-9cba-ddfca95d9f73",
-        "x-ms-date": "Tue, 02 Feb 2021 21:54:15 GMT",
-=======
-        "If-Modified-Since": "Tue, 16 Feb 2021 22:41:57 GMT",
-        "User-Agent": [
-          "azsdk-net-Storage.Files.DataLake/12.7.0-alpha.20210217.1",
-          "(.NET 5.0.3; Microsoft Windows 10.0.19042)"
-        ],
-        "x-ms-acl": "user::rwx,group::r--,other::---,mask::rwx",
-        "x-ms-client-request-id": "2a471f0c-bd12-5a6d-9cba-ddfca95d9f73",
-        "x-ms-date": "Wed, 17 Feb 2021 22:41:59 GMT",
->>>>>>> 1814567d
+        "x-ms-client-request-id": "ba457f8a-5b5c-e7c1-d318-717c3bc00b6d",
+        "x-ms-date": "Fri, 19 Feb 2021 19:01:47 GMT",
+        "x-ms-return-client-request-id": "true",
+        "x-ms-version": "2020-06-12"
+      },
+      "RequestBody": null,
+      "StatusCode": 201,
+      "ResponseHeaders": {
+        "Content-Length": "0",
+        "Date": "Fri, 19 Feb 2021 19:01:46 GMT",
+        "ETag": "\u00220x8D8D508CE558839\u0022",
+        "Last-Modified": "Fri, 19 Feb 2021 19:01:47 GMT",
+        "Server": [
+          "Windows-Azure-Blob/1.0",
+          "Microsoft-HTTPAPI/2.0"
+        ],
+        "x-ms-client-request-id": "ba457f8a-5b5c-e7c1-d318-717c3bc00b6d",
+        "x-ms-request-id": "cb11f98c-b01e-006d-42f1-06cb14000000",
+        "x-ms-version": "2020-06-12"
+      },
+      "ResponseBody": []
+    },
+    {
+      "RequestUri": "https://seannse.dfs.core.windows.net/test-filesystem-f3e0c8f5-c2d9-724e-9bb8-cc759de0e372/test-directory-2d53e137-aba4-53c5-2bca-0db4d6beb331?resource=directory",
+      "RequestMethod": "PUT",
+      "RequestHeaders": {
+        "Accept": "application/json",
+        "Authorization": "Sanitized",
+        "traceparent": "00-ade8c9a1b39d184bb0adcbd3bce424fa-651228c012e2564f-00",
+        "User-Agent": [
+          "azsdk-net-Storage.Files.DataLake/12.7.0-alpha.20210219.1",
+          "(.NET 5.0.3; Microsoft Windows 10.0.19041)"
+        ],
+        "x-ms-client-request-id": "dc577d19-7716-df77-baf2-8e924e0c1114",
+        "x-ms-date": "Fri, 19 Feb 2021 19:01:47 GMT",
+        "x-ms-return-client-request-id": "true",
+        "x-ms-version": "2020-06-12"
+      },
+      "RequestBody": null,
+      "StatusCode": 201,
+      "ResponseHeaders": {
+        "Content-Length": "0",
+        "Date": "Fri, 19 Feb 2021 19:01:46 GMT",
+        "ETag": "\u00220x8D8D508CE658F5E\u0022",
+        "Last-Modified": "Fri, 19 Feb 2021 19:01:47 GMT",
+        "Server": [
+          "Windows-Azure-HDFS/1.0",
+          "Microsoft-HTTPAPI/2.0"
+        ],
+        "x-ms-client-request-id": "dc577d19-7716-df77-baf2-8e924e0c1114",
+        "x-ms-request-id": "da83ca13-a01f-0061-69f1-065c1c000000",
+        "x-ms-version": "2020-06-12"
+      },
+      "ResponseBody": []
+    },
+    {
+      "RequestUri": "https://seannse.blob.core.windows.net/test-filesystem-f3e0c8f5-c2d9-724e-9bb8-cc759de0e372/test-directory-2d53e137-aba4-53c5-2bca-0db4d6beb331",
+      "RequestMethod": "HEAD",
+      "RequestHeaders": {
+        "Accept": "application/xml",
+        "Authorization": "Sanitized",
+        "User-Agent": [
+          "azsdk-net-Storage.Files.DataLake/12.7.0-alpha.20210219.1",
+          "(.NET 5.0.3; Microsoft Windows 10.0.19041)"
+        ],
+        "x-ms-client-request-id": "589be8ef-d767-9c1b-390c-63a79a83fd30",
+        "x-ms-date": "Fri, 19 Feb 2021 19:01:47 GMT",
         "x-ms-return-client-request-id": "true",
         "x-ms-version": "2020-06-12"
       },
       "RequestBody": null,
       "StatusCode": 200,
       "ResponseHeaders": {
-        "Content-Length": "0",
-<<<<<<< HEAD
-        "Date": "Tue, 02 Feb 2021 21:54:15 GMT",
-        "ETag": "\u00220x8D8C7C515CBC17A\u0022",
-        "Last-Modified": "Tue, 02 Feb 2021 21:54:16 GMT",
-=======
-        "Date": "Wed, 17 Feb 2021 22:41:59 GMT",
-        "ETag": "\u00220x8D8D3953CAEE8E8\u0022",
-        "Last-Modified": "Wed, 17 Feb 2021 22:41:59 GMT",
->>>>>>> 1814567d
-        "Server": [
-          "Windows-Azure-HDFS/1.0",
-          "Microsoft-HTTPAPI/2.0"
-        ],
-        "x-ms-client-request-id": "2a471f0c-bd12-5a6d-9cba-ddfca95d9f73",
-        "x-ms-namespace-enabled": "true",
-<<<<<<< HEAD
-        "x-ms-request-id": "fdb24fca-601f-006e-37ad-f92a70000000",
-=======
-        "x-ms-request-id": "b04b3328-201f-006f-377e-0575ac000000",
->>>>>>> 1814567d
-        "x-ms-version": "2020-06-12"
-      },
-      "ResponseBody": []
-    },
-    {
-      "RequestUri": "https://seannse.blob.core.windows.net/test-filesystem-7f00b6c1-154b-21e4-d6ad-29461847a59e?restype=container",
-      "RequestMethod": "DELETE",
-      "RequestHeaders": {
-        "Accept": "application/xml",
-        "Authorization": "Sanitized",
-<<<<<<< HEAD
-        "traceparent": "00-da6b02b82456bf46919f9985d078c6e0-a95d943bc38e8447-00",
-        "User-Agent": [
-          "azsdk-net-Storage.Files.DataLake/12.7.0-alpha.20210202.1",
-          "(.NET 5.0.2; Microsoft Windows 10.0.19042)"
-        ],
-        "x-ms-client-request-id": "4f04feb5-0287-7d58-3053-af19631a4b05",
-        "x-ms-date": "Tue, 02 Feb 2021 21:54:15 GMT",
-=======
-        "traceparent": "00-37c50826477e75429e72cf6e200cd4af-7200bb69966f7d4f-00",
-        "User-Agent": [
-          "azsdk-net-Storage.Files.DataLake/12.7.0-alpha.20210217.1",
-          "(.NET 5.0.3; Microsoft Windows 10.0.19042)"
-        ],
-        "x-ms-client-request-id": "4f04feb5-0287-7d58-3053-af19631a4b05",
-        "x-ms-date": "Wed, 17 Feb 2021 22:41:59 GMT",
->>>>>>> 1814567d
-        "x-ms-return-client-request-id": "true",
-        "x-ms-version": "2020-06-12"
-      },
-      "RequestBody": null,
-      "StatusCode": 202,
-      "ResponseHeaders": {
-        "Content-Length": "0",
-<<<<<<< HEAD
-        "Date": "Tue, 02 Feb 2021 21:54:15 GMT",
-=======
-        "Date": "Wed, 17 Feb 2021 22:41:58 GMT",
->>>>>>> 1814567d
-        "Server": [
-          "Windows-Azure-Blob/1.0",
-          "Microsoft-HTTPAPI/2.0"
-        ],
-        "x-ms-client-request-id": "4f04feb5-0287-7d58-3053-af19631a4b05",
-<<<<<<< HEAD
-        "x-ms-request-id": "029c477b-201e-0050-1ead-f9bd0f000000",
-=======
-        "x-ms-request-id": "3bcb7ee2-501e-0065-767e-05d11b000000",
->>>>>>> 1814567d
-        "x-ms-version": "2020-06-12"
-      },
-      "ResponseBody": []
-    },
-    {
-      "RequestUri": "https://seannse.blob.core.windows.net/test-filesystem-d44e2494-a158-47b8-7605-4ded598e35a2?restype=container",
-      "RequestMethod": "PUT",
-      "RequestHeaders": {
-        "Accept": "application/xml",
-        "Authorization": "Sanitized",
-<<<<<<< HEAD
-        "traceparent": "00-4c6b95b5953e9140b777ca9eb80cb21b-51505238e8eb2147-00",
-        "User-Agent": [
-          "azsdk-net-Storage.Files.DataLake/12.7.0-alpha.20210202.1",
-          "(.NET 5.0.2; Microsoft Windows 10.0.19042)"
-        ],
-        "x-ms-blob-public-access": "container",
-        "x-ms-client-request-id": "004a5ed9-60ab-143a-46bd-d982b46a23a1",
-        "x-ms-date": "Tue, 02 Feb 2021 21:54:15 GMT",
-=======
-        "traceparent": "00-82c7bfac9b92324cb7a6d4a35e274a4b-04733f654d02ef4a-00",
-        "User-Agent": [
-          "azsdk-net-Storage.Files.DataLake/12.7.0-alpha.20210217.1",
-          "(.NET 5.0.3; Microsoft Windows 10.0.19042)"
-        ],
-        "x-ms-blob-public-access": "container",
-        "x-ms-client-request-id": "004a5ed9-60ab-143a-46bd-d982b46a23a1",
-        "x-ms-date": "Wed, 17 Feb 2021 22:41:59 GMT",
->>>>>>> 1814567d
-        "x-ms-return-client-request-id": "true",
-        "x-ms-version": "2020-06-12"
-      },
-      "RequestBody": null,
-      "StatusCode": 201,
-      "ResponseHeaders": {
-        "Content-Length": "0",
-<<<<<<< HEAD
-        "Date": "Tue, 02 Feb 2021 21:54:16 GMT",
-        "ETag": "\u00220x8D8C7C5161A14F4\u0022",
-        "Last-Modified": "Tue, 02 Feb 2021 21:54:16 GMT",
-=======
-        "Date": "Wed, 17 Feb 2021 22:41:59 GMT",
-        "ETag": "\u00220x8D8D3953CFB06BD\u0022",
-        "Last-Modified": "Wed, 17 Feb 2021 22:41:59 GMT",
->>>>>>> 1814567d
-        "Server": [
-          "Windows-Azure-Blob/1.0",
-          "Microsoft-HTTPAPI/2.0"
-        ],
-        "x-ms-client-request-id": "004a5ed9-60ab-143a-46bd-d982b46a23a1",
-<<<<<<< HEAD
-        "x-ms-request-id": "c2740f46-801e-0082-41ad-f93ee1000000",
-=======
-        "x-ms-request-id": "d4dcf719-a01e-0013-6a7e-055b53000000",
->>>>>>> 1814567d
-        "x-ms-version": "2020-06-12"
-      },
-      "ResponseBody": []
-    },
-    {
-      "RequestUri": "https://seannse.dfs.core.windows.net/test-filesystem-d44e2494-a158-47b8-7605-4ded598e35a2/test-directory-1a930d1d-a0d2-43ac-37b0-5ee339c131e6?resource=directory",
-      "RequestMethod": "PUT",
-      "RequestHeaders": {
-        "Accept": "application/json",
-        "Authorization": "Sanitized",
-<<<<<<< HEAD
-        "traceparent": "00-0b4a5d6f3cef0e4fb498a115ace63159-87a9c3b82ee2e64f-00",
-        "User-Agent": [
-          "azsdk-net-Storage.Files.DataLake/12.7.0-alpha.20210202.1",
-          "(.NET 5.0.2; Microsoft Windows 10.0.19042)"
-        ],
-        "x-ms-client-request-id": "09d8c551-c4fc-38ef-b106-c8fa0257da84",
-        "x-ms-date": "Tue, 02 Feb 2021 21:54:16 GMT",
-=======
-        "traceparent": "00-96397a7bb101e74d83f63b8a7c5b973e-09c4b3997dfe6b4a-00",
-        "User-Agent": [
-          "azsdk-net-Storage.Files.DataLake/12.7.0-alpha.20210217.1",
-          "(.NET 5.0.3; Microsoft Windows 10.0.19042)"
-        ],
-        "x-ms-client-request-id": "09d8c551-c4fc-38ef-b106-c8fa0257da84",
-        "x-ms-date": "Wed, 17 Feb 2021 22:42:00 GMT",
->>>>>>> 1814567d
-        "x-ms-return-client-request-id": "true",
-        "x-ms-version": "2020-06-12"
-      },
-      "RequestBody": null,
-      "StatusCode": 201,
-      "ResponseHeaders": {
-        "Content-Length": "0",
-<<<<<<< HEAD
-        "Date": "Tue, 02 Feb 2021 21:54:16 GMT",
-        "ETag": "\u00220x8D8C7C51654C1FF\u0022",
-        "Last-Modified": "Tue, 02 Feb 2021 21:54:17 GMT",
-=======
-        "Date": "Wed, 17 Feb 2021 22:41:59 GMT",
-        "ETag": "\u00220x8D8D3953D311F5C\u0022",
-        "Last-Modified": "Wed, 17 Feb 2021 22:42:00 GMT",
->>>>>>> 1814567d
-        "Server": [
-          "Windows-Azure-HDFS/1.0",
-          "Microsoft-HTTPAPI/2.0"
-        ],
-        "x-ms-client-request-id": "09d8c551-c4fc-38ef-b106-c8fa0257da84",
-<<<<<<< HEAD
-        "x-ms-request-id": "4d2450e1-f01f-000e-3dad-f956ef000000",
-=======
-        "x-ms-request-id": "d88bd2c4-201f-0040-137e-057867000000",
->>>>>>> 1814567d
-        "x-ms-version": "2020-06-12"
-      },
-      "ResponseBody": []
-    },
-    {
-      "RequestUri": "https://seannse.dfs.core.windows.net/test-filesystem-d44e2494-a158-47b8-7605-4ded598e35a2/test-directory-1a930d1d-a0d2-43ac-37b0-5ee339c131e6?action=setAccessControl",
-      "RequestMethod": "PATCH",
-      "RequestHeaders": {
-        "Accept": "application/json",
-        "Authorization": "Sanitized",
-<<<<<<< HEAD
-        "If-Unmodified-Since": "Wed, 03 Feb 2021 21:54:13 GMT",
-        "User-Agent": [
-          "azsdk-net-Storage.Files.DataLake/12.7.0-alpha.20210202.1",
-          "(.NET 5.0.2; Microsoft Windows 10.0.19042)"
-        ],
-        "x-ms-acl": "user::rwx,group::r--,other::---,mask::rwx",
-        "x-ms-client-request-id": "739152c7-28e8-63e9-9bdc-4a3e6dfc22b7",
-        "x-ms-date": "Tue, 02 Feb 2021 21:54:16 GMT",
-=======
-        "If-Unmodified-Since": "Thu, 18 Feb 2021 22:41:57 GMT",
-        "User-Agent": [
-          "azsdk-net-Storage.Files.DataLake/12.7.0-alpha.20210217.1",
-          "(.NET 5.0.3; Microsoft Windows 10.0.19042)"
-        ],
-        "x-ms-acl": "user::rwx,group::r--,other::---,mask::rwx",
-        "x-ms-client-request-id": "739152c7-28e8-63e9-9bdc-4a3e6dfc22b7",
-        "x-ms-date": "Wed, 17 Feb 2021 22:42:00 GMT",
->>>>>>> 1814567d
-        "x-ms-return-client-request-id": "true",
-        "x-ms-version": "2020-06-12"
-      },
-      "RequestBody": null,
-      "StatusCode": 200,
-      "ResponseHeaders": {
-        "Content-Length": "0",
-<<<<<<< HEAD
-        "Date": "Tue, 02 Feb 2021 21:54:16 GMT",
-        "ETag": "\u00220x8D8C7C51654C1FF\u0022",
-        "Last-Modified": "Tue, 02 Feb 2021 21:54:17 GMT",
-=======
-        "Date": "Wed, 17 Feb 2021 22:41:59 GMT",
-        "ETag": "\u00220x8D8D3953D311F5C\u0022",
-        "Last-Modified": "Wed, 17 Feb 2021 22:42:00 GMT",
->>>>>>> 1814567d
-        "Server": [
-          "Windows-Azure-HDFS/1.0",
-          "Microsoft-HTTPAPI/2.0"
-        ],
-        "x-ms-client-request-id": "739152c7-28e8-63e9-9bdc-4a3e6dfc22b7",
-        "x-ms-namespace-enabled": "true",
-<<<<<<< HEAD
-        "x-ms-request-id": "4d2450f3-f01f-000e-4fad-f956ef000000",
-=======
-        "x-ms-request-id": "d88bd2ce-201f-0040-1d7e-057867000000",
->>>>>>> 1814567d
-        "x-ms-version": "2020-06-12"
-      },
-      "ResponseBody": []
-    },
-    {
-      "RequestUri": "https://seannse.blob.core.windows.net/test-filesystem-d44e2494-a158-47b8-7605-4ded598e35a2?restype=container",
-      "RequestMethod": "DELETE",
-      "RequestHeaders": {
-        "Accept": "application/xml",
-        "Authorization": "Sanitized",
-<<<<<<< HEAD
-        "traceparent": "00-23132df2bc522948a9bd3517a4df000c-012fc6df4011224e-00",
-        "User-Agent": [
-          "azsdk-net-Storage.Files.DataLake/12.7.0-alpha.20210202.1",
-          "(.NET 5.0.2; Microsoft Windows 10.0.19042)"
-        ],
-        "x-ms-client-request-id": "b032fa39-67c6-649b-09f7-8d79de1d7b1a",
-        "x-ms-date": "Tue, 02 Feb 2021 21:54:16 GMT",
-=======
-        "traceparent": "00-fc029407e012c1438fb97a6f868fc9e8-3713f4a86b97dc4e-00",
-        "User-Agent": [
-          "azsdk-net-Storage.Files.DataLake/12.7.0-alpha.20210217.1",
-          "(.NET 5.0.3; Microsoft Windows 10.0.19042)"
-        ],
-        "x-ms-client-request-id": "b032fa39-67c6-649b-09f7-8d79de1d7b1a",
-        "x-ms-date": "Wed, 17 Feb 2021 22:42:00 GMT",
->>>>>>> 1814567d
-        "x-ms-return-client-request-id": "true",
-        "x-ms-version": "2020-06-12"
-      },
-      "RequestBody": null,
-      "StatusCode": 202,
-      "ResponseHeaders": {
-        "Content-Length": "0",
-<<<<<<< HEAD
-        "Date": "Tue, 02 Feb 2021 21:54:16 GMT",
-=======
-        "Date": "Wed, 17 Feb 2021 22:42:00 GMT",
->>>>>>> 1814567d
-        "Server": [
-          "Windows-Azure-Blob/1.0",
-          "Microsoft-HTTPAPI/2.0"
-        ],
-        "x-ms-client-request-id": "b032fa39-67c6-649b-09f7-8d79de1d7b1a",
-<<<<<<< HEAD
-        "x-ms-request-id": "c274105e-801e-0082-3ead-f93ee1000000",
-=======
-        "x-ms-request-id": "d4dcf999-a01e-0013-1a7e-055b53000000",
->>>>>>> 1814567d
-        "x-ms-version": "2020-06-12"
-      },
-      "ResponseBody": []
-    },
-    {
-      "RequestUri": "https://seannse.blob.core.windows.net/test-filesystem-5b47544b-4801-08be-9b67-0af8355baa4c?restype=container",
-      "RequestMethod": "PUT",
-      "RequestHeaders": {
-        "Accept": "application/xml",
-        "Authorization": "Sanitized",
-<<<<<<< HEAD
-        "traceparent": "00-7d30da8d3126da44bcdd45ecf635f0cf-214e983f31ab0441-00",
-        "User-Agent": [
-          "azsdk-net-Storage.Files.DataLake/12.7.0-alpha.20210202.1",
-          "(.NET 5.0.2; Microsoft Windows 10.0.19042)"
-        ],
-        "x-ms-blob-public-access": "container",
-        "x-ms-client-request-id": "6442d875-a007-f19f-3b2a-145e5ca32fad",
-        "x-ms-date": "Tue, 02 Feb 2021 21:54:16 GMT",
-=======
-        "traceparent": "00-da651a8ca5258f47a7166b8293faadc7-093d728f7e9d0f4c-00",
-        "User-Agent": [
-          "azsdk-net-Storage.Files.DataLake/12.7.0-alpha.20210217.1",
-          "(.NET 5.0.3; Microsoft Windows 10.0.19042)"
-        ],
-        "x-ms-blob-public-access": "container",
-        "x-ms-client-request-id": "6442d875-a007-f19f-3b2a-145e5ca32fad",
-        "x-ms-date": "Wed, 17 Feb 2021 22:42:00 GMT",
->>>>>>> 1814567d
-        "x-ms-return-client-request-id": "true",
-        "x-ms-version": "2020-06-12"
-      },
-      "RequestBody": null,
-      "StatusCode": 201,
-      "ResponseHeaders": {
-        "Content-Length": "0",
-<<<<<<< HEAD
-        "Date": "Tue, 02 Feb 2021 21:54:16 GMT",
-        "ETag": "\u00220x8D8C7C516A69B70\u0022",
-        "Last-Modified": "Tue, 02 Feb 2021 21:54:17 GMT",
-=======
-        "Date": "Wed, 17 Feb 2021 22:42:00 GMT",
-        "ETag": "\u00220x8D8D3953D75E86D\u0022",
-        "Last-Modified": "Wed, 17 Feb 2021 22:42:00 GMT",
->>>>>>> 1814567d
-        "Server": [
-          "Windows-Azure-Blob/1.0",
-          "Microsoft-HTTPAPI/2.0"
-        ],
-        "x-ms-client-request-id": "6442d875-a007-f19f-3b2a-145e5ca32fad",
-<<<<<<< HEAD
-        "x-ms-request-id": "a4f38ecf-c01e-0015-63ad-f968ec000000",
-=======
-        "x-ms-request-id": "f6985098-701e-004d-667e-05b0b3000000",
->>>>>>> 1814567d
-        "x-ms-version": "2020-06-12"
-      },
-      "ResponseBody": []
-    },
-    {
-      "RequestUri": "https://seannse.dfs.core.windows.net/test-filesystem-5b47544b-4801-08be-9b67-0af8355baa4c/test-directory-349a414d-0818-d850-6356-1756cda7d65f?resource=directory",
-      "RequestMethod": "PUT",
-      "RequestHeaders": {
-        "Accept": "application/json",
-        "Authorization": "Sanitized",
-<<<<<<< HEAD
-        "traceparent": "00-106260b47bb9fe4ebf1829128a0fac57-c57ad193978f1849-00",
-        "User-Agent": [
-          "azsdk-net-Storage.Files.DataLake/12.7.0-alpha.20210202.1",
-          "(.NET 5.0.2; Microsoft Windows 10.0.19042)"
-        ],
-        "x-ms-client-request-id": "f1cacc7b-16a2-6c32-8869-00b089492393",
-        "x-ms-date": "Tue, 02 Feb 2021 21:54:17 GMT",
-=======
-        "traceparent": "00-600f7107b55d5d47ae9315c022a2e0cf-97f637d37505204a-00",
-        "User-Agent": [
-          "azsdk-net-Storage.Files.DataLake/12.7.0-alpha.20210217.1",
-          "(.NET 5.0.3; Microsoft Windows 10.0.19042)"
-        ],
-        "x-ms-client-request-id": "f1cacc7b-16a2-6c32-8869-00b089492393",
-        "x-ms-date": "Wed, 17 Feb 2021 22:42:00 GMT",
->>>>>>> 1814567d
-        "x-ms-return-client-request-id": "true",
-        "x-ms-version": "2020-06-12"
-      },
-      "RequestBody": null,
-      "StatusCode": 201,
-      "ResponseHeaders": {
-        "Content-Length": "0",
-<<<<<<< HEAD
-        "Date": "Tue, 02 Feb 2021 21:54:17 GMT",
-        "ETag": "\u00220x8D8C7C516DD6CE3\u0022",
-        "Last-Modified": "Tue, 02 Feb 2021 21:54:17 GMT",
-=======
-        "Date": "Wed, 17 Feb 2021 22:42:00 GMT",
-        "ETag": "\u00220x8D8D3953DAB8993\u0022",
-        "Last-Modified": "Wed, 17 Feb 2021 22:42:01 GMT",
->>>>>>> 1814567d
-        "Server": [
-          "Windows-Azure-HDFS/1.0",
-          "Microsoft-HTTPAPI/2.0"
-        ],
-        "x-ms-client-request-id": "f1cacc7b-16a2-6c32-8869-00b089492393",
-<<<<<<< HEAD
-        "x-ms-request-id": "f09ca064-501f-0081-43ad-f9df85000000",
-=======
-        "x-ms-request-id": "fb734298-301f-0073-357e-0527cc000000",
->>>>>>> 1814567d
-        "x-ms-version": "2020-06-12"
-      },
-      "ResponseBody": []
-    },
-    {
-      "RequestUri": "https://seannse.blob.core.windows.net/test-filesystem-5b47544b-4801-08be-9b67-0af8355baa4c/test-directory-349a414d-0818-d850-6356-1756cda7d65f",
-      "RequestMethod": "HEAD",
-      "RequestHeaders": {
-        "Accept": "application/xml",
-        "Authorization": "Sanitized",
-        "User-Agent": [
-<<<<<<< HEAD
-          "azsdk-net-Storage.Files.DataLake/12.7.0-alpha.20210202.1",
-          "(.NET 5.0.2; Microsoft Windows 10.0.19042)"
-        ],
-        "x-ms-client-request-id": "00da76c2-e5dd-05bd-8c16-d4af4594b5c0",
-        "x-ms-date": "Tue, 02 Feb 2021 21:54:17 GMT",
-=======
-          "azsdk-net-Storage.Files.DataLake/12.7.0-alpha.20210217.1",
-          "(.NET 5.0.3; Microsoft Windows 10.0.19042)"
-        ],
-        "x-ms-client-request-id": "00da76c2-e5dd-05bd-8c16-d4af4594b5c0",
-        "x-ms-date": "Wed, 17 Feb 2021 22:42:01 GMT",
->>>>>>> 1814567d
-        "x-ms-return-client-request-id": "true",
-        "x-ms-version": "2020-06-12"
-      },
-      "RequestBody": null,
-      "StatusCode": 200,
-      "ResponseHeaders": {
         "Accept-Ranges": "bytes",
         "Content-Length": "0",
         "Content-Type": "application/octet-stream",
-<<<<<<< HEAD
-        "Date": "Tue, 02 Feb 2021 21:54:17 GMT",
-        "ETag": "\u00220x8D8C7C516DD6CE3\u0022",
-        "Last-Modified": "Tue, 02 Feb 2021 21:54:17 GMT",
-=======
-        "Date": "Wed, 17 Feb 2021 22:42:00 GMT",
-        "ETag": "\u00220x8D8D3953DAB8993\u0022",
-        "Last-Modified": "Wed, 17 Feb 2021 22:42:01 GMT",
->>>>>>> 1814567d
+        "Date": "Fri, 19 Feb 2021 19:01:46 GMT",
+        "ETag": "\u00220x8D8D508CE658F5E\u0022",
+        "Last-Modified": "Fri, 19 Feb 2021 19:01:47 GMT",
         "Server": [
           "Windows-Azure-Blob/1.0",
           "Microsoft-HTTPAPI/2.0"
@@ -789,53 +496,167 @@
         "x-ms-access-tier": "Hot",
         "x-ms-access-tier-inferred": "true",
         "x-ms-blob-type": "BlockBlob",
-        "x-ms-client-request-id": "00da76c2-e5dd-05bd-8c16-d4af4594b5c0",
-<<<<<<< HEAD
-        "x-ms-creation-time": "Tue, 02 Feb 2021 21:54:17 GMT",
-=======
-        "x-ms-creation-time": "Wed, 17 Feb 2021 22:42:01 GMT",
->>>>>>> 1814567d
+        "x-ms-client-request-id": "589be8ef-d767-9c1b-390c-63a79a83fd30",
+        "x-ms-creation-time": "Fri, 19 Feb 2021 19:01:47 GMT",
         "x-ms-group": "$superuser",
         "x-ms-lease-state": "available",
         "x-ms-lease-status": "unlocked",
         "x-ms-meta-hdi_isfolder": "true",
         "x-ms-owner": "$superuser",
         "x-ms-permissions": "rwxr-x---",
-<<<<<<< HEAD
-        "x-ms-request-id": "a4f38fb5-c01e-0015-3aad-f968ec000000",
-=======
-        "x-ms-request-id": "f6985197-701e-004d-3f7e-05b0b3000000",
->>>>>>> 1814567d
+        "x-ms-request-id": "cb11f9bc-b01e-006d-6ef1-06cb14000000",
         "x-ms-server-encrypted": "true",
         "x-ms-version": "2020-06-12"
       },
       "ResponseBody": []
     },
     {
-      "RequestUri": "https://seannse.dfs.core.windows.net/test-filesystem-5b47544b-4801-08be-9b67-0af8355baa4c/test-directory-349a414d-0818-d850-6356-1756cda7d65f?action=setAccessControl",
+      "RequestUri": "https://seannse.dfs.core.windows.net/test-filesystem-f3e0c8f5-c2d9-724e-9bb8-cc759de0e372/test-directory-2d53e137-aba4-53c5-2bca-0db4d6beb331?action=setAccessControl",
       "RequestMethod": "PATCH",
       "RequestHeaders": {
         "Accept": "application/json",
         "Authorization": "Sanitized",
-<<<<<<< HEAD
-        "If-Match": "\u00220x8D8C7C516DD6CE3\u0022",
-        "User-Agent": [
-          "azsdk-net-Storage.Files.DataLake/12.7.0-alpha.20210202.1",
-          "(.NET 5.0.2; Microsoft Windows 10.0.19042)"
+        "If-Match": "0x8D8D508CE658F5E",
+        "User-Agent": [
+          "azsdk-net-Storage.Files.DataLake/12.7.0-alpha.20210219.1",
+          "(.NET 5.0.3; Microsoft Windows 10.0.19041)"
         ],
         "x-ms-acl": "user::rwx,group::r--,other::---,mask::rwx",
-        "x-ms-client-request-id": "12ee2fef-226e-6eb6-f73d-1009fee5c268",
-        "x-ms-date": "Tue, 02 Feb 2021 21:54:17 GMT",
-=======
-        "If-Match": "0x8D8D3953DAB8993",
-        "User-Agent": [
-          "azsdk-net-Storage.Files.DataLake/12.7.0-alpha.20210217.1",
-          "(.NET 5.0.3; Microsoft Windows 10.0.19042)"
+        "x-ms-client-request-id": "65a283ce-b871-8cac-25cb-51c9892b7448",
+        "x-ms-date": "Fri, 19 Feb 2021 19:01:48 GMT",
+        "x-ms-return-client-request-id": "true",
+        "x-ms-version": "2020-06-12"
+      },
+      "RequestBody": null,
+      "StatusCode": 200,
+      "ResponseHeaders": {
+        "Content-Length": "0",
+        "Date": "Fri, 19 Feb 2021 19:01:47 GMT",
+        "ETag": "\u00220x8D8D508CE658F5E\u0022",
+        "Last-Modified": "Fri, 19 Feb 2021 19:01:47 GMT",
+        "Server": [
+          "Windows-Azure-HDFS/1.0",
+          "Microsoft-HTTPAPI/2.0"
+        ],
+        "x-ms-client-request-id": "65a283ce-b871-8cac-25cb-51c9892b7448",
+        "x-ms-namespace-enabled": "true",
+        "x-ms-request-id": "da83ca22-a01f-0061-78f1-065c1c000000",
+        "x-ms-version": "2020-06-12"
+      },
+      "ResponseBody": []
+    },
+    {
+      "RequestUri": "https://seannse.blob.core.windows.net/test-filesystem-f3e0c8f5-c2d9-724e-9bb8-cc759de0e372?restype=container",
+      "RequestMethod": "DELETE",
+      "RequestHeaders": {
+        "Accept": "application/xml",
+        "Authorization": "Sanitized",
+        "traceparent": "00-23cb5588ae4a584199b64a85bc9e5be9-0e84348e937e3e43-00",
+        "User-Agent": [
+          "azsdk-net-Storage.Files.DataLake/12.7.0-alpha.20210219.1",
+          "(.NET 5.0.3; Microsoft Windows 10.0.19041)"
+        ],
+        "x-ms-client-request-id": "16d92494-98e0-6bbf-8159-caedff87a27e",
+        "x-ms-date": "Fri, 19 Feb 2021 19:01:48 GMT",
+        "x-ms-return-client-request-id": "true",
+        "x-ms-version": "2020-06-12"
+      },
+      "RequestBody": null,
+      "StatusCode": 202,
+      "ResponseHeaders": {
+        "Content-Length": "0",
+        "Date": "Fri, 19 Feb 2021 19:01:47 GMT",
+        "Server": [
+          "Windows-Azure-Blob/1.0",
+          "Microsoft-HTTPAPI/2.0"
+        ],
+        "x-ms-client-request-id": "16d92494-98e0-6bbf-8159-caedff87a27e",
+        "x-ms-request-id": "cb11f9ef-b01e-006d-1bf1-06cb14000000",
+        "x-ms-version": "2020-06-12"
+      },
+      "ResponseBody": []
+    },
+    {
+      "RequestUri": "https://seannse.blob.core.windows.net/test-filesystem-c904c7d3-3ebc-9aaa-3003-cd01098ec518?restype=container",
+      "RequestMethod": "PUT",
+      "RequestHeaders": {
+        "Accept": "application/xml",
+        "Authorization": "Sanitized",
+        "traceparent": "00-b8fcc0e7612c43439fca0a71debc3c17-08ebf637ff380e42-00",
+        "User-Agent": [
+          "azsdk-net-Storage.Files.DataLake/12.7.0-alpha.20210219.1",
+          "(.NET 5.0.3; Microsoft Windows 10.0.19041)"
+        ],
+        "x-ms-blob-public-access": "container",
+        "x-ms-client-request-id": "ff4b2fcd-4b07-5674-793e-e6ddcabe61f3",
+        "x-ms-date": "Fri, 19 Feb 2021 19:01:48 GMT",
+        "x-ms-return-client-request-id": "true",
+        "x-ms-version": "2020-06-12"
+      },
+      "RequestBody": null,
+      "StatusCode": 201,
+      "ResponseHeaders": {
+        "Content-Length": "0",
+        "Date": "Fri, 19 Feb 2021 19:01:47 GMT",
+        "ETag": "\u00220x8D8D508CE953495\u0022",
+        "Last-Modified": "Fri, 19 Feb 2021 19:01:47 GMT",
+        "Server": [
+          "Windows-Azure-Blob/1.0",
+          "Microsoft-HTTPAPI/2.0"
+        ],
+        "x-ms-client-request-id": "ff4b2fcd-4b07-5674-793e-e6ddcabe61f3",
+        "x-ms-request-id": "cb11fa06-b01e-006d-2ff1-06cb14000000",
+        "x-ms-version": "2020-06-12"
+      },
+      "ResponseBody": []
+    },
+    {
+      "RequestUri": "https://seannse.dfs.core.windows.net/test-filesystem-c904c7d3-3ebc-9aaa-3003-cd01098ec518/test-directory-de37b193-3d52-762c-6093-cadc876f31ca?resource=directory",
+      "RequestMethod": "PUT",
+      "RequestHeaders": {
+        "Accept": "application/json",
+        "Authorization": "Sanitized",
+        "traceparent": "00-5cbe0a0e1ff7ab42a852ed71ea4de059-fb05364bad74544f-00",
+        "User-Agent": [
+          "azsdk-net-Storage.Files.DataLake/12.7.0-alpha.20210219.1",
+          "(.NET 5.0.3; Microsoft Windows 10.0.19041)"
+        ],
+        "x-ms-client-request-id": "b7a7c37e-c02e-8fbe-03d4-9e738098ce09",
+        "x-ms-date": "Fri, 19 Feb 2021 19:01:48 GMT",
+        "x-ms-return-client-request-id": "true",
+        "x-ms-version": "2020-06-12"
+      },
+      "RequestBody": null,
+      "StatusCode": 201,
+      "ResponseHeaders": {
+        "Content-Length": "0",
+        "Date": "Fri, 19 Feb 2021 19:01:47 GMT",
+        "ETag": "\u00220x8D8D508CEA2EA58\u0022",
+        "Last-Modified": "Fri, 19 Feb 2021 19:01:47 GMT",
+        "Server": [
+          "Windows-Azure-HDFS/1.0",
+          "Microsoft-HTTPAPI/2.0"
+        ],
+        "x-ms-client-request-id": "b7a7c37e-c02e-8fbe-03d4-9e738098ce09",
+        "x-ms-request-id": "da83ca35-a01f-0061-0bf1-065c1c000000",
+        "x-ms-version": "2020-06-12"
+      },
+      "ResponseBody": []
+    },
+    {
+      "RequestUri": "https://seannse.dfs.core.windows.net/test-filesystem-c904c7d3-3ebc-9aaa-3003-cd01098ec518/test-directory-de37b193-3d52-762c-6093-cadc876f31ca?action=setAccessControl",
+      "RequestMethod": "PATCH",
+      "RequestHeaders": {
+        "Accept": "application/json",
+        "Authorization": "Sanitized",
+        "If-None-Match": "\u0022garbage\u0022",
+        "User-Agent": [
+          "azsdk-net-Storage.Files.DataLake/12.7.0-alpha.20210219.1",
+          "(.NET 5.0.3; Microsoft Windows 10.0.19041)"
         ],
         "x-ms-acl": "user::rwx,group::r--,other::---,mask::rwx",
-        "x-ms-client-request-id": "12ee2fef-226e-6eb6-f73d-1009fee5c268",
-        "x-ms-date": "Wed, 17 Feb 2021 22:42:01 GMT",
->>>>>>> 1814567d
+        "x-ms-client-request-id": "c45d8aec-79c8-a39b-fea4-d66e279dea14",
+        "x-ms-date": "Fri, 19 Feb 2021 19:01:48 GMT",
         "x-ms-return-client-request-id": "true",
         "x-ms-version": "2020-06-12"
       },
@@ -843,53 +664,33 @@
       "StatusCode": 200,
       "ResponseHeaders": {
         "Content-Length": "0",
-<<<<<<< HEAD
-        "Date": "Tue, 02 Feb 2021 21:54:17 GMT",
-        "ETag": "\u00220x8D8C7C516DD6CE3\u0022",
-        "Last-Modified": "Tue, 02 Feb 2021 21:54:17 GMT",
-=======
-        "Date": "Wed, 17 Feb 2021 22:42:00 GMT",
-        "ETag": "\u00220x8D8D3953DAB8993\u0022",
-        "Last-Modified": "Wed, 17 Feb 2021 22:42:01 GMT",
->>>>>>> 1814567d
-        "Server": [
-          "Windows-Azure-HDFS/1.0",
-          "Microsoft-HTTPAPI/2.0"
-        ],
-        "x-ms-client-request-id": "12ee2fef-226e-6eb6-f73d-1009fee5c268",
+        "Date": "Fri, 19 Feb 2021 19:01:47 GMT",
+        "ETag": "\u00220x8D8D508CEA2EA58\u0022",
+        "Last-Modified": "Fri, 19 Feb 2021 19:01:47 GMT",
+        "Server": [
+          "Windows-Azure-HDFS/1.0",
+          "Microsoft-HTTPAPI/2.0"
+        ],
+        "x-ms-client-request-id": "c45d8aec-79c8-a39b-fea4-d66e279dea14",
         "x-ms-namespace-enabled": "true",
-<<<<<<< HEAD
-        "x-ms-request-id": "f09ca06d-501f-0081-4cad-f9df85000000",
-=======
-        "x-ms-request-id": "fb7342ae-301f-0073-4a7e-0527cc000000",
->>>>>>> 1814567d
-        "x-ms-version": "2020-06-12"
-      },
-      "ResponseBody": []
-    },
-    {
-      "RequestUri": "https://seannse.blob.core.windows.net/test-filesystem-5b47544b-4801-08be-9b67-0af8355baa4c?restype=container",
+        "x-ms-request-id": "da83ca3c-a01f-0061-12f1-065c1c000000",
+        "x-ms-version": "2020-06-12"
+      },
+      "ResponseBody": []
+    },
+    {
+      "RequestUri": "https://seannse.blob.core.windows.net/test-filesystem-c904c7d3-3ebc-9aaa-3003-cd01098ec518?restype=container",
       "RequestMethod": "DELETE",
       "RequestHeaders": {
         "Accept": "application/xml",
         "Authorization": "Sanitized",
-<<<<<<< HEAD
-        "traceparent": "00-39c645e6a5b56b4e85bd614b0e029be2-3c61568982d41c4f-00",
-        "User-Agent": [
-          "azsdk-net-Storage.Files.DataLake/12.7.0-alpha.20210202.1",
-          "(.NET 5.0.2; Microsoft Windows 10.0.19042)"
-        ],
-        "x-ms-client-request-id": "15bffe7b-a3a5-cd51-ecdc-b211e677aa52",
-        "x-ms-date": "Tue, 02 Feb 2021 21:54:17 GMT",
-=======
-        "traceparent": "00-6e429be3499aa74cb5c4207424128286-357aa346687b9b4a-00",
-        "User-Agent": [
-          "azsdk-net-Storage.Files.DataLake/12.7.0-alpha.20210217.1",
-          "(.NET 5.0.3; Microsoft Windows 10.0.19042)"
-        ],
-        "x-ms-client-request-id": "15bffe7b-a3a5-cd51-ecdc-b211e677aa52",
-        "x-ms-date": "Wed, 17 Feb 2021 22:42:01 GMT",
->>>>>>> 1814567d
+        "traceparent": "00-a292966c3ea79649809ff0f528d306c8-cbc23b4b6844904b-00",
+        "User-Agent": [
+          "azsdk-net-Storage.Files.DataLake/12.7.0-alpha.20210219.1",
+          "(.NET 5.0.3; Microsoft Windows 10.0.19041)"
+        ],
+        "x-ms-client-request-id": "f687c9d6-0a3a-9341-80d5-0fe5b142a401",
+        "x-ms-date": "Fri, 19 Feb 2021 19:01:48 GMT",
         "x-ms-return-client-request-id": "true",
         "x-ms-version": "2020-06-12"
       },
@@ -897,424 +698,135 @@
       "StatusCode": 202,
       "ResponseHeaders": {
         "Content-Length": "0",
-<<<<<<< HEAD
-        "Date": "Tue, 02 Feb 2021 21:54:17 GMT",
-=======
-        "Date": "Wed, 17 Feb 2021 22:42:01 GMT",
->>>>>>> 1814567d
-        "Server": [
-          "Windows-Azure-Blob/1.0",
-          "Microsoft-HTTPAPI/2.0"
-        ],
-        "x-ms-client-request-id": "15bffe7b-a3a5-cd51-ecdc-b211e677aa52",
-<<<<<<< HEAD
-        "x-ms-request-id": "a4f39036-c01e-0015-33ad-f968ec000000",
-=======
-        "x-ms-request-id": "f69851e0-701e-004d-047e-05b0b3000000",
->>>>>>> 1814567d
-        "x-ms-version": "2020-06-12"
-      },
-      "ResponseBody": []
-    },
-    {
-      "RequestUri": "https://seannse.blob.core.windows.net/test-filesystem-81a28c00-6d19-1f6e-ac23-1b3d599b7e81?restype=container",
-      "RequestMethod": "PUT",
-      "RequestHeaders": {
-        "Accept": "application/xml",
-        "Authorization": "Sanitized",
-<<<<<<< HEAD
-        "traceparent": "00-d503ca949058994496d3d2a99ae7181b-44473cd71a689f40-00",
-        "User-Agent": [
-          "azsdk-net-Storage.Files.DataLake/12.7.0-alpha.20210202.1",
-          "(.NET 5.0.2; Microsoft Windows 10.0.19042)"
+        "Date": "Fri, 19 Feb 2021 19:01:47 GMT",
+        "Server": [
+          "Windows-Azure-Blob/1.0",
+          "Microsoft-HTTPAPI/2.0"
+        ],
+        "x-ms-client-request-id": "f687c9d6-0a3a-9341-80d5-0fe5b142a401",
+        "x-ms-request-id": "cb11fa50-b01e-006d-6ff1-06cb14000000",
+        "x-ms-version": "2020-06-12"
+      },
+      "ResponseBody": []
+    },
+    {
+      "RequestUri": "https://seannse.blob.core.windows.net/test-filesystem-6e641ee2-a310-53c4-d366-b2ed613915b3?restype=container",
+      "RequestMethod": "PUT",
+      "RequestHeaders": {
+        "Accept": "application/xml",
+        "Authorization": "Sanitized",
+        "traceparent": "00-04b549f9e3eb254a98ae26705c05d84a-84b6b06b84d61240-00",
+        "User-Agent": [
+          "azsdk-net-Storage.Files.DataLake/12.7.0-alpha.20210219.1",
+          "(.NET 5.0.3; Microsoft Windows 10.0.19041)"
         ],
         "x-ms-blob-public-access": "container",
-        "x-ms-client-request-id": "631a7686-97d3-0d45-8fa0-698287147351",
-        "x-ms-date": "Tue, 02 Feb 2021 21:54:17 GMT",
-=======
-        "traceparent": "00-b91b698c29f4d947b289e64c8df6ab84-1d8c3fc5b9878545-00",
-        "User-Agent": [
-          "azsdk-net-Storage.Files.DataLake/12.7.0-alpha.20210217.1",
-          "(.NET 5.0.3; Microsoft Windows 10.0.19042)"
-        ],
-        "x-ms-blob-public-access": "container",
-        "x-ms-client-request-id": "631a7686-97d3-0d45-8fa0-698287147351",
-        "x-ms-date": "Wed, 17 Feb 2021 22:42:01 GMT",
->>>>>>> 1814567d
-        "x-ms-return-client-request-id": "true",
-        "x-ms-version": "2020-06-12"
-      },
-      "RequestBody": null,
-      "StatusCode": 201,
-      "ResponseHeaders": {
-        "Content-Length": "0",
-<<<<<<< HEAD
-        "Date": "Tue, 02 Feb 2021 21:54:17 GMT",
-        "ETag": "\u00220x8D8C7C5173F8C2E\u0022",
-        "Last-Modified": "Tue, 02 Feb 2021 21:54:18 GMT",
-=======
-        "Date": "Wed, 17 Feb 2021 22:42:01 GMT",
-        "ETag": "\u00220x8D8D3953E02B62F\u0022",
-        "Last-Modified": "Wed, 17 Feb 2021 22:42:01 GMT",
->>>>>>> 1814567d
-        "Server": [
-          "Windows-Azure-Blob/1.0",
-          "Microsoft-HTTPAPI/2.0"
-        ],
-        "x-ms-client-request-id": "631a7686-97d3-0d45-8fa0-698287147351",
-<<<<<<< HEAD
-        "x-ms-request-id": "0200b8d3-b01e-001f-2bad-f9cc5b000000",
-=======
-        "x-ms-request-id": "a12b89e8-701e-0000-737e-057f5f000000",
->>>>>>> 1814567d
-        "x-ms-version": "2020-06-12"
-      },
-      "ResponseBody": []
-    },
-    {
-      "RequestUri": "https://seannse.dfs.core.windows.net/test-filesystem-81a28c00-6d19-1f6e-ac23-1b3d599b7e81/test-directory-34ed305e-a9e8-542d-c9a0-69d22ce4003b?resource=directory",
-      "RequestMethod": "PUT",
-      "RequestHeaders": {
-        "Accept": "application/json",
-        "Authorization": "Sanitized",
-<<<<<<< HEAD
-        "traceparent": "00-6888c1190a374443bb1dc50e8507830a-f4d5ae111620d14e-00",
-        "User-Agent": [
-          "azsdk-net-Storage.Files.DataLake/12.7.0-alpha.20210202.1",
-          "(.NET 5.0.2; Microsoft Windows 10.0.19042)"
-        ],
-        "x-ms-client-request-id": "ee2cefd2-b083-dd96-49c5-99332d73e1ab",
-        "x-ms-date": "Tue, 02 Feb 2021 21:54:18 GMT",
-=======
-        "traceparent": "00-10a6c0837746394e86ff7935910374c6-1bbfbdf79ef92b44-00",
-        "User-Agent": [
-          "azsdk-net-Storage.Files.DataLake/12.7.0-alpha.20210217.1",
-          "(.NET 5.0.3; Microsoft Windows 10.0.19042)"
-        ],
-        "x-ms-client-request-id": "ee2cefd2-b083-dd96-49c5-99332d73e1ab",
-        "x-ms-date": "Wed, 17 Feb 2021 22:42:01 GMT",
->>>>>>> 1814567d
-        "x-ms-return-client-request-id": "true",
-        "x-ms-version": "2020-06-12"
-      },
-      "RequestBody": null,
-      "StatusCode": 201,
-      "ResponseHeaders": {
-        "Content-Length": "0",
-<<<<<<< HEAD
-        "Date": "Tue, 02 Feb 2021 21:54:18 GMT",
-        "ETag": "\u00220x8D8C7C5177DC1E4\u0022",
-        "Last-Modified": "Tue, 02 Feb 2021 21:54:18 GMT",
-=======
-        "Date": "Wed, 17 Feb 2021 22:42:01 GMT",
-        "ETag": "\u00220x8D8D3953E467E8F\u0022",
-        "Last-Modified": "Wed, 17 Feb 2021 22:42:02 GMT",
->>>>>>> 1814567d
-        "Server": [
-          "Windows-Azure-HDFS/1.0",
-          "Microsoft-HTTPAPI/2.0"
-        ],
-        "x-ms-client-request-id": "ee2cefd2-b083-dd96-49c5-99332d73e1ab",
-<<<<<<< HEAD
-        "x-ms-request-id": "9c2eeb24-201f-000d-28ad-f9b78b000000",
-=======
-        "x-ms-request-id": "874c1c0b-101f-0064-607e-058ec7000000",
->>>>>>> 1814567d
-        "x-ms-version": "2020-06-12"
-      },
-      "ResponseBody": []
-    },
-    {
-      "RequestUri": "https://seannse.dfs.core.windows.net/test-filesystem-81a28c00-6d19-1f6e-ac23-1b3d599b7e81/test-directory-34ed305e-a9e8-542d-c9a0-69d22ce4003b?action=setAccessControl",
-      "RequestMethod": "PATCH",
-      "RequestHeaders": {
-        "Accept": "application/json",
-        "Authorization": "Sanitized",
-        "If-None-Match": "\u0022garbage\u0022",
-        "User-Agent": [
-<<<<<<< HEAD
-          "azsdk-net-Storage.Files.DataLake/12.7.0-alpha.20210202.1",
-          "(.NET 5.0.2; Microsoft Windows 10.0.19042)"
-        ],
-        "x-ms-acl": "user::rwx,group::r--,other::---,mask::rwx",
-        "x-ms-client-request-id": "3cff6527-12b7-8db8-06d9-9abb807b5ef8",
-        "x-ms-date": "Tue, 02 Feb 2021 21:54:18 GMT",
-=======
-          "azsdk-net-Storage.Files.DataLake/12.7.0-alpha.20210217.1",
-          "(.NET 5.0.3; Microsoft Windows 10.0.19042)"
-        ],
-        "x-ms-acl": "user::rwx,group::r--,other::---,mask::rwx",
-        "x-ms-client-request-id": "3cff6527-12b7-8db8-06d9-9abb807b5ef8",
-        "x-ms-date": "Wed, 17 Feb 2021 22:42:02 GMT",
->>>>>>> 1814567d
-        "x-ms-return-client-request-id": "true",
-        "x-ms-version": "2020-06-12"
-      },
-      "RequestBody": null,
-      "StatusCode": 200,
-      "ResponseHeaders": {
-        "Content-Length": "0",
-<<<<<<< HEAD
-        "Date": "Tue, 02 Feb 2021 21:54:18 GMT",
-        "ETag": "\u00220x8D8C7C5177DC1E4\u0022",
-        "Last-Modified": "Tue, 02 Feb 2021 21:54:18 GMT",
-=======
-        "Date": "Wed, 17 Feb 2021 22:42:01 GMT",
-        "ETag": "\u00220x8D8D3953E467E8F\u0022",
-        "Last-Modified": "Wed, 17 Feb 2021 22:42:02 GMT",
->>>>>>> 1814567d
-        "Server": [
-          "Windows-Azure-HDFS/1.0",
-          "Microsoft-HTTPAPI/2.0"
-        ],
-        "x-ms-client-request-id": "3cff6527-12b7-8db8-06d9-9abb807b5ef8",
-        "x-ms-namespace-enabled": "true",
-<<<<<<< HEAD
-        "x-ms-request-id": "9c2eeb2a-201f-000d-2ead-f9b78b000000",
-=======
-        "x-ms-request-id": "874c1c2b-101f-0064-807e-058ec7000000",
->>>>>>> 1814567d
-        "x-ms-version": "2020-06-12"
-      },
-      "ResponseBody": []
-    },
-    {
-      "RequestUri": "https://seannse.blob.core.windows.net/test-filesystem-81a28c00-6d19-1f6e-ac23-1b3d599b7e81?restype=container",
-      "RequestMethod": "DELETE",
-      "RequestHeaders": {
-        "Accept": "application/xml",
-        "Authorization": "Sanitized",
-<<<<<<< HEAD
-        "traceparent": "00-d82996c30989c646a3a7d9b92b6ca4fe-71182892560a3640-00",
-        "User-Agent": [
-          "azsdk-net-Storage.Files.DataLake/12.7.0-alpha.20210202.1",
-          "(.NET 5.0.2; Microsoft Windows 10.0.19042)"
-        ],
-        "x-ms-client-request-id": "c80b10b3-a473-8df3-75b6-e483f513c406",
-        "x-ms-date": "Tue, 02 Feb 2021 21:54:18 GMT",
-=======
-        "traceparent": "00-afe3e1978d2c294887700f1659b90eb4-bca3bb8f0840d449-00",
-        "User-Agent": [
-          "azsdk-net-Storage.Files.DataLake/12.7.0-alpha.20210217.1",
-          "(.NET 5.0.3; Microsoft Windows 10.0.19042)"
-        ],
-        "x-ms-client-request-id": "c80b10b3-a473-8df3-75b6-e483f513c406",
-        "x-ms-date": "Wed, 17 Feb 2021 22:42:02 GMT",
->>>>>>> 1814567d
-        "x-ms-return-client-request-id": "true",
-        "x-ms-version": "2020-06-12"
-      },
-      "RequestBody": null,
-      "StatusCode": 202,
-      "ResponseHeaders": {
-        "Content-Length": "0",
-<<<<<<< HEAD
-        "Date": "Tue, 02 Feb 2021 21:54:18 GMT",
-=======
-        "Date": "Wed, 17 Feb 2021 22:42:01 GMT",
->>>>>>> 1814567d
-        "Server": [
-          "Windows-Azure-Blob/1.0",
-          "Microsoft-HTTPAPI/2.0"
-        ],
-        "x-ms-client-request-id": "c80b10b3-a473-8df3-75b6-e483f513c406",
-<<<<<<< HEAD
-        "x-ms-request-id": "0200ba2e-b01e-001f-61ad-f9cc5b000000",
-=======
-        "x-ms-request-id": "a12b8ba7-701e-0000-6e7e-057f5f000000",
->>>>>>> 1814567d
-        "x-ms-version": "2020-06-12"
-      },
-      "ResponseBody": []
-    },
-    {
-      "RequestUri": "https://seannse.blob.core.windows.net/test-filesystem-72c8cf03-fcc2-988c-bebd-1dcea696a4d8?restype=container",
-      "RequestMethod": "PUT",
-      "RequestHeaders": {
-        "Accept": "application/xml",
-        "Authorization": "Sanitized",
-<<<<<<< HEAD
-        "traceparent": "00-91ebdbb12053df41b7c1ac48a89d7b02-0addc3e4a41bfb47-00",
-        "User-Agent": [
-          "azsdk-net-Storage.Files.DataLake/12.7.0-alpha.20210202.1",
-          "(.NET 5.0.2; Microsoft Windows 10.0.19042)"
-        ],
-        "x-ms-blob-public-access": "container",
-        "x-ms-client-request-id": "191e6524-3265-b7de-8373-09b68624e6de",
-        "x-ms-date": "Tue, 02 Feb 2021 21:54:18 GMT",
-=======
-        "traceparent": "00-206d95f310a66c45aaa0bc9ae8ae5933-6538c4f2254b4249-00",
-        "User-Agent": [
-          "azsdk-net-Storage.Files.DataLake/12.7.0-alpha.20210217.1",
-          "(.NET 5.0.3; Microsoft Windows 10.0.19042)"
-        ],
-        "x-ms-blob-public-access": "container",
-        "x-ms-client-request-id": "191e6524-3265-b7de-8373-09b68624e6de",
-        "x-ms-date": "Wed, 17 Feb 2021 22:42:02 GMT",
->>>>>>> 1814567d
-        "x-ms-return-client-request-id": "true",
-        "x-ms-version": "2020-06-12"
-      },
-      "RequestBody": null,
-      "StatusCode": 201,
-      "ResponseHeaders": {
-        "Content-Length": "0",
-<<<<<<< HEAD
-        "Date": "Tue, 02 Feb 2021 21:54:19 GMT",
-        "ETag": "\u00220x8D8C7C517DA5A24\u0022",
-        "Last-Modified": "Tue, 02 Feb 2021 21:54:19 GMT",
-=======
-        "Date": "Wed, 17 Feb 2021 22:42:01 GMT",
-        "ETag": "\u00220x8D8D3953E94B3E5\u0022",
-        "Last-Modified": "Wed, 17 Feb 2021 22:42:02 GMT",
->>>>>>> 1814567d
-        "Server": [
-          "Windows-Azure-Blob/1.0",
-          "Microsoft-HTTPAPI/2.0"
-        ],
-        "x-ms-client-request-id": "191e6524-3265-b7de-8373-09b68624e6de",
-<<<<<<< HEAD
-        "x-ms-request-id": "9a5d5b1d-701e-005d-48ad-f975db000000",
-=======
-        "x-ms-request-id": "4f6b8611-a01e-00ba-5e7e-059a21000000",
->>>>>>> 1814567d
-        "x-ms-version": "2020-06-12"
-      },
-      "ResponseBody": []
-    },
-    {
-      "RequestUri": "https://seannse.dfs.core.windows.net/test-filesystem-72c8cf03-fcc2-988c-bebd-1dcea696a4d8/test-directory-fb4e0c11-540b-6c97-49cd-9f6a5d46ee9b?resource=directory",
-      "RequestMethod": "PUT",
-      "RequestHeaders": {
-        "Accept": "application/json",
-        "Authorization": "Sanitized",
-<<<<<<< HEAD
-        "traceparent": "00-3b6296a46443d844a41e0ac20caa75ce-e8be4e750151e041-00",
-        "User-Agent": [
-          "azsdk-net-Storage.Files.DataLake/12.7.0-alpha.20210202.1",
-          "(.NET 5.0.2; Microsoft Windows 10.0.19042)"
-        ],
-        "x-ms-client-request-id": "9c34c170-51d5-d000-cdb1-cf989273593c",
-        "x-ms-date": "Tue, 02 Feb 2021 21:54:19 GMT",
-=======
-        "traceparent": "00-a3d4bea187b606488fc0ed7a30d586c0-7bfe66a25ce0b743-00",
-        "User-Agent": [
-          "azsdk-net-Storage.Files.DataLake/12.7.0-alpha.20210217.1",
-          "(.NET 5.0.3; Microsoft Windows 10.0.19042)"
-        ],
-        "x-ms-client-request-id": "9c34c170-51d5-d000-cdb1-cf989273593c",
-        "x-ms-date": "Wed, 17 Feb 2021 22:42:02 GMT",
->>>>>>> 1814567d
-        "x-ms-return-client-request-id": "true",
-        "x-ms-version": "2020-06-12"
-      },
-      "RequestBody": null,
-      "StatusCode": 201,
-      "ResponseHeaders": {
-        "Content-Length": "0",
-<<<<<<< HEAD
-        "Date": "Tue, 02 Feb 2021 21:54:19 GMT",
-        "ETag": "\u00220x8D8C7C5181508A1\u0022",
-        "Last-Modified": "Tue, 02 Feb 2021 21:54:19 GMT",
-=======
-        "Date": "Wed, 17 Feb 2021 22:42:03 GMT",
-        "ETag": "\u00220x8D8D3953ECC4B8D\u0022",
-        "Last-Modified": "Wed, 17 Feb 2021 22:42:03 GMT",
->>>>>>> 1814567d
-        "Server": [
-          "Windows-Azure-HDFS/1.0",
-          "Microsoft-HTTPAPI/2.0"
-        ],
-        "x-ms-client-request-id": "9c34c170-51d5-d000-cdb1-cf989273593c",
-<<<<<<< HEAD
-        "x-ms-request-id": "c171ea30-d01f-0044-03ad-f9f560000000",
-=======
-        "x-ms-request-id": "3e9a33bc-b01f-000f-667e-050933000000",
->>>>>>> 1814567d
-        "x-ms-version": "2020-06-12"
-      },
-      "ResponseBody": []
-    },
-    {
-      "RequestUri": "https://seannse.blob.core.windows.net/test-filesystem-72c8cf03-fcc2-988c-bebd-1dcea696a4d8/test-directory-fb4e0c11-540b-6c97-49cd-9f6a5d46ee9b?comp=lease",
-      "RequestMethod": "PUT",
-      "RequestHeaders": {
-        "Accept": "application/xml",
-        "Authorization": "Sanitized",
-<<<<<<< HEAD
-        "traceparent": "00-e4f8377ca706234b9e5f53495f840474-7f3326ba927ed84f-00",
-        "User-Agent": [
-          "azsdk-net-Storage.Files.DataLake/12.7.0-alpha.20210202.1",
-          "(.NET 5.0.2; Microsoft Windows 10.0.19042)"
-        ],
-        "x-ms-client-request-id": "1e77aff7-ff88-cb33-5bad-028971456731",
-        "x-ms-date": "Tue, 02 Feb 2021 21:54:19 GMT",
-=======
-        "traceparent": "00-e1d2d193ef8e7b43b018ed3e28de9026-f48d6674bc9bbf4b-00",
-        "User-Agent": [
-          "azsdk-net-Storage.Files.DataLake/12.7.0-alpha.20210217.1",
-          "(.NET 5.0.3; Microsoft Windows 10.0.19042)"
-        ],
-        "x-ms-client-request-id": "1e77aff7-ff88-cb33-5bad-028971456731",
-        "x-ms-date": "Wed, 17 Feb 2021 22:42:03 GMT",
->>>>>>> 1814567d
+        "x-ms-client-request-id": "707f1636-cfe5-32db-0433-23d458543246",
+        "x-ms-date": "Fri, 19 Feb 2021 19:01:48 GMT",
+        "x-ms-return-client-request-id": "true",
+        "x-ms-version": "2020-06-12"
+      },
+      "RequestBody": null,
+      "StatusCode": 201,
+      "ResponseHeaders": {
+        "Content-Length": "0",
+        "Date": "Fri, 19 Feb 2021 19:01:47 GMT",
+        "ETag": "\u00220x8D8D508CEC8A9CD\u0022",
+        "Last-Modified": "Fri, 19 Feb 2021 19:01:47 GMT",
+        "Server": [
+          "Windows-Azure-Blob/1.0",
+          "Microsoft-HTTPAPI/2.0"
+        ],
+        "x-ms-client-request-id": "707f1636-cfe5-32db-0433-23d458543246",
+        "x-ms-request-id": "cb11fa64-b01e-006d-7ef1-06cb14000000",
+        "x-ms-version": "2020-06-12"
+      },
+      "ResponseBody": []
+    },
+    {
+      "RequestUri": "https://seannse.dfs.core.windows.net/test-filesystem-6e641ee2-a310-53c4-d366-b2ed613915b3/test-directory-c7805bc0-46ab-eeeb-445f-cd9cc889ca02?resource=directory",
+      "RequestMethod": "PUT",
+      "RequestHeaders": {
+        "Accept": "application/json",
+        "Authorization": "Sanitized",
+        "traceparent": "00-e96a54dbf738a6489796a28cec3c8cf3-5bacfff5caaaab4e-00",
+        "User-Agent": [
+          "azsdk-net-Storage.Files.DataLake/12.7.0-alpha.20210219.1",
+          "(.NET 5.0.3; Microsoft Windows 10.0.19041)"
+        ],
+        "x-ms-client-request-id": "2d7a9441-7d50-f024-2b90-2b85023e697b",
+        "x-ms-date": "Fri, 19 Feb 2021 19:01:48 GMT",
+        "x-ms-return-client-request-id": "true",
+        "x-ms-version": "2020-06-12"
+      },
+      "RequestBody": null,
+      "StatusCode": 201,
+      "ResponseHeaders": {
+        "Content-Length": "0",
+        "Date": "Fri, 19 Feb 2021 19:01:47 GMT",
+        "ETag": "\u00220x8D8D508CED6DBBA\u0022",
+        "Last-Modified": "Fri, 19 Feb 2021 19:01:47 GMT",
+        "Server": [
+          "Windows-Azure-HDFS/1.0",
+          "Microsoft-HTTPAPI/2.0"
+        ],
+        "x-ms-client-request-id": "2d7a9441-7d50-f024-2b90-2b85023e697b",
+        "x-ms-request-id": "da83ca62-a01f-0061-38f1-065c1c000000",
+        "x-ms-version": "2020-06-12"
+      },
+      "ResponseBody": []
+    },
+    {
+      "RequestUri": "https://seannse.blob.core.windows.net/test-filesystem-6e641ee2-a310-53c4-d366-b2ed613915b3/test-directory-c7805bc0-46ab-eeeb-445f-cd9cc889ca02?comp=lease",
+      "RequestMethod": "PUT",
+      "RequestHeaders": {
+        "Accept": "application/xml",
+        "Authorization": "Sanitized",
+        "traceparent": "00-ac93e5588fa1964ba34037fe3bd0e329-654a9638a151764e-00",
+        "User-Agent": [
+          "azsdk-net-Storage.Files.DataLake/12.7.0-alpha.20210219.1",
+          "(.NET 5.0.3; Microsoft Windows 10.0.19041)"
+        ],
+        "x-ms-client-request-id": "af7adffc-3751-59af-075e-9f65c5de0423",
+        "x-ms-date": "Fri, 19 Feb 2021 19:01:48 GMT",
         "x-ms-lease-action": "acquire",
         "x-ms-lease-duration": "-1",
-        "x-ms-proposed-lease-id": "75466e84-a57a-8765-9a4b-e0ba689cdf7a",
-        "x-ms-return-client-request-id": "true",
-        "x-ms-version": "2020-06-12"
-      },
-      "RequestBody": null,
-      "StatusCode": 201,
-      "ResponseHeaders": {
-        "Content-Length": "0",
-<<<<<<< HEAD
-        "Date": "Tue, 02 Feb 2021 21:54:19 GMT",
-        "ETag": "\u00220x8D8C7C5181508A1\u0022",
-        "Last-Modified": "Tue, 02 Feb 2021 21:54:19 GMT",
-=======
-        "Date": "Wed, 17 Feb 2021 22:42:02 GMT",
-        "ETag": "\u00220x8D8D3953ECC4B8D\u0022",
-        "Last-Modified": "Wed, 17 Feb 2021 22:42:03 GMT",
->>>>>>> 1814567d
-        "Server": [
-          "Windows-Azure-Blob/1.0",
-          "Microsoft-HTTPAPI/2.0"
-        ],
-        "x-ms-client-request-id": "1e77aff7-ff88-cb33-5bad-028971456731",
-        "x-ms-lease-id": "75466e84-a57a-8765-9a4b-e0ba689cdf7a",
-<<<<<<< HEAD
-        "x-ms-request-id": "9a5d5d58-701e-005d-3bad-f975db000000",
-=======
-        "x-ms-request-id": "4f6b86ca-a01e-00ba-7e7e-059a21000000",
->>>>>>> 1814567d
-        "x-ms-version": "2020-06-12"
-      },
-      "ResponseBody": []
-    },
-    {
-      "RequestUri": "https://seannse.dfs.core.windows.net/test-filesystem-72c8cf03-fcc2-988c-bebd-1dcea696a4d8/test-directory-fb4e0c11-540b-6c97-49cd-9f6a5d46ee9b?action=setAccessControl",
+        "x-ms-proposed-lease-id": "75b32069-e79d-1b8c-8dea-b845eb081e3f",
+        "x-ms-return-client-request-id": "true",
+        "x-ms-version": "2020-06-12"
+      },
+      "RequestBody": null,
+      "StatusCode": 201,
+      "ResponseHeaders": {
+        "Content-Length": "0",
+        "Date": "Fri, 19 Feb 2021 19:01:47 GMT",
+        "ETag": "\u00220x8D8D508CED6DBBA\u0022",
+        "Last-Modified": "Fri, 19 Feb 2021 19:01:47 GMT",
+        "Server": [
+          "Windows-Azure-Blob/1.0",
+          "Microsoft-HTTPAPI/2.0"
+        ],
+        "x-ms-client-request-id": "af7adffc-3751-59af-075e-9f65c5de0423",
+        "x-ms-lease-id": "75b32069-e79d-1b8c-8dea-b845eb081e3f",
+        "x-ms-request-id": "cb11faad-b01e-006d-38f1-06cb14000000",
+        "x-ms-version": "2020-06-12"
+      },
+      "ResponseBody": []
+    },
+    {
+      "RequestUri": "https://seannse.dfs.core.windows.net/test-filesystem-6e641ee2-a310-53c4-d366-b2ed613915b3/test-directory-c7805bc0-46ab-eeeb-445f-cd9cc889ca02?action=setAccessControl",
       "RequestMethod": "PATCH",
       "RequestHeaders": {
         "Accept": "application/json",
         "Authorization": "Sanitized",
         "User-Agent": [
-<<<<<<< HEAD
-          "azsdk-net-Storage.Files.DataLake/12.7.0-alpha.20210202.1",
-          "(.NET 5.0.2; Microsoft Windows 10.0.19042)"
+          "azsdk-net-Storage.Files.DataLake/12.7.0-alpha.20210219.1",
+          "(.NET 5.0.3; Microsoft Windows 10.0.19041)"
         ],
         "x-ms-acl": "user::rwx,group::r--,other::---,mask::rwx",
-        "x-ms-client-request-id": "b9c338db-c124-59f1-be2e-40654f3cadcb",
-        "x-ms-date": "Tue, 02 Feb 2021 21:54:19 GMT",
-=======
-          "azsdk-net-Storage.Files.DataLake/12.7.0-alpha.20210217.1",
-          "(.NET 5.0.3; Microsoft Windows 10.0.19042)"
-        ],
-        "x-ms-acl": "user::rwx,group::r--,other::---,mask::rwx",
-        "x-ms-client-request-id": "b9c338db-c124-59f1-be2e-40654f3cadcb",
-        "x-ms-date": "Wed, 17 Feb 2021 22:42:03 GMT",
->>>>>>> 1814567d
-        "x-ms-lease-id": "75466e84-a57a-8765-9a4b-e0ba689cdf7a",
+        "x-ms-client-request-id": "0c49e857-6e8d-7cee-d201-2caffd4ddee0",
+        "x-ms-date": "Fri, 19 Feb 2021 19:01:48 GMT",
+        "x-ms-lease-id": "75b32069-e79d-1b8c-8dea-b845eb081e3f",
         "x-ms-return-client-request-id": "true",
         "x-ms-version": "2020-06-12"
       },
@@ -1322,53 +834,33 @@
       "StatusCode": 200,
       "ResponseHeaders": {
         "Content-Length": "0",
-<<<<<<< HEAD
-        "Date": "Tue, 02 Feb 2021 21:54:19 GMT",
-        "ETag": "\u00220x8D8C7C5181508A1\u0022",
-        "Last-Modified": "Tue, 02 Feb 2021 21:54:19 GMT",
-=======
-        "Date": "Wed, 17 Feb 2021 22:42:03 GMT",
-        "ETag": "\u00220x8D8D3953ECC4B8D\u0022",
-        "Last-Modified": "Wed, 17 Feb 2021 22:42:03 GMT",
->>>>>>> 1814567d
-        "Server": [
-          "Windows-Azure-HDFS/1.0",
-          "Microsoft-HTTPAPI/2.0"
-        ],
-        "x-ms-client-request-id": "b9c338db-c124-59f1-be2e-40654f3cadcb",
+        "Date": "Fri, 19 Feb 2021 19:01:47 GMT",
+        "ETag": "\u00220x8D8D508CED6DBBA\u0022",
+        "Last-Modified": "Fri, 19 Feb 2021 19:01:47 GMT",
+        "Server": [
+          "Windows-Azure-HDFS/1.0",
+          "Microsoft-HTTPAPI/2.0"
+        ],
+        "x-ms-client-request-id": "0c49e857-6e8d-7cee-d201-2caffd4ddee0",
         "x-ms-namespace-enabled": "true",
-<<<<<<< HEAD
-        "x-ms-request-id": "c171ea40-d01f-0044-12ad-f9f560000000",
-=======
-        "x-ms-request-id": "3e9a33eb-b01f-000f-157e-050933000000",
->>>>>>> 1814567d
-        "x-ms-version": "2020-06-12"
-      },
-      "ResponseBody": []
-    },
-    {
-      "RequestUri": "https://seannse.blob.core.windows.net/test-filesystem-72c8cf03-fcc2-988c-bebd-1dcea696a4d8?restype=container",
+        "x-ms-request-id": "da83ca6d-a01f-0061-43f1-065c1c000000",
+        "x-ms-version": "2020-06-12"
+      },
+      "ResponseBody": []
+    },
+    {
+      "RequestUri": "https://seannse.blob.core.windows.net/test-filesystem-6e641ee2-a310-53c4-d366-b2ed613915b3?restype=container",
       "RequestMethod": "DELETE",
       "RequestHeaders": {
         "Accept": "application/xml",
         "Authorization": "Sanitized",
-<<<<<<< HEAD
-        "traceparent": "00-f092a504e7f603419eaf010d0599dc1e-7eb94be5e912a043-00",
-        "User-Agent": [
-          "azsdk-net-Storage.Files.DataLake/12.7.0-alpha.20210202.1",
-          "(.NET 5.0.2; Microsoft Windows 10.0.19042)"
-        ],
-        "x-ms-client-request-id": "39ae41e1-ae81-100c-63e7-e14a7cc4e26c",
-        "x-ms-date": "Tue, 02 Feb 2021 21:54:19 GMT",
-=======
-        "traceparent": "00-ae9296607b18dd4db9e66b0fcca392b1-d865d9775fc65143-00",
-        "User-Agent": [
-          "azsdk-net-Storage.Files.DataLake/12.7.0-alpha.20210217.1",
-          "(.NET 5.0.3; Microsoft Windows 10.0.19042)"
-        ],
-        "x-ms-client-request-id": "39ae41e1-ae81-100c-63e7-e14a7cc4e26c",
-        "x-ms-date": "Wed, 17 Feb 2021 22:42:03 GMT",
->>>>>>> 1814567d
+        "traceparent": "00-f09210fdc7ffa74f96c56897287585f1-b89ddc9a63462e4c-00",
+        "User-Agent": [
+          "azsdk-net-Storage.Files.DataLake/12.7.0-alpha.20210219.1",
+          "(.NET 5.0.3; Microsoft Windows 10.0.19041)"
+        ],
+        "x-ms-client-request-id": "dc0d5abc-f795-0395-fd56-aee108bcce1f",
+        "x-ms-date": "Fri, 19 Feb 2021 19:01:48 GMT",
         "x-ms-return-client-request-id": "true",
         "x-ms-version": "2020-06-12"
       },
@@ -1376,33 +868,21 @@
       "StatusCode": 202,
       "ResponseHeaders": {
         "Content-Length": "0",
-<<<<<<< HEAD
-        "Date": "Tue, 02 Feb 2021 21:54:19 GMT",
-=======
-        "Date": "Wed, 17 Feb 2021 22:42:02 GMT",
->>>>>>> 1814567d
-        "Server": [
-          "Windows-Azure-Blob/1.0",
-          "Microsoft-HTTPAPI/2.0"
-        ],
-        "x-ms-client-request-id": "39ae41e1-ae81-100c-63e7-e14a7cc4e26c",
-<<<<<<< HEAD
-        "x-ms-request-id": "9a5d5e6c-701e-005d-2aad-f975db000000",
-=======
-        "x-ms-request-id": "4f6b86ff-a01e-00ba-2b7e-059a21000000",
->>>>>>> 1814567d
+        "Date": "Fri, 19 Feb 2021 19:01:47 GMT",
+        "Server": [
+          "Windows-Azure-Blob/1.0",
+          "Microsoft-HTTPAPI/2.0"
+        ],
+        "x-ms-client-request-id": "dc0d5abc-f795-0395-fd56-aee108bcce1f",
+        "x-ms-request-id": "cb11fae9-b01e-006d-6cf1-06cb14000000",
         "x-ms-version": "2020-06-12"
       },
       "ResponseBody": []
     }
   ],
   "Variables": {
-<<<<<<< HEAD
-    "DateTimeOffsetNow": "2021-02-02T15:54:13.8922099-06:00",
-=======
-    "DateTimeOffsetNow": "2021-02-17T16:41:57.9940447-06:00",
->>>>>>> 1814567d
-    "RandomSeed": "1187215665",
+    "DateTimeOffsetNow": "2021-02-19T13:01:46.7269105-06:00",
+    "RandomSeed": "173400432",
     "Storage_TestConfigHierarchicalNamespace": "NamespaceTenant\nseannse\nU2FuaXRpemVk\nhttps://seannse.blob.core.windows.net\nhttps://seannse.file.core.windows.net\nhttps://seannse.queue.core.windows.net\nhttps://seannse.table.core.windows.net\n\n\n\n\nhttps://seannse-secondary.blob.core.windows.net\nhttps://seannse-secondary.file.core.windows.net\nhttps://seannse-secondary.queue.core.windows.net\nhttps://seannse-secondary.table.core.windows.net\n68390a19-a643-458b-b726-408abf67b4fc\nSanitized\n72f988bf-86f1-41af-91ab-2d7cd011db47\nhttps://login.microsoftonline.com/\nCloud\nBlobEndpoint=https://seannse.blob.core.windows.net/;QueueEndpoint=https://seannse.queue.core.windows.net/;FileEndpoint=https://seannse.file.core.windows.net/;BlobSecondaryEndpoint=https://seannse-secondary.blob.core.windows.net/;QueueSecondaryEndpoint=https://seannse-secondary.queue.core.windows.net/;FileSecondaryEndpoint=https://seannse-secondary.file.core.windows.net/;AccountName=seannse;AccountKey=Sanitized\n"
   }
 }