--- conflicted
+++ resolved
@@ -15,11 +15,7 @@
         "x-ms-client-request-id": "f3751f48-f3eb-d6c1-cac4-85795e70246f",
         "x-ms-date": "Fri, 19 Feb 2021 19:07:12 GMT",
         "x-ms-return-client-request-id": "true",
-<<<<<<< HEAD
-        "x-ms-version": "2020-12-06"
-=======
         "x-ms-version": "2021-02-12"
->>>>>>> 7e782c87
       },
       "RequestBody": null,
       "StatusCode": 201,
@@ -34,11 +30,7 @@
         ],
         "x-ms-client-request-id": "f3751f48-f3eb-d6c1-cac4-85795e70246f",
         "x-ms-request-id": "cb13cde5-b01e-006d-26f2-06cb14000000",
-<<<<<<< HEAD
-        "x-ms-version": "2020-12-06"
-=======
         "x-ms-version": "2021-02-12"
->>>>>>> 7e782c87
       },
       "ResponseBody": []
     },
@@ -56,11 +48,7 @@
         "x-ms-client-request-id": "1cb3a22e-e10b-f827-ff0c-c7af8ee30153",
         "x-ms-date": "Fri, 19 Feb 2021 19:07:12 GMT",
         "x-ms-return-client-request-id": "true",
-<<<<<<< HEAD
-        "x-ms-version": "2020-12-06"
-=======
         "x-ms-version": "2021-02-12"
->>>>>>> 7e782c87
       },
       "RequestBody": null,
       "StatusCode": 201,
@@ -75,11 +63,7 @@
         ],
         "x-ms-client-request-id": "1cb3a22e-e10b-f827-ff0c-c7af8ee30153",
         "x-ms-request-id": "5dd09614-401f-0046-25f2-064bd8000000",
-<<<<<<< HEAD
-        "x-ms-version": "2020-12-06"
-=======
         "x-ms-version": "2021-02-12"
->>>>>>> 7e782c87
       },
       "ResponseBody": []
     },
@@ -97,11 +81,7 @@
         "x-ms-date": "Fri, 19 Feb 2021 19:07:12 GMT",
         "x-ms-permissions": "rwxrwxrwx",
         "x-ms-return-client-request-id": "true",
-<<<<<<< HEAD
-        "x-ms-version": "2020-12-06"
-=======
         "x-ms-version": "2021-02-12"
->>>>>>> 7e782c87
       },
       "RequestBody": null,
       "StatusCode": 200,
@@ -117,11 +97,7 @@
         "x-ms-client-request-id": "32af9bf9-38c3-68d5-a784-0e58011bfb59",
         "x-ms-namespace-enabled": "true",
         "x-ms-request-id": "5dd09627-401f-0046-38f2-064bd8000000",
-<<<<<<< HEAD
-        "x-ms-version": "2020-12-06"
-=======
         "x-ms-version": "2021-02-12"
->>>>>>> 7e782c87
       },
       "ResponseBody": []
     },
@@ -139,11 +115,7 @@
         "x-ms-client-request-id": "f2b54923-cf33-3690-cec7-e76f09b09241",
         "x-ms-date": "Fri, 19 Feb 2021 19:07:12 GMT",
         "x-ms-return-client-request-id": "true",
-<<<<<<< HEAD
-        "x-ms-version": "2020-12-06"
-=======
         "x-ms-version": "2021-02-12"
->>>>>>> 7e782c87
       },
       "RequestBody": null,
       "StatusCode": 202,
@@ -156,11 +128,7 @@
         ],
         "x-ms-client-request-id": "f2b54923-cf33-3690-cec7-e76f09b09241",
         "x-ms-request-id": "cb13ce48-b01e-006d-05f2-06cb14000000",
-<<<<<<< HEAD
-        "x-ms-version": "2020-12-06"
-=======
         "x-ms-version": "2021-02-12"
->>>>>>> 7e782c87
       },
       "ResponseBody": []
     }
