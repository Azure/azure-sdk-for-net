--- conflicted
+++ resolved
@@ -1,30 +1,19 @@
 {
   "Entries": [
     {
-      "RequestUri": "https://seannse.blob.core.windows.net/test-filesystem-4ec0a315-54bc-2908-2cc1-cc6bcf86e669?restype=container",
+      "RequestUri": "https://seannse.blob.core.windows.net/test-filesystem-9fde546d-e631-9987-62f9-88c52ddbbdb6?restype=container",
       "RequestMethod": "PUT",
       "RequestHeaders": {
         "Accept": "application/xml",
         "Authorization": "Sanitized",
-<<<<<<< HEAD
-        "traceparent": "00-15a3c3e87fe6a64e81ce877175fb179c-b33ebdf38b0c9546-00",
+        "traceparent": "00-c077cc9f6c563743bb1d2275341320c4-ab3f9840fd83a744-00",
         "User-Agent": [
-          "azsdk-net-Storage.Files.DataLake/12.7.0-alpha.20210202.1",
-          "(.NET 5.0.2; Microsoft Windows 10.0.19042)"
+          "azsdk-net-Storage.Files.DataLake/12.7.0-alpha.20210219.1",
+          "(.NET 5.0.3; Microsoft Windows 10.0.19041)"
         ],
         "x-ms-blob-public-access": "container",
-        "x-ms-client-request-id": "9121bbe3-fb79-087e-f538-3a155fd785f9",
-        "x-ms-date": "Tue, 02 Feb 2021 21:47:47 GMT",
-=======
-        "traceparent": "00-5b1f796447e5174a8f3c13e019f75af2-bb4d011dc9a3db4f-00",
-        "User-Agent": [
-          "azsdk-net-Storage.Files.DataLake/12.7.0-alpha.20210217.1",
-          "(.NET 5.0.3; Microsoft Windows 10.0.19042)"
-        ],
-        "x-ms-blob-public-access": "container",
-        "x-ms-client-request-id": "9121bbe3-fb79-087e-f538-3a155fd785f9",
-        "x-ms-date": "Wed, 17 Feb 2021 22:50:54 GMT",
->>>>>>> 1814567d
+        "x-ms-client-request-id": "f3751f48-f3eb-d6c1-cac4-85795e70246f",
+        "x-ms-date": "Fri, 19 Feb 2021 19:07:12 GMT",
         "x-ms-return-client-request-id": "true",
         "x-ms-version": "2020-06-12"
       },
@@ -32,52 +21,32 @@
       "StatusCode": 201,
       "ResponseHeaders": {
         "Content-Length": "0",
-<<<<<<< HEAD
-        "Date": "Tue, 02 Feb 2021 21:47:48 GMT",
-        "ETag": "\u00220x8D8C7C42EEDFA64\u0022",
-        "Last-Modified": "Tue, 02 Feb 2021 21:47:48 GMT",
-=======
-        "Date": "Wed, 17 Feb 2021 22:50:53 GMT",
-        "ETag": "\u00220x8D8D3967BBF93E2\u0022",
-        "Last-Modified": "Wed, 17 Feb 2021 22:50:54 GMT",
->>>>>>> 1814567d
+        "Date": "Fri, 19 Feb 2021 19:07:10 GMT",
+        "ETag": "\u00220x8D8D5098FB837D0\u0022",
+        "Last-Modified": "Fri, 19 Feb 2021 19:07:11 GMT",
         "Server": [
           "Windows-Azure-Blob/1.0",
           "Microsoft-HTTPAPI/2.0"
         ],
-        "x-ms-client-request-id": "9121bbe3-fb79-087e-f538-3a155fd785f9",
-<<<<<<< HEAD
-        "x-ms-request-id": "f1fc3731-201e-0040-0dad-f97867000000",
-=======
-        "x-ms-request-id": "ce1df961-601e-00b5-5b7f-05ec4d000000",
->>>>>>> 1814567d
+        "x-ms-client-request-id": "f3751f48-f3eb-d6c1-cac4-85795e70246f",
+        "x-ms-request-id": "cb13cde5-b01e-006d-26f2-06cb14000000",
         "x-ms-version": "2020-06-12"
       },
       "ResponseBody": []
     },
     {
-      "RequestUri": "https://seannse.dfs.core.windows.net/test-filesystem-4ec0a315-54bc-2908-2cc1-cc6bcf86e669/test-directory-d56636da-5458-0fcd-9ba2-2dd12aa805f3?resource=directory",
+      "RequestUri": "https://seannse.dfs.core.windows.net/test-filesystem-9fde546d-e631-9987-62f9-88c52ddbbdb6/test-directory-ce76275d-5091-6820-2c3c-65ded57654e1?resource=directory",
       "RequestMethod": "PUT",
       "RequestHeaders": {
         "Accept": "application/json",
         "Authorization": "Sanitized",
-<<<<<<< HEAD
-        "traceparent": "00-7d03bd3fc0095d4c911b22c8c982064f-cbeb658529fa8249-00",
+        "traceparent": "00-d767814f88caa94c8fcc994dd88f7e2c-326aace383501642-00",
         "User-Agent": [
-          "azsdk-net-Storage.Files.DataLake/12.7.0-alpha.20210202.1",
-          "(.NET 5.0.2; Microsoft Windows 10.0.19042)"
+          "azsdk-net-Storage.Files.DataLake/12.7.0-alpha.20210219.1",
+          "(.NET 5.0.3; Microsoft Windows 10.0.19041)"
         ],
-        "x-ms-client-request-id": "ed853065-76d2-8ec0-ee12-f6d6ceaddd4d",
-        "x-ms-date": "Tue, 02 Feb 2021 21:47:48 GMT",
-=======
-        "traceparent": "00-cc125ff63951e648b587e6f5b795cbf9-209bc86283a6274d-00",
-        "User-Agent": [
-          "azsdk-net-Storage.Files.DataLake/12.7.0-alpha.20210217.1",
-          "(.NET 5.0.3; Microsoft Windows 10.0.19042)"
-        ],
-        "x-ms-client-request-id": "ed853065-76d2-8ec0-ee12-f6d6ceaddd4d",
-        "x-ms-date": "Wed, 17 Feb 2021 22:50:54 GMT",
->>>>>>> 1814567d
+        "x-ms-client-request-id": "1cb3a22e-e10b-f827-ff0c-c7af8ee30153",
+        "x-ms-date": "Fri, 19 Feb 2021 19:07:12 GMT",
         "x-ms-return-client-request-id": "true",
         "x-ms-version": "2020-06-12"
       },
@@ -85,49 +54,31 @@
       "StatusCode": 201,
       "ResponseHeaders": {
         "Content-Length": "0",
-<<<<<<< HEAD
-        "Date": "Tue, 02 Feb 2021 21:47:48 GMT",
-        "ETag": "\u00220x8D8C7C42F2678C0\u0022",
-        "Last-Modified": "Tue, 02 Feb 2021 21:47:49 GMT",
-=======
-        "Date": "Wed, 17 Feb 2021 22:50:54 GMT",
-        "ETag": "\u00220x8D8D3967BF4213B\u0022",
-        "Last-Modified": "Wed, 17 Feb 2021 22:50:55 GMT",
->>>>>>> 1814567d
+        "Date": "Fri, 19 Feb 2021 19:07:11 GMT",
+        "ETag": "\u00220x8D8D5098FC7B374\u0022",
+        "Last-Modified": "Fri, 19 Feb 2021 19:07:11 GMT",
         "Server": [
           "Windows-Azure-HDFS/1.0",
           "Microsoft-HTTPAPI/2.0"
         ],
-        "x-ms-client-request-id": "ed853065-76d2-8ec0-ee12-f6d6ceaddd4d",
-<<<<<<< HEAD
-        "x-ms-request-id": "378fd072-201f-0040-0cad-f97867000000",
-=======
-        "x-ms-request-id": "e88a9d54-701f-0010-7b7f-05ba37000000",
->>>>>>> 1814567d
+        "x-ms-client-request-id": "1cb3a22e-e10b-f827-ff0c-c7af8ee30153",
+        "x-ms-request-id": "5dd09614-401f-0046-25f2-064bd8000000",
         "x-ms-version": "2020-06-12"
       },
       "ResponseBody": []
     },
     {
-      "RequestUri": "https://seannse.dfs.core.windows.net/test-filesystem-4ec0a315-54bc-2908-2cc1-cc6bcf86e669/test-directory-d56636da-5458-0fcd-9ba2-2dd12aa805f3?action=setAccessControl",
+      "RequestUri": "https://seannse.dfs.core.windows.net/test-filesystem-9fde546d-e631-9987-62f9-88c52ddbbdb6/test-directory-ce76275d-5091-6820-2c3c-65ded57654e1?action=setAccessControl",
       "RequestMethod": "PATCH",
       "RequestHeaders": {
         "Accept": "application/json",
         "Authorization": "Sanitized",
         "User-Agent": [
-<<<<<<< HEAD
-          "azsdk-net-Storage.Files.DataLake/12.7.0-alpha.20210202.1",
-          "(.NET 5.0.2; Microsoft Windows 10.0.19042)"
+          "azsdk-net-Storage.Files.DataLake/12.7.0-alpha.20210219.1",
+          "(.NET 5.0.3; Microsoft Windows 10.0.19041)"
         ],
-        "x-ms-client-request-id": "fa6be5e3-1822-ff20-f1fa-26525e19935e",
-        "x-ms-date": "Tue, 02 Feb 2021 21:47:48 GMT",
-=======
-          "azsdk-net-Storage.Files.DataLake/12.7.0-alpha.20210217.1",
-          "(.NET 5.0.3; Microsoft Windows 10.0.19042)"
-        ],
-        "x-ms-client-request-id": "fa6be5e3-1822-ff20-f1fa-26525e19935e",
-        "x-ms-date": "Wed, 17 Feb 2021 22:50:55 GMT",
->>>>>>> 1814567d
+        "x-ms-client-request-id": "32af9bf9-38c3-68d5-a784-0e58011bfb59",
+        "x-ms-date": "Fri, 19 Feb 2021 19:07:12 GMT",
         "x-ms-permissions": "rwxrwxrwx",
         "x-ms-return-client-request-id": "true",
         "x-ms-version": "2020-06-12"
@@ -136,53 +87,33 @@
       "StatusCode": 200,
       "ResponseHeaders": {
         "Content-Length": "0",
-<<<<<<< HEAD
-        "Date": "Tue, 02 Feb 2021 21:47:48 GMT",
-        "ETag": "\u00220x8D8C7C42F2678C0\u0022",
-        "Last-Modified": "Tue, 02 Feb 2021 21:47:49 GMT",
-=======
-        "Date": "Wed, 17 Feb 2021 22:50:54 GMT",
-        "ETag": "\u00220x8D8D3967BF4213B\u0022",
-        "Last-Modified": "Wed, 17 Feb 2021 22:50:55 GMT",
->>>>>>> 1814567d
+        "Date": "Fri, 19 Feb 2021 19:07:11 GMT",
+        "ETag": "\u00220x8D8D5098FC7B374\u0022",
+        "Last-Modified": "Fri, 19 Feb 2021 19:07:11 GMT",
         "Server": [
           "Windows-Azure-HDFS/1.0",
           "Microsoft-HTTPAPI/2.0"
         ],
-        "x-ms-client-request-id": "fa6be5e3-1822-ff20-f1fa-26525e19935e",
+        "x-ms-client-request-id": "32af9bf9-38c3-68d5-a784-0e58011bfb59",
         "x-ms-namespace-enabled": "true",
-<<<<<<< HEAD
-        "x-ms-request-id": "378fd086-201f-0040-20ad-f97867000000",
-=======
-        "x-ms-request-id": "e88a9d71-701f-0010-187f-05ba37000000",
->>>>>>> 1814567d
+        "x-ms-request-id": "5dd09627-401f-0046-38f2-064bd8000000",
         "x-ms-version": "2020-06-12"
       },
       "ResponseBody": []
     },
     {
-      "RequestUri": "https://seannse.blob.core.windows.net/test-filesystem-4ec0a315-54bc-2908-2cc1-cc6bcf86e669?restype=container",
+      "RequestUri": "https://seannse.blob.core.windows.net/test-filesystem-9fde546d-e631-9987-62f9-88c52ddbbdb6?restype=container",
       "RequestMethod": "DELETE",
       "RequestHeaders": {
         "Accept": "application/xml",
         "Authorization": "Sanitized",
-<<<<<<< HEAD
-        "traceparent": "00-d1b626846851a443a83fed57ca547333-8516c5a4c9965244-00",
+        "traceparent": "00-84af41d50b8cab4fad688f96fddef414-f5ee96e44129d04d-00",
         "User-Agent": [
-          "azsdk-net-Storage.Files.DataLake/12.7.0-alpha.20210202.1",
-          "(.NET 5.0.2; Microsoft Windows 10.0.19042)"
+          "azsdk-net-Storage.Files.DataLake/12.7.0-alpha.20210219.1",
+          "(.NET 5.0.3; Microsoft Windows 10.0.19041)"
         ],
-        "x-ms-client-request-id": "e8f34dce-e342-1a2a-27a0-bb544a40272b",
-        "x-ms-date": "Tue, 02 Feb 2021 21:47:48 GMT",
-=======
-        "traceparent": "00-58587a2bba84ed42ba66471158151af7-e9019272e521184e-00",
-        "User-Agent": [
-          "azsdk-net-Storage.Files.DataLake/12.7.0-alpha.20210217.1",
-          "(.NET 5.0.3; Microsoft Windows 10.0.19042)"
-        ],
-        "x-ms-client-request-id": "e8f34dce-e342-1a2a-27a0-bb544a40272b",
-        "x-ms-date": "Wed, 17 Feb 2021 22:50:55 GMT",
->>>>>>> 1814567d
+        "x-ms-client-request-id": "f2b54923-cf33-3690-cec7-e76f09b09241",
+        "x-ms-date": "Fri, 19 Feb 2021 19:07:12 GMT",
         "x-ms-return-client-request-id": "true",
         "x-ms-version": "2020-06-12"
       },
@@ -190,28 +121,20 @@
       "StatusCode": 202,
       "ResponseHeaders": {
         "Content-Length": "0",
-<<<<<<< HEAD
-        "Date": "Tue, 02 Feb 2021 21:47:48 GMT",
-=======
-        "Date": "Wed, 17 Feb 2021 22:50:54 GMT",
->>>>>>> 1814567d
+        "Date": "Fri, 19 Feb 2021 19:07:11 GMT",
         "Server": [
           "Windows-Azure-Blob/1.0",
           "Microsoft-HTTPAPI/2.0"
         ],
-        "x-ms-client-request-id": "e8f34dce-e342-1a2a-27a0-bb544a40272b",
-<<<<<<< HEAD
-        "x-ms-request-id": "f1fc37ca-201e-0040-0ead-f97867000000",
-=======
-        "x-ms-request-id": "ce1dfc87-601e-00b5-537f-05ec4d000000",
->>>>>>> 1814567d
+        "x-ms-client-request-id": "f2b54923-cf33-3690-cec7-e76f09b09241",
+        "x-ms-request-id": "cb13ce48-b01e-006d-05f2-06cb14000000",
         "x-ms-version": "2020-06-12"
       },
       "ResponseBody": []
     }
   ],
   "Variables": {
-    "RandomSeed": "948956304",
+    "RandomSeed": "173040088",
     "Storage_TestConfigHierarchicalNamespace": "NamespaceTenant\nseannse\nU2FuaXRpemVk\nhttps://seannse.blob.core.windows.net\nhttps://seannse.file.core.windows.net\nhttps://seannse.queue.core.windows.net\nhttps://seannse.table.core.windows.net\n\n\n\n\nhttps://seannse-secondary.blob.core.windows.net\nhttps://seannse-secondary.file.core.windows.net\nhttps://seannse-secondary.queue.core.windows.net\nhttps://seannse-secondary.table.core.windows.net\n68390a19-a643-458b-b726-408abf67b4fc\nSanitized\n72f988bf-86f1-41af-91ab-2d7cd011db47\nhttps://login.microsoftonline.com/\nCloud\nBlobEndpoint=https://seannse.blob.core.windows.net/;QueueEndpoint=https://seannse.queue.core.windows.net/;FileEndpoint=https://seannse.file.core.windows.net/;BlobSecondaryEndpoint=https://seannse-secondary.blob.core.windows.net/;QueueSecondaryEndpoint=https://seannse-secondary.queue.core.windows.net/;FileSecondaryEndpoint=https://seannse-secondary.file.core.windows.net/;AccountName=seannse;AccountKey=Sanitized\n"
   }
 }