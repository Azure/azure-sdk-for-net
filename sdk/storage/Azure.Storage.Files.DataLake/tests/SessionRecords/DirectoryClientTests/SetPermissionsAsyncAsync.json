--- conflicted
+++ resolved
@@ -14,11 +14,7 @@
         "x-ms-client-request-id": "9121bbe3-fb79-087e-f538-3a155fd785f9",
         "x-ms-date": "Fri, 03 Apr 2020 20:58:12 GMT",
         "x-ms-return-client-request-id": "true",
-<<<<<<< HEAD
-        "x-ms-version": "2019-12-12"
-=======
         "x-ms-version": "2020-02-10"
->>>>>>> 60f4876e
       },
       "RequestBody": null,
       "StatusCode": 201,
@@ -33,11 +29,7 @@
         ],
         "x-ms-client-request-id": "9121bbe3-fb79-087e-f538-3a155fd785f9",
         "x-ms-request-id": "9621e4eb-f01e-0012-0afa-093670000000",
-<<<<<<< HEAD
-        "x-ms-version": "2019-12-12"
-=======
         "x-ms-version": "2020-02-10"
->>>>>>> 60f4876e
       },
       "ResponseBody": []
     },
@@ -54,11 +46,7 @@
         "x-ms-client-request-id": "ed853065-76d2-8ec0-ee12-f6d6ceaddd4d",
         "x-ms-date": "Fri, 03 Apr 2020 20:58:12 GMT",
         "x-ms-return-client-request-id": "true",
-<<<<<<< HEAD
-        "x-ms-version": "2019-12-12"
-=======
         "x-ms-version": "2020-02-10"
->>>>>>> 60f4876e
       },
       "RequestBody": null,
       "StatusCode": 201,
@@ -73,11 +61,7 @@
         ],
         "x-ms-client-request-id": "ed853065-76d2-8ec0-ee12-f6d6ceaddd4d",
         "x-ms-request-id": "fa43fe7d-201f-0097-67fa-091bad000000",
-<<<<<<< HEAD
-        "x-ms-version": "2019-12-12"
-=======
         "x-ms-version": "2020-02-10"
->>>>>>> 60f4876e
       },
       "ResponseBody": []
     },
@@ -94,11 +78,7 @@
         "x-ms-date": "Fri, 03 Apr 2020 20:58:12 GMT",
         "x-ms-permissions": "rwxrwxrwx",
         "x-ms-return-client-request-id": "true",
-<<<<<<< HEAD
-        "x-ms-version": "2019-12-12"
-=======
         "x-ms-version": "2020-02-10"
->>>>>>> 60f4876e
       },
       "RequestBody": null,
       "StatusCode": 200,
@@ -114,11 +94,7 @@
         "x-ms-client-request-id": "fa6be5e3-1822-ff20-f1fa-26525e19935e",
         "x-ms-namespace-enabled": "true",
         "x-ms-request-id": "fa43fe7e-201f-0097-68fa-091bad000000",
-<<<<<<< HEAD
-        "x-ms-version": "2019-12-12"
-=======
         "x-ms-version": "2020-02-10"
->>>>>>> 60f4876e
       },
       "ResponseBody": []
     },
@@ -135,11 +111,7 @@
         "x-ms-client-request-id": "e8f34dce-e342-1a2a-27a0-bb544a40272b",
         "x-ms-date": "Fri, 03 Apr 2020 20:58:12 GMT",
         "x-ms-return-client-request-id": "true",
-<<<<<<< HEAD
-        "x-ms-version": "2019-12-12"
-=======
         "x-ms-version": "2020-02-10"
->>>>>>> 60f4876e
       },
       "RequestBody": null,
       "StatusCode": 202,
@@ -152,11 +124,7 @@
         ],
         "x-ms-client-request-id": "e8f34dce-e342-1a2a-27a0-bb544a40272b",
         "x-ms-request-id": "9621e519-f01e-0012-26fa-093670000000",
-<<<<<<< HEAD
-        "x-ms-version": "2019-12-12"
-=======
         "x-ms-version": "2020-02-10"
->>>>>>> 60f4876e
       },
       "ResponseBody": []
     }
