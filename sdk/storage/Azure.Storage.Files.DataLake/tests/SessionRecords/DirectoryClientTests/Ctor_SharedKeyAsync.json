﻿{
  "Entries": [
    {
      "RequestUri": "https://seannse.blob.core.windows.net/test-filesystem-47669985-8494-e199-9c9e-003a3ff1e0b1?restype=container",
      "RequestMethod": "PUT",
      "RequestHeaders": {
        "Accept": "application/xml",
        "Authorization": "Sanitized",
        "traceparent": "00-0035d03a3e605d4f9fd5db299667db82-e16bfba738a97140-00",
        "User-Agent": [
          "azsdk-net-Storage.Files.DataLake/12.7.0-alpha.20210219.1",
          "(.NET 5.0.3; Microsoft Windows 10.0.19041)"
        ],
        "x-ms-blob-public-access": "container",
        "x-ms-client-request-id": "cede9da6-53a6-2e8c-0088-bf380207cd0e",
        "x-ms-date": "Fri, 19 Feb 2021 19:04:25 GMT",
        "x-ms-return-client-request-id": "true",
<<<<<<< HEAD
        "x-ms-version": "2020-12-06"
=======
        "x-ms-version": "2021-02-12"
>>>>>>> 7e782c87
      },
      "RequestBody": null,
      "StatusCode": 201,
      "ResponseHeaders": {
        "Content-Length": "0",
        "Date": "Fri, 19 Feb 2021 19:04:24 GMT",
        "ETag": "\"0x8D8D5092C63D0CA\"",
        "Last-Modified": "Fri, 19 Feb 2021 19:04:24 GMT",
        "Server": [
          "Windows-Azure-Blob/1.0",
          "Microsoft-HTTPAPI/2.0"
        ],
        "x-ms-client-request-id": "cede9da6-53a6-2e8c-0088-bf380207cd0e",
        "x-ms-request-id": "cb12c4dd-b01e-006d-43f2-06cb14000000",
<<<<<<< HEAD
        "x-ms-version": "2020-12-06"
=======
        "x-ms-version": "2021-02-12"
>>>>>>> 7e782c87
      },
      "ResponseBody": []
    },
    {
      "RequestUri": "https://seannse.dfs.core.windows.net/test-filesystem-47669985-8494-e199-9c9e-003a3ff1e0b1/test-directory-aabb6971-6a9a-7866-07e0-46e2b803f763?resource=directory",
      "RequestMethod": "PUT",
      "RequestHeaders": {
        "Accept": "application/json",
        "Authorization": "Sanitized",
        "traceparent": "00-361929129cdb8241942a900ff257c591-5a38175a8caa474a-00",
        "User-Agent": [
          "azsdk-net-Storage.Files.DataLake/12.7.0-alpha.20210219.1",
          "(.NET 5.0.3; Microsoft Windows 10.0.19041)"
        ],
        "x-ms-client-request-id": "0db8ce39-1f19-658d-3bdf-3b533953172b",
        "x-ms-date": "Fri, 19 Feb 2021 19:04:25 GMT",
        "x-ms-return-client-request-id": "true",
<<<<<<< HEAD
        "x-ms-version": "2020-12-06"
=======
        "x-ms-version": "2021-02-12"
>>>>>>> 7e782c87
      },
      "RequestBody": null,
      "StatusCode": 201,
      "ResponseHeaders": {
        "Content-Length": "0",
        "Date": "Fri, 19 Feb 2021 19:04:24 GMT",
        "ETag": "\"0x8D8D5092C745227\"",
        "Last-Modified": "Fri, 19 Feb 2021 19:04:25 GMT",
        "Server": [
          "Windows-Azure-HDFS/1.0",
          "Microsoft-HTTPAPI/2.0"
        ],
        "x-ms-client-request-id": "0db8ce39-1f19-658d-3bdf-3b533953172b",
        "x-ms-request-id": "da843682-a01f-0061-54f2-065c1c000000",
<<<<<<< HEAD
        "x-ms-version": "2020-12-06"
=======
        "x-ms-version": "2021-02-12"
>>>>>>> 7e782c87
      },
      "ResponseBody": []
    },
    {
      "RequestUri": "https://seannse.dfs.core.windows.net/test-filesystem-47669985-8494-e199-9c9e-003a3ff1e0b1/test-directory-aabb6971-6a9a-7866-07e0-46e2b803f763/test-directory-8c4b715b-4224-3269-ea62-685faaf8ed34?resource=directory",
      "RequestMethod": "PUT",
      "RequestHeaders": {
        "Accept": "application/json",
        "Authorization": "Sanitized",
        "User-Agent": [
          "azsdk-net-Storage.Files.DataLake/12.7.0-alpha.20210219.1",
          "(.NET 5.0.3; Microsoft Windows 10.0.19041)"
        ],
        "x-ms-client-request-id": "34ff8c95-bf4f-d3f5-84c3-b4167f332892",
        "x-ms-date": "Fri, 19 Feb 2021 19:04:25 GMT",
        "x-ms-return-client-request-id": "true",
<<<<<<< HEAD
        "x-ms-version": "2020-12-06"
=======
        "x-ms-version": "2021-02-12"
>>>>>>> 7e782c87
      },
      "RequestBody": null,
      "StatusCode": 201,
      "ResponseHeaders": {
        "Content-Length": "0",
        "Date": "Fri, 19 Feb 2021 19:04:24 GMT",
        "ETag": "\"0x8D8D5092C806242\"",
        "Last-Modified": "Fri, 19 Feb 2021 19:04:25 GMT",
        "Server": [
          "Windows-Azure-HDFS/1.0",
          "Microsoft-HTTPAPI/2.0"
        ],
        "x-ms-client-request-id": "34ff8c95-bf4f-d3f5-84c3-b4167f332892",
        "x-ms-request-id": "da84368f-a01f-0061-61f2-065c1c000000",
<<<<<<< HEAD
        "x-ms-version": "2020-12-06"
=======
        "x-ms-version": "2021-02-12"
>>>>>>> 7e782c87
      },
      "ResponseBody": []
    },
    {
      "RequestUri": "https://seannse.blob.core.windows.net/test-filesystem-47669985-8494-e199-9c9e-003a3ff1e0b1/test-directory-aabb6971-6a9a-7866-07e0-46e2b803f763/test-directory-8c4b715b-4224-3269-ea62-685faaf8ed34",
      "RequestMethod": "HEAD",
      "RequestHeaders": {
        "Accept": "application/xml",
        "Authorization": "Sanitized",
        "traceparent": "00-856c00f1aa41724e81a95ae01ba136f2-d52d5a39f669b040-00",
        "User-Agent": [
          "azsdk-net-Storage.Files.DataLake/12.7.0-alpha.20210219.1",
          "(.NET 5.0.3; Microsoft Windows 10.0.19041)"
        ],
        "x-ms-client-request-id": "acbef0b3-e354-61db-3bed-a7cb858e6ce1",
        "x-ms-date": "Fri, 19 Feb 2021 19:04:25 GMT",
        "x-ms-return-client-request-id": "true",
<<<<<<< HEAD
        "x-ms-version": "2020-12-06"
=======
        "x-ms-version": "2021-02-12"
>>>>>>> 7e782c87
      },
      "RequestBody": null,
      "StatusCode": 200,
      "ResponseHeaders": {
        "Accept-Ranges": "bytes",
        "Content-Length": "0",
        "Content-Type": "application/octet-stream",
        "Date": "Fri, 19 Feb 2021 19:04:24 GMT",
        "ETag": "\"0x8D8D5092C806242\"",
        "Last-Modified": "Fri, 19 Feb 2021 19:04:25 GMT",
        "Server": [
          "Windows-Azure-Blob/1.0",
          "Microsoft-HTTPAPI/2.0"
        ],
        "x-ms-access-tier": "Hot",
        "x-ms-access-tier-inferred": "true",
        "x-ms-blob-type": "BlockBlob",
        "x-ms-client-request-id": "acbef0b3-e354-61db-3bed-a7cb858e6ce1",
        "x-ms-creation-time": "Fri, 19 Feb 2021 19:04:25 GMT",
        "x-ms-group": "$superuser",
        "x-ms-lease-state": "available",
        "x-ms-lease-status": "unlocked",
        "x-ms-meta-hdi_isfolder": "true",
        "x-ms-owner": "$superuser",
        "x-ms-permissions": "rwxr-x---",
        "x-ms-request-id": "cb12c524-b01e-006d-7af2-06cb14000000",
        "x-ms-server-encrypted": "true",
<<<<<<< HEAD
        "x-ms-version": "2020-12-06"
=======
        "x-ms-version": "2021-02-12"
>>>>>>> 7e782c87
      },
      "ResponseBody": []
    },
    {
      "RequestUri": "https://seannse.blob.core.windows.net/test-filesystem-47669985-8494-e199-9c9e-003a3ff1e0b1?restype=container",
      "RequestMethod": "DELETE",
      "RequestHeaders": {
        "Accept": "application/xml",
        "Authorization": "Sanitized",
        "traceparent": "00-ba76dcba91f00c43a911bcfe46a5c02f-9cba383b8160c346-00",
        "User-Agent": [
          "azsdk-net-Storage.Files.DataLake/12.7.0-alpha.20210219.1",
          "(.NET 5.0.3; Microsoft Windows 10.0.19041)"
        ],
        "x-ms-client-request-id": "8e62ce57-7c75-343e-52b3-960620d97a9c",
        "x-ms-date": "Fri, 19 Feb 2021 19:04:25 GMT",
        "x-ms-return-client-request-id": "true",
<<<<<<< HEAD
        "x-ms-version": "2020-12-06"
=======
        "x-ms-version": "2021-02-12"
>>>>>>> 7e782c87
      },
      "RequestBody": null,
      "StatusCode": 202,
      "ResponseHeaders": {
        "Content-Length": "0",
        "Date": "Fri, 19 Feb 2021 19:04:24 GMT",
        "Server": [
          "Windows-Azure-Blob/1.0",
          "Microsoft-HTTPAPI/2.0"
        ],
        "x-ms-client-request-id": "8e62ce57-7c75-343e-52b3-960620d97a9c",
        "x-ms-request-id": "cb12c52e-b01e-006d-03f2-06cb14000000",
<<<<<<< HEAD
        "x-ms-version": "2020-12-06"
=======
        "x-ms-version": "2021-02-12"
>>>>>>> 7e782c87
      },
      "ResponseBody": []
    }
  ],
  "Variables": {
    "RandomSeed": "554422764",
    "Storage_TestConfigHierarchicalNamespace": "NamespaceTenant\nseannse\nU2FuaXRpemVk\nhttps://seannse.blob.core.windows.net\nhttps://seannse.file.core.windows.net\nhttps://seannse.queue.core.windows.net\nhttps://seannse.table.core.windows.net\n\n\n\n\nhttps://seannse-secondary.blob.core.windows.net\nhttps://seannse-secondary.file.core.windows.net\nhttps://seannse-secondary.queue.core.windows.net\nhttps://seannse-secondary.table.core.windows.net\n68390a19-a643-458b-b726-408abf67b4fc\nSanitized\n72f988bf-86f1-41af-91ab-2d7cd011db47\nhttps://login.microsoftonline.com/\nCloud\nBlobEndpoint=https://seannse.blob.core.windows.net/;QueueEndpoint=https://seannse.queue.core.windows.net/;FileEndpoint=https://seannse.file.core.windows.net/;BlobSecondaryEndpoint=https://seannse-secondary.blob.core.windows.net/;QueueSecondaryEndpoint=https://seannse-secondary.queue.core.windows.net/;FileSecondaryEndpoint=https://seannse-secondary.file.core.windows.net/;AccountName=seannse;AccountKey=Sanitized\n\n\n"
  }
}<|MERGE_RESOLUTION|>--- conflicted
+++ resolved
@@ -15,11 +15,7 @@
         "x-ms-client-request-id": "cede9da6-53a6-2e8c-0088-bf380207cd0e",
         "x-ms-date": "Fri, 19 Feb 2021 19:04:25 GMT",
         "x-ms-return-client-request-id": "true",
-<<<<<<< HEAD
-        "x-ms-version": "2020-12-06"
-=======
         "x-ms-version": "2021-02-12"
->>>>>>> 7e782c87
       },
       "RequestBody": null,
       "StatusCode": 201,
@@ -34,11 +30,7 @@
         ],
         "x-ms-client-request-id": "cede9da6-53a6-2e8c-0088-bf380207cd0e",
         "x-ms-request-id": "cb12c4dd-b01e-006d-43f2-06cb14000000",
-<<<<<<< HEAD
-        "x-ms-version": "2020-12-06"
-=======
         "x-ms-version": "2021-02-12"
->>>>>>> 7e782c87
       },
       "ResponseBody": []
     },
@@ -56,11 +48,7 @@
         "x-ms-client-request-id": "0db8ce39-1f19-658d-3bdf-3b533953172b",
         "x-ms-date": "Fri, 19 Feb 2021 19:04:25 GMT",
         "x-ms-return-client-request-id": "true",
-<<<<<<< HEAD
-        "x-ms-version": "2020-12-06"
-=======
         "x-ms-version": "2021-02-12"
->>>>>>> 7e782c87
       },
       "RequestBody": null,
       "StatusCode": 201,
@@ -75,11 +63,7 @@
         ],
         "x-ms-client-request-id": "0db8ce39-1f19-658d-3bdf-3b533953172b",
         "x-ms-request-id": "da843682-a01f-0061-54f2-065c1c000000",
-<<<<<<< HEAD
-        "x-ms-version": "2020-12-06"
-=======
         "x-ms-version": "2021-02-12"
->>>>>>> 7e782c87
       },
       "ResponseBody": []
     },
@@ -96,11 +80,7 @@
         "x-ms-client-request-id": "34ff8c95-bf4f-d3f5-84c3-b4167f332892",
         "x-ms-date": "Fri, 19 Feb 2021 19:04:25 GMT",
         "x-ms-return-client-request-id": "true",
-<<<<<<< HEAD
-        "x-ms-version": "2020-12-06"
-=======
         "x-ms-version": "2021-02-12"
->>>>>>> 7e782c87
       },
       "RequestBody": null,
       "StatusCode": 201,
@@ -115,11 +95,7 @@
         ],
         "x-ms-client-request-id": "34ff8c95-bf4f-d3f5-84c3-b4167f332892",
         "x-ms-request-id": "da84368f-a01f-0061-61f2-065c1c000000",
-<<<<<<< HEAD
-        "x-ms-version": "2020-12-06"
-=======
         "x-ms-version": "2021-02-12"
->>>>>>> 7e782c87
       },
       "ResponseBody": []
     },
@@ -137,11 +113,7 @@
         "x-ms-client-request-id": "acbef0b3-e354-61db-3bed-a7cb858e6ce1",
         "x-ms-date": "Fri, 19 Feb 2021 19:04:25 GMT",
         "x-ms-return-client-request-id": "true",
-<<<<<<< HEAD
-        "x-ms-version": "2020-12-06"
-=======
         "x-ms-version": "2021-02-12"
->>>>>>> 7e782c87
       },
       "RequestBody": null,
       "StatusCode": 200,
@@ -169,11 +141,7 @@
         "x-ms-permissions": "rwxr-x---",
         "x-ms-request-id": "cb12c524-b01e-006d-7af2-06cb14000000",
         "x-ms-server-encrypted": "true",
-<<<<<<< HEAD
-        "x-ms-version": "2020-12-06"
-=======
         "x-ms-version": "2021-02-12"
->>>>>>> 7e782c87
       },
       "ResponseBody": []
     },
@@ -191,11 +159,7 @@
         "x-ms-client-request-id": "8e62ce57-7c75-343e-52b3-960620d97a9c",
         "x-ms-date": "Fri, 19 Feb 2021 19:04:25 GMT",
         "x-ms-return-client-request-id": "true",
-<<<<<<< HEAD
-        "x-ms-version": "2020-12-06"
-=======
         "x-ms-version": "2021-02-12"
->>>>>>> 7e782c87
       },
       "RequestBody": null,
       "StatusCode": 202,
@@ -208,11 +172,7 @@
         ],
         "x-ms-client-request-id": "8e62ce57-7c75-343e-52b3-960620d97a9c",
         "x-ms-request-id": "cb12c52e-b01e-006d-03f2-06cb14000000",
-<<<<<<< HEAD
-        "x-ms-version": "2020-12-06"
-=======
         "x-ms-version": "2021-02-12"
->>>>>>> 7e782c87
       },
       "ResponseBody": []
     }
