{
  "Entries": [
    {
      "RequestUri": "http://seannsecanary.blob.core.windows.net/test-filesystem-01ae331e-6867-038b-82d6-3f5eec8cc05c?restype=container",
      "RequestMethod": "PUT",
      "RequestHeaders": {
        "Authorization": "Sanitized",
        "traceparent": "00-9c1be67a3418e3449ba7acf46b4dba1b-9686987344e0b141-00",
        "User-Agent": [
          "azsdk-net-Storage.Files.DataLake/12.1.0-dev.20200403.1",
          "(.NET Core 4.6.28325.01; Microsoft Windows 10.0.18362 )"
        ],
        "x-ms-blob-public-access": "container",
        "x-ms-client-request-id": "378306d2-51dc-dd5d-7f21-9c44a25c58fd",
        "x-ms-date": "Fri, 03 Apr 2020 20:56:41 GMT",
        "x-ms-return-client-request-id": "true",
<<<<<<< HEAD
        "x-ms-version": "2019-12-12"
=======
        "x-ms-version": "2020-02-10"
>>>>>>> 60f4876e
      },
      "RequestBody": null,
      "StatusCode": 201,
      "ResponseHeaders": {
        "Content-Length": "0",
        "Date": "Fri, 03 Apr 2020 20:56:39 GMT",
        "ETag": "\u00220x8D7D81181E64CC1\u0022",
        "Last-Modified": "Fri, 03 Apr 2020 20:56:40 GMT",
        "Server": [
          "Windows-Azure-Blob/1.0",
          "Microsoft-HTTPAPI/2.0"
        ],
        "x-ms-client-request-id": "378306d2-51dc-dd5d-7f21-9c44a25c58fd",
        "x-ms-request-id": "9621b94c-f01e-0012-5ffa-093670000000",
<<<<<<< HEAD
        "x-ms-version": "2019-12-12"
=======
        "x-ms-version": "2020-02-10"
>>>>>>> 60f4876e
      },
      "ResponseBody": []
    },
    {
      "RequestUri": "http://seannsecanary.dfs.core.windows.net/test-filesystem-01ae331e-6867-038b-82d6-3f5eec8cc05c/test-directory-995974a2-3166-61b9-7c39-be782a070339?resource=directory",
      "RequestMethod": "PUT",
      "RequestHeaders": {
        "Authorization": "Sanitized",
        "traceparent": "00-c9e5dad628b98c4dbb03bf91d7961988-928fe9754d22404d-00",
        "User-Agent": [
          "azsdk-net-Storage.Files.DataLake/12.1.0-dev.20200403.1",
          "(.NET Core 4.6.28325.01; Microsoft Windows 10.0.18362 )"
        ],
        "x-ms-client-request-id": "028a1448-dcfb-5327-4fca-e4dadaa04b1d",
        "x-ms-date": "Fri, 03 Apr 2020 20:56:41 GMT",
        "x-ms-return-client-request-id": "true",
<<<<<<< HEAD
        "x-ms-version": "2019-12-12"
=======
        "x-ms-version": "2020-02-10"
>>>>>>> 60f4876e
      },
      "RequestBody": null,
      "StatusCode": 201,
      "ResponseHeaders": {
        "Content-Length": "0",
        "Date": "Fri, 03 Apr 2020 20:56:39 GMT",
        "ETag": "\u00220x8D7D81181F6290B\u0022",
        "Last-Modified": "Fri, 03 Apr 2020 20:56:40 GMT",
        "Server": [
          "Windows-Azure-HDFS/1.0",
          "Microsoft-HTTPAPI/2.0"
        ],
        "x-ms-client-request-id": "028a1448-dcfb-5327-4fca-e4dadaa04b1d",
        "x-ms-request-id": "fa43fd2a-201f-0097-57fa-091bad000000",
<<<<<<< HEAD
        "x-ms-version": "2019-12-12"
=======
        "x-ms-version": "2020-02-10"
>>>>>>> 60f4876e
      },
      "ResponseBody": []
    },
    {
      "RequestUri": "http://seannsecanary.dfs.core.windows.net/test-filesystem-01ae331e-6867-038b-82d6-3f5eec8cc05c/test-directory-995974a2-3166-61b9-7c39-be782a070339/test-directory-6fafb5db-c5fe-38f5-fd22-8e5d097e1304?resource=directory",
      "RequestMethod": "PUT",
      "RequestHeaders": {
        "Authorization": "Sanitized",
        "User-Agent": [
          "azsdk-net-Storage.Files.DataLake/12.1.0-dev.20200403.1",
          "(.NET Core 4.6.28325.01; Microsoft Windows 10.0.18362 )"
        ],
        "x-ms-client-request-id": "8dfbb192-55d1-4902-9280-2c95ba638a31",
        "x-ms-date": "Fri, 03 Apr 2020 20:56:41 GMT",
        "x-ms-return-client-request-id": "true",
<<<<<<< HEAD
        "x-ms-version": "2019-12-12"
=======
        "x-ms-version": "2020-02-10"
>>>>>>> 60f4876e
      },
      "RequestBody": null,
      "StatusCode": 201,
      "ResponseHeaders": {
        "Content-Length": "0",
        "Date": "Fri, 03 Apr 2020 20:56:40 GMT",
        "ETag": "\u00220x8D7D811820256B2\u0022",
        "Last-Modified": "Fri, 03 Apr 2020 20:56:40 GMT",
        "Server": [
          "Windows-Azure-HDFS/1.0",
          "Microsoft-HTTPAPI/2.0"
        ],
        "x-ms-client-request-id": "8dfbb192-55d1-4902-9280-2c95ba638a31",
        "x-ms-request-id": "fa43fd2c-201f-0097-58fa-091bad000000",
<<<<<<< HEAD
        "x-ms-version": "2019-12-12"
=======
        "x-ms-version": "2020-02-10"
>>>>>>> 60f4876e
      },
      "ResponseBody": []
    },
    {
      "RequestUri": "http://seannsecanary.blob.core.windows.net/test-filesystem-01ae331e-6867-038b-82d6-3f5eec8cc05c/test-directory-995974a2-3166-61b9-7c39-be782a070339/test-directory-6fafb5db-c5fe-38f5-fd22-8e5d097e1304",
      "RequestMethod": "HEAD",
      "RequestHeaders": {
        "Authorization": "Sanitized",
        "traceparent": "00-685590626ee2d245a37601d045fd84de-72bccddf4caee547-00",
        "User-Agent": [
          "azsdk-net-Storage.Files.DataLake/12.1.0-dev.20200403.1",
          "(.NET Core 4.6.28325.01; Microsoft Windows 10.0.18362 )"
        ],
        "x-ms-client-request-id": "28482c2d-bda4-9d4c-84bd-5cbf30857964",
        "x-ms-date": "Fri, 03 Apr 2020 20:56:41 GMT",
        "x-ms-return-client-request-id": "true",
<<<<<<< HEAD
        "x-ms-version": "2019-12-12"
=======
        "x-ms-version": "2020-02-10"
>>>>>>> 60f4876e
      },
      "RequestBody": null,
      "StatusCode": 200,
      "ResponseHeaders": {
        "Accept-Ranges": "bytes",
        "Content-Length": "0",
        "Content-Type": "application/octet-stream",
        "Date": "Fri, 03 Apr 2020 20:56:40 GMT",
        "ETag": "\u00220x8D7D811820256B2\u0022",
        "Last-Modified": "Fri, 03 Apr 2020 20:56:40 GMT",
        "Server": [
          "Windows-Azure-Blob/1.0",
          "Microsoft-HTTPAPI/2.0"
        ],
        "x-ms-access-tier": "Hot",
        "x-ms-access-tier-inferred": "true",
        "x-ms-blob-type": "BlockBlob",
        "x-ms-client-request-id": "28482c2d-bda4-9d4c-84bd-5cbf30857964",
        "x-ms-creation-time": "Fri, 03 Apr 2020 20:56:40 GMT",
        "x-ms-lease-state": "available",
        "x-ms-lease-status": "unlocked",
        "x-ms-meta-hdi_isfolder": "true",
        "x-ms-request-id": "9621b968-f01e-0012-77fa-093670000000",
        "x-ms-server-encrypted": "true",
<<<<<<< HEAD
        "x-ms-version": "2019-12-12"
=======
        "x-ms-version": "2020-02-10"
>>>>>>> 60f4876e
      },
      "ResponseBody": []
    },
    {
      "RequestUri": "http://seannsecanary.blob.core.windows.net/test-filesystem-01ae331e-6867-038b-82d6-3f5eec8cc05c?restype=container",
      "RequestMethod": "DELETE",
      "RequestHeaders": {
        "Authorization": "Sanitized",
        "traceparent": "00-7f9ff377980555409cdd9aaefe27b4f9-e4264e4c3edc4d4e-00",
        "User-Agent": [
          "azsdk-net-Storage.Files.DataLake/12.1.0-dev.20200403.1",
          "(.NET Core 4.6.28325.01; Microsoft Windows 10.0.18362 )"
        ],
        "x-ms-client-request-id": "8d678789-621a-b78c-8a20-330242ecbb73",
        "x-ms-date": "Fri, 03 Apr 2020 20:56:41 GMT",
        "x-ms-return-client-request-id": "true",
<<<<<<< HEAD
        "x-ms-version": "2019-12-12"
=======
        "x-ms-version": "2020-02-10"
>>>>>>> 60f4876e
      },
      "RequestBody": null,
      "StatusCode": 202,
      "ResponseHeaders": {
        "Content-Length": "0",
        "Date": "Fri, 03 Apr 2020 20:56:40 GMT",
        "Server": [
          "Windows-Azure-Blob/1.0",
          "Microsoft-HTTPAPI/2.0"
        ],
        "x-ms-client-request-id": "8d678789-621a-b78c-8a20-330242ecbb73",
        "x-ms-request-id": "9621b974-f01e-0012-03fa-093670000000",
<<<<<<< HEAD
        "x-ms-version": "2019-12-12"
=======
        "x-ms-version": "2020-02-10"
>>>>>>> 60f4876e
      },
      "ResponseBody": []
    }
  ],
  "Variables": {
    "RandomSeed": "254712470",
    "Storage_TestConfigHierarchicalNamespace": "NamespaceTenant\nseannsecanary\nU2FuaXRpemVk\nhttp://seannsecanary.blob.core.windows.net\nhttp://seannsecanary.file.core.windows.net\nhttp://seannsecanary.queue.core.windows.net\nhttp://seannsecanary.table.core.windows.net\n\n\n\n\nhttp://seannsecanary-secondary.blob.core.windows.net\nhttp://seannsecanary-secondary.file.core.windows.net\nhttp://seannsecanary-secondary.queue.core.windows.net\nhttp://seannsecanary-secondary.table.core.windows.net\n68390a19-a643-458b-b726-408abf67b4fc\nSanitized\n72f988bf-86f1-41af-91ab-2d7cd011db47\nhttps://login.microsoftonline.com/\nCloud\nBlobEndpoint=http://seannsecanary.blob.core.windows.net/;QueueEndpoint=http://seannsecanary.queue.core.windows.net/;FileEndpoint=http://seannsecanary.file.core.windows.net/;BlobSecondaryEndpoint=http://seannsecanary-secondary.blob.core.windows.net/;QueueSecondaryEndpoint=http://seannsecanary-secondary.queue.core.windows.net/;FileSecondaryEndpoint=http://seannsecanary-secondary.file.core.windows.net/;AccountName=seannsecanary;AccountKey=Sanitized\n"
  }
}<|MERGE_RESOLUTION|>--- conflicted
+++ resolved
@@ -14,11 +14,7 @@
         "x-ms-client-request-id": "378306d2-51dc-dd5d-7f21-9c44a25c58fd",
         "x-ms-date": "Fri, 03 Apr 2020 20:56:41 GMT",
         "x-ms-return-client-request-id": "true",
-<<<<<<< HEAD
-        "x-ms-version": "2019-12-12"
-=======
         "x-ms-version": "2020-02-10"
->>>>>>> 60f4876e
       },
       "RequestBody": null,
       "StatusCode": 201,
@@ -33,11 +29,7 @@
         ],
         "x-ms-client-request-id": "378306d2-51dc-dd5d-7f21-9c44a25c58fd",
         "x-ms-request-id": "9621b94c-f01e-0012-5ffa-093670000000",
-<<<<<<< HEAD
-        "x-ms-version": "2019-12-12"
-=======
         "x-ms-version": "2020-02-10"
->>>>>>> 60f4876e
       },
       "ResponseBody": []
     },
@@ -54,11 +46,7 @@
         "x-ms-client-request-id": "028a1448-dcfb-5327-4fca-e4dadaa04b1d",
         "x-ms-date": "Fri, 03 Apr 2020 20:56:41 GMT",
         "x-ms-return-client-request-id": "true",
-<<<<<<< HEAD
-        "x-ms-version": "2019-12-12"
-=======
         "x-ms-version": "2020-02-10"
->>>>>>> 60f4876e
       },
       "RequestBody": null,
       "StatusCode": 201,
@@ -73,11 +61,7 @@
         ],
         "x-ms-client-request-id": "028a1448-dcfb-5327-4fca-e4dadaa04b1d",
         "x-ms-request-id": "fa43fd2a-201f-0097-57fa-091bad000000",
-<<<<<<< HEAD
-        "x-ms-version": "2019-12-12"
-=======
         "x-ms-version": "2020-02-10"
->>>>>>> 60f4876e
       },
       "ResponseBody": []
     },
@@ -93,11 +77,7 @@
         "x-ms-client-request-id": "8dfbb192-55d1-4902-9280-2c95ba638a31",
         "x-ms-date": "Fri, 03 Apr 2020 20:56:41 GMT",
         "x-ms-return-client-request-id": "true",
-<<<<<<< HEAD
-        "x-ms-version": "2019-12-12"
-=======
         "x-ms-version": "2020-02-10"
->>>>>>> 60f4876e
       },
       "RequestBody": null,
       "StatusCode": 201,
@@ -112,11 +92,7 @@
         ],
         "x-ms-client-request-id": "8dfbb192-55d1-4902-9280-2c95ba638a31",
         "x-ms-request-id": "fa43fd2c-201f-0097-58fa-091bad000000",
-<<<<<<< HEAD
-        "x-ms-version": "2019-12-12"
-=======
         "x-ms-version": "2020-02-10"
->>>>>>> 60f4876e
       },
       "ResponseBody": []
     },
@@ -133,11 +109,7 @@
         "x-ms-client-request-id": "28482c2d-bda4-9d4c-84bd-5cbf30857964",
         "x-ms-date": "Fri, 03 Apr 2020 20:56:41 GMT",
         "x-ms-return-client-request-id": "true",
-<<<<<<< HEAD
-        "x-ms-version": "2019-12-12"
-=======
         "x-ms-version": "2020-02-10"
->>>>>>> 60f4876e
       },
       "RequestBody": null,
       "StatusCode": 200,
@@ -162,11 +134,7 @@
         "x-ms-meta-hdi_isfolder": "true",
         "x-ms-request-id": "9621b968-f01e-0012-77fa-093670000000",
         "x-ms-server-encrypted": "true",
-<<<<<<< HEAD
-        "x-ms-version": "2019-12-12"
-=======
         "x-ms-version": "2020-02-10"
->>>>>>> 60f4876e
       },
       "ResponseBody": []
     },
@@ -183,11 +151,7 @@
         "x-ms-client-request-id": "8d678789-621a-b78c-8a20-330242ecbb73",
         "x-ms-date": "Fri, 03 Apr 2020 20:56:41 GMT",
         "x-ms-return-client-request-id": "true",
-<<<<<<< HEAD
-        "x-ms-version": "2019-12-12"
-=======
         "x-ms-version": "2020-02-10"
->>>>>>> 60f4876e
       },
       "RequestBody": null,
       "StatusCode": 202,
@@ -200,11 +164,7 @@
         ],
         "x-ms-client-request-id": "8d678789-621a-b78c-8a20-330242ecbb73",
         "x-ms-request-id": "9621b974-f01e-0012-03fa-093670000000",
-<<<<<<< HEAD
-        "x-ms-version": "2019-12-12"
-=======
         "x-ms-version": "2020-02-10"
->>>>>>> 60f4876e
       },
       "ResponseBody": []
     }
