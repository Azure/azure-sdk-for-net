--- conflicted
+++ resolved
@@ -1,30 +1,19 @@
 {
   "Entries": [
     {
-      "RequestUri": "https://seannse.blob.core.windows.net/test-filesystem-6a5b6039-01ab-a7dc-fb3f-34a5ee1eea5f?restype=container",
+      "RequestUri": "https://seannse.blob.core.windows.net/test-filesystem-147ec1df-5a51-b55c-3aeb-85f5afc78731?restype=container",
       "RequestMethod": "PUT",
       "RequestHeaders": {
         "Accept": "application/xml",
         "Authorization": "Sanitized",
-<<<<<<< HEAD
-        "traceparent": "00-ba78aaad4d6c80438c27b85144c79312-4b38dadac6e60541-00",
+        "traceparent": "00-77c0de48e64d3a44bd9476be50d1bc99-34882a4b8277e349-00",
         "User-Agent": [
-          "azsdk-net-Storage.Files.DataLake/12.7.0-alpha.20210202.1",
-          "(.NET 5.0.2; Microsoft Windows 10.0.19042)"
+          "azsdk-net-Storage.Files.DataLake/12.7.0-alpha.20210219.1",
+          "(.NET 5.0.3; Microsoft Windows 10.0.19041)"
         ],
         "x-ms-blob-public-access": "container",
-        "x-ms-client-request-id": "e8b15326-6db2-fd18-90dd-819d94c26a77",
-        "x-ms-date": "Tue, 02 Feb 2021 21:49:34 GMT",
-=======
-        "traceparent": "00-da56dc16779a754280d9252ebecaa6f7-dcfa5f793a66674d-00",
-        "User-Agent": [
-          "azsdk-net-Storage.Files.DataLake/12.7.0-alpha.20210217.1",
-          "(.NET 5.0.3; Microsoft Windows 10.0.19042)"
-        ],
-        "x-ms-blob-public-access": "container",
-        "x-ms-client-request-id": "e8b15326-6db2-fd18-90dd-819d94c26a77",
-        "x-ms-date": "Wed, 17 Feb 2021 22:37:35 GMT",
->>>>>>> 1814567d
+        "x-ms-client-request-id": "c848eb91-959e-d62c-843b-919c2ac730fc",
+        "x-ms-date": "Fri, 19 Feb 2021 18:59:26 GMT",
         "x-ms-return-client-request-id": "true",
         "x-ms-version": "2020-06-12"
       },
@@ -32,52 +21,32 @@
       "StatusCode": 201,
       "ResponseHeaders": {
         "Content-Length": "0",
-<<<<<<< HEAD
-        "Date": "Tue, 02 Feb 2021 21:49:35 GMT",
-        "ETag": "\u00220x8D8C7C46E9D8C3A\u0022",
-        "Last-Modified": "Tue, 02 Feb 2021 21:49:35 GMT",
-=======
-        "Date": "Wed, 17 Feb 2021 22:37:35 GMT",
-        "ETag": "\u00220x8D8D3949F454E10\u0022",
-        "Last-Modified": "Wed, 17 Feb 2021 22:37:35 GMT",
->>>>>>> 1814567d
+        "Date": "Fri, 19 Feb 2021 18:59:25 GMT",
+        "ETag": "\u00220x8D8D50879D518D0\u0022",
+        "Last-Modified": "Fri, 19 Feb 2021 18:59:25 GMT",
         "Server": [
           "Windows-Azure-Blob/1.0",
           "Microsoft-HTTPAPI/2.0"
         ],
-        "x-ms-client-request-id": "e8b15326-6db2-fd18-90dd-819d94c26a77",
-<<<<<<< HEAD
-        "x-ms-request-id": "f1c83143-b01e-006d-44ad-f9cb14000000",
-=======
-        "x-ms-request-id": "649b893b-501e-005a-197d-0519b8000000",
->>>>>>> 1814567d
+        "x-ms-client-request-id": "c848eb91-959e-d62c-843b-919c2ac730fc",
+        "x-ms-request-id": "cb113bd5-b01e-006d-63f1-06cb14000000",
         "x-ms-version": "2020-06-12"
       },
       "ResponseBody": []
     },
     {
-      "RequestUri": "https://seannse.dfs.core.windows.net/test-filesystem-6a5b6039-01ab-a7dc-fb3f-34a5ee1eea5f/test-directory-cf7af523-281f-d52f-294b-8d8fd3752d4b?resource=directory",
+      "RequestUri": "https://seannse.dfs.core.windows.net/test-filesystem-147ec1df-5a51-b55c-3aeb-85f5afc78731/test-directory-9a2fc6aa-6072-8c5b-bec3-ae8efb831c33?resource=directory",
       "RequestMethod": "PUT",
       "RequestHeaders": {
         "Accept": "application/json",
         "Authorization": "Sanitized",
-<<<<<<< HEAD
-        "traceparent": "00-b432c1023c4c2642b35debe70884a839-4dd4fc04eb60734a-00",
+        "traceparent": "00-714f9e2a95c1d944908da75046ff81e9-7260b0e4fe626c42-00",
         "User-Agent": [
-          "azsdk-net-Storage.Files.DataLake/12.7.0-alpha.20210202.1",
-          "(.NET 5.0.2; Microsoft Windows 10.0.19042)"
+          "azsdk-net-Storage.Files.DataLake/12.7.0-alpha.20210219.1",
+          "(.NET 5.0.3; Microsoft Windows 10.0.19041)"
         ],
-        "x-ms-client-request-id": "8343b5b1-8934-fd49-23dc-bf67df882a1b",
-        "x-ms-date": "Tue, 02 Feb 2021 21:49:35 GMT",
-=======
-        "traceparent": "00-107a16717597d243877cb78082d9ca4a-b5542eed30d42f40-00",
-        "User-Agent": [
-          "azsdk-net-Storage.Files.DataLake/12.7.0-alpha.20210217.1",
-          "(.NET 5.0.3; Microsoft Windows 10.0.19042)"
-        ],
-        "x-ms-client-request-id": "8343b5b1-8934-fd49-23dc-bf67df882a1b",
-        "x-ms-date": "Wed, 17 Feb 2021 22:37:35 GMT",
->>>>>>> 1814567d
+        "x-ms-client-request-id": "d32e6192-41d7-3093-8fbc-09dbe69ddb00",
+        "x-ms-date": "Fri, 19 Feb 2021 18:59:26 GMT",
         "x-ms-return-client-request-id": "true",
         "x-ms-version": "2020-06-12"
       },
@@ -85,50 +54,32 @@
       "StatusCode": 201,
       "ResponseHeaders": {
         "Content-Length": "0",
-<<<<<<< HEAD
-        "Date": "Tue, 02 Feb 2021 21:49:36 GMT",
-        "ETag": "\u00220x8D8C7C46EDBAD86\u0022",
-        "Last-Modified": "Tue, 02 Feb 2021 21:49:36 GMT",
-=======
-        "Date": "Wed, 17 Feb 2021 22:37:35 GMT",
-        "ETag": "\u00220x8D8D3949F786EEA\u0022",
-        "Last-Modified": "Wed, 17 Feb 2021 22:37:35 GMT",
->>>>>>> 1814567d
+        "Date": "Fri, 19 Feb 2021 18:59:25 GMT",
+        "ETag": "\u00220x8D8D50879E43C19\u0022",
+        "Last-Modified": "Fri, 19 Feb 2021 18:59:25 GMT",
         "Server": [
           "Windows-Azure-HDFS/1.0",
           "Microsoft-HTTPAPI/2.0"
         ],
-        "x-ms-client-request-id": "8343b5b1-8934-fd49-23dc-bf67df882a1b",
-<<<<<<< HEAD
-        "x-ms-request-id": "10dc71ee-b01f-007d-6cad-f90e7c000000",
-=======
-        "x-ms-request-id": "1bc0abda-301f-0087-327d-05ec3a000000",
->>>>>>> 1814567d
+        "x-ms-client-request-id": "d32e6192-41d7-3093-8fbc-09dbe69ddb00",
+        "x-ms-request-id": "da836333-a01f-0061-7ef1-065c1c000000",
         "x-ms-version": "2020-06-12"
       },
       "ResponseBody": []
     },
     {
-      "RequestUri": "https://seannse.dfs.core.windows.net/test-filesystem-6a5b6039-01ab-a7dc-fb3f-34a5ee1eea5f/ my cool directory ?mode=legacy",
+      "RequestUri": "https://seannse.dfs.core.windows.net/test-filesystem-147ec1df-5a51-b55c-3aeb-85f5afc78731/ my cool directory ?mode=legacy",
       "RequestMethod": "PUT",
       "RequestHeaders": {
         "Accept": "application/json",
         "Authorization": "Sanitized",
         "User-Agent": [
-<<<<<<< HEAD
-          "azsdk-net-Storage.Files.DataLake/12.7.0-alpha.20210202.1",
-          "(.NET 5.0.2; Microsoft Windows 10.0.19042)"
+          "azsdk-net-Storage.Files.DataLake/12.7.0-alpha.20210219.1",
+          "(.NET 5.0.3; Microsoft Windows 10.0.19041)"
         ],
-        "x-ms-client-request-id": "1ddd72d0-aa31-5c16-8181-77904245d980",
-        "x-ms-date": "Tue, 02 Feb 2021 21:49:35 GMT",
-=======
-          "azsdk-net-Storage.Files.DataLake/12.7.0-alpha.20210217.1",
-          "(.NET 5.0.3; Microsoft Windows 10.0.19042)"
-        ],
-        "x-ms-client-request-id": "1ddd72d0-aa31-5c16-8181-77904245d980",
-        "x-ms-date": "Wed, 17 Feb 2021 22:37:35 GMT",
->>>>>>> 1814567d
-        "x-ms-rename-source": "%2Ftest-filesystem-6a5b6039-01ab-a7dc-fb3f-34a5ee1eea5f%2Ftest-directory-cf7af523-281f-d52f-294b-8d8fd3752d4b=",
+        "x-ms-client-request-id": "99fc1033-4955-cf5c-ec33-35c1b5b7c305",
+        "x-ms-date": "Fri, 19 Feb 2021 18:59:26 GMT",
+        "x-ms-rename-source": "%2Ftest-filesystem-147ec1df-5a51-b55c-3aeb-85f5afc78731%2Ftest-directory-9a2fc6aa-6072-8c5b-bec3-ae8efb831c33=",
         "x-ms-return-client-request-id": "true",
         "x-ms-version": "2020-06-12"
       },
@@ -136,45 +87,29 @@
       "StatusCode": 201,
       "ResponseHeaders": {
         "Content-Length": "0",
-<<<<<<< HEAD
-        "Date": "Tue, 02 Feb 2021 21:49:36 GMT",
-=======
-        "Date": "Wed, 17 Feb 2021 22:37:35 GMT",
->>>>>>> 1814567d
+        "Date": "Fri, 19 Feb 2021 18:59:25 GMT",
         "Server": [
           "Windows-Azure-HDFS/1.0",
           "Microsoft-HTTPAPI/2.0"
         ],
-        "x-ms-client-request-id": "1ddd72d0-aa31-5c16-8181-77904245d980",
-<<<<<<< HEAD
-        "x-ms-request-id": "10dc71fb-b01f-007d-79ad-f90e7c000000",
-=======
-        "x-ms-request-id": "1bc0abea-301f-0087-427d-05ec3a000000",
->>>>>>> 1814567d
+        "x-ms-client-request-id": "99fc1033-4955-cf5c-ec33-35c1b5b7c305",
+        "x-ms-request-id": "da836341-a01f-0061-0cf1-065c1c000000",
         "x-ms-version": "2020-06-12"
       },
       "ResponseBody": []
     },
     {
-      "RequestUri": "https://seannse.blob.core.windows.net/test-filesystem-6a5b6039-01ab-a7dc-fb3f-34a5ee1eea5f/ my cool directory ",
+      "RequestUri": "https://seannse.blob.core.windows.net/test-filesystem-147ec1df-5a51-b55c-3aeb-85f5afc78731/ my cool directory ",
       "RequestMethod": "HEAD",
       "RequestHeaders": {
         "Accept": "application/xml",
         "Authorization": "Sanitized",
         "User-Agent": [
-<<<<<<< HEAD
-          "azsdk-net-Storage.Files.DataLake/12.7.0-alpha.20210202.1",
-          "(.NET 5.0.2; Microsoft Windows 10.0.19042)"
+          "azsdk-net-Storage.Files.DataLake/12.7.0-alpha.20210219.1",
+          "(.NET 5.0.3; Microsoft Windows 10.0.19041)"
         ],
-        "x-ms-client-request-id": "6c9630e8-0cab-05ea-1f5b-48c2567adf02",
-        "x-ms-date": "Tue, 02 Feb 2021 21:49:35 GMT",
-=======
-          "azsdk-net-Storage.Files.DataLake/12.7.0-alpha.20210217.1",
-          "(.NET 5.0.3; Microsoft Windows 10.0.19042)"
-        ],
-        "x-ms-client-request-id": "6c9630e8-0cab-05ea-1f5b-48c2567adf02",
-        "x-ms-date": "Wed, 17 Feb 2021 22:37:35 GMT",
->>>>>>> 1814567d
+        "x-ms-client-request-id": "d6a8b0f1-42a1-d5ab-00bd-be3036bd357c",
+        "x-ms-date": "Fri, 19 Feb 2021 18:59:26 GMT",
         "x-ms-return-client-request-id": "true",
         "x-ms-version": "2020-06-12"
       },
@@ -184,15 +119,9 @@
         "Accept-Ranges": "bytes",
         "Content-Length": "0",
         "Content-Type": "application/octet-stream",
-<<<<<<< HEAD
-        "Date": "Tue, 02 Feb 2021 21:49:36 GMT",
-        "ETag": "\u00220x8D8C7C46EDBAD86\u0022",
-        "Last-Modified": "Tue, 02 Feb 2021 21:49:36 GMT",
-=======
-        "Date": "Wed, 17 Feb 2021 22:37:35 GMT",
-        "ETag": "\u00220x8D8D3949F786EEA\u0022",
-        "Last-Modified": "Wed, 17 Feb 2021 22:37:35 GMT",
->>>>>>> 1814567d
+        "Date": "Fri, 19 Feb 2021 18:59:25 GMT",
+        "ETag": "\u00220x8D8D50879E43C19\u0022",
+        "Last-Modified": "Fri, 19 Feb 2021 18:59:25 GMT",
         "Server": [
           "Windows-Azure-Blob/1.0",
           "Microsoft-HTTPAPI/2.0"
@@ -200,51 +129,33 @@
         "x-ms-access-tier": "Hot",
         "x-ms-access-tier-inferred": "true",
         "x-ms-blob-type": "BlockBlob",
-        "x-ms-client-request-id": "6c9630e8-0cab-05ea-1f5b-48c2567adf02",
-<<<<<<< HEAD
-        "x-ms-creation-time": "Tue, 02 Feb 2021 21:49:36 GMT",
-=======
-        "x-ms-creation-time": "Wed, 17 Feb 2021 22:37:35 GMT",
->>>>>>> 1814567d
+        "x-ms-client-request-id": "d6a8b0f1-42a1-d5ab-00bd-be3036bd357c",
+        "x-ms-creation-time": "Fri, 19 Feb 2021 18:59:25 GMT",
         "x-ms-group": "$superuser",
         "x-ms-lease-state": "available",
         "x-ms-lease-status": "unlocked",
         "x-ms-meta-hdi_isfolder": "true",
         "x-ms-owner": "$superuser",
         "x-ms-permissions": "rwxr-x---",
-<<<<<<< HEAD
-        "x-ms-request-id": "f1c8328e-b01e-006d-58ad-f9cb14000000",
-=======
-        "x-ms-request-id": "649b8a0e-501e-005a-5d7d-0519b8000000",
->>>>>>> 1814567d
+        "x-ms-request-id": "cb113c55-b01e-006d-60f1-06cb14000000",
         "x-ms-server-encrypted": "true",
         "x-ms-version": "2020-06-12"
       },
       "ResponseBody": []
     },
     {
-      "RequestUri": "https://seannse.blob.core.windows.net/test-filesystem-6a5b6039-01ab-a7dc-fb3f-34a5ee1eea5f?restype=container",
+      "RequestUri": "https://seannse.blob.core.windows.net/test-filesystem-147ec1df-5a51-b55c-3aeb-85f5afc78731?restype=container",
       "RequestMethod": "DELETE",
       "RequestHeaders": {
         "Accept": "application/xml",
         "Authorization": "Sanitized",
-<<<<<<< HEAD
-        "traceparent": "00-432ab9f2cad74244ab3d39c5bd072e62-04ec3018a23b7d41-00",
+        "traceparent": "00-1d5eaff8f82f074bb0b72914e72ccd26-f4b96346216abe40-00",
         "User-Agent": [
-          "azsdk-net-Storage.Files.DataLake/12.7.0-alpha.20210202.1",
-          "(.NET 5.0.2; Microsoft Windows 10.0.19042)"
+          "azsdk-net-Storage.Files.DataLake/12.7.0-alpha.20210219.1",
+          "(.NET 5.0.3; Microsoft Windows 10.0.19041)"
         ],
-        "x-ms-client-request-id": "12a79ffd-6cae-cdd5-a82f-8c8668158b30",
-        "x-ms-date": "Tue, 02 Feb 2021 21:49:35 GMT",
-=======
-        "traceparent": "00-1d747d10c968894e9b009ead24c67b71-b76508720f747149-00",
-        "User-Agent": [
-          "azsdk-net-Storage.Files.DataLake/12.7.0-alpha.20210217.1",
-          "(.NET 5.0.3; Microsoft Windows 10.0.19042)"
-        ],
-        "x-ms-client-request-id": "12a79ffd-6cae-cdd5-a82f-8c8668158b30",
-        "x-ms-date": "Wed, 17 Feb 2021 22:37:36 GMT",
->>>>>>> 1814567d
+        "x-ms-client-request-id": "05cfad61-ec0f-9664-545e-621b2609ef25",
+        "x-ms-date": "Fri, 19 Feb 2021 18:59:26 GMT",
         "x-ms-return-client-request-id": "true",
         "x-ms-version": "2020-06-12"
       },
@@ -252,28 +163,20 @@
       "StatusCode": 202,
       "ResponseHeaders": {
         "Content-Length": "0",
-<<<<<<< HEAD
-        "Date": "Tue, 02 Feb 2021 21:49:36 GMT",
-=======
-        "Date": "Wed, 17 Feb 2021 22:37:35 GMT",
->>>>>>> 1814567d
+        "Date": "Fri, 19 Feb 2021 18:59:25 GMT",
         "Server": [
           "Windows-Azure-Blob/1.0",
           "Microsoft-HTTPAPI/2.0"
         ],
-        "x-ms-client-request-id": "12a79ffd-6cae-cdd5-a82f-8c8668158b30",
-<<<<<<< HEAD
-        "x-ms-request-id": "f1c832b8-b01e-006d-7aad-f9cb14000000",
-=======
-        "x-ms-request-id": "649b8a33-501e-005a-7c7d-0519b8000000",
->>>>>>> 1814567d
+        "x-ms-client-request-id": "05cfad61-ec0f-9664-545e-621b2609ef25",
+        "x-ms-request-id": "cb113c82-b01e-006d-09f1-06cb14000000",
         "x-ms-version": "2020-06-12"
       },
       "ResponseBody": []
     }
   ],
   "Variables": {
-    "RandomSeed": "2008287452",
+    "RandomSeed": "1272610960",
     "Storage_TestConfigHierarchicalNamespace": "NamespaceTenant\nseannse\nU2FuaXRpemVk\nhttps://seannse.blob.core.windows.net\nhttps://seannse.file.core.windows.net\nhttps://seannse.queue.core.windows.net\nhttps://seannse.table.core.windows.net\n\n\n\n\nhttps://seannse-secondary.blob.core.windows.net\nhttps://seannse-secondary.file.core.windows.net\nhttps://seannse-secondary.queue.core.windows.net\nhttps://seannse-secondary.table.core.windows.net\n68390a19-a643-458b-b726-408abf67b4fc\nSanitized\n72f988bf-86f1-41af-91ab-2d7cd011db47\nhttps://login.microsoftonline.com/\nCloud\nBlobEndpoint=https://seannse.blob.core.windows.net/;QueueEndpoint=https://seannse.queue.core.windows.net/;FileEndpoint=https://seannse.file.core.windows.net/;BlobSecondaryEndpoint=https://seannse-secondary.blob.core.windows.net/;QueueSecondaryEndpoint=https://seannse-secondary.queue.core.windows.net/;FileSecondaryEndpoint=https://seannse-secondary.file.core.windows.net/;AccountName=seannse;AccountKey=Sanitized\n"
   }
 }