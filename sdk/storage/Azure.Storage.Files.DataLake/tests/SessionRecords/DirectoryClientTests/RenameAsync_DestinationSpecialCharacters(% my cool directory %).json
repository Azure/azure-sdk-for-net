{
  "Entries": [
    {
      "RequestUri": "http://kasobolhnscanada.blob.core.windows.net/test-filesystem-147ec1df-5a51-b55c-3aeb-85f5afc78731?restype=container",
      "RequestMethod": "PUT",
      "RequestHeaders": {
        "Accept": "application/xml",
        "Authorization": "Sanitized",
        "traceparent": "00-32848c2a1395384aa9950350d6fd1b8d-35234cf8ad258145-00",
        "User-Agent": [
          "azsdk-net-Storage.Files.DataLake/12.8.0-alpha.20210803.1",
          "(.NET 5.0.8; Microsoft Windows 10.0.19043)"
        ],
        "x-ms-blob-public-access": "container",
        "x-ms-client-request-id": "c848eb91-959e-d62c-843b-919c2ac730fc",
        "x-ms-date": "Wed, 04 Aug 2021 00:35:04 GMT",
        "x-ms-return-client-request-id": "true",
        "x-ms-version": "2020-12-06"
      },
      "RequestBody": null,
      "StatusCode": 201,
      "ResponseHeaders": {
        "Content-Length": "0",
        "Date": "Wed, 04 Aug 2021 00:35:03 GMT",
        "ETag": "\u00220x8D956DFB40771C6\u0022",
        "Last-Modified": "Wed, 04 Aug 2021 00:35:04 GMT",
        "Server": [
          "Windows-Azure-Blob/1.0",
          "Microsoft-HTTPAPI/2.0"
        ],
        "x-ms-client-request-id": "c848eb91-959e-d62c-843b-919c2ac730fc",
<<<<<<< HEAD
        "x-ms-request-id": "cb113bd5-b01e-006d-63f1-06cb14000000",
        "x-ms-version": "2020-12-06"
=======
        "x-ms-request-id": "9b7978ce-101e-0010-07c8-88bada000000",
        "x-ms-version": "2020-10-02"
>>>>>>> 303b7534
      },
      "ResponseBody": []
    },
    {
      "RequestUri": "http://kasobolhnscanada.dfs.core.windows.net/test-filesystem-147ec1df-5a51-b55c-3aeb-85f5afc78731/test-directory-9a2fc6aa-6072-8c5b-bec3-ae8efb831c33?resource=directory",
      "RequestMethod": "PUT",
      "RequestHeaders": {
        "Accept": "application/json",
        "Authorization": "Sanitized",
        "traceparent": "00-48d0b1f7002858479d10b30a00b13aef-513fae0194b4a343-00",
        "User-Agent": [
          "azsdk-net-Storage.Files.DataLake/12.8.0-alpha.20210803.1",
          "(.NET 5.0.8; Microsoft Windows 10.0.19043)"
        ],
        "x-ms-client-request-id": "d32e6192-41d7-3093-8fbc-09dbe69ddb00",
        "x-ms-date": "Wed, 04 Aug 2021 00:35:04 GMT",
        "x-ms-return-client-request-id": "true",
        "x-ms-version": "2020-12-06"
      },
      "RequestBody": null,
      "StatusCode": 201,
      "ResponseHeaders": {
        "Content-Length": "0",
        "Date": "Wed, 04 Aug 2021 00:35:04 GMT",
        "ETag": "\u00220x8D956DFB446D1C1\u0022",
        "Last-Modified": "Wed, 04 Aug 2021 00:35:05 GMT",
        "Server": [
          "Windows-Azure-HDFS/1.0",
          "Microsoft-HTTPAPI/2.0"
        ],
        "x-ms-client-request-id": "d32e6192-41d7-3093-8fbc-09dbe69ddb00",
<<<<<<< HEAD
        "x-ms-request-id": "da836333-a01f-0061-7ef1-065c1c000000",
        "x-ms-version": "2020-12-06"
=======
        "x-ms-request-id": "83a03249-201f-0069-65c8-8846fe000000",
        "x-ms-request-server-encrypted": "true",
        "x-ms-version": "2020-10-02"
>>>>>>> 303b7534
      },
      "ResponseBody": []
    },
    {
      "RequestUri": "http://kasobolhnscanada.dfs.core.windows.net/test-filesystem-147ec1df-5a51-b55c-3aeb-85f5afc78731/%20my%20cool%20directory%20?mode=legacy",
      "RequestMethod": "PUT",
      "RequestHeaders": {
        "Accept": "application/json",
        "Authorization": "Sanitized",
        "User-Agent": [
          "azsdk-net-Storage.Files.DataLake/12.8.0-alpha.20210803.1",
          "(.NET 5.0.8; Microsoft Windows 10.0.19043)"
        ],
        "x-ms-client-request-id": "99fc1033-4955-cf5c-ec33-35c1b5b7c305",
        "x-ms-date": "Wed, 04 Aug 2021 00:35:05 GMT",
        "x-ms-rename-source": "%2Ftest-filesystem-147ec1df-5a51-b55c-3aeb-85f5afc78731%2Ftest-directory-9a2fc6aa-6072-8c5b-bec3-ae8efb831c33=",
        "x-ms-return-client-request-id": "true",
        "x-ms-version": "2020-12-06"
      },
      "RequestBody": null,
      "StatusCode": 201,
      "ResponseHeaders": {
        "Content-Length": "0",
        "Date": "Wed, 04 Aug 2021 00:35:04 GMT",
        "ETag": "\u00220x8D956DFB446D1C1\u0022",
        "Last-Modified": "Wed, 04 Aug 2021 00:35:05 GMT",
        "Server": [
          "Windows-Azure-HDFS/1.0",
          "Microsoft-HTTPAPI/2.0"
        ],
        "x-ms-client-request-id": "99fc1033-4955-cf5c-ec33-35c1b5b7c305",
<<<<<<< HEAD
        "x-ms-request-id": "da836341-a01f-0061-0cf1-065c1c000000",
        "x-ms-version": "2020-12-06"
=======
        "x-ms-request-id": "83a0324a-201f-0069-66c8-8846fe000000",
        "x-ms-version": "2020-10-02"
>>>>>>> 303b7534
      },
      "ResponseBody": []
    },
    {
      "RequestUri": "http://kasobolhnscanada.blob.core.windows.net/test-filesystem-147ec1df-5a51-b55c-3aeb-85f5afc78731/%20my%20cool%20directory%20",
      "RequestMethod": "HEAD",
      "RequestHeaders": {
        "Accept": "application/xml",
        "Authorization": "Sanitized",
        "User-Agent": [
          "azsdk-net-Storage.Files.DataLake/12.8.0-alpha.20210803.1",
          "(.NET 5.0.8; Microsoft Windows 10.0.19043)"
        ],
        "x-ms-client-request-id": "d6a8b0f1-42a1-d5ab-00bd-be3036bd357c",
        "x-ms-date": "Wed, 04 Aug 2021 00:35:05 GMT",
        "x-ms-return-client-request-id": "true",
        "x-ms-version": "2020-12-06"
      },
      "RequestBody": null,
      "StatusCode": 200,
      "ResponseHeaders": {
        "Accept-Ranges": "bytes",
        "Content-Length": "0",
        "Content-Type": "application/octet-stream",
        "Date": "Wed, 04 Aug 2021 00:35:04 GMT",
        "ETag": "\u00220x8D956DFB446D1C1\u0022",
        "Last-Modified": "Wed, 04 Aug 2021 00:35:05 GMT",
        "Server": [
          "Windows-Azure-Blob/1.0",
          "Microsoft-HTTPAPI/2.0"
        ],
        "x-ms-access-tier": "Hot",
        "x-ms-access-tier-inferred": "true",
        "x-ms-blob-type": "BlockBlob",
        "x-ms-client-request-id": "d6a8b0f1-42a1-d5ab-00bd-be3036bd357c",
        "x-ms-creation-time": "Wed, 04 Aug 2021 00:35:05 GMT",
        "x-ms-group": "$superuser",
        "x-ms-lease-state": "available",
        "x-ms-lease-status": "unlocked",
        "x-ms-meta-hdi_isfolder": "true",
        "x-ms-owner": "$superuser",
        "x-ms-permissions": "rwxr-x---",
        "x-ms-request-id": "9b797a27-101e-0010-39c8-88bada000000",
        "x-ms-resource-type": "directory",
        "x-ms-server-encrypted": "true",
        "x-ms-version": "2020-12-06"
      },
      "ResponseBody": []
    },
    {
      "RequestUri": "http://kasobolhnscanada.blob.core.windows.net/test-filesystem-147ec1df-5a51-b55c-3aeb-85f5afc78731?restype=container",
      "RequestMethod": "DELETE",
      "RequestHeaders": {
        "Accept": "application/xml",
        "Authorization": "Sanitized",
        "traceparent": "00-66c9a50fd61e8243b12726c0a0fa720a-b4d783ecf21a1c41-00",
        "User-Agent": [
          "azsdk-net-Storage.Files.DataLake/12.8.0-alpha.20210803.1",
          "(.NET 5.0.8; Microsoft Windows 10.0.19043)"
        ],
        "x-ms-client-request-id": "05cfad61-ec0f-9664-545e-621b2609ef25",
        "x-ms-date": "Wed, 04 Aug 2021 00:35:05 GMT",
        "x-ms-return-client-request-id": "true",
        "x-ms-version": "2020-12-06"
      },
      "RequestBody": null,
      "StatusCode": 202,
      "ResponseHeaders": {
        "Content-Length": "0",
        "Date": "Wed, 04 Aug 2021 00:35:04 GMT",
        "Server": [
          "Windows-Azure-Blob/1.0",
          "Microsoft-HTTPAPI/2.0"
        ],
        "x-ms-client-request-id": "05cfad61-ec0f-9664-545e-621b2609ef25",
<<<<<<< HEAD
        "x-ms-request-id": "cb113c82-b01e-006d-09f1-06cb14000000",
        "x-ms-version": "2020-12-06"
=======
        "x-ms-request-id": "9b797a40-101e-0010-52c8-88bada000000",
        "x-ms-version": "2020-10-02"
>>>>>>> 303b7534
      },
      "ResponseBody": []
    }
  ],
  "Variables": {
    "RandomSeed": "1272610960",
    "Storage_TestConfigHierarchicalNamespace": "NamespaceTenant\nkasobolhnscanada\nU2FuaXRpemVk\nhttp://kasobolhnscanada.blob.core.windows.net\nhttp://kasobolhnscanada.file.core.windows.net\nhttp://kasobolhnscanada.queue.core.windows.net\nhttp://kasobolhnscanada.table.core.windows.net\n\n\n\n\nhttp://kasobolhnscanada-secondary.blob.core.windows.net\nhttp://kasobolhnscanada-secondary.file.core.windows.net\nhttp://kasobolhnscanada-secondary.queue.core.windows.net\nhttp://kasobolhnscanada-secondary.table.core.windows.net\nc6b5fe1a-9b59-4975-92c4-d9f728c3c371\nSanitized\n72f988bf-86f1-41af-91ab-2d7cd011db47\nhttps://login.microsoftonline.com/\nCloud\nBlobEndpoint=http://kasobolhnscanada.blob.core.windows.net/;QueueEndpoint=http://kasobolhnscanada.queue.core.windows.net/;FileEndpoint=http://kasobolhnscanada.file.core.windows.net/;BlobSecondaryEndpoint=http://kasobolhnscanada-secondary.blob.core.windows.net/;QueueSecondaryEndpoint=http://kasobolhnscanada-secondary.queue.core.windows.net/;FileSecondaryEndpoint=http://kasobolhnscanada-secondary.file.core.windows.net/;AccountName=kasobolhnscanada;AccountKey=Sanitized\n\n\n"
  }
}<|MERGE_RESOLUTION|>--- conflicted
+++ resolved
@@ -29,13 +29,8 @@
           "Microsoft-HTTPAPI/2.0"
         ],
         "x-ms-client-request-id": "c848eb91-959e-d62c-843b-919c2ac730fc",
-<<<<<<< HEAD
-        "x-ms-request-id": "cb113bd5-b01e-006d-63f1-06cb14000000",
+        "x-ms-request-id": "9b7978ce-101e-0010-07c8-88bada000000",
         "x-ms-version": "2020-12-06"
-=======
-        "x-ms-request-id": "9b7978ce-101e-0010-07c8-88bada000000",
-        "x-ms-version": "2020-10-02"
->>>>>>> 303b7534
       },
       "ResponseBody": []
     },
@@ -67,14 +62,9 @@
           "Microsoft-HTTPAPI/2.0"
         ],
         "x-ms-client-request-id": "d32e6192-41d7-3093-8fbc-09dbe69ddb00",
-<<<<<<< HEAD
-        "x-ms-request-id": "da836333-a01f-0061-7ef1-065c1c000000",
-        "x-ms-version": "2020-12-06"
-=======
         "x-ms-request-id": "83a03249-201f-0069-65c8-8846fe000000",
         "x-ms-request-server-encrypted": "true",
-        "x-ms-version": "2020-10-02"
->>>>>>> 303b7534
+        "x-ms-version": "2020-12-06"
       },
       "ResponseBody": []
     },
@@ -106,13 +96,8 @@
           "Microsoft-HTTPAPI/2.0"
         ],
         "x-ms-client-request-id": "99fc1033-4955-cf5c-ec33-35c1b5b7c305",
-<<<<<<< HEAD
-        "x-ms-request-id": "da836341-a01f-0061-0cf1-065c1c000000",
+        "x-ms-request-id": "83a0324a-201f-0069-66c8-8846fe000000",
         "x-ms-version": "2020-12-06"
-=======
-        "x-ms-request-id": "83a0324a-201f-0069-66c8-8846fe000000",
-        "x-ms-version": "2020-10-02"
->>>>>>> 303b7534
       },
       "ResponseBody": []
     },
@@ -188,13 +173,8 @@
           "Microsoft-HTTPAPI/2.0"
         ],
         "x-ms-client-request-id": "05cfad61-ec0f-9664-545e-621b2609ef25",
-<<<<<<< HEAD
-        "x-ms-request-id": "cb113c82-b01e-006d-09f1-06cb14000000",
+        "x-ms-request-id": "9b797a40-101e-0010-52c8-88bada000000",
         "x-ms-version": "2020-12-06"
-=======
-        "x-ms-request-id": "9b797a40-101e-0010-52c8-88bada000000",
-        "x-ms-version": "2020-10-02"
->>>>>>> 303b7534
       },
       "ResponseBody": []
     }
