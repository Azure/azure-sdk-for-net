{
  "Entries": [
    {
      "RequestUri": "http://seannsecanary.blob.core.windows.net/test-filesystem-d1bb71a2-7d16-2fa4-3bfd-1a9f5db73bea?restype=container",
      "RequestMethod": "PUT",
      "RequestHeaders": {
        "Authorization": "Sanitized",
        "traceparent": "00-1699409308fd51499199d5872515beb3-c8ec11f0b4f50241-00",
        "User-Agent": [
          "azsdk-net-Storage.Files.DataLake/12.1.0-dev.20200403.1",
          "(.NET Core 4.6.28325.01; Microsoft Windows 10.0.18362 )"
        ],
        "x-ms-blob-public-access": "container",
        "x-ms-client-request-id": "f0538d7a-851a-2f7e-76d9-bcf68fca48a5",
        "x-ms-date": "Fri, 03 Apr 2020 20:56:31 GMT",
        "x-ms-return-client-request-id": "true",
<<<<<<< HEAD
        "x-ms-version": "2019-12-12"
=======
        "x-ms-version": "2020-02-10"
>>>>>>> 60f4876e
      },
      "RequestBody": null,
      "StatusCode": 201,
      "ResponseHeaders": {
        "Content-Length": "0",
        "Date": "Fri, 03 Apr 2020 20:56:30 GMT",
        "ETag": "\u00220x8D7D8117C0924B2\u0022",
        "Last-Modified": "Fri, 03 Apr 2020 20:56:30 GMT",
        "Server": [
          "Windows-Azure-Blob/1.0",
          "Microsoft-HTTPAPI/2.0"
        ],
        "x-ms-client-request-id": "f0538d7a-851a-2f7e-76d9-bcf68fca48a5",
        "x-ms-request-id": "9621b43f-f01e-0012-1bfa-093670000000",
<<<<<<< HEAD
        "x-ms-version": "2019-12-12"
=======
        "x-ms-version": "2020-02-10"
>>>>>>> 60f4876e
      },
      "ResponseBody": []
    },
    {
      "RequestUri": "http://seannsecanary.dfs.core.windows.net/test-filesystem-d1bb71a2-7d16-2fa4-3bfd-1a9f5db73bea/test-directory-e57124bc-7f0d-c222-4149-b0d352d935da?resource=directory",
      "RequestMethod": "PUT",
      "RequestHeaders": {
        "Authorization": "Sanitized",
        "traceparent": "00-43d1aa3adfb6664a8a8db80ab1d852be-b59524a202a49b46-00",
        "User-Agent": [
          "azsdk-net-Storage.Files.DataLake/12.1.0-dev.20200403.1",
          "(.NET Core 4.6.28325.01; Microsoft Windows 10.0.18362 )"
        ],
        "x-ms-client-request-id": "d50d86fa-06ef-fb40-6a91-aed1d4aadd9c",
        "x-ms-date": "Fri, 03 Apr 2020 20:56:31 GMT",
        "x-ms-return-client-request-id": "true",
<<<<<<< HEAD
        "x-ms-version": "2019-12-12"
=======
        "x-ms-version": "2020-02-10"
>>>>>>> 60f4876e
      },
      "RequestBody": null,
      "StatusCode": 201,
      "ResponseHeaders": {
        "Content-Length": "0",
        "Date": "Fri, 03 Apr 2020 20:56:30 GMT",
        "ETag": "\u00220x8D7D8117C19D6D8\u0022",
        "Last-Modified": "Fri, 03 Apr 2020 20:56:30 GMT",
        "Server": [
          "Windows-Azure-HDFS/1.0",
          "Microsoft-HTTPAPI/2.0"
        ],
        "x-ms-client-request-id": "d50d86fa-06ef-fb40-6a91-aed1d4aadd9c",
        "x-ms-request-id": "fa43fcec-201f-0097-1bfa-091bad000000",
<<<<<<< HEAD
        "x-ms-version": "2019-12-12"
=======
        "x-ms-version": "2020-02-10"
>>>>>>> 60f4876e
      },
      "ResponseBody": []
    },
    {
      "RequestUri": "http://seannsecanary.dfs.core.windows.net/test-filesystem-d1bb71a2-7d16-2fa4-3bfd-1a9f5db73bea/test-directory-e57124bc-7f0d-c222-4149-b0d352d935da/test-file-c1e5e2a3-77a5-7242-55db-c6d0a39b9f09?resource=file",
      "RequestMethod": "PUT",
      "RequestHeaders": {
        "Authorization": "Sanitized",
        "User-Agent": [
          "azsdk-net-Storage.Files.DataLake/12.1.0-dev.20200403.1",
          "(.NET Core 4.6.28325.01; Microsoft Windows 10.0.18362 )"
        ],
        "x-ms-client-request-id": "40e33f5f-2153-82b1-439b-7f133f6f57cf",
        "x-ms-date": "Fri, 03 Apr 2020 20:56:31 GMT",
        "x-ms-return-client-request-id": "true",
<<<<<<< HEAD
        "x-ms-version": "2019-12-12"
=======
        "x-ms-version": "2020-02-10"
>>>>>>> 60f4876e
      },
      "RequestBody": null,
      "StatusCode": 201,
      "ResponseHeaders": {
        "Content-Length": "0",
        "Date": "Fri, 03 Apr 2020 20:56:30 GMT",
        "ETag": "\u00220x8D7D8117C27404F\u0022",
        "Last-Modified": "Fri, 03 Apr 2020 20:56:30 GMT",
        "Server": [
          "Windows-Azure-HDFS/1.0",
          "Microsoft-HTTPAPI/2.0"
        ],
        "x-ms-client-request-id": "40e33f5f-2153-82b1-439b-7f133f6f57cf",
        "x-ms-request-id": "fa43fced-201f-0097-1cfa-091bad000000",
<<<<<<< HEAD
        "x-ms-version": "2019-12-12"
=======
        "x-ms-version": "2020-02-10"
>>>>>>> 60f4876e
      },
      "ResponseBody": []
    },
    {
      "RequestUri": "http://seannsecanary.blob.core.windows.net/test-filesystem-d1bb71a2-7d16-2fa4-3bfd-1a9f5db73bea?restype=container",
      "RequestMethod": "DELETE",
      "RequestHeaders": {
        "Authorization": "Sanitized",
        "traceparent": "00-207401a89a4abd4283f210d14d945c3e-71cccf21f9de0641-00",
        "User-Agent": [
          "azsdk-net-Storage.Files.DataLake/12.1.0-dev.20200403.1",
          "(.NET Core 4.6.28325.01; Microsoft Windows 10.0.18362 )"
        ],
        "x-ms-client-request-id": "6371511a-5fb8-44b6-a856-8731e0d7cb1d",
        "x-ms-date": "Fri, 03 Apr 2020 20:56:32 GMT",
        "x-ms-return-client-request-id": "true",
<<<<<<< HEAD
        "x-ms-version": "2019-12-12"
=======
        "x-ms-version": "2020-02-10"
>>>>>>> 60f4876e
      },
      "RequestBody": null,
      "StatusCode": 202,
      "ResponseHeaders": {
        "Content-Length": "0",
        "Date": "Fri, 03 Apr 2020 20:56:30 GMT",
        "Server": [
          "Windows-Azure-Blob/1.0",
          "Microsoft-HTTPAPI/2.0"
        ],
        "x-ms-client-request-id": "6371511a-5fb8-44b6-a856-8731e0d7cb1d",
        "x-ms-request-id": "9621b45e-f01e-0012-31fa-093670000000",
<<<<<<< HEAD
        "x-ms-version": "2019-12-12"
=======
        "x-ms-version": "2020-02-10"
>>>>>>> 60f4876e
      },
      "ResponseBody": []
    }
  ],
  "Variables": {
    "RandomSeed": "1628070414",
    "Storage_TestConfigHierarchicalNamespace": "NamespaceTenant\nseannsecanary\nU2FuaXRpemVk\nhttp://seannsecanary.blob.core.windows.net\nhttp://seannsecanary.file.core.windows.net\nhttp://seannsecanary.queue.core.windows.net\nhttp://seannsecanary.table.core.windows.net\n\n\n\n\nhttp://seannsecanary-secondary.blob.core.windows.net\nhttp://seannsecanary-secondary.file.core.windows.net\nhttp://seannsecanary-secondary.queue.core.windows.net\nhttp://seannsecanary-secondary.table.core.windows.net\n68390a19-a643-458b-b726-408abf67b4fc\nSanitized\n72f988bf-86f1-41af-91ab-2d7cd011db47\nhttps://login.microsoftonline.com/\nCloud\nBlobEndpoint=http://seannsecanary.blob.core.windows.net/;QueueEndpoint=http://seannsecanary.queue.core.windows.net/;FileEndpoint=http://seannsecanary.file.core.windows.net/;BlobSecondaryEndpoint=http://seannsecanary-secondary.blob.core.windows.net/;QueueSecondaryEndpoint=http://seannsecanary-secondary.queue.core.windows.net/;FileSecondaryEndpoint=http://seannsecanary-secondary.file.core.windows.net/;AccountName=seannsecanary;AccountKey=Sanitized\n"
  }
}<|MERGE_RESOLUTION|>--- conflicted
+++ resolved
@@ -14,11 +14,7 @@
         "x-ms-client-request-id": "f0538d7a-851a-2f7e-76d9-bcf68fca48a5",
         "x-ms-date": "Fri, 03 Apr 2020 20:56:31 GMT",
         "x-ms-return-client-request-id": "true",
-<<<<<<< HEAD
-        "x-ms-version": "2019-12-12"
-=======
         "x-ms-version": "2020-02-10"
->>>>>>> 60f4876e
       },
       "RequestBody": null,
       "StatusCode": 201,
@@ -33,11 +29,7 @@
         ],
         "x-ms-client-request-id": "f0538d7a-851a-2f7e-76d9-bcf68fca48a5",
         "x-ms-request-id": "9621b43f-f01e-0012-1bfa-093670000000",
-<<<<<<< HEAD
-        "x-ms-version": "2019-12-12"
-=======
         "x-ms-version": "2020-02-10"
->>>>>>> 60f4876e
       },
       "ResponseBody": []
     },
@@ -54,11 +46,7 @@
         "x-ms-client-request-id": "d50d86fa-06ef-fb40-6a91-aed1d4aadd9c",
         "x-ms-date": "Fri, 03 Apr 2020 20:56:31 GMT",
         "x-ms-return-client-request-id": "true",
-<<<<<<< HEAD
-        "x-ms-version": "2019-12-12"
-=======
         "x-ms-version": "2020-02-10"
->>>>>>> 60f4876e
       },
       "RequestBody": null,
       "StatusCode": 201,
@@ -73,11 +61,7 @@
         ],
         "x-ms-client-request-id": "d50d86fa-06ef-fb40-6a91-aed1d4aadd9c",
         "x-ms-request-id": "fa43fcec-201f-0097-1bfa-091bad000000",
-<<<<<<< HEAD
-        "x-ms-version": "2019-12-12"
-=======
         "x-ms-version": "2020-02-10"
->>>>>>> 60f4876e
       },
       "ResponseBody": []
     },
@@ -93,11 +77,7 @@
         "x-ms-client-request-id": "40e33f5f-2153-82b1-439b-7f133f6f57cf",
         "x-ms-date": "Fri, 03 Apr 2020 20:56:31 GMT",
         "x-ms-return-client-request-id": "true",
-<<<<<<< HEAD
-        "x-ms-version": "2019-12-12"
-=======
         "x-ms-version": "2020-02-10"
->>>>>>> 60f4876e
       },
       "RequestBody": null,
       "StatusCode": 201,
@@ -112,11 +92,7 @@
         ],
         "x-ms-client-request-id": "40e33f5f-2153-82b1-439b-7f133f6f57cf",
         "x-ms-request-id": "fa43fced-201f-0097-1cfa-091bad000000",
-<<<<<<< HEAD
-        "x-ms-version": "2019-12-12"
-=======
         "x-ms-version": "2020-02-10"
->>>>>>> 60f4876e
       },
       "ResponseBody": []
     },
@@ -133,11 +109,7 @@
         "x-ms-client-request-id": "6371511a-5fb8-44b6-a856-8731e0d7cb1d",
         "x-ms-date": "Fri, 03 Apr 2020 20:56:32 GMT",
         "x-ms-return-client-request-id": "true",
-<<<<<<< HEAD
-        "x-ms-version": "2019-12-12"
-=======
         "x-ms-version": "2020-02-10"
->>>>>>> 60f4876e
       },
       "RequestBody": null,
       "StatusCode": 202,
@@ -150,11 +122,7 @@
         ],
         "x-ms-client-request-id": "6371511a-5fb8-44b6-a856-8731e0d7cb1d",
         "x-ms-request-id": "9621b45e-f01e-0012-31fa-093670000000",
-<<<<<<< HEAD
-        "x-ms-version": "2019-12-12"
-=======
         "x-ms-version": "2020-02-10"
->>>>>>> 60f4876e
       },
       "ResponseBody": []
     }
