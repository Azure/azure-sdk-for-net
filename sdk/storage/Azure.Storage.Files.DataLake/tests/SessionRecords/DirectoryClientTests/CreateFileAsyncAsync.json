﻿{
  "Entries": [
    {
      "RequestUri": "https://seannse.blob.core.windows.net/test-filesystem-261524fc-7505-c1c1-d0e7-659f3229fd6e?restype=container",
      "RequestMethod": "PUT",
      "RequestHeaders": {
        "Accept": "application/xml",
        "Authorization": "Sanitized",
        "traceparent": "00-b867a66307f66244b87eda5df2904942-e35e51297d051a47-00",
        "User-Agent": [
          "azsdk-net-Storage.Files.DataLake/12.7.0-alpha.20210219.1",
          "(.NET 5.0.3; Microsoft Windows 10.0.19041)"
        ],
        "x-ms-blob-public-access": "container",
        "x-ms-client-request-id": "ea4ca1f3-9d59-9650-7089-b1bea405e9a1",
        "x-ms-date": "Fri, 19 Feb 2021 19:04:14 GMT",
        "x-ms-return-client-request-id": "true",
<<<<<<< HEAD
        "x-ms-version": "2020-12-06"
=======
        "x-ms-version": "2021-02-12"
>>>>>>> 7e782c87
      },
      "RequestBody": null,
      "StatusCode": 201,
      "ResponseHeaders": {
        "Content-Length": "0",
        "Date": "Fri, 19 Feb 2021 19:04:13 GMT",
        "ETag": "\"0x8D8D509259BAFF2\"",
        "Last-Modified": "Fri, 19 Feb 2021 19:04:13 GMT",
        "Server": [
          "Windows-Azure-Blob/1.0",
          "Microsoft-HTTPAPI/2.0"
        ],
        "x-ms-client-request-id": "ea4ca1f3-9d59-9650-7089-b1bea405e9a1",
        "x-ms-request-id": "cb12b838-b01e-006d-02f2-06cb14000000",
<<<<<<< HEAD
        "x-ms-version": "2020-12-06"
=======
        "x-ms-version": "2021-02-12"
>>>>>>> 7e782c87
      },
      "ResponseBody": []
    },
    {
      "RequestUri": "https://seannse.dfs.core.windows.net/test-filesystem-261524fc-7505-c1c1-d0e7-659f3229fd6e/test-directory-7ed499ff-0af8-c7ff-d1d3-58b2f2eb6860?resource=directory",
      "RequestMethod": "PUT",
      "RequestHeaders": {
        "Accept": "application/json",
        "Authorization": "Sanitized",
        "traceparent": "00-214fdc5c3563ae4e94e663a7f909aa97-9efdeb95922ed448-00",
        "User-Agent": [
          "azsdk-net-Storage.Files.DataLake/12.7.0-alpha.20210219.1",
          "(.NET 5.0.3; Microsoft Windows 10.0.19041)"
        ],
        "x-ms-client-request-id": "bfd6e068-1b9b-e980-a285-1986459da385",
        "x-ms-date": "Fri, 19 Feb 2021 19:04:14 GMT",
        "x-ms-return-client-request-id": "true",
<<<<<<< HEAD
        "x-ms-version": "2020-12-06"
=======
        "x-ms-version": "2021-02-12"
>>>>>>> 7e782c87
      },
      "RequestBody": null,
      "StatusCode": 201,
      "ResponseHeaders": {
        "Content-Length": "0",
        "Date": "Fri, 19 Feb 2021 19:04:13 GMT",
        "ETag": "\"0x8D8D50925A9A6B1\"",
        "Last-Modified": "Fri, 19 Feb 2021 19:04:13 GMT",
        "Server": [
          "Windows-Azure-HDFS/1.0",
          "Microsoft-HTTPAPI/2.0"
        ],
        "x-ms-client-request-id": "bfd6e068-1b9b-e980-a285-1986459da385",
        "x-ms-request-id": "da842fb0-a01f-0061-0ef2-065c1c000000",
<<<<<<< HEAD
        "x-ms-version": "2020-12-06"
=======
        "x-ms-version": "2021-02-12"
>>>>>>> 7e782c87
      },
      "ResponseBody": []
    },
    {
      "RequestUri": "https://seannse.dfs.core.windows.net/test-filesystem-261524fc-7505-c1c1-d0e7-659f3229fd6e/test-directory-7ed499ff-0af8-c7ff-d1d3-58b2f2eb6860/test-file-b7715020-5858-edc4-844e-97b5b74a443c?resource=file",
      "RequestMethod": "PUT",
      "RequestHeaders": {
        "Accept": "application/json",
        "Authorization": "Sanitized",
        "User-Agent": [
          "azsdk-net-Storage.Files.DataLake/12.7.0-alpha.20210219.1",
          "(.NET 5.0.3; Microsoft Windows 10.0.19041)"
        ],
        "x-ms-client-request-id": "3294cc9e-e623-0f6f-1ce9-3b4c84cb3157",
        "x-ms-date": "Fri, 19 Feb 2021 19:04:14 GMT",
        "x-ms-return-client-request-id": "true",
<<<<<<< HEAD
        "x-ms-version": "2020-12-06"
=======
        "x-ms-version": "2021-02-12"
>>>>>>> 7e782c87
      },
      "RequestBody": null,
      "StatusCode": 201,
      "ResponseHeaders": {
        "Content-Length": "0",
        "Date": "Fri, 19 Feb 2021 19:04:13 GMT",
        "ETag": "\"0x8D8D50925B88A95\"",
        "Last-Modified": "Fri, 19 Feb 2021 19:04:13 GMT",
        "Server": [
          "Windows-Azure-HDFS/1.0",
          "Microsoft-HTTPAPI/2.0"
        ],
        "x-ms-client-request-id": "3294cc9e-e623-0f6f-1ce9-3b4c84cb3157",
        "x-ms-request-id": "da842fc2-a01f-0061-20f2-065c1c000000",
<<<<<<< HEAD
        "x-ms-version": "2020-12-06"
=======
        "x-ms-version": "2021-02-12"
>>>>>>> 7e782c87
      },
      "ResponseBody": []
    },
    {
      "RequestUri": "https://seannse.blob.core.windows.net/test-filesystem-261524fc-7505-c1c1-d0e7-659f3229fd6e?restype=container",
      "RequestMethod": "DELETE",
      "RequestHeaders": {
        "Accept": "application/xml",
        "Authorization": "Sanitized",
        "traceparent": "00-2dd96912c711b84e907f52435d3ecbd7-bcaca3dfd3e68349-00",
        "User-Agent": [
          "azsdk-net-Storage.Files.DataLake/12.7.0-alpha.20210219.1",
          "(.NET 5.0.3; Microsoft Windows 10.0.19041)"
        ],
        "x-ms-client-request-id": "ea164d0e-12b6-4e19-203b-f52b6d79aca0",
        "x-ms-date": "Fri, 19 Feb 2021 19:04:14 GMT",
        "x-ms-return-client-request-id": "true",
<<<<<<< HEAD
        "x-ms-version": "2020-12-06"
=======
        "x-ms-version": "2021-02-12"
>>>>>>> 7e782c87
      },
      "RequestBody": null,
      "StatusCode": 202,
      "ResponseHeaders": {
        "Content-Length": "0",
        "Date": "Fri, 19 Feb 2021 19:04:13 GMT",
        "Server": [
          "Windows-Azure-Blob/1.0",
          "Microsoft-HTTPAPI/2.0"
        ],
        "x-ms-client-request-id": "ea164d0e-12b6-4e19-203b-f52b6d79aca0",
        "x-ms-request-id": "cb12b879-b01e-006d-3ff2-06cb14000000",
<<<<<<< HEAD
        "x-ms-version": "2020-12-06"
=======
        "x-ms-version": "2021-02-12"
>>>>>>> 7e782c87
      },
      "ResponseBody": []
    }
  ],
  "Variables": {
    "RandomSeed": "1254720940",
    "Storage_TestConfigHierarchicalNamespace": "NamespaceTenant\nseannse\nU2FuaXRpemVk\nhttps://seannse.blob.core.windows.net\nhttps://seannse.file.core.windows.net\nhttps://seannse.queue.core.windows.net\nhttps://seannse.table.core.windows.net\n\n\n\n\nhttps://seannse-secondary.blob.core.windows.net\nhttps://seannse-secondary.file.core.windows.net\nhttps://seannse-secondary.queue.core.windows.net\nhttps://seannse-secondary.table.core.windows.net\n68390a19-a643-458b-b726-408abf67b4fc\nSanitized\n72f988bf-86f1-41af-91ab-2d7cd011db47\nhttps://login.microsoftonline.com/\nCloud\nBlobEndpoint=https://seannse.blob.core.windows.net/;QueueEndpoint=https://seannse.queue.core.windows.net/;FileEndpoint=https://seannse.file.core.windows.net/;BlobSecondaryEndpoint=https://seannse-secondary.blob.core.windows.net/;QueueSecondaryEndpoint=https://seannse-secondary.queue.core.windows.net/;FileSecondaryEndpoint=https://seannse-secondary.file.core.windows.net/;AccountName=seannse;AccountKey=Sanitized\n\n\n"
  }
}<|MERGE_RESOLUTION|>--- conflicted
+++ resolved
@@ -15,11 +15,7 @@
         "x-ms-client-request-id": "ea4ca1f3-9d59-9650-7089-b1bea405e9a1",
         "x-ms-date": "Fri, 19 Feb 2021 19:04:14 GMT",
         "x-ms-return-client-request-id": "true",
-<<<<<<< HEAD
-        "x-ms-version": "2020-12-06"
-=======
         "x-ms-version": "2021-02-12"
->>>>>>> 7e782c87
       },
       "RequestBody": null,
       "StatusCode": 201,
@@ -34,11 +30,7 @@
         ],
         "x-ms-client-request-id": "ea4ca1f3-9d59-9650-7089-b1bea405e9a1",
         "x-ms-request-id": "cb12b838-b01e-006d-02f2-06cb14000000",
-<<<<<<< HEAD
-        "x-ms-version": "2020-12-06"
-=======
         "x-ms-version": "2021-02-12"
->>>>>>> 7e782c87
       },
       "ResponseBody": []
     },
@@ -56,11 +48,7 @@
         "x-ms-client-request-id": "bfd6e068-1b9b-e980-a285-1986459da385",
         "x-ms-date": "Fri, 19 Feb 2021 19:04:14 GMT",
         "x-ms-return-client-request-id": "true",
-<<<<<<< HEAD
-        "x-ms-version": "2020-12-06"
-=======
         "x-ms-version": "2021-02-12"
->>>>>>> 7e782c87
       },
       "RequestBody": null,
       "StatusCode": 201,
@@ -75,11 +63,7 @@
         ],
         "x-ms-client-request-id": "bfd6e068-1b9b-e980-a285-1986459da385",
         "x-ms-request-id": "da842fb0-a01f-0061-0ef2-065c1c000000",
-<<<<<<< HEAD
-        "x-ms-version": "2020-12-06"
-=======
         "x-ms-version": "2021-02-12"
->>>>>>> 7e782c87
       },
       "ResponseBody": []
     },
@@ -96,11 +80,7 @@
         "x-ms-client-request-id": "3294cc9e-e623-0f6f-1ce9-3b4c84cb3157",
         "x-ms-date": "Fri, 19 Feb 2021 19:04:14 GMT",
         "x-ms-return-client-request-id": "true",
-<<<<<<< HEAD
-        "x-ms-version": "2020-12-06"
-=======
         "x-ms-version": "2021-02-12"
->>>>>>> 7e782c87
       },
       "RequestBody": null,
       "StatusCode": 201,
@@ -115,11 +95,7 @@
         ],
         "x-ms-client-request-id": "3294cc9e-e623-0f6f-1ce9-3b4c84cb3157",
         "x-ms-request-id": "da842fc2-a01f-0061-20f2-065c1c000000",
-<<<<<<< HEAD
-        "x-ms-version": "2020-12-06"
-=======
         "x-ms-version": "2021-02-12"
->>>>>>> 7e782c87
       },
       "ResponseBody": []
     },
@@ -137,11 +113,7 @@
         "x-ms-client-request-id": "ea164d0e-12b6-4e19-203b-f52b6d79aca0",
         "x-ms-date": "Fri, 19 Feb 2021 19:04:14 GMT",
         "x-ms-return-client-request-id": "true",
-<<<<<<< HEAD
-        "x-ms-version": "2020-12-06"
-=======
         "x-ms-version": "2021-02-12"
->>>>>>> 7e782c87
       },
       "RequestBody": null,
       "StatusCode": 202,
@@ -154,11 +126,7 @@
         ],
         "x-ms-client-request-id": "ea164d0e-12b6-4e19-203b-f52b6d79aca0",
         "x-ms-request-id": "cb12b879-b01e-006d-3ff2-06cb14000000",
-<<<<<<< HEAD
-        "x-ms-version": "2020-12-06"
-=======
         "x-ms-version": "2021-02-12"
->>>>>>> 7e782c87
       },
       "ResponseBody": []
     }
