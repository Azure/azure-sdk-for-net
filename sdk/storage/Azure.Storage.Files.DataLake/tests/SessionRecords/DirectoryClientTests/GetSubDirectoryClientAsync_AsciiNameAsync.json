--- conflicted
+++ resolved
@@ -15,11 +15,7 @@
         "x-ms-client-request-id": "bcd00027-3cdc-50a2-356b-96fc75255f31",
         "x-ms-date": "Fri, 19 Feb 2021 19:04:57 GMT",
         "x-ms-return-client-request-id": "true",
-<<<<<<< HEAD
-        "x-ms-version": "2020-12-06"
-=======
         "x-ms-version": "2021-02-12"
->>>>>>> 7e782c87
       },
       "RequestBody": null,
       "StatusCode": 201,
@@ -34,11 +30,7 @@
         ],
         "x-ms-client-request-id": "bcd00027-3cdc-50a2-356b-96fc75255f31",
         "x-ms-request-id": "cb12ed40-b01e-006d-2ff2-06cb14000000",
-<<<<<<< HEAD
-        "x-ms-version": "2020-12-06"
-=======
         "x-ms-version": "2021-02-12"
->>>>>>> 7e782c87
       },
       "ResponseBody": []
     },
@@ -56,11 +48,7 @@
         "x-ms-client-request-id": "aec85f46-70de-6cd4-6169-2ec3bd26b804",
         "x-ms-date": "Fri, 19 Feb 2021 19:04:57 GMT",
         "x-ms-return-client-request-id": "true",
-<<<<<<< HEAD
-        "x-ms-version": "2020-12-06"
-=======
         "x-ms-version": "2021-02-12"
->>>>>>> 7e782c87
       },
       "RequestBody": null,
       "StatusCode": 201,
@@ -75,11 +63,7 @@
         ],
         "x-ms-client-request-id": "aec85f46-70de-6cd4-6169-2ec3bd26b804",
         "x-ms-request-id": "da844afe-a01f-0061-34f2-065c1c000000",
-<<<<<<< HEAD
-        "x-ms-version": "2020-12-06"
-=======
         "x-ms-version": "2021-02-12"
->>>>>>> 7e782c87
       },
       "ResponseBody": []
     },
@@ -96,11 +80,7 @@
         "x-ms-client-request-id": "7e318608-d69a-0097-ea51-1ea1faac553a",
         "x-ms-date": "Fri, 19 Feb 2021 19:04:57 GMT",
         "x-ms-return-client-request-id": "true",
-<<<<<<< HEAD
-        "x-ms-version": "2020-12-06"
-=======
         "x-ms-version": "2021-02-12"
->>>>>>> 7e782c87
       },
       "RequestBody": null,
       "StatusCode": 200,
@@ -114,11 +94,7 @@
         "Transfer-Encoding": "chunked",
         "x-ms-client-request-id": "7e318608-d69a-0097-ea51-1ea1faac553a",
         "x-ms-request-id": "da844b0a-a01f-0061-40f2-065c1c000000",
-<<<<<<< HEAD
-        "x-ms-version": "2020-12-06"
-=======
         "x-ms-version": "2021-02-12"
->>>>>>> 7e782c87
       },
       "ResponseBody": [
         "{\"paths\":[{\"creationTime\":\"132582350966335601\",\"etag\":\"0x8D8D5093F4CAA6E\",\"group\":\"$superuser\",\"isDirectory\":\"true\",\"lastModified\":\"Fri, 19 Feb 2021 19:04:56 GMT\",\"name\":\"test-directory-be08fc20-1443-959e-679c-009cd9652437\",\"owner\":\"$superuser\",\"permissions\":\"rwxr-x---\"},{\"contentLength\":\"0\",\"creationTime\":\"132582350966386457\",\"etag\":\"0x8D8D5093F4D6F19\",\"group\":\"$superuser\",\"isDirectory\":\"true\",\"lastModified\":\"Fri, 19 Feb 2021 19:04:56 GMT\",\"name\":\"test-directory-be08fc20-1443-959e-679c-009cd9652437/test-directory-ee46c733-b35d-9e9a-8f7f-5677dd638575\",\"owner\":\"$superuser\",\"permissions\":\"rwxr-x---\"}]}\n"
@@ -138,11 +114,7 @@
         "x-ms-client-request-id": "36bba307-39f5-4069-f32b-2f56858a10aa",
         "x-ms-date": "Fri, 19 Feb 2021 19:04:57 GMT",
         "x-ms-return-client-request-id": "true",
-<<<<<<< HEAD
-        "x-ms-version": "2020-12-06"
-=======
         "x-ms-version": "2021-02-12"
->>>>>>> 7e782c87
       },
       "RequestBody": null,
       "StatusCode": 202,
@@ -155,11 +127,7 @@
         ],
         "x-ms-client-request-id": "36bba307-39f5-4069-f32b-2f56858a10aa",
         "x-ms-request-id": "cb12eda8-b01e-006d-12f2-06cb14000000",
-<<<<<<< HEAD
-        "x-ms-version": "2020-12-06"
-=======
         "x-ms-version": "2021-02-12"
->>>>>>> 7e782c87
       },
       "ResponseBody": []
     }
