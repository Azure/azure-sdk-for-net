﻿{
  "Entries": [
    {
      "RequestUri": "https://seannse.blob.core.windows.net/test-filesystem-e710bf83-b130-41b6-88b1-01edf1ad855d?restype=container",
      "RequestMethod": "PUT",
      "RequestHeaders": {
        "Accept": "application/xml",
        "Authorization": "Sanitized",
        "traceparent": "00-429ff1ed0135e3468ddb3edc47232e1a-d90d3bd3d1209541-00",
        "User-Agent": [
          "azsdk-net-Storage.Files.DataLake/12.7.0-alpha.20210219.1",
          "(.NET 5.0.3; Microsoft Windows 10.0.19041)"
        ],
        "x-ms-blob-public-access": "container",
        "x-ms-client-request-id": "9da2026e-d848-4d7f-4487-abcc7e17a054",
        "x-ms-date": "Fri, 19 Feb 2021 19:04:16 GMT",
        "x-ms-return-client-request-id": "true",
<<<<<<< HEAD
        "x-ms-version": "2020-12-06"
=======
        "x-ms-version": "2021-02-12"
>>>>>>> 7e782c87
      },
      "RequestBody": null,
      "StatusCode": 201,
      "ResponseHeaders": {
        "Content-Length": "0",
        "Date": "Fri, 19 Feb 2021 19:04:15 GMT",
        "ETag": "\"0x8D8D5092728D811\"",
        "Last-Modified": "Fri, 19 Feb 2021 19:04:16 GMT",
        "Server": [
          "Windows-Azure-Blob/1.0",
          "Microsoft-HTTPAPI/2.0"
        ],
        "x-ms-client-request-id": "9da2026e-d848-4d7f-4487-abcc7e17a054",
        "x-ms-request-id": "cb12bc05-b01e-006d-4ef2-06cb14000000",
<<<<<<< HEAD
        "x-ms-version": "2020-12-06"
=======
        "x-ms-version": "2021-02-12"
>>>>>>> 7e782c87
      },
      "ResponseBody": []
    },
    {
      "RequestUri": "https://seannse.dfs.core.windows.net/test-filesystem-e710bf83-b130-41b6-88b1-01edf1ad855d/test-directory-a7c2ece9-a4ec-c13c-6c0e-3fe8a820b35b?resource=directory",
      "RequestMethod": "PUT",
      "RequestHeaders": {
        "Accept": "application/json",
        "Authorization": "Sanitized",
        "traceparent": "00-376e73065879ee48bc5366061bf9caff-e5411446eec53842-00",
        "User-Agent": [
          "azsdk-net-Storage.Files.DataLake/12.7.0-alpha.20210219.1",
          "(.NET 5.0.3; Microsoft Windows 10.0.19041)"
        ],
        "x-ms-client-request-id": "a1acb4a7-476a-c92e-c5e0-31399897a523",
        "x-ms-date": "Fri, 19 Feb 2021 19:04:16 GMT",
        "x-ms-return-client-request-id": "true",
<<<<<<< HEAD
        "x-ms-version": "2020-12-06"
=======
        "x-ms-version": "2021-02-12"
>>>>>>> 7e782c87
      },
      "RequestBody": null,
      "StatusCode": 201,
      "ResponseHeaders": {
        "Content-Length": "0",
        "Date": "Fri, 19 Feb 2021 19:04:15 GMT",
        "ETag": "\"0x8D8D509273A36D6\"",
        "Last-Modified": "Fri, 19 Feb 2021 19:04:16 GMT",
        "Server": [
          "Windows-Azure-HDFS/1.0",
          "Microsoft-HTTPAPI/2.0"
        ],
        "x-ms-client-request-id": "a1acb4a7-476a-c92e-c5e0-31399897a523",
        "x-ms-request-id": "da84315a-a01f-0061-35f2-065c1c000000",
<<<<<<< HEAD
        "x-ms-version": "2020-12-06"
=======
        "x-ms-version": "2021-02-12"
>>>>>>> 7e782c87
      },
      "ResponseBody": []
    },
    {
      "RequestUri": "https://seannse.dfs.core.windows.net/test-filesystem-e710bf83-b130-41b6-88b1-01edf1ad855d/test-directory-a7c2ece9-a4ec-c13c-6c0e-3fe8a820b35b/test-directory-97094fd3-b199-024a-d7e3-ff7873e3abe5?resource=directory",
      "RequestMethod": "PUT",
      "RequestHeaders": {
        "Accept": "application/json",
        "Authorization": "Sanitized",
        "User-Agent": [
          "azsdk-net-Storage.Files.DataLake/12.7.0-alpha.20210219.1",
          "(.NET 5.0.3; Microsoft Windows 10.0.19041)"
        ],
        "x-ms-client-request-id": "e8ad4c35-b055-c1af-5e8f-dfe488204dfc",
        "x-ms-date": "Fri, 19 Feb 2021 19:04:17 GMT",
        "x-ms-return-client-request-id": "true",
<<<<<<< HEAD
        "x-ms-version": "2020-12-06"
=======
        "x-ms-version": "2021-02-12"
>>>>>>> 7e782c87
      },
      "RequestBody": null,
      "StatusCode": 201,
      "ResponseHeaders": {
        "Content-Length": "0",
        "Date": "Fri, 19 Feb 2021 19:04:15 GMT",
        "ETag": "\"0x8D8D5092746937F\"",
        "Last-Modified": "Fri, 19 Feb 2021 19:04:16 GMT",
        "Server": [
          "Windows-Azure-HDFS/1.0",
          "Microsoft-HTTPAPI/2.0"
        ],
        "x-ms-client-request-id": "e8ad4c35-b055-c1af-5e8f-dfe488204dfc",
        "x-ms-request-id": "da843166-a01f-0061-41f2-065c1c000000",
<<<<<<< HEAD
        "x-ms-version": "2020-12-06"
=======
        "x-ms-version": "2021-02-12"
>>>>>>> 7e782c87
      },
      "ResponseBody": []
    },
    {
      "RequestUri": "https://seannse.dfs.core.windows.net/test-filesystem-e710bf83-b130-41b6-88b1-01edf1ad855d/test-directory-a7c2ece9-a4ec-c13c-6c0e-3fe8a820b35b/test-directory-97094fd3-b199-024a-d7e3-ff7873e3abe5/test-file-f441af8b-1274-7af0-b7b4-2929b5db4611?resource=file",
      "RequestMethod": "PUT",
      "RequestHeaders": {
        "Accept": "application/json",
        "Authorization": "Sanitized",
        "User-Agent": [
          "azsdk-net-Storage.Files.DataLake/12.7.0-alpha.20210219.1",
          "(.NET 5.0.3; Microsoft Windows 10.0.19041)"
        ],
        "x-ms-client-request-id": "69f4475e-5d2d-1fbb-5ec3-67ed0b126d49",
        "x-ms-date": "Fri, 19 Feb 2021 19:04:17 GMT",
        "x-ms-return-client-request-id": "true",
<<<<<<< HEAD
        "x-ms-version": "2020-12-06"
=======
        "x-ms-version": "2021-02-12"
>>>>>>> 7e782c87
      },
      "RequestBody": null,
      "StatusCode": 201,
      "ResponseHeaders": {
        "Content-Length": "0",
        "Date": "Fri, 19 Feb 2021 19:04:15 GMT",
        "ETag": "\"0x8D8D50927539249\"",
        "Last-Modified": "Fri, 19 Feb 2021 19:04:16 GMT",
        "Server": [
          "Windows-Azure-HDFS/1.0",
          "Microsoft-HTTPAPI/2.0"
        ],
        "x-ms-client-request-id": "69f4475e-5d2d-1fbb-5ec3-67ed0b126d49",
        "x-ms-request-id": "da843176-a01f-0061-51f2-065c1c000000",
<<<<<<< HEAD
        "x-ms-version": "2020-12-06"
=======
        "x-ms-version": "2021-02-12"
>>>>>>> 7e782c87
      },
      "ResponseBody": []
    },
    {
      "RequestUri": "https://seannse.blob.core.windows.net/test-filesystem-e710bf83-b130-41b6-88b1-01edf1ad855d?restype=container",
      "RequestMethod": "DELETE",
      "RequestHeaders": {
        "Accept": "application/xml",
        "Authorization": "Sanitized",
        "traceparent": "00-8904b4faf7779b4f842d4c95aa6c1a79-25777ef41781d042-00",
        "User-Agent": [
          "azsdk-net-Storage.Files.DataLake/12.7.0-alpha.20210219.1",
          "(.NET 5.0.3; Microsoft Windows 10.0.19041)"
        ],
        "x-ms-client-request-id": "4185de5c-e42b-3fcf-3289-079a7d7b95a6",
        "x-ms-date": "Fri, 19 Feb 2021 19:04:17 GMT",
        "x-ms-return-client-request-id": "true",
<<<<<<< HEAD
        "x-ms-version": "2020-12-06"
=======
        "x-ms-version": "2021-02-12"
>>>>>>> 7e782c87
      },
      "RequestBody": null,
      "StatusCode": 202,
      "ResponseHeaders": {
        "Content-Length": "0",
        "Date": "Fri, 19 Feb 2021 19:04:15 GMT",
        "Server": [
          "Windows-Azure-Blob/1.0",
          "Microsoft-HTTPAPI/2.0"
        ],
        "x-ms-client-request-id": "4185de5c-e42b-3fcf-3289-079a7d7b95a6",
        "x-ms-request-id": "cb12bc64-b01e-006d-17f2-06cb14000000",
<<<<<<< HEAD
        "x-ms-version": "2020-12-06"
=======
        "x-ms-version": "2021-02-12"
>>>>>>> 7e782c87
      },
      "ResponseBody": []
    }
  ],
  "Variables": {
    "RandomSeed": "97865672",
    "Storage_TestConfigHierarchicalNamespace": "NamespaceTenant\nseannse\nU2FuaXRpemVk\nhttps://seannse.blob.core.windows.net\nhttps://seannse.file.core.windows.net\nhttps://seannse.queue.core.windows.net\nhttps://seannse.table.core.windows.net\n\n\n\n\nhttps://seannse-secondary.blob.core.windows.net\nhttps://seannse-secondary.file.core.windows.net\nhttps://seannse-secondary.queue.core.windows.net\nhttps://seannse-secondary.table.core.windows.net\n68390a19-a643-458b-b726-408abf67b4fc\nSanitized\n72f988bf-86f1-41af-91ab-2d7cd011db47\nhttps://login.microsoftonline.com/\nCloud\nBlobEndpoint=https://seannse.blob.core.windows.net/;QueueEndpoint=https://seannse.queue.core.windows.net/;FileEndpoint=https://seannse.file.core.windows.net/;BlobSecondaryEndpoint=https://seannse-secondary.blob.core.windows.net/;QueueSecondaryEndpoint=https://seannse-secondary.queue.core.windows.net/;FileSecondaryEndpoint=https://seannse-secondary.file.core.windows.net/;AccountName=seannse;AccountKey=Sanitized\n\n\n"
  }
}<|MERGE_RESOLUTION|>--- conflicted
+++ resolved
@@ -15,11 +15,7 @@
         "x-ms-client-request-id": "9da2026e-d848-4d7f-4487-abcc7e17a054",
         "x-ms-date": "Fri, 19 Feb 2021 19:04:16 GMT",
         "x-ms-return-client-request-id": "true",
-<<<<<<< HEAD
-        "x-ms-version": "2020-12-06"
-=======
         "x-ms-version": "2021-02-12"
->>>>>>> 7e782c87
       },
       "RequestBody": null,
       "StatusCode": 201,
@@ -34,11 +30,7 @@
         ],
         "x-ms-client-request-id": "9da2026e-d848-4d7f-4487-abcc7e17a054",
         "x-ms-request-id": "cb12bc05-b01e-006d-4ef2-06cb14000000",
-<<<<<<< HEAD
-        "x-ms-version": "2020-12-06"
-=======
         "x-ms-version": "2021-02-12"
->>>>>>> 7e782c87
       },
       "ResponseBody": []
     },
@@ -56,11 +48,7 @@
         "x-ms-client-request-id": "a1acb4a7-476a-c92e-c5e0-31399897a523",
         "x-ms-date": "Fri, 19 Feb 2021 19:04:16 GMT",
         "x-ms-return-client-request-id": "true",
-<<<<<<< HEAD
-        "x-ms-version": "2020-12-06"
-=======
         "x-ms-version": "2021-02-12"
->>>>>>> 7e782c87
       },
       "RequestBody": null,
       "StatusCode": 201,
@@ -75,11 +63,7 @@
         ],
         "x-ms-client-request-id": "a1acb4a7-476a-c92e-c5e0-31399897a523",
         "x-ms-request-id": "da84315a-a01f-0061-35f2-065c1c000000",
-<<<<<<< HEAD
-        "x-ms-version": "2020-12-06"
-=======
         "x-ms-version": "2021-02-12"
->>>>>>> 7e782c87
       },
       "ResponseBody": []
     },
@@ -96,11 +80,7 @@
         "x-ms-client-request-id": "e8ad4c35-b055-c1af-5e8f-dfe488204dfc",
         "x-ms-date": "Fri, 19 Feb 2021 19:04:17 GMT",
         "x-ms-return-client-request-id": "true",
-<<<<<<< HEAD
-        "x-ms-version": "2020-12-06"
-=======
         "x-ms-version": "2021-02-12"
->>>>>>> 7e782c87
       },
       "RequestBody": null,
       "StatusCode": 201,
@@ -115,11 +95,7 @@
         ],
         "x-ms-client-request-id": "e8ad4c35-b055-c1af-5e8f-dfe488204dfc",
         "x-ms-request-id": "da843166-a01f-0061-41f2-065c1c000000",
-<<<<<<< HEAD
-        "x-ms-version": "2020-12-06"
-=======
         "x-ms-version": "2021-02-12"
->>>>>>> 7e782c87
       },
       "ResponseBody": []
     },
@@ -136,11 +112,7 @@
         "x-ms-client-request-id": "69f4475e-5d2d-1fbb-5ec3-67ed0b126d49",
         "x-ms-date": "Fri, 19 Feb 2021 19:04:17 GMT",
         "x-ms-return-client-request-id": "true",
-<<<<<<< HEAD
-        "x-ms-version": "2020-12-06"
-=======
         "x-ms-version": "2021-02-12"
->>>>>>> 7e782c87
       },
       "RequestBody": null,
       "StatusCode": 201,
@@ -155,11 +127,7 @@
         ],
         "x-ms-client-request-id": "69f4475e-5d2d-1fbb-5ec3-67ed0b126d49",
         "x-ms-request-id": "da843176-a01f-0061-51f2-065c1c000000",
-<<<<<<< HEAD
-        "x-ms-version": "2020-12-06"
-=======
         "x-ms-version": "2021-02-12"
->>>>>>> 7e782c87
       },
       "ResponseBody": []
     },
@@ -177,11 +145,7 @@
         "x-ms-client-request-id": "4185de5c-e42b-3fcf-3289-079a7d7b95a6",
         "x-ms-date": "Fri, 19 Feb 2021 19:04:17 GMT",
         "x-ms-return-client-request-id": "true",
-<<<<<<< HEAD
-        "x-ms-version": "2020-12-06"
-=======
         "x-ms-version": "2021-02-12"
->>>>>>> 7e782c87
       },
       "RequestBody": null,
       "StatusCode": 202,
@@ -194,11 +158,7 @@
         ],
         "x-ms-client-request-id": "4185de5c-e42b-3fcf-3289-079a7d7b95a6",
         "x-ms-request-id": "cb12bc64-b01e-006d-17f2-06cb14000000",
-<<<<<<< HEAD
-        "x-ms-version": "2020-12-06"
-=======
         "x-ms-version": "2021-02-12"
->>>>>>> 7e782c87
       },
       "ResponseBody": []
     }
