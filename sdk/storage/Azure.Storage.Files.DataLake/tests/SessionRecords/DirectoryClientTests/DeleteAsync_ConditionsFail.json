﻿{
  "Entries": [
    {
      "RequestUri": "https://seannse.blob.core.windows.net/test-filesystem-518f526d-2849-df2a-7724-43beb9bc4e35?restype=container",
      "RequestMethod": "PUT",
      "RequestHeaders": {
        "Accept": "application/xml",
        "Authorization": "Sanitized",
        "traceparent": "00-39cdbe1f318f9740bcb998678eabe792-b98db534621a7d43-00",
        "User-Agent": [
          "azsdk-net-Storage.Files.DataLake/12.7.0-alpha.20210219.1",
          "(.NET 5.0.3; Microsoft Windows 10.0.19041)"
        ],
        "x-ms-blob-public-access": "container",
        "x-ms-client-request-id": "92ce86e8-0952-9c91-124b-75a3558cc08c",
        "x-ms-date": "Fri, 19 Feb 2021 19:00:03 GMT",
        "x-ms-return-client-request-id": "true",
<<<<<<< HEAD
        "x-ms-version": "2020-12-06"
=======
        "x-ms-version": "2021-02-12"
>>>>>>> 7e782c87
      },
      "RequestBody": null,
      "StatusCode": 201,
      "ResponseHeaders": {
        "Content-Length": "0",
        "Date": "Fri, 19 Feb 2021 19:00:02 GMT",
        "ETag": "\"0x8D8D5088FEAE3C8\"",
        "Last-Modified": "Fri, 19 Feb 2021 19:00:02 GMT",
        "Server": [
          "Windows-Azure-Blob/1.0",
          "Microsoft-HTTPAPI/2.0"
        ],
        "x-ms-client-request-id": "92ce86e8-0952-9c91-124b-75a3558cc08c",
        "x-ms-request-id": "cb1173d2-b01e-006d-55f1-06cb14000000",
<<<<<<< HEAD
        "x-ms-version": "2020-12-06"
=======
        "x-ms-version": "2021-02-12"
>>>>>>> 7e782c87
      },
      "ResponseBody": []
    },
    {
      "RequestUri": "https://seannse.dfs.core.windows.net/test-filesystem-518f526d-2849-df2a-7724-43beb9bc4e35/test-directory-32777d37-6368-0a68-f111-e3ef958ad133?resource=directory",
      "RequestMethod": "PUT",
      "RequestHeaders": {
        "Accept": "application/json",
        "Authorization": "Sanitized",
        "traceparent": "00-7f25e72b89c7424d837f7da8c058ae3c-efc996da8eab6a44-00",
        "User-Agent": [
          "azsdk-net-Storage.Files.DataLake/12.7.0-alpha.20210219.1",
          "(.NET 5.0.3; Microsoft Windows 10.0.19041)"
        ],
        "x-ms-client-request-id": "9068069a-e0cc-8482-1ec4-a14026a20688",
        "x-ms-date": "Fri, 19 Feb 2021 19:00:03 GMT",
        "x-ms-return-client-request-id": "true",
<<<<<<< HEAD
        "x-ms-version": "2020-12-06"
=======
        "x-ms-version": "2021-02-12"
>>>>>>> 7e782c87
      },
      "RequestBody": null,
      "StatusCode": 201,
      "ResponseHeaders": {
        "Content-Length": "0",
        "Date": "Fri, 19 Feb 2021 19:00:02 GMT",
        "ETag": "\"0x8D8D5088FFA1182\"",
        "Last-Modified": "Fri, 19 Feb 2021 19:00:02 GMT",
        "Server": [
          "Windows-Azure-HDFS/1.0",
          "Microsoft-HTTPAPI/2.0"
        ],
        "x-ms-client-request-id": "9068069a-e0cc-8482-1ec4-a14026a20688",
        "x-ms-request-id": "da837d03-a01f-0061-31f1-065c1c000000",
<<<<<<< HEAD
        "x-ms-version": "2020-12-06"
=======
        "x-ms-version": "2021-02-12"
>>>>>>> 7e782c87
      },
      "ResponseBody": []
    },
    {
      "RequestUri": "https://seannse.dfs.core.windows.net/test-filesystem-518f526d-2849-df2a-7724-43beb9bc4e35/test-directory-32777d37-6368-0a68-f111-e3ef958ad133?recursive=true",
      "RequestMethod": "DELETE",
      "RequestHeaders": {
        "Accept": "application/json",
        "Authorization": "Sanitized",
        "If-Modified-Since": "Sat, 20 Feb 2021 19:00:03 GMT",
        "User-Agent": [
          "azsdk-net-Storage.Files.DataLake/12.7.0-alpha.20210219.1",
          "(.NET 5.0.3; Microsoft Windows 10.0.19041)"
        ],
        "x-ms-client-request-id": "8e5401e9-4121-3167-d651-14291ba2989f",
        "x-ms-date": "Fri, 19 Feb 2021 19:00:03 GMT",
        "x-ms-return-client-request-id": "true",
<<<<<<< HEAD
        "x-ms-version": "2020-12-06"
=======
        "x-ms-version": "2021-02-12"
>>>>>>> 7e782c87
      },
      "RequestBody": null,
      "StatusCode": 412,
      "ResponseHeaders": {
        "Content-Length": "200",
        "Content-Type": "application/json; charset=utf-8",
        "Date": "Fri, 19 Feb 2021 19:00:02 GMT",
        "Server": [
          "Windows-Azure-HDFS/1.0",
          "Microsoft-HTTPAPI/2.0"
        ],
        "x-ms-client-request-id": "8e5401e9-4121-3167-d651-14291ba2989f",
        "x-ms-error-code": "ConditionNotMet",
        "x-ms-request-id": "da837d19-a01f-0061-47f1-065c1c000000",
<<<<<<< HEAD
        "x-ms-version": "2020-12-06"
=======
        "x-ms-version": "2021-02-12"
>>>>>>> 7e782c87
      },
      "ResponseBody": {
        "error": {
          "code": "ConditionNotMet",
          "message": "The condition specified using HTTP conditional header(s) is not met.\nRequestId:da837d19-a01f-0061-47f1-065c1c000000\nTime:2021-02-19T19:00:02.5829047Z"
        }
      }
    },
    {
      "RequestUri": "https://seannse.blob.core.windows.net/test-filesystem-518f526d-2849-df2a-7724-43beb9bc4e35?restype=container",
      "RequestMethod": "DELETE",
      "RequestHeaders": {
        "Accept": "application/xml",
        "Authorization": "Sanitized",
        "traceparent": "00-1e88953d983957439d8e7b38cd25197f-6e5a88ac11c2654f-00",
        "User-Agent": [
          "azsdk-net-Storage.Files.DataLake/12.7.0-alpha.20210219.1",
          "(.NET 5.0.3; Microsoft Windows 10.0.19041)"
        ],
        "x-ms-client-request-id": "24566ea7-784d-3866-da60-266479745ff8",
        "x-ms-date": "Fri, 19 Feb 2021 19:00:03 GMT",
        "x-ms-return-client-request-id": "true",
<<<<<<< HEAD
        "x-ms-version": "2020-12-06"
=======
        "x-ms-version": "2021-02-12"
>>>>>>> 7e782c87
      },
      "RequestBody": null,
      "StatusCode": 202,
      "ResponseHeaders": {
        "Content-Length": "0",
        "Date": "Fri, 19 Feb 2021 19:00:02 GMT",
        "Server": [
          "Windows-Azure-Blob/1.0",
          "Microsoft-HTTPAPI/2.0"
        ],
        "x-ms-client-request-id": "24566ea7-784d-3866-da60-266479745ff8",
        "x-ms-request-id": "cb117468-b01e-006d-60f1-06cb14000000",
<<<<<<< HEAD
        "x-ms-version": "2020-12-06"
=======
        "x-ms-version": "2021-02-12"
>>>>>>> 7e782c87
      },
      "ResponseBody": []
    },
    {
      "RequestUri": "https://seannse.blob.core.windows.net/test-filesystem-f3b55021-7292-be05-d548-26344b5441df?restype=container",
      "RequestMethod": "PUT",
      "RequestHeaders": {
        "Accept": "application/xml",
        "Authorization": "Sanitized",
        "traceparent": "00-778f666ce2443249b83953148d2528a3-4bdd630c4a0b2749-00",
        "User-Agent": [
          "azsdk-net-Storage.Files.DataLake/12.7.0-alpha.20210219.1",
          "(.NET 5.0.3; Microsoft Windows 10.0.19041)"
        ],
        "x-ms-blob-public-access": "container",
        "x-ms-client-request-id": "9ef1fd8e-2941-35ca-6898-4e045132ec86",
        "x-ms-date": "Fri, 19 Feb 2021 19:00:03 GMT",
        "x-ms-return-client-request-id": "true",
<<<<<<< HEAD
        "x-ms-version": "2020-12-06"
=======
        "x-ms-version": "2021-02-12"
>>>>>>> 7e782c87
      },
      "RequestBody": null,
      "StatusCode": 201,
      "ResponseHeaders": {
        "Content-Length": "0",
        "Date": "Fri, 19 Feb 2021 19:00:02 GMT",
        "ETag": "\"0x8D8D50890229F7B\"",
        "Last-Modified": "Fri, 19 Feb 2021 19:00:02 GMT",
        "Server": [
          "Windows-Azure-Blob/1.0",
          "Microsoft-HTTPAPI/2.0"
        ],
        "x-ms-client-request-id": "9ef1fd8e-2941-35ca-6898-4e045132ec86",
        "x-ms-request-id": "cb117491-b01e-006d-09f1-06cb14000000",
<<<<<<< HEAD
        "x-ms-version": "2020-12-06"
=======
        "x-ms-version": "2021-02-12"
>>>>>>> 7e782c87
      },
      "ResponseBody": []
    },
    {
      "RequestUri": "https://seannse.dfs.core.windows.net/test-filesystem-f3b55021-7292-be05-d548-26344b5441df/test-directory-c22f461f-b1f2-adab-fe57-e69da13ab80e?resource=directory",
      "RequestMethod": "PUT",
      "RequestHeaders": {
        "Accept": "application/json",
        "Authorization": "Sanitized",
        "traceparent": "00-4e5a1d5e2b6da840bf1b820a4fa0d66c-c5059faa68634842-00",
        "User-Agent": [
          "azsdk-net-Storage.Files.DataLake/12.7.0-alpha.20210219.1",
          "(.NET 5.0.3; Microsoft Windows 10.0.19041)"
        ],
        "x-ms-client-request-id": "bfac4a08-d097-dd00-5143-a0ea422c942e",
        "x-ms-date": "Fri, 19 Feb 2021 19:00:03 GMT",
        "x-ms-return-client-request-id": "true",
<<<<<<< HEAD
        "x-ms-version": "2020-12-06"
=======
        "x-ms-version": "2021-02-12"
>>>>>>> 7e782c87
      },
      "RequestBody": null,
      "StatusCode": 201,
      "ResponseHeaders": {
        "Content-Length": "0",
        "Date": "Fri, 19 Feb 2021 19:00:02 GMT",
        "ETag": "\"0x8D8D5089030AFB7\"",
        "Last-Modified": "Fri, 19 Feb 2021 19:00:02 GMT",
        "Server": [
          "Windows-Azure-HDFS/1.0",
          "Microsoft-HTTPAPI/2.0"
        ],
        "x-ms-client-request-id": "bfac4a08-d097-dd00-5143-a0ea422c942e",
        "x-ms-request-id": "da837d4a-a01f-0061-78f1-065c1c000000",
<<<<<<< HEAD
        "x-ms-version": "2020-12-06"
=======
        "x-ms-version": "2021-02-12"
>>>>>>> 7e782c87
      },
      "ResponseBody": []
    },
    {
      "RequestUri": "https://seannse.dfs.core.windows.net/test-filesystem-f3b55021-7292-be05-d548-26344b5441df/test-directory-c22f461f-b1f2-adab-fe57-e69da13ab80e?recursive=true",
      "RequestMethod": "DELETE",
      "RequestHeaders": {
        "Accept": "application/json",
        "Authorization": "Sanitized",
        "If-Unmodified-Since": "Thu, 18 Feb 2021 19:00:03 GMT",
        "User-Agent": [
          "azsdk-net-Storage.Files.DataLake/12.7.0-alpha.20210219.1",
          "(.NET 5.0.3; Microsoft Windows 10.0.19041)"
        ],
        "x-ms-client-request-id": "57950b4b-f98d-e576-31c8-fc1f02b2c8bf",
        "x-ms-date": "Fri, 19 Feb 2021 19:00:03 GMT",
        "x-ms-return-client-request-id": "true",
<<<<<<< HEAD
        "x-ms-version": "2020-12-06"
=======
        "x-ms-version": "2021-02-12"
>>>>>>> 7e782c87
      },
      "RequestBody": null,
      "StatusCode": 412,
      "ResponseHeaders": {
        "Content-Length": "200",
        "Content-Type": "application/json; charset=utf-8",
        "Date": "Fri, 19 Feb 2021 19:00:02 GMT",
        "Server": [
          "Windows-Azure-HDFS/1.0",
          "Microsoft-HTTPAPI/2.0"
        ],
        "x-ms-client-request-id": "57950b4b-f98d-e576-31c8-fc1f02b2c8bf",
        "x-ms-error-code": "ConditionNotMet",
        "x-ms-request-id": "da837d59-a01f-0061-07f1-065c1c000000",
<<<<<<< HEAD
        "x-ms-version": "2020-12-06"
=======
        "x-ms-version": "2021-02-12"
>>>>>>> 7e782c87
      },
      "ResponseBody": {
        "error": {
          "code": "ConditionNotMet",
          "message": "The condition specified using HTTP conditional header(s) is not met.\nRequestId:da837d59-a01f-0061-07f1-065c1c000000\nTime:2021-02-19T19:00:02.9471592Z"
        }
      }
    },
    {
      "RequestUri": "https://seannse.blob.core.windows.net/test-filesystem-f3b55021-7292-be05-d548-26344b5441df?restype=container",
      "RequestMethod": "DELETE",
      "RequestHeaders": {
        "Accept": "application/xml",
        "Authorization": "Sanitized",
        "traceparent": "00-b50918187c6c7d489a672df4270b6882-30cc4d351a44e945-00",
        "User-Agent": [
          "azsdk-net-Storage.Files.DataLake/12.7.0-alpha.20210219.1",
          "(.NET 5.0.3; Microsoft Windows 10.0.19041)"
        ],
        "x-ms-client-request-id": "379ff0ba-3c97-e6a1-c968-edc4a20379f6",
        "x-ms-date": "Fri, 19 Feb 2021 19:00:03 GMT",
        "x-ms-return-client-request-id": "true",
<<<<<<< HEAD
        "x-ms-version": "2020-12-06"
=======
        "x-ms-version": "2021-02-12"
>>>>>>> 7e782c87
      },
      "RequestBody": null,
      "StatusCode": 202,
      "ResponseHeaders": {
        "Content-Length": "0",
        "Date": "Fri, 19 Feb 2021 19:00:02 GMT",
        "Server": [
          "Windows-Azure-Blob/1.0",
          "Microsoft-HTTPAPI/2.0"
        ],
        "x-ms-client-request-id": "379ff0ba-3c97-e6a1-c968-edc4a20379f6",
        "x-ms-request-id": "cb117505-b01e-006d-79f1-06cb14000000",
<<<<<<< HEAD
        "x-ms-version": "2020-12-06"
=======
        "x-ms-version": "2021-02-12"
>>>>>>> 7e782c87
      },
      "ResponseBody": []
    },
    {
      "RequestUri": "https://seannse.blob.core.windows.net/test-filesystem-57ee155b-a424-5eb0-bc2b-2f5de303ebd7?restype=container",
      "RequestMethod": "PUT",
      "RequestHeaders": {
        "Accept": "application/xml",
        "Authorization": "Sanitized",
        "traceparent": "00-fc7a0285436a03439e49a8c927d4f9da-1fa5f52986417148-00",
        "User-Agent": [
          "azsdk-net-Storage.Files.DataLake/12.7.0-alpha.20210219.1",
          "(.NET 5.0.3; Microsoft Windows 10.0.19041)"
        ],
        "x-ms-blob-public-access": "container",
        "x-ms-client-request-id": "e4171fb6-186b-1635-3f41-7a6c0c4303c5",
        "x-ms-date": "Fri, 19 Feb 2021 19:00:03 GMT",
        "x-ms-return-client-request-id": "true",
<<<<<<< HEAD
        "x-ms-version": "2020-12-06"
=======
        "x-ms-version": "2021-02-12"
>>>>>>> 7e782c87
      },
      "RequestBody": null,
      "StatusCode": 201,
      "ResponseHeaders": {
        "Content-Length": "0",
        "Date": "Fri, 19 Feb 2021 19:00:02 GMT",
        "ETag": "\"0x8D8D508905662DD\"",
        "Last-Modified": "Fri, 19 Feb 2021 19:00:03 GMT",
        "Server": [
          "Windows-Azure-Blob/1.0",
          "Microsoft-HTTPAPI/2.0"
        ],
        "x-ms-client-request-id": "e4171fb6-186b-1635-3f41-7a6c0c4303c5",
        "x-ms-request-id": "cb11751a-b01e-006d-0df1-06cb14000000",
<<<<<<< HEAD
        "x-ms-version": "2020-12-06"
=======
        "x-ms-version": "2021-02-12"
>>>>>>> 7e782c87
      },
      "ResponseBody": []
    },
    {
      "RequestUri": "https://seannse.dfs.core.windows.net/test-filesystem-57ee155b-a424-5eb0-bc2b-2f5de303ebd7/test-directory-ff6b167d-669f-cbe3-ed73-e23788195f32?resource=directory",
      "RequestMethod": "PUT",
      "RequestHeaders": {
        "Accept": "application/json",
        "Authorization": "Sanitized",
        "traceparent": "00-2a7471ebec10e14aa123ad474ee77126-3416ad54df66be41-00",
        "User-Agent": [
          "azsdk-net-Storage.Files.DataLake/12.7.0-alpha.20210219.1",
          "(.NET 5.0.3; Microsoft Windows 10.0.19041)"
        ],
        "x-ms-client-request-id": "e81956e9-c81e-4f84-3b4c-f7f836fd8e26",
        "x-ms-date": "Fri, 19 Feb 2021 19:00:03 GMT",
        "x-ms-return-client-request-id": "true",
<<<<<<< HEAD
        "x-ms-version": "2020-12-06"
=======
        "x-ms-version": "2021-02-12"
>>>>>>> 7e782c87
      },
      "RequestBody": null,
      "StatusCode": 201,
      "ResponseHeaders": {
        "Content-Length": "0",
        "Date": "Fri, 19 Feb 2021 19:00:02 GMT",
        "ETag": "\"0x8D8D50890653642\"",
        "Last-Modified": "Fri, 19 Feb 2021 19:00:03 GMT",
        "Server": [
          "Windows-Azure-HDFS/1.0",
          "Microsoft-HTTPAPI/2.0"
        ],
        "x-ms-client-request-id": "e81956e9-c81e-4f84-3b4c-f7f836fd8e26",
        "x-ms-request-id": "da837d83-a01f-0061-31f1-065c1c000000",
<<<<<<< HEAD
        "x-ms-version": "2020-12-06"
=======
        "x-ms-version": "2021-02-12"
>>>>>>> 7e782c87
      },
      "ResponseBody": []
    },
    {
      "RequestUri": "https://seannse.dfs.core.windows.net/test-filesystem-57ee155b-a424-5eb0-bc2b-2f5de303ebd7/test-directory-ff6b167d-669f-cbe3-ed73-e23788195f32?recursive=true",
      "RequestMethod": "DELETE",
      "RequestHeaders": {
        "Accept": "application/json",
        "Authorization": "Sanitized",
        "If-Match": "\"garbage\"",
        "User-Agent": [
          "azsdk-net-Storage.Files.DataLake/12.7.0-alpha.20210219.1",
          "(.NET 5.0.3; Microsoft Windows 10.0.19041)"
        ],
        "x-ms-client-request-id": "324eb104-76ff-9a14-8757-899f0f740970",
        "x-ms-date": "Fri, 19 Feb 2021 19:00:03 GMT",
        "x-ms-return-client-request-id": "true",
<<<<<<< HEAD
        "x-ms-version": "2020-12-06"
=======
        "x-ms-version": "2021-02-12"
>>>>>>> 7e782c87
      },
      "RequestBody": null,
      "StatusCode": 412,
      "ResponseHeaders": {
        "Content-Length": "200",
        "Content-Type": "application/json; charset=utf-8",
        "Date": "Fri, 19 Feb 2021 19:00:03 GMT",
        "Server": [
          "Windows-Azure-HDFS/1.0",
          "Microsoft-HTTPAPI/2.0"
        ],
        "x-ms-client-request-id": "324eb104-76ff-9a14-8757-899f0f740970",
        "x-ms-error-code": "ConditionNotMet",
        "x-ms-request-id": "da837d90-a01f-0061-3ef1-065c1c000000",
<<<<<<< HEAD
        "x-ms-version": "2020-12-06"
=======
        "x-ms-version": "2021-02-12"
>>>>>>> 7e782c87
      },
      "ResponseBody": {
        "error": {
          "code": "ConditionNotMet",
          "message": "The condition specified using HTTP conditional header(s) is not met.\nRequestId:da837d90-a01f-0061-3ef1-065c1c000000\nTime:2021-02-19T19:00:03.2683836Z"
        }
      }
    },
    {
      "RequestUri": "https://seannse.blob.core.windows.net/test-filesystem-57ee155b-a424-5eb0-bc2b-2f5de303ebd7?restype=container",
      "RequestMethod": "DELETE",
      "RequestHeaders": {
        "Accept": "application/xml",
        "Authorization": "Sanitized",
        "traceparent": "00-91866c46275ff44fac422c470daeddf3-613189c69331394a-00",
        "User-Agent": [
          "azsdk-net-Storage.Files.DataLake/12.7.0-alpha.20210219.1",
          "(.NET 5.0.3; Microsoft Windows 10.0.19041)"
        ],
        "x-ms-client-request-id": "84f3c597-5cae-6b26-336e-7945b53a6735",
        "x-ms-date": "Fri, 19 Feb 2021 19:00:04 GMT",
        "x-ms-return-client-request-id": "true",
<<<<<<< HEAD
        "x-ms-version": "2020-12-06"
=======
        "x-ms-version": "2021-02-12"
>>>>>>> 7e782c87
      },
      "RequestBody": null,
      "StatusCode": 202,
      "ResponseHeaders": {
        "Content-Length": "0",
        "Date": "Fri, 19 Feb 2021 19:00:03 GMT",
        "Server": [
          "Windows-Azure-Blob/1.0",
          "Microsoft-HTTPAPI/2.0"
        ],
        "x-ms-client-request-id": "84f3c597-5cae-6b26-336e-7945b53a6735",
        "x-ms-request-id": "cb11755f-b01e-006d-4cf1-06cb14000000",
<<<<<<< HEAD
        "x-ms-version": "2020-12-06"
=======
        "x-ms-version": "2021-02-12"
>>>>>>> 7e782c87
      },
      "ResponseBody": []
    },
    {
      "RequestUri": "https://seannse.blob.core.windows.net/test-filesystem-e8922122-e722-967f-1ca4-b55d38226354?restype=container",
      "RequestMethod": "PUT",
      "RequestHeaders": {
        "Accept": "application/xml",
        "Authorization": "Sanitized",
        "traceparent": "00-09b5e7f4b568ae459f6242d4bf300d33-1f8d988629a7d049-00",
        "User-Agent": [
          "azsdk-net-Storage.Files.DataLake/12.7.0-alpha.20210219.1",
          "(.NET 5.0.3; Microsoft Windows 10.0.19041)"
        ],
        "x-ms-blob-public-access": "container",
        "x-ms-client-request-id": "16d0083a-d3a1-b006-455c-680aa6c93310",
        "x-ms-date": "Fri, 19 Feb 2021 19:00:04 GMT",
        "x-ms-return-client-request-id": "true",
<<<<<<< HEAD
        "x-ms-version": "2020-12-06"
=======
        "x-ms-version": "2021-02-12"
>>>>>>> 7e782c87
      },
      "RequestBody": null,
      "StatusCode": 201,
      "ResponseHeaders": {
        "Content-Length": "0",
        "Date": "Fri, 19 Feb 2021 19:00:03 GMT",
        "ETag": "\"0x8D8D508908A9B84\"",
        "Last-Modified": "Fri, 19 Feb 2021 19:00:03 GMT",
        "Server": [
          "Windows-Azure-Blob/1.0",
          "Microsoft-HTTPAPI/2.0"
        ],
        "x-ms-client-request-id": "16d0083a-d3a1-b006-455c-680aa6c93310",
        "x-ms-request-id": "cb11758a-b01e-006d-70f1-06cb14000000",
<<<<<<< HEAD
        "x-ms-version": "2020-12-06"
=======
        "x-ms-version": "2021-02-12"
>>>>>>> 7e782c87
      },
      "ResponseBody": []
    },
    {
      "RequestUri": "https://seannse.dfs.core.windows.net/test-filesystem-e8922122-e722-967f-1ca4-b55d38226354/test-directory-56a9240b-1d31-9db4-5f2f-629e4c3ca2cd?resource=directory",
      "RequestMethod": "PUT",
      "RequestHeaders": {
        "Accept": "application/json",
        "Authorization": "Sanitized",
        "traceparent": "00-613a8c0cd277a140a72498b57fe40437-0e3c6e1ac3f8fb45-00",
        "User-Agent": [
          "azsdk-net-Storage.Files.DataLake/12.7.0-alpha.20210219.1",
          "(.NET 5.0.3; Microsoft Windows 10.0.19041)"
        ],
        "x-ms-client-request-id": "cf388a51-9ea5-1d10-5332-b67270686309",
        "x-ms-date": "Fri, 19 Feb 2021 19:00:04 GMT",
        "x-ms-return-client-request-id": "true",
<<<<<<< HEAD
        "x-ms-version": "2020-12-06"
=======
        "x-ms-version": "2021-02-12"
>>>>>>> 7e782c87
      },
      "RequestBody": null,
      "StatusCode": 201,
      "ResponseHeaders": {
        "Content-Length": "0",
        "Date": "Fri, 19 Feb 2021 19:00:03 GMT",
        "ETag": "\"0x8D8D508909CA757\"",
        "Last-Modified": "Fri, 19 Feb 2021 19:00:03 GMT",
        "Server": [
          "Windows-Azure-HDFS/1.0",
          "Microsoft-HTTPAPI/2.0"
        ],
        "x-ms-client-request-id": "cf388a51-9ea5-1d10-5332-b67270686309",
        "x-ms-request-id": "da837dbb-a01f-0061-69f1-065c1c000000",
<<<<<<< HEAD
        "x-ms-version": "2020-12-06"
=======
        "x-ms-version": "2021-02-12"
>>>>>>> 7e782c87
      },
      "ResponseBody": []
    },
    {
      "RequestUri": "https://seannse.blob.core.windows.net/test-filesystem-e8922122-e722-967f-1ca4-b55d38226354/test-directory-56a9240b-1d31-9db4-5f2f-629e4c3ca2cd",
      "RequestMethod": "HEAD",
      "RequestHeaders": {
        "Accept": "application/xml",
        "Authorization": "Sanitized",
        "User-Agent": [
          "azsdk-net-Storage.Files.DataLake/12.7.0-alpha.20210219.1",
          "(.NET 5.0.3; Microsoft Windows 10.0.19041)"
        ],
        "x-ms-client-request-id": "c24ca672-d203-1227-6205-db1f964057f0",
        "x-ms-date": "Fri, 19 Feb 2021 19:00:04 GMT",
        "x-ms-return-client-request-id": "true",
<<<<<<< HEAD
        "x-ms-version": "2020-12-06"
=======
        "x-ms-version": "2021-02-12"
>>>>>>> 7e782c87
      },
      "RequestBody": null,
      "StatusCode": 200,
      "ResponseHeaders": {
        "Accept-Ranges": "bytes",
        "Content-Length": "0",
        "Content-Type": "application/octet-stream",
        "Date": "Fri, 19 Feb 2021 19:00:03 GMT",
        "ETag": "\"0x8D8D508909CA757\"",
        "Last-Modified": "Fri, 19 Feb 2021 19:00:03 GMT",
        "Server": [
          "Windows-Azure-Blob/1.0",
          "Microsoft-HTTPAPI/2.0"
        ],
        "x-ms-access-tier": "Hot",
        "x-ms-access-tier-inferred": "true",
        "x-ms-blob-type": "BlockBlob",
        "x-ms-client-request-id": "c24ca672-d203-1227-6205-db1f964057f0",
        "x-ms-creation-time": "Fri, 19 Feb 2021 19:00:03 GMT",
        "x-ms-group": "$superuser",
        "x-ms-lease-state": "available",
        "x-ms-lease-status": "unlocked",
        "x-ms-meta-hdi_isfolder": "true",
        "x-ms-owner": "$superuser",
        "x-ms-permissions": "rwxr-x---",
        "x-ms-request-id": "cb1175c4-b01e-006d-27f1-06cb14000000",
        "x-ms-server-encrypted": "true",
<<<<<<< HEAD
        "x-ms-version": "2020-12-06"
=======
        "x-ms-version": "2021-02-12"
>>>>>>> 7e782c87
      },
      "ResponseBody": []
    },
    {
      "RequestUri": "https://seannse.dfs.core.windows.net/test-filesystem-e8922122-e722-967f-1ca4-b55d38226354/test-directory-56a9240b-1d31-9db4-5f2f-629e4c3ca2cd?recursive=true",
      "RequestMethod": "DELETE",
      "RequestHeaders": {
        "Accept": "application/json",
        "Authorization": "Sanitized",
        "If-None-Match": "0x8D8D508909CA757",
        "User-Agent": [
          "azsdk-net-Storage.Files.DataLake/12.7.0-alpha.20210219.1",
          "(.NET 5.0.3; Microsoft Windows 10.0.19041)"
        ],
        "x-ms-client-request-id": "c9ff0db2-a11b-e805-7348-cfa2289f2831",
        "x-ms-date": "Fri, 19 Feb 2021 19:00:04 GMT",
        "x-ms-return-client-request-id": "true",
<<<<<<< HEAD
        "x-ms-version": "2020-12-06"
=======
        "x-ms-version": "2021-02-12"
>>>>>>> 7e782c87
      },
      "RequestBody": null,
      "StatusCode": 412,
      "ResponseHeaders": {
        "Content-Length": "200",
        "Content-Type": "application/json; charset=utf-8",
        "Date": "Fri, 19 Feb 2021 19:00:03 GMT",
        "Server": [
          "Windows-Azure-HDFS/1.0",
          "Microsoft-HTTPAPI/2.0"
        ],
        "x-ms-client-request-id": "c9ff0db2-a11b-e805-7348-cfa2289f2831",
        "x-ms-error-code": "ConditionNotMet",
        "x-ms-request-id": "da837ddf-a01f-0061-0df1-065c1c000000",
<<<<<<< HEAD
        "x-ms-version": "2020-12-06"
=======
        "x-ms-version": "2021-02-12"
>>>>>>> 7e782c87
      },
      "ResponseBody": {
        "error": {
          "code": "ConditionNotMet",
          "message": "The condition specified using HTTP conditional header(s) is not met.\nRequestId:da837ddf-a01f-0061-0df1-065c1c000000\nTime:2021-02-19T19:00:03.7567248Z"
        }
      }
    },
    {
      "RequestUri": "https://seannse.blob.core.windows.net/test-filesystem-e8922122-e722-967f-1ca4-b55d38226354?restype=container",
      "RequestMethod": "DELETE",
      "RequestHeaders": {
        "Accept": "application/xml",
        "Authorization": "Sanitized",
        "traceparent": "00-991e03c21407ad4689731687ee644c80-7a1973ea5a8fbf46-00",
        "User-Agent": [
          "azsdk-net-Storage.Files.DataLake/12.7.0-alpha.20210219.1",
          "(.NET 5.0.3; Microsoft Windows 10.0.19041)"
        ],
        "x-ms-client-request-id": "886d1800-8e41-53d4-f581-0e14b972242c",
        "x-ms-date": "Fri, 19 Feb 2021 19:00:04 GMT",
        "x-ms-return-client-request-id": "true",
<<<<<<< HEAD
        "x-ms-version": "2020-12-06"
=======
        "x-ms-version": "2021-02-12"
>>>>>>> 7e782c87
      },
      "RequestBody": null,
      "StatusCode": 202,
      "ResponseHeaders": {
        "Content-Length": "0",
        "Date": "Fri, 19 Feb 2021 19:00:03 GMT",
        "Server": [
          "Windows-Azure-Blob/1.0",
          "Microsoft-HTTPAPI/2.0"
        ],
        "x-ms-client-request-id": "886d1800-8e41-53d4-f581-0e14b972242c",
        "x-ms-request-id": "cb1175fd-b01e-006d-5df1-06cb14000000",
<<<<<<< HEAD
        "x-ms-version": "2020-12-06"
=======
        "x-ms-version": "2021-02-12"
>>>>>>> 7e782c87
      },
      "ResponseBody": []
    },
    {
      "RequestUri": "https://seannse.blob.core.windows.net/test-filesystem-933c2c50-e652-b39d-c016-371caa7a7411?restype=container",
      "RequestMethod": "PUT",
      "RequestHeaders": {
        "Accept": "application/xml",
        "Authorization": "Sanitized",
        "traceparent": "00-d2c646459e133a429928d4073e0978fc-3a17b9c915d7d440-00",
        "User-Agent": [
          "azsdk-net-Storage.Files.DataLake/12.7.0-alpha.20210219.1",
          "(.NET 5.0.3; Microsoft Windows 10.0.19041)"
        ],
        "x-ms-blob-public-access": "container",
        "x-ms-client-request-id": "4739cadb-dd25-19d8-7bb9-c72a56b8a87b",
        "x-ms-date": "Fri, 19 Feb 2021 19:00:04 GMT",
        "x-ms-return-client-request-id": "true",
<<<<<<< HEAD
        "x-ms-version": "2020-12-06"
=======
        "x-ms-version": "2021-02-12"
>>>>>>> 7e782c87
      },
      "RequestBody": null,
      "StatusCode": 201,
      "ResponseHeaders": {
        "Content-Length": "0",
        "Date": "Fri, 19 Feb 2021 19:00:03 GMT",
        "ETag": "\"0x8D8D50890D286BF\"",
        "Last-Modified": "Fri, 19 Feb 2021 19:00:03 GMT",
        "Server": [
          "Windows-Azure-Blob/1.0",
          "Microsoft-HTTPAPI/2.0"
        ],
        "x-ms-client-request-id": "4739cadb-dd25-19d8-7bb9-c72a56b8a87b",
        "x-ms-request-id": "cb117633-b01e-006d-10f1-06cb14000000",
<<<<<<< HEAD
        "x-ms-version": "2020-12-06"
=======
        "x-ms-version": "2021-02-12"
>>>>>>> 7e782c87
      },
      "ResponseBody": []
    },
    {
      "RequestUri": "https://seannse.dfs.core.windows.net/test-filesystem-933c2c50-e652-b39d-c016-371caa7a7411/test-directory-153dfd0d-14d0-b1f9-3c41-5bc1bff8c388?resource=directory",
      "RequestMethod": "PUT",
      "RequestHeaders": {
        "Accept": "application/json",
        "Authorization": "Sanitized",
        "traceparent": "00-c99dece990aa864184664732c8b180d2-1798a7c6b424ed4a-00",
        "User-Agent": [
          "azsdk-net-Storage.Files.DataLake/12.7.0-alpha.20210219.1",
          "(.NET 5.0.3; Microsoft Windows 10.0.19041)"
        ],
        "x-ms-client-request-id": "f397ace8-1afb-c74f-d088-0ae482165a82",
        "x-ms-date": "Fri, 19 Feb 2021 19:00:04 GMT",
        "x-ms-return-client-request-id": "true",
<<<<<<< HEAD
        "x-ms-version": "2020-12-06"
=======
        "x-ms-version": "2021-02-12"
>>>>>>> 7e782c87
      },
      "RequestBody": null,
      "StatusCode": 201,
      "ResponseHeaders": {
        "Content-Length": "0",
        "Date": "Fri, 19 Feb 2021 19:00:03 GMT",
        "ETag": "\"0x8D8D50890E20173\"",
        "Last-Modified": "Fri, 19 Feb 2021 19:00:04 GMT",
        "Server": [
          "Windows-Azure-HDFS/1.0",
          "Microsoft-HTTPAPI/2.0"
        ],
        "x-ms-client-request-id": "f397ace8-1afb-c74f-d088-0ae482165a82",
        "x-ms-request-id": "da837e08-a01f-0061-36f1-065c1c000000",
<<<<<<< HEAD
        "x-ms-version": "2020-12-06"
=======
        "x-ms-version": "2021-02-12"
>>>>>>> 7e782c87
      },
      "ResponseBody": []
    },
    {
      "RequestUri": "https://seannse.dfs.core.windows.net/test-filesystem-933c2c50-e652-b39d-c016-371caa7a7411/test-directory-153dfd0d-14d0-b1f9-3c41-5bc1bff8c388?recursive=true",
      "RequestMethod": "DELETE",
      "RequestHeaders": {
        "Accept": "application/json",
        "Authorization": "Sanitized",
        "User-Agent": [
          "azsdk-net-Storage.Files.DataLake/12.7.0-alpha.20210219.1",
          "(.NET 5.0.3; Microsoft Windows 10.0.19041)"
        ],
        "x-ms-client-request-id": "13d8db9e-cf61-cd8c-c879-0eb8230777b4",
        "x-ms-date": "Fri, 19 Feb 2021 19:00:04 GMT",
        "x-ms-lease-id": "ed2a3dc5-99c8-794b-4986-b23e06e1725b",
        "x-ms-return-client-request-id": "true",
<<<<<<< HEAD
        "x-ms-version": "2020-12-06"
=======
        "x-ms-version": "2021-02-12"
>>>>>>> 7e782c87
      },
      "RequestBody": null,
      "StatusCode": 412,
      "ResponseHeaders": {
        "Content-Length": "176",
        "Content-Type": "application/json; charset=utf-8",
        "Date": "Fri, 19 Feb 2021 19:00:03 GMT",
        "Server": [
          "Windows-Azure-HDFS/1.0",
          "Microsoft-HTTPAPI/2.0"
        ],
        "x-ms-client-request-id": "13d8db9e-cf61-cd8c-c879-0eb8230777b4",
        "x-ms-error-code": "LeaseNotPresent",
        "x-ms-request-id": "da837e0f-a01f-0061-3df1-065c1c000000",
<<<<<<< HEAD
        "x-ms-version": "2020-12-06"
=======
        "x-ms-version": "2021-02-12"
>>>>>>> 7e782c87
      },
      "ResponseBody": {
        "error": {
          "code": "LeaseNotPresent",
          "message": "There is currently no lease on the resource.\nRequestId:da837e0f-a01f-0061-3df1-065c1c000000\nTime:2021-02-19T19:00:04.0889574Z"
        }
      }
    },
    {
      "RequestUri": "https://seannse.blob.core.windows.net/test-filesystem-933c2c50-e652-b39d-c016-371caa7a7411?restype=container",
      "RequestMethod": "DELETE",
      "RequestHeaders": {
        "Accept": "application/xml",
        "Authorization": "Sanitized",
        "traceparent": "00-7ce0221b1d82f94b9ffcea8f1a092df3-9db5d049e327a844-00",
        "User-Agent": [
          "azsdk-net-Storage.Files.DataLake/12.7.0-alpha.20210219.1",
          "(.NET 5.0.3; Microsoft Windows 10.0.19041)"
        ],
        "x-ms-client-request-id": "a64593af-473d-2620-b375-76fdb980bc0a",
        "x-ms-date": "Fri, 19 Feb 2021 19:00:04 GMT",
        "x-ms-return-client-request-id": "true",
<<<<<<< HEAD
        "x-ms-version": "2020-12-06"
=======
        "x-ms-version": "2021-02-12"
>>>>>>> 7e782c87
      },
      "RequestBody": null,
      "StatusCode": 202,
      "ResponseHeaders": {
        "Content-Length": "0",
        "Date": "Fri, 19 Feb 2021 19:00:03 GMT",
        "Server": [
          "Windows-Azure-Blob/1.0",
          "Microsoft-HTTPAPI/2.0"
        ],
        "x-ms-client-request-id": "a64593af-473d-2620-b375-76fdb980bc0a",
        "x-ms-request-id": "cb1176dd-b01e-006d-36f1-06cb14000000",
<<<<<<< HEAD
        "x-ms-version": "2020-12-06"
=======
        "x-ms-version": "2021-02-12"
>>>>>>> 7e782c87
      },
      "ResponseBody": []
    }
  ],
  "Variables": {
    "DateTimeOffsetNow": "2021-02-19T13:00:03.0756733-06:00",
    "RandomSeed": "201508280",
    "Storage_TestConfigHierarchicalNamespace": "NamespaceTenant\nseannse\nU2FuaXRpemVk\nhttps://seannse.blob.core.windows.net\nhttps://seannse.file.core.windows.net\nhttps://seannse.queue.core.windows.net\nhttps://seannse.table.core.windows.net\n\n\n\n\nhttps://seannse-secondary.blob.core.windows.net\nhttps://seannse-secondary.file.core.windows.net\nhttps://seannse-secondary.queue.core.windows.net\nhttps://seannse-secondary.table.core.windows.net\n68390a19-a643-458b-b726-408abf67b4fc\nSanitized\n72f988bf-86f1-41af-91ab-2d7cd011db47\nhttps://login.microsoftonline.com/\nCloud\nBlobEndpoint=https://seannse.blob.core.windows.net/;QueueEndpoint=https://seannse.queue.core.windows.net/;FileEndpoint=https://seannse.file.core.windows.net/;BlobSecondaryEndpoint=https://seannse-secondary.blob.core.windows.net/;QueueSecondaryEndpoint=https://seannse-secondary.queue.core.windows.net/;FileSecondaryEndpoint=https://seannse-secondary.file.core.windows.net/;AccountName=seannse;AccountKey=Sanitized\n\n\n"
  }
}<|MERGE_RESOLUTION|>--- conflicted
+++ resolved
@@ -15,11 +15,7 @@
         "x-ms-client-request-id": "92ce86e8-0952-9c91-124b-75a3558cc08c",
         "x-ms-date": "Fri, 19 Feb 2021 19:00:03 GMT",
         "x-ms-return-client-request-id": "true",
-<<<<<<< HEAD
-        "x-ms-version": "2020-12-06"
-=======
-        "x-ms-version": "2021-02-12"
->>>>>>> 7e782c87
+        "x-ms-version": "2021-02-12"
       },
       "RequestBody": null,
       "StatusCode": 201,
@@ -34,11 +30,7 @@
         ],
         "x-ms-client-request-id": "92ce86e8-0952-9c91-124b-75a3558cc08c",
         "x-ms-request-id": "cb1173d2-b01e-006d-55f1-06cb14000000",
-<<<<<<< HEAD
-        "x-ms-version": "2020-12-06"
-=======
-        "x-ms-version": "2021-02-12"
->>>>>>> 7e782c87
+        "x-ms-version": "2021-02-12"
       },
       "ResponseBody": []
     },
@@ -56,11 +48,7 @@
         "x-ms-client-request-id": "9068069a-e0cc-8482-1ec4-a14026a20688",
         "x-ms-date": "Fri, 19 Feb 2021 19:00:03 GMT",
         "x-ms-return-client-request-id": "true",
-<<<<<<< HEAD
-        "x-ms-version": "2020-12-06"
-=======
-        "x-ms-version": "2021-02-12"
->>>>>>> 7e782c87
+        "x-ms-version": "2021-02-12"
       },
       "RequestBody": null,
       "StatusCode": 201,
@@ -75,11 +63,7 @@
         ],
         "x-ms-client-request-id": "9068069a-e0cc-8482-1ec4-a14026a20688",
         "x-ms-request-id": "da837d03-a01f-0061-31f1-065c1c000000",
-<<<<<<< HEAD
-        "x-ms-version": "2020-12-06"
-=======
-        "x-ms-version": "2021-02-12"
->>>>>>> 7e782c87
+        "x-ms-version": "2021-02-12"
       },
       "ResponseBody": []
     },
@@ -97,11 +81,7 @@
         "x-ms-client-request-id": "8e5401e9-4121-3167-d651-14291ba2989f",
         "x-ms-date": "Fri, 19 Feb 2021 19:00:03 GMT",
         "x-ms-return-client-request-id": "true",
-<<<<<<< HEAD
-        "x-ms-version": "2020-12-06"
-=======
-        "x-ms-version": "2021-02-12"
->>>>>>> 7e782c87
+        "x-ms-version": "2021-02-12"
       },
       "RequestBody": null,
       "StatusCode": 412,
@@ -116,11 +96,7 @@
         "x-ms-client-request-id": "8e5401e9-4121-3167-d651-14291ba2989f",
         "x-ms-error-code": "ConditionNotMet",
         "x-ms-request-id": "da837d19-a01f-0061-47f1-065c1c000000",
-<<<<<<< HEAD
-        "x-ms-version": "2020-12-06"
-=======
-        "x-ms-version": "2021-02-12"
->>>>>>> 7e782c87
+        "x-ms-version": "2021-02-12"
       },
       "ResponseBody": {
         "error": {
@@ -143,11 +119,7 @@
         "x-ms-client-request-id": "24566ea7-784d-3866-da60-266479745ff8",
         "x-ms-date": "Fri, 19 Feb 2021 19:00:03 GMT",
         "x-ms-return-client-request-id": "true",
-<<<<<<< HEAD
-        "x-ms-version": "2020-12-06"
-=======
-        "x-ms-version": "2021-02-12"
->>>>>>> 7e782c87
+        "x-ms-version": "2021-02-12"
       },
       "RequestBody": null,
       "StatusCode": 202,
@@ -160,11 +132,7 @@
         ],
         "x-ms-client-request-id": "24566ea7-784d-3866-da60-266479745ff8",
         "x-ms-request-id": "cb117468-b01e-006d-60f1-06cb14000000",
-<<<<<<< HEAD
-        "x-ms-version": "2020-12-06"
-=======
-        "x-ms-version": "2021-02-12"
->>>>>>> 7e782c87
+        "x-ms-version": "2021-02-12"
       },
       "ResponseBody": []
     },
@@ -183,11 +151,7 @@
         "x-ms-client-request-id": "9ef1fd8e-2941-35ca-6898-4e045132ec86",
         "x-ms-date": "Fri, 19 Feb 2021 19:00:03 GMT",
         "x-ms-return-client-request-id": "true",
-<<<<<<< HEAD
-        "x-ms-version": "2020-12-06"
-=======
-        "x-ms-version": "2021-02-12"
->>>>>>> 7e782c87
+        "x-ms-version": "2021-02-12"
       },
       "RequestBody": null,
       "StatusCode": 201,
@@ -202,11 +166,7 @@
         ],
         "x-ms-client-request-id": "9ef1fd8e-2941-35ca-6898-4e045132ec86",
         "x-ms-request-id": "cb117491-b01e-006d-09f1-06cb14000000",
-<<<<<<< HEAD
-        "x-ms-version": "2020-12-06"
-=======
-        "x-ms-version": "2021-02-12"
->>>>>>> 7e782c87
+        "x-ms-version": "2021-02-12"
       },
       "ResponseBody": []
     },
@@ -224,11 +184,7 @@
         "x-ms-client-request-id": "bfac4a08-d097-dd00-5143-a0ea422c942e",
         "x-ms-date": "Fri, 19 Feb 2021 19:00:03 GMT",
         "x-ms-return-client-request-id": "true",
-<<<<<<< HEAD
-        "x-ms-version": "2020-12-06"
-=======
-        "x-ms-version": "2021-02-12"
->>>>>>> 7e782c87
+        "x-ms-version": "2021-02-12"
       },
       "RequestBody": null,
       "StatusCode": 201,
@@ -243,11 +199,7 @@
         ],
         "x-ms-client-request-id": "bfac4a08-d097-dd00-5143-a0ea422c942e",
         "x-ms-request-id": "da837d4a-a01f-0061-78f1-065c1c000000",
-<<<<<<< HEAD
-        "x-ms-version": "2020-12-06"
-=======
-        "x-ms-version": "2021-02-12"
->>>>>>> 7e782c87
+        "x-ms-version": "2021-02-12"
       },
       "ResponseBody": []
     },
@@ -265,11 +217,7 @@
         "x-ms-client-request-id": "57950b4b-f98d-e576-31c8-fc1f02b2c8bf",
         "x-ms-date": "Fri, 19 Feb 2021 19:00:03 GMT",
         "x-ms-return-client-request-id": "true",
-<<<<<<< HEAD
-        "x-ms-version": "2020-12-06"
-=======
-        "x-ms-version": "2021-02-12"
->>>>>>> 7e782c87
+        "x-ms-version": "2021-02-12"
       },
       "RequestBody": null,
       "StatusCode": 412,
@@ -284,11 +232,7 @@
         "x-ms-client-request-id": "57950b4b-f98d-e576-31c8-fc1f02b2c8bf",
         "x-ms-error-code": "ConditionNotMet",
         "x-ms-request-id": "da837d59-a01f-0061-07f1-065c1c000000",
-<<<<<<< HEAD
-        "x-ms-version": "2020-12-06"
-=======
-        "x-ms-version": "2021-02-12"
->>>>>>> 7e782c87
+        "x-ms-version": "2021-02-12"
       },
       "ResponseBody": {
         "error": {
@@ -311,11 +255,7 @@
         "x-ms-client-request-id": "379ff0ba-3c97-e6a1-c968-edc4a20379f6",
         "x-ms-date": "Fri, 19 Feb 2021 19:00:03 GMT",
         "x-ms-return-client-request-id": "true",
-<<<<<<< HEAD
-        "x-ms-version": "2020-12-06"
-=======
-        "x-ms-version": "2021-02-12"
->>>>>>> 7e782c87
+        "x-ms-version": "2021-02-12"
       },
       "RequestBody": null,
       "StatusCode": 202,
@@ -328,11 +268,7 @@
         ],
         "x-ms-client-request-id": "379ff0ba-3c97-e6a1-c968-edc4a20379f6",
         "x-ms-request-id": "cb117505-b01e-006d-79f1-06cb14000000",
-<<<<<<< HEAD
-        "x-ms-version": "2020-12-06"
-=======
-        "x-ms-version": "2021-02-12"
->>>>>>> 7e782c87
+        "x-ms-version": "2021-02-12"
       },
       "ResponseBody": []
     },
@@ -351,11 +287,7 @@
         "x-ms-client-request-id": "e4171fb6-186b-1635-3f41-7a6c0c4303c5",
         "x-ms-date": "Fri, 19 Feb 2021 19:00:03 GMT",
         "x-ms-return-client-request-id": "true",
-<<<<<<< HEAD
-        "x-ms-version": "2020-12-06"
-=======
-        "x-ms-version": "2021-02-12"
->>>>>>> 7e782c87
+        "x-ms-version": "2021-02-12"
       },
       "RequestBody": null,
       "StatusCode": 201,
@@ -370,11 +302,7 @@
         ],
         "x-ms-client-request-id": "e4171fb6-186b-1635-3f41-7a6c0c4303c5",
         "x-ms-request-id": "cb11751a-b01e-006d-0df1-06cb14000000",
-<<<<<<< HEAD
-        "x-ms-version": "2020-12-06"
-=======
-        "x-ms-version": "2021-02-12"
->>>>>>> 7e782c87
+        "x-ms-version": "2021-02-12"
       },
       "ResponseBody": []
     },
@@ -392,11 +320,7 @@
         "x-ms-client-request-id": "e81956e9-c81e-4f84-3b4c-f7f836fd8e26",
         "x-ms-date": "Fri, 19 Feb 2021 19:00:03 GMT",
         "x-ms-return-client-request-id": "true",
-<<<<<<< HEAD
-        "x-ms-version": "2020-12-06"
-=======
-        "x-ms-version": "2021-02-12"
->>>>>>> 7e782c87
+        "x-ms-version": "2021-02-12"
       },
       "RequestBody": null,
       "StatusCode": 201,
@@ -411,11 +335,7 @@
         ],
         "x-ms-client-request-id": "e81956e9-c81e-4f84-3b4c-f7f836fd8e26",
         "x-ms-request-id": "da837d83-a01f-0061-31f1-065c1c000000",
-<<<<<<< HEAD
-        "x-ms-version": "2020-12-06"
-=======
-        "x-ms-version": "2021-02-12"
->>>>>>> 7e782c87
+        "x-ms-version": "2021-02-12"
       },
       "ResponseBody": []
     },
@@ -433,11 +353,7 @@
         "x-ms-client-request-id": "324eb104-76ff-9a14-8757-899f0f740970",
         "x-ms-date": "Fri, 19 Feb 2021 19:00:03 GMT",
         "x-ms-return-client-request-id": "true",
-<<<<<<< HEAD
-        "x-ms-version": "2020-12-06"
-=======
-        "x-ms-version": "2021-02-12"
->>>>>>> 7e782c87
+        "x-ms-version": "2021-02-12"
       },
       "RequestBody": null,
       "StatusCode": 412,
@@ -452,11 +368,7 @@
         "x-ms-client-request-id": "324eb104-76ff-9a14-8757-899f0f740970",
         "x-ms-error-code": "ConditionNotMet",
         "x-ms-request-id": "da837d90-a01f-0061-3ef1-065c1c000000",
-<<<<<<< HEAD
-        "x-ms-version": "2020-12-06"
-=======
-        "x-ms-version": "2021-02-12"
->>>>>>> 7e782c87
+        "x-ms-version": "2021-02-12"
       },
       "ResponseBody": {
         "error": {
@@ -479,11 +391,7 @@
         "x-ms-client-request-id": "84f3c597-5cae-6b26-336e-7945b53a6735",
         "x-ms-date": "Fri, 19 Feb 2021 19:00:04 GMT",
         "x-ms-return-client-request-id": "true",
-<<<<<<< HEAD
-        "x-ms-version": "2020-12-06"
-=======
-        "x-ms-version": "2021-02-12"
->>>>>>> 7e782c87
+        "x-ms-version": "2021-02-12"
       },
       "RequestBody": null,
       "StatusCode": 202,
@@ -496,11 +404,7 @@
         ],
         "x-ms-client-request-id": "84f3c597-5cae-6b26-336e-7945b53a6735",
         "x-ms-request-id": "cb11755f-b01e-006d-4cf1-06cb14000000",
-<<<<<<< HEAD
-        "x-ms-version": "2020-12-06"
-=======
-        "x-ms-version": "2021-02-12"
->>>>>>> 7e782c87
+        "x-ms-version": "2021-02-12"
       },
       "ResponseBody": []
     },
@@ -519,11 +423,7 @@
         "x-ms-client-request-id": "16d0083a-d3a1-b006-455c-680aa6c93310",
         "x-ms-date": "Fri, 19 Feb 2021 19:00:04 GMT",
         "x-ms-return-client-request-id": "true",
-<<<<<<< HEAD
-        "x-ms-version": "2020-12-06"
-=======
-        "x-ms-version": "2021-02-12"
->>>>>>> 7e782c87
+        "x-ms-version": "2021-02-12"
       },
       "RequestBody": null,
       "StatusCode": 201,
@@ -538,11 +438,7 @@
         ],
         "x-ms-client-request-id": "16d0083a-d3a1-b006-455c-680aa6c93310",
         "x-ms-request-id": "cb11758a-b01e-006d-70f1-06cb14000000",
-<<<<<<< HEAD
-        "x-ms-version": "2020-12-06"
-=======
-        "x-ms-version": "2021-02-12"
->>>>>>> 7e782c87
+        "x-ms-version": "2021-02-12"
       },
       "ResponseBody": []
     },
@@ -560,11 +456,7 @@
         "x-ms-client-request-id": "cf388a51-9ea5-1d10-5332-b67270686309",
         "x-ms-date": "Fri, 19 Feb 2021 19:00:04 GMT",
         "x-ms-return-client-request-id": "true",
-<<<<<<< HEAD
-        "x-ms-version": "2020-12-06"
-=======
-        "x-ms-version": "2021-02-12"
->>>>>>> 7e782c87
+        "x-ms-version": "2021-02-12"
       },
       "RequestBody": null,
       "StatusCode": 201,
@@ -579,11 +471,7 @@
         ],
         "x-ms-client-request-id": "cf388a51-9ea5-1d10-5332-b67270686309",
         "x-ms-request-id": "da837dbb-a01f-0061-69f1-065c1c000000",
-<<<<<<< HEAD
-        "x-ms-version": "2020-12-06"
-=======
-        "x-ms-version": "2021-02-12"
->>>>>>> 7e782c87
+        "x-ms-version": "2021-02-12"
       },
       "ResponseBody": []
     },
@@ -600,11 +488,7 @@
         "x-ms-client-request-id": "c24ca672-d203-1227-6205-db1f964057f0",
         "x-ms-date": "Fri, 19 Feb 2021 19:00:04 GMT",
         "x-ms-return-client-request-id": "true",
-<<<<<<< HEAD
-        "x-ms-version": "2020-12-06"
-=======
-        "x-ms-version": "2021-02-12"
->>>>>>> 7e782c87
+        "x-ms-version": "2021-02-12"
       },
       "RequestBody": null,
       "StatusCode": 200,
@@ -632,11 +516,7 @@
         "x-ms-permissions": "rwxr-x---",
         "x-ms-request-id": "cb1175c4-b01e-006d-27f1-06cb14000000",
         "x-ms-server-encrypted": "true",
-<<<<<<< HEAD
-        "x-ms-version": "2020-12-06"
-=======
-        "x-ms-version": "2021-02-12"
->>>>>>> 7e782c87
+        "x-ms-version": "2021-02-12"
       },
       "ResponseBody": []
     },
@@ -654,11 +534,7 @@
         "x-ms-client-request-id": "c9ff0db2-a11b-e805-7348-cfa2289f2831",
         "x-ms-date": "Fri, 19 Feb 2021 19:00:04 GMT",
         "x-ms-return-client-request-id": "true",
-<<<<<<< HEAD
-        "x-ms-version": "2020-12-06"
-=======
-        "x-ms-version": "2021-02-12"
->>>>>>> 7e782c87
+        "x-ms-version": "2021-02-12"
       },
       "RequestBody": null,
       "StatusCode": 412,
@@ -673,11 +549,7 @@
         "x-ms-client-request-id": "c9ff0db2-a11b-e805-7348-cfa2289f2831",
         "x-ms-error-code": "ConditionNotMet",
         "x-ms-request-id": "da837ddf-a01f-0061-0df1-065c1c000000",
-<<<<<<< HEAD
-        "x-ms-version": "2020-12-06"
-=======
-        "x-ms-version": "2021-02-12"
->>>>>>> 7e782c87
+        "x-ms-version": "2021-02-12"
       },
       "ResponseBody": {
         "error": {
@@ -700,11 +572,7 @@
         "x-ms-client-request-id": "886d1800-8e41-53d4-f581-0e14b972242c",
         "x-ms-date": "Fri, 19 Feb 2021 19:00:04 GMT",
         "x-ms-return-client-request-id": "true",
-<<<<<<< HEAD
-        "x-ms-version": "2020-12-06"
-=======
-        "x-ms-version": "2021-02-12"
->>>>>>> 7e782c87
+        "x-ms-version": "2021-02-12"
       },
       "RequestBody": null,
       "StatusCode": 202,
@@ -717,11 +585,7 @@
         ],
         "x-ms-client-request-id": "886d1800-8e41-53d4-f581-0e14b972242c",
         "x-ms-request-id": "cb1175fd-b01e-006d-5df1-06cb14000000",
-<<<<<<< HEAD
-        "x-ms-version": "2020-12-06"
-=======
-        "x-ms-version": "2021-02-12"
->>>>>>> 7e782c87
+        "x-ms-version": "2021-02-12"
       },
       "ResponseBody": []
     },
@@ -740,11 +604,7 @@
         "x-ms-client-request-id": "4739cadb-dd25-19d8-7bb9-c72a56b8a87b",
         "x-ms-date": "Fri, 19 Feb 2021 19:00:04 GMT",
         "x-ms-return-client-request-id": "true",
-<<<<<<< HEAD
-        "x-ms-version": "2020-12-06"
-=======
-        "x-ms-version": "2021-02-12"
->>>>>>> 7e782c87
+        "x-ms-version": "2021-02-12"
       },
       "RequestBody": null,
       "StatusCode": 201,
@@ -759,11 +619,7 @@
         ],
         "x-ms-client-request-id": "4739cadb-dd25-19d8-7bb9-c72a56b8a87b",
         "x-ms-request-id": "cb117633-b01e-006d-10f1-06cb14000000",
-<<<<<<< HEAD
-        "x-ms-version": "2020-12-06"
-=======
-        "x-ms-version": "2021-02-12"
->>>>>>> 7e782c87
+        "x-ms-version": "2021-02-12"
       },
       "ResponseBody": []
     },
@@ -781,11 +637,7 @@
         "x-ms-client-request-id": "f397ace8-1afb-c74f-d088-0ae482165a82",
         "x-ms-date": "Fri, 19 Feb 2021 19:00:04 GMT",
         "x-ms-return-client-request-id": "true",
-<<<<<<< HEAD
-        "x-ms-version": "2020-12-06"
-=======
-        "x-ms-version": "2021-02-12"
->>>>>>> 7e782c87
+        "x-ms-version": "2021-02-12"
       },
       "RequestBody": null,
       "StatusCode": 201,
@@ -800,11 +652,7 @@
         ],
         "x-ms-client-request-id": "f397ace8-1afb-c74f-d088-0ae482165a82",
         "x-ms-request-id": "da837e08-a01f-0061-36f1-065c1c000000",
-<<<<<<< HEAD
-        "x-ms-version": "2020-12-06"
-=======
-        "x-ms-version": "2021-02-12"
->>>>>>> 7e782c87
+        "x-ms-version": "2021-02-12"
       },
       "ResponseBody": []
     },
@@ -822,11 +670,7 @@
         "x-ms-date": "Fri, 19 Feb 2021 19:00:04 GMT",
         "x-ms-lease-id": "ed2a3dc5-99c8-794b-4986-b23e06e1725b",
         "x-ms-return-client-request-id": "true",
-<<<<<<< HEAD
-        "x-ms-version": "2020-12-06"
-=======
-        "x-ms-version": "2021-02-12"
->>>>>>> 7e782c87
+        "x-ms-version": "2021-02-12"
       },
       "RequestBody": null,
       "StatusCode": 412,
@@ -841,11 +685,7 @@
         "x-ms-client-request-id": "13d8db9e-cf61-cd8c-c879-0eb8230777b4",
         "x-ms-error-code": "LeaseNotPresent",
         "x-ms-request-id": "da837e0f-a01f-0061-3df1-065c1c000000",
-<<<<<<< HEAD
-        "x-ms-version": "2020-12-06"
-=======
-        "x-ms-version": "2021-02-12"
->>>>>>> 7e782c87
+        "x-ms-version": "2021-02-12"
       },
       "ResponseBody": {
         "error": {
@@ -868,11 +708,7 @@
         "x-ms-client-request-id": "a64593af-473d-2620-b375-76fdb980bc0a",
         "x-ms-date": "Fri, 19 Feb 2021 19:00:04 GMT",
         "x-ms-return-client-request-id": "true",
-<<<<<<< HEAD
-        "x-ms-version": "2020-12-06"
-=======
-        "x-ms-version": "2021-02-12"
->>>>>>> 7e782c87
+        "x-ms-version": "2021-02-12"
       },
       "RequestBody": null,
       "StatusCode": 202,
@@ -885,11 +721,7 @@
         ],
         "x-ms-client-request-id": "a64593af-473d-2620-b375-76fdb980bc0a",
         "x-ms-request-id": "cb1176dd-b01e-006d-36f1-06cb14000000",
-<<<<<<< HEAD
-        "x-ms-version": "2020-12-06"
-=======
-        "x-ms-version": "2021-02-12"
->>>>>>> 7e782c87
+        "x-ms-version": "2021-02-12"
       },
       "ResponseBody": []
     }
