--- conflicted
+++ resolved
@@ -14,11 +14,7 @@
         "x-ms-client-request-id": "9ab96e10-8f86-aa7b-e8dd-9b5c3c7142c3",
         "x-ms-date": "Fri, 03 Apr 2020 20:53:25 GMT",
         "x-ms-return-client-request-id": "true",
-<<<<<<< HEAD
-        "x-ms-version": "2019-12-12"
-=======
-        "x-ms-version": "2020-02-10"
->>>>>>> 60f4876e
+        "x-ms-version": "2020-02-10"
       },
       "RequestBody": null,
       "StatusCode": 201,
@@ -33,11 +29,7 @@
         ],
         "x-ms-client-request-id": "9ab96e10-8f86-aa7b-e8dd-9b5c3c7142c3",
         "x-ms-request-id": "96216054-f01e-0012-7cf9-093670000000",
-<<<<<<< HEAD
-        "x-ms-version": "2019-12-12"
-=======
-        "x-ms-version": "2020-02-10"
->>>>>>> 60f4876e
+        "x-ms-version": "2020-02-10"
       },
       "ResponseBody": []
     },
@@ -54,11 +46,7 @@
         "x-ms-client-request-id": "64cc3122-d985-7c5a-3363-49905c9a53db",
         "x-ms-date": "Fri, 03 Apr 2020 20:53:26 GMT",
         "x-ms-return-client-request-id": "true",
-<<<<<<< HEAD
-        "x-ms-version": "2019-12-12"
-=======
-        "x-ms-version": "2020-02-10"
->>>>>>> 60f4876e
+        "x-ms-version": "2020-02-10"
       },
       "RequestBody": null,
       "StatusCode": 201,
@@ -73,11 +61,7 @@
         ],
         "x-ms-client-request-id": "64cc3122-d985-7c5a-3363-49905c9a53db",
         "x-ms-request-id": "fa43fb02-201f-0097-39f9-091bad000000",
-<<<<<<< HEAD
-        "x-ms-version": "2019-12-12"
-=======
-        "x-ms-version": "2020-02-10"
->>>>>>> 60f4876e
+        "x-ms-version": "2020-02-10"
       },
       "ResponseBody": []
     },
@@ -94,11 +78,7 @@
         "x-ms-client-request-id": "25be3f9e-b640-d199-8823-28e13bc0a4d6",
         "x-ms-date": "Fri, 03 Apr 2020 20:53:26 GMT",
         "x-ms-return-client-request-id": "true",
-<<<<<<< HEAD
-        "x-ms-version": "2019-12-12"
-=======
-        "x-ms-version": "2020-02-10"
->>>>>>> 60f4876e
+        "x-ms-version": "2020-02-10"
       },
       "RequestBody": null,
       "StatusCode": 412,
@@ -113,11 +93,7 @@
         "x-ms-client-request-id": "25be3f9e-b640-d199-8823-28e13bc0a4d6",
         "x-ms-error-code": "ConditionNotMet",
         "x-ms-request-id": "fa43fb03-201f-0097-3af9-091bad000000",
-<<<<<<< HEAD
-        "x-ms-version": "2019-12-12"
-=======
-        "x-ms-version": "2020-02-10"
->>>>>>> 60f4876e
+        "x-ms-version": "2020-02-10"
       },
       "ResponseBody": {
         "error": {
@@ -139,11 +115,7 @@
         "x-ms-client-request-id": "1df2a79f-2ddb-0b9a-e2e0-d1aebd9e690a",
         "x-ms-date": "Fri, 03 Apr 2020 20:53:26 GMT",
         "x-ms-return-client-request-id": "true",
-<<<<<<< HEAD
-        "x-ms-version": "2019-12-12"
-=======
-        "x-ms-version": "2020-02-10"
->>>>>>> 60f4876e
+        "x-ms-version": "2020-02-10"
       },
       "RequestBody": null,
       "StatusCode": 202,
@@ -156,11 +128,7 @@
         ],
         "x-ms-client-request-id": "1df2a79f-2ddb-0b9a-e2e0-d1aebd9e690a",
         "x-ms-request-id": "96216077-f01e-0012-1df9-093670000000",
-<<<<<<< HEAD
-        "x-ms-version": "2019-12-12"
-=======
-        "x-ms-version": "2020-02-10"
->>>>>>> 60f4876e
+        "x-ms-version": "2020-02-10"
       },
       "ResponseBody": []
     },
@@ -178,11 +146,7 @@
         "x-ms-client-request-id": "8e888ebe-6e4b-f039-0552-fe5ab981ee7d",
         "x-ms-date": "Fri, 03 Apr 2020 20:53:26 GMT",
         "x-ms-return-client-request-id": "true",
-<<<<<<< HEAD
-        "x-ms-version": "2019-12-12"
-=======
-        "x-ms-version": "2020-02-10"
->>>>>>> 60f4876e
+        "x-ms-version": "2020-02-10"
       },
       "RequestBody": null,
       "StatusCode": 201,
@@ -197,11 +161,7 @@
         ],
         "x-ms-client-request-id": "8e888ebe-6e4b-f039-0552-fe5ab981ee7d",
         "x-ms-request-id": "9621608b-f01e-0012-2ef9-093670000000",
-<<<<<<< HEAD
-        "x-ms-version": "2019-12-12"
-=======
-        "x-ms-version": "2020-02-10"
->>>>>>> 60f4876e
+        "x-ms-version": "2020-02-10"
       },
       "ResponseBody": []
     },
@@ -218,11 +178,7 @@
         "x-ms-client-request-id": "4d46b403-3301-e9b7-5165-4e4d7dac7382",
         "x-ms-date": "Fri, 03 Apr 2020 20:53:26 GMT",
         "x-ms-return-client-request-id": "true",
-<<<<<<< HEAD
-        "x-ms-version": "2019-12-12"
-=======
-        "x-ms-version": "2020-02-10"
->>>>>>> 60f4876e
+        "x-ms-version": "2020-02-10"
       },
       "RequestBody": null,
       "StatusCode": 201,
@@ -237,11 +193,7 @@
         ],
         "x-ms-client-request-id": "4d46b403-3301-e9b7-5165-4e4d7dac7382",
         "x-ms-request-id": "fa43fb04-201f-0097-3bf9-091bad000000",
-<<<<<<< HEAD
-        "x-ms-version": "2019-12-12"
-=======
-        "x-ms-version": "2020-02-10"
->>>>>>> 60f4876e
+        "x-ms-version": "2020-02-10"
       },
       "ResponseBody": []
     },
@@ -258,11 +210,7 @@
         "x-ms-client-request-id": "c988ec6a-263d-ceab-a770-3c772a59528b",
         "x-ms-date": "Fri, 03 Apr 2020 20:53:26 GMT",
         "x-ms-return-client-request-id": "true",
-<<<<<<< HEAD
-        "x-ms-version": "2019-12-12"
-=======
-        "x-ms-version": "2020-02-10"
->>>>>>> 60f4876e
+        "x-ms-version": "2020-02-10"
       },
       "RequestBody": null,
       "StatusCode": 412,
@@ -277,11 +225,7 @@
         "x-ms-client-request-id": "c988ec6a-263d-ceab-a770-3c772a59528b",
         "x-ms-error-code": "ConditionNotMet",
         "x-ms-request-id": "fa43fb05-201f-0097-3cf9-091bad000000",
-<<<<<<< HEAD
-        "x-ms-version": "2019-12-12"
-=======
-        "x-ms-version": "2020-02-10"
->>>>>>> 60f4876e
+        "x-ms-version": "2020-02-10"
       },
       "ResponseBody": {
         "error": {
@@ -303,11 +247,7 @@
         "x-ms-client-request-id": "91e2afc9-aa24-b745-a788-b2b6232935df",
         "x-ms-date": "Fri, 03 Apr 2020 20:53:26 GMT",
         "x-ms-return-client-request-id": "true",
-<<<<<<< HEAD
-        "x-ms-version": "2019-12-12"
-=======
-        "x-ms-version": "2020-02-10"
->>>>>>> 60f4876e
+        "x-ms-version": "2020-02-10"
       },
       "RequestBody": null,
       "StatusCode": 202,
@@ -320,11 +260,7 @@
         ],
         "x-ms-client-request-id": "91e2afc9-aa24-b745-a788-b2b6232935df",
         "x-ms-request-id": "962160b5-f01e-0012-4ff9-093670000000",
-<<<<<<< HEAD
-        "x-ms-version": "2019-12-12"
-=======
-        "x-ms-version": "2020-02-10"
->>>>>>> 60f4876e
+        "x-ms-version": "2020-02-10"
       },
       "ResponseBody": []
     },
@@ -342,11 +278,7 @@
         "x-ms-client-request-id": "961135b1-647a-646d-57b1-823ff3eea65c",
         "x-ms-date": "Fri, 03 Apr 2020 20:53:26 GMT",
         "x-ms-return-client-request-id": "true",
-<<<<<<< HEAD
-        "x-ms-version": "2019-12-12"
-=======
-        "x-ms-version": "2020-02-10"
->>>>>>> 60f4876e
+        "x-ms-version": "2020-02-10"
       },
       "RequestBody": null,
       "StatusCode": 201,
@@ -361,11 +293,7 @@
         ],
         "x-ms-client-request-id": "961135b1-647a-646d-57b1-823ff3eea65c",
         "x-ms-request-id": "962160d1-f01e-0012-69f9-093670000000",
-<<<<<<< HEAD
-        "x-ms-version": "2019-12-12"
-=======
-        "x-ms-version": "2020-02-10"
->>>>>>> 60f4876e
+        "x-ms-version": "2020-02-10"
       },
       "ResponseBody": []
     },
@@ -382,11 +310,7 @@
         "x-ms-client-request-id": "d1e6313f-073f-f76c-cc83-737dee2f8dbf",
         "x-ms-date": "Fri, 03 Apr 2020 20:53:26 GMT",
         "x-ms-return-client-request-id": "true",
-<<<<<<< HEAD
-        "x-ms-version": "2019-12-12"
-=======
-        "x-ms-version": "2020-02-10"
->>>>>>> 60f4876e
+        "x-ms-version": "2020-02-10"
       },
       "RequestBody": null,
       "StatusCode": 201,
@@ -401,11 +325,7 @@
         ],
         "x-ms-client-request-id": "d1e6313f-073f-f76c-cc83-737dee2f8dbf",
         "x-ms-request-id": "fa43fb06-201f-0097-3df9-091bad000000",
-<<<<<<< HEAD
-        "x-ms-version": "2019-12-12"
-=======
-        "x-ms-version": "2020-02-10"
->>>>>>> 60f4876e
+        "x-ms-version": "2020-02-10"
       },
       "ResponseBody": []
     },
@@ -422,11 +342,7 @@
         "x-ms-client-request-id": "a4fe9ebd-d9b2-5da8-60ad-10b5a6057b0f",
         "x-ms-date": "Fri, 03 Apr 2020 20:53:27 GMT",
         "x-ms-return-client-request-id": "true",
-<<<<<<< HEAD
-        "x-ms-version": "2019-12-12"
-=======
-        "x-ms-version": "2020-02-10"
->>>>>>> 60f4876e
+        "x-ms-version": "2020-02-10"
       },
       "RequestBody": null,
       "StatusCode": 412,
@@ -441,11 +357,7 @@
         "x-ms-client-request-id": "a4fe9ebd-d9b2-5da8-60ad-10b5a6057b0f",
         "x-ms-error-code": "ConditionNotMet",
         "x-ms-request-id": "fa43fb07-201f-0097-3ef9-091bad000000",
-<<<<<<< HEAD
-        "x-ms-version": "2019-12-12"
-=======
-        "x-ms-version": "2020-02-10"
->>>>>>> 60f4876e
+        "x-ms-version": "2020-02-10"
       },
       "ResponseBody": {
         "error": {
@@ -467,11 +379,7 @@
         "x-ms-client-request-id": "50bf7834-e930-2c0c-f27c-c59cb86e192c",
         "x-ms-date": "Fri, 03 Apr 2020 20:53:27 GMT",
         "x-ms-return-client-request-id": "true",
-<<<<<<< HEAD
-        "x-ms-version": "2019-12-12"
-=======
-        "x-ms-version": "2020-02-10"
->>>>>>> 60f4876e
+        "x-ms-version": "2020-02-10"
       },
       "RequestBody": null,
       "StatusCode": 202,
@@ -484,11 +392,7 @@
         ],
         "x-ms-client-request-id": "50bf7834-e930-2c0c-f27c-c59cb86e192c",
         "x-ms-request-id": "96216107-f01e-0012-1df9-093670000000",
-<<<<<<< HEAD
-        "x-ms-version": "2019-12-12"
-=======
-        "x-ms-version": "2020-02-10"
->>>>>>> 60f4876e
+        "x-ms-version": "2020-02-10"
       },
       "ResponseBody": []
     },
@@ -506,11 +410,7 @@
         "x-ms-client-request-id": "a1c3720d-2fc1-8843-ca1b-40a85281f20d",
         "x-ms-date": "Fri, 03 Apr 2020 20:53:27 GMT",
         "x-ms-return-client-request-id": "true",
-<<<<<<< HEAD
-        "x-ms-version": "2019-12-12"
-=======
-        "x-ms-version": "2020-02-10"
->>>>>>> 60f4876e
+        "x-ms-version": "2020-02-10"
       },
       "RequestBody": null,
       "StatusCode": 201,
@@ -525,11 +425,7 @@
         ],
         "x-ms-client-request-id": "a1c3720d-2fc1-8843-ca1b-40a85281f20d",
         "x-ms-request-id": "96216117-f01e-0012-2bf9-093670000000",
-<<<<<<< HEAD
-        "x-ms-version": "2019-12-12"
-=======
-        "x-ms-version": "2020-02-10"
->>>>>>> 60f4876e
+        "x-ms-version": "2020-02-10"
       },
       "ResponseBody": []
     },
@@ -546,11 +442,7 @@
         "x-ms-client-request-id": "b6e4a49f-eda1-21b1-8bee-551c55f18fec",
         "x-ms-date": "Fri, 03 Apr 2020 20:53:27 GMT",
         "x-ms-return-client-request-id": "true",
-<<<<<<< HEAD
-        "x-ms-version": "2019-12-12"
-=======
-        "x-ms-version": "2020-02-10"
->>>>>>> 60f4876e
+        "x-ms-version": "2020-02-10"
       },
       "RequestBody": null,
       "StatusCode": 201,
@@ -565,11 +457,7 @@
         ],
         "x-ms-client-request-id": "b6e4a49f-eda1-21b1-8bee-551c55f18fec",
         "x-ms-request-id": "fa43fb08-201f-0097-3ff9-091bad000000",
-<<<<<<< HEAD
-        "x-ms-version": "2019-12-12"
-=======
-        "x-ms-version": "2020-02-10"
->>>>>>> 60f4876e
+        "x-ms-version": "2020-02-10"
       },
       "ResponseBody": []
     },
@@ -585,11 +473,7 @@
         "x-ms-client-request-id": "54b10326-99f9-dd7b-455c-3b339948c5b2",
         "x-ms-date": "Fri, 03 Apr 2020 20:53:27 GMT",
         "x-ms-return-client-request-id": "true",
-<<<<<<< HEAD
-        "x-ms-version": "2019-12-12"
-=======
-        "x-ms-version": "2020-02-10"
->>>>>>> 60f4876e
+        "x-ms-version": "2020-02-10"
       },
       "RequestBody": null,
       "StatusCode": 200,
@@ -614,11 +498,7 @@
         "x-ms-meta-hdi_isfolder": "true",
         "x-ms-request-id": "96216128-f01e-0012-3af9-093670000000",
         "x-ms-server-encrypted": "true",
-<<<<<<< HEAD
-        "x-ms-version": "2019-12-12"
-=======
-        "x-ms-version": "2020-02-10"
->>>>>>> 60f4876e
+        "x-ms-version": "2020-02-10"
       },
       "ResponseBody": []
     },
@@ -635,11 +515,7 @@
         "x-ms-client-request-id": "52f63e04-3a40-32f3-a700-15a5f0b863ef",
         "x-ms-date": "Fri, 03 Apr 2020 20:53:27 GMT",
         "x-ms-return-client-request-id": "true",
-<<<<<<< HEAD
-        "x-ms-version": "2019-12-12"
-=======
-        "x-ms-version": "2020-02-10"
->>>>>>> 60f4876e
+        "x-ms-version": "2020-02-10"
       },
       "RequestBody": null,
       "StatusCode": 412,
@@ -654,11 +530,7 @@
         "x-ms-client-request-id": "52f63e04-3a40-32f3-a700-15a5f0b863ef",
         "x-ms-error-code": "ConditionNotMet",
         "x-ms-request-id": "fa43fb09-201f-0097-40f9-091bad000000",
-<<<<<<< HEAD
-        "x-ms-version": "2019-12-12"
-=======
-        "x-ms-version": "2020-02-10"
->>>>>>> 60f4876e
+        "x-ms-version": "2020-02-10"
       },
       "ResponseBody": {
         "error": {
@@ -680,11 +552,7 @@
         "x-ms-client-request-id": "5a2e6ec3-7252-2d72-822a-20580e2e8300",
         "x-ms-date": "Fri, 03 Apr 2020 20:53:27 GMT",
         "x-ms-return-client-request-id": "true",
-<<<<<<< HEAD
-        "x-ms-version": "2019-12-12"
-=======
-        "x-ms-version": "2020-02-10"
->>>>>>> 60f4876e
+        "x-ms-version": "2020-02-10"
       },
       "RequestBody": null,
       "StatusCode": 202,
@@ -697,11 +565,7 @@
         ],
         "x-ms-client-request-id": "5a2e6ec3-7252-2d72-822a-20580e2e8300",
         "x-ms-request-id": "96216142-f01e-0012-52f9-093670000000",
-<<<<<<< HEAD
-        "x-ms-version": "2019-12-12"
-=======
-        "x-ms-version": "2020-02-10"
->>>>>>> 60f4876e
+        "x-ms-version": "2020-02-10"
       },
       "ResponseBody": []
     },
@@ -719,11 +583,7 @@
         "x-ms-client-request-id": "8d8d9bba-d210-3c5b-034b-d95e4f6f8ea1",
         "x-ms-date": "Fri, 03 Apr 2020 20:53:27 GMT",
         "x-ms-return-client-request-id": "true",
-<<<<<<< HEAD
-        "x-ms-version": "2019-12-12"
-=======
-        "x-ms-version": "2020-02-10"
->>>>>>> 60f4876e
+        "x-ms-version": "2020-02-10"
       },
       "RequestBody": null,
       "StatusCode": 201,
@@ -738,11 +598,7 @@
         ],
         "x-ms-client-request-id": "8d8d9bba-d210-3c5b-034b-d95e4f6f8ea1",
         "x-ms-request-id": "9621614d-f01e-0012-5df9-093670000000",
-<<<<<<< HEAD
-        "x-ms-version": "2019-12-12"
-=======
-        "x-ms-version": "2020-02-10"
->>>>>>> 60f4876e
+        "x-ms-version": "2020-02-10"
       },
       "ResponseBody": []
     },
@@ -759,11 +615,7 @@
         "x-ms-client-request-id": "7a23eed1-70f0-b8b3-2512-9c0f908d44cd",
         "x-ms-date": "Fri, 03 Apr 2020 20:53:27 GMT",
         "x-ms-return-client-request-id": "true",
-<<<<<<< HEAD
-        "x-ms-version": "2019-12-12"
-=======
-        "x-ms-version": "2020-02-10"
->>>>>>> 60f4876e
+        "x-ms-version": "2020-02-10"
       },
       "RequestBody": null,
       "StatusCode": 201,
@@ -778,11 +630,7 @@
         ],
         "x-ms-client-request-id": "7a23eed1-70f0-b8b3-2512-9c0f908d44cd",
         "x-ms-request-id": "fa43fb0a-201f-0097-41f9-091bad000000",
-<<<<<<< HEAD
-        "x-ms-version": "2019-12-12"
-=======
-        "x-ms-version": "2020-02-10"
->>>>>>> 60f4876e
+        "x-ms-version": "2020-02-10"
       },
       "ResponseBody": []
     },
@@ -799,11 +647,7 @@
         "x-ms-date": "Fri, 03 Apr 2020 20:53:27 GMT",
         "x-ms-lease-id": "927aebf7-0a61-0c21-c248-f3e36c0878d8",
         "x-ms-return-client-request-id": "true",
-<<<<<<< HEAD
-        "x-ms-version": "2019-12-12"
-=======
-        "x-ms-version": "2020-02-10"
->>>>>>> 60f4876e
+        "x-ms-version": "2020-02-10"
       },
       "RequestBody": null,
       "StatusCode": 412,
@@ -818,11 +662,7 @@
         "x-ms-client-request-id": "09fdac54-6712-902b-6f8f-de41ee7881a3",
         "x-ms-error-code": "LeaseNotPresent",
         "x-ms-request-id": "fa43fb0b-201f-0097-42f9-091bad000000",
-<<<<<<< HEAD
-        "x-ms-version": "2019-12-12"
-=======
-        "x-ms-version": "2020-02-10"
->>>>>>> 60f4876e
+        "x-ms-version": "2020-02-10"
       },
       "ResponseBody": {
         "error": {
@@ -844,11 +684,7 @@
         "x-ms-client-request-id": "e3bae9c6-3a8f-01bb-91cc-bd98ac0a9a85",
         "x-ms-date": "Fri, 03 Apr 2020 20:53:27 GMT",
         "x-ms-return-client-request-id": "true",
-<<<<<<< HEAD
-        "x-ms-version": "2019-12-12"
-=======
-        "x-ms-version": "2020-02-10"
->>>>>>> 60f4876e
+        "x-ms-version": "2020-02-10"
       },
       "RequestBody": null,
       "StatusCode": 202,
@@ -861,11 +697,7 @@
         ],
         "x-ms-client-request-id": "e3bae9c6-3a8f-01bb-91cc-bd98ac0a9a85",
         "x-ms-request-id": "9621617e-f01e-0012-07f9-093670000000",
-<<<<<<< HEAD
-        "x-ms-version": "2019-12-12"
-=======
-        "x-ms-version": "2020-02-10"
->>>>>>> 60f4876e
+        "x-ms-version": "2020-02-10"
       },
       "ResponseBody": []
     }
