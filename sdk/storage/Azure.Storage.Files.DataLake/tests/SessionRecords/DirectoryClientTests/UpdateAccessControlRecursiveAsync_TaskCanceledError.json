--- conflicted
+++ resolved
@@ -15,11 +15,7 @@
         "x-ms-client-request-id": "736d8685-1d34-83ac-9868-d90ba5aaf79b",
         "x-ms-date": "Fri, 19 Feb 2021 19:03:42 GMT",
         "x-ms-return-client-request-id": "true",
-<<<<<<< HEAD
-        "x-ms-version": "2020-12-06"
-=======
         "x-ms-version": "2021-02-12"
->>>>>>> 7e782c87
       },
       "RequestBody": null,
       "StatusCode": 201,
@@ -34,11 +30,7 @@
         ],
         "x-ms-client-request-id": "736d8685-1d34-83ac-9868-d90ba5aaf79b",
         "x-ms-request-id": "cb128d0d-b01e-006d-61f1-06cb14000000",
-<<<<<<< HEAD
-        "x-ms-version": "2020-12-06"
-=======
         "x-ms-version": "2021-02-12"
->>>>>>> 7e782c87
       },
       "ResponseBody": []
     },
@@ -57,11 +49,7 @@
         "x-ms-client-request-id": "8a996f68-d7dc-92b1-c37c-633a720e6a65",
         "x-ms-date": "Fri, 19 Feb 2021 19:03:42 GMT",
         "x-ms-return-client-request-id": "true",
-<<<<<<< HEAD
-        "x-ms-version": "2020-12-06"
-=======
         "x-ms-version": "2021-02-12"
->>>>>>> 7e782c87
       },
       "RequestBody": null,
       "StatusCode": 200,
@@ -77,11 +65,7 @@
         "x-ms-client-request-id": "8a996f68-d7dc-92b1-c37c-633a720e6a65",
         "x-ms-namespace-enabled": "true",
         "x-ms-request-id": "da841d19-a01f-0061-0ef1-065c1c000000",
-<<<<<<< HEAD
-        "x-ms-version": "2020-12-06"
-=======
         "x-ms-version": "2021-02-12"
->>>>>>> 7e782c87
       },
       "ResponseBody": []
     },
@@ -99,11 +83,7 @@
         "x-ms-client-request-id": "64ce5a48-346a-0953-c214-db1d0b3fc319",
         "x-ms-date": "Fri, 19 Feb 2021 19:03:42 GMT",
         "x-ms-return-client-request-id": "true",
-<<<<<<< HEAD
-        "x-ms-version": "2020-12-06"
-=======
         "x-ms-version": "2021-02-12"
->>>>>>> 7e782c87
       },
       "RequestBody": null,
       "StatusCode": 202,
@@ -116,11 +96,7 @@
         ],
         "x-ms-client-request-id": "64ce5a48-346a-0953-c214-db1d0b3fc319",
         "x-ms-request-id": "cb128d75-b01e-006d-3af1-06cb14000000",
-<<<<<<< HEAD
-        "x-ms-version": "2020-12-06"
-=======
         "x-ms-version": "2021-02-12"
->>>>>>> 7e782c87
       },
       "ResponseBody": []
     }
