--- conflicted
+++ resolved
@@ -1,30 +1,19 @@
 {
   "Entries": [
     {
-      "RequestUri": "https://seannse.blob.core.windows.net/test-filesystem-71a3a131-c7a6-1377-2bea-c4c4317ea33f?restype=container",
+      "RequestUri": "https://seannse.blob.core.windows.net/test-filesystem-092ca9ee-cd03-08ca-e5ec-359d95f98ff6?restype=container",
       "RequestMethod": "PUT",
       "RequestHeaders": {
         "Accept": "application/xml",
         "Authorization": "Sanitized",
-<<<<<<< HEAD
-        "traceparent": "00-e8dcd96603d6544596509998d654b6e9-6cdc63a9adf6bc45-00",
+        "traceparent": "00-a1c97344a073ac47b6869fbcfb808113-81513fcfefe9c644-00",
         "User-Agent": [
-          "azsdk-net-Storage.Files.DataLake/12.7.0-alpha.20210202.1",
-          "(.NET 5.0.2; Microsoft Windows 10.0.19042)"
+          "azsdk-net-Storage.Files.DataLake/12.7.0-alpha.20210219.1",
+          "(.NET 5.0.3; Microsoft Windows 10.0.19041)"
         ],
         "x-ms-blob-public-access": "container",
-        "x-ms-client-request-id": "d0c2ecc8-009a-3a54-d730-54efaf3ed1ad",
-        "x-ms-date": "Tue, 02 Feb 2021 21:56:54 GMT",
-=======
-        "traceparent": "00-80d9a0eb48a60e458ad51ac6e09e378d-d0a8db1e60b8ba47-00",
-        "User-Agent": [
-          "azsdk-net-Storage.Files.DataLake/12.7.0-alpha.20210217.1",
-          "(.NET 5.0.3; Microsoft Windows 10.0.19042)"
-        ],
-        "x-ms-blob-public-access": "container",
-        "x-ms-client-request-id": "d0c2ecc8-009a-3a54-d730-54efaf3ed1ad",
-        "x-ms-date": "Wed, 17 Feb 2021 22:44:37 GMT",
->>>>>>> 1814567d
+        "x-ms-client-request-id": "736d8685-1d34-83ac-9868-d90ba5aaf79b",
+        "x-ms-date": "Fri, 19 Feb 2021 19:03:42 GMT",
         "x-ms-return-client-request-id": "true",
         "x-ms-version": "2020-06-12"
       },
@@ -32,54 +21,33 @@
       "StatusCode": 201,
       "ResponseHeaders": {
         "Content-Length": "0",
-<<<<<<< HEAD
-        "Date": "Tue, 02 Feb 2021 21:56:54 GMT",
-        "ETag": "\u00220x8D8C7C574EC56BE\u0022",
-        "Last-Modified": "Tue, 02 Feb 2021 21:56:55 GMT",
-=======
-        "Date": "Wed, 17 Feb 2021 22:44:37 GMT",
-        "ETag": "\u00220x8D8D3959B3CF46D\u0022",
-        "Last-Modified": "Wed, 17 Feb 2021 22:44:38 GMT",
->>>>>>> 1814567d
+        "Date": "Fri, 19 Feb 2021 19:03:41 GMT",
+        "ETag": "\u00220x8D8D50912924FDA\u0022",
+        "Last-Modified": "Fri, 19 Feb 2021 19:03:41 GMT",
         "Server": [
           "Windows-Azure-Blob/1.0",
           "Microsoft-HTTPAPI/2.0"
         ],
-        "x-ms-client-request-id": "d0c2ecc8-009a-3a54-d730-54efaf3ed1ad",
-<<<<<<< HEAD
-        "x-ms-request-id": "7ffd3098-401e-008d-58ae-f9488d000000",
-=======
-        "x-ms-request-id": "35d5b8aa-c01e-00ac-627e-056cf6000000",
->>>>>>> 1814567d
+        "x-ms-client-request-id": "736d8685-1d34-83ac-9868-d90ba5aaf79b",
+        "x-ms-request-id": "cb128d0d-b01e-006d-61f1-06cb14000000",
         "x-ms-version": "2020-06-12"
       },
       "ResponseBody": []
     },
     {
-      "RequestUri": "https://seannse.dfs.core.windows.net/test-filesystem-71a3a131-c7a6-1377-2bea-c4c4317ea33f/?action=setAccessControl",
+      "RequestUri": "https://seannse.dfs.core.windows.net/test-filesystem-092ca9ee-cd03-08ca-e5ec-359d95f98ff6/?action=setAccessControl",
       "RequestMethod": "PATCH",
       "RequestHeaders": {
         "Accept": "application/json",
         "Authorization": "Sanitized",
-<<<<<<< HEAD
-        "traceparent": "00-63dc626844eabb49a84a08206868b180-856ebea5bddd4646-00",
+        "traceparent": "00-2fb2c2fcbdab6942a2b9efcdb6c2a2c2-cfea13eb8a71204d-00",
         "User-Agent": [
-          "azsdk-net-Storage.Files.DataLake/12.7.0-alpha.20210202.1",
-          "(.NET 5.0.2; Microsoft Windows 10.0.19042)"
+          "azsdk-net-Storage.Files.DataLake/12.7.0-alpha.20210219.1",
+          "(.NET 5.0.3; Microsoft Windows 10.0.19041)"
         ],
         "x-ms-acl": "user::--x,group::--x,other::--x",
-        "x-ms-client-request-id": "556f364c-c4ba-48b3-64b7-cc549c00b714",
-        "x-ms-date": "Tue, 02 Feb 2021 21:56:55 GMT",
-=======
-        "traceparent": "00-3d57c89c5d134846b5bec5acc1ff08c8-f7c91410814b4645-00",
-        "User-Agent": [
-          "azsdk-net-Storage.Files.DataLake/12.7.0-alpha.20210217.1",
-          "(.NET 5.0.3; Microsoft Windows 10.0.19042)"
-        ],
-        "x-ms-acl": "user::--x,group::--x,other::--x",
-        "x-ms-client-request-id": "556f364c-c4ba-48b3-64b7-cc549c00b714",
-        "x-ms-date": "Wed, 17 Feb 2021 22:44:38 GMT",
->>>>>>> 1814567d
+        "x-ms-client-request-id": "8a996f68-d7dc-92b1-c37c-633a720e6a65",
+        "x-ms-date": "Fri, 19 Feb 2021 19:03:42 GMT",
         "x-ms-return-client-request-id": "true",
         "x-ms-version": "2020-06-12"
       },
@@ -87,53 +55,33 @@
       "StatusCode": 200,
       "ResponseHeaders": {
         "Content-Length": "0",
-<<<<<<< HEAD
-        "Date": "Tue, 02 Feb 2021 21:56:55 GMT",
-        "ETag": "\u00220x8D8C7C574EE9C94\u0022",
-        "Last-Modified": "Tue, 02 Feb 2021 21:56:55 GMT",
-=======
-        "Date": "Wed, 17 Feb 2021 22:44:38 GMT",
-        "ETag": "\u00220x8D8D3959B3F3969\u0022",
-        "Last-Modified": "Wed, 17 Feb 2021 22:44:38 GMT",
->>>>>>> 1814567d
+        "Date": "Fri, 19 Feb 2021 19:03:41 GMT",
+        "ETag": "\u00220x8D8D509129E74AD\u0022",
+        "Last-Modified": "Fri, 19 Feb 2021 19:03:41 GMT",
         "Server": [
           "Windows-Azure-HDFS/1.0",
           "Microsoft-HTTPAPI/2.0"
         ],
-        "x-ms-client-request-id": "556f364c-c4ba-48b3-64b7-cc549c00b714",
+        "x-ms-client-request-id": "8a996f68-d7dc-92b1-c37c-633a720e6a65",
         "x-ms-namespace-enabled": "true",
-<<<<<<< HEAD
-        "x-ms-request-id": "d2dec20a-501f-0028-6fae-f91ef7000000",
-=======
-        "x-ms-request-id": "27aac627-701f-003f-127e-05b7fc000000",
->>>>>>> 1814567d
+        "x-ms-request-id": "da841d19-a01f-0061-0ef1-065c1c000000",
         "x-ms-version": "2020-06-12"
       },
       "ResponseBody": []
     },
     {
-      "RequestUri": "https://seannse.blob.core.windows.net/test-filesystem-71a3a131-c7a6-1377-2bea-c4c4317ea33f?restype=container",
+      "RequestUri": "https://seannse.blob.core.windows.net/test-filesystem-092ca9ee-cd03-08ca-e5ec-359d95f98ff6?restype=container",
       "RequestMethod": "DELETE",
       "RequestHeaders": {
         "Accept": "application/xml",
         "Authorization": "Sanitized",
-<<<<<<< HEAD
-        "traceparent": "00-6358e2082fb05d42a46af8341a50160d-93ce735110271148-00",
+        "traceparent": "00-6f5a4b28bf4a344d9fc7dc6553305548-8771344c5430d148-00",
         "User-Agent": [
-          "azsdk-net-Storage.Files.DataLake/12.7.0-alpha.20210202.1",
-          "(.NET 5.0.2; Microsoft Windows 10.0.19042)"
+          "azsdk-net-Storage.Files.DataLake/12.7.0-alpha.20210219.1",
+          "(.NET 5.0.3; Microsoft Windows 10.0.19041)"
         ],
-        "x-ms-client-request-id": "10ca822e-3e5d-3845-a456-91a5db8196ca",
-        "x-ms-date": "Tue, 02 Feb 2021 21:56:55 GMT",
-=======
-        "traceparent": "00-8c6d8a62b9d37d44bde2dcd68a398eec-6f5245945572d146-00",
-        "User-Agent": [
-          "azsdk-net-Storage.Files.DataLake/12.7.0-alpha.20210217.1",
-          "(.NET 5.0.3; Microsoft Windows 10.0.19042)"
-        ],
-        "x-ms-client-request-id": "10ca822e-3e5d-3845-a456-91a5db8196ca",
-        "x-ms-date": "Wed, 17 Feb 2021 22:44:38 GMT",
->>>>>>> 1814567d
+        "x-ms-client-request-id": "64ce5a48-346a-0953-c214-db1d0b3fc319",
+        "x-ms-date": "Fri, 19 Feb 2021 19:03:42 GMT",
         "x-ms-return-client-request-id": "true",
         "x-ms-version": "2020-06-12"
       },
@@ -141,28 +89,20 @@
       "StatusCode": 202,
       "ResponseHeaders": {
         "Content-Length": "0",
-<<<<<<< HEAD
-        "Date": "Tue, 02 Feb 2021 21:56:55 GMT",
-=======
-        "Date": "Wed, 17 Feb 2021 22:44:37 GMT",
->>>>>>> 1814567d
+        "Date": "Fri, 19 Feb 2021 19:03:41 GMT",
         "Server": [
           "Windows-Azure-Blob/1.0",
           "Microsoft-HTTPAPI/2.0"
         ],
-        "x-ms-client-request-id": "10ca822e-3e5d-3845-a456-91a5db8196ca",
-<<<<<<< HEAD
-        "x-ms-request-id": "7ffd3388-401e-008d-03ae-f9488d000000",
-=======
-        "x-ms-request-id": "35d5bdf0-c01e-00ac-3c7e-056cf6000000",
->>>>>>> 1814567d
+        "x-ms-client-request-id": "64ce5a48-346a-0953-c214-db1d0b3fc319",
+        "x-ms-request-id": "cb128d75-b01e-006d-3af1-06cb14000000",
         "x-ms-version": "2020-06-12"
       },
       "ResponseBody": []
     }
   ],
   "Variables": {
-    "RandomSeed": "78012153",
+    "RandomSeed": "1879932968",
     "Storage_TestConfigHierarchicalNamespace": "NamespaceTenant\nseannse\nU2FuaXRpemVk\nhttps://seannse.blob.core.windows.net\nhttps://seannse.file.core.windows.net\nhttps://seannse.queue.core.windows.net\nhttps://seannse.table.core.windows.net\n\n\n\n\nhttps://seannse-secondary.blob.core.windows.net\nhttps://seannse-secondary.file.core.windows.net\nhttps://seannse-secondary.queue.core.windows.net\nhttps://seannse-secondary.table.core.windows.net\n68390a19-a643-458b-b726-408abf67b4fc\nSanitized\n72f988bf-86f1-41af-91ab-2d7cd011db47\nhttps://login.microsoftonline.com/\nCloud\nBlobEndpoint=https://seannse.blob.core.windows.net/;QueueEndpoint=https://seannse.queue.core.windows.net/;FileEndpoint=https://seannse.file.core.windows.net/;BlobSecondaryEndpoint=https://seannse-secondary.blob.core.windows.net/;QueueSecondaryEndpoint=https://seannse-secondary.queue.core.windows.net/;FileSecondaryEndpoint=https://seannse-secondary.file.core.windows.net/;AccountName=seannse;AccountKey=Sanitized\n"
   }
 }