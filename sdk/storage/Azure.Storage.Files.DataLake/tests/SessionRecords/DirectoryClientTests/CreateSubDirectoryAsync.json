--- conflicted
+++ resolved
@@ -1,30 +1,19 @@
 {
   "Entries": [
     {
-      "RequestUri": "https://seannse.blob.core.windows.net/test-filesystem-2f9c82b0-b88a-a538-e030-28b64b7cee87?restype=container",
+      "RequestUri": "https://seannse.blob.core.windows.net/test-filesystem-2a38cf58-a519-0452-3ab9-e4a89e08ff4e?restype=container",
       "RequestMethod": "PUT",
       "RequestHeaders": {
         "Accept": "application/xml",
         "Authorization": "Sanitized",
-<<<<<<< HEAD
-        "traceparent": "00-ce5058d56a529b4a81495e21ef969a88-3df715be2b13b74c-00",
+        "traceparent": "00-13b50c5858586b498d7817442f6f0970-b809ff79b792de43-00",
         "User-Agent": [
-          "azsdk-net-Storage.Files.DataLake/12.7.0-alpha.20210202.1",
-          "(.NET 5.0.2; Microsoft Windows 10.0.19042)"
+          "azsdk-net-Storage.Files.DataLake/12.7.0-alpha.20210219.1",
+          "(.NET 5.0.3; Microsoft Windows 10.0.19041)"
         ],
         "x-ms-blob-public-access": "container",
-        "x-ms-client-request-id": "d32b48a7-5e4d-c729-3bcf-21395cbc7f54",
-        "x-ms-date": "Tue, 02 Feb 2021 21:50:39 GMT",
-=======
-        "traceparent": "00-482340995e45834ca67efdd16fa6efab-0e028d101205db47-00",
-        "User-Agent": [
-          "azsdk-net-Storage.Files.DataLake/12.7.0-alpha.20210217.1",
-          "(.NET 5.0.3; Microsoft Windows 10.0.19042)"
-        ],
-        "x-ms-blob-public-access": "container",
-        "x-ms-client-request-id": "d32b48a7-5e4d-c729-3bcf-21395cbc7f54",
-        "x-ms-date": "Wed, 17 Feb 2021 22:38:37 GMT",
->>>>>>> 1814567d
+        "x-ms-client-request-id": "4116188c-f0ac-3dc6-cdea-905ac264f888",
+        "x-ms-date": "Fri, 19 Feb 2021 18:59:50 GMT",
         "x-ms-return-client-request-id": "true",
         "x-ms-version": "2020-06-12"
       },
@@ -32,52 +21,32 @@
       "StatusCode": 201,
       "ResponseHeaders": {
         "Content-Length": "0",
-<<<<<<< HEAD
-        "Date": "Tue, 02 Feb 2021 21:50:39 GMT",
-        "ETag": "\u00220x8D8C7C4950D4233\u0022",
-        "Last-Modified": "Tue, 02 Feb 2021 21:50:40 GMT",
-=======
-        "Date": "Wed, 17 Feb 2021 22:38:36 GMT",
-        "ETag": "\u00220x8D8D394C425E124\u0022",
-        "Last-Modified": "Wed, 17 Feb 2021 22:38:37 GMT",
->>>>>>> 1814567d
+        "Date": "Fri, 19 Feb 2021 18:59:49 GMT",
+        "ETag": "\u00220x8D8D5088876ACF1\u0022",
+        "Last-Modified": "Fri, 19 Feb 2021 18:59:49 GMT",
         "Server": [
           "Windows-Azure-Blob/1.0",
           "Microsoft-HTTPAPI/2.0"
         ],
-        "x-ms-client-request-id": "d32b48a7-5e4d-c729-3bcf-21395cbc7f54",
-<<<<<<< HEAD
-        "x-ms-request-id": "da44b301-a01e-00ba-7ead-f99a21000000",
-=======
-        "x-ms-request-id": "fbbc1da3-401e-0056-627d-058eb0000000",
->>>>>>> 1814567d
+        "x-ms-client-request-id": "4116188c-f0ac-3dc6-cdea-905ac264f888",
+        "x-ms-request-id": "cb115cbd-b01e-006d-79f1-06cb14000000",
         "x-ms-version": "2020-06-12"
       },
       "ResponseBody": []
     },
     {
-      "RequestUri": "https://seannse.dfs.core.windows.net/test-filesystem-2f9c82b0-b88a-a538-e030-28b64b7cee87/test-directory-c93ae978-4f00-06e7-8be2-318461ad60d7?resource=directory",
+      "RequestUri": "https://seannse.dfs.core.windows.net/test-filesystem-2a38cf58-a519-0452-3ab9-e4a89e08ff4e/test-directory-cd3ea750-4c8f-78ff-e78b-1ea3d8612bd5?resource=directory",
       "RequestMethod": "PUT",
       "RequestHeaders": {
         "Accept": "application/json",
         "Authorization": "Sanitized",
-<<<<<<< HEAD
-        "traceparent": "00-3bd2e416b15d154fbd1fb11b24362457-5a7373ccb596494a-00",
+        "traceparent": "00-bfae1b21c810694d8082f191003a1073-488815699259b84a-00",
         "User-Agent": [
-          "azsdk-net-Storage.Files.DataLake/12.7.0-alpha.20210202.1",
-          "(.NET 5.0.2; Microsoft Windows 10.0.19042)"
+          "azsdk-net-Storage.Files.DataLake/12.7.0-alpha.20210219.1",
+          "(.NET 5.0.3; Microsoft Windows 10.0.19041)"
         ],
-        "x-ms-client-request-id": "5b120286-72ce-58b8-6125-486b2da5658d",
-        "x-ms-date": "Tue, 02 Feb 2021 21:50:39 GMT",
-=======
-        "traceparent": "00-9f5f70d7efb33848bf0e99ba284b4b88-d1bd2b3016d8eb49-00",
-        "User-Agent": [
-          "azsdk-net-Storage.Files.DataLake/12.7.0-alpha.20210217.1",
-          "(.NET 5.0.3; Microsoft Windows 10.0.19042)"
-        ],
-        "x-ms-client-request-id": "5b120286-72ce-58b8-6125-486b2da5658d",
-        "x-ms-date": "Wed, 17 Feb 2021 22:38:37 GMT",
->>>>>>> 1814567d
+        "x-ms-client-request-id": "31a0447d-4226-4037-199e-5a21d123656c",
+        "x-ms-date": "Fri, 19 Feb 2021 18:59:50 GMT",
         "x-ms-return-client-request-id": "true",
         "x-ms-version": "2020-06-12"
       },
@@ -85,49 +54,31 @@
       "StatusCode": 201,
       "ResponseHeaders": {
         "Content-Length": "0",
-<<<<<<< HEAD
-        "Date": "Tue, 02 Feb 2021 21:50:40 GMT",
-        "ETag": "\u00220x8D8C7C49549F298\u0022",
-        "Last-Modified": "Tue, 02 Feb 2021 21:50:40 GMT",
-=======
-        "Date": "Wed, 17 Feb 2021 22:38:37 GMT",
-        "ETag": "\u00220x8D8D394C45EB8FC\u0022",
-        "Last-Modified": "Wed, 17 Feb 2021 22:38:37 GMT",
->>>>>>> 1814567d
+        "Date": "Fri, 19 Feb 2021 18:59:49 GMT",
+        "ETag": "\u00220x8D8D5088885BE54\u0022",
+        "Last-Modified": "Fri, 19 Feb 2021 18:59:49 GMT",
         "Server": [
           "Windows-Azure-HDFS/1.0",
           "Microsoft-HTTPAPI/2.0"
         ],
-        "x-ms-client-request-id": "5b120286-72ce-58b8-6125-486b2da5658d",
-<<<<<<< HEAD
-        "x-ms-request-id": "67d64482-101f-0029-70ad-f9412b000000",
-=======
-        "x-ms-request-id": "7fbae142-401f-0056-267d-058eb0000000",
->>>>>>> 1814567d
+        "x-ms-client-request-id": "31a0447d-4226-4037-199e-5a21d123656c",
+        "x-ms-request-id": "da8376d0-a01f-0061-05f1-065c1c000000",
         "x-ms-version": "2020-06-12"
       },
       "ResponseBody": []
     },
     {
-      "RequestUri": "https://seannse.dfs.core.windows.net/test-filesystem-2f9c82b0-b88a-a538-e030-28b64b7cee87/test-directory-c93ae978-4f00-06e7-8be2-318461ad60d7/test-directory-ed444a6e-7cad-5e03-afaa-498b3c907ece?resource=directory",
+      "RequestUri": "https://seannse.dfs.core.windows.net/test-filesystem-2a38cf58-a519-0452-3ab9-e4a89e08ff4e/test-directory-cd3ea750-4c8f-78ff-e78b-1ea3d8612bd5/test-directory-a4b2bbbe-7248-9397-0531-60138dec2959?resource=directory",
       "RequestMethod": "PUT",
       "RequestHeaders": {
         "Accept": "application/json",
         "Authorization": "Sanitized",
         "User-Agent": [
-<<<<<<< HEAD
-          "azsdk-net-Storage.Files.DataLake/12.7.0-alpha.20210202.1",
-          "(.NET 5.0.2; Microsoft Windows 10.0.19042)"
+          "azsdk-net-Storage.Files.DataLake/12.7.0-alpha.20210219.1",
+          "(.NET 5.0.3; Microsoft Windows 10.0.19041)"
         ],
-        "x-ms-client-request-id": "3de88510-6f79-0994-ffb4-ac24282d1cd1",
-        "x-ms-date": "Tue, 02 Feb 2021 21:50:39 GMT",
-=======
-          "azsdk-net-Storage.Files.DataLake/12.7.0-alpha.20210217.1",
-          "(.NET 5.0.3; Microsoft Windows 10.0.19042)"
-        ],
-        "x-ms-client-request-id": "3de88510-6f79-0994-ffb4-ac24282d1cd1",
-        "x-ms-date": "Wed, 17 Feb 2021 22:38:37 GMT",
->>>>>>> 1814567d
+        "x-ms-client-request-id": "94535216-46db-0a5e-ad0d-2cf4e224b32d",
+        "x-ms-date": "Fri, 19 Feb 2021 18:59:50 GMT",
         "x-ms-return-client-request-id": "true",
         "x-ms-version": "2020-06-12"
       },
@@ -135,52 +86,32 @@
       "StatusCode": 201,
       "ResponseHeaders": {
         "Content-Length": "0",
-<<<<<<< HEAD
-        "Date": "Tue, 02 Feb 2021 21:50:40 GMT",
-        "ETag": "\u00220x8D8C7C495589BA1\u0022",
-        "Last-Modified": "Tue, 02 Feb 2021 21:50:40 GMT",
-=======
-        "Date": "Wed, 17 Feb 2021 22:38:37 GMT",
-        "ETag": "\u00220x8D8D394C46C3263\u0022",
-        "Last-Modified": "Wed, 17 Feb 2021 22:38:37 GMT",
->>>>>>> 1814567d
+        "Date": "Fri, 19 Feb 2021 18:59:49 GMT",
+        "ETag": "\u00220x8D8D5088892D194\u0022",
+        "Last-Modified": "Fri, 19 Feb 2021 18:59:50 GMT",
         "Server": [
           "Windows-Azure-HDFS/1.0",
           "Microsoft-HTTPAPI/2.0"
         ],
-        "x-ms-client-request-id": "3de88510-6f79-0994-ffb4-ac24282d1cd1",
-<<<<<<< HEAD
-        "x-ms-request-id": "67d644a5-101f-0029-13ad-f9412b000000",
-=======
-        "x-ms-request-id": "7fbae15b-401f-0056-3f7d-058eb0000000",
->>>>>>> 1814567d
+        "x-ms-client-request-id": "94535216-46db-0a5e-ad0d-2cf4e224b32d",
+        "x-ms-request-id": "da8376e3-a01f-0061-18f1-065c1c000000",
         "x-ms-version": "2020-06-12"
       },
       "ResponseBody": []
     },
     {
-      "RequestUri": "https://seannse.blob.core.windows.net/test-filesystem-2f9c82b0-b88a-a538-e030-28b64b7cee87?restype=container",
+      "RequestUri": "https://seannse.blob.core.windows.net/test-filesystem-2a38cf58-a519-0452-3ab9-e4a89e08ff4e?restype=container",
       "RequestMethod": "DELETE",
       "RequestHeaders": {
         "Accept": "application/xml",
         "Authorization": "Sanitized",
-<<<<<<< HEAD
-        "traceparent": "00-3a568fa284b7084b86974e0ebd77bab9-710be02149a42f4b-00",
+        "traceparent": "00-1512812eb55c2e438445e1f3967112aa-2289bec093c33b4a-00",
         "User-Agent": [
-          "azsdk-net-Storage.Files.DataLake/12.7.0-alpha.20210202.1",
-          "(.NET 5.0.2; Microsoft Windows 10.0.19042)"
+          "azsdk-net-Storage.Files.DataLake/12.7.0-alpha.20210219.1",
+          "(.NET 5.0.3; Microsoft Windows 10.0.19041)"
         ],
-        "x-ms-client-request-id": "b67a6e48-41a7-1554-5af4-5fe659e35989",
-        "x-ms-date": "Tue, 02 Feb 2021 21:50:40 GMT",
-=======
-        "traceparent": "00-778322306462994a8e810a66ef2d3274-4ce6fd40275add4b-00",
-        "User-Agent": [
-          "azsdk-net-Storage.Files.DataLake/12.7.0-alpha.20210217.1",
-          "(.NET 5.0.3; Microsoft Windows 10.0.19042)"
-        ],
-        "x-ms-client-request-id": "b67a6e48-41a7-1554-5af4-5fe659e35989",
-        "x-ms-date": "Wed, 17 Feb 2021 22:38:37 GMT",
->>>>>>> 1814567d
+        "x-ms-client-request-id": "3afc17f5-9598-5a7d-181a-e6b3cdba83c2",
+        "x-ms-date": "Fri, 19 Feb 2021 18:59:50 GMT",
         "x-ms-return-client-request-id": "true",
         "x-ms-version": "2020-06-12"
       },
@@ -188,28 +119,20 @@
       "StatusCode": 202,
       "ResponseHeaders": {
         "Content-Length": "0",
-<<<<<<< HEAD
-        "Date": "Tue, 02 Feb 2021 21:50:40 GMT",
-=======
-        "Date": "Wed, 17 Feb 2021 22:38:37 GMT",
->>>>>>> 1814567d
+        "Date": "Fri, 19 Feb 2021 18:59:49 GMT",
         "Server": [
           "Windows-Azure-Blob/1.0",
           "Microsoft-HTTPAPI/2.0"
         ],
-        "x-ms-client-request-id": "b67a6e48-41a7-1554-5af4-5fe659e35989",
-<<<<<<< HEAD
-        "x-ms-request-id": "da44b6cb-a01e-00ba-03ad-f99a21000000",
-=======
-        "x-ms-request-id": "fbbc1f85-401e-0056-107d-058eb0000000",
->>>>>>> 1814567d
+        "x-ms-client-request-id": "3afc17f5-9598-5a7d-181a-e6b3cdba83c2",
+        "x-ms-request-id": "cb115d40-b01e-006d-72f1-06cb14000000",
         "x-ms-version": "2020-06-12"
       },
       "ResponseBody": []
     }
   ],
   "Variables": {
-    "RandomSeed": "887009448",
+    "RandomSeed": "1749961343",
     "Storage_TestConfigHierarchicalNamespace": "NamespaceTenant\nseannse\nU2FuaXRpemVk\nhttps://seannse.blob.core.windows.net\nhttps://seannse.file.core.windows.net\nhttps://seannse.queue.core.windows.net\nhttps://seannse.table.core.windows.net\n\n\n\n\nhttps://seannse-secondary.blob.core.windows.net\nhttps://seannse-secondary.file.core.windows.net\nhttps://seannse-secondary.queue.core.windows.net\nhttps://seannse-secondary.table.core.windows.net\n68390a19-a643-458b-b726-408abf67b4fc\nSanitized\n72f988bf-86f1-41af-91ab-2d7cd011db47\nhttps://login.microsoftonline.com/\nCloud\nBlobEndpoint=https://seannse.blob.core.windows.net/;QueueEndpoint=https://seannse.queue.core.windows.net/;FileEndpoint=https://seannse.file.core.windows.net/;BlobSecondaryEndpoint=https://seannse-secondary.blob.core.windows.net/;QueueSecondaryEndpoint=https://seannse-secondary.queue.core.windows.net/;FileSecondaryEndpoint=https://seannse-secondary.file.core.windows.net/;AccountName=seannse;AccountKey=Sanitized\n"
   }
 }