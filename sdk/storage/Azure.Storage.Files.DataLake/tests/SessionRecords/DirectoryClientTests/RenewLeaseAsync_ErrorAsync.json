{
  "Entries": [
    {
      "RequestUri": "http://seannsecanary.blob.core.windows.net/test-filesystem-09b93e91-234b-6410-e685-cbd4c1887790?restype=container",
      "RequestMethod": "PUT",
      "RequestHeaders": {
        "Authorization": "Sanitized",
        "traceparent": "00-71873c87c87f7f408d854d643b53fe06-34c7eb8c62739c4e-00",
        "User-Agent": [
          "azsdk-net-Storage.Files.DataLake/12.1.0-dev.20200403.1",
          "(.NET Core 4.6.28325.01; Microsoft Windows 10.0.18362 )"
        ],
        "x-ms-blob-public-access": "container",
        "x-ms-client-request-id": "cc4bfb7e-74e5-9235-d7c5-17722cec8415",
        "x-ms-date": "Fri, 03 Apr 2020 20:57:56 GMT",
        "x-ms-return-client-request-id": "true",
<<<<<<< HEAD
        "x-ms-version": "2019-12-12"
=======
        "x-ms-version": "2020-02-10"
>>>>>>> 60f4876e
      },
      "RequestBody": null,
      "StatusCode": 201,
      "ResponseHeaders": {
        "Content-Length": "0",
        "Date": "Fri, 03 Apr 2020 20:57:54 GMT",
        "ETag": "\u00220x8D7D811AECFB6C4\u0022",
        "Last-Modified": "Fri, 03 Apr 2020 20:57:55 GMT",
        "Server": [
          "Windows-Azure-Blob/1.0",
          "Microsoft-HTTPAPI/2.0"
        ],
        "x-ms-client-request-id": "cc4bfb7e-74e5-9235-d7c5-17722cec8415",
        "x-ms-request-id": "9621ddc2-f01e-0012-1bfa-093670000000",
<<<<<<< HEAD
        "x-ms-version": "2019-12-12"
=======
        "x-ms-version": "2020-02-10"
>>>>>>> 60f4876e
      },
      "ResponseBody": []
    },
    {
      "RequestUri": "http://seannsecanary.blob.core.windows.net/test-filesystem-09b93e91-234b-6410-e685-cbd4c1887790/test-directory-13582ff9-3d84-e409-7807-a72d8cefe4c1?comp=lease",
      "RequestMethod": "PUT",
      "RequestHeaders": {
        "Authorization": "Sanitized",
        "traceparent": "00-37b2ce140073ba4aaf2dbbbad6924928-92d1f53d96788e48-00",
        "User-Agent": [
          "azsdk-net-Storage.Files.DataLake/12.1.0-dev.20200403.1",
          "(.NET Core 4.6.28325.01; Microsoft Windows 10.0.18362 )"
        ],
        "x-ms-client-request-id": "fd2c56e1-be96-4dd8-848f-1f0c444e4f25",
        "x-ms-date": "Fri, 03 Apr 2020 20:57:57 GMT",
        "x-ms-lease-action": "release",
        "x-ms-lease-id": "c6562f46-ab3c-c9ab-f378-f8ba94538474",
        "x-ms-return-client-request-id": "true",
<<<<<<< HEAD
        "x-ms-version": "2019-12-12"
=======
        "x-ms-version": "2020-02-10"
>>>>>>> 60f4876e
      },
      "RequestBody": null,
      "StatusCode": 404,
      "ResponseHeaders": {
        "Content-Length": "215",
        "Content-Type": "application/xml",
        "Date": "Fri, 03 Apr 2020 20:57:55 GMT",
        "Server": [
          "Windows-Azure-Blob/1.0",
          "Microsoft-HTTPAPI/2.0"
        ],
        "x-ms-client-request-id": "fd2c56e1-be96-4dd8-848f-1f0c444e4f25",
        "x-ms-error-code": "BlobNotFound",
        "x-ms-request-id": "9621ddcb-f01e-0012-22fa-093670000000",
<<<<<<< HEAD
        "x-ms-version": "2019-12-12"
=======
        "x-ms-version": "2020-02-10"
>>>>>>> 60f4876e
      },
      "ResponseBody": [
        "\uFEFF\u003C?xml version=\u00221.0\u0022 encoding=\u0022utf-8\u0022?\u003E\u003CError\u003E\u003CCode\u003EBlobNotFound\u003C/Code\u003E\u003CMessage\u003EThe specified blob does not exist.\n",
        "RequestId:9621ddcb-f01e-0012-22fa-093670000000\n",
        "Time:2020-04-03T20:57:55.6037160Z\u003C/Message\u003E\u003C/Error\u003E"
      ]
    },
    {
      "RequestUri": "http://seannsecanary.blob.core.windows.net/test-filesystem-09b93e91-234b-6410-e685-cbd4c1887790?restype=container",
      "RequestMethod": "DELETE",
      "RequestHeaders": {
        "Authorization": "Sanitized",
        "traceparent": "00-849b5c36fc59734f9a52c5e0635a1ea0-b2b6b2088ea27542-00",
        "User-Agent": [
          "azsdk-net-Storage.Files.DataLake/12.1.0-dev.20200403.1",
          "(.NET Core 4.6.28325.01; Microsoft Windows 10.0.18362 )"
        ],
        "x-ms-client-request-id": "3ed91072-8726-dade-a9da-cd3d0c0afca3",
        "x-ms-date": "Fri, 03 Apr 2020 20:57:57 GMT",
        "x-ms-return-client-request-id": "true",
<<<<<<< HEAD
        "x-ms-version": "2019-12-12"
=======
        "x-ms-version": "2020-02-10"
>>>>>>> 60f4876e
      },
      "RequestBody": null,
      "StatusCode": 202,
      "ResponseHeaders": {
        "Content-Length": "0",
        "Date": "Fri, 03 Apr 2020 20:57:55 GMT",
        "Server": [
          "Windows-Azure-Blob/1.0",
          "Microsoft-HTTPAPI/2.0"
        ],
        "x-ms-client-request-id": "3ed91072-8726-dade-a9da-cd3d0c0afca3",
        "x-ms-request-id": "9621ddd8-f01e-0012-2efa-093670000000",
<<<<<<< HEAD
        "x-ms-version": "2019-12-12"
=======
        "x-ms-version": "2020-02-10"
>>>>>>> 60f4876e
      },
      "ResponseBody": []
    }
  ],
  "Variables": {
    "RandomSeed": "511380910",
    "Storage_TestConfigHierarchicalNamespace": "NamespaceTenant\nseannsecanary\nU2FuaXRpemVk\nhttp://seannsecanary.blob.core.windows.net\nhttp://seannsecanary.file.core.windows.net\nhttp://seannsecanary.queue.core.windows.net\nhttp://seannsecanary.table.core.windows.net\n\n\n\n\nhttp://seannsecanary-secondary.blob.core.windows.net\nhttp://seannsecanary-secondary.file.core.windows.net\nhttp://seannsecanary-secondary.queue.core.windows.net\nhttp://seannsecanary-secondary.table.core.windows.net\n68390a19-a643-458b-b726-408abf67b4fc\nSanitized\n72f988bf-86f1-41af-91ab-2d7cd011db47\nhttps://login.microsoftonline.com/\nCloud\nBlobEndpoint=http://seannsecanary.blob.core.windows.net/;QueueEndpoint=http://seannsecanary.queue.core.windows.net/;FileEndpoint=http://seannsecanary.file.core.windows.net/;BlobSecondaryEndpoint=http://seannsecanary-secondary.blob.core.windows.net/;QueueSecondaryEndpoint=http://seannsecanary-secondary.queue.core.windows.net/;FileSecondaryEndpoint=http://seannsecanary-secondary.file.core.windows.net/;AccountName=seannsecanary;AccountKey=Sanitized\n"
  }
}<|MERGE_RESOLUTION|>--- conflicted
+++ resolved
@@ -14,11 +14,7 @@
         "x-ms-client-request-id": "cc4bfb7e-74e5-9235-d7c5-17722cec8415",
         "x-ms-date": "Fri, 03 Apr 2020 20:57:56 GMT",
         "x-ms-return-client-request-id": "true",
-<<<<<<< HEAD
-        "x-ms-version": "2019-12-12"
-=======
         "x-ms-version": "2020-02-10"
->>>>>>> 60f4876e
       },
       "RequestBody": null,
       "StatusCode": 201,
@@ -33,11 +29,7 @@
         ],
         "x-ms-client-request-id": "cc4bfb7e-74e5-9235-d7c5-17722cec8415",
         "x-ms-request-id": "9621ddc2-f01e-0012-1bfa-093670000000",
-<<<<<<< HEAD
-        "x-ms-version": "2019-12-12"
-=======
         "x-ms-version": "2020-02-10"
->>>>>>> 60f4876e
       },
       "ResponseBody": []
     },
@@ -56,11 +48,7 @@
         "x-ms-lease-action": "release",
         "x-ms-lease-id": "c6562f46-ab3c-c9ab-f378-f8ba94538474",
         "x-ms-return-client-request-id": "true",
-<<<<<<< HEAD
-        "x-ms-version": "2019-12-12"
-=======
         "x-ms-version": "2020-02-10"
->>>>>>> 60f4876e
       },
       "RequestBody": null,
       "StatusCode": 404,
@@ -75,11 +63,7 @@
         "x-ms-client-request-id": "fd2c56e1-be96-4dd8-848f-1f0c444e4f25",
         "x-ms-error-code": "BlobNotFound",
         "x-ms-request-id": "9621ddcb-f01e-0012-22fa-093670000000",
-<<<<<<< HEAD
-        "x-ms-version": "2019-12-12"
-=======
         "x-ms-version": "2020-02-10"
->>>>>>> 60f4876e
       },
       "ResponseBody": [
         "\uFEFF\u003C?xml version=\u00221.0\u0022 encoding=\u0022utf-8\u0022?\u003E\u003CError\u003E\u003CCode\u003EBlobNotFound\u003C/Code\u003E\u003CMessage\u003EThe specified blob does not exist.\n",
@@ -100,11 +84,7 @@
         "x-ms-client-request-id": "3ed91072-8726-dade-a9da-cd3d0c0afca3",
         "x-ms-date": "Fri, 03 Apr 2020 20:57:57 GMT",
         "x-ms-return-client-request-id": "true",
-<<<<<<< HEAD
-        "x-ms-version": "2019-12-12"
-=======
         "x-ms-version": "2020-02-10"
->>>>>>> 60f4876e
       },
       "RequestBody": null,
       "StatusCode": 202,
@@ -117,11 +97,7 @@
         ],
         "x-ms-client-request-id": "3ed91072-8726-dade-a9da-cd3d0c0afca3",
         "x-ms-request-id": "9621ddd8-f01e-0012-2efa-093670000000",
-<<<<<<< HEAD
-        "x-ms-version": "2019-12-12"
-=======
         "x-ms-version": "2020-02-10"
->>>>>>> 60f4876e
       },
       "ResponseBody": []
     }
