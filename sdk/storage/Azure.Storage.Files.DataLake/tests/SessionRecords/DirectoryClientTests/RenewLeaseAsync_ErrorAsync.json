{
  "Entries": [
    {
      "RequestUri": "http://seannsecanary.blob.core.windows.net/test-filesystem-09b93e91-234b-6410-e685-cbd4c1887790?restype=container",
      "RequestMethod": "PUT",
      "RequestHeaders": {
        "Authorization": "Sanitized",
        "traceparent": "00-71873c87c87f7f408d854d643b53fe06-34c7eb8c62739c4e-00",
        "User-Agent": [
          "azsdk-net-Storage.Files.DataLake/12.1.0-dev.20200403.1",
          "(.NET Core 4.6.28325.01; Microsoft Windows 10.0.18362 )"
        ],
        "x-ms-blob-public-access": "container",
        "x-ms-client-request-id": "cc4bfb7e-74e5-9235-d7c5-17722cec8415",
        "x-ms-date": "Fri, 03 Apr 2020 20:57:56 GMT",
        "x-ms-return-client-request-id": "true",
        "x-ms-version": "2019-12-12"
      },
      "RequestBody": null,
      "StatusCode": 201,
      "ResponseHeaders": {
        "Content-Length": "0",
        "Date": "Fri, 03 Apr 2020 20:57:54 GMT",
        "ETag": "\u00220x8D7D811AECFB6C4\u0022",
        "Last-Modified": "Fri, 03 Apr 2020 20:57:55 GMT",
        "Server": [
          "Windows-Azure-Blob/1.0",
          "Microsoft-HTTPAPI/2.0"
        ],
        "x-ms-client-request-id": "cc4bfb7e-74e5-9235-d7c5-17722cec8415",
<<<<<<< HEAD
        "x-ms-request-id": "e0bdae7b-301e-000d-803b-f35aef000000",
=======
        "x-ms-request-id": "9621ddc2-f01e-0012-1bfa-093670000000",
>>>>>>> 8d420312
        "x-ms-version": "2019-12-12"
      },
      "ResponseBody": []
    },
    {
      "RequestUri": "http://seannsecanary.blob.core.windows.net/test-filesystem-09b93e91-234b-6410-e685-cbd4c1887790/test-directory-13582ff9-3d84-e409-7807-a72d8cefe4c1?comp=lease",
      "RequestMethod": "PUT",
      "RequestHeaders": {
        "Authorization": "Sanitized",
        "traceparent": "00-37b2ce140073ba4aaf2dbbbad6924928-92d1f53d96788e48-00",
        "User-Agent": [
          "azsdk-net-Storage.Files.DataLake/12.1.0-dev.20200403.1",
          "(.NET Core 4.6.28325.01; Microsoft Windows 10.0.18362 )"
        ],
        "x-ms-client-request-id": "fd2c56e1-be96-4dd8-848f-1f0c444e4f25",
        "x-ms-date": "Fri, 03 Apr 2020 20:57:57 GMT",
        "x-ms-lease-action": "release",
        "x-ms-lease-id": "c6562f46-ab3c-c9ab-f378-f8ba94538474",
        "x-ms-return-client-request-id": "true",
        "x-ms-version": "2019-12-12"
      },
      "RequestBody": null,
      "StatusCode": 404,
      "ResponseHeaders": {
        "Content-Length": "215",
        "Content-Type": "application/xml",
        "Date": "Fri, 03 Apr 2020 20:57:55 GMT",
        "Server": [
          "Windows-Azure-Blob/1.0",
          "Microsoft-HTTPAPI/2.0"
        ],
        "x-ms-client-request-id": "fd2c56e1-be96-4dd8-848f-1f0c444e4f25",
        "x-ms-error-code": "BlobNotFound",
<<<<<<< HEAD
        "x-ms-request-id": "e0bdae82-301e-000d-043b-f35aef000000",
=======
        "x-ms-request-id": "9621ddcb-f01e-0012-22fa-093670000000",
>>>>>>> 8d420312
        "x-ms-version": "2019-12-12"
      },
      "ResponseBody": [
        "\uFEFF\u003C?xml version=\u00221.0\u0022 encoding=\u0022utf-8\u0022?\u003E\u003CError\u003E\u003CCode\u003EBlobNotFound\u003C/Code\u003E\u003CMessage\u003EThe specified blob does not exist.\n",
        "RequestId:9621ddcb-f01e-0012-22fa-093670000000\n",
        "Time:2020-04-03T20:57:55.6037160Z\u003C/Message\u003E\u003C/Error\u003E"
      ]
    },
    {
      "RequestUri": "http://seannsecanary.blob.core.windows.net/test-filesystem-09b93e91-234b-6410-e685-cbd4c1887790?restype=container",
      "RequestMethod": "DELETE",
      "RequestHeaders": {
        "Authorization": "Sanitized",
        "traceparent": "00-849b5c36fc59734f9a52c5e0635a1ea0-b2b6b2088ea27542-00",
        "User-Agent": [
          "azsdk-net-Storage.Files.DataLake/12.1.0-dev.20200403.1",
          "(.NET Core 4.6.28325.01; Microsoft Windows 10.0.18362 )"
        ],
        "x-ms-client-request-id": "3ed91072-8726-dade-a9da-cd3d0c0afca3",
        "x-ms-date": "Fri, 03 Apr 2020 20:57:57 GMT",
        "x-ms-return-client-request-id": "true",
        "x-ms-version": "2019-12-12"
      },
      "RequestBody": null,
      "StatusCode": 202,
      "ResponseHeaders": {
        "Content-Length": "0",
        "Date": "Fri, 03 Apr 2020 20:57:55 GMT",
        "Server": [
          "Windows-Azure-Blob/1.0",
          "Microsoft-HTTPAPI/2.0"
        ],
        "x-ms-client-request-id": "3ed91072-8726-dade-a9da-cd3d0c0afca3",
<<<<<<< HEAD
        "x-ms-request-id": "e0bdae83-301e-000d-053b-f35aef000000",
=======
        "x-ms-request-id": "9621ddd8-f01e-0012-2efa-093670000000",
>>>>>>> 8d420312
        "x-ms-version": "2019-12-12"
      },
      "ResponseBody": []
    }
  ],
  "Variables": {
    "RandomSeed": "511380910",
    "Storage_TestConfigHierarchicalNamespace": "NamespaceTenant\nseannsecanary\nU2FuaXRpemVk\nhttp://seannsecanary.blob.core.windows.net\nhttp://seannsecanary.file.core.windows.net\nhttp://seannsecanary.queue.core.windows.net\nhttp://seannsecanary.table.core.windows.net\n\n\n\n\nhttp://seannsecanary-secondary.blob.core.windows.net\nhttp://seannsecanary-secondary.file.core.windows.net\nhttp://seannsecanary-secondary.queue.core.windows.net\nhttp://seannsecanary-secondary.table.core.windows.net\n68390a19-a643-458b-b726-408abf67b4fc\nSanitized\n72f988bf-86f1-41af-91ab-2d7cd011db47\nhttps://login.microsoftonline.com/\nCloud\nBlobEndpoint=http://seannsecanary.blob.core.windows.net/;QueueEndpoint=http://seannsecanary.queue.core.windows.net/;FileEndpoint=http://seannsecanary.file.core.windows.net/;BlobSecondaryEndpoint=http://seannsecanary-secondary.blob.core.windows.net/;QueueSecondaryEndpoint=http://seannsecanary-secondary.queue.core.windows.net/;FileSecondaryEndpoint=http://seannsecanary-secondary.file.core.windows.net/;AccountName=seannsecanary;AccountKey=Sanitized\n"
  }
}<|MERGE_RESOLUTION|>--- conflicted
+++ resolved
@@ -28,11 +28,7 @@
           "Microsoft-HTTPAPI/2.0"
         ],
         "x-ms-client-request-id": "cc4bfb7e-74e5-9235-d7c5-17722cec8415",
-<<<<<<< HEAD
-        "x-ms-request-id": "e0bdae7b-301e-000d-803b-f35aef000000",
-=======
         "x-ms-request-id": "9621ddc2-f01e-0012-1bfa-093670000000",
->>>>>>> 8d420312
         "x-ms-version": "2019-12-12"
       },
       "ResponseBody": []
@@ -66,11 +62,7 @@
         ],
         "x-ms-client-request-id": "fd2c56e1-be96-4dd8-848f-1f0c444e4f25",
         "x-ms-error-code": "BlobNotFound",
-<<<<<<< HEAD
-        "x-ms-request-id": "e0bdae82-301e-000d-043b-f35aef000000",
-=======
         "x-ms-request-id": "9621ddcb-f01e-0012-22fa-093670000000",
->>>>>>> 8d420312
         "x-ms-version": "2019-12-12"
       },
       "ResponseBody": [
@@ -104,11 +96,7 @@
           "Microsoft-HTTPAPI/2.0"
         ],
         "x-ms-client-request-id": "3ed91072-8726-dade-a9da-cd3d0c0afca3",
-<<<<<<< HEAD
-        "x-ms-request-id": "e0bdae83-301e-000d-053b-f35aef000000",
-=======
         "x-ms-request-id": "9621ddd8-f01e-0012-2efa-093670000000",
->>>>>>> 8d420312
         "x-ms-version": "2019-12-12"
       },
       "ResponseBody": []
