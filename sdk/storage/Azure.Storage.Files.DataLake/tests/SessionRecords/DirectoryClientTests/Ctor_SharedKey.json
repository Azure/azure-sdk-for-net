{
  "Entries": [
    {
      "RequestUri": "https://seannse.blob.core.windows.net/test-filesystem-262fbf0a-48b3-c141-66b7-7355fbdce5b8?restype=container",
      "RequestMethod": "PUT",
      "RequestHeaders": {
        "Accept": "application/xml",
        "Authorization": "Sanitized",
<<<<<<< HEAD
        "traceparent": "00-5e19a1f13f0a4744a17479e6d05facf0-0eb09706c30e554a-00",
        "User-Agent": [
          "azsdk-net-Storage.Files.DataLake/12.7.0-alpha.20210202.1",
          "(.NET 5.0.2; Microsoft Windows 10.0.19042)"
        ],
        "x-ms-blob-public-access": "container",
        "x-ms-client-request-id": "e8ed2966-2d6d-9c57-75e2-fd7a54fc4674",
        "x-ms-date": "Tue, 02 Feb 2021 21:51:00 GMT",
=======
        "traceparent": "00-009198d83a1fc8419179ddcb189f3c59-cfbf063d2358c142-00",
        "User-Agent": [
          "azsdk-net-Storage.Files.DataLake/12.7.0-alpha.20210217.1",
          "(.NET 5.0.3; Microsoft Windows 10.0.19042)"
        ],
        "x-ms-blob-public-access": "container",
        "x-ms-client-request-id": "e8ed2966-2d6d-9c57-75e2-fd7a54fc4674",
        "x-ms-date": "Wed, 17 Feb 2021 22:38:56 GMT",
>>>>>>> 1814567d
        "x-ms-return-client-request-id": "true",
        "x-ms-version": "2020-06-12"
      },
      "RequestBody": null,
      "StatusCode": 201,
      "ResponseHeaders": {
        "Content-Length": "0",
<<<<<<< HEAD
        "Date": "Tue, 02 Feb 2021 21:51:00 GMT",
        "ETag": "\u00220x8D8C7C4A1B28402\u0022",
        "Last-Modified": "Tue, 02 Feb 2021 21:51:01 GMT",
=======
        "Date": "Wed, 17 Feb 2021 22:38:56 GMT",
        "ETag": "\u00220x8D8D394CFB03E8F\u0022",
        "Last-Modified": "Wed, 17 Feb 2021 22:38:56 GMT",
>>>>>>> 1814567d
        "Server": [
          "Windows-Azure-Blob/1.0",
          "Microsoft-HTTPAPI/2.0"
        ],
        "x-ms-client-request-id": "e8ed2966-2d6d-9c57-75e2-fd7a54fc4674",
<<<<<<< HEAD
        "x-ms-request-id": "6bf86d43-c01e-0077-02ad-f9aacb000000",
=======
        "x-ms-request-id": "be85633e-b01e-0042-577d-05c6df000000",
>>>>>>> 1814567d
        "x-ms-version": "2020-06-12"
      },
      "ResponseBody": []
    },
    {
      "RequestUri": "https://seannse.dfs.core.windows.net/test-filesystem-262fbf0a-48b3-c141-66b7-7355fbdce5b8/test-directory-c832d749-ced6-fff9-6efa-03278003504a?resource=directory",
      "RequestMethod": "PUT",
      "RequestHeaders": {
        "Accept": "application/json",
        "Authorization": "Sanitized",
<<<<<<< HEAD
        "traceparent": "00-a2d3519c9f43694e8f7c5ddb19b1e59f-4f40d6f02837db41-00",
        "User-Agent": [
          "azsdk-net-Storage.Files.DataLake/12.7.0-alpha.20210202.1",
          "(.NET 5.0.2; Microsoft Windows 10.0.19042)"
        ],
        "x-ms-client-request-id": "8f95171b-8d0c-ba49-62ac-5f67cb7fe8c9",
        "x-ms-date": "Tue, 02 Feb 2021 21:51:00 GMT",
=======
        "traceparent": "00-36e7fe58ed83a34dbf8b394df2f991f1-7601c92364463442-00",
        "User-Agent": [
          "azsdk-net-Storage.Files.DataLake/12.7.0-alpha.20210217.1",
          "(.NET 5.0.3; Microsoft Windows 10.0.19042)"
        ],
        "x-ms-client-request-id": "8f95171b-8d0c-ba49-62ac-5f67cb7fe8c9",
        "x-ms-date": "Wed, 17 Feb 2021 22:38:56 GMT",
>>>>>>> 1814567d
        "x-ms-return-client-request-id": "true",
        "x-ms-version": "2020-06-12"
      },
      "RequestBody": null,
      "StatusCode": 201,
      "ResponseHeaders": {
        "Content-Length": "0",
<<<<<<< HEAD
        "Date": "Tue, 02 Feb 2021 21:51:01 GMT",
        "ETag": "\u00220x8D8C7C4A287C764\u0022",
        "Last-Modified": "Tue, 02 Feb 2021 21:51:02 GMT",
=======
        "Date": "Wed, 17 Feb 2021 22:38:56 GMT",
        "ETag": "\u00220x8D8D394CFEA692B\u0022",
        "Last-Modified": "Wed, 17 Feb 2021 22:38:56 GMT",
>>>>>>> 1814567d
        "Server": [
          "Windows-Azure-HDFS/1.0",
          "Microsoft-HTTPAPI/2.0"
        ],
        "x-ms-client-request-id": "8f95171b-8d0c-ba49-62ac-5f67cb7fe8c9",
<<<<<<< HEAD
        "x-ms-request-id": "4d724565-801f-0014-0bad-f93730000000",
=======
        "x-ms-request-id": "8eeb71b3-601f-000c-077d-05e857000000",
>>>>>>> 1814567d
        "x-ms-version": "2020-06-12"
      },
      "ResponseBody": []
    },
    {
      "RequestUri": "https://seannse.dfs.core.windows.net/test-filesystem-262fbf0a-48b3-c141-66b7-7355fbdce5b8/test-directory-c832d749-ced6-fff9-6efa-03278003504a/test-directory-b86e1368-ac60-4f61-cb5c-7afcb8fa76b7?resource=directory",
      "RequestMethod": "PUT",
      "RequestHeaders": {
        "Accept": "application/json",
        "Authorization": "Sanitized",
        "User-Agent": [
<<<<<<< HEAD
          "azsdk-net-Storage.Files.DataLake/12.7.0-alpha.20210202.1",
          "(.NET 5.0.2; Microsoft Windows 10.0.19042)"
        ],
        "x-ms-client-request-id": "3c5f4cd7-b767-f667-0284-630d1b99d39a",
        "x-ms-date": "Tue, 02 Feb 2021 21:51:02 GMT",
=======
          "azsdk-net-Storage.Files.DataLake/12.7.0-alpha.20210217.1",
          "(.NET 5.0.3; Microsoft Windows 10.0.19042)"
        ],
        "x-ms-client-request-id": "3c5f4cd7-b767-f667-0284-630d1b99d39a",
        "x-ms-date": "Wed, 17 Feb 2021 22:38:57 GMT",
>>>>>>> 1814567d
        "x-ms-return-client-request-id": "true",
        "x-ms-version": "2020-06-12"
      },
      "RequestBody": null,
      "StatusCode": 201,
      "ResponseHeaders": {
        "Content-Length": "0",
<<<<<<< HEAD
        "Date": "Tue, 02 Feb 2021 21:51:01 GMT",
        "ETag": "\u00220x8D8C7C4A29631B2\u0022",
        "Last-Modified": "Tue, 02 Feb 2021 21:51:02 GMT",
=======
        "Date": "Wed, 17 Feb 2021 22:38:56 GMT",
        "ETag": "\u00220x8D8D394CFF7C28C\u0022",
        "Last-Modified": "Wed, 17 Feb 2021 22:38:57 GMT",
>>>>>>> 1814567d
        "Server": [
          "Windows-Azure-HDFS/1.0",
          "Microsoft-HTTPAPI/2.0"
        ],
        "x-ms-client-request-id": "3c5f4cd7-b767-f667-0284-630d1b99d39a",
<<<<<<< HEAD
        "x-ms-request-id": "4d724572-801f-0014-18ad-f93730000000",
=======
        "x-ms-request-id": "8eeb71ca-601f-000c-1e7d-05e857000000",
>>>>>>> 1814567d
        "x-ms-version": "2020-06-12"
      },
      "ResponseBody": []
    },
    {
      "RequestUri": "https://seannse.blob.core.windows.net/test-filesystem-262fbf0a-48b3-c141-66b7-7355fbdce5b8/test-directory-c832d749-ced6-fff9-6efa-03278003504a/test-directory-b86e1368-ac60-4f61-cb5c-7afcb8fa76b7",
      "RequestMethod": "HEAD",
      "RequestHeaders": {
        "Accept": "application/xml",
        "Authorization": "Sanitized",
<<<<<<< HEAD
        "traceparent": "00-c2a74cf86bd12b4fa2d607b732ca764b-53795759f58ddb42-00",
        "User-Agent": [
          "azsdk-net-Storage.Files.DataLake/12.7.0-alpha.20210202.1",
          "(.NET 5.0.2; Microsoft Windows 10.0.19042)"
        ],
        "x-ms-client-request-id": "7e8f9105-ab20-3162-dc3e-f657179bcf8e",
        "x-ms-date": "Tue, 02 Feb 2021 21:51:02 GMT",
=======
        "traceparent": "00-9d4f5aa79fe94548927f4d286c06f466-90033cda27074247-00",
        "User-Agent": [
          "azsdk-net-Storage.Files.DataLake/12.7.0-alpha.20210217.1",
          "(.NET 5.0.3; Microsoft Windows 10.0.19042)"
        ],
        "x-ms-client-request-id": "7e8f9105-ab20-3162-dc3e-f657179bcf8e",
        "x-ms-date": "Wed, 17 Feb 2021 22:38:57 GMT",
>>>>>>> 1814567d
        "x-ms-return-client-request-id": "true",
        "x-ms-version": "2020-06-12"
      },
      "RequestBody": null,
      "StatusCode": 200,
      "ResponseHeaders": {
        "Accept-Ranges": "bytes",
        "Content-Length": "0",
        "Content-Type": "application/octet-stream",
<<<<<<< HEAD
        "Date": "Tue, 02 Feb 2021 21:51:02 GMT",
        "ETag": "\u00220x8D8C7C4A29631B2\u0022",
        "Last-Modified": "Tue, 02 Feb 2021 21:51:02 GMT",
=======
        "Date": "Wed, 17 Feb 2021 22:38:56 GMT",
        "ETag": "\u00220x8D8D394CFF7C28C\u0022",
        "Last-Modified": "Wed, 17 Feb 2021 22:38:57 GMT",
>>>>>>> 1814567d
        "Server": [
          "Windows-Azure-Blob/1.0",
          "Microsoft-HTTPAPI/2.0"
        ],
        "x-ms-access-tier": "Hot",
        "x-ms-access-tier-inferred": "true",
        "x-ms-blob-type": "BlockBlob",
        "x-ms-client-request-id": "7e8f9105-ab20-3162-dc3e-f657179bcf8e",
<<<<<<< HEAD
        "x-ms-creation-time": "Tue, 02 Feb 2021 21:51:02 GMT",
=======
        "x-ms-creation-time": "Wed, 17 Feb 2021 22:38:57 GMT",
>>>>>>> 1814567d
        "x-ms-group": "$superuser",
        "x-ms-lease-state": "available",
        "x-ms-lease-status": "unlocked",
        "x-ms-meta-hdi_isfolder": "true",
        "x-ms-owner": "$superuser",
        "x-ms-permissions": "rwxr-x---",
<<<<<<< HEAD
        "x-ms-request-id": "4bce63e8-601e-0051-08ad-f9e2d3000000",
=======
        "x-ms-request-id": "d4d99199-a01e-0013-407d-055b53000000",
>>>>>>> 1814567d
        "x-ms-server-encrypted": "true",
        "x-ms-version": "2020-06-12"
      },
      "ResponseBody": []
    },
    {
      "RequestUri": "https://seannse.blob.core.windows.net/test-filesystem-262fbf0a-48b3-c141-66b7-7355fbdce5b8?restype=container",
      "RequestMethod": "DELETE",
      "RequestHeaders": {
        "Accept": "application/xml",
        "Authorization": "Sanitized",
<<<<<<< HEAD
        "traceparent": "00-b1405b3138e9ed458375f4db39355a67-a3946b5d1b100f49-00",
        "User-Agent": [
          "azsdk-net-Storage.Files.DataLake/12.7.0-alpha.20210202.1",
          "(.NET 5.0.2; Microsoft Windows 10.0.19042)"
        ],
        "x-ms-client-request-id": "89082805-550a-9f79-c615-d4351b7e88d3",
        "x-ms-date": "Tue, 02 Feb 2021 21:51:02 GMT",
=======
        "traceparent": "00-b58c24e510179a4fabf31c30326c3b25-afad524360e3e941-00",
        "User-Agent": [
          "azsdk-net-Storage.Files.DataLake/12.7.0-alpha.20210217.1",
          "(.NET 5.0.3; Microsoft Windows 10.0.19042)"
        ],
        "x-ms-client-request-id": "89082805-550a-9f79-c615-d4351b7e88d3",
        "x-ms-date": "Wed, 17 Feb 2021 22:38:57 GMT",
>>>>>>> 1814567d
        "x-ms-return-client-request-id": "true",
        "x-ms-version": "2020-06-12"
      },
      "RequestBody": null,
      "StatusCode": 202,
      "ResponseHeaders": {
        "Content-Length": "0",
<<<<<<< HEAD
        "Date": "Tue, 02 Feb 2021 21:51:02 GMT",
=======
        "Date": "Wed, 17 Feb 2021 22:38:57 GMT",
>>>>>>> 1814567d
        "Server": [
          "Windows-Azure-Blob/1.0",
          "Microsoft-HTTPAPI/2.0"
        ],
        "x-ms-client-request-id": "89082805-550a-9f79-c615-d4351b7e88d3",
<<<<<<< HEAD
        "x-ms-request-id": "6bf872ab-c01e-0077-24ad-f9aacb000000",
=======
        "x-ms-request-id": "be856541-b01e-0042-297d-05c6df000000",
>>>>>>> 1814567d
        "x-ms-version": "2020-06-12"
      },
      "ResponseBody": []
    }
  ],
  "Variables": {
    "RandomSeed": "249862481",
    "Storage_TestConfigHierarchicalNamespace": "NamespaceTenant\nseannse\nU2FuaXRpemVk\nhttps://seannse.blob.core.windows.net\nhttps://seannse.file.core.windows.net\nhttps://seannse.queue.core.windows.net\nhttps://seannse.table.core.windows.net\n\n\n\n\nhttps://seannse-secondary.blob.core.windows.net\nhttps://seannse-secondary.file.core.windows.net\nhttps://seannse-secondary.queue.core.windows.net\nhttps://seannse-secondary.table.core.windows.net\n68390a19-a643-458b-b726-408abf67b4fc\nSanitized\n72f988bf-86f1-41af-91ab-2d7cd011db47\nhttps://login.microsoftonline.com/\nCloud\nBlobEndpoint=https://seannse.blob.core.windows.net/;QueueEndpoint=https://seannse.queue.core.windows.net/;FileEndpoint=https://seannse.file.core.windows.net/;BlobSecondaryEndpoint=https://seannse-secondary.blob.core.windows.net/;QueueSecondaryEndpoint=https://seannse-secondary.queue.core.windows.net/;FileSecondaryEndpoint=https://seannse-secondary.file.core.windows.net/;AccountName=seannse;AccountKey=Sanitized\n"
  }
}<|MERGE_RESOLUTION|>--- conflicted
+++ resolved
@@ -1,30 +1,19 @@
 {
   "Entries": [
     {
-      "RequestUri": "https://seannse.blob.core.windows.net/test-filesystem-262fbf0a-48b3-c141-66b7-7355fbdce5b8?restype=container",
+      "RequestUri": "https://seannse.blob.core.windows.net/test-filesystem-e6fe8a07-84b9-6f95-1a91-5add1606012d?restype=container",
       "RequestMethod": "PUT",
       "RequestHeaders": {
         "Accept": "application/xml",
         "Authorization": "Sanitized",
-<<<<<<< HEAD
-        "traceparent": "00-5e19a1f13f0a4744a17479e6d05facf0-0eb09706c30e554a-00",
+        "traceparent": "00-a2d058632d742c40ba24a346d365099b-f375ee715bebe540-00",
         "User-Agent": [
-          "azsdk-net-Storage.Files.DataLake/12.7.0-alpha.20210202.1",
-          "(.NET 5.0.2; Microsoft Windows 10.0.19042)"
+          "azsdk-net-Storage.Files.DataLake/12.7.0-alpha.20210219.1",
+          "(.NET 5.0.3; Microsoft Windows 10.0.19041)"
         ],
         "x-ms-blob-public-access": "container",
-        "x-ms-client-request-id": "e8ed2966-2d6d-9c57-75e2-fd7a54fc4674",
-        "x-ms-date": "Tue, 02 Feb 2021 21:51:00 GMT",
-=======
-        "traceparent": "00-009198d83a1fc8419179ddcb189f3c59-cfbf063d2358c142-00",
-        "User-Agent": [
-          "azsdk-net-Storage.Files.DataLake/12.7.0-alpha.20210217.1",
-          "(.NET 5.0.3; Microsoft Windows 10.0.19042)"
-        ],
-        "x-ms-blob-public-access": "container",
-        "x-ms-client-request-id": "e8ed2966-2d6d-9c57-75e2-fd7a54fc4674",
-        "x-ms-date": "Wed, 17 Feb 2021 22:38:56 GMT",
->>>>>>> 1814567d
+        "x-ms-client-request-id": "d47811b5-e6c1-4131-ff0a-840f43770a88",
+        "x-ms-date": "Fri, 19 Feb 2021 18:59:58 GMT",
         "x-ms-return-client-request-id": "true",
         "x-ms-version": "2020-06-12"
       },
@@ -32,52 +21,32 @@
       "StatusCode": 201,
       "ResponseHeaders": {
         "Content-Length": "0",
-<<<<<<< HEAD
-        "Date": "Tue, 02 Feb 2021 21:51:00 GMT",
-        "ETag": "\u00220x8D8C7C4A1B28402\u0022",
-        "Last-Modified": "Tue, 02 Feb 2021 21:51:01 GMT",
-=======
-        "Date": "Wed, 17 Feb 2021 22:38:56 GMT",
-        "ETag": "\u00220x8D8D394CFB03E8F\u0022",
-        "Last-Modified": "Wed, 17 Feb 2021 22:38:56 GMT",
->>>>>>> 1814567d
+        "Date": "Fri, 19 Feb 2021 18:59:57 GMT",
+        "ETag": "\u00220x8D8D5088D19426E\u0022",
+        "Last-Modified": "Fri, 19 Feb 2021 18:59:57 GMT",
         "Server": [
           "Windows-Azure-Blob/1.0",
           "Microsoft-HTTPAPI/2.0"
         ],
-        "x-ms-client-request-id": "e8ed2966-2d6d-9c57-75e2-fd7a54fc4674",
-<<<<<<< HEAD
-        "x-ms-request-id": "6bf86d43-c01e-0077-02ad-f9aacb000000",
-=======
-        "x-ms-request-id": "be85633e-b01e-0042-577d-05c6df000000",
->>>>>>> 1814567d
+        "x-ms-client-request-id": "d47811b5-e6c1-4131-ff0a-840f43770a88",
+        "x-ms-request-id": "cb11699c-b01e-006d-6cf1-06cb14000000",
         "x-ms-version": "2020-06-12"
       },
       "ResponseBody": []
     },
     {
-      "RequestUri": "https://seannse.dfs.core.windows.net/test-filesystem-262fbf0a-48b3-c141-66b7-7355fbdce5b8/test-directory-c832d749-ced6-fff9-6efa-03278003504a?resource=directory",
+      "RequestUri": "https://seannse.dfs.core.windows.net/test-filesystem-e6fe8a07-84b9-6f95-1a91-5add1606012d/test-directory-c80f6314-6ddf-746a-3caa-35206d24db49?resource=directory",
       "RequestMethod": "PUT",
       "RequestHeaders": {
         "Accept": "application/json",
         "Authorization": "Sanitized",
-<<<<<<< HEAD
-        "traceparent": "00-a2d3519c9f43694e8f7c5ddb19b1e59f-4f40d6f02837db41-00",
+        "traceparent": "00-bd5b55b89150044b82a97fc22ced5a6d-39969a2cd317074b-00",
         "User-Agent": [
-          "azsdk-net-Storage.Files.DataLake/12.7.0-alpha.20210202.1",
-          "(.NET 5.0.2; Microsoft Windows 10.0.19042)"
+          "azsdk-net-Storage.Files.DataLake/12.7.0-alpha.20210219.1",
+          "(.NET 5.0.3; Microsoft Windows 10.0.19041)"
         ],
-        "x-ms-client-request-id": "8f95171b-8d0c-ba49-62ac-5f67cb7fe8c9",
-        "x-ms-date": "Tue, 02 Feb 2021 21:51:00 GMT",
-=======
-        "traceparent": "00-36e7fe58ed83a34dbf8b394df2f991f1-7601c92364463442-00",
-        "User-Agent": [
-          "azsdk-net-Storage.Files.DataLake/12.7.0-alpha.20210217.1",
-          "(.NET 5.0.3; Microsoft Windows 10.0.19042)"
-        ],
-        "x-ms-client-request-id": "8f95171b-8d0c-ba49-62ac-5f67cb7fe8c9",
-        "x-ms-date": "Wed, 17 Feb 2021 22:38:56 GMT",
->>>>>>> 1814567d
+        "x-ms-client-request-id": "573d34cd-e73c-485e-a794-c238fee356a9",
+        "x-ms-date": "Fri, 19 Feb 2021 18:59:58 GMT",
         "x-ms-return-client-request-id": "true",
         "x-ms-version": "2020-06-12"
       },
@@ -85,49 +54,31 @@
       "StatusCode": 201,
       "ResponseHeaders": {
         "Content-Length": "0",
-<<<<<<< HEAD
-        "Date": "Tue, 02 Feb 2021 21:51:01 GMT",
-        "ETag": "\u00220x8D8C7C4A287C764\u0022",
-        "Last-Modified": "Tue, 02 Feb 2021 21:51:02 GMT",
-=======
-        "Date": "Wed, 17 Feb 2021 22:38:56 GMT",
-        "ETag": "\u00220x8D8D394CFEA692B\u0022",
-        "Last-Modified": "Wed, 17 Feb 2021 22:38:56 GMT",
->>>>>>> 1814567d
+        "Date": "Fri, 19 Feb 2021 18:59:57 GMT",
+        "ETag": "\u00220x8D8D5088D26CB28\u0022",
+        "Last-Modified": "Fri, 19 Feb 2021 18:59:57 GMT",
         "Server": [
           "Windows-Azure-HDFS/1.0",
           "Microsoft-HTTPAPI/2.0"
         ],
-        "x-ms-client-request-id": "8f95171b-8d0c-ba49-62ac-5f67cb7fe8c9",
-<<<<<<< HEAD
-        "x-ms-request-id": "4d724565-801f-0014-0bad-f93730000000",
-=======
-        "x-ms-request-id": "8eeb71b3-601f-000c-077d-05e857000000",
->>>>>>> 1814567d
+        "x-ms-client-request-id": "573d34cd-e73c-485e-a794-c238fee356a9",
+        "x-ms-request-id": "da837a75-a01f-0061-24f1-065c1c000000",
         "x-ms-version": "2020-06-12"
       },
       "ResponseBody": []
     },
     {
-      "RequestUri": "https://seannse.dfs.core.windows.net/test-filesystem-262fbf0a-48b3-c141-66b7-7355fbdce5b8/test-directory-c832d749-ced6-fff9-6efa-03278003504a/test-directory-b86e1368-ac60-4f61-cb5c-7afcb8fa76b7?resource=directory",
+      "RequestUri": "https://seannse.dfs.core.windows.net/test-filesystem-e6fe8a07-84b9-6f95-1a91-5add1606012d/test-directory-c80f6314-6ddf-746a-3caa-35206d24db49/test-directory-1b454165-d2fc-0464-43d0-2af369b4bc20?resource=directory",
       "RequestMethod": "PUT",
       "RequestHeaders": {
         "Accept": "application/json",
         "Authorization": "Sanitized",
         "User-Agent": [
-<<<<<<< HEAD
-          "azsdk-net-Storage.Files.DataLake/12.7.0-alpha.20210202.1",
-          "(.NET 5.0.2; Microsoft Windows 10.0.19042)"
+          "azsdk-net-Storage.Files.DataLake/12.7.0-alpha.20210219.1",
+          "(.NET 5.0.3; Microsoft Windows 10.0.19041)"
         ],
-        "x-ms-client-request-id": "3c5f4cd7-b767-f667-0284-630d1b99d39a",
-        "x-ms-date": "Tue, 02 Feb 2021 21:51:02 GMT",
-=======
-          "azsdk-net-Storage.Files.DataLake/12.7.0-alpha.20210217.1",
-          "(.NET 5.0.3; Microsoft Windows 10.0.19042)"
-        ],
-        "x-ms-client-request-id": "3c5f4cd7-b767-f667-0284-630d1b99d39a",
-        "x-ms-date": "Wed, 17 Feb 2021 22:38:57 GMT",
->>>>>>> 1814567d
+        "x-ms-client-request-id": "0f41b554-b239-064c-b7a9-edb857cce46a",
+        "x-ms-date": "Fri, 19 Feb 2021 18:59:58 GMT",
         "x-ms-return-client-request-id": "true",
         "x-ms-version": "2020-06-12"
       },
@@ -135,52 +86,32 @@
       "StatusCode": 201,
       "ResponseHeaders": {
         "Content-Length": "0",
-<<<<<<< HEAD
-        "Date": "Tue, 02 Feb 2021 21:51:01 GMT",
-        "ETag": "\u00220x8D8C7C4A29631B2\u0022",
-        "Last-Modified": "Tue, 02 Feb 2021 21:51:02 GMT",
-=======
-        "Date": "Wed, 17 Feb 2021 22:38:56 GMT",
-        "ETag": "\u00220x8D8D394CFF7C28C\u0022",
-        "Last-Modified": "Wed, 17 Feb 2021 22:38:57 GMT",
->>>>>>> 1814567d
+        "Date": "Fri, 19 Feb 2021 18:59:57 GMT",
+        "ETag": "\u00220x8D8D5088D354793\u0022",
+        "Last-Modified": "Fri, 19 Feb 2021 18:59:57 GMT",
         "Server": [
           "Windows-Azure-HDFS/1.0",
           "Microsoft-HTTPAPI/2.0"
         ],
-        "x-ms-client-request-id": "3c5f4cd7-b767-f667-0284-630d1b99d39a",
-<<<<<<< HEAD
-        "x-ms-request-id": "4d724572-801f-0014-18ad-f93730000000",
-=======
-        "x-ms-request-id": "8eeb71ca-601f-000c-1e7d-05e857000000",
->>>>>>> 1814567d
+        "x-ms-client-request-id": "0f41b554-b239-064c-b7a9-edb857cce46a",
+        "x-ms-request-id": "da837a7d-a01f-0061-2cf1-065c1c000000",
         "x-ms-version": "2020-06-12"
       },
       "ResponseBody": []
     },
     {
-      "RequestUri": "https://seannse.blob.core.windows.net/test-filesystem-262fbf0a-48b3-c141-66b7-7355fbdce5b8/test-directory-c832d749-ced6-fff9-6efa-03278003504a/test-directory-b86e1368-ac60-4f61-cb5c-7afcb8fa76b7",
+      "RequestUri": "https://seannse.blob.core.windows.net/test-filesystem-e6fe8a07-84b9-6f95-1a91-5add1606012d/test-directory-c80f6314-6ddf-746a-3caa-35206d24db49/test-directory-1b454165-d2fc-0464-43d0-2af369b4bc20",
       "RequestMethod": "HEAD",
       "RequestHeaders": {
         "Accept": "application/xml",
         "Authorization": "Sanitized",
-<<<<<<< HEAD
-        "traceparent": "00-c2a74cf86bd12b4fa2d607b732ca764b-53795759f58ddb42-00",
+        "traceparent": "00-e91e47316329804fb29d50766dedf471-1e5fd63e58004447-00",
         "User-Agent": [
-          "azsdk-net-Storage.Files.DataLake/12.7.0-alpha.20210202.1",
-          "(.NET 5.0.2; Microsoft Windows 10.0.19042)"
+          "azsdk-net-Storage.Files.DataLake/12.7.0-alpha.20210219.1",
+          "(.NET 5.0.3; Microsoft Windows 10.0.19041)"
         ],
-        "x-ms-client-request-id": "7e8f9105-ab20-3162-dc3e-f657179bcf8e",
-        "x-ms-date": "Tue, 02 Feb 2021 21:51:02 GMT",
-=======
-        "traceparent": "00-9d4f5aa79fe94548927f4d286c06f466-90033cda27074247-00",
-        "User-Agent": [
-          "azsdk-net-Storage.Files.DataLake/12.7.0-alpha.20210217.1",
-          "(.NET 5.0.3; Microsoft Windows 10.0.19042)"
-        ],
-        "x-ms-client-request-id": "7e8f9105-ab20-3162-dc3e-f657179bcf8e",
-        "x-ms-date": "Wed, 17 Feb 2021 22:38:57 GMT",
->>>>>>> 1814567d
+        "x-ms-client-request-id": "48e4187b-47a2-cc6f-d519-81d980ef443f",
+        "x-ms-date": "Fri, 19 Feb 2021 18:59:58 GMT",
         "x-ms-return-client-request-id": "true",
         "x-ms-version": "2020-06-12"
       },
@@ -190,15 +121,9 @@
         "Accept-Ranges": "bytes",
         "Content-Length": "0",
         "Content-Type": "application/octet-stream",
-<<<<<<< HEAD
-        "Date": "Tue, 02 Feb 2021 21:51:02 GMT",
-        "ETag": "\u00220x8D8C7C4A29631B2\u0022",
-        "Last-Modified": "Tue, 02 Feb 2021 21:51:02 GMT",
-=======
-        "Date": "Wed, 17 Feb 2021 22:38:56 GMT",
-        "ETag": "\u00220x8D8D394CFF7C28C\u0022",
-        "Last-Modified": "Wed, 17 Feb 2021 22:38:57 GMT",
->>>>>>> 1814567d
+        "Date": "Fri, 19 Feb 2021 18:59:57 GMT",
+        "ETag": "\u00220x8D8D5088D354793\u0022",
+        "Last-Modified": "Fri, 19 Feb 2021 18:59:57 GMT",
         "Server": [
           "Windows-Azure-Blob/1.0",
           "Microsoft-HTTPAPI/2.0"
@@ -206,51 +131,33 @@
         "x-ms-access-tier": "Hot",
         "x-ms-access-tier-inferred": "true",
         "x-ms-blob-type": "BlockBlob",
-        "x-ms-client-request-id": "7e8f9105-ab20-3162-dc3e-f657179bcf8e",
-<<<<<<< HEAD
-        "x-ms-creation-time": "Tue, 02 Feb 2021 21:51:02 GMT",
-=======
-        "x-ms-creation-time": "Wed, 17 Feb 2021 22:38:57 GMT",
->>>>>>> 1814567d
+        "x-ms-client-request-id": "48e4187b-47a2-cc6f-d519-81d980ef443f",
+        "x-ms-creation-time": "Fri, 19 Feb 2021 18:59:57 GMT",
         "x-ms-group": "$superuser",
         "x-ms-lease-state": "available",
         "x-ms-lease-status": "unlocked",
         "x-ms-meta-hdi_isfolder": "true",
         "x-ms-owner": "$superuser",
         "x-ms-permissions": "rwxr-x---",
-<<<<<<< HEAD
-        "x-ms-request-id": "4bce63e8-601e-0051-08ad-f9e2d3000000",
-=======
-        "x-ms-request-id": "d4d99199-a01e-0013-407d-055b53000000",
->>>>>>> 1814567d
+        "x-ms-request-id": "cb1169e7-b01e-006d-31f1-06cb14000000",
         "x-ms-server-encrypted": "true",
         "x-ms-version": "2020-06-12"
       },
       "ResponseBody": []
     },
     {
-      "RequestUri": "https://seannse.blob.core.windows.net/test-filesystem-262fbf0a-48b3-c141-66b7-7355fbdce5b8?restype=container",
+      "RequestUri": "https://seannse.blob.core.windows.net/test-filesystem-e6fe8a07-84b9-6f95-1a91-5add1606012d?restype=container",
       "RequestMethod": "DELETE",
       "RequestHeaders": {
         "Accept": "application/xml",
         "Authorization": "Sanitized",
-<<<<<<< HEAD
-        "traceparent": "00-b1405b3138e9ed458375f4db39355a67-a3946b5d1b100f49-00",
+        "traceparent": "00-0ad493c7f0f8fc419b99dc0adb4db3f7-ea9dab46e3aea149-00",
         "User-Agent": [
-          "azsdk-net-Storage.Files.DataLake/12.7.0-alpha.20210202.1",
-          "(.NET 5.0.2; Microsoft Windows 10.0.19042)"
+          "azsdk-net-Storage.Files.DataLake/12.7.0-alpha.20210219.1",
+          "(.NET 5.0.3; Microsoft Windows 10.0.19041)"
         ],
-        "x-ms-client-request-id": "89082805-550a-9f79-c615-d4351b7e88d3",
-        "x-ms-date": "Tue, 02 Feb 2021 21:51:02 GMT",
-=======
-        "traceparent": "00-b58c24e510179a4fabf31c30326c3b25-afad524360e3e941-00",
-        "User-Agent": [
-          "azsdk-net-Storage.Files.DataLake/12.7.0-alpha.20210217.1",
-          "(.NET 5.0.3; Microsoft Windows 10.0.19042)"
-        ],
-        "x-ms-client-request-id": "89082805-550a-9f79-c615-d4351b7e88d3",
-        "x-ms-date": "Wed, 17 Feb 2021 22:38:57 GMT",
->>>>>>> 1814567d
+        "x-ms-client-request-id": "3e3d044c-9be7-0cc8-e227-321bfc72df9c",
+        "x-ms-date": "Fri, 19 Feb 2021 18:59:58 GMT",
         "x-ms-return-client-request-id": "true",
         "x-ms-version": "2020-06-12"
       },
@@ -258,28 +165,20 @@
       "StatusCode": 202,
       "ResponseHeaders": {
         "Content-Length": "0",
-<<<<<<< HEAD
-        "Date": "Tue, 02 Feb 2021 21:51:02 GMT",
-=======
-        "Date": "Wed, 17 Feb 2021 22:38:57 GMT",
->>>>>>> 1814567d
+        "Date": "Fri, 19 Feb 2021 18:59:57 GMT",
         "Server": [
           "Windows-Azure-Blob/1.0",
           "Microsoft-HTTPAPI/2.0"
         ],
-        "x-ms-client-request-id": "89082805-550a-9f79-c615-d4351b7e88d3",
-<<<<<<< HEAD
-        "x-ms-request-id": "6bf872ab-c01e-0077-24ad-f9aacb000000",
-=======
-        "x-ms-request-id": "be856541-b01e-0042-297d-05c6df000000",
->>>>>>> 1814567d
+        "x-ms-client-request-id": "3e3d044c-9be7-0cc8-e227-321bfc72df9c",
+        "x-ms-request-id": "cb116a02-b01e-006d-4af1-06cb14000000",
         "x-ms-version": "2020-06-12"
       },
       "ResponseBody": []
     }
   ],
   "Variables": {
-    "RandomSeed": "249862481",
+    "RandomSeed": "1451822309",
     "Storage_TestConfigHierarchicalNamespace": "NamespaceTenant\nseannse\nU2FuaXRpemVk\nhttps://seannse.blob.core.windows.net\nhttps://seannse.file.core.windows.net\nhttps://seannse.queue.core.windows.net\nhttps://seannse.table.core.windows.net\n\n\n\n\nhttps://seannse-secondary.blob.core.windows.net\nhttps://seannse-secondary.file.core.windows.net\nhttps://seannse-secondary.queue.core.windows.net\nhttps://seannse-secondary.table.core.windows.net\n68390a19-a643-458b-b726-408abf67b4fc\nSanitized\n72f988bf-86f1-41af-91ab-2d7cd011db47\nhttps://login.microsoftonline.com/\nCloud\nBlobEndpoint=https://seannse.blob.core.windows.net/;QueueEndpoint=https://seannse.queue.core.windows.net/;FileEndpoint=https://seannse.file.core.windows.net/;BlobSecondaryEndpoint=https://seannse-secondary.blob.core.windows.net/;QueueSecondaryEndpoint=https://seannse-secondary.queue.core.windows.net/;FileSecondaryEndpoint=https://seannse-secondary.file.core.windows.net/;AccountName=seannse;AccountKey=Sanitized\n"
   }
 }