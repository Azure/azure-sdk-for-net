﻿{
  "Entries": [
    {
      "RequestUri": "https://seannse.blob.core.windows.net/test-filesystem-4e71c8f5-1ef2-5bab-4c7b-659dbc63e37a?restype=container",
      "RequestMethod": "PUT",
      "RequestHeaders": {
        "Accept": "application/xml",
        "Authorization": "Sanitized",
        "traceparent": "00-8276d8dc1a550843b453b1fdc445b1ce-9142e5ec4af0b847-00",
        "User-Agent": [
          "azsdk-net-Storage.Files.DataLake/12.7.0-alpha.20210219.1",
          "(.NET 5.0.3; Microsoft Windows 10.0.19041)"
        ],
        "x-ms-blob-public-access": "container",
        "x-ms-client-request-id": "f2dbf1a5-f3e9-c62b-394d-bf9b19c707b7",
        "x-ms-date": "Fri, 19 Feb 2021 19:04:23 GMT",
        "x-ms-return-client-request-id": "true",
<<<<<<< HEAD
        "x-ms-version": "2020-12-06"
=======
        "x-ms-version": "2021-02-12"
>>>>>>> 7e782c87
      },
      "RequestBody": null,
      "StatusCode": 201,
      "ResponseHeaders": {
        "Content-Length": "0",
        "Date": "Fri, 19 Feb 2021 19:04:21 GMT",
        "ETag": "\"0x8D8D5092AEB93ED\"",
        "Last-Modified": "Fri, 19 Feb 2021 19:04:22 GMT",
        "Server": [
          "Windows-Azure-Blob/1.0",
          "Microsoft-HTTPAPI/2.0"
        ],
        "x-ms-client-request-id": "f2dbf1a5-f3e9-c62b-394d-bf9b19c707b7",
        "x-ms-request-id": "cb12c2d9-b01e-006d-10f2-06cb14000000",
<<<<<<< HEAD
        "x-ms-version": "2020-12-06"
=======
        "x-ms-version": "2021-02-12"
>>>>>>> 7e782c87
      },
      "ResponseBody": []
    },
    {
      "RequestUri": "https://seannse.dfs.core.windows.net/test-filesystem-4e71c8f5-1ef2-5bab-4c7b-659dbc63e37a/test-directory-50a7b915-44df-334a-f18e-94af094142cf?resource=directory",
      "RequestMethod": "PUT",
      "RequestHeaders": {
        "Accept": "application/json",
        "Authorization": "Sanitized",
        "traceparent": "00-fe2ecddefaaa2644a199fb095d4f7c07-8d635facc199c241-00",
        "User-Agent": [
          "azsdk-net-Storage.Files.DataLake/12.7.0-alpha.20210219.1",
          "(.NET 5.0.3; Microsoft Windows 10.0.19041)"
        ],
        "x-ms-client-request-id": "5e555d3c-76d5-61e2-a6a8-015b5f7bbcf8",
        "x-ms-date": "Fri, 19 Feb 2021 19:04:23 GMT",
        "x-ms-return-client-request-id": "true",
<<<<<<< HEAD
        "x-ms-version": "2020-12-06"
=======
        "x-ms-version": "2021-02-12"
>>>>>>> 7e782c87
      },
      "RequestBody": null,
      "StatusCode": 201,
      "ResponseHeaders": {
        "Content-Length": "0",
        "Date": "Fri, 19 Feb 2021 19:04:22 GMT",
        "ETag": "\"0x8D8D5092AF9E400\"",
        "Last-Modified": "Fri, 19 Feb 2021 19:04:22 GMT",
        "Server": [
          "Windows-Azure-HDFS/1.0",
          "Microsoft-HTTPAPI/2.0"
        ],
        "x-ms-client-request-id": "5e555d3c-76d5-61e2-a6a8-015b5f7bbcf8",
        "x-ms-request-id": "da8434dc-a01f-0061-33f2-065c1c000000",
<<<<<<< HEAD
        "x-ms-version": "2020-12-06"
=======
        "x-ms-version": "2021-02-12"
>>>>>>> 7e782c87
      },
      "ResponseBody": []
    },
    {
      "RequestUri": "https://seannse.dfs.core.windows.net/test-filesystem-4e71c8f5-1ef2-5bab-4c7b-659dbc63e37a/test-directory-50a7b915-44df-334a-f18e-94af094142cf/test-directory-76e7ef0a-3dcf-232f-2990-7214504330b5?resource=directory",
      "RequestMethod": "PUT",
      "RequestHeaders": {
        "Accept": "application/json",
        "Authorization": "Sanitized",
        "User-Agent": [
          "azsdk-net-Storage.Files.DataLake/12.7.0-alpha.20210219.1",
          "(.NET 5.0.3; Microsoft Windows 10.0.19041)"
        ],
        "x-ms-cache-control": "control",
        "x-ms-client-request-id": "13fcfb0e-5254-ff22-2e31-354504ce1063",
        "x-ms-content-disposition": "disposition",
        "x-ms-content-encoding": "encoding",
        "x-ms-content-language": "language",
        "x-ms-content-type": "type",
        "x-ms-date": "Fri, 19 Feb 2021 19:04:23 GMT",
        "x-ms-return-client-request-id": "true",
<<<<<<< HEAD
        "x-ms-version": "2020-12-06"
=======
        "x-ms-version": "2021-02-12"
>>>>>>> 7e782c87
      },
      "RequestBody": null,
      "StatusCode": 201,
      "ResponseHeaders": {
        "Content-Length": "0",
        "Date": "Fri, 19 Feb 2021 19:04:22 GMT",
        "ETag": "\"0x8D8D5092B05ED2C\"",
        "Last-Modified": "Fri, 19 Feb 2021 19:04:22 GMT",
        "Server": [
          "Windows-Azure-HDFS/1.0",
          "Microsoft-HTTPAPI/2.0"
        ],
        "x-ms-client-request-id": "13fcfb0e-5254-ff22-2e31-354504ce1063",
        "x-ms-request-id": "da8434eb-a01f-0061-42f2-065c1c000000",
<<<<<<< HEAD
        "x-ms-version": "2020-12-06"
=======
        "x-ms-version": "2021-02-12"
>>>>>>> 7e782c87
      },
      "ResponseBody": []
    },
    {
      "RequestUri": "https://seannse.blob.core.windows.net/test-filesystem-4e71c8f5-1ef2-5bab-4c7b-659dbc63e37a/test-directory-50a7b915-44df-334a-f18e-94af094142cf/test-directory-76e7ef0a-3dcf-232f-2990-7214504330b5",
      "RequestMethod": "HEAD",
      "RequestHeaders": {
        "Accept": "application/xml",
        "Authorization": "Sanitized",
        "User-Agent": [
          "azsdk-net-Storage.Files.DataLake/12.7.0-alpha.20210219.1",
          "(.NET 5.0.3; Microsoft Windows 10.0.19041)"
        ],
        "x-ms-client-request-id": "540510d9-1c46-7260-7e73-7dbbadb438f1",
        "x-ms-date": "Fri, 19 Feb 2021 19:04:23 GMT",
        "x-ms-return-client-request-id": "true",
<<<<<<< HEAD
        "x-ms-version": "2020-12-06"
=======
        "x-ms-version": "2021-02-12"
>>>>>>> 7e782c87
      },
      "RequestBody": null,
      "StatusCode": 200,
      "ResponseHeaders": {
        "Accept-Ranges": "bytes",
        "Cache-Control": "control",
        "Content-Disposition": "disposition",
        "Content-Encoding": "encoding",
        "Content-Language": "language",
        "Content-Length": "0",
        "Content-Type": "type",
        "Date": "Fri, 19 Feb 2021 19:04:22 GMT",
        "ETag": "\"0x8D8D5092B05ED2C\"",
        "Last-Modified": "Fri, 19 Feb 2021 19:04:22 GMT",
        "Server": [
          "Windows-Azure-Blob/1.0",
          "Microsoft-HTTPAPI/2.0"
        ],
        "x-ms-access-tier": "Hot",
        "x-ms-access-tier-inferred": "true",
        "x-ms-blob-type": "BlockBlob",
        "x-ms-client-request-id": "540510d9-1c46-7260-7e73-7dbbadb438f1",
        "x-ms-creation-time": "Fri, 19 Feb 2021 19:04:22 GMT",
        "x-ms-group": "$superuser",
        "x-ms-lease-state": "available",
        "x-ms-lease-status": "unlocked",
        "x-ms-meta-hdi_isfolder": "true",
        "x-ms-owner": "$superuser",
        "x-ms-permissions": "rwxr-x---",
        "x-ms-request-id": "cb12c303-b01e-006d-31f2-06cb14000000",
        "x-ms-server-encrypted": "true",
<<<<<<< HEAD
        "x-ms-version": "2020-12-06"
=======
        "x-ms-version": "2021-02-12"
>>>>>>> 7e782c87
      },
      "ResponseBody": []
    },
    {
      "RequestUri": "https://seannse.blob.core.windows.net/test-filesystem-4e71c8f5-1ef2-5bab-4c7b-659dbc63e37a?restype=container",
      "RequestMethod": "DELETE",
      "RequestHeaders": {
        "Accept": "application/xml",
        "Authorization": "Sanitized",
        "traceparent": "00-10ec8a2d5dbee943887e2c24b2158fed-847028e013599848-00",
        "User-Agent": [
          "azsdk-net-Storage.Files.DataLake/12.7.0-alpha.20210219.1",
          "(.NET 5.0.3; Microsoft Windows 10.0.19041)"
        ],
        "x-ms-client-request-id": "f46b41fd-bcc9-5a1c-eb23-3e9693507840",
        "x-ms-date": "Fri, 19 Feb 2021 19:04:23 GMT",
        "x-ms-return-client-request-id": "true",
<<<<<<< HEAD
        "x-ms-version": "2020-12-06"
=======
        "x-ms-version": "2021-02-12"
>>>>>>> 7e782c87
      },
      "RequestBody": null,
      "StatusCode": 202,
      "ResponseHeaders": {
        "Content-Length": "0",
        "Date": "Fri, 19 Feb 2021 19:04:22 GMT",
        "Server": [
          "Windows-Azure-Blob/1.0",
          "Microsoft-HTTPAPI/2.0"
        ],
        "x-ms-client-request-id": "f46b41fd-bcc9-5a1c-eb23-3e9693507840",
        "x-ms-request-id": "cb12c308-b01e-006d-36f2-06cb14000000",
<<<<<<< HEAD
        "x-ms-version": "2020-12-06"
=======
        "x-ms-version": "2021-02-12"
>>>>>>> 7e782c87
      },
      "ResponseBody": []
    }
  ],
  "Variables": {
    "RandomSeed": "891107980",
    "Storage_TestConfigHierarchicalNamespace": "NamespaceTenant\nseannse\nU2FuaXRpemVk\nhttps://seannse.blob.core.windows.net\nhttps://seannse.file.core.windows.net\nhttps://seannse.queue.core.windows.net\nhttps://seannse.table.core.windows.net\n\n\n\n\nhttps://seannse-secondary.blob.core.windows.net\nhttps://seannse-secondary.file.core.windows.net\nhttps://seannse-secondary.queue.core.windows.net\nhttps://seannse-secondary.table.core.windows.net\n68390a19-a643-458b-b726-408abf67b4fc\nSanitized\n72f988bf-86f1-41af-91ab-2d7cd011db47\nhttps://login.microsoftonline.com/\nCloud\nBlobEndpoint=https://seannse.blob.core.windows.net/;QueueEndpoint=https://seannse.queue.core.windows.net/;FileEndpoint=https://seannse.file.core.windows.net/;BlobSecondaryEndpoint=https://seannse-secondary.blob.core.windows.net/;QueueSecondaryEndpoint=https://seannse-secondary.queue.core.windows.net/;FileSecondaryEndpoint=https://seannse-secondary.file.core.windows.net/;AccountName=seannse;AccountKey=Sanitized\n\n\n"
  }
}<|MERGE_RESOLUTION|>--- conflicted
+++ resolved
@@ -15,11 +15,7 @@
         "x-ms-client-request-id": "f2dbf1a5-f3e9-c62b-394d-bf9b19c707b7",
         "x-ms-date": "Fri, 19 Feb 2021 19:04:23 GMT",
         "x-ms-return-client-request-id": "true",
-<<<<<<< HEAD
-        "x-ms-version": "2020-12-06"
-=======
         "x-ms-version": "2021-02-12"
->>>>>>> 7e782c87
       },
       "RequestBody": null,
       "StatusCode": 201,
@@ -34,11 +30,7 @@
         ],
         "x-ms-client-request-id": "f2dbf1a5-f3e9-c62b-394d-bf9b19c707b7",
         "x-ms-request-id": "cb12c2d9-b01e-006d-10f2-06cb14000000",
-<<<<<<< HEAD
-        "x-ms-version": "2020-12-06"
-=======
         "x-ms-version": "2021-02-12"
->>>>>>> 7e782c87
       },
       "ResponseBody": []
     },
@@ -56,11 +48,7 @@
         "x-ms-client-request-id": "5e555d3c-76d5-61e2-a6a8-015b5f7bbcf8",
         "x-ms-date": "Fri, 19 Feb 2021 19:04:23 GMT",
         "x-ms-return-client-request-id": "true",
-<<<<<<< HEAD
-        "x-ms-version": "2020-12-06"
-=======
         "x-ms-version": "2021-02-12"
->>>>>>> 7e782c87
       },
       "RequestBody": null,
       "StatusCode": 201,
@@ -75,11 +63,7 @@
         ],
         "x-ms-client-request-id": "5e555d3c-76d5-61e2-a6a8-015b5f7bbcf8",
         "x-ms-request-id": "da8434dc-a01f-0061-33f2-065c1c000000",
-<<<<<<< HEAD
-        "x-ms-version": "2020-12-06"
-=======
         "x-ms-version": "2021-02-12"
->>>>>>> 7e782c87
       },
       "ResponseBody": []
     },
@@ -101,11 +85,7 @@
         "x-ms-content-type": "type",
         "x-ms-date": "Fri, 19 Feb 2021 19:04:23 GMT",
         "x-ms-return-client-request-id": "true",
-<<<<<<< HEAD
-        "x-ms-version": "2020-12-06"
-=======
         "x-ms-version": "2021-02-12"
->>>>>>> 7e782c87
       },
       "RequestBody": null,
       "StatusCode": 201,
@@ -120,11 +100,7 @@
         ],
         "x-ms-client-request-id": "13fcfb0e-5254-ff22-2e31-354504ce1063",
         "x-ms-request-id": "da8434eb-a01f-0061-42f2-065c1c000000",
-<<<<<<< HEAD
-        "x-ms-version": "2020-12-06"
-=======
         "x-ms-version": "2021-02-12"
->>>>>>> 7e782c87
       },
       "ResponseBody": []
     },
@@ -141,11 +117,7 @@
         "x-ms-client-request-id": "540510d9-1c46-7260-7e73-7dbbadb438f1",
         "x-ms-date": "Fri, 19 Feb 2021 19:04:23 GMT",
         "x-ms-return-client-request-id": "true",
-<<<<<<< HEAD
-        "x-ms-version": "2020-12-06"
-=======
         "x-ms-version": "2021-02-12"
->>>>>>> 7e782c87
       },
       "RequestBody": null,
       "StatusCode": 200,
@@ -177,11 +149,7 @@
         "x-ms-permissions": "rwxr-x---",
         "x-ms-request-id": "cb12c303-b01e-006d-31f2-06cb14000000",
         "x-ms-server-encrypted": "true",
-<<<<<<< HEAD
-        "x-ms-version": "2020-12-06"
-=======
         "x-ms-version": "2021-02-12"
->>>>>>> 7e782c87
       },
       "ResponseBody": []
     },
@@ -199,11 +167,7 @@
         "x-ms-client-request-id": "f46b41fd-bcc9-5a1c-eb23-3e9693507840",
         "x-ms-date": "Fri, 19 Feb 2021 19:04:23 GMT",
         "x-ms-return-client-request-id": "true",
-<<<<<<< HEAD
-        "x-ms-version": "2020-12-06"
-=======
         "x-ms-version": "2021-02-12"
->>>>>>> 7e782c87
       },
       "RequestBody": null,
       "StatusCode": 202,
@@ -216,11 +180,7 @@
         ],
         "x-ms-client-request-id": "f46b41fd-bcc9-5a1c-eb23-3e9693507840",
         "x-ms-request-id": "cb12c308-b01e-006d-36f2-06cb14000000",
-<<<<<<< HEAD
-        "x-ms-version": "2020-12-06"
-=======
         "x-ms-version": "2021-02-12"
->>>>>>> 7e782c87
       },
       "ResponseBody": []
     }
