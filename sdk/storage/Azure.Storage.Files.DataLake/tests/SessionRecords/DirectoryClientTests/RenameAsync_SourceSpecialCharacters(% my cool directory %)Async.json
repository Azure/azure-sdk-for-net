{
  "Entries": [
    {
      "RequestUri": "https://seannse.blob.core.windows.net/test-filesystem-215fa91a-a268-0ab5-a7b0-cbf27f6deb6e?restype=container",
      "RequestMethod": "PUT",
      "RequestHeaders": {
        "Accept": "application/xml",
        "Authorization": "Sanitized",
<<<<<<< HEAD
        "traceparent": "00-80d277199290c740886fd8748f7b4990-91b00ce94fcb0d41-00",
        "User-Agent": [
          "azsdk-net-Storage.Files.DataLake/12.7.0-alpha.20210202.1",
          "(.NET 5.0.2; Microsoft Windows 10.0.19042)"
        ],
        "x-ms-blob-public-access": "container",
        "x-ms-client-request-id": "e77c7688-841c-ab08-e6e4-a4ec7b08a913",
        "x-ms-date": "Tue, 02 Feb 2021 21:41:42 GMT",
=======
        "traceparent": "00-c7a9fdd915f52a49a1e284ccf8ba591c-8779aacecccfdc4f-00",
        "User-Agent": [
          "azsdk-net-Storage.Files.DataLake/12.7.0-alpha.20210217.1",
          "(.NET 5.0.3; Microsoft Windows 10.0.19042)"
        ],
        "x-ms-blob-public-access": "container",
        "x-ms-client-request-id": "e77c7688-841c-ab08-e6e4-a4ec7b08a913",
        "x-ms-date": "Wed, 17 Feb 2021 22:45:04 GMT",
>>>>>>> 1814567d
        "x-ms-return-client-request-id": "true",
        "x-ms-version": "2020-06-12"
      },
      "RequestBody": null,
      "StatusCode": 201,
      "ResponseHeaders": {
        "Content-Length": "0",
<<<<<<< HEAD
        "Date": "Tue, 02 Feb 2021 21:41:42 GMT",
        "ETag": "\u00220x8D8C7C3551B2F29\u0022",
        "Last-Modified": "Tue, 02 Feb 2021 21:41:43 GMT",
=======
        "Date": "Wed, 17 Feb 2021 22:45:03 GMT",
        "ETag": "\u00220x8D8D395AAFA9DAB\u0022",
        "Last-Modified": "Wed, 17 Feb 2021 22:45:04 GMT",
>>>>>>> 1814567d
        "Server": [
          "Windows-Azure-Blob/1.0",
          "Microsoft-HTTPAPI/2.0"
        ],
        "x-ms-client-request-id": "e77c7688-841c-ab08-e6e4-a4ec7b08a913",
<<<<<<< HEAD
        "x-ms-request-id": "97fdb84b-701e-002f-1cac-f97294000000",
=======
        "x-ms-request-id": "480a8a05-801e-002b-247e-05ff93000000",
>>>>>>> 1814567d
        "x-ms-version": "2020-06-12"
      },
      "ResponseBody": []
    },
    {
      "RequestUri": "https://seannse.dfs.core.windows.net/test-filesystem-215fa91a-a268-0ab5-a7b0-cbf27f6deb6e/ my cool directory ?resource=directory",
      "RequestMethod": "PUT",
      "RequestHeaders": {
        "Accept": "application/json",
        "Authorization": "Sanitized",
<<<<<<< HEAD
        "traceparent": "00-b1a16169e8bd8349a710e6e286c949c6-c1989a373200fa4a-00",
        "User-Agent": [
          "azsdk-net-Storage.Files.DataLake/12.7.0-alpha.20210202.1",
          "(.NET 5.0.2; Microsoft Windows 10.0.19042)"
        ],
        "x-ms-client-request-id": "09866f11-2970-6128-c0f4-2bda655b8cee",
        "x-ms-date": "Tue, 02 Feb 2021 21:41:42 GMT",
=======
        "traceparent": "00-c4c4c58fdc46b2468665456014c8c3e0-79ae94e0fc862e44-00",
        "User-Agent": [
          "azsdk-net-Storage.Files.DataLake/12.7.0-alpha.20210217.1",
          "(.NET 5.0.3; Microsoft Windows 10.0.19042)"
        ],
        "x-ms-client-request-id": "09866f11-2970-6128-c0f4-2bda655b8cee",
        "x-ms-date": "Wed, 17 Feb 2021 22:45:04 GMT",
>>>>>>> 1814567d
        "x-ms-return-client-request-id": "true",
        "x-ms-version": "2020-06-12"
      },
      "RequestBody": null,
      "StatusCode": 201,
      "ResponseHeaders": {
        "Content-Length": "0",
<<<<<<< HEAD
        "Date": "Tue, 02 Feb 2021 21:41:42 GMT",
        "ETag": "\u00220x8D8C7C35553B0BA\u0022",
        "Last-Modified": "Tue, 02 Feb 2021 21:41:43 GMT",
=======
        "Date": "Wed, 17 Feb 2021 22:45:04 GMT",
        "ETag": "\u00220x8D8D395AB303ED6\u0022",
        "Last-Modified": "Wed, 17 Feb 2021 22:45:04 GMT",
>>>>>>> 1814567d
        "Server": [
          "Windows-Azure-HDFS/1.0",
          "Microsoft-HTTPAPI/2.0"
        ],
        "x-ms-client-request-id": "09866f11-2970-6128-c0f4-2bda655b8cee",
<<<<<<< HEAD
        "x-ms-request-id": "1ca14d0d-a01f-0085-55ac-f95282000000",
=======
        "x-ms-request-id": "7abad7c9-701f-0000-6d7e-057f5f000000",
>>>>>>> 1814567d
        "x-ms-version": "2020-06-12"
      },
      "ResponseBody": []
    },
    {
      "RequestUri": "https://seannse.dfs.core.windows.net/test-filesystem-215fa91a-a268-0ab5-a7b0-cbf27f6deb6e/test-directory-d7736836-2622-88b5-bb41-1ead1ef898c3?mode=legacy",
      "RequestMethod": "PUT",
      "RequestHeaders": {
        "Accept": "application/json",
        "Authorization": "Sanitized",
        "User-Agent": [
<<<<<<< HEAD
          "azsdk-net-Storage.Files.DataLake/12.7.0-alpha.20210202.1",
          "(.NET 5.0.2; Microsoft Windows 10.0.19042)"
        ],
        "x-ms-client-request-id": "af9b24a0-8e71-8553-5708-47fcd77766b5",
        "x-ms-date": "Tue, 02 Feb 2021 21:41:43 GMT",
=======
          "azsdk-net-Storage.Files.DataLake/12.7.0-alpha.20210217.1",
          "(.NET 5.0.3; Microsoft Windows 10.0.19042)"
        ],
        "x-ms-client-request-id": "af9b24a0-8e71-8553-5708-47fcd77766b5",
        "x-ms-date": "Wed, 17 Feb 2021 22:45:05 GMT",
>>>>>>> 1814567d
        "x-ms-rename-source": "%2Ftest-filesystem-215fa91a-a268-0ab5-a7b0-cbf27f6deb6e%2F\u002Bmy\u002Bcool\u002Bdirectory\u002B=",
        "x-ms-return-client-request-id": "true",
        "x-ms-version": "2020-06-12"
      },
      "RequestBody": null,
      "StatusCode": 201,
      "ResponseHeaders": {
        "Content-Length": "0",
<<<<<<< HEAD
        "Date": "Tue, 02 Feb 2021 21:41:43 GMT",
=======
        "Date": "Wed, 17 Feb 2021 22:45:04 GMT",
>>>>>>> 1814567d
        "Server": [
          "Windows-Azure-HDFS/1.0",
          "Microsoft-HTTPAPI/2.0"
        ],
        "x-ms-client-request-id": "af9b24a0-8e71-8553-5708-47fcd77766b5",
<<<<<<< HEAD
        "x-ms-request-id": "1ca14d27-a01f-0085-6fac-f95282000000",
=======
        "x-ms-request-id": "7abad7d7-701f-0000-7b7e-057f5f000000",
>>>>>>> 1814567d
        "x-ms-version": "2020-06-12"
      },
      "ResponseBody": []
    },
    {
      "RequestUri": "https://seannse.blob.core.windows.net/test-filesystem-215fa91a-a268-0ab5-a7b0-cbf27f6deb6e/test-directory-d7736836-2622-88b5-bb41-1ead1ef898c3",
      "RequestMethod": "HEAD",
      "RequestHeaders": {
        "Accept": "application/xml",
        "Authorization": "Sanitized",
        "User-Agent": [
<<<<<<< HEAD
          "azsdk-net-Storage.Files.DataLake/12.7.0-alpha.20210202.1",
          "(.NET 5.0.2; Microsoft Windows 10.0.19042)"
        ],
        "x-ms-client-request-id": "413a7159-dcbf-bd7d-8cb8-a39558275c9e",
        "x-ms-date": "Tue, 02 Feb 2021 21:41:43 GMT",
=======
          "azsdk-net-Storage.Files.DataLake/12.7.0-alpha.20210217.1",
          "(.NET 5.0.3; Microsoft Windows 10.0.19042)"
        ],
        "x-ms-client-request-id": "413a7159-dcbf-bd7d-8cb8-a39558275c9e",
        "x-ms-date": "Wed, 17 Feb 2021 22:45:05 GMT",
>>>>>>> 1814567d
        "x-ms-return-client-request-id": "true",
        "x-ms-version": "2020-06-12"
      },
      "RequestBody": null,
      "StatusCode": 200,
      "ResponseHeaders": {
        "Accept-Ranges": "bytes",
        "Content-Length": "0",
        "Content-Type": "application/octet-stream",
<<<<<<< HEAD
        "Date": "Tue, 02 Feb 2021 21:41:43 GMT",
        "ETag": "\u00220x8D8C7C35553B0BA\u0022",
        "Last-Modified": "Tue, 02 Feb 2021 21:41:43 GMT",
=======
        "Date": "Wed, 17 Feb 2021 22:45:04 GMT",
        "ETag": "\u00220x8D8D395AB303ED6\u0022",
        "Last-Modified": "Wed, 17 Feb 2021 22:45:04 GMT",
>>>>>>> 1814567d
        "Server": [
          "Windows-Azure-Blob/1.0",
          "Microsoft-HTTPAPI/2.0"
        ],
        "x-ms-access-tier": "Hot",
        "x-ms-access-tier-inferred": "true",
        "x-ms-blob-type": "BlockBlob",
        "x-ms-client-request-id": "413a7159-dcbf-bd7d-8cb8-a39558275c9e",
<<<<<<< HEAD
        "x-ms-creation-time": "Tue, 02 Feb 2021 21:41:43 GMT",
=======
        "x-ms-creation-time": "Wed, 17 Feb 2021 22:45:04 GMT",
>>>>>>> 1814567d
        "x-ms-group": "$superuser",
        "x-ms-lease-state": "available",
        "x-ms-lease-status": "unlocked",
        "x-ms-meta-hdi_isfolder": "true",
        "x-ms-owner": "$superuser",
        "x-ms-permissions": "rwxr-x---",
<<<<<<< HEAD
        "x-ms-request-id": "97fdb8b8-701e-002f-6bac-f97294000000",
=======
        "x-ms-request-id": "480a8c3f-801e-002b-487e-05ff93000000",
>>>>>>> 1814567d
        "x-ms-server-encrypted": "true",
        "x-ms-version": "2020-06-12"
      },
      "ResponseBody": []
    },
    {
      "RequestUri": "https://seannse.blob.core.windows.net/test-filesystem-215fa91a-a268-0ab5-a7b0-cbf27f6deb6e?restype=container",
      "RequestMethod": "DELETE",
      "RequestHeaders": {
        "Accept": "application/xml",
        "Authorization": "Sanitized",
<<<<<<< HEAD
        "traceparent": "00-5d29cc1a3fb6ae41823c8ccccd5d7848-40d4521dae38ad4f-00",
        "User-Agent": [
          "azsdk-net-Storage.Files.DataLake/12.7.0-alpha.20210202.1",
          "(.NET 5.0.2; Microsoft Windows 10.0.19042)"
        ],
        "x-ms-client-request-id": "65a2663d-253d-e5f5-23cc-810b02c61825",
        "x-ms-date": "Tue, 02 Feb 2021 21:41:43 GMT",
=======
        "traceparent": "00-3eb503ed4d54ce41a9a1377d5ad8d44c-84769766da73be45-00",
        "User-Agent": [
          "azsdk-net-Storage.Files.DataLake/12.7.0-alpha.20210217.1",
          "(.NET 5.0.3; Microsoft Windows 10.0.19042)"
        ],
        "x-ms-client-request-id": "65a2663d-253d-e5f5-23cc-810b02c61825",
        "x-ms-date": "Wed, 17 Feb 2021 22:45:05 GMT",
>>>>>>> 1814567d
        "x-ms-return-client-request-id": "true",
        "x-ms-version": "2020-06-12"
      },
      "RequestBody": null,
      "StatusCode": 202,
      "ResponseHeaders": {
        "Content-Length": "0",
<<<<<<< HEAD
        "Date": "Tue, 02 Feb 2021 21:41:43 GMT",
=======
        "Date": "Wed, 17 Feb 2021 22:45:04 GMT",
>>>>>>> 1814567d
        "Server": [
          "Windows-Azure-Blob/1.0",
          "Microsoft-HTTPAPI/2.0"
        ],
        "x-ms-client-request-id": "65a2663d-253d-e5f5-23cc-810b02c61825",
<<<<<<< HEAD
        "x-ms-request-id": "97fdb8c2-701e-002f-74ac-f97294000000",
=======
        "x-ms-request-id": "480a8c97-801e-002b-1b7e-05ff93000000",
>>>>>>> 1814567d
        "x-ms-version": "2020-06-12"
      },
      "ResponseBody": []
    }
  ],
  "Variables": {
    "RandomSeed": "359548204",
    "Storage_TestConfigHierarchicalNamespace": "NamespaceTenant\nseannse\nU2FuaXRpemVk\nhttps://seannse.blob.core.windows.net\nhttps://seannse.file.core.windows.net\nhttps://seannse.queue.core.windows.net\nhttps://seannse.table.core.windows.net\n\n\n\n\nhttps://seannse-secondary.blob.core.windows.net\nhttps://seannse-secondary.file.core.windows.net\nhttps://seannse-secondary.queue.core.windows.net\nhttps://seannse-secondary.table.core.windows.net\n68390a19-a643-458b-b726-408abf67b4fc\nSanitized\n72f988bf-86f1-41af-91ab-2d7cd011db47\nhttps://login.microsoftonline.com/\nCloud\nBlobEndpoint=https://seannse.blob.core.windows.net/;QueueEndpoint=https://seannse.queue.core.windows.net/;FileEndpoint=https://seannse.file.core.windows.net/;BlobSecondaryEndpoint=https://seannse-secondary.blob.core.windows.net/;QueueSecondaryEndpoint=https://seannse-secondary.queue.core.windows.net/;FileSecondaryEndpoint=https://seannse-secondary.file.core.windows.net/;AccountName=seannse;AccountKey=Sanitized\n"
  }
}<|MERGE_RESOLUTION|>--- conflicted
+++ resolved
@@ -1,30 +1,19 @@
 {
   "Entries": [
     {
-      "RequestUri": "https://seannse.blob.core.windows.net/test-filesystem-215fa91a-a268-0ab5-a7b0-cbf27f6deb6e?restype=container",
+      "RequestUri": "https://seannse.blob.core.windows.net/test-filesystem-5a52e0ab-8aac-d4fb-51fe-c4d598bd45ee?restype=container",
       "RequestMethod": "PUT",
       "RequestHeaders": {
         "Accept": "application/xml",
         "Authorization": "Sanitized",
-<<<<<<< HEAD
-        "traceparent": "00-80d277199290c740886fd8748f7b4990-91b00ce94fcb0d41-00",
+        "traceparent": "00-6fecd0f61aeb084799a0ff7fd35e3091-e0da7c2e7adbd64c-00",
         "User-Agent": [
-          "azsdk-net-Storage.Files.DataLake/12.7.0-alpha.20210202.1",
-          "(.NET 5.0.2; Microsoft Windows 10.0.19042)"
+          "azsdk-net-Storage.Files.DataLake/12.7.0-alpha.20210219.1",
+          "(.NET 5.0.3; Microsoft Windows 10.0.19041)"
         ],
         "x-ms-blob-public-access": "container",
-        "x-ms-client-request-id": "e77c7688-841c-ab08-e6e4-a4ec7b08a913",
-        "x-ms-date": "Tue, 02 Feb 2021 21:41:42 GMT",
-=======
-        "traceparent": "00-c7a9fdd915f52a49a1e284ccf8ba591c-8779aacecccfdc4f-00",
-        "User-Agent": [
-          "azsdk-net-Storage.Files.DataLake/12.7.0-alpha.20210217.1",
-          "(.NET 5.0.3; Microsoft Windows 10.0.19042)"
-        ],
-        "x-ms-blob-public-access": "container",
-        "x-ms-client-request-id": "e77c7688-841c-ab08-e6e4-a4ec7b08a913",
-        "x-ms-date": "Wed, 17 Feb 2021 22:45:04 GMT",
->>>>>>> 1814567d
+        "x-ms-client-request-id": "27adaa89-5290-c02f-ce44-9aeba6d5cdf1",
+        "x-ms-date": "Fri, 19 Feb 2021 19:03:54 GMT",
         "x-ms-return-client-request-id": "true",
         "x-ms-version": "2020-06-12"
       },
@@ -32,52 +21,32 @@
       "StatusCode": 201,
       "ResponseHeaders": {
         "Content-Length": "0",
-<<<<<<< HEAD
-        "Date": "Tue, 02 Feb 2021 21:41:42 GMT",
-        "ETag": "\u00220x8D8C7C3551B2F29\u0022",
-        "Last-Modified": "Tue, 02 Feb 2021 21:41:43 GMT",
-=======
-        "Date": "Wed, 17 Feb 2021 22:45:03 GMT",
-        "ETag": "\u00220x8D8D395AAFA9DAB\u0022",
-        "Last-Modified": "Wed, 17 Feb 2021 22:45:04 GMT",
->>>>>>> 1814567d
+        "Date": "Fri, 19 Feb 2021 19:03:53 GMT",
+        "ETag": "\u00220x8D8D50919F741BA\u0022",
+        "Last-Modified": "Fri, 19 Feb 2021 19:03:53 GMT",
         "Server": [
           "Windows-Azure-Blob/1.0",
           "Microsoft-HTTPAPI/2.0"
         ],
-        "x-ms-client-request-id": "e77c7688-841c-ab08-e6e4-a4ec7b08a913",
-<<<<<<< HEAD
-        "x-ms-request-id": "97fdb84b-701e-002f-1cac-f97294000000",
-=======
-        "x-ms-request-id": "480a8a05-801e-002b-247e-05ff93000000",
->>>>>>> 1814567d
+        "x-ms-client-request-id": "27adaa89-5290-c02f-ce44-9aeba6d5cdf1",
+        "x-ms-request-id": "cb129dd7-b01e-006d-22f1-06cb14000000",
         "x-ms-version": "2020-06-12"
       },
       "ResponseBody": []
     },
     {
-      "RequestUri": "https://seannse.dfs.core.windows.net/test-filesystem-215fa91a-a268-0ab5-a7b0-cbf27f6deb6e/ my cool directory ?resource=directory",
+      "RequestUri": "https://seannse.dfs.core.windows.net/test-filesystem-5a52e0ab-8aac-d4fb-51fe-c4d598bd45ee/ my cool directory ?resource=directory",
       "RequestMethod": "PUT",
       "RequestHeaders": {
         "Accept": "application/json",
         "Authorization": "Sanitized",
-<<<<<<< HEAD
-        "traceparent": "00-b1a16169e8bd8349a710e6e286c949c6-c1989a373200fa4a-00",
+        "traceparent": "00-23fecbea47506245b1fa9c8ad939f8fb-c8c5f491c8fa8b4f-00",
         "User-Agent": [
-          "azsdk-net-Storage.Files.DataLake/12.7.0-alpha.20210202.1",
-          "(.NET 5.0.2; Microsoft Windows 10.0.19042)"
+          "azsdk-net-Storage.Files.DataLake/12.7.0-alpha.20210219.1",
+          "(.NET 5.0.3; Microsoft Windows 10.0.19041)"
         ],
-        "x-ms-client-request-id": "09866f11-2970-6128-c0f4-2bda655b8cee",
-        "x-ms-date": "Tue, 02 Feb 2021 21:41:42 GMT",
-=======
-        "traceparent": "00-c4c4c58fdc46b2468665456014c8c3e0-79ae94e0fc862e44-00",
-        "User-Agent": [
-          "azsdk-net-Storage.Files.DataLake/12.7.0-alpha.20210217.1",
-          "(.NET 5.0.3; Microsoft Windows 10.0.19042)"
-        ],
-        "x-ms-client-request-id": "09866f11-2970-6128-c0f4-2bda655b8cee",
-        "x-ms-date": "Wed, 17 Feb 2021 22:45:04 GMT",
->>>>>>> 1814567d
+        "x-ms-client-request-id": "569177d8-8788-4a2c-f18f-51775f28a04a",
+        "x-ms-date": "Fri, 19 Feb 2021 19:03:54 GMT",
         "x-ms-return-client-request-id": "true",
         "x-ms-version": "2020-06-12"
       },
@@ -85,50 +54,32 @@
       "StatusCode": 201,
       "ResponseHeaders": {
         "Content-Length": "0",
-<<<<<<< HEAD
-        "Date": "Tue, 02 Feb 2021 21:41:42 GMT",
-        "ETag": "\u00220x8D8C7C35553B0BA\u0022",
-        "Last-Modified": "Tue, 02 Feb 2021 21:41:43 GMT",
-=======
-        "Date": "Wed, 17 Feb 2021 22:45:04 GMT",
-        "ETag": "\u00220x8D8D395AB303ED6\u0022",
-        "Last-Modified": "Wed, 17 Feb 2021 22:45:04 GMT",
->>>>>>> 1814567d
+        "Date": "Fri, 19 Feb 2021 19:03:53 GMT",
+        "ETag": "\u00220x8D8D5091A058008\u0022",
+        "Last-Modified": "Fri, 19 Feb 2021 19:03:54 GMT",
         "Server": [
           "Windows-Azure-HDFS/1.0",
           "Microsoft-HTTPAPI/2.0"
         ],
-        "x-ms-client-request-id": "09866f11-2970-6128-c0f4-2bda655b8cee",
-<<<<<<< HEAD
-        "x-ms-request-id": "1ca14d0d-a01f-0085-55ac-f95282000000",
-=======
-        "x-ms-request-id": "7abad7c9-701f-0000-6d7e-057f5f000000",
->>>>>>> 1814567d
+        "x-ms-client-request-id": "569177d8-8788-4a2c-f18f-51775f28a04a",
+        "x-ms-request-id": "da84249b-a01f-0061-02f1-065c1c000000",
         "x-ms-version": "2020-06-12"
       },
       "ResponseBody": []
     },
     {
-      "RequestUri": "https://seannse.dfs.core.windows.net/test-filesystem-215fa91a-a268-0ab5-a7b0-cbf27f6deb6e/test-directory-d7736836-2622-88b5-bb41-1ead1ef898c3?mode=legacy",
+      "RequestUri": "https://seannse.dfs.core.windows.net/test-filesystem-5a52e0ab-8aac-d4fb-51fe-c4d598bd45ee/test-directory-755b5de5-3e92-1db8-d618-f3062084206e?mode=legacy",
       "RequestMethod": "PUT",
       "RequestHeaders": {
         "Accept": "application/json",
         "Authorization": "Sanitized",
         "User-Agent": [
-<<<<<<< HEAD
-          "azsdk-net-Storage.Files.DataLake/12.7.0-alpha.20210202.1",
-          "(.NET 5.0.2; Microsoft Windows 10.0.19042)"
+          "azsdk-net-Storage.Files.DataLake/12.7.0-alpha.20210219.1",
+          "(.NET 5.0.3; Microsoft Windows 10.0.19041)"
         ],
-        "x-ms-client-request-id": "af9b24a0-8e71-8553-5708-47fcd77766b5",
-        "x-ms-date": "Tue, 02 Feb 2021 21:41:43 GMT",
-=======
-          "azsdk-net-Storage.Files.DataLake/12.7.0-alpha.20210217.1",
-          "(.NET 5.0.3; Microsoft Windows 10.0.19042)"
-        ],
-        "x-ms-client-request-id": "af9b24a0-8e71-8553-5708-47fcd77766b5",
-        "x-ms-date": "Wed, 17 Feb 2021 22:45:05 GMT",
->>>>>>> 1814567d
-        "x-ms-rename-source": "%2Ftest-filesystem-215fa91a-a268-0ab5-a7b0-cbf27f6deb6e%2F\u002Bmy\u002Bcool\u002Bdirectory\u002B=",
+        "x-ms-client-request-id": "a92e6284-c9f2-79e5-d901-fc7fcce6be9e",
+        "x-ms-date": "Fri, 19 Feb 2021 19:03:54 GMT",
+        "x-ms-rename-source": "%2Ftest-filesystem-5a52e0ab-8aac-d4fb-51fe-c4d598bd45ee%2F\u002Bmy\u002Bcool\u002Bdirectory\u002B=",
         "x-ms-return-client-request-id": "true",
         "x-ms-version": "2020-06-12"
       },
@@ -136,45 +87,29 @@
       "StatusCode": 201,
       "ResponseHeaders": {
         "Content-Length": "0",
-<<<<<<< HEAD
-        "Date": "Tue, 02 Feb 2021 21:41:43 GMT",
-=======
-        "Date": "Wed, 17 Feb 2021 22:45:04 GMT",
->>>>>>> 1814567d
+        "Date": "Fri, 19 Feb 2021 19:03:53 GMT",
         "Server": [
           "Windows-Azure-HDFS/1.0",
           "Microsoft-HTTPAPI/2.0"
         ],
-        "x-ms-client-request-id": "af9b24a0-8e71-8553-5708-47fcd77766b5",
-<<<<<<< HEAD
-        "x-ms-request-id": "1ca14d27-a01f-0085-6fac-f95282000000",
-=======
-        "x-ms-request-id": "7abad7d7-701f-0000-7b7e-057f5f000000",
->>>>>>> 1814567d
+        "x-ms-client-request-id": "a92e6284-c9f2-79e5-d901-fc7fcce6be9e",
+        "x-ms-request-id": "da84249e-a01f-0061-05f1-065c1c000000",
         "x-ms-version": "2020-06-12"
       },
       "ResponseBody": []
     },
     {
-      "RequestUri": "https://seannse.blob.core.windows.net/test-filesystem-215fa91a-a268-0ab5-a7b0-cbf27f6deb6e/test-directory-d7736836-2622-88b5-bb41-1ead1ef898c3",
+      "RequestUri": "https://seannse.blob.core.windows.net/test-filesystem-5a52e0ab-8aac-d4fb-51fe-c4d598bd45ee/test-directory-755b5de5-3e92-1db8-d618-f3062084206e",
       "RequestMethod": "HEAD",
       "RequestHeaders": {
         "Accept": "application/xml",
         "Authorization": "Sanitized",
         "User-Agent": [
-<<<<<<< HEAD
-          "azsdk-net-Storage.Files.DataLake/12.7.0-alpha.20210202.1",
-          "(.NET 5.0.2; Microsoft Windows 10.0.19042)"
+          "azsdk-net-Storage.Files.DataLake/12.7.0-alpha.20210219.1",
+          "(.NET 5.0.3; Microsoft Windows 10.0.19041)"
         ],
-        "x-ms-client-request-id": "413a7159-dcbf-bd7d-8cb8-a39558275c9e",
-        "x-ms-date": "Tue, 02 Feb 2021 21:41:43 GMT",
-=======
-          "azsdk-net-Storage.Files.DataLake/12.7.0-alpha.20210217.1",
-          "(.NET 5.0.3; Microsoft Windows 10.0.19042)"
-        ],
-        "x-ms-client-request-id": "413a7159-dcbf-bd7d-8cb8-a39558275c9e",
-        "x-ms-date": "Wed, 17 Feb 2021 22:45:05 GMT",
->>>>>>> 1814567d
+        "x-ms-client-request-id": "fcf39a64-f7fa-5a57-476f-c686e362fa19",
+        "x-ms-date": "Fri, 19 Feb 2021 19:03:54 GMT",
         "x-ms-return-client-request-id": "true",
         "x-ms-version": "2020-06-12"
       },
@@ -184,15 +119,9 @@
         "Accept-Ranges": "bytes",
         "Content-Length": "0",
         "Content-Type": "application/octet-stream",
-<<<<<<< HEAD
-        "Date": "Tue, 02 Feb 2021 21:41:43 GMT",
-        "ETag": "\u00220x8D8C7C35553B0BA\u0022",
-        "Last-Modified": "Tue, 02 Feb 2021 21:41:43 GMT",
-=======
-        "Date": "Wed, 17 Feb 2021 22:45:04 GMT",
-        "ETag": "\u00220x8D8D395AB303ED6\u0022",
-        "Last-Modified": "Wed, 17 Feb 2021 22:45:04 GMT",
->>>>>>> 1814567d
+        "Date": "Fri, 19 Feb 2021 19:03:53 GMT",
+        "ETag": "\u00220x8D8D5091A058008\u0022",
+        "Last-Modified": "Fri, 19 Feb 2021 19:03:54 GMT",
         "Server": [
           "Windows-Azure-Blob/1.0",
           "Microsoft-HTTPAPI/2.0"
@@ -200,51 +129,33 @@
         "x-ms-access-tier": "Hot",
         "x-ms-access-tier-inferred": "true",
         "x-ms-blob-type": "BlockBlob",
-        "x-ms-client-request-id": "413a7159-dcbf-bd7d-8cb8-a39558275c9e",
-<<<<<<< HEAD
-        "x-ms-creation-time": "Tue, 02 Feb 2021 21:41:43 GMT",
-=======
-        "x-ms-creation-time": "Wed, 17 Feb 2021 22:45:04 GMT",
->>>>>>> 1814567d
+        "x-ms-client-request-id": "fcf39a64-f7fa-5a57-476f-c686e362fa19",
+        "x-ms-creation-time": "Fri, 19 Feb 2021 19:03:54 GMT",
         "x-ms-group": "$superuser",
         "x-ms-lease-state": "available",
         "x-ms-lease-status": "unlocked",
         "x-ms-meta-hdi_isfolder": "true",
         "x-ms-owner": "$superuser",
         "x-ms-permissions": "rwxr-x---",
-<<<<<<< HEAD
-        "x-ms-request-id": "97fdb8b8-701e-002f-6bac-f97294000000",
-=======
-        "x-ms-request-id": "480a8c3f-801e-002b-487e-05ff93000000",
->>>>>>> 1814567d
+        "x-ms-request-id": "cb129e23-b01e-006d-67f1-06cb14000000",
         "x-ms-server-encrypted": "true",
         "x-ms-version": "2020-06-12"
       },
       "ResponseBody": []
     },
     {
-      "RequestUri": "https://seannse.blob.core.windows.net/test-filesystem-215fa91a-a268-0ab5-a7b0-cbf27f6deb6e?restype=container",
+      "RequestUri": "https://seannse.blob.core.windows.net/test-filesystem-5a52e0ab-8aac-d4fb-51fe-c4d598bd45ee?restype=container",
       "RequestMethod": "DELETE",
       "RequestHeaders": {
         "Accept": "application/xml",
         "Authorization": "Sanitized",
-<<<<<<< HEAD
-        "traceparent": "00-5d29cc1a3fb6ae41823c8ccccd5d7848-40d4521dae38ad4f-00",
+        "traceparent": "00-febf1b21fdc546458e7eb7132df3723b-e82cebbafbe4b641-00",
         "User-Agent": [
-          "azsdk-net-Storage.Files.DataLake/12.7.0-alpha.20210202.1",
-          "(.NET 5.0.2; Microsoft Windows 10.0.19042)"
+          "azsdk-net-Storage.Files.DataLake/12.7.0-alpha.20210219.1",
+          "(.NET 5.0.3; Microsoft Windows 10.0.19041)"
         ],
-        "x-ms-client-request-id": "65a2663d-253d-e5f5-23cc-810b02c61825",
-        "x-ms-date": "Tue, 02 Feb 2021 21:41:43 GMT",
-=======
-        "traceparent": "00-3eb503ed4d54ce41a9a1377d5ad8d44c-84769766da73be45-00",
-        "User-Agent": [
-          "azsdk-net-Storage.Files.DataLake/12.7.0-alpha.20210217.1",
-          "(.NET 5.0.3; Microsoft Windows 10.0.19042)"
-        ],
-        "x-ms-client-request-id": "65a2663d-253d-e5f5-23cc-810b02c61825",
-        "x-ms-date": "Wed, 17 Feb 2021 22:45:05 GMT",
->>>>>>> 1814567d
+        "x-ms-client-request-id": "321a90ef-c2f2-53a3-64b4-7ec52c811532",
+        "x-ms-date": "Fri, 19 Feb 2021 19:03:55 GMT",
         "x-ms-return-client-request-id": "true",
         "x-ms-version": "2020-06-12"
       },
@@ -252,28 +163,20 @@
       "StatusCode": 202,
       "ResponseHeaders": {
         "Content-Length": "0",
-<<<<<<< HEAD
-        "Date": "Tue, 02 Feb 2021 21:41:43 GMT",
-=======
-        "Date": "Wed, 17 Feb 2021 22:45:04 GMT",
->>>>>>> 1814567d
+        "Date": "Fri, 19 Feb 2021 19:03:53 GMT",
         "Server": [
           "Windows-Azure-Blob/1.0",
           "Microsoft-HTTPAPI/2.0"
         ],
-        "x-ms-client-request-id": "65a2663d-253d-e5f5-23cc-810b02c61825",
-<<<<<<< HEAD
-        "x-ms-request-id": "97fdb8c2-701e-002f-74ac-f97294000000",
-=======
-        "x-ms-request-id": "480a8c97-801e-002b-1b7e-05ff93000000",
->>>>>>> 1814567d
+        "x-ms-client-request-id": "321a90ef-c2f2-53a3-64b4-7ec52c811532",
+        "x-ms-request-id": "cb129e32-b01e-006d-76f1-06cb14000000",
         "x-ms-version": "2020-06-12"
       },
       "ResponseBody": []
     }
   ],
   "Variables": {
-    "RandomSeed": "359548204",
+    "RandomSeed": "1227704032",
     "Storage_TestConfigHierarchicalNamespace": "NamespaceTenant\nseannse\nU2FuaXRpemVk\nhttps://seannse.blob.core.windows.net\nhttps://seannse.file.core.windows.net\nhttps://seannse.queue.core.windows.net\nhttps://seannse.table.core.windows.net\n\n\n\n\nhttps://seannse-secondary.blob.core.windows.net\nhttps://seannse-secondary.file.core.windows.net\nhttps://seannse-secondary.queue.core.windows.net\nhttps://seannse-secondary.table.core.windows.net\n68390a19-a643-458b-b726-408abf67b4fc\nSanitized\n72f988bf-86f1-41af-91ab-2d7cd011db47\nhttps://login.microsoftonline.com/\nCloud\nBlobEndpoint=https://seannse.blob.core.windows.net/;QueueEndpoint=https://seannse.queue.core.windows.net/;FileEndpoint=https://seannse.file.core.windows.net/;BlobSecondaryEndpoint=https://seannse-secondary.blob.core.windows.net/;QueueSecondaryEndpoint=https://seannse-secondary.queue.core.windows.net/;FileSecondaryEndpoint=https://seannse-secondary.file.core.windows.net/;AccountName=seannse;AccountKey=Sanitized\n"
   }
 }