--- conflicted
+++ resolved
@@ -15,11 +15,7 @@
         "x-ms-client-request-id": "27adaa89-5290-c02f-ce44-9aeba6d5cdf1",
         "x-ms-date": "Fri, 19 Feb 2021 19:03:54 GMT",
         "x-ms-return-client-request-id": "true",
-<<<<<<< HEAD
-        "x-ms-version": "2020-12-06"
-=======
         "x-ms-version": "2021-02-12"
->>>>>>> 7e782c87
       },
       "RequestBody": null,
       "StatusCode": 201,
@@ -34,11 +30,7 @@
         ],
         "x-ms-client-request-id": "27adaa89-5290-c02f-ce44-9aeba6d5cdf1",
         "x-ms-request-id": "cb129dd7-b01e-006d-22f1-06cb14000000",
-<<<<<<< HEAD
-        "x-ms-version": "2020-12-06"
-=======
         "x-ms-version": "2021-02-12"
->>>>>>> 7e782c87
       },
       "ResponseBody": []
     },
@@ -56,11 +48,7 @@
         "x-ms-client-request-id": "569177d8-8788-4a2c-f18f-51775f28a04a",
         "x-ms-date": "Fri, 19 Feb 2021 19:03:54 GMT",
         "x-ms-return-client-request-id": "true",
-<<<<<<< HEAD
-        "x-ms-version": "2020-12-06"
-=======
         "x-ms-version": "2021-02-12"
->>>>>>> 7e782c87
       },
       "RequestBody": null,
       "StatusCode": 201,
@@ -75,11 +63,7 @@
         ],
         "x-ms-client-request-id": "569177d8-8788-4a2c-f18f-51775f28a04a",
         "x-ms-request-id": "da84249b-a01f-0061-02f1-065c1c000000",
-<<<<<<< HEAD
-        "x-ms-version": "2020-12-06"
-=======
         "x-ms-version": "2021-02-12"
->>>>>>> 7e782c87
       },
       "ResponseBody": []
     },
@@ -97,11 +81,7 @@
         "x-ms-date": "Fri, 19 Feb 2021 19:03:54 GMT",
         "x-ms-rename-source": "%2Ftest-filesystem-5a52e0ab-8aac-d4fb-51fe-c4d598bd45ee%2F+my+cool+directory+=",
         "x-ms-return-client-request-id": "true",
-<<<<<<< HEAD
-        "x-ms-version": "2020-12-06"
-=======
         "x-ms-version": "2021-02-12"
->>>>>>> 7e782c87
       },
       "RequestBody": null,
       "StatusCode": 201,
@@ -114,11 +94,7 @@
         ],
         "x-ms-client-request-id": "a92e6284-c9f2-79e5-d901-fc7fcce6be9e",
         "x-ms-request-id": "da84249e-a01f-0061-05f1-065c1c000000",
-<<<<<<< HEAD
-        "x-ms-version": "2020-12-06"
-=======
         "x-ms-version": "2021-02-12"
->>>>>>> 7e782c87
       },
       "ResponseBody": []
     },
@@ -135,11 +111,7 @@
         "x-ms-client-request-id": "fcf39a64-f7fa-5a57-476f-c686e362fa19",
         "x-ms-date": "Fri, 19 Feb 2021 19:03:54 GMT",
         "x-ms-return-client-request-id": "true",
-<<<<<<< HEAD
-        "x-ms-version": "2020-12-06"
-=======
         "x-ms-version": "2021-02-12"
->>>>>>> 7e782c87
       },
       "RequestBody": null,
       "StatusCode": 200,
@@ -167,11 +139,7 @@
         "x-ms-permissions": "rwxr-x---",
         "x-ms-request-id": "cb129e23-b01e-006d-67f1-06cb14000000",
         "x-ms-server-encrypted": "true",
-<<<<<<< HEAD
-        "x-ms-version": "2020-12-06"
-=======
         "x-ms-version": "2021-02-12"
->>>>>>> 7e782c87
       },
       "ResponseBody": []
     },
@@ -189,11 +157,7 @@
         "x-ms-client-request-id": "321a90ef-c2f2-53a3-64b4-7ec52c811532",
         "x-ms-date": "Fri, 19 Feb 2021 19:03:55 GMT",
         "x-ms-return-client-request-id": "true",
-<<<<<<< HEAD
-        "x-ms-version": "2020-12-06"
-=======
         "x-ms-version": "2021-02-12"
->>>>>>> 7e782c87
       },
       "RequestBody": null,
       "StatusCode": 202,
@@ -206,11 +170,7 @@
         ],
         "x-ms-client-request-id": "321a90ef-c2f2-53a3-64b4-7ec52c811532",
         "x-ms-request-id": "cb129e32-b01e-006d-76f1-06cb14000000",
-<<<<<<< HEAD
-        "x-ms-version": "2020-12-06"
-=======
         "x-ms-version": "2021-02-12"
->>>>>>> 7e782c87
       },
       "ResponseBody": []
     }
