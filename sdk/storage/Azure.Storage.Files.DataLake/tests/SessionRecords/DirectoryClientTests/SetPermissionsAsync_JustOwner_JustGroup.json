--- conflicted
+++ resolved
@@ -1,30 +1,19 @@
 {
   "Entries": [
     {
-      "RequestUri": "https://seannse.blob.core.windows.net/test-filesystem-1302f0fa-3d13-c92a-646c-cd7740ffb1ab?restype=container",
+      "RequestUri": "https://seannse.blob.core.windows.net/test-filesystem-1cffa9bf-0b66-7aaa-856c-bda8c5436f85?restype=container",
       "RequestMethod": "PUT",
       "RequestHeaders": {
         "Accept": "application/xml",
         "Authorization": "Sanitized",
-<<<<<<< HEAD
-        "traceparent": "00-69b0fe4eaf0e874f9981717547d85b2e-b5ad8f9647ca9347-00",
-        "User-Agent": [
-          "azsdk-net-Storage.Files.DataLake/12.7.0-alpha.20210202.1",
-          "(.NET 5.0.2; Microsoft Windows 10.0.19042)"
+        "traceparent": "00-31f8b42cf6fefd42b35b6621a453c64a-17e03e57076d6c40-00",
+        "User-Agent": [
+          "azsdk-net-Storage.Files.DataLake/12.7.0-alpha.20210219.1",
+          "(.NET 5.0.3; Microsoft Windows 10.0.19041)"
         ],
         "x-ms-blob-public-access": "container",
-        "x-ms-client-request-id": "3211d15c-4dfb-e8dc-63d3-867bbc636af1",
-        "x-ms-date": "Tue, 02 Feb 2021 21:55:58 GMT",
-=======
-        "traceparent": "00-463c94c3e6ff7545a3328d4d4f92c136-3ebaa54731750147-00",
-        "User-Agent": [
-          "azsdk-net-Storage.Files.DataLake/12.7.0-alpha.20210217.1",
-          "(.NET 5.0.3; Microsoft Windows 10.0.19042)"
-        ],
-        "x-ms-blob-public-access": "container",
-        "x-ms-client-request-id": "3211d15c-4dfb-e8dc-63d3-867bbc636af1",
-        "x-ms-date": "Wed, 17 Feb 2021 22:43:40 GMT",
->>>>>>> 1814567d
+        "x-ms-client-request-id": "c7a53561-ead8-2686-eafc-5430f1f1f953",
+        "x-ms-date": "Fri, 19 Feb 2021 19:02:56 GMT",
         "x-ms-return-client-request-id": "true",
         "x-ms-version": "2020-06-12"
       },
@@ -32,52 +21,32 @@
       "StatusCode": 201,
       "ResponseHeaders": {
         "Content-Length": "0",
-<<<<<<< HEAD
-        "Date": "Tue, 02 Feb 2021 21:55:58 GMT",
-        "ETag": "\u00220x8D8C7C5532AAECA\u0022",
-        "Last-Modified": "Tue, 02 Feb 2021 21:55:59 GMT",
-=======
-        "Date": "Wed, 17 Feb 2021 22:43:39 GMT",
-        "ETag": "\u00220x8D8D39579264DEC\u0022",
-        "Last-Modified": "Wed, 17 Feb 2021 22:43:40 GMT",
->>>>>>> 1814567d
+        "Date": "Fri, 19 Feb 2021 19:02:55 GMT",
+        "ETag": "\u00220x8D8D508F72C79C8\u0022",
+        "Last-Modified": "Fri, 19 Feb 2021 19:02:55 GMT",
         "Server": [
           "Windows-Azure-Blob/1.0",
           "Microsoft-HTTPAPI/2.0"
         ],
-        "x-ms-client-request-id": "3211d15c-4dfb-e8dc-63d3-867bbc636af1",
-<<<<<<< HEAD
-        "x-ms-request-id": "5e53e998-b01e-007d-01ae-f90e7c000000",
-=======
-        "x-ms-request-id": "12d7f8bc-801e-0014-137e-053730000000",
->>>>>>> 1814567d
-        "x-ms-version": "2020-06-12"
-      },
-      "ResponseBody": []
-    },
-    {
-      "RequestUri": "https://seannse.dfs.core.windows.net/test-filesystem-1302f0fa-3d13-c92a-646c-cd7740ffb1ab/test-directory-0a141894-d12e-1321-5b4d-eb75678c43d0?resource=directory",
+        "x-ms-client-request-id": "c7a53561-ead8-2686-eafc-5430f1f1f953",
+        "x-ms-request-id": "cb124fa5-b01e-006d-0bf1-06cb14000000",
+        "x-ms-version": "2020-06-12"
+      },
+      "ResponseBody": []
+    },
+    {
+      "RequestUri": "https://seannse.dfs.core.windows.net/test-filesystem-1cffa9bf-0b66-7aaa-856c-bda8c5436f85/test-directory-8a7440e4-0497-4423-d86b-5abfafd1eb48?resource=directory",
       "RequestMethod": "PUT",
       "RequestHeaders": {
         "Accept": "application/json",
         "Authorization": "Sanitized",
-<<<<<<< HEAD
-        "traceparent": "00-63c4242083593e4c8a870aa4a0393923-25857d26cf8f8746-00",
-        "User-Agent": [
-          "azsdk-net-Storage.Files.DataLake/12.7.0-alpha.20210202.1",
-          "(.NET 5.0.2; Microsoft Windows 10.0.19042)"
-        ],
-        "x-ms-client-request-id": "6d08e433-797f-8a80-b0fe-d6ae626781d6",
-        "x-ms-date": "Tue, 02 Feb 2021 21:55:58 GMT",
-=======
-        "traceparent": "00-83861ef7bb10474e904e9c19fe77922c-dbafb1c70d64d943-00",
-        "User-Agent": [
-          "azsdk-net-Storage.Files.DataLake/12.7.0-alpha.20210217.1",
-          "(.NET 5.0.3; Microsoft Windows 10.0.19042)"
-        ],
-        "x-ms-client-request-id": "6d08e433-797f-8a80-b0fe-d6ae626781d6",
-        "x-ms-date": "Wed, 17 Feb 2021 22:43:41 GMT",
->>>>>>> 1814567d
+        "traceparent": "00-61bdf25c5f96b5479f5e166ac3b40c9c-9ce989d4c73c1b4a-00",
+        "User-Agent": [
+          "azsdk-net-Storage.Files.DataLake/12.7.0-alpha.20210219.1",
+          "(.NET 5.0.3; Microsoft Windows 10.0.19041)"
+        ],
+        "x-ms-client-request-id": "4ef408ad-a2c7-5d85-1161-ef6c90c67619",
+        "x-ms-date": "Fri, 19 Feb 2021 19:02:56 GMT",
         "x-ms-return-client-request-id": "true",
         "x-ms-version": "2020-06-12"
       },
@@ -85,262 +54,170 @@
       "StatusCode": 201,
       "ResponseHeaders": {
         "Content-Length": "0",
-<<<<<<< HEAD
-        "Date": "Tue, 02 Feb 2021 21:55:59 GMT",
-        "ETag": "\u00220x8D8C7C553630B14\u0022",
-        "Last-Modified": "Tue, 02 Feb 2021 21:55:59 GMT",
-=======
-        "Date": "Wed, 17 Feb 2021 22:43:41 GMT",
-        "ETag": "\u00220x8D8D395795CFB01\u0022",
-        "Last-Modified": "Wed, 17 Feb 2021 22:43:41 GMT",
->>>>>>> 1814567d
-        "Server": [
-          "Windows-Azure-HDFS/1.0",
-          "Microsoft-HTTPAPI/2.0"
-        ],
-        "x-ms-client-request-id": "6d08e433-797f-8a80-b0fe-d6ae626781d6",
-<<<<<<< HEAD
-        "x-ms-request-id": "be540660-001f-0035-0fae-f9134b000000",
-=======
-        "x-ms-request-id": "dee30d6c-e01f-0060-1d7e-0503c0000000",
->>>>>>> 1814567d
-        "x-ms-version": "2020-06-12"
-      },
-      "ResponseBody": []
-    },
-    {
-      "RequestUri": "https://seannse.dfs.core.windows.net/test-filesystem-1302f0fa-3d13-c92a-646c-cd7740ffb1ab/test-directory-0a141894-d12e-1321-5b4d-eb75678c43d0?action=getAccessControl",
+        "Date": "Fri, 19 Feb 2021 19:02:55 GMT",
+        "ETag": "\u00220x8D8D508F73CC412\u0022",
+        "Last-Modified": "Fri, 19 Feb 2021 19:02:55 GMT",
+        "Server": [
+          "Windows-Azure-HDFS/1.0",
+          "Microsoft-HTTPAPI/2.0"
+        ],
+        "x-ms-client-request-id": "4ef408ad-a2c7-5d85-1161-ef6c90c67619",
+        "x-ms-request-id": "da83f3c7-a01f-0061-5df1-065c1c000000",
+        "x-ms-version": "2020-06-12"
+      },
+      "ResponseBody": []
+    },
+    {
+      "RequestUri": "https://seannse.dfs.core.windows.net/test-filesystem-1cffa9bf-0b66-7aaa-856c-bda8c5436f85/test-directory-8a7440e4-0497-4423-d86b-5abfafd1eb48?action=getAccessControl",
       "RequestMethod": "HEAD",
       "RequestHeaders": {
         "Accept": "application/json",
         "Authorization": "Sanitized",
         "User-Agent": [
-<<<<<<< HEAD
-          "azsdk-net-Storage.Files.DataLake/12.7.0-alpha.20210202.1",
-          "(.NET 5.0.2; Microsoft Windows 10.0.19042)"
-        ],
-        "x-ms-client-request-id": "3a59944a-fe25-b952-6524-01b63c146d67",
-        "x-ms-date": "Tue, 02 Feb 2021 21:55:58 GMT",
-=======
-          "azsdk-net-Storage.Files.DataLake/12.7.0-alpha.20210217.1",
-          "(.NET 5.0.3; Microsoft Windows 10.0.19042)"
-        ],
-        "x-ms-client-request-id": "3a59944a-fe25-b952-6524-01b63c146d67",
-        "x-ms-date": "Wed, 17 Feb 2021 22:43:41 GMT",
->>>>>>> 1814567d
-        "x-ms-return-client-request-id": "true",
-        "x-ms-version": "2020-06-12"
-      },
-      "RequestBody": null,
-      "StatusCode": 200,
-      "ResponseHeaders": {
-<<<<<<< HEAD
-        "Date": "Tue, 02 Feb 2021 21:55:59 GMT",
-        "ETag": "\u00220x8D8C7C553630B14\u0022",
-        "Last-Modified": "Tue, 02 Feb 2021 21:55:59 GMT",
-=======
-        "Date": "Wed, 17 Feb 2021 22:43:41 GMT",
-        "ETag": "\u00220x8D8D395795CFB01\u0022",
-        "Last-Modified": "Wed, 17 Feb 2021 22:43:41 GMT",
->>>>>>> 1814567d
+          "azsdk-net-Storage.Files.DataLake/12.7.0-alpha.20210219.1",
+          "(.NET 5.0.3; Microsoft Windows 10.0.19041)"
+        ],
+        "x-ms-client-request-id": "07a3b744-cfb4-753d-8a54-34c2ec788353",
+        "x-ms-date": "Fri, 19 Feb 2021 19:02:56 GMT",
+        "x-ms-return-client-request-id": "true",
+        "x-ms-version": "2020-06-12"
+      },
+      "RequestBody": null,
+      "StatusCode": 200,
+      "ResponseHeaders": {
+        "Date": "Fri, 19 Feb 2021 19:02:55 GMT",
+        "ETag": "\u00220x8D8D508F73CC412\u0022",
+        "Last-Modified": "Fri, 19 Feb 2021 19:02:55 GMT",
         "Server": [
           "Windows-Azure-HDFS/1.0",
           "Microsoft-HTTPAPI/2.0"
         ],
         "x-ms-acl": "user::rwx,group::r-x,other::---",
-        "x-ms-client-request-id": "3a59944a-fe25-b952-6524-01b63c146d67",
+        "x-ms-client-request-id": "07a3b744-cfb4-753d-8a54-34c2ec788353",
         "x-ms-group": "$superuser",
         "x-ms-owner": "$superuser",
         "x-ms-permissions": "rwxr-x---",
-<<<<<<< HEAD
-        "x-ms-request-id": "be540672-001f-0035-21ae-f9134b000000",
-=======
-        "x-ms-request-id": "dee30d80-e01f-0060-317e-0503c0000000",
->>>>>>> 1814567d
-        "x-ms-version": "2020-06-12"
-      },
-      "ResponseBody": []
-    },
-    {
-      "RequestUri": "https://seannse.dfs.core.windows.net/test-filesystem-1302f0fa-3d13-c92a-646c-cd7740ffb1ab/test-directory-0a141894-d12e-1321-5b4d-eb75678c43d0?action=setAccessControl",
+        "x-ms-request-id": "da83f3cd-a01f-0061-63f1-065c1c000000",
+        "x-ms-version": "2020-06-12"
+      },
+      "ResponseBody": []
+    },
+    {
+      "RequestUri": "https://seannse.dfs.core.windows.net/test-filesystem-1cffa9bf-0b66-7aaa-856c-bda8c5436f85/test-directory-8a7440e4-0497-4423-d86b-5abfafd1eb48?action=setAccessControl",
       "RequestMethod": "PATCH",
       "RequestHeaders": {
         "Accept": "application/json",
         "Authorization": "Sanitized",
         "User-Agent": [
-<<<<<<< HEAD
-          "azsdk-net-Storage.Files.DataLake/12.7.0-alpha.20210202.1",
-          "(.NET 5.0.2; Microsoft Windows 10.0.19042)"
-        ],
-        "x-ms-client-request-id": "14a40238-f9a7-1e4c-77e4-446258c6facb",
-        "x-ms-date": "Tue, 02 Feb 2021 21:55:58 GMT",
-=======
-          "azsdk-net-Storage.Files.DataLake/12.7.0-alpha.20210217.1",
-          "(.NET 5.0.3; Microsoft Windows 10.0.19042)"
-        ],
-        "x-ms-client-request-id": "14a40238-f9a7-1e4c-77e4-446258c6facb",
-        "x-ms-date": "Wed, 17 Feb 2021 22:43:41 GMT",
->>>>>>> 1814567d
-        "x-ms-owner": "9e92b68f-fb47-1503-687e-319131f3b342",
-        "x-ms-return-client-request-id": "true",
-        "x-ms-version": "2020-06-12"
-      },
-      "RequestBody": null,
-      "StatusCode": 200,
-      "ResponseHeaders": {
-        "Content-Length": "0",
-<<<<<<< HEAD
-        "Date": "Tue, 02 Feb 2021 21:55:59 GMT",
-        "ETag": "\u00220x8D8C7C553630B14\u0022",
-        "Last-Modified": "Tue, 02 Feb 2021 21:55:59 GMT",
-=======
-        "Date": "Wed, 17 Feb 2021 22:43:41 GMT",
-        "ETag": "\u00220x8D8D395795CFB01\u0022",
-        "Last-Modified": "Wed, 17 Feb 2021 22:43:41 GMT",
->>>>>>> 1814567d
-        "Server": [
-          "Windows-Azure-HDFS/1.0",
-          "Microsoft-HTTPAPI/2.0"
-        ],
-        "x-ms-client-request-id": "14a40238-f9a7-1e4c-77e4-446258c6facb",
+          "azsdk-net-Storage.Files.DataLake/12.7.0-alpha.20210219.1",
+          "(.NET 5.0.3; Microsoft Windows 10.0.19041)"
+        ],
+        "x-ms-client-request-id": "01f87534-3b9d-be89-0493-905c1d6257db",
+        "x-ms-date": "Fri, 19 Feb 2021 19:02:56 GMT",
+        "x-ms-owner": "50f00b11-69ab-3cb4-93a1-8692a9091c37",
+        "x-ms-return-client-request-id": "true",
+        "x-ms-version": "2020-06-12"
+      },
+      "RequestBody": null,
+      "StatusCode": 200,
+      "ResponseHeaders": {
+        "Content-Length": "0",
+        "Date": "Fri, 19 Feb 2021 19:02:55 GMT",
+        "ETag": "\u00220x8D8D508F73CC412\u0022",
+        "Last-Modified": "Fri, 19 Feb 2021 19:02:55 GMT",
+        "Server": [
+          "Windows-Azure-HDFS/1.0",
+          "Microsoft-HTTPAPI/2.0"
+        ],
+        "x-ms-client-request-id": "01f87534-3b9d-be89-0493-905c1d6257db",
         "x-ms-namespace-enabled": "true",
-<<<<<<< HEAD
-        "x-ms-request-id": "be54067f-001f-0035-2eae-f9134b000000",
-=======
-        "x-ms-request-id": "dee30d95-e01f-0060-467e-0503c0000000",
->>>>>>> 1814567d
-        "x-ms-version": "2020-06-12"
-      },
-      "ResponseBody": []
-    },
-    {
-      "RequestUri": "https://seannse.dfs.core.windows.net/test-filesystem-1302f0fa-3d13-c92a-646c-cd7740ffb1ab/test-directory-0a141894-d12e-1321-5b4d-eb75678c43d0?action=setAccessControl",
+        "x-ms-request-id": "da83f3de-a01f-0061-74f1-065c1c000000",
+        "x-ms-version": "2020-06-12"
+      },
+      "ResponseBody": []
+    },
+    {
+      "RequestUri": "https://seannse.dfs.core.windows.net/test-filesystem-1cffa9bf-0b66-7aaa-856c-bda8c5436f85/test-directory-8a7440e4-0497-4423-d86b-5abfafd1eb48?action=setAccessControl",
       "RequestMethod": "PATCH",
       "RequestHeaders": {
         "Accept": "application/json",
         "Authorization": "Sanitized",
         "User-Agent": [
-<<<<<<< HEAD
-          "azsdk-net-Storage.Files.DataLake/12.7.0-alpha.20210202.1",
-          "(.NET 5.0.2; Microsoft Windows 10.0.19042)"
-        ],
-        "x-ms-client-request-id": "3a7e53fe-586f-51c0-7356-f171c559a2e4",
-        "x-ms-date": "Tue, 02 Feb 2021 21:55:59 GMT",
-=======
-          "azsdk-net-Storage.Files.DataLake/12.7.0-alpha.20210217.1",
-          "(.NET 5.0.3; Microsoft Windows 10.0.19042)"
-        ],
-        "x-ms-client-request-id": "3a7e53fe-586f-51c0-7356-f171c559a2e4",
-        "x-ms-date": "Wed, 17 Feb 2021 22:43:41 GMT",
->>>>>>> 1814567d
-        "x-ms-group": "83422754-d684-6e51-9d91-beefa8003371",
-        "x-ms-return-client-request-id": "true",
-        "x-ms-version": "2020-06-12"
-      },
-      "RequestBody": null,
-      "StatusCode": 200,
-      "ResponseHeaders": {
-        "Content-Length": "0",
-<<<<<<< HEAD
-        "Date": "Tue, 02 Feb 2021 21:55:59 GMT",
-        "ETag": "\u00220x8D8C7C553630B14\u0022",
-        "Last-Modified": "Tue, 02 Feb 2021 21:55:59 GMT",
-=======
-        "Date": "Wed, 17 Feb 2021 22:43:41 GMT",
-        "ETag": "\u00220x8D8D395795CFB01\u0022",
-        "Last-Modified": "Wed, 17 Feb 2021 22:43:41 GMT",
->>>>>>> 1814567d
-        "Server": [
-          "Windows-Azure-HDFS/1.0",
-          "Microsoft-HTTPAPI/2.0"
-        ],
-        "x-ms-client-request-id": "3a7e53fe-586f-51c0-7356-f171c559a2e4",
+          "azsdk-net-Storage.Files.DataLake/12.7.0-alpha.20210219.1",
+          "(.NET 5.0.3; Microsoft Windows 10.0.19041)"
+        ],
+        "x-ms-client-request-id": "768d0bd4-8280-22b6-be45-646d702a5901",
+        "x-ms-date": "Fri, 19 Feb 2021 19:02:56 GMT",
+        "x-ms-group": "a71289c9-9cdc-9c80-1be8-7d3cb840423e",
+        "x-ms-return-client-request-id": "true",
+        "x-ms-version": "2020-06-12"
+      },
+      "RequestBody": null,
+      "StatusCode": 200,
+      "ResponseHeaders": {
+        "Content-Length": "0",
+        "Date": "Fri, 19 Feb 2021 19:02:55 GMT",
+        "ETag": "\u00220x8D8D508F73CC412\u0022",
+        "Last-Modified": "Fri, 19 Feb 2021 19:02:55 GMT",
+        "Server": [
+          "Windows-Azure-HDFS/1.0",
+          "Microsoft-HTTPAPI/2.0"
+        ],
+        "x-ms-client-request-id": "768d0bd4-8280-22b6-be45-646d702a5901",
         "x-ms-namespace-enabled": "true",
-<<<<<<< HEAD
-        "x-ms-request-id": "be54068e-001f-0035-3dae-f9134b000000",
-=======
-        "x-ms-request-id": "dee30da6-e01f-0060-577e-0503c0000000",
->>>>>>> 1814567d
-        "x-ms-version": "2020-06-12"
-      },
-      "ResponseBody": []
-    },
-    {
-      "RequestUri": "https://seannse.dfs.core.windows.net/test-filesystem-1302f0fa-3d13-c92a-646c-cd7740ffb1ab/test-directory-0a141894-d12e-1321-5b4d-eb75678c43d0?action=getAccessControl",
+        "x-ms-request-id": "da83f3fd-a01f-0061-13f1-065c1c000000",
+        "x-ms-version": "2020-06-12"
+      },
+      "ResponseBody": []
+    },
+    {
+      "RequestUri": "https://seannse.dfs.core.windows.net/test-filesystem-1cffa9bf-0b66-7aaa-856c-bda8c5436f85/test-directory-8a7440e4-0497-4423-d86b-5abfafd1eb48?action=getAccessControl",
       "RequestMethod": "HEAD",
       "RequestHeaders": {
         "Accept": "application/json",
         "Authorization": "Sanitized",
         "User-Agent": [
-<<<<<<< HEAD
-          "azsdk-net-Storage.Files.DataLake/12.7.0-alpha.20210202.1",
-          "(.NET 5.0.2; Microsoft Windows 10.0.19042)"
-        ],
-        "x-ms-client-request-id": "05632ffc-c048-2c5c-db64-1323fff47c7f",
-        "x-ms-date": "Tue, 02 Feb 2021 21:55:59 GMT",
-=======
-          "azsdk-net-Storage.Files.DataLake/12.7.0-alpha.20210217.1",
-          "(.NET 5.0.3; Microsoft Windows 10.0.19042)"
-        ],
-        "x-ms-client-request-id": "05632ffc-c048-2c5c-db64-1323fff47c7f",
-        "x-ms-date": "Wed, 17 Feb 2021 22:43:41 GMT",
->>>>>>> 1814567d
-        "x-ms-return-client-request-id": "true",
-        "x-ms-version": "2020-06-12"
-      },
-      "RequestBody": null,
-      "StatusCode": 200,
-      "ResponseHeaders": {
-<<<<<<< HEAD
-        "Date": "Tue, 02 Feb 2021 21:55:59 GMT",
-        "ETag": "\u00220x8D8C7C553630B14\u0022",
-        "Last-Modified": "Tue, 02 Feb 2021 21:55:59 GMT",
-=======
-        "Date": "Wed, 17 Feb 2021 22:43:41 GMT",
-        "ETag": "\u00220x8D8D395795CFB01\u0022",
-        "Last-Modified": "Wed, 17 Feb 2021 22:43:41 GMT",
->>>>>>> 1814567d
+          "azsdk-net-Storage.Files.DataLake/12.7.0-alpha.20210219.1",
+          "(.NET 5.0.3; Microsoft Windows 10.0.19041)"
+        ],
+        "x-ms-client-request-id": "118760ff-e0d5-b15b-b1a5-15a8e79ad205",
+        "x-ms-date": "Fri, 19 Feb 2021 19:02:56 GMT",
+        "x-ms-return-client-request-id": "true",
+        "x-ms-version": "2020-06-12"
+      },
+      "RequestBody": null,
+      "StatusCode": 200,
+      "ResponseHeaders": {
+        "Date": "Fri, 19 Feb 2021 19:02:55 GMT",
+        "ETag": "\u00220x8D8D508F73CC412\u0022",
+        "Last-Modified": "Fri, 19 Feb 2021 19:02:55 GMT",
         "Server": [
           "Windows-Azure-HDFS/1.0",
           "Microsoft-HTTPAPI/2.0"
         ],
         "x-ms-acl": "user::rwx,group::r-x,other::---",
-        "x-ms-client-request-id": "05632ffc-c048-2c5c-db64-1323fff47c7f",
-        "x-ms-group": "83422754-d684-6e51-9d91-beefa8003371",
-        "x-ms-owner": "9e92b68f-fb47-1503-687e-319131f3b342",
+        "x-ms-client-request-id": "118760ff-e0d5-b15b-b1a5-15a8e79ad205",
+        "x-ms-group": "a71289c9-9cdc-9c80-1be8-7d3cb840423e",
+        "x-ms-owner": "50f00b11-69ab-3cb4-93a1-8692a9091c37",
         "x-ms-permissions": "rwxr-x---",
-<<<<<<< HEAD
-        "x-ms-request-id": "be540699-001f-0035-48ae-f9134b000000",
-=======
-        "x-ms-request-id": "dee30dbf-e01f-0060-707e-0503c0000000",
->>>>>>> 1814567d
-        "x-ms-version": "2020-06-12"
-      },
-      "ResponseBody": []
-    },
-    {
-      "RequestUri": "https://seannse.blob.core.windows.net/test-filesystem-1302f0fa-3d13-c92a-646c-cd7740ffb1ab?restype=container",
+        "x-ms-request-id": "da83f40c-a01f-0061-22f1-065c1c000000",
+        "x-ms-version": "2020-06-12"
+      },
+      "ResponseBody": []
+    },
+    {
+      "RequestUri": "https://seannse.blob.core.windows.net/test-filesystem-1cffa9bf-0b66-7aaa-856c-bda8c5436f85?restype=container",
       "RequestMethod": "DELETE",
       "RequestHeaders": {
         "Accept": "application/xml",
         "Authorization": "Sanitized",
-<<<<<<< HEAD
-        "traceparent": "00-6890538208f138428a5f0f514376a7d5-44ed889fe4701c48-00",
-        "User-Agent": [
-          "azsdk-net-Storage.Files.DataLake/12.7.0-alpha.20210202.1",
-          "(.NET 5.0.2; Microsoft Windows 10.0.19042)"
-        ],
-        "x-ms-client-request-id": "95753994-9df5-4f9c-7ae0-5a358a0f48a8",
-        "x-ms-date": "Tue, 02 Feb 2021 21:55:59 GMT",
-=======
-        "traceparent": "00-e2f67fb84a0c194c85ee5748c0c24732-da186e02afc9f741-00",
-        "User-Agent": [
-          "azsdk-net-Storage.Files.DataLake/12.7.0-alpha.20210217.1",
-          "(.NET 5.0.3; Microsoft Windows 10.0.19042)"
-        ],
-        "x-ms-client-request-id": "95753994-9df5-4f9c-7ae0-5a358a0f48a8",
-        "x-ms-date": "Wed, 17 Feb 2021 22:43:41 GMT",
->>>>>>> 1814567d
+        "traceparent": "00-eb430b813858064191f0f263f64074fa-94bde3f20748904a-00",
+        "User-Agent": [
+          "azsdk-net-Storage.Files.DataLake/12.7.0-alpha.20210219.1",
+          "(.NET 5.0.3; Microsoft Windows 10.0.19041)"
+        ],
+        "x-ms-client-request-id": "106d7902-48a3-962c-1d3e-c9ec959101d3",
+        "x-ms-date": "Fri, 19 Feb 2021 19:02:56 GMT",
         "x-ms-return-client-request-id": "true",
         "x-ms-version": "2020-06-12"
       },
@@ -348,28 +225,20 @@
       "StatusCode": 202,
       "ResponseHeaders": {
         "Content-Length": "0",
-<<<<<<< HEAD
-        "Date": "Tue, 02 Feb 2021 21:55:59 GMT",
-=======
-        "Date": "Wed, 17 Feb 2021 22:43:40 GMT",
->>>>>>> 1814567d
+        "Date": "Fri, 19 Feb 2021 19:02:55 GMT",
         "Server": [
           "Windows-Azure-Blob/1.0",
           "Microsoft-HTTPAPI/2.0"
         ],
-        "x-ms-client-request-id": "95753994-9df5-4f9c-7ae0-5a358a0f48a8",
-<<<<<<< HEAD
-        "x-ms-request-id": "5e53eb7d-b01e-007d-39ae-f90e7c000000",
-=======
-        "x-ms-request-id": "12d7fa13-801e-0014-3d7e-053730000000",
->>>>>>> 1814567d
+        "x-ms-client-request-id": "106d7902-48a3-962c-1d3e-c9ec959101d3",
+        "x-ms-request-id": "cb125040-b01e-006d-1cf1-06cb14000000",
         "x-ms-version": "2020-06-12"
       },
       "ResponseBody": []
     }
   ],
   "Variables": {
-    "RandomSeed": "1380119834",
+    "RandomSeed": "74377600",
     "Storage_TestConfigHierarchicalNamespace": "NamespaceTenant\nseannse\nU2FuaXRpemVk\nhttps://seannse.blob.core.windows.net\nhttps://seannse.file.core.windows.net\nhttps://seannse.queue.core.windows.net\nhttps://seannse.table.core.windows.net\n\n\n\n\nhttps://seannse-secondary.blob.core.windows.net\nhttps://seannse-secondary.file.core.windows.net\nhttps://seannse-secondary.queue.core.windows.net\nhttps://seannse-secondary.table.core.windows.net\n68390a19-a643-458b-b726-408abf67b4fc\nSanitized\n72f988bf-86f1-41af-91ab-2d7cd011db47\nhttps://login.microsoftonline.com/\nCloud\nBlobEndpoint=https://seannse.blob.core.windows.net/;QueueEndpoint=https://seannse.queue.core.windows.net/;FileEndpoint=https://seannse.file.core.windows.net/;BlobSecondaryEndpoint=https://seannse-secondary.blob.core.windows.net/;QueueSecondaryEndpoint=https://seannse-secondary.queue.core.windows.net/;FileSecondaryEndpoint=https://seannse-secondary.file.core.windows.net/;AccountName=seannse;AccountKey=Sanitized\n"
   }
 }