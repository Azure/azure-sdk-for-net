{
  "Entries": [
    {
      "RequestUri": "http://seannsecanary.blob.core.windows.net/test-filesystem-d4ac0f2d-df06-4e9e-1f4f-8b5d6ffd4775?restype=container",
      "RequestMethod": "PUT",
      "RequestHeaders": {
        "Authorization": "Sanitized",
        "traceparent": "00-cff632319100af40ad8e7044b8f2aad3-61e41b1622d89846-00",
        "User-Agent": [
          "azsdk-net-Storage.Files.DataLake/12.1.0-dev.20200403.1",
          "(.NET Core 4.6.28325.01; Microsoft Windows 10.0.18362 )"
        ],
        "x-ms-blob-public-access": "container",
        "x-ms-client-request-id": "a68556b8-fae1-2f64-60f5-1d10d5c6acbe",
        "x-ms-date": "Fri, 03 Apr 2020 20:53:48 GMT",
        "x-ms-return-client-request-id": "true",
<<<<<<< HEAD
        "x-ms-version": "2019-12-12"
=======
        "x-ms-version": "2020-02-10"
>>>>>>> 60f4876e
      },
      "RequestBody": null,
      "StatusCode": 201,
      "ResponseHeaders": {
        "Content-Length": "0",
        "Date": "Fri, 03 Apr 2020 20:53:46 GMT",
        "ETag": "\u00220x8D7D8111ACE6866\u0022",
        "Last-Modified": "Fri, 03 Apr 2020 20:53:47 GMT",
        "Server": [
          "Windows-Azure-Blob/1.0",
          "Microsoft-HTTPAPI/2.0"
        ],
        "x-ms-client-request-id": "a68556b8-fae1-2f64-60f5-1d10d5c6acbe",
        "x-ms-request-id": "96216c95-f01e-0012-07f9-093670000000",
<<<<<<< HEAD
        "x-ms-version": "2019-12-12"
=======
        "x-ms-version": "2020-02-10"
>>>>>>> 60f4876e
      },
      "ResponseBody": []
    },
    {
      "RequestUri": "http://seannsecanary.dfs.core.windows.net/test-filesystem-d4ac0f2d-df06-4e9e-1f4f-8b5d6ffd4775/?action=getAccessControl",
      "RequestMethod": "HEAD",
      "RequestHeaders": {
        "Authorization": "Sanitized",
        "traceparent": "00-1f6b62b0016a2b478d2e35c38e6e37cc-8728fe49e965454a-00",
        "User-Agent": [
          "azsdk-net-Storage.Files.DataLake/12.1.0-dev.20200403.1",
          "(.NET Core 4.6.28325.01; Microsoft Windows 10.0.18362 )"
        ],
        "x-ms-client-request-id": "18a57e7c-a177-2993-594b-30adfa7d1a95",
        "x-ms-date": "Fri, 03 Apr 2020 20:53:48 GMT",
        "x-ms-return-client-request-id": "true",
<<<<<<< HEAD
        "x-ms-version": "2019-12-12"
=======
        "x-ms-version": "2020-02-10"
>>>>>>> 60f4876e
      },
      "RequestBody": null,
      "StatusCode": 200,
      "ResponseHeaders": {
        "Date": "Fri, 03 Apr 2020 20:53:46 GMT",
        "ETag": "\u00220x8D7D8111AD01ED4\u0022",
        "Last-Modified": "Fri, 03 Apr 2020 20:53:47 GMT",
        "Server": [
          "Windows-Azure-HDFS/1.0",
          "Microsoft-HTTPAPI/2.0"
        ],
        "x-ms-acl": "user::rwx,group::r-x,other::---",
        "x-ms-client-request-id": "18a57e7c-a177-2993-594b-30adfa7d1a95",
        "x-ms-group": "$superuser",
        "x-ms-owner": "$superuser",
        "x-ms-permissions": "rwxr-x---",
        "x-ms-request-id": "fa43fb58-201f-0097-07f9-091bad000000",
<<<<<<< HEAD
        "x-ms-version": "2019-12-12"
=======
        "x-ms-version": "2020-02-10"
>>>>>>> 60f4876e
      },
      "ResponseBody": []
    },
    {
      "RequestUri": "http://seannsecanary.blob.core.windows.net/test-filesystem-d4ac0f2d-df06-4e9e-1f4f-8b5d6ffd4775?restype=container",
      "RequestMethod": "DELETE",
      "RequestHeaders": {
        "Authorization": "Sanitized",
        "traceparent": "00-d04c343b4293944a89379f6e940793a0-a7f4007e3c31df4e-00",
        "User-Agent": [
          "azsdk-net-Storage.Files.DataLake/12.1.0-dev.20200403.1",
          "(.NET Core 4.6.28325.01; Microsoft Windows 10.0.18362 )"
        ],
        "x-ms-client-request-id": "5793f7e4-9420-9d46-ce9d-907b4e451b03",
        "x-ms-date": "Fri, 03 Apr 2020 20:53:48 GMT",
        "x-ms-return-client-request-id": "true",
<<<<<<< HEAD
        "x-ms-version": "2019-12-12"
=======
        "x-ms-version": "2020-02-10"
>>>>>>> 60f4876e
      },
      "RequestBody": null,
      "StatusCode": 202,
      "ResponseHeaders": {
        "Content-Length": "0",
        "Date": "Fri, 03 Apr 2020 20:53:46 GMT",
        "Server": [
          "Windows-Azure-Blob/1.0",
          "Microsoft-HTTPAPI/2.0"
        ],
        "x-ms-client-request-id": "5793f7e4-9420-9d46-ce9d-907b4e451b03",
        "x-ms-request-id": "96216cad-f01e-0012-19f9-093670000000",
<<<<<<< HEAD
        "x-ms-version": "2019-12-12"
=======
        "x-ms-version": "2020-02-10"
>>>>>>> 60f4876e
      },
      "ResponseBody": []
    }
  ],
  "Variables": {
    "RandomSeed": "1221283134",
    "Storage_TestConfigHierarchicalNamespace": "NamespaceTenant\nseannsecanary\nU2FuaXRpemVk\nhttp://seannsecanary.blob.core.windows.net\nhttp://seannsecanary.file.core.windows.net\nhttp://seannsecanary.queue.core.windows.net\nhttp://seannsecanary.table.core.windows.net\n\n\n\n\nhttp://seannsecanary-secondary.blob.core.windows.net\nhttp://seannsecanary-secondary.file.core.windows.net\nhttp://seannsecanary-secondary.queue.core.windows.net\nhttp://seannsecanary-secondary.table.core.windows.net\n68390a19-a643-458b-b726-408abf67b4fc\nSanitized\n72f988bf-86f1-41af-91ab-2d7cd011db47\nhttps://login.microsoftonline.com/\nCloud\nBlobEndpoint=http://seannsecanary.blob.core.windows.net/;QueueEndpoint=http://seannsecanary.queue.core.windows.net/;FileEndpoint=http://seannsecanary.file.core.windows.net/;BlobSecondaryEndpoint=http://seannsecanary-secondary.blob.core.windows.net/;QueueSecondaryEndpoint=http://seannsecanary-secondary.queue.core.windows.net/;FileSecondaryEndpoint=http://seannsecanary-secondary.file.core.windows.net/;AccountName=seannsecanary;AccountKey=Sanitized\n"
  }
}<|MERGE_RESOLUTION|>--- conflicted
+++ resolved
@@ -14,11 +14,7 @@
         "x-ms-client-request-id": "a68556b8-fae1-2f64-60f5-1d10d5c6acbe",
         "x-ms-date": "Fri, 03 Apr 2020 20:53:48 GMT",
         "x-ms-return-client-request-id": "true",
-<<<<<<< HEAD
-        "x-ms-version": "2019-12-12"
-=======
         "x-ms-version": "2020-02-10"
->>>>>>> 60f4876e
       },
       "RequestBody": null,
       "StatusCode": 201,
@@ -33,11 +29,7 @@
         ],
         "x-ms-client-request-id": "a68556b8-fae1-2f64-60f5-1d10d5c6acbe",
         "x-ms-request-id": "96216c95-f01e-0012-07f9-093670000000",
-<<<<<<< HEAD
-        "x-ms-version": "2019-12-12"
-=======
         "x-ms-version": "2020-02-10"
->>>>>>> 60f4876e
       },
       "ResponseBody": []
     },
@@ -54,11 +46,7 @@
         "x-ms-client-request-id": "18a57e7c-a177-2993-594b-30adfa7d1a95",
         "x-ms-date": "Fri, 03 Apr 2020 20:53:48 GMT",
         "x-ms-return-client-request-id": "true",
-<<<<<<< HEAD
-        "x-ms-version": "2019-12-12"
-=======
         "x-ms-version": "2020-02-10"
->>>>>>> 60f4876e
       },
       "RequestBody": null,
       "StatusCode": 200,
@@ -76,11 +64,7 @@
         "x-ms-owner": "$superuser",
         "x-ms-permissions": "rwxr-x---",
         "x-ms-request-id": "fa43fb58-201f-0097-07f9-091bad000000",
-<<<<<<< HEAD
-        "x-ms-version": "2019-12-12"
-=======
         "x-ms-version": "2020-02-10"
->>>>>>> 60f4876e
       },
       "ResponseBody": []
     },
@@ -97,11 +81,7 @@
         "x-ms-client-request-id": "5793f7e4-9420-9d46-ce9d-907b4e451b03",
         "x-ms-date": "Fri, 03 Apr 2020 20:53:48 GMT",
         "x-ms-return-client-request-id": "true",
-<<<<<<< HEAD
-        "x-ms-version": "2019-12-12"
-=======
         "x-ms-version": "2020-02-10"
->>>>>>> 60f4876e
       },
       "RequestBody": null,
       "StatusCode": 202,
@@ -114,11 +94,7 @@
         ],
         "x-ms-client-request-id": "5793f7e4-9420-9d46-ce9d-907b4e451b03",
         "x-ms-request-id": "96216cad-f01e-0012-19f9-093670000000",
-<<<<<<< HEAD
-        "x-ms-version": "2019-12-12"
-=======
         "x-ms-version": "2020-02-10"
->>>>>>> 60f4876e
       },
       "ResponseBody": []
     }
