﻿{
  "Entries": [
    {
      "RequestUri": "https://seannse.blob.core.windows.net/test-filesystem-5327a9f5-8119-f1bc-f08d-54ae0643b596?restype=container",
      "RequestMethod": "PUT",
      "RequestHeaders": {
        "Accept": "application/xml",
        "Authorization": "Sanitized",
        "traceparent": "00-bc4240381e39da49a990765709bb1f3d-71da6272d818924d-00",
        "User-Agent": [
          "azsdk-net-Storage.Files.DataLake/12.7.0-alpha.20210219.1",
          "(.NET 5.0.3; Microsoft Windows 10.0.19041)"
        ],
        "x-ms-blob-public-access": "container",
        "x-ms-client-request-id": "799b9dc8-2b6b-585f-a513-a8e5c71a7a5e",
        "x-ms-date": "Fri, 19 Feb 2021 19:00:17 GMT",
        "x-ms-return-client-request-id": "true",
<<<<<<< HEAD
        "x-ms-version": "2020-12-06"
=======
        "x-ms-version": "2021-02-12"
>>>>>>> 7e782c87
      },
      "RequestBody": null,
      "StatusCode": 201,
      "ResponseHeaders": {
        "Content-Length": "0",
        "Date": "Fri, 19 Feb 2021 19:00:16 GMT",
        "ETag": "\"0x8D8D508983BBF1E\"",
        "Last-Modified": "Fri, 19 Feb 2021 19:00:16 GMT",
        "Server": [
          "Windows-Azure-Blob/1.0",
          "Microsoft-HTTPAPI/2.0"
        ],
        "x-ms-client-request-id": "799b9dc8-2b6b-585f-a513-a8e5c71a7a5e",
        "x-ms-request-id": "cb1188be-b01e-006d-1af1-06cb14000000",
<<<<<<< HEAD
        "x-ms-version": "2020-12-06"
=======
        "x-ms-version": "2021-02-12"
>>>>>>> 7e782c87
      },
      "ResponseBody": []
    },
    {
      "RequestUri": "https://seannse.dfs.core.windows.net/test-filesystem-5327a9f5-8119-f1bc-f08d-54ae0643b596/?action=getAccessControl",
      "RequestMethod": "HEAD",
      "RequestHeaders": {
        "Accept": "application/json",
        "Authorization": "Sanitized",
        "traceparent": "00-b6bea90df51b004dbd946e0572669405-fb615b81db3b154a-00",
        "User-Agent": [
          "azsdk-net-Storage.Files.DataLake/12.7.0-alpha.20210219.1",
          "(.NET 5.0.3; Microsoft Windows 10.0.19041)"
        ],
        "x-ms-client-request-id": "68e68a42-3ba8-f62a-13aa-052e96ea743a",
        "x-ms-date": "Fri, 19 Feb 2021 19:00:17 GMT",
        "x-ms-return-client-request-id": "true",
<<<<<<< HEAD
        "x-ms-version": "2020-12-06"
=======
        "x-ms-version": "2021-02-12"
>>>>>>> 7e782c87
      },
      "RequestBody": null,
      "StatusCode": 200,
      "ResponseHeaders": {
        "Date": "Fri, 19 Feb 2021 19:00:16 GMT",
        "ETag": "\"0x8D8D508983D77EF\"",
        "Last-Modified": "Fri, 19 Feb 2021 19:00:16 GMT",
        "Server": [
          "Windows-Azure-HDFS/1.0",
          "Microsoft-HTTPAPI/2.0"
        ],
        "x-ms-acl": "user::rwx,group::r-x,other::---",
        "x-ms-client-request-id": "68e68a42-3ba8-f62a-13aa-052e96ea743a",
        "x-ms-group": "$superuser",
        "x-ms-owner": "$superuser",
        "x-ms-permissions": "rwxr-x---",
        "x-ms-request-id": "da838aeb-a01f-0061-0ef1-065c1c000000",
<<<<<<< HEAD
        "x-ms-version": "2020-12-06"
=======
        "x-ms-version": "2021-02-12"
>>>>>>> 7e782c87
      },
      "ResponseBody": []
    },
    {
      "RequestUri": "https://seannse.blob.core.windows.net/test-filesystem-5327a9f5-8119-f1bc-f08d-54ae0643b596?restype=container",
      "RequestMethod": "DELETE",
      "RequestHeaders": {
        "Accept": "application/xml",
        "Authorization": "Sanitized",
        "traceparent": "00-a888f6341d29e4458807cf5e1b3d705b-0be1b2d7ea8e6d48-00",
        "User-Agent": [
          "azsdk-net-Storage.Files.DataLake/12.7.0-alpha.20210219.1",
          "(.NET 5.0.3; Microsoft Windows 10.0.19041)"
        ],
        "x-ms-client-request-id": "3da385eb-1133-02b5-bbc3-43bfa89a1fef",
        "x-ms-date": "Fri, 19 Feb 2021 19:00:17 GMT",
        "x-ms-return-client-request-id": "true",
<<<<<<< HEAD
        "x-ms-version": "2020-12-06"
=======
        "x-ms-version": "2021-02-12"
>>>>>>> 7e782c87
      },
      "RequestBody": null,
      "StatusCode": 202,
      "ResponseHeaders": {
        "Content-Length": "0",
        "Date": "Fri, 19 Feb 2021 19:00:16 GMT",
        "Server": [
          "Windows-Azure-Blob/1.0",
          "Microsoft-HTTPAPI/2.0"
        ],
        "x-ms-client-request-id": "3da385eb-1133-02b5-bbc3-43bfa89a1fef",
        "x-ms-request-id": "cb1188ea-b01e-006d-40f1-06cb14000000",
<<<<<<< HEAD
        "x-ms-version": "2020-12-06"
=======
        "x-ms-version": "2021-02-12"
>>>>>>> 7e782c87
      },
      "ResponseBody": []
    }
  ],
  "Variables": {
    "RandomSeed": "807035777",
    "Storage_TestConfigHierarchicalNamespace": "NamespaceTenant\nseannse\nU2FuaXRpemVk\nhttps://seannse.blob.core.windows.net\nhttps://seannse.file.core.windows.net\nhttps://seannse.queue.core.windows.net\nhttps://seannse.table.core.windows.net\n\n\n\n\nhttps://seannse-secondary.blob.core.windows.net\nhttps://seannse-secondary.file.core.windows.net\nhttps://seannse-secondary.queue.core.windows.net\nhttps://seannse-secondary.table.core.windows.net\n68390a19-a643-458b-b726-408abf67b4fc\nSanitized\n72f988bf-86f1-41af-91ab-2d7cd011db47\nhttps://login.microsoftonline.com/\nCloud\nBlobEndpoint=https://seannse.blob.core.windows.net/;QueueEndpoint=https://seannse.queue.core.windows.net/;FileEndpoint=https://seannse.file.core.windows.net/;BlobSecondaryEndpoint=https://seannse-secondary.blob.core.windows.net/;QueueSecondaryEndpoint=https://seannse-secondary.queue.core.windows.net/;FileSecondaryEndpoint=https://seannse-secondary.file.core.windows.net/;AccountName=seannse;AccountKey=Sanitized\n\n\n"
  }
}<|MERGE_RESOLUTION|>--- conflicted
+++ resolved
@@ -15,11 +15,7 @@
         "x-ms-client-request-id": "799b9dc8-2b6b-585f-a513-a8e5c71a7a5e",
         "x-ms-date": "Fri, 19 Feb 2021 19:00:17 GMT",
         "x-ms-return-client-request-id": "true",
-<<<<<<< HEAD
-        "x-ms-version": "2020-12-06"
-=======
         "x-ms-version": "2021-02-12"
->>>>>>> 7e782c87
       },
       "RequestBody": null,
       "StatusCode": 201,
@@ -34,11 +30,7 @@
         ],
         "x-ms-client-request-id": "799b9dc8-2b6b-585f-a513-a8e5c71a7a5e",
         "x-ms-request-id": "cb1188be-b01e-006d-1af1-06cb14000000",
-<<<<<<< HEAD
-        "x-ms-version": "2020-12-06"
-=======
         "x-ms-version": "2021-02-12"
->>>>>>> 7e782c87
       },
       "ResponseBody": []
     },
@@ -56,11 +48,7 @@
         "x-ms-client-request-id": "68e68a42-3ba8-f62a-13aa-052e96ea743a",
         "x-ms-date": "Fri, 19 Feb 2021 19:00:17 GMT",
         "x-ms-return-client-request-id": "true",
-<<<<<<< HEAD
-        "x-ms-version": "2020-12-06"
-=======
         "x-ms-version": "2021-02-12"
->>>>>>> 7e782c87
       },
       "RequestBody": null,
       "StatusCode": 200,
@@ -78,11 +66,7 @@
         "x-ms-owner": "$superuser",
         "x-ms-permissions": "rwxr-x---",
         "x-ms-request-id": "da838aeb-a01f-0061-0ef1-065c1c000000",
-<<<<<<< HEAD
-        "x-ms-version": "2020-12-06"
-=======
         "x-ms-version": "2021-02-12"
->>>>>>> 7e782c87
       },
       "ResponseBody": []
     },
@@ -100,11 +84,7 @@
         "x-ms-client-request-id": "3da385eb-1133-02b5-bbc3-43bfa89a1fef",
         "x-ms-date": "Fri, 19 Feb 2021 19:00:17 GMT",
         "x-ms-return-client-request-id": "true",
-<<<<<<< HEAD
-        "x-ms-version": "2020-12-06"
-=======
         "x-ms-version": "2021-02-12"
->>>>>>> 7e782c87
       },
       "RequestBody": null,
       "StatusCode": 202,
@@ -117,11 +97,7 @@
         ],
         "x-ms-client-request-id": "3da385eb-1133-02b5-bbc3-43bfa89a1fef",
         "x-ms-request-id": "cb1188ea-b01e-006d-40f1-06cb14000000",
-<<<<<<< HEAD
-        "x-ms-version": "2020-12-06"
-=======
         "x-ms-version": "2021-02-12"
->>>>>>> 7e782c87
       },
       "ResponseBody": []
     }
