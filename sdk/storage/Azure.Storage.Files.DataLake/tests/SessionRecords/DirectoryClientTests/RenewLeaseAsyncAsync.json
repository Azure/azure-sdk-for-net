--- conflicted
+++ resolved
@@ -15,11 +15,7 @@
         "x-ms-client-request-id": "cd515637-bc60-1f79-23c2-f811ae28cb3a",
         "x-ms-date": "Fri, 19 Feb 2021 19:06:05 GMT",
         "x-ms-return-client-request-id": "true",
-<<<<<<< HEAD
-        "x-ms-version": "2020-12-06"
-=======
         "x-ms-version": "2021-02-12"
->>>>>>> 7e782c87
       },
       "RequestBody": null,
       "StatusCode": 201,
@@ -34,11 +30,7 @@
         ],
         "x-ms-client-request-id": "cd515637-bc60-1f79-23c2-f811ae28cb3a",
         "x-ms-request-id": "cb1359d7-b01e-006d-51f2-06cb14000000",
-<<<<<<< HEAD
-        "x-ms-version": "2020-12-06"
-=======
         "x-ms-version": "2021-02-12"
->>>>>>> 7e782c87
       },
       "ResponseBody": []
     },
@@ -56,11 +48,7 @@
         "x-ms-client-request-id": "21f805b2-8dd6-a072-3244-09a0cca1fd6a",
         "x-ms-date": "Fri, 19 Feb 2021 19:06:05 GMT",
         "x-ms-return-client-request-id": "true",
-<<<<<<< HEAD
-        "x-ms-version": "2020-12-06"
-=======
         "x-ms-version": "2021-02-12"
->>>>>>> 7e782c87
       },
       "RequestBody": null,
       "StatusCode": 201,
@@ -75,11 +63,7 @@
         ],
         "x-ms-client-request-id": "21f805b2-8dd6-a072-3244-09a0cca1fd6a",
         "x-ms-request-id": "da847402-a01f-0061-05f2-065c1c000000",
-<<<<<<< HEAD
-        "x-ms-version": "2020-12-06"
-=======
         "x-ms-version": "2021-02-12"
->>>>>>> 7e782c87
       },
       "ResponseBody": []
     },
@@ -100,11 +84,7 @@
         "x-ms-lease-duration": "15",
         "x-ms-proposed-lease-id": "d0c39d97-7c67-a4f7-af59-e1b5ae4d1975",
         "x-ms-return-client-request-id": "true",
-<<<<<<< HEAD
-        "x-ms-version": "2020-12-06"
-=======
         "x-ms-version": "2021-02-12"
->>>>>>> 7e782c87
       },
       "RequestBody": null,
       "StatusCode": 201,
@@ -120,11 +100,7 @@
         "x-ms-client-request-id": "573e7d47-178a-366f-0e53-717cabbcf1e5",
         "x-ms-lease-id": "d0c39d97-7c67-a4f7-af59-e1b5ae4d1975",
         "x-ms-request-id": "cb135a1a-b01e-006d-0cf2-06cb14000000",
-<<<<<<< HEAD
-        "x-ms-version": "2020-12-06"
-=======
         "x-ms-version": "2021-02-12"
->>>>>>> 7e782c87
       },
       "ResponseBody": []
     },
@@ -144,11 +120,7 @@
         "x-ms-lease-action": "renew",
         "x-ms-lease-id": "d0c39d97-7c67-a4f7-af59-e1b5ae4d1975",
         "x-ms-return-client-request-id": "true",
-<<<<<<< HEAD
-        "x-ms-version": "2020-12-06"
-=======
         "x-ms-version": "2021-02-12"
->>>>>>> 7e782c87
       },
       "RequestBody": null,
       "StatusCode": 200,
@@ -164,11 +136,7 @@
         "x-ms-client-request-id": "316edafa-c20e-c0eb-a9ef-0d6c970814ae",
         "x-ms-lease-id": "d0c39d97-7c67-a4f7-af59-e1b5ae4d1975",
         "x-ms-request-id": "cb135a38-b01e-006d-26f2-06cb14000000",
-<<<<<<< HEAD
-        "x-ms-version": "2020-12-06"
-=======
         "x-ms-version": "2021-02-12"
->>>>>>> 7e782c87
       },
       "ResponseBody": []
     },
@@ -186,11 +154,7 @@
         "x-ms-client-request-id": "d181edca-c04e-68d7-a807-098bd43cf60f",
         "x-ms-date": "Fri, 19 Feb 2021 19:06:05 GMT",
         "x-ms-return-client-request-id": "true",
-<<<<<<< HEAD
-        "x-ms-version": "2020-12-06"
-=======
         "x-ms-version": "2021-02-12"
->>>>>>> 7e782c87
       },
       "RequestBody": null,
       "StatusCode": 202,
@@ -203,11 +167,7 @@
         ],
         "x-ms-client-request-id": "d181edca-c04e-68d7-a807-098bd43cf60f",
         "x-ms-request-id": "cb135a56-b01e-006d-3cf2-06cb14000000",
-<<<<<<< HEAD
-        "x-ms-version": "2020-12-06"
-=======
         "x-ms-version": "2021-02-12"
->>>>>>> 7e782c87
       },
       "ResponseBody": []
     }
