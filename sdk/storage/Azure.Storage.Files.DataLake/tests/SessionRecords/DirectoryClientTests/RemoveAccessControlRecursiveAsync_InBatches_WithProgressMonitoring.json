﻿{
  "Entries": [
    {
      "RequestUri": "https://seannse.blob.core.windows.net/test-filesystem-483dbf1f-7f26-efd1-d779-80919fdace02?restype=container",
      "RequestMethod": "PUT",
      "RequestHeaders": {
        "Accept": "application/xml",
        "Authorization": "Sanitized",
        "traceparent": "00-fbc438805f3b7c46894ac4966bafc566-f6291f87d9e80144-00",
        "User-Agent": [
          "azsdk-net-Storage.Files.DataLake/12.7.0-alpha.20210219.1",
          "(.NET 5.0.3; Microsoft Windows 10.0.19041)"
        ],
        "x-ms-blob-public-access": "container",
        "x-ms-client-request-id": "4c379eb5-0155-1df1-e159-74892d94cd9e",
        "x-ms-date": "Fri, 19 Feb 2021 19:00:49 GMT",
        "x-ms-return-client-request-id": "true",
<<<<<<< HEAD
        "x-ms-version": "2020-12-06"
=======
        "x-ms-version": "2021-02-12"
>>>>>>> 7e782c87
      },
      "RequestBody": null,
      "StatusCode": 201,
      "ResponseHeaders": {
        "Content-Length": "0",
        "Date": "Fri, 19 Feb 2021 19:00:48 GMT",
        "ETag": "\"0x8D8D508AB5723CA\"",
        "Last-Modified": "Fri, 19 Feb 2021 19:00:48 GMT",
        "Server": [
          "Windows-Azure-Blob/1.0",
          "Microsoft-HTTPAPI/2.0"
        ],
        "x-ms-client-request-id": "4c379eb5-0155-1df1-e159-74892d94cd9e",
        "x-ms-request-id": "cb11b372-b01e-006d-5af1-06cb14000000",
<<<<<<< HEAD
        "x-ms-version": "2020-12-06"
=======
        "x-ms-version": "2021-02-12"
>>>>>>> 7e782c87
      },
      "ResponseBody": []
    },
    {
      "RequestUri": "https://seannse.dfs.core.windows.net/test-filesystem-483dbf1f-7f26-efd1-d779-80919fdace02/test-directory-7b76eea2-f0b3-9b21-2a35-0bf7b195fecd?resource=directory",
      "RequestMethod": "PUT",
      "RequestHeaders": {
        "Accept": "application/json",
        "Authorization": "Sanitized",
        "traceparent": "00-5de88886f031bc4599b1fa851f17ad16-cef65ffe3564314b-00",
        "User-Agent": [
          "azsdk-net-Storage.Files.DataLake/12.7.0-alpha.20210219.1",
          "(.NET 5.0.3; Microsoft Windows 10.0.19041)"
        ],
        "x-ms-client-request-id": "02992f61-8b93-c493-7d9c-2220f6fa6b4c",
        "x-ms-date": "Fri, 19 Feb 2021 19:00:49 GMT",
        "x-ms-return-client-request-id": "true",
<<<<<<< HEAD
        "x-ms-version": "2020-12-06"
=======
        "x-ms-version": "2021-02-12"
>>>>>>> 7e782c87
      },
      "RequestBody": null,
      "StatusCode": 201,
      "ResponseHeaders": {
        "Content-Length": "0",
        "Date": "Fri, 19 Feb 2021 19:00:48 GMT",
        "ETag": "\"0x8D8D508AB6692B1\"",
        "Last-Modified": "Fri, 19 Feb 2021 19:00:48 GMT",
        "Server": [
          "Windows-Azure-HDFS/1.0",
          "Microsoft-HTTPAPI/2.0"
        ],
        "x-ms-client-request-id": "02992f61-8b93-c493-7d9c-2220f6fa6b4c",
        "x-ms-request-id": "da83a83c-a01f-0061-43f1-065c1c000000",
<<<<<<< HEAD
        "x-ms-version": "2020-12-06"
=======
        "x-ms-version": "2021-02-12"
>>>>>>> 7e782c87
      },
      "ResponseBody": []
    },
    {
      "RequestUri": "https://seannse.dfs.core.windows.net/test-filesystem-483dbf1f-7f26-efd1-d779-80919fdace02/test-directory-7b76eea2-f0b3-9b21-2a35-0bf7b195fecd/test-directory-f316a65b-ccb8-20fb-4226-5a5089818b1e?resource=directory",
      "RequestMethod": "PUT",
      "RequestHeaders": {
        "Accept": "application/json",
        "Authorization": "Sanitized",
        "User-Agent": [
          "azsdk-net-Storage.Files.DataLake/12.7.0-alpha.20210219.1",
          "(.NET 5.0.3; Microsoft Windows 10.0.19041)"
        ],
        "x-ms-client-request-id": "69441bf7-e7f5-95ef-3479-c06d31423bfc",
        "x-ms-date": "Fri, 19 Feb 2021 19:00:49 GMT",
        "x-ms-return-client-request-id": "true",
<<<<<<< HEAD
        "x-ms-version": "2020-12-06"
=======
        "x-ms-version": "2021-02-12"
>>>>>>> 7e782c87
      },
      "RequestBody": null,
      "StatusCode": 201,
      "ResponseHeaders": {
        "Content-Length": "0",
        "Date": "Fri, 19 Feb 2021 19:00:48 GMT",
        "ETag": "\"0x8D8D508AB781A6F\"",
        "Last-Modified": "Fri, 19 Feb 2021 19:00:48 GMT",
        "Server": [
          "Windows-Azure-HDFS/1.0",
          "Microsoft-HTTPAPI/2.0"
        ],
        "x-ms-client-request-id": "69441bf7-e7f5-95ef-3479-c06d31423bfc",
        "x-ms-request-id": "da83a856-a01f-0061-5df1-065c1c000000",
<<<<<<< HEAD
        "x-ms-version": "2020-12-06"
=======
        "x-ms-version": "2021-02-12"
>>>>>>> 7e782c87
      },
      "ResponseBody": []
    },
    {
      "RequestUri": "https://seannse.dfs.core.windows.net/test-filesystem-483dbf1f-7f26-efd1-d779-80919fdace02/test-directory-7b76eea2-f0b3-9b21-2a35-0bf7b195fecd/test-directory-f316a65b-ccb8-20fb-4226-5a5089818b1e/test-file-93c60311-e965-5f51-6c2f-4da149f5c0b6?resource=file",
      "RequestMethod": "PUT",
      "RequestHeaders": {
        "Accept": "application/json",
        "Authorization": "Sanitized",
        "User-Agent": [
          "azsdk-net-Storage.Files.DataLake/12.7.0-alpha.20210219.1",
          "(.NET 5.0.3; Microsoft Windows 10.0.19041)"
        ],
        "x-ms-client-request-id": "5cf586dc-c5c5-0ec1-c9e4-fcc59a4e4b3f",
        "x-ms-date": "Fri, 19 Feb 2021 19:00:49 GMT",
        "x-ms-return-client-request-id": "true",
<<<<<<< HEAD
        "x-ms-version": "2020-12-06"
=======
        "x-ms-version": "2021-02-12"
>>>>>>> 7e782c87
      },
      "RequestBody": null,
      "StatusCode": 201,
      "ResponseHeaders": {
        "Content-Length": "0",
        "Date": "Fri, 19 Feb 2021 19:00:48 GMT",
        "ETag": "\"0x8D8D508AB87C8FD\"",
        "Last-Modified": "Fri, 19 Feb 2021 19:00:48 GMT",
        "Server": [
          "Windows-Azure-HDFS/1.0",
          "Microsoft-HTTPAPI/2.0"
        ],
        "x-ms-client-request-id": "5cf586dc-c5c5-0ec1-c9e4-fcc59a4e4b3f",
        "x-ms-request-id": "da83a870-a01f-0061-77f1-065c1c000000",
<<<<<<< HEAD
        "x-ms-version": "2020-12-06"
=======
        "x-ms-version": "2021-02-12"
>>>>>>> 7e782c87
      },
      "ResponseBody": []
    },
    {
      "RequestUri": "https://seannse.dfs.core.windows.net/test-filesystem-483dbf1f-7f26-efd1-d779-80919fdace02/test-directory-7b76eea2-f0b3-9b21-2a35-0bf7b195fecd/test-directory-f316a65b-ccb8-20fb-4226-5a5089818b1e/test-file-fda009b9-cce9-efbf-da53-21649bcf23a0?resource=file",
      "RequestMethod": "PUT",
      "RequestHeaders": {
        "Accept": "application/json",
        "Authorization": "Sanitized",
        "User-Agent": [
          "azsdk-net-Storage.Files.DataLake/12.7.0-alpha.20210219.1",
          "(.NET 5.0.3; Microsoft Windows 10.0.19041)"
        ],
        "x-ms-client-request-id": "32c80eb4-b82b-0f7a-c705-8171a45c72fa",
        "x-ms-date": "Fri, 19 Feb 2021 19:00:49 GMT",
        "x-ms-return-client-request-id": "true",
<<<<<<< HEAD
        "x-ms-version": "2020-12-06"
=======
        "x-ms-version": "2021-02-12"
>>>>>>> 7e782c87
      },
      "RequestBody": null,
      "StatusCode": 201,
      "ResponseHeaders": {
        "Content-Length": "0",
        "Date": "Fri, 19 Feb 2021 19:00:48 GMT",
        "ETag": "\"0x8D8D508AB9A74A3\"",
        "Last-Modified": "Fri, 19 Feb 2021 19:00:48 GMT",
        "Server": [
          "Windows-Azure-HDFS/1.0",
          "Microsoft-HTTPAPI/2.0"
        ],
        "x-ms-client-request-id": "32c80eb4-b82b-0f7a-c705-8171a45c72fa",
        "x-ms-request-id": "da83a891-a01f-0061-18f1-065c1c000000",
<<<<<<< HEAD
        "x-ms-version": "2020-12-06"
=======
        "x-ms-version": "2021-02-12"
>>>>>>> 7e782c87
      },
      "ResponseBody": []
    },
    {
      "RequestUri": "https://seannse.dfs.core.windows.net/test-filesystem-483dbf1f-7f26-efd1-d779-80919fdace02/test-directory-7b76eea2-f0b3-9b21-2a35-0bf7b195fecd/test-directory-b04b5cc1-8989-553f-1899-8a9d2866cb77?resource=directory",
      "RequestMethod": "PUT",
      "RequestHeaders": {
        "Accept": "application/json",
        "Authorization": "Sanitized",
        "User-Agent": [
          "azsdk-net-Storage.Files.DataLake/12.7.0-alpha.20210219.1",
          "(.NET 5.0.3; Microsoft Windows 10.0.19041)"
        ],
        "x-ms-client-request-id": "c896aad9-2817-2b9a-ce73-19922edce661",
        "x-ms-date": "Fri, 19 Feb 2021 19:00:49 GMT",
        "x-ms-return-client-request-id": "true",
<<<<<<< HEAD
        "x-ms-version": "2020-12-06"
=======
        "x-ms-version": "2021-02-12"
>>>>>>> 7e782c87
      },
      "RequestBody": null,
      "StatusCode": 201,
      "ResponseHeaders": {
        "Content-Length": "0",
        "Date": "Fri, 19 Feb 2021 19:00:48 GMT",
        "ETag": "\"0x8D8D508ABA6AAAD\"",
        "Last-Modified": "Fri, 19 Feb 2021 19:00:48 GMT",
        "Server": [
          "Windows-Azure-HDFS/1.0",
          "Microsoft-HTTPAPI/2.0"
        ],
        "x-ms-client-request-id": "c896aad9-2817-2b9a-ce73-19922edce661",
        "x-ms-request-id": "da83a8a7-a01f-0061-2ef1-065c1c000000",
<<<<<<< HEAD
        "x-ms-version": "2020-12-06"
=======
        "x-ms-version": "2021-02-12"
>>>>>>> 7e782c87
      },
      "ResponseBody": []
    },
    {
      "RequestUri": "https://seannse.dfs.core.windows.net/test-filesystem-483dbf1f-7f26-efd1-d779-80919fdace02/test-directory-7b76eea2-f0b3-9b21-2a35-0bf7b195fecd/test-directory-b04b5cc1-8989-553f-1899-8a9d2866cb77/test-file-a7f60a3a-e4ac-d1f2-e789-40d48e457299?resource=file",
      "RequestMethod": "PUT",
      "RequestHeaders": {
        "Accept": "application/json",
        "Authorization": "Sanitized",
        "User-Agent": [
          "azsdk-net-Storage.Files.DataLake/12.7.0-alpha.20210219.1",
          "(.NET 5.0.3; Microsoft Windows 10.0.19041)"
        ],
        "x-ms-client-request-id": "d8bf99ce-bb88-f46a-b7c5-e08ee7c59c89",
        "x-ms-date": "Fri, 19 Feb 2021 19:00:49 GMT",
        "x-ms-return-client-request-id": "true",
<<<<<<< HEAD
        "x-ms-version": "2020-12-06"
=======
        "x-ms-version": "2021-02-12"
>>>>>>> 7e782c87
      },
      "RequestBody": null,
      "StatusCode": 201,
      "ResponseHeaders": {
        "Content-Length": "0",
        "Date": "Fri, 19 Feb 2021 19:00:48 GMT",
        "ETag": "\"0x8D8D508ABB507C8\"",
        "Last-Modified": "Fri, 19 Feb 2021 19:00:49 GMT",
        "Server": [
          "Windows-Azure-HDFS/1.0",
          "Microsoft-HTTPAPI/2.0"
        ],
        "x-ms-client-request-id": "d8bf99ce-bb88-f46a-b7c5-e08ee7c59c89",
        "x-ms-request-id": "da83a8bd-a01f-0061-44f1-065c1c000000",
<<<<<<< HEAD
        "x-ms-version": "2020-12-06"
=======
        "x-ms-version": "2021-02-12"
>>>>>>> 7e782c87
      },
      "ResponseBody": []
    },
    {
      "RequestUri": "https://seannse.dfs.core.windows.net/test-filesystem-483dbf1f-7f26-efd1-d779-80919fdace02/test-directory-7b76eea2-f0b3-9b21-2a35-0bf7b195fecd/test-file-ba5c8000-6818-3790-aba3-4427265dfa05?resource=file",
      "RequestMethod": "PUT",
      "RequestHeaders": {
        "Accept": "application/json",
        "Authorization": "Sanitized",
        "User-Agent": [
          "azsdk-net-Storage.Files.DataLake/12.7.0-alpha.20210219.1",
          "(.NET 5.0.3; Microsoft Windows 10.0.19041)"
        ],
        "x-ms-client-request-id": "569335e7-d886-657a-0987-2de47642cd5a",
        "x-ms-date": "Fri, 19 Feb 2021 19:00:49 GMT",
        "x-ms-return-client-request-id": "true",
<<<<<<< HEAD
        "x-ms-version": "2020-12-06"
=======
        "x-ms-version": "2021-02-12"
>>>>>>> 7e782c87
      },
      "RequestBody": null,
      "StatusCode": 201,
      "ResponseHeaders": {
        "Content-Length": "0",
        "Date": "Fri, 19 Feb 2021 19:00:48 GMT",
        "ETag": "\"0x8D8D508ABC4343F\"",
        "Last-Modified": "Fri, 19 Feb 2021 19:00:49 GMT",
        "Server": [
          "Windows-Azure-HDFS/1.0",
          "Microsoft-HTTPAPI/2.0"
        ],
        "x-ms-client-request-id": "569335e7-d886-657a-0987-2de47642cd5a",
        "x-ms-request-id": "da83a8d6-a01f-0061-5df1-065c1c000000",
<<<<<<< HEAD
        "x-ms-version": "2020-12-06"
=======
        "x-ms-version": "2021-02-12"
>>>>>>> 7e782c87
      },
      "ResponseBody": []
    },
    {
      "RequestUri": "https://seannse.dfs.core.windows.net/test-filesystem-483dbf1f-7f26-efd1-d779-80919fdace02/test-directory-7b76eea2-f0b3-9b21-2a35-0bf7b195fecd?action=setAccessControlRecursive&mode=remove&maxRecords=2",
      "RequestMethod": "PATCH",
      "RequestHeaders": {
        "Accept": "application/json",
        "Authorization": "Sanitized",
        "User-Agent": [
          "azsdk-net-Storage.Files.DataLake/12.7.0-alpha.20210219.1",
          "(.NET 5.0.3; Microsoft Windows 10.0.19041)"
        ],
        "x-ms-acl": "mask,default:user,default:group,user:ec3595d6-2c17-4696-8caa-7e139758d24a,group:ec3595d6-2c17-4696-8caa-7e139758d24a,default:user:ec3595d6-2c17-4696-8caa-7e139758d24a,default:group:ec3595d6-2c17-4696-8caa-7e139758d24a",
        "x-ms-client-request-id": "f13fa637-a4c9-1d7f-33a0-ebfe6c2c04c6",
        "x-ms-date": "Fri, 19 Feb 2021 19:00:49 GMT",
        "x-ms-return-client-request-id": "true",
<<<<<<< HEAD
        "x-ms-version": "2020-12-06"
=======
        "x-ms-version": "2021-02-12"
>>>>>>> 7e782c87
      },
      "RequestBody": null,
      "StatusCode": 200,
      "ResponseHeaders": {
        "Date": "Fri, 19 Feb 2021 19:00:48 GMT",
        "Server": [
          "Windows-Azure-HDFS/1.0",
          "Microsoft-HTTPAPI/2.0"
        ],
        "Transfer-Encoding": "chunked",
        "x-ms-client-request-id": "f13fa637-a4c9-1d7f-33a0-ebfe6c2c04c6",
        "x-ms-continuation": "VBaK+pXSg7OU3S8Y/AEY9gEvc2Vhbm5zZQEwMUQ1Nzk5MkM5NzE0OEMyL3Rlc3QtZmlsZXN5c3RlbS00ODNkYmYxZi03ZjI2LWVmZDEtZDc3OS04MDkxOWZkYWNlMDIBMDFENzA2RjE4OEUwOTE0NC90ZXN0LWRpcmVjdG9yeS03Yjc2ZWVhMi1mMGIzLTliMjEtMmEzNS0wYmY3YjE5NWZlY2QvdGVzdC1kaXJlY3RvcnktYjA0YjVjYzEtODk4OS01NTNmLTE4OTktOGE5ZDI4NjZjYjc3L3Rlc3QtZmlsZS1hN2Y2MGEzYS1lNGFjLWQxZjItZTc4OS00MGQ0OGU0NTcyOTkWAAAA",
        "x-ms-namespace-enabled": "true",
        "x-ms-request-id": "da83a8f2-a01f-0061-79f1-065c1c000000",
<<<<<<< HEAD
        "x-ms-version": "2020-12-06"
=======
        "x-ms-version": "2021-02-12"
>>>>>>> 7e782c87
      },
      "ResponseBody": "eyJkaXJlY3Rvcmllc1N1Y2Nlc3NmdWwiOjIsImZhaWxlZEVudHJpZXMiOltdLCJmYWlsdXJlQ291bnQiOjAsImZpbGVzU3VjY2Vzc2Z1bCI6MH0K"
    },
    {
      "RequestUri": "https://seannse.dfs.core.windows.net/test-filesystem-483dbf1f-7f26-efd1-d779-80919fdace02/test-directory-7b76eea2-f0b3-9b21-2a35-0bf7b195fecd?action=setAccessControlRecursive&continuation=VBaK%2BpXSg7OU3S8Y%2FAEY9gEvc2Vhbm5zZQEwMUQ1Nzk5MkM5NzE0OEMyL3Rlc3QtZmlsZXN5c3RlbS00ODNkYmYxZi03ZjI2LWVmZDEtZDc3OS04MDkxOWZkYWNlMDIBMDFENzA2RjE4OEUwOTE0NC90ZXN0LWRpcmVjdG9yeS03Yjc2ZWVhMi1mMGIzLTliMjEtMmEzNS0wYmY3YjE5NWZlY2QvdGVzdC1kaXJlY3RvcnktYjA0YjVjYzEtODk4OS01NTNmLTE4OTktOGE5ZDI4NjZjYjc3L3Rlc3QtZmlsZS1hN2Y2MGEzYS1lNGFjLWQxZjItZTc4OS00MGQ0OGU0NTcyOTkWAAAA&mode=remove&maxRecords=2",
      "RequestMethod": "PATCH",
      "RequestHeaders": {
        "Accept": "application/json",
        "Authorization": "Sanitized",
        "User-Agent": [
          "azsdk-net-Storage.Files.DataLake/12.7.0-alpha.20210219.1",
          "(.NET 5.0.3; Microsoft Windows 10.0.19041)"
        ],
        "x-ms-acl": "mask,default:user,default:group,user:ec3595d6-2c17-4696-8caa-7e139758d24a,group:ec3595d6-2c17-4696-8caa-7e139758d24a,default:user:ec3595d6-2c17-4696-8caa-7e139758d24a,default:group:ec3595d6-2c17-4696-8caa-7e139758d24a",
        "x-ms-client-request-id": "d0ac5372-dc03-2590-5b7a-051fbd04fb42",
        "x-ms-date": "Fri, 19 Feb 2021 19:00:49 GMT",
        "x-ms-return-client-request-id": "true",
<<<<<<< HEAD
        "x-ms-version": "2020-12-06"
=======
        "x-ms-version": "2021-02-12"
>>>>>>> 7e782c87
      },
      "RequestBody": null,
      "StatusCode": 200,
      "ResponseHeaders": {
        "Date": "Fri, 19 Feb 2021 19:00:49 GMT",
        "Server": [
          "Windows-Azure-HDFS/1.0",
          "Microsoft-HTTPAPI/2.0"
        ],
        "Transfer-Encoding": "chunked",
        "x-ms-client-request-id": "d0ac5372-dc03-2590-5b7a-051fbd04fb42",
        "x-ms-continuation": "VBbK7MT449PZs1gY/AEY9gEvc2Vhbm5zZQEwMUQ1Nzk5MkM5NzE0OEMyL3Rlc3QtZmlsZXN5c3RlbS00ODNkYmYxZi03ZjI2LWVmZDEtZDc3OS04MDkxOWZkYWNlMDIBMDFENzA2RjE4OEUwOTE0NC90ZXN0LWRpcmVjdG9yeS03Yjc2ZWVhMi1mMGIzLTliMjEtMmEzNS0wYmY3YjE5NWZlY2QvdGVzdC1kaXJlY3RvcnktZjMxNmE2NWItY2NiOC0yMGZiLTQyMjYtNWE1MDg5ODE4YjFlL3Rlc3QtZmlsZS05M2M2MDMxMS1lOTY1LTVmNTEtNmMyZi00ZGExNDlmNWMwYjYWAAAA",
        "x-ms-namespace-enabled": "true",
        "x-ms-request-id": "da83a902-a01f-0061-09f1-065c1c000000",
<<<<<<< HEAD
        "x-ms-version": "2020-12-06"
=======
        "x-ms-version": "2021-02-12"
>>>>>>> 7e782c87
      },
      "ResponseBody": "eyJkaXJlY3Rvcmllc1N1Y2Nlc3NmdWwiOjEsImZhaWxlZEVudHJpZXMiOltdLCJmYWlsdXJlQ291bnQiOjAsImZpbGVzU3VjY2Vzc2Z1bCI6MX0K"
    },
    {
      "RequestUri": "https://seannse.dfs.core.windows.net/test-filesystem-483dbf1f-7f26-efd1-d779-80919fdace02/test-directory-7b76eea2-f0b3-9b21-2a35-0bf7b195fecd?action=setAccessControlRecursive&continuation=VBbK7MT449PZs1gY%2FAEY9gEvc2Vhbm5zZQEwMUQ1Nzk5MkM5NzE0OEMyL3Rlc3QtZmlsZXN5c3RlbS00ODNkYmYxZi03ZjI2LWVmZDEtZDc3OS04MDkxOWZkYWNlMDIBMDFENzA2RjE4OEUwOTE0NC90ZXN0LWRpcmVjdG9yeS03Yjc2ZWVhMi1mMGIzLTliMjEtMmEzNS0wYmY3YjE5NWZlY2QvdGVzdC1kaXJlY3RvcnktZjMxNmE2NWItY2NiOC0yMGZiLTQyMjYtNWE1MDg5ODE4YjFlL3Rlc3QtZmlsZS05M2M2MDMxMS1lOTY1LTVmNTEtNmMyZi00ZGExNDlmNWMwYjYWAAAA&mode=remove&maxRecords=2",
      "RequestMethod": "PATCH",
      "RequestHeaders": {
        "Accept": "application/json",
        "Authorization": "Sanitized",
        "User-Agent": [
          "azsdk-net-Storage.Files.DataLake/12.7.0-alpha.20210219.1",
          "(.NET 5.0.3; Microsoft Windows 10.0.19041)"
        ],
        "x-ms-acl": "mask,default:user,default:group,user:ec3595d6-2c17-4696-8caa-7e139758d24a,group:ec3595d6-2c17-4696-8caa-7e139758d24a,default:user:ec3595d6-2c17-4696-8caa-7e139758d24a,default:group:ec3595d6-2c17-4696-8caa-7e139758d24a",
        "x-ms-client-request-id": "188c68dc-347f-25c2-db1a-ecbe2dbe822e",
        "x-ms-date": "Fri, 19 Feb 2021 19:00:50 GMT",
        "x-ms-return-client-request-id": "true",
<<<<<<< HEAD
        "x-ms-version": "2020-12-06"
=======
        "x-ms-version": "2021-02-12"
>>>>>>> 7e782c87
      },
      "RequestBody": null,
      "StatusCode": 200,
      "ResponseHeaders": {
        "Date": "Fri, 19 Feb 2021 19:00:49 GMT",
        "Server": [
          "Windows-Azure-HDFS/1.0",
          "Microsoft-HTTPAPI/2.0"
        ],
        "Transfer-Encoding": "chunked",
        "x-ms-client-request-id": "188c68dc-347f-25c2-db1a-ecbe2dbe822e",
        "x-ms-continuation": "VBbovqiU3PSL2SYYyAEYwgEvc2Vhbm5zZQEwMUQ1Nzk5MkM5NzE0OEMyL3Rlc3QtZmlsZXN5c3RlbS00ODNkYmYxZi03ZjI2LWVmZDEtZDc3OS04MDkxOWZkYWNlMDIBMDFENzA2RjE4OEUwOTE0NC90ZXN0LWRpcmVjdG9yeS03Yjc2ZWVhMi1mMGIzLTliMjEtMmEzNS0wYmY3YjE5NWZlY2QvdGVzdC1maWxlLWJhNWM4MDAwLTY4MTgtMzc5MC1hYmEzLTQ0MjcyNjVkZmEwNRYAAAA=",
        "x-ms-namespace-enabled": "true",
        "x-ms-request-id": "da83a912-a01f-0061-19f1-065c1c000000",
<<<<<<< HEAD
        "x-ms-version": "2020-12-06"
=======
        "x-ms-version": "2021-02-12"
>>>>>>> 7e782c87
      },
      "ResponseBody": "eyJkaXJlY3Rvcmllc1N1Y2Nlc3NmdWwiOjAsImZhaWxlZEVudHJpZXMiOltdLCJmYWlsdXJlQ291bnQiOjAsImZpbGVzU3VjY2Vzc2Z1bCI6Mn0K"
    },
    {
      "RequestUri": "https://seannse.dfs.core.windows.net/test-filesystem-483dbf1f-7f26-efd1-d779-80919fdace02/test-directory-7b76eea2-f0b3-9b21-2a35-0bf7b195fecd?action=setAccessControlRecursive&continuation=VBbovqiU3PSL2SYYyAEYwgEvc2Vhbm5zZQEwMUQ1Nzk5MkM5NzE0OEMyL3Rlc3QtZmlsZXN5c3RlbS00ODNkYmYxZi03ZjI2LWVmZDEtZDc3OS04MDkxOWZkYWNlMDIBMDFENzA2RjE4OEUwOTE0NC90ZXN0LWRpcmVjdG9yeS03Yjc2ZWVhMi1mMGIzLTliMjEtMmEzNS0wYmY3YjE5NWZlY2QvdGVzdC1maWxlLWJhNWM4MDAwLTY4MTgtMzc5MC1hYmEzLTQ0MjcyNjVkZmEwNRYAAAA%3D&mode=remove&maxRecords=2",
      "RequestMethod": "PATCH",
      "RequestHeaders": {
        "Accept": "application/json",
        "Authorization": "Sanitized",
        "User-Agent": [
          "azsdk-net-Storage.Files.DataLake/12.7.0-alpha.20210219.1",
          "(.NET 5.0.3; Microsoft Windows 10.0.19041)"
        ],
        "x-ms-acl": "mask,default:user,default:group,user:ec3595d6-2c17-4696-8caa-7e139758d24a,group:ec3595d6-2c17-4696-8caa-7e139758d24a,default:user:ec3595d6-2c17-4696-8caa-7e139758d24a,default:group:ec3595d6-2c17-4696-8caa-7e139758d24a",
        "x-ms-client-request-id": "54430484-e278-a8c2-281f-5a2ae0e1d70a",
        "x-ms-date": "Fri, 19 Feb 2021 19:00:50 GMT",
        "x-ms-return-client-request-id": "true",
<<<<<<< HEAD
        "x-ms-version": "2020-12-06"
=======
        "x-ms-version": "2021-02-12"
>>>>>>> 7e782c87
      },
      "RequestBody": null,
      "StatusCode": 200,
      "ResponseHeaders": {
        "Date": "Fri, 19 Feb 2021 19:00:49 GMT",
        "Server": [
          "Windows-Azure-HDFS/1.0",
          "Microsoft-HTTPAPI/2.0"
        ],
        "Transfer-Encoding": "chunked",
        "x-ms-client-request-id": "54430484-e278-a8c2-281f-5a2ae0e1d70a",
        "x-ms-namespace-enabled": "true",
        "x-ms-request-id": "da83a928-a01f-0061-2ef1-065c1c000000",
<<<<<<< HEAD
        "x-ms-version": "2020-12-06"
=======
        "x-ms-version": "2021-02-12"
>>>>>>> 7e782c87
      },
      "ResponseBody": "eyJkaXJlY3Rvcmllc1N1Y2Nlc3NmdWwiOjAsImZhaWxlZEVudHJpZXMiOltdLCJmYWlsdXJlQ291bnQiOjAsImZpbGVzU3VjY2Vzc2Z1bCI6MX0K"
    },
    {
      "RequestUri": "https://seannse.blob.core.windows.net/test-filesystem-483dbf1f-7f26-efd1-d779-80919fdace02?restype=container",
      "RequestMethod": "DELETE",
      "RequestHeaders": {
        "Accept": "application/xml",
        "Authorization": "Sanitized",
        "traceparent": "00-d7bd99c978c21540b8b6bb956eb49814-6b1dc4af027e4f4e-00",
        "User-Agent": [
          "azsdk-net-Storage.Files.DataLake/12.7.0-alpha.20210219.1",
          "(.NET 5.0.3; Microsoft Windows 10.0.19041)"
        ],
        "x-ms-client-request-id": "283a6bb2-2d7b-4fb5-e120-14ce3213c4d1",
        "x-ms-date": "Fri, 19 Feb 2021 19:00:50 GMT",
        "x-ms-return-client-request-id": "true",
<<<<<<< HEAD
        "x-ms-version": "2020-12-06"
=======
        "x-ms-version": "2021-02-12"
>>>>>>> 7e782c87
      },
      "RequestBody": null,
      "StatusCode": 202,
      "ResponseHeaders": {
        "Content-Length": "0",
        "Date": "Fri, 19 Feb 2021 19:00:49 GMT",
        "Server": [
          "Windows-Azure-Blob/1.0",
          "Microsoft-HTTPAPI/2.0"
        ],
        "x-ms-client-request-id": "283a6bb2-2d7b-4fb5-e120-14ce3213c4d1",
        "x-ms-request-id": "cb11b4b8-b01e-006d-80f1-06cb14000000",
<<<<<<< HEAD
        "x-ms-version": "2020-12-06"
=======
        "x-ms-version": "2021-02-12"
>>>>>>> 7e782c87
      },
      "ResponseBody": []
    }
  ],
  "Variables": {
    "RandomSeed": "1734679311",
    "Storage_TestConfigHierarchicalNamespace": "NamespaceTenant\nseannse\nU2FuaXRpemVk\nhttps://seannse.blob.core.windows.net\nhttps://seannse.file.core.windows.net\nhttps://seannse.queue.core.windows.net\nhttps://seannse.table.core.windows.net\n\n\n\n\nhttps://seannse-secondary.blob.core.windows.net\nhttps://seannse-secondary.file.core.windows.net\nhttps://seannse-secondary.queue.core.windows.net\nhttps://seannse-secondary.table.core.windows.net\n68390a19-a643-458b-b726-408abf67b4fc\nSanitized\n72f988bf-86f1-41af-91ab-2d7cd011db47\nhttps://login.microsoftonline.com/\nCloud\nBlobEndpoint=https://seannse.blob.core.windows.net/;QueueEndpoint=https://seannse.queue.core.windows.net/;FileEndpoint=https://seannse.file.core.windows.net/;BlobSecondaryEndpoint=https://seannse-secondary.blob.core.windows.net/;QueueSecondaryEndpoint=https://seannse-secondary.queue.core.windows.net/;FileSecondaryEndpoint=https://seannse-secondary.file.core.windows.net/;AccountName=seannse;AccountKey=Sanitized\n\n\n"
  }
}<|MERGE_RESOLUTION|>--- conflicted
+++ resolved
@@ -15,11 +15,7 @@
         "x-ms-client-request-id": "4c379eb5-0155-1df1-e159-74892d94cd9e",
         "x-ms-date": "Fri, 19 Feb 2021 19:00:49 GMT",
         "x-ms-return-client-request-id": "true",
-<<<<<<< HEAD
-        "x-ms-version": "2020-12-06"
-=======
-        "x-ms-version": "2021-02-12"
->>>>>>> 7e782c87
+        "x-ms-version": "2021-02-12"
       },
       "RequestBody": null,
       "StatusCode": 201,
@@ -34,11 +30,7 @@
         ],
         "x-ms-client-request-id": "4c379eb5-0155-1df1-e159-74892d94cd9e",
         "x-ms-request-id": "cb11b372-b01e-006d-5af1-06cb14000000",
-<<<<<<< HEAD
-        "x-ms-version": "2020-12-06"
-=======
-        "x-ms-version": "2021-02-12"
->>>>>>> 7e782c87
+        "x-ms-version": "2021-02-12"
       },
       "ResponseBody": []
     },
@@ -56,11 +48,7 @@
         "x-ms-client-request-id": "02992f61-8b93-c493-7d9c-2220f6fa6b4c",
         "x-ms-date": "Fri, 19 Feb 2021 19:00:49 GMT",
         "x-ms-return-client-request-id": "true",
-<<<<<<< HEAD
-        "x-ms-version": "2020-12-06"
-=======
-        "x-ms-version": "2021-02-12"
->>>>>>> 7e782c87
+        "x-ms-version": "2021-02-12"
       },
       "RequestBody": null,
       "StatusCode": 201,
@@ -75,11 +63,7 @@
         ],
         "x-ms-client-request-id": "02992f61-8b93-c493-7d9c-2220f6fa6b4c",
         "x-ms-request-id": "da83a83c-a01f-0061-43f1-065c1c000000",
-<<<<<<< HEAD
-        "x-ms-version": "2020-12-06"
-=======
-        "x-ms-version": "2021-02-12"
->>>>>>> 7e782c87
+        "x-ms-version": "2021-02-12"
       },
       "ResponseBody": []
     },
@@ -96,11 +80,7 @@
         "x-ms-client-request-id": "69441bf7-e7f5-95ef-3479-c06d31423bfc",
         "x-ms-date": "Fri, 19 Feb 2021 19:00:49 GMT",
         "x-ms-return-client-request-id": "true",
-<<<<<<< HEAD
-        "x-ms-version": "2020-12-06"
-=======
-        "x-ms-version": "2021-02-12"
->>>>>>> 7e782c87
+        "x-ms-version": "2021-02-12"
       },
       "RequestBody": null,
       "StatusCode": 201,
@@ -115,11 +95,7 @@
         ],
         "x-ms-client-request-id": "69441bf7-e7f5-95ef-3479-c06d31423bfc",
         "x-ms-request-id": "da83a856-a01f-0061-5df1-065c1c000000",
-<<<<<<< HEAD
-        "x-ms-version": "2020-12-06"
-=======
-        "x-ms-version": "2021-02-12"
->>>>>>> 7e782c87
+        "x-ms-version": "2021-02-12"
       },
       "ResponseBody": []
     },
@@ -136,11 +112,7 @@
         "x-ms-client-request-id": "5cf586dc-c5c5-0ec1-c9e4-fcc59a4e4b3f",
         "x-ms-date": "Fri, 19 Feb 2021 19:00:49 GMT",
         "x-ms-return-client-request-id": "true",
-<<<<<<< HEAD
-        "x-ms-version": "2020-12-06"
-=======
-        "x-ms-version": "2021-02-12"
->>>>>>> 7e782c87
+        "x-ms-version": "2021-02-12"
       },
       "RequestBody": null,
       "StatusCode": 201,
@@ -155,11 +127,7 @@
         ],
         "x-ms-client-request-id": "5cf586dc-c5c5-0ec1-c9e4-fcc59a4e4b3f",
         "x-ms-request-id": "da83a870-a01f-0061-77f1-065c1c000000",
-<<<<<<< HEAD
-        "x-ms-version": "2020-12-06"
-=======
-        "x-ms-version": "2021-02-12"
->>>>>>> 7e782c87
+        "x-ms-version": "2021-02-12"
       },
       "ResponseBody": []
     },
@@ -176,11 +144,7 @@
         "x-ms-client-request-id": "32c80eb4-b82b-0f7a-c705-8171a45c72fa",
         "x-ms-date": "Fri, 19 Feb 2021 19:00:49 GMT",
         "x-ms-return-client-request-id": "true",
-<<<<<<< HEAD
-        "x-ms-version": "2020-12-06"
-=======
-        "x-ms-version": "2021-02-12"
->>>>>>> 7e782c87
+        "x-ms-version": "2021-02-12"
       },
       "RequestBody": null,
       "StatusCode": 201,
@@ -195,11 +159,7 @@
         ],
         "x-ms-client-request-id": "32c80eb4-b82b-0f7a-c705-8171a45c72fa",
         "x-ms-request-id": "da83a891-a01f-0061-18f1-065c1c000000",
-<<<<<<< HEAD
-        "x-ms-version": "2020-12-06"
-=======
-        "x-ms-version": "2021-02-12"
->>>>>>> 7e782c87
+        "x-ms-version": "2021-02-12"
       },
       "ResponseBody": []
     },
@@ -216,11 +176,7 @@
         "x-ms-client-request-id": "c896aad9-2817-2b9a-ce73-19922edce661",
         "x-ms-date": "Fri, 19 Feb 2021 19:00:49 GMT",
         "x-ms-return-client-request-id": "true",
-<<<<<<< HEAD
-        "x-ms-version": "2020-12-06"
-=======
-        "x-ms-version": "2021-02-12"
->>>>>>> 7e782c87
+        "x-ms-version": "2021-02-12"
       },
       "RequestBody": null,
       "StatusCode": 201,
@@ -235,11 +191,7 @@
         ],
         "x-ms-client-request-id": "c896aad9-2817-2b9a-ce73-19922edce661",
         "x-ms-request-id": "da83a8a7-a01f-0061-2ef1-065c1c000000",
-<<<<<<< HEAD
-        "x-ms-version": "2020-12-06"
-=======
-        "x-ms-version": "2021-02-12"
->>>>>>> 7e782c87
+        "x-ms-version": "2021-02-12"
       },
       "ResponseBody": []
     },
@@ -256,11 +208,7 @@
         "x-ms-client-request-id": "d8bf99ce-bb88-f46a-b7c5-e08ee7c59c89",
         "x-ms-date": "Fri, 19 Feb 2021 19:00:49 GMT",
         "x-ms-return-client-request-id": "true",
-<<<<<<< HEAD
-        "x-ms-version": "2020-12-06"
-=======
-        "x-ms-version": "2021-02-12"
->>>>>>> 7e782c87
+        "x-ms-version": "2021-02-12"
       },
       "RequestBody": null,
       "StatusCode": 201,
@@ -275,11 +223,7 @@
         ],
         "x-ms-client-request-id": "d8bf99ce-bb88-f46a-b7c5-e08ee7c59c89",
         "x-ms-request-id": "da83a8bd-a01f-0061-44f1-065c1c000000",
-<<<<<<< HEAD
-        "x-ms-version": "2020-12-06"
-=======
-        "x-ms-version": "2021-02-12"
->>>>>>> 7e782c87
+        "x-ms-version": "2021-02-12"
       },
       "ResponseBody": []
     },
@@ -296,11 +240,7 @@
         "x-ms-client-request-id": "569335e7-d886-657a-0987-2de47642cd5a",
         "x-ms-date": "Fri, 19 Feb 2021 19:00:49 GMT",
         "x-ms-return-client-request-id": "true",
-<<<<<<< HEAD
-        "x-ms-version": "2020-12-06"
-=======
-        "x-ms-version": "2021-02-12"
->>>>>>> 7e782c87
+        "x-ms-version": "2021-02-12"
       },
       "RequestBody": null,
       "StatusCode": 201,
@@ -315,11 +255,7 @@
         ],
         "x-ms-client-request-id": "569335e7-d886-657a-0987-2de47642cd5a",
         "x-ms-request-id": "da83a8d6-a01f-0061-5df1-065c1c000000",
-<<<<<<< HEAD
-        "x-ms-version": "2020-12-06"
-=======
-        "x-ms-version": "2021-02-12"
->>>>>>> 7e782c87
+        "x-ms-version": "2021-02-12"
       },
       "ResponseBody": []
     },
@@ -337,11 +273,7 @@
         "x-ms-client-request-id": "f13fa637-a4c9-1d7f-33a0-ebfe6c2c04c6",
         "x-ms-date": "Fri, 19 Feb 2021 19:00:49 GMT",
         "x-ms-return-client-request-id": "true",
-<<<<<<< HEAD
-        "x-ms-version": "2020-12-06"
-=======
-        "x-ms-version": "2021-02-12"
->>>>>>> 7e782c87
+        "x-ms-version": "2021-02-12"
       },
       "RequestBody": null,
       "StatusCode": 200,
@@ -356,11 +288,7 @@
         "x-ms-continuation": "VBaK+pXSg7OU3S8Y/AEY9gEvc2Vhbm5zZQEwMUQ1Nzk5MkM5NzE0OEMyL3Rlc3QtZmlsZXN5c3RlbS00ODNkYmYxZi03ZjI2LWVmZDEtZDc3OS04MDkxOWZkYWNlMDIBMDFENzA2RjE4OEUwOTE0NC90ZXN0LWRpcmVjdG9yeS03Yjc2ZWVhMi1mMGIzLTliMjEtMmEzNS0wYmY3YjE5NWZlY2QvdGVzdC1kaXJlY3RvcnktYjA0YjVjYzEtODk4OS01NTNmLTE4OTktOGE5ZDI4NjZjYjc3L3Rlc3QtZmlsZS1hN2Y2MGEzYS1lNGFjLWQxZjItZTc4OS00MGQ0OGU0NTcyOTkWAAAA",
         "x-ms-namespace-enabled": "true",
         "x-ms-request-id": "da83a8f2-a01f-0061-79f1-065c1c000000",
-<<<<<<< HEAD
-        "x-ms-version": "2020-12-06"
-=======
-        "x-ms-version": "2021-02-12"
->>>>>>> 7e782c87
+        "x-ms-version": "2021-02-12"
       },
       "ResponseBody": "eyJkaXJlY3Rvcmllc1N1Y2Nlc3NmdWwiOjIsImZhaWxlZEVudHJpZXMiOltdLCJmYWlsdXJlQ291bnQiOjAsImZpbGVzU3VjY2Vzc2Z1bCI6MH0K"
     },
@@ -378,11 +306,7 @@
         "x-ms-client-request-id": "d0ac5372-dc03-2590-5b7a-051fbd04fb42",
         "x-ms-date": "Fri, 19 Feb 2021 19:00:49 GMT",
         "x-ms-return-client-request-id": "true",
-<<<<<<< HEAD
-        "x-ms-version": "2020-12-06"
-=======
-        "x-ms-version": "2021-02-12"
->>>>>>> 7e782c87
+        "x-ms-version": "2021-02-12"
       },
       "RequestBody": null,
       "StatusCode": 200,
@@ -397,11 +321,7 @@
         "x-ms-continuation": "VBbK7MT449PZs1gY/AEY9gEvc2Vhbm5zZQEwMUQ1Nzk5MkM5NzE0OEMyL3Rlc3QtZmlsZXN5c3RlbS00ODNkYmYxZi03ZjI2LWVmZDEtZDc3OS04MDkxOWZkYWNlMDIBMDFENzA2RjE4OEUwOTE0NC90ZXN0LWRpcmVjdG9yeS03Yjc2ZWVhMi1mMGIzLTliMjEtMmEzNS0wYmY3YjE5NWZlY2QvdGVzdC1kaXJlY3RvcnktZjMxNmE2NWItY2NiOC0yMGZiLTQyMjYtNWE1MDg5ODE4YjFlL3Rlc3QtZmlsZS05M2M2MDMxMS1lOTY1LTVmNTEtNmMyZi00ZGExNDlmNWMwYjYWAAAA",
         "x-ms-namespace-enabled": "true",
         "x-ms-request-id": "da83a902-a01f-0061-09f1-065c1c000000",
-<<<<<<< HEAD
-        "x-ms-version": "2020-12-06"
-=======
-        "x-ms-version": "2021-02-12"
->>>>>>> 7e782c87
+        "x-ms-version": "2021-02-12"
       },
       "ResponseBody": "eyJkaXJlY3Rvcmllc1N1Y2Nlc3NmdWwiOjEsImZhaWxlZEVudHJpZXMiOltdLCJmYWlsdXJlQ291bnQiOjAsImZpbGVzU3VjY2Vzc2Z1bCI6MX0K"
     },
@@ -419,11 +339,7 @@
         "x-ms-client-request-id": "188c68dc-347f-25c2-db1a-ecbe2dbe822e",
         "x-ms-date": "Fri, 19 Feb 2021 19:00:50 GMT",
         "x-ms-return-client-request-id": "true",
-<<<<<<< HEAD
-        "x-ms-version": "2020-12-06"
-=======
-        "x-ms-version": "2021-02-12"
->>>>>>> 7e782c87
+        "x-ms-version": "2021-02-12"
       },
       "RequestBody": null,
       "StatusCode": 200,
@@ -438,11 +354,7 @@
         "x-ms-continuation": "VBbovqiU3PSL2SYYyAEYwgEvc2Vhbm5zZQEwMUQ1Nzk5MkM5NzE0OEMyL3Rlc3QtZmlsZXN5c3RlbS00ODNkYmYxZi03ZjI2LWVmZDEtZDc3OS04MDkxOWZkYWNlMDIBMDFENzA2RjE4OEUwOTE0NC90ZXN0LWRpcmVjdG9yeS03Yjc2ZWVhMi1mMGIzLTliMjEtMmEzNS0wYmY3YjE5NWZlY2QvdGVzdC1maWxlLWJhNWM4MDAwLTY4MTgtMzc5MC1hYmEzLTQ0MjcyNjVkZmEwNRYAAAA=",
         "x-ms-namespace-enabled": "true",
         "x-ms-request-id": "da83a912-a01f-0061-19f1-065c1c000000",
-<<<<<<< HEAD
-        "x-ms-version": "2020-12-06"
-=======
-        "x-ms-version": "2021-02-12"
->>>>>>> 7e782c87
+        "x-ms-version": "2021-02-12"
       },
       "ResponseBody": "eyJkaXJlY3Rvcmllc1N1Y2Nlc3NmdWwiOjAsImZhaWxlZEVudHJpZXMiOltdLCJmYWlsdXJlQ291bnQiOjAsImZpbGVzU3VjY2Vzc2Z1bCI6Mn0K"
     },
@@ -460,11 +372,7 @@
         "x-ms-client-request-id": "54430484-e278-a8c2-281f-5a2ae0e1d70a",
         "x-ms-date": "Fri, 19 Feb 2021 19:00:50 GMT",
         "x-ms-return-client-request-id": "true",
-<<<<<<< HEAD
-        "x-ms-version": "2020-12-06"
-=======
-        "x-ms-version": "2021-02-12"
->>>>>>> 7e782c87
+        "x-ms-version": "2021-02-12"
       },
       "RequestBody": null,
       "StatusCode": 200,
@@ -478,11 +386,7 @@
         "x-ms-client-request-id": "54430484-e278-a8c2-281f-5a2ae0e1d70a",
         "x-ms-namespace-enabled": "true",
         "x-ms-request-id": "da83a928-a01f-0061-2ef1-065c1c000000",
-<<<<<<< HEAD
-        "x-ms-version": "2020-12-06"
-=======
-        "x-ms-version": "2021-02-12"
->>>>>>> 7e782c87
+        "x-ms-version": "2021-02-12"
       },
       "ResponseBody": "eyJkaXJlY3Rvcmllc1N1Y2Nlc3NmdWwiOjAsImZhaWxlZEVudHJpZXMiOltdLCJmYWlsdXJlQ291bnQiOjAsImZpbGVzU3VjY2Vzc2Z1bCI6MX0K"
     },
@@ -500,11 +404,7 @@
         "x-ms-client-request-id": "283a6bb2-2d7b-4fb5-e120-14ce3213c4d1",
         "x-ms-date": "Fri, 19 Feb 2021 19:00:50 GMT",
         "x-ms-return-client-request-id": "true",
-<<<<<<< HEAD
-        "x-ms-version": "2020-12-06"
-=======
-        "x-ms-version": "2021-02-12"
->>>>>>> 7e782c87
+        "x-ms-version": "2021-02-12"
       },
       "RequestBody": null,
       "StatusCode": 202,
@@ -517,11 +417,7 @@
         ],
         "x-ms-client-request-id": "283a6bb2-2d7b-4fb5-e120-14ce3213c4d1",
         "x-ms-request-id": "cb11b4b8-b01e-006d-80f1-06cb14000000",
-<<<<<<< HEAD
-        "x-ms-version": "2020-12-06"
-=======
-        "x-ms-version": "2021-02-12"
->>>>>>> 7e782c87
+        "x-ms-version": "2021-02-12"
       },
       "ResponseBody": []
     }
