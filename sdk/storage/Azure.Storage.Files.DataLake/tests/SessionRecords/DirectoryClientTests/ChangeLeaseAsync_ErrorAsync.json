﻿{
  "Entries": [
    {
      "RequestUri": "https://seannse.blob.core.windows.net/test-filesystem-3e09b7e1-f007-4b3f-5881-089ebd4e08a8?restype=container",
      "RequestMethod": "PUT",
      "RequestHeaders": {
        "Accept": "application/xml",
        "Authorization": "Sanitized",
        "traceparent": "00-ef5808ea2bcd334790b6dd7e29b625cf-9e23630890ae154e-00",
        "User-Agent": [
          "azsdk-net-Storage.Files.DataLake/12.7.0-alpha.20210217.1",
          "(.NET 5.0.3; Microsoft Windows 10.0.19042)"
        ],
        "x-ms-blob-public-access": "container",
        "x-ms-client-request-id": "cff94cac-7663-e343-240e-e2580aef2828",
        "x-ms-date": "Wed, 17 Feb 2021 22:45:38 GMT",
        "x-ms-return-client-request-id": "true",
<<<<<<< HEAD
        "x-ms-version": "2020-12-06"
=======
        "x-ms-version": "2021-02-12"
>>>>>>> 7e782c87
      },
      "RequestBody": null,
      "StatusCode": 201,
      "ResponseHeaders": {
        "Content-Length": "0",
        "Date": "Wed, 17 Feb 2021 22:45:37 GMT",
        "ETag": "\"0x8D8D395BF679A0B\"",
        "Last-Modified": "Wed, 17 Feb 2021 22:45:38 GMT",
        "Server": [
          "Windows-Azure-Blob/1.0",
          "Microsoft-HTTPAPI/2.0"
        ],
        "x-ms-client-request-id": "cff94cac-7663-e343-240e-e2580aef2828",
        "x-ms-request-id": "35d85b48-c01e-00ac-767e-056cf6000000",
<<<<<<< HEAD
        "x-ms-version": "2020-12-06"
=======
        "x-ms-version": "2021-02-12"
>>>>>>> 7e782c87
      },
      "ResponseBody": []
    },
    {
      "RequestUri": "https://seannse.blob.core.windows.net/test-filesystem-3e09b7e1-f007-4b3f-5881-089ebd4e08a8/test-directory-0f065317-1a9b-b411-f224-c3597962fd33?comp=lease",
      "RequestMethod": "PUT",
      "RequestHeaders": {
        "Accept": "application/xml",
        "Authorization": "Sanitized",
        "traceparent": "00-16f47eb44e733944a63a639cca8f1892-baa27e7ad7d40b49-00",
        "User-Agent": [
          "azsdk-net-Storage.Files.DataLake/12.7.0-alpha.20210217.1",
          "(.NET 5.0.3; Microsoft Windows 10.0.19042)"
        ],
        "x-ms-client-request-id": "2ad33849-029b-f913-895e-360f5c0645f5",
        "x-ms-date": "Wed, 17 Feb 2021 22:45:38 GMT",
        "x-ms-lease-action": "change",
        "x-ms-lease-id": "71f17b36-3955-f945-e091-67194a6cda8b",
        "x-ms-proposed-lease-id": "fac64e85-3c1f-92f1-3a45-dc3eb3ea69c2",
        "x-ms-return-client-request-id": "true",
<<<<<<< HEAD
        "x-ms-version": "2020-12-06"
=======
        "x-ms-version": "2021-02-12"
>>>>>>> 7e782c87
      },
      "RequestBody": null,
      "StatusCode": 404,
      "ResponseHeaders": {
        "Content-Length": "215",
        "Content-Type": "application/xml",
        "Date": "Wed, 17 Feb 2021 22:45:38 GMT",
        "Server": [
          "Windows-Azure-Blob/1.0",
          "Microsoft-HTTPAPI/2.0"
        ],
        "x-ms-client-request-id": "2ad33849-029b-f913-895e-360f5c0645f5",
        "x-ms-error-code": "BlobNotFound",
        "x-ms-request-id": "35d85cbd-c01e-00ac-537e-056cf6000000",
<<<<<<< HEAD
        "x-ms-version": "2020-12-06"
=======
        "x-ms-version": "2021-02-12"
>>>>>>> 7e782c87
      },
      "ResponseBody": [
        "﻿<?xml version=\"1.0\" encoding=\"utf-8\"?><Error><Code>BlobNotFound</Code><Message>The specified blob does not exist.\n",
        "RequestId:35d85cbd-c01e-00ac-537e-056cf6000000\n",
        "Time:2021-02-17T22:45:38.9021880Z</Message></Error>"
      ]
    },
    {
      "RequestUri": "https://seannse.blob.core.windows.net/test-filesystem-3e09b7e1-f007-4b3f-5881-089ebd4e08a8?restype=container",
      "RequestMethod": "DELETE",
      "RequestHeaders": {
        "Accept": "application/xml",
        "Authorization": "Sanitized",
        "traceparent": "00-92316ecdc134454888cea4d66729a614-ad2de2663b226147-00",
        "User-Agent": [
          "azsdk-net-Storage.Files.DataLake/12.7.0-alpha.20210217.1",
          "(.NET 5.0.3; Microsoft Windows 10.0.19042)"
        ],
        "x-ms-client-request-id": "7bf555db-3f17-0e26-9b29-059f80c38108",
        "x-ms-date": "Wed, 17 Feb 2021 22:45:39 GMT",
        "x-ms-return-client-request-id": "true",
<<<<<<< HEAD
        "x-ms-version": "2020-12-06"
=======
        "x-ms-version": "2021-02-12"
>>>>>>> 7e782c87
      },
      "RequestBody": null,
      "StatusCode": 202,
      "ResponseHeaders": {
        "Content-Length": "0",
        "Date": "Wed, 17 Feb 2021 22:45:38 GMT",
        "Server": [
          "Windows-Azure-Blob/1.0",
          "Microsoft-HTTPAPI/2.0"
        ],
        "x-ms-client-request-id": "7bf555db-3f17-0e26-9b29-059f80c38108",
        "x-ms-request-id": "35d85da4-c01e-00ac-2e7e-056cf6000000",
<<<<<<< HEAD
        "x-ms-version": "2020-12-06"
=======
        "x-ms-version": "2021-02-12"
>>>>>>> 7e782c87
      },
      "ResponseBody": []
    }
  ],
  "Variables": {
    "RandomSeed": "756412833",
    "Storage_TestConfigHierarchicalNamespace": "NamespaceTenant\nseannse\nU2FuaXRpemVk\nhttps://seannse.blob.core.windows.net\nhttps://seannse.file.core.windows.net\nhttps://seannse.queue.core.windows.net\nhttps://seannse.table.core.windows.net\n\n\n\n\nhttps://seannse-secondary.blob.core.windows.net\nhttps://seannse-secondary.file.core.windows.net\nhttps://seannse-secondary.queue.core.windows.net\nhttps://seannse-secondary.table.core.windows.net\n68390a19-a643-458b-b726-408abf67b4fc\nSanitized\n72f988bf-86f1-41af-91ab-2d7cd011db47\nhttps://login.microsoftonline.com/\nCloud\nBlobEndpoint=https://seannse.blob.core.windows.net/;QueueEndpoint=https://seannse.queue.core.windows.net/;FileEndpoint=https://seannse.file.core.windows.net/;BlobSecondaryEndpoint=https://seannse-secondary.blob.core.windows.net/;QueueSecondaryEndpoint=https://seannse-secondary.queue.core.windows.net/;FileSecondaryEndpoint=https://seannse-secondary.file.core.windows.net/;AccountName=seannse;AccountKey=Sanitized\n\n\n"
  }
}<|MERGE_RESOLUTION|>--- conflicted
+++ resolved
@@ -15,11 +15,7 @@
         "x-ms-client-request-id": "cff94cac-7663-e343-240e-e2580aef2828",
         "x-ms-date": "Wed, 17 Feb 2021 22:45:38 GMT",
         "x-ms-return-client-request-id": "true",
-<<<<<<< HEAD
-        "x-ms-version": "2020-12-06"
-=======
         "x-ms-version": "2021-02-12"
->>>>>>> 7e782c87
       },
       "RequestBody": null,
       "StatusCode": 201,
@@ -34,11 +30,7 @@
         ],
         "x-ms-client-request-id": "cff94cac-7663-e343-240e-e2580aef2828",
         "x-ms-request-id": "35d85b48-c01e-00ac-767e-056cf6000000",
-<<<<<<< HEAD
-        "x-ms-version": "2020-12-06"
-=======
         "x-ms-version": "2021-02-12"
->>>>>>> 7e782c87
       },
       "ResponseBody": []
     },
@@ -59,11 +51,7 @@
         "x-ms-lease-id": "71f17b36-3955-f945-e091-67194a6cda8b",
         "x-ms-proposed-lease-id": "fac64e85-3c1f-92f1-3a45-dc3eb3ea69c2",
         "x-ms-return-client-request-id": "true",
-<<<<<<< HEAD
-        "x-ms-version": "2020-12-06"
-=======
         "x-ms-version": "2021-02-12"
->>>>>>> 7e782c87
       },
       "RequestBody": null,
       "StatusCode": 404,
@@ -78,11 +66,7 @@
         "x-ms-client-request-id": "2ad33849-029b-f913-895e-360f5c0645f5",
         "x-ms-error-code": "BlobNotFound",
         "x-ms-request-id": "35d85cbd-c01e-00ac-537e-056cf6000000",
-<<<<<<< HEAD
-        "x-ms-version": "2020-12-06"
-=======
         "x-ms-version": "2021-02-12"
->>>>>>> 7e782c87
       },
       "ResponseBody": [
         "﻿<?xml version=\"1.0\" encoding=\"utf-8\"?><Error><Code>BlobNotFound</Code><Message>The specified blob does not exist.\n",
@@ -104,11 +88,7 @@
         "x-ms-client-request-id": "7bf555db-3f17-0e26-9b29-059f80c38108",
         "x-ms-date": "Wed, 17 Feb 2021 22:45:39 GMT",
         "x-ms-return-client-request-id": "true",
-<<<<<<< HEAD
-        "x-ms-version": "2020-12-06"
-=======
         "x-ms-version": "2021-02-12"
->>>>>>> 7e782c87
       },
       "RequestBody": null,
       "StatusCode": 202,
@@ -121,11 +101,7 @@
         ],
         "x-ms-client-request-id": "7bf555db-3f17-0e26-9b29-059f80c38108",
         "x-ms-request-id": "35d85da4-c01e-00ac-2e7e-056cf6000000",
-<<<<<<< HEAD
-        "x-ms-version": "2020-12-06"
-=======
         "x-ms-version": "2021-02-12"
->>>>>>> 7e782c87
       },
       "ResponseBody": []
     }
