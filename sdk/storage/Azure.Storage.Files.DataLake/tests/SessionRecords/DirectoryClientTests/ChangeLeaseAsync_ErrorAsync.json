--- conflicted
+++ resolved
@@ -14,11 +14,7 @@
         "x-ms-client-request-id": "cff94cac-7663-e343-240e-e2580aef2828",
         "x-ms-date": "Fri, 03 Apr 2020 20:56:25 GMT",
         "x-ms-return-client-request-id": "true",
-<<<<<<< HEAD
-        "x-ms-version": "2019-12-12"
-=======
         "x-ms-version": "2020-02-10"
->>>>>>> 60f4876e
       },
       "RequestBody": null,
       "StatusCode": 201,
@@ -33,11 +29,7 @@
         ],
         "x-ms-client-request-id": "cff94cac-7663-e343-240e-e2580aef2828",
         "x-ms-request-id": "9621b149-f01e-0012-1bfa-093670000000",
-<<<<<<< HEAD
-        "x-ms-version": "2019-12-12"
-=======
         "x-ms-version": "2020-02-10"
->>>>>>> 60f4876e
       },
       "ResponseBody": []
     },
@@ -57,11 +49,7 @@
         "x-ms-lease-id": "71f17b36-3955-f945-e091-67194a6cda8b",
         "x-ms-proposed-lease-id": "fac64e85-3c1f-92f1-3a45-dc3eb3ea69c2",
         "x-ms-return-client-request-id": "true",
-<<<<<<< HEAD
-        "x-ms-version": "2019-12-12"
-=======
         "x-ms-version": "2020-02-10"
->>>>>>> 60f4876e
       },
       "RequestBody": null,
       "StatusCode": 404,
@@ -76,11 +64,7 @@
         "x-ms-client-request-id": "2ad33849-029b-f913-895e-360f5c0645f5",
         "x-ms-error-code": "BlobNotFound",
         "x-ms-request-id": "9621b15b-f01e-0012-29fa-093670000000",
-<<<<<<< HEAD
-        "x-ms-version": "2019-12-12"
-=======
         "x-ms-version": "2020-02-10"
->>>>>>> 60f4876e
       },
       "ResponseBody": [
         "\uFEFF\u003C?xml version=\u00221.0\u0022 encoding=\u0022utf-8\u0022?\u003E\u003CError\u003E\u003CCode\u003EBlobNotFound\u003C/Code\u003E\u003CMessage\u003EThe specified blob does not exist.\n",
@@ -101,11 +85,7 @@
         "x-ms-client-request-id": "7bf555db-3f17-0e26-9b29-059f80c38108",
         "x-ms-date": "Fri, 03 Apr 2020 20:56:25 GMT",
         "x-ms-return-client-request-id": "true",
-<<<<<<< HEAD
-        "x-ms-version": "2019-12-12"
-=======
         "x-ms-version": "2020-02-10"
->>>>>>> 60f4876e
       },
       "RequestBody": null,
       "StatusCode": 202,
@@ -118,11 +98,7 @@
         ],
         "x-ms-client-request-id": "7bf555db-3f17-0e26-9b29-059f80c38108",
         "x-ms-request-id": "9621b165-f01e-0012-33fa-093670000000",
-<<<<<<< HEAD
-        "x-ms-version": "2019-12-12"
-=======
         "x-ms-version": "2020-02-10"
->>>>>>> 60f4876e
       },
       "ResponseBody": []
     }
