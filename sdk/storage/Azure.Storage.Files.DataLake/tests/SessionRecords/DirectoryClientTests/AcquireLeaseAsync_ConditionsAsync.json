{
  "Entries": [
    {
      "RequestUri": "https://seannse.blob.core.windows.net/test-filesystem-138710f7-cd07-1ceb-0bb1-9ef37c8af8f2?restype=container",
      "RequestMethod": "PUT",
      "RequestHeaders": {
        "Accept": "application/xml",
        "Authorization": "Sanitized",
<<<<<<< HEAD
        "traceparent": "00-41ec9cc78386864a9d947b808850b95c-c58ce9459ca5c24d-00",
        "User-Agent": [
          "azsdk-net-Storage.Files.DataLake/12.7.0-alpha.20210202.1",
          "(.NET 5.0.2; Microsoft Windows 10.0.19042)"
        ],
        "x-ms-blob-public-access": "container",
        "x-ms-client-request-id": "56801f63-0950-7b32-f0de-c86c393df863",
        "x-ms-date": "Tue, 02 Feb 2021 21:41:45 GMT",
=======
        "traceparent": "00-a964f4399da29c499291c687eb887f0e-d1f61c3ccd064a46-00",
        "User-Agent": [
          "azsdk-net-Storage.Files.DataLake/12.7.0-alpha.20210217.1",
          "(.NET 5.0.3; Microsoft Windows 10.0.19042)"
        ],
        "x-ms-blob-public-access": "container",
        "x-ms-client-request-id": "56801f63-0950-7b32-f0de-c86c393df863",
        "x-ms-date": "Wed, 17 Feb 2021 22:45:08 GMT",
>>>>>>> 1814567d
        "x-ms-return-client-request-id": "true",
        "x-ms-version": "2020-06-12"
      },
      "RequestBody": null,
      "StatusCode": 201,
      "ResponseHeaders": {
        "Content-Length": "0",
<<<<<<< HEAD
        "Date": "Tue, 02 Feb 2021 21:41:45 GMT",
        "ETag": "\u00220x8D8C7C356F2523E\u0022",
        "Last-Modified": "Tue, 02 Feb 2021 21:41:46 GMT",
=======
        "Date": "Wed, 17 Feb 2021 22:45:07 GMT",
        "ETag": "\u00220x8D8D395AD86D733\u0022",
        "Last-Modified": "Wed, 17 Feb 2021 22:45:08 GMT",
>>>>>>> 1814567d
        "Server": [
          "Windows-Azure-Blob/1.0",
          "Microsoft-HTTPAPI/2.0"
        ],
        "x-ms-client-request-id": "56801f63-0950-7b32-f0de-c86c393df863",
<<<<<<< HEAD
        "x-ms-request-id": "98008d64-e01e-00ab-50ac-f90095000000",
=======
        "x-ms-request-id": "61126300-201e-00b4-297e-05b391000000",
>>>>>>> 1814567d
        "x-ms-version": "2020-06-12"
      },
      "ResponseBody": []
    },
    {
      "RequestUri": "https://seannse.dfs.core.windows.net/test-filesystem-138710f7-cd07-1ceb-0bb1-9ef37c8af8f2/test-directory-4fcec9d7-de45-c45f-fc2c-a2d12b816d34?resource=directory",
      "RequestMethod": "PUT",
      "RequestHeaders": {
        "Accept": "application/json",
        "Authorization": "Sanitized",
<<<<<<< HEAD
        "traceparent": "00-b302637118c3524ba216e7650c1ce791-c2539bfb9ff29f43-00",
        "User-Agent": [
          "azsdk-net-Storage.Files.DataLake/12.7.0-alpha.20210202.1",
          "(.NET 5.0.2; Microsoft Windows 10.0.19042)"
        ],
        "x-ms-client-request-id": "e5933e3d-8b08-8561-bfbb-59246761506e",
        "x-ms-date": "Tue, 02 Feb 2021 21:41:45 GMT",
=======
        "traceparent": "00-158ad2c42420c24a8412296efb5634c9-1361d0fbb7ab6044-00",
        "User-Agent": [
          "azsdk-net-Storage.Files.DataLake/12.7.0-alpha.20210217.1",
          "(.NET 5.0.3; Microsoft Windows 10.0.19042)"
        ],
        "x-ms-client-request-id": "e5933e3d-8b08-8561-bfbb-59246761506e",
        "x-ms-date": "Wed, 17 Feb 2021 22:45:08 GMT",
>>>>>>> 1814567d
        "x-ms-return-client-request-id": "true",
        "x-ms-version": "2020-06-12"
      },
      "RequestBody": null,
      "StatusCode": 201,
      "ResponseHeaders": {
        "Content-Length": "0",
<<<<<<< HEAD
        "Date": "Tue, 02 Feb 2021 21:41:45 GMT",
        "ETag": "\u00220x8D8C7C35729568F\u0022",
        "Last-Modified": "Tue, 02 Feb 2021 21:41:46 GMT",
=======
        "Date": "Wed, 17 Feb 2021 22:45:08 GMT",
        "ETag": "\u00220x8D8D395ADB7E3ED\u0022",
        "Last-Modified": "Wed, 17 Feb 2021 22:45:09 GMT",
>>>>>>> 1814567d
        "Server": [
          "Windows-Azure-HDFS/1.0",
          "Microsoft-HTTPAPI/2.0"
        ],
        "x-ms-client-request-id": "e5933e3d-8b08-8561-bfbb-59246761506e",
<<<<<<< HEAD
        "x-ms-request-id": "026aaef5-701f-0072-4eac-f97810000000",
=======
        "x-ms-request-id": "0f0cab0b-801f-0076-777e-05f517000000",
>>>>>>> 1814567d
        "x-ms-version": "2020-06-12"
      },
      "ResponseBody": []
    },
    {
      "RequestUri": "https://seannse.blob.core.windows.net/test-filesystem-138710f7-cd07-1ceb-0bb1-9ef37c8af8f2/test-directory-4fcec9d7-de45-c45f-fc2c-a2d12b816d34?comp=lease",
      "RequestMethod": "PUT",
      "RequestHeaders": {
        "Accept": "application/xml",
        "Authorization": "Sanitized",
<<<<<<< HEAD
        "traceparent": "00-391d5ee534780f4aab79445537c942c3-b12d499593d08841-00",
        "User-Agent": [
          "azsdk-net-Storage.Files.DataLake/12.7.0-alpha.20210202.1",
          "(.NET 5.0.2; Microsoft Windows 10.0.19042)"
        ],
        "x-ms-client-request-id": "d7f1d774-df12-a285-e55e-bea2cae0edc2",
        "x-ms-date": "Tue, 02 Feb 2021 21:41:46 GMT",
=======
        "traceparent": "00-45d826129eb0614889ab30295a8f1b0f-b27a43c00de9634c-00",
        "User-Agent": [
          "azsdk-net-Storage.Files.DataLake/12.7.0-alpha.20210217.1",
          "(.NET 5.0.3; Microsoft Windows 10.0.19042)"
        ],
        "x-ms-client-request-id": "d7f1d774-df12-a285-e55e-bea2cae0edc2",
        "x-ms-date": "Wed, 17 Feb 2021 22:45:09 GMT",
>>>>>>> 1814567d
        "x-ms-lease-action": "acquire",
        "x-ms-lease-duration": "15",
        "x-ms-proposed-lease-id": "41959370-9bae-3459-2765-c08097fd5a54",
        "x-ms-return-client-request-id": "true",
        "x-ms-version": "2020-06-12"
      },
      "RequestBody": null,
      "StatusCode": 201,
      "ResponseHeaders": {
        "Content-Length": "0",
<<<<<<< HEAD
        "Date": "Tue, 02 Feb 2021 21:41:45 GMT",
        "ETag": "\u00220x8D8C7C35729568F\u0022",
        "Last-Modified": "Tue, 02 Feb 2021 21:41:46 GMT",
=======
        "Date": "Wed, 17 Feb 2021 22:45:08 GMT",
        "ETag": "\u00220x8D8D395ADB7E3ED\u0022",
        "Last-Modified": "Wed, 17 Feb 2021 22:45:09 GMT",
>>>>>>> 1814567d
        "Server": [
          "Windows-Azure-Blob/1.0",
          "Microsoft-HTTPAPI/2.0"
        ],
        "x-ms-client-request-id": "d7f1d774-df12-a285-e55e-bea2cae0edc2",
        "x-ms-lease-id": "41959370-9bae-3459-2765-c08097fd5a54",
<<<<<<< HEAD
        "x-ms-request-id": "98008efb-e01e-00ab-48ac-f90095000000",
=======
        "x-ms-request-id": "611267f2-201e-00b4-517e-05b391000000",
>>>>>>> 1814567d
        "x-ms-version": "2020-06-12"
      },
      "ResponseBody": []
    },
    {
      "RequestUri": "https://seannse.blob.core.windows.net/test-filesystem-138710f7-cd07-1ceb-0bb1-9ef37c8af8f2?restype=container",
      "RequestMethod": "DELETE",
      "RequestHeaders": {
        "Accept": "application/xml",
        "Authorization": "Sanitized",
<<<<<<< HEAD
        "traceparent": "00-08243f89493807428da0bf6f6f64e848-49f3ef1758b75945-00",
        "User-Agent": [
          "azsdk-net-Storage.Files.DataLake/12.7.0-alpha.20210202.1",
          "(.NET 5.0.2; Microsoft Windows 10.0.19042)"
        ],
        "x-ms-client-request-id": "c00b9264-820b-2b42-e8f1-068fc98980b6",
        "x-ms-date": "Tue, 02 Feb 2021 21:41:46 GMT",
=======
        "traceparent": "00-98ccfef5e6054f4b95b92fe3dd421991-4206e9da9b1bce4d-00",
        "User-Agent": [
          "azsdk-net-Storage.Files.DataLake/12.7.0-alpha.20210217.1",
          "(.NET 5.0.3; Microsoft Windows 10.0.19042)"
        ],
        "x-ms-client-request-id": "c00b9264-820b-2b42-e8f1-068fc98980b6",
        "x-ms-date": "Wed, 17 Feb 2021 22:45:09 GMT",
>>>>>>> 1814567d
        "x-ms-return-client-request-id": "true",
        "x-ms-version": "2020-06-12"
      },
      "RequestBody": null,
      "StatusCode": 202,
      "ResponseHeaders": {
        "Content-Length": "0",
<<<<<<< HEAD
        "Date": "Tue, 02 Feb 2021 21:41:46 GMT",
=======
        "Date": "Wed, 17 Feb 2021 22:45:08 GMT",
>>>>>>> 1814567d
        "Server": [
          "Windows-Azure-Blob/1.0",
          "Microsoft-HTTPAPI/2.0"
        ],
        "x-ms-client-request-id": "c00b9264-820b-2b42-e8f1-068fc98980b6",
<<<<<<< HEAD
        "x-ms-request-id": "98008f53-e01e-00ab-1eac-f90095000000",
=======
        "x-ms-request-id": "6112691a-201e-00b4-6c7e-05b391000000",
>>>>>>> 1814567d
        "x-ms-version": "2020-06-12"
      },
      "ResponseBody": []
    },
    {
      "RequestUri": "https://seannse.blob.core.windows.net/test-filesystem-43ecdb1b-0764-105f-5709-6fc835e0a4da?restype=container",
      "RequestMethod": "PUT",
      "RequestHeaders": {
        "Accept": "application/xml",
        "Authorization": "Sanitized",
<<<<<<< HEAD
        "traceparent": "00-db65936e14f12e40815b821d635354cc-40cc82d402786b4c-00",
        "User-Agent": [
          "azsdk-net-Storage.Files.DataLake/12.7.0-alpha.20210202.1",
          "(.NET 5.0.2; Microsoft Windows 10.0.19042)"
        ],
        "x-ms-blob-public-access": "container",
        "x-ms-client-request-id": "2288f3ca-a81e-5c44-32fb-68021379f508",
        "x-ms-date": "Tue, 02 Feb 2021 21:41:46 GMT",
=======
        "traceparent": "00-8d257ee94e354844be175bc71f92a818-4d680f7bedf87243-00",
        "User-Agent": [
          "azsdk-net-Storage.Files.DataLake/12.7.0-alpha.20210217.1",
          "(.NET 5.0.3; Microsoft Windows 10.0.19042)"
        ],
        "x-ms-blob-public-access": "container",
        "x-ms-client-request-id": "2288f3ca-a81e-5c44-32fb-68021379f508",
        "x-ms-date": "Wed, 17 Feb 2021 22:45:09 GMT",
>>>>>>> 1814567d
        "x-ms-return-client-request-id": "true",
        "x-ms-version": "2020-06-12"
      },
      "RequestBody": null,
      "StatusCode": 201,
      "ResponseHeaders": {
        "Content-Length": "0",
<<<<<<< HEAD
        "Date": "Tue, 02 Feb 2021 21:41:46 GMT",
        "ETag": "\u00220x8D8C7C3577DCF89\u0022",
        "Last-Modified": "Tue, 02 Feb 2021 21:41:47 GMT",
=======
        "Date": "Wed, 17 Feb 2021 22:45:09 GMT",
        "ETag": "\u00220x8D8D395AE027BA2\u0022",
        "Last-Modified": "Wed, 17 Feb 2021 22:45:09 GMT",
>>>>>>> 1814567d
        "Server": [
          "Windows-Azure-Blob/1.0",
          "Microsoft-HTTPAPI/2.0"
        ],
        "x-ms-client-request-id": "2288f3ca-a81e-5c44-32fb-68021379f508",
<<<<<<< HEAD
        "x-ms-request-id": "0690d339-d01e-007b-41ac-f93dc3000000",
=======
        "x-ms-request-id": "ce16c913-601e-00b5-057e-05ec4d000000",
>>>>>>> 1814567d
        "x-ms-version": "2020-06-12"
      },
      "ResponseBody": []
    },
    {
      "RequestUri": "https://seannse.dfs.core.windows.net/test-filesystem-43ecdb1b-0764-105f-5709-6fc835e0a4da/test-directory-b41d2c4c-484b-eee1-240d-8076f783b367?resource=directory",
      "RequestMethod": "PUT",
      "RequestHeaders": {
        "Accept": "application/json",
        "Authorization": "Sanitized",
<<<<<<< HEAD
        "traceparent": "00-b364edcfcfa8d542a541ac7c9067e7cc-586fded526152843-00",
        "User-Agent": [
          "azsdk-net-Storage.Files.DataLake/12.7.0-alpha.20210202.1",
          "(.NET 5.0.2; Microsoft Windows 10.0.19042)"
        ],
        "x-ms-client-request-id": "308f08f8-6ad2-8193-129a-fd1028cd65af",
        "x-ms-date": "Tue, 02 Feb 2021 21:41:46 GMT",
=======
        "traceparent": "00-117abda51457ae4a8ddfc5f8871af544-df219621655a3045-00",
        "User-Agent": [
          "azsdk-net-Storage.Files.DataLake/12.7.0-alpha.20210217.1",
          "(.NET 5.0.3; Microsoft Windows 10.0.19042)"
        ],
        "x-ms-client-request-id": "308f08f8-6ad2-8193-129a-fd1028cd65af",
        "x-ms-date": "Wed, 17 Feb 2021 22:45:09 GMT",
>>>>>>> 1814567d
        "x-ms-return-client-request-id": "true",
        "x-ms-version": "2020-06-12"
      },
      "RequestBody": null,
      "StatusCode": 201,
      "ResponseHeaders": {
        "Content-Length": "0",
<<<<<<< HEAD
        "Date": "Tue, 02 Feb 2021 21:41:47 GMT",
        "ETag": "\u00220x8D8C7C357B3B448\u0022",
        "Last-Modified": "Tue, 02 Feb 2021 21:41:47 GMT",
=======
        "Date": "Wed, 17 Feb 2021 22:45:09 GMT",
        "ETag": "\u00220x8D8D395AE36F5F8\u0022",
        "Last-Modified": "Wed, 17 Feb 2021 22:45:09 GMT",
>>>>>>> 1814567d
        "Server": [
          "Windows-Azure-HDFS/1.0",
          "Microsoft-HTTPAPI/2.0"
        ],
        "x-ms-client-request-id": "308f08f8-6ad2-8193-129a-fd1028cd65af",
<<<<<<< HEAD
        "x-ms-request-id": "8d4c935f-f01f-007c-13ac-f951a0000000",
=======
        "x-ms-request-id": "ceee044e-101f-005b-6a7e-054664000000",
>>>>>>> 1814567d
        "x-ms-version": "2020-06-12"
      },
      "ResponseBody": []
    },
    {
      "RequestUri": "https://seannse.blob.core.windows.net/test-filesystem-43ecdb1b-0764-105f-5709-6fc835e0a4da/test-directory-b41d2c4c-484b-eee1-240d-8076f783b367?comp=lease",
      "RequestMethod": "PUT",
      "RequestHeaders": {
        "Accept": "application/xml",
        "Authorization": "Sanitized",
<<<<<<< HEAD
        "If-Modified-Since": "Mon, 01 Feb 2021 21:41:45 GMT",
        "traceparent": "00-bbdb228abc2e51428ca6ae88f544c634-b7e76fcf1c00ec49-00",
        "User-Agent": [
          "azsdk-net-Storage.Files.DataLake/12.7.0-alpha.20210202.1",
          "(.NET 5.0.2; Microsoft Windows 10.0.19042)"
        ],
        "x-ms-client-request-id": "c492567b-489d-44cd-57c5-c17e85293e0a",
        "x-ms-date": "Tue, 02 Feb 2021 21:41:47 GMT",
=======
        "If-Modified-Since": "Tue, 16 Feb 2021 22:45:08 GMT",
        "traceparent": "00-902e637b8513dc41a6864ccc984c0c5f-96be1694aabfdd46-00",
        "User-Agent": [
          "azsdk-net-Storage.Files.DataLake/12.7.0-alpha.20210217.1",
          "(.NET 5.0.3; Microsoft Windows 10.0.19042)"
        ],
        "x-ms-client-request-id": "c492567b-489d-44cd-57c5-c17e85293e0a",
        "x-ms-date": "Wed, 17 Feb 2021 22:45:10 GMT",
>>>>>>> 1814567d
        "x-ms-lease-action": "acquire",
        "x-ms-lease-duration": "15",
        "x-ms-proposed-lease-id": "82170147-b37b-c9b0-6f54-e46a4307286f",
        "x-ms-return-client-request-id": "true",
        "x-ms-version": "2020-06-12"
      },
      "RequestBody": null,
      "StatusCode": 201,
      "ResponseHeaders": {
        "Content-Length": "0",
<<<<<<< HEAD
        "Date": "Tue, 02 Feb 2021 21:41:46 GMT",
        "ETag": "\u00220x8D8C7C357B3B448\u0022",
        "Last-Modified": "Tue, 02 Feb 2021 21:41:47 GMT",
=======
        "Date": "Wed, 17 Feb 2021 22:45:09 GMT",
        "ETag": "\u00220x8D8D395AE36F5F8\u0022",
        "Last-Modified": "Wed, 17 Feb 2021 22:45:09 GMT",
>>>>>>> 1814567d
        "Server": [
          "Windows-Azure-Blob/1.0",
          "Microsoft-HTTPAPI/2.0"
        ],
        "x-ms-client-request-id": "c492567b-489d-44cd-57c5-c17e85293e0a",
        "x-ms-lease-id": "82170147-b37b-c9b0-6f54-e46a4307286f",
<<<<<<< HEAD
        "x-ms-request-id": "0690d3a9-d01e-007b-27ac-f93dc3000000",
=======
        "x-ms-request-id": "ce16cb64-601e-00b5-377e-05ec4d000000",
>>>>>>> 1814567d
        "x-ms-version": "2020-06-12"
      },
      "ResponseBody": []
    },
    {
      "RequestUri": "https://seannse.blob.core.windows.net/test-filesystem-43ecdb1b-0764-105f-5709-6fc835e0a4da?restype=container",
      "RequestMethod": "DELETE",
      "RequestHeaders": {
        "Accept": "application/xml",
        "Authorization": "Sanitized",
<<<<<<< HEAD
        "traceparent": "00-f361e1dc835d6c42bfc5a659c5e8b869-5600aa53a0ab484e-00",
        "User-Agent": [
          "azsdk-net-Storage.Files.DataLake/12.7.0-alpha.20210202.1",
          "(.NET 5.0.2; Microsoft Windows 10.0.19042)"
        ],
        "x-ms-client-request-id": "edeee2b3-6475-f9d2-693a-972ec116fbd4",
        "x-ms-date": "Tue, 02 Feb 2021 21:41:47 GMT",
=======
        "traceparent": "00-9bc0ac18221f8445b6357d00b55b000a-f77106786fc0cb41-00",
        "User-Agent": [
          "azsdk-net-Storage.Files.DataLake/12.7.0-alpha.20210217.1",
          "(.NET 5.0.3; Microsoft Windows 10.0.19042)"
        ],
        "x-ms-client-request-id": "edeee2b3-6475-f9d2-693a-972ec116fbd4",
        "x-ms-date": "Wed, 17 Feb 2021 22:45:10 GMT",
>>>>>>> 1814567d
        "x-ms-return-client-request-id": "true",
        "x-ms-version": "2020-06-12"
      },
      "RequestBody": null,
      "StatusCode": 202,
      "ResponseHeaders": {
        "Content-Length": "0",
<<<<<<< HEAD
        "Date": "Tue, 02 Feb 2021 21:41:47 GMT",
=======
        "Date": "Wed, 17 Feb 2021 22:45:09 GMT",
>>>>>>> 1814567d
        "Server": [
          "Windows-Azure-Blob/1.0",
          "Microsoft-HTTPAPI/2.0"
        ],
        "x-ms-client-request-id": "edeee2b3-6475-f9d2-693a-972ec116fbd4",
<<<<<<< HEAD
        "x-ms-request-id": "0690d3b9-d01e-007b-37ac-f93dc3000000",
=======
        "x-ms-request-id": "ce16cc01-601e-00b5-4f7e-05ec4d000000",
>>>>>>> 1814567d
        "x-ms-version": "2020-06-12"
      },
      "ResponseBody": []
    },
    {
      "RequestUri": "https://seannse.blob.core.windows.net/test-filesystem-f64a253d-afde-05b2-9bcd-5706c3cdc164?restype=container",
      "RequestMethod": "PUT",
      "RequestHeaders": {
        "Accept": "application/xml",
        "Authorization": "Sanitized",
<<<<<<< HEAD
        "traceparent": "00-65f63d7a39024c408cb0f5db7dd0f020-d99fbe04277dab48-00",
        "User-Agent": [
          "azsdk-net-Storage.Files.DataLake/12.7.0-alpha.20210202.1",
          "(.NET 5.0.2; Microsoft Windows 10.0.19042)"
        ],
        "x-ms-blob-public-access": "container",
        "x-ms-client-request-id": "5ec2b09b-4ea9-04e4-2fe9-51a70ccc359c",
        "x-ms-date": "Tue, 02 Feb 2021 21:41:47 GMT",
=======
        "traceparent": "00-424952955fc1b14896252de2279ec65b-c6cf3aa3d5419e49-00",
        "User-Agent": [
          "azsdk-net-Storage.Files.DataLake/12.7.0-alpha.20210217.1",
          "(.NET 5.0.3; Microsoft Windows 10.0.19042)"
        ],
        "x-ms-blob-public-access": "container",
        "x-ms-client-request-id": "5ec2b09b-4ea9-04e4-2fe9-51a70ccc359c",
        "x-ms-date": "Wed, 17 Feb 2021 22:45:10 GMT",
>>>>>>> 1814567d
        "x-ms-return-client-request-id": "true",
        "x-ms-version": "2020-06-12"
      },
      "RequestBody": null,
      "StatusCode": 201,
      "ResponseHeaders": {
        "Content-Length": "0",
<<<<<<< HEAD
        "Date": "Tue, 02 Feb 2021 21:41:47 GMT",
        "ETag": "\u00220x8D8C7C358047A0C\u0022",
        "Last-Modified": "Tue, 02 Feb 2021 21:41:48 GMT",
=======
        "Date": "Wed, 17 Feb 2021 22:45:09 GMT",
        "ETag": "\u00220x8D8D395AE87F1AA\u0022",
        "Last-Modified": "Wed, 17 Feb 2021 22:45:10 GMT",
>>>>>>> 1814567d
        "Server": [
          "Windows-Azure-Blob/1.0",
          "Microsoft-HTTPAPI/2.0"
        ],
        "x-ms-client-request-id": "5ec2b09b-4ea9-04e4-2fe9-51a70ccc359c",
<<<<<<< HEAD
        "x-ms-request-id": "3dc23edd-601e-0033-30ac-f920f4000000",
=======
        "x-ms-request-id": "d10d615d-e01e-003d-547e-050944000000",
>>>>>>> 1814567d
        "x-ms-version": "2020-06-12"
      },
      "ResponseBody": []
    },
    {
      "RequestUri": "https://seannse.dfs.core.windows.net/test-filesystem-f64a253d-afde-05b2-9bcd-5706c3cdc164/test-directory-c3ae3378-584c-eb9a-903d-3a0a279d270f?resource=directory",
      "RequestMethod": "PUT",
      "RequestHeaders": {
        "Accept": "application/json",
        "Authorization": "Sanitized",
<<<<<<< HEAD
        "traceparent": "00-55242ee853cc1046a6b2347d3a1281c5-58c4f156671c2146-00",
        "User-Agent": [
          "azsdk-net-Storage.Files.DataLake/12.7.0-alpha.20210202.1",
          "(.NET 5.0.2; Microsoft Windows 10.0.19042)"
        ],
        "x-ms-client-request-id": "aa9ceb9e-3fdd-4309-16d7-cd6b13d9dc92",
        "x-ms-date": "Tue, 02 Feb 2021 21:41:47 GMT",
=======
        "traceparent": "00-30c221f61d8dc640b94f3a777a3bc147-07ea20dd43556c44-00",
        "User-Agent": [
          "azsdk-net-Storage.Files.DataLake/12.7.0-alpha.20210217.1",
          "(.NET 5.0.3; Microsoft Windows 10.0.19042)"
        ],
        "x-ms-client-request-id": "aa9ceb9e-3fdd-4309-16d7-cd6b13d9dc92",
        "x-ms-date": "Wed, 17 Feb 2021 22:45:10 GMT",
>>>>>>> 1814567d
        "x-ms-return-client-request-id": "true",
        "x-ms-version": "2020-06-12"
      },
      "RequestBody": null,
      "StatusCode": 201,
      "ResponseHeaders": {
        "Content-Length": "0",
<<<<<<< HEAD
        "Date": "Tue, 02 Feb 2021 21:41:48 GMT",
        "ETag": "\u00220x8D8C7C3583D7A93\u0022",
        "Last-Modified": "Tue, 02 Feb 2021 21:41:48 GMT",
=======
        "Date": "Wed, 17 Feb 2021 22:45:10 GMT",
        "ETag": "\u00220x8D8D395AEC43EE6\u0022",
        "Last-Modified": "Wed, 17 Feb 2021 22:45:10 GMT",
>>>>>>> 1814567d
        "Server": [
          "Windows-Azure-HDFS/1.0",
          "Microsoft-HTTPAPI/2.0"
        ],
        "x-ms-client-request-id": "aa9ceb9e-3fdd-4309-16d7-cd6b13d9dc92",
<<<<<<< HEAD
        "x-ms-request-id": "94892fcf-401f-0056-41ac-f98eb0000000",
=======
        "x-ms-request-id": "bd51854d-e01f-002d-6f7e-05cc2c000000",
>>>>>>> 1814567d
        "x-ms-version": "2020-06-12"
      },
      "ResponseBody": []
    },
    {
      "RequestUri": "https://seannse.blob.core.windows.net/test-filesystem-f64a253d-afde-05b2-9bcd-5706c3cdc164/test-directory-c3ae3378-584c-eb9a-903d-3a0a279d270f?comp=lease",
      "RequestMethod": "PUT",
      "RequestHeaders": {
        "Accept": "application/xml",
        "Authorization": "Sanitized",
<<<<<<< HEAD
        "If-Unmodified-Since": "Wed, 03 Feb 2021 21:41:45 GMT",
        "traceparent": "00-434bc37ce9560b40bd3f150633df143c-eb3bdbaba6ae8149-00",
        "User-Agent": [
          "azsdk-net-Storage.Files.DataLake/12.7.0-alpha.20210202.1",
          "(.NET 5.0.2; Microsoft Windows 10.0.19042)"
        ],
        "x-ms-client-request-id": "bd8fe0e9-f610-7b8d-5986-316195825ecd",
        "x-ms-date": "Tue, 02 Feb 2021 21:41:48 GMT",
=======
        "If-Unmodified-Since": "Thu, 18 Feb 2021 22:45:08 GMT",
        "traceparent": "00-9a83012cb17e8b4f8b97d74b4787dcbd-d06d604f84f45f41-00",
        "User-Agent": [
          "azsdk-net-Storage.Files.DataLake/12.7.0-alpha.20210217.1",
          "(.NET 5.0.3; Microsoft Windows 10.0.19042)"
        ],
        "x-ms-client-request-id": "bd8fe0e9-f610-7b8d-5986-316195825ecd",
        "x-ms-date": "Wed, 17 Feb 2021 22:45:11 GMT",
>>>>>>> 1814567d
        "x-ms-lease-action": "acquire",
        "x-ms-lease-duration": "15",
        "x-ms-proposed-lease-id": "0add42c1-2261-1591-787c-aa86e548eba2",
        "x-ms-return-client-request-id": "true",
        "x-ms-version": "2020-06-12"
      },
      "RequestBody": null,
      "StatusCode": 201,
      "ResponseHeaders": {
        "Content-Length": "0",
<<<<<<< HEAD
        "Date": "Tue, 02 Feb 2021 21:41:47 GMT",
        "ETag": "\u00220x8D8C7C3583D7A93\u0022",
        "Last-Modified": "Tue, 02 Feb 2021 21:41:48 GMT",
=======
        "Date": "Wed, 17 Feb 2021 22:45:09 GMT",
        "ETag": "\u00220x8D8D395AEC43EE6\u0022",
        "Last-Modified": "Wed, 17 Feb 2021 22:45:10 GMT",
>>>>>>> 1814567d
        "Server": [
          "Windows-Azure-Blob/1.0",
          "Microsoft-HTTPAPI/2.0"
        ],
        "x-ms-client-request-id": "bd8fe0e9-f610-7b8d-5986-316195825ecd",
        "x-ms-lease-id": "0add42c1-2261-1591-787c-aa86e548eba2",
<<<<<<< HEAD
        "x-ms-request-id": "3dc23fdb-601e-0033-22ac-f920f4000000",
=======
        "x-ms-request-id": "d10d6223-e01e-003d-0a7e-050944000000",
>>>>>>> 1814567d
        "x-ms-version": "2020-06-12"
      },
      "ResponseBody": []
    },
    {
      "RequestUri": "https://seannse.blob.core.windows.net/test-filesystem-f64a253d-afde-05b2-9bcd-5706c3cdc164?restype=container",
      "RequestMethod": "DELETE",
      "RequestHeaders": {
        "Accept": "application/xml",
        "Authorization": "Sanitized",
<<<<<<< HEAD
        "traceparent": "00-c14d776f6aadc24bbd6f1d5e3672d353-c65f4aa200c5644a-00",
        "User-Agent": [
          "azsdk-net-Storage.Files.DataLake/12.7.0-alpha.20210202.1",
          "(.NET 5.0.2; Microsoft Windows 10.0.19042)"
        ],
        "x-ms-client-request-id": "049d6a5e-2eb9-4592-bdf1-e37a4bcff576",
        "x-ms-date": "Tue, 02 Feb 2021 21:41:48 GMT",
=======
        "traceparent": "00-8f19334f9d8f2b4bbbdc5c09dc6af045-069ad700d5b81949-00",
        "User-Agent": [
          "azsdk-net-Storage.Files.DataLake/12.7.0-alpha.20210217.1",
          "(.NET 5.0.3; Microsoft Windows 10.0.19042)"
        ],
        "x-ms-client-request-id": "049d6a5e-2eb9-4592-bdf1-e37a4bcff576",
        "x-ms-date": "Wed, 17 Feb 2021 22:45:11 GMT",
>>>>>>> 1814567d
        "x-ms-return-client-request-id": "true",
        "x-ms-version": "2020-06-12"
      },
      "RequestBody": null,
      "StatusCode": 202,
      "ResponseHeaders": {
        "Content-Length": "0",
<<<<<<< HEAD
        "Date": "Tue, 02 Feb 2021 21:41:47 GMT",
=======
        "Date": "Wed, 17 Feb 2021 22:45:10 GMT",
>>>>>>> 1814567d
        "Server": [
          "Windows-Azure-Blob/1.0",
          "Microsoft-HTTPAPI/2.0"
        ],
        "x-ms-client-request-id": "049d6a5e-2eb9-4592-bdf1-e37a4bcff576",
<<<<<<< HEAD
        "x-ms-request-id": "3dc2400f-601e-0033-51ac-f920f4000000",
=======
        "x-ms-request-id": "d10d6271-e01e-003d-527e-050944000000",
>>>>>>> 1814567d
        "x-ms-version": "2020-06-12"
      },
      "ResponseBody": []
    },
    {
      "RequestUri": "https://seannse.blob.core.windows.net/test-filesystem-69472ec8-561f-48d2-4f4b-abbde45255fa?restype=container",
      "RequestMethod": "PUT",
      "RequestHeaders": {
        "Accept": "application/xml",
        "Authorization": "Sanitized",
<<<<<<< HEAD
        "traceparent": "00-783cb4e66eee93498b4ad537fd65f47d-36fdf9502f3b7e46-00",
        "User-Agent": [
          "azsdk-net-Storage.Files.DataLake/12.7.0-alpha.20210202.1",
          "(.NET 5.0.2; Microsoft Windows 10.0.19042)"
        ],
        "x-ms-blob-public-access": "container",
        "x-ms-client-request-id": "f7719a5c-1616-070a-9754-b56e82d4606a",
        "x-ms-date": "Tue, 02 Feb 2021 21:41:48 GMT",
=======
        "traceparent": "00-a717afc0820ccd4387b10b994eb54863-a365f649770b4e4c-00",
        "User-Agent": [
          "azsdk-net-Storage.Files.DataLake/12.7.0-alpha.20210217.1",
          "(.NET 5.0.3; Microsoft Windows 10.0.19042)"
        ],
        "x-ms-blob-public-access": "container",
        "x-ms-client-request-id": "f7719a5c-1616-070a-9754-b56e82d4606a",
        "x-ms-date": "Wed, 17 Feb 2021 22:45:11 GMT",
>>>>>>> 1814567d
        "x-ms-return-client-request-id": "true",
        "x-ms-version": "2020-06-12"
      },
      "RequestBody": null,
      "StatusCode": 201,
      "ResponseHeaders": {
        "Content-Length": "0",
<<<<<<< HEAD
        "Date": "Tue, 02 Feb 2021 21:41:48 GMT",
        "ETag": "\u00220x8D8C7C3588F5001\u0022",
        "Last-Modified": "Tue, 02 Feb 2021 21:41:49 GMT",
=======
        "Date": "Wed, 17 Feb 2021 22:45:11 GMT",
        "ETag": "\u00220x8D8D395AF16E7FF\u0022",
        "Last-Modified": "Wed, 17 Feb 2021 22:45:11 GMT",
>>>>>>> 1814567d
        "Server": [
          "Windows-Azure-Blob/1.0",
          "Microsoft-HTTPAPI/2.0"
        ],
        "x-ms-client-request-id": "f7719a5c-1616-070a-9754-b56e82d4606a",
<<<<<<< HEAD
        "x-ms-request-id": "951272ee-801e-0014-4cac-f93730000000",
=======
        "x-ms-request-id": "9a7884ef-e01e-002d-5c7e-05cc2c000000",
>>>>>>> 1814567d
        "x-ms-version": "2020-06-12"
      },
      "ResponseBody": []
    },
    {
      "RequestUri": "https://seannse.dfs.core.windows.net/test-filesystem-69472ec8-561f-48d2-4f4b-abbde45255fa/test-directory-4374e89c-cacb-6f91-1a8a-d0354c578c39?resource=directory",
      "RequestMethod": "PUT",
      "RequestHeaders": {
        "Accept": "application/json",
        "Authorization": "Sanitized",
<<<<<<< HEAD
        "traceparent": "00-6eb2638cafe6f546a9a7b62cb63e0a28-0ea4717a12a2d84e-00",
        "User-Agent": [
          "azsdk-net-Storage.Files.DataLake/12.7.0-alpha.20210202.1",
          "(.NET 5.0.2; Microsoft Windows 10.0.19042)"
        ],
        "x-ms-client-request-id": "d4df9f88-b5a2-9276-0902-dc8c46d4bb40",
        "x-ms-date": "Tue, 02 Feb 2021 21:41:48 GMT",
=======
        "traceparent": "00-fc35beb17ffa0d4b95c932260f3be58e-cb6788169805a14b-00",
        "User-Agent": [
          "azsdk-net-Storage.Files.DataLake/12.7.0-alpha.20210217.1",
          "(.NET 5.0.3; Microsoft Windows 10.0.19042)"
        ],
        "x-ms-client-request-id": "d4df9f88-b5a2-9276-0902-dc8c46d4bb40",
        "x-ms-date": "Wed, 17 Feb 2021 22:45:11 GMT",
>>>>>>> 1814567d
        "x-ms-return-client-request-id": "true",
        "x-ms-version": "2020-06-12"
      },
      "RequestBody": null,
      "StatusCode": 201,
      "ResponseHeaders": {
        "Content-Length": "0",
<<<<<<< HEAD
        "Date": "Tue, 02 Feb 2021 21:41:48 GMT",
        "ETag": "\u00220x8D8C7C358CC0741\u0022",
        "Last-Modified": "Tue, 02 Feb 2021 21:41:49 GMT",
=======
        "Date": "Wed, 17 Feb 2021 22:45:11 GMT",
        "ETag": "\u00220x8D8D395AF48CEEA\u0022",
        "Last-Modified": "Wed, 17 Feb 2021 22:45:11 GMT",
>>>>>>> 1814567d
        "Server": [
          "Windows-Azure-HDFS/1.0",
          "Microsoft-HTTPAPI/2.0"
        ],
        "x-ms-client-request-id": "d4df9f88-b5a2-9276-0902-dc8c46d4bb40",
<<<<<<< HEAD
        "x-ms-request-id": "9ad96dc6-b01f-0089-40ac-f9c58a000000",
=======
        "x-ms-request-id": "45749f88-d01f-0044-177e-05f560000000",
>>>>>>> 1814567d
        "x-ms-version": "2020-06-12"
      },
      "ResponseBody": []
    },
    {
      "RequestUri": "https://seannse.blob.core.windows.net/test-filesystem-69472ec8-561f-48d2-4f4b-abbde45255fa/test-directory-4374e89c-cacb-6f91-1a8a-d0354c578c39",
      "RequestMethod": "HEAD",
      "RequestHeaders": {
        "Accept": "application/xml",
        "Authorization": "Sanitized",
        "User-Agent": [
<<<<<<< HEAD
          "azsdk-net-Storage.Files.DataLake/12.7.0-alpha.20210202.1",
          "(.NET 5.0.2; Microsoft Windows 10.0.19042)"
        ],
        "x-ms-client-request-id": "28c75240-218a-7250-15a0-cf1c6fa65a08",
        "x-ms-date": "Tue, 02 Feb 2021 21:41:48 GMT",
=======
          "azsdk-net-Storage.Files.DataLake/12.7.0-alpha.20210217.1",
          "(.NET 5.0.3; Microsoft Windows 10.0.19042)"
        ],
        "x-ms-client-request-id": "28c75240-218a-7250-15a0-cf1c6fa65a08",
        "x-ms-date": "Wed, 17 Feb 2021 22:45:11 GMT",
>>>>>>> 1814567d
        "x-ms-return-client-request-id": "true",
        "x-ms-version": "2020-06-12"
      },
      "RequestBody": null,
      "StatusCode": 200,
      "ResponseHeaders": {
        "Accept-Ranges": "bytes",
        "Content-Length": "0",
        "Content-Type": "application/octet-stream",
<<<<<<< HEAD
        "Date": "Tue, 02 Feb 2021 21:41:49 GMT",
        "ETag": "\u00220x8D8C7C358CC0741\u0022",
        "Last-Modified": "Tue, 02 Feb 2021 21:41:49 GMT",
=======
        "Date": "Wed, 17 Feb 2021 22:45:11 GMT",
        "ETag": "\u00220x8D8D395AF48CEEA\u0022",
        "Last-Modified": "Wed, 17 Feb 2021 22:45:11 GMT",
>>>>>>> 1814567d
        "Server": [
          "Windows-Azure-Blob/1.0",
          "Microsoft-HTTPAPI/2.0"
        ],
        "x-ms-access-tier": "Hot",
        "x-ms-access-tier-inferred": "true",
        "x-ms-blob-type": "BlockBlob",
        "x-ms-client-request-id": "28c75240-218a-7250-15a0-cf1c6fa65a08",
<<<<<<< HEAD
        "x-ms-creation-time": "Tue, 02 Feb 2021 21:41:49 GMT",
=======
        "x-ms-creation-time": "Wed, 17 Feb 2021 22:45:11 GMT",
>>>>>>> 1814567d
        "x-ms-group": "$superuser",
        "x-ms-lease-state": "available",
        "x-ms-lease-status": "unlocked",
        "x-ms-meta-hdi_isfolder": "true",
        "x-ms-owner": "$superuser",
        "x-ms-permissions": "rwxr-x---",
<<<<<<< HEAD
        "x-ms-request-id": "95127452-801e-0014-02ac-f93730000000",
=======
        "x-ms-request-id": "9a788576-e01e-002d-557e-05cc2c000000",
>>>>>>> 1814567d
        "x-ms-server-encrypted": "true",
        "x-ms-version": "2020-06-12"
      },
      "ResponseBody": []
    },
    {
      "RequestUri": "https://seannse.blob.core.windows.net/test-filesystem-69472ec8-561f-48d2-4f4b-abbde45255fa/test-directory-4374e89c-cacb-6f91-1a8a-d0354c578c39?comp=lease",
      "RequestMethod": "PUT",
      "RequestHeaders": {
        "Accept": "application/xml",
        "Authorization": "Sanitized",
<<<<<<< HEAD
        "If-Match": "\u00220x8D8C7C358CC0741\u0022",
        "traceparent": "00-a7dc19008499614d936128c1ae0bfdf2-25074dd2a08d594d-00",
        "User-Agent": [
          "azsdk-net-Storage.Files.DataLake/12.7.0-alpha.20210202.1",
          "(.NET 5.0.2; Microsoft Windows 10.0.19042)"
        ],
        "x-ms-client-request-id": "e48f1cdc-a339-2ee9-bb3a-97d7e87a2d4c",
        "x-ms-date": "Tue, 02 Feb 2021 21:41:49 GMT",
=======
        "If-Match": "0x8D8D395AF48CEEA",
        "traceparent": "00-8495f2b90266144fac6c26fb46de633d-050a8d28c2373441-00",
        "User-Agent": [
          "azsdk-net-Storage.Files.DataLake/12.7.0-alpha.20210217.1",
          "(.NET 5.0.3; Microsoft Windows 10.0.19042)"
        ],
        "x-ms-client-request-id": "e48f1cdc-a339-2ee9-bb3a-97d7e87a2d4c",
        "x-ms-date": "Wed, 17 Feb 2021 22:45:11 GMT",
>>>>>>> 1814567d
        "x-ms-lease-action": "acquire",
        "x-ms-lease-duration": "15",
        "x-ms-proposed-lease-id": "191b7cc8-1673-3e89-0485-45d03700cb74",
        "x-ms-return-client-request-id": "true",
        "x-ms-version": "2020-06-12"
      },
      "RequestBody": null,
      "StatusCode": 201,
      "ResponseHeaders": {
        "Content-Length": "0",
<<<<<<< HEAD
        "Date": "Tue, 02 Feb 2021 21:41:49 GMT",
        "ETag": "\u00220x8D8C7C358CC0741\u0022",
        "Last-Modified": "Tue, 02 Feb 2021 21:41:49 GMT",
=======
        "Date": "Wed, 17 Feb 2021 22:45:11 GMT",
        "ETag": "\u00220x8D8D395AF48CEEA\u0022",
        "Last-Modified": "Wed, 17 Feb 2021 22:45:11 GMT",
>>>>>>> 1814567d
        "Server": [
          "Windows-Azure-Blob/1.0",
          "Microsoft-HTTPAPI/2.0"
        ],
        "x-ms-client-request-id": "e48f1cdc-a339-2ee9-bb3a-97d7e87a2d4c",
        "x-ms-lease-id": "191b7cc8-1673-3e89-0485-45d03700cb74",
<<<<<<< HEAD
        "x-ms-request-id": "9512749a-801e-0014-43ac-f93730000000",
=======
        "x-ms-request-id": "9a7885ae-e01e-002d-077e-05cc2c000000",
>>>>>>> 1814567d
        "x-ms-version": "2020-06-12"
      },
      "ResponseBody": []
    },
    {
      "RequestUri": "https://seannse.blob.core.windows.net/test-filesystem-69472ec8-561f-48d2-4f4b-abbde45255fa?restype=container",
      "RequestMethod": "DELETE",
      "RequestHeaders": {
        "Accept": "application/xml",
        "Authorization": "Sanitized",
<<<<<<< HEAD
        "traceparent": "00-b32cfdb2e5ea144399157561e730b70f-d61c45c50c53f844-00",
        "User-Agent": [
          "azsdk-net-Storage.Files.DataLake/12.7.0-alpha.20210202.1",
          "(.NET 5.0.2; Microsoft Windows 10.0.19042)"
        ],
        "x-ms-client-request-id": "524023e2-7616-93cf-7e0e-7fed77f0286a",
        "x-ms-date": "Tue, 02 Feb 2021 21:41:49 GMT",
=======
        "traceparent": "00-bb82b5abf0c45743b96a102d76e57702-09e61a7a01ffa44e-00",
        "User-Agent": [
          "azsdk-net-Storage.Files.DataLake/12.7.0-alpha.20210217.1",
          "(.NET 5.0.3; Microsoft Windows 10.0.19042)"
        ],
        "x-ms-client-request-id": "524023e2-7616-93cf-7e0e-7fed77f0286a",
        "x-ms-date": "Wed, 17 Feb 2021 22:45:12 GMT",
>>>>>>> 1814567d
        "x-ms-return-client-request-id": "true",
        "x-ms-version": "2020-06-12"
      },
      "RequestBody": null,
      "StatusCode": 202,
      "ResponseHeaders": {
        "Content-Length": "0",
<<<<<<< HEAD
        "Date": "Tue, 02 Feb 2021 21:41:49 GMT",
=======
        "Date": "Wed, 17 Feb 2021 22:45:11 GMT",
>>>>>>> 1814567d
        "Server": [
          "Windows-Azure-Blob/1.0",
          "Microsoft-HTTPAPI/2.0"
        ],
        "x-ms-client-request-id": "524023e2-7616-93cf-7e0e-7fed77f0286a",
<<<<<<< HEAD
        "x-ms-request-id": "951274df-801e-0014-02ac-f93730000000",
=======
        "x-ms-request-id": "9a7885d5-e01e-002d-2d7e-05cc2c000000",
>>>>>>> 1814567d
        "x-ms-version": "2020-06-12"
      },
      "ResponseBody": []
    },
    {
      "RequestUri": "https://seannse.blob.core.windows.net/test-filesystem-9e31d950-a401-6d92-1b5e-5a8160dd340f?restype=container",
      "RequestMethod": "PUT",
      "RequestHeaders": {
        "Accept": "application/xml",
        "Authorization": "Sanitized",
<<<<<<< HEAD
        "traceparent": "00-b036d5540a372141b620262cbf335e37-d46a4e7f5bc7dc49-00",
        "User-Agent": [
          "azsdk-net-Storage.Files.DataLake/12.7.0-alpha.20210202.1",
          "(.NET 5.0.2; Microsoft Windows 10.0.19042)"
        ],
        "x-ms-blob-public-access": "container",
        "x-ms-client-request-id": "20bcd88e-fd7a-3e69-91d2-37b81b4d32a1",
        "x-ms-date": "Tue, 02 Feb 2021 21:41:49 GMT",
=======
        "traceparent": "00-bf07e37ca9f6fc4eb96d4bf0401981ce-6edcca2191027643-00",
        "User-Agent": [
          "azsdk-net-Storage.Files.DataLake/12.7.0-alpha.20210217.1",
          "(.NET 5.0.3; Microsoft Windows 10.0.19042)"
        ],
        "x-ms-blob-public-access": "container",
        "x-ms-client-request-id": "20bcd88e-fd7a-3e69-91d2-37b81b4d32a1",
        "x-ms-date": "Wed, 17 Feb 2021 22:45:12 GMT",
>>>>>>> 1814567d
        "x-ms-return-client-request-id": "true",
        "x-ms-version": "2020-06-12"
      },
      "RequestBody": null,
      "StatusCode": 201,
      "ResponseHeaders": {
        "Content-Length": "0",
<<<<<<< HEAD
        "Date": "Tue, 02 Feb 2021 21:41:49 GMT",
        "ETag": "\u00220x8D8C7C359336749\u0022",
        "Last-Modified": "Tue, 02 Feb 2021 21:41:50 GMT",
=======
        "Date": "Wed, 17 Feb 2021 22:45:11 GMT",
        "ETag": "\u00220x8D8D395AFA0995E\u0022",
        "Last-Modified": "Wed, 17 Feb 2021 22:45:12 GMT",
>>>>>>> 1814567d
        "Server": [
          "Windows-Azure-Blob/1.0",
          "Microsoft-HTTPAPI/2.0"
        ],
        "x-ms-client-request-id": "20bcd88e-fd7a-3e69-91d2-37b81b4d32a1",
<<<<<<< HEAD
        "x-ms-request-id": "24fa55f0-901e-0045-5aac-f9aabc000000",
=======
        "x-ms-request-id": "b211e0ea-201e-0022-257e-05ba40000000",
>>>>>>> 1814567d
        "x-ms-version": "2020-06-12"
      },
      "ResponseBody": []
    },
    {
      "RequestUri": "https://seannse.dfs.core.windows.net/test-filesystem-9e31d950-a401-6d92-1b5e-5a8160dd340f/test-directory-4b4f6fda-63fb-7531-a333-35ec09867e08?resource=directory",
      "RequestMethod": "PUT",
      "RequestHeaders": {
        "Accept": "application/json",
        "Authorization": "Sanitized",
<<<<<<< HEAD
        "traceparent": "00-693ae0dde17b204a9f93fda02f084a79-135a2b705c0de644-00",
        "User-Agent": [
          "azsdk-net-Storage.Files.DataLake/12.7.0-alpha.20210202.1",
          "(.NET 5.0.2; Microsoft Windows 10.0.19042)"
        ],
        "x-ms-client-request-id": "8031f9e2-6ec3-2b9e-a747-7d46c77d350a",
        "x-ms-date": "Tue, 02 Feb 2021 21:41:49 GMT",
=======
        "traceparent": "00-80aefbb2b562b546a81c4c901396ad9c-144eaac958dccb45-00",
        "User-Agent": [
          "azsdk-net-Storage.Files.DataLake/12.7.0-alpha.20210217.1",
          "(.NET 5.0.3; Microsoft Windows 10.0.19042)"
        ],
        "x-ms-client-request-id": "8031f9e2-6ec3-2b9e-a747-7d46c77d350a",
        "x-ms-date": "Wed, 17 Feb 2021 22:45:12 GMT",
>>>>>>> 1814567d
        "x-ms-return-client-request-id": "true",
        "x-ms-version": "2020-06-12"
      },
      "RequestBody": null,
      "StatusCode": 201,
      "ResponseHeaders": {
        "Content-Length": "0",
<<<<<<< HEAD
        "Date": "Tue, 02 Feb 2021 21:41:50 GMT",
        "ETag": "\u00220x8D8C7C3596EA854\u0022",
        "Last-Modified": "Tue, 02 Feb 2021 21:41:50 GMT",
=======
        "Date": "Wed, 17 Feb 2021 22:45:12 GMT",
        "ETag": "\u00220x8D8D395AFD705C3\u0022",
        "Last-Modified": "Wed, 17 Feb 2021 22:45:12 GMT",
>>>>>>> 1814567d
        "Server": [
          "Windows-Azure-HDFS/1.0",
          "Microsoft-HTTPAPI/2.0"
        ],
        "x-ms-client-request-id": "8031f9e2-6ec3-2b9e-a747-7d46c77d350a",
<<<<<<< HEAD
        "x-ms-request-id": "bad77cb4-c01f-0067-39ac-f96fa3000000",
=======
        "x-ms-request-id": "d3d6f7d9-f01f-0021-1a7e-055b24000000",
>>>>>>> 1814567d
        "x-ms-version": "2020-06-12"
      },
      "ResponseBody": []
    },
    {
      "RequestUri": "https://seannse.blob.core.windows.net/test-filesystem-9e31d950-a401-6d92-1b5e-5a8160dd340f/test-directory-4b4f6fda-63fb-7531-a333-35ec09867e08?comp=lease",
      "RequestMethod": "PUT",
      "RequestHeaders": {
        "Accept": "application/xml",
        "Authorization": "Sanitized",
        "If-None-Match": "\u0022garbage\u0022",
<<<<<<< HEAD
        "traceparent": "00-238db8f0a4fdc24882b244afe24b6bac-4f787b6ad9214744-00",
        "User-Agent": [
          "azsdk-net-Storage.Files.DataLake/12.7.0-alpha.20210202.1",
          "(.NET 5.0.2; Microsoft Windows 10.0.19042)"
        ],
        "x-ms-client-request-id": "75122981-856a-38c0-796a-a615e458fbdd",
        "x-ms-date": "Tue, 02 Feb 2021 21:41:50 GMT",
=======
        "traceparent": "00-b38789c410ce834da7a570d80dc106c3-6fac052b39c1c244-00",
        "User-Agent": [
          "azsdk-net-Storage.Files.DataLake/12.7.0-alpha.20210217.1",
          "(.NET 5.0.3; Microsoft Windows 10.0.19042)"
        ],
        "x-ms-client-request-id": "75122981-856a-38c0-796a-a615e458fbdd",
        "x-ms-date": "Wed, 17 Feb 2021 22:45:12 GMT",
>>>>>>> 1814567d
        "x-ms-lease-action": "acquire",
        "x-ms-lease-duration": "15",
        "x-ms-proposed-lease-id": "5b132e54-aa5a-c680-d9ad-89452fc9d124",
        "x-ms-return-client-request-id": "true",
        "x-ms-version": "2020-06-12"
      },
      "RequestBody": null,
      "StatusCode": 201,
      "ResponseHeaders": {
        "Content-Length": "0",
<<<<<<< HEAD
        "Date": "Tue, 02 Feb 2021 21:41:50 GMT",
        "ETag": "\u00220x8D8C7C3596EA854\u0022",
        "Last-Modified": "Tue, 02 Feb 2021 21:41:50 GMT",
=======
        "Date": "Wed, 17 Feb 2021 22:45:12 GMT",
        "ETag": "\u00220x8D8D395AFD705C3\u0022",
        "Last-Modified": "Wed, 17 Feb 2021 22:45:12 GMT",
>>>>>>> 1814567d
        "Server": [
          "Windows-Azure-Blob/1.0",
          "Microsoft-HTTPAPI/2.0"
        ],
        "x-ms-client-request-id": "75122981-856a-38c0-796a-a615e458fbdd",
        "x-ms-lease-id": "5b132e54-aa5a-c680-d9ad-89452fc9d124",
<<<<<<< HEAD
        "x-ms-request-id": "24fa5734-901e-0045-72ac-f9aabc000000",
=======
        "x-ms-request-id": "b211e333-201e-0022-467e-05ba40000000",
>>>>>>> 1814567d
        "x-ms-version": "2020-06-12"
      },
      "ResponseBody": []
    },
    {
      "RequestUri": "https://seannse.blob.core.windows.net/test-filesystem-9e31d950-a401-6d92-1b5e-5a8160dd340f?restype=container",
      "RequestMethod": "DELETE",
      "RequestHeaders": {
        "Accept": "application/xml",
        "Authorization": "Sanitized",
<<<<<<< HEAD
        "traceparent": "00-57d84345b998e04fb9894adabddc7e65-8887baea5a454343-00",
        "User-Agent": [
          "azsdk-net-Storage.Files.DataLake/12.7.0-alpha.20210202.1",
          "(.NET 5.0.2; Microsoft Windows 10.0.19042)"
        ],
        "x-ms-client-request-id": "06c444d4-5bb7-cbba-5ad1-96e9582f51c9",
        "x-ms-date": "Tue, 02 Feb 2021 21:41:50 GMT",
=======
        "traceparent": "00-bdcf9283b2fe1b4ba83b2de40ab4df89-d313aa37666a0e4e-00",
        "User-Agent": [
          "azsdk-net-Storage.Files.DataLake/12.7.0-alpha.20210217.1",
          "(.NET 5.0.3; Microsoft Windows 10.0.19042)"
        ],
        "x-ms-client-request-id": "06c444d4-5bb7-cbba-5ad1-96e9582f51c9",
        "x-ms-date": "Wed, 17 Feb 2021 22:45:12 GMT",
>>>>>>> 1814567d
        "x-ms-return-client-request-id": "true",
        "x-ms-version": "2020-06-12"
      },
      "RequestBody": null,
      "StatusCode": 202,
      "ResponseHeaders": {
        "Content-Length": "0",
<<<<<<< HEAD
        "Date": "Tue, 02 Feb 2021 21:41:50 GMT",
=======
        "Date": "Wed, 17 Feb 2021 22:45:12 GMT",
>>>>>>> 1814567d
        "Server": [
          "Windows-Azure-Blob/1.0",
          "Microsoft-HTTPAPI/2.0"
        ],
        "x-ms-client-request-id": "06c444d4-5bb7-cbba-5ad1-96e9582f51c9",
<<<<<<< HEAD
        "x-ms-request-id": "24fa5753-901e-0045-0fac-f9aabc000000",
=======
        "x-ms-request-id": "b211e392-201e-0022-1e7e-05ba40000000",
>>>>>>> 1814567d
        "x-ms-version": "2020-06-12"
      },
      "ResponseBody": []
    }
  ],
  "Variables": {
<<<<<<< HEAD
    "DateTimeOffsetNow": "2021-02-02T15:41:45.5034349-06:00",
=======
    "DateTimeOffsetNow": "2021-02-17T16:45:08.6176150-06:00",
>>>>>>> 1814567d
    "RandomSeed": "38496695",
    "Storage_TestConfigHierarchicalNamespace": "NamespaceTenant\nseannse\nU2FuaXRpemVk\nhttps://seannse.blob.core.windows.net\nhttps://seannse.file.core.windows.net\nhttps://seannse.queue.core.windows.net\nhttps://seannse.table.core.windows.net\n\n\n\n\nhttps://seannse-secondary.blob.core.windows.net\nhttps://seannse-secondary.file.core.windows.net\nhttps://seannse-secondary.queue.core.windows.net\nhttps://seannse-secondary.table.core.windows.net\n68390a19-a643-458b-b726-408abf67b4fc\nSanitized\n72f988bf-86f1-41af-91ab-2d7cd011db47\nhttps://login.microsoftonline.com/\nCloud\nBlobEndpoint=https://seannse.blob.core.windows.net/;QueueEndpoint=https://seannse.queue.core.windows.net/;FileEndpoint=https://seannse.file.core.windows.net/;BlobSecondaryEndpoint=https://seannse-secondary.blob.core.windows.net/;QueueSecondaryEndpoint=https://seannse-secondary.queue.core.windows.net/;FileSecondaryEndpoint=https://seannse-secondary.file.core.windows.net/;AccountName=seannse;AccountKey=Sanitized\n"
  }
}<|MERGE_RESOLUTION|>--- conflicted
+++ resolved
@@ -1,193 +1,122 @@
 {
   "Entries": [
     {
-      "RequestUri": "https://seannse.blob.core.windows.net/test-filesystem-138710f7-cd07-1ceb-0bb1-9ef37c8af8f2?restype=container",
-      "RequestMethod": "PUT",
-      "RequestHeaders": {
-        "Accept": "application/xml",
-        "Authorization": "Sanitized",
-<<<<<<< HEAD
-        "traceparent": "00-41ec9cc78386864a9d947b808850b95c-c58ce9459ca5c24d-00",
-        "User-Agent": [
-          "azsdk-net-Storage.Files.DataLake/12.7.0-alpha.20210202.1",
-          "(.NET 5.0.2; Microsoft Windows 10.0.19042)"
+      "RequestUri": "https://seannse.blob.core.windows.net/test-filesystem-dc45e901-7663-c9db-539a-e4182b145502?restype=container",
+      "RequestMethod": "PUT",
+      "RequestHeaders": {
+        "Accept": "application/xml",
+        "Authorization": "Sanitized",
+        "traceparent": "00-b362d321222e484f8e0ee1dd7a7bcf26-ef7f508685363040-00",
+        "User-Agent": [
+          "azsdk-net-Storage.Files.DataLake/12.7.0-alpha.20210219.1",
+          "(.NET 5.0.3; Microsoft Windows 10.0.19041)"
         ],
         "x-ms-blob-public-access": "container",
-        "x-ms-client-request-id": "56801f63-0950-7b32-f0de-c86c393df863",
-        "x-ms-date": "Tue, 02 Feb 2021 21:41:45 GMT",
-=======
-        "traceparent": "00-a964f4399da29c499291c687eb887f0e-d1f61c3ccd064a46-00",
-        "User-Agent": [
-          "azsdk-net-Storage.Files.DataLake/12.7.0-alpha.20210217.1",
-          "(.NET 5.0.3; Microsoft Windows 10.0.19042)"
-        ],
-        "x-ms-blob-public-access": "container",
-        "x-ms-client-request-id": "56801f63-0950-7b32-f0de-c86c393df863",
-        "x-ms-date": "Wed, 17 Feb 2021 22:45:08 GMT",
->>>>>>> 1814567d
-        "x-ms-return-client-request-id": "true",
-        "x-ms-version": "2020-06-12"
-      },
-      "RequestBody": null,
-      "StatusCode": 201,
-      "ResponseHeaders": {
-        "Content-Length": "0",
-<<<<<<< HEAD
-        "Date": "Tue, 02 Feb 2021 21:41:45 GMT",
-        "ETag": "\u00220x8D8C7C356F2523E\u0022",
-        "Last-Modified": "Tue, 02 Feb 2021 21:41:46 GMT",
-=======
-        "Date": "Wed, 17 Feb 2021 22:45:07 GMT",
-        "ETag": "\u00220x8D8D395AD86D733\u0022",
-        "Last-Modified": "Wed, 17 Feb 2021 22:45:08 GMT",
->>>>>>> 1814567d
-        "Server": [
-          "Windows-Azure-Blob/1.0",
-          "Microsoft-HTTPAPI/2.0"
-        ],
-        "x-ms-client-request-id": "56801f63-0950-7b32-f0de-c86c393df863",
-<<<<<<< HEAD
-        "x-ms-request-id": "98008d64-e01e-00ab-50ac-f90095000000",
-=======
-        "x-ms-request-id": "61126300-201e-00b4-297e-05b391000000",
->>>>>>> 1814567d
-        "x-ms-version": "2020-06-12"
-      },
-      "ResponseBody": []
-    },
-    {
-      "RequestUri": "https://seannse.dfs.core.windows.net/test-filesystem-138710f7-cd07-1ceb-0bb1-9ef37c8af8f2/test-directory-4fcec9d7-de45-c45f-fc2c-a2d12b816d34?resource=directory",
+        "x-ms-client-request-id": "630ae76d-ffab-2b2c-af12-20e5946b8477",
+        "x-ms-date": "Fri, 19 Feb 2021 19:03:55 GMT",
+        "x-ms-return-client-request-id": "true",
+        "x-ms-version": "2020-06-12"
+      },
+      "RequestBody": null,
+      "StatusCode": 201,
+      "ResponseHeaders": {
+        "Content-Length": "0",
+        "Date": "Fri, 19 Feb 2021 19:03:54 GMT",
+        "ETag": "\u00220x8D8D5091AB81BF2\u0022",
+        "Last-Modified": "Fri, 19 Feb 2021 19:03:55 GMT",
+        "Server": [
+          "Windows-Azure-Blob/1.0",
+          "Microsoft-HTTPAPI/2.0"
+        ],
+        "x-ms-client-request-id": "630ae76d-ffab-2b2c-af12-20e5946b8477",
+        "x-ms-request-id": "cb129f3a-b01e-006d-61f1-06cb14000000",
+        "x-ms-version": "2020-06-12"
+      },
+      "ResponseBody": []
+    },
+    {
+      "RequestUri": "https://seannse.dfs.core.windows.net/test-filesystem-dc45e901-7663-c9db-539a-e4182b145502/test-directory-176ca60b-3964-ac71-1226-6ac9e375f9dd?resource=directory",
       "RequestMethod": "PUT",
       "RequestHeaders": {
         "Accept": "application/json",
         "Authorization": "Sanitized",
-<<<<<<< HEAD
-        "traceparent": "00-b302637118c3524ba216e7650c1ce791-c2539bfb9ff29f43-00",
-        "User-Agent": [
-          "azsdk-net-Storage.Files.DataLake/12.7.0-alpha.20210202.1",
-          "(.NET 5.0.2; Microsoft Windows 10.0.19042)"
-        ],
-        "x-ms-client-request-id": "e5933e3d-8b08-8561-bfbb-59246761506e",
-        "x-ms-date": "Tue, 02 Feb 2021 21:41:45 GMT",
-=======
-        "traceparent": "00-158ad2c42420c24a8412296efb5634c9-1361d0fbb7ab6044-00",
-        "User-Agent": [
-          "azsdk-net-Storage.Files.DataLake/12.7.0-alpha.20210217.1",
-          "(.NET 5.0.3; Microsoft Windows 10.0.19042)"
-        ],
-        "x-ms-client-request-id": "e5933e3d-8b08-8561-bfbb-59246761506e",
-        "x-ms-date": "Wed, 17 Feb 2021 22:45:08 GMT",
->>>>>>> 1814567d
-        "x-ms-return-client-request-id": "true",
-        "x-ms-version": "2020-06-12"
-      },
-      "RequestBody": null,
-      "StatusCode": 201,
-      "ResponseHeaders": {
-        "Content-Length": "0",
-<<<<<<< HEAD
-        "Date": "Tue, 02 Feb 2021 21:41:45 GMT",
-        "ETag": "\u00220x8D8C7C35729568F\u0022",
-        "Last-Modified": "Tue, 02 Feb 2021 21:41:46 GMT",
-=======
-        "Date": "Wed, 17 Feb 2021 22:45:08 GMT",
-        "ETag": "\u00220x8D8D395ADB7E3ED\u0022",
-        "Last-Modified": "Wed, 17 Feb 2021 22:45:09 GMT",
->>>>>>> 1814567d
+        "traceparent": "00-839a88a7883ed34b95266d2a6613162e-ed5b284c9649e647-00",
+        "User-Agent": [
+          "azsdk-net-Storage.Files.DataLake/12.7.0-alpha.20210219.1",
+          "(.NET 5.0.3; Microsoft Windows 10.0.19041)"
+        ],
+        "x-ms-client-request-id": "295a1c15-7409-339e-755d-50859462473a",
+        "x-ms-date": "Fri, 19 Feb 2021 19:03:56 GMT",
+        "x-ms-return-client-request-id": "true",
+        "x-ms-version": "2020-06-12"
+      },
+      "RequestBody": null,
+      "StatusCode": 201,
+      "ResponseHeaders": {
+        "Content-Length": "0",
+        "Date": "Fri, 19 Feb 2021 19:03:54 GMT",
+        "ETag": "\u00220x8D8D5091AC7CBB9\u0022",
+        "Last-Modified": "Fri, 19 Feb 2021 19:03:55 GMT",
         "Server": [
           "Windows-Azure-HDFS/1.0",
           "Microsoft-HTTPAPI/2.0"
         ],
-        "x-ms-client-request-id": "e5933e3d-8b08-8561-bfbb-59246761506e",
-<<<<<<< HEAD
-        "x-ms-request-id": "026aaef5-701f-0072-4eac-f97810000000",
-=======
-        "x-ms-request-id": "0f0cab0b-801f-0076-777e-05f517000000",
->>>>>>> 1814567d
-        "x-ms-version": "2020-06-12"
-      },
-      "ResponseBody": []
-    },
-    {
-      "RequestUri": "https://seannse.blob.core.windows.net/test-filesystem-138710f7-cd07-1ceb-0bb1-9ef37c8af8f2/test-directory-4fcec9d7-de45-c45f-fc2c-a2d12b816d34?comp=lease",
-      "RequestMethod": "PUT",
-      "RequestHeaders": {
-        "Accept": "application/xml",
-        "Authorization": "Sanitized",
-<<<<<<< HEAD
-        "traceparent": "00-391d5ee534780f4aab79445537c942c3-b12d499593d08841-00",
-        "User-Agent": [
-          "azsdk-net-Storage.Files.DataLake/12.7.0-alpha.20210202.1",
-          "(.NET 5.0.2; Microsoft Windows 10.0.19042)"
-        ],
-        "x-ms-client-request-id": "d7f1d774-df12-a285-e55e-bea2cae0edc2",
-        "x-ms-date": "Tue, 02 Feb 2021 21:41:46 GMT",
-=======
-        "traceparent": "00-45d826129eb0614889ab30295a8f1b0f-b27a43c00de9634c-00",
-        "User-Agent": [
-          "azsdk-net-Storage.Files.DataLake/12.7.0-alpha.20210217.1",
-          "(.NET 5.0.3; Microsoft Windows 10.0.19042)"
-        ],
-        "x-ms-client-request-id": "d7f1d774-df12-a285-e55e-bea2cae0edc2",
-        "x-ms-date": "Wed, 17 Feb 2021 22:45:09 GMT",
->>>>>>> 1814567d
+        "x-ms-client-request-id": "295a1c15-7409-339e-755d-50859462473a",
+        "x-ms-request-id": "da842507-a01f-0061-6df1-065c1c000000",
+        "x-ms-version": "2020-06-12"
+      },
+      "ResponseBody": []
+    },
+    {
+      "RequestUri": "https://seannse.blob.core.windows.net/test-filesystem-dc45e901-7663-c9db-539a-e4182b145502/test-directory-176ca60b-3964-ac71-1226-6ac9e375f9dd?comp=lease",
+      "RequestMethod": "PUT",
+      "RequestHeaders": {
+        "Accept": "application/xml",
+        "Authorization": "Sanitized",
+        "traceparent": "00-9577c4c00c48fd4485a698d1f4bbffb1-9119bb85551db94e-00",
+        "User-Agent": [
+          "azsdk-net-Storage.Files.DataLake/12.7.0-alpha.20210219.1",
+          "(.NET 5.0.3; Microsoft Windows 10.0.19041)"
+        ],
+        "x-ms-client-request-id": "f0a11ab7-d71a-d544-ae41-d997b6394ebd",
+        "x-ms-date": "Fri, 19 Feb 2021 19:03:56 GMT",
         "x-ms-lease-action": "acquire",
         "x-ms-lease-duration": "15",
-        "x-ms-proposed-lease-id": "41959370-9bae-3459-2765-c08097fd5a54",
-        "x-ms-return-client-request-id": "true",
-        "x-ms-version": "2020-06-12"
-      },
-      "RequestBody": null,
-      "StatusCode": 201,
-      "ResponseHeaders": {
-        "Content-Length": "0",
-<<<<<<< HEAD
-        "Date": "Tue, 02 Feb 2021 21:41:45 GMT",
-        "ETag": "\u00220x8D8C7C35729568F\u0022",
-        "Last-Modified": "Tue, 02 Feb 2021 21:41:46 GMT",
-=======
-        "Date": "Wed, 17 Feb 2021 22:45:08 GMT",
-        "ETag": "\u00220x8D8D395ADB7E3ED\u0022",
-        "Last-Modified": "Wed, 17 Feb 2021 22:45:09 GMT",
->>>>>>> 1814567d
-        "Server": [
-          "Windows-Azure-Blob/1.0",
-          "Microsoft-HTTPAPI/2.0"
-        ],
-        "x-ms-client-request-id": "d7f1d774-df12-a285-e55e-bea2cae0edc2",
-        "x-ms-lease-id": "41959370-9bae-3459-2765-c08097fd5a54",
-<<<<<<< HEAD
-        "x-ms-request-id": "98008efb-e01e-00ab-48ac-f90095000000",
-=======
-        "x-ms-request-id": "611267f2-201e-00b4-517e-05b391000000",
->>>>>>> 1814567d
-        "x-ms-version": "2020-06-12"
-      },
-      "ResponseBody": []
-    },
-    {
-      "RequestUri": "https://seannse.blob.core.windows.net/test-filesystem-138710f7-cd07-1ceb-0bb1-9ef37c8af8f2?restype=container",
+        "x-ms-proposed-lease-id": "b3d64218-40c0-196d-5072-bd65e4b77921",
+        "x-ms-return-client-request-id": "true",
+        "x-ms-version": "2020-06-12"
+      },
+      "RequestBody": null,
+      "StatusCode": 201,
+      "ResponseHeaders": {
+        "Content-Length": "0",
+        "Date": "Fri, 19 Feb 2021 19:03:54 GMT",
+        "ETag": "\u00220x8D8D5091AC7CBB9\u0022",
+        "Last-Modified": "Fri, 19 Feb 2021 19:03:55 GMT",
+        "Server": [
+          "Windows-Azure-Blob/1.0",
+          "Microsoft-HTTPAPI/2.0"
+        ],
+        "x-ms-client-request-id": "f0a11ab7-d71a-d544-ae41-d997b6394ebd",
+        "x-ms-lease-id": "b3d64218-40c0-196d-5072-bd65e4b77921",
+        "x-ms-request-id": "cb129f6c-b01e-006d-0bf1-06cb14000000",
+        "x-ms-version": "2020-06-12"
+      },
+      "ResponseBody": []
+    },
+    {
+      "RequestUri": "https://seannse.blob.core.windows.net/test-filesystem-dc45e901-7663-c9db-539a-e4182b145502?restype=container",
       "RequestMethod": "DELETE",
       "RequestHeaders": {
         "Accept": "application/xml",
         "Authorization": "Sanitized",
-<<<<<<< HEAD
-        "traceparent": "00-08243f89493807428da0bf6f6f64e848-49f3ef1758b75945-00",
-        "User-Agent": [
-          "azsdk-net-Storage.Files.DataLake/12.7.0-alpha.20210202.1",
-          "(.NET 5.0.2; Microsoft Windows 10.0.19042)"
-        ],
-        "x-ms-client-request-id": "c00b9264-820b-2b42-e8f1-068fc98980b6",
-        "x-ms-date": "Tue, 02 Feb 2021 21:41:46 GMT",
-=======
-        "traceparent": "00-98ccfef5e6054f4b95b92fe3dd421991-4206e9da9b1bce4d-00",
-        "User-Agent": [
-          "azsdk-net-Storage.Files.DataLake/12.7.0-alpha.20210217.1",
-          "(.NET 5.0.3; Microsoft Windows 10.0.19042)"
-        ],
-        "x-ms-client-request-id": "c00b9264-820b-2b42-e8f1-068fc98980b6",
-        "x-ms-date": "Wed, 17 Feb 2021 22:45:09 GMT",
->>>>>>> 1814567d
+        "traceparent": "00-e0cdbece0421244b9b66142ee895e7cf-bbd38a917076fc4d-00",
+        "User-Agent": [
+          "azsdk-net-Storage.Files.DataLake/12.7.0-alpha.20210219.1",
+          "(.NET 5.0.3; Microsoft Windows 10.0.19041)"
+        ],
+        "x-ms-client-request-id": "caadc60c-8816-c306-21dd-18d8f73ce309",
+        "x-ms-date": "Fri, 19 Feb 2021 19:03:56 GMT",
         "x-ms-return-client-request-id": "true",
         "x-ms-version": "2020-06-12"
       },
@@ -195,215 +124,135 @@
       "StatusCode": 202,
       "ResponseHeaders": {
         "Content-Length": "0",
-<<<<<<< HEAD
-        "Date": "Tue, 02 Feb 2021 21:41:46 GMT",
-=======
-        "Date": "Wed, 17 Feb 2021 22:45:08 GMT",
->>>>>>> 1814567d
-        "Server": [
-          "Windows-Azure-Blob/1.0",
-          "Microsoft-HTTPAPI/2.0"
-        ],
-        "x-ms-client-request-id": "c00b9264-820b-2b42-e8f1-068fc98980b6",
-<<<<<<< HEAD
-        "x-ms-request-id": "98008f53-e01e-00ab-1eac-f90095000000",
-=======
-        "x-ms-request-id": "6112691a-201e-00b4-6c7e-05b391000000",
->>>>>>> 1814567d
-        "x-ms-version": "2020-06-12"
-      },
-      "ResponseBody": []
-    },
-    {
-      "RequestUri": "https://seannse.blob.core.windows.net/test-filesystem-43ecdb1b-0764-105f-5709-6fc835e0a4da?restype=container",
-      "RequestMethod": "PUT",
-      "RequestHeaders": {
-        "Accept": "application/xml",
-        "Authorization": "Sanitized",
-<<<<<<< HEAD
-        "traceparent": "00-db65936e14f12e40815b821d635354cc-40cc82d402786b4c-00",
-        "User-Agent": [
-          "azsdk-net-Storage.Files.DataLake/12.7.0-alpha.20210202.1",
-          "(.NET 5.0.2; Microsoft Windows 10.0.19042)"
+        "Date": "Fri, 19 Feb 2021 19:03:55 GMT",
+        "Server": [
+          "Windows-Azure-Blob/1.0",
+          "Microsoft-HTTPAPI/2.0"
+        ],
+        "x-ms-client-request-id": "caadc60c-8816-c306-21dd-18d8f73ce309",
+        "x-ms-request-id": "cb129f7e-b01e-006d-1bf1-06cb14000000",
+        "x-ms-version": "2020-06-12"
+      },
+      "ResponseBody": []
+    },
+    {
+      "RequestUri": "https://seannse.blob.core.windows.net/test-filesystem-71c81128-36e6-3647-fa58-81de66fa64ee?restype=container",
+      "RequestMethod": "PUT",
+      "RequestHeaders": {
+        "Accept": "application/xml",
+        "Authorization": "Sanitized",
+        "traceparent": "00-4ff5bc341a740940983f55eb26858a9d-21ac3c3b0c7e3945-00",
+        "User-Agent": [
+          "azsdk-net-Storage.Files.DataLake/12.7.0-alpha.20210219.1",
+          "(.NET 5.0.3; Microsoft Windows 10.0.19041)"
         ],
         "x-ms-blob-public-access": "container",
-        "x-ms-client-request-id": "2288f3ca-a81e-5c44-32fb-68021379f508",
-        "x-ms-date": "Tue, 02 Feb 2021 21:41:46 GMT",
-=======
-        "traceparent": "00-8d257ee94e354844be175bc71f92a818-4d680f7bedf87243-00",
-        "User-Agent": [
-          "azsdk-net-Storage.Files.DataLake/12.7.0-alpha.20210217.1",
-          "(.NET 5.0.3; Microsoft Windows 10.0.19042)"
-        ],
-        "x-ms-blob-public-access": "container",
-        "x-ms-client-request-id": "2288f3ca-a81e-5c44-32fb-68021379f508",
-        "x-ms-date": "Wed, 17 Feb 2021 22:45:09 GMT",
->>>>>>> 1814567d
-        "x-ms-return-client-request-id": "true",
-        "x-ms-version": "2020-06-12"
-      },
-      "RequestBody": null,
-      "StatusCode": 201,
-      "ResponseHeaders": {
-        "Content-Length": "0",
-<<<<<<< HEAD
-        "Date": "Tue, 02 Feb 2021 21:41:46 GMT",
-        "ETag": "\u00220x8D8C7C3577DCF89\u0022",
-        "Last-Modified": "Tue, 02 Feb 2021 21:41:47 GMT",
-=======
-        "Date": "Wed, 17 Feb 2021 22:45:09 GMT",
-        "ETag": "\u00220x8D8D395AE027BA2\u0022",
-        "Last-Modified": "Wed, 17 Feb 2021 22:45:09 GMT",
->>>>>>> 1814567d
-        "Server": [
-          "Windows-Azure-Blob/1.0",
-          "Microsoft-HTTPAPI/2.0"
-        ],
-        "x-ms-client-request-id": "2288f3ca-a81e-5c44-32fb-68021379f508",
-<<<<<<< HEAD
-        "x-ms-request-id": "0690d339-d01e-007b-41ac-f93dc3000000",
-=======
-        "x-ms-request-id": "ce16c913-601e-00b5-057e-05ec4d000000",
->>>>>>> 1814567d
-        "x-ms-version": "2020-06-12"
-      },
-      "ResponseBody": []
-    },
-    {
-      "RequestUri": "https://seannse.dfs.core.windows.net/test-filesystem-43ecdb1b-0764-105f-5709-6fc835e0a4da/test-directory-b41d2c4c-484b-eee1-240d-8076f783b367?resource=directory",
+        "x-ms-client-request-id": "5f206758-06f8-d698-7f77-cfbd06285d26",
+        "x-ms-date": "Fri, 19 Feb 2021 19:03:56 GMT",
+        "x-ms-return-client-request-id": "true",
+        "x-ms-version": "2020-06-12"
+      },
+      "RequestBody": null,
+      "StatusCode": 201,
+      "ResponseHeaders": {
+        "Content-Length": "0",
+        "Date": "Fri, 19 Feb 2021 19:03:55 GMT",
+        "ETag": "\u00220x8D8D5091AED3F1F\u0022",
+        "Last-Modified": "Fri, 19 Feb 2021 19:03:55 GMT",
+        "Server": [
+          "Windows-Azure-Blob/1.0",
+          "Microsoft-HTTPAPI/2.0"
+        ],
+        "x-ms-client-request-id": "5f206758-06f8-d698-7f77-cfbd06285d26",
+        "x-ms-request-id": "cb129f96-b01e-006d-31f1-06cb14000000",
+        "x-ms-version": "2020-06-12"
+      },
+      "ResponseBody": []
+    },
+    {
+      "RequestUri": "https://seannse.dfs.core.windows.net/test-filesystem-71c81128-36e6-3647-fa58-81de66fa64ee/test-directory-9d0f2979-f3b1-a47d-696c-48c02975ceb3?resource=directory",
       "RequestMethod": "PUT",
       "RequestHeaders": {
         "Accept": "application/json",
         "Authorization": "Sanitized",
-<<<<<<< HEAD
-        "traceparent": "00-b364edcfcfa8d542a541ac7c9067e7cc-586fded526152843-00",
-        "User-Agent": [
-          "azsdk-net-Storage.Files.DataLake/12.7.0-alpha.20210202.1",
-          "(.NET 5.0.2; Microsoft Windows 10.0.19042)"
-        ],
-        "x-ms-client-request-id": "308f08f8-6ad2-8193-129a-fd1028cd65af",
-        "x-ms-date": "Tue, 02 Feb 2021 21:41:46 GMT",
-=======
-        "traceparent": "00-117abda51457ae4a8ddfc5f8871af544-df219621655a3045-00",
-        "User-Agent": [
-          "azsdk-net-Storage.Files.DataLake/12.7.0-alpha.20210217.1",
-          "(.NET 5.0.3; Microsoft Windows 10.0.19042)"
-        ],
-        "x-ms-client-request-id": "308f08f8-6ad2-8193-129a-fd1028cd65af",
-        "x-ms-date": "Wed, 17 Feb 2021 22:45:09 GMT",
->>>>>>> 1814567d
-        "x-ms-return-client-request-id": "true",
-        "x-ms-version": "2020-06-12"
-      },
-      "RequestBody": null,
-      "StatusCode": 201,
-      "ResponseHeaders": {
-        "Content-Length": "0",
-<<<<<<< HEAD
-        "Date": "Tue, 02 Feb 2021 21:41:47 GMT",
-        "ETag": "\u00220x8D8C7C357B3B448\u0022",
-        "Last-Modified": "Tue, 02 Feb 2021 21:41:47 GMT",
-=======
-        "Date": "Wed, 17 Feb 2021 22:45:09 GMT",
-        "ETag": "\u00220x8D8D395AE36F5F8\u0022",
-        "Last-Modified": "Wed, 17 Feb 2021 22:45:09 GMT",
->>>>>>> 1814567d
+        "traceparent": "00-3e6c0c2b3af4e6469721b007fb91b094-afc2d9e845de884e-00",
+        "User-Agent": [
+          "azsdk-net-Storage.Files.DataLake/12.7.0-alpha.20210219.1",
+          "(.NET 5.0.3; Microsoft Windows 10.0.19041)"
+        ],
+        "x-ms-client-request-id": "3e58e6c9-b437-6480-e97c-f58bbdd8ac09",
+        "x-ms-date": "Fri, 19 Feb 2021 19:03:56 GMT",
+        "x-ms-return-client-request-id": "true",
+        "x-ms-version": "2020-06-12"
+      },
+      "RequestBody": null,
+      "StatusCode": 201,
+      "ResponseHeaders": {
+        "Content-Length": "0",
+        "Date": "Fri, 19 Feb 2021 19:03:55 GMT",
+        "ETag": "\u00220x8D8D5091AFD20B9\u0022",
+        "Last-Modified": "Fri, 19 Feb 2021 19:03:55 GMT",
         "Server": [
           "Windows-Azure-HDFS/1.0",
           "Microsoft-HTTPAPI/2.0"
         ],
-        "x-ms-client-request-id": "308f08f8-6ad2-8193-129a-fd1028cd65af",
-<<<<<<< HEAD
-        "x-ms-request-id": "8d4c935f-f01f-007c-13ac-f951a0000000",
-=======
-        "x-ms-request-id": "ceee044e-101f-005b-6a7e-054664000000",
->>>>>>> 1814567d
-        "x-ms-version": "2020-06-12"
-      },
-      "ResponseBody": []
-    },
-    {
-      "RequestUri": "https://seannse.blob.core.windows.net/test-filesystem-43ecdb1b-0764-105f-5709-6fc835e0a4da/test-directory-b41d2c4c-484b-eee1-240d-8076f783b367?comp=lease",
-      "RequestMethod": "PUT",
-      "RequestHeaders": {
-        "Accept": "application/xml",
-        "Authorization": "Sanitized",
-<<<<<<< HEAD
-        "If-Modified-Since": "Mon, 01 Feb 2021 21:41:45 GMT",
-        "traceparent": "00-bbdb228abc2e51428ca6ae88f544c634-b7e76fcf1c00ec49-00",
-        "User-Agent": [
-          "azsdk-net-Storage.Files.DataLake/12.7.0-alpha.20210202.1",
-          "(.NET 5.0.2; Microsoft Windows 10.0.19042)"
-        ],
-        "x-ms-client-request-id": "c492567b-489d-44cd-57c5-c17e85293e0a",
-        "x-ms-date": "Tue, 02 Feb 2021 21:41:47 GMT",
-=======
-        "If-Modified-Since": "Tue, 16 Feb 2021 22:45:08 GMT",
-        "traceparent": "00-902e637b8513dc41a6864ccc984c0c5f-96be1694aabfdd46-00",
-        "User-Agent": [
-          "azsdk-net-Storage.Files.DataLake/12.7.0-alpha.20210217.1",
-          "(.NET 5.0.3; Microsoft Windows 10.0.19042)"
-        ],
-        "x-ms-client-request-id": "c492567b-489d-44cd-57c5-c17e85293e0a",
-        "x-ms-date": "Wed, 17 Feb 2021 22:45:10 GMT",
->>>>>>> 1814567d
+        "x-ms-client-request-id": "3e58e6c9-b437-6480-e97c-f58bbdd8ac09",
+        "x-ms-request-id": "da842521-a01f-0061-07f1-065c1c000000",
+        "x-ms-version": "2020-06-12"
+      },
+      "ResponseBody": []
+    },
+    {
+      "RequestUri": "https://seannse.blob.core.windows.net/test-filesystem-71c81128-36e6-3647-fa58-81de66fa64ee/test-directory-9d0f2979-f3b1-a47d-696c-48c02975ceb3?comp=lease",
+      "RequestMethod": "PUT",
+      "RequestHeaders": {
+        "Accept": "application/xml",
+        "Authorization": "Sanitized",
+        "If-Modified-Since": "Thu, 18 Feb 2021 19:03:55 GMT",
+        "traceparent": "00-8c57a04b15e8f14088f655df55d6c9e8-5c83a03fa0ed2740-00",
+        "User-Agent": [
+          "azsdk-net-Storage.Files.DataLake/12.7.0-alpha.20210219.1",
+          "(.NET 5.0.3; Microsoft Windows 10.0.19041)"
+        ],
+        "x-ms-client-request-id": "986b6607-9d32-6b5d-9ae3-0aecd782e17f",
+        "x-ms-date": "Fri, 19 Feb 2021 19:03:56 GMT",
         "x-ms-lease-action": "acquire",
         "x-ms-lease-duration": "15",
-        "x-ms-proposed-lease-id": "82170147-b37b-c9b0-6f54-e46a4307286f",
-        "x-ms-return-client-request-id": "true",
-        "x-ms-version": "2020-06-12"
-      },
-      "RequestBody": null,
-      "StatusCode": 201,
-      "ResponseHeaders": {
-        "Content-Length": "0",
-<<<<<<< HEAD
-        "Date": "Tue, 02 Feb 2021 21:41:46 GMT",
-        "ETag": "\u00220x8D8C7C357B3B448\u0022",
-        "Last-Modified": "Tue, 02 Feb 2021 21:41:47 GMT",
-=======
-        "Date": "Wed, 17 Feb 2021 22:45:09 GMT",
-        "ETag": "\u00220x8D8D395AE36F5F8\u0022",
-        "Last-Modified": "Wed, 17 Feb 2021 22:45:09 GMT",
->>>>>>> 1814567d
-        "Server": [
-          "Windows-Azure-Blob/1.0",
-          "Microsoft-HTTPAPI/2.0"
-        ],
-        "x-ms-client-request-id": "c492567b-489d-44cd-57c5-c17e85293e0a",
-        "x-ms-lease-id": "82170147-b37b-c9b0-6f54-e46a4307286f",
-<<<<<<< HEAD
-        "x-ms-request-id": "0690d3a9-d01e-007b-27ac-f93dc3000000",
-=======
-        "x-ms-request-id": "ce16cb64-601e-00b5-377e-05ec4d000000",
->>>>>>> 1814567d
-        "x-ms-version": "2020-06-12"
-      },
-      "ResponseBody": []
-    },
-    {
-      "RequestUri": "https://seannse.blob.core.windows.net/test-filesystem-43ecdb1b-0764-105f-5709-6fc835e0a4da?restype=container",
+        "x-ms-proposed-lease-id": "b7b61ba9-5da3-744c-334b-dcfd8369ef80",
+        "x-ms-return-client-request-id": "true",
+        "x-ms-version": "2020-06-12"
+      },
+      "RequestBody": null,
+      "StatusCode": 201,
+      "ResponseHeaders": {
+        "Content-Length": "0",
+        "Date": "Fri, 19 Feb 2021 19:03:55 GMT",
+        "ETag": "\u00220x8D8D5091AFD20B9\u0022",
+        "Last-Modified": "Fri, 19 Feb 2021 19:03:55 GMT",
+        "Server": [
+          "Windows-Azure-Blob/1.0",
+          "Microsoft-HTTPAPI/2.0"
+        ],
+        "x-ms-client-request-id": "986b6607-9d32-6b5d-9ae3-0aecd782e17f",
+        "x-ms-lease-id": "b7b61ba9-5da3-744c-334b-dcfd8369ef80",
+        "x-ms-request-id": "cb129fdb-b01e-006d-69f1-06cb14000000",
+        "x-ms-version": "2020-06-12"
+      },
+      "ResponseBody": []
+    },
+    {
+      "RequestUri": "https://seannse.blob.core.windows.net/test-filesystem-71c81128-36e6-3647-fa58-81de66fa64ee?restype=container",
       "RequestMethod": "DELETE",
       "RequestHeaders": {
         "Accept": "application/xml",
         "Authorization": "Sanitized",
-<<<<<<< HEAD
-        "traceparent": "00-f361e1dc835d6c42bfc5a659c5e8b869-5600aa53a0ab484e-00",
-        "User-Agent": [
-          "azsdk-net-Storage.Files.DataLake/12.7.0-alpha.20210202.1",
-          "(.NET 5.0.2; Microsoft Windows 10.0.19042)"
-        ],
-        "x-ms-client-request-id": "edeee2b3-6475-f9d2-693a-972ec116fbd4",
-        "x-ms-date": "Tue, 02 Feb 2021 21:41:47 GMT",
-=======
-        "traceparent": "00-9bc0ac18221f8445b6357d00b55b000a-f77106786fc0cb41-00",
-        "User-Agent": [
-          "azsdk-net-Storage.Files.DataLake/12.7.0-alpha.20210217.1",
-          "(.NET 5.0.3; Microsoft Windows 10.0.19042)"
-        ],
-        "x-ms-client-request-id": "edeee2b3-6475-f9d2-693a-972ec116fbd4",
-        "x-ms-date": "Wed, 17 Feb 2021 22:45:10 GMT",
->>>>>>> 1814567d
+        "traceparent": "00-d13a1efbf1c2e948b79bd082ff1580b1-5ad1964b01524f44-00",
+        "User-Agent": [
+          "azsdk-net-Storage.Files.DataLake/12.7.0-alpha.20210219.1",
+          "(.NET 5.0.3; Microsoft Windows 10.0.19041)"
+        ],
+        "x-ms-client-request-id": "1df6f444-56fd-7a4d-eb8b-a73a848f7b4c",
+        "x-ms-date": "Fri, 19 Feb 2021 19:03:56 GMT",
         "x-ms-return-client-request-id": "true",
         "x-ms-version": "2020-06-12"
       },
@@ -411,215 +260,135 @@
       "StatusCode": 202,
       "ResponseHeaders": {
         "Content-Length": "0",
-<<<<<<< HEAD
-        "Date": "Tue, 02 Feb 2021 21:41:47 GMT",
-=======
-        "Date": "Wed, 17 Feb 2021 22:45:09 GMT",
->>>>>>> 1814567d
-        "Server": [
-          "Windows-Azure-Blob/1.0",
-          "Microsoft-HTTPAPI/2.0"
-        ],
-        "x-ms-client-request-id": "edeee2b3-6475-f9d2-693a-972ec116fbd4",
-<<<<<<< HEAD
-        "x-ms-request-id": "0690d3b9-d01e-007b-37ac-f93dc3000000",
-=======
-        "x-ms-request-id": "ce16cc01-601e-00b5-4f7e-05ec4d000000",
->>>>>>> 1814567d
-        "x-ms-version": "2020-06-12"
-      },
-      "ResponseBody": []
-    },
-    {
-      "RequestUri": "https://seannse.blob.core.windows.net/test-filesystem-f64a253d-afde-05b2-9bcd-5706c3cdc164?restype=container",
-      "RequestMethod": "PUT",
-      "RequestHeaders": {
-        "Accept": "application/xml",
-        "Authorization": "Sanitized",
-<<<<<<< HEAD
-        "traceparent": "00-65f63d7a39024c408cb0f5db7dd0f020-d99fbe04277dab48-00",
-        "User-Agent": [
-          "azsdk-net-Storage.Files.DataLake/12.7.0-alpha.20210202.1",
-          "(.NET 5.0.2; Microsoft Windows 10.0.19042)"
+        "Date": "Fri, 19 Feb 2021 19:03:55 GMT",
+        "Server": [
+          "Windows-Azure-Blob/1.0",
+          "Microsoft-HTTPAPI/2.0"
+        ],
+        "x-ms-client-request-id": "1df6f444-56fd-7a4d-eb8b-a73a848f7b4c",
+        "x-ms-request-id": "cb129ff5-b01e-006d-80f1-06cb14000000",
+        "x-ms-version": "2020-06-12"
+      },
+      "ResponseBody": []
+    },
+    {
+      "RequestUri": "https://seannse.blob.core.windows.net/test-filesystem-99d0963f-91f5-9c05-7a51-f9cfb5da24ac?restype=container",
+      "RequestMethod": "PUT",
+      "RequestHeaders": {
+        "Accept": "application/xml",
+        "Authorization": "Sanitized",
+        "traceparent": "00-c2425a08d2a42e4eb45cebdd8232276a-e1a8fee84656c44b-00",
+        "User-Agent": [
+          "azsdk-net-Storage.Files.DataLake/12.7.0-alpha.20210219.1",
+          "(.NET 5.0.3; Microsoft Windows 10.0.19041)"
         ],
         "x-ms-blob-public-access": "container",
-        "x-ms-client-request-id": "5ec2b09b-4ea9-04e4-2fe9-51a70ccc359c",
-        "x-ms-date": "Tue, 02 Feb 2021 21:41:47 GMT",
-=======
-        "traceparent": "00-424952955fc1b14896252de2279ec65b-c6cf3aa3d5419e49-00",
-        "User-Agent": [
-          "azsdk-net-Storage.Files.DataLake/12.7.0-alpha.20210217.1",
-          "(.NET 5.0.3; Microsoft Windows 10.0.19042)"
-        ],
-        "x-ms-blob-public-access": "container",
-        "x-ms-client-request-id": "5ec2b09b-4ea9-04e4-2fe9-51a70ccc359c",
-        "x-ms-date": "Wed, 17 Feb 2021 22:45:10 GMT",
->>>>>>> 1814567d
-        "x-ms-return-client-request-id": "true",
-        "x-ms-version": "2020-06-12"
-      },
-      "RequestBody": null,
-      "StatusCode": 201,
-      "ResponseHeaders": {
-        "Content-Length": "0",
-<<<<<<< HEAD
-        "Date": "Tue, 02 Feb 2021 21:41:47 GMT",
-        "ETag": "\u00220x8D8C7C358047A0C\u0022",
-        "Last-Modified": "Tue, 02 Feb 2021 21:41:48 GMT",
-=======
-        "Date": "Wed, 17 Feb 2021 22:45:09 GMT",
-        "ETag": "\u00220x8D8D395AE87F1AA\u0022",
-        "Last-Modified": "Wed, 17 Feb 2021 22:45:10 GMT",
->>>>>>> 1814567d
-        "Server": [
-          "Windows-Azure-Blob/1.0",
-          "Microsoft-HTTPAPI/2.0"
-        ],
-        "x-ms-client-request-id": "5ec2b09b-4ea9-04e4-2fe9-51a70ccc359c",
-<<<<<<< HEAD
-        "x-ms-request-id": "3dc23edd-601e-0033-30ac-f920f4000000",
-=======
-        "x-ms-request-id": "d10d615d-e01e-003d-547e-050944000000",
->>>>>>> 1814567d
-        "x-ms-version": "2020-06-12"
-      },
-      "ResponseBody": []
-    },
-    {
-      "RequestUri": "https://seannse.dfs.core.windows.net/test-filesystem-f64a253d-afde-05b2-9bcd-5706c3cdc164/test-directory-c3ae3378-584c-eb9a-903d-3a0a279d270f?resource=directory",
+        "x-ms-client-request-id": "b0429be8-cc1e-b3d3-ee59-a2ab5d7ec410",
+        "x-ms-date": "Fri, 19 Feb 2021 19:03:56 GMT",
+        "x-ms-return-client-request-id": "true",
+        "x-ms-version": "2020-06-12"
+      },
+      "RequestBody": null,
+      "StatusCode": 201,
+      "ResponseHeaders": {
+        "Content-Length": "0",
+        "Date": "Fri, 19 Feb 2021 19:03:55 GMT",
+        "ETag": "\u00220x8D8D5091B20DB6F\u0022",
+        "Last-Modified": "Fri, 19 Feb 2021 19:03:55 GMT",
+        "Server": [
+          "Windows-Azure-Blob/1.0",
+          "Microsoft-HTTPAPI/2.0"
+        ],
+        "x-ms-client-request-id": "b0429be8-cc1e-b3d3-ee59-a2ab5d7ec410",
+        "x-ms-request-id": "cb12a00d-b01e-006d-16f1-06cb14000000",
+        "x-ms-version": "2020-06-12"
+      },
+      "ResponseBody": []
+    },
+    {
+      "RequestUri": "https://seannse.dfs.core.windows.net/test-filesystem-99d0963f-91f5-9c05-7a51-f9cfb5da24ac/test-directory-42bcfb66-97e7-7bbf-1498-71fb07afdac8?resource=directory",
       "RequestMethod": "PUT",
       "RequestHeaders": {
         "Accept": "application/json",
         "Authorization": "Sanitized",
-<<<<<<< HEAD
-        "traceparent": "00-55242ee853cc1046a6b2347d3a1281c5-58c4f156671c2146-00",
-        "User-Agent": [
-          "azsdk-net-Storage.Files.DataLake/12.7.0-alpha.20210202.1",
-          "(.NET 5.0.2; Microsoft Windows 10.0.19042)"
-        ],
-        "x-ms-client-request-id": "aa9ceb9e-3fdd-4309-16d7-cd6b13d9dc92",
-        "x-ms-date": "Tue, 02 Feb 2021 21:41:47 GMT",
-=======
-        "traceparent": "00-30c221f61d8dc640b94f3a777a3bc147-07ea20dd43556c44-00",
-        "User-Agent": [
-          "azsdk-net-Storage.Files.DataLake/12.7.0-alpha.20210217.1",
-          "(.NET 5.0.3; Microsoft Windows 10.0.19042)"
-        ],
-        "x-ms-client-request-id": "aa9ceb9e-3fdd-4309-16d7-cd6b13d9dc92",
-        "x-ms-date": "Wed, 17 Feb 2021 22:45:10 GMT",
->>>>>>> 1814567d
-        "x-ms-return-client-request-id": "true",
-        "x-ms-version": "2020-06-12"
-      },
-      "RequestBody": null,
-      "StatusCode": 201,
-      "ResponseHeaders": {
-        "Content-Length": "0",
-<<<<<<< HEAD
-        "Date": "Tue, 02 Feb 2021 21:41:48 GMT",
-        "ETag": "\u00220x8D8C7C3583D7A93\u0022",
-        "Last-Modified": "Tue, 02 Feb 2021 21:41:48 GMT",
-=======
-        "Date": "Wed, 17 Feb 2021 22:45:10 GMT",
-        "ETag": "\u00220x8D8D395AEC43EE6\u0022",
-        "Last-Modified": "Wed, 17 Feb 2021 22:45:10 GMT",
->>>>>>> 1814567d
+        "traceparent": "00-ffa711cc40173b4d8ae863652e2ef08a-b6669ddc1dc1a04d-00",
+        "User-Agent": [
+          "azsdk-net-Storage.Files.DataLake/12.7.0-alpha.20210219.1",
+          "(.NET 5.0.3; Microsoft Windows 10.0.19041)"
+        ],
+        "x-ms-client-request-id": "c7f07935-52f5-5029-dcc7-9c855ad7ab3f",
+        "x-ms-date": "Fri, 19 Feb 2021 19:03:56 GMT",
+        "x-ms-return-client-request-id": "true",
+        "x-ms-version": "2020-06-12"
+      },
+      "RequestBody": null,
+      "StatusCode": 201,
+      "ResponseHeaders": {
+        "Content-Length": "0",
+        "Date": "Fri, 19 Feb 2021 19:03:55 GMT",
+        "ETag": "\u00220x8D8D5091B3199DE\u0022",
+        "Last-Modified": "Fri, 19 Feb 2021 19:03:56 GMT",
         "Server": [
           "Windows-Azure-HDFS/1.0",
           "Microsoft-HTTPAPI/2.0"
         ],
-        "x-ms-client-request-id": "aa9ceb9e-3fdd-4309-16d7-cd6b13d9dc92",
-<<<<<<< HEAD
-        "x-ms-request-id": "94892fcf-401f-0056-41ac-f98eb0000000",
-=======
-        "x-ms-request-id": "bd51854d-e01f-002d-6f7e-05cc2c000000",
->>>>>>> 1814567d
-        "x-ms-version": "2020-06-12"
-      },
-      "ResponseBody": []
-    },
-    {
-      "RequestUri": "https://seannse.blob.core.windows.net/test-filesystem-f64a253d-afde-05b2-9bcd-5706c3cdc164/test-directory-c3ae3378-584c-eb9a-903d-3a0a279d270f?comp=lease",
-      "RequestMethod": "PUT",
-      "RequestHeaders": {
-        "Accept": "application/xml",
-        "Authorization": "Sanitized",
-<<<<<<< HEAD
-        "If-Unmodified-Since": "Wed, 03 Feb 2021 21:41:45 GMT",
-        "traceparent": "00-434bc37ce9560b40bd3f150633df143c-eb3bdbaba6ae8149-00",
-        "User-Agent": [
-          "azsdk-net-Storage.Files.DataLake/12.7.0-alpha.20210202.1",
-          "(.NET 5.0.2; Microsoft Windows 10.0.19042)"
-        ],
-        "x-ms-client-request-id": "bd8fe0e9-f610-7b8d-5986-316195825ecd",
-        "x-ms-date": "Tue, 02 Feb 2021 21:41:48 GMT",
-=======
-        "If-Unmodified-Since": "Thu, 18 Feb 2021 22:45:08 GMT",
-        "traceparent": "00-9a83012cb17e8b4f8b97d74b4787dcbd-d06d604f84f45f41-00",
-        "User-Agent": [
-          "azsdk-net-Storage.Files.DataLake/12.7.0-alpha.20210217.1",
-          "(.NET 5.0.3; Microsoft Windows 10.0.19042)"
-        ],
-        "x-ms-client-request-id": "bd8fe0e9-f610-7b8d-5986-316195825ecd",
-        "x-ms-date": "Wed, 17 Feb 2021 22:45:11 GMT",
->>>>>>> 1814567d
+        "x-ms-client-request-id": "c7f07935-52f5-5029-dcc7-9c855ad7ab3f",
+        "x-ms-request-id": "da842545-a01f-0061-2bf1-065c1c000000",
+        "x-ms-version": "2020-06-12"
+      },
+      "ResponseBody": []
+    },
+    {
+      "RequestUri": "https://seannse.blob.core.windows.net/test-filesystem-99d0963f-91f5-9c05-7a51-f9cfb5da24ac/test-directory-42bcfb66-97e7-7bbf-1498-71fb07afdac8?comp=lease",
+      "RequestMethod": "PUT",
+      "RequestHeaders": {
+        "Accept": "application/xml",
+        "Authorization": "Sanitized",
+        "If-Unmodified-Since": "Sat, 20 Feb 2021 19:03:55 GMT",
+        "traceparent": "00-2890bfe632da4648ae6061653fa3a04d-f2bfeb9c49a25f4c-00",
+        "User-Agent": [
+          "azsdk-net-Storage.Files.DataLake/12.7.0-alpha.20210219.1",
+          "(.NET 5.0.3; Microsoft Windows 10.0.19041)"
+        ],
+        "x-ms-client-request-id": "46b4b549-65e6-8a11-00fd-5aeb7d36ad50",
+        "x-ms-date": "Fri, 19 Feb 2021 19:03:56 GMT",
         "x-ms-lease-action": "acquire",
         "x-ms-lease-duration": "15",
-        "x-ms-proposed-lease-id": "0add42c1-2261-1591-787c-aa86e548eba2",
-        "x-ms-return-client-request-id": "true",
-        "x-ms-version": "2020-06-12"
-      },
-      "RequestBody": null,
-      "StatusCode": 201,
-      "ResponseHeaders": {
-        "Content-Length": "0",
-<<<<<<< HEAD
-        "Date": "Tue, 02 Feb 2021 21:41:47 GMT",
-        "ETag": "\u00220x8D8C7C3583D7A93\u0022",
-        "Last-Modified": "Tue, 02 Feb 2021 21:41:48 GMT",
-=======
-        "Date": "Wed, 17 Feb 2021 22:45:09 GMT",
-        "ETag": "\u00220x8D8D395AEC43EE6\u0022",
-        "Last-Modified": "Wed, 17 Feb 2021 22:45:10 GMT",
->>>>>>> 1814567d
-        "Server": [
-          "Windows-Azure-Blob/1.0",
-          "Microsoft-HTTPAPI/2.0"
-        ],
-        "x-ms-client-request-id": "bd8fe0e9-f610-7b8d-5986-316195825ecd",
-        "x-ms-lease-id": "0add42c1-2261-1591-787c-aa86e548eba2",
-<<<<<<< HEAD
-        "x-ms-request-id": "3dc23fdb-601e-0033-22ac-f920f4000000",
-=======
-        "x-ms-request-id": "d10d6223-e01e-003d-0a7e-050944000000",
->>>>>>> 1814567d
-        "x-ms-version": "2020-06-12"
-      },
-      "ResponseBody": []
-    },
-    {
-      "RequestUri": "https://seannse.blob.core.windows.net/test-filesystem-f64a253d-afde-05b2-9bcd-5706c3cdc164?restype=container",
+        "x-ms-proposed-lease-id": "74efda7e-ab97-f378-6c0a-d5f2a38c5a3e",
+        "x-ms-return-client-request-id": "true",
+        "x-ms-version": "2020-06-12"
+      },
+      "RequestBody": null,
+      "StatusCode": 201,
+      "ResponseHeaders": {
+        "Content-Length": "0",
+        "Date": "Fri, 19 Feb 2021 19:03:55 GMT",
+        "ETag": "\u00220x8D8D5091B3199DE\u0022",
+        "Last-Modified": "Fri, 19 Feb 2021 19:03:56 GMT",
+        "Server": [
+          "Windows-Azure-Blob/1.0",
+          "Microsoft-HTTPAPI/2.0"
+        ],
+        "x-ms-client-request-id": "46b4b549-65e6-8a11-00fd-5aeb7d36ad50",
+        "x-ms-lease-id": "74efda7e-ab97-f378-6c0a-d5f2a38c5a3e",
+        "x-ms-request-id": "cb12a05b-b01e-006d-56f1-06cb14000000",
+        "x-ms-version": "2020-06-12"
+      },
+      "ResponseBody": []
+    },
+    {
+      "RequestUri": "https://seannse.blob.core.windows.net/test-filesystem-99d0963f-91f5-9c05-7a51-f9cfb5da24ac?restype=container",
       "RequestMethod": "DELETE",
       "RequestHeaders": {
         "Accept": "application/xml",
         "Authorization": "Sanitized",
-<<<<<<< HEAD
-        "traceparent": "00-c14d776f6aadc24bbd6f1d5e3672d353-c65f4aa200c5644a-00",
-        "User-Agent": [
-          "azsdk-net-Storage.Files.DataLake/12.7.0-alpha.20210202.1",
-          "(.NET 5.0.2; Microsoft Windows 10.0.19042)"
-        ],
-        "x-ms-client-request-id": "049d6a5e-2eb9-4592-bdf1-e37a4bcff576",
-        "x-ms-date": "Tue, 02 Feb 2021 21:41:48 GMT",
-=======
-        "traceparent": "00-8f19334f9d8f2b4bbbdc5c09dc6af045-069ad700d5b81949-00",
-        "User-Agent": [
-          "azsdk-net-Storage.Files.DataLake/12.7.0-alpha.20210217.1",
-          "(.NET 5.0.3; Microsoft Windows 10.0.19042)"
-        ],
-        "x-ms-client-request-id": "049d6a5e-2eb9-4592-bdf1-e37a4bcff576",
-        "x-ms-date": "Wed, 17 Feb 2021 22:45:11 GMT",
->>>>>>> 1814567d
+        "traceparent": "00-3f58e498ccf3cc488929b5c69ab1c718-50062b0e02e4f143-00",
+        "User-Agent": [
+          "azsdk-net-Storage.Files.DataLake/12.7.0-alpha.20210219.1",
+          "(.NET 5.0.3; Microsoft Windows 10.0.19041)"
+        ],
+        "x-ms-client-request-id": "eea93fb4-13d7-5957-b63c-8cc2b7e7ec88",
+        "x-ms-date": "Fri, 19 Feb 2021 19:03:56 GMT",
         "x-ms-return-client-request-id": "true",
         "x-ms-version": "2020-06-12"
       },
@@ -627,153 +396,96 @@
       "StatusCode": 202,
       "ResponseHeaders": {
         "Content-Length": "0",
-<<<<<<< HEAD
-        "Date": "Tue, 02 Feb 2021 21:41:47 GMT",
-=======
-        "Date": "Wed, 17 Feb 2021 22:45:10 GMT",
->>>>>>> 1814567d
-        "Server": [
-          "Windows-Azure-Blob/1.0",
-          "Microsoft-HTTPAPI/2.0"
-        ],
-        "x-ms-client-request-id": "049d6a5e-2eb9-4592-bdf1-e37a4bcff576",
-<<<<<<< HEAD
-        "x-ms-request-id": "3dc2400f-601e-0033-51ac-f920f4000000",
-=======
-        "x-ms-request-id": "d10d6271-e01e-003d-527e-050944000000",
->>>>>>> 1814567d
-        "x-ms-version": "2020-06-12"
-      },
-      "ResponseBody": []
-    },
-    {
-      "RequestUri": "https://seannse.blob.core.windows.net/test-filesystem-69472ec8-561f-48d2-4f4b-abbde45255fa?restype=container",
-      "RequestMethod": "PUT",
-      "RequestHeaders": {
-        "Accept": "application/xml",
-        "Authorization": "Sanitized",
-<<<<<<< HEAD
-        "traceparent": "00-783cb4e66eee93498b4ad537fd65f47d-36fdf9502f3b7e46-00",
-        "User-Agent": [
-          "azsdk-net-Storage.Files.DataLake/12.7.0-alpha.20210202.1",
-          "(.NET 5.0.2; Microsoft Windows 10.0.19042)"
+        "Date": "Fri, 19 Feb 2021 19:03:55 GMT",
+        "Server": [
+          "Windows-Azure-Blob/1.0",
+          "Microsoft-HTTPAPI/2.0"
+        ],
+        "x-ms-client-request-id": "eea93fb4-13d7-5957-b63c-8cc2b7e7ec88",
+        "x-ms-request-id": "cb12a07c-b01e-006d-75f1-06cb14000000",
+        "x-ms-version": "2020-06-12"
+      },
+      "ResponseBody": []
+    },
+    {
+      "RequestUri": "https://seannse.blob.core.windows.net/test-filesystem-7864ede8-c343-2b84-3448-3e60b00f1c58?restype=container",
+      "RequestMethod": "PUT",
+      "RequestHeaders": {
+        "Accept": "application/xml",
+        "Authorization": "Sanitized",
+        "traceparent": "00-dd3a4eedb4c78e49b91685e43ca2c4ba-ae94bb575b4f704c-00",
+        "User-Agent": [
+          "azsdk-net-Storage.Files.DataLake/12.7.0-alpha.20210219.1",
+          "(.NET 5.0.3; Microsoft Windows 10.0.19041)"
         ],
         "x-ms-blob-public-access": "container",
-        "x-ms-client-request-id": "f7719a5c-1616-070a-9754-b56e82d4606a",
-        "x-ms-date": "Tue, 02 Feb 2021 21:41:48 GMT",
-=======
-        "traceparent": "00-a717afc0820ccd4387b10b994eb54863-a365f649770b4e4c-00",
-        "User-Agent": [
-          "azsdk-net-Storage.Files.DataLake/12.7.0-alpha.20210217.1",
-          "(.NET 5.0.3; Microsoft Windows 10.0.19042)"
-        ],
-        "x-ms-blob-public-access": "container",
-        "x-ms-client-request-id": "f7719a5c-1616-070a-9754-b56e82d4606a",
-        "x-ms-date": "Wed, 17 Feb 2021 22:45:11 GMT",
->>>>>>> 1814567d
-        "x-ms-return-client-request-id": "true",
-        "x-ms-version": "2020-06-12"
-      },
-      "RequestBody": null,
-      "StatusCode": 201,
-      "ResponseHeaders": {
-        "Content-Length": "0",
-<<<<<<< HEAD
-        "Date": "Tue, 02 Feb 2021 21:41:48 GMT",
-        "ETag": "\u00220x8D8C7C3588F5001\u0022",
-        "Last-Modified": "Tue, 02 Feb 2021 21:41:49 GMT",
-=======
-        "Date": "Wed, 17 Feb 2021 22:45:11 GMT",
-        "ETag": "\u00220x8D8D395AF16E7FF\u0022",
-        "Last-Modified": "Wed, 17 Feb 2021 22:45:11 GMT",
->>>>>>> 1814567d
-        "Server": [
-          "Windows-Azure-Blob/1.0",
-          "Microsoft-HTTPAPI/2.0"
-        ],
-        "x-ms-client-request-id": "f7719a5c-1616-070a-9754-b56e82d4606a",
-<<<<<<< HEAD
-        "x-ms-request-id": "951272ee-801e-0014-4cac-f93730000000",
-=======
-        "x-ms-request-id": "9a7884ef-e01e-002d-5c7e-05cc2c000000",
->>>>>>> 1814567d
-        "x-ms-version": "2020-06-12"
-      },
-      "ResponseBody": []
-    },
-    {
-      "RequestUri": "https://seannse.dfs.core.windows.net/test-filesystem-69472ec8-561f-48d2-4f4b-abbde45255fa/test-directory-4374e89c-cacb-6f91-1a8a-d0354c578c39?resource=directory",
+        "x-ms-client-request-id": "80182d99-a344-f020-ba7d-b98ed4f7a9a6",
+        "x-ms-date": "Fri, 19 Feb 2021 19:03:56 GMT",
+        "x-ms-return-client-request-id": "true",
+        "x-ms-version": "2020-06-12"
+      },
+      "RequestBody": null,
+      "StatusCode": 201,
+      "ResponseHeaders": {
+        "Content-Length": "0",
+        "Date": "Fri, 19 Feb 2021 19:03:55 GMT",
+        "ETag": "\u00220x8D8D5091B5450A3\u0022",
+        "Last-Modified": "Fri, 19 Feb 2021 19:03:56 GMT",
+        "Server": [
+          "Windows-Azure-Blob/1.0",
+          "Microsoft-HTTPAPI/2.0"
+        ],
+        "x-ms-client-request-id": "80182d99-a344-f020-ba7d-b98ed4f7a9a6",
+        "x-ms-request-id": "cb12a098-b01e-006d-0df1-06cb14000000",
+        "x-ms-version": "2020-06-12"
+      },
+      "ResponseBody": []
+    },
+    {
+      "RequestUri": "https://seannse.dfs.core.windows.net/test-filesystem-7864ede8-c343-2b84-3448-3e60b00f1c58/test-directory-c0e0341f-aeb0-29fa-740b-71d6e7af9a76?resource=directory",
       "RequestMethod": "PUT",
       "RequestHeaders": {
         "Accept": "application/json",
         "Authorization": "Sanitized",
-<<<<<<< HEAD
-        "traceparent": "00-6eb2638cafe6f546a9a7b62cb63e0a28-0ea4717a12a2d84e-00",
-        "User-Agent": [
-          "azsdk-net-Storage.Files.DataLake/12.7.0-alpha.20210202.1",
-          "(.NET 5.0.2; Microsoft Windows 10.0.19042)"
-        ],
-        "x-ms-client-request-id": "d4df9f88-b5a2-9276-0902-dc8c46d4bb40",
-        "x-ms-date": "Tue, 02 Feb 2021 21:41:48 GMT",
-=======
-        "traceparent": "00-fc35beb17ffa0d4b95c932260f3be58e-cb6788169805a14b-00",
-        "User-Agent": [
-          "azsdk-net-Storage.Files.DataLake/12.7.0-alpha.20210217.1",
-          "(.NET 5.0.3; Microsoft Windows 10.0.19042)"
-        ],
-        "x-ms-client-request-id": "d4df9f88-b5a2-9276-0902-dc8c46d4bb40",
-        "x-ms-date": "Wed, 17 Feb 2021 22:45:11 GMT",
->>>>>>> 1814567d
-        "x-ms-return-client-request-id": "true",
-        "x-ms-version": "2020-06-12"
-      },
-      "RequestBody": null,
-      "StatusCode": 201,
-      "ResponseHeaders": {
-        "Content-Length": "0",
-<<<<<<< HEAD
-        "Date": "Tue, 02 Feb 2021 21:41:48 GMT",
-        "ETag": "\u00220x8D8C7C358CC0741\u0022",
-        "Last-Modified": "Tue, 02 Feb 2021 21:41:49 GMT",
-=======
-        "Date": "Wed, 17 Feb 2021 22:45:11 GMT",
-        "ETag": "\u00220x8D8D395AF48CEEA\u0022",
-        "Last-Modified": "Wed, 17 Feb 2021 22:45:11 GMT",
->>>>>>> 1814567d
+        "traceparent": "00-51af8095d571ae4f950f57f7ed23984f-953a690d587ae945-00",
+        "User-Agent": [
+          "azsdk-net-Storage.Files.DataLake/12.7.0-alpha.20210219.1",
+          "(.NET 5.0.3; Microsoft Windows 10.0.19041)"
+        ],
+        "x-ms-client-request-id": "5cb535c3-f3dd-eb6f-32ef-0b38314a090b",
+        "x-ms-date": "Fri, 19 Feb 2021 19:03:57 GMT",
+        "x-ms-return-client-request-id": "true",
+        "x-ms-version": "2020-06-12"
+      },
+      "RequestBody": null,
+      "StatusCode": 201,
+      "ResponseHeaders": {
+        "Content-Length": "0",
+        "Date": "Fri, 19 Feb 2021 19:03:55 GMT",
+        "ETag": "\u00220x8D8D5091B63CA4D\u0022",
+        "Last-Modified": "Fri, 19 Feb 2021 19:03:56 GMT",
         "Server": [
           "Windows-Azure-HDFS/1.0",
           "Microsoft-HTTPAPI/2.0"
         ],
-        "x-ms-client-request-id": "d4df9f88-b5a2-9276-0902-dc8c46d4bb40",
-<<<<<<< HEAD
-        "x-ms-request-id": "9ad96dc6-b01f-0089-40ac-f9c58a000000",
-=======
-        "x-ms-request-id": "45749f88-d01f-0044-177e-05f560000000",
->>>>>>> 1814567d
-        "x-ms-version": "2020-06-12"
-      },
-      "ResponseBody": []
-    },
-    {
-      "RequestUri": "https://seannse.blob.core.windows.net/test-filesystem-69472ec8-561f-48d2-4f4b-abbde45255fa/test-directory-4374e89c-cacb-6f91-1a8a-d0354c578c39",
+        "x-ms-client-request-id": "5cb535c3-f3dd-eb6f-32ef-0b38314a090b",
+        "x-ms-request-id": "da84255d-a01f-0061-43f1-065c1c000000",
+        "x-ms-version": "2020-06-12"
+      },
+      "ResponseBody": []
+    },
+    {
+      "RequestUri": "https://seannse.blob.core.windows.net/test-filesystem-7864ede8-c343-2b84-3448-3e60b00f1c58/test-directory-c0e0341f-aeb0-29fa-740b-71d6e7af9a76",
       "RequestMethod": "HEAD",
       "RequestHeaders": {
         "Accept": "application/xml",
         "Authorization": "Sanitized",
         "User-Agent": [
-<<<<<<< HEAD
-          "azsdk-net-Storage.Files.DataLake/12.7.0-alpha.20210202.1",
-          "(.NET 5.0.2; Microsoft Windows 10.0.19042)"
-        ],
-        "x-ms-client-request-id": "28c75240-218a-7250-15a0-cf1c6fa65a08",
-        "x-ms-date": "Tue, 02 Feb 2021 21:41:48 GMT",
-=======
-          "azsdk-net-Storage.Files.DataLake/12.7.0-alpha.20210217.1",
-          "(.NET 5.0.3; Microsoft Windows 10.0.19042)"
-        ],
-        "x-ms-client-request-id": "28c75240-218a-7250-15a0-cf1c6fa65a08",
-        "x-ms-date": "Wed, 17 Feb 2021 22:45:11 GMT",
->>>>>>> 1814567d
+          "azsdk-net-Storage.Files.DataLake/12.7.0-alpha.20210219.1",
+          "(.NET 5.0.3; Microsoft Windows 10.0.19041)"
+        ],
+        "x-ms-client-request-id": "c32d773c-cdef-9ddf-8632-3d3a0a04bf47",
+        "x-ms-date": "Fri, 19 Feb 2021 19:03:57 GMT",
         "x-ms-return-client-request-id": "true",
         "x-ms-version": "2020-06-12"
       },
@@ -783,15 +495,9 @@
         "Accept-Ranges": "bytes",
         "Content-Length": "0",
         "Content-Type": "application/octet-stream",
-<<<<<<< HEAD
-        "Date": "Tue, 02 Feb 2021 21:41:49 GMT",
-        "ETag": "\u00220x8D8C7C358CC0741\u0022",
-        "Last-Modified": "Tue, 02 Feb 2021 21:41:49 GMT",
-=======
-        "Date": "Wed, 17 Feb 2021 22:45:11 GMT",
-        "ETag": "\u00220x8D8D395AF48CEEA\u0022",
-        "Last-Modified": "Wed, 17 Feb 2021 22:45:11 GMT",
->>>>>>> 1814567d
+        "Date": "Fri, 19 Feb 2021 19:03:55 GMT",
+        "ETag": "\u00220x8D8D5091B63CA4D\u0022",
+        "Last-Modified": "Fri, 19 Feb 2021 19:03:56 GMT",
         "Server": [
           "Windows-Azure-Blob/1.0",
           "Microsoft-HTTPAPI/2.0"
@@ -799,110 +505,71 @@
         "x-ms-access-tier": "Hot",
         "x-ms-access-tier-inferred": "true",
         "x-ms-blob-type": "BlockBlob",
-        "x-ms-client-request-id": "28c75240-218a-7250-15a0-cf1c6fa65a08",
-<<<<<<< HEAD
-        "x-ms-creation-time": "Tue, 02 Feb 2021 21:41:49 GMT",
-=======
-        "x-ms-creation-time": "Wed, 17 Feb 2021 22:45:11 GMT",
->>>>>>> 1814567d
+        "x-ms-client-request-id": "c32d773c-cdef-9ddf-8632-3d3a0a04bf47",
+        "x-ms-creation-time": "Fri, 19 Feb 2021 19:03:56 GMT",
         "x-ms-group": "$superuser",
         "x-ms-lease-state": "available",
         "x-ms-lease-status": "unlocked",
         "x-ms-meta-hdi_isfolder": "true",
         "x-ms-owner": "$superuser",
         "x-ms-permissions": "rwxr-x---",
-<<<<<<< HEAD
-        "x-ms-request-id": "95127452-801e-0014-02ac-f93730000000",
-=======
-        "x-ms-request-id": "9a788576-e01e-002d-557e-05cc2c000000",
->>>>>>> 1814567d
+        "x-ms-request-id": "cb12a0de-b01e-006d-4ff1-06cb14000000",
         "x-ms-server-encrypted": "true",
         "x-ms-version": "2020-06-12"
       },
       "ResponseBody": []
     },
     {
-      "RequestUri": "https://seannse.blob.core.windows.net/test-filesystem-69472ec8-561f-48d2-4f4b-abbde45255fa/test-directory-4374e89c-cacb-6f91-1a8a-d0354c578c39?comp=lease",
-      "RequestMethod": "PUT",
-      "RequestHeaders": {
-        "Accept": "application/xml",
-        "Authorization": "Sanitized",
-<<<<<<< HEAD
-        "If-Match": "\u00220x8D8C7C358CC0741\u0022",
-        "traceparent": "00-a7dc19008499614d936128c1ae0bfdf2-25074dd2a08d594d-00",
-        "User-Agent": [
-          "azsdk-net-Storage.Files.DataLake/12.7.0-alpha.20210202.1",
-          "(.NET 5.0.2; Microsoft Windows 10.0.19042)"
-        ],
-        "x-ms-client-request-id": "e48f1cdc-a339-2ee9-bb3a-97d7e87a2d4c",
-        "x-ms-date": "Tue, 02 Feb 2021 21:41:49 GMT",
-=======
-        "If-Match": "0x8D8D395AF48CEEA",
-        "traceparent": "00-8495f2b90266144fac6c26fb46de633d-050a8d28c2373441-00",
-        "User-Agent": [
-          "azsdk-net-Storage.Files.DataLake/12.7.0-alpha.20210217.1",
-          "(.NET 5.0.3; Microsoft Windows 10.0.19042)"
-        ],
-        "x-ms-client-request-id": "e48f1cdc-a339-2ee9-bb3a-97d7e87a2d4c",
-        "x-ms-date": "Wed, 17 Feb 2021 22:45:11 GMT",
->>>>>>> 1814567d
+      "RequestUri": "https://seannse.blob.core.windows.net/test-filesystem-7864ede8-c343-2b84-3448-3e60b00f1c58/test-directory-c0e0341f-aeb0-29fa-740b-71d6e7af9a76?comp=lease",
+      "RequestMethod": "PUT",
+      "RequestHeaders": {
+        "Accept": "application/xml",
+        "Authorization": "Sanitized",
+        "If-Match": "0x8D8D5091B63CA4D",
+        "traceparent": "00-e0da1b1c6c790b439d18f495947feeee-cc09db84ebd9cd41-00",
+        "User-Agent": [
+          "azsdk-net-Storage.Files.DataLake/12.7.0-alpha.20210219.1",
+          "(.NET 5.0.3; Microsoft Windows 10.0.19041)"
+        ],
+        "x-ms-client-request-id": "b32e5c96-60bc-b89b-8274-2ac7005e95a9",
+        "x-ms-date": "Fri, 19 Feb 2021 19:03:57 GMT",
         "x-ms-lease-action": "acquire",
         "x-ms-lease-duration": "15",
-        "x-ms-proposed-lease-id": "191b7cc8-1673-3e89-0485-45d03700cb74",
-        "x-ms-return-client-request-id": "true",
-        "x-ms-version": "2020-06-12"
-      },
-      "RequestBody": null,
-      "StatusCode": 201,
-      "ResponseHeaders": {
-        "Content-Length": "0",
-<<<<<<< HEAD
-        "Date": "Tue, 02 Feb 2021 21:41:49 GMT",
-        "ETag": "\u00220x8D8C7C358CC0741\u0022",
-        "Last-Modified": "Tue, 02 Feb 2021 21:41:49 GMT",
-=======
-        "Date": "Wed, 17 Feb 2021 22:45:11 GMT",
-        "ETag": "\u00220x8D8D395AF48CEEA\u0022",
-        "Last-Modified": "Wed, 17 Feb 2021 22:45:11 GMT",
->>>>>>> 1814567d
-        "Server": [
-          "Windows-Azure-Blob/1.0",
-          "Microsoft-HTTPAPI/2.0"
-        ],
-        "x-ms-client-request-id": "e48f1cdc-a339-2ee9-bb3a-97d7e87a2d4c",
-        "x-ms-lease-id": "191b7cc8-1673-3e89-0485-45d03700cb74",
-<<<<<<< HEAD
-        "x-ms-request-id": "9512749a-801e-0014-43ac-f93730000000",
-=======
-        "x-ms-request-id": "9a7885ae-e01e-002d-077e-05cc2c000000",
->>>>>>> 1814567d
-        "x-ms-version": "2020-06-12"
-      },
-      "ResponseBody": []
-    },
-    {
-      "RequestUri": "https://seannse.blob.core.windows.net/test-filesystem-69472ec8-561f-48d2-4f4b-abbde45255fa?restype=container",
+        "x-ms-proposed-lease-id": "b6fa42e2-2630-83af-1fa2-e96b2bea238a",
+        "x-ms-return-client-request-id": "true",
+        "x-ms-version": "2020-06-12"
+      },
+      "RequestBody": null,
+      "StatusCode": 201,
+      "ResponseHeaders": {
+        "Content-Length": "0",
+        "Date": "Fri, 19 Feb 2021 19:03:56 GMT",
+        "ETag": "\u00220x8D8D5091B63CA4D\u0022",
+        "Last-Modified": "Fri, 19 Feb 2021 19:03:56 GMT",
+        "Server": [
+          "Windows-Azure-Blob/1.0",
+          "Microsoft-HTTPAPI/2.0"
+        ],
+        "x-ms-client-request-id": "b32e5c96-60bc-b89b-8274-2ac7005e95a9",
+        "x-ms-lease-id": "b6fa42e2-2630-83af-1fa2-e96b2bea238a",
+        "x-ms-request-id": "cb12a0fd-b01e-006d-6ef1-06cb14000000",
+        "x-ms-version": "2020-06-12"
+      },
+      "ResponseBody": []
+    },
+    {
+      "RequestUri": "https://seannse.blob.core.windows.net/test-filesystem-7864ede8-c343-2b84-3448-3e60b00f1c58?restype=container",
       "RequestMethod": "DELETE",
       "RequestHeaders": {
         "Accept": "application/xml",
         "Authorization": "Sanitized",
-<<<<<<< HEAD
-        "traceparent": "00-b32cfdb2e5ea144399157561e730b70f-d61c45c50c53f844-00",
-        "User-Agent": [
-          "azsdk-net-Storage.Files.DataLake/12.7.0-alpha.20210202.1",
-          "(.NET 5.0.2; Microsoft Windows 10.0.19042)"
-        ],
-        "x-ms-client-request-id": "524023e2-7616-93cf-7e0e-7fed77f0286a",
-        "x-ms-date": "Tue, 02 Feb 2021 21:41:49 GMT",
-=======
-        "traceparent": "00-bb82b5abf0c45743b96a102d76e57702-09e61a7a01ffa44e-00",
-        "User-Agent": [
-          "azsdk-net-Storage.Files.DataLake/12.7.0-alpha.20210217.1",
-          "(.NET 5.0.3; Microsoft Windows 10.0.19042)"
-        ],
-        "x-ms-client-request-id": "524023e2-7616-93cf-7e0e-7fed77f0286a",
-        "x-ms-date": "Wed, 17 Feb 2021 22:45:12 GMT",
->>>>>>> 1814567d
+        "traceparent": "00-6ae0c0e348ef2440b28eaa9c73ecd505-b7006c07eb0feb48-00",
+        "User-Agent": [
+          "azsdk-net-Storage.Files.DataLake/12.7.0-alpha.20210219.1",
+          "(.NET 5.0.3; Microsoft Windows 10.0.19041)"
+        ],
+        "x-ms-client-request-id": "aea4fa40-0bd5-6b8b-e4f9-4dc32d4aa34a",
+        "x-ms-date": "Fri, 19 Feb 2021 19:03:57 GMT",
         "x-ms-return-client-request-id": "true",
         "x-ms-version": "2020-06-12"
       },
@@ -910,214 +577,135 @@
       "StatusCode": 202,
       "ResponseHeaders": {
         "Content-Length": "0",
-<<<<<<< HEAD
-        "Date": "Tue, 02 Feb 2021 21:41:49 GMT",
-=======
-        "Date": "Wed, 17 Feb 2021 22:45:11 GMT",
->>>>>>> 1814567d
-        "Server": [
-          "Windows-Azure-Blob/1.0",
-          "Microsoft-HTTPAPI/2.0"
-        ],
-        "x-ms-client-request-id": "524023e2-7616-93cf-7e0e-7fed77f0286a",
-<<<<<<< HEAD
-        "x-ms-request-id": "951274df-801e-0014-02ac-f93730000000",
-=======
-        "x-ms-request-id": "9a7885d5-e01e-002d-2d7e-05cc2c000000",
->>>>>>> 1814567d
-        "x-ms-version": "2020-06-12"
-      },
-      "ResponseBody": []
-    },
-    {
-      "RequestUri": "https://seannse.blob.core.windows.net/test-filesystem-9e31d950-a401-6d92-1b5e-5a8160dd340f?restype=container",
-      "RequestMethod": "PUT",
-      "RequestHeaders": {
-        "Accept": "application/xml",
-        "Authorization": "Sanitized",
-<<<<<<< HEAD
-        "traceparent": "00-b036d5540a372141b620262cbf335e37-d46a4e7f5bc7dc49-00",
-        "User-Agent": [
-          "azsdk-net-Storage.Files.DataLake/12.7.0-alpha.20210202.1",
-          "(.NET 5.0.2; Microsoft Windows 10.0.19042)"
+        "Date": "Fri, 19 Feb 2021 19:03:56 GMT",
+        "Server": [
+          "Windows-Azure-Blob/1.0",
+          "Microsoft-HTTPAPI/2.0"
+        ],
+        "x-ms-client-request-id": "aea4fa40-0bd5-6b8b-e4f9-4dc32d4aa34a",
+        "x-ms-request-id": "cb12a119-b01e-006d-08f1-06cb14000000",
+        "x-ms-version": "2020-06-12"
+      },
+      "ResponseBody": []
+    },
+    {
+      "RequestUri": "https://seannse.blob.core.windows.net/test-filesystem-cc385dc5-e16c-5919-064b-4d334707f2f6?restype=container",
+      "RequestMethod": "PUT",
+      "RequestHeaders": {
+        "Accept": "application/xml",
+        "Authorization": "Sanitized",
+        "traceparent": "00-226906d133e3b64e86bac81073e7bd58-e66568050b995144-00",
+        "User-Agent": [
+          "azsdk-net-Storage.Files.DataLake/12.7.0-alpha.20210219.1",
+          "(.NET 5.0.3; Microsoft Windows 10.0.19041)"
         ],
         "x-ms-blob-public-access": "container",
-        "x-ms-client-request-id": "20bcd88e-fd7a-3e69-91d2-37b81b4d32a1",
-        "x-ms-date": "Tue, 02 Feb 2021 21:41:49 GMT",
-=======
-        "traceparent": "00-bf07e37ca9f6fc4eb96d4bf0401981ce-6edcca2191027643-00",
-        "User-Agent": [
-          "azsdk-net-Storage.Files.DataLake/12.7.0-alpha.20210217.1",
-          "(.NET 5.0.3; Microsoft Windows 10.0.19042)"
-        ],
-        "x-ms-blob-public-access": "container",
-        "x-ms-client-request-id": "20bcd88e-fd7a-3e69-91d2-37b81b4d32a1",
-        "x-ms-date": "Wed, 17 Feb 2021 22:45:12 GMT",
->>>>>>> 1814567d
-        "x-ms-return-client-request-id": "true",
-        "x-ms-version": "2020-06-12"
-      },
-      "RequestBody": null,
-      "StatusCode": 201,
-      "ResponseHeaders": {
-        "Content-Length": "0",
-<<<<<<< HEAD
-        "Date": "Tue, 02 Feb 2021 21:41:49 GMT",
-        "ETag": "\u00220x8D8C7C359336749\u0022",
-        "Last-Modified": "Tue, 02 Feb 2021 21:41:50 GMT",
-=======
-        "Date": "Wed, 17 Feb 2021 22:45:11 GMT",
-        "ETag": "\u00220x8D8D395AFA0995E\u0022",
-        "Last-Modified": "Wed, 17 Feb 2021 22:45:12 GMT",
->>>>>>> 1814567d
-        "Server": [
-          "Windows-Azure-Blob/1.0",
-          "Microsoft-HTTPAPI/2.0"
-        ],
-        "x-ms-client-request-id": "20bcd88e-fd7a-3e69-91d2-37b81b4d32a1",
-<<<<<<< HEAD
-        "x-ms-request-id": "24fa55f0-901e-0045-5aac-f9aabc000000",
-=======
-        "x-ms-request-id": "b211e0ea-201e-0022-257e-05ba40000000",
->>>>>>> 1814567d
-        "x-ms-version": "2020-06-12"
-      },
-      "ResponseBody": []
-    },
-    {
-      "RequestUri": "https://seannse.dfs.core.windows.net/test-filesystem-9e31d950-a401-6d92-1b5e-5a8160dd340f/test-directory-4b4f6fda-63fb-7531-a333-35ec09867e08?resource=directory",
+        "x-ms-client-request-id": "68cfcee5-fb53-5e71-e14a-a78abe5724dd",
+        "x-ms-date": "Fri, 19 Feb 2021 19:03:57 GMT",
+        "x-ms-return-client-request-id": "true",
+        "x-ms-version": "2020-06-12"
+      },
+      "RequestBody": null,
+      "StatusCode": 201,
+      "ResponseHeaders": {
+        "Content-Length": "0",
+        "Date": "Fri, 19 Feb 2021 19:03:56 GMT",
+        "ETag": "\u00220x8D8D5091B94995B\u0022",
+        "Last-Modified": "Fri, 19 Feb 2021 19:03:56 GMT",
+        "Server": [
+          "Windows-Azure-Blob/1.0",
+          "Microsoft-HTTPAPI/2.0"
+        ],
+        "x-ms-client-request-id": "68cfcee5-fb53-5e71-e14a-a78abe5724dd",
+        "x-ms-request-id": "cb12a13e-b01e-006d-2af1-06cb14000000",
+        "x-ms-version": "2020-06-12"
+      },
+      "ResponseBody": []
+    },
+    {
+      "RequestUri": "https://seannse.dfs.core.windows.net/test-filesystem-cc385dc5-e16c-5919-064b-4d334707f2f6/test-directory-e0175606-9dc3-de90-8927-4f9cb6e86974?resource=directory",
       "RequestMethod": "PUT",
       "RequestHeaders": {
         "Accept": "application/json",
         "Authorization": "Sanitized",
-<<<<<<< HEAD
-        "traceparent": "00-693ae0dde17b204a9f93fda02f084a79-135a2b705c0de644-00",
-        "User-Agent": [
-          "azsdk-net-Storage.Files.DataLake/12.7.0-alpha.20210202.1",
-          "(.NET 5.0.2; Microsoft Windows 10.0.19042)"
-        ],
-        "x-ms-client-request-id": "8031f9e2-6ec3-2b9e-a747-7d46c77d350a",
-        "x-ms-date": "Tue, 02 Feb 2021 21:41:49 GMT",
-=======
-        "traceparent": "00-80aefbb2b562b546a81c4c901396ad9c-144eaac958dccb45-00",
-        "User-Agent": [
-          "azsdk-net-Storage.Files.DataLake/12.7.0-alpha.20210217.1",
-          "(.NET 5.0.3; Microsoft Windows 10.0.19042)"
-        ],
-        "x-ms-client-request-id": "8031f9e2-6ec3-2b9e-a747-7d46c77d350a",
-        "x-ms-date": "Wed, 17 Feb 2021 22:45:12 GMT",
->>>>>>> 1814567d
-        "x-ms-return-client-request-id": "true",
-        "x-ms-version": "2020-06-12"
-      },
-      "RequestBody": null,
-      "StatusCode": 201,
-      "ResponseHeaders": {
-        "Content-Length": "0",
-<<<<<<< HEAD
-        "Date": "Tue, 02 Feb 2021 21:41:50 GMT",
-        "ETag": "\u00220x8D8C7C3596EA854\u0022",
-        "Last-Modified": "Tue, 02 Feb 2021 21:41:50 GMT",
-=======
-        "Date": "Wed, 17 Feb 2021 22:45:12 GMT",
-        "ETag": "\u00220x8D8D395AFD705C3\u0022",
-        "Last-Modified": "Wed, 17 Feb 2021 22:45:12 GMT",
->>>>>>> 1814567d
+        "traceparent": "00-f4116301575be34c815a83bbe26713cb-c77fbf17a6571c4c-00",
+        "User-Agent": [
+          "azsdk-net-Storage.Files.DataLake/12.7.0-alpha.20210219.1",
+          "(.NET 5.0.3; Microsoft Windows 10.0.19041)"
+        ],
+        "x-ms-client-request-id": "99294eac-d57b-4858-3ef0-de2bacd5a8f8",
+        "x-ms-date": "Fri, 19 Feb 2021 19:03:57 GMT",
+        "x-ms-return-client-request-id": "true",
+        "x-ms-version": "2020-06-12"
+      },
+      "RequestBody": null,
+      "StatusCode": 201,
+      "ResponseHeaders": {
+        "Content-Length": "0",
+        "Date": "Fri, 19 Feb 2021 19:03:56 GMT",
+        "ETag": "\u00220x8D8D5091BA4491F\u0022",
+        "Last-Modified": "Fri, 19 Feb 2021 19:03:56 GMT",
         "Server": [
           "Windows-Azure-HDFS/1.0",
           "Microsoft-HTTPAPI/2.0"
         ],
-        "x-ms-client-request-id": "8031f9e2-6ec3-2b9e-a747-7d46c77d350a",
-<<<<<<< HEAD
-        "x-ms-request-id": "bad77cb4-c01f-0067-39ac-f96fa3000000",
-=======
-        "x-ms-request-id": "d3d6f7d9-f01f-0021-1a7e-055b24000000",
->>>>>>> 1814567d
-        "x-ms-version": "2020-06-12"
-      },
-      "ResponseBody": []
-    },
-    {
-      "RequestUri": "https://seannse.blob.core.windows.net/test-filesystem-9e31d950-a401-6d92-1b5e-5a8160dd340f/test-directory-4b4f6fda-63fb-7531-a333-35ec09867e08?comp=lease",
+        "x-ms-client-request-id": "99294eac-d57b-4858-3ef0-de2bacd5a8f8",
+        "x-ms-request-id": "da842585-a01f-0061-6bf1-065c1c000000",
+        "x-ms-version": "2020-06-12"
+      },
+      "ResponseBody": []
+    },
+    {
+      "RequestUri": "https://seannse.blob.core.windows.net/test-filesystem-cc385dc5-e16c-5919-064b-4d334707f2f6/test-directory-e0175606-9dc3-de90-8927-4f9cb6e86974?comp=lease",
       "RequestMethod": "PUT",
       "RequestHeaders": {
         "Accept": "application/xml",
         "Authorization": "Sanitized",
         "If-None-Match": "\u0022garbage\u0022",
-<<<<<<< HEAD
-        "traceparent": "00-238db8f0a4fdc24882b244afe24b6bac-4f787b6ad9214744-00",
-        "User-Agent": [
-          "azsdk-net-Storage.Files.DataLake/12.7.0-alpha.20210202.1",
-          "(.NET 5.0.2; Microsoft Windows 10.0.19042)"
-        ],
-        "x-ms-client-request-id": "75122981-856a-38c0-796a-a615e458fbdd",
-        "x-ms-date": "Tue, 02 Feb 2021 21:41:50 GMT",
-=======
-        "traceparent": "00-b38789c410ce834da7a570d80dc106c3-6fac052b39c1c244-00",
-        "User-Agent": [
-          "azsdk-net-Storage.Files.DataLake/12.7.0-alpha.20210217.1",
-          "(.NET 5.0.3; Microsoft Windows 10.0.19042)"
-        ],
-        "x-ms-client-request-id": "75122981-856a-38c0-796a-a615e458fbdd",
-        "x-ms-date": "Wed, 17 Feb 2021 22:45:12 GMT",
->>>>>>> 1814567d
+        "traceparent": "00-516c1808e5982a4da933a7fb93a86d49-bbd9d74e71534e43-00",
+        "User-Agent": [
+          "azsdk-net-Storage.Files.DataLake/12.7.0-alpha.20210219.1",
+          "(.NET 5.0.3; Microsoft Windows 10.0.19041)"
+        ],
+        "x-ms-client-request-id": "0c8e2c7f-c454-001b-a8ad-e714cfbdcf1e",
+        "x-ms-date": "Fri, 19 Feb 2021 19:03:57 GMT",
         "x-ms-lease-action": "acquire",
         "x-ms-lease-duration": "15",
-        "x-ms-proposed-lease-id": "5b132e54-aa5a-c680-d9ad-89452fc9d124",
-        "x-ms-return-client-request-id": "true",
-        "x-ms-version": "2020-06-12"
-      },
-      "RequestBody": null,
-      "StatusCode": 201,
-      "ResponseHeaders": {
-        "Content-Length": "0",
-<<<<<<< HEAD
-        "Date": "Tue, 02 Feb 2021 21:41:50 GMT",
-        "ETag": "\u00220x8D8C7C3596EA854\u0022",
-        "Last-Modified": "Tue, 02 Feb 2021 21:41:50 GMT",
-=======
-        "Date": "Wed, 17 Feb 2021 22:45:12 GMT",
-        "ETag": "\u00220x8D8D395AFD705C3\u0022",
-        "Last-Modified": "Wed, 17 Feb 2021 22:45:12 GMT",
->>>>>>> 1814567d
-        "Server": [
-          "Windows-Azure-Blob/1.0",
-          "Microsoft-HTTPAPI/2.0"
-        ],
-        "x-ms-client-request-id": "75122981-856a-38c0-796a-a615e458fbdd",
-        "x-ms-lease-id": "5b132e54-aa5a-c680-d9ad-89452fc9d124",
-<<<<<<< HEAD
-        "x-ms-request-id": "24fa5734-901e-0045-72ac-f9aabc000000",
-=======
-        "x-ms-request-id": "b211e333-201e-0022-467e-05ba40000000",
->>>>>>> 1814567d
-        "x-ms-version": "2020-06-12"
-      },
-      "ResponseBody": []
-    },
-    {
-      "RequestUri": "https://seannse.blob.core.windows.net/test-filesystem-9e31d950-a401-6d92-1b5e-5a8160dd340f?restype=container",
+        "x-ms-proposed-lease-id": "8df532e1-ab0a-7ca5-b266-069b781f9e3f",
+        "x-ms-return-client-request-id": "true",
+        "x-ms-version": "2020-06-12"
+      },
+      "RequestBody": null,
+      "StatusCode": 201,
+      "ResponseHeaders": {
+        "Content-Length": "0",
+        "Date": "Fri, 19 Feb 2021 19:03:56 GMT",
+        "ETag": "\u00220x8D8D5091BA4491F\u0022",
+        "Last-Modified": "Fri, 19 Feb 2021 19:03:56 GMT",
+        "Server": [
+          "Windows-Azure-Blob/1.0",
+          "Microsoft-HTTPAPI/2.0"
+        ],
+        "x-ms-client-request-id": "0c8e2c7f-c454-001b-a8ad-e714cfbdcf1e",
+        "x-ms-lease-id": "8df532e1-ab0a-7ca5-b266-069b781f9e3f",
+        "x-ms-request-id": "cb12a183-b01e-006d-69f1-06cb14000000",
+        "x-ms-version": "2020-06-12"
+      },
+      "ResponseBody": []
+    },
+    {
+      "RequestUri": "https://seannse.blob.core.windows.net/test-filesystem-cc385dc5-e16c-5919-064b-4d334707f2f6?restype=container",
       "RequestMethod": "DELETE",
       "RequestHeaders": {
         "Accept": "application/xml",
         "Authorization": "Sanitized",
-<<<<<<< HEAD
-        "traceparent": "00-57d84345b998e04fb9894adabddc7e65-8887baea5a454343-00",
-        "User-Agent": [
-          "azsdk-net-Storage.Files.DataLake/12.7.0-alpha.20210202.1",
-          "(.NET 5.0.2; Microsoft Windows 10.0.19042)"
-        ],
-        "x-ms-client-request-id": "06c444d4-5bb7-cbba-5ad1-96e9582f51c9",
-        "x-ms-date": "Tue, 02 Feb 2021 21:41:50 GMT",
-=======
-        "traceparent": "00-bdcf9283b2fe1b4ba83b2de40ab4df89-d313aa37666a0e4e-00",
-        "User-Agent": [
-          "azsdk-net-Storage.Files.DataLake/12.7.0-alpha.20210217.1",
-          "(.NET 5.0.3; Microsoft Windows 10.0.19042)"
-        ],
-        "x-ms-client-request-id": "06c444d4-5bb7-cbba-5ad1-96e9582f51c9",
-        "x-ms-date": "Wed, 17 Feb 2021 22:45:12 GMT",
->>>>>>> 1814567d
+        "traceparent": "00-29a34fbd26362f4e968deec33c757c68-39f46aee088c8840-00",
+        "User-Agent": [
+          "azsdk-net-Storage.Files.DataLake/12.7.0-alpha.20210219.1",
+          "(.NET 5.0.3; Microsoft Windows 10.0.19041)"
+        ],
+        "x-ms-client-request-id": "4b1b0162-9291-11eb-0eef-bf11e8e5ef1a",
+        "x-ms-date": "Fri, 19 Feb 2021 19:03:57 GMT",
         "x-ms-return-client-request-id": "true",
         "x-ms-version": "2020-06-12"
       },
@@ -1125,33 +713,21 @@
       "StatusCode": 202,
       "ResponseHeaders": {
         "Content-Length": "0",
-<<<<<<< HEAD
-        "Date": "Tue, 02 Feb 2021 21:41:50 GMT",
-=======
-        "Date": "Wed, 17 Feb 2021 22:45:12 GMT",
->>>>>>> 1814567d
-        "Server": [
-          "Windows-Azure-Blob/1.0",
-          "Microsoft-HTTPAPI/2.0"
-        ],
-        "x-ms-client-request-id": "06c444d4-5bb7-cbba-5ad1-96e9582f51c9",
-<<<<<<< HEAD
-        "x-ms-request-id": "24fa5753-901e-0045-0fac-f9aabc000000",
-=======
-        "x-ms-request-id": "b211e392-201e-0022-1e7e-05ba40000000",
->>>>>>> 1814567d
+        "Date": "Fri, 19 Feb 2021 19:03:56 GMT",
+        "Server": [
+          "Windows-Azure-Blob/1.0",
+          "Microsoft-HTTPAPI/2.0"
+        ],
+        "x-ms-client-request-id": "4b1b0162-9291-11eb-0eef-bf11e8e5ef1a",
+        "x-ms-request-id": "cb12a1a2-b01e-006d-07f1-06cb14000000",
         "x-ms-version": "2020-06-12"
       },
       "ResponseBody": []
     }
   ],
   "Variables": {
-<<<<<<< HEAD
-    "DateTimeOffsetNow": "2021-02-02T15:41:45.5034349-06:00",
-=======
-    "DateTimeOffsetNow": "2021-02-17T16:45:08.6176150-06:00",
->>>>>>> 1814567d
-    "RandomSeed": "38496695",
+    "DateTimeOffsetNow": "2021-02-19T13:03:55.9387034-06:00",
+    "RandomSeed": "1123005104",
     "Storage_TestConfigHierarchicalNamespace": "NamespaceTenant\nseannse\nU2FuaXRpemVk\nhttps://seannse.blob.core.windows.net\nhttps://seannse.file.core.windows.net\nhttps://seannse.queue.core.windows.net\nhttps://seannse.table.core.windows.net\n\n\n\n\nhttps://seannse-secondary.blob.core.windows.net\nhttps://seannse-secondary.file.core.windows.net\nhttps://seannse-secondary.queue.core.windows.net\nhttps://seannse-secondary.table.core.windows.net\n68390a19-a643-458b-b726-408abf67b4fc\nSanitized\n72f988bf-86f1-41af-91ab-2d7cd011db47\nhttps://login.microsoftonline.com/\nCloud\nBlobEndpoint=https://seannse.blob.core.windows.net/;QueueEndpoint=https://seannse.queue.core.windows.net/;FileEndpoint=https://seannse.file.core.windows.net/;BlobSecondaryEndpoint=https://seannse-secondary.blob.core.windows.net/;QueueSecondaryEndpoint=https://seannse-secondary.queue.core.windows.net/;FileSecondaryEndpoint=https://seannse-secondary.file.core.windows.net/;AccountName=seannse;AccountKey=Sanitized\n"
   }
 }