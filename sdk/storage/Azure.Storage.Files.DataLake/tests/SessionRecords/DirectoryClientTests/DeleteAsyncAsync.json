--- conflicted
+++ resolved
@@ -14,11 +14,7 @@
         "x-ms-client-request-id": "7b10b63b-c821-2ba8-6761-00ee6d816c53",
         "x-ms-date": "Fri, 03 Apr 2020 20:56:44 GMT",
         "x-ms-return-client-request-id": "true",
-<<<<<<< HEAD
-        "x-ms-version": "2019-12-12"
-=======
         "x-ms-version": "2020-02-10"
->>>>>>> 60f4876e
       },
       "RequestBody": null,
       "StatusCode": 201,
@@ -33,11 +29,7 @@
         ],
         "x-ms-client-request-id": "7b10b63b-c821-2ba8-6761-00ee6d816c53",
         "x-ms-request-id": "9621ba98-f01e-0012-05fa-093670000000",
-<<<<<<< HEAD
-        "x-ms-version": "2019-12-12"
-=======
         "x-ms-version": "2020-02-10"
->>>>>>> 60f4876e
       },
       "ResponseBody": []
     },
@@ -54,11 +46,7 @@
         "x-ms-client-request-id": "9a807e4a-e223-ccb8-aeab-15ac5b370645",
         "x-ms-date": "Fri, 03 Apr 2020 20:56:44 GMT",
         "x-ms-return-client-request-id": "true",
-<<<<<<< HEAD
-        "x-ms-version": "2019-12-12"
-=======
         "x-ms-version": "2020-02-10"
->>>>>>> 60f4876e
       },
       "RequestBody": null,
       "StatusCode": 201,
@@ -73,11 +61,7 @@
         ],
         "x-ms-client-request-id": "9a807e4a-e223-ccb8-aeab-15ac5b370645",
         "x-ms-request-id": "fa43fd34-201f-0097-5ffa-091bad000000",
-<<<<<<< HEAD
-        "x-ms-version": "2019-12-12"
-=======
         "x-ms-version": "2020-02-10"
->>>>>>> 60f4876e
       },
       "ResponseBody": []
     },
@@ -94,11 +78,7 @@
         "x-ms-client-request-id": "a5269493-e4a1-7cd3-8c17-05f9a4297f51",
         "x-ms-date": "Fri, 03 Apr 2020 20:56:44 GMT",
         "x-ms-return-client-request-id": "true",
-<<<<<<< HEAD
-        "x-ms-version": "2019-12-12"
-=======
         "x-ms-version": "2020-02-10"
->>>>>>> 60f4876e
       },
       "RequestBody": null,
       "StatusCode": 200,
@@ -111,11 +91,7 @@
         ],
         "x-ms-client-request-id": "a5269493-e4a1-7cd3-8c17-05f9a4297f51",
         "x-ms-request-id": "fa43fd35-201f-0097-60fa-091bad000000",
-<<<<<<< HEAD
-        "x-ms-version": "2019-12-12"
-=======
         "x-ms-version": "2020-02-10"
->>>>>>> 60f4876e
       },
       "ResponseBody": []
     },
@@ -132,11 +108,7 @@
         "x-ms-client-request-id": "c6196ede-6111-ffa3-3512-9b84b3b5416f",
         "x-ms-date": "Fri, 03 Apr 2020 20:56:44 GMT",
         "x-ms-return-client-request-id": "true",
-<<<<<<< HEAD
-        "x-ms-version": "2019-12-12"
-=======
         "x-ms-version": "2020-02-10"
->>>>>>> 60f4876e
       },
       "RequestBody": null,
       "StatusCode": 202,
@@ -149,11 +121,7 @@
         ],
         "x-ms-client-request-id": "c6196ede-6111-ffa3-3512-9b84b3b5416f",
         "x-ms-request-id": "9621bac8-f01e-0012-2ffa-093670000000",
-<<<<<<< HEAD
-        "x-ms-version": "2019-12-12"
-=======
         "x-ms-version": "2020-02-10"
->>>>>>> 60f4876e
       },
       "ResponseBody": []
     }
