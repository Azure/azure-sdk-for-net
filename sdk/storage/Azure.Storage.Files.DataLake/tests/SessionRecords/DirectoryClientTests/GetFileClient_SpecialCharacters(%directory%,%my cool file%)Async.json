--- conflicted
+++ resolved
@@ -1,30 +1,19 @@
 {
   "Entries": [
     {
-      "RequestUri": "https://seannse.blob.core.windows.net/test-filesystem-7e40005d-6736-4eff-97d6-75aadcd23eea?restype=container",
+      "RequestUri": "https://seannse.blob.core.windows.net/test-filesystem-aa7c6ec3-6c65-f192-b560-63aa12b4b606?restype=container",
       "RequestMethod": "PUT",
       "RequestHeaders": {
         "Accept": "application/xml",
         "Authorization": "Sanitized",
-<<<<<<< HEAD
-        "traceparent": "00-c50becb68bd0014a96265dac5af91133-2cc30b4d11654047-00",
+        "traceparent": "00-d1465ebb08211443894bbefb33455a37-1c731dffff8a2d42-00",
         "User-Agent": [
-          "azsdk-net-Storage.Files.DataLake/12.7.0-alpha.20210202.1",
-          "(.NET 5.0.2; Microsoft Windows 10.0.19042)"
+          "azsdk-net-Storage.Files.DataLake/12.7.0-alpha.20210219.1",
+          "(.NET 5.0.3; Microsoft Windows 10.0.19041)"
         ],
         "x-ms-blob-public-access": "container",
-        "x-ms-client-request-id": "aad81227-a07a-90b2-85ab-15f55094dbd0",
-        "x-ms-date": "Tue, 02 Feb 2021 21:41:24 GMT",
-=======
-        "traceparent": "00-3baae66c5352364ebb725d614354f4f0-3df060a604c8b34e-00",
-        "User-Agent": [
-          "azsdk-net-Storage.Files.DataLake/12.7.0-alpha.20210217.1",
-          "(.NET 5.0.3; Microsoft Windows 10.0.19042)"
-        ],
-        "x-ms-blob-public-access": "container",
-        "x-ms-client-request-id": "aad81227-a07a-90b2-85ab-15f55094dbd0",
-        "x-ms-date": "Wed, 17 Feb 2021 22:44:48 GMT",
->>>>>>> 1814567d
+        "x-ms-client-request-id": "3d21ccac-4845-8c7a-475d-dac0381948b3",
+        "x-ms-date": "Fri, 19 Feb 2021 19:03:47 GMT",
         "x-ms-return-client-request-id": "true",
         "x-ms-version": "2020-06-12"
       },
@@ -32,52 +21,32 @@
       "StatusCode": 201,
       "ResponseHeaders": {
         "Content-Length": "0",
-<<<<<<< HEAD
-        "Date": "Tue, 02 Feb 2021 21:41:25 GMT",
-        "ETag": "\u00220x8D8C7C34A94612F\u0022",
-        "Last-Modified": "Tue, 02 Feb 2021 21:41:25 GMT",
-=======
-        "Date": "Wed, 17 Feb 2021 22:44:48 GMT",
-        "ETag": "\u00220x8D8D395A16A085D\u0022",
-        "Last-Modified": "Wed, 17 Feb 2021 22:44:48 GMT",
->>>>>>> 1814567d
+        "Date": "Fri, 19 Feb 2021 19:03:46 GMT",
+        "ETag": "\u00220x8D8D50915B2E2CA\u0022",
+        "Last-Modified": "Fri, 19 Feb 2021 19:03:46 GMT",
         "Server": [
           "Windows-Azure-Blob/1.0",
           "Microsoft-HTTPAPI/2.0"
         ],
-        "x-ms-client-request-id": "aad81227-a07a-90b2-85ab-15f55094dbd0",
-<<<<<<< HEAD
-        "x-ms-request-id": "1f9dd63e-f01e-0053-01ac-f95c6b000000",
-=======
-        "x-ms-request-id": "f000e631-901e-0008-637e-056550000000",
->>>>>>> 1814567d
+        "x-ms-client-request-id": "3d21ccac-4845-8c7a-475d-dac0381948b3",
+        "x-ms-request-id": "cb129400-b01e-006d-69f1-06cb14000000",
         "x-ms-version": "2020-06-12"
       },
       "ResponseBody": []
     },
     {
-      "RequestUri": "https://seannse.dfs.core.windows.net/test-filesystem-7e40005d-6736-4eff-97d6-75aadcd23eea/directory?resource=directory",
+      "RequestUri": "https://seannse.dfs.core.windows.net/test-filesystem-aa7c6ec3-6c65-f192-b560-63aa12b4b606/directory?resource=directory",
       "RequestMethod": "PUT",
       "RequestHeaders": {
         "Accept": "application/json",
         "Authorization": "Sanitized",
-<<<<<<< HEAD
-        "traceparent": "00-90e2a703d706f340a5b3fe02e3260538-a025779ab27e5640-00",
+        "traceparent": "00-47e1b38bf9c49c4aa0317e75b3f0737d-5e95e1fb1ecbd046-00",
         "User-Agent": [
-          "azsdk-net-Storage.Files.DataLake/12.7.0-alpha.20210202.1",
-          "(.NET 5.0.2; Microsoft Windows 10.0.19042)"
+          "azsdk-net-Storage.Files.DataLake/12.7.0-alpha.20210219.1",
+          "(.NET 5.0.3; Microsoft Windows 10.0.19041)"
         ],
-        "x-ms-client-request-id": "c9834e9f-94fa-6f6f-ee1b-cfa3f4802ebe",
-        "x-ms-date": "Tue, 02 Feb 2021 21:41:25 GMT",
-=======
-        "traceparent": "00-23050ef31055c14286769280a6e89d45-e70185daf8fdce49-00",
-        "User-Agent": [
-          "azsdk-net-Storage.Files.DataLake/12.7.0-alpha.20210217.1",
-          "(.NET 5.0.3; Microsoft Windows 10.0.19042)"
-        ],
-        "x-ms-client-request-id": "c9834e9f-94fa-6f6f-ee1b-cfa3f4802ebe",
-        "x-ms-date": "Wed, 17 Feb 2021 22:44:48 GMT",
->>>>>>> 1814567d
+        "x-ms-client-request-id": "46fe2b01-7993-a5c0-759a-b6deed8ca0b9",
+        "x-ms-date": "Fri, 19 Feb 2021 19:03:47 GMT",
         "x-ms-return-client-request-id": "true",
         "x-ms-version": "2020-06-12"
       },
@@ -85,52 +54,32 @@
       "StatusCode": 201,
       "ResponseHeaders": {
         "Content-Length": "0",
-<<<<<<< HEAD
-        "Date": "Tue, 02 Feb 2021 21:41:25 GMT",
-        "ETag": "\u00220x8D8C7C34ACB7F35\u0022",
-        "Last-Modified": "Tue, 02 Feb 2021 21:41:26 GMT",
-=======
-        "Date": "Wed, 17 Feb 2021 22:44:48 GMT",
-        "ETag": "\u00220x8D8D395A19E76E5\u0022",
-        "Last-Modified": "Wed, 17 Feb 2021 22:44:48 GMT",
->>>>>>> 1814567d
+        "Date": "Fri, 19 Feb 2021 19:03:46 GMT",
+        "ETag": "\u00220x8D8D50915BFB56D\u0022",
+        "Last-Modified": "Fri, 19 Feb 2021 19:03:46 GMT",
         "Server": [
           "Windows-Azure-HDFS/1.0",
           "Microsoft-HTTPAPI/2.0"
         ],
-        "x-ms-client-request-id": "c9834e9f-94fa-6f6f-ee1b-cfa3f4802ebe",
-<<<<<<< HEAD
-        "x-ms-request-id": "7305d8df-501f-005a-11ac-f919b8000000",
-=======
-        "x-ms-request-id": "509fc353-301f-002e-127e-052d48000000",
->>>>>>> 1814567d
+        "x-ms-client-request-id": "46fe2b01-7993-a5c0-759a-b6deed8ca0b9",
+        "x-ms-request-id": "da842065-a01f-0061-54f1-065c1c000000",
         "x-ms-version": "2020-06-12"
       },
       "ResponseBody": []
     },
     {
-      "RequestUri": "https://seannse.dfs.core.windows.net/test-filesystem-7e40005d-6736-4eff-97d6-75aadcd23eea/directory/my cool file?resource=file",
+      "RequestUri": "https://seannse.dfs.core.windows.net/test-filesystem-aa7c6ec3-6c65-f192-b560-63aa12b4b606/directory/my cool file?resource=file",
       "RequestMethod": "PUT",
       "RequestHeaders": {
         "Accept": "application/json",
         "Authorization": "Sanitized",
-<<<<<<< HEAD
-        "traceparent": "00-816a250938080947bff5ac10aa30653e-782d46b8eefa1f4d-00",
+        "traceparent": "00-651e967c19b9054aafdde5880f79ebf3-7d995a869ba32446-00",
         "User-Agent": [
-          "azsdk-net-Storage.Files.DataLake/12.7.0-alpha.20210202.1",
-          "(.NET 5.0.2; Microsoft Windows 10.0.19042)"
+          "azsdk-net-Storage.Files.DataLake/12.7.0-alpha.20210219.1",
+          "(.NET 5.0.3; Microsoft Windows 10.0.19041)"
         ],
-        "x-ms-client-request-id": "0156ffab-1210-3cd6-73ba-d9bae9fa5e0b",
-        "x-ms-date": "Tue, 02 Feb 2021 21:41:25 GMT",
-=======
-        "traceparent": "00-7a8a7532f4af984fa61f8a141d4613d9-71d97265dbe8ba43-00",
-        "User-Agent": [
-          "azsdk-net-Storage.Files.DataLake/12.7.0-alpha.20210217.1",
-          "(.NET 5.0.3; Microsoft Windows 10.0.19042)"
-        ],
-        "x-ms-client-request-id": "0156ffab-1210-3cd6-73ba-d9bae9fa5e0b",
-        "x-ms-date": "Wed, 17 Feb 2021 22:44:48 GMT",
->>>>>>> 1814567d
+        "x-ms-client-request-id": "0dbf003b-021a-5920-1e5b-d7a227eb0d94",
+        "x-ms-date": "Fri, 19 Feb 2021 19:03:47 GMT",
         "x-ms-return-client-request-id": "true",
         "x-ms-version": "2020-06-12"
       },
@@ -138,49 +87,31 @@
       "StatusCode": 201,
       "ResponseHeaders": {
         "Content-Length": "0",
-<<<<<<< HEAD
-        "Date": "Tue, 02 Feb 2021 21:41:25 GMT",
-        "ETag": "\u00220x8D8C7C34AD96F96\u0022",
-        "Last-Modified": "Tue, 02 Feb 2021 21:41:26 GMT",
-=======
-        "Date": "Wed, 17 Feb 2021 22:44:48 GMT",
-        "ETag": "\u00220x8D8D395A1AC0B17\u0022",
-        "Last-Modified": "Wed, 17 Feb 2021 22:44:48 GMT",
->>>>>>> 1814567d
+        "Date": "Fri, 19 Feb 2021 19:03:46 GMT",
+        "ETag": "\u00220x8D8D50915CC624F\u0022",
+        "Last-Modified": "Fri, 19 Feb 2021 19:03:47 GMT",
         "Server": [
           "Windows-Azure-HDFS/1.0",
           "Microsoft-HTTPAPI/2.0"
         ],
-        "x-ms-client-request-id": "0156ffab-1210-3cd6-73ba-d9bae9fa5e0b",
-<<<<<<< HEAD
-        "x-ms-request-id": "7305d8e5-501f-005a-17ac-f919b8000000",
-=======
-        "x-ms-request-id": "509fc36a-301f-002e-297e-052d48000000",
->>>>>>> 1814567d
+        "x-ms-client-request-id": "0dbf003b-021a-5920-1e5b-d7a227eb0d94",
+        "x-ms-request-id": "da84207b-a01f-0061-6af1-065c1c000000",
         "x-ms-version": "2020-06-12"
       },
       "ResponseBody": []
     },
     {
-      "RequestUri": "https://seannse.dfs.core.windows.net/test-filesystem-7e40005d-6736-4eff-97d6-75aadcd23eea?resource=filesystem\u0026recursive=true\u0026upn=false",
+      "RequestUri": "https://seannse.dfs.core.windows.net/test-filesystem-aa7c6ec3-6c65-f192-b560-63aa12b4b606?resource=filesystem\u0026recursive=true\u0026upn=false",
       "RequestMethod": "GET",
       "RequestHeaders": {
         "Accept": "application/json",
         "Authorization": "Sanitized",
         "User-Agent": [
-<<<<<<< HEAD
-          "azsdk-net-Storage.Files.DataLake/12.7.0-alpha.20210202.1",
-          "(.NET 5.0.2; Microsoft Windows 10.0.19042)"
+          "azsdk-net-Storage.Files.DataLake/12.7.0-alpha.20210219.1",
+          "(.NET 5.0.3; Microsoft Windows 10.0.19041)"
         ],
-        "x-ms-client-request-id": "f5f86d26-2d29-3fad-24ce-f79d9797847a",
-        "x-ms-date": "Tue, 02 Feb 2021 21:41:25 GMT",
-=======
-          "azsdk-net-Storage.Files.DataLake/12.7.0-alpha.20210217.1",
-          "(.NET 5.0.3; Microsoft Windows 10.0.19042)"
-        ],
-        "x-ms-client-request-id": "f5f86d26-2d29-3fad-24ce-f79d9797847a",
-        "x-ms-date": "Wed, 17 Feb 2021 22:44:49 GMT",
->>>>>>> 1814567d
+        "x-ms-client-request-id": "eda319dc-92cd-619e-cabb-d0803a58a516",
+        "x-ms-date": "Fri, 19 Feb 2021 19:03:47 GMT",
         "x-ms-return-client-request-id": "true",
         "x-ms-version": "2020-06-12"
       },
@@ -188,55 +119,33 @@
       "StatusCode": 200,
       "ResponseHeaders": {
         "Content-Type": "application/json; charset=utf-8",
-<<<<<<< HEAD
-        "Date": "Tue, 02 Feb 2021 21:41:25 GMT",
-=======
-        "Date": "Wed, 17 Feb 2021 22:44:48 GMT",
->>>>>>> 1814567d
+        "Date": "Fri, 19 Feb 2021 19:03:46 GMT",
         "Server": [
           "Windows-Azure-HDFS/1.0",
           "Microsoft-HTTPAPI/2.0"
         ],
         "Transfer-Encoding": "chunked",
-        "x-ms-client-request-id": "f5f86d26-2d29-3fad-24ce-f79d9797847a",
-<<<<<<< HEAD
-        "x-ms-request-id": "7305d8ec-501f-005a-1eac-f919b8000000",
+        "x-ms-client-request-id": "eda319dc-92cd-619e-cabb-d0803a58a516",
+        "x-ms-request-id": "da842099-a01f-0061-08f1-065c1c000000",
         "x-ms-version": "2020-06-12"
       },
       "ResponseBody": [
-        "{\u0022paths\u0022:[{\u0022contentLength\u0022:\u00220\u0022,\u0022creationTime\u0022:\u0022132567756860325685\u0022,\u0022etag\u0022:\u00220x8D8C7C34ACB7F35\u0022,\u0022group\u0022:\u0022$superuser\u0022,\u0022isDirectory\u0022:\u0022true\u0022,\u0022lastModified\u0022:\u0022Tue, 02 Feb 2021 21:41:26 GMT\u0022,\u0022name\u0022:\u0022directory\u0022,\u0022owner\u0022:\u0022$superuser\u0022,\u0022permissions\u0022:\u0022rwxr-x---\u0022},{\u0022contentLength\u0022:\u00220\u0022,\u0022creationTime\u0022:\u0022132567756861239190\u0022,\u0022etag\u0022:\u00220x8D8C7C34AD96F96\u0022,\u0022group\u0022:\u0022$superuser\u0022,\u0022lastModified\u0022:\u0022Tue, 02 Feb 2021 21:41:26 GMT\u0022,\u0022name\u0022:\u0022directory/my cool file\u0022,\u0022owner\u0022:\u0022$superuser\u0022,\u0022permissions\u0022:\u0022rw-r-----\u0022}]}\n"
-=======
-        "x-ms-request-id": "509fc377-301f-002e-367e-052d48000000",
-        "x-ms-version": "2020-06-12"
-      },
-      "ResponseBody": [
-        "{\u0022paths\u0022:[{\u0022contentLength\u0022:\u00220\u0022,\u0022creationTime\u0022:\u0022132580754888029925\u0022,\u0022etag\u0022:\u00220x8D8D395A19E76E5\u0022,\u0022group\u0022:\u0022$superuser\u0022,\u0022isDirectory\u0022:\u0022true\u0022,\u0022lastModified\u0022:\u0022Wed, 17 Feb 2021 22:44:48 GMT\u0022,\u0022name\u0022:\u0022directory\u0022,\u0022owner\u0022:\u0022$superuser\u0022,\u0022permissions\u0022:\u0022rwxr-x---\u0022},{\u0022contentLength\u0022:\u00220\u0022,\u0022creationTime\u0022:\u0022132580754888919831\u0022,\u0022etag\u0022:\u00220x8D8D395A1AC0B17\u0022,\u0022group\u0022:\u0022$superuser\u0022,\u0022lastModified\u0022:\u0022Wed, 17 Feb 2021 22:44:48 GMT\u0022,\u0022name\u0022:\u0022directory/my cool file\u0022,\u0022owner\u0022:\u0022$superuser\u0022,\u0022permissions\u0022:\u0022rw-r-----\u0022}]}\n"
->>>>>>> 1814567d
+        "{\u0022paths\u0022:[{\u0022contentLength\u0022:\u00220\u0022,\u0022creationTime\u0022:\u0022132582350269232493\u0022,\u0022etag\u0022:\u00220x8D8D50915BFB56D\u0022,\u0022group\u0022:\u0022$superuser\u0022,\u0022isDirectory\u0022:\u0022true\u0022,\u0022lastModified\u0022:\u0022Fri, 19 Feb 2021 19:03:46 GMT\u0022,\u0022name\u0022:\u0022directory\u0022,\u0022owner\u0022:\u0022$superuser\u0022,\u0022permissions\u0022:\u0022rwxr-x---\u0022},{\u0022contentLength\u0022:\u00220\u0022,\u0022creationTime\u0022:\u0022132582350270063183\u0022,\u0022etag\u0022:\u00220x8D8D50915CC624F\u0022,\u0022group\u0022:\u0022$superuser\u0022,\u0022lastModified\u0022:\u0022Fri, 19 Feb 2021 19:03:47 GMT\u0022,\u0022name\u0022:\u0022directory/my cool file\u0022,\u0022owner\u0022:\u0022$superuser\u0022,\u0022permissions\u0022:\u0022rw-r-----\u0022}]}\n"
       ]
     },
     {
-      "RequestUri": "https://seannse.blob.core.windows.net/test-filesystem-7e40005d-6736-4eff-97d6-75aadcd23eea?restype=container",
+      "RequestUri": "https://seannse.blob.core.windows.net/test-filesystem-aa7c6ec3-6c65-f192-b560-63aa12b4b606?restype=container",
       "RequestMethod": "DELETE",
       "RequestHeaders": {
         "Accept": "application/xml",
         "Authorization": "Sanitized",
-<<<<<<< HEAD
-        "traceparent": "00-36a6122e4a63e04bbffbf23bd1a45720-228ad1ec10b20a48-00",
+        "traceparent": "00-13cb29d881d81449b18afccb5a9d8c77-026dff6f8a31f142-00",
         "User-Agent": [
-          "azsdk-net-Storage.Files.DataLake/12.7.0-alpha.20210202.1",
-          "(.NET 5.0.2; Microsoft Windows 10.0.19042)"
+          "azsdk-net-Storage.Files.DataLake/12.7.0-alpha.20210219.1",
+          "(.NET 5.0.3; Microsoft Windows 10.0.19041)"
         ],
-        "x-ms-client-request-id": "7b9394bf-6802-65e1-c176-7c4a9e209766",
-        "x-ms-date": "Tue, 02 Feb 2021 21:41:25 GMT",
-=======
-        "traceparent": "00-0e5b2edff5e255448a1cd716981a3370-d275eb682217fa40-00",
-        "User-Agent": [
-          "azsdk-net-Storage.Files.DataLake/12.7.0-alpha.20210217.1",
-          "(.NET 5.0.3; Microsoft Windows 10.0.19042)"
-        ],
-        "x-ms-client-request-id": "7b9394bf-6802-65e1-c176-7c4a9e209766",
-        "x-ms-date": "Wed, 17 Feb 2021 22:44:49 GMT",
->>>>>>> 1814567d
+        "x-ms-client-request-id": "0ec52326-2048-6fc6-7ff2-19da617db4d8",
+        "x-ms-date": "Fri, 19 Feb 2021 19:03:47 GMT",
         "x-ms-return-client-request-id": "true",
         "x-ms-version": "2020-06-12"
       },
@@ -244,28 +153,20 @@
       "StatusCode": 202,
       "ResponseHeaders": {
         "Content-Length": "0",
-<<<<<<< HEAD
-        "Date": "Tue, 02 Feb 2021 21:41:25 GMT",
-=======
-        "Date": "Wed, 17 Feb 2021 22:44:48 GMT",
->>>>>>> 1814567d
+        "Date": "Fri, 19 Feb 2021 19:03:46 GMT",
         "Server": [
           "Windows-Azure-Blob/1.0",
           "Microsoft-HTTPAPI/2.0"
         ],
-        "x-ms-client-request-id": "7b9394bf-6802-65e1-c176-7c4a9e209766",
-<<<<<<< HEAD
-        "x-ms-request-id": "1f9dd76a-f01e-0053-13ac-f95c6b000000",
-=======
-        "x-ms-request-id": "f000e72b-901e-0008-4c7e-056550000000",
->>>>>>> 1814567d
+        "x-ms-client-request-id": "0ec52326-2048-6fc6-7ff2-19da617db4d8",
+        "x-ms-request-id": "cb12947b-b01e-006d-55f1-06cb14000000",
         "x-ms-version": "2020-06-12"
       },
       "ResponseBody": []
     }
   ],
   "Variables": {
-    "RandomSeed": "813226205",
+    "RandomSeed": "1416290317",
     "Storage_TestConfigHierarchicalNamespace": "NamespaceTenant\nseannse\nU2FuaXRpemVk\nhttps://seannse.blob.core.windows.net\nhttps://seannse.file.core.windows.net\nhttps://seannse.queue.core.windows.net\nhttps://seannse.table.core.windows.net\n\n\n\n\nhttps://seannse-secondary.blob.core.windows.net\nhttps://seannse-secondary.file.core.windows.net\nhttps://seannse-secondary.queue.core.windows.net\nhttps://seannse-secondary.table.core.windows.net\n68390a19-a643-458b-b726-408abf67b4fc\nSanitized\n72f988bf-86f1-41af-91ab-2d7cd011db47\nhttps://login.microsoftonline.com/\nCloud\nBlobEndpoint=https://seannse.blob.core.windows.net/;QueueEndpoint=https://seannse.queue.core.windows.net/;FileEndpoint=https://seannse.file.core.windows.net/;BlobSecondaryEndpoint=https://seannse-secondary.blob.core.windows.net/;QueueSecondaryEndpoint=https://seannse-secondary.queue.core.windows.net/;FileSecondaryEndpoint=https://seannse-secondary.file.core.windows.net/;AccountName=seannse;AccountKey=Sanitized\n"
   }
 }