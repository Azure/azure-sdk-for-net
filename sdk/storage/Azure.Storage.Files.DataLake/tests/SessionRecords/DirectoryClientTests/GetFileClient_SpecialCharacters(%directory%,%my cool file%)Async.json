--- conflicted
+++ resolved
@@ -15,11 +15,7 @@
         "x-ms-client-request-id": "3d21ccac-4845-8c7a-475d-dac0381948b3",
         "x-ms-date": "Fri, 19 Feb 2021 19:03:47 GMT",
         "x-ms-return-client-request-id": "true",
-<<<<<<< HEAD
-        "x-ms-version": "2020-12-06"
-=======
         "x-ms-version": "2021-02-12"
->>>>>>> 7e782c87
       },
       "RequestBody": null,
       "StatusCode": 201,
@@ -34,11 +30,7 @@
         ],
         "x-ms-client-request-id": "3d21ccac-4845-8c7a-475d-dac0381948b3",
         "x-ms-request-id": "cb129400-b01e-006d-69f1-06cb14000000",
-<<<<<<< HEAD
-        "x-ms-version": "2020-12-06"
-=======
         "x-ms-version": "2021-02-12"
->>>>>>> 7e782c87
       },
       "ResponseBody": []
     },
@@ -56,11 +48,7 @@
         "x-ms-client-request-id": "46fe2b01-7993-a5c0-759a-b6deed8ca0b9",
         "x-ms-date": "Fri, 19 Feb 2021 19:03:47 GMT",
         "x-ms-return-client-request-id": "true",
-<<<<<<< HEAD
-        "x-ms-version": "2020-12-06"
-=======
         "x-ms-version": "2021-02-12"
->>>>>>> 7e782c87
       },
       "RequestBody": null,
       "StatusCode": 201,
@@ -75,11 +63,7 @@
         ],
         "x-ms-client-request-id": "46fe2b01-7993-a5c0-759a-b6deed8ca0b9",
         "x-ms-request-id": "da842065-a01f-0061-54f1-065c1c000000",
-<<<<<<< HEAD
-        "x-ms-version": "2020-12-06"
-=======
         "x-ms-version": "2021-02-12"
->>>>>>> 7e782c87
       },
       "ResponseBody": []
     },
@@ -97,11 +81,7 @@
         "x-ms-client-request-id": "0dbf003b-021a-5920-1e5b-d7a227eb0d94",
         "x-ms-date": "Fri, 19 Feb 2021 19:03:47 GMT",
         "x-ms-return-client-request-id": "true",
-<<<<<<< HEAD
-        "x-ms-version": "2020-12-06"
-=======
         "x-ms-version": "2021-02-12"
->>>>>>> 7e782c87
       },
       "RequestBody": null,
       "StatusCode": 201,
@@ -116,11 +96,7 @@
         ],
         "x-ms-client-request-id": "0dbf003b-021a-5920-1e5b-d7a227eb0d94",
         "x-ms-request-id": "da84207b-a01f-0061-6af1-065c1c000000",
-<<<<<<< HEAD
-        "x-ms-version": "2020-12-06"
-=======
         "x-ms-version": "2021-02-12"
->>>>>>> 7e782c87
       },
       "ResponseBody": []
     },
@@ -137,11 +113,7 @@
         "x-ms-client-request-id": "eda319dc-92cd-619e-cabb-d0803a58a516",
         "x-ms-date": "Fri, 19 Feb 2021 19:03:47 GMT",
         "x-ms-return-client-request-id": "true",
-<<<<<<< HEAD
-        "x-ms-version": "2020-12-06"
-=======
         "x-ms-version": "2021-02-12"
->>>>>>> 7e782c87
       },
       "RequestBody": null,
       "StatusCode": 200,
@@ -155,11 +127,7 @@
         "Transfer-Encoding": "chunked",
         "x-ms-client-request-id": "eda319dc-92cd-619e-cabb-d0803a58a516",
         "x-ms-request-id": "da842099-a01f-0061-08f1-065c1c000000",
-<<<<<<< HEAD
-        "x-ms-version": "2020-12-06"
-=======
         "x-ms-version": "2021-02-12"
->>>>>>> 7e782c87
       },
       "ResponseBody": [
         "{\"paths\":[{\"contentLength\":\"0\",\"creationTime\":\"132582350269232493\",\"etag\":\"0x8D8D50915BFB56D\",\"group\":\"$superuser\",\"isDirectory\":\"true\",\"lastModified\":\"Fri, 19 Feb 2021 19:03:46 GMT\",\"name\":\"directory\",\"owner\":\"$superuser\",\"permissions\":\"rwxr-x---\"},{\"contentLength\":\"0\",\"creationTime\":\"132582350270063183\",\"etag\":\"0x8D8D50915CC624F\",\"group\":\"$superuser\",\"lastModified\":\"Fri, 19 Feb 2021 19:03:47 GMT\",\"name\":\"directory/my cool file\",\"owner\":\"$superuser\",\"permissions\":\"rw-r-----\"}]}\n"
@@ -179,11 +147,7 @@
         "x-ms-client-request-id": "0ec52326-2048-6fc6-7ff2-19da617db4d8",
         "x-ms-date": "Fri, 19 Feb 2021 19:03:47 GMT",
         "x-ms-return-client-request-id": "true",
-<<<<<<< HEAD
-        "x-ms-version": "2020-12-06"
-=======
         "x-ms-version": "2021-02-12"
->>>>>>> 7e782c87
       },
       "RequestBody": null,
       "StatusCode": 202,
@@ -196,11 +160,7 @@
         ],
         "x-ms-client-request-id": "0ec52326-2048-6fc6-7ff2-19da617db4d8",
         "x-ms-request-id": "cb12947b-b01e-006d-55f1-06cb14000000",
-<<<<<<< HEAD
-        "x-ms-version": "2020-12-06"
-=======
         "x-ms-version": "2021-02-12"
->>>>>>> 7e782c87
       },
       "ResponseBody": []
     }
