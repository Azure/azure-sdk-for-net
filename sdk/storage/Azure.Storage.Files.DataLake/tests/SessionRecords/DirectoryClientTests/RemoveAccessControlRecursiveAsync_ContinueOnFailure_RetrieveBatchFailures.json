--- conflicted
+++ resolved
@@ -1,490 +1,312 @@
 {
   "Entries": [
     {
-      "RequestUri": "https://seannse.blob.core.windows.net/test-filesystem-44964f65-3b5f-ded8-9efe-32e62f120a68?restype=container",
+      "RequestUri": "https://seannse.blob.core.windows.net/test-filesystem-b6b6daa6-8587-9505-8997-2dfd0a4514c5?restype=container",
       "RequestMethod": "PUT",
       "RequestHeaders": {
         "Accept": "application/xml",
         "Authorization": "Sanitized",
-<<<<<<< HEAD
-        "traceparent": "00-0513752a9d8d824bae337e04a5b83a36-66b97fe94051d44d-00",
-        "User-Agent": [
-          "azsdk-net-Storage.Files.DataLake/12.7.0-alpha.20210202.1",
-          "(.NET 5.0.2; Microsoft Windows 10.0.19042)"
+        "traceparent": "00-6cf6c07004bbad4ea4418117878527b5-6320bcaf65285c43-00",
+        "User-Agent": [
+          "azsdk-net-Storage.Files.DataLake/12.7.0-alpha.20210219.1",
+          "(.NET 5.0.3; Microsoft Windows 10.0.19041)"
         ],
         "x-ms-blob-public-access": "container",
-        "x-ms-client-request-id": "acbc074e-0b0d-f005-8ee6-c68f8124f000",
-        "x-ms-date": "Tue, 02 Feb 2021 21:52:41 GMT",
-=======
-        "traceparent": "00-8a82a38ae5b190479f1d31a9193b13a6-8736e07fbea5de4a-00",
-        "User-Agent": [
-          "azsdk-net-Storage.Files.DataLake/12.7.0-alpha.20210217.1",
-          "(.NET 5.0.3; Microsoft Windows 10.0.19042)"
-        ],
-        "x-ms-blob-public-access": "container",
-        "x-ms-client-request-id": "acbc074e-0b0d-f005-8ee6-c68f8124f000",
-        "x-ms-date": "Wed, 17 Feb 2021 22:40:31 GMT",
->>>>>>> 1814567d
-        "x-ms-return-client-request-id": "true",
-        "x-ms-version": "2020-06-12"
-      },
-      "RequestBody": null,
-      "StatusCode": 201,
-      "ResponseHeaders": {
-        "Content-Length": "0",
-<<<<<<< HEAD
-        "Date": "Tue, 02 Feb 2021 21:52:42 GMT",
-        "ETag": "\u00220x8D8C7C4DDFC6A81\u0022",
-        "Last-Modified": "Tue, 02 Feb 2021 21:52:42 GMT",
-=======
-        "Date": "Wed, 17 Feb 2021 22:40:32 GMT",
-        "ETag": "\u00220x8D8D39508A2EDCD\u0022",
-        "Last-Modified": "Wed, 17 Feb 2021 22:40:32 GMT",
->>>>>>> 1814567d
+        "x-ms-client-request-id": "38950491-544f-77f9-f0f4-8ce55944bde5",
+        "x-ms-date": "Fri, 19 Feb 2021 19:00:42 GMT",
+        "x-ms-return-client-request-id": "true",
+        "x-ms-version": "2020-06-12"
+      },
+      "RequestBody": null,
+      "StatusCode": 201,
+      "ResponseHeaders": {
+        "Content-Length": "0",
+        "Date": "Fri, 19 Feb 2021 19:00:41 GMT",
+        "ETag": "\u00220x8D8D508A7A0C5F0\u0022",
+        "Last-Modified": "Fri, 19 Feb 2021 19:00:42 GMT",
         "Server": [
           "Windows-Azure-Blob/1.0",
           "Microsoft-HTTPAPI/2.0"
         ],
-        "x-ms-client-request-id": "acbc074e-0b0d-f005-8ee6-c68f8124f000",
-<<<<<<< HEAD
-        "x-ms-request-id": "44626f30-601e-00b5-0dad-f9ec4d000000",
-=======
-        "x-ms-request-id": "3d99fcbf-701e-0072-6d7d-057810000000",
->>>>>>> 1814567d
-        "x-ms-version": "2020-06-12"
-      },
-      "ResponseBody": []
-    },
-    {
-      "RequestUri": "https://seannse.dfs.core.windows.net/test-filesystem-44964f65-3b5f-ded8-9efe-32e62f120a68/?action=setAccessControl",
-      "RequestMethod": "PATCH",
-      "RequestHeaders": {
-        "Accept": "application/json",
-        "Authorization": "Sanitized",
-<<<<<<< HEAD
-        "traceparent": "00-6d8c1c01dc320c478bdb13cd360abc1f-7886bf2d678c7e44-00",
-        "User-Agent": [
-          "azsdk-net-Storage.Files.DataLake/12.7.0-alpha.20210202.1",
-          "(.NET 5.0.2; Microsoft Windows 10.0.19042)"
+        "x-ms-client-request-id": "38950491-544f-77f9-f0f4-8ce55944bde5",
+        "x-ms-request-id": "cb11aa6f-b01e-006d-30f1-06cb14000000",
+        "x-ms-version": "2020-06-12"
+      },
+      "ResponseBody": []
+    },
+    {
+      "RequestUri": "https://seannse.dfs.core.windows.net/test-filesystem-b6b6daa6-8587-9505-8997-2dfd0a4514c5/?action=setAccessControl",
+      "RequestMethod": "PATCH",
+      "RequestHeaders": {
+        "Accept": "application/json",
+        "Authorization": "Sanitized",
+        "traceparent": "00-f0b1b858d1ef904092900406f438e3a3-cbc5ae8bd2b1784e-00",
+        "User-Agent": [
+          "azsdk-net-Storage.Files.DataLake/12.7.0-alpha.20210219.1",
+          "(.NET 5.0.3; Microsoft Windows 10.0.19041)"
         ],
         "x-ms-acl": "user::--x,group::--x,other::--x",
-        "x-ms-client-request-id": "e665cbde-21e1-b9f7-79ee-07aca50edbd1",
-        "x-ms-date": "Tue, 02 Feb 2021 21:52:41 GMT",
-=======
-        "traceparent": "00-58cb6de94b16584e9c6a90d072c33108-060e24a13c6e5a45-00",
-        "User-Agent": [
-          "azsdk-net-Storage.Files.DataLake/12.7.0-alpha.20210217.1",
-          "(.NET 5.0.3; Microsoft Windows 10.0.19042)"
-        ],
-        "x-ms-acl": "user::--x,group::--x,other::--x",
-        "x-ms-client-request-id": "e665cbde-21e1-b9f7-79ee-07aca50edbd1",
-        "x-ms-date": "Wed, 17 Feb 2021 22:40:32 GMT",
->>>>>>> 1814567d
-        "x-ms-return-client-request-id": "true",
-        "x-ms-version": "2020-06-12"
-      },
-      "RequestBody": null,
-      "StatusCode": 200,
-      "ResponseHeaders": {
-        "Content-Length": "0",
-<<<<<<< HEAD
-        "Date": "Tue, 02 Feb 2021 21:52:42 GMT",
-        "ETag": "\u00220x8D8C7C4DDFEB8D8\u0022",
-        "Last-Modified": "Tue, 02 Feb 2021 21:52:42 GMT",
-=======
-        "Date": "Wed, 17 Feb 2021 22:40:31 GMT",
-        "ETag": "\u00220x8D8D39508A60DEA\u0022",
-        "Last-Modified": "Wed, 17 Feb 2021 22:40:32 GMT",
->>>>>>> 1814567d
-        "Server": [
-          "Windows-Azure-HDFS/1.0",
-          "Microsoft-HTTPAPI/2.0"
-        ],
-        "x-ms-client-request-id": "e665cbde-21e1-b9f7-79ee-07aca50edbd1",
-        "x-ms-namespace-enabled": "true",
-<<<<<<< HEAD
-        "x-ms-request-id": "510b8292-801f-0066-25ad-f9307f000000",
-=======
-        "x-ms-request-id": "60c09edc-801f-0049-3b7d-053db4000000",
->>>>>>> 1814567d
-        "x-ms-version": "2020-06-12"
-      },
-      "ResponseBody": []
-    },
-    {
-      "RequestUri": "https://seannse.dfs.core.windows.net/test-filesystem-44964f65-3b5f-ded8-9efe-32e62f120a68/test-directory-37e79737-41d3-d9ba-310f-6527469b12e5?resource=directory",
-      "RequestMethod": "PUT",
-      "RequestHeaders": {
-        "Accept": "application/json",
-        "Authorization": "Sanitized",
-<<<<<<< HEAD
-        "traceparent": "00-3db8d805a003dc499faba11bddd827a2-a65ed5c887f2d14b-00",
-        "User-Agent": [
-          "azsdk-net-Storage.Files.DataLake/12.7.0-alpha.20210202.1",
-          "(.NET 5.0.2; Microsoft Windows 10.0.19042)"
-        ],
-        "x-ms-client-request-id": "4631f30b-11c1-9cb5-108b-b5d2bbcf73dd",
-        "x-ms-date": "Tue, 02 Feb 2021 21:52:42 GMT",
-=======
-        "traceparent": "00-1ffe0d7df92a7848b3c7be86a7610c3f-97cef4804075af42-00",
-        "User-Agent": [
-          "azsdk-net-Storage.Files.DataLake/12.7.0-alpha.20210217.1",
-          "(.NET 5.0.3; Microsoft Windows 10.0.19042)"
-        ],
-        "x-ms-client-request-id": "4631f30b-11c1-9cb5-108b-b5d2bbcf73dd",
-        "x-ms-date": "Wed, 17 Feb 2021 22:40:32 GMT",
->>>>>>> 1814567d
-        "x-ms-return-client-request-id": "true",
-        "x-ms-version": "2020-06-12"
-      },
-      "RequestBody": null,
-      "StatusCode": 201,
-      "ResponseHeaders": {
-        "Content-Length": "0",
-<<<<<<< HEAD
-        "Date": "Tue, 02 Feb 2021 21:52:42 GMT",
-        "ETag": "\u00220x8D8C7C4DE441822\u0022",
-        "Last-Modified": "Tue, 02 Feb 2021 21:52:42 GMT",
-=======
-        "Date": "Wed, 17 Feb 2021 22:40:31 GMT",
-        "ETag": "\u00220x8D8D39508EE84F9\u0022",
-        "Last-Modified": "Wed, 17 Feb 2021 22:40:32 GMT",
->>>>>>> 1814567d
-        "Server": [
-          "Windows-Azure-HDFS/1.0",
-          "Microsoft-HTTPAPI/2.0"
-        ],
-        "x-ms-client-request-id": "4631f30b-11c1-9cb5-108b-b5d2bbcf73dd",
-<<<<<<< HEAD
-        "x-ms-request-id": "510b82a1-801f-0066-34ad-f9307f000000",
-=======
-        "x-ms-request-id": "60c09eeb-801f-0049-4a7d-053db4000000",
->>>>>>> 1814567d
-        "x-ms-version": "2020-06-12"
-      },
-      "ResponseBody": []
-    },
-    {
-      "RequestUri": "https://seannse.dfs.core.windows.net/test-filesystem-44964f65-3b5f-ded8-9efe-32e62f120a68/test-directory-37e79737-41d3-d9ba-310f-6527469b12e5?resource=directory",
-      "RequestMethod": "PUT",
-      "RequestHeaders": {
-        "Accept": "application/json",
-        "Authorization": "Sanitized",
-        "User-Agent": [
-<<<<<<< HEAD
-          "azsdk-net-Storage.Files.DataLake/12.7.0-alpha.20210202.1",
-          "(.NET 5.0.2; Microsoft Windows 10.0.19042)"
-        ],
-        "x-ms-client-request-id": "521b2d07-cc6a-8b23-8715-a534544b5467",
-        "x-ms-date": "Tue, 02 Feb 2021 21:52:42 GMT",
-=======
-          "azsdk-net-Storage.Files.DataLake/12.7.0-alpha.20210217.1",
-          "(.NET 5.0.3; Microsoft Windows 10.0.19042)"
-        ],
-        "x-ms-client-request-id": "521b2d07-cc6a-8b23-8715-a534544b5467",
-        "x-ms-date": "Wed, 17 Feb 2021 22:40:32 GMT",
->>>>>>> 1814567d
-        "x-ms-return-client-request-id": "true",
-        "x-ms-version": "2020-06-12"
-      },
-      "RequestBody": null,
-      "StatusCode": 201,
-      "ResponseHeaders": {
-        "Content-Length": "0",
-<<<<<<< HEAD
-        "Date": "Tue, 02 Feb 2021 21:52:42 GMT",
-        "ETag": "\u00220x8D8C7C4DE52E9A9\u0022",
-        "Last-Modified": "Tue, 02 Feb 2021 21:52:43 GMT",
-=======
-        "Date": "Wed, 17 Feb 2021 22:40:31 GMT",
-        "ETag": "\u00220x8D8D39508FCE80B\u0022",
-        "Last-Modified": "Wed, 17 Feb 2021 22:40:32 GMT",
->>>>>>> 1814567d
-        "Server": [
-          "Windows-Azure-HDFS/1.0",
-          "Microsoft-HTTPAPI/2.0"
-        ],
-        "x-ms-client-request-id": "521b2d07-cc6a-8b23-8715-a534544b5467",
-<<<<<<< HEAD
-        "x-ms-request-id": "510b82af-801f-0066-42ad-f9307f000000",
-=======
-        "x-ms-request-id": "60c09eef-801f-0049-4e7d-053db4000000",
->>>>>>> 1814567d
-        "x-ms-version": "2020-06-12"
-      },
-      "ResponseBody": []
-    },
-    {
-      "RequestUri": "https://seannse.dfs.core.windows.net/test-filesystem-44964f65-3b5f-ded8-9efe-32e62f120a68/test-directory-37e79737-41d3-d9ba-310f-6527469b12e5/test-directory-4a6959f3-9f1a-e6db-e104-cdea104a919b?resource=directory",
-      "RequestMethod": "PUT",
-      "RequestHeaders": {
-        "Accept": "application/json",
-        "Authorization": "Sanitized",
-        "User-Agent": [
-<<<<<<< HEAD
-          "azsdk-net-Storage.Files.DataLake/12.7.0-alpha.20210202.1",
-          "(.NET 5.0.2; Microsoft Windows 10.0.19042)"
-        ],
-        "x-ms-client-request-id": "b1779a82-220b-68ed-5235-7166fe397a3d",
-        "x-ms-date": "Tue, 02 Feb 2021 21:52:42 GMT",
-=======
-          "azsdk-net-Storage.Files.DataLake/12.7.0-alpha.20210217.1",
-          "(.NET 5.0.3; Microsoft Windows 10.0.19042)"
-        ],
-        "x-ms-client-request-id": "b1779a82-220b-68ed-5235-7166fe397a3d",
-        "x-ms-date": "Wed, 17 Feb 2021 22:40:32 GMT",
->>>>>>> 1814567d
-        "x-ms-return-client-request-id": "true",
-        "x-ms-version": "2020-06-12"
-      },
-      "RequestBody": null,
-      "StatusCode": 201,
-      "ResponseHeaders": {
-        "Content-Length": "0",
-<<<<<<< HEAD
-        "Date": "Tue, 02 Feb 2021 21:52:42 GMT",
-        "ETag": "\u00220x8D8C7C4DE60A5EA\u0022",
-        "Last-Modified": "Tue, 02 Feb 2021 21:52:43 GMT",
-=======
-        "Date": "Wed, 17 Feb 2021 22:40:31 GMT",
-        "ETag": "\u00220x8D8D395090B11E2\u0022",
-        "Last-Modified": "Wed, 17 Feb 2021 22:40:32 GMT",
->>>>>>> 1814567d
-        "Server": [
-          "Windows-Azure-HDFS/1.0",
-          "Microsoft-HTTPAPI/2.0"
-        ],
-        "x-ms-client-request-id": "b1779a82-220b-68ed-5235-7166fe397a3d",
-<<<<<<< HEAD
-        "x-ms-request-id": "510b82b6-801f-0066-49ad-f9307f000000",
-=======
-        "x-ms-request-id": "60c09efa-801f-0049-597d-053db4000000",
->>>>>>> 1814567d
-        "x-ms-version": "2020-06-12"
-      },
-      "ResponseBody": []
-    },
-    {
-      "RequestUri": "https://seannse.dfs.core.windows.net/test-filesystem-44964f65-3b5f-ded8-9efe-32e62f120a68/test-directory-37e79737-41d3-d9ba-310f-6527469b12e5/test-directory-4a6959f3-9f1a-e6db-e104-cdea104a919b/test-file-a7160a83-c780-d3b2-e55a-4b95be926703?resource=file",
-      "RequestMethod": "PUT",
-      "RequestHeaders": {
-        "Accept": "application/json",
-        "Authorization": "Sanitized",
-        "User-Agent": [
-<<<<<<< HEAD
-          "azsdk-net-Storage.Files.DataLake/12.7.0-alpha.20210202.1",
-          "(.NET 5.0.2; Microsoft Windows 10.0.19042)"
-        ],
-        "x-ms-client-request-id": "74c4a30a-32c7-bbac-e7a4-cbb0d658a9bf",
-        "x-ms-date": "Tue, 02 Feb 2021 21:52:42 GMT",
-=======
-          "azsdk-net-Storage.Files.DataLake/12.7.0-alpha.20210217.1",
-          "(.NET 5.0.3; Microsoft Windows 10.0.19042)"
-        ],
-        "x-ms-client-request-id": "74c4a30a-32c7-bbac-e7a4-cbb0d658a9bf",
-        "x-ms-date": "Wed, 17 Feb 2021 22:40:32 GMT",
->>>>>>> 1814567d
-        "x-ms-return-client-request-id": "true",
-        "x-ms-version": "2020-06-12"
-      },
-      "RequestBody": null,
-      "StatusCode": 201,
-      "ResponseHeaders": {
-        "Content-Length": "0",
-<<<<<<< HEAD
-        "Date": "Tue, 02 Feb 2021 21:52:42 GMT",
-        "ETag": "\u00220x8D8C7C4DE6E7F92\u0022",
-        "Last-Modified": "Tue, 02 Feb 2021 21:52:43 GMT",
-=======
-        "Date": "Wed, 17 Feb 2021 22:40:32 GMT",
-        "ETag": "\u00220x8D8D395091A01E6\u0022",
-        "Last-Modified": "Wed, 17 Feb 2021 22:40:32 GMT",
->>>>>>> 1814567d
-        "Server": [
-          "Windows-Azure-HDFS/1.0",
-          "Microsoft-HTTPAPI/2.0"
-        ],
-        "x-ms-client-request-id": "74c4a30a-32c7-bbac-e7a4-cbb0d658a9bf",
-<<<<<<< HEAD
-        "x-ms-request-id": "510b82c0-801f-0066-53ad-f9307f000000",
-=======
-        "x-ms-request-id": "60c09efd-801f-0049-5c7d-053db4000000",
->>>>>>> 1814567d
-        "x-ms-version": "2020-06-12"
-      },
-      "ResponseBody": []
-    },
-    {
-      "RequestUri": "https://seannse.dfs.core.windows.net/test-filesystem-44964f65-3b5f-ded8-9efe-32e62f120a68/test-directory-37e79737-41d3-d9ba-310f-6527469b12e5/test-directory-4a6959f3-9f1a-e6db-e104-cdea104a919b/test-file-5d3b6ece-03d2-a36a-7a1b-e71e8b3323d8?resource=file",
-      "RequestMethod": "PUT",
-      "RequestHeaders": {
-        "Accept": "application/json",
-        "Authorization": "Sanitized",
-        "User-Agent": [
-<<<<<<< HEAD
-          "azsdk-net-Storage.Files.DataLake/12.7.0-alpha.20210202.1",
-          "(.NET 5.0.2; Microsoft Windows 10.0.19042)"
-        ],
-        "x-ms-client-request-id": "40b07bb8-b3d1-06f2-3921-faab4a8d2fb3",
-        "x-ms-date": "Tue, 02 Feb 2021 21:52:42 GMT",
-=======
-          "azsdk-net-Storage.Files.DataLake/12.7.0-alpha.20210217.1",
-          "(.NET 5.0.3; Microsoft Windows 10.0.19042)"
-        ],
-        "x-ms-client-request-id": "40b07bb8-b3d1-06f2-3921-faab4a8d2fb3",
-        "x-ms-date": "Wed, 17 Feb 2021 22:40:33 GMT",
->>>>>>> 1814567d
-        "x-ms-return-client-request-id": "true",
-        "x-ms-version": "2020-06-12"
-      },
-      "RequestBody": null,
-      "StatusCode": 201,
-      "ResponseHeaders": {
-        "Content-Length": "0",
-<<<<<<< HEAD
-        "Date": "Tue, 02 Feb 2021 21:52:42 GMT",
-        "ETag": "\u00220x8D8C7C4DE7D0BE3\u0022",
-        "Last-Modified": "Tue, 02 Feb 2021 21:52:43 GMT",
-=======
-        "Date": "Wed, 17 Feb 2021 22:40:32 GMT",
-        "ETag": "\u00220x8D8D39509288B92\u0022",
-        "Last-Modified": "Wed, 17 Feb 2021 22:40:33 GMT",
->>>>>>> 1814567d
-        "Server": [
-          "Windows-Azure-HDFS/1.0",
-          "Microsoft-HTTPAPI/2.0"
-        ],
-        "x-ms-client-request-id": "40b07bb8-b3d1-06f2-3921-faab4a8d2fb3",
-<<<<<<< HEAD
-        "x-ms-request-id": "510b82c9-801f-0066-5cad-f9307f000000",
-=======
-        "x-ms-request-id": "60c09f00-801f-0049-5f7d-053db4000000",
->>>>>>> 1814567d
-        "x-ms-version": "2020-06-12"
-      },
-      "ResponseBody": []
-    },
-    {
-      "RequestUri": "https://seannse.dfs.core.windows.net/test-filesystem-44964f65-3b5f-ded8-9efe-32e62f120a68/test-directory-37e79737-41d3-d9ba-310f-6527469b12e5/test-directory-5067f380-8ecc-dbf1-3243-6925743c8e9a?resource=directory",
-      "RequestMethod": "PUT",
-      "RequestHeaders": {
-        "Accept": "application/json",
-        "Authorization": "Sanitized",
-        "User-Agent": [
-<<<<<<< HEAD
-          "azsdk-net-Storage.Files.DataLake/12.7.0-alpha.20210202.1",
-          "(.NET 5.0.2; Microsoft Windows 10.0.19042)"
-        ],
-        "x-ms-client-request-id": "21addc7c-d477-2a9b-8ad4-0e8e49cd92fc",
-        "x-ms-date": "Tue, 02 Feb 2021 21:52:42 GMT",
-=======
-          "azsdk-net-Storage.Files.DataLake/12.7.0-alpha.20210217.1",
-          "(.NET 5.0.3; Microsoft Windows 10.0.19042)"
-        ],
-        "x-ms-client-request-id": "21addc7c-d477-2a9b-8ad4-0e8e49cd92fc",
-        "x-ms-date": "Wed, 17 Feb 2021 22:40:33 GMT",
->>>>>>> 1814567d
-        "x-ms-return-client-request-id": "true",
-        "x-ms-version": "2020-06-12"
-      },
-      "RequestBody": null,
-      "StatusCode": 201,
-      "ResponseHeaders": {
-        "Content-Length": "0",
-<<<<<<< HEAD
-        "Date": "Tue, 02 Feb 2021 21:52:42 GMT",
-        "ETag": "\u00220x8D8C7C4DE8C1AED\u0022",
-        "Last-Modified": "Tue, 02 Feb 2021 21:52:43 GMT",
-=======
-        "Date": "Wed, 17 Feb 2021 22:40:32 GMT",
-        "ETag": "\u00220x8D8D3950935CBBD\u0022",
-        "Last-Modified": "Wed, 17 Feb 2021 22:40:33 GMT",
->>>>>>> 1814567d
-        "Server": [
-          "Windows-Azure-HDFS/1.0",
-          "Microsoft-HTTPAPI/2.0"
-        ],
-        "x-ms-client-request-id": "21addc7c-d477-2a9b-8ad4-0e8e49cd92fc",
-<<<<<<< HEAD
-        "x-ms-request-id": "510b82d8-801f-0066-6bad-f9307f000000",
-=======
-        "x-ms-request-id": "60c09f07-801f-0049-667d-053db4000000",
->>>>>>> 1814567d
-        "x-ms-version": "2020-06-12"
-      },
-      "ResponseBody": []
-    },
-    {
-      "RequestUri": "https://seannse.dfs.core.windows.net/test-filesystem-44964f65-3b5f-ded8-9efe-32e62f120a68/test-directory-37e79737-41d3-d9ba-310f-6527469b12e5/test-directory-5067f380-8ecc-dbf1-3243-6925743c8e9a/test-file-cab45f92-1f28-9d2f-ecd1-bc47ac44e4a1?resource=file",
-      "RequestMethod": "PUT",
-      "RequestHeaders": {
-        "Accept": "application/json",
-        "Authorization": "Sanitized",
-        "User-Agent": [
-<<<<<<< HEAD
-          "azsdk-net-Storage.Files.DataLake/12.7.0-alpha.20210202.1",
-          "(.NET 5.0.2; Microsoft Windows 10.0.19042)"
-        ],
-        "x-ms-client-request-id": "971be5f2-e2db-5c3e-ac0f-34a617537d46",
-        "x-ms-date": "Tue, 02 Feb 2021 21:52:42 GMT",
-=======
-          "azsdk-net-Storage.Files.DataLake/12.7.0-alpha.20210217.1",
-          "(.NET 5.0.3; Microsoft Windows 10.0.19042)"
-        ],
-        "x-ms-client-request-id": "971be5f2-e2db-5c3e-ac0f-34a617537d46",
-        "x-ms-date": "Wed, 17 Feb 2021 22:40:33 GMT",
->>>>>>> 1814567d
-        "x-ms-return-client-request-id": "true",
-        "x-ms-version": "2020-06-12"
-      },
-      "RequestBody": null,
-      "StatusCode": 201,
-      "ResponseHeaders": {
-        "Content-Length": "0",
-<<<<<<< HEAD
-        "Date": "Tue, 02 Feb 2021 21:52:43 GMT",
-        "ETag": "\u00220x8D8C7C4DE9B0517\u0022",
-        "Last-Modified": "Tue, 02 Feb 2021 21:52:43 GMT",
-=======
-        "Date": "Wed, 17 Feb 2021 22:40:32 GMT",
-        "ETag": "\u00220x8D8D39509449FE1\u0022",
-        "Last-Modified": "Wed, 17 Feb 2021 22:40:33 GMT",
->>>>>>> 1814567d
-        "Server": [
-          "Windows-Azure-HDFS/1.0",
-          "Microsoft-HTTPAPI/2.0"
-        ],
-        "x-ms-client-request-id": "971be5f2-e2db-5c3e-ac0f-34a617537d46",
-<<<<<<< HEAD
-        "x-ms-request-id": "510b82e5-801f-0066-78ad-f9307f000000",
-=======
-        "x-ms-request-id": "60c09f0a-801f-0049-697d-053db4000000",
->>>>>>> 1814567d
-        "x-ms-version": "2020-06-12"
-      },
-      "ResponseBody": []
-    },
-    {
-      "RequestUri": "https://seannse.dfs.core.windows.net/test-filesystem-44964f65-3b5f-ded8-9efe-32e62f120a68/test-directory-37e79737-41d3-d9ba-310f-6527469b12e5?action=setAccessControl",
-      "RequestMethod": "PATCH",
-      "RequestHeaders": {
-        "Accept": "application/json",
-        "Authorization": "Sanitized",
-        "User-Agent": [
-<<<<<<< HEAD
-          "azsdk-net-Storage.Files.DataLake/12.7.0-alpha.20210202.1",
-          "(.NET 5.0.2; Microsoft Windows 10.0.19042)"
-        ],
-        "x-ms-client-request-id": "67be3fbd-047f-f7a3-78f6-5a49fc51c22b",
-        "x-ms-date": "Tue, 02 Feb 2021 21:52:42 GMT",
-=======
-          "azsdk-net-Storage.Files.DataLake/12.7.0-alpha.20210217.1",
-          "(.NET 5.0.3; Microsoft Windows 10.0.19042)"
-        ],
-        "x-ms-client-request-id": "67be3fbd-047f-f7a3-78f6-5a49fc51c22b",
-        "x-ms-date": "Wed, 17 Feb 2021 22:40:33 GMT",
->>>>>>> 1814567d
-        "x-ms-owner": "47f86df0-fa23-246c-3d91-e5ed9981c974",
+        "x-ms-client-request-id": "d32f58bb-070e-6a61-e1ad-d825ae7cef17",
+        "x-ms-date": "Fri, 19 Feb 2021 19:00:42 GMT",
+        "x-ms-return-client-request-id": "true",
+        "x-ms-version": "2020-06-12"
+      },
+      "RequestBody": null,
+      "StatusCode": 200,
+      "ResponseHeaders": {
+        "Content-Length": "0",
+        "Date": "Fri, 19 Feb 2021 19:00:41 GMT",
+        "ETag": "\u00220x8D8D508A7A3170F\u0022",
+        "Last-Modified": "Fri, 19 Feb 2021 19:00:42 GMT",
+        "Server": [
+          "Windows-Azure-HDFS/1.0",
+          "Microsoft-HTTPAPI/2.0"
+        ],
+        "x-ms-client-request-id": "d32f58bb-070e-6a61-e1ad-d825ae7cef17",
+        "x-ms-namespace-enabled": "true",
+        "x-ms-request-id": "da83a39e-a01f-0061-2bf1-065c1c000000",
+        "x-ms-version": "2020-06-12"
+      },
+      "ResponseBody": []
+    },
+    {
+      "RequestUri": "https://seannse.dfs.core.windows.net/test-filesystem-b6b6daa6-8587-9505-8997-2dfd0a4514c5/test-directory-a71960cc-b71f-46b3-588e-1dea95788f78?resource=directory",
+      "RequestMethod": "PUT",
+      "RequestHeaders": {
+        "Accept": "application/json",
+        "Authorization": "Sanitized",
+        "traceparent": "00-75b62f2df7cc724e89fdb96c492e3fea-a40a7913633e8344-00",
+        "User-Agent": [
+          "azsdk-net-Storage.Files.DataLake/12.7.0-alpha.20210219.1",
+          "(.NET 5.0.3; Microsoft Windows 10.0.19041)"
+        ],
+        "x-ms-client-request-id": "87b4a775-f75e-04ab-a5e9-7a80e977d568",
+        "x-ms-date": "Fri, 19 Feb 2021 19:00:43 GMT",
+        "x-ms-return-client-request-id": "true",
+        "x-ms-version": "2020-06-12"
+      },
+      "RequestBody": null,
+      "StatusCode": 201,
+      "ResponseHeaders": {
+        "Content-Length": "0",
+        "Date": "Fri, 19 Feb 2021 19:00:42 GMT",
+        "ETag": "\u00220x8D8D508A7BC28F8\u0022",
+        "Last-Modified": "Fri, 19 Feb 2021 19:00:42 GMT",
+        "Server": [
+          "Windows-Azure-HDFS/1.0",
+          "Microsoft-HTTPAPI/2.0"
+        ],
+        "x-ms-client-request-id": "87b4a775-f75e-04ab-a5e9-7a80e977d568",
+        "x-ms-request-id": "da83a3b5-a01f-0061-42f1-065c1c000000",
+        "x-ms-version": "2020-06-12"
+      },
+      "ResponseBody": []
+    },
+    {
+      "RequestUri": "https://seannse.dfs.core.windows.net/test-filesystem-b6b6daa6-8587-9505-8997-2dfd0a4514c5/test-directory-a71960cc-b71f-46b3-588e-1dea95788f78?resource=directory",
+      "RequestMethod": "PUT",
+      "RequestHeaders": {
+        "Accept": "application/json",
+        "Authorization": "Sanitized",
+        "User-Agent": [
+          "azsdk-net-Storage.Files.DataLake/12.7.0-alpha.20210219.1",
+          "(.NET 5.0.3; Microsoft Windows 10.0.19041)"
+        ],
+        "x-ms-client-request-id": "ed747e35-08c4-5d19-1426-5b2a6f5666a2",
+        "x-ms-date": "Fri, 19 Feb 2021 19:00:43 GMT",
+        "x-ms-return-client-request-id": "true",
+        "x-ms-version": "2020-06-12"
+      },
+      "RequestBody": null,
+      "StatusCode": 201,
+      "ResponseHeaders": {
+        "Content-Length": "0",
+        "Date": "Fri, 19 Feb 2021 19:00:42 GMT",
+        "ETag": "\u00220x8D8D508A7C9985D\u0022",
+        "Last-Modified": "Fri, 19 Feb 2021 19:00:42 GMT",
+        "Server": [
+          "Windows-Azure-HDFS/1.0",
+          "Microsoft-HTTPAPI/2.0"
+        ],
+        "x-ms-client-request-id": "ed747e35-08c4-5d19-1426-5b2a6f5666a2",
+        "x-ms-request-id": "da83a3c9-a01f-0061-56f1-065c1c000000",
+        "x-ms-version": "2020-06-12"
+      },
+      "ResponseBody": []
+    },
+    {
+      "RequestUri": "https://seannse.dfs.core.windows.net/test-filesystem-b6b6daa6-8587-9505-8997-2dfd0a4514c5/test-directory-a71960cc-b71f-46b3-588e-1dea95788f78/test-directory-1255e4ff-6ab5-864c-a4d1-fe946a609a64?resource=directory",
+      "RequestMethod": "PUT",
+      "RequestHeaders": {
+        "Accept": "application/json",
+        "Authorization": "Sanitized",
+        "User-Agent": [
+          "azsdk-net-Storage.Files.DataLake/12.7.0-alpha.20210219.1",
+          "(.NET 5.0.3; Microsoft Windows 10.0.19041)"
+        ],
+        "x-ms-client-request-id": "854bea63-c1ea-cb1e-31ed-49f20984f3b4",
+        "x-ms-date": "Fri, 19 Feb 2021 19:00:43 GMT",
+        "x-ms-return-client-request-id": "true",
+        "x-ms-version": "2020-06-12"
+      },
+      "RequestBody": null,
+      "StatusCode": 201,
+      "ResponseHeaders": {
+        "Content-Length": "0",
+        "Date": "Fri, 19 Feb 2021 19:00:42 GMT",
+        "ETag": "\u00220x8D8D508A7D70BB7\u0022",
+        "Last-Modified": "Fri, 19 Feb 2021 19:00:42 GMT",
+        "Server": [
+          "Windows-Azure-HDFS/1.0",
+          "Microsoft-HTTPAPI/2.0"
+        ],
+        "x-ms-client-request-id": "854bea63-c1ea-cb1e-31ed-49f20984f3b4",
+        "x-ms-request-id": "da83a3d4-a01f-0061-61f1-065c1c000000",
+        "x-ms-version": "2020-06-12"
+      },
+      "ResponseBody": []
+    },
+    {
+      "RequestUri": "https://seannse.dfs.core.windows.net/test-filesystem-b6b6daa6-8587-9505-8997-2dfd0a4514c5/test-directory-a71960cc-b71f-46b3-588e-1dea95788f78/test-directory-1255e4ff-6ab5-864c-a4d1-fe946a609a64/test-file-c714f68b-fa0c-179f-403f-cb429020f3cb?resource=file",
+      "RequestMethod": "PUT",
+      "RequestHeaders": {
+        "Accept": "application/json",
+        "Authorization": "Sanitized",
+        "User-Agent": [
+          "azsdk-net-Storage.Files.DataLake/12.7.0-alpha.20210219.1",
+          "(.NET 5.0.3; Microsoft Windows 10.0.19041)"
+        ],
+        "x-ms-client-request-id": "9ca0257e-abc3-6826-4b34-45aaf6db3a10",
+        "x-ms-date": "Fri, 19 Feb 2021 19:00:43 GMT",
+        "x-ms-return-client-request-id": "true",
+        "x-ms-version": "2020-06-12"
+      },
+      "RequestBody": null,
+      "StatusCode": 201,
+      "ResponseHeaders": {
+        "Content-Length": "0",
+        "Date": "Fri, 19 Feb 2021 19:00:42 GMT",
+        "ETag": "\u00220x8D8D508A7E4B79E\u0022",
+        "Last-Modified": "Fri, 19 Feb 2021 19:00:42 GMT",
+        "Server": [
+          "Windows-Azure-HDFS/1.0",
+          "Microsoft-HTTPAPI/2.0"
+        ],
+        "x-ms-client-request-id": "9ca0257e-abc3-6826-4b34-45aaf6db3a10",
+        "x-ms-request-id": "da83a3e8-a01f-0061-75f1-065c1c000000",
+        "x-ms-version": "2020-06-12"
+      },
+      "ResponseBody": []
+    },
+    {
+      "RequestUri": "https://seannse.dfs.core.windows.net/test-filesystem-b6b6daa6-8587-9505-8997-2dfd0a4514c5/test-directory-a71960cc-b71f-46b3-588e-1dea95788f78/test-directory-1255e4ff-6ab5-864c-a4d1-fe946a609a64/test-file-3e947df9-7453-769f-7cc0-3e8cc189798e?resource=file",
+      "RequestMethod": "PUT",
+      "RequestHeaders": {
+        "Accept": "application/json",
+        "Authorization": "Sanitized",
+        "User-Agent": [
+          "azsdk-net-Storage.Files.DataLake/12.7.0-alpha.20210219.1",
+          "(.NET 5.0.3; Microsoft Windows 10.0.19041)"
+        ],
+        "x-ms-client-request-id": "201b2945-cd1d-0a6e-8529-1f026d99a7c2",
+        "x-ms-date": "Fri, 19 Feb 2021 19:00:43 GMT",
+        "x-ms-return-client-request-id": "true",
+        "x-ms-version": "2020-06-12"
+      },
+      "RequestBody": null,
+      "StatusCode": 201,
+      "ResponseHeaders": {
+        "Content-Length": "0",
+        "Date": "Fri, 19 Feb 2021 19:00:42 GMT",
+        "ETag": "\u00220x8D8D508A7F44912\u0022",
+        "Last-Modified": "Fri, 19 Feb 2021 19:00:42 GMT",
+        "Server": [
+          "Windows-Azure-HDFS/1.0",
+          "Microsoft-HTTPAPI/2.0"
+        ],
+        "x-ms-client-request-id": "201b2945-cd1d-0a6e-8529-1f026d99a7c2",
+        "x-ms-request-id": "da83a3ff-a01f-0061-0cf1-065c1c000000",
+        "x-ms-version": "2020-06-12"
+      },
+      "ResponseBody": []
+    },
+    {
+      "RequestUri": "https://seannse.dfs.core.windows.net/test-filesystem-b6b6daa6-8587-9505-8997-2dfd0a4514c5/test-directory-a71960cc-b71f-46b3-588e-1dea95788f78/test-directory-ec76b6ba-cf18-a18f-75e1-988a41bfa6ad?resource=directory",
+      "RequestMethod": "PUT",
+      "RequestHeaders": {
+        "Accept": "application/json",
+        "Authorization": "Sanitized",
+        "User-Agent": [
+          "azsdk-net-Storage.Files.DataLake/12.7.0-alpha.20210219.1",
+          "(.NET 5.0.3; Microsoft Windows 10.0.19041)"
+        ],
+        "x-ms-client-request-id": "19257121-7158-7595-997a-aa3b35e4c9c6",
+        "x-ms-date": "Fri, 19 Feb 2021 19:00:43 GMT",
+        "x-ms-return-client-request-id": "true",
+        "x-ms-version": "2020-06-12"
+      },
+      "RequestBody": null,
+      "StatusCode": 201,
+      "ResponseHeaders": {
+        "Content-Length": "0",
+        "Date": "Fri, 19 Feb 2021 19:00:42 GMT",
+        "ETag": "\u00220x8D8D508A808E577\u0022",
+        "Last-Modified": "Fri, 19 Feb 2021 19:00:42 GMT",
+        "Server": [
+          "Windows-Azure-HDFS/1.0",
+          "Microsoft-HTTPAPI/2.0"
+        ],
+        "x-ms-client-request-id": "19257121-7158-7595-997a-aa3b35e4c9c6",
+        "x-ms-request-id": "da83a419-a01f-0061-25f1-065c1c000000",
+        "x-ms-version": "2020-06-12"
+      },
+      "ResponseBody": []
+    },
+    {
+      "RequestUri": "https://seannse.dfs.core.windows.net/test-filesystem-b6b6daa6-8587-9505-8997-2dfd0a4514c5/test-directory-a71960cc-b71f-46b3-588e-1dea95788f78/test-directory-ec76b6ba-cf18-a18f-75e1-988a41bfa6ad/test-file-dd9f7282-0f52-6154-4610-515fe9386970?resource=file",
+      "RequestMethod": "PUT",
+      "RequestHeaders": {
+        "Accept": "application/json",
+        "Authorization": "Sanitized",
+        "User-Agent": [
+          "azsdk-net-Storage.Files.DataLake/12.7.0-alpha.20210219.1",
+          "(.NET 5.0.3; Microsoft Windows 10.0.19041)"
+        ],
+        "x-ms-client-request-id": "c5d51fef-6765-11b9-1cc3-d3471f368c61",
+        "x-ms-date": "Fri, 19 Feb 2021 19:00:43 GMT",
+        "x-ms-return-client-request-id": "true",
+        "x-ms-version": "2020-06-12"
+      },
+      "RequestBody": null,
+      "StatusCode": 201,
+      "ResponseHeaders": {
+        "Content-Length": "0",
+        "Date": "Fri, 19 Feb 2021 19:00:42 GMT",
+        "ETag": "\u00220x8D8D508A8180668\u0022",
+        "Last-Modified": "Fri, 19 Feb 2021 19:00:42 GMT",
+        "Server": [
+          "Windows-Azure-HDFS/1.0",
+          "Microsoft-HTTPAPI/2.0"
+        ],
+        "x-ms-client-request-id": "c5d51fef-6765-11b9-1cc3-d3471f368c61",
+        "x-ms-request-id": "da83a424-a01f-0061-30f1-065c1c000000",
+        "x-ms-version": "2020-06-12"
+      },
+      "ResponseBody": []
+    },
+    {
+      "RequestUri": "https://seannse.dfs.core.windows.net/test-filesystem-b6b6daa6-8587-9505-8997-2dfd0a4514c5/test-directory-a71960cc-b71f-46b3-588e-1dea95788f78?action=setAccessControl",
+      "RequestMethod": "PATCH",
+      "RequestHeaders": {
+        "Accept": "application/json",
+        "Authorization": "Sanitized",
+        "User-Agent": [
+          "azsdk-net-Storage.Files.DataLake/12.7.0-alpha.20210219.1",
+          "(.NET 5.0.3; Microsoft Windows 10.0.19041)"
+        ],
+        "x-ms-client-request-id": "73e39d45-8895-f63b-f2e0-a9b7843800bb",
+        "x-ms-date": "Fri, 19 Feb 2021 19:00:43 GMT",
+        "x-ms-owner": "a89f3a10-f97b-f42c-1cad-e2801061b311",
         "x-ms-permissions": "rwxrwxrwx",
         "x-ms-return-client-request-id": "true",
         "x-ms-version": "2020-06-12"
@@ -493,51 +315,33 @@
       "StatusCode": 200,
       "ResponseHeaders": {
         "Content-Length": "0",
-<<<<<<< HEAD
-        "Date": "Tue, 02 Feb 2021 21:52:43 GMT",
-        "ETag": "\u00220x8D8C7C4DE52E9A9\u0022",
-        "Last-Modified": "Tue, 02 Feb 2021 21:52:43 GMT",
-=======
-        "Date": "Wed, 17 Feb 2021 22:40:32 GMT",
-        "ETag": "\u00220x8D8D39508FCE80B\u0022",
-        "Last-Modified": "Wed, 17 Feb 2021 22:40:32 GMT",
->>>>>>> 1814567d
-        "Server": [
-          "Windows-Azure-HDFS/1.0",
-          "Microsoft-HTTPAPI/2.0"
-        ],
-        "x-ms-client-request-id": "67be3fbd-047f-f7a3-78f6-5a49fc51c22b",
-        "x-ms-namespace-enabled": "true",
-<<<<<<< HEAD
-        "x-ms-request-id": "510b82f3-801f-0066-06ad-f9307f000000",
-=======
-        "x-ms-request-id": "60c09f0f-801f-0049-6e7d-053db4000000",
->>>>>>> 1814567d
-        "x-ms-version": "2020-06-12"
-      },
-      "ResponseBody": []
-    },
-    {
-      "RequestUri": "https://seannse.dfs.core.windows.net/test-filesystem-44964f65-3b5f-ded8-9efe-32e62f120a68/test-directory-37e79737-41d3-d9ba-310f-6527469b12e5/test-directory-4a6959f3-9f1a-e6db-e104-cdea104a919b?action=setAccessControl",
-      "RequestMethod": "PATCH",
-      "RequestHeaders": {
-        "Accept": "application/json",
-        "Authorization": "Sanitized",
-        "User-Agent": [
-<<<<<<< HEAD
-          "azsdk-net-Storage.Files.DataLake/12.7.0-alpha.20210202.1",
-          "(.NET 5.0.2; Microsoft Windows 10.0.19042)"
-        ],
-        "x-ms-client-request-id": "5a2f5486-62c2-80f5-525d-4e32f17cb772",
-        "x-ms-date": "Tue, 02 Feb 2021 21:52:43 GMT",
-=======
-          "azsdk-net-Storage.Files.DataLake/12.7.0-alpha.20210217.1",
-          "(.NET 5.0.3; Microsoft Windows 10.0.19042)"
-        ],
-        "x-ms-client-request-id": "5a2f5486-62c2-80f5-525d-4e32f17cb772",
-        "x-ms-date": "Wed, 17 Feb 2021 22:40:33 GMT",
->>>>>>> 1814567d
-        "x-ms-owner": "47f86df0-fa23-246c-3d91-e5ed9981c974",
+        "Date": "Fri, 19 Feb 2021 19:00:42 GMT",
+        "ETag": "\u00220x8D8D508A7C9985D\u0022",
+        "Last-Modified": "Fri, 19 Feb 2021 19:00:42 GMT",
+        "Server": [
+          "Windows-Azure-HDFS/1.0",
+          "Microsoft-HTTPAPI/2.0"
+        ],
+        "x-ms-client-request-id": "73e39d45-8895-f63b-f2e0-a9b7843800bb",
+        "x-ms-namespace-enabled": "true",
+        "x-ms-request-id": "da83a432-a01f-0061-3ef1-065c1c000000",
+        "x-ms-version": "2020-06-12"
+      },
+      "ResponseBody": []
+    },
+    {
+      "RequestUri": "https://seannse.dfs.core.windows.net/test-filesystem-b6b6daa6-8587-9505-8997-2dfd0a4514c5/test-directory-a71960cc-b71f-46b3-588e-1dea95788f78/test-directory-1255e4ff-6ab5-864c-a4d1-fe946a609a64?action=setAccessControl",
+      "RequestMethod": "PATCH",
+      "RequestHeaders": {
+        "Accept": "application/json",
+        "Authorization": "Sanitized",
+        "User-Agent": [
+          "azsdk-net-Storage.Files.DataLake/12.7.0-alpha.20210219.1",
+          "(.NET 5.0.3; Microsoft Windows 10.0.19041)"
+        ],
+        "x-ms-client-request-id": "733b1edb-407d-567c-5f79-d882fa53b09a",
+        "x-ms-date": "Fri, 19 Feb 2021 19:00:43 GMT",
+        "x-ms-owner": "a89f3a10-f97b-f42c-1cad-e2801061b311",
         "x-ms-permissions": "rwxrwxrwx",
         "x-ms-return-client-request-id": "true",
         "x-ms-version": "2020-06-12"
@@ -546,51 +350,33 @@
       "StatusCode": 200,
       "ResponseHeaders": {
         "Content-Length": "0",
-<<<<<<< HEAD
-        "Date": "Tue, 02 Feb 2021 21:52:43 GMT",
-        "ETag": "\u00220x8D8C7C4DE60A5EA\u0022",
-        "Last-Modified": "Tue, 02 Feb 2021 21:52:43 GMT",
-=======
-        "Date": "Wed, 17 Feb 2021 22:40:32 GMT",
-        "ETag": "\u00220x8D8D395090B11E2\u0022",
-        "Last-Modified": "Wed, 17 Feb 2021 22:40:32 GMT",
->>>>>>> 1814567d
-        "Server": [
-          "Windows-Azure-HDFS/1.0",
-          "Microsoft-HTTPAPI/2.0"
-        ],
-        "x-ms-client-request-id": "5a2f5486-62c2-80f5-525d-4e32f17cb772",
-        "x-ms-namespace-enabled": "true",
-<<<<<<< HEAD
-        "x-ms-request-id": "510b8300-801f-0066-13ad-f9307f000000",
-=======
-        "x-ms-request-id": "60c09f2c-801f-0049-0b7d-053db4000000",
->>>>>>> 1814567d
-        "x-ms-version": "2020-06-12"
-      },
-      "ResponseBody": []
-    },
-    {
-      "RequestUri": "https://seannse.dfs.core.windows.net/test-filesystem-44964f65-3b5f-ded8-9efe-32e62f120a68/test-directory-37e79737-41d3-d9ba-310f-6527469b12e5/test-directory-4a6959f3-9f1a-e6db-e104-cdea104a919b/test-file-a7160a83-c780-d3b2-e55a-4b95be926703?action=setAccessControl",
-      "RequestMethod": "PATCH",
-      "RequestHeaders": {
-        "Accept": "application/json",
-        "Authorization": "Sanitized",
-        "User-Agent": [
-<<<<<<< HEAD
-          "azsdk-net-Storage.Files.DataLake/12.7.0-alpha.20210202.1",
-          "(.NET 5.0.2; Microsoft Windows 10.0.19042)"
-        ],
-        "x-ms-client-request-id": "a7c39a09-6821-e268-cba0-d0a167e9b12b",
-        "x-ms-date": "Tue, 02 Feb 2021 21:52:43 GMT",
-=======
-          "azsdk-net-Storage.Files.DataLake/12.7.0-alpha.20210217.1",
-          "(.NET 5.0.3; Microsoft Windows 10.0.19042)"
-        ],
-        "x-ms-client-request-id": "a7c39a09-6821-e268-cba0-d0a167e9b12b",
-        "x-ms-date": "Wed, 17 Feb 2021 22:40:33 GMT",
->>>>>>> 1814567d
-        "x-ms-owner": "47f86df0-fa23-246c-3d91-e5ed9981c974",
+        "Date": "Fri, 19 Feb 2021 19:00:42 GMT",
+        "ETag": "\u00220x8D8D508A7D70BB7\u0022",
+        "Last-Modified": "Fri, 19 Feb 2021 19:00:42 GMT",
+        "Server": [
+          "Windows-Azure-HDFS/1.0",
+          "Microsoft-HTTPAPI/2.0"
+        ],
+        "x-ms-client-request-id": "733b1edb-407d-567c-5f79-d882fa53b09a",
+        "x-ms-namespace-enabled": "true",
+        "x-ms-request-id": "da83a443-a01f-0061-4ff1-065c1c000000",
+        "x-ms-version": "2020-06-12"
+      },
+      "ResponseBody": []
+    },
+    {
+      "RequestUri": "https://seannse.dfs.core.windows.net/test-filesystem-b6b6daa6-8587-9505-8997-2dfd0a4514c5/test-directory-a71960cc-b71f-46b3-588e-1dea95788f78/test-directory-1255e4ff-6ab5-864c-a4d1-fe946a609a64/test-file-c714f68b-fa0c-179f-403f-cb429020f3cb?action=setAccessControl",
+      "RequestMethod": "PATCH",
+      "RequestHeaders": {
+        "Accept": "application/json",
+        "Authorization": "Sanitized",
+        "User-Agent": [
+          "azsdk-net-Storage.Files.DataLake/12.7.0-alpha.20210219.1",
+          "(.NET 5.0.3; Microsoft Windows 10.0.19041)"
+        ],
+        "x-ms-client-request-id": "65dc9aa5-8dfd-cf3d-4510-254de97b71dc",
+        "x-ms-date": "Fri, 19 Feb 2021 19:00:43 GMT",
+        "x-ms-owner": "a89f3a10-f97b-f42c-1cad-e2801061b311",
         "x-ms-permissions": "rwxrwxrwx",
         "x-ms-return-client-request-id": "true",
         "x-ms-version": "2020-06-12"
@@ -599,51 +385,33 @@
       "StatusCode": 200,
       "ResponseHeaders": {
         "Content-Length": "0",
-<<<<<<< HEAD
-        "Date": "Tue, 02 Feb 2021 21:52:43 GMT",
-        "ETag": "\u00220x8D8C7C4DE6E7F92\u0022",
-        "Last-Modified": "Tue, 02 Feb 2021 21:52:43 GMT",
-=======
-        "Date": "Wed, 17 Feb 2021 22:40:32 GMT",
-        "ETag": "\u00220x8D8D395091A01E6\u0022",
-        "Last-Modified": "Wed, 17 Feb 2021 22:40:32 GMT",
->>>>>>> 1814567d
-        "Server": [
-          "Windows-Azure-HDFS/1.0",
-          "Microsoft-HTTPAPI/2.0"
-        ],
-        "x-ms-client-request-id": "a7c39a09-6821-e268-cba0-d0a167e9b12b",
-        "x-ms-namespace-enabled": "true",
-<<<<<<< HEAD
-        "x-ms-request-id": "510b8311-801f-0066-24ad-f9307f000000",
-=======
-        "x-ms-request-id": "60c09f3e-801f-0049-1d7d-053db4000000",
->>>>>>> 1814567d
-        "x-ms-version": "2020-06-12"
-      },
-      "ResponseBody": []
-    },
-    {
-      "RequestUri": "https://seannse.dfs.core.windows.net/test-filesystem-44964f65-3b5f-ded8-9efe-32e62f120a68/test-directory-37e79737-41d3-d9ba-310f-6527469b12e5/test-directory-4a6959f3-9f1a-e6db-e104-cdea104a919b/test-file-5d3b6ece-03d2-a36a-7a1b-e71e8b3323d8?action=setAccessControl",
-      "RequestMethod": "PATCH",
-      "RequestHeaders": {
-        "Accept": "application/json",
-        "Authorization": "Sanitized",
-        "User-Agent": [
-<<<<<<< HEAD
-          "azsdk-net-Storage.Files.DataLake/12.7.0-alpha.20210202.1",
-          "(.NET 5.0.2; Microsoft Windows 10.0.19042)"
-        ],
-        "x-ms-client-request-id": "5729c274-10b8-2150-5758-acbb18f0a038",
-        "x-ms-date": "Tue, 02 Feb 2021 21:52:43 GMT",
-=======
-          "azsdk-net-Storage.Files.DataLake/12.7.0-alpha.20210217.1",
-          "(.NET 5.0.3; Microsoft Windows 10.0.19042)"
-        ],
-        "x-ms-client-request-id": "5729c274-10b8-2150-5758-acbb18f0a038",
-        "x-ms-date": "Wed, 17 Feb 2021 22:40:33 GMT",
->>>>>>> 1814567d
-        "x-ms-owner": "47f86df0-fa23-246c-3d91-e5ed9981c974",
+        "Date": "Fri, 19 Feb 2021 19:00:42 GMT",
+        "ETag": "\u00220x8D8D508A7E4B79E\u0022",
+        "Last-Modified": "Fri, 19 Feb 2021 19:00:42 GMT",
+        "Server": [
+          "Windows-Azure-HDFS/1.0",
+          "Microsoft-HTTPAPI/2.0"
+        ],
+        "x-ms-client-request-id": "65dc9aa5-8dfd-cf3d-4510-254de97b71dc",
+        "x-ms-namespace-enabled": "true",
+        "x-ms-request-id": "da83a44b-a01f-0061-57f1-065c1c000000",
+        "x-ms-version": "2020-06-12"
+      },
+      "ResponseBody": []
+    },
+    {
+      "RequestUri": "https://seannse.dfs.core.windows.net/test-filesystem-b6b6daa6-8587-9505-8997-2dfd0a4514c5/test-directory-a71960cc-b71f-46b3-588e-1dea95788f78/test-directory-1255e4ff-6ab5-864c-a4d1-fe946a609a64/test-file-3e947df9-7453-769f-7cc0-3e8cc189798e?action=setAccessControl",
+      "RequestMethod": "PATCH",
+      "RequestHeaders": {
+        "Accept": "application/json",
+        "Authorization": "Sanitized",
+        "User-Agent": [
+          "azsdk-net-Storage.Files.DataLake/12.7.0-alpha.20210219.1",
+          "(.NET 5.0.3; Microsoft Windows 10.0.19041)"
+        ],
+        "x-ms-client-request-id": "60dc3cc7-4a76-c89c-baf6-b39528b19924",
+        "x-ms-date": "Fri, 19 Feb 2021 19:00:43 GMT",
+        "x-ms-owner": "a89f3a10-f97b-f42c-1cad-e2801061b311",
         "x-ms-permissions": "rwxrwxrwx",
         "x-ms-return-client-request-id": "true",
         "x-ms-version": "2020-06-12"
@@ -652,51 +420,33 @@
       "StatusCode": 200,
       "ResponseHeaders": {
         "Content-Length": "0",
-<<<<<<< HEAD
-        "Date": "Tue, 02 Feb 2021 21:52:43 GMT",
-        "ETag": "\u00220x8D8C7C4DE7D0BE3\u0022",
-        "Last-Modified": "Tue, 02 Feb 2021 21:52:43 GMT",
-=======
-        "Date": "Wed, 17 Feb 2021 22:40:32 GMT",
-        "ETag": "\u00220x8D8D39509288B92\u0022",
-        "Last-Modified": "Wed, 17 Feb 2021 22:40:33 GMT",
->>>>>>> 1814567d
-        "Server": [
-          "Windows-Azure-HDFS/1.0",
-          "Microsoft-HTTPAPI/2.0"
-        ],
-        "x-ms-client-request-id": "5729c274-10b8-2150-5758-acbb18f0a038",
-        "x-ms-namespace-enabled": "true",
-<<<<<<< HEAD
-        "x-ms-request-id": "510b8323-801f-0066-36ad-f9307f000000",
-=======
-        "x-ms-request-id": "60c09f4f-801f-0049-2e7d-053db4000000",
->>>>>>> 1814567d
-        "x-ms-version": "2020-06-12"
-      },
-      "ResponseBody": []
-    },
-    {
-      "RequestUri": "https://seannse.dfs.core.windows.net/test-filesystem-44964f65-3b5f-ded8-9efe-32e62f120a68/test-directory-37e79737-41d3-d9ba-310f-6527469b12e5/test-directory-5067f380-8ecc-dbf1-3243-6925743c8e9a?action=setAccessControl",
-      "RequestMethod": "PATCH",
-      "RequestHeaders": {
-        "Accept": "application/json",
-        "Authorization": "Sanitized",
-        "User-Agent": [
-<<<<<<< HEAD
-          "azsdk-net-Storage.Files.DataLake/12.7.0-alpha.20210202.1",
-          "(.NET 5.0.2; Microsoft Windows 10.0.19042)"
-        ],
-        "x-ms-client-request-id": "a52c4a9f-5ac0-7c72-c02b-f759c7a985d1",
-        "x-ms-date": "Tue, 02 Feb 2021 21:52:43 GMT",
-=======
-          "azsdk-net-Storage.Files.DataLake/12.7.0-alpha.20210217.1",
-          "(.NET 5.0.3; Microsoft Windows 10.0.19042)"
-        ],
-        "x-ms-client-request-id": "a52c4a9f-5ac0-7c72-c02b-f759c7a985d1",
-        "x-ms-date": "Wed, 17 Feb 2021 22:40:33 GMT",
->>>>>>> 1814567d
-        "x-ms-owner": "47f86df0-fa23-246c-3d91-e5ed9981c974",
+        "Date": "Fri, 19 Feb 2021 19:00:43 GMT",
+        "ETag": "\u00220x8D8D508A7F44912\u0022",
+        "Last-Modified": "Fri, 19 Feb 2021 19:00:42 GMT",
+        "Server": [
+          "Windows-Azure-HDFS/1.0",
+          "Microsoft-HTTPAPI/2.0"
+        ],
+        "x-ms-client-request-id": "60dc3cc7-4a76-c89c-baf6-b39528b19924",
+        "x-ms-namespace-enabled": "true",
+        "x-ms-request-id": "da83a451-a01f-0061-5df1-065c1c000000",
+        "x-ms-version": "2020-06-12"
+      },
+      "ResponseBody": []
+    },
+    {
+      "RequestUri": "https://seannse.dfs.core.windows.net/test-filesystem-b6b6daa6-8587-9505-8997-2dfd0a4514c5/test-directory-a71960cc-b71f-46b3-588e-1dea95788f78/test-directory-ec76b6ba-cf18-a18f-75e1-988a41bfa6ad?action=setAccessControl",
+      "RequestMethod": "PATCH",
+      "RequestHeaders": {
+        "Accept": "application/json",
+        "Authorization": "Sanitized",
+        "User-Agent": [
+          "azsdk-net-Storage.Files.DataLake/12.7.0-alpha.20210219.1",
+          "(.NET 5.0.3; Microsoft Windows 10.0.19041)"
+        ],
+        "x-ms-client-request-id": "ad85dd6d-109e-6d66-9d04-929a8ed3646f",
+        "x-ms-date": "Fri, 19 Feb 2021 19:00:44 GMT",
+        "x-ms-owner": "a89f3a10-f97b-f42c-1cad-e2801061b311",
         "x-ms-permissions": "rwxrwxrwx",
         "x-ms-return-client-request-id": "true",
         "x-ms-version": "2020-06-12"
@@ -705,51 +455,33 @@
       "StatusCode": 200,
       "ResponseHeaders": {
         "Content-Length": "0",
-<<<<<<< HEAD
-        "Date": "Tue, 02 Feb 2021 21:52:43 GMT",
-        "ETag": "\u00220x8D8C7C4DE8C1AED\u0022",
-        "Last-Modified": "Tue, 02 Feb 2021 21:52:43 GMT",
-=======
-        "Date": "Wed, 17 Feb 2021 22:40:32 GMT",
-        "ETag": "\u00220x8D8D3950935CBBD\u0022",
-        "Last-Modified": "Wed, 17 Feb 2021 22:40:33 GMT",
->>>>>>> 1814567d
-        "Server": [
-          "Windows-Azure-HDFS/1.0",
-          "Microsoft-HTTPAPI/2.0"
-        ],
-        "x-ms-client-request-id": "a52c4a9f-5ac0-7c72-c02b-f759c7a985d1",
-        "x-ms-namespace-enabled": "true",
-<<<<<<< HEAD
-        "x-ms-request-id": "510b8336-801f-0066-49ad-f9307f000000",
-=======
-        "x-ms-request-id": "60c09f55-801f-0049-347d-053db4000000",
->>>>>>> 1814567d
-        "x-ms-version": "2020-06-12"
-      },
-      "ResponseBody": []
-    },
-    {
-      "RequestUri": "https://seannse.dfs.core.windows.net/test-filesystem-44964f65-3b5f-ded8-9efe-32e62f120a68/test-directory-37e79737-41d3-d9ba-310f-6527469b12e5/test-directory-5067f380-8ecc-dbf1-3243-6925743c8e9a/test-file-cab45f92-1f28-9d2f-ecd1-bc47ac44e4a1?action=setAccessControl",
-      "RequestMethod": "PATCH",
-      "RequestHeaders": {
-        "Accept": "application/json",
-        "Authorization": "Sanitized",
-        "User-Agent": [
-<<<<<<< HEAD
-          "azsdk-net-Storage.Files.DataLake/12.7.0-alpha.20210202.1",
-          "(.NET 5.0.2; Microsoft Windows 10.0.19042)"
-        ],
-        "x-ms-client-request-id": "ce1b9b17-fbc4-0e78-2232-ae54a181cd8c",
-        "x-ms-date": "Tue, 02 Feb 2021 21:52:43 GMT",
-=======
-          "azsdk-net-Storage.Files.DataLake/12.7.0-alpha.20210217.1",
-          "(.NET 5.0.3; Microsoft Windows 10.0.19042)"
-        ],
-        "x-ms-client-request-id": "ce1b9b17-fbc4-0e78-2232-ae54a181cd8c",
-        "x-ms-date": "Wed, 17 Feb 2021 22:40:33 GMT",
->>>>>>> 1814567d
-        "x-ms-owner": "47f86df0-fa23-246c-3d91-e5ed9981c974",
+        "Date": "Fri, 19 Feb 2021 19:00:43 GMT",
+        "ETag": "\u00220x8D8D508A808E577\u0022",
+        "Last-Modified": "Fri, 19 Feb 2021 19:00:42 GMT",
+        "Server": [
+          "Windows-Azure-HDFS/1.0",
+          "Microsoft-HTTPAPI/2.0"
+        ],
+        "x-ms-client-request-id": "ad85dd6d-109e-6d66-9d04-929a8ed3646f",
+        "x-ms-namespace-enabled": "true",
+        "x-ms-request-id": "da83a45c-a01f-0061-68f1-065c1c000000",
+        "x-ms-version": "2020-06-12"
+      },
+      "ResponseBody": []
+    },
+    {
+      "RequestUri": "https://seannse.dfs.core.windows.net/test-filesystem-b6b6daa6-8587-9505-8997-2dfd0a4514c5/test-directory-a71960cc-b71f-46b3-588e-1dea95788f78/test-directory-ec76b6ba-cf18-a18f-75e1-988a41bfa6ad/test-file-dd9f7282-0f52-6154-4610-515fe9386970?action=setAccessControl",
+      "RequestMethod": "PATCH",
+      "RequestHeaders": {
+        "Accept": "application/json",
+        "Authorization": "Sanitized",
+        "User-Agent": [
+          "azsdk-net-Storage.Files.DataLake/12.7.0-alpha.20210219.1",
+          "(.NET 5.0.3; Microsoft Windows 10.0.19041)"
+        ],
+        "x-ms-client-request-id": "4b27be23-ec2b-f485-0004-dc45d16fd55d",
+        "x-ms-date": "Fri, 19 Feb 2021 19:00:44 GMT",
+        "x-ms-owner": "a89f3a10-f97b-f42c-1cad-e2801061b311",
         "x-ms-permissions": "rwxrwxrwx",
         "x-ms-return-client-request-id": "true",
         "x-ms-version": "2020-06-12"
@@ -758,226 +490,144 @@
       "StatusCode": 200,
       "ResponseHeaders": {
         "Content-Length": "0",
-<<<<<<< HEAD
-        "Date": "Tue, 02 Feb 2021 21:52:43 GMT",
-        "ETag": "\u00220x8D8C7C4DE9B0517\u0022",
-        "Last-Modified": "Tue, 02 Feb 2021 21:52:43 GMT",
-=======
-        "Date": "Wed, 17 Feb 2021 22:40:32 GMT",
-        "ETag": "\u00220x8D8D39509449FE1\u0022",
-        "Last-Modified": "Wed, 17 Feb 2021 22:40:33 GMT",
->>>>>>> 1814567d
-        "Server": [
-          "Windows-Azure-HDFS/1.0",
-          "Microsoft-HTTPAPI/2.0"
-        ],
-        "x-ms-client-request-id": "ce1b9b17-fbc4-0e78-2232-ae54a181cd8c",
-        "x-ms-namespace-enabled": "true",
-<<<<<<< HEAD
-        "x-ms-request-id": "510b834c-801f-0066-5fad-f9307f000000",
-=======
-        "x-ms-request-id": "60c09f5b-801f-0049-3a7d-053db4000000",
->>>>>>> 1814567d
-        "x-ms-version": "2020-06-12"
-      },
-      "ResponseBody": []
-    },
-    {
-      "RequestUri": "https://seannse.dfs.core.windows.net/test-filesystem-44964f65-3b5f-ded8-9efe-32e62f120a68/test-directory-37e79737-41d3-d9ba-310f-6527469b12e5/test-directory-5067f380-8ecc-dbf1-3243-6925743c8e9a/test-file-3272139e-3280-0e06-4350-bd2c38de5169?resource=file",
-      "RequestMethod": "PUT",
-      "RequestHeaders": {
-        "Accept": "application/json",
-        "Authorization": "Sanitized",
-        "User-Agent": [
-<<<<<<< HEAD
-          "azsdk-net-Storage.Files.DataLake/12.7.0-alpha.20210202.1",
-          "(.NET 5.0.2; Microsoft Windows 10.0.19042)"
-        ],
-        "x-ms-client-request-id": "17f595c6-bee3-e517-950d-8a733e4bd644",
-        "x-ms-date": "Tue, 02 Feb 2021 21:52:43 GMT",
-=======
-          "azsdk-net-Storage.Files.DataLake/12.7.0-alpha.20210217.1",
-          "(.NET 5.0.3; Microsoft Windows 10.0.19042)"
-        ],
-        "x-ms-client-request-id": "17f595c6-bee3-e517-950d-8a733e4bd644",
-        "x-ms-date": "Wed, 17 Feb 2021 22:40:33 GMT",
->>>>>>> 1814567d
-        "x-ms-return-client-request-id": "true",
-        "x-ms-version": "2020-06-12"
-      },
-      "RequestBody": null,
-      "StatusCode": 201,
-      "ResponseHeaders": {
-        "Content-Length": "0",
-<<<<<<< HEAD
-        "Date": "Tue, 02 Feb 2021 21:52:43 GMT",
-        "ETag": "\u00220x8D8C7C4DEFFA797\u0022",
-        "Last-Modified": "Tue, 02 Feb 2021 21:52:44 GMT",
-=======
-        "Date": "Wed, 17 Feb 2021 22:40:33 GMT",
-        "ETag": "\u00220x8D8D39509ADEA3C\u0022",
-        "Last-Modified": "Wed, 17 Feb 2021 22:40:33 GMT",
->>>>>>> 1814567d
-        "Server": [
-          "Windows-Azure-HDFS/1.0",
-          "Microsoft-HTTPAPI/2.0"
-        ],
-        "x-ms-client-request-id": "17f595c6-bee3-e517-950d-8a733e4bd644",
-<<<<<<< HEAD
-        "x-ms-request-id": "510b8359-801f-0066-6cad-f9307f000000",
-=======
-        "x-ms-request-id": "60c09f5f-801f-0049-3e7d-053db4000000",
->>>>>>> 1814567d
-        "x-ms-version": "2020-06-12"
-      },
-      "ResponseBody": []
-    },
-    {
-      "RequestUri": "https://seannse.dfs.core.windows.net/test-filesystem-44964f65-3b5f-ded8-9efe-32e62f120a68/test-directory-37e79737-41d3-d9ba-310f-6527469b12e5/test-directory-5067f380-8ecc-dbf1-3243-6925743c8e9a/test-file-421a44e0-a13f-e7ff-06e7-ab4e472d2b91?resource=file",
-      "RequestMethod": "PUT",
-      "RequestHeaders": {
-        "Accept": "application/json",
-        "Authorization": "Sanitized",
-        "User-Agent": [
-<<<<<<< HEAD
-          "azsdk-net-Storage.Files.DataLake/12.7.0-alpha.20210202.1",
-          "(.NET 5.0.2; Microsoft Windows 10.0.19042)"
-        ],
-        "x-ms-client-request-id": "9ef7a65b-f798-2427-960d-11fc13c99e67",
-        "x-ms-date": "Tue, 02 Feb 2021 21:52:43 GMT",
-=======
-          "azsdk-net-Storage.Files.DataLake/12.7.0-alpha.20210217.1",
-          "(.NET 5.0.3; Microsoft Windows 10.0.19042)"
-        ],
-        "x-ms-client-request-id": "9ef7a65b-f798-2427-960d-11fc13c99e67",
-        "x-ms-date": "Wed, 17 Feb 2021 22:40:34 GMT",
->>>>>>> 1814567d
-        "x-ms-return-client-request-id": "true",
-        "x-ms-version": "2020-06-12"
-      },
-      "RequestBody": null,
-      "StatusCode": 201,
-      "ResponseHeaders": {
-        "Content-Length": "0",
-<<<<<<< HEAD
-        "Date": "Tue, 02 Feb 2021 21:52:43 GMT",
-        "ETag": "\u00220x8D8C7C4DF0E49AD\u0022",
-        "Last-Modified": "Tue, 02 Feb 2021 21:52:44 GMT",
-=======
-        "Date": "Wed, 17 Feb 2021 22:40:33 GMT",
-        "ETag": "\u00220x8D8D39509BC8B38\u0022",
-        "Last-Modified": "Wed, 17 Feb 2021 22:40:33 GMT",
->>>>>>> 1814567d
-        "Server": [
-          "Windows-Azure-HDFS/1.0",
-          "Microsoft-HTTPAPI/2.0"
-        ],
-        "x-ms-client-request-id": "9ef7a65b-f798-2427-960d-11fc13c99e67",
-<<<<<<< HEAD
-        "x-ms-request-id": "510b835f-801f-0066-72ad-f9307f000000",
-=======
-        "x-ms-request-id": "60c09f63-801f-0049-427d-053db4000000",
->>>>>>> 1814567d
-        "x-ms-version": "2020-06-12"
-      },
-      "ResponseBody": []
-    },
-    {
-      "RequestUri": "https://seannse.dfs.core.windows.net/test-filesystem-44964f65-3b5f-ded8-9efe-32e62f120a68/test-directory-37e79737-41d3-d9ba-310f-6527469b12e5/test-directory-5067f380-8ecc-dbf1-3243-6925743c8e9a/test-file-e75cf9e2-34e5-a65b-be9e-fae30b7fba6c?resource=file",
-      "RequestMethod": "PUT",
-      "RequestHeaders": {
-        "Accept": "application/json",
-        "Authorization": "Sanitized",
-        "User-Agent": [
-<<<<<<< HEAD
-          "azsdk-net-Storage.Files.DataLake/12.7.0-alpha.20210202.1",
-          "(.NET 5.0.2; Microsoft Windows 10.0.19042)"
-        ],
-        "x-ms-client-request-id": "329c2ebd-663d-2754-4a50-dff9fd441917",
-        "x-ms-date": "Tue, 02 Feb 2021 21:52:43 GMT",
-=======
-          "azsdk-net-Storage.Files.DataLake/12.7.0-alpha.20210217.1",
-          "(.NET 5.0.3; Microsoft Windows 10.0.19042)"
-        ],
-        "x-ms-client-request-id": "329c2ebd-663d-2754-4a50-dff9fd441917",
-        "x-ms-date": "Wed, 17 Feb 2021 22:40:34 GMT",
->>>>>>> 1814567d
-        "x-ms-return-client-request-id": "true",
-        "x-ms-version": "2020-06-12"
-      },
-      "RequestBody": null,
-      "StatusCode": 201,
-      "ResponseHeaders": {
-        "Content-Length": "0",
-<<<<<<< HEAD
-        "Date": "Tue, 02 Feb 2021 21:52:43 GMT",
-        "ETag": "\u00220x8D8C7C4DF1C252D\u0022",
-        "Last-Modified": "Tue, 02 Feb 2021 21:52:44 GMT",
-=======
-        "Date": "Wed, 17 Feb 2021 22:40:33 GMT",
-        "ETag": "\u00220x8D8D39509CBF832\u0022",
-        "Last-Modified": "Wed, 17 Feb 2021 22:40:34 GMT",
->>>>>>> 1814567d
-        "Server": [
-          "Windows-Azure-HDFS/1.0",
-          "Microsoft-HTTPAPI/2.0"
-        ],
-        "x-ms-client-request-id": "329c2ebd-663d-2754-4a50-dff9fd441917",
-<<<<<<< HEAD
-        "x-ms-request-id": "510b8365-801f-0066-78ad-f9307f000000",
-=======
-        "x-ms-request-id": "60c09f66-801f-0049-457d-053db4000000",
->>>>>>> 1814567d
-        "x-ms-version": "2020-06-12"
-      },
-      "ResponseBody": []
-    },
-    {
-      "RequestUri": "https://seannse.dfs.core.windows.net/test-filesystem-44964f65-3b5f-ded8-9efe-32e62f120a68/test-directory-37e79737-41d3-d9ba-310f-6527469b12e5/test-directory-5067f380-8ecc-dbf1-3243-6925743c8e9a/test-directory-a263a553-fdd5-5531-013d-b8a428807d35?resource=directory",
-      "RequestMethod": "PUT",
-      "RequestHeaders": {
-        "Accept": "application/json",
-        "Authorization": "Sanitized",
-        "User-Agent": [
-<<<<<<< HEAD
-          "azsdk-net-Storage.Files.DataLake/12.7.0-alpha.20210202.1",
-          "(.NET 5.0.2; Microsoft Windows 10.0.19042)"
-        ],
-        "x-ms-client-request-id": "8488f427-c525-c0a8-fd47-3100aeaffeca",
-        "x-ms-date": "Tue, 02 Feb 2021 21:52:43 GMT",
-=======
-          "azsdk-net-Storage.Files.DataLake/12.7.0-alpha.20210217.1",
-          "(.NET 5.0.3; Microsoft Windows 10.0.19042)"
-        ],
-        "x-ms-client-request-id": "8488f427-c525-c0a8-fd47-3100aeaffeca",
-        "x-ms-date": "Wed, 17 Feb 2021 22:40:34 GMT",
->>>>>>> 1814567d
-        "x-ms-return-client-request-id": "true",
-        "x-ms-version": "2020-06-12"
-      },
-      "RequestBody": null,
-      "StatusCode": 201,
-      "ResponseHeaders": {
-        "Content-Length": "0",
-<<<<<<< HEAD
-        "Date": "Tue, 02 Feb 2021 21:52:43 GMT",
-        "ETag": "\u00220x8D8C7C4DF299625\u0022",
-        "Last-Modified": "Tue, 02 Feb 2021 21:52:44 GMT",
-=======
-        "Date": "Wed, 17 Feb 2021 22:40:33 GMT",
-        "ETag": "\u00220x8D8D39509DB0A94\u0022",
-        "Last-Modified": "Wed, 17 Feb 2021 22:40:34 GMT",
->>>>>>> 1814567d
-        "Server": [
-          "Windows-Azure-HDFS/1.0",
-          "Microsoft-HTTPAPI/2.0"
-        ],
-        "x-ms-client-request-id": "8488f427-c525-c0a8-fd47-3100aeaffeca",
-<<<<<<< HEAD
-        "x-ms-request-id": "510b8376-801f-0066-09ad-f9307f000000",
-=======
-        "x-ms-request-id": "60c09f6b-801f-0049-4a7d-053db4000000",
->>>>>>> 1814567d
+        "Date": "Fri, 19 Feb 2021 19:00:43 GMT",
+        "ETag": "\u00220x8D8D508A8180668\u0022",
+        "Last-Modified": "Fri, 19 Feb 2021 19:00:42 GMT",
+        "Server": [
+          "Windows-Azure-HDFS/1.0",
+          "Microsoft-HTTPAPI/2.0"
+        ],
+        "x-ms-client-request-id": "4b27be23-ec2b-f485-0004-dc45d16fd55d",
+        "x-ms-namespace-enabled": "true",
+        "x-ms-request-id": "da83a470-a01f-0061-7cf1-065c1c000000",
+        "x-ms-version": "2020-06-12"
+      },
+      "ResponseBody": []
+    },
+    {
+      "RequestUri": "https://seannse.dfs.core.windows.net/test-filesystem-b6b6daa6-8587-9505-8997-2dfd0a4514c5/test-directory-a71960cc-b71f-46b3-588e-1dea95788f78/test-directory-ec76b6ba-cf18-a18f-75e1-988a41bfa6ad/test-file-0b26d6ea-3d35-4417-df21-7b25e13f6846?resource=file",
+      "RequestMethod": "PUT",
+      "RequestHeaders": {
+        "Accept": "application/json",
+        "Authorization": "Sanitized",
+        "User-Agent": [
+          "azsdk-net-Storage.Files.DataLake/12.7.0-alpha.20210219.1",
+          "(.NET 5.0.3; Microsoft Windows 10.0.19041)"
+        ],
+        "x-ms-client-request-id": "2e3cd1a2-0230-e64e-a6e2-6b0a715f12c1",
+        "x-ms-date": "Fri, 19 Feb 2021 19:00:44 GMT",
+        "x-ms-return-client-request-id": "true",
+        "x-ms-version": "2020-06-12"
+      },
+      "RequestBody": null,
+      "StatusCode": 201,
+      "ResponseHeaders": {
+        "Content-Length": "0",
+        "Date": "Fri, 19 Feb 2021 19:00:43 GMT",
+        "ETag": "\u00220x8D8D508A885B66F\u0022",
+        "Last-Modified": "Fri, 19 Feb 2021 19:00:43 GMT",
+        "Server": [
+          "Windows-Azure-HDFS/1.0",
+          "Microsoft-HTTPAPI/2.0"
+        ],
+        "x-ms-client-request-id": "2e3cd1a2-0230-e64e-a6e2-6b0a715f12c1",
+        "x-ms-request-id": "da83a480-a01f-0061-0cf1-065c1c000000",
+        "x-ms-version": "2020-06-12"
+      },
+      "ResponseBody": []
+    },
+    {
+      "RequestUri": "https://seannse.dfs.core.windows.net/test-filesystem-b6b6daa6-8587-9505-8997-2dfd0a4514c5/test-directory-a71960cc-b71f-46b3-588e-1dea95788f78/test-directory-ec76b6ba-cf18-a18f-75e1-988a41bfa6ad/test-file-c24f969c-05f8-d1b1-93f4-e128a83ef728?resource=file",
+      "RequestMethod": "PUT",
+      "RequestHeaders": {
+        "Accept": "application/json",
+        "Authorization": "Sanitized",
+        "User-Agent": [
+          "azsdk-net-Storage.Files.DataLake/12.7.0-alpha.20210219.1",
+          "(.NET 5.0.3; Microsoft Windows 10.0.19041)"
+        ],
+        "x-ms-client-request-id": "b63cd3f9-d068-9cca-1f6b-9b3b21253d68",
+        "x-ms-date": "Fri, 19 Feb 2021 19:00:44 GMT",
+        "x-ms-return-client-request-id": "true",
+        "x-ms-version": "2020-06-12"
+      },
+      "RequestBody": null,
+      "StatusCode": 201,
+      "ResponseHeaders": {
+        "Content-Length": "0",
+        "Date": "Fri, 19 Feb 2021 19:00:43 GMT",
+        "ETag": "\u00220x8D8D508A892B5A3\u0022",
+        "Last-Modified": "Fri, 19 Feb 2021 19:00:43 GMT",
+        "Server": [
+          "Windows-Azure-HDFS/1.0",
+          "Microsoft-HTTPAPI/2.0"
+        ],
+        "x-ms-client-request-id": "b63cd3f9-d068-9cca-1f6b-9b3b21253d68",
+        "x-ms-request-id": "da83a48b-a01f-0061-17f1-065c1c000000",
+        "x-ms-version": "2020-06-12"
+      },
+      "ResponseBody": []
+    },
+    {
+      "RequestUri": "https://seannse.dfs.core.windows.net/test-filesystem-b6b6daa6-8587-9505-8997-2dfd0a4514c5/test-directory-a71960cc-b71f-46b3-588e-1dea95788f78/test-directory-ec76b6ba-cf18-a18f-75e1-988a41bfa6ad/test-file-b87c43eb-02dc-62bf-805b-0166dce8245a?resource=file",
+      "RequestMethod": "PUT",
+      "RequestHeaders": {
+        "Accept": "application/json",
+        "Authorization": "Sanitized",
+        "User-Agent": [
+          "azsdk-net-Storage.Files.DataLake/12.7.0-alpha.20210219.1",
+          "(.NET 5.0.3; Microsoft Windows 10.0.19041)"
+        ],
+        "x-ms-client-request-id": "69ddc153-08bc-f7ed-13da-360cce63c036",
+        "x-ms-date": "Fri, 19 Feb 2021 19:00:44 GMT",
+        "x-ms-return-client-request-id": "true",
+        "x-ms-version": "2020-06-12"
+      },
+      "RequestBody": null,
+      "StatusCode": 201,
+      "ResponseHeaders": {
+        "Content-Length": "0",
+        "Date": "Fri, 19 Feb 2021 19:00:43 GMT",
+        "ETag": "\u00220x8D8D508A89EA91F\u0022",
+        "Last-Modified": "Fri, 19 Feb 2021 19:00:43 GMT",
+        "Server": [
+          "Windows-Azure-HDFS/1.0",
+          "Microsoft-HTTPAPI/2.0"
+        ],
+        "x-ms-client-request-id": "69ddc153-08bc-f7ed-13da-360cce63c036",
+        "x-ms-request-id": "da83a494-a01f-0061-1ff1-065c1c000000",
+        "x-ms-version": "2020-06-12"
+      },
+      "ResponseBody": []
+    },
+    {
+      "RequestUri": "https://seannse.dfs.core.windows.net/test-filesystem-b6b6daa6-8587-9505-8997-2dfd0a4514c5/test-directory-a71960cc-b71f-46b3-588e-1dea95788f78/test-directory-ec76b6ba-cf18-a18f-75e1-988a41bfa6ad/test-directory-09094147-68f6-a966-83be-caf61128c4a6?resource=directory",
+      "RequestMethod": "PUT",
+      "RequestHeaders": {
+        "Accept": "application/json",
+        "Authorization": "Sanitized",
+        "User-Agent": [
+          "azsdk-net-Storage.Files.DataLake/12.7.0-alpha.20210219.1",
+          "(.NET 5.0.3; Microsoft Windows 10.0.19041)"
+        ],
+        "x-ms-client-request-id": "5c4fba25-c9d0-eba5-5b34-e5fe3ef7e5eb",
+        "x-ms-date": "Fri, 19 Feb 2021 19:00:44 GMT",
+        "x-ms-return-client-request-id": "true",
+        "x-ms-version": "2020-06-12"
+      },
+      "RequestBody": null,
+      "StatusCode": 201,
+      "ResponseHeaders": {
+        "Content-Length": "0",
+        "Date": "Fri, 19 Feb 2021 19:00:43 GMT",
+        "ETag": "\u00220x8D8D508A8AA17FD\u0022",
+        "Last-Modified": "Fri, 19 Feb 2021 19:00:43 GMT",
+        "Server": [
+          "Windows-Azure-HDFS/1.0",
+          "Microsoft-HTTPAPI/2.0"
+        ],
+        "x-ms-client-request-id": "5c4fba25-c9d0-eba5-5b34-e5fe3ef7e5eb",
+        "x-ms-request-id": "da83a4a5-a01f-0061-30f1-065c1c000000",
         "x-ms-version": "2020-06-12"
       },
       "ResponseBody": []
@@ -990,322 +640,198 @@
         "Authorization": "Sanitized",
         "Content-Length": "59",
         "Content-Type": "application/xml",
-<<<<<<< HEAD
-        "traceparent": "00-8eb1105ffadec54bbc4482a780265be5-2e290a127f3ea243-00",
-        "User-Agent": [
-          "azsdk-net-Storage.Files.DataLake/12.7.0-alpha.20210202.1",
-          "(.NET 5.0.2; Microsoft Windows 10.0.19042)"
-=======
-        "traceparent": "00-1fa44dff6cb5524f970603c6bc5e4769-c02a6cda907b9b47-00",
-        "User-Agent": [
-          "azsdk-net-Storage.Files.DataLake/12.7.0-alpha.20210217.1",
-          "(.NET 5.0.3; Microsoft Windows 10.0.19042)"
->>>>>>> 1814567d
-        ],
-        "x-ms-client-request-id": "347dcd1b-f9f8-700f-d364-de9b562d846c",
-        "x-ms-return-client-request-id": "true",
-        "x-ms-version": "2020-06-12"
-      },
-<<<<<<< HEAD
-      "RequestBody": "\u003CKeyInfo\u003E\u003CExpiry\u003E2021-02-02T22:52:43Z\u003C/Expiry\u003E\u003C/KeyInfo\u003E",
+        "traceparent": "00-b62091c890339544beddd88e332f4b51-8c0e7f8adbe4704a-00",
+        "User-Agent": [
+          "azsdk-net-Storage.Files.DataLake/12.7.0-alpha.20210219.1",
+          "(.NET 5.0.3; Microsoft Windows 10.0.19041)"
+        ],
+        "x-ms-client-request-id": "57d040ce-67d8-bfd5-c127-bfd6d4a0eb33",
+        "x-ms-return-client-request-id": "true",
+        "x-ms-version": "2020-06-12"
+      },
+      "RequestBody": "\uFEFF\u003CKeyInfo\u003E\u003CExpiry\u003E2021-02-19T20:00:44Z\u003C/Expiry\u003E\u003C/KeyInfo\u003E",
       "StatusCode": 200,
       "ResponseHeaders": {
         "Content-Type": "application/xml",
-        "Date": "Tue, 02 Feb 2021 21:52:44 GMT",
-=======
-      "RequestBody": "\uFEFF\u003CKeyInfo\u003E\u003CExpiry\u003E2021-02-17T23:40:34Z\u003C/Expiry\u003E\u003C/KeyInfo\u003E",
-      "StatusCode": 200,
-      "ResponseHeaders": {
-        "Content-Type": "application/xml",
-        "Date": "Wed, 17 Feb 2021 22:40:33 GMT",
->>>>>>> 1814567d
+        "Date": "Fri, 19 Feb 2021 19:00:43 GMT",
         "Server": [
           "Windows-Azure-Blob/1.0",
           "Microsoft-HTTPAPI/2.0"
         ],
         "Transfer-Encoding": "chunked",
-        "x-ms-client-request-id": "347dcd1b-f9f8-700f-d364-de9b562d846c",
-<<<<<<< HEAD
-        "x-ms-request-id": "67bd6238-601e-006e-37ad-f92a70000000",
-        "x-ms-version": "2020-06-12"
-      },
-      "ResponseBody": "\uFEFF\u003C?xml version=\u00221.0\u0022 encoding=\u0022utf-8\u0022?\u003E\u003CUserDelegationKey\u003E\u003CSignedOid\u003Ec4f48289-bb84-4086-b250-6f94a8f64cee\u003C/SignedOid\u003E\u003CSignedTid\u003E72f988bf-86f1-41af-91ab-2d7cd011db47\u003C/SignedTid\u003E\u003CSignedStart\u003E2021-02-02T21:52:44Z\u003C/SignedStart\u003E\u003CSignedExpiry\u003E2021-02-02T22:52:43Z\u003C/SignedExpiry\u003E\u003CSignedService\u003Eb\u003C/SignedService\u003E\u003CSignedVersion\u003E2020-06-12\u003C/SignedVersion\u003E\u003CValue\u003EujMJrQM6zvfz16/FOUwcngjWnMOZwxFCTkTMuDJE/Jg=\u003C/Value\u003E\u003C/UserDelegationKey\u003E"
-    },
-    {
-      "RequestUri": "https://seannse.dfs.core.windows.net/test-filesystem-44964f65-3b5f-ded8-9efe-32e62f120a68/test-directory-37e79737-41d3-d9ba-310f-6527469b12e5?skoid=c4f48289-bb84-4086-b250-6f94a8f64cee\u0026sktid=72f988bf-86f1-41af-91ab-2d7cd011db47\u0026skt=2021-02-02T21%3A52%3A44Z\u0026ske=2021-02-02T22%3A52%3A43Z\u0026sks=b\u0026skv=2020-06-12\u0026sv=2020-06-12\u0026st=2021-02-02T20%3A52%3A43Z\u0026se=2021-02-02T22%3A52%3A43Z\u0026sr=c\u0026sp=racwdlmeop\u0026suoid=47f86df0-fa23-246c-3d91-e5ed9981c974\u0026sig=Sanitized\u0026action=setAccessControlRecursive\u0026mode=remove\u0026forceFlag=true\u0026maxRecords=2",
-=======
-        "x-ms-request-id": "47b8e1ee-001e-008c-287d-051751000000",
-        "x-ms-version": "2020-06-12"
-      },
-      "ResponseBody": "\uFEFF\u003C?xml version=\u00221.0\u0022 encoding=\u0022utf-8\u0022?\u003E\u003CUserDelegationKey\u003E\u003CSignedOid\u003Ec4f48289-bb84-4086-b250-6f94a8f64cee\u003C/SignedOid\u003E\u003CSignedTid\u003E72f988bf-86f1-41af-91ab-2d7cd011db47\u003C/SignedTid\u003E\u003CSignedStart\u003E2021-02-17T22:40:34Z\u003C/SignedStart\u003E\u003CSignedExpiry\u003E2021-02-17T23:40:34Z\u003C/SignedExpiry\u003E\u003CSignedService\u003Eb\u003C/SignedService\u003E\u003CSignedVersion\u003E2020-06-12\u003C/SignedVersion\u003E\u003CValue\u003E0LuwmJFM0vqohy\u002B9YELyC7DDLW8Juo8hMQxGZsLBkpk=\u003C/Value\u003E\u003C/UserDelegationKey\u003E"
-    },
-    {
-      "RequestUri": "https://seannse.dfs.core.windows.net/test-filesystem-44964f65-3b5f-ded8-9efe-32e62f120a68/test-directory-37e79737-41d3-d9ba-310f-6527469b12e5?skoid=c4f48289-bb84-4086-b250-6f94a8f64cee\u0026sktid=72f988bf-86f1-41af-91ab-2d7cd011db47\u0026skt=2021-02-17T22%3A40%3A34Z\u0026ske=2021-02-17T23%3A40%3A34Z\u0026sks=b\u0026skv=2020-06-12\u0026sv=2020-06-12\u0026st=2021-02-17T21%3A40%3A34Z\u0026se=2021-02-17T23%3A40%3A34Z\u0026sr=c\u0026sp=racwdlmeop\u0026suoid=47f86df0-fa23-246c-3d91-e5ed9981c974\u0026sig=Sanitized\u0026action=setAccessControlRecursive\u0026mode=remove\u0026forceFlag=true\u0026maxRecords=2",
->>>>>>> 1814567d
-      "RequestMethod": "PATCH",
-      "RequestHeaders": {
-        "Accept": "application/json",
-        "User-Agent": [
-<<<<<<< HEAD
-          "azsdk-net-Storage.Files.DataLake/12.7.0-alpha.20210202.1",
-          "(.NET 5.0.2; Microsoft Windows 10.0.19042)"
-=======
-          "azsdk-net-Storage.Files.DataLake/12.7.0-alpha.20210217.1",
-          "(.NET 5.0.3; Microsoft Windows 10.0.19042)"
->>>>>>> 1814567d
+        "x-ms-client-request-id": "57d040ce-67d8-bfd5-c127-bfd6d4a0eb33",
+        "x-ms-request-id": "cb11ae01-b01e-006d-16f1-06cb14000000",
+        "x-ms-version": "2020-06-12"
+      },
+      "ResponseBody": "\uFEFF\u003C?xml version=\u00221.0\u0022 encoding=\u0022utf-8\u0022?\u003E\u003CUserDelegationKey\u003E\u003CSignedOid\u003Ec4f48289-bb84-4086-b250-6f94a8f64cee\u003C/SignedOid\u003E\u003CSignedTid\u003E72f988bf-86f1-41af-91ab-2d7cd011db47\u003C/SignedTid\u003E\u003CSignedStart\u003E2021-02-19T19:00:44Z\u003C/SignedStart\u003E\u003CSignedExpiry\u003E2021-02-19T20:00:44Z\u003C/SignedExpiry\u003E\u003CSignedService\u003Eb\u003C/SignedService\u003E\u003CSignedVersion\u003E2020-06-12\u003C/SignedVersion\u003E\u003CValue\u003EQLB37Ai\u002BCQrGQr0CITAItedtEMqAcIDRPWTiuQZ3Tek=\u003C/Value\u003E\u003C/UserDelegationKey\u003E"
+    },
+    {
+      "RequestUri": "https://seannse.dfs.core.windows.net/test-filesystem-b6b6daa6-8587-9505-8997-2dfd0a4514c5/test-directory-a71960cc-b71f-46b3-588e-1dea95788f78?skoid=c4f48289-bb84-4086-b250-6f94a8f64cee\u0026sktid=72f988bf-86f1-41af-91ab-2d7cd011db47\u0026skt=2021-02-19T19%3A00%3A44Z\u0026ske=2021-02-19T20%3A00%3A44Z\u0026sks=b\u0026skv=2020-06-12\u0026sv=2020-06-12\u0026st=2021-02-19T18%3A00%3A44Z\u0026se=2021-02-19T20%3A00%3A44Z\u0026sr=c\u0026sp=racwdlmeop\u0026suoid=a89f3a10-f97b-f42c-1cad-e2801061b311\u0026sig=Sanitized\u0026action=setAccessControlRecursive\u0026mode=remove\u0026forceFlag=true\u0026maxRecords=2",
+      "RequestMethod": "PATCH",
+      "RequestHeaders": {
+        "Accept": "application/json",
+        "User-Agent": [
+          "azsdk-net-Storage.Files.DataLake/12.7.0-alpha.20210219.1",
+          "(.NET 5.0.3; Microsoft Windows 10.0.19041)"
         ],
         "x-ms-acl": "mask,default:user,default:group,user:ec3595d6-2c17-4696-8caa-7e139758d24a,group:ec3595d6-2c17-4696-8caa-7e139758d24a,default:user:ec3595d6-2c17-4696-8caa-7e139758d24a,default:group:ec3595d6-2c17-4696-8caa-7e139758d24a",
-        "x-ms-client-request-id": "e1e5309e-ca32-d9d2-9a51-aeba5e987549",
-        "x-ms-return-client-request-id": "true",
-        "x-ms-version": "2020-06-12"
-      },
-      "RequestBody": null,
-      "StatusCode": 200,
-      "ResponseHeaders": {
-<<<<<<< HEAD
-        "Date": "Tue, 02 Feb 2021 21:52:44 GMT",
-=======
-        "Date": "Wed, 17 Feb 2021 22:40:34 GMT",
->>>>>>> 1814567d
+        "x-ms-client-request-id": "fd2f1494-8e26-ae12-bac3-a628e754b803",
+        "x-ms-return-client-request-id": "true",
+        "x-ms-version": "2020-06-12"
+      },
+      "RequestBody": null,
+      "StatusCode": 200,
+      "ResponseHeaders": {
+        "Date": "Fri, 19 Feb 2021 19:00:44 GMT",
         "Server": [
           "Windows-Azure-HDFS/1.0",
           "Microsoft-HTTPAPI/2.0"
         ],
         "Transfer-Encoding": "chunked",
-        "x-ms-client-request-id": "e1e5309e-ca32-d9d2-9a51-aeba5e987549",
-<<<<<<< HEAD
-        "x-ms-continuation": "VBbG0tTxva/u7LkBGPwBGPYBL3NlYW5uc2UBMDFENTc5OTJDOTcxNDhDMi90ZXN0LWZpbGVzeXN0ZW0tNDQ5NjRmNjUtM2I1Zi1kZWQ4LTllZmUtMzJlNjJmMTIwYTY4ATAxRDZGOUFEQkI4NUZGQjMvdGVzdC1kaXJlY3RvcnktMzdlNzk3MzctNDFkMy1kOWJhLTMxMGYtNjUyNzQ2OWIxMmU1L3Rlc3QtZGlyZWN0b3J5LTRhNjk1OWYzLTlmMWEtZTZkYi1lMTA0LWNkZWExMDRhOTE5Yi90ZXN0LWZpbGUtNWQzYjZlY2UtMDNkMi1hMzZhLTdhMWItZTcxZThiMzMyM2Q4FgAAAA==",
-        "x-ms-namespace-enabled": "true",
-        "x-ms-request-id": "99df1ea7-701f-004d-60ad-f9b0b3000000",
-=======
-        "x-ms-continuation": "VBbnxLy7zLuqvHkY/AEY9gEvc2Vhbm5zZQEwMUQ1Nzk5MkM5NzE0OEMyL3Rlc3QtZmlsZXN5c3RlbS00NDk2NGY2NS0zYjVmLWRlZDgtOWVmZS0zMmU2MmYxMjBhNjgBMDFENzA1N0RFNjJDNUY4MC90ZXN0LWRpcmVjdG9yeS0zN2U3OTczNy00MWQzLWQ5YmEtMzEwZi02NTI3NDY5YjEyZTUvdGVzdC1kaXJlY3RvcnktNGE2OTU5ZjMtOWYxYS1lNmRiLWUxMDQtY2RlYTEwNGE5MTliL3Rlc3QtZmlsZS01ZDNiNmVjZS0wM2QyLWEzNmEtN2ExYi1lNzFlOGIzMzIzZDgWAAAA",
-        "x-ms-namespace-enabled": "true",
-        "x-ms-request-id": "5ad65fb8-601f-001c-6f7d-052d3f000000",
->>>>>>> 1814567d
+        "x-ms-client-request-id": "fd2f1494-8e26-ae12-bac3-a628e754b803",
+        "x-ms-continuation": "VBa5oq7EnP3P/NABGPwBGPYBL3NlYW5uc2UBMDFENTc5OTJDOTcxNDhDMi90ZXN0LWZpbGVzeXN0ZW0tYjZiNmRhYTYtODU4Ny05NTA1LTg5OTctMmRmZDBhNDUxNGM1ATAxRDcwNkYxODUyQTI1QTMvdGVzdC1kaXJlY3RvcnktYTcxOTYwY2MtYjcxZi00NmIzLTU4OGUtMWRlYTk1Nzg4Zjc4L3Rlc3QtZGlyZWN0b3J5LTEyNTVlNGZmLTZhYjUtODY0Yy1hNGQxLWZlOTQ2YTYwOWE2NC90ZXN0LWZpbGUtM2U5NDdkZjktNzQ1My03NjlmLTdjYzAtM2U4Y2MxODk3OThlFgAAAA==",
+        "x-ms-namespace-enabled": "true",
+        "x-ms-request-id": "da83a4d0-a01f-0061-5bf1-065c1c000000",
         "x-ms-version": "2020-06-12"
       },
       "ResponseBody": "eyJkaXJlY3Rvcmllc1N1Y2Nlc3NmdWwiOjIsImZhaWxlZEVudHJpZXMiOltdLCJmYWlsdXJlQ291bnQiOjAsImZpbGVzU3VjY2Vzc2Z1bCI6MH0K"
     },
     {
-<<<<<<< HEAD
-      "RequestUri": "https://seannse.dfs.core.windows.net/test-filesystem-44964f65-3b5f-ded8-9efe-32e62f120a68/test-directory-37e79737-41d3-d9ba-310f-6527469b12e5?skoid=c4f48289-bb84-4086-b250-6f94a8f64cee\u0026sktid=72f988bf-86f1-41af-91ab-2d7cd011db47\u0026skt=2021-02-02T21%3A52%3A44Z\u0026ske=2021-02-02T22%3A52%3A43Z\u0026sks=b\u0026skv=2020-06-12\u0026sv=2020-06-12\u0026st=2021-02-02T20%3A52%3A43Z\u0026se=2021-02-02T22%3A52%3A43Z\u0026sr=c\u0026sp=racwdlmeop\u0026suoid=47f86df0-fa23-246c-3d91-e5ed9981c974\u0026sig=Sanitized\u0026action=setAccessControlRecursive\u0026continuation=VBbG0tTxva%2Fu7LkBGPwBGPYBL3NlYW5uc2UBMDFENTc5OTJDOTcxNDhDMi90ZXN0LWZpbGVzeXN0ZW0tNDQ5NjRmNjUtM2I1Zi1kZWQ4LTllZmUtMzJlNjJmMTIwYTY4ATAxRDZGOUFEQkI4NUZGQjMvdGVzdC1kaXJlY3RvcnktMzdlNzk3MzctNDFkMy1kOWJhLTMxMGYtNjUyNzQ2OWIxMmU1L3Rlc3QtZGlyZWN0b3J5LTRhNjk1OWYzLTlmMWEtZTZkYi1lMTA0LWNkZWExMDRhOTE5Yi90ZXN0LWZpbGUtNWQzYjZlY2UtMDNkMi1hMzZhLTdhMWItZTcxZThiMzMyM2Q4FgAAAA%3D%3D\u0026mode=remove\u0026forceFlag=true\u0026maxRecords=2",
-=======
-      "RequestUri": "https://seannse.dfs.core.windows.net/test-filesystem-44964f65-3b5f-ded8-9efe-32e62f120a68/test-directory-37e79737-41d3-d9ba-310f-6527469b12e5?skoid=c4f48289-bb84-4086-b250-6f94a8f64cee\u0026sktid=72f988bf-86f1-41af-91ab-2d7cd011db47\u0026skt=2021-02-17T22%3A40%3A34Z\u0026ske=2021-02-17T23%3A40%3A34Z\u0026sks=b\u0026skv=2020-06-12\u0026sv=2020-06-12\u0026st=2021-02-17T21%3A40%3A34Z\u0026se=2021-02-17T23%3A40%3A34Z\u0026sr=c\u0026sp=racwdlmeop\u0026suoid=47f86df0-fa23-246c-3d91-e5ed9981c974\u0026sig=Sanitized\u0026action=setAccessControlRecursive\u0026mode=remove\u0026continuation=VBbnxLy7zLuqvHkY%2FAEY9gEvc2Vhbm5zZQEwMUQ1Nzk5MkM5NzE0OEMyL3Rlc3QtZmlsZXN5c3RlbS00NDk2NGY2NS0zYjVmLWRlZDgtOWVmZS0zMmU2MmYxMjBhNjgBMDFENzA1N0RFNjJDNUY4MC90ZXN0LWRpcmVjdG9yeS0zN2U3OTczNy00MWQzLWQ5YmEtMzEwZi02NTI3NDY5YjEyZTUvdGVzdC1kaXJlY3RvcnktNGE2OTU5ZjMtOWYxYS1lNmRiLWUxMDQtY2RlYTEwNGE5MTliL3Rlc3QtZmlsZS01ZDNiNmVjZS0wM2QyLWEzNmEtN2ExYi1lNzFlOGIzMzIzZDgWAAAA\u0026forceFlag=true\u0026maxRecords=2",
->>>>>>> 1814567d
-      "RequestMethod": "PATCH",
-      "RequestHeaders": {
-        "Accept": "application/json",
-        "User-Agent": [
-<<<<<<< HEAD
-          "azsdk-net-Storage.Files.DataLake/12.7.0-alpha.20210202.1",
-          "(.NET 5.0.2; Microsoft Windows 10.0.19042)"
-=======
-          "azsdk-net-Storage.Files.DataLake/12.7.0-alpha.20210217.1",
-          "(.NET 5.0.3; Microsoft Windows 10.0.19042)"
->>>>>>> 1814567d
+      "RequestUri": "https://seannse.dfs.core.windows.net/test-filesystem-b6b6daa6-8587-9505-8997-2dfd0a4514c5/test-directory-a71960cc-b71f-46b3-588e-1dea95788f78?skoid=c4f48289-bb84-4086-b250-6f94a8f64cee\u0026sktid=72f988bf-86f1-41af-91ab-2d7cd011db47\u0026skt=2021-02-19T19%3A00%3A44Z\u0026ske=2021-02-19T20%3A00%3A44Z\u0026sks=b\u0026skv=2020-06-12\u0026sv=2020-06-12\u0026st=2021-02-19T18%3A00%3A44Z\u0026se=2021-02-19T20%3A00%3A44Z\u0026sr=c\u0026sp=racwdlmeop\u0026suoid=a89f3a10-f97b-f42c-1cad-e2801061b311\u0026sig=Sanitized\u0026action=setAccessControlRecursive\u0026continuation=VBa5oq7EnP3P%2FNABGPwBGPYBL3NlYW5uc2UBMDFENTc5OTJDOTcxNDhDMi90ZXN0LWZpbGVzeXN0ZW0tYjZiNmRhYTYtODU4Ny05NTA1LTg5OTctMmRmZDBhNDUxNGM1ATAxRDcwNkYxODUyQTI1QTMvdGVzdC1kaXJlY3RvcnktYTcxOTYwY2MtYjcxZi00NmIzLTU4OGUtMWRlYTk1Nzg4Zjc4L3Rlc3QtZGlyZWN0b3J5LTEyNTVlNGZmLTZhYjUtODY0Yy1hNGQxLWZlOTQ2YTYwOWE2NC90ZXN0LWZpbGUtM2U5NDdkZjktNzQ1My03NjlmLTdjYzAtM2U4Y2MxODk3OThlFgAAAA%3D%3D\u0026mode=remove\u0026forceFlag=true\u0026maxRecords=2",
+      "RequestMethod": "PATCH",
+      "RequestHeaders": {
+        "Accept": "application/json",
+        "User-Agent": [
+          "azsdk-net-Storage.Files.DataLake/12.7.0-alpha.20210219.1",
+          "(.NET 5.0.3; Microsoft Windows 10.0.19041)"
         ],
         "x-ms-acl": "mask,default:user,default:group,user:ec3595d6-2c17-4696-8caa-7e139758d24a,group:ec3595d6-2c17-4696-8caa-7e139758d24a,default:user:ec3595d6-2c17-4696-8caa-7e139758d24a,default:group:ec3595d6-2c17-4696-8caa-7e139758d24a",
-        "x-ms-client-request-id": "25fc2d4b-a347-0339-b838-67eaf2108b27",
-        "x-ms-return-client-request-id": "true",
-        "x-ms-version": "2020-06-12"
-      },
-      "RequestBody": null,
-      "StatusCode": 200,
-      "ResponseHeaders": {
-<<<<<<< HEAD
-        "Date": "Tue, 02 Feb 2021 21:52:45 GMT",
-=======
-        "Date": "Wed, 17 Feb 2021 22:40:34 GMT",
->>>>>>> 1814567d
+        "x-ms-client-request-id": "bf41a3e3-ed70-c30d-c362-c06be2109739",
+        "x-ms-return-client-request-id": "true",
+        "x-ms-version": "2020-06-12"
+      },
+      "RequestBody": null,
+      "StatusCode": 200,
+      "ResponseHeaders": {
+        "Date": "Fri, 19 Feb 2021 19:00:44 GMT",
         "Server": [
           "Windows-Azure-HDFS/1.0",
           "Microsoft-HTTPAPI/2.0"
         ],
         "Transfer-Encoding": "chunked",
-        "x-ms-client-request-id": "25fc2d4b-a347-0339-b838-67eaf2108b27",
-<<<<<<< HEAD
-        "x-ms-continuation": "VBap3b\u002Bsv8/Qz6IBGM0BGMcBL3NlYW5uc2UBMDFENTc5OTJDOTcxNDhDMi90ZXN0LWZpbGVzeXN0ZW0tNDQ5NjRmNjUtM2I1Zi1kZWQ4LTllZmUtMzJlNjJmMTIwYTY4ATAxRDZGOUFEQkI4NUZGQjMvdGVzdC1kaXJlY3RvcnktMzdlNzk3MzctNDFkMy1kOWJhLTMxMGYtNjUyNzQ2OWIxMmU1L3Rlc3QtZGlyZWN0b3J5LTUwNjdmMzgwLThlY2MtZGJmMS0zMjQzLTY5MjU3NDNjOGU5YRYAAAA=",
-        "x-ms-namespace-enabled": "true",
-        "x-ms-request-id": "99df1ed7-701f-004d-10ad-f9b0b3000000",
-=======
-        "x-ms-continuation": "VBaWsYjHhNLBqqYBGM0BGMcBL3NlYW5uc2UBMDFENTc5OTJDOTcxNDhDMi90ZXN0LWZpbGVzeXN0ZW0tNDQ5NjRmNjUtM2I1Zi1kZWQ4LTllZmUtMzJlNjJmMTIwYTY4ATAxRDcwNTdERTYyQzVGODAvdGVzdC1kaXJlY3RvcnktMzdlNzk3MzctNDFkMy1kOWJhLTMxMGYtNjUyNzQ2OWIxMmU1L3Rlc3QtZGlyZWN0b3J5LTUwNjdmMzgwLThlY2MtZGJmMS0zMjQzLTY5MjU3NDNjOGU5YRYAAAA=",
-        "x-ms-namespace-enabled": "true",
-        "x-ms-request-id": "5ad65fcb-601f-001c-017d-052d3f000000",
->>>>>>> 1814567d
+        "x-ms-client-request-id": "bf41a3e3-ed70-c30d-c362-c06be2109739",
+        "x-ms-continuation": "VBbX8bGhvqvno30YzQEYxwEvc2Vhbm5zZQEwMUQ1Nzk5MkM5NzE0OEMyL3Rlc3QtZmlsZXN5c3RlbS1iNmI2ZGFhNi04NTg3LTk1MDUtODk5Ny0yZGZkMGE0NTE0YzUBMDFENzA2RjE4NTJBMjVBMy90ZXN0LWRpcmVjdG9yeS1hNzE5NjBjYy1iNzFmLTQ2YjMtNTg4ZS0xZGVhOTU3ODhmNzgvdGVzdC1kaXJlY3RvcnktZWM3NmI2YmEtY2YxOC1hMThmLTc1ZTEtOTg4YTQxYmZhNmFkFgAAAA==",
+        "x-ms-namespace-enabled": "true",
+        "x-ms-request-id": "da83a4fd-a01f-0061-08f1-065c1c000000",
         "x-ms-version": "2020-06-12"
       },
       "ResponseBody": "eyJkaXJlY3Rvcmllc1N1Y2Nlc3NmdWwiOjAsImZhaWxlZEVudHJpZXMiOltdLCJmYWlsdXJlQ291bnQiOjAsImZpbGVzU3VjY2Vzc2Z1bCI6Mn0K"
     },
     {
-<<<<<<< HEAD
-      "RequestUri": "https://seannse.dfs.core.windows.net/test-filesystem-44964f65-3b5f-ded8-9efe-32e62f120a68/test-directory-37e79737-41d3-d9ba-310f-6527469b12e5?skoid=c4f48289-bb84-4086-b250-6f94a8f64cee\u0026sktid=72f988bf-86f1-41af-91ab-2d7cd011db47\u0026skt=2021-02-02T21%3A52%3A44Z\u0026ske=2021-02-02T22%3A52%3A43Z\u0026sks=b\u0026skv=2020-06-12\u0026sv=2020-06-12\u0026st=2021-02-02T20%3A52%3A43Z\u0026se=2021-02-02T22%3A52%3A43Z\u0026sr=c\u0026sp=racwdlmeop\u0026suoid=47f86df0-fa23-246c-3d91-e5ed9981c974\u0026sig=Sanitized\u0026action=setAccessControlRecursive\u0026continuation=VBap3b%2Bsv8%2FQz6IBGM0BGMcBL3NlYW5uc2UBMDFENTc5OTJDOTcxNDhDMi90ZXN0LWZpbGVzeXN0ZW0tNDQ5NjRmNjUtM2I1Zi1kZWQ4LTllZmUtMzJlNjJmMTIwYTY4ATAxRDZGOUFEQkI4NUZGQjMvdGVzdC1kaXJlY3RvcnktMzdlNzk3MzctNDFkMy1kOWJhLTMxMGYtNjUyNzQ2OWIxMmU1L3Rlc3QtZGlyZWN0b3J5LTUwNjdmMzgwLThlY2MtZGJmMS0zMjQzLTY5MjU3NDNjOGU5YRYAAAA%3D\u0026mode=remove\u0026forceFlag=true\u0026maxRecords=2",
-=======
-      "RequestUri": "https://seannse.dfs.core.windows.net/test-filesystem-44964f65-3b5f-ded8-9efe-32e62f120a68/test-directory-37e79737-41d3-d9ba-310f-6527469b12e5?skoid=c4f48289-bb84-4086-b250-6f94a8f64cee\u0026sktid=72f988bf-86f1-41af-91ab-2d7cd011db47\u0026skt=2021-02-17T22%3A40%3A34Z\u0026ske=2021-02-17T23%3A40%3A34Z\u0026sks=b\u0026skv=2020-06-12\u0026sv=2020-06-12\u0026st=2021-02-17T21%3A40%3A34Z\u0026se=2021-02-17T23%3A40%3A34Z\u0026sr=c\u0026sp=racwdlmeop\u0026suoid=47f86df0-fa23-246c-3d91-e5ed9981c974\u0026sig=Sanitized\u0026action=setAccessControlRecursive\u0026mode=remove\u0026continuation=VBaWsYjHhNLBqqYBGM0BGMcBL3NlYW5uc2UBMDFENTc5OTJDOTcxNDhDMi90ZXN0LWZpbGVzeXN0ZW0tNDQ5NjRmNjUtM2I1Zi1kZWQ4LTllZmUtMzJlNjJmMTIwYTY4ATAxRDcwNTdERTYyQzVGODAvdGVzdC1kaXJlY3RvcnktMzdlNzk3MzctNDFkMy1kOWJhLTMxMGYtNjUyNzQ2OWIxMmU1L3Rlc3QtZGlyZWN0b3J5LTUwNjdmMzgwLThlY2MtZGJmMS0zMjQzLTY5MjU3NDNjOGU5YRYAAAA%3D\u0026forceFlag=true\u0026maxRecords=2",
->>>>>>> 1814567d
-      "RequestMethod": "PATCH",
-      "RequestHeaders": {
-        "Accept": "application/json",
-        "User-Agent": [
-<<<<<<< HEAD
-          "azsdk-net-Storage.Files.DataLake/12.7.0-alpha.20210202.1",
-          "(.NET 5.0.2; Microsoft Windows 10.0.19042)"
-=======
-          "azsdk-net-Storage.Files.DataLake/12.7.0-alpha.20210217.1",
-          "(.NET 5.0.3; Microsoft Windows 10.0.19042)"
->>>>>>> 1814567d
+      "RequestUri": "https://seannse.dfs.core.windows.net/test-filesystem-b6b6daa6-8587-9505-8997-2dfd0a4514c5/test-directory-a71960cc-b71f-46b3-588e-1dea95788f78?skoid=c4f48289-bb84-4086-b250-6f94a8f64cee\u0026sktid=72f988bf-86f1-41af-91ab-2d7cd011db47\u0026skt=2021-02-19T19%3A00%3A44Z\u0026ske=2021-02-19T20%3A00%3A44Z\u0026sks=b\u0026skv=2020-06-12\u0026sv=2020-06-12\u0026st=2021-02-19T18%3A00%3A44Z\u0026se=2021-02-19T20%3A00%3A44Z\u0026sr=c\u0026sp=racwdlmeop\u0026suoid=a89f3a10-f97b-f42c-1cad-e2801061b311\u0026sig=Sanitized\u0026action=setAccessControlRecursive\u0026continuation=VBbX8bGhvqvno30YzQEYxwEvc2Vhbm5zZQEwMUQ1Nzk5MkM5NzE0OEMyL3Rlc3QtZmlsZXN5c3RlbS1iNmI2ZGFhNi04NTg3LTk1MDUtODk5Ny0yZGZkMGE0NTE0YzUBMDFENzA2RjE4NTJBMjVBMy90ZXN0LWRpcmVjdG9yeS1hNzE5NjBjYy1iNzFmLTQ2YjMtNTg4ZS0xZGVhOTU3ODhmNzgvdGVzdC1kaXJlY3RvcnktZWM3NmI2YmEtY2YxOC1hMThmLTc1ZTEtOTg4YTQxYmZhNmFkFgAAAA%3D%3D\u0026mode=remove\u0026forceFlag=true\u0026maxRecords=2",
+      "RequestMethod": "PATCH",
+      "RequestHeaders": {
+        "Accept": "application/json",
+        "User-Agent": [
+          "azsdk-net-Storage.Files.DataLake/12.7.0-alpha.20210219.1",
+          "(.NET 5.0.3; Microsoft Windows 10.0.19041)"
         ],
         "x-ms-acl": "mask,default:user,default:group,user:ec3595d6-2c17-4696-8caa-7e139758d24a,group:ec3595d6-2c17-4696-8caa-7e139758d24a,default:user:ec3595d6-2c17-4696-8caa-7e139758d24a,default:group:ec3595d6-2c17-4696-8caa-7e139758d24a",
-        "x-ms-client-request-id": "306f7921-4f9b-0701-df39-64013eda88f0",
-        "x-ms-return-client-request-id": "true",
-        "x-ms-version": "2020-06-12"
-      },
-      "RequestBody": null,
-      "StatusCode": 200,
-      "ResponseHeaders": {
-<<<<<<< HEAD
-        "Date": "Tue, 02 Feb 2021 21:52:45 GMT",
-=======
-        "Date": "Wed, 17 Feb 2021 22:40:35 GMT",
->>>>>>> 1814567d
+        "x-ms-client-request-id": "4445cbee-f812-0592-9da8-0ccc633563f6",
+        "x-ms-return-client-request-id": "true",
+        "x-ms-version": "2020-06-12"
+      },
+      "RequestBody": null,
+      "StatusCode": 200,
+      "ResponseHeaders": {
+        "Date": "Fri, 19 Feb 2021 19:00:44 GMT",
         "Server": [
           "Windows-Azure-HDFS/1.0",
           "Microsoft-HTTPAPI/2.0"
         ],
         "Transfer-Encoding": "chunked",
-        "x-ms-client-request-id": "306f7921-4f9b-0701-df39-64013eda88f0",
-<<<<<<< HEAD
-        "x-ms-continuation": "VBb68uq52Nmu3BgY/AEY9gEvc2Vhbm5zZQEwMUQ1Nzk5MkM5NzE0OEMyL3Rlc3QtZmlsZXN5c3RlbS00NDk2NGY2NS0zYjVmLWRlZDgtOWVmZS0zMmU2MmYxMjBhNjgBMDFENkY5QURCQjg1RkZCMy90ZXN0LWRpcmVjdG9yeS0zN2U3OTczNy00MWQzLWQ5YmEtMzEwZi02NTI3NDY5YjEyZTUvdGVzdC1kaXJlY3RvcnktNTA2N2YzODAtOGVjYy1kYmYxLTMyNDMtNjkyNTc0M2M4ZTlhL3Rlc3QtZmlsZS0zMjcyMTM5ZS0zMjgwLTBlMDYtNDM1MC1iZDJjMzhkZTUxNjkWAAAA",
-        "x-ms-namespace-enabled": "true",
-        "x-ms-request-id": "99df1eea-701f-004d-23ad-f9b0b3000000",
-=======
-        "x-ms-continuation": "VBbb5ILzqc3qjNgBGPwBGPYBL3NlYW5uc2UBMDFENTc5OTJDOTcxNDhDMi90ZXN0LWZpbGVzeXN0ZW0tNDQ5NjRmNjUtM2I1Zi1kZWQ4LTllZmUtMzJlNjJmMTIwYTY4ATAxRDcwNTdERTYyQzVGODAvdGVzdC1kaXJlY3RvcnktMzdlNzk3MzctNDFkMy1kOWJhLTMxMGYtNjUyNzQ2OWIxMmU1L3Rlc3QtZGlyZWN0b3J5LTUwNjdmMzgwLThlY2MtZGJmMS0zMjQzLTY5MjU3NDNjOGU5YS90ZXN0LWZpbGUtMzI3MjEzOWUtMzI4MC0wZTA2LTQzNTAtYmQyYzM4ZGU1MTY5FgAAAA==",
-        "x-ms-namespace-enabled": "true",
-        "x-ms-request-id": "5ad65fd4-601f-001c-0a7d-052d3f000000",
->>>>>>> 1814567d
-        "x-ms-version": "2020-06-12"
-      },
-      "ResponseBody": "eyJkaXJlY3Rvcmllc1N1Y2Nlc3NmdWwiOjEsImZhaWxlZEVudHJpZXMiOlt7ImVycm9yTWVzc2FnZSI6IlRoaXMgcmVxdWVzdCBpcyBub3QgYXV0aG9yaXplZCB0byBwZXJmb3JtIHRoaXMgb3BlcmF0aW9uIHVzaW5nIHRoaXMgcGVybWlzc2lvbi4iLCJuYW1lIjoidGVzdC1kaXJlY3RvcnktMzdlNzk3MzctNDFkMy1kOWJhLTMxMGYtNjUyNzQ2OWIxMmU1L3Rlc3QtZGlyZWN0b3J5LTUwNjdmMzgwLThlY2MtZGJmMS0zMjQzLTY5MjU3NDNjOGU5YS90ZXN0LWRpcmVjdG9yeS1hMjYzYTU1My1mZGQ1LTU1MzEtMDEzZC1iOGE0Mjg4MDdkMzUiLCJ0eXBlIjoiRElSRUNUT1JZIn1dLCJmYWlsdXJlQ291bnQiOjEsImZpbGVzU3VjY2Vzc2Z1bCI6MH0K"
-    },
-    {
-<<<<<<< HEAD
-      "RequestUri": "https://seannse.dfs.core.windows.net/test-filesystem-44964f65-3b5f-ded8-9efe-32e62f120a68/test-directory-37e79737-41d3-d9ba-310f-6527469b12e5?skoid=c4f48289-bb84-4086-b250-6f94a8f64cee\u0026sktid=72f988bf-86f1-41af-91ab-2d7cd011db47\u0026skt=2021-02-02T21%3A52%3A44Z\u0026ske=2021-02-02T22%3A52%3A43Z\u0026sks=b\u0026skv=2020-06-12\u0026sv=2020-06-12\u0026st=2021-02-02T20%3A52%3A43Z\u0026se=2021-02-02T22%3A52%3A43Z\u0026sr=c\u0026sp=racwdlmeop\u0026suoid=47f86df0-fa23-246c-3d91-e5ed9981c974\u0026sig=Sanitized\u0026action=setAccessControlRecursive\u0026continuation=VBb68uq52Nmu3BgY%2FAEY9gEvc2Vhbm5zZQEwMUQ1Nzk5MkM5NzE0OEMyL3Rlc3QtZmlsZXN5c3RlbS00NDk2NGY2NS0zYjVmLWRlZDgtOWVmZS0zMmU2MmYxMjBhNjgBMDFENkY5QURCQjg1RkZCMy90ZXN0LWRpcmVjdG9yeS0zN2U3OTczNy00MWQzLWQ5YmEtMzEwZi02NTI3NDY5YjEyZTUvdGVzdC1kaXJlY3RvcnktNTA2N2YzODAtOGVjYy1kYmYxLTMyNDMtNjkyNTc0M2M4ZTlhL3Rlc3QtZmlsZS0zMjcyMTM5ZS0zMjgwLTBlMDYtNDM1MC1iZDJjMzhkZTUxNjkWAAAA\u0026mode=remove\u0026forceFlag=true\u0026maxRecords=2",
-=======
-      "RequestUri": "https://seannse.dfs.core.windows.net/test-filesystem-44964f65-3b5f-ded8-9efe-32e62f120a68/test-directory-37e79737-41d3-d9ba-310f-6527469b12e5?skoid=c4f48289-bb84-4086-b250-6f94a8f64cee\u0026sktid=72f988bf-86f1-41af-91ab-2d7cd011db47\u0026skt=2021-02-17T22%3A40%3A34Z\u0026ske=2021-02-17T23%3A40%3A34Z\u0026sks=b\u0026skv=2020-06-12\u0026sv=2020-06-12\u0026st=2021-02-17T21%3A40%3A34Z\u0026se=2021-02-17T23%3A40%3A34Z\u0026sr=c\u0026sp=racwdlmeop\u0026suoid=47f86df0-fa23-246c-3d91-e5ed9981c974\u0026sig=Sanitized\u0026action=setAccessControlRecursive\u0026mode=remove\u0026continuation=VBbb5ILzqc3qjNgBGPwBGPYBL3NlYW5uc2UBMDFENTc5OTJDOTcxNDhDMi90ZXN0LWZpbGVzeXN0ZW0tNDQ5NjRmNjUtM2I1Zi1kZWQ4LTllZmUtMzJlNjJmMTIwYTY4ATAxRDcwNTdERTYyQzVGODAvdGVzdC1kaXJlY3RvcnktMzdlNzk3MzctNDFkMy1kOWJhLTMxMGYtNjUyNzQ2OWIxMmU1L3Rlc3QtZGlyZWN0b3J5LTUwNjdmMzgwLThlY2MtZGJmMS0zMjQzLTY5MjU3NDNjOGU5YS90ZXN0LWZpbGUtMzI3MjEzOWUtMzI4MC0wZTA2LTQzNTAtYmQyYzM4ZGU1MTY5FgAAAA%3D%3D\u0026forceFlag=true\u0026maxRecords=2",
->>>>>>> 1814567d
-      "RequestMethod": "PATCH",
-      "RequestHeaders": {
-        "Accept": "application/json",
-        "User-Agent": [
-<<<<<<< HEAD
-          "azsdk-net-Storage.Files.DataLake/12.7.0-alpha.20210202.1",
-          "(.NET 5.0.2; Microsoft Windows 10.0.19042)"
-=======
-          "azsdk-net-Storage.Files.DataLake/12.7.0-alpha.20210217.1",
-          "(.NET 5.0.3; Microsoft Windows 10.0.19042)"
->>>>>>> 1814567d
+        "x-ms-client-request-id": "4445cbee-f812-0592-9da8-0ccc633563f6",
+        "x-ms-continuation": "VBa\u002BxYCv9M6UjnwY/AEY9gEvc2Vhbm5zZQEwMUQ1Nzk5MkM5NzE0OEMyL3Rlc3QtZmlsZXN5c3RlbS1iNmI2ZGFhNi04NTg3LTk1MDUtODk5Ny0yZGZkMGE0NTE0YzUBMDFENzA2RjE4NTJBMjVBMy90ZXN0LWRpcmVjdG9yeS1hNzE5NjBjYy1iNzFmLTQ2YjMtNTg4ZS0xZGVhOTU3ODhmNzgvdGVzdC1kaXJlY3RvcnktZWM3NmI2YmEtY2YxOC1hMThmLTc1ZTEtOTg4YTQxYmZhNmFkL3Rlc3QtZmlsZS0wYjI2ZDZlYS0zZDM1LTQ0MTctZGYyMS03YjI1ZTEzZjY4NDYWAAAA",
+        "x-ms-namespace-enabled": "true",
+        "x-ms-request-id": "da83a514-a01f-0061-1ff1-065c1c000000",
+        "x-ms-version": "2020-06-12"
+      },
+      "ResponseBody": "eyJkaXJlY3Rvcmllc1N1Y2Nlc3NmdWwiOjEsImZhaWxlZEVudHJpZXMiOlt7ImVycm9yTWVzc2FnZSI6IlRoaXMgcmVxdWVzdCBpcyBub3QgYXV0aG9yaXplZCB0byBwZXJmb3JtIHRoaXMgb3BlcmF0aW9uIHVzaW5nIHRoaXMgcGVybWlzc2lvbi4iLCJuYW1lIjoidGVzdC1kaXJlY3RvcnktYTcxOTYwY2MtYjcxZi00NmIzLTU4OGUtMWRlYTk1Nzg4Zjc4L3Rlc3QtZGlyZWN0b3J5LWVjNzZiNmJhLWNmMTgtYTE4Zi03NWUxLTk4OGE0MWJmYTZhZC90ZXN0LWRpcmVjdG9yeS0wOTA5NDE0Ny02OGY2LWE5NjYtODNiZS1jYWY2MTEyOGM0YTYiLCJ0eXBlIjoiRElSRUNUT1JZIn1dLCJmYWlsdXJlQ291bnQiOjEsImZpbGVzU3VjY2Vzc2Z1bCI6MH0K"
+    },
+    {
+      "RequestUri": "https://seannse.dfs.core.windows.net/test-filesystem-b6b6daa6-8587-9505-8997-2dfd0a4514c5/test-directory-a71960cc-b71f-46b3-588e-1dea95788f78?skoid=c4f48289-bb84-4086-b250-6f94a8f64cee\u0026sktid=72f988bf-86f1-41af-91ab-2d7cd011db47\u0026skt=2021-02-19T19%3A00%3A44Z\u0026ske=2021-02-19T20%3A00%3A44Z\u0026sks=b\u0026skv=2020-06-12\u0026sv=2020-06-12\u0026st=2021-02-19T18%3A00%3A44Z\u0026se=2021-02-19T20%3A00%3A44Z\u0026sr=c\u0026sp=racwdlmeop\u0026suoid=a89f3a10-f97b-f42c-1cad-e2801061b311\u0026sig=Sanitized\u0026action=setAccessControlRecursive\u0026continuation=VBa%2BxYCv9M6UjnwY%2FAEY9gEvc2Vhbm5zZQEwMUQ1Nzk5MkM5NzE0OEMyL3Rlc3QtZmlsZXN5c3RlbS1iNmI2ZGFhNi04NTg3LTk1MDUtODk5Ny0yZGZkMGE0NTE0YzUBMDFENzA2RjE4NTJBMjVBMy90ZXN0LWRpcmVjdG9yeS1hNzE5NjBjYy1iNzFmLTQ2YjMtNTg4ZS0xZGVhOTU3ODhmNzgvdGVzdC1kaXJlY3RvcnktZWM3NmI2YmEtY2YxOC1hMThmLTc1ZTEtOTg4YTQxYmZhNmFkL3Rlc3QtZmlsZS0wYjI2ZDZlYS0zZDM1LTQ0MTctZGYyMS03YjI1ZTEzZjY4NDYWAAAA\u0026mode=remove\u0026forceFlag=true\u0026maxRecords=2",
+      "RequestMethod": "PATCH",
+      "RequestHeaders": {
+        "Accept": "application/json",
+        "User-Agent": [
+          "azsdk-net-Storage.Files.DataLake/12.7.0-alpha.20210219.1",
+          "(.NET 5.0.3; Microsoft Windows 10.0.19041)"
         ],
         "x-ms-acl": "mask,default:user,default:group,user:ec3595d6-2c17-4696-8caa-7e139758d24a,group:ec3595d6-2c17-4696-8caa-7e139758d24a,default:user:ec3595d6-2c17-4696-8caa-7e139758d24a,default:group:ec3595d6-2c17-4696-8caa-7e139758d24a",
-        "x-ms-client-request-id": "79c9e74c-5aa1-f88b-c141-46289874b991",
-        "x-ms-return-client-request-id": "true",
-        "x-ms-version": "2020-06-12"
-      },
-      "RequestBody": null,
-      "StatusCode": 200,
-      "ResponseHeaders": {
-<<<<<<< HEAD
-        "Date": "Tue, 02 Feb 2021 21:52:45 GMT",
-=======
-        "Date": "Wed, 17 Feb 2021 22:40:35 GMT",
->>>>>>> 1814567d
+        "x-ms-client-request-id": "177dea62-53cb-1227-23f7-a1d166200d3d",
+        "x-ms-return-client-request-id": "true",
+        "x-ms-version": "2020-06-12"
+      },
+      "RequestBody": null,
+      "StatusCode": 200,
+      "ResponseHeaders": {
+        "Date": "Fri, 19 Feb 2021 19:00:44 GMT",
         "Server": [
           "Windows-Azure-HDFS/1.0",
           "Microsoft-HTTPAPI/2.0"
         ],
         "Transfer-Encoding": "chunked",
-        "x-ms-client-request-id": "79c9e74c-5aa1-f88b-c141-46289874b991",
-<<<<<<< HEAD
-        "x-ms-continuation": "VBa2s7TX7K777vQBGPwBGPYBL3NlYW5uc2UBMDFENTc5OTJDOTcxNDhDMi90ZXN0LWZpbGVzeXN0ZW0tNDQ5NjRmNjUtM2I1Zi1kZWQ4LTllZmUtMzJlNjJmMTIwYTY4ATAxRDZGOUFEQkI4NUZGQjMvdGVzdC1kaXJlY3RvcnktMzdlNzk3MzctNDFkMy1kOWJhLTMxMGYtNjUyNzQ2OWIxMmU1L3Rlc3QtZGlyZWN0b3J5LTUwNjdmMzgwLThlY2MtZGJmMS0zMjQzLTY5MjU3NDNjOGU5YS90ZXN0LWZpbGUtY2FiNDVmOTItMWYyOC05ZDJmLWVjZDEtYmM0N2FjNDRlNGExFgAAAA==",
-        "x-ms-namespace-enabled": "true",
-        "x-ms-request-id": "99df1f04-701f-004d-3dad-f9b0b3000000",
-=======
-        "x-ms-continuation": "VBaXpdydnbq/vjQY/AEY9gEvc2Vhbm5zZQEwMUQ1Nzk5MkM5NzE0OEMyL3Rlc3QtZmlsZXN5c3RlbS00NDk2NGY2NS0zYjVmLWRlZDgtOWVmZS0zMmU2MmYxMjBhNjgBMDFENzA1N0RFNjJDNUY4MC90ZXN0LWRpcmVjdG9yeS0zN2U3OTczNy00MWQzLWQ5YmEtMzEwZi02NTI3NDY5YjEyZTUvdGVzdC1kaXJlY3RvcnktNTA2N2YzODAtOGVjYy1kYmYxLTMyNDMtNjkyNTc0M2M4ZTlhL3Rlc3QtZmlsZS1jYWI0NWY5Mi0xZjI4LTlkMmYtZWNkMS1iYzQ3YWM0NGU0YTEWAAAA",
-        "x-ms-namespace-enabled": "true",
-        "x-ms-request-id": "5ad65fdc-601f-001c-127d-052d3f000000",
->>>>>>> 1814567d
-        "x-ms-version": "2020-06-12"
-      },
-      "ResponseBody": "eyJkaXJlY3Rvcmllc1N1Y2Nlc3NmdWwiOjAsImZhaWxlZEVudHJpZXMiOlt7ImVycm9yTWVzc2FnZSI6IlRoaXMgcmVxdWVzdCBpcyBub3QgYXV0aG9yaXplZCB0byBwZXJmb3JtIHRoaXMgb3BlcmF0aW9uIHVzaW5nIHRoaXMgcGVybWlzc2lvbi4iLCJuYW1lIjoidGVzdC1kaXJlY3RvcnktMzdlNzk3MzctNDFkMy1kOWJhLTMxMGYtNjUyNzQ2OWIxMmU1L3Rlc3QtZGlyZWN0b3J5LTUwNjdmMzgwLThlY2MtZGJmMS0zMjQzLTY5MjU3NDNjOGU5YS90ZXN0LWZpbGUtMzI3MjEzOWUtMzI4MC0wZTA2LTQzNTAtYmQyYzM4ZGU1MTY5IiwidHlwZSI6IkZJTEUifSx7ImVycm9yTWVzc2FnZSI6IlRoaXMgcmVxdWVzdCBpcyBub3QgYXV0aG9yaXplZCB0byBwZXJmb3JtIHRoaXMgb3BlcmF0aW9uIHVzaW5nIHRoaXMgcGVybWlzc2lvbi4iLCJuYW1lIjoidGVzdC1kaXJlY3RvcnktMzdlNzk3MzctNDFkMy1kOWJhLTMxMGYtNjUyNzQ2OWIxMmU1L3Rlc3QtZGlyZWN0b3J5LTUwNjdmMzgwLThlY2MtZGJmMS0zMjQzLTY5MjU3NDNjOGU5YS90ZXN0LWZpbGUtNDIxYTQ0ZTAtYTEzZi1lN2ZmLTA2ZTctYWI0ZTQ3MmQyYjkxIiwidHlwZSI6IkZJTEUifV0sImZhaWx1cmVDb3VudCI6MiwiZmlsZXNTdWNjZXNzZnVsIjowfQo="
-    },
-    {
-<<<<<<< HEAD
-      "RequestUri": "https://seannse.dfs.core.windows.net/test-filesystem-44964f65-3b5f-ded8-9efe-32e62f120a68/test-directory-37e79737-41d3-d9ba-310f-6527469b12e5?skoid=c4f48289-bb84-4086-b250-6f94a8f64cee\u0026sktid=72f988bf-86f1-41af-91ab-2d7cd011db47\u0026skt=2021-02-02T21%3A52%3A44Z\u0026ske=2021-02-02T22%3A52%3A43Z\u0026sks=b\u0026skv=2020-06-12\u0026sv=2020-06-12\u0026st=2021-02-02T20%3A52%3A43Z\u0026se=2021-02-02T22%3A52%3A43Z\u0026sr=c\u0026sp=racwdlmeop\u0026suoid=47f86df0-fa23-246c-3d91-e5ed9981c974\u0026sig=Sanitized\u0026action=setAccessControlRecursive\u0026continuation=VBa2s7TX7K777vQBGPwBGPYBL3NlYW5uc2UBMDFENTc5OTJDOTcxNDhDMi90ZXN0LWZpbGVzeXN0ZW0tNDQ5NjRmNjUtM2I1Zi1kZWQ4LTllZmUtMzJlNjJmMTIwYTY4ATAxRDZGOUFEQkI4NUZGQjMvdGVzdC1kaXJlY3RvcnktMzdlNzk3MzctNDFkMy1kOWJhLTMxMGYtNjUyNzQ2OWIxMmU1L3Rlc3QtZGlyZWN0b3J5LTUwNjdmMzgwLThlY2MtZGJmMS0zMjQzLTY5MjU3NDNjOGU5YS90ZXN0LWZpbGUtY2FiNDVmOTItMWYyOC05ZDJmLWVjZDEtYmM0N2FjNDRlNGExFgAAAA%3D%3D\u0026mode=remove\u0026forceFlag=true\u0026maxRecords=2",
-=======
-      "RequestUri": "https://seannse.dfs.core.windows.net/test-filesystem-44964f65-3b5f-ded8-9efe-32e62f120a68/test-directory-37e79737-41d3-d9ba-310f-6527469b12e5?skoid=c4f48289-bb84-4086-b250-6f94a8f64cee\u0026sktid=72f988bf-86f1-41af-91ab-2d7cd011db47\u0026skt=2021-02-17T22%3A40%3A34Z\u0026ske=2021-02-17T23%3A40%3A34Z\u0026sks=b\u0026skv=2020-06-12\u0026sv=2020-06-12\u0026st=2021-02-17T21%3A40%3A34Z\u0026se=2021-02-17T23%3A40%3A34Z\u0026sr=c\u0026sp=racwdlmeop\u0026suoid=47f86df0-fa23-246c-3d91-e5ed9981c974\u0026sig=Sanitized\u0026action=setAccessControlRecursive\u0026mode=remove\u0026continuation=VBaXpdydnbq%2FvjQY%2FAEY9gEvc2Vhbm5zZQEwMUQ1Nzk5MkM5NzE0OEMyL3Rlc3QtZmlsZXN5c3RlbS00NDk2NGY2NS0zYjVmLWRlZDgtOWVmZS0zMmU2MmYxMjBhNjgBMDFENzA1N0RFNjJDNUY4MC90ZXN0LWRpcmVjdG9yeS0zN2U3OTczNy00MWQzLWQ5YmEtMzEwZi02NTI3NDY5YjEyZTUvdGVzdC1kaXJlY3RvcnktNTA2N2YzODAtOGVjYy1kYmYxLTMyNDMtNjkyNTc0M2M4ZTlhL3Rlc3QtZmlsZS1jYWI0NWY5Mi0xZjI4LTlkMmYtZWNkMS1iYzQ3YWM0NGU0YTEWAAAA\u0026forceFlag=true\u0026maxRecords=2",
->>>>>>> 1814567d
-      "RequestMethod": "PATCH",
-      "RequestHeaders": {
-        "Accept": "application/json",
-        "User-Agent": [
-<<<<<<< HEAD
-          "azsdk-net-Storage.Files.DataLake/12.7.0-alpha.20210202.1",
-          "(.NET 5.0.2; Microsoft Windows 10.0.19042)"
-=======
-          "azsdk-net-Storage.Files.DataLake/12.7.0-alpha.20210217.1",
-          "(.NET 5.0.3; Microsoft Windows 10.0.19042)"
->>>>>>> 1814567d
+        "x-ms-client-request-id": "177dea62-53cb-1227-23f7-a1d166200d3d",
+        "x-ms-continuation": "VBaSl\u002BXMvYi17aYBGPwBGPYBL3NlYW5uc2UBMDFENTc5OTJDOTcxNDhDMi90ZXN0LWZpbGVzeXN0ZW0tYjZiNmRhYTYtODU4Ny05NTA1LTg5OTctMmRmZDBhNDUxNGM1ATAxRDcwNkYxODUyQTI1QTMvdGVzdC1kaXJlY3RvcnktYTcxOTYwY2MtYjcxZi00NmIzLTU4OGUtMWRlYTk1Nzg4Zjc4L3Rlc3QtZGlyZWN0b3J5LWVjNzZiNmJhLWNmMTgtYTE4Zi03NWUxLTk4OGE0MWJmYTZhZC90ZXN0LWZpbGUtYzI0Zjk2OWMtMDVmOC1kMWIxLTkzZjQtZTEyOGE4M2VmNzI4FgAAAA==",
+        "x-ms-namespace-enabled": "true",
+        "x-ms-request-id": "da83a536-a01f-0061-40f1-065c1c000000",
+        "x-ms-version": "2020-06-12"
+      },
+      "ResponseBody": "eyJkaXJlY3Rvcmllc1N1Y2Nlc3NmdWwiOjAsImZhaWxlZEVudHJpZXMiOlt7ImVycm9yTWVzc2FnZSI6IlRoaXMgcmVxdWVzdCBpcyBub3QgYXV0aG9yaXplZCB0byBwZXJmb3JtIHRoaXMgb3BlcmF0aW9uIHVzaW5nIHRoaXMgcGVybWlzc2lvbi4iLCJuYW1lIjoidGVzdC1kaXJlY3RvcnktYTcxOTYwY2MtYjcxZi00NmIzLTU4OGUtMWRlYTk1Nzg4Zjc4L3Rlc3QtZGlyZWN0b3J5LWVjNzZiNmJhLWNmMTgtYTE4Zi03NWUxLTk4OGE0MWJmYTZhZC90ZXN0LWZpbGUtMGIyNmQ2ZWEtM2QzNS00NDE3LWRmMjEtN2IyNWUxM2Y2ODQ2IiwidHlwZSI6IkZJTEUifSx7ImVycm9yTWVzc2FnZSI6IlRoaXMgcmVxdWVzdCBpcyBub3QgYXV0aG9yaXplZCB0byBwZXJmb3JtIHRoaXMgb3BlcmF0aW9uIHVzaW5nIHRoaXMgcGVybWlzc2lvbi4iLCJuYW1lIjoidGVzdC1kaXJlY3RvcnktYTcxOTYwY2MtYjcxZi00NmIzLTU4OGUtMWRlYTk1Nzg4Zjc4L3Rlc3QtZGlyZWN0b3J5LWVjNzZiNmJhLWNmMTgtYTE4Zi03NWUxLTk4OGE0MWJmYTZhZC90ZXN0LWZpbGUtYjg3YzQzZWItMDJkYy02MmJmLTgwNWItMDE2NmRjZTgyNDVhIiwidHlwZSI6IkZJTEUifV0sImZhaWx1cmVDb3VudCI6MiwiZmlsZXNTdWNjZXNzZnVsIjowfQo="
+    },
+    {
+      "RequestUri": "https://seannse.dfs.core.windows.net/test-filesystem-b6b6daa6-8587-9505-8997-2dfd0a4514c5/test-directory-a71960cc-b71f-46b3-588e-1dea95788f78?skoid=c4f48289-bb84-4086-b250-6f94a8f64cee\u0026sktid=72f988bf-86f1-41af-91ab-2d7cd011db47\u0026skt=2021-02-19T19%3A00%3A44Z\u0026ske=2021-02-19T20%3A00%3A44Z\u0026sks=b\u0026skv=2020-06-12\u0026sv=2020-06-12\u0026st=2021-02-19T18%3A00%3A44Z\u0026se=2021-02-19T20%3A00%3A44Z\u0026sr=c\u0026sp=racwdlmeop\u0026suoid=a89f3a10-f97b-f42c-1cad-e2801061b311\u0026sig=Sanitized\u0026action=setAccessControlRecursive\u0026continuation=VBaSl%2BXMvYi17aYBGPwBGPYBL3NlYW5uc2UBMDFENTc5OTJDOTcxNDhDMi90ZXN0LWZpbGVzeXN0ZW0tYjZiNmRhYTYtODU4Ny05NTA1LTg5OTctMmRmZDBhNDUxNGM1ATAxRDcwNkYxODUyQTI1QTMvdGVzdC1kaXJlY3RvcnktYTcxOTYwY2MtYjcxZi00NmIzLTU4OGUtMWRlYTk1Nzg4Zjc4L3Rlc3QtZGlyZWN0b3J5LWVjNzZiNmJhLWNmMTgtYTE4Zi03NWUxLTk4OGE0MWJmYTZhZC90ZXN0LWZpbGUtYzI0Zjk2OWMtMDVmOC1kMWIxLTkzZjQtZTEyOGE4M2VmNzI4FgAAAA%3D%3D\u0026mode=remove\u0026forceFlag=true\u0026maxRecords=2",
+      "RequestMethod": "PATCH",
+      "RequestHeaders": {
+        "Accept": "application/json",
+        "User-Agent": [
+          "azsdk-net-Storage.Files.DataLake/12.7.0-alpha.20210219.1",
+          "(.NET 5.0.3; Microsoft Windows 10.0.19041)"
         ],
         "x-ms-acl": "mask,default:user,default:group,user:ec3595d6-2c17-4696-8caa-7e139758d24a,group:ec3595d6-2c17-4696-8caa-7e139758d24a,default:user:ec3595d6-2c17-4696-8caa-7e139758d24a,default:group:ec3595d6-2c17-4696-8caa-7e139758d24a",
-        "x-ms-client-request-id": "56b5428c-0f10-ad4f-c1fb-678fc4a9b643",
-        "x-ms-return-client-request-id": "true",
-        "x-ms-version": "2020-06-12"
-      },
-      "RequestBody": null,
-      "StatusCode": 200,
-      "ResponseHeaders": {
-<<<<<<< HEAD
-        "Date": "Tue, 02 Feb 2021 21:52:45 GMT",
-=======
-        "Date": "Wed, 17 Feb 2021 22:40:35 GMT",
->>>>>>> 1814567d
+        "x-ms-client-request-id": "786945aa-4cb8-672b-67f8-d5eff48e0995",
+        "x-ms-return-client-request-id": "true",
+        "x-ms-version": "2020-06-12"
+      },
+      "RequestBody": null,
+      "StatusCode": 200,
+      "ResponseHeaders": {
+        "Date": "Fri, 19 Feb 2021 19:00:44 GMT",
         "Server": [
           "Windows-Azure-HDFS/1.0",
           "Microsoft-HTTPAPI/2.0"
         ],
         "Transfer-Encoding": "chunked",
-        "x-ms-client-request-id": "56b5428c-0f10-ad4f-c1fb-678fc4a9b643",
-        "x-ms-namespace-enabled": "true",
-<<<<<<< HEAD
-        "x-ms-request-id": "99df1f26-701f-004d-5fad-f9b0b3000000",
-=======
-        "x-ms-request-id": "5ad65fe5-601f-001c-1b7d-052d3f000000",
->>>>>>> 1814567d
-        "x-ms-version": "2020-06-12"
-      },
-      "ResponseBody": "eyJkaXJlY3Rvcmllc1N1Y2Nlc3NmdWwiOjAsImZhaWxlZEVudHJpZXMiOlt7ImVycm9yTWVzc2FnZSI6IlRoaXMgcmVxdWVzdCBpcyBub3QgYXV0aG9yaXplZCB0byBwZXJmb3JtIHRoaXMgb3BlcmF0aW9uIHVzaW5nIHRoaXMgcGVybWlzc2lvbi4iLCJuYW1lIjoidGVzdC1kaXJlY3RvcnktMzdlNzk3MzctNDFkMy1kOWJhLTMxMGYtNjUyNzQ2OWIxMmU1L3Rlc3QtZGlyZWN0b3J5LTUwNjdmMzgwLThlY2MtZGJmMS0zMjQzLTY5MjU3NDNjOGU5YS90ZXN0LWZpbGUtZTc1Y2Y5ZTItMzRlNS1hNjViLWJlOWUtZmFlMzBiN2ZiYTZjIiwidHlwZSI6IkZJTEUifV0sImZhaWx1cmVDb3VudCI6MSwiZmlsZXNTdWNjZXNzZnVsIjoxfQo="
-    },
-    {
-      "RequestUri": "https://seannse.blob.core.windows.net/test-filesystem-44964f65-3b5f-ded8-9efe-32e62f120a68?restype=container",
+        "x-ms-client-request-id": "786945aa-4cb8-672b-67f8-d5eff48e0995",
+        "x-ms-namespace-enabled": "true",
+        "x-ms-request-id": "da83a561-a01f-0061-6bf1-065c1c000000",
+        "x-ms-version": "2020-06-12"
+      },
+      "ResponseBody": "eyJkaXJlY3Rvcmllc1N1Y2Nlc3NmdWwiOjAsImZhaWxlZEVudHJpZXMiOlt7ImVycm9yTWVzc2FnZSI6IlRoaXMgcmVxdWVzdCBpcyBub3QgYXV0aG9yaXplZCB0byBwZXJmb3JtIHRoaXMgb3BlcmF0aW9uIHVzaW5nIHRoaXMgcGVybWlzc2lvbi4iLCJuYW1lIjoidGVzdC1kaXJlY3RvcnktYTcxOTYwY2MtYjcxZi00NmIzLTU4OGUtMWRlYTk1Nzg4Zjc4L3Rlc3QtZGlyZWN0b3J5LWVjNzZiNmJhLWNmMTgtYTE4Zi03NWUxLTk4OGE0MWJmYTZhZC90ZXN0LWZpbGUtYzI0Zjk2OWMtMDVmOC1kMWIxLTkzZjQtZTEyOGE4M2VmNzI4IiwidHlwZSI6IkZJTEUifV0sImZhaWx1cmVDb3VudCI6MSwiZmlsZXNTdWNjZXNzZnVsIjoxfQo="
+    },
+    {
+      "RequestUri": "https://seannse.blob.core.windows.net/test-filesystem-b6b6daa6-8587-9505-8997-2dfd0a4514c5?restype=container",
       "RequestMethod": "DELETE",
       "RequestHeaders": {
         "Accept": "application/xml",
         "Authorization": "Sanitized",
-<<<<<<< HEAD
-        "traceparent": "00-41ae4b5430d24d42ae5561cae6e2fbe0-d3825093213a2445-00",
-        "User-Agent": [
-          "azsdk-net-Storage.Files.DataLake/12.7.0-alpha.20210202.1",
-          "(.NET 5.0.2; Microsoft Windows 10.0.19042)"
-        ],
-        "x-ms-client-request-id": "559c00fd-62bf-d380-a0e9-47a75b2051fd",
-        "x-ms-date": "Tue, 02 Feb 2021 21:52:45 GMT",
-=======
-        "traceparent": "00-b293b6df1d12db47861099b5776ea6a8-1dc36477592bf641-00",
-        "User-Agent": [
-          "azsdk-net-Storage.Files.DataLake/12.7.0-alpha.20210217.1",
-          "(.NET 5.0.3; Microsoft Windows 10.0.19042)"
-        ],
-        "x-ms-client-request-id": "559c00fd-62bf-d380-a0e9-47a75b2051fd",
-        "x-ms-date": "Wed, 17 Feb 2021 22:40:35 GMT",
->>>>>>> 1814567d
+        "traceparent": "00-722ade3df4aab34aaf3c7938f462fe87-718fee04809f904c-00",
+        "User-Agent": [
+          "azsdk-net-Storage.Files.DataLake/12.7.0-alpha.20210219.1",
+          "(.NET 5.0.3; Microsoft Windows 10.0.19041)"
+        ],
+        "x-ms-client-request-id": "20273ce8-94b7-3a84-d4b2-cff831ff64db",
+        "x-ms-date": "Fri, 19 Feb 2021 19:00:45 GMT",
         "x-ms-return-client-request-id": "true",
         "x-ms-version": "2020-06-12"
       },
@@ -1313,33 +839,21 @@
       "StatusCode": 202,
       "ResponseHeaders": {
         "Content-Length": "0",
-<<<<<<< HEAD
-        "Date": "Tue, 02 Feb 2021 21:52:45 GMT",
-=======
-        "Date": "Wed, 17 Feb 2021 22:40:35 GMT",
->>>>>>> 1814567d
+        "Date": "Fri, 19 Feb 2021 19:00:44 GMT",
         "Server": [
           "Windows-Azure-Blob/1.0",
           "Microsoft-HTTPAPI/2.0"
         ],
-        "x-ms-client-request-id": "559c00fd-62bf-d380-a0e9-47a75b2051fd",
-<<<<<<< HEAD
-        "x-ms-request-id": "44628b72-601e-00b5-0bad-f9ec4d000000",
-=======
-        "x-ms-request-id": "3d9a053b-701e-0072-757d-057810000000",
->>>>>>> 1814567d
+        "x-ms-client-request-id": "20273ce8-94b7-3a84-d4b2-cff831ff64db",
+        "x-ms-request-id": "cb11af8c-b01e-006d-72f1-06cb14000000",
         "x-ms-version": "2020-06-12"
       },
       "ResponseBody": []
     }
   ],
   "Variables": {
-<<<<<<< HEAD
-    "DateTimeOffsetNow": "2021-02-02T15:52:43.9101663-06:00",
-=======
-    "DateTimeOffsetNow": "2021-02-17T16:40:34.3631162-06:00",
->>>>>>> 1814567d
-    "RandomSeed": "719170935",
+    "DateTimeOffsetNow": "2021-02-19T13:00:44.6656921-06:00",
+    "RandomSeed": "674688139",
     "Storage_TestConfigHierarchicalNamespace": "NamespaceTenant\nseannse\nU2FuaXRpemVk\nhttps://seannse.blob.core.windows.net\nhttps://seannse.file.core.windows.net\nhttps://seannse.queue.core.windows.net\nhttps://seannse.table.core.windows.net\n\n\n\n\nhttps://seannse-secondary.blob.core.windows.net\nhttps://seannse-secondary.file.core.windows.net\nhttps://seannse-secondary.queue.core.windows.net\nhttps://seannse-secondary.table.core.windows.net\n68390a19-a643-458b-b726-408abf67b4fc\nSanitized\n72f988bf-86f1-41af-91ab-2d7cd011db47\nhttps://login.microsoftonline.com/\nCloud\nBlobEndpoint=https://seannse.blob.core.windows.net/;QueueEndpoint=https://seannse.queue.core.windows.net/;FileEndpoint=https://seannse.file.core.windows.net/;BlobSecondaryEndpoint=https://seannse-secondary.blob.core.windows.net/;QueueSecondaryEndpoint=https://seannse-secondary.queue.core.windows.net/;FileSecondaryEndpoint=https://seannse-secondary.file.core.windows.net/;AccountName=seannse;AccountKey=Sanitized\n"
   }
 }