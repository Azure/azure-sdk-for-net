{
  "Entries": [
    {
      "RequestUri": "http://seannsecanary.blob.core.windows.net/test-filesystem-b72dfe70-19d6-b013-9089-3427260fd333?restype=container",
      "RequestMethod": "PUT",
      "RequestHeaders": {
        "Authorization": "Sanitized",
        "traceparent": "00-2239d54a087d15409536b8c18f8140e3-3374256667c0ce45-00",
        "User-Agent": [
          "azsdk-net-Storage.Files.DataLake/12.1.0-dev.20200403.1",
          "(.NET Core 4.6.28325.01; Microsoft Windows 10.0.18362 )"
        ],
        "x-ms-blob-public-access": "container",
        "x-ms-client-request-id": "b5d84cbb-a2a4-a120-ecb6-e0566f15b94f",
        "x-ms-date": "Fri, 03 Apr 2020 20:53:09 GMT",
        "x-ms-return-client-request-id": "true",
<<<<<<< HEAD
        "x-ms-version": "2019-12-12"
=======
        "x-ms-version": "2020-02-10"
>>>>>>> 60f4876e
      },
      "RequestBody": null,
      "StatusCode": 201,
      "ResponseHeaders": {
        "Content-Length": "0",
        "Date": "Fri, 03 Apr 2020 20:53:07 GMT",
        "ETag": "\u00220x8D7D811034D114C\u0022",
        "Last-Modified": "Fri, 03 Apr 2020 20:53:07 GMT",
        "Server": [
          "Windows-Azure-Blob/1.0",
          "Microsoft-HTTPAPI/2.0"
        ],
        "x-ms-client-request-id": "b5d84cbb-a2a4-a120-ecb6-e0566f15b94f",
        "x-ms-request-id": "9621581c-f01e-0012-17f9-093670000000",
<<<<<<< HEAD
        "x-ms-version": "2019-12-12"
=======
        "x-ms-version": "2020-02-10"
>>>>>>> 60f4876e
      },
      "ResponseBody": []
    },
    {
      "RequestUri": "http://seannsecanary.dfs.core.windows.net/test-filesystem-b72dfe70-19d6-b013-9089-3427260fd333/test-directory-51443986-8da5-dc69-0d16-413f7b631dca?resource=directory",
      "RequestMethod": "PUT",
      "RequestHeaders": {
        "Authorization": "Sanitized",
        "traceparent": "00-bed2b1a7ee607c449bcf0c6eeb891ee3-63c48b8514581d4a-00",
        "User-Agent": [
          "azsdk-net-Storage.Files.DataLake/12.1.0-dev.20200403.1",
          "(.NET Core 4.6.28325.01; Microsoft Windows 10.0.18362 )"
        ],
        "x-ms-cache-control": "control",
        "x-ms-client-request-id": "59294edd-4781-2e2f-e3fb-a88d60e12588",
        "x-ms-content-disposition": "disposition",
        "x-ms-content-encoding": "encoding",
        "x-ms-content-language": "language",
        "x-ms-content-type": "type",
        "x-ms-date": "Fri, 03 Apr 2020 20:53:09 GMT",
        "x-ms-return-client-request-id": "true",
<<<<<<< HEAD
        "x-ms-version": "2019-12-12"
=======
        "x-ms-version": "2020-02-10"
>>>>>>> 60f4876e
      },
      "RequestBody": null,
      "StatusCode": 201,
      "ResponseHeaders": {
        "Content-Length": "0",
        "Date": "Fri, 03 Apr 2020 20:53:07 GMT",
        "ETag": "\u00220x8D7D811035D60F3\u0022",
        "Last-Modified": "Fri, 03 Apr 2020 20:53:07 GMT",
        "Server": [
          "Windows-Azure-HDFS/1.0",
          "Microsoft-HTTPAPI/2.0"
        ],
        "x-ms-client-request-id": "59294edd-4781-2e2f-e3fb-a88d60e12588",
        "x-ms-request-id": "fa43faa5-201f-0097-63f9-091bad000000",
<<<<<<< HEAD
        "x-ms-version": "2019-12-12"
=======
        "x-ms-version": "2020-02-10"
>>>>>>> 60f4876e
      },
      "ResponseBody": []
    },
    {
      "RequestUri": "http://seannsecanary.blob.core.windows.net/test-filesystem-b72dfe70-19d6-b013-9089-3427260fd333/test-directory-51443986-8da5-dc69-0d16-413f7b631dca",
      "RequestMethod": "HEAD",
      "RequestHeaders": {
        "Authorization": "Sanitized",
        "traceparent": "00-bbfbf480ddfa0c4fa9c6866d7344c413-85808425c2126a48-00",
        "User-Agent": [
          "azsdk-net-Storage.Files.DataLake/12.1.0-dev.20200403.1",
          "(.NET Core 4.6.28325.01; Microsoft Windows 10.0.18362 )"
        ],
        "x-ms-client-request-id": "2d61e16f-c43a-a848-2f3d-f63b750134de",
        "x-ms-date": "Fri, 03 Apr 2020 20:53:09 GMT",
        "x-ms-return-client-request-id": "true",
<<<<<<< HEAD
        "x-ms-version": "2019-12-12"
=======
        "x-ms-version": "2020-02-10"
>>>>>>> 60f4876e
      },
      "RequestBody": null,
      "StatusCode": 200,
      "ResponseHeaders": {
        "Accept-Ranges": "bytes",
        "Cache-Control": "control",
        "Content-Disposition": "disposition",
        "Content-Encoding": "encoding",
        "Content-Language": "language",
        "Content-Length": "0",
        "Content-Type": "type",
        "Date": "Fri, 03 Apr 2020 20:53:07 GMT",
        "ETag": "\u00220x8D7D811035D60F3\u0022",
        "Last-Modified": "Fri, 03 Apr 2020 20:53:07 GMT",
        "Server": [
          "Windows-Azure-Blob/1.0",
          "Microsoft-HTTPAPI/2.0"
        ],
        "x-ms-access-tier": "Hot",
        "x-ms-access-tier-inferred": "true",
        "x-ms-blob-type": "BlockBlob",
        "x-ms-client-request-id": "2d61e16f-c43a-a848-2f3d-f63b750134de",
        "x-ms-creation-time": "Fri, 03 Apr 2020 20:53:07 GMT",
        "x-ms-lease-state": "available",
        "x-ms-lease-status": "unlocked",
        "x-ms-meta-hdi_isfolder": "true",
        "x-ms-request-id": "96215835-f01e-0012-2ef9-093670000000",
        "x-ms-server-encrypted": "true",
<<<<<<< HEAD
        "x-ms-version": "2019-12-12"
=======
        "x-ms-version": "2020-02-10"
>>>>>>> 60f4876e
      },
      "ResponseBody": []
    },
    {
      "RequestUri": "http://seannsecanary.blob.core.windows.net/test-filesystem-b72dfe70-19d6-b013-9089-3427260fd333?restype=container",
      "RequestMethod": "DELETE",
      "RequestHeaders": {
        "Authorization": "Sanitized",
        "traceparent": "00-2319ababdadd894fa065a7eda7de915b-f50531236f0b8f47-00",
        "User-Agent": [
          "azsdk-net-Storage.Files.DataLake/12.1.0-dev.20200403.1",
          "(.NET Core 4.6.28325.01; Microsoft Windows 10.0.18362 )"
        ],
        "x-ms-client-request-id": "7e1e35d1-f880-d44e-cdbd-e16ceadcf2a9",
        "x-ms-date": "Fri, 03 Apr 2020 20:53:09 GMT",
        "x-ms-return-client-request-id": "true",
<<<<<<< HEAD
        "x-ms-version": "2019-12-12"
=======
        "x-ms-version": "2020-02-10"
>>>>>>> 60f4876e
      },
      "RequestBody": null,
      "StatusCode": 202,
      "ResponseHeaders": {
        "Content-Length": "0",
        "Date": "Fri, 03 Apr 2020 20:53:07 GMT",
        "Server": [
          "Windows-Azure-Blob/1.0",
          "Microsoft-HTTPAPI/2.0"
        ],
        "x-ms-client-request-id": "7e1e35d1-f880-d44e-cdbd-e16ceadcf2a9",
        "x-ms-request-id": "9621583d-f01e-0012-36f9-093670000000",
<<<<<<< HEAD
        "x-ms-version": "2019-12-12"
=======
        "x-ms-version": "2020-02-10"
>>>>>>> 60f4876e
      },
      "ResponseBody": []
    }
  ],
  "Variables": {
    "RandomSeed": "1844924022",
    "Storage_TestConfigHierarchicalNamespace": "NamespaceTenant\nseannsecanary\nU2FuaXRpemVk\nhttp://seannsecanary.blob.core.windows.net\nhttp://seannsecanary.file.core.windows.net\nhttp://seannsecanary.queue.core.windows.net\nhttp://seannsecanary.table.core.windows.net\n\n\n\n\nhttp://seannsecanary-secondary.blob.core.windows.net\nhttp://seannsecanary-secondary.file.core.windows.net\nhttp://seannsecanary-secondary.queue.core.windows.net\nhttp://seannsecanary-secondary.table.core.windows.net\n68390a19-a643-458b-b726-408abf67b4fc\nSanitized\n72f988bf-86f1-41af-91ab-2d7cd011db47\nhttps://login.microsoftonline.com/\nCloud\nBlobEndpoint=http://seannsecanary.blob.core.windows.net/;QueueEndpoint=http://seannsecanary.queue.core.windows.net/;FileEndpoint=http://seannsecanary.file.core.windows.net/;BlobSecondaryEndpoint=http://seannsecanary-secondary.blob.core.windows.net/;QueueSecondaryEndpoint=http://seannsecanary-secondary.queue.core.windows.net/;FileSecondaryEndpoint=http://seannsecanary-secondary.file.core.windows.net/;AccountName=seannsecanary;AccountKey=Sanitized\n"
  }
}<|MERGE_RESOLUTION|>--- conflicted
+++ resolved
@@ -14,11 +14,7 @@
         "x-ms-client-request-id": "b5d84cbb-a2a4-a120-ecb6-e0566f15b94f",
         "x-ms-date": "Fri, 03 Apr 2020 20:53:09 GMT",
         "x-ms-return-client-request-id": "true",
-<<<<<<< HEAD
-        "x-ms-version": "2019-12-12"
-=======
         "x-ms-version": "2020-02-10"
->>>>>>> 60f4876e
       },
       "RequestBody": null,
       "StatusCode": 201,
@@ -33,11 +29,7 @@
         ],
         "x-ms-client-request-id": "b5d84cbb-a2a4-a120-ecb6-e0566f15b94f",
         "x-ms-request-id": "9621581c-f01e-0012-17f9-093670000000",
-<<<<<<< HEAD
-        "x-ms-version": "2019-12-12"
-=======
         "x-ms-version": "2020-02-10"
->>>>>>> 60f4876e
       },
       "ResponseBody": []
     },
@@ -59,11 +51,7 @@
         "x-ms-content-type": "type",
         "x-ms-date": "Fri, 03 Apr 2020 20:53:09 GMT",
         "x-ms-return-client-request-id": "true",
-<<<<<<< HEAD
-        "x-ms-version": "2019-12-12"
-=======
         "x-ms-version": "2020-02-10"
->>>>>>> 60f4876e
       },
       "RequestBody": null,
       "StatusCode": 201,
@@ -78,11 +66,7 @@
         ],
         "x-ms-client-request-id": "59294edd-4781-2e2f-e3fb-a88d60e12588",
         "x-ms-request-id": "fa43faa5-201f-0097-63f9-091bad000000",
-<<<<<<< HEAD
-        "x-ms-version": "2019-12-12"
-=======
         "x-ms-version": "2020-02-10"
->>>>>>> 60f4876e
       },
       "ResponseBody": []
     },
@@ -99,11 +83,7 @@
         "x-ms-client-request-id": "2d61e16f-c43a-a848-2f3d-f63b750134de",
         "x-ms-date": "Fri, 03 Apr 2020 20:53:09 GMT",
         "x-ms-return-client-request-id": "true",
-<<<<<<< HEAD
-        "x-ms-version": "2019-12-12"
-=======
         "x-ms-version": "2020-02-10"
->>>>>>> 60f4876e
       },
       "RequestBody": null,
       "StatusCode": 200,
@@ -132,11 +112,7 @@
         "x-ms-meta-hdi_isfolder": "true",
         "x-ms-request-id": "96215835-f01e-0012-2ef9-093670000000",
         "x-ms-server-encrypted": "true",
-<<<<<<< HEAD
-        "x-ms-version": "2019-12-12"
-=======
         "x-ms-version": "2020-02-10"
->>>>>>> 60f4876e
       },
       "ResponseBody": []
     },
@@ -153,11 +129,7 @@
         "x-ms-client-request-id": "7e1e35d1-f880-d44e-cdbd-e16ceadcf2a9",
         "x-ms-date": "Fri, 03 Apr 2020 20:53:09 GMT",
         "x-ms-return-client-request-id": "true",
-<<<<<<< HEAD
-        "x-ms-version": "2019-12-12"
-=======
         "x-ms-version": "2020-02-10"
->>>>>>> 60f4876e
       },
       "RequestBody": null,
       "StatusCode": 202,
@@ -170,11 +142,7 @@
         ],
         "x-ms-client-request-id": "7e1e35d1-f880-d44e-cdbd-e16ceadcf2a9",
         "x-ms-request-id": "9621583d-f01e-0012-36f9-093670000000",
-<<<<<<< HEAD
-        "x-ms-version": "2019-12-12"
-=======
         "x-ms-version": "2020-02-10"
->>>>>>> 60f4876e
       },
       "ResponseBody": []
     }
