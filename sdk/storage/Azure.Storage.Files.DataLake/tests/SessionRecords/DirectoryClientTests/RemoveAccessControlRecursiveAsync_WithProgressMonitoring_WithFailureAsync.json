﻿{
  "Entries": [
    {
      "RequestUri": "https://seannse.blob.core.windows.net/test-filesystem-3292e76f-1795-c67a-950e-7d3f23fee839?restype=container",
      "RequestMethod": "PUT",
      "RequestHeaders": {
        "Accept": "application/xml",
        "Authorization": "Sanitized",
        "traceparent": "00-a6c7295ded140d44b65bc58050e60bdf-7ac2e2d57e426d43-00",
        "User-Agent": [
          "azsdk-net-Storage.Files.DataLake/12.7.0-alpha.20210219.1",
          "(.NET 5.0.3; Microsoft Windows 10.0.19041)"
        ],
        "x-ms-blob-public-access": "container",
        "x-ms-client-request-id": "7968583d-2ae4-4e42-6b1f-f39a6117c5e9",
        "x-ms-date": "Fri, 19 Feb 2021 19:05:49 GMT",
        "x-ms-return-client-request-id": "true",
<<<<<<< HEAD
        "x-ms-version": "2020-12-06"
=======
        "x-ms-version": "2021-02-12"
>>>>>>> 7e782c87
      },
      "RequestBody": null,
      "StatusCode": 201,
      "ResponseHeaders": {
        "Content-Length": "0",
        "Date": "Fri, 19 Feb 2021 19:05:48 GMT",
        "ETag": "\"0x8D8D5095EB250C3\"",
        "Last-Modified": "Fri, 19 Feb 2021 19:05:49 GMT",
        "Server": [
          "Windows-Azure-Blob/1.0",
          "Microsoft-HTTPAPI/2.0"
        ],
        "x-ms-client-request-id": "7968583d-2ae4-4e42-6b1f-f39a6117c5e9",
        "x-ms-request-id": "cb1341ce-b01e-006d-2cf2-06cb14000000",
<<<<<<< HEAD
        "x-ms-version": "2020-12-06"
=======
        "x-ms-version": "2021-02-12"
>>>>>>> 7e782c87
      },
      "ResponseBody": []
    },
    {
      "RequestUri": "https://seannse.dfs.core.windows.net/test-filesystem-3292e76f-1795-c67a-950e-7d3f23fee839/?action=setAccessControl",
      "RequestMethod": "PATCH",
      "RequestHeaders": {
        "Accept": "application/json",
        "Authorization": "Sanitized",
        "traceparent": "00-77f26bf71bfaeb459c71f3c51364b323-4cd4877aae5aaa42-00",
        "User-Agent": [
          "azsdk-net-Storage.Files.DataLake/12.7.0-alpha.20210219.1",
          "(.NET 5.0.3; Microsoft Windows 10.0.19041)"
        ],
        "x-ms-acl": "user::--x,group::--x,other::--x",
        "x-ms-client-request-id": "a8258168-2943-a364-5709-a935a22df237",
        "x-ms-date": "Fri, 19 Feb 2021 19:05:50 GMT",
        "x-ms-return-client-request-id": "true",
<<<<<<< HEAD
        "x-ms-version": "2020-12-06"
=======
        "x-ms-version": "2021-02-12"
>>>>>>> 7e782c87
      },
      "RequestBody": null,
      "StatusCode": 200,
      "ResponseHeaders": {
        "Content-Length": "0",
        "Date": "Fri, 19 Feb 2021 19:05:48 GMT",
        "ETag": "\"0x8D8D5095EB4508A\"",
        "Last-Modified": "Fri, 19 Feb 2021 19:05:49 GMT",
        "Server": [
          "Windows-Azure-HDFS/1.0",
          "Microsoft-HTTPAPI/2.0"
        ],
        "x-ms-client-request-id": "a8258168-2943-a364-5709-a935a22df237",
        "x-ms-namespace-enabled": "true",
        "x-ms-request-id": "da8468f1-a01f-0061-7df2-065c1c000000",
<<<<<<< HEAD
        "x-ms-version": "2020-12-06"
=======
        "x-ms-version": "2021-02-12"
>>>>>>> 7e782c87
      },
      "ResponseBody": []
    },
    {
      "RequestUri": "https://seannse.dfs.core.windows.net/test-filesystem-3292e76f-1795-c67a-950e-7d3f23fee839/test-directory-f867b236-096e-6a8e-756e-26c6cd12c8c2?resource=directory",
      "RequestMethod": "PUT",
      "RequestHeaders": {
        "Accept": "application/json",
        "Authorization": "Sanitized",
        "traceparent": "00-efc411c80f697042a2eb1db350eeead8-22782d91b20e8648-00",
        "User-Agent": [
          "azsdk-net-Storage.Files.DataLake/12.7.0-alpha.20210219.1",
          "(.NET 5.0.3; Microsoft Windows 10.0.19041)"
        ],
        "x-ms-client-request-id": "d3fa252b-4f41-5ef0-f3ba-32d5029ed545",
        "x-ms-date": "Fri, 19 Feb 2021 19:05:50 GMT",
        "x-ms-return-client-request-id": "true",
<<<<<<< HEAD
        "x-ms-version": "2020-12-06"
=======
        "x-ms-version": "2021-02-12"
>>>>>>> 7e782c87
      },
      "RequestBody": null,
      "StatusCode": 201,
      "ResponseHeaders": {
        "Content-Length": "0",
        "Date": "Fri, 19 Feb 2021 19:05:48 GMT",
        "ETag": "\"0x8D8D5095ED9D8A4\"",
        "Last-Modified": "Fri, 19 Feb 2021 19:05:49 GMT",
        "Server": [
          "Windows-Azure-HDFS/1.0",
          "Microsoft-HTTPAPI/2.0"
        ],
        "x-ms-client-request-id": "d3fa252b-4f41-5ef0-f3ba-32d5029ed545",
        "x-ms-request-id": "da8468fe-a01f-0061-0af2-065c1c000000",
<<<<<<< HEAD
        "x-ms-version": "2020-12-06"
=======
        "x-ms-version": "2021-02-12"
>>>>>>> 7e782c87
      },
      "ResponseBody": []
    },
    {
      "RequestUri": "https://seannse.dfs.core.windows.net/test-filesystem-3292e76f-1795-c67a-950e-7d3f23fee839/test-directory-f867b236-096e-6a8e-756e-26c6cd12c8c2/test-directory-0e5de640-12fa-1845-0c25-28a0d8f041c7?resource=directory",
      "RequestMethod": "PUT",
      "RequestHeaders": {
        "Accept": "application/json",
        "Authorization": "Sanitized",
        "User-Agent": [
          "azsdk-net-Storage.Files.DataLake/12.7.0-alpha.20210219.1",
          "(.NET 5.0.3; Microsoft Windows 10.0.19041)"
        ],
        "x-ms-client-request-id": "425cebf8-4950-182b-dfe1-c61b264f8602",
        "x-ms-date": "Fri, 19 Feb 2021 19:05:50 GMT",
        "x-ms-return-client-request-id": "true",
<<<<<<< HEAD
        "x-ms-version": "2020-12-06"
=======
        "x-ms-version": "2021-02-12"
>>>>>>> 7e782c87
      },
      "RequestBody": null,
      "StatusCode": 201,
      "ResponseHeaders": {
        "Content-Length": "0",
        "Date": "Fri, 19 Feb 2021 19:05:49 GMT",
        "ETag": "\"0x8D8D5095EE6E073\"",
        "Last-Modified": "Fri, 19 Feb 2021 19:05:49 GMT",
        "Server": [
          "Windows-Azure-HDFS/1.0",
          "Microsoft-HTTPAPI/2.0"
        ],
        "x-ms-client-request-id": "425cebf8-4950-182b-dfe1-c61b264f8602",
        "x-ms-request-id": "da846909-a01f-0061-15f2-065c1c000000",
<<<<<<< HEAD
        "x-ms-version": "2020-12-06"
=======
        "x-ms-version": "2021-02-12"
>>>>>>> 7e782c87
      },
      "ResponseBody": []
    },
    {
      "RequestUri": "https://seannse.dfs.core.windows.net/test-filesystem-3292e76f-1795-c67a-950e-7d3f23fee839/test-directory-f867b236-096e-6a8e-756e-26c6cd12c8c2/test-directory-0e5de640-12fa-1845-0c25-28a0d8f041c7/test-file-02be6b78-2d03-4b2d-65d4-6926250d2d3d?resource=file",
      "RequestMethod": "PUT",
      "RequestHeaders": {
        "Accept": "application/json",
        "Authorization": "Sanitized",
        "User-Agent": [
          "azsdk-net-Storage.Files.DataLake/12.7.0-alpha.20210219.1",
          "(.NET 5.0.3; Microsoft Windows 10.0.19041)"
        ],
        "x-ms-client-request-id": "7fbfe94d-3d11-ca2c-be10-dd7bdf04f3d2",
        "x-ms-date": "Fri, 19 Feb 2021 19:05:50 GMT",
        "x-ms-return-client-request-id": "true",
<<<<<<< HEAD
        "x-ms-version": "2020-12-06"
=======
        "x-ms-version": "2021-02-12"
>>>>>>> 7e782c87
      },
      "RequestBody": null,
      "StatusCode": 201,
      "ResponseHeaders": {
        "Content-Length": "0",
        "Date": "Fri, 19 Feb 2021 19:05:49 GMT",
        "ETag": "\"0x8D8D5095EF2FEB8\"",
        "Last-Modified": "Fri, 19 Feb 2021 19:05:49 GMT",
        "Server": [
          "Windows-Azure-HDFS/1.0",
          "Microsoft-HTTPAPI/2.0"
        ],
        "x-ms-client-request-id": "7fbfe94d-3d11-ca2c-be10-dd7bdf04f3d2",
        "x-ms-request-id": "da846913-a01f-0061-1ef2-065c1c000000",
<<<<<<< HEAD
        "x-ms-version": "2020-12-06"
=======
        "x-ms-version": "2021-02-12"
>>>>>>> 7e782c87
      },
      "ResponseBody": []
    },
    {
      "RequestUri": "https://seannse.dfs.core.windows.net/test-filesystem-3292e76f-1795-c67a-950e-7d3f23fee839/test-directory-f867b236-096e-6a8e-756e-26c6cd12c8c2/test-directory-0e5de640-12fa-1845-0c25-28a0d8f041c7/test-file-2d3589b4-9aa6-786f-f4f0-2d8164f81dfe?resource=file",
      "RequestMethod": "PUT",
      "RequestHeaders": {
        "Accept": "application/json",
        "Authorization": "Sanitized",
        "User-Agent": [
          "azsdk-net-Storage.Files.DataLake/12.7.0-alpha.20210219.1",
          "(.NET 5.0.3; Microsoft Windows 10.0.19041)"
        ],
        "x-ms-client-request-id": "a581f68e-3530-b2ad-7a47-8a2010ab66c5",
        "x-ms-date": "Fri, 19 Feb 2021 19:05:50 GMT",
        "x-ms-return-client-request-id": "true",
<<<<<<< HEAD
        "x-ms-version": "2020-12-06"
=======
        "x-ms-version": "2021-02-12"
>>>>>>> 7e782c87
      },
      "RequestBody": null,
      "StatusCode": 201,
      "ResponseHeaders": {
        "Content-Length": "0",
        "Date": "Fri, 19 Feb 2021 19:05:49 GMT",
        "ETag": "\"0x8D8D5095EFEEA4E\"",
        "Last-Modified": "Fri, 19 Feb 2021 19:05:49 GMT",
        "Server": [
          "Windows-Azure-HDFS/1.0",
          "Microsoft-HTTPAPI/2.0"
        ],
        "x-ms-client-request-id": "a581f68e-3530-b2ad-7a47-8a2010ab66c5",
        "x-ms-request-id": "da84691a-a01f-0061-25f2-065c1c000000",
<<<<<<< HEAD
        "x-ms-version": "2020-12-06"
=======
        "x-ms-version": "2021-02-12"
>>>>>>> 7e782c87
      },
      "ResponseBody": []
    },
    {
      "RequestUri": "https://seannse.dfs.core.windows.net/test-filesystem-3292e76f-1795-c67a-950e-7d3f23fee839/test-directory-f867b236-096e-6a8e-756e-26c6cd12c8c2/test-directory-ca0adef3-b72a-0684-5c8e-62c86cec55f8?resource=directory",
      "RequestMethod": "PUT",
      "RequestHeaders": {
        "Accept": "application/json",
        "Authorization": "Sanitized",
        "User-Agent": [
          "azsdk-net-Storage.Files.DataLake/12.7.0-alpha.20210219.1",
          "(.NET 5.0.3; Microsoft Windows 10.0.19041)"
        ],
        "x-ms-client-request-id": "448f6877-23f1-d7a5-727b-48a2d2e5468e",
        "x-ms-date": "Fri, 19 Feb 2021 19:05:50 GMT",
        "x-ms-return-client-request-id": "true",
<<<<<<< HEAD
        "x-ms-version": "2020-12-06"
=======
        "x-ms-version": "2021-02-12"
>>>>>>> 7e782c87
      },
      "RequestBody": null,
      "StatusCode": 201,
      "ResponseHeaders": {
        "Content-Length": "0",
        "Date": "Fri, 19 Feb 2021 19:05:49 GMT",
        "ETag": "\"0x8D8D5095F0A606F\"",
        "Last-Modified": "Fri, 19 Feb 2021 19:05:49 GMT",
        "Server": [
          "Windows-Azure-HDFS/1.0",
          "Microsoft-HTTPAPI/2.0"
        ],
        "x-ms-client-request-id": "448f6877-23f1-d7a5-727b-48a2d2e5468e",
        "x-ms-request-id": "da846923-a01f-0061-2ef2-065c1c000000",
<<<<<<< HEAD
        "x-ms-version": "2020-12-06"
=======
        "x-ms-version": "2021-02-12"
>>>>>>> 7e782c87
      },
      "ResponseBody": []
    },
    {
      "RequestUri": "https://seannse.dfs.core.windows.net/test-filesystem-3292e76f-1795-c67a-950e-7d3f23fee839/test-directory-f867b236-096e-6a8e-756e-26c6cd12c8c2/test-directory-ca0adef3-b72a-0684-5c8e-62c86cec55f8/test-file-b31e91f1-f8b8-7b4f-0fcd-6403f67de251?resource=file",
      "RequestMethod": "PUT",
      "RequestHeaders": {
        "Accept": "application/json",
        "Authorization": "Sanitized",
        "User-Agent": [
          "azsdk-net-Storage.Files.DataLake/12.7.0-alpha.20210219.1",
          "(.NET 5.0.3; Microsoft Windows 10.0.19041)"
        ],
        "x-ms-client-request-id": "911532e1-e3ec-7f68-1914-3523bfa2e1f4",
        "x-ms-date": "Fri, 19 Feb 2021 19:05:50 GMT",
        "x-ms-return-client-request-id": "true",
<<<<<<< HEAD
        "x-ms-version": "2020-12-06"
=======
        "x-ms-version": "2021-02-12"
>>>>>>> 7e782c87
      },
      "RequestBody": null,
      "StatusCode": 201,
      "ResponseHeaders": {
        "Content-Length": "0",
        "Date": "Fri, 19 Feb 2021 19:05:49 GMT",
        "ETag": "\"0x8D8D5095F1F5D04\"",
        "Last-Modified": "Fri, 19 Feb 2021 19:05:50 GMT",
        "Server": [
          "Windows-Azure-HDFS/1.0",
          "Microsoft-HTTPAPI/2.0"
        ],
        "x-ms-client-request-id": "911532e1-e3ec-7f68-1914-3523bfa2e1f4",
        "x-ms-request-id": "da84692e-a01f-0061-39f2-065c1c000000",
<<<<<<< HEAD
        "x-ms-version": "2020-12-06"
=======
        "x-ms-version": "2021-02-12"
>>>>>>> 7e782c87
      },
      "ResponseBody": []
    },
    {
      "RequestUri": "https://seannse.dfs.core.windows.net/test-filesystem-3292e76f-1795-c67a-950e-7d3f23fee839/test-directory-f867b236-096e-6a8e-756e-26c6cd12c8c2?action=setAccessControl",
      "RequestMethod": "PATCH",
      "RequestHeaders": {
        "Accept": "application/json",
        "Authorization": "Sanitized",
        "User-Agent": [
          "azsdk-net-Storage.Files.DataLake/12.7.0-alpha.20210219.1",
          "(.NET 5.0.3; Microsoft Windows 10.0.19041)"
        ],
        "x-ms-client-request-id": "38630639-d981-9fed-0134-07abe6ca82c5",
        "x-ms-date": "Fri, 19 Feb 2021 19:05:50 GMT",
        "x-ms-owner": "90abf798-4294-e031-8a40-fc9dfc534be3",
        "x-ms-permissions": "rwxrwxrwx",
        "x-ms-return-client-request-id": "true",
<<<<<<< HEAD
        "x-ms-version": "2020-12-06"
=======
        "x-ms-version": "2021-02-12"
>>>>>>> 7e782c87
      },
      "RequestBody": null,
      "StatusCode": 200,
      "ResponseHeaders": {
        "Content-Length": "0",
        "Date": "Fri, 19 Feb 2021 19:05:49 GMT",
        "ETag": "\"0x8D8D5095ED9D8A4\"",
        "Last-Modified": "Fri, 19 Feb 2021 19:05:49 GMT",
        "Server": [
          "Windows-Azure-HDFS/1.0",
          "Microsoft-HTTPAPI/2.0"
        ],
        "x-ms-client-request-id": "38630639-d981-9fed-0134-07abe6ca82c5",
        "x-ms-namespace-enabled": "true",
        "x-ms-request-id": "da846939-a01f-0061-44f2-065c1c000000",
<<<<<<< HEAD
        "x-ms-version": "2020-12-06"
=======
        "x-ms-version": "2021-02-12"
>>>>>>> 7e782c87
      },
      "ResponseBody": []
    },
    {
      "RequestUri": "https://seannse.dfs.core.windows.net/test-filesystem-3292e76f-1795-c67a-950e-7d3f23fee839/test-directory-f867b236-096e-6a8e-756e-26c6cd12c8c2/test-directory-0e5de640-12fa-1845-0c25-28a0d8f041c7?action=setAccessControl",
      "RequestMethod": "PATCH",
      "RequestHeaders": {
        "Accept": "application/json",
        "Authorization": "Sanitized",
        "User-Agent": [
          "azsdk-net-Storage.Files.DataLake/12.7.0-alpha.20210219.1",
          "(.NET 5.0.3; Microsoft Windows 10.0.19041)"
        ],
        "x-ms-client-request-id": "f563e722-12f0-8a62-f483-c2334ab82c0f",
        "x-ms-date": "Fri, 19 Feb 2021 19:05:50 GMT",
        "x-ms-owner": "90abf798-4294-e031-8a40-fc9dfc534be3",
        "x-ms-permissions": "rwxrwxrwx",
        "x-ms-return-client-request-id": "true",
<<<<<<< HEAD
        "x-ms-version": "2020-12-06"
=======
        "x-ms-version": "2021-02-12"
>>>>>>> 7e782c87
      },
      "RequestBody": null,
      "StatusCode": 200,
      "ResponseHeaders": {
        "Content-Length": "0",
        "Date": "Fri, 19 Feb 2021 19:05:49 GMT",
        "ETag": "\"0x8D8D5095EE6E073\"",
        "Last-Modified": "Fri, 19 Feb 2021 19:05:49 GMT",
        "Server": [
          "Windows-Azure-HDFS/1.0",
          "Microsoft-HTTPAPI/2.0"
        ],
        "x-ms-client-request-id": "f563e722-12f0-8a62-f483-c2334ab82c0f",
        "x-ms-namespace-enabled": "true",
        "x-ms-request-id": "da846944-a01f-0061-4ff2-065c1c000000",
<<<<<<< HEAD
        "x-ms-version": "2020-12-06"
=======
        "x-ms-version": "2021-02-12"
>>>>>>> 7e782c87
      },
      "ResponseBody": []
    },
    {
      "RequestUri": "https://seannse.dfs.core.windows.net/test-filesystem-3292e76f-1795-c67a-950e-7d3f23fee839/test-directory-f867b236-096e-6a8e-756e-26c6cd12c8c2/test-directory-0e5de640-12fa-1845-0c25-28a0d8f041c7/test-file-02be6b78-2d03-4b2d-65d4-6926250d2d3d?action=setAccessControl",
      "RequestMethod": "PATCH",
      "RequestHeaders": {
        "Accept": "application/json",
        "Authorization": "Sanitized",
        "User-Agent": [
          "azsdk-net-Storage.Files.DataLake/12.7.0-alpha.20210219.1",
          "(.NET 5.0.3; Microsoft Windows 10.0.19041)"
        ],
        "x-ms-client-request-id": "ff89602f-8d67-b6d5-ef34-e8fd5b58fcd9",
        "x-ms-date": "Fri, 19 Feb 2021 19:05:50 GMT",
        "x-ms-owner": "90abf798-4294-e031-8a40-fc9dfc534be3",
        "x-ms-permissions": "rwxrwxrwx",
        "x-ms-return-client-request-id": "true",
<<<<<<< HEAD
        "x-ms-version": "2020-12-06"
=======
        "x-ms-version": "2021-02-12"
>>>>>>> 7e782c87
      },
      "RequestBody": null,
      "StatusCode": 200,
      "ResponseHeaders": {
        "Content-Length": "0",
        "Date": "Fri, 19 Feb 2021 19:05:49 GMT",
        "ETag": "\"0x8D8D5095EF2FEB8\"",
        "Last-Modified": "Fri, 19 Feb 2021 19:05:49 GMT",
        "Server": [
          "Windows-Azure-HDFS/1.0",
          "Microsoft-HTTPAPI/2.0"
        ],
        "x-ms-client-request-id": "ff89602f-8d67-b6d5-ef34-e8fd5b58fcd9",
        "x-ms-namespace-enabled": "true",
        "x-ms-request-id": "da84694d-a01f-0061-58f2-065c1c000000",
<<<<<<< HEAD
        "x-ms-version": "2020-12-06"
=======
        "x-ms-version": "2021-02-12"
>>>>>>> 7e782c87
      },
      "ResponseBody": []
    },
    {
      "RequestUri": "https://seannse.dfs.core.windows.net/test-filesystem-3292e76f-1795-c67a-950e-7d3f23fee839/test-directory-f867b236-096e-6a8e-756e-26c6cd12c8c2/test-directory-0e5de640-12fa-1845-0c25-28a0d8f041c7/test-file-2d3589b4-9aa6-786f-f4f0-2d8164f81dfe?action=setAccessControl",
      "RequestMethod": "PATCH",
      "RequestHeaders": {
        "Accept": "application/json",
        "Authorization": "Sanitized",
        "User-Agent": [
          "azsdk-net-Storage.Files.DataLake/12.7.0-alpha.20210219.1",
          "(.NET 5.0.3; Microsoft Windows 10.0.19041)"
        ],
        "x-ms-client-request-id": "e904aa3a-2d2f-c1a7-50c8-9af05897bf22",
        "x-ms-date": "Fri, 19 Feb 2021 19:05:51 GMT",
        "x-ms-owner": "90abf798-4294-e031-8a40-fc9dfc534be3",
        "x-ms-permissions": "rwxrwxrwx",
        "x-ms-return-client-request-id": "true",
<<<<<<< HEAD
        "x-ms-version": "2020-12-06"
=======
        "x-ms-version": "2021-02-12"
>>>>>>> 7e782c87
      },
      "RequestBody": null,
      "StatusCode": 200,
      "ResponseHeaders": {
        "Content-Length": "0",
        "Date": "Fri, 19 Feb 2021 19:05:49 GMT",
        "ETag": "\"0x8D8D5095EFEEA4E\"",
        "Last-Modified": "Fri, 19 Feb 2021 19:05:49 GMT",
        "Server": [
          "Windows-Azure-HDFS/1.0",
          "Microsoft-HTTPAPI/2.0"
        ],
        "x-ms-client-request-id": "e904aa3a-2d2f-c1a7-50c8-9af05897bf22",
        "x-ms-namespace-enabled": "true",
        "x-ms-request-id": "da84695a-a01f-0061-65f2-065c1c000000",
<<<<<<< HEAD
        "x-ms-version": "2020-12-06"
=======
        "x-ms-version": "2021-02-12"
>>>>>>> 7e782c87
      },
      "ResponseBody": []
    },
    {
      "RequestUri": "https://seannse.dfs.core.windows.net/test-filesystem-3292e76f-1795-c67a-950e-7d3f23fee839/test-directory-f867b236-096e-6a8e-756e-26c6cd12c8c2/test-directory-ca0adef3-b72a-0684-5c8e-62c86cec55f8?action=setAccessControl",
      "RequestMethod": "PATCH",
      "RequestHeaders": {
        "Accept": "application/json",
        "Authorization": "Sanitized",
        "User-Agent": [
          "azsdk-net-Storage.Files.DataLake/12.7.0-alpha.20210219.1",
          "(.NET 5.0.3; Microsoft Windows 10.0.19041)"
        ],
        "x-ms-client-request-id": "b1c21ecc-1354-3ea9-ffb3-e0a1df9189bb",
        "x-ms-date": "Fri, 19 Feb 2021 19:05:51 GMT",
        "x-ms-owner": "90abf798-4294-e031-8a40-fc9dfc534be3",
        "x-ms-permissions": "rwxrwxrwx",
        "x-ms-return-client-request-id": "true",
<<<<<<< HEAD
        "x-ms-version": "2020-12-06"
=======
        "x-ms-version": "2021-02-12"
>>>>>>> 7e782c87
      },
      "RequestBody": null,
      "StatusCode": 200,
      "ResponseHeaders": {
        "Content-Length": "0",
        "Date": "Fri, 19 Feb 2021 19:05:49 GMT",
        "ETag": "\"0x8D8D5095F0A606F\"",
        "Last-Modified": "Fri, 19 Feb 2021 19:05:49 GMT",
        "Server": [
          "Windows-Azure-HDFS/1.0",
          "Microsoft-HTTPAPI/2.0"
        ],
        "x-ms-client-request-id": "b1c21ecc-1354-3ea9-ffb3-e0a1df9189bb",
        "x-ms-namespace-enabled": "true",
        "x-ms-request-id": "da846965-a01f-0061-70f2-065c1c000000",
<<<<<<< HEAD
        "x-ms-version": "2020-12-06"
=======
        "x-ms-version": "2021-02-12"
>>>>>>> 7e782c87
      },
      "ResponseBody": []
    },
    {
      "RequestUri": "https://seannse.dfs.core.windows.net/test-filesystem-3292e76f-1795-c67a-950e-7d3f23fee839/test-directory-f867b236-096e-6a8e-756e-26c6cd12c8c2/test-directory-ca0adef3-b72a-0684-5c8e-62c86cec55f8/test-file-b31e91f1-f8b8-7b4f-0fcd-6403f67de251?action=setAccessControl",
      "RequestMethod": "PATCH",
      "RequestHeaders": {
        "Accept": "application/json",
        "Authorization": "Sanitized",
        "User-Agent": [
          "azsdk-net-Storage.Files.DataLake/12.7.0-alpha.20210219.1",
          "(.NET 5.0.3; Microsoft Windows 10.0.19041)"
        ],
        "x-ms-client-request-id": "3a23237d-0dd5-0bce-2340-7b02360cd54e",
        "x-ms-date": "Fri, 19 Feb 2021 19:05:51 GMT",
        "x-ms-owner": "90abf798-4294-e031-8a40-fc9dfc534be3",
        "x-ms-permissions": "rwxrwxrwx",
        "x-ms-return-client-request-id": "true",
<<<<<<< HEAD
        "x-ms-version": "2020-12-06"
=======
        "x-ms-version": "2021-02-12"
>>>>>>> 7e782c87
      },
      "RequestBody": null,
      "StatusCode": 200,
      "ResponseHeaders": {
        "Content-Length": "0",
        "Date": "Fri, 19 Feb 2021 19:05:49 GMT",
        "ETag": "\"0x8D8D5095F1F5D04\"",
        "Last-Modified": "Fri, 19 Feb 2021 19:05:50 GMT",
        "Server": [
          "Windows-Azure-HDFS/1.0",
          "Microsoft-HTTPAPI/2.0"
        ],
        "x-ms-client-request-id": "3a23237d-0dd5-0bce-2340-7b02360cd54e",
        "x-ms-namespace-enabled": "true",
        "x-ms-request-id": "da84696c-a01f-0061-77f2-065c1c000000",
<<<<<<< HEAD
        "x-ms-version": "2020-12-06"
=======
        "x-ms-version": "2021-02-12"
>>>>>>> 7e782c87
      },
      "ResponseBody": []
    },
    {
      "RequestUri": "https://seannse.dfs.core.windows.net/test-filesystem-3292e76f-1795-c67a-950e-7d3f23fee839/test-directory-f867b236-096e-6a8e-756e-26c6cd12c8c2/test-directory-ca0adef3-b72a-0684-5c8e-62c86cec55f8/test-file-b895f11e-ab4b-df7c-0a9e-b5050920bd76?resource=file",
      "RequestMethod": "PUT",
      "RequestHeaders": {
        "Accept": "application/json",
        "Authorization": "Sanitized",
        "traceparent": "00-115268fc31fd40428a0556a4165cd1d5-d3e684760c3ca34e-00",
        "User-Agent": [
          "azsdk-net-Storage.Files.DataLake/12.7.0-alpha.20210219.1",
          "(.NET 5.0.3; Microsoft Windows 10.0.19041)"
        ],
        "x-ms-client-request-id": "8f6abb78-f6f3-d104-a744-2f3658c80102",
        "x-ms-date": "Fri, 19 Feb 2021 19:05:51 GMT",
        "x-ms-return-client-request-id": "true",
<<<<<<< HEAD
        "x-ms-version": "2020-12-06"
=======
        "x-ms-version": "2021-02-12"
>>>>>>> 7e782c87
      },
      "RequestBody": null,
      "StatusCode": 201,
      "ResponseHeaders": {
        "Content-Length": "0",
        "Date": "Fri, 19 Feb 2021 19:05:50 GMT",
        "ETag": "\"0x8D8D5095F7DE338\"",
        "Last-Modified": "Fri, 19 Feb 2021 19:05:50 GMT",
        "Server": [
          "Windows-Azure-HDFS/1.0",
          "Microsoft-HTTPAPI/2.0"
        ],
        "x-ms-client-request-id": "8f6abb78-f6f3-d104-a744-2f3658c80102",
        "x-ms-request-id": "da846974-a01f-0061-7ff2-065c1c000000",
<<<<<<< HEAD
        "x-ms-version": "2020-12-06"
=======
        "x-ms-version": "2021-02-12"
>>>>>>> 7e782c87
      },
      "ResponseBody": []
    },
    {
      "RequestUri": "https://seannse.blob.core.windows.net/?restype=service&comp=userdelegationkey",
      "RequestMethod": "POST",
      "RequestHeaders": {
        "Accept": "application/xml",
        "Authorization": "Sanitized",
        "Content-Length": "59",
        "Content-Type": "application/xml",
        "traceparent": "00-1ceacf51bf048f4c8ceb91809a84f0bc-67caf88d06b85343-00",
        "User-Agent": [
          "azsdk-net-Storage.Files.DataLake/12.7.0-alpha.20210219.1",
          "(.NET 5.0.3; Microsoft Windows 10.0.19041)"
        ],
        "x-ms-client-request-id": "4e8cc5b0-2db6-0d83-8c52-15281eaf22c2",
        "x-ms-return-client-request-id": "true",
<<<<<<< HEAD
        "x-ms-version": "2020-12-06"
=======
        "x-ms-version": "2021-02-12"
>>>>>>> 7e782c87
      },
      "RequestBody": "﻿<KeyInfo><Expiry>2021-02-19T20:05:51Z</Expiry></KeyInfo>",
      "StatusCode": 200,
      "ResponseHeaders": {
        "Content-Type": "application/xml",
        "Date": "Fri, 19 Feb 2021 19:05:50 GMT",
        "Server": [
          "Windows-Azure-Blob/1.0",
          "Microsoft-HTTPAPI/2.0"
        ],
        "Transfer-Encoding": "chunked",
        "x-ms-client-request-id": "4e8cc5b0-2db6-0d83-8c52-15281eaf22c2",
        "x-ms-request-id": "cb1343ec-b01e-006d-7cf2-06cb14000000",
<<<<<<< HEAD
        "x-ms-version": "2020-12-06"
=======
        "x-ms-version": "2021-02-12"
>>>>>>> 7e782c87
      },
      "ResponseBody": "﻿<?xml version=\"1.0\" encoding=\"utf-8\"?><UserDelegationKey><SignedOid>c4f48289-bb84-4086-b250-6f94a8f64cee</SignedOid><SignedTid>72f988bf-86f1-41af-91ab-2d7cd011db47</SignedTid><SignedStart>2021-02-19T19:05:50Z</SignedStart><SignedExpiry>2021-02-19T20:05:51Z</SignedExpiry><SignedService>b</SignedService><SignedVersion>2020-06-12</SignedVersion><Value>lKjNeGm0pa41O2duAj2+aMzg4bMoJAsA62BHRg7ndPY=</Value></UserDelegationKey>"
    },
    {
<<<<<<< HEAD
      "RequestUri": "https://seannse.dfs.core.windows.net/test-filesystem-3292e76f-1795-c67a-950e-7d3f23fee839/test-directory-f867b236-096e-6a8e-756e-26c6cd12c8c2?skoid=c4f48289-bb84-4086-b250-6f94a8f64cee&sktid=72f988bf-86f1-41af-91ab-2d7cd011db47&skt=2021-02-19T19%3A05%3A50Z&ske=2021-02-19T20%3A05%3A51Z&sks=b&skv=2020-06-12&sv=2020-12-06&st=2021-02-19T18%3A05%3A51Z&se=2021-02-19T20%3A05%3A51Z&sr=c&sp=racwdlmeop&suoid=90abf798-4294-e031-8a40-fc9dfc534be3&sig=Sanitized&action=setAccessControlRecursive&mode=remove",
=======
      "RequestUri": "https://seannse.dfs.core.windows.net/test-filesystem-3292e76f-1795-c67a-950e-7d3f23fee839/test-directory-f867b236-096e-6a8e-756e-26c6cd12c8c2?skoid=c4f48289-bb84-4086-b250-6f94a8f64cee&sktid=72f988bf-86f1-41af-91ab-2d7cd011db47&skt=2021-02-19T19%3A05%3A50Z&ske=2021-02-19T20%3A05%3A51Z&sks=b&skv=2020-06-12&sv=2021-02-12&st=2021-02-19T18%3A05%3A51Z&se=2021-02-19T20%3A05%3A51Z&sr=c&sp=racwdlmeop&suoid=90abf798-4294-e031-8a40-fc9dfc534be3&sig=Sanitized&action=setAccessControlRecursive&mode=remove",
>>>>>>> 7e782c87
      "RequestMethod": "PATCH",
      "RequestHeaders": {
        "Accept": "application/json",
        "User-Agent": [
          "azsdk-net-Storage.Files.DataLake/12.7.0-alpha.20210219.1",
          "(.NET 5.0.3; Microsoft Windows 10.0.19041)"
        ],
        "x-ms-acl": "mask,default:user,default:group,user:ec3595d6-2c17-4696-8caa-7e139758d24a,group:ec3595d6-2c17-4696-8caa-7e139758d24a,default:user:ec3595d6-2c17-4696-8caa-7e139758d24a,default:group:ec3595d6-2c17-4696-8caa-7e139758d24a",
        "x-ms-client-request-id": "938536d5-b23b-544c-82f1-189503b8b05a",
        "x-ms-return-client-request-id": "true",
<<<<<<< HEAD
        "x-ms-version": "2020-12-06"
=======
        "x-ms-version": "2021-02-12"
>>>>>>> 7e782c87
      },
      "RequestBody": null,
      "StatusCode": 200,
      "ResponseHeaders": {
        "Date": "Fri, 19 Feb 2021 19:05:50 GMT",
        "Server": [
          "Windows-Azure-HDFS/1.0",
          "Microsoft-HTTPAPI/2.0"
        ],
        "Transfer-Encoding": "chunked",
        "x-ms-client-request-id": "938536d5-b23b-544c-82f1-189503b8b05a",
        "x-ms-namespace-enabled": "true",
        "x-ms-request-id": "da84699e-a01f-0061-29f2-065c1c000000",
<<<<<<< HEAD
        "x-ms-version": "2020-12-06"
=======
        "x-ms-version": "2021-02-12"
>>>>>>> 7e782c87
      },
      "ResponseBody": "eyJkaXJlY3Rvcmllc1N1Y2Nlc3NmdWwiOjMsImZhaWxlZEVudHJpZXMiOlt7ImVycm9yTWVzc2FnZSI6IlRoaXMgcmVxdWVzdCBpcyBub3QgYXV0aG9yaXplZCB0byBwZXJmb3JtIHRoaXMgb3BlcmF0aW9uIHVzaW5nIHRoaXMgcGVybWlzc2lvbi4iLCJuYW1lIjoidGVzdC1kaXJlY3RvcnktZjg2N2IyMzYtMDk2ZS02YThlLTc1NmUtMjZjNmNkMTJjOGMyL3Rlc3QtZGlyZWN0b3J5LWNhMGFkZWYzLWI3MmEtMDY4NC01YzhlLTYyYzg2Y2VjNTVmOC90ZXN0LWZpbGUtYjg5NWYxMWUtYWI0Yi1kZjdjLTBhOWUtYjUwNTA5MjBiZDc2IiwidHlwZSI6IkZJTEUifV0sImZhaWx1cmVDb3VudCI6MSwiZmlsZXNTdWNjZXNzZnVsIjozfQo="
    },
    {
      "RequestUri": "https://seannse.blob.core.windows.net/test-filesystem-3292e76f-1795-c67a-950e-7d3f23fee839?restype=container",
      "RequestMethod": "DELETE",
      "RequestHeaders": {
        "Accept": "application/xml",
        "Authorization": "Sanitized",
        "traceparent": "00-9413d198b0afa84f9d7fe443d075510b-f58b18e10dd20349-00",
        "User-Agent": [
          "azsdk-net-Storage.Files.DataLake/12.7.0-alpha.20210219.1",
          "(.NET 5.0.3; Microsoft Windows 10.0.19041)"
        ],
        "x-ms-client-request-id": "e85330b0-8f2a-f486-2de3-e92030715c20",
        "x-ms-date": "Fri, 19 Feb 2021 19:05:51 GMT",
        "x-ms-return-client-request-id": "true",
<<<<<<< HEAD
        "x-ms-version": "2020-12-06"
=======
        "x-ms-version": "2021-02-12"
>>>>>>> 7e782c87
      },
      "RequestBody": null,
      "StatusCode": 202,
      "ResponseHeaders": {
        "Content-Length": "0",
        "Date": "Fri, 19 Feb 2021 19:05:50 GMT",
        "Server": [
          "Windows-Azure-Blob/1.0",
          "Microsoft-HTTPAPI/2.0"
        ],
        "x-ms-client-request-id": "e85330b0-8f2a-f486-2de3-e92030715c20",
        "x-ms-request-id": "cb13444d-b01e-006d-54f2-06cb14000000",
<<<<<<< HEAD
        "x-ms-version": "2020-12-06"
=======
        "x-ms-version": "2021-02-12"
>>>>>>> 7e782c87
      },
      "ResponseBody": []
    }
  ],
  "Variables": {
    "DateTimeOffsetNow": "2021-02-19T13:05:51.4036421-06:00",
    "RandomSeed": "2144334995",
    "Storage_TestConfigHierarchicalNamespace": "NamespaceTenant\nseannse\nU2FuaXRpemVk\nhttps://seannse.blob.core.windows.net\nhttps://seannse.file.core.windows.net\nhttps://seannse.queue.core.windows.net\nhttps://seannse.table.core.windows.net\n\n\n\n\nhttps://seannse-secondary.blob.core.windows.net\nhttps://seannse-secondary.file.core.windows.net\nhttps://seannse-secondary.queue.core.windows.net\nhttps://seannse-secondary.table.core.windows.net\n68390a19-a643-458b-b726-408abf67b4fc\nSanitized\n72f988bf-86f1-41af-91ab-2d7cd011db47\nhttps://login.microsoftonline.com/\nCloud\nBlobEndpoint=https://seannse.blob.core.windows.net/;QueueEndpoint=https://seannse.queue.core.windows.net/;FileEndpoint=https://seannse.file.core.windows.net/;BlobSecondaryEndpoint=https://seannse-secondary.blob.core.windows.net/;QueueSecondaryEndpoint=https://seannse-secondary.queue.core.windows.net/;FileSecondaryEndpoint=https://seannse-secondary.file.core.windows.net/;AccountName=seannse;AccountKey=Sanitized\n\n\n"
  }
}<|MERGE_RESOLUTION|>--- conflicted
+++ resolved
@@ -15,11 +15,7 @@
         "x-ms-client-request-id": "7968583d-2ae4-4e42-6b1f-f39a6117c5e9",
         "x-ms-date": "Fri, 19 Feb 2021 19:05:49 GMT",
         "x-ms-return-client-request-id": "true",
-<<<<<<< HEAD
-        "x-ms-version": "2020-12-06"
-=======
-        "x-ms-version": "2021-02-12"
->>>>>>> 7e782c87
+        "x-ms-version": "2021-02-12"
       },
       "RequestBody": null,
       "StatusCode": 201,
@@ -34,11 +30,7 @@
         ],
         "x-ms-client-request-id": "7968583d-2ae4-4e42-6b1f-f39a6117c5e9",
         "x-ms-request-id": "cb1341ce-b01e-006d-2cf2-06cb14000000",
-<<<<<<< HEAD
-        "x-ms-version": "2020-12-06"
-=======
-        "x-ms-version": "2021-02-12"
->>>>>>> 7e782c87
+        "x-ms-version": "2021-02-12"
       },
       "ResponseBody": []
     },
@@ -57,11 +49,7 @@
         "x-ms-client-request-id": "a8258168-2943-a364-5709-a935a22df237",
         "x-ms-date": "Fri, 19 Feb 2021 19:05:50 GMT",
         "x-ms-return-client-request-id": "true",
-<<<<<<< HEAD
-        "x-ms-version": "2020-12-06"
-=======
-        "x-ms-version": "2021-02-12"
->>>>>>> 7e782c87
+        "x-ms-version": "2021-02-12"
       },
       "RequestBody": null,
       "StatusCode": 200,
@@ -77,11 +65,7 @@
         "x-ms-client-request-id": "a8258168-2943-a364-5709-a935a22df237",
         "x-ms-namespace-enabled": "true",
         "x-ms-request-id": "da8468f1-a01f-0061-7df2-065c1c000000",
-<<<<<<< HEAD
-        "x-ms-version": "2020-12-06"
-=======
-        "x-ms-version": "2021-02-12"
->>>>>>> 7e782c87
+        "x-ms-version": "2021-02-12"
       },
       "ResponseBody": []
     },
@@ -99,11 +83,7 @@
         "x-ms-client-request-id": "d3fa252b-4f41-5ef0-f3ba-32d5029ed545",
         "x-ms-date": "Fri, 19 Feb 2021 19:05:50 GMT",
         "x-ms-return-client-request-id": "true",
-<<<<<<< HEAD
-        "x-ms-version": "2020-12-06"
-=======
-        "x-ms-version": "2021-02-12"
->>>>>>> 7e782c87
+        "x-ms-version": "2021-02-12"
       },
       "RequestBody": null,
       "StatusCode": 201,
@@ -118,11 +98,7 @@
         ],
         "x-ms-client-request-id": "d3fa252b-4f41-5ef0-f3ba-32d5029ed545",
         "x-ms-request-id": "da8468fe-a01f-0061-0af2-065c1c000000",
-<<<<<<< HEAD
-        "x-ms-version": "2020-12-06"
-=======
-        "x-ms-version": "2021-02-12"
->>>>>>> 7e782c87
+        "x-ms-version": "2021-02-12"
       },
       "ResponseBody": []
     },
@@ -139,11 +115,7 @@
         "x-ms-client-request-id": "425cebf8-4950-182b-dfe1-c61b264f8602",
         "x-ms-date": "Fri, 19 Feb 2021 19:05:50 GMT",
         "x-ms-return-client-request-id": "true",
-<<<<<<< HEAD
-        "x-ms-version": "2020-12-06"
-=======
-        "x-ms-version": "2021-02-12"
->>>>>>> 7e782c87
+        "x-ms-version": "2021-02-12"
       },
       "RequestBody": null,
       "StatusCode": 201,
@@ -158,11 +130,7 @@
         ],
         "x-ms-client-request-id": "425cebf8-4950-182b-dfe1-c61b264f8602",
         "x-ms-request-id": "da846909-a01f-0061-15f2-065c1c000000",
-<<<<<<< HEAD
-        "x-ms-version": "2020-12-06"
-=======
-        "x-ms-version": "2021-02-12"
->>>>>>> 7e782c87
+        "x-ms-version": "2021-02-12"
       },
       "ResponseBody": []
     },
@@ -179,11 +147,7 @@
         "x-ms-client-request-id": "7fbfe94d-3d11-ca2c-be10-dd7bdf04f3d2",
         "x-ms-date": "Fri, 19 Feb 2021 19:05:50 GMT",
         "x-ms-return-client-request-id": "true",
-<<<<<<< HEAD
-        "x-ms-version": "2020-12-06"
-=======
-        "x-ms-version": "2021-02-12"
->>>>>>> 7e782c87
+        "x-ms-version": "2021-02-12"
       },
       "RequestBody": null,
       "StatusCode": 201,
@@ -198,11 +162,7 @@
         ],
         "x-ms-client-request-id": "7fbfe94d-3d11-ca2c-be10-dd7bdf04f3d2",
         "x-ms-request-id": "da846913-a01f-0061-1ef2-065c1c000000",
-<<<<<<< HEAD
-        "x-ms-version": "2020-12-06"
-=======
-        "x-ms-version": "2021-02-12"
->>>>>>> 7e782c87
+        "x-ms-version": "2021-02-12"
       },
       "ResponseBody": []
     },
@@ -219,11 +179,7 @@
         "x-ms-client-request-id": "a581f68e-3530-b2ad-7a47-8a2010ab66c5",
         "x-ms-date": "Fri, 19 Feb 2021 19:05:50 GMT",
         "x-ms-return-client-request-id": "true",
-<<<<<<< HEAD
-        "x-ms-version": "2020-12-06"
-=======
-        "x-ms-version": "2021-02-12"
->>>>>>> 7e782c87
+        "x-ms-version": "2021-02-12"
       },
       "RequestBody": null,
       "StatusCode": 201,
@@ -238,11 +194,7 @@
         ],
         "x-ms-client-request-id": "a581f68e-3530-b2ad-7a47-8a2010ab66c5",
         "x-ms-request-id": "da84691a-a01f-0061-25f2-065c1c000000",
-<<<<<<< HEAD
-        "x-ms-version": "2020-12-06"
-=======
-        "x-ms-version": "2021-02-12"
->>>>>>> 7e782c87
+        "x-ms-version": "2021-02-12"
       },
       "ResponseBody": []
     },
@@ -259,11 +211,7 @@
         "x-ms-client-request-id": "448f6877-23f1-d7a5-727b-48a2d2e5468e",
         "x-ms-date": "Fri, 19 Feb 2021 19:05:50 GMT",
         "x-ms-return-client-request-id": "true",
-<<<<<<< HEAD
-        "x-ms-version": "2020-12-06"
-=======
-        "x-ms-version": "2021-02-12"
->>>>>>> 7e782c87
+        "x-ms-version": "2021-02-12"
       },
       "RequestBody": null,
       "StatusCode": 201,
@@ -278,11 +226,7 @@
         ],
         "x-ms-client-request-id": "448f6877-23f1-d7a5-727b-48a2d2e5468e",
         "x-ms-request-id": "da846923-a01f-0061-2ef2-065c1c000000",
-<<<<<<< HEAD
-        "x-ms-version": "2020-12-06"
-=======
-        "x-ms-version": "2021-02-12"
->>>>>>> 7e782c87
+        "x-ms-version": "2021-02-12"
       },
       "ResponseBody": []
     },
@@ -299,11 +243,7 @@
         "x-ms-client-request-id": "911532e1-e3ec-7f68-1914-3523bfa2e1f4",
         "x-ms-date": "Fri, 19 Feb 2021 19:05:50 GMT",
         "x-ms-return-client-request-id": "true",
-<<<<<<< HEAD
-        "x-ms-version": "2020-12-06"
-=======
-        "x-ms-version": "2021-02-12"
->>>>>>> 7e782c87
+        "x-ms-version": "2021-02-12"
       },
       "RequestBody": null,
       "StatusCode": 201,
@@ -318,11 +258,7 @@
         ],
         "x-ms-client-request-id": "911532e1-e3ec-7f68-1914-3523bfa2e1f4",
         "x-ms-request-id": "da84692e-a01f-0061-39f2-065c1c000000",
-<<<<<<< HEAD
-        "x-ms-version": "2020-12-06"
-=======
-        "x-ms-version": "2021-02-12"
->>>>>>> 7e782c87
+        "x-ms-version": "2021-02-12"
       },
       "ResponseBody": []
     },
@@ -341,11 +277,7 @@
         "x-ms-owner": "90abf798-4294-e031-8a40-fc9dfc534be3",
         "x-ms-permissions": "rwxrwxrwx",
         "x-ms-return-client-request-id": "true",
-<<<<<<< HEAD
-        "x-ms-version": "2020-12-06"
-=======
-        "x-ms-version": "2021-02-12"
->>>>>>> 7e782c87
+        "x-ms-version": "2021-02-12"
       },
       "RequestBody": null,
       "StatusCode": 200,
@@ -361,11 +293,7 @@
         "x-ms-client-request-id": "38630639-d981-9fed-0134-07abe6ca82c5",
         "x-ms-namespace-enabled": "true",
         "x-ms-request-id": "da846939-a01f-0061-44f2-065c1c000000",
-<<<<<<< HEAD
-        "x-ms-version": "2020-12-06"
-=======
-        "x-ms-version": "2021-02-12"
->>>>>>> 7e782c87
+        "x-ms-version": "2021-02-12"
       },
       "ResponseBody": []
     },
@@ -384,11 +312,7 @@
         "x-ms-owner": "90abf798-4294-e031-8a40-fc9dfc534be3",
         "x-ms-permissions": "rwxrwxrwx",
         "x-ms-return-client-request-id": "true",
-<<<<<<< HEAD
-        "x-ms-version": "2020-12-06"
-=======
-        "x-ms-version": "2021-02-12"
->>>>>>> 7e782c87
+        "x-ms-version": "2021-02-12"
       },
       "RequestBody": null,
       "StatusCode": 200,
@@ -404,11 +328,7 @@
         "x-ms-client-request-id": "f563e722-12f0-8a62-f483-c2334ab82c0f",
         "x-ms-namespace-enabled": "true",
         "x-ms-request-id": "da846944-a01f-0061-4ff2-065c1c000000",
-<<<<<<< HEAD
-        "x-ms-version": "2020-12-06"
-=======
-        "x-ms-version": "2021-02-12"
->>>>>>> 7e782c87
+        "x-ms-version": "2021-02-12"
       },
       "ResponseBody": []
     },
@@ -427,11 +347,7 @@
         "x-ms-owner": "90abf798-4294-e031-8a40-fc9dfc534be3",
         "x-ms-permissions": "rwxrwxrwx",
         "x-ms-return-client-request-id": "true",
-<<<<<<< HEAD
-        "x-ms-version": "2020-12-06"
-=======
-        "x-ms-version": "2021-02-12"
->>>>>>> 7e782c87
+        "x-ms-version": "2021-02-12"
       },
       "RequestBody": null,
       "StatusCode": 200,
@@ -447,11 +363,7 @@
         "x-ms-client-request-id": "ff89602f-8d67-b6d5-ef34-e8fd5b58fcd9",
         "x-ms-namespace-enabled": "true",
         "x-ms-request-id": "da84694d-a01f-0061-58f2-065c1c000000",
-<<<<<<< HEAD
-        "x-ms-version": "2020-12-06"
-=======
-        "x-ms-version": "2021-02-12"
->>>>>>> 7e782c87
+        "x-ms-version": "2021-02-12"
       },
       "ResponseBody": []
     },
@@ -470,11 +382,7 @@
         "x-ms-owner": "90abf798-4294-e031-8a40-fc9dfc534be3",
         "x-ms-permissions": "rwxrwxrwx",
         "x-ms-return-client-request-id": "true",
-<<<<<<< HEAD
-        "x-ms-version": "2020-12-06"
-=======
-        "x-ms-version": "2021-02-12"
->>>>>>> 7e782c87
+        "x-ms-version": "2021-02-12"
       },
       "RequestBody": null,
       "StatusCode": 200,
@@ -490,11 +398,7 @@
         "x-ms-client-request-id": "e904aa3a-2d2f-c1a7-50c8-9af05897bf22",
         "x-ms-namespace-enabled": "true",
         "x-ms-request-id": "da84695a-a01f-0061-65f2-065c1c000000",
-<<<<<<< HEAD
-        "x-ms-version": "2020-12-06"
-=======
-        "x-ms-version": "2021-02-12"
->>>>>>> 7e782c87
+        "x-ms-version": "2021-02-12"
       },
       "ResponseBody": []
     },
@@ -513,11 +417,7 @@
         "x-ms-owner": "90abf798-4294-e031-8a40-fc9dfc534be3",
         "x-ms-permissions": "rwxrwxrwx",
         "x-ms-return-client-request-id": "true",
-<<<<<<< HEAD
-        "x-ms-version": "2020-12-06"
-=======
-        "x-ms-version": "2021-02-12"
->>>>>>> 7e782c87
+        "x-ms-version": "2021-02-12"
       },
       "RequestBody": null,
       "StatusCode": 200,
@@ -533,11 +433,7 @@
         "x-ms-client-request-id": "b1c21ecc-1354-3ea9-ffb3-e0a1df9189bb",
         "x-ms-namespace-enabled": "true",
         "x-ms-request-id": "da846965-a01f-0061-70f2-065c1c000000",
-<<<<<<< HEAD
-        "x-ms-version": "2020-12-06"
-=======
-        "x-ms-version": "2021-02-12"
->>>>>>> 7e782c87
+        "x-ms-version": "2021-02-12"
       },
       "ResponseBody": []
     },
@@ -556,11 +452,7 @@
         "x-ms-owner": "90abf798-4294-e031-8a40-fc9dfc534be3",
         "x-ms-permissions": "rwxrwxrwx",
         "x-ms-return-client-request-id": "true",
-<<<<<<< HEAD
-        "x-ms-version": "2020-12-06"
-=======
-        "x-ms-version": "2021-02-12"
->>>>>>> 7e782c87
+        "x-ms-version": "2021-02-12"
       },
       "RequestBody": null,
       "StatusCode": 200,
@@ -576,11 +468,7 @@
         "x-ms-client-request-id": "3a23237d-0dd5-0bce-2340-7b02360cd54e",
         "x-ms-namespace-enabled": "true",
         "x-ms-request-id": "da84696c-a01f-0061-77f2-065c1c000000",
-<<<<<<< HEAD
-        "x-ms-version": "2020-12-06"
-=======
-        "x-ms-version": "2021-02-12"
->>>>>>> 7e782c87
+        "x-ms-version": "2021-02-12"
       },
       "ResponseBody": []
     },
@@ -598,11 +486,7 @@
         "x-ms-client-request-id": "8f6abb78-f6f3-d104-a744-2f3658c80102",
         "x-ms-date": "Fri, 19 Feb 2021 19:05:51 GMT",
         "x-ms-return-client-request-id": "true",
-<<<<<<< HEAD
-        "x-ms-version": "2020-12-06"
-=======
-        "x-ms-version": "2021-02-12"
->>>>>>> 7e782c87
+        "x-ms-version": "2021-02-12"
       },
       "RequestBody": null,
       "StatusCode": 201,
@@ -617,11 +501,7 @@
         ],
         "x-ms-client-request-id": "8f6abb78-f6f3-d104-a744-2f3658c80102",
         "x-ms-request-id": "da846974-a01f-0061-7ff2-065c1c000000",
-<<<<<<< HEAD
-        "x-ms-version": "2020-12-06"
-=======
-        "x-ms-version": "2021-02-12"
->>>>>>> 7e782c87
+        "x-ms-version": "2021-02-12"
       },
       "ResponseBody": []
     },
@@ -640,11 +520,7 @@
         ],
         "x-ms-client-request-id": "4e8cc5b0-2db6-0d83-8c52-15281eaf22c2",
         "x-ms-return-client-request-id": "true",
-<<<<<<< HEAD
-        "x-ms-version": "2020-12-06"
-=======
-        "x-ms-version": "2021-02-12"
->>>>>>> 7e782c87
+        "x-ms-version": "2021-02-12"
       },
       "RequestBody": "﻿<KeyInfo><Expiry>2021-02-19T20:05:51Z</Expiry></KeyInfo>",
       "StatusCode": 200,
@@ -658,20 +534,12 @@
         "Transfer-Encoding": "chunked",
         "x-ms-client-request-id": "4e8cc5b0-2db6-0d83-8c52-15281eaf22c2",
         "x-ms-request-id": "cb1343ec-b01e-006d-7cf2-06cb14000000",
-<<<<<<< HEAD
-        "x-ms-version": "2020-12-06"
-=======
-        "x-ms-version": "2021-02-12"
->>>>>>> 7e782c87
+        "x-ms-version": "2021-02-12"
       },
       "ResponseBody": "﻿<?xml version=\"1.0\" encoding=\"utf-8\"?><UserDelegationKey><SignedOid>c4f48289-bb84-4086-b250-6f94a8f64cee</SignedOid><SignedTid>72f988bf-86f1-41af-91ab-2d7cd011db47</SignedTid><SignedStart>2021-02-19T19:05:50Z</SignedStart><SignedExpiry>2021-02-19T20:05:51Z</SignedExpiry><SignedService>b</SignedService><SignedVersion>2020-06-12</SignedVersion><Value>lKjNeGm0pa41O2duAj2+aMzg4bMoJAsA62BHRg7ndPY=</Value></UserDelegationKey>"
     },
     {
-<<<<<<< HEAD
-      "RequestUri": "https://seannse.dfs.core.windows.net/test-filesystem-3292e76f-1795-c67a-950e-7d3f23fee839/test-directory-f867b236-096e-6a8e-756e-26c6cd12c8c2?skoid=c4f48289-bb84-4086-b250-6f94a8f64cee&sktid=72f988bf-86f1-41af-91ab-2d7cd011db47&skt=2021-02-19T19%3A05%3A50Z&ske=2021-02-19T20%3A05%3A51Z&sks=b&skv=2020-06-12&sv=2020-12-06&st=2021-02-19T18%3A05%3A51Z&se=2021-02-19T20%3A05%3A51Z&sr=c&sp=racwdlmeop&suoid=90abf798-4294-e031-8a40-fc9dfc534be3&sig=Sanitized&action=setAccessControlRecursive&mode=remove",
-=======
       "RequestUri": "https://seannse.dfs.core.windows.net/test-filesystem-3292e76f-1795-c67a-950e-7d3f23fee839/test-directory-f867b236-096e-6a8e-756e-26c6cd12c8c2?skoid=c4f48289-bb84-4086-b250-6f94a8f64cee&sktid=72f988bf-86f1-41af-91ab-2d7cd011db47&skt=2021-02-19T19%3A05%3A50Z&ske=2021-02-19T20%3A05%3A51Z&sks=b&skv=2020-06-12&sv=2021-02-12&st=2021-02-19T18%3A05%3A51Z&se=2021-02-19T20%3A05%3A51Z&sr=c&sp=racwdlmeop&suoid=90abf798-4294-e031-8a40-fc9dfc534be3&sig=Sanitized&action=setAccessControlRecursive&mode=remove",
->>>>>>> 7e782c87
       "RequestMethod": "PATCH",
       "RequestHeaders": {
         "Accept": "application/json",
@@ -682,11 +550,7 @@
         "x-ms-acl": "mask,default:user,default:group,user:ec3595d6-2c17-4696-8caa-7e139758d24a,group:ec3595d6-2c17-4696-8caa-7e139758d24a,default:user:ec3595d6-2c17-4696-8caa-7e139758d24a,default:group:ec3595d6-2c17-4696-8caa-7e139758d24a",
         "x-ms-client-request-id": "938536d5-b23b-544c-82f1-189503b8b05a",
         "x-ms-return-client-request-id": "true",
-<<<<<<< HEAD
-        "x-ms-version": "2020-12-06"
-=======
-        "x-ms-version": "2021-02-12"
->>>>>>> 7e782c87
+        "x-ms-version": "2021-02-12"
       },
       "RequestBody": null,
       "StatusCode": 200,
@@ -700,11 +564,7 @@
         "x-ms-client-request-id": "938536d5-b23b-544c-82f1-189503b8b05a",
         "x-ms-namespace-enabled": "true",
         "x-ms-request-id": "da84699e-a01f-0061-29f2-065c1c000000",
-<<<<<<< HEAD
-        "x-ms-version": "2020-12-06"
-=======
-        "x-ms-version": "2021-02-12"
->>>>>>> 7e782c87
+        "x-ms-version": "2021-02-12"
       },
       "ResponseBody": "eyJkaXJlY3Rvcmllc1N1Y2Nlc3NmdWwiOjMsImZhaWxlZEVudHJpZXMiOlt7ImVycm9yTWVzc2FnZSI6IlRoaXMgcmVxdWVzdCBpcyBub3QgYXV0aG9yaXplZCB0byBwZXJmb3JtIHRoaXMgb3BlcmF0aW9uIHVzaW5nIHRoaXMgcGVybWlzc2lvbi4iLCJuYW1lIjoidGVzdC1kaXJlY3RvcnktZjg2N2IyMzYtMDk2ZS02YThlLTc1NmUtMjZjNmNkMTJjOGMyL3Rlc3QtZGlyZWN0b3J5LWNhMGFkZWYzLWI3MmEtMDY4NC01YzhlLTYyYzg2Y2VjNTVmOC90ZXN0LWZpbGUtYjg5NWYxMWUtYWI0Yi1kZjdjLTBhOWUtYjUwNTA5MjBiZDc2IiwidHlwZSI6IkZJTEUifV0sImZhaWx1cmVDb3VudCI6MSwiZmlsZXNTdWNjZXNzZnVsIjozfQo="
     },
@@ -722,11 +582,7 @@
         "x-ms-client-request-id": "e85330b0-8f2a-f486-2de3-e92030715c20",
         "x-ms-date": "Fri, 19 Feb 2021 19:05:51 GMT",
         "x-ms-return-client-request-id": "true",
-<<<<<<< HEAD
-        "x-ms-version": "2020-12-06"
-=======
-        "x-ms-version": "2021-02-12"
->>>>>>> 7e782c87
+        "x-ms-version": "2021-02-12"
       },
       "RequestBody": null,
       "StatusCode": 202,
@@ -739,11 +595,7 @@
         ],
         "x-ms-client-request-id": "e85330b0-8f2a-f486-2de3-e92030715c20",
         "x-ms-request-id": "cb13444d-b01e-006d-54f2-06cb14000000",
-<<<<<<< HEAD
-        "x-ms-version": "2020-12-06"
-=======
-        "x-ms-version": "2021-02-12"
->>>>>>> 7e782c87
+        "x-ms-version": "2021-02-12"
       },
       "ResponseBody": []
     }
