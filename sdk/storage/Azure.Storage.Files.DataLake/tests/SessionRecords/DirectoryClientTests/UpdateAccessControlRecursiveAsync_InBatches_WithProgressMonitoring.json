{
  "Entries": [
    {
      "RequestUri": "https://seannse.blob.core.windows.net/test-filesystem-7c1fe2d5-1c50-a837-05e0-3a79a9f85ae7?restype=container",
      "RequestMethod": "PUT",
      "RequestHeaders": {
        "Accept": "application/xml",
        "Authorization": "Sanitized",
<<<<<<< HEAD
        "traceparent": "00-1b883a161d836846a125480361954d47-8b2d8919d1cd8a46-00",
        "User-Agent": [
          "azsdk-net-Storage.Files.DataLake/12.7.0-alpha.20210202.1",
          "(.NET 5.0.2; Microsoft Windows 10.0.19042)"
        ],
        "x-ms-blob-public-access": "container",
        "x-ms-client-request-id": "85ed92c3-a030-b93a-001f-75129e969140",
        "x-ms-date": "Tue, 02 Feb 2021 21:56:19 GMT",
=======
        "traceparent": "00-3669ba2003af394e813a0de8170e067e-02da3f5959a5db4e-00",
        "User-Agent": [
          "azsdk-net-Storage.Files.DataLake/12.7.0-alpha.20210217.1",
          "(.NET 5.0.3; Microsoft Windows 10.0.19042)"
        ],
        "x-ms-blob-public-access": "container",
        "x-ms-client-request-id": "85ed92c3-a030-b93a-001f-75129e969140",
        "x-ms-date": "Wed, 17 Feb 2021 22:44:01 GMT",
>>>>>>> 1814567d
        "x-ms-return-client-request-id": "true",
        "x-ms-version": "2020-06-12"
      },
      "RequestBody": null,
      "StatusCode": 201,
      "ResponseHeaders": {
        "Content-Length": "0",
<<<<<<< HEAD
        "Date": "Tue, 02 Feb 2021 21:56:19 GMT",
        "ETag": "\u00220x8D8C7C55FA19C88\u0022",
        "Last-Modified": "Tue, 02 Feb 2021 21:56:19 GMT",
=======
        "Date": "Wed, 17 Feb 2021 22:44:01 GMT",
        "ETag": "\u00220x8D8D39585767356\u0022",
        "Last-Modified": "Wed, 17 Feb 2021 22:44:01 GMT",
>>>>>>> 1814567d
        "Server": [
          "Windows-Azure-Blob/1.0",
          "Microsoft-HTTPAPI/2.0"
        ],
        "x-ms-client-request-id": "85ed92c3-a030-b93a-001f-75129e969140",
<<<<<<< HEAD
        "x-ms-request-id": "0e93dea4-c01e-0093-4eae-f9a455000000",
=======
        "x-ms-request-id": "5a64a884-301e-0001-607e-052083000000",
>>>>>>> 1814567d
        "x-ms-version": "2020-06-12"
      },
      "ResponseBody": []
    },
    {
      "RequestUri": "https://seannse.dfs.core.windows.net/test-filesystem-7c1fe2d5-1c50-a837-05e0-3a79a9f85ae7/test-directory-86f52255-3e78-3a71-1e71-dc5cab4545b2?resource=directory",
      "RequestMethod": "PUT",
      "RequestHeaders": {
        "Accept": "application/json",
        "Authorization": "Sanitized",
<<<<<<< HEAD
        "traceparent": "00-6c1b06e46c511842a91196740a8bddf4-5802652e24eae94e-00",
        "User-Agent": [
          "azsdk-net-Storage.Files.DataLake/12.7.0-alpha.20210202.1",
          "(.NET 5.0.2; Microsoft Windows 10.0.19042)"
        ],
        "x-ms-client-request-id": "3f9b2f62-205d-85cc-20b2-66bfc3de0dba",
        "x-ms-date": "Tue, 02 Feb 2021 21:56:19 GMT",
=======
        "traceparent": "00-37d4132d18ea2149a7d77c5d761ada8c-6acef40abfc1e84f-00",
        "User-Agent": [
          "azsdk-net-Storage.Files.DataLake/12.7.0-alpha.20210217.1",
          "(.NET 5.0.3; Microsoft Windows 10.0.19042)"
        ],
        "x-ms-client-request-id": "3f9b2f62-205d-85cc-20b2-66bfc3de0dba",
        "x-ms-date": "Wed, 17 Feb 2021 22:44:01 GMT",
>>>>>>> 1814567d
        "x-ms-return-client-request-id": "true",
        "x-ms-version": "2020-06-12"
      },
      "RequestBody": null,
      "StatusCode": 201,
      "ResponseHeaders": {
        "Content-Length": "0",
<<<<<<< HEAD
        "Date": "Tue, 02 Feb 2021 21:56:20 GMT",
        "ETag": "\u00220x8D8C7C55FDEC498\u0022",
        "Last-Modified": "Tue, 02 Feb 2021 21:56:20 GMT",
=======
        "Date": "Wed, 17 Feb 2021 22:44:01 GMT",
        "ETag": "\u00220x8D8D39585A6F468\u0022",
        "Last-Modified": "Wed, 17 Feb 2021 22:44:01 GMT",
>>>>>>> 1814567d
        "Server": [
          "Windows-Azure-HDFS/1.0",
          "Microsoft-HTTPAPI/2.0"
        ],
        "x-ms-client-request-id": "3f9b2f62-205d-85cc-20b2-66bfc3de0dba",
<<<<<<< HEAD
        "x-ms-request-id": "bada0d06-c01f-0067-04ae-f96fa3000000",
=======
        "x-ms-request-id": "93c94291-501f-0007-637e-05133c000000",
>>>>>>> 1814567d
        "x-ms-version": "2020-06-12"
      },
      "ResponseBody": []
    },
    {
      "RequestUri": "https://seannse.dfs.core.windows.net/test-filesystem-7c1fe2d5-1c50-a837-05e0-3a79a9f85ae7/test-directory-86f52255-3e78-3a71-1e71-dc5cab4545b2/test-directory-a9d8c2d9-79df-8035-6ba5-1f9d0515156c?resource=directory",
      "RequestMethod": "PUT",
      "RequestHeaders": {
        "Accept": "application/json",
        "Authorization": "Sanitized",
        "User-Agent": [
<<<<<<< HEAD
          "azsdk-net-Storage.Files.DataLake/12.7.0-alpha.20210202.1",
          "(.NET 5.0.2; Microsoft Windows 10.0.19042)"
        ],
        "x-ms-client-request-id": "62827dcd-65d9-e829-fa1b-d3b7002f7f0a",
        "x-ms-date": "Tue, 02 Feb 2021 21:56:19 GMT",
=======
          "azsdk-net-Storage.Files.DataLake/12.7.0-alpha.20210217.1",
          "(.NET 5.0.3; Microsoft Windows 10.0.19042)"
        ],
        "x-ms-client-request-id": "62827dcd-65d9-e829-fa1b-d3b7002f7f0a",
        "x-ms-date": "Wed, 17 Feb 2021 22:44:02 GMT",
>>>>>>> 1814567d
        "x-ms-return-client-request-id": "true",
        "x-ms-version": "2020-06-12"
      },
      "RequestBody": null,
      "StatusCode": 201,
      "ResponseHeaders": {
        "Content-Length": "0",
<<<<<<< HEAD
        "Date": "Tue, 02 Feb 2021 21:56:20 GMT",
        "ETag": "\u00220x8D8C7C55FED992D\u0022",
        "Last-Modified": "Tue, 02 Feb 2021 21:56:20 GMT",
=======
        "Date": "Wed, 17 Feb 2021 22:44:01 GMT",
        "ETag": "\u00220x8D8D39585B463FC\u0022",
        "Last-Modified": "Wed, 17 Feb 2021 22:44:01 GMT",
>>>>>>> 1814567d
        "Server": [
          "Windows-Azure-HDFS/1.0",
          "Microsoft-HTTPAPI/2.0"
        ],
        "x-ms-client-request-id": "62827dcd-65d9-e829-fa1b-d3b7002f7f0a",
<<<<<<< HEAD
        "x-ms-request-id": "bada0d16-c01f-0067-14ae-f96fa3000000",
=======
        "x-ms-request-id": "93c942ba-501f-0007-0c7e-05133c000000",
>>>>>>> 1814567d
        "x-ms-version": "2020-06-12"
      },
      "ResponseBody": []
    },
    {
      "RequestUri": "https://seannse.dfs.core.windows.net/test-filesystem-7c1fe2d5-1c50-a837-05e0-3a79a9f85ae7/test-directory-86f52255-3e78-3a71-1e71-dc5cab4545b2/test-directory-a9d8c2d9-79df-8035-6ba5-1f9d0515156c/test-file-ef5cfa9d-91e3-d310-6dbf-80ae82dc1174?resource=file",
      "RequestMethod": "PUT",
      "RequestHeaders": {
        "Accept": "application/json",
        "Authorization": "Sanitized",
        "User-Agent": [
<<<<<<< HEAD
          "azsdk-net-Storage.Files.DataLake/12.7.0-alpha.20210202.1",
          "(.NET 5.0.2; Microsoft Windows 10.0.19042)"
        ],
        "x-ms-client-request-id": "73bbedb2-9c9b-3ca5-6dae-f51ae57a661d",
        "x-ms-date": "Tue, 02 Feb 2021 21:56:19 GMT",
=======
          "azsdk-net-Storage.Files.DataLake/12.7.0-alpha.20210217.1",
          "(.NET 5.0.3; Microsoft Windows 10.0.19042)"
        ],
        "x-ms-client-request-id": "73bbedb2-9c9b-3ca5-6dae-f51ae57a661d",
        "x-ms-date": "Wed, 17 Feb 2021 22:44:02 GMT",
>>>>>>> 1814567d
        "x-ms-return-client-request-id": "true",
        "x-ms-version": "2020-06-12"
      },
      "RequestBody": null,
      "StatusCode": 201,
      "ResponseHeaders": {
        "Content-Length": "0",
<<<<<<< HEAD
        "Date": "Tue, 02 Feb 2021 21:56:20 GMT",
        "ETag": "\u00220x8D8C7C55FFD323F\u0022",
        "Last-Modified": "Tue, 02 Feb 2021 21:56:20 GMT",
=======
        "Date": "Wed, 17 Feb 2021 22:44:01 GMT",
        "ETag": "\u00220x8D8D39585C01E98\u0022",
        "Last-Modified": "Wed, 17 Feb 2021 22:44:02 GMT",
>>>>>>> 1814567d
        "Server": [
          "Windows-Azure-HDFS/1.0",
          "Microsoft-HTTPAPI/2.0"
        ],
        "x-ms-client-request-id": "73bbedb2-9c9b-3ca5-6dae-f51ae57a661d",
<<<<<<< HEAD
        "x-ms-request-id": "bada0d27-c01f-0067-25ae-f96fa3000000",
=======
        "x-ms-request-id": "93c942de-501f-0007-307e-05133c000000",
>>>>>>> 1814567d
        "x-ms-version": "2020-06-12"
      },
      "ResponseBody": []
    },
    {
      "RequestUri": "https://seannse.dfs.core.windows.net/test-filesystem-7c1fe2d5-1c50-a837-05e0-3a79a9f85ae7/test-directory-86f52255-3e78-3a71-1e71-dc5cab4545b2/test-directory-a9d8c2d9-79df-8035-6ba5-1f9d0515156c/test-file-6a9d5f09-f760-ea76-685f-45d10f81a1ce?resource=file",
      "RequestMethod": "PUT",
      "RequestHeaders": {
        "Accept": "application/json",
        "Authorization": "Sanitized",
        "User-Agent": [
<<<<<<< HEAD
          "azsdk-net-Storage.Files.DataLake/12.7.0-alpha.20210202.1",
          "(.NET 5.0.2; Microsoft Windows 10.0.19042)"
        ],
        "x-ms-client-request-id": "d28464ab-ae00-bb98-76d0-0b3b57d32cec",
        "x-ms-date": "Tue, 02 Feb 2021 21:56:20 GMT",
=======
          "azsdk-net-Storage.Files.DataLake/12.7.0-alpha.20210217.1",
          "(.NET 5.0.3; Microsoft Windows 10.0.19042)"
        ],
        "x-ms-client-request-id": "d28464ab-ae00-bb98-76d0-0b3b57d32cec",
        "x-ms-date": "Wed, 17 Feb 2021 22:44:02 GMT",
>>>>>>> 1814567d
        "x-ms-return-client-request-id": "true",
        "x-ms-version": "2020-06-12"
      },
      "RequestBody": null,
      "StatusCode": 201,
      "ResponseHeaders": {
        "Content-Length": "0",
<<<<<<< HEAD
        "Date": "Tue, 02 Feb 2021 21:56:20 GMT",
        "ETag": "\u00220x8D8C7C5600BE5B4\u0022",
        "Last-Modified": "Tue, 02 Feb 2021 21:56:20 GMT",
=======
        "Date": "Wed, 17 Feb 2021 22:44:01 GMT",
        "ETag": "\u00220x8D8D39585CF082D\u0022",
        "Last-Modified": "Wed, 17 Feb 2021 22:44:02 GMT",
>>>>>>> 1814567d
        "Server": [
          "Windows-Azure-HDFS/1.0",
          "Microsoft-HTTPAPI/2.0"
        ],
        "x-ms-client-request-id": "d28464ab-ae00-bb98-76d0-0b3b57d32cec",
<<<<<<< HEAD
        "x-ms-request-id": "bada0d3a-c01f-0067-38ae-f96fa3000000",
=======
        "x-ms-request-id": "93c9430e-501f-0007-607e-05133c000000",
>>>>>>> 1814567d
        "x-ms-version": "2020-06-12"
      },
      "ResponseBody": []
    },
    {
      "RequestUri": "https://seannse.dfs.core.windows.net/test-filesystem-7c1fe2d5-1c50-a837-05e0-3a79a9f85ae7/test-directory-86f52255-3e78-3a71-1e71-dc5cab4545b2/test-directory-5d74260d-d17e-6cfc-8521-79ccdc922df0?resource=directory",
      "RequestMethod": "PUT",
      "RequestHeaders": {
        "Accept": "application/json",
        "Authorization": "Sanitized",
        "User-Agent": [
<<<<<<< HEAD
          "azsdk-net-Storage.Files.DataLake/12.7.0-alpha.20210202.1",
          "(.NET 5.0.2; Microsoft Windows 10.0.19042)"
        ],
        "x-ms-client-request-id": "96d72d66-ba03-dab0-6718-4cdf34cbdee4",
        "x-ms-date": "Tue, 02 Feb 2021 21:56:20 GMT",
=======
          "azsdk-net-Storage.Files.DataLake/12.7.0-alpha.20210217.1",
          "(.NET 5.0.3; Microsoft Windows 10.0.19042)"
        ],
        "x-ms-client-request-id": "96d72d66-ba03-dab0-6718-4cdf34cbdee4",
        "x-ms-date": "Wed, 17 Feb 2021 22:44:02 GMT",
>>>>>>> 1814567d
        "x-ms-return-client-request-id": "true",
        "x-ms-version": "2020-06-12"
      },
      "RequestBody": null,
      "StatusCode": 201,
      "ResponseHeaders": {
        "Content-Length": "0",
<<<<<<< HEAD
        "Date": "Tue, 02 Feb 2021 21:56:20 GMT",
        "ETag": "\u00220x8D8C7C5601ADC66\u0022",
        "Last-Modified": "Tue, 02 Feb 2021 21:56:20 GMT",
=======
        "Date": "Wed, 17 Feb 2021 22:44:01 GMT",
        "ETag": "\u00220x8D8D39585DE85D9\u0022",
        "Last-Modified": "Wed, 17 Feb 2021 22:44:02 GMT",
>>>>>>> 1814567d
        "Server": [
          "Windows-Azure-HDFS/1.0",
          "Microsoft-HTTPAPI/2.0"
        ],
        "x-ms-client-request-id": "96d72d66-ba03-dab0-6718-4cdf34cbdee4",
<<<<<<< HEAD
        "x-ms-request-id": "bada0d59-c01f-0067-57ae-f96fa3000000",
=======
        "x-ms-request-id": "93c9433b-501f-0007-0d7e-05133c000000",
>>>>>>> 1814567d
        "x-ms-version": "2020-06-12"
      },
      "ResponseBody": []
    },
    {
      "RequestUri": "https://seannse.dfs.core.windows.net/test-filesystem-7c1fe2d5-1c50-a837-05e0-3a79a9f85ae7/test-directory-86f52255-3e78-3a71-1e71-dc5cab4545b2/test-directory-5d74260d-d17e-6cfc-8521-79ccdc922df0/test-file-42f41ba3-81ac-3ef0-587b-6e3eb2acdae8?resource=file",
      "RequestMethod": "PUT",
      "RequestHeaders": {
        "Accept": "application/json",
        "Authorization": "Sanitized",
        "User-Agent": [
<<<<<<< HEAD
          "azsdk-net-Storage.Files.DataLake/12.7.0-alpha.20210202.1",
          "(.NET 5.0.2; Microsoft Windows 10.0.19042)"
        ],
        "x-ms-client-request-id": "76ac3a62-e2a9-e571-3d99-3d884c7228bb",
        "x-ms-date": "Tue, 02 Feb 2021 21:56:20 GMT",
=======
          "azsdk-net-Storage.Files.DataLake/12.7.0-alpha.20210217.1",
          "(.NET 5.0.3; Microsoft Windows 10.0.19042)"
        ],
        "x-ms-client-request-id": "76ac3a62-e2a9-e571-3d99-3d884c7228bb",
        "x-ms-date": "Wed, 17 Feb 2021 22:44:02 GMT",
>>>>>>> 1814567d
        "x-ms-return-client-request-id": "true",
        "x-ms-version": "2020-06-12"
      },
      "RequestBody": null,
      "StatusCode": 201,
      "ResponseHeaders": {
        "Content-Length": "0",
<<<<<<< HEAD
        "Date": "Tue, 02 Feb 2021 21:56:20 GMT",
        "ETag": "\u00220x8D8C7C5602A91B3\u0022",
        "Last-Modified": "Tue, 02 Feb 2021 21:56:20 GMT",
=======
        "Date": "Wed, 17 Feb 2021 22:44:01 GMT",
        "ETag": "\u00220x8D8D39585EB1BE9\u0022",
        "Last-Modified": "Wed, 17 Feb 2021 22:44:02 GMT",
>>>>>>> 1814567d
        "Server": [
          "Windows-Azure-HDFS/1.0",
          "Microsoft-HTTPAPI/2.0"
        ],
        "x-ms-client-request-id": "76ac3a62-e2a9-e571-3d99-3d884c7228bb",
<<<<<<< HEAD
        "x-ms-request-id": "bada0d6d-c01f-0067-6aae-f96fa3000000",
=======
        "x-ms-request-id": "93c94362-501f-0007-347e-05133c000000",
>>>>>>> 1814567d
        "x-ms-version": "2020-06-12"
      },
      "ResponseBody": []
    },
    {
      "RequestUri": "https://seannse.dfs.core.windows.net/test-filesystem-7c1fe2d5-1c50-a837-05e0-3a79a9f85ae7/test-directory-86f52255-3e78-3a71-1e71-dc5cab4545b2/test-file-d9e2643e-2f65-0b29-2f67-dd613d0cbd68?resource=file",
      "RequestMethod": "PUT",
      "RequestHeaders": {
        "Accept": "application/json",
        "Authorization": "Sanitized",
        "User-Agent": [
<<<<<<< HEAD
          "azsdk-net-Storage.Files.DataLake/12.7.0-alpha.20210202.1",
          "(.NET 5.0.2; Microsoft Windows 10.0.19042)"
        ],
        "x-ms-client-request-id": "1ca58823-e90c-33bd-10a1-4741050fa831",
        "x-ms-date": "Tue, 02 Feb 2021 21:56:20 GMT",
=======
          "azsdk-net-Storage.Files.DataLake/12.7.0-alpha.20210217.1",
          "(.NET 5.0.3; Microsoft Windows 10.0.19042)"
        ],
        "x-ms-client-request-id": "1ca58823-e90c-33bd-10a1-4741050fa831",
        "x-ms-date": "Wed, 17 Feb 2021 22:44:02 GMT",
>>>>>>> 1814567d
        "x-ms-return-client-request-id": "true",
        "x-ms-version": "2020-06-12"
      },
      "RequestBody": null,
      "StatusCode": 201,
      "ResponseHeaders": {
        "Content-Length": "0",
<<<<<<< HEAD
        "Date": "Tue, 02 Feb 2021 21:56:20 GMT",
        "ETag": "\u00220x8D8C7C5603BA5A6\u0022",
        "Last-Modified": "Tue, 02 Feb 2021 21:56:20 GMT",
=======
        "Date": "Wed, 17 Feb 2021 22:44:01 GMT",
        "ETag": "\u00220x8D8D39585F7B70C\u0022",
        "Last-Modified": "Wed, 17 Feb 2021 22:44:02 GMT",
>>>>>>> 1814567d
        "Server": [
          "Windows-Azure-HDFS/1.0",
          "Microsoft-HTTPAPI/2.0"
        ],
        "x-ms-client-request-id": "1ca58823-e90c-33bd-10a1-4741050fa831",
<<<<<<< HEAD
        "x-ms-request-id": "bada0d85-c01f-0067-02ae-f96fa3000000",
=======
        "x-ms-request-id": "93c94387-501f-0007-597e-05133c000000",
>>>>>>> 1814567d
        "x-ms-version": "2020-06-12"
      },
      "ResponseBody": []
    },
    {
      "RequestUri": "https://seannse.dfs.core.windows.net/test-filesystem-7c1fe2d5-1c50-a837-05e0-3a79a9f85ae7/test-directory-86f52255-3e78-3a71-1e71-dc5cab4545b2?action=setAccessControlRecursive\u0026mode=modify\u0026maxRecords=2",
      "RequestMethod": "PATCH",
      "RequestHeaders": {
        "Accept": "application/json",
        "Authorization": "Sanitized",
        "User-Agent": [
<<<<<<< HEAD
          "azsdk-net-Storage.Files.DataLake/12.7.0-alpha.20210202.1",
          "(.NET 5.0.2; Microsoft Windows 10.0.19042)"
        ],
        "x-ms-acl": "user::rwx,group::r--,other::---,mask::rwx",
        "x-ms-client-request-id": "b53deb27-a066-ce5c-8da8-675e1cfd13d9",
        "x-ms-date": "Tue, 02 Feb 2021 21:56:20 GMT",
=======
          "azsdk-net-Storage.Files.DataLake/12.7.0-alpha.20210217.1",
          "(.NET 5.0.3; Microsoft Windows 10.0.19042)"
        ],
        "x-ms-acl": "user::rwx,group::r--,other::---,mask::rwx",
        "x-ms-client-request-id": "b53deb27-a066-ce5c-8da8-675e1cfd13d9",
        "x-ms-date": "Wed, 17 Feb 2021 22:44:02 GMT",
>>>>>>> 1814567d
        "x-ms-return-client-request-id": "true",
        "x-ms-version": "2020-06-12"
      },
      "RequestBody": null,
      "StatusCode": 200,
      "ResponseHeaders": {
<<<<<<< HEAD
        "Date": "Tue, 02 Feb 2021 21:56:21 GMT",
=======
        "Date": "Wed, 17 Feb 2021 22:44:01 GMT",
>>>>>>> 1814567d
        "Server": [
          "Windows-Azure-HDFS/1.0",
          "Microsoft-HTTPAPI/2.0"
        ],
        "Transfer-Encoding": "chunked",
        "x-ms-client-request-id": "b53deb27-a066-ce5c-8da8-675e1cfd13d9",
<<<<<<< HEAD
        "x-ms-continuation": "VBa57unCrajA30oY/AEY9gEvc2Vhbm5zZQEwMUQ1Nzk5MkM5NzE0OEMyL3Rlc3QtZmlsZXN5c3RlbS03YzFmZTJkNS0xYzUwLWE4MzctMDVlMC0zYTc5YTlmODVhZTcBMDFENkY5QUUzRDJBRThCMy90ZXN0LWRpcmVjdG9yeS04NmY1MjI1NS0zZTc4LTNhNzEtMWU3MS1kYzVjYWI0NTQ1YjIvdGVzdC1kaXJlY3RvcnktNWQ3NDI2MGQtZDE3ZS02Y2ZjLTg1MjEtNzljY2RjOTIyZGYwL3Rlc3QtZmlsZS00MmY0MWJhMy04MWFjLTNlZjAtNTg3Yi02ZTNlYjJhY2RhZTgWAAAA",
        "x-ms-namespace-enabled": "true",
        "x-ms-request-id": "bada0d9b-c01f-0067-18ae-f96fa3000000",
=======
        "x-ms-continuation": "VBba4MXn7qzb4wQY/AEY9gEvc2Vhbm5zZQEwMUQ1Nzk5MkM5NzE0OEMyL3Rlc3QtZmlsZXN5c3RlbS03YzFmZTJkNS0xYzUwLWE4MzctMDVlMC0zYTc5YTlmODVhZTcBMDFENzA1N0U2MkZGRDE5OC90ZXN0LWRpcmVjdG9yeS04NmY1MjI1NS0zZTc4LTNhNzEtMWU3MS1kYzVjYWI0NTQ1YjIvdGVzdC1kaXJlY3RvcnktNWQ3NDI2MGQtZDE3ZS02Y2ZjLTg1MjEtNzljY2RjOTIyZGYwL3Rlc3QtZmlsZS00MmY0MWJhMy04MWFjLTNlZjAtNTg3Yi02ZTNlYjJhY2RhZTgWAAAA",
        "x-ms-namespace-enabled": "true",
        "x-ms-request-id": "93c943a6-501f-0007-777e-05133c000000",
>>>>>>> 1814567d
        "x-ms-version": "2020-06-12"
      },
      "ResponseBody": "eyJkaXJlY3Rvcmllc1N1Y2Nlc3NmdWwiOjIsImZhaWxlZEVudHJpZXMiOltdLCJmYWlsdXJlQ291bnQiOjAsImZpbGVzU3VjY2Vzc2Z1bCI6MH0K"
    },
    {
<<<<<<< HEAD
      "RequestUri": "https://seannse.dfs.core.windows.net/test-filesystem-7c1fe2d5-1c50-a837-05e0-3a79a9f85ae7/test-directory-86f52255-3e78-3a71-1e71-dc5cab4545b2?action=setAccessControlRecursive\u0026continuation=VBa57unCrajA30oY%2FAEY9gEvc2Vhbm5zZQEwMUQ1Nzk5MkM5NzE0OEMyL3Rlc3QtZmlsZXN5c3RlbS03YzFmZTJkNS0xYzUwLWE4MzctMDVlMC0zYTc5YTlmODVhZTcBMDFENkY5QUUzRDJBRThCMy90ZXN0LWRpcmVjdG9yeS04NmY1MjI1NS0zZTc4LTNhNzEtMWU3MS1kYzVjYWI0NTQ1YjIvdGVzdC1kaXJlY3RvcnktNWQ3NDI2MGQtZDE3ZS02Y2ZjLTg1MjEtNzljY2RjOTIyZGYwL3Rlc3QtZmlsZS00MmY0MWJhMy04MWFjLTNlZjAtNTg3Yi02ZTNlYjJhY2RhZTgWAAAA\u0026mode=modify\u0026maxRecords=2",
=======
      "RequestUri": "https://seannse.dfs.core.windows.net/test-filesystem-7c1fe2d5-1c50-a837-05e0-3a79a9f85ae7/test-directory-86f52255-3e78-3a71-1e71-dc5cab4545b2?action=setAccessControlRecursive\u0026mode=modify\u0026continuation=VBba4MXn7qzb4wQY%2FAEY9gEvc2Vhbm5zZQEwMUQ1Nzk5MkM5NzE0OEMyL3Rlc3QtZmlsZXN5c3RlbS03YzFmZTJkNS0xYzUwLWE4MzctMDVlMC0zYTc5YTlmODVhZTcBMDFENzA1N0U2MkZGRDE5OC90ZXN0LWRpcmVjdG9yeS04NmY1MjI1NS0zZTc4LTNhNzEtMWU3MS1kYzVjYWI0NTQ1YjIvdGVzdC1kaXJlY3RvcnktNWQ3NDI2MGQtZDE3ZS02Y2ZjLTg1MjEtNzljY2RjOTIyZGYwL3Rlc3QtZmlsZS00MmY0MWJhMy04MWFjLTNlZjAtNTg3Yi02ZTNlYjJhY2RhZTgWAAAA\u0026maxRecords=2",
>>>>>>> 1814567d
      "RequestMethod": "PATCH",
      "RequestHeaders": {
        "Accept": "application/json",
        "Authorization": "Sanitized",
        "User-Agent": [
<<<<<<< HEAD
          "azsdk-net-Storage.Files.DataLake/12.7.0-alpha.20210202.1",
          "(.NET 5.0.2; Microsoft Windows 10.0.19042)"
        ],
        "x-ms-acl": "user::rwx,group::r--,other::---,mask::rwx",
        "x-ms-client-request-id": "191a7cee-f2d2-3bca-7801-74ee485dbe28",
        "x-ms-date": "Tue, 02 Feb 2021 21:56:20 GMT",
=======
          "azsdk-net-Storage.Files.DataLake/12.7.0-alpha.20210217.1",
          "(.NET 5.0.3; Microsoft Windows 10.0.19042)"
        ],
        "x-ms-acl": "user::rwx,group::r--,other::---,mask::rwx",
        "x-ms-client-request-id": "191a7cee-f2d2-3bca-7801-74ee485dbe28",
        "x-ms-date": "Wed, 17 Feb 2021 22:44:02 GMT",
>>>>>>> 1814567d
        "x-ms-return-client-request-id": "true",
        "x-ms-version": "2020-06-12"
      },
      "RequestBody": null,
      "StatusCode": 200,
      "ResponseHeaders": {
<<<<<<< HEAD
        "Date": "Tue, 02 Feb 2021 21:56:21 GMT",
=======
        "Date": "Wed, 17 Feb 2021 22:44:01 GMT",
>>>>>>> 1814567d
        "Server": [
          "Windows-Azure-HDFS/1.0",
          "Microsoft-HTTPAPI/2.0"
        ],
        "Transfer-Encoding": "chunked",
        "x-ms-client-request-id": "191a7cee-f2d2-3bca-7801-74ee485dbe28",
<<<<<<< HEAD
        "x-ms-continuation": "VBb6/97Nkv344h0Y/AEY9gEvc2Vhbm5zZQEwMUQ1Nzk5MkM5NzE0OEMyL3Rlc3QtZmlsZXN5c3RlbS03YzFmZTJkNS0xYzUwLWE4MzctMDVlMC0zYTc5YTlmODVhZTcBMDFENkY5QUUzRDJBRThCMy90ZXN0LWRpcmVjdG9yeS04NmY1MjI1NS0zZTc4LTNhNzEtMWU3MS1kYzVjYWI0NTQ1YjIvdGVzdC1kaXJlY3RvcnktYTlkOGMyZDktNzlkZi04MDM1LTZiYTUtMWY5ZDA1MTUxNTZjL3Rlc3QtZmlsZS02YTlkNWYwOS1mNzYwLWVhNzYtNjg1Zi00NWQxMGY4MWExY2UWAAAA",
        "x-ms-namespace-enabled": "true",
        "x-ms-request-id": "bada0dbc-c01f-0067-39ae-f96fa3000000",
=======
        "x-ms-continuation": "VBaZ8fLo0fnj3lMY/AEY9gEvc2Vhbm5zZQEwMUQ1Nzk5MkM5NzE0OEMyL3Rlc3QtZmlsZXN5c3RlbS03YzFmZTJkNS0xYzUwLWE4MzctMDVlMC0zYTc5YTlmODVhZTcBMDFENzA1N0U2MkZGRDE5OC90ZXN0LWRpcmVjdG9yeS04NmY1MjI1NS0zZTc4LTNhNzEtMWU3MS1kYzVjYWI0NTQ1YjIvdGVzdC1kaXJlY3RvcnktYTlkOGMyZDktNzlkZi04MDM1LTZiYTUtMWY5ZDA1MTUxNTZjL3Rlc3QtZmlsZS02YTlkNWYwOS1mNzYwLWVhNzYtNjg1Zi00NWQxMGY4MWExY2UWAAAA",
        "x-ms-namespace-enabled": "true",
        "x-ms-request-id": "93c943c3-501f-0007-147e-05133c000000",
>>>>>>> 1814567d
        "x-ms-version": "2020-06-12"
      },
      "ResponseBody": "eyJkaXJlY3Rvcmllc1N1Y2Nlc3NmdWwiOjEsImZhaWxlZEVudHJpZXMiOltdLCJmYWlsdXJlQ291bnQiOjAsImZpbGVzU3VjY2Vzc2Z1bCI6MX0K"
    },
    {
<<<<<<< HEAD
      "RequestUri": "https://seannse.dfs.core.windows.net/test-filesystem-7c1fe2d5-1c50-a837-05e0-3a79a9f85ae7/test-directory-86f52255-3e78-3a71-1e71-dc5cab4545b2?action=setAccessControlRecursive\u0026continuation=VBb6%2F97Nkv344h0Y%2FAEY9gEvc2Vhbm5zZQEwMUQ1Nzk5MkM5NzE0OEMyL3Rlc3QtZmlsZXN5c3RlbS03YzFmZTJkNS0xYzUwLWE4MzctMDVlMC0zYTc5YTlmODVhZTcBMDFENkY5QUUzRDJBRThCMy90ZXN0LWRpcmVjdG9yeS04NmY1MjI1NS0zZTc4LTNhNzEtMWU3MS1kYzVjYWI0NTQ1YjIvdGVzdC1kaXJlY3RvcnktYTlkOGMyZDktNzlkZi04MDM1LTZiYTUtMWY5ZDA1MTUxNTZjL3Rlc3QtZmlsZS02YTlkNWYwOS1mNzYwLWVhNzYtNjg1Zi00NWQxMGY4MWExY2UWAAAA\u0026mode=modify\u0026maxRecords=2",
=======
      "RequestUri": "https://seannse.dfs.core.windows.net/test-filesystem-7c1fe2d5-1c50-a837-05e0-3a79a9f85ae7/test-directory-86f52255-3e78-3a71-1e71-dc5cab4545b2?action=setAccessControlRecursive\u0026mode=modify\u0026continuation=VBaZ8fLo0fnj3lMY%2FAEY9gEvc2Vhbm5zZQEwMUQ1Nzk5MkM5NzE0OEMyL3Rlc3QtZmlsZXN5c3RlbS03YzFmZTJkNS0xYzUwLWE4MzctMDVlMC0zYTc5YTlmODVhZTcBMDFENzA1N0U2MkZGRDE5OC90ZXN0LWRpcmVjdG9yeS04NmY1MjI1NS0zZTc4LTNhNzEtMWU3MS1kYzVjYWI0NTQ1YjIvdGVzdC1kaXJlY3RvcnktYTlkOGMyZDktNzlkZi04MDM1LTZiYTUtMWY5ZDA1MTUxNTZjL3Rlc3QtZmlsZS02YTlkNWYwOS1mNzYwLWVhNzYtNjg1Zi00NWQxMGY4MWExY2UWAAAA\u0026maxRecords=2",
>>>>>>> 1814567d
      "RequestMethod": "PATCH",
      "RequestHeaders": {
        "Accept": "application/json",
        "Authorization": "Sanitized",
        "User-Agent": [
<<<<<<< HEAD
          "azsdk-net-Storage.Files.DataLake/12.7.0-alpha.20210202.1",
          "(.NET 5.0.2; Microsoft Windows 10.0.19042)"
        ],
        "x-ms-acl": "user::rwx,group::r--,other::---,mask::rwx",
        "x-ms-client-request-id": "a06f5f32-fae2-e507-750a-0c92ca6b2a6f",
        "x-ms-date": "Tue, 02 Feb 2021 21:56:20 GMT",
=======
          "azsdk-net-Storage.Files.DataLake/12.7.0-alpha.20210217.1",
          "(.NET 5.0.3; Microsoft Windows 10.0.19042)"
        ],
        "x-ms-acl": "user::rwx,group::r--,other::---,mask::rwx",
        "x-ms-client-request-id": "a06f5f32-fae2-e507-750a-0c92ca6b2a6f",
        "x-ms-date": "Wed, 17 Feb 2021 22:44:02 GMT",
>>>>>>> 1814567d
        "x-ms-return-client-request-id": "true",
        "x-ms-version": "2020-06-12"
      },
      "RequestBody": null,
      "StatusCode": 200,
      "ResponseHeaders": {
<<<<<<< HEAD
        "Date": "Tue, 02 Feb 2021 21:56:21 GMT",
=======
        "Date": "Wed, 17 Feb 2021 22:44:01 GMT",
>>>>>>> 1814567d
        "Server": [
          "Windows-Azure-HDFS/1.0",
          "Microsoft-HTTPAPI/2.0"
        ],
        "Transfer-Encoding": "chunked",
        "x-ms-client-request-id": "a06f5f32-fae2-e507-750a-0c92ca6b2a6f",
<<<<<<< HEAD
        "x-ms-continuation": "VBbslNOcyumO6FAYyAEYwgEvc2Vhbm5zZQEwMUQ1Nzk5MkM5NzE0OEMyL3Rlc3QtZmlsZXN5c3RlbS03YzFmZTJkNS0xYzUwLWE4MzctMDVlMC0zYTc5YTlmODVhZTcBMDFENkY5QUUzRDJBRThCMy90ZXN0LWRpcmVjdG9yeS04NmY1MjI1NS0zZTc4LTNhNzEtMWU3MS1kYzVjYWI0NTQ1YjIvdGVzdC1maWxlLWQ5ZTI2NDNlLTJmNjUtMGIyOS0yZjY3LWRkNjEzZDBjYmQ2OBYAAAA=",
        "x-ms-namespace-enabled": "true",
        "x-ms-request-id": "bada0dd3-c01f-0067-50ae-f96fa3000000",
=======
        "x-ms-continuation": "VBaG\u002BJfNm7nPxGEYyAEYwgEvc2Vhbm5zZQEwMUQ1Nzk5MkM5NzE0OEMyL3Rlc3QtZmlsZXN5c3RlbS03YzFmZTJkNS0xYzUwLWE4MzctMDVlMC0zYTc5YTlmODVhZTcBMDFENzA1N0U2MkZGRDE5OC90ZXN0LWRpcmVjdG9yeS04NmY1MjI1NS0zZTc4LTNhNzEtMWU3MS1kYzVjYWI0NTQ1YjIvdGVzdC1maWxlLWQ5ZTI2NDNlLTJmNjUtMGIyOS0yZjY3LWRkNjEzZDBjYmQ2OBYAAAA=",
        "x-ms-namespace-enabled": "true",
        "x-ms-request-id": "93c943e3-501f-0007-347e-05133c000000",
>>>>>>> 1814567d
        "x-ms-version": "2020-06-12"
      },
      "ResponseBody": "eyJkaXJlY3Rvcmllc1N1Y2Nlc3NmdWwiOjAsImZhaWxlZEVudHJpZXMiOltdLCJmYWlsdXJlQ291bnQiOjAsImZpbGVzU3VjY2Vzc2Z1bCI6Mn0K"
    },
    {
<<<<<<< HEAD
      "RequestUri": "https://seannse.dfs.core.windows.net/test-filesystem-7c1fe2d5-1c50-a837-05e0-3a79a9f85ae7/test-directory-86f52255-3e78-3a71-1e71-dc5cab4545b2?action=setAccessControlRecursive\u0026continuation=VBbslNOcyumO6FAYyAEYwgEvc2Vhbm5zZQEwMUQ1Nzk5MkM5NzE0OEMyL3Rlc3QtZmlsZXN5c3RlbS03YzFmZTJkNS0xYzUwLWE4MzctMDVlMC0zYTc5YTlmODVhZTcBMDFENkY5QUUzRDJBRThCMy90ZXN0LWRpcmVjdG9yeS04NmY1MjI1NS0zZTc4LTNhNzEtMWU3MS1kYzVjYWI0NTQ1YjIvdGVzdC1maWxlLWQ5ZTI2NDNlLTJmNjUtMGIyOS0yZjY3LWRkNjEzZDBjYmQ2OBYAAAA%3D\u0026mode=modify\u0026maxRecords=2",
=======
      "RequestUri": "https://seannse.dfs.core.windows.net/test-filesystem-7c1fe2d5-1c50-a837-05e0-3a79a9f85ae7/test-directory-86f52255-3e78-3a71-1e71-dc5cab4545b2?action=setAccessControlRecursive\u0026mode=modify\u0026continuation=VBaG%2BJfNm7nPxGEYyAEYwgEvc2Vhbm5zZQEwMUQ1Nzk5MkM5NzE0OEMyL3Rlc3QtZmlsZXN5c3RlbS03YzFmZTJkNS0xYzUwLWE4MzctMDVlMC0zYTc5YTlmODVhZTcBMDFENzA1N0U2MkZGRDE5OC90ZXN0LWRpcmVjdG9yeS04NmY1MjI1NS0zZTc4LTNhNzEtMWU3MS1kYzVjYWI0NTQ1YjIvdGVzdC1maWxlLWQ5ZTI2NDNlLTJmNjUtMGIyOS0yZjY3LWRkNjEzZDBjYmQ2OBYAAAA%3D\u0026maxRecords=2",
>>>>>>> 1814567d
      "RequestMethod": "PATCH",
      "RequestHeaders": {
        "Accept": "application/json",
        "Authorization": "Sanitized",
        "User-Agent": [
<<<<<<< HEAD
          "azsdk-net-Storage.Files.DataLake/12.7.0-alpha.20210202.1",
          "(.NET 5.0.2; Microsoft Windows 10.0.19042)"
        ],
        "x-ms-acl": "user::rwx,group::r--,other::---,mask::rwx",
        "x-ms-client-request-id": "e9bcbf2d-1ded-bc46-0f27-07b921a31d25",
        "x-ms-date": "Tue, 02 Feb 2021 21:56:20 GMT",
=======
          "azsdk-net-Storage.Files.DataLake/12.7.0-alpha.20210217.1",
          "(.NET 5.0.3; Microsoft Windows 10.0.19042)"
        ],
        "x-ms-acl": "user::rwx,group::r--,other::---,mask::rwx",
        "x-ms-client-request-id": "e9bcbf2d-1ded-bc46-0f27-07b921a31d25",
        "x-ms-date": "Wed, 17 Feb 2021 22:44:02 GMT",
>>>>>>> 1814567d
        "x-ms-return-client-request-id": "true",
        "x-ms-version": "2020-06-12"
      },
      "RequestBody": null,
      "StatusCode": 200,
      "ResponseHeaders": {
<<<<<<< HEAD
        "Date": "Tue, 02 Feb 2021 21:56:21 GMT",
=======
        "Date": "Wed, 17 Feb 2021 22:44:02 GMT",
>>>>>>> 1814567d
        "Server": [
          "Windows-Azure-HDFS/1.0",
          "Microsoft-HTTPAPI/2.0"
        ],
        "Transfer-Encoding": "chunked",
        "x-ms-client-request-id": "e9bcbf2d-1ded-bc46-0f27-07b921a31d25",
        "x-ms-namespace-enabled": "true",
<<<<<<< HEAD
        "x-ms-request-id": "bada0df1-c01f-0067-6dae-f96fa3000000",
=======
        "x-ms-request-id": "93c94400-501f-0007-517e-05133c000000",
>>>>>>> 1814567d
        "x-ms-version": "2020-06-12"
      },
      "ResponseBody": "eyJkaXJlY3Rvcmllc1N1Y2Nlc3NmdWwiOjAsImZhaWxlZEVudHJpZXMiOltdLCJmYWlsdXJlQ291bnQiOjAsImZpbGVzU3VjY2Vzc2Z1bCI6MX0K"
    },
    {
      "RequestUri": "https://seannse.blob.core.windows.net/test-filesystem-7c1fe2d5-1c50-a837-05e0-3a79a9f85ae7?restype=container",
      "RequestMethod": "DELETE",
      "RequestHeaders": {
        "Accept": "application/xml",
        "Authorization": "Sanitized",
<<<<<<< HEAD
        "traceparent": "00-7c1c488b2470b04d87ee08b5c1596f53-cadf29dc56bc8041-00",
        "User-Agent": [
          "azsdk-net-Storage.Files.DataLake/12.7.0-alpha.20210202.1",
          "(.NET 5.0.2; Microsoft Windows 10.0.19042)"
        ],
        "x-ms-client-request-id": "0b65ae77-41ae-ee81-88d0-d4a4f18ba0a2",
        "x-ms-date": "Tue, 02 Feb 2021 21:56:20 GMT",
=======
        "traceparent": "00-fc599dac564db04aa30fa01c66856608-beef754affbeba46-00",
        "User-Agent": [
          "azsdk-net-Storage.Files.DataLake/12.7.0-alpha.20210217.1",
          "(.NET 5.0.3; Microsoft Windows 10.0.19042)"
        ],
        "x-ms-client-request-id": "0b65ae77-41ae-ee81-88d0-d4a4f18ba0a2",
        "x-ms-date": "Wed, 17 Feb 2021 22:44:02 GMT",
>>>>>>> 1814567d
        "x-ms-return-client-request-id": "true",
        "x-ms-version": "2020-06-12"
      },
      "RequestBody": null,
      "StatusCode": 202,
      "ResponseHeaders": {
        "Content-Length": "0",
<<<<<<< HEAD
        "Date": "Tue, 02 Feb 2021 21:56:21 GMT",
=======
        "Date": "Wed, 17 Feb 2021 22:44:02 GMT",
>>>>>>> 1814567d
        "Server": [
          "Windows-Azure-Blob/1.0",
          "Microsoft-HTTPAPI/2.0"
        ],
        "x-ms-client-request-id": "0b65ae77-41ae-ee81-88d0-d4a4f18ba0a2",
<<<<<<< HEAD
        "x-ms-request-id": "0e93e9d6-c01e-0093-6eae-f9a455000000",
=======
        "x-ms-request-id": "5a64aa20-301e-0001-387e-052083000000",
>>>>>>> 1814567d
        "x-ms-version": "2020-06-12"
      },
      "ResponseBody": []
    }
  ],
  "Variables": {
    "RandomSeed": "710998793",
    "Storage_TestConfigHierarchicalNamespace": "NamespaceTenant\nseannse\nU2FuaXRpemVk\nhttps://seannse.blob.core.windows.net\nhttps://seannse.file.core.windows.net\nhttps://seannse.queue.core.windows.net\nhttps://seannse.table.core.windows.net\n\n\n\n\nhttps://seannse-secondary.blob.core.windows.net\nhttps://seannse-secondary.file.core.windows.net\nhttps://seannse-secondary.queue.core.windows.net\nhttps://seannse-secondary.table.core.windows.net\n68390a19-a643-458b-b726-408abf67b4fc\nSanitized\n72f988bf-86f1-41af-91ab-2d7cd011db47\nhttps://login.microsoftonline.com/\nCloud\nBlobEndpoint=https://seannse.blob.core.windows.net/;QueueEndpoint=https://seannse.queue.core.windows.net/;FileEndpoint=https://seannse.file.core.windows.net/;BlobSecondaryEndpoint=https://seannse-secondary.blob.core.windows.net/;QueueSecondaryEndpoint=https://seannse-secondary.queue.core.windows.net/;FileSecondaryEndpoint=https://seannse-secondary.file.core.windows.net/;AccountName=seannse;AccountKey=Sanitized\n"
  }
}<|MERGE_RESOLUTION|>--- conflicted
+++ resolved
@@ -1,653 +1,408 @@
 {
   "Entries": [
     {
-      "RequestUri": "https://seannse.blob.core.windows.net/test-filesystem-7c1fe2d5-1c50-a837-05e0-3a79a9f85ae7?restype=container",
+      "RequestUri": "https://seannse.blob.core.windows.net/test-filesystem-bf49dd3b-beae-52e0-4462-a418aef4dd35?restype=container",
       "RequestMethod": "PUT",
       "RequestHeaders": {
         "Accept": "application/xml",
         "Authorization": "Sanitized",
-<<<<<<< HEAD
-        "traceparent": "00-1b883a161d836846a125480361954d47-8b2d8919d1cd8a46-00",
-        "User-Agent": [
-          "azsdk-net-Storage.Files.DataLake/12.7.0-alpha.20210202.1",
-          "(.NET 5.0.2; Microsoft Windows 10.0.19042)"
+        "traceparent": "00-23811ae90f4ed240aaf98bb2e4e0dcc2-0943df36dbd16843-00",
+        "User-Agent": [
+          "azsdk-net-Storage.Files.DataLake/12.7.0-alpha.20210219.1",
+          "(.NET 5.0.3; Microsoft Windows 10.0.19041)"
         ],
         "x-ms-blob-public-access": "container",
-        "x-ms-client-request-id": "85ed92c3-a030-b93a-001f-75129e969140",
-        "x-ms-date": "Tue, 02 Feb 2021 21:56:19 GMT",
-=======
-        "traceparent": "00-3669ba2003af394e813a0de8170e067e-02da3f5959a5db4e-00",
-        "User-Agent": [
-          "azsdk-net-Storage.Files.DataLake/12.7.0-alpha.20210217.1",
-          "(.NET 5.0.3; Microsoft Windows 10.0.19042)"
-        ],
-        "x-ms-blob-public-access": "container",
-        "x-ms-client-request-id": "85ed92c3-a030-b93a-001f-75129e969140",
-        "x-ms-date": "Wed, 17 Feb 2021 22:44:01 GMT",
->>>>>>> 1814567d
-        "x-ms-return-client-request-id": "true",
-        "x-ms-version": "2020-06-12"
-      },
-      "RequestBody": null,
-      "StatusCode": 201,
-      "ResponseHeaders": {
-        "Content-Length": "0",
-<<<<<<< HEAD
-        "Date": "Tue, 02 Feb 2021 21:56:19 GMT",
-        "ETag": "\u00220x8D8C7C55FA19C88\u0022",
-        "Last-Modified": "Tue, 02 Feb 2021 21:56:19 GMT",
-=======
-        "Date": "Wed, 17 Feb 2021 22:44:01 GMT",
-        "ETag": "\u00220x8D8D39585767356\u0022",
-        "Last-Modified": "Wed, 17 Feb 2021 22:44:01 GMT",
->>>>>>> 1814567d
+        "x-ms-client-request-id": "07ec2b72-c068-d007-8fbf-909a12539891",
+        "x-ms-date": "Fri, 19 Feb 2021 19:03:09 GMT",
+        "x-ms-return-client-request-id": "true",
+        "x-ms-version": "2020-06-12"
+      },
+      "RequestBody": null,
+      "StatusCode": 201,
+      "ResponseHeaders": {
+        "Content-Length": "0",
+        "Date": "Fri, 19 Feb 2021 19:03:07 GMT",
+        "ETag": "\u00220x8D8D508FEC4B9D6\u0022",
+        "Last-Modified": "Fri, 19 Feb 2021 19:03:08 GMT",
         "Server": [
           "Windows-Azure-Blob/1.0",
           "Microsoft-HTTPAPI/2.0"
         ],
-        "x-ms-client-request-id": "85ed92c3-a030-b93a-001f-75129e969140",
-<<<<<<< HEAD
-        "x-ms-request-id": "0e93dea4-c01e-0093-4eae-f9a455000000",
-=======
-        "x-ms-request-id": "5a64a884-301e-0001-607e-052083000000",
->>>>>>> 1814567d
-        "x-ms-version": "2020-06-12"
-      },
-      "ResponseBody": []
-    },
-    {
-      "RequestUri": "https://seannse.dfs.core.windows.net/test-filesystem-7c1fe2d5-1c50-a837-05e0-3a79a9f85ae7/test-directory-86f52255-3e78-3a71-1e71-dc5cab4545b2?resource=directory",
-      "RequestMethod": "PUT",
-      "RequestHeaders": {
-        "Accept": "application/json",
-        "Authorization": "Sanitized",
-<<<<<<< HEAD
-        "traceparent": "00-6c1b06e46c511842a91196740a8bddf4-5802652e24eae94e-00",
-        "User-Agent": [
-          "azsdk-net-Storage.Files.DataLake/12.7.0-alpha.20210202.1",
-          "(.NET 5.0.2; Microsoft Windows 10.0.19042)"
-        ],
-        "x-ms-client-request-id": "3f9b2f62-205d-85cc-20b2-66bfc3de0dba",
-        "x-ms-date": "Tue, 02 Feb 2021 21:56:19 GMT",
-=======
-        "traceparent": "00-37d4132d18ea2149a7d77c5d761ada8c-6acef40abfc1e84f-00",
-        "User-Agent": [
-          "azsdk-net-Storage.Files.DataLake/12.7.0-alpha.20210217.1",
-          "(.NET 5.0.3; Microsoft Windows 10.0.19042)"
-        ],
-        "x-ms-client-request-id": "3f9b2f62-205d-85cc-20b2-66bfc3de0dba",
-        "x-ms-date": "Wed, 17 Feb 2021 22:44:01 GMT",
->>>>>>> 1814567d
-        "x-ms-return-client-request-id": "true",
-        "x-ms-version": "2020-06-12"
-      },
-      "RequestBody": null,
-      "StatusCode": 201,
-      "ResponseHeaders": {
-        "Content-Length": "0",
-<<<<<<< HEAD
-        "Date": "Tue, 02 Feb 2021 21:56:20 GMT",
-        "ETag": "\u00220x8D8C7C55FDEC498\u0022",
-        "Last-Modified": "Tue, 02 Feb 2021 21:56:20 GMT",
-=======
-        "Date": "Wed, 17 Feb 2021 22:44:01 GMT",
-        "ETag": "\u00220x8D8D39585A6F468\u0022",
-        "Last-Modified": "Wed, 17 Feb 2021 22:44:01 GMT",
->>>>>>> 1814567d
-        "Server": [
-          "Windows-Azure-HDFS/1.0",
-          "Microsoft-HTTPAPI/2.0"
-        ],
-        "x-ms-client-request-id": "3f9b2f62-205d-85cc-20b2-66bfc3de0dba",
-<<<<<<< HEAD
-        "x-ms-request-id": "bada0d06-c01f-0067-04ae-f96fa3000000",
-=======
-        "x-ms-request-id": "93c94291-501f-0007-637e-05133c000000",
->>>>>>> 1814567d
-        "x-ms-version": "2020-06-12"
-      },
-      "ResponseBody": []
-    },
-    {
-      "RequestUri": "https://seannse.dfs.core.windows.net/test-filesystem-7c1fe2d5-1c50-a837-05e0-3a79a9f85ae7/test-directory-86f52255-3e78-3a71-1e71-dc5cab4545b2/test-directory-a9d8c2d9-79df-8035-6ba5-1f9d0515156c?resource=directory",
-      "RequestMethod": "PUT",
-      "RequestHeaders": {
-        "Accept": "application/json",
-        "Authorization": "Sanitized",
-        "User-Agent": [
-<<<<<<< HEAD
-          "azsdk-net-Storage.Files.DataLake/12.7.0-alpha.20210202.1",
-          "(.NET 5.0.2; Microsoft Windows 10.0.19042)"
-        ],
-        "x-ms-client-request-id": "62827dcd-65d9-e829-fa1b-d3b7002f7f0a",
-        "x-ms-date": "Tue, 02 Feb 2021 21:56:19 GMT",
-=======
-          "azsdk-net-Storage.Files.DataLake/12.7.0-alpha.20210217.1",
-          "(.NET 5.0.3; Microsoft Windows 10.0.19042)"
-        ],
-        "x-ms-client-request-id": "62827dcd-65d9-e829-fa1b-d3b7002f7f0a",
-        "x-ms-date": "Wed, 17 Feb 2021 22:44:02 GMT",
->>>>>>> 1814567d
-        "x-ms-return-client-request-id": "true",
-        "x-ms-version": "2020-06-12"
-      },
-      "RequestBody": null,
-      "StatusCode": 201,
-      "ResponseHeaders": {
-        "Content-Length": "0",
-<<<<<<< HEAD
-        "Date": "Tue, 02 Feb 2021 21:56:20 GMT",
-        "ETag": "\u00220x8D8C7C55FED992D\u0022",
-        "Last-Modified": "Tue, 02 Feb 2021 21:56:20 GMT",
-=======
-        "Date": "Wed, 17 Feb 2021 22:44:01 GMT",
-        "ETag": "\u00220x8D8D39585B463FC\u0022",
-        "Last-Modified": "Wed, 17 Feb 2021 22:44:01 GMT",
->>>>>>> 1814567d
-        "Server": [
-          "Windows-Azure-HDFS/1.0",
-          "Microsoft-HTTPAPI/2.0"
-        ],
-        "x-ms-client-request-id": "62827dcd-65d9-e829-fa1b-d3b7002f7f0a",
-<<<<<<< HEAD
-        "x-ms-request-id": "bada0d16-c01f-0067-14ae-f96fa3000000",
-=======
-        "x-ms-request-id": "93c942ba-501f-0007-0c7e-05133c000000",
->>>>>>> 1814567d
-        "x-ms-version": "2020-06-12"
-      },
-      "ResponseBody": []
-    },
-    {
-      "RequestUri": "https://seannse.dfs.core.windows.net/test-filesystem-7c1fe2d5-1c50-a837-05e0-3a79a9f85ae7/test-directory-86f52255-3e78-3a71-1e71-dc5cab4545b2/test-directory-a9d8c2d9-79df-8035-6ba5-1f9d0515156c/test-file-ef5cfa9d-91e3-d310-6dbf-80ae82dc1174?resource=file",
-      "RequestMethod": "PUT",
-      "RequestHeaders": {
-        "Accept": "application/json",
-        "Authorization": "Sanitized",
-        "User-Agent": [
-<<<<<<< HEAD
-          "azsdk-net-Storage.Files.DataLake/12.7.0-alpha.20210202.1",
-          "(.NET 5.0.2; Microsoft Windows 10.0.19042)"
-        ],
-        "x-ms-client-request-id": "73bbedb2-9c9b-3ca5-6dae-f51ae57a661d",
-        "x-ms-date": "Tue, 02 Feb 2021 21:56:19 GMT",
-=======
-          "azsdk-net-Storage.Files.DataLake/12.7.0-alpha.20210217.1",
-          "(.NET 5.0.3; Microsoft Windows 10.0.19042)"
-        ],
-        "x-ms-client-request-id": "73bbedb2-9c9b-3ca5-6dae-f51ae57a661d",
-        "x-ms-date": "Wed, 17 Feb 2021 22:44:02 GMT",
->>>>>>> 1814567d
-        "x-ms-return-client-request-id": "true",
-        "x-ms-version": "2020-06-12"
-      },
-      "RequestBody": null,
-      "StatusCode": 201,
-      "ResponseHeaders": {
-        "Content-Length": "0",
-<<<<<<< HEAD
-        "Date": "Tue, 02 Feb 2021 21:56:20 GMT",
-        "ETag": "\u00220x8D8C7C55FFD323F\u0022",
-        "Last-Modified": "Tue, 02 Feb 2021 21:56:20 GMT",
-=======
-        "Date": "Wed, 17 Feb 2021 22:44:01 GMT",
-        "ETag": "\u00220x8D8D39585C01E98\u0022",
-        "Last-Modified": "Wed, 17 Feb 2021 22:44:02 GMT",
->>>>>>> 1814567d
-        "Server": [
-          "Windows-Azure-HDFS/1.0",
-          "Microsoft-HTTPAPI/2.0"
-        ],
-        "x-ms-client-request-id": "73bbedb2-9c9b-3ca5-6dae-f51ae57a661d",
-<<<<<<< HEAD
-        "x-ms-request-id": "bada0d27-c01f-0067-25ae-f96fa3000000",
-=======
-        "x-ms-request-id": "93c942de-501f-0007-307e-05133c000000",
->>>>>>> 1814567d
-        "x-ms-version": "2020-06-12"
-      },
-      "ResponseBody": []
-    },
-    {
-      "RequestUri": "https://seannse.dfs.core.windows.net/test-filesystem-7c1fe2d5-1c50-a837-05e0-3a79a9f85ae7/test-directory-86f52255-3e78-3a71-1e71-dc5cab4545b2/test-directory-a9d8c2d9-79df-8035-6ba5-1f9d0515156c/test-file-6a9d5f09-f760-ea76-685f-45d10f81a1ce?resource=file",
-      "RequestMethod": "PUT",
-      "RequestHeaders": {
-        "Accept": "application/json",
-        "Authorization": "Sanitized",
-        "User-Agent": [
-<<<<<<< HEAD
-          "azsdk-net-Storage.Files.DataLake/12.7.0-alpha.20210202.1",
-          "(.NET 5.0.2; Microsoft Windows 10.0.19042)"
-        ],
-        "x-ms-client-request-id": "d28464ab-ae00-bb98-76d0-0b3b57d32cec",
-        "x-ms-date": "Tue, 02 Feb 2021 21:56:20 GMT",
-=======
-          "azsdk-net-Storage.Files.DataLake/12.7.0-alpha.20210217.1",
-          "(.NET 5.0.3; Microsoft Windows 10.0.19042)"
-        ],
-        "x-ms-client-request-id": "d28464ab-ae00-bb98-76d0-0b3b57d32cec",
-        "x-ms-date": "Wed, 17 Feb 2021 22:44:02 GMT",
->>>>>>> 1814567d
-        "x-ms-return-client-request-id": "true",
-        "x-ms-version": "2020-06-12"
-      },
-      "RequestBody": null,
-      "StatusCode": 201,
-      "ResponseHeaders": {
-        "Content-Length": "0",
-<<<<<<< HEAD
-        "Date": "Tue, 02 Feb 2021 21:56:20 GMT",
-        "ETag": "\u00220x8D8C7C5600BE5B4\u0022",
-        "Last-Modified": "Tue, 02 Feb 2021 21:56:20 GMT",
-=======
-        "Date": "Wed, 17 Feb 2021 22:44:01 GMT",
-        "ETag": "\u00220x8D8D39585CF082D\u0022",
-        "Last-Modified": "Wed, 17 Feb 2021 22:44:02 GMT",
->>>>>>> 1814567d
-        "Server": [
-          "Windows-Azure-HDFS/1.0",
-          "Microsoft-HTTPAPI/2.0"
-        ],
-        "x-ms-client-request-id": "d28464ab-ae00-bb98-76d0-0b3b57d32cec",
-<<<<<<< HEAD
-        "x-ms-request-id": "bada0d3a-c01f-0067-38ae-f96fa3000000",
-=======
-        "x-ms-request-id": "93c9430e-501f-0007-607e-05133c000000",
->>>>>>> 1814567d
-        "x-ms-version": "2020-06-12"
-      },
-      "ResponseBody": []
-    },
-    {
-      "RequestUri": "https://seannse.dfs.core.windows.net/test-filesystem-7c1fe2d5-1c50-a837-05e0-3a79a9f85ae7/test-directory-86f52255-3e78-3a71-1e71-dc5cab4545b2/test-directory-5d74260d-d17e-6cfc-8521-79ccdc922df0?resource=directory",
-      "RequestMethod": "PUT",
-      "RequestHeaders": {
-        "Accept": "application/json",
-        "Authorization": "Sanitized",
-        "User-Agent": [
-<<<<<<< HEAD
-          "azsdk-net-Storage.Files.DataLake/12.7.0-alpha.20210202.1",
-          "(.NET 5.0.2; Microsoft Windows 10.0.19042)"
-        ],
-        "x-ms-client-request-id": "96d72d66-ba03-dab0-6718-4cdf34cbdee4",
-        "x-ms-date": "Tue, 02 Feb 2021 21:56:20 GMT",
-=======
-          "azsdk-net-Storage.Files.DataLake/12.7.0-alpha.20210217.1",
-          "(.NET 5.0.3; Microsoft Windows 10.0.19042)"
-        ],
-        "x-ms-client-request-id": "96d72d66-ba03-dab0-6718-4cdf34cbdee4",
-        "x-ms-date": "Wed, 17 Feb 2021 22:44:02 GMT",
->>>>>>> 1814567d
-        "x-ms-return-client-request-id": "true",
-        "x-ms-version": "2020-06-12"
-      },
-      "RequestBody": null,
-      "StatusCode": 201,
-      "ResponseHeaders": {
-        "Content-Length": "0",
-<<<<<<< HEAD
-        "Date": "Tue, 02 Feb 2021 21:56:20 GMT",
-        "ETag": "\u00220x8D8C7C5601ADC66\u0022",
-        "Last-Modified": "Tue, 02 Feb 2021 21:56:20 GMT",
-=======
-        "Date": "Wed, 17 Feb 2021 22:44:01 GMT",
-        "ETag": "\u00220x8D8D39585DE85D9\u0022",
-        "Last-Modified": "Wed, 17 Feb 2021 22:44:02 GMT",
->>>>>>> 1814567d
-        "Server": [
-          "Windows-Azure-HDFS/1.0",
-          "Microsoft-HTTPAPI/2.0"
-        ],
-        "x-ms-client-request-id": "96d72d66-ba03-dab0-6718-4cdf34cbdee4",
-<<<<<<< HEAD
-        "x-ms-request-id": "bada0d59-c01f-0067-57ae-f96fa3000000",
-=======
-        "x-ms-request-id": "93c9433b-501f-0007-0d7e-05133c000000",
->>>>>>> 1814567d
-        "x-ms-version": "2020-06-12"
-      },
-      "ResponseBody": []
-    },
-    {
-      "RequestUri": "https://seannse.dfs.core.windows.net/test-filesystem-7c1fe2d5-1c50-a837-05e0-3a79a9f85ae7/test-directory-86f52255-3e78-3a71-1e71-dc5cab4545b2/test-directory-5d74260d-d17e-6cfc-8521-79ccdc922df0/test-file-42f41ba3-81ac-3ef0-587b-6e3eb2acdae8?resource=file",
-      "RequestMethod": "PUT",
-      "RequestHeaders": {
-        "Accept": "application/json",
-        "Authorization": "Sanitized",
-        "User-Agent": [
-<<<<<<< HEAD
-          "azsdk-net-Storage.Files.DataLake/12.7.0-alpha.20210202.1",
-          "(.NET 5.0.2; Microsoft Windows 10.0.19042)"
-        ],
-        "x-ms-client-request-id": "76ac3a62-e2a9-e571-3d99-3d884c7228bb",
-        "x-ms-date": "Tue, 02 Feb 2021 21:56:20 GMT",
-=======
-          "azsdk-net-Storage.Files.DataLake/12.7.0-alpha.20210217.1",
-          "(.NET 5.0.3; Microsoft Windows 10.0.19042)"
-        ],
-        "x-ms-client-request-id": "76ac3a62-e2a9-e571-3d99-3d884c7228bb",
-        "x-ms-date": "Wed, 17 Feb 2021 22:44:02 GMT",
->>>>>>> 1814567d
-        "x-ms-return-client-request-id": "true",
-        "x-ms-version": "2020-06-12"
-      },
-      "RequestBody": null,
-      "StatusCode": 201,
-      "ResponseHeaders": {
-        "Content-Length": "0",
-<<<<<<< HEAD
-        "Date": "Tue, 02 Feb 2021 21:56:20 GMT",
-        "ETag": "\u00220x8D8C7C5602A91B3\u0022",
-        "Last-Modified": "Tue, 02 Feb 2021 21:56:20 GMT",
-=======
-        "Date": "Wed, 17 Feb 2021 22:44:01 GMT",
-        "ETag": "\u00220x8D8D39585EB1BE9\u0022",
-        "Last-Modified": "Wed, 17 Feb 2021 22:44:02 GMT",
->>>>>>> 1814567d
-        "Server": [
-          "Windows-Azure-HDFS/1.0",
-          "Microsoft-HTTPAPI/2.0"
-        ],
-        "x-ms-client-request-id": "76ac3a62-e2a9-e571-3d99-3d884c7228bb",
-<<<<<<< HEAD
-        "x-ms-request-id": "bada0d6d-c01f-0067-6aae-f96fa3000000",
-=======
-        "x-ms-request-id": "93c94362-501f-0007-347e-05133c000000",
->>>>>>> 1814567d
-        "x-ms-version": "2020-06-12"
-      },
-      "ResponseBody": []
-    },
-    {
-      "RequestUri": "https://seannse.dfs.core.windows.net/test-filesystem-7c1fe2d5-1c50-a837-05e0-3a79a9f85ae7/test-directory-86f52255-3e78-3a71-1e71-dc5cab4545b2/test-file-d9e2643e-2f65-0b29-2f67-dd613d0cbd68?resource=file",
-      "RequestMethod": "PUT",
-      "RequestHeaders": {
-        "Accept": "application/json",
-        "Authorization": "Sanitized",
-        "User-Agent": [
-<<<<<<< HEAD
-          "azsdk-net-Storage.Files.DataLake/12.7.0-alpha.20210202.1",
-          "(.NET 5.0.2; Microsoft Windows 10.0.19042)"
-        ],
-        "x-ms-client-request-id": "1ca58823-e90c-33bd-10a1-4741050fa831",
-        "x-ms-date": "Tue, 02 Feb 2021 21:56:20 GMT",
-=======
-          "azsdk-net-Storage.Files.DataLake/12.7.0-alpha.20210217.1",
-          "(.NET 5.0.3; Microsoft Windows 10.0.19042)"
-        ],
-        "x-ms-client-request-id": "1ca58823-e90c-33bd-10a1-4741050fa831",
-        "x-ms-date": "Wed, 17 Feb 2021 22:44:02 GMT",
->>>>>>> 1814567d
-        "x-ms-return-client-request-id": "true",
-        "x-ms-version": "2020-06-12"
-      },
-      "RequestBody": null,
-      "StatusCode": 201,
-      "ResponseHeaders": {
-        "Content-Length": "0",
-<<<<<<< HEAD
-        "Date": "Tue, 02 Feb 2021 21:56:20 GMT",
-        "ETag": "\u00220x8D8C7C5603BA5A6\u0022",
-        "Last-Modified": "Tue, 02 Feb 2021 21:56:20 GMT",
-=======
-        "Date": "Wed, 17 Feb 2021 22:44:01 GMT",
-        "ETag": "\u00220x8D8D39585F7B70C\u0022",
-        "Last-Modified": "Wed, 17 Feb 2021 22:44:02 GMT",
->>>>>>> 1814567d
-        "Server": [
-          "Windows-Azure-HDFS/1.0",
-          "Microsoft-HTTPAPI/2.0"
-        ],
-        "x-ms-client-request-id": "1ca58823-e90c-33bd-10a1-4741050fa831",
-<<<<<<< HEAD
-        "x-ms-request-id": "bada0d85-c01f-0067-02ae-f96fa3000000",
-=======
-        "x-ms-request-id": "93c94387-501f-0007-597e-05133c000000",
->>>>>>> 1814567d
-        "x-ms-version": "2020-06-12"
-      },
-      "ResponseBody": []
-    },
-    {
-      "RequestUri": "https://seannse.dfs.core.windows.net/test-filesystem-7c1fe2d5-1c50-a837-05e0-3a79a9f85ae7/test-directory-86f52255-3e78-3a71-1e71-dc5cab4545b2?action=setAccessControlRecursive\u0026mode=modify\u0026maxRecords=2",
+        "x-ms-client-request-id": "07ec2b72-c068-d007-8fbf-909a12539891",
+        "x-ms-request-id": "cb1261ba-b01e-006d-2ff1-06cb14000000",
+        "x-ms-version": "2020-06-12"
+      },
+      "ResponseBody": []
+    },
+    {
+      "RequestUri": "https://seannse.dfs.core.windows.net/test-filesystem-bf49dd3b-beae-52e0-4462-a418aef4dd35/test-directory-532442ed-2556-be5d-616d-37bdce649be5?resource=directory",
+      "RequestMethod": "PUT",
+      "RequestHeaders": {
+        "Accept": "application/json",
+        "Authorization": "Sanitized",
+        "traceparent": "00-801035f71ffe47469db5cd39fee7122f-6b2fc40ad3f5de4a-00",
+        "User-Agent": [
+          "azsdk-net-Storage.Files.DataLake/12.7.0-alpha.20210219.1",
+          "(.NET 5.0.3; Microsoft Windows 10.0.19041)"
+        ],
+        "x-ms-client-request-id": "748d5e58-473a-4c90-ce2d-a5fb894a012a",
+        "x-ms-date": "Fri, 19 Feb 2021 19:03:09 GMT",
+        "x-ms-return-client-request-id": "true",
+        "x-ms-version": "2020-06-12"
+      },
+      "RequestBody": null,
+      "StatusCode": 201,
+      "ResponseHeaders": {
+        "Content-Length": "0",
+        "Date": "Fri, 19 Feb 2021 19:03:08 GMT",
+        "ETag": "\u00220x8D8D508FED2D7E9\u0022",
+        "Last-Modified": "Fri, 19 Feb 2021 19:03:08 GMT",
+        "Server": [
+          "Windows-Azure-HDFS/1.0",
+          "Microsoft-HTTPAPI/2.0"
+        ],
+        "x-ms-client-request-id": "748d5e58-473a-4c90-ce2d-a5fb894a012a",
+        "x-ms-request-id": "da83fbb5-a01f-0061-49f1-065c1c000000",
+        "x-ms-version": "2020-06-12"
+      },
+      "ResponseBody": []
+    },
+    {
+      "RequestUri": "https://seannse.dfs.core.windows.net/test-filesystem-bf49dd3b-beae-52e0-4462-a418aef4dd35/test-directory-532442ed-2556-be5d-616d-37bdce649be5/test-directory-55d2aa23-15ad-1789-75d5-ad1263e8d27f?resource=directory",
+      "RequestMethod": "PUT",
+      "RequestHeaders": {
+        "Accept": "application/json",
+        "Authorization": "Sanitized",
+        "User-Agent": [
+          "azsdk-net-Storage.Files.DataLake/12.7.0-alpha.20210219.1",
+          "(.NET 5.0.3; Microsoft Windows 10.0.19041)"
+        ],
+        "x-ms-client-request-id": "41519741-740f-4387-d576-fe65997ee9e5",
+        "x-ms-date": "Fri, 19 Feb 2021 19:03:09 GMT",
+        "x-ms-return-client-request-id": "true",
+        "x-ms-version": "2020-06-12"
+      },
+      "RequestBody": null,
+      "StatusCode": 201,
+      "ResponseHeaders": {
+        "Content-Length": "0",
+        "Date": "Fri, 19 Feb 2021 19:03:08 GMT",
+        "ETag": "\u00220x8D8D508FEE06895\u0022",
+        "Last-Modified": "Fri, 19 Feb 2021 19:03:08 GMT",
+        "Server": [
+          "Windows-Azure-HDFS/1.0",
+          "Microsoft-HTTPAPI/2.0"
+        ],
+        "x-ms-client-request-id": "41519741-740f-4387-d576-fe65997ee9e5",
+        "x-ms-request-id": "da83fbc0-a01f-0061-54f1-065c1c000000",
+        "x-ms-version": "2020-06-12"
+      },
+      "ResponseBody": []
+    },
+    {
+      "RequestUri": "https://seannse.dfs.core.windows.net/test-filesystem-bf49dd3b-beae-52e0-4462-a418aef4dd35/test-directory-532442ed-2556-be5d-616d-37bdce649be5/test-directory-55d2aa23-15ad-1789-75d5-ad1263e8d27f/test-file-8656265b-91e5-fc53-0053-27545faee7a4?resource=file",
+      "RequestMethod": "PUT",
+      "RequestHeaders": {
+        "Accept": "application/json",
+        "Authorization": "Sanitized",
+        "User-Agent": [
+          "azsdk-net-Storage.Files.DataLake/12.7.0-alpha.20210219.1",
+          "(.NET 5.0.3; Microsoft Windows 10.0.19041)"
+        ],
+        "x-ms-client-request-id": "097fcf6f-3e7a-b075-4454-41bb4c32e326",
+        "x-ms-date": "Fri, 19 Feb 2021 19:03:09 GMT",
+        "x-ms-return-client-request-id": "true",
+        "x-ms-version": "2020-06-12"
+      },
+      "RequestBody": null,
+      "StatusCode": 201,
+      "ResponseHeaders": {
+        "Content-Length": "0",
+        "Date": "Fri, 19 Feb 2021 19:03:08 GMT",
+        "ETag": "\u00220x8D8D508FEEDC8CB\u0022",
+        "Last-Modified": "Fri, 19 Feb 2021 19:03:08 GMT",
+        "Server": [
+          "Windows-Azure-HDFS/1.0",
+          "Microsoft-HTTPAPI/2.0"
+        ],
+        "x-ms-client-request-id": "097fcf6f-3e7a-b075-4454-41bb4c32e326",
+        "x-ms-request-id": "da83fbc8-a01f-0061-5cf1-065c1c000000",
+        "x-ms-version": "2020-06-12"
+      },
+      "ResponseBody": []
+    },
+    {
+      "RequestUri": "https://seannse.dfs.core.windows.net/test-filesystem-bf49dd3b-beae-52e0-4462-a418aef4dd35/test-directory-532442ed-2556-be5d-616d-37bdce649be5/test-directory-55d2aa23-15ad-1789-75d5-ad1263e8d27f/test-file-47545a8e-1dad-ca4e-b626-0bc4f5f2d3ba?resource=file",
+      "RequestMethod": "PUT",
+      "RequestHeaders": {
+        "Accept": "application/json",
+        "Authorization": "Sanitized",
+        "User-Agent": [
+          "azsdk-net-Storage.Files.DataLake/12.7.0-alpha.20210219.1",
+          "(.NET 5.0.3; Microsoft Windows 10.0.19041)"
+        ],
+        "x-ms-client-request-id": "ced2753d-9df0-5101-80b4-525433b1bb51",
+        "x-ms-date": "Fri, 19 Feb 2021 19:03:09 GMT",
+        "x-ms-return-client-request-id": "true",
+        "x-ms-version": "2020-06-12"
+      },
+      "RequestBody": null,
+      "StatusCode": 201,
+      "ResponseHeaders": {
+        "Content-Length": "0",
+        "Date": "Fri, 19 Feb 2021 19:03:08 GMT",
+        "ETag": "\u00220x8D8D508FEFA6864\u0022",
+        "Last-Modified": "Fri, 19 Feb 2021 19:03:08 GMT",
+        "Server": [
+          "Windows-Azure-HDFS/1.0",
+          "Microsoft-HTTPAPI/2.0"
+        ],
+        "x-ms-client-request-id": "ced2753d-9df0-5101-80b4-525433b1bb51",
+        "x-ms-request-id": "da83fbd0-a01f-0061-64f1-065c1c000000",
+        "x-ms-version": "2020-06-12"
+      },
+      "ResponseBody": []
+    },
+    {
+      "RequestUri": "https://seannse.dfs.core.windows.net/test-filesystem-bf49dd3b-beae-52e0-4462-a418aef4dd35/test-directory-532442ed-2556-be5d-616d-37bdce649be5/test-directory-d34d8680-534d-b0f7-3182-6b8e960c7b01?resource=directory",
+      "RequestMethod": "PUT",
+      "RequestHeaders": {
+        "Accept": "application/json",
+        "Authorization": "Sanitized",
+        "User-Agent": [
+          "azsdk-net-Storage.Files.DataLake/12.7.0-alpha.20210219.1",
+          "(.NET 5.0.3; Microsoft Windows 10.0.19041)"
+        ],
+        "x-ms-client-request-id": "c8c13564-1066-e9fa-7d21-9c6e3172ba74",
+        "x-ms-date": "Fri, 19 Feb 2021 19:03:09 GMT",
+        "x-ms-return-client-request-id": "true",
+        "x-ms-version": "2020-06-12"
+      },
+      "RequestBody": null,
+      "StatusCode": 201,
+      "ResponseHeaders": {
+        "Content-Length": "0",
+        "Date": "Fri, 19 Feb 2021 19:03:08 GMT",
+        "ETag": "\u00220x8D8D508FF094B53\u0022",
+        "Last-Modified": "Fri, 19 Feb 2021 19:03:08 GMT",
+        "Server": [
+          "Windows-Azure-HDFS/1.0",
+          "Microsoft-HTTPAPI/2.0"
+        ],
+        "x-ms-client-request-id": "c8c13564-1066-e9fa-7d21-9c6e3172ba74",
+        "x-ms-request-id": "da83fbd7-a01f-0061-6bf1-065c1c000000",
+        "x-ms-version": "2020-06-12"
+      },
+      "ResponseBody": []
+    },
+    {
+      "RequestUri": "https://seannse.dfs.core.windows.net/test-filesystem-bf49dd3b-beae-52e0-4462-a418aef4dd35/test-directory-532442ed-2556-be5d-616d-37bdce649be5/test-directory-d34d8680-534d-b0f7-3182-6b8e960c7b01/test-file-71115139-3a2b-7b31-bc7d-5bba447d255c?resource=file",
+      "RequestMethod": "PUT",
+      "RequestHeaders": {
+        "Accept": "application/json",
+        "Authorization": "Sanitized",
+        "User-Agent": [
+          "azsdk-net-Storage.Files.DataLake/12.7.0-alpha.20210219.1",
+          "(.NET 5.0.3; Microsoft Windows 10.0.19041)"
+        ],
+        "x-ms-client-request-id": "3a409bd8-2cc3-2aff-0346-0ce9b440a4ff",
+        "x-ms-date": "Fri, 19 Feb 2021 19:03:09 GMT",
+        "x-ms-return-client-request-id": "true",
+        "x-ms-version": "2020-06-12"
+      },
+      "RequestBody": null,
+      "StatusCode": 201,
+      "ResponseHeaders": {
+        "Content-Length": "0",
+        "Date": "Fri, 19 Feb 2021 19:03:08 GMT",
+        "ETag": "\u00220x8D8D508FF15A049\u0022",
+        "Last-Modified": "Fri, 19 Feb 2021 19:03:08 GMT",
+        "Server": [
+          "Windows-Azure-HDFS/1.0",
+          "Microsoft-HTTPAPI/2.0"
+        ],
+        "x-ms-client-request-id": "3a409bd8-2cc3-2aff-0346-0ce9b440a4ff",
+        "x-ms-request-id": "da83fbde-a01f-0061-72f1-065c1c000000",
+        "x-ms-version": "2020-06-12"
+      },
+      "ResponseBody": []
+    },
+    {
+      "RequestUri": "https://seannse.dfs.core.windows.net/test-filesystem-bf49dd3b-beae-52e0-4462-a418aef4dd35/test-directory-532442ed-2556-be5d-616d-37bdce649be5/test-file-f08940fc-5949-8628-b6de-a98e37331260?resource=file",
+      "RequestMethod": "PUT",
+      "RequestHeaders": {
+        "Accept": "application/json",
+        "Authorization": "Sanitized",
+        "User-Agent": [
+          "azsdk-net-Storage.Files.DataLake/12.7.0-alpha.20210219.1",
+          "(.NET 5.0.3; Microsoft Windows 10.0.19041)"
+        ],
+        "x-ms-client-request-id": "280203f8-add2-7fbb-72ba-84e58371f2d0",
+        "x-ms-date": "Fri, 19 Feb 2021 19:03:09 GMT",
+        "x-ms-return-client-request-id": "true",
+        "x-ms-version": "2020-06-12"
+      },
+      "RequestBody": null,
+      "StatusCode": 201,
+      "ResponseHeaders": {
+        "Content-Length": "0",
+        "Date": "Fri, 19 Feb 2021 19:03:08 GMT",
+        "ETag": "\u00220x8D8D508FF2332B9\u0022",
+        "Last-Modified": "Fri, 19 Feb 2021 19:03:08 GMT",
+        "Server": [
+          "Windows-Azure-HDFS/1.0",
+          "Microsoft-HTTPAPI/2.0"
+        ],
+        "x-ms-client-request-id": "280203f8-add2-7fbb-72ba-84e58371f2d0",
+        "x-ms-request-id": "da83fbe9-a01f-0061-7df1-065c1c000000",
+        "x-ms-version": "2020-06-12"
+      },
+      "ResponseBody": []
+    },
+    {
+      "RequestUri": "https://seannse.dfs.core.windows.net/test-filesystem-bf49dd3b-beae-52e0-4462-a418aef4dd35/test-directory-532442ed-2556-be5d-616d-37bdce649be5?action=setAccessControlRecursive\u0026mode=modify\u0026maxRecords=2",
       "RequestMethod": "PATCH",
       "RequestHeaders": {
         "Accept": "application/json",
         "Authorization": "Sanitized",
         "User-Agent": [
-<<<<<<< HEAD
-          "azsdk-net-Storage.Files.DataLake/12.7.0-alpha.20210202.1",
-          "(.NET 5.0.2; Microsoft Windows 10.0.19042)"
+          "azsdk-net-Storage.Files.DataLake/12.7.0-alpha.20210219.1",
+          "(.NET 5.0.3; Microsoft Windows 10.0.19041)"
         ],
         "x-ms-acl": "user::rwx,group::r--,other::---,mask::rwx",
-        "x-ms-client-request-id": "b53deb27-a066-ce5c-8da8-675e1cfd13d9",
-        "x-ms-date": "Tue, 02 Feb 2021 21:56:20 GMT",
-=======
-          "azsdk-net-Storage.Files.DataLake/12.7.0-alpha.20210217.1",
-          "(.NET 5.0.3; Microsoft Windows 10.0.19042)"
+        "x-ms-client-request-id": "33962260-ea31-318d-9b63-378267b234d0",
+        "x-ms-date": "Fri, 19 Feb 2021 19:03:09 GMT",
+        "x-ms-return-client-request-id": "true",
+        "x-ms-version": "2020-06-12"
+      },
+      "RequestBody": null,
+      "StatusCode": 200,
+      "ResponseHeaders": {
+        "Date": "Fri, 19 Feb 2021 19:03:08 GMT",
+        "Server": [
+          "Windows-Azure-HDFS/1.0",
+          "Microsoft-HTTPAPI/2.0"
+        ],
+        "Transfer-Encoding": "chunked",
+        "x-ms-client-request-id": "33962260-ea31-318d-9b63-378267b234d0",
+        "x-ms-continuation": "VBb8kI/ZqZCl9lcY/AEY9gEvc2Vhbm5zZQEwMUQ1Nzk5MkM5NzE0OEMyL3Rlc3QtZmlsZXN5c3RlbS1iZjQ5ZGQzYi1iZWFlLTUyZTAtNDQ2Mi1hNDE4YWVmNGRkMzUBMDFENzA2RjFEQzRFMjczMC90ZXN0LWRpcmVjdG9yeS01MzI0NDJlZC0yNTU2LWJlNWQtNjE2ZC0zN2JkY2U2NDliZTUvdGVzdC1kaXJlY3RvcnktNTVkMmFhMjMtMTVhZC0xNzg5LTc1ZDUtYWQxMjYzZThkMjdmL3Rlc3QtZmlsZS00NzU0NWE4ZS0xZGFkLWNhNGUtYjYyNi0wYmM0ZjVmMmQzYmEWAAAA",
+        "x-ms-namespace-enabled": "true",
+        "x-ms-request-id": "da83fbed-a01f-0061-01f1-065c1c000000",
+        "x-ms-version": "2020-06-12"
+      },
+      "ResponseBody": "eyJkaXJlY3Rvcmllc1N1Y2Nlc3NmdWwiOjIsImZhaWxlZEVudHJpZXMiOltdLCJmYWlsdXJlQ291bnQiOjAsImZpbGVzU3VjY2Vzc2Z1bCI6MH0K"
+    },
+    {
+      "RequestUri": "https://seannse.dfs.core.windows.net/test-filesystem-bf49dd3b-beae-52e0-4462-a418aef4dd35/test-directory-532442ed-2556-be5d-616d-37bdce649be5?action=setAccessControlRecursive\u0026continuation=VBb8kI%2FZqZCl9lcY%2FAEY9gEvc2Vhbm5zZQEwMUQ1Nzk5MkM5NzE0OEMyL3Rlc3QtZmlsZXN5c3RlbS1iZjQ5ZGQzYi1iZWFlLTUyZTAtNDQ2Mi1hNDE4YWVmNGRkMzUBMDFENzA2RjFEQzRFMjczMC90ZXN0LWRpcmVjdG9yeS01MzI0NDJlZC0yNTU2LWJlNWQtNjE2ZC0zN2JkY2U2NDliZTUvdGVzdC1kaXJlY3RvcnktNTVkMmFhMjMtMTVhZC0xNzg5LTc1ZDUtYWQxMjYzZThkMjdmL3Rlc3QtZmlsZS00NzU0NWE4ZS0xZGFkLWNhNGUtYjYyNi0wYmM0ZjVmMmQzYmEWAAAA\u0026mode=modify\u0026maxRecords=2",
+      "RequestMethod": "PATCH",
+      "RequestHeaders": {
+        "Accept": "application/json",
+        "Authorization": "Sanitized",
+        "User-Agent": [
+          "azsdk-net-Storage.Files.DataLake/12.7.0-alpha.20210219.1",
+          "(.NET 5.0.3; Microsoft Windows 10.0.19041)"
         ],
         "x-ms-acl": "user::rwx,group::r--,other::---,mask::rwx",
-        "x-ms-client-request-id": "b53deb27-a066-ce5c-8da8-675e1cfd13d9",
-        "x-ms-date": "Wed, 17 Feb 2021 22:44:02 GMT",
->>>>>>> 1814567d
+        "x-ms-client-request-id": "61857fda-bedb-499f-1ed8-c1fac340aaf5",
+        "x-ms-date": "Fri, 19 Feb 2021 19:03:09 GMT",
         "x-ms-return-client-request-id": "true",
         "x-ms-version": "2020-06-12"
       },
       "RequestBody": null,
       "StatusCode": 200,
       "ResponseHeaders": {
-<<<<<<< HEAD
-        "Date": "Tue, 02 Feb 2021 21:56:21 GMT",
-=======
-        "Date": "Wed, 17 Feb 2021 22:44:01 GMT",
->>>>>>> 1814567d
+        "Date": "Fri, 19 Feb 2021 19:03:08 GMT",
         "Server": [
           "Windows-Azure-HDFS/1.0",
           "Microsoft-HTTPAPI/2.0"
         ],
         "Transfer-Encoding": "chunked",
-        "x-ms-client-request-id": "b53deb27-a066-ce5c-8da8-675e1cfd13d9",
-<<<<<<< HEAD
-        "x-ms-continuation": "VBa57unCrajA30oY/AEY9gEvc2Vhbm5zZQEwMUQ1Nzk5MkM5NzE0OEMyL3Rlc3QtZmlsZXN5c3RlbS03YzFmZTJkNS0xYzUwLWE4MzctMDVlMC0zYTc5YTlmODVhZTcBMDFENkY5QUUzRDJBRThCMy90ZXN0LWRpcmVjdG9yeS04NmY1MjI1NS0zZTc4LTNhNzEtMWU3MS1kYzVjYWI0NTQ1YjIvdGVzdC1kaXJlY3RvcnktNWQ3NDI2MGQtZDE3ZS02Y2ZjLTg1MjEtNzljY2RjOTIyZGYwL3Rlc3QtZmlsZS00MmY0MWJhMy04MWFjLTNlZjAtNTg3Yi02ZTNlYjJhY2RhZTgWAAAA",
+        "x-ms-client-request-id": "61857fda-bedb-499f-1ed8-c1fac340aaf5",
+        "x-ms-continuation": "VBaxsKLbht\u002BDg/gBGM0BGMcBL3NlYW5uc2UBMDFENTc5OTJDOTcxNDhDMi90ZXN0LWZpbGVzeXN0ZW0tYmY0OWRkM2ItYmVhZS01MmUwLTQ0NjItYTQxOGFlZjRkZDM1ATAxRDcwNkYxREM0RTI3MzAvdGVzdC1kaXJlY3RvcnktNTMyNDQyZWQtMjU1Ni1iZTVkLTYxNmQtMzdiZGNlNjQ5YmU1L3Rlc3QtZGlyZWN0b3J5LWQzNGQ4NjgwLTUzNGQtYjBmNy0zMTgyLTZiOGU5NjBjN2IwMRYAAAA=",
         "x-ms-namespace-enabled": "true",
-        "x-ms-request-id": "bada0d9b-c01f-0067-18ae-f96fa3000000",
-=======
-        "x-ms-continuation": "VBba4MXn7qzb4wQY/AEY9gEvc2Vhbm5zZQEwMUQ1Nzk5MkM5NzE0OEMyL3Rlc3QtZmlsZXN5c3RlbS03YzFmZTJkNS0xYzUwLWE4MzctMDVlMC0zYTc5YTlmODVhZTcBMDFENzA1N0U2MkZGRDE5OC90ZXN0LWRpcmVjdG9yeS04NmY1MjI1NS0zZTc4LTNhNzEtMWU3MS1kYzVjYWI0NTQ1YjIvdGVzdC1kaXJlY3RvcnktNWQ3NDI2MGQtZDE3ZS02Y2ZjLTg1MjEtNzljY2RjOTIyZGYwL3Rlc3QtZmlsZS00MmY0MWJhMy04MWFjLTNlZjAtNTg3Yi02ZTNlYjJhY2RhZTgWAAAA",
+        "x-ms-request-id": "da83fbf4-a01f-0061-08f1-065c1c000000",
+        "x-ms-version": "2020-06-12"
+      },
+      "ResponseBody": "eyJkaXJlY3Rvcmllc1N1Y2Nlc3NmdWwiOjAsImZhaWxlZEVudHJpZXMiOltdLCJmYWlsdXJlQ291bnQiOjAsImZpbGVzU3VjY2Vzc2Z1bCI6Mn0K"
+    },
+    {
+      "RequestUri": "https://seannse.dfs.core.windows.net/test-filesystem-bf49dd3b-beae-52e0-4462-a418aef4dd35/test-directory-532442ed-2556-be5d-616d-37bdce649be5?action=setAccessControlRecursive\u0026continuation=VBaxsKLbht%2BDg%2FgBGM0BGMcBL3NlYW5uc2UBMDFENTc5OTJDOTcxNDhDMi90ZXN0LWZpbGVzeXN0ZW0tYmY0OWRkM2ItYmVhZS01MmUwLTQ0NjItYTQxOGFlZjRkZDM1ATAxRDcwNkYxREM0RTI3MzAvdGVzdC1kaXJlY3RvcnktNTMyNDQyZWQtMjU1Ni1iZTVkLTYxNmQtMzdiZGNlNjQ5YmU1L3Rlc3QtZGlyZWN0b3J5LWQzNGQ4NjgwLTUzNGQtYjBmNy0zMTgyLTZiOGU5NjBjN2IwMRYAAAA%3D\u0026mode=modify\u0026maxRecords=2",
+      "RequestMethod": "PATCH",
+      "RequestHeaders": {
+        "Accept": "application/json",
+        "Authorization": "Sanitized",
+        "User-Agent": [
+          "azsdk-net-Storage.Files.DataLake/12.7.0-alpha.20210219.1",
+          "(.NET 5.0.3; Microsoft Windows 10.0.19041)"
+        ],
+        "x-ms-acl": "user::rwx,group::r--,other::---,mask::rwx",
+        "x-ms-client-request-id": "e7a8e8df-d32d-4df5-ee87-dcce5f2f39ff",
+        "x-ms-date": "Fri, 19 Feb 2021 19:03:09 GMT",
+        "x-ms-return-client-request-id": "true",
+        "x-ms-version": "2020-06-12"
+      },
+      "RequestBody": null,
+      "StatusCode": 200,
+      "ResponseHeaders": {
+        "Date": "Fri, 19 Feb 2021 19:03:08 GMT",
+        "Server": [
+          "Windows-Azure-HDFS/1.0",
+          "Microsoft-HTTPAPI/2.0"
+        ],
+        "Transfer-Encoding": "chunked",
+        "x-ms-client-request-id": "e7a8e8df-d32d-4df5-ee87-dcce5f2f39ff",
+        "x-ms-continuation": "VBbpwsWssPKMuaUBGMgBGMIBL3NlYW5uc2UBMDFENTc5OTJDOTcxNDhDMi90ZXN0LWZpbGVzeXN0ZW0tYmY0OWRkM2ItYmVhZS01MmUwLTQ0NjItYTQxOGFlZjRkZDM1ATAxRDcwNkYxREM0RTI3MzAvdGVzdC1kaXJlY3RvcnktNTMyNDQyZWQtMjU1Ni1iZTVkLTYxNmQtMzdiZGNlNjQ5YmU1L3Rlc3QtZmlsZS1mMDg5NDBmYy01OTQ5LTg2MjgtYjZkZS1hOThlMzczMzEyNjAWAAAA",
         "x-ms-namespace-enabled": "true",
-        "x-ms-request-id": "93c943a6-501f-0007-777e-05133c000000",
->>>>>>> 1814567d
-        "x-ms-version": "2020-06-12"
-      },
-      "ResponseBody": "eyJkaXJlY3Rvcmllc1N1Y2Nlc3NmdWwiOjIsImZhaWxlZEVudHJpZXMiOltdLCJmYWlsdXJlQ291bnQiOjAsImZpbGVzU3VjY2Vzc2Z1bCI6MH0K"
-    },
-    {
-<<<<<<< HEAD
-      "RequestUri": "https://seannse.dfs.core.windows.net/test-filesystem-7c1fe2d5-1c50-a837-05e0-3a79a9f85ae7/test-directory-86f52255-3e78-3a71-1e71-dc5cab4545b2?action=setAccessControlRecursive\u0026continuation=VBa57unCrajA30oY%2FAEY9gEvc2Vhbm5zZQEwMUQ1Nzk5MkM5NzE0OEMyL3Rlc3QtZmlsZXN5c3RlbS03YzFmZTJkNS0xYzUwLWE4MzctMDVlMC0zYTc5YTlmODVhZTcBMDFENkY5QUUzRDJBRThCMy90ZXN0LWRpcmVjdG9yeS04NmY1MjI1NS0zZTc4LTNhNzEtMWU3MS1kYzVjYWI0NTQ1YjIvdGVzdC1kaXJlY3RvcnktNWQ3NDI2MGQtZDE3ZS02Y2ZjLTg1MjEtNzljY2RjOTIyZGYwL3Rlc3QtZmlsZS00MmY0MWJhMy04MWFjLTNlZjAtNTg3Yi02ZTNlYjJhY2RhZTgWAAAA\u0026mode=modify\u0026maxRecords=2",
-=======
-      "RequestUri": "https://seannse.dfs.core.windows.net/test-filesystem-7c1fe2d5-1c50-a837-05e0-3a79a9f85ae7/test-directory-86f52255-3e78-3a71-1e71-dc5cab4545b2?action=setAccessControlRecursive\u0026mode=modify\u0026continuation=VBba4MXn7qzb4wQY%2FAEY9gEvc2Vhbm5zZQEwMUQ1Nzk5MkM5NzE0OEMyL3Rlc3QtZmlsZXN5c3RlbS03YzFmZTJkNS0xYzUwLWE4MzctMDVlMC0zYTc5YTlmODVhZTcBMDFENzA1N0U2MkZGRDE5OC90ZXN0LWRpcmVjdG9yeS04NmY1MjI1NS0zZTc4LTNhNzEtMWU3MS1kYzVjYWI0NTQ1YjIvdGVzdC1kaXJlY3RvcnktNWQ3NDI2MGQtZDE3ZS02Y2ZjLTg1MjEtNzljY2RjOTIyZGYwL3Rlc3QtZmlsZS00MmY0MWJhMy04MWFjLTNlZjAtNTg3Yi02ZTNlYjJhY2RhZTgWAAAA\u0026maxRecords=2",
->>>>>>> 1814567d
+        "x-ms-request-id": "da83fc07-a01f-0061-1bf1-065c1c000000",
+        "x-ms-version": "2020-06-12"
+      },
+      "ResponseBody": "eyJkaXJlY3Rvcmllc1N1Y2Nlc3NmdWwiOjEsImZhaWxlZEVudHJpZXMiOltdLCJmYWlsdXJlQ291bnQiOjAsImZpbGVzU3VjY2Vzc2Z1bCI6MX0K"
+    },
+    {
+      "RequestUri": "https://seannse.dfs.core.windows.net/test-filesystem-bf49dd3b-beae-52e0-4462-a418aef4dd35/test-directory-532442ed-2556-be5d-616d-37bdce649be5?action=setAccessControlRecursive\u0026continuation=VBbpwsWssPKMuaUBGMgBGMIBL3NlYW5uc2UBMDFENTc5OTJDOTcxNDhDMi90ZXN0LWZpbGVzeXN0ZW0tYmY0OWRkM2ItYmVhZS01MmUwLTQ0NjItYTQxOGFlZjRkZDM1ATAxRDcwNkYxREM0RTI3MzAvdGVzdC1kaXJlY3RvcnktNTMyNDQyZWQtMjU1Ni1iZTVkLTYxNmQtMzdiZGNlNjQ5YmU1L3Rlc3QtZmlsZS1mMDg5NDBmYy01OTQ5LTg2MjgtYjZkZS1hOThlMzczMzEyNjAWAAAA\u0026mode=modify\u0026maxRecords=2",
       "RequestMethod": "PATCH",
       "RequestHeaders": {
         "Accept": "application/json",
         "Authorization": "Sanitized",
         "User-Agent": [
-<<<<<<< HEAD
-          "azsdk-net-Storage.Files.DataLake/12.7.0-alpha.20210202.1",
-          "(.NET 5.0.2; Microsoft Windows 10.0.19042)"
+          "azsdk-net-Storage.Files.DataLake/12.7.0-alpha.20210219.1",
+          "(.NET 5.0.3; Microsoft Windows 10.0.19041)"
         ],
         "x-ms-acl": "user::rwx,group::r--,other::---,mask::rwx",
-        "x-ms-client-request-id": "191a7cee-f2d2-3bca-7801-74ee485dbe28",
-        "x-ms-date": "Tue, 02 Feb 2021 21:56:20 GMT",
-=======
-          "azsdk-net-Storage.Files.DataLake/12.7.0-alpha.20210217.1",
-          "(.NET 5.0.3; Microsoft Windows 10.0.19042)"
-        ],
-        "x-ms-acl": "user::rwx,group::r--,other::---,mask::rwx",
-        "x-ms-client-request-id": "191a7cee-f2d2-3bca-7801-74ee485dbe28",
-        "x-ms-date": "Wed, 17 Feb 2021 22:44:02 GMT",
->>>>>>> 1814567d
+        "x-ms-client-request-id": "da1b96a5-c298-cac8-e8ef-7fca098edfc8",
+        "x-ms-date": "Fri, 19 Feb 2021 19:03:10 GMT",
         "x-ms-return-client-request-id": "true",
         "x-ms-version": "2020-06-12"
       },
       "RequestBody": null,
       "StatusCode": 200,
       "ResponseHeaders": {
-<<<<<<< HEAD
-        "Date": "Tue, 02 Feb 2021 21:56:21 GMT",
-=======
-        "Date": "Wed, 17 Feb 2021 22:44:01 GMT",
->>>>>>> 1814567d
+        "Date": "Fri, 19 Feb 2021 19:03:08 GMT",
         "Server": [
           "Windows-Azure-HDFS/1.0",
           "Microsoft-HTTPAPI/2.0"
         ],
         "Transfer-Encoding": "chunked",
-        "x-ms-client-request-id": "191a7cee-f2d2-3bca-7801-74ee485dbe28",
-<<<<<<< HEAD
-        "x-ms-continuation": "VBb6/97Nkv344h0Y/AEY9gEvc2Vhbm5zZQEwMUQ1Nzk5MkM5NzE0OEMyL3Rlc3QtZmlsZXN5c3RlbS03YzFmZTJkNS0xYzUwLWE4MzctMDVlMC0zYTc5YTlmODVhZTcBMDFENkY5QUUzRDJBRThCMy90ZXN0LWRpcmVjdG9yeS04NmY1MjI1NS0zZTc4LTNhNzEtMWU3MS1kYzVjYWI0NTQ1YjIvdGVzdC1kaXJlY3RvcnktYTlkOGMyZDktNzlkZi04MDM1LTZiYTUtMWY5ZDA1MTUxNTZjL3Rlc3QtZmlsZS02YTlkNWYwOS1mNzYwLWVhNzYtNjg1Zi00NWQxMGY4MWExY2UWAAAA",
+        "x-ms-client-request-id": "da1b96a5-c298-cac8-e8ef-7fca098edfc8",
         "x-ms-namespace-enabled": "true",
-        "x-ms-request-id": "bada0dbc-c01f-0067-39ae-f96fa3000000",
-=======
-        "x-ms-continuation": "VBaZ8fLo0fnj3lMY/AEY9gEvc2Vhbm5zZQEwMUQ1Nzk5MkM5NzE0OEMyL3Rlc3QtZmlsZXN5c3RlbS03YzFmZTJkNS0xYzUwLWE4MzctMDVlMC0zYTc5YTlmODVhZTcBMDFENzA1N0U2MkZGRDE5OC90ZXN0LWRpcmVjdG9yeS04NmY1MjI1NS0zZTc4LTNhNzEtMWU3MS1kYzVjYWI0NTQ1YjIvdGVzdC1kaXJlY3RvcnktYTlkOGMyZDktNzlkZi04MDM1LTZiYTUtMWY5ZDA1MTUxNTZjL3Rlc3QtZmlsZS02YTlkNWYwOS1mNzYwLWVhNzYtNjg1Zi00NWQxMGY4MWExY2UWAAAA",
-        "x-ms-namespace-enabled": "true",
-        "x-ms-request-id": "93c943c3-501f-0007-147e-05133c000000",
->>>>>>> 1814567d
-        "x-ms-version": "2020-06-12"
-      },
-      "ResponseBody": "eyJkaXJlY3Rvcmllc1N1Y2Nlc3NmdWwiOjEsImZhaWxlZEVudHJpZXMiOltdLCJmYWlsdXJlQ291bnQiOjAsImZpbGVzU3VjY2Vzc2Z1bCI6MX0K"
-    },
-    {
-<<<<<<< HEAD
-      "RequestUri": "https://seannse.dfs.core.windows.net/test-filesystem-7c1fe2d5-1c50-a837-05e0-3a79a9f85ae7/test-directory-86f52255-3e78-3a71-1e71-dc5cab4545b2?action=setAccessControlRecursive\u0026continuation=VBb6%2F97Nkv344h0Y%2FAEY9gEvc2Vhbm5zZQEwMUQ1Nzk5MkM5NzE0OEMyL3Rlc3QtZmlsZXN5c3RlbS03YzFmZTJkNS0xYzUwLWE4MzctMDVlMC0zYTc5YTlmODVhZTcBMDFENkY5QUUzRDJBRThCMy90ZXN0LWRpcmVjdG9yeS04NmY1MjI1NS0zZTc4LTNhNzEtMWU3MS1kYzVjYWI0NTQ1YjIvdGVzdC1kaXJlY3RvcnktYTlkOGMyZDktNzlkZi04MDM1LTZiYTUtMWY5ZDA1MTUxNTZjL3Rlc3QtZmlsZS02YTlkNWYwOS1mNzYwLWVhNzYtNjg1Zi00NWQxMGY4MWExY2UWAAAA\u0026mode=modify\u0026maxRecords=2",
-=======
-      "RequestUri": "https://seannse.dfs.core.windows.net/test-filesystem-7c1fe2d5-1c50-a837-05e0-3a79a9f85ae7/test-directory-86f52255-3e78-3a71-1e71-dc5cab4545b2?action=setAccessControlRecursive\u0026mode=modify\u0026continuation=VBaZ8fLo0fnj3lMY%2FAEY9gEvc2Vhbm5zZQEwMUQ1Nzk5MkM5NzE0OEMyL3Rlc3QtZmlsZXN5c3RlbS03YzFmZTJkNS0xYzUwLWE4MzctMDVlMC0zYTc5YTlmODVhZTcBMDFENzA1N0U2MkZGRDE5OC90ZXN0LWRpcmVjdG9yeS04NmY1MjI1NS0zZTc4LTNhNzEtMWU3MS1kYzVjYWI0NTQ1YjIvdGVzdC1kaXJlY3RvcnktYTlkOGMyZDktNzlkZi04MDM1LTZiYTUtMWY5ZDA1MTUxNTZjL3Rlc3QtZmlsZS02YTlkNWYwOS1mNzYwLWVhNzYtNjg1Zi00NWQxMGY4MWExY2UWAAAA\u0026maxRecords=2",
->>>>>>> 1814567d
-      "RequestMethod": "PATCH",
-      "RequestHeaders": {
-        "Accept": "application/json",
-        "Authorization": "Sanitized",
-        "User-Agent": [
-<<<<<<< HEAD
-          "azsdk-net-Storage.Files.DataLake/12.7.0-alpha.20210202.1",
-          "(.NET 5.0.2; Microsoft Windows 10.0.19042)"
-        ],
-        "x-ms-acl": "user::rwx,group::r--,other::---,mask::rwx",
-        "x-ms-client-request-id": "a06f5f32-fae2-e507-750a-0c92ca6b2a6f",
-        "x-ms-date": "Tue, 02 Feb 2021 21:56:20 GMT",
-=======
-          "azsdk-net-Storage.Files.DataLake/12.7.0-alpha.20210217.1",
-          "(.NET 5.0.3; Microsoft Windows 10.0.19042)"
-        ],
-        "x-ms-acl": "user::rwx,group::r--,other::---,mask::rwx",
-        "x-ms-client-request-id": "a06f5f32-fae2-e507-750a-0c92ca6b2a6f",
-        "x-ms-date": "Wed, 17 Feb 2021 22:44:02 GMT",
->>>>>>> 1814567d
-        "x-ms-return-client-request-id": "true",
-        "x-ms-version": "2020-06-12"
-      },
-      "RequestBody": null,
-      "StatusCode": 200,
-      "ResponseHeaders": {
-<<<<<<< HEAD
-        "Date": "Tue, 02 Feb 2021 21:56:21 GMT",
-=======
-        "Date": "Wed, 17 Feb 2021 22:44:01 GMT",
->>>>>>> 1814567d
-        "Server": [
-          "Windows-Azure-HDFS/1.0",
-          "Microsoft-HTTPAPI/2.0"
-        ],
-        "Transfer-Encoding": "chunked",
-        "x-ms-client-request-id": "a06f5f32-fae2-e507-750a-0c92ca6b2a6f",
-<<<<<<< HEAD
-        "x-ms-continuation": "VBbslNOcyumO6FAYyAEYwgEvc2Vhbm5zZQEwMUQ1Nzk5MkM5NzE0OEMyL3Rlc3QtZmlsZXN5c3RlbS03YzFmZTJkNS0xYzUwLWE4MzctMDVlMC0zYTc5YTlmODVhZTcBMDFENkY5QUUzRDJBRThCMy90ZXN0LWRpcmVjdG9yeS04NmY1MjI1NS0zZTc4LTNhNzEtMWU3MS1kYzVjYWI0NTQ1YjIvdGVzdC1maWxlLWQ5ZTI2NDNlLTJmNjUtMGIyOS0yZjY3LWRkNjEzZDBjYmQ2OBYAAAA=",
-        "x-ms-namespace-enabled": "true",
-        "x-ms-request-id": "bada0dd3-c01f-0067-50ae-f96fa3000000",
-=======
-        "x-ms-continuation": "VBaG\u002BJfNm7nPxGEYyAEYwgEvc2Vhbm5zZQEwMUQ1Nzk5MkM5NzE0OEMyL3Rlc3QtZmlsZXN5c3RlbS03YzFmZTJkNS0xYzUwLWE4MzctMDVlMC0zYTc5YTlmODVhZTcBMDFENzA1N0U2MkZGRDE5OC90ZXN0LWRpcmVjdG9yeS04NmY1MjI1NS0zZTc4LTNhNzEtMWU3MS1kYzVjYWI0NTQ1YjIvdGVzdC1maWxlLWQ5ZTI2NDNlLTJmNjUtMGIyOS0yZjY3LWRkNjEzZDBjYmQ2OBYAAAA=",
-        "x-ms-namespace-enabled": "true",
-        "x-ms-request-id": "93c943e3-501f-0007-347e-05133c000000",
->>>>>>> 1814567d
-        "x-ms-version": "2020-06-12"
-      },
-      "ResponseBody": "eyJkaXJlY3Rvcmllc1N1Y2Nlc3NmdWwiOjAsImZhaWxlZEVudHJpZXMiOltdLCJmYWlsdXJlQ291bnQiOjAsImZpbGVzU3VjY2Vzc2Z1bCI6Mn0K"
-    },
-    {
-<<<<<<< HEAD
-      "RequestUri": "https://seannse.dfs.core.windows.net/test-filesystem-7c1fe2d5-1c50-a837-05e0-3a79a9f85ae7/test-directory-86f52255-3e78-3a71-1e71-dc5cab4545b2?action=setAccessControlRecursive\u0026continuation=VBbslNOcyumO6FAYyAEYwgEvc2Vhbm5zZQEwMUQ1Nzk5MkM5NzE0OEMyL3Rlc3QtZmlsZXN5c3RlbS03YzFmZTJkNS0xYzUwLWE4MzctMDVlMC0zYTc5YTlmODVhZTcBMDFENkY5QUUzRDJBRThCMy90ZXN0LWRpcmVjdG9yeS04NmY1MjI1NS0zZTc4LTNhNzEtMWU3MS1kYzVjYWI0NTQ1YjIvdGVzdC1maWxlLWQ5ZTI2NDNlLTJmNjUtMGIyOS0yZjY3LWRkNjEzZDBjYmQ2OBYAAAA%3D\u0026mode=modify\u0026maxRecords=2",
-=======
-      "RequestUri": "https://seannse.dfs.core.windows.net/test-filesystem-7c1fe2d5-1c50-a837-05e0-3a79a9f85ae7/test-directory-86f52255-3e78-3a71-1e71-dc5cab4545b2?action=setAccessControlRecursive\u0026mode=modify\u0026continuation=VBaG%2BJfNm7nPxGEYyAEYwgEvc2Vhbm5zZQEwMUQ1Nzk5MkM5NzE0OEMyL3Rlc3QtZmlsZXN5c3RlbS03YzFmZTJkNS0xYzUwLWE4MzctMDVlMC0zYTc5YTlmODVhZTcBMDFENzA1N0U2MkZGRDE5OC90ZXN0LWRpcmVjdG9yeS04NmY1MjI1NS0zZTc4LTNhNzEtMWU3MS1kYzVjYWI0NTQ1YjIvdGVzdC1maWxlLWQ5ZTI2NDNlLTJmNjUtMGIyOS0yZjY3LWRkNjEzZDBjYmQ2OBYAAAA%3D\u0026maxRecords=2",
->>>>>>> 1814567d
-      "RequestMethod": "PATCH",
-      "RequestHeaders": {
-        "Accept": "application/json",
-        "Authorization": "Sanitized",
-        "User-Agent": [
-<<<<<<< HEAD
-          "azsdk-net-Storage.Files.DataLake/12.7.0-alpha.20210202.1",
-          "(.NET 5.0.2; Microsoft Windows 10.0.19042)"
-        ],
-        "x-ms-acl": "user::rwx,group::r--,other::---,mask::rwx",
-        "x-ms-client-request-id": "e9bcbf2d-1ded-bc46-0f27-07b921a31d25",
-        "x-ms-date": "Tue, 02 Feb 2021 21:56:20 GMT",
-=======
-          "azsdk-net-Storage.Files.DataLake/12.7.0-alpha.20210217.1",
-          "(.NET 5.0.3; Microsoft Windows 10.0.19042)"
-        ],
-        "x-ms-acl": "user::rwx,group::r--,other::---,mask::rwx",
-        "x-ms-client-request-id": "e9bcbf2d-1ded-bc46-0f27-07b921a31d25",
-        "x-ms-date": "Wed, 17 Feb 2021 22:44:02 GMT",
->>>>>>> 1814567d
-        "x-ms-return-client-request-id": "true",
-        "x-ms-version": "2020-06-12"
-      },
-      "RequestBody": null,
-      "StatusCode": 200,
-      "ResponseHeaders": {
-<<<<<<< HEAD
-        "Date": "Tue, 02 Feb 2021 21:56:21 GMT",
-=======
-        "Date": "Wed, 17 Feb 2021 22:44:02 GMT",
->>>>>>> 1814567d
-        "Server": [
-          "Windows-Azure-HDFS/1.0",
-          "Microsoft-HTTPAPI/2.0"
-        ],
-        "Transfer-Encoding": "chunked",
-        "x-ms-client-request-id": "e9bcbf2d-1ded-bc46-0f27-07b921a31d25",
-        "x-ms-namespace-enabled": "true",
-<<<<<<< HEAD
-        "x-ms-request-id": "bada0df1-c01f-0067-6dae-f96fa3000000",
-=======
-        "x-ms-request-id": "93c94400-501f-0007-517e-05133c000000",
->>>>>>> 1814567d
+        "x-ms-request-id": "da83fc12-a01f-0061-26f1-065c1c000000",
         "x-ms-version": "2020-06-12"
       },
       "ResponseBody": "eyJkaXJlY3Rvcmllc1N1Y2Nlc3NmdWwiOjAsImZhaWxlZEVudHJpZXMiOltdLCJmYWlsdXJlQ291bnQiOjAsImZpbGVzU3VjY2Vzc2Z1bCI6MX0K"
     },
     {
-      "RequestUri": "https://seannse.blob.core.windows.net/test-filesystem-7c1fe2d5-1c50-a837-05e0-3a79a9f85ae7?restype=container",
+      "RequestUri": "https://seannse.blob.core.windows.net/test-filesystem-bf49dd3b-beae-52e0-4462-a418aef4dd35?restype=container",
       "RequestMethod": "DELETE",
       "RequestHeaders": {
         "Accept": "application/xml",
         "Authorization": "Sanitized",
-<<<<<<< HEAD
-        "traceparent": "00-7c1c488b2470b04d87ee08b5c1596f53-cadf29dc56bc8041-00",
-        "User-Agent": [
-          "azsdk-net-Storage.Files.DataLake/12.7.0-alpha.20210202.1",
-          "(.NET 5.0.2; Microsoft Windows 10.0.19042)"
-        ],
-        "x-ms-client-request-id": "0b65ae77-41ae-ee81-88d0-d4a4f18ba0a2",
-        "x-ms-date": "Tue, 02 Feb 2021 21:56:20 GMT",
-=======
-        "traceparent": "00-fc599dac564db04aa30fa01c66856608-beef754affbeba46-00",
-        "User-Agent": [
-          "azsdk-net-Storage.Files.DataLake/12.7.0-alpha.20210217.1",
-          "(.NET 5.0.3; Microsoft Windows 10.0.19042)"
-        ],
-        "x-ms-client-request-id": "0b65ae77-41ae-ee81-88d0-d4a4f18ba0a2",
-        "x-ms-date": "Wed, 17 Feb 2021 22:44:02 GMT",
->>>>>>> 1814567d
+        "traceparent": "00-c9eb72324357524b9c50f2e8c86ede86-c60734668e8f9f49-00",
+        "User-Agent": [
+          "azsdk-net-Storage.Files.DataLake/12.7.0-alpha.20210219.1",
+          "(.NET 5.0.3; Microsoft Windows 10.0.19041)"
+        ],
+        "x-ms-client-request-id": "c8294ba9-5f14-8366-c199-37449732ea93",
+        "x-ms-date": "Fri, 19 Feb 2021 19:03:10 GMT",
         "x-ms-return-client-request-id": "true",
         "x-ms-version": "2020-06-12"
       },
@@ -655,28 +410,20 @@
       "StatusCode": 202,
       "ResponseHeaders": {
         "Content-Length": "0",
-<<<<<<< HEAD
-        "Date": "Tue, 02 Feb 2021 21:56:21 GMT",
-=======
-        "Date": "Wed, 17 Feb 2021 22:44:02 GMT",
->>>>>>> 1814567d
+        "Date": "Fri, 19 Feb 2021 19:03:08 GMT",
         "Server": [
           "Windows-Azure-Blob/1.0",
           "Microsoft-HTTPAPI/2.0"
         ],
-        "x-ms-client-request-id": "0b65ae77-41ae-ee81-88d0-d4a4f18ba0a2",
-<<<<<<< HEAD
-        "x-ms-request-id": "0e93e9d6-c01e-0093-6eae-f9a455000000",
-=======
-        "x-ms-request-id": "5a64aa20-301e-0001-387e-052083000000",
->>>>>>> 1814567d
+        "x-ms-client-request-id": "c8294ba9-5f14-8366-c199-37449732ea93",
+        "x-ms-request-id": "cb12630d-b01e-006d-57f1-06cb14000000",
         "x-ms-version": "2020-06-12"
       },
       "ResponseBody": []
     }
   ],
   "Variables": {
-    "RandomSeed": "710998793",
+    "RandomSeed": "106109458",
     "Storage_TestConfigHierarchicalNamespace": "NamespaceTenant\nseannse\nU2FuaXRpemVk\nhttps://seannse.blob.core.windows.net\nhttps://seannse.file.core.windows.net\nhttps://seannse.queue.core.windows.net\nhttps://seannse.table.core.windows.net\n\n\n\n\nhttps://seannse-secondary.blob.core.windows.net\nhttps://seannse-secondary.file.core.windows.net\nhttps://seannse-secondary.queue.core.windows.net\nhttps://seannse-secondary.table.core.windows.net\n68390a19-a643-458b-b726-408abf67b4fc\nSanitized\n72f988bf-86f1-41af-91ab-2d7cd011db47\nhttps://login.microsoftonline.com/\nCloud\nBlobEndpoint=https://seannse.blob.core.windows.net/;QueueEndpoint=https://seannse.queue.core.windows.net/;FileEndpoint=https://seannse.file.core.windows.net/;BlobSecondaryEndpoint=https://seannse-secondary.blob.core.windows.net/;QueueSecondaryEndpoint=https://seannse-secondary.queue.core.windows.net/;FileSecondaryEndpoint=https://seannse-secondary.file.core.windows.net/;AccountName=seannse;AccountKey=Sanitized\n"
   }
 }