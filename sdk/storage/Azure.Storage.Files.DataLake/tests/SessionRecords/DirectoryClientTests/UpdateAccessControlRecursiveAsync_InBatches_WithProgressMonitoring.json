﻿{
  "Entries": [
    {
      "RequestUri": "https://seannse.blob.core.windows.net/test-filesystem-bf49dd3b-beae-52e0-4462-a418aef4dd35?restype=container",
      "RequestMethod": "PUT",
      "RequestHeaders": {
        "Accept": "application/xml",
        "Authorization": "Sanitized",
        "traceparent": "00-23811ae90f4ed240aaf98bb2e4e0dcc2-0943df36dbd16843-00",
        "User-Agent": [
          "azsdk-net-Storage.Files.DataLake/12.7.0-alpha.20210219.1",
          "(.NET 5.0.3; Microsoft Windows 10.0.19041)"
        ],
        "x-ms-blob-public-access": "container",
        "x-ms-client-request-id": "07ec2b72-c068-d007-8fbf-909a12539891",
        "x-ms-date": "Fri, 19 Feb 2021 19:03:09 GMT",
        "x-ms-return-client-request-id": "true",
<<<<<<< HEAD
        "x-ms-version": "2020-12-06"
=======
        "x-ms-version": "2021-02-12"
>>>>>>> 7e782c87
      },
      "RequestBody": null,
      "StatusCode": 201,
      "ResponseHeaders": {
        "Content-Length": "0",
        "Date": "Fri, 19 Feb 2021 19:03:07 GMT",
        "ETag": "\"0x8D8D508FEC4B9D6\"",
        "Last-Modified": "Fri, 19 Feb 2021 19:03:08 GMT",
        "Server": [
          "Windows-Azure-Blob/1.0",
          "Microsoft-HTTPAPI/2.0"
        ],
        "x-ms-client-request-id": "07ec2b72-c068-d007-8fbf-909a12539891",
        "x-ms-request-id": "cb1261ba-b01e-006d-2ff1-06cb14000000",
<<<<<<< HEAD
        "x-ms-version": "2020-12-06"
=======
        "x-ms-version": "2021-02-12"
>>>>>>> 7e782c87
      },
      "ResponseBody": []
    },
    {
      "RequestUri": "https://seannse.dfs.core.windows.net/test-filesystem-bf49dd3b-beae-52e0-4462-a418aef4dd35/test-directory-532442ed-2556-be5d-616d-37bdce649be5?resource=directory",
      "RequestMethod": "PUT",
      "RequestHeaders": {
        "Accept": "application/json",
        "Authorization": "Sanitized",
        "traceparent": "00-801035f71ffe47469db5cd39fee7122f-6b2fc40ad3f5de4a-00",
        "User-Agent": [
          "azsdk-net-Storage.Files.DataLake/12.7.0-alpha.20210219.1",
          "(.NET 5.0.3; Microsoft Windows 10.0.19041)"
        ],
        "x-ms-client-request-id": "748d5e58-473a-4c90-ce2d-a5fb894a012a",
        "x-ms-date": "Fri, 19 Feb 2021 19:03:09 GMT",
        "x-ms-return-client-request-id": "true",
<<<<<<< HEAD
        "x-ms-version": "2020-12-06"
=======
        "x-ms-version": "2021-02-12"
>>>>>>> 7e782c87
      },
      "RequestBody": null,
      "StatusCode": 201,
      "ResponseHeaders": {
        "Content-Length": "0",
        "Date": "Fri, 19 Feb 2021 19:03:08 GMT",
        "ETag": "\"0x8D8D508FED2D7E9\"",
        "Last-Modified": "Fri, 19 Feb 2021 19:03:08 GMT",
        "Server": [
          "Windows-Azure-HDFS/1.0",
          "Microsoft-HTTPAPI/2.0"
        ],
        "x-ms-client-request-id": "748d5e58-473a-4c90-ce2d-a5fb894a012a",
        "x-ms-request-id": "da83fbb5-a01f-0061-49f1-065c1c000000",
<<<<<<< HEAD
        "x-ms-version": "2020-12-06"
=======
        "x-ms-version": "2021-02-12"
>>>>>>> 7e782c87
      },
      "ResponseBody": []
    },
    {
      "RequestUri": "https://seannse.dfs.core.windows.net/test-filesystem-bf49dd3b-beae-52e0-4462-a418aef4dd35/test-directory-532442ed-2556-be5d-616d-37bdce649be5/test-directory-55d2aa23-15ad-1789-75d5-ad1263e8d27f?resource=directory",
      "RequestMethod": "PUT",
      "RequestHeaders": {
        "Accept": "application/json",
        "Authorization": "Sanitized",
        "User-Agent": [
          "azsdk-net-Storage.Files.DataLake/12.7.0-alpha.20210219.1",
          "(.NET 5.0.3; Microsoft Windows 10.0.19041)"
        ],
        "x-ms-client-request-id": "41519741-740f-4387-d576-fe65997ee9e5",
        "x-ms-date": "Fri, 19 Feb 2021 19:03:09 GMT",
        "x-ms-return-client-request-id": "true",
<<<<<<< HEAD
        "x-ms-version": "2020-12-06"
=======
        "x-ms-version": "2021-02-12"
>>>>>>> 7e782c87
      },
      "RequestBody": null,
      "StatusCode": 201,
      "ResponseHeaders": {
        "Content-Length": "0",
        "Date": "Fri, 19 Feb 2021 19:03:08 GMT",
        "ETag": "\"0x8D8D508FEE06895\"",
        "Last-Modified": "Fri, 19 Feb 2021 19:03:08 GMT",
        "Server": [
          "Windows-Azure-HDFS/1.0",
          "Microsoft-HTTPAPI/2.0"
        ],
        "x-ms-client-request-id": "41519741-740f-4387-d576-fe65997ee9e5",
        "x-ms-request-id": "da83fbc0-a01f-0061-54f1-065c1c000000",
<<<<<<< HEAD
        "x-ms-version": "2020-12-06"
=======
        "x-ms-version": "2021-02-12"
>>>>>>> 7e782c87
      },
      "ResponseBody": []
    },
    {
      "RequestUri": "https://seannse.dfs.core.windows.net/test-filesystem-bf49dd3b-beae-52e0-4462-a418aef4dd35/test-directory-532442ed-2556-be5d-616d-37bdce649be5/test-directory-55d2aa23-15ad-1789-75d5-ad1263e8d27f/test-file-8656265b-91e5-fc53-0053-27545faee7a4?resource=file",
      "RequestMethod": "PUT",
      "RequestHeaders": {
        "Accept": "application/json",
        "Authorization": "Sanitized",
        "User-Agent": [
          "azsdk-net-Storage.Files.DataLake/12.7.0-alpha.20210219.1",
          "(.NET 5.0.3; Microsoft Windows 10.0.19041)"
        ],
        "x-ms-client-request-id": "097fcf6f-3e7a-b075-4454-41bb4c32e326",
        "x-ms-date": "Fri, 19 Feb 2021 19:03:09 GMT",
        "x-ms-return-client-request-id": "true",
<<<<<<< HEAD
        "x-ms-version": "2020-12-06"
=======
        "x-ms-version": "2021-02-12"
>>>>>>> 7e782c87
      },
      "RequestBody": null,
      "StatusCode": 201,
      "ResponseHeaders": {
        "Content-Length": "0",
        "Date": "Fri, 19 Feb 2021 19:03:08 GMT",
        "ETag": "\"0x8D8D508FEEDC8CB\"",
        "Last-Modified": "Fri, 19 Feb 2021 19:03:08 GMT",
        "Server": [
          "Windows-Azure-HDFS/1.0",
          "Microsoft-HTTPAPI/2.0"
        ],
        "x-ms-client-request-id": "097fcf6f-3e7a-b075-4454-41bb4c32e326",
        "x-ms-request-id": "da83fbc8-a01f-0061-5cf1-065c1c000000",
<<<<<<< HEAD
        "x-ms-version": "2020-12-06"
=======
        "x-ms-version": "2021-02-12"
>>>>>>> 7e782c87
      },
      "ResponseBody": []
    },
    {
      "RequestUri": "https://seannse.dfs.core.windows.net/test-filesystem-bf49dd3b-beae-52e0-4462-a418aef4dd35/test-directory-532442ed-2556-be5d-616d-37bdce649be5/test-directory-55d2aa23-15ad-1789-75d5-ad1263e8d27f/test-file-47545a8e-1dad-ca4e-b626-0bc4f5f2d3ba?resource=file",
      "RequestMethod": "PUT",
      "RequestHeaders": {
        "Accept": "application/json",
        "Authorization": "Sanitized",
        "User-Agent": [
          "azsdk-net-Storage.Files.DataLake/12.7.0-alpha.20210219.1",
          "(.NET 5.0.3; Microsoft Windows 10.0.19041)"
        ],
        "x-ms-client-request-id": "ced2753d-9df0-5101-80b4-525433b1bb51",
        "x-ms-date": "Fri, 19 Feb 2021 19:03:09 GMT",
        "x-ms-return-client-request-id": "true",
<<<<<<< HEAD
        "x-ms-version": "2020-12-06"
=======
        "x-ms-version": "2021-02-12"
>>>>>>> 7e782c87
      },
      "RequestBody": null,
      "StatusCode": 201,
      "ResponseHeaders": {
        "Content-Length": "0",
        "Date": "Fri, 19 Feb 2021 19:03:08 GMT",
        "ETag": "\"0x8D8D508FEFA6864\"",
        "Last-Modified": "Fri, 19 Feb 2021 19:03:08 GMT",
        "Server": [
          "Windows-Azure-HDFS/1.0",
          "Microsoft-HTTPAPI/2.0"
        ],
        "x-ms-client-request-id": "ced2753d-9df0-5101-80b4-525433b1bb51",
        "x-ms-request-id": "da83fbd0-a01f-0061-64f1-065c1c000000",
<<<<<<< HEAD
        "x-ms-version": "2020-12-06"
=======
        "x-ms-version": "2021-02-12"
>>>>>>> 7e782c87
      },
      "ResponseBody": []
    },
    {
      "RequestUri": "https://seannse.dfs.core.windows.net/test-filesystem-bf49dd3b-beae-52e0-4462-a418aef4dd35/test-directory-532442ed-2556-be5d-616d-37bdce649be5/test-directory-d34d8680-534d-b0f7-3182-6b8e960c7b01?resource=directory",
      "RequestMethod": "PUT",
      "RequestHeaders": {
        "Accept": "application/json",
        "Authorization": "Sanitized",
        "User-Agent": [
          "azsdk-net-Storage.Files.DataLake/12.7.0-alpha.20210219.1",
          "(.NET 5.0.3; Microsoft Windows 10.0.19041)"
        ],
        "x-ms-client-request-id": "c8c13564-1066-e9fa-7d21-9c6e3172ba74",
        "x-ms-date": "Fri, 19 Feb 2021 19:03:09 GMT",
        "x-ms-return-client-request-id": "true",
<<<<<<< HEAD
        "x-ms-version": "2020-12-06"
=======
        "x-ms-version": "2021-02-12"
>>>>>>> 7e782c87
      },
      "RequestBody": null,
      "StatusCode": 201,
      "ResponseHeaders": {
        "Content-Length": "0",
        "Date": "Fri, 19 Feb 2021 19:03:08 GMT",
        "ETag": "\"0x8D8D508FF094B53\"",
        "Last-Modified": "Fri, 19 Feb 2021 19:03:08 GMT",
        "Server": [
          "Windows-Azure-HDFS/1.0",
          "Microsoft-HTTPAPI/2.0"
        ],
        "x-ms-client-request-id": "c8c13564-1066-e9fa-7d21-9c6e3172ba74",
        "x-ms-request-id": "da83fbd7-a01f-0061-6bf1-065c1c000000",
<<<<<<< HEAD
        "x-ms-version": "2020-12-06"
=======
        "x-ms-version": "2021-02-12"
>>>>>>> 7e782c87
      },
      "ResponseBody": []
    },
    {
      "RequestUri": "https://seannse.dfs.core.windows.net/test-filesystem-bf49dd3b-beae-52e0-4462-a418aef4dd35/test-directory-532442ed-2556-be5d-616d-37bdce649be5/test-directory-d34d8680-534d-b0f7-3182-6b8e960c7b01/test-file-71115139-3a2b-7b31-bc7d-5bba447d255c?resource=file",
      "RequestMethod": "PUT",
      "RequestHeaders": {
        "Accept": "application/json",
        "Authorization": "Sanitized",
        "User-Agent": [
          "azsdk-net-Storage.Files.DataLake/12.7.0-alpha.20210219.1",
          "(.NET 5.0.3; Microsoft Windows 10.0.19041)"
        ],
        "x-ms-client-request-id": "3a409bd8-2cc3-2aff-0346-0ce9b440a4ff",
        "x-ms-date": "Fri, 19 Feb 2021 19:03:09 GMT",
        "x-ms-return-client-request-id": "true",
<<<<<<< HEAD
        "x-ms-version": "2020-12-06"
=======
        "x-ms-version": "2021-02-12"
>>>>>>> 7e782c87
      },
      "RequestBody": null,
      "StatusCode": 201,
      "ResponseHeaders": {
        "Content-Length": "0",
        "Date": "Fri, 19 Feb 2021 19:03:08 GMT",
        "ETag": "\"0x8D8D508FF15A049\"",
        "Last-Modified": "Fri, 19 Feb 2021 19:03:08 GMT",
        "Server": [
          "Windows-Azure-HDFS/1.0",
          "Microsoft-HTTPAPI/2.0"
        ],
        "x-ms-client-request-id": "3a409bd8-2cc3-2aff-0346-0ce9b440a4ff",
        "x-ms-request-id": "da83fbde-a01f-0061-72f1-065c1c000000",
<<<<<<< HEAD
        "x-ms-version": "2020-12-06"
=======
        "x-ms-version": "2021-02-12"
>>>>>>> 7e782c87
      },
      "ResponseBody": []
    },
    {
      "RequestUri": "https://seannse.dfs.core.windows.net/test-filesystem-bf49dd3b-beae-52e0-4462-a418aef4dd35/test-directory-532442ed-2556-be5d-616d-37bdce649be5/test-file-f08940fc-5949-8628-b6de-a98e37331260?resource=file",
      "RequestMethod": "PUT",
      "RequestHeaders": {
        "Accept": "application/json",
        "Authorization": "Sanitized",
        "User-Agent": [
          "azsdk-net-Storage.Files.DataLake/12.7.0-alpha.20210219.1",
          "(.NET 5.0.3; Microsoft Windows 10.0.19041)"
        ],
        "x-ms-client-request-id": "280203f8-add2-7fbb-72ba-84e58371f2d0",
        "x-ms-date": "Fri, 19 Feb 2021 19:03:09 GMT",
        "x-ms-return-client-request-id": "true",
<<<<<<< HEAD
        "x-ms-version": "2020-12-06"
=======
        "x-ms-version": "2021-02-12"
>>>>>>> 7e782c87
      },
      "RequestBody": null,
      "StatusCode": 201,
      "ResponseHeaders": {
        "Content-Length": "0",
        "Date": "Fri, 19 Feb 2021 19:03:08 GMT",
        "ETag": "\"0x8D8D508FF2332B9\"",
        "Last-Modified": "Fri, 19 Feb 2021 19:03:08 GMT",
        "Server": [
          "Windows-Azure-HDFS/1.0",
          "Microsoft-HTTPAPI/2.0"
        ],
        "x-ms-client-request-id": "280203f8-add2-7fbb-72ba-84e58371f2d0",
        "x-ms-request-id": "da83fbe9-a01f-0061-7df1-065c1c000000",
<<<<<<< HEAD
        "x-ms-version": "2020-12-06"
=======
        "x-ms-version": "2021-02-12"
>>>>>>> 7e782c87
      },
      "ResponseBody": []
    },
    {
      "RequestUri": "https://seannse.dfs.core.windows.net/test-filesystem-bf49dd3b-beae-52e0-4462-a418aef4dd35/test-directory-532442ed-2556-be5d-616d-37bdce649be5?action=setAccessControlRecursive&mode=modify&maxRecords=2",
      "RequestMethod": "PATCH",
      "RequestHeaders": {
        "Accept": "application/json",
        "Authorization": "Sanitized",
        "User-Agent": [
          "azsdk-net-Storage.Files.DataLake/12.7.0-alpha.20210219.1",
          "(.NET 5.0.3; Microsoft Windows 10.0.19041)"
        ],
        "x-ms-acl": "user::rwx,group::r--,other::---,mask::rwx",
        "x-ms-client-request-id": "33962260-ea31-318d-9b63-378267b234d0",
        "x-ms-date": "Fri, 19 Feb 2021 19:03:09 GMT",
        "x-ms-return-client-request-id": "true",
<<<<<<< HEAD
        "x-ms-version": "2020-12-06"
=======
        "x-ms-version": "2021-02-12"
>>>>>>> 7e782c87
      },
      "RequestBody": null,
      "StatusCode": 200,
      "ResponseHeaders": {
        "Date": "Fri, 19 Feb 2021 19:03:08 GMT",
        "Server": [
          "Windows-Azure-HDFS/1.0",
          "Microsoft-HTTPAPI/2.0"
        ],
        "Transfer-Encoding": "chunked",
        "x-ms-client-request-id": "33962260-ea31-318d-9b63-378267b234d0",
        "x-ms-continuation": "VBb8kI/ZqZCl9lcY/AEY9gEvc2Vhbm5zZQEwMUQ1Nzk5MkM5NzE0OEMyL3Rlc3QtZmlsZXN5c3RlbS1iZjQ5ZGQzYi1iZWFlLTUyZTAtNDQ2Mi1hNDE4YWVmNGRkMzUBMDFENzA2RjFEQzRFMjczMC90ZXN0LWRpcmVjdG9yeS01MzI0NDJlZC0yNTU2LWJlNWQtNjE2ZC0zN2JkY2U2NDliZTUvdGVzdC1kaXJlY3RvcnktNTVkMmFhMjMtMTVhZC0xNzg5LTc1ZDUtYWQxMjYzZThkMjdmL3Rlc3QtZmlsZS00NzU0NWE4ZS0xZGFkLWNhNGUtYjYyNi0wYmM0ZjVmMmQzYmEWAAAA",
        "x-ms-namespace-enabled": "true",
        "x-ms-request-id": "da83fbed-a01f-0061-01f1-065c1c000000",
<<<<<<< HEAD
        "x-ms-version": "2020-12-06"
=======
        "x-ms-version": "2021-02-12"
>>>>>>> 7e782c87
      },
      "ResponseBody": "eyJkaXJlY3Rvcmllc1N1Y2Nlc3NmdWwiOjIsImZhaWxlZEVudHJpZXMiOltdLCJmYWlsdXJlQ291bnQiOjAsImZpbGVzU3VjY2Vzc2Z1bCI6MH0K"
    },
    {
      "RequestUri": "https://seannse.dfs.core.windows.net/test-filesystem-bf49dd3b-beae-52e0-4462-a418aef4dd35/test-directory-532442ed-2556-be5d-616d-37bdce649be5?action=setAccessControlRecursive&continuation=VBb8kI%2FZqZCl9lcY%2FAEY9gEvc2Vhbm5zZQEwMUQ1Nzk5MkM5NzE0OEMyL3Rlc3QtZmlsZXN5c3RlbS1iZjQ5ZGQzYi1iZWFlLTUyZTAtNDQ2Mi1hNDE4YWVmNGRkMzUBMDFENzA2RjFEQzRFMjczMC90ZXN0LWRpcmVjdG9yeS01MzI0NDJlZC0yNTU2LWJlNWQtNjE2ZC0zN2JkY2U2NDliZTUvdGVzdC1kaXJlY3RvcnktNTVkMmFhMjMtMTVhZC0xNzg5LTc1ZDUtYWQxMjYzZThkMjdmL3Rlc3QtZmlsZS00NzU0NWE4ZS0xZGFkLWNhNGUtYjYyNi0wYmM0ZjVmMmQzYmEWAAAA&mode=modify&maxRecords=2",
      "RequestMethod": "PATCH",
      "RequestHeaders": {
        "Accept": "application/json",
        "Authorization": "Sanitized",
        "User-Agent": [
          "azsdk-net-Storage.Files.DataLake/12.7.0-alpha.20210219.1",
          "(.NET 5.0.3; Microsoft Windows 10.0.19041)"
        ],
        "x-ms-acl": "user::rwx,group::r--,other::---,mask::rwx",
        "x-ms-client-request-id": "61857fda-bedb-499f-1ed8-c1fac340aaf5",
        "x-ms-date": "Fri, 19 Feb 2021 19:03:09 GMT",
        "x-ms-return-client-request-id": "true",
<<<<<<< HEAD
        "x-ms-version": "2020-12-06"
=======
        "x-ms-version": "2021-02-12"
>>>>>>> 7e782c87
      },
      "RequestBody": null,
      "StatusCode": 200,
      "ResponseHeaders": {
        "Date": "Fri, 19 Feb 2021 19:03:08 GMT",
        "Server": [
          "Windows-Azure-HDFS/1.0",
          "Microsoft-HTTPAPI/2.0"
        ],
        "Transfer-Encoding": "chunked",
        "x-ms-client-request-id": "61857fda-bedb-499f-1ed8-c1fac340aaf5",
        "x-ms-continuation": "VBaxsKLbht+Dg/gBGM0BGMcBL3NlYW5uc2UBMDFENTc5OTJDOTcxNDhDMi90ZXN0LWZpbGVzeXN0ZW0tYmY0OWRkM2ItYmVhZS01MmUwLTQ0NjItYTQxOGFlZjRkZDM1ATAxRDcwNkYxREM0RTI3MzAvdGVzdC1kaXJlY3RvcnktNTMyNDQyZWQtMjU1Ni1iZTVkLTYxNmQtMzdiZGNlNjQ5YmU1L3Rlc3QtZGlyZWN0b3J5LWQzNGQ4NjgwLTUzNGQtYjBmNy0zMTgyLTZiOGU5NjBjN2IwMRYAAAA=",
        "x-ms-namespace-enabled": "true",
        "x-ms-request-id": "da83fbf4-a01f-0061-08f1-065c1c000000",
<<<<<<< HEAD
        "x-ms-version": "2020-12-06"
=======
        "x-ms-version": "2021-02-12"
>>>>>>> 7e782c87
      },
      "ResponseBody": "eyJkaXJlY3Rvcmllc1N1Y2Nlc3NmdWwiOjAsImZhaWxlZEVudHJpZXMiOltdLCJmYWlsdXJlQ291bnQiOjAsImZpbGVzU3VjY2Vzc2Z1bCI6Mn0K"
    },
    {
      "RequestUri": "https://seannse.dfs.core.windows.net/test-filesystem-bf49dd3b-beae-52e0-4462-a418aef4dd35/test-directory-532442ed-2556-be5d-616d-37bdce649be5?action=setAccessControlRecursive&continuation=VBaxsKLbht%2BDg%2FgBGM0BGMcBL3NlYW5uc2UBMDFENTc5OTJDOTcxNDhDMi90ZXN0LWZpbGVzeXN0ZW0tYmY0OWRkM2ItYmVhZS01MmUwLTQ0NjItYTQxOGFlZjRkZDM1ATAxRDcwNkYxREM0RTI3MzAvdGVzdC1kaXJlY3RvcnktNTMyNDQyZWQtMjU1Ni1iZTVkLTYxNmQtMzdiZGNlNjQ5YmU1L3Rlc3QtZGlyZWN0b3J5LWQzNGQ4NjgwLTUzNGQtYjBmNy0zMTgyLTZiOGU5NjBjN2IwMRYAAAA%3D&mode=modify&maxRecords=2",
      "RequestMethod": "PATCH",
      "RequestHeaders": {
        "Accept": "application/json",
        "Authorization": "Sanitized",
        "User-Agent": [
          "azsdk-net-Storage.Files.DataLake/12.7.0-alpha.20210219.1",
          "(.NET 5.0.3; Microsoft Windows 10.0.19041)"
        ],
        "x-ms-acl": "user::rwx,group::r--,other::---,mask::rwx",
        "x-ms-client-request-id": "e7a8e8df-d32d-4df5-ee87-dcce5f2f39ff",
        "x-ms-date": "Fri, 19 Feb 2021 19:03:09 GMT",
        "x-ms-return-client-request-id": "true",
<<<<<<< HEAD
        "x-ms-version": "2020-12-06"
=======
        "x-ms-version": "2021-02-12"
>>>>>>> 7e782c87
      },
      "RequestBody": null,
      "StatusCode": 200,
      "ResponseHeaders": {
        "Date": "Fri, 19 Feb 2021 19:03:08 GMT",
        "Server": [
          "Windows-Azure-HDFS/1.0",
          "Microsoft-HTTPAPI/2.0"
        ],
        "Transfer-Encoding": "chunked",
        "x-ms-client-request-id": "e7a8e8df-d32d-4df5-ee87-dcce5f2f39ff",
        "x-ms-continuation": "VBbpwsWssPKMuaUBGMgBGMIBL3NlYW5uc2UBMDFENTc5OTJDOTcxNDhDMi90ZXN0LWZpbGVzeXN0ZW0tYmY0OWRkM2ItYmVhZS01MmUwLTQ0NjItYTQxOGFlZjRkZDM1ATAxRDcwNkYxREM0RTI3MzAvdGVzdC1kaXJlY3RvcnktNTMyNDQyZWQtMjU1Ni1iZTVkLTYxNmQtMzdiZGNlNjQ5YmU1L3Rlc3QtZmlsZS1mMDg5NDBmYy01OTQ5LTg2MjgtYjZkZS1hOThlMzczMzEyNjAWAAAA",
        "x-ms-namespace-enabled": "true",
        "x-ms-request-id": "da83fc07-a01f-0061-1bf1-065c1c000000",
<<<<<<< HEAD
        "x-ms-version": "2020-12-06"
=======
        "x-ms-version": "2021-02-12"
>>>>>>> 7e782c87
      },
      "ResponseBody": "eyJkaXJlY3Rvcmllc1N1Y2Nlc3NmdWwiOjEsImZhaWxlZEVudHJpZXMiOltdLCJmYWlsdXJlQ291bnQiOjAsImZpbGVzU3VjY2Vzc2Z1bCI6MX0K"
    },
    {
      "RequestUri": "https://seannse.dfs.core.windows.net/test-filesystem-bf49dd3b-beae-52e0-4462-a418aef4dd35/test-directory-532442ed-2556-be5d-616d-37bdce649be5?action=setAccessControlRecursive&continuation=VBbpwsWssPKMuaUBGMgBGMIBL3NlYW5uc2UBMDFENTc5OTJDOTcxNDhDMi90ZXN0LWZpbGVzeXN0ZW0tYmY0OWRkM2ItYmVhZS01MmUwLTQ0NjItYTQxOGFlZjRkZDM1ATAxRDcwNkYxREM0RTI3MzAvdGVzdC1kaXJlY3RvcnktNTMyNDQyZWQtMjU1Ni1iZTVkLTYxNmQtMzdiZGNlNjQ5YmU1L3Rlc3QtZmlsZS1mMDg5NDBmYy01OTQ5LTg2MjgtYjZkZS1hOThlMzczMzEyNjAWAAAA&mode=modify&maxRecords=2",
      "RequestMethod": "PATCH",
      "RequestHeaders": {
        "Accept": "application/json",
        "Authorization": "Sanitized",
        "User-Agent": [
          "azsdk-net-Storage.Files.DataLake/12.7.0-alpha.20210219.1",
          "(.NET 5.0.3; Microsoft Windows 10.0.19041)"
        ],
        "x-ms-acl": "user::rwx,group::r--,other::---,mask::rwx",
        "x-ms-client-request-id": "da1b96a5-c298-cac8-e8ef-7fca098edfc8",
        "x-ms-date": "Fri, 19 Feb 2021 19:03:10 GMT",
        "x-ms-return-client-request-id": "true",
<<<<<<< HEAD
        "x-ms-version": "2020-12-06"
=======
        "x-ms-version": "2021-02-12"
>>>>>>> 7e782c87
      },
      "RequestBody": null,
      "StatusCode": 200,
      "ResponseHeaders": {
        "Date": "Fri, 19 Feb 2021 19:03:08 GMT",
        "Server": [
          "Windows-Azure-HDFS/1.0",
          "Microsoft-HTTPAPI/2.0"
        ],
        "Transfer-Encoding": "chunked",
        "x-ms-client-request-id": "da1b96a5-c298-cac8-e8ef-7fca098edfc8",
        "x-ms-namespace-enabled": "true",
        "x-ms-request-id": "da83fc12-a01f-0061-26f1-065c1c000000",
<<<<<<< HEAD
        "x-ms-version": "2020-12-06"
=======
        "x-ms-version": "2021-02-12"
>>>>>>> 7e782c87
      },
      "ResponseBody": "eyJkaXJlY3Rvcmllc1N1Y2Nlc3NmdWwiOjAsImZhaWxlZEVudHJpZXMiOltdLCJmYWlsdXJlQ291bnQiOjAsImZpbGVzU3VjY2Vzc2Z1bCI6MX0K"
    },
    {
      "RequestUri": "https://seannse.blob.core.windows.net/test-filesystem-bf49dd3b-beae-52e0-4462-a418aef4dd35?restype=container",
      "RequestMethod": "DELETE",
      "RequestHeaders": {
        "Accept": "application/xml",
        "Authorization": "Sanitized",
        "traceparent": "00-c9eb72324357524b9c50f2e8c86ede86-c60734668e8f9f49-00",
        "User-Agent": [
          "azsdk-net-Storage.Files.DataLake/12.7.0-alpha.20210219.1",
          "(.NET 5.0.3; Microsoft Windows 10.0.19041)"
        ],
        "x-ms-client-request-id": "c8294ba9-5f14-8366-c199-37449732ea93",
        "x-ms-date": "Fri, 19 Feb 2021 19:03:10 GMT",
        "x-ms-return-client-request-id": "true",
<<<<<<< HEAD
        "x-ms-version": "2020-12-06"
=======
        "x-ms-version": "2021-02-12"
>>>>>>> 7e782c87
      },
      "RequestBody": null,
      "StatusCode": 202,
      "ResponseHeaders": {
        "Content-Length": "0",
        "Date": "Fri, 19 Feb 2021 19:03:08 GMT",
        "Server": [
          "Windows-Azure-Blob/1.0",
          "Microsoft-HTTPAPI/2.0"
        ],
        "x-ms-client-request-id": "c8294ba9-5f14-8366-c199-37449732ea93",
        "x-ms-request-id": "cb12630d-b01e-006d-57f1-06cb14000000",
<<<<<<< HEAD
        "x-ms-version": "2020-12-06"
=======
        "x-ms-version": "2021-02-12"
>>>>>>> 7e782c87
      },
      "ResponseBody": []
    }
  ],
  "Variables": {
    "RandomSeed": "106109458",
    "Storage_TestConfigHierarchicalNamespace": "NamespaceTenant\nseannse\nU2FuaXRpemVk\nhttps://seannse.blob.core.windows.net\nhttps://seannse.file.core.windows.net\nhttps://seannse.queue.core.windows.net\nhttps://seannse.table.core.windows.net\n\n\n\n\nhttps://seannse-secondary.blob.core.windows.net\nhttps://seannse-secondary.file.core.windows.net\nhttps://seannse-secondary.queue.core.windows.net\nhttps://seannse-secondary.table.core.windows.net\n68390a19-a643-458b-b726-408abf67b4fc\nSanitized\n72f988bf-86f1-41af-91ab-2d7cd011db47\nhttps://login.microsoftonline.com/\nCloud\nBlobEndpoint=https://seannse.blob.core.windows.net/;QueueEndpoint=https://seannse.queue.core.windows.net/;FileEndpoint=https://seannse.file.core.windows.net/;BlobSecondaryEndpoint=https://seannse-secondary.blob.core.windows.net/;QueueSecondaryEndpoint=https://seannse-secondary.queue.core.windows.net/;FileSecondaryEndpoint=https://seannse-secondary.file.core.windows.net/;AccountName=seannse;AccountKey=Sanitized\n\n\n"
  }
}<|MERGE_RESOLUTION|>--- conflicted
+++ resolved
@@ -15,11 +15,7 @@
         "x-ms-client-request-id": "07ec2b72-c068-d007-8fbf-909a12539891",
         "x-ms-date": "Fri, 19 Feb 2021 19:03:09 GMT",
         "x-ms-return-client-request-id": "true",
-<<<<<<< HEAD
-        "x-ms-version": "2020-12-06"
-=======
-        "x-ms-version": "2021-02-12"
->>>>>>> 7e782c87
+        "x-ms-version": "2021-02-12"
       },
       "RequestBody": null,
       "StatusCode": 201,
@@ -34,11 +30,7 @@
         ],
         "x-ms-client-request-id": "07ec2b72-c068-d007-8fbf-909a12539891",
         "x-ms-request-id": "cb1261ba-b01e-006d-2ff1-06cb14000000",
-<<<<<<< HEAD
-        "x-ms-version": "2020-12-06"
-=======
-        "x-ms-version": "2021-02-12"
->>>>>>> 7e782c87
+        "x-ms-version": "2021-02-12"
       },
       "ResponseBody": []
     },
@@ -56,11 +48,7 @@
         "x-ms-client-request-id": "748d5e58-473a-4c90-ce2d-a5fb894a012a",
         "x-ms-date": "Fri, 19 Feb 2021 19:03:09 GMT",
         "x-ms-return-client-request-id": "true",
-<<<<<<< HEAD
-        "x-ms-version": "2020-12-06"
-=======
-        "x-ms-version": "2021-02-12"
->>>>>>> 7e782c87
+        "x-ms-version": "2021-02-12"
       },
       "RequestBody": null,
       "StatusCode": 201,
@@ -75,11 +63,7 @@
         ],
         "x-ms-client-request-id": "748d5e58-473a-4c90-ce2d-a5fb894a012a",
         "x-ms-request-id": "da83fbb5-a01f-0061-49f1-065c1c000000",
-<<<<<<< HEAD
-        "x-ms-version": "2020-12-06"
-=======
-        "x-ms-version": "2021-02-12"
->>>>>>> 7e782c87
+        "x-ms-version": "2021-02-12"
       },
       "ResponseBody": []
     },
@@ -96,11 +80,7 @@
         "x-ms-client-request-id": "41519741-740f-4387-d576-fe65997ee9e5",
         "x-ms-date": "Fri, 19 Feb 2021 19:03:09 GMT",
         "x-ms-return-client-request-id": "true",
-<<<<<<< HEAD
-        "x-ms-version": "2020-12-06"
-=======
-        "x-ms-version": "2021-02-12"
->>>>>>> 7e782c87
+        "x-ms-version": "2021-02-12"
       },
       "RequestBody": null,
       "StatusCode": 201,
@@ -115,11 +95,7 @@
         ],
         "x-ms-client-request-id": "41519741-740f-4387-d576-fe65997ee9e5",
         "x-ms-request-id": "da83fbc0-a01f-0061-54f1-065c1c000000",
-<<<<<<< HEAD
-        "x-ms-version": "2020-12-06"
-=======
-        "x-ms-version": "2021-02-12"
->>>>>>> 7e782c87
+        "x-ms-version": "2021-02-12"
       },
       "ResponseBody": []
     },
@@ -136,11 +112,7 @@
         "x-ms-client-request-id": "097fcf6f-3e7a-b075-4454-41bb4c32e326",
         "x-ms-date": "Fri, 19 Feb 2021 19:03:09 GMT",
         "x-ms-return-client-request-id": "true",
-<<<<<<< HEAD
-        "x-ms-version": "2020-12-06"
-=======
-        "x-ms-version": "2021-02-12"
->>>>>>> 7e782c87
+        "x-ms-version": "2021-02-12"
       },
       "RequestBody": null,
       "StatusCode": 201,
@@ -155,11 +127,7 @@
         ],
         "x-ms-client-request-id": "097fcf6f-3e7a-b075-4454-41bb4c32e326",
         "x-ms-request-id": "da83fbc8-a01f-0061-5cf1-065c1c000000",
-<<<<<<< HEAD
-        "x-ms-version": "2020-12-06"
-=======
-        "x-ms-version": "2021-02-12"
->>>>>>> 7e782c87
+        "x-ms-version": "2021-02-12"
       },
       "ResponseBody": []
     },
@@ -176,11 +144,7 @@
         "x-ms-client-request-id": "ced2753d-9df0-5101-80b4-525433b1bb51",
         "x-ms-date": "Fri, 19 Feb 2021 19:03:09 GMT",
         "x-ms-return-client-request-id": "true",
-<<<<<<< HEAD
-        "x-ms-version": "2020-12-06"
-=======
-        "x-ms-version": "2021-02-12"
->>>>>>> 7e782c87
+        "x-ms-version": "2021-02-12"
       },
       "RequestBody": null,
       "StatusCode": 201,
@@ -195,11 +159,7 @@
         ],
         "x-ms-client-request-id": "ced2753d-9df0-5101-80b4-525433b1bb51",
         "x-ms-request-id": "da83fbd0-a01f-0061-64f1-065c1c000000",
-<<<<<<< HEAD
-        "x-ms-version": "2020-12-06"
-=======
-        "x-ms-version": "2021-02-12"
->>>>>>> 7e782c87
+        "x-ms-version": "2021-02-12"
       },
       "ResponseBody": []
     },
@@ -216,11 +176,7 @@
         "x-ms-client-request-id": "c8c13564-1066-e9fa-7d21-9c6e3172ba74",
         "x-ms-date": "Fri, 19 Feb 2021 19:03:09 GMT",
         "x-ms-return-client-request-id": "true",
-<<<<<<< HEAD
-        "x-ms-version": "2020-12-06"
-=======
-        "x-ms-version": "2021-02-12"
->>>>>>> 7e782c87
+        "x-ms-version": "2021-02-12"
       },
       "RequestBody": null,
       "StatusCode": 201,
@@ -235,11 +191,7 @@
         ],
         "x-ms-client-request-id": "c8c13564-1066-e9fa-7d21-9c6e3172ba74",
         "x-ms-request-id": "da83fbd7-a01f-0061-6bf1-065c1c000000",
-<<<<<<< HEAD
-        "x-ms-version": "2020-12-06"
-=======
-        "x-ms-version": "2021-02-12"
->>>>>>> 7e782c87
+        "x-ms-version": "2021-02-12"
       },
       "ResponseBody": []
     },
@@ -256,11 +208,7 @@
         "x-ms-client-request-id": "3a409bd8-2cc3-2aff-0346-0ce9b440a4ff",
         "x-ms-date": "Fri, 19 Feb 2021 19:03:09 GMT",
         "x-ms-return-client-request-id": "true",
-<<<<<<< HEAD
-        "x-ms-version": "2020-12-06"
-=======
-        "x-ms-version": "2021-02-12"
->>>>>>> 7e782c87
+        "x-ms-version": "2021-02-12"
       },
       "RequestBody": null,
       "StatusCode": 201,
@@ -275,11 +223,7 @@
         ],
         "x-ms-client-request-id": "3a409bd8-2cc3-2aff-0346-0ce9b440a4ff",
         "x-ms-request-id": "da83fbde-a01f-0061-72f1-065c1c000000",
-<<<<<<< HEAD
-        "x-ms-version": "2020-12-06"
-=======
-        "x-ms-version": "2021-02-12"
->>>>>>> 7e782c87
+        "x-ms-version": "2021-02-12"
       },
       "ResponseBody": []
     },
@@ -296,11 +240,7 @@
         "x-ms-client-request-id": "280203f8-add2-7fbb-72ba-84e58371f2d0",
         "x-ms-date": "Fri, 19 Feb 2021 19:03:09 GMT",
         "x-ms-return-client-request-id": "true",
-<<<<<<< HEAD
-        "x-ms-version": "2020-12-06"
-=======
-        "x-ms-version": "2021-02-12"
->>>>>>> 7e782c87
+        "x-ms-version": "2021-02-12"
       },
       "RequestBody": null,
       "StatusCode": 201,
@@ -315,11 +255,7 @@
         ],
         "x-ms-client-request-id": "280203f8-add2-7fbb-72ba-84e58371f2d0",
         "x-ms-request-id": "da83fbe9-a01f-0061-7df1-065c1c000000",
-<<<<<<< HEAD
-        "x-ms-version": "2020-12-06"
-=======
-        "x-ms-version": "2021-02-12"
->>>>>>> 7e782c87
+        "x-ms-version": "2021-02-12"
       },
       "ResponseBody": []
     },
@@ -337,11 +273,7 @@
         "x-ms-client-request-id": "33962260-ea31-318d-9b63-378267b234d0",
         "x-ms-date": "Fri, 19 Feb 2021 19:03:09 GMT",
         "x-ms-return-client-request-id": "true",
-<<<<<<< HEAD
-        "x-ms-version": "2020-12-06"
-=======
-        "x-ms-version": "2021-02-12"
->>>>>>> 7e782c87
+        "x-ms-version": "2021-02-12"
       },
       "RequestBody": null,
       "StatusCode": 200,
@@ -356,11 +288,7 @@
         "x-ms-continuation": "VBb8kI/ZqZCl9lcY/AEY9gEvc2Vhbm5zZQEwMUQ1Nzk5MkM5NzE0OEMyL3Rlc3QtZmlsZXN5c3RlbS1iZjQ5ZGQzYi1iZWFlLTUyZTAtNDQ2Mi1hNDE4YWVmNGRkMzUBMDFENzA2RjFEQzRFMjczMC90ZXN0LWRpcmVjdG9yeS01MzI0NDJlZC0yNTU2LWJlNWQtNjE2ZC0zN2JkY2U2NDliZTUvdGVzdC1kaXJlY3RvcnktNTVkMmFhMjMtMTVhZC0xNzg5LTc1ZDUtYWQxMjYzZThkMjdmL3Rlc3QtZmlsZS00NzU0NWE4ZS0xZGFkLWNhNGUtYjYyNi0wYmM0ZjVmMmQzYmEWAAAA",
         "x-ms-namespace-enabled": "true",
         "x-ms-request-id": "da83fbed-a01f-0061-01f1-065c1c000000",
-<<<<<<< HEAD
-        "x-ms-version": "2020-12-06"
-=======
-        "x-ms-version": "2021-02-12"
->>>>>>> 7e782c87
+        "x-ms-version": "2021-02-12"
       },
       "ResponseBody": "eyJkaXJlY3Rvcmllc1N1Y2Nlc3NmdWwiOjIsImZhaWxlZEVudHJpZXMiOltdLCJmYWlsdXJlQ291bnQiOjAsImZpbGVzU3VjY2Vzc2Z1bCI6MH0K"
     },
@@ -378,11 +306,7 @@
         "x-ms-client-request-id": "61857fda-bedb-499f-1ed8-c1fac340aaf5",
         "x-ms-date": "Fri, 19 Feb 2021 19:03:09 GMT",
         "x-ms-return-client-request-id": "true",
-<<<<<<< HEAD
-        "x-ms-version": "2020-12-06"
-=======
-        "x-ms-version": "2021-02-12"
->>>>>>> 7e782c87
+        "x-ms-version": "2021-02-12"
       },
       "RequestBody": null,
       "StatusCode": 200,
@@ -397,11 +321,7 @@
         "x-ms-continuation": "VBaxsKLbht+Dg/gBGM0BGMcBL3NlYW5uc2UBMDFENTc5OTJDOTcxNDhDMi90ZXN0LWZpbGVzeXN0ZW0tYmY0OWRkM2ItYmVhZS01MmUwLTQ0NjItYTQxOGFlZjRkZDM1ATAxRDcwNkYxREM0RTI3MzAvdGVzdC1kaXJlY3RvcnktNTMyNDQyZWQtMjU1Ni1iZTVkLTYxNmQtMzdiZGNlNjQ5YmU1L3Rlc3QtZGlyZWN0b3J5LWQzNGQ4NjgwLTUzNGQtYjBmNy0zMTgyLTZiOGU5NjBjN2IwMRYAAAA=",
         "x-ms-namespace-enabled": "true",
         "x-ms-request-id": "da83fbf4-a01f-0061-08f1-065c1c000000",
-<<<<<<< HEAD
-        "x-ms-version": "2020-12-06"
-=======
-        "x-ms-version": "2021-02-12"
->>>>>>> 7e782c87
+        "x-ms-version": "2021-02-12"
       },
       "ResponseBody": "eyJkaXJlY3Rvcmllc1N1Y2Nlc3NmdWwiOjAsImZhaWxlZEVudHJpZXMiOltdLCJmYWlsdXJlQ291bnQiOjAsImZpbGVzU3VjY2Vzc2Z1bCI6Mn0K"
     },
@@ -419,11 +339,7 @@
         "x-ms-client-request-id": "e7a8e8df-d32d-4df5-ee87-dcce5f2f39ff",
         "x-ms-date": "Fri, 19 Feb 2021 19:03:09 GMT",
         "x-ms-return-client-request-id": "true",
-<<<<<<< HEAD
-        "x-ms-version": "2020-12-06"
-=======
-        "x-ms-version": "2021-02-12"
->>>>>>> 7e782c87
+        "x-ms-version": "2021-02-12"
       },
       "RequestBody": null,
       "StatusCode": 200,
@@ -438,11 +354,7 @@
         "x-ms-continuation": "VBbpwsWssPKMuaUBGMgBGMIBL3NlYW5uc2UBMDFENTc5OTJDOTcxNDhDMi90ZXN0LWZpbGVzeXN0ZW0tYmY0OWRkM2ItYmVhZS01MmUwLTQ0NjItYTQxOGFlZjRkZDM1ATAxRDcwNkYxREM0RTI3MzAvdGVzdC1kaXJlY3RvcnktNTMyNDQyZWQtMjU1Ni1iZTVkLTYxNmQtMzdiZGNlNjQ5YmU1L3Rlc3QtZmlsZS1mMDg5NDBmYy01OTQ5LTg2MjgtYjZkZS1hOThlMzczMzEyNjAWAAAA",
         "x-ms-namespace-enabled": "true",
         "x-ms-request-id": "da83fc07-a01f-0061-1bf1-065c1c000000",
-<<<<<<< HEAD
-        "x-ms-version": "2020-12-06"
-=======
-        "x-ms-version": "2021-02-12"
->>>>>>> 7e782c87
+        "x-ms-version": "2021-02-12"
       },
       "ResponseBody": "eyJkaXJlY3Rvcmllc1N1Y2Nlc3NmdWwiOjEsImZhaWxlZEVudHJpZXMiOltdLCJmYWlsdXJlQ291bnQiOjAsImZpbGVzU3VjY2Vzc2Z1bCI6MX0K"
     },
@@ -460,11 +372,7 @@
         "x-ms-client-request-id": "da1b96a5-c298-cac8-e8ef-7fca098edfc8",
         "x-ms-date": "Fri, 19 Feb 2021 19:03:10 GMT",
         "x-ms-return-client-request-id": "true",
-<<<<<<< HEAD
-        "x-ms-version": "2020-12-06"
-=======
-        "x-ms-version": "2021-02-12"
->>>>>>> 7e782c87
+        "x-ms-version": "2021-02-12"
       },
       "RequestBody": null,
       "StatusCode": 200,
@@ -478,11 +386,7 @@
         "x-ms-client-request-id": "da1b96a5-c298-cac8-e8ef-7fca098edfc8",
         "x-ms-namespace-enabled": "true",
         "x-ms-request-id": "da83fc12-a01f-0061-26f1-065c1c000000",
-<<<<<<< HEAD
-        "x-ms-version": "2020-12-06"
-=======
-        "x-ms-version": "2021-02-12"
->>>>>>> 7e782c87
+        "x-ms-version": "2021-02-12"
       },
       "ResponseBody": "eyJkaXJlY3Rvcmllc1N1Y2Nlc3NmdWwiOjAsImZhaWxlZEVudHJpZXMiOltdLCJmYWlsdXJlQ291bnQiOjAsImZpbGVzU3VjY2Vzc2Z1bCI6MX0K"
     },
@@ -500,11 +404,7 @@
         "x-ms-client-request-id": "c8294ba9-5f14-8366-c199-37449732ea93",
         "x-ms-date": "Fri, 19 Feb 2021 19:03:10 GMT",
         "x-ms-return-client-request-id": "true",
-<<<<<<< HEAD
-        "x-ms-version": "2020-12-06"
-=======
-        "x-ms-version": "2021-02-12"
->>>>>>> 7e782c87
+        "x-ms-version": "2021-02-12"
       },
       "RequestBody": null,
       "StatusCode": 202,
@@ -517,11 +417,7 @@
         ],
         "x-ms-client-request-id": "c8294ba9-5f14-8366-c199-37449732ea93",
         "x-ms-request-id": "cb12630d-b01e-006d-57f1-06cb14000000",
-<<<<<<< HEAD
-        "x-ms-version": "2020-12-06"
-=======
-        "x-ms-version": "2021-02-12"
->>>>>>> 7e782c87
+        "x-ms-version": "2021-02-12"
       },
       "ResponseBody": []
     }
