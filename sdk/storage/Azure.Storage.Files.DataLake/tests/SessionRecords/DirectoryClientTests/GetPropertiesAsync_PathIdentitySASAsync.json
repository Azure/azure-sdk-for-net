{
  "Entries": [
    {
      "RequestUri": "https://seannse.blob.core.windows.net/test-filesystem-6abde27e-aae4-bc8f-ecaa-018e9aeea39d?restype=container",
      "RequestMethod": "PUT",
      "RequestHeaders": {
        "Accept": "application/xml",
        "Authorization": "Sanitized",
<<<<<<< HEAD
        "traceparent": "00-975731a648500b40af24f4695199351f-934f100dda33a54e-00",
        "User-Agent": [
          "azsdk-net-Storage.Files.DataLake/12.7.0-alpha.20210202.1",
          "(.NET 5.0.2; Microsoft Windows 10.0.19042)"
=======
        "traceparent": "00-4eaef2b055195c47bf0e129463771442-751f30b90a588745-00",
        "User-Agent": [
          "azsdk-net-Storage.Files.DataLake/12.7.0-alpha.20210217.1",
          "(.NET 5.0.3; Microsoft Windows 10.0.19042)"
>>>>>>> 1814567d
        ],
        "x-ms-blob-public-access": "container",
        "x-ms-client-request-id": "e58bdef7-142d-8836-0e8a-29a592f65868",
        "x-ms-return-client-request-id": "true",
        "x-ms-version": "2020-06-12"
      },
      "RequestBody": null,
      "StatusCode": 201,
      "ResponseHeaders": {
        "Content-Length": "0",
<<<<<<< HEAD
        "Date": "Tue, 02 Feb 2021 21:44:19 GMT",
        "ETag": "\u00220x8D8C7C3B2771A3B\u0022",
        "Last-Modified": "Tue, 02 Feb 2021 21:44:19 GMT",
=======
        "Date": "Wed, 17 Feb 2021 22:47:34 GMT",
        "ETag": "\u00220x8D8D39604E41FAD\u0022",
        "Last-Modified": "Wed, 17 Feb 2021 22:47:35 GMT",
>>>>>>> 1814567d
        "Server": [
          "Windows-Azure-Blob/1.0",
          "Microsoft-HTTPAPI/2.0"
        ],
        "x-ms-client-request-id": "e58bdef7-142d-8836-0e8a-29a592f65868",
<<<<<<< HEAD
        "x-ms-request-id": "029858b5-201e-0050-41ac-f9bd0f000000",
=======
        "x-ms-request-id": "52d1d31f-b01e-000f-077e-050933000000",
>>>>>>> 1814567d
        "x-ms-version": "2020-06-12"
      },
      "ResponseBody": []
    },
    {
      "RequestUri": "https://seannse.dfs.core.windows.net/test-filesystem-6abde27e-aae4-bc8f-ecaa-018e9aeea39d/test-directory-87a56746-f5dd-33d3-413e-189863831622?resource=directory",
      "RequestMethod": "PUT",
      "RequestHeaders": {
        "Accept": "application/json",
        "Authorization": "Sanitized",
<<<<<<< HEAD
        "traceparent": "00-9845a375e3d41d48a6068e7b5811d395-74e6f223be03ec4b-00",
        "User-Agent": [
          "azsdk-net-Storage.Files.DataLake/12.7.0-alpha.20210202.1",
          "(.NET 5.0.2; Microsoft Windows 10.0.19042)"
=======
        "traceparent": "00-709b765efbec1c45b11c0d15d8a37906-f5950e81f0d05444-00",
        "User-Agent": [
          "azsdk-net-Storage.Files.DataLake/12.7.0-alpha.20210217.1",
          "(.NET 5.0.3; Microsoft Windows 10.0.19042)"
>>>>>>> 1814567d
        ],
        "x-ms-client-request-id": "85a14beb-31f8-02f4-a92c-71166a876e89",
        "x-ms-return-client-request-id": "true",
        "x-ms-version": "2020-06-12"
      },
      "RequestBody": null,
      "StatusCode": 201,
      "ResponseHeaders": {
        "Content-Length": "0",
<<<<<<< HEAD
        "Date": "Tue, 02 Feb 2021 21:44:20 GMT",
        "ETag": "\u00220x8D8C7C3B2B4150D\u0022",
        "Last-Modified": "Tue, 02 Feb 2021 21:44:20 GMT",
=======
        "Date": "Wed, 17 Feb 2021 22:47:35 GMT",
        "ETag": "\u00220x8D8D396051D470A\u0022",
        "Last-Modified": "Wed, 17 Feb 2021 22:47:35 GMT",
>>>>>>> 1814567d
        "Server": [
          "Windows-Azure-HDFS/1.0",
          "Microsoft-HTTPAPI/2.0"
        ],
        "x-ms-client-request-id": "85a14beb-31f8-02f4-a92c-71166a876e89",
<<<<<<< HEAD
        "x-ms-request-id": "ba066092-301f-0087-64ac-f9ec3a000000",
=======
        "x-ms-request-id": "2bf48365-901f-0008-357e-056550000000",
>>>>>>> 1814567d
        "x-ms-version": "2020-06-12"
      },
      "ResponseBody": []
    },
    {
      "RequestUri": "https://seannse.blob.core.windows.net/?restype=service\u0026comp=userdelegationkey",
      "RequestMethod": "POST",
      "RequestHeaders": {
        "Accept": "application/xml",
        "Authorization": "Sanitized",
        "Content-Length": "59",
        "Content-Type": "application/xml",
<<<<<<< HEAD
        "traceparent": "00-88d7ffdf55c4d34b9e9fd2eec14f9cdf-0772db2557735d4e-00",
        "User-Agent": [
          "azsdk-net-Storage.Files.DataLake/12.7.0-alpha.20210202.1",
          "(.NET 5.0.2; Microsoft Windows 10.0.19042)"
=======
        "traceparent": "00-5d22767646a17747b38ea4eb450ca34c-6375b31d71fd0649-00",
        "User-Agent": [
          "azsdk-net-Storage.Files.DataLake/12.7.0-alpha.20210217.1",
          "(.NET 5.0.3; Microsoft Windows 10.0.19042)"
>>>>>>> 1814567d
        ],
        "x-ms-client-request-id": "46b9585b-d355-616f-e974-110cb2e647b2",
        "x-ms-return-client-request-id": "true",
        "x-ms-version": "2020-06-12"
      },
<<<<<<< HEAD
      "RequestBody": "\u003CKeyInfo\u003E\u003CExpiry\u003E2021-02-02T22:44:19Z\u003C/Expiry\u003E\u003C/KeyInfo\u003E",
      "StatusCode": 200,
      "ResponseHeaders": {
        "Content-Type": "application/xml",
        "Date": "Tue, 02 Feb 2021 21:44:19 GMT",
=======
      "RequestBody": "\uFEFF\u003CKeyInfo\u003E\u003CExpiry\u003E2021-02-17T23:47:35Z\u003C/Expiry\u003E\u003C/KeyInfo\u003E",
      "StatusCode": 200,
      "ResponseHeaders": {
        "Content-Type": "application/xml",
        "Date": "Wed, 17 Feb 2021 22:47:35 GMT",
>>>>>>> 1814567d
        "Server": [
          "Windows-Azure-Blob/1.0",
          "Microsoft-HTTPAPI/2.0"
        ],
        "Transfer-Encoding": "chunked",
        "x-ms-client-request-id": "46b9585b-d355-616f-e974-110cb2e647b2",
<<<<<<< HEAD
        "x-ms-request-id": "0298596b-201e-0050-47ac-f9bd0f000000",
        "x-ms-version": "2020-06-12"
      },
      "ResponseBody": "\uFEFF\u003C?xml version=\u00221.0\u0022 encoding=\u0022utf-8\u0022?\u003E\u003CUserDelegationKey\u003E\u003CSignedOid\u003Ec4f48289-bb84-4086-b250-6f94a8f64cee\u003C/SignedOid\u003E\u003CSignedTid\u003E72f988bf-86f1-41af-91ab-2d7cd011db47\u003C/SignedTid\u003E\u003CSignedStart\u003E2021-02-02T21:44:20Z\u003C/SignedStart\u003E\u003CSignedExpiry\u003E2021-02-02T22:44:19Z\u003C/SignedExpiry\u003E\u003CSignedService\u003Eb\u003C/SignedService\u003E\u003CSignedVersion\u003E2020-06-12\u003C/SignedVersion\u003E\u003CValue\u003EFwwW5cDvKSv9O5GtB3z\u002B1OVksFAd0S21jN0iZOKfseE=\u003C/Value\u003E\u003C/UserDelegationKey\u003E"
    },
    {
      "RequestUri": "https://seannse.blob.core.windows.net/test-filesystem-6abde27e-aae4-bc8f-ecaa-018e9aeea39d/test-directory-87a56746-f5dd-33d3-413e-189863831622?skoid=c4f48289-bb84-4086-b250-6f94a8f64cee\u0026sktid=72f988bf-86f1-41af-91ab-2d7cd011db47\u0026skt=2021-02-02T21%3A44%3A20Z\u0026ske=2021-02-02T22%3A44%3A19Z\u0026sks=b\u0026skv=2020-06-12\u0026sv=2020-06-12\u0026st=2021-02-02T20%3A44%3A19Z\u0026se=2021-02-02T22%3A44%3A19Z\u0026sr=b\u0026sp=racwd\u0026sig=Sanitized",
      "RequestMethod": "HEAD",
      "RequestHeaders": {
        "traceparent": "00-659339708e1a8243b005539caf3ba038-4e86fb141c038c4d-00",
        "User-Agent": [
          "azsdk-net-Storage.Files.DataLake/12.7.0-alpha.20210202.1",
          "(.NET 5.0.2; Microsoft Windows 10.0.19042)"
=======
        "x-ms-request-id": "52d1d447-b01e-000f-197e-050933000000",
        "x-ms-version": "2020-06-12"
      },
      "ResponseBody": "\uFEFF\u003C?xml version=\u00221.0\u0022 encoding=\u0022utf-8\u0022?\u003E\u003CUserDelegationKey\u003E\u003CSignedOid\u003Ec4f48289-bb84-4086-b250-6f94a8f64cee\u003C/SignedOid\u003E\u003CSignedTid\u003E72f988bf-86f1-41af-91ab-2d7cd011db47\u003C/SignedTid\u003E\u003CSignedStart\u003E2021-02-17T22:47:35Z\u003C/SignedStart\u003E\u003CSignedExpiry\u003E2021-02-17T23:47:35Z\u003C/SignedExpiry\u003E\u003CSignedService\u003Eb\u003C/SignedService\u003E\u003CSignedVersion\u003E2020-06-12\u003C/SignedVersion\u003E\u003CValue\u003EPmMLiiQhzrYVsvq36LG4z7XMxJaGLhfdFz9Qr4ZTu8M=\u003C/Value\u003E\u003C/UserDelegationKey\u003E"
    },
    {
      "RequestUri": "https://seannse.blob.core.windows.net/test-filesystem-6abde27e-aae4-bc8f-ecaa-018e9aeea39d/test-directory-87a56746-f5dd-33d3-413e-189863831622?skoid=c4f48289-bb84-4086-b250-6f94a8f64cee\u0026sktid=72f988bf-86f1-41af-91ab-2d7cd011db47\u0026skt=2021-02-17T22%3A47%3A35Z\u0026ske=2021-02-17T23%3A47%3A35Z\u0026sks=b\u0026skv=2020-06-12\u0026sv=2020-06-12\u0026st=2021-02-17T21%3A47%3A35Z\u0026se=2021-02-17T23%3A47%3A35Z\u0026sr=b\u0026sp=racwd\u0026sig=Sanitized",
      "RequestMethod": "HEAD",
      "RequestHeaders": {
        "Accept": "application/xml",
        "traceparent": "00-7b225e3c1df5634a81f08df1d83f8cba-899894f9b334504d-00",
        "User-Agent": [
          "azsdk-net-Storage.Files.DataLake/12.7.0-alpha.20210217.1",
          "(.NET 5.0.3; Microsoft Windows 10.0.19042)"
>>>>>>> 1814567d
        ],
        "x-ms-client-request-id": "12ba1a24-28ce-1134-9b26-3c85868621fa",
        "x-ms-return-client-request-id": "true",
        "x-ms-version": "2020-06-12"
      },
      "RequestBody": null,
      "StatusCode": 200,
      "ResponseHeaders": {
        "Accept-Ranges": "bytes",
        "Content-Length": "0",
        "Content-Type": "application/octet-stream",
<<<<<<< HEAD
        "Date": "Tue, 02 Feb 2021 21:44:20 GMT",
        "ETag": "\u00220x8D8C7C3B2B4150D\u0022",
        "Last-Modified": "Tue, 02 Feb 2021 21:44:20 GMT",
=======
        "Date": "Wed, 17 Feb 2021 22:47:35 GMT",
        "ETag": "\u00220x8D8D396051D470A\u0022",
        "Last-Modified": "Wed, 17 Feb 2021 22:47:35 GMT",
>>>>>>> 1814567d
        "Server": [
          "Windows-Azure-Blob/1.0",
          "Microsoft-HTTPAPI/2.0"
        ],
        "x-ms-access-tier": "Hot",
        "x-ms-access-tier-inferred": "true",
        "x-ms-blob-type": "BlockBlob",
        "x-ms-client-request-id": "12ba1a24-28ce-1134-9b26-3c85868621fa",
<<<<<<< HEAD
        "x-ms-creation-time": "Tue, 02 Feb 2021 21:44:20 GMT",
=======
        "x-ms-creation-time": "Wed, 17 Feb 2021 22:47:35 GMT",
>>>>>>> 1814567d
        "x-ms-group": "c4f48289-bb84-4086-b250-6f94a8f64cee",
        "x-ms-lease-state": "available",
        "x-ms-lease-status": "unlocked",
        "x-ms-meta-hdi_isfolder": "true",
        "x-ms-owner": "c4f48289-bb84-4086-b250-6f94a8f64cee",
        "x-ms-permissions": "rwxr-x---",
<<<<<<< HEAD
        "x-ms-request-id": "7a591531-301e-0001-21ac-f92083000000",
=======
        "x-ms-request-id": "7a33b4f8-a01e-0003-297e-059e3b000000",
>>>>>>> 1814567d
        "x-ms-server-encrypted": "true",
        "x-ms-version": "2020-06-12"
      },
      "ResponseBody": []
    },
    {
      "RequestUri": "https://seannse.blob.core.windows.net/test-filesystem-6abde27e-aae4-bc8f-ecaa-018e9aeea39d?restype=container",
      "RequestMethod": "DELETE",
      "RequestHeaders": {
        "Accept": "application/xml",
        "Authorization": "Sanitized",
<<<<<<< HEAD
        "traceparent": "00-28f743271a14034fb5ded55a453ce07a-6910a1bf9e46a94b-00",
        "User-Agent": [
          "azsdk-net-Storage.Files.DataLake/12.7.0-alpha.20210202.1",
          "(.NET 5.0.2; Microsoft Windows 10.0.19042)"
=======
        "traceparent": "00-9645609a7e03ed4e9bd4d611b257f0c8-a26a15d0d5684442-00",
        "User-Agent": [
          "azsdk-net-Storage.Files.DataLake/12.7.0-alpha.20210217.1",
          "(.NET 5.0.3; Microsoft Windows 10.0.19042)"
>>>>>>> 1814567d
        ],
        "x-ms-client-request-id": "97e8007f-342c-0ce3-47a7-d909cb52cc32",
        "x-ms-return-client-request-id": "true",
        "x-ms-version": "2020-06-12"
      },
      "RequestBody": null,
      "StatusCode": 202,
      "ResponseHeaders": {
        "Content-Length": "0",
<<<<<<< HEAD
        "Date": "Tue, 02 Feb 2021 21:44:20 GMT",
=======
        "Date": "Wed, 17 Feb 2021 22:47:35 GMT",
>>>>>>> 1814567d
        "Server": [
          "Windows-Azure-Blob/1.0",
          "Microsoft-HTTPAPI/2.0"
        ],
        "x-ms-client-request-id": "97e8007f-342c-0ce3-47a7-d909cb52cc32",
<<<<<<< HEAD
        "x-ms-request-id": "029859e2-201e-0050-24ac-f9bd0f000000",
=======
        "x-ms-request-id": "52d1d56c-b01e-000f-367e-050933000000",
>>>>>>> 1814567d
        "x-ms-version": "2020-06-12"
      },
      "ResponseBody": []
    }
  ],
  "Variables": {
<<<<<<< HEAD
    "DateTimeOffsetNow": "2021-02-02T15:44:19.8200244-06:00",
=======
    "DateTimeOffsetNow": "2021-02-17T16:47:35.8956238-06:00",
>>>>>>> 1814567d
    "RandomSeed": "417848522",
    "Storage_TestConfigHierarchicalNamespace": "NamespaceTenant\nseannse\nU2FuaXRpemVk\nhttps://seannse.blob.core.windows.net\nhttps://seannse.file.core.windows.net\nhttps://seannse.queue.core.windows.net\nhttps://seannse.table.core.windows.net\n\n\n\n\nhttps://seannse-secondary.blob.core.windows.net\nhttps://seannse-secondary.file.core.windows.net\nhttps://seannse-secondary.queue.core.windows.net\nhttps://seannse-secondary.table.core.windows.net\n68390a19-a643-458b-b726-408abf67b4fc\nSanitized\n72f988bf-86f1-41af-91ab-2d7cd011db47\nhttps://login.microsoftonline.com/\nCloud\nBlobEndpoint=https://seannse.blob.core.windows.net/;QueueEndpoint=https://seannse.queue.core.windows.net/;FileEndpoint=https://seannse.file.core.windows.net/;BlobSecondaryEndpoint=https://seannse-secondary.blob.core.windows.net/;QueueSecondaryEndpoint=https://seannse-secondary.queue.core.windows.net/;FileSecondaryEndpoint=https://seannse-secondary.file.core.windows.net/;AccountName=seannse;AccountKey=Sanitized\n"
  }
}<|MERGE_RESOLUTION|>--- conflicted
+++ resolved
@@ -1,25 +1,18 @@
 {
   "Entries": [
     {
-      "RequestUri": "https://seannse.blob.core.windows.net/test-filesystem-6abde27e-aae4-bc8f-ecaa-018e9aeea39d?restype=container",
+      "RequestUri": "https://seannse.blob.core.windows.net/test-filesystem-e6fa1fdd-156e-b6e2-6c22-82164f0586a9?restype=container",
       "RequestMethod": "PUT",
       "RequestHeaders": {
         "Accept": "application/xml",
         "Authorization": "Sanitized",
-<<<<<<< HEAD
-        "traceparent": "00-975731a648500b40af24f4695199351f-934f100dda33a54e-00",
+        "traceparent": "00-c09cc174ebc3684692487357fc2a8c12-5b0cb57a2b6e0544-00",
         "User-Agent": [
-          "azsdk-net-Storage.Files.DataLake/12.7.0-alpha.20210202.1",
-          "(.NET 5.0.2; Microsoft Windows 10.0.19042)"
-=======
-        "traceparent": "00-4eaef2b055195c47bf0e129463771442-751f30b90a588745-00",
-        "User-Agent": [
-          "azsdk-net-Storage.Files.DataLake/12.7.0-alpha.20210217.1",
-          "(.NET 5.0.3; Microsoft Windows 10.0.19042)"
->>>>>>> 1814567d
+          "azsdk-net-Storage.Files.DataLake/12.7.0-alpha.20210219.1",
+          "(.NET 5.0.3; Microsoft Windows 10.0.19041)"
         ],
         "x-ms-blob-public-access": "container",
-        "x-ms-client-request-id": "e58bdef7-142d-8836-0e8a-29a592f65868",
+        "x-ms-client-request-id": "552cda90-67c0-baba-9e10-df25984cefa1",
         "x-ms-return-client-request-id": "true",
         "x-ms-version": "2020-06-12"
       },
@@ -27,48 +20,31 @@
       "StatusCode": 201,
       "ResponseHeaders": {
         "Content-Length": "0",
-<<<<<<< HEAD
-        "Date": "Tue, 02 Feb 2021 21:44:19 GMT",
-        "ETag": "\u00220x8D8C7C3B2771A3B\u0022",
-        "Last-Modified": "Tue, 02 Feb 2021 21:44:19 GMT",
-=======
-        "Date": "Wed, 17 Feb 2021 22:47:34 GMT",
-        "ETag": "\u00220x8D8D39604E41FAD\u0022",
-        "Last-Modified": "Wed, 17 Feb 2021 22:47:35 GMT",
->>>>>>> 1814567d
+        "Date": "Fri, 19 Feb 2021 19:04:54 GMT",
+        "ETag": "\u00220x8D8D5093E8EDE5E\u0022",
+        "Last-Modified": "Fri, 19 Feb 2021 19:04:55 GMT",
         "Server": [
           "Windows-Azure-Blob/1.0",
           "Microsoft-HTTPAPI/2.0"
         ],
-        "x-ms-client-request-id": "e58bdef7-142d-8836-0e8a-29a592f65868",
-<<<<<<< HEAD
-        "x-ms-request-id": "029858b5-201e-0050-41ac-f9bd0f000000",
-=======
-        "x-ms-request-id": "52d1d31f-b01e-000f-077e-050933000000",
->>>>>>> 1814567d
+        "x-ms-client-request-id": "552cda90-67c0-baba-9e10-df25984cefa1",
+        "x-ms-request-id": "cb12eb71-b01e-006d-10f2-06cb14000000",
         "x-ms-version": "2020-06-12"
       },
       "ResponseBody": []
     },
     {
-      "RequestUri": "https://seannse.dfs.core.windows.net/test-filesystem-6abde27e-aae4-bc8f-ecaa-018e9aeea39d/test-directory-87a56746-f5dd-33d3-413e-189863831622?resource=directory",
+      "RequestUri": "https://seannse.dfs.core.windows.net/test-filesystem-e6fa1fdd-156e-b6e2-6c22-82164f0586a9/test-directory-f83a59bf-2366-e981-0649-7d96c7cbfb7f?resource=directory",
       "RequestMethod": "PUT",
       "RequestHeaders": {
         "Accept": "application/json",
         "Authorization": "Sanitized",
-<<<<<<< HEAD
-        "traceparent": "00-9845a375e3d41d48a6068e7b5811d395-74e6f223be03ec4b-00",
+        "traceparent": "00-eb39bec2e4aff642ba09c28ede9fe493-19f802fd4cde2047-00",
         "User-Agent": [
-          "azsdk-net-Storage.Files.DataLake/12.7.0-alpha.20210202.1",
-          "(.NET 5.0.2; Microsoft Windows 10.0.19042)"
-=======
-        "traceparent": "00-709b765efbec1c45b11c0d15d8a37906-f5950e81f0d05444-00",
-        "User-Agent": [
-          "azsdk-net-Storage.Files.DataLake/12.7.0-alpha.20210217.1",
-          "(.NET 5.0.3; Microsoft Windows 10.0.19042)"
->>>>>>> 1814567d
+          "azsdk-net-Storage.Files.DataLake/12.7.0-alpha.20210219.1",
+          "(.NET 5.0.3; Microsoft Windows 10.0.19041)"
         ],
-        "x-ms-client-request-id": "85a14beb-31f8-02f4-a92c-71166a876e89",
+        "x-ms-client-request-id": "ec05592e-a59e-cabf-deef-42c899643ffe",
         "x-ms-return-client-request-id": "true",
         "x-ms-version": "2020-06-12"
       },
@@ -76,25 +52,15 @@
       "StatusCode": 201,
       "ResponseHeaders": {
         "Content-Length": "0",
-<<<<<<< HEAD
-        "Date": "Tue, 02 Feb 2021 21:44:20 GMT",
-        "ETag": "\u00220x8D8C7C3B2B4150D\u0022",
-        "Last-Modified": "Tue, 02 Feb 2021 21:44:20 GMT",
-=======
-        "Date": "Wed, 17 Feb 2021 22:47:35 GMT",
-        "ETag": "\u00220x8D8D396051D470A\u0022",
-        "Last-Modified": "Wed, 17 Feb 2021 22:47:35 GMT",
->>>>>>> 1814567d
+        "Date": "Fri, 19 Feb 2021 19:04:54 GMT",
+        "ETag": "\u00220x8D8D5093E9D527C\u0022",
+        "Last-Modified": "Fri, 19 Feb 2021 19:04:55 GMT",
         "Server": [
           "Windows-Azure-HDFS/1.0",
           "Microsoft-HTTPAPI/2.0"
         ],
-        "x-ms-client-request-id": "85a14beb-31f8-02f4-a92c-71166a876e89",
-<<<<<<< HEAD
-        "x-ms-request-id": "ba066092-301f-0087-64ac-f9ec3a000000",
-=======
-        "x-ms-request-id": "2bf48365-901f-0008-357e-056550000000",
->>>>>>> 1814567d
+        "x-ms-client-request-id": "ec05592e-a59e-cabf-deef-42c899643ffe",
+        "x-ms-request-id": "da844a92-a01f-0061-48f2-065c1c000000",
         "x-ms-version": "2020-06-12"
       },
       "ResponseBody": []
@@ -107,73 +73,42 @@
         "Authorization": "Sanitized",
         "Content-Length": "59",
         "Content-Type": "application/xml",
-<<<<<<< HEAD
-        "traceparent": "00-88d7ffdf55c4d34b9e9fd2eec14f9cdf-0772db2557735d4e-00",
+        "traceparent": "00-cb3c1e451b88294f98ef8b094e0bd079-923c8c1ac7ba3646-00",
         "User-Agent": [
-          "azsdk-net-Storage.Files.DataLake/12.7.0-alpha.20210202.1",
-          "(.NET 5.0.2; Microsoft Windows 10.0.19042)"
-=======
-        "traceparent": "00-5d22767646a17747b38ea4eb450ca34c-6375b31d71fd0649-00",
-        "User-Agent": [
-          "azsdk-net-Storage.Files.DataLake/12.7.0-alpha.20210217.1",
-          "(.NET 5.0.3; Microsoft Windows 10.0.19042)"
->>>>>>> 1814567d
+          "azsdk-net-Storage.Files.DataLake/12.7.0-alpha.20210219.1",
+          "(.NET 5.0.3; Microsoft Windows 10.0.19041)"
         ],
-        "x-ms-client-request-id": "46b9585b-d355-616f-e974-110cb2e647b2",
+        "x-ms-client-request-id": "3ef6e5dc-0247-8002-4419-d86c6308ab6c",
         "x-ms-return-client-request-id": "true",
         "x-ms-version": "2020-06-12"
       },
-<<<<<<< HEAD
-      "RequestBody": "\u003CKeyInfo\u003E\u003CExpiry\u003E2021-02-02T22:44:19Z\u003C/Expiry\u003E\u003C/KeyInfo\u003E",
+      "RequestBody": "\uFEFF\u003CKeyInfo\u003E\u003CExpiry\u003E2021-02-19T20:04:56Z\u003C/Expiry\u003E\u003C/KeyInfo\u003E",
       "StatusCode": 200,
       "ResponseHeaders": {
         "Content-Type": "application/xml",
-        "Date": "Tue, 02 Feb 2021 21:44:19 GMT",
-=======
-      "RequestBody": "\uFEFF\u003CKeyInfo\u003E\u003CExpiry\u003E2021-02-17T23:47:35Z\u003C/Expiry\u003E\u003C/KeyInfo\u003E",
-      "StatusCode": 200,
-      "ResponseHeaders": {
-        "Content-Type": "application/xml",
-        "Date": "Wed, 17 Feb 2021 22:47:35 GMT",
->>>>>>> 1814567d
+        "Date": "Fri, 19 Feb 2021 19:04:55 GMT",
         "Server": [
           "Windows-Azure-Blob/1.0",
           "Microsoft-HTTPAPI/2.0"
         ],
         "Transfer-Encoding": "chunked",
-        "x-ms-client-request-id": "46b9585b-d355-616f-e974-110cb2e647b2",
-<<<<<<< HEAD
-        "x-ms-request-id": "0298596b-201e-0050-47ac-f9bd0f000000",
+        "x-ms-client-request-id": "3ef6e5dc-0247-8002-4419-d86c6308ab6c",
+        "x-ms-request-id": "cb12ebc0-b01e-006d-55f2-06cb14000000",
         "x-ms-version": "2020-06-12"
       },
-      "ResponseBody": "\uFEFF\u003C?xml version=\u00221.0\u0022 encoding=\u0022utf-8\u0022?\u003E\u003CUserDelegationKey\u003E\u003CSignedOid\u003Ec4f48289-bb84-4086-b250-6f94a8f64cee\u003C/SignedOid\u003E\u003CSignedTid\u003E72f988bf-86f1-41af-91ab-2d7cd011db47\u003C/SignedTid\u003E\u003CSignedStart\u003E2021-02-02T21:44:20Z\u003C/SignedStart\u003E\u003CSignedExpiry\u003E2021-02-02T22:44:19Z\u003C/SignedExpiry\u003E\u003CSignedService\u003Eb\u003C/SignedService\u003E\u003CSignedVersion\u003E2020-06-12\u003C/SignedVersion\u003E\u003CValue\u003EFwwW5cDvKSv9O5GtB3z\u002B1OVksFAd0S21jN0iZOKfseE=\u003C/Value\u003E\u003C/UserDelegationKey\u003E"
+      "ResponseBody": "\uFEFF\u003C?xml version=\u00221.0\u0022 encoding=\u0022utf-8\u0022?\u003E\u003CUserDelegationKey\u003E\u003CSignedOid\u003Ec4f48289-bb84-4086-b250-6f94a8f64cee\u003C/SignedOid\u003E\u003CSignedTid\u003E72f988bf-86f1-41af-91ab-2d7cd011db47\u003C/SignedTid\u003E\u003CSignedStart\u003E2021-02-19T19:04:55Z\u003C/SignedStart\u003E\u003CSignedExpiry\u003E2021-02-19T20:04:56Z\u003C/SignedExpiry\u003E\u003CSignedService\u003Eb\u003C/SignedService\u003E\u003CSignedVersion\u003E2020-06-12\u003C/SignedVersion\u003E\u003CValue\u003EL2VE32KgAmicjkspe98JrdTW3prjCM88pdZi8a\u002BHIto=\u003C/Value\u003E\u003C/UserDelegationKey\u003E"
     },
     {
-      "RequestUri": "https://seannse.blob.core.windows.net/test-filesystem-6abde27e-aae4-bc8f-ecaa-018e9aeea39d/test-directory-87a56746-f5dd-33d3-413e-189863831622?skoid=c4f48289-bb84-4086-b250-6f94a8f64cee\u0026sktid=72f988bf-86f1-41af-91ab-2d7cd011db47\u0026skt=2021-02-02T21%3A44%3A20Z\u0026ske=2021-02-02T22%3A44%3A19Z\u0026sks=b\u0026skv=2020-06-12\u0026sv=2020-06-12\u0026st=2021-02-02T20%3A44%3A19Z\u0026se=2021-02-02T22%3A44%3A19Z\u0026sr=b\u0026sp=racwd\u0026sig=Sanitized",
-      "RequestMethod": "HEAD",
-      "RequestHeaders": {
-        "traceparent": "00-659339708e1a8243b005539caf3ba038-4e86fb141c038c4d-00",
-        "User-Agent": [
-          "azsdk-net-Storage.Files.DataLake/12.7.0-alpha.20210202.1",
-          "(.NET 5.0.2; Microsoft Windows 10.0.19042)"
-=======
-        "x-ms-request-id": "52d1d447-b01e-000f-197e-050933000000",
-        "x-ms-version": "2020-06-12"
-      },
-      "ResponseBody": "\uFEFF\u003C?xml version=\u00221.0\u0022 encoding=\u0022utf-8\u0022?\u003E\u003CUserDelegationKey\u003E\u003CSignedOid\u003Ec4f48289-bb84-4086-b250-6f94a8f64cee\u003C/SignedOid\u003E\u003CSignedTid\u003E72f988bf-86f1-41af-91ab-2d7cd011db47\u003C/SignedTid\u003E\u003CSignedStart\u003E2021-02-17T22:47:35Z\u003C/SignedStart\u003E\u003CSignedExpiry\u003E2021-02-17T23:47:35Z\u003C/SignedExpiry\u003E\u003CSignedService\u003Eb\u003C/SignedService\u003E\u003CSignedVersion\u003E2020-06-12\u003C/SignedVersion\u003E\u003CValue\u003EPmMLiiQhzrYVsvq36LG4z7XMxJaGLhfdFz9Qr4ZTu8M=\u003C/Value\u003E\u003C/UserDelegationKey\u003E"
-    },
-    {
-      "RequestUri": "https://seannse.blob.core.windows.net/test-filesystem-6abde27e-aae4-bc8f-ecaa-018e9aeea39d/test-directory-87a56746-f5dd-33d3-413e-189863831622?skoid=c4f48289-bb84-4086-b250-6f94a8f64cee\u0026sktid=72f988bf-86f1-41af-91ab-2d7cd011db47\u0026skt=2021-02-17T22%3A47%3A35Z\u0026ske=2021-02-17T23%3A47%3A35Z\u0026sks=b\u0026skv=2020-06-12\u0026sv=2020-06-12\u0026st=2021-02-17T21%3A47%3A35Z\u0026se=2021-02-17T23%3A47%3A35Z\u0026sr=b\u0026sp=racwd\u0026sig=Sanitized",
+      "RequestUri": "https://seannse.blob.core.windows.net/test-filesystem-e6fa1fdd-156e-b6e2-6c22-82164f0586a9/test-directory-f83a59bf-2366-e981-0649-7d96c7cbfb7f?skoid=c4f48289-bb84-4086-b250-6f94a8f64cee\u0026sktid=72f988bf-86f1-41af-91ab-2d7cd011db47\u0026skt=2021-02-19T19%3A04%3A55Z\u0026ske=2021-02-19T20%3A04%3A56Z\u0026sks=b\u0026skv=2020-06-12\u0026sv=2020-06-12\u0026st=2021-02-19T18%3A04%3A56Z\u0026se=2021-02-19T20%3A04%3A56Z\u0026sr=b\u0026sp=racwd\u0026sig=Sanitized",
       "RequestMethod": "HEAD",
       "RequestHeaders": {
         "Accept": "application/xml",
-        "traceparent": "00-7b225e3c1df5634a81f08df1d83f8cba-899894f9b334504d-00",
+        "traceparent": "00-4e526d53c44e53479da91e8c025082fe-29d9ae35c848ef42-00",
         "User-Agent": [
-          "azsdk-net-Storage.Files.DataLake/12.7.0-alpha.20210217.1",
-          "(.NET 5.0.3; Microsoft Windows 10.0.19042)"
->>>>>>> 1814567d
+          "azsdk-net-Storage.Files.DataLake/12.7.0-alpha.20210219.1",
+          "(.NET 5.0.3; Microsoft Windows 10.0.19041)"
         ],
-        "x-ms-client-request-id": "12ba1a24-28ce-1134-9b26-3c85868621fa",
+        "x-ms-client-request-id": "b4eb2156-006d-28b7-5d5b-6e0e8a5b8601",
         "x-ms-return-client-request-id": "true",
         "x-ms-version": "2020-06-12"
       },
@@ -183,15 +118,9 @@
         "Accept-Ranges": "bytes",
         "Content-Length": "0",
         "Content-Type": "application/octet-stream",
-<<<<<<< HEAD
-        "Date": "Tue, 02 Feb 2021 21:44:20 GMT",
-        "ETag": "\u00220x8D8C7C3B2B4150D\u0022",
-        "Last-Modified": "Tue, 02 Feb 2021 21:44:20 GMT",
-=======
-        "Date": "Wed, 17 Feb 2021 22:47:35 GMT",
-        "ETag": "\u00220x8D8D396051D470A\u0022",
-        "Last-Modified": "Wed, 17 Feb 2021 22:47:35 GMT",
->>>>>>> 1814567d
+        "Date": "Fri, 19 Feb 2021 19:04:55 GMT",
+        "ETag": "\u00220x8D8D5093E9D527C\u0022",
+        "Last-Modified": "Fri, 19 Feb 2021 19:04:55 GMT",
         "Server": [
           "Windows-Azure-Blob/1.0",
           "Microsoft-HTTPAPI/2.0"
@@ -199,47 +128,32 @@
         "x-ms-access-tier": "Hot",
         "x-ms-access-tier-inferred": "true",
         "x-ms-blob-type": "BlockBlob",
-        "x-ms-client-request-id": "12ba1a24-28ce-1134-9b26-3c85868621fa",
-<<<<<<< HEAD
-        "x-ms-creation-time": "Tue, 02 Feb 2021 21:44:20 GMT",
-=======
-        "x-ms-creation-time": "Wed, 17 Feb 2021 22:47:35 GMT",
->>>>>>> 1814567d
+        "x-ms-client-request-id": "b4eb2156-006d-28b7-5d5b-6e0e8a5b8601",
+        "x-ms-creation-time": "Fri, 19 Feb 2021 19:04:55 GMT",
         "x-ms-group": "c4f48289-bb84-4086-b250-6f94a8f64cee",
         "x-ms-lease-state": "available",
         "x-ms-lease-status": "unlocked",
         "x-ms-meta-hdi_isfolder": "true",
         "x-ms-owner": "c4f48289-bb84-4086-b250-6f94a8f64cee",
         "x-ms-permissions": "rwxr-x---",
-<<<<<<< HEAD
-        "x-ms-request-id": "7a591531-301e-0001-21ac-f92083000000",
-=======
-        "x-ms-request-id": "7a33b4f8-a01e-0003-297e-059e3b000000",
->>>>>>> 1814567d
+        "x-ms-request-id": "cb12ebdc-b01e-006d-6ff2-06cb14000000",
         "x-ms-server-encrypted": "true",
         "x-ms-version": "2020-06-12"
       },
       "ResponseBody": []
     },
     {
-      "RequestUri": "https://seannse.blob.core.windows.net/test-filesystem-6abde27e-aae4-bc8f-ecaa-018e9aeea39d?restype=container",
+      "RequestUri": "https://seannse.blob.core.windows.net/test-filesystem-e6fa1fdd-156e-b6e2-6c22-82164f0586a9?restype=container",
       "RequestMethod": "DELETE",
       "RequestHeaders": {
         "Accept": "application/xml",
         "Authorization": "Sanitized",
-<<<<<<< HEAD
-        "traceparent": "00-28f743271a14034fb5ded55a453ce07a-6910a1bf9e46a94b-00",
+        "traceparent": "00-e44bcd24841e044cb724040dfa3fd6af-c0579132660ca447-00",
         "User-Agent": [
-          "azsdk-net-Storage.Files.DataLake/12.7.0-alpha.20210202.1",
-          "(.NET 5.0.2; Microsoft Windows 10.0.19042)"
-=======
-        "traceparent": "00-9645609a7e03ed4e9bd4d611b257f0c8-a26a15d0d5684442-00",
-        "User-Agent": [
-          "azsdk-net-Storage.Files.DataLake/12.7.0-alpha.20210217.1",
-          "(.NET 5.0.3; Microsoft Windows 10.0.19042)"
->>>>>>> 1814567d
+          "azsdk-net-Storage.Files.DataLake/12.7.0-alpha.20210219.1",
+          "(.NET 5.0.3; Microsoft Windows 10.0.19041)"
         ],
-        "x-ms-client-request-id": "97e8007f-342c-0ce3-47a7-d909cb52cc32",
+        "x-ms-client-request-id": "41166809-f61d-22fe-f6f7-624611c44036",
         "x-ms-return-client-request-id": "true",
         "x-ms-version": "2020-06-12"
       },
@@ -247,33 +161,21 @@
       "StatusCode": 202,
       "ResponseHeaders": {
         "Content-Length": "0",
-<<<<<<< HEAD
-        "Date": "Tue, 02 Feb 2021 21:44:20 GMT",
-=======
-        "Date": "Wed, 17 Feb 2021 22:47:35 GMT",
->>>>>>> 1814567d
+        "Date": "Fri, 19 Feb 2021 19:04:55 GMT",
         "Server": [
           "Windows-Azure-Blob/1.0",
           "Microsoft-HTTPAPI/2.0"
         ],
-        "x-ms-client-request-id": "97e8007f-342c-0ce3-47a7-d909cb52cc32",
-<<<<<<< HEAD
-        "x-ms-request-id": "029859e2-201e-0050-24ac-f9bd0f000000",
-=======
-        "x-ms-request-id": "52d1d56c-b01e-000f-367e-050933000000",
->>>>>>> 1814567d
+        "x-ms-client-request-id": "41166809-f61d-22fe-f6f7-624611c44036",
+        "x-ms-request-id": "cb12ebfe-b01e-006d-11f2-06cb14000000",
         "x-ms-version": "2020-06-12"
       },
       "ResponseBody": []
     }
   ],
   "Variables": {
-<<<<<<< HEAD
-    "DateTimeOffsetNow": "2021-02-02T15:44:19.8200244-06:00",
-=======
-    "DateTimeOffsetNow": "2021-02-17T16:47:35.8956238-06:00",
->>>>>>> 1814567d
-    "RandomSeed": "417848522",
+    "DateTimeOffsetNow": "2021-02-19T13:04:56.2451879-06:00",
+    "RandomSeed": "450552484",
     "Storage_TestConfigHierarchicalNamespace": "NamespaceTenant\nseannse\nU2FuaXRpemVk\nhttps://seannse.blob.core.windows.net\nhttps://seannse.file.core.windows.net\nhttps://seannse.queue.core.windows.net\nhttps://seannse.table.core.windows.net\n\n\n\n\nhttps://seannse-secondary.blob.core.windows.net\nhttps://seannse-secondary.file.core.windows.net\nhttps://seannse-secondary.queue.core.windows.net\nhttps://seannse-secondary.table.core.windows.net\n68390a19-a643-458b-b726-408abf67b4fc\nSanitized\n72f988bf-86f1-41af-91ab-2d7cd011db47\nhttps://login.microsoftonline.com/\nCloud\nBlobEndpoint=https://seannse.blob.core.windows.net/;QueueEndpoint=https://seannse.queue.core.windows.net/;FileEndpoint=https://seannse.file.core.windows.net/;BlobSecondaryEndpoint=https://seannse-secondary.blob.core.windows.net/;QueueSecondaryEndpoint=https://seannse-secondary.queue.core.windows.net/;FileSecondaryEndpoint=https://seannse-secondary.file.core.windows.net/;AccountName=seannse;AccountKey=Sanitized\n"
   }
 }