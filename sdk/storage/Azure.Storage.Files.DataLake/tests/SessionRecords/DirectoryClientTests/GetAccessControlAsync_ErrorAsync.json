{
  "Entries": [
    {
      "RequestUri": "http://seannsecanary.blob.core.windows.net/test-filesystem-8efa31c0-dfd3-7543-25fa-67efb04b5340?restype=container",
      "RequestMethod": "PUT",
      "RequestHeaders": {
        "Authorization": "Sanitized",
        "traceparent": "00-087fcaa992e19d4fbdfa3b537b05bee9-ce8a6c45c9ae2c47-00",
        "User-Agent": [
          "azsdk-net-Storage.Files.DataLake/12.1.0-dev.20200403.1",
          "(.NET Core 4.6.28325.01; Microsoft Windows 10.0.18362 )"
        ],
        "x-ms-blob-public-access": "container",
        "x-ms-client-request-id": "dde0454e-dc96-d93e-401b-10560f03386d",
        "x-ms-date": "Fri, 03 Apr 2020 20:56:59 GMT",
        "x-ms-return-client-request-id": "true",
<<<<<<< HEAD
        "x-ms-version": "2019-12-12"
=======
        "x-ms-version": "2020-02-10"
>>>>>>> 60f4876e
      },
      "RequestBody": null,
      "StatusCode": 201,
      "ResponseHeaders": {
        "Content-Length": "0",
        "Date": "Fri, 03 Apr 2020 20:56:58 GMT",
        "ETag": "\u00220x8D7D8118CC9EC06\u0022",
        "Last-Modified": "Fri, 03 Apr 2020 20:56:58 GMT",
        "Server": [
          "Windows-Azure-Blob/1.0",
          "Microsoft-HTTPAPI/2.0"
        ],
        "x-ms-client-request-id": "dde0454e-dc96-d93e-401b-10560f03386d",
        "x-ms-request-id": "9621c20c-f01e-0012-6ffa-093670000000",
<<<<<<< HEAD
        "x-ms-version": "2019-12-12"
=======
        "x-ms-version": "2020-02-10"
>>>>>>> 60f4876e
      },
      "ResponseBody": []
    },
    {
      "RequestUri": "http://seannsecanary.dfs.core.windows.net/test-filesystem-8efa31c0-dfd3-7543-25fa-67efb04b5340/test-directory-d0af0254-fbcc-1901-6f60-3b51abc7ea85?action=getAccessControl",
      "RequestMethod": "HEAD",
      "RequestHeaders": {
        "Authorization": "Sanitized",
        "traceparent": "00-cc704e9e6406af4bb5a30bbb9d15c929-ad97e4ae5837c14d-00",
        "User-Agent": [
          "azsdk-net-Storage.Files.DataLake/12.1.0-dev.20200403.1",
          "(.NET Core 4.6.28325.01; Microsoft Windows 10.0.18362 )"
        ],
        "x-ms-client-request-id": "8827c649-36f0-520a-44c6-6d35a0ec2e78",
        "x-ms-date": "Fri, 03 Apr 2020 20:56:59 GMT",
        "x-ms-return-client-request-id": "true",
<<<<<<< HEAD
        "x-ms-version": "2019-12-12"
=======
        "x-ms-version": "2020-02-10"
>>>>>>> 60f4876e
      },
      "RequestBody": null,
      "StatusCode": 404,
      "ResponseHeaders": {
        "Date": "Fri, 03 Apr 2020 20:56:58 GMT",
        "Server": [
          "Windows-Azure-HDFS/1.0",
          "Microsoft-HTTPAPI/2.0"
        ],
        "x-ms-client-request-id": "8827c649-36f0-520a-44c6-6d35a0ec2e78",
        "x-ms-error-code": "PathNotFound",
        "x-ms-request-id": "fa43fd8e-201f-0097-34fa-091bad000000",
<<<<<<< HEAD
        "x-ms-version": "2019-12-12"
=======
        "x-ms-version": "2020-02-10"
>>>>>>> 60f4876e
      },
      "ResponseBody": []
    },
    {
      "RequestUri": "http://seannsecanary.blob.core.windows.net/test-filesystem-8efa31c0-dfd3-7543-25fa-67efb04b5340?restype=container",
      "RequestMethod": "DELETE",
      "RequestHeaders": {
        "Authorization": "Sanitized",
        "traceparent": "00-c390802f49c701448d764c3fa53d6287-b73ae07b77866648-00",
        "User-Agent": [
          "azsdk-net-Storage.Files.DataLake/12.1.0-dev.20200403.1",
          "(.NET Core 4.6.28325.01; Microsoft Windows 10.0.18362 )"
        ],
        "x-ms-client-request-id": "e408ebd6-619f-bc94-864d-26a30874bd09",
        "x-ms-date": "Fri, 03 Apr 2020 20:57:00 GMT",
        "x-ms-return-client-request-id": "true",
<<<<<<< HEAD
        "x-ms-version": "2019-12-12"
=======
        "x-ms-version": "2020-02-10"
>>>>>>> 60f4876e
      },
      "RequestBody": null,
      "StatusCode": 202,
      "ResponseHeaders": {
        "Content-Length": "0",
        "Date": "Fri, 03 Apr 2020 20:56:58 GMT",
        "Server": [
          "Windows-Azure-Blob/1.0",
          "Microsoft-HTTPAPI/2.0"
        ],
        "x-ms-client-request-id": "e408ebd6-619f-bc94-864d-26a30874bd09",
        "x-ms-request-id": "9621c221-f01e-0012-01fa-093670000000",
<<<<<<< HEAD
        "x-ms-version": "2019-12-12"
=======
        "x-ms-version": "2020-02-10"
>>>>>>> 60f4876e
      },
      "ResponseBody": []
    }
  ],
  "Variables": {
    "RandomSeed": "794012978",
    "Storage_TestConfigHierarchicalNamespace": "NamespaceTenant\nseannsecanary\nU2FuaXRpemVk\nhttp://seannsecanary.blob.core.windows.net\nhttp://seannsecanary.file.core.windows.net\nhttp://seannsecanary.queue.core.windows.net\nhttp://seannsecanary.table.core.windows.net\n\n\n\n\nhttp://seannsecanary-secondary.blob.core.windows.net\nhttp://seannsecanary-secondary.file.core.windows.net\nhttp://seannsecanary-secondary.queue.core.windows.net\nhttp://seannsecanary-secondary.table.core.windows.net\n68390a19-a643-458b-b726-408abf67b4fc\nSanitized\n72f988bf-86f1-41af-91ab-2d7cd011db47\nhttps://login.microsoftonline.com/\nCloud\nBlobEndpoint=http://seannsecanary.blob.core.windows.net/;QueueEndpoint=http://seannsecanary.queue.core.windows.net/;FileEndpoint=http://seannsecanary.file.core.windows.net/;BlobSecondaryEndpoint=http://seannsecanary-secondary.blob.core.windows.net/;QueueSecondaryEndpoint=http://seannsecanary-secondary.queue.core.windows.net/;FileSecondaryEndpoint=http://seannsecanary-secondary.file.core.windows.net/;AccountName=seannsecanary;AccountKey=Sanitized\n"
  }
}<|MERGE_RESOLUTION|>--- conflicted
+++ resolved
@@ -14,11 +14,7 @@
         "x-ms-client-request-id": "dde0454e-dc96-d93e-401b-10560f03386d",
         "x-ms-date": "Fri, 03 Apr 2020 20:56:59 GMT",
         "x-ms-return-client-request-id": "true",
-<<<<<<< HEAD
-        "x-ms-version": "2019-12-12"
-=======
         "x-ms-version": "2020-02-10"
->>>>>>> 60f4876e
       },
       "RequestBody": null,
       "StatusCode": 201,
@@ -33,11 +29,7 @@
         ],
         "x-ms-client-request-id": "dde0454e-dc96-d93e-401b-10560f03386d",
         "x-ms-request-id": "9621c20c-f01e-0012-6ffa-093670000000",
-<<<<<<< HEAD
-        "x-ms-version": "2019-12-12"
-=======
         "x-ms-version": "2020-02-10"
->>>>>>> 60f4876e
       },
       "ResponseBody": []
     },
@@ -54,11 +46,7 @@
         "x-ms-client-request-id": "8827c649-36f0-520a-44c6-6d35a0ec2e78",
         "x-ms-date": "Fri, 03 Apr 2020 20:56:59 GMT",
         "x-ms-return-client-request-id": "true",
-<<<<<<< HEAD
-        "x-ms-version": "2019-12-12"
-=======
         "x-ms-version": "2020-02-10"
->>>>>>> 60f4876e
       },
       "RequestBody": null,
       "StatusCode": 404,
@@ -71,11 +59,7 @@
         "x-ms-client-request-id": "8827c649-36f0-520a-44c6-6d35a0ec2e78",
         "x-ms-error-code": "PathNotFound",
         "x-ms-request-id": "fa43fd8e-201f-0097-34fa-091bad000000",
-<<<<<<< HEAD
-        "x-ms-version": "2019-12-12"
-=======
         "x-ms-version": "2020-02-10"
->>>>>>> 60f4876e
       },
       "ResponseBody": []
     },
@@ -92,11 +76,7 @@
         "x-ms-client-request-id": "e408ebd6-619f-bc94-864d-26a30874bd09",
         "x-ms-date": "Fri, 03 Apr 2020 20:57:00 GMT",
         "x-ms-return-client-request-id": "true",
-<<<<<<< HEAD
-        "x-ms-version": "2019-12-12"
-=======
         "x-ms-version": "2020-02-10"
->>>>>>> 60f4876e
       },
       "RequestBody": null,
       "StatusCode": 202,
@@ -109,11 +89,7 @@
         ],
         "x-ms-client-request-id": "e408ebd6-619f-bc94-864d-26a30874bd09",
         "x-ms-request-id": "9621c221-f01e-0012-01fa-093670000000",
-<<<<<<< HEAD
-        "x-ms-version": "2019-12-12"
-=======
         "x-ms-version": "2020-02-10"
->>>>>>> 60f4876e
       },
       "ResponseBody": []
     }
