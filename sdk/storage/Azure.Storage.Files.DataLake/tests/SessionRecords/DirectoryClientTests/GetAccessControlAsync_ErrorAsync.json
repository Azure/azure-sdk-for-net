--- conflicted
+++ resolved
@@ -15,11 +15,7 @@
         "x-ms-client-request-id": "ab2cf0cc-cb81-dac1-80a6-948690b6027e",
         "x-ms-date": "Fri, 19 Feb 2021 19:04:40 GMT",
         "x-ms-return-client-request-id": "true",
-<<<<<<< HEAD
-        "x-ms-version": "2020-12-06"
-=======
         "x-ms-version": "2021-02-12"
->>>>>>> 7e782c87
       },
       "RequestBody": null,
       "StatusCode": 201,
@@ -34,11 +30,7 @@
         ],
         "x-ms-client-request-id": "ab2cf0cc-cb81-dac1-80a6-948690b6027e",
         "x-ms-request-id": "cb12d50f-b01e-006d-5cf2-06cb14000000",
-<<<<<<< HEAD
-        "x-ms-version": "2020-12-06"
-=======
         "x-ms-version": "2021-02-12"
->>>>>>> 7e782c87
       },
       "ResponseBody": []
     },
@@ -56,11 +48,7 @@
         "x-ms-client-request-id": "d69bd415-6d89-7771-11b7-134d5e511763",
         "x-ms-date": "Fri, 19 Feb 2021 19:04:40 GMT",
         "x-ms-return-client-request-id": "true",
-<<<<<<< HEAD
-        "x-ms-version": "2020-12-06"
-=======
         "x-ms-version": "2021-02-12"
->>>>>>> 7e782c87
       },
       "RequestBody": null,
       "StatusCode": 404,
@@ -73,11 +61,7 @@
         "x-ms-client-request-id": "d69bd415-6d89-7771-11b7-134d5e511763",
         "x-ms-error-code": "PathNotFound",
         "x-ms-request-id": "da843ff6-a01f-0061-3cf2-065c1c000000",
-<<<<<<< HEAD
-        "x-ms-version": "2020-12-06"
-=======
         "x-ms-version": "2021-02-12"
->>>>>>> 7e782c87
       },
       "ResponseBody": []
     },
@@ -95,11 +79,7 @@
         "x-ms-client-request-id": "ee5a615a-da81-1bc0-46f7-5fb1de2046ac",
         "x-ms-date": "Fri, 19 Feb 2021 19:04:40 GMT",
         "x-ms-return-client-request-id": "true",
-<<<<<<< HEAD
-        "x-ms-version": "2020-12-06"
-=======
         "x-ms-version": "2021-02-12"
->>>>>>> 7e782c87
       },
       "RequestBody": null,
       "StatusCode": 202,
@@ -112,11 +92,7 @@
         ],
         "x-ms-client-request-id": "ee5a615a-da81-1bc0-46f7-5fb1de2046ac",
         "x-ms-request-id": "cb12d566-b01e-006d-26f2-06cb14000000",
-<<<<<<< HEAD
-        "x-ms-version": "2020-12-06"
-=======
         "x-ms-version": "2021-02-12"
->>>>>>> 7e782c87
       },
       "ResponseBody": []
     }
