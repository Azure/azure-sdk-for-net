--- conflicted
+++ resolved
@@ -1,30 +1,19 @@
 {
   "Entries": [
     {
-      "RequestUri": "https://seannse.blob.core.windows.net/test-filesystem-8efa31c0-dfd3-7543-25fa-67efb04b5340?restype=container",
+      "RequestUri": "https://seannse.blob.core.windows.net/test-filesystem-2e9c9519-1588-9827-ceb1-993c60959def?restype=container",
       "RequestMethod": "PUT",
       "RequestHeaders": {
         "Accept": "application/xml",
         "Authorization": "Sanitized",
-<<<<<<< HEAD
-        "traceparent": "00-14d5ad11cbccd249a5338a83041ae5e4-057c8526bf9a3440-00",
+        "traceparent": "00-2bd1433de2f3e34a8b5b2e4dd983e32b-2f1f72c5b2ed3741-00",
         "User-Agent": [
-          "azsdk-net-Storage.Files.DataLake/12.7.0-alpha.20210202.1",
-          "(.NET 5.0.2; Microsoft Windows 10.0.19042)"
+          "azsdk-net-Storage.Files.DataLake/12.7.0-alpha.20210219.1",
+          "(.NET 5.0.3; Microsoft Windows 10.0.19041)"
         ],
         "x-ms-blob-public-access": "container",
-        "x-ms-client-request-id": "dde0454e-dc96-d93e-401b-10560f03386d",
-        "x-ms-date": "Tue, 02 Feb 2021 21:43:43 GMT",
-=======
-        "traceparent": "00-718f9de72a6aa141b706cc1a52d1044f-bb0bb20a99ee0b49-00",
-        "User-Agent": [
-          "azsdk-net-Storage.Files.DataLake/12.7.0-alpha.20210217.1",
-          "(.NET 5.0.3; Microsoft Windows 10.0.19042)"
-        ],
-        "x-ms-blob-public-access": "container",
-        "x-ms-client-request-id": "dde0454e-dc96-d93e-401b-10560f03386d",
-        "x-ms-date": "Wed, 17 Feb 2021 22:47:01 GMT",
->>>>>>> 1814567d
+        "x-ms-client-request-id": "ab2cf0cc-cb81-dac1-80a6-948690b6027e",
+        "x-ms-date": "Fri, 19 Feb 2021 19:04:40 GMT",
         "x-ms-return-client-request-id": "true",
         "x-ms-version": "2020-06-12"
       },
@@ -32,101 +21,63 @@
       "StatusCode": 201,
       "ResponseHeaders": {
         "Content-Length": "0",
-<<<<<<< HEAD
-        "Date": "Tue, 02 Feb 2021 21:43:44 GMT",
-        "ETag": "\u00220x8D8C7C39D1169A8\u0022",
-        "Last-Modified": "Tue, 02 Feb 2021 21:43:44 GMT",
-=======
-        "Date": "Wed, 17 Feb 2021 22:47:01 GMT",
-        "ETag": "\u00220x8D8D395F0AF8423\u0022",
-        "Last-Modified": "Wed, 17 Feb 2021 22:47:01 GMT",
->>>>>>> 1814567d
+        "Date": "Fri, 19 Feb 2021 19:04:39 GMT",
+        "ETag": "\u00220x8D8D50935580E10\u0022",
+        "Last-Modified": "Fri, 19 Feb 2021 19:04:39 GMT",
         "Server": [
           "Windows-Azure-Blob/1.0",
           "Microsoft-HTTPAPI/2.0"
         ],
-        "x-ms-client-request-id": "dde0454e-dc96-d93e-401b-10560f03386d",
-<<<<<<< HEAD
-        "x-ms-request-id": "da3a9ce5-a01e-00ba-45ac-f99a21000000",
-=======
-        "x-ms-request-id": "768f8eeb-b01e-0089-107e-05c58a000000",
->>>>>>> 1814567d
+        "x-ms-client-request-id": "ab2cf0cc-cb81-dac1-80a6-948690b6027e",
+        "x-ms-request-id": "cb12d50f-b01e-006d-5cf2-06cb14000000",
         "x-ms-version": "2020-06-12"
       },
       "ResponseBody": []
     },
     {
-      "RequestUri": "https://seannse.dfs.core.windows.net/test-filesystem-8efa31c0-dfd3-7543-25fa-67efb04b5340/test-directory-d0af0254-fbcc-1901-6f60-3b51abc7ea85?action=getAccessControl",
+      "RequestUri": "https://seannse.dfs.core.windows.net/test-filesystem-2e9c9519-1588-9827-ceb1-993c60959def/test-directory-bbf9116e-556f-75de-9733-6c6fc21db04a?action=getAccessControl",
       "RequestMethod": "HEAD",
       "RequestHeaders": {
         "Accept": "application/json",
         "Authorization": "Sanitized",
-<<<<<<< HEAD
-        "traceparent": "00-82d529d9f3f0cb40b71b95b0daa3cef6-39c4aa29327f6947-00",
+        "traceparent": "00-b7f60ea47c41cd4db05ac0ed3f475e1c-76f6e05b5e08af4b-00",
         "User-Agent": [
-          "azsdk-net-Storage.Files.DataLake/12.7.0-alpha.20210202.1",
-          "(.NET 5.0.2; Microsoft Windows 10.0.19042)"
+          "azsdk-net-Storage.Files.DataLake/12.7.0-alpha.20210219.1",
+          "(.NET 5.0.3; Microsoft Windows 10.0.19041)"
         ],
-        "x-ms-client-request-id": "8827c649-36f0-520a-44c6-6d35a0ec2e78",
-        "x-ms-date": "Tue, 02 Feb 2021 21:43:43 GMT",
-=======
-        "traceparent": "00-01f2a9b540fb5040a7e477cb475a3c96-2297b5b1ba95c141-00",
-        "User-Agent": [
-          "azsdk-net-Storage.Files.DataLake/12.7.0-alpha.20210217.1",
-          "(.NET 5.0.3; Microsoft Windows 10.0.19042)"
-        ],
-        "x-ms-client-request-id": "8827c649-36f0-520a-44c6-6d35a0ec2e78",
-        "x-ms-date": "Wed, 17 Feb 2021 22:47:01 GMT",
->>>>>>> 1814567d
+        "x-ms-client-request-id": "d69bd415-6d89-7771-11b7-134d5e511763",
+        "x-ms-date": "Fri, 19 Feb 2021 19:04:40 GMT",
         "x-ms-return-client-request-id": "true",
         "x-ms-version": "2020-06-12"
       },
       "RequestBody": null,
       "StatusCode": 404,
       "ResponseHeaders": {
-<<<<<<< HEAD
-        "Date": "Tue, 02 Feb 2021 21:43:43 GMT",
-=======
-        "Date": "Wed, 17 Feb 2021 22:47:01 GMT",
->>>>>>> 1814567d
+        "Date": "Fri, 19 Feb 2021 19:04:39 GMT",
         "Server": [
           "Windows-Azure-HDFS/1.0",
           "Microsoft-HTTPAPI/2.0"
         ],
-        "x-ms-client-request-id": "8827c649-36f0-520a-44c6-6d35a0ec2e78",
+        "x-ms-client-request-id": "d69bd415-6d89-7771-11b7-134d5e511763",
         "x-ms-error-code": "PathNotFound",
-<<<<<<< HEAD
-        "x-ms-request-id": "9dd33398-701f-003f-5eac-f9b7fc000000",
-=======
-        "x-ms-request-id": "5a534c49-901f-0045-4e7e-05aabc000000",
->>>>>>> 1814567d
+        "x-ms-request-id": "da843ff6-a01f-0061-3cf2-065c1c000000",
         "x-ms-version": "2020-06-12"
       },
       "ResponseBody": []
     },
     {
-      "RequestUri": "https://seannse.blob.core.windows.net/test-filesystem-8efa31c0-dfd3-7543-25fa-67efb04b5340?restype=container",
+      "RequestUri": "https://seannse.blob.core.windows.net/test-filesystem-2e9c9519-1588-9827-ceb1-993c60959def?restype=container",
       "RequestMethod": "DELETE",
       "RequestHeaders": {
         "Accept": "application/xml",
         "Authorization": "Sanitized",
-<<<<<<< HEAD
-        "traceparent": "00-19cca801f1868c4eb2b279668ab55b97-f12674e3d63b0c46-00",
+        "traceparent": "00-50f960f0d2860c40a091e9a17c5654ca-932fdbcab1a5cf4d-00",
         "User-Agent": [
-          "azsdk-net-Storage.Files.DataLake/12.7.0-alpha.20210202.1",
-          "(.NET 5.0.2; Microsoft Windows 10.0.19042)"
+          "azsdk-net-Storage.Files.DataLake/12.7.0-alpha.20210219.1",
+          "(.NET 5.0.3; Microsoft Windows 10.0.19041)"
         ],
-        "x-ms-client-request-id": "e408ebd6-619f-bc94-864d-26a30874bd09",
-        "x-ms-date": "Tue, 02 Feb 2021 21:43:43 GMT",
-=======
-        "traceparent": "00-4a96f7ba9e70cd46bf0a4f8e2bd2adb2-653526b4b10d8542-00",
-        "User-Agent": [
-          "azsdk-net-Storage.Files.DataLake/12.7.0-alpha.20210217.1",
-          "(.NET 5.0.3; Microsoft Windows 10.0.19042)"
-        ],
-        "x-ms-client-request-id": "e408ebd6-619f-bc94-864d-26a30874bd09",
-        "x-ms-date": "Wed, 17 Feb 2021 22:47:01 GMT",
->>>>>>> 1814567d
+        "x-ms-client-request-id": "ee5a615a-da81-1bc0-46f7-5fb1de2046ac",
+        "x-ms-date": "Fri, 19 Feb 2021 19:04:40 GMT",
         "x-ms-return-client-request-id": "true",
         "x-ms-version": "2020-06-12"
       },
@@ -134,28 +85,20 @@
       "StatusCode": 202,
       "ResponseHeaders": {
         "Content-Length": "0",
-<<<<<<< HEAD
-        "Date": "Tue, 02 Feb 2021 21:43:44 GMT",
-=======
-        "Date": "Wed, 17 Feb 2021 22:47:01 GMT",
->>>>>>> 1814567d
+        "Date": "Fri, 19 Feb 2021 19:04:39 GMT",
         "Server": [
           "Windows-Azure-Blob/1.0",
           "Microsoft-HTTPAPI/2.0"
         ],
-        "x-ms-client-request-id": "e408ebd6-619f-bc94-864d-26a30874bd09",
-<<<<<<< HEAD
-        "x-ms-request-id": "da3a9fd6-a01e-00ba-79ac-f99a21000000",
-=======
-        "x-ms-request-id": "768f904d-b01e-0089-5a7e-05c58a000000",
->>>>>>> 1814567d
+        "x-ms-client-request-id": "ee5a615a-da81-1bc0-46f7-5fb1de2046ac",
+        "x-ms-request-id": "cb12d566-b01e-006d-26f2-06cb14000000",
         "x-ms-version": "2020-06-12"
       },
       "ResponseBody": []
     }
   ],
   "Variables": {
-    "RandomSeed": "794012978",
+    "RandomSeed": "2102674750",
     "Storage_TestConfigHierarchicalNamespace": "NamespaceTenant\nseannse\nU2FuaXRpemVk\nhttps://seannse.blob.core.windows.net\nhttps://seannse.file.core.windows.net\nhttps://seannse.queue.core.windows.net\nhttps://seannse.table.core.windows.net\n\n\n\n\nhttps://seannse-secondary.blob.core.windows.net\nhttps://seannse-secondary.file.core.windows.net\nhttps://seannse-secondary.queue.core.windows.net\nhttps://seannse-secondary.table.core.windows.net\n68390a19-a643-458b-b726-408abf67b4fc\nSanitized\n72f988bf-86f1-41af-91ab-2d7cd011db47\nhttps://login.microsoftonline.com/\nCloud\nBlobEndpoint=https://seannse.blob.core.windows.net/;QueueEndpoint=https://seannse.queue.core.windows.net/;FileEndpoint=https://seannse.file.core.windows.net/;BlobSecondaryEndpoint=https://seannse-secondary.blob.core.windows.net/;QueueSecondaryEndpoint=https://seannse-secondary.queue.core.windows.net/;FileSecondaryEndpoint=https://seannse-secondary.file.core.windows.net/;AccountName=seannse;AccountKey=Sanitized\n"
   }
 }