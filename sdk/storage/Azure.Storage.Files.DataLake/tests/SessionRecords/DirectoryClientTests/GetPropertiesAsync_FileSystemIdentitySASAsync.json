{
  "Entries": [
    {
      "RequestUri": "https://login.microsoftonline.com/72f988bf-86f1-41af-91ab-2d7cd011db47/oauth2/v2.0/token",
      "RequestMethod": "POST",
      "RequestHeaders": {
        "Content-Length": "169",
        "Content-Type": "application/x-www-form-urlencoded",
        "traceparent": "00-0704d5366172dd4f94f663c6ca9aa53b-096c29e9b7b4cc4e-00",
        "User-Agent": [
          "azsdk-net-Identity/1.1.1",
          "(.NET Core 4.6.28619.01; Microsoft Windows 10.0.18362 )"
        ],
        "x-ms-client-request-id": "cf21c3e4bbfa8e3e14099980f2fb75a4",
        "x-ms-return-client-request-id": "true"
      },
      "RequestBody": "response_type=token\u0026grant_type=client_credentials\u0026client_id=68390a19-a643-458b-b726-408abf67b4fc\u0026client_secret=Sanitized\u0026scope=https%3A%2F%2Fstorage.azure.com%2F.default",
      "StatusCode": 200,
      "ResponseHeaders": {
        "Cache-Control": "no-store, no-cache",
        "Content-Length": "92",
        "Content-Type": "application/json; charset=utf-8",
        "Date": "Mon, 01 Jun 2020 20:25:07 GMT",
        "Expires": "-1",
        "P3P": "CP=\u0022DSP CUR OTPi IND OTRi ONL FIN\u0022",
        "Pragma": "no-cache",
        "Set-Cookie": [
          "fpc=AoT5uFM5yGZBu1aT1OQXKEreSEc1BwAAAAlbZ9YOAAAA; expires=Wed, 01-Jul-2020 20:25:07 GMT; path=/; secure; HttpOnly; SameSite=None",
          "x-ms-gateway-slice=estsfd; path=/; SameSite=None; secure; HttpOnly",
          "stsservicecookie=estsfd; path=/; secure; HttpOnly; SameSite=None"
        ],
        "Strict-Transport-Security": "max-age=31536000; includeSubDomains",
        "X-Content-Type-Options": "nosniff",
        "x-ms-ests-server": "2.1.10656.6 - SCUS ProdSlices",
        "x-ms-request-id": "b83f9d71-202e-40fc-926b-097d3a7e4100"
      },
      "ResponseBody": {
        "token_type": "Bearer",
        "expires_in": 86399,
        "ext_expires_in": 86399,
        "access_token": "Sanitized"
      }
    },
    {
      "RequestUri": "https://seannsecanary.blob.core.windows.net/test-filesystem-1f55a154-e78e-b579-b541-c1eecd0d48a0?restype=container",
      "RequestMethod": "PUT",
      "RequestHeaders": {
        "Authorization": "Sanitized",
        "traceparent": "00-0704d5366172dd4f94f663c6ca9aa53b-5f1aeac924f49f4c-00",
        "User-Agent": [
          "azsdk-net-Storage.Files.DataLake/12.3.0-dev.20200601.1",
          "(.NET Core 4.6.28619.01; Microsoft Windows 10.0.18362 )"
        ],
        "x-ms-blob-public-access": "container",
        "x-ms-client-request-id": "f06d4d5a-066f-7494-54f3-aaec7da3a7f9",
        "x-ms-return-client-request-id": "true",
        "x-ms-version": "2019-12-12"
      },
      "RequestBody": null,
      "StatusCode": 201,
      "ResponseHeaders": {
        "Content-Length": "0",
        "Date": "Mon, 01 Jun 2020 20:25:08 GMT",
        "ETag": "\u00220x8D80669E0951F53\u0022",
        "Last-Modified": "Mon, 01 Jun 2020 20:25:08 GMT",
        "Server": [
          "Windows-Azure-Blob/1.0",
          "Microsoft-HTTPAPI/2.0"
        ],
        "x-ms-client-request-id": "f06d4d5a-066f-7494-54f3-aaec7da3a7f9",
<<<<<<< HEAD
        "x-ms-request-id": "b9ebf10d-001e-0016-573e-f364ec000000",
=======
        "x-ms-request-id": "2d07fb53-001e-0039-5352-38b6bc000000",
>>>>>>> 8d420312
        "x-ms-version": "2019-12-12"
      },
      "ResponseBody": []
    },
    {
      "RequestUri": "https://seannsecanary.dfs.core.windows.net/test-filesystem-1f55a154-e78e-b579-b541-c1eecd0d48a0/test-directory-4ab71eed-e06c-614c-74a1-6ad50dbc5cfd?resource=directory",
      "RequestMethod": "PUT",
      "RequestHeaders": {
        "Authorization": "Sanitized",
        "traceparent": "00-cd99c294336c2744844d506ba02e3dfc-d847d3d29826a246-00",
        "User-Agent": [
          "azsdk-net-Storage.Files.DataLake/12.3.0-dev.20200601.1",
          "(.NET Core 4.6.28619.01; Microsoft Windows 10.0.18362 )"
        ],
        "x-ms-client-request-id": "286cf444-26ae-9f93-0fde-db666c138259",
        "x-ms-return-client-request-id": "true",
        "x-ms-version": "2019-12-12"
      },
      "RequestBody": null,
      "StatusCode": 201,
      "ResponseHeaders": {
        "Content-Length": "0",
        "Date": "Mon, 01 Jun 2020 20:25:08 GMT",
        "ETag": "\u00220x8D80669E12BEBA8\u0022",
        "Last-Modified": "Mon, 01 Jun 2020 20:25:09 GMT",
        "Server": [
          "Windows-Azure-HDFS/1.0",
          "Microsoft-HTTPAPI/2.0"
        ],
        "x-ms-client-request-id": "286cf444-26ae-9f93-0fde-db666c138259",
<<<<<<< HEAD
        "x-ms-request-id": "cc91dd23-f01f-0002-7d3e-f32c83000000",
=======
        "x-ms-request-id": "6f1ee218-701f-0033-1652-38120b000000",
>>>>>>> 8d420312
        "x-ms-version": "2019-12-12"
      },
      "ResponseBody": []
    },
    {
      "RequestUri": "https://seannsecanary.blob.core.windows.net/?restype=service\u0026comp=userdelegationkey",
      "RequestMethod": "POST",
      "RequestHeaders": {
        "Authorization": "Sanitized",
        "Content-Length": "56",
        "Content-Type": "application/xml",
        "traceparent": "00-106f953e8fa9434fa28c2aca4dcdc2fe-40a48329b47dfb47-00",
        "User-Agent": [
          "azsdk-net-Storage.Files.DataLake/12.3.0-dev.20200601.1",
          "(.NET Core 4.6.28619.01; Microsoft Windows 10.0.18362 )"
        ],
        "x-ms-client-request-id": "fd3c8cd8-4c8e-85f6-49db-b07090285956",
        "x-ms-return-client-request-id": "true",
        "x-ms-version": "2019-12-12"
      },
      "RequestBody": "\u003CKeyInfo\u003E\u003CExpiry\u003E2020-06-01T21:25:08Z\u003C/Expiry\u003E\u003C/KeyInfo\u003E",
      "StatusCode": 200,
      "ResponseHeaders": {
        "Content-Type": "application/xml",
        "Date": "Mon, 01 Jun 2020 20:25:08 GMT",
        "Server": [
          "Windows-Azure-Blob/1.0",
          "Microsoft-HTTPAPI/2.0"
        ],
        "Transfer-Encoding": "chunked",
        "x-ms-client-request-id": "fd3c8cd8-4c8e-85f6-49db-b07090285956",
<<<<<<< HEAD
        "x-ms-request-id": "b9ebf125-001e-0016-683e-f364ec000000",
        "x-ms-version": "2019-12-12"
      },
      "ResponseBody": "\uFEFF\u003C?xml version=\u00221.0\u0022 encoding=\u0022utf-8\u0022?\u003E\u003CUserDelegationKey\u003E\u003CSignedOid\u003Ec4f48289-bb84-4086-b250-6f94a8f64cee\u003C/SignedOid\u003E\u003CSignedTid\u003E72f988bf-86f1-41af-91ab-2d7cd011db47\u003C/SignedTid\u003E\u003CSignedStart\u003E2020-03-05T22:33:11Z\u003C/SignedStart\u003E\u003CSignedExpiry\u003E2020-03-05T23:33:11Z\u003C/SignedExpiry\u003E\u003CSignedService\u003Eb\u003C/SignedService\u003E\u003CSignedVersion\u003E2019-12-12\u003C/SignedVersion\u003E\u003CValue\u003Ebw6tUKOc4O2\u002BuZXTPyFreGlhkc7uWUSlkY7zxVVvWZE=\u003C/Value\u003E\u003C/UserDelegationKey\u003E"
    },
    {
      "RequestUri": "https://seanstagehierarchical.blob.core.windows.net/test-filesystem-1f55a154-e78e-b579-b541-c1eecd0d48a0/test-directory-4ab71eed-e06c-614c-74a1-6ad50dbc5cfd?skoid=c4f48289-bb84-4086-b250-6f94a8f64cee\u0026sktid=72f988bf-86f1-41af-91ab-2d7cd011db47\u0026skt=2020-03-05T22%3A33%3A11Z\u0026ske=2020-03-05T23%3A33%3A11Z\u0026sks=b\u0026skv=2019-12-12\u0026sv=2019-12-12\u0026st=2020-03-05T21%3A33%3A11Z\u0026se=2020-03-05T23%3A33%3A11Z\u0026sr=c\u0026sp=racwdl\u0026sig=Sanitized",
=======
        "x-ms-request-id": "2d07fbde-001e-0039-4952-38b6bc000000",
        "x-ms-version": "2019-12-12"
      },
      "ResponseBody": "\uFEFF\u003C?xml version=\u00221.0\u0022 encoding=\u0022utf-8\u0022?\u003E\u003CUserDelegationKey\u003E\u003CSignedOid\u003Ec4f48289-bb84-4086-b250-6f94a8f64cee\u003C/SignedOid\u003E\u003CSignedTid\u003E72f988bf-86f1-41af-91ab-2d7cd011db47\u003C/SignedTid\u003E\u003CSignedStart\u003E2020-06-01T20:25:09Z\u003C/SignedStart\u003E\u003CSignedExpiry\u003E2020-06-01T21:25:08Z\u003C/SignedExpiry\u003E\u003CSignedService\u003Eb\u003C/SignedService\u003E\u003CSignedVersion\u003E2019-12-12\u003C/SignedVersion\u003E\u003CValue\u003EgrVe\u002BqtDqIj0FEJSlw2RaahgGclTzHAP\u002ByZpXg2dXyg=\u003C/Value\u003E\u003C/UserDelegationKey\u003E"
    },
    {
      "RequestUri": "https://seannsecanary.blob.core.windows.net/test-filesystem-1f55a154-e78e-b579-b541-c1eecd0d48a0/test-directory-4ab71eed-e06c-614c-74a1-6ad50dbc5cfd?skoid=c4f48289-bb84-4086-b250-6f94a8f64cee\u0026sktid=72f988bf-86f1-41af-91ab-2d7cd011db47\u0026skt=2020-06-01T20%3A25%3A09Z\u0026ske=2020-06-01T21%3A25%3A08Z\u0026sks=b\u0026skv=2019-12-12\u0026sv=2019-12-12\u0026st=2020-06-01T19%3A25%3A08Z\u0026se=2020-06-01T21%3A25%3A08Z\u0026sr=c\u0026sp=racwdl\u0026sig=Sanitized",
>>>>>>> 8d420312
      "RequestMethod": "HEAD",
      "RequestHeaders": {
        "traceparent": "00-b350aa581ebb3c488034cc6b2a8958b6-5244a9e7f4db414a-00",
        "User-Agent": [
          "azsdk-net-Storage.Files.DataLake/12.3.0-dev.20200601.1",
          "(.NET Core 4.6.28619.01; Microsoft Windows 10.0.18362 )"
        ],
        "x-ms-client-request-id": "e08de303-84d7-32ca-0fba-564c3739e80c",
        "x-ms-return-client-request-id": "true",
        "x-ms-version": "2019-12-12"
      },
      "RequestBody": null,
      "StatusCode": 200,
      "ResponseHeaders": {
        "Accept-Ranges": "bytes",
        "Content-Length": "0",
        "Content-Type": "application/octet-stream",
        "Date": "Mon, 01 Jun 2020 20:25:09 GMT",
        "ETag": "\u00220x8D80669E12BEBA8\u0022",
        "Last-Modified": "Mon, 01 Jun 2020 20:25:09 GMT",
        "Server": [
          "Windows-Azure-Blob/1.0",
          "Microsoft-HTTPAPI/2.0"
        ],
        "x-ms-access-tier": "Hot",
        "x-ms-access-tier-inferred": "true",
        "x-ms-blob-type": "BlockBlob",
        "x-ms-client-request-id": "e08de303-84d7-32ca-0fba-564c3739e80c",
        "x-ms-creation-time": "Mon, 01 Jun 2020 20:25:09 GMT",
        "x-ms-lease-state": "available",
        "x-ms-lease-status": "unlocked",
        "x-ms-meta-hdi_isfolder": "true",
        "x-ms-request-id": "0291d214-401e-0081-4852-38ed7a000000",
        "x-ms-server-encrypted": "true",
        "x-ms-version": "2019-12-12"
      },
      "ResponseBody": []
    },
    {
      "RequestUri": "https://seannsecanary.blob.core.windows.net/test-filesystem-1f55a154-e78e-b579-b541-c1eecd0d48a0?restype=container",
      "RequestMethod": "DELETE",
      "RequestHeaders": {
        "Authorization": "Sanitized",
        "traceparent": "00-fc55ec3caa9f194db9bca91c65cde6a4-83a8633275d8684b-00",
        "User-Agent": [
          "azsdk-net-Storage.Files.DataLake/12.3.0-dev.20200601.1",
          "(.NET Core 4.6.28619.01; Microsoft Windows 10.0.18362 )"
        ],
        "x-ms-client-request-id": "ad6d72bf-789a-977f-14bc-9e213a982510",
        "x-ms-return-client-request-id": "true",
        "x-ms-version": "2019-12-12"
      },
      "RequestBody": null,
      "StatusCode": 202,
      "ResponseHeaders": {
        "Content-Length": "0",
        "Date": "Mon, 01 Jun 2020 20:25:09 GMT",
        "Server": [
          "Windows-Azure-Blob/1.0",
          "Microsoft-HTTPAPI/2.0"
        ],
        "x-ms-client-request-id": "ad6d72bf-789a-977f-14bc-9e213a982510",
<<<<<<< HEAD
        "x-ms-request-id": "b9ebf12c-001e-0016-6f3e-f364ec000000",
=======
        "x-ms-request-id": "2d07fbfd-001e-0039-6152-38b6bc000000",
>>>>>>> 8d420312
        "x-ms-version": "2019-12-12"
      },
      "ResponseBody": []
    }
  ],
  "Variables": {
    "DateTimeOffsetNow": "2020-06-01T15:25:08.2876003-05:00",
    "RandomSeed": "118801963",
    "Storage_TestConfigHierarchicalNamespace": "NamespaceTenant\nseannsecanary\nU2FuaXRpemVk\nhttps://seannsecanary.blob.core.windows.net\nhttps://seannsecanary.file.core.windows.net\nhttps://seannsecanary.queue.core.windows.net\nhttps://seannsecanary.table.core.windows.net\n\n\n\n\nhttps://seannsecanary-secondary.blob.core.windows.net\nhttps://seannsecanary-secondary.file.core.windows.net\nhttps://seannsecanary-secondary.queue.core.windows.net\nhttps://seannsecanary-secondary.table.core.windows.net\n68390a19-a643-458b-b726-408abf67b4fc\nSanitized\n72f988bf-86f1-41af-91ab-2d7cd011db47\nhttps://login.microsoftonline.com/\nCloud\nBlobEndpoint=https://seannsecanary.blob.core.windows.net/;QueueEndpoint=https://seannsecanary.queue.core.windows.net/;FileEndpoint=https://seannsecanary.file.core.windows.net/;BlobSecondaryEndpoint=https://seannsecanary-secondary.blob.core.windows.net/;QueueSecondaryEndpoint=https://seannsecanary-secondary.queue.core.windows.net/;FileSecondaryEndpoint=https://seannsecanary-secondary.file.core.windows.net/;AccountName=seannsecanary;AccountKey=Sanitized\n"
  }
}<|MERGE_RESOLUTION|>--- conflicted
+++ resolved
@@ -68,11 +68,7 @@
           "Microsoft-HTTPAPI/2.0"
         ],
         "x-ms-client-request-id": "f06d4d5a-066f-7494-54f3-aaec7da3a7f9",
-<<<<<<< HEAD
-        "x-ms-request-id": "b9ebf10d-001e-0016-573e-f364ec000000",
-=======
         "x-ms-request-id": "2d07fb53-001e-0039-5352-38b6bc000000",
->>>>>>> 8d420312
         "x-ms-version": "2019-12-12"
       },
       "ResponseBody": []
@@ -103,11 +99,7 @@
           "Microsoft-HTTPAPI/2.0"
         ],
         "x-ms-client-request-id": "286cf444-26ae-9f93-0fde-db666c138259",
-<<<<<<< HEAD
-        "x-ms-request-id": "cc91dd23-f01f-0002-7d3e-f32c83000000",
-=======
         "x-ms-request-id": "6f1ee218-701f-0033-1652-38120b000000",
->>>>>>> 8d420312
         "x-ms-version": "2019-12-12"
       },
       "ResponseBody": []
@@ -139,15 +131,6 @@
         ],
         "Transfer-Encoding": "chunked",
         "x-ms-client-request-id": "fd3c8cd8-4c8e-85f6-49db-b07090285956",
-<<<<<<< HEAD
-        "x-ms-request-id": "b9ebf125-001e-0016-683e-f364ec000000",
-        "x-ms-version": "2019-12-12"
-      },
-      "ResponseBody": "\uFEFF\u003C?xml version=\u00221.0\u0022 encoding=\u0022utf-8\u0022?\u003E\u003CUserDelegationKey\u003E\u003CSignedOid\u003Ec4f48289-bb84-4086-b250-6f94a8f64cee\u003C/SignedOid\u003E\u003CSignedTid\u003E72f988bf-86f1-41af-91ab-2d7cd011db47\u003C/SignedTid\u003E\u003CSignedStart\u003E2020-03-05T22:33:11Z\u003C/SignedStart\u003E\u003CSignedExpiry\u003E2020-03-05T23:33:11Z\u003C/SignedExpiry\u003E\u003CSignedService\u003Eb\u003C/SignedService\u003E\u003CSignedVersion\u003E2019-12-12\u003C/SignedVersion\u003E\u003CValue\u003Ebw6tUKOc4O2\u002BuZXTPyFreGlhkc7uWUSlkY7zxVVvWZE=\u003C/Value\u003E\u003C/UserDelegationKey\u003E"
-    },
-    {
-      "RequestUri": "https://seanstagehierarchical.blob.core.windows.net/test-filesystem-1f55a154-e78e-b579-b541-c1eecd0d48a0/test-directory-4ab71eed-e06c-614c-74a1-6ad50dbc5cfd?skoid=c4f48289-bb84-4086-b250-6f94a8f64cee\u0026sktid=72f988bf-86f1-41af-91ab-2d7cd011db47\u0026skt=2020-03-05T22%3A33%3A11Z\u0026ske=2020-03-05T23%3A33%3A11Z\u0026sks=b\u0026skv=2019-12-12\u0026sv=2019-12-12\u0026st=2020-03-05T21%3A33%3A11Z\u0026se=2020-03-05T23%3A33%3A11Z\u0026sr=c\u0026sp=racwdl\u0026sig=Sanitized",
-=======
         "x-ms-request-id": "2d07fbde-001e-0039-4952-38b6bc000000",
         "x-ms-version": "2019-12-12"
       },
@@ -155,7 +138,6 @@
     },
     {
       "RequestUri": "https://seannsecanary.blob.core.windows.net/test-filesystem-1f55a154-e78e-b579-b541-c1eecd0d48a0/test-directory-4ab71eed-e06c-614c-74a1-6ad50dbc5cfd?skoid=c4f48289-bb84-4086-b250-6f94a8f64cee\u0026sktid=72f988bf-86f1-41af-91ab-2d7cd011db47\u0026skt=2020-06-01T20%3A25%3A09Z\u0026ske=2020-06-01T21%3A25%3A08Z\u0026sks=b\u0026skv=2019-12-12\u0026sv=2019-12-12\u0026st=2020-06-01T19%3A25%3A08Z\u0026se=2020-06-01T21%3A25%3A08Z\u0026sr=c\u0026sp=racwdl\u0026sig=Sanitized",
->>>>>>> 8d420312
       "RequestMethod": "HEAD",
       "RequestHeaders": {
         "traceparent": "00-b350aa581ebb3c488034cc6b2a8958b6-5244a9e7f4db414a-00",
@@ -218,11 +200,7 @@
           "Microsoft-HTTPAPI/2.0"
         ],
         "x-ms-client-request-id": "ad6d72bf-789a-977f-14bc-9e213a982510",
-<<<<<<< HEAD
-        "x-ms-request-id": "b9ebf12c-001e-0016-6f3e-f364ec000000",
-=======
         "x-ms-request-id": "2d07fbfd-001e-0039-6152-38b6bc000000",
->>>>>>> 8d420312
         "x-ms-version": "2019-12-12"
       },
       "ResponseBody": []
