{
  "Entries": [
    {
      "RequestUri": "https://seannse.blob.core.windows.net/test-filesystem-9af620bf-20d8-6ccb-cc07-1c54bb8263d1?restype=container",
      "RequestMethod": "PUT",
      "RequestHeaders": {
        "Accept": "application/xml",
        "Authorization": "Sanitized",
<<<<<<< HEAD
        "traceparent": "00-4a2ce1ce22dc434c854635551362c2e6-a3fa09a5072c3c43-00",
        "User-Agent": [
          "azsdk-net-Storage.Files.DataLake/12.7.0-alpha.20210202.1",
          "(.NET 5.0.2; Microsoft Windows 10.0.19042)"
=======
        "traceparent": "00-4aeb1e522572ca43bf2debe0fe320cce-d1d748d178c0f943-00",
        "User-Agent": [
          "azsdk-net-Storage.Files.DataLake/12.7.0-alpha.20210217.1",
          "(.NET 5.0.3; Microsoft Windows 10.0.19042)"
>>>>>>> 1814567d
        ],
        "x-ms-blob-public-access": "container",
        "x-ms-client-request-id": "fcbc6cd5-de61-7c2c-0769-5ed5860d1154",
        "x-ms-return-client-request-id": "true",
        "x-ms-version": "2020-06-12"
      },
      "RequestBody": null,
      "StatusCode": 201,
      "ResponseHeaders": {
        "Content-Length": "0",
<<<<<<< HEAD
        "Date": "Tue, 02 Feb 2021 21:44:15 GMT",
        "ETag": "\u00220x8D8C7C3B01FF6BB\u0022",
        "Last-Modified": "Tue, 02 Feb 2021 21:44:16 GMT",
=======
        "Date": "Wed, 17 Feb 2021 22:47:31 GMT",
        "ETag": "\u00220x8D8D39602A944BF\u0022",
        "Last-Modified": "Wed, 17 Feb 2021 22:47:31 GMT",
>>>>>>> 1814567d
        "Server": [
          "Windows-Azure-Blob/1.0",
          "Microsoft-HTTPAPI/2.0"
        ],
        "x-ms-client-request-id": "fcbc6cd5-de61-7c2c-0769-5ed5860d1154",
<<<<<<< HEAD
        "x-ms-request-id": "25dd5780-a01e-0003-18ac-f99e3b000000",
=======
        "x-ms-request-id": "bbcf45d4-d01e-00a0-5d7e-05fbfe000000",
>>>>>>> 1814567d
        "x-ms-version": "2020-06-12"
      },
      "ResponseBody": []
    },
    {
      "RequestUri": "https://seannse.dfs.core.windows.net/test-filesystem-9af620bf-20d8-6ccb-cc07-1c54bb8263d1/test-directory-f1b9c48e-43d7-8d18-3c03-9abd5b78b761?resource=directory",
      "RequestMethod": "PUT",
      "RequestHeaders": {
        "Accept": "application/json",
        "Authorization": "Sanitized",
<<<<<<< HEAD
        "traceparent": "00-755a4c1bc33dab499a2c43d7a71146f0-72ca4df391558d48-00",
        "User-Agent": [
          "azsdk-net-Storage.Files.DataLake/12.7.0-alpha.20210202.1",
          "(.NET 5.0.2; Microsoft Windows 10.0.19042)"
=======
        "traceparent": "00-31f35eb3d9dc2c4eafa919903c227333-744b60e4bb19e041-00",
        "User-Agent": [
          "azsdk-net-Storage.Files.DataLake/12.7.0-alpha.20210217.1",
          "(.NET 5.0.3; Microsoft Windows 10.0.19042)"
>>>>>>> 1814567d
        ],
        "x-ms-client-request-id": "eee7bb9e-babb-1b00-ae11-8cd37ceafa63",
        "x-ms-return-client-request-id": "true",
        "x-ms-version": "2020-06-12"
      },
      "RequestBody": null,
      "StatusCode": 201,
      "ResponseHeaders": {
        "Content-Length": "0",
<<<<<<< HEAD
        "Date": "Tue, 02 Feb 2021 21:44:16 GMT",
        "ETag": "\u00220x8D8C7C3B05E9634\u0022",
        "Last-Modified": "Tue, 02 Feb 2021 21:44:16 GMT",
=======
        "Date": "Wed, 17 Feb 2021 22:47:31 GMT",
        "ETag": "\u00220x8D8D39602DEC8BB\u0022",
        "Last-Modified": "Wed, 17 Feb 2021 22:47:31 GMT",
>>>>>>> 1814567d
        "Server": [
          "Windows-Azure-HDFS/1.0",
          "Microsoft-HTTPAPI/2.0"
        ],
        "x-ms-client-request-id": "eee7bb9e-babb-1b00-ae11-8cd37ceafa63",
<<<<<<< HEAD
        "x-ms-request-id": "453d60c4-101f-0006-61ac-f94ce0000000",
=======
        "x-ms-request-id": "66d9c073-601f-0033-4e7e-0520f4000000",
>>>>>>> 1814567d
        "x-ms-version": "2020-06-12"
      },
      "ResponseBody": []
    },
    {
      "RequestUri": "https://seannse.blob.core.windows.net/?restype=service\u0026comp=userdelegationkey",
      "RequestMethod": "POST",
      "RequestHeaders": {
        "Accept": "application/xml",
        "Authorization": "Sanitized",
        "Content-Length": "59",
        "Content-Type": "application/xml",
<<<<<<< HEAD
        "traceparent": "00-77803717c62ec6459cd7d8c128dc047c-6f1dfa13f48fec4b-00",
        "User-Agent": [
          "azsdk-net-Storage.Files.DataLake/12.7.0-alpha.20210202.1",
          "(.NET 5.0.2; Microsoft Windows 10.0.19042)"
=======
        "traceparent": "00-34c0378fb3203948ba9a3e62bc6f2cc4-0dc55b36ad2ecb40-00",
        "User-Agent": [
          "azsdk-net-Storage.Files.DataLake/12.7.0-alpha.20210217.1",
          "(.NET 5.0.3; Microsoft Windows 10.0.19042)"
>>>>>>> 1814567d
        ],
        "x-ms-client-request-id": "cb365bb9-2326-9598-bb3f-30e441c1371a",
        "x-ms-return-client-request-id": "true",
        "x-ms-version": "2020-06-12"
      },
<<<<<<< HEAD
      "RequestBody": "\u003CKeyInfo\u003E\u003CExpiry\u003E2021-02-02T22:44:15Z\u003C/Expiry\u003E\u003C/KeyInfo\u003E",
      "StatusCode": 200,
      "ResponseHeaders": {
        "Content-Type": "application/xml",
        "Date": "Tue, 02 Feb 2021 21:44:16 GMT",
=======
      "RequestBody": "\uFEFF\u003CKeyInfo\u003E\u003CExpiry\u003E2021-02-17T23:47:32Z\u003C/Expiry\u003E\u003C/KeyInfo\u003E",
      "StatusCode": 200,
      "ResponseHeaders": {
        "Content-Type": "application/xml",
        "Date": "Wed, 17 Feb 2021 22:47:31 GMT",
>>>>>>> 1814567d
        "Server": [
          "Windows-Azure-Blob/1.0",
          "Microsoft-HTTPAPI/2.0"
        ],
        "Transfer-Encoding": "chunked",
        "x-ms-client-request-id": "cb365bb9-2326-9598-bb3f-30e441c1371a",
<<<<<<< HEAD
        "x-ms-request-id": "25dd58d4-a01e-0003-56ac-f99e3b000000",
        "x-ms-version": "2020-06-12"
      },
      "ResponseBody": "\uFEFF\u003C?xml version=\u00221.0\u0022 encoding=\u0022utf-8\u0022?\u003E\u003CUserDelegationKey\u003E\u003CSignedOid\u003Ec4f48289-bb84-4086-b250-6f94a8f64cee\u003C/SignedOid\u003E\u003CSignedTid\u003E72f988bf-86f1-41af-91ab-2d7cd011db47\u003C/SignedTid\u003E\u003CSignedStart\u003E2021-02-02T21:44:16Z\u003C/SignedStart\u003E\u003CSignedExpiry\u003E2021-02-02T22:44:15Z\u003C/SignedExpiry\u003E\u003CSignedService\u003Eb\u003C/SignedService\u003E\u003CSignedVersion\u003E2020-06-12\u003C/SignedVersion\u003E\u003CValue\u003EHeA56AUERv0Hk5MRPJmE/lnt8OMFSiSCsDQSHkdGXlg=\u003C/Value\u003E\u003C/UserDelegationKey\u003E"
    },
    {
      "RequestUri": "https://seannse.blob.core.windows.net/test-filesystem-9af620bf-20d8-6ccb-cc07-1c54bb8263d1/test-directory-f1b9c48e-43d7-8d18-3c03-9abd5b78b761?skoid=c4f48289-bb84-4086-b250-6f94a8f64cee\u0026sktid=72f988bf-86f1-41af-91ab-2d7cd011db47\u0026skt=2021-02-02T21%3A44%3A16Z\u0026ske=2021-02-02T22%3A44%3A15Z\u0026sks=b\u0026skv=2020-06-12\u0026sv=2020-06-12\u0026st=2021-02-02T20%3A44%3A15Z\u0026se=2021-02-02T22%3A44%3A15Z\u0026sr=c\u0026sp=racwdlmeop\u0026sig=Sanitized",
      "RequestMethod": "HEAD",
      "RequestHeaders": {
        "traceparent": "00-715e3831dda9554b8f5fa90fd6feee73-9da0d6abe4155948-00",
        "User-Agent": [
          "azsdk-net-Storage.Files.DataLake/12.7.0-alpha.20210202.1",
          "(.NET 5.0.2; Microsoft Windows 10.0.19042)"
=======
        "x-ms-request-id": "bbcf490f-d01e-00a0-757e-05fbfe000000",
        "x-ms-version": "2020-06-12"
      },
      "ResponseBody": "\uFEFF\u003C?xml version=\u00221.0\u0022 encoding=\u0022utf-8\u0022?\u003E\u003CUserDelegationKey\u003E\u003CSignedOid\u003Ec4f48289-bb84-4086-b250-6f94a8f64cee\u003C/SignedOid\u003E\u003CSignedTid\u003E72f988bf-86f1-41af-91ab-2d7cd011db47\u003C/SignedTid\u003E\u003CSignedStart\u003E2021-02-17T22:47:32Z\u003C/SignedStart\u003E\u003CSignedExpiry\u003E2021-02-17T23:47:32Z\u003C/SignedExpiry\u003E\u003CSignedService\u003Eb\u003C/SignedService\u003E\u003CSignedVersion\u003E2020-06-12\u003C/SignedVersion\u003E\u003CValue\u003EKm7QCasZv79/qOq2i7KZjiBipeM7r1L/JtiuwEd\u002BZ8I=\u003C/Value\u003E\u003C/UserDelegationKey\u003E"
    },
    {
      "RequestUri": "https://seannse.blob.core.windows.net/test-filesystem-9af620bf-20d8-6ccb-cc07-1c54bb8263d1/test-directory-f1b9c48e-43d7-8d18-3c03-9abd5b78b761?skoid=c4f48289-bb84-4086-b250-6f94a8f64cee\u0026sktid=72f988bf-86f1-41af-91ab-2d7cd011db47\u0026skt=2021-02-17T22%3A47%3A32Z\u0026ske=2021-02-17T23%3A47%3A32Z\u0026sks=b\u0026skv=2020-06-12\u0026sv=2020-06-12\u0026st=2021-02-17T21%3A47%3A32Z\u0026se=2021-02-17T23%3A47%3A32Z\u0026sr=c\u0026sp=racwdlmeop\u0026sig=Sanitized",
      "RequestMethod": "HEAD",
      "RequestHeaders": {
        "Accept": "application/xml",
        "traceparent": "00-0c6d0a86954e0d4e9d2dc72ffd0e563b-d62abccc33ab5b4b-00",
        "User-Agent": [
          "azsdk-net-Storage.Files.DataLake/12.7.0-alpha.20210217.1",
          "(.NET 5.0.3; Microsoft Windows 10.0.19042)"
>>>>>>> 1814567d
        ],
        "x-ms-client-request-id": "201af3dd-2fb4-ef3c-0ec4-659f5405c616",
        "x-ms-return-client-request-id": "true",
        "x-ms-version": "2020-06-12"
      },
      "RequestBody": null,
      "StatusCode": 200,
      "ResponseHeaders": {
        "Accept-Ranges": "bytes",
        "Content-Length": "0",
        "Content-Type": "application/octet-stream",
<<<<<<< HEAD
        "Date": "Tue, 02 Feb 2021 21:44:16 GMT",
        "ETag": "\u00220x8D8C7C3B05E9634\u0022",
        "Last-Modified": "Tue, 02 Feb 2021 21:44:16 GMT",
=======
        "Date": "Wed, 17 Feb 2021 22:47:31 GMT",
        "ETag": "\u00220x8D8D39602DEC8BB\u0022",
        "Last-Modified": "Wed, 17 Feb 2021 22:47:31 GMT",
>>>>>>> 1814567d
        "Server": [
          "Windows-Azure-Blob/1.0",
          "Microsoft-HTTPAPI/2.0"
        ],
        "x-ms-access-tier": "Hot",
        "x-ms-access-tier-inferred": "true",
        "x-ms-blob-type": "BlockBlob",
        "x-ms-client-request-id": "201af3dd-2fb4-ef3c-0ec4-659f5405c616",
<<<<<<< HEAD
        "x-ms-creation-time": "Tue, 02 Feb 2021 21:44:16 GMT",
=======
        "x-ms-creation-time": "Wed, 17 Feb 2021 22:47:31 GMT",
>>>>>>> 1814567d
        "x-ms-group": "c4f48289-bb84-4086-b250-6f94a8f64cee",
        "x-ms-lease-state": "available",
        "x-ms-lease-status": "unlocked",
        "x-ms-meta-hdi_isfolder": "true",
        "x-ms-owner": "c4f48289-bb84-4086-b250-6f94a8f64cee",
        "x-ms-permissions": "rwxr-x---",
<<<<<<< HEAD
        "x-ms-request-id": "eacf661f-301e-0073-07ac-f927cc000000",
=======
        "x-ms-request-id": "c9896515-001e-0025-267e-05d623000000",
>>>>>>> 1814567d
        "x-ms-server-encrypted": "true",
        "x-ms-version": "2020-06-12"
      },
      "ResponseBody": []
    },
    {
      "RequestUri": "https://seannse.blob.core.windows.net/test-filesystem-9af620bf-20d8-6ccb-cc07-1c54bb8263d1?restype=container",
      "RequestMethod": "DELETE",
      "RequestHeaders": {
        "Accept": "application/xml",
        "Authorization": "Sanitized",
<<<<<<< HEAD
        "traceparent": "00-cc336cace6855b4390364795a24e98af-68b226553e21be44-00",
        "User-Agent": [
          "azsdk-net-Storage.Files.DataLake/12.7.0-alpha.20210202.1",
          "(.NET 5.0.2; Microsoft Windows 10.0.19042)"
=======
        "traceparent": "00-0cc5e6e5cab81d4ab9b48684b10719c1-be3d3243d21f5a4f-00",
        "User-Agent": [
          "azsdk-net-Storage.Files.DataLake/12.7.0-alpha.20210217.1",
          "(.NET 5.0.3; Microsoft Windows 10.0.19042)"
>>>>>>> 1814567d
        ],
        "x-ms-client-request-id": "4e07fa81-17a7-0e66-e1b3-934e2884c5cd",
        "x-ms-return-client-request-id": "true",
        "x-ms-version": "2020-06-12"
      },
      "RequestBody": null,
      "StatusCode": 202,
      "ResponseHeaders": {
        "Content-Length": "0",
<<<<<<< HEAD
        "Date": "Tue, 02 Feb 2021 21:44:16 GMT",
=======
        "Date": "Wed, 17 Feb 2021 22:47:32 GMT",
>>>>>>> 1814567d
        "Server": [
          "Windows-Azure-Blob/1.0",
          "Microsoft-HTTPAPI/2.0"
        ],
        "x-ms-client-request-id": "4e07fa81-17a7-0e66-e1b3-934e2884c5cd",
<<<<<<< HEAD
        "x-ms-request-id": "25dd59f0-a01e-0003-5aac-f99e3b000000",
=======
        "x-ms-request-id": "bbcf4c77-d01e-00a0-3d7e-05fbfe000000",
>>>>>>> 1814567d
        "x-ms-version": "2020-06-12"
      },
      "ResponseBody": []
    }
  ],
  "Variables": {
<<<<<<< HEAD
    "DateTimeOffsetNow": "2021-02-02T15:44:15.8941892-06:00",
=======
    "DateTimeOffsetNow": "2021-02-17T16:47:32.1329584-06:00",
>>>>>>> 1814567d
    "RandomSeed": "1344080594",
    "Storage_TestConfigHierarchicalNamespace": "NamespaceTenant\nseannse\nU2FuaXRpemVk\nhttps://seannse.blob.core.windows.net\nhttps://seannse.file.core.windows.net\nhttps://seannse.queue.core.windows.net\nhttps://seannse.table.core.windows.net\n\n\n\n\nhttps://seannse-secondary.blob.core.windows.net\nhttps://seannse-secondary.file.core.windows.net\nhttps://seannse-secondary.queue.core.windows.net\nhttps://seannse-secondary.table.core.windows.net\n68390a19-a643-458b-b726-408abf67b4fc\nSanitized\n72f988bf-86f1-41af-91ab-2d7cd011db47\nhttps://login.microsoftonline.com/\nCloud\nBlobEndpoint=https://seannse.blob.core.windows.net/;QueueEndpoint=https://seannse.queue.core.windows.net/;FileEndpoint=https://seannse.file.core.windows.net/;BlobSecondaryEndpoint=https://seannse-secondary.blob.core.windows.net/;QueueSecondaryEndpoint=https://seannse-secondary.queue.core.windows.net/;FileSecondaryEndpoint=https://seannse-secondary.file.core.windows.net/;AccountName=seannse;AccountKey=Sanitized\n"
  }
}<|MERGE_RESOLUTION|>--- conflicted
+++ resolved
@@ -1,25 +1,18 @@
 {
   "Entries": [
     {
-      "RequestUri": "https://seannse.blob.core.windows.net/test-filesystem-9af620bf-20d8-6ccb-cc07-1c54bb8263d1?restype=container",
+      "RequestUri": "https://seannse.blob.core.windows.net/test-filesystem-b6b6adfd-1386-80f8-d2bc-e2db02f1e97e?restype=container",
       "RequestMethod": "PUT",
       "RequestHeaders": {
         "Accept": "application/xml",
         "Authorization": "Sanitized",
-<<<<<<< HEAD
-        "traceparent": "00-4a2ce1ce22dc434c854635551362c2e6-a3fa09a5072c3c43-00",
+        "traceparent": "00-4281b3e350a2cf4cbcef285e364ff95d-1a89b701fafe2b43-00",
         "User-Agent": [
-          "azsdk-net-Storage.Files.DataLake/12.7.0-alpha.20210202.1",
-          "(.NET 5.0.2; Microsoft Windows 10.0.19042)"
-=======
-        "traceparent": "00-4aeb1e522572ca43bf2debe0fe320cce-d1d748d178c0f943-00",
-        "User-Agent": [
-          "azsdk-net-Storage.Files.DataLake/12.7.0-alpha.20210217.1",
-          "(.NET 5.0.3; Microsoft Windows 10.0.19042)"
->>>>>>> 1814567d
+          "azsdk-net-Storage.Files.DataLake/12.7.0-alpha.20210219.1",
+          "(.NET 5.0.3; Microsoft Windows 10.0.19041)"
         ],
         "x-ms-blob-public-access": "container",
-        "x-ms-client-request-id": "fcbc6cd5-de61-7c2c-0769-5ed5860d1154",
+        "x-ms-client-request-id": "b2730fe7-0ff1-609f-ad43-0a6d0a64a84e",
         "x-ms-return-client-request-id": "true",
         "x-ms-version": "2020-06-12"
       },
@@ -27,48 +20,31 @@
       "StatusCode": 201,
       "ResponseHeaders": {
         "Content-Length": "0",
-<<<<<<< HEAD
-        "Date": "Tue, 02 Feb 2021 21:44:15 GMT",
-        "ETag": "\u00220x8D8C7C3B01FF6BB\u0022",
-        "Last-Modified": "Tue, 02 Feb 2021 21:44:16 GMT",
-=======
-        "Date": "Wed, 17 Feb 2021 22:47:31 GMT",
-        "ETag": "\u00220x8D8D39602A944BF\u0022",
-        "Last-Modified": "Wed, 17 Feb 2021 22:47:31 GMT",
->>>>>>> 1814567d
+        "Date": "Fri, 19 Feb 2021 19:04:53 GMT",
+        "ETag": "\u00220x8D8D5093DAE68A1\u0022",
+        "Last-Modified": "Fri, 19 Feb 2021 19:04:53 GMT",
         "Server": [
           "Windows-Azure-Blob/1.0",
           "Microsoft-HTTPAPI/2.0"
         ],
-        "x-ms-client-request-id": "fcbc6cd5-de61-7c2c-0769-5ed5860d1154",
-<<<<<<< HEAD
-        "x-ms-request-id": "25dd5780-a01e-0003-18ac-f99e3b000000",
-=======
-        "x-ms-request-id": "bbcf45d4-d01e-00a0-5d7e-05fbfe000000",
->>>>>>> 1814567d
+        "x-ms-client-request-id": "b2730fe7-0ff1-609f-ad43-0a6d0a64a84e",
+        "x-ms-request-id": "cb12e966-b01e-006d-2ef2-06cb14000000",
         "x-ms-version": "2020-06-12"
       },
       "ResponseBody": []
     },
     {
-      "RequestUri": "https://seannse.dfs.core.windows.net/test-filesystem-9af620bf-20d8-6ccb-cc07-1c54bb8263d1/test-directory-f1b9c48e-43d7-8d18-3c03-9abd5b78b761?resource=directory",
+      "RequestUri": "https://seannse.dfs.core.windows.net/test-filesystem-b6b6adfd-1386-80f8-d2bc-e2db02f1e97e/test-directory-a1294df1-9dc2-73ff-ab19-0893d7844d92?resource=directory",
       "RequestMethod": "PUT",
       "RequestHeaders": {
         "Accept": "application/json",
         "Authorization": "Sanitized",
-<<<<<<< HEAD
-        "traceparent": "00-755a4c1bc33dab499a2c43d7a71146f0-72ca4df391558d48-00",
+        "traceparent": "00-0474f13f18cd644ab9cbd64dcd0b53dc-49f0848cc47b0f43-00",
         "User-Agent": [
-          "azsdk-net-Storage.Files.DataLake/12.7.0-alpha.20210202.1",
-          "(.NET 5.0.2; Microsoft Windows 10.0.19042)"
-=======
-        "traceparent": "00-31f35eb3d9dc2c4eafa919903c227333-744b60e4bb19e041-00",
-        "User-Agent": [
-          "azsdk-net-Storage.Files.DataLake/12.7.0-alpha.20210217.1",
-          "(.NET 5.0.3; Microsoft Windows 10.0.19042)"
->>>>>>> 1814567d
+          "azsdk-net-Storage.Files.DataLake/12.7.0-alpha.20210219.1",
+          "(.NET 5.0.3; Microsoft Windows 10.0.19041)"
         ],
-        "x-ms-client-request-id": "eee7bb9e-babb-1b00-ae11-8cd37ceafa63",
+        "x-ms-client-request-id": "c7ac3828-9a10-19a1-750f-34ead18c393e",
         "x-ms-return-client-request-id": "true",
         "x-ms-version": "2020-06-12"
       },
@@ -76,25 +52,15 @@
       "StatusCode": 201,
       "ResponseHeaders": {
         "Content-Length": "0",
-<<<<<<< HEAD
-        "Date": "Tue, 02 Feb 2021 21:44:16 GMT",
-        "ETag": "\u00220x8D8C7C3B05E9634\u0022",
-        "Last-Modified": "Tue, 02 Feb 2021 21:44:16 GMT",
-=======
-        "Date": "Wed, 17 Feb 2021 22:47:31 GMT",
-        "ETag": "\u00220x8D8D39602DEC8BB\u0022",
-        "Last-Modified": "Wed, 17 Feb 2021 22:47:31 GMT",
->>>>>>> 1814567d
+        "Date": "Fri, 19 Feb 2021 19:04:53 GMT",
+        "ETag": "\u00220x8D8D5093DBDBF93\u0022",
+        "Last-Modified": "Fri, 19 Feb 2021 19:04:54 GMT",
         "Server": [
           "Windows-Azure-HDFS/1.0",
           "Microsoft-HTTPAPI/2.0"
         ],
-        "x-ms-client-request-id": "eee7bb9e-babb-1b00-ae11-8cd37ceafa63",
-<<<<<<< HEAD
-        "x-ms-request-id": "453d60c4-101f-0006-61ac-f94ce0000000",
-=======
-        "x-ms-request-id": "66d9c073-601f-0033-4e7e-0520f4000000",
->>>>>>> 1814567d
+        "x-ms-client-request-id": "c7ac3828-9a10-19a1-750f-34ead18c393e",
+        "x-ms-request-id": "da8449fb-a01f-0061-32f2-065c1c000000",
         "x-ms-version": "2020-06-12"
       },
       "ResponseBody": []
@@ -107,73 +73,42 @@
         "Authorization": "Sanitized",
         "Content-Length": "59",
         "Content-Type": "application/xml",
-<<<<<<< HEAD
-        "traceparent": "00-77803717c62ec6459cd7d8c128dc047c-6f1dfa13f48fec4b-00",
+        "traceparent": "00-25f0b606d5432a4f8c34927f229b094a-a3e13d20312c6144-00",
         "User-Agent": [
-          "azsdk-net-Storage.Files.DataLake/12.7.0-alpha.20210202.1",
-          "(.NET 5.0.2; Microsoft Windows 10.0.19042)"
-=======
-        "traceparent": "00-34c0378fb3203948ba9a3e62bc6f2cc4-0dc55b36ad2ecb40-00",
-        "User-Agent": [
-          "azsdk-net-Storage.Files.DataLake/12.7.0-alpha.20210217.1",
-          "(.NET 5.0.3; Microsoft Windows 10.0.19042)"
->>>>>>> 1814567d
+          "azsdk-net-Storage.Files.DataLake/12.7.0-alpha.20210219.1",
+          "(.NET 5.0.3; Microsoft Windows 10.0.19041)"
         ],
-        "x-ms-client-request-id": "cb365bb9-2326-9598-bb3f-30e441c1371a",
+        "x-ms-client-request-id": "d2440587-e0b8-d33d-ae98-7773d36643c6",
         "x-ms-return-client-request-id": "true",
         "x-ms-version": "2020-06-12"
       },
-<<<<<<< HEAD
-      "RequestBody": "\u003CKeyInfo\u003E\u003CExpiry\u003E2021-02-02T22:44:15Z\u003C/Expiry\u003E\u003C/KeyInfo\u003E",
+      "RequestBody": "\uFEFF\u003CKeyInfo\u003E\u003CExpiry\u003E2021-02-19T20:04:54Z\u003C/Expiry\u003E\u003C/KeyInfo\u003E",
       "StatusCode": 200,
       "ResponseHeaders": {
         "Content-Type": "application/xml",
-        "Date": "Tue, 02 Feb 2021 21:44:16 GMT",
-=======
-      "RequestBody": "\uFEFF\u003CKeyInfo\u003E\u003CExpiry\u003E2021-02-17T23:47:32Z\u003C/Expiry\u003E\u003C/KeyInfo\u003E",
-      "StatusCode": 200,
-      "ResponseHeaders": {
-        "Content-Type": "application/xml",
-        "Date": "Wed, 17 Feb 2021 22:47:31 GMT",
->>>>>>> 1814567d
+        "Date": "Fri, 19 Feb 2021 19:04:53 GMT",
         "Server": [
           "Windows-Azure-Blob/1.0",
           "Microsoft-HTTPAPI/2.0"
         ],
         "Transfer-Encoding": "chunked",
-        "x-ms-client-request-id": "cb365bb9-2326-9598-bb3f-30e441c1371a",
-<<<<<<< HEAD
-        "x-ms-request-id": "25dd58d4-a01e-0003-56ac-f99e3b000000",
+        "x-ms-client-request-id": "d2440587-e0b8-d33d-ae98-7773d36643c6",
+        "x-ms-request-id": "cb12e997-b01e-006d-5bf2-06cb14000000",
         "x-ms-version": "2020-06-12"
       },
-      "ResponseBody": "\uFEFF\u003C?xml version=\u00221.0\u0022 encoding=\u0022utf-8\u0022?\u003E\u003CUserDelegationKey\u003E\u003CSignedOid\u003Ec4f48289-bb84-4086-b250-6f94a8f64cee\u003C/SignedOid\u003E\u003CSignedTid\u003E72f988bf-86f1-41af-91ab-2d7cd011db47\u003C/SignedTid\u003E\u003CSignedStart\u003E2021-02-02T21:44:16Z\u003C/SignedStart\u003E\u003CSignedExpiry\u003E2021-02-02T22:44:15Z\u003C/SignedExpiry\u003E\u003CSignedService\u003Eb\u003C/SignedService\u003E\u003CSignedVersion\u003E2020-06-12\u003C/SignedVersion\u003E\u003CValue\u003EHeA56AUERv0Hk5MRPJmE/lnt8OMFSiSCsDQSHkdGXlg=\u003C/Value\u003E\u003C/UserDelegationKey\u003E"
+      "ResponseBody": "\uFEFF\u003C?xml version=\u00221.0\u0022 encoding=\u0022utf-8\u0022?\u003E\u003CUserDelegationKey\u003E\u003CSignedOid\u003Ec4f48289-bb84-4086-b250-6f94a8f64cee\u003C/SignedOid\u003E\u003CSignedTid\u003E72f988bf-86f1-41af-91ab-2d7cd011db47\u003C/SignedTid\u003E\u003CSignedStart\u003E2021-02-19T19:04:54Z\u003C/SignedStart\u003E\u003CSignedExpiry\u003E2021-02-19T20:04:54Z\u003C/SignedExpiry\u003E\u003CSignedService\u003Eb\u003C/SignedService\u003E\u003CSignedVersion\u003E2020-06-12\u003C/SignedVersion\u003E\u003CValue\u003ENxvHdNyOuWcTomyYt9LabEYHgFxzB8b\u002Be6tprqnCTY8=\u003C/Value\u003E\u003C/UserDelegationKey\u003E"
     },
     {
-      "RequestUri": "https://seannse.blob.core.windows.net/test-filesystem-9af620bf-20d8-6ccb-cc07-1c54bb8263d1/test-directory-f1b9c48e-43d7-8d18-3c03-9abd5b78b761?skoid=c4f48289-bb84-4086-b250-6f94a8f64cee\u0026sktid=72f988bf-86f1-41af-91ab-2d7cd011db47\u0026skt=2021-02-02T21%3A44%3A16Z\u0026ske=2021-02-02T22%3A44%3A15Z\u0026sks=b\u0026skv=2020-06-12\u0026sv=2020-06-12\u0026st=2021-02-02T20%3A44%3A15Z\u0026se=2021-02-02T22%3A44%3A15Z\u0026sr=c\u0026sp=racwdlmeop\u0026sig=Sanitized",
-      "RequestMethod": "HEAD",
-      "RequestHeaders": {
-        "traceparent": "00-715e3831dda9554b8f5fa90fd6feee73-9da0d6abe4155948-00",
-        "User-Agent": [
-          "azsdk-net-Storage.Files.DataLake/12.7.0-alpha.20210202.1",
-          "(.NET 5.0.2; Microsoft Windows 10.0.19042)"
-=======
-        "x-ms-request-id": "bbcf490f-d01e-00a0-757e-05fbfe000000",
-        "x-ms-version": "2020-06-12"
-      },
-      "ResponseBody": "\uFEFF\u003C?xml version=\u00221.0\u0022 encoding=\u0022utf-8\u0022?\u003E\u003CUserDelegationKey\u003E\u003CSignedOid\u003Ec4f48289-bb84-4086-b250-6f94a8f64cee\u003C/SignedOid\u003E\u003CSignedTid\u003E72f988bf-86f1-41af-91ab-2d7cd011db47\u003C/SignedTid\u003E\u003CSignedStart\u003E2021-02-17T22:47:32Z\u003C/SignedStart\u003E\u003CSignedExpiry\u003E2021-02-17T23:47:32Z\u003C/SignedExpiry\u003E\u003CSignedService\u003Eb\u003C/SignedService\u003E\u003CSignedVersion\u003E2020-06-12\u003C/SignedVersion\u003E\u003CValue\u003EKm7QCasZv79/qOq2i7KZjiBipeM7r1L/JtiuwEd\u002BZ8I=\u003C/Value\u003E\u003C/UserDelegationKey\u003E"
-    },
-    {
-      "RequestUri": "https://seannse.blob.core.windows.net/test-filesystem-9af620bf-20d8-6ccb-cc07-1c54bb8263d1/test-directory-f1b9c48e-43d7-8d18-3c03-9abd5b78b761?skoid=c4f48289-bb84-4086-b250-6f94a8f64cee\u0026sktid=72f988bf-86f1-41af-91ab-2d7cd011db47\u0026skt=2021-02-17T22%3A47%3A32Z\u0026ske=2021-02-17T23%3A47%3A32Z\u0026sks=b\u0026skv=2020-06-12\u0026sv=2020-06-12\u0026st=2021-02-17T21%3A47%3A32Z\u0026se=2021-02-17T23%3A47%3A32Z\u0026sr=c\u0026sp=racwdlmeop\u0026sig=Sanitized",
+      "RequestUri": "https://seannse.blob.core.windows.net/test-filesystem-b6b6adfd-1386-80f8-d2bc-e2db02f1e97e/test-directory-a1294df1-9dc2-73ff-ab19-0893d7844d92?skoid=c4f48289-bb84-4086-b250-6f94a8f64cee\u0026sktid=72f988bf-86f1-41af-91ab-2d7cd011db47\u0026skt=2021-02-19T19%3A04%3A54Z\u0026ske=2021-02-19T20%3A04%3A54Z\u0026sks=b\u0026skv=2020-06-12\u0026sv=2020-06-12\u0026st=2021-02-19T18%3A04%3A54Z\u0026se=2021-02-19T20%3A04%3A54Z\u0026sr=c\u0026sp=racwdlmeop\u0026sig=Sanitized",
       "RequestMethod": "HEAD",
       "RequestHeaders": {
         "Accept": "application/xml",
-        "traceparent": "00-0c6d0a86954e0d4e9d2dc72ffd0e563b-d62abccc33ab5b4b-00",
+        "traceparent": "00-861ac4ac38a4514bb159c9572b8e5774-df9e61294e78bd42-00",
         "User-Agent": [
-          "azsdk-net-Storage.Files.DataLake/12.7.0-alpha.20210217.1",
-          "(.NET 5.0.3; Microsoft Windows 10.0.19042)"
->>>>>>> 1814567d
+          "azsdk-net-Storage.Files.DataLake/12.7.0-alpha.20210219.1",
+          "(.NET 5.0.3; Microsoft Windows 10.0.19041)"
         ],
-        "x-ms-client-request-id": "201af3dd-2fb4-ef3c-0ec4-659f5405c616",
+        "x-ms-client-request-id": "cc621891-6648-7b85-2e2a-b85b8cdb0b58",
         "x-ms-return-client-request-id": "true",
         "x-ms-version": "2020-06-12"
       },
@@ -183,15 +118,9 @@
         "Accept-Ranges": "bytes",
         "Content-Length": "0",
         "Content-Type": "application/octet-stream",
-<<<<<<< HEAD
-        "Date": "Tue, 02 Feb 2021 21:44:16 GMT",
-        "ETag": "\u00220x8D8C7C3B05E9634\u0022",
-        "Last-Modified": "Tue, 02 Feb 2021 21:44:16 GMT",
-=======
-        "Date": "Wed, 17 Feb 2021 22:47:31 GMT",
-        "ETag": "\u00220x8D8D39602DEC8BB\u0022",
-        "Last-Modified": "Wed, 17 Feb 2021 22:47:31 GMT",
->>>>>>> 1814567d
+        "Date": "Fri, 19 Feb 2021 19:04:53 GMT",
+        "ETag": "\u00220x8D8D5093DBDBF93\u0022",
+        "Last-Modified": "Fri, 19 Feb 2021 19:04:54 GMT",
         "Server": [
           "Windows-Azure-Blob/1.0",
           "Microsoft-HTTPAPI/2.0"
@@ -199,47 +128,32 @@
         "x-ms-access-tier": "Hot",
         "x-ms-access-tier-inferred": "true",
         "x-ms-blob-type": "BlockBlob",
-        "x-ms-client-request-id": "201af3dd-2fb4-ef3c-0ec4-659f5405c616",
-<<<<<<< HEAD
-        "x-ms-creation-time": "Tue, 02 Feb 2021 21:44:16 GMT",
-=======
-        "x-ms-creation-time": "Wed, 17 Feb 2021 22:47:31 GMT",
->>>>>>> 1814567d
+        "x-ms-client-request-id": "cc621891-6648-7b85-2e2a-b85b8cdb0b58",
+        "x-ms-creation-time": "Fri, 19 Feb 2021 19:04:54 GMT",
         "x-ms-group": "c4f48289-bb84-4086-b250-6f94a8f64cee",
         "x-ms-lease-state": "available",
         "x-ms-lease-status": "unlocked",
         "x-ms-meta-hdi_isfolder": "true",
         "x-ms-owner": "c4f48289-bb84-4086-b250-6f94a8f64cee",
         "x-ms-permissions": "rwxr-x---",
-<<<<<<< HEAD
-        "x-ms-request-id": "eacf661f-301e-0073-07ac-f927cc000000",
-=======
-        "x-ms-request-id": "c9896515-001e-0025-267e-05d623000000",
->>>>>>> 1814567d
+        "x-ms-request-id": "cb12e9a5-b01e-006d-68f2-06cb14000000",
         "x-ms-server-encrypted": "true",
         "x-ms-version": "2020-06-12"
       },
       "ResponseBody": []
     },
     {
-      "RequestUri": "https://seannse.blob.core.windows.net/test-filesystem-9af620bf-20d8-6ccb-cc07-1c54bb8263d1?restype=container",
+      "RequestUri": "https://seannse.blob.core.windows.net/test-filesystem-b6b6adfd-1386-80f8-d2bc-e2db02f1e97e?restype=container",
       "RequestMethod": "DELETE",
       "RequestHeaders": {
         "Accept": "application/xml",
         "Authorization": "Sanitized",
-<<<<<<< HEAD
-        "traceparent": "00-cc336cace6855b4390364795a24e98af-68b226553e21be44-00",
+        "traceparent": "00-21bc279f9abb274095dbf845be65f201-acca2262c34e8247-00",
         "User-Agent": [
-          "azsdk-net-Storage.Files.DataLake/12.7.0-alpha.20210202.1",
-          "(.NET 5.0.2; Microsoft Windows 10.0.19042)"
-=======
-        "traceparent": "00-0cc5e6e5cab81d4ab9b48684b10719c1-be3d3243d21f5a4f-00",
-        "User-Agent": [
-          "azsdk-net-Storage.Files.DataLake/12.7.0-alpha.20210217.1",
-          "(.NET 5.0.3; Microsoft Windows 10.0.19042)"
->>>>>>> 1814567d
+          "azsdk-net-Storage.Files.DataLake/12.7.0-alpha.20210219.1",
+          "(.NET 5.0.3; Microsoft Windows 10.0.19041)"
         ],
-        "x-ms-client-request-id": "4e07fa81-17a7-0e66-e1b3-934e2884c5cd",
+        "x-ms-client-request-id": "bbe1e390-7604-467e-3be5-48689cb5970e",
         "x-ms-return-client-request-id": "true",
         "x-ms-version": "2020-06-12"
       },
@@ -247,33 +161,21 @@
       "StatusCode": 202,
       "ResponseHeaders": {
         "Content-Length": "0",
-<<<<<<< HEAD
-        "Date": "Tue, 02 Feb 2021 21:44:16 GMT",
-=======
-        "Date": "Wed, 17 Feb 2021 22:47:32 GMT",
->>>>>>> 1814567d
+        "Date": "Fri, 19 Feb 2021 19:04:53 GMT",
         "Server": [
           "Windows-Azure-Blob/1.0",
           "Microsoft-HTTPAPI/2.0"
         ],
-        "x-ms-client-request-id": "4e07fa81-17a7-0e66-e1b3-934e2884c5cd",
-<<<<<<< HEAD
-        "x-ms-request-id": "25dd59f0-a01e-0003-5aac-f99e3b000000",
-=======
-        "x-ms-request-id": "bbcf4c77-d01e-00a0-3d7e-05fbfe000000",
->>>>>>> 1814567d
+        "x-ms-client-request-id": "bbe1e390-7604-467e-3be5-48689cb5970e",
+        "x-ms-request-id": "cb12e9b6-b01e-006d-79f2-06cb14000000",
         "x-ms-version": "2020-06-12"
       },
       "ResponseBody": []
     }
   ],
   "Variables": {
-<<<<<<< HEAD
-    "DateTimeOffsetNow": "2021-02-02T15:44:15.8941892-06:00",
-=======
-    "DateTimeOffsetNow": "2021-02-17T16:47:32.1329584-06:00",
->>>>>>> 1814567d
-    "RandomSeed": "1344080594",
+    "DateTimeOffsetNow": "2021-02-19T13:04:54.7780887-06:00",
+    "RandomSeed": "133576120",
     "Storage_TestConfigHierarchicalNamespace": "NamespaceTenant\nseannse\nU2FuaXRpemVk\nhttps://seannse.blob.core.windows.net\nhttps://seannse.file.core.windows.net\nhttps://seannse.queue.core.windows.net\nhttps://seannse.table.core.windows.net\n\n\n\n\nhttps://seannse-secondary.blob.core.windows.net\nhttps://seannse-secondary.file.core.windows.net\nhttps://seannse-secondary.queue.core.windows.net\nhttps://seannse-secondary.table.core.windows.net\n68390a19-a643-458b-b726-408abf67b4fc\nSanitized\n72f988bf-86f1-41af-91ab-2d7cd011db47\nhttps://login.microsoftonline.com/\nCloud\nBlobEndpoint=https://seannse.blob.core.windows.net/;QueueEndpoint=https://seannse.queue.core.windows.net/;FileEndpoint=https://seannse.file.core.windows.net/;BlobSecondaryEndpoint=https://seannse-secondary.blob.core.windows.net/;QueueSecondaryEndpoint=https://seannse-secondary.queue.core.windows.net/;FileSecondaryEndpoint=https://seannse-secondary.file.core.windows.net/;AccountName=seannse;AccountKey=Sanitized\n"
   }
 }