--- conflicted
+++ resolved
@@ -14,11 +14,7 @@
         "x-ms-client-request-id": "d62988f7-226c-7dea-34b6-5d528c655c68",
         "x-ms-date": "Sat, 20 Jun 2020 02:42:16 GMT",
         "x-ms-return-client-request-id": "true",
-<<<<<<< HEAD
-        "x-ms-version": "2020-12-06"
-=======
         "x-ms-version": "2021-02-12"
->>>>>>> 7e782c87
       },
       "RequestBody": null,
       "StatusCode": 201,
@@ -33,11 +29,7 @@
         ],
         "x-ms-client-request-id": "d62988f7-226c-7dea-34b6-5d528c655c68",
         "x-ms-request-id": "dd510074-101e-009c-46ac-46e0c6000000",
-<<<<<<< HEAD
-        "x-ms-version": "2020-12-06"
-=======
         "x-ms-version": "2021-02-12"
->>>>>>> 7e782c87
       },
       "ResponseBody": []
     },
@@ -54,11 +46,7 @@
         "x-ms-client-request-id": "1b84395e-8fd9-ec2c-77ec-059604e9a72c",
         "x-ms-date": "Sat, 20 Jun 2020 02:42:20 GMT",
         "x-ms-return-client-request-id": "true",
-<<<<<<< HEAD
-        "x-ms-version": "2020-12-06"
-=======
         "x-ms-version": "2021-02-12"
->>>>>>> 7e782c87
       },
       "RequestBody": null,
       "StatusCode": 201,
@@ -73,11 +61,7 @@
         ],
         "x-ms-client-request-id": "1b84395e-8fd9-ec2c-77ec-059604e9a72c",
         "x-ms-request-id": "b075aeca-c01f-0009-26ac-460873000000",
-<<<<<<< HEAD
-        "x-ms-version": "2020-12-06"
-=======
         "x-ms-version": "2021-02-12"
->>>>>>> 7e782c87
       },
       "ResponseBody": []
     },
@@ -94,11 +78,7 @@
         "x-ms-client-request-id": "9ca19827-de83-4723-16c7-feb356c6d022",
         "x-ms-date": "Sat, 20 Jun 2020 02:42:20 GMT",
         "x-ms-return-client-request-id": "true",
-<<<<<<< HEAD
-        "x-ms-version": "2020-12-06"
-=======
         "x-ms-version": "2021-02-12"
->>>>>>> 7e782c87
       },
       "RequestBody": null,
       "StatusCode": 201,
@@ -113,11 +93,7 @@
         ],
         "x-ms-client-request-id": "9ca19827-de83-4723-16c7-feb356c6d022",
         "x-ms-request-id": "b075aecb-c01f-0009-27ac-460873000000",
-<<<<<<< HEAD
-        "x-ms-version": "2020-12-06"
-=======
         "x-ms-version": "2021-02-12"
->>>>>>> 7e782c87
       },
       "ResponseBody": []
     },
@@ -133,11 +109,7 @@
         "x-ms-client-request-id": "6c6f2bda-0b48-dca8-3c32-32e9e71330db",
         "x-ms-date": "Sat, 20 Jun 2020 02:42:20 GMT",
         "x-ms-return-client-request-id": "true",
-<<<<<<< HEAD
-        "x-ms-version": "2020-12-06"
-=======
         "x-ms-version": "2021-02-12"
->>>>>>> 7e782c87
       },
       "RequestBody": null,
       "StatusCode": 200,
@@ -151,11 +123,7 @@
         ],
         "x-ms-client-request-id": "6c6f2bda-0b48-dca8-3c32-32e9e71330db",
         "x-ms-request-id": "b075aecc-c01f-0009-28ac-460873000000",
-<<<<<<< HEAD
-        "x-ms-version": "2020-12-06"
-=======
         "x-ms-version": "2021-02-12"
->>>>>>> 7e782c87
       },
       "ResponseBody": [
         "{\"paths\":[{\"contentLength\":\"0\",\"etag\":\"0x8D814C38DC74797\",\"group\":\"$superuser\",\"isDirectory\":\"true\",\"lastModified\":\"Sat, 20 Jun 2020 02:42:20 GMT\",\"name\":\"test-directory-0ff4ffe3-0a70-3c11-d0d5-1d00d507fafc\",\"owner\":\"$superuser\",\"permissions\":\"rwxr-x---\"},{\"contentLength\":\"0\",\"etag\":\"0x8D814C38DD2364D\",\"group\":\"$superuser\",\"lastModified\":\"Sat, 20 Jun 2020 02:42:20 GMT\",\"name\":\"test-directory-0ff4ffe3-0a70-3c11-d0d5-1d00d507fafc/%21%27%28%29%3B%5B%5D%40%26%25%3D%2B%24%2C%23äÄöÖüÜß%3B\",\"owner\":\"$superuser\",\"permissions\":\"rw-r-----\"}]}\n"
@@ -174,11 +142,7 @@
         "x-ms-client-request-id": "2bd80a8b-6356-28da-83f5-8d4933ea905d",
         "x-ms-date": "Sat, 20 Jun 2020 02:42:20 GMT",
         "x-ms-return-client-request-id": "true",
-<<<<<<< HEAD
-        "x-ms-version": "2020-12-06"
-=======
         "x-ms-version": "2021-02-12"
->>>>>>> 7e782c87
       },
       "RequestBody": null,
       "StatusCode": 202,
@@ -191,11 +155,7 @@
         ],
         "x-ms-client-request-id": "2bd80a8b-6356-28da-83f5-8d4933ea905d",
         "x-ms-request-id": "dd5102d6-101e-009c-59ac-46e0c6000000",
-<<<<<<< HEAD
-        "x-ms-version": "2020-12-06"
-=======
         "x-ms-version": "2021-02-12"
->>>>>>> 7e782c87
       },
       "ResponseBody": []
     }
