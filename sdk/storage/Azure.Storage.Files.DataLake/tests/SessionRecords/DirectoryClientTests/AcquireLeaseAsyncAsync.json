{
  "Entries": [
    {
      "RequestUri": "http://seannsecanary.blob.core.windows.net/test-filesystem-f6ee5d4c-e266-a797-0ba2-17a1012e9eba?restype=container",
      "RequestMethod": "PUT",
      "RequestHeaders": {
        "Authorization": "Sanitized",
        "traceparent": "00-e07d836da1b06f46a871d93f90b3e3c6-723a5bda09bbd54e-00",
        "User-Agent": [
          "azsdk-net-Storage.Files.DataLake/12.1.0-dev.20200403.1",
          "(.NET Core 4.6.28325.01; Microsoft Windows 10.0.18362 )"
        ],
        "x-ms-blob-public-access": "container",
        "x-ms-client-request-id": "7b78fd98-8cc8-b8bf-8b70-4da2d83cb143",
        "x-ms-date": "Fri, 03 Apr 2020 20:56:11 GMT",
        "x-ms-return-client-request-id": "true",
<<<<<<< HEAD
        "x-ms-version": "2019-12-12"
=======
        "x-ms-version": "2020-02-10"
>>>>>>> 60f4876e
      },
      "RequestBody": null,
      "StatusCode": 201,
      "ResponseHeaders": {
        "Content-Length": "0",
        "Date": "Fri, 03 Apr 2020 20:56:10 GMT",
        "ETag": "\u00220x8D7D811702AF261\u0022",
        "Last-Modified": "Fri, 03 Apr 2020 20:56:10 GMT",
        "Server": [
          "Windows-Azure-Blob/1.0",
          "Microsoft-HTTPAPI/2.0"
        ],
        "x-ms-client-request-id": "7b78fd98-8cc8-b8bf-8b70-4da2d83cb143",
        "x-ms-request-id": "9621aaca-f01e-0012-1ffa-093670000000",
<<<<<<< HEAD
        "x-ms-version": "2019-12-12"
=======
        "x-ms-version": "2020-02-10"
>>>>>>> 60f4876e
      },
      "ResponseBody": []
    },
    {
      "RequestUri": "http://seannsecanary.dfs.core.windows.net/test-filesystem-f6ee5d4c-e266-a797-0ba2-17a1012e9eba/test-directory-0d07d06e-aa12-49de-aba7-8b237f1829c1?resource=directory",
      "RequestMethod": "PUT",
      "RequestHeaders": {
        "Authorization": "Sanitized",
        "traceparent": "00-742ce801d990164bb21ef97efa28ac97-66e4d976e7b0304a-00",
        "User-Agent": [
          "azsdk-net-Storage.Files.DataLake/12.1.0-dev.20200403.1",
          "(.NET Core 4.6.28325.01; Microsoft Windows 10.0.18362 )"
        ],
        "x-ms-client-request-id": "ad101f92-b542-ee76-1e2f-cf21019b3872",
        "x-ms-date": "Fri, 03 Apr 2020 20:56:11 GMT",
        "x-ms-return-client-request-id": "true",
<<<<<<< HEAD
        "x-ms-version": "2019-12-12"
=======
        "x-ms-version": "2020-02-10"
>>>>>>> 60f4876e
      },
      "RequestBody": null,
      "StatusCode": 201,
      "ResponseHeaders": {
        "Content-Length": "0",
        "Date": "Fri, 03 Apr 2020 20:56:10 GMT",
        "ETag": "\u00220x8D7D811703E8182\u0022",
        "Last-Modified": "Fri, 03 Apr 2020 20:56:10 GMT",
        "Server": [
          "Windows-Azure-HDFS/1.0",
          "Microsoft-HTTPAPI/2.0"
        ],
        "x-ms-client-request-id": "ad101f92-b542-ee76-1e2f-cf21019b3872",
        "x-ms-request-id": "fa43fc97-201f-0097-5dfa-091bad000000",
<<<<<<< HEAD
        "x-ms-version": "2019-12-12"
=======
        "x-ms-version": "2020-02-10"
>>>>>>> 60f4876e
      },
      "ResponseBody": []
    },
    {
      "RequestUri": "http://seannsecanary.blob.core.windows.net/test-filesystem-f6ee5d4c-e266-a797-0ba2-17a1012e9eba/test-directory-0d07d06e-aa12-49de-aba7-8b237f1829c1?comp=lease",
      "RequestMethod": "PUT",
      "RequestHeaders": {
        "Authorization": "Sanitized",
        "traceparent": "00-f93fa76be591c64cb667eee20dab77ff-6b647d2611422742-00",
        "User-Agent": [
          "azsdk-net-Storage.Files.DataLake/12.1.0-dev.20200403.1",
          "(.NET Core 4.6.28325.01; Microsoft Windows 10.0.18362 )"
        ],
        "x-ms-client-request-id": "29d63876-244c-e6fb-91c4-cec6ce13ef5c",
        "x-ms-date": "Fri, 03 Apr 2020 20:56:12 GMT",
        "x-ms-lease-action": "acquire",
        "x-ms-lease-duration": "15",
        "x-ms-proposed-lease-id": "49c28c46-ac33-4b8d-de7b-e662fec1939c",
        "x-ms-return-client-request-id": "true",
<<<<<<< HEAD
        "x-ms-version": "2019-12-12"
=======
        "x-ms-version": "2020-02-10"
>>>>>>> 60f4876e
      },
      "RequestBody": null,
      "StatusCode": 201,
      "ResponseHeaders": {
        "Content-Length": "0",
        "Date": "Fri, 03 Apr 2020 20:56:10 GMT",
        "ETag": "\u00220x8D7D811703E8182\u0022",
        "Last-Modified": "Fri, 03 Apr 2020 20:56:10 GMT",
        "Server": [
          "Windows-Azure-Blob/1.0",
          "Microsoft-HTTPAPI/2.0"
        ],
        "x-ms-client-request-id": "29d63876-244c-e6fb-91c4-cec6ce13ef5c",
        "x-ms-lease-id": "49c28c46-ac33-4b8d-de7b-e662fec1939c",
        "x-ms-request-id": "9621aad7-f01e-0012-2afa-093670000000",
<<<<<<< HEAD
        "x-ms-version": "2019-12-12"
=======
        "x-ms-version": "2020-02-10"
>>>>>>> 60f4876e
      },
      "ResponseBody": []
    },
    {
      "RequestUri": "http://seannsecanary.blob.core.windows.net/test-filesystem-f6ee5d4c-e266-a797-0ba2-17a1012e9eba?restype=container",
      "RequestMethod": "DELETE",
      "RequestHeaders": {
        "Authorization": "Sanitized",
        "traceparent": "00-91e7c4c170b7014a9279fb063126058e-8be366dad358c441-00",
        "User-Agent": [
          "azsdk-net-Storage.Files.DataLake/12.1.0-dev.20200403.1",
          "(.NET Core 4.6.28325.01; Microsoft Windows 10.0.18362 )"
        ],
        "x-ms-client-request-id": "c6ec5af0-69ea-1450-61ab-ce44acb85c04",
        "x-ms-date": "Fri, 03 Apr 2020 20:56:12 GMT",
        "x-ms-return-client-request-id": "true",
<<<<<<< HEAD
        "x-ms-version": "2019-12-12"
=======
        "x-ms-version": "2020-02-10"
>>>>>>> 60f4876e
      },
      "RequestBody": null,
      "StatusCode": 202,
      "ResponseHeaders": {
        "Content-Length": "0",
        "Date": "Fri, 03 Apr 2020 20:56:10 GMT",
        "Server": [
          "Windows-Azure-Blob/1.0",
          "Microsoft-HTTPAPI/2.0"
        ],
        "x-ms-client-request-id": "c6ec5af0-69ea-1450-61ab-ce44acb85c04",
        "x-ms-request-id": "9621aadf-f01e-0012-32fa-093670000000",
<<<<<<< HEAD
        "x-ms-version": "2019-12-12"
=======
        "x-ms-version": "2020-02-10"
>>>>>>> 60f4876e
      },
      "ResponseBody": []
    }
  ],
  "Variables": {
    "RandomSeed": "1065926669",
    "Storage_TestConfigHierarchicalNamespace": "NamespaceTenant\nseannsecanary\nU2FuaXRpemVk\nhttp://seannsecanary.blob.core.windows.net\nhttp://seannsecanary.file.core.windows.net\nhttp://seannsecanary.queue.core.windows.net\nhttp://seannsecanary.table.core.windows.net\n\n\n\n\nhttp://seannsecanary-secondary.blob.core.windows.net\nhttp://seannsecanary-secondary.file.core.windows.net\nhttp://seannsecanary-secondary.queue.core.windows.net\nhttp://seannsecanary-secondary.table.core.windows.net\n68390a19-a643-458b-b726-408abf67b4fc\nSanitized\n72f988bf-86f1-41af-91ab-2d7cd011db47\nhttps://login.microsoftonline.com/\nCloud\nBlobEndpoint=http://seannsecanary.blob.core.windows.net/;QueueEndpoint=http://seannsecanary.queue.core.windows.net/;FileEndpoint=http://seannsecanary.file.core.windows.net/;BlobSecondaryEndpoint=http://seannsecanary-secondary.blob.core.windows.net/;QueueSecondaryEndpoint=http://seannsecanary-secondary.queue.core.windows.net/;FileSecondaryEndpoint=http://seannsecanary-secondary.file.core.windows.net/;AccountName=seannsecanary;AccountKey=Sanitized\n"
  }
}<|MERGE_RESOLUTION|>--- conflicted
+++ resolved
@@ -14,11 +14,7 @@
         "x-ms-client-request-id": "7b78fd98-8cc8-b8bf-8b70-4da2d83cb143",
         "x-ms-date": "Fri, 03 Apr 2020 20:56:11 GMT",
         "x-ms-return-client-request-id": "true",
-<<<<<<< HEAD
-        "x-ms-version": "2019-12-12"
-=======
         "x-ms-version": "2020-02-10"
->>>>>>> 60f4876e
       },
       "RequestBody": null,
       "StatusCode": 201,
@@ -33,11 +29,7 @@
         ],
         "x-ms-client-request-id": "7b78fd98-8cc8-b8bf-8b70-4da2d83cb143",
         "x-ms-request-id": "9621aaca-f01e-0012-1ffa-093670000000",
-<<<<<<< HEAD
-        "x-ms-version": "2019-12-12"
-=======
         "x-ms-version": "2020-02-10"
->>>>>>> 60f4876e
       },
       "ResponseBody": []
     },
@@ -54,11 +46,7 @@
         "x-ms-client-request-id": "ad101f92-b542-ee76-1e2f-cf21019b3872",
         "x-ms-date": "Fri, 03 Apr 2020 20:56:11 GMT",
         "x-ms-return-client-request-id": "true",
-<<<<<<< HEAD
-        "x-ms-version": "2019-12-12"
-=======
         "x-ms-version": "2020-02-10"
->>>>>>> 60f4876e
       },
       "RequestBody": null,
       "StatusCode": 201,
@@ -73,11 +61,7 @@
         ],
         "x-ms-client-request-id": "ad101f92-b542-ee76-1e2f-cf21019b3872",
         "x-ms-request-id": "fa43fc97-201f-0097-5dfa-091bad000000",
-<<<<<<< HEAD
-        "x-ms-version": "2019-12-12"
-=======
         "x-ms-version": "2020-02-10"
->>>>>>> 60f4876e
       },
       "ResponseBody": []
     },
@@ -97,11 +81,7 @@
         "x-ms-lease-duration": "15",
         "x-ms-proposed-lease-id": "49c28c46-ac33-4b8d-de7b-e662fec1939c",
         "x-ms-return-client-request-id": "true",
-<<<<<<< HEAD
-        "x-ms-version": "2019-12-12"
-=======
         "x-ms-version": "2020-02-10"
->>>>>>> 60f4876e
       },
       "RequestBody": null,
       "StatusCode": 201,
@@ -117,11 +97,7 @@
         "x-ms-client-request-id": "29d63876-244c-e6fb-91c4-cec6ce13ef5c",
         "x-ms-lease-id": "49c28c46-ac33-4b8d-de7b-e662fec1939c",
         "x-ms-request-id": "9621aad7-f01e-0012-2afa-093670000000",
-<<<<<<< HEAD
-        "x-ms-version": "2019-12-12"
-=======
         "x-ms-version": "2020-02-10"
->>>>>>> 60f4876e
       },
       "ResponseBody": []
     },
@@ -138,11 +114,7 @@
         "x-ms-client-request-id": "c6ec5af0-69ea-1450-61ab-ce44acb85c04",
         "x-ms-date": "Fri, 03 Apr 2020 20:56:12 GMT",
         "x-ms-return-client-request-id": "true",
-<<<<<<< HEAD
-        "x-ms-version": "2019-12-12"
-=======
         "x-ms-version": "2020-02-10"
->>>>>>> 60f4876e
       },
       "RequestBody": null,
       "StatusCode": 202,
@@ -155,11 +127,7 @@
         ],
         "x-ms-client-request-id": "c6ec5af0-69ea-1450-61ab-ce44acb85c04",
         "x-ms-request-id": "9621aadf-f01e-0012-32fa-093670000000",
-<<<<<<< HEAD
-        "x-ms-version": "2019-12-12"
-=======
         "x-ms-version": "2020-02-10"
->>>>>>> 60f4876e
       },
       "ResponseBody": []
     }
