{
  "Entries": [
    {
      "RequestUri": "https://seannse.blob.core.windows.net/test-filesystem-b9af07b9-7b2f-83e3-6ae9-ab07d603b643?restype=container",
      "RequestMethod": "PUT",
      "RequestHeaders": {
        "Accept": "application/xml",
        "Authorization": "Sanitized",
<<<<<<< HEAD
        "traceparent": "00-fda647b5ee9c87468cc02a27fb1c079b-312837c3539aa046-00",
        "User-Agent": [
          "azsdk-net-Storage.Files.DataLake/12.7.0-alpha.20210202.1",
          "(.NET 5.0.2; Microsoft Windows 10.0.19042)"
        ],
        "x-ms-blob-public-access": "container",
        "x-ms-client-request-id": "6f228a82-7548-772a-9fda-cd400d8fd3a2",
        "x-ms-date": "Tue, 02 Feb 2021 21:48:16 GMT",
=======
        "traceparent": "00-21991348f661f8419bda96daab1f3515-aa372415e92e6349-00",
        "User-Agent": [
          "azsdk-net-Storage.Files.DataLake/12.7.0-alpha.20210217.1",
          "(.NET 5.0.3; Microsoft Windows 10.0.19042)"
        ],
        "x-ms-blob-public-access": "container",
        "x-ms-client-request-id": "6f228a82-7548-772a-9fda-cd400d8fd3a2",
        "x-ms-date": "Wed, 17 Feb 2021 22:51:21 GMT",
>>>>>>> 1814567d
        "x-ms-return-client-request-id": "true",
        "x-ms-version": "2020-06-12"
      },
      "RequestBody": null,
      "StatusCode": 201,
      "ResponseHeaders": {
        "Content-Length": "0",
<<<<<<< HEAD
        "Date": "Tue, 02 Feb 2021 21:48:17 GMT",
        "ETag": "\u00220x8D8C7C43FF7904E\u0022",
        "Last-Modified": "Tue, 02 Feb 2021 21:48:17 GMT",
=======
        "Date": "Wed, 17 Feb 2021 22:51:21 GMT",
        "ETag": "\u00220x8D8D3968BD1942D\u0022",
        "Last-Modified": "Wed, 17 Feb 2021 22:51:21 GMT",
>>>>>>> 1814567d
        "Server": [
          "Windows-Azure-Blob/1.0",
          "Microsoft-HTTPAPI/2.0"
        ],
        "x-ms-client-request-id": "6f228a82-7548-772a-9fda-cd400d8fd3a2",
<<<<<<< HEAD
        "x-ms-request-id": "84017cb2-601e-009a-17ad-f9e186000000",
=======
        "x-ms-request-id": "c83cf767-d01e-0044-7c7f-05f560000000",
>>>>>>> 1814567d
        "x-ms-version": "2020-06-12"
      },
      "ResponseBody": []
    },
    {
      "RequestUri": "https://seannse.dfs.core.windows.net/test-filesystem-b9af07b9-7b2f-83e3-6ae9-ab07d603b643/test-directory-63724f94-c31f-b2b1-1ff4-4dadbfb59224?resource=directory",
      "RequestMethod": "PUT",
      "RequestHeaders": {
        "Accept": "application/json",
        "Authorization": "Sanitized",
<<<<<<< HEAD
        "traceparent": "00-c3523f8abe56dd46bdb3de3f73442beb-ff598fbb9085d942-00",
        "User-Agent": [
          "azsdk-net-Storage.Files.DataLake/12.7.0-alpha.20210202.1",
          "(.NET 5.0.2; Microsoft Windows 10.0.19042)"
        ],
        "x-ms-client-request-id": "a29819ae-69d2-bf18-d86f-4f53277cb8e9",
        "x-ms-date": "Tue, 02 Feb 2021 21:48:16 GMT",
=======
        "traceparent": "00-aac34f04604af94594d80a12e71ba15c-1fab1f65e67b7f4f-00",
        "User-Agent": [
          "azsdk-net-Storage.Files.DataLake/12.7.0-alpha.20210217.1",
          "(.NET 5.0.3; Microsoft Windows 10.0.19042)"
        ],
        "x-ms-client-request-id": "a29819ae-69d2-bf18-d86f-4f53277cb8e9",
        "x-ms-date": "Wed, 17 Feb 2021 22:51:21 GMT",
>>>>>>> 1814567d
        "x-ms-return-client-request-id": "true",
        "x-ms-version": "2020-06-12"
      },
      "RequestBody": null,
      "StatusCode": 201,
      "ResponseHeaders": {
        "Content-Length": "0",
<<<<<<< HEAD
        "Date": "Tue, 02 Feb 2021 21:48:17 GMT",
        "ETag": "\u00220x8D8C7C4402F0518\u0022",
        "Last-Modified": "Tue, 02 Feb 2021 21:48:17 GMT",
=======
        "Date": "Wed, 17 Feb 2021 22:51:21 GMT",
        "ETag": "\u00220x8D8D3968C041BBD\u0022",
        "Last-Modified": "Wed, 17 Feb 2021 22:51:22 GMT",
>>>>>>> 1814567d
        "Server": [
          "Windows-Azure-HDFS/1.0",
          "Microsoft-HTTPAPI/2.0"
        ],
        "x-ms-client-request-id": "a29819ae-69d2-bf18-d86f-4f53277cb8e9",
<<<<<<< HEAD
        "x-ms-request-id": "453df255-101f-0006-76ad-f94ce0000000",
=======
        "x-ms-request-id": "e88ab01b-701f-0010-277f-05ba37000000",
>>>>>>> 1814567d
        "x-ms-version": "2020-06-12"
      },
      "ResponseBody": []
    },
    {
      "RequestUri": "https://seannse.dfs.core.windows.net/test-filesystem-b9af07b9-7b2f-83e3-6ae9-ab07d603b643/test-directory-63724f94-c31f-b2b1-1ff4-4dadbfb59224/test-directory-9924a848-860a-4dc1-54ca-43840a7a7978?resource=directory",
      "RequestMethod": "PUT",
      "RequestHeaders": {
        "Accept": "application/json",
        "Authorization": "Sanitized",
        "User-Agent": [
<<<<<<< HEAD
          "azsdk-net-Storage.Files.DataLake/12.7.0-alpha.20210202.1",
          "(.NET 5.0.2; Microsoft Windows 10.0.19042)"
        ],
        "x-ms-client-request-id": "91eecfe2-1382-27d1-584b-4e082693b45d",
        "x-ms-date": "Tue, 02 Feb 2021 21:48:17 GMT",
=======
          "azsdk-net-Storage.Files.DataLake/12.7.0-alpha.20210217.1",
          "(.NET 5.0.3; Microsoft Windows 10.0.19042)"
        ],
        "x-ms-client-request-id": "91eecfe2-1382-27d1-584b-4e082693b45d",
        "x-ms-date": "Wed, 17 Feb 2021 22:51:22 GMT",
>>>>>>> 1814567d
        "x-ms-return-client-request-id": "true",
        "x-ms-version": "2020-06-12"
      },
      "RequestBody": null,
      "StatusCode": 201,
      "ResponseHeaders": {
        "Content-Length": "0",
<<<<<<< HEAD
        "Date": "Tue, 02 Feb 2021 21:48:17 GMT",
        "ETag": "\u00220x8D8C7C4403CA83E\u0022",
        "Last-Modified": "Tue, 02 Feb 2021 21:48:17 GMT",
=======
        "Date": "Wed, 17 Feb 2021 22:51:21 GMT",
        "ETag": "\u00220x8D8D3968C105D68\u0022",
        "Last-Modified": "Wed, 17 Feb 2021 22:51:22 GMT",
>>>>>>> 1814567d
        "Server": [
          "Windows-Azure-HDFS/1.0",
          "Microsoft-HTTPAPI/2.0"
        ],
        "x-ms-client-request-id": "91eecfe2-1382-27d1-584b-4e082693b45d",
<<<<<<< HEAD
        "x-ms-request-id": "453df264-101f-0006-05ad-f94ce0000000",
=======
        "x-ms-request-id": "e88ab026-701f-0010-327f-05ba37000000",
>>>>>>> 1814567d
        "x-ms-version": "2020-06-12"
      },
      "ResponseBody": []
    },
    {
      "RequestUri": "https://seannse.dfs.core.windows.net/test-filesystem-b9af07b9-7b2f-83e3-6ae9-ab07d603b643/test-directory-63724f94-c31f-b2b1-1ff4-4dadbfb59224/test-directory-9924a848-860a-4dc1-54ca-43840a7a7978/test-file-b40bd6f6-137e-59cc-5672-3d43124f55ac?resource=file",
      "RequestMethod": "PUT",
      "RequestHeaders": {
        "Accept": "application/json",
        "Authorization": "Sanitized",
        "User-Agent": [
<<<<<<< HEAD
          "azsdk-net-Storage.Files.DataLake/12.7.0-alpha.20210202.1",
          "(.NET 5.0.2; Microsoft Windows 10.0.19042)"
        ],
        "x-ms-client-request-id": "207b1612-cb9b-ce24-0295-3a10d58d1509",
        "x-ms-date": "Tue, 02 Feb 2021 21:48:17 GMT",
=======
          "azsdk-net-Storage.Files.DataLake/12.7.0-alpha.20210217.1",
          "(.NET 5.0.3; Microsoft Windows 10.0.19042)"
        ],
        "x-ms-client-request-id": "207b1612-cb9b-ce24-0295-3a10d58d1509",
        "x-ms-date": "Wed, 17 Feb 2021 22:51:22 GMT",
>>>>>>> 1814567d
        "x-ms-return-client-request-id": "true",
        "x-ms-version": "2020-06-12"
      },
      "RequestBody": null,
      "StatusCode": 201,
      "ResponseHeaders": {
        "Content-Length": "0",
<<<<<<< HEAD
        "Date": "Tue, 02 Feb 2021 21:48:17 GMT",
        "ETag": "\u00220x8D8C7C4404AF5C6\u0022",
        "Last-Modified": "Tue, 02 Feb 2021 21:48:17 GMT",
=======
        "Date": "Wed, 17 Feb 2021 22:51:21 GMT",
        "ETag": "\u00220x8D8D3968C1CDC21\u0022",
        "Last-Modified": "Wed, 17 Feb 2021 22:51:22 GMT",
>>>>>>> 1814567d
        "Server": [
          "Windows-Azure-HDFS/1.0",
          "Microsoft-HTTPAPI/2.0"
        ],
        "x-ms-client-request-id": "207b1612-cb9b-ce24-0295-3a10d58d1509",
<<<<<<< HEAD
        "x-ms-request-id": "453df280-101f-0006-21ad-f94ce0000000",
=======
        "x-ms-request-id": "e88ab037-701f-0010-437f-05ba37000000",
>>>>>>> 1814567d
        "x-ms-version": "2020-06-12"
      },
      "ResponseBody": []
    },
    {
      "RequestUri": "https://seannse.dfs.core.windows.net/test-filesystem-b9af07b9-7b2f-83e3-6ae9-ab07d603b643/test-directory-63724f94-c31f-b2b1-1ff4-4dadbfb59224/test-directory-9924a848-860a-4dc1-54ca-43840a7a7978/test-file-86bea1f6-79f1-0dd2-e0d6-13a6c7fbb80c?resource=file",
      "RequestMethod": "PUT",
      "RequestHeaders": {
        "Accept": "application/json",
        "Authorization": "Sanitized",
        "User-Agent": [
<<<<<<< HEAD
          "azsdk-net-Storage.Files.DataLake/12.7.0-alpha.20210202.1",
          "(.NET 5.0.2; Microsoft Windows 10.0.19042)"
        ],
        "x-ms-client-request-id": "ffda43c2-058b-98d7-446d-40c5b77e0706",
        "x-ms-date": "Tue, 02 Feb 2021 21:48:17 GMT",
=======
          "azsdk-net-Storage.Files.DataLake/12.7.0-alpha.20210217.1",
          "(.NET 5.0.3; Microsoft Windows 10.0.19042)"
        ],
        "x-ms-client-request-id": "ffda43c2-058b-98d7-446d-40c5b77e0706",
        "x-ms-date": "Wed, 17 Feb 2021 22:51:22 GMT",
>>>>>>> 1814567d
        "x-ms-return-client-request-id": "true",
        "x-ms-version": "2020-06-12"
      },
      "RequestBody": null,
      "StatusCode": 201,
      "ResponseHeaders": {
        "Content-Length": "0",
<<<<<<< HEAD
        "Date": "Tue, 02 Feb 2021 21:48:17 GMT",
        "ETag": "\u00220x8D8C7C440595C0F\u0022",
        "Last-Modified": "Tue, 02 Feb 2021 21:48:18 GMT",
=======
        "Date": "Wed, 17 Feb 2021 22:51:21 GMT",
        "ETag": "\u00220x8D8D3968C2A1196\u0022",
        "Last-Modified": "Wed, 17 Feb 2021 22:51:22 GMT",
>>>>>>> 1814567d
        "Server": [
          "Windows-Azure-HDFS/1.0",
          "Microsoft-HTTPAPI/2.0"
        ],
        "x-ms-client-request-id": "ffda43c2-058b-98d7-446d-40c5b77e0706",
<<<<<<< HEAD
        "x-ms-request-id": "453df291-101f-0006-31ad-f94ce0000000",
=======
        "x-ms-request-id": "e88ab046-701f-0010-527f-05ba37000000",
>>>>>>> 1814567d
        "x-ms-version": "2020-06-12"
      },
      "ResponseBody": []
    },
    {
      "RequestUri": "https://seannse.dfs.core.windows.net/test-filesystem-b9af07b9-7b2f-83e3-6ae9-ab07d603b643/test-directory-63724f94-c31f-b2b1-1ff4-4dadbfb59224/test-directory-60292edc-195c-c234-9040-0a1d40dc60fa?resource=directory",
      "RequestMethod": "PUT",
      "RequestHeaders": {
        "Accept": "application/json",
        "Authorization": "Sanitized",
        "User-Agent": [
<<<<<<< HEAD
          "azsdk-net-Storage.Files.DataLake/12.7.0-alpha.20210202.1",
          "(.NET 5.0.2; Microsoft Windows 10.0.19042)"
        ],
        "x-ms-client-request-id": "7e1931cb-febc-a8b7-0e18-6e4afab95767",
        "x-ms-date": "Tue, 02 Feb 2021 21:48:17 GMT",
=======
          "azsdk-net-Storage.Files.DataLake/12.7.0-alpha.20210217.1",
          "(.NET 5.0.3; Microsoft Windows 10.0.19042)"
        ],
        "x-ms-client-request-id": "7e1931cb-febc-a8b7-0e18-6e4afab95767",
        "x-ms-date": "Wed, 17 Feb 2021 22:51:22 GMT",
>>>>>>> 1814567d
        "x-ms-return-client-request-id": "true",
        "x-ms-version": "2020-06-12"
      },
      "RequestBody": null,
      "StatusCode": 201,
      "ResponseHeaders": {
        "Content-Length": "0",
<<<<<<< HEAD
        "Date": "Tue, 02 Feb 2021 21:48:17 GMT",
        "ETag": "\u00220x8D8C7C4406745D6\u0022",
        "Last-Modified": "Tue, 02 Feb 2021 21:48:18 GMT",
=======
        "Date": "Wed, 17 Feb 2021 22:51:21 GMT",
        "ETag": "\u00220x8D8D3968C36D4EF\u0022",
        "Last-Modified": "Wed, 17 Feb 2021 22:51:22 GMT",
>>>>>>> 1814567d
        "Server": [
          "Windows-Azure-HDFS/1.0",
          "Microsoft-HTTPAPI/2.0"
        ],
        "x-ms-client-request-id": "7e1931cb-febc-a8b7-0e18-6e4afab95767",
<<<<<<< HEAD
        "x-ms-request-id": "453df29e-101f-0006-3ead-f94ce0000000",
=======
        "x-ms-request-id": "e88ab05c-701f-0010-687f-05ba37000000",
>>>>>>> 1814567d
        "x-ms-version": "2020-06-12"
      },
      "ResponseBody": []
    },
    {
      "RequestUri": "https://seannse.dfs.core.windows.net/test-filesystem-b9af07b9-7b2f-83e3-6ae9-ab07d603b643/test-directory-63724f94-c31f-b2b1-1ff4-4dadbfb59224/test-directory-60292edc-195c-c234-9040-0a1d40dc60fa/test-file-b74d460d-8399-23e5-ad49-c3c362cdce45?resource=file",
      "RequestMethod": "PUT",
      "RequestHeaders": {
        "Accept": "application/json",
        "Authorization": "Sanitized",
        "User-Agent": [
<<<<<<< HEAD
          "azsdk-net-Storage.Files.DataLake/12.7.0-alpha.20210202.1",
          "(.NET 5.0.2; Microsoft Windows 10.0.19042)"
        ],
        "x-ms-client-request-id": "ad594f40-0efd-4763-4cf6-d1733af44540",
        "x-ms-date": "Tue, 02 Feb 2021 21:48:17 GMT",
=======
          "azsdk-net-Storage.Files.DataLake/12.7.0-alpha.20210217.1",
          "(.NET 5.0.3; Microsoft Windows 10.0.19042)"
        ],
        "x-ms-client-request-id": "ad594f40-0efd-4763-4cf6-d1733af44540",
        "x-ms-date": "Wed, 17 Feb 2021 22:51:22 GMT",
>>>>>>> 1814567d
        "x-ms-return-client-request-id": "true",
        "x-ms-version": "2020-06-12"
      },
      "RequestBody": null,
      "StatusCode": 201,
      "ResponseHeaders": {
        "Content-Length": "0",
<<<<<<< HEAD
        "Date": "Tue, 02 Feb 2021 21:48:17 GMT",
        "ETag": "\u00220x8D8C7C440765FC1\u0022",
        "Last-Modified": "Tue, 02 Feb 2021 21:48:18 GMT",
=======
        "Date": "Wed, 17 Feb 2021 22:51:22 GMT",
        "ETag": "\u00220x8D8D3968C44497E\u0022",
        "Last-Modified": "Wed, 17 Feb 2021 22:51:22 GMT",
>>>>>>> 1814567d
        "Server": [
          "Windows-Azure-HDFS/1.0",
          "Microsoft-HTTPAPI/2.0"
        ],
        "x-ms-client-request-id": "ad594f40-0efd-4763-4cf6-d1733af44540",
<<<<<<< HEAD
        "x-ms-request-id": "453df2ac-101f-0006-4cad-f94ce0000000",
=======
        "x-ms-request-id": "e88ab072-701f-0010-7e7f-05ba37000000",
>>>>>>> 1814567d
        "x-ms-version": "2020-06-12"
      },
      "ResponseBody": []
    },
    {
      "RequestUri": "https://seannse.dfs.core.windows.net/test-filesystem-b9af07b9-7b2f-83e3-6ae9-ab07d603b643/test-directory-63724f94-c31f-b2b1-1ff4-4dadbfb59224/test-file-ecd0294a-4867-2ba4-08d4-6e5c0edcd876?resource=file",
      "RequestMethod": "PUT",
      "RequestHeaders": {
        "Accept": "application/json",
        "Authorization": "Sanitized",
        "User-Agent": [
<<<<<<< HEAD
          "azsdk-net-Storage.Files.DataLake/12.7.0-alpha.20210202.1",
          "(.NET 5.0.2; Microsoft Windows 10.0.19042)"
        ],
        "x-ms-client-request-id": "21be35f6-f966-f87b-ab2e-a4299f06396f",
        "x-ms-date": "Tue, 02 Feb 2021 21:48:17 GMT",
=======
          "azsdk-net-Storage.Files.DataLake/12.7.0-alpha.20210217.1",
          "(.NET 5.0.3; Microsoft Windows 10.0.19042)"
        ],
        "x-ms-client-request-id": "21be35f6-f966-f87b-ab2e-a4299f06396f",
        "x-ms-date": "Wed, 17 Feb 2021 22:51:22 GMT",
>>>>>>> 1814567d
        "x-ms-return-client-request-id": "true",
        "x-ms-version": "2020-06-12"
      },
      "RequestBody": null,
      "StatusCode": 201,
      "ResponseHeaders": {
        "Content-Length": "0",
<<<<<<< HEAD
        "Date": "Tue, 02 Feb 2021 21:48:17 GMT",
        "ETag": "\u00220x8D8C7C440846E3C\u0022",
        "Last-Modified": "Tue, 02 Feb 2021 21:48:18 GMT",
=======
        "Date": "Wed, 17 Feb 2021 22:51:22 GMT",
        "ETag": "\u00220x8D8D3968C50F028\u0022",
        "Last-Modified": "Wed, 17 Feb 2021 22:51:22 GMT",
>>>>>>> 1814567d
        "Server": [
          "Windows-Azure-HDFS/1.0",
          "Microsoft-HTTPAPI/2.0"
        ],
        "x-ms-client-request-id": "21be35f6-f966-f87b-ab2e-a4299f06396f",
<<<<<<< HEAD
        "x-ms-request-id": "453df2b9-101f-0006-59ad-f94ce0000000",
=======
        "x-ms-request-id": "e88ab079-701f-0010-057f-05ba37000000",
>>>>>>> 1814567d
        "x-ms-version": "2020-06-12"
      },
      "ResponseBody": []
    },
    {
      "RequestUri": "https://seannse.dfs.core.windows.net/test-filesystem-b9af07b9-7b2f-83e3-6ae9-ab07d603b643/test-directory-63724f94-c31f-b2b1-1ff4-4dadbfb59224?action=setAccessControlRecursive\u0026mode=modify\u0026maxRecords=2",
      "RequestMethod": "PATCH",
      "RequestHeaders": {
        "Accept": "application/json",
        "Authorization": "Sanitized",
        "User-Agent": [
<<<<<<< HEAD
          "azsdk-net-Storage.Files.DataLake/12.7.0-alpha.20210202.1",
          "(.NET 5.0.2; Microsoft Windows 10.0.19042)"
        ],
        "x-ms-acl": "user::rwx,group::r--,other::---,mask::rwx",
        "x-ms-client-request-id": "d9661995-b61e-6a10-648a-67457c1ecca3",
        "x-ms-date": "Tue, 02 Feb 2021 21:48:17 GMT",
=======
          "azsdk-net-Storage.Files.DataLake/12.7.0-alpha.20210217.1",
          "(.NET 5.0.3; Microsoft Windows 10.0.19042)"
        ],
        "x-ms-acl": "user::rwx,group::r--,other::---,mask::rwx",
        "x-ms-client-request-id": "d9661995-b61e-6a10-648a-67457c1ecca3",
        "x-ms-date": "Wed, 17 Feb 2021 22:51:22 GMT",
>>>>>>> 1814567d
        "x-ms-return-client-request-id": "true",
        "x-ms-version": "2020-06-12"
      },
      "RequestBody": null,
      "StatusCode": 200,
      "ResponseHeaders": {
<<<<<<< HEAD
        "Date": "Tue, 02 Feb 2021 21:48:17 GMT",
=======
        "Date": "Wed, 17 Feb 2021 22:51:22 GMT",
>>>>>>> 1814567d
        "Server": [
          "Windows-Azure-HDFS/1.0",
          "Microsoft-HTTPAPI/2.0"
        ],
        "Transfer-Encoding": "chunked",
        "x-ms-client-request-id": "d9661995-b61e-6a10-648a-67457c1ecca3",
<<<<<<< HEAD
        "x-ms-continuation": "VBarpeLhydnlijMY/AEY9gEvc2Vhbm5zZQEwMUQ1Nzk5MkM5NzE0OEMyL3Rlc3QtZmlsZXN5c3RlbS1iOWFmMDdiOS03YjJmLTgzZTMtNmFlOS1hYjA3ZDYwM2I2NDMBMDFENkY5QUQxRDgxMDFCMi90ZXN0LWRpcmVjdG9yeS02MzcyNGY5NC1jMzFmLWIyYjEtMWZmNC00ZGFkYmZiNTkyMjQvdGVzdC1kaXJlY3RvcnktNjAyOTJlZGMtMTk1Yy1jMjM0LTkwNDAtMGExZDQwZGM2MGZhL3Rlc3QtZmlsZS1iNzRkNDYwZC04Mzk5LTIzZTUtYWQ0OS1jM2MzNjJjZGNlNDUWAAAA",
        "x-ms-namespace-enabled": "true",
        "x-ms-request-id": "453df2d0-101f-0006-70ad-f94ce0000000",
=======
        "x-ms-continuation": "VBaLru\u002BA6YiCo9IBGPwBGPYBL3NlYW5uc2UBMDFENTc5OTJDOTcxNDhDMi90ZXN0LWZpbGVzeXN0ZW0tYjlhZjA3YjktN2IyZi04M2UzLTZhZTktYWIwN2Q2MDNiNjQzATAxRDcwNTdGNjk1QUYzQzAvdGVzdC1kaXJlY3RvcnktNjM3MjRmOTQtYzMxZi1iMmIxLTFmZjQtNGRhZGJmYjU5MjI0L3Rlc3QtZGlyZWN0b3J5LTYwMjkyZWRjLTE5NWMtYzIzNC05MDQwLTBhMWQ0MGRjNjBmYS90ZXN0LWZpbGUtYjc0ZDQ2MGQtODM5OS0yM2U1LWFkNDktYzNjMzYyY2RjZTQ1FgAAAA==",
        "x-ms-namespace-enabled": "true",
        "x-ms-request-id": "e88ab084-701f-0010-107f-05ba37000000",
>>>>>>> 1814567d
        "x-ms-version": "2020-06-12"
      },
      "ResponseBody": "eyJkaXJlY3Rvcmllc1N1Y2Nlc3NmdWwiOjIsImZhaWxlZEVudHJpZXMiOltdLCJmYWlsdXJlQ291bnQiOjAsImZpbGVzU3VjY2Vzc2Z1bCI6MH0K"
    },
    {
<<<<<<< HEAD
      "RequestUri": "https://seannse.dfs.core.windows.net/test-filesystem-b9af07b9-7b2f-83e3-6ae9-ab07d603b643/test-directory-63724f94-c31f-b2b1-1ff4-4dadbfb59224?action=setAccessControlRecursive\u0026continuation=VBarpeLhydnlijMY%2FAEY9gEvc2Vhbm5zZQEwMUQ1Nzk5MkM5NzE0OEMyL3Rlc3QtZmlsZXN5c3RlbS1iOWFmMDdiOS03YjJmLTgzZTMtNmFlOS1hYjA3ZDYwM2I2NDMBMDFENkY5QUQxRDgxMDFCMi90ZXN0LWRpcmVjdG9yeS02MzcyNGY5NC1jMzFmLWIyYjEtMWZmNC00ZGFkYmZiNTkyMjQvdGVzdC1kaXJlY3RvcnktNjAyOTJlZGMtMTk1Yy1jMjM0LTkwNDAtMGExZDQwZGM2MGZhL3Rlc3QtZmlsZS1iNzRkNDYwZC04Mzk5LTIzZTUtYWQ0OS1jM2MzNjJjZGNlNDUWAAAA\u0026mode=modify\u0026maxRecords=2",
=======
      "RequestUri": "https://seannse.dfs.core.windows.net/test-filesystem-b9af07b9-7b2f-83e3-6ae9-ab07d603b643/test-directory-63724f94-c31f-b2b1-1ff4-4dadbfb59224?action=setAccessControlRecursive\u0026mode=modify\u0026continuation=VBaLru%2BA6YiCo9IBGPwBGPYBL3NlYW5uc2UBMDFENTc5OTJDOTcxNDhDMi90ZXN0LWZpbGVzeXN0ZW0tYjlhZjA3YjktN2IyZi04M2UzLTZhZTktYWIwN2Q2MDNiNjQzATAxRDcwNTdGNjk1QUYzQzAvdGVzdC1kaXJlY3RvcnktNjM3MjRmOTQtYzMxZi1iMmIxLTFmZjQtNGRhZGJmYjU5MjI0L3Rlc3QtZGlyZWN0b3J5LTYwMjkyZWRjLTE5NWMtYzIzNC05MDQwLTBhMWQ0MGRjNjBmYS90ZXN0LWZpbGUtYjc0ZDQ2MGQtODM5OS0yM2U1LWFkNDktYzNjMzYyY2RjZTQ1FgAAAA%3D%3D\u0026maxRecords=2",
>>>>>>> 1814567d
      "RequestMethod": "PATCH",
      "RequestHeaders": {
        "Accept": "application/json",
        "Authorization": "Sanitized",
        "User-Agent": [
<<<<<<< HEAD
          "azsdk-net-Storage.Files.DataLake/12.7.0-alpha.20210202.1",
          "(.NET 5.0.2; Microsoft Windows 10.0.19042)"
        ],
        "x-ms-acl": "user::rwx,group::r--,other::---,mask::rwx",
        "x-ms-client-request-id": "85936612-5fa0-6750-4aa5-f6e7cb86adc3",
        "x-ms-date": "Tue, 02 Feb 2021 21:48:17 GMT",
=======
          "azsdk-net-Storage.Files.DataLake/12.7.0-alpha.20210217.1",
          "(.NET 5.0.3; Microsoft Windows 10.0.19042)"
        ],
        "x-ms-acl": "user::rwx,group::r--,other::---,mask::rwx",
        "x-ms-client-request-id": "85936612-5fa0-6750-4aa5-f6e7cb86adc3",
        "x-ms-date": "Wed, 17 Feb 2021 22:51:22 GMT",
>>>>>>> 1814567d
        "x-ms-return-client-request-id": "true",
        "x-ms-version": "2020-06-12"
      },
      "RequestBody": null,
      "StatusCode": 200,
      "ResponseHeaders": {
<<<<<<< HEAD
        "Date": "Tue, 02 Feb 2021 21:48:17 GMT",
=======
        "Date": "Wed, 17 Feb 2021 22:51:22 GMT",
>>>>>>> 1814567d
        "Server": [
          "Windows-Azure-HDFS/1.0",
          "Microsoft-HTTPAPI/2.0"
        ],
        "Transfer-Encoding": "chunked",
        "x-ms-client-request-id": "85936612-5fa0-6750-4aa5-f6e7cb86adc3",
<<<<<<< HEAD
        "x-ms-continuation": "VBaRgs3un8qZhOoBGPwBGPYBL3NlYW5uc2UBMDFENTc5OTJDOTcxNDhDMi90ZXN0LWZpbGVzeXN0ZW0tYjlhZjA3YjktN2IyZi04M2UzLTZhZTktYWIwN2Q2MDNiNjQzATAxRDZGOUFEMUQ4MTAxQjIvdGVzdC1kaXJlY3RvcnktNjM3MjRmOTQtYzMxZi1iMmIxLTFmZjQtNGRhZGJmYjU5MjI0L3Rlc3QtZGlyZWN0b3J5LTk5MjRhODQ4LTg2MGEtNGRjMS01NGNhLTQzODQwYTdhNzk3OC90ZXN0LWZpbGUtODZiZWExZjYtNzlmMS0wZGQyLWUwZDYtMTNhNmM3ZmJiODBjFgAAAA==",
        "x-ms-namespace-enabled": "true",
        "x-ms-request-id": "453df2e4-101f-0006-04ad-f94ce0000000",
=======
        "x-ms-continuation": "VBaxicCPv5v\u002BrQsY/AEY9gEvc2Vhbm5zZQEwMUQ1Nzk5MkM5NzE0OEMyL3Rlc3QtZmlsZXN5c3RlbS1iOWFmMDdiOS03YjJmLTgzZTMtNmFlOS1hYjA3ZDYwM2I2NDMBMDFENzA1N0Y2OTVBRjNDMC90ZXN0LWRpcmVjdG9yeS02MzcyNGY5NC1jMzFmLWIyYjEtMWZmNC00ZGFkYmZiNTkyMjQvdGVzdC1kaXJlY3RvcnktOTkyNGE4NDgtODYwYS00ZGMxLTU0Y2EtNDM4NDBhN2E3OTc4L3Rlc3QtZmlsZS04NmJlYTFmNi03OWYxLTBkZDItZTBkNi0xM2E2YzdmYmI4MGMWAAAA",
        "x-ms-namespace-enabled": "true",
        "x-ms-request-id": "e88ab092-701f-0010-1e7f-05ba37000000",
>>>>>>> 1814567d
        "x-ms-version": "2020-06-12"
      },
      "ResponseBody": "eyJkaXJlY3Rvcmllc1N1Y2Nlc3NmdWwiOjEsImZhaWxlZEVudHJpZXMiOltdLCJmYWlsdXJlQ291bnQiOjAsImZpbGVzU3VjY2Vzc2Z1bCI6MX0K"
    },
    {
<<<<<<< HEAD
      "RequestUri": "https://seannse.dfs.core.windows.net/test-filesystem-b9af07b9-7b2f-83e3-6ae9-ab07d603b643/test-directory-63724f94-c31f-b2b1-1ff4-4dadbfb59224?action=setAccessControlRecursive\u0026continuation=VBaRgs3un8qZhOoBGPwBGPYBL3NlYW5uc2UBMDFENTc5OTJDOTcxNDhDMi90ZXN0LWZpbGVzeXN0ZW0tYjlhZjA3YjktN2IyZi04M2UzLTZhZTktYWIwN2Q2MDNiNjQzATAxRDZGOUFEMUQ4MTAxQjIvdGVzdC1kaXJlY3RvcnktNjM3MjRmOTQtYzMxZi1iMmIxLTFmZjQtNGRhZGJmYjU5MjI0L3Rlc3QtZGlyZWN0b3J5LTk5MjRhODQ4LTg2MGEtNGRjMS01NGNhLTQzODQwYTdhNzk3OC90ZXN0LWZpbGUtODZiZWExZjYtNzlmMS0wZGQyLWUwZDYtMTNhNmM3ZmJiODBjFgAAAA%3D%3D\u0026mode=modify\u0026maxRecords=2",
=======
      "RequestUri": "https://seannse.dfs.core.windows.net/test-filesystem-b9af07b9-7b2f-83e3-6ae9-ab07d603b643/test-directory-63724f94-c31f-b2b1-1ff4-4dadbfb59224?action=setAccessControlRecursive\u0026mode=modify\u0026continuation=VBaxicCPv5v%2BrQsY%2FAEY9gEvc2Vhbm5zZQEwMUQ1Nzk5MkM5NzE0OEMyL3Rlc3QtZmlsZXN5c3RlbS1iOWFmMDdiOS03YjJmLTgzZTMtNmFlOS1hYjA3ZDYwM2I2NDMBMDFENzA1N0Y2OTVBRjNDMC90ZXN0LWRpcmVjdG9yeS02MzcyNGY5NC1jMzFmLWIyYjEtMWZmNC00ZGFkYmZiNTkyMjQvdGVzdC1kaXJlY3RvcnktOTkyNGE4NDgtODYwYS00ZGMxLTU0Y2EtNDM4NDBhN2E3OTc4L3Rlc3QtZmlsZS04NmJlYTFmNi03OWYxLTBkZDItZTBkNi0xM2E2YzdmYmI4MGMWAAAA\u0026maxRecords=2",
>>>>>>> 1814567d
      "RequestMethod": "PATCH",
      "RequestHeaders": {
        "Accept": "application/json",
        "Authorization": "Sanitized",
        "User-Agent": [
<<<<<<< HEAD
          "azsdk-net-Storage.Files.DataLake/12.7.0-alpha.20210202.1",
          "(.NET 5.0.2; Microsoft Windows 10.0.19042)"
        ],
        "x-ms-acl": "user::rwx,group::r--,other::---,mask::rwx",
        "x-ms-client-request-id": "16339217-468a-7102-0248-6a14edfcf8e1",
        "x-ms-date": "Tue, 02 Feb 2021 21:48:17 GMT",
=======
          "azsdk-net-Storage.Files.DataLake/12.7.0-alpha.20210217.1",
          "(.NET 5.0.3; Microsoft Windows 10.0.19042)"
        ],
        "x-ms-acl": "user::rwx,group::r--,other::---,mask::rwx",
        "x-ms-client-request-id": "16339217-468a-7102-0248-6a14edfcf8e1",
        "x-ms-date": "Wed, 17 Feb 2021 22:51:22 GMT",
>>>>>>> 1814567d
        "x-ms-return-client-request-id": "true",
        "x-ms-version": "2020-06-12"
      },
      "RequestBody": null,
      "StatusCode": 200,
      "ResponseHeaders": {
<<<<<<< HEAD
        "Date": "Tue, 02 Feb 2021 21:48:18 GMT",
=======
        "Date": "Wed, 17 Feb 2021 22:51:22 GMT",
>>>>>>> 1814567d
        "Server": [
          "Windows-Azure-HDFS/1.0",
          "Microsoft-HTTPAPI/2.0"
        ],
        "Transfer-Encoding": "chunked",
        "x-ms-client-request-id": "16339217-468a-7102-0248-6a14edfcf8e1",
<<<<<<< HEAD
        "x-ms-continuation": "VBaP0uqejqP64eYBGMgBGMIBL3NlYW5uc2UBMDFENTc5OTJDOTcxNDhDMi90ZXN0LWZpbGVzeXN0ZW0tYjlhZjA3YjktN2IyZi04M2UzLTZhZTktYWIwN2Q2MDNiNjQzATAxRDZGOUFEMUQ4MTAxQjIvdGVzdC1kaXJlY3RvcnktNjM3MjRmOTQtYzMxZi1iMmIxLTFmZjQtNGRhZGJmYjU5MjI0L3Rlc3QtZmlsZS1lY2QwMjk0YS00ODY3LTJiYTQtMDhkNC02ZTVjMGVkY2Q4NzYWAAAA",
        "x-ms-namespace-enabled": "true",
        "x-ms-request-id": "453df315-101f-0006-35ad-f94ce0000000",
=======
        "x-ms-continuation": "VBbc7PiS//yejgsYyAEYwgEvc2Vhbm5zZQEwMUQ1Nzk5MkM5NzE0OEMyL3Rlc3QtZmlsZXN5c3RlbS1iOWFmMDdiOS03YjJmLTgzZTMtNmFlOS1hYjA3ZDYwM2I2NDMBMDFENzA1N0Y2OTVBRjNDMC90ZXN0LWRpcmVjdG9yeS02MzcyNGY5NC1jMzFmLWIyYjEtMWZmNC00ZGFkYmZiNTkyMjQvdGVzdC1maWxlLWVjZDAyOTRhLTQ4NjctMmJhNC0wOGQ0LTZlNWMwZWRjZDg3NhYAAAA=",
        "x-ms-namespace-enabled": "true",
        "x-ms-request-id": "e88ab09c-701f-0010-287f-05ba37000000",
>>>>>>> 1814567d
        "x-ms-version": "2020-06-12"
      },
      "ResponseBody": "eyJkaXJlY3Rvcmllc1N1Y2Nlc3NmdWwiOjAsImZhaWxlZEVudHJpZXMiOltdLCJmYWlsdXJlQ291bnQiOjAsImZpbGVzU3VjY2Vzc2Z1bCI6Mn0K"
    },
    {
<<<<<<< HEAD
      "RequestUri": "https://seannse.dfs.core.windows.net/test-filesystem-b9af07b9-7b2f-83e3-6ae9-ab07d603b643/test-directory-63724f94-c31f-b2b1-1ff4-4dadbfb59224?action=setAccessControlRecursive\u0026continuation=VBaP0uqejqP64eYBGMgBGMIBL3NlYW5uc2UBMDFENTc5OTJDOTcxNDhDMi90ZXN0LWZpbGVzeXN0ZW0tYjlhZjA3YjktN2IyZi04M2UzLTZhZTktYWIwN2Q2MDNiNjQzATAxRDZGOUFEMUQ4MTAxQjIvdGVzdC1kaXJlY3RvcnktNjM3MjRmOTQtYzMxZi1iMmIxLTFmZjQtNGRhZGJmYjU5MjI0L3Rlc3QtZmlsZS1lY2QwMjk0YS00ODY3LTJiYTQtMDhkNC02ZTVjMGVkY2Q4NzYWAAAA\u0026mode=modify\u0026maxRecords=2",
=======
      "RequestUri": "https://seannse.dfs.core.windows.net/test-filesystem-b9af07b9-7b2f-83e3-6ae9-ab07d603b643/test-directory-63724f94-c31f-b2b1-1ff4-4dadbfb59224?action=setAccessControlRecursive\u0026mode=modify\u0026continuation=VBbc7PiS%2F%2FyejgsYyAEYwgEvc2Vhbm5zZQEwMUQ1Nzk5MkM5NzE0OEMyL3Rlc3QtZmlsZXN5c3RlbS1iOWFmMDdiOS03YjJmLTgzZTMtNmFlOS1hYjA3ZDYwM2I2NDMBMDFENzA1N0Y2OTVBRjNDMC90ZXN0LWRpcmVjdG9yeS02MzcyNGY5NC1jMzFmLWIyYjEtMWZmNC00ZGFkYmZiNTkyMjQvdGVzdC1maWxlLWVjZDAyOTRhLTQ4NjctMmJhNC0wOGQ0LTZlNWMwZWRjZDg3NhYAAAA%3D\u0026maxRecords=2",
>>>>>>> 1814567d
      "RequestMethod": "PATCH",
      "RequestHeaders": {
        "Accept": "application/json",
        "Authorization": "Sanitized",
        "User-Agent": [
<<<<<<< HEAD
          "azsdk-net-Storage.Files.DataLake/12.7.0-alpha.20210202.1",
          "(.NET 5.0.2; Microsoft Windows 10.0.19042)"
        ],
        "x-ms-acl": "user::rwx,group::r--,other::---,mask::rwx",
        "x-ms-client-request-id": "39cfb1f2-9653-5039-9c19-2edffb6fc43a",
        "x-ms-date": "Tue, 02 Feb 2021 21:48:18 GMT",
=======
          "azsdk-net-Storage.Files.DataLake/12.7.0-alpha.20210217.1",
          "(.NET 5.0.3; Microsoft Windows 10.0.19042)"
        ],
        "x-ms-acl": "user::rwx,group::r--,other::---,mask::rwx",
        "x-ms-client-request-id": "39cfb1f2-9653-5039-9c19-2edffb6fc43a",
        "x-ms-date": "Wed, 17 Feb 2021 22:51:23 GMT",
>>>>>>> 1814567d
        "x-ms-return-client-request-id": "true",
        "x-ms-version": "2020-06-12"
      },
      "RequestBody": null,
      "StatusCode": 200,
      "ResponseHeaders": {
<<<<<<< HEAD
        "Date": "Tue, 02 Feb 2021 21:48:18 GMT",
=======
        "Date": "Wed, 17 Feb 2021 22:51:22 GMT",
>>>>>>> 1814567d
        "Server": [
          "Windows-Azure-HDFS/1.0",
          "Microsoft-HTTPAPI/2.0"
        ],
        "Transfer-Encoding": "chunked",
        "x-ms-client-request-id": "39cfb1f2-9653-5039-9c19-2edffb6fc43a",
        "x-ms-namespace-enabled": "true",
<<<<<<< HEAD
        "x-ms-request-id": "453df34a-101f-0006-6aad-f94ce0000000",
=======
        "x-ms-request-id": "e88ab0a9-701f-0010-357f-05ba37000000",
>>>>>>> 1814567d
        "x-ms-version": "2020-06-12"
      },
      "ResponseBody": "eyJkaXJlY3Rvcmllc1N1Y2Nlc3NmdWwiOjAsImZhaWxlZEVudHJpZXMiOltdLCJmYWlsdXJlQ291bnQiOjAsImZpbGVzU3VjY2Vzc2Z1bCI6MX0K"
    },
    {
      "RequestUri": "https://seannse.blob.core.windows.net/test-filesystem-b9af07b9-7b2f-83e3-6ae9-ab07d603b643?restype=container",
      "RequestMethod": "DELETE",
      "RequestHeaders": {
        "Accept": "application/xml",
        "Authorization": "Sanitized",
<<<<<<< HEAD
        "traceparent": "00-228ac066e47e524991c4dbc662725c80-740c3ddba1bfed47-00",
        "User-Agent": [
          "azsdk-net-Storage.Files.DataLake/12.7.0-alpha.20210202.1",
          "(.NET 5.0.2; Microsoft Windows 10.0.19042)"
        ],
        "x-ms-client-request-id": "3b222d57-bf2d-508e-421a-7a7b11ceaf72",
        "x-ms-date": "Tue, 02 Feb 2021 21:48:18 GMT",
=======
        "traceparent": "00-78046fbff32db64887c88a2626fa0aa9-99a2a5f5f87f2c4b-00",
        "User-Agent": [
          "azsdk-net-Storage.Files.DataLake/12.7.0-alpha.20210217.1",
          "(.NET 5.0.3; Microsoft Windows 10.0.19042)"
        ],
        "x-ms-client-request-id": "3b222d57-bf2d-508e-421a-7a7b11ceaf72",
        "x-ms-date": "Wed, 17 Feb 2021 22:51:23 GMT",
>>>>>>> 1814567d
        "x-ms-return-client-request-id": "true",
        "x-ms-version": "2020-06-12"
      },
      "RequestBody": null,
      "StatusCode": 202,
      "ResponseHeaders": {
        "Content-Length": "0",
<<<<<<< HEAD
        "Date": "Tue, 02 Feb 2021 21:48:18 GMT",
=======
        "Date": "Wed, 17 Feb 2021 22:51:22 GMT",
>>>>>>> 1814567d
        "Server": [
          "Windows-Azure-Blob/1.0",
          "Microsoft-HTTPAPI/2.0"
        ],
        "x-ms-client-request-id": "3b222d57-bf2d-508e-421a-7a7b11ceaf72",
<<<<<<< HEAD
        "x-ms-request-id": "840186ce-601e-009a-44ad-f9e186000000",
=======
        "x-ms-request-id": "c83cfc5b-d01e-0044-4b7f-05f560000000",
>>>>>>> 1814567d
        "x-ms-version": "2020-06-12"
      },
      "ResponseBody": []
    }
  ],
  "Variables": {
    "RandomSeed": "1506182766",
    "Storage_TestConfigHierarchicalNamespace": "NamespaceTenant\nseannse\nU2FuaXRpemVk\nhttps://seannse.blob.core.windows.net\nhttps://seannse.file.core.windows.net\nhttps://seannse.queue.core.windows.net\nhttps://seannse.table.core.windows.net\n\n\n\n\nhttps://seannse-secondary.blob.core.windows.net\nhttps://seannse-secondary.file.core.windows.net\nhttps://seannse-secondary.queue.core.windows.net\nhttps://seannse-secondary.table.core.windows.net\n68390a19-a643-458b-b726-408abf67b4fc\nSanitized\n72f988bf-86f1-41af-91ab-2d7cd011db47\nhttps://login.microsoftonline.com/\nCloud\nBlobEndpoint=https://seannse.blob.core.windows.net/;QueueEndpoint=https://seannse.queue.core.windows.net/;FileEndpoint=https://seannse.file.core.windows.net/;BlobSecondaryEndpoint=https://seannse-secondary.blob.core.windows.net/;QueueSecondaryEndpoint=https://seannse-secondary.queue.core.windows.net/;FileSecondaryEndpoint=https://seannse-secondary.file.core.windows.net/;AccountName=seannse;AccountKey=Sanitized\n"
  }
}<|MERGE_RESOLUTION|>--- conflicted
+++ resolved
@@ -1,653 +1,408 @@
 {
   "Entries": [
     {
-      "RequestUri": "https://seannse.blob.core.windows.net/test-filesystem-b9af07b9-7b2f-83e3-6ae9-ab07d603b643?restype=container",
+      "RequestUri": "https://seannse.blob.core.windows.net/test-filesystem-7ae2a2e8-f4f4-eb22-a82f-f1c33a18219f?restype=container",
       "RequestMethod": "PUT",
       "RequestHeaders": {
         "Accept": "application/xml",
         "Authorization": "Sanitized",
-<<<<<<< HEAD
-        "traceparent": "00-fda647b5ee9c87468cc02a27fb1c079b-312837c3539aa046-00",
-        "User-Agent": [
-          "azsdk-net-Storage.Files.DataLake/12.7.0-alpha.20210202.1",
-          "(.NET 5.0.2; Microsoft Windows 10.0.19042)"
+        "traceparent": "00-ed6c4a8725952847a54cb2a5a0716bd5-45c5120aba0efa45-00",
+        "User-Agent": [
+          "azsdk-net-Storage.Files.DataLake/12.7.0-alpha.20210219.1",
+          "(.NET 5.0.3; Microsoft Windows 10.0.19041)"
         ],
         "x-ms-blob-public-access": "container",
-        "x-ms-client-request-id": "6f228a82-7548-772a-9fda-cd400d8fd3a2",
-        "x-ms-date": "Tue, 02 Feb 2021 21:48:16 GMT",
-=======
-        "traceparent": "00-21991348f661f8419bda96daab1f3515-aa372415e92e6349-00",
-        "User-Agent": [
-          "azsdk-net-Storage.Files.DataLake/12.7.0-alpha.20210217.1",
-          "(.NET 5.0.3; Microsoft Windows 10.0.19042)"
-        ],
-        "x-ms-blob-public-access": "container",
-        "x-ms-client-request-id": "6f228a82-7548-772a-9fda-cd400d8fd3a2",
-        "x-ms-date": "Wed, 17 Feb 2021 22:51:21 GMT",
->>>>>>> 1814567d
-        "x-ms-return-client-request-id": "true",
-        "x-ms-version": "2020-06-12"
-      },
-      "RequestBody": null,
-      "StatusCode": 201,
-      "ResponseHeaders": {
-        "Content-Length": "0",
-<<<<<<< HEAD
-        "Date": "Tue, 02 Feb 2021 21:48:17 GMT",
-        "ETag": "\u00220x8D8C7C43FF7904E\u0022",
-        "Last-Modified": "Tue, 02 Feb 2021 21:48:17 GMT",
-=======
-        "Date": "Wed, 17 Feb 2021 22:51:21 GMT",
-        "ETag": "\u00220x8D8D3968BD1942D\u0022",
-        "Last-Modified": "Wed, 17 Feb 2021 22:51:21 GMT",
->>>>>>> 1814567d
+        "x-ms-client-request-id": "db7a4d8b-4820-40bd-d403-52ca058bcf6d",
+        "x-ms-date": "Fri, 19 Feb 2021 19:07:27 GMT",
+        "x-ms-return-client-request-id": "true",
+        "x-ms-version": "2020-06-12"
+      },
+      "RequestBody": null,
+      "StatusCode": 201,
+      "ResponseHeaders": {
+        "Content-Length": "0",
+        "Date": "Fri, 19 Feb 2021 19:07:25 GMT",
+        "ETag": "\u00220x8D8D50998ADD4A3\u0022",
+        "Last-Modified": "Fri, 19 Feb 2021 19:07:26 GMT",
         "Server": [
           "Windows-Azure-Blob/1.0",
           "Microsoft-HTTPAPI/2.0"
         ],
-        "x-ms-client-request-id": "6f228a82-7548-772a-9fda-cd400d8fd3a2",
-<<<<<<< HEAD
-        "x-ms-request-id": "84017cb2-601e-009a-17ad-f9e186000000",
-=======
-        "x-ms-request-id": "c83cf767-d01e-0044-7c7f-05f560000000",
->>>>>>> 1814567d
-        "x-ms-version": "2020-06-12"
-      },
-      "ResponseBody": []
-    },
-    {
-      "RequestUri": "https://seannse.dfs.core.windows.net/test-filesystem-b9af07b9-7b2f-83e3-6ae9-ab07d603b643/test-directory-63724f94-c31f-b2b1-1ff4-4dadbfb59224?resource=directory",
-      "RequestMethod": "PUT",
-      "RequestHeaders": {
-        "Accept": "application/json",
-        "Authorization": "Sanitized",
-<<<<<<< HEAD
-        "traceparent": "00-c3523f8abe56dd46bdb3de3f73442beb-ff598fbb9085d942-00",
-        "User-Agent": [
-          "azsdk-net-Storage.Files.DataLake/12.7.0-alpha.20210202.1",
-          "(.NET 5.0.2; Microsoft Windows 10.0.19042)"
-        ],
-        "x-ms-client-request-id": "a29819ae-69d2-bf18-d86f-4f53277cb8e9",
-        "x-ms-date": "Tue, 02 Feb 2021 21:48:16 GMT",
-=======
-        "traceparent": "00-aac34f04604af94594d80a12e71ba15c-1fab1f65e67b7f4f-00",
-        "User-Agent": [
-          "azsdk-net-Storage.Files.DataLake/12.7.0-alpha.20210217.1",
-          "(.NET 5.0.3; Microsoft Windows 10.0.19042)"
-        ],
-        "x-ms-client-request-id": "a29819ae-69d2-bf18-d86f-4f53277cb8e9",
-        "x-ms-date": "Wed, 17 Feb 2021 22:51:21 GMT",
->>>>>>> 1814567d
-        "x-ms-return-client-request-id": "true",
-        "x-ms-version": "2020-06-12"
-      },
-      "RequestBody": null,
-      "StatusCode": 201,
-      "ResponseHeaders": {
-        "Content-Length": "0",
-<<<<<<< HEAD
-        "Date": "Tue, 02 Feb 2021 21:48:17 GMT",
-        "ETag": "\u00220x8D8C7C4402F0518\u0022",
-        "Last-Modified": "Tue, 02 Feb 2021 21:48:17 GMT",
-=======
-        "Date": "Wed, 17 Feb 2021 22:51:21 GMT",
-        "ETag": "\u00220x8D8D3968C041BBD\u0022",
-        "Last-Modified": "Wed, 17 Feb 2021 22:51:22 GMT",
->>>>>>> 1814567d
-        "Server": [
-          "Windows-Azure-HDFS/1.0",
-          "Microsoft-HTTPAPI/2.0"
-        ],
-        "x-ms-client-request-id": "a29819ae-69d2-bf18-d86f-4f53277cb8e9",
-<<<<<<< HEAD
-        "x-ms-request-id": "453df255-101f-0006-76ad-f94ce0000000",
-=======
-        "x-ms-request-id": "e88ab01b-701f-0010-277f-05ba37000000",
->>>>>>> 1814567d
-        "x-ms-version": "2020-06-12"
-      },
-      "ResponseBody": []
-    },
-    {
-      "RequestUri": "https://seannse.dfs.core.windows.net/test-filesystem-b9af07b9-7b2f-83e3-6ae9-ab07d603b643/test-directory-63724f94-c31f-b2b1-1ff4-4dadbfb59224/test-directory-9924a848-860a-4dc1-54ca-43840a7a7978?resource=directory",
-      "RequestMethod": "PUT",
-      "RequestHeaders": {
-        "Accept": "application/json",
-        "Authorization": "Sanitized",
-        "User-Agent": [
-<<<<<<< HEAD
-          "azsdk-net-Storage.Files.DataLake/12.7.0-alpha.20210202.1",
-          "(.NET 5.0.2; Microsoft Windows 10.0.19042)"
-        ],
-        "x-ms-client-request-id": "91eecfe2-1382-27d1-584b-4e082693b45d",
-        "x-ms-date": "Tue, 02 Feb 2021 21:48:17 GMT",
-=======
-          "azsdk-net-Storage.Files.DataLake/12.7.0-alpha.20210217.1",
-          "(.NET 5.0.3; Microsoft Windows 10.0.19042)"
-        ],
-        "x-ms-client-request-id": "91eecfe2-1382-27d1-584b-4e082693b45d",
-        "x-ms-date": "Wed, 17 Feb 2021 22:51:22 GMT",
->>>>>>> 1814567d
-        "x-ms-return-client-request-id": "true",
-        "x-ms-version": "2020-06-12"
-      },
-      "RequestBody": null,
-      "StatusCode": 201,
-      "ResponseHeaders": {
-        "Content-Length": "0",
-<<<<<<< HEAD
-        "Date": "Tue, 02 Feb 2021 21:48:17 GMT",
-        "ETag": "\u00220x8D8C7C4403CA83E\u0022",
-        "Last-Modified": "Tue, 02 Feb 2021 21:48:17 GMT",
-=======
-        "Date": "Wed, 17 Feb 2021 22:51:21 GMT",
-        "ETag": "\u00220x8D8D3968C105D68\u0022",
-        "Last-Modified": "Wed, 17 Feb 2021 22:51:22 GMT",
->>>>>>> 1814567d
-        "Server": [
-          "Windows-Azure-HDFS/1.0",
-          "Microsoft-HTTPAPI/2.0"
-        ],
-        "x-ms-client-request-id": "91eecfe2-1382-27d1-584b-4e082693b45d",
-<<<<<<< HEAD
-        "x-ms-request-id": "453df264-101f-0006-05ad-f94ce0000000",
-=======
-        "x-ms-request-id": "e88ab026-701f-0010-327f-05ba37000000",
->>>>>>> 1814567d
-        "x-ms-version": "2020-06-12"
-      },
-      "ResponseBody": []
-    },
-    {
-      "RequestUri": "https://seannse.dfs.core.windows.net/test-filesystem-b9af07b9-7b2f-83e3-6ae9-ab07d603b643/test-directory-63724f94-c31f-b2b1-1ff4-4dadbfb59224/test-directory-9924a848-860a-4dc1-54ca-43840a7a7978/test-file-b40bd6f6-137e-59cc-5672-3d43124f55ac?resource=file",
-      "RequestMethod": "PUT",
-      "RequestHeaders": {
-        "Accept": "application/json",
-        "Authorization": "Sanitized",
-        "User-Agent": [
-<<<<<<< HEAD
-          "azsdk-net-Storage.Files.DataLake/12.7.0-alpha.20210202.1",
-          "(.NET 5.0.2; Microsoft Windows 10.0.19042)"
-        ],
-        "x-ms-client-request-id": "207b1612-cb9b-ce24-0295-3a10d58d1509",
-        "x-ms-date": "Tue, 02 Feb 2021 21:48:17 GMT",
-=======
-          "azsdk-net-Storage.Files.DataLake/12.7.0-alpha.20210217.1",
-          "(.NET 5.0.3; Microsoft Windows 10.0.19042)"
-        ],
-        "x-ms-client-request-id": "207b1612-cb9b-ce24-0295-3a10d58d1509",
-        "x-ms-date": "Wed, 17 Feb 2021 22:51:22 GMT",
->>>>>>> 1814567d
-        "x-ms-return-client-request-id": "true",
-        "x-ms-version": "2020-06-12"
-      },
-      "RequestBody": null,
-      "StatusCode": 201,
-      "ResponseHeaders": {
-        "Content-Length": "0",
-<<<<<<< HEAD
-        "Date": "Tue, 02 Feb 2021 21:48:17 GMT",
-        "ETag": "\u00220x8D8C7C4404AF5C6\u0022",
-        "Last-Modified": "Tue, 02 Feb 2021 21:48:17 GMT",
-=======
-        "Date": "Wed, 17 Feb 2021 22:51:21 GMT",
-        "ETag": "\u00220x8D8D3968C1CDC21\u0022",
-        "Last-Modified": "Wed, 17 Feb 2021 22:51:22 GMT",
->>>>>>> 1814567d
-        "Server": [
-          "Windows-Azure-HDFS/1.0",
-          "Microsoft-HTTPAPI/2.0"
-        ],
-        "x-ms-client-request-id": "207b1612-cb9b-ce24-0295-3a10d58d1509",
-<<<<<<< HEAD
-        "x-ms-request-id": "453df280-101f-0006-21ad-f94ce0000000",
-=======
-        "x-ms-request-id": "e88ab037-701f-0010-437f-05ba37000000",
->>>>>>> 1814567d
-        "x-ms-version": "2020-06-12"
-      },
-      "ResponseBody": []
-    },
-    {
-      "RequestUri": "https://seannse.dfs.core.windows.net/test-filesystem-b9af07b9-7b2f-83e3-6ae9-ab07d603b643/test-directory-63724f94-c31f-b2b1-1ff4-4dadbfb59224/test-directory-9924a848-860a-4dc1-54ca-43840a7a7978/test-file-86bea1f6-79f1-0dd2-e0d6-13a6c7fbb80c?resource=file",
-      "RequestMethod": "PUT",
-      "RequestHeaders": {
-        "Accept": "application/json",
-        "Authorization": "Sanitized",
-        "User-Agent": [
-<<<<<<< HEAD
-          "azsdk-net-Storage.Files.DataLake/12.7.0-alpha.20210202.1",
-          "(.NET 5.0.2; Microsoft Windows 10.0.19042)"
-        ],
-        "x-ms-client-request-id": "ffda43c2-058b-98d7-446d-40c5b77e0706",
-        "x-ms-date": "Tue, 02 Feb 2021 21:48:17 GMT",
-=======
-          "azsdk-net-Storage.Files.DataLake/12.7.0-alpha.20210217.1",
-          "(.NET 5.0.3; Microsoft Windows 10.0.19042)"
-        ],
-        "x-ms-client-request-id": "ffda43c2-058b-98d7-446d-40c5b77e0706",
-        "x-ms-date": "Wed, 17 Feb 2021 22:51:22 GMT",
->>>>>>> 1814567d
-        "x-ms-return-client-request-id": "true",
-        "x-ms-version": "2020-06-12"
-      },
-      "RequestBody": null,
-      "StatusCode": 201,
-      "ResponseHeaders": {
-        "Content-Length": "0",
-<<<<<<< HEAD
-        "Date": "Tue, 02 Feb 2021 21:48:17 GMT",
-        "ETag": "\u00220x8D8C7C440595C0F\u0022",
-        "Last-Modified": "Tue, 02 Feb 2021 21:48:18 GMT",
-=======
-        "Date": "Wed, 17 Feb 2021 22:51:21 GMT",
-        "ETag": "\u00220x8D8D3968C2A1196\u0022",
-        "Last-Modified": "Wed, 17 Feb 2021 22:51:22 GMT",
->>>>>>> 1814567d
-        "Server": [
-          "Windows-Azure-HDFS/1.0",
-          "Microsoft-HTTPAPI/2.0"
-        ],
-        "x-ms-client-request-id": "ffda43c2-058b-98d7-446d-40c5b77e0706",
-<<<<<<< HEAD
-        "x-ms-request-id": "453df291-101f-0006-31ad-f94ce0000000",
-=======
-        "x-ms-request-id": "e88ab046-701f-0010-527f-05ba37000000",
->>>>>>> 1814567d
-        "x-ms-version": "2020-06-12"
-      },
-      "ResponseBody": []
-    },
-    {
-      "RequestUri": "https://seannse.dfs.core.windows.net/test-filesystem-b9af07b9-7b2f-83e3-6ae9-ab07d603b643/test-directory-63724f94-c31f-b2b1-1ff4-4dadbfb59224/test-directory-60292edc-195c-c234-9040-0a1d40dc60fa?resource=directory",
-      "RequestMethod": "PUT",
-      "RequestHeaders": {
-        "Accept": "application/json",
-        "Authorization": "Sanitized",
-        "User-Agent": [
-<<<<<<< HEAD
-          "azsdk-net-Storage.Files.DataLake/12.7.0-alpha.20210202.1",
-          "(.NET 5.0.2; Microsoft Windows 10.0.19042)"
-        ],
-        "x-ms-client-request-id": "7e1931cb-febc-a8b7-0e18-6e4afab95767",
-        "x-ms-date": "Tue, 02 Feb 2021 21:48:17 GMT",
-=======
-          "azsdk-net-Storage.Files.DataLake/12.7.0-alpha.20210217.1",
-          "(.NET 5.0.3; Microsoft Windows 10.0.19042)"
-        ],
-        "x-ms-client-request-id": "7e1931cb-febc-a8b7-0e18-6e4afab95767",
-        "x-ms-date": "Wed, 17 Feb 2021 22:51:22 GMT",
->>>>>>> 1814567d
-        "x-ms-return-client-request-id": "true",
-        "x-ms-version": "2020-06-12"
-      },
-      "RequestBody": null,
-      "StatusCode": 201,
-      "ResponseHeaders": {
-        "Content-Length": "0",
-<<<<<<< HEAD
-        "Date": "Tue, 02 Feb 2021 21:48:17 GMT",
-        "ETag": "\u00220x8D8C7C4406745D6\u0022",
-        "Last-Modified": "Tue, 02 Feb 2021 21:48:18 GMT",
-=======
-        "Date": "Wed, 17 Feb 2021 22:51:21 GMT",
-        "ETag": "\u00220x8D8D3968C36D4EF\u0022",
-        "Last-Modified": "Wed, 17 Feb 2021 22:51:22 GMT",
->>>>>>> 1814567d
-        "Server": [
-          "Windows-Azure-HDFS/1.0",
-          "Microsoft-HTTPAPI/2.0"
-        ],
-        "x-ms-client-request-id": "7e1931cb-febc-a8b7-0e18-6e4afab95767",
-<<<<<<< HEAD
-        "x-ms-request-id": "453df29e-101f-0006-3ead-f94ce0000000",
-=======
-        "x-ms-request-id": "e88ab05c-701f-0010-687f-05ba37000000",
->>>>>>> 1814567d
-        "x-ms-version": "2020-06-12"
-      },
-      "ResponseBody": []
-    },
-    {
-      "RequestUri": "https://seannse.dfs.core.windows.net/test-filesystem-b9af07b9-7b2f-83e3-6ae9-ab07d603b643/test-directory-63724f94-c31f-b2b1-1ff4-4dadbfb59224/test-directory-60292edc-195c-c234-9040-0a1d40dc60fa/test-file-b74d460d-8399-23e5-ad49-c3c362cdce45?resource=file",
-      "RequestMethod": "PUT",
-      "RequestHeaders": {
-        "Accept": "application/json",
-        "Authorization": "Sanitized",
-        "User-Agent": [
-<<<<<<< HEAD
-          "azsdk-net-Storage.Files.DataLake/12.7.0-alpha.20210202.1",
-          "(.NET 5.0.2; Microsoft Windows 10.0.19042)"
-        ],
-        "x-ms-client-request-id": "ad594f40-0efd-4763-4cf6-d1733af44540",
-        "x-ms-date": "Tue, 02 Feb 2021 21:48:17 GMT",
-=======
-          "azsdk-net-Storage.Files.DataLake/12.7.0-alpha.20210217.1",
-          "(.NET 5.0.3; Microsoft Windows 10.0.19042)"
-        ],
-        "x-ms-client-request-id": "ad594f40-0efd-4763-4cf6-d1733af44540",
-        "x-ms-date": "Wed, 17 Feb 2021 22:51:22 GMT",
->>>>>>> 1814567d
-        "x-ms-return-client-request-id": "true",
-        "x-ms-version": "2020-06-12"
-      },
-      "RequestBody": null,
-      "StatusCode": 201,
-      "ResponseHeaders": {
-        "Content-Length": "0",
-<<<<<<< HEAD
-        "Date": "Tue, 02 Feb 2021 21:48:17 GMT",
-        "ETag": "\u00220x8D8C7C440765FC1\u0022",
-        "Last-Modified": "Tue, 02 Feb 2021 21:48:18 GMT",
-=======
-        "Date": "Wed, 17 Feb 2021 22:51:22 GMT",
-        "ETag": "\u00220x8D8D3968C44497E\u0022",
-        "Last-Modified": "Wed, 17 Feb 2021 22:51:22 GMT",
->>>>>>> 1814567d
-        "Server": [
-          "Windows-Azure-HDFS/1.0",
-          "Microsoft-HTTPAPI/2.0"
-        ],
-        "x-ms-client-request-id": "ad594f40-0efd-4763-4cf6-d1733af44540",
-<<<<<<< HEAD
-        "x-ms-request-id": "453df2ac-101f-0006-4cad-f94ce0000000",
-=======
-        "x-ms-request-id": "e88ab072-701f-0010-7e7f-05ba37000000",
->>>>>>> 1814567d
-        "x-ms-version": "2020-06-12"
-      },
-      "ResponseBody": []
-    },
-    {
-      "RequestUri": "https://seannse.dfs.core.windows.net/test-filesystem-b9af07b9-7b2f-83e3-6ae9-ab07d603b643/test-directory-63724f94-c31f-b2b1-1ff4-4dadbfb59224/test-file-ecd0294a-4867-2ba4-08d4-6e5c0edcd876?resource=file",
-      "RequestMethod": "PUT",
-      "RequestHeaders": {
-        "Accept": "application/json",
-        "Authorization": "Sanitized",
-        "User-Agent": [
-<<<<<<< HEAD
-          "azsdk-net-Storage.Files.DataLake/12.7.0-alpha.20210202.1",
-          "(.NET 5.0.2; Microsoft Windows 10.0.19042)"
-        ],
-        "x-ms-client-request-id": "21be35f6-f966-f87b-ab2e-a4299f06396f",
-        "x-ms-date": "Tue, 02 Feb 2021 21:48:17 GMT",
-=======
-          "azsdk-net-Storage.Files.DataLake/12.7.0-alpha.20210217.1",
-          "(.NET 5.0.3; Microsoft Windows 10.0.19042)"
-        ],
-        "x-ms-client-request-id": "21be35f6-f966-f87b-ab2e-a4299f06396f",
-        "x-ms-date": "Wed, 17 Feb 2021 22:51:22 GMT",
->>>>>>> 1814567d
-        "x-ms-return-client-request-id": "true",
-        "x-ms-version": "2020-06-12"
-      },
-      "RequestBody": null,
-      "StatusCode": 201,
-      "ResponseHeaders": {
-        "Content-Length": "0",
-<<<<<<< HEAD
-        "Date": "Tue, 02 Feb 2021 21:48:17 GMT",
-        "ETag": "\u00220x8D8C7C440846E3C\u0022",
-        "Last-Modified": "Tue, 02 Feb 2021 21:48:18 GMT",
-=======
-        "Date": "Wed, 17 Feb 2021 22:51:22 GMT",
-        "ETag": "\u00220x8D8D3968C50F028\u0022",
-        "Last-Modified": "Wed, 17 Feb 2021 22:51:22 GMT",
->>>>>>> 1814567d
-        "Server": [
-          "Windows-Azure-HDFS/1.0",
-          "Microsoft-HTTPAPI/2.0"
-        ],
-        "x-ms-client-request-id": "21be35f6-f966-f87b-ab2e-a4299f06396f",
-<<<<<<< HEAD
-        "x-ms-request-id": "453df2b9-101f-0006-59ad-f94ce0000000",
-=======
-        "x-ms-request-id": "e88ab079-701f-0010-057f-05ba37000000",
->>>>>>> 1814567d
-        "x-ms-version": "2020-06-12"
-      },
-      "ResponseBody": []
-    },
-    {
-      "RequestUri": "https://seannse.dfs.core.windows.net/test-filesystem-b9af07b9-7b2f-83e3-6ae9-ab07d603b643/test-directory-63724f94-c31f-b2b1-1ff4-4dadbfb59224?action=setAccessControlRecursive\u0026mode=modify\u0026maxRecords=2",
+        "x-ms-client-request-id": "db7a4d8b-4820-40bd-d403-52ca058bcf6d",
+        "x-ms-request-id": "cb13e9a0-b01e-006d-3af2-06cb14000000",
+        "x-ms-version": "2020-06-12"
+      },
+      "ResponseBody": []
+    },
+    {
+      "RequestUri": "https://seannse.dfs.core.windows.net/test-filesystem-7ae2a2e8-f4f4-eb22-a82f-f1c33a18219f/test-directory-6719165f-ea30-57b5-51bf-211872b89804?resource=directory",
+      "RequestMethod": "PUT",
+      "RequestHeaders": {
+        "Accept": "application/json",
+        "Authorization": "Sanitized",
+        "traceparent": "00-1f2d3e9919826f42b631dc491ad0745f-38edcb892670d344-00",
+        "User-Agent": [
+          "azsdk-net-Storage.Files.DataLake/12.7.0-alpha.20210219.1",
+          "(.NET 5.0.3; Microsoft Windows 10.0.19041)"
+        ],
+        "x-ms-client-request-id": "3c09140d-b88a-a15e-9723-896027a5cd1b",
+        "x-ms-date": "Fri, 19 Feb 2021 19:07:27 GMT",
+        "x-ms-return-client-request-id": "true",
+        "x-ms-version": "2020-06-12"
+      },
+      "RequestBody": null,
+      "StatusCode": 201,
+      "ResponseHeaders": {
+        "Content-Length": "0",
+        "Date": "Fri, 19 Feb 2021 19:07:26 GMT",
+        "ETag": "\u00220x8D8D50998BD9C9F\u0022",
+        "Last-Modified": "Fri, 19 Feb 2021 19:07:26 GMT",
+        "Server": [
+          "Windows-Azure-HDFS/1.0",
+          "Microsoft-HTTPAPI/2.0"
+        ],
+        "x-ms-client-request-id": "3c09140d-b88a-a15e-9723-896027a5cd1b",
+        "x-ms-request-id": "5dd0a147-401f-0046-49f2-064bd8000000",
+        "x-ms-version": "2020-06-12"
+      },
+      "ResponseBody": []
+    },
+    {
+      "RequestUri": "https://seannse.dfs.core.windows.net/test-filesystem-7ae2a2e8-f4f4-eb22-a82f-f1c33a18219f/test-directory-6719165f-ea30-57b5-51bf-211872b89804/test-directory-a2bb4e6a-e153-1acf-97b6-cae5a98918cb?resource=directory",
+      "RequestMethod": "PUT",
+      "RequestHeaders": {
+        "Accept": "application/json",
+        "Authorization": "Sanitized",
+        "User-Agent": [
+          "azsdk-net-Storage.Files.DataLake/12.7.0-alpha.20210219.1",
+          "(.NET 5.0.3; Microsoft Windows 10.0.19041)"
+        ],
+        "x-ms-client-request-id": "f0c1257c-7ac9-2b7a-44ef-a5d3ed78f70e",
+        "x-ms-date": "Fri, 19 Feb 2021 19:07:27 GMT",
+        "x-ms-return-client-request-id": "true",
+        "x-ms-version": "2020-06-12"
+      },
+      "RequestBody": null,
+      "StatusCode": 201,
+      "ResponseHeaders": {
+        "Content-Length": "0",
+        "Date": "Fri, 19 Feb 2021 19:07:26 GMT",
+        "ETag": "\u00220x8D8D50998CD1FF5\u0022",
+        "Last-Modified": "Fri, 19 Feb 2021 19:07:26 GMT",
+        "Server": [
+          "Windows-Azure-HDFS/1.0",
+          "Microsoft-HTTPAPI/2.0"
+        ],
+        "x-ms-client-request-id": "f0c1257c-7ac9-2b7a-44ef-a5d3ed78f70e",
+        "x-ms-request-id": "5dd0a158-401f-0046-5af2-064bd8000000",
+        "x-ms-version": "2020-06-12"
+      },
+      "ResponseBody": []
+    },
+    {
+      "RequestUri": "https://seannse.dfs.core.windows.net/test-filesystem-7ae2a2e8-f4f4-eb22-a82f-f1c33a18219f/test-directory-6719165f-ea30-57b5-51bf-211872b89804/test-directory-a2bb4e6a-e153-1acf-97b6-cae5a98918cb/test-file-d4bebe0a-6f9a-0e6b-d465-9ebd8b545e78?resource=file",
+      "RequestMethod": "PUT",
+      "RequestHeaders": {
+        "Accept": "application/json",
+        "Authorization": "Sanitized",
+        "User-Agent": [
+          "azsdk-net-Storage.Files.DataLake/12.7.0-alpha.20210219.1",
+          "(.NET 5.0.3; Microsoft Windows 10.0.19041)"
+        ],
+        "x-ms-client-request-id": "fd70479e-6760-0d5d-bab2-1b64dcbca0ef",
+        "x-ms-date": "Fri, 19 Feb 2021 19:07:27 GMT",
+        "x-ms-return-client-request-id": "true",
+        "x-ms-version": "2020-06-12"
+      },
+      "RequestBody": null,
+      "StatusCode": 201,
+      "ResponseHeaders": {
+        "Content-Length": "0",
+        "Date": "Fri, 19 Feb 2021 19:07:26 GMT",
+        "ETag": "\u00220x8D8D50998DAA73E\u0022",
+        "Last-Modified": "Fri, 19 Feb 2021 19:07:26 GMT",
+        "Server": [
+          "Windows-Azure-HDFS/1.0",
+          "Microsoft-HTTPAPI/2.0"
+        ],
+        "x-ms-client-request-id": "fd70479e-6760-0d5d-bab2-1b64dcbca0ef",
+        "x-ms-request-id": "5dd0a169-401f-0046-6bf2-064bd8000000",
+        "x-ms-version": "2020-06-12"
+      },
+      "ResponseBody": []
+    },
+    {
+      "RequestUri": "https://seannse.dfs.core.windows.net/test-filesystem-7ae2a2e8-f4f4-eb22-a82f-f1c33a18219f/test-directory-6719165f-ea30-57b5-51bf-211872b89804/test-directory-a2bb4e6a-e153-1acf-97b6-cae5a98918cb/test-file-1b582d90-730f-e146-bc97-fcbb55aa582d?resource=file",
+      "RequestMethod": "PUT",
+      "RequestHeaders": {
+        "Accept": "application/json",
+        "Authorization": "Sanitized",
+        "User-Agent": [
+          "azsdk-net-Storage.Files.DataLake/12.7.0-alpha.20210219.1",
+          "(.NET 5.0.3; Microsoft Windows 10.0.19041)"
+        ],
+        "x-ms-client-request-id": "8930293e-4d4d-2b7b-018e-41c96aa2b70f",
+        "x-ms-date": "Fri, 19 Feb 2021 19:07:27 GMT",
+        "x-ms-return-client-request-id": "true",
+        "x-ms-version": "2020-06-12"
+      },
+      "RequestBody": null,
+      "StatusCode": 201,
+      "ResponseHeaders": {
+        "Content-Length": "0",
+        "Date": "Fri, 19 Feb 2021 19:07:26 GMT",
+        "ETag": "\u00220x8D8D50998E7B2FD\u0022",
+        "Last-Modified": "Fri, 19 Feb 2021 19:07:26 GMT",
+        "Server": [
+          "Windows-Azure-HDFS/1.0",
+          "Microsoft-HTTPAPI/2.0"
+        ],
+        "x-ms-client-request-id": "8930293e-4d4d-2b7b-018e-41c96aa2b70f",
+        "x-ms-request-id": "5dd0a177-401f-0046-78f2-064bd8000000",
+        "x-ms-version": "2020-06-12"
+      },
+      "ResponseBody": []
+    },
+    {
+      "RequestUri": "https://seannse.dfs.core.windows.net/test-filesystem-7ae2a2e8-f4f4-eb22-a82f-f1c33a18219f/test-directory-6719165f-ea30-57b5-51bf-211872b89804/test-directory-ca68ed59-5d9d-2f0a-1444-a5b3a930d41f?resource=directory",
+      "RequestMethod": "PUT",
+      "RequestHeaders": {
+        "Accept": "application/json",
+        "Authorization": "Sanitized",
+        "User-Agent": [
+          "azsdk-net-Storage.Files.DataLake/12.7.0-alpha.20210219.1",
+          "(.NET 5.0.3; Microsoft Windows 10.0.19041)"
+        ],
+        "x-ms-client-request-id": "1ebcbaa4-8034-e17d-1e00-7408a8c781d1",
+        "x-ms-date": "Fri, 19 Feb 2021 19:07:27 GMT",
+        "x-ms-return-client-request-id": "true",
+        "x-ms-version": "2020-06-12"
+      },
+      "RequestBody": null,
+      "StatusCode": 201,
+      "ResponseHeaders": {
+        "Content-Length": "0",
+        "Date": "Fri, 19 Feb 2021 19:07:26 GMT",
+        "ETag": "\u00220x8D8D50998F44CF5\u0022",
+        "Last-Modified": "Fri, 19 Feb 2021 19:07:27 GMT",
+        "Server": [
+          "Windows-Azure-HDFS/1.0",
+          "Microsoft-HTTPAPI/2.0"
+        ],
+        "x-ms-client-request-id": "1ebcbaa4-8034-e17d-1e00-7408a8c781d1",
+        "x-ms-request-id": "5dd0a181-401f-0046-02f2-064bd8000000",
+        "x-ms-version": "2020-06-12"
+      },
+      "ResponseBody": []
+    },
+    {
+      "RequestUri": "https://seannse.dfs.core.windows.net/test-filesystem-7ae2a2e8-f4f4-eb22-a82f-f1c33a18219f/test-directory-6719165f-ea30-57b5-51bf-211872b89804/test-directory-ca68ed59-5d9d-2f0a-1444-a5b3a930d41f/test-file-897c22b9-8a25-8994-0db9-33a91ab40fc6?resource=file",
+      "RequestMethod": "PUT",
+      "RequestHeaders": {
+        "Accept": "application/json",
+        "Authorization": "Sanitized",
+        "User-Agent": [
+          "azsdk-net-Storage.Files.DataLake/12.7.0-alpha.20210219.1",
+          "(.NET 5.0.3; Microsoft Windows 10.0.19041)"
+        ],
+        "x-ms-client-request-id": "fd9d7172-1fd1-19ad-2632-117b4dd4c66a",
+        "x-ms-date": "Fri, 19 Feb 2021 19:07:27 GMT",
+        "x-ms-return-client-request-id": "true",
+        "x-ms-version": "2020-06-12"
+      },
+      "RequestBody": null,
+      "StatusCode": 201,
+      "ResponseHeaders": {
+        "Content-Length": "0",
+        "Date": "Fri, 19 Feb 2021 19:07:26 GMT",
+        "ETag": "\u00220x8D8D509990268F7\u0022",
+        "Last-Modified": "Fri, 19 Feb 2021 19:07:27 GMT",
+        "Server": [
+          "Windows-Azure-HDFS/1.0",
+          "Microsoft-HTTPAPI/2.0"
+        ],
+        "x-ms-client-request-id": "fd9d7172-1fd1-19ad-2632-117b4dd4c66a",
+        "x-ms-request-id": "5dd0a18f-401f-0046-10f2-064bd8000000",
+        "x-ms-version": "2020-06-12"
+      },
+      "ResponseBody": []
+    },
+    {
+      "RequestUri": "https://seannse.dfs.core.windows.net/test-filesystem-7ae2a2e8-f4f4-eb22-a82f-f1c33a18219f/test-directory-6719165f-ea30-57b5-51bf-211872b89804/test-file-d66cadf1-93b8-035d-37b0-278a7d1a2e36?resource=file",
+      "RequestMethod": "PUT",
+      "RequestHeaders": {
+        "Accept": "application/json",
+        "Authorization": "Sanitized",
+        "User-Agent": [
+          "azsdk-net-Storage.Files.DataLake/12.7.0-alpha.20210219.1",
+          "(.NET 5.0.3; Microsoft Windows 10.0.19041)"
+        ],
+        "x-ms-client-request-id": "ad88a3d5-306a-de16-139a-c520f7239c0c",
+        "x-ms-date": "Fri, 19 Feb 2021 19:07:27 GMT",
+        "x-ms-return-client-request-id": "true",
+        "x-ms-version": "2020-06-12"
+      },
+      "RequestBody": null,
+      "StatusCode": 201,
+      "ResponseHeaders": {
+        "Content-Length": "0",
+        "Date": "Fri, 19 Feb 2021 19:07:26 GMT",
+        "ETag": "\u00220x8D8D509991083CE\u0022",
+        "Last-Modified": "Fri, 19 Feb 2021 19:07:27 GMT",
+        "Server": [
+          "Windows-Azure-HDFS/1.0",
+          "Microsoft-HTTPAPI/2.0"
+        ],
+        "x-ms-client-request-id": "ad88a3d5-306a-de16-139a-c520f7239c0c",
+        "x-ms-request-id": "5dd0a19f-401f-0046-20f2-064bd8000000",
+        "x-ms-version": "2020-06-12"
+      },
+      "ResponseBody": []
+    },
+    {
+      "RequestUri": "https://seannse.dfs.core.windows.net/test-filesystem-7ae2a2e8-f4f4-eb22-a82f-f1c33a18219f/test-directory-6719165f-ea30-57b5-51bf-211872b89804?action=setAccessControlRecursive\u0026mode=modify\u0026maxRecords=2",
       "RequestMethod": "PATCH",
       "RequestHeaders": {
         "Accept": "application/json",
         "Authorization": "Sanitized",
         "User-Agent": [
-<<<<<<< HEAD
-          "azsdk-net-Storage.Files.DataLake/12.7.0-alpha.20210202.1",
-          "(.NET 5.0.2; Microsoft Windows 10.0.19042)"
+          "azsdk-net-Storage.Files.DataLake/12.7.0-alpha.20210219.1",
+          "(.NET 5.0.3; Microsoft Windows 10.0.19041)"
         ],
         "x-ms-acl": "user::rwx,group::r--,other::---,mask::rwx",
-        "x-ms-client-request-id": "d9661995-b61e-6a10-648a-67457c1ecca3",
-        "x-ms-date": "Tue, 02 Feb 2021 21:48:17 GMT",
-=======
-          "azsdk-net-Storage.Files.DataLake/12.7.0-alpha.20210217.1",
-          "(.NET 5.0.3; Microsoft Windows 10.0.19042)"
+        "x-ms-client-request-id": "d9b59832-8091-82cb-4d58-967c4bd38400",
+        "x-ms-date": "Fri, 19 Feb 2021 19:07:28 GMT",
+        "x-ms-return-client-request-id": "true",
+        "x-ms-version": "2020-06-12"
+      },
+      "RequestBody": null,
+      "StatusCode": 200,
+      "ResponseHeaders": {
+        "Date": "Fri, 19 Feb 2021 19:07:26 GMT",
+        "Server": [
+          "Windows-Azure-HDFS/1.0",
+          "Microsoft-HTTPAPI/2.0"
+        ],
+        "Transfer-Encoding": "chunked",
+        "x-ms-client-request-id": "d9b59832-8091-82cb-4d58-967c4bd38400",
+        "x-ms-continuation": "VBbT4NPJ6N/pyzoY/AEY9gEvc2Vhbm5zZQEwMUQ1Nzk5MkM5NzE0OEMyL3Rlc3QtZmlsZXN5c3RlbS03YWUyYTJlOC1mNGY0LWViMjItYTgyZi1mMWMzM2ExODIxOWYBMDFENzA2RjI3NjM3MzhBMi90ZXN0LWRpcmVjdG9yeS02NzE5MTY1Zi1lYTMwLTU3YjUtNTFiZi0yMTE4NzJiODk4MDQvdGVzdC1kaXJlY3RvcnktYTJiYjRlNmEtZTE1My0xYWNmLTk3YjYtY2FlNWE5ODkxOGNiL3Rlc3QtZmlsZS0xYjU4MmQ5MC03MzBmLWUxNDYtYmM5Ny1mY2JiNTVhYTU4MmQWAAAA",
+        "x-ms-namespace-enabled": "true",
+        "x-ms-request-id": "5dd0a1ab-401f-0046-2cf2-064bd8000000",
+        "x-ms-version": "2020-06-12"
+      },
+      "ResponseBody": "eyJkaXJlY3Rvcmllc1N1Y2Nlc3NmdWwiOjIsImZhaWxlZEVudHJpZXMiOltdLCJmYWlsdXJlQ291bnQiOjAsImZpbGVzU3VjY2Vzc2Z1bCI6MH0K"
+    },
+    {
+      "RequestUri": "https://seannse.dfs.core.windows.net/test-filesystem-7ae2a2e8-f4f4-eb22-a82f-f1c33a18219f/test-directory-6719165f-ea30-57b5-51bf-211872b89804?action=setAccessControlRecursive\u0026continuation=VBbT4NPJ6N%2FpyzoY%2FAEY9gEvc2Vhbm5zZQEwMUQ1Nzk5MkM5NzE0OEMyL3Rlc3QtZmlsZXN5c3RlbS03YWUyYTJlOC1mNGY0LWViMjItYTgyZi1mMWMzM2ExODIxOWYBMDFENzA2RjI3NjM3MzhBMi90ZXN0LWRpcmVjdG9yeS02NzE5MTY1Zi1lYTMwLTU3YjUtNTFiZi0yMTE4NzJiODk4MDQvdGVzdC1kaXJlY3RvcnktYTJiYjRlNmEtZTE1My0xYWNmLTk3YjYtY2FlNWE5ODkxOGNiL3Rlc3QtZmlsZS0xYjU4MmQ5MC03MzBmLWUxNDYtYmM5Ny1mY2JiNTVhYTU4MmQWAAAA\u0026mode=modify\u0026maxRecords=2",
+      "RequestMethod": "PATCH",
+      "RequestHeaders": {
+        "Accept": "application/json",
+        "Authorization": "Sanitized",
+        "User-Agent": [
+          "azsdk-net-Storage.Files.DataLake/12.7.0-alpha.20210219.1",
+          "(.NET 5.0.3; Microsoft Windows 10.0.19041)"
         ],
         "x-ms-acl": "user::rwx,group::r--,other::---,mask::rwx",
-        "x-ms-client-request-id": "d9661995-b61e-6a10-648a-67457c1ecca3",
-        "x-ms-date": "Wed, 17 Feb 2021 22:51:22 GMT",
->>>>>>> 1814567d
+        "x-ms-client-request-id": "5feefd3b-c26e-847a-0f46-9b4586d693e5",
+        "x-ms-date": "Fri, 19 Feb 2021 19:07:28 GMT",
         "x-ms-return-client-request-id": "true",
         "x-ms-version": "2020-06-12"
       },
       "RequestBody": null,
       "StatusCode": 200,
       "ResponseHeaders": {
-<<<<<<< HEAD
-        "Date": "Tue, 02 Feb 2021 21:48:17 GMT",
-=======
-        "Date": "Wed, 17 Feb 2021 22:51:22 GMT",
->>>>>>> 1814567d
+        "Date": "Fri, 19 Feb 2021 19:07:26 GMT",
         "Server": [
           "Windows-Azure-HDFS/1.0",
           "Microsoft-HTTPAPI/2.0"
         ],
         "Transfer-Encoding": "chunked",
-        "x-ms-client-request-id": "d9661995-b61e-6a10-648a-67457c1ecca3",
-<<<<<<< HEAD
-        "x-ms-continuation": "VBarpeLhydnlijMY/AEY9gEvc2Vhbm5zZQEwMUQ1Nzk5MkM5NzE0OEMyL3Rlc3QtZmlsZXN5c3RlbS1iOWFmMDdiOS03YjJmLTgzZTMtNmFlOS1hYjA3ZDYwM2I2NDMBMDFENkY5QUQxRDgxMDFCMi90ZXN0LWRpcmVjdG9yeS02MzcyNGY5NC1jMzFmLWIyYjEtMWZmNC00ZGFkYmZiNTkyMjQvdGVzdC1kaXJlY3RvcnktNjAyOTJlZGMtMTk1Yy1jMjM0LTkwNDAtMGExZDQwZGM2MGZhL3Rlc3QtZmlsZS1iNzRkNDYwZC04Mzk5LTIzZTUtYWQ0OS1jM2MzNjJjZGNlNDUWAAAA",
+        "x-ms-client-request-id": "5feefd3b-c26e-847a-0f46-9b4586d693e5",
+        "x-ms-continuation": "VBajhdHH79Dipk4YzQEYxwEvc2Vhbm5zZQEwMUQ1Nzk5MkM5NzE0OEMyL3Rlc3QtZmlsZXN5c3RlbS03YWUyYTJlOC1mNGY0LWViMjItYTgyZi1mMWMzM2ExODIxOWYBMDFENzA2RjI3NjM3MzhBMi90ZXN0LWRpcmVjdG9yeS02NzE5MTY1Zi1lYTMwLTU3YjUtNTFiZi0yMTE4NzJiODk4MDQvdGVzdC1kaXJlY3RvcnktY2E2OGVkNTktNWQ5ZC0yZjBhLTE0NDQtYTViM2E5MzBkNDFmFgAAAA==",
         "x-ms-namespace-enabled": "true",
-        "x-ms-request-id": "453df2d0-101f-0006-70ad-f94ce0000000",
-=======
-        "x-ms-continuation": "VBaLru\u002BA6YiCo9IBGPwBGPYBL3NlYW5uc2UBMDFENTc5OTJDOTcxNDhDMi90ZXN0LWZpbGVzeXN0ZW0tYjlhZjA3YjktN2IyZi04M2UzLTZhZTktYWIwN2Q2MDNiNjQzATAxRDcwNTdGNjk1QUYzQzAvdGVzdC1kaXJlY3RvcnktNjM3MjRmOTQtYzMxZi1iMmIxLTFmZjQtNGRhZGJmYjU5MjI0L3Rlc3QtZGlyZWN0b3J5LTYwMjkyZWRjLTE5NWMtYzIzNC05MDQwLTBhMWQ0MGRjNjBmYS90ZXN0LWZpbGUtYjc0ZDQ2MGQtODM5OS0yM2U1LWFkNDktYzNjMzYyY2RjZTQ1FgAAAA==",
+        "x-ms-request-id": "5dd0a1b3-401f-0046-34f2-064bd8000000",
+        "x-ms-version": "2020-06-12"
+      },
+      "ResponseBody": "eyJkaXJlY3Rvcmllc1N1Y2Nlc3NmdWwiOjAsImZhaWxlZEVudHJpZXMiOltdLCJmYWlsdXJlQ291bnQiOjAsImZpbGVzU3VjY2Vzc2Z1bCI6Mn0K"
+    },
+    {
+      "RequestUri": "https://seannse.dfs.core.windows.net/test-filesystem-7ae2a2e8-f4f4-eb22-a82f-f1c33a18219f/test-directory-6719165f-ea30-57b5-51bf-211872b89804?action=setAccessControlRecursive\u0026continuation=VBajhdHH79Dipk4YzQEYxwEvc2Vhbm5zZQEwMUQ1Nzk5MkM5NzE0OEMyL3Rlc3QtZmlsZXN5c3RlbS03YWUyYTJlOC1mNGY0LWViMjItYTgyZi1mMWMzM2ExODIxOWYBMDFENzA2RjI3NjM3MzhBMi90ZXN0LWRpcmVjdG9yeS02NzE5MTY1Zi1lYTMwLTU3YjUtNTFiZi0yMTE4NzJiODk4MDQvdGVzdC1kaXJlY3RvcnktY2E2OGVkNTktNWQ5ZC0yZjBhLTE0NDQtYTViM2E5MzBkNDFmFgAAAA%3D%3D\u0026mode=modify\u0026maxRecords=2",
+      "RequestMethod": "PATCH",
+      "RequestHeaders": {
+        "Accept": "application/json",
+        "Authorization": "Sanitized",
+        "User-Agent": [
+          "azsdk-net-Storage.Files.DataLake/12.7.0-alpha.20210219.1",
+          "(.NET 5.0.3; Microsoft Windows 10.0.19041)"
+        ],
+        "x-ms-acl": "user::rwx,group::r--,other::---,mask::rwx",
+        "x-ms-client-request-id": "4e409e45-25e5-9791-40b7-b95ffaaa3278",
+        "x-ms-date": "Fri, 19 Feb 2021 19:07:28 GMT",
+        "x-ms-return-client-request-id": "true",
+        "x-ms-version": "2020-06-12"
+      },
+      "RequestBody": null,
+      "StatusCode": 200,
+      "ResponseHeaders": {
+        "Date": "Fri, 19 Feb 2021 19:07:27 GMT",
+        "Server": [
+          "Windows-Azure-HDFS/1.0",
+          "Microsoft-HTTPAPI/2.0"
+        ],
+        "Transfer-Encoding": "chunked",
+        "x-ms-client-request-id": "4e409e45-25e5-9791-40b7-b95ffaaa3278",
+        "x-ms-continuation": "VBbD8P2Psr7\u002B5isYyAEYwgEvc2Vhbm5zZQEwMUQ1Nzk5MkM5NzE0OEMyL3Rlc3QtZmlsZXN5c3RlbS03YWUyYTJlOC1mNGY0LWViMjItYTgyZi1mMWMzM2ExODIxOWYBMDFENzA2RjI3NjM3MzhBMi90ZXN0LWRpcmVjdG9yeS02NzE5MTY1Zi1lYTMwLTU3YjUtNTFiZi0yMTE4NzJiODk4MDQvdGVzdC1maWxlLWQ2NmNhZGYxLTkzYjgtMDM1ZC0zN2IwLTI3OGE3ZDFhMmUzNhYAAAA=",
         "x-ms-namespace-enabled": "true",
-        "x-ms-request-id": "e88ab084-701f-0010-107f-05ba37000000",
->>>>>>> 1814567d
-        "x-ms-version": "2020-06-12"
-      },
-      "ResponseBody": "eyJkaXJlY3Rvcmllc1N1Y2Nlc3NmdWwiOjIsImZhaWxlZEVudHJpZXMiOltdLCJmYWlsdXJlQ291bnQiOjAsImZpbGVzU3VjY2Vzc2Z1bCI6MH0K"
-    },
-    {
-<<<<<<< HEAD
-      "RequestUri": "https://seannse.dfs.core.windows.net/test-filesystem-b9af07b9-7b2f-83e3-6ae9-ab07d603b643/test-directory-63724f94-c31f-b2b1-1ff4-4dadbfb59224?action=setAccessControlRecursive\u0026continuation=VBarpeLhydnlijMY%2FAEY9gEvc2Vhbm5zZQEwMUQ1Nzk5MkM5NzE0OEMyL3Rlc3QtZmlsZXN5c3RlbS1iOWFmMDdiOS03YjJmLTgzZTMtNmFlOS1hYjA3ZDYwM2I2NDMBMDFENkY5QUQxRDgxMDFCMi90ZXN0LWRpcmVjdG9yeS02MzcyNGY5NC1jMzFmLWIyYjEtMWZmNC00ZGFkYmZiNTkyMjQvdGVzdC1kaXJlY3RvcnktNjAyOTJlZGMtMTk1Yy1jMjM0LTkwNDAtMGExZDQwZGM2MGZhL3Rlc3QtZmlsZS1iNzRkNDYwZC04Mzk5LTIzZTUtYWQ0OS1jM2MzNjJjZGNlNDUWAAAA\u0026mode=modify\u0026maxRecords=2",
-=======
-      "RequestUri": "https://seannse.dfs.core.windows.net/test-filesystem-b9af07b9-7b2f-83e3-6ae9-ab07d603b643/test-directory-63724f94-c31f-b2b1-1ff4-4dadbfb59224?action=setAccessControlRecursive\u0026mode=modify\u0026continuation=VBaLru%2BA6YiCo9IBGPwBGPYBL3NlYW5uc2UBMDFENTc5OTJDOTcxNDhDMi90ZXN0LWZpbGVzeXN0ZW0tYjlhZjA3YjktN2IyZi04M2UzLTZhZTktYWIwN2Q2MDNiNjQzATAxRDcwNTdGNjk1QUYzQzAvdGVzdC1kaXJlY3RvcnktNjM3MjRmOTQtYzMxZi1iMmIxLTFmZjQtNGRhZGJmYjU5MjI0L3Rlc3QtZGlyZWN0b3J5LTYwMjkyZWRjLTE5NWMtYzIzNC05MDQwLTBhMWQ0MGRjNjBmYS90ZXN0LWZpbGUtYjc0ZDQ2MGQtODM5OS0yM2U1LWFkNDktYzNjMzYyY2RjZTQ1FgAAAA%3D%3D\u0026maxRecords=2",
->>>>>>> 1814567d
+        "x-ms-request-id": "5dd0a1c4-401f-0046-45f2-064bd8000000",
+        "x-ms-version": "2020-06-12"
+      },
+      "ResponseBody": "eyJkaXJlY3Rvcmllc1N1Y2Nlc3NmdWwiOjEsImZhaWxlZEVudHJpZXMiOltdLCJmYWlsdXJlQ291bnQiOjAsImZpbGVzU3VjY2Vzc2Z1bCI6MX0K"
+    },
+    {
+      "RequestUri": "https://seannse.dfs.core.windows.net/test-filesystem-7ae2a2e8-f4f4-eb22-a82f-f1c33a18219f/test-directory-6719165f-ea30-57b5-51bf-211872b89804?action=setAccessControlRecursive\u0026continuation=VBbD8P2Psr7%2B5isYyAEYwgEvc2Vhbm5zZQEwMUQ1Nzk5MkM5NzE0OEMyL3Rlc3QtZmlsZXN5c3RlbS03YWUyYTJlOC1mNGY0LWViMjItYTgyZi1mMWMzM2ExODIxOWYBMDFENzA2RjI3NjM3MzhBMi90ZXN0LWRpcmVjdG9yeS02NzE5MTY1Zi1lYTMwLTU3YjUtNTFiZi0yMTE4NzJiODk4MDQvdGVzdC1maWxlLWQ2NmNhZGYxLTkzYjgtMDM1ZC0zN2IwLTI3OGE3ZDFhMmUzNhYAAAA%3D\u0026mode=modify\u0026maxRecords=2",
       "RequestMethod": "PATCH",
       "RequestHeaders": {
         "Accept": "application/json",
         "Authorization": "Sanitized",
         "User-Agent": [
-<<<<<<< HEAD
-          "azsdk-net-Storage.Files.DataLake/12.7.0-alpha.20210202.1",
-          "(.NET 5.0.2; Microsoft Windows 10.0.19042)"
+          "azsdk-net-Storage.Files.DataLake/12.7.0-alpha.20210219.1",
+          "(.NET 5.0.3; Microsoft Windows 10.0.19041)"
         ],
         "x-ms-acl": "user::rwx,group::r--,other::---,mask::rwx",
-        "x-ms-client-request-id": "85936612-5fa0-6750-4aa5-f6e7cb86adc3",
-        "x-ms-date": "Tue, 02 Feb 2021 21:48:17 GMT",
-=======
-          "azsdk-net-Storage.Files.DataLake/12.7.0-alpha.20210217.1",
-          "(.NET 5.0.3; Microsoft Windows 10.0.19042)"
-        ],
-        "x-ms-acl": "user::rwx,group::r--,other::---,mask::rwx",
-        "x-ms-client-request-id": "85936612-5fa0-6750-4aa5-f6e7cb86adc3",
-        "x-ms-date": "Wed, 17 Feb 2021 22:51:22 GMT",
->>>>>>> 1814567d
+        "x-ms-client-request-id": "e7ffa341-4496-4500-20cf-cf28dac2a2fd",
+        "x-ms-date": "Fri, 19 Feb 2021 19:07:28 GMT",
         "x-ms-return-client-request-id": "true",
         "x-ms-version": "2020-06-12"
       },
       "RequestBody": null,
       "StatusCode": 200,
       "ResponseHeaders": {
-<<<<<<< HEAD
-        "Date": "Tue, 02 Feb 2021 21:48:17 GMT",
-=======
-        "Date": "Wed, 17 Feb 2021 22:51:22 GMT",
->>>>>>> 1814567d
+        "Date": "Fri, 19 Feb 2021 19:07:27 GMT",
         "Server": [
           "Windows-Azure-HDFS/1.0",
           "Microsoft-HTTPAPI/2.0"
         ],
         "Transfer-Encoding": "chunked",
-        "x-ms-client-request-id": "85936612-5fa0-6750-4aa5-f6e7cb86adc3",
-<<<<<<< HEAD
-        "x-ms-continuation": "VBaRgs3un8qZhOoBGPwBGPYBL3NlYW5uc2UBMDFENTc5OTJDOTcxNDhDMi90ZXN0LWZpbGVzeXN0ZW0tYjlhZjA3YjktN2IyZi04M2UzLTZhZTktYWIwN2Q2MDNiNjQzATAxRDZGOUFEMUQ4MTAxQjIvdGVzdC1kaXJlY3RvcnktNjM3MjRmOTQtYzMxZi1iMmIxLTFmZjQtNGRhZGJmYjU5MjI0L3Rlc3QtZGlyZWN0b3J5LTk5MjRhODQ4LTg2MGEtNGRjMS01NGNhLTQzODQwYTdhNzk3OC90ZXN0LWZpbGUtODZiZWExZjYtNzlmMS0wZGQyLWUwZDYtMTNhNmM3ZmJiODBjFgAAAA==",
+        "x-ms-client-request-id": "e7ffa341-4496-4500-20cf-cf28dac2a2fd",
         "x-ms-namespace-enabled": "true",
-        "x-ms-request-id": "453df2e4-101f-0006-04ad-f94ce0000000",
-=======
-        "x-ms-continuation": "VBaxicCPv5v\u002BrQsY/AEY9gEvc2Vhbm5zZQEwMUQ1Nzk5MkM5NzE0OEMyL3Rlc3QtZmlsZXN5c3RlbS1iOWFmMDdiOS03YjJmLTgzZTMtNmFlOS1hYjA3ZDYwM2I2NDMBMDFENzA1N0Y2OTVBRjNDMC90ZXN0LWRpcmVjdG9yeS02MzcyNGY5NC1jMzFmLWIyYjEtMWZmNC00ZGFkYmZiNTkyMjQvdGVzdC1kaXJlY3RvcnktOTkyNGE4NDgtODYwYS00ZGMxLTU0Y2EtNDM4NDBhN2E3OTc4L3Rlc3QtZmlsZS04NmJlYTFmNi03OWYxLTBkZDItZTBkNi0xM2E2YzdmYmI4MGMWAAAA",
-        "x-ms-namespace-enabled": "true",
-        "x-ms-request-id": "e88ab092-701f-0010-1e7f-05ba37000000",
->>>>>>> 1814567d
-        "x-ms-version": "2020-06-12"
-      },
-      "ResponseBody": "eyJkaXJlY3Rvcmllc1N1Y2Nlc3NmdWwiOjEsImZhaWxlZEVudHJpZXMiOltdLCJmYWlsdXJlQ291bnQiOjAsImZpbGVzU3VjY2Vzc2Z1bCI6MX0K"
-    },
-    {
-<<<<<<< HEAD
-      "RequestUri": "https://seannse.dfs.core.windows.net/test-filesystem-b9af07b9-7b2f-83e3-6ae9-ab07d603b643/test-directory-63724f94-c31f-b2b1-1ff4-4dadbfb59224?action=setAccessControlRecursive\u0026continuation=VBaRgs3un8qZhOoBGPwBGPYBL3NlYW5uc2UBMDFENTc5OTJDOTcxNDhDMi90ZXN0LWZpbGVzeXN0ZW0tYjlhZjA3YjktN2IyZi04M2UzLTZhZTktYWIwN2Q2MDNiNjQzATAxRDZGOUFEMUQ4MTAxQjIvdGVzdC1kaXJlY3RvcnktNjM3MjRmOTQtYzMxZi1iMmIxLTFmZjQtNGRhZGJmYjU5MjI0L3Rlc3QtZGlyZWN0b3J5LTk5MjRhODQ4LTg2MGEtNGRjMS01NGNhLTQzODQwYTdhNzk3OC90ZXN0LWZpbGUtODZiZWExZjYtNzlmMS0wZGQyLWUwZDYtMTNhNmM3ZmJiODBjFgAAAA%3D%3D\u0026mode=modify\u0026maxRecords=2",
-=======
-      "RequestUri": "https://seannse.dfs.core.windows.net/test-filesystem-b9af07b9-7b2f-83e3-6ae9-ab07d603b643/test-directory-63724f94-c31f-b2b1-1ff4-4dadbfb59224?action=setAccessControlRecursive\u0026mode=modify\u0026continuation=VBaxicCPv5v%2BrQsY%2FAEY9gEvc2Vhbm5zZQEwMUQ1Nzk5MkM5NzE0OEMyL3Rlc3QtZmlsZXN5c3RlbS1iOWFmMDdiOS03YjJmLTgzZTMtNmFlOS1hYjA3ZDYwM2I2NDMBMDFENzA1N0Y2OTVBRjNDMC90ZXN0LWRpcmVjdG9yeS02MzcyNGY5NC1jMzFmLWIyYjEtMWZmNC00ZGFkYmZiNTkyMjQvdGVzdC1kaXJlY3RvcnktOTkyNGE4NDgtODYwYS00ZGMxLTU0Y2EtNDM4NDBhN2E3OTc4L3Rlc3QtZmlsZS04NmJlYTFmNi03OWYxLTBkZDItZTBkNi0xM2E2YzdmYmI4MGMWAAAA\u0026maxRecords=2",
->>>>>>> 1814567d
-      "RequestMethod": "PATCH",
-      "RequestHeaders": {
-        "Accept": "application/json",
-        "Authorization": "Sanitized",
-        "User-Agent": [
-<<<<<<< HEAD
-          "azsdk-net-Storage.Files.DataLake/12.7.0-alpha.20210202.1",
-          "(.NET 5.0.2; Microsoft Windows 10.0.19042)"
-        ],
-        "x-ms-acl": "user::rwx,group::r--,other::---,mask::rwx",
-        "x-ms-client-request-id": "16339217-468a-7102-0248-6a14edfcf8e1",
-        "x-ms-date": "Tue, 02 Feb 2021 21:48:17 GMT",
-=======
-          "azsdk-net-Storage.Files.DataLake/12.7.0-alpha.20210217.1",
-          "(.NET 5.0.3; Microsoft Windows 10.0.19042)"
-        ],
-        "x-ms-acl": "user::rwx,group::r--,other::---,mask::rwx",
-        "x-ms-client-request-id": "16339217-468a-7102-0248-6a14edfcf8e1",
-        "x-ms-date": "Wed, 17 Feb 2021 22:51:22 GMT",
->>>>>>> 1814567d
-        "x-ms-return-client-request-id": "true",
-        "x-ms-version": "2020-06-12"
-      },
-      "RequestBody": null,
-      "StatusCode": 200,
-      "ResponseHeaders": {
-<<<<<<< HEAD
-        "Date": "Tue, 02 Feb 2021 21:48:18 GMT",
-=======
-        "Date": "Wed, 17 Feb 2021 22:51:22 GMT",
->>>>>>> 1814567d
-        "Server": [
-          "Windows-Azure-HDFS/1.0",
-          "Microsoft-HTTPAPI/2.0"
-        ],
-        "Transfer-Encoding": "chunked",
-        "x-ms-client-request-id": "16339217-468a-7102-0248-6a14edfcf8e1",
-<<<<<<< HEAD
-        "x-ms-continuation": "VBaP0uqejqP64eYBGMgBGMIBL3NlYW5uc2UBMDFENTc5OTJDOTcxNDhDMi90ZXN0LWZpbGVzeXN0ZW0tYjlhZjA3YjktN2IyZi04M2UzLTZhZTktYWIwN2Q2MDNiNjQzATAxRDZGOUFEMUQ4MTAxQjIvdGVzdC1kaXJlY3RvcnktNjM3MjRmOTQtYzMxZi1iMmIxLTFmZjQtNGRhZGJmYjU5MjI0L3Rlc3QtZmlsZS1lY2QwMjk0YS00ODY3LTJiYTQtMDhkNC02ZTVjMGVkY2Q4NzYWAAAA",
-        "x-ms-namespace-enabled": "true",
-        "x-ms-request-id": "453df315-101f-0006-35ad-f94ce0000000",
-=======
-        "x-ms-continuation": "VBbc7PiS//yejgsYyAEYwgEvc2Vhbm5zZQEwMUQ1Nzk5MkM5NzE0OEMyL3Rlc3QtZmlsZXN5c3RlbS1iOWFmMDdiOS03YjJmLTgzZTMtNmFlOS1hYjA3ZDYwM2I2NDMBMDFENzA1N0Y2OTVBRjNDMC90ZXN0LWRpcmVjdG9yeS02MzcyNGY5NC1jMzFmLWIyYjEtMWZmNC00ZGFkYmZiNTkyMjQvdGVzdC1maWxlLWVjZDAyOTRhLTQ4NjctMmJhNC0wOGQ0LTZlNWMwZWRjZDg3NhYAAAA=",
-        "x-ms-namespace-enabled": "true",
-        "x-ms-request-id": "e88ab09c-701f-0010-287f-05ba37000000",
->>>>>>> 1814567d
-        "x-ms-version": "2020-06-12"
-      },
-      "ResponseBody": "eyJkaXJlY3Rvcmllc1N1Y2Nlc3NmdWwiOjAsImZhaWxlZEVudHJpZXMiOltdLCJmYWlsdXJlQ291bnQiOjAsImZpbGVzU3VjY2Vzc2Z1bCI6Mn0K"
-    },
-    {
-<<<<<<< HEAD
-      "RequestUri": "https://seannse.dfs.core.windows.net/test-filesystem-b9af07b9-7b2f-83e3-6ae9-ab07d603b643/test-directory-63724f94-c31f-b2b1-1ff4-4dadbfb59224?action=setAccessControlRecursive\u0026continuation=VBaP0uqejqP64eYBGMgBGMIBL3NlYW5uc2UBMDFENTc5OTJDOTcxNDhDMi90ZXN0LWZpbGVzeXN0ZW0tYjlhZjA3YjktN2IyZi04M2UzLTZhZTktYWIwN2Q2MDNiNjQzATAxRDZGOUFEMUQ4MTAxQjIvdGVzdC1kaXJlY3RvcnktNjM3MjRmOTQtYzMxZi1iMmIxLTFmZjQtNGRhZGJmYjU5MjI0L3Rlc3QtZmlsZS1lY2QwMjk0YS00ODY3LTJiYTQtMDhkNC02ZTVjMGVkY2Q4NzYWAAAA\u0026mode=modify\u0026maxRecords=2",
-=======
-      "RequestUri": "https://seannse.dfs.core.windows.net/test-filesystem-b9af07b9-7b2f-83e3-6ae9-ab07d603b643/test-directory-63724f94-c31f-b2b1-1ff4-4dadbfb59224?action=setAccessControlRecursive\u0026mode=modify\u0026continuation=VBbc7PiS%2F%2FyejgsYyAEYwgEvc2Vhbm5zZQEwMUQ1Nzk5MkM5NzE0OEMyL3Rlc3QtZmlsZXN5c3RlbS1iOWFmMDdiOS03YjJmLTgzZTMtNmFlOS1hYjA3ZDYwM2I2NDMBMDFENzA1N0Y2OTVBRjNDMC90ZXN0LWRpcmVjdG9yeS02MzcyNGY5NC1jMzFmLWIyYjEtMWZmNC00ZGFkYmZiNTkyMjQvdGVzdC1maWxlLWVjZDAyOTRhLTQ4NjctMmJhNC0wOGQ0LTZlNWMwZWRjZDg3NhYAAAA%3D\u0026maxRecords=2",
->>>>>>> 1814567d
-      "RequestMethod": "PATCH",
-      "RequestHeaders": {
-        "Accept": "application/json",
-        "Authorization": "Sanitized",
-        "User-Agent": [
-<<<<<<< HEAD
-          "azsdk-net-Storage.Files.DataLake/12.7.0-alpha.20210202.1",
-          "(.NET 5.0.2; Microsoft Windows 10.0.19042)"
-        ],
-        "x-ms-acl": "user::rwx,group::r--,other::---,mask::rwx",
-        "x-ms-client-request-id": "39cfb1f2-9653-5039-9c19-2edffb6fc43a",
-        "x-ms-date": "Tue, 02 Feb 2021 21:48:18 GMT",
-=======
-          "azsdk-net-Storage.Files.DataLake/12.7.0-alpha.20210217.1",
-          "(.NET 5.0.3; Microsoft Windows 10.0.19042)"
-        ],
-        "x-ms-acl": "user::rwx,group::r--,other::---,mask::rwx",
-        "x-ms-client-request-id": "39cfb1f2-9653-5039-9c19-2edffb6fc43a",
-        "x-ms-date": "Wed, 17 Feb 2021 22:51:23 GMT",
->>>>>>> 1814567d
-        "x-ms-return-client-request-id": "true",
-        "x-ms-version": "2020-06-12"
-      },
-      "RequestBody": null,
-      "StatusCode": 200,
-      "ResponseHeaders": {
-<<<<<<< HEAD
-        "Date": "Tue, 02 Feb 2021 21:48:18 GMT",
-=======
-        "Date": "Wed, 17 Feb 2021 22:51:22 GMT",
->>>>>>> 1814567d
-        "Server": [
-          "Windows-Azure-HDFS/1.0",
-          "Microsoft-HTTPAPI/2.0"
-        ],
-        "Transfer-Encoding": "chunked",
-        "x-ms-client-request-id": "39cfb1f2-9653-5039-9c19-2edffb6fc43a",
-        "x-ms-namespace-enabled": "true",
-<<<<<<< HEAD
-        "x-ms-request-id": "453df34a-101f-0006-6aad-f94ce0000000",
-=======
-        "x-ms-request-id": "e88ab0a9-701f-0010-357f-05ba37000000",
->>>>>>> 1814567d
+        "x-ms-request-id": "5dd0a1cf-401f-0046-50f2-064bd8000000",
         "x-ms-version": "2020-06-12"
       },
       "ResponseBody": "eyJkaXJlY3Rvcmllc1N1Y2Nlc3NmdWwiOjAsImZhaWxlZEVudHJpZXMiOltdLCJmYWlsdXJlQ291bnQiOjAsImZpbGVzU3VjY2Vzc2Z1bCI6MX0K"
     },
     {
-      "RequestUri": "https://seannse.blob.core.windows.net/test-filesystem-b9af07b9-7b2f-83e3-6ae9-ab07d603b643?restype=container",
+      "RequestUri": "https://seannse.blob.core.windows.net/test-filesystem-7ae2a2e8-f4f4-eb22-a82f-f1c33a18219f?restype=container",
       "RequestMethod": "DELETE",
       "RequestHeaders": {
         "Accept": "application/xml",
         "Authorization": "Sanitized",
-<<<<<<< HEAD
-        "traceparent": "00-228ac066e47e524991c4dbc662725c80-740c3ddba1bfed47-00",
-        "User-Agent": [
-          "azsdk-net-Storage.Files.DataLake/12.7.0-alpha.20210202.1",
-          "(.NET 5.0.2; Microsoft Windows 10.0.19042)"
-        ],
-        "x-ms-client-request-id": "3b222d57-bf2d-508e-421a-7a7b11ceaf72",
-        "x-ms-date": "Tue, 02 Feb 2021 21:48:18 GMT",
-=======
-        "traceparent": "00-78046fbff32db64887c88a2626fa0aa9-99a2a5f5f87f2c4b-00",
-        "User-Agent": [
-          "azsdk-net-Storage.Files.DataLake/12.7.0-alpha.20210217.1",
-          "(.NET 5.0.3; Microsoft Windows 10.0.19042)"
-        ],
-        "x-ms-client-request-id": "3b222d57-bf2d-508e-421a-7a7b11ceaf72",
-        "x-ms-date": "Wed, 17 Feb 2021 22:51:23 GMT",
->>>>>>> 1814567d
+        "traceparent": "00-1659be0d2ae9794499d50db4edd9785a-b0deb2dfe82b8d46-00",
+        "User-Agent": [
+          "azsdk-net-Storage.Files.DataLake/12.7.0-alpha.20210219.1",
+          "(.NET 5.0.3; Microsoft Windows 10.0.19041)"
+        ],
+        "x-ms-client-request-id": "571efabf-4bab-d1e2-0eca-ab1d32eecc17",
+        "x-ms-date": "Fri, 19 Feb 2021 19:07:28 GMT",
         "x-ms-return-client-request-id": "true",
         "x-ms-version": "2020-06-12"
       },
@@ -655,28 +410,20 @@
       "StatusCode": 202,
       "ResponseHeaders": {
         "Content-Length": "0",
-<<<<<<< HEAD
-        "Date": "Tue, 02 Feb 2021 21:48:18 GMT",
-=======
-        "Date": "Wed, 17 Feb 2021 22:51:22 GMT",
->>>>>>> 1814567d
+        "Date": "Fri, 19 Feb 2021 19:07:27 GMT",
         "Server": [
           "Windows-Azure-Blob/1.0",
           "Microsoft-HTTPAPI/2.0"
         ],
-        "x-ms-client-request-id": "3b222d57-bf2d-508e-421a-7a7b11ceaf72",
-<<<<<<< HEAD
-        "x-ms-request-id": "840186ce-601e-009a-44ad-f9e186000000",
-=======
-        "x-ms-request-id": "c83cfc5b-d01e-0044-4b7f-05f560000000",
->>>>>>> 1814567d
+        "x-ms-client-request-id": "571efabf-4bab-d1e2-0eca-ab1d32eecc17",
+        "x-ms-request-id": "cb13eb07-b01e-006d-7ef2-06cb14000000",
         "x-ms-version": "2020-06-12"
       },
       "ResponseBody": []
     }
   ],
   "Variables": {
-    "RandomSeed": "1506182766",
+    "RandomSeed": "1890135364",
     "Storage_TestConfigHierarchicalNamespace": "NamespaceTenant\nseannse\nU2FuaXRpemVk\nhttps://seannse.blob.core.windows.net\nhttps://seannse.file.core.windows.net\nhttps://seannse.queue.core.windows.net\nhttps://seannse.table.core.windows.net\n\n\n\n\nhttps://seannse-secondary.blob.core.windows.net\nhttps://seannse-secondary.file.core.windows.net\nhttps://seannse-secondary.queue.core.windows.net\nhttps://seannse-secondary.table.core.windows.net\n68390a19-a643-458b-b726-408abf67b4fc\nSanitized\n72f988bf-86f1-41af-91ab-2d7cd011db47\nhttps://login.microsoftonline.com/\nCloud\nBlobEndpoint=https://seannse.blob.core.windows.net/;QueueEndpoint=https://seannse.queue.core.windows.net/;FileEndpoint=https://seannse.file.core.windows.net/;BlobSecondaryEndpoint=https://seannse-secondary.blob.core.windows.net/;QueueSecondaryEndpoint=https://seannse-secondary.queue.core.windows.net/;FileSecondaryEndpoint=https://seannse-secondary.file.core.windows.net/;AccountName=seannse;AccountKey=Sanitized\n"
   }
 }