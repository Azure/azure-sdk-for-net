﻿{
  "Entries": [
    {
      "RequestUri": "https://seannse.blob.core.windows.net/test-filesystem-7ae2a2e8-f4f4-eb22-a82f-f1c33a18219f?restype=container",
      "RequestMethod": "PUT",
      "RequestHeaders": {
        "Accept": "application/xml",
        "Authorization": "Sanitized",
        "traceparent": "00-ed6c4a8725952847a54cb2a5a0716bd5-45c5120aba0efa45-00",
        "User-Agent": [
          "azsdk-net-Storage.Files.DataLake/12.7.0-alpha.20210219.1",
          "(.NET 5.0.3; Microsoft Windows 10.0.19041)"
        ],
        "x-ms-blob-public-access": "container",
        "x-ms-client-request-id": "db7a4d8b-4820-40bd-d403-52ca058bcf6d",
        "x-ms-date": "Fri, 19 Feb 2021 19:07:27 GMT",
        "x-ms-return-client-request-id": "true",
<<<<<<< HEAD
        "x-ms-version": "2020-12-06"
=======
        "x-ms-version": "2021-02-12"
>>>>>>> 7e782c87
      },
      "RequestBody": null,
      "StatusCode": 201,
      "ResponseHeaders": {
        "Content-Length": "0",
        "Date": "Fri, 19 Feb 2021 19:07:25 GMT",
        "ETag": "\"0x8D8D50998ADD4A3\"",
        "Last-Modified": "Fri, 19 Feb 2021 19:07:26 GMT",
        "Server": [
          "Windows-Azure-Blob/1.0",
          "Microsoft-HTTPAPI/2.0"
        ],
        "x-ms-client-request-id": "db7a4d8b-4820-40bd-d403-52ca058bcf6d",
        "x-ms-request-id": "cb13e9a0-b01e-006d-3af2-06cb14000000",
<<<<<<< HEAD
        "x-ms-version": "2020-12-06"
=======
        "x-ms-version": "2021-02-12"
>>>>>>> 7e782c87
      },
      "ResponseBody": []
    },
    {
      "RequestUri": "https://seannse.dfs.core.windows.net/test-filesystem-7ae2a2e8-f4f4-eb22-a82f-f1c33a18219f/test-directory-6719165f-ea30-57b5-51bf-211872b89804?resource=directory",
      "RequestMethod": "PUT",
      "RequestHeaders": {
        "Accept": "application/json",
        "Authorization": "Sanitized",
        "traceparent": "00-1f2d3e9919826f42b631dc491ad0745f-38edcb892670d344-00",
        "User-Agent": [
          "azsdk-net-Storage.Files.DataLake/12.7.0-alpha.20210219.1",
          "(.NET 5.0.3; Microsoft Windows 10.0.19041)"
        ],
        "x-ms-client-request-id": "3c09140d-b88a-a15e-9723-896027a5cd1b",
        "x-ms-date": "Fri, 19 Feb 2021 19:07:27 GMT",
        "x-ms-return-client-request-id": "true",
<<<<<<< HEAD
        "x-ms-version": "2020-12-06"
=======
        "x-ms-version": "2021-02-12"
>>>>>>> 7e782c87
      },
      "RequestBody": null,
      "StatusCode": 201,
      "ResponseHeaders": {
        "Content-Length": "0",
        "Date": "Fri, 19 Feb 2021 19:07:26 GMT",
        "ETag": "\"0x8D8D50998BD9C9F\"",
        "Last-Modified": "Fri, 19 Feb 2021 19:07:26 GMT",
        "Server": [
          "Windows-Azure-HDFS/1.0",
          "Microsoft-HTTPAPI/2.0"
        ],
        "x-ms-client-request-id": "3c09140d-b88a-a15e-9723-896027a5cd1b",
        "x-ms-request-id": "5dd0a147-401f-0046-49f2-064bd8000000",
<<<<<<< HEAD
        "x-ms-version": "2020-12-06"
=======
        "x-ms-version": "2021-02-12"
>>>>>>> 7e782c87
      },
      "ResponseBody": []
    },
    {
      "RequestUri": "https://seannse.dfs.core.windows.net/test-filesystem-7ae2a2e8-f4f4-eb22-a82f-f1c33a18219f/test-directory-6719165f-ea30-57b5-51bf-211872b89804/test-directory-a2bb4e6a-e153-1acf-97b6-cae5a98918cb?resource=directory",
      "RequestMethod": "PUT",
      "RequestHeaders": {
        "Accept": "application/json",
        "Authorization": "Sanitized",
        "User-Agent": [
          "azsdk-net-Storage.Files.DataLake/12.7.0-alpha.20210219.1",
          "(.NET 5.0.3; Microsoft Windows 10.0.19041)"
        ],
        "x-ms-client-request-id": "f0c1257c-7ac9-2b7a-44ef-a5d3ed78f70e",
        "x-ms-date": "Fri, 19 Feb 2021 19:07:27 GMT",
        "x-ms-return-client-request-id": "true",
<<<<<<< HEAD
        "x-ms-version": "2020-12-06"
=======
        "x-ms-version": "2021-02-12"
>>>>>>> 7e782c87
      },
      "RequestBody": null,
      "StatusCode": 201,
      "ResponseHeaders": {
        "Content-Length": "0",
        "Date": "Fri, 19 Feb 2021 19:07:26 GMT",
        "ETag": "\"0x8D8D50998CD1FF5\"",
        "Last-Modified": "Fri, 19 Feb 2021 19:07:26 GMT",
        "Server": [
          "Windows-Azure-HDFS/1.0",
          "Microsoft-HTTPAPI/2.0"
        ],
        "x-ms-client-request-id": "f0c1257c-7ac9-2b7a-44ef-a5d3ed78f70e",
        "x-ms-request-id": "5dd0a158-401f-0046-5af2-064bd8000000",
<<<<<<< HEAD
        "x-ms-version": "2020-12-06"
=======
        "x-ms-version": "2021-02-12"
>>>>>>> 7e782c87
      },
      "ResponseBody": []
    },
    {
      "RequestUri": "https://seannse.dfs.core.windows.net/test-filesystem-7ae2a2e8-f4f4-eb22-a82f-f1c33a18219f/test-directory-6719165f-ea30-57b5-51bf-211872b89804/test-directory-a2bb4e6a-e153-1acf-97b6-cae5a98918cb/test-file-d4bebe0a-6f9a-0e6b-d465-9ebd8b545e78?resource=file",
      "RequestMethod": "PUT",
      "RequestHeaders": {
        "Accept": "application/json",
        "Authorization": "Sanitized",
        "User-Agent": [
          "azsdk-net-Storage.Files.DataLake/12.7.0-alpha.20210219.1",
          "(.NET 5.0.3; Microsoft Windows 10.0.19041)"
        ],
        "x-ms-client-request-id": "fd70479e-6760-0d5d-bab2-1b64dcbca0ef",
        "x-ms-date": "Fri, 19 Feb 2021 19:07:27 GMT",
        "x-ms-return-client-request-id": "true",
<<<<<<< HEAD
        "x-ms-version": "2020-12-06"
=======
        "x-ms-version": "2021-02-12"
>>>>>>> 7e782c87
      },
      "RequestBody": null,
      "StatusCode": 201,
      "ResponseHeaders": {
        "Content-Length": "0",
        "Date": "Fri, 19 Feb 2021 19:07:26 GMT",
        "ETag": "\"0x8D8D50998DAA73E\"",
        "Last-Modified": "Fri, 19 Feb 2021 19:07:26 GMT",
        "Server": [
          "Windows-Azure-HDFS/1.0",
          "Microsoft-HTTPAPI/2.0"
        ],
        "x-ms-client-request-id": "fd70479e-6760-0d5d-bab2-1b64dcbca0ef",
        "x-ms-request-id": "5dd0a169-401f-0046-6bf2-064bd8000000",
<<<<<<< HEAD
        "x-ms-version": "2020-12-06"
=======
        "x-ms-version": "2021-02-12"
>>>>>>> 7e782c87
      },
      "ResponseBody": []
    },
    {
      "RequestUri": "https://seannse.dfs.core.windows.net/test-filesystem-7ae2a2e8-f4f4-eb22-a82f-f1c33a18219f/test-directory-6719165f-ea30-57b5-51bf-211872b89804/test-directory-a2bb4e6a-e153-1acf-97b6-cae5a98918cb/test-file-1b582d90-730f-e146-bc97-fcbb55aa582d?resource=file",
      "RequestMethod": "PUT",
      "RequestHeaders": {
        "Accept": "application/json",
        "Authorization": "Sanitized",
        "User-Agent": [
          "azsdk-net-Storage.Files.DataLake/12.7.0-alpha.20210219.1",
          "(.NET 5.0.3; Microsoft Windows 10.0.19041)"
        ],
        "x-ms-client-request-id": "8930293e-4d4d-2b7b-018e-41c96aa2b70f",
        "x-ms-date": "Fri, 19 Feb 2021 19:07:27 GMT",
        "x-ms-return-client-request-id": "true",
<<<<<<< HEAD
        "x-ms-version": "2020-12-06"
=======
        "x-ms-version": "2021-02-12"
>>>>>>> 7e782c87
      },
      "RequestBody": null,
      "StatusCode": 201,
      "ResponseHeaders": {
        "Content-Length": "0",
        "Date": "Fri, 19 Feb 2021 19:07:26 GMT",
        "ETag": "\"0x8D8D50998E7B2FD\"",
        "Last-Modified": "Fri, 19 Feb 2021 19:07:26 GMT",
        "Server": [
          "Windows-Azure-HDFS/1.0",
          "Microsoft-HTTPAPI/2.0"
        ],
        "x-ms-client-request-id": "8930293e-4d4d-2b7b-018e-41c96aa2b70f",
        "x-ms-request-id": "5dd0a177-401f-0046-78f2-064bd8000000",
<<<<<<< HEAD
        "x-ms-version": "2020-12-06"
=======
        "x-ms-version": "2021-02-12"
>>>>>>> 7e782c87
      },
      "ResponseBody": []
    },
    {
      "RequestUri": "https://seannse.dfs.core.windows.net/test-filesystem-7ae2a2e8-f4f4-eb22-a82f-f1c33a18219f/test-directory-6719165f-ea30-57b5-51bf-211872b89804/test-directory-ca68ed59-5d9d-2f0a-1444-a5b3a930d41f?resource=directory",
      "RequestMethod": "PUT",
      "RequestHeaders": {
        "Accept": "application/json",
        "Authorization": "Sanitized",
        "User-Agent": [
          "azsdk-net-Storage.Files.DataLake/12.7.0-alpha.20210219.1",
          "(.NET 5.0.3; Microsoft Windows 10.0.19041)"
        ],
        "x-ms-client-request-id": "1ebcbaa4-8034-e17d-1e00-7408a8c781d1",
        "x-ms-date": "Fri, 19 Feb 2021 19:07:27 GMT",
        "x-ms-return-client-request-id": "true",
<<<<<<< HEAD
        "x-ms-version": "2020-12-06"
=======
        "x-ms-version": "2021-02-12"
>>>>>>> 7e782c87
      },
      "RequestBody": null,
      "StatusCode": 201,
      "ResponseHeaders": {
        "Content-Length": "0",
        "Date": "Fri, 19 Feb 2021 19:07:26 GMT",
        "ETag": "\"0x8D8D50998F44CF5\"",
        "Last-Modified": "Fri, 19 Feb 2021 19:07:27 GMT",
        "Server": [
          "Windows-Azure-HDFS/1.0",
          "Microsoft-HTTPAPI/2.0"
        ],
        "x-ms-client-request-id": "1ebcbaa4-8034-e17d-1e00-7408a8c781d1",
        "x-ms-request-id": "5dd0a181-401f-0046-02f2-064bd8000000",
<<<<<<< HEAD
        "x-ms-version": "2020-12-06"
=======
        "x-ms-version": "2021-02-12"
>>>>>>> 7e782c87
      },
      "ResponseBody": []
    },
    {
      "RequestUri": "https://seannse.dfs.core.windows.net/test-filesystem-7ae2a2e8-f4f4-eb22-a82f-f1c33a18219f/test-directory-6719165f-ea30-57b5-51bf-211872b89804/test-directory-ca68ed59-5d9d-2f0a-1444-a5b3a930d41f/test-file-897c22b9-8a25-8994-0db9-33a91ab40fc6?resource=file",
      "RequestMethod": "PUT",
      "RequestHeaders": {
        "Accept": "application/json",
        "Authorization": "Sanitized",
        "User-Agent": [
          "azsdk-net-Storage.Files.DataLake/12.7.0-alpha.20210219.1",
          "(.NET 5.0.3; Microsoft Windows 10.0.19041)"
        ],
        "x-ms-client-request-id": "fd9d7172-1fd1-19ad-2632-117b4dd4c66a",
        "x-ms-date": "Fri, 19 Feb 2021 19:07:27 GMT",
        "x-ms-return-client-request-id": "true",
<<<<<<< HEAD
        "x-ms-version": "2020-12-06"
=======
        "x-ms-version": "2021-02-12"
>>>>>>> 7e782c87
      },
      "RequestBody": null,
      "StatusCode": 201,
      "ResponseHeaders": {
        "Content-Length": "0",
        "Date": "Fri, 19 Feb 2021 19:07:26 GMT",
        "ETag": "\"0x8D8D509990268F7\"",
        "Last-Modified": "Fri, 19 Feb 2021 19:07:27 GMT",
        "Server": [
          "Windows-Azure-HDFS/1.0",
          "Microsoft-HTTPAPI/2.0"
        ],
        "x-ms-client-request-id": "fd9d7172-1fd1-19ad-2632-117b4dd4c66a",
        "x-ms-request-id": "5dd0a18f-401f-0046-10f2-064bd8000000",
<<<<<<< HEAD
        "x-ms-version": "2020-12-06"
=======
        "x-ms-version": "2021-02-12"
>>>>>>> 7e782c87
      },
      "ResponseBody": []
    },
    {
      "RequestUri": "https://seannse.dfs.core.windows.net/test-filesystem-7ae2a2e8-f4f4-eb22-a82f-f1c33a18219f/test-directory-6719165f-ea30-57b5-51bf-211872b89804/test-file-d66cadf1-93b8-035d-37b0-278a7d1a2e36?resource=file",
      "RequestMethod": "PUT",
      "RequestHeaders": {
        "Accept": "application/json",
        "Authorization": "Sanitized",
        "User-Agent": [
          "azsdk-net-Storage.Files.DataLake/12.7.0-alpha.20210219.1",
          "(.NET 5.0.3; Microsoft Windows 10.0.19041)"
        ],
        "x-ms-client-request-id": "ad88a3d5-306a-de16-139a-c520f7239c0c",
        "x-ms-date": "Fri, 19 Feb 2021 19:07:27 GMT",
        "x-ms-return-client-request-id": "true",
<<<<<<< HEAD
        "x-ms-version": "2020-12-06"
=======
        "x-ms-version": "2021-02-12"
>>>>>>> 7e782c87
      },
      "RequestBody": null,
      "StatusCode": 201,
      "ResponseHeaders": {
        "Content-Length": "0",
        "Date": "Fri, 19 Feb 2021 19:07:26 GMT",
        "ETag": "\"0x8D8D509991083CE\"",
        "Last-Modified": "Fri, 19 Feb 2021 19:07:27 GMT",
        "Server": [
          "Windows-Azure-HDFS/1.0",
          "Microsoft-HTTPAPI/2.0"
        ],
        "x-ms-client-request-id": "ad88a3d5-306a-de16-139a-c520f7239c0c",
        "x-ms-request-id": "5dd0a19f-401f-0046-20f2-064bd8000000",
<<<<<<< HEAD
        "x-ms-version": "2020-12-06"
=======
        "x-ms-version": "2021-02-12"
>>>>>>> 7e782c87
      },
      "ResponseBody": []
    },
    {
      "RequestUri": "https://seannse.dfs.core.windows.net/test-filesystem-7ae2a2e8-f4f4-eb22-a82f-f1c33a18219f/test-directory-6719165f-ea30-57b5-51bf-211872b89804?action=setAccessControlRecursive&mode=modify&maxRecords=2",
      "RequestMethod": "PATCH",
      "RequestHeaders": {
        "Accept": "application/json",
        "Authorization": "Sanitized",
        "User-Agent": [
          "azsdk-net-Storage.Files.DataLake/12.7.0-alpha.20210219.1",
          "(.NET 5.0.3; Microsoft Windows 10.0.19041)"
        ],
        "x-ms-acl": "user::rwx,group::r--,other::---,mask::rwx",
        "x-ms-client-request-id": "d9b59832-8091-82cb-4d58-967c4bd38400",
        "x-ms-date": "Fri, 19 Feb 2021 19:07:28 GMT",
        "x-ms-return-client-request-id": "true",
<<<<<<< HEAD
        "x-ms-version": "2020-12-06"
=======
        "x-ms-version": "2021-02-12"
>>>>>>> 7e782c87
      },
      "RequestBody": null,
      "StatusCode": 200,
      "ResponseHeaders": {
        "Date": "Fri, 19 Feb 2021 19:07:26 GMT",
        "Server": [
          "Windows-Azure-HDFS/1.0",
          "Microsoft-HTTPAPI/2.0"
        ],
        "Transfer-Encoding": "chunked",
        "x-ms-client-request-id": "d9b59832-8091-82cb-4d58-967c4bd38400",
        "x-ms-continuation": "VBbT4NPJ6N/pyzoY/AEY9gEvc2Vhbm5zZQEwMUQ1Nzk5MkM5NzE0OEMyL3Rlc3QtZmlsZXN5c3RlbS03YWUyYTJlOC1mNGY0LWViMjItYTgyZi1mMWMzM2ExODIxOWYBMDFENzA2RjI3NjM3MzhBMi90ZXN0LWRpcmVjdG9yeS02NzE5MTY1Zi1lYTMwLTU3YjUtNTFiZi0yMTE4NzJiODk4MDQvdGVzdC1kaXJlY3RvcnktYTJiYjRlNmEtZTE1My0xYWNmLTk3YjYtY2FlNWE5ODkxOGNiL3Rlc3QtZmlsZS0xYjU4MmQ5MC03MzBmLWUxNDYtYmM5Ny1mY2JiNTVhYTU4MmQWAAAA",
        "x-ms-namespace-enabled": "true",
        "x-ms-request-id": "5dd0a1ab-401f-0046-2cf2-064bd8000000",
<<<<<<< HEAD
        "x-ms-version": "2020-12-06"
=======
        "x-ms-version": "2021-02-12"
>>>>>>> 7e782c87
      },
      "ResponseBody": "eyJkaXJlY3Rvcmllc1N1Y2Nlc3NmdWwiOjIsImZhaWxlZEVudHJpZXMiOltdLCJmYWlsdXJlQ291bnQiOjAsImZpbGVzU3VjY2Vzc2Z1bCI6MH0K"
    },
    {
      "RequestUri": "https://seannse.dfs.core.windows.net/test-filesystem-7ae2a2e8-f4f4-eb22-a82f-f1c33a18219f/test-directory-6719165f-ea30-57b5-51bf-211872b89804?action=setAccessControlRecursive&continuation=VBbT4NPJ6N%2FpyzoY%2FAEY9gEvc2Vhbm5zZQEwMUQ1Nzk5MkM5NzE0OEMyL3Rlc3QtZmlsZXN5c3RlbS03YWUyYTJlOC1mNGY0LWViMjItYTgyZi1mMWMzM2ExODIxOWYBMDFENzA2RjI3NjM3MzhBMi90ZXN0LWRpcmVjdG9yeS02NzE5MTY1Zi1lYTMwLTU3YjUtNTFiZi0yMTE4NzJiODk4MDQvdGVzdC1kaXJlY3RvcnktYTJiYjRlNmEtZTE1My0xYWNmLTk3YjYtY2FlNWE5ODkxOGNiL3Rlc3QtZmlsZS0xYjU4MmQ5MC03MzBmLWUxNDYtYmM5Ny1mY2JiNTVhYTU4MmQWAAAA&mode=modify&maxRecords=2",
      "RequestMethod": "PATCH",
      "RequestHeaders": {
        "Accept": "application/json",
        "Authorization": "Sanitized",
        "User-Agent": [
          "azsdk-net-Storage.Files.DataLake/12.7.0-alpha.20210219.1",
          "(.NET 5.0.3; Microsoft Windows 10.0.19041)"
        ],
        "x-ms-acl": "user::rwx,group::r--,other::---,mask::rwx",
        "x-ms-client-request-id": "5feefd3b-c26e-847a-0f46-9b4586d693e5",
        "x-ms-date": "Fri, 19 Feb 2021 19:07:28 GMT",
        "x-ms-return-client-request-id": "true",
<<<<<<< HEAD
        "x-ms-version": "2020-12-06"
=======
        "x-ms-version": "2021-02-12"
>>>>>>> 7e782c87
      },
      "RequestBody": null,
      "StatusCode": 200,
      "ResponseHeaders": {
        "Date": "Fri, 19 Feb 2021 19:07:26 GMT",
        "Server": [
          "Windows-Azure-HDFS/1.0",
          "Microsoft-HTTPAPI/2.0"
        ],
        "Transfer-Encoding": "chunked",
        "x-ms-client-request-id": "5feefd3b-c26e-847a-0f46-9b4586d693e5",
        "x-ms-continuation": "VBajhdHH79Dipk4YzQEYxwEvc2Vhbm5zZQEwMUQ1Nzk5MkM5NzE0OEMyL3Rlc3QtZmlsZXN5c3RlbS03YWUyYTJlOC1mNGY0LWViMjItYTgyZi1mMWMzM2ExODIxOWYBMDFENzA2RjI3NjM3MzhBMi90ZXN0LWRpcmVjdG9yeS02NzE5MTY1Zi1lYTMwLTU3YjUtNTFiZi0yMTE4NzJiODk4MDQvdGVzdC1kaXJlY3RvcnktY2E2OGVkNTktNWQ5ZC0yZjBhLTE0NDQtYTViM2E5MzBkNDFmFgAAAA==",
        "x-ms-namespace-enabled": "true",
        "x-ms-request-id": "5dd0a1b3-401f-0046-34f2-064bd8000000",
<<<<<<< HEAD
        "x-ms-version": "2020-12-06"
=======
        "x-ms-version": "2021-02-12"
>>>>>>> 7e782c87
      },
      "ResponseBody": "eyJkaXJlY3Rvcmllc1N1Y2Nlc3NmdWwiOjAsImZhaWxlZEVudHJpZXMiOltdLCJmYWlsdXJlQ291bnQiOjAsImZpbGVzU3VjY2Vzc2Z1bCI6Mn0K"
    },
    {
      "RequestUri": "https://seannse.dfs.core.windows.net/test-filesystem-7ae2a2e8-f4f4-eb22-a82f-f1c33a18219f/test-directory-6719165f-ea30-57b5-51bf-211872b89804?action=setAccessControlRecursive&continuation=VBajhdHH79Dipk4YzQEYxwEvc2Vhbm5zZQEwMUQ1Nzk5MkM5NzE0OEMyL3Rlc3QtZmlsZXN5c3RlbS03YWUyYTJlOC1mNGY0LWViMjItYTgyZi1mMWMzM2ExODIxOWYBMDFENzA2RjI3NjM3MzhBMi90ZXN0LWRpcmVjdG9yeS02NzE5MTY1Zi1lYTMwLTU3YjUtNTFiZi0yMTE4NzJiODk4MDQvdGVzdC1kaXJlY3RvcnktY2E2OGVkNTktNWQ5ZC0yZjBhLTE0NDQtYTViM2E5MzBkNDFmFgAAAA%3D%3D&mode=modify&maxRecords=2",
      "RequestMethod": "PATCH",
      "RequestHeaders": {
        "Accept": "application/json",
        "Authorization": "Sanitized",
        "User-Agent": [
          "azsdk-net-Storage.Files.DataLake/12.7.0-alpha.20210219.1",
          "(.NET 5.0.3; Microsoft Windows 10.0.19041)"
        ],
        "x-ms-acl": "user::rwx,group::r--,other::---,mask::rwx",
        "x-ms-client-request-id": "4e409e45-25e5-9791-40b7-b95ffaaa3278",
        "x-ms-date": "Fri, 19 Feb 2021 19:07:28 GMT",
        "x-ms-return-client-request-id": "true",
<<<<<<< HEAD
        "x-ms-version": "2020-12-06"
=======
        "x-ms-version": "2021-02-12"
>>>>>>> 7e782c87
      },
      "RequestBody": null,
      "StatusCode": 200,
      "ResponseHeaders": {
        "Date": "Fri, 19 Feb 2021 19:07:27 GMT",
        "Server": [
          "Windows-Azure-HDFS/1.0",
          "Microsoft-HTTPAPI/2.0"
        ],
        "Transfer-Encoding": "chunked",
        "x-ms-client-request-id": "4e409e45-25e5-9791-40b7-b95ffaaa3278",
        "x-ms-continuation": "VBbD8P2Psr7+5isYyAEYwgEvc2Vhbm5zZQEwMUQ1Nzk5MkM5NzE0OEMyL3Rlc3QtZmlsZXN5c3RlbS03YWUyYTJlOC1mNGY0LWViMjItYTgyZi1mMWMzM2ExODIxOWYBMDFENzA2RjI3NjM3MzhBMi90ZXN0LWRpcmVjdG9yeS02NzE5MTY1Zi1lYTMwLTU3YjUtNTFiZi0yMTE4NzJiODk4MDQvdGVzdC1maWxlLWQ2NmNhZGYxLTkzYjgtMDM1ZC0zN2IwLTI3OGE3ZDFhMmUzNhYAAAA=",
        "x-ms-namespace-enabled": "true",
        "x-ms-request-id": "5dd0a1c4-401f-0046-45f2-064bd8000000",
<<<<<<< HEAD
        "x-ms-version": "2020-12-06"
=======
        "x-ms-version": "2021-02-12"
>>>>>>> 7e782c87
      },
      "ResponseBody": "eyJkaXJlY3Rvcmllc1N1Y2Nlc3NmdWwiOjEsImZhaWxlZEVudHJpZXMiOltdLCJmYWlsdXJlQ291bnQiOjAsImZpbGVzU3VjY2Vzc2Z1bCI6MX0K"
    },
    {
      "RequestUri": "https://seannse.dfs.core.windows.net/test-filesystem-7ae2a2e8-f4f4-eb22-a82f-f1c33a18219f/test-directory-6719165f-ea30-57b5-51bf-211872b89804?action=setAccessControlRecursive&continuation=VBbD8P2Psr7%2B5isYyAEYwgEvc2Vhbm5zZQEwMUQ1Nzk5MkM5NzE0OEMyL3Rlc3QtZmlsZXN5c3RlbS03YWUyYTJlOC1mNGY0LWViMjItYTgyZi1mMWMzM2ExODIxOWYBMDFENzA2RjI3NjM3MzhBMi90ZXN0LWRpcmVjdG9yeS02NzE5MTY1Zi1lYTMwLTU3YjUtNTFiZi0yMTE4NzJiODk4MDQvdGVzdC1maWxlLWQ2NmNhZGYxLTkzYjgtMDM1ZC0zN2IwLTI3OGE3ZDFhMmUzNhYAAAA%3D&mode=modify&maxRecords=2",
      "RequestMethod": "PATCH",
      "RequestHeaders": {
        "Accept": "application/json",
        "Authorization": "Sanitized",
        "User-Agent": [
          "azsdk-net-Storage.Files.DataLake/12.7.0-alpha.20210219.1",
          "(.NET 5.0.3; Microsoft Windows 10.0.19041)"
        ],
        "x-ms-acl": "user::rwx,group::r--,other::---,mask::rwx",
        "x-ms-client-request-id": "e7ffa341-4496-4500-20cf-cf28dac2a2fd",
        "x-ms-date": "Fri, 19 Feb 2021 19:07:28 GMT",
        "x-ms-return-client-request-id": "true",
<<<<<<< HEAD
        "x-ms-version": "2020-12-06"
=======
        "x-ms-version": "2021-02-12"
>>>>>>> 7e782c87
      },
      "RequestBody": null,
      "StatusCode": 200,
      "ResponseHeaders": {
        "Date": "Fri, 19 Feb 2021 19:07:27 GMT",
        "Server": [
          "Windows-Azure-HDFS/1.0",
          "Microsoft-HTTPAPI/2.0"
        ],
        "Transfer-Encoding": "chunked",
        "x-ms-client-request-id": "e7ffa341-4496-4500-20cf-cf28dac2a2fd",
        "x-ms-namespace-enabled": "true",
        "x-ms-request-id": "5dd0a1cf-401f-0046-50f2-064bd8000000",
<<<<<<< HEAD
        "x-ms-version": "2020-12-06"
=======
        "x-ms-version": "2021-02-12"
>>>>>>> 7e782c87
      },
      "ResponseBody": "eyJkaXJlY3Rvcmllc1N1Y2Nlc3NmdWwiOjAsImZhaWxlZEVudHJpZXMiOltdLCJmYWlsdXJlQ291bnQiOjAsImZpbGVzU3VjY2Vzc2Z1bCI6MX0K"
    },
    {
      "RequestUri": "https://seannse.blob.core.windows.net/test-filesystem-7ae2a2e8-f4f4-eb22-a82f-f1c33a18219f?restype=container",
      "RequestMethod": "DELETE",
      "RequestHeaders": {
        "Accept": "application/xml",
        "Authorization": "Sanitized",
        "traceparent": "00-1659be0d2ae9794499d50db4edd9785a-b0deb2dfe82b8d46-00",
        "User-Agent": [
          "azsdk-net-Storage.Files.DataLake/12.7.0-alpha.20210219.1",
          "(.NET 5.0.3; Microsoft Windows 10.0.19041)"
        ],
        "x-ms-client-request-id": "571efabf-4bab-d1e2-0eca-ab1d32eecc17",
        "x-ms-date": "Fri, 19 Feb 2021 19:07:28 GMT",
        "x-ms-return-client-request-id": "true",
<<<<<<< HEAD
        "x-ms-version": "2020-12-06"
=======
        "x-ms-version": "2021-02-12"
>>>>>>> 7e782c87
      },
      "RequestBody": null,
      "StatusCode": 202,
      "ResponseHeaders": {
        "Content-Length": "0",
        "Date": "Fri, 19 Feb 2021 19:07:27 GMT",
        "Server": [
          "Windows-Azure-Blob/1.0",
          "Microsoft-HTTPAPI/2.0"
        ],
        "x-ms-client-request-id": "571efabf-4bab-d1e2-0eca-ab1d32eecc17",
        "x-ms-request-id": "cb13eb07-b01e-006d-7ef2-06cb14000000",
<<<<<<< HEAD
        "x-ms-version": "2020-12-06"
=======
        "x-ms-version": "2021-02-12"
>>>>>>> 7e782c87
      },
      "ResponseBody": []
    }
  ],
  "Variables": {
    "RandomSeed": "1890135364",
    "Storage_TestConfigHierarchicalNamespace": "NamespaceTenant\nseannse\nU2FuaXRpemVk\nhttps://seannse.blob.core.windows.net\nhttps://seannse.file.core.windows.net\nhttps://seannse.queue.core.windows.net\nhttps://seannse.table.core.windows.net\n\n\n\n\nhttps://seannse-secondary.blob.core.windows.net\nhttps://seannse-secondary.file.core.windows.net\nhttps://seannse-secondary.queue.core.windows.net\nhttps://seannse-secondary.table.core.windows.net\n68390a19-a643-458b-b726-408abf67b4fc\nSanitized\n72f988bf-86f1-41af-91ab-2d7cd011db47\nhttps://login.microsoftonline.com/\nCloud\nBlobEndpoint=https://seannse.blob.core.windows.net/;QueueEndpoint=https://seannse.queue.core.windows.net/;FileEndpoint=https://seannse.file.core.windows.net/;BlobSecondaryEndpoint=https://seannse-secondary.blob.core.windows.net/;QueueSecondaryEndpoint=https://seannse-secondary.queue.core.windows.net/;FileSecondaryEndpoint=https://seannse-secondary.file.core.windows.net/;AccountName=seannse;AccountKey=Sanitized\n\n\n"
  }
}<|MERGE_RESOLUTION|>--- conflicted
+++ resolved
@@ -15,11 +15,7 @@
         "x-ms-client-request-id": "db7a4d8b-4820-40bd-d403-52ca058bcf6d",
         "x-ms-date": "Fri, 19 Feb 2021 19:07:27 GMT",
         "x-ms-return-client-request-id": "true",
-<<<<<<< HEAD
-        "x-ms-version": "2020-12-06"
-=======
-        "x-ms-version": "2021-02-12"
->>>>>>> 7e782c87
+        "x-ms-version": "2021-02-12"
       },
       "RequestBody": null,
       "StatusCode": 201,
@@ -34,11 +30,7 @@
         ],
         "x-ms-client-request-id": "db7a4d8b-4820-40bd-d403-52ca058bcf6d",
         "x-ms-request-id": "cb13e9a0-b01e-006d-3af2-06cb14000000",
-<<<<<<< HEAD
-        "x-ms-version": "2020-12-06"
-=======
-        "x-ms-version": "2021-02-12"
->>>>>>> 7e782c87
+        "x-ms-version": "2021-02-12"
       },
       "ResponseBody": []
     },
@@ -56,11 +48,7 @@
         "x-ms-client-request-id": "3c09140d-b88a-a15e-9723-896027a5cd1b",
         "x-ms-date": "Fri, 19 Feb 2021 19:07:27 GMT",
         "x-ms-return-client-request-id": "true",
-<<<<<<< HEAD
-        "x-ms-version": "2020-12-06"
-=======
-        "x-ms-version": "2021-02-12"
->>>>>>> 7e782c87
+        "x-ms-version": "2021-02-12"
       },
       "RequestBody": null,
       "StatusCode": 201,
@@ -75,11 +63,7 @@
         ],
         "x-ms-client-request-id": "3c09140d-b88a-a15e-9723-896027a5cd1b",
         "x-ms-request-id": "5dd0a147-401f-0046-49f2-064bd8000000",
-<<<<<<< HEAD
-        "x-ms-version": "2020-12-06"
-=======
-        "x-ms-version": "2021-02-12"
->>>>>>> 7e782c87
+        "x-ms-version": "2021-02-12"
       },
       "ResponseBody": []
     },
@@ -96,11 +80,7 @@
         "x-ms-client-request-id": "f0c1257c-7ac9-2b7a-44ef-a5d3ed78f70e",
         "x-ms-date": "Fri, 19 Feb 2021 19:07:27 GMT",
         "x-ms-return-client-request-id": "true",
-<<<<<<< HEAD
-        "x-ms-version": "2020-12-06"
-=======
-        "x-ms-version": "2021-02-12"
->>>>>>> 7e782c87
+        "x-ms-version": "2021-02-12"
       },
       "RequestBody": null,
       "StatusCode": 201,
@@ -115,11 +95,7 @@
         ],
         "x-ms-client-request-id": "f0c1257c-7ac9-2b7a-44ef-a5d3ed78f70e",
         "x-ms-request-id": "5dd0a158-401f-0046-5af2-064bd8000000",
-<<<<<<< HEAD
-        "x-ms-version": "2020-12-06"
-=======
-        "x-ms-version": "2021-02-12"
->>>>>>> 7e782c87
+        "x-ms-version": "2021-02-12"
       },
       "ResponseBody": []
     },
@@ -136,11 +112,7 @@
         "x-ms-client-request-id": "fd70479e-6760-0d5d-bab2-1b64dcbca0ef",
         "x-ms-date": "Fri, 19 Feb 2021 19:07:27 GMT",
         "x-ms-return-client-request-id": "true",
-<<<<<<< HEAD
-        "x-ms-version": "2020-12-06"
-=======
-        "x-ms-version": "2021-02-12"
->>>>>>> 7e782c87
+        "x-ms-version": "2021-02-12"
       },
       "RequestBody": null,
       "StatusCode": 201,
@@ -155,11 +127,7 @@
         ],
         "x-ms-client-request-id": "fd70479e-6760-0d5d-bab2-1b64dcbca0ef",
         "x-ms-request-id": "5dd0a169-401f-0046-6bf2-064bd8000000",
-<<<<<<< HEAD
-        "x-ms-version": "2020-12-06"
-=======
-        "x-ms-version": "2021-02-12"
->>>>>>> 7e782c87
+        "x-ms-version": "2021-02-12"
       },
       "ResponseBody": []
     },
@@ -176,11 +144,7 @@
         "x-ms-client-request-id": "8930293e-4d4d-2b7b-018e-41c96aa2b70f",
         "x-ms-date": "Fri, 19 Feb 2021 19:07:27 GMT",
         "x-ms-return-client-request-id": "true",
-<<<<<<< HEAD
-        "x-ms-version": "2020-12-06"
-=======
-        "x-ms-version": "2021-02-12"
->>>>>>> 7e782c87
+        "x-ms-version": "2021-02-12"
       },
       "RequestBody": null,
       "StatusCode": 201,
@@ -195,11 +159,7 @@
         ],
         "x-ms-client-request-id": "8930293e-4d4d-2b7b-018e-41c96aa2b70f",
         "x-ms-request-id": "5dd0a177-401f-0046-78f2-064bd8000000",
-<<<<<<< HEAD
-        "x-ms-version": "2020-12-06"
-=======
-        "x-ms-version": "2021-02-12"
->>>>>>> 7e782c87
+        "x-ms-version": "2021-02-12"
       },
       "ResponseBody": []
     },
@@ -216,11 +176,7 @@
         "x-ms-client-request-id": "1ebcbaa4-8034-e17d-1e00-7408a8c781d1",
         "x-ms-date": "Fri, 19 Feb 2021 19:07:27 GMT",
         "x-ms-return-client-request-id": "true",
-<<<<<<< HEAD
-        "x-ms-version": "2020-12-06"
-=======
-        "x-ms-version": "2021-02-12"
->>>>>>> 7e782c87
+        "x-ms-version": "2021-02-12"
       },
       "RequestBody": null,
       "StatusCode": 201,
@@ -235,11 +191,7 @@
         ],
         "x-ms-client-request-id": "1ebcbaa4-8034-e17d-1e00-7408a8c781d1",
         "x-ms-request-id": "5dd0a181-401f-0046-02f2-064bd8000000",
-<<<<<<< HEAD
-        "x-ms-version": "2020-12-06"
-=======
-        "x-ms-version": "2021-02-12"
->>>>>>> 7e782c87
+        "x-ms-version": "2021-02-12"
       },
       "ResponseBody": []
     },
@@ -256,11 +208,7 @@
         "x-ms-client-request-id": "fd9d7172-1fd1-19ad-2632-117b4dd4c66a",
         "x-ms-date": "Fri, 19 Feb 2021 19:07:27 GMT",
         "x-ms-return-client-request-id": "true",
-<<<<<<< HEAD
-        "x-ms-version": "2020-12-06"
-=======
-        "x-ms-version": "2021-02-12"
->>>>>>> 7e782c87
+        "x-ms-version": "2021-02-12"
       },
       "RequestBody": null,
       "StatusCode": 201,
@@ -275,11 +223,7 @@
         ],
         "x-ms-client-request-id": "fd9d7172-1fd1-19ad-2632-117b4dd4c66a",
         "x-ms-request-id": "5dd0a18f-401f-0046-10f2-064bd8000000",
-<<<<<<< HEAD
-        "x-ms-version": "2020-12-06"
-=======
-        "x-ms-version": "2021-02-12"
->>>>>>> 7e782c87
+        "x-ms-version": "2021-02-12"
       },
       "ResponseBody": []
     },
@@ -296,11 +240,7 @@
         "x-ms-client-request-id": "ad88a3d5-306a-de16-139a-c520f7239c0c",
         "x-ms-date": "Fri, 19 Feb 2021 19:07:27 GMT",
         "x-ms-return-client-request-id": "true",
-<<<<<<< HEAD
-        "x-ms-version": "2020-12-06"
-=======
-        "x-ms-version": "2021-02-12"
->>>>>>> 7e782c87
+        "x-ms-version": "2021-02-12"
       },
       "RequestBody": null,
       "StatusCode": 201,
@@ -315,11 +255,7 @@
         ],
         "x-ms-client-request-id": "ad88a3d5-306a-de16-139a-c520f7239c0c",
         "x-ms-request-id": "5dd0a19f-401f-0046-20f2-064bd8000000",
-<<<<<<< HEAD
-        "x-ms-version": "2020-12-06"
-=======
-        "x-ms-version": "2021-02-12"
->>>>>>> 7e782c87
+        "x-ms-version": "2021-02-12"
       },
       "ResponseBody": []
     },
@@ -337,11 +273,7 @@
         "x-ms-client-request-id": "d9b59832-8091-82cb-4d58-967c4bd38400",
         "x-ms-date": "Fri, 19 Feb 2021 19:07:28 GMT",
         "x-ms-return-client-request-id": "true",
-<<<<<<< HEAD
-        "x-ms-version": "2020-12-06"
-=======
-        "x-ms-version": "2021-02-12"
->>>>>>> 7e782c87
+        "x-ms-version": "2021-02-12"
       },
       "RequestBody": null,
       "StatusCode": 200,
@@ -356,11 +288,7 @@
         "x-ms-continuation": "VBbT4NPJ6N/pyzoY/AEY9gEvc2Vhbm5zZQEwMUQ1Nzk5MkM5NzE0OEMyL3Rlc3QtZmlsZXN5c3RlbS03YWUyYTJlOC1mNGY0LWViMjItYTgyZi1mMWMzM2ExODIxOWYBMDFENzA2RjI3NjM3MzhBMi90ZXN0LWRpcmVjdG9yeS02NzE5MTY1Zi1lYTMwLTU3YjUtNTFiZi0yMTE4NzJiODk4MDQvdGVzdC1kaXJlY3RvcnktYTJiYjRlNmEtZTE1My0xYWNmLTk3YjYtY2FlNWE5ODkxOGNiL3Rlc3QtZmlsZS0xYjU4MmQ5MC03MzBmLWUxNDYtYmM5Ny1mY2JiNTVhYTU4MmQWAAAA",
         "x-ms-namespace-enabled": "true",
         "x-ms-request-id": "5dd0a1ab-401f-0046-2cf2-064bd8000000",
-<<<<<<< HEAD
-        "x-ms-version": "2020-12-06"
-=======
-        "x-ms-version": "2021-02-12"
->>>>>>> 7e782c87
+        "x-ms-version": "2021-02-12"
       },
       "ResponseBody": "eyJkaXJlY3Rvcmllc1N1Y2Nlc3NmdWwiOjIsImZhaWxlZEVudHJpZXMiOltdLCJmYWlsdXJlQ291bnQiOjAsImZpbGVzU3VjY2Vzc2Z1bCI6MH0K"
     },
@@ -378,11 +306,7 @@
         "x-ms-client-request-id": "5feefd3b-c26e-847a-0f46-9b4586d693e5",
         "x-ms-date": "Fri, 19 Feb 2021 19:07:28 GMT",
         "x-ms-return-client-request-id": "true",
-<<<<<<< HEAD
-        "x-ms-version": "2020-12-06"
-=======
-        "x-ms-version": "2021-02-12"
->>>>>>> 7e782c87
+        "x-ms-version": "2021-02-12"
       },
       "RequestBody": null,
       "StatusCode": 200,
@@ -397,11 +321,7 @@
         "x-ms-continuation": "VBajhdHH79Dipk4YzQEYxwEvc2Vhbm5zZQEwMUQ1Nzk5MkM5NzE0OEMyL3Rlc3QtZmlsZXN5c3RlbS03YWUyYTJlOC1mNGY0LWViMjItYTgyZi1mMWMzM2ExODIxOWYBMDFENzA2RjI3NjM3MzhBMi90ZXN0LWRpcmVjdG9yeS02NzE5MTY1Zi1lYTMwLTU3YjUtNTFiZi0yMTE4NzJiODk4MDQvdGVzdC1kaXJlY3RvcnktY2E2OGVkNTktNWQ5ZC0yZjBhLTE0NDQtYTViM2E5MzBkNDFmFgAAAA==",
         "x-ms-namespace-enabled": "true",
         "x-ms-request-id": "5dd0a1b3-401f-0046-34f2-064bd8000000",
-<<<<<<< HEAD
-        "x-ms-version": "2020-12-06"
-=======
-        "x-ms-version": "2021-02-12"
->>>>>>> 7e782c87
+        "x-ms-version": "2021-02-12"
       },
       "ResponseBody": "eyJkaXJlY3Rvcmllc1N1Y2Nlc3NmdWwiOjAsImZhaWxlZEVudHJpZXMiOltdLCJmYWlsdXJlQ291bnQiOjAsImZpbGVzU3VjY2Vzc2Z1bCI6Mn0K"
     },
@@ -419,11 +339,7 @@
         "x-ms-client-request-id": "4e409e45-25e5-9791-40b7-b95ffaaa3278",
         "x-ms-date": "Fri, 19 Feb 2021 19:07:28 GMT",
         "x-ms-return-client-request-id": "true",
-<<<<<<< HEAD
-        "x-ms-version": "2020-12-06"
-=======
-        "x-ms-version": "2021-02-12"
->>>>>>> 7e782c87
+        "x-ms-version": "2021-02-12"
       },
       "RequestBody": null,
       "StatusCode": 200,
@@ -438,11 +354,7 @@
         "x-ms-continuation": "VBbD8P2Psr7+5isYyAEYwgEvc2Vhbm5zZQEwMUQ1Nzk5MkM5NzE0OEMyL3Rlc3QtZmlsZXN5c3RlbS03YWUyYTJlOC1mNGY0LWViMjItYTgyZi1mMWMzM2ExODIxOWYBMDFENzA2RjI3NjM3MzhBMi90ZXN0LWRpcmVjdG9yeS02NzE5MTY1Zi1lYTMwLTU3YjUtNTFiZi0yMTE4NzJiODk4MDQvdGVzdC1maWxlLWQ2NmNhZGYxLTkzYjgtMDM1ZC0zN2IwLTI3OGE3ZDFhMmUzNhYAAAA=",
         "x-ms-namespace-enabled": "true",
         "x-ms-request-id": "5dd0a1c4-401f-0046-45f2-064bd8000000",
-<<<<<<< HEAD
-        "x-ms-version": "2020-12-06"
-=======
-        "x-ms-version": "2021-02-12"
->>>>>>> 7e782c87
+        "x-ms-version": "2021-02-12"
       },
       "ResponseBody": "eyJkaXJlY3Rvcmllc1N1Y2Nlc3NmdWwiOjEsImZhaWxlZEVudHJpZXMiOltdLCJmYWlsdXJlQ291bnQiOjAsImZpbGVzU3VjY2Vzc2Z1bCI6MX0K"
     },
@@ -460,11 +372,7 @@
         "x-ms-client-request-id": "e7ffa341-4496-4500-20cf-cf28dac2a2fd",
         "x-ms-date": "Fri, 19 Feb 2021 19:07:28 GMT",
         "x-ms-return-client-request-id": "true",
-<<<<<<< HEAD
-        "x-ms-version": "2020-12-06"
-=======
-        "x-ms-version": "2021-02-12"
->>>>>>> 7e782c87
+        "x-ms-version": "2021-02-12"
       },
       "RequestBody": null,
       "StatusCode": 200,
@@ -478,11 +386,7 @@
         "x-ms-client-request-id": "e7ffa341-4496-4500-20cf-cf28dac2a2fd",
         "x-ms-namespace-enabled": "true",
         "x-ms-request-id": "5dd0a1cf-401f-0046-50f2-064bd8000000",
-<<<<<<< HEAD
-        "x-ms-version": "2020-12-06"
-=======
-        "x-ms-version": "2021-02-12"
->>>>>>> 7e782c87
+        "x-ms-version": "2021-02-12"
       },
       "ResponseBody": "eyJkaXJlY3Rvcmllc1N1Y2Nlc3NmdWwiOjAsImZhaWxlZEVudHJpZXMiOltdLCJmYWlsdXJlQ291bnQiOjAsImZpbGVzU3VjY2Vzc2Z1bCI6MX0K"
     },
@@ -500,11 +404,7 @@
         "x-ms-client-request-id": "571efabf-4bab-d1e2-0eca-ab1d32eecc17",
         "x-ms-date": "Fri, 19 Feb 2021 19:07:28 GMT",
         "x-ms-return-client-request-id": "true",
-<<<<<<< HEAD
-        "x-ms-version": "2020-12-06"
-=======
-        "x-ms-version": "2021-02-12"
->>>>>>> 7e782c87
+        "x-ms-version": "2021-02-12"
       },
       "RequestBody": null,
       "StatusCode": 202,
@@ -517,11 +417,7 @@
         ],
         "x-ms-client-request-id": "571efabf-4bab-d1e2-0eca-ab1d32eecc17",
         "x-ms-request-id": "cb13eb07-b01e-006d-7ef2-06cb14000000",
-<<<<<<< HEAD
-        "x-ms-version": "2020-12-06"
-=======
-        "x-ms-version": "2021-02-12"
->>>>>>> 7e782c87
+        "x-ms-version": "2021-02-12"
       },
       "ResponseBody": []
     }
