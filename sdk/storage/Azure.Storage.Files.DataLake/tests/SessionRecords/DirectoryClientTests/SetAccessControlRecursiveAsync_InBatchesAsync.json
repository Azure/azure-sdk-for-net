{
  "Entries": [
    {
      "RequestUri": "https://seannse.blob.core.windows.net/test-filesystem-ef17ebb5-78ce-4e46-b9aa-6cede59585d3?restype=container",
      "RequestMethod": "PUT",
      "RequestHeaders": {
        "Accept": "application/xml",
        "Authorization": "Sanitized",
<<<<<<< HEAD
        "traceparent": "00-cbc4d5ebaf361e468e1044ddabd79173-e0c24a337ba6ae45-00",
        "User-Agent": [
          "azsdk-net-Storage.Files.DataLake/12.7.0-alpha.20210202.1",
          "(.NET 5.0.2; Microsoft Windows 10.0.19042)"
        ],
        "x-ms-blob-public-access": "container",
        "x-ms-client-request-id": "5c50e824-cc73-016b-e1a3-e8aa0b01909b",
        "x-ms-date": "Tue, 02 Feb 2021 21:46:40 GMT",
=======
        "traceparent": "00-0c638ecef328f64e9f2061adf64a0719-aba631c002c3b249-00",
        "User-Agent": [
          "azsdk-net-Storage.Files.DataLake/12.7.0-alpha.20210217.1",
          "(.NET 5.0.3; Microsoft Windows 10.0.19042)"
        ],
        "x-ms-blob-public-access": "container",
        "x-ms-client-request-id": "5c50e824-cc73-016b-e1a3-e8aa0b01909b",
        "x-ms-date": "Wed, 17 Feb 2021 22:49:52 GMT",
>>>>>>> 1814567d
        "x-ms-return-client-request-id": "true",
        "x-ms-version": "2020-06-12"
      },
      "RequestBody": null,
      "StatusCode": 201,
      "ResponseHeaders": {
        "Content-Length": "0",
<<<<<<< HEAD
        "Date": "Tue, 02 Feb 2021 21:46:40 GMT",
        "ETag": "\u00220x8D8C7C406AA0B9F\u0022",
        "Last-Modified": "Tue, 02 Feb 2021 21:46:41 GMT",
=======
        "Date": "Wed, 17 Feb 2021 22:49:52 GMT",
        "ETag": "\u00220x8D8D39656E0A0AE\u0022",
        "Last-Modified": "Wed, 17 Feb 2021 22:49:52 GMT",
>>>>>>> 1814567d
        "Server": [
          "Windows-Azure-Blob/1.0",
          "Microsoft-HTTPAPI/2.0"
        ],
        "x-ms-client-request-id": "5c50e824-cc73-016b-e1a3-e8aa0b01909b",
<<<<<<< HEAD
        "x-ms-request-id": "c84a7bfe-001e-00b3-71ac-f9dff2000000",
=======
        "x-ms-request-id": "97229c7a-701e-00b9-547f-057b45000000",
>>>>>>> 1814567d
        "x-ms-version": "2020-06-12"
      },
      "ResponseBody": []
    },
    {
      "RequestUri": "https://seannse.dfs.core.windows.net/test-filesystem-ef17ebb5-78ce-4e46-b9aa-6cede59585d3/test-directory-f78611e2-fbf4-d811-2f8e-d8e7b5f60dc2?resource=directory",
      "RequestMethod": "PUT",
      "RequestHeaders": {
        "Accept": "application/json",
        "Authorization": "Sanitized",
<<<<<<< HEAD
        "traceparent": "00-9a6ad73ac530964bb5f3dc273acbcc9c-d8cc1cdf69f9414a-00",
        "User-Agent": [
          "azsdk-net-Storage.Files.DataLake/12.7.0-alpha.20210202.1",
          "(.NET 5.0.2; Microsoft Windows 10.0.19042)"
        ],
        "x-ms-client-request-id": "2f6d2756-e770-29eb-d677-2ce5f3834beb",
        "x-ms-date": "Tue, 02 Feb 2021 21:46:40 GMT",
=======
        "traceparent": "00-22be3045348fc14d887ee06171bc3dc2-10a2a86d19e0ab4e-00",
        "User-Agent": [
          "azsdk-net-Storage.Files.DataLake/12.7.0-alpha.20210217.1",
          "(.NET 5.0.3; Microsoft Windows 10.0.19042)"
        ],
        "x-ms-client-request-id": "2f6d2756-e770-29eb-d677-2ce5f3834beb",
        "x-ms-date": "Wed, 17 Feb 2021 22:49:53 GMT",
>>>>>>> 1814567d
        "x-ms-return-client-request-id": "true",
        "x-ms-version": "2020-06-12"
      },
      "RequestBody": null,
      "StatusCode": 201,
      "ResponseHeaders": {
        "Content-Length": "0",
<<<<<<< HEAD
        "Date": "Tue, 02 Feb 2021 21:46:40 GMT",
        "ETag": "\u00220x8D8C7C406DF1E2F\u0022",
        "Last-Modified": "Tue, 02 Feb 2021 21:46:41 GMT",
=======
        "Date": "Wed, 17 Feb 2021 22:49:52 GMT",
        "ETag": "\u00220x8D8D396571B481E\u0022",
        "Last-Modified": "Wed, 17 Feb 2021 22:49:53 GMT",
>>>>>>> 1814567d
        "Server": [
          "Windows-Azure-HDFS/1.0",
          "Microsoft-HTTPAPI/2.0"
        ],
        "x-ms-client-request-id": "2f6d2756-e770-29eb-d677-2ce5f3834beb",
<<<<<<< HEAD
        "x-ms-request-id": "1ca24524-a01f-0085-38ac-f95282000000",
=======
        "x-ms-request-id": "0e090ba6-801f-0014-067f-053730000000",
>>>>>>> 1814567d
        "x-ms-version": "2020-06-12"
      },
      "ResponseBody": []
    },
    {
      "RequestUri": "https://seannse.dfs.core.windows.net/test-filesystem-ef17ebb5-78ce-4e46-b9aa-6cede59585d3/test-directory-f78611e2-fbf4-d811-2f8e-d8e7b5f60dc2/test-directory-7fde2595-9338-b956-b2f5-ad59355fe41d?resource=directory",
      "RequestMethod": "PUT",
      "RequestHeaders": {
        "Accept": "application/json",
        "Authorization": "Sanitized",
        "User-Agent": [
<<<<<<< HEAD
          "azsdk-net-Storage.Files.DataLake/12.7.0-alpha.20210202.1",
          "(.NET 5.0.2; Microsoft Windows 10.0.19042)"
        ],
        "x-ms-client-request-id": "ce1bdb4f-fe33-c3dc-d0b4-7d7b3991f376",
        "x-ms-date": "Tue, 02 Feb 2021 21:46:41 GMT",
=======
          "azsdk-net-Storage.Files.DataLake/12.7.0-alpha.20210217.1",
          "(.NET 5.0.3; Microsoft Windows 10.0.19042)"
        ],
        "x-ms-client-request-id": "ce1bdb4f-fe33-c3dc-d0b4-7d7b3991f376",
        "x-ms-date": "Wed, 17 Feb 2021 22:49:53 GMT",
>>>>>>> 1814567d
        "x-ms-return-client-request-id": "true",
        "x-ms-version": "2020-06-12"
      },
      "RequestBody": null,
      "StatusCode": 201,
      "ResponseHeaders": {
        "Content-Length": "0",
<<<<<<< HEAD
        "Date": "Tue, 02 Feb 2021 21:46:40 GMT",
        "ETag": "\u00220x8D8C7C406EB6D10\u0022",
        "Last-Modified": "Tue, 02 Feb 2021 21:46:41 GMT",
=======
        "Date": "Wed, 17 Feb 2021 22:49:53 GMT",
        "ETag": "\u00220x8D8D396572908D5\u0022",
        "Last-Modified": "Wed, 17 Feb 2021 22:49:53 GMT",
>>>>>>> 1814567d
        "Server": [
          "Windows-Azure-HDFS/1.0",
          "Microsoft-HTTPAPI/2.0"
        ],
        "x-ms-client-request-id": "ce1bdb4f-fe33-c3dc-d0b4-7d7b3991f376",
<<<<<<< HEAD
        "x-ms-request-id": "1ca2452b-a01f-0085-3fac-f95282000000",
=======
        "x-ms-request-id": "0e090bb1-801f-0014-117f-053730000000",
>>>>>>> 1814567d
        "x-ms-version": "2020-06-12"
      },
      "ResponseBody": []
    },
    {
      "RequestUri": "https://seannse.dfs.core.windows.net/test-filesystem-ef17ebb5-78ce-4e46-b9aa-6cede59585d3/test-directory-f78611e2-fbf4-d811-2f8e-d8e7b5f60dc2/test-directory-7fde2595-9338-b956-b2f5-ad59355fe41d/test-file-30d40f93-bdf3-b762-d4f9-dd996c89bc37?resource=file",
      "RequestMethod": "PUT",
      "RequestHeaders": {
        "Accept": "application/json",
        "Authorization": "Sanitized",
        "User-Agent": [
<<<<<<< HEAD
          "azsdk-net-Storage.Files.DataLake/12.7.0-alpha.20210202.1",
          "(.NET 5.0.2; Microsoft Windows 10.0.19042)"
        ],
        "x-ms-client-request-id": "ed39b0ab-6da5-91d2-7864-fa3a20435646",
        "x-ms-date": "Tue, 02 Feb 2021 21:46:41 GMT",
=======
          "azsdk-net-Storage.Files.DataLake/12.7.0-alpha.20210217.1",
          "(.NET 5.0.3; Microsoft Windows 10.0.19042)"
        ],
        "x-ms-client-request-id": "ed39b0ab-6da5-91d2-7864-fa3a20435646",
        "x-ms-date": "Wed, 17 Feb 2021 22:49:53 GMT",
>>>>>>> 1814567d
        "x-ms-return-client-request-id": "true",
        "x-ms-version": "2020-06-12"
      },
      "RequestBody": null,
      "StatusCode": 201,
      "ResponseHeaders": {
        "Content-Length": "0",
<<<<<<< HEAD
        "Date": "Tue, 02 Feb 2021 21:46:40 GMT",
        "ETag": "\u00220x8D8C7C406F8F386\u0022",
        "Last-Modified": "Tue, 02 Feb 2021 21:46:41 GMT",
=======
        "Date": "Wed, 17 Feb 2021 22:49:53 GMT",
        "ETag": "\u00220x8D8D396573775A0\u0022",
        "Last-Modified": "Wed, 17 Feb 2021 22:49:53 GMT",
>>>>>>> 1814567d
        "Server": [
          "Windows-Azure-HDFS/1.0",
          "Microsoft-HTTPAPI/2.0"
        ],
        "x-ms-client-request-id": "ed39b0ab-6da5-91d2-7864-fa3a20435646",
<<<<<<< HEAD
        "x-ms-request-id": "1ca2452f-a01f-0085-42ac-f95282000000",
=======
        "x-ms-request-id": "0e090bbd-801f-0014-1d7f-053730000000",
>>>>>>> 1814567d
        "x-ms-version": "2020-06-12"
      },
      "ResponseBody": []
    },
    {
      "RequestUri": "https://seannse.dfs.core.windows.net/test-filesystem-ef17ebb5-78ce-4e46-b9aa-6cede59585d3/test-directory-f78611e2-fbf4-d811-2f8e-d8e7b5f60dc2/test-directory-7fde2595-9338-b956-b2f5-ad59355fe41d/test-file-522345f7-9987-7d32-25c1-4925ff8e56fe?resource=file",
      "RequestMethod": "PUT",
      "RequestHeaders": {
        "Accept": "application/json",
        "Authorization": "Sanitized",
        "User-Agent": [
<<<<<<< HEAD
          "azsdk-net-Storage.Files.DataLake/12.7.0-alpha.20210202.1",
          "(.NET 5.0.2; Microsoft Windows 10.0.19042)"
        ],
        "x-ms-client-request-id": "1bdc7776-59b2-1287-7dbc-c7e423ad92ea",
        "x-ms-date": "Tue, 02 Feb 2021 21:46:41 GMT",
=======
          "azsdk-net-Storage.Files.DataLake/12.7.0-alpha.20210217.1",
          "(.NET 5.0.3; Microsoft Windows 10.0.19042)"
        ],
        "x-ms-client-request-id": "1bdc7776-59b2-1287-7dbc-c7e423ad92ea",
        "x-ms-date": "Wed, 17 Feb 2021 22:49:53 GMT",
>>>>>>> 1814567d
        "x-ms-return-client-request-id": "true",
        "x-ms-version": "2020-06-12"
      },
      "RequestBody": null,
      "StatusCode": 201,
      "ResponseHeaders": {
        "Content-Length": "0",
<<<<<<< HEAD
        "Date": "Tue, 02 Feb 2021 21:46:40 GMT",
        "ETag": "\u00220x8D8C7C4070603C4\u0022",
        "Last-Modified": "Tue, 02 Feb 2021 21:46:41 GMT",
=======
        "Date": "Wed, 17 Feb 2021 22:49:53 GMT",
        "ETag": "\u00220x8D8D396574617C2\u0022",
        "Last-Modified": "Wed, 17 Feb 2021 22:49:53 GMT",
>>>>>>> 1814567d
        "Server": [
          "Windows-Azure-HDFS/1.0",
          "Microsoft-HTTPAPI/2.0"
        ],
        "x-ms-client-request-id": "1bdc7776-59b2-1287-7dbc-c7e423ad92ea",
<<<<<<< HEAD
        "x-ms-request-id": "1ca24536-a01f-0085-49ac-f95282000000",
=======
        "x-ms-request-id": "0e090bcd-801f-0014-2d7f-053730000000",
>>>>>>> 1814567d
        "x-ms-version": "2020-06-12"
      },
      "ResponseBody": []
    },
    {
      "RequestUri": "https://seannse.dfs.core.windows.net/test-filesystem-ef17ebb5-78ce-4e46-b9aa-6cede59585d3/test-directory-f78611e2-fbf4-d811-2f8e-d8e7b5f60dc2/test-directory-52ecfc0d-9a56-28f6-b339-3d10b8526176?resource=directory",
      "RequestMethod": "PUT",
      "RequestHeaders": {
        "Accept": "application/json",
        "Authorization": "Sanitized",
        "User-Agent": [
<<<<<<< HEAD
          "azsdk-net-Storage.Files.DataLake/12.7.0-alpha.20210202.1",
          "(.NET 5.0.2; Microsoft Windows 10.0.19042)"
        ],
        "x-ms-client-request-id": "1fd2f7e5-9fc2-dc4d-80b4-68791b775a2b",
        "x-ms-date": "Tue, 02 Feb 2021 21:46:41 GMT",
=======
          "azsdk-net-Storage.Files.DataLake/12.7.0-alpha.20210217.1",
          "(.NET 5.0.3; Microsoft Windows 10.0.19042)"
        ],
        "x-ms-client-request-id": "1fd2f7e5-9fc2-dc4d-80b4-68791b775a2b",
        "x-ms-date": "Wed, 17 Feb 2021 22:49:53 GMT",
>>>>>>> 1814567d
        "x-ms-return-client-request-id": "true",
        "x-ms-version": "2020-06-12"
      },
      "RequestBody": null,
      "StatusCode": 201,
      "ResponseHeaders": {
        "Content-Length": "0",
<<<<<<< HEAD
        "Date": "Tue, 02 Feb 2021 21:46:40 GMT",
        "ETag": "\u00220x8D8C7C407128293\u0022",
        "Last-Modified": "Tue, 02 Feb 2021 21:46:41 GMT",
=======
        "Date": "Wed, 17 Feb 2021 22:49:53 GMT",
        "ETag": "\u00220x8D8D3965755BB97\u0022",
        "Last-Modified": "Wed, 17 Feb 2021 22:49:53 GMT",
>>>>>>> 1814567d
        "Server": [
          "Windows-Azure-HDFS/1.0",
          "Microsoft-HTTPAPI/2.0"
        ],
        "x-ms-client-request-id": "1fd2f7e5-9fc2-dc4d-80b4-68791b775a2b",
<<<<<<< HEAD
        "x-ms-request-id": "1ca2453d-a01f-0085-50ac-f95282000000",
=======
        "x-ms-request-id": "0e090bde-801f-0014-3e7f-053730000000",
>>>>>>> 1814567d
        "x-ms-version": "2020-06-12"
      },
      "ResponseBody": []
    },
    {
      "RequestUri": "https://seannse.dfs.core.windows.net/test-filesystem-ef17ebb5-78ce-4e46-b9aa-6cede59585d3/test-directory-f78611e2-fbf4-d811-2f8e-d8e7b5f60dc2/test-directory-52ecfc0d-9a56-28f6-b339-3d10b8526176/test-file-7c14515a-09fe-d238-aff8-0d7a5b621f05?resource=file",
      "RequestMethod": "PUT",
      "RequestHeaders": {
        "Accept": "application/json",
        "Authorization": "Sanitized",
        "User-Agent": [
<<<<<<< HEAD
          "azsdk-net-Storage.Files.DataLake/12.7.0-alpha.20210202.1",
          "(.NET 5.0.2; Microsoft Windows 10.0.19042)"
        ],
        "x-ms-client-request-id": "b7381380-4b99-db68-be00-6fc992d2801e",
        "x-ms-date": "Tue, 02 Feb 2021 21:46:41 GMT",
=======
          "azsdk-net-Storage.Files.DataLake/12.7.0-alpha.20210217.1",
          "(.NET 5.0.3; Microsoft Windows 10.0.19042)"
        ],
        "x-ms-client-request-id": "b7381380-4b99-db68-be00-6fc992d2801e",
        "x-ms-date": "Wed, 17 Feb 2021 22:49:53 GMT",
>>>>>>> 1814567d
        "x-ms-return-client-request-id": "true",
        "x-ms-version": "2020-06-12"
      },
      "RequestBody": null,
      "StatusCode": 201,
      "ResponseHeaders": {
        "Content-Length": "0",
<<<<<<< HEAD
        "Date": "Tue, 02 Feb 2021 21:46:41 GMT",
        "ETag": "\u00220x8D8C7C407210A3B\u0022",
        "Last-Modified": "Tue, 02 Feb 2021 21:46:42 GMT",
=======
        "Date": "Wed, 17 Feb 2021 22:49:53 GMT",
        "ETag": "\u00220x8D8D3965765317A\u0022",
        "Last-Modified": "Wed, 17 Feb 2021 22:49:53 GMT",
>>>>>>> 1814567d
        "Server": [
          "Windows-Azure-HDFS/1.0",
          "Microsoft-HTTPAPI/2.0"
        ],
        "x-ms-client-request-id": "b7381380-4b99-db68-be00-6fc992d2801e",
<<<<<<< HEAD
        "x-ms-request-id": "1ca24541-a01f-0085-54ac-f95282000000",
=======
        "x-ms-request-id": "0e090bf6-801f-0014-567f-053730000000",
>>>>>>> 1814567d
        "x-ms-version": "2020-06-12"
      },
      "ResponseBody": []
    },
    {
      "RequestUri": "https://seannse.dfs.core.windows.net/test-filesystem-ef17ebb5-78ce-4e46-b9aa-6cede59585d3/test-directory-f78611e2-fbf4-d811-2f8e-d8e7b5f60dc2/test-file-44076394-994d-19ab-9de4-222b023affdc?resource=file",
      "RequestMethod": "PUT",
      "RequestHeaders": {
        "Accept": "application/json",
        "Authorization": "Sanitized",
        "User-Agent": [
<<<<<<< HEAD
          "azsdk-net-Storage.Files.DataLake/12.7.0-alpha.20210202.1",
          "(.NET 5.0.2; Microsoft Windows 10.0.19042)"
        ],
        "x-ms-client-request-id": "6e69e951-93cb-e780-671f-19b5283dd984",
        "x-ms-date": "Tue, 02 Feb 2021 21:46:41 GMT",
=======
          "azsdk-net-Storage.Files.DataLake/12.7.0-alpha.20210217.1",
          "(.NET 5.0.3; Microsoft Windows 10.0.19042)"
        ],
        "x-ms-client-request-id": "6e69e951-93cb-e780-671f-19b5283dd984",
        "x-ms-date": "Wed, 17 Feb 2021 22:49:53 GMT",
>>>>>>> 1814567d
        "x-ms-return-client-request-id": "true",
        "x-ms-version": "2020-06-12"
      },
      "RequestBody": null,
      "StatusCode": 201,
      "ResponseHeaders": {
        "Content-Length": "0",
<<<<<<< HEAD
        "Date": "Tue, 02 Feb 2021 21:46:41 GMT",
        "ETag": "\u00220x8D8C7C4072E0118\u0022",
        "Last-Modified": "Tue, 02 Feb 2021 21:46:42 GMT",
=======
        "Date": "Wed, 17 Feb 2021 22:49:53 GMT",
        "ETag": "\u00220x8D8D39657738812\u0022",
        "Last-Modified": "Wed, 17 Feb 2021 22:49:53 GMT",
>>>>>>> 1814567d
        "Server": [
          "Windows-Azure-HDFS/1.0",
          "Microsoft-HTTPAPI/2.0"
        ],
        "x-ms-client-request-id": "6e69e951-93cb-e780-671f-19b5283dd984",
<<<<<<< HEAD
        "x-ms-request-id": "1ca24544-a01f-0085-57ac-f95282000000",
=======
        "x-ms-request-id": "0e090c02-801f-0014-627f-053730000000",
>>>>>>> 1814567d
        "x-ms-version": "2020-06-12"
      },
      "ResponseBody": []
    },
    {
      "RequestUri": "https://seannse.dfs.core.windows.net/test-filesystem-ef17ebb5-78ce-4e46-b9aa-6cede59585d3/test-directory-f78611e2-fbf4-d811-2f8e-d8e7b5f60dc2?action=setAccessControlRecursive\u0026mode=set\u0026maxRecords=2",
      "RequestMethod": "PATCH",
      "RequestHeaders": {
        "Accept": "application/json",
        "Authorization": "Sanitized",
        "User-Agent": [
<<<<<<< HEAD
          "azsdk-net-Storage.Files.DataLake/12.7.0-alpha.20210202.1",
          "(.NET 5.0.2; Microsoft Windows 10.0.19042)"
        ],
        "x-ms-acl": "user::rwx,group::r--,other::---,mask::rwx",
        "x-ms-client-request-id": "19d99b45-90d1-8d11-be12-e00a4eb6fd30",
        "x-ms-date": "Tue, 02 Feb 2021 21:46:41 GMT",
=======
          "azsdk-net-Storage.Files.DataLake/12.7.0-alpha.20210217.1",
          "(.NET 5.0.3; Microsoft Windows 10.0.19042)"
        ],
        "x-ms-acl": "user::rwx,group::r--,other::---,mask::rwx",
        "x-ms-client-request-id": "19d99b45-90d1-8d11-be12-e00a4eb6fd30",
        "x-ms-date": "Wed, 17 Feb 2021 22:49:54 GMT",
>>>>>>> 1814567d
        "x-ms-return-client-request-id": "true",
        "x-ms-version": "2020-06-12"
      },
      "RequestBody": null,
      "StatusCode": 200,
      "ResponseHeaders": {
<<<<<<< HEAD
        "Date": "Tue, 02 Feb 2021 21:46:41 GMT",
=======
        "Date": "Wed, 17 Feb 2021 22:49:53 GMT",
>>>>>>> 1814567d
        "Server": [
          "Windows-Azure-HDFS/1.0",
          "Microsoft-HTTPAPI/2.0"
        ],
        "Transfer-Encoding": "chunked",
        "x-ms-client-request-id": "19d99b45-90d1-8d11-be12-e00a4eb6fd30",
<<<<<<< HEAD
        "x-ms-continuation": "VBaRp8bD9bqF9mkY/AEY9gEvc2Vhbm5zZQEwMUQ1Nzk5MkM5NzE0OEMyL3Rlc3QtZmlsZXN5c3RlbS1lZjE3ZWJiNS03OGNlLTRlNDYtYjlhYS02Y2VkZTU5NTg1ZDMBMDFENkY5QUNFNDMzNUQ2Ny90ZXN0LWRpcmVjdG9yeS1mNzg2MTFlMi1mYmY0LWQ4MTEtMmY4ZS1kOGU3YjVmNjBkYzIvdGVzdC1kaXJlY3RvcnktNTJlY2ZjMGQtOWE1Ni0yOGY2LWIzMzktM2QxMGI4NTI2MTc2L3Rlc3QtZmlsZS03YzE0NTE1YS0wOWZlLWQyMzgtYWZmOC0wZDdhNWI2MjFmMDUWAAAA",
        "x-ms-namespace-enabled": "true",
        "x-ms-request-id": "1ca24548-a01f-0085-5bac-f95282000000",
=======
        "x-ms-continuation": "VBbeu\u002B3BrJjaiKkBGPwBGPYBL3NlYW5uc2UBMDFENTc5OTJDOTcxNDhDMi90ZXN0LWZpbGVzeXN0ZW0tZWYxN2ViYjUtNzhjZS00ZTQ2LWI5YWEtNmNlZGU1OTU4NWQzATAxRDcwNTdGMzQ2OUZDNjgvdGVzdC1kaXJlY3RvcnktZjc4NjExZTItZmJmNC1kODExLTJmOGUtZDhlN2I1ZjYwZGMyL3Rlc3QtZGlyZWN0b3J5LTUyZWNmYzBkLTlhNTYtMjhmNi1iMzM5LTNkMTBiODUyNjE3Ni90ZXN0LWZpbGUtN2MxNDUxNWEtMDlmZS1kMjM4LWFmZjgtMGQ3YTViNjIxZjA1FgAAAA==",
        "x-ms-namespace-enabled": "true",
        "x-ms-request-id": "0e090c0a-801f-0014-6a7f-053730000000",
>>>>>>> 1814567d
        "x-ms-version": "2020-06-12"
      },
      "ResponseBody": "eyJkaXJlY3Rvcmllc1N1Y2Nlc3NmdWwiOjIsImZhaWxlZEVudHJpZXMiOltdLCJmYWlsdXJlQ291bnQiOjAsImZpbGVzU3VjY2Vzc2Z1bCI6MH0K"
    },
    {
<<<<<<< HEAD
      "RequestUri": "https://seannse.dfs.core.windows.net/test-filesystem-ef17ebb5-78ce-4e46-b9aa-6cede59585d3/test-directory-f78611e2-fbf4-d811-2f8e-d8e7b5f60dc2?action=setAccessControlRecursive\u0026continuation=VBaRp8bD9bqF9mkY%2FAEY9gEvc2Vhbm5zZQEwMUQ1Nzk5MkM5NzE0OEMyL3Rlc3QtZmlsZXN5c3RlbS1lZjE3ZWJiNS03OGNlLTRlNDYtYjlhYS02Y2VkZTU5NTg1ZDMBMDFENkY5QUNFNDMzNUQ2Ny90ZXN0LWRpcmVjdG9yeS1mNzg2MTFlMi1mYmY0LWQ4MTEtMmY4ZS1kOGU3YjVmNjBkYzIvdGVzdC1kaXJlY3RvcnktNTJlY2ZjMGQtOWE1Ni0yOGY2LWIzMzktM2QxMGI4NTI2MTc2L3Rlc3QtZmlsZS03YzE0NTE1YS0wOWZlLWQyMzgtYWZmOC0wZDdhNWI2MjFmMDUWAAAA\u0026mode=set\u0026maxRecords=2",
=======
      "RequestUri": "https://seannse.dfs.core.windows.net/test-filesystem-ef17ebb5-78ce-4e46-b9aa-6cede59585d3/test-directory-f78611e2-fbf4-d811-2f8e-d8e7b5f60dc2?action=setAccessControlRecursive\u0026mode=set\u0026continuation=VBbeu%2B3BrJjaiKkBGPwBGPYBL3NlYW5uc2UBMDFENTc5OTJDOTcxNDhDMi90ZXN0LWZpbGVzeXN0ZW0tZWYxN2ViYjUtNzhjZS00ZTQ2LWI5YWEtNmNlZGU1OTU4NWQzATAxRDcwNTdGMzQ2OUZDNjgvdGVzdC1kaXJlY3RvcnktZjc4NjExZTItZmJmNC1kODExLTJmOGUtZDhlN2I1ZjYwZGMyL3Rlc3QtZGlyZWN0b3J5LTUyZWNmYzBkLTlhNTYtMjhmNi1iMzM5LTNkMTBiODUyNjE3Ni90ZXN0LWZpbGUtN2MxNDUxNWEtMDlmZS1kMjM4LWFmZjgtMGQ3YTViNjIxZjA1FgAAAA%3D%3D\u0026maxRecords=2",
>>>>>>> 1814567d
      "RequestMethod": "PATCH",
      "RequestHeaders": {
        "Accept": "application/json",
        "Authorization": "Sanitized",
        "User-Agent": [
<<<<<<< HEAD
          "azsdk-net-Storage.Files.DataLake/12.7.0-alpha.20210202.1",
          "(.NET 5.0.2; Microsoft Windows 10.0.19042)"
        ],
        "x-ms-acl": "user::rwx,group::r--,other::---,mask::rwx",
        "x-ms-client-request-id": "8d6f65d8-c063-70b2-811c-94c558eadd41",
        "x-ms-date": "Tue, 02 Feb 2021 21:46:41 GMT",
=======
          "azsdk-net-Storage.Files.DataLake/12.7.0-alpha.20210217.1",
          "(.NET 5.0.3; Microsoft Windows 10.0.19042)"
        ],
        "x-ms-acl": "user::rwx,group::r--,other::---,mask::rwx",
        "x-ms-client-request-id": "8d6f65d8-c063-70b2-811c-94c558eadd41",
        "x-ms-date": "Wed, 17 Feb 2021 22:49:54 GMT",
>>>>>>> 1814567d
        "x-ms-return-client-request-id": "true",
        "x-ms-version": "2020-06-12"
      },
      "RequestBody": null,
      "StatusCode": 200,
      "ResponseHeaders": {
<<<<<<< HEAD
        "Date": "Tue, 02 Feb 2021 21:46:41 GMT",
=======
        "Date": "Wed, 17 Feb 2021 22:49:53 GMT",
>>>>>>> 1814567d
        "Server": [
          "Windows-Azure-HDFS/1.0",
          "Microsoft-HTTPAPI/2.0"
        ],
        "Transfer-Encoding": "chunked",
        "x-ms-client-request-id": "8d6f65d8-c063-70b2-811c-94c558eadd41",
<<<<<<< HEAD
        "x-ms-continuation": "VBai7YeWisL4/AIY/AEY9gEvc2Vhbm5zZQEwMUQ1Nzk5MkM5NzE0OEMyL3Rlc3QtZmlsZXN5c3RlbS1lZjE3ZWJiNS03OGNlLTRlNDYtYjlhYS02Y2VkZTU5NTg1ZDMBMDFENkY5QUNFNDMzNUQ2Ny90ZXN0LWRpcmVjdG9yeS1mNzg2MTFlMi1mYmY0LWQ4MTEtMmY4ZS1kOGU3YjVmNjBkYzIvdGVzdC1kaXJlY3RvcnktN2ZkZTI1OTUtOTMzOC1iOTU2LWIyZjUtYWQ1OTM1NWZlNDFkL3Rlc3QtZmlsZS0zMGQ0MGY5My1iZGYzLWI3NjItZDRmOS1kZDk5NmM4OWJjMzcWAAAA",
        "x-ms-namespace-enabled": "true",
        "x-ms-request-id": "1ca2454c-a01f-0085-5fac-f95282000000",
=======
        "x-ms-continuation": "VBbt8ayU0\u002BCngsIBGPwBGPYBL3NlYW5uc2UBMDFENTc5OTJDOTcxNDhDMi90ZXN0LWZpbGVzeXN0ZW0tZWYxN2ViYjUtNzhjZS00ZTQ2LWI5YWEtNmNlZGU1OTU4NWQzATAxRDcwNTdGMzQ2OUZDNjgvdGVzdC1kaXJlY3RvcnktZjc4NjExZTItZmJmNC1kODExLTJmOGUtZDhlN2I1ZjYwZGMyL3Rlc3QtZGlyZWN0b3J5LTdmZGUyNTk1LTkzMzgtYjk1Ni1iMmY1LWFkNTkzNTVmZTQxZC90ZXN0LWZpbGUtMzBkNDBmOTMtYmRmMy1iNzYyLWQ0ZjktZGQ5OTZjODliYzM3FgAAAA==",
        "x-ms-namespace-enabled": "true",
        "x-ms-request-id": "0e090c16-801f-0014-767f-053730000000",
>>>>>>> 1814567d
        "x-ms-version": "2020-06-12"
      },
      "ResponseBody": "eyJkaXJlY3Rvcmllc1N1Y2Nlc3NmdWwiOjEsImZhaWxlZEVudHJpZXMiOltdLCJmYWlsdXJlQ291bnQiOjAsImZpbGVzU3VjY2Vzc2Z1bCI6MX0K"
    },
    {
<<<<<<< HEAD
      "RequestUri": "https://seannse.dfs.core.windows.net/test-filesystem-ef17ebb5-78ce-4e46-b9aa-6cede59585d3/test-directory-f78611e2-fbf4-d811-2f8e-d8e7b5f60dc2?action=setAccessControlRecursive\u0026continuation=VBai7YeWisL4%2FAIY%2FAEY9gEvc2Vhbm5zZQEwMUQ1Nzk5MkM5NzE0OEMyL3Rlc3QtZmlsZXN5c3RlbS1lZjE3ZWJiNS03OGNlLTRlNDYtYjlhYS02Y2VkZTU5NTg1ZDMBMDFENkY5QUNFNDMzNUQ2Ny90ZXN0LWRpcmVjdG9yeS1mNzg2MTFlMi1mYmY0LWQ4MTEtMmY4ZS1kOGU3YjVmNjBkYzIvdGVzdC1kaXJlY3RvcnktN2ZkZTI1OTUtOTMzOC1iOTU2LWIyZjUtYWQ1OTM1NWZlNDFkL3Rlc3QtZmlsZS0zMGQ0MGY5My1iZGYzLWI3NjItZDRmOS1kZDk5NmM4OWJjMzcWAAAA\u0026mode=set\u0026maxRecords=2",
=======
      "RequestUri": "https://seannse.dfs.core.windows.net/test-filesystem-ef17ebb5-78ce-4e46-b9aa-6cede59585d3/test-directory-f78611e2-fbf4-d811-2f8e-d8e7b5f60dc2?action=setAccessControlRecursive\u0026mode=set\u0026continuation=VBbt8ayU0%2BCngsIBGPwBGPYBL3NlYW5uc2UBMDFENTc5OTJDOTcxNDhDMi90ZXN0LWZpbGVzeXN0ZW0tZWYxN2ViYjUtNzhjZS00ZTQ2LWI5YWEtNmNlZGU1OTU4NWQzATAxRDcwNTdGMzQ2OUZDNjgvdGVzdC1kaXJlY3RvcnktZjc4NjExZTItZmJmNC1kODExLTJmOGUtZDhlN2I1ZjYwZGMyL3Rlc3QtZGlyZWN0b3J5LTdmZGUyNTk1LTkzMzgtYjk1Ni1iMmY1LWFkNTkzNTVmZTQxZC90ZXN0LWZpbGUtMzBkNDBmOTMtYmRmMy1iNzYyLWQ0ZjktZGQ5OTZjODliYzM3FgAAAA%3D%3D\u0026maxRecords=2",
>>>>>>> 1814567d
      "RequestMethod": "PATCH",
      "RequestHeaders": {
        "Accept": "application/json",
        "Authorization": "Sanitized",
        "User-Agent": [
<<<<<<< HEAD
          "azsdk-net-Storage.Files.DataLake/12.7.0-alpha.20210202.1",
          "(.NET 5.0.2; Microsoft Windows 10.0.19042)"
        ],
        "x-ms-acl": "user::rwx,group::r--,other::---,mask::rwx",
        "x-ms-client-request-id": "e931a5c2-7046-b3cd-cb0d-bd23b6eac00a",
        "x-ms-date": "Tue, 02 Feb 2021 21:46:41 GMT",
=======
          "azsdk-net-Storage.Files.DataLake/12.7.0-alpha.20210217.1",
          "(.NET 5.0.3; Microsoft Windows 10.0.19042)"
        ],
        "x-ms-acl": "user::rwx,group::r--,other::---,mask::rwx",
        "x-ms-client-request-id": "e931a5c2-7046-b3cd-cb0d-bd23b6eac00a",
        "x-ms-date": "Wed, 17 Feb 2021 22:49:54 GMT",
>>>>>>> 1814567d
        "x-ms-return-client-request-id": "true",
        "x-ms-version": "2020-06-12"
      },
      "RequestBody": null,
      "StatusCode": 200,
      "ResponseHeaders": {
<<<<<<< HEAD
        "Date": "Tue, 02 Feb 2021 21:46:41 GMT",
=======
        "Date": "Wed, 17 Feb 2021 22:49:53 GMT",
>>>>>>> 1814567d
        "Server": [
          "Windows-Azure-HDFS/1.0",
          "Microsoft-HTTPAPI/2.0"
        ],
        "Transfer-Encoding": "chunked",
        "x-ms-client-request-id": "e931a5c2-7046-b3cd-cb0d-bd23b6eac00a",
<<<<<<< HEAD
        "x-ms-continuation": "VBa0ju2v9\u002B6KoQcYyAEYwgEvc2Vhbm5zZQEwMUQ1Nzk5MkM5NzE0OEMyL3Rlc3QtZmlsZXN5c3RlbS1lZjE3ZWJiNS03OGNlLTRlNDYtYjlhYS02Y2VkZTU5NTg1ZDMBMDFENkY5QUNFNDMzNUQ2Ny90ZXN0LWRpcmVjdG9yeS1mNzg2MTFlMi1mYmY0LWQ4MTEtMmY4ZS1kOGU3YjVmNjBkYzIvdGVzdC1maWxlLTQ0MDc2Mzk0LTk5NGQtMTlhYi05ZGU0LTIyMmIwMjNhZmZkYxYAAAA=",
        "x-ms-namespace-enabled": "true",
        "x-ms-request-id": "1ca24553-a01f-0085-66ac-f95282000000",
=======
        "x-ms-continuation": "VBbS//LX\u002B/\u002BlmtABGMgBGMIBL3NlYW5uc2UBMDFENTc5OTJDOTcxNDhDMi90ZXN0LWZpbGVzeXN0ZW0tZWYxN2ViYjUtNzhjZS00ZTQ2LWI5YWEtNmNlZGU1OTU4NWQzATAxRDcwNTdGMzQ2OUZDNjgvdGVzdC1kaXJlY3RvcnktZjc4NjExZTItZmJmNC1kODExLTJmOGUtZDhlN2I1ZjYwZGMyL3Rlc3QtZmlsZS00NDA3NjM5NC05OTRkLTE5YWItOWRlNC0yMjJiMDIzYWZmZGMWAAAA",
        "x-ms-namespace-enabled": "true",
        "x-ms-request-id": "0e090c2f-801f-0014-0e7f-053730000000",
>>>>>>> 1814567d
        "x-ms-version": "2020-06-12"
      },
      "ResponseBody": "eyJkaXJlY3Rvcmllc1N1Y2Nlc3NmdWwiOjAsImZhaWxlZEVudHJpZXMiOltdLCJmYWlsdXJlQ291bnQiOjAsImZpbGVzU3VjY2Vzc2Z1bCI6Mn0K"
    },
    {
<<<<<<< HEAD
      "RequestUri": "https://seannse.dfs.core.windows.net/test-filesystem-ef17ebb5-78ce-4e46-b9aa-6cede59585d3/test-directory-f78611e2-fbf4-d811-2f8e-d8e7b5f60dc2?action=setAccessControlRecursive\u0026continuation=VBa0ju2v9%2B6KoQcYyAEYwgEvc2Vhbm5zZQEwMUQ1Nzk5MkM5NzE0OEMyL3Rlc3QtZmlsZXN5c3RlbS1lZjE3ZWJiNS03OGNlLTRlNDYtYjlhYS02Y2VkZTU5NTg1ZDMBMDFENkY5QUNFNDMzNUQ2Ny90ZXN0LWRpcmVjdG9yeS1mNzg2MTFlMi1mYmY0LWQ4MTEtMmY4ZS1kOGU3YjVmNjBkYzIvdGVzdC1maWxlLTQ0MDc2Mzk0LTk5NGQtMTlhYi05ZGU0LTIyMmIwMjNhZmZkYxYAAAA%3D\u0026mode=set\u0026maxRecords=2",
=======
      "RequestUri": "https://seannse.dfs.core.windows.net/test-filesystem-ef17ebb5-78ce-4e46-b9aa-6cede59585d3/test-directory-f78611e2-fbf4-d811-2f8e-d8e7b5f60dc2?action=setAccessControlRecursive\u0026mode=set\u0026continuation=VBbS%2F%2FLX%2B%2F%2BlmtABGMgBGMIBL3NlYW5uc2UBMDFENTc5OTJDOTcxNDhDMi90ZXN0LWZpbGVzeXN0ZW0tZWYxN2ViYjUtNzhjZS00ZTQ2LWI5YWEtNmNlZGU1OTU4NWQzATAxRDcwNTdGMzQ2OUZDNjgvdGVzdC1kaXJlY3RvcnktZjc4NjExZTItZmJmNC1kODExLTJmOGUtZDhlN2I1ZjYwZGMyL3Rlc3QtZmlsZS00NDA3NjM5NC05OTRkLTE5YWItOWRlNC0yMjJiMDIzYWZmZGMWAAAA\u0026maxRecords=2",
>>>>>>> 1814567d
      "RequestMethod": "PATCH",
      "RequestHeaders": {
        "Accept": "application/json",
        "Authorization": "Sanitized",
        "User-Agent": [
<<<<<<< HEAD
          "azsdk-net-Storage.Files.DataLake/12.7.0-alpha.20210202.1",
          "(.NET 5.0.2; Microsoft Windows 10.0.19042)"
        ],
        "x-ms-acl": "user::rwx,group::r--,other::---,mask::rwx",
        "x-ms-client-request-id": "b202574b-f4b8-73fa-d9d6-4da24a504300",
        "x-ms-date": "Tue, 02 Feb 2021 21:46:41 GMT",
=======
          "azsdk-net-Storage.Files.DataLake/12.7.0-alpha.20210217.1",
          "(.NET 5.0.3; Microsoft Windows 10.0.19042)"
        ],
        "x-ms-acl": "user::rwx,group::r--,other::---,mask::rwx",
        "x-ms-client-request-id": "b202574b-f4b8-73fa-d9d6-4da24a504300",
        "x-ms-date": "Wed, 17 Feb 2021 22:49:54 GMT",
>>>>>>> 1814567d
        "x-ms-return-client-request-id": "true",
        "x-ms-version": "2020-06-12"
      },
      "RequestBody": null,
      "StatusCode": 200,
      "ResponseHeaders": {
<<<<<<< HEAD
        "Date": "Tue, 02 Feb 2021 21:46:41 GMT",
=======
        "Date": "Wed, 17 Feb 2021 22:49:53 GMT",
>>>>>>> 1814567d
        "Server": [
          "Windows-Azure-HDFS/1.0",
          "Microsoft-HTTPAPI/2.0"
        ],
        "Transfer-Encoding": "chunked",
        "x-ms-client-request-id": "b202574b-f4b8-73fa-d9d6-4da24a504300",
        "x-ms-namespace-enabled": "true",
<<<<<<< HEAD
        "x-ms-request-id": "1ca24560-a01f-0085-73ac-f95282000000",
=======
        "x-ms-request-id": "0e090c47-801f-0014-267f-053730000000",
>>>>>>> 1814567d
        "x-ms-version": "2020-06-12"
      },
      "ResponseBody": "eyJkaXJlY3Rvcmllc1N1Y2Nlc3NmdWwiOjAsImZhaWxlZEVudHJpZXMiOltdLCJmYWlsdXJlQ291bnQiOjAsImZpbGVzU3VjY2Vzc2Z1bCI6MX0K"
    },
    {
      "RequestUri": "https://seannse.blob.core.windows.net/test-filesystem-ef17ebb5-78ce-4e46-b9aa-6cede59585d3?restype=container",
      "RequestMethod": "DELETE",
      "RequestHeaders": {
        "Accept": "application/xml",
        "Authorization": "Sanitized",
<<<<<<< HEAD
        "traceparent": "00-187d653666ee4442ad9ee828fb72f331-d0179f64f636c849-00",
        "User-Agent": [
          "azsdk-net-Storage.Files.DataLake/12.7.0-alpha.20210202.1",
          "(.NET 5.0.2; Microsoft Windows 10.0.19042)"
        ],
        "x-ms-client-request-id": "5fd762b6-0de7-6a51-3b93-3c20eae886a1",
        "x-ms-date": "Tue, 02 Feb 2021 21:46:41 GMT",
=======
        "traceparent": "00-9aa06630c1162b449883121bb02668f5-6147b0095aac2d4a-00",
        "User-Agent": [
          "azsdk-net-Storage.Files.DataLake/12.7.0-alpha.20210217.1",
          "(.NET 5.0.3; Microsoft Windows 10.0.19042)"
        ],
        "x-ms-client-request-id": "5fd762b6-0de7-6a51-3b93-3c20eae886a1",
        "x-ms-date": "Wed, 17 Feb 2021 22:49:54 GMT",
>>>>>>> 1814567d
        "x-ms-return-client-request-id": "true",
        "x-ms-version": "2020-06-12"
      },
      "RequestBody": null,
      "StatusCode": 202,
      "ResponseHeaders": {
        "Content-Length": "0",
<<<<<<< HEAD
        "Date": "Tue, 02 Feb 2021 21:46:41 GMT",
=======
        "Date": "Wed, 17 Feb 2021 22:49:53 GMT",
>>>>>>> 1814567d
        "Server": [
          "Windows-Azure-Blob/1.0",
          "Microsoft-HTTPAPI/2.0"
        ],
        "x-ms-client-request-id": "5fd762b6-0de7-6a51-3b93-3c20eae886a1",
<<<<<<< HEAD
        "x-ms-request-id": "c84a8337-001e-00b3-40ac-f9dff2000000",
=======
        "x-ms-request-id": "9722a648-701e-00b9-3f7f-057b45000000",
>>>>>>> 1814567d
        "x-ms-version": "2020-06-12"
      },
      "ResponseBody": []
    }
  ],
  "Variables": {
    "RandomSeed": "1245614140",
    "Storage_TestConfigHierarchicalNamespace": "NamespaceTenant\nseannse\nU2FuaXRpemVk\nhttps://seannse.blob.core.windows.net\nhttps://seannse.file.core.windows.net\nhttps://seannse.queue.core.windows.net\nhttps://seannse.table.core.windows.net\n\n\n\n\nhttps://seannse-secondary.blob.core.windows.net\nhttps://seannse-secondary.file.core.windows.net\nhttps://seannse-secondary.queue.core.windows.net\nhttps://seannse-secondary.table.core.windows.net\n68390a19-a643-458b-b726-408abf67b4fc\nSanitized\n72f988bf-86f1-41af-91ab-2d7cd011db47\nhttps://login.microsoftonline.com/\nCloud\nBlobEndpoint=https://seannse.blob.core.windows.net/;QueueEndpoint=https://seannse.queue.core.windows.net/;FileEndpoint=https://seannse.file.core.windows.net/;BlobSecondaryEndpoint=https://seannse-secondary.blob.core.windows.net/;QueueSecondaryEndpoint=https://seannse-secondary.queue.core.windows.net/;FileSecondaryEndpoint=https://seannse-secondary.file.core.windows.net/;AccountName=seannse;AccountKey=Sanitized\n"
  }
}<|MERGE_RESOLUTION|>--- conflicted
+++ resolved
@@ -1,653 +1,408 @@
 {
   "Entries": [
     {
-      "RequestUri": "https://seannse.blob.core.windows.net/test-filesystem-ef17ebb5-78ce-4e46-b9aa-6cede59585d3?restype=container",
+      "RequestUri": "https://seannse.blob.core.windows.net/test-filesystem-55efa84a-c264-e803-87a2-34026cdcef2b?restype=container",
       "RequestMethod": "PUT",
       "RequestHeaders": {
         "Accept": "application/xml",
         "Authorization": "Sanitized",
-<<<<<<< HEAD
-        "traceparent": "00-cbc4d5ebaf361e468e1044ddabd79173-e0c24a337ba6ae45-00",
-        "User-Agent": [
-          "azsdk-net-Storage.Files.DataLake/12.7.0-alpha.20210202.1",
-          "(.NET 5.0.2; Microsoft Windows 10.0.19042)"
+        "traceparent": "00-ecfa6a932196ce4e96b36439cf4172c7-73c3acc293a3574c-00",
+        "User-Agent": [
+          "azsdk-net-Storage.Files.DataLake/12.7.0-alpha.20210219.1",
+          "(.NET 5.0.3; Microsoft Windows 10.0.19041)"
         ],
         "x-ms-blob-public-access": "container",
-        "x-ms-client-request-id": "5c50e824-cc73-016b-e1a3-e8aa0b01909b",
-        "x-ms-date": "Tue, 02 Feb 2021 21:46:40 GMT",
-=======
-        "traceparent": "00-0c638ecef328f64e9f2061adf64a0719-aba631c002c3b249-00",
-        "User-Agent": [
-          "azsdk-net-Storage.Files.DataLake/12.7.0-alpha.20210217.1",
-          "(.NET 5.0.3; Microsoft Windows 10.0.19042)"
-        ],
-        "x-ms-blob-public-access": "container",
-        "x-ms-client-request-id": "5c50e824-cc73-016b-e1a3-e8aa0b01909b",
-        "x-ms-date": "Wed, 17 Feb 2021 22:49:52 GMT",
->>>>>>> 1814567d
-        "x-ms-return-client-request-id": "true",
-        "x-ms-version": "2020-06-12"
-      },
-      "RequestBody": null,
-      "StatusCode": 201,
-      "ResponseHeaders": {
-        "Content-Length": "0",
-<<<<<<< HEAD
-        "Date": "Tue, 02 Feb 2021 21:46:40 GMT",
-        "ETag": "\u00220x8D8C7C406AA0B9F\u0022",
-        "Last-Modified": "Tue, 02 Feb 2021 21:46:41 GMT",
-=======
-        "Date": "Wed, 17 Feb 2021 22:49:52 GMT",
-        "ETag": "\u00220x8D8D39656E0A0AE\u0022",
-        "Last-Modified": "Wed, 17 Feb 2021 22:49:52 GMT",
->>>>>>> 1814567d
+        "x-ms-client-request-id": "35fa3dd0-30a5-4458-b539-52139f5a04f6",
+        "x-ms-date": "Fri, 19 Feb 2021 19:06:23 GMT",
+        "x-ms-return-client-request-id": "true",
+        "x-ms-version": "2020-06-12"
+      },
+      "RequestBody": null,
+      "StatusCode": 201,
+      "ResponseHeaders": {
+        "Content-Length": "0",
+        "Date": "Fri, 19 Feb 2021 19:06:21 GMT",
+        "ETag": "\u00220x8D8D509725FFD08\u0022",
+        "Last-Modified": "Fri, 19 Feb 2021 19:06:22 GMT",
         "Server": [
           "Windows-Azure-Blob/1.0",
           "Microsoft-HTTPAPI/2.0"
         ],
-        "x-ms-client-request-id": "5c50e824-cc73-016b-e1a3-e8aa0b01909b",
-<<<<<<< HEAD
-        "x-ms-request-id": "c84a7bfe-001e-00b3-71ac-f9dff2000000",
-=======
-        "x-ms-request-id": "97229c7a-701e-00b9-547f-057b45000000",
->>>>>>> 1814567d
-        "x-ms-version": "2020-06-12"
-      },
-      "ResponseBody": []
-    },
-    {
-      "RequestUri": "https://seannse.dfs.core.windows.net/test-filesystem-ef17ebb5-78ce-4e46-b9aa-6cede59585d3/test-directory-f78611e2-fbf4-d811-2f8e-d8e7b5f60dc2?resource=directory",
-      "RequestMethod": "PUT",
-      "RequestHeaders": {
-        "Accept": "application/json",
-        "Authorization": "Sanitized",
-<<<<<<< HEAD
-        "traceparent": "00-9a6ad73ac530964bb5f3dc273acbcc9c-d8cc1cdf69f9414a-00",
-        "User-Agent": [
-          "azsdk-net-Storage.Files.DataLake/12.7.0-alpha.20210202.1",
-          "(.NET 5.0.2; Microsoft Windows 10.0.19042)"
-        ],
-        "x-ms-client-request-id": "2f6d2756-e770-29eb-d677-2ce5f3834beb",
-        "x-ms-date": "Tue, 02 Feb 2021 21:46:40 GMT",
-=======
-        "traceparent": "00-22be3045348fc14d887ee06171bc3dc2-10a2a86d19e0ab4e-00",
-        "User-Agent": [
-          "azsdk-net-Storage.Files.DataLake/12.7.0-alpha.20210217.1",
-          "(.NET 5.0.3; Microsoft Windows 10.0.19042)"
-        ],
-        "x-ms-client-request-id": "2f6d2756-e770-29eb-d677-2ce5f3834beb",
-        "x-ms-date": "Wed, 17 Feb 2021 22:49:53 GMT",
->>>>>>> 1814567d
-        "x-ms-return-client-request-id": "true",
-        "x-ms-version": "2020-06-12"
-      },
-      "RequestBody": null,
-      "StatusCode": 201,
-      "ResponseHeaders": {
-        "Content-Length": "0",
-<<<<<<< HEAD
-        "Date": "Tue, 02 Feb 2021 21:46:40 GMT",
-        "ETag": "\u00220x8D8C7C406DF1E2F\u0022",
-        "Last-Modified": "Tue, 02 Feb 2021 21:46:41 GMT",
-=======
-        "Date": "Wed, 17 Feb 2021 22:49:52 GMT",
-        "ETag": "\u00220x8D8D396571B481E\u0022",
-        "Last-Modified": "Wed, 17 Feb 2021 22:49:53 GMT",
->>>>>>> 1814567d
-        "Server": [
-          "Windows-Azure-HDFS/1.0",
-          "Microsoft-HTTPAPI/2.0"
-        ],
-        "x-ms-client-request-id": "2f6d2756-e770-29eb-d677-2ce5f3834beb",
-<<<<<<< HEAD
-        "x-ms-request-id": "1ca24524-a01f-0085-38ac-f95282000000",
-=======
-        "x-ms-request-id": "0e090ba6-801f-0014-067f-053730000000",
->>>>>>> 1814567d
-        "x-ms-version": "2020-06-12"
-      },
-      "ResponseBody": []
-    },
-    {
-      "RequestUri": "https://seannse.dfs.core.windows.net/test-filesystem-ef17ebb5-78ce-4e46-b9aa-6cede59585d3/test-directory-f78611e2-fbf4-d811-2f8e-d8e7b5f60dc2/test-directory-7fde2595-9338-b956-b2f5-ad59355fe41d?resource=directory",
-      "RequestMethod": "PUT",
-      "RequestHeaders": {
-        "Accept": "application/json",
-        "Authorization": "Sanitized",
-        "User-Agent": [
-<<<<<<< HEAD
-          "azsdk-net-Storage.Files.DataLake/12.7.0-alpha.20210202.1",
-          "(.NET 5.0.2; Microsoft Windows 10.0.19042)"
-        ],
-        "x-ms-client-request-id": "ce1bdb4f-fe33-c3dc-d0b4-7d7b3991f376",
-        "x-ms-date": "Tue, 02 Feb 2021 21:46:41 GMT",
-=======
-          "azsdk-net-Storage.Files.DataLake/12.7.0-alpha.20210217.1",
-          "(.NET 5.0.3; Microsoft Windows 10.0.19042)"
-        ],
-        "x-ms-client-request-id": "ce1bdb4f-fe33-c3dc-d0b4-7d7b3991f376",
-        "x-ms-date": "Wed, 17 Feb 2021 22:49:53 GMT",
->>>>>>> 1814567d
-        "x-ms-return-client-request-id": "true",
-        "x-ms-version": "2020-06-12"
-      },
-      "RequestBody": null,
-      "StatusCode": 201,
-      "ResponseHeaders": {
-        "Content-Length": "0",
-<<<<<<< HEAD
-        "Date": "Tue, 02 Feb 2021 21:46:40 GMT",
-        "ETag": "\u00220x8D8C7C406EB6D10\u0022",
-        "Last-Modified": "Tue, 02 Feb 2021 21:46:41 GMT",
-=======
-        "Date": "Wed, 17 Feb 2021 22:49:53 GMT",
-        "ETag": "\u00220x8D8D396572908D5\u0022",
-        "Last-Modified": "Wed, 17 Feb 2021 22:49:53 GMT",
->>>>>>> 1814567d
-        "Server": [
-          "Windows-Azure-HDFS/1.0",
-          "Microsoft-HTTPAPI/2.0"
-        ],
-        "x-ms-client-request-id": "ce1bdb4f-fe33-c3dc-d0b4-7d7b3991f376",
-<<<<<<< HEAD
-        "x-ms-request-id": "1ca2452b-a01f-0085-3fac-f95282000000",
-=======
-        "x-ms-request-id": "0e090bb1-801f-0014-117f-053730000000",
->>>>>>> 1814567d
-        "x-ms-version": "2020-06-12"
-      },
-      "ResponseBody": []
-    },
-    {
-      "RequestUri": "https://seannse.dfs.core.windows.net/test-filesystem-ef17ebb5-78ce-4e46-b9aa-6cede59585d3/test-directory-f78611e2-fbf4-d811-2f8e-d8e7b5f60dc2/test-directory-7fde2595-9338-b956-b2f5-ad59355fe41d/test-file-30d40f93-bdf3-b762-d4f9-dd996c89bc37?resource=file",
-      "RequestMethod": "PUT",
-      "RequestHeaders": {
-        "Accept": "application/json",
-        "Authorization": "Sanitized",
-        "User-Agent": [
-<<<<<<< HEAD
-          "azsdk-net-Storage.Files.DataLake/12.7.0-alpha.20210202.1",
-          "(.NET 5.0.2; Microsoft Windows 10.0.19042)"
-        ],
-        "x-ms-client-request-id": "ed39b0ab-6da5-91d2-7864-fa3a20435646",
-        "x-ms-date": "Tue, 02 Feb 2021 21:46:41 GMT",
-=======
-          "azsdk-net-Storage.Files.DataLake/12.7.0-alpha.20210217.1",
-          "(.NET 5.0.3; Microsoft Windows 10.0.19042)"
-        ],
-        "x-ms-client-request-id": "ed39b0ab-6da5-91d2-7864-fa3a20435646",
-        "x-ms-date": "Wed, 17 Feb 2021 22:49:53 GMT",
->>>>>>> 1814567d
-        "x-ms-return-client-request-id": "true",
-        "x-ms-version": "2020-06-12"
-      },
-      "RequestBody": null,
-      "StatusCode": 201,
-      "ResponseHeaders": {
-        "Content-Length": "0",
-<<<<<<< HEAD
-        "Date": "Tue, 02 Feb 2021 21:46:40 GMT",
-        "ETag": "\u00220x8D8C7C406F8F386\u0022",
-        "Last-Modified": "Tue, 02 Feb 2021 21:46:41 GMT",
-=======
-        "Date": "Wed, 17 Feb 2021 22:49:53 GMT",
-        "ETag": "\u00220x8D8D396573775A0\u0022",
-        "Last-Modified": "Wed, 17 Feb 2021 22:49:53 GMT",
->>>>>>> 1814567d
-        "Server": [
-          "Windows-Azure-HDFS/1.0",
-          "Microsoft-HTTPAPI/2.0"
-        ],
-        "x-ms-client-request-id": "ed39b0ab-6da5-91d2-7864-fa3a20435646",
-<<<<<<< HEAD
-        "x-ms-request-id": "1ca2452f-a01f-0085-42ac-f95282000000",
-=======
-        "x-ms-request-id": "0e090bbd-801f-0014-1d7f-053730000000",
->>>>>>> 1814567d
-        "x-ms-version": "2020-06-12"
-      },
-      "ResponseBody": []
-    },
-    {
-      "RequestUri": "https://seannse.dfs.core.windows.net/test-filesystem-ef17ebb5-78ce-4e46-b9aa-6cede59585d3/test-directory-f78611e2-fbf4-d811-2f8e-d8e7b5f60dc2/test-directory-7fde2595-9338-b956-b2f5-ad59355fe41d/test-file-522345f7-9987-7d32-25c1-4925ff8e56fe?resource=file",
-      "RequestMethod": "PUT",
-      "RequestHeaders": {
-        "Accept": "application/json",
-        "Authorization": "Sanitized",
-        "User-Agent": [
-<<<<<<< HEAD
-          "azsdk-net-Storage.Files.DataLake/12.7.0-alpha.20210202.1",
-          "(.NET 5.0.2; Microsoft Windows 10.0.19042)"
-        ],
-        "x-ms-client-request-id": "1bdc7776-59b2-1287-7dbc-c7e423ad92ea",
-        "x-ms-date": "Tue, 02 Feb 2021 21:46:41 GMT",
-=======
-          "azsdk-net-Storage.Files.DataLake/12.7.0-alpha.20210217.1",
-          "(.NET 5.0.3; Microsoft Windows 10.0.19042)"
-        ],
-        "x-ms-client-request-id": "1bdc7776-59b2-1287-7dbc-c7e423ad92ea",
-        "x-ms-date": "Wed, 17 Feb 2021 22:49:53 GMT",
->>>>>>> 1814567d
-        "x-ms-return-client-request-id": "true",
-        "x-ms-version": "2020-06-12"
-      },
-      "RequestBody": null,
-      "StatusCode": 201,
-      "ResponseHeaders": {
-        "Content-Length": "0",
-<<<<<<< HEAD
-        "Date": "Tue, 02 Feb 2021 21:46:40 GMT",
-        "ETag": "\u00220x8D8C7C4070603C4\u0022",
-        "Last-Modified": "Tue, 02 Feb 2021 21:46:41 GMT",
-=======
-        "Date": "Wed, 17 Feb 2021 22:49:53 GMT",
-        "ETag": "\u00220x8D8D396574617C2\u0022",
-        "Last-Modified": "Wed, 17 Feb 2021 22:49:53 GMT",
->>>>>>> 1814567d
-        "Server": [
-          "Windows-Azure-HDFS/1.0",
-          "Microsoft-HTTPAPI/2.0"
-        ],
-        "x-ms-client-request-id": "1bdc7776-59b2-1287-7dbc-c7e423ad92ea",
-<<<<<<< HEAD
-        "x-ms-request-id": "1ca24536-a01f-0085-49ac-f95282000000",
-=======
-        "x-ms-request-id": "0e090bcd-801f-0014-2d7f-053730000000",
->>>>>>> 1814567d
-        "x-ms-version": "2020-06-12"
-      },
-      "ResponseBody": []
-    },
-    {
-      "RequestUri": "https://seannse.dfs.core.windows.net/test-filesystem-ef17ebb5-78ce-4e46-b9aa-6cede59585d3/test-directory-f78611e2-fbf4-d811-2f8e-d8e7b5f60dc2/test-directory-52ecfc0d-9a56-28f6-b339-3d10b8526176?resource=directory",
-      "RequestMethod": "PUT",
-      "RequestHeaders": {
-        "Accept": "application/json",
-        "Authorization": "Sanitized",
-        "User-Agent": [
-<<<<<<< HEAD
-          "azsdk-net-Storage.Files.DataLake/12.7.0-alpha.20210202.1",
-          "(.NET 5.0.2; Microsoft Windows 10.0.19042)"
-        ],
-        "x-ms-client-request-id": "1fd2f7e5-9fc2-dc4d-80b4-68791b775a2b",
-        "x-ms-date": "Tue, 02 Feb 2021 21:46:41 GMT",
-=======
-          "azsdk-net-Storage.Files.DataLake/12.7.0-alpha.20210217.1",
-          "(.NET 5.0.3; Microsoft Windows 10.0.19042)"
-        ],
-        "x-ms-client-request-id": "1fd2f7e5-9fc2-dc4d-80b4-68791b775a2b",
-        "x-ms-date": "Wed, 17 Feb 2021 22:49:53 GMT",
->>>>>>> 1814567d
-        "x-ms-return-client-request-id": "true",
-        "x-ms-version": "2020-06-12"
-      },
-      "RequestBody": null,
-      "StatusCode": 201,
-      "ResponseHeaders": {
-        "Content-Length": "0",
-<<<<<<< HEAD
-        "Date": "Tue, 02 Feb 2021 21:46:40 GMT",
-        "ETag": "\u00220x8D8C7C407128293\u0022",
-        "Last-Modified": "Tue, 02 Feb 2021 21:46:41 GMT",
-=======
-        "Date": "Wed, 17 Feb 2021 22:49:53 GMT",
-        "ETag": "\u00220x8D8D3965755BB97\u0022",
-        "Last-Modified": "Wed, 17 Feb 2021 22:49:53 GMT",
->>>>>>> 1814567d
-        "Server": [
-          "Windows-Azure-HDFS/1.0",
-          "Microsoft-HTTPAPI/2.0"
-        ],
-        "x-ms-client-request-id": "1fd2f7e5-9fc2-dc4d-80b4-68791b775a2b",
-<<<<<<< HEAD
-        "x-ms-request-id": "1ca2453d-a01f-0085-50ac-f95282000000",
-=======
-        "x-ms-request-id": "0e090bde-801f-0014-3e7f-053730000000",
->>>>>>> 1814567d
-        "x-ms-version": "2020-06-12"
-      },
-      "ResponseBody": []
-    },
-    {
-      "RequestUri": "https://seannse.dfs.core.windows.net/test-filesystem-ef17ebb5-78ce-4e46-b9aa-6cede59585d3/test-directory-f78611e2-fbf4-d811-2f8e-d8e7b5f60dc2/test-directory-52ecfc0d-9a56-28f6-b339-3d10b8526176/test-file-7c14515a-09fe-d238-aff8-0d7a5b621f05?resource=file",
-      "RequestMethod": "PUT",
-      "RequestHeaders": {
-        "Accept": "application/json",
-        "Authorization": "Sanitized",
-        "User-Agent": [
-<<<<<<< HEAD
-          "azsdk-net-Storage.Files.DataLake/12.7.0-alpha.20210202.1",
-          "(.NET 5.0.2; Microsoft Windows 10.0.19042)"
-        ],
-        "x-ms-client-request-id": "b7381380-4b99-db68-be00-6fc992d2801e",
-        "x-ms-date": "Tue, 02 Feb 2021 21:46:41 GMT",
-=======
-          "azsdk-net-Storage.Files.DataLake/12.7.0-alpha.20210217.1",
-          "(.NET 5.0.3; Microsoft Windows 10.0.19042)"
-        ],
-        "x-ms-client-request-id": "b7381380-4b99-db68-be00-6fc992d2801e",
-        "x-ms-date": "Wed, 17 Feb 2021 22:49:53 GMT",
->>>>>>> 1814567d
-        "x-ms-return-client-request-id": "true",
-        "x-ms-version": "2020-06-12"
-      },
-      "RequestBody": null,
-      "StatusCode": 201,
-      "ResponseHeaders": {
-        "Content-Length": "0",
-<<<<<<< HEAD
-        "Date": "Tue, 02 Feb 2021 21:46:41 GMT",
-        "ETag": "\u00220x8D8C7C407210A3B\u0022",
-        "Last-Modified": "Tue, 02 Feb 2021 21:46:42 GMT",
-=======
-        "Date": "Wed, 17 Feb 2021 22:49:53 GMT",
-        "ETag": "\u00220x8D8D3965765317A\u0022",
-        "Last-Modified": "Wed, 17 Feb 2021 22:49:53 GMT",
->>>>>>> 1814567d
-        "Server": [
-          "Windows-Azure-HDFS/1.0",
-          "Microsoft-HTTPAPI/2.0"
-        ],
-        "x-ms-client-request-id": "b7381380-4b99-db68-be00-6fc992d2801e",
-<<<<<<< HEAD
-        "x-ms-request-id": "1ca24541-a01f-0085-54ac-f95282000000",
-=======
-        "x-ms-request-id": "0e090bf6-801f-0014-567f-053730000000",
->>>>>>> 1814567d
-        "x-ms-version": "2020-06-12"
-      },
-      "ResponseBody": []
-    },
-    {
-      "RequestUri": "https://seannse.dfs.core.windows.net/test-filesystem-ef17ebb5-78ce-4e46-b9aa-6cede59585d3/test-directory-f78611e2-fbf4-d811-2f8e-d8e7b5f60dc2/test-file-44076394-994d-19ab-9de4-222b023affdc?resource=file",
-      "RequestMethod": "PUT",
-      "RequestHeaders": {
-        "Accept": "application/json",
-        "Authorization": "Sanitized",
-        "User-Agent": [
-<<<<<<< HEAD
-          "azsdk-net-Storage.Files.DataLake/12.7.0-alpha.20210202.1",
-          "(.NET 5.0.2; Microsoft Windows 10.0.19042)"
-        ],
-        "x-ms-client-request-id": "6e69e951-93cb-e780-671f-19b5283dd984",
-        "x-ms-date": "Tue, 02 Feb 2021 21:46:41 GMT",
-=======
-          "azsdk-net-Storage.Files.DataLake/12.7.0-alpha.20210217.1",
-          "(.NET 5.0.3; Microsoft Windows 10.0.19042)"
-        ],
-        "x-ms-client-request-id": "6e69e951-93cb-e780-671f-19b5283dd984",
-        "x-ms-date": "Wed, 17 Feb 2021 22:49:53 GMT",
->>>>>>> 1814567d
-        "x-ms-return-client-request-id": "true",
-        "x-ms-version": "2020-06-12"
-      },
-      "RequestBody": null,
-      "StatusCode": 201,
-      "ResponseHeaders": {
-        "Content-Length": "0",
-<<<<<<< HEAD
-        "Date": "Tue, 02 Feb 2021 21:46:41 GMT",
-        "ETag": "\u00220x8D8C7C4072E0118\u0022",
-        "Last-Modified": "Tue, 02 Feb 2021 21:46:42 GMT",
-=======
-        "Date": "Wed, 17 Feb 2021 22:49:53 GMT",
-        "ETag": "\u00220x8D8D39657738812\u0022",
-        "Last-Modified": "Wed, 17 Feb 2021 22:49:53 GMT",
->>>>>>> 1814567d
-        "Server": [
-          "Windows-Azure-HDFS/1.0",
-          "Microsoft-HTTPAPI/2.0"
-        ],
-        "x-ms-client-request-id": "6e69e951-93cb-e780-671f-19b5283dd984",
-<<<<<<< HEAD
-        "x-ms-request-id": "1ca24544-a01f-0085-57ac-f95282000000",
-=======
-        "x-ms-request-id": "0e090c02-801f-0014-627f-053730000000",
->>>>>>> 1814567d
-        "x-ms-version": "2020-06-12"
-      },
-      "ResponseBody": []
-    },
-    {
-      "RequestUri": "https://seannse.dfs.core.windows.net/test-filesystem-ef17ebb5-78ce-4e46-b9aa-6cede59585d3/test-directory-f78611e2-fbf4-d811-2f8e-d8e7b5f60dc2?action=setAccessControlRecursive\u0026mode=set\u0026maxRecords=2",
+        "x-ms-client-request-id": "35fa3dd0-30a5-4458-b539-52139f5a04f6",
+        "x-ms-request-id": "cb137868-b01e-006d-6ef2-06cb14000000",
+        "x-ms-version": "2020-06-12"
+      },
+      "ResponseBody": []
+    },
+    {
+      "RequestUri": "https://seannse.dfs.core.windows.net/test-filesystem-55efa84a-c264-e803-87a2-34026cdcef2b/test-directory-7013a946-f812-aed7-0520-5f5285e82f5a?resource=directory",
+      "RequestMethod": "PUT",
+      "RequestHeaders": {
+        "Accept": "application/json",
+        "Authorization": "Sanitized",
+        "traceparent": "00-dedbca7a7804844f81c4f46c39e12356-493f99b995cdc144-00",
+        "User-Agent": [
+          "azsdk-net-Storage.Files.DataLake/12.7.0-alpha.20210219.1",
+          "(.NET 5.0.3; Microsoft Windows 10.0.19041)"
+        ],
+        "x-ms-client-request-id": "0fd5470d-b619-d862-654c-3084d106becd",
+        "x-ms-date": "Fri, 19 Feb 2021 19:06:23 GMT",
+        "x-ms-return-client-request-id": "true",
+        "x-ms-version": "2020-06-12"
+      },
+      "RequestBody": null,
+      "StatusCode": 201,
+      "ResponseHeaders": {
+        "Content-Length": "0",
+        "Date": "Fri, 19 Feb 2021 19:06:21 GMT",
+        "ETag": "\u00220x8D8D509727104F3\u0022",
+        "Last-Modified": "Fri, 19 Feb 2021 19:06:22 GMT",
+        "Server": [
+          "Windows-Azure-HDFS/1.0",
+          "Microsoft-HTTPAPI/2.0"
+        ],
+        "x-ms-client-request-id": "0fd5470d-b619-d862-654c-3084d106becd",
+        "x-ms-request-id": "da848435-a01f-0061-22f2-065c1c000000",
+        "x-ms-version": "2020-06-12"
+      },
+      "ResponseBody": []
+    },
+    {
+      "RequestUri": "https://seannse.dfs.core.windows.net/test-filesystem-55efa84a-c264-e803-87a2-34026cdcef2b/test-directory-7013a946-f812-aed7-0520-5f5285e82f5a/test-directory-e098f709-d529-8d14-23cb-94f864a86476?resource=directory",
+      "RequestMethod": "PUT",
+      "RequestHeaders": {
+        "Accept": "application/json",
+        "Authorization": "Sanitized",
+        "User-Agent": [
+          "azsdk-net-Storage.Files.DataLake/12.7.0-alpha.20210219.1",
+          "(.NET 5.0.3; Microsoft Windows 10.0.19041)"
+        ],
+        "x-ms-client-request-id": "5124c65a-4ef6-3772-3347-eb4d216974bc",
+        "x-ms-date": "Fri, 19 Feb 2021 19:06:23 GMT",
+        "x-ms-return-client-request-id": "true",
+        "x-ms-version": "2020-06-12"
+      },
+      "RequestBody": null,
+      "StatusCode": 201,
+      "ResponseHeaders": {
+        "Content-Length": "0",
+        "Date": "Fri, 19 Feb 2021 19:06:21 GMT",
+        "ETag": "\u00220x8D8D509727C7A20\u0022",
+        "Last-Modified": "Fri, 19 Feb 2021 19:06:22 GMT",
+        "Server": [
+          "Windows-Azure-HDFS/1.0",
+          "Microsoft-HTTPAPI/2.0"
+        ],
+        "x-ms-client-request-id": "5124c65a-4ef6-3772-3347-eb4d216974bc",
+        "x-ms-request-id": "da848441-a01f-0061-2ef2-065c1c000000",
+        "x-ms-version": "2020-06-12"
+      },
+      "ResponseBody": []
+    },
+    {
+      "RequestUri": "https://seannse.dfs.core.windows.net/test-filesystem-55efa84a-c264-e803-87a2-34026cdcef2b/test-directory-7013a946-f812-aed7-0520-5f5285e82f5a/test-directory-e098f709-d529-8d14-23cb-94f864a86476/test-file-0e93bae7-81c0-e9ba-b6d3-82d00b7e0422?resource=file",
+      "RequestMethod": "PUT",
+      "RequestHeaders": {
+        "Accept": "application/json",
+        "Authorization": "Sanitized",
+        "User-Agent": [
+          "azsdk-net-Storage.Files.DataLake/12.7.0-alpha.20210219.1",
+          "(.NET 5.0.3; Microsoft Windows 10.0.19041)"
+        ],
+        "x-ms-client-request-id": "ceae0de4-696e-d915-0b3b-9b22cca22cb5",
+        "x-ms-date": "Fri, 19 Feb 2021 19:06:23 GMT",
+        "x-ms-return-client-request-id": "true",
+        "x-ms-version": "2020-06-12"
+      },
+      "RequestBody": null,
+      "StatusCode": 201,
+      "ResponseHeaders": {
+        "Content-Length": "0",
+        "Date": "Fri, 19 Feb 2021 19:06:21 GMT",
+        "ETag": "\u00220x8D8D50972885F61\u0022",
+        "Last-Modified": "Fri, 19 Feb 2021 19:06:22 GMT",
+        "Server": [
+          "Windows-Azure-HDFS/1.0",
+          "Microsoft-HTTPAPI/2.0"
+        ],
+        "x-ms-client-request-id": "ceae0de4-696e-d915-0b3b-9b22cca22cb5",
+        "x-ms-request-id": "da848450-a01f-0061-3df2-065c1c000000",
+        "x-ms-version": "2020-06-12"
+      },
+      "ResponseBody": []
+    },
+    {
+      "RequestUri": "https://seannse.dfs.core.windows.net/test-filesystem-55efa84a-c264-e803-87a2-34026cdcef2b/test-directory-7013a946-f812-aed7-0520-5f5285e82f5a/test-directory-e098f709-d529-8d14-23cb-94f864a86476/test-file-62f9c843-d6cb-d439-3af0-bdb376efb4c2?resource=file",
+      "RequestMethod": "PUT",
+      "RequestHeaders": {
+        "Accept": "application/json",
+        "Authorization": "Sanitized",
+        "User-Agent": [
+          "azsdk-net-Storage.Files.DataLake/12.7.0-alpha.20210219.1",
+          "(.NET 5.0.3; Microsoft Windows 10.0.19041)"
+        ],
+        "x-ms-client-request-id": "6c8855e1-40f9-0e27-d3d9-937dab62631c",
+        "x-ms-date": "Fri, 19 Feb 2021 19:06:23 GMT",
+        "x-ms-return-client-request-id": "true",
+        "x-ms-version": "2020-06-12"
+      },
+      "RequestBody": null,
+      "StatusCode": 201,
+      "ResponseHeaders": {
+        "Content-Length": "0",
+        "Date": "Fri, 19 Feb 2021 19:06:22 GMT",
+        "ETag": "\u00220x8D8D5097295A048\u0022",
+        "Last-Modified": "Fri, 19 Feb 2021 19:06:22 GMT",
+        "Server": [
+          "Windows-Azure-HDFS/1.0",
+          "Microsoft-HTTPAPI/2.0"
+        ],
+        "x-ms-client-request-id": "6c8855e1-40f9-0e27-d3d9-937dab62631c",
+        "x-ms-request-id": "da848460-a01f-0061-4df2-065c1c000000",
+        "x-ms-version": "2020-06-12"
+      },
+      "ResponseBody": []
+    },
+    {
+      "RequestUri": "https://seannse.dfs.core.windows.net/test-filesystem-55efa84a-c264-e803-87a2-34026cdcef2b/test-directory-7013a946-f812-aed7-0520-5f5285e82f5a/test-directory-3cf2d987-2db7-0de5-130e-b90843f05ddd?resource=directory",
+      "RequestMethod": "PUT",
+      "RequestHeaders": {
+        "Accept": "application/json",
+        "Authorization": "Sanitized",
+        "User-Agent": [
+          "azsdk-net-Storage.Files.DataLake/12.7.0-alpha.20210219.1",
+          "(.NET 5.0.3; Microsoft Windows 10.0.19041)"
+        ],
+        "x-ms-client-request-id": "9dc17660-996b-b3f6-6f7a-58eb871fcbe3",
+        "x-ms-date": "Fri, 19 Feb 2021 19:06:23 GMT",
+        "x-ms-return-client-request-id": "true",
+        "x-ms-version": "2020-06-12"
+      },
+      "RequestBody": null,
+      "StatusCode": 201,
+      "ResponseHeaders": {
+        "Content-Length": "0",
+        "Date": "Fri, 19 Feb 2021 19:06:22 GMT",
+        "ETag": "\u00220x8D8D50972A5BCB4\u0022",
+        "Last-Modified": "Fri, 19 Feb 2021 19:06:22 GMT",
+        "Server": [
+          "Windows-Azure-HDFS/1.0",
+          "Microsoft-HTTPAPI/2.0"
+        ],
+        "x-ms-client-request-id": "9dc17660-996b-b3f6-6f7a-58eb871fcbe3",
+        "x-ms-request-id": "da848476-a01f-0061-63f2-065c1c000000",
+        "x-ms-version": "2020-06-12"
+      },
+      "ResponseBody": []
+    },
+    {
+      "RequestUri": "https://seannse.dfs.core.windows.net/test-filesystem-55efa84a-c264-e803-87a2-34026cdcef2b/test-directory-7013a946-f812-aed7-0520-5f5285e82f5a/test-directory-3cf2d987-2db7-0de5-130e-b90843f05ddd/test-file-9c63b67c-4290-3fb4-1002-d5d903f06bdc?resource=file",
+      "RequestMethod": "PUT",
+      "RequestHeaders": {
+        "Accept": "application/json",
+        "Authorization": "Sanitized",
+        "User-Agent": [
+          "azsdk-net-Storage.Files.DataLake/12.7.0-alpha.20210219.1",
+          "(.NET 5.0.3; Microsoft Windows 10.0.19041)"
+        ],
+        "x-ms-client-request-id": "eb794712-a3d3-1eb7-c181-8d68c41caf7f",
+        "x-ms-date": "Fri, 19 Feb 2021 19:06:23 GMT",
+        "x-ms-return-client-request-id": "true",
+        "x-ms-version": "2020-06-12"
+      },
+      "RequestBody": null,
+      "StatusCode": 201,
+      "ResponseHeaders": {
+        "Content-Length": "0",
+        "Date": "Fri, 19 Feb 2021 19:06:22 GMT",
+        "ETag": "\u00220x8D8D50972B19DBF\u0022",
+        "Last-Modified": "Fri, 19 Feb 2021 19:06:22 GMT",
+        "Server": [
+          "Windows-Azure-HDFS/1.0",
+          "Microsoft-HTTPAPI/2.0"
+        ],
+        "x-ms-client-request-id": "eb794712-a3d3-1eb7-c181-8d68c41caf7f",
+        "x-ms-request-id": "da848485-a01f-0061-72f2-065c1c000000",
+        "x-ms-version": "2020-06-12"
+      },
+      "ResponseBody": []
+    },
+    {
+      "RequestUri": "https://seannse.dfs.core.windows.net/test-filesystem-55efa84a-c264-e803-87a2-34026cdcef2b/test-directory-7013a946-f812-aed7-0520-5f5285e82f5a/test-file-151c7c0f-fe78-bcb3-44e4-837290c85033?resource=file",
+      "RequestMethod": "PUT",
+      "RequestHeaders": {
+        "Accept": "application/json",
+        "Authorization": "Sanitized",
+        "User-Agent": [
+          "azsdk-net-Storage.Files.DataLake/12.7.0-alpha.20210219.1",
+          "(.NET 5.0.3; Microsoft Windows 10.0.19041)"
+        ],
+        "x-ms-client-request-id": "72dc326e-52c1-13cf-94bd-a6ef1f448ef9",
+        "x-ms-date": "Fri, 19 Feb 2021 19:06:23 GMT",
+        "x-ms-return-client-request-id": "true",
+        "x-ms-version": "2020-06-12"
+      },
+      "RequestBody": null,
+      "StatusCode": 201,
+      "ResponseHeaders": {
+        "Content-Length": "0",
+        "Date": "Fri, 19 Feb 2021 19:06:22 GMT",
+        "ETag": "\u00220x8D8D50972BF2AA8\u0022",
+        "Last-Modified": "Fri, 19 Feb 2021 19:06:22 GMT",
+        "Server": [
+          "Windows-Azure-HDFS/1.0",
+          "Microsoft-HTTPAPI/2.0"
+        ],
+        "x-ms-client-request-id": "72dc326e-52c1-13cf-94bd-a6ef1f448ef9",
+        "x-ms-request-id": "da84848c-a01f-0061-79f2-065c1c000000",
+        "x-ms-version": "2020-06-12"
+      },
+      "ResponseBody": []
+    },
+    {
+      "RequestUri": "https://seannse.dfs.core.windows.net/test-filesystem-55efa84a-c264-e803-87a2-34026cdcef2b/test-directory-7013a946-f812-aed7-0520-5f5285e82f5a?action=setAccessControlRecursive\u0026mode=set\u0026maxRecords=2",
       "RequestMethod": "PATCH",
       "RequestHeaders": {
         "Accept": "application/json",
         "Authorization": "Sanitized",
         "User-Agent": [
-<<<<<<< HEAD
-          "azsdk-net-Storage.Files.DataLake/12.7.0-alpha.20210202.1",
-          "(.NET 5.0.2; Microsoft Windows 10.0.19042)"
+          "azsdk-net-Storage.Files.DataLake/12.7.0-alpha.20210219.1",
+          "(.NET 5.0.3; Microsoft Windows 10.0.19041)"
         ],
         "x-ms-acl": "user::rwx,group::r--,other::---,mask::rwx",
-        "x-ms-client-request-id": "19d99b45-90d1-8d11-be12-e00a4eb6fd30",
-        "x-ms-date": "Tue, 02 Feb 2021 21:46:41 GMT",
-=======
-          "azsdk-net-Storage.Files.DataLake/12.7.0-alpha.20210217.1",
-          "(.NET 5.0.3; Microsoft Windows 10.0.19042)"
+        "x-ms-client-request-id": "5d038728-deeb-4772-beb4-27bad91a0c75",
+        "x-ms-date": "Fri, 19 Feb 2021 19:06:23 GMT",
+        "x-ms-return-client-request-id": "true",
+        "x-ms-version": "2020-06-12"
+      },
+      "RequestBody": null,
+      "StatusCode": 200,
+      "ResponseHeaders": {
+        "Date": "Fri, 19 Feb 2021 19:06:22 GMT",
+        "Server": [
+          "Windows-Azure-HDFS/1.0",
+          "Microsoft-HTTPAPI/2.0"
+        ],
+        "Transfer-Encoding": "chunked",
+        "x-ms-client-request-id": "5d038728-deeb-4772-beb4-27bad91a0c75",
+        "x-ms-continuation": "VBahyJK\u002Bl7OAlqYBGPwBGPYBL3NlYW5uc2UBMDFENTc5OTJDOTcxNDhDMi90ZXN0LWZpbGVzeXN0ZW0tNTVlZmE4NGEtYzI2NC1lODAzLTg3YTItMzQwMjZjZGNlZjJiATAxRDcwNkYyNEZFOTQ2QjUvdGVzdC1kaXJlY3RvcnktNzAxM2E5NDYtZjgxMi1hZWQ3LTA1MjAtNWY1Mjg1ZTgyZjVhL3Rlc3QtZGlyZWN0b3J5LTNjZjJkOTg3LTJkYjctMGRlNS0xMzBlLWI5MDg0M2YwNWRkZC90ZXN0LWZpbGUtOWM2M2I2N2MtNDI5MC0zZmI0LTEwMDItZDVkOTAzZjA2YmRjFgAAAA==",
+        "x-ms-namespace-enabled": "true",
+        "x-ms-request-id": "da848497-a01f-0061-04f2-065c1c000000",
+        "x-ms-version": "2020-06-12"
+      },
+      "ResponseBody": "eyJkaXJlY3Rvcmllc1N1Y2Nlc3NmdWwiOjIsImZhaWxlZEVudHJpZXMiOltdLCJmYWlsdXJlQ291bnQiOjAsImZpbGVzU3VjY2Vzc2Z1bCI6MH0K"
+    },
+    {
+      "RequestUri": "https://seannse.dfs.core.windows.net/test-filesystem-55efa84a-c264-e803-87a2-34026cdcef2b/test-directory-7013a946-f812-aed7-0520-5f5285e82f5a?action=setAccessControlRecursive\u0026continuation=VBahyJK%2Bl7OAlqYBGPwBGPYBL3NlYW5uc2UBMDFENTc5OTJDOTcxNDhDMi90ZXN0LWZpbGVzeXN0ZW0tNTVlZmE4NGEtYzI2NC1lODAzLTg3YTItMzQwMjZjZGNlZjJiATAxRDcwNkYyNEZFOTQ2QjUvdGVzdC1kaXJlY3RvcnktNzAxM2E5NDYtZjgxMi1hZWQ3LTA1MjAtNWY1Mjg1ZTgyZjVhL3Rlc3QtZGlyZWN0b3J5LTNjZjJkOTg3LTJkYjctMGRlNS0xMzBlLWI5MDg0M2YwNWRkZC90ZXN0LWZpbGUtOWM2M2I2N2MtNDI5MC0zZmI0LTEwMDItZDVkOTAzZjA2YmRjFgAAAA%3D%3D\u0026mode=set\u0026maxRecords=2",
+      "RequestMethod": "PATCH",
+      "RequestHeaders": {
+        "Accept": "application/json",
+        "Authorization": "Sanitized",
+        "User-Agent": [
+          "azsdk-net-Storage.Files.DataLake/12.7.0-alpha.20210219.1",
+          "(.NET 5.0.3; Microsoft Windows 10.0.19041)"
         ],
         "x-ms-acl": "user::rwx,group::r--,other::---,mask::rwx",
-        "x-ms-client-request-id": "19d99b45-90d1-8d11-be12-e00a4eb6fd30",
-        "x-ms-date": "Wed, 17 Feb 2021 22:49:54 GMT",
->>>>>>> 1814567d
+        "x-ms-client-request-id": "98c66a33-3040-520d-e787-77a0cc4db658",
+        "x-ms-date": "Fri, 19 Feb 2021 19:06:23 GMT",
         "x-ms-return-client-request-id": "true",
         "x-ms-version": "2020-06-12"
       },
       "RequestBody": null,
       "StatusCode": 200,
       "ResponseHeaders": {
-<<<<<<< HEAD
-        "Date": "Tue, 02 Feb 2021 21:46:41 GMT",
-=======
-        "Date": "Wed, 17 Feb 2021 22:49:53 GMT",
->>>>>>> 1814567d
+        "Date": "Fri, 19 Feb 2021 19:06:22 GMT",
         "Server": [
           "Windows-Azure-HDFS/1.0",
           "Microsoft-HTTPAPI/2.0"
         ],
         "Transfer-Encoding": "chunked",
-        "x-ms-client-request-id": "19d99b45-90d1-8d11-be12-e00a4eb6fd30",
-<<<<<<< HEAD
-        "x-ms-continuation": "VBaRp8bD9bqF9mkY/AEY9gEvc2Vhbm5zZQEwMUQ1Nzk5MkM5NzE0OEMyL3Rlc3QtZmlsZXN5c3RlbS1lZjE3ZWJiNS03OGNlLTRlNDYtYjlhYS02Y2VkZTU5NTg1ZDMBMDFENkY5QUNFNDMzNUQ2Ny90ZXN0LWRpcmVjdG9yeS1mNzg2MTFlMi1mYmY0LWQ4MTEtMmY4ZS1kOGU3YjVmNjBkYzIvdGVzdC1kaXJlY3RvcnktNTJlY2ZjMGQtOWE1Ni0yOGY2LWIzMzktM2QxMGI4NTI2MTc2L3Rlc3QtZmlsZS03YzE0NTE1YS0wOWZlLWQyMzgtYWZmOC0wZDdhNWI2MjFmMDUWAAAA",
+        "x-ms-client-request-id": "98c66a33-3040-520d-e787-77a0cc4db658",
+        "x-ms-continuation": "VBbi3\u002BSwz8nz52IY/AEY9gEvc2Vhbm5zZQEwMUQ1Nzk5MkM5NzE0OEMyL3Rlc3QtZmlsZXN5c3RlbS01NWVmYTg0YS1jMjY0LWU4MDMtODdhMi0zNDAyNmNkY2VmMmIBMDFENzA2RjI0RkU5NDZCNS90ZXN0LWRpcmVjdG9yeS03MDEzYTk0Ni1mODEyLWFlZDctMDUyMC01ZjUyODVlODJmNWEvdGVzdC1kaXJlY3RvcnktZTA5OGY3MDktZDUyOS04ZDE0LTIzY2ItOTRmODY0YTg2NDc2L3Rlc3QtZmlsZS0wZTkzYmFlNy04MWMwLWU5YmEtYjZkMy04MmQwMGI3ZTA0MjIWAAAA",
         "x-ms-namespace-enabled": "true",
-        "x-ms-request-id": "1ca24548-a01f-0085-5bac-f95282000000",
-=======
-        "x-ms-continuation": "VBbeu\u002B3BrJjaiKkBGPwBGPYBL3NlYW5uc2UBMDFENTc5OTJDOTcxNDhDMi90ZXN0LWZpbGVzeXN0ZW0tZWYxN2ViYjUtNzhjZS00ZTQ2LWI5YWEtNmNlZGU1OTU4NWQzATAxRDcwNTdGMzQ2OUZDNjgvdGVzdC1kaXJlY3RvcnktZjc4NjExZTItZmJmNC1kODExLTJmOGUtZDhlN2I1ZjYwZGMyL3Rlc3QtZGlyZWN0b3J5LTUyZWNmYzBkLTlhNTYtMjhmNi1iMzM5LTNkMTBiODUyNjE3Ni90ZXN0LWZpbGUtN2MxNDUxNWEtMDlmZS1kMjM4LWFmZjgtMGQ3YTViNjIxZjA1FgAAAA==",
+        "x-ms-request-id": "da8484b2-a01f-0061-1ff2-065c1c000000",
+        "x-ms-version": "2020-06-12"
+      },
+      "ResponseBody": "eyJkaXJlY3Rvcmllc1N1Y2Nlc3NmdWwiOjEsImZhaWxlZEVudHJpZXMiOltdLCJmYWlsdXJlQ291bnQiOjAsImZpbGVzU3VjY2Vzc2Z1bCI6MX0K"
+    },
+    {
+      "RequestUri": "https://seannse.dfs.core.windows.net/test-filesystem-55efa84a-c264-e803-87a2-34026cdcef2b/test-directory-7013a946-f812-aed7-0520-5f5285e82f5a?action=setAccessControlRecursive\u0026continuation=VBbi3%2BSwz8nz52IY%2FAEY9gEvc2Vhbm5zZQEwMUQ1Nzk5MkM5NzE0OEMyL3Rlc3QtZmlsZXN5c3RlbS01NWVmYTg0YS1jMjY0LWU4MDMtODdhMi0zNDAyNmNkY2VmMmIBMDFENzA2RjI0RkU5NDZCNS90ZXN0LWRpcmVjdG9yeS03MDEzYTk0Ni1mODEyLWFlZDctMDUyMC01ZjUyODVlODJmNWEvdGVzdC1kaXJlY3RvcnktZTA5OGY3MDktZDUyOS04ZDE0LTIzY2ItOTRmODY0YTg2NDc2L3Rlc3QtZmlsZS0wZTkzYmFlNy04MWMwLWU5YmEtYjZkMy04MmQwMGI3ZTA0MjIWAAAA\u0026mode=set\u0026maxRecords=2",
+      "RequestMethod": "PATCH",
+      "RequestHeaders": {
+        "Accept": "application/json",
+        "Authorization": "Sanitized",
+        "User-Agent": [
+          "azsdk-net-Storage.Files.DataLake/12.7.0-alpha.20210219.1",
+          "(.NET 5.0.3; Microsoft Windows 10.0.19041)"
+        ],
+        "x-ms-acl": "user::rwx,group::r--,other::---,mask::rwx",
+        "x-ms-client-request-id": "6e869994-7353-ca34-0329-f1b30e06aedd",
+        "x-ms-date": "Fri, 19 Feb 2021 19:06:23 GMT",
+        "x-ms-return-client-request-id": "true",
+        "x-ms-version": "2020-06-12"
+      },
+      "RequestBody": null,
+      "StatusCode": 200,
+      "ResponseHeaders": {
+        "Date": "Fri, 19 Feb 2021 19:06:22 GMT",
+        "Server": [
+          "Windows-Azure-HDFS/1.0",
+          "Microsoft-HTTPAPI/2.0"
+        ],
+        "Transfer-Encoding": "chunked",
+        "x-ms-client-request-id": "6e869994-7353-ca34-0329-f1b30e06aedd",
+        "x-ms-continuation": "VBaOm8ekmpyE4rsBGMgBGMIBL3NlYW5uc2UBMDFENTc5OTJDOTcxNDhDMi90ZXN0LWZpbGVzeXN0ZW0tNTVlZmE4NGEtYzI2NC1lODAzLTg3YTItMzQwMjZjZGNlZjJiATAxRDcwNkYyNEZFOTQ2QjUvdGVzdC1kaXJlY3RvcnktNzAxM2E5NDYtZjgxMi1hZWQ3LTA1MjAtNWY1Mjg1ZTgyZjVhL3Rlc3QtZmlsZS0xNTFjN2MwZi1mZTc4LWJjYjMtNDRlNC04MzcyOTBjODUwMzMWAAAA",
         "x-ms-namespace-enabled": "true",
-        "x-ms-request-id": "0e090c0a-801f-0014-6a7f-053730000000",
->>>>>>> 1814567d
-        "x-ms-version": "2020-06-12"
-      },
-      "ResponseBody": "eyJkaXJlY3Rvcmllc1N1Y2Nlc3NmdWwiOjIsImZhaWxlZEVudHJpZXMiOltdLCJmYWlsdXJlQ291bnQiOjAsImZpbGVzU3VjY2Vzc2Z1bCI6MH0K"
-    },
-    {
-<<<<<<< HEAD
-      "RequestUri": "https://seannse.dfs.core.windows.net/test-filesystem-ef17ebb5-78ce-4e46-b9aa-6cede59585d3/test-directory-f78611e2-fbf4-d811-2f8e-d8e7b5f60dc2?action=setAccessControlRecursive\u0026continuation=VBaRp8bD9bqF9mkY%2FAEY9gEvc2Vhbm5zZQEwMUQ1Nzk5MkM5NzE0OEMyL3Rlc3QtZmlsZXN5c3RlbS1lZjE3ZWJiNS03OGNlLTRlNDYtYjlhYS02Y2VkZTU5NTg1ZDMBMDFENkY5QUNFNDMzNUQ2Ny90ZXN0LWRpcmVjdG9yeS1mNzg2MTFlMi1mYmY0LWQ4MTEtMmY4ZS1kOGU3YjVmNjBkYzIvdGVzdC1kaXJlY3RvcnktNTJlY2ZjMGQtOWE1Ni0yOGY2LWIzMzktM2QxMGI4NTI2MTc2L3Rlc3QtZmlsZS03YzE0NTE1YS0wOWZlLWQyMzgtYWZmOC0wZDdhNWI2MjFmMDUWAAAA\u0026mode=set\u0026maxRecords=2",
-=======
-      "RequestUri": "https://seannse.dfs.core.windows.net/test-filesystem-ef17ebb5-78ce-4e46-b9aa-6cede59585d3/test-directory-f78611e2-fbf4-d811-2f8e-d8e7b5f60dc2?action=setAccessControlRecursive\u0026mode=set\u0026continuation=VBbeu%2B3BrJjaiKkBGPwBGPYBL3NlYW5uc2UBMDFENTc5OTJDOTcxNDhDMi90ZXN0LWZpbGVzeXN0ZW0tZWYxN2ViYjUtNzhjZS00ZTQ2LWI5YWEtNmNlZGU1OTU4NWQzATAxRDcwNTdGMzQ2OUZDNjgvdGVzdC1kaXJlY3RvcnktZjc4NjExZTItZmJmNC1kODExLTJmOGUtZDhlN2I1ZjYwZGMyL3Rlc3QtZGlyZWN0b3J5LTUyZWNmYzBkLTlhNTYtMjhmNi1iMzM5LTNkMTBiODUyNjE3Ni90ZXN0LWZpbGUtN2MxNDUxNWEtMDlmZS1kMjM4LWFmZjgtMGQ3YTViNjIxZjA1FgAAAA%3D%3D\u0026maxRecords=2",
->>>>>>> 1814567d
+        "x-ms-request-id": "da8484c3-a01f-0061-2ff2-065c1c000000",
+        "x-ms-version": "2020-06-12"
+      },
+      "ResponseBody": "eyJkaXJlY3Rvcmllc1N1Y2Nlc3NmdWwiOjAsImZhaWxlZEVudHJpZXMiOltdLCJmYWlsdXJlQ291bnQiOjAsImZpbGVzU3VjY2Vzc2Z1bCI6Mn0K"
+    },
+    {
+      "RequestUri": "https://seannse.dfs.core.windows.net/test-filesystem-55efa84a-c264-e803-87a2-34026cdcef2b/test-directory-7013a946-f812-aed7-0520-5f5285e82f5a?action=setAccessControlRecursive\u0026continuation=VBaOm8ekmpyE4rsBGMgBGMIBL3NlYW5uc2UBMDFENTc5OTJDOTcxNDhDMi90ZXN0LWZpbGVzeXN0ZW0tNTVlZmE4NGEtYzI2NC1lODAzLTg3YTItMzQwMjZjZGNlZjJiATAxRDcwNkYyNEZFOTQ2QjUvdGVzdC1kaXJlY3RvcnktNzAxM2E5NDYtZjgxMi1hZWQ3LTA1MjAtNWY1Mjg1ZTgyZjVhL3Rlc3QtZmlsZS0xNTFjN2MwZi1mZTc4LWJjYjMtNDRlNC04MzcyOTBjODUwMzMWAAAA\u0026mode=set\u0026maxRecords=2",
       "RequestMethod": "PATCH",
       "RequestHeaders": {
         "Accept": "application/json",
         "Authorization": "Sanitized",
         "User-Agent": [
-<<<<<<< HEAD
-          "azsdk-net-Storage.Files.DataLake/12.7.0-alpha.20210202.1",
-          "(.NET 5.0.2; Microsoft Windows 10.0.19042)"
+          "azsdk-net-Storage.Files.DataLake/12.7.0-alpha.20210219.1",
+          "(.NET 5.0.3; Microsoft Windows 10.0.19041)"
         ],
         "x-ms-acl": "user::rwx,group::r--,other::---,mask::rwx",
-        "x-ms-client-request-id": "8d6f65d8-c063-70b2-811c-94c558eadd41",
-        "x-ms-date": "Tue, 02 Feb 2021 21:46:41 GMT",
-=======
-          "azsdk-net-Storage.Files.DataLake/12.7.0-alpha.20210217.1",
-          "(.NET 5.0.3; Microsoft Windows 10.0.19042)"
-        ],
-        "x-ms-acl": "user::rwx,group::r--,other::---,mask::rwx",
-        "x-ms-client-request-id": "8d6f65d8-c063-70b2-811c-94c558eadd41",
-        "x-ms-date": "Wed, 17 Feb 2021 22:49:54 GMT",
->>>>>>> 1814567d
+        "x-ms-client-request-id": "320b9937-48c7-7004-b12a-de5ebe4d93da",
+        "x-ms-date": "Fri, 19 Feb 2021 19:06:24 GMT",
         "x-ms-return-client-request-id": "true",
         "x-ms-version": "2020-06-12"
       },
       "RequestBody": null,
       "StatusCode": 200,
       "ResponseHeaders": {
-<<<<<<< HEAD
-        "Date": "Tue, 02 Feb 2021 21:46:41 GMT",
-=======
-        "Date": "Wed, 17 Feb 2021 22:49:53 GMT",
->>>>>>> 1814567d
+        "Date": "Fri, 19 Feb 2021 19:06:22 GMT",
         "Server": [
           "Windows-Azure-HDFS/1.0",
           "Microsoft-HTTPAPI/2.0"
         ],
         "Transfer-Encoding": "chunked",
-        "x-ms-client-request-id": "8d6f65d8-c063-70b2-811c-94c558eadd41",
-<<<<<<< HEAD
-        "x-ms-continuation": "VBai7YeWisL4/AIY/AEY9gEvc2Vhbm5zZQEwMUQ1Nzk5MkM5NzE0OEMyL3Rlc3QtZmlsZXN5c3RlbS1lZjE3ZWJiNS03OGNlLTRlNDYtYjlhYS02Y2VkZTU5NTg1ZDMBMDFENkY5QUNFNDMzNUQ2Ny90ZXN0LWRpcmVjdG9yeS1mNzg2MTFlMi1mYmY0LWQ4MTEtMmY4ZS1kOGU3YjVmNjBkYzIvdGVzdC1kaXJlY3RvcnktN2ZkZTI1OTUtOTMzOC1iOTU2LWIyZjUtYWQ1OTM1NWZlNDFkL3Rlc3QtZmlsZS0zMGQ0MGY5My1iZGYzLWI3NjItZDRmOS1kZDk5NmM4OWJjMzcWAAAA",
+        "x-ms-client-request-id": "320b9937-48c7-7004-b12a-de5ebe4d93da",
         "x-ms-namespace-enabled": "true",
-        "x-ms-request-id": "1ca2454c-a01f-0085-5fac-f95282000000",
-=======
-        "x-ms-continuation": "VBbt8ayU0\u002BCngsIBGPwBGPYBL3NlYW5uc2UBMDFENTc5OTJDOTcxNDhDMi90ZXN0LWZpbGVzeXN0ZW0tZWYxN2ViYjUtNzhjZS00ZTQ2LWI5YWEtNmNlZGU1OTU4NWQzATAxRDcwNTdGMzQ2OUZDNjgvdGVzdC1kaXJlY3RvcnktZjc4NjExZTItZmJmNC1kODExLTJmOGUtZDhlN2I1ZjYwZGMyL3Rlc3QtZGlyZWN0b3J5LTdmZGUyNTk1LTkzMzgtYjk1Ni1iMmY1LWFkNTkzNTVmZTQxZC90ZXN0LWZpbGUtMzBkNDBmOTMtYmRmMy1iNzYyLWQ0ZjktZGQ5OTZjODliYzM3FgAAAA==",
-        "x-ms-namespace-enabled": "true",
-        "x-ms-request-id": "0e090c16-801f-0014-767f-053730000000",
->>>>>>> 1814567d
-        "x-ms-version": "2020-06-12"
-      },
-      "ResponseBody": "eyJkaXJlY3Rvcmllc1N1Y2Nlc3NmdWwiOjEsImZhaWxlZEVudHJpZXMiOltdLCJmYWlsdXJlQ291bnQiOjAsImZpbGVzU3VjY2Vzc2Z1bCI6MX0K"
-    },
-    {
-<<<<<<< HEAD
-      "RequestUri": "https://seannse.dfs.core.windows.net/test-filesystem-ef17ebb5-78ce-4e46-b9aa-6cede59585d3/test-directory-f78611e2-fbf4-d811-2f8e-d8e7b5f60dc2?action=setAccessControlRecursive\u0026continuation=VBai7YeWisL4%2FAIY%2FAEY9gEvc2Vhbm5zZQEwMUQ1Nzk5MkM5NzE0OEMyL3Rlc3QtZmlsZXN5c3RlbS1lZjE3ZWJiNS03OGNlLTRlNDYtYjlhYS02Y2VkZTU5NTg1ZDMBMDFENkY5QUNFNDMzNUQ2Ny90ZXN0LWRpcmVjdG9yeS1mNzg2MTFlMi1mYmY0LWQ4MTEtMmY4ZS1kOGU3YjVmNjBkYzIvdGVzdC1kaXJlY3RvcnktN2ZkZTI1OTUtOTMzOC1iOTU2LWIyZjUtYWQ1OTM1NWZlNDFkL3Rlc3QtZmlsZS0zMGQ0MGY5My1iZGYzLWI3NjItZDRmOS1kZDk5NmM4OWJjMzcWAAAA\u0026mode=set\u0026maxRecords=2",
-=======
-      "RequestUri": "https://seannse.dfs.core.windows.net/test-filesystem-ef17ebb5-78ce-4e46-b9aa-6cede59585d3/test-directory-f78611e2-fbf4-d811-2f8e-d8e7b5f60dc2?action=setAccessControlRecursive\u0026mode=set\u0026continuation=VBbt8ayU0%2BCngsIBGPwBGPYBL3NlYW5uc2UBMDFENTc5OTJDOTcxNDhDMi90ZXN0LWZpbGVzeXN0ZW0tZWYxN2ViYjUtNzhjZS00ZTQ2LWI5YWEtNmNlZGU1OTU4NWQzATAxRDcwNTdGMzQ2OUZDNjgvdGVzdC1kaXJlY3RvcnktZjc4NjExZTItZmJmNC1kODExLTJmOGUtZDhlN2I1ZjYwZGMyL3Rlc3QtZGlyZWN0b3J5LTdmZGUyNTk1LTkzMzgtYjk1Ni1iMmY1LWFkNTkzNTVmZTQxZC90ZXN0LWZpbGUtMzBkNDBmOTMtYmRmMy1iNzYyLWQ0ZjktZGQ5OTZjODliYzM3FgAAAA%3D%3D\u0026maxRecords=2",
->>>>>>> 1814567d
-      "RequestMethod": "PATCH",
-      "RequestHeaders": {
-        "Accept": "application/json",
-        "Authorization": "Sanitized",
-        "User-Agent": [
-<<<<<<< HEAD
-          "azsdk-net-Storage.Files.DataLake/12.7.0-alpha.20210202.1",
-          "(.NET 5.0.2; Microsoft Windows 10.0.19042)"
-        ],
-        "x-ms-acl": "user::rwx,group::r--,other::---,mask::rwx",
-        "x-ms-client-request-id": "e931a5c2-7046-b3cd-cb0d-bd23b6eac00a",
-        "x-ms-date": "Tue, 02 Feb 2021 21:46:41 GMT",
-=======
-          "azsdk-net-Storage.Files.DataLake/12.7.0-alpha.20210217.1",
-          "(.NET 5.0.3; Microsoft Windows 10.0.19042)"
-        ],
-        "x-ms-acl": "user::rwx,group::r--,other::---,mask::rwx",
-        "x-ms-client-request-id": "e931a5c2-7046-b3cd-cb0d-bd23b6eac00a",
-        "x-ms-date": "Wed, 17 Feb 2021 22:49:54 GMT",
->>>>>>> 1814567d
-        "x-ms-return-client-request-id": "true",
-        "x-ms-version": "2020-06-12"
-      },
-      "RequestBody": null,
-      "StatusCode": 200,
-      "ResponseHeaders": {
-<<<<<<< HEAD
-        "Date": "Tue, 02 Feb 2021 21:46:41 GMT",
-=======
-        "Date": "Wed, 17 Feb 2021 22:49:53 GMT",
->>>>>>> 1814567d
-        "Server": [
-          "Windows-Azure-HDFS/1.0",
-          "Microsoft-HTTPAPI/2.0"
-        ],
-        "Transfer-Encoding": "chunked",
-        "x-ms-client-request-id": "e931a5c2-7046-b3cd-cb0d-bd23b6eac00a",
-<<<<<<< HEAD
-        "x-ms-continuation": "VBa0ju2v9\u002B6KoQcYyAEYwgEvc2Vhbm5zZQEwMUQ1Nzk5MkM5NzE0OEMyL3Rlc3QtZmlsZXN5c3RlbS1lZjE3ZWJiNS03OGNlLTRlNDYtYjlhYS02Y2VkZTU5NTg1ZDMBMDFENkY5QUNFNDMzNUQ2Ny90ZXN0LWRpcmVjdG9yeS1mNzg2MTFlMi1mYmY0LWQ4MTEtMmY4ZS1kOGU3YjVmNjBkYzIvdGVzdC1maWxlLTQ0MDc2Mzk0LTk5NGQtMTlhYi05ZGU0LTIyMmIwMjNhZmZkYxYAAAA=",
-        "x-ms-namespace-enabled": "true",
-        "x-ms-request-id": "1ca24553-a01f-0085-66ac-f95282000000",
-=======
-        "x-ms-continuation": "VBbS//LX\u002B/\u002BlmtABGMgBGMIBL3NlYW5uc2UBMDFENTc5OTJDOTcxNDhDMi90ZXN0LWZpbGVzeXN0ZW0tZWYxN2ViYjUtNzhjZS00ZTQ2LWI5YWEtNmNlZGU1OTU4NWQzATAxRDcwNTdGMzQ2OUZDNjgvdGVzdC1kaXJlY3RvcnktZjc4NjExZTItZmJmNC1kODExLTJmOGUtZDhlN2I1ZjYwZGMyL3Rlc3QtZmlsZS00NDA3NjM5NC05OTRkLTE5YWItOWRlNC0yMjJiMDIzYWZmZGMWAAAA",
-        "x-ms-namespace-enabled": "true",
-        "x-ms-request-id": "0e090c2f-801f-0014-0e7f-053730000000",
->>>>>>> 1814567d
-        "x-ms-version": "2020-06-12"
-      },
-      "ResponseBody": "eyJkaXJlY3Rvcmllc1N1Y2Nlc3NmdWwiOjAsImZhaWxlZEVudHJpZXMiOltdLCJmYWlsdXJlQ291bnQiOjAsImZpbGVzU3VjY2Vzc2Z1bCI6Mn0K"
-    },
-    {
-<<<<<<< HEAD
-      "RequestUri": "https://seannse.dfs.core.windows.net/test-filesystem-ef17ebb5-78ce-4e46-b9aa-6cede59585d3/test-directory-f78611e2-fbf4-d811-2f8e-d8e7b5f60dc2?action=setAccessControlRecursive\u0026continuation=VBa0ju2v9%2B6KoQcYyAEYwgEvc2Vhbm5zZQEwMUQ1Nzk5MkM5NzE0OEMyL3Rlc3QtZmlsZXN5c3RlbS1lZjE3ZWJiNS03OGNlLTRlNDYtYjlhYS02Y2VkZTU5NTg1ZDMBMDFENkY5QUNFNDMzNUQ2Ny90ZXN0LWRpcmVjdG9yeS1mNzg2MTFlMi1mYmY0LWQ4MTEtMmY4ZS1kOGU3YjVmNjBkYzIvdGVzdC1maWxlLTQ0MDc2Mzk0LTk5NGQtMTlhYi05ZGU0LTIyMmIwMjNhZmZkYxYAAAA%3D\u0026mode=set\u0026maxRecords=2",
-=======
-      "RequestUri": "https://seannse.dfs.core.windows.net/test-filesystem-ef17ebb5-78ce-4e46-b9aa-6cede59585d3/test-directory-f78611e2-fbf4-d811-2f8e-d8e7b5f60dc2?action=setAccessControlRecursive\u0026mode=set\u0026continuation=VBbS%2F%2FLX%2B%2F%2BlmtABGMgBGMIBL3NlYW5uc2UBMDFENTc5OTJDOTcxNDhDMi90ZXN0LWZpbGVzeXN0ZW0tZWYxN2ViYjUtNzhjZS00ZTQ2LWI5YWEtNmNlZGU1OTU4NWQzATAxRDcwNTdGMzQ2OUZDNjgvdGVzdC1kaXJlY3RvcnktZjc4NjExZTItZmJmNC1kODExLTJmOGUtZDhlN2I1ZjYwZGMyL3Rlc3QtZmlsZS00NDA3NjM5NC05OTRkLTE5YWItOWRlNC0yMjJiMDIzYWZmZGMWAAAA\u0026maxRecords=2",
->>>>>>> 1814567d
-      "RequestMethod": "PATCH",
-      "RequestHeaders": {
-        "Accept": "application/json",
-        "Authorization": "Sanitized",
-        "User-Agent": [
-<<<<<<< HEAD
-          "azsdk-net-Storage.Files.DataLake/12.7.0-alpha.20210202.1",
-          "(.NET 5.0.2; Microsoft Windows 10.0.19042)"
-        ],
-        "x-ms-acl": "user::rwx,group::r--,other::---,mask::rwx",
-        "x-ms-client-request-id": "b202574b-f4b8-73fa-d9d6-4da24a504300",
-        "x-ms-date": "Tue, 02 Feb 2021 21:46:41 GMT",
-=======
-          "azsdk-net-Storage.Files.DataLake/12.7.0-alpha.20210217.1",
-          "(.NET 5.0.3; Microsoft Windows 10.0.19042)"
-        ],
-        "x-ms-acl": "user::rwx,group::r--,other::---,mask::rwx",
-        "x-ms-client-request-id": "b202574b-f4b8-73fa-d9d6-4da24a504300",
-        "x-ms-date": "Wed, 17 Feb 2021 22:49:54 GMT",
->>>>>>> 1814567d
-        "x-ms-return-client-request-id": "true",
-        "x-ms-version": "2020-06-12"
-      },
-      "RequestBody": null,
-      "StatusCode": 200,
-      "ResponseHeaders": {
-<<<<<<< HEAD
-        "Date": "Tue, 02 Feb 2021 21:46:41 GMT",
-=======
-        "Date": "Wed, 17 Feb 2021 22:49:53 GMT",
->>>>>>> 1814567d
-        "Server": [
-          "Windows-Azure-HDFS/1.0",
-          "Microsoft-HTTPAPI/2.0"
-        ],
-        "Transfer-Encoding": "chunked",
-        "x-ms-client-request-id": "b202574b-f4b8-73fa-d9d6-4da24a504300",
-        "x-ms-namespace-enabled": "true",
-<<<<<<< HEAD
-        "x-ms-request-id": "1ca24560-a01f-0085-73ac-f95282000000",
-=======
-        "x-ms-request-id": "0e090c47-801f-0014-267f-053730000000",
->>>>>>> 1814567d
+        "x-ms-request-id": "da8484d5-a01f-0061-41f2-065c1c000000",
         "x-ms-version": "2020-06-12"
       },
       "ResponseBody": "eyJkaXJlY3Rvcmllc1N1Y2Nlc3NmdWwiOjAsImZhaWxlZEVudHJpZXMiOltdLCJmYWlsdXJlQ291bnQiOjAsImZpbGVzU3VjY2Vzc2Z1bCI6MX0K"
     },
     {
-      "RequestUri": "https://seannse.blob.core.windows.net/test-filesystem-ef17ebb5-78ce-4e46-b9aa-6cede59585d3?restype=container",
+      "RequestUri": "https://seannse.blob.core.windows.net/test-filesystem-55efa84a-c264-e803-87a2-34026cdcef2b?restype=container",
       "RequestMethod": "DELETE",
       "RequestHeaders": {
         "Accept": "application/xml",
         "Authorization": "Sanitized",
-<<<<<<< HEAD
-        "traceparent": "00-187d653666ee4442ad9ee828fb72f331-d0179f64f636c849-00",
-        "User-Agent": [
-          "azsdk-net-Storage.Files.DataLake/12.7.0-alpha.20210202.1",
-          "(.NET 5.0.2; Microsoft Windows 10.0.19042)"
-        ],
-        "x-ms-client-request-id": "5fd762b6-0de7-6a51-3b93-3c20eae886a1",
-        "x-ms-date": "Tue, 02 Feb 2021 21:46:41 GMT",
-=======
-        "traceparent": "00-9aa06630c1162b449883121bb02668f5-6147b0095aac2d4a-00",
-        "User-Agent": [
-          "azsdk-net-Storage.Files.DataLake/12.7.0-alpha.20210217.1",
-          "(.NET 5.0.3; Microsoft Windows 10.0.19042)"
-        ],
-        "x-ms-client-request-id": "5fd762b6-0de7-6a51-3b93-3c20eae886a1",
-        "x-ms-date": "Wed, 17 Feb 2021 22:49:54 GMT",
->>>>>>> 1814567d
+        "traceparent": "00-5ee880f8cb1a5b47bf0a6462e18c1a60-5431b2295a94b549-00",
+        "User-Agent": [
+          "azsdk-net-Storage.Files.DataLake/12.7.0-alpha.20210219.1",
+          "(.NET 5.0.3; Microsoft Windows 10.0.19041)"
+        ],
+        "x-ms-client-request-id": "757cabb5-7bfa-4d15-a27c-60c25da7c51c",
+        "x-ms-date": "Fri, 19 Feb 2021 19:06:24 GMT",
         "x-ms-return-client-request-id": "true",
         "x-ms-version": "2020-06-12"
       },
@@ -655,28 +410,20 @@
       "StatusCode": 202,
       "ResponseHeaders": {
         "Content-Length": "0",
-<<<<<<< HEAD
-        "Date": "Tue, 02 Feb 2021 21:46:41 GMT",
-=======
-        "Date": "Wed, 17 Feb 2021 22:49:53 GMT",
->>>>>>> 1814567d
+        "Date": "Fri, 19 Feb 2021 19:06:22 GMT",
         "Server": [
           "Windows-Azure-Blob/1.0",
           "Microsoft-HTTPAPI/2.0"
         ],
-        "x-ms-client-request-id": "5fd762b6-0de7-6a51-3b93-3c20eae886a1",
-<<<<<<< HEAD
-        "x-ms-request-id": "c84a8337-001e-00b3-40ac-f9dff2000000",
-=======
-        "x-ms-request-id": "9722a648-701e-00b9-3f7f-057b45000000",
->>>>>>> 1814567d
+        "x-ms-client-request-id": "757cabb5-7bfa-4d15-a27c-60c25da7c51c",
+        "x-ms-request-id": "cb1379bf-b01e-006d-23f2-06cb14000000",
         "x-ms-version": "2020-06-12"
       },
       "ResponseBody": []
     }
   ],
   "Variables": {
-    "RandomSeed": "1245614140",
+    "RandomSeed": "1083268079",
     "Storage_TestConfigHierarchicalNamespace": "NamespaceTenant\nseannse\nU2FuaXRpemVk\nhttps://seannse.blob.core.windows.net\nhttps://seannse.file.core.windows.net\nhttps://seannse.queue.core.windows.net\nhttps://seannse.table.core.windows.net\n\n\n\n\nhttps://seannse-secondary.blob.core.windows.net\nhttps://seannse-secondary.file.core.windows.net\nhttps://seannse-secondary.queue.core.windows.net\nhttps://seannse-secondary.table.core.windows.net\n68390a19-a643-458b-b726-408abf67b4fc\nSanitized\n72f988bf-86f1-41af-91ab-2d7cd011db47\nhttps://login.microsoftonline.com/\nCloud\nBlobEndpoint=https://seannse.blob.core.windows.net/;QueueEndpoint=https://seannse.queue.core.windows.net/;FileEndpoint=https://seannse.file.core.windows.net/;BlobSecondaryEndpoint=https://seannse-secondary.blob.core.windows.net/;QueueSecondaryEndpoint=https://seannse-secondary.queue.core.windows.net/;FileSecondaryEndpoint=https://seannse-secondary.file.core.windows.net/;AccountName=seannse;AccountKey=Sanitized\n"
   }
 }