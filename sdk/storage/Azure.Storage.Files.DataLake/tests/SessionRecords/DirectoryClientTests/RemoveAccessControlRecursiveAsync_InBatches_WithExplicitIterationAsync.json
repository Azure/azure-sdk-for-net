--- conflicted
+++ resolved
@@ -1,653 +1,408 @@
 {
   "Entries": [
     {
-      "RequestUri": "https://seannse.blob.core.windows.net/test-filesystem-fe0a3d3e-9d74-6f99-a191-792ac36d0d06?restype=container",
+      "RequestUri": "https://seannse.blob.core.windows.net/test-filesystem-d1450a88-56ef-fb83-607e-9775673c3f44?restype=container",
       "RequestMethod": "PUT",
       "RequestHeaders": {
         "Accept": "application/xml",
         "Authorization": "Sanitized",
-<<<<<<< HEAD
-        "traceparent": "00-19fcc54573677f479c1de47851fe1801-7018bbffc1618a4d-00",
-        "User-Agent": [
-          "azsdk-net-Storage.Files.DataLake/12.7.0-alpha.20210202.1",
-          "(.NET 5.0.2; Microsoft Windows 10.0.19042)"
+        "traceparent": "00-b5ace3c93c75474b9cc4ae1004b4c5e7-15d82f7f017b6440-00",
+        "User-Agent": [
+          "azsdk-net-Storage.Files.DataLake/12.7.0-alpha.20210219.1",
+          "(.NET 5.0.3; Microsoft Windows 10.0.19041)"
         ],
         "x-ms-blob-public-access": "container",
-        "x-ms-client-request-id": "aeb0042c-db3b-a763-d01b-5d40f38c00f7",
-        "x-ms-date": "Tue, 02 Feb 2021 21:44:52 GMT",
-=======
-        "traceparent": "00-194e9c8b80fb34478c61be57e9621f00-a76db600a654e84e-00",
-        "User-Agent": [
-          "azsdk-net-Storage.Files.DataLake/12.7.0-alpha.20210217.1",
-          "(.NET 5.0.3; Microsoft Windows 10.0.19042)"
-        ],
-        "x-ms-blob-public-access": "container",
-        "x-ms-client-request-id": "aeb0042c-db3b-a763-d01b-5d40f38c00f7",
-        "x-ms-date": "Wed, 17 Feb 2021 22:48:07 GMT",
->>>>>>> 1814567d
-        "x-ms-return-client-request-id": "true",
-        "x-ms-version": "2020-06-12"
-      },
-      "RequestBody": null,
-      "StatusCode": 201,
-      "ResponseHeaders": {
-        "Content-Length": "0",
-<<<<<<< HEAD
-        "Date": "Tue, 02 Feb 2021 21:44:52 GMT",
-        "ETag": "\u00220x8D8C7C3C6378E90\u0022",
-        "Last-Modified": "Tue, 02 Feb 2021 21:44:53 GMT",
-=======
-        "Date": "Wed, 17 Feb 2021 22:48:06 GMT",
-        "ETag": "\u00220x8D8D396182B3C87\u0022",
-        "Last-Modified": "Wed, 17 Feb 2021 22:48:07 GMT",
->>>>>>> 1814567d
+        "x-ms-client-request-id": "c86ddd82-0aaf-cccd-5a23-4effe208cabc",
+        "x-ms-date": "Fri, 19 Feb 2021 19:05:12 GMT",
+        "x-ms-return-client-request-id": "true",
+        "x-ms-version": "2020-06-12"
+      },
+      "RequestBody": null,
+      "StatusCode": 201,
+      "ResponseHeaders": {
+        "Content-Length": "0",
+        "Date": "Fri, 19 Feb 2021 19:05:11 GMT",
+        "ETag": "\u00220x8D8D5094899C5F7\u0022",
+        "Last-Modified": "Fri, 19 Feb 2021 19:05:12 GMT",
         "Server": [
           "Windows-Azure-Blob/1.0",
           "Microsoft-HTTPAPI/2.0"
         ],
-        "x-ms-client-request-id": "aeb0042c-db3b-a763-d01b-5d40f38c00f7",
-<<<<<<< HEAD
-        "x-ms-request-id": "9d1a0955-501e-0028-02ac-f91ef7000000",
-=======
-        "x-ms-request-id": "9bc5449b-c01e-0015-2b7e-0568ec000000",
->>>>>>> 1814567d
-        "x-ms-version": "2020-06-12"
-      },
-      "ResponseBody": []
-    },
-    {
-      "RequestUri": "https://seannse.dfs.core.windows.net/test-filesystem-fe0a3d3e-9d74-6f99-a191-792ac36d0d06/test-directory-c644ad0d-af3c-f666-44e9-d7ae1f34ee13?resource=directory",
-      "RequestMethod": "PUT",
-      "RequestHeaders": {
-        "Accept": "application/json",
-        "Authorization": "Sanitized",
-<<<<<<< HEAD
-        "traceparent": "00-d743bb160fffd0489d5ba9107b3c4a42-79e103421baf904c-00",
-        "User-Agent": [
-          "azsdk-net-Storage.Files.DataLake/12.7.0-alpha.20210202.1",
-          "(.NET 5.0.2; Microsoft Windows 10.0.19042)"
-        ],
-        "x-ms-client-request-id": "d25785c5-5548-7de1-9db9-695103b5879c",
-        "x-ms-date": "Tue, 02 Feb 2021 21:44:52 GMT",
-=======
-        "traceparent": "00-055e0614a3ab0d4c9bf1f0ab1bcbafcb-03e3380f507ce846-00",
-        "User-Agent": [
-          "azsdk-net-Storage.Files.DataLake/12.7.0-alpha.20210217.1",
-          "(.NET 5.0.3; Microsoft Windows 10.0.19042)"
-        ],
-        "x-ms-client-request-id": "d25785c5-5548-7de1-9db9-695103b5879c",
-        "x-ms-date": "Wed, 17 Feb 2021 22:48:07 GMT",
->>>>>>> 1814567d
-        "x-ms-return-client-request-id": "true",
-        "x-ms-version": "2020-06-12"
-      },
-      "RequestBody": null,
-      "StatusCode": 201,
-      "ResponseHeaders": {
-        "Content-Length": "0",
-<<<<<<< HEAD
-        "Date": "Tue, 02 Feb 2021 21:44:52 GMT",
-        "ETag": "\u00220x8D8C7C3C67021AD\u0022",
-        "Last-Modified": "Tue, 02 Feb 2021 21:44:53 GMT",
-=======
-        "Date": "Wed, 17 Feb 2021 22:48:07 GMT",
-        "ETag": "\u00220x8D8D3961863477A\u0022",
-        "Last-Modified": "Wed, 17 Feb 2021 22:48:08 GMT",
->>>>>>> 1814567d
-        "Server": [
-          "Windows-Azure-HDFS/1.0",
-          "Microsoft-HTTPAPI/2.0"
-        ],
-        "x-ms-client-request-id": "d25785c5-5548-7de1-9db9-695103b5879c",
-<<<<<<< HEAD
-        "x-ms-request-id": "7c0d1ed0-c01f-0058-47ac-f9a700000000",
-=======
-        "x-ms-request-id": "d957c0ff-a01f-0085-037e-055282000000",
->>>>>>> 1814567d
-        "x-ms-version": "2020-06-12"
-      },
-      "ResponseBody": []
-    },
-    {
-      "RequestUri": "https://seannse.dfs.core.windows.net/test-filesystem-fe0a3d3e-9d74-6f99-a191-792ac36d0d06/test-directory-c644ad0d-af3c-f666-44e9-d7ae1f34ee13/test-directory-97cb4a2d-408e-ae3a-e2de-1e98e3d30c8c?resource=directory",
-      "RequestMethod": "PUT",
-      "RequestHeaders": {
-        "Accept": "application/json",
-        "Authorization": "Sanitized",
-        "User-Agent": [
-<<<<<<< HEAD
-          "azsdk-net-Storage.Files.DataLake/12.7.0-alpha.20210202.1",
-          "(.NET 5.0.2; Microsoft Windows 10.0.19042)"
-        ],
-        "x-ms-client-request-id": "9f652f1c-95ed-850a-4aa9-f06a37499ac9",
-        "x-ms-date": "Tue, 02 Feb 2021 21:44:52 GMT",
-=======
-          "azsdk-net-Storage.Files.DataLake/12.7.0-alpha.20210217.1",
-          "(.NET 5.0.3; Microsoft Windows 10.0.19042)"
-        ],
-        "x-ms-client-request-id": "9f652f1c-95ed-850a-4aa9-f06a37499ac9",
-        "x-ms-date": "Wed, 17 Feb 2021 22:48:08 GMT",
->>>>>>> 1814567d
-        "x-ms-return-client-request-id": "true",
-        "x-ms-version": "2020-06-12"
-      },
-      "RequestBody": null,
-      "StatusCode": 201,
-      "ResponseHeaders": {
-        "Content-Length": "0",
-<<<<<<< HEAD
-        "Date": "Tue, 02 Feb 2021 21:44:52 GMT",
-        "ETag": "\u00220x8D8C7C3C67FDA5F\u0022",
-        "Last-Modified": "Tue, 02 Feb 2021 21:44:53 GMT",
-=======
-        "Date": "Wed, 17 Feb 2021 22:48:07 GMT",
-        "ETag": "\u00220x8D8D396187222B6\u0022",
-        "Last-Modified": "Wed, 17 Feb 2021 22:48:08 GMT",
->>>>>>> 1814567d
-        "Server": [
-          "Windows-Azure-HDFS/1.0",
-          "Microsoft-HTTPAPI/2.0"
-        ],
-        "x-ms-client-request-id": "9f652f1c-95ed-850a-4aa9-f06a37499ac9",
-<<<<<<< HEAD
-        "x-ms-request-id": "7c0d1edd-c01f-0058-54ac-f9a700000000",
-=======
-        "x-ms-request-id": "d957c113-a01f-0085-177e-055282000000",
->>>>>>> 1814567d
-        "x-ms-version": "2020-06-12"
-      },
-      "ResponseBody": []
-    },
-    {
-      "RequestUri": "https://seannse.dfs.core.windows.net/test-filesystem-fe0a3d3e-9d74-6f99-a191-792ac36d0d06/test-directory-c644ad0d-af3c-f666-44e9-d7ae1f34ee13/test-directory-97cb4a2d-408e-ae3a-e2de-1e98e3d30c8c/test-file-c595ddad-eecc-11c0-7fab-1e0e1e38b868?resource=file",
-      "RequestMethod": "PUT",
-      "RequestHeaders": {
-        "Accept": "application/json",
-        "Authorization": "Sanitized",
-        "User-Agent": [
-<<<<<<< HEAD
-          "azsdk-net-Storage.Files.DataLake/12.7.0-alpha.20210202.1",
-          "(.NET 5.0.2; Microsoft Windows 10.0.19042)"
-        ],
-        "x-ms-client-request-id": "185558e6-9ce4-2e26-6e54-204177fc6712",
-        "x-ms-date": "Tue, 02 Feb 2021 21:44:53 GMT",
-=======
-          "azsdk-net-Storage.Files.DataLake/12.7.0-alpha.20210217.1",
-          "(.NET 5.0.3; Microsoft Windows 10.0.19042)"
-        ],
-        "x-ms-client-request-id": "185558e6-9ce4-2e26-6e54-204177fc6712",
-        "x-ms-date": "Wed, 17 Feb 2021 22:48:08 GMT",
->>>>>>> 1814567d
-        "x-ms-return-client-request-id": "true",
-        "x-ms-version": "2020-06-12"
-      },
-      "RequestBody": null,
-      "StatusCode": 201,
-      "ResponseHeaders": {
-        "Content-Length": "0",
-<<<<<<< HEAD
-        "Date": "Tue, 02 Feb 2021 21:44:53 GMT",
-        "ETag": "\u00220x8D8C7C3C68E2E35\u0022",
-        "Last-Modified": "Tue, 02 Feb 2021 21:44:53 GMT",
-=======
-        "Date": "Wed, 17 Feb 2021 22:48:07 GMT",
-        "ETag": "\u00220x8D8D3961880694C\u0022",
-        "Last-Modified": "Wed, 17 Feb 2021 22:48:08 GMT",
->>>>>>> 1814567d
-        "Server": [
-          "Windows-Azure-HDFS/1.0",
-          "Microsoft-HTTPAPI/2.0"
-        ],
-        "x-ms-client-request-id": "185558e6-9ce4-2e26-6e54-204177fc6712",
-<<<<<<< HEAD
-        "x-ms-request-id": "7c0d1ee7-c01f-0058-5eac-f9a700000000",
-=======
-        "x-ms-request-id": "d957c11c-a01f-0085-207e-055282000000",
->>>>>>> 1814567d
-        "x-ms-version": "2020-06-12"
-      },
-      "ResponseBody": []
-    },
-    {
-      "RequestUri": "https://seannse.dfs.core.windows.net/test-filesystem-fe0a3d3e-9d74-6f99-a191-792ac36d0d06/test-directory-c644ad0d-af3c-f666-44e9-d7ae1f34ee13/test-directory-97cb4a2d-408e-ae3a-e2de-1e98e3d30c8c/test-file-0cee87f0-e6cc-405b-3d6f-93699f8de51e?resource=file",
-      "RequestMethod": "PUT",
-      "RequestHeaders": {
-        "Accept": "application/json",
-        "Authorization": "Sanitized",
-        "User-Agent": [
-<<<<<<< HEAD
-          "azsdk-net-Storage.Files.DataLake/12.7.0-alpha.20210202.1",
-          "(.NET 5.0.2; Microsoft Windows 10.0.19042)"
-        ],
-        "x-ms-client-request-id": "a4423bfb-db72-0063-fc15-da7509bc8ee1",
-        "x-ms-date": "Tue, 02 Feb 2021 21:44:53 GMT",
-=======
-          "azsdk-net-Storage.Files.DataLake/12.7.0-alpha.20210217.1",
-          "(.NET 5.0.3; Microsoft Windows 10.0.19042)"
-        ],
-        "x-ms-client-request-id": "a4423bfb-db72-0063-fc15-da7509bc8ee1",
-        "x-ms-date": "Wed, 17 Feb 2021 22:48:08 GMT",
->>>>>>> 1814567d
-        "x-ms-return-client-request-id": "true",
-        "x-ms-version": "2020-06-12"
-      },
-      "RequestBody": null,
-      "StatusCode": 201,
-      "ResponseHeaders": {
-        "Content-Length": "0",
-<<<<<<< HEAD
-        "Date": "Tue, 02 Feb 2021 21:44:53 GMT",
-        "ETag": "\u00220x8D8C7C3C69D3549\u0022",
-        "Last-Modified": "Tue, 02 Feb 2021 21:44:53 GMT",
-=======
-        "Date": "Wed, 17 Feb 2021 22:48:07 GMT",
-        "ETag": "\u00220x8D8D396188F6F90\u0022",
-        "Last-Modified": "Wed, 17 Feb 2021 22:48:08 GMT",
->>>>>>> 1814567d
-        "Server": [
-          "Windows-Azure-HDFS/1.0",
-          "Microsoft-HTTPAPI/2.0"
-        ],
-        "x-ms-client-request-id": "a4423bfb-db72-0063-fc15-da7509bc8ee1",
-<<<<<<< HEAD
-        "x-ms-request-id": "7c0d1ef9-c01f-0058-70ac-f9a700000000",
-=======
-        "x-ms-request-id": "d957c130-a01f-0085-347e-055282000000",
->>>>>>> 1814567d
-        "x-ms-version": "2020-06-12"
-      },
-      "ResponseBody": []
-    },
-    {
-      "RequestUri": "https://seannse.dfs.core.windows.net/test-filesystem-fe0a3d3e-9d74-6f99-a191-792ac36d0d06/test-directory-c644ad0d-af3c-f666-44e9-d7ae1f34ee13/test-directory-897d026f-a1d4-5030-020f-077ea142f4df?resource=directory",
-      "RequestMethod": "PUT",
-      "RequestHeaders": {
-        "Accept": "application/json",
-        "Authorization": "Sanitized",
-        "User-Agent": [
-<<<<<<< HEAD
-          "azsdk-net-Storage.Files.DataLake/12.7.0-alpha.20210202.1",
-          "(.NET 5.0.2; Microsoft Windows 10.0.19042)"
-        ],
-        "x-ms-client-request-id": "4aa963bf-26e1-5a61-0bf2-a162d3e45eba",
-        "x-ms-date": "Tue, 02 Feb 2021 21:44:53 GMT",
-=======
-          "azsdk-net-Storage.Files.DataLake/12.7.0-alpha.20210217.1",
-          "(.NET 5.0.3; Microsoft Windows 10.0.19042)"
-        ],
-        "x-ms-client-request-id": "4aa963bf-26e1-5a61-0bf2-a162d3e45eba",
-        "x-ms-date": "Wed, 17 Feb 2021 22:48:08 GMT",
->>>>>>> 1814567d
-        "x-ms-return-client-request-id": "true",
-        "x-ms-version": "2020-06-12"
-      },
-      "RequestBody": null,
-      "StatusCode": 201,
-      "ResponseHeaders": {
-        "Content-Length": "0",
-<<<<<<< HEAD
-        "Date": "Tue, 02 Feb 2021 21:44:53 GMT",
-        "ETag": "\u00220x8D8C7C3C6AC1D80\u0022",
-        "Last-Modified": "Tue, 02 Feb 2021 21:44:53 GMT",
-=======
-        "Date": "Wed, 17 Feb 2021 22:48:07 GMT",
-        "ETag": "\u00220x8D8D396189D76F9\u0022",
-        "Last-Modified": "Wed, 17 Feb 2021 22:48:08 GMT",
->>>>>>> 1814567d
-        "Server": [
-          "Windows-Azure-HDFS/1.0",
-          "Microsoft-HTTPAPI/2.0"
-        ],
-        "x-ms-client-request-id": "4aa963bf-26e1-5a61-0bf2-a162d3e45eba",
-<<<<<<< HEAD
-        "x-ms-request-id": "7c0d1f0f-c01f-0058-05ac-f9a700000000",
-=======
-        "x-ms-request-id": "d957c142-a01f-0085-467e-055282000000",
->>>>>>> 1814567d
-        "x-ms-version": "2020-06-12"
-      },
-      "ResponseBody": []
-    },
-    {
-      "RequestUri": "https://seannse.dfs.core.windows.net/test-filesystem-fe0a3d3e-9d74-6f99-a191-792ac36d0d06/test-directory-c644ad0d-af3c-f666-44e9-d7ae1f34ee13/test-directory-897d026f-a1d4-5030-020f-077ea142f4df/test-file-acb5fb20-2a4e-2e97-5594-feadd8628af3?resource=file",
-      "RequestMethod": "PUT",
-      "RequestHeaders": {
-        "Accept": "application/json",
-        "Authorization": "Sanitized",
-        "User-Agent": [
-<<<<<<< HEAD
-          "azsdk-net-Storage.Files.DataLake/12.7.0-alpha.20210202.1",
-          "(.NET 5.0.2; Microsoft Windows 10.0.19042)"
-        ],
-        "x-ms-client-request-id": "c9ac0ec9-285a-94fa-cc7b-f44c28b381a9",
-        "x-ms-date": "Tue, 02 Feb 2021 21:44:53 GMT",
-=======
-          "azsdk-net-Storage.Files.DataLake/12.7.0-alpha.20210217.1",
-          "(.NET 5.0.3; Microsoft Windows 10.0.19042)"
-        ],
-        "x-ms-client-request-id": "c9ac0ec9-285a-94fa-cc7b-f44c28b381a9",
-        "x-ms-date": "Wed, 17 Feb 2021 22:48:08 GMT",
->>>>>>> 1814567d
-        "x-ms-return-client-request-id": "true",
-        "x-ms-version": "2020-06-12"
-      },
-      "RequestBody": null,
-      "StatusCode": 201,
-      "ResponseHeaders": {
-        "Content-Length": "0",
-<<<<<<< HEAD
-        "Date": "Tue, 02 Feb 2021 21:44:53 GMT",
-        "ETag": "\u00220x8D8C7C3C6BB012C\u0022",
-        "Last-Modified": "Tue, 02 Feb 2021 21:44:53 GMT",
-=======
-        "Date": "Wed, 17 Feb 2021 22:48:07 GMT",
-        "ETag": "\u00220x8D8D39618AC3D2D\u0022",
-        "Last-Modified": "Wed, 17 Feb 2021 22:48:08 GMT",
->>>>>>> 1814567d
-        "Server": [
-          "Windows-Azure-HDFS/1.0",
-          "Microsoft-HTTPAPI/2.0"
-        ],
-        "x-ms-client-request-id": "c9ac0ec9-285a-94fa-cc7b-f44c28b381a9",
-<<<<<<< HEAD
-        "x-ms-request-id": "7c0d1f24-c01f-0058-1aac-f9a700000000",
-=======
-        "x-ms-request-id": "d957c16b-a01f-0085-6f7e-055282000000",
->>>>>>> 1814567d
-        "x-ms-version": "2020-06-12"
-      },
-      "ResponseBody": []
-    },
-    {
-      "RequestUri": "https://seannse.dfs.core.windows.net/test-filesystem-fe0a3d3e-9d74-6f99-a191-792ac36d0d06/test-directory-c644ad0d-af3c-f666-44e9-d7ae1f34ee13/test-file-1428ae68-2025-7621-fd1b-b03ad23f8f0c?resource=file",
-      "RequestMethod": "PUT",
-      "RequestHeaders": {
-        "Accept": "application/json",
-        "Authorization": "Sanitized",
-        "User-Agent": [
-<<<<<<< HEAD
-          "azsdk-net-Storage.Files.DataLake/12.7.0-alpha.20210202.1",
-          "(.NET 5.0.2; Microsoft Windows 10.0.19042)"
-        ],
-        "x-ms-client-request-id": "f0efaf91-ff21-a881-ed35-cc3e77bfc28c",
-        "x-ms-date": "Tue, 02 Feb 2021 21:44:53 GMT",
-=======
-          "azsdk-net-Storage.Files.DataLake/12.7.0-alpha.20210217.1",
-          "(.NET 5.0.3; Microsoft Windows 10.0.19042)"
-        ],
-        "x-ms-client-request-id": "f0efaf91-ff21-a881-ed35-cc3e77bfc28c",
-        "x-ms-date": "Wed, 17 Feb 2021 22:48:08 GMT",
->>>>>>> 1814567d
-        "x-ms-return-client-request-id": "true",
-        "x-ms-version": "2020-06-12"
-      },
-      "RequestBody": null,
-      "StatusCode": 201,
-      "ResponseHeaders": {
-        "Content-Length": "0",
-<<<<<<< HEAD
-        "Date": "Tue, 02 Feb 2021 21:44:53 GMT",
-        "ETag": "\u00220x8D8C7C3C6CC1E38\u0022",
-        "Last-Modified": "Tue, 02 Feb 2021 21:44:54 GMT",
-=======
-        "Date": "Wed, 17 Feb 2021 22:48:08 GMT",
-        "ETag": "\u00220x8D8D39618B9EB54\u0022",
-        "Last-Modified": "Wed, 17 Feb 2021 22:48:08 GMT",
->>>>>>> 1814567d
-        "Server": [
-          "Windows-Azure-HDFS/1.0",
-          "Microsoft-HTTPAPI/2.0"
-        ],
-        "x-ms-client-request-id": "f0efaf91-ff21-a881-ed35-cc3e77bfc28c",
-<<<<<<< HEAD
-        "x-ms-request-id": "7c0d1f35-c01f-0058-2bac-f9a700000000",
-=======
-        "x-ms-request-id": "d957c189-a01f-0085-0d7e-055282000000",
->>>>>>> 1814567d
-        "x-ms-version": "2020-06-12"
-      },
-      "ResponseBody": []
-    },
-    {
-      "RequestUri": "https://seannse.dfs.core.windows.net/test-filesystem-fe0a3d3e-9d74-6f99-a191-792ac36d0d06/test-directory-c644ad0d-af3c-f666-44e9-d7ae1f34ee13?action=setAccessControlRecursive\u0026mode=remove\u0026maxRecords=2",
+        "x-ms-client-request-id": "c86ddd82-0aaf-cccd-5a23-4effe208cabc",
+        "x-ms-request-id": "cb130769-b01e-006d-7cf2-06cb14000000",
+        "x-ms-version": "2020-06-12"
+      },
+      "ResponseBody": []
+    },
+    {
+      "RequestUri": "https://seannse.dfs.core.windows.net/test-filesystem-d1450a88-56ef-fb83-607e-9775673c3f44/test-directory-7410aad2-1c9e-8b15-4cbe-0dac3e4cf439?resource=directory",
+      "RequestMethod": "PUT",
+      "RequestHeaders": {
+        "Accept": "application/json",
+        "Authorization": "Sanitized",
+        "traceparent": "00-d9b2a76724f0104fbdfd06146f22856a-66e5081c9c26b642-00",
+        "User-Agent": [
+          "azsdk-net-Storage.Files.DataLake/12.7.0-alpha.20210219.1",
+          "(.NET 5.0.3; Microsoft Windows 10.0.19041)"
+        ],
+        "x-ms-client-request-id": "5c645c77-a016-652a-c7e2-7bf0fd208e0e",
+        "x-ms-date": "Fri, 19 Feb 2021 19:05:13 GMT",
+        "x-ms-return-client-request-id": "true",
+        "x-ms-version": "2020-06-12"
+      },
+      "RequestBody": null,
+      "StatusCode": 201,
+      "ResponseHeaders": {
+        "Content-Length": "0",
+        "Date": "Fri, 19 Feb 2021 19:05:11 GMT",
+        "ETag": "\u00220x8D8D50948A8F122\u0022",
+        "Last-Modified": "Fri, 19 Feb 2021 19:05:12 GMT",
+        "Server": [
+          "Windows-Azure-HDFS/1.0",
+          "Microsoft-HTTPAPI/2.0"
+        ],
+        "x-ms-client-request-id": "5c645c77-a016-652a-c7e2-7bf0fd208e0e",
+        "x-ms-request-id": "da8451e9-a01f-0061-17f2-065c1c000000",
+        "x-ms-version": "2020-06-12"
+      },
+      "ResponseBody": []
+    },
+    {
+      "RequestUri": "https://seannse.dfs.core.windows.net/test-filesystem-d1450a88-56ef-fb83-607e-9775673c3f44/test-directory-7410aad2-1c9e-8b15-4cbe-0dac3e4cf439/test-directory-1495142f-4015-5cee-1597-38473274dd8e?resource=directory",
+      "RequestMethod": "PUT",
+      "RequestHeaders": {
+        "Accept": "application/json",
+        "Authorization": "Sanitized",
+        "User-Agent": [
+          "azsdk-net-Storage.Files.DataLake/12.7.0-alpha.20210219.1",
+          "(.NET 5.0.3; Microsoft Windows 10.0.19041)"
+        ],
+        "x-ms-client-request-id": "9971dbc9-9029-37a5-6d07-477f67e33353",
+        "x-ms-date": "Fri, 19 Feb 2021 19:05:13 GMT",
+        "x-ms-return-client-request-id": "true",
+        "x-ms-version": "2020-06-12"
+      },
+      "RequestBody": null,
+      "StatusCode": 201,
+      "ResponseHeaders": {
+        "Content-Length": "0",
+        "Date": "Fri, 19 Feb 2021 19:05:11 GMT",
+        "ETag": "\u00220x8D8D50948B521E9\u0022",
+        "Last-Modified": "Fri, 19 Feb 2021 19:05:12 GMT",
+        "Server": [
+          "Windows-Azure-HDFS/1.0",
+          "Microsoft-HTTPAPI/2.0"
+        ],
+        "x-ms-client-request-id": "9971dbc9-9029-37a5-6d07-477f67e33353",
+        "x-ms-request-id": "da8451fb-a01f-0061-29f2-065c1c000000",
+        "x-ms-version": "2020-06-12"
+      },
+      "ResponseBody": []
+    },
+    {
+      "RequestUri": "https://seannse.dfs.core.windows.net/test-filesystem-d1450a88-56ef-fb83-607e-9775673c3f44/test-directory-7410aad2-1c9e-8b15-4cbe-0dac3e4cf439/test-directory-1495142f-4015-5cee-1597-38473274dd8e/test-file-acd5ed05-aceb-9826-f2cb-70887e026171?resource=file",
+      "RequestMethod": "PUT",
+      "RequestHeaders": {
+        "Accept": "application/json",
+        "Authorization": "Sanitized",
+        "User-Agent": [
+          "azsdk-net-Storage.Files.DataLake/12.7.0-alpha.20210219.1",
+          "(.NET 5.0.3; Microsoft Windows 10.0.19041)"
+        ],
+        "x-ms-client-request-id": "0de66e59-cece-1c30-b5d8-a65d1f1db86b",
+        "x-ms-date": "Fri, 19 Feb 2021 19:05:13 GMT",
+        "x-ms-return-client-request-id": "true",
+        "x-ms-version": "2020-06-12"
+      },
+      "RequestBody": null,
+      "StatusCode": 201,
+      "ResponseHeaders": {
+        "Content-Length": "0",
+        "Date": "Fri, 19 Feb 2021 19:05:11 GMT",
+        "ETag": "\u00220x8D8D50948C18B22\u0022",
+        "Last-Modified": "Fri, 19 Feb 2021 19:05:12 GMT",
+        "Server": [
+          "Windows-Azure-HDFS/1.0",
+          "Microsoft-HTTPAPI/2.0"
+        ],
+        "x-ms-client-request-id": "0de66e59-cece-1c30-b5d8-a65d1f1db86b",
+        "x-ms-request-id": "da84520d-a01f-0061-3bf2-065c1c000000",
+        "x-ms-version": "2020-06-12"
+      },
+      "ResponseBody": []
+    },
+    {
+      "RequestUri": "https://seannse.dfs.core.windows.net/test-filesystem-d1450a88-56ef-fb83-607e-9775673c3f44/test-directory-7410aad2-1c9e-8b15-4cbe-0dac3e4cf439/test-directory-1495142f-4015-5cee-1597-38473274dd8e/test-file-4a61d5a6-db65-c150-884a-00ed3846484f?resource=file",
+      "RequestMethod": "PUT",
+      "RequestHeaders": {
+        "Accept": "application/json",
+        "Authorization": "Sanitized",
+        "User-Agent": [
+          "azsdk-net-Storage.Files.DataLake/12.7.0-alpha.20210219.1",
+          "(.NET 5.0.3; Microsoft Windows 10.0.19041)"
+        ],
+        "x-ms-client-request-id": "7a390844-1841-7d5a-1e25-8484ce42e46f",
+        "x-ms-date": "Fri, 19 Feb 2021 19:05:13 GMT",
+        "x-ms-return-client-request-id": "true",
+        "x-ms-version": "2020-06-12"
+      },
+      "RequestBody": null,
+      "StatusCode": 201,
+      "ResponseHeaders": {
+        "Content-Length": "0",
+        "Date": "Fri, 19 Feb 2021 19:05:12 GMT",
+        "ETag": "\u00220x8D8D50948CD9C28\u0022",
+        "Last-Modified": "Fri, 19 Feb 2021 19:05:12 GMT",
+        "Server": [
+          "Windows-Azure-HDFS/1.0",
+          "Microsoft-HTTPAPI/2.0"
+        ],
+        "x-ms-client-request-id": "7a390844-1841-7d5a-1e25-8484ce42e46f",
+        "x-ms-request-id": "da845220-a01f-0061-4ef2-065c1c000000",
+        "x-ms-version": "2020-06-12"
+      },
+      "ResponseBody": []
+    },
+    {
+      "RequestUri": "https://seannse.dfs.core.windows.net/test-filesystem-d1450a88-56ef-fb83-607e-9775673c3f44/test-directory-7410aad2-1c9e-8b15-4cbe-0dac3e4cf439/test-directory-70f4578f-a9ee-524f-3313-5d043a252482?resource=directory",
+      "RequestMethod": "PUT",
+      "RequestHeaders": {
+        "Accept": "application/json",
+        "Authorization": "Sanitized",
+        "User-Agent": [
+          "azsdk-net-Storage.Files.DataLake/12.7.0-alpha.20210219.1",
+          "(.NET 5.0.3; Microsoft Windows 10.0.19041)"
+        ],
+        "x-ms-client-request-id": "459a327b-fa12-9ba0-b9e7-472dba5543f9",
+        "x-ms-date": "Fri, 19 Feb 2021 19:05:13 GMT",
+        "x-ms-return-client-request-id": "true",
+        "x-ms-version": "2020-06-12"
+      },
+      "RequestBody": null,
+      "StatusCode": 201,
+      "ResponseHeaders": {
+        "Content-Length": "0",
+        "Date": "Fri, 19 Feb 2021 19:05:12 GMT",
+        "ETag": "\u00220x8D8D50948D9E45A\u0022",
+        "Last-Modified": "Fri, 19 Feb 2021 19:05:12 GMT",
+        "Server": [
+          "Windows-Azure-HDFS/1.0",
+          "Microsoft-HTTPAPI/2.0"
+        ],
+        "x-ms-client-request-id": "459a327b-fa12-9ba0-b9e7-472dba5543f9",
+        "x-ms-request-id": "da845235-a01f-0061-63f2-065c1c000000",
+        "x-ms-version": "2020-06-12"
+      },
+      "ResponseBody": []
+    },
+    {
+      "RequestUri": "https://seannse.dfs.core.windows.net/test-filesystem-d1450a88-56ef-fb83-607e-9775673c3f44/test-directory-7410aad2-1c9e-8b15-4cbe-0dac3e4cf439/test-directory-70f4578f-a9ee-524f-3313-5d043a252482/test-file-5ba40201-b59a-c162-48a3-1b3db9598115?resource=file",
+      "RequestMethod": "PUT",
+      "RequestHeaders": {
+        "Accept": "application/json",
+        "Authorization": "Sanitized",
+        "User-Agent": [
+          "azsdk-net-Storage.Files.DataLake/12.7.0-alpha.20210219.1",
+          "(.NET 5.0.3; Microsoft Windows 10.0.19041)"
+        ],
+        "x-ms-client-request-id": "cdf4f66d-2479-c50f-cfd9-fc6edf62e25f",
+        "x-ms-date": "Fri, 19 Feb 2021 19:05:13 GMT",
+        "x-ms-return-client-request-id": "true",
+        "x-ms-version": "2020-06-12"
+      },
+      "RequestBody": null,
+      "StatusCode": 201,
+      "ResponseHeaders": {
+        "Content-Length": "0",
+        "Date": "Fri, 19 Feb 2021 19:05:12 GMT",
+        "ETag": "\u00220x8D8D50948E65DF6\u0022",
+        "Last-Modified": "Fri, 19 Feb 2021 19:05:12 GMT",
+        "Server": [
+          "Windows-Azure-HDFS/1.0",
+          "Microsoft-HTTPAPI/2.0"
+        ],
+        "x-ms-client-request-id": "cdf4f66d-2479-c50f-cfd9-fc6edf62e25f",
+        "x-ms-request-id": "da84524a-a01f-0061-78f2-065c1c000000",
+        "x-ms-version": "2020-06-12"
+      },
+      "ResponseBody": []
+    },
+    {
+      "RequestUri": "https://seannse.dfs.core.windows.net/test-filesystem-d1450a88-56ef-fb83-607e-9775673c3f44/test-directory-7410aad2-1c9e-8b15-4cbe-0dac3e4cf439/test-file-07993165-3ccc-226f-92bf-898d403d3a68?resource=file",
+      "RequestMethod": "PUT",
+      "RequestHeaders": {
+        "Accept": "application/json",
+        "Authorization": "Sanitized",
+        "User-Agent": [
+          "azsdk-net-Storage.Files.DataLake/12.7.0-alpha.20210219.1",
+          "(.NET 5.0.3; Microsoft Windows 10.0.19041)"
+        ],
+        "x-ms-client-request-id": "55bf162a-8e46-3131-87d2-3bb99a828592",
+        "x-ms-date": "Fri, 19 Feb 2021 19:05:13 GMT",
+        "x-ms-return-client-request-id": "true",
+        "x-ms-version": "2020-06-12"
+      },
+      "RequestBody": null,
+      "StatusCode": 201,
+      "ResponseHeaders": {
+        "Content-Length": "0",
+        "Date": "Fri, 19 Feb 2021 19:05:12 GMT",
+        "ETag": "\u00220x8D8D50948F3F358\u0022",
+        "Last-Modified": "Fri, 19 Feb 2021 19:05:12 GMT",
+        "Server": [
+          "Windows-Azure-HDFS/1.0",
+          "Microsoft-HTTPAPI/2.0"
+        ],
+        "x-ms-client-request-id": "55bf162a-8e46-3131-87d2-3bb99a828592",
+        "x-ms-request-id": "da845264-a01f-0061-12f2-065c1c000000",
+        "x-ms-version": "2020-06-12"
+      },
+      "ResponseBody": []
+    },
+    {
+      "RequestUri": "https://seannse.dfs.core.windows.net/test-filesystem-d1450a88-56ef-fb83-607e-9775673c3f44/test-directory-7410aad2-1c9e-8b15-4cbe-0dac3e4cf439?action=setAccessControlRecursive\u0026mode=remove\u0026maxRecords=2",
       "RequestMethod": "PATCH",
       "RequestHeaders": {
         "Accept": "application/json",
         "Authorization": "Sanitized",
         "User-Agent": [
-<<<<<<< HEAD
-          "azsdk-net-Storage.Files.DataLake/12.7.0-alpha.20210202.1",
-          "(.NET 5.0.2; Microsoft Windows 10.0.19042)"
+          "azsdk-net-Storage.Files.DataLake/12.7.0-alpha.20210219.1",
+          "(.NET 5.0.3; Microsoft Windows 10.0.19041)"
         ],
         "x-ms-acl": "mask,default:user,default:group,user:ec3595d6-2c17-4696-8caa-7e139758d24a,group:ec3595d6-2c17-4696-8caa-7e139758d24a,default:user:ec3595d6-2c17-4696-8caa-7e139758d24a,default:group:ec3595d6-2c17-4696-8caa-7e139758d24a",
-        "x-ms-client-request-id": "23a968a9-9e50-80eb-d63b-dc80f35a9a06",
-        "x-ms-date": "Tue, 02 Feb 2021 21:44:53 GMT",
-=======
-          "azsdk-net-Storage.Files.DataLake/12.7.0-alpha.20210217.1",
-          "(.NET 5.0.3; Microsoft Windows 10.0.19042)"
+        "x-ms-client-request-id": "29621ab9-e57e-7e21-ea9e-3a9278e1d420",
+        "x-ms-date": "Fri, 19 Feb 2021 19:05:13 GMT",
+        "x-ms-return-client-request-id": "true",
+        "x-ms-version": "2020-06-12"
+      },
+      "RequestBody": null,
+      "StatusCode": 200,
+      "ResponseHeaders": {
+        "Date": "Fri, 19 Feb 2021 19:05:12 GMT",
+        "Server": [
+          "Windows-Azure-HDFS/1.0",
+          "Microsoft-HTTPAPI/2.0"
+        ],
+        "Transfer-Encoding": "chunked",
+        "x-ms-client-request-id": "29621ab9-e57e-7e21-ea9e-3a9278e1d420",
+        "x-ms-continuation": "VBaBq5nmuKPZ06oBGPwBGPYBL3NlYW5uc2UBMDFENTc5OTJDOTcxNDhDMi90ZXN0LWZpbGVzeXN0ZW0tZDE0NTBhODgtNTZlZi1mYjgzLTYwN2UtOTc3NTY3M2MzZjQ0ATAxRDcwNkYyMjYyMzBGODEvdGVzdC1kaXJlY3RvcnktNzQxMGFhZDItMWM5ZS04YjE1LTRjYmUtMGRhYzNlNGNmNDM5L3Rlc3QtZGlyZWN0b3J5LTE0OTUxNDJmLTQwMTUtNWNlZS0xNTk3LTM4NDczMjc0ZGQ4ZS90ZXN0LWZpbGUtNGE2MWQ1YTYtZGI2NS1jMTUwLTg4NGEtMDBlZDM4NDY0ODRmFgAAAA==",
+        "x-ms-namespace-enabled": "true",
+        "x-ms-request-id": "da845277-a01f-0061-25f2-065c1c000000",
+        "x-ms-version": "2020-06-12"
+      },
+      "ResponseBody": "eyJkaXJlY3Rvcmllc1N1Y2Nlc3NmdWwiOjIsImZhaWxlZEVudHJpZXMiOltdLCJmYWlsdXJlQ291bnQiOjAsImZpbGVzU3VjY2Vzc2Z1bCI6MH0K"
+    },
+    {
+      "RequestUri": "https://seannse.dfs.core.windows.net/test-filesystem-d1450a88-56ef-fb83-607e-9775673c3f44/test-directory-7410aad2-1c9e-8b15-4cbe-0dac3e4cf439?action=setAccessControlRecursive\u0026continuation=VBaBq5nmuKPZ06oBGPwBGPYBL3NlYW5uc2UBMDFENTc5OTJDOTcxNDhDMi90ZXN0LWZpbGVzeXN0ZW0tZDE0NTBhODgtNTZlZi1mYjgzLTYwN2UtOTc3NTY3M2MzZjQ0ATAxRDcwNkYyMjYyMzBGODEvdGVzdC1kaXJlY3RvcnktNzQxMGFhZDItMWM5ZS04YjE1LTRjYmUtMGRhYzNlNGNmNDM5L3Rlc3QtZGlyZWN0b3J5LTE0OTUxNDJmLTQwMTUtNWNlZS0xNTk3LTM4NDczMjc0ZGQ4ZS90ZXN0LWZpbGUtNGE2MWQ1YTYtZGI2NS1jMTUwLTg4NGEtMDBlZDM4NDY0ODRmFgAAAA%3D%3D\u0026mode=remove\u0026maxRecords=2",
+      "RequestMethod": "PATCH",
+      "RequestHeaders": {
+        "Accept": "application/json",
+        "Authorization": "Sanitized",
+        "User-Agent": [
+          "azsdk-net-Storage.Files.DataLake/12.7.0-alpha.20210219.1",
+          "(.NET 5.0.3; Microsoft Windows 10.0.19041)"
         ],
         "x-ms-acl": "mask,default:user,default:group,user:ec3595d6-2c17-4696-8caa-7e139758d24a,group:ec3595d6-2c17-4696-8caa-7e139758d24a,default:user:ec3595d6-2c17-4696-8caa-7e139758d24a,default:group:ec3595d6-2c17-4696-8caa-7e139758d24a",
-        "x-ms-client-request-id": "23a968a9-9e50-80eb-d63b-dc80f35a9a06",
-        "x-ms-date": "Wed, 17 Feb 2021 22:48:08 GMT",
->>>>>>> 1814567d
+        "x-ms-client-request-id": "7f00aa92-5b20-b914-73e3-d7f4e56838b4",
+        "x-ms-date": "Fri, 19 Feb 2021 19:05:13 GMT",
         "x-ms-return-client-request-id": "true",
         "x-ms-version": "2020-06-12"
       },
       "RequestBody": null,
       "StatusCode": 200,
       "ResponseHeaders": {
-<<<<<<< HEAD
-        "Date": "Tue, 02 Feb 2021 21:44:53 GMT",
-=======
-        "Date": "Wed, 17 Feb 2021 22:48:08 GMT",
->>>>>>> 1814567d
+        "Date": "Fri, 19 Feb 2021 19:05:12 GMT",
         "Server": [
           "Windows-Azure-HDFS/1.0",
           "Microsoft-HTTPAPI/2.0"
         ],
         "Transfer-Encoding": "chunked",
-        "x-ms-client-request-id": "23a968a9-9e50-80eb-d63b-dc80f35a9a06",
-<<<<<<< HEAD
-        "x-ms-continuation": "VBavi4ec2avftgcY/AEY9gEvc2Vhbm5zZQEwMUQ1Nzk5MkM5NzE0OEMyL3Rlc3QtZmlsZXN5c3RlbS1mZTBhM2QzZS05ZDc0LTZmOTktYTE5MS03OTJhYzM2ZDBkMDYBMDFENkY5QUNBM0MwQ0VDQi90ZXN0LWRpcmVjdG9yeS1jNjQ0YWQwZC1hZjNjLWY2NjYtNDRlOS1kN2FlMWYzNGVlMTMvdGVzdC1kaXJlY3RvcnktODk3ZDAyNmYtYTFkNC01MDMwLTAyMGYtMDc3ZWExNDJmNGRmL3Rlc3QtZmlsZS1hY2I1ZmIyMC0yYTRlLTJlOTctNTU5NC1mZWFkZDg2MjhhZjMWAAAA",
+        "x-ms-client-request-id": "7f00aa92-5b20-b914-73e3-d7f4e56838b4",
+        "x-ms-continuation": "VBaY3drxtOXr1LgBGM0BGMcBL3NlYW5uc2UBMDFENTc5OTJDOTcxNDhDMi90ZXN0LWZpbGVzeXN0ZW0tZDE0NTBhODgtNTZlZi1mYjgzLTYwN2UtOTc3NTY3M2MzZjQ0ATAxRDcwNkYyMjYyMzBGODEvdGVzdC1kaXJlY3RvcnktNzQxMGFhZDItMWM5ZS04YjE1LTRjYmUtMGRhYzNlNGNmNDM5L3Rlc3QtZGlyZWN0b3J5LTcwZjQ1NzhmLWE5ZWUtNTI0Zi0zMzEzLTVkMDQzYTI1MjQ4MhYAAAA=",
         "x-ms-namespace-enabled": "true",
-        "x-ms-request-id": "7c0d1f48-c01f-0058-3eac-f9a700000000",
-=======
-        "x-ms-continuation": "VBbs\u002B9PY9ufK9xIY/AEY9gEvc2Vhbm5zZQEwMUQ1Nzk5MkM5NzE0OEMyL3Rlc3QtZmlsZXN5c3RlbS1mZTBhM2QzZS05ZDc0LTZmOTktYTE5MS03OTJhYzM2ZDBkMDYBMDFENzA1N0VGNUI0OEJEQy90ZXN0LWRpcmVjdG9yeS1jNjQ0YWQwZC1hZjNjLWY2NjYtNDRlOS1kN2FlMWYzNGVlMTMvdGVzdC1kaXJlY3RvcnktODk3ZDAyNmYtYTFkNC01MDMwLTAyMGYtMDc3ZWExNDJmNGRmL3Rlc3QtZmlsZS1hY2I1ZmIyMC0yYTRlLTJlOTctNTU5NC1mZWFkZDg2MjhhZjMWAAAA",
+        "x-ms-request-id": "da84528b-a01f-0061-39f2-065c1c000000",
+        "x-ms-version": "2020-06-12"
+      },
+      "ResponseBody": "eyJkaXJlY3Rvcmllc1N1Y2Nlc3NmdWwiOjAsImZhaWxlZEVudHJpZXMiOltdLCJmYWlsdXJlQ291bnQiOjAsImZpbGVzU3VjY2Vzc2Z1bCI6Mn0K"
+    },
+    {
+      "RequestUri": "https://seannse.dfs.core.windows.net/test-filesystem-d1450a88-56ef-fb83-607e-9775673c3f44/test-directory-7410aad2-1c9e-8b15-4cbe-0dac3e4cf439?action=setAccessControlRecursive\u0026continuation=VBaY3drxtOXr1LgBGM0BGMcBL3NlYW5uc2UBMDFENTc5OTJDOTcxNDhDMi90ZXN0LWZpbGVzeXN0ZW0tZDE0NTBhODgtNTZlZi1mYjgzLTYwN2UtOTc3NTY3M2MzZjQ0ATAxRDcwNkYyMjYyMzBGODEvdGVzdC1kaXJlY3RvcnktNzQxMGFhZDItMWM5ZS04YjE1LTRjYmUtMGRhYzNlNGNmNDM5L3Rlc3QtZGlyZWN0b3J5LTcwZjQ1NzhmLWE5ZWUtNTI0Zi0zMzEzLTVkMDQzYTI1MjQ4MhYAAAA%3D\u0026mode=remove\u0026maxRecords=2",
+      "RequestMethod": "PATCH",
+      "RequestHeaders": {
+        "Accept": "application/json",
+        "Authorization": "Sanitized",
+        "User-Agent": [
+          "azsdk-net-Storage.Files.DataLake/12.7.0-alpha.20210219.1",
+          "(.NET 5.0.3; Microsoft Windows 10.0.19041)"
+        ],
+        "x-ms-acl": "mask,default:user,default:group,user:ec3595d6-2c17-4696-8caa-7e139758d24a,group:ec3595d6-2c17-4696-8caa-7e139758d24a,default:user:ec3595d6-2c17-4696-8caa-7e139758d24a,default:group:ec3595d6-2c17-4696-8caa-7e139758d24a",
+        "x-ms-client-request-id": "cdff7172-55e1-e100-9058-dabd6ce725b2",
+        "x-ms-date": "Fri, 19 Feb 2021 19:05:13 GMT",
+        "x-ms-return-client-request-id": "true",
+        "x-ms-version": "2020-06-12"
+      },
+      "RequestBody": null,
+      "StatusCode": 200,
+      "ResponseHeaders": {
+        "Date": "Fri, 19 Feb 2021 19:05:12 GMT",
+        "Server": [
+          "Windows-Azure-HDFS/1.0",
+          "Microsoft-HTTPAPI/2.0"
+        ],
+        "Transfer-Encoding": "chunked",
+        "x-ms-client-request-id": "cdff7172-55e1-e100-9058-dabd6ce725b2",
+        "x-ms-continuation": "VBaygNmL78rsyAEYyAEYwgEvc2Vhbm5zZQEwMUQ1Nzk5MkM5NzE0OEMyL3Rlc3QtZmlsZXN5c3RlbS1kMTQ1MGE4OC01NmVmLWZiODMtNjA3ZS05Nzc1NjczYzNmNDQBMDFENzA2RjIyNjIzMEY4MS90ZXN0LWRpcmVjdG9yeS03NDEwYWFkMi0xYzllLThiMTUtNGNiZS0wZGFjM2U0Y2Y0MzkvdGVzdC1maWxlLTA3OTkzMTY1LTNjY2MtMjI2Zi05MmJmLTg5OGQ0MDNkM2E2OBYAAAA=",
         "x-ms-namespace-enabled": "true",
-        "x-ms-request-id": "d957c195-a01f-0085-197e-055282000000",
->>>>>>> 1814567d
-        "x-ms-version": "2020-06-12"
-      },
-      "ResponseBody": "eyJkaXJlY3Rvcmllc1N1Y2Nlc3NmdWwiOjIsImZhaWxlZEVudHJpZXMiOltdLCJmYWlsdXJlQ291bnQiOjAsImZpbGVzU3VjY2Vzc2Z1bCI6MH0K"
-    },
-    {
-<<<<<<< HEAD
-      "RequestUri": "https://seannse.dfs.core.windows.net/test-filesystem-fe0a3d3e-9d74-6f99-a191-792ac36d0d06/test-directory-c644ad0d-af3c-f666-44e9-d7ae1f34ee13?action=setAccessControlRecursive\u0026continuation=VBavi4ec2avftgcY%2FAEY9gEvc2Vhbm5zZQEwMUQ1Nzk5MkM5NzE0OEMyL3Rlc3QtZmlsZXN5c3RlbS1mZTBhM2QzZS05ZDc0LTZmOTktYTE5MS03OTJhYzM2ZDBkMDYBMDFENkY5QUNBM0MwQ0VDQi90ZXN0LWRpcmVjdG9yeS1jNjQ0YWQwZC1hZjNjLWY2NjYtNDRlOS1kN2FlMWYzNGVlMTMvdGVzdC1kaXJlY3RvcnktODk3ZDAyNmYtYTFkNC01MDMwLTAyMGYtMDc3ZWExNDJmNGRmL3Rlc3QtZmlsZS1hY2I1ZmIyMC0yYTRlLTJlOTctNTU5NC1mZWFkZDg2MjhhZjMWAAAA\u0026mode=remove\u0026maxRecords=2",
-=======
-      "RequestUri": "https://seannse.dfs.core.windows.net/test-filesystem-fe0a3d3e-9d74-6f99-a191-792ac36d0d06/test-directory-c644ad0d-af3c-f666-44e9-d7ae1f34ee13?action=setAccessControlRecursive\u0026mode=remove\u0026continuation=VBbs%2B9PY9ufK9xIY%2FAEY9gEvc2Vhbm5zZQEwMUQ1Nzk5MkM5NzE0OEMyL3Rlc3QtZmlsZXN5c3RlbS1mZTBhM2QzZS05ZDc0LTZmOTktYTE5MS03OTJhYzM2ZDBkMDYBMDFENzA1N0VGNUI0OEJEQy90ZXN0LWRpcmVjdG9yeS1jNjQ0YWQwZC1hZjNjLWY2NjYtNDRlOS1kN2FlMWYzNGVlMTMvdGVzdC1kaXJlY3RvcnktODk3ZDAyNmYtYTFkNC01MDMwLTAyMGYtMDc3ZWExNDJmNGRmL3Rlc3QtZmlsZS1hY2I1ZmIyMC0yYTRlLTJlOTctNTU5NC1mZWFkZDg2MjhhZjMWAAAA\u0026maxRecords=2",
->>>>>>> 1814567d
+        "x-ms-request-id": "da8452a9-a01f-0061-56f2-065c1c000000",
+        "x-ms-version": "2020-06-12"
+      },
+      "ResponseBody": "eyJkaXJlY3Rvcmllc1N1Y2Nlc3NmdWwiOjEsImZhaWxlZEVudHJpZXMiOltdLCJmYWlsdXJlQ291bnQiOjAsImZpbGVzU3VjY2Vzc2Z1bCI6MX0K"
+    },
+    {
+      "RequestUri": "https://seannse.dfs.core.windows.net/test-filesystem-d1450a88-56ef-fb83-607e-9775673c3f44/test-directory-7410aad2-1c9e-8b15-4cbe-0dac3e4cf439?action=setAccessControlRecursive\u0026continuation=VBaygNmL78rsyAEYyAEYwgEvc2Vhbm5zZQEwMUQ1Nzk5MkM5NzE0OEMyL3Rlc3QtZmlsZXN5c3RlbS1kMTQ1MGE4OC01NmVmLWZiODMtNjA3ZS05Nzc1NjczYzNmNDQBMDFENzA2RjIyNjIzMEY4MS90ZXN0LWRpcmVjdG9yeS03NDEwYWFkMi0xYzllLThiMTUtNGNiZS0wZGFjM2U0Y2Y0MzkvdGVzdC1maWxlLTA3OTkzMTY1LTNjY2MtMjI2Zi05MmJmLTg5OGQ0MDNkM2E2OBYAAAA%3D\u0026mode=remove\u0026maxRecords=2",
       "RequestMethod": "PATCH",
       "RequestHeaders": {
         "Accept": "application/json",
         "Authorization": "Sanitized",
         "User-Agent": [
-<<<<<<< HEAD
-          "azsdk-net-Storage.Files.DataLake/12.7.0-alpha.20210202.1",
-          "(.NET 5.0.2; Microsoft Windows 10.0.19042)"
+          "azsdk-net-Storage.Files.DataLake/12.7.0-alpha.20210219.1",
+          "(.NET 5.0.3; Microsoft Windows 10.0.19041)"
         ],
         "x-ms-acl": "mask,default:user,default:group,user:ec3595d6-2c17-4696-8caa-7e139758d24a,group:ec3595d6-2c17-4696-8caa-7e139758d24a,default:user:ec3595d6-2c17-4696-8caa-7e139758d24a,default:group:ec3595d6-2c17-4696-8caa-7e139758d24a",
-        "x-ms-client-request-id": "0e948174-9e15-4d3b-fc4b-fa94db73b3bb",
-        "x-ms-date": "Tue, 02 Feb 2021 21:44:53 GMT",
-=======
-          "azsdk-net-Storage.Files.DataLake/12.7.0-alpha.20210217.1",
-          "(.NET 5.0.3; Microsoft Windows 10.0.19042)"
-        ],
-        "x-ms-acl": "mask,default:user,default:group,user:ec3595d6-2c17-4696-8caa-7e139758d24a,group:ec3595d6-2c17-4696-8caa-7e139758d24a,default:user:ec3595d6-2c17-4696-8caa-7e139758d24a,default:group:ec3595d6-2c17-4696-8caa-7e139758d24a",
-        "x-ms-client-request-id": "0e948174-9e15-4d3b-fc4b-fa94db73b3bb",
-        "x-ms-date": "Wed, 17 Feb 2021 22:48:08 GMT",
->>>>>>> 1814567d
+        "x-ms-client-request-id": "7482148f-6b69-00d2-43ea-ce5317320956",
+        "x-ms-date": "Fri, 19 Feb 2021 19:05:13 GMT",
         "x-ms-return-client-request-id": "true",
         "x-ms-version": "2020-06-12"
       },
       "RequestBody": null,
       "StatusCode": 200,
       "ResponseHeaders": {
-<<<<<<< HEAD
-        "Date": "Tue, 02 Feb 2021 21:44:53 GMT",
-=======
-        "Date": "Wed, 17 Feb 2021 22:48:08 GMT",
->>>>>>> 1814567d
+        "Date": "Fri, 19 Feb 2021 19:05:12 GMT",
         "Server": [
           "Windows-Azure-HDFS/1.0",
           "Microsoft-HTTPAPI/2.0"
         ],
         "Transfer-Encoding": "chunked",
-        "x-ms-client-request-id": "0e948174-9e15-4d3b-fc4b-fa94db73b3bb",
-<<<<<<< HEAD
-        "x-ms-continuation": "VBbFq86bm6\u002BurXsY/AEY9gEvc2Vhbm5zZQEwMUQ1Nzk5MkM5NzE0OEMyL3Rlc3QtZmlsZXN5c3RlbS1mZTBhM2QzZS05ZDc0LTZmOTktYTE5MS03OTJhYzM2ZDBkMDYBMDFENkY5QUNBM0MwQ0VDQi90ZXN0LWRpcmVjdG9yeS1jNjQ0YWQwZC1hZjNjLWY2NjYtNDRlOS1kN2FlMWYzNGVlMTMvdGVzdC1kaXJlY3RvcnktOTdjYjRhMmQtNDA4ZS1hZTNhLWUyZGUtMWU5OGUzZDMwYzhjL3Rlc3QtZmlsZS0wY2VlODdmMC1lNmNjLTQwNWItM2Q2Zi05MzY5OWY4ZGU1MWUWAAAA",
+        "x-ms-client-request-id": "7482148f-6b69-00d2-43ea-ce5317320956",
         "x-ms-namespace-enabled": "true",
-        "x-ms-request-id": "7c0d1f58-c01f-0058-4eac-f9a700000000",
-=======
-        "x-ms-continuation": "VBaG25rftOO77G4Y/AEY9gEvc2Vhbm5zZQEwMUQ1Nzk5MkM5NzE0OEMyL3Rlc3QtZmlsZXN5c3RlbS1mZTBhM2QzZS05ZDc0LTZmOTktYTE5MS03OTJhYzM2ZDBkMDYBMDFENzA1N0VGNUI0OEJEQy90ZXN0LWRpcmVjdG9yeS1jNjQ0YWQwZC1hZjNjLWY2NjYtNDRlOS1kN2FlMWYzNGVlMTMvdGVzdC1kaXJlY3RvcnktOTdjYjRhMmQtNDA4ZS1hZTNhLWUyZGUtMWU5OGUzZDMwYzhjL3Rlc3QtZmlsZS0wY2VlODdmMC1lNmNjLTQwNWItM2Q2Zi05MzY5OWY4ZGU1MWUWAAAA",
-        "x-ms-namespace-enabled": "true",
-        "x-ms-request-id": "d957c1a4-a01f-0085-287e-055282000000",
->>>>>>> 1814567d
-        "x-ms-version": "2020-06-12"
-      },
-      "ResponseBody": "eyJkaXJlY3Rvcmllc1N1Y2Nlc3NmdWwiOjEsImZhaWxlZEVudHJpZXMiOltdLCJmYWlsdXJlQ291bnQiOjAsImZpbGVzU3VjY2Vzc2Z1bCI6MX0K"
-    },
-    {
-<<<<<<< HEAD
-      "RequestUri": "https://seannse.dfs.core.windows.net/test-filesystem-fe0a3d3e-9d74-6f99-a191-792ac36d0d06/test-directory-c644ad0d-af3c-f666-44e9-d7ae1f34ee13?action=setAccessControlRecursive\u0026continuation=VBbFq86bm6%2BurXsY%2FAEY9gEvc2Vhbm5zZQEwMUQ1Nzk5MkM5NzE0OEMyL3Rlc3QtZmlsZXN5c3RlbS1mZTBhM2QzZS05ZDc0LTZmOTktYTE5MS03OTJhYzM2ZDBkMDYBMDFENkY5QUNBM0MwQ0VDQi90ZXN0LWRpcmVjdG9yeS1jNjQ0YWQwZC1hZjNjLWY2NjYtNDRlOS1kN2FlMWYzNGVlMTMvdGVzdC1kaXJlY3RvcnktOTdjYjRhMmQtNDA4ZS1hZTNhLWUyZGUtMWU5OGUzZDMwYzhjL3Rlc3QtZmlsZS0wY2VlODdmMC1lNmNjLTQwNWItM2Q2Zi05MzY5OWY4ZGU1MWUWAAAA\u0026mode=remove\u0026maxRecords=2",
-=======
-      "RequestUri": "https://seannse.dfs.core.windows.net/test-filesystem-fe0a3d3e-9d74-6f99-a191-792ac36d0d06/test-directory-c644ad0d-af3c-f666-44e9-d7ae1f34ee13?action=setAccessControlRecursive\u0026mode=remove\u0026continuation=VBaG25rftOO77G4Y%2FAEY9gEvc2Vhbm5zZQEwMUQ1Nzk5MkM5NzE0OEMyL3Rlc3QtZmlsZXN5c3RlbS1mZTBhM2QzZS05ZDc0LTZmOTktYTE5MS03OTJhYzM2ZDBkMDYBMDFENzA1N0VGNUI0OEJEQy90ZXN0LWRpcmVjdG9yeS1jNjQ0YWQwZC1hZjNjLWY2NjYtNDRlOS1kN2FlMWYzNGVlMTMvdGVzdC1kaXJlY3RvcnktOTdjYjRhMmQtNDA4ZS1hZTNhLWUyZGUtMWU5OGUzZDMwYzhjL3Rlc3QtZmlsZS0wY2VlODdmMC1lNmNjLTQwNWItM2Q2Zi05MzY5OWY4ZGU1MWUWAAAA\u0026maxRecords=2",
->>>>>>> 1814567d
-      "RequestMethod": "PATCH",
-      "RequestHeaders": {
-        "Accept": "application/json",
-        "Authorization": "Sanitized",
-        "User-Agent": [
-<<<<<<< HEAD
-          "azsdk-net-Storage.Files.DataLake/12.7.0-alpha.20210202.1",
-          "(.NET 5.0.2; Microsoft Windows 10.0.19042)"
-        ],
-        "x-ms-acl": "mask,default:user,default:group,user:ec3595d6-2c17-4696-8caa-7e139758d24a,group:ec3595d6-2c17-4696-8caa-7e139758d24a,default:user:ec3595d6-2c17-4696-8caa-7e139758d24a,default:group:ec3595d6-2c17-4696-8caa-7e139758d24a",
-        "x-ms-client-request-id": "720bf440-8cc5-c9f0-a9e3-d099a6e4fe48",
-        "x-ms-date": "Tue, 02 Feb 2021 21:44:53 GMT",
-=======
-          "azsdk-net-Storage.Files.DataLake/12.7.0-alpha.20210217.1",
-          "(.NET 5.0.3; Microsoft Windows 10.0.19042)"
-        ],
-        "x-ms-acl": "mask,default:user,default:group,user:ec3595d6-2c17-4696-8caa-7e139758d24a,group:ec3595d6-2c17-4696-8caa-7e139758d24a,default:user:ec3595d6-2c17-4696-8caa-7e139758d24a,default:group:ec3595d6-2c17-4696-8caa-7e139758d24a",
-        "x-ms-client-request-id": "720bf440-8cc5-c9f0-a9e3-d099a6e4fe48",
-        "x-ms-date": "Wed, 17 Feb 2021 22:48:09 GMT",
->>>>>>> 1814567d
-        "x-ms-return-client-request-id": "true",
-        "x-ms-version": "2020-06-12"
-      },
-      "RequestBody": null,
-      "StatusCode": 200,
-      "ResponseHeaders": {
-<<<<<<< HEAD
-        "Date": "Tue, 02 Feb 2021 21:44:53 GMT",
-=======
-        "Date": "Wed, 17 Feb 2021 22:48:08 GMT",
->>>>>>> 1814567d
-        "Server": [
-          "Windows-Azure-HDFS/1.0",
-          "Microsoft-HTTPAPI/2.0"
-        ],
-        "Transfer-Encoding": "chunked",
-        "x-ms-client-request-id": "720bf440-8cc5-c9f0-a9e3-d099a6e4fe48",
-<<<<<<< HEAD
-        "x-ms-continuation": "VBa8iuO4kfbHmBsYyAEYwgEvc2Vhbm5zZQEwMUQ1Nzk5MkM5NzE0OEMyL3Rlc3QtZmlsZXN5c3RlbS1mZTBhM2QzZS05ZDc0LTZmOTktYTE5MS03OTJhYzM2ZDBkMDYBMDFENkY5QUNBM0MwQ0VDQi90ZXN0LWRpcmVjdG9yeS1jNjQ0YWQwZC1hZjNjLWY2NjYtNDRlOS1kN2FlMWYzNGVlMTMvdGVzdC1maWxlLTE0MjhhZTY4LTIwMjUtNzYyMS1mZDFiLWIwM2FkMjNmOGYwYxYAAAA=",
-        "x-ms-namespace-enabled": "true",
-        "x-ms-request-id": "7c0d1f69-c01f-0058-5dac-f9a700000000",
-=======
-        "x-ms-continuation": "VBbY7eDe4/LlnksYyAEYwgEvc2Vhbm5zZQEwMUQ1Nzk5MkM5NzE0OEMyL3Rlc3QtZmlsZXN5c3RlbS1mZTBhM2QzZS05ZDc0LTZmOTktYTE5MS03OTJhYzM2ZDBkMDYBMDFENzA1N0VGNUI0OEJEQy90ZXN0LWRpcmVjdG9yeS1jNjQ0YWQwZC1hZjNjLWY2NjYtNDRlOS1kN2FlMWYzNGVlMTMvdGVzdC1maWxlLTE0MjhhZTY4LTIwMjUtNzYyMS1mZDFiLWIwM2FkMjNmOGYwYxYAAAA=",
-        "x-ms-namespace-enabled": "true",
-        "x-ms-request-id": "d957c1ac-a01f-0085-307e-055282000000",
->>>>>>> 1814567d
-        "x-ms-version": "2020-06-12"
-      },
-      "ResponseBody": "eyJkaXJlY3Rvcmllc1N1Y2Nlc3NmdWwiOjAsImZhaWxlZEVudHJpZXMiOltdLCJmYWlsdXJlQ291bnQiOjAsImZpbGVzU3VjY2Vzc2Z1bCI6Mn0K"
-    },
-    {
-<<<<<<< HEAD
-      "RequestUri": "https://seannse.dfs.core.windows.net/test-filesystem-fe0a3d3e-9d74-6f99-a191-792ac36d0d06/test-directory-c644ad0d-af3c-f666-44e9-d7ae1f34ee13?action=setAccessControlRecursive\u0026continuation=VBa8iuO4kfbHmBsYyAEYwgEvc2Vhbm5zZQEwMUQ1Nzk5MkM5NzE0OEMyL3Rlc3QtZmlsZXN5c3RlbS1mZTBhM2QzZS05ZDc0LTZmOTktYTE5MS03OTJhYzM2ZDBkMDYBMDFENkY5QUNBM0MwQ0VDQi90ZXN0LWRpcmVjdG9yeS1jNjQ0YWQwZC1hZjNjLWY2NjYtNDRlOS1kN2FlMWYzNGVlMTMvdGVzdC1maWxlLTE0MjhhZTY4LTIwMjUtNzYyMS1mZDFiLWIwM2FkMjNmOGYwYxYAAAA%3D\u0026mode=remove\u0026maxRecords=2",
-=======
-      "RequestUri": "https://seannse.dfs.core.windows.net/test-filesystem-fe0a3d3e-9d74-6f99-a191-792ac36d0d06/test-directory-c644ad0d-af3c-f666-44e9-d7ae1f34ee13?action=setAccessControlRecursive\u0026mode=remove\u0026continuation=VBbY7eDe4%2FLlnksYyAEYwgEvc2Vhbm5zZQEwMUQ1Nzk5MkM5NzE0OEMyL3Rlc3QtZmlsZXN5c3RlbS1mZTBhM2QzZS05ZDc0LTZmOTktYTE5MS03OTJhYzM2ZDBkMDYBMDFENzA1N0VGNUI0OEJEQy90ZXN0LWRpcmVjdG9yeS1jNjQ0YWQwZC1hZjNjLWY2NjYtNDRlOS1kN2FlMWYzNGVlMTMvdGVzdC1maWxlLTE0MjhhZTY4LTIwMjUtNzYyMS1mZDFiLWIwM2FkMjNmOGYwYxYAAAA%3D\u0026maxRecords=2",
->>>>>>> 1814567d
-      "RequestMethod": "PATCH",
-      "RequestHeaders": {
-        "Accept": "application/json",
-        "Authorization": "Sanitized",
-        "User-Agent": [
-<<<<<<< HEAD
-          "azsdk-net-Storage.Files.DataLake/12.7.0-alpha.20210202.1",
-          "(.NET 5.0.2; Microsoft Windows 10.0.19042)"
-        ],
-        "x-ms-acl": "mask,default:user,default:group,user:ec3595d6-2c17-4696-8caa-7e139758d24a,group:ec3595d6-2c17-4696-8caa-7e139758d24a,default:user:ec3595d6-2c17-4696-8caa-7e139758d24a,default:group:ec3595d6-2c17-4696-8caa-7e139758d24a",
-        "x-ms-client-request-id": "e754aa7a-4067-eff5-58c9-1eef23cc620c",
-        "x-ms-date": "Tue, 02 Feb 2021 21:44:53 GMT",
-=======
-          "azsdk-net-Storage.Files.DataLake/12.7.0-alpha.20210217.1",
-          "(.NET 5.0.3; Microsoft Windows 10.0.19042)"
-        ],
-        "x-ms-acl": "mask,default:user,default:group,user:ec3595d6-2c17-4696-8caa-7e139758d24a,group:ec3595d6-2c17-4696-8caa-7e139758d24a,default:user:ec3595d6-2c17-4696-8caa-7e139758d24a,default:group:ec3595d6-2c17-4696-8caa-7e139758d24a",
-        "x-ms-client-request-id": "e754aa7a-4067-eff5-58c9-1eef23cc620c",
-        "x-ms-date": "Wed, 17 Feb 2021 22:48:09 GMT",
->>>>>>> 1814567d
-        "x-ms-return-client-request-id": "true",
-        "x-ms-version": "2020-06-12"
-      },
-      "RequestBody": null,
-      "StatusCode": 200,
-      "ResponseHeaders": {
-<<<<<<< HEAD
-        "Date": "Tue, 02 Feb 2021 21:44:53 GMT",
-=======
-        "Date": "Wed, 17 Feb 2021 22:48:08 GMT",
->>>>>>> 1814567d
-        "Server": [
-          "Windows-Azure-HDFS/1.0",
-          "Microsoft-HTTPAPI/2.0"
-        ],
-        "Transfer-Encoding": "chunked",
-        "x-ms-client-request-id": "e754aa7a-4067-eff5-58c9-1eef23cc620c",
-        "x-ms-namespace-enabled": "true",
-<<<<<<< HEAD
-        "x-ms-request-id": "7c0d1f79-c01f-0058-6dac-f9a700000000",
-=======
-        "x-ms-request-id": "d957c1b5-a01f-0085-397e-055282000000",
->>>>>>> 1814567d
+        "x-ms-request-id": "da8452b5-a01f-0061-62f2-065c1c000000",
         "x-ms-version": "2020-06-12"
       },
       "ResponseBody": "eyJkaXJlY3Rvcmllc1N1Y2Nlc3NmdWwiOjAsImZhaWxlZEVudHJpZXMiOltdLCJmYWlsdXJlQ291bnQiOjAsImZpbGVzU3VjY2Vzc2Z1bCI6MX0K"
     },
     {
-      "RequestUri": "https://seannse.blob.core.windows.net/test-filesystem-fe0a3d3e-9d74-6f99-a191-792ac36d0d06?restype=container",
+      "RequestUri": "https://seannse.blob.core.windows.net/test-filesystem-d1450a88-56ef-fb83-607e-9775673c3f44?restype=container",
       "RequestMethod": "DELETE",
       "RequestHeaders": {
         "Accept": "application/xml",
         "Authorization": "Sanitized",
-<<<<<<< HEAD
-        "traceparent": "00-e3dc5c577cb17847abda5ead52a2ba04-f43d83f3e2551541-00",
-        "User-Agent": [
-          "azsdk-net-Storage.Files.DataLake/12.7.0-alpha.20210202.1",
-          "(.NET 5.0.2; Microsoft Windows 10.0.19042)"
-        ],
-        "x-ms-client-request-id": "fb1eb358-178f-53e0-2aa0-0d2914255d4d",
-        "x-ms-date": "Tue, 02 Feb 2021 21:44:53 GMT",
-=======
-        "traceparent": "00-a8817777169ea24995222560b64dab7a-3a1adfde46b2dd48-00",
-        "User-Agent": [
-          "azsdk-net-Storage.Files.DataLake/12.7.0-alpha.20210217.1",
-          "(.NET 5.0.3; Microsoft Windows 10.0.19042)"
-        ],
-        "x-ms-client-request-id": "fb1eb358-178f-53e0-2aa0-0d2914255d4d",
-        "x-ms-date": "Wed, 17 Feb 2021 22:48:09 GMT",
->>>>>>> 1814567d
+        "traceparent": "00-f2453ff139a1d54aacc490309efc6a86-2272dc2335c6234d-00",
+        "User-Agent": [
+          "azsdk-net-Storage.Files.DataLake/12.7.0-alpha.20210219.1",
+          "(.NET 5.0.3; Microsoft Windows 10.0.19041)"
+        ],
+        "x-ms-client-request-id": "572d6cc4-b065-6a48-38c6-a370ffca8987",
+        "x-ms-date": "Fri, 19 Feb 2021 19:05:13 GMT",
         "x-ms-return-client-request-id": "true",
         "x-ms-version": "2020-06-12"
       },
@@ -655,28 +410,20 @@
       "StatusCode": 202,
       "ResponseHeaders": {
         "Content-Length": "0",
-<<<<<<< HEAD
-        "Date": "Tue, 02 Feb 2021 21:44:54 GMT",
-=======
-        "Date": "Wed, 17 Feb 2021 22:48:08 GMT",
->>>>>>> 1814567d
+        "Date": "Fri, 19 Feb 2021 19:05:12 GMT",
         "Server": [
           "Windows-Azure-Blob/1.0",
           "Microsoft-HTTPAPI/2.0"
         ],
-        "x-ms-client-request-id": "fb1eb358-178f-53e0-2aa0-0d2914255d4d",
-<<<<<<< HEAD
-        "x-ms-request-id": "9d1a0ca7-501e-0028-5cac-f91ef7000000",
-=======
-        "x-ms-request-id": "9bc54901-c01e-0015-217e-0568ec000000",
->>>>>>> 1814567d
+        "x-ms-client-request-id": "572d6cc4-b065-6a48-38c6-a370ffca8987",
+        "x-ms-request-id": "cb13091b-b01e-006d-12f2-06cb14000000",
         "x-ms-version": "2020-06-12"
       },
       "ResponseBody": []
     }
   ],
   "Variables": {
-    "RandomSeed": "2039386419",
+    "RandomSeed": "544049101",
     "Storage_TestConfigHierarchicalNamespace": "NamespaceTenant\nseannse\nU2FuaXRpemVk\nhttps://seannse.blob.core.windows.net\nhttps://seannse.file.core.windows.net\nhttps://seannse.queue.core.windows.net\nhttps://seannse.table.core.windows.net\n\n\n\n\nhttps://seannse-secondary.blob.core.windows.net\nhttps://seannse-secondary.file.core.windows.net\nhttps://seannse-secondary.queue.core.windows.net\nhttps://seannse-secondary.table.core.windows.net\n68390a19-a643-458b-b726-408abf67b4fc\nSanitized\n72f988bf-86f1-41af-91ab-2d7cd011db47\nhttps://login.microsoftonline.com/\nCloud\nBlobEndpoint=https://seannse.blob.core.windows.net/;QueueEndpoint=https://seannse.queue.core.windows.net/;FileEndpoint=https://seannse.file.core.windows.net/;BlobSecondaryEndpoint=https://seannse-secondary.blob.core.windows.net/;QueueSecondaryEndpoint=https://seannse-secondary.queue.core.windows.net/;FileSecondaryEndpoint=https://seannse-secondary.file.core.windows.net/;AccountName=seannse;AccountKey=Sanitized\n"
   }
 }