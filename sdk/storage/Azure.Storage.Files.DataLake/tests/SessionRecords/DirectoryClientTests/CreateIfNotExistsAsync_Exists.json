--- conflicted
+++ resolved
@@ -15,11 +15,7 @@
         "x-ms-client-request-id": "dd31cfad-8f4b-c28f-1982-ddffa905efa8",
         "x-ms-date": "Fri, 19 Feb 2021 18:59:49 GMT",
         "x-ms-return-client-request-id": "true",
-<<<<<<< HEAD
-        "x-ms-version": "2020-12-06"
-=======
         "x-ms-version": "2021-02-12"
->>>>>>> 7e782c87
       },
       "RequestBody": null,
       "StatusCode": 201,
@@ -34,11 +30,7 @@
         ],
         "x-ms-client-request-id": "dd31cfad-8f4b-c28f-1982-ddffa905efa8",
         "x-ms-request-id": "cb1159d9-b01e-006d-4af1-06cb14000000",
-<<<<<<< HEAD
-        "x-ms-version": "2020-12-06"
-=======
         "x-ms-version": "2021-02-12"
->>>>>>> 7e782c87
       },
       "ResponseBody": []
     },
@@ -57,11 +49,7 @@
         "x-ms-client-request-id": "180453be-f179-9a30-5f8d-21392d686f20",
         "x-ms-date": "Fri, 19 Feb 2021 18:59:49 GMT",
         "x-ms-return-client-request-id": "true",
-<<<<<<< HEAD
-        "x-ms-version": "2020-12-06"
-=======
         "x-ms-version": "2021-02-12"
->>>>>>> 7e782c87
       },
       "RequestBody": null,
       "StatusCode": 201,
@@ -76,11 +64,7 @@
         ],
         "x-ms-client-request-id": "180453be-f179-9a30-5f8d-21392d686f20",
         "x-ms-request-id": "da8375e5-a01f-0061-1cf1-065c1c000000",
-<<<<<<< HEAD
-        "x-ms-version": "2020-12-06"
-=======
         "x-ms-version": "2021-02-12"
->>>>>>> 7e782c87
       },
       "ResponseBody": []
     },
@@ -99,11 +83,7 @@
         "x-ms-client-request-id": "ff682242-b6f4-0d78-c147-dc063fcc6f89",
         "x-ms-date": "Fri, 19 Feb 2021 18:59:49 GMT",
         "x-ms-return-client-request-id": "true",
-<<<<<<< HEAD
-        "x-ms-version": "2020-12-06"
-=======
         "x-ms-version": "2021-02-12"
->>>>>>> 7e782c87
       },
       "RequestBody": null,
       "StatusCode": 409,
@@ -118,11 +98,7 @@
         "x-ms-client-request-id": "ff682242-b6f4-0d78-c147-dc063fcc6f89",
         "x-ms-error-code": "PathAlreadyExists",
         "x-ms-request-id": "da8375fa-a01f-0061-31f1-065c1c000000",
-<<<<<<< HEAD
-        "x-ms-version": "2020-12-06"
-=======
         "x-ms-version": "2021-02-12"
->>>>>>> 7e782c87
       },
       "ResponseBody": {
         "error": {
@@ -145,11 +121,7 @@
         "x-ms-client-request-id": "0af64706-7000-fc2b-72f2-f4ddd50d96f5",
         "x-ms-date": "Fri, 19 Feb 2021 18:59:49 GMT",
         "x-ms-return-client-request-id": "true",
-<<<<<<< HEAD
-        "x-ms-version": "2020-12-06"
-=======
         "x-ms-version": "2021-02-12"
->>>>>>> 7e782c87
       },
       "RequestBody": null,
       "StatusCode": 202,
@@ -162,11 +134,7 @@
         ],
         "x-ms-client-request-id": "0af64706-7000-fc2b-72f2-f4ddd50d96f5",
         "x-ms-request-id": "cb115a19-b01e-006d-03f1-06cb14000000",
-<<<<<<< HEAD
-        "x-ms-version": "2020-12-06"
-=======
         "x-ms-version": "2021-02-12"
->>>>>>> 7e782c87
       },
       "ResponseBody": []
     }
