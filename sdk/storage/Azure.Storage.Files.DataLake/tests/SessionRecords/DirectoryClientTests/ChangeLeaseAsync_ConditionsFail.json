--- conflicted
+++ resolved
@@ -14,11 +14,7 @@
         "x-ms-client-request-id": "7d69accf-84c3-ba82-5665-945dd0e46465",
         "x-ms-date": "Fri, 03 Apr 2020 20:53:02 GMT",
         "x-ms-return-client-request-id": "true",
-<<<<<<< HEAD
-        "x-ms-version": "2019-12-12"
-=======
-        "x-ms-version": "2020-02-10"
->>>>>>> 60f4876e
+        "x-ms-version": "2020-02-10"
       },
       "RequestBody": null,
       "StatusCode": 201,
@@ -33,11 +29,7 @@
         ],
         "x-ms-client-request-id": "7d69accf-84c3-ba82-5665-945dd0e46465",
         "x-ms-request-id": "96215458-f01e-0012-65f9-093670000000",
-<<<<<<< HEAD
-        "x-ms-version": "2019-12-12"
-=======
-        "x-ms-version": "2020-02-10"
->>>>>>> 60f4876e
+        "x-ms-version": "2020-02-10"
       },
       "ResponseBody": []
     },
@@ -54,11 +46,7 @@
         "x-ms-client-request-id": "5fdcd0bf-c7e7-b710-47ab-76731534027c",
         "x-ms-date": "Fri, 03 Apr 2020 20:53:02 GMT",
         "x-ms-return-client-request-id": "true",
-<<<<<<< HEAD
-        "x-ms-version": "2019-12-12"
-=======
-        "x-ms-version": "2020-02-10"
->>>>>>> 60f4876e
+        "x-ms-version": "2020-02-10"
       },
       "RequestBody": null,
       "StatusCode": 201,
@@ -73,11 +61,7 @@
         ],
         "x-ms-client-request-id": "5fdcd0bf-c7e7-b710-47ab-76731534027c",
         "x-ms-request-id": "fa43fa76-201f-0097-45f9-091bad000000",
-<<<<<<< HEAD
-        "x-ms-version": "2019-12-12"
-=======
-        "x-ms-version": "2020-02-10"
->>>>>>> 60f4876e
+        "x-ms-version": "2020-02-10"
       },
       "ResponseBody": []
     },
@@ -97,11 +81,7 @@
         "x-ms-lease-duration": "15",
         "x-ms-proposed-lease-id": "8b329f04-c120-6555-de34-678e1a26c508",
         "x-ms-return-client-request-id": "true",
-<<<<<<< HEAD
-        "x-ms-version": "2019-12-12"
-=======
-        "x-ms-version": "2020-02-10"
->>>>>>> 60f4876e
+        "x-ms-version": "2020-02-10"
       },
       "RequestBody": null,
       "StatusCode": 201,
@@ -117,11 +97,7 @@
         "x-ms-client-request-id": "3e596ee5-1ca6-027e-92ce-571466f1fe51",
         "x-ms-lease-id": "8b329f04-c120-6555-de34-678e1a26c508",
         "x-ms-request-id": "96215478-f01e-0012-7ff9-093670000000",
-<<<<<<< HEAD
-        "x-ms-version": "2019-12-12"
-=======
-        "x-ms-version": "2020-02-10"
->>>>>>> 60f4876e
+        "x-ms-version": "2020-02-10"
       },
       "ResponseBody": []
     },
@@ -142,11 +118,7 @@
         "x-ms-lease-id": "8b329f04-c120-6555-de34-678e1a26c508",
         "x-ms-proposed-lease-id": "e68ed619-02fd-640d-330c-5b64678c2e2c",
         "x-ms-return-client-request-id": "true",
-<<<<<<< HEAD
-        "x-ms-version": "2019-12-12"
-=======
-        "x-ms-version": "2020-02-10"
->>>>>>> 60f4876e
+        "x-ms-version": "2020-02-10"
       },
       "RequestBody": null,
       "StatusCode": 412,
@@ -161,11 +133,7 @@
         "x-ms-client-request-id": "f87e396f-ef33-2386-0237-c5fd5263988a",
         "x-ms-error-code": "ConditionNotMet",
         "x-ms-request-id": "96215487-f01e-0012-0af9-093670000000",
-<<<<<<< HEAD
-        "x-ms-version": "2019-12-12"
-=======
-        "x-ms-version": "2020-02-10"
->>>>>>> 60f4876e
+        "x-ms-version": "2020-02-10"
       },
       "ResponseBody": [
         "\uFEFF\u003C?xml version=\u00221.0\u0022 encoding=\u0022utf-8\u0022?\u003E\u003CError\u003E\u003CCode\u003EConditionNotMet\u003C/Code\u003E\u003CMessage\u003EThe condition specified using HTTP conditional header(s) is not met.\n",
@@ -186,11 +154,7 @@
         "x-ms-client-request-id": "2ca5a6ca-0572-161e-b32a-97b4a83e1dfa",
         "x-ms-date": "Fri, 03 Apr 2020 20:53:02 GMT",
         "x-ms-return-client-request-id": "true",
-<<<<<<< HEAD
-        "x-ms-version": "2019-12-12"
-=======
-        "x-ms-version": "2020-02-10"
->>>>>>> 60f4876e
+        "x-ms-version": "2020-02-10"
       },
       "RequestBody": null,
       "StatusCode": 202,
@@ -203,11 +167,7 @@
         ],
         "x-ms-client-request-id": "2ca5a6ca-0572-161e-b32a-97b4a83e1dfa",
         "x-ms-request-id": "96215499-f01e-0012-15f9-093670000000",
-<<<<<<< HEAD
-        "x-ms-version": "2019-12-12"
-=======
-        "x-ms-version": "2020-02-10"
->>>>>>> 60f4876e
+        "x-ms-version": "2020-02-10"
       },
       "ResponseBody": []
     },
@@ -225,11 +185,7 @@
         "x-ms-client-request-id": "d01ee5cd-2fe8-ec8a-2a38-276b3fd50843",
         "x-ms-date": "Fri, 03 Apr 2020 20:53:02 GMT",
         "x-ms-return-client-request-id": "true",
-<<<<<<< HEAD
-        "x-ms-version": "2019-12-12"
-=======
-        "x-ms-version": "2020-02-10"
->>>>>>> 60f4876e
+        "x-ms-version": "2020-02-10"
       },
       "RequestBody": null,
       "StatusCode": 201,
@@ -244,11 +200,7 @@
         ],
         "x-ms-client-request-id": "d01ee5cd-2fe8-ec8a-2a38-276b3fd50843",
         "x-ms-request-id": "962154ad-f01e-0012-27f9-093670000000",
-<<<<<<< HEAD
-        "x-ms-version": "2019-12-12"
-=======
-        "x-ms-version": "2020-02-10"
->>>>>>> 60f4876e
+        "x-ms-version": "2020-02-10"
       },
       "ResponseBody": []
     },
@@ -265,11 +217,7 @@
         "x-ms-client-request-id": "de532e8d-b483-5be7-a892-064cef727fb8",
         "x-ms-date": "Fri, 03 Apr 2020 20:53:02 GMT",
         "x-ms-return-client-request-id": "true",
-<<<<<<< HEAD
-        "x-ms-version": "2019-12-12"
-=======
-        "x-ms-version": "2020-02-10"
->>>>>>> 60f4876e
+        "x-ms-version": "2020-02-10"
       },
       "RequestBody": null,
       "StatusCode": 201,
@@ -284,11 +232,7 @@
         ],
         "x-ms-client-request-id": "de532e8d-b483-5be7-a892-064cef727fb8",
         "x-ms-request-id": "fa43fa77-201f-0097-46f9-091bad000000",
-<<<<<<< HEAD
-        "x-ms-version": "2019-12-12"
-=======
-        "x-ms-version": "2020-02-10"
->>>>>>> 60f4876e
+        "x-ms-version": "2020-02-10"
       },
       "ResponseBody": []
     },
@@ -308,11 +252,7 @@
         "x-ms-lease-duration": "15",
         "x-ms-proposed-lease-id": "6b34a336-de59-15f2-6976-17c4efb7481d",
         "x-ms-return-client-request-id": "true",
-<<<<<<< HEAD
-        "x-ms-version": "2019-12-12"
-=======
-        "x-ms-version": "2020-02-10"
->>>>>>> 60f4876e
+        "x-ms-version": "2020-02-10"
       },
       "RequestBody": null,
       "StatusCode": 201,
@@ -328,11 +268,7 @@
         "x-ms-client-request-id": "eae3e94a-41e7-119a-a3b0-80395e337992",
         "x-ms-lease-id": "6b34a336-de59-15f2-6976-17c4efb7481d",
         "x-ms-request-id": "962154bf-f01e-0012-35f9-093670000000",
-<<<<<<< HEAD
-        "x-ms-version": "2019-12-12"
-=======
-        "x-ms-version": "2020-02-10"
->>>>>>> 60f4876e
+        "x-ms-version": "2020-02-10"
       },
       "ResponseBody": []
     },
@@ -353,11 +289,7 @@
         "x-ms-lease-id": "6b34a336-de59-15f2-6976-17c4efb7481d",
         "x-ms-proposed-lease-id": "3e8a0468-241e-8300-eb20-80be9bd79891",
         "x-ms-return-client-request-id": "true",
-<<<<<<< HEAD
-        "x-ms-version": "2019-12-12"
-=======
-        "x-ms-version": "2020-02-10"
->>>>>>> 60f4876e
+        "x-ms-version": "2020-02-10"
       },
       "RequestBody": null,
       "StatusCode": 412,
@@ -372,11 +304,7 @@
         "x-ms-client-request-id": "b1748fb3-adf3-86a9-2e3d-fcc647a95008",
         "x-ms-error-code": "ConditionNotMet",
         "x-ms-request-id": "962154d3-f01e-0012-42f9-093670000000",
-<<<<<<< HEAD
-        "x-ms-version": "2019-12-12"
-=======
-        "x-ms-version": "2020-02-10"
->>>>>>> 60f4876e
+        "x-ms-version": "2020-02-10"
       },
       "ResponseBody": [
         "\uFEFF\u003C?xml version=\u00221.0\u0022 encoding=\u0022utf-8\u0022?\u003E\u003CError\u003E\u003CCode\u003EConditionNotMet\u003C/Code\u003E\u003CMessage\u003EThe condition specified using HTTP conditional header(s) is not met.\n",
@@ -397,11 +325,7 @@
         "x-ms-client-request-id": "ce85b9ca-c8be-2f9e-dd76-f72aabde5978",
         "x-ms-date": "Fri, 03 Apr 2020 20:53:03 GMT",
         "x-ms-return-client-request-id": "true",
-<<<<<<< HEAD
-        "x-ms-version": "2019-12-12"
-=======
-        "x-ms-version": "2020-02-10"
->>>>>>> 60f4876e
+        "x-ms-version": "2020-02-10"
       },
       "RequestBody": null,
       "StatusCode": 202,
@@ -414,11 +338,7 @@
         ],
         "x-ms-client-request-id": "ce85b9ca-c8be-2f9e-dd76-f72aabde5978",
         "x-ms-request-id": "962154de-f01e-0012-4bf9-093670000000",
-<<<<<<< HEAD
-        "x-ms-version": "2019-12-12"
-=======
-        "x-ms-version": "2020-02-10"
->>>>>>> 60f4876e
+        "x-ms-version": "2020-02-10"
       },
       "ResponseBody": []
     },
@@ -436,11 +356,7 @@
         "x-ms-client-request-id": "44824fea-979e-f9ec-1919-c7ec59ef4a40",
         "x-ms-date": "Fri, 03 Apr 2020 20:53:03 GMT",
         "x-ms-return-client-request-id": "true",
-<<<<<<< HEAD
-        "x-ms-version": "2019-12-12"
-=======
-        "x-ms-version": "2020-02-10"
->>>>>>> 60f4876e
+        "x-ms-version": "2020-02-10"
       },
       "RequestBody": null,
       "StatusCode": 201,
@@ -455,11 +371,7 @@
         ],
         "x-ms-client-request-id": "44824fea-979e-f9ec-1919-c7ec59ef4a40",
         "x-ms-request-id": "962154ed-f01e-0012-57f9-093670000000",
-<<<<<<< HEAD
-        "x-ms-version": "2019-12-12"
-=======
-        "x-ms-version": "2020-02-10"
->>>>>>> 60f4876e
+        "x-ms-version": "2020-02-10"
       },
       "ResponseBody": []
     },
@@ -476,11 +388,7 @@
         "x-ms-client-request-id": "cc81f7b5-970d-1e82-fa79-947e0f296129",
         "x-ms-date": "Fri, 03 Apr 2020 20:53:03 GMT",
         "x-ms-return-client-request-id": "true",
-<<<<<<< HEAD
-        "x-ms-version": "2019-12-12"
-=======
-        "x-ms-version": "2020-02-10"
->>>>>>> 60f4876e
+        "x-ms-version": "2020-02-10"
       },
       "RequestBody": null,
       "StatusCode": 201,
@@ -495,11 +403,7 @@
         ],
         "x-ms-client-request-id": "cc81f7b5-970d-1e82-fa79-947e0f296129",
         "x-ms-request-id": "fa43fa78-201f-0097-47f9-091bad000000",
-<<<<<<< HEAD
-        "x-ms-version": "2019-12-12"
-=======
-        "x-ms-version": "2020-02-10"
->>>>>>> 60f4876e
+        "x-ms-version": "2020-02-10"
       },
       "ResponseBody": []
     },
@@ -519,11 +423,7 @@
         "x-ms-lease-duration": "15",
         "x-ms-proposed-lease-id": "50121ffb-b429-2c26-ac0c-ffdf574a4e53",
         "x-ms-return-client-request-id": "true",
-<<<<<<< HEAD
-        "x-ms-version": "2019-12-12"
-=======
-        "x-ms-version": "2020-02-10"
->>>>>>> 60f4876e
+        "x-ms-version": "2020-02-10"
       },
       "RequestBody": null,
       "StatusCode": 201,
@@ -539,11 +439,7 @@
         "x-ms-client-request-id": "dc00402b-c11b-abbc-84ce-c9821986be53",
         "x-ms-lease-id": "50121ffb-b429-2c26-ac0c-ffdf574a4e53",
         "x-ms-request-id": "96215505-f01e-0012-6cf9-093670000000",
-<<<<<<< HEAD
-        "x-ms-version": "2019-12-12"
-=======
-        "x-ms-version": "2020-02-10"
->>>>>>> 60f4876e
+        "x-ms-version": "2020-02-10"
       },
       "ResponseBody": []
     },
@@ -564,11 +460,7 @@
         "x-ms-lease-id": "50121ffb-b429-2c26-ac0c-ffdf574a4e53",
         "x-ms-proposed-lease-id": "9f0d337d-506d-439a-87a7-9ba06d583436",
         "x-ms-return-client-request-id": "true",
-<<<<<<< HEAD
-        "x-ms-version": "2019-12-12"
-=======
-        "x-ms-version": "2020-02-10"
->>>>>>> 60f4876e
+        "x-ms-version": "2020-02-10"
       },
       "RequestBody": null,
       "StatusCode": 412,
@@ -583,11 +475,7 @@
         "x-ms-client-request-id": "2d74ebdf-5757-df1a-8e63-177b88a8e84b",
         "x-ms-error-code": "ConditionNotMet",
         "x-ms-request-id": "96215512-f01e-0012-78f9-093670000000",
-<<<<<<< HEAD
-        "x-ms-version": "2019-12-12"
-=======
-        "x-ms-version": "2020-02-10"
->>>>>>> 60f4876e
+        "x-ms-version": "2020-02-10"
       },
       "ResponseBody": [
         "\uFEFF\u003C?xml version=\u00221.0\u0022 encoding=\u0022utf-8\u0022?\u003E\u003CError\u003E\u003CCode\u003EConditionNotMet\u003C/Code\u003E\u003CMessage\u003EThe condition specified using HTTP conditional header(s) is not met.\n",
@@ -608,11 +496,7 @@
         "x-ms-client-request-id": "2da2e424-9111-80fc-ae5f-7dd89b8da35f",
         "x-ms-date": "Fri, 03 Apr 2020 20:53:03 GMT",
         "x-ms-return-client-request-id": "true",
-<<<<<<< HEAD
-        "x-ms-version": "2019-12-12"
-=======
-        "x-ms-version": "2020-02-10"
->>>>>>> 60f4876e
+        "x-ms-version": "2020-02-10"
       },
       "RequestBody": null,
       "StatusCode": 202,
@@ -625,11 +509,7 @@
         ],
         "x-ms-client-request-id": "2da2e424-9111-80fc-ae5f-7dd89b8da35f",
         "x-ms-request-id": "96215517-f01e-0012-7df9-093670000000",
-<<<<<<< HEAD
-        "x-ms-version": "2019-12-12"
-=======
-        "x-ms-version": "2020-02-10"
->>>>>>> 60f4876e
+        "x-ms-version": "2020-02-10"
       },
       "ResponseBody": []
     },
@@ -647,11 +527,7 @@
         "x-ms-client-request-id": "70ea7430-1823-4877-647d-b5159c78fda2",
         "x-ms-date": "Fri, 03 Apr 2020 20:53:03 GMT",
         "x-ms-return-client-request-id": "true",
-<<<<<<< HEAD
-        "x-ms-version": "2019-12-12"
-=======
-        "x-ms-version": "2020-02-10"
->>>>>>> 60f4876e
+        "x-ms-version": "2020-02-10"
       },
       "RequestBody": null,
       "StatusCode": 201,
@@ -666,11 +542,7 @@
         ],
         "x-ms-client-request-id": "70ea7430-1823-4877-647d-b5159c78fda2",
         "x-ms-request-id": "96215524-f01e-0012-07f9-093670000000",
-<<<<<<< HEAD
-        "x-ms-version": "2019-12-12"
-=======
-        "x-ms-version": "2020-02-10"
->>>>>>> 60f4876e
+        "x-ms-version": "2020-02-10"
       },
       "ResponseBody": []
     },
@@ -687,11 +559,7 @@
         "x-ms-client-request-id": "aa917ea9-6faa-3075-1a81-27a985ac8ce8",
         "x-ms-date": "Fri, 03 Apr 2020 20:53:03 GMT",
         "x-ms-return-client-request-id": "true",
-<<<<<<< HEAD
-        "x-ms-version": "2019-12-12"
-=======
-        "x-ms-version": "2020-02-10"
->>>>>>> 60f4876e
+        "x-ms-version": "2020-02-10"
       },
       "RequestBody": null,
       "StatusCode": 201,
@@ -706,11 +574,7 @@
         ],
         "x-ms-client-request-id": "aa917ea9-6faa-3075-1a81-27a985ac8ce8",
         "x-ms-request-id": "fa43fa79-201f-0097-48f9-091bad000000",
-<<<<<<< HEAD
-        "x-ms-version": "2019-12-12"
-=======
-        "x-ms-version": "2020-02-10"
->>>>>>> 60f4876e
+        "x-ms-version": "2020-02-10"
       },
       "ResponseBody": []
     },
@@ -726,11 +590,7 @@
         "x-ms-client-request-id": "4b98011e-508b-5afe-a44a-7c03f8e1a3ae",
         "x-ms-date": "Fri, 03 Apr 2020 20:53:03 GMT",
         "x-ms-return-client-request-id": "true",
-<<<<<<< HEAD
-        "x-ms-version": "2019-12-12"
-=======
-        "x-ms-version": "2020-02-10"
->>>>>>> 60f4876e
+        "x-ms-version": "2020-02-10"
       },
       "RequestBody": null,
       "StatusCode": 200,
@@ -755,11 +615,7 @@
         "x-ms-meta-hdi_isfolder": "true",
         "x-ms-request-id": "96215539-f01e-0012-19f9-093670000000",
         "x-ms-server-encrypted": "true",
-<<<<<<< HEAD
-        "x-ms-version": "2019-12-12"
-=======
-        "x-ms-version": "2020-02-10"
->>>>>>> 60f4876e
+        "x-ms-version": "2020-02-10"
       },
       "ResponseBody": []
     },
@@ -779,11 +635,7 @@
         "x-ms-lease-duration": "15",
         "x-ms-proposed-lease-id": "51f8d796-ed25-f880-cb20-b825c0d26325",
         "x-ms-return-client-request-id": "true",
-<<<<<<< HEAD
-        "x-ms-version": "2019-12-12"
-=======
-        "x-ms-version": "2020-02-10"
->>>>>>> 60f4876e
+        "x-ms-version": "2020-02-10"
       },
       "RequestBody": null,
       "StatusCode": 201,
@@ -799,11 +651,7 @@
         "x-ms-client-request-id": "5280adb1-ff85-327e-5896-89e19b2ec31b",
         "x-ms-lease-id": "51f8d796-ed25-f880-cb20-b825c0d26325",
         "x-ms-request-id": "96215541-f01e-0012-21f9-093670000000",
-<<<<<<< HEAD
-        "x-ms-version": "2019-12-12"
-=======
-        "x-ms-version": "2020-02-10"
->>>>>>> 60f4876e
+        "x-ms-version": "2020-02-10"
       },
       "ResponseBody": []
     },
@@ -824,11 +672,7 @@
         "x-ms-lease-id": "51f8d796-ed25-f880-cb20-b825c0d26325",
         "x-ms-proposed-lease-id": "3c213a10-3cea-ae33-d522-f59f541d4a09",
         "x-ms-return-client-request-id": "true",
-<<<<<<< HEAD
-        "x-ms-version": "2019-12-12"
-=======
-        "x-ms-version": "2020-02-10"
->>>>>>> 60f4876e
+        "x-ms-version": "2020-02-10"
       },
       "RequestBody": null,
       "StatusCode": 412,
@@ -843,11 +687,7 @@
         "x-ms-client-request-id": "4b52f653-5161-d628-3170-104aab175cda",
         "x-ms-error-code": "ConditionNotMet",
         "x-ms-request-id": "9621554e-f01e-0012-2df9-093670000000",
-<<<<<<< HEAD
-        "x-ms-version": "2019-12-12"
-=======
-        "x-ms-version": "2020-02-10"
->>>>>>> 60f4876e
+        "x-ms-version": "2020-02-10"
       },
       "ResponseBody": [
         "\uFEFF\u003C?xml version=\u00221.0\u0022 encoding=\u0022utf-8\u0022?\u003E\u003CError\u003E\u003CCode\u003EConditionNotMet\u003C/Code\u003E\u003CMessage\u003EThe condition specified using HTTP conditional header(s) is not met.\n",
@@ -868,11 +708,7 @@
         "x-ms-client-request-id": "a58e8d9a-78dc-a4ba-08dd-d73bf61c3df0",
         "x-ms-date": "Fri, 03 Apr 2020 20:53:04 GMT",
         "x-ms-return-client-request-id": "true",
-<<<<<<< HEAD
-        "x-ms-version": "2019-12-12"
-=======
-        "x-ms-version": "2020-02-10"
->>>>>>> 60f4876e
+        "x-ms-version": "2020-02-10"
       },
       "RequestBody": null,
       "StatusCode": 202,
@@ -885,11 +721,7 @@
         ],
         "x-ms-client-request-id": "a58e8d9a-78dc-a4ba-08dd-d73bf61c3df0",
         "x-ms-request-id": "96215558-f01e-0012-36f9-093670000000",
-<<<<<<< HEAD
-        "x-ms-version": "2019-12-12"
-=======
-        "x-ms-version": "2020-02-10"
->>>>>>> 60f4876e
+        "x-ms-version": "2020-02-10"
       },
       "ResponseBody": []
     }
