--- conflicted
+++ resolved
@@ -15,11 +15,7 @@
         "x-ms-client-request-id": "001db2e6-7fbb-75e0-fe2a-a62c2f757c66",
         "x-ms-date": "Fri, 19 Feb 2021 19:04:13 GMT",
         "x-ms-return-client-request-id": "true",
-<<<<<<< HEAD
-        "x-ms-version": "2020-12-06"
-=======
         "x-ms-version": "2021-02-12"
->>>>>>> 7e782c87
       },
       "RequestBody": null,
       "StatusCode": 201,
@@ -34,11 +30,7 @@
         ],
         "x-ms-client-request-id": "001db2e6-7fbb-75e0-fe2a-a62c2f757c66",
         "x-ms-request-id": "cb12b764-b01e-006d-48f2-06cb14000000",
-<<<<<<< HEAD
-        "x-ms-version": "2020-12-06"
-=======
         "x-ms-version": "2021-02-12"
->>>>>>> 7e782c87
       },
       "ResponseBody": []
     },
@@ -57,11 +49,7 @@
         "x-ms-date": "Fri, 19 Feb 2021 19:04:13 GMT",
         "x-ms-properties": "foo=YmFy,meta=ZGF0YQ==,Capital=bGV0dGVy,UPPER=Y2FzZQ==",
         "x-ms-return-client-request-id": "true",
-<<<<<<< HEAD
-        "x-ms-version": "2020-12-06"
-=======
         "x-ms-version": "2021-02-12"
->>>>>>> 7e782c87
       },
       "RequestBody": null,
       "StatusCode": 201,
@@ -76,11 +64,7 @@
         ],
         "x-ms-client-request-id": "4b10b1a5-4c79-fd0f-72ed-8ce66f8b35ac",
         "x-ms-request-id": "da842f5a-a01f-0061-39f2-065c1c000000",
-<<<<<<< HEAD
-        "x-ms-version": "2020-12-06"
-=======
         "x-ms-version": "2021-02-12"
->>>>>>> 7e782c87
       },
       "ResponseBody": []
     },
@@ -98,11 +82,7 @@
         "x-ms-client-request-id": "8db053b5-0141-debd-b3cd-0b3a81cb514e",
         "x-ms-date": "Fri, 19 Feb 2021 19:04:13 GMT",
         "x-ms-return-client-request-id": "true",
-<<<<<<< HEAD
-        "x-ms-version": "2020-12-06"
-=======
         "x-ms-version": "2021-02-12"
->>>>>>> 7e782c87
       },
       "RequestBody": null,
       "StatusCode": 200,
@@ -134,11 +114,7 @@
         "x-ms-permissions": "rwxr-x---",
         "x-ms-request-id": "cb12b7a5-b01e-006d-80f2-06cb14000000",
         "x-ms-server-encrypted": "true",
-<<<<<<< HEAD
-        "x-ms-version": "2020-12-06"
-=======
         "x-ms-version": "2021-02-12"
->>>>>>> 7e782c87
       },
       "ResponseBody": []
     },
@@ -156,11 +132,7 @@
         "x-ms-client-request-id": "1b31ef04-a8da-dc6a-b123-b8dcf202d1d5",
         "x-ms-date": "Fri, 19 Feb 2021 19:04:13 GMT",
         "x-ms-return-client-request-id": "true",
-<<<<<<< HEAD
-        "x-ms-version": "2020-12-06"
-=======
         "x-ms-version": "2021-02-12"
->>>>>>> 7e782c87
       },
       "RequestBody": null,
       "StatusCode": 202,
@@ -173,11 +145,7 @@
         ],
         "x-ms-client-request-id": "1b31ef04-a8da-dc6a-b123-b8dcf202d1d5",
         "x-ms-request-id": "cb12b7cb-b01e-006d-24f2-06cb14000000",
-<<<<<<< HEAD
-        "x-ms-version": "2020-12-06"
-=======
         "x-ms-version": "2021-02-12"
->>>>>>> 7e782c87
       },
       "ResponseBody": []
     }
