--- conflicted
+++ resolved
@@ -14,11 +14,7 @@
         "x-ms-client-request-id": "0ba15d64-acba-e1f8-1b02-2ea3814b1f0e",
         "x-ms-date": "Fri, 03 Apr 2020 20:56:31 GMT",
         "x-ms-return-client-request-id": "true",
-<<<<<<< HEAD
-        "x-ms-version": "2019-12-12"
-=======
         "x-ms-version": "2020-02-10"
->>>>>>> 60f4876e
       },
       "RequestBody": null,
       "StatusCode": 201,
@@ -33,11 +29,7 @@
         ],
         "x-ms-client-request-id": "0ba15d64-acba-e1f8-1b02-2ea3814b1f0e",
         "x-ms-request-id": "9621b3ca-f01e-0012-3efa-093670000000",
-<<<<<<< HEAD
-        "x-ms-version": "2019-12-12"
-=======
         "x-ms-version": "2020-02-10"
->>>>>>> 60f4876e
       },
       "ResponseBody": []
     },
@@ -55,11 +47,7 @@
         "x-ms-date": "Fri, 03 Apr 2020 20:56:31 GMT",
         "x-ms-properties": "foo=YmFy,meta=ZGF0YQ==,Capital=bGV0dGVy,UPPER=Y2FzZQ==",
         "x-ms-return-client-request-id": "true",
-<<<<<<< HEAD
-        "x-ms-version": "2019-12-12"
-=======
         "x-ms-version": "2020-02-10"
->>>>>>> 60f4876e
       },
       "RequestBody": null,
       "StatusCode": 201,
@@ -74,11 +62,7 @@
         ],
         "x-ms-client-request-id": "306a785c-27a2-91fc-997e-1a534f1ab1a1",
         "x-ms-request-id": "fa43fce8-201f-0097-18fa-091bad000000",
-<<<<<<< HEAD
-        "x-ms-version": "2019-12-12"
-=======
         "x-ms-version": "2020-02-10"
->>>>>>> 60f4876e
       },
       "ResponseBody": []
     },
@@ -95,11 +79,7 @@
         "x-ms-client-request-id": "b781326b-610e-7050-f922-0faa0f06e513",
         "x-ms-date": "Fri, 03 Apr 2020 20:56:31 GMT",
         "x-ms-return-client-request-id": "true",
-<<<<<<< HEAD
-        "x-ms-version": "2019-12-12"
-=======
         "x-ms-version": "2020-02-10"
->>>>>>> 60f4876e
       },
       "RequestBody": null,
       "StatusCode": 200,
@@ -128,11 +108,7 @@
         "x-ms-meta-UPPER": "case",
         "x-ms-request-id": "9621b3e4-f01e-0012-4dfa-093670000000",
         "x-ms-server-encrypted": "true",
-<<<<<<< HEAD
-        "x-ms-version": "2019-12-12"
-=======
         "x-ms-version": "2020-02-10"
->>>>>>> 60f4876e
       },
       "ResponseBody": []
     },
@@ -149,11 +125,7 @@
         "x-ms-client-request-id": "1ce70357-fa98-0f92-ea9b-9173683a7c29",
         "x-ms-date": "Fri, 03 Apr 2020 20:56:31 GMT",
         "x-ms-return-client-request-id": "true",
-<<<<<<< HEAD
-        "x-ms-version": "2019-12-12"
-=======
         "x-ms-version": "2020-02-10"
->>>>>>> 60f4876e
       },
       "RequestBody": null,
       "StatusCode": 202,
@@ -166,11 +138,7 @@
         ],
         "x-ms-client-request-id": "1ce70357-fa98-0f92-ea9b-9173683a7c29",
         "x-ms-request-id": "9621b3f1-f01e-0012-59fa-093670000000",
-<<<<<<< HEAD
-        "x-ms-version": "2019-12-12"
-=======
         "x-ms-version": "2020-02-10"
->>>>>>> 60f4876e
       },
       "ResponseBody": []
     }
