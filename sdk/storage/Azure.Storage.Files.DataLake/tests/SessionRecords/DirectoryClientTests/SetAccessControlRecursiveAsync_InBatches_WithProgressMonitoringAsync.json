{
  "Entries": [
    {
      "RequestUri": "https://seannse.blob.core.windows.net/test-filesystem-f55e3bfd-3e24-6f92-6824-2c941f240594?restype=container",
      "RequestMethod": "PUT",
      "RequestHeaders": {
        "Accept": "application/xml",
        "Authorization": "Sanitized",
<<<<<<< HEAD
        "traceparent": "00-f2fe45311f5f4f478f2f511e399122a1-439aee7ff5102f48-00",
        "User-Agent": [
          "azsdk-net-Storage.Files.DataLake/12.7.0-alpha.20210202.1",
          "(.NET 5.0.2; Microsoft Windows 10.0.19042)"
        ],
        "x-ms-blob-public-access": "container",
        "x-ms-client-request-id": "3f9ed01c-8bf8-5a5b-2600-1234120041e7",
        "x-ms-date": "Tue, 02 Feb 2021 21:46:43 GMT",
=======
        "traceparent": "00-62a73810e99fc94bbecf4e208fadaf5e-45460c0dd7911449-00",
        "User-Agent": [
          "azsdk-net-Storage.Files.DataLake/12.7.0-alpha.20210217.1",
          "(.NET 5.0.3; Microsoft Windows 10.0.19042)"
        ],
        "x-ms-blob-public-access": "container",
        "x-ms-client-request-id": "3f9ed01c-8bf8-5a5b-2600-1234120041e7",
        "x-ms-date": "Wed, 17 Feb 2021 22:49:56 GMT",
>>>>>>> 1814567d
        "x-ms-return-client-request-id": "true",
        "x-ms-version": "2020-06-12"
      },
      "RequestBody": null,
      "StatusCode": 201,
      "ResponseHeaders": {
        "Content-Length": "0",
<<<<<<< HEAD
        "Date": "Tue, 02 Feb 2021 21:46:43 GMT",
        "ETag": "\u00220x8D8C7C408BB1EF7\u0022",
        "Last-Modified": "Tue, 02 Feb 2021 21:46:44 GMT",
=======
        "Date": "Wed, 17 Feb 2021 22:49:55 GMT",
        "ETag": "\u00220x8D8D39658F4D89B\u0022",
        "Last-Modified": "Wed, 17 Feb 2021 22:49:56 GMT",
>>>>>>> 1814567d
        "Server": [
          "Windows-Azure-Blob/1.0",
          "Microsoft-HTTPAPI/2.0"
        ],
        "x-ms-client-request-id": "3f9ed01c-8bf8-5a5b-2600-1234120041e7",
<<<<<<< HEAD
        "x-ms-request-id": "5364b598-001e-000a-4fac-f9dbe8000000",
=======
        "x-ms-request-id": "8d8a7f84-201e-0032-0e7f-057f28000000",
>>>>>>> 1814567d
        "x-ms-version": "2020-06-12"
      },
      "ResponseBody": []
    },
    {
      "RequestUri": "https://seannse.dfs.core.windows.net/test-filesystem-f55e3bfd-3e24-6f92-6824-2c941f240594/test-directory-c5870ac0-6655-ae67-fcaf-204576952ca2?resource=directory",
      "RequestMethod": "PUT",
      "RequestHeaders": {
        "Accept": "application/json",
        "Authorization": "Sanitized",
<<<<<<< HEAD
        "traceparent": "00-4a791d33d38f4b4c8ef04ecb9da25322-a1f7afe56e876144-00",
        "User-Agent": [
          "azsdk-net-Storage.Files.DataLake/12.7.0-alpha.20210202.1",
          "(.NET 5.0.2; Microsoft Windows 10.0.19042)"
        ],
        "x-ms-client-request-id": "383ce19d-a33e-b5bf-68f0-42486a16e490",
        "x-ms-date": "Tue, 02 Feb 2021 21:46:44 GMT",
=======
        "traceparent": "00-8f9e552122f8a24b8f42d06802774479-4d61d603b8703741-00",
        "User-Agent": [
          "azsdk-net-Storage.Files.DataLake/12.7.0-alpha.20210217.1",
          "(.NET 5.0.3; Microsoft Windows 10.0.19042)"
        ],
        "x-ms-client-request-id": "383ce19d-a33e-b5bf-68f0-42486a16e490",
        "x-ms-date": "Wed, 17 Feb 2021 22:49:56 GMT",
>>>>>>> 1814567d
        "x-ms-return-client-request-id": "true",
        "x-ms-version": "2020-06-12"
      },
      "RequestBody": null,
      "StatusCode": 201,
      "ResponseHeaders": {
        "Content-Length": "0",
<<<<<<< HEAD
        "Date": "Tue, 02 Feb 2021 21:46:44 GMT",
        "ETag": "\u00220x8D8C7C408F3B8D4\u0022",
        "Last-Modified": "Tue, 02 Feb 2021 21:46:45 GMT",
=======
        "Date": "Wed, 17 Feb 2021 22:49:56 GMT",
        "ETag": "\u00220x8D8D39659292816\u0022",
        "Last-Modified": "Wed, 17 Feb 2021 22:49:56 GMT",
>>>>>>> 1814567d
        "Server": [
          "Windows-Azure-HDFS/1.0",
          "Microsoft-HTTPAPI/2.0"
        ],
        "x-ms-client-request-id": "383ce19d-a33e-b5bf-68f0-42486a16e490",
<<<<<<< HEAD
        "x-ms-request-id": "53a6147c-901f-0055-7cac-f96fd4000000",
=======
        "x-ms-request-id": "4ccddcc0-a01f-0061-727f-055c1c000000",
>>>>>>> 1814567d
        "x-ms-version": "2020-06-12"
      },
      "ResponseBody": []
    },
    {
      "RequestUri": "https://seannse.dfs.core.windows.net/test-filesystem-f55e3bfd-3e24-6f92-6824-2c941f240594/test-directory-c5870ac0-6655-ae67-fcaf-204576952ca2/test-directory-fb796fd3-f287-fa61-6db6-6707456d71f1?resource=directory",
      "RequestMethod": "PUT",
      "RequestHeaders": {
        "Accept": "application/json",
        "Authorization": "Sanitized",
        "User-Agent": [
<<<<<<< HEAD
          "azsdk-net-Storage.Files.DataLake/12.7.0-alpha.20210202.1",
          "(.NET 5.0.2; Microsoft Windows 10.0.19042)"
        ],
        "x-ms-client-request-id": "cd269069-a090-ab4d-7f42-ca873cb870fa",
        "x-ms-date": "Tue, 02 Feb 2021 21:46:44 GMT",
=======
          "azsdk-net-Storage.Files.DataLake/12.7.0-alpha.20210217.1",
          "(.NET 5.0.3; Microsoft Windows 10.0.19042)"
        ],
        "x-ms-client-request-id": "cd269069-a090-ab4d-7f42-ca873cb870fa",
        "x-ms-date": "Wed, 17 Feb 2021 22:49:56 GMT",
>>>>>>> 1814567d
        "x-ms-return-client-request-id": "true",
        "x-ms-version": "2020-06-12"
      },
      "RequestBody": null,
      "StatusCode": 201,
      "ResponseHeaders": {
        "Content-Length": "0",
<<<<<<< HEAD
        "Date": "Tue, 02 Feb 2021 21:46:44 GMT",
        "ETag": "\u00220x8D8C7C409012E9A\u0022",
        "Last-Modified": "Tue, 02 Feb 2021 21:46:45 GMT",
=======
        "Date": "Wed, 17 Feb 2021 22:49:56 GMT",
        "ETag": "\u00220x8D8D39659365112\u0022",
        "Last-Modified": "Wed, 17 Feb 2021 22:49:56 GMT",
>>>>>>> 1814567d
        "Server": [
          "Windows-Azure-HDFS/1.0",
          "Microsoft-HTTPAPI/2.0"
        ],
        "x-ms-client-request-id": "cd269069-a090-ab4d-7f42-ca873cb870fa",
<<<<<<< HEAD
        "x-ms-request-id": "53a6148e-901f-0055-0eac-f96fd4000000",
=======
        "x-ms-request-id": "4ccddcc6-a01f-0061-787f-055c1c000000",
>>>>>>> 1814567d
        "x-ms-version": "2020-06-12"
      },
      "ResponseBody": []
    },
    {
      "RequestUri": "https://seannse.dfs.core.windows.net/test-filesystem-f55e3bfd-3e24-6f92-6824-2c941f240594/test-directory-c5870ac0-6655-ae67-fcaf-204576952ca2/test-directory-fb796fd3-f287-fa61-6db6-6707456d71f1/test-file-1f35507e-4f6d-df37-0a62-a4c50acb7619?resource=file",
      "RequestMethod": "PUT",
      "RequestHeaders": {
        "Accept": "application/json",
        "Authorization": "Sanitized",
        "User-Agent": [
<<<<<<< HEAD
          "azsdk-net-Storage.Files.DataLake/12.7.0-alpha.20210202.1",
          "(.NET 5.0.2; Microsoft Windows 10.0.19042)"
        ],
        "x-ms-client-request-id": "3217ec52-471f-19d9-5946-c22dfb87a0b4",
        "x-ms-date": "Tue, 02 Feb 2021 21:46:44 GMT",
=======
          "azsdk-net-Storage.Files.DataLake/12.7.0-alpha.20210217.1",
          "(.NET 5.0.3; Microsoft Windows 10.0.19042)"
        ],
        "x-ms-client-request-id": "3217ec52-471f-19d9-5946-c22dfb87a0b4",
        "x-ms-date": "Wed, 17 Feb 2021 22:49:56 GMT",
>>>>>>> 1814567d
        "x-ms-return-client-request-id": "true",
        "x-ms-version": "2020-06-12"
      },
      "RequestBody": null,
      "StatusCode": 201,
      "ResponseHeaders": {
        "Content-Length": "0",
<<<<<<< HEAD
        "Date": "Tue, 02 Feb 2021 21:46:44 GMT",
        "ETag": "\u00220x8D8C7C409115130\u0022",
        "Last-Modified": "Tue, 02 Feb 2021 21:46:45 GMT",
=======
        "Date": "Wed, 17 Feb 2021 22:49:56 GMT",
        "ETag": "\u00220x8D8D396594319BF\u0022",
        "Last-Modified": "Wed, 17 Feb 2021 22:49:56 GMT",
>>>>>>> 1814567d
        "Server": [
          "Windows-Azure-HDFS/1.0",
          "Microsoft-HTTPAPI/2.0"
        ],
        "x-ms-client-request-id": "3217ec52-471f-19d9-5946-c22dfb87a0b4",
<<<<<<< HEAD
        "x-ms-request-id": "53a614a0-901f-0055-20ac-f96fd4000000",
=======
        "x-ms-request-id": "4ccddccd-a01f-0061-7f7f-055c1c000000",
>>>>>>> 1814567d
        "x-ms-version": "2020-06-12"
      },
      "ResponseBody": []
    },
    {
      "RequestUri": "https://seannse.dfs.core.windows.net/test-filesystem-f55e3bfd-3e24-6f92-6824-2c941f240594/test-directory-c5870ac0-6655-ae67-fcaf-204576952ca2/test-directory-fb796fd3-f287-fa61-6db6-6707456d71f1/test-file-1c38b1cb-bb1a-dab3-efc2-21703a20b62e?resource=file",
      "RequestMethod": "PUT",
      "RequestHeaders": {
        "Accept": "application/json",
        "Authorization": "Sanitized",
        "User-Agent": [
<<<<<<< HEAD
          "azsdk-net-Storage.Files.DataLake/12.7.0-alpha.20210202.1",
          "(.NET 5.0.2; Microsoft Windows 10.0.19042)"
        ],
        "x-ms-client-request-id": "774b615c-bea4-9684-393d-425c2569df38",
        "x-ms-date": "Tue, 02 Feb 2021 21:46:44 GMT",
=======
          "azsdk-net-Storage.Files.DataLake/12.7.0-alpha.20210217.1",
          "(.NET 5.0.3; Microsoft Windows 10.0.19042)"
        ],
        "x-ms-client-request-id": "774b615c-bea4-9684-393d-425c2569df38",
        "x-ms-date": "Wed, 17 Feb 2021 22:49:57 GMT",
>>>>>>> 1814567d
        "x-ms-return-client-request-id": "true",
        "x-ms-version": "2020-06-12"
      },
      "RequestBody": null,
      "StatusCode": 201,
      "ResponseHeaders": {
        "Content-Length": "0",
<<<<<<< HEAD
        "Date": "Tue, 02 Feb 2021 21:46:44 GMT",
        "ETag": "\u00220x8D8C7C4091F8BAB\u0022",
        "Last-Modified": "Tue, 02 Feb 2021 21:46:45 GMT",
=======
        "Date": "Wed, 17 Feb 2021 22:49:56 GMT",
        "ETag": "\u00220x8D8D396594F7ECA\u0022",
        "Last-Modified": "Wed, 17 Feb 2021 22:49:56 GMT",
>>>>>>> 1814567d
        "Server": [
          "Windows-Azure-HDFS/1.0",
          "Microsoft-HTTPAPI/2.0"
        ],
        "x-ms-client-request-id": "774b615c-bea4-9684-393d-425c2569df38",
<<<<<<< HEAD
        "x-ms-request-id": "53a614b0-901f-0055-30ac-f96fd4000000",
=======
        "x-ms-request-id": "4ccddcdb-a01f-0061-0d7f-055c1c000000",
>>>>>>> 1814567d
        "x-ms-version": "2020-06-12"
      },
      "ResponseBody": []
    },
    {
      "RequestUri": "https://seannse.dfs.core.windows.net/test-filesystem-f55e3bfd-3e24-6f92-6824-2c941f240594/test-directory-c5870ac0-6655-ae67-fcaf-204576952ca2/test-directory-f5a5948f-8214-87ff-b72f-d6955fb1f8bc?resource=directory",
      "RequestMethod": "PUT",
      "RequestHeaders": {
        "Accept": "application/json",
        "Authorization": "Sanitized",
        "User-Agent": [
<<<<<<< HEAD
          "azsdk-net-Storage.Files.DataLake/12.7.0-alpha.20210202.1",
          "(.NET 5.0.2; Microsoft Windows 10.0.19042)"
        ],
        "x-ms-client-request-id": "4c7122a5-808d-d961-61c4-c074e8ee3687",
        "x-ms-date": "Tue, 02 Feb 2021 21:46:44 GMT",
=======
          "azsdk-net-Storage.Files.DataLake/12.7.0-alpha.20210217.1",
          "(.NET 5.0.3; Microsoft Windows 10.0.19042)"
        ],
        "x-ms-client-request-id": "4c7122a5-808d-d961-61c4-c074e8ee3687",
        "x-ms-date": "Wed, 17 Feb 2021 22:49:57 GMT",
>>>>>>> 1814567d
        "x-ms-return-client-request-id": "true",
        "x-ms-version": "2020-06-12"
      },
      "RequestBody": null,
      "StatusCode": 201,
      "ResponseHeaders": {
        "Content-Length": "0",
<<<<<<< HEAD
        "Date": "Tue, 02 Feb 2021 21:46:45 GMT",
        "ETag": "\u00220x8D8C7C4092F8CB5\u0022",
        "Last-Modified": "Tue, 02 Feb 2021 21:46:45 GMT",
=======
        "Date": "Wed, 17 Feb 2021 22:49:56 GMT",
        "ETag": "\u00220x8D8D396595CFE1F\u0022",
        "Last-Modified": "Wed, 17 Feb 2021 22:49:57 GMT",
>>>>>>> 1814567d
        "Server": [
          "Windows-Azure-HDFS/1.0",
          "Microsoft-HTTPAPI/2.0"
        ],
        "x-ms-client-request-id": "4c7122a5-808d-d961-61c4-c074e8ee3687",
<<<<<<< HEAD
        "x-ms-request-id": "53a614c6-901f-0055-46ac-f96fd4000000",
=======
        "x-ms-request-id": "4ccddce5-a01f-0061-177f-055c1c000000",
>>>>>>> 1814567d
        "x-ms-version": "2020-06-12"
      },
      "ResponseBody": []
    },
    {
      "RequestUri": "https://seannse.dfs.core.windows.net/test-filesystem-f55e3bfd-3e24-6f92-6824-2c941f240594/test-directory-c5870ac0-6655-ae67-fcaf-204576952ca2/test-directory-f5a5948f-8214-87ff-b72f-d6955fb1f8bc/test-file-79118644-0654-5064-0adc-73379d888519?resource=file",
      "RequestMethod": "PUT",
      "RequestHeaders": {
        "Accept": "application/json",
        "Authorization": "Sanitized",
        "User-Agent": [
<<<<<<< HEAD
          "azsdk-net-Storage.Files.DataLake/12.7.0-alpha.20210202.1",
          "(.NET 5.0.2; Microsoft Windows 10.0.19042)"
        ],
        "x-ms-client-request-id": "7b325ca5-698c-9f88-be21-41b10d293bd8",
        "x-ms-date": "Tue, 02 Feb 2021 21:46:44 GMT",
=======
          "azsdk-net-Storage.Files.DataLake/12.7.0-alpha.20210217.1",
          "(.NET 5.0.3; Microsoft Windows 10.0.19042)"
        ],
        "x-ms-client-request-id": "7b325ca5-698c-9f88-be21-41b10d293bd8",
        "x-ms-date": "Wed, 17 Feb 2021 22:49:57 GMT",
>>>>>>> 1814567d
        "x-ms-return-client-request-id": "true",
        "x-ms-version": "2020-06-12"
      },
      "RequestBody": null,
      "StatusCode": 201,
      "ResponseHeaders": {
        "Content-Length": "0",
<<<<<<< HEAD
        "Date": "Tue, 02 Feb 2021 21:46:45 GMT",
        "ETag": "\u00220x8D8C7C4093DF5BA\u0022",
        "Last-Modified": "Tue, 02 Feb 2021 21:46:45 GMT",
=======
        "Date": "Wed, 17 Feb 2021 22:49:56 GMT",
        "ETag": "\u00220x8D8D396596B635E\u0022",
        "Last-Modified": "Wed, 17 Feb 2021 22:49:57 GMT",
>>>>>>> 1814567d
        "Server": [
          "Windows-Azure-HDFS/1.0",
          "Microsoft-HTTPAPI/2.0"
        ],
        "x-ms-client-request-id": "7b325ca5-698c-9f88-be21-41b10d293bd8",
<<<<<<< HEAD
        "x-ms-request-id": "53a614d7-901f-0055-57ac-f96fd4000000",
=======
        "x-ms-request-id": "4ccddcee-a01f-0061-207f-055c1c000000",
>>>>>>> 1814567d
        "x-ms-version": "2020-06-12"
      },
      "ResponseBody": []
    },
    {
      "RequestUri": "https://seannse.dfs.core.windows.net/test-filesystem-f55e3bfd-3e24-6f92-6824-2c941f240594/test-directory-c5870ac0-6655-ae67-fcaf-204576952ca2/test-file-ee27a63e-fafe-9747-5646-2f198e53d2f5?resource=file",
      "RequestMethod": "PUT",
      "RequestHeaders": {
        "Accept": "application/json",
        "Authorization": "Sanitized",
        "User-Agent": [
<<<<<<< HEAD
          "azsdk-net-Storage.Files.DataLake/12.7.0-alpha.20210202.1",
          "(.NET 5.0.2; Microsoft Windows 10.0.19042)"
        ],
        "x-ms-client-request-id": "d7d29ffe-f2ee-ab94-159b-2445396e106a",
        "x-ms-date": "Tue, 02 Feb 2021 21:46:45 GMT",
=======
          "azsdk-net-Storage.Files.DataLake/12.7.0-alpha.20210217.1",
          "(.NET 5.0.3; Microsoft Windows 10.0.19042)"
        ],
        "x-ms-client-request-id": "d7d29ffe-f2ee-ab94-159b-2445396e106a",
        "x-ms-date": "Wed, 17 Feb 2021 22:49:57 GMT",
>>>>>>> 1814567d
        "x-ms-return-client-request-id": "true",
        "x-ms-version": "2020-06-12"
      },
      "RequestBody": null,
      "StatusCode": 201,
      "ResponseHeaders": {
        "Content-Length": "0",
<<<<<<< HEAD
        "Date": "Tue, 02 Feb 2021 21:46:45 GMT",
        "ETag": "\u00220x8D8C7C4094BC1A7\u0022",
        "Last-Modified": "Tue, 02 Feb 2021 21:46:45 GMT",
=======
        "Date": "Wed, 17 Feb 2021 22:49:56 GMT",
        "ETag": "\u00220x8D8D39659799E8C\u0022",
        "Last-Modified": "Wed, 17 Feb 2021 22:49:57 GMT",
>>>>>>> 1814567d
        "Server": [
          "Windows-Azure-HDFS/1.0",
          "Microsoft-HTTPAPI/2.0"
        ],
        "x-ms-client-request-id": "d7d29ffe-f2ee-ab94-159b-2445396e106a",
<<<<<<< HEAD
        "x-ms-request-id": "53a614e7-901f-0055-67ac-f96fd4000000",
=======
        "x-ms-request-id": "4ccddcff-a01f-0061-2f7f-055c1c000000",
>>>>>>> 1814567d
        "x-ms-version": "2020-06-12"
      },
      "ResponseBody": []
    },
    {
      "RequestUri": "https://seannse.dfs.core.windows.net/test-filesystem-f55e3bfd-3e24-6f92-6824-2c941f240594/test-directory-c5870ac0-6655-ae67-fcaf-204576952ca2?action=setAccessControlRecursive\u0026mode=set\u0026maxRecords=2",
      "RequestMethod": "PATCH",
      "RequestHeaders": {
        "Accept": "application/json",
        "Authorization": "Sanitized",
        "User-Agent": [
<<<<<<< HEAD
          "azsdk-net-Storage.Files.DataLake/12.7.0-alpha.20210202.1",
          "(.NET 5.0.2; Microsoft Windows 10.0.19042)"
        ],
        "x-ms-acl": "user::rwx,group::r--,other::---,mask::rwx",
        "x-ms-client-request-id": "ef1b0e89-fa81-0707-4ce6-2bbae647a902",
        "x-ms-date": "Tue, 02 Feb 2021 21:46:45 GMT",
=======
          "azsdk-net-Storage.Files.DataLake/12.7.0-alpha.20210217.1",
          "(.NET 5.0.3; Microsoft Windows 10.0.19042)"
        ],
        "x-ms-acl": "user::rwx,group::r--,other::---,mask::rwx",
        "x-ms-client-request-id": "ef1b0e89-fa81-0707-4ce6-2bbae647a902",
        "x-ms-date": "Wed, 17 Feb 2021 22:49:57 GMT",
>>>>>>> 1814567d
        "x-ms-return-client-request-id": "true",
        "x-ms-version": "2020-06-12"
      },
      "RequestBody": null,
      "StatusCode": 200,
      "ResponseHeaders": {
<<<<<<< HEAD
        "Date": "Tue, 02 Feb 2021 21:46:45 GMT",
=======
        "Date": "Wed, 17 Feb 2021 22:49:57 GMT",
>>>>>>> 1814567d
        "Server": [
          "Windows-Azure-HDFS/1.0",
          "Microsoft-HTTPAPI/2.0"
        ],
        "Transfer-Encoding": "chunked",
        "x-ms-client-request-id": "ef1b0e89-fa81-0707-4ce6-2bbae647a902",
<<<<<<< HEAD
        "x-ms-continuation": "VBa1gOjVn43m1KkBGPwBGPYBL3NlYW5uc2UBMDFENTc5OTJDOTcxNDhDMi90ZXN0LWZpbGVzeXN0ZW0tZjU1ZTNiZmQtM2UyNC02ZjkyLTY4MjQtMmM5NDFmMjQwNTk0ATAxRDZGOUFDRTY0NDUzMUQvdGVzdC1kaXJlY3RvcnktYzU4NzBhYzAtNjY1NS1hZTY3LWZjYWYtMjA0NTc2OTUyY2EyL3Rlc3QtZGlyZWN0b3J5LWY1YTU5NDhmLTgyMTQtODdmZi1iNzJmLWQ2OTU1ZmIxZjhiYy90ZXN0LWZpbGUtNzkxMTg2NDQtMDY1NC01MDY0LTBhZGMtNzMzNzlkODg4NTE5FgAAAA==",
        "x-ms-namespace-enabled": "true",
        "x-ms-request-id": "53a614f9-901f-0055-79ac-f96fd4000000",
=======
        "x-ms-continuation": "VBaZpab9/K2uk0YY/AEY9gEvc2Vhbm5zZQEwMUQ1Nzk5MkM5NzE0OEMyL3Rlc3QtZmlsZXN5c3RlbS1mNTVlM2JmZC0zZTI0LTZmOTItNjgyNC0yYzk0MWYyNDA1OTQBMDFENzA1N0YzNjdFMDA4NC90ZXN0LWRpcmVjdG9yeS1jNTg3MGFjMC02NjU1LWFlNjctZmNhZi0yMDQ1NzY5NTJjYTIvdGVzdC1kaXJlY3RvcnktZjVhNTk0OGYtODIxNC04N2ZmLWI3MmYtZDY5NTVmYjFmOGJjL3Rlc3QtZmlsZS03OTExODY0NC0wNjU0LTUwNjQtMGFkYy03MzM3OWQ4ODg1MTkWAAAA",
        "x-ms-namespace-enabled": "true",
        "x-ms-request-id": "4ccddd0f-a01f-0061-3e7f-055c1c000000",
>>>>>>> 1814567d
        "x-ms-version": "2020-06-12"
      },
      "ResponseBody": "eyJkaXJlY3Rvcmllc1N1Y2Nlc3NmdWwiOjIsImZhaWxlZEVudHJpZXMiOltdLCJmYWlsdXJlQ291bnQiOjAsImZpbGVzU3VjY2Vzc2Z1bCI6MH0K"
    },
    {
<<<<<<< HEAD
      "RequestUri": "https://seannse.dfs.core.windows.net/test-filesystem-f55e3bfd-3e24-6f92-6824-2c941f240594/test-directory-c5870ac0-6655-ae67-fcaf-204576952ca2?action=setAccessControlRecursive\u0026continuation=VBa1gOjVn43m1KkBGPwBGPYBL3NlYW5uc2UBMDFENTc5OTJDOTcxNDhDMi90ZXN0LWZpbGVzeXN0ZW0tZjU1ZTNiZmQtM2UyNC02ZjkyLTY4MjQtMmM5NDFmMjQwNTk0ATAxRDZGOUFDRTY0NDUzMUQvdGVzdC1kaXJlY3RvcnktYzU4NzBhYzAtNjY1NS1hZTY3LWZjYWYtMjA0NTc2OTUyY2EyL3Rlc3QtZGlyZWN0b3J5LWY1YTU5NDhmLTgyMTQtODdmZi1iNzJmLWQ2OTU1ZmIxZjhiYy90ZXN0LWZpbGUtNzkxMTg2NDQtMDY1NC01MDY0LTBhZGMtNzMzNzlkODg4NTE5FgAAAA%3D%3D\u0026mode=set\u0026maxRecords=2",
=======
      "RequestUri": "https://seannse.dfs.core.windows.net/test-filesystem-f55e3bfd-3e24-6f92-6824-2c941f240594/test-directory-c5870ac0-6655-ae67-fcaf-204576952ca2?action=setAccessControlRecursive\u0026mode=set\u0026continuation=VBaZpab9%2FK2uk0YY%2FAEY9gEvc2Vhbm5zZQEwMUQ1Nzk5MkM5NzE0OEMyL3Rlc3QtZmlsZXN5c3RlbS1mNTVlM2JmZC0zZTI0LTZmOTItNjgyNC0yYzk0MWYyNDA1OTQBMDFENzA1N0YzNjdFMDA4NC90ZXN0LWRpcmVjdG9yeS1jNTg3MGFjMC02NjU1LWFlNjctZmNhZi0yMDQ1NzY5NTJjYTIvdGVzdC1kaXJlY3RvcnktZjVhNTk0OGYtODIxNC04N2ZmLWI3MmYtZDY5NTVmYjFmOGJjL3Rlc3QtZmlsZS03OTExODY0NC0wNjU0LTUwNjQtMGFkYy03MzM3OWQ4ODg1MTkWAAAA\u0026maxRecords=2",
>>>>>>> 1814567d
      "RequestMethod": "PATCH",
      "RequestHeaders": {
        "Accept": "application/json",
        "Authorization": "Sanitized",
        "User-Agent": [
<<<<<<< HEAD
          "azsdk-net-Storage.Files.DataLake/12.7.0-alpha.20210202.1",
          "(.NET 5.0.2; Microsoft Windows 10.0.19042)"
        ],
        "x-ms-acl": "user::rwx,group::r--,other::---,mask::rwx",
        "x-ms-client-request-id": "2bbc4b6d-2153-54e9-45af-dfb1cfc84dd1",
        "x-ms-date": "Tue, 02 Feb 2021 21:46:45 GMT",
=======
          "azsdk-net-Storage.Files.DataLake/12.7.0-alpha.20210217.1",
          "(.NET 5.0.3; Microsoft Windows 10.0.19042)"
        ],
        "x-ms-acl": "user::rwx,group::r--,other::---,mask::rwx",
        "x-ms-client-request-id": "2bbc4b6d-2153-54e9-45af-dfb1cfc84dd1",
        "x-ms-date": "Wed, 17 Feb 2021 22:49:57 GMT",
>>>>>>> 1814567d
        "x-ms-return-client-request-id": "true",
        "x-ms-version": "2020-06-12"
      },
      "RequestBody": null,
      "StatusCode": 200,
      "ResponseHeaders": {
<<<<<<< HEAD
        "Date": "Tue, 02 Feb 2021 21:46:45 GMT",
=======
        "Date": "Wed, 17 Feb 2021 22:49:57 GMT",
>>>>>>> 1814567d
        "Server": [
          "Windows-Azure-HDFS/1.0",
          "Microsoft-HTTPAPI/2.0"
        ],
        "Transfer-Encoding": "chunked",
        "x-ms-client-request-id": "2bbc4b6d-2153-54e9-45af-dfb1cfc84dd1",
<<<<<<< HEAD
        "x-ms-continuation": "VBaE6I2iz96x4h0Y/AEY9gEvc2Vhbm5zZQEwMUQ1Nzk5MkM5NzE0OEMyL3Rlc3QtZmlsZXN5c3RlbS1mNTVlM2JmZC0zZTI0LTZmOTItNjgyNC0yYzk0MWYyNDA1OTQBMDFENkY5QUNFNjQ0NTMxRC90ZXN0LWRpcmVjdG9yeS1jNTg3MGFjMC02NjU1LWFlNjctZmNhZi0yMDQ1NzY5NTJjYTIvdGVzdC1kaXJlY3RvcnktZmI3OTZmZDMtZjI4Ny1mYTYxLTZkYjYtNjcwNzQ1NmQ3MWYxL3Rlc3QtZmlsZS0xYzM4YjFjYi1iYjFhLWRhYjMtZWZjMi0yMTcwM2EyMGI2MmUWAAAA",
        "x-ms-namespace-enabled": "true",
        "x-ms-request-id": "53a61516-901f-0055-0fac-f96fd4000000",
=======
        "x-ms-continuation": "VBaozcOKrP75pfIBGPwBGPYBL3NlYW5uc2UBMDFENTc5OTJDOTcxNDhDMi90ZXN0LWZpbGVzeXN0ZW0tZjU1ZTNiZmQtM2UyNC02ZjkyLTY4MjQtMmM5NDFmMjQwNTk0ATAxRDcwNTdGMzY3RTAwODQvdGVzdC1kaXJlY3RvcnktYzU4NzBhYzAtNjY1NS1hZTY3LWZjYWYtMjA0NTc2OTUyY2EyL3Rlc3QtZGlyZWN0b3J5LWZiNzk2ZmQzLWYyODctZmE2MS02ZGI2LTY3MDc0NTZkNzFmMS90ZXN0LWZpbGUtMWMzOGIxY2ItYmIxYS1kYWIzLWVmYzItMjE3MDNhMjBiNjJlFgAAAA==",
        "x-ms-namespace-enabled": "true",
        "x-ms-request-id": "4ccddd21-a01f-0061-507f-055c1c000000",
>>>>>>> 1814567d
        "x-ms-version": "2020-06-12"
      },
      "ResponseBody": "eyJkaXJlY3Rvcmllc1N1Y2Nlc3NmdWwiOjEsImZhaWxlZEVudHJpZXMiOltdLCJmYWlsdXJlQ291bnQiOjAsImZpbGVzU3VjY2Vzc2Z1bCI6MX0K"
    },
    {
<<<<<<< HEAD
      "RequestUri": "https://seannse.dfs.core.windows.net/test-filesystem-f55e3bfd-3e24-6f92-6824-2c941f240594/test-directory-c5870ac0-6655-ae67-fcaf-204576952ca2?action=setAccessControlRecursive\u0026continuation=VBaE6I2iz96x4h0Y%2FAEY9gEvc2Vhbm5zZQEwMUQ1Nzk5MkM5NzE0OEMyL3Rlc3QtZmlsZXN5c3RlbS1mNTVlM2JmZC0zZTI0LTZmOTItNjgyNC0yYzk0MWYyNDA1OTQBMDFENkY5QUNFNjQ0NTMxRC90ZXN0LWRpcmVjdG9yeS1jNTg3MGFjMC02NjU1LWFlNjctZmNhZi0yMDQ1NzY5NTJjYTIvdGVzdC1kaXJlY3RvcnktZmI3OTZmZDMtZjI4Ny1mYTYxLTZkYjYtNjcwNzQ1NmQ3MWYxL3Rlc3QtZmlsZS0xYzM4YjFjYi1iYjFhLWRhYjMtZWZjMi0yMTcwM2EyMGI2MmUWAAAA\u0026mode=set\u0026maxRecords=2",
=======
      "RequestUri": "https://seannse.dfs.core.windows.net/test-filesystem-f55e3bfd-3e24-6f92-6824-2c941f240594/test-directory-c5870ac0-6655-ae67-fcaf-204576952ca2?action=setAccessControlRecursive\u0026mode=set\u0026continuation=VBaozcOKrP75pfIBGPwBGPYBL3NlYW5uc2UBMDFENTc5OTJDOTcxNDhDMi90ZXN0LWZpbGVzeXN0ZW0tZjU1ZTNiZmQtM2UyNC02ZjkyLTY4MjQtMmM5NDFmMjQwNTk0ATAxRDcwNTdGMzY3RTAwODQvdGVzdC1kaXJlY3RvcnktYzU4NzBhYzAtNjY1NS1hZTY3LWZjYWYtMjA0NTc2OTUyY2EyL3Rlc3QtZGlyZWN0b3J5LWZiNzk2ZmQzLWYyODctZmE2MS02ZGI2LTY3MDc0NTZkNzFmMS90ZXN0LWZpbGUtMWMzOGIxY2ItYmIxYS1kYWIzLWVmYzItMjE3MDNhMjBiNjJlFgAAAA%3D%3D\u0026maxRecords=2",
>>>>>>> 1814567d
      "RequestMethod": "PATCH",
      "RequestHeaders": {
        "Accept": "application/json",
        "Authorization": "Sanitized",
        "User-Agent": [
<<<<<<< HEAD
          "azsdk-net-Storage.Files.DataLake/12.7.0-alpha.20210202.1",
          "(.NET 5.0.2; Microsoft Windows 10.0.19042)"
        ],
        "x-ms-acl": "user::rwx,group::r--,other::---,mask::rwx",
        "x-ms-client-request-id": "9b4d3fb7-7e8b-1eae-2a7b-d818b2d73453",
        "x-ms-date": "Tue, 02 Feb 2021 21:46:45 GMT",
=======
          "azsdk-net-Storage.Files.DataLake/12.7.0-alpha.20210217.1",
          "(.NET 5.0.3; Microsoft Windows 10.0.19042)"
        ],
        "x-ms-acl": "user::rwx,group::r--,other::---,mask::rwx",
        "x-ms-client-request-id": "9b4d3fb7-7e8b-1eae-2a7b-d818b2d73453",
        "x-ms-date": "Wed, 17 Feb 2021 22:49:57 GMT",
>>>>>>> 1814567d
        "x-ms-return-client-request-id": "true",
        "x-ms-version": "2020-06-12"
      },
      "RequestBody": null,
      "StatusCode": 200,
      "ResponseHeaders": {
<<<<<<< HEAD
        "Date": "Tue, 02 Feb 2021 21:46:45 GMT",
=======
        "Date": "Wed, 17 Feb 2021 22:49:57 GMT",
>>>>>>> 1814567d
        "Server": [
          "Windows-Azure-HDFS/1.0",
          "Microsoft-HTTPAPI/2.0"
        ],
        "Transfer-Encoding": "chunked",
        "x-ms-client-request-id": "9b4d3fb7-7e8b-1eae-2a7b-d818b2d73453",
<<<<<<< HEAD
        "x-ms-continuation": "VBb1gLiCve3Osd4BGMgBGMIBL3NlYW5uc2UBMDFENTc5OTJDOTcxNDhDMi90ZXN0LWZpbGVzeXN0ZW0tZjU1ZTNiZmQtM2UyNC02ZjkyLTY4MjQtMmM5NDFmMjQwNTk0ATAxRDZGOUFDRTY0NDUzMUQvdGVzdC1kaXJlY3RvcnktYzU4NzBhYzAtNjY1NS1hZTY3LWZjYWYtMjA0NTc2OTUyY2EyL3Rlc3QtZmlsZS1lZTI3YTYzZS1mYWZlLTk3NDctNTY0Ni0yZjE5OGU1M2QyZjUWAAAA",
        "x-ms-namespace-enabled": "true",
        "x-ms-request-id": "53a61535-901f-0055-2dac-f96fd4000000",
=======
        "x-ms-continuation": "VBbezdi/5dqjvM8BGMgBGMIBL3NlYW5uc2UBMDFENTc5OTJDOTcxNDhDMi90ZXN0LWZpbGVzeXN0ZW0tZjU1ZTNiZmQtM2UyNC02ZjkyLTY4MjQtMmM5NDFmMjQwNTk0ATAxRDcwNTdGMzY3RTAwODQvdGVzdC1kaXJlY3RvcnktYzU4NzBhYzAtNjY1NS1hZTY3LWZjYWYtMjA0NTc2OTUyY2EyL3Rlc3QtZmlsZS1lZTI3YTYzZS1mYWZlLTk3NDctNTY0Ni0yZjE5OGU1M2QyZjUWAAAA",
        "x-ms-namespace-enabled": "true",
        "x-ms-request-id": "4ccddd37-a01f-0061-667f-055c1c000000",
>>>>>>> 1814567d
        "x-ms-version": "2020-06-12"
      },
      "ResponseBody": "eyJkaXJlY3Rvcmllc1N1Y2Nlc3NmdWwiOjAsImZhaWxlZEVudHJpZXMiOltdLCJmYWlsdXJlQ291bnQiOjAsImZpbGVzU3VjY2Vzc2Z1bCI6Mn0K"
    },
    {
<<<<<<< HEAD
      "RequestUri": "https://seannse.dfs.core.windows.net/test-filesystem-f55e3bfd-3e24-6f92-6824-2c941f240594/test-directory-c5870ac0-6655-ae67-fcaf-204576952ca2?action=setAccessControlRecursive\u0026continuation=VBb1gLiCve3Osd4BGMgBGMIBL3NlYW5uc2UBMDFENTc5OTJDOTcxNDhDMi90ZXN0LWZpbGVzeXN0ZW0tZjU1ZTNiZmQtM2UyNC02ZjkyLTY4MjQtMmM5NDFmMjQwNTk0ATAxRDZGOUFDRTY0NDUzMUQvdGVzdC1kaXJlY3RvcnktYzU4NzBhYzAtNjY1NS1hZTY3LWZjYWYtMjA0NTc2OTUyY2EyL3Rlc3QtZmlsZS1lZTI3YTYzZS1mYWZlLTk3NDctNTY0Ni0yZjE5OGU1M2QyZjUWAAAA\u0026mode=set\u0026maxRecords=2",
=======
      "RequestUri": "https://seannse.dfs.core.windows.net/test-filesystem-f55e3bfd-3e24-6f92-6824-2c941f240594/test-directory-c5870ac0-6655-ae67-fcaf-204576952ca2?action=setAccessControlRecursive\u0026mode=set\u0026continuation=VBbezdi%2F5dqjvM8BGMgBGMIBL3NlYW5uc2UBMDFENTc5OTJDOTcxNDhDMi90ZXN0LWZpbGVzeXN0ZW0tZjU1ZTNiZmQtM2UyNC02ZjkyLTY4MjQtMmM5NDFmMjQwNTk0ATAxRDcwNTdGMzY3RTAwODQvdGVzdC1kaXJlY3RvcnktYzU4NzBhYzAtNjY1NS1hZTY3LWZjYWYtMjA0NTc2OTUyY2EyL3Rlc3QtZmlsZS1lZTI3YTYzZS1mYWZlLTk3NDctNTY0Ni0yZjE5OGU1M2QyZjUWAAAA\u0026maxRecords=2",
>>>>>>> 1814567d
      "RequestMethod": "PATCH",
      "RequestHeaders": {
        "Accept": "application/json",
        "Authorization": "Sanitized",
        "User-Agent": [
<<<<<<< HEAD
          "azsdk-net-Storage.Files.DataLake/12.7.0-alpha.20210202.1",
          "(.NET 5.0.2; Microsoft Windows 10.0.19042)"
        ],
        "x-ms-acl": "user::rwx,group::r--,other::---,mask::rwx",
        "x-ms-client-request-id": "8ff9791c-b27b-1b46-cd4f-3fdd37f945ad",
        "x-ms-date": "Tue, 02 Feb 2021 21:46:45 GMT",
=======
          "azsdk-net-Storage.Files.DataLake/12.7.0-alpha.20210217.1",
          "(.NET 5.0.3; Microsoft Windows 10.0.19042)"
        ],
        "x-ms-acl": "user::rwx,group::r--,other::---,mask::rwx",
        "x-ms-client-request-id": "8ff9791c-b27b-1b46-cd4f-3fdd37f945ad",
        "x-ms-date": "Wed, 17 Feb 2021 22:49:57 GMT",
>>>>>>> 1814567d
        "x-ms-return-client-request-id": "true",
        "x-ms-version": "2020-06-12"
      },
      "RequestBody": null,
      "StatusCode": 200,
      "ResponseHeaders": {
<<<<<<< HEAD
        "Date": "Tue, 02 Feb 2021 21:46:45 GMT",
=======
        "Date": "Wed, 17 Feb 2021 22:49:57 GMT",
>>>>>>> 1814567d
        "Server": [
          "Windows-Azure-HDFS/1.0",
          "Microsoft-HTTPAPI/2.0"
        ],
        "Transfer-Encoding": "chunked",
        "x-ms-client-request-id": "8ff9791c-b27b-1b46-cd4f-3fdd37f945ad",
        "x-ms-namespace-enabled": "true",
<<<<<<< HEAD
        "x-ms-request-id": "53a61550-901f-0055-46ac-f96fd4000000",
=======
        "x-ms-request-id": "4ccddd45-a01f-0061-747f-055c1c000000",
>>>>>>> 1814567d
        "x-ms-version": "2020-06-12"
      },
      "ResponseBody": "eyJkaXJlY3Rvcmllc1N1Y2Nlc3NmdWwiOjAsImZhaWxlZEVudHJpZXMiOltdLCJmYWlsdXJlQ291bnQiOjAsImZpbGVzU3VjY2Vzc2Z1bCI6MX0K"
    },
    {
      "RequestUri": "https://seannse.blob.core.windows.net/test-filesystem-f55e3bfd-3e24-6f92-6824-2c941f240594?restype=container",
      "RequestMethod": "DELETE",
      "RequestHeaders": {
        "Accept": "application/xml",
        "Authorization": "Sanitized",
<<<<<<< HEAD
        "traceparent": "00-061d93110c48e947929ab397574e8408-b16fabaaec82e146-00",
        "User-Agent": [
          "azsdk-net-Storage.Files.DataLake/12.7.0-alpha.20210202.1",
          "(.NET 5.0.2; Microsoft Windows 10.0.19042)"
        ],
        "x-ms-client-request-id": "38fbee63-a5de-9fd7-a6f5-2b2987b52540",
        "x-ms-date": "Tue, 02 Feb 2021 21:46:45 GMT",
=======
        "traceparent": "00-e7778c425cf9fa46872bcdbc65de6416-45a687c9ef2de245-00",
        "User-Agent": [
          "azsdk-net-Storage.Files.DataLake/12.7.0-alpha.20210217.1",
          "(.NET 5.0.3; Microsoft Windows 10.0.19042)"
        ],
        "x-ms-client-request-id": "38fbee63-a5de-9fd7-a6f5-2b2987b52540",
        "x-ms-date": "Wed, 17 Feb 2021 22:49:57 GMT",
>>>>>>> 1814567d
        "x-ms-return-client-request-id": "true",
        "x-ms-version": "2020-06-12"
      },
      "RequestBody": null,
      "StatusCode": 202,
      "ResponseHeaders": {
        "Content-Length": "0",
<<<<<<< HEAD
        "Date": "Tue, 02 Feb 2021 21:46:45 GMT",
=======
        "Date": "Wed, 17 Feb 2021 22:49:56 GMT",
>>>>>>> 1814567d
        "Server": [
          "Windows-Azure-Blob/1.0",
          "Microsoft-HTTPAPI/2.0"
        ],
        "x-ms-client-request-id": "38fbee63-a5de-9fd7-a6f5-2b2987b52540",
<<<<<<< HEAD
        "x-ms-request-id": "5364b920-001e-000a-18ac-f9dbe8000000",
=======
        "x-ms-request-id": "8d8a8438-201e-0032-7d7f-057f28000000",
>>>>>>> 1814567d
        "x-ms-version": "2020-06-12"
      },
      "ResponseBody": []
    }
  ],
  "Variables": {
    "RandomSeed": "1444150801",
    "Storage_TestConfigHierarchicalNamespace": "NamespaceTenant\nseannse\nU2FuaXRpemVk\nhttps://seannse.blob.core.windows.net\nhttps://seannse.file.core.windows.net\nhttps://seannse.queue.core.windows.net\nhttps://seannse.table.core.windows.net\n\n\n\n\nhttps://seannse-secondary.blob.core.windows.net\nhttps://seannse-secondary.file.core.windows.net\nhttps://seannse-secondary.queue.core.windows.net\nhttps://seannse-secondary.table.core.windows.net\n68390a19-a643-458b-b726-408abf67b4fc\nSanitized\n72f988bf-86f1-41af-91ab-2d7cd011db47\nhttps://login.microsoftonline.com/\nCloud\nBlobEndpoint=https://seannse.blob.core.windows.net/;QueueEndpoint=https://seannse.queue.core.windows.net/;FileEndpoint=https://seannse.file.core.windows.net/;BlobSecondaryEndpoint=https://seannse-secondary.blob.core.windows.net/;QueueSecondaryEndpoint=https://seannse-secondary.queue.core.windows.net/;FileSecondaryEndpoint=https://seannse-secondary.file.core.windows.net/;AccountName=seannse;AccountKey=Sanitized\n"
  }
}<|MERGE_RESOLUTION|>--- conflicted
+++ resolved
@@ -1,653 +1,408 @@
 {
   "Entries": [
     {
-      "RequestUri": "https://seannse.blob.core.windows.net/test-filesystem-f55e3bfd-3e24-6f92-6824-2c941f240594?restype=container",
+      "RequestUri": "https://seannse.blob.core.windows.net/test-filesystem-7165b512-5044-657b-e49e-cc315f2cb43a?restype=container",
       "RequestMethod": "PUT",
       "RequestHeaders": {
         "Accept": "application/xml",
         "Authorization": "Sanitized",
-<<<<<<< HEAD
-        "traceparent": "00-f2fe45311f5f4f478f2f511e399122a1-439aee7ff5102f48-00",
-        "User-Agent": [
-          "azsdk-net-Storage.Files.DataLake/12.7.0-alpha.20210202.1",
-          "(.NET 5.0.2; Microsoft Windows 10.0.19042)"
+        "traceparent": "00-b57a9e08ab6a474dbdf1309efbaf5e36-a83202e83a323446-00",
+        "User-Agent": [
+          "azsdk-net-Storage.Files.DataLake/12.7.0-alpha.20210219.1",
+          "(.NET 5.0.3; Microsoft Windows 10.0.19041)"
         ],
         "x-ms-blob-public-access": "container",
-        "x-ms-client-request-id": "3f9ed01c-8bf8-5a5b-2600-1234120041e7",
-        "x-ms-date": "Tue, 02 Feb 2021 21:46:43 GMT",
-=======
-        "traceparent": "00-62a73810e99fc94bbecf4e208fadaf5e-45460c0dd7911449-00",
-        "User-Agent": [
-          "azsdk-net-Storage.Files.DataLake/12.7.0-alpha.20210217.1",
-          "(.NET 5.0.3; Microsoft Windows 10.0.19042)"
-        ],
-        "x-ms-blob-public-access": "container",
-        "x-ms-client-request-id": "3f9ed01c-8bf8-5a5b-2600-1234120041e7",
-        "x-ms-date": "Wed, 17 Feb 2021 22:49:56 GMT",
->>>>>>> 1814567d
-        "x-ms-return-client-request-id": "true",
-        "x-ms-version": "2020-06-12"
-      },
-      "RequestBody": null,
-      "StatusCode": 201,
-      "ResponseHeaders": {
-        "Content-Length": "0",
-<<<<<<< HEAD
-        "Date": "Tue, 02 Feb 2021 21:46:43 GMT",
-        "ETag": "\u00220x8D8C7C408BB1EF7\u0022",
-        "Last-Modified": "Tue, 02 Feb 2021 21:46:44 GMT",
-=======
-        "Date": "Wed, 17 Feb 2021 22:49:55 GMT",
-        "ETag": "\u00220x8D8D39658F4D89B\u0022",
-        "Last-Modified": "Wed, 17 Feb 2021 22:49:56 GMT",
->>>>>>> 1814567d
+        "x-ms-client-request-id": "a04f8708-cf5a-5c51-b687-e7a40223ec51",
+        "x-ms-date": "Fri, 19 Feb 2021 19:06:25 GMT",
+        "x-ms-return-client-request-id": "true",
+        "x-ms-version": "2020-06-12"
+      },
+      "RequestBody": null,
+      "StatusCode": 201,
+      "ResponseHeaders": {
+        "Content-Length": "0",
+        "Date": "Fri, 19 Feb 2021 19:06:24 GMT",
+        "ETag": "\u00220x8D8D50973D6169F\u0022",
+        "Last-Modified": "Fri, 19 Feb 2021 19:06:24 GMT",
         "Server": [
           "Windows-Azure-Blob/1.0",
           "Microsoft-HTTPAPI/2.0"
         ],
-        "x-ms-client-request-id": "3f9ed01c-8bf8-5a5b-2600-1234120041e7",
-<<<<<<< HEAD
-        "x-ms-request-id": "5364b598-001e-000a-4fac-f9dbe8000000",
-=======
-        "x-ms-request-id": "8d8a7f84-201e-0032-0e7f-057f28000000",
->>>>>>> 1814567d
-        "x-ms-version": "2020-06-12"
-      },
-      "ResponseBody": []
-    },
-    {
-      "RequestUri": "https://seannse.dfs.core.windows.net/test-filesystem-f55e3bfd-3e24-6f92-6824-2c941f240594/test-directory-c5870ac0-6655-ae67-fcaf-204576952ca2?resource=directory",
-      "RequestMethod": "PUT",
-      "RequestHeaders": {
-        "Accept": "application/json",
-        "Authorization": "Sanitized",
-<<<<<<< HEAD
-        "traceparent": "00-4a791d33d38f4b4c8ef04ecb9da25322-a1f7afe56e876144-00",
-        "User-Agent": [
-          "azsdk-net-Storage.Files.DataLake/12.7.0-alpha.20210202.1",
-          "(.NET 5.0.2; Microsoft Windows 10.0.19042)"
-        ],
-        "x-ms-client-request-id": "383ce19d-a33e-b5bf-68f0-42486a16e490",
-        "x-ms-date": "Tue, 02 Feb 2021 21:46:44 GMT",
-=======
-        "traceparent": "00-8f9e552122f8a24b8f42d06802774479-4d61d603b8703741-00",
-        "User-Agent": [
-          "azsdk-net-Storage.Files.DataLake/12.7.0-alpha.20210217.1",
-          "(.NET 5.0.3; Microsoft Windows 10.0.19042)"
-        ],
-        "x-ms-client-request-id": "383ce19d-a33e-b5bf-68f0-42486a16e490",
-        "x-ms-date": "Wed, 17 Feb 2021 22:49:56 GMT",
->>>>>>> 1814567d
-        "x-ms-return-client-request-id": "true",
-        "x-ms-version": "2020-06-12"
-      },
-      "RequestBody": null,
-      "StatusCode": 201,
-      "ResponseHeaders": {
-        "Content-Length": "0",
-<<<<<<< HEAD
-        "Date": "Tue, 02 Feb 2021 21:46:44 GMT",
-        "ETag": "\u00220x8D8C7C408F3B8D4\u0022",
-        "Last-Modified": "Tue, 02 Feb 2021 21:46:45 GMT",
-=======
-        "Date": "Wed, 17 Feb 2021 22:49:56 GMT",
-        "ETag": "\u00220x8D8D39659292816\u0022",
-        "Last-Modified": "Wed, 17 Feb 2021 22:49:56 GMT",
->>>>>>> 1814567d
-        "Server": [
-          "Windows-Azure-HDFS/1.0",
-          "Microsoft-HTTPAPI/2.0"
-        ],
-        "x-ms-client-request-id": "383ce19d-a33e-b5bf-68f0-42486a16e490",
-<<<<<<< HEAD
-        "x-ms-request-id": "53a6147c-901f-0055-7cac-f96fd4000000",
-=======
-        "x-ms-request-id": "4ccddcc0-a01f-0061-727f-055c1c000000",
->>>>>>> 1814567d
-        "x-ms-version": "2020-06-12"
-      },
-      "ResponseBody": []
-    },
-    {
-      "RequestUri": "https://seannse.dfs.core.windows.net/test-filesystem-f55e3bfd-3e24-6f92-6824-2c941f240594/test-directory-c5870ac0-6655-ae67-fcaf-204576952ca2/test-directory-fb796fd3-f287-fa61-6db6-6707456d71f1?resource=directory",
-      "RequestMethod": "PUT",
-      "RequestHeaders": {
-        "Accept": "application/json",
-        "Authorization": "Sanitized",
-        "User-Agent": [
-<<<<<<< HEAD
-          "azsdk-net-Storage.Files.DataLake/12.7.0-alpha.20210202.1",
-          "(.NET 5.0.2; Microsoft Windows 10.0.19042)"
-        ],
-        "x-ms-client-request-id": "cd269069-a090-ab4d-7f42-ca873cb870fa",
-        "x-ms-date": "Tue, 02 Feb 2021 21:46:44 GMT",
-=======
-          "azsdk-net-Storage.Files.DataLake/12.7.0-alpha.20210217.1",
-          "(.NET 5.0.3; Microsoft Windows 10.0.19042)"
-        ],
-        "x-ms-client-request-id": "cd269069-a090-ab4d-7f42-ca873cb870fa",
-        "x-ms-date": "Wed, 17 Feb 2021 22:49:56 GMT",
->>>>>>> 1814567d
-        "x-ms-return-client-request-id": "true",
-        "x-ms-version": "2020-06-12"
-      },
-      "RequestBody": null,
-      "StatusCode": 201,
-      "ResponseHeaders": {
-        "Content-Length": "0",
-<<<<<<< HEAD
-        "Date": "Tue, 02 Feb 2021 21:46:44 GMT",
-        "ETag": "\u00220x8D8C7C409012E9A\u0022",
-        "Last-Modified": "Tue, 02 Feb 2021 21:46:45 GMT",
-=======
-        "Date": "Wed, 17 Feb 2021 22:49:56 GMT",
-        "ETag": "\u00220x8D8D39659365112\u0022",
-        "Last-Modified": "Wed, 17 Feb 2021 22:49:56 GMT",
->>>>>>> 1814567d
-        "Server": [
-          "Windows-Azure-HDFS/1.0",
-          "Microsoft-HTTPAPI/2.0"
-        ],
-        "x-ms-client-request-id": "cd269069-a090-ab4d-7f42-ca873cb870fa",
-<<<<<<< HEAD
-        "x-ms-request-id": "53a6148e-901f-0055-0eac-f96fd4000000",
-=======
-        "x-ms-request-id": "4ccddcc6-a01f-0061-787f-055c1c000000",
->>>>>>> 1814567d
-        "x-ms-version": "2020-06-12"
-      },
-      "ResponseBody": []
-    },
-    {
-      "RequestUri": "https://seannse.dfs.core.windows.net/test-filesystem-f55e3bfd-3e24-6f92-6824-2c941f240594/test-directory-c5870ac0-6655-ae67-fcaf-204576952ca2/test-directory-fb796fd3-f287-fa61-6db6-6707456d71f1/test-file-1f35507e-4f6d-df37-0a62-a4c50acb7619?resource=file",
-      "RequestMethod": "PUT",
-      "RequestHeaders": {
-        "Accept": "application/json",
-        "Authorization": "Sanitized",
-        "User-Agent": [
-<<<<<<< HEAD
-          "azsdk-net-Storage.Files.DataLake/12.7.0-alpha.20210202.1",
-          "(.NET 5.0.2; Microsoft Windows 10.0.19042)"
-        ],
-        "x-ms-client-request-id": "3217ec52-471f-19d9-5946-c22dfb87a0b4",
-        "x-ms-date": "Tue, 02 Feb 2021 21:46:44 GMT",
-=======
-          "azsdk-net-Storage.Files.DataLake/12.7.0-alpha.20210217.1",
-          "(.NET 5.0.3; Microsoft Windows 10.0.19042)"
-        ],
-        "x-ms-client-request-id": "3217ec52-471f-19d9-5946-c22dfb87a0b4",
-        "x-ms-date": "Wed, 17 Feb 2021 22:49:56 GMT",
->>>>>>> 1814567d
-        "x-ms-return-client-request-id": "true",
-        "x-ms-version": "2020-06-12"
-      },
-      "RequestBody": null,
-      "StatusCode": 201,
-      "ResponseHeaders": {
-        "Content-Length": "0",
-<<<<<<< HEAD
-        "Date": "Tue, 02 Feb 2021 21:46:44 GMT",
-        "ETag": "\u00220x8D8C7C409115130\u0022",
-        "Last-Modified": "Tue, 02 Feb 2021 21:46:45 GMT",
-=======
-        "Date": "Wed, 17 Feb 2021 22:49:56 GMT",
-        "ETag": "\u00220x8D8D396594319BF\u0022",
-        "Last-Modified": "Wed, 17 Feb 2021 22:49:56 GMT",
->>>>>>> 1814567d
-        "Server": [
-          "Windows-Azure-HDFS/1.0",
-          "Microsoft-HTTPAPI/2.0"
-        ],
-        "x-ms-client-request-id": "3217ec52-471f-19d9-5946-c22dfb87a0b4",
-<<<<<<< HEAD
-        "x-ms-request-id": "53a614a0-901f-0055-20ac-f96fd4000000",
-=======
-        "x-ms-request-id": "4ccddccd-a01f-0061-7f7f-055c1c000000",
->>>>>>> 1814567d
-        "x-ms-version": "2020-06-12"
-      },
-      "ResponseBody": []
-    },
-    {
-      "RequestUri": "https://seannse.dfs.core.windows.net/test-filesystem-f55e3bfd-3e24-6f92-6824-2c941f240594/test-directory-c5870ac0-6655-ae67-fcaf-204576952ca2/test-directory-fb796fd3-f287-fa61-6db6-6707456d71f1/test-file-1c38b1cb-bb1a-dab3-efc2-21703a20b62e?resource=file",
-      "RequestMethod": "PUT",
-      "RequestHeaders": {
-        "Accept": "application/json",
-        "Authorization": "Sanitized",
-        "User-Agent": [
-<<<<<<< HEAD
-          "azsdk-net-Storage.Files.DataLake/12.7.0-alpha.20210202.1",
-          "(.NET 5.0.2; Microsoft Windows 10.0.19042)"
-        ],
-        "x-ms-client-request-id": "774b615c-bea4-9684-393d-425c2569df38",
-        "x-ms-date": "Tue, 02 Feb 2021 21:46:44 GMT",
-=======
-          "azsdk-net-Storage.Files.DataLake/12.7.0-alpha.20210217.1",
-          "(.NET 5.0.3; Microsoft Windows 10.0.19042)"
-        ],
-        "x-ms-client-request-id": "774b615c-bea4-9684-393d-425c2569df38",
-        "x-ms-date": "Wed, 17 Feb 2021 22:49:57 GMT",
->>>>>>> 1814567d
-        "x-ms-return-client-request-id": "true",
-        "x-ms-version": "2020-06-12"
-      },
-      "RequestBody": null,
-      "StatusCode": 201,
-      "ResponseHeaders": {
-        "Content-Length": "0",
-<<<<<<< HEAD
-        "Date": "Tue, 02 Feb 2021 21:46:44 GMT",
-        "ETag": "\u00220x8D8C7C4091F8BAB\u0022",
-        "Last-Modified": "Tue, 02 Feb 2021 21:46:45 GMT",
-=======
-        "Date": "Wed, 17 Feb 2021 22:49:56 GMT",
-        "ETag": "\u00220x8D8D396594F7ECA\u0022",
-        "Last-Modified": "Wed, 17 Feb 2021 22:49:56 GMT",
->>>>>>> 1814567d
-        "Server": [
-          "Windows-Azure-HDFS/1.0",
-          "Microsoft-HTTPAPI/2.0"
-        ],
-        "x-ms-client-request-id": "774b615c-bea4-9684-393d-425c2569df38",
-<<<<<<< HEAD
-        "x-ms-request-id": "53a614b0-901f-0055-30ac-f96fd4000000",
-=======
-        "x-ms-request-id": "4ccddcdb-a01f-0061-0d7f-055c1c000000",
->>>>>>> 1814567d
-        "x-ms-version": "2020-06-12"
-      },
-      "ResponseBody": []
-    },
-    {
-      "RequestUri": "https://seannse.dfs.core.windows.net/test-filesystem-f55e3bfd-3e24-6f92-6824-2c941f240594/test-directory-c5870ac0-6655-ae67-fcaf-204576952ca2/test-directory-f5a5948f-8214-87ff-b72f-d6955fb1f8bc?resource=directory",
-      "RequestMethod": "PUT",
-      "RequestHeaders": {
-        "Accept": "application/json",
-        "Authorization": "Sanitized",
-        "User-Agent": [
-<<<<<<< HEAD
-          "azsdk-net-Storage.Files.DataLake/12.7.0-alpha.20210202.1",
-          "(.NET 5.0.2; Microsoft Windows 10.0.19042)"
-        ],
-        "x-ms-client-request-id": "4c7122a5-808d-d961-61c4-c074e8ee3687",
-        "x-ms-date": "Tue, 02 Feb 2021 21:46:44 GMT",
-=======
-          "azsdk-net-Storage.Files.DataLake/12.7.0-alpha.20210217.1",
-          "(.NET 5.0.3; Microsoft Windows 10.0.19042)"
-        ],
-        "x-ms-client-request-id": "4c7122a5-808d-d961-61c4-c074e8ee3687",
-        "x-ms-date": "Wed, 17 Feb 2021 22:49:57 GMT",
->>>>>>> 1814567d
-        "x-ms-return-client-request-id": "true",
-        "x-ms-version": "2020-06-12"
-      },
-      "RequestBody": null,
-      "StatusCode": 201,
-      "ResponseHeaders": {
-        "Content-Length": "0",
-<<<<<<< HEAD
-        "Date": "Tue, 02 Feb 2021 21:46:45 GMT",
-        "ETag": "\u00220x8D8C7C4092F8CB5\u0022",
-        "Last-Modified": "Tue, 02 Feb 2021 21:46:45 GMT",
-=======
-        "Date": "Wed, 17 Feb 2021 22:49:56 GMT",
-        "ETag": "\u00220x8D8D396595CFE1F\u0022",
-        "Last-Modified": "Wed, 17 Feb 2021 22:49:57 GMT",
->>>>>>> 1814567d
-        "Server": [
-          "Windows-Azure-HDFS/1.0",
-          "Microsoft-HTTPAPI/2.0"
-        ],
-        "x-ms-client-request-id": "4c7122a5-808d-d961-61c4-c074e8ee3687",
-<<<<<<< HEAD
-        "x-ms-request-id": "53a614c6-901f-0055-46ac-f96fd4000000",
-=======
-        "x-ms-request-id": "4ccddce5-a01f-0061-177f-055c1c000000",
->>>>>>> 1814567d
-        "x-ms-version": "2020-06-12"
-      },
-      "ResponseBody": []
-    },
-    {
-      "RequestUri": "https://seannse.dfs.core.windows.net/test-filesystem-f55e3bfd-3e24-6f92-6824-2c941f240594/test-directory-c5870ac0-6655-ae67-fcaf-204576952ca2/test-directory-f5a5948f-8214-87ff-b72f-d6955fb1f8bc/test-file-79118644-0654-5064-0adc-73379d888519?resource=file",
-      "RequestMethod": "PUT",
-      "RequestHeaders": {
-        "Accept": "application/json",
-        "Authorization": "Sanitized",
-        "User-Agent": [
-<<<<<<< HEAD
-          "azsdk-net-Storage.Files.DataLake/12.7.0-alpha.20210202.1",
-          "(.NET 5.0.2; Microsoft Windows 10.0.19042)"
-        ],
-        "x-ms-client-request-id": "7b325ca5-698c-9f88-be21-41b10d293bd8",
-        "x-ms-date": "Tue, 02 Feb 2021 21:46:44 GMT",
-=======
-          "azsdk-net-Storage.Files.DataLake/12.7.0-alpha.20210217.1",
-          "(.NET 5.0.3; Microsoft Windows 10.0.19042)"
-        ],
-        "x-ms-client-request-id": "7b325ca5-698c-9f88-be21-41b10d293bd8",
-        "x-ms-date": "Wed, 17 Feb 2021 22:49:57 GMT",
->>>>>>> 1814567d
-        "x-ms-return-client-request-id": "true",
-        "x-ms-version": "2020-06-12"
-      },
-      "RequestBody": null,
-      "StatusCode": 201,
-      "ResponseHeaders": {
-        "Content-Length": "0",
-<<<<<<< HEAD
-        "Date": "Tue, 02 Feb 2021 21:46:45 GMT",
-        "ETag": "\u00220x8D8C7C4093DF5BA\u0022",
-        "Last-Modified": "Tue, 02 Feb 2021 21:46:45 GMT",
-=======
-        "Date": "Wed, 17 Feb 2021 22:49:56 GMT",
-        "ETag": "\u00220x8D8D396596B635E\u0022",
-        "Last-Modified": "Wed, 17 Feb 2021 22:49:57 GMT",
->>>>>>> 1814567d
-        "Server": [
-          "Windows-Azure-HDFS/1.0",
-          "Microsoft-HTTPAPI/2.0"
-        ],
-        "x-ms-client-request-id": "7b325ca5-698c-9f88-be21-41b10d293bd8",
-<<<<<<< HEAD
-        "x-ms-request-id": "53a614d7-901f-0055-57ac-f96fd4000000",
-=======
-        "x-ms-request-id": "4ccddcee-a01f-0061-207f-055c1c000000",
->>>>>>> 1814567d
-        "x-ms-version": "2020-06-12"
-      },
-      "ResponseBody": []
-    },
-    {
-      "RequestUri": "https://seannse.dfs.core.windows.net/test-filesystem-f55e3bfd-3e24-6f92-6824-2c941f240594/test-directory-c5870ac0-6655-ae67-fcaf-204576952ca2/test-file-ee27a63e-fafe-9747-5646-2f198e53d2f5?resource=file",
-      "RequestMethod": "PUT",
-      "RequestHeaders": {
-        "Accept": "application/json",
-        "Authorization": "Sanitized",
-        "User-Agent": [
-<<<<<<< HEAD
-          "azsdk-net-Storage.Files.DataLake/12.7.0-alpha.20210202.1",
-          "(.NET 5.0.2; Microsoft Windows 10.0.19042)"
-        ],
-        "x-ms-client-request-id": "d7d29ffe-f2ee-ab94-159b-2445396e106a",
-        "x-ms-date": "Tue, 02 Feb 2021 21:46:45 GMT",
-=======
-          "azsdk-net-Storage.Files.DataLake/12.7.0-alpha.20210217.1",
-          "(.NET 5.0.3; Microsoft Windows 10.0.19042)"
-        ],
-        "x-ms-client-request-id": "d7d29ffe-f2ee-ab94-159b-2445396e106a",
-        "x-ms-date": "Wed, 17 Feb 2021 22:49:57 GMT",
->>>>>>> 1814567d
-        "x-ms-return-client-request-id": "true",
-        "x-ms-version": "2020-06-12"
-      },
-      "RequestBody": null,
-      "StatusCode": 201,
-      "ResponseHeaders": {
-        "Content-Length": "0",
-<<<<<<< HEAD
-        "Date": "Tue, 02 Feb 2021 21:46:45 GMT",
-        "ETag": "\u00220x8D8C7C4094BC1A7\u0022",
-        "Last-Modified": "Tue, 02 Feb 2021 21:46:45 GMT",
-=======
-        "Date": "Wed, 17 Feb 2021 22:49:56 GMT",
-        "ETag": "\u00220x8D8D39659799E8C\u0022",
-        "Last-Modified": "Wed, 17 Feb 2021 22:49:57 GMT",
->>>>>>> 1814567d
-        "Server": [
-          "Windows-Azure-HDFS/1.0",
-          "Microsoft-HTTPAPI/2.0"
-        ],
-        "x-ms-client-request-id": "d7d29ffe-f2ee-ab94-159b-2445396e106a",
-<<<<<<< HEAD
-        "x-ms-request-id": "53a614e7-901f-0055-67ac-f96fd4000000",
-=======
-        "x-ms-request-id": "4ccddcff-a01f-0061-2f7f-055c1c000000",
->>>>>>> 1814567d
-        "x-ms-version": "2020-06-12"
-      },
-      "ResponseBody": []
-    },
-    {
-      "RequestUri": "https://seannse.dfs.core.windows.net/test-filesystem-f55e3bfd-3e24-6f92-6824-2c941f240594/test-directory-c5870ac0-6655-ae67-fcaf-204576952ca2?action=setAccessControlRecursive\u0026mode=set\u0026maxRecords=2",
+        "x-ms-client-request-id": "a04f8708-cf5a-5c51-b687-e7a40223ec51",
+        "x-ms-request-id": "cb137c0f-b01e-006d-50f2-06cb14000000",
+        "x-ms-version": "2020-06-12"
+      },
+      "ResponseBody": []
+    },
+    {
+      "RequestUri": "https://seannse.dfs.core.windows.net/test-filesystem-7165b512-5044-657b-e49e-cc315f2cb43a/test-directory-77f5d9b5-2e6d-8851-a036-6fdd9a592c0c?resource=directory",
+      "RequestMethod": "PUT",
+      "RequestHeaders": {
+        "Accept": "application/json",
+        "Authorization": "Sanitized",
+        "traceparent": "00-ecc06083bbc23142a6b3565bbf7c24ee-56920003ac547149-00",
+        "User-Agent": [
+          "azsdk-net-Storage.Files.DataLake/12.7.0-alpha.20210219.1",
+          "(.NET 5.0.3; Microsoft Windows 10.0.19041)"
+        ],
+        "x-ms-client-request-id": "606d647b-16e2-d97c-36c7-00245f74c15d",
+        "x-ms-date": "Fri, 19 Feb 2021 19:06:25 GMT",
+        "x-ms-return-client-request-id": "true",
+        "x-ms-version": "2020-06-12"
+      },
+      "RequestBody": null,
+      "StatusCode": 201,
+      "ResponseHeaders": {
+        "Content-Length": "0",
+        "Date": "Fri, 19 Feb 2021 19:06:24 GMT",
+        "ETag": "\u00220x8D8D50973E4EFFE\u0022",
+        "Last-Modified": "Fri, 19 Feb 2021 19:06:24 GMT",
+        "Server": [
+          "Windows-Azure-HDFS/1.0",
+          "Microsoft-HTTPAPI/2.0"
+        ],
+        "x-ms-client-request-id": "606d647b-16e2-d97c-36c7-00245f74c15d",
+        "x-ms-request-id": "da8485ce-a01f-0061-36f2-065c1c000000",
+        "x-ms-version": "2020-06-12"
+      },
+      "ResponseBody": []
+    },
+    {
+      "RequestUri": "https://seannse.dfs.core.windows.net/test-filesystem-7165b512-5044-657b-e49e-cc315f2cb43a/test-directory-77f5d9b5-2e6d-8851-a036-6fdd9a592c0c/test-directory-1f93da5b-14fa-a174-f888-9cfe88e7e430?resource=directory",
+      "RequestMethod": "PUT",
+      "RequestHeaders": {
+        "Accept": "application/json",
+        "Authorization": "Sanitized",
+        "User-Agent": [
+          "azsdk-net-Storage.Files.DataLake/12.7.0-alpha.20210219.1",
+          "(.NET 5.0.3; Microsoft Windows 10.0.19041)"
+        ],
+        "x-ms-client-request-id": "c80e48ad-0edd-66e3-efcb-675a797d504f",
+        "x-ms-date": "Fri, 19 Feb 2021 19:06:25 GMT",
+        "x-ms-return-client-request-id": "true",
+        "x-ms-version": "2020-06-12"
+      },
+      "RequestBody": null,
+      "StatusCode": 201,
+      "ResponseHeaders": {
+        "Content-Length": "0",
+        "Date": "Fri, 19 Feb 2021 19:06:24 GMT",
+        "ETag": "\u00220x8D8D50973F09A64\u0022",
+        "Last-Modified": "Fri, 19 Feb 2021 19:06:24 GMT",
+        "Server": [
+          "Windows-Azure-HDFS/1.0",
+          "Microsoft-HTTPAPI/2.0"
+        ],
+        "x-ms-client-request-id": "c80e48ad-0edd-66e3-efcb-675a797d504f",
+        "x-ms-request-id": "da8485dc-a01f-0061-44f2-065c1c000000",
+        "x-ms-version": "2020-06-12"
+      },
+      "ResponseBody": []
+    },
+    {
+      "RequestUri": "https://seannse.dfs.core.windows.net/test-filesystem-7165b512-5044-657b-e49e-cc315f2cb43a/test-directory-77f5d9b5-2e6d-8851-a036-6fdd9a592c0c/test-directory-1f93da5b-14fa-a174-f888-9cfe88e7e430/test-file-ce1cd0e3-8b11-8f71-b099-b9ab73608e3c?resource=file",
+      "RequestMethod": "PUT",
+      "RequestHeaders": {
+        "Accept": "application/json",
+        "Authorization": "Sanitized",
+        "User-Agent": [
+          "azsdk-net-Storage.Files.DataLake/12.7.0-alpha.20210219.1",
+          "(.NET 5.0.3; Microsoft Windows 10.0.19041)"
+        ],
+        "x-ms-client-request-id": "433051fe-3ea0-2255-d67f-18435538f28f",
+        "x-ms-date": "Fri, 19 Feb 2021 19:06:25 GMT",
+        "x-ms-return-client-request-id": "true",
+        "x-ms-version": "2020-06-12"
+      },
+      "RequestBody": null,
+      "StatusCode": 201,
+      "ResponseHeaders": {
+        "Content-Length": "0",
+        "Date": "Fri, 19 Feb 2021 19:06:24 GMT",
+        "ETag": "\u00220x8D8D50973FCD63E\u0022",
+        "Last-Modified": "Fri, 19 Feb 2021 19:06:25 GMT",
+        "Server": [
+          "Windows-Azure-HDFS/1.0",
+          "Microsoft-HTTPAPI/2.0"
+        ],
+        "x-ms-client-request-id": "433051fe-3ea0-2255-d67f-18435538f28f",
+        "x-ms-request-id": "da8485e9-a01f-0061-51f2-065c1c000000",
+        "x-ms-version": "2020-06-12"
+      },
+      "ResponseBody": []
+    },
+    {
+      "RequestUri": "https://seannse.dfs.core.windows.net/test-filesystem-7165b512-5044-657b-e49e-cc315f2cb43a/test-directory-77f5d9b5-2e6d-8851-a036-6fdd9a592c0c/test-directory-1f93da5b-14fa-a174-f888-9cfe88e7e430/test-file-43df2a3c-102c-c876-7c22-211545512ae0?resource=file",
+      "RequestMethod": "PUT",
+      "RequestHeaders": {
+        "Accept": "application/json",
+        "Authorization": "Sanitized",
+        "User-Agent": [
+          "azsdk-net-Storage.Files.DataLake/12.7.0-alpha.20210219.1",
+          "(.NET 5.0.3; Microsoft Windows 10.0.19041)"
+        ],
+        "x-ms-client-request-id": "39e3b709-3cf0-eebc-da68-c67d1d3fdc85",
+        "x-ms-date": "Fri, 19 Feb 2021 19:06:25 GMT",
+        "x-ms-return-client-request-id": "true",
+        "x-ms-version": "2020-06-12"
+      },
+      "RequestBody": null,
+      "StatusCode": 201,
+      "ResponseHeaders": {
+        "Content-Length": "0",
+        "Date": "Fri, 19 Feb 2021 19:06:24 GMT",
+        "ETag": "\u00220x8D8D50974083714\u0022",
+        "Last-Modified": "Fri, 19 Feb 2021 19:06:25 GMT",
+        "Server": [
+          "Windows-Azure-HDFS/1.0",
+          "Microsoft-HTTPAPI/2.0"
+        ],
+        "x-ms-client-request-id": "39e3b709-3cf0-eebc-da68-c67d1d3fdc85",
+        "x-ms-request-id": "da8485f6-a01f-0061-5ef2-065c1c000000",
+        "x-ms-version": "2020-06-12"
+      },
+      "ResponseBody": []
+    },
+    {
+      "RequestUri": "https://seannse.dfs.core.windows.net/test-filesystem-7165b512-5044-657b-e49e-cc315f2cb43a/test-directory-77f5d9b5-2e6d-8851-a036-6fdd9a592c0c/test-directory-842a3854-d08c-f05f-8ea3-63fda71dc46d?resource=directory",
+      "RequestMethod": "PUT",
+      "RequestHeaders": {
+        "Accept": "application/json",
+        "Authorization": "Sanitized",
+        "User-Agent": [
+          "azsdk-net-Storage.Files.DataLake/12.7.0-alpha.20210219.1",
+          "(.NET 5.0.3; Microsoft Windows 10.0.19041)"
+        ],
+        "x-ms-client-request-id": "ca05e452-1fe5-39e8-57f2-ab4dd9be47bd",
+        "x-ms-date": "Fri, 19 Feb 2021 19:06:25 GMT",
+        "x-ms-return-client-request-id": "true",
+        "x-ms-version": "2020-06-12"
+      },
+      "RequestBody": null,
+      "StatusCode": 201,
+      "ResponseHeaders": {
+        "Content-Length": "0",
+        "Date": "Fri, 19 Feb 2021 19:06:24 GMT",
+        "ETag": "\u00220x8D8D50974140643\u0022",
+        "Last-Modified": "Fri, 19 Feb 2021 19:06:25 GMT",
+        "Server": [
+          "Windows-Azure-HDFS/1.0",
+          "Microsoft-HTTPAPI/2.0"
+        ],
+        "x-ms-client-request-id": "ca05e452-1fe5-39e8-57f2-ab4dd9be47bd",
+        "x-ms-request-id": "da848602-a01f-0061-6af2-065c1c000000",
+        "x-ms-version": "2020-06-12"
+      },
+      "ResponseBody": []
+    },
+    {
+      "RequestUri": "https://seannse.dfs.core.windows.net/test-filesystem-7165b512-5044-657b-e49e-cc315f2cb43a/test-directory-77f5d9b5-2e6d-8851-a036-6fdd9a592c0c/test-directory-842a3854-d08c-f05f-8ea3-63fda71dc46d/test-file-71ff58a3-4e33-6316-494d-70ce88986b6f?resource=file",
+      "RequestMethod": "PUT",
+      "RequestHeaders": {
+        "Accept": "application/json",
+        "Authorization": "Sanitized",
+        "User-Agent": [
+          "azsdk-net-Storage.Files.DataLake/12.7.0-alpha.20210219.1",
+          "(.NET 5.0.3; Microsoft Windows 10.0.19041)"
+        ],
+        "x-ms-client-request-id": "2c238976-ac1f-036e-cda1-8197ae19b0bf",
+        "x-ms-date": "Fri, 19 Feb 2021 19:06:25 GMT",
+        "x-ms-return-client-request-id": "true",
+        "x-ms-version": "2020-06-12"
+      },
+      "RequestBody": null,
+      "StatusCode": 201,
+      "ResponseHeaders": {
+        "Content-Length": "0",
+        "Date": "Fri, 19 Feb 2021 19:06:24 GMT",
+        "ETag": "\u00220x8D8D5097421F29D\u0022",
+        "Last-Modified": "Fri, 19 Feb 2021 19:06:25 GMT",
+        "Server": [
+          "Windows-Azure-HDFS/1.0",
+          "Microsoft-HTTPAPI/2.0"
+        ],
+        "x-ms-client-request-id": "2c238976-ac1f-036e-cda1-8197ae19b0bf",
+        "x-ms-request-id": "da848611-a01f-0061-79f2-065c1c000000",
+        "x-ms-version": "2020-06-12"
+      },
+      "ResponseBody": []
+    },
+    {
+      "RequestUri": "https://seannse.dfs.core.windows.net/test-filesystem-7165b512-5044-657b-e49e-cc315f2cb43a/test-directory-77f5d9b5-2e6d-8851-a036-6fdd9a592c0c/test-file-17c73c87-8413-a9a5-d0a0-ae60189b1ea7?resource=file",
+      "RequestMethod": "PUT",
+      "RequestHeaders": {
+        "Accept": "application/json",
+        "Authorization": "Sanitized",
+        "User-Agent": [
+          "azsdk-net-Storage.Files.DataLake/12.7.0-alpha.20210219.1",
+          "(.NET 5.0.3; Microsoft Windows 10.0.19041)"
+        ],
+        "x-ms-client-request-id": "08f47721-ecd9-f141-e479-5c7ffe0eeb32",
+        "x-ms-date": "Fri, 19 Feb 2021 19:06:26 GMT",
+        "x-ms-return-client-request-id": "true",
+        "x-ms-version": "2020-06-12"
+      },
+      "RequestBody": null,
+      "StatusCode": 201,
+      "ResponseHeaders": {
+        "Content-Length": "0",
+        "Date": "Fri, 19 Feb 2021 19:06:24 GMT",
+        "ETag": "\u00220x8D8D509742F9EFF\u0022",
+        "Last-Modified": "Fri, 19 Feb 2021 19:06:25 GMT",
+        "Server": [
+          "Windows-Azure-HDFS/1.0",
+          "Microsoft-HTTPAPI/2.0"
+        ],
+        "x-ms-client-request-id": "08f47721-ecd9-f141-e479-5c7ffe0eeb32",
+        "x-ms-request-id": "da848623-a01f-0061-0bf2-065c1c000000",
+        "x-ms-version": "2020-06-12"
+      },
+      "ResponseBody": []
+    },
+    {
+      "RequestUri": "https://seannse.dfs.core.windows.net/test-filesystem-7165b512-5044-657b-e49e-cc315f2cb43a/test-directory-77f5d9b5-2e6d-8851-a036-6fdd9a592c0c?action=setAccessControlRecursive\u0026mode=set\u0026maxRecords=2",
       "RequestMethod": "PATCH",
       "RequestHeaders": {
         "Accept": "application/json",
         "Authorization": "Sanitized",
         "User-Agent": [
-<<<<<<< HEAD
-          "azsdk-net-Storage.Files.DataLake/12.7.0-alpha.20210202.1",
-          "(.NET 5.0.2; Microsoft Windows 10.0.19042)"
+          "azsdk-net-Storage.Files.DataLake/12.7.0-alpha.20210219.1",
+          "(.NET 5.0.3; Microsoft Windows 10.0.19041)"
         ],
         "x-ms-acl": "user::rwx,group::r--,other::---,mask::rwx",
-        "x-ms-client-request-id": "ef1b0e89-fa81-0707-4ce6-2bbae647a902",
-        "x-ms-date": "Tue, 02 Feb 2021 21:46:45 GMT",
-=======
-          "azsdk-net-Storage.Files.DataLake/12.7.0-alpha.20210217.1",
-          "(.NET 5.0.3; Microsoft Windows 10.0.19042)"
+        "x-ms-client-request-id": "a03e04ef-16a6-5dcd-d967-1afbe1cfdb45",
+        "x-ms-date": "Fri, 19 Feb 2021 19:06:26 GMT",
+        "x-ms-return-client-request-id": "true",
+        "x-ms-version": "2020-06-12"
+      },
+      "RequestBody": null,
+      "StatusCode": 200,
+      "ResponseHeaders": {
+        "Date": "Fri, 19 Feb 2021 19:06:24 GMT",
+        "Server": [
+          "Windows-Azure-HDFS/1.0",
+          "Microsoft-HTTPAPI/2.0"
+        ],
+        "Transfer-Encoding": "chunked",
+        "x-ms-client-request-id": "a03e04ef-16a6-5dcd-d967-1afbe1cfdb45",
+        "x-ms-continuation": "VBbet/iS3cX6ixsY/AEY9gEvc2Vhbm5zZQEwMUQ1Nzk5MkM5NzE0OEMyL3Rlc3QtZmlsZXN5c3RlbS03MTY1YjUxMi01MDQ0LTY1N2ItZTQ5ZS1jYzMxNWYyY2I0M2EBMDFENzA2RjI1MTVGNjU5Qi90ZXN0LWRpcmVjdG9yeS03N2Y1ZDliNS0yZTZkLTg4NTEtYTAzNi02ZmRkOWE1OTJjMGMvdGVzdC1kaXJlY3RvcnktMWY5M2RhNWItMTRmYS1hMTc0LWY4ODgtOWNmZTg4ZTdlNDMwL3Rlc3QtZmlsZS00M2RmMmEzYy0xMDJjLWM4NzYtN2MyMi0yMTE1NDU1MTJhZTAWAAAA",
+        "x-ms-namespace-enabled": "true",
+        "x-ms-request-id": "da848633-a01f-0061-1bf2-065c1c000000",
+        "x-ms-version": "2020-06-12"
+      },
+      "ResponseBody": "eyJkaXJlY3Rvcmllc1N1Y2Nlc3NmdWwiOjIsImZhaWxlZEVudHJpZXMiOltdLCJmYWlsdXJlQ291bnQiOjAsImZpbGVzU3VjY2Vzc2Z1bCI6MH0K"
+    },
+    {
+      "RequestUri": "https://seannse.dfs.core.windows.net/test-filesystem-7165b512-5044-657b-e49e-cc315f2cb43a/test-directory-77f5d9b5-2e6d-8851-a036-6fdd9a592c0c?action=setAccessControlRecursive\u0026continuation=VBbet%2FiS3cX6ixsY%2FAEY9gEvc2Vhbm5zZQEwMUQ1Nzk5MkM5NzE0OEMyL3Rlc3QtZmlsZXN5c3RlbS03MTY1YjUxMi01MDQ0LTY1N2ItZTQ5ZS1jYzMxNWYyY2I0M2EBMDFENzA2RjI1MTVGNjU5Qi90ZXN0LWRpcmVjdG9yeS03N2Y1ZDliNS0yZTZkLTg4NTEtYTAzNi02ZmRkOWE1OTJjMGMvdGVzdC1kaXJlY3RvcnktMWY5M2RhNWItMTRmYS1hMTc0LWY4ODgtOWNmZTg4ZTdlNDMwL3Rlc3QtZmlsZS00M2RmMmEzYy0xMDJjLWM4NzYtN2MyMi0yMTE1NDU1MTJhZTAWAAAA\u0026mode=set\u0026maxRecords=2",
+      "RequestMethod": "PATCH",
+      "RequestHeaders": {
+        "Accept": "application/json",
+        "Authorization": "Sanitized",
+        "User-Agent": [
+          "azsdk-net-Storage.Files.DataLake/12.7.0-alpha.20210219.1",
+          "(.NET 5.0.3; Microsoft Windows 10.0.19041)"
         ],
         "x-ms-acl": "user::rwx,group::r--,other::---,mask::rwx",
-        "x-ms-client-request-id": "ef1b0e89-fa81-0707-4ce6-2bbae647a902",
-        "x-ms-date": "Wed, 17 Feb 2021 22:49:57 GMT",
->>>>>>> 1814567d
+        "x-ms-client-request-id": "f98f7d48-4acf-6c8b-0cef-b95a984e661d",
+        "x-ms-date": "Fri, 19 Feb 2021 19:06:26 GMT",
         "x-ms-return-client-request-id": "true",
         "x-ms-version": "2020-06-12"
       },
       "RequestBody": null,
       "StatusCode": 200,
       "ResponseHeaders": {
-<<<<<<< HEAD
-        "Date": "Tue, 02 Feb 2021 21:46:45 GMT",
-=======
-        "Date": "Wed, 17 Feb 2021 22:49:57 GMT",
->>>>>>> 1814567d
+        "Date": "Fri, 19 Feb 2021 19:06:24 GMT",
         "Server": [
           "Windows-Azure-HDFS/1.0",
           "Microsoft-HTTPAPI/2.0"
         ],
         "Transfer-Encoding": "chunked",
-        "x-ms-client-request-id": "ef1b0e89-fa81-0707-4ce6-2bbae647a902",
-<<<<<<< HEAD
-        "x-ms-continuation": "VBa1gOjVn43m1KkBGPwBGPYBL3NlYW5uc2UBMDFENTc5OTJDOTcxNDhDMi90ZXN0LWZpbGVzeXN0ZW0tZjU1ZTNiZmQtM2UyNC02ZjkyLTY4MjQtMmM5NDFmMjQwNTk0ATAxRDZGOUFDRTY0NDUzMUQvdGVzdC1kaXJlY3RvcnktYzU4NzBhYzAtNjY1NS1hZTY3LWZjYWYtMjA0NTc2OTUyY2EyL3Rlc3QtZGlyZWN0b3J5LWY1YTU5NDhmLTgyMTQtODdmZi1iNzJmLWQ2OTU1ZmIxZjhiYy90ZXN0LWZpbGUtNzkxMTg2NDQtMDY1NC01MDY0LTBhZGMtNzMzNzlkODg4NTE5FgAAAA==",
+        "x-ms-client-request-id": "f98f7d48-4acf-6c8b-0cef-b95a984e661d",
+        "x-ms-continuation": "VBbIicXbnfDPkzMYzQEYxwEvc2Vhbm5zZQEwMUQ1Nzk5MkM5NzE0OEMyL3Rlc3QtZmlsZXN5c3RlbS03MTY1YjUxMi01MDQ0LTY1N2ItZTQ5ZS1jYzMxNWYyY2I0M2EBMDFENzA2RjI1MTVGNjU5Qi90ZXN0LWRpcmVjdG9yeS03N2Y1ZDliNS0yZTZkLTg4NTEtYTAzNi02ZmRkOWE1OTJjMGMvdGVzdC1kaXJlY3RvcnktODQyYTM4NTQtZDA4Yy1mMDVmLThlYTMtNjNmZGE3MWRjNDZkFgAAAA==",
         "x-ms-namespace-enabled": "true",
-        "x-ms-request-id": "53a614f9-901f-0055-79ac-f96fd4000000",
-=======
-        "x-ms-continuation": "VBaZpab9/K2uk0YY/AEY9gEvc2Vhbm5zZQEwMUQ1Nzk5MkM5NzE0OEMyL3Rlc3QtZmlsZXN5c3RlbS1mNTVlM2JmZC0zZTI0LTZmOTItNjgyNC0yYzk0MWYyNDA1OTQBMDFENzA1N0YzNjdFMDA4NC90ZXN0LWRpcmVjdG9yeS1jNTg3MGFjMC02NjU1LWFlNjctZmNhZi0yMDQ1NzY5NTJjYTIvdGVzdC1kaXJlY3RvcnktZjVhNTk0OGYtODIxNC04N2ZmLWI3MmYtZDY5NTVmYjFmOGJjL3Rlc3QtZmlsZS03OTExODY0NC0wNjU0LTUwNjQtMGFkYy03MzM3OWQ4ODg1MTkWAAAA",
+        "x-ms-request-id": "da848646-a01f-0061-2ef2-065c1c000000",
+        "x-ms-version": "2020-06-12"
+      },
+      "ResponseBody": "eyJkaXJlY3Rvcmllc1N1Y2Nlc3NmdWwiOjAsImZhaWxlZEVudHJpZXMiOltdLCJmYWlsdXJlQ291bnQiOjAsImZpbGVzU3VjY2Vzc2Z1bCI6Mn0K"
+    },
+    {
+      "RequestUri": "https://seannse.dfs.core.windows.net/test-filesystem-7165b512-5044-657b-e49e-cc315f2cb43a/test-directory-77f5d9b5-2e6d-8851-a036-6fdd9a592c0c?action=setAccessControlRecursive\u0026continuation=VBbIicXbnfDPkzMYzQEYxwEvc2Vhbm5zZQEwMUQ1Nzk5MkM5NzE0OEMyL3Rlc3QtZmlsZXN5c3RlbS03MTY1YjUxMi01MDQ0LTY1N2ItZTQ5ZS1jYzMxNWYyY2I0M2EBMDFENzA2RjI1MTVGNjU5Qi90ZXN0LWRpcmVjdG9yeS03N2Y1ZDliNS0yZTZkLTg4NTEtYTAzNi02ZmRkOWE1OTJjMGMvdGVzdC1kaXJlY3RvcnktODQyYTM4NTQtZDA4Yy1mMDVmLThlYTMtNjNmZGE3MWRjNDZkFgAAAA%3D%3D\u0026mode=set\u0026maxRecords=2",
+      "RequestMethod": "PATCH",
+      "RequestHeaders": {
+        "Accept": "application/json",
+        "Authorization": "Sanitized",
+        "User-Agent": [
+          "azsdk-net-Storage.Files.DataLake/12.7.0-alpha.20210219.1",
+          "(.NET 5.0.3; Microsoft Windows 10.0.19041)"
+        ],
+        "x-ms-acl": "user::rwx,group::r--,other::---,mask::rwx",
+        "x-ms-client-request-id": "64b26404-e140-7275-3787-91b3638ed7df",
+        "x-ms-date": "Fri, 19 Feb 2021 19:06:26 GMT",
+        "x-ms-return-client-request-id": "true",
+        "x-ms-version": "2020-06-12"
+      },
+      "RequestBody": null,
+      "StatusCode": 200,
+      "ResponseHeaders": {
+        "Date": "Fri, 19 Feb 2021 19:06:25 GMT",
+        "Server": [
+          "Windows-Azure-HDFS/1.0",
+          "Microsoft-HTTPAPI/2.0"
+        ],
+        "Transfer-Encoding": "chunked",
+        "x-ms-client-request-id": "64b26404-e140-7275-3787-91b3638ed7df",
+        "x-ms-continuation": "VBbgiI/xlPfR39gBGMgBGMIBL3NlYW5uc2UBMDFENTc5OTJDOTcxNDhDMi90ZXN0LWZpbGVzeXN0ZW0tNzE2NWI1MTItNTA0NC02NTdiLWU0OWUtY2MzMTVmMmNiNDNhATAxRDcwNkYyNTE1RjY1OUIvdGVzdC1kaXJlY3RvcnktNzdmNWQ5YjUtMmU2ZC04ODUxLWEwMzYtNmZkZDlhNTkyYzBjL3Rlc3QtZmlsZS0xN2M3M2M4Ny04NDEzLWE5YTUtZDBhMC1hZTYwMTg5YjFlYTcWAAAA",
         "x-ms-namespace-enabled": "true",
-        "x-ms-request-id": "4ccddd0f-a01f-0061-3e7f-055c1c000000",
->>>>>>> 1814567d
-        "x-ms-version": "2020-06-12"
-      },
-      "ResponseBody": "eyJkaXJlY3Rvcmllc1N1Y2Nlc3NmdWwiOjIsImZhaWxlZEVudHJpZXMiOltdLCJmYWlsdXJlQ291bnQiOjAsImZpbGVzU3VjY2Vzc2Z1bCI6MH0K"
-    },
-    {
-<<<<<<< HEAD
-      "RequestUri": "https://seannse.dfs.core.windows.net/test-filesystem-f55e3bfd-3e24-6f92-6824-2c941f240594/test-directory-c5870ac0-6655-ae67-fcaf-204576952ca2?action=setAccessControlRecursive\u0026continuation=VBa1gOjVn43m1KkBGPwBGPYBL3NlYW5uc2UBMDFENTc5OTJDOTcxNDhDMi90ZXN0LWZpbGVzeXN0ZW0tZjU1ZTNiZmQtM2UyNC02ZjkyLTY4MjQtMmM5NDFmMjQwNTk0ATAxRDZGOUFDRTY0NDUzMUQvdGVzdC1kaXJlY3RvcnktYzU4NzBhYzAtNjY1NS1hZTY3LWZjYWYtMjA0NTc2OTUyY2EyL3Rlc3QtZGlyZWN0b3J5LWY1YTU5NDhmLTgyMTQtODdmZi1iNzJmLWQ2OTU1ZmIxZjhiYy90ZXN0LWZpbGUtNzkxMTg2NDQtMDY1NC01MDY0LTBhZGMtNzMzNzlkODg4NTE5FgAAAA%3D%3D\u0026mode=set\u0026maxRecords=2",
-=======
-      "RequestUri": "https://seannse.dfs.core.windows.net/test-filesystem-f55e3bfd-3e24-6f92-6824-2c941f240594/test-directory-c5870ac0-6655-ae67-fcaf-204576952ca2?action=setAccessControlRecursive\u0026mode=set\u0026continuation=VBaZpab9%2FK2uk0YY%2FAEY9gEvc2Vhbm5zZQEwMUQ1Nzk5MkM5NzE0OEMyL3Rlc3QtZmlsZXN5c3RlbS1mNTVlM2JmZC0zZTI0LTZmOTItNjgyNC0yYzk0MWYyNDA1OTQBMDFENzA1N0YzNjdFMDA4NC90ZXN0LWRpcmVjdG9yeS1jNTg3MGFjMC02NjU1LWFlNjctZmNhZi0yMDQ1NzY5NTJjYTIvdGVzdC1kaXJlY3RvcnktZjVhNTk0OGYtODIxNC04N2ZmLWI3MmYtZDY5NTVmYjFmOGJjL3Rlc3QtZmlsZS03OTExODY0NC0wNjU0LTUwNjQtMGFkYy03MzM3OWQ4ODg1MTkWAAAA\u0026maxRecords=2",
->>>>>>> 1814567d
+        "x-ms-request-id": "da84865a-a01f-0061-42f2-065c1c000000",
+        "x-ms-version": "2020-06-12"
+      },
+      "ResponseBody": "eyJkaXJlY3Rvcmllc1N1Y2Nlc3NmdWwiOjEsImZhaWxlZEVudHJpZXMiOltdLCJmYWlsdXJlQ291bnQiOjAsImZpbGVzU3VjY2Vzc2Z1bCI6MX0K"
+    },
+    {
+      "RequestUri": "https://seannse.dfs.core.windows.net/test-filesystem-7165b512-5044-657b-e49e-cc315f2cb43a/test-directory-77f5d9b5-2e6d-8851-a036-6fdd9a592c0c?action=setAccessControlRecursive\u0026continuation=VBbgiI%2FxlPfR39gBGMgBGMIBL3NlYW5uc2UBMDFENTc5OTJDOTcxNDhDMi90ZXN0LWZpbGVzeXN0ZW0tNzE2NWI1MTItNTA0NC02NTdiLWU0OWUtY2MzMTVmMmNiNDNhATAxRDcwNkYyNTE1RjY1OUIvdGVzdC1kaXJlY3RvcnktNzdmNWQ5YjUtMmU2ZC04ODUxLWEwMzYtNmZkZDlhNTkyYzBjL3Rlc3QtZmlsZS0xN2M3M2M4Ny04NDEzLWE5YTUtZDBhMC1hZTYwMTg5YjFlYTcWAAAA\u0026mode=set\u0026maxRecords=2",
       "RequestMethod": "PATCH",
       "RequestHeaders": {
         "Accept": "application/json",
         "Authorization": "Sanitized",
         "User-Agent": [
-<<<<<<< HEAD
-          "azsdk-net-Storage.Files.DataLake/12.7.0-alpha.20210202.1",
-          "(.NET 5.0.2; Microsoft Windows 10.0.19042)"
+          "azsdk-net-Storage.Files.DataLake/12.7.0-alpha.20210219.1",
+          "(.NET 5.0.3; Microsoft Windows 10.0.19041)"
         ],
         "x-ms-acl": "user::rwx,group::r--,other::---,mask::rwx",
-        "x-ms-client-request-id": "2bbc4b6d-2153-54e9-45af-dfb1cfc84dd1",
-        "x-ms-date": "Tue, 02 Feb 2021 21:46:45 GMT",
-=======
-          "azsdk-net-Storage.Files.DataLake/12.7.0-alpha.20210217.1",
-          "(.NET 5.0.3; Microsoft Windows 10.0.19042)"
-        ],
-        "x-ms-acl": "user::rwx,group::r--,other::---,mask::rwx",
-        "x-ms-client-request-id": "2bbc4b6d-2153-54e9-45af-dfb1cfc84dd1",
-        "x-ms-date": "Wed, 17 Feb 2021 22:49:57 GMT",
->>>>>>> 1814567d
+        "x-ms-client-request-id": "3355b5ba-029b-31dd-093c-93b400886f8d",
+        "x-ms-date": "Fri, 19 Feb 2021 19:06:26 GMT",
         "x-ms-return-client-request-id": "true",
         "x-ms-version": "2020-06-12"
       },
       "RequestBody": null,
       "StatusCode": 200,
       "ResponseHeaders": {
-<<<<<<< HEAD
-        "Date": "Tue, 02 Feb 2021 21:46:45 GMT",
-=======
-        "Date": "Wed, 17 Feb 2021 22:49:57 GMT",
->>>>>>> 1814567d
+        "Date": "Fri, 19 Feb 2021 19:06:25 GMT",
         "Server": [
           "Windows-Azure-HDFS/1.0",
           "Microsoft-HTTPAPI/2.0"
         ],
         "Transfer-Encoding": "chunked",
-        "x-ms-client-request-id": "2bbc4b6d-2153-54e9-45af-dfb1cfc84dd1",
-<<<<<<< HEAD
-        "x-ms-continuation": "VBaE6I2iz96x4h0Y/AEY9gEvc2Vhbm5zZQEwMUQ1Nzk5MkM5NzE0OEMyL3Rlc3QtZmlsZXN5c3RlbS1mNTVlM2JmZC0zZTI0LTZmOTItNjgyNC0yYzk0MWYyNDA1OTQBMDFENkY5QUNFNjQ0NTMxRC90ZXN0LWRpcmVjdG9yeS1jNTg3MGFjMC02NjU1LWFlNjctZmNhZi0yMDQ1NzY5NTJjYTIvdGVzdC1kaXJlY3RvcnktZmI3OTZmZDMtZjI4Ny1mYTYxLTZkYjYtNjcwNzQ1NmQ3MWYxL3Rlc3QtZmlsZS0xYzM4YjFjYi1iYjFhLWRhYjMtZWZjMi0yMTcwM2EyMGI2MmUWAAAA",
+        "x-ms-client-request-id": "3355b5ba-029b-31dd-093c-93b400886f8d",
         "x-ms-namespace-enabled": "true",
-        "x-ms-request-id": "53a61516-901f-0055-0fac-f96fd4000000",
-=======
-        "x-ms-continuation": "VBaozcOKrP75pfIBGPwBGPYBL3NlYW5uc2UBMDFENTc5OTJDOTcxNDhDMi90ZXN0LWZpbGVzeXN0ZW0tZjU1ZTNiZmQtM2UyNC02ZjkyLTY4MjQtMmM5NDFmMjQwNTk0ATAxRDcwNTdGMzY3RTAwODQvdGVzdC1kaXJlY3RvcnktYzU4NzBhYzAtNjY1NS1hZTY3LWZjYWYtMjA0NTc2OTUyY2EyL3Rlc3QtZGlyZWN0b3J5LWZiNzk2ZmQzLWYyODctZmE2MS02ZGI2LTY3MDc0NTZkNzFmMS90ZXN0LWZpbGUtMWMzOGIxY2ItYmIxYS1kYWIzLWVmYzItMjE3MDNhMjBiNjJlFgAAAA==",
-        "x-ms-namespace-enabled": "true",
-        "x-ms-request-id": "4ccddd21-a01f-0061-507f-055c1c000000",
->>>>>>> 1814567d
-        "x-ms-version": "2020-06-12"
-      },
-      "ResponseBody": "eyJkaXJlY3Rvcmllc1N1Y2Nlc3NmdWwiOjEsImZhaWxlZEVudHJpZXMiOltdLCJmYWlsdXJlQ291bnQiOjAsImZpbGVzU3VjY2Vzc2Z1bCI6MX0K"
-    },
-    {
-<<<<<<< HEAD
-      "RequestUri": "https://seannse.dfs.core.windows.net/test-filesystem-f55e3bfd-3e24-6f92-6824-2c941f240594/test-directory-c5870ac0-6655-ae67-fcaf-204576952ca2?action=setAccessControlRecursive\u0026continuation=VBaE6I2iz96x4h0Y%2FAEY9gEvc2Vhbm5zZQEwMUQ1Nzk5MkM5NzE0OEMyL3Rlc3QtZmlsZXN5c3RlbS1mNTVlM2JmZC0zZTI0LTZmOTItNjgyNC0yYzk0MWYyNDA1OTQBMDFENkY5QUNFNjQ0NTMxRC90ZXN0LWRpcmVjdG9yeS1jNTg3MGFjMC02NjU1LWFlNjctZmNhZi0yMDQ1NzY5NTJjYTIvdGVzdC1kaXJlY3RvcnktZmI3OTZmZDMtZjI4Ny1mYTYxLTZkYjYtNjcwNzQ1NmQ3MWYxL3Rlc3QtZmlsZS0xYzM4YjFjYi1iYjFhLWRhYjMtZWZjMi0yMTcwM2EyMGI2MmUWAAAA\u0026mode=set\u0026maxRecords=2",
-=======
-      "RequestUri": "https://seannse.dfs.core.windows.net/test-filesystem-f55e3bfd-3e24-6f92-6824-2c941f240594/test-directory-c5870ac0-6655-ae67-fcaf-204576952ca2?action=setAccessControlRecursive\u0026mode=set\u0026continuation=VBaozcOKrP75pfIBGPwBGPYBL3NlYW5uc2UBMDFENTc5OTJDOTcxNDhDMi90ZXN0LWZpbGVzeXN0ZW0tZjU1ZTNiZmQtM2UyNC02ZjkyLTY4MjQtMmM5NDFmMjQwNTk0ATAxRDcwNTdGMzY3RTAwODQvdGVzdC1kaXJlY3RvcnktYzU4NzBhYzAtNjY1NS1hZTY3LWZjYWYtMjA0NTc2OTUyY2EyL3Rlc3QtZGlyZWN0b3J5LWZiNzk2ZmQzLWYyODctZmE2MS02ZGI2LTY3MDc0NTZkNzFmMS90ZXN0LWZpbGUtMWMzOGIxY2ItYmIxYS1kYWIzLWVmYzItMjE3MDNhMjBiNjJlFgAAAA%3D%3D\u0026maxRecords=2",
->>>>>>> 1814567d
-      "RequestMethod": "PATCH",
-      "RequestHeaders": {
-        "Accept": "application/json",
-        "Authorization": "Sanitized",
-        "User-Agent": [
-<<<<<<< HEAD
-          "azsdk-net-Storage.Files.DataLake/12.7.0-alpha.20210202.1",
-          "(.NET 5.0.2; Microsoft Windows 10.0.19042)"
-        ],
-        "x-ms-acl": "user::rwx,group::r--,other::---,mask::rwx",
-        "x-ms-client-request-id": "9b4d3fb7-7e8b-1eae-2a7b-d818b2d73453",
-        "x-ms-date": "Tue, 02 Feb 2021 21:46:45 GMT",
-=======
-          "azsdk-net-Storage.Files.DataLake/12.7.0-alpha.20210217.1",
-          "(.NET 5.0.3; Microsoft Windows 10.0.19042)"
-        ],
-        "x-ms-acl": "user::rwx,group::r--,other::---,mask::rwx",
-        "x-ms-client-request-id": "9b4d3fb7-7e8b-1eae-2a7b-d818b2d73453",
-        "x-ms-date": "Wed, 17 Feb 2021 22:49:57 GMT",
->>>>>>> 1814567d
-        "x-ms-return-client-request-id": "true",
-        "x-ms-version": "2020-06-12"
-      },
-      "RequestBody": null,
-      "StatusCode": 200,
-      "ResponseHeaders": {
-<<<<<<< HEAD
-        "Date": "Tue, 02 Feb 2021 21:46:45 GMT",
-=======
-        "Date": "Wed, 17 Feb 2021 22:49:57 GMT",
->>>>>>> 1814567d
-        "Server": [
-          "Windows-Azure-HDFS/1.0",
-          "Microsoft-HTTPAPI/2.0"
-        ],
-        "Transfer-Encoding": "chunked",
-        "x-ms-client-request-id": "9b4d3fb7-7e8b-1eae-2a7b-d818b2d73453",
-<<<<<<< HEAD
-        "x-ms-continuation": "VBb1gLiCve3Osd4BGMgBGMIBL3NlYW5uc2UBMDFENTc5OTJDOTcxNDhDMi90ZXN0LWZpbGVzeXN0ZW0tZjU1ZTNiZmQtM2UyNC02ZjkyLTY4MjQtMmM5NDFmMjQwNTk0ATAxRDZGOUFDRTY0NDUzMUQvdGVzdC1kaXJlY3RvcnktYzU4NzBhYzAtNjY1NS1hZTY3LWZjYWYtMjA0NTc2OTUyY2EyL3Rlc3QtZmlsZS1lZTI3YTYzZS1mYWZlLTk3NDctNTY0Ni0yZjE5OGU1M2QyZjUWAAAA",
-        "x-ms-namespace-enabled": "true",
-        "x-ms-request-id": "53a61535-901f-0055-2dac-f96fd4000000",
-=======
-        "x-ms-continuation": "VBbezdi/5dqjvM8BGMgBGMIBL3NlYW5uc2UBMDFENTc5OTJDOTcxNDhDMi90ZXN0LWZpbGVzeXN0ZW0tZjU1ZTNiZmQtM2UyNC02ZjkyLTY4MjQtMmM5NDFmMjQwNTk0ATAxRDcwNTdGMzY3RTAwODQvdGVzdC1kaXJlY3RvcnktYzU4NzBhYzAtNjY1NS1hZTY3LWZjYWYtMjA0NTc2OTUyY2EyL3Rlc3QtZmlsZS1lZTI3YTYzZS1mYWZlLTk3NDctNTY0Ni0yZjE5OGU1M2QyZjUWAAAA",
-        "x-ms-namespace-enabled": "true",
-        "x-ms-request-id": "4ccddd37-a01f-0061-667f-055c1c000000",
->>>>>>> 1814567d
-        "x-ms-version": "2020-06-12"
-      },
-      "ResponseBody": "eyJkaXJlY3Rvcmllc1N1Y2Nlc3NmdWwiOjAsImZhaWxlZEVudHJpZXMiOltdLCJmYWlsdXJlQ291bnQiOjAsImZpbGVzU3VjY2Vzc2Z1bCI6Mn0K"
-    },
-    {
-<<<<<<< HEAD
-      "RequestUri": "https://seannse.dfs.core.windows.net/test-filesystem-f55e3bfd-3e24-6f92-6824-2c941f240594/test-directory-c5870ac0-6655-ae67-fcaf-204576952ca2?action=setAccessControlRecursive\u0026continuation=VBb1gLiCve3Osd4BGMgBGMIBL3NlYW5uc2UBMDFENTc5OTJDOTcxNDhDMi90ZXN0LWZpbGVzeXN0ZW0tZjU1ZTNiZmQtM2UyNC02ZjkyLTY4MjQtMmM5NDFmMjQwNTk0ATAxRDZGOUFDRTY0NDUzMUQvdGVzdC1kaXJlY3RvcnktYzU4NzBhYzAtNjY1NS1hZTY3LWZjYWYtMjA0NTc2OTUyY2EyL3Rlc3QtZmlsZS1lZTI3YTYzZS1mYWZlLTk3NDctNTY0Ni0yZjE5OGU1M2QyZjUWAAAA\u0026mode=set\u0026maxRecords=2",
-=======
-      "RequestUri": "https://seannse.dfs.core.windows.net/test-filesystem-f55e3bfd-3e24-6f92-6824-2c941f240594/test-directory-c5870ac0-6655-ae67-fcaf-204576952ca2?action=setAccessControlRecursive\u0026mode=set\u0026continuation=VBbezdi%2F5dqjvM8BGMgBGMIBL3NlYW5uc2UBMDFENTc5OTJDOTcxNDhDMi90ZXN0LWZpbGVzeXN0ZW0tZjU1ZTNiZmQtM2UyNC02ZjkyLTY4MjQtMmM5NDFmMjQwNTk0ATAxRDcwNTdGMzY3RTAwODQvdGVzdC1kaXJlY3RvcnktYzU4NzBhYzAtNjY1NS1hZTY3LWZjYWYtMjA0NTc2OTUyY2EyL3Rlc3QtZmlsZS1lZTI3YTYzZS1mYWZlLTk3NDctNTY0Ni0yZjE5OGU1M2QyZjUWAAAA\u0026maxRecords=2",
->>>>>>> 1814567d
-      "RequestMethod": "PATCH",
-      "RequestHeaders": {
-        "Accept": "application/json",
-        "Authorization": "Sanitized",
-        "User-Agent": [
-<<<<<<< HEAD
-          "azsdk-net-Storage.Files.DataLake/12.7.0-alpha.20210202.1",
-          "(.NET 5.0.2; Microsoft Windows 10.0.19042)"
-        ],
-        "x-ms-acl": "user::rwx,group::r--,other::---,mask::rwx",
-        "x-ms-client-request-id": "8ff9791c-b27b-1b46-cd4f-3fdd37f945ad",
-        "x-ms-date": "Tue, 02 Feb 2021 21:46:45 GMT",
-=======
-          "azsdk-net-Storage.Files.DataLake/12.7.0-alpha.20210217.1",
-          "(.NET 5.0.3; Microsoft Windows 10.0.19042)"
-        ],
-        "x-ms-acl": "user::rwx,group::r--,other::---,mask::rwx",
-        "x-ms-client-request-id": "8ff9791c-b27b-1b46-cd4f-3fdd37f945ad",
-        "x-ms-date": "Wed, 17 Feb 2021 22:49:57 GMT",
->>>>>>> 1814567d
-        "x-ms-return-client-request-id": "true",
-        "x-ms-version": "2020-06-12"
-      },
-      "RequestBody": null,
-      "StatusCode": 200,
-      "ResponseHeaders": {
-<<<<<<< HEAD
-        "Date": "Tue, 02 Feb 2021 21:46:45 GMT",
-=======
-        "Date": "Wed, 17 Feb 2021 22:49:57 GMT",
->>>>>>> 1814567d
-        "Server": [
-          "Windows-Azure-HDFS/1.0",
-          "Microsoft-HTTPAPI/2.0"
-        ],
-        "Transfer-Encoding": "chunked",
-        "x-ms-client-request-id": "8ff9791c-b27b-1b46-cd4f-3fdd37f945ad",
-        "x-ms-namespace-enabled": "true",
-<<<<<<< HEAD
-        "x-ms-request-id": "53a61550-901f-0055-46ac-f96fd4000000",
-=======
-        "x-ms-request-id": "4ccddd45-a01f-0061-747f-055c1c000000",
->>>>>>> 1814567d
+        "x-ms-request-id": "da848668-a01f-0061-50f2-065c1c000000",
         "x-ms-version": "2020-06-12"
       },
       "ResponseBody": "eyJkaXJlY3Rvcmllc1N1Y2Nlc3NmdWwiOjAsImZhaWxlZEVudHJpZXMiOltdLCJmYWlsdXJlQ291bnQiOjAsImZpbGVzU3VjY2Vzc2Z1bCI6MX0K"
     },
     {
-      "RequestUri": "https://seannse.blob.core.windows.net/test-filesystem-f55e3bfd-3e24-6f92-6824-2c941f240594?restype=container",
+      "RequestUri": "https://seannse.blob.core.windows.net/test-filesystem-7165b512-5044-657b-e49e-cc315f2cb43a?restype=container",
       "RequestMethod": "DELETE",
       "RequestHeaders": {
         "Accept": "application/xml",
         "Authorization": "Sanitized",
-<<<<<<< HEAD
-        "traceparent": "00-061d93110c48e947929ab397574e8408-b16fabaaec82e146-00",
-        "User-Agent": [
-          "azsdk-net-Storage.Files.DataLake/12.7.0-alpha.20210202.1",
-          "(.NET 5.0.2; Microsoft Windows 10.0.19042)"
-        ],
-        "x-ms-client-request-id": "38fbee63-a5de-9fd7-a6f5-2b2987b52540",
-        "x-ms-date": "Tue, 02 Feb 2021 21:46:45 GMT",
-=======
-        "traceparent": "00-e7778c425cf9fa46872bcdbc65de6416-45a687c9ef2de245-00",
-        "User-Agent": [
-          "azsdk-net-Storage.Files.DataLake/12.7.0-alpha.20210217.1",
-          "(.NET 5.0.3; Microsoft Windows 10.0.19042)"
-        ],
-        "x-ms-client-request-id": "38fbee63-a5de-9fd7-a6f5-2b2987b52540",
-        "x-ms-date": "Wed, 17 Feb 2021 22:49:57 GMT",
->>>>>>> 1814567d
+        "traceparent": "00-c447a4da4ce3ac47b04f135e8de58d60-ca71b02405ac654b-00",
+        "User-Agent": [
+          "azsdk-net-Storage.Files.DataLake/12.7.0-alpha.20210219.1",
+          "(.NET 5.0.3; Microsoft Windows 10.0.19041)"
+        ],
+        "x-ms-client-request-id": "adf96716-a439-4244-1fa5-9fe903c5b5b9",
+        "x-ms-date": "Fri, 19 Feb 2021 19:06:26 GMT",
         "x-ms-return-client-request-id": "true",
         "x-ms-version": "2020-06-12"
       },
@@ -655,28 +410,20 @@
       "StatusCode": 202,
       "ResponseHeaders": {
         "Content-Length": "0",
-<<<<<<< HEAD
-        "Date": "Tue, 02 Feb 2021 21:46:45 GMT",
-=======
-        "Date": "Wed, 17 Feb 2021 22:49:56 GMT",
->>>>>>> 1814567d
+        "Date": "Fri, 19 Feb 2021 19:06:25 GMT",
         "Server": [
           "Windows-Azure-Blob/1.0",
           "Microsoft-HTTPAPI/2.0"
         ],
-        "x-ms-client-request-id": "38fbee63-a5de-9fd7-a6f5-2b2987b52540",
-<<<<<<< HEAD
-        "x-ms-request-id": "5364b920-001e-000a-18ac-f9dbe8000000",
-=======
-        "x-ms-request-id": "8d8a8438-201e-0032-7d7f-057f28000000",
->>>>>>> 1814567d
+        "x-ms-client-request-id": "adf96716-a439-4244-1fa5-9fe903c5b5b9",
+        "x-ms-request-id": "cb137d53-b01e-006d-7ff2-06cb14000000",
         "x-ms-version": "2020-06-12"
       },
       "ResponseBody": []
     }
   ],
   "Variables": {
-    "RandomSeed": "1444150801",
+    "RandomSeed": "491933385",
     "Storage_TestConfigHierarchicalNamespace": "NamespaceTenant\nseannse\nU2FuaXRpemVk\nhttps://seannse.blob.core.windows.net\nhttps://seannse.file.core.windows.net\nhttps://seannse.queue.core.windows.net\nhttps://seannse.table.core.windows.net\n\n\n\n\nhttps://seannse-secondary.blob.core.windows.net\nhttps://seannse-secondary.file.core.windows.net\nhttps://seannse-secondary.queue.core.windows.net\nhttps://seannse-secondary.table.core.windows.net\n68390a19-a643-458b-b726-408abf67b4fc\nSanitized\n72f988bf-86f1-41af-91ab-2d7cd011db47\nhttps://login.microsoftonline.com/\nCloud\nBlobEndpoint=https://seannse.blob.core.windows.net/;QueueEndpoint=https://seannse.queue.core.windows.net/;FileEndpoint=https://seannse.file.core.windows.net/;BlobSecondaryEndpoint=https://seannse-secondary.blob.core.windows.net/;QueueSecondaryEndpoint=https://seannse-secondary.queue.core.windows.net/;FileSecondaryEndpoint=https://seannse-secondary.file.core.windows.net/;AccountName=seannse;AccountKey=Sanitized\n"
   }
 }