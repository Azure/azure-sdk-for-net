--- conflicted
+++ resolved
@@ -14,11 +14,7 @@
         "x-ms-client-request-id": "9c7ec55d-6191-b166-a921-529b1714e22e",
         "x-ms-date": "Fri, 03 Apr 2020 20:53:53 GMT",
         "x-ms-return-client-request-id": "true",
-<<<<<<< HEAD
-        "x-ms-version": "2019-12-12"
-=======
         "x-ms-version": "2020-02-10"
->>>>>>> 60f4876e
       },
       "RequestBody": null,
       "StatusCode": 201,
@@ -33,11 +29,7 @@
         ],
         "x-ms-client-request-id": "9c7ec55d-6191-b166-a921-529b1714e22e",
         "x-ms-request-id": "96216f18-f01e-0012-28f9-093670000000",
-<<<<<<< HEAD
-        "x-ms-version": "2019-12-12"
-=======
         "x-ms-version": "2020-02-10"
->>>>>>> 60f4876e
       },
       "ResponseBody": []
     },
@@ -54,11 +46,7 @@
         "x-ms-client-request-id": "c4ac08e1-2b70-d411-2d20-8e491c3d6e25",
         "x-ms-date": "Fri, 03 Apr 2020 20:53:54 GMT",
         "x-ms-return-client-request-id": "true",
-<<<<<<< HEAD
-        "x-ms-version": "2019-12-12"
-=======
         "x-ms-version": "2020-02-10"
->>>>>>> 60f4876e
       },
       "RequestBody": null,
       "StatusCode": 404,
@@ -72,11 +60,7 @@
         "x-ms-client-request-id": "c4ac08e1-2b70-d411-2d20-8e491c3d6e25",
         "x-ms-error-code": "BlobNotFound",
         "x-ms-request-id": "96216f31-f01e-0012-3ff9-093670000000",
-<<<<<<< HEAD
-        "x-ms-version": "2019-12-12"
-=======
         "x-ms-version": "2020-02-10"
->>>>>>> 60f4876e
       },
       "ResponseBody": []
     },
@@ -93,11 +77,7 @@
         "x-ms-client-request-id": "3947d1bb-e1d8-5e04-b0c2-1ad0b6c971be",
         "x-ms-date": "Fri, 03 Apr 2020 20:53:54 GMT",
         "x-ms-return-client-request-id": "true",
-<<<<<<< HEAD
-        "x-ms-version": "2019-12-12"
-=======
         "x-ms-version": "2020-02-10"
->>>>>>> 60f4876e
       },
       "RequestBody": null,
       "StatusCode": 202,
@@ -110,11 +90,7 @@
         ],
         "x-ms-client-request-id": "3947d1bb-e1d8-5e04-b0c2-1ad0b6c971be",
         "x-ms-request-id": "96216f39-f01e-0012-47f9-093670000000",
-<<<<<<< HEAD
-        "x-ms-version": "2019-12-12"
-=======
         "x-ms-version": "2020-02-10"
->>>>>>> 60f4876e
       },
       "ResponseBody": []
     }
