--- conflicted
+++ resolved
@@ -15,11 +15,7 @@
         "x-ms-client-request-id": "9c7ec55d-6191-b166-a921-529b1714e22e",
         "x-ms-date": "Wed, 17 Feb 2021 22:40:02 GMT",
         "x-ms-return-client-request-id": "true",
-<<<<<<< HEAD
-        "x-ms-version": "2020-12-06"
-=======
         "x-ms-version": "2021-02-12"
->>>>>>> 7e782c87
       },
       "RequestBody": null,
       "StatusCode": 201,
@@ -34,11 +30,7 @@
         ],
         "x-ms-client-request-id": "9c7ec55d-6191-b166-a921-529b1714e22e",
         "x-ms-request-id": "beee48de-a01e-0085-477d-055282000000",
-<<<<<<< HEAD
-        "x-ms-version": "2020-12-06"
-=======
         "x-ms-version": "2021-02-12"
->>>>>>> 7e782c87
       },
       "ResponseBody": []
     },
@@ -56,11 +48,7 @@
         "x-ms-client-request-id": "c4ac08e1-2b70-d411-2d20-8e491c3d6e25",
         "x-ms-date": "Wed, 17 Feb 2021 22:40:03 GMT",
         "x-ms-return-client-request-id": "true",
-<<<<<<< HEAD
-        "x-ms-version": "2020-12-06"
-=======
         "x-ms-version": "2021-02-12"
->>>>>>> 7e782c87
       },
       "RequestBody": null,
       "StatusCode": 404,
@@ -74,11 +62,7 @@
         "x-ms-client-request-id": "c4ac08e1-2b70-d411-2d20-8e491c3d6e25",
         "x-ms-error-code": "BlobNotFound",
         "x-ms-request-id": "beee4901-a01e-0085-627d-055282000000",
-<<<<<<< HEAD
-        "x-ms-version": "2020-12-06"
-=======
         "x-ms-version": "2021-02-12"
->>>>>>> 7e782c87
       },
       "ResponseBody": []
     },
@@ -96,11 +80,7 @@
         "x-ms-client-request-id": "3947d1bb-e1d8-5e04-b0c2-1ad0b6c971be",
         "x-ms-date": "Wed, 17 Feb 2021 22:40:03 GMT",
         "x-ms-return-client-request-id": "true",
-<<<<<<< HEAD
-        "x-ms-version": "2020-12-06"
-=======
         "x-ms-version": "2021-02-12"
->>>>>>> 7e782c87
       },
       "RequestBody": null,
       "StatusCode": 202,
@@ -113,11 +93,7 @@
         ],
         "x-ms-client-request-id": "3947d1bb-e1d8-5e04-b0c2-1ad0b6c971be",
         "x-ms-request-id": "beee491d-a01e-0085-7d7d-055282000000",
-<<<<<<< HEAD
-        "x-ms-version": "2020-12-06"
-=======
         "x-ms-version": "2021-02-12"
->>>>>>> 7e782c87
       },
       "ResponseBody": []
     }
