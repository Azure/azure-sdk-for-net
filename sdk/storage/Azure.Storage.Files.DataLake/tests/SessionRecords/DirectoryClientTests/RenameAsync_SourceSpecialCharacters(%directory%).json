{
  "Entries": [
    {
      "RequestUri": "https://seannse.blob.core.windows.net/test-filesystem-4fb9d40f-893e-4910-2dea-0875ad08fbe4?restype=container",
      "RequestMethod": "PUT",
      "RequestHeaders": {
        "Accept": "application/xml",
        "Authorization": "Sanitized",
<<<<<<< HEAD
        "traceparent": "00-44c7c3626d3f3c4e987d2abedf552326-c4cc61add5122e44-00",
        "User-Agent": [
          "azsdk-net-Storage.Files.DataLake/12.7.0-alpha.20210202.1",
          "(.NET 5.0.2; Microsoft Windows 10.0.19042)"
        ],
        "x-ms-blob-public-access": "container",
        "x-ms-client-request-id": "a01b14a1-c9af-a0e2-fac4-0bc6445d8736",
        "x-ms-date": "Tue, 02 Feb 2021 21:49:40 GMT",
=======
        "traceparent": "00-48c7c9c85b82b945b98ebb73a2406216-d2cd979c6bd3cd48-00",
        "User-Agent": [
          "azsdk-net-Storage.Files.DataLake/12.7.0-alpha.20210217.1",
          "(.NET 5.0.3; Microsoft Windows 10.0.19042)"
        ],
        "x-ms-blob-public-access": "container",
        "x-ms-client-request-id": "a01b14a1-c9af-a0e2-fac4-0bc6445d8736",
        "x-ms-date": "Wed, 17 Feb 2021 22:37:40 GMT",
>>>>>>> 1814567d
        "x-ms-return-client-request-id": "true",
        "x-ms-version": "2020-06-12"
      },
      "RequestBody": null,
      "StatusCode": 201,
      "ResponseHeaders": {
        "Content-Length": "0",
<<<<<<< HEAD
        "Date": "Tue, 02 Feb 2021 21:49:40 GMT",
        "ETag": "\u00220x8D8C7C47205F8CB\u0022",
        "Last-Modified": "Tue, 02 Feb 2021 21:49:41 GMT",
=======
        "Date": "Wed, 17 Feb 2021 22:37:40 GMT",
        "ETag": "\u00220x8D8D394A241CB38\u0022",
        "Last-Modified": "Wed, 17 Feb 2021 22:37:40 GMT",
>>>>>>> 1814567d
        "Server": [
          "Windows-Azure-Blob/1.0",
          "Microsoft-HTTPAPI/2.0"
        ],
        "x-ms-client-request-id": "a01b14a1-c9af-a0e2-fac4-0bc6445d8736",
<<<<<<< HEAD
        "x-ms-request-id": "1fa22eb2-f01e-0053-1cad-f95c6b000000",
=======
        "x-ms-request-id": "b20a7986-201e-0022-807d-05ba40000000",
>>>>>>> 1814567d
        "x-ms-version": "2020-06-12"
      },
      "ResponseBody": []
    },
    {
      "RequestUri": "https://seannse.dfs.core.windows.net/test-filesystem-4fb9d40f-893e-4910-2dea-0875ad08fbe4/directory?resource=directory",
      "RequestMethod": "PUT",
      "RequestHeaders": {
        "Accept": "application/json",
        "Authorization": "Sanitized",
<<<<<<< HEAD
        "traceparent": "00-1fd3a8d5097f4e4e8757518f8a2745c0-61662a9db2ec6a4a-00",
        "User-Agent": [
          "azsdk-net-Storage.Files.DataLake/12.7.0-alpha.20210202.1",
          "(.NET 5.0.2; Microsoft Windows 10.0.19042)"
        ],
        "x-ms-client-request-id": "fe318e8c-d3a6-7e46-1ddb-db1689b8dbd5",
        "x-ms-date": "Tue, 02 Feb 2021 21:49:40 GMT",
=======
        "traceparent": "00-5440389a56b8da4da9ea1e170b652281-934b0124b4abd848-00",
        "User-Agent": [
          "azsdk-net-Storage.Files.DataLake/12.7.0-alpha.20210217.1",
          "(.NET 5.0.3; Microsoft Windows 10.0.19042)"
        ],
        "x-ms-client-request-id": "fe318e8c-d3a6-7e46-1ddb-db1689b8dbd5",
        "x-ms-date": "Wed, 17 Feb 2021 22:37:40 GMT",
>>>>>>> 1814567d
        "x-ms-return-client-request-id": "true",
        "x-ms-version": "2020-06-12"
      },
      "RequestBody": null,
      "StatusCode": 201,
      "ResponseHeaders": {
        "Content-Length": "0",
<<<<<<< HEAD
        "Date": "Tue, 02 Feb 2021 21:49:41 GMT",
        "ETag": "\u00220x8D8C7C4725E877E\u0022",
        "Last-Modified": "Tue, 02 Feb 2021 21:49:41 GMT",
=======
        "Date": "Wed, 17 Feb 2021 22:37:39 GMT",
        "ETag": "\u00220x8D8D394A275A86A\u0022",
        "Last-Modified": "Wed, 17 Feb 2021 22:37:40 GMT",
>>>>>>> 1814567d
        "Server": [
          "Windows-Azure-HDFS/1.0",
          "Microsoft-HTTPAPI/2.0"
        ],
        "x-ms-client-request-id": "fe318e8c-d3a6-7e46-1ddb-db1689b8dbd5",
<<<<<<< HEAD
        "x-ms-request-id": "d915b027-501f-0017-11ad-f9d654000000",
=======
        "x-ms-request-id": "457356e4-d01f-0044-697d-05f560000000",
>>>>>>> 1814567d
        "x-ms-version": "2020-06-12"
      },
      "ResponseBody": []
    },
    {
      "RequestUri": "https://seannse.dfs.core.windows.net/test-filesystem-4fb9d40f-893e-4910-2dea-0875ad08fbe4/test-directory-3ceb13b9-224c-3ff7-c599-3f2ac525379a?mode=legacy",
      "RequestMethod": "PUT",
      "RequestHeaders": {
        "Accept": "application/json",
        "Authorization": "Sanitized",
        "User-Agent": [
<<<<<<< HEAD
          "azsdk-net-Storage.Files.DataLake/12.7.0-alpha.20210202.1",
          "(.NET 5.0.2; Microsoft Windows 10.0.19042)"
        ],
        "x-ms-client-request-id": "369d8dbd-38f3-07f3-2e55-7b127e1ee74f",
        "x-ms-date": "Tue, 02 Feb 2021 21:49:41 GMT",
=======
          "azsdk-net-Storage.Files.DataLake/12.7.0-alpha.20210217.1",
          "(.NET 5.0.3; Microsoft Windows 10.0.19042)"
        ],
        "x-ms-client-request-id": "369d8dbd-38f3-07f3-2e55-7b127e1ee74f",
        "x-ms-date": "Wed, 17 Feb 2021 22:37:40 GMT",
>>>>>>> 1814567d
        "x-ms-rename-source": "%2Ftest-filesystem-4fb9d40f-893e-4910-2dea-0875ad08fbe4%2Fdirectory=",
        "x-ms-return-client-request-id": "true",
        "x-ms-version": "2020-06-12"
      },
      "RequestBody": null,
      "StatusCode": 201,
      "ResponseHeaders": {
        "Content-Length": "0",
<<<<<<< HEAD
        "Date": "Tue, 02 Feb 2021 21:49:41 GMT",
=======
        "Date": "Wed, 17 Feb 2021 22:37:40 GMT",
>>>>>>> 1814567d
        "Server": [
          "Windows-Azure-HDFS/1.0",
          "Microsoft-HTTPAPI/2.0"
        ],
        "x-ms-client-request-id": "369d8dbd-38f3-07f3-2e55-7b127e1ee74f",
<<<<<<< HEAD
        "x-ms-request-id": "d915b04a-501f-0017-34ad-f9d654000000",
=======
        "x-ms-request-id": "4573570b-d01f-0044-107d-05f560000000",
>>>>>>> 1814567d
        "x-ms-version": "2020-06-12"
      },
      "ResponseBody": []
    },
    {
      "RequestUri": "https://seannse.blob.core.windows.net/test-filesystem-4fb9d40f-893e-4910-2dea-0875ad08fbe4/test-directory-3ceb13b9-224c-3ff7-c599-3f2ac525379a",
      "RequestMethod": "HEAD",
      "RequestHeaders": {
        "Accept": "application/xml",
        "Authorization": "Sanitized",
        "User-Agent": [
<<<<<<< HEAD
          "azsdk-net-Storage.Files.DataLake/12.7.0-alpha.20210202.1",
          "(.NET 5.0.2; Microsoft Windows 10.0.19042)"
        ],
        "x-ms-client-request-id": "fc585f60-a51b-55e2-7ce4-a1347336e0c1",
        "x-ms-date": "Tue, 02 Feb 2021 21:49:41 GMT",
=======
          "azsdk-net-Storage.Files.DataLake/12.7.0-alpha.20210217.1",
          "(.NET 5.0.3; Microsoft Windows 10.0.19042)"
        ],
        "x-ms-client-request-id": "fc585f60-a51b-55e2-7ce4-a1347336e0c1",
        "x-ms-date": "Wed, 17 Feb 2021 22:37:41 GMT",
>>>>>>> 1814567d
        "x-ms-return-client-request-id": "true",
        "x-ms-version": "2020-06-12"
      },
      "RequestBody": null,
      "StatusCode": 200,
      "ResponseHeaders": {
        "Accept-Ranges": "bytes",
        "Content-Length": "0",
        "Content-Type": "application/octet-stream",
<<<<<<< HEAD
        "Date": "Tue, 02 Feb 2021 21:49:41 GMT",
        "ETag": "\u00220x8D8C7C4725E877E\u0022",
        "Last-Modified": "Tue, 02 Feb 2021 21:49:41 GMT",
=======
        "Date": "Wed, 17 Feb 2021 22:37:40 GMT",
        "ETag": "\u00220x8D8D394A275A86A\u0022",
        "Last-Modified": "Wed, 17 Feb 2021 22:37:40 GMT",
>>>>>>> 1814567d
        "Server": [
          "Windows-Azure-Blob/1.0",
          "Microsoft-HTTPAPI/2.0"
        ],
        "x-ms-access-tier": "Hot",
        "x-ms-access-tier-inferred": "true",
        "x-ms-blob-type": "BlockBlob",
        "x-ms-client-request-id": "fc585f60-a51b-55e2-7ce4-a1347336e0c1",
<<<<<<< HEAD
        "x-ms-creation-time": "Tue, 02 Feb 2021 21:49:41 GMT",
=======
        "x-ms-creation-time": "Wed, 17 Feb 2021 22:37:40 GMT",
>>>>>>> 1814567d
        "x-ms-group": "$superuser",
        "x-ms-lease-state": "available",
        "x-ms-lease-status": "unlocked",
        "x-ms-meta-hdi_isfolder": "true",
        "x-ms-owner": "$superuser",
        "x-ms-permissions": "rwxr-x---",
<<<<<<< HEAD
        "x-ms-request-id": "1fa230cb-f01e-0053-0dad-f95c6b000000",
=======
        "x-ms-request-id": "b20a7c1f-201e-0022-677d-05ba40000000",
>>>>>>> 1814567d
        "x-ms-server-encrypted": "true",
        "x-ms-version": "2020-06-12"
      },
      "ResponseBody": []
    },
    {
      "RequestUri": "https://seannse.blob.core.windows.net/test-filesystem-4fb9d40f-893e-4910-2dea-0875ad08fbe4?restype=container",
      "RequestMethod": "DELETE",
      "RequestHeaders": {
        "Accept": "application/xml",
        "Authorization": "Sanitized",
<<<<<<< HEAD
        "traceparent": "00-3667ce7ed6d47f468323533b567d8c04-1b3e3a1ff220564c-00",
        "User-Agent": [
          "azsdk-net-Storage.Files.DataLake/12.7.0-alpha.20210202.1",
          "(.NET 5.0.2; Microsoft Windows 10.0.19042)"
        ],
        "x-ms-client-request-id": "1fb123d9-eac5-7e34-674f-d67769f52a0f",
        "x-ms-date": "Tue, 02 Feb 2021 21:49:41 GMT",
=======
        "traceparent": "00-db1ceaa3ee2f09488b892851623eb207-289281ff9541d749-00",
        "User-Agent": [
          "azsdk-net-Storage.Files.DataLake/12.7.0-alpha.20210217.1",
          "(.NET 5.0.3; Microsoft Windows 10.0.19042)"
        ],
        "x-ms-client-request-id": "1fb123d9-eac5-7e34-674f-d67769f52a0f",
        "x-ms-date": "Wed, 17 Feb 2021 22:37:41 GMT",
>>>>>>> 1814567d
        "x-ms-return-client-request-id": "true",
        "x-ms-version": "2020-06-12"
      },
      "RequestBody": null,
      "StatusCode": 202,
      "ResponseHeaders": {
        "Content-Length": "0",
<<<<<<< HEAD
        "Date": "Tue, 02 Feb 2021 21:49:41 GMT",
=======
        "Date": "Wed, 17 Feb 2021 22:37:40 GMT",
>>>>>>> 1814567d
        "Server": [
          "Windows-Azure-Blob/1.0",
          "Microsoft-HTTPAPI/2.0"
        ],
        "x-ms-client-request-id": "1fb123d9-eac5-7e34-674f-d67769f52a0f",
<<<<<<< HEAD
        "x-ms-request-id": "1fa23102-f01e-0053-41ad-f95c6b000000",
=======
        "x-ms-request-id": "b20a7c85-201e-0022-477d-05ba40000000",
>>>>>>> 1814567d
        "x-ms-version": "2020-06-12"
      },
      "ResponseBody": []
    }
  ],
  "Variables": {
    "RandomSeed": "1868483548",
    "Storage_TestConfigHierarchicalNamespace": "NamespaceTenant\nseannse\nU2FuaXRpemVk\nhttps://seannse.blob.core.windows.net\nhttps://seannse.file.core.windows.net\nhttps://seannse.queue.core.windows.net\nhttps://seannse.table.core.windows.net\n\n\n\n\nhttps://seannse-secondary.blob.core.windows.net\nhttps://seannse-secondary.file.core.windows.net\nhttps://seannse-secondary.queue.core.windows.net\nhttps://seannse-secondary.table.core.windows.net\n68390a19-a643-458b-b726-408abf67b4fc\nSanitized\n72f988bf-86f1-41af-91ab-2d7cd011db47\nhttps://login.microsoftonline.com/\nCloud\nBlobEndpoint=https://seannse.blob.core.windows.net/;QueueEndpoint=https://seannse.queue.core.windows.net/;FileEndpoint=https://seannse.file.core.windows.net/;BlobSecondaryEndpoint=https://seannse-secondary.blob.core.windows.net/;QueueSecondaryEndpoint=https://seannse-secondary.queue.core.windows.net/;FileSecondaryEndpoint=https://seannse-secondary.file.core.windows.net/;AccountName=seannse;AccountKey=Sanitized\n"
  }
}<|MERGE_RESOLUTION|>--- conflicted
+++ resolved
@@ -1,30 +1,19 @@
 {
   "Entries": [
     {
-      "RequestUri": "https://seannse.blob.core.windows.net/test-filesystem-4fb9d40f-893e-4910-2dea-0875ad08fbe4?restype=container",
+      "RequestUri": "https://seannse.blob.core.windows.net/test-filesystem-90ba833e-b8bf-db08-eb3d-fa0241c9f379?restype=container",
       "RequestMethod": "PUT",
       "RequestHeaders": {
         "Accept": "application/xml",
         "Authorization": "Sanitized",
-<<<<<<< HEAD
-        "traceparent": "00-44c7c3626d3f3c4e987d2abedf552326-c4cc61add5122e44-00",
+        "traceparent": "00-6e7767799a92944fada95f1cc8c07881-2b3ee1c1d46b614e-00",
         "User-Agent": [
-          "azsdk-net-Storage.Files.DataLake/12.7.0-alpha.20210202.1",
-          "(.NET 5.0.2; Microsoft Windows 10.0.19042)"
+          "azsdk-net-Storage.Files.DataLake/12.7.0-alpha.20210219.1",
+          "(.NET 5.0.3; Microsoft Windows 10.0.19041)"
         ],
         "x-ms-blob-public-access": "container",
-        "x-ms-client-request-id": "a01b14a1-c9af-a0e2-fac4-0bc6445d8736",
-        "x-ms-date": "Tue, 02 Feb 2021 21:49:40 GMT",
-=======
-        "traceparent": "00-48c7c9c85b82b945b98ebb73a2406216-d2cd979c6bd3cd48-00",
-        "User-Agent": [
-          "azsdk-net-Storage.Files.DataLake/12.7.0-alpha.20210217.1",
-          "(.NET 5.0.3; Microsoft Windows 10.0.19042)"
-        ],
-        "x-ms-blob-public-access": "container",
-        "x-ms-client-request-id": "a01b14a1-c9af-a0e2-fac4-0bc6445d8736",
-        "x-ms-date": "Wed, 17 Feb 2021 22:37:40 GMT",
->>>>>>> 1814567d
+        "x-ms-client-request-id": "ef1e06e3-796d-62cd-e2f7-31bf685c1a1b",
+        "x-ms-date": "Fri, 19 Feb 2021 18:59:28 GMT",
         "x-ms-return-client-request-id": "true",
         "x-ms-version": "2020-06-12"
       },
@@ -32,52 +21,32 @@
       "StatusCode": 201,
       "ResponseHeaders": {
         "Content-Length": "0",
-<<<<<<< HEAD
-        "Date": "Tue, 02 Feb 2021 21:49:40 GMT",
-        "ETag": "\u00220x8D8C7C47205F8CB\u0022",
-        "Last-Modified": "Tue, 02 Feb 2021 21:49:41 GMT",
-=======
-        "Date": "Wed, 17 Feb 2021 22:37:40 GMT",
-        "ETag": "\u00220x8D8D394A241CB38\u0022",
-        "Last-Modified": "Wed, 17 Feb 2021 22:37:40 GMT",
->>>>>>> 1814567d
+        "Date": "Fri, 19 Feb 2021 18:59:27 GMT",
+        "ETag": "\u00220x8D8D5087B445363\u0022",
+        "Last-Modified": "Fri, 19 Feb 2021 18:59:27 GMT",
         "Server": [
           "Windows-Azure-Blob/1.0",
           "Microsoft-HTTPAPI/2.0"
         ],
-        "x-ms-client-request-id": "a01b14a1-c9af-a0e2-fac4-0bc6445d8736",
-<<<<<<< HEAD
-        "x-ms-request-id": "1fa22eb2-f01e-0053-1cad-f95c6b000000",
-=======
-        "x-ms-request-id": "b20a7986-201e-0022-807d-05ba40000000",
->>>>>>> 1814567d
+        "x-ms-client-request-id": "ef1e06e3-796d-62cd-e2f7-31bf685c1a1b",
+        "x-ms-request-id": "cb113f08-b01e-006d-66f1-06cb14000000",
         "x-ms-version": "2020-06-12"
       },
       "ResponseBody": []
     },
     {
-      "RequestUri": "https://seannse.dfs.core.windows.net/test-filesystem-4fb9d40f-893e-4910-2dea-0875ad08fbe4/directory?resource=directory",
+      "RequestUri": "https://seannse.dfs.core.windows.net/test-filesystem-90ba833e-b8bf-db08-eb3d-fa0241c9f379/directory?resource=directory",
       "RequestMethod": "PUT",
       "RequestHeaders": {
         "Accept": "application/json",
         "Authorization": "Sanitized",
-<<<<<<< HEAD
-        "traceparent": "00-1fd3a8d5097f4e4e8757518f8a2745c0-61662a9db2ec6a4a-00",
+        "traceparent": "00-62cd45454504d14f9a2523c93fdb6244-e553a9295d97cc4e-00",
         "User-Agent": [
-          "azsdk-net-Storage.Files.DataLake/12.7.0-alpha.20210202.1",
-          "(.NET 5.0.2; Microsoft Windows 10.0.19042)"
+          "azsdk-net-Storage.Files.DataLake/12.7.0-alpha.20210219.1",
+          "(.NET 5.0.3; Microsoft Windows 10.0.19041)"
         ],
-        "x-ms-client-request-id": "fe318e8c-d3a6-7e46-1ddb-db1689b8dbd5",
-        "x-ms-date": "Tue, 02 Feb 2021 21:49:40 GMT",
-=======
-        "traceparent": "00-5440389a56b8da4da9ea1e170b652281-934b0124b4abd848-00",
-        "User-Agent": [
-          "azsdk-net-Storage.Files.DataLake/12.7.0-alpha.20210217.1",
-          "(.NET 5.0.3; Microsoft Windows 10.0.19042)"
-        ],
-        "x-ms-client-request-id": "fe318e8c-d3a6-7e46-1ddb-db1689b8dbd5",
-        "x-ms-date": "Wed, 17 Feb 2021 22:37:40 GMT",
->>>>>>> 1814567d
+        "x-ms-client-request-id": "fac84fc4-3e7a-31bc-680f-9337afec14fb",
+        "x-ms-date": "Fri, 19 Feb 2021 18:59:28 GMT",
         "x-ms-return-client-request-id": "true",
         "x-ms-version": "2020-06-12"
       },
@@ -85,50 +54,32 @@
       "StatusCode": 201,
       "ResponseHeaders": {
         "Content-Length": "0",
-<<<<<<< HEAD
-        "Date": "Tue, 02 Feb 2021 21:49:41 GMT",
-        "ETag": "\u00220x8D8C7C4725E877E\u0022",
-        "Last-Modified": "Tue, 02 Feb 2021 21:49:41 GMT",
-=======
-        "Date": "Wed, 17 Feb 2021 22:37:39 GMT",
-        "ETag": "\u00220x8D8D394A275A86A\u0022",
-        "Last-Modified": "Wed, 17 Feb 2021 22:37:40 GMT",
->>>>>>> 1814567d
+        "Date": "Fri, 19 Feb 2021 18:59:27 GMT",
+        "ETag": "\u00220x8D8D5087B55BF2C\u0022",
+        "Last-Modified": "Fri, 19 Feb 2021 18:59:27 GMT",
         "Server": [
           "Windows-Azure-HDFS/1.0",
           "Microsoft-HTTPAPI/2.0"
         ],
-        "x-ms-client-request-id": "fe318e8c-d3a6-7e46-1ddb-db1689b8dbd5",
-<<<<<<< HEAD
-        "x-ms-request-id": "d915b027-501f-0017-11ad-f9d654000000",
-=======
-        "x-ms-request-id": "457356e4-d01f-0044-697d-05f560000000",
->>>>>>> 1814567d
+        "x-ms-client-request-id": "fac84fc4-3e7a-31bc-680f-9337afec14fb",
+        "x-ms-request-id": "da836561-a01f-0061-2cf1-065c1c000000",
         "x-ms-version": "2020-06-12"
       },
       "ResponseBody": []
     },
     {
-      "RequestUri": "https://seannse.dfs.core.windows.net/test-filesystem-4fb9d40f-893e-4910-2dea-0875ad08fbe4/test-directory-3ceb13b9-224c-3ff7-c599-3f2ac525379a?mode=legacy",
+      "RequestUri": "https://seannse.dfs.core.windows.net/test-filesystem-90ba833e-b8bf-db08-eb3d-fa0241c9f379/test-directory-63592958-b224-0f9e-5b35-cae14de7b717?mode=legacy",
       "RequestMethod": "PUT",
       "RequestHeaders": {
         "Accept": "application/json",
         "Authorization": "Sanitized",
         "User-Agent": [
-<<<<<<< HEAD
-          "azsdk-net-Storage.Files.DataLake/12.7.0-alpha.20210202.1",
-          "(.NET 5.0.2; Microsoft Windows 10.0.19042)"
+          "azsdk-net-Storage.Files.DataLake/12.7.0-alpha.20210219.1",
+          "(.NET 5.0.3; Microsoft Windows 10.0.19041)"
         ],
-        "x-ms-client-request-id": "369d8dbd-38f3-07f3-2e55-7b127e1ee74f",
-        "x-ms-date": "Tue, 02 Feb 2021 21:49:41 GMT",
-=======
-          "azsdk-net-Storage.Files.DataLake/12.7.0-alpha.20210217.1",
-          "(.NET 5.0.3; Microsoft Windows 10.0.19042)"
-        ],
-        "x-ms-client-request-id": "369d8dbd-38f3-07f3-2e55-7b127e1ee74f",
-        "x-ms-date": "Wed, 17 Feb 2021 22:37:40 GMT",
->>>>>>> 1814567d
-        "x-ms-rename-source": "%2Ftest-filesystem-4fb9d40f-893e-4910-2dea-0875ad08fbe4%2Fdirectory=",
+        "x-ms-client-request-id": "fe1d6019-bc1f-5e9c-5ced-d29a70d3ddf4",
+        "x-ms-date": "Fri, 19 Feb 2021 18:59:28 GMT",
+        "x-ms-rename-source": "%2Ftest-filesystem-90ba833e-b8bf-db08-eb3d-fa0241c9f379%2Fdirectory=",
         "x-ms-return-client-request-id": "true",
         "x-ms-version": "2020-06-12"
       },
@@ -136,45 +87,29 @@
       "StatusCode": 201,
       "ResponseHeaders": {
         "Content-Length": "0",
-<<<<<<< HEAD
-        "Date": "Tue, 02 Feb 2021 21:49:41 GMT",
-=======
-        "Date": "Wed, 17 Feb 2021 22:37:40 GMT",
->>>>>>> 1814567d
+        "Date": "Fri, 19 Feb 2021 18:59:27 GMT",
         "Server": [
           "Windows-Azure-HDFS/1.0",
           "Microsoft-HTTPAPI/2.0"
         ],
-        "x-ms-client-request-id": "369d8dbd-38f3-07f3-2e55-7b127e1ee74f",
-<<<<<<< HEAD
-        "x-ms-request-id": "d915b04a-501f-0017-34ad-f9d654000000",
-=======
-        "x-ms-request-id": "4573570b-d01f-0044-107d-05f560000000",
->>>>>>> 1814567d
+        "x-ms-client-request-id": "fe1d6019-bc1f-5e9c-5ced-d29a70d3ddf4",
+        "x-ms-request-id": "da83657c-a01f-0061-47f1-065c1c000000",
         "x-ms-version": "2020-06-12"
       },
       "ResponseBody": []
     },
     {
-      "RequestUri": "https://seannse.blob.core.windows.net/test-filesystem-4fb9d40f-893e-4910-2dea-0875ad08fbe4/test-directory-3ceb13b9-224c-3ff7-c599-3f2ac525379a",
+      "RequestUri": "https://seannse.blob.core.windows.net/test-filesystem-90ba833e-b8bf-db08-eb3d-fa0241c9f379/test-directory-63592958-b224-0f9e-5b35-cae14de7b717",
       "RequestMethod": "HEAD",
       "RequestHeaders": {
         "Accept": "application/xml",
         "Authorization": "Sanitized",
         "User-Agent": [
-<<<<<<< HEAD
-          "azsdk-net-Storage.Files.DataLake/12.7.0-alpha.20210202.1",
-          "(.NET 5.0.2; Microsoft Windows 10.0.19042)"
+          "azsdk-net-Storage.Files.DataLake/12.7.0-alpha.20210219.1",
+          "(.NET 5.0.3; Microsoft Windows 10.0.19041)"
         ],
-        "x-ms-client-request-id": "fc585f60-a51b-55e2-7ce4-a1347336e0c1",
-        "x-ms-date": "Tue, 02 Feb 2021 21:49:41 GMT",
-=======
-          "azsdk-net-Storage.Files.DataLake/12.7.0-alpha.20210217.1",
-          "(.NET 5.0.3; Microsoft Windows 10.0.19042)"
-        ],
-        "x-ms-client-request-id": "fc585f60-a51b-55e2-7ce4-a1347336e0c1",
-        "x-ms-date": "Wed, 17 Feb 2021 22:37:41 GMT",
->>>>>>> 1814567d
+        "x-ms-client-request-id": "4e1e9ffd-16cf-84db-7dc5-f2500cd6e34a",
+        "x-ms-date": "Fri, 19 Feb 2021 18:59:28 GMT",
         "x-ms-return-client-request-id": "true",
         "x-ms-version": "2020-06-12"
       },
@@ -184,15 +119,9 @@
         "Accept-Ranges": "bytes",
         "Content-Length": "0",
         "Content-Type": "application/octet-stream",
-<<<<<<< HEAD
-        "Date": "Tue, 02 Feb 2021 21:49:41 GMT",
-        "ETag": "\u00220x8D8C7C4725E877E\u0022",
-        "Last-Modified": "Tue, 02 Feb 2021 21:49:41 GMT",
-=======
-        "Date": "Wed, 17 Feb 2021 22:37:40 GMT",
-        "ETag": "\u00220x8D8D394A275A86A\u0022",
-        "Last-Modified": "Wed, 17 Feb 2021 22:37:40 GMT",
->>>>>>> 1814567d
+        "Date": "Fri, 19 Feb 2021 18:59:27 GMT",
+        "ETag": "\u00220x8D8D5087B55BF2C\u0022",
+        "Last-Modified": "Fri, 19 Feb 2021 18:59:27 GMT",
         "Server": [
           "Windows-Azure-Blob/1.0",
           "Microsoft-HTTPAPI/2.0"
@@ -200,51 +129,33 @@
         "x-ms-access-tier": "Hot",
         "x-ms-access-tier-inferred": "true",
         "x-ms-blob-type": "BlockBlob",
-        "x-ms-client-request-id": "fc585f60-a51b-55e2-7ce4-a1347336e0c1",
-<<<<<<< HEAD
-        "x-ms-creation-time": "Tue, 02 Feb 2021 21:49:41 GMT",
-=======
-        "x-ms-creation-time": "Wed, 17 Feb 2021 22:37:40 GMT",
->>>>>>> 1814567d
+        "x-ms-client-request-id": "4e1e9ffd-16cf-84db-7dc5-f2500cd6e34a",
+        "x-ms-creation-time": "Fri, 19 Feb 2021 18:59:27 GMT",
         "x-ms-group": "$superuser",
         "x-ms-lease-state": "available",
         "x-ms-lease-status": "unlocked",
         "x-ms-meta-hdi_isfolder": "true",
         "x-ms-owner": "$superuser",
         "x-ms-permissions": "rwxr-x---",
-<<<<<<< HEAD
-        "x-ms-request-id": "1fa230cb-f01e-0053-0dad-f95c6b000000",
-=======
-        "x-ms-request-id": "b20a7c1f-201e-0022-677d-05ba40000000",
->>>>>>> 1814567d
+        "x-ms-request-id": "cb113f70-b01e-006d-4cf1-06cb14000000",
         "x-ms-server-encrypted": "true",
         "x-ms-version": "2020-06-12"
       },
       "ResponseBody": []
     },
     {
-      "RequestUri": "https://seannse.blob.core.windows.net/test-filesystem-4fb9d40f-893e-4910-2dea-0875ad08fbe4?restype=container",
+      "RequestUri": "https://seannse.blob.core.windows.net/test-filesystem-90ba833e-b8bf-db08-eb3d-fa0241c9f379?restype=container",
       "RequestMethod": "DELETE",
       "RequestHeaders": {
         "Accept": "application/xml",
         "Authorization": "Sanitized",
-<<<<<<< HEAD
-        "traceparent": "00-3667ce7ed6d47f468323533b567d8c04-1b3e3a1ff220564c-00",
+        "traceparent": "00-1061bb42ded8f440b00d717808f7aca7-e4eb6385453c5a48-00",
         "User-Agent": [
-          "azsdk-net-Storage.Files.DataLake/12.7.0-alpha.20210202.1",
-          "(.NET 5.0.2; Microsoft Windows 10.0.19042)"
+          "azsdk-net-Storage.Files.DataLake/12.7.0-alpha.20210219.1",
+          "(.NET 5.0.3; Microsoft Windows 10.0.19041)"
         ],
-        "x-ms-client-request-id": "1fb123d9-eac5-7e34-674f-d67769f52a0f",
-        "x-ms-date": "Tue, 02 Feb 2021 21:49:41 GMT",
-=======
-        "traceparent": "00-db1ceaa3ee2f09488b892851623eb207-289281ff9541d749-00",
-        "User-Agent": [
-          "azsdk-net-Storage.Files.DataLake/12.7.0-alpha.20210217.1",
-          "(.NET 5.0.3; Microsoft Windows 10.0.19042)"
-        ],
-        "x-ms-client-request-id": "1fb123d9-eac5-7e34-674f-d67769f52a0f",
-        "x-ms-date": "Wed, 17 Feb 2021 22:37:41 GMT",
->>>>>>> 1814567d
+        "x-ms-client-request-id": "d19c4868-8fb5-c625-2efc-657fd9dbd708",
+        "x-ms-date": "Fri, 19 Feb 2021 18:59:28 GMT",
         "x-ms-return-client-request-id": "true",
         "x-ms-version": "2020-06-12"
       },
@@ -252,28 +163,20 @@
       "StatusCode": 202,
       "ResponseHeaders": {
         "Content-Length": "0",
-<<<<<<< HEAD
-        "Date": "Tue, 02 Feb 2021 21:49:41 GMT",
-=======
-        "Date": "Wed, 17 Feb 2021 22:37:40 GMT",
->>>>>>> 1814567d
+        "Date": "Fri, 19 Feb 2021 18:59:27 GMT",
         "Server": [
           "Windows-Azure-Blob/1.0",
           "Microsoft-HTTPAPI/2.0"
         ],
-        "x-ms-client-request-id": "1fb123d9-eac5-7e34-674f-d67769f52a0f",
-<<<<<<< HEAD
-        "x-ms-request-id": "1fa23102-f01e-0053-41ad-f95c6b000000",
-=======
-        "x-ms-request-id": "b20a7c85-201e-0022-477d-05ba40000000",
->>>>>>> 1814567d
+        "x-ms-client-request-id": "d19c4868-8fb5-c625-2efc-657fd9dbd708",
+        "x-ms-request-id": "cb113f8a-b01e-006d-65f1-06cb14000000",
         "x-ms-version": "2020-06-12"
       },
       "ResponseBody": []
     }
   ],
   "Variables": {
-    "RandomSeed": "1868483548",
+    "RandomSeed": "224682956",
     "Storage_TestConfigHierarchicalNamespace": "NamespaceTenant\nseannse\nU2FuaXRpemVk\nhttps://seannse.blob.core.windows.net\nhttps://seannse.file.core.windows.net\nhttps://seannse.queue.core.windows.net\nhttps://seannse.table.core.windows.net\n\n\n\n\nhttps://seannse-secondary.blob.core.windows.net\nhttps://seannse-secondary.file.core.windows.net\nhttps://seannse-secondary.queue.core.windows.net\nhttps://seannse-secondary.table.core.windows.net\n68390a19-a643-458b-b726-408abf67b4fc\nSanitized\n72f988bf-86f1-41af-91ab-2d7cd011db47\nhttps://login.microsoftonline.com/\nCloud\nBlobEndpoint=https://seannse.blob.core.windows.net/;QueueEndpoint=https://seannse.queue.core.windows.net/;FileEndpoint=https://seannse.file.core.windows.net/;BlobSecondaryEndpoint=https://seannse-secondary.blob.core.windows.net/;QueueSecondaryEndpoint=https://seannse-secondary.queue.core.windows.net/;FileSecondaryEndpoint=https://seannse-secondary.file.core.windows.net/;AccountName=seannse;AccountKey=Sanitized\n"
   }
 }