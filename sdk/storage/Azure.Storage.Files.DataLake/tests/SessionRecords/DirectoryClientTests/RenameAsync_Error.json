{
  "Entries": [
    {
      "RequestUri": "https://seannsecanary.blob.core.windows.net/test-filesystem-97bd0f1e-3c25-8dc5-dee3-6779708da06c?restype=container",
      "RequestMethod": "PUT",
      "RequestHeaders": {
        "Authorization": "Sanitized",
        "traceparent": "00-7b5fab255d4c57458ccab7212566e941-86800a01931a864b-00",
        "User-Agent": [
          "azsdk-net-Storage.Files.DataLake/12.2.0-dev.20200430.1",
          "(.NET Core 4.6.28325.01; Microsoft Windows 10.0.18362 )"
        ],
        "x-ms-blob-public-access": "container",
        "x-ms-client-request-id": "4d484d0b-1866-2d08-dbec-76fe69ff2449",
        "x-ms-date": "Fri, 01 May 2020 01:02:37 GMT",
        "x-ms-return-client-request-id": "true",
        "x-ms-version": "2019-12-12"
      },
      "RequestBody": null,
      "StatusCode": 201,
      "ResponseHeaders": {
        "Content-Length": "0",
        "Date": "Fri, 01 May 2020 01:02:37 GMT",
        "ETag": "\u00220x8D7ED6B57583F89\u0022",
        "Last-Modified": "Fri, 01 May 2020 01:02:37 GMT",
        "Server": [
          "Windows-Azure-Blob/1.0",
          "Microsoft-HTTPAPI/2.0"
        ],
<<<<<<< HEAD
        "x-ms-client-request-id": "27223a9c-9eec-f1a0-5713-8d99ff351ac4",
        "x-ms-request-id": "589c0075-e01e-0021-3e3a-f3b640000000",
=======
        "x-ms-client-request-id": "4d484d0b-1866-2d08-dbec-76fe69ff2449",
        "x-ms-request-id": "7a769085-001e-0039-5554-1fb6bc000000",
>>>>>>> 8d420312
        "x-ms-version": "2019-12-12"
      },
      "ResponseBody": []
    },
    {
      "RequestUri": "https://seannsecanary.dfs.core.windows.net/test-filesystem-97bd0f1e-3c25-8dc5-dee3-6779708da06c/test-directory-236eafce-5244-f005-8790-79b08ced57bc?mode=legacy",
      "RequestMethod": "PUT",
      "RequestHeaders": {
        "Authorization": "Sanitized",
        "traceparent": "00-2465eba02b69d54a9c106f06be92e939-25c8964655081e47-00",
        "User-Agent": [
          "azsdk-net-Storage.Files.DataLake/12.2.0-dev.20200430.1",
          "(.NET Core 4.6.28325.01; Microsoft Windows 10.0.18362 )"
        ],
        "x-ms-client-request-id": "b92ffdd7-0191-4904-122b-d5458ad29035",
        "x-ms-date": "Fri, 01 May 2020 01:02:37 GMT",
        "x-ms-rename-source": "%2Ftest-filesystem-97bd0f1e-3c25-8dc5-dee3-6779708da06c%2Ftest-directory-5c1c179c-03d5-1c83-23fc-db627a081579=",
        "x-ms-return-client-request-id": "true",
        "x-ms-version": "2019-12-12"
      },
      "RequestBody": null,
      "StatusCode": 404,
      "ResponseHeaders": {
        "Content-Length": "189",
        "Content-Type": "application/json; charset=utf-8",
        "Date": "Fri, 01 May 2020 01:02:37 GMT",
        "Server": [
          "Windows-Azure-HDFS/1.0",
          "Microsoft-HTTPAPI/2.0"
        ],
        "x-ms-client-request-id": "b92ffdd7-0191-4904-122b-d5458ad29035",
        "x-ms-error-code": "SourcePathNotFound",
<<<<<<< HEAD
        "x-ms-request-id": "a481d292-f01f-0012-2a3a-f3e9eb000000",
=======
        "x-ms-request-id": "e119a1dd-701f-006e-5154-1f188f000000",
>>>>>>> 8d420312
        "x-ms-version": "2019-12-12"
      },
      "ResponseBody": {
        "error": {
          "code": "SourcePathNotFound",
          "message": "The source path for a rename operation does not exist.\nRequestId:e119a1dd-701f-006e-5154-1f188f000000\nTime:2020-05-01T01:02:38.2751813Z"
        }
      }
    },
    {
      "RequestUri": "https://seannsecanary.blob.core.windows.net/test-filesystem-97bd0f1e-3c25-8dc5-dee3-6779708da06c?restype=container",
      "RequestMethod": "DELETE",
      "RequestHeaders": {
        "Authorization": "Sanitized",
        "traceparent": "00-01876f8ec2f5ed44a4d2002c559fc01f-8190d365c8f6254b-00",
        "User-Agent": [
          "azsdk-net-Storage.Files.DataLake/12.2.0-dev.20200430.1",
          "(.NET Core 4.6.28325.01; Microsoft Windows 10.0.18362 )"
        ],
        "x-ms-client-request-id": "8ed9a6dc-9dbd-9d2b-73d6-4e1ce29c7df8",
        "x-ms-date": "Fri, 01 May 2020 01:02:37 GMT",
        "x-ms-return-client-request-id": "true",
        "x-ms-version": "2019-12-12"
      },
      "RequestBody": null,
      "StatusCode": 202,
      "ResponseHeaders": {
        "Content-Length": "0",
        "Date": "Fri, 01 May 2020 01:02:37 GMT",
        "Server": [
          "Windows-Azure-Blob/1.0",
          "Microsoft-HTTPAPI/2.0"
        ],
<<<<<<< HEAD
        "x-ms-client-request-id": "215dc0fb-495b-2a70-d4ec-69c243dbff03",
        "x-ms-request-id": "589c007e-e01e-0021-443a-f3b640000000",
=======
        "x-ms-client-request-id": "8ed9a6dc-9dbd-9d2b-73d6-4e1ce29c7df8",
        "x-ms-request-id": "7a7690f7-001e-0039-3854-1fb6bc000000",
>>>>>>> 8d420312
        "x-ms-version": "2019-12-12"
      },
      "ResponseBody": []
    }
  ],
  "Variables": {
    "RandomSeed": "658349417",
    "Storage_TestConfigHierarchicalNamespace": "NamespaceTenant\nseannsecanary\nU2FuaXRpemVk\nhttps://seannsecanary.blob.core.windows.net\nhttps://seannsecanary.file.core.windows.net\nhttps://seannsecanary.queue.core.windows.net\nhttps://seannsecanary.table.core.windows.net\n\n\n\n\nhttps://seannsecanary-secondary.blob.core.windows.net\nhttps://seannsecanary-secondary.file.core.windows.net\nhttps://seannsecanary-secondary.queue.core.windows.net\nhttps://seannsecanary-secondary.table.core.windows.net\n68390a19-a643-458b-b726-408abf67b4fc\nSanitized\n72f988bf-86f1-41af-91ab-2d7cd011db47\nhttps://login.microsoftonline.com/\nCloud\nBlobEndpoint=https://seannsecanary.blob.core.windows.net/;QueueEndpoint=https://seannsecanary.queue.core.windows.net/;FileEndpoint=https://seannsecanary.file.core.windows.net/;BlobSecondaryEndpoint=https://seannsecanary-secondary.blob.core.windows.net/;QueueSecondaryEndpoint=https://seannsecanary-secondary.queue.core.windows.net/;FileSecondaryEndpoint=https://seannsecanary-secondary.file.core.windows.net/;AccountName=seannsecanary;AccountKey=Sanitized\n"
  }
}<|MERGE_RESOLUTION|>--- conflicted
+++ resolved
@@ -27,13 +27,8 @@
           "Windows-Azure-Blob/1.0",
           "Microsoft-HTTPAPI/2.0"
         ],
-<<<<<<< HEAD
-        "x-ms-client-request-id": "27223a9c-9eec-f1a0-5713-8d99ff351ac4",
-        "x-ms-request-id": "589c0075-e01e-0021-3e3a-f3b640000000",
-=======
         "x-ms-client-request-id": "4d484d0b-1866-2d08-dbec-76fe69ff2449",
         "x-ms-request-id": "7a769085-001e-0039-5554-1fb6bc000000",
->>>>>>> 8d420312
         "x-ms-version": "2019-12-12"
       },
       "ResponseBody": []
@@ -66,11 +61,7 @@
         ],
         "x-ms-client-request-id": "b92ffdd7-0191-4904-122b-d5458ad29035",
         "x-ms-error-code": "SourcePathNotFound",
-<<<<<<< HEAD
-        "x-ms-request-id": "a481d292-f01f-0012-2a3a-f3e9eb000000",
-=======
         "x-ms-request-id": "e119a1dd-701f-006e-5154-1f188f000000",
->>>>>>> 8d420312
         "x-ms-version": "2019-12-12"
       },
       "ResponseBody": {
@@ -104,13 +95,8 @@
           "Windows-Azure-Blob/1.0",
           "Microsoft-HTTPAPI/2.0"
         ],
-<<<<<<< HEAD
-        "x-ms-client-request-id": "215dc0fb-495b-2a70-d4ec-69c243dbff03",
-        "x-ms-request-id": "589c007e-e01e-0021-443a-f3b640000000",
-=======
         "x-ms-client-request-id": "8ed9a6dc-9dbd-9d2b-73d6-4e1ce29c7df8",
         "x-ms-request-id": "7a7690f7-001e-0039-3854-1fb6bc000000",
->>>>>>> 8d420312
         "x-ms-version": "2019-12-12"
       },
       "ResponseBody": []
