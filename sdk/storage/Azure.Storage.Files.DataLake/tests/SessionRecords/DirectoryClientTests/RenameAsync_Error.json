--- conflicted
+++ resolved
@@ -1,30 +1,19 @@
 {
   "Entries": [
     {
-      "RequestUri": "https://seannse.blob.core.windows.net/test-filesystem-97bd0f1e-3c25-8dc5-dee3-6779708da06c?restype=container",
+      "RequestUri": "https://seannse.blob.core.windows.net/test-filesystem-2934b730-65ca-5faf-f437-41a9370e9d22?restype=container",
       "RequestMethod": "PUT",
       "RequestHeaders": {
         "Accept": "application/xml",
         "Authorization": "Sanitized",
-<<<<<<< HEAD
-        "traceparent": "00-9b606cd63c1e8342b77fb260d15cc409-c1a789b2467a2b49-00",
+        "traceparent": "00-bcb27d67b70da64a92123f6365530136-67e59ea1bf5ac84c-00",
         "User-Agent": [
-          "azsdk-net-Storage.Files.DataLake/12.7.0-alpha.20210202.1",
-          "(.NET 5.0.2; Microsoft Windows 10.0.19042)"
+          "azsdk-net-Storage.Files.DataLake/12.7.0-alpha.20210219.1",
+          "(.NET 5.0.3; Microsoft Windows 10.0.19041)"
         ],
         "x-ms-blob-public-access": "container",
-        "x-ms-client-request-id": "4d484d0b-1866-2d08-dbec-76fe69ff2449",
-        "x-ms-date": "Tue, 02 Feb 2021 21:53:45 GMT",
-=======
-        "traceparent": "00-b2670fc3d6d31243a855df74e016b11b-12ec40a9786aa34b-00",
-        "User-Agent": [
-          "azsdk-net-Storage.Files.DataLake/12.7.0-alpha.20210217.1",
-          "(.NET 5.0.3; Microsoft Windows 10.0.19042)"
-        ],
-        "x-ms-blob-public-access": "container",
-        "x-ms-client-request-id": "4d484d0b-1866-2d08-dbec-76fe69ff2449",
-        "x-ms-date": "Wed, 17 Feb 2021 22:41:31 GMT",
->>>>>>> 1814567d
+        "x-ms-client-request-id": "82500f3d-fde1-4188-b117-94316a32c5db",
+        "x-ms-date": "Fri, 19 Feb 2021 19:01:34 GMT",
         "x-ms-return-client-request-id": "true",
         "x-ms-version": "2020-06-12"
       },
@@ -32,53 +21,33 @@
       "StatusCode": 201,
       "ResponseHeaders": {
         "Content-Length": "0",
-<<<<<<< HEAD
-        "Date": "Tue, 02 Feb 2021 21:53:46 GMT",
-        "ETag": "\u00220x8D8C7C503F14E87\u0022",
-        "Last-Modified": "Tue, 02 Feb 2021 21:53:46 GMT",
-=======
-        "Date": "Wed, 17 Feb 2021 22:41:30 GMT",
-        "ETag": "\u00220x8D8D3952BD3DC90\u0022",
-        "Last-Modified": "Wed, 17 Feb 2021 22:41:31 GMT",
->>>>>>> 1814567d
+        "Date": "Fri, 19 Feb 2021 19:01:33 GMT",
+        "ETag": "\u00220x8D8D508C62B0059\u0022",
+        "Last-Modified": "Fri, 19 Feb 2021 19:01:33 GMT",
         "Server": [
           "Windows-Azure-Blob/1.0",
           "Microsoft-HTTPAPI/2.0"
         ],
-        "x-ms-client-request-id": "4d484d0b-1866-2d08-dbec-76fe69ff2449",
-<<<<<<< HEAD
-        "x-ms-request-id": "82e9a203-001e-0047-0bad-f91404000000",
-=======
-        "x-ms-request-id": "2388d5eb-501e-0081-5f7e-05df85000000",
->>>>>>> 1814567d
+        "x-ms-client-request-id": "82500f3d-fde1-4188-b117-94316a32c5db",
+        "x-ms-request-id": "cb11eaa2-b01e-006d-6cf1-06cb14000000",
         "x-ms-version": "2020-06-12"
       },
       "ResponseBody": []
     },
     {
-      "RequestUri": "https://seannse.dfs.core.windows.net/test-filesystem-97bd0f1e-3c25-8dc5-dee3-6779708da06c/test-directory-236eafce-5244-f005-8790-79b08ced57bc?mode=legacy",
+      "RequestUri": "https://seannse.dfs.core.windows.net/test-filesystem-2934b730-65ca-5faf-f437-41a9370e9d22/test-directory-286cb421-1bbd-2e41-812c-e6ef8fb61b61?mode=legacy",
       "RequestMethod": "PUT",
       "RequestHeaders": {
         "Accept": "application/json",
         "Authorization": "Sanitized",
-<<<<<<< HEAD
-        "traceparent": "00-9c4d7aa1f9b7cd4f94a05b23a95c4e43-1d41718326f8d64e-00",
+        "traceparent": "00-cf49a6587fdc2d499d49cff002487812-02510624bae63144-00",
         "User-Agent": [
-          "azsdk-net-Storage.Files.DataLake/12.7.0-alpha.20210202.1",
-          "(.NET 5.0.2; Microsoft Windows 10.0.19042)"
+          "azsdk-net-Storage.Files.DataLake/12.7.0-alpha.20210219.1",
+          "(.NET 5.0.3; Microsoft Windows 10.0.19041)"
         ],
-        "x-ms-client-request-id": "b92ffdd7-0191-4904-122b-d5458ad29035",
-        "x-ms-date": "Tue, 02 Feb 2021 21:53:45 GMT",
-=======
-        "traceparent": "00-29241260bf1141439f37dc5f7e995d23-8dfd14f89ee6554d-00",
-        "User-Agent": [
-          "azsdk-net-Storage.Files.DataLake/12.7.0-alpha.20210217.1",
-          "(.NET 5.0.3; Microsoft Windows 10.0.19042)"
-        ],
-        "x-ms-client-request-id": "b92ffdd7-0191-4904-122b-d5458ad29035",
-        "x-ms-date": "Wed, 17 Feb 2021 22:41:31 GMT",
->>>>>>> 1814567d
-        "x-ms-rename-source": "%2Ftest-filesystem-97bd0f1e-3c25-8dc5-dee3-6779708da06c%2Ftest-directory-5c1c179c-03d5-1c83-23fc-db627a081579=",
+        "x-ms-client-request-id": "b60f022f-9cc6-9b1d-96ef-5b56a7727d18",
+        "x-ms-date": "Fri, 19 Feb 2021 19:01:34 GMT",
+        "x-ms-rename-source": "%2Ftest-filesystem-2934b730-65ca-5faf-f437-41a9370e9d22%2Ftest-directory-dc1ed7b6-8d82-0d61-cfaf-955c7135e892=",
         "x-ms-return-client-request-id": "true",
         "x-ms-version": "2020-06-12"
       },
@@ -87,58 +56,36 @@
       "ResponseHeaders": {
         "Content-Length": "189",
         "Content-Type": "application/json; charset=utf-8",
-<<<<<<< HEAD
-        "Date": "Tue, 02 Feb 2021 21:53:46 GMT",
-=======
-        "Date": "Wed, 17 Feb 2021 22:41:30 GMT",
->>>>>>> 1814567d
+        "Date": "Fri, 19 Feb 2021 19:01:33 GMT",
         "Server": [
           "Windows-Azure-HDFS/1.0",
           "Microsoft-HTTPAPI/2.0"
         ],
-        "x-ms-client-request-id": "b92ffdd7-0191-4904-122b-d5458ad29035",
+        "x-ms-client-request-id": "b60f022f-9cc6-9b1d-96ef-5b56a7727d18",
         "x-ms-error-code": "SourcePathNotFound",
-<<<<<<< HEAD
-        "x-ms-request-id": "b3ae31e4-701f-005d-37ad-f975db000000",
-=======
-        "x-ms-request-id": "27aa3957-701f-003f-647e-05b7fc000000",
->>>>>>> 1814567d
+        "x-ms-request-id": "da83c2dc-a01f-0061-3cf1-065c1c000000",
         "x-ms-version": "2020-06-12"
       },
       "ResponseBody": {
         "error": {
           "code": "SourcePathNotFound",
-<<<<<<< HEAD
-          "message": "The source path for a rename operation does not exist.\nRequestId:b3ae31e4-701f-005d-37ad-f975db000000\nTime:2021-02-02T21:53:46.5244718Z"
-=======
-          "message": "The source path for a rename operation does not exist.\nRequestId:27aa3957-701f-003f-647e-05b7fc000000\nTime:2021-02-17T22:41:31.5424455Z"
->>>>>>> 1814567d
+          "message": "The source path for a rename operation does not exist.\nRequestId:da83c2dc-a01f-0061-3cf1-065c1c000000\nTime:2021-02-19T19:01:33.5407946Z"
         }
       }
     },
     {
-      "RequestUri": "https://seannse.blob.core.windows.net/test-filesystem-97bd0f1e-3c25-8dc5-dee3-6779708da06c?restype=container",
+      "RequestUri": "https://seannse.blob.core.windows.net/test-filesystem-2934b730-65ca-5faf-f437-41a9370e9d22?restype=container",
       "RequestMethod": "DELETE",
       "RequestHeaders": {
         "Accept": "application/xml",
         "Authorization": "Sanitized",
-<<<<<<< HEAD
-        "traceparent": "00-6f801b537408534db1148cea7910dd00-9b75b54330b2b246-00",
+        "traceparent": "00-c27024ec83244d40b5790c338bc268f8-5bb1c54c26dead4b-00",
         "User-Agent": [
-          "azsdk-net-Storage.Files.DataLake/12.7.0-alpha.20210202.1",
-          "(.NET 5.0.2; Microsoft Windows 10.0.19042)"
+          "azsdk-net-Storage.Files.DataLake/12.7.0-alpha.20210219.1",
+          "(.NET 5.0.3; Microsoft Windows 10.0.19041)"
         ],
-        "x-ms-client-request-id": "8ed9a6dc-9dbd-9d2b-73d6-4e1ce29c7df8",
-        "x-ms-date": "Tue, 02 Feb 2021 21:53:45 GMT",
-=======
-        "traceparent": "00-f455c1eb995402428b9cbc5df753eebb-ff7dd7d81f55c04e-00",
-        "User-Agent": [
-          "azsdk-net-Storage.Files.DataLake/12.7.0-alpha.20210217.1",
-          "(.NET 5.0.3; Microsoft Windows 10.0.19042)"
-        ],
-        "x-ms-client-request-id": "8ed9a6dc-9dbd-9d2b-73d6-4e1ce29c7df8",
-        "x-ms-date": "Wed, 17 Feb 2021 22:41:31 GMT",
->>>>>>> 1814567d
+        "x-ms-client-request-id": "8cbf695b-65a6-0c9b-fb28-0855deb4083b",
+        "x-ms-date": "Fri, 19 Feb 2021 19:01:34 GMT",
         "x-ms-return-client-request-id": "true",
         "x-ms-version": "2020-06-12"
       },
@@ -146,28 +93,20 @@
       "StatusCode": 202,
       "ResponseHeaders": {
         "Content-Length": "0",
-<<<<<<< HEAD
-        "Date": "Tue, 02 Feb 2021 21:53:46 GMT",
-=======
-        "Date": "Wed, 17 Feb 2021 22:41:30 GMT",
->>>>>>> 1814567d
+        "Date": "Fri, 19 Feb 2021 19:01:33 GMT",
         "Server": [
           "Windows-Azure-Blob/1.0",
           "Microsoft-HTTPAPI/2.0"
         ],
-        "x-ms-client-request-id": "8ed9a6dc-9dbd-9d2b-73d6-4e1ce29c7df8",
-<<<<<<< HEAD
-        "x-ms-request-id": "82e9a2af-001e-0047-2ead-f91404000000",
-=======
-        "x-ms-request-id": "2388d724-501e-0081-0c7e-05df85000000",
->>>>>>> 1814567d
+        "x-ms-client-request-id": "8cbf695b-65a6-0c9b-fb28-0855deb4083b",
+        "x-ms-request-id": "cb11eadc-b01e-006d-23f1-06cb14000000",
         "x-ms-version": "2020-06-12"
       },
       "ResponseBody": []
     }
   ],
   "Variables": {
-    "RandomSeed": "658349417",
+    "RandomSeed": "1157465767",
     "Storage_TestConfigHierarchicalNamespace": "NamespaceTenant\nseannse\nU2FuaXRpemVk\nhttps://seannse.blob.core.windows.net\nhttps://seannse.file.core.windows.net\nhttps://seannse.queue.core.windows.net\nhttps://seannse.table.core.windows.net\n\n\n\n\nhttps://seannse-secondary.blob.core.windows.net\nhttps://seannse-secondary.file.core.windows.net\nhttps://seannse-secondary.queue.core.windows.net\nhttps://seannse-secondary.table.core.windows.net\n68390a19-a643-458b-b726-408abf67b4fc\nSanitized\n72f988bf-86f1-41af-91ab-2d7cd011db47\nhttps://login.microsoftonline.com/\nCloud\nBlobEndpoint=https://seannse.blob.core.windows.net/;QueueEndpoint=https://seannse.queue.core.windows.net/;FileEndpoint=https://seannse.file.core.windows.net/;BlobSecondaryEndpoint=https://seannse-secondary.blob.core.windows.net/;QueueSecondaryEndpoint=https://seannse-secondary.queue.core.windows.net/;FileSecondaryEndpoint=https://seannse-secondary.file.core.windows.net/;AccountName=seannse;AccountKey=Sanitized\n"
   }
 }