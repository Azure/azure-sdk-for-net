{
  "Entries": [
    {
      "RequestUri": "https://seannsecanary.blob.core.windows.net/test-filesystem-97bd0f1e-3c25-8dc5-dee3-6779708da06c?restype=container",
      "RequestMethod": "PUT",
      "RequestHeaders": {
        "Authorization": "Sanitized",
        "traceparent": "00-7b5fab255d4c57458ccab7212566e941-86800a01931a864b-00",
        "User-Agent": [
          "azsdk-net-Storage.Files.DataLake/12.2.0-dev.20200430.1",
          "(.NET Core 4.6.28325.01; Microsoft Windows 10.0.18362 )"
        ],
        "x-ms-blob-public-access": "container",
        "x-ms-client-request-id": "4d484d0b-1866-2d08-dbec-76fe69ff2449",
        "x-ms-date": "Fri, 01 May 2020 01:02:37 GMT",
        "x-ms-return-client-request-id": "true",
<<<<<<< HEAD
        "x-ms-version": "2019-12-12"
=======
        "x-ms-version": "2020-02-10"
>>>>>>> 60f4876e
      },
      "RequestBody": null,
      "StatusCode": 201,
      "ResponseHeaders": {
        "Content-Length": "0",
        "Date": "Fri, 01 May 2020 01:02:37 GMT",
        "ETag": "\u00220x8D7ED6B57583F89\u0022",
        "Last-Modified": "Fri, 01 May 2020 01:02:37 GMT",
        "Server": [
          "Windows-Azure-Blob/1.0",
          "Microsoft-HTTPAPI/2.0"
        ],
        "x-ms-client-request-id": "4d484d0b-1866-2d08-dbec-76fe69ff2449",
        "x-ms-request-id": "7a769085-001e-0039-5554-1fb6bc000000",
<<<<<<< HEAD
        "x-ms-version": "2019-12-12"
=======
        "x-ms-version": "2020-02-10"
>>>>>>> 60f4876e
      },
      "ResponseBody": []
    },
    {
      "RequestUri": "https://seannsecanary.dfs.core.windows.net/test-filesystem-97bd0f1e-3c25-8dc5-dee3-6779708da06c/test-directory-236eafce-5244-f005-8790-79b08ced57bc?mode=legacy",
      "RequestMethod": "PUT",
      "RequestHeaders": {
        "Authorization": "Sanitized",
        "traceparent": "00-2465eba02b69d54a9c106f06be92e939-25c8964655081e47-00",
        "User-Agent": [
          "azsdk-net-Storage.Files.DataLake/12.2.0-dev.20200430.1",
          "(.NET Core 4.6.28325.01; Microsoft Windows 10.0.18362 )"
        ],
        "x-ms-client-request-id": "b92ffdd7-0191-4904-122b-d5458ad29035",
        "x-ms-date": "Fri, 01 May 2020 01:02:37 GMT",
        "x-ms-rename-source": "%2Ftest-filesystem-97bd0f1e-3c25-8dc5-dee3-6779708da06c%2Ftest-directory-5c1c179c-03d5-1c83-23fc-db627a081579=",
        "x-ms-return-client-request-id": "true",
<<<<<<< HEAD
        "x-ms-version": "2019-12-12"
=======
        "x-ms-version": "2020-02-10"
>>>>>>> 60f4876e
      },
      "RequestBody": null,
      "StatusCode": 404,
      "ResponseHeaders": {
        "Content-Length": "189",
        "Content-Type": "application/json; charset=utf-8",
        "Date": "Fri, 01 May 2020 01:02:37 GMT",
        "Server": [
          "Windows-Azure-HDFS/1.0",
          "Microsoft-HTTPAPI/2.0"
        ],
        "x-ms-client-request-id": "b92ffdd7-0191-4904-122b-d5458ad29035",
        "x-ms-error-code": "SourcePathNotFound",
        "x-ms-request-id": "e119a1dd-701f-006e-5154-1f188f000000",
<<<<<<< HEAD
        "x-ms-version": "2019-12-12"
=======
        "x-ms-version": "2020-02-10"
>>>>>>> 60f4876e
      },
      "ResponseBody": {
        "error": {
          "code": "SourcePathNotFound",
          "message": "The source path for a rename operation does not exist.\nRequestId:e119a1dd-701f-006e-5154-1f188f000000\nTime:2020-05-01T01:02:38.2751813Z"
        }
      }
    },
    {
      "RequestUri": "https://seannsecanary.blob.core.windows.net/test-filesystem-97bd0f1e-3c25-8dc5-dee3-6779708da06c?restype=container",
      "RequestMethod": "DELETE",
      "RequestHeaders": {
        "Authorization": "Sanitized",
        "traceparent": "00-01876f8ec2f5ed44a4d2002c559fc01f-8190d365c8f6254b-00",
        "User-Agent": [
          "azsdk-net-Storage.Files.DataLake/12.2.0-dev.20200430.1",
          "(.NET Core 4.6.28325.01; Microsoft Windows 10.0.18362 )"
        ],
        "x-ms-client-request-id": "8ed9a6dc-9dbd-9d2b-73d6-4e1ce29c7df8",
        "x-ms-date": "Fri, 01 May 2020 01:02:37 GMT",
        "x-ms-return-client-request-id": "true",
<<<<<<< HEAD
        "x-ms-version": "2019-12-12"
=======
        "x-ms-version": "2020-02-10"
>>>>>>> 60f4876e
      },
      "RequestBody": null,
      "StatusCode": 202,
      "ResponseHeaders": {
        "Content-Length": "0",
        "Date": "Fri, 01 May 2020 01:02:37 GMT",
        "Server": [
          "Windows-Azure-Blob/1.0",
          "Microsoft-HTTPAPI/2.0"
        ],
        "x-ms-client-request-id": "8ed9a6dc-9dbd-9d2b-73d6-4e1ce29c7df8",
        "x-ms-request-id": "7a7690f7-001e-0039-3854-1fb6bc000000",
<<<<<<< HEAD
        "x-ms-version": "2019-12-12"
=======
        "x-ms-version": "2020-02-10"
>>>>>>> 60f4876e
      },
      "ResponseBody": []
    }
  ],
  "Variables": {
    "RandomSeed": "658349417",
    "Storage_TestConfigHierarchicalNamespace": "NamespaceTenant\nseannsecanary\nU2FuaXRpemVk\nhttps://seannsecanary.blob.core.windows.net\nhttps://seannsecanary.file.core.windows.net\nhttps://seannsecanary.queue.core.windows.net\nhttps://seannsecanary.table.core.windows.net\n\n\n\n\nhttps://seannsecanary-secondary.blob.core.windows.net\nhttps://seannsecanary-secondary.file.core.windows.net\nhttps://seannsecanary-secondary.queue.core.windows.net\nhttps://seannsecanary-secondary.table.core.windows.net\n68390a19-a643-458b-b726-408abf67b4fc\nSanitized\n72f988bf-86f1-41af-91ab-2d7cd011db47\nhttps://login.microsoftonline.com/\nCloud\nBlobEndpoint=https://seannsecanary.blob.core.windows.net/;QueueEndpoint=https://seannsecanary.queue.core.windows.net/;FileEndpoint=https://seannsecanary.file.core.windows.net/;BlobSecondaryEndpoint=https://seannsecanary-secondary.blob.core.windows.net/;QueueSecondaryEndpoint=https://seannsecanary-secondary.queue.core.windows.net/;FileSecondaryEndpoint=https://seannsecanary-secondary.file.core.windows.net/;AccountName=seannsecanary;AccountKey=Sanitized\n"
  }
}<|MERGE_RESOLUTION|>--- conflicted
+++ resolved
@@ -14,11 +14,7 @@
         "x-ms-client-request-id": "4d484d0b-1866-2d08-dbec-76fe69ff2449",
         "x-ms-date": "Fri, 01 May 2020 01:02:37 GMT",
         "x-ms-return-client-request-id": "true",
-<<<<<<< HEAD
-        "x-ms-version": "2019-12-12"
-=======
         "x-ms-version": "2020-02-10"
->>>>>>> 60f4876e
       },
       "RequestBody": null,
       "StatusCode": 201,
@@ -33,11 +29,7 @@
         ],
         "x-ms-client-request-id": "4d484d0b-1866-2d08-dbec-76fe69ff2449",
         "x-ms-request-id": "7a769085-001e-0039-5554-1fb6bc000000",
-<<<<<<< HEAD
-        "x-ms-version": "2019-12-12"
-=======
         "x-ms-version": "2020-02-10"
->>>>>>> 60f4876e
       },
       "ResponseBody": []
     },
@@ -55,11 +47,7 @@
         "x-ms-date": "Fri, 01 May 2020 01:02:37 GMT",
         "x-ms-rename-source": "%2Ftest-filesystem-97bd0f1e-3c25-8dc5-dee3-6779708da06c%2Ftest-directory-5c1c179c-03d5-1c83-23fc-db627a081579=",
         "x-ms-return-client-request-id": "true",
-<<<<<<< HEAD
-        "x-ms-version": "2019-12-12"
-=======
         "x-ms-version": "2020-02-10"
->>>>>>> 60f4876e
       },
       "RequestBody": null,
       "StatusCode": 404,
@@ -74,11 +62,7 @@
         "x-ms-client-request-id": "b92ffdd7-0191-4904-122b-d5458ad29035",
         "x-ms-error-code": "SourcePathNotFound",
         "x-ms-request-id": "e119a1dd-701f-006e-5154-1f188f000000",
-<<<<<<< HEAD
-        "x-ms-version": "2019-12-12"
-=======
         "x-ms-version": "2020-02-10"
->>>>>>> 60f4876e
       },
       "ResponseBody": {
         "error": {
@@ -100,11 +84,7 @@
         "x-ms-client-request-id": "8ed9a6dc-9dbd-9d2b-73d6-4e1ce29c7df8",
         "x-ms-date": "Fri, 01 May 2020 01:02:37 GMT",
         "x-ms-return-client-request-id": "true",
-<<<<<<< HEAD
-        "x-ms-version": "2019-12-12"
-=======
         "x-ms-version": "2020-02-10"
->>>>>>> 60f4876e
       },
       "RequestBody": null,
       "StatusCode": 202,
@@ -117,11 +97,7 @@
         ],
         "x-ms-client-request-id": "8ed9a6dc-9dbd-9d2b-73d6-4e1ce29c7df8",
         "x-ms-request-id": "7a7690f7-001e-0039-3854-1fb6bc000000",
-<<<<<<< HEAD
-        "x-ms-version": "2019-12-12"
-=======
         "x-ms-version": "2020-02-10"
->>>>>>> 60f4876e
       },
       "ResponseBody": []
     }
