{
  "Entries": [
    {
      "RequestUri": "https://seannse.blob.core.windows.net/test-filesystem-5d246cfe-f80a-0288-0696-4b96ac755a5f?restype=container",
      "RequestMethod": "PUT",
      "RequestHeaders": {
        "Accept": "application/xml",
        "Authorization": "Sanitized",
<<<<<<< HEAD
        "traceparent": "00-a379278440e0694c898f2cb367c5752d-74977f43a02fa54c-00",
        "User-Agent": [
          "azsdk-net-Storage.Files.DataLake/12.7.0-alpha.20210202.1",
          "(.NET 5.0.2; Microsoft Windows 10.0.19042)"
        ],
        "x-ms-blob-public-access": "container",
        "x-ms-client-request-id": "522cbfc3-4033-2fa5-5d48-89f7ae477539",
        "x-ms-date": "Tue, 02 Feb 2021 21:54:08 GMT",
=======
        "traceparent": "00-1c5a6b3acf9fb84e945f628b2c7348db-7ccfda726864f244-00",
        "User-Agent": [
          "azsdk-net-Storage.Files.DataLake/12.7.0-alpha.20210217.1",
          "(.NET 5.0.3; Microsoft Windows 10.0.19042)"
        ],
        "x-ms-blob-public-access": "container",
        "x-ms-client-request-id": "522cbfc3-4033-2fa5-5d48-89f7ae477539",
        "x-ms-date": "Wed, 17 Feb 2021 22:41:52 GMT",
>>>>>>> 1814567d
        "x-ms-return-client-request-id": "true",
        "x-ms-version": "2020-06-12"
      },
      "RequestBody": null,
      "StatusCode": 201,
      "ResponseHeaders": {
        "Content-Length": "0",
<<<<<<< HEAD
        "Date": "Tue, 02 Feb 2021 21:54:09 GMT",
        "ETag": "\u00220x8D8C7C511E0DA00\u0022",
        "Last-Modified": "Tue, 02 Feb 2021 21:54:09 GMT",
=======
        "Date": "Wed, 17 Feb 2021 22:41:52 GMT",
        "ETag": "\u00220x8D8D39538C12322\u0022",
        "Last-Modified": "Wed, 17 Feb 2021 22:41:52 GMT",
>>>>>>> 1814567d
        "Server": [
          "Windows-Azure-Blob/1.0",
          "Microsoft-HTTPAPI/2.0"
        ],
        "x-ms-client-request-id": "522cbfc3-4033-2fa5-5d48-89f7ae477539",
<<<<<<< HEAD
        "x-ms-request-id": "ba3ebb4e-201e-009b-2cad-f9be5a000000",
=======
        "x-ms-request-id": "1cfb268f-001e-0035-5d7e-05134b000000",
>>>>>>> 1814567d
        "x-ms-version": "2020-06-12"
      },
      "ResponseBody": []
    },
    {
      "RequestUri": "https://seannse.dfs.core.windows.net/test-filesystem-5d246cfe-f80a-0288-0696-4b96ac755a5f/test-directory-97327061-76ab-0960-450c-8c0ed7b36702?resource=directory",
      "RequestMethod": "PUT",
      "RequestHeaders": {
        "Accept": "application/json",
        "Authorization": "Sanitized",
<<<<<<< HEAD
        "traceparent": "00-47a150c1ae6f2542a9af0a180ddf6b1c-cd7ecc07ef033543-00",
        "User-Agent": [
          "azsdk-net-Storage.Files.DataLake/12.7.0-alpha.20210202.1",
          "(.NET 5.0.2; Microsoft Windows 10.0.19042)"
        ],
        "x-ms-client-request-id": "2972e786-f8d0-4d7d-5e23-0d26b39757a9",
        "x-ms-date": "Tue, 02 Feb 2021 21:54:09 GMT",
=======
        "traceparent": "00-2c90ebc529f5f24cbfd8b8f8704a39cb-b60c4fc76b337541-00",
        "User-Agent": [
          "azsdk-net-Storage.Files.DataLake/12.7.0-alpha.20210217.1",
          "(.NET 5.0.3; Microsoft Windows 10.0.19042)"
        ],
        "x-ms-client-request-id": "2972e786-f8d0-4d7d-5e23-0d26b39757a9",
        "x-ms-date": "Wed, 17 Feb 2021 22:41:53 GMT",
>>>>>>> 1814567d
        "x-ms-return-client-request-id": "true",
        "x-ms-version": "2020-06-12"
      },
      "RequestBody": null,
      "StatusCode": 201,
      "ResponseHeaders": {
        "Content-Length": "0",
<<<<<<< HEAD
        "Date": "Tue, 02 Feb 2021 21:54:09 GMT",
        "ETag": "\u00220x8D8C7C5121A9813\u0022",
        "Last-Modified": "Tue, 02 Feb 2021 21:54:09 GMT",
=======
        "Date": "Wed, 17 Feb 2021 22:41:52 GMT",
        "ETag": "\u00220x8D8D39538F3BCB5\u0022",
        "Last-Modified": "Wed, 17 Feb 2021 22:41:53 GMT",
>>>>>>> 1814567d
        "Server": [
          "Windows-Azure-HDFS/1.0",
          "Microsoft-HTTPAPI/2.0"
        ],
        "x-ms-client-request-id": "2972e786-f8d0-4d7d-5e23-0d26b39757a9",
<<<<<<< HEAD
        "x-ms-request-id": "026c8bdf-701f-0072-32ad-f97810000000",
=======
        "x-ms-request-id": "9917d65b-001f-001a-787e-051e80000000",
>>>>>>> 1814567d
        "x-ms-version": "2020-06-12"
      },
      "ResponseBody": []
    },
    {
      "RequestUri": "https://seannse.blob.core.windows.net/test-filesystem-5d246cfe-f80a-0288-0696-4b96ac755a5f/test-directory-97327061-76ab-0960-450c-8c0ed7b36702?comp=lease",
      "RequestMethod": "PUT",
      "RequestHeaders": {
        "Accept": "application/xml",
        "Authorization": "Sanitized",
<<<<<<< HEAD
        "traceparent": "00-0839d5f744c9ed4bb86e51f429b3f9e6-dbddeb4f8b4afa48-00",
        "User-Agent": [
          "azsdk-net-Storage.Files.DataLake/12.7.0-alpha.20210202.1",
          "(.NET 5.0.2; Microsoft Windows 10.0.19042)"
        ],
        "x-ms-client-request-id": "e54233b2-df3d-fe15-f619-e597e8dcb421",
        "x-ms-date": "Tue, 02 Feb 2021 21:54:09 GMT",
=======
        "traceparent": "00-6e39a91076ae5a44bd0c529523b80053-d2ea883274bef945-00",
        "User-Agent": [
          "azsdk-net-Storage.Files.DataLake/12.7.0-alpha.20210217.1",
          "(.NET 5.0.3; Microsoft Windows 10.0.19042)"
        ],
        "x-ms-client-request-id": "e54233b2-df3d-fe15-f619-e597e8dcb421",
        "x-ms-date": "Wed, 17 Feb 2021 22:41:53 GMT",
>>>>>>> 1814567d
        "x-ms-lease-action": "acquire",
        "x-ms-lease-duration": "15",
        "x-ms-proposed-lease-id": "8af186e0-8873-59f0-4439-10a0983d9d16",
        "x-ms-return-client-request-id": "true",
        "x-ms-version": "2020-06-12"
      },
      "RequestBody": null,
      "StatusCode": 201,
      "ResponseHeaders": {
        "Content-Length": "0",
<<<<<<< HEAD
        "Date": "Tue, 02 Feb 2021 21:54:09 GMT",
        "ETag": "\u00220x8D8C7C5121A9813\u0022",
        "Last-Modified": "Tue, 02 Feb 2021 21:54:09 GMT",
=======
        "Date": "Wed, 17 Feb 2021 22:41:52 GMT",
        "ETag": "\u00220x8D8D39538F3BCB5\u0022",
        "Last-Modified": "Wed, 17 Feb 2021 22:41:53 GMT",
>>>>>>> 1814567d
        "Server": [
          "Windows-Azure-Blob/1.0",
          "Microsoft-HTTPAPI/2.0"
        ],
        "x-ms-client-request-id": "e54233b2-df3d-fe15-f619-e597e8dcb421",
        "x-ms-lease-id": "8af186e0-8873-59f0-4439-10a0983d9d16",
<<<<<<< HEAD
        "x-ms-request-id": "ba3ebe35-201e-009b-68ad-f9be5a000000",
=======
        "x-ms-request-id": "1cfb2714-001e-0035-4f7e-05134b000000",
>>>>>>> 1814567d
        "x-ms-version": "2020-06-12"
      },
      "ResponseBody": []
    },
    {
      "RequestUri": "https://seannse.blob.core.windows.net/test-filesystem-5d246cfe-f80a-0288-0696-4b96ac755a5f/test-directory-97327061-76ab-0960-450c-8c0ed7b36702?comp=lease",
      "RequestMethod": "PUT",
      "RequestHeaders": {
        "Accept": "application/xml",
        "Authorization": "Sanitized",
<<<<<<< HEAD
        "If-Modified-Since": "Wed, 03 Feb 2021 21:54:08 GMT",
        "traceparent": "00-c91008fb64510746ab499e6257dd09bd-63cfd3cb1b87c54d-00",
        "User-Agent": [
          "azsdk-net-Storage.Files.DataLake/12.7.0-alpha.20210202.1",
          "(.NET 5.0.2; Microsoft Windows 10.0.19042)"
        ],
        "x-ms-client-request-id": "64ee1ff4-b8fa-c2d9-ed88-fa27589a23ca",
        "x-ms-date": "Tue, 02 Feb 2021 21:54:09 GMT",
=======
        "If-Modified-Since": "Thu, 18 Feb 2021 22:41:52 GMT",
        "traceparent": "00-87939da913e88d44bb34c31f5bdb2569-9ad657cc15433c4c-00",
        "User-Agent": [
          "azsdk-net-Storage.Files.DataLake/12.7.0-alpha.20210217.1",
          "(.NET 5.0.3; Microsoft Windows 10.0.19042)"
        ],
        "x-ms-client-request-id": "64ee1ff4-b8fa-c2d9-ed88-fa27589a23ca",
        "x-ms-date": "Wed, 17 Feb 2021 22:41:53 GMT",
>>>>>>> 1814567d
        "x-ms-lease-action": "renew",
        "x-ms-lease-id": "8af186e0-8873-59f0-4439-10a0983d9d16",
        "x-ms-return-client-request-id": "true",
        "x-ms-version": "2020-06-12"
      },
      "RequestBody": null,
      "StatusCode": 412,
      "ResponseHeaders": {
        "Content-Length": "252",
        "Content-Type": "application/xml",
<<<<<<< HEAD
        "Date": "Tue, 02 Feb 2021 21:54:09 GMT",
=======
        "Date": "Wed, 17 Feb 2021 22:41:52 GMT",
>>>>>>> 1814567d
        "Server": [
          "Windows-Azure-Blob/1.0",
          "Microsoft-HTTPAPI/2.0"
        ],
        "x-ms-client-request-id": "64ee1ff4-b8fa-c2d9-ed88-fa27589a23ca",
        "x-ms-error-code": "ConditionNotMet",
<<<<<<< HEAD
        "x-ms-request-id": "ba3ebf07-201e-009b-29ad-f9be5a000000",
=======
        "x-ms-request-id": "1cfb272c-001e-0035-647e-05134b000000",
>>>>>>> 1814567d
        "x-ms-version": "2020-06-12"
      },
      "ResponseBody": [
        "\uFEFF\u003C?xml version=\u00221.0\u0022 encoding=\u0022utf-8\u0022?\u003E\u003CError\u003E\u003CCode\u003EConditionNotMet\u003C/Code\u003E\u003CMessage\u003EThe condition specified using HTTP conditional header(s) is not met.\n",
<<<<<<< HEAD
        "RequestId:ba3ebf07-201e-009b-29ad-f9be5a000000\n",
        "Time:2021-02-02T21:54:10.1132736Z\u003C/Message\u003E\u003C/Error\u003E"
=======
        "RequestId:1cfb272c-001e-0035-647e-05134b000000\n",
        "Time:2021-02-17T22:41:53.3648084Z\u003C/Message\u003E\u003C/Error\u003E"
>>>>>>> 1814567d
      ]
    },
    {
      "RequestUri": "https://seannse.blob.core.windows.net/test-filesystem-5d246cfe-f80a-0288-0696-4b96ac755a5f?restype=container",
      "RequestMethod": "DELETE",
      "RequestHeaders": {
        "Accept": "application/xml",
        "Authorization": "Sanitized",
<<<<<<< HEAD
        "traceparent": "00-e75551829281f2479bb9c8f9c63fb444-d4c6dc3b11729944-00",
        "User-Agent": [
          "azsdk-net-Storage.Files.DataLake/12.7.0-alpha.20210202.1",
          "(.NET 5.0.2; Microsoft Windows 10.0.19042)"
        ],
        "x-ms-client-request-id": "c9a2a5b9-50ed-cc26-1cc2-c2876c4149b9",
        "x-ms-date": "Tue, 02 Feb 2021 21:54:09 GMT",
=======
        "traceparent": "00-6c8a4e098c2a01459eea0c9438df1cdb-e213f3807aa53f49-00",
        "User-Agent": [
          "azsdk-net-Storage.Files.DataLake/12.7.0-alpha.20210217.1",
          "(.NET 5.0.3; Microsoft Windows 10.0.19042)"
        ],
        "x-ms-client-request-id": "c9a2a5b9-50ed-cc26-1cc2-c2876c4149b9",
        "x-ms-date": "Wed, 17 Feb 2021 22:41:53 GMT",
>>>>>>> 1814567d
        "x-ms-return-client-request-id": "true",
        "x-ms-version": "2020-06-12"
      },
      "RequestBody": null,
      "StatusCode": 202,
      "ResponseHeaders": {
        "Content-Length": "0",
<<<<<<< HEAD
        "Date": "Tue, 02 Feb 2021 21:54:09 GMT",
=======
        "Date": "Wed, 17 Feb 2021 22:41:52 GMT",
>>>>>>> 1814567d
        "Server": [
          "Windows-Azure-Blob/1.0",
          "Microsoft-HTTPAPI/2.0"
        ],
        "x-ms-client-request-id": "c9a2a5b9-50ed-cc26-1cc2-c2876c4149b9",
<<<<<<< HEAD
        "x-ms-request-id": "ba3ebf9e-201e-009b-34ad-f9be5a000000",
=======
        "x-ms-request-id": "1cfb2741-001e-0035-797e-05134b000000",
>>>>>>> 1814567d
        "x-ms-version": "2020-06-12"
      },
      "ResponseBody": []
    },
    {
      "RequestUri": "https://seannse.blob.core.windows.net/test-filesystem-8d1c19c0-5a29-5fbf-3ea2-995b2780c6c5?restype=container",
      "RequestMethod": "PUT",
      "RequestHeaders": {
        "Accept": "application/xml",
        "Authorization": "Sanitized",
<<<<<<< HEAD
        "traceparent": "00-ca897344b2ed3a41b58655013f8cde01-497e22e9ec28004e-00",
        "User-Agent": [
          "azsdk-net-Storage.Files.DataLake/12.7.0-alpha.20210202.1",
          "(.NET 5.0.2; Microsoft Windows 10.0.19042)"
        ],
        "x-ms-blob-public-access": "container",
        "x-ms-client-request-id": "e297d755-770c-5f03-e543-8a4ab6cba59b",
        "x-ms-date": "Tue, 02 Feb 2021 21:54:09 GMT",
=======
        "traceparent": "00-a037833142a30049bccca062cb9339cf-e653072908baec4c-00",
        "User-Agent": [
          "azsdk-net-Storage.Files.DataLake/12.7.0-alpha.20210217.1",
          "(.NET 5.0.3; Microsoft Windows 10.0.19042)"
        ],
        "x-ms-blob-public-access": "container",
        "x-ms-client-request-id": "e297d755-770c-5f03-e543-8a4ab6cba59b",
        "x-ms-date": "Wed, 17 Feb 2021 22:41:53 GMT",
>>>>>>> 1814567d
        "x-ms-return-client-request-id": "true",
        "x-ms-version": "2020-06-12"
      },
      "RequestBody": null,
      "StatusCode": 201,
      "ResponseHeaders": {
        "Content-Length": "0",
<<<<<<< HEAD
        "Date": "Tue, 02 Feb 2021 21:54:10 GMT",
        "ETag": "\u00220x8D8C7C51280C85A\u0022",
        "Last-Modified": "Tue, 02 Feb 2021 21:54:10 GMT",
=======
        "Date": "Wed, 17 Feb 2021 22:41:52 GMT",
        "ETag": "\u00220x8D8D395394DD06F\u0022",
        "Last-Modified": "Wed, 17 Feb 2021 22:41:53 GMT",
>>>>>>> 1814567d
        "Server": [
          "Windows-Azure-Blob/1.0",
          "Microsoft-HTTPAPI/2.0"
        ],
        "x-ms-client-request-id": "e297d755-770c-5f03-e543-8a4ab6cba59b",
<<<<<<< HEAD
        "x-ms-request-id": "89874961-701e-0072-22ad-f97810000000",
=======
        "x-ms-request-id": "654be51f-601e-0023-7d7e-05e59c000000",
>>>>>>> 1814567d
        "x-ms-version": "2020-06-12"
      },
      "ResponseBody": []
    },
    {
      "RequestUri": "https://seannse.dfs.core.windows.net/test-filesystem-8d1c19c0-5a29-5fbf-3ea2-995b2780c6c5/test-directory-9f04fdfb-96d4-66c0-3c9b-475573028ce5?resource=directory",
      "RequestMethod": "PUT",
      "RequestHeaders": {
        "Accept": "application/json",
        "Authorization": "Sanitized",
<<<<<<< HEAD
        "traceparent": "00-53503e7c8677364fbac07d3cf139abc3-eee2d3e1c6993e4e-00",
        "User-Agent": [
          "azsdk-net-Storage.Files.DataLake/12.7.0-alpha.20210202.1",
          "(.NET 5.0.2; Microsoft Windows 10.0.19042)"
        ],
        "x-ms-client-request-id": "d5c14b2e-3f55-bfb4-1631-a67130aeebe3",
        "x-ms-date": "Tue, 02 Feb 2021 21:54:10 GMT",
=======
        "traceparent": "00-7edf1624e33e644aafb9a5e05ff9b5d8-cadb9fdd15c9094d-00",
        "User-Agent": [
          "azsdk-net-Storage.Files.DataLake/12.7.0-alpha.20210217.1",
          "(.NET 5.0.3; Microsoft Windows 10.0.19042)"
        ],
        "x-ms-client-request-id": "d5c14b2e-3f55-bfb4-1631-a67130aeebe3",
        "x-ms-date": "Wed, 17 Feb 2021 22:41:53 GMT",
>>>>>>> 1814567d
        "x-ms-return-client-request-id": "true",
        "x-ms-version": "2020-06-12"
      },
      "RequestBody": null,
      "StatusCode": 201,
      "ResponseHeaders": {
        "Content-Length": "0",
<<<<<<< HEAD
        "Date": "Tue, 02 Feb 2021 21:54:10 GMT",
        "ETag": "\u00220x8D8C7C512BB766E\u0022",
        "Last-Modified": "Tue, 02 Feb 2021 21:54:10 GMT",
=======
        "Date": "Wed, 17 Feb 2021 22:41:53 GMT",
        "ETag": "\u00220x8D8D395397EF47B\u0022",
        "Last-Modified": "Wed, 17 Feb 2021 22:41:54 GMT",
>>>>>>> 1814567d
        "Server": [
          "Windows-Azure-HDFS/1.0",
          "Microsoft-HTTPAPI/2.0"
        ],
        "x-ms-client-request-id": "d5c14b2e-3f55-bfb4-1631-a67130aeebe3",
<<<<<<< HEAD
        "x-ms-request-id": "95fd74f6-401f-000b-46ad-f98434000000",
=======
        "x-ms-request-id": "8498bfdf-101f-0074-7d7e-054baf000000",
>>>>>>> 1814567d
        "x-ms-version": "2020-06-12"
      },
      "ResponseBody": []
    },
    {
      "RequestUri": "https://seannse.blob.core.windows.net/test-filesystem-8d1c19c0-5a29-5fbf-3ea2-995b2780c6c5/test-directory-9f04fdfb-96d4-66c0-3c9b-475573028ce5?comp=lease",
      "RequestMethod": "PUT",
      "RequestHeaders": {
        "Accept": "application/xml",
        "Authorization": "Sanitized",
<<<<<<< HEAD
        "traceparent": "00-a58f5939293bc748b47349cdd4fef15d-ec81da3c54637d42-00",
        "User-Agent": [
          "azsdk-net-Storage.Files.DataLake/12.7.0-alpha.20210202.1",
          "(.NET 5.0.2; Microsoft Windows 10.0.19042)"
        ],
        "x-ms-client-request-id": "2bffea22-230c-d8b3-99aa-915c6aeef60b",
        "x-ms-date": "Tue, 02 Feb 2021 21:54:10 GMT",
=======
        "traceparent": "00-5faaf38c427a364f847ad591a0d89195-edad82a5da14544c-00",
        "User-Agent": [
          "azsdk-net-Storage.Files.DataLake/12.7.0-alpha.20210217.1",
          "(.NET 5.0.3; Microsoft Windows 10.0.19042)"
        ],
        "x-ms-client-request-id": "2bffea22-230c-d8b3-99aa-915c6aeef60b",
        "x-ms-date": "Wed, 17 Feb 2021 22:41:54 GMT",
>>>>>>> 1814567d
        "x-ms-lease-action": "acquire",
        "x-ms-lease-duration": "15",
        "x-ms-proposed-lease-id": "a686a4b6-55c6-17b2-44f8-d5c5c80b96a9",
        "x-ms-return-client-request-id": "true",
        "x-ms-version": "2020-06-12"
      },
      "RequestBody": null,
      "StatusCode": 201,
      "ResponseHeaders": {
        "Content-Length": "0",
<<<<<<< HEAD
        "Date": "Tue, 02 Feb 2021 21:54:10 GMT",
        "ETag": "\u00220x8D8C7C512BB766E\u0022",
        "Last-Modified": "Tue, 02 Feb 2021 21:54:10 GMT",
=======
        "Date": "Wed, 17 Feb 2021 22:41:53 GMT",
        "ETag": "\u00220x8D8D395397EF47B\u0022",
        "Last-Modified": "Wed, 17 Feb 2021 22:41:54 GMT",
>>>>>>> 1814567d
        "Server": [
          "Windows-Azure-Blob/1.0",
          "Microsoft-HTTPAPI/2.0"
        ],
        "x-ms-client-request-id": "2bffea22-230c-d8b3-99aa-915c6aeef60b",
        "x-ms-lease-id": "a686a4b6-55c6-17b2-44f8-d5c5c80b96a9",
<<<<<<< HEAD
        "x-ms-request-id": "89874b09-701e-0072-32ad-f97810000000",
=======
        "x-ms-request-id": "654be7b3-601e-0023-517e-05e59c000000",
>>>>>>> 1814567d
        "x-ms-version": "2020-06-12"
      },
      "ResponseBody": []
    },
    {
      "RequestUri": "https://seannse.blob.core.windows.net/test-filesystem-8d1c19c0-5a29-5fbf-3ea2-995b2780c6c5/test-directory-9f04fdfb-96d4-66c0-3c9b-475573028ce5?comp=lease",
      "RequestMethod": "PUT",
      "RequestHeaders": {
        "Accept": "application/xml",
        "Authorization": "Sanitized",
<<<<<<< HEAD
        "If-Unmodified-Since": "Mon, 01 Feb 2021 21:54:08 GMT",
        "traceparent": "00-787de602ff15a44690ade4d5f6648eaf-0a8eeb30c8174f44-00",
        "User-Agent": [
          "azsdk-net-Storage.Files.DataLake/12.7.0-alpha.20210202.1",
          "(.NET 5.0.2; Microsoft Windows 10.0.19042)"
        ],
        "x-ms-client-request-id": "dda3b91d-6b0c-ad9d-1a4d-8e952634196d",
        "x-ms-date": "Tue, 02 Feb 2021 21:54:10 GMT",
=======
        "If-Unmodified-Since": "Tue, 16 Feb 2021 22:41:52 GMT",
        "traceparent": "00-d4a0cab21362b04d8ade6899b727e7e2-e037d40b25df2141-00",
        "User-Agent": [
          "azsdk-net-Storage.Files.DataLake/12.7.0-alpha.20210217.1",
          "(.NET 5.0.3; Microsoft Windows 10.0.19042)"
        ],
        "x-ms-client-request-id": "dda3b91d-6b0c-ad9d-1a4d-8e952634196d",
        "x-ms-date": "Wed, 17 Feb 2021 22:41:54 GMT",
>>>>>>> 1814567d
        "x-ms-lease-action": "renew",
        "x-ms-lease-id": "a686a4b6-55c6-17b2-44f8-d5c5c80b96a9",
        "x-ms-return-client-request-id": "true",
        "x-ms-version": "2020-06-12"
      },
      "RequestBody": null,
      "StatusCode": 412,
      "ResponseHeaders": {
        "Content-Length": "252",
        "Content-Type": "application/xml",
<<<<<<< HEAD
        "Date": "Tue, 02 Feb 2021 21:54:10 GMT",
=======
        "Date": "Wed, 17 Feb 2021 22:41:53 GMT",
>>>>>>> 1814567d
        "Server": [
          "Windows-Azure-Blob/1.0",
          "Microsoft-HTTPAPI/2.0"
        ],
        "x-ms-client-request-id": "dda3b91d-6b0c-ad9d-1a4d-8e952634196d",
        "x-ms-error-code": "ConditionNotMet",
<<<<<<< HEAD
        "x-ms-request-id": "89874b7c-701e-0072-1dad-f97810000000",
=======
        "x-ms-request-id": "654be829-601e-0023-3a7e-05e59c000000",
>>>>>>> 1814567d
        "x-ms-version": "2020-06-12"
      },
      "ResponseBody": [
        "\uFEFF\u003C?xml version=\u00221.0\u0022 encoding=\u0022utf-8\u0022?\u003E\u003CError\u003E\u003CCode\u003EConditionNotMet\u003C/Code\u003E\u003CMessage\u003EThe condition specified using HTTP conditional header(s) is not met.\n",
<<<<<<< HEAD
        "RequestId:89874b7c-701e-0072-1dad-f97810000000\n",
        "Time:2021-02-02T21:54:11.1553769Z\u003C/Message\u003E\u003C/Error\u003E"
=======
        "RequestId:654be829-601e-0023-3a7e-05e59c000000\n",
        "Time:2021-02-17T22:41:54.2877488Z\u003C/Message\u003E\u003C/Error\u003E"
>>>>>>> 1814567d
      ]
    },
    {
      "RequestUri": "https://seannse.blob.core.windows.net/test-filesystem-8d1c19c0-5a29-5fbf-3ea2-995b2780c6c5?restype=container",
      "RequestMethod": "DELETE",
      "RequestHeaders": {
        "Accept": "application/xml",
        "Authorization": "Sanitized",
<<<<<<< HEAD
        "traceparent": "00-f593b2199cc98f4fbf56dbf5cf46614c-66549cbe3ff88647-00",
        "User-Agent": [
          "azsdk-net-Storage.Files.DataLake/12.7.0-alpha.20210202.1",
          "(.NET 5.0.2; Microsoft Windows 10.0.19042)"
        ],
        "x-ms-client-request-id": "b13e94d2-194b-30fe-5ff2-4839350cd8e0",
        "x-ms-date": "Tue, 02 Feb 2021 21:54:10 GMT",
=======
        "traceparent": "00-e528343d1ba4404588d1e46a98d80429-eb2d05b01b335644-00",
        "User-Agent": [
          "azsdk-net-Storage.Files.DataLake/12.7.0-alpha.20210217.1",
          "(.NET 5.0.3; Microsoft Windows 10.0.19042)"
        ],
        "x-ms-client-request-id": "b13e94d2-194b-30fe-5ff2-4839350cd8e0",
        "x-ms-date": "Wed, 17 Feb 2021 22:41:54 GMT",
>>>>>>> 1814567d
        "x-ms-return-client-request-id": "true",
        "x-ms-version": "2020-06-12"
      },
      "RequestBody": null,
      "StatusCode": 202,
      "ResponseHeaders": {
        "Content-Length": "0",
<<<<<<< HEAD
        "Date": "Tue, 02 Feb 2021 21:54:10 GMT",
=======
        "Date": "Wed, 17 Feb 2021 22:41:53 GMT",
>>>>>>> 1814567d
        "Server": [
          "Windows-Azure-Blob/1.0",
          "Microsoft-HTTPAPI/2.0"
        ],
        "x-ms-client-request-id": "b13e94d2-194b-30fe-5ff2-4839350cd8e0",
<<<<<<< HEAD
        "x-ms-request-id": "89874bd4-701e-0072-71ad-f97810000000",
=======
        "x-ms-request-id": "654be8ad-601e-0023-327e-05e59c000000",
>>>>>>> 1814567d
        "x-ms-version": "2020-06-12"
      },
      "ResponseBody": []
    },
    {
      "RequestUri": "https://seannse.blob.core.windows.net/test-filesystem-ed31dde8-96df-a654-2444-960b5492d4e7?restype=container",
      "RequestMethod": "PUT",
      "RequestHeaders": {
        "Accept": "application/xml",
        "Authorization": "Sanitized",
<<<<<<< HEAD
        "traceparent": "00-b5619b3214059b43903f9aeb51542eb1-3c94bb5b50a0d047-00",
        "User-Agent": [
          "azsdk-net-Storage.Files.DataLake/12.7.0-alpha.20210202.1",
          "(.NET 5.0.2; Microsoft Windows 10.0.19042)"
        ],
        "x-ms-blob-public-access": "container",
        "x-ms-client-request-id": "fb223628-cf01-3bbe-3f98-8c0783f3dbcc",
        "x-ms-date": "Tue, 02 Feb 2021 21:54:10 GMT",
=======
        "traceparent": "00-f3619d711c1d1e4d95a16b2db0663a45-1ef0f8c53dca0942-00",
        "User-Agent": [
          "azsdk-net-Storage.Files.DataLake/12.7.0-alpha.20210217.1",
          "(.NET 5.0.3; Microsoft Windows 10.0.19042)"
        ],
        "x-ms-blob-public-access": "container",
        "x-ms-client-request-id": "fb223628-cf01-3bbe-3f98-8c0783f3dbcc",
        "x-ms-date": "Wed, 17 Feb 2021 22:41:54 GMT",
>>>>>>> 1814567d
        "x-ms-return-client-request-id": "true",
        "x-ms-version": "2020-06-12"
      },
      "RequestBody": null,
      "StatusCode": 201,
      "ResponseHeaders": {
        "Content-Length": "0",
<<<<<<< HEAD
        "Date": "Tue, 02 Feb 2021 21:54:10 GMT",
        "ETag": "\u00220x8D8C7C513200E68\u0022",
        "Last-Modified": "Tue, 02 Feb 2021 21:54:11 GMT",
=======
        "Date": "Wed, 17 Feb 2021 22:41:54 GMT",
        "ETag": "\u00220x8D8D39539DC5790\u0022",
        "Last-Modified": "Wed, 17 Feb 2021 22:41:54 GMT",
>>>>>>> 1814567d
        "Server": [
          "Windows-Azure-Blob/1.0",
          "Microsoft-HTTPAPI/2.0"
        ],
        "x-ms-client-request-id": "fb223628-cf01-3bbe-3f98-8c0783f3dbcc",
<<<<<<< HEAD
        "x-ms-request-id": "111c28f1-601e-001c-39ad-f92d3f000000",
=======
        "x-ms-request-id": "1795e96f-901e-006a-627e-05a777000000",
>>>>>>> 1814567d
        "x-ms-version": "2020-06-12"
      },
      "ResponseBody": []
    },
    {
      "RequestUri": "https://seannse.dfs.core.windows.net/test-filesystem-ed31dde8-96df-a654-2444-960b5492d4e7/test-directory-45a8611e-4649-7fea-bbfb-bef3b49f77c9?resource=directory",
      "RequestMethod": "PUT",
      "RequestHeaders": {
        "Accept": "application/json",
        "Authorization": "Sanitized",
<<<<<<< HEAD
        "traceparent": "00-78514f0f2014e44dbca1c1c11825cece-2df511e6e39cc54f-00",
        "User-Agent": [
          "azsdk-net-Storage.Files.DataLake/12.7.0-alpha.20210202.1",
          "(.NET 5.0.2; Microsoft Windows 10.0.19042)"
        ],
        "x-ms-client-request-id": "cd961510-e3b3-e1f1-4ca2-400511cb87a0",
        "x-ms-date": "Tue, 02 Feb 2021 21:54:11 GMT",
=======
        "traceparent": "00-c2a96a174e25e245a86f7e44b1d7326e-a5f244b51e6e714d-00",
        "User-Agent": [
          "azsdk-net-Storage.Files.DataLake/12.7.0-alpha.20210217.1",
          "(.NET 5.0.3; Microsoft Windows 10.0.19042)"
        ],
        "x-ms-client-request-id": "cd961510-e3b3-e1f1-4ca2-400511cb87a0",
        "x-ms-date": "Wed, 17 Feb 2021 22:41:54 GMT",
>>>>>>> 1814567d
        "x-ms-return-client-request-id": "true",
        "x-ms-version": "2020-06-12"
      },
      "RequestBody": null,
      "StatusCode": 201,
      "ResponseHeaders": {
        "Content-Length": "0",
<<<<<<< HEAD
        "Date": "Tue, 02 Feb 2021 21:54:11 GMT",
        "ETag": "\u00220x8D8C7C5135D0932\u0022",
        "Last-Modified": "Tue, 02 Feb 2021 21:54:12 GMT",
=======
        "Date": "Wed, 17 Feb 2021 22:41:55 GMT",
        "ETag": "\u00220x8D8D3953A1034FA\u0022",
        "Last-Modified": "Wed, 17 Feb 2021 22:41:55 GMT",
>>>>>>> 1814567d
        "Server": [
          "Windows-Azure-HDFS/1.0",
          "Microsoft-HTTPAPI/2.0"
        ],
        "x-ms-client-request-id": "cd961510-e3b3-e1f1-4ca2-400511cb87a0",
<<<<<<< HEAD
        "x-ms-request-id": "3b0d041d-e01f-005f-0fad-f9cb63000000",
=======
        "x-ms-request-id": "deaaf160-801f-0066-527e-05307f000000",
>>>>>>> 1814567d
        "x-ms-version": "2020-06-12"
      },
      "ResponseBody": []
    },
    {
      "RequestUri": "https://seannse.blob.core.windows.net/test-filesystem-ed31dde8-96df-a654-2444-960b5492d4e7/test-directory-45a8611e-4649-7fea-bbfb-bef3b49f77c9?comp=lease",
      "RequestMethod": "PUT",
      "RequestHeaders": {
        "Accept": "application/xml",
        "Authorization": "Sanitized",
<<<<<<< HEAD
        "traceparent": "00-af2e4e0df0a65e42b406da4f64937e65-0cb2026f031a4646-00",
        "User-Agent": [
          "azsdk-net-Storage.Files.DataLake/12.7.0-alpha.20210202.1",
          "(.NET 5.0.2; Microsoft Windows 10.0.19042)"
        ],
        "x-ms-client-request-id": "193cb100-8a2e-522d-b950-53ccd031ecbe",
        "x-ms-date": "Tue, 02 Feb 2021 21:54:11 GMT",
=======
        "traceparent": "00-3ab269978c5599429f50ccd4db4b0751-9927b379d303054e-00",
        "User-Agent": [
          "azsdk-net-Storage.Files.DataLake/12.7.0-alpha.20210217.1",
          "(.NET 5.0.3; Microsoft Windows 10.0.19042)"
        ],
        "x-ms-client-request-id": "193cb100-8a2e-522d-b950-53ccd031ecbe",
        "x-ms-date": "Wed, 17 Feb 2021 22:41:55 GMT",
>>>>>>> 1814567d
        "x-ms-lease-action": "acquire",
        "x-ms-lease-duration": "15",
        "x-ms-proposed-lease-id": "27ebc321-bd0f-465c-7ae6-13c0f58da3a1",
        "x-ms-return-client-request-id": "true",
        "x-ms-version": "2020-06-12"
      },
      "RequestBody": null,
      "StatusCode": 201,
      "ResponseHeaders": {
        "Content-Length": "0",
<<<<<<< HEAD
        "Date": "Tue, 02 Feb 2021 21:54:11 GMT",
        "ETag": "\u00220x8D8C7C5135D0932\u0022",
        "Last-Modified": "Tue, 02 Feb 2021 21:54:12 GMT",
=======
        "Date": "Wed, 17 Feb 2021 22:41:55 GMT",
        "ETag": "\u00220x8D8D3953A1034FA\u0022",
        "Last-Modified": "Wed, 17 Feb 2021 22:41:55 GMT",
>>>>>>> 1814567d
        "Server": [
          "Windows-Azure-Blob/1.0",
          "Microsoft-HTTPAPI/2.0"
        ],
        "x-ms-client-request-id": "193cb100-8a2e-522d-b950-53ccd031ecbe",
        "x-ms-lease-id": "27ebc321-bd0f-465c-7ae6-13c0f58da3a1",
<<<<<<< HEAD
        "x-ms-request-id": "111c29f3-601e-001c-1ead-f92d3f000000",
=======
        "x-ms-request-id": "1795ea6f-901e-006a-3d7e-05a777000000",
>>>>>>> 1814567d
        "x-ms-version": "2020-06-12"
      },
      "ResponseBody": []
    },
    {
      "RequestUri": "https://seannse.blob.core.windows.net/test-filesystem-ed31dde8-96df-a654-2444-960b5492d4e7/test-directory-45a8611e-4649-7fea-bbfb-bef3b49f77c9?comp=lease",
      "RequestMethod": "PUT",
      "RequestHeaders": {
        "Accept": "application/xml",
        "Authorization": "Sanitized",
        "If-Match": "\u0022garbage\u0022",
<<<<<<< HEAD
        "traceparent": "00-775cc3a7141df742aabca744643a6abc-5908e92ad111924a-00",
        "User-Agent": [
          "azsdk-net-Storage.Files.DataLake/12.7.0-alpha.20210202.1",
          "(.NET 5.0.2; Microsoft Windows 10.0.19042)"
        ],
        "x-ms-client-request-id": "43bfac35-8a51-be73-5490-e5b956496738",
        "x-ms-date": "Tue, 02 Feb 2021 21:54:11 GMT",
=======
        "traceparent": "00-fb5c9715752a544eb1fdeedb5b412bbd-8246a7ba4202364a-00",
        "User-Agent": [
          "azsdk-net-Storage.Files.DataLake/12.7.0-alpha.20210217.1",
          "(.NET 5.0.3; Microsoft Windows 10.0.19042)"
        ],
        "x-ms-client-request-id": "43bfac35-8a51-be73-5490-e5b956496738",
        "x-ms-date": "Wed, 17 Feb 2021 22:41:55 GMT",
>>>>>>> 1814567d
        "x-ms-lease-action": "renew",
        "x-ms-lease-id": "27ebc321-bd0f-465c-7ae6-13c0f58da3a1",
        "x-ms-return-client-request-id": "true",
        "x-ms-version": "2020-06-12"
      },
      "RequestBody": null,
      "StatusCode": 412,
      "ResponseHeaders": {
        "Content-Length": "252",
        "Content-Type": "application/xml",
<<<<<<< HEAD
        "Date": "Tue, 02 Feb 2021 21:54:11 GMT",
=======
        "Date": "Wed, 17 Feb 2021 22:41:55 GMT",
>>>>>>> 1814567d
        "Server": [
          "Windows-Azure-Blob/1.0",
          "Microsoft-HTTPAPI/2.0"
        ],
        "x-ms-client-request-id": "43bfac35-8a51-be73-5490-e5b956496738",
        "x-ms-error-code": "ConditionNotMet",
<<<<<<< HEAD
        "x-ms-request-id": "111c2a22-601e-001c-47ad-f92d3f000000",
=======
        "x-ms-request-id": "1795ea9d-901e-006a-687e-05a777000000",
>>>>>>> 1814567d
        "x-ms-version": "2020-06-12"
      },
      "ResponseBody": [
        "\uFEFF\u003C?xml version=\u00221.0\u0022 encoding=\u0022utf-8\u0022?\u003E\u003CError\u003E\u003CCode\u003EConditionNotMet\u003C/Code\u003E\u003CMessage\u003EThe condition specified using HTTP conditional header(s) is not met.\n",
<<<<<<< HEAD
        "RequestId:111c2a22-601e-001c-47ad-f92d3f000000\n",
        "Time:2021-02-02T21:54:12.2102041Z\u003C/Message\u003E\u003C/Error\u003E"
=======
        "RequestId:1795ea9d-901e-006a-687e-05a777000000\n",
        "Time:2021-02-17T22:41:55.2488464Z\u003C/Message\u003E\u003C/Error\u003E"
>>>>>>> 1814567d
      ]
    },
    {
      "RequestUri": "https://seannse.blob.core.windows.net/test-filesystem-ed31dde8-96df-a654-2444-960b5492d4e7?restype=container",
      "RequestMethod": "DELETE",
      "RequestHeaders": {
        "Accept": "application/xml",
        "Authorization": "Sanitized",
<<<<<<< HEAD
        "traceparent": "00-9f906bde2ab1eb4695e42986e628ff9e-b9e51e9538023b43-00",
        "User-Agent": [
          "azsdk-net-Storage.Files.DataLake/12.7.0-alpha.20210202.1",
          "(.NET 5.0.2; Microsoft Windows 10.0.19042)"
        ],
        "x-ms-client-request-id": "2397baa2-a871-756d-2afe-3b5703dd2163",
        "x-ms-date": "Tue, 02 Feb 2021 21:54:11 GMT",
=======
        "traceparent": "00-8670e9d1ee06fc44a299937a27d00e72-40662be6584ecb49-00",
        "User-Agent": [
          "azsdk-net-Storage.Files.DataLake/12.7.0-alpha.20210217.1",
          "(.NET 5.0.3; Microsoft Windows 10.0.19042)"
        ],
        "x-ms-client-request-id": "2397baa2-a871-756d-2afe-3b5703dd2163",
        "x-ms-date": "Wed, 17 Feb 2021 22:41:55 GMT",
>>>>>>> 1814567d
        "x-ms-return-client-request-id": "true",
        "x-ms-version": "2020-06-12"
      },
      "RequestBody": null,
      "StatusCode": 202,
      "ResponseHeaders": {
        "Content-Length": "0",
<<<<<<< HEAD
        "Date": "Tue, 02 Feb 2021 21:54:11 GMT",
=======
        "Date": "Wed, 17 Feb 2021 22:41:55 GMT",
>>>>>>> 1814567d
        "Server": [
          "Windows-Azure-Blob/1.0",
          "Microsoft-HTTPAPI/2.0"
        ],
        "x-ms-client-request-id": "2397baa2-a871-756d-2afe-3b5703dd2163",
<<<<<<< HEAD
        "x-ms-request-id": "111c2a4d-601e-001c-6fad-f92d3f000000",
=======
        "x-ms-request-id": "1795eacd-901e-006a-167e-05a777000000",
>>>>>>> 1814567d
        "x-ms-version": "2020-06-12"
      },
      "ResponseBody": []
    },
    {
      "RequestUri": "https://seannse.blob.core.windows.net/test-filesystem-d9f7864b-b4c0-1473-2da7-288c1ef8f134?restype=container",
      "RequestMethod": "PUT",
      "RequestHeaders": {
        "Accept": "application/xml",
        "Authorization": "Sanitized",
<<<<<<< HEAD
        "traceparent": "00-197c2c1d17376143a8c2381e121e6709-2767d887158d054c-00",
        "User-Agent": [
          "azsdk-net-Storage.Files.DataLake/12.7.0-alpha.20210202.1",
          "(.NET 5.0.2; Microsoft Windows 10.0.19042)"
        ],
        "x-ms-blob-public-access": "container",
        "x-ms-client-request-id": "462f08a3-8d28-ed69-4683-f5c97fe15732",
        "x-ms-date": "Tue, 02 Feb 2021 21:54:11 GMT",
=======
        "traceparent": "00-2184ee5d7a7bbf498a5791d482bcff53-00f4c3f6cf6b694b-00",
        "User-Agent": [
          "azsdk-net-Storage.Files.DataLake/12.7.0-alpha.20210217.1",
          "(.NET 5.0.3; Microsoft Windows 10.0.19042)"
        ],
        "x-ms-blob-public-access": "container",
        "x-ms-client-request-id": "462f08a3-8d28-ed69-4683-f5c97fe15732",
        "x-ms-date": "Wed, 17 Feb 2021 22:41:55 GMT",
>>>>>>> 1814567d
        "x-ms-return-client-request-id": "true",
        "x-ms-version": "2020-06-12"
      },
      "RequestBody": null,
      "StatusCode": 201,
      "ResponseHeaders": {
        "Content-Length": "0",
<<<<<<< HEAD
        "Date": "Tue, 02 Feb 2021 21:54:12 GMT",
        "ETag": "\u00220x8D8C7C513C23768\u0022",
        "Last-Modified": "Tue, 02 Feb 2021 21:54:12 GMT",
=======
        "Date": "Wed, 17 Feb 2021 22:41:54 GMT",
        "ETag": "\u00220x8D8D3953A662E71\u0022",
        "Last-Modified": "Wed, 17 Feb 2021 22:41:55 GMT",
>>>>>>> 1814567d
        "Server": [
          "Windows-Azure-Blob/1.0",
          "Microsoft-HTTPAPI/2.0"
        ],
        "x-ms-client-request-id": "462f08a3-8d28-ed69-4683-f5c97fe15732",
<<<<<<< HEAD
        "x-ms-request-id": "0e3bf248-a01e-0095-58ad-f997ea000000",
=======
        "x-ms-request-id": "fddd997d-d01e-00b0-317e-053e96000000",
>>>>>>> 1814567d
        "x-ms-version": "2020-06-12"
      },
      "ResponseBody": []
    },
    {
      "RequestUri": "https://seannse.dfs.core.windows.net/test-filesystem-d9f7864b-b4c0-1473-2da7-288c1ef8f134/test-directory-482c060c-85c6-07b1-bf8a-3468e44c2e06?resource=directory",
      "RequestMethod": "PUT",
      "RequestHeaders": {
        "Accept": "application/json",
        "Authorization": "Sanitized",
<<<<<<< HEAD
        "traceparent": "00-a31ca925bd951d47b1f9f834e2da8806-4e7498786705b841-00",
        "User-Agent": [
          "azsdk-net-Storage.Files.DataLake/12.7.0-alpha.20210202.1",
          "(.NET 5.0.2; Microsoft Windows 10.0.19042)"
        ],
        "x-ms-client-request-id": "df1a9d01-ccfa-1d76-5727-869e580109f9",
        "x-ms-date": "Tue, 02 Feb 2021 21:54:12 GMT",
=======
        "traceparent": "00-4b4bb66aec014c44975a55e7c471de77-e86d39ba434df34d-00",
        "User-Agent": [
          "azsdk-net-Storage.Files.DataLake/12.7.0-alpha.20210217.1",
          "(.NET 5.0.3; Microsoft Windows 10.0.19042)"
        ],
        "x-ms-client-request-id": "df1a9d01-ccfa-1d76-5727-869e580109f9",
        "x-ms-date": "Wed, 17 Feb 2021 22:41:55 GMT",
>>>>>>> 1814567d
        "x-ms-return-client-request-id": "true",
        "x-ms-version": "2020-06-12"
      },
      "RequestBody": null,
      "StatusCode": 201,
      "ResponseHeaders": {
        "Content-Length": "0",
<<<<<<< HEAD
        "Date": "Tue, 02 Feb 2021 21:54:12 GMT",
        "ETag": "\u00220x8D8C7C513FDC1FA\u0022",
        "Last-Modified": "Tue, 02 Feb 2021 21:54:13 GMT",
=======
        "Date": "Wed, 17 Feb 2021 22:41:55 GMT",
        "ETag": "\u00220x8D8D3953AA0FFFC\u0022",
        "Last-Modified": "Wed, 17 Feb 2021 22:41:56 GMT",
>>>>>>> 1814567d
        "Server": [
          "Windows-Azure-HDFS/1.0",
          "Microsoft-HTTPAPI/2.0"
        ],
        "x-ms-client-request-id": "df1a9d01-ccfa-1d76-5727-869e580109f9",
<<<<<<< HEAD
        "x-ms-request-id": "53a788ab-901f-0055-4ead-f96fd4000000",
=======
        "x-ms-request-id": "6cb75d80-a01f-0071-427e-059974000000",
>>>>>>> 1814567d
        "x-ms-version": "2020-06-12"
      },
      "ResponseBody": []
    },
    {
      "RequestUri": "https://seannse.blob.core.windows.net/test-filesystem-d9f7864b-b4c0-1473-2da7-288c1ef8f134/test-directory-482c060c-85c6-07b1-bf8a-3468e44c2e06",
      "RequestMethod": "HEAD",
      "RequestHeaders": {
        "Accept": "application/xml",
        "Authorization": "Sanitized",
        "User-Agent": [
<<<<<<< HEAD
          "azsdk-net-Storage.Files.DataLake/12.7.0-alpha.20210202.1",
          "(.NET 5.0.2; Microsoft Windows 10.0.19042)"
        ],
        "x-ms-client-request-id": "5ed85c1f-59c6-bfcc-34ba-e46ad5d8eed3",
        "x-ms-date": "Tue, 02 Feb 2021 21:54:12 GMT",
=======
          "azsdk-net-Storage.Files.DataLake/12.7.0-alpha.20210217.1",
          "(.NET 5.0.3; Microsoft Windows 10.0.19042)"
        ],
        "x-ms-client-request-id": "5ed85c1f-59c6-bfcc-34ba-e46ad5d8eed3",
        "x-ms-date": "Wed, 17 Feb 2021 22:41:56 GMT",
>>>>>>> 1814567d
        "x-ms-return-client-request-id": "true",
        "x-ms-version": "2020-06-12"
      },
      "RequestBody": null,
      "StatusCode": 200,
      "ResponseHeaders": {
        "Accept-Ranges": "bytes",
        "Content-Length": "0",
        "Content-Type": "application/octet-stream",
<<<<<<< HEAD
        "Date": "Tue, 02 Feb 2021 21:54:13 GMT",
        "ETag": "\u00220x8D8C7C513FDC1FA\u0022",
        "Last-Modified": "Tue, 02 Feb 2021 21:54:13 GMT",
=======
        "Date": "Wed, 17 Feb 2021 22:41:55 GMT",
        "ETag": "\u00220x8D8D3953AA0FFFC\u0022",
        "Last-Modified": "Wed, 17 Feb 2021 22:41:56 GMT",
>>>>>>> 1814567d
        "Server": [
          "Windows-Azure-Blob/1.0",
          "Microsoft-HTTPAPI/2.0"
        ],
        "x-ms-access-tier": "Hot",
        "x-ms-access-tier-inferred": "true",
        "x-ms-blob-type": "BlockBlob",
        "x-ms-client-request-id": "5ed85c1f-59c6-bfcc-34ba-e46ad5d8eed3",
<<<<<<< HEAD
        "x-ms-creation-time": "Tue, 02 Feb 2021 21:54:13 GMT",
=======
        "x-ms-creation-time": "Wed, 17 Feb 2021 22:41:56 GMT",
>>>>>>> 1814567d
        "x-ms-group": "$superuser",
        "x-ms-lease-state": "available",
        "x-ms-lease-status": "unlocked",
        "x-ms-meta-hdi_isfolder": "true",
        "x-ms-owner": "$superuser",
        "x-ms-permissions": "rwxr-x---",
<<<<<<< HEAD
        "x-ms-request-id": "0e3bf34e-a01e-0095-45ad-f997ea000000",
=======
        "x-ms-request-id": "fddd9a77-d01e-00b0-117e-053e96000000",
>>>>>>> 1814567d
        "x-ms-server-encrypted": "true",
        "x-ms-version": "2020-06-12"
      },
      "ResponseBody": []
    },
    {
      "RequestUri": "https://seannse.blob.core.windows.net/test-filesystem-d9f7864b-b4c0-1473-2da7-288c1ef8f134/test-directory-482c060c-85c6-07b1-bf8a-3468e44c2e06?comp=lease",
      "RequestMethod": "PUT",
      "RequestHeaders": {
        "Accept": "application/xml",
        "Authorization": "Sanitized",
<<<<<<< HEAD
        "traceparent": "00-140aaf47dc6db143a878c9843bfa7faf-ed5c4b8284becf43-00",
        "User-Agent": [
          "azsdk-net-Storage.Files.DataLake/12.7.0-alpha.20210202.1",
          "(.NET 5.0.2; Microsoft Windows 10.0.19042)"
        ],
        "x-ms-client-request-id": "d37da64b-5aaa-42fb-a4a6-137869a0f19d",
        "x-ms-date": "Tue, 02 Feb 2021 21:54:12 GMT",
=======
        "traceparent": "00-efbd5e541feacc4a9deae551f7c291ba-802ce69e60b85248-00",
        "User-Agent": [
          "azsdk-net-Storage.Files.DataLake/12.7.0-alpha.20210217.1",
          "(.NET 5.0.3; Microsoft Windows 10.0.19042)"
        ],
        "x-ms-client-request-id": "d37da64b-5aaa-42fb-a4a6-137869a0f19d",
        "x-ms-date": "Wed, 17 Feb 2021 22:41:56 GMT",
>>>>>>> 1814567d
        "x-ms-lease-action": "acquire",
        "x-ms-lease-duration": "15",
        "x-ms-proposed-lease-id": "9336ef55-41f7-6068-fa8f-f69d2f83b9c2",
        "x-ms-return-client-request-id": "true",
        "x-ms-version": "2020-06-12"
      },
      "RequestBody": null,
      "StatusCode": 201,
      "ResponseHeaders": {
        "Content-Length": "0",
<<<<<<< HEAD
        "Date": "Tue, 02 Feb 2021 21:54:13 GMT",
        "ETag": "\u00220x8D8C7C513FDC1FA\u0022",
        "Last-Modified": "Tue, 02 Feb 2021 21:54:13 GMT",
=======
        "Date": "Wed, 17 Feb 2021 22:41:55 GMT",
        "ETag": "\u00220x8D8D3953AA0FFFC\u0022",
        "Last-Modified": "Wed, 17 Feb 2021 22:41:56 GMT",
>>>>>>> 1814567d
        "Server": [
          "Windows-Azure-Blob/1.0",
          "Microsoft-HTTPAPI/2.0"
        ],
        "x-ms-client-request-id": "d37da64b-5aaa-42fb-a4a6-137869a0f19d",
        "x-ms-lease-id": "9336ef55-41f7-6068-fa8f-f69d2f83b9c2",
<<<<<<< HEAD
        "x-ms-request-id": "0e3bf38c-a01e-0095-7ead-f997ea000000",
=======
        "x-ms-request-id": "fddd9aa1-d01e-00b0-3a7e-053e96000000",
>>>>>>> 1814567d
        "x-ms-version": "2020-06-12"
      },
      "ResponseBody": []
    },
    {
      "RequestUri": "https://seannse.blob.core.windows.net/test-filesystem-d9f7864b-b4c0-1473-2da7-288c1ef8f134/test-directory-482c060c-85c6-07b1-bf8a-3468e44c2e06?comp=lease",
      "RequestMethod": "PUT",
      "RequestHeaders": {
        "Accept": "application/xml",
        "Authorization": "Sanitized",
<<<<<<< HEAD
        "If-None-Match": "\u00220x8D8C7C513FDC1FA\u0022",
        "traceparent": "00-ef395c555797db4ba33ee9f3589d29c5-7ccb8ac6ded2a447-00",
        "User-Agent": [
          "azsdk-net-Storage.Files.DataLake/12.7.0-alpha.20210202.1",
          "(.NET 5.0.2; Microsoft Windows 10.0.19042)"
        ],
        "x-ms-client-request-id": "2f1f587d-1a5b-1328-c9be-44f4ae4f9c42",
        "x-ms-date": "Tue, 02 Feb 2021 21:54:12 GMT",
=======
        "If-None-Match": "0x8D8D3953AA0FFFC",
        "traceparent": "00-c98f83e3a5671142a96f3bab1572ff68-4059235026864e4b-00",
        "User-Agent": [
          "azsdk-net-Storage.Files.DataLake/12.7.0-alpha.20210217.1",
          "(.NET 5.0.3; Microsoft Windows 10.0.19042)"
        ],
        "x-ms-client-request-id": "2f1f587d-1a5b-1328-c9be-44f4ae4f9c42",
        "x-ms-date": "Wed, 17 Feb 2021 22:41:56 GMT",
>>>>>>> 1814567d
        "x-ms-lease-action": "renew",
        "x-ms-lease-id": "9336ef55-41f7-6068-fa8f-f69d2f83b9c2",
        "x-ms-return-client-request-id": "true",
        "x-ms-version": "2020-06-12"
      },
      "RequestBody": null,
      "StatusCode": 412,
      "ResponseHeaders": {
        "Content-Length": "252",
        "Content-Type": "application/xml",
<<<<<<< HEAD
        "Date": "Tue, 02 Feb 2021 21:54:13 GMT",
=======
        "Date": "Wed, 17 Feb 2021 22:41:55 GMT",
>>>>>>> 1814567d
        "Server": [
          "Windows-Azure-Blob/1.0",
          "Microsoft-HTTPAPI/2.0"
        ],
        "x-ms-client-request-id": "2f1f587d-1a5b-1328-c9be-44f4ae4f9c42",
        "x-ms-error-code": "ConditionNotMet",
<<<<<<< HEAD
        "x-ms-request-id": "0e3bf3c6-a01e-0095-35ad-f997ea000000",
=======
        "x-ms-request-id": "fddd9adc-d01e-00b0-6e7e-053e96000000",
>>>>>>> 1814567d
        "x-ms-version": "2020-06-12"
      },
      "ResponseBody": [
        "\uFEFF\u003C?xml version=\u00221.0\u0022 encoding=\u0022utf-8\u0022?\u003E\u003CError\u003E\u003CCode\u003EConditionNotMet\u003C/Code\u003E\u003CMessage\u003EThe condition specified using HTTP conditional header(s) is not met.\n",
<<<<<<< HEAD
        "RequestId:0e3bf3c6-a01e-0095-35ad-f997ea000000\n",
        "Time:2021-02-02T21:54:13.3640197Z\u003C/Message\u003E\u003C/Error\u003E"
=======
        "RequestId:fddd9adc-d01e-00b0-6e7e-053e96000000\n",
        "Time:2021-02-17T22:41:56.2542740Z\u003C/Message\u003E\u003C/Error\u003E"
>>>>>>> 1814567d
      ]
    },
    {
      "RequestUri": "https://seannse.blob.core.windows.net/test-filesystem-d9f7864b-b4c0-1473-2da7-288c1ef8f134?restype=container",
      "RequestMethod": "DELETE",
      "RequestHeaders": {
        "Accept": "application/xml",
        "Authorization": "Sanitized",
<<<<<<< HEAD
        "traceparent": "00-457fc1f5ade8a74582361364a53b1b8a-2603b5e2bc78354c-00",
        "User-Agent": [
          "azsdk-net-Storage.Files.DataLake/12.7.0-alpha.20210202.1",
          "(.NET 5.0.2; Microsoft Windows 10.0.19042)"
        ],
        "x-ms-client-request-id": "11faa56a-c281-c242-c220-96ae16c1af45",
        "x-ms-date": "Tue, 02 Feb 2021 21:54:12 GMT",
=======
        "traceparent": "00-0c4c1b362fb6d34a91c2c534a781091d-2bedc2366d90a248-00",
        "User-Agent": [
          "azsdk-net-Storage.Files.DataLake/12.7.0-alpha.20210217.1",
          "(.NET 5.0.3; Microsoft Windows 10.0.19042)"
        ],
        "x-ms-client-request-id": "11faa56a-c281-c242-c220-96ae16c1af45",
        "x-ms-date": "Wed, 17 Feb 2021 22:41:56 GMT",
>>>>>>> 1814567d
        "x-ms-return-client-request-id": "true",
        "x-ms-version": "2020-06-12"
      },
      "RequestBody": null,
      "StatusCode": 202,
      "ResponseHeaders": {
        "Content-Length": "0",
<<<<<<< HEAD
        "Date": "Tue, 02 Feb 2021 21:54:13 GMT",
=======
        "Date": "Wed, 17 Feb 2021 22:41:55 GMT",
>>>>>>> 1814567d
        "Server": [
          "Windows-Azure-Blob/1.0",
          "Microsoft-HTTPAPI/2.0"
        ],
        "x-ms-client-request-id": "11faa56a-c281-c242-c220-96ae16c1af45",
<<<<<<< HEAD
        "x-ms-request-id": "0e3bf410-a01e-0095-79ad-f997ea000000",
=======
        "x-ms-request-id": "fddd9b12-d01e-00b0-1c7e-053e96000000",
>>>>>>> 1814567d
        "x-ms-version": "2020-06-12"
      },
      "ResponseBody": []
    }
  ],
  "Variables": {
<<<<<<< HEAD
    "DateTimeOffsetNow": "2021-02-02T15:54:08.6269095-06:00",
=======
    "DateTimeOffsetNow": "2021-02-17T16:41:52.6826899-06:00",
>>>>>>> 1814567d
    "RandomSeed": "1307725445",
    "Storage_TestConfigHierarchicalNamespace": "NamespaceTenant\nseannse\nU2FuaXRpemVk\nhttps://seannse.blob.core.windows.net\nhttps://seannse.file.core.windows.net\nhttps://seannse.queue.core.windows.net\nhttps://seannse.table.core.windows.net\n\n\n\n\nhttps://seannse-secondary.blob.core.windows.net\nhttps://seannse-secondary.file.core.windows.net\nhttps://seannse-secondary.queue.core.windows.net\nhttps://seannse-secondary.table.core.windows.net\n68390a19-a643-458b-b726-408abf67b4fc\nSanitized\n72f988bf-86f1-41af-91ab-2d7cd011db47\nhttps://login.microsoftonline.com/\nCloud\nBlobEndpoint=https://seannse.blob.core.windows.net/;QueueEndpoint=https://seannse.queue.core.windows.net/;FileEndpoint=https://seannse.file.core.windows.net/;BlobSecondaryEndpoint=https://seannse-secondary.blob.core.windows.net/;QueueSecondaryEndpoint=https://seannse-secondary.queue.core.windows.net/;FileSecondaryEndpoint=https://seannse-secondary.file.core.windows.net/;AccountName=seannse;AccountKey=Sanitized\n"
  }
}<|MERGE_RESOLUTION|>--- conflicted
+++ resolved
@@ -1,197 +1,125 @@
 {
   "Entries": [
     {
-      "RequestUri": "https://seannse.blob.core.windows.net/test-filesystem-5d246cfe-f80a-0288-0696-4b96ac755a5f?restype=container",
-      "RequestMethod": "PUT",
-      "RequestHeaders": {
-        "Accept": "application/xml",
-        "Authorization": "Sanitized",
-<<<<<<< HEAD
-        "traceparent": "00-a379278440e0694c898f2cb367c5752d-74977f43a02fa54c-00",
-        "User-Agent": [
-          "azsdk-net-Storage.Files.DataLake/12.7.0-alpha.20210202.1",
-          "(.NET 5.0.2; Microsoft Windows 10.0.19042)"
+      "RequestUri": "https://seannse.blob.core.windows.net/test-filesystem-d81c1705-0953-a563-6050-67aa5a7dc367?restype=container",
+      "RequestMethod": "PUT",
+      "RequestHeaders": {
+        "Accept": "application/xml",
+        "Authorization": "Sanitized",
+        "traceparent": "00-a40bb24d1a3ade4a946b7f8ed30595d4-fdef445ab7a51b4a-00",
+        "User-Agent": [
+          "azsdk-net-Storage.Files.DataLake/12.7.0-alpha.20210219.1",
+          "(.NET 5.0.3; Microsoft Windows 10.0.19041)"
         ],
         "x-ms-blob-public-access": "container",
-        "x-ms-client-request-id": "522cbfc3-4033-2fa5-5d48-89f7ae477539",
-        "x-ms-date": "Tue, 02 Feb 2021 21:54:08 GMT",
-=======
-        "traceparent": "00-1c5a6b3acf9fb84e945f628b2c7348db-7ccfda726864f244-00",
-        "User-Agent": [
-          "azsdk-net-Storage.Files.DataLake/12.7.0-alpha.20210217.1",
-          "(.NET 5.0.3; Microsoft Windows 10.0.19042)"
-        ],
-        "x-ms-blob-public-access": "container",
-        "x-ms-client-request-id": "522cbfc3-4033-2fa5-5d48-89f7ae477539",
-        "x-ms-date": "Wed, 17 Feb 2021 22:41:52 GMT",
->>>>>>> 1814567d
-        "x-ms-return-client-request-id": "true",
-        "x-ms-version": "2020-06-12"
-      },
-      "RequestBody": null,
-      "StatusCode": 201,
-      "ResponseHeaders": {
-        "Content-Length": "0",
-<<<<<<< HEAD
-        "Date": "Tue, 02 Feb 2021 21:54:09 GMT",
-        "ETag": "\u00220x8D8C7C511E0DA00\u0022",
-        "Last-Modified": "Tue, 02 Feb 2021 21:54:09 GMT",
-=======
-        "Date": "Wed, 17 Feb 2021 22:41:52 GMT",
-        "ETag": "\u00220x8D8D39538C12322\u0022",
-        "Last-Modified": "Wed, 17 Feb 2021 22:41:52 GMT",
->>>>>>> 1814567d
-        "Server": [
-          "Windows-Azure-Blob/1.0",
-          "Microsoft-HTTPAPI/2.0"
-        ],
-        "x-ms-client-request-id": "522cbfc3-4033-2fa5-5d48-89f7ae477539",
-<<<<<<< HEAD
-        "x-ms-request-id": "ba3ebb4e-201e-009b-2cad-f9be5a000000",
-=======
-        "x-ms-request-id": "1cfb268f-001e-0035-5d7e-05134b000000",
->>>>>>> 1814567d
-        "x-ms-version": "2020-06-12"
-      },
-      "ResponseBody": []
-    },
-    {
-      "RequestUri": "https://seannse.dfs.core.windows.net/test-filesystem-5d246cfe-f80a-0288-0696-4b96ac755a5f/test-directory-97327061-76ab-0960-450c-8c0ed7b36702?resource=directory",
+        "x-ms-client-request-id": "3242ac77-046a-2044-0bc6-c2c59ab4973c",
+        "x-ms-date": "Fri, 19 Feb 2021 19:01:44 GMT",
+        "x-ms-return-client-request-id": "true",
+        "x-ms-version": "2020-06-12"
+      },
+      "RequestBody": null,
+      "StatusCode": 201,
+      "ResponseHeaders": {
+        "Content-Length": "0",
+        "Date": "Fri, 19 Feb 2021 19:01:43 GMT",
+        "ETag": "\u00220x8D8D508CC5ABDBE\u0022",
+        "Last-Modified": "Fri, 19 Feb 2021 19:01:43 GMT",
+        "Server": [
+          "Windows-Azure-Blob/1.0",
+          "Microsoft-HTTPAPI/2.0"
+        ],
+        "x-ms-client-request-id": "3242ac77-046a-2044-0bc6-c2c59ab4973c",
+        "x-ms-request-id": "cb11f598-b01e-006d-6cf1-06cb14000000",
+        "x-ms-version": "2020-06-12"
+      },
+      "ResponseBody": []
+    },
+    {
+      "RequestUri": "https://seannse.dfs.core.windows.net/test-filesystem-d81c1705-0953-a563-6050-67aa5a7dc367/test-directory-98f67dee-bc4b-6061-b9a6-99715a755e85?resource=directory",
       "RequestMethod": "PUT",
       "RequestHeaders": {
         "Accept": "application/json",
         "Authorization": "Sanitized",
-<<<<<<< HEAD
-        "traceparent": "00-47a150c1ae6f2542a9af0a180ddf6b1c-cd7ecc07ef033543-00",
-        "User-Agent": [
-          "azsdk-net-Storage.Files.DataLake/12.7.0-alpha.20210202.1",
-          "(.NET 5.0.2; Microsoft Windows 10.0.19042)"
-        ],
-        "x-ms-client-request-id": "2972e786-f8d0-4d7d-5e23-0d26b39757a9",
-        "x-ms-date": "Tue, 02 Feb 2021 21:54:09 GMT",
-=======
-        "traceparent": "00-2c90ebc529f5f24cbfd8b8f8704a39cb-b60c4fc76b337541-00",
-        "User-Agent": [
-          "azsdk-net-Storage.Files.DataLake/12.7.0-alpha.20210217.1",
-          "(.NET 5.0.3; Microsoft Windows 10.0.19042)"
-        ],
-        "x-ms-client-request-id": "2972e786-f8d0-4d7d-5e23-0d26b39757a9",
-        "x-ms-date": "Wed, 17 Feb 2021 22:41:53 GMT",
->>>>>>> 1814567d
-        "x-ms-return-client-request-id": "true",
-        "x-ms-version": "2020-06-12"
-      },
-      "RequestBody": null,
-      "StatusCode": 201,
-      "ResponseHeaders": {
-        "Content-Length": "0",
-<<<<<<< HEAD
-        "Date": "Tue, 02 Feb 2021 21:54:09 GMT",
-        "ETag": "\u00220x8D8C7C5121A9813\u0022",
-        "Last-Modified": "Tue, 02 Feb 2021 21:54:09 GMT",
-=======
-        "Date": "Wed, 17 Feb 2021 22:41:52 GMT",
-        "ETag": "\u00220x8D8D39538F3BCB5\u0022",
-        "Last-Modified": "Wed, 17 Feb 2021 22:41:53 GMT",
->>>>>>> 1814567d
+        "traceparent": "00-5d80f8115202144087851aadff789274-b421c877ec039f43-00",
+        "User-Agent": [
+          "azsdk-net-Storage.Files.DataLake/12.7.0-alpha.20210219.1",
+          "(.NET 5.0.3; Microsoft Windows 10.0.19041)"
+        ],
+        "x-ms-client-request-id": "c9fe734a-07e3-ba58-4ae1-79c36bd2c595",
+        "x-ms-date": "Fri, 19 Feb 2021 19:01:44 GMT",
+        "x-ms-return-client-request-id": "true",
+        "x-ms-version": "2020-06-12"
+      },
+      "RequestBody": null,
+      "StatusCode": 201,
+      "ResponseHeaders": {
+        "Content-Length": "0",
+        "Date": "Fri, 19 Feb 2021 19:01:43 GMT",
+        "ETag": "\u00220x8D8D508CC6980B3\u0022",
+        "Last-Modified": "Fri, 19 Feb 2021 19:01:43 GMT",
         "Server": [
           "Windows-Azure-HDFS/1.0",
           "Microsoft-HTTPAPI/2.0"
         ],
-        "x-ms-client-request-id": "2972e786-f8d0-4d7d-5e23-0d26b39757a9",
-<<<<<<< HEAD
-        "x-ms-request-id": "026c8bdf-701f-0072-32ad-f97810000000",
-=======
-        "x-ms-request-id": "9917d65b-001f-001a-787e-051e80000000",
->>>>>>> 1814567d
-        "x-ms-version": "2020-06-12"
-      },
-      "ResponseBody": []
-    },
-    {
-      "RequestUri": "https://seannse.blob.core.windows.net/test-filesystem-5d246cfe-f80a-0288-0696-4b96ac755a5f/test-directory-97327061-76ab-0960-450c-8c0ed7b36702?comp=lease",
-      "RequestMethod": "PUT",
-      "RequestHeaders": {
-        "Accept": "application/xml",
-        "Authorization": "Sanitized",
-<<<<<<< HEAD
-        "traceparent": "00-0839d5f744c9ed4bb86e51f429b3f9e6-dbddeb4f8b4afa48-00",
-        "User-Agent": [
-          "azsdk-net-Storage.Files.DataLake/12.7.0-alpha.20210202.1",
-          "(.NET 5.0.2; Microsoft Windows 10.0.19042)"
-        ],
-        "x-ms-client-request-id": "e54233b2-df3d-fe15-f619-e597e8dcb421",
-        "x-ms-date": "Tue, 02 Feb 2021 21:54:09 GMT",
-=======
-        "traceparent": "00-6e39a91076ae5a44bd0c529523b80053-d2ea883274bef945-00",
-        "User-Agent": [
-          "azsdk-net-Storage.Files.DataLake/12.7.0-alpha.20210217.1",
-          "(.NET 5.0.3; Microsoft Windows 10.0.19042)"
-        ],
-        "x-ms-client-request-id": "e54233b2-df3d-fe15-f619-e597e8dcb421",
-        "x-ms-date": "Wed, 17 Feb 2021 22:41:53 GMT",
->>>>>>> 1814567d
+        "x-ms-client-request-id": "c9fe734a-07e3-ba58-4ae1-79c36bd2c595",
+        "x-ms-request-id": "da83c866-a01f-0061-41f1-065c1c000000",
+        "x-ms-version": "2020-06-12"
+      },
+      "ResponseBody": []
+    },
+    {
+      "RequestUri": "https://seannse.blob.core.windows.net/test-filesystem-d81c1705-0953-a563-6050-67aa5a7dc367/test-directory-98f67dee-bc4b-6061-b9a6-99715a755e85?comp=lease",
+      "RequestMethod": "PUT",
+      "RequestHeaders": {
+        "Accept": "application/xml",
+        "Authorization": "Sanitized",
+        "traceparent": "00-a4feda56e418884aab328c5730feb7d8-a0fc1f23cf566343-00",
+        "User-Agent": [
+          "azsdk-net-Storage.Files.DataLake/12.7.0-alpha.20210219.1",
+          "(.NET 5.0.3; Microsoft Windows 10.0.19041)"
+        ],
+        "x-ms-client-request-id": "a424bee0-0282-6108-71a0-4922bbb25175",
+        "x-ms-date": "Fri, 19 Feb 2021 19:01:44 GMT",
         "x-ms-lease-action": "acquire",
         "x-ms-lease-duration": "15",
-        "x-ms-proposed-lease-id": "8af186e0-8873-59f0-4439-10a0983d9d16",
-        "x-ms-return-client-request-id": "true",
-        "x-ms-version": "2020-06-12"
-      },
-      "RequestBody": null,
-      "StatusCode": 201,
-      "ResponseHeaders": {
-        "Content-Length": "0",
-<<<<<<< HEAD
-        "Date": "Tue, 02 Feb 2021 21:54:09 GMT",
-        "ETag": "\u00220x8D8C7C5121A9813\u0022",
-        "Last-Modified": "Tue, 02 Feb 2021 21:54:09 GMT",
-=======
-        "Date": "Wed, 17 Feb 2021 22:41:52 GMT",
-        "ETag": "\u00220x8D8D39538F3BCB5\u0022",
-        "Last-Modified": "Wed, 17 Feb 2021 22:41:53 GMT",
->>>>>>> 1814567d
-        "Server": [
-          "Windows-Azure-Blob/1.0",
-          "Microsoft-HTTPAPI/2.0"
-        ],
-        "x-ms-client-request-id": "e54233b2-df3d-fe15-f619-e597e8dcb421",
-        "x-ms-lease-id": "8af186e0-8873-59f0-4439-10a0983d9d16",
-<<<<<<< HEAD
-        "x-ms-request-id": "ba3ebe35-201e-009b-68ad-f9be5a000000",
-=======
-        "x-ms-request-id": "1cfb2714-001e-0035-4f7e-05134b000000",
->>>>>>> 1814567d
-        "x-ms-version": "2020-06-12"
-      },
-      "ResponseBody": []
-    },
-    {
-      "RequestUri": "https://seannse.blob.core.windows.net/test-filesystem-5d246cfe-f80a-0288-0696-4b96ac755a5f/test-directory-97327061-76ab-0960-450c-8c0ed7b36702?comp=lease",
-      "RequestMethod": "PUT",
-      "RequestHeaders": {
-        "Accept": "application/xml",
-        "Authorization": "Sanitized",
-<<<<<<< HEAD
-        "If-Modified-Since": "Wed, 03 Feb 2021 21:54:08 GMT",
-        "traceparent": "00-c91008fb64510746ab499e6257dd09bd-63cfd3cb1b87c54d-00",
-        "User-Agent": [
-          "azsdk-net-Storage.Files.DataLake/12.7.0-alpha.20210202.1",
-          "(.NET 5.0.2; Microsoft Windows 10.0.19042)"
-        ],
-        "x-ms-client-request-id": "64ee1ff4-b8fa-c2d9-ed88-fa27589a23ca",
-        "x-ms-date": "Tue, 02 Feb 2021 21:54:09 GMT",
-=======
-        "If-Modified-Since": "Thu, 18 Feb 2021 22:41:52 GMT",
-        "traceparent": "00-87939da913e88d44bb34c31f5bdb2569-9ad657cc15433c4c-00",
-        "User-Agent": [
-          "azsdk-net-Storage.Files.DataLake/12.7.0-alpha.20210217.1",
-          "(.NET 5.0.3; Microsoft Windows 10.0.19042)"
-        ],
-        "x-ms-client-request-id": "64ee1ff4-b8fa-c2d9-ed88-fa27589a23ca",
-        "x-ms-date": "Wed, 17 Feb 2021 22:41:53 GMT",
->>>>>>> 1814567d
+        "x-ms-proposed-lease-id": "d7153d68-e982-5e01-80c1-4ba568d47e20",
+        "x-ms-return-client-request-id": "true",
+        "x-ms-version": "2020-06-12"
+      },
+      "RequestBody": null,
+      "StatusCode": 201,
+      "ResponseHeaders": {
+        "Content-Length": "0",
+        "Date": "Fri, 19 Feb 2021 19:01:43 GMT",
+        "ETag": "\u00220x8D8D508CC6980B3\u0022",
+        "Last-Modified": "Fri, 19 Feb 2021 19:01:43 GMT",
+        "Server": [
+          "Windows-Azure-Blob/1.0",
+          "Microsoft-HTTPAPI/2.0"
+        ],
+        "x-ms-client-request-id": "a424bee0-0282-6108-71a0-4922bbb25175",
+        "x-ms-lease-id": "d7153d68-e982-5e01-80c1-4ba568d47e20",
+        "x-ms-request-id": "cb11f5c6-b01e-006d-17f1-06cb14000000",
+        "x-ms-version": "2020-06-12"
+      },
+      "ResponseBody": []
+    },
+    {
+      "RequestUri": "https://seannse.blob.core.windows.net/test-filesystem-d81c1705-0953-a563-6050-67aa5a7dc367/test-directory-98f67dee-bc4b-6061-b9a6-99715a755e85?comp=lease",
+      "RequestMethod": "PUT",
+      "RequestHeaders": {
+        "Accept": "application/xml",
+        "Authorization": "Sanitized",
+        "If-Modified-Since": "Sat, 20 Feb 2021 19:01:44 GMT",
+        "traceparent": "00-5a4720df68d109418179f00694828284-ef91fbef49884f49-00",
+        "User-Agent": [
+          "azsdk-net-Storage.Files.DataLake/12.7.0-alpha.20210219.1",
+          "(.NET 5.0.3; Microsoft Windows 10.0.19041)"
+        ],
+        "x-ms-client-request-id": "a9c4d1f7-d9af-c99d-05c6-75d64b7fedb8",
+        "x-ms-date": "Fri, 19 Feb 2021 19:01:44 GMT",
         "x-ms-lease-action": "renew",
-        "x-ms-lease-id": "8af186e0-8873-59f0-4439-10a0983d9d16",
+        "x-ms-lease-id": "d7153d68-e982-5e01-80c1-4ba568d47e20",
         "x-ms-return-client-request-id": "true",
         "x-ms-version": "2020-06-12"
       },
@@ -200,58 +128,35 @@
       "ResponseHeaders": {
         "Content-Length": "252",
         "Content-Type": "application/xml",
-<<<<<<< HEAD
-        "Date": "Tue, 02 Feb 2021 21:54:09 GMT",
-=======
-        "Date": "Wed, 17 Feb 2021 22:41:52 GMT",
->>>>>>> 1814567d
-        "Server": [
-          "Windows-Azure-Blob/1.0",
-          "Microsoft-HTTPAPI/2.0"
-        ],
-        "x-ms-client-request-id": "64ee1ff4-b8fa-c2d9-ed88-fa27589a23ca",
+        "Date": "Fri, 19 Feb 2021 19:01:43 GMT",
+        "Server": [
+          "Windows-Azure-Blob/1.0",
+          "Microsoft-HTTPAPI/2.0"
+        ],
+        "x-ms-client-request-id": "a9c4d1f7-d9af-c99d-05c6-75d64b7fedb8",
         "x-ms-error-code": "ConditionNotMet",
-<<<<<<< HEAD
-        "x-ms-request-id": "ba3ebf07-201e-009b-29ad-f9be5a000000",
-=======
-        "x-ms-request-id": "1cfb272c-001e-0035-647e-05134b000000",
->>>>>>> 1814567d
+        "x-ms-request-id": "cb11f5de-b01e-006d-2df1-06cb14000000",
         "x-ms-version": "2020-06-12"
       },
       "ResponseBody": [
         "\uFEFF\u003C?xml version=\u00221.0\u0022 encoding=\u0022utf-8\u0022?\u003E\u003CError\u003E\u003CCode\u003EConditionNotMet\u003C/Code\u003E\u003CMessage\u003EThe condition specified using HTTP conditional header(s) is not met.\n",
-<<<<<<< HEAD
-        "RequestId:ba3ebf07-201e-009b-29ad-f9be5a000000\n",
-        "Time:2021-02-02T21:54:10.1132736Z\u003C/Message\u003E\u003C/Error\u003E"
-=======
-        "RequestId:1cfb272c-001e-0035-647e-05134b000000\n",
-        "Time:2021-02-17T22:41:53.3648084Z\u003C/Message\u003E\u003C/Error\u003E"
->>>>>>> 1814567d
+        "RequestId:cb11f5de-b01e-006d-2df1-06cb14000000\n",
+        "Time:2021-02-19T19:01:44.0500538Z\u003C/Message\u003E\u003C/Error\u003E"
       ]
     },
     {
-      "RequestUri": "https://seannse.blob.core.windows.net/test-filesystem-5d246cfe-f80a-0288-0696-4b96ac755a5f?restype=container",
+      "RequestUri": "https://seannse.blob.core.windows.net/test-filesystem-d81c1705-0953-a563-6050-67aa5a7dc367?restype=container",
       "RequestMethod": "DELETE",
       "RequestHeaders": {
         "Accept": "application/xml",
         "Authorization": "Sanitized",
-<<<<<<< HEAD
-        "traceparent": "00-e75551829281f2479bb9c8f9c63fb444-d4c6dc3b11729944-00",
-        "User-Agent": [
-          "azsdk-net-Storage.Files.DataLake/12.7.0-alpha.20210202.1",
-          "(.NET 5.0.2; Microsoft Windows 10.0.19042)"
-        ],
-        "x-ms-client-request-id": "c9a2a5b9-50ed-cc26-1cc2-c2876c4149b9",
-        "x-ms-date": "Tue, 02 Feb 2021 21:54:09 GMT",
-=======
-        "traceparent": "00-6c8a4e098c2a01459eea0c9438df1cdb-e213f3807aa53f49-00",
-        "User-Agent": [
-          "azsdk-net-Storage.Files.DataLake/12.7.0-alpha.20210217.1",
-          "(.NET 5.0.3; Microsoft Windows 10.0.19042)"
-        ],
-        "x-ms-client-request-id": "c9a2a5b9-50ed-cc26-1cc2-c2876c4149b9",
-        "x-ms-date": "Wed, 17 Feb 2021 22:41:53 GMT",
->>>>>>> 1814567d
+        "traceparent": "00-190897c38562cd4e8991c0e1fa15a231-15cfddb2af267e43-00",
+        "User-Agent": [
+          "azsdk-net-Storage.Files.DataLake/12.7.0-alpha.20210219.1",
+          "(.NET 5.0.3; Microsoft Windows 10.0.19041)"
+        ],
+        "x-ms-client-request-id": "e92b0258-a7ee-89c6-ba2e-58e56848881b",
+        "x-ms-date": "Fri, 19 Feb 2021 19:01:44 GMT",
         "x-ms-return-client-request-id": "true",
         "x-ms-version": "2020-06-12"
       },
@@ -259,217 +164,137 @@
       "StatusCode": 202,
       "ResponseHeaders": {
         "Content-Length": "0",
-<<<<<<< HEAD
-        "Date": "Tue, 02 Feb 2021 21:54:09 GMT",
-=======
-        "Date": "Wed, 17 Feb 2021 22:41:52 GMT",
->>>>>>> 1814567d
-        "Server": [
-          "Windows-Azure-Blob/1.0",
-          "Microsoft-HTTPAPI/2.0"
-        ],
-        "x-ms-client-request-id": "c9a2a5b9-50ed-cc26-1cc2-c2876c4149b9",
-<<<<<<< HEAD
-        "x-ms-request-id": "ba3ebf9e-201e-009b-34ad-f9be5a000000",
-=======
-        "x-ms-request-id": "1cfb2741-001e-0035-797e-05134b000000",
->>>>>>> 1814567d
-        "x-ms-version": "2020-06-12"
-      },
-      "ResponseBody": []
-    },
-    {
-      "RequestUri": "https://seannse.blob.core.windows.net/test-filesystem-8d1c19c0-5a29-5fbf-3ea2-995b2780c6c5?restype=container",
-      "RequestMethod": "PUT",
-      "RequestHeaders": {
-        "Accept": "application/xml",
-        "Authorization": "Sanitized",
-<<<<<<< HEAD
-        "traceparent": "00-ca897344b2ed3a41b58655013f8cde01-497e22e9ec28004e-00",
-        "User-Agent": [
-          "azsdk-net-Storage.Files.DataLake/12.7.0-alpha.20210202.1",
-          "(.NET 5.0.2; Microsoft Windows 10.0.19042)"
+        "Date": "Fri, 19 Feb 2021 19:01:43 GMT",
+        "Server": [
+          "Windows-Azure-Blob/1.0",
+          "Microsoft-HTTPAPI/2.0"
+        ],
+        "x-ms-client-request-id": "e92b0258-a7ee-89c6-ba2e-58e56848881b",
+        "x-ms-request-id": "cb11f5ff-b01e-006d-4af1-06cb14000000",
+        "x-ms-version": "2020-06-12"
+      },
+      "ResponseBody": []
+    },
+    {
+      "RequestUri": "https://seannse.blob.core.windows.net/test-filesystem-97e3b47f-89b2-8b04-02c1-095ecf873206?restype=container",
+      "RequestMethod": "PUT",
+      "RequestHeaders": {
+        "Accept": "application/xml",
+        "Authorization": "Sanitized",
+        "traceparent": "00-21ee6a285631ee48911c33c5ca325ef9-ad47c0d052835344-00",
+        "User-Agent": [
+          "azsdk-net-Storage.Files.DataLake/12.7.0-alpha.20210219.1",
+          "(.NET 5.0.3; Microsoft Windows 10.0.19041)"
         ],
         "x-ms-blob-public-access": "container",
-        "x-ms-client-request-id": "e297d755-770c-5f03-e543-8a4ab6cba59b",
-        "x-ms-date": "Tue, 02 Feb 2021 21:54:09 GMT",
-=======
-        "traceparent": "00-a037833142a30049bccca062cb9339cf-e653072908baec4c-00",
-        "User-Agent": [
-          "azsdk-net-Storage.Files.DataLake/12.7.0-alpha.20210217.1",
-          "(.NET 5.0.3; Microsoft Windows 10.0.19042)"
-        ],
-        "x-ms-blob-public-access": "container",
-        "x-ms-client-request-id": "e297d755-770c-5f03-e543-8a4ab6cba59b",
-        "x-ms-date": "Wed, 17 Feb 2021 22:41:53 GMT",
->>>>>>> 1814567d
-        "x-ms-return-client-request-id": "true",
-        "x-ms-version": "2020-06-12"
-      },
-      "RequestBody": null,
-      "StatusCode": 201,
-      "ResponseHeaders": {
-        "Content-Length": "0",
-<<<<<<< HEAD
-        "Date": "Tue, 02 Feb 2021 21:54:10 GMT",
-        "ETag": "\u00220x8D8C7C51280C85A\u0022",
-        "Last-Modified": "Tue, 02 Feb 2021 21:54:10 GMT",
-=======
-        "Date": "Wed, 17 Feb 2021 22:41:52 GMT",
-        "ETag": "\u00220x8D8D395394DD06F\u0022",
-        "Last-Modified": "Wed, 17 Feb 2021 22:41:53 GMT",
->>>>>>> 1814567d
-        "Server": [
-          "Windows-Azure-Blob/1.0",
-          "Microsoft-HTTPAPI/2.0"
-        ],
-        "x-ms-client-request-id": "e297d755-770c-5f03-e543-8a4ab6cba59b",
-<<<<<<< HEAD
-        "x-ms-request-id": "89874961-701e-0072-22ad-f97810000000",
-=======
-        "x-ms-request-id": "654be51f-601e-0023-7d7e-05e59c000000",
->>>>>>> 1814567d
-        "x-ms-version": "2020-06-12"
-      },
-      "ResponseBody": []
-    },
-    {
-      "RequestUri": "https://seannse.dfs.core.windows.net/test-filesystem-8d1c19c0-5a29-5fbf-3ea2-995b2780c6c5/test-directory-9f04fdfb-96d4-66c0-3c9b-475573028ce5?resource=directory",
+        "x-ms-client-request-id": "e295eec8-431b-ce16-fe9f-e72c9e67b933",
+        "x-ms-date": "Fri, 19 Feb 2021 19:01:44 GMT",
+        "x-ms-return-client-request-id": "true",
+        "x-ms-version": "2020-06-12"
+      },
+      "RequestBody": null,
+      "StatusCode": 201,
+      "ResponseHeaders": {
+        "Content-Length": "0",
+        "Date": "Fri, 19 Feb 2021 19:01:43 GMT",
+        "ETag": "\u00220x8D8D508CC9A4303\u0022",
+        "Last-Modified": "Fri, 19 Feb 2021 19:01:44 GMT",
+        "Server": [
+          "Windows-Azure-Blob/1.0",
+          "Microsoft-HTTPAPI/2.0"
+        ],
+        "x-ms-client-request-id": "e295eec8-431b-ce16-fe9f-e72c9e67b933",
+        "x-ms-request-id": "cb11f614-b01e-006d-5bf1-06cb14000000",
+        "x-ms-version": "2020-06-12"
+      },
+      "ResponseBody": []
+    },
+    {
+      "RequestUri": "https://seannse.dfs.core.windows.net/test-filesystem-97e3b47f-89b2-8b04-02c1-095ecf873206/test-directory-bcfa51fb-3fcb-7cc7-ea64-704686f07718?resource=directory",
       "RequestMethod": "PUT",
       "RequestHeaders": {
         "Accept": "application/json",
         "Authorization": "Sanitized",
-<<<<<<< HEAD
-        "traceparent": "00-53503e7c8677364fbac07d3cf139abc3-eee2d3e1c6993e4e-00",
-        "User-Agent": [
-          "azsdk-net-Storage.Files.DataLake/12.7.0-alpha.20210202.1",
-          "(.NET 5.0.2; Microsoft Windows 10.0.19042)"
-        ],
-        "x-ms-client-request-id": "d5c14b2e-3f55-bfb4-1631-a67130aeebe3",
-        "x-ms-date": "Tue, 02 Feb 2021 21:54:10 GMT",
-=======
-        "traceparent": "00-7edf1624e33e644aafb9a5e05ff9b5d8-cadb9fdd15c9094d-00",
-        "User-Agent": [
-          "azsdk-net-Storage.Files.DataLake/12.7.0-alpha.20210217.1",
-          "(.NET 5.0.3; Microsoft Windows 10.0.19042)"
-        ],
-        "x-ms-client-request-id": "d5c14b2e-3f55-bfb4-1631-a67130aeebe3",
-        "x-ms-date": "Wed, 17 Feb 2021 22:41:53 GMT",
->>>>>>> 1814567d
-        "x-ms-return-client-request-id": "true",
-        "x-ms-version": "2020-06-12"
-      },
-      "RequestBody": null,
-      "StatusCode": 201,
-      "ResponseHeaders": {
-        "Content-Length": "0",
-<<<<<<< HEAD
-        "Date": "Tue, 02 Feb 2021 21:54:10 GMT",
-        "ETag": "\u00220x8D8C7C512BB766E\u0022",
-        "Last-Modified": "Tue, 02 Feb 2021 21:54:10 GMT",
-=======
-        "Date": "Wed, 17 Feb 2021 22:41:53 GMT",
-        "ETag": "\u00220x8D8D395397EF47B\u0022",
-        "Last-Modified": "Wed, 17 Feb 2021 22:41:54 GMT",
->>>>>>> 1814567d
+        "traceparent": "00-d0743736defe524b8bdf6112e5b6f0a0-31ae2693d087b741-00",
+        "User-Agent": [
+          "azsdk-net-Storage.Files.DataLake/12.7.0-alpha.20210219.1",
+          "(.NET 5.0.3; Microsoft Windows 10.0.19041)"
+        ],
+        "x-ms-client-request-id": "c218cfb3-ddef-898c-2719-f8b6d3cf480d",
+        "x-ms-date": "Fri, 19 Feb 2021 19:01:44 GMT",
+        "x-ms-return-client-request-id": "true",
+        "x-ms-version": "2020-06-12"
+      },
+      "RequestBody": null,
+      "StatusCode": 201,
+      "ResponseHeaders": {
+        "Content-Length": "0",
+        "Date": "Fri, 19 Feb 2021 19:01:43 GMT",
+        "ETag": "\u00220x8D8D508CCA96610\u0022",
+        "Last-Modified": "Fri, 19 Feb 2021 19:01:44 GMT",
         "Server": [
           "Windows-Azure-HDFS/1.0",
           "Microsoft-HTTPAPI/2.0"
         ],
-        "x-ms-client-request-id": "d5c14b2e-3f55-bfb4-1631-a67130aeebe3",
-<<<<<<< HEAD
-        "x-ms-request-id": "95fd74f6-401f-000b-46ad-f98434000000",
-=======
-        "x-ms-request-id": "8498bfdf-101f-0074-7d7e-054baf000000",
->>>>>>> 1814567d
-        "x-ms-version": "2020-06-12"
-      },
-      "ResponseBody": []
-    },
-    {
-      "RequestUri": "https://seannse.blob.core.windows.net/test-filesystem-8d1c19c0-5a29-5fbf-3ea2-995b2780c6c5/test-directory-9f04fdfb-96d4-66c0-3c9b-475573028ce5?comp=lease",
-      "RequestMethod": "PUT",
-      "RequestHeaders": {
-        "Accept": "application/xml",
-        "Authorization": "Sanitized",
-<<<<<<< HEAD
-        "traceparent": "00-a58f5939293bc748b47349cdd4fef15d-ec81da3c54637d42-00",
-        "User-Agent": [
-          "azsdk-net-Storage.Files.DataLake/12.7.0-alpha.20210202.1",
-          "(.NET 5.0.2; Microsoft Windows 10.0.19042)"
-        ],
-        "x-ms-client-request-id": "2bffea22-230c-d8b3-99aa-915c6aeef60b",
-        "x-ms-date": "Tue, 02 Feb 2021 21:54:10 GMT",
-=======
-        "traceparent": "00-5faaf38c427a364f847ad591a0d89195-edad82a5da14544c-00",
-        "User-Agent": [
-          "azsdk-net-Storage.Files.DataLake/12.7.0-alpha.20210217.1",
-          "(.NET 5.0.3; Microsoft Windows 10.0.19042)"
-        ],
-        "x-ms-client-request-id": "2bffea22-230c-d8b3-99aa-915c6aeef60b",
-        "x-ms-date": "Wed, 17 Feb 2021 22:41:54 GMT",
->>>>>>> 1814567d
+        "x-ms-client-request-id": "c218cfb3-ddef-898c-2719-f8b6d3cf480d",
+        "x-ms-request-id": "da83c8b6-a01f-0061-10f1-065c1c000000",
+        "x-ms-version": "2020-06-12"
+      },
+      "ResponseBody": []
+    },
+    {
+      "RequestUri": "https://seannse.blob.core.windows.net/test-filesystem-97e3b47f-89b2-8b04-02c1-095ecf873206/test-directory-bcfa51fb-3fcb-7cc7-ea64-704686f07718?comp=lease",
+      "RequestMethod": "PUT",
+      "RequestHeaders": {
+        "Accept": "application/xml",
+        "Authorization": "Sanitized",
+        "traceparent": "00-b43f147c1121da418ccd6c7bbb51a03b-dba6b982a4c0a843-00",
+        "User-Agent": [
+          "azsdk-net-Storage.Files.DataLake/12.7.0-alpha.20210219.1",
+          "(.NET 5.0.3; Microsoft Windows 10.0.19041)"
+        ],
+        "x-ms-client-request-id": "4d8b3c66-f499-dbee-8e6d-5d9bb86f9514",
+        "x-ms-date": "Fri, 19 Feb 2021 19:01:45 GMT",
         "x-ms-lease-action": "acquire",
         "x-ms-lease-duration": "15",
-        "x-ms-proposed-lease-id": "a686a4b6-55c6-17b2-44f8-d5c5c80b96a9",
-        "x-ms-return-client-request-id": "true",
-        "x-ms-version": "2020-06-12"
-      },
-      "RequestBody": null,
-      "StatusCode": 201,
-      "ResponseHeaders": {
-        "Content-Length": "0",
-<<<<<<< HEAD
-        "Date": "Tue, 02 Feb 2021 21:54:10 GMT",
-        "ETag": "\u00220x8D8C7C512BB766E\u0022",
-        "Last-Modified": "Tue, 02 Feb 2021 21:54:10 GMT",
-=======
-        "Date": "Wed, 17 Feb 2021 22:41:53 GMT",
-        "ETag": "\u00220x8D8D395397EF47B\u0022",
-        "Last-Modified": "Wed, 17 Feb 2021 22:41:54 GMT",
->>>>>>> 1814567d
-        "Server": [
-          "Windows-Azure-Blob/1.0",
-          "Microsoft-HTTPAPI/2.0"
-        ],
-        "x-ms-client-request-id": "2bffea22-230c-d8b3-99aa-915c6aeef60b",
-        "x-ms-lease-id": "a686a4b6-55c6-17b2-44f8-d5c5c80b96a9",
-<<<<<<< HEAD
-        "x-ms-request-id": "89874b09-701e-0072-32ad-f97810000000",
-=======
-        "x-ms-request-id": "654be7b3-601e-0023-517e-05e59c000000",
->>>>>>> 1814567d
-        "x-ms-version": "2020-06-12"
-      },
-      "ResponseBody": []
-    },
-    {
-      "RequestUri": "https://seannse.blob.core.windows.net/test-filesystem-8d1c19c0-5a29-5fbf-3ea2-995b2780c6c5/test-directory-9f04fdfb-96d4-66c0-3c9b-475573028ce5?comp=lease",
-      "RequestMethod": "PUT",
-      "RequestHeaders": {
-        "Accept": "application/xml",
-        "Authorization": "Sanitized",
-<<<<<<< HEAD
-        "If-Unmodified-Since": "Mon, 01 Feb 2021 21:54:08 GMT",
-        "traceparent": "00-787de602ff15a44690ade4d5f6648eaf-0a8eeb30c8174f44-00",
-        "User-Agent": [
-          "azsdk-net-Storage.Files.DataLake/12.7.0-alpha.20210202.1",
-          "(.NET 5.0.2; Microsoft Windows 10.0.19042)"
-        ],
-        "x-ms-client-request-id": "dda3b91d-6b0c-ad9d-1a4d-8e952634196d",
-        "x-ms-date": "Tue, 02 Feb 2021 21:54:10 GMT",
-=======
-        "If-Unmodified-Since": "Tue, 16 Feb 2021 22:41:52 GMT",
-        "traceparent": "00-d4a0cab21362b04d8ade6899b727e7e2-e037d40b25df2141-00",
-        "User-Agent": [
-          "azsdk-net-Storage.Files.DataLake/12.7.0-alpha.20210217.1",
-          "(.NET 5.0.3; Microsoft Windows 10.0.19042)"
-        ],
-        "x-ms-client-request-id": "dda3b91d-6b0c-ad9d-1a4d-8e952634196d",
-        "x-ms-date": "Wed, 17 Feb 2021 22:41:54 GMT",
->>>>>>> 1814567d
+        "x-ms-proposed-lease-id": "eb04ce28-d7d1-ab41-6553-251cf412614c",
+        "x-ms-return-client-request-id": "true",
+        "x-ms-version": "2020-06-12"
+      },
+      "RequestBody": null,
+      "StatusCode": 201,
+      "ResponseHeaders": {
+        "Content-Length": "0",
+        "Date": "Fri, 19 Feb 2021 19:01:44 GMT",
+        "ETag": "\u00220x8D8D508CCA96610\u0022",
+        "Last-Modified": "Fri, 19 Feb 2021 19:01:44 GMT",
+        "Server": [
+          "Windows-Azure-Blob/1.0",
+          "Microsoft-HTTPAPI/2.0"
+        ],
+        "x-ms-client-request-id": "4d8b3c66-f499-dbee-8e6d-5d9bb86f9514",
+        "x-ms-lease-id": "eb04ce28-d7d1-ab41-6553-251cf412614c",
+        "x-ms-request-id": "cb11f649-b01e-006d-03f1-06cb14000000",
+        "x-ms-version": "2020-06-12"
+      },
+      "ResponseBody": []
+    },
+    {
+      "RequestUri": "https://seannse.blob.core.windows.net/test-filesystem-97e3b47f-89b2-8b04-02c1-095ecf873206/test-directory-bcfa51fb-3fcb-7cc7-ea64-704686f07718?comp=lease",
+      "RequestMethod": "PUT",
+      "RequestHeaders": {
+        "Accept": "application/xml",
+        "Authorization": "Sanitized",
+        "If-Unmodified-Since": "Thu, 18 Feb 2021 19:01:44 GMT",
+        "traceparent": "00-567a01e8b91e5b488d8b8bf838f8a74b-ca2695b20eb27b4c-00",
+        "User-Agent": [
+          "azsdk-net-Storage.Files.DataLake/12.7.0-alpha.20210219.1",
+          "(.NET 5.0.3; Microsoft Windows 10.0.19041)"
+        ],
+        "x-ms-client-request-id": "b7b65e80-1386-8fb3-c0b7-2769568e91b5",
+        "x-ms-date": "Fri, 19 Feb 2021 19:01:45 GMT",
         "x-ms-lease-action": "renew",
-        "x-ms-lease-id": "a686a4b6-55c6-17b2-44f8-d5c5c80b96a9",
+        "x-ms-lease-id": "eb04ce28-d7d1-ab41-6553-251cf412614c",
         "x-ms-return-client-request-id": "true",
         "x-ms-version": "2020-06-12"
       },
@@ -478,58 +303,35 @@
       "ResponseHeaders": {
         "Content-Length": "252",
         "Content-Type": "application/xml",
-<<<<<<< HEAD
-        "Date": "Tue, 02 Feb 2021 21:54:10 GMT",
-=======
-        "Date": "Wed, 17 Feb 2021 22:41:53 GMT",
->>>>>>> 1814567d
-        "Server": [
-          "Windows-Azure-Blob/1.0",
-          "Microsoft-HTTPAPI/2.0"
-        ],
-        "x-ms-client-request-id": "dda3b91d-6b0c-ad9d-1a4d-8e952634196d",
+        "Date": "Fri, 19 Feb 2021 19:01:44 GMT",
+        "Server": [
+          "Windows-Azure-Blob/1.0",
+          "Microsoft-HTTPAPI/2.0"
+        ],
+        "x-ms-client-request-id": "b7b65e80-1386-8fb3-c0b7-2769568e91b5",
         "x-ms-error-code": "ConditionNotMet",
-<<<<<<< HEAD
-        "x-ms-request-id": "89874b7c-701e-0072-1dad-f97810000000",
-=======
-        "x-ms-request-id": "654be829-601e-0023-3a7e-05e59c000000",
->>>>>>> 1814567d
+        "x-ms-request-id": "cb11f667-b01e-006d-1af1-06cb14000000",
         "x-ms-version": "2020-06-12"
       },
       "ResponseBody": [
         "\uFEFF\u003C?xml version=\u00221.0\u0022 encoding=\u0022utf-8\u0022?\u003E\u003CError\u003E\u003CCode\u003EConditionNotMet\u003C/Code\u003E\u003CMessage\u003EThe condition specified using HTTP conditional header(s) is not met.\n",
-<<<<<<< HEAD
-        "RequestId:89874b7c-701e-0072-1dad-f97810000000\n",
-        "Time:2021-02-02T21:54:11.1553769Z\u003C/Message\u003E\u003C/Error\u003E"
-=======
-        "RequestId:654be829-601e-0023-3a7e-05e59c000000\n",
-        "Time:2021-02-17T22:41:54.2877488Z\u003C/Message\u003E\u003C/Error\u003E"
->>>>>>> 1814567d
+        "RequestId:cb11f667-b01e-006d-1af1-06cb14000000\n",
+        "Time:2021-02-19T19:01:44.4793513Z\u003C/Message\u003E\u003C/Error\u003E"
       ]
     },
     {
-      "RequestUri": "https://seannse.blob.core.windows.net/test-filesystem-8d1c19c0-5a29-5fbf-3ea2-995b2780c6c5?restype=container",
+      "RequestUri": "https://seannse.blob.core.windows.net/test-filesystem-97e3b47f-89b2-8b04-02c1-095ecf873206?restype=container",
       "RequestMethod": "DELETE",
       "RequestHeaders": {
         "Accept": "application/xml",
         "Authorization": "Sanitized",
-<<<<<<< HEAD
-        "traceparent": "00-f593b2199cc98f4fbf56dbf5cf46614c-66549cbe3ff88647-00",
-        "User-Agent": [
-          "azsdk-net-Storage.Files.DataLake/12.7.0-alpha.20210202.1",
-          "(.NET 5.0.2; Microsoft Windows 10.0.19042)"
-        ],
-        "x-ms-client-request-id": "b13e94d2-194b-30fe-5ff2-4839350cd8e0",
-        "x-ms-date": "Tue, 02 Feb 2021 21:54:10 GMT",
-=======
-        "traceparent": "00-e528343d1ba4404588d1e46a98d80429-eb2d05b01b335644-00",
-        "User-Agent": [
-          "azsdk-net-Storage.Files.DataLake/12.7.0-alpha.20210217.1",
-          "(.NET 5.0.3; Microsoft Windows 10.0.19042)"
-        ],
-        "x-ms-client-request-id": "b13e94d2-194b-30fe-5ff2-4839350cd8e0",
-        "x-ms-date": "Wed, 17 Feb 2021 22:41:54 GMT",
->>>>>>> 1814567d
+        "traceparent": "00-692790aa16c0954db2be63989f4d39d5-444088a392c6804f-00",
+        "User-Agent": [
+          "azsdk-net-Storage.Files.DataLake/12.7.0-alpha.20210219.1",
+          "(.NET 5.0.3; Microsoft Windows 10.0.19041)"
+        ],
+        "x-ms-client-request-id": "591b2b1a-ddb9-a48e-f7a4-628569cc1d16",
+        "x-ms-date": "Fri, 19 Feb 2021 19:01:45 GMT",
         "x-ms-return-client-request-id": "true",
         "x-ms-version": "2020-06-12"
       },
@@ -537,216 +339,137 @@
       "StatusCode": 202,
       "ResponseHeaders": {
         "Content-Length": "0",
-<<<<<<< HEAD
-        "Date": "Tue, 02 Feb 2021 21:54:10 GMT",
-=======
-        "Date": "Wed, 17 Feb 2021 22:41:53 GMT",
->>>>>>> 1814567d
-        "Server": [
-          "Windows-Azure-Blob/1.0",
-          "Microsoft-HTTPAPI/2.0"
-        ],
-        "x-ms-client-request-id": "b13e94d2-194b-30fe-5ff2-4839350cd8e0",
-<<<<<<< HEAD
-        "x-ms-request-id": "89874bd4-701e-0072-71ad-f97810000000",
-=======
-        "x-ms-request-id": "654be8ad-601e-0023-327e-05e59c000000",
->>>>>>> 1814567d
-        "x-ms-version": "2020-06-12"
-      },
-      "ResponseBody": []
-    },
-    {
-      "RequestUri": "https://seannse.blob.core.windows.net/test-filesystem-ed31dde8-96df-a654-2444-960b5492d4e7?restype=container",
-      "RequestMethod": "PUT",
-      "RequestHeaders": {
-        "Accept": "application/xml",
-        "Authorization": "Sanitized",
-<<<<<<< HEAD
-        "traceparent": "00-b5619b3214059b43903f9aeb51542eb1-3c94bb5b50a0d047-00",
-        "User-Agent": [
-          "azsdk-net-Storage.Files.DataLake/12.7.0-alpha.20210202.1",
-          "(.NET 5.0.2; Microsoft Windows 10.0.19042)"
+        "Date": "Fri, 19 Feb 2021 19:01:44 GMT",
+        "Server": [
+          "Windows-Azure-Blob/1.0",
+          "Microsoft-HTTPAPI/2.0"
+        ],
+        "x-ms-client-request-id": "591b2b1a-ddb9-a48e-f7a4-628569cc1d16",
+        "x-ms-request-id": "cb11f686-b01e-006d-32f1-06cb14000000",
+        "x-ms-version": "2020-06-12"
+      },
+      "ResponseBody": []
+    },
+    {
+      "RequestUri": "https://seannse.blob.core.windows.net/test-filesystem-784e1028-a547-d030-d4e1-b16f6bd46097?restype=container",
+      "RequestMethod": "PUT",
+      "RequestHeaders": {
+        "Accept": "application/xml",
+        "Authorization": "Sanitized",
+        "traceparent": "00-9c0d30b2c57ca74a8aef7aa93634fb74-a170424b96e6f246-00",
+        "User-Agent": [
+          "azsdk-net-Storage.Files.DataLake/12.7.0-alpha.20210219.1",
+          "(.NET 5.0.3; Microsoft Windows 10.0.19041)"
         ],
         "x-ms-blob-public-access": "container",
-        "x-ms-client-request-id": "fb223628-cf01-3bbe-3f98-8c0783f3dbcc",
-        "x-ms-date": "Tue, 02 Feb 2021 21:54:10 GMT",
-=======
-        "traceparent": "00-f3619d711c1d1e4d95a16b2db0663a45-1ef0f8c53dca0942-00",
-        "User-Agent": [
-          "azsdk-net-Storage.Files.DataLake/12.7.0-alpha.20210217.1",
-          "(.NET 5.0.3; Microsoft Windows 10.0.19042)"
-        ],
-        "x-ms-blob-public-access": "container",
-        "x-ms-client-request-id": "fb223628-cf01-3bbe-3f98-8c0783f3dbcc",
-        "x-ms-date": "Wed, 17 Feb 2021 22:41:54 GMT",
->>>>>>> 1814567d
-        "x-ms-return-client-request-id": "true",
-        "x-ms-version": "2020-06-12"
-      },
-      "RequestBody": null,
-      "StatusCode": 201,
-      "ResponseHeaders": {
-        "Content-Length": "0",
-<<<<<<< HEAD
-        "Date": "Tue, 02 Feb 2021 21:54:10 GMT",
-        "ETag": "\u00220x8D8C7C513200E68\u0022",
-        "Last-Modified": "Tue, 02 Feb 2021 21:54:11 GMT",
-=======
-        "Date": "Wed, 17 Feb 2021 22:41:54 GMT",
-        "ETag": "\u00220x8D8D39539DC5790\u0022",
-        "Last-Modified": "Wed, 17 Feb 2021 22:41:54 GMT",
->>>>>>> 1814567d
-        "Server": [
-          "Windows-Azure-Blob/1.0",
-          "Microsoft-HTTPAPI/2.0"
-        ],
-        "x-ms-client-request-id": "fb223628-cf01-3bbe-3f98-8c0783f3dbcc",
-<<<<<<< HEAD
-        "x-ms-request-id": "111c28f1-601e-001c-39ad-f92d3f000000",
-=======
-        "x-ms-request-id": "1795e96f-901e-006a-627e-05a777000000",
->>>>>>> 1814567d
-        "x-ms-version": "2020-06-12"
-      },
-      "ResponseBody": []
-    },
-    {
-      "RequestUri": "https://seannse.dfs.core.windows.net/test-filesystem-ed31dde8-96df-a654-2444-960b5492d4e7/test-directory-45a8611e-4649-7fea-bbfb-bef3b49f77c9?resource=directory",
+        "x-ms-client-request-id": "1eb692f9-45da-75de-fb4a-84d82c1e3922",
+        "x-ms-date": "Fri, 19 Feb 2021 19:01:45 GMT",
+        "x-ms-return-client-request-id": "true",
+        "x-ms-version": "2020-06-12"
+      },
+      "RequestBody": null,
+      "StatusCode": 201,
+      "ResponseHeaders": {
+        "Content-Length": "0",
+        "Date": "Fri, 19 Feb 2021 19:01:44 GMT",
+        "ETag": "\u00220x8D8D508CCDD2445\u0022",
+        "Last-Modified": "Fri, 19 Feb 2021 19:01:44 GMT",
+        "Server": [
+          "Windows-Azure-Blob/1.0",
+          "Microsoft-HTTPAPI/2.0"
+        ],
+        "x-ms-client-request-id": "1eb692f9-45da-75de-fb4a-84d82c1e3922",
+        "x-ms-request-id": "cb11f6a2-b01e-006d-45f1-06cb14000000",
+        "x-ms-version": "2020-06-12"
+      },
+      "ResponseBody": []
+    },
+    {
+      "RequestUri": "https://seannse.dfs.core.windows.net/test-filesystem-784e1028-a547-d030-d4e1-b16f6bd46097/test-directory-678bca43-f27d-efa3-13b4-61cbf0d383cf?resource=directory",
       "RequestMethod": "PUT",
       "RequestHeaders": {
         "Accept": "application/json",
         "Authorization": "Sanitized",
-<<<<<<< HEAD
-        "traceparent": "00-78514f0f2014e44dbca1c1c11825cece-2df511e6e39cc54f-00",
-        "User-Agent": [
-          "azsdk-net-Storage.Files.DataLake/12.7.0-alpha.20210202.1",
-          "(.NET 5.0.2; Microsoft Windows 10.0.19042)"
-        ],
-        "x-ms-client-request-id": "cd961510-e3b3-e1f1-4ca2-400511cb87a0",
-        "x-ms-date": "Tue, 02 Feb 2021 21:54:11 GMT",
-=======
-        "traceparent": "00-c2a96a174e25e245a86f7e44b1d7326e-a5f244b51e6e714d-00",
-        "User-Agent": [
-          "azsdk-net-Storage.Files.DataLake/12.7.0-alpha.20210217.1",
-          "(.NET 5.0.3; Microsoft Windows 10.0.19042)"
-        ],
-        "x-ms-client-request-id": "cd961510-e3b3-e1f1-4ca2-400511cb87a0",
-        "x-ms-date": "Wed, 17 Feb 2021 22:41:54 GMT",
->>>>>>> 1814567d
-        "x-ms-return-client-request-id": "true",
-        "x-ms-version": "2020-06-12"
-      },
-      "RequestBody": null,
-      "StatusCode": 201,
-      "ResponseHeaders": {
-        "Content-Length": "0",
-<<<<<<< HEAD
-        "Date": "Tue, 02 Feb 2021 21:54:11 GMT",
-        "ETag": "\u00220x8D8C7C5135D0932\u0022",
-        "Last-Modified": "Tue, 02 Feb 2021 21:54:12 GMT",
-=======
-        "Date": "Wed, 17 Feb 2021 22:41:55 GMT",
-        "ETag": "\u00220x8D8D3953A1034FA\u0022",
-        "Last-Modified": "Wed, 17 Feb 2021 22:41:55 GMT",
->>>>>>> 1814567d
+        "traceparent": "00-47400d53549444499b3c931513d524b3-dfda465c4990ef49-00",
+        "User-Agent": [
+          "azsdk-net-Storage.Files.DataLake/12.7.0-alpha.20210219.1",
+          "(.NET 5.0.3; Microsoft Windows 10.0.19041)"
+        ],
+        "x-ms-client-request-id": "81199243-0378-06bc-eec6-0a26e4138428",
+        "x-ms-date": "Fri, 19 Feb 2021 19:01:45 GMT",
+        "x-ms-return-client-request-id": "true",
+        "x-ms-version": "2020-06-12"
+      },
+      "RequestBody": null,
+      "StatusCode": 201,
+      "ResponseHeaders": {
+        "Content-Length": "0",
+        "Date": "Fri, 19 Feb 2021 19:01:44 GMT",
+        "ETag": "\u00220x8D8D508CCEBE086\u0022",
+        "Last-Modified": "Fri, 19 Feb 2021 19:01:44 GMT",
         "Server": [
           "Windows-Azure-HDFS/1.0",
           "Microsoft-HTTPAPI/2.0"
         ],
-        "x-ms-client-request-id": "cd961510-e3b3-e1f1-4ca2-400511cb87a0",
-<<<<<<< HEAD
-        "x-ms-request-id": "3b0d041d-e01f-005f-0fad-f9cb63000000",
-=======
-        "x-ms-request-id": "deaaf160-801f-0066-527e-05307f000000",
->>>>>>> 1814567d
-        "x-ms-version": "2020-06-12"
-      },
-      "ResponseBody": []
-    },
-    {
-      "RequestUri": "https://seannse.blob.core.windows.net/test-filesystem-ed31dde8-96df-a654-2444-960b5492d4e7/test-directory-45a8611e-4649-7fea-bbfb-bef3b49f77c9?comp=lease",
-      "RequestMethod": "PUT",
-      "RequestHeaders": {
-        "Accept": "application/xml",
-        "Authorization": "Sanitized",
-<<<<<<< HEAD
-        "traceparent": "00-af2e4e0df0a65e42b406da4f64937e65-0cb2026f031a4646-00",
-        "User-Agent": [
-          "azsdk-net-Storage.Files.DataLake/12.7.0-alpha.20210202.1",
-          "(.NET 5.0.2; Microsoft Windows 10.0.19042)"
-        ],
-        "x-ms-client-request-id": "193cb100-8a2e-522d-b950-53ccd031ecbe",
-        "x-ms-date": "Tue, 02 Feb 2021 21:54:11 GMT",
-=======
-        "traceparent": "00-3ab269978c5599429f50ccd4db4b0751-9927b379d303054e-00",
-        "User-Agent": [
-          "azsdk-net-Storage.Files.DataLake/12.7.0-alpha.20210217.1",
-          "(.NET 5.0.3; Microsoft Windows 10.0.19042)"
-        ],
-        "x-ms-client-request-id": "193cb100-8a2e-522d-b950-53ccd031ecbe",
-        "x-ms-date": "Wed, 17 Feb 2021 22:41:55 GMT",
->>>>>>> 1814567d
+        "x-ms-client-request-id": "81199243-0378-06bc-eec6-0a26e4138428",
+        "x-ms-request-id": "da83c912-a01f-0061-6bf1-065c1c000000",
+        "x-ms-version": "2020-06-12"
+      },
+      "ResponseBody": []
+    },
+    {
+      "RequestUri": "https://seannse.blob.core.windows.net/test-filesystem-784e1028-a547-d030-d4e1-b16f6bd46097/test-directory-678bca43-f27d-efa3-13b4-61cbf0d383cf?comp=lease",
+      "RequestMethod": "PUT",
+      "RequestHeaders": {
+        "Accept": "application/xml",
+        "Authorization": "Sanitized",
+        "traceparent": "00-f7afe403416a5041bd51de34a0c1c4f7-0906b6847a16b24e-00",
+        "User-Agent": [
+          "azsdk-net-Storage.Files.DataLake/12.7.0-alpha.20210219.1",
+          "(.NET 5.0.3; Microsoft Windows 10.0.19041)"
+        ],
+        "x-ms-client-request-id": "ff620755-b8c0-e351-8e17-73a0bf184374",
+        "x-ms-date": "Fri, 19 Feb 2021 19:01:45 GMT",
         "x-ms-lease-action": "acquire",
         "x-ms-lease-duration": "15",
-        "x-ms-proposed-lease-id": "27ebc321-bd0f-465c-7ae6-13c0f58da3a1",
-        "x-ms-return-client-request-id": "true",
-        "x-ms-version": "2020-06-12"
-      },
-      "RequestBody": null,
-      "StatusCode": 201,
-      "ResponseHeaders": {
-        "Content-Length": "0",
-<<<<<<< HEAD
-        "Date": "Tue, 02 Feb 2021 21:54:11 GMT",
-        "ETag": "\u00220x8D8C7C5135D0932\u0022",
-        "Last-Modified": "Tue, 02 Feb 2021 21:54:12 GMT",
-=======
-        "Date": "Wed, 17 Feb 2021 22:41:55 GMT",
-        "ETag": "\u00220x8D8D3953A1034FA\u0022",
-        "Last-Modified": "Wed, 17 Feb 2021 22:41:55 GMT",
->>>>>>> 1814567d
-        "Server": [
-          "Windows-Azure-Blob/1.0",
-          "Microsoft-HTTPAPI/2.0"
-        ],
-        "x-ms-client-request-id": "193cb100-8a2e-522d-b950-53ccd031ecbe",
-        "x-ms-lease-id": "27ebc321-bd0f-465c-7ae6-13c0f58da3a1",
-<<<<<<< HEAD
-        "x-ms-request-id": "111c29f3-601e-001c-1ead-f92d3f000000",
-=======
-        "x-ms-request-id": "1795ea6f-901e-006a-3d7e-05a777000000",
->>>>>>> 1814567d
-        "x-ms-version": "2020-06-12"
-      },
-      "ResponseBody": []
-    },
-    {
-      "RequestUri": "https://seannse.blob.core.windows.net/test-filesystem-ed31dde8-96df-a654-2444-960b5492d4e7/test-directory-45a8611e-4649-7fea-bbfb-bef3b49f77c9?comp=lease",
+        "x-ms-proposed-lease-id": "b462b4c6-5fa7-0104-0ed8-44a3c37a3bf0",
+        "x-ms-return-client-request-id": "true",
+        "x-ms-version": "2020-06-12"
+      },
+      "RequestBody": null,
+      "StatusCode": 201,
+      "ResponseHeaders": {
+        "Content-Length": "0",
+        "Date": "Fri, 19 Feb 2021 19:01:44 GMT",
+        "ETag": "\u00220x8D8D508CCEBE086\u0022",
+        "Last-Modified": "Fri, 19 Feb 2021 19:01:44 GMT",
+        "Server": [
+          "Windows-Azure-Blob/1.0",
+          "Microsoft-HTTPAPI/2.0"
+        ],
+        "x-ms-client-request-id": "ff620755-b8c0-e351-8e17-73a0bf184374",
+        "x-ms-lease-id": "b462b4c6-5fa7-0104-0ed8-44a3c37a3bf0",
+        "x-ms-request-id": "cb11f6e4-b01e-006d-7df1-06cb14000000",
+        "x-ms-version": "2020-06-12"
+      },
+      "ResponseBody": []
+    },
+    {
+      "RequestUri": "https://seannse.blob.core.windows.net/test-filesystem-784e1028-a547-d030-d4e1-b16f6bd46097/test-directory-678bca43-f27d-efa3-13b4-61cbf0d383cf?comp=lease",
       "RequestMethod": "PUT",
       "RequestHeaders": {
         "Accept": "application/xml",
         "Authorization": "Sanitized",
         "If-Match": "\u0022garbage\u0022",
-<<<<<<< HEAD
-        "traceparent": "00-775cc3a7141df742aabca744643a6abc-5908e92ad111924a-00",
-        "User-Agent": [
-          "azsdk-net-Storage.Files.DataLake/12.7.0-alpha.20210202.1",
-          "(.NET 5.0.2; Microsoft Windows 10.0.19042)"
-        ],
-        "x-ms-client-request-id": "43bfac35-8a51-be73-5490-e5b956496738",
-        "x-ms-date": "Tue, 02 Feb 2021 21:54:11 GMT",
-=======
-        "traceparent": "00-fb5c9715752a544eb1fdeedb5b412bbd-8246a7ba4202364a-00",
-        "User-Agent": [
-          "azsdk-net-Storage.Files.DataLake/12.7.0-alpha.20210217.1",
-          "(.NET 5.0.3; Microsoft Windows 10.0.19042)"
-        ],
-        "x-ms-client-request-id": "43bfac35-8a51-be73-5490-e5b956496738",
-        "x-ms-date": "Wed, 17 Feb 2021 22:41:55 GMT",
->>>>>>> 1814567d
+        "traceparent": "00-69609bb592de004b8a4e0044db092a9f-e0607ada9037b743-00",
+        "User-Agent": [
+          "azsdk-net-Storage.Files.DataLake/12.7.0-alpha.20210219.1",
+          "(.NET 5.0.3; Microsoft Windows 10.0.19041)"
+        ],
+        "x-ms-client-request-id": "bb4e3509-3b18-8d2f-16a3-cfa28db6b2a2",
+        "x-ms-date": "Fri, 19 Feb 2021 19:01:45 GMT",
         "x-ms-lease-action": "renew",
-        "x-ms-lease-id": "27ebc321-bd0f-465c-7ae6-13c0f58da3a1",
+        "x-ms-lease-id": "b462b4c6-5fa7-0104-0ed8-44a3c37a3bf0",
         "x-ms-return-client-request-id": "true",
         "x-ms-version": "2020-06-12"
       },
@@ -755,58 +478,35 @@
       "ResponseHeaders": {
         "Content-Length": "252",
         "Content-Type": "application/xml",
-<<<<<<< HEAD
-        "Date": "Tue, 02 Feb 2021 21:54:11 GMT",
-=======
-        "Date": "Wed, 17 Feb 2021 22:41:55 GMT",
->>>>>>> 1814567d
-        "Server": [
-          "Windows-Azure-Blob/1.0",
-          "Microsoft-HTTPAPI/2.0"
-        ],
-        "x-ms-client-request-id": "43bfac35-8a51-be73-5490-e5b956496738",
+        "Date": "Fri, 19 Feb 2021 19:01:44 GMT",
+        "Server": [
+          "Windows-Azure-Blob/1.0",
+          "Microsoft-HTTPAPI/2.0"
+        ],
+        "x-ms-client-request-id": "bb4e3509-3b18-8d2f-16a3-cfa28db6b2a2",
         "x-ms-error-code": "ConditionNotMet",
-<<<<<<< HEAD
-        "x-ms-request-id": "111c2a22-601e-001c-47ad-f92d3f000000",
-=======
-        "x-ms-request-id": "1795ea9d-901e-006a-687e-05a777000000",
->>>>>>> 1814567d
+        "x-ms-request-id": "cb11f6f8-b01e-006d-0ef1-06cb14000000",
         "x-ms-version": "2020-06-12"
       },
       "ResponseBody": [
         "\uFEFF\u003C?xml version=\u00221.0\u0022 encoding=\u0022utf-8\u0022?\u003E\u003CError\u003E\u003CCode\u003EConditionNotMet\u003C/Code\u003E\u003CMessage\u003EThe condition specified using HTTP conditional header(s) is not met.\n",
-<<<<<<< HEAD
-        "RequestId:111c2a22-601e-001c-47ad-f92d3f000000\n",
-        "Time:2021-02-02T21:54:12.2102041Z\u003C/Message\u003E\u003C/Error\u003E"
-=======
-        "RequestId:1795ea9d-901e-006a-687e-05a777000000\n",
-        "Time:2021-02-17T22:41:55.2488464Z\u003C/Message\u003E\u003C/Error\u003E"
->>>>>>> 1814567d
+        "RequestId:cb11f6f8-b01e-006d-0ef1-06cb14000000\n",
+        "Time:2021-02-19T19:01:44.8846326Z\u003C/Message\u003E\u003C/Error\u003E"
       ]
     },
     {
-      "RequestUri": "https://seannse.blob.core.windows.net/test-filesystem-ed31dde8-96df-a654-2444-960b5492d4e7?restype=container",
+      "RequestUri": "https://seannse.blob.core.windows.net/test-filesystem-784e1028-a547-d030-d4e1-b16f6bd46097?restype=container",
       "RequestMethod": "DELETE",
       "RequestHeaders": {
         "Accept": "application/xml",
         "Authorization": "Sanitized",
-<<<<<<< HEAD
-        "traceparent": "00-9f906bde2ab1eb4695e42986e628ff9e-b9e51e9538023b43-00",
-        "User-Agent": [
-          "azsdk-net-Storage.Files.DataLake/12.7.0-alpha.20210202.1",
-          "(.NET 5.0.2; Microsoft Windows 10.0.19042)"
-        ],
-        "x-ms-client-request-id": "2397baa2-a871-756d-2afe-3b5703dd2163",
-        "x-ms-date": "Tue, 02 Feb 2021 21:54:11 GMT",
-=======
-        "traceparent": "00-8670e9d1ee06fc44a299937a27d00e72-40662be6584ecb49-00",
-        "User-Agent": [
-          "azsdk-net-Storage.Files.DataLake/12.7.0-alpha.20210217.1",
-          "(.NET 5.0.3; Microsoft Windows 10.0.19042)"
-        ],
-        "x-ms-client-request-id": "2397baa2-a871-756d-2afe-3b5703dd2163",
-        "x-ms-date": "Wed, 17 Feb 2021 22:41:55 GMT",
->>>>>>> 1814567d
+        "traceparent": "00-e5db9d722ec10e4488305307ba7c0517-210fc5e10ce86a47-00",
+        "User-Agent": [
+          "azsdk-net-Storage.Files.DataLake/12.7.0-alpha.20210219.1",
+          "(.NET 5.0.3; Microsoft Windows 10.0.19041)"
+        ],
+        "x-ms-client-request-id": "8996fc4d-87ca-4f5b-eb51-65e856cc36a6",
+        "x-ms-date": "Fri, 19 Feb 2021 19:01:45 GMT",
         "x-ms-return-client-request-id": "true",
         "x-ms-version": "2020-06-12"
       },
@@ -814,153 +514,96 @@
       "StatusCode": 202,
       "ResponseHeaders": {
         "Content-Length": "0",
-<<<<<<< HEAD
-        "Date": "Tue, 02 Feb 2021 21:54:11 GMT",
-=======
-        "Date": "Wed, 17 Feb 2021 22:41:55 GMT",
->>>>>>> 1814567d
-        "Server": [
-          "Windows-Azure-Blob/1.0",
-          "Microsoft-HTTPAPI/2.0"
-        ],
-        "x-ms-client-request-id": "2397baa2-a871-756d-2afe-3b5703dd2163",
-<<<<<<< HEAD
-        "x-ms-request-id": "111c2a4d-601e-001c-6fad-f92d3f000000",
-=======
-        "x-ms-request-id": "1795eacd-901e-006a-167e-05a777000000",
->>>>>>> 1814567d
-        "x-ms-version": "2020-06-12"
-      },
-      "ResponseBody": []
-    },
-    {
-      "RequestUri": "https://seannse.blob.core.windows.net/test-filesystem-d9f7864b-b4c0-1473-2da7-288c1ef8f134?restype=container",
-      "RequestMethod": "PUT",
-      "RequestHeaders": {
-        "Accept": "application/xml",
-        "Authorization": "Sanitized",
-<<<<<<< HEAD
-        "traceparent": "00-197c2c1d17376143a8c2381e121e6709-2767d887158d054c-00",
-        "User-Agent": [
-          "azsdk-net-Storage.Files.DataLake/12.7.0-alpha.20210202.1",
-          "(.NET 5.0.2; Microsoft Windows 10.0.19042)"
+        "Date": "Fri, 19 Feb 2021 19:01:44 GMT",
+        "Server": [
+          "Windows-Azure-Blob/1.0",
+          "Microsoft-HTTPAPI/2.0"
+        ],
+        "x-ms-client-request-id": "8996fc4d-87ca-4f5b-eb51-65e856cc36a6",
+        "x-ms-request-id": "cb11f707-b01e-006d-1cf1-06cb14000000",
+        "x-ms-version": "2020-06-12"
+      },
+      "ResponseBody": []
+    },
+    {
+      "RequestUri": "https://seannse.blob.core.windows.net/test-filesystem-ff0a573e-addf-b7bf-b21f-237a995fcefc?restype=container",
+      "RequestMethod": "PUT",
+      "RequestHeaders": {
+        "Accept": "application/xml",
+        "Authorization": "Sanitized",
+        "traceparent": "00-74b50d71ebe31543a5f92230569a7fa3-b9ebf7f62b2d7648-00",
+        "User-Agent": [
+          "azsdk-net-Storage.Files.DataLake/12.7.0-alpha.20210219.1",
+          "(.NET 5.0.3; Microsoft Windows 10.0.19041)"
         ],
         "x-ms-blob-public-access": "container",
-        "x-ms-client-request-id": "462f08a3-8d28-ed69-4683-f5c97fe15732",
-        "x-ms-date": "Tue, 02 Feb 2021 21:54:11 GMT",
-=======
-        "traceparent": "00-2184ee5d7a7bbf498a5791d482bcff53-00f4c3f6cf6b694b-00",
-        "User-Agent": [
-          "azsdk-net-Storage.Files.DataLake/12.7.0-alpha.20210217.1",
-          "(.NET 5.0.3; Microsoft Windows 10.0.19042)"
-        ],
-        "x-ms-blob-public-access": "container",
-        "x-ms-client-request-id": "462f08a3-8d28-ed69-4683-f5c97fe15732",
-        "x-ms-date": "Wed, 17 Feb 2021 22:41:55 GMT",
->>>>>>> 1814567d
-        "x-ms-return-client-request-id": "true",
-        "x-ms-version": "2020-06-12"
-      },
-      "RequestBody": null,
-      "StatusCode": 201,
-      "ResponseHeaders": {
-        "Content-Length": "0",
-<<<<<<< HEAD
-        "Date": "Tue, 02 Feb 2021 21:54:12 GMT",
-        "ETag": "\u00220x8D8C7C513C23768\u0022",
-        "Last-Modified": "Tue, 02 Feb 2021 21:54:12 GMT",
-=======
-        "Date": "Wed, 17 Feb 2021 22:41:54 GMT",
-        "ETag": "\u00220x8D8D3953A662E71\u0022",
-        "Last-Modified": "Wed, 17 Feb 2021 22:41:55 GMT",
->>>>>>> 1814567d
-        "Server": [
-          "Windows-Azure-Blob/1.0",
-          "Microsoft-HTTPAPI/2.0"
-        ],
-        "x-ms-client-request-id": "462f08a3-8d28-ed69-4683-f5c97fe15732",
-<<<<<<< HEAD
-        "x-ms-request-id": "0e3bf248-a01e-0095-58ad-f997ea000000",
-=======
-        "x-ms-request-id": "fddd997d-d01e-00b0-317e-053e96000000",
->>>>>>> 1814567d
-        "x-ms-version": "2020-06-12"
-      },
-      "ResponseBody": []
-    },
-    {
-      "RequestUri": "https://seannse.dfs.core.windows.net/test-filesystem-d9f7864b-b4c0-1473-2da7-288c1ef8f134/test-directory-482c060c-85c6-07b1-bf8a-3468e44c2e06?resource=directory",
+        "x-ms-client-request-id": "6791fb66-6f10-9f02-3dde-d7ab64e1b58b",
+        "x-ms-date": "Fri, 19 Feb 2021 19:01:45 GMT",
+        "x-ms-return-client-request-id": "true",
+        "x-ms-version": "2020-06-12"
+      },
+      "RequestBody": null,
+      "StatusCode": 201,
+      "ResponseHeaders": {
+        "Content-Length": "0",
+        "Date": "Fri, 19 Feb 2021 19:01:44 GMT",
+        "ETag": "\u00220x8D8D508CD19E9F1\u0022",
+        "Last-Modified": "Fri, 19 Feb 2021 19:01:45 GMT",
+        "Server": [
+          "Windows-Azure-Blob/1.0",
+          "Microsoft-HTTPAPI/2.0"
+        ],
+        "x-ms-client-request-id": "6791fb66-6f10-9f02-3dde-d7ab64e1b58b",
+        "x-ms-request-id": "cb11f718-b01e-006d-29f1-06cb14000000",
+        "x-ms-version": "2020-06-12"
+      },
+      "ResponseBody": []
+    },
+    {
+      "RequestUri": "https://seannse.dfs.core.windows.net/test-filesystem-ff0a573e-addf-b7bf-b21f-237a995fcefc/test-directory-68b26982-a577-1586-8064-e4627c59cb17?resource=directory",
       "RequestMethod": "PUT",
       "RequestHeaders": {
         "Accept": "application/json",
         "Authorization": "Sanitized",
-<<<<<<< HEAD
-        "traceparent": "00-a31ca925bd951d47b1f9f834e2da8806-4e7498786705b841-00",
-        "User-Agent": [
-          "azsdk-net-Storage.Files.DataLake/12.7.0-alpha.20210202.1",
-          "(.NET 5.0.2; Microsoft Windows 10.0.19042)"
-        ],
-        "x-ms-client-request-id": "df1a9d01-ccfa-1d76-5727-869e580109f9",
-        "x-ms-date": "Tue, 02 Feb 2021 21:54:12 GMT",
-=======
-        "traceparent": "00-4b4bb66aec014c44975a55e7c471de77-e86d39ba434df34d-00",
-        "User-Agent": [
-          "azsdk-net-Storage.Files.DataLake/12.7.0-alpha.20210217.1",
-          "(.NET 5.0.3; Microsoft Windows 10.0.19042)"
-        ],
-        "x-ms-client-request-id": "df1a9d01-ccfa-1d76-5727-869e580109f9",
-        "x-ms-date": "Wed, 17 Feb 2021 22:41:55 GMT",
->>>>>>> 1814567d
-        "x-ms-return-client-request-id": "true",
-        "x-ms-version": "2020-06-12"
-      },
-      "RequestBody": null,
-      "StatusCode": 201,
-      "ResponseHeaders": {
-        "Content-Length": "0",
-<<<<<<< HEAD
-        "Date": "Tue, 02 Feb 2021 21:54:12 GMT",
-        "ETag": "\u00220x8D8C7C513FDC1FA\u0022",
-        "Last-Modified": "Tue, 02 Feb 2021 21:54:13 GMT",
-=======
-        "Date": "Wed, 17 Feb 2021 22:41:55 GMT",
-        "ETag": "\u00220x8D8D3953AA0FFFC\u0022",
-        "Last-Modified": "Wed, 17 Feb 2021 22:41:56 GMT",
->>>>>>> 1814567d
+        "traceparent": "00-1990fcdce2e7514382126314891b822f-7507d33bacbf224b-00",
+        "User-Agent": [
+          "azsdk-net-Storage.Files.DataLake/12.7.0-alpha.20210219.1",
+          "(.NET 5.0.3; Microsoft Windows 10.0.19041)"
+        ],
+        "x-ms-client-request-id": "83e3a5c7-70e8-c154-747b-e6ab8aa023e3",
+        "x-ms-date": "Fri, 19 Feb 2021 19:01:45 GMT",
+        "x-ms-return-client-request-id": "true",
+        "x-ms-version": "2020-06-12"
+      },
+      "RequestBody": null,
+      "StatusCode": 201,
+      "ResponseHeaders": {
+        "Content-Length": "0",
+        "Date": "Fri, 19 Feb 2021 19:01:44 GMT",
+        "ETag": "\u00220x8D8D508CD27DD58\u0022",
+        "Last-Modified": "Fri, 19 Feb 2021 19:01:45 GMT",
         "Server": [
           "Windows-Azure-HDFS/1.0",
           "Microsoft-HTTPAPI/2.0"
         ],
-        "x-ms-client-request-id": "df1a9d01-ccfa-1d76-5727-869e580109f9",
-<<<<<<< HEAD
-        "x-ms-request-id": "53a788ab-901f-0055-4ead-f96fd4000000",
-=======
-        "x-ms-request-id": "6cb75d80-a01f-0071-427e-059974000000",
->>>>>>> 1814567d
-        "x-ms-version": "2020-06-12"
-      },
-      "ResponseBody": []
-    },
-    {
-      "RequestUri": "https://seannse.blob.core.windows.net/test-filesystem-d9f7864b-b4c0-1473-2da7-288c1ef8f134/test-directory-482c060c-85c6-07b1-bf8a-3468e44c2e06",
+        "x-ms-client-request-id": "83e3a5c7-70e8-c154-747b-e6ab8aa023e3",
+        "x-ms-request-id": "da83c956-a01f-0061-2ef1-065c1c000000",
+        "x-ms-version": "2020-06-12"
+      },
+      "ResponseBody": []
+    },
+    {
+      "RequestUri": "https://seannse.blob.core.windows.net/test-filesystem-ff0a573e-addf-b7bf-b21f-237a995fcefc/test-directory-68b26982-a577-1586-8064-e4627c59cb17",
       "RequestMethod": "HEAD",
       "RequestHeaders": {
         "Accept": "application/xml",
         "Authorization": "Sanitized",
         "User-Agent": [
-<<<<<<< HEAD
-          "azsdk-net-Storage.Files.DataLake/12.7.0-alpha.20210202.1",
-          "(.NET 5.0.2; Microsoft Windows 10.0.19042)"
-        ],
-        "x-ms-client-request-id": "5ed85c1f-59c6-bfcc-34ba-e46ad5d8eed3",
-        "x-ms-date": "Tue, 02 Feb 2021 21:54:12 GMT",
-=======
-          "azsdk-net-Storage.Files.DataLake/12.7.0-alpha.20210217.1",
-          "(.NET 5.0.3; Microsoft Windows 10.0.19042)"
-        ],
-        "x-ms-client-request-id": "5ed85c1f-59c6-bfcc-34ba-e46ad5d8eed3",
-        "x-ms-date": "Wed, 17 Feb 2021 22:41:56 GMT",
->>>>>>> 1814567d
+          "azsdk-net-Storage.Files.DataLake/12.7.0-alpha.20210219.1",
+          "(.NET 5.0.3; Microsoft Windows 10.0.19041)"
+        ],
+        "x-ms-client-request-id": "912e7091-33c6-b06c-e8c8-06fbf3926f30",
+        "x-ms-date": "Fri, 19 Feb 2021 19:01:45 GMT",
         "x-ms-return-client-request-id": "true",
         "x-ms-version": "2020-06-12"
       },
@@ -970,15 +613,9 @@
         "Accept-Ranges": "bytes",
         "Content-Length": "0",
         "Content-Type": "application/octet-stream",
-<<<<<<< HEAD
-        "Date": "Tue, 02 Feb 2021 21:54:13 GMT",
-        "ETag": "\u00220x8D8C7C513FDC1FA\u0022",
-        "Last-Modified": "Tue, 02 Feb 2021 21:54:13 GMT",
-=======
-        "Date": "Wed, 17 Feb 2021 22:41:55 GMT",
-        "ETag": "\u00220x8D8D3953AA0FFFC\u0022",
-        "Last-Modified": "Wed, 17 Feb 2021 22:41:56 GMT",
->>>>>>> 1814567d
+        "Date": "Fri, 19 Feb 2021 19:01:44 GMT",
+        "ETag": "\u00220x8D8D508CD27DD58\u0022",
+        "Last-Modified": "Fri, 19 Feb 2021 19:01:45 GMT",
         "Server": [
           "Windows-Azure-Blob/1.0",
           "Microsoft-HTTPAPI/2.0"
@@ -986,112 +623,73 @@
         "x-ms-access-tier": "Hot",
         "x-ms-access-tier-inferred": "true",
         "x-ms-blob-type": "BlockBlob",
-        "x-ms-client-request-id": "5ed85c1f-59c6-bfcc-34ba-e46ad5d8eed3",
-<<<<<<< HEAD
-        "x-ms-creation-time": "Tue, 02 Feb 2021 21:54:13 GMT",
-=======
-        "x-ms-creation-time": "Wed, 17 Feb 2021 22:41:56 GMT",
->>>>>>> 1814567d
+        "x-ms-client-request-id": "912e7091-33c6-b06c-e8c8-06fbf3926f30",
+        "x-ms-creation-time": "Fri, 19 Feb 2021 19:01:45 GMT",
         "x-ms-group": "$superuser",
         "x-ms-lease-state": "available",
         "x-ms-lease-status": "unlocked",
         "x-ms-meta-hdi_isfolder": "true",
         "x-ms-owner": "$superuser",
         "x-ms-permissions": "rwxr-x---",
-<<<<<<< HEAD
-        "x-ms-request-id": "0e3bf34e-a01e-0095-45ad-f997ea000000",
-=======
-        "x-ms-request-id": "fddd9a77-d01e-00b0-117e-053e96000000",
->>>>>>> 1814567d
+        "x-ms-request-id": "cb11f752-b01e-006d-57f1-06cb14000000",
         "x-ms-server-encrypted": "true",
         "x-ms-version": "2020-06-12"
       },
       "ResponseBody": []
     },
     {
-      "RequestUri": "https://seannse.blob.core.windows.net/test-filesystem-d9f7864b-b4c0-1473-2da7-288c1ef8f134/test-directory-482c060c-85c6-07b1-bf8a-3468e44c2e06?comp=lease",
-      "RequestMethod": "PUT",
-      "RequestHeaders": {
-        "Accept": "application/xml",
-        "Authorization": "Sanitized",
-<<<<<<< HEAD
-        "traceparent": "00-140aaf47dc6db143a878c9843bfa7faf-ed5c4b8284becf43-00",
-        "User-Agent": [
-          "azsdk-net-Storage.Files.DataLake/12.7.0-alpha.20210202.1",
-          "(.NET 5.0.2; Microsoft Windows 10.0.19042)"
-        ],
-        "x-ms-client-request-id": "d37da64b-5aaa-42fb-a4a6-137869a0f19d",
-        "x-ms-date": "Tue, 02 Feb 2021 21:54:12 GMT",
-=======
-        "traceparent": "00-efbd5e541feacc4a9deae551f7c291ba-802ce69e60b85248-00",
-        "User-Agent": [
-          "azsdk-net-Storage.Files.DataLake/12.7.0-alpha.20210217.1",
-          "(.NET 5.0.3; Microsoft Windows 10.0.19042)"
-        ],
-        "x-ms-client-request-id": "d37da64b-5aaa-42fb-a4a6-137869a0f19d",
-        "x-ms-date": "Wed, 17 Feb 2021 22:41:56 GMT",
->>>>>>> 1814567d
+      "RequestUri": "https://seannse.blob.core.windows.net/test-filesystem-ff0a573e-addf-b7bf-b21f-237a995fcefc/test-directory-68b26982-a577-1586-8064-e4627c59cb17?comp=lease",
+      "RequestMethod": "PUT",
+      "RequestHeaders": {
+        "Accept": "application/xml",
+        "Authorization": "Sanitized",
+        "traceparent": "00-f8e757f4608ae045bff7d1bf7d5b1c71-7c01ac2335438944-00",
+        "User-Agent": [
+          "azsdk-net-Storage.Files.DataLake/12.7.0-alpha.20210219.1",
+          "(.NET 5.0.3; Microsoft Windows 10.0.19041)"
+        ],
+        "x-ms-client-request-id": "e02f32b1-3116-f08e-3fea-eeac4133e26f",
+        "x-ms-date": "Fri, 19 Feb 2021 19:01:45 GMT",
         "x-ms-lease-action": "acquire",
         "x-ms-lease-duration": "15",
-        "x-ms-proposed-lease-id": "9336ef55-41f7-6068-fa8f-f69d2f83b9c2",
-        "x-ms-return-client-request-id": "true",
-        "x-ms-version": "2020-06-12"
-      },
-      "RequestBody": null,
-      "StatusCode": 201,
-      "ResponseHeaders": {
-        "Content-Length": "0",
-<<<<<<< HEAD
-        "Date": "Tue, 02 Feb 2021 21:54:13 GMT",
-        "ETag": "\u00220x8D8C7C513FDC1FA\u0022",
-        "Last-Modified": "Tue, 02 Feb 2021 21:54:13 GMT",
-=======
-        "Date": "Wed, 17 Feb 2021 22:41:55 GMT",
-        "ETag": "\u00220x8D8D3953AA0FFFC\u0022",
-        "Last-Modified": "Wed, 17 Feb 2021 22:41:56 GMT",
->>>>>>> 1814567d
-        "Server": [
-          "Windows-Azure-Blob/1.0",
-          "Microsoft-HTTPAPI/2.0"
-        ],
-        "x-ms-client-request-id": "d37da64b-5aaa-42fb-a4a6-137869a0f19d",
-        "x-ms-lease-id": "9336ef55-41f7-6068-fa8f-f69d2f83b9c2",
-<<<<<<< HEAD
-        "x-ms-request-id": "0e3bf38c-a01e-0095-7ead-f997ea000000",
-=======
-        "x-ms-request-id": "fddd9aa1-d01e-00b0-3a7e-053e96000000",
->>>>>>> 1814567d
-        "x-ms-version": "2020-06-12"
-      },
-      "ResponseBody": []
-    },
-    {
-      "RequestUri": "https://seannse.blob.core.windows.net/test-filesystem-d9f7864b-b4c0-1473-2da7-288c1ef8f134/test-directory-482c060c-85c6-07b1-bf8a-3468e44c2e06?comp=lease",
-      "RequestMethod": "PUT",
-      "RequestHeaders": {
-        "Accept": "application/xml",
-        "Authorization": "Sanitized",
-<<<<<<< HEAD
-        "If-None-Match": "\u00220x8D8C7C513FDC1FA\u0022",
-        "traceparent": "00-ef395c555797db4ba33ee9f3589d29c5-7ccb8ac6ded2a447-00",
-        "User-Agent": [
-          "azsdk-net-Storage.Files.DataLake/12.7.0-alpha.20210202.1",
-          "(.NET 5.0.2; Microsoft Windows 10.0.19042)"
-        ],
-        "x-ms-client-request-id": "2f1f587d-1a5b-1328-c9be-44f4ae4f9c42",
-        "x-ms-date": "Tue, 02 Feb 2021 21:54:12 GMT",
-=======
-        "If-None-Match": "0x8D8D3953AA0FFFC",
-        "traceparent": "00-c98f83e3a5671142a96f3bab1572ff68-4059235026864e4b-00",
-        "User-Agent": [
-          "azsdk-net-Storage.Files.DataLake/12.7.0-alpha.20210217.1",
-          "(.NET 5.0.3; Microsoft Windows 10.0.19042)"
-        ],
-        "x-ms-client-request-id": "2f1f587d-1a5b-1328-c9be-44f4ae4f9c42",
-        "x-ms-date": "Wed, 17 Feb 2021 22:41:56 GMT",
->>>>>>> 1814567d
+        "x-ms-proposed-lease-id": "0d65c013-17cc-1abd-7cec-7dc15144c354",
+        "x-ms-return-client-request-id": "true",
+        "x-ms-version": "2020-06-12"
+      },
+      "RequestBody": null,
+      "StatusCode": 201,
+      "ResponseHeaders": {
+        "Content-Length": "0",
+        "Date": "Fri, 19 Feb 2021 19:01:44 GMT",
+        "ETag": "\u00220x8D8D508CD27DD58\u0022",
+        "Last-Modified": "Fri, 19 Feb 2021 19:01:45 GMT",
+        "Server": [
+          "Windows-Azure-Blob/1.0",
+          "Microsoft-HTTPAPI/2.0"
+        ],
+        "x-ms-client-request-id": "e02f32b1-3116-f08e-3fea-eeac4133e26f",
+        "x-ms-lease-id": "0d65c013-17cc-1abd-7cec-7dc15144c354",
+        "x-ms-request-id": "cb11f767-b01e-006d-69f1-06cb14000000",
+        "x-ms-version": "2020-06-12"
+      },
+      "ResponseBody": []
+    },
+    {
+      "RequestUri": "https://seannse.blob.core.windows.net/test-filesystem-ff0a573e-addf-b7bf-b21f-237a995fcefc/test-directory-68b26982-a577-1586-8064-e4627c59cb17?comp=lease",
+      "RequestMethod": "PUT",
+      "RequestHeaders": {
+        "Accept": "application/xml",
+        "Authorization": "Sanitized",
+        "If-None-Match": "0x8D8D508CD27DD58",
+        "traceparent": "00-f4bc3bedaaa8c4469f87d593ef778974-5ff9851fbefcc44b-00",
+        "User-Agent": [
+          "azsdk-net-Storage.Files.DataLake/12.7.0-alpha.20210219.1",
+          "(.NET 5.0.3; Microsoft Windows 10.0.19041)"
+        ],
+        "x-ms-client-request-id": "c049ca2e-8e62-861a-0396-a01b5ec0895d",
+        "x-ms-date": "Fri, 19 Feb 2021 19:01:46 GMT",
         "x-ms-lease-action": "renew",
-        "x-ms-lease-id": "9336ef55-41f7-6068-fa8f-f69d2f83b9c2",
+        "x-ms-lease-id": "0d65c013-17cc-1abd-7cec-7dc15144c354",
         "x-ms-return-client-request-id": "true",
         "x-ms-version": "2020-06-12"
       },
@@ -1100,58 +698,35 @@
       "ResponseHeaders": {
         "Content-Length": "252",
         "Content-Type": "application/xml",
-<<<<<<< HEAD
-        "Date": "Tue, 02 Feb 2021 21:54:13 GMT",
-=======
-        "Date": "Wed, 17 Feb 2021 22:41:55 GMT",
->>>>>>> 1814567d
-        "Server": [
-          "Windows-Azure-Blob/1.0",
-          "Microsoft-HTTPAPI/2.0"
-        ],
-        "x-ms-client-request-id": "2f1f587d-1a5b-1328-c9be-44f4ae4f9c42",
+        "Date": "Fri, 19 Feb 2021 19:01:45 GMT",
+        "Server": [
+          "Windows-Azure-Blob/1.0",
+          "Microsoft-HTTPAPI/2.0"
+        ],
+        "x-ms-client-request-id": "c049ca2e-8e62-861a-0396-a01b5ec0895d",
         "x-ms-error-code": "ConditionNotMet",
-<<<<<<< HEAD
-        "x-ms-request-id": "0e3bf3c6-a01e-0095-35ad-f997ea000000",
-=======
-        "x-ms-request-id": "fddd9adc-d01e-00b0-6e7e-053e96000000",
->>>>>>> 1814567d
+        "x-ms-request-id": "cb11f787-b01e-006d-03f1-06cb14000000",
         "x-ms-version": "2020-06-12"
       },
       "ResponseBody": [
         "\uFEFF\u003C?xml version=\u00221.0\u0022 encoding=\u0022utf-8\u0022?\u003E\u003CError\u003E\u003CCode\u003EConditionNotMet\u003C/Code\u003E\u003CMessage\u003EThe condition specified using HTTP conditional header(s) is not met.\n",
-<<<<<<< HEAD
-        "RequestId:0e3bf3c6-a01e-0095-35ad-f997ea000000\n",
-        "Time:2021-02-02T21:54:13.3640197Z\u003C/Message\u003E\u003C/Error\u003E"
-=======
-        "RequestId:fddd9adc-d01e-00b0-6e7e-053e96000000\n",
-        "Time:2021-02-17T22:41:56.2542740Z\u003C/Message\u003E\u003C/Error\u003E"
->>>>>>> 1814567d
+        "RequestId:cb11f787-b01e-006d-03f1-06cb14000000\n",
+        "Time:2021-02-19T19:01:45.3869821Z\u003C/Message\u003E\u003C/Error\u003E"
       ]
     },
     {
-      "RequestUri": "https://seannse.blob.core.windows.net/test-filesystem-d9f7864b-b4c0-1473-2da7-288c1ef8f134?restype=container",
+      "RequestUri": "https://seannse.blob.core.windows.net/test-filesystem-ff0a573e-addf-b7bf-b21f-237a995fcefc?restype=container",
       "RequestMethod": "DELETE",
       "RequestHeaders": {
         "Accept": "application/xml",
         "Authorization": "Sanitized",
-<<<<<<< HEAD
-        "traceparent": "00-457fc1f5ade8a74582361364a53b1b8a-2603b5e2bc78354c-00",
-        "User-Agent": [
-          "azsdk-net-Storage.Files.DataLake/12.7.0-alpha.20210202.1",
-          "(.NET 5.0.2; Microsoft Windows 10.0.19042)"
-        ],
-        "x-ms-client-request-id": "11faa56a-c281-c242-c220-96ae16c1af45",
-        "x-ms-date": "Tue, 02 Feb 2021 21:54:12 GMT",
-=======
-        "traceparent": "00-0c4c1b362fb6d34a91c2c534a781091d-2bedc2366d90a248-00",
-        "User-Agent": [
-          "azsdk-net-Storage.Files.DataLake/12.7.0-alpha.20210217.1",
-          "(.NET 5.0.3; Microsoft Windows 10.0.19042)"
-        ],
-        "x-ms-client-request-id": "11faa56a-c281-c242-c220-96ae16c1af45",
-        "x-ms-date": "Wed, 17 Feb 2021 22:41:56 GMT",
->>>>>>> 1814567d
+        "traceparent": "00-da50787ee0cf394d92ea4cb3bb83e98f-3f389c68f9392140-00",
+        "User-Agent": [
+          "azsdk-net-Storage.Files.DataLake/12.7.0-alpha.20210219.1",
+          "(.NET 5.0.3; Microsoft Windows 10.0.19041)"
+        ],
+        "x-ms-client-request-id": "777e7127-21ea-540c-df13-ea22bb2ae541",
+        "x-ms-date": "Fri, 19 Feb 2021 19:01:46 GMT",
         "x-ms-return-client-request-id": "true",
         "x-ms-version": "2020-06-12"
       },
@@ -1159,33 +734,21 @@
       "StatusCode": 202,
       "ResponseHeaders": {
         "Content-Length": "0",
-<<<<<<< HEAD
-        "Date": "Tue, 02 Feb 2021 21:54:13 GMT",
-=======
-        "Date": "Wed, 17 Feb 2021 22:41:55 GMT",
->>>>>>> 1814567d
-        "Server": [
-          "Windows-Azure-Blob/1.0",
-          "Microsoft-HTTPAPI/2.0"
-        ],
-        "x-ms-client-request-id": "11faa56a-c281-c242-c220-96ae16c1af45",
-<<<<<<< HEAD
-        "x-ms-request-id": "0e3bf410-a01e-0095-79ad-f997ea000000",
-=======
-        "x-ms-request-id": "fddd9b12-d01e-00b0-1c7e-053e96000000",
->>>>>>> 1814567d
+        "Date": "Fri, 19 Feb 2021 19:01:45 GMT",
+        "Server": [
+          "Windows-Azure-Blob/1.0",
+          "Microsoft-HTTPAPI/2.0"
+        ],
+        "x-ms-client-request-id": "777e7127-21ea-540c-df13-ea22bb2ae541",
+        "x-ms-request-id": "cb11f79d-b01e-006d-16f1-06cb14000000",
         "x-ms-version": "2020-06-12"
       },
       "ResponseBody": []
     }
   ],
   "Variables": {
-<<<<<<< HEAD
-    "DateTimeOffsetNow": "2021-02-02T15:54:08.6269095-06:00",
-=======
-    "DateTimeOffsetNow": "2021-02-17T16:41:52.6826899-06:00",
->>>>>>> 1814567d
-    "RandomSeed": "1307725445",
+    "DateTimeOffsetNow": "2021-02-19T13:01:44.4676640-06:00",
+    "RandomSeed": "1517907332",
     "Storage_TestConfigHierarchicalNamespace": "NamespaceTenant\nseannse\nU2FuaXRpemVk\nhttps://seannse.blob.core.windows.net\nhttps://seannse.file.core.windows.net\nhttps://seannse.queue.core.windows.net\nhttps://seannse.table.core.windows.net\n\n\n\n\nhttps://seannse-secondary.blob.core.windows.net\nhttps://seannse-secondary.file.core.windows.net\nhttps://seannse-secondary.queue.core.windows.net\nhttps://seannse-secondary.table.core.windows.net\n68390a19-a643-458b-b726-408abf67b4fc\nSanitized\n72f988bf-86f1-41af-91ab-2d7cd011db47\nhttps://login.microsoftonline.com/\nCloud\nBlobEndpoint=https://seannse.blob.core.windows.net/;QueueEndpoint=https://seannse.queue.core.windows.net/;FileEndpoint=https://seannse.file.core.windows.net/;BlobSecondaryEndpoint=https://seannse-secondary.blob.core.windows.net/;QueueSecondaryEndpoint=https://seannse-secondary.queue.core.windows.net/;FileSecondaryEndpoint=https://seannse-secondary.file.core.windows.net/;AccountName=seannse;AccountKey=Sanitized\n"
   }
 }