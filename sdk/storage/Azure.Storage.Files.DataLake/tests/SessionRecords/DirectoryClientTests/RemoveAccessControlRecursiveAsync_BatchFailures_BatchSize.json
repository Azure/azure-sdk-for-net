{
  "Entries": [
    {
      "RequestUri": "https://seannse.blob.core.windows.net/test-filesystem-8e74f131-8ea8-c180-28df-97c47e9422b4?restype=container",
      "RequestMethod": "PUT",
      "RequestHeaders": {
        "Accept": "application/xml",
        "Authorization": "Sanitized",
<<<<<<< HEAD
        "traceparent": "00-df4a5aa4e7aeae4883c5dd124d33da44-54c9cf1b0e6af24f-00",
        "User-Agent": [
          "azsdk-net-Storage.Files.DataLake/12.7.0-alpha.20210202.1",
          "(.NET 5.0.2; Microsoft Windows 10.0.19042)"
        ],
        "x-ms-blob-public-access": "container",
        "x-ms-client-request-id": "90f92f1e-32f0-c08c-c348-162d36f12ae0",
        "x-ms-date": "Tue, 02 Feb 2021 21:52:33 GMT",
=======
        "traceparent": "00-cdee413da63a7748acf5be2ef003ee4b-dc8e65b545d74c4a-00",
        "User-Agent": [
          "azsdk-net-Storage.Files.DataLake/12.7.0-alpha.20210217.1",
          "(.NET 5.0.3; Microsoft Windows 10.0.19042)"
        ],
        "x-ms-blob-public-access": "container",
        "x-ms-client-request-id": "90f92f1e-32f0-c08c-c348-162d36f12ae0",
        "x-ms-date": "Wed, 17 Feb 2021 22:40:24 GMT",
>>>>>>> 1814567d
        "x-ms-return-client-request-id": "true",
        "x-ms-version": "2020-06-12"
      },
      "RequestBody": null,
      "StatusCode": 201,
      "ResponseHeaders": {
        "Content-Length": "0",
<<<<<<< HEAD
        "Date": "Tue, 02 Feb 2021 21:52:34 GMT",
        "ETag": "\u00220x8D8C7C4D9761B02\u0022",
        "Last-Modified": "Tue, 02 Feb 2021 21:52:34 GMT",
=======
        "Date": "Wed, 17 Feb 2021 22:40:24 GMT",
        "ETag": "\u00220x8D8D39504665B7F\u0022",
        "Last-Modified": "Wed, 17 Feb 2021 22:40:25 GMT",
>>>>>>> 1814567d
        "Server": [
          "Windows-Azure-Blob/1.0",
          "Microsoft-HTTPAPI/2.0"
        ],
        "x-ms-client-request-id": "90f92f1e-32f0-c08c-c348-162d36f12ae0",
<<<<<<< HEAD
        "x-ms-request-id": "a4f27d27-c01e-0015-53ad-f968ec000000",
=======
        "x-ms-request-id": "ae3a4eb3-501e-0091-777d-051aed000000",
>>>>>>> 1814567d
        "x-ms-version": "2020-06-12"
      },
      "ResponseBody": []
    },
    {
      "RequestUri": "https://seannse.dfs.core.windows.net/test-filesystem-8e74f131-8ea8-c180-28df-97c47e9422b4/?action=setAccessControl",
      "RequestMethod": "PATCH",
      "RequestHeaders": {
        "Accept": "application/json",
        "Authorization": "Sanitized",
<<<<<<< HEAD
        "traceparent": "00-50757e2ba0a515419b6b4b3f22e9e7f5-6b9a83f8b8104d44-00",
        "User-Agent": [
          "azsdk-net-Storage.Files.DataLake/12.7.0-alpha.20210202.1",
          "(.NET 5.0.2; Microsoft Windows 10.0.19042)"
        ],
        "x-ms-acl": "user::--x,group::--x,other::--x",
        "x-ms-client-request-id": "67708205-6c4e-c1e5-fff4-9c2ceae1d648",
        "x-ms-date": "Tue, 02 Feb 2021 21:52:34 GMT",
=======
        "traceparent": "00-1b54eb582bed8349a1482088a4dc6d7d-12cedb6d322a614e-00",
        "User-Agent": [
          "azsdk-net-Storage.Files.DataLake/12.7.0-alpha.20210217.1",
          "(.NET 5.0.3; Microsoft Windows 10.0.19042)"
        ],
        "x-ms-acl": "user::--x,group::--x,other::--x",
        "x-ms-client-request-id": "67708205-6c4e-c1e5-fff4-9c2ceae1d648",
        "x-ms-date": "Wed, 17 Feb 2021 22:40:25 GMT",
>>>>>>> 1814567d
        "x-ms-return-client-request-id": "true",
        "x-ms-version": "2020-06-12"
      },
      "RequestBody": null,
      "StatusCode": 200,
      "ResponseHeaders": {
        "Content-Length": "0",
<<<<<<< HEAD
        "Date": "Tue, 02 Feb 2021 21:52:34 GMT",
        "ETag": "\u00220x8D8C7C4D9789032\u0022",
        "Last-Modified": "Tue, 02 Feb 2021 21:52:34 GMT",
=======
        "Date": "Wed, 17 Feb 2021 22:40:25 GMT",
        "ETag": "\u00220x8D8D39504685C17\u0022",
        "Last-Modified": "Wed, 17 Feb 2021 22:40:25 GMT",
>>>>>>> 1814567d
        "Server": [
          "Windows-Azure-HDFS/1.0",
          "Microsoft-HTTPAPI/2.0"
        ],
        "x-ms-client-request-id": "67708205-6c4e-c1e5-fff4-9c2ceae1d648",
        "x-ms-namespace-enabled": "true",
<<<<<<< HEAD
        "x-ms-request-id": "fcfe0202-701f-0000-3fad-f97f5f000000",
=======
        "x-ms-request-id": "e7ac460b-201f-000d-217d-05b78b000000",
>>>>>>> 1814567d
        "x-ms-version": "2020-06-12"
      },
      "ResponseBody": []
    },
    {
      "RequestUri": "https://seannse.dfs.core.windows.net/test-filesystem-8e74f131-8ea8-c180-28df-97c47e9422b4/test-directory-0f66642b-839a-5bf4-f078-9affef1695de?resource=directory",
      "RequestMethod": "PUT",
      "RequestHeaders": {
        "Accept": "application/json",
        "Authorization": "Sanitized",
<<<<<<< HEAD
        "traceparent": "00-0f9e426bcf79024ab7b450e81eb853f1-ad78a5309918cf4a-00",
        "User-Agent": [
          "azsdk-net-Storage.Files.DataLake/12.7.0-alpha.20210202.1",
          "(.NET 5.0.2; Microsoft Windows 10.0.19042)"
        ],
        "x-ms-client-request-id": "c649fa1a-4b7e-8171-8d15-77d6d2e6d2e8",
        "x-ms-date": "Tue, 02 Feb 2021 21:52:34 GMT",
=======
        "traceparent": "00-cb74401bd55b2a40a0ecbea5d35d0aaf-54728d01ecc15942-00",
        "User-Agent": [
          "azsdk-net-Storage.Files.DataLake/12.7.0-alpha.20210217.1",
          "(.NET 5.0.3; Microsoft Windows 10.0.19042)"
        ],
        "x-ms-client-request-id": "c649fa1a-4b7e-8171-8d15-77d6d2e6d2e8",
        "x-ms-date": "Wed, 17 Feb 2021 22:40:25 GMT",
>>>>>>> 1814567d
        "x-ms-return-client-request-id": "true",
        "x-ms-version": "2020-06-12"
      },
      "RequestBody": null,
      "StatusCode": 201,
      "ResponseHeaders": {
        "Content-Length": "0",
<<<<<<< HEAD
        "Date": "Tue, 02 Feb 2021 21:52:34 GMT",
        "ETag": "\u00220x8D8C7C4D9BFE4E4\u0022",
        "Last-Modified": "Tue, 02 Feb 2021 21:52:35 GMT",
=======
        "Date": "Wed, 17 Feb 2021 22:40:25 GMT",
        "ETag": "\u00220x8D8D39504A8C80D\u0022",
        "Last-Modified": "Wed, 17 Feb 2021 22:40:25 GMT",
>>>>>>> 1814567d
        "Server": [
          "Windows-Azure-HDFS/1.0",
          "Microsoft-HTTPAPI/2.0"
        ],
        "x-ms-client-request-id": "c649fa1a-4b7e-8171-8d15-77d6d2e6d2e8",
<<<<<<< HEAD
        "x-ms-request-id": "fcfe020c-701f-0000-48ad-f97f5f000000",
=======
        "x-ms-request-id": "e7ac461b-201f-000d-317d-05b78b000000",
>>>>>>> 1814567d
        "x-ms-version": "2020-06-12"
      },
      "ResponseBody": []
    },
    {
      "RequestUri": "https://seannse.dfs.core.windows.net/test-filesystem-8e74f131-8ea8-c180-28df-97c47e9422b4/test-directory-0f66642b-839a-5bf4-f078-9affef1695de?resource=directory",
      "RequestMethod": "PUT",
      "RequestHeaders": {
        "Accept": "application/json",
        "Authorization": "Sanitized",
        "User-Agent": [
<<<<<<< HEAD
          "azsdk-net-Storage.Files.DataLake/12.7.0-alpha.20210202.1",
          "(.NET 5.0.2; Microsoft Windows 10.0.19042)"
        ],
        "x-ms-client-request-id": "f4e485e1-cecc-a25f-98a6-266a4bbaa2f4",
        "x-ms-date": "Tue, 02 Feb 2021 21:52:34 GMT",
=======
          "azsdk-net-Storage.Files.DataLake/12.7.0-alpha.20210217.1",
          "(.NET 5.0.3; Microsoft Windows 10.0.19042)"
        ],
        "x-ms-client-request-id": "f4e485e1-cecc-a25f-98a6-266a4bbaa2f4",
        "x-ms-date": "Wed, 17 Feb 2021 22:40:25 GMT",
>>>>>>> 1814567d
        "x-ms-return-client-request-id": "true",
        "x-ms-version": "2020-06-12"
      },
      "RequestBody": null,
      "StatusCode": 201,
      "ResponseHeaders": {
        "Content-Length": "0",
<<<<<<< HEAD
        "Date": "Tue, 02 Feb 2021 21:52:34 GMT",
        "ETag": "\u00220x8D8C7C4D9CDA0D0\u0022",
        "Last-Modified": "Tue, 02 Feb 2021 21:52:35 GMT",
=======
        "Date": "Wed, 17 Feb 2021 22:40:25 GMT",
        "ETag": "\u00220x8D8D39504B59F0C\u0022",
        "Last-Modified": "Wed, 17 Feb 2021 22:40:25 GMT",
>>>>>>> 1814567d
        "Server": [
          "Windows-Azure-HDFS/1.0",
          "Microsoft-HTTPAPI/2.0"
        ],
        "x-ms-client-request-id": "f4e485e1-cecc-a25f-98a6-266a4bbaa2f4",
<<<<<<< HEAD
        "x-ms-request-id": "fcfe020f-701f-0000-4aad-f97f5f000000",
=======
        "x-ms-request-id": "e7ac4629-201f-000d-3f7d-05b78b000000",
>>>>>>> 1814567d
        "x-ms-version": "2020-06-12"
      },
      "ResponseBody": []
    },
    {
      "RequestUri": "https://seannse.dfs.core.windows.net/test-filesystem-8e74f131-8ea8-c180-28df-97c47e9422b4/test-directory-0f66642b-839a-5bf4-f078-9affef1695de/test-directory-688d0a3d-b6d4-f85b-32e1-f38d16e6f084?resource=directory",
      "RequestMethod": "PUT",
      "RequestHeaders": {
        "Accept": "application/json",
        "Authorization": "Sanitized",
        "User-Agent": [
<<<<<<< HEAD
          "azsdk-net-Storage.Files.DataLake/12.7.0-alpha.20210202.1",
          "(.NET 5.0.2; Microsoft Windows 10.0.19042)"
        ],
        "x-ms-client-request-id": "854d404e-cb7c-2b09-2aeb-c1ebdbd28cb2",
        "x-ms-date": "Tue, 02 Feb 2021 21:52:34 GMT",
=======
          "azsdk-net-Storage.Files.DataLake/12.7.0-alpha.20210217.1",
          "(.NET 5.0.3; Microsoft Windows 10.0.19042)"
        ],
        "x-ms-client-request-id": "854d404e-cb7c-2b09-2aeb-c1ebdbd28cb2",
        "x-ms-date": "Wed, 17 Feb 2021 22:40:25 GMT",
>>>>>>> 1814567d
        "x-ms-return-client-request-id": "true",
        "x-ms-version": "2020-06-12"
      },
      "RequestBody": null,
      "StatusCode": 201,
      "ResponseHeaders": {
        "Content-Length": "0",
<<<<<<< HEAD
        "Date": "Tue, 02 Feb 2021 21:52:34 GMT",
        "ETag": "\u00220x8D8C7C4D9DBF940\u0022",
        "Last-Modified": "Tue, 02 Feb 2021 21:52:35 GMT",
=======
        "Date": "Wed, 17 Feb 2021 22:40:25 GMT",
        "ETag": "\u00220x8D8D39504C14065\u0022",
        "Last-Modified": "Wed, 17 Feb 2021 22:40:25 GMT",
>>>>>>> 1814567d
        "Server": [
          "Windows-Azure-HDFS/1.0",
          "Microsoft-HTTPAPI/2.0"
        ],
        "x-ms-client-request-id": "854d404e-cb7c-2b09-2aeb-c1ebdbd28cb2",
<<<<<<< HEAD
        "x-ms-request-id": "fcfe0220-701f-0000-5bad-f97f5f000000",
=======
        "x-ms-request-id": "e7ac4639-201f-000d-477d-05b78b000000",
>>>>>>> 1814567d
        "x-ms-version": "2020-06-12"
      },
      "ResponseBody": []
    },
    {
      "RequestUri": "https://seannse.dfs.core.windows.net/test-filesystem-8e74f131-8ea8-c180-28df-97c47e9422b4/test-directory-0f66642b-839a-5bf4-f078-9affef1695de/test-directory-688d0a3d-b6d4-f85b-32e1-f38d16e6f084/test-file-b189a2b5-56c6-60f2-effd-0a376f48fdd5?resource=file",
      "RequestMethod": "PUT",
      "RequestHeaders": {
        "Accept": "application/json",
        "Authorization": "Sanitized",
        "User-Agent": [
<<<<<<< HEAD
          "azsdk-net-Storage.Files.DataLake/12.7.0-alpha.20210202.1",
          "(.NET 5.0.2; Microsoft Windows 10.0.19042)"
        ],
        "x-ms-client-request-id": "595c9510-6bd3-f852-4eec-967fc1d1bce1",
        "x-ms-date": "Tue, 02 Feb 2021 21:52:35 GMT",
=======
          "azsdk-net-Storage.Files.DataLake/12.7.0-alpha.20210217.1",
          "(.NET 5.0.3; Microsoft Windows 10.0.19042)"
        ],
        "x-ms-client-request-id": "595c9510-6bd3-f852-4eec-967fc1d1bce1",
        "x-ms-date": "Wed, 17 Feb 2021 22:40:25 GMT",
>>>>>>> 1814567d
        "x-ms-return-client-request-id": "true",
        "x-ms-version": "2020-06-12"
      },
      "RequestBody": null,
      "StatusCode": 201,
      "ResponseHeaders": {
        "Content-Length": "0",
<<<<<<< HEAD
        "Date": "Tue, 02 Feb 2021 21:52:34 GMT",
        "ETag": "\u00220x8D8C7C4D9EA600E\u0022",
        "Last-Modified": "Tue, 02 Feb 2021 21:52:35 GMT",
=======
        "Date": "Wed, 17 Feb 2021 22:40:25 GMT",
        "ETag": "\u00220x8D8D39504CE5224\u0022",
        "Last-Modified": "Wed, 17 Feb 2021 22:40:25 GMT",
>>>>>>> 1814567d
        "Server": [
          "Windows-Azure-HDFS/1.0",
          "Microsoft-HTTPAPI/2.0"
        ],
        "x-ms-client-request-id": "595c9510-6bd3-f852-4eec-967fc1d1bce1",
<<<<<<< HEAD
        "x-ms-request-id": "fcfe023b-701f-0000-76ad-f97f5f000000",
=======
        "x-ms-request-id": "e7ac463d-201f-000d-4b7d-05b78b000000",
>>>>>>> 1814567d
        "x-ms-version": "2020-06-12"
      },
      "ResponseBody": []
    },
    {
      "RequestUri": "https://seannse.dfs.core.windows.net/test-filesystem-8e74f131-8ea8-c180-28df-97c47e9422b4/test-directory-0f66642b-839a-5bf4-f078-9affef1695de/test-directory-688d0a3d-b6d4-f85b-32e1-f38d16e6f084/test-file-0027ecee-b793-4a18-9974-20fc33db44bf?resource=file",
      "RequestMethod": "PUT",
      "RequestHeaders": {
        "Accept": "application/json",
        "Authorization": "Sanitized",
        "User-Agent": [
<<<<<<< HEAD
          "azsdk-net-Storage.Files.DataLake/12.7.0-alpha.20210202.1",
          "(.NET 5.0.2; Microsoft Windows 10.0.19042)"
        ],
        "x-ms-client-request-id": "2f28410d-b408-58f8-7c12-bf5f4b55c473",
        "x-ms-date": "Tue, 02 Feb 2021 21:52:35 GMT",
=======
          "azsdk-net-Storage.Files.DataLake/12.7.0-alpha.20210217.1",
          "(.NET 5.0.3; Microsoft Windows 10.0.19042)"
        ],
        "x-ms-client-request-id": "2f28410d-b408-58f8-7c12-bf5f4b55c473",
        "x-ms-date": "Wed, 17 Feb 2021 22:40:25 GMT",
>>>>>>> 1814567d
        "x-ms-return-client-request-id": "true",
        "x-ms-version": "2020-06-12"
      },
      "RequestBody": null,
      "StatusCode": 201,
      "ResponseHeaders": {
        "Content-Length": "0",
<<<<<<< HEAD
        "Date": "Tue, 02 Feb 2021 21:52:34 GMT",
        "ETag": "\u00220x8D8C7C4D9F89EEF\u0022",
        "Last-Modified": "Tue, 02 Feb 2021 21:52:35 GMT",
=======
        "Date": "Wed, 17 Feb 2021 22:40:25 GMT",
        "ETag": "\u00220x8D8D39504DB6991\u0022",
        "Last-Modified": "Wed, 17 Feb 2021 22:40:25 GMT",
>>>>>>> 1814567d
        "Server": [
          "Windows-Azure-HDFS/1.0",
          "Microsoft-HTTPAPI/2.0"
        ],
        "x-ms-client-request-id": "2f28410d-b408-58f8-7c12-bf5f4b55c473",
<<<<<<< HEAD
        "x-ms-request-id": "fcfe0251-701f-0000-0bad-f97f5f000000",
=======
        "x-ms-request-id": "e7ac4649-201f-000d-577d-05b78b000000",
>>>>>>> 1814567d
        "x-ms-version": "2020-06-12"
      },
      "ResponseBody": []
    },
    {
      "RequestUri": "https://seannse.dfs.core.windows.net/test-filesystem-8e74f131-8ea8-c180-28df-97c47e9422b4/test-directory-0f66642b-839a-5bf4-f078-9affef1695de/test-directory-4236d6a8-e2aa-49f4-eacf-774c306c7510?resource=directory",
      "RequestMethod": "PUT",
      "RequestHeaders": {
        "Accept": "application/json",
        "Authorization": "Sanitized",
        "User-Agent": [
<<<<<<< HEAD
          "azsdk-net-Storage.Files.DataLake/12.7.0-alpha.20210202.1",
          "(.NET 5.0.2; Microsoft Windows 10.0.19042)"
        ],
        "x-ms-client-request-id": "fe041382-1252-2a15-4cde-44383cab2810",
        "x-ms-date": "Tue, 02 Feb 2021 21:52:35 GMT",
=======
          "azsdk-net-Storage.Files.DataLake/12.7.0-alpha.20210217.1",
          "(.NET 5.0.3; Microsoft Windows 10.0.19042)"
        ],
        "x-ms-client-request-id": "fe041382-1252-2a15-4cde-44383cab2810",
        "x-ms-date": "Wed, 17 Feb 2021 22:40:25 GMT",
>>>>>>> 1814567d
        "x-ms-return-client-request-id": "true",
        "x-ms-version": "2020-06-12"
      },
      "RequestBody": null,
      "StatusCode": 201,
      "ResponseHeaders": {
        "Content-Length": "0",
<<<<<<< HEAD
        "Date": "Tue, 02 Feb 2021 21:52:35 GMT",
        "ETag": "\u00220x8D8C7C4DA05EC22\u0022",
        "Last-Modified": "Tue, 02 Feb 2021 21:52:35 GMT",
=======
        "Date": "Wed, 17 Feb 2021 22:40:25 GMT",
        "ETag": "\u00220x8D8D39504E72710\u0022",
        "Last-Modified": "Wed, 17 Feb 2021 22:40:25 GMT",
>>>>>>> 1814567d
        "Server": [
          "Windows-Azure-HDFS/1.0",
          "Microsoft-HTTPAPI/2.0"
        ],
        "x-ms-client-request-id": "fe041382-1252-2a15-4cde-44383cab2810",
<<<<<<< HEAD
        "x-ms-request-id": "fcfe025d-701f-0000-16ad-f97f5f000000",
=======
        "x-ms-request-id": "e7ac4653-201f-000d-607d-05b78b000000",
>>>>>>> 1814567d
        "x-ms-version": "2020-06-12"
      },
      "ResponseBody": []
    },
    {
      "RequestUri": "https://seannse.dfs.core.windows.net/test-filesystem-8e74f131-8ea8-c180-28df-97c47e9422b4/test-directory-0f66642b-839a-5bf4-f078-9affef1695de/test-directory-4236d6a8-e2aa-49f4-eacf-774c306c7510/test-file-ea3fae9c-d266-92c0-1fa2-bbdb851a6548?resource=file",
      "RequestMethod": "PUT",
      "RequestHeaders": {
        "Accept": "application/json",
        "Authorization": "Sanitized",
        "User-Agent": [
<<<<<<< HEAD
          "azsdk-net-Storage.Files.DataLake/12.7.0-alpha.20210202.1",
          "(.NET 5.0.2; Microsoft Windows 10.0.19042)"
        ],
        "x-ms-client-request-id": "363d4ca6-2262-b0cc-5371-deaf563aa531",
        "x-ms-date": "Tue, 02 Feb 2021 21:52:35 GMT",
=======
          "azsdk-net-Storage.Files.DataLake/12.7.0-alpha.20210217.1",
          "(.NET 5.0.3; Microsoft Windows 10.0.19042)"
        ],
        "x-ms-client-request-id": "363d4ca6-2262-b0cc-5371-deaf563aa531",
        "x-ms-date": "Wed, 17 Feb 2021 22:40:26 GMT",
>>>>>>> 1814567d
        "x-ms-return-client-request-id": "true",
        "x-ms-version": "2020-06-12"
      },
      "RequestBody": null,
      "StatusCode": 201,
      "ResponseHeaders": {
        "Content-Length": "0",
<<<<<<< HEAD
        "Date": "Tue, 02 Feb 2021 21:52:35 GMT",
        "ETag": "\u00220x8D8C7C4DA1402A3\u0022",
        "Last-Modified": "Tue, 02 Feb 2021 21:52:35 GMT",
=======
        "Date": "Wed, 17 Feb 2021 22:40:25 GMT",
        "ETag": "\u00220x8D8D39504F3EC5E\u0022",
        "Last-Modified": "Wed, 17 Feb 2021 22:40:25 GMT",
>>>>>>> 1814567d
        "Server": [
          "Windows-Azure-HDFS/1.0",
          "Microsoft-HTTPAPI/2.0"
        ],
        "x-ms-client-request-id": "363d4ca6-2262-b0cc-5371-deaf563aa531",
<<<<<<< HEAD
        "x-ms-request-id": "fcfe026a-701f-0000-22ad-f97f5f000000",
=======
        "x-ms-request-id": "e7ac4661-201f-000d-6e7d-05b78b000000",
>>>>>>> 1814567d
        "x-ms-version": "2020-06-12"
      },
      "ResponseBody": []
    },
    {
      "RequestUri": "https://seannse.dfs.core.windows.net/test-filesystem-8e74f131-8ea8-c180-28df-97c47e9422b4/test-directory-0f66642b-839a-5bf4-f078-9affef1695de?action=setAccessControl",
      "RequestMethod": "PATCH",
      "RequestHeaders": {
        "Accept": "application/json",
        "Authorization": "Sanitized",
        "User-Agent": [
<<<<<<< HEAD
          "azsdk-net-Storage.Files.DataLake/12.7.0-alpha.20210202.1",
          "(.NET 5.0.2; Microsoft Windows 10.0.19042)"
        ],
        "x-ms-client-request-id": "d45a741f-6009-9bf9-a316-4630822b8367",
        "x-ms-date": "Tue, 02 Feb 2021 21:52:35 GMT",
=======
          "azsdk-net-Storage.Files.DataLake/12.7.0-alpha.20210217.1",
          "(.NET 5.0.3; Microsoft Windows 10.0.19042)"
        ],
        "x-ms-client-request-id": "d45a741f-6009-9bf9-a316-4630822b8367",
        "x-ms-date": "Wed, 17 Feb 2021 22:40:26 GMT",
>>>>>>> 1814567d
        "x-ms-owner": "f774fc79-0be1-26a8-ef31-9fa12cebc2a0",
        "x-ms-permissions": "rwxrwxrwx",
        "x-ms-return-client-request-id": "true",
        "x-ms-version": "2020-06-12"
      },
      "RequestBody": null,
      "StatusCode": 200,
      "ResponseHeaders": {
        "Content-Length": "0",
<<<<<<< HEAD
        "Date": "Tue, 02 Feb 2021 21:52:35 GMT",
        "ETag": "\u00220x8D8C7C4D9CDA0D0\u0022",
        "Last-Modified": "Tue, 02 Feb 2021 21:52:35 GMT",
=======
        "Date": "Wed, 17 Feb 2021 22:40:25 GMT",
        "ETag": "\u00220x8D8D39504B59F0C\u0022",
        "Last-Modified": "Wed, 17 Feb 2021 22:40:25 GMT",
>>>>>>> 1814567d
        "Server": [
          "Windows-Azure-HDFS/1.0",
          "Microsoft-HTTPAPI/2.0"
        ],
        "x-ms-client-request-id": "d45a741f-6009-9bf9-a316-4630822b8367",
        "x-ms-namespace-enabled": "true",
<<<<<<< HEAD
        "x-ms-request-id": "fcfe027f-701f-0000-37ad-f97f5f000000",
=======
        "x-ms-request-id": "e7ac4667-201f-000d-747d-05b78b000000",
>>>>>>> 1814567d
        "x-ms-version": "2020-06-12"
      },
      "ResponseBody": []
    },
    {
      "RequestUri": "https://seannse.dfs.core.windows.net/test-filesystem-8e74f131-8ea8-c180-28df-97c47e9422b4/test-directory-0f66642b-839a-5bf4-f078-9affef1695de/test-directory-688d0a3d-b6d4-f85b-32e1-f38d16e6f084?action=setAccessControl",
      "RequestMethod": "PATCH",
      "RequestHeaders": {
        "Accept": "application/json",
        "Authorization": "Sanitized",
        "User-Agent": [
<<<<<<< HEAD
          "azsdk-net-Storage.Files.DataLake/12.7.0-alpha.20210202.1",
          "(.NET 5.0.2; Microsoft Windows 10.0.19042)"
        ],
        "x-ms-client-request-id": "b8818e7a-ee90-e996-e69a-94c6e8b51e4c",
        "x-ms-date": "Tue, 02 Feb 2021 21:52:35 GMT",
=======
          "azsdk-net-Storage.Files.DataLake/12.7.0-alpha.20210217.1",
          "(.NET 5.0.3; Microsoft Windows 10.0.19042)"
        ],
        "x-ms-client-request-id": "b8818e7a-ee90-e996-e69a-94c6e8b51e4c",
        "x-ms-date": "Wed, 17 Feb 2021 22:40:26 GMT",
>>>>>>> 1814567d
        "x-ms-owner": "f774fc79-0be1-26a8-ef31-9fa12cebc2a0",
        "x-ms-permissions": "rwxrwxrwx",
        "x-ms-return-client-request-id": "true",
        "x-ms-version": "2020-06-12"
      },
      "RequestBody": null,
      "StatusCode": 200,
      "ResponseHeaders": {
        "Content-Length": "0",
<<<<<<< HEAD
        "Date": "Tue, 02 Feb 2021 21:52:35 GMT",
        "ETag": "\u00220x8D8C7C4D9DBF940\u0022",
        "Last-Modified": "Tue, 02 Feb 2021 21:52:35 GMT",
=======
        "Date": "Wed, 17 Feb 2021 22:40:26 GMT",
        "ETag": "\u00220x8D8D39504C14065\u0022",
        "Last-Modified": "Wed, 17 Feb 2021 22:40:25 GMT",
>>>>>>> 1814567d
        "Server": [
          "Windows-Azure-HDFS/1.0",
          "Microsoft-HTTPAPI/2.0"
        ],
        "x-ms-client-request-id": "b8818e7a-ee90-e996-e69a-94c6e8b51e4c",
        "x-ms-namespace-enabled": "true",
<<<<<<< HEAD
        "x-ms-request-id": "fcfe028c-701f-0000-43ad-f97f5f000000",
=======
        "x-ms-request-id": "e7ac466e-201f-000d-7b7d-05b78b000000",
>>>>>>> 1814567d
        "x-ms-version": "2020-06-12"
      },
      "ResponseBody": []
    },
    {
      "RequestUri": "https://seannse.dfs.core.windows.net/test-filesystem-8e74f131-8ea8-c180-28df-97c47e9422b4/test-directory-0f66642b-839a-5bf4-f078-9affef1695de/test-directory-688d0a3d-b6d4-f85b-32e1-f38d16e6f084/test-file-b189a2b5-56c6-60f2-effd-0a376f48fdd5?action=setAccessControl",
      "RequestMethod": "PATCH",
      "RequestHeaders": {
        "Accept": "application/json",
        "Authorization": "Sanitized",
        "User-Agent": [
<<<<<<< HEAD
          "azsdk-net-Storage.Files.DataLake/12.7.0-alpha.20210202.1",
          "(.NET 5.0.2; Microsoft Windows 10.0.19042)"
        ],
        "x-ms-client-request-id": "f4b66588-cbaa-c1d6-a77b-906ad88d6261",
        "x-ms-date": "Tue, 02 Feb 2021 21:52:35 GMT",
=======
          "azsdk-net-Storage.Files.DataLake/12.7.0-alpha.20210217.1",
          "(.NET 5.0.3; Microsoft Windows 10.0.19042)"
        ],
        "x-ms-client-request-id": "f4b66588-cbaa-c1d6-a77b-906ad88d6261",
        "x-ms-date": "Wed, 17 Feb 2021 22:40:26 GMT",
>>>>>>> 1814567d
        "x-ms-owner": "f774fc79-0be1-26a8-ef31-9fa12cebc2a0",
        "x-ms-permissions": "rwxrwxrwx",
        "x-ms-return-client-request-id": "true",
        "x-ms-version": "2020-06-12"
      },
      "RequestBody": null,
      "StatusCode": 200,
      "ResponseHeaders": {
        "Content-Length": "0",
<<<<<<< HEAD
        "Date": "Tue, 02 Feb 2021 21:52:35 GMT",
        "ETag": "\u00220x8D8C7C4D9EA600E\u0022",
        "Last-Modified": "Tue, 02 Feb 2021 21:52:35 GMT",
=======
        "Date": "Wed, 17 Feb 2021 22:40:26 GMT",
        "ETag": "\u00220x8D8D39504CE5224\u0022",
        "Last-Modified": "Wed, 17 Feb 2021 22:40:25 GMT",
>>>>>>> 1814567d
        "Server": [
          "Windows-Azure-HDFS/1.0",
          "Microsoft-HTTPAPI/2.0"
        ],
        "x-ms-client-request-id": "f4b66588-cbaa-c1d6-a77b-906ad88d6261",
        "x-ms-namespace-enabled": "true",
<<<<<<< HEAD
        "x-ms-request-id": "fcfe0298-701f-0000-4fad-f97f5f000000",
=======
        "x-ms-request-id": "e7ac4674-201f-000d-017d-05b78b000000",
>>>>>>> 1814567d
        "x-ms-version": "2020-06-12"
      },
      "ResponseBody": []
    },
    {
      "RequestUri": "https://seannse.dfs.core.windows.net/test-filesystem-8e74f131-8ea8-c180-28df-97c47e9422b4/test-directory-0f66642b-839a-5bf4-f078-9affef1695de/test-directory-688d0a3d-b6d4-f85b-32e1-f38d16e6f084/test-file-0027ecee-b793-4a18-9974-20fc33db44bf?action=setAccessControl",
      "RequestMethod": "PATCH",
      "RequestHeaders": {
        "Accept": "application/json",
        "Authorization": "Sanitized",
        "User-Agent": [
<<<<<<< HEAD
          "azsdk-net-Storage.Files.DataLake/12.7.0-alpha.20210202.1",
          "(.NET 5.0.2; Microsoft Windows 10.0.19042)"
        ],
        "x-ms-client-request-id": "823ea440-2afe-caa1-8b85-b22eb0a1da92",
        "x-ms-date": "Tue, 02 Feb 2021 21:52:35 GMT",
=======
          "azsdk-net-Storage.Files.DataLake/12.7.0-alpha.20210217.1",
          "(.NET 5.0.3; Microsoft Windows 10.0.19042)"
        ],
        "x-ms-client-request-id": "823ea440-2afe-caa1-8b85-b22eb0a1da92",
        "x-ms-date": "Wed, 17 Feb 2021 22:40:26 GMT",
>>>>>>> 1814567d
        "x-ms-owner": "f774fc79-0be1-26a8-ef31-9fa12cebc2a0",
        "x-ms-permissions": "rwxrwxrwx",
        "x-ms-return-client-request-id": "true",
        "x-ms-version": "2020-06-12"
      },
      "RequestBody": null,
      "StatusCode": 200,
      "ResponseHeaders": {
        "Content-Length": "0",
<<<<<<< HEAD
        "Date": "Tue, 02 Feb 2021 21:52:35 GMT",
        "ETag": "\u00220x8D8C7C4D9F89EEF\u0022",
        "Last-Modified": "Tue, 02 Feb 2021 21:52:35 GMT",
=======
        "Date": "Wed, 17 Feb 2021 22:40:26 GMT",
        "ETag": "\u00220x8D8D39504DB6991\u0022",
        "Last-Modified": "Wed, 17 Feb 2021 22:40:25 GMT",
>>>>>>> 1814567d
        "Server": [
          "Windows-Azure-HDFS/1.0",
          "Microsoft-HTTPAPI/2.0"
        ],
        "x-ms-client-request-id": "823ea440-2afe-caa1-8b85-b22eb0a1da92",
        "x-ms-namespace-enabled": "true",
<<<<<<< HEAD
        "x-ms-request-id": "fcfe02a8-701f-0000-5fad-f97f5f000000",
=======
        "x-ms-request-id": "e7ac4681-201f-000d-0e7d-05b78b000000",
>>>>>>> 1814567d
        "x-ms-version": "2020-06-12"
      },
      "ResponseBody": []
    },
    {
      "RequestUri": "https://seannse.dfs.core.windows.net/test-filesystem-8e74f131-8ea8-c180-28df-97c47e9422b4/test-directory-0f66642b-839a-5bf4-f078-9affef1695de/test-directory-4236d6a8-e2aa-49f4-eacf-774c306c7510?action=setAccessControl",
      "RequestMethod": "PATCH",
      "RequestHeaders": {
        "Accept": "application/json",
        "Authorization": "Sanitized",
        "User-Agent": [
<<<<<<< HEAD
          "azsdk-net-Storage.Files.DataLake/12.7.0-alpha.20210202.1",
          "(.NET 5.0.2; Microsoft Windows 10.0.19042)"
        ],
        "x-ms-client-request-id": "332adc72-df4f-8b62-9166-52e7810889e0",
        "x-ms-date": "Tue, 02 Feb 2021 21:52:35 GMT",
=======
          "azsdk-net-Storage.Files.DataLake/12.7.0-alpha.20210217.1",
          "(.NET 5.0.3; Microsoft Windows 10.0.19042)"
        ],
        "x-ms-client-request-id": "332adc72-df4f-8b62-9166-52e7810889e0",
        "x-ms-date": "Wed, 17 Feb 2021 22:40:26 GMT",
>>>>>>> 1814567d
        "x-ms-owner": "f774fc79-0be1-26a8-ef31-9fa12cebc2a0",
        "x-ms-permissions": "rwxrwxrwx",
        "x-ms-return-client-request-id": "true",
        "x-ms-version": "2020-06-12"
      },
      "RequestBody": null,
      "StatusCode": 200,
      "ResponseHeaders": {
        "Content-Length": "0",
<<<<<<< HEAD
        "Date": "Tue, 02 Feb 2021 21:52:35 GMT",
        "ETag": "\u00220x8D8C7C4DA05EC22\u0022",
        "Last-Modified": "Tue, 02 Feb 2021 21:52:35 GMT",
=======
        "Date": "Wed, 17 Feb 2021 22:40:26 GMT",
        "ETag": "\u00220x8D8D39504E72710\u0022",
        "Last-Modified": "Wed, 17 Feb 2021 22:40:25 GMT",
>>>>>>> 1814567d
        "Server": [
          "Windows-Azure-HDFS/1.0",
          "Microsoft-HTTPAPI/2.0"
        ],
        "x-ms-client-request-id": "332adc72-df4f-8b62-9166-52e7810889e0",
        "x-ms-namespace-enabled": "true",
<<<<<<< HEAD
        "x-ms-request-id": "fcfe02b9-701f-0000-70ad-f97f5f000000",
=======
        "x-ms-request-id": "e7ac4691-201f-000d-1e7d-05b78b000000",
>>>>>>> 1814567d
        "x-ms-version": "2020-06-12"
      },
      "ResponseBody": []
    },
    {
      "RequestUri": "https://seannse.dfs.core.windows.net/test-filesystem-8e74f131-8ea8-c180-28df-97c47e9422b4/test-directory-0f66642b-839a-5bf4-f078-9affef1695de/test-directory-4236d6a8-e2aa-49f4-eacf-774c306c7510/test-file-ea3fae9c-d266-92c0-1fa2-bbdb851a6548?action=setAccessControl",
      "RequestMethod": "PATCH",
      "RequestHeaders": {
        "Accept": "application/json",
        "Authorization": "Sanitized",
        "User-Agent": [
<<<<<<< HEAD
          "azsdk-net-Storage.Files.DataLake/12.7.0-alpha.20210202.1",
          "(.NET 5.0.2; Microsoft Windows 10.0.19042)"
        ],
        "x-ms-client-request-id": "d3bb6cf4-a676-ce43-f9f5-1c9a289cd225",
        "x-ms-date": "Tue, 02 Feb 2021 21:52:35 GMT",
=======
          "azsdk-net-Storage.Files.DataLake/12.7.0-alpha.20210217.1",
          "(.NET 5.0.3; Microsoft Windows 10.0.19042)"
        ],
        "x-ms-client-request-id": "d3bb6cf4-a676-ce43-f9f5-1c9a289cd225",
        "x-ms-date": "Wed, 17 Feb 2021 22:40:26 GMT",
>>>>>>> 1814567d
        "x-ms-owner": "f774fc79-0be1-26a8-ef31-9fa12cebc2a0",
        "x-ms-permissions": "rwxrwxrwx",
        "x-ms-return-client-request-id": "true",
        "x-ms-version": "2020-06-12"
      },
      "RequestBody": null,
      "StatusCode": 200,
      "ResponseHeaders": {
        "Content-Length": "0",
<<<<<<< HEAD
        "Date": "Tue, 02 Feb 2021 21:52:35 GMT",
        "ETag": "\u00220x8D8C7C4DA1402A3\u0022",
        "Last-Modified": "Tue, 02 Feb 2021 21:52:35 GMT",
=======
        "Date": "Wed, 17 Feb 2021 22:40:26 GMT",
        "ETag": "\u00220x8D8D39504F3EC5E\u0022",
        "Last-Modified": "Wed, 17 Feb 2021 22:40:25 GMT",
>>>>>>> 1814567d
        "Server": [
          "Windows-Azure-HDFS/1.0",
          "Microsoft-HTTPAPI/2.0"
        ],
        "x-ms-client-request-id": "d3bb6cf4-a676-ce43-f9f5-1c9a289cd225",
        "x-ms-namespace-enabled": "true",
<<<<<<< HEAD
        "x-ms-request-id": "fcfe02c5-701f-0000-7cad-f97f5f000000",
=======
        "x-ms-request-id": "e7ac46a2-201f-000d-2f7d-05b78b000000",
>>>>>>> 1814567d
        "x-ms-version": "2020-06-12"
      },
      "ResponseBody": []
    },
    {
      "RequestUri": "https://seannse.dfs.core.windows.net/test-filesystem-8e74f131-8ea8-c180-28df-97c47e9422b4/test-directory-0f66642b-839a-5bf4-f078-9affef1695de/test-directory-4236d6a8-e2aa-49f4-eacf-774c306c7510/test-file-2ee892f2-bd84-1866-2a65-13648cdfd3cc?resource=file",
      "RequestMethod": "PUT",
      "RequestHeaders": {
        "Accept": "application/json",
        "Authorization": "Sanitized",
        "User-Agent": [
<<<<<<< HEAD
          "azsdk-net-Storage.Files.DataLake/12.7.0-alpha.20210202.1",
          "(.NET 5.0.2; Microsoft Windows 10.0.19042)"
        ],
        "x-ms-client-request-id": "25912d18-69dc-37b1-05a3-a91093df421a",
        "x-ms-date": "Tue, 02 Feb 2021 21:52:35 GMT",
=======
          "azsdk-net-Storage.Files.DataLake/12.7.0-alpha.20210217.1",
          "(.NET 5.0.3; Microsoft Windows 10.0.19042)"
        ],
        "x-ms-client-request-id": "25912d18-69dc-37b1-05a3-a91093df421a",
        "x-ms-date": "Wed, 17 Feb 2021 22:40:26 GMT",
>>>>>>> 1814567d
        "x-ms-return-client-request-id": "true",
        "x-ms-version": "2020-06-12"
      },
      "RequestBody": null,
      "StatusCode": 201,
      "ResponseHeaders": {
        "Content-Length": "0",
<<<<<<< HEAD
        "Date": "Tue, 02 Feb 2021 21:52:35 GMT",
        "ETag": "\u00220x8D8C7C4DA7CAD5E\u0022",
        "Last-Modified": "Tue, 02 Feb 2021 21:52:36 GMT",
=======
        "Date": "Wed, 17 Feb 2021 22:40:26 GMT",
        "ETag": "\u00220x8D8D3950550B5DC\u0022",
        "Last-Modified": "Wed, 17 Feb 2021 22:40:26 GMT",
>>>>>>> 1814567d
        "Server": [
          "Windows-Azure-HDFS/1.0",
          "Microsoft-HTTPAPI/2.0"
        ],
        "x-ms-client-request-id": "25912d18-69dc-37b1-05a3-a91093df421a",
<<<<<<< HEAD
        "x-ms-request-id": "fcfe02d2-701f-0000-09ad-f97f5f000000",
=======
        "x-ms-request-id": "e7ac46b3-201f-000d-407d-05b78b000000",
>>>>>>> 1814567d
        "x-ms-version": "2020-06-12"
      },
      "ResponseBody": []
    },
    {
      "RequestUri": "https://seannse.dfs.core.windows.net/test-filesystem-8e74f131-8ea8-c180-28df-97c47e9422b4/test-directory-0f66642b-839a-5bf4-f078-9affef1695de/test-directory-4236d6a8-e2aa-49f4-eacf-774c306c7510/test-file-0bcb4f22-bca9-3bd8-289c-6c80e27cd912?resource=file",
      "RequestMethod": "PUT",
      "RequestHeaders": {
        "Accept": "application/json",
        "Authorization": "Sanitized",
        "User-Agent": [
<<<<<<< HEAD
          "azsdk-net-Storage.Files.DataLake/12.7.0-alpha.20210202.1",
          "(.NET 5.0.2; Microsoft Windows 10.0.19042)"
        ],
        "x-ms-client-request-id": "efc7c0c1-914c-5bda-5555-fd40fc315488",
        "x-ms-date": "Tue, 02 Feb 2021 21:52:36 GMT",
=======
          "azsdk-net-Storage.Files.DataLake/12.7.0-alpha.20210217.1",
          "(.NET 5.0.3; Microsoft Windows 10.0.19042)"
        ],
        "x-ms-client-request-id": "efc7c0c1-914c-5bda-5555-fd40fc315488",
        "x-ms-date": "Wed, 17 Feb 2021 22:40:26 GMT",
>>>>>>> 1814567d
        "x-ms-return-client-request-id": "true",
        "x-ms-version": "2020-06-12"
      },
      "RequestBody": null,
      "StatusCode": 201,
      "ResponseHeaders": {
        "Content-Length": "0",
<<<<<<< HEAD
        "Date": "Tue, 02 Feb 2021 21:52:35 GMT",
        "ETag": "\u00220x8D8C7C4DA8A76FC\u0022",
        "Last-Modified": "Tue, 02 Feb 2021 21:52:36 GMT",
=======
        "Date": "Wed, 17 Feb 2021 22:40:26 GMT",
        "ETag": "\u00220x8D8D395055CDE67\u0022",
        "Last-Modified": "Wed, 17 Feb 2021 22:40:26 GMT",
>>>>>>> 1814567d
        "Server": [
          "Windows-Azure-HDFS/1.0",
          "Microsoft-HTTPAPI/2.0"
        ],
        "x-ms-client-request-id": "efc7c0c1-914c-5bda-5555-fd40fc315488",
<<<<<<< HEAD
        "x-ms-request-id": "fcfe02dc-701f-0000-13ad-f97f5f000000",
=======
        "x-ms-request-id": "e7ac46cb-201f-000d-587d-05b78b000000",
>>>>>>> 1814567d
        "x-ms-version": "2020-06-12"
      },
      "ResponseBody": []
    },
    {
      "RequestUri": "https://seannse.dfs.core.windows.net/test-filesystem-8e74f131-8ea8-c180-28df-97c47e9422b4/test-directory-0f66642b-839a-5bf4-f078-9affef1695de/test-directory-4236d6a8-e2aa-49f4-eacf-774c306c7510/test-file-024796c9-e392-73cb-5f65-9fecac2e2ecf?resource=file",
      "RequestMethod": "PUT",
      "RequestHeaders": {
        "Accept": "application/json",
        "Authorization": "Sanitized",
        "User-Agent": [
<<<<<<< HEAD
          "azsdk-net-Storage.Files.DataLake/12.7.0-alpha.20210202.1",
          "(.NET 5.0.2; Microsoft Windows 10.0.19042)"
        ],
        "x-ms-client-request-id": "76e08868-b611-de4f-f454-8fe7f1edaf27",
        "x-ms-date": "Tue, 02 Feb 2021 21:52:36 GMT",
=======
          "azsdk-net-Storage.Files.DataLake/12.7.0-alpha.20210217.1",
          "(.NET 5.0.3; Microsoft Windows 10.0.19042)"
        ],
        "x-ms-client-request-id": "76e08868-b611-de4f-f454-8fe7f1edaf27",
        "x-ms-date": "Wed, 17 Feb 2021 22:40:26 GMT",
>>>>>>> 1814567d
        "x-ms-return-client-request-id": "true",
        "x-ms-version": "2020-06-12"
      },
      "RequestBody": null,
      "StatusCode": 201,
      "ResponseHeaders": {
        "Content-Length": "0",
<<<<<<< HEAD
        "Date": "Tue, 02 Feb 2021 21:52:36 GMT",
        "ETag": "\u00220x8D8C7C4DA98D369\u0022",
        "Last-Modified": "Tue, 02 Feb 2021 21:52:36 GMT",
=======
        "Date": "Wed, 17 Feb 2021 22:40:26 GMT",
        "ETag": "\u00220x8D8D395056ACDE5\u0022",
        "Last-Modified": "Wed, 17 Feb 2021 22:40:26 GMT",
>>>>>>> 1814567d
        "Server": [
          "Windows-Azure-HDFS/1.0",
          "Microsoft-HTTPAPI/2.0"
        ],
        "x-ms-client-request-id": "76e08868-b611-de4f-f454-8fe7f1edaf27",
<<<<<<< HEAD
        "x-ms-request-id": "fcfe02e4-701f-0000-1bad-f97f5f000000",
=======
        "x-ms-request-id": "e7ac46f0-201f-000d-7d7d-05b78b000000",
>>>>>>> 1814567d
        "x-ms-version": "2020-06-12"
      },
      "ResponseBody": []
    },
    {
      "RequestUri": "https://seannse.dfs.core.windows.net/test-filesystem-8e74f131-8ea8-c180-28df-97c47e9422b4/test-directory-0f66642b-839a-5bf4-f078-9affef1695de/test-directory-4236d6a8-e2aa-49f4-eacf-774c306c7510/test-directory-725e2d26-3172-dfd3-d00f-4ca1dad2c2b0?resource=directory",
      "RequestMethod": "PUT",
      "RequestHeaders": {
        "Accept": "application/json",
        "Authorization": "Sanitized",
        "User-Agent": [
<<<<<<< HEAD
          "azsdk-net-Storage.Files.DataLake/12.7.0-alpha.20210202.1",
          "(.NET 5.0.2; Microsoft Windows 10.0.19042)"
        ],
        "x-ms-client-request-id": "83d2e141-f651-36c7-b501-a6016aae0322",
        "x-ms-date": "Tue, 02 Feb 2021 21:52:36 GMT",
=======
          "azsdk-net-Storage.Files.DataLake/12.7.0-alpha.20210217.1",
          "(.NET 5.0.3; Microsoft Windows 10.0.19042)"
        ],
        "x-ms-client-request-id": "83d2e141-f651-36c7-b501-a6016aae0322",
        "x-ms-date": "Wed, 17 Feb 2021 22:40:26 GMT",
>>>>>>> 1814567d
        "x-ms-return-client-request-id": "true",
        "x-ms-version": "2020-06-12"
      },
      "RequestBody": null,
      "StatusCode": 201,
      "ResponseHeaders": {
        "Content-Length": "0",
<<<<<<< HEAD
        "Date": "Tue, 02 Feb 2021 21:52:36 GMT",
        "ETag": "\u00220x8D8C7C4DAA60799\u0022",
        "Last-Modified": "Tue, 02 Feb 2021 21:52:36 GMT",
=======
        "Date": "Wed, 17 Feb 2021 22:40:26 GMT",
        "ETag": "\u00220x8D8D3950577D131\u0022",
        "Last-Modified": "Wed, 17 Feb 2021 22:40:26 GMT",
>>>>>>> 1814567d
        "Server": [
          "Windows-Azure-HDFS/1.0",
          "Microsoft-HTTPAPI/2.0"
        ],
        "x-ms-client-request-id": "83d2e141-f651-36c7-b501-a6016aae0322",
<<<<<<< HEAD
        "x-ms-request-id": "fcfe02ed-701f-0000-24ad-f97f5f000000",
=======
        "x-ms-request-id": "e7ac4705-201f-000d-127d-05b78b000000",
>>>>>>> 1814567d
        "x-ms-version": "2020-06-12"
      },
      "ResponseBody": []
    },
    {
      "RequestUri": "https://seannse.blob.core.windows.net/?restype=service\u0026comp=userdelegationkey",
      "RequestMethod": "POST",
      "RequestHeaders": {
        "Accept": "application/xml",
        "Authorization": "Sanitized",
        "Content-Length": "59",
        "Content-Type": "application/xml",
<<<<<<< HEAD
        "traceparent": "00-7bbdb41c2786aa40a48cec8a56e35845-1d0c827d95c21d4e-00",
        "User-Agent": [
          "azsdk-net-Storage.Files.DataLake/12.7.0-alpha.20210202.1",
          "(.NET 5.0.2; Microsoft Windows 10.0.19042)"
=======
        "traceparent": "00-679434941bf94949a6979d528fde0299-2f985261aa45004a-00",
        "User-Agent": [
          "azsdk-net-Storage.Files.DataLake/12.7.0-alpha.20210217.1",
          "(.NET 5.0.3; Microsoft Windows 10.0.19042)"
>>>>>>> 1814567d
        ],
        "x-ms-client-request-id": "f86084c9-3f00-045f-9e4e-6e4c11bdc18c",
        "x-ms-return-client-request-id": "true",
        "x-ms-version": "2020-06-12"
      },
<<<<<<< HEAD
      "RequestBody": "\u003CKeyInfo\u003E\u003CExpiry\u003E2021-02-02T22:52:36Z\u003C/Expiry\u003E\u003C/KeyInfo\u003E",
      "StatusCode": 200,
      "ResponseHeaders": {
        "Content-Type": "application/xml",
        "Date": "Tue, 02 Feb 2021 21:52:37 GMT",
=======
      "RequestBody": "\uFEFF\u003CKeyInfo\u003E\u003CExpiry\u003E2021-02-17T23:40:26Z\u003C/Expiry\u003E\u003C/KeyInfo\u003E",
      "StatusCode": 200,
      "ResponseHeaders": {
        "Content-Type": "application/xml",
        "Date": "Wed, 17 Feb 2021 22:40:26 GMT",
>>>>>>> 1814567d
        "Server": [
          "Windows-Azure-Blob/1.0",
          "Microsoft-HTTPAPI/2.0"
        ],
        "Transfer-Encoding": "chunked",
        "x-ms-client-request-id": "f86084c9-3f00-045f-9e4e-6e4c11bdc18c",
<<<<<<< HEAD
        "x-ms-request-id": "82e9204a-001e-0047-1bad-f91404000000",
        "x-ms-version": "2020-06-12"
      },
      "ResponseBody": "\uFEFF\u003C?xml version=\u00221.0\u0022 encoding=\u0022utf-8\u0022?\u003E\u003CUserDelegationKey\u003E\u003CSignedOid\u003Ec4f48289-bb84-4086-b250-6f94a8f64cee\u003C/SignedOid\u003E\u003CSignedTid\u003E72f988bf-86f1-41af-91ab-2d7cd011db47\u003C/SignedTid\u003E\u003CSignedStart\u003E2021-02-02T21:52:37Z\u003C/SignedStart\u003E\u003CSignedExpiry\u003E2021-02-02T22:52:36Z\u003C/SignedExpiry\u003E\u003CSignedService\u003Eb\u003C/SignedService\u003E\u003CSignedVersion\u003E2020-06-12\u003C/SignedVersion\u003E\u003CValue\u003EREX\u002BgJ8H11m7kKCjerD0lyhi4T3P2NxsMc8MYVKPGek=\u003C/Value\u003E\u003C/UserDelegationKey\u003E"
    },
    {
      "RequestUri": "https://seannse.dfs.core.windows.net/test-filesystem-8e74f131-8ea8-c180-28df-97c47e9422b4/test-directory-0f66642b-839a-5bf4-f078-9affef1695de?skoid=c4f48289-bb84-4086-b250-6f94a8f64cee\u0026sktid=72f988bf-86f1-41af-91ab-2d7cd011db47\u0026skt=2021-02-02T21%3A52%3A37Z\u0026ske=2021-02-02T22%3A52%3A36Z\u0026sks=b\u0026skv=2020-06-12\u0026sv=2020-06-12\u0026st=2021-02-02T20%3A52%3A36Z\u0026se=2021-02-02T22%3A52%3A36Z\u0026sr=c\u0026sp=racwdlmeop\u0026suoid=f774fc79-0be1-26a8-ef31-9fa12cebc2a0\u0026sig=Sanitized\u0026action=setAccessControlRecursive\u0026mode=remove\u0026forceFlag=true\u0026maxRecords=2",
=======
        "x-ms-request-id": "9bbf146a-c01e-0015-597d-0568ec000000",
        "x-ms-version": "2020-06-12"
      },
      "ResponseBody": "\uFEFF\u003C?xml version=\u00221.0\u0022 encoding=\u0022utf-8\u0022?\u003E\u003CUserDelegationKey\u003E\u003CSignedOid\u003Ec4f48289-bb84-4086-b250-6f94a8f64cee\u003C/SignedOid\u003E\u003CSignedTid\u003E72f988bf-86f1-41af-91ab-2d7cd011db47\u003C/SignedTid\u003E\u003CSignedStart\u003E2021-02-17T22:40:27Z\u003C/SignedStart\u003E\u003CSignedExpiry\u003E2021-02-17T23:40:26Z\u003C/SignedExpiry\u003E\u003CSignedService\u003Eb\u003C/SignedService\u003E\u003CSignedVersion\u003E2020-06-12\u003C/SignedVersion\u003E\u003CValue\u003EAeimvUjXh\u002BawE6dHEJAR6YXDpQd2g8jngT8cRWM/c3A=\u003C/Value\u003E\u003C/UserDelegationKey\u003E"
    },
    {
      "RequestUri": "https://seannse.dfs.core.windows.net/test-filesystem-8e74f131-8ea8-c180-28df-97c47e9422b4/test-directory-0f66642b-839a-5bf4-f078-9affef1695de?skoid=c4f48289-bb84-4086-b250-6f94a8f64cee\u0026sktid=72f988bf-86f1-41af-91ab-2d7cd011db47\u0026skt=2021-02-17T22%3A40%3A27Z\u0026ske=2021-02-17T23%3A40%3A26Z\u0026sks=b\u0026skv=2020-06-12\u0026sv=2020-06-12\u0026st=2021-02-17T21%3A40%3A26Z\u0026se=2021-02-17T23%3A40%3A26Z\u0026sr=c\u0026sp=racwdlmeop\u0026suoid=f774fc79-0be1-26a8-ef31-9fa12cebc2a0\u0026sig=Sanitized\u0026action=setAccessControlRecursive\u0026mode=remove\u0026forceFlag=true\u0026maxRecords=2",
>>>>>>> 1814567d
      "RequestMethod": "PATCH",
      "RequestHeaders": {
        "Accept": "application/json",
        "User-Agent": [
<<<<<<< HEAD
          "azsdk-net-Storage.Files.DataLake/12.7.0-alpha.20210202.1",
          "(.NET 5.0.2; Microsoft Windows 10.0.19042)"
=======
          "azsdk-net-Storage.Files.DataLake/12.7.0-alpha.20210217.1",
          "(.NET 5.0.3; Microsoft Windows 10.0.19042)"
>>>>>>> 1814567d
        ],
        "x-ms-acl": "mask,default:user,default:group,user:ec3595d6-2c17-4696-8caa-7e139758d24a,group:ec3595d6-2c17-4696-8caa-7e139758d24a,default:user:ec3595d6-2c17-4696-8caa-7e139758d24a,default:group:ec3595d6-2c17-4696-8caa-7e139758d24a",
        "x-ms-client-request-id": "e637b47c-0b4d-5221-80e7-ed1a1d8d5db2",
        "x-ms-return-client-request-id": "true",
        "x-ms-version": "2020-06-12"
      },
      "RequestBody": null,
      "StatusCode": 200,
      "ResponseHeaders": {
<<<<<<< HEAD
        "Date": "Tue, 02 Feb 2021 21:52:37 GMT",
=======
        "Date": "Wed, 17 Feb 2021 22:40:27 GMT",
>>>>>>> 1814567d
        "Server": [
          "Windows-Azure-HDFS/1.0",
          "Microsoft-HTTPAPI/2.0"
        ],
        "Transfer-Encoding": "chunked",
        "x-ms-client-request-id": "e637b47c-0b4d-5221-80e7-ed1a1d8d5db2",
<<<<<<< HEAD
        "x-ms-continuation": "VBbkpO7fhp\u002Br1PkBGIECGPsBL3NlYW5uc2UBMDFENTc5OTJDOTcxNDhDMi90ZXN0LWZpbGVzeXN0ZW0tOGU3NGYxMzEtOGVhOC1jMTgwLTI4ZGYtOTdjNDdlOTQyMmI0ATAxRDZGOUFEQjZGRjcyOEYvdGVzdC1kaXJlY3RvcnktMGY2NjY0MmItODM5YS01YmY0LWYwNzgtOWFmZmVmMTY5NWRlL3Rlc3QtZGlyZWN0b3J5LTQyMzZkNmE4LWUyYWEtNDlmNC1lYWNmLTc3NGMzMDZjNzUxMC90ZXN0LWRpcmVjdG9yeS03MjVlMmQyNi0zMTcyLWRmZDMtZDAwZi00Y2ExZGFkMmMyYjAWAAAA",
        "x-ms-namespace-enabled": "true",
        "x-ms-request-id": "0fb28fd3-e01f-0012-78ad-f9048f000000",
=======
        "x-ms-continuation": "VBa9vuvdlNeNkZEBGIECGPsBL3NlYW5uc2UBMDFENTc5OTJDOTcxNDhDMi90ZXN0LWZpbGVzeXN0ZW0tOGU3NGYxMzEtOGVhOC1jMTgwLTI4ZGYtOTdjNDdlOTQyMmI0ATAxRDcwNTdERTFFRkJBMzIvdGVzdC1kaXJlY3RvcnktMGY2NjY0MmItODM5YS01YmY0LWYwNzgtOWFmZmVmMTY5NWRlL3Rlc3QtZGlyZWN0b3J5LTQyMzZkNmE4LWUyYWEtNDlmNC1lYWNmLTc3NGMzMDZjNzUxMC90ZXN0LWRpcmVjdG9yeS03MjVlMmQyNi0zMTcyLWRmZDMtZDAwZi00Y2ExZGFkMmMyYjAWAAAA",
        "x-ms-namespace-enabled": "true",
        "x-ms-request-id": "54979641-e01f-005f-0b7d-05cb63000000",
>>>>>>> 1814567d
        "x-ms-version": "2020-06-12"
      },
      "ResponseBody": "eyJkaXJlY3Rvcmllc1N1Y2Nlc3NmdWwiOjIsImZhaWxlZEVudHJpZXMiOltdLCJmYWlsdXJlQ291bnQiOjAsImZpbGVzU3VjY2Vzc2Z1bCI6MH0K"
    },
    {
<<<<<<< HEAD
      "RequestUri": "https://seannse.dfs.core.windows.net/test-filesystem-8e74f131-8ea8-c180-28df-97c47e9422b4/test-directory-0f66642b-839a-5bf4-f078-9affef1695de?skoid=c4f48289-bb84-4086-b250-6f94a8f64cee\u0026sktid=72f988bf-86f1-41af-91ab-2d7cd011db47\u0026skt=2021-02-02T21%3A52%3A37Z\u0026ske=2021-02-02T22%3A52%3A36Z\u0026sks=b\u0026skv=2020-06-12\u0026sv=2020-06-12\u0026st=2021-02-02T20%3A52%3A36Z\u0026se=2021-02-02T22%3A52%3A36Z\u0026sr=c\u0026sp=racwdlmeop\u0026suoid=f774fc79-0be1-26a8-ef31-9fa12cebc2a0\u0026sig=Sanitized\u0026action=setAccessControlRecursive\u0026continuation=VBbkpO7fhp%2Br1PkBGIECGPsBL3NlYW5uc2UBMDFENTc5OTJDOTcxNDhDMi90ZXN0LWZpbGVzeXN0ZW0tOGU3NGYxMzEtOGVhOC1jMTgwLTI4ZGYtOTdjNDdlOTQyMmI0ATAxRDZGOUFEQjZGRjcyOEYvdGVzdC1kaXJlY3RvcnktMGY2NjY0MmItODM5YS01YmY0LWYwNzgtOWFmZmVmMTY5NWRlL3Rlc3QtZGlyZWN0b3J5LTQyMzZkNmE4LWUyYWEtNDlmNC1lYWNmLTc3NGMzMDZjNzUxMC90ZXN0LWRpcmVjdG9yeS03MjVlMmQyNi0zMTcyLWRmZDMtZDAwZi00Y2ExZGFkMmMyYjAWAAAA\u0026mode=remove\u0026forceFlag=true\u0026maxRecords=2",
=======
      "RequestUri": "https://seannse.dfs.core.windows.net/test-filesystem-8e74f131-8ea8-c180-28df-97c47e9422b4/test-directory-0f66642b-839a-5bf4-f078-9affef1695de?skoid=c4f48289-bb84-4086-b250-6f94a8f64cee\u0026sktid=72f988bf-86f1-41af-91ab-2d7cd011db47\u0026skt=2021-02-17T22%3A40%3A27Z\u0026ske=2021-02-17T23%3A40%3A26Z\u0026sks=b\u0026skv=2020-06-12\u0026sv=2020-06-12\u0026st=2021-02-17T21%3A40%3A26Z\u0026se=2021-02-17T23%3A40%3A26Z\u0026sr=c\u0026sp=racwdlmeop\u0026suoid=f774fc79-0be1-26a8-ef31-9fa12cebc2a0\u0026sig=Sanitized\u0026action=setAccessControlRecursive\u0026mode=remove\u0026continuation=VBa9vuvdlNeNkZEBGIECGPsBL3NlYW5uc2UBMDFENTc5OTJDOTcxNDhDMi90ZXN0LWZpbGVzeXN0ZW0tOGU3NGYxMzEtOGVhOC1jMTgwLTI4ZGYtOTdjNDdlOTQyMmI0ATAxRDcwNTdERTFFRkJBMzIvdGVzdC1kaXJlY3RvcnktMGY2NjY0MmItODM5YS01YmY0LWYwNzgtOWFmZmVmMTY5NWRlL3Rlc3QtZGlyZWN0b3J5LTQyMzZkNmE4LWUyYWEtNDlmNC1lYWNmLTc3NGMzMDZjNzUxMC90ZXN0LWRpcmVjdG9yeS03MjVlMmQyNi0zMTcyLWRmZDMtZDAwZi00Y2ExZGFkMmMyYjAWAAAA\u0026forceFlag=true\u0026maxRecords=2",
>>>>>>> 1814567d
      "RequestMethod": "PATCH",
      "RequestHeaders": {
        "Accept": "application/json",
        "User-Agent": [
<<<<<<< HEAD
          "azsdk-net-Storage.Files.DataLake/12.7.0-alpha.20210202.1",
          "(.NET 5.0.2; Microsoft Windows 10.0.19042)"
=======
          "azsdk-net-Storage.Files.DataLake/12.7.0-alpha.20210217.1",
          "(.NET 5.0.3; Microsoft Windows 10.0.19042)"
>>>>>>> 1814567d
        ],
        "x-ms-acl": "mask,default:user,default:group,user:ec3595d6-2c17-4696-8caa-7e139758d24a,group:ec3595d6-2c17-4696-8caa-7e139758d24a,default:user:ec3595d6-2c17-4696-8caa-7e139758d24a,default:group:ec3595d6-2c17-4696-8caa-7e139758d24a",
        "x-ms-client-request-id": "5dd02b1b-db85-d13e-ea7c-fb0bcc45987a",
        "x-ms-return-client-request-id": "true",
        "x-ms-version": "2020-06-12"
      },
      "RequestBody": null,
      "StatusCode": 200,
      "ResponseHeaders": {
<<<<<<< HEAD
        "Date": "Tue, 02 Feb 2021 21:52:37 GMT",
=======
        "Date": "Wed, 17 Feb 2021 22:40:27 GMT",
>>>>>>> 1814567d
        "Server": [
          "Windows-Azure-HDFS/1.0",
          "Microsoft-HTTPAPI/2.0"
        ],
        "Transfer-Encoding": "chunked",
        "x-ms-client-request-id": "5dd02b1b-db85-d13e-ea7c-fb0bcc45987a",
<<<<<<< HEAD
        "x-ms-continuation": "VBbDxcGQ9Nn0uP8BGPwBGPYBL3NlYW5uc2UBMDFENTc5OTJDOTcxNDhDMi90ZXN0LWZpbGVzeXN0ZW0tOGU3NGYxMzEtOGVhOC1jMTgwLTI4ZGYtOTdjNDdlOTQyMmI0ATAxRDZGOUFEQjZGRjcyOEYvdGVzdC1kaXJlY3RvcnktMGY2NjY0MmItODM5YS01YmY0LWYwNzgtOWFmZmVmMTY5NWRlL3Rlc3QtZGlyZWN0b3J5LTQyMzZkNmE4LWUyYWEtNDlmNC1lYWNmLTc3NGMzMDZjNzUxMC90ZXN0LWZpbGUtMGJjYjRmMjItYmNhOS0zYmQ4LTI4OWMtNmM4MGUyN2NkOTEyFgAAAA==",
        "x-ms-namespace-enabled": "true",
        "x-ms-request-id": "0fb29003-e01f-0012-27ad-f9048f000000",
=======
        "x-ms-continuation": "VBaSpNyqnJ73gzwY/AEY9gEvc2Vhbm5zZQEwMUQ1Nzk5MkM5NzE0OEMyL3Rlc3QtZmlsZXN5c3RlbS04ZTc0ZjEzMS04ZWE4LWMxODAtMjhkZi05N2M0N2U5NDIyYjQBMDFENzA1N0RFMUVGQkEzMi90ZXN0LWRpcmVjdG9yeS0wZjY2NjQyYi04MzlhLTViZjQtZjA3OC05YWZmZWYxNjk1ZGUvdGVzdC1kaXJlY3RvcnktNDIzNmQ2YTgtZTJhYS00OWY0LWVhY2YtNzc0YzMwNmM3NTEwL3Rlc3QtZmlsZS0wYmNiNGYyMi1iY2E5LTNiZDgtMjg5Yy02YzgwZTI3Y2Q5MTIWAAAA",
        "x-ms-namespace-enabled": "true",
        "x-ms-request-id": "5497966f-e01f-005f-397d-05cb63000000",
>>>>>>> 1814567d
        "x-ms-version": "2020-06-12"
      },
      "ResponseBody": "eyJkaXJlY3Rvcmllc1N1Y2Nlc3NmdWwiOjAsImZhaWxlZEVudHJpZXMiOlt7ImVycm9yTWVzc2FnZSI6IlRoaXMgcmVxdWVzdCBpcyBub3QgYXV0aG9yaXplZCB0byBwZXJmb3JtIHRoaXMgb3BlcmF0aW9uIHVzaW5nIHRoaXMgcGVybWlzc2lvbi4iLCJuYW1lIjoidGVzdC1kaXJlY3RvcnktMGY2NjY0MmItODM5YS01YmY0LWYwNzgtOWFmZmVmMTY5NWRlL3Rlc3QtZGlyZWN0b3J5LTQyMzZkNmE4LWUyYWEtNDlmNC1lYWNmLTc3NGMzMDZjNzUxMC90ZXN0LWRpcmVjdG9yeS03MjVlMmQyNi0zMTcyLWRmZDMtZDAwZi00Y2ExZGFkMmMyYjAiLCJ0eXBlIjoiRElSRUNUT1JZIn0seyJlcnJvck1lc3NhZ2UiOiJUaGlzIHJlcXVlc3QgaXMgbm90IGF1dGhvcml6ZWQgdG8gcGVyZm9ybSB0aGlzIG9wZXJhdGlvbiB1c2luZyB0aGlzIHBlcm1pc3Npb24uIiwibmFtZSI6InRlc3QtZGlyZWN0b3J5LTBmNjY2NDJiLTgzOWEtNWJmNC1mMDc4LTlhZmZlZjE2OTVkZS90ZXN0LWRpcmVjdG9yeS00MjM2ZDZhOC1lMmFhLTQ5ZjQtZWFjZi03NzRjMzA2Yzc1MTAvdGVzdC1maWxlLTAyNDc5NmM5LWUzOTItNzNjYi01ZjY1LTlmZWNhYzJlMmVjZiIsInR5cGUiOiJGSUxFIn1dLCJmYWlsdXJlQ291bnQiOjIsImZpbGVzU3VjY2Vzc2Z1bCI6MH0K"
    },
    {
<<<<<<< HEAD
      "RequestUri": "https://seannse.dfs.core.windows.net/test-filesystem-8e74f131-8ea8-c180-28df-97c47e9422b4/test-directory-0f66642b-839a-5bf4-f078-9affef1695de?skoid=c4f48289-bb84-4086-b250-6f94a8f64cee\u0026sktid=72f988bf-86f1-41af-91ab-2d7cd011db47\u0026skt=2021-02-02T21%3A52%3A37Z\u0026ske=2021-02-02T22%3A52%3A36Z\u0026sks=b\u0026skv=2020-06-12\u0026sv=2020-06-12\u0026st=2021-02-02T20%3A52%3A36Z\u0026se=2021-02-02T22%3A52%3A36Z\u0026sr=c\u0026sp=racwdlmeop\u0026suoid=f774fc79-0be1-26a8-ef31-9fa12cebc2a0\u0026sig=Sanitized\u0026action=setAccessControlRecursive\u0026continuation=VBbDxcGQ9Nn0uP8BGPwBGPYBL3NlYW5uc2UBMDFENTc5OTJDOTcxNDhDMi90ZXN0LWZpbGVzeXN0ZW0tOGU3NGYxMzEtOGVhOC1jMTgwLTI4ZGYtOTdjNDdlOTQyMmI0ATAxRDZGOUFEQjZGRjcyOEYvdGVzdC1kaXJlY3RvcnktMGY2NjY0MmItODM5YS01YmY0LWYwNzgtOWFmZmVmMTY5NWRlL3Rlc3QtZGlyZWN0b3J5LTQyMzZkNmE4LWUyYWEtNDlmNC1lYWNmLTc3NGMzMDZjNzUxMC90ZXN0LWZpbGUtMGJjYjRmMjItYmNhOS0zYmQ4LTI4OWMtNmM4MGUyN2NkOTEyFgAAAA%3D%3D\u0026mode=remove\u0026forceFlag=true\u0026maxRecords=2",
=======
      "RequestUri": "https://seannse.dfs.core.windows.net/test-filesystem-8e74f131-8ea8-c180-28df-97c47e9422b4/test-directory-0f66642b-839a-5bf4-f078-9affef1695de?skoid=c4f48289-bb84-4086-b250-6f94a8f64cee\u0026sktid=72f988bf-86f1-41af-91ab-2d7cd011db47\u0026skt=2021-02-17T22%3A40%3A27Z\u0026ske=2021-02-17T23%3A40%3A26Z\u0026sks=b\u0026skv=2020-06-12\u0026sv=2020-06-12\u0026st=2021-02-17T21%3A40%3A26Z\u0026se=2021-02-17T23%3A40%3A26Z\u0026sr=c\u0026sp=racwdlmeop\u0026suoid=f774fc79-0be1-26a8-ef31-9fa12cebc2a0\u0026sig=Sanitized\u0026action=setAccessControlRecursive\u0026mode=remove\u0026continuation=VBaSpNyqnJ73gzwY%2FAEY9gEvc2Vhbm5zZQEwMUQ1Nzk5MkM5NzE0OEMyL3Rlc3QtZmlsZXN5c3RlbS04ZTc0ZjEzMS04ZWE4LWMxODAtMjhkZi05N2M0N2U5NDIyYjQBMDFENzA1N0RFMUVGQkEzMi90ZXN0LWRpcmVjdG9yeS0wZjY2NjQyYi04MzlhLTViZjQtZjA3OC05YWZmZWYxNjk1ZGUvdGVzdC1kaXJlY3RvcnktNDIzNmQ2YTgtZTJhYS00OWY0LWVhY2YtNzc0YzMwNmM3NTEwL3Rlc3QtZmlsZS0wYmNiNGYyMi1iY2E5LTNiZDgtMjg5Yy02YzgwZTI3Y2Q5MTIWAAAA\u0026forceFlag=true\u0026maxRecords=2",
>>>>>>> 1814567d
      "RequestMethod": "PATCH",
      "RequestHeaders": {
        "Accept": "application/json",
        "User-Agent": [
<<<<<<< HEAD
          "azsdk-net-Storage.Files.DataLake/12.7.0-alpha.20210202.1",
          "(.NET 5.0.2; Microsoft Windows 10.0.19042)"
=======
          "azsdk-net-Storage.Files.DataLake/12.7.0-alpha.20210217.1",
          "(.NET 5.0.3; Microsoft Windows 10.0.19042)"
>>>>>>> 1814567d
        ],
        "x-ms-acl": "mask,default:user,default:group,user:ec3595d6-2c17-4696-8caa-7e139758d24a,group:ec3595d6-2c17-4696-8caa-7e139758d24a,default:user:ec3595d6-2c17-4696-8caa-7e139758d24a,default:group:ec3595d6-2c17-4696-8caa-7e139758d24a",
        "x-ms-client-request-id": "f1ff84a1-ffbd-962d-6de4-0c260ef342de",
        "x-ms-return-client-request-id": "true",
        "x-ms-version": "2020-06-12"
      },
      "RequestBody": null,
      "StatusCode": 200,
      "ResponseHeaders": {
<<<<<<< HEAD
        "Date": "Tue, 02 Feb 2021 21:52:37 GMT",
=======
        "Date": "Wed, 17 Feb 2021 22:40:27 GMT",
>>>>>>> 1814567d
        "Server": [
          "Windows-Azure-HDFS/1.0",
          "Microsoft-HTTPAPI/2.0"
        ],
        "Transfer-Encoding": "chunked",
        "x-ms-client-request-id": "f1ff84a1-ffbd-962d-6de4-0c260ef342de",
<<<<<<< HEAD
        "x-ms-continuation": "VBaHvIje95qQh2gY/AEY9gEvc2Vhbm5zZQEwMUQ1Nzk5MkM5NzE0OEMyL3Rlc3QtZmlsZXN5c3RlbS04ZTc0ZjEzMS04ZWE4LWMxODAtMjhkZi05N2M0N2U5NDIyYjQBMDFENkY5QURCNkZGNzI4Ri90ZXN0LWRpcmVjdG9yeS0wZjY2NjQyYi04MzlhLTViZjQtZjA3OC05YWZmZWYxNjk1ZGUvdGVzdC1kaXJlY3RvcnktNDIzNmQ2YTgtZTJhYS00OWY0LWVhY2YtNzc0YzMwNmM3NTEwL3Rlc3QtZmlsZS1lYTNmYWU5Yy1kMjY2LTkyYzAtMWZhMi1iYmRiODUxYTY1NDgWAAAA",
        "x-ms-namespace-enabled": "true",
        "x-ms-request-id": "0fb29017-e01f-0012-3bad-f9048f000000",
=======
        "x-ms-continuation": "VBbW3ZXkn92TvKsBGPwBGPYBL3NlYW5uc2UBMDFENTc5OTJDOTcxNDhDMi90ZXN0LWZpbGVzeXN0ZW0tOGU3NGYxMzEtOGVhOC1jMTgwLTI4ZGYtOTdjNDdlOTQyMmI0ATAxRDcwNTdERTFFRkJBMzIvdGVzdC1kaXJlY3RvcnktMGY2NjY0MmItODM5YS01YmY0LWYwNzgtOWFmZmVmMTY5NWRlL3Rlc3QtZGlyZWN0b3J5LTQyMzZkNmE4LWUyYWEtNDlmNC1lYWNmLTc3NGMzMDZjNzUxMC90ZXN0LWZpbGUtZWEzZmFlOWMtZDI2Ni05MmMwLTFmYTItYmJkYjg1MWE2NTQ4FgAAAA==",
        "x-ms-namespace-enabled": "true",
        "x-ms-request-id": "5497968e-e01f-005f-577d-05cb63000000",
>>>>>>> 1814567d
        "x-ms-version": "2020-06-12"
      },
      "ResponseBody": "eyJkaXJlY3Rvcmllc1N1Y2Nlc3NmdWwiOjAsImZhaWxlZEVudHJpZXMiOlt7ImVycm9yTWVzc2FnZSI6IlRoaXMgcmVxdWVzdCBpcyBub3QgYXV0aG9yaXplZCB0byBwZXJmb3JtIHRoaXMgb3BlcmF0aW9uIHVzaW5nIHRoaXMgcGVybWlzc2lvbi4iLCJuYW1lIjoidGVzdC1kaXJlY3RvcnktMGY2NjY0MmItODM5YS01YmY0LWYwNzgtOWFmZmVmMTY5NWRlL3Rlc3QtZGlyZWN0b3J5LTQyMzZkNmE4LWUyYWEtNDlmNC1lYWNmLTc3NGMzMDZjNzUxMC90ZXN0LWZpbGUtMGJjYjRmMjItYmNhOS0zYmQ4LTI4OWMtNmM4MGUyN2NkOTEyIiwidHlwZSI6IkZJTEUifSx7ImVycm9yTWVzc2FnZSI6IlRoaXMgcmVxdWVzdCBpcyBub3QgYXV0aG9yaXplZCB0byBwZXJmb3JtIHRoaXMgb3BlcmF0aW9uIHVzaW5nIHRoaXMgcGVybWlzc2lvbi4iLCJuYW1lIjoidGVzdC1kaXJlY3RvcnktMGY2NjY0MmItODM5YS01YmY0LWYwNzgtOWFmZmVmMTY5NWRlL3Rlc3QtZGlyZWN0b3J5LTQyMzZkNmE4LWUyYWEtNDlmNC1lYWNmLTc3NGMzMDZjNzUxMC90ZXN0LWZpbGUtMmVlODkyZjItYmQ4NC0xODY2LTJhNjUtMTM2NDhjZGZkM2NjIiwidHlwZSI6IkZJTEUifV0sImZhaWx1cmVDb3VudCI6MiwiZmlsZXNTdWNjZXNzZnVsIjowfQo="
    },
    {
<<<<<<< HEAD
      "RequestUri": "https://seannse.dfs.core.windows.net/test-filesystem-8e74f131-8ea8-c180-28df-97c47e9422b4/test-directory-0f66642b-839a-5bf4-f078-9affef1695de?skoid=c4f48289-bb84-4086-b250-6f94a8f64cee\u0026sktid=72f988bf-86f1-41af-91ab-2d7cd011db47\u0026skt=2021-02-02T21%3A52%3A37Z\u0026ske=2021-02-02T22%3A52%3A36Z\u0026sks=b\u0026skv=2020-06-12\u0026sv=2020-06-12\u0026st=2021-02-02T20%3A52%3A36Z\u0026se=2021-02-02T22%3A52%3A36Z\u0026sr=c\u0026sp=racwdlmeop\u0026suoid=f774fc79-0be1-26a8-ef31-9fa12cebc2a0\u0026sig=Sanitized\u0026action=setAccessControlRecursive\u0026continuation=VBaHvIje95qQh2gY%2FAEY9gEvc2Vhbm5zZQEwMUQ1Nzk5MkM5NzE0OEMyL3Rlc3QtZmlsZXN5c3RlbS04ZTc0ZjEzMS04ZWE4LWMxODAtMjhkZi05N2M0N2U5NDIyYjQBMDFENkY5QURCNkZGNzI4Ri90ZXN0LWRpcmVjdG9yeS0wZjY2NjQyYi04MzlhLTViZjQtZjA3OC05YWZmZWYxNjk1ZGUvdGVzdC1kaXJlY3RvcnktNDIzNmQ2YTgtZTJhYS00OWY0LWVhY2YtNzc0YzMwNmM3NTEwL3Rlc3QtZmlsZS1lYTNmYWU5Yy1kMjY2LTkyYzAtMWZhMi1iYmRiODUxYTY1NDgWAAAA\u0026mode=remove\u0026forceFlag=true\u0026maxRecords=2",
=======
      "RequestUri": "https://seannse.dfs.core.windows.net/test-filesystem-8e74f131-8ea8-c180-28df-97c47e9422b4/test-directory-0f66642b-839a-5bf4-f078-9affef1695de?skoid=c4f48289-bb84-4086-b250-6f94a8f64cee\u0026sktid=72f988bf-86f1-41af-91ab-2d7cd011db47\u0026skt=2021-02-17T22%3A40%3A27Z\u0026ske=2021-02-17T23%3A40%3A26Z\u0026sks=b\u0026skv=2020-06-12\u0026sv=2020-06-12\u0026st=2021-02-17T21%3A40%3A26Z\u0026se=2021-02-17T23%3A40%3A26Z\u0026sr=c\u0026sp=racwdlmeop\u0026suoid=f774fc79-0be1-26a8-ef31-9fa12cebc2a0\u0026sig=Sanitized\u0026action=setAccessControlRecursive\u0026mode=remove\u0026continuation=VBbW3ZXkn92TvKsBGPwBGPYBL3NlYW5uc2UBMDFENTc5OTJDOTcxNDhDMi90ZXN0LWZpbGVzeXN0ZW0tOGU3NGYxMzEtOGVhOC1jMTgwLTI4ZGYtOTdjNDdlOTQyMmI0ATAxRDcwNTdERTFFRkJBMzIvdGVzdC1kaXJlY3RvcnktMGY2NjY0MmItODM5YS01YmY0LWYwNzgtOWFmZmVmMTY5NWRlL3Rlc3QtZGlyZWN0b3J5LTQyMzZkNmE4LWUyYWEtNDlmNC1lYWNmLTc3NGMzMDZjNzUxMC90ZXN0LWZpbGUtZWEzZmFlOWMtZDI2Ni05MmMwLTFmYTItYmJkYjg1MWE2NTQ4FgAAAA%3D%3D\u0026forceFlag=true\u0026maxRecords=2",
>>>>>>> 1814567d
      "RequestMethod": "PATCH",
      "RequestHeaders": {
        "Accept": "application/json",
        "User-Agent": [
<<<<<<< HEAD
          "azsdk-net-Storage.Files.DataLake/12.7.0-alpha.20210202.1",
          "(.NET 5.0.2; Microsoft Windows 10.0.19042)"
=======
          "azsdk-net-Storage.Files.DataLake/12.7.0-alpha.20210217.1",
          "(.NET 5.0.3; Microsoft Windows 10.0.19042)"
>>>>>>> 1814567d
        ],
        "x-ms-acl": "mask,default:user,default:group,user:ec3595d6-2c17-4696-8caa-7e139758d24a,group:ec3595d6-2c17-4696-8caa-7e139758d24a,default:user:ec3595d6-2c17-4696-8caa-7e139758d24a,default:group:ec3595d6-2c17-4696-8caa-7e139758d24a",
        "x-ms-client-request-id": "486abc56-a646-06bc-3316-a4992f7963c2",
        "x-ms-return-client-request-id": "true",
        "x-ms-version": "2020-06-12"
      },
      "RequestBody": null,
      "StatusCode": 200,
      "ResponseHeaders": {
<<<<<<< HEAD
        "Date": "Tue, 02 Feb 2021 21:52:37 GMT",
=======
        "Date": "Wed, 17 Feb 2021 22:40:27 GMT",
>>>>>>> 1814567d
        "Server": [
          "Windows-Azure-HDFS/1.0",
          "Microsoft-HTTPAPI/2.0"
        ],
        "Transfer-Encoding": "chunked",
        "x-ms-client-request-id": "486abc56-a646-06bc-3316-a4992f7963c2",
<<<<<<< HEAD
        "x-ms-continuation": "VBaN//H4363K5E0Y/AEY9gEvc2Vhbm5zZQEwMUQ1Nzk5MkM5NzE0OEMyL3Rlc3QtZmlsZXN5c3RlbS04ZTc0ZjEzMS04ZWE4LWMxODAtMjhkZi05N2M0N2U5NDIyYjQBMDFENkY5QURCNkZGNzI4Ri90ZXN0LWRpcmVjdG9yeS0wZjY2NjQyYi04MzlhLTViZjQtZjA3OC05YWZmZWYxNjk1ZGUvdGVzdC1kaXJlY3RvcnktNjg4ZDBhM2QtYjZkNC1mODViLTMyZTEtZjM4ZDE2ZTZmMDg0L3Rlc3QtZmlsZS0wMDI3ZWNlZS1iNzkzLTRhMTgtOTk3NC0yMGZjMzNkYjQ0YmYWAAAA",
        "x-ms-namespace-enabled": "true",
        "x-ms-request-id": "0fb29048-e01f-0012-6cad-f9048f000000",
=======
        "x-ms-continuation": "VBbcnuzCt\u002BrJ344BGPwBGPYBL3NlYW5uc2UBMDFENTc5OTJDOTcxNDhDMi90ZXN0LWZpbGVzeXN0ZW0tOGU3NGYxMzEtOGVhOC1jMTgwLTI4ZGYtOTdjNDdlOTQyMmI0ATAxRDcwNTdERTFFRkJBMzIvdGVzdC1kaXJlY3RvcnktMGY2NjY0MmItODM5YS01YmY0LWYwNzgtOWFmZmVmMTY5NWRlL3Rlc3QtZGlyZWN0b3J5LTY4OGQwYTNkLWI2ZDQtZjg1Yi0zMmUxLWYzOGQxNmU2ZjA4NC90ZXN0LWZpbGUtMDAyN2VjZWUtYjc5My00YTE4LTk5NzQtMjBmYzMzZGI0NGJmFgAAAA==",
        "x-ms-namespace-enabled": "true",
        "x-ms-request-id": "549796b0-e01f-005f-797d-05cb63000000",
>>>>>>> 1814567d
        "x-ms-version": "2020-06-12"
      },
      "ResponseBody": "eyJkaXJlY3Rvcmllc1N1Y2Nlc3NmdWwiOjEsImZhaWxlZEVudHJpZXMiOltdLCJmYWlsdXJlQ291bnQiOjAsImZpbGVzU3VjY2Vzc2Z1bCI6MX0K"
    },
    {
<<<<<<< HEAD
      "RequestUri": "https://seannse.dfs.core.windows.net/test-filesystem-8e74f131-8ea8-c180-28df-97c47e9422b4/test-directory-0f66642b-839a-5bf4-f078-9affef1695de?skoid=c4f48289-bb84-4086-b250-6f94a8f64cee\u0026sktid=72f988bf-86f1-41af-91ab-2d7cd011db47\u0026skt=2021-02-02T21%3A52%3A37Z\u0026ske=2021-02-02T22%3A52%3A36Z\u0026sks=b\u0026skv=2020-06-12\u0026sv=2020-06-12\u0026st=2021-02-02T20%3A52%3A36Z\u0026se=2021-02-02T22%3A52%3A36Z\u0026sr=c\u0026sp=racwdlmeop\u0026suoid=f774fc79-0be1-26a8-ef31-9fa12cebc2a0\u0026sig=Sanitized\u0026action=setAccessControlRecursive\u0026continuation=VBaN%2F%2FH4363K5E0Y%2FAEY9gEvc2Vhbm5zZQEwMUQ1Nzk5MkM5NzE0OEMyL3Rlc3QtZmlsZXN5c3RlbS04ZTc0ZjEzMS04ZWE4LWMxODAtMjhkZi05N2M0N2U5NDIyYjQBMDFENkY5QURCNkZGNzI4Ri90ZXN0LWRpcmVjdG9yeS0wZjY2NjQyYi04MzlhLTViZjQtZjA3OC05YWZmZWYxNjk1ZGUvdGVzdC1kaXJlY3RvcnktNjg4ZDBhM2QtYjZkNC1mODViLTMyZTEtZjM4ZDE2ZTZmMDg0L3Rlc3QtZmlsZS0wMDI3ZWNlZS1iNzkzLTRhMTgtOTk3NC0yMGZjMzNkYjQ0YmYWAAAA\u0026mode=remove\u0026forceFlag=true\u0026maxRecords=2",
=======
      "RequestUri": "https://seannse.dfs.core.windows.net/test-filesystem-8e74f131-8ea8-c180-28df-97c47e9422b4/test-directory-0f66642b-839a-5bf4-f078-9affef1695de?skoid=c4f48289-bb84-4086-b250-6f94a8f64cee\u0026sktid=72f988bf-86f1-41af-91ab-2d7cd011db47\u0026skt=2021-02-17T22%3A40%3A27Z\u0026ske=2021-02-17T23%3A40%3A26Z\u0026sks=b\u0026skv=2020-06-12\u0026sv=2020-06-12\u0026st=2021-02-17T21%3A40%3A26Z\u0026se=2021-02-17T23%3A40%3A26Z\u0026sr=c\u0026sp=racwdlmeop\u0026suoid=f774fc79-0be1-26a8-ef31-9fa12cebc2a0\u0026sig=Sanitized\u0026action=setAccessControlRecursive\u0026mode=remove\u0026continuation=VBbcnuzCt%2BrJ344BGPwBGPYBL3NlYW5uc2UBMDFENTc5OTJDOTcxNDhDMi90ZXN0LWZpbGVzeXN0ZW0tOGU3NGYxMzEtOGVhOC1jMTgwLTI4ZGYtOTdjNDdlOTQyMmI0ATAxRDcwNTdERTFFRkJBMzIvdGVzdC1kaXJlY3RvcnktMGY2NjY0MmItODM5YS01YmY0LWYwNzgtOWFmZmVmMTY5NWRlL3Rlc3QtZGlyZWN0b3J5LTY4OGQwYTNkLWI2ZDQtZjg1Yi0zMmUxLWYzOGQxNmU2ZjA4NC90ZXN0LWZpbGUtMDAyN2VjZWUtYjc5My00YTE4LTk5NzQtMjBmYzMzZGI0NGJmFgAAAA%3D%3D\u0026forceFlag=true\u0026maxRecords=2",
>>>>>>> 1814567d
      "RequestMethod": "PATCH",
      "RequestHeaders": {
        "Accept": "application/json",
        "User-Agent": [
<<<<<<< HEAD
          "azsdk-net-Storage.Files.DataLake/12.7.0-alpha.20210202.1",
          "(.NET 5.0.2; Microsoft Windows 10.0.19042)"
=======
          "azsdk-net-Storage.Files.DataLake/12.7.0-alpha.20210217.1",
          "(.NET 5.0.3; Microsoft Windows 10.0.19042)"
>>>>>>> 1814567d
        ],
        "x-ms-acl": "mask,default:user,default:group,user:ec3595d6-2c17-4696-8caa-7e139758d24a,group:ec3595d6-2c17-4696-8caa-7e139758d24a,default:user:ec3595d6-2c17-4696-8caa-7e139758d24a,default:group:ec3595d6-2c17-4696-8caa-7e139758d24a",
        "x-ms-client-request-id": "52d0a72e-fa88-6c97-b990-967d8f51af12",
        "x-ms-return-client-request-id": "true",
        "x-ms-version": "2020-06-12"
      },
      "RequestBody": null,
      "StatusCode": 200,
      "ResponseHeaders": {
<<<<<<< HEAD
        "Date": "Tue, 02 Feb 2021 21:52:37 GMT",
=======
        "Date": "Wed, 17 Feb 2021 22:40:28 GMT",
>>>>>>> 1814567d
        "Server": [
          "Windows-Azure-HDFS/1.0",
          "Microsoft-HTTPAPI/2.0"
        ],
        "Transfer-Encoding": "chunked",
        "x-ms-client-request-id": "52d0a72e-fa88-6c97-b990-967d8f51af12",
        "x-ms-namespace-enabled": "true",
<<<<<<< HEAD
        "x-ms-request-id": "0fb2906f-e01f-0012-13ad-f9048f000000",
=======
        "x-ms-request-id": "549796b8-e01f-005f-017d-05cb63000000",
>>>>>>> 1814567d
        "x-ms-version": "2020-06-12"
      },
      "ResponseBody": "eyJkaXJlY3Rvcmllc1N1Y2Nlc3NmdWwiOjAsImZhaWxlZEVudHJpZXMiOltdLCJmYWlsdXJlQ291bnQiOjAsImZpbGVzU3VjY2Vzc2Z1bCI6Mn0K"
    },
    {
      "RequestUri": "https://seannse.blob.core.windows.net/test-filesystem-8e74f131-8ea8-c180-28df-97c47e9422b4?restype=container",
      "RequestMethod": "DELETE",
      "RequestHeaders": {
        "Accept": "application/xml",
        "Authorization": "Sanitized",
<<<<<<< HEAD
        "traceparent": "00-d434b5127e6d8245aee9b892cffc930d-0661134ba5236f44-00",
        "User-Agent": [
          "azsdk-net-Storage.Files.DataLake/12.7.0-alpha.20210202.1",
          "(.NET 5.0.2; Microsoft Windows 10.0.19042)"
        ],
        "x-ms-client-request-id": "876bd399-11a9-eb3a-4c22-e95ec52dde48",
        "x-ms-date": "Tue, 02 Feb 2021 21:52:37 GMT",
=======
        "traceparent": "00-0c68cf1355b9a44e8255e9f6ac554c0d-eeb34e826a132f4f-00",
        "User-Agent": [
          "azsdk-net-Storage.Files.DataLake/12.7.0-alpha.20210217.1",
          "(.NET 5.0.3; Microsoft Windows 10.0.19042)"
        ],
        "x-ms-client-request-id": "876bd399-11a9-eb3a-4c22-e95ec52dde48",
        "x-ms-date": "Wed, 17 Feb 2021 22:40:28 GMT",
>>>>>>> 1814567d
        "x-ms-return-client-request-id": "true",
        "x-ms-version": "2020-06-12"
      },
      "RequestBody": null,
      "StatusCode": 202,
      "ResponseHeaders": {
        "Content-Length": "0",
<<<<<<< HEAD
        "Date": "Tue, 02 Feb 2021 21:52:38 GMT",
=======
        "Date": "Wed, 17 Feb 2021 22:40:28 GMT",
>>>>>>> 1814567d
        "Server": [
          "Windows-Azure-Blob/1.0",
          "Microsoft-HTTPAPI/2.0"
        ],
        "x-ms-client-request-id": "876bd399-11a9-eb3a-4c22-e95ec52dde48",
<<<<<<< HEAD
        "x-ms-request-id": "a4f284c2-c01e-0015-43ad-f968ec000000",
=======
        "x-ms-request-id": "ae3a5d6b-501e-0091-737d-051aed000000",
>>>>>>> 1814567d
        "x-ms-version": "2020-06-12"
      },
      "ResponseBody": []
    }
  ],
  "Variables": {
<<<<<<< HEAD
    "DateTimeOffsetNow": "2021-02-02T15:52:36.3366986-06:00",
=======
    "DateTimeOffsetNow": "2021-02-17T16:40:26.9909004-06:00",
>>>>>>> 1814567d
    "RandomSeed": "148109076",
    "Storage_TestConfigHierarchicalNamespace": "NamespaceTenant\nseannse\nU2FuaXRpemVk\nhttps://seannse.blob.core.windows.net\nhttps://seannse.file.core.windows.net\nhttps://seannse.queue.core.windows.net\nhttps://seannse.table.core.windows.net\n\n\n\n\nhttps://seannse-secondary.blob.core.windows.net\nhttps://seannse-secondary.file.core.windows.net\nhttps://seannse-secondary.queue.core.windows.net\nhttps://seannse-secondary.table.core.windows.net\n68390a19-a643-458b-b726-408abf67b4fc\nSanitized\n72f988bf-86f1-41af-91ab-2d7cd011db47\nhttps://login.microsoftonline.com/\nCloud\nBlobEndpoint=https://seannse.blob.core.windows.net/;QueueEndpoint=https://seannse.queue.core.windows.net/;FileEndpoint=https://seannse.file.core.windows.net/;BlobSecondaryEndpoint=https://seannse-secondary.blob.core.windows.net/;QueueSecondaryEndpoint=https://seannse-secondary.queue.core.windows.net/;FileSecondaryEndpoint=https://seannse-secondary.file.core.windows.net/;AccountName=seannse;AccountKey=Sanitized\n"
  }
}<|MERGE_RESOLUTION|>--- conflicted
+++ resolved
@@ -1,490 +1,312 @@
 {
   "Entries": [
     {
-      "RequestUri": "https://seannse.blob.core.windows.net/test-filesystem-8e74f131-8ea8-c180-28df-97c47e9422b4?restype=container",
+      "RequestUri": "https://seannse.blob.core.windows.net/test-filesystem-9762d8f7-cc05-e529-ac9a-656a770020f7?restype=container",
       "RequestMethod": "PUT",
       "RequestHeaders": {
         "Accept": "application/xml",
         "Authorization": "Sanitized",
-<<<<<<< HEAD
-        "traceparent": "00-df4a5aa4e7aeae4883c5dd124d33da44-54c9cf1b0e6af24f-00",
-        "User-Agent": [
-          "azsdk-net-Storage.Files.DataLake/12.7.0-alpha.20210202.1",
-          "(.NET 5.0.2; Microsoft Windows 10.0.19042)"
+        "traceparent": "00-08403f419233ef48a304e4b1edbb163c-ff29ddd1fbdf3049-00",
+        "User-Agent": [
+          "azsdk-net-Storage.Files.DataLake/12.7.0-alpha.20210219.1",
+          "(.NET 5.0.3; Microsoft Windows 10.0.19041)"
         ],
         "x-ms-blob-public-access": "container",
-        "x-ms-client-request-id": "90f92f1e-32f0-c08c-c348-162d36f12ae0",
-        "x-ms-date": "Tue, 02 Feb 2021 21:52:33 GMT",
-=======
-        "traceparent": "00-cdee413da63a7748acf5be2ef003ee4b-dc8e65b545d74c4a-00",
-        "User-Agent": [
-          "azsdk-net-Storage.Files.DataLake/12.7.0-alpha.20210217.1",
-          "(.NET 5.0.3; Microsoft Windows 10.0.19042)"
-        ],
-        "x-ms-blob-public-access": "container",
-        "x-ms-client-request-id": "90f92f1e-32f0-c08c-c348-162d36f12ae0",
-        "x-ms-date": "Wed, 17 Feb 2021 22:40:24 GMT",
->>>>>>> 1814567d
-        "x-ms-return-client-request-id": "true",
-        "x-ms-version": "2020-06-12"
-      },
-      "RequestBody": null,
-      "StatusCode": 201,
-      "ResponseHeaders": {
-        "Content-Length": "0",
-<<<<<<< HEAD
-        "Date": "Tue, 02 Feb 2021 21:52:34 GMT",
-        "ETag": "\u00220x8D8C7C4D9761B02\u0022",
-        "Last-Modified": "Tue, 02 Feb 2021 21:52:34 GMT",
-=======
-        "Date": "Wed, 17 Feb 2021 22:40:24 GMT",
-        "ETag": "\u00220x8D8D39504665B7F\u0022",
-        "Last-Modified": "Wed, 17 Feb 2021 22:40:25 GMT",
->>>>>>> 1814567d
+        "x-ms-client-request-id": "034ec3e4-a20d-7dca-5adb-5c404b793c26",
+        "x-ms-date": "Fri, 19 Feb 2021 19:00:37 GMT",
+        "x-ms-return-client-request-id": "true",
+        "x-ms-version": "2020-06-12"
+      },
+      "RequestBody": null,
+      "StatusCode": 201,
+      "ResponseHeaders": {
+        "Content-Length": "0",
+        "Date": "Fri, 19 Feb 2021 19:00:36 GMT",
+        "ETag": "\u00220x8D8D508A480F6B7\u0022",
+        "Last-Modified": "Fri, 19 Feb 2021 19:00:36 GMT",
         "Server": [
           "Windows-Azure-Blob/1.0",
           "Microsoft-HTTPAPI/2.0"
         ],
-        "x-ms-client-request-id": "90f92f1e-32f0-c08c-c348-162d36f12ae0",
-<<<<<<< HEAD
-        "x-ms-request-id": "a4f27d27-c01e-0015-53ad-f968ec000000",
-=======
-        "x-ms-request-id": "ae3a4eb3-501e-0091-777d-051aed000000",
->>>>>>> 1814567d
-        "x-ms-version": "2020-06-12"
-      },
-      "ResponseBody": []
-    },
-    {
-      "RequestUri": "https://seannse.dfs.core.windows.net/test-filesystem-8e74f131-8ea8-c180-28df-97c47e9422b4/?action=setAccessControl",
-      "RequestMethod": "PATCH",
-      "RequestHeaders": {
-        "Accept": "application/json",
-        "Authorization": "Sanitized",
-<<<<<<< HEAD
-        "traceparent": "00-50757e2ba0a515419b6b4b3f22e9e7f5-6b9a83f8b8104d44-00",
-        "User-Agent": [
-          "azsdk-net-Storage.Files.DataLake/12.7.0-alpha.20210202.1",
-          "(.NET 5.0.2; Microsoft Windows 10.0.19042)"
+        "x-ms-client-request-id": "034ec3e4-a20d-7dca-5adb-5c404b793c26",
+        "x-ms-request-id": "cb11a40a-b01e-006d-4df1-06cb14000000",
+        "x-ms-version": "2020-06-12"
+      },
+      "ResponseBody": []
+    },
+    {
+      "RequestUri": "https://seannse.dfs.core.windows.net/test-filesystem-9762d8f7-cc05-e529-ac9a-656a770020f7/?action=setAccessControl",
+      "RequestMethod": "PATCH",
+      "RequestHeaders": {
+        "Accept": "application/json",
+        "Authorization": "Sanitized",
+        "traceparent": "00-19511dfaca8221448b1935dd5f12c6d6-f674a1cb9699364f-00",
+        "User-Agent": [
+          "azsdk-net-Storage.Files.DataLake/12.7.0-alpha.20210219.1",
+          "(.NET 5.0.3; Microsoft Windows 10.0.19041)"
         ],
         "x-ms-acl": "user::--x,group::--x,other::--x",
-        "x-ms-client-request-id": "67708205-6c4e-c1e5-fff4-9c2ceae1d648",
-        "x-ms-date": "Tue, 02 Feb 2021 21:52:34 GMT",
-=======
-        "traceparent": "00-1b54eb582bed8349a1482088a4dc6d7d-12cedb6d322a614e-00",
-        "User-Agent": [
-          "azsdk-net-Storage.Files.DataLake/12.7.0-alpha.20210217.1",
-          "(.NET 5.0.3; Microsoft Windows 10.0.19042)"
-        ],
-        "x-ms-acl": "user::--x,group::--x,other::--x",
-        "x-ms-client-request-id": "67708205-6c4e-c1e5-fff4-9c2ceae1d648",
-        "x-ms-date": "Wed, 17 Feb 2021 22:40:25 GMT",
->>>>>>> 1814567d
-        "x-ms-return-client-request-id": "true",
-        "x-ms-version": "2020-06-12"
-      },
-      "RequestBody": null,
-      "StatusCode": 200,
-      "ResponseHeaders": {
-        "Content-Length": "0",
-<<<<<<< HEAD
-        "Date": "Tue, 02 Feb 2021 21:52:34 GMT",
-        "ETag": "\u00220x8D8C7C4D9789032\u0022",
-        "Last-Modified": "Tue, 02 Feb 2021 21:52:34 GMT",
-=======
-        "Date": "Wed, 17 Feb 2021 22:40:25 GMT",
-        "ETag": "\u00220x8D8D39504685C17\u0022",
-        "Last-Modified": "Wed, 17 Feb 2021 22:40:25 GMT",
->>>>>>> 1814567d
-        "Server": [
-          "Windows-Azure-HDFS/1.0",
-          "Microsoft-HTTPAPI/2.0"
-        ],
-        "x-ms-client-request-id": "67708205-6c4e-c1e5-fff4-9c2ceae1d648",
-        "x-ms-namespace-enabled": "true",
-<<<<<<< HEAD
-        "x-ms-request-id": "fcfe0202-701f-0000-3fad-f97f5f000000",
-=======
-        "x-ms-request-id": "e7ac460b-201f-000d-217d-05b78b000000",
->>>>>>> 1814567d
-        "x-ms-version": "2020-06-12"
-      },
-      "ResponseBody": []
-    },
-    {
-      "RequestUri": "https://seannse.dfs.core.windows.net/test-filesystem-8e74f131-8ea8-c180-28df-97c47e9422b4/test-directory-0f66642b-839a-5bf4-f078-9affef1695de?resource=directory",
-      "RequestMethod": "PUT",
-      "RequestHeaders": {
-        "Accept": "application/json",
-        "Authorization": "Sanitized",
-<<<<<<< HEAD
-        "traceparent": "00-0f9e426bcf79024ab7b450e81eb853f1-ad78a5309918cf4a-00",
-        "User-Agent": [
-          "azsdk-net-Storage.Files.DataLake/12.7.0-alpha.20210202.1",
-          "(.NET 5.0.2; Microsoft Windows 10.0.19042)"
-        ],
-        "x-ms-client-request-id": "c649fa1a-4b7e-8171-8d15-77d6d2e6d2e8",
-        "x-ms-date": "Tue, 02 Feb 2021 21:52:34 GMT",
-=======
-        "traceparent": "00-cb74401bd55b2a40a0ecbea5d35d0aaf-54728d01ecc15942-00",
-        "User-Agent": [
-          "azsdk-net-Storage.Files.DataLake/12.7.0-alpha.20210217.1",
-          "(.NET 5.0.3; Microsoft Windows 10.0.19042)"
-        ],
-        "x-ms-client-request-id": "c649fa1a-4b7e-8171-8d15-77d6d2e6d2e8",
-        "x-ms-date": "Wed, 17 Feb 2021 22:40:25 GMT",
->>>>>>> 1814567d
-        "x-ms-return-client-request-id": "true",
-        "x-ms-version": "2020-06-12"
-      },
-      "RequestBody": null,
-      "StatusCode": 201,
-      "ResponseHeaders": {
-        "Content-Length": "0",
-<<<<<<< HEAD
-        "Date": "Tue, 02 Feb 2021 21:52:34 GMT",
-        "ETag": "\u00220x8D8C7C4D9BFE4E4\u0022",
-        "Last-Modified": "Tue, 02 Feb 2021 21:52:35 GMT",
-=======
-        "Date": "Wed, 17 Feb 2021 22:40:25 GMT",
-        "ETag": "\u00220x8D8D39504A8C80D\u0022",
-        "Last-Modified": "Wed, 17 Feb 2021 22:40:25 GMT",
->>>>>>> 1814567d
-        "Server": [
-          "Windows-Azure-HDFS/1.0",
-          "Microsoft-HTTPAPI/2.0"
-        ],
-        "x-ms-client-request-id": "c649fa1a-4b7e-8171-8d15-77d6d2e6d2e8",
-<<<<<<< HEAD
-        "x-ms-request-id": "fcfe020c-701f-0000-48ad-f97f5f000000",
-=======
-        "x-ms-request-id": "e7ac461b-201f-000d-317d-05b78b000000",
->>>>>>> 1814567d
-        "x-ms-version": "2020-06-12"
-      },
-      "ResponseBody": []
-    },
-    {
-      "RequestUri": "https://seannse.dfs.core.windows.net/test-filesystem-8e74f131-8ea8-c180-28df-97c47e9422b4/test-directory-0f66642b-839a-5bf4-f078-9affef1695de?resource=directory",
-      "RequestMethod": "PUT",
-      "RequestHeaders": {
-        "Accept": "application/json",
-        "Authorization": "Sanitized",
-        "User-Agent": [
-<<<<<<< HEAD
-          "azsdk-net-Storage.Files.DataLake/12.7.0-alpha.20210202.1",
-          "(.NET 5.0.2; Microsoft Windows 10.0.19042)"
-        ],
-        "x-ms-client-request-id": "f4e485e1-cecc-a25f-98a6-266a4bbaa2f4",
-        "x-ms-date": "Tue, 02 Feb 2021 21:52:34 GMT",
-=======
-          "azsdk-net-Storage.Files.DataLake/12.7.0-alpha.20210217.1",
-          "(.NET 5.0.3; Microsoft Windows 10.0.19042)"
-        ],
-        "x-ms-client-request-id": "f4e485e1-cecc-a25f-98a6-266a4bbaa2f4",
-        "x-ms-date": "Wed, 17 Feb 2021 22:40:25 GMT",
->>>>>>> 1814567d
-        "x-ms-return-client-request-id": "true",
-        "x-ms-version": "2020-06-12"
-      },
-      "RequestBody": null,
-      "StatusCode": 201,
-      "ResponseHeaders": {
-        "Content-Length": "0",
-<<<<<<< HEAD
-        "Date": "Tue, 02 Feb 2021 21:52:34 GMT",
-        "ETag": "\u00220x8D8C7C4D9CDA0D0\u0022",
-        "Last-Modified": "Tue, 02 Feb 2021 21:52:35 GMT",
-=======
-        "Date": "Wed, 17 Feb 2021 22:40:25 GMT",
-        "ETag": "\u00220x8D8D39504B59F0C\u0022",
-        "Last-Modified": "Wed, 17 Feb 2021 22:40:25 GMT",
->>>>>>> 1814567d
-        "Server": [
-          "Windows-Azure-HDFS/1.0",
-          "Microsoft-HTTPAPI/2.0"
-        ],
-        "x-ms-client-request-id": "f4e485e1-cecc-a25f-98a6-266a4bbaa2f4",
-<<<<<<< HEAD
-        "x-ms-request-id": "fcfe020f-701f-0000-4aad-f97f5f000000",
-=======
-        "x-ms-request-id": "e7ac4629-201f-000d-3f7d-05b78b000000",
->>>>>>> 1814567d
-        "x-ms-version": "2020-06-12"
-      },
-      "ResponseBody": []
-    },
-    {
-      "RequestUri": "https://seannse.dfs.core.windows.net/test-filesystem-8e74f131-8ea8-c180-28df-97c47e9422b4/test-directory-0f66642b-839a-5bf4-f078-9affef1695de/test-directory-688d0a3d-b6d4-f85b-32e1-f38d16e6f084?resource=directory",
-      "RequestMethod": "PUT",
-      "RequestHeaders": {
-        "Accept": "application/json",
-        "Authorization": "Sanitized",
-        "User-Agent": [
-<<<<<<< HEAD
-          "azsdk-net-Storage.Files.DataLake/12.7.0-alpha.20210202.1",
-          "(.NET 5.0.2; Microsoft Windows 10.0.19042)"
-        ],
-        "x-ms-client-request-id": "854d404e-cb7c-2b09-2aeb-c1ebdbd28cb2",
-        "x-ms-date": "Tue, 02 Feb 2021 21:52:34 GMT",
-=======
-          "azsdk-net-Storage.Files.DataLake/12.7.0-alpha.20210217.1",
-          "(.NET 5.0.3; Microsoft Windows 10.0.19042)"
-        ],
-        "x-ms-client-request-id": "854d404e-cb7c-2b09-2aeb-c1ebdbd28cb2",
-        "x-ms-date": "Wed, 17 Feb 2021 22:40:25 GMT",
->>>>>>> 1814567d
-        "x-ms-return-client-request-id": "true",
-        "x-ms-version": "2020-06-12"
-      },
-      "RequestBody": null,
-      "StatusCode": 201,
-      "ResponseHeaders": {
-        "Content-Length": "0",
-<<<<<<< HEAD
-        "Date": "Tue, 02 Feb 2021 21:52:34 GMT",
-        "ETag": "\u00220x8D8C7C4D9DBF940\u0022",
-        "Last-Modified": "Tue, 02 Feb 2021 21:52:35 GMT",
-=======
-        "Date": "Wed, 17 Feb 2021 22:40:25 GMT",
-        "ETag": "\u00220x8D8D39504C14065\u0022",
-        "Last-Modified": "Wed, 17 Feb 2021 22:40:25 GMT",
->>>>>>> 1814567d
-        "Server": [
-          "Windows-Azure-HDFS/1.0",
-          "Microsoft-HTTPAPI/2.0"
-        ],
-        "x-ms-client-request-id": "854d404e-cb7c-2b09-2aeb-c1ebdbd28cb2",
-<<<<<<< HEAD
-        "x-ms-request-id": "fcfe0220-701f-0000-5bad-f97f5f000000",
-=======
-        "x-ms-request-id": "e7ac4639-201f-000d-477d-05b78b000000",
->>>>>>> 1814567d
-        "x-ms-version": "2020-06-12"
-      },
-      "ResponseBody": []
-    },
-    {
-      "RequestUri": "https://seannse.dfs.core.windows.net/test-filesystem-8e74f131-8ea8-c180-28df-97c47e9422b4/test-directory-0f66642b-839a-5bf4-f078-9affef1695de/test-directory-688d0a3d-b6d4-f85b-32e1-f38d16e6f084/test-file-b189a2b5-56c6-60f2-effd-0a376f48fdd5?resource=file",
-      "RequestMethod": "PUT",
-      "RequestHeaders": {
-        "Accept": "application/json",
-        "Authorization": "Sanitized",
-        "User-Agent": [
-<<<<<<< HEAD
-          "azsdk-net-Storage.Files.DataLake/12.7.0-alpha.20210202.1",
-          "(.NET 5.0.2; Microsoft Windows 10.0.19042)"
-        ],
-        "x-ms-client-request-id": "595c9510-6bd3-f852-4eec-967fc1d1bce1",
-        "x-ms-date": "Tue, 02 Feb 2021 21:52:35 GMT",
-=======
-          "azsdk-net-Storage.Files.DataLake/12.7.0-alpha.20210217.1",
-          "(.NET 5.0.3; Microsoft Windows 10.0.19042)"
-        ],
-        "x-ms-client-request-id": "595c9510-6bd3-f852-4eec-967fc1d1bce1",
-        "x-ms-date": "Wed, 17 Feb 2021 22:40:25 GMT",
->>>>>>> 1814567d
-        "x-ms-return-client-request-id": "true",
-        "x-ms-version": "2020-06-12"
-      },
-      "RequestBody": null,
-      "StatusCode": 201,
-      "ResponseHeaders": {
-        "Content-Length": "0",
-<<<<<<< HEAD
-        "Date": "Tue, 02 Feb 2021 21:52:34 GMT",
-        "ETag": "\u00220x8D8C7C4D9EA600E\u0022",
-        "Last-Modified": "Tue, 02 Feb 2021 21:52:35 GMT",
-=======
-        "Date": "Wed, 17 Feb 2021 22:40:25 GMT",
-        "ETag": "\u00220x8D8D39504CE5224\u0022",
-        "Last-Modified": "Wed, 17 Feb 2021 22:40:25 GMT",
->>>>>>> 1814567d
-        "Server": [
-          "Windows-Azure-HDFS/1.0",
-          "Microsoft-HTTPAPI/2.0"
-        ],
-        "x-ms-client-request-id": "595c9510-6bd3-f852-4eec-967fc1d1bce1",
-<<<<<<< HEAD
-        "x-ms-request-id": "fcfe023b-701f-0000-76ad-f97f5f000000",
-=======
-        "x-ms-request-id": "e7ac463d-201f-000d-4b7d-05b78b000000",
->>>>>>> 1814567d
-        "x-ms-version": "2020-06-12"
-      },
-      "ResponseBody": []
-    },
-    {
-      "RequestUri": "https://seannse.dfs.core.windows.net/test-filesystem-8e74f131-8ea8-c180-28df-97c47e9422b4/test-directory-0f66642b-839a-5bf4-f078-9affef1695de/test-directory-688d0a3d-b6d4-f85b-32e1-f38d16e6f084/test-file-0027ecee-b793-4a18-9974-20fc33db44bf?resource=file",
-      "RequestMethod": "PUT",
-      "RequestHeaders": {
-        "Accept": "application/json",
-        "Authorization": "Sanitized",
-        "User-Agent": [
-<<<<<<< HEAD
-          "azsdk-net-Storage.Files.DataLake/12.7.0-alpha.20210202.1",
-          "(.NET 5.0.2; Microsoft Windows 10.0.19042)"
-        ],
-        "x-ms-client-request-id": "2f28410d-b408-58f8-7c12-bf5f4b55c473",
-        "x-ms-date": "Tue, 02 Feb 2021 21:52:35 GMT",
-=======
-          "azsdk-net-Storage.Files.DataLake/12.7.0-alpha.20210217.1",
-          "(.NET 5.0.3; Microsoft Windows 10.0.19042)"
-        ],
-        "x-ms-client-request-id": "2f28410d-b408-58f8-7c12-bf5f4b55c473",
-        "x-ms-date": "Wed, 17 Feb 2021 22:40:25 GMT",
->>>>>>> 1814567d
-        "x-ms-return-client-request-id": "true",
-        "x-ms-version": "2020-06-12"
-      },
-      "RequestBody": null,
-      "StatusCode": 201,
-      "ResponseHeaders": {
-        "Content-Length": "0",
-<<<<<<< HEAD
-        "Date": "Tue, 02 Feb 2021 21:52:34 GMT",
-        "ETag": "\u00220x8D8C7C4D9F89EEF\u0022",
-        "Last-Modified": "Tue, 02 Feb 2021 21:52:35 GMT",
-=======
-        "Date": "Wed, 17 Feb 2021 22:40:25 GMT",
-        "ETag": "\u00220x8D8D39504DB6991\u0022",
-        "Last-Modified": "Wed, 17 Feb 2021 22:40:25 GMT",
->>>>>>> 1814567d
-        "Server": [
-          "Windows-Azure-HDFS/1.0",
-          "Microsoft-HTTPAPI/2.0"
-        ],
-        "x-ms-client-request-id": "2f28410d-b408-58f8-7c12-bf5f4b55c473",
-<<<<<<< HEAD
-        "x-ms-request-id": "fcfe0251-701f-0000-0bad-f97f5f000000",
-=======
-        "x-ms-request-id": "e7ac4649-201f-000d-577d-05b78b000000",
->>>>>>> 1814567d
-        "x-ms-version": "2020-06-12"
-      },
-      "ResponseBody": []
-    },
-    {
-      "RequestUri": "https://seannse.dfs.core.windows.net/test-filesystem-8e74f131-8ea8-c180-28df-97c47e9422b4/test-directory-0f66642b-839a-5bf4-f078-9affef1695de/test-directory-4236d6a8-e2aa-49f4-eacf-774c306c7510?resource=directory",
-      "RequestMethod": "PUT",
-      "RequestHeaders": {
-        "Accept": "application/json",
-        "Authorization": "Sanitized",
-        "User-Agent": [
-<<<<<<< HEAD
-          "azsdk-net-Storage.Files.DataLake/12.7.0-alpha.20210202.1",
-          "(.NET 5.0.2; Microsoft Windows 10.0.19042)"
-        ],
-        "x-ms-client-request-id": "fe041382-1252-2a15-4cde-44383cab2810",
-        "x-ms-date": "Tue, 02 Feb 2021 21:52:35 GMT",
-=======
-          "azsdk-net-Storage.Files.DataLake/12.7.0-alpha.20210217.1",
-          "(.NET 5.0.3; Microsoft Windows 10.0.19042)"
-        ],
-        "x-ms-client-request-id": "fe041382-1252-2a15-4cde-44383cab2810",
-        "x-ms-date": "Wed, 17 Feb 2021 22:40:25 GMT",
->>>>>>> 1814567d
-        "x-ms-return-client-request-id": "true",
-        "x-ms-version": "2020-06-12"
-      },
-      "RequestBody": null,
-      "StatusCode": 201,
-      "ResponseHeaders": {
-        "Content-Length": "0",
-<<<<<<< HEAD
-        "Date": "Tue, 02 Feb 2021 21:52:35 GMT",
-        "ETag": "\u00220x8D8C7C4DA05EC22\u0022",
-        "Last-Modified": "Tue, 02 Feb 2021 21:52:35 GMT",
-=======
-        "Date": "Wed, 17 Feb 2021 22:40:25 GMT",
-        "ETag": "\u00220x8D8D39504E72710\u0022",
-        "Last-Modified": "Wed, 17 Feb 2021 22:40:25 GMT",
->>>>>>> 1814567d
-        "Server": [
-          "Windows-Azure-HDFS/1.0",
-          "Microsoft-HTTPAPI/2.0"
-        ],
-        "x-ms-client-request-id": "fe041382-1252-2a15-4cde-44383cab2810",
-<<<<<<< HEAD
-        "x-ms-request-id": "fcfe025d-701f-0000-16ad-f97f5f000000",
-=======
-        "x-ms-request-id": "e7ac4653-201f-000d-607d-05b78b000000",
->>>>>>> 1814567d
-        "x-ms-version": "2020-06-12"
-      },
-      "ResponseBody": []
-    },
-    {
-      "RequestUri": "https://seannse.dfs.core.windows.net/test-filesystem-8e74f131-8ea8-c180-28df-97c47e9422b4/test-directory-0f66642b-839a-5bf4-f078-9affef1695de/test-directory-4236d6a8-e2aa-49f4-eacf-774c306c7510/test-file-ea3fae9c-d266-92c0-1fa2-bbdb851a6548?resource=file",
-      "RequestMethod": "PUT",
-      "RequestHeaders": {
-        "Accept": "application/json",
-        "Authorization": "Sanitized",
-        "User-Agent": [
-<<<<<<< HEAD
-          "azsdk-net-Storage.Files.DataLake/12.7.0-alpha.20210202.1",
-          "(.NET 5.0.2; Microsoft Windows 10.0.19042)"
-        ],
-        "x-ms-client-request-id": "363d4ca6-2262-b0cc-5371-deaf563aa531",
-        "x-ms-date": "Tue, 02 Feb 2021 21:52:35 GMT",
-=======
-          "azsdk-net-Storage.Files.DataLake/12.7.0-alpha.20210217.1",
-          "(.NET 5.0.3; Microsoft Windows 10.0.19042)"
-        ],
-        "x-ms-client-request-id": "363d4ca6-2262-b0cc-5371-deaf563aa531",
-        "x-ms-date": "Wed, 17 Feb 2021 22:40:26 GMT",
->>>>>>> 1814567d
-        "x-ms-return-client-request-id": "true",
-        "x-ms-version": "2020-06-12"
-      },
-      "RequestBody": null,
-      "StatusCode": 201,
-      "ResponseHeaders": {
-        "Content-Length": "0",
-<<<<<<< HEAD
-        "Date": "Tue, 02 Feb 2021 21:52:35 GMT",
-        "ETag": "\u00220x8D8C7C4DA1402A3\u0022",
-        "Last-Modified": "Tue, 02 Feb 2021 21:52:35 GMT",
-=======
-        "Date": "Wed, 17 Feb 2021 22:40:25 GMT",
-        "ETag": "\u00220x8D8D39504F3EC5E\u0022",
-        "Last-Modified": "Wed, 17 Feb 2021 22:40:25 GMT",
->>>>>>> 1814567d
-        "Server": [
-          "Windows-Azure-HDFS/1.0",
-          "Microsoft-HTTPAPI/2.0"
-        ],
-        "x-ms-client-request-id": "363d4ca6-2262-b0cc-5371-deaf563aa531",
-<<<<<<< HEAD
-        "x-ms-request-id": "fcfe026a-701f-0000-22ad-f97f5f000000",
-=======
-        "x-ms-request-id": "e7ac4661-201f-000d-6e7d-05b78b000000",
->>>>>>> 1814567d
-        "x-ms-version": "2020-06-12"
-      },
-      "ResponseBody": []
-    },
-    {
-      "RequestUri": "https://seannse.dfs.core.windows.net/test-filesystem-8e74f131-8ea8-c180-28df-97c47e9422b4/test-directory-0f66642b-839a-5bf4-f078-9affef1695de?action=setAccessControl",
-      "RequestMethod": "PATCH",
-      "RequestHeaders": {
-        "Accept": "application/json",
-        "Authorization": "Sanitized",
-        "User-Agent": [
-<<<<<<< HEAD
-          "azsdk-net-Storage.Files.DataLake/12.7.0-alpha.20210202.1",
-          "(.NET 5.0.2; Microsoft Windows 10.0.19042)"
-        ],
-        "x-ms-client-request-id": "d45a741f-6009-9bf9-a316-4630822b8367",
-        "x-ms-date": "Tue, 02 Feb 2021 21:52:35 GMT",
-=======
-          "azsdk-net-Storage.Files.DataLake/12.7.0-alpha.20210217.1",
-          "(.NET 5.0.3; Microsoft Windows 10.0.19042)"
-        ],
-        "x-ms-client-request-id": "d45a741f-6009-9bf9-a316-4630822b8367",
-        "x-ms-date": "Wed, 17 Feb 2021 22:40:26 GMT",
->>>>>>> 1814567d
-        "x-ms-owner": "f774fc79-0be1-26a8-ef31-9fa12cebc2a0",
+        "x-ms-client-request-id": "e5ccc1b4-d537-8d98-0da2-77b9dbdd70b7",
+        "x-ms-date": "Fri, 19 Feb 2021 19:00:37 GMT",
+        "x-ms-return-client-request-id": "true",
+        "x-ms-version": "2020-06-12"
+      },
+      "RequestBody": null,
+      "StatusCode": 200,
+      "ResponseHeaders": {
+        "Content-Length": "0",
+        "Date": "Fri, 19 Feb 2021 19:00:36 GMT",
+        "ETag": "\u00220x8D8D508A482EDAE\u0022",
+        "Last-Modified": "Fri, 19 Feb 2021 19:00:36 GMT",
+        "Server": [
+          "Windows-Azure-HDFS/1.0",
+          "Microsoft-HTTPAPI/2.0"
+        ],
+        "x-ms-client-request-id": "e5ccc1b4-d537-8d98-0da2-77b9dbdd70b7",
+        "x-ms-namespace-enabled": "true",
+        "x-ms-request-id": "da839f06-a01f-0061-16f1-065c1c000000",
+        "x-ms-version": "2020-06-12"
+      },
+      "ResponseBody": []
+    },
+    {
+      "RequestUri": "https://seannse.dfs.core.windows.net/test-filesystem-9762d8f7-cc05-e529-ac9a-656a770020f7/test-directory-bd9b11b1-71d9-96df-6049-2b08921c3c39?resource=directory",
+      "RequestMethod": "PUT",
+      "RequestHeaders": {
+        "Accept": "application/json",
+        "Authorization": "Sanitized",
+        "traceparent": "00-dec849091a141c458bb405c598aaa2c7-48918597ee6b5b42-00",
+        "User-Agent": [
+          "azsdk-net-Storage.Files.DataLake/12.7.0-alpha.20210219.1",
+          "(.NET 5.0.3; Microsoft Windows 10.0.19041)"
+        ],
+        "x-ms-client-request-id": "2ffc5894-4c85-434d-e235-84eda98ffaf1",
+        "x-ms-date": "Fri, 19 Feb 2021 19:00:37 GMT",
+        "x-ms-return-client-request-id": "true",
+        "x-ms-version": "2020-06-12"
+      },
+      "RequestBody": null,
+      "StatusCode": 201,
+      "ResponseHeaders": {
+        "Content-Length": "0",
+        "Date": "Fri, 19 Feb 2021 19:00:36 GMT",
+        "ETag": "\u00220x8D8D508A49D29B0\u0022",
+        "Last-Modified": "Fri, 19 Feb 2021 19:00:37 GMT",
+        "Server": [
+          "Windows-Azure-HDFS/1.0",
+          "Microsoft-HTTPAPI/2.0"
+        ],
+        "x-ms-client-request-id": "2ffc5894-4c85-434d-e235-84eda98ffaf1",
+        "x-ms-request-id": "da839f18-a01f-0061-28f1-065c1c000000",
+        "x-ms-version": "2020-06-12"
+      },
+      "ResponseBody": []
+    },
+    {
+      "RequestUri": "https://seannse.dfs.core.windows.net/test-filesystem-9762d8f7-cc05-e529-ac9a-656a770020f7/test-directory-bd9b11b1-71d9-96df-6049-2b08921c3c39?resource=directory",
+      "RequestMethod": "PUT",
+      "RequestHeaders": {
+        "Accept": "application/json",
+        "Authorization": "Sanitized",
+        "User-Agent": [
+          "azsdk-net-Storage.Files.DataLake/12.7.0-alpha.20210219.1",
+          "(.NET 5.0.3; Microsoft Windows 10.0.19041)"
+        ],
+        "x-ms-client-request-id": "3973311f-0c20-84b4-e848-a877d2014297",
+        "x-ms-date": "Fri, 19 Feb 2021 19:00:37 GMT",
+        "x-ms-return-client-request-id": "true",
+        "x-ms-version": "2020-06-12"
+      },
+      "RequestBody": null,
+      "StatusCode": 201,
+      "ResponseHeaders": {
+        "Content-Length": "0",
+        "Date": "Fri, 19 Feb 2021 19:00:36 GMT",
+        "ETag": "\u00220x8D8D508A4A8A3B1\u0022",
+        "Last-Modified": "Fri, 19 Feb 2021 19:00:37 GMT",
+        "Server": [
+          "Windows-Azure-HDFS/1.0",
+          "Microsoft-HTTPAPI/2.0"
+        ],
+        "x-ms-client-request-id": "3973311f-0c20-84b4-e848-a877d2014297",
+        "x-ms-request-id": "da839f27-a01f-0061-37f1-065c1c000000",
+        "x-ms-version": "2020-06-12"
+      },
+      "ResponseBody": []
+    },
+    {
+      "RequestUri": "https://seannse.dfs.core.windows.net/test-filesystem-9762d8f7-cc05-e529-ac9a-656a770020f7/test-directory-bd9b11b1-71d9-96df-6049-2b08921c3c39/test-directory-97d6a0b2-84bf-aea8-4ea1-0cd6b721643f?resource=directory",
+      "RequestMethod": "PUT",
+      "RequestHeaders": {
+        "Accept": "application/json",
+        "Authorization": "Sanitized",
+        "User-Agent": [
+          "azsdk-net-Storage.Files.DataLake/12.7.0-alpha.20210219.1",
+          "(.NET 5.0.3; Microsoft Windows 10.0.19041)"
+        ],
+        "x-ms-client-request-id": "3e79fd6b-2acb-9bf8-89c4-eb7effddccc7",
+        "x-ms-date": "Fri, 19 Feb 2021 19:00:37 GMT",
+        "x-ms-return-client-request-id": "true",
+        "x-ms-version": "2020-06-12"
+      },
+      "RequestBody": null,
+      "StatusCode": 201,
+      "ResponseHeaders": {
+        "Content-Length": "0",
+        "Date": "Fri, 19 Feb 2021 19:00:36 GMT",
+        "ETag": "\u00220x8D8D508A4B5E9CB\u0022",
+        "Last-Modified": "Fri, 19 Feb 2021 19:00:37 GMT",
+        "Server": [
+          "Windows-Azure-HDFS/1.0",
+          "Microsoft-HTTPAPI/2.0"
+        ],
+        "x-ms-client-request-id": "3e79fd6b-2acb-9bf8-89c4-eb7effddccc7",
+        "x-ms-request-id": "da839f3b-a01f-0061-4bf1-065c1c000000",
+        "x-ms-version": "2020-06-12"
+      },
+      "ResponseBody": []
+    },
+    {
+      "RequestUri": "https://seannse.dfs.core.windows.net/test-filesystem-9762d8f7-cc05-e529-ac9a-656a770020f7/test-directory-bd9b11b1-71d9-96df-6049-2b08921c3c39/test-directory-97d6a0b2-84bf-aea8-4ea1-0cd6b721643f/test-file-060368e4-cb34-f27b-d07c-0d5bc79f71bb?resource=file",
+      "RequestMethod": "PUT",
+      "RequestHeaders": {
+        "Accept": "application/json",
+        "Authorization": "Sanitized",
+        "User-Agent": [
+          "azsdk-net-Storage.Files.DataLake/12.7.0-alpha.20210219.1",
+          "(.NET 5.0.3; Microsoft Windows 10.0.19041)"
+        ],
+        "x-ms-client-request-id": "d524f597-808f-a0ec-8187-6e4e1c9dd3ea",
+        "x-ms-date": "Fri, 19 Feb 2021 19:00:38 GMT",
+        "x-ms-return-client-request-id": "true",
+        "x-ms-version": "2020-06-12"
+      },
+      "RequestBody": null,
+      "StatusCode": 201,
+      "ResponseHeaders": {
+        "Content-Length": "0",
+        "Date": "Fri, 19 Feb 2021 19:00:37 GMT",
+        "ETag": "\u00220x8D8D508A4C2521A\u0022",
+        "Last-Modified": "Fri, 19 Feb 2021 19:00:37 GMT",
+        "Server": [
+          "Windows-Azure-HDFS/1.0",
+          "Microsoft-HTTPAPI/2.0"
+        ],
+        "x-ms-client-request-id": "d524f597-808f-a0ec-8187-6e4e1c9dd3ea",
+        "x-ms-request-id": "da839f4f-a01f-0061-5ff1-065c1c000000",
+        "x-ms-version": "2020-06-12"
+      },
+      "ResponseBody": []
+    },
+    {
+      "RequestUri": "https://seannse.dfs.core.windows.net/test-filesystem-9762d8f7-cc05-e529-ac9a-656a770020f7/test-directory-bd9b11b1-71d9-96df-6049-2b08921c3c39/test-directory-97d6a0b2-84bf-aea8-4ea1-0cd6b721643f/test-file-13642f53-1273-be1f-f4b9-3201dc241d7d?resource=file",
+      "RequestMethod": "PUT",
+      "RequestHeaders": {
+        "Accept": "application/json",
+        "Authorization": "Sanitized",
+        "User-Agent": [
+          "azsdk-net-Storage.Files.DataLake/12.7.0-alpha.20210219.1",
+          "(.NET 5.0.3; Microsoft Windows 10.0.19041)"
+        ],
+        "x-ms-client-request-id": "a503045e-45ee-8438-d666-e0d54eeac35d",
+        "x-ms-date": "Fri, 19 Feb 2021 19:00:38 GMT",
+        "x-ms-return-client-request-id": "true",
+        "x-ms-version": "2020-06-12"
+      },
+      "RequestBody": null,
+      "StatusCode": 201,
+      "ResponseHeaders": {
+        "Content-Length": "0",
+        "Date": "Fri, 19 Feb 2021 19:00:37 GMT",
+        "ETag": "\u00220x8D8D508A4CFA139\u0022",
+        "Last-Modified": "Fri, 19 Feb 2021 19:00:37 GMT",
+        "Server": [
+          "Windows-Azure-HDFS/1.0",
+          "Microsoft-HTTPAPI/2.0"
+        ],
+        "x-ms-client-request-id": "a503045e-45ee-8438-d666-e0d54eeac35d",
+        "x-ms-request-id": "da839f72-a01f-0061-02f1-065c1c000000",
+        "x-ms-version": "2020-06-12"
+      },
+      "ResponseBody": []
+    },
+    {
+      "RequestUri": "https://seannse.dfs.core.windows.net/test-filesystem-9762d8f7-cc05-e529-ac9a-656a770020f7/test-directory-bd9b11b1-71d9-96df-6049-2b08921c3c39/test-directory-ba2bf06a-02d9-b86f-03ca-14a8dbfe06ce?resource=directory",
+      "RequestMethod": "PUT",
+      "RequestHeaders": {
+        "Accept": "application/json",
+        "Authorization": "Sanitized",
+        "User-Agent": [
+          "azsdk-net-Storage.Files.DataLake/12.7.0-alpha.20210219.1",
+          "(.NET 5.0.3; Microsoft Windows 10.0.19041)"
+        ],
+        "x-ms-client-request-id": "c7b6da06-72fa-5c5d-944b-a123318fa9d7",
+        "x-ms-date": "Fri, 19 Feb 2021 19:00:38 GMT",
+        "x-ms-return-client-request-id": "true",
+        "x-ms-version": "2020-06-12"
+      },
+      "RequestBody": null,
+      "StatusCode": 201,
+      "ResponseHeaders": {
+        "Content-Length": "0",
+        "Date": "Fri, 19 Feb 2021 19:00:37 GMT",
+        "ETag": "\u00220x8D8D508A4DBE9D3\u0022",
+        "Last-Modified": "Fri, 19 Feb 2021 19:00:37 GMT",
+        "Server": [
+          "Windows-Azure-HDFS/1.0",
+          "Microsoft-HTTPAPI/2.0"
+        ],
+        "x-ms-client-request-id": "c7b6da06-72fa-5c5d-944b-a123318fa9d7",
+        "x-ms-request-id": "da839f8e-a01f-0061-1ef1-065c1c000000",
+        "x-ms-version": "2020-06-12"
+      },
+      "ResponseBody": []
+    },
+    {
+      "RequestUri": "https://seannse.dfs.core.windows.net/test-filesystem-9762d8f7-cc05-e529-ac9a-656a770020f7/test-directory-bd9b11b1-71d9-96df-6049-2b08921c3c39/test-directory-ba2bf06a-02d9-b86f-03ca-14a8dbfe06ce/test-file-5149125f-eb47-f23c-604e-919a075bfdad?resource=file",
+      "RequestMethod": "PUT",
+      "RequestHeaders": {
+        "Accept": "application/json",
+        "Authorization": "Sanitized",
+        "User-Agent": [
+          "azsdk-net-Storage.Files.DataLake/12.7.0-alpha.20210219.1",
+          "(.NET 5.0.3; Microsoft Windows 10.0.19041)"
+        ],
+        "x-ms-client-request-id": "a8b42294-f90c-1acd-9dc4-67ace0c25439",
+        "x-ms-date": "Fri, 19 Feb 2021 19:00:38 GMT",
+        "x-ms-return-client-request-id": "true",
+        "x-ms-version": "2020-06-12"
+      },
+      "RequestBody": null,
+      "StatusCode": 201,
+      "ResponseHeaders": {
+        "Content-Length": "0",
+        "Date": "Fri, 19 Feb 2021 19:00:37 GMT",
+        "ETag": "\u00220x8D8D508A4E91AEA\u0022",
+        "Last-Modified": "Fri, 19 Feb 2021 19:00:37 GMT",
+        "Server": [
+          "Windows-Azure-HDFS/1.0",
+          "Microsoft-HTTPAPI/2.0"
+        ],
+        "x-ms-client-request-id": "a8b42294-f90c-1acd-9dc4-67ace0c25439",
+        "x-ms-request-id": "da839fac-a01f-0061-3cf1-065c1c000000",
+        "x-ms-version": "2020-06-12"
+      },
+      "ResponseBody": []
+    },
+    {
+      "RequestUri": "https://seannse.dfs.core.windows.net/test-filesystem-9762d8f7-cc05-e529-ac9a-656a770020f7/test-directory-bd9b11b1-71d9-96df-6049-2b08921c3c39?action=setAccessControl",
+      "RequestMethod": "PATCH",
+      "RequestHeaders": {
+        "Accept": "application/json",
+        "Authorization": "Sanitized",
+        "User-Agent": [
+          "azsdk-net-Storage.Files.DataLake/12.7.0-alpha.20210219.1",
+          "(.NET 5.0.3; Microsoft Windows 10.0.19041)"
+        ],
+        "x-ms-client-request-id": "e2870af2-79c7-ecac-9395-6bdd46cd7235",
+        "x-ms-date": "Fri, 19 Feb 2021 19:00:38 GMT",
+        "x-ms-owner": "32a4f34e-a8ec-1f8f-3d2f-b200a7671bf4",
         "x-ms-permissions": "rwxrwxrwx",
         "x-ms-return-client-request-id": "true",
         "x-ms-version": "2020-06-12"
@@ -493,51 +315,33 @@
       "StatusCode": 200,
       "ResponseHeaders": {
         "Content-Length": "0",
-<<<<<<< HEAD
-        "Date": "Tue, 02 Feb 2021 21:52:35 GMT",
-        "ETag": "\u00220x8D8C7C4D9CDA0D0\u0022",
-        "Last-Modified": "Tue, 02 Feb 2021 21:52:35 GMT",
-=======
-        "Date": "Wed, 17 Feb 2021 22:40:25 GMT",
-        "ETag": "\u00220x8D8D39504B59F0C\u0022",
-        "Last-Modified": "Wed, 17 Feb 2021 22:40:25 GMT",
->>>>>>> 1814567d
-        "Server": [
-          "Windows-Azure-HDFS/1.0",
-          "Microsoft-HTTPAPI/2.0"
-        ],
-        "x-ms-client-request-id": "d45a741f-6009-9bf9-a316-4630822b8367",
-        "x-ms-namespace-enabled": "true",
-<<<<<<< HEAD
-        "x-ms-request-id": "fcfe027f-701f-0000-37ad-f97f5f000000",
-=======
-        "x-ms-request-id": "e7ac4667-201f-000d-747d-05b78b000000",
->>>>>>> 1814567d
-        "x-ms-version": "2020-06-12"
-      },
-      "ResponseBody": []
-    },
-    {
-      "RequestUri": "https://seannse.dfs.core.windows.net/test-filesystem-8e74f131-8ea8-c180-28df-97c47e9422b4/test-directory-0f66642b-839a-5bf4-f078-9affef1695de/test-directory-688d0a3d-b6d4-f85b-32e1-f38d16e6f084?action=setAccessControl",
-      "RequestMethod": "PATCH",
-      "RequestHeaders": {
-        "Accept": "application/json",
-        "Authorization": "Sanitized",
-        "User-Agent": [
-<<<<<<< HEAD
-          "azsdk-net-Storage.Files.DataLake/12.7.0-alpha.20210202.1",
-          "(.NET 5.0.2; Microsoft Windows 10.0.19042)"
-        ],
-        "x-ms-client-request-id": "b8818e7a-ee90-e996-e69a-94c6e8b51e4c",
-        "x-ms-date": "Tue, 02 Feb 2021 21:52:35 GMT",
-=======
-          "azsdk-net-Storage.Files.DataLake/12.7.0-alpha.20210217.1",
-          "(.NET 5.0.3; Microsoft Windows 10.0.19042)"
-        ],
-        "x-ms-client-request-id": "b8818e7a-ee90-e996-e69a-94c6e8b51e4c",
-        "x-ms-date": "Wed, 17 Feb 2021 22:40:26 GMT",
->>>>>>> 1814567d
-        "x-ms-owner": "f774fc79-0be1-26a8-ef31-9fa12cebc2a0",
+        "Date": "Fri, 19 Feb 2021 19:00:37 GMT",
+        "ETag": "\u00220x8D8D508A4A8A3B1\u0022",
+        "Last-Modified": "Fri, 19 Feb 2021 19:00:37 GMT",
+        "Server": [
+          "Windows-Azure-HDFS/1.0",
+          "Microsoft-HTTPAPI/2.0"
+        ],
+        "x-ms-client-request-id": "e2870af2-79c7-ecac-9395-6bdd46cd7235",
+        "x-ms-namespace-enabled": "true",
+        "x-ms-request-id": "da839fda-a01f-0061-6af1-065c1c000000",
+        "x-ms-version": "2020-06-12"
+      },
+      "ResponseBody": []
+    },
+    {
+      "RequestUri": "https://seannse.dfs.core.windows.net/test-filesystem-9762d8f7-cc05-e529-ac9a-656a770020f7/test-directory-bd9b11b1-71d9-96df-6049-2b08921c3c39/test-directory-97d6a0b2-84bf-aea8-4ea1-0cd6b721643f?action=setAccessControl",
+      "RequestMethod": "PATCH",
+      "RequestHeaders": {
+        "Accept": "application/json",
+        "Authorization": "Sanitized",
+        "User-Agent": [
+          "azsdk-net-Storage.Files.DataLake/12.7.0-alpha.20210219.1",
+          "(.NET 5.0.3; Microsoft Windows 10.0.19041)"
+        ],
+        "x-ms-client-request-id": "9d0dd6f6-38e0-292c-4b19-5111e9c33f64",
+        "x-ms-date": "Fri, 19 Feb 2021 19:00:38 GMT",
+        "x-ms-owner": "32a4f34e-a8ec-1f8f-3d2f-b200a7671bf4",
         "x-ms-permissions": "rwxrwxrwx",
         "x-ms-return-client-request-id": "true",
         "x-ms-version": "2020-06-12"
@@ -546,51 +350,33 @@
       "StatusCode": 200,
       "ResponseHeaders": {
         "Content-Length": "0",
-<<<<<<< HEAD
-        "Date": "Tue, 02 Feb 2021 21:52:35 GMT",
-        "ETag": "\u00220x8D8C7C4D9DBF940\u0022",
-        "Last-Modified": "Tue, 02 Feb 2021 21:52:35 GMT",
-=======
-        "Date": "Wed, 17 Feb 2021 22:40:26 GMT",
-        "ETag": "\u00220x8D8D39504C14065\u0022",
-        "Last-Modified": "Wed, 17 Feb 2021 22:40:25 GMT",
->>>>>>> 1814567d
-        "Server": [
-          "Windows-Azure-HDFS/1.0",
-          "Microsoft-HTTPAPI/2.0"
-        ],
-        "x-ms-client-request-id": "b8818e7a-ee90-e996-e69a-94c6e8b51e4c",
-        "x-ms-namespace-enabled": "true",
-<<<<<<< HEAD
-        "x-ms-request-id": "fcfe028c-701f-0000-43ad-f97f5f000000",
-=======
-        "x-ms-request-id": "e7ac466e-201f-000d-7b7d-05b78b000000",
->>>>>>> 1814567d
-        "x-ms-version": "2020-06-12"
-      },
-      "ResponseBody": []
-    },
-    {
-      "RequestUri": "https://seannse.dfs.core.windows.net/test-filesystem-8e74f131-8ea8-c180-28df-97c47e9422b4/test-directory-0f66642b-839a-5bf4-f078-9affef1695de/test-directory-688d0a3d-b6d4-f85b-32e1-f38d16e6f084/test-file-b189a2b5-56c6-60f2-effd-0a376f48fdd5?action=setAccessControl",
-      "RequestMethod": "PATCH",
-      "RequestHeaders": {
-        "Accept": "application/json",
-        "Authorization": "Sanitized",
-        "User-Agent": [
-<<<<<<< HEAD
-          "azsdk-net-Storage.Files.DataLake/12.7.0-alpha.20210202.1",
-          "(.NET 5.0.2; Microsoft Windows 10.0.19042)"
-        ],
-        "x-ms-client-request-id": "f4b66588-cbaa-c1d6-a77b-906ad88d6261",
-        "x-ms-date": "Tue, 02 Feb 2021 21:52:35 GMT",
-=======
-          "azsdk-net-Storage.Files.DataLake/12.7.0-alpha.20210217.1",
-          "(.NET 5.0.3; Microsoft Windows 10.0.19042)"
-        ],
-        "x-ms-client-request-id": "f4b66588-cbaa-c1d6-a77b-906ad88d6261",
-        "x-ms-date": "Wed, 17 Feb 2021 22:40:26 GMT",
->>>>>>> 1814567d
-        "x-ms-owner": "f774fc79-0be1-26a8-ef31-9fa12cebc2a0",
+        "Date": "Fri, 19 Feb 2021 19:00:37 GMT",
+        "ETag": "\u00220x8D8D508A4B5E9CB\u0022",
+        "Last-Modified": "Fri, 19 Feb 2021 19:00:37 GMT",
+        "Server": [
+          "Windows-Azure-HDFS/1.0",
+          "Microsoft-HTTPAPI/2.0"
+        ],
+        "x-ms-client-request-id": "9d0dd6f6-38e0-292c-4b19-5111e9c33f64",
+        "x-ms-namespace-enabled": "true",
+        "x-ms-request-id": "da83a00c-a01f-0061-1cf1-065c1c000000",
+        "x-ms-version": "2020-06-12"
+      },
+      "ResponseBody": []
+    },
+    {
+      "RequestUri": "https://seannse.dfs.core.windows.net/test-filesystem-9762d8f7-cc05-e529-ac9a-656a770020f7/test-directory-bd9b11b1-71d9-96df-6049-2b08921c3c39/test-directory-97d6a0b2-84bf-aea8-4ea1-0cd6b721643f/test-file-060368e4-cb34-f27b-d07c-0d5bc79f71bb?action=setAccessControl",
+      "RequestMethod": "PATCH",
+      "RequestHeaders": {
+        "Accept": "application/json",
+        "Authorization": "Sanitized",
+        "User-Agent": [
+          "azsdk-net-Storage.Files.DataLake/12.7.0-alpha.20210219.1",
+          "(.NET 5.0.3; Microsoft Windows 10.0.19041)"
+        ],
+        "x-ms-client-request-id": "6fe7564d-d5bf-7055-46e0-9ca31f811090",
+        "x-ms-date": "Fri, 19 Feb 2021 19:00:38 GMT",
+        "x-ms-owner": "32a4f34e-a8ec-1f8f-3d2f-b200a7671bf4",
         "x-ms-permissions": "rwxrwxrwx",
         "x-ms-return-client-request-id": "true",
         "x-ms-version": "2020-06-12"
@@ -599,51 +385,33 @@
       "StatusCode": 200,
       "ResponseHeaders": {
         "Content-Length": "0",
-<<<<<<< HEAD
-        "Date": "Tue, 02 Feb 2021 21:52:35 GMT",
-        "ETag": "\u00220x8D8C7C4D9EA600E\u0022",
-        "Last-Modified": "Tue, 02 Feb 2021 21:52:35 GMT",
-=======
-        "Date": "Wed, 17 Feb 2021 22:40:26 GMT",
-        "ETag": "\u00220x8D8D39504CE5224\u0022",
-        "Last-Modified": "Wed, 17 Feb 2021 22:40:25 GMT",
->>>>>>> 1814567d
-        "Server": [
-          "Windows-Azure-HDFS/1.0",
-          "Microsoft-HTTPAPI/2.0"
-        ],
-        "x-ms-client-request-id": "f4b66588-cbaa-c1d6-a77b-906ad88d6261",
-        "x-ms-namespace-enabled": "true",
-<<<<<<< HEAD
-        "x-ms-request-id": "fcfe0298-701f-0000-4fad-f97f5f000000",
-=======
-        "x-ms-request-id": "e7ac4674-201f-000d-017d-05b78b000000",
->>>>>>> 1814567d
-        "x-ms-version": "2020-06-12"
-      },
-      "ResponseBody": []
-    },
-    {
-      "RequestUri": "https://seannse.dfs.core.windows.net/test-filesystem-8e74f131-8ea8-c180-28df-97c47e9422b4/test-directory-0f66642b-839a-5bf4-f078-9affef1695de/test-directory-688d0a3d-b6d4-f85b-32e1-f38d16e6f084/test-file-0027ecee-b793-4a18-9974-20fc33db44bf?action=setAccessControl",
-      "RequestMethod": "PATCH",
-      "RequestHeaders": {
-        "Accept": "application/json",
-        "Authorization": "Sanitized",
-        "User-Agent": [
-<<<<<<< HEAD
-          "azsdk-net-Storage.Files.DataLake/12.7.0-alpha.20210202.1",
-          "(.NET 5.0.2; Microsoft Windows 10.0.19042)"
-        ],
-        "x-ms-client-request-id": "823ea440-2afe-caa1-8b85-b22eb0a1da92",
-        "x-ms-date": "Tue, 02 Feb 2021 21:52:35 GMT",
-=======
-          "azsdk-net-Storage.Files.DataLake/12.7.0-alpha.20210217.1",
-          "(.NET 5.0.3; Microsoft Windows 10.0.19042)"
-        ],
-        "x-ms-client-request-id": "823ea440-2afe-caa1-8b85-b22eb0a1da92",
-        "x-ms-date": "Wed, 17 Feb 2021 22:40:26 GMT",
->>>>>>> 1814567d
-        "x-ms-owner": "f774fc79-0be1-26a8-ef31-9fa12cebc2a0",
+        "Date": "Fri, 19 Feb 2021 19:00:37 GMT",
+        "ETag": "\u00220x8D8D508A4C2521A\u0022",
+        "Last-Modified": "Fri, 19 Feb 2021 19:00:37 GMT",
+        "Server": [
+          "Windows-Azure-HDFS/1.0",
+          "Microsoft-HTTPAPI/2.0"
+        ],
+        "x-ms-client-request-id": "6fe7564d-d5bf-7055-46e0-9ca31f811090",
+        "x-ms-namespace-enabled": "true",
+        "x-ms-request-id": "da83a026-a01f-0061-36f1-065c1c000000",
+        "x-ms-version": "2020-06-12"
+      },
+      "ResponseBody": []
+    },
+    {
+      "RequestUri": "https://seannse.dfs.core.windows.net/test-filesystem-9762d8f7-cc05-e529-ac9a-656a770020f7/test-directory-bd9b11b1-71d9-96df-6049-2b08921c3c39/test-directory-97d6a0b2-84bf-aea8-4ea1-0cd6b721643f/test-file-13642f53-1273-be1f-f4b9-3201dc241d7d?action=setAccessControl",
+      "RequestMethod": "PATCH",
+      "RequestHeaders": {
+        "Accept": "application/json",
+        "Authorization": "Sanitized",
+        "User-Agent": [
+          "azsdk-net-Storage.Files.DataLake/12.7.0-alpha.20210219.1",
+          "(.NET 5.0.3; Microsoft Windows 10.0.19041)"
+        ],
+        "x-ms-client-request-id": "92c3c972-cfdb-3fa5-d86a-1f3eb37c62f5",
+        "x-ms-date": "Fri, 19 Feb 2021 19:00:38 GMT",
+        "x-ms-owner": "32a4f34e-a8ec-1f8f-3d2f-b200a7671bf4",
         "x-ms-permissions": "rwxrwxrwx",
         "x-ms-return-client-request-id": "true",
         "x-ms-version": "2020-06-12"
@@ -652,51 +420,33 @@
       "StatusCode": 200,
       "ResponseHeaders": {
         "Content-Length": "0",
-<<<<<<< HEAD
-        "Date": "Tue, 02 Feb 2021 21:52:35 GMT",
-        "ETag": "\u00220x8D8C7C4D9F89EEF\u0022",
-        "Last-Modified": "Tue, 02 Feb 2021 21:52:35 GMT",
-=======
-        "Date": "Wed, 17 Feb 2021 22:40:26 GMT",
-        "ETag": "\u00220x8D8D39504DB6991\u0022",
-        "Last-Modified": "Wed, 17 Feb 2021 22:40:25 GMT",
->>>>>>> 1814567d
-        "Server": [
-          "Windows-Azure-HDFS/1.0",
-          "Microsoft-HTTPAPI/2.0"
-        ],
-        "x-ms-client-request-id": "823ea440-2afe-caa1-8b85-b22eb0a1da92",
-        "x-ms-namespace-enabled": "true",
-<<<<<<< HEAD
-        "x-ms-request-id": "fcfe02a8-701f-0000-5fad-f97f5f000000",
-=======
-        "x-ms-request-id": "e7ac4681-201f-000d-0e7d-05b78b000000",
->>>>>>> 1814567d
-        "x-ms-version": "2020-06-12"
-      },
-      "ResponseBody": []
-    },
-    {
-      "RequestUri": "https://seannse.dfs.core.windows.net/test-filesystem-8e74f131-8ea8-c180-28df-97c47e9422b4/test-directory-0f66642b-839a-5bf4-f078-9affef1695de/test-directory-4236d6a8-e2aa-49f4-eacf-774c306c7510?action=setAccessControl",
-      "RequestMethod": "PATCH",
-      "RequestHeaders": {
-        "Accept": "application/json",
-        "Authorization": "Sanitized",
-        "User-Agent": [
-<<<<<<< HEAD
-          "azsdk-net-Storage.Files.DataLake/12.7.0-alpha.20210202.1",
-          "(.NET 5.0.2; Microsoft Windows 10.0.19042)"
-        ],
-        "x-ms-client-request-id": "332adc72-df4f-8b62-9166-52e7810889e0",
-        "x-ms-date": "Tue, 02 Feb 2021 21:52:35 GMT",
-=======
-          "azsdk-net-Storage.Files.DataLake/12.7.0-alpha.20210217.1",
-          "(.NET 5.0.3; Microsoft Windows 10.0.19042)"
-        ],
-        "x-ms-client-request-id": "332adc72-df4f-8b62-9166-52e7810889e0",
-        "x-ms-date": "Wed, 17 Feb 2021 22:40:26 GMT",
->>>>>>> 1814567d
-        "x-ms-owner": "f774fc79-0be1-26a8-ef31-9fa12cebc2a0",
+        "Date": "Fri, 19 Feb 2021 19:00:37 GMT",
+        "ETag": "\u00220x8D8D508A4CFA139\u0022",
+        "Last-Modified": "Fri, 19 Feb 2021 19:00:37 GMT",
+        "Server": [
+          "Windows-Azure-HDFS/1.0",
+          "Microsoft-HTTPAPI/2.0"
+        ],
+        "x-ms-client-request-id": "92c3c972-cfdb-3fa5-d86a-1f3eb37c62f5",
+        "x-ms-namespace-enabled": "true",
+        "x-ms-request-id": "da83a050-a01f-0061-60f1-065c1c000000",
+        "x-ms-version": "2020-06-12"
+      },
+      "ResponseBody": []
+    },
+    {
+      "RequestUri": "https://seannse.dfs.core.windows.net/test-filesystem-9762d8f7-cc05-e529-ac9a-656a770020f7/test-directory-bd9b11b1-71d9-96df-6049-2b08921c3c39/test-directory-ba2bf06a-02d9-b86f-03ca-14a8dbfe06ce?action=setAccessControl",
+      "RequestMethod": "PATCH",
+      "RequestHeaders": {
+        "Accept": "application/json",
+        "Authorization": "Sanitized",
+        "User-Agent": [
+          "azsdk-net-Storage.Files.DataLake/12.7.0-alpha.20210219.1",
+          "(.NET 5.0.3; Microsoft Windows 10.0.19041)"
+        ],
+        "x-ms-client-request-id": "5630982f-7ebd-0fb4-f610-3fc4c2b7f23a",
+        "x-ms-date": "Fri, 19 Feb 2021 19:00:38 GMT",
+        "x-ms-owner": "32a4f34e-a8ec-1f8f-3d2f-b200a7671bf4",
         "x-ms-permissions": "rwxrwxrwx",
         "x-ms-return-client-request-id": "true",
         "x-ms-version": "2020-06-12"
@@ -705,51 +455,33 @@
       "StatusCode": 200,
       "ResponseHeaders": {
         "Content-Length": "0",
-<<<<<<< HEAD
-        "Date": "Tue, 02 Feb 2021 21:52:35 GMT",
-        "ETag": "\u00220x8D8C7C4DA05EC22\u0022",
-        "Last-Modified": "Tue, 02 Feb 2021 21:52:35 GMT",
-=======
-        "Date": "Wed, 17 Feb 2021 22:40:26 GMT",
-        "ETag": "\u00220x8D8D39504E72710\u0022",
-        "Last-Modified": "Wed, 17 Feb 2021 22:40:25 GMT",
->>>>>>> 1814567d
-        "Server": [
-          "Windows-Azure-HDFS/1.0",
-          "Microsoft-HTTPAPI/2.0"
-        ],
-        "x-ms-client-request-id": "332adc72-df4f-8b62-9166-52e7810889e0",
-        "x-ms-namespace-enabled": "true",
-<<<<<<< HEAD
-        "x-ms-request-id": "fcfe02b9-701f-0000-70ad-f97f5f000000",
-=======
-        "x-ms-request-id": "e7ac4691-201f-000d-1e7d-05b78b000000",
->>>>>>> 1814567d
-        "x-ms-version": "2020-06-12"
-      },
-      "ResponseBody": []
-    },
-    {
-      "RequestUri": "https://seannse.dfs.core.windows.net/test-filesystem-8e74f131-8ea8-c180-28df-97c47e9422b4/test-directory-0f66642b-839a-5bf4-f078-9affef1695de/test-directory-4236d6a8-e2aa-49f4-eacf-774c306c7510/test-file-ea3fae9c-d266-92c0-1fa2-bbdb851a6548?action=setAccessControl",
-      "RequestMethod": "PATCH",
-      "RequestHeaders": {
-        "Accept": "application/json",
-        "Authorization": "Sanitized",
-        "User-Agent": [
-<<<<<<< HEAD
-          "azsdk-net-Storage.Files.DataLake/12.7.0-alpha.20210202.1",
-          "(.NET 5.0.2; Microsoft Windows 10.0.19042)"
-        ],
-        "x-ms-client-request-id": "d3bb6cf4-a676-ce43-f9f5-1c9a289cd225",
-        "x-ms-date": "Tue, 02 Feb 2021 21:52:35 GMT",
-=======
-          "azsdk-net-Storage.Files.DataLake/12.7.0-alpha.20210217.1",
-          "(.NET 5.0.3; Microsoft Windows 10.0.19042)"
-        ],
-        "x-ms-client-request-id": "d3bb6cf4-a676-ce43-f9f5-1c9a289cd225",
-        "x-ms-date": "Wed, 17 Feb 2021 22:40:26 GMT",
->>>>>>> 1814567d
-        "x-ms-owner": "f774fc79-0be1-26a8-ef31-9fa12cebc2a0",
+        "Date": "Fri, 19 Feb 2021 19:00:37 GMT",
+        "ETag": "\u00220x8D8D508A4DBE9D3\u0022",
+        "Last-Modified": "Fri, 19 Feb 2021 19:00:37 GMT",
+        "Server": [
+          "Windows-Azure-HDFS/1.0",
+          "Microsoft-HTTPAPI/2.0"
+        ],
+        "x-ms-client-request-id": "5630982f-7ebd-0fb4-f610-3fc4c2b7f23a",
+        "x-ms-namespace-enabled": "true",
+        "x-ms-request-id": "da83a069-a01f-0061-79f1-065c1c000000",
+        "x-ms-version": "2020-06-12"
+      },
+      "ResponseBody": []
+    },
+    {
+      "RequestUri": "https://seannse.dfs.core.windows.net/test-filesystem-9762d8f7-cc05-e529-ac9a-656a770020f7/test-directory-bd9b11b1-71d9-96df-6049-2b08921c3c39/test-directory-ba2bf06a-02d9-b86f-03ca-14a8dbfe06ce/test-file-5149125f-eb47-f23c-604e-919a075bfdad?action=setAccessControl",
+      "RequestMethod": "PATCH",
+      "RequestHeaders": {
+        "Accept": "application/json",
+        "Authorization": "Sanitized",
+        "User-Agent": [
+          "azsdk-net-Storage.Files.DataLake/12.7.0-alpha.20210219.1",
+          "(.NET 5.0.3; Microsoft Windows 10.0.19041)"
+        ],
+        "x-ms-client-request-id": "1b0e5ba3-0c4b-fe37-4bba-e5e75093a8a9",
+        "x-ms-date": "Fri, 19 Feb 2021 19:00:38 GMT",
+        "x-ms-owner": "32a4f34e-a8ec-1f8f-3d2f-b200a7671bf4",
         "x-ms-permissions": "rwxrwxrwx",
         "x-ms-return-client-request-id": "true",
         "x-ms-version": "2020-06-12"
@@ -758,226 +490,144 @@
       "StatusCode": 200,
       "ResponseHeaders": {
         "Content-Length": "0",
-<<<<<<< HEAD
-        "Date": "Tue, 02 Feb 2021 21:52:35 GMT",
-        "ETag": "\u00220x8D8C7C4DA1402A3\u0022",
-        "Last-Modified": "Tue, 02 Feb 2021 21:52:35 GMT",
-=======
-        "Date": "Wed, 17 Feb 2021 22:40:26 GMT",
-        "ETag": "\u00220x8D8D39504F3EC5E\u0022",
-        "Last-Modified": "Wed, 17 Feb 2021 22:40:25 GMT",
->>>>>>> 1814567d
-        "Server": [
-          "Windows-Azure-HDFS/1.0",
-          "Microsoft-HTTPAPI/2.0"
-        ],
-        "x-ms-client-request-id": "d3bb6cf4-a676-ce43-f9f5-1c9a289cd225",
-        "x-ms-namespace-enabled": "true",
-<<<<<<< HEAD
-        "x-ms-request-id": "fcfe02c5-701f-0000-7cad-f97f5f000000",
-=======
-        "x-ms-request-id": "e7ac46a2-201f-000d-2f7d-05b78b000000",
->>>>>>> 1814567d
-        "x-ms-version": "2020-06-12"
-      },
-      "ResponseBody": []
-    },
-    {
-      "RequestUri": "https://seannse.dfs.core.windows.net/test-filesystem-8e74f131-8ea8-c180-28df-97c47e9422b4/test-directory-0f66642b-839a-5bf4-f078-9affef1695de/test-directory-4236d6a8-e2aa-49f4-eacf-774c306c7510/test-file-2ee892f2-bd84-1866-2a65-13648cdfd3cc?resource=file",
-      "RequestMethod": "PUT",
-      "RequestHeaders": {
-        "Accept": "application/json",
-        "Authorization": "Sanitized",
-        "User-Agent": [
-<<<<<<< HEAD
-          "azsdk-net-Storage.Files.DataLake/12.7.0-alpha.20210202.1",
-          "(.NET 5.0.2; Microsoft Windows 10.0.19042)"
-        ],
-        "x-ms-client-request-id": "25912d18-69dc-37b1-05a3-a91093df421a",
-        "x-ms-date": "Tue, 02 Feb 2021 21:52:35 GMT",
-=======
-          "azsdk-net-Storage.Files.DataLake/12.7.0-alpha.20210217.1",
-          "(.NET 5.0.3; Microsoft Windows 10.0.19042)"
-        ],
-        "x-ms-client-request-id": "25912d18-69dc-37b1-05a3-a91093df421a",
-        "x-ms-date": "Wed, 17 Feb 2021 22:40:26 GMT",
->>>>>>> 1814567d
-        "x-ms-return-client-request-id": "true",
-        "x-ms-version": "2020-06-12"
-      },
-      "RequestBody": null,
-      "StatusCode": 201,
-      "ResponseHeaders": {
-        "Content-Length": "0",
-<<<<<<< HEAD
-        "Date": "Tue, 02 Feb 2021 21:52:35 GMT",
-        "ETag": "\u00220x8D8C7C4DA7CAD5E\u0022",
-        "Last-Modified": "Tue, 02 Feb 2021 21:52:36 GMT",
-=======
-        "Date": "Wed, 17 Feb 2021 22:40:26 GMT",
-        "ETag": "\u00220x8D8D3950550B5DC\u0022",
-        "Last-Modified": "Wed, 17 Feb 2021 22:40:26 GMT",
->>>>>>> 1814567d
-        "Server": [
-          "Windows-Azure-HDFS/1.0",
-          "Microsoft-HTTPAPI/2.0"
-        ],
-        "x-ms-client-request-id": "25912d18-69dc-37b1-05a3-a91093df421a",
-<<<<<<< HEAD
-        "x-ms-request-id": "fcfe02d2-701f-0000-09ad-f97f5f000000",
-=======
-        "x-ms-request-id": "e7ac46b3-201f-000d-407d-05b78b000000",
->>>>>>> 1814567d
-        "x-ms-version": "2020-06-12"
-      },
-      "ResponseBody": []
-    },
-    {
-      "RequestUri": "https://seannse.dfs.core.windows.net/test-filesystem-8e74f131-8ea8-c180-28df-97c47e9422b4/test-directory-0f66642b-839a-5bf4-f078-9affef1695de/test-directory-4236d6a8-e2aa-49f4-eacf-774c306c7510/test-file-0bcb4f22-bca9-3bd8-289c-6c80e27cd912?resource=file",
-      "RequestMethod": "PUT",
-      "RequestHeaders": {
-        "Accept": "application/json",
-        "Authorization": "Sanitized",
-        "User-Agent": [
-<<<<<<< HEAD
-          "azsdk-net-Storage.Files.DataLake/12.7.0-alpha.20210202.1",
-          "(.NET 5.0.2; Microsoft Windows 10.0.19042)"
-        ],
-        "x-ms-client-request-id": "efc7c0c1-914c-5bda-5555-fd40fc315488",
-        "x-ms-date": "Tue, 02 Feb 2021 21:52:36 GMT",
-=======
-          "azsdk-net-Storage.Files.DataLake/12.7.0-alpha.20210217.1",
-          "(.NET 5.0.3; Microsoft Windows 10.0.19042)"
-        ],
-        "x-ms-client-request-id": "efc7c0c1-914c-5bda-5555-fd40fc315488",
-        "x-ms-date": "Wed, 17 Feb 2021 22:40:26 GMT",
->>>>>>> 1814567d
-        "x-ms-return-client-request-id": "true",
-        "x-ms-version": "2020-06-12"
-      },
-      "RequestBody": null,
-      "StatusCode": 201,
-      "ResponseHeaders": {
-        "Content-Length": "0",
-<<<<<<< HEAD
-        "Date": "Tue, 02 Feb 2021 21:52:35 GMT",
-        "ETag": "\u00220x8D8C7C4DA8A76FC\u0022",
-        "Last-Modified": "Tue, 02 Feb 2021 21:52:36 GMT",
-=======
-        "Date": "Wed, 17 Feb 2021 22:40:26 GMT",
-        "ETag": "\u00220x8D8D395055CDE67\u0022",
-        "Last-Modified": "Wed, 17 Feb 2021 22:40:26 GMT",
->>>>>>> 1814567d
-        "Server": [
-          "Windows-Azure-HDFS/1.0",
-          "Microsoft-HTTPAPI/2.0"
-        ],
-        "x-ms-client-request-id": "efc7c0c1-914c-5bda-5555-fd40fc315488",
-<<<<<<< HEAD
-        "x-ms-request-id": "fcfe02dc-701f-0000-13ad-f97f5f000000",
-=======
-        "x-ms-request-id": "e7ac46cb-201f-000d-587d-05b78b000000",
->>>>>>> 1814567d
-        "x-ms-version": "2020-06-12"
-      },
-      "ResponseBody": []
-    },
-    {
-      "RequestUri": "https://seannse.dfs.core.windows.net/test-filesystem-8e74f131-8ea8-c180-28df-97c47e9422b4/test-directory-0f66642b-839a-5bf4-f078-9affef1695de/test-directory-4236d6a8-e2aa-49f4-eacf-774c306c7510/test-file-024796c9-e392-73cb-5f65-9fecac2e2ecf?resource=file",
-      "RequestMethod": "PUT",
-      "RequestHeaders": {
-        "Accept": "application/json",
-        "Authorization": "Sanitized",
-        "User-Agent": [
-<<<<<<< HEAD
-          "azsdk-net-Storage.Files.DataLake/12.7.0-alpha.20210202.1",
-          "(.NET 5.0.2; Microsoft Windows 10.0.19042)"
-        ],
-        "x-ms-client-request-id": "76e08868-b611-de4f-f454-8fe7f1edaf27",
-        "x-ms-date": "Tue, 02 Feb 2021 21:52:36 GMT",
-=======
-          "azsdk-net-Storage.Files.DataLake/12.7.0-alpha.20210217.1",
-          "(.NET 5.0.3; Microsoft Windows 10.0.19042)"
-        ],
-        "x-ms-client-request-id": "76e08868-b611-de4f-f454-8fe7f1edaf27",
-        "x-ms-date": "Wed, 17 Feb 2021 22:40:26 GMT",
->>>>>>> 1814567d
-        "x-ms-return-client-request-id": "true",
-        "x-ms-version": "2020-06-12"
-      },
-      "RequestBody": null,
-      "StatusCode": 201,
-      "ResponseHeaders": {
-        "Content-Length": "0",
-<<<<<<< HEAD
-        "Date": "Tue, 02 Feb 2021 21:52:36 GMT",
-        "ETag": "\u00220x8D8C7C4DA98D369\u0022",
-        "Last-Modified": "Tue, 02 Feb 2021 21:52:36 GMT",
-=======
-        "Date": "Wed, 17 Feb 2021 22:40:26 GMT",
-        "ETag": "\u00220x8D8D395056ACDE5\u0022",
-        "Last-Modified": "Wed, 17 Feb 2021 22:40:26 GMT",
->>>>>>> 1814567d
-        "Server": [
-          "Windows-Azure-HDFS/1.0",
-          "Microsoft-HTTPAPI/2.0"
-        ],
-        "x-ms-client-request-id": "76e08868-b611-de4f-f454-8fe7f1edaf27",
-<<<<<<< HEAD
-        "x-ms-request-id": "fcfe02e4-701f-0000-1bad-f97f5f000000",
-=======
-        "x-ms-request-id": "e7ac46f0-201f-000d-7d7d-05b78b000000",
->>>>>>> 1814567d
-        "x-ms-version": "2020-06-12"
-      },
-      "ResponseBody": []
-    },
-    {
-      "RequestUri": "https://seannse.dfs.core.windows.net/test-filesystem-8e74f131-8ea8-c180-28df-97c47e9422b4/test-directory-0f66642b-839a-5bf4-f078-9affef1695de/test-directory-4236d6a8-e2aa-49f4-eacf-774c306c7510/test-directory-725e2d26-3172-dfd3-d00f-4ca1dad2c2b0?resource=directory",
-      "RequestMethod": "PUT",
-      "RequestHeaders": {
-        "Accept": "application/json",
-        "Authorization": "Sanitized",
-        "User-Agent": [
-<<<<<<< HEAD
-          "azsdk-net-Storage.Files.DataLake/12.7.0-alpha.20210202.1",
-          "(.NET 5.0.2; Microsoft Windows 10.0.19042)"
-        ],
-        "x-ms-client-request-id": "83d2e141-f651-36c7-b501-a6016aae0322",
-        "x-ms-date": "Tue, 02 Feb 2021 21:52:36 GMT",
-=======
-          "azsdk-net-Storage.Files.DataLake/12.7.0-alpha.20210217.1",
-          "(.NET 5.0.3; Microsoft Windows 10.0.19042)"
-        ],
-        "x-ms-client-request-id": "83d2e141-f651-36c7-b501-a6016aae0322",
-        "x-ms-date": "Wed, 17 Feb 2021 22:40:26 GMT",
->>>>>>> 1814567d
-        "x-ms-return-client-request-id": "true",
-        "x-ms-version": "2020-06-12"
-      },
-      "RequestBody": null,
-      "StatusCode": 201,
-      "ResponseHeaders": {
-        "Content-Length": "0",
-<<<<<<< HEAD
-        "Date": "Tue, 02 Feb 2021 21:52:36 GMT",
-        "ETag": "\u00220x8D8C7C4DAA60799\u0022",
-        "Last-Modified": "Tue, 02 Feb 2021 21:52:36 GMT",
-=======
-        "Date": "Wed, 17 Feb 2021 22:40:26 GMT",
-        "ETag": "\u00220x8D8D3950577D131\u0022",
-        "Last-Modified": "Wed, 17 Feb 2021 22:40:26 GMT",
->>>>>>> 1814567d
-        "Server": [
-          "Windows-Azure-HDFS/1.0",
-          "Microsoft-HTTPAPI/2.0"
-        ],
-        "x-ms-client-request-id": "83d2e141-f651-36c7-b501-a6016aae0322",
-<<<<<<< HEAD
-        "x-ms-request-id": "fcfe02ed-701f-0000-24ad-f97f5f000000",
-=======
-        "x-ms-request-id": "e7ac4705-201f-000d-127d-05b78b000000",
->>>>>>> 1814567d
+        "Date": "Fri, 19 Feb 2021 19:00:38 GMT",
+        "ETag": "\u00220x8D8D508A4E91AEA\u0022",
+        "Last-Modified": "Fri, 19 Feb 2021 19:00:37 GMT",
+        "Server": [
+          "Windows-Azure-HDFS/1.0",
+          "Microsoft-HTTPAPI/2.0"
+        ],
+        "x-ms-client-request-id": "1b0e5ba3-0c4b-fe37-4bba-e5e75093a8a9",
+        "x-ms-namespace-enabled": "true",
+        "x-ms-request-id": "da83a07e-a01f-0061-0ef1-065c1c000000",
+        "x-ms-version": "2020-06-12"
+      },
+      "ResponseBody": []
+    },
+    {
+      "RequestUri": "https://seannse.dfs.core.windows.net/test-filesystem-9762d8f7-cc05-e529-ac9a-656a770020f7/test-directory-bd9b11b1-71d9-96df-6049-2b08921c3c39/test-directory-ba2bf06a-02d9-b86f-03ca-14a8dbfe06ce/test-file-7f0b7e4e-1e2c-5b0a-8c4e-e5654c19f985?resource=file",
+      "RequestMethod": "PUT",
+      "RequestHeaders": {
+        "Accept": "application/json",
+        "Authorization": "Sanitized",
+        "User-Agent": [
+          "azsdk-net-Storage.Files.DataLake/12.7.0-alpha.20210219.1",
+          "(.NET 5.0.3; Microsoft Windows 10.0.19041)"
+        ],
+        "x-ms-client-request-id": "974c88af-1065-84a9-50b3-8efd27d1b232",
+        "x-ms-date": "Fri, 19 Feb 2021 19:00:39 GMT",
+        "x-ms-return-client-request-id": "true",
+        "x-ms-version": "2020-06-12"
+      },
+      "RequestBody": null,
+      "StatusCode": 201,
+      "ResponseHeaders": {
+        "Content-Length": "0",
+        "Date": "Fri, 19 Feb 2021 19:00:38 GMT",
+        "ETag": "\u00220x8D8D508A55F6527\u0022",
+        "Last-Modified": "Fri, 19 Feb 2021 19:00:38 GMT",
+        "Server": [
+          "Windows-Azure-HDFS/1.0",
+          "Microsoft-HTTPAPI/2.0"
+        ],
+        "x-ms-client-request-id": "974c88af-1065-84a9-50b3-8efd27d1b232",
+        "x-ms-request-id": "da83a09d-a01f-0061-2df1-065c1c000000",
+        "x-ms-version": "2020-06-12"
+      },
+      "ResponseBody": []
+    },
+    {
+      "RequestUri": "https://seannse.dfs.core.windows.net/test-filesystem-9762d8f7-cc05-e529-ac9a-656a770020f7/test-directory-bd9b11b1-71d9-96df-6049-2b08921c3c39/test-directory-ba2bf06a-02d9-b86f-03ca-14a8dbfe06ce/test-file-e76760c0-4171-7700-90ef-8654c10c6d67?resource=file",
+      "RequestMethod": "PUT",
+      "RequestHeaders": {
+        "Accept": "application/json",
+        "Authorization": "Sanitized",
+        "User-Agent": [
+          "azsdk-net-Storage.Files.DataLake/12.7.0-alpha.20210219.1",
+          "(.NET 5.0.3; Microsoft Windows 10.0.19041)"
+        ],
+        "x-ms-client-request-id": "8d3d2b25-aabd-6d6c-87d5-07768954c343",
+        "x-ms-date": "Fri, 19 Feb 2021 19:00:39 GMT",
+        "x-ms-return-client-request-id": "true",
+        "x-ms-version": "2020-06-12"
+      },
+      "RequestBody": null,
+      "StatusCode": 201,
+      "ResponseHeaders": {
+        "Content-Length": "0",
+        "Date": "Fri, 19 Feb 2021 19:00:38 GMT",
+        "ETag": "\u00220x8D8D508A56CEC7D\u0022",
+        "Last-Modified": "Fri, 19 Feb 2021 19:00:38 GMT",
+        "Server": [
+          "Windows-Azure-HDFS/1.0",
+          "Microsoft-HTTPAPI/2.0"
+        ],
+        "x-ms-client-request-id": "8d3d2b25-aabd-6d6c-87d5-07768954c343",
+        "x-ms-request-id": "da83a0b4-a01f-0061-44f1-065c1c000000",
+        "x-ms-version": "2020-06-12"
+      },
+      "ResponseBody": []
+    },
+    {
+      "RequestUri": "https://seannse.dfs.core.windows.net/test-filesystem-9762d8f7-cc05-e529-ac9a-656a770020f7/test-directory-bd9b11b1-71d9-96df-6049-2b08921c3c39/test-directory-ba2bf06a-02d9-b86f-03ca-14a8dbfe06ce/test-file-1f412745-ee1b-5f65-40f7-27d42a0b2e9f?resource=file",
+      "RequestMethod": "PUT",
+      "RequestHeaders": {
+        "Accept": "application/json",
+        "Authorization": "Sanitized",
+        "User-Agent": [
+          "azsdk-net-Storage.Files.DataLake/12.7.0-alpha.20210219.1",
+          "(.NET 5.0.3; Microsoft Windows 10.0.19041)"
+        ],
+        "x-ms-client-request-id": "21afd3da-d4af-370b-c5de-4dc58398437c",
+        "x-ms-date": "Fri, 19 Feb 2021 19:00:39 GMT",
+        "x-ms-return-client-request-id": "true",
+        "x-ms-version": "2020-06-12"
+      },
+      "RequestBody": null,
+      "StatusCode": 201,
+      "ResponseHeaders": {
+        "Content-Length": "0",
+        "Date": "Fri, 19 Feb 2021 19:00:38 GMT",
+        "ETag": "\u00220x8D8D508A5810F09\u0022",
+        "Last-Modified": "Fri, 19 Feb 2021 19:00:38 GMT",
+        "Server": [
+          "Windows-Azure-HDFS/1.0",
+          "Microsoft-HTTPAPI/2.0"
+        ],
+        "x-ms-client-request-id": "21afd3da-d4af-370b-c5de-4dc58398437c",
+        "x-ms-request-id": "da83a0ee-a01f-0061-7ef1-065c1c000000",
+        "x-ms-version": "2020-06-12"
+      },
+      "ResponseBody": []
+    },
+    {
+      "RequestUri": "https://seannse.dfs.core.windows.net/test-filesystem-9762d8f7-cc05-e529-ac9a-656a770020f7/test-directory-bd9b11b1-71d9-96df-6049-2b08921c3c39/test-directory-ba2bf06a-02d9-b86f-03ca-14a8dbfe06ce/test-directory-297a68a6-2c25-6574-7c2f-84d2b26e0597?resource=directory",
+      "RequestMethod": "PUT",
+      "RequestHeaders": {
+        "Accept": "application/json",
+        "Authorization": "Sanitized",
+        "User-Agent": [
+          "azsdk-net-Storage.Files.DataLake/12.7.0-alpha.20210219.1",
+          "(.NET 5.0.3; Microsoft Windows 10.0.19041)"
+        ],
+        "x-ms-client-request-id": "f150bf05-bd2e-ad45-5e4a-a4804f398456",
+        "x-ms-date": "Fri, 19 Feb 2021 19:00:39 GMT",
+        "x-ms-return-client-request-id": "true",
+        "x-ms-version": "2020-06-12"
+      },
+      "RequestBody": null,
+      "StatusCode": 201,
+      "ResponseHeaders": {
+        "Content-Length": "0",
+        "Date": "Fri, 19 Feb 2021 19:00:38 GMT",
+        "ETag": "\u00220x8D8D508A58EA528\u0022",
+        "Last-Modified": "Fri, 19 Feb 2021 19:00:38 GMT",
+        "Server": [
+          "Windows-Azure-HDFS/1.0",
+          "Microsoft-HTTPAPI/2.0"
+        ],
+        "x-ms-client-request-id": "f150bf05-bd2e-ad45-5e4a-a4804f398456",
+        "x-ms-request-id": "da83a10e-a01f-0061-1ef1-065c1c000000",
         "x-ms-version": "2020-06-12"
       },
       "ResponseBody": []
@@ -990,322 +640,198 @@
         "Authorization": "Sanitized",
         "Content-Length": "59",
         "Content-Type": "application/xml",
-<<<<<<< HEAD
-        "traceparent": "00-7bbdb41c2786aa40a48cec8a56e35845-1d0c827d95c21d4e-00",
-        "User-Agent": [
-          "azsdk-net-Storage.Files.DataLake/12.7.0-alpha.20210202.1",
-          "(.NET 5.0.2; Microsoft Windows 10.0.19042)"
-=======
-        "traceparent": "00-679434941bf94949a6979d528fde0299-2f985261aa45004a-00",
-        "User-Agent": [
-          "azsdk-net-Storage.Files.DataLake/12.7.0-alpha.20210217.1",
-          "(.NET 5.0.3; Microsoft Windows 10.0.19042)"
->>>>>>> 1814567d
-        ],
-        "x-ms-client-request-id": "f86084c9-3f00-045f-9e4e-6e4c11bdc18c",
-        "x-ms-return-client-request-id": "true",
-        "x-ms-version": "2020-06-12"
-      },
-<<<<<<< HEAD
-      "RequestBody": "\u003CKeyInfo\u003E\u003CExpiry\u003E2021-02-02T22:52:36Z\u003C/Expiry\u003E\u003C/KeyInfo\u003E",
+        "traceparent": "00-09555f689fc02943948017e0ee944100-115a4f50bc382048-00",
+        "User-Agent": [
+          "azsdk-net-Storage.Files.DataLake/12.7.0-alpha.20210219.1",
+          "(.NET 5.0.3; Microsoft Windows 10.0.19041)"
+        ],
+        "x-ms-client-request-id": "f2cd80a0-131e-5368-774c-f811696ed71b",
+        "x-ms-return-client-request-id": "true",
+        "x-ms-version": "2020-06-12"
+      },
+      "RequestBody": "\uFEFF\u003CKeyInfo\u003E\u003CExpiry\u003E2021-02-19T20:00:39Z\u003C/Expiry\u003E\u003C/KeyInfo\u003E",
       "StatusCode": 200,
       "ResponseHeaders": {
         "Content-Type": "application/xml",
-        "Date": "Tue, 02 Feb 2021 21:52:37 GMT",
-=======
-      "RequestBody": "\uFEFF\u003CKeyInfo\u003E\u003CExpiry\u003E2021-02-17T23:40:26Z\u003C/Expiry\u003E\u003C/KeyInfo\u003E",
-      "StatusCode": 200,
-      "ResponseHeaders": {
-        "Content-Type": "application/xml",
-        "Date": "Wed, 17 Feb 2021 22:40:26 GMT",
->>>>>>> 1814567d
+        "Date": "Fri, 19 Feb 2021 19:00:38 GMT",
         "Server": [
           "Windows-Azure-Blob/1.0",
           "Microsoft-HTTPAPI/2.0"
         ],
         "Transfer-Encoding": "chunked",
-        "x-ms-client-request-id": "f86084c9-3f00-045f-9e4e-6e4c11bdc18c",
-<<<<<<< HEAD
-        "x-ms-request-id": "82e9204a-001e-0047-1bad-f91404000000",
-        "x-ms-version": "2020-06-12"
-      },
-      "ResponseBody": "\uFEFF\u003C?xml version=\u00221.0\u0022 encoding=\u0022utf-8\u0022?\u003E\u003CUserDelegationKey\u003E\u003CSignedOid\u003Ec4f48289-bb84-4086-b250-6f94a8f64cee\u003C/SignedOid\u003E\u003CSignedTid\u003E72f988bf-86f1-41af-91ab-2d7cd011db47\u003C/SignedTid\u003E\u003CSignedStart\u003E2021-02-02T21:52:37Z\u003C/SignedStart\u003E\u003CSignedExpiry\u003E2021-02-02T22:52:36Z\u003C/SignedExpiry\u003E\u003CSignedService\u003Eb\u003C/SignedService\u003E\u003CSignedVersion\u003E2020-06-12\u003C/SignedVersion\u003E\u003CValue\u003EREX\u002BgJ8H11m7kKCjerD0lyhi4T3P2NxsMc8MYVKPGek=\u003C/Value\u003E\u003C/UserDelegationKey\u003E"
-    },
-    {
-      "RequestUri": "https://seannse.dfs.core.windows.net/test-filesystem-8e74f131-8ea8-c180-28df-97c47e9422b4/test-directory-0f66642b-839a-5bf4-f078-9affef1695de?skoid=c4f48289-bb84-4086-b250-6f94a8f64cee\u0026sktid=72f988bf-86f1-41af-91ab-2d7cd011db47\u0026skt=2021-02-02T21%3A52%3A37Z\u0026ske=2021-02-02T22%3A52%3A36Z\u0026sks=b\u0026skv=2020-06-12\u0026sv=2020-06-12\u0026st=2021-02-02T20%3A52%3A36Z\u0026se=2021-02-02T22%3A52%3A36Z\u0026sr=c\u0026sp=racwdlmeop\u0026suoid=f774fc79-0be1-26a8-ef31-9fa12cebc2a0\u0026sig=Sanitized\u0026action=setAccessControlRecursive\u0026mode=remove\u0026forceFlag=true\u0026maxRecords=2",
-=======
-        "x-ms-request-id": "9bbf146a-c01e-0015-597d-0568ec000000",
-        "x-ms-version": "2020-06-12"
-      },
-      "ResponseBody": "\uFEFF\u003C?xml version=\u00221.0\u0022 encoding=\u0022utf-8\u0022?\u003E\u003CUserDelegationKey\u003E\u003CSignedOid\u003Ec4f48289-bb84-4086-b250-6f94a8f64cee\u003C/SignedOid\u003E\u003CSignedTid\u003E72f988bf-86f1-41af-91ab-2d7cd011db47\u003C/SignedTid\u003E\u003CSignedStart\u003E2021-02-17T22:40:27Z\u003C/SignedStart\u003E\u003CSignedExpiry\u003E2021-02-17T23:40:26Z\u003C/SignedExpiry\u003E\u003CSignedService\u003Eb\u003C/SignedService\u003E\u003CSignedVersion\u003E2020-06-12\u003C/SignedVersion\u003E\u003CValue\u003EAeimvUjXh\u002BawE6dHEJAR6YXDpQd2g8jngT8cRWM/c3A=\u003C/Value\u003E\u003C/UserDelegationKey\u003E"
-    },
-    {
-      "RequestUri": "https://seannse.dfs.core.windows.net/test-filesystem-8e74f131-8ea8-c180-28df-97c47e9422b4/test-directory-0f66642b-839a-5bf4-f078-9affef1695de?skoid=c4f48289-bb84-4086-b250-6f94a8f64cee\u0026sktid=72f988bf-86f1-41af-91ab-2d7cd011db47\u0026skt=2021-02-17T22%3A40%3A27Z\u0026ske=2021-02-17T23%3A40%3A26Z\u0026sks=b\u0026skv=2020-06-12\u0026sv=2020-06-12\u0026st=2021-02-17T21%3A40%3A26Z\u0026se=2021-02-17T23%3A40%3A26Z\u0026sr=c\u0026sp=racwdlmeop\u0026suoid=f774fc79-0be1-26a8-ef31-9fa12cebc2a0\u0026sig=Sanitized\u0026action=setAccessControlRecursive\u0026mode=remove\u0026forceFlag=true\u0026maxRecords=2",
->>>>>>> 1814567d
-      "RequestMethod": "PATCH",
-      "RequestHeaders": {
-        "Accept": "application/json",
-        "User-Agent": [
-<<<<<<< HEAD
-          "azsdk-net-Storage.Files.DataLake/12.7.0-alpha.20210202.1",
-          "(.NET 5.0.2; Microsoft Windows 10.0.19042)"
-=======
-          "azsdk-net-Storage.Files.DataLake/12.7.0-alpha.20210217.1",
-          "(.NET 5.0.3; Microsoft Windows 10.0.19042)"
->>>>>>> 1814567d
+        "x-ms-client-request-id": "f2cd80a0-131e-5368-774c-f811696ed71b",
+        "x-ms-request-id": "cb11a684-b01e-006d-7df1-06cb14000000",
+        "x-ms-version": "2020-06-12"
+      },
+      "ResponseBody": "\uFEFF\u003C?xml version=\u00221.0\u0022 encoding=\u0022utf-8\u0022?\u003E\u003CUserDelegationKey\u003E\u003CSignedOid\u003Ec4f48289-bb84-4086-b250-6f94a8f64cee\u003C/SignedOid\u003E\u003CSignedTid\u003E72f988bf-86f1-41af-91ab-2d7cd011db47\u003C/SignedTid\u003E\u003CSignedStart\u003E2021-02-19T19:00:38Z\u003C/SignedStart\u003E\u003CSignedExpiry\u003E2021-02-19T20:00:39Z\u003C/SignedExpiry\u003E\u003CSignedService\u003Eb\u003C/SignedService\u003E\u003CSignedVersion\u003E2020-06-12\u003C/SignedVersion\u003E\u003CValue\u003E0XgR8cT/Vi4fWokcYG8EMy06qxoU\u002BKZ4bpexua/pk2I=\u003C/Value\u003E\u003C/UserDelegationKey\u003E"
+    },
+    {
+      "RequestUri": "https://seannse.dfs.core.windows.net/test-filesystem-9762d8f7-cc05-e529-ac9a-656a770020f7/test-directory-bd9b11b1-71d9-96df-6049-2b08921c3c39?skoid=c4f48289-bb84-4086-b250-6f94a8f64cee\u0026sktid=72f988bf-86f1-41af-91ab-2d7cd011db47\u0026skt=2021-02-19T19%3A00%3A38Z\u0026ske=2021-02-19T20%3A00%3A39Z\u0026sks=b\u0026skv=2020-06-12\u0026sv=2020-06-12\u0026st=2021-02-19T18%3A00%3A39Z\u0026se=2021-02-19T20%3A00%3A39Z\u0026sr=c\u0026sp=racwdlmeop\u0026suoid=32a4f34e-a8ec-1f8f-3d2f-b200a7671bf4\u0026sig=Sanitized\u0026action=setAccessControlRecursive\u0026mode=remove\u0026forceFlag=true\u0026maxRecords=2",
+      "RequestMethod": "PATCH",
+      "RequestHeaders": {
+        "Accept": "application/json",
+        "User-Agent": [
+          "azsdk-net-Storage.Files.DataLake/12.7.0-alpha.20210219.1",
+          "(.NET 5.0.3; Microsoft Windows 10.0.19041)"
         ],
         "x-ms-acl": "mask,default:user,default:group,user:ec3595d6-2c17-4696-8caa-7e139758d24a,group:ec3595d6-2c17-4696-8caa-7e139758d24a,default:user:ec3595d6-2c17-4696-8caa-7e139758d24a,default:group:ec3595d6-2c17-4696-8caa-7e139758d24a",
-        "x-ms-client-request-id": "e637b47c-0b4d-5221-80e7-ed1a1d8d5db2",
-        "x-ms-return-client-request-id": "true",
-        "x-ms-version": "2020-06-12"
-      },
-      "RequestBody": null,
-      "StatusCode": 200,
-      "ResponseHeaders": {
-<<<<<<< HEAD
-        "Date": "Tue, 02 Feb 2021 21:52:37 GMT",
-=======
-        "Date": "Wed, 17 Feb 2021 22:40:27 GMT",
->>>>>>> 1814567d
+        "x-ms-client-request-id": "cfe00c77-916b-c538-4d61-4f52f40f2f0a",
+        "x-ms-return-client-request-id": "true",
+        "x-ms-version": "2020-06-12"
+      },
+      "RequestBody": null,
+      "StatusCode": 200,
+      "ResponseHeaders": {
+        "Date": "Fri, 19 Feb 2021 19:00:38 GMT",
         "Server": [
           "Windows-Azure-HDFS/1.0",
           "Microsoft-HTTPAPI/2.0"
         ],
         "Transfer-Encoding": "chunked",
-        "x-ms-client-request-id": "e637b47c-0b4d-5221-80e7-ed1a1d8d5db2",
-<<<<<<< HEAD
-        "x-ms-continuation": "VBbkpO7fhp\u002Br1PkBGIECGPsBL3NlYW5uc2UBMDFENTc5OTJDOTcxNDhDMi90ZXN0LWZpbGVzeXN0ZW0tOGU3NGYxMzEtOGVhOC1jMTgwLTI4ZGYtOTdjNDdlOTQyMmI0ATAxRDZGOUFEQjZGRjcyOEYvdGVzdC1kaXJlY3RvcnktMGY2NjY0MmItODM5YS01YmY0LWYwNzgtOWFmZmVmMTY5NWRlL3Rlc3QtZGlyZWN0b3J5LTQyMzZkNmE4LWUyYWEtNDlmNC1lYWNmLTc3NGMzMDZjNzUxMC90ZXN0LWRpcmVjdG9yeS03MjVlMmQyNi0zMTcyLWRmZDMtZDAwZi00Y2ExZGFkMmMyYjAWAAAA",
-        "x-ms-namespace-enabled": "true",
-        "x-ms-request-id": "0fb28fd3-e01f-0012-78ad-f9048f000000",
-=======
-        "x-ms-continuation": "VBa9vuvdlNeNkZEBGIECGPsBL3NlYW5uc2UBMDFENTc5OTJDOTcxNDhDMi90ZXN0LWZpbGVzeXN0ZW0tOGU3NGYxMzEtOGVhOC1jMTgwLTI4ZGYtOTdjNDdlOTQyMmI0ATAxRDcwNTdERTFFRkJBMzIvdGVzdC1kaXJlY3RvcnktMGY2NjY0MmItODM5YS01YmY0LWYwNzgtOWFmZmVmMTY5NWRlL3Rlc3QtZGlyZWN0b3J5LTQyMzZkNmE4LWUyYWEtNDlmNC1lYWNmLTc3NGMzMDZjNzUxMC90ZXN0LWRpcmVjdG9yeS03MjVlMmQyNi0zMTcyLWRmZDMtZDAwZi00Y2ExZGFkMmMyYjAWAAAA",
-        "x-ms-namespace-enabled": "true",
-        "x-ms-request-id": "54979641-e01f-005f-0b7d-05cb63000000",
->>>>>>> 1814567d
+        "x-ms-client-request-id": "cfe00c77-916b-c538-4d61-4f52f40f2f0a",
+        "x-ms-continuation": "VBbk/YuVqMS\u002BiCIY/AEY9gEvc2Vhbm5zZQEwMUQ1Nzk5MkM5NzE0OEMyL3Rlc3QtZmlsZXN5c3RlbS05NzYyZDhmNy1jYzA1LWU1MjktYWM5YS02NTZhNzcwMDIwZjcBMDFENzA2RjE4MjBBNEE4Ny90ZXN0LWRpcmVjdG9yeS1iZDliMTFiMS03MWQ5LTk2ZGYtNjA0OS0yYjA4OTIxYzNjMzkvdGVzdC1kaXJlY3RvcnktOTdkNmEwYjItODRiZi1hZWE4LTRlYTEtMGNkNmI3MjE2NDNmL3Rlc3QtZmlsZS0wNjAzNjhlNC1jYjM0LWYyN2ItZDA3Yy0wZDViYzc5ZjcxYmIWAAAA",
+        "x-ms-namespace-enabled": "true",
+        "x-ms-request-id": "da83a148-a01f-0061-58f1-065c1c000000",
         "x-ms-version": "2020-06-12"
       },
       "ResponseBody": "eyJkaXJlY3Rvcmllc1N1Y2Nlc3NmdWwiOjIsImZhaWxlZEVudHJpZXMiOltdLCJmYWlsdXJlQ291bnQiOjAsImZpbGVzU3VjY2Vzc2Z1bCI6MH0K"
     },
     {
-<<<<<<< HEAD
-      "RequestUri": "https://seannse.dfs.core.windows.net/test-filesystem-8e74f131-8ea8-c180-28df-97c47e9422b4/test-directory-0f66642b-839a-5bf4-f078-9affef1695de?skoid=c4f48289-bb84-4086-b250-6f94a8f64cee\u0026sktid=72f988bf-86f1-41af-91ab-2d7cd011db47\u0026skt=2021-02-02T21%3A52%3A37Z\u0026ske=2021-02-02T22%3A52%3A36Z\u0026sks=b\u0026skv=2020-06-12\u0026sv=2020-06-12\u0026st=2021-02-02T20%3A52%3A36Z\u0026se=2021-02-02T22%3A52%3A36Z\u0026sr=c\u0026sp=racwdlmeop\u0026suoid=f774fc79-0be1-26a8-ef31-9fa12cebc2a0\u0026sig=Sanitized\u0026action=setAccessControlRecursive\u0026continuation=VBbkpO7fhp%2Br1PkBGIECGPsBL3NlYW5uc2UBMDFENTc5OTJDOTcxNDhDMi90ZXN0LWZpbGVzeXN0ZW0tOGU3NGYxMzEtOGVhOC1jMTgwLTI4ZGYtOTdjNDdlOTQyMmI0ATAxRDZGOUFEQjZGRjcyOEYvdGVzdC1kaXJlY3RvcnktMGY2NjY0MmItODM5YS01YmY0LWYwNzgtOWFmZmVmMTY5NWRlL3Rlc3QtZGlyZWN0b3J5LTQyMzZkNmE4LWUyYWEtNDlmNC1lYWNmLTc3NGMzMDZjNzUxMC90ZXN0LWRpcmVjdG9yeS03MjVlMmQyNi0zMTcyLWRmZDMtZDAwZi00Y2ExZGFkMmMyYjAWAAAA\u0026mode=remove\u0026forceFlag=true\u0026maxRecords=2",
-=======
-      "RequestUri": "https://seannse.dfs.core.windows.net/test-filesystem-8e74f131-8ea8-c180-28df-97c47e9422b4/test-directory-0f66642b-839a-5bf4-f078-9affef1695de?skoid=c4f48289-bb84-4086-b250-6f94a8f64cee\u0026sktid=72f988bf-86f1-41af-91ab-2d7cd011db47\u0026skt=2021-02-17T22%3A40%3A27Z\u0026ske=2021-02-17T23%3A40%3A26Z\u0026sks=b\u0026skv=2020-06-12\u0026sv=2020-06-12\u0026st=2021-02-17T21%3A40%3A26Z\u0026se=2021-02-17T23%3A40%3A26Z\u0026sr=c\u0026sp=racwdlmeop\u0026suoid=f774fc79-0be1-26a8-ef31-9fa12cebc2a0\u0026sig=Sanitized\u0026action=setAccessControlRecursive\u0026mode=remove\u0026continuation=VBa9vuvdlNeNkZEBGIECGPsBL3NlYW5uc2UBMDFENTc5OTJDOTcxNDhDMi90ZXN0LWZpbGVzeXN0ZW0tOGU3NGYxMzEtOGVhOC1jMTgwLTI4ZGYtOTdjNDdlOTQyMmI0ATAxRDcwNTdERTFFRkJBMzIvdGVzdC1kaXJlY3RvcnktMGY2NjY0MmItODM5YS01YmY0LWYwNzgtOWFmZmVmMTY5NWRlL3Rlc3QtZGlyZWN0b3J5LTQyMzZkNmE4LWUyYWEtNDlmNC1lYWNmLTc3NGMzMDZjNzUxMC90ZXN0LWRpcmVjdG9yeS03MjVlMmQyNi0zMTcyLWRmZDMtZDAwZi00Y2ExZGFkMmMyYjAWAAAA\u0026forceFlag=true\u0026maxRecords=2",
->>>>>>> 1814567d
-      "RequestMethod": "PATCH",
-      "RequestHeaders": {
-        "Accept": "application/json",
-        "User-Agent": [
-<<<<<<< HEAD
-          "azsdk-net-Storage.Files.DataLake/12.7.0-alpha.20210202.1",
-          "(.NET 5.0.2; Microsoft Windows 10.0.19042)"
-=======
-          "azsdk-net-Storage.Files.DataLake/12.7.0-alpha.20210217.1",
-          "(.NET 5.0.3; Microsoft Windows 10.0.19042)"
->>>>>>> 1814567d
+      "RequestUri": "https://seannse.dfs.core.windows.net/test-filesystem-9762d8f7-cc05-e529-ac9a-656a770020f7/test-directory-bd9b11b1-71d9-96df-6049-2b08921c3c39?skoid=c4f48289-bb84-4086-b250-6f94a8f64cee\u0026sktid=72f988bf-86f1-41af-91ab-2d7cd011db47\u0026skt=2021-02-19T19%3A00%3A38Z\u0026ske=2021-02-19T20%3A00%3A39Z\u0026sks=b\u0026skv=2020-06-12\u0026sv=2020-06-12\u0026st=2021-02-19T18%3A00%3A39Z\u0026se=2021-02-19T20%3A00%3A39Z\u0026sr=c\u0026sp=racwdlmeop\u0026suoid=32a4f34e-a8ec-1f8f-3d2f-b200a7671bf4\u0026sig=Sanitized\u0026action=setAccessControlRecursive\u0026continuation=VBbk%2FYuVqMS%2BiCIY%2FAEY9gEvc2Vhbm5zZQEwMUQ1Nzk5MkM5NzE0OEMyL3Rlc3QtZmlsZXN5c3RlbS05NzYyZDhmNy1jYzA1LWU1MjktYWM5YS02NTZhNzcwMDIwZjcBMDFENzA2RjE4MjBBNEE4Ny90ZXN0LWRpcmVjdG9yeS1iZDliMTFiMS03MWQ5LTk2ZGYtNjA0OS0yYjA4OTIxYzNjMzkvdGVzdC1kaXJlY3RvcnktOTdkNmEwYjItODRiZi1hZWE4LTRlYTEtMGNkNmI3MjE2NDNmL3Rlc3QtZmlsZS0wNjAzNjhlNC1jYjM0LWYyN2ItZDA3Yy0wZDViYzc5ZjcxYmIWAAAA\u0026mode=remove\u0026forceFlag=true\u0026maxRecords=2",
+      "RequestMethod": "PATCH",
+      "RequestHeaders": {
+        "Accept": "application/json",
+        "User-Agent": [
+          "azsdk-net-Storage.Files.DataLake/12.7.0-alpha.20210219.1",
+          "(.NET 5.0.3; Microsoft Windows 10.0.19041)"
         ],
         "x-ms-acl": "mask,default:user,default:group,user:ec3595d6-2c17-4696-8caa-7e139758d24a,group:ec3595d6-2c17-4696-8caa-7e139758d24a,default:user:ec3595d6-2c17-4696-8caa-7e139758d24a,default:group:ec3595d6-2c17-4696-8caa-7e139758d24a",
-        "x-ms-client-request-id": "5dd02b1b-db85-d13e-ea7c-fb0bcc45987a",
-        "x-ms-return-client-request-id": "true",
-        "x-ms-version": "2020-06-12"
-      },
-      "RequestBody": null,
-      "StatusCode": 200,
-      "ResponseHeaders": {
-<<<<<<< HEAD
-        "Date": "Tue, 02 Feb 2021 21:52:37 GMT",
-=======
-        "Date": "Wed, 17 Feb 2021 22:40:27 GMT",
->>>>>>> 1814567d
+        "x-ms-client-request-id": "5c991dfa-088e-e1af-4252-8ecd7812248e",
+        "x-ms-return-client-request-id": "true",
+        "x-ms-version": "2020-06-12"
+      },
+      "RequestBody": null,
+      "StatusCode": 200,
+      "ResponseHeaders": {
+        "Date": "Fri, 19 Feb 2021 19:00:38 GMT",
         "Server": [
           "Windows-Azure-HDFS/1.0",
           "Microsoft-HTTPAPI/2.0"
         ],
         "Transfer-Encoding": "chunked",
-        "x-ms-client-request-id": "5dd02b1b-db85-d13e-ea7c-fb0bcc45987a",
-<<<<<<< HEAD
-        "x-ms-continuation": "VBbDxcGQ9Nn0uP8BGPwBGPYBL3NlYW5uc2UBMDFENTc5OTJDOTcxNDhDMi90ZXN0LWZpbGVzeXN0ZW0tOGU3NGYxMzEtOGVhOC1jMTgwLTI4ZGYtOTdjNDdlOTQyMmI0ATAxRDZGOUFEQjZGRjcyOEYvdGVzdC1kaXJlY3RvcnktMGY2NjY0MmItODM5YS01YmY0LWYwNzgtOWFmZmVmMTY5NWRlL3Rlc3QtZGlyZWN0b3J5LTQyMzZkNmE4LWUyYWEtNDlmNC1lYWNmLTc3NGMzMDZjNzUxMC90ZXN0LWZpbGUtMGJjYjRmMjItYmNhOS0zYmQ4LTI4OWMtNmM4MGUyN2NkOTEyFgAAAA==",
-        "x-ms-namespace-enabled": "true",
-        "x-ms-request-id": "0fb29003-e01f-0012-27ad-f9048f000000",
-=======
-        "x-ms-continuation": "VBaSpNyqnJ73gzwY/AEY9gEvc2Vhbm5zZQEwMUQ1Nzk5MkM5NzE0OEMyL3Rlc3QtZmlsZXN5c3RlbS04ZTc0ZjEzMS04ZWE4LWMxODAtMjhkZi05N2M0N2U5NDIyYjQBMDFENzA1N0RFMUVGQkEzMi90ZXN0LWRpcmVjdG9yeS0wZjY2NjQyYi04MzlhLTViZjQtZjA3OC05YWZmZWYxNjk1ZGUvdGVzdC1kaXJlY3RvcnktNDIzNmQ2YTgtZTJhYS00OWY0LWVhY2YtNzc0YzMwNmM3NTEwL3Rlc3QtZmlsZS0wYmNiNGYyMi1iY2E5LTNiZDgtMjg5Yy02YzgwZTI3Y2Q5MTIWAAAA",
-        "x-ms-namespace-enabled": "true",
-        "x-ms-request-id": "5497966f-e01f-005f-397d-05cb63000000",
->>>>>>> 1814567d
-        "x-ms-version": "2020-06-12"
-      },
-      "ResponseBody": "eyJkaXJlY3Rvcmllc1N1Y2Nlc3NmdWwiOjAsImZhaWxlZEVudHJpZXMiOlt7ImVycm9yTWVzc2FnZSI6IlRoaXMgcmVxdWVzdCBpcyBub3QgYXV0aG9yaXplZCB0byBwZXJmb3JtIHRoaXMgb3BlcmF0aW9uIHVzaW5nIHRoaXMgcGVybWlzc2lvbi4iLCJuYW1lIjoidGVzdC1kaXJlY3RvcnktMGY2NjY0MmItODM5YS01YmY0LWYwNzgtOWFmZmVmMTY5NWRlL3Rlc3QtZGlyZWN0b3J5LTQyMzZkNmE4LWUyYWEtNDlmNC1lYWNmLTc3NGMzMDZjNzUxMC90ZXN0LWRpcmVjdG9yeS03MjVlMmQyNi0zMTcyLWRmZDMtZDAwZi00Y2ExZGFkMmMyYjAiLCJ0eXBlIjoiRElSRUNUT1JZIn0seyJlcnJvck1lc3NhZ2UiOiJUaGlzIHJlcXVlc3QgaXMgbm90IGF1dGhvcml6ZWQgdG8gcGVyZm9ybSB0aGlzIG9wZXJhdGlvbiB1c2luZyB0aGlzIHBlcm1pc3Npb24uIiwibmFtZSI6InRlc3QtZGlyZWN0b3J5LTBmNjY2NDJiLTgzOWEtNWJmNC1mMDc4LTlhZmZlZjE2OTVkZS90ZXN0LWRpcmVjdG9yeS00MjM2ZDZhOC1lMmFhLTQ5ZjQtZWFjZi03NzRjMzA2Yzc1MTAvdGVzdC1maWxlLTAyNDc5NmM5LWUzOTItNzNjYi01ZjY1LTlmZWNhYzJlMmVjZiIsInR5cGUiOiJGSUxFIn1dLCJmYWlsdXJlQ291bnQiOjIsImZpbGVzU3VjY2Vzc2Z1bCI6MH0K"
-    },
-    {
-<<<<<<< HEAD
-      "RequestUri": "https://seannse.dfs.core.windows.net/test-filesystem-8e74f131-8ea8-c180-28df-97c47e9422b4/test-directory-0f66642b-839a-5bf4-f078-9affef1695de?skoid=c4f48289-bb84-4086-b250-6f94a8f64cee\u0026sktid=72f988bf-86f1-41af-91ab-2d7cd011db47\u0026skt=2021-02-02T21%3A52%3A37Z\u0026ske=2021-02-02T22%3A52%3A36Z\u0026sks=b\u0026skv=2020-06-12\u0026sv=2020-06-12\u0026st=2021-02-02T20%3A52%3A36Z\u0026se=2021-02-02T22%3A52%3A36Z\u0026sr=c\u0026sp=racwdlmeop\u0026suoid=f774fc79-0be1-26a8-ef31-9fa12cebc2a0\u0026sig=Sanitized\u0026action=setAccessControlRecursive\u0026continuation=VBbDxcGQ9Nn0uP8BGPwBGPYBL3NlYW5uc2UBMDFENTc5OTJDOTcxNDhDMi90ZXN0LWZpbGVzeXN0ZW0tOGU3NGYxMzEtOGVhOC1jMTgwLTI4ZGYtOTdjNDdlOTQyMmI0ATAxRDZGOUFEQjZGRjcyOEYvdGVzdC1kaXJlY3RvcnktMGY2NjY0MmItODM5YS01YmY0LWYwNzgtOWFmZmVmMTY5NWRlL3Rlc3QtZGlyZWN0b3J5LTQyMzZkNmE4LWUyYWEtNDlmNC1lYWNmLTc3NGMzMDZjNzUxMC90ZXN0LWZpbGUtMGJjYjRmMjItYmNhOS0zYmQ4LTI4OWMtNmM4MGUyN2NkOTEyFgAAAA%3D%3D\u0026mode=remove\u0026forceFlag=true\u0026maxRecords=2",
-=======
-      "RequestUri": "https://seannse.dfs.core.windows.net/test-filesystem-8e74f131-8ea8-c180-28df-97c47e9422b4/test-directory-0f66642b-839a-5bf4-f078-9affef1695de?skoid=c4f48289-bb84-4086-b250-6f94a8f64cee\u0026sktid=72f988bf-86f1-41af-91ab-2d7cd011db47\u0026skt=2021-02-17T22%3A40%3A27Z\u0026ske=2021-02-17T23%3A40%3A26Z\u0026sks=b\u0026skv=2020-06-12\u0026sv=2020-06-12\u0026st=2021-02-17T21%3A40%3A26Z\u0026se=2021-02-17T23%3A40%3A26Z\u0026sr=c\u0026sp=racwdlmeop\u0026suoid=f774fc79-0be1-26a8-ef31-9fa12cebc2a0\u0026sig=Sanitized\u0026action=setAccessControlRecursive\u0026mode=remove\u0026continuation=VBaSpNyqnJ73gzwY%2FAEY9gEvc2Vhbm5zZQEwMUQ1Nzk5MkM5NzE0OEMyL3Rlc3QtZmlsZXN5c3RlbS04ZTc0ZjEzMS04ZWE4LWMxODAtMjhkZi05N2M0N2U5NDIyYjQBMDFENzA1N0RFMUVGQkEzMi90ZXN0LWRpcmVjdG9yeS0wZjY2NjQyYi04MzlhLTViZjQtZjA3OC05YWZmZWYxNjk1ZGUvdGVzdC1kaXJlY3RvcnktNDIzNmQ2YTgtZTJhYS00OWY0LWVhY2YtNzc0YzMwNmM3NTEwL3Rlc3QtZmlsZS0wYmNiNGYyMi1iY2E5LTNiZDgtMjg5Yy02YzgwZTI3Y2Q5MTIWAAAA\u0026forceFlag=true\u0026maxRecords=2",
->>>>>>> 1814567d
-      "RequestMethod": "PATCH",
-      "RequestHeaders": {
-        "Accept": "application/json",
-        "User-Agent": [
-<<<<<<< HEAD
-          "azsdk-net-Storage.Files.DataLake/12.7.0-alpha.20210202.1",
-          "(.NET 5.0.2; Microsoft Windows 10.0.19042)"
-=======
-          "azsdk-net-Storage.Files.DataLake/12.7.0-alpha.20210217.1",
-          "(.NET 5.0.3; Microsoft Windows 10.0.19042)"
->>>>>>> 1814567d
+        "x-ms-client-request-id": "5c991dfa-088e-e1af-4252-8ecd7812248e",
+        "x-ms-continuation": "VBaCwLT1rKidooIBGM0BGMcBL3NlYW5uc2UBMDFENTc5OTJDOTcxNDhDMi90ZXN0LWZpbGVzeXN0ZW0tOTc2MmQ4ZjctY2MwNS1lNTI5LWFjOWEtNjU2YTc3MDAyMGY3ATAxRDcwNkYxODIwQTRBODcvdGVzdC1kaXJlY3RvcnktYmQ5YjExYjEtNzFkOS05NmRmLTYwNDktMmIwODkyMWMzYzM5L3Rlc3QtZGlyZWN0b3J5LWJhMmJmMDZhLTAyZDktYjg2Zi0wM2NhLTE0YThkYmZlMDZjZRYAAAA=",
+        "x-ms-namespace-enabled": "true",
+        "x-ms-request-id": "da83a17e-a01f-0061-0ef1-065c1c000000",
+        "x-ms-version": "2020-06-12"
+      },
+      "ResponseBody": "eyJkaXJlY3Rvcmllc1N1Y2Nlc3NmdWwiOjAsImZhaWxlZEVudHJpZXMiOltdLCJmYWlsdXJlQ291bnQiOjAsImZpbGVzU3VjY2Vzc2Z1bCI6Mn0K"
+    },
+    {
+      "RequestUri": "https://seannse.dfs.core.windows.net/test-filesystem-9762d8f7-cc05-e529-ac9a-656a770020f7/test-directory-bd9b11b1-71d9-96df-6049-2b08921c3c39?skoid=c4f48289-bb84-4086-b250-6f94a8f64cee\u0026sktid=72f988bf-86f1-41af-91ab-2d7cd011db47\u0026skt=2021-02-19T19%3A00%3A38Z\u0026ske=2021-02-19T20%3A00%3A39Z\u0026sks=b\u0026skv=2020-06-12\u0026sv=2020-06-12\u0026st=2021-02-19T18%3A00%3A39Z\u0026se=2021-02-19T20%3A00%3A39Z\u0026sr=c\u0026sp=racwdlmeop\u0026suoid=32a4f34e-a8ec-1f8f-3d2f-b200a7671bf4\u0026sig=Sanitized\u0026action=setAccessControlRecursive\u0026continuation=VBaCwLT1rKidooIBGM0BGMcBL3NlYW5uc2UBMDFENTc5OTJDOTcxNDhDMi90ZXN0LWZpbGVzeXN0ZW0tOTc2MmQ4ZjctY2MwNS1lNTI5LWFjOWEtNjU2YTc3MDAyMGY3ATAxRDcwNkYxODIwQTRBODcvdGVzdC1kaXJlY3RvcnktYmQ5YjExYjEtNzFkOS05NmRmLTYwNDktMmIwODkyMWMzYzM5L3Rlc3QtZGlyZWN0b3J5LWJhMmJmMDZhLTAyZDktYjg2Zi0wM2NhLTE0YThkYmZlMDZjZRYAAAA%3D\u0026mode=remove\u0026forceFlag=true\u0026maxRecords=2",
+      "RequestMethod": "PATCH",
+      "RequestHeaders": {
+        "Accept": "application/json",
+        "User-Agent": [
+          "azsdk-net-Storage.Files.DataLake/12.7.0-alpha.20210219.1",
+          "(.NET 5.0.3; Microsoft Windows 10.0.19041)"
         ],
         "x-ms-acl": "mask,default:user,default:group,user:ec3595d6-2c17-4696-8caa-7e139758d24a,group:ec3595d6-2c17-4696-8caa-7e139758d24a,default:user:ec3595d6-2c17-4696-8caa-7e139758d24a,default:group:ec3595d6-2c17-4696-8caa-7e139758d24a",
-        "x-ms-client-request-id": "f1ff84a1-ffbd-962d-6de4-0c260ef342de",
-        "x-ms-return-client-request-id": "true",
-        "x-ms-version": "2020-06-12"
-      },
-      "RequestBody": null,
-      "StatusCode": 200,
-      "ResponseHeaders": {
-<<<<<<< HEAD
-        "Date": "Tue, 02 Feb 2021 21:52:37 GMT",
-=======
-        "Date": "Wed, 17 Feb 2021 22:40:27 GMT",
->>>>>>> 1814567d
+        "x-ms-client-request-id": "d658eff6-d376-737c-09d9-9e19679a5f08",
+        "x-ms-return-client-request-id": "true",
+        "x-ms-version": "2020-06-12"
+      },
+      "RequestBody": null,
+      "StatusCode": 200,
+      "ResponseHeaders": {
+        "Date": "Fri, 19 Feb 2021 19:00:39 GMT",
         "Server": [
           "Windows-Azure-HDFS/1.0",
           "Microsoft-HTTPAPI/2.0"
         ],
         "Transfer-Encoding": "chunked",
-        "x-ms-client-request-id": "f1ff84a1-ffbd-962d-6de4-0c260ef342de",
-<<<<<<< HEAD
-        "x-ms-continuation": "VBaHvIje95qQh2gY/AEY9gEvc2Vhbm5zZQEwMUQ1Nzk5MkM5NzE0OEMyL3Rlc3QtZmlsZXN5c3RlbS04ZTc0ZjEzMS04ZWE4LWMxODAtMjhkZi05N2M0N2U5NDIyYjQBMDFENkY5QURCNkZGNzI4Ri90ZXN0LWRpcmVjdG9yeS0wZjY2NjQyYi04MzlhLTViZjQtZjA3OC05YWZmZWYxNjk1ZGUvdGVzdC1kaXJlY3RvcnktNDIzNmQ2YTgtZTJhYS00OWY0LWVhY2YtNzc0YzMwNmM3NTEwL3Rlc3QtZmlsZS1lYTNmYWU5Yy1kMjY2LTkyYzAtMWZhMi1iYmRiODUxYTY1NDgWAAAA",
-        "x-ms-namespace-enabled": "true",
-        "x-ms-request-id": "0fb29017-e01f-0012-3bad-f9048f000000",
-=======
-        "x-ms-continuation": "VBbW3ZXkn92TvKsBGPwBGPYBL3NlYW5uc2UBMDFENTc5OTJDOTcxNDhDMi90ZXN0LWZpbGVzeXN0ZW0tOGU3NGYxMzEtOGVhOC1jMTgwLTI4ZGYtOTdjNDdlOTQyMmI0ATAxRDcwNTdERTFFRkJBMzIvdGVzdC1kaXJlY3RvcnktMGY2NjY0MmItODM5YS01YmY0LWYwNzgtOWFmZmVmMTY5NWRlL3Rlc3QtZGlyZWN0b3J5LTQyMzZkNmE4LWUyYWEtNDlmNC1lYWNmLTc3NGMzMDZjNzUxMC90ZXN0LWZpbGUtZWEzZmFlOWMtZDI2Ni05MmMwLTFmYTItYmJkYjg1MWE2NTQ4FgAAAA==",
-        "x-ms-namespace-enabled": "true",
-        "x-ms-request-id": "5497968e-e01f-005f-577d-05cb63000000",
->>>>>>> 1814567d
-        "x-ms-version": "2020-06-12"
-      },
-      "ResponseBody": "eyJkaXJlY3Rvcmllc1N1Y2Nlc3NmdWwiOjAsImZhaWxlZEVudHJpZXMiOlt7ImVycm9yTWVzc2FnZSI6IlRoaXMgcmVxdWVzdCBpcyBub3QgYXV0aG9yaXplZCB0byBwZXJmb3JtIHRoaXMgb3BlcmF0aW9uIHVzaW5nIHRoaXMgcGVybWlzc2lvbi4iLCJuYW1lIjoidGVzdC1kaXJlY3RvcnktMGY2NjY0MmItODM5YS01YmY0LWYwNzgtOWFmZmVmMTY5NWRlL3Rlc3QtZGlyZWN0b3J5LTQyMzZkNmE4LWUyYWEtNDlmNC1lYWNmLTc3NGMzMDZjNzUxMC90ZXN0LWZpbGUtMGJjYjRmMjItYmNhOS0zYmQ4LTI4OWMtNmM4MGUyN2NkOTEyIiwidHlwZSI6IkZJTEUifSx7ImVycm9yTWVzc2FnZSI6IlRoaXMgcmVxdWVzdCBpcyBub3QgYXV0aG9yaXplZCB0byBwZXJmb3JtIHRoaXMgb3BlcmF0aW9uIHVzaW5nIHRoaXMgcGVybWlzc2lvbi4iLCJuYW1lIjoidGVzdC1kaXJlY3RvcnktMGY2NjY0MmItODM5YS01YmY0LWYwNzgtOWFmZmVmMTY5NWRlL3Rlc3QtZGlyZWN0b3J5LTQyMzZkNmE4LWUyYWEtNDlmNC1lYWNmLTc3NGMzMDZjNzUxMC90ZXN0LWZpbGUtMmVlODkyZjItYmQ4NC0xODY2LTJhNjUtMTM2NDhjZGZkM2NjIiwidHlwZSI6IkZJTEUifV0sImZhaWx1cmVDb3VudCI6MiwiZmlsZXNTdWNjZXNzZnVsIjowfQo="
-    },
-    {
-<<<<<<< HEAD
-      "RequestUri": "https://seannse.dfs.core.windows.net/test-filesystem-8e74f131-8ea8-c180-28df-97c47e9422b4/test-directory-0f66642b-839a-5bf4-f078-9affef1695de?skoid=c4f48289-bb84-4086-b250-6f94a8f64cee\u0026sktid=72f988bf-86f1-41af-91ab-2d7cd011db47\u0026skt=2021-02-02T21%3A52%3A37Z\u0026ske=2021-02-02T22%3A52%3A36Z\u0026sks=b\u0026skv=2020-06-12\u0026sv=2020-06-12\u0026st=2021-02-02T20%3A52%3A36Z\u0026se=2021-02-02T22%3A52%3A36Z\u0026sr=c\u0026sp=racwdlmeop\u0026suoid=f774fc79-0be1-26a8-ef31-9fa12cebc2a0\u0026sig=Sanitized\u0026action=setAccessControlRecursive\u0026continuation=VBaHvIje95qQh2gY%2FAEY9gEvc2Vhbm5zZQEwMUQ1Nzk5MkM5NzE0OEMyL3Rlc3QtZmlsZXN5c3RlbS04ZTc0ZjEzMS04ZWE4LWMxODAtMjhkZi05N2M0N2U5NDIyYjQBMDFENkY5QURCNkZGNzI4Ri90ZXN0LWRpcmVjdG9yeS0wZjY2NjQyYi04MzlhLTViZjQtZjA3OC05YWZmZWYxNjk1ZGUvdGVzdC1kaXJlY3RvcnktNDIzNmQ2YTgtZTJhYS00OWY0LWVhY2YtNzc0YzMwNmM3NTEwL3Rlc3QtZmlsZS1lYTNmYWU5Yy1kMjY2LTkyYzAtMWZhMi1iYmRiODUxYTY1NDgWAAAA\u0026mode=remove\u0026forceFlag=true\u0026maxRecords=2",
-=======
-      "RequestUri": "https://seannse.dfs.core.windows.net/test-filesystem-8e74f131-8ea8-c180-28df-97c47e9422b4/test-directory-0f66642b-839a-5bf4-f078-9affef1695de?skoid=c4f48289-bb84-4086-b250-6f94a8f64cee\u0026sktid=72f988bf-86f1-41af-91ab-2d7cd011db47\u0026skt=2021-02-17T22%3A40%3A27Z\u0026ske=2021-02-17T23%3A40%3A26Z\u0026sks=b\u0026skv=2020-06-12\u0026sv=2020-06-12\u0026st=2021-02-17T21%3A40%3A26Z\u0026se=2021-02-17T23%3A40%3A26Z\u0026sr=c\u0026sp=racwdlmeop\u0026suoid=f774fc79-0be1-26a8-ef31-9fa12cebc2a0\u0026sig=Sanitized\u0026action=setAccessControlRecursive\u0026mode=remove\u0026continuation=VBbW3ZXkn92TvKsBGPwBGPYBL3NlYW5uc2UBMDFENTc5OTJDOTcxNDhDMi90ZXN0LWZpbGVzeXN0ZW0tOGU3NGYxMzEtOGVhOC1jMTgwLTI4ZGYtOTdjNDdlOTQyMmI0ATAxRDcwNTdERTFFRkJBMzIvdGVzdC1kaXJlY3RvcnktMGY2NjY0MmItODM5YS01YmY0LWYwNzgtOWFmZmVmMTY5NWRlL3Rlc3QtZGlyZWN0b3J5LTQyMzZkNmE4LWUyYWEtNDlmNC1lYWNmLTc3NGMzMDZjNzUxMC90ZXN0LWZpbGUtZWEzZmFlOWMtZDI2Ni05MmMwLTFmYTItYmJkYjg1MWE2NTQ4FgAAAA%3D%3D\u0026forceFlag=true\u0026maxRecords=2",
->>>>>>> 1814567d
-      "RequestMethod": "PATCH",
-      "RequestHeaders": {
-        "Accept": "application/json",
-        "User-Agent": [
-<<<<<<< HEAD
-          "azsdk-net-Storage.Files.DataLake/12.7.0-alpha.20210202.1",
-          "(.NET 5.0.2; Microsoft Windows 10.0.19042)"
-=======
-          "azsdk-net-Storage.Files.DataLake/12.7.0-alpha.20210217.1",
-          "(.NET 5.0.3; Microsoft Windows 10.0.19042)"
->>>>>>> 1814567d
+        "x-ms-client-request-id": "d658eff6-d376-737c-09d9-9e19679a5f08",
+        "x-ms-continuation": "VBb4jpWm5J3Ng\u002BMBGPwBGPYBL3NlYW5uc2UBMDFENTc5OTJDOTcxNDhDMi90ZXN0LWZpbGVzeXN0ZW0tOTc2MmQ4ZjctY2MwNS1lNTI5LWFjOWEtNjU2YTc3MDAyMGY3ATAxRDcwNkYxODIwQTRBODcvdGVzdC1kaXJlY3RvcnktYmQ5YjExYjEtNzFkOS05NmRmLTYwNDktMmIwODkyMWMzYzM5L3Rlc3QtZGlyZWN0b3J5LWJhMmJmMDZhLTAyZDktYjg2Zi0wM2NhLTE0YThkYmZlMDZjZS90ZXN0LWZpbGUtMWY0MTI3NDUtZWUxYi01ZjY1LTQwZjctMjdkNDJhMGIyZTlmFgAAAA==",
+        "x-ms-namespace-enabled": "true",
+        "x-ms-request-id": "da83a193-a01f-0061-23f1-065c1c000000",
+        "x-ms-version": "2020-06-12"
+      },
+      "ResponseBody": "eyJkaXJlY3Rvcmllc1N1Y2Nlc3NmdWwiOjEsImZhaWxlZEVudHJpZXMiOlt7ImVycm9yTWVzc2FnZSI6IlRoaXMgcmVxdWVzdCBpcyBub3QgYXV0aG9yaXplZCB0byBwZXJmb3JtIHRoaXMgb3BlcmF0aW9uIHVzaW5nIHRoaXMgcGVybWlzc2lvbi4iLCJuYW1lIjoidGVzdC1kaXJlY3RvcnktYmQ5YjExYjEtNzFkOS05NmRmLTYwNDktMmIwODkyMWMzYzM5L3Rlc3QtZGlyZWN0b3J5LWJhMmJmMDZhLTAyZDktYjg2Zi0wM2NhLTE0YThkYmZlMDZjZS90ZXN0LWRpcmVjdG9yeS0yOTdhNjhhNi0yYzI1LTY1NzQtN2MyZi04NGQyYjI2ZTA1OTciLCJ0eXBlIjoiRElSRUNUT1JZIn1dLCJmYWlsdXJlQ291bnQiOjEsImZpbGVzU3VjY2Vzc2Z1bCI6MH0K"
+    },
+    {
+      "RequestUri": "https://seannse.dfs.core.windows.net/test-filesystem-9762d8f7-cc05-e529-ac9a-656a770020f7/test-directory-bd9b11b1-71d9-96df-6049-2b08921c3c39?skoid=c4f48289-bb84-4086-b250-6f94a8f64cee\u0026sktid=72f988bf-86f1-41af-91ab-2d7cd011db47\u0026skt=2021-02-19T19%3A00%3A38Z\u0026ske=2021-02-19T20%3A00%3A39Z\u0026sks=b\u0026skv=2020-06-12\u0026sv=2020-06-12\u0026st=2021-02-19T18%3A00%3A39Z\u0026se=2021-02-19T20%3A00%3A39Z\u0026sr=c\u0026sp=racwdlmeop\u0026suoid=32a4f34e-a8ec-1f8f-3d2f-b200a7671bf4\u0026sig=Sanitized\u0026action=setAccessControlRecursive\u0026continuation=VBb4jpWm5J3Ng%2BMBGPwBGPYBL3NlYW5uc2UBMDFENTc5OTJDOTcxNDhDMi90ZXN0LWZpbGVzeXN0ZW0tOTc2MmQ4ZjctY2MwNS1lNTI5LWFjOWEtNjU2YTc3MDAyMGY3ATAxRDcwNkYxODIwQTRBODcvdGVzdC1kaXJlY3RvcnktYmQ5YjExYjEtNzFkOS05NmRmLTYwNDktMmIwODkyMWMzYzM5L3Rlc3QtZGlyZWN0b3J5LWJhMmJmMDZhLTAyZDktYjg2Zi0wM2NhLTE0YThkYmZlMDZjZS90ZXN0LWZpbGUtMWY0MTI3NDUtZWUxYi01ZjY1LTQwZjctMjdkNDJhMGIyZTlmFgAAAA%3D%3D\u0026mode=remove\u0026forceFlag=true\u0026maxRecords=2",
+      "RequestMethod": "PATCH",
+      "RequestHeaders": {
+        "Accept": "application/json",
+        "User-Agent": [
+          "azsdk-net-Storage.Files.DataLake/12.7.0-alpha.20210219.1",
+          "(.NET 5.0.3; Microsoft Windows 10.0.19041)"
         ],
         "x-ms-acl": "mask,default:user,default:group,user:ec3595d6-2c17-4696-8caa-7e139758d24a,group:ec3595d6-2c17-4696-8caa-7e139758d24a,default:user:ec3595d6-2c17-4696-8caa-7e139758d24a,default:group:ec3595d6-2c17-4696-8caa-7e139758d24a",
-        "x-ms-client-request-id": "486abc56-a646-06bc-3316-a4992f7963c2",
-        "x-ms-return-client-request-id": "true",
-        "x-ms-version": "2020-06-12"
-      },
-      "RequestBody": null,
-      "StatusCode": 200,
-      "ResponseHeaders": {
-<<<<<<< HEAD
-        "Date": "Tue, 02 Feb 2021 21:52:37 GMT",
-=======
-        "Date": "Wed, 17 Feb 2021 22:40:27 GMT",
->>>>>>> 1814567d
+        "x-ms-client-request-id": "89d6cd27-4dba-b418-f0eb-2582d1561a09",
+        "x-ms-return-client-request-id": "true",
+        "x-ms-version": "2020-06-12"
+      },
+      "RequestBody": null,
+      "StatusCode": 200,
+      "ResponseHeaders": {
+        "Date": "Fri, 19 Feb 2021 19:00:39 GMT",
         "Server": [
           "Windows-Azure-HDFS/1.0",
           "Microsoft-HTTPAPI/2.0"
         ],
         "Transfer-Encoding": "chunked",
-        "x-ms-client-request-id": "486abc56-a646-06bc-3316-a4992f7963c2",
-<<<<<<< HEAD
-        "x-ms-continuation": "VBaN//H4363K5E0Y/AEY9gEvc2Vhbm5zZQEwMUQ1Nzk5MkM5NzE0OEMyL3Rlc3QtZmlsZXN5c3RlbS04ZTc0ZjEzMS04ZWE4LWMxODAtMjhkZi05N2M0N2U5NDIyYjQBMDFENkY5QURCNkZGNzI4Ri90ZXN0LWRpcmVjdG9yeS0wZjY2NjQyYi04MzlhLTViZjQtZjA3OC05YWZmZWYxNjk1ZGUvdGVzdC1kaXJlY3RvcnktNjg4ZDBhM2QtYjZkNC1mODViLTMyZTEtZjM4ZDE2ZTZmMDg0L3Rlc3QtZmlsZS0wMDI3ZWNlZS1iNzkzLTRhMTgtOTk3NC0yMGZjMzNkYjQ0YmYWAAAA",
-        "x-ms-namespace-enabled": "true",
-        "x-ms-request-id": "0fb29048-e01f-0012-6cad-f9048f000000",
-=======
-        "x-ms-continuation": "VBbcnuzCt\u002BrJ344BGPwBGPYBL3NlYW5uc2UBMDFENTc5OTJDOTcxNDhDMi90ZXN0LWZpbGVzeXN0ZW0tOGU3NGYxMzEtOGVhOC1jMTgwLTI4ZGYtOTdjNDdlOTQyMmI0ATAxRDcwNTdERTFFRkJBMzIvdGVzdC1kaXJlY3RvcnktMGY2NjY0MmItODM5YS01YmY0LWYwNzgtOWFmZmVmMTY5NWRlL3Rlc3QtZGlyZWN0b3J5LTY4OGQwYTNkLWI2ZDQtZjg1Yi0zMmUxLWYzOGQxNmU2ZjA4NC90ZXN0LWZpbGUtMDAyN2VjZWUtYjc5My00YTE4LTk5NzQtMjBmYzMzZGI0NGJmFgAAAA==",
-        "x-ms-namespace-enabled": "true",
-        "x-ms-request-id": "549796b0-e01f-005f-797d-05cb63000000",
->>>>>>> 1814567d
-        "x-ms-version": "2020-06-12"
-      },
-      "ResponseBody": "eyJkaXJlY3Rvcmllc1N1Y2Nlc3NmdWwiOjEsImZhaWxlZEVudHJpZXMiOltdLCJmYWlsdXJlQ291bnQiOjAsImZpbGVzU3VjY2Vzc2Z1bCI6MX0K"
-    },
-    {
-<<<<<<< HEAD
-      "RequestUri": "https://seannse.dfs.core.windows.net/test-filesystem-8e74f131-8ea8-c180-28df-97c47e9422b4/test-directory-0f66642b-839a-5bf4-f078-9affef1695de?skoid=c4f48289-bb84-4086-b250-6f94a8f64cee\u0026sktid=72f988bf-86f1-41af-91ab-2d7cd011db47\u0026skt=2021-02-02T21%3A52%3A37Z\u0026ske=2021-02-02T22%3A52%3A36Z\u0026sks=b\u0026skv=2020-06-12\u0026sv=2020-06-12\u0026st=2021-02-02T20%3A52%3A36Z\u0026se=2021-02-02T22%3A52%3A36Z\u0026sr=c\u0026sp=racwdlmeop\u0026suoid=f774fc79-0be1-26a8-ef31-9fa12cebc2a0\u0026sig=Sanitized\u0026action=setAccessControlRecursive\u0026continuation=VBaN%2F%2FH4363K5E0Y%2FAEY9gEvc2Vhbm5zZQEwMUQ1Nzk5MkM5NzE0OEMyL3Rlc3QtZmlsZXN5c3RlbS04ZTc0ZjEzMS04ZWE4LWMxODAtMjhkZi05N2M0N2U5NDIyYjQBMDFENkY5QURCNkZGNzI4Ri90ZXN0LWRpcmVjdG9yeS0wZjY2NjQyYi04MzlhLTViZjQtZjA3OC05YWZmZWYxNjk1ZGUvdGVzdC1kaXJlY3RvcnktNjg4ZDBhM2QtYjZkNC1mODViLTMyZTEtZjM4ZDE2ZTZmMDg0L3Rlc3QtZmlsZS0wMDI3ZWNlZS1iNzkzLTRhMTgtOTk3NC0yMGZjMzNkYjQ0YmYWAAAA\u0026mode=remove\u0026forceFlag=true\u0026maxRecords=2",
-=======
-      "RequestUri": "https://seannse.dfs.core.windows.net/test-filesystem-8e74f131-8ea8-c180-28df-97c47e9422b4/test-directory-0f66642b-839a-5bf4-f078-9affef1695de?skoid=c4f48289-bb84-4086-b250-6f94a8f64cee\u0026sktid=72f988bf-86f1-41af-91ab-2d7cd011db47\u0026skt=2021-02-17T22%3A40%3A27Z\u0026ske=2021-02-17T23%3A40%3A26Z\u0026sks=b\u0026skv=2020-06-12\u0026sv=2020-06-12\u0026st=2021-02-17T21%3A40%3A26Z\u0026se=2021-02-17T23%3A40%3A26Z\u0026sr=c\u0026sp=racwdlmeop\u0026suoid=f774fc79-0be1-26a8-ef31-9fa12cebc2a0\u0026sig=Sanitized\u0026action=setAccessControlRecursive\u0026mode=remove\u0026continuation=VBbcnuzCt%2BrJ344BGPwBGPYBL3NlYW5uc2UBMDFENTc5OTJDOTcxNDhDMi90ZXN0LWZpbGVzeXN0ZW0tOGU3NGYxMzEtOGVhOC1jMTgwLTI4ZGYtOTdjNDdlOTQyMmI0ATAxRDcwNTdERTFFRkJBMzIvdGVzdC1kaXJlY3RvcnktMGY2NjY0MmItODM5YS01YmY0LWYwNzgtOWFmZmVmMTY5NWRlL3Rlc3QtZGlyZWN0b3J5LTY4OGQwYTNkLWI2ZDQtZjg1Yi0zMmUxLWYzOGQxNmU2ZjA4NC90ZXN0LWZpbGUtMDAyN2VjZWUtYjc5My00YTE4LTk5NzQtMjBmYzMzZGI0NGJmFgAAAA%3D%3D\u0026forceFlag=true\u0026maxRecords=2",
->>>>>>> 1814567d
-      "RequestMethod": "PATCH",
-      "RequestHeaders": {
-        "Accept": "application/json",
-        "User-Agent": [
-<<<<<<< HEAD
-          "azsdk-net-Storage.Files.DataLake/12.7.0-alpha.20210202.1",
-          "(.NET 5.0.2; Microsoft Windows 10.0.19042)"
-=======
-          "azsdk-net-Storage.Files.DataLake/12.7.0-alpha.20210217.1",
-          "(.NET 5.0.3; Microsoft Windows 10.0.19042)"
->>>>>>> 1814567d
+        "x-ms-client-request-id": "89d6cd27-4dba-b418-f0eb-2582d1561a09",
+        "x-ms-continuation": "VBbogo3x8qau6MsBGPwBGPYBL3NlYW5uc2UBMDFENTc5OTJDOTcxNDhDMi90ZXN0LWZpbGVzeXN0ZW0tOTc2MmQ4ZjctY2MwNS1lNTI5LWFjOWEtNjU2YTc3MDAyMGY3ATAxRDcwNkYxODIwQTRBODcvdGVzdC1kaXJlY3RvcnktYmQ5YjExYjEtNzFkOS05NmRmLTYwNDktMmIwODkyMWMzYzM5L3Rlc3QtZGlyZWN0b3J5LWJhMmJmMDZhLTAyZDktYjg2Zi0wM2NhLTE0YThkYmZlMDZjZS90ZXN0LWZpbGUtN2YwYjdlNGUtMWUyYy01YjBhLThjNGUtZTU2NTRjMTlmOTg1FgAAAA==",
+        "x-ms-namespace-enabled": "true",
+        "x-ms-request-id": "da83a19e-a01f-0061-2ef1-065c1c000000",
+        "x-ms-version": "2020-06-12"
+      },
+      "ResponseBody": "eyJkaXJlY3Rvcmllc1N1Y2Nlc3NmdWwiOjAsImZhaWxlZEVudHJpZXMiOlt7ImVycm9yTWVzc2FnZSI6IlRoaXMgcmVxdWVzdCBpcyBub3QgYXV0aG9yaXplZCB0byBwZXJmb3JtIHRoaXMgb3BlcmF0aW9uIHVzaW5nIHRoaXMgcGVybWlzc2lvbi4iLCJuYW1lIjoidGVzdC1kaXJlY3RvcnktYmQ5YjExYjEtNzFkOS05NmRmLTYwNDktMmIwODkyMWMzYzM5L3Rlc3QtZGlyZWN0b3J5LWJhMmJmMDZhLTAyZDktYjg2Zi0wM2NhLTE0YThkYmZlMDZjZS90ZXN0LWZpbGUtMWY0MTI3NDUtZWUxYi01ZjY1LTQwZjctMjdkNDJhMGIyZTlmIiwidHlwZSI6IkZJTEUifV0sImZhaWx1cmVDb3VudCI6MSwiZmlsZXNTdWNjZXNzZnVsIjoxfQo="
+    },
+    {
+      "RequestUri": "https://seannse.dfs.core.windows.net/test-filesystem-9762d8f7-cc05-e529-ac9a-656a770020f7/test-directory-bd9b11b1-71d9-96df-6049-2b08921c3c39?skoid=c4f48289-bb84-4086-b250-6f94a8f64cee\u0026sktid=72f988bf-86f1-41af-91ab-2d7cd011db47\u0026skt=2021-02-19T19%3A00%3A38Z\u0026ske=2021-02-19T20%3A00%3A39Z\u0026sks=b\u0026skv=2020-06-12\u0026sv=2020-06-12\u0026st=2021-02-19T18%3A00%3A39Z\u0026se=2021-02-19T20%3A00%3A39Z\u0026sr=c\u0026sp=racwdlmeop\u0026suoid=32a4f34e-a8ec-1f8f-3d2f-b200a7671bf4\u0026sig=Sanitized\u0026action=setAccessControlRecursive\u0026continuation=VBbogo3x8qau6MsBGPwBGPYBL3NlYW5uc2UBMDFENTc5OTJDOTcxNDhDMi90ZXN0LWZpbGVzeXN0ZW0tOTc2MmQ4ZjctY2MwNS1lNTI5LWFjOWEtNjU2YTc3MDAyMGY3ATAxRDcwNkYxODIwQTRBODcvdGVzdC1kaXJlY3RvcnktYmQ5YjExYjEtNzFkOS05NmRmLTYwNDktMmIwODkyMWMzYzM5L3Rlc3QtZGlyZWN0b3J5LWJhMmJmMDZhLTAyZDktYjg2Zi0wM2NhLTE0YThkYmZlMDZjZS90ZXN0LWZpbGUtN2YwYjdlNGUtMWUyYy01YjBhLThjNGUtZTU2NTRjMTlmOTg1FgAAAA%3D%3D\u0026mode=remove\u0026forceFlag=true\u0026maxRecords=2",
+      "RequestMethod": "PATCH",
+      "RequestHeaders": {
+        "Accept": "application/json",
+        "User-Agent": [
+          "azsdk-net-Storage.Files.DataLake/12.7.0-alpha.20210219.1",
+          "(.NET 5.0.3; Microsoft Windows 10.0.19041)"
         ],
         "x-ms-acl": "mask,default:user,default:group,user:ec3595d6-2c17-4696-8caa-7e139758d24a,group:ec3595d6-2c17-4696-8caa-7e139758d24a,default:user:ec3595d6-2c17-4696-8caa-7e139758d24a,default:group:ec3595d6-2c17-4696-8caa-7e139758d24a",
-        "x-ms-client-request-id": "52d0a72e-fa88-6c97-b990-967d8f51af12",
-        "x-ms-return-client-request-id": "true",
-        "x-ms-version": "2020-06-12"
-      },
-      "RequestBody": null,
-      "StatusCode": 200,
-      "ResponseHeaders": {
-<<<<<<< HEAD
-        "Date": "Tue, 02 Feb 2021 21:52:37 GMT",
-=======
-        "Date": "Wed, 17 Feb 2021 22:40:28 GMT",
->>>>>>> 1814567d
+        "x-ms-client-request-id": "99f12d36-d5c3-424e-ac2b-3c411780b757",
+        "x-ms-return-client-request-id": "true",
+        "x-ms-version": "2020-06-12"
+      },
+      "RequestBody": null,
+      "StatusCode": 200,
+      "ResponseHeaders": {
+        "Date": "Fri, 19 Feb 2021 19:00:39 GMT",
         "Server": [
           "Windows-Azure-HDFS/1.0",
           "Microsoft-HTTPAPI/2.0"
         ],
         "Transfer-Encoding": "chunked",
-        "x-ms-client-request-id": "52d0a72e-fa88-6c97-b990-967d8f51af12",
-        "x-ms-namespace-enabled": "true",
-<<<<<<< HEAD
-        "x-ms-request-id": "0fb2906f-e01f-0012-13ad-f9048f000000",
-=======
-        "x-ms-request-id": "549796b8-e01f-005f-017d-05cb63000000",
->>>>>>> 1814567d
-        "x-ms-version": "2020-06-12"
-      },
-      "ResponseBody": "eyJkaXJlY3Rvcmllc1N1Y2Nlc3NmdWwiOjAsImZhaWxlZEVudHJpZXMiOltdLCJmYWlsdXJlQ291bnQiOjAsImZpbGVzU3VjY2Vzc2Z1bCI6Mn0K"
-    },
-    {
-      "RequestUri": "https://seannse.blob.core.windows.net/test-filesystem-8e74f131-8ea8-c180-28df-97c47e9422b4?restype=container",
+        "x-ms-client-request-id": "99f12d36-d5c3-424e-ac2b-3c411780b757",
+        "x-ms-namespace-enabled": "true",
+        "x-ms-request-id": "da83a1ae-a01f-0061-3ef1-065c1c000000",
+        "x-ms-version": "2020-06-12"
+      },
+      "ResponseBody": "eyJkaXJlY3Rvcmllc1N1Y2Nlc3NmdWwiOjAsImZhaWxlZEVudHJpZXMiOlt7ImVycm9yTWVzc2FnZSI6IlRoaXMgcmVxdWVzdCBpcyBub3QgYXV0aG9yaXplZCB0byBwZXJmb3JtIHRoaXMgb3BlcmF0aW9uIHVzaW5nIHRoaXMgcGVybWlzc2lvbi4iLCJuYW1lIjoidGVzdC1kaXJlY3RvcnktYmQ5YjExYjEtNzFkOS05NmRmLTYwNDktMmIwODkyMWMzYzM5L3Rlc3QtZGlyZWN0b3J5LWJhMmJmMDZhLTAyZDktYjg2Zi0wM2NhLTE0YThkYmZlMDZjZS90ZXN0LWZpbGUtN2YwYjdlNGUtMWUyYy01YjBhLThjNGUtZTU2NTRjMTlmOTg1IiwidHlwZSI6IkZJTEUifSx7ImVycm9yTWVzc2FnZSI6IlRoaXMgcmVxdWVzdCBpcyBub3QgYXV0aG9yaXplZCB0byBwZXJmb3JtIHRoaXMgb3BlcmF0aW9uIHVzaW5nIHRoaXMgcGVybWlzc2lvbi4iLCJuYW1lIjoidGVzdC1kaXJlY3RvcnktYmQ5YjExYjEtNzFkOS05NmRmLTYwNDktMmIwODkyMWMzYzM5L3Rlc3QtZGlyZWN0b3J5LWJhMmJmMDZhLTAyZDktYjg2Zi0wM2NhLTE0YThkYmZlMDZjZS90ZXN0LWZpbGUtZTc2NzYwYzAtNDE3MS03NzAwLTkwZWYtODY1NGMxMGM2ZDY3IiwidHlwZSI6IkZJTEUifV0sImZhaWx1cmVDb3VudCI6MiwiZmlsZXNTdWNjZXNzZnVsIjowfQo="
+    },
+    {
+      "RequestUri": "https://seannse.blob.core.windows.net/test-filesystem-9762d8f7-cc05-e529-ac9a-656a770020f7?restype=container",
       "RequestMethod": "DELETE",
       "RequestHeaders": {
         "Accept": "application/xml",
         "Authorization": "Sanitized",
-<<<<<<< HEAD
-        "traceparent": "00-d434b5127e6d8245aee9b892cffc930d-0661134ba5236f44-00",
-        "User-Agent": [
-          "azsdk-net-Storage.Files.DataLake/12.7.0-alpha.20210202.1",
-          "(.NET 5.0.2; Microsoft Windows 10.0.19042)"
-        ],
-        "x-ms-client-request-id": "876bd399-11a9-eb3a-4c22-e95ec52dde48",
-        "x-ms-date": "Tue, 02 Feb 2021 21:52:37 GMT",
-=======
-        "traceparent": "00-0c68cf1355b9a44e8255e9f6ac554c0d-eeb34e826a132f4f-00",
-        "User-Agent": [
-          "azsdk-net-Storage.Files.DataLake/12.7.0-alpha.20210217.1",
-          "(.NET 5.0.3; Microsoft Windows 10.0.19042)"
-        ],
-        "x-ms-client-request-id": "876bd399-11a9-eb3a-4c22-e95ec52dde48",
-        "x-ms-date": "Wed, 17 Feb 2021 22:40:28 GMT",
->>>>>>> 1814567d
+        "traceparent": "00-1941e67cdf0e1f48990ad73e5e3fde46-69c99f0d7db0ee43-00",
+        "User-Agent": [
+          "azsdk-net-Storage.Files.DataLake/12.7.0-alpha.20210219.1",
+          "(.NET 5.0.3; Microsoft Windows 10.0.19041)"
+        ],
+        "x-ms-client-request-id": "a44c14cd-8064-d345-5ce4-cbc6c052a36a",
+        "x-ms-date": "Fri, 19 Feb 2021 19:00:40 GMT",
         "x-ms-return-client-request-id": "true",
         "x-ms-version": "2020-06-12"
       },
@@ -1313,33 +839,21 @@
       "StatusCode": 202,
       "ResponseHeaders": {
         "Content-Length": "0",
-<<<<<<< HEAD
-        "Date": "Tue, 02 Feb 2021 21:52:38 GMT",
-=======
-        "Date": "Wed, 17 Feb 2021 22:40:28 GMT",
->>>>>>> 1814567d
+        "Date": "Fri, 19 Feb 2021 19:00:39 GMT",
         "Server": [
           "Windows-Azure-Blob/1.0",
           "Microsoft-HTTPAPI/2.0"
         ],
-        "x-ms-client-request-id": "876bd399-11a9-eb3a-4c22-e95ec52dde48",
-<<<<<<< HEAD
-        "x-ms-request-id": "a4f284c2-c01e-0015-43ad-f968ec000000",
-=======
-        "x-ms-request-id": "ae3a5d6b-501e-0091-737d-051aed000000",
->>>>>>> 1814567d
+        "x-ms-client-request-id": "a44c14cd-8064-d345-5ce4-cbc6c052a36a",
+        "x-ms-request-id": "cb11a75a-b01e-006d-44f1-06cb14000000",
         "x-ms-version": "2020-06-12"
       },
       "ResponseBody": []
     }
   ],
   "Variables": {
-<<<<<<< HEAD
-    "DateTimeOffsetNow": "2021-02-02T15:52:36.3366986-06:00",
-=======
-    "DateTimeOffsetNow": "2021-02-17T16:40:26.9909004-06:00",
->>>>>>> 1814567d
-    "RandomSeed": "148109076",
+    "DateTimeOffsetNow": "2021-02-19T13:00:39.4538567-06:00",
+    "RandomSeed": "1844329370",
     "Storage_TestConfigHierarchicalNamespace": "NamespaceTenant\nseannse\nU2FuaXRpemVk\nhttps://seannse.blob.core.windows.net\nhttps://seannse.file.core.windows.net\nhttps://seannse.queue.core.windows.net\nhttps://seannse.table.core.windows.net\n\n\n\n\nhttps://seannse-secondary.blob.core.windows.net\nhttps://seannse-secondary.file.core.windows.net\nhttps://seannse-secondary.queue.core.windows.net\nhttps://seannse-secondary.table.core.windows.net\n68390a19-a643-458b-b726-408abf67b4fc\nSanitized\n72f988bf-86f1-41af-91ab-2d7cd011db47\nhttps://login.microsoftonline.com/\nCloud\nBlobEndpoint=https://seannse.blob.core.windows.net/;QueueEndpoint=https://seannse.queue.core.windows.net/;FileEndpoint=https://seannse.file.core.windows.net/;BlobSecondaryEndpoint=https://seannse-secondary.blob.core.windows.net/;QueueSecondaryEndpoint=https://seannse-secondary.queue.core.windows.net/;FileSecondaryEndpoint=https://seannse-secondary.file.core.windows.net/;AccountName=seannse;AccountKey=Sanitized\n"
   }
 }