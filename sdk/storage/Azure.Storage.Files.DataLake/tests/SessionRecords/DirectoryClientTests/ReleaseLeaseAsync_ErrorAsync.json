{
  "Entries": [
    {
      "RequestUri": "http://seannsecanary.blob.core.windows.net/test-filesystem-ba74e0c9-c713-fafe-de29-0b3cab0e9b90?restype=container",
      "RequestMethod": "PUT",
      "RequestHeaders": {
        "Authorization": "Sanitized",
        "traceparent": "00-666f0a49fb5de64bb9027a7732f14b81-6b070c31a1e9ef43-00",
        "User-Agent": [
          "azsdk-net-Storage.Files.DataLake/12.1.0-dev.20200403.1",
          "(.NET Core 4.6.28325.01; Microsoft Windows 10.0.18362 )"
        ],
        "x-ms-blob-public-access": "container",
        "x-ms-client-request-id": "9f25ab74-8173-2522-1c5a-449e9c532f27",
        "x-ms-date": "Fri, 03 Apr 2020 20:57:38 GMT",
        "x-ms-return-client-request-id": "true",
<<<<<<< HEAD
        "x-ms-version": "2019-12-12"
=======
        "x-ms-version": "2020-02-10"
>>>>>>> 60f4876e
      },
      "RequestBody": null,
      "StatusCode": 201,
      "ResponseHeaders": {
        "Content-Length": "0",
        "Date": "Fri, 03 Apr 2020 20:57:36 GMT",
        "ETag": "\u00220x8D7D811A3E89470\u0022",
        "Last-Modified": "Fri, 03 Apr 2020 20:57:37 GMT",
        "Server": [
          "Windows-Azure-Blob/1.0",
          "Microsoft-HTTPAPI/2.0"
        ],
        "x-ms-client-request-id": "9f25ab74-8173-2522-1c5a-449e9c532f27",
        "x-ms-request-id": "9621d4ea-f01e-0012-38fa-093670000000",
<<<<<<< HEAD
        "x-ms-version": "2019-12-12"
=======
        "x-ms-version": "2020-02-10"
>>>>>>> 60f4876e
      },
      "ResponseBody": []
    },
    {
      "RequestUri": "http://seannsecanary.blob.core.windows.net/test-filesystem-ba74e0c9-c713-fafe-de29-0b3cab0e9b90/test-directory-bf4ce9b3-9d7c-a4b6-bbdb-b5bc2f1bc72b?comp=lease",
      "RequestMethod": "PUT",
      "RequestHeaders": {
        "Authorization": "Sanitized",
        "traceparent": "00-38ac67ece8b24d42860d2f45622672ff-27354bdc0dfb3c47-00",
        "User-Agent": [
          "azsdk-net-Storage.Files.DataLake/12.1.0-dev.20200403.1",
          "(.NET Core 4.6.28325.01; Microsoft Windows 10.0.18362 )"
        ],
        "x-ms-client-request-id": "b5811892-308b-b73e-cc21-f36a25aac435",
        "x-ms-date": "Fri, 03 Apr 2020 20:57:38 GMT",
        "x-ms-lease-action": "renew",
        "x-ms-lease-id": "ffc8e71d-fbe9-2b1c-cc11-770ce085fcb1",
        "x-ms-return-client-request-id": "true",
<<<<<<< HEAD
        "x-ms-version": "2019-12-12"
=======
        "x-ms-version": "2020-02-10"
>>>>>>> 60f4876e
      },
      "RequestBody": null,
      "StatusCode": 404,
      "ResponseHeaders": {
        "Content-Length": "215",
        "Content-Type": "application/xml",
        "Date": "Fri, 03 Apr 2020 20:57:36 GMT",
        "Server": [
          "Windows-Azure-Blob/1.0",
          "Microsoft-HTTPAPI/2.0"
        ],
        "x-ms-client-request-id": "b5811892-308b-b73e-cc21-f36a25aac435",
        "x-ms-error-code": "BlobNotFound",
        "x-ms-request-id": "9621d4fa-f01e-0012-44fa-093670000000",
<<<<<<< HEAD
        "x-ms-version": "2019-12-12"
=======
        "x-ms-version": "2020-02-10"
>>>>>>> 60f4876e
      },
      "ResponseBody": [
        "\uFEFF\u003C?xml version=\u00221.0\u0022 encoding=\u0022utf-8\u0022?\u003E\u003CError\u003E\u003CCode\u003EBlobNotFound\u003C/Code\u003E\u003CMessage\u003EThe specified blob does not exist.\n",
        "RequestId:9621d4fa-f01e-0012-44fa-093670000000\n",
        "Time:2020-04-03T20:57:37.3267498Z\u003C/Message\u003E\u003C/Error\u003E"
      ]
    },
    {
      "RequestUri": "http://seannsecanary.blob.core.windows.net/test-filesystem-ba74e0c9-c713-fafe-de29-0b3cab0e9b90?restype=container",
      "RequestMethod": "DELETE",
      "RequestHeaders": {
        "Authorization": "Sanitized",
        "traceparent": "00-ca4cfb09969d174fb6490cb74fb52ef8-8fd1d3efb00cce4b-00",
        "User-Agent": [
          "azsdk-net-Storage.Files.DataLake/12.1.0-dev.20200403.1",
          "(.NET Core 4.6.28325.01; Microsoft Windows 10.0.18362 )"
        ],
        "x-ms-client-request-id": "c779761b-4704-f526-3378-7c44593cb04b",
        "x-ms-date": "Fri, 03 Apr 2020 20:57:38 GMT",
        "x-ms-return-client-request-id": "true",
<<<<<<< HEAD
        "x-ms-version": "2019-12-12"
=======
        "x-ms-version": "2020-02-10"
>>>>>>> 60f4876e
      },
      "RequestBody": null,
      "StatusCode": 202,
      "ResponseHeaders": {
        "Content-Length": "0",
        "Date": "Fri, 03 Apr 2020 20:57:36 GMT",
        "Server": [
          "Windows-Azure-Blob/1.0",
          "Microsoft-HTTPAPI/2.0"
        ],
        "x-ms-client-request-id": "c779761b-4704-f526-3378-7c44593cb04b",
        "x-ms-request-id": "9621d504-f01e-0012-4bfa-093670000000",
<<<<<<< HEAD
        "x-ms-version": "2019-12-12"
=======
        "x-ms-version": "2020-02-10"
>>>>>>> 60f4876e
      },
      "ResponseBody": []
    }
  ],
  "Variables": {
    "RandomSeed": "175185947",
    "Storage_TestConfigHierarchicalNamespace": "NamespaceTenant\nseannsecanary\nU2FuaXRpemVk\nhttp://seannsecanary.blob.core.windows.net\nhttp://seannsecanary.file.core.windows.net\nhttp://seannsecanary.queue.core.windows.net\nhttp://seannsecanary.table.core.windows.net\n\n\n\n\nhttp://seannsecanary-secondary.blob.core.windows.net\nhttp://seannsecanary-secondary.file.core.windows.net\nhttp://seannsecanary-secondary.queue.core.windows.net\nhttp://seannsecanary-secondary.table.core.windows.net\n68390a19-a643-458b-b726-408abf67b4fc\nSanitized\n72f988bf-86f1-41af-91ab-2d7cd011db47\nhttps://login.microsoftonline.com/\nCloud\nBlobEndpoint=http://seannsecanary.blob.core.windows.net/;QueueEndpoint=http://seannsecanary.queue.core.windows.net/;FileEndpoint=http://seannsecanary.file.core.windows.net/;BlobSecondaryEndpoint=http://seannsecanary-secondary.blob.core.windows.net/;QueueSecondaryEndpoint=http://seannsecanary-secondary.queue.core.windows.net/;FileSecondaryEndpoint=http://seannsecanary-secondary.file.core.windows.net/;AccountName=seannsecanary;AccountKey=Sanitized\n"
  }
}<|MERGE_RESOLUTION|>--- conflicted
+++ resolved
@@ -14,11 +14,7 @@
         "x-ms-client-request-id": "9f25ab74-8173-2522-1c5a-449e9c532f27",
         "x-ms-date": "Fri, 03 Apr 2020 20:57:38 GMT",
         "x-ms-return-client-request-id": "true",
-<<<<<<< HEAD
-        "x-ms-version": "2019-12-12"
-=======
         "x-ms-version": "2020-02-10"
->>>>>>> 60f4876e
       },
       "RequestBody": null,
       "StatusCode": 201,
@@ -33,11 +29,7 @@
         ],
         "x-ms-client-request-id": "9f25ab74-8173-2522-1c5a-449e9c532f27",
         "x-ms-request-id": "9621d4ea-f01e-0012-38fa-093670000000",
-<<<<<<< HEAD
-        "x-ms-version": "2019-12-12"
-=======
         "x-ms-version": "2020-02-10"
->>>>>>> 60f4876e
       },
       "ResponseBody": []
     },
@@ -56,11 +48,7 @@
         "x-ms-lease-action": "renew",
         "x-ms-lease-id": "ffc8e71d-fbe9-2b1c-cc11-770ce085fcb1",
         "x-ms-return-client-request-id": "true",
-<<<<<<< HEAD
-        "x-ms-version": "2019-12-12"
-=======
         "x-ms-version": "2020-02-10"
->>>>>>> 60f4876e
       },
       "RequestBody": null,
       "StatusCode": 404,
@@ -75,11 +63,7 @@
         "x-ms-client-request-id": "b5811892-308b-b73e-cc21-f36a25aac435",
         "x-ms-error-code": "BlobNotFound",
         "x-ms-request-id": "9621d4fa-f01e-0012-44fa-093670000000",
-<<<<<<< HEAD
-        "x-ms-version": "2019-12-12"
-=======
         "x-ms-version": "2020-02-10"
->>>>>>> 60f4876e
       },
       "ResponseBody": [
         "\uFEFF\u003C?xml version=\u00221.0\u0022 encoding=\u0022utf-8\u0022?\u003E\u003CError\u003E\u003CCode\u003EBlobNotFound\u003C/Code\u003E\u003CMessage\u003EThe specified blob does not exist.\n",
@@ -100,11 +84,7 @@
         "x-ms-client-request-id": "c779761b-4704-f526-3378-7c44593cb04b",
         "x-ms-date": "Fri, 03 Apr 2020 20:57:38 GMT",
         "x-ms-return-client-request-id": "true",
-<<<<<<< HEAD
-        "x-ms-version": "2019-12-12"
-=======
         "x-ms-version": "2020-02-10"
->>>>>>> 60f4876e
       },
       "RequestBody": null,
       "StatusCode": 202,
@@ -117,11 +97,7 @@
         ],
         "x-ms-client-request-id": "c779761b-4704-f526-3378-7c44593cb04b",
         "x-ms-request-id": "9621d504-f01e-0012-4bfa-093670000000",
-<<<<<<< HEAD
-        "x-ms-version": "2019-12-12"
-=======
         "x-ms-version": "2020-02-10"
->>>>>>> 60f4876e
       },
       "ResponseBody": []
     }
