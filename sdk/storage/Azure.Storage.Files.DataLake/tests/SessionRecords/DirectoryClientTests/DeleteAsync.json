--- conflicted
+++ resolved
@@ -15,11 +15,7 @@
         "x-ms-client-request-id": "661b1c84-f685-3fdc-4c3d-407bd5d5638f",
         "x-ms-date": "Fri, 19 Feb 2021 19:00:00 GMT",
         "x-ms-return-client-request-id": "true",
-<<<<<<< HEAD
-        "x-ms-version": "2020-12-06"
-=======
         "x-ms-version": "2021-02-12"
->>>>>>> 7e782c87
       },
       "RequestBody": null,
       "StatusCode": 201,
@@ -34,11 +30,7 @@
         ],
         "x-ms-client-request-id": "661b1c84-f685-3fdc-4c3d-407bd5d5638f",
         "x-ms-request-id": "cb116cad-b01e-006d-3df1-06cb14000000",
-<<<<<<< HEAD
-        "x-ms-version": "2020-12-06"
-=======
         "x-ms-version": "2021-02-12"
->>>>>>> 7e782c87
       },
       "ResponseBody": []
     },
@@ -57,11 +49,7 @@
         "x-ms-client-request-id": "acf1187d-7465-b212-74a2-54220069d172",
         "x-ms-date": "Fri, 19 Feb 2021 19:00:00 GMT",
         "x-ms-return-client-request-id": "true",
-<<<<<<< HEAD
-        "x-ms-version": "2020-12-06"
-=======
         "x-ms-version": "2021-02-12"
->>>>>>> 7e782c87
       },
       "RequestBody": null,
       "StatusCode": 201,
@@ -76,11 +64,7 @@
         ],
         "x-ms-client-request-id": "acf1187d-7465-b212-74a2-54220069d172",
         "x-ms-request-id": "da837b43-a01f-0061-71f1-065c1c000000",
-<<<<<<< HEAD
-        "x-ms-version": "2020-12-06"
-=======
         "x-ms-version": "2021-02-12"
->>>>>>> 7e782c87
       },
       "ResponseBody": []
     },
@@ -98,11 +82,7 @@
         "x-ms-client-request-id": "55f56a48-4ee7-5ec8-ecba-4fa6a1007fa2",
         "x-ms-date": "Fri, 19 Feb 2021 19:00:00 GMT",
         "x-ms-return-client-request-id": "true",
-<<<<<<< HEAD
-        "x-ms-version": "2020-12-06"
-=======
         "x-ms-version": "2021-02-12"
->>>>>>> 7e782c87
       },
       "RequestBody": null,
       "StatusCode": 200,
@@ -115,11 +95,7 @@
         ],
         "x-ms-client-request-id": "55f56a48-4ee7-5ec8-ecba-4fa6a1007fa2",
         "x-ms-request-id": "da837b48-a01f-0061-76f1-065c1c000000",
-<<<<<<< HEAD
-        "x-ms-version": "2020-12-06"
-=======
         "x-ms-version": "2021-02-12"
->>>>>>> 7e782c87
       },
       "ResponseBody": []
     },
@@ -137,11 +113,7 @@
         "x-ms-client-request-id": "96da2a87-7c74-f28a-4a49-eaad519fb240",
         "x-ms-date": "Fri, 19 Feb 2021 19:00:00 GMT",
         "x-ms-return-client-request-id": "true",
-<<<<<<< HEAD
-        "x-ms-version": "2020-12-06"
-=======
         "x-ms-version": "2021-02-12"
->>>>>>> 7e782c87
       },
       "RequestBody": null,
       "StatusCode": 202,
@@ -154,11 +126,7 @@
         ],
         "x-ms-client-request-id": "96da2a87-7c74-f28a-4a49-eaad519fb240",
         "x-ms-request-id": "cb116d76-b01e-006d-7af1-06cb14000000",
-<<<<<<< HEAD
-        "x-ms-version": "2020-12-06"
-=======
         "x-ms-version": "2021-02-12"
->>>>>>> 7e782c87
       },
       "ResponseBody": []
     }
