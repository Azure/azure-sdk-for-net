{
  "Entries": [
    {
      "RequestUri": "https://seannse.blob.core.windows.net/test-filesystem-7fd2accf-37f5-c875-5f17-1759f0588e61?restype=container",
      "RequestMethod": "PUT",
      "RequestHeaders": {
        "Accept": "application/xml",
        "Authorization": "Sanitized",
<<<<<<< HEAD
        "traceparent": "00-14f0f2117e63a549bd8880d3b7d83ae6-d624df90e1b3074f-00",
        "User-Agent": [
          "azsdk-net-Storage.Files.DataLake/12.7.0-alpha.20210202.1",
          "(.NET 5.0.2; Microsoft Windows 10.0.19042)"
        ],
        "x-ms-blob-public-access": "container",
        "x-ms-client-request-id": "956fe99c-0378-2986-3f87-7aac42470f60",
        "x-ms-date": "Tue, 02 Feb 2021 21:51:05 GMT",
=======
        "traceparent": "00-491d7c6a03a4004d8a50e87825bce366-c72c8e1fc3d0bb4c-00",
        "User-Agent": [
          "azsdk-net-Storage.Files.DataLake/12.7.0-alpha.20210217.1",
          "(.NET 5.0.3; Microsoft Windows 10.0.19042)"
        ],
        "x-ms-blob-public-access": "container",
        "x-ms-client-request-id": "956fe99c-0378-2986-3f87-7aac42470f60",
        "x-ms-date": "Wed, 17 Feb 2021 22:39:01 GMT",
>>>>>>> 1814567d
        "x-ms-return-client-request-id": "true",
        "x-ms-version": "2020-06-12"
      },
      "RequestBody": null,
      "StatusCode": 201,
      "ResponseHeaders": {
        "Content-Length": "0",
<<<<<<< HEAD
        "Date": "Tue, 02 Feb 2021 21:51:06 GMT",
        "ETag": "\u00220x8D8C7C4A5010131\u0022",
        "Last-Modified": "Tue, 02 Feb 2021 21:51:06 GMT",
=======
        "Date": "Wed, 17 Feb 2021 22:39:01 GMT",
        "ETag": "\u00220x8D8D394D29DDE4B\u0022",
        "Last-Modified": "Wed, 17 Feb 2021 22:39:01 GMT",
>>>>>>> 1814567d
        "Server": [
          "Windows-Azure-Blob/1.0",
          "Microsoft-HTTPAPI/2.0"
        ],
        "x-ms-client-request-id": "956fe99c-0378-2986-3f87-7aac42470f60",
<<<<<<< HEAD
        "x-ms-request-id": "175a372c-801e-003b-5fad-f93afb000000",
=======
        "x-ms-request-id": "fbbc68e2-401e-0056-7a7d-058eb0000000",
>>>>>>> 1814567d
        "x-ms-version": "2020-06-12"
      },
      "ResponseBody": []
    },
    {
      "RequestUri": "https://seannse.dfs.core.windows.net/test-filesystem-7fd2accf-37f5-c875-5f17-1759f0588e61/test-directory-1ba5f81a-d513-a286-4d43-fca97728c4ce?resource=directory",
      "RequestMethod": "PUT",
      "RequestHeaders": {
        "Accept": "application/json",
        "Authorization": "Sanitized",
        "If-None-Match": "*",
<<<<<<< HEAD
        "traceparent": "00-44197292d56aaa4a86ddb21f9fb8c159-add086e71e8b7e4a-00",
        "User-Agent": [
          "azsdk-net-Storage.Files.DataLake/12.7.0-alpha.20210202.1",
          "(.NET 5.0.2; Microsoft Windows 10.0.19042)"
        ],
        "x-ms-client-request-id": "0b325e3c-b8ec-c7af-63cd-483506dcb116",
        "x-ms-date": "Tue, 02 Feb 2021 21:51:06 GMT",
=======
        "traceparent": "00-ee38c95a0ba75e49a9ce8e613002a113-cbb08942781ddd42-00",
        "User-Agent": [
          "azsdk-net-Storage.Files.DataLake/12.7.0-alpha.20210217.1",
          "(.NET 5.0.3; Microsoft Windows 10.0.19042)"
        ],
        "x-ms-client-request-id": "0b325e3c-b8ec-c7af-63cd-483506dcb116",
        "x-ms-date": "Wed, 17 Feb 2021 22:39:01 GMT",
>>>>>>> 1814567d
        "x-ms-return-client-request-id": "true",
        "x-ms-version": "2020-06-12"
      },
      "RequestBody": null,
      "StatusCode": 201,
      "ResponseHeaders": {
        "Content-Length": "0",
<<<<<<< HEAD
        "Date": "Tue, 02 Feb 2021 21:51:06 GMT",
        "ETag": "\u00220x8D8C7C4A5341D23\u0022",
        "Last-Modified": "Tue, 02 Feb 2021 21:51:07 GMT",
=======
        "Date": "Wed, 17 Feb 2021 22:39:01 GMT",
        "ETag": "\u00220x8D8D394D2DDA6FB\u0022",
        "Last-Modified": "Wed, 17 Feb 2021 22:39:01 GMT",
>>>>>>> 1814567d
        "Server": [
          "Windows-Azure-HDFS/1.0",
          "Microsoft-HTTPAPI/2.0"
        ],
        "x-ms-client-request-id": "0b325e3c-b8ec-c7af-63cd-483506dcb116",
<<<<<<< HEAD
        "x-ms-request-id": "80e5a89e-501f-0065-53ad-f9d11b000000",
=======
        "x-ms-request-id": "bd50667e-e01f-002d-4e7d-05cc2c000000",
>>>>>>> 1814567d
        "x-ms-version": "2020-06-12"
      },
      "ResponseBody": []
    },
    {
      "RequestUri": "https://seannse.dfs.core.windows.net/test-filesystem-7fd2accf-37f5-c875-5f17-1759f0588e61/test-directory-1ba5f81a-d513-a286-4d43-fca97728c4ce?recursive=true",
      "RequestMethod": "DELETE",
      "RequestHeaders": {
        "Accept": "application/json",
        "Authorization": "Sanitized",
<<<<<<< HEAD
        "traceparent": "00-2284de6aee8a2848a51dc6ca8e729e6d-9ea193356b71cd4b-00",
        "User-Agent": [
          "azsdk-net-Storage.Files.DataLake/12.7.0-alpha.20210202.1",
          "(.NET 5.0.2; Microsoft Windows 10.0.19042)"
        ],
        "x-ms-client-request-id": "186cc1f7-b8f6-8ce2-a4f5-a31cb0b3ed4b",
        "x-ms-date": "Tue, 02 Feb 2021 21:51:06 GMT",
=======
        "traceparent": "00-20f6de7a9b074f47bbfeda4cf9d9b5d4-57367b66dfb4c140-00",
        "User-Agent": [
          "azsdk-net-Storage.Files.DataLake/12.7.0-alpha.20210217.1",
          "(.NET 5.0.3; Microsoft Windows 10.0.19042)"
        ],
        "x-ms-client-request-id": "186cc1f7-b8f6-8ce2-a4f5-a31cb0b3ed4b",
        "x-ms-date": "Wed, 17 Feb 2021 22:39:02 GMT",
>>>>>>> 1814567d
        "x-ms-return-client-request-id": "true",
        "x-ms-version": "2020-06-12"
      },
      "RequestBody": null,
      "StatusCode": 200,
      "ResponseHeaders": {
        "Content-Length": "0",
<<<<<<< HEAD
        "Date": "Tue, 02 Feb 2021 21:51:06 GMT",
=======
        "Date": "Wed, 17 Feb 2021 22:39:01 GMT",
>>>>>>> 1814567d
        "Server": [
          "Windows-Azure-HDFS/1.0",
          "Microsoft-HTTPAPI/2.0"
        ],
        "x-ms-client-request-id": "186cc1f7-b8f6-8ce2-a4f5-a31cb0b3ed4b",
<<<<<<< HEAD
        "x-ms-request-id": "80e5a8a5-501f-0065-5aad-f9d11b000000",
=======
        "x-ms-request-id": "bd506688-e01f-002d-577d-05cc2c000000",
>>>>>>> 1814567d
        "x-ms-version": "2020-06-12"
      },
      "ResponseBody": []
    },
    {
      "RequestUri": "https://seannse.blob.core.windows.net/test-filesystem-7fd2accf-37f5-c875-5f17-1759f0588e61?restype=container",
      "RequestMethod": "DELETE",
      "RequestHeaders": {
        "Accept": "application/xml",
        "Authorization": "Sanitized",
<<<<<<< HEAD
        "traceparent": "00-f76369b144f89a4a8710672e049941ad-cca29beb84744446-00",
        "User-Agent": [
          "azsdk-net-Storage.Files.DataLake/12.7.0-alpha.20210202.1",
          "(.NET 5.0.2; Microsoft Windows 10.0.19042)"
        ],
        "x-ms-client-request-id": "453eaddc-986f-0b1f-cadc-4995645a705d",
        "x-ms-date": "Tue, 02 Feb 2021 21:51:06 GMT",
=======
        "traceparent": "00-783e14a85ab13646a141d155a53edd9f-8155a1ec95df8744-00",
        "User-Agent": [
          "azsdk-net-Storage.Files.DataLake/12.7.0-alpha.20210217.1",
          "(.NET 5.0.3; Microsoft Windows 10.0.19042)"
        ],
        "x-ms-client-request-id": "453eaddc-986f-0b1f-cadc-4995645a705d",
        "x-ms-date": "Wed, 17 Feb 2021 22:39:02 GMT",
>>>>>>> 1814567d
        "x-ms-return-client-request-id": "true",
        "x-ms-version": "2020-06-12"
      },
      "RequestBody": null,
      "StatusCode": 202,
      "ResponseHeaders": {
        "Content-Length": "0",
<<<<<<< HEAD
        "Date": "Tue, 02 Feb 2021 21:51:06 GMT",
=======
        "Date": "Wed, 17 Feb 2021 22:39:01 GMT",
>>>>>>> 1814567d
        "Server": [
          "Windows-Azure-Blob/1.0",
          "Microsoft-HTTPAPI/2.0"
        ],
        "x-ms-client-request-id": "453eaddc-986f-0b1f-cadc-4995645a705d",
<<<<<<< HEAD
        "x-ms-request-id": "175a3873-801e-003b-10ad-f93afb000000",
=======
        "x-ms-request-id": "fbbc6a5f-401e-0056-5b7d-058eb0000000",
>>>>>>> 1814567d
        "x-ms-version": "2020-06-12"
      },
      "ResponseBody": []
    }
  ],
  "Variables": {
    "RandomSeed": "529919443",
    "Storage_TestConfigHierarchicalNamespace": "NamespaceTenant\nseannse\nU2FuaXRpemVk\nhttps://seannse.blob.core.windows.net\nhttps://seannse.file.core.windows.net\nhttps://seannse.queue.core.windows.net\nhttps://seannse.table.core.windows.net\n\n\n\n\nhttps://seannse-secondary.blob.core.windows.net\nhttps://seannse-secondary.file.core.windows.net\nhttps://seannse-secondary.queue.core.windows.net\nhttps://seannse-secondary.table.core.windows.net\n68390a19-a643-458b-b726-408abf67b4fc\nSanitized\n72f988bf-86f1-41af-91ab-2d7cd011db47\nhttps://login.microsoftonline.com/\nCloud\nBlobEndpoint=https://seannse.blob.core.windows.net/;QueueEndpoint=https://seannse.queue.core.windows.net/;FileEndpoint=https://seannse.file.core.windows.net/;BlobSecondaryEndpoint=https://seannse-secondary.blob.core.windows.net/;QueueSecondaryEndpoint=https://seannse-secondary.queue.core.windows.net/;FileSecondaryEndpoint=https://seannse-secondary.file.core.windows.net/;AccountName=seannse;AccountKey=Sanitized\n"
  }
}<|MERGE_RESOLUTION|>--- conflicted
+++ resolved
@@ -1,30 +1,19 @@
 {
   "Entries": [
     {
-      "RequestUri": "https://seannse.blob.core.windows.net/test-filesystem-7fd2accf-37f5-c875-5f17-1759f0588e61?restype=container",
+      "RequestUri": "https://seannse.blob.core.windows.net/test-filesystem-56527518-1554-0d14-6e06-9ef1e0635ba8?restype=container",
       "RequestMethod": "PUT",
       "RequestHeaders": {
         "Accept": "application/xml",
         "Authorization": "Sanitized",
-<<<<<<< HEAD
-        "traceparent": "00-14f0f2117e63a549bd8880d3b7d83ae6-d624df90e1b3074f-00",
+        "traceparent": "00-088f6ce90cf3f1449221f03f910cc25c-fd045ace6c2d4845-00",
         "User-Agent": [
-          "azsdk-net-Storage.Files.DataLake/12.7.0-alpha.20210202.1",
-          "(.NET 5.0.2; Microsoft Windows 10.0.19042)"
+          "azsdk-net-Storage.Files.DataLake/12.7.0-alpha.20210219.1",
+          "(.NET 5.0.3; Microsoft Windows 10.0.19041)"
         ],
         "x-ms-blob-public-access": "container",
-        "x-ms-client-request-id": "956fe99c-0378-2986-3f87-7aac42470f60",
-        "x-ms-date": "Tue, 02 Feb 2021 21:51:05 GMT",
-=======
-        "traceparent": "00-491d7c6a03a4004d8a50e87825bce366-c72c8e1fc3d0bb4c-00",
-        "User-Agent": [
-          "azsdk-net-Storage.Files.DataLake/12.7.0-alpha.20210217.1",
-          "(.NET 5.0.3; Microsoft Windows 10.0.19042)"
-        ],
-        "x-ms-blob-public-access": "container",
-        "x-ms-client-request-id": "956fe99c-0378-2986-3f87-7aac42470f60",
-        "x-ms-date": "Wed, 17 Feb 2021 22:39:01 GMT",
->>>>>>> 1814567d
+        "x-ms-client-request-id": "661b1c84-f685-3fdc-4c3d-407bd5d5638f",
+        "x-ms-date": "Fri, 19 Feb 2021 19:00:00 GMT",
         "x-ms-return-client-request-id": "true",
         "x-ms-version": "2020-06-12"
       },
@@ -32,53 +21,33 @@
       "StatusCode": 201,
       "ResponseHeaders": {
         "Content-Length": "0",
-<<<<<<< HEAD
-        "Date": "Tue, 02 Feb 2021 21:51:06 GMT",
-        "ETag": "\u00220x8D8C7C4A5010131\u0022",
-        "Last-Modified": "Tue, 02 Feb 2021 21:51:06 GMT",
-=======
-        "Date": "Wed, 17 Feb 2021 22:39:01 GMT",
-        "ETag": "\u00220x8D8D394D29DDE4B\u0022",
-        "Last-Modified": "Wed, 17 Feb 2021 22:39:01 GMT",
->>>>>>> 1814567d
+        "Date": "Fri, 19 Feb 2021 18:59:59 GMT",
+        "ETag": "\u00220x8D8D5088E57A04A\u0022",
+        "Last-Modified": "Fri, 19 Feb 2021 18:59:59 GMT",
         "Server": [
           "Windows-Azure-Blob/1.0",
           "Microsoft-HTTPAPI/2.0"
         ],
-        "x-ms-client-request-id": "956fe99c-0378-2986-3f87-7aac42470f60",
-<<<<<<< HEAD
-        "x-ms-request-id": "175a372c-801e-003b-5fad-f93afb000000",
-=======
-        "x-ms-request-id": "fbbc68e2-401e-0056-7a7d-058eb0000000",
->>>>>>> 1814567d
+        "x-ms-client-request-id": "661b1c84-f685-3fdc-4c3d-407bd5d5638f",
+        "x-ms-request-id": "cb116cad-b01e-006d-3df1-06cb14000000",
         "x-ms-version": "2020-06-12"
       },
       "ResponseBody": []
     },
     {
-      "RequestUri": "https://seannse.dfs.core.windows.net/test-filesystem-7fd2accf-37f5-c875-5f17-1759f0588e61/test-directory-1ba5f81a-d513-a286-4d43-fca97728c4ce?resource=directory",
+      "RequestUri": "https://seannse.dfs.core.windows.net/test-filesystem-56527518-1554-0d14-6e06-9ef1e0635ba8/test-directory-beda6449-d28d-79a8-1262-f5736dd9fb2e?resource=directory",
       "RequestMethod": "PUT",
       "RequestHeaders": {
         "Accept": "application/json",
         "Authorization": "Sanitized",
         "If-None-Match": "*",
-<<<<<<< HEAD
-        "traceparent": "00-44197292d56aaa4a86ddb21f9fb8c159-add086e71e8b7e4a-00",
+        "traceparent": "00-d82f75042ef19746a99a519ff9c053fc-797b31be1d9e7e43-00",
         "User-Agent": [
-          "azsdk-net-Storage.Files.DataLake/12.7.0-alpha.20210202.1",
-          "(.NET 5.0.2; Microsoft Windows 10.0.19042)"
+          "azsdk-net-Storage.Files.DataLake/12.7.0-alpha.20210219.1",
+          "(.NET 5.0.3; Microsoft Windows 10.0.19041)"
         ],
-        "x-ms-client-request-id": "0b325e3c-b8ec-c7af-63cd-483506dcb116",
-        "x-ms-date": "Tue, 02 Feb 2021 21:51:06 GMT",
-=======
-        "traceparent": "00-ee38c95a0ba75e49a9ce8e613002a113-cbb08942781ddd42-00",
-        "User-Agent": [
-          "azsdk-net-Storage.Files.DataLake/12.7.0-alpha.20210217.1",
-          "(.NET 5.0.3; Microsoft Windows 10.0.19042)"
-        ],
-        "x-ms-client-request-id": "0b325e3c-b8ec-c7af-63cd-483506dcb116",
-        "x-ms-date": "Wed, 17 Feb 2021 22:39:01 GMT",
->>>>>>> 1814567d
+        "x-ms-client-request-id": "acf1187d-7465-b212-74a2-54220069d172",
+        "x-ms-date": "Fri, 19 Feb 2021 19:00:00 GMT",
         "x-ms-return-client-request-id": "true",
         "x-ms-version": "2020-06-12"
       },
@@ -86,52 +55,32 @@
       "StatusCode": 201,
       "ResponseHeaders": {
         "Content-Length": "0",
-<<<<<<< HEAD
-        "Date": "Tue, 02 Feb 2021 21:51:06 GMT",
-        "ETag": "\u00220x8D8C7C4A5341D23\u0022",
-        "Last-Modified": "Tue, 02 Feb 2021 21:51:07 GMT",
-=======
-        "Date": "Wed, 17 Feb 2021 22:39:01 GMT",
-        "ETag": "\u00220x8D8D394D2DDA6FB\u0022",
-        "Last-Modified": "Wed, 17 Feb 2021 22:39:01 GMT",
->>>>>>> 1814567d
+        "Date": "Fri, 19 Feb 2021 18:59:59 GMT",
+        "ETag": "\u00220x8D8D5088E69027B\u0022",
+        "Last-Modified": "Fri, 19 Feb 2021 18:59:59 GMT",
         "Server": [
           "Windows-Azure-HDFS/1.0",
           "Microsoft-HTTPAPI/2.0"
         ],
-        "x-ms-client-request-id": "0b325e3c-b8ec-c7af-63cd-483506dcb116",
-<<<<<<< HEAD
-        "x-ms-request-id": "80e5a89e-501f-0065-53ad-f9d11b000000",
-=======
-        "x-ms-request-id": "bd50667e-e01f-002d-4e7d-05cc2c000000",
->>>>>>> 1814567d
+        "x-ms-client-request-id": "acf1187d-7465-b212-74a2-54220069d172",
+        "x-ms-request-id": "da837b43-a01f-0061-71f1-065c1c000000",
         "x-ms-version": "2020-06-12"
       },
       "ResponseBody": []
     },
     {
-      "RequestUri": "https://seannse.dfs.core.windows.net/test-filesystem-7fd2accf-37f5-c875-5f17-1759f0588e61/test-directory-1ba5f81a-d513-a286-4d43-fca97728c4ce?recursive=true",
+      "RequestUri": "https://seannse.dfs.core.windows.net/test-filesystem-56527518-1554-0d14-6e06-9ef1e0635ba8/test-directory-beda6449-d28d-79a8-1262-f5736dd9fb2e?recursive=true",
       "RequestMethod": "DELETE",
       "RequestHeaders": {
         "Accept": "application/json",
         "Authorization": "Sanitized",
-<<<<<<< HEAD
-        "traceparent": "00-2284de6aee8a2848a51dc6ca8e729e6d-9ea193356b71cd4b-00",
+        "traceparent": "00-09d6f3ad664f784dbe5a37d6b9b65d96-912537a95db76c4a-00",
         "User-Agent": [
-          "azsdk-net-Storage.Files.DataLake/12.7.0-alpha.20210202.1",
-          "(.NET 5.0.2; Microsoft Windows 10.0.19042)"
+          "azsdk-net-Storage.Files.DataLake/12.7.0-alpha.20210219.1",
+          "(.NET 5.0.3; Microsoft Windows 10.0.19041)"
         ],
-        "x-ms-client-request-id": "186cc1f7-b8f6-8ce2-a4f5-a31cb0b3ed4b",
-        "x-ms-date": "Tue, 02 Feb 2021 21:51:06 GMT",
-=======
-        "traceparent": "00-20f6de7a9b074f47bbfeda4cf9d9b5d4-57367b66dfb4c140-00",
-        "User-Agent": [
-          "azsdk-net-Storage.Files.DataLake/12.7.0-alpha.20210217.1",
-          "(.NET 5.0.3; Microsoft Windows 10.0.19042)"
-        ],
-        "x-ms-client-request-id": "186cc1f7-b8f6-8ce2-a4f5-a31cb0b3ed4b",
-        "x-ms-date": "Wed, 17 Feb 2021 22:39:02 GMT",
->>>>>>> 1814567d
+        "x-ms-client-request-id": "55f56a48-4ee7-5ec8-ecba-4fa6a1007fa2",
+        "x-ms-date": "Fri, 19 Feb 2021 19:00:00 GMT",
         "x-ms-return-client-request-id": "true",
         "x-ms-version": "2020-06-12"
       },
@@ -139,48 +88,30 @@
       "StatusCode": 200,
       "ResponseHeaders": {
         "Content-Length": "0",
-<<<<<<< HEAD
-        "Date": "Tue, 02 Feb 2021 21:51:06 GMT",
-=======
-        "Date": "Wed, 17 Feb 2021 22:39:01 GMT",
->>>>>>> 1814567d
+        "Date": "Fri, 19 Feb 2021 18:59:59 GMT",
         "Server": [
           "Windows-Azure-HDFS/1.0",
           "Microsoft-HTTPAPI/2.0"
         ],
-        "x-ms-client-request-id": "186cc1f7-b8f6-8ce2-a4f5-a31cb0b3ed4b",
-<<<<<<< HEAD
-        "x-ms-request-id": "80e5a8a5-501f-0065-5aad-f9d11b000000",
-=======
-        "x-ms-request-id": "bd506688-e01f-002d-577d-05cc2c000000",
->>>>>>> 1814567d
+        "x-ms-client-request-id": "55f56a48-4ee7-5ec8-ecba-4fa6a1007fa2",
+        "x-ms-request-id": "da837b48-a01f-0061-76f1-065c1c000000",
         "x-ms-version": "2020-06-12"
       },
       "ResponseBody": []
     },
     {
-      "RequestUri": "https://seannse.blob.core.windows.net/test-filesystem-7fd2accf-37f5-c875-5f17-1759f0588e61?restype=container",
+      "RequestUri": "https://seannse.blob.core.windows.net/test-filesystem-56527518-1554-0d14-6e06-9ef1e0635ba8?restype=container",
       "RequestMethod": "DELETE",
       "RequestHeaders": {
         "Accept": "application/xml",
         "Authorization": "Sanitized",
-<<<<<<< HEAD
-        "traceparent": "00-f76369b144f89a4a8710672e049941ad-cca29beb84744446-00",
+        "traceparent": "00-8abc7bbe8f7b7f4593ca7a585b936839-b5758c6c5b9e7443-00",
         "User-Agent": [
-          "azsdk-net-Storage.Files.DataLake/12.7.0-alpha.20210202.1",
-          "(.NET 5.0.2; Microsoft Windows 10.0.19042)"
+          "azsdk-net-Storage.Files.DataLake/12.7.0-alpha.20210219.1",
+          "(.NET 5.0.3; Microsoft Windows 10.0.19041)"
         ],
-        "x-ms-client-request-id": "453eaddc-986f-0b1f-cadc-4995645a705d",
-        "x-ms-date": "Tue, 02 Feb 2021 21:51:06 GMT",
-=======
-        "traceparent": "00-783e14a85ab13646a141d155a53edd9f-8155a1ec95df8744-00",
-        "User-Agent": [
-          "azsdk-net-Storage.Files.DataLake/12.7.0-alpha.20210217.1",
-          "(.NET 5.0.3; Microsoft Windows 10.0.19042)"
-        ],
-        "x-ms-client-request-id": "453eaddc-986f-0b1f-cadc-4995645a705d",
-        "x-ms-date": "Wed, 17 Feb 2021 22:39:02 GMT",
->>>>>>> 1814567d
+        "x-ms-client-request-id": "96da2a87-7c74-f28a-4a49-eaad519fb240",
+        "x-ms-date": "Fri, 19 Feb 2021 19:00:00 GMT",
         "x-ms-return-client-request-id": "true",
         "x-ms-version": "2020-06-12"
       },
@@ -188,28 +119,20 @@
       "StatusCode": 202,
       "ResponseHeaders": {
         "Content-Length": "0",
-<<<<<<< HEAD
-        "Date": "Tue, 02 Feb 2021 21:51:06 GMT",
-=======
-        "Date": "Wed, 17 Feb 2021 22:39:01 GMT",
->>>>>>> 1814567d
+        "Date": "Fri, 19 Feb 2021 18:59:59 GMT",
         "Server": [
           "Windows-Azure-Blob/1.0",
           "Microsoft-HTTPAPI/2.0"
         ],
-        "x-ms-client-request-id": "453eaddc-986f-0b1f-cadc-4995645a705d",
-<<<<<<< HEAD
-        "x-ms-request-id": "175a3873-801e-003b-10ad-f93afb000000",
-=======
-        "x-ms-request-id": "fbbc6a5f-401e-0056-5b7d-058eb0000000",
->>>>>>> 1814567d
+        "x-ms-client-request-id": "96da2a87-7c74-f28a-4a49-eaad519fb240",
+        "x-ms-request-id": "cb116d76-b01e-006d-7af1-06cb14000000",
         "x-ms-version": "2020-06-12"
       },
       "ResponseBody": []
     }
   ],
   "Variables": {
-    "RandomSeed": "529919443",
+    "RandomSeed": "1889949399",
     "Storage_TestConfigHierarchicalNamespace": "NamespaceTenant\nseannse\nU2FuaXRpemVk\nhttps://seannse.blob.core.windows.net\nhttps://seannse.file.core.windows.net\nhttps://seannse.queue.core.windows.net\nhttps://seannse.table.core.windows.net\n\n\n\n\nhttps://seannse-secondary.blob.core.windows.net\nhttps://seannse-secondary.file.core.windows.net\nhttps://seannse-secondary.queue.core.windows.net\nhttps://seannse-secondary.table.core.windows.net\n68390a19-a643-458b-b726-408abf67b4fc\nSanitized\n72f988bf-86f1-41af-91ab-2d7cd011db47\nhttps://login.microsoftonline.com/\nCloud\nBlobEndpoint=https://seannse.blob.core.windows.net/;QueueEndpoint=https://seannse.queue.core.windows.net/;FileEndpoint=https://seannse.file.core.windows.net/;BlobSecondaryEndpoint=https://seannse-secondary.blob.core.windows.net/;QueueSecondaryEndpoint=https://seannse-secondary.queue.core.windows.net/;FileSecondaryEndpoint=https://seannse-secondary.file.core.windows.net/;AccountName=seannse;AccountKey=Sanitized\n"
   }
 }