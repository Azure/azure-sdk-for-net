{
  "Entries": [
    {
      "RequestUri": "https://seannse.blob.core.windows.net/test-filesystem-be2d1312-b82f-2f87-77e0-c05b09f11954?restype=container",
      "RequestMethod": "PUT",
      "RequestHeaders": {
        "Accept": "application/xml",
        "Authorization": "Sanitized",
<<<<<<< HEAD
        "traceparent": "00-320d9b39008cba4b9ed9fe175236cb35-310e0154d85efb49-00",
        "User-Agent": [
          "azsdk-net-Storage.Files.DataLake/12.7.0-alpha.20210202.1",
          "(.NET 5.0.2; Microsoft Windows 10.0.19042)"
        ],
        "x-ms-blob-public-access": "container",
        "x-ms-client-request-id": "274d7948-ff6c-b04c-3ec1-7e9741b3ffca",
        "x-ms-date": "Tue, 02 Feb 2021 21:44:49 GMT",
=======
        "traceparent": "00-09e3c8c65d4cd34da762824c706d263d-321d5a83e330494a-00",
        "User-Agent": [
          "azsdk-net-Storage.Files.DataLake/12.7.0-alpha.20210217.1",
          "(.NET 5.0.3; Microsoft Windows 10.0.19042)"
        ],
        "x-ms-blob-public-access": "container",
        "x-ms-client-request-id": "274d7948-ff6c-b04c-3ec1-7e9741b3ffca",
        "x-ms-date": "Wed, 17 Feb 2021 22:48:04 GMT",
>>>>>>> 1814567d
        "x-ms-return-client-request-id": "true",
        "x-ms-version": "2020-06-12"
      },
      "RequestBody": null,
      "StatusCode": 201,
      "ResponseHeaders": {
        "Content-Length": "0",
<<<<<<< HEAD
        "Date": "Tue, 02 Feb 2021 21:44:49 GMT",
        "ETag": "\u00220x8D8C7C3C4533200\u0022",
        "Last-Modified": "Tue, 02 Feb 2021 21:44:49 GMT",
=======
        "Date": "Wed, 17 Feb 2021 22:48:03 GMT",
        "ETag": "\u00220x8D8D396166A3023\u0022",
        "Last-Modified": "Wed, 17 Feb 2021 22:48:04 GMT",
>>>>>>> 1814567d
        "Server": [
          "Windows-Azure-Blob/1.0",
          "Microsoft-HTTPAPI/2.0"
        ],
        "x-ms-client-request-id": "274d7948-ff6c-b04c-3ec1-7e9741b3ffca",
<<<<<<< HEAD
        "x-ms-request-id": "5033c5fa-f01e-00a7-35ac-f9979d000000",
=======
        "x-ms-request-id": "56846f35-b01e-0020-617e-0504f8000000",
>>>>>>> 1814567d
        "x-ms-version": "2020-06-12"
      },
      "ResponseBody": []
    },
    {
      "RequestUri": "https://seannse.dfs.core.windows.net/test-filesystem-be2d1312-b82f-2f87-77e0-c05b09f11954/?action=setAccessControl",
      "RequestMethod": "PATCH",
      "RequestHeaders": {
        "Accept": "application/json",
        "Authorization": "Sanitized",
<<<<<<< HEAD
        "traceparent": "00-9487c732bab6644ebb1b687c8455f0f6-8f4d360b5ac91241-00",
        "User-Agent": [
          "azsdk-net-Storage.Files.DataLake/12.7.0-alpha.20210202.1",
          "(.NET 5.0.2; Microsoft Windows 10.0.19042)"
        ],
        "x-ms-acl": "user::--x,group::--x,other::--x",
        "x-ms-client-request-id": "b68aa5c7-745f-17c7-dee7-707ce8459a50",
        "x-ms-date": "Tue, 02 Feb 2021 21:44:49 GMT",
=======
        "traceparent": "00-ac5a2d2cc9173046ae115360f8016a7c-247b02b9a300f043-00",
        "User-Agent": [
          "azsdk-net-Storage.Files.DataLake/12.7.0-alpha.20210217.1",
          "(.NET 5.0.3; Microsoft Windows 10.0.19042)"
        ],
        "x-ms-acl": "user::--x,group::--x,other::--x",
        "x-ms-client-request-id": "b68aa5c7-745f-17c7-dee7-707ce8459a50",
        "x-ms-date": "Wed, 17 Feb 2021 22:48:04 GMT",
>>>>>>> 1814567d
        "x-ms-return-client-request-id": "true",
        "x-ms-version": "2020-06-12"
      },
      "RequestBody": null,
      "StatusCode": 200,
      "ResponseHeaders": {
        "Content-Length": "0",
<<<<<<< HEAD
        "Date": "Tue, 02 Feb 2021 21:44:49 GMT",
        "ETag": "\u00220x8D8C7C3C455411D\u0022",
        "Last-Modified": "Tue, 02 Feb 2021 21:44:49 GMT",
=======
        "Date": "Wed, 17 Feb 2021 22:48:04 GMT",
        "ETag": "\u00220x8D8D396166D1C6D\u0022",
        "Last-Modified": "Wed, 17 Feb 2021 22:48:04 GMT",
>>>>>>> 1814567d
        "Server": [
          "Windows-Azure-HDFS/1.0",
          "Microsoft-HTTPAPI/2.0"
        ],
        "x-ms-client-request-id": "b68aa5c7-745f-17c7-dee7-707ce8459a50",
        "x-ms-namespace-enabled": "true",
<<<<<<< HEAD
        "x-ms-request-id": "bb2d50a0-d01f-0054-07ac-f93008000000",
=======
        "x-ms-request-id": "60c1f213-801f-0049-7d7e-053db4000000",
>>>>>>> 1814567d
        "x-ms-version": "2020-06-12"
      },
      "ResponseBody": []
    },
    {
      "RequestUri": "https://seannse.dfs.core.windows.net/test-filesystem-be2d1312-b82f-2f87-77e0-c05b09f11954/test-directory-14aed1d1-62b0-6bd5-4098-77d32fad9c34?action=setAccessControlRecursive\u0026mode=remove",
      "RequestMethod": "PATCH",
      "RequestHeaders": {
        "Accept": "application/json",
        "Authorization": "Sanitized",
<<<<<<< HEAD
        "traceparent": "00-819687f4b1a46349a1893f79a4a8a8bb-3193aed9f9651740-00",
        "User-Agent": [
          "azsdk-net-Storage.Files.DataLake/12.7.0-alpha.20210202.1",
          "(.NET 5.0.2; Microsoft Windows 10.0.19042)"
=======
        "traceparent": "00-b27f3c1911e6c84eaa1f4e91c372591e-c3de7f30e2e6244c-00",
        "User-Agent": [
          "azsdk-net-Storage.Files.DataLake/12.7.0-alpha.20210217.1",
          "(.NET 5.0.3; Microsoft Windows 10.0.19042)"
>>>>>>> 1814567d
        ],
        "x-ms-acl": "mask,default:user,default:group,user:ec3595d6-2c17-4696-8caa-7e139758d24a,group:ec3595d6-2c17-4696-8caa-7e139758d24a,default:user:ec3595d6-2c17-4696-8caa-7e139758d24a,default:group:ec3595d6-2c17-4696-8caa-7e139758d24a",
        "x-ms-client-request-id": "9bd0c3d2-4929-cf6b-c52c-ff71fb9981ad",
        "x-ms-return-client-request-id": "true",
        "x-ms-version": "2020-06-12"
      },
      "RequestBody": null,
      "StatusCode": 404,
      "ResponseHeaders": {
        "Content-Length": "163",
        "Content-Type": "application/json; charset=utf-8",
<<<<<<< HEAD
        "Date": "Tue, 02 Feb 2021 21:44:50 GMT",
=======
        "Date": "Wed, 17 Feb 2021 22:48:05 GMT",
>>>>>>> 1814567d
        "Server": [
          "Windows-Azure-HDFS/1.0",
          "Microsoft-HTTPAPI/2.0"
        ],
        "x-ms-client-request-id": "9bd0c3d2-4929-cf6b-c52c-ff71fb9981ad",
        "x-ms-error-code": "PathNotFound",
<<<<<<< HEAD
        "x-ms-request-id": "9ad9f746-b01f-0089-7eac-f9c58a000000",
=======
        "x-ms-request-id": "69a0a08c-801f-003b-3c7e-053afb000000",
>>>>>>> 1814567d
        "x-ms-version": "2020-06-12"
      },
      "ResponseBody": {
        "error": {
          "code": "PathNotFound",
<<<<<<< HEAD
          "message": "The specified path does not exist.\nRequestId:9ad9f746-b01f-0089-7eac-f9c58a000000\nTime:2021-02-02T21:44:50.8314106Z"
=======
          "message": "The specified path does not exist.\nRequestId:69a0a08c-801f-003b-3c7e-053afb000000\nTime:2021-02-17T22:48:05.5166378Z"
>>>>>>> 1814567d
        }
      }
    },
    {
      "RequestUri": "https://seannse.blob.core.windows.net/test-filesystem-be2d1312-b82f-2f87-77e0-c05b09f11954?restype=container",
      "RequestMethod": "DELETE",
      "RequestHeaders": {
        "Accept": "application/xml",
        "Authorization": "Sanitized",
<<<<<<< HEAD
        "traceparent": "00-f35823dd08ed084492fddf841e529166-4f331222b0846e48-00",
        "User-Agent": [
          "azsdk-net-Storage.Files.DataLake/12.7.0-alpha.20210202.1",
          "(.NET 5.0.2; Microsoft Windows 10.0.19042)"
        ],
        "x-ms-client-request-id": "25aa8ec5-fe75-0c26-9e66-2a13f307e2c9",
        "x-ms-date": "Tue, 02 Feb 2021 21:44:50 GMT",
=======
        "traceparent": "00-acedaee6ef199248bac338fa329025c9-fc86a5e67b03b542-00",
        "User-Agent": [
          "azsdk-net-Storage.Files.DataLake/12.7.0-alpha.20210217.1",
          "(.NET 5.0.3; Microsoft Windows 10.0.19042)"
        ],
        "x-ms-client-request-id": "25aa8ec5-fe75-0c26-9e66-2a13f307e2c9",
        "x-ms-date": "Wed, 17 Feb 2021 22:48:05 GMT",
>>>>>>> 1814567d
        "x-ms-return-client-request-id": "true",
        "x-ms-version": "2020-06-12"
      },
      "RequestBody": null,
      "StatusCode": 202,
      "ResponseHeaders": {
        "Content-Length": "0",
<<<<<<< HEAD
        "Date": "Tue, 02 Feb 2021 21:44:50 GMT",
=======
        "Date": "Wed, 17 Feb 2021 22:48:04 GMT",
>>>>>>> 1814567d
        "Server": [
          "Windows-Azure-Blob/1.0",
          "Microsoft-HTTPAPI/2.0"
        ],
        "x-ms-client-request-id": "25aa8ec5-fe75-0c26-9e66-2a13f307e2c9",
<<<<<<< HEAD
        "x-ms-request-id": "5033cfae-f01e-00a7-30ac-f9979d000000",
=======
        "x-ms-request-id": "56847312-b01e-0020-0e7e-0504f8000000",
>>>>>>> 1814567d
        "x-ms-version": "2020-06-12"
      },
      "ResponseBody": []
    }
  ],
  "Variables": {
    "RandomSeed": "179664305",
    "Storage_TestConfigHierarchicalNamespace": "NamespaceTenant\nseannse\nU2FuaXRpemVk\nhttps://seannse.blob.core.windows.net\nhttps://seannse.file.core.windows.net\nhttps://seannse.queue.core.windows.net\nhttps://seannse.table.core.windows.net\n\n\n\n\nhttps://seannse-secondary.blob.core.windows.net\nhttps://seannse-secondary.file.core.windows.net\nhttps://seannse-secondary.queue.core.windows.net\nhttps://seannse-secondary.table.core.windows.net\n68390a19-a643-458b-b726-408abf67b4fc\nSanitized\n72f988bf-86f1-41af-91ab-2d7cd011db47\nhttps://login.microsoftonline.com/\nCloud\nBlobEndpoint=https://seannse.blob.core.windows.net/;QueueEndpoint=https://seannse.queue.core.windows.net/;FileEndpoint=https://seannse.file.core.windows.net/;BlobSecondaryEndpoint=https://seannse-secondary.blob.core.windows.net/;QueueSecondaryEndpoint=https://seannse-secondary.queue.core.windows.net/;FileSecondaryEndpoint=https://seannse-secondary.file.core.windows.net/;AccountName=seannse;AccountKey=Sanitized\n"
  }
}<|MERGE_RESOLUTION|>--- conflicted
+++ resolved
@@ -1,30 +1,19 @@
 {
   "Entries": [
     {
-      "RequestUri": "https://seannse.blob.core.windows.net/test-filesystem-be2d1312-b82f-2f87-77e0-c05b09f11954?restype=container",
+      "RequestUri": "https://seannse.blob.core.windows.net/test-filesystem-641461e5-6d17-a910-e379-7337fd1808f8?restype=container",
       "RequestMethod": "PUT",
       "RequestHeaders": {
         "Accept": "application/xml",
         "Authorization": "Sanitized",
-<<<<<<< HEAD
-        "traceparent": "00-320d9b39008cba4b9ed9fe175236cb35-310e0154d85efb49-00",
+        "traceparent": "00-dd79464eec8a854aa6bc2fc8ebaa4448-5da0e1ad6eb5ef4f-00",
         "User-Agent": [
-          "azsdk-net-Storage.Files.DataLake/12.7.0-alpha.20210202.1",
-          "(.NET 5.0.2; Microsoft Windows 10.0.19042)"
+          "azsdk-net-Storage.Files.DataLake/12.7.0-alpha.20210219.1",
+          "(.NET 5.0.3; Microsoft Windows 10.0.19041)"
         ],
         "x-ms-blob-public-access": "container",
-        "x-ms-client-request-id": "274d7948-ff6c-b04c-3ec1-7e9741b3ffca",
-        "x-ms-date": "Tue, 02 Feb 2021 21:44:49 GMT",
-=======
-        "traceparent": "00-09e3c8c65d4cd34da762824c706d263d-321d5a83e330494a-00",
-        "User-Agent": [
-          "azsdk-net-Storage.Files.DataLake/12.7.0-alpha.20210217.1",
-          "(.NET 5.0.3; Microsoft Windows 10.0.19042)"
-        ],
-        "x-ms-blob-public-access": "container",
-        "x-ms-client-request-id": "274d7948-ff6c-b04c-3ec1-7e9741b3ffca",
-        "x-ms-date": "Wed, 17 Feb 2021 22:48:04 GMT",
->>>>>>> 1814567d
+        "x-ms-client-request-id": "f67d6662-91e8-714a-4217-53878020f573",
+        "x-ms-date": "Fri, 19 Feb 2021 19:05:11 GMT",
         "x-ms-return-client-request-id": "true",
         "x-ms-version": "2020-06-12"
       },
@@ -32,54 +21,33 @@
       "StatusCode": 201,
       "ResponseHeaders": {
         "Content-Length": "0",
-<<<<<<< HEAD
-        "Date": "Tue, 02 Feb 2021 21:44:49 GMT",
-        "ETag": "\u00220x8D8C7C3C4533200\u0022",
-        "Last-Modified": "Tue, 02 Feb 2021 21:44:49 GMT",
-=======
-        "Date": "Wed, 17 Feb 2021 22:48:03 GMT",
-        "ETag": "\u00220x8D8D396166A3023\u0022",
-        "Last-Modified": "Wed, 17 Feb 2021 22:48:04 GMT",
->>>>>>> 1814567d
+        "Date": "Fri, 19 Feb 2021 19:05:09 GMT",
+        "ETag": "\u00220x8D8D509478DA4CC\u0022",
+        "Last-Modified": "Fri, 19 Feb 2021 19:05:10 GMT",
         "Server": [
           "Windows-Azure-Blob/1.0",
           "Microsoft-HTTPAPI/2.0"
         ],
-        "x-ms-client-request-id": "274d7948-ff6c-b04c-3ec1-7e9741b3ffca",
-<<<<<<< HEAD
-        "x-ms-request-id": "5033c5fa-f01e-00a7-35ac-f9979d000000",
-=======
-        "x-ms-request-id": "56846f35-b01e-0020-617e-0504f8000000",
->>>>>>> 1814567d
+        "x-ms-client-request-id": "f67d6662-91e8-714a-4217-53878020f573",
+        "x-ms-request-id": "cb1304b2-b01e-006d-6af2-06cb14000000",
         "x-ms-version": "2020-06-12"
       },
       "ResponseBody": []
     },
     {
-      "RequestUri": "https://seannse.dfs.core.windows.net/test-filesystem-be2d1312-b82f-2f87-77e0-c05b09f11954/?action=setAccessControl",
+      "RequestUri": "https://seannse.dfs.core.windows.net/test-filesystem-641461e5-6d17-a910-e379-7337fd1808f8/?action=setAccessControl",
       "RequestMethod": "PATCH",
       "RequestHeaders": {
         "Accept": "application/json",
         "Authorization": "Sanitized",
-<<<<<<< HEAD
-        "traceparent": "00-9487c732bab6644ebb1b687c8455f0f6-8f4d360b5ac91241-00",
+        "traceparent": "00-13abd6b7d1103346918c7e99e2a9e0a1-56d9b36f3dabe043-00",
         "User-Agent": [
-          "azsdk-net-Storage.Files.DataLake/12.7.0-alpha.20210202.1",
-          "(.NET 5.0.2; Microsoft Windows 10.0.19042)"
+          "azsdk-net-Storage.Files.DataLake/12.7.0-alpha.20210219.1",
+          "(.NET 5.0.3; Microsoft Windows 10.0.19041)"
         ],
         "x-ms-acl": "user::--x,group::--x,other::--x",
-        "x-ms-client-request-id": "b68aa5c7-745f-17c7-dee7-707ce8459a50",
-        "x-ms-date": "Tue, 02 Feb 2021 21:44:49 GMT",
-=======
-        "traceparent": "00-ac5a2d2cc9173046ae115360f8016a7c-247b02b9a300f043-00",
-        "User-Agent": [
-          "azsdk-net-Storage.Files.DataLake/12.7.0-alpha.20210217.1",
-          "(.NET 5.0.3; Microsoft Windows 10.0.19042)"
-        ],
-        "x-ms-acl": "user::--x,group::--x,other::--x",
-        "x-ms-client-request-id": "b68aa5c7-745f-17c7-dee7-707ce8459a50",
-        "x-ms-date": "Wed, 17 Feb 2021 22:48:04 GMT",
->>>>>>> 1814567d
+        "x-ms-client-request-id": "4e8ec9a0-69f3-32b3-0074-bca098509606",
+        "x-ms-date": "Fri, 19 Feb 2021 19:05:11 GMT",
         "x-ms-return-client-request-id": "true",
         "x-ms-version": "2020-06-12"
       },
@@ -87,50 +55,33 @@
       "StatusCode": 200,
       "ResponseHeaders": {
         "Content-Length": "0",
-<<<<<<< HEAD
-        "Date": "Tue, 02 Feb 2021 21:44:49 GMT",
-        "ETag": "\u00220x8D8C7C3C455411D\u0022",
-        "Last-Modified": "Tue, 02 Feb 2021 21:44:49 GMT",
-=======
-        "Date": "Wed, 17 Feb 2021 22:48:04 GMT",
-        "ETag": "\u00220x8D8D396166D1C6D\u0022",
-        "Last-Modified": "Wed, 17 Feb 2021 22:48:04 GMT",
->>>>>>> 1814567d
+        "Date": "Fri, 19 Feb 2021 19:05:10 GMT",
+        "ETag": "\u00220x8D8D509478FAA70\u0022",
+        "Last-Modified": "Fri, 19 Feb 2021 19:05:10 GMT",
         "Server": [
           "Windows-Azure-HDFS/1.0",
           "Microsoft-HTTPAPI/2.0"
         ],
-        "x-ms-client-request-id": "b68aa5c7-745f-17c7-dee7-707ce8459a50",
+        "x-ms-client-request-id": "4e8ec9a0-69f3-32b3-0074-bca098509606",
         "x-ms-namespace-enabled": "true",
-<<<<<<< HEAD
-        "x-ms-request-id": "bb2d50a0-d01f-0054-07ac-f93008000000",
-=======
-        "x-ms-request-id": "60c1f213-801f-0049-7d7e-053db4000000",
->>>>>>> 1814567d
+        "x-ms-request-id": "da8450d7-a01f-0061-07f2-065c1c000000",
         "x-ms-version": "2020-06-12"
       },
       "ResponseBody": []
     },
     {
-      "RequestUri": "https://seannse.dfs.core.windows.net/test-filesystem-be2d1312-b82f-2f87-77e0-c05b09f11954/test-directory-14aed1d1-62b0-6bd5-4098-77d32fad9c34?action=setAccessControlRecursive\u0026mode=remove",
+      "RequestUri": "https://seannse.dfs.core.windows.net/test-filesystem-641461e5-6d17-a910-e379-7337fd1808f8/test-directory-500bb9ea-7432-fd1e-1190-edf0b470609b?action=setAccessControlRecursive\u0026mode=remove",
       "RequestMethod": "PATCH",
       "RequestHeaders": {
         "Accept": "application/json",
         "Authorization": "Sanitized",
-<<<<<<< HEAD
-        "traceparent": "00-819687f4b1a46349a1893f79a4a8a8bb-3193aed9f9651740-00",
+        "traceparent": "00-287d6fa19e71e440a11c117c291bdf81-fca20ee8de657b49-00",
         "User-Agent": [
-          "azsdk-net-Storage.Files.DataLake/12.7.0-alpha.20210202.1",
-          "(.NET 5.0.2; Microsoft Windows 10.0.19042)"
-=======
-        "traceparent": "00-b27f3c1911e6c84eaa1f4e91c372591e-c3de7f30e2e6244c-00",
-        "User-Agent": [
-          "azsdk-net-Storage.Files.DataLake/12.7.0-alpha.20210217.1",
-          "(.NET 5.0.3; Microsoft Windows 10.0.19042)"
->>>>>>> 1814567d
+          "azsdk-net-Storage.Files.DataLake/12.7.0-alpha.20210219.1",
+          "(.NET 5.0.3; Microsoft Windows 10.0.19041)"
         ],
         "x-ms-acl": "mask,default:user,default:group,user:ec3595d6-2c17-4696-8caa-7e139758d24a,group:ec3595d6-2c17-4696-8caa-7e139758d24a,default:user:ec3595d6-2c17-4696-8caa-7e139758d24a,default:group:ec3595d6-2c17-4696-8caa-7e139758d24a",
-        "x-ms-client-request-id": "9bd0c3d2-4929-cf6b-c52c-ff71fb9981ad",
+        "x-ms-client-request-id": "b6e69200-a691-b080-2441-b1be4c9f6692",
         "x-ms-return-client-request-id": "true",
         "x-ms-version": "2020-06-12"
       },
@@ -139,58 +90,36 @@
       "ResponseHeaders": {
         "Content-Length": "163",
         "Content-Type": "application/json; charset=utf-8",
-<<<<<<< HEAD
-        "Date": "Tue, 02 Feb 2021 21:44:50 GMT",
-=======
-        "Date": "Wed, 17 Feb 2021 22:48:05 GMT",
->>>>>>> 1814567d
+        "Date": "Fri, 19 Feb 2021 19:05:10 GMT",
         "Server": [
           "Windows-Azure-HDFS/1.0",
           "Microsoft-HTTPAPI/2.0"
         ],
-        "x-ms-client-request-id": "9bd0c3d2-4929-cf6b-c52c-ff71fb9981ad",
+        "x-ms-client-request-id": "b6e69200-a691-b080-2441-b1be4c9f6692",
         "x-ms-error-code": "PathNotFound",
-<<<<<<< HEAD
-        "x-ms-request-id": "9ad9f746-b01f-0089-7eac-f9c58a000000",
-=======
-        "x-ms-request-id": "69a0a08c-801f-003b-3c7e-053afb000000",
->>>>>>> 1814567d
+        "x-ms-request-id": "da8450e3-a01f-0061-13f2-065c1c000000",
         "x-ms-version": "2020-06-12"
       },
       "ResponseBody": {
         "error": {
           "code": "PathNotFound",
-<<<<<<< HEAD
-          "message": "The specified path does not exist.\nRequestId:9ad9f746-b01f-0089-7eac-f9c58a000000\nTime:2021-02-02T21:44:50.8314106Z"
-=======
-          "message": "The specified path does not exist.\nRequestId:69a0a08c-801f-003b-3c7e-053afb000000\nTime:2021-02-17T22:48:05.5166378Z"
->>>>>>> 1814567d
+          "message": "The specified path does not exist.\nRequestId:da8450e3-a01f-0061-13f2-065c1c000000\nTime:2021-02-19T19:05:10.8288321Z"
         }
       }
     },
     {
-      "RequestUri": "https://seannse.blob.core.windows.net/test-filesystem-be2d1312-b82f-2f87-77e0-c05b09f11954?restype=container",
+      "RequestUri": "https://seannse.blob.core.windows.net/test-filesystem-641461e5-6d17-a910-e379-7337fd1808f8?restype=container",
       "RequestMethod": "DELETE",
       "RequestHeaders": {
         "Accept": "application/xml",
         "Authorization": "Sanitized",
-<<<<<<< HEAD
-        "traceparent": "00-f35823dd08ed084492fddf841e529166-4f331222b0846e48-00",
+        "traceparent": "00-f16dcab9fa1aed41857583a05d7a73b6-13a0973197379943-00",
         "User-Agent": [
-          "azsdk-net-Storage.Files.DataLake/12.7.0-alpha.20210202.1",
-          "(.NET 5.0.2; Microsoft Windows 10.0.19042)"
+          "azsdk-net-Storage.Files.DataLake/12.7.0-alpha.20210219.1",
+          "(.NET 5.0.3; Microsoft Windows 10.0.19041)"
         ],
-        "x-ms-client-request-id": "25aa8ec5-fe75-0c26-9e66-2a13f307e2c9",
-        "x-ms-date": "Tue, 02 Feb 2021 21:44:50 GMT",
-=======
-        "traceparent": "00-acedaee6ef199248bac338fa329025c9-fc86a5e67b03b542-00",
-        "User-Agent": [
-          "azsdk-net-Storage.Files.DataLake/12.7.0-alpha.20210217.1",
-          "(.NET 5.0.3; Microsoft Windows 10.0.19042)"
-        ],
-        "x-ms-client-request-id": "25aa8ec5-fe75-0c26-9e66-2a13f307e2c9",
-        "x-ms-date": "Wed, 17 Feb 2021 22:48:05 GMT",
->>>>>>> 1814567d
+        "x-ms-client-request-id": "05a0c648-df69-a574-3a08-e99b8c340c87",
+        "x-ms-date": "Fri, 19 Feb 2021 19:05:11 GMT",
         "x-ms-return-client-request-id": "true",
         "x-ms-version": "2020-06-12"
       },
@@ -198,28 +127,20 @@
       "StatusCode": 202,
       "ResponseHeaders": {
         "Content-Length": "0",
-<<<<<<< HEAD
-        "Date": "Tue, 02 Feb 2021 21:44:50 GMT",
-=======
-        "Date": "Wed, 17 Feb 2021 22:48:04 GMT",
->>>>>>> 1814567d
+        "Date": "Fri, 19 Feb 2021 19:05:10 GMT",
         "Server": [
           "Windows-Azure-Blob/1.0",
           "Microsoft-HTTPAPI/2.0"
         ],
-        "x-ms-client-request-id": "25aa8ec5-fe75-0c26-9e66-2a13f307e2c9",
-<<<<<<< HEAD
-        "x-ms-request-id": "5033cfae-f01e-00a7-30ac-f9979d000000",
-=======
-        "x-ms-request-id": "56847312-b01e-0020-0e7e-0504f8000000",
->>>>>>> 1814567d
+        "x-ms-client-request-id": "05a0c648-df69-a574-3a08-e99b8c340c87",
+        "x-ms-request-id": "cb130554-b01e-006d-04f2-06cb14000000",
         "x-ms-version": "2020-06-12"
       },
       "ResponseBody": []
     }
   ],
   "Variables": {
-    "RandomSeed": "179664305",
+    "RandomSeed": "606913041",
     "Storage_TestConfigHierarchicalNamespace": "NamespaceTenant\nseannse\nU2FuaXRpemVk\nhttps://seannse.blob.core.windows.net\nhttps://seannse.file.core.windows.net\nhttps://seannse.queue.core.windows.net\nhttps://seannse.table.core.windows.net\n\n\n\n\nhttps://seannse-secondary.blob.core.windows.net\nhttps://seannse-secondary.file.core.windows.net\nhttps://seannse-secondary.queue.core.windows.net\nhttps://seannse-secondary.table.core.windows.net\n68390a19-a643-458b-b726-408abf67b4fc\nSanitized\n72f988bf-86f1-41af-91ab-2d7cd011db47\nhttps://login.microsoftonline.com/\nCloud\nBlobEndpoint=https://seannse.blob.core.windows.net/;QueueEndpoint=https://seannse.queue.core.windows.net/;FileEndpoint=https://seannse.file.core.windows.net/;BlobSecondaryEndpoint=https://seannse-secondary.blob.core.windows.net/;QueueSecondaryEndpoint=https://seannse-secondary.queue.core.windows.net/;FileSecondaryEndpoint=https://seannse-secondary.file.core.windows.net/;AccountName=seannse;AccountKey=Sanitized\n"
   }
 }