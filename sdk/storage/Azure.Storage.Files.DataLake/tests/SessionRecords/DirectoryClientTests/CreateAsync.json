--- conflicted
+++ resolved
@@ -1,30 +1,19 @@
 {
   "Entries": [
     {
-      "RequestUri": "https://seannse.blob.core.windows.net/test-filesystem-96d86ce9-d5d0-8049-687f-11ff197f071d?restype=container",
+      "RequestUri": "https://seannse.blob.core.windows.net/test-filesystem-2daf3196-de00-12e1-c949-109cf9af8848?restype=container",
       "RequestMethod": "PUT",
       "RequestHeaders": {
         "Accept": "application/xml",
         "Authorization": "Sanitized",
-<<<<<<< HEAD
-        "traceparent": "00-ac6ef1b56f626047be89a39848a9c063-42b3a9bd2a4f354f-00",
+        "traceparent": "00-40e18419bd31624fa7501c1f00507f00-44c1ed1c21655547-00",
         "User-Agent": [
-          "azsdk-net-Storage.Files.DataLake/12.7.0-alpha.20210202.1",
-          "(.NET 5.0.2; Microsoft Windows 10.0.19042)"
+          "azsdk-net-Storage.Files.DataLake/12.7.0-alpha.20210219.1",
+          "(.NET 5.0.3; Microsoft Windows 10.0.19041)"
         ],
         "x-ms-blob-public-access": "container",
-        "x-ms-client-request-id": "f884c6ab-7428-c44f-f41b-98cc94813409",
-        "x-ms-date": "Tue, 02 Feb 2021 21:50:14 GMT",
-=======
-        "traceparent": "00-3d50bbc0220ad74e8d00de78f48f1adb-dafeb0d40dbb6547-00",
-        "User-Agent": [
-          "azsdk-net-Storage.Files.DataLake/12.7.0-alpha.20210217.1",
-          "(.NET 5.0.3; Microsoft Windows 10.0.19042)"
-        ],
-        "x-ms-blob-public-access": "container",
-        "x-ms-client-request-id": "f884c6ab-7428-c44f-f41b-98cc94813409",
-        "x-ms-date": "Wed, 17 Feb 2021 22:38:14 GMT",
->>>>>>> 1814567d
+        "x-ms-client-request-id": "9da0b618-2b88-1962-fde7-00285348e10e",
+        "x-ms-date": "Fri, 19 Feb 2021 18:59:41 GMT",
         "x-ms-return-client-request-id": "true",
         "x-ms-version": "2020-06-12"
       },
@@ -32,52 +21,32 @@
       "StatusCode": 201,
       "ResponseHeaders": {
         "Content-Length": "0",
-<<<<<<< HEAD
-        "Date": "Tue, 02 Feb 2021 21:50:15 GMT",
-        "ETag": "\u00220x8D8C7C4864CA821\u0022",
-        "Last-Modified": "Tue, 02 Feb 2021 21:50:15 GMT",
-=======
-        "Date": "Wed, 17 Feb 2021 22:38:14 GMT",
-        "ETag": "\u00220x8D8D394B6E86DBE\u0022",
-        "Last-Modified": "Wed, 17 Feb 2021 22:38:15 GMT",
->>>>>>> 1814567d
+        "Date": "Fri, 19 Feb 2021 18:59:40 GMT",
+        "ETag": "\u00220x8D8D50883430881\u0022",
+        "Last-Modified": "Fri, 19 Feb 2021 18:59:41 GMT",
         "Server": [
           "Windows-Azure-Blob/1.0",
           "Microsoft-HTTPAPI/2.0"
         ],
-        "x-ms-client-request-id": "f884c6ab-7428-c44f-f41b-98cc94813409",
-<<<<<<< HEAD
-        "x-ms-request-id": "823fb680-101e-0016-43ad-f98988000000",
-=======
-        "x-ms-request-id": "c8be7b2a-f01e-0021-167d-055b24000000",
->>>>>>> 1814567d
+        "x-ms-client-request-id": "9da0b618-2b88-1962-fde7-00285348e10e",
+        "x-ms-request-id": "cb115073-b01e-006d-58f1-06cb14000000",
         "x-ms-version": "2020-06-12"
       },
       "ResponseBody": []
     },
     {
-      "RequestUri": "https://seannse.dfs.core.windows.net/test-filesystem-96d86ce9-d5d0-8049-687f-11ff197f071d/test-directory-27aed3c4-cc60-8af1-35e0-932f2c589b10?resource=directory",
+      "RequestUri": "https://seannse.dfs.core.windows.net/test-filesystem-2daf3196-de00-12e1-c949-109cf9af8848/test-directory-0a039653-d71a-296e-ab6c-4cce2d3e017d?resource=directory",
       "RequestMethod": "PUT",
       "RequestHeaders": {
         "Accept": "application/json",
         "Authorization": "Sanitized",
-<<<<<<< HEAD
-        "traceparent": "00-a1e743982f456a48a5fff32145fd546b-e8c416e6716b3245-00",
+        "traceparent": "00-fc24264f09f0e24ba015bc66e11d6498-42db68335e08e64d-00",
         "User-Agent": [
-          "azsdk-net-Storage.Files.DataLake/12.7.0-alpha.20210202.1",
-          "(.NET 5.0.2; Microsoft Windows 10.0.19042)"
+          "azsdk-net-Storage.Files.DataLake/12.7.0-alpha.20210219.1",
+          "(.NET 5.0.3; Microsoft Windows 10.0.19041)"
         ],
-        "x-ms-client-request-id": "112d9f6c-8ea8-de91-d4fa-c248e120979c",
-        "x-ms-date": "Tue, 02 Feb 2021 21:50:14 GMT",
-=======
-        "traceparent": "00-5a91ee3eea1a8d498317b372fe4956f2-a3497e991b5deb4b-00",
-        "User-Agent": [
-          "azsdk-net-Storage.Files.DataLake/12.7.0-alpha.20210217.1",
-          "(.NET 5.0.3; Microsoft Windows 10.0.19042)"
-        ],
-        "x-ms-client-request-id": "112d9f6c-8ea8-de91-d4fa-c248e120979c",
-        "x-ms-date": "Wed, 17 Feb 2021 22:38:15 GMT",
->>>>>>> 1814567d
+        "x-ms-client-request-id": "7b4fa350-0449-41a6-4876-f21bde93ecbf",
+        "x-ms-date": "Fri, 19 Feb 2021 18:59:41 GMT",
         "x-ms-return-client-request-id": "true",
         "x-ms-version": "2020-06-12"
       },
@@ -85,52 +54,32 @@
       "StatusCode": 201,
       "ResponseHeaders": {
         "Content-Length": "0",
-<<<<<<< HEAD
-        "Date": "Tue, 02 Feb 2021 21:50:15 GMT",
-        "ETag": "\u00220x8D8C7C486872EA5\u0022",
-        "Last-Modified": "Tue, 02 Feb 2021 21:50:15 GMT",
-=======
-        "Date": "Wed, 17 Feb 2021 22:38:14 GMT",
-        "ETag": "\u00220x8D8D394B71B448C\u0022",
-        "Last-Modified": "Wed, 17 Feb 2021 22:38:15 GMT",
->>>>>>> 1814567d
+        "Date": "Fri, 19 Feb 2021 18:59:41 GMT",
+        "ETag": "\u00220x8D8D508835128D0\u0022",
+        "Last-Modified": "Fri, 19 Feb 2021 18:59:41 GMT",
         "Server": [
           "Windows-Azure-HDFS/1.0",
           "Microsoft-HTTPAPI/2.0"
         ],
-        "x-ms-client-request-id": "112d9f6c-8ea8-de91-d4fa-c248e120979c",
-<<<<<<< HEAD
-        "x-ms-request-id": "f0bf2e16-b01f-000f-2cad-f90933000000",
-=======
-        "x-ms-request-id": "5e747d05-e01f-004f-277d-050e0b000000",
->>>>>>> 1814567d
+        "x-ms-client-request-id": "7b4fa350-0449-41a6-4876-f21bde93ecbf",
+        "x-ms-request-id": "da8370fd-a01f-0061-3bf1-065c1c000000",
         "x-ms-version": "2020-06-12"
       },
       "ResponseBody": []
     },
     {
-      "RequestUri": "https://seannse.blob.core.windows.net/test-filesystem-96d86ce9-d5d0-8049-687f-11ff197f071d?restype=container",
+      "RequestUri": "https://seannse.blob.core.windows.net/test-filesystem-2daf3196-de00-12e1-c949-109cf9af8848?restype=container",
       "RequestMethod": "DELETE",
       "RequestHeaders": {
         "Accept": "application/xml",
         "Authorization": "Sanitized",
-<<<<<<< HEAD
-        "traceparent": "00-3749af80ba769d48a36a30db273935b0-25f9456896768c4d-00",
+        "traceparent": "00-5d189709e536424a8245a04a27e48c07-a3f8b5d5657ac04d-00",
         "User-Agent": [
-          "azsdk-net-Storage.Files.DataLake/12.7.0-alpha.20210202.1",
-          "(.NET 5.0.2; Microsoft Windows 10.0.19042)"
+          "azsdk-net-Storage.Files.DataLake/12.7.0-alpha.20210219.1",
+          "(.NET 5.0.3; Microsoft Windows 10.0.19041)"
         ],
-        "x-ms-client-request-id": "8dc3117c-892a-3967-8e75-7e004cadb741",
-        "x-ms-date": "Tue, 02 Feb 2021 21:50:15 GMT",
-=======
-        "traceparent": "00-1f27fa9f3b6e954db4338b3d294f5aff-949db937d81d0d46-00",
-        "User-Agent": [
-          "azsdk-net-Storage.Files.DataLake/12.7.0-alpha.20210217.1",
-          "(.NET 5.0.3; Microsoft Windows 10.0.19042)"
-        ],
-        "x-ms-client-request-id": "8dc3117c-892a-3967-8e75-7e004cadb741",
-        "x-ms-date": "Wed, 17 Feb 2021 22:38:15 GMT",
->>>>>>> 1814567d
+        "x-ms-client-request-id": "897db37d-85ee-3734-a941-fa97f8a461f4",
+        "x-ms-date": "Fri, 19 Feb 2021 18:59:42 GMT",
         "x-ms-return-client-request-id": "true",
         "x-ms-version": "2020-06-12"
       },
@@ -138,28 +87,20 @@
       "StatusCode": 202,
       "ResponseHeaders": {
         "Content-Length": "0",
-<<<<<<< HEAD
-        "Date": "Tue, 02 Feb 2021 21:50:15 GMT",
-=======
-        "Date": "Wed, 17 Feb 2021 22:38:14 GMT",
->>>>>>> 1814567d
+        "Date": "Fri, 19 Feb 2021 18:59:41 GMT",
         "Server": [
           "Windows-Azure-Blob/1.0",
           "Microsoft-HTTPAPI/2.0"
         ],
-        "x-ms-client-request-id": "8dc3117c-892a-3967-8e75-7e004cadb741",
-<<<<<<< HEAD
-        "x-ms-request-id": "823fb853-101e-0016-64ad-f98988000000",
-=======
-        "x-ms-request-id": "c8be7be8-f01e-0021-417d-055b24000000",
->>>>>>> 1814567d
+        "x-ms-client-request-id": "897db37d-85ee-3734-a941-fa97f8a461f4",
+        "x-ms-request-id": "cb1150c0-b01e-006d-21f1-06cb14000000",
         "x-ms-version": "2020-06-12"
       },
       "ResponseBody": []
     }
   ],
   "Variables": {
-    "RandomSeed": "1583362913",
+    "RandomSeed": "1148797423",
     "Storage_TestConfigHierarchicalNamespace": "NamespaceTenant\nseannse\nU2FuaXRpemVk\nhttps://seannse.blob.core.windows.net\nhttps://seannse.file.core.windows.net\nhttps://seannse.queue.core.windows.net\nhttps://seannse.table.core.windows.net\n\n\n\n\nhttps://seannse-secondary.blob.core.windows.net\nhttps://seannse-secondary.file.core.windows.net\nhttps://seannse-secondary.queue.core.windows.net\nhttps://seannse-secondary.table.core.windows.net\n68390a19-a643-458b-b726-408abf67b4fc\nSanitized\n72f988bf-86f1-41af-91ab-2d7cd011db47\nhttps://login.microsoftonline.com/\nCloud\nBlobEndpoint=https://seannse.blob.core.windows.net/;QueueEndpoint=https://seannse.queue.core.windows.net/;FileEndpoint=https://seannse.file.core.windows.net/;BlobSecondaryEndpoint=https://seannse-secondary.blob.core.windows.net/;QueueSecondaryEndpoint=https://seannse-secondary.queue.core.windows.net/;FileSecondaryEndpoint=https://seannse-secondary.file.core.windows.net/;AccountName=seannse;AccountKey=Sanitized\n"
   }
 }