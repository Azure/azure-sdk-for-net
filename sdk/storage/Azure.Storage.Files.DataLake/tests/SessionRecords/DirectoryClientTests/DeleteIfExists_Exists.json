--- conflicted
+++ resolved
@@ -1,30 +1,19 @@
 {
   "Entries": [
     {
-      "RequestUri": "https://seannse.blob.core.windows.net/test-filesystem-9cd5ec80-4129-c46e-98d8-a5c37d976c46?restype=container",
+      "RequestUri": "https://seannse.blob.core.windows.net/test-filesystem-dcb7c0ab-dd26-b83f-8379-4646c2825880?restype=container",
       "RequestMethod": "PUT",
       "RequestHeaders": {
         "Accept": "application/xml",
         "Authorization": "Sanitized",
-<<<<<<< HEAD
-        "traceparent": "00-4251d0407faa5b4f8ad65a75b37f3a05-a006918eb1fbb74d-00",
+        "traceparent": "00-859f8db49e3b224699c1938974f30007-df39bd142013cf43-00",
         "User-Agent": [
-          "azsdk-net-Storage.Files.DataLake/12.7.0-alpha.20210202.1",
-          "(.NET 5.0.2; Microsoft Windows 10.0.19042)"
+          "azsdk-net-Storage.Files.DataLake/12.7.0-alpha.20210219.1",
+          "(.NET 5.0.3; Microsoft Windows 10.0.19041)"
         ],
         "x-ms-blob-public-access": "container",
-        "x-ms-client-request-id": "80a38016-4b22-9eff-11ff-c74cfe6c3280",
-        "x-ms-date": "Tue, 02 Feb 2021 21:51:19 GMT",
-=======
-        "traceparent": "00-c5dc24846d20554c9a25d045d4218265-8252c1c78c530f4f-00",
-        "User-Agent": [
-          "azsdk-net-Storage.Files.DataLake/12.7.0-alpha.20210217.1",
-          "(.NET 5.0.3; Microsoft Windows 10.0.19042)"
-        ],
-        "x-ms-blob-public-access": "container",
-        "x-ms-client-request-id": "80a38016-4b22-9eff-11ff-c74cfe6c3280",
-        "x-ms-date": "Wed, 17 Feb 2021 22:39:13 GMT",
->>>>>>> 1814567d
+        "x-ms-client-request-id": "316af8a8-c4ab-fc27-a937-47934d5e8702",
+        "x-ms-date": "Fri, 19 Feb 2021 19:00:05 GMT",
         "x-ms-return-client-request-id": "true",
         "x-ms-version": "2020-06-12"
       },
@@ -32,53 +21,33 @@
       "StatusCode": 201,
       "ResponseHeaders": {
         "Content-Length": "0",
-<<<<<<< HEAD
-        "Date": "Tue, 02 Feb 2021 21:51:19 GMT",
-        "ETag": "\u00220x8D8C7C4ACE6E800\u0022",
-        "Last-Modified": "Tue, 02 Feb 2021 21:51:20 GMT",
-=======
-        "Date": "Wed, 17 Feb 2021 22:39:12 GMT",
-        "ETag": "\u00220x8D8D394D99FB4B1\u0022",
-        "Last-Modified": "Wed, 17 Feb 2021 22:39:13 GMT",
->>>>>>> 1814567d
+        "Date": "Fri, 19 Feb 2021 19:00:04 GMT",
+        "ETag": "\u00220x8D8D50891488F04\u0022",
+        "Last-Modified": "Fri, 19 Feb 2021 19:00:04 GMT",
         "Server": [
           "Windows-Azure-Blob/1.0",
           "Microsoft-HTTPAPI/2.0"
         ],
-        "x-ms-client-request-id": "80a38016-4b22-9eff-11ff-c74cfe6c3280",
-<<<<<<< HEAD
-        "x-ms-request-id": "24183e07-a01e-002c-7bad-f993f0000000",
-=======
-        "x-ms-request-id": "1cfa5d9d-001e-0035-2d7d-05134b000000",
->>>>>>> 1814567d
+        "x-ms-client-request-id": "316af8a8-c4ab-fc27-a937-47934d5e8702",
+        "x-ms-request-id": "cb117788-b01e-006d-58f1-06cb14000000",
         "x-ms-version": "2020-06-12"
       },
       "ResponseBody": []
     },
     {
-      "RequestUri": "https://seannse.dfs.core.windows.net/test-filesystem-9cd5ec80-4129-c46e-98d8-a5c37d976c46/test-directory-1220b54c-b362-d7bc-f616-fafe7dbe52f8?resource=directory",
+      "RequestUri": "https://seannse.dfs.core.windows.net/test-filesystem-dcb7c0ab-dd26-b83f-8379-4646c2825880/test-directory-f991e78c-9c14-8e95-97a9-4ea9c3fea2b8?resource=directory",
       "RequestMethod": "PUT",
       "RequestHeaders": {
         "Accept": "application/json",
         "Authorization": "Sanitized",
         "If-None-Match": "*",
-<<<<<<< HEAD
-        "traceparent": "00-993f6b700187f84ebfceb99340dfc4f9-21145a0c68ba084a-00",
+        "traceparent": "00-ceb1fb4fc0d8f84297d33f80236085c5-81967902fa59114f-00",
         "User-Agent": [
-          "azsdk-net-Storage.Files.DataLake/12.7.0-alpha.20210202.1",
-          "(.NET 5.0.2; Microsoft Windows 10.0.19042)"
+          "azsdk-net-Storage.Files.DataLake/12.7.0-alpha.20210219.1",
+          "(.NET 5.0.3; Microsoft Windows 10.0.19041)"
         ],
-        "x-ms-client-request-id": "bd6442f8-727e-62a7-c4cc-890b50002152",
-        "x-ms-date": "Tue, 02 Feb 2021 21:51:19 GMT",
-=======
-        "traceparent": "00-899ead34b00f544a83be1d54283a6063-e8e9007b3c24cf49-00",
-        "User-Agent": [
-          "azsdk-net-Storage.Files.DataLake/12.7.0-alpha.20210217.1",
-          "(.NET 5.0.3; Microsoft Windows 10.0.19042)"
-        ],
-        "x-ms-client-request-id": "bd6442f8-727e-62a7-c4cc-890b50002152",
-        "x-ms-date": "Wed, 17 Feb 2021 22:39:13 GMT",
->>>>>>> 1814567d
+        "x-ms-client-request-id": "2eb417f4-d139-0c8f-63db-9902767e38ab",
+        "x-ms-date": "Fri, 19 Feb 2021 19:00:05 GMT",
         "x-ms-return-client-request-id": "true",
         "x-ms-version": "2020-06-12"
       },
@@ -86,52 +55,32 @@
       "StatusCode": 201,
       "ResponseHeaders": {
         "Content-Length": "0",
-<<<<<<< HEAD
-        "Date": "Tue, 02 Feb 2021 21:51:20 GMT",
-        "ETag": "\u00220x8D8C7C4AD1C1471\u0022",
-        "Last-Modified": "Tue, 02 Feb 2021 21:51:20 GMT",
-=======
-        "Date": "Wed, 17 Feb 2021 22:39:13 GMT",
-        "ETag": "\u00220x8D8D394D9D5D6D2\u0022",
-        "Last-Modified": "Wed, 17 Feb 2021 22:39:13 GMT",
->>>>>>> 1814567d
+        "Date": "Fri, 19 Feb 2021 19:00:04 GMT",
+        "ETag": "\u00220x8D8D50891577893\u0022",
+        "Last-Modified": "Fri, 19 Feb 2021 19:00:04 GMT",
         "Server": [
           "Windows-Azure-HDFS/1.0",
           "Microsoft-HTTPAPI/2.0"
         ],
-        "x-ms-client-request-id": "bd6442f8-727e-62a7-c4cc-890b50002152",
-<<<<<<< HEAD
-        "x-ms-request-id": "250623f3-001f-0078-0cad-f9dca7000000",
-=======
-        "x-ms-request-id": "3876dafd-301f-004c-757d-05ef6f000000",
->>>>>>> 1814567d
+        "x-ms-client-request-id": "2eb417f4-d139-0c8f-63db-9902767e38ab",
+        "x-ms-request-id": "da837e97-a01f-0061-44f1-065c1c000000",
         "x-ms-version": "2020-06-12"
       },
       "ResponseBody": []
     },
     {
-      "RequestUri": "https://seannse.dfs.core.windows.net/test-filesystem-9cd5ec80-4129-c46e-98d8-a5c37d976c46/test-directory-1220b54c-b362-d7bc-f616-fafe7dbe52f8?recursive=true",
+      "RequestUri": "https://seannse.dfs.core.windows.net/test-filesystem-dcb7c0ab-dd26-b83f-8379-4646c2825880/test-directory-f991e78c-9c14-8e95-97a9-4ea9c3fea2b8?recursive=true",
       "RequestMethod": "DELETE",
       "RequestHeaders": {
         "Accept": "application/json",
         "Authorization": "Sanitized",
-<<<<<<< HEAD
-        "traceparent": "00-f6fc117445fde84593aa6e701e33b541-2b7098189264534e-00",
+        "traceparent": "00-c3843a2f38fb574385c30c285880f54c-a22babbd57cedb43-00",
         "User-Agent": [
-          "azsdk-net-Storage.Files.DataLake/12.7.0-alpha.20210202.1",
-          "(.NET 5.0.2; Microsoft Windows 10.0.19042)"
+          "azsdk-net-Storage.Files.DataLake/12.7.0-alpha.20210219.1",
+          "(.NET 5.0.3; Microsoft Windows 10.0.19041)"
         ],
-        "x-ms-client-request-id": "3a06c457-945a-e27a-f34b-38276218f77c",
-        "x-ms-date": "Tue, 02 Feb 2021 21:51:19 GMT",
-=======
-        "traceparent": "00-39a8713588ca75458f5def447a824039-f9121b8b3ba60c41-00",
-        "User-Agent": [
-          "azsdk-net-Storage.Files.DataLake/12.7.0-alpha.20210217.1",
-          "(.NET 5.0.3; Microsoft Windows 10.0.19042)"
-        ],
-        "x-ms-client-request-id": "3a06c457-945a-e27a-f34b-38276218f77c",
-        "x-ms-date": "Wed, 17 Feb 2021 22:39:13 GMT",
->>>>>>> 1814567d
+        "x-ms-client-request-id": "acb41de8-7349-dc7f-1390-653c8dd283ce",
+        "x-ms-date": "Fri, 19 Feb 2021 19:00:05 GMT",
         "x-ms-return-client-request-id": "true",
         "x-ms-version": "2020-06-12"
       },
@@ -139,48 +88,30 @@
       "StatusCode": 200,
       "ResponseHeaders": {
         "Content-Length": "0",
-<<<<<<< HEAD
-        "Date": "Tue, 02 Feb 2021 21:51:20 GMT",
-=======
-        "Date": "Wed, 17 Feb 2021 22:39:13 GMT",
->>>>>>> 1814567d
+        "Date": "Fri, 19 Feb 2021 19:00:04 GMT",
         "Server": [
           "Windows-Azure-HDFS/1.0",
           "Microsoft-HTTPAPI/2.0"
         ],
-        "x-ms-client-request-id": "3a06c457-945a-e27a-f34b-38276218f77c",
-<<<<<<< HEAD
-        "x-ms-request-id": "250623f9-001f-0078-12ad-f9dca7000000",
-=======
-        "x-ms-request-id": "3876db0f-301f-004c-077d-05ef6f000000",
->>>>>>> 1814567d
+        "x-ms-client-request-id": "acb41de8-7349-dc7f-1390-653c8dd283ce",
+        "x-ms-request-id": "da837ec2-a01f-0061-6ff1-065c1c000000",
         "x-ms-version": "2020-06-12"
       },
       "ResponseBody": []
     },
     {
-      "RequestUri": "https://seannse.dfs.core.windows.net/test-filesystem-9cd5ec80-4129-c46e-98d8-a5c37d976c46/test-directory-1220b54c-b362-d7bc-f616-fafe7dbe52f8?recursive=true",
+      "RequestUri": "https://seannse.dfs.core.windows.net/test-filesystem-dcb7c0ab-dd26-b83f-8379-4646c2825880/test-directory-f991e78c-9c14-8e95-97a9-4ea9c3fea2b8?recursive=true",
       "RequestMethod": "DELETE",
       "RequestHeaders": {
         "Accept": "application/json",
         "Authorization": "Sanitized",
-<<<<<<< HEAD
-        "traceparent": "00-2176e09dbc814f478f1639607766ca15-926f34ffd9f30c4e-00",
+        "traceparent": "00-2ea1ef7103802a4bbf4ebc7df9f60eef-3cacdb61ef69fc47-00",
         "User-Agent": [
-          "azsdk-net-Storage.Files.DataLake/12.7.0-alpha.20210202.1",
-          "(.NET 5.0.2; Microsoft Windows 10.0.19042)"
+          "azsdk-net-Storage.Files.DataLake/12.7.0-alpha.20210219.1",
+          "(.NET 5.0.3; Microsoft Windows 10.0.19041)"
         ],
-        "x-ms-client-request-id": "8cb43cd7-e6fa-18f8-5416-7073fd66fd78",
-        "x-ms-date": "Tue, 02 Feb 2021 21:51:20 GMT",
-=======
-        "traceparent": "00-2727ee5eacd1334ca4611f98e73b1733-8a760e7aacf44343-00",
-        "User-Agent": [
-          "azsdk-net-Storage.Files.DataLake/12.7.0-alpha.20210217.1",
-          "(.NET 5.0.3; Microsoft Windows 10.0.19042)"
-        ],
-        "x-ms-client-request-id": "8cb43cd7-e6fa-18f8-5416-7073fd66fd78",
-        "x-ms-date": "Wed, 17 Feb 2021 22:39:13 GMT",
->>>>>>> 1814567d
+        "x-ms-client-request-id": "58199723-8cc9-2161-0f09-963058add73f",
+        "x-ms-date": "Fri, 19 Feb 2021 19:00:05 GMT",
         "x-ms-return-client-request-id": "true",
         "x-ms-version": "2020-06-12"
       },
@@ -189,58 +120,36 @@
       "ResponseHeaders": {
         "Content-Length": "163",
         "Content-Type": "application/json; charset=utf-8",
-<<<<<<< HEAD
-        "Date": "Tue, 02 Feb 2021 21:51:20 GMT",
-=======
-        "Date": "Wed, 17 Feb 2021 22:39:13 GMT",
->>>>>>> 1814567d
+        "Date": "Fri, 19 Feb 2021 19:00:04 GMT",
         "Server": [
           "Windows-Azure-HDFS/1.0",
           "Microsoft-HTTPAPI/2.0"
         ],
-        "x-ms-client-request-id": "8cb43cd7-e6fa-18f8-5416-7073fd66fd78",
+        "x-ms-client-request-id": "58199723-8cc9-2161-0f09-963058add73f",
         "x-ms-error-code": "PathNotFound",
-<<<<<<< HEAD
-        "x-ms-request-id": "250623fc-001f-0078-15ad-f9dca7000000",
-=======
-        "x-ms-request-id": "3876db1c-301f-004c-147d-05ef6f000000",
->>>>>>> 1814567d
+        "x-ms-request-id": "da837edc-a01f-0061-09f1-065c1c000000",
         "x-ms-version": "2020-06-12"
       },
       "ResponseBody": {
         "error": {
           "code": "PathNotFound",
-<<<<<<< HEAD
-          "message": "The specified path does not exist.\nRequestId:250623fc-001f-0078-15ad-f9dca7000000\nTime:2021-02-02T21:51:20.6463938Z"
-=======
-          "message": "The specified path does not exist.\nRequestId:3876db1c-301f-004c-147d-05ef6f000000\nTime:2021-02-17T22:39:13.8048918Z"
->>>>>>> 1814567d
+          "message": "The specified path does not exist.\nRequestId:da837edc-a01f-0061-09f1-065c1c000000\nTime:2021-02-19T19:00:04.9565636Z"
         }
       }
     },
     {
-      "RequestUri": "https://seannse.blob.core.windows.net/test-filesystem-9cd5ec80-4129-c46e-98d8-a5c37d976c46?restype=container",
+      "RequestUri": "https://seannse.blob.core.windows.net/test-filesystem-dcb7c0ab-dd26-b83f-8379-4646c2825880?restype=container",
       "RequestMethod": "DELETE",
       "RequestHeaders": {
         "Accept": "application/xml",
         "Authorization": "Sanitized",
-<<<<<<< HEAD
-        "traceparent": "00-ff4e88018b34d144be272cc02487557b-dd506b3b0dd3eb4e-00",
+        "traceparent": "00-7348208c1cfdf04ebb8aaf30970d6ebc-35367d9bc6192f4b-00",
         "User-Agent": [
-          "azsdk-net-Storage.Files.DataLake/12.7.0-alpha.20210202.1",
-          "(.NET 5.0.2; Microsoft Windows 10.0.19042)"
+          "azsdk-net-Storage.Files.DataLake/12.7.0-alpha.20210219.1",
+          "(.NET 5.0.3; Microsoft Windows 10.0.19041)"
         ],
-        "x-ms-client-request-id": "254f0d51-6a63-2981-005b-bf99eb04c54f",
-        "x-ms-date": "Tue, 02 Feb 2021 21:51:20 GMT",
-=======
-        "traceparent": "00-c8c15d42dfd1d84bb119d276a8e0f67f-8dcbdd02fb3a0c4e-00",
-        "User-Agent": [
-          "azsdk-net-Storage.Files.DataLake/12.7.0-alpha.20210217.1",
-          "(.NET 5.0.3; Microsoft Windows 10.0.19042)"
-        ],
-        "x-ms-client-request-id": "254f0d51-6a63-2981-005b-bf99eb04c54f",
-        "x-ms-date": "Wed, 17 Feb 2021 22:39:13 GMT",
->>>>>>> 1814567d
+        "x-ms-client-request-id": "f6190865-2bb8-7604-add7-38a67f3ddd80",
+        "x-ms-date": "Fri, 19 Feb 2021 19:00:05 GMT",
         "x-ms-return-client-request-id": "true",
         "x-ms-version": "2020-06-12"
       },
@@ -248,28 +157,20 @@
       "StatusCode": 202,
       "ResponseHeaders": {
         "Content-Length": "0",
-<<<<<<< HEAD
-        "Date": "Tue, 02 Feb 2021 21:51:20 GMT",
-=======
-        "Date": "Wed, 17 Feb 2021 22:39:13 GMT",
->>>>>>> 1814567d
+        "Date": "Fri, 19 Feb 2021 19:00:04 GMT",
         "Server": [
           "Windows-Azure-Blob/1.0",
           "Microsoft-HTTPAPI/2.0"
         ],
-        "x-ms-client-request-id": "254f0d51-6a63-2981-005b-bf99eb04c54f",
-<<<<<<< HEAD
-        "x-ms-request-id": "2418405f-a01e-002c-22ad-f993f0000000",
-=======
-        "x-ms-request-id": "1cfa5e62-001e-0035-5c7d-05134b000000",
->>>>>>> 1814567d
+        "x-ms-client-request-id": "f6190865-2bb8-7604-add7-38a67f3ddd80",
+        "x-ms-request-id": "cb1177f9-b01e-006d-44f1-06cb14000000",
         "x-ms-version": "2020-06-12"
       },
       "ResponseBody": []
     }
   ],
   "Variables": {
-    "RandomSeed": "2102916733",
+    "RandomSeed": "169415962",
     "Storage_TestConfigHierarchicalNamespace": "NamespaceTenant\nseannse\nU2FuaXRpemVk\nhttps://seannse.blob.core.windows.net\nhttps://seannse.file.core.windows.net\nhttps://seannse.queue.core.windows.net\nhttps://seannse.table.core.windows.net\n\n\n\n\nhttps://seannse-secondary.blob.core.windows.net\nhttps://seannse-secondary.file.core.windows.net\nhttps://seannse-secondary.queue.core.windows.net\nhttps://seannse-secondary.table.core.windows.net\n68390a19-a643-458b-b726-408abf67b4fc\nSanitized\n72f988bf-86f1-41af-91ab-2d7cd011db47\nhttps://login.microsoftonline.com/\nCloud\nBlobEndpoint=https://seannse.blob.core.windows.net/;QueueEndpoint=https://seannse.queue.core.windows.net/;FileEndpoint=https://seannse.file.core.windows.net/;BlobSecondaryEndpoint=https://seannse-secondary.blob.core.windows.net/;QueueSecondaryEndpoint=https://seannse-secondary.queue.core.windows.net/;FileSecondaryEndpoint=https://seannse-secondary.file.core.windows.net/;AccountName=seannse;AccountKey=Sanitized\n"
   }
 }