--- conflicted
+++ resolved
@@ -14,11 +14,7 @@
         "x-ms-client-request-id": "80a38016-4b22-9eff-11ff-c74cfe6c3280",
         "x-ms-date": "Sat, 04 Apr 2020 01:53:48 GMT",
         "x-ms-return-client-request-id": "true",
-<<<<<<< HEAD
-        "x-ms-version": "2019-12-12"
-=======
         "x-ms-version": "2020-02-10"
->>>>>>> 60f4876e
       },
       "RequestBody": null,
       "StatusCode": 201,
@@ -33,11 +29,7 @@
         ],
         "x-ms-client-request-id": "80a38016-4b22-9eff-11ff-c74cfe6c3280",
         "x-ms-request-id": "42c9910d-901e-002b-6523-0acd6c000000",
-<<<<<<< HEAD
-        "x-ms-version": "2019-12-12"
-=======
         "x-ms-version": "2020-02-10"
->>>>>>> 60f4876e
       },
       "ResponseBody": []
     },
@@ -54,11 +46,7 @@
         "x-ms-client-request-id": "bd6442f8-727e-62a7-c4cc-890b50002152",
         "x-ms-date": "Sat, 04 Apr 2020 01:53:48 GMT",
         "x-ms-return-client-request-id": "true",
-<<<<<<< HEAD
-        "x-ms-version": "2019-12-12"
-=======
         "x-ms-version": "2020-02-10"
->>>>>>> 60f4876e
       },
       "RequestBody": null,
       "StatusCode": 201,
@@ -73,11 +61,7 @@
         ],
         "x-ms-client-request-id": "bd6442f8-727e-62a7-c4cc-890b50002152",
         "x-ms-request-id": "64837b8e-b01f-0003-6223-0aacc4000000",
-<<<<<<< HEAD
-        "x-ms-version": "2019-12-12"
-=======
         "x-ms-version": "2020-02-10"
->>>>>>> 60f4876e
       },
       "ResponseBody": []
     },
@@ -94,11 +78,7 @@
         "x-ms-client-request-id": "3a06c457-945a-e27a-f34b-38276218f77c",
         "x-ms-date": "Sat, 04 Apr 2020 01:53:48 GMT",
         "x-ms-return-client-request-id": "true",
-<<<<<<< HEAD
-        "x-ms-version": "2019-12-12"
-=======
         "x-ms-version": "2020-02-10"
->>>>>>> 60f4876e
       },
       "RequestBody": null,
       "StatusCode": 200,
@@ -111,11 +91,7 @@
         ],
         "x-ms-client-request-id": "3a06c457-945a-e27a-f34b-38276218f77c",
         "x-ms-request-id": "64837b8f-b01f-0003-6323-0aacc4000000",
-<<<<<<< HEAD
-        "x-ms-version": "2019-12-12"
-=======
         "x-ms-version": "2020-02-10"
->>>>>>> 60f4876e
       },
       "ResponseBody": []
     },
@@ -132,11 +108,7 @@
         "x-ms-client-request-id": "8cb43cd7-e6fa-18f8-5416-7073fd66fd78",
         "x-ms-date": "Sat, 04 Apr 2020 01:53:48 GMT",
         "x-ms-return-client-request-id": "true",
-<<<<<<< HEAD
-        "x-ms-version": "2019-12-12"
-=======
         "x-ms-version": "2020-02-10"
->>>>>>> 60f4876e
       },
       "RequestBody": null,
       "StatusCode": 404,
@@ -151,11 +123,7 @@
         "x-ms-client-request-id": "8cb43cd7-e6fa-18f8-5416-7073fd66fd78",
         "x-ms-error-code": "PathNotFound",
         "x-ms-request-id": "64837b90-b01f-0003-6423-0aacc4000000",
-<<<<<<< HEAD
-        "x-ms-version": "2019-12-12"
-=======
         "x-ms-version": "2020-02-10"
->>>>>>> 60f4876e
       },
       "ResponseBody": {
         "error": {
@@ -177,11 +145,7 @@
         "x-ms-client-request-id": "254f0d51-6a63-2981-005b-bf99eb04c54f",
         "x-ms-date": "Sat, 04 Apr 2020 01:53:49 GMT",
         "x-ms-return-client-request-id": "true",
-<<<<<<< HEAD
-        "x-ms-version": "2019-12-12"
-=======
         "x-ms-version": "2020-02-10"
->>>>>>> 60f4876e
       },
       "RequestBody": null,
       "StatusCode": 202,
@@ -194,11 +158,7 @@
         ],
         "x-ms-client-request-id": "254f0d51-6a63-2981-005b-bf99eb04c54f",
         "x-ms-request-id": "42c99193-901e-002b-4b23-0acd6c000000",
-<<<<<<< HEAD
-        "x-ms-version": "2019-12-12"
-=======
         "x-ms-version": "2020-02-10"
->>>>>>> 60f4876e
       },
       "ResponseBody": []
     }
