--- conflicted
+++ resolved
@@ -15,11 +15,7 @@
         "x-ms-client-request-id": "0f397671-b494-8943-f41d-45fb865ec0b7",
         "x-ms-date": "Wed, 17 Feb 2021 22:45:28 GMT",
         "x-ms-return-client-request-id": "true",
-<<<<<<< HEAD
-        "x-ms-version": "2020-12-06"
-=======
         "x-ms-version": "2021-02-12"
->>>>>>> 7e782c87
       },
       "RequestBody": null,
       "StatusCode": 201,
@@ -34,11 +30,7 @@
         ],
         "x-ms-client-request-id": "0f397671-b494-8943-f41d-45fb865ec0b7",
         "x-ms-request-id": "aec2abcb-a01e-003c-407e-055698000000",
-<<<<<<< HEAD
-        "x-ms-version": "2020-12-06"
-=======
         "x-ms-version": "2021-02-12"
->>>>>>> 7e782c87
       },
       "ResponseBody": []
     },
@@ -57,11 +49,7 @@
         "x-ms-date": "Wed, 17 Feb 2021 22:45:28 GMT",
         "x-ms-lease-action": "break",
         "x-ms-return-client-request-id": "true",
-<<<<<<< HEAD
-        "x-ms-version": "2020-12-06"
-=======
         "x-ms-version": "2021-02-12"
->>>>>>> 7e782c87
       },
       "RequestBody": null,
       "StatusCode": 404,
@@ -76,11 +64,7 @@
         "x-ms-client-request-id": "82d089ab-732d-f780-a448-bac9470bbd39",
         "x-ms-error-code": "BlobNotFound",
         "x-ms-request-id": "aec2ac5c-a01e-003c-3e7e-055698000000",
-<<<<<<< HEAD
-        "x-ms-version": "2020-12-06"
-=======
         "x-ms-version": "2021-02-12"
->>>>>>> 7e782c87
       },
       "ResponseBody": [
         "﻿<?xml version=\"1.0\" encoding=\"utf-8\"?><Error><Code>BlobNotFound</Code><Message>The specified blob does not exist.\n",
@@ -102,11 +86,7 @@
         "x-ms-client-request-id": "418c4c83-80ea-79ed-b261-e53b50944ea4",
         "x-ms-date": "Wed, 17 Feb 2021 22:45:28 GMT",
         "x-ms-return-client-request-id": "true",
-<<<<<<< HEAD
-        "x-ms-version": "2020-12-06"
-=======
         "x-ms-version": "2021-02-12"
->>>>>>> 7e782c87
       },
       "RequestBody": null,
       "StatusCode": 202,
@@ -119,11 +99,7 @@
         ],
         "x-ms-client-request-id": "418c4c83-80ea-79ed-b261-e53b50944ea4",
         "x-ms-request-id": "aec2aca6-a01e-003c-057e-055698000000",
-<<<<<<< HEAD
-        "x-ms-version": "2020-12-06"
-=======
         "x-ms-version": "2021-02-12"
->>>>>>> 7e782c87
       },
       "ResponseBody": []
     }
