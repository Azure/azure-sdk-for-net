{
  "Entries": [
    {
      "RequestUri": "http://seannsecanary.blob.core.windows.net/test-filesystem-ec97cc8b-0ca3-0a15-6ea6-8dcb00bd1af2?restype=container",
      "RequestMethod": "PUT",
      "RequestHeaders": {
        "Authorization": "Sanitized",
        "traceparent": "00-d5e98fef9d825445861a60d9d3688e11-ff8e1b47235d024c-00",
        "User-Agent": [
          "azsdk-net-Storage.Files.DataLake/12.1.0-dev.20200403.1",
          "(.NET Core 4.6.28325.01; Microsoft Windows 10.0.18362 )"
        ],
        "x-ms-blob-public-access": "container",
        "x-ms-client-request-id": "0f397671-b494-8943-f41d-45fb865ec0b7",
        "x-ms-date": "Fri, 03 Apr 2020 20:56:20 GMT",
        "x-ms-return-client-request-id": "true",
<<<<<<< HEAD
        "x-ms-version": "2019-12-12"
=======
        "x-ms-version": "2020-02-10"
>>>>>>> 60f4876e
      },
      "RequestBody": null,
      "StatusCode": 201,
      "ResponseHeaders": {
        "Content-Length": "0",
        "Date": "Fri, 03 Apr 2020 20:56:19 GMT",
        "ETag": "\u00220x8D7D8117589ABB9\u0022",
        "Last-Modified": "Fri, 03 Apr 2020 20:56:19 GMT",
        "Server": [
          "Windows-Azure-Blob/1.0",
          "Microsoft-HTTPAPI/2.0"
        ],
        "x-ms-client-request-id": "0f397671-b494-8943-f41d-45fb865ec0b7",
        "x-ms-request-id": "9621aed1-f01e-0012-73fa-093670000000",
<<<<<<< HEAD
        "x-ms-version": "2019-12-12"
=======
        "x-ms-version": "2020-02-10"
>>>>>>> 60f4876e
      },
      "ResponseBody": []
    },
    {
      "RequestUri": "http://seannsecanary.blob.core.windows.net/test-filesystem-ec97cc8b-0ca3-0a15-6ea6-8dcb00bd1af2/test-directory-4425858a-7ada-f0d2-55ca-6d38cbba021b?comp=lease",
      "RequestMethod": "PUT",
      "RequestHeaders": {
        "Authorization": "Sanitized",
        "traceparent": "00-8864dfd0036ba249a2a2b8cf2f84ee56-06b46bffb1a15c4b-00",
        "User-Agent": [
          "azsdk-net-Storage.Files.DataLake/12.1.0-dev.20200403.1",
          "(.NET Core 4.6.28325.01; Microsoft Windows 10.0.18362 )"
        ],
        "x-ms-client-request-id": "82d089ab-732d-f780-a448-bac9470bbd39",
        "x-ms-date": "Fri, 03 Apr 2020 20:56:20 GMT",
        "x-ms-lease-action": "break",
        "x-ms-return-client-request-id": "true",
<<<<<<< HEAD
        "x-ms-version": "2019-12-12"
=======
        "x-ms-version": "2020-02-10"
>>>>>>> 60f4876e
      },
      "RequestBody": null,
      "StatusCode": 404,
      "ResponseHeaders": {
        "Content-Length": "215",
        "Content-Type": "application/xml",
        "Date": "Fri, 03 Apr 2020 20:56:19 GMT",
        "Server": [
          "Windows-Azure-Blob/1.0",
          "Microsoft-HTTPAPI/2.0"
        ],
        "x-ms-client-request-id": "82d089ab-732d-f780-a448-bac9470bbd39",
        "x-ms-error-code": "BlobNotFound",
        "x-ms-request-id": "9621aedd-f01e-0012-7cfa-093670000000",
<<<<<<< HEAD
        "x-ms-version": "2019-12-12"
=======
        "x-ms-version": "2020-02-10"
>>>>>>> 60f4876e
      },
      "ResponseBody": [
        "\uFEFF\u003C?xml version=\u00221.0\u0022 encoding=\u0022utf-8\u0022?\u003E\u003CError\u003E\u003CCode\u003EBlobNotFound\u003C/Code\u003E\u003CMessage\u003EThe specified blob does not exist.\n",
        "RequestId:9621aedd-f01e-0012-7cfa-093670000000\n",
        "Time:2020-04-03T20:56:19.5165520Z\u003C/Message\u003E\u003C/Error\u003E"
      ]
    },
    {
      "RequestUri": "http://seannsecanary.blob.core.windows.net/test-filesystem-ec97cc8b-0ca3-0a15-6ea6-8dcb00bd1af2?restype=container",
      "RequestMethod": "DELETE",
      "RequestHeaders": {
        "Authorization": "Sanitized",
        "traceparent": "00-01c183a8a01da44da0b070a20f3524e4-761887044d915942-00",
        "User-Agent": [
          "azsdk-net-Storage.Files.DataLake/12.1.0-dev.20200403.1",
          "(.NET Core 4.6.28325.01; Microsoft Windows 10.0.18362 )"
        ],
        "x-ms-client-request-id": "418c4c83-80ea-79ed-b261-e53b50944ea4",
        "x-ms-date": "Fri, 03 Apr 2020 20:56:21 GMT",
        "x-ms-return-client-request-id": "true",
<<<<<<< HEAD
        "x-ms-version": "2019-12-12"
=======
        "x-ms-version": "2020-02-10"
>>>>>>> 60f4876e
      },
      "RequestBody": null,
      "StatusCode": 202,
      "ResponseHeaders": {
        "Content-Length": "0",
        "Date": "Fri, 03 Apr 2020 20:56:19 GMT",
        "Server": [
          "Windows-Azure-Blob/1.0",
          "Microsoft-HTTPAPI/2.0"
        ],
        "x-ms-client-request-id": "418c4c83-80ea-79ed-b261-e53b50944ea4",
        "x-ms-request-id": "9621aef1-f01e-0012-0bfa-093670000000",
<<<<<<< HEAD
        "x-ms-version": "2019-12-12"
=======
        "x-ms-version": "2020-02-10"
>>>>>>> 60f4876e
      },
      "ResponseBody": []
    }
  ],
  "Variables": {
    "RandomSeed": "1859963708",
    "Storage_TestConfigHierarchicalNamespace": "NamespaceTenant\nseannsecanary\nU2FuaXRpemVk\nhttp://seannsecanary.blob.core.windows.net\nhttp://seannsecanary.file.core.windows.net\nhttp://seannsecanary.queue.core.windows.net\nhttp://seannsecanary.table.core.windows.net\n\n\n\n\nhttp://seannsecanary-secondary.blob.core.windows.net\nhttp://seannsecanary-secondary.file.core.windows.net\nhttp://seannsecanary-secondary.queue.core.windows.net\nhttp://seannsecanary-secondary.table.core.windows.net\n68390a19-a643-458b-b726-408abf67b4fc\nSanitized\n72f988bf-86f1-41af-91ab-2d7cd011db47\nhttps://login.microsoftonline.com/\nCloud\nBlobEndpoint=http://seannsecanary.blob.core.windows.net/;QueueEndpoint=http://seannsecanary.queue.core.windows.net/;FileEndpoint=http://seannsecanary.file.core.windows.net/;BlobSecondaryEndpoint=http://seannsecanary-secondary.blob.core.windows.net/;QueueSecondaryEndpoint=http://seannsecanary-secondary.queue.core.windows.net/;FileSecondaryEndpoint=http://seannsecanary-secondary.file.core.windows.net/;AccountName=seannsecanary;AccountKey=Sanitized\n"
  }
}<|MERGE_RESOLUTION|>--- conflicted
+++ resolved
@@ -14,11 +14,7 @@
         "x-ms-client-request-id": "0f397671-b494-8943-f41d-45fb865ec0b7",
         "x-ms-date": "Fri, 03 Apr 2020 20:56:20 GMT",
         "x-ms-return-client-request-id": "true",
-<<<<<<< HEAD
-        "x-ms-version": "2019-12-12"
-=======
         "x-ms-version": "2020-02-10"
->>>>>>> 60f4876e
       },
       "RequestBody": null,
       "StatusCode": 201,
@@ -33,11 +29,7 @@
         ],
         "x-ms-client-request-id": "0f397671-b494-8943-f41d-45fb865ec0b7",
         "x-ms-request-id": "9621aed1-f01e-0012-73fa-093670000000",
-<<<<<<< HEAD
-        "x-ms-version": "2019-12-12"
-=======
         "x-ms-version": "2020-02-10"
->>>>>>> 60f4876e
       },
       "ResponseBody": []
     },
@@ -55,11 +47,7 @@
         "x-ms-date": "Fri, 03 Apr 2020 20:56:20 GMT",
         "x-ms-lease-action": "break",
         "x-ms-return-client-request-id": "true",
-<<<<<<< HEAD
-        "x-ms-version": "2019-12-12"
-=======
         "x-ms-version": "2020-02-10"
->>>>>>> 60f4876e
       },
       "RequestBody": null,
       "StatusCode": 404,
@@ -74,11 +62,7 @@
         "x-ms-client-request-id": "82d089ab-732d-f780-a448-bac9470bbd39",
         "x-ms-error-code": "BlobNotFound",
         "x-ms-request-id": "9621aedd-f01e-0012-7cfa-093670000000",
-<<<<<<< HEAD
-        "x-ms-version": "2019-12-12"
-=======
         "x-ms-version": "2020-02-10"
->>>>>>> 60f4876e
       },
       "ResponseBody": [
         "\uFEFF\u003C?xml version=\u00221.0\u0022 encoding=\u0022utf-8\u0022?\u003E\u003CError\u003E\u003CCode\u003EBlobNotFound\u003C/Code\u003E\u003CMessage\u003EThe specified blob does not exist.\n",
@@ -99,11 +83,7 @@
         "x-ms-client-request-id": "418c4c83-80ea-79ed-b261-e53b50944ea4",
         "x-ms-date": "Fri, 03 Apr 2020 20:56:21 GMT",
         "x-ms-return-client-request-id": "true",
-<<<<<<< HEAD
-        "x-ms-version": "2019-12-12"
-=======
         "x-ms-version": "2020-02-10"
->>>>>>> 60f4876e
       },
       "RequestBody": null,
       "StatusCode": 202,
@@ -116,11 +96,7 @@
         ],
         "x-ms-client-request-id": "418c4c83-80ea-79ed-b261-e53b50944ea4",
         "x-ms-request-id": "9621aef1-f01e-0012-0bfa-093670000000",
-<<<<<<< HEAD
-        "x-ms-version": "2019-12-12"
-=======
         "x-ms-version": "2020-02-10"
->>>>>>> 60f4876e
       },
       "ResponseBody": []
     }
