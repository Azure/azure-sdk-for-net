{
  "Entries": [
    {
      "RequestUri": "https://seannse.blob.core.windows.net/test-filesystem-af74a508-1fa9-2eeb-94f6-95de34125686?restype=container",
      "RequestMethod": "PUT",
      "RequestHeaders": {
        "Accept": "application/xml",
        "Authorization": "Sanitized",
<<<<<<< HEAD
        "traceparent": "00-b8947e66ed59e1499547522e681f86a4-f78814f566fd5949-00",
        "User-Agent": [
          "azsdk-net-Storage.Files.DataLake/12.7.0-alpha.20210202.1",
          "(.NET 5.0.2; Microsoft Windows 10.0.19042)"
        ],
        "x-ms-blob-public-access": "container",
        "x-ms-client-request-id": "866ef2c1-e553-e944-f520-dc5d3bd22927",
        "x-ms-date": "Tue, 02 Feb 2021 21:47:35 GMT",
=======
        "traceparent": "00-0c1d497193f07c478625ea4b4ece1919-274d5ac70129a144-00",
        "User-Agent": [
          "azsdk-net-Storage.Files.DataLake/12.7.0-alpha.20210217.1",
          "(.NET 5.0.3; Microsoft Windows 10.0.19042)"
        ],
        "x-ms-blob-public-access": "container",
        "x-ms-client-request-id": "866ef2c1-e553-e944-f520-dc5d3bd22927",
        "x-ms-date": "Wed, 17 Feb 2021 22:50:43 GMT",
>>>>>>> 1814567d
        "x-ms-return-client-request-id": "true",
        "x-ms-version": "2020-06-12"
      },
      "RequestBody": null,
      "StatusCode": 201,
      "ResponseHeaders": {
        "Content-Length": "0",
<<<<<<< HEAD
        "Date": "Tue, 02 Feb 2021 21:47:36 GMT",
        "ETag": "\u00220x8D8C7C427CA8D37\u0022",
        "Last-Modified": "Tue, 02 Feb 2021 21:47:36 GMT",
=======
        "Date": "Wed, 17 Feb 2021 22:50:42 GMT",
        "ETag": "\u00220x8D8D39674F7AD6E\u0022",
        "Last-Modified": "Wed, 17 Feb 2021 22:50:43 GMT",
>>>>>>> 1814567d
        "Server": [
          "Windows-Azure-Blob/1.0",
          "Microsoft-HTTPAPI/2.0"
        ],
        "x-ms-client-request-id": "866ef2c1-e553-e944-f520-dc5d3bd22927",
<<<<<<< HEAD
        "x-ms-request-id": "17d74a4d-301e-005c-67ad-f92a07000000",
=======
        "x-ms-request-id": "45315bd3-801e-00ad-0f7f-05332a000000",
>>>>>>> 1814567d
        "x-ms-version": "2020-06-12"
      },
      "ResponseBody": []
    },
    {
      "RequestUri": "https://seannse.dfs.core.windows.net/test-filesystem-af74a508-1fa9-2eeb-94f6-95de34125686/test-directory-0f966322-de6d-cb2b-e175-0148725fe36b?resource=directory",
      "RequestMethod": "PUT",
      "RequestHeaders": {
        "Accept": "application/json",
        "Authorization": "Sanitized",
<<<<<<< HEAD
        "traceparent": "00-d2230f0677ae4b4a9bee66dd139575fa-96f37b8aa0bc784a-00",
        "User-Agent": [
          "azsdk-net-Storage.Files.DataLake/12.7.0-alpha.20210202.1",
          "(.NET 5.0.2; Microsoft Windows 10.0.19042)"
        ],
        "x-ms-client-request-id": "e7698537-4392-e2a6-c7a3-a5dee4fc7795",
        "x-ms-date": "Tue, 02 Feb 2021 21:47:36 GMT",
=======
        "traceparent": "00-b6d56be5e0627841959dc5d8dfdd5073-c4620e687555624b-00",
        "User-Agent": [
          "azsdk-net-Storage.Files.DataLake/12.7.0-alpha.20210217.1",
          "(.NET 5.0.3; Microsoft Windows 10.0.19042)"
        ],
        "x-ms-client-request-id": "e7698537-4392-e2a6-c7a3-a5dee4fc7795",
        "x-ms-date": "Wed, 17 Feb 2021 22:50:43 GMT",
>>>>>>> 1814567d
        "x-ms-return-client-request-id": "true",
        "x-ms-version": "2020-06-12"
      },
      "RequestBody": null,
      "StatusCode": 201,
      "ResponseHeaders": {
        "Content-Length": "0",
<<<<<<< HEAD
        "Date": "Tue, 02 Feb 2021 21:47:36 GMT",
        "ETag": "\u00220x8D8C7C428061F7C\u0022",
        "Last-Modified": "Tue, 02 Feb 2021 21:47:37 GMT",
=======
        "Date": "Wed, 17 Feb 2021 22:50:43 GMT",
        "ETag": "\u00220x8D8D396753BB6F2\u0022",
        "Last-Modified": "Wed, 17 Feb 2021 22:50:43 GMT",
>>>>>>> 1814567d
        "Server": [
          "Windows-Azure-HDFS/1.0",
          "Microsoft-HTTPAPI/2.0"
        ],
        "x-ms-client-request-id": "e7698537-4392-e2a6-c7a3-a5dee4fc7795",
<<<<<<< HEAD
        "x-ms-request-id": "bfec5b4f-801f-0076-4dad-f9f517000000",
=======
        "x-ms-request-id": "5499863c-e01f-005f-707f-05cb63000000",
>>>>>>> 1814567d
        "x-ms-version": "2020-06-12"
      },
      "ResponseBody": []
    },
    {
      "RequestUri": "https://seannse.blob.core.windows.net/test-filesystem-af74a508-1fa9-2eeb-94f6-95de34125686/test-directory-0f966322-de6d-cb2b-e175-0148725fe36b?comp=metadata",
      "RequestMethod": "PUT",
      "RequestHeaders": {
        "Accept": "application/xml",
        "Authorization": "Sanitized",
        "User-Agent": [
<<<<<<< HEAD
          "azsdk-net-Storage.Files.DataLake/12.7.0-alpha.20210202.1",
          "(.NET 5.0.2; Microsoft Windows 10.0.19042)"
        ],
        "x-ms-client-request-id": "ec1025b3-fbf6-60d8-dc3a-7a012a548933",
        "x-ms-date": "Tue, 02 Feb 2021 21:47:36 GMT",
=======
          "azsdk-net-Storage.Files.DataLake/12.7.0-alpha.20210217.1",
          "(.NET 5.0.3; Microsoft Windows 10.0.19042)"
        ],
        "x-ms-client-request-id": "ec1025b3-fbf6-60d8-dc3a-7a012a548933",
        "x-ms-date": "Wed, 17 Feb 2021 22:50:44 GMT",
>>>>>>> 1814567d
        "x-ms-meta-Capital": "letter",
        "x-ms-meta-foo": "bar",
        "x-ms-meta-meta": "data",
        "x-ms-meta-UPPER": "case",
        "x-ms-return-client-request-id": "true",
        "x-ms-version": "2020-06-12"
      },
      "RequestBody": null,
      "StatusCode": 200,
      "ResponseHeaders": {
        "Content-Length": "0",
<<<<<<< HEAD
        "Date": "Tue, 02 Feb 2021 21:47:36 GMT",
        "ETag": "\u00220x8D8C7C428168BE6\u0022",
        "Last-Modified": "Tue, 02 Feb 2021 21:47:37 GMT",
=======
        "Date": "Wed, 17 Feb 2021 22:50:43 GMT",
        "ETag": "\u00220x8D8D3967549498D\u0022",
        "Last-Modified": "Wed, 17 Feb 2021 22:50:43 GMT",
>>>>>>> 1814567d
        "Server": [
          "Windows-Azure-Blob/1.0",
          "Microsoft-HTTPAPI/2.0"
        ],
        "x-ms-client-request-id": "ec1025b3-fbf6-60d8-dc3a-7a012a548933",
<<<<<<< HEAD
        "x-ms-request-id": "17d74b30-301e-005c-1dad-f92a07000000",
=======
        "x-ms-request-id": "45316156-801e-00ad-417f-05332a000000",
>>>>>>> 1814567d
        "x-ms-request-server-encrypted": "true",
        "x-ms-version": "2020-06-12"
      },
      "ResponseBody": []
    },
    {
      "RequestUri": "https://seannse.blob.core.windows.net/test-filesystem-af74a508-1fa9-2eeb-94f6-95de34125686/test-directory-0f966322-de6d-cb2b-e175-0148725fe36b",
      "RequestMethod": "HEAD",
      "RequestHeaders": {
        "Accept": "application/xml",
        "Authorization": "Sanitized",
        "User-Agent": [
<<<<<<< HEAD
          "azsdk-net-Storage.Files.DataLake/12.7.0-alpha.20210202.1",
          "(.NET 5.0.2; Microsoft Windows 10.0.19042)"
        ],
        "x-ms-client-request-id": "bf2b2a39-8aec-419f-985a-dc7a6c8228dc",
        "x-ms-date": "Tue, 02 Feb 2021 21:47:36 GMT",
=======
          "azsdk-net-Storage.Files.DataLake/12.7.0-alpha.20210217.1",
          "(.NET 5.0.3; Microsoft Windows 10.0.19042)"
        ],
        "x-ms-client-request-id": "bf2b2a39-8aec-419f-985a-dc7a6c8228dc",
        "x-ms-date": "Wed, 17 Feb 2021 22:50:44 GMT",
>>>>>>> 1814567d
        "x-ms-return-client-request-id": "true",
        "x-ms-version": "2020-06-12"
      },
      "RequestBody": null,
      "StatusCode": 200,
      "ResponseHeaders": {
        "Accept-Ranges": "bytes",
        "Content-Length": "0",
        "Content-Type": "application/octet-stream",
<<<<<<< HEAD
        "Date": "Tue, 02 Feb 2021 21:47:36 GMT",
        "ETag": "\u00220x8D8C7C428168BE6\u0022",
        "Last-Modified": "Tue, 02 Feb 2021 21:47:37 GMT",
=======
        "Date": "Wed, 17 Feb 2021 22:50:43 GMT",
        "ETag": "\u00220x8D8D3967549498D\u0022",
        "Last-Modified": "Wed, 17 Feb 2021 22:50:43 GMT",
>>>>>>> 1814567d
        "Server": [
          "Windows-Azure-Blob/1.0",
          "Microsoft-HTTPAPI/2.0"
        ],
        "x-ms-access-tier": "Hot",
        "x-ms-access-tier-inferred": "true",
        "x-ms-blob-type": "BlockBlob",
        "x-ms-client-request-id": "bf2b2a39-8aec-419f-985a-dc7a6c8228dc",
<<<<<<< HEAD
        "x-ms-creation-time": "Tue, 02 Feb 2021 21:47:37 GMT",
=======
        "x-ms-creation-time": "Wed, 17 Feb 2021 22:50:43 GMT",
>>>>>>> 1814567d
        "x-ms-group": "$superuser",
        "x-ms-lease-state": "available",
        "x-ms-lease-status": "unlocked",
        "x-ms-meta-Capital": "letter",
        "x-ms-meta-foo": "bar",
        "x-ms-meta-hdi_isfolder": "true",
        "x-ms-meta-meta": "data",
        "x-ms-meta-UPPER": "case",
        "x-ms-owner": "$superuser",
        "x-ms-permissions": "rwxr-x---",
<<<<<<< HEAD
        "x-ms-request-id": "17d74b4e-301e-005c-37ad-f92a07000000",
=======
        "x-ms-request-id": "45316261-801e-00ad-387f-05332a000000",
>>>>>>> 1814567d
        "x-ms-server-encrypted": "true",
        "x-ms-version": "2020-06-12"
      },
      "ResponseBody": []
    },
    {
      "RequestUri": "https://seannse.blob.core.windows.net/test-filesystem-af74a508-1fa9-2eeb-94f6-95de34125686?restype=container",
      "RequestMethod": "DELETE",
      "RequestHeaders": {
        "Accept": "application/xml",
        "Authorization": "Sanitized",
<<<<<<< HEAD
        "traceparent": "00-c2c8a8f5b865b649a497ff418a974753-c2cabf835548324b-00",
        "User-Agent": [
          "azsdk-net-Storage.Files.DataLake/12.7.0-alpha.20210202.1",
          "(.NET 5.0.2; Microsoft Windows 10.0.19042)"
        ],
        "x-ms-client-request-id": "ffc750ca-c929-d847-370e-58512cace380",
        "x-ms-date": "Tue, 02 Feb 2021 21:47:36 GMT",
=======
        "traceparent": "00-9989fe6a8fe43b438e672ac6fc500952-516d64afd53e3941-00",
        "User-Agent": [
          "azsdk-net-Storage.Files.DataLake/12.7.0-alpha.20210217.1",
          "(.NET 5.0.3; Microsoft Windows 10.0.19042)"
        ],
        "x-ms-client-request-id": "ffc750ca-c929-d847-370e-58512cace380",
        "x-ms-date": "Wed, 17 Feb 2021 22:50:44 GMT",
>>>>>>> 1814567d
        "x-ms-return-client-request-id": "true",
        "x-ms-version": "2020-06-12"
      },
      "RequestBody": null,
      "StatusCode": 202,
      "ResponseHeaders": {
        "Content-Length": "0",
<<<<<<< HEAD
        "Date": "Tue, 02 Feb 2021 21:47:36 GMT",
=======
        "Date": "Wed, 17 Feb 2021 22:50:43 GMT",
>>>>>>> 1814567d
        "Server": [
          "Windows-Azure-Blob/1.0",
          "Microsoft-HTTPAPI/2.0"
        ],
        "x-ms-client-request-id": "ffc750ca-c929-d847-370e-58512cace380",
<<<<<<< HEAD
        "x-ms-request-id": "17d74b75-301e-005c-56ad-f92a07000000",
=======
        "x-ms-request-id": "4531636c-801e-00ad-357f-05332a000000",
>>>>>>> 1814567d
        "x-ms-version": "2020-06-12"
      },
      "ResponseBody": []
    }
  ],
  "Variables": {
    "RandomSeed": "961873625",
    "Storage_TestConfigHierarchicalNamespace": "NamespaceTenant\nseannse\nU2FuaXRpemVk\nhttps://seannse.blob.core.windows.net\nhttps://seannse.file.core.windows.net\nhttps://seannse.queue.core.windows.net\nhttps://seannse.table.core.windows.net\n\n\n\n\nhttps://seannse-secondary.blob.core.windows.net\nhttps://seannse-secondary.file.core.windows.net\nhttps://seannse-secondary.queue.core.windows.net\nhttps://seannse-secondary.table.core.windows.net\n68390a19-a643-458b-b726-408abf67b4fc\nSanitized\n72f988bf-86f1-41af-91ab-2d7cd011db47\nhttps://login.microsoftonline.com/\nCloud\nBlobEndpoint=https://seannse.blob.core.windows.net/;QueueEndpoint=https://seannse.queue.core.windows.net/;FileEndpoint=https://seannse.file.core.windows.net/;BlobSecondaryEndpoint=https://seannse-secondary.blob.core.windows.net/;QueueSecondaryEndpoint=https://seannse-secondary.queue.core.windows.net/;FileSecondaryEndpoint=https://seannse-secondary.file.core.windows.net/;AccountName=seannse;AccountKey=Sanitized\n"
  }
}<|MERGE_RESOLUTION|>--- conflicted
+++ resolved
@@ -1,30 +1,19 @@
 {
   "Entries": [
     {
-      "RequestUri": "https://seannse.blob.core.windows.net/test-filesystem-af74a508-1fa9-2eeb-94f6-95de34125686?restype=container",
+      "RequestUri": "https://seannse.blob.core.windows.net/test-filesystem-9202402b-26ca-70bb-3e5e-1bd8654d6ca4?restype=container",
       "RequestMethod": "PUT",
       "RequestHeaders": {
         "Accept": "application/xml",
         "Authorization": "Sanitized",
-<<<<<<< HEAD
-        "traceparent": "00-b8947e66ed59e1499547522e681f86a4-f78814f566fd5949-00",
+        "traceparent": "00-4c6eee3283b8cc40bfc87b8f6f09e317-4d198fe93d503a4d-00",
         "User-Agent": [
-          "azsdk-net-Storage.Files.DataLake/12.7.0-alpha.20210202.1",
-          "(.NET 5.0.2; Microsoft Windows 10.0.19042)"
+          "azsdk-net-Storage.Files.DataLake/12.7.0-alpha.20210219.1",
+          "(.NET 5.0.3; Microsoft Windows 10.0.19041)"
         ],
         "x-ms-blob-public-access": "container",
-        "x-ms-client-request-id": "866ef2c1-e553-e944-f520-dc5d3bd22927",
-        "x-ms-date": "Tue, 02 Feb 2021 21:47:35 GMT",
-=======
-        "traceparent": "00-0c1d497193f07c478625ea4b4ece1919-274d5ac70129a144-00",
-        "User-Agent": [
-          "azsdk-net-Storage.Files.DataLake/12.7.0-alpha.20210217.1",
-          "(.NET 5.0.3; Microsoft Windows 10.0.19042)"
-        ],
-        "x-ms-blob-public-access": "container",
-        "x-ms-client-request-id": "866ef2c1-e553-e944-f520-dc5d3bd22927",
-        "x-ms-date": "Wed, 17 Feb 2021 22:50:43 GMT",
->>>>>>> 1814567d
+        "x-ms-client-request-id": "57cc0f27-f74c-ca99-7735-f48916e1f742",
+        "x-ms-date": "Fri, 19 Feb 2021 19:07:07 GMT",
         "x-ms-return-client-request-id": "true",
         "x-ms-version": "2020-06-12"
       },
@@ -32,52 +21,32 @@
       "StatusCode": 201,
       "ResponseHeaders": {
         "Content-Length": "0",
-<<<<<<< HEAD
-        "Date": "Tue, 02 Feb 2021 21:47:36 GMT",
-        "ETag": "\u00220x8D8C7C427CA8D37\u0022",
-        "Last-Modified": "Tue, 02 Feb 2021 21:47:36 GMT",
-=======
-        "Date": "Wed, 17 Feb 2021 22:50:42 GMT",
-        "ETag": "\u00220x8D8D39674F7AD6E\u0022",
-        "Last-Modified": "Wed, 17 Feb 2021 22:50:43 GMT",
->>>>>>> 1814567d
+        "Date": "Fri, 19 Feb 2021 19:07:06 GMT",
+        "ETag": "\u00220x8D8D5098D129011\u0022",
+        "Last-Modified": "Fri, 19 Feb 2021 19:07:07 GMT",
         "Server": [
           "Windows-Azure-Blob/1.0",
           "Microsoft-HTTPAPI/2.0"
         ],
-        "x-ms-client-request-id": "866ef2c1-e553-e944-f520-dc5d3bd22927",
-<<<<<<< HEAD
-        "x-ms-request-id": "17d74a4d-301e-005c-67ad-f92a07000000",
-=======
-        "x-ms-request-id": "45315bd3-801e-00ad-0f7f-05332a000000",
->>>>>>> 1814567d
+        "x-ms-client-request-id": "57cc0f27-f74c-ca99-7735-f48916e1f742",
+        "x-ms-request-id": "cb13c515-b01e-006d-6ff2-06cb14000000",
         "x-ms-version": "2020-06-12"
       },
       "ResponseBody": []
     },
     {
-      "RequestUri": "https://seannse.dfs.core.windows.net/test-filesystem-af74a508-1fa9-2eeb-94f6-95de34125686/test-directory-0f966322-de6d-cb2b-e175-0148725fe36b?resource=directory",
+      "RequestUri": "https://seannse.dfs.core.windows.net/test-filesystem-9202402b-26ca-70bb-3e5e-1bd8654d6ca4/test-directory-0707bf7e-d770-cb01-901e-1494c87bc68b?resource=directory",
       "RequestMethod": "PUT",
       "RequestHeaders": {
         "Accept": "application/json",
         "Authorization": "Sanitized",
-<<<<<<< HEAD
-        "traceparent": "00-d2230f0677ae4b4a9bee66dd139575fa-96f37b8aa0bc784a-00",
+        "traceparent": "00-30d14365dbc92c41bf6e6518b47c90bc-d6fbea831d57d44e-00",
         "User-Agent": [
-          "azsdk-net-Storage.Files.DataLake/12.7.0-alpha.20210202.1",
-          "(.NET 5.0.2; Microsoft Windows 10.0.19042)"
+          "azsdk-net-Storage.Files.DataLake/12.7.0-alpha.20210219.1",
+          "(.NET 5.0.3; Microsoft Windows 10.0.19041)"
         ],
-        "x-ms-client-request-id": "e7698537-4392-e2a6-c7a3-a5dee4fc7795",
-        "x-ms-date": "Tue, 02 Feb 2021 21:47:36 GMT",
-=======
-        "traceparent": "00-b6d56be5e0627841959dc5d8dfdd5073-c4620e687555624b-00",
-        "User-Agent": [
-          "azsdk-net-Storage.Files.DataLake/12.7.0-alpha.20210217.1",
-          "(.NET 5.0.3; Microsoft Windows 10.0.19042)"
-        ],
-        "x-ms-client-request-id": "e7698537-4392-e2a6-c7a3-a5dee4fc7795",
-        "x-ms-date": "Wed, 17 Feb 2021 22:50:43 GMT",
->>>>>>> 1814567d
+        "x-ms-client-request-id": "ebc01b3e-47ab-4fb4-0d00-c62ee20401fb",
+        "x-ms-date": "Fri, 19 Feb 2021 19:07:07 GMT",
         "x-ms-return-client-request-id": "true",
         "x-ms-version": "2020-06-12"
       },
@@ -85,49 +54,31 @@
       "StatusCode": 201,
       "ResponseHeaders": {
         "Content-Length": "0",
-<<<<<<< HEAD
-        "Date": "Tue, 02 Feb 2021 21:47:36 GMT",
-        "ETag": "\u00220x8D8C7C428061F7C\u0022",
-        "Last-Modified": "Tue, 02 Feb 2021 21:47:37 GMT",
-=======
-        "Date": "Wed, 17 Feb 2021 22:50:43 GMT",
-        "ETag": "\u00220x8D8D396753BB6F2\u0022",
-        "Last-Modified": "Wed, 17 Feb 2021 22:50:43 GMT",
->>>>>>> 1814567d
+        "Date": "Fri, 19 Feb 2021 19:07:06 GMT",
+        "ETag": "\u00220x8D8D5098D21FAA6\u0022",
+        "Last-Modified": "Fri, 19 Feb 2021 19:07:07 GMT",
         "Server": [
           "Windows-Azure-HDFS/1.0",
           "Microsoft-HTTPAPI/2.0"
         ],
-        "x-ms-client-request-id": "e7698537-4392-e2a6-c7a3-a5dee4fc7795",
-<<<<<<< HEAD
-        "x-ms-request-id": "bfec5b4f-801f-0076-4dad-f9f517000000",
-=======
-        "x-ms-request-id": "5499863c-e01f-005f-707f-05cb63000000",
->>>>>>> 1814567d
+        "x-ms-client-request-id": "ebc01b3e-47ab-4fb4-0d00-c62ee20401fb",
+        "x-ms-request-id": "5dd09305-401f-0046-20f2-064bd8000000",
         "x-ms-version": "2020-06-12"
       },
       "ResponseBody": []
     },
     {
-      "RequestUri": "https://seannse.blob.core.windows.net/test-filesystem-af74a508-1fa9-2eeb-94f6-95de34125686/test-directory-0f966322-de6d-cb2b-e175-0148725fe36b?comp=metadata",
+      "RequestUri": "https://seannse.blob.core.windows.net/test-filesystem-9202402b-26ca-70bb-3e5e-1bd8654d6ca4/test-directory-0707bf7e-d770-cb01-901e-1494c87bc68b?comp=metadata",
       "RequestMethod": "PUT",
       "RequestHeaders": {
         "Accept": "application/xml",
         "Authorization": "Sanitized",
         "User-Agent": [
-<<<<<<< HEAD
-          "azsdk-net-Storage.Files.DataLake/12.7.0-alpha.20210202.1",
-          "(.NET 5.0.2; Microsoft Windows 10.0.19042)"
+          "azsdk-net-Storage.Files.DataLake/12.7.0-alpha.20210219.1",
+          "(.NET 5.0.3; Microsoft Windows 10.0.19041)"
         ],
-        "x-ms-client-request-id": "ec1025b3-fbf6-60d8-dc3a-7a012a548933",
-        "x-ms-date": "Tue, 02 Feb 2021 21:47:36 GMT",
-=======
-          "azsdk-net-Storage.Files.DataLake/12.7.0-alpha.20210217.1",
-          "(.NET 5.0.3; Microsoft Windows 10.0.19042)"
-        ],
-        "x-ms-client-request-id": "ec1025b3-fbf6-60d8-dc3a-7a012a548933",
-        "x-ms-date": "Wed, 17 Feb 2021 22:50:44 GMT",
->>>>>>> 1814567d
+        "x-ms-client-request-id": "ad567850-dbba-c9df-4161-48804e29c4a9",
+        "x-ms-date": "Fri, 19 Feb 2021 19:07:07 GMT",
         "x-ms-meta-Capital": "letter",
         "x-ms-meta-foo": "bar",
         "x-ms-meta-meta": "data",
@@ -139,50 +90,32 @@
       "StatusCode": 200,
       "ResponseHeaders": {
         "Content-Length": "0",
-<<<<<<< HEAD
-        "Date": "Tue, 02 Feb 2021 21:47:36 GMT",
-        "ETag": "\u00220x8D8C7C428168BE6\u0022",
-        "Last-Modified": "Tue, 02 Feb 2021 21:47:37 GMT",
-=======
-        "Date": "Wed, 17 Feb 2021 22:50:43 GMT",
-        "ETag": "\u00220x8D8D3967549498D\u0022",
-        "Last-Modified": "Wed, 17 Feb 2021 22:50:43 GMT",
->>>>>>> 1814567d
+        "Date": "Fri, 19 Feb 2021 19:07:06 GMT",
+        "ETag": "\u00220x8D8D5098D2F39EA\u0022",
+        "Last-Modified": "Fri, 19 Feb 2021 19:07:07 GMT",
         "Server": [
           "Windows-Azure-Blob/1.0",
           "Microsoft-HTTPAPI/2.0"
         ],
-        "x-ms-client-request-id": "ec1025b3-fbf6-60d8-dc3a-7a012a548933",
-<<<<<<< HEAD
-        "x-ms-request-id": "17d74b30-301e-005c-1dad-f92a07000000",
-=======
-        "x-ms-request-id": "45316156-801e-00ad-417f-05332a000000",
->>>>>>> 1814567d
+        "x-ms-client-request-id": "ad567850-dbba-c9df-4161-48804e29c4a9",
+        "x-ms-request-id": "cb13c556-b01e-006d-2bf2-06cb14000000",
         "x-ms-request-server-encrypted": "true",
         "x-ms-version": "2020-06-12"
       },
       "ResponseBody": []
     },
     {
-      "RequestUri": "https://seannse.blob.core.windows.net/test-filesystem-af74a508-1fa9-2eeb-94f6-95de34125686/test-directory-0f966322-de6d-cb2b-e175-0148725fe36b",
+      "RequestUri": "https://seannse.blob.core.windows.net/test-filesystem-9202402b-26ca-70bb-3e5e-1bd8654d6ca4/test-directory-0707bf7e-d770-cb01-901e-1494c87bc68b",
       "RequestMethod": "HEAD",
       "RequestHeaders": {
         "Accept": "application/xml",
         "Authorization": "Sanitized",
         "User-Agent": [
-<<<<<<< HEAD
-          "azsdk-net-Storage.Files.DataLake/12.7.0-alpha.20210202.1",
-          "(.NET 5.0.2; Microsoft Windows 10.0.19042)"
+          "azsdk-net-Storage.Files.DataLake/12.7.0-alpha.20210219.1",
+          "(.NET 5.0.3; Microsoft Windows 10.0.19041)"
         ],
-        "x-ms-client-request-id": "bf2b2a39-8aec-419f-985a-dc7a6c8228dc",
-        "x-ms-date": "Tue, 02 Feb 2021 21:47:36 GMT",
-=======
-          "azsdk-net-Storage.Files.DataLake/12.7.0-alpha.20210217.1",
-          "(.NET 5.0.3; Microsoft Windows 10.0.19042)"
-        ],
-        "x-ms-client-request-id": "bf2b2a39-8aec-419f-985a-dc7a6c8228dc",
-        "x-ms-date": "Wed, 17 Feb 2021 22:50:44 GMT",
->>>>>>> 1814567d
+        "x-ms-client-request-id": "69dd5ca0-54ad-9441-89b0-decf59411b3d",
+        "x-ms-date": "Fri, 19 Feb 2021 19:07:08 GMT",
         "x-ms-return-client-request-id": "true",
         "x-ms-version": "2020-06-12"
       },
@@ -192,15 +125,9 @@
         "Accept-Ranges": "bytes",
         "Content-Length": "0",
         "Content-Type": "application/octet-stream",
-<<<<<<< HEAD
-        "Date": "Tue, 02 Feb 2021 21:47:36 GMT",
-        "ETag": "\u00220x8D8C7C428168BE6\u0022",
-        "Last-Modified": "Tue, 02 Feb 2021 21:47:37 GMT",
-=======
-        "Date": "Wed, 17 Feb 2021 22:50:43 GMT",
-        "ETag": "\u00220x8D8D3967549498D\u0022",
-        "Last-Modified": "Wed, 17 Feb 2021 22:50:43 GMT",
->>>>>>> 1814567d
+        "Date": "Fri, 19 Feb 2021 19:07:06 GMT",
+        "ETag": "\u00220x8D8D5098D2F39EA\u0022",
+        "Last-Modified": "Fri, 19 Feb 2021 19:07:07 GMT",
         "Server": [
           "Windows-Azure-Blob/1.0",
           "Microsoft-HTTPAPI/2.0"
@@ -208,12 +135,8 @@
         "x-ms-access-tier": "Hot",
         "x-ms-access-tier-inferred": "true",
         "x-ms-blob-type": "BlockBlob",
-        "x-ms-client-request-id": "bf2b2a39-8aec-419f-985a-dc7a6c8228dc",
-<<<<<<< HEAD
-        "x-ms-creation-time": "Tue, 02 Feb 2021 21:47:37 GMT",
-=======
-        "x-ms-creation-time": "Wed, 17 Feb 2021 22:50:43 GMT",
->>>>>>> 1814567d
+        "x-ms-client-request-id": "69dd5ca0-54ad-9441-89b0-decf59411b3d",
+        "x-ms-creation-time": "Fri, 19 Feb 2021 19:07:07 GMT",
         "x-ms-group": "$superuser",
         "x-ms-lease-state": "available",
         "x-ms-lease-status": "unlocked",
@@ -224,39 +147,25 @@
         "x-ms-meta-UPPER": "case",
         "x-ms-owner": "$superuser",
         "x-ms-permissions": "rwxr-x---",
-<<<<<<< HEAD
-        "x-ms-request-id": "17d74b4e-301e-005c-37ad-f92a07000000",
-=======
-        "x-ms-request-id": "45316261-801e-00ad-387f-05332a000000",
->>>>>>> 1814567d
+        "x-ms-request-id": "cb13c586-b01e-006d-57f2-06cb14000000",
         "x-ms-server-encrypted": "true",
         "x-ms-version": "2020-06-12"
       },
       "ResponseBody": []
     },
     {
-      "RequestUri": "https://seannse.blob.core.windows.net/test-filesystem-af74a508-1fa9-2eeb-94f6-95de34125686?restype=container",
+      "RequestUri": "https://seannse.blob.core.windows.net/test-filesystem-9202402b-26ca-70bb-3e5e-1bd8654d6ca4?restype=container",
       "RequestMethod": "DELETE",
       "RequestHeaders": {
         "Accept": "application/xml",
         "Authorization": "Sanitized",
-<<<<<<< HEAD
-        "traceparent": "00-c2c8a8f5b865b649a497ff418a974753-c2cabf835548324b-00",
+        "traceparent": "00-2abeba60b80ce94481a8f8054d466d45-aacb711660059448-00",
         "User-Agent": [
-          "azsdk-net-Storage.Files.DataLake/12.7.0-alpha.20210202.1",
-          "(.NET 5.0.2; Microsoft Windows 10.0.19042)"
+          "azsdk-net-Storage.Files.DataLake/12.7.0-alpha.20210219.1",
+          "(.NET 5.0.3; Microsoft Windows 10.0.19041)"
         ],
-        "x-ms-client-request-id": "ffc750ca-c929-d847-370e-58512cace380",
-        "x-ms-date": "Tue, 02 Feb 2021 21:47:36 GMT",
-=======
-        "traceparent": "00-9989fe6a8fe43b438e672ac6fc500952-516d64afd53e3941-00",
-        "User-Agent": [
-          "azsdk-net-Storage.Files.DataLake/12.7.0-alpha.20210217.1",
-          "(.NET 5.0.3; Microsoft Windows 10.0.19042)"
-        ],
-        "x-ms-client-request-id": "ffc750ca-c929-d847-370e-58512cace380",
-        "x-ms-date": "Wed, 17 Feb 2021 22:50:44 GMT",
->>>>>>> 1814567d
+        "x-ms-client-request-id": "f1df6008-5a4c-66fb-a3d8-79fbcf9b4318",
+        "x-ms-date": "Fri, 19 Feb 2021 19:07:08 GMT",
         "x-ms-return-client-request-id": "true",
         "x-ms-version": "2020-06-12"
       },
@@ -264,28 +173,20 @@
       "StatusCode": 202,
       "ResponseHeaders": {
         "Content-Length": "0",
-<<<<<<< HEAD
-        "Date": "Tue, 02 Feb 2021 21:47:36 GMT",
-=======
-        "Date": "Wed, 17 Feb 2021 22:50:43 GMT",
->>>>>>> 1814567d
+        "Date": "Fri, 19 Feb 2021 19:07:06 GMT",
         "Server": [
           "Windows-Azure-Blob/1.0",
           "Microsoft-HTTPAPI/2.0"
         ],
-        "x-ms-client-request-id": "ffc750ca-c929-d847-370e-58512cace380",
-<<<<<<< HEAD
-        "x-ms-request-id": "17d74b75-301e-005c-56ad-f92a07000000",
-=======
-        "x-ms-request-id": "4531636c-801e-00ad-357f-05332a000000",
->>>>>>> 1814567d
+        "x-ms-client-request-id": "f1df6008-5a4c-66fb-a3d8-79fbcf9b4318",
+        "x-ms-request-id": "cb13c5b6-b01e-006d-04f2-06cb14000000",
         "x-ms-version": "2020-06-12"
       },
       "ResponseBody": []
     }
   ],
   "Variables": {
-    "RandomSeed": "961873625",
+    "RandomSeed": "344942636",
     "Storage_TestConfigHierarchicalNamespace": "NamespaceTenant\nseannse\nU2FuaXRpemVk\nhttps://seannse.blob.core.windows.net\nhttps://seannse.file.core.windows.net\nhttps://seannse.queue.core.windows.net\nhttps://seannse.table.core.windows.net\n\n\n\n\nhttps://seannse-secondary.blob.core.windows.net\nhttps://seannse-secondary.file.core.windows.net\nhttps://seannse-secondary.queue.core.windows.net\nhttps://seannse-secondary.table.core.windows.net\n68390a19-a643-458b-b726-408abf67b4fc\nSanitized\n72f988bf-86f1-41af-91ab-2d7cd011db47\nhttps://login.microsoftonline.com/\nCloud\nBlobEndpoint=https://seannse.blob.core.windows.net/;QueueEndpoint=https://seannse.queue.core.windows.net/;FileEndpoint=https://seannse.file.core.windows.net/;BlobSecondaryEndpoint=https://seannse-secondary.blob.core.windows.net/;QueueSecondaryEndpoint=https://seannse-secondary.queue.core.windows.net/;FileSecondaryEndpoint=https://seannse-secondary.file.core.windows.net/;AccountName=seannse;AccountKey=Sanitized\n"
   }
 }