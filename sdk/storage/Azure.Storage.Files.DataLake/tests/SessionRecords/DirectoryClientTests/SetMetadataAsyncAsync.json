﻿{
  "Entries": [
    {
      "RequestUri": "https://seannse.blob.core.windows.net/test-filesystem-9202402b-26ca-70bb-3e5e-1bd8654d6ca4?restype=container",
      "RequestMethod": "PUT",
      "RequestHeaders": {
        "Accept": "application/xml",
        "Authorization": "Sanitized",
        "traceparent": "00-4c6eee3283b8cc40bfc87b8f6f09e317-4d198fe93d503a4d-00",
        "User-Agent": [
          "azsdk-net-Storage.Files.DataLake/12.7.0-alpha.20210219.1",
          "(.NET 5.0.3; Microsoft Windows 10.0.19041)"
        ],
        "x-ms-blob-public-access": "container",
        "x-ms-client-request-id": "57cc0f27-f74c-ca99-7735-f48916e1f742",
        "x-ms-date": "Fri, 19 Feb 2021 19:07:07 GMT",
        "x-ms-return-client-request-id": "true",
<<<<<<< HEAD
        "x-ms-version": "2020-12-06"
=======
        "x-ms-version": "2021-02-12"
>>>>>>> 7e782c87
      },
      "RequestBody": null,
      "StatusCode": 201,
      "ResponseHeaders": {
        "Content-Length": "0",
        "Date": "Fri, 19 Feb 2021 19:07:06 GMT",
        "ETag": "\"0x8D8D5098D129011\"",
        "Last-Modified": "Fri, 19 Feb 2021 19:07:07 GMT",
        "Server": [
          "Windows-Azure-Blob/1.0",
          "Microsoft-HTTPAPI/2.0"
        ],
        "x-ms-client-request-id": "57cc0f27-f74c-ca99-7735-f48916e1f742",
        "x-ms-request-id": "cb13c515-b01e-006d-6ff2-06cb14000000",
<<<<<<< HEAD
        "x-ms-version": "2020-12-06"
=======
        "x-ms-version": "2021-02-12"
>>>>>>> 7e782c87
      },
      "ResponseBody": []
    },
    {
      "RequestUri": "https://seannse.dfs.core.windows.net/test-filesystem-9202402b-26ca-70bb-3e5e-1bd8654d6ca4/test-directory-0707bf7e-d770-cb01-901e-1494c87bc68b?resource=directory",
      "RequestMethod": "PUT",
      "RequestHeaders": {
        "Accept": "application/json",
        "Authorization": "Sanitized",
        "traceparent": "00-30d14365dbc92c41bf6e6518b47c90bc-d6fbea831d57d44e-00",
        "User-Agent": [
          "azsdk-net-Storage.Files.DataLake/12.7.0-alpha.20210219.1",
          "(.NET 5.0.3; Microsoft Windows 10.0.19041)"
        ],
        "x-ms-client-request-id": "ebc01b3e-47ab-4fb4-0d00-c62ee20401fb",
        "x-ms-date": "Fri, 19 Feb 2021 19:07:07 GMT",
        "x-ms-return-client-request-id": "true",
<<<<<<< HEAD
        "x-ms-version": "2020-12-06"
=======
        "x-ms-version": "2021-02-12"
>>>>>>> 7e782c87
      },
      "RequestBody": null,
      "StatusCode": 201,
      "ResponseHeaders": {
        "Content-Length": "0",
        "Date": "Fri, 19 Feb 2021 19:07:06 GMT",
        "ETag": "\"0x8D8D5098D21FAA6\"",
        "Last-Modified": "Fri, 19 Feb 2021 19:07:07 GMT",
        "Server": [
          "Windows-Azure-HDFS/1.0",
          "Microsoft-HTTPAPI/2.0"
        ],
        "x-ms-client-request-id": "ebc01b3e-47ab-4fb4-0d00-c62ee20401fb",
        "x-ms-request-id": "5dd09305-401f-0046-20f2-064bd8000000",
<<<<<<< HEAD
        "x-ms-version": "2020-12-06"
=======
        "x-ms-version": "2021-02-12"
>>>>>>> 7e782c87
      },
      "ResponseBody": []
    },
    {
      "RequestUri": "https://seannse.blob.core.windows.net/test-filesystem-9202402b-26ca-70bb-3e5e-1bd8654d6ca4/test-directory-0707bf7e-d770-cb01-901e-1494c87bc68b?comp=metadata",
      "RequestMethod": "PUT",
      "RequestHeaders": {
        "Accept": "application/xml",
        "Authorization": "Sanitized",
        "User-Agent": [
          "azsdk-net-Storage.Files.DataLake/12.7.0-alpha.20210219.1",
          "(.NET 5.0.3; Microsoft Windows 10.0.19041)"
        ],
        "x-ms-client-request-id": "ad567850-dbba-c9df-4161-48804e29c4a9",
        "x-ms-date": "Fri, 19 Feb 2021 19:07:07 GMT",
        "x-ms-meta-Capital": "letter",
        "x-ms-meta-foo": "bar",
        "x-ms-meta-meta": "data",
        "x-ms-meta-UPPER": "case",
        "x-ms-return-client-request-id": "true",
<<<<<<< HEAD
        "x-ms-version": "2020-12-06"
=======
        "x-ms-version": "2021-02-12"
>>>>>>> 7e782c87
      },
      "RequestBody": null,
      "StatusCode": 200,
      "ResponseHeaders": {
        "Content-Length": "0",
        "Date": "Fri, 19 Feb 2021 19:07:06 GMT",
        "ETag": "\"0x8D8D5098D2F39EA\"",
        "Last-Modified": "Fri, 19 Feb 2021 19:07:07 GMT",
        "Server": [
          "Windows-Azure-Blob/1.0",
          "Microsoft-HTTPAPI/2.0"
        ],
        "x-ms-client-request-id": "ad567850-dbba-c9df-4161-48804e29c4a9",
        "x-ms-request-id": "cb13c556-b01e-006d-2bf2-06cb14000000",
        "x-ms-request-server-encrypted": "true",
<<<<<<< HEAD
        "x-ms-version": "2020-12-06"
=======
        "x-ms-version": "2021-02-12"
>>>>>>> 7e782c87
      },
      "ResponseBody": []
    },
    {
      "RequestUri": "https://seannse.blob.core.windows.net/test-filesystem-9202402b-26ca-70bb-3e5e-1bd8654d6ca4/test-directory-0707bf7e-d770-cb01-901e-1494c87bc68b",
      "RequestMethod": "HEAD",
      "RequestHeaders": {
        "Accept": "application/xml",
        "Authorization": "Sanitized",
        "User-Agent": [
          "azsdk-net-Storage.Files.DataLake/12.7.0-alpha.20210219.1",
          "(.NET 5.0.3; Microsoft Windows 10.0.19041)"
        ],
        "x-ms-client-request-id": "69dd5ca0-54ad-9441-89b0-decf59411b3d",
        "x-ms-date": "Fri, 19 Feb 2021 19:07:08 GMT",
        "x-ms-return-client-request-id": "true",
<<<<<<< HEAD
        "x-ms-version": "2020-12-06"
=======
        "x-ms-version": "2021-02-12"
>>>>>>> 7e782c87
      },
      "RequestBody": null,
      "StatusCode": 200,
      "ResponseHeaders": {
        "Accept-Ranges": "bytes",
        "Content-Length": "0",
        "Content-Type": "application/octet-stream",
        "Date": "Fri, 19 Feb 2021 19:07:06 GMT",
        "ETag": "\"0x8D8D5098D2F39EA\"",
        "Last-Modified": "Fri, 19 Feb 2021 19:07:07 GMT",
        "Server": [
          "Windows-Azure-Blob/1.0",
          "Microsoft-HTTPAPI/2.0"
        ],
        "x-ms-access-tier": "Hot",
        "x-ms-access-tier-inferred": "true",
        "x-ms-blob-type": "BlockBlob",
        "x-ms-client-request-id": "69dd5ca0-54ad-9441-89b0-decf59411b3d",
        "x-ms-creation-time": "Fri, 19 Feb 2021 19:07:07 GMT",
        "x-ms-group": "$superuser",
        "x-ms-lease-state": "available",
        "x-ms-lease-status": "unlocked",
        "x-ms-meta-Capital": "letter",
        "x-ms-meta-foo": "bar",
        "x-ms-meta-hdi_isfolder": "true",
        "x-ms-meta-meta": "data",
        "x-ms-meta-UPPER": "case",
        "x-ms-owner": "$superuser",
        "x-ms-permissions": "rwxr-x---",
        "x-ms-request-id": "cb13c586-b01e-006d-57f2-06cb14000000",
        "x-ms-server-encrypted": "true",
<<<<<<< HEAD
        "x-ms-version": "2020-12-06"
=======
        "x-ms-version": "2021-02-12"
>>>>>>> 7e782c87
      },
      "ResponseBody": []
    },
    {
      "RequestUri": "https://seannse.blob.core.windows.net/test-filesystem-9202402b-26ca-70bb-3e5e-1bd8654d6ca4?restype=container",
      "RequestMethod": "DELETE",
      "RequestHeaders": {
        "Accept": "application/xml",
        "Authorization": "Sanitized",
        "traceparent": "00-2abeba60b80ce94481a8f8054d466d45-aacb711660059448-00",
        "User-Agent": [
          "azsdk-net-Storage.Files.DataLake/12.7.0-alpha.20210219.1",
          "(.NET 5.0.3; Microsoft Windows 10.0.19041)"
        ],
        "x-ms-client-request-id": "f1df6008-5a4c-66fb-a3d8-79fbcf9b4318",
        "x-ms-date": "Fri, 19 Feb 2021 19:07:08 GMT",
        "x-ms-return-client-request-id": "true",
<<<<<<< HEAD
        "x-ms-version": "2020-12-06"
=======
        "x-ms-version": "2021-02-12"
>>>>>>> 7e782c87
      },
      "RequestBody": null,
      "StatusCode": 202,
      "ResponseHeaders": {
        "Content-Length": "0",
        "Date": "Fri, 19 Feb 2021 19:07:06 GMT",
        "Server": [
          "Windows-Azure-Blob/1.0",
          "Microsoft-HTTPAPI/2.0"
        ],
        "x-ms-client-request-id": "f1df6008-5a4c-66fb-a3d8-79fbcf9b4318",
        "x-ms-request-id": "cb13c5b6-b01e-006d-04f2-06cb14000000",
<<<<<<< HEAD
        "x-ms-version": "2020-12-06"
=======
        "x-ms-version": "2021-02-12"
>>>>>>> 7e782c87
      },
      "ResponseBody": []
    }
  ],
  "Variables": {
    "RandomSeed": "344942636",
    "Storage_TestConfigHierarchicalNamespace": "NamespaceTenant\nseannse\nU2FuaXRpemVk\nhttps://seannse.blob.core.windows.net\nhttps://seannse.file.core.windows.net\nhttps://seannse.queue.core.windows.net\nhttps://seannse.table.core.windows.net\n\n\n\n\nhttps://seannse-secondary.blob.core.windows.net\nhttps://seannse-secondary.file.core.windows.net\nhttps://seannse-secondary.queue.core.windows.net\nhttps://seannse-secondary.table.core.windows.net\n68390a19-a643-458b-b726-408abf67b4fc\nSanitized\n72f988bf-86f1-41af-91ab-2d7cd011db47\nhttps://login.microsoftonline.com/\nCloud\nBlobEndpoint=https://seannse.blob.core.windows.net/;QueueEndpoint=https://seannse.queue.core.windows.net/;FileEndpoint=https://seannse.file.core.windows.net/;BlobSecondaryEndpoint=https://seannse-secondary.blob.core.windows.net/;QueueSecondaryEndpoint=https://seannse-secondary.queue.core.windows.net/;FileSecondaryEndpoint=https://seannse-secondary.file.core.windows.net/;AccountName=seannse;AccountKey=Sanitized\n\n\n"
  }
}<|MERGE_RESOLUTION|>--- conflicted
+++ resolved
@@ -15,11 +15,7 @@
         "x-ms-client-request-id": "57cc0f27-f74c-ca99-7735-f48916e1f742",
         "x-ms-date": "Fri, 19 Feb 2021 19:07:07 GMT",
         "x-ms-return-client-request-id": "true",
-<<<<<<< HEAD
-        "x-ms-version": "2020-12-06"
-=======
         "x-ms-version": "2021-02-12"
->>>>>>> 7e782c87
       },
       "RequestBody": null,
       "StatusCode": 201,
@@ -34,11 +30,7 @@
         ],
         "x-ms-client-request-id": "57cc0f27-f74c-ca99-7735-f48916e1f742",
         "x-ms-request-id": "cb13c515-b01e-006d-6ff2-06cb14000000",
-<<<<<<< HEAD
-        "x-ms-version": "2020-12-06"
-=======
         "x-ms-version": "2021-02-12"
->>>>>>> 7e782c87
       },
       "ResponseBody": []
     },
@@ -56,11 +48,7 @@
         "x-ms-client-request-id": "ebc01b3e-47ab-4fb4-0d00-c62ee20401fb",
         "x-ms-date": "Fri, 19 Feb 2021 19:07:07 GMT",
         "x-ms-return-client-request-id": "true",
-<<<<<<< HEAD
-        "x-ms-version": "2020-12-06"
-=======
         "x-ms-version": "2021-02-12"
->>>>>>> 7e782c87
       },
       "RequestBody": null,
       "StatusCode": 201,
@@ -75,11 +63,7 @@
         ],
         "x-ms-client-request-id": "ebc01b3e-47ab-4fb4-0d00-c62ee20401fb",
         "x-ms-request-id": "5dd09305-401f-0046-20f2-064bd8000000",
-<<<<<<< HEAD
-        "x-ms-version": "2020-12-06"
-=======
         "x-ms-version": "2021-02-12"
->>>>>>> 7e782c87
       },
       "ResponseBody": []
     },
@@ -100,11 +84,7 @@
         "x-ms-meta-meta": "data",
         "x-ms-meta-UPPER": "case",
         "x-ms-return-client-request-id": "true",
-<<<<<<< HEAD
-        "x-ms-version": "2020-12-06"
-=======
         "x-ms-version": "2021-02-12"
->>>>>>> 7e782c87
       },
       "RequestBody": null,
       "StatusCode": 200,
@@ -120,11 +100,7 @@
         "x-ms-client-request-id": "ad567850-dbba-c9df-4161-48804e29c4a9",
         "x-ms-request-id": "cb13c556-b01e-006d-2bf2-06cb14000000",
         "x-ms-request-server-encrypted": "true",
-<<<<<<< HEAD
-        "x-ms-version": "2020-12-06"
-=======
         "x-ms-version": "2021-02-12"
->>>>>>> 7e782c87
       },
       "ResponseBody": []
     },
@@ -141,11 +117,7 @@
         "x-ms-client-request-id": "69dd5ca0-54ad-9441-89b0-decf59411b3d",
         "x-ms-date": "Fri, 19 Feb 2021 19:07:08 GMT",
         "x-ms-return-client-request-id": "true",
-<<<<<<< HEAD
-        "x-ms-version": "2020-12-06"
-=======
         "x-ms-version": "2021-02-12"
->>>>>>> 7e782c87
       },
       "RequestBody": null,
       "StatusCode": 200,
@@ -177,11 +149,7 @@
         "x-ms-permissions": "rwxr-x---",
         "x-ms-request-id": "cb13c586-b01e-006d-57f2-06cb14000000",
         "x-ms-server-encrypted": "true",
-<<<<<<< HEAD
-        "x-ms-version": "2020-12-06"
-=======
         "x-ms-version": "2021-02-12"
->>>>>>> 7e782c87
       },
       "ResponseBody": []
     },
@@ -199,11 +167,7 @@
         "x-ms-client-request-id": "f1df6008-5a4c-66fb-a3d8-79fbcf9b4318",
         "x-ms-date": "Fri, 19 Feb 2021 19:07:08 GMT",
         "x-ms-return-client-request-id": "true",
-<<<<<<< HEAD
-        "x-ms-version": "2020-12-06"
-=======
         "x-ms-version": "2021-02-12"
->>>>>>> 7e782c87
       },
       "RequestBody": null,
       "StatusCode": 202,
@@ -216,11 +180,7 @@
         ],
         "x-ms-client-request-id": "f1df6008-5a4c-66fb-a3d8-79fbcf9b4318",
         "x-ms-request-id": "cb13c5b6-b01e-006d-04f2-06cb14000000",
-<<<<<<< HEAD
-        "x-ms-version": "2020-12-06"
-=======
         "x-ms-version": "2021-02-12"
->>>>>>> 7e782c87
       },
       "ResponseBody": []
     }
