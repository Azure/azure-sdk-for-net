--- conflicted
+++ resolved
@@ -14,11 +14,7 @@
         "x-ms-client-request-id": "866ef2c1-e553-e944-f520-dc5d3bd22927",
         "x-ms-date": "Fri, 03 Apr 2020 20:58:07 GMT",
         "x-ms-return-client-request-id": "true",
-<<<<<<< HEAD
-        "x-ms-version": "2019-12-12"
-=======
         "x-ms-version": "2020-02-10"
->>>>>>> 60f4876e
       },
       "RequestBody": null,
       "StatusCode": 201,
@@ -33,11 +29,7 @@
         ],
         "x-ms-client-request-id": "866ef2c1-e553-e944-f520-dc5d3bd22927",
         "x-ms-request-id": "9621e266-f01e-0012-72fa-093670000000",
-<<<<<<< HEAD
-        "x-ms-version": "2019-12-12"
-=======
         "x-ms-version": "2020-02-10"
->>>>>>> 60f4876e
       },
       "ResponseBody": []
     },
@@ -54,11 +46,7 @@
         "x-ms-client-request-id": "e7698537-4392-e2a6-c7a3-a5dee4fc7795",
         "x-ms-date": "Fri, 03 Apr 2020 20:58:07 GMT",
         "x-ms-return-client-request-id": "true",
-<<<<<<< HEAD
-        "x-ms-version": "2019-12-12"
-=======
         "x-ms-version": "2020-02-10"
->>>>>>> 60f4876e
       },
       "RequestBody": null,
       "StatusCode": 201,
@@ -73,11 +61,7 @@
         ],
         "x-ms-client-request-id": "e7698537-4392-e2a6-c7a3-a5dee4fc7795",
         "x-ms-request-id": "fa43fe5c-201f-0097-59fa-091bad000000",
-<<<<<<< HEAD
-        "x-ms-version": "2019-12-12"
-=======
         "x-ms-version": "2020-02-10"
->>>>>>> 60f4876e
       },
       "ResponseBody": []
     },
@@ -97,11 +81,7 @@
         "x-ms-meta-meta": "data",
         "x-ms-meta-UPPER": "case",
         "x-ms-return-client-request-id": "true",
-<<<<<<< HEAD
-        "x-ms-version": "2019-12-12"
-=======
         "x-ms-version": "2020-02-10"
->>>>>>> 60f4876e
       },
       "RequestBody": null,
       "StatusCode": 200,
@@ -117,11 +97,7 @@
         "x-ms-client-request-id": "ec1025b3-fbf6-60d8-dc3a-7a012a548933",
         "x-ms-request-id": "9621e27a-f01e-0012-7ffa-093670000000",
         "x-ms-request-server-encrypted": "true",
-<<<<<<< HEAD
-        "x-ms-version": "2019-12-12"
-=======
         "x-ms-version": "2020-02-10"
->>>>>>> 60f4876e
       },
       "ResponseBody": []
     },
@@ -137,11 +113,7 @@
         "x-ms-client-request-id": "bf2b2a39-8aec-419f-985a-dc7a6c8228dc",
         "x-ms-date": "Fri, 03 Apr 2020 20:58:07 GMT",
         "x-ms-return-client-request-id": "true",
-<<<<<<< HEAD
-        "x-ms-version": "2019-12-12"
-=======
         "x-ms-version": "2020-02-10"
->>>>>>> 60f4876e
       },
       "RequestBody": null,
       "StatusCode": 200,
@@ -170,11 +142,7 @@
         "x-ms-meta-UPPER": "case",
         "x-ms-request-id": "9621e287-f01e-0012-09fa-093670000000",
         "x-ms-server-encrypted": "true",
-<<<<<<< HEAD
-        "x-ms-version": "2019-12-12"
-=======
         "x-ms-version": "2020-02-10"
->>>>>>> 60f4876e
       },
       "ResponseBody": []
     },
@@ -191,11 +159,7 @@
         "x-ms-client-request-id": "ffc750ca-c929-d847-370e-58512cace380",
         "x-ms-date": "Fri, 03 Apr 2020 20:58:07 GMT",
         "x-ms-return-client-request-id": "true",
-<<<<<<< HEAD
-        "x-ms-version": "2019-12-12"
-=======
         "x-ms-version": "2020-02-10"
->>>>>>> 60f4876e
       },
       "RequestBody": null,
       "StatusCode": 202,
@@ -208,11 +172,7 @@
         ],
         "x-ms-client-request-id": "ffc750ca-c929-d847-370e-58512cace380",
         "x-ms-request-id": "9621e298-f01e-0012-15fa-093670000000",
-<<<<<<< HEAD
-        "x-ms-version": "2019-12-12"
-=======
         "x-ms-version": "2020-02-10"
->>>>>>> 60f4876e
       },
       "ResponseBody": []
     }
