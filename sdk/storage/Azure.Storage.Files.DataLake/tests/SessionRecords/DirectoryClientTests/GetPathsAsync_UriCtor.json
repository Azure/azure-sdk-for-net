--- conflicted
+++ resolved
@@ -15,11 +15,7 @@
         "x-ms-client-request-id": "55ce5f10-4340-1280-67bb-a8add3047bed",
         "x-ms-date": "Fri, 19 Feb 2021 19:00:21 GMT",
         "x-ms-return-client-request-id": "true",
-<<<<<<< HEAD
-        "x-ms-version": "2020-12-06"
-=======
-        "x-ms-version": "2021-02-12"
->>>>>>> 7e782c87
+        "x-ms-version": "2021-02-12"
       },
       "RequestBody": null,
       "StatusCode": 201,
@@ -34,11 +30,7 @@
         ],
         "x-ms-client-request-id": "55ce5f10-4340-1280-67bb-a8add3047bed",
         "x-ms-request-id": "cb118c89-b01e-006d-56f1-06cb14000000",
-<<<<<<< HEAD
-        "x-ms-version": "2020-12-06"
-=======
-        "x-ms-version": "2021-02-12"
->>>>>>> 7e782c87
+        "x-ms-version": "2021-02-12"
       },
       "ResponseBody": []
     },
@@ -57,11 +49,7 @@
         "x-ms-client-request-id": "15af04e0-1f8f-c589-0b90-27ef89a59550",
         "x-ms-date": "Fri, 19 Feb 2021 19:00:21 GMT",
         "x-ms-return-client-request-id": "true",
-<<<<<<< HEAD
-        "x-ms-version": "2020-12-06"
-=======
-        "x-ms-version": "2021-02-12"
->>>>>>> 7e782c87
+        "x-ms-version": "2021-02-12"
       },
       "RequestBody": null,
       "StatusCode": 201,
@@ -76,11 +64,7 @@
         ],
         "x-ms-client-request-id": "15af04e0-1f8f-c589-0b90-27ef89a59550",
         "x-ms-request-id": "da838ee1-a01f-0061-7af1-065c1c000000",
-<<<<<<< HEAD
-        "x-ms-version": "2020-12-06"
-=======
-        "x-ms-version": "2021-02-12"
->>>>>>> 7e782c87
+        "x-ms-version": "2021-02-12"
       },
       "ResponseBody": []
     },
@@ -99,11 +83,7 @@
         "x-ms-client-request-id": "78faa6c4-dd66-3d77-2474-1ff034afa845",
         "x-ms-date": "Fri, 19 Feb 2021 19:00:21 GMT",
         "x-ms-return-client-request-id": "true",
-<<<<<<< HEAD
-        "x-ms-version": "2020-12-06"
-=======
-        "x-ms-version": "2021-02-12"
->>>>>>> 7e782c87
+        "x-ms-version": "2021-02-12"
       },
       "RequestBody": null,
       "StatusCode": 201,
@@ -118,11 +98,7 @@
         ],
         "x-ms-client-request-id": "78faa6c4-dd66-3d77-2474-1ff034afa845",
         "x-ms-request-id": "da838ef7-a01f-0061-10f1-065c1c000000",
-<<<<<<< HEAD
-        "x-ms-version": "2020-12-06"
-=======
-        "x-ms-version": "2021-02-12"
->>>>>>> 7e782c87
+        "x-ms-version": "2021-02-12"
       },
       "ResponseBody": []
     },
@@ -141,11 +117,7 @@
         "x-ms-client-request-id": "e22a84ba-1daa-ebe9-2813-0156307cb004",
         "x-ms-date": "Fri, 19 Feb 2021 19:00:21 GMT",
         "x-ms-return-client-request-id": "true",
-<<<<<<< HEAD
-        "x-ms-version": "2020-12-06"
-=======
-        "x-ms-version": "2021-02-12"
->>>>>>> 7e782c87
+        "x-ms-version": "2021-02-12"
       },
       "RequestBody": null,
       "StatusCode": 201,
@@ -160,11 +132,7 @@
         ],
         "x-ms-client-request-id": "e22a84ba-1daa-ebe9-2813-0156307cb004",
         "x-ms-request-id": "da838f0c-a01f-0061-25f1-065c1c000000",
-<<<<<<< HEAD
-        "x-ms-version": "2020-12-06"
-=======
-        "x-ms-version": "2021-02-12"
->>>>>>> 7e782c87
+        "x-ms-version": "2021-02-12"
       },
       "ResponseBody": []
     },
@@ -183,11 +151,7 @@
         "x-ms-client-request-id": "af35a6ac-c585-e49a-130c-9e2765f2601b",
         "x-ms-date": "Fri, 19 Feb 2021 19:00:21 GMT",
         "x-ms-return-client-request-id": "true",
-<<<<<<< HEAD
-        "x-ms-version": "2020-12-06"
-=======
-        "x-ms-version": "2021-02-12"
->>>>>>> 7e782c87
+        "x-ms-version": "2021-02-12"
       },
       "RequestBody": null,
       "StatusCode": 201,
@@ -202,11 +166,7 @@
         ],
         "x-ms-client-request-id": "af35a6ac-c585-e49a-130c-9e2765f2601b",
         "x-ms-request-id": "da838f22-a01f-0061-3bf1-065c1c000000",
-<<<<<<< HEAD
-        "x-ms-version": "2020-12-06"
-=======
-        "x-ms-version": "2021-02-12"
->>>>>>> 7e782c87
+        "x-ms-version": "2021-02-12"
       },
       "ResponseBody": []
     },
@@ -225,11 +185,7 @@
         "x-ms-client-request-id": "8aa94406-0046-297f-0e3b-ed8d6f3ff96b",
         "x-ms-date": "Fri, 19 Feb 2021 19:00:21 GMT",
         "x-ms-return-client-request-id": "true",
-<<<<<<< HEAD
-        "x-ms-version": "2020-12-06"
-=======
-        "x-ms-version": "2021-02-12"
->>>>>>> 7e782c87
+        "x-ms-version": "2021-02-12"
       },
       "RequestBody": null,
       "StatusCode": 201,
@@ -244,11 +200,7 @@
         ],
         "x-ms-client-request-id": "8aa94406-0046-297f-0e3b-ed8d6f3ff96b",
         "x-ms-request-id": "da838f3f-a01f-0061-58f1-065c1c000000",
-<<<<<<< HEAD
-        "x-ms-version": "2020-12-06"
-=======
-        "x-ms-version": "2021-02-12"
->>>>>>> 7e782c87
+        "x-ms-version": "2021-02-12"
       },
       "ResponseBody": []
     },
@@ -267,11 +219,7 @@
         "x-ms-client-request-id": "2021f59d-d549-1ad4-dddf-770bda513cdd",
         "x-ms-date": "Fri, 19 Feb 2021 19:00:21 GMT",
         "x-ms-return-client-request-id": "true",
-<<<<<<< HEAD
-        "x-ms-version": "2020-12-06"
-=======
-        "x-ms-version": "2021-02-12"
->>>>>>> 7e782c87
+        "x-ms-version": "2021-02-12"
       },
       "RequestBody": null,
       "StatusCode": 201,
@@ -286,11 +234,7 @@
         ],
         "x-ms-client-request-id": "2021f59d-d549-1ad4-dddf-770bda513cdd",
         "x-ms-request-id": "da838f61-a01f-0061-7af1-065c1c000000",
-<<<<<<< HEAD
-        "x-ms-version": "2020-12-06"
-=======
-        "x-ms-version": "2021-02-12"
->>>>>>> 7e782c87
+        "x-ms-version": "2021-02-12"
       },
       "ResponseBody": []
     },
@@ -309,11 +253,7 @@
         "x-ms-client-request-id": "7af02793-d81e-3421-f065-41970f6a0b75",
         "x-ms-date": "Fri, 19 Feb 2021 19:00:21 GMT",
         "x-ms-return-client-request-id": "true",
-<<<<<<< HEAD
-        "x-ms-version": "2020-12-06"
-=======
-        "x-ms-version": "2021-02-12"
->>>>>>> 7e782c87
+        "x-ms-version": "2021-02-12"
       },
       "RequestBody": null,
       "StatusCode": 201,
@@ -328,11 +268,7 @@
         ],
         "x-ms-client-request-id": "7af02793-d81e-3421-f065-41970f6a0b75",
         "x-ms-request-id": "da838f7b-a01f-0061-14f1-065c1c000000",
-<<<<<<< HEAD
-        "x-ms-version": "2020-12-06"
-=======
-        "x-ms-version": "2021-02-12"
->>>>>>> 7e782c87
+        "x-ms-version": "2021-02-12"
       },
       "ResponseBody": []
     },
@@ -351,11 +287,7 @@
         "x-ms-client-request-id": "b277c2f7-c261-fabf-f802-87670e9a7064",
         "x-ms-date": "Fri, 19 Feb 2021 19:00:22 GMT",
         "x-ms-return-client-request-id": "true",
-<<<<<<< HEAD
-        "x-ms-version": "2020-12-06"
-=======
-        "x-ms-version": "2021-02-12"
->>>>>>> 7e782c87
+        "x-ms-version": "2021-02-12"
       },
       "RequestBody": null,
       "StatusCode": 201,
@@ -370,11 +302,7 @@
         ],
         "x-ms-client-request-id": "b277c2f7-c261-fabf-f802-87670e9a7064",
         "x-ms-request-id": "da838fa6-a01f-0061-3ef1-065c1c000000",
-<<<<<<< HEAD
-        "x-ms-version": "2020-12-06"
-=======
-        "x-ms-version": "2021-02-12"
->>>>>>> 7e782c87
+        "x-ms-version": "2021-02-12"
       },
       "ResponseBody": []
     },
@@ -393,11 +321,7 @@
         "x-ms-client-request-id": "4c9f2aba-58f2-8a14-f4ea-2e1fa88f3e29",
         "x-ms-date": "Fri, 19 Feb 2021 19:00:22 GMT",
         "x-ms-return-client-request-id": "true",
-<<<<<<< HEAD
-        "x-ms-version": "2020-12-06"
-=======
-        "x-ms-version": "2021-02-12"
->>>>>>> 7e782c87
+        "x-ms-version": "2021-02-12"
       },
       "RequestBody": null,
       "StatusCode": 201,
@@ -412,11 +336,7 @@
         ],
         "x-ms-client-request-id": "4c9f2aba-58f2-8a14-f4ea-2e1fa88f3e29",
         "x-ms-request-id": "da838fbd-a01f-0061-55f1-065c1c000000",
-<<<<<<< HEAD
-        "x-ms-version": "2020-12-06"
-=======
-        "x-ms-version": "2021-02-12"
->>>>>>> 7e782c87
+        "x-ms-version": "2021-02-12"
       },
       "ResponseBody": []
     },
@@ -434,11 +354,7 @@
         "x-ms-client-request-id": "e4adaee1-23fa-5f71-39e6-c6f69172bba0",
         "x-ms-date": "Fri, 19 Feb 2021 19:00:22 GMT",
         "x-ms-return-client-request-id": "true",
-<<<<<<< HEAD
-        "x-ms-version": "2020-12-06"
-=======
-        "x-ms-version": "2021-02-12"
->>>>>>> 7e782c87
+        "x-ms-version": "2021-02-12"
       },
       "RequestBody": null,
       "StatusCode": 200,
@@ -452,11 +368,7 @@
         "Transfer-Encoding": "chunked",
         "x-ms-client-request-id": "e4adaee1-23fa-5f71-39e6-c6f69172bba0",
         "x-ms-request-id": "da838fcf-a01f-0061-67f1-065c1c000000",
-<<<<<<< HEAD
-        "x-ms-version": "2020-12-06"
-=======
-        "x-ms-version": "2021-02-12"
->>>>>>> 7e782c87
+        "x-ms-version": "2021-02-12"
       },
       "ResponseBody": [
         "{\"paths\":[{\"contentLength\":\"0\",\"creationTime\":\"132582348208009874\",\"etag\":\"0x8D8D5089AE3F292\",\"group\":\"$superuser\",\"isDirectory\":\"true\",\"lastModified\":\"Fri, 19 Feb 2021 19:00:20 GMT\",\"name\":\"test-directory-daca533f-4bba-3e53-2e50-badb7c16f207/bar\",\"owner\":\"$superuser\",\"permissions\":\"rwxr-x---\"},{\"contentLength\":\"0\",\"creationTime\":\"132582348209006126\",\"etag\":\"0x8D8D5089AF3262E\",\"group\":\"$superuser\",\"isDirectory\":\"true\",\"lastModified\":\"Fri, 19 Feb 2021 19:00:20 GMT\",\"name\":\"test-directory-daca533f-4bba-3e53-2e50-badb7c16f207/baz\",\"owner\":\"$superuser\",\"permissions\":\"rwxr-x---\"},{\"contentLength\":\"0\",\"creationTime\":\"132582348207247720\",\"etag\":\"0x8D8D5089AD85168\",\"group\":\"$superuser\",\"isDirectory\":\"true\",\"lastModified\":\"Fri, 19 Feb 2021 19:00:20 GMT\",\"name\":\"test-directory-daca533f-4bba-3e53-2e50-badb7c16f207/foo\",\"owner\":\"$superuser\",\"permissions\":\"rwxr-x---\"}]}\n"
@@ -476,11 +388,7 @@
         "x-ms-client-request-id": "fa3ed275-5ae2-0d2e-7c6d-8bbf293fa5bd",
         "x-ms-date": "Fri, 19 Feb 2021 19:00:22 GMT",
         "x-ms-return-client-request-id": "true",
-<<<<<<< HEAD
-        "x-ms-version": "2020-12-06"
-=======
-        "x-ms-version": "2021-02-12"
->>>>>>> 7e782c87
+        "x-ms-version": "2021-02-12"
       },
       "RequestBody": null,
       "StatusCode": 202,
@@ -493,11 +401,7 @@
         ],
         "x-ms-client-request-id": "fa3ed275-5ae2-0d2e-7c6d-8bbf293fa5bd",
         "x-ms-request-id": "cb118d85-b01e-006d-3bf1-06cb14000000",
-<<<<<<< HEAD
-        "x-ms-version": "2020-12-06"
-=======
-        "x-ms-version": "2021-02-12"
->>>>>>> 7e782c87
+        "x-ms-version": "2021-02-12"
       },
       "ResponseBody": []
     }
