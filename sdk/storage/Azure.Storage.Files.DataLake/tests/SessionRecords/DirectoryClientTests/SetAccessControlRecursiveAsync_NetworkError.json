--- conflicted
+++ resolved
@@ -15,11 +15,7 @@
         "x-ms-client-request-id": "34be1ded-a61c-b324-b245-ea9ea139760b",
         "x-ms-date": "Fri, 19 Feb 2021 19:02:04 GMT",
         "x-ms-return-client-request-id": "true",
-<<<<<<< HEAD
-        "x-ms-version": "2020-12-06"
-=======
-        "x-ms-version": "2021-02-12"
->>>>>>> 7e782c87
+        "x-ms-version": "2021-02-12"
       },
       "RequestBody": null,
       "StatusCode": 201,
@@ -34,11 +30,7 @@
         ],
         "x-ms-client-request-id": "34be1ded-a61c-b324-b245-ea9ea139760b",
         "x-ms-request-id": "cb120c51-b01e-006d-6bf1-06cb14000000",
-<<<<<<< HEAD
-        "x-ms-version": "2020-12-06"
-=======
-        "x-ms-version": "2021-02-12"
->>>>>>> 7e782c87
+        "x-ms-version": "2021-02-12"
       },
       "ResponseBody": []
     },
@@ -57,11 +49,7 @@
         "x-ms-client-request-id": "b3a32b75-b25d-66f3-212d-823e667f38b8",
         "x-ms-date": "Fri, 19 Feb 2021 19:02:04 GMT",
         "x-ms-return-client-request-id": "true",
-<<<<<<< HEAD
-        "x-ms-version": "2020-12-06"
-=======
-        "x-ms-version": "2021-02-12"
->>>>>>> 7e782c87
+        "x-ms-version": "2021-02-12"
       },
       "RequestBody": null,
       "StatusCode": 200,
@@ -77,11 +65,7 @@
         "x-ms-client-request-id": "b3a32b75-b25d-66f3-212d-823e667f38b8",
         "x-ms-namespace-enabled": "true",
         "x-ms-request-id": "da83d47d-a01f-0061-42f1-065c1c000000",
-<<<<<<< HEAD
-        "x-ms-version": "2020-12-06"
-=======
-        "x-ms-version": "2021-02-12"
->>>>>>> 7e782c87
+        "x-ms-version": "2021-02-12"
       },
       "ResponseBody": []
     },
@@ -99,11 +83,7 @@
         "x-ms-acl": "user::rwx,group::r--,other::---,mask::rwx",
         "x-ms-client-request-id": "76289110-c396-4fad-5499-fc2f96c0b2bf",
         "x-ms-return-client-request-id": "true",
-<<<<<<< HEAD
-        "x-ms-version": "2020-12-06"
-=======
-        "x-ms-version": "2021-02-12"
->>>>>>> 7e782c87
+        "x-ms-version": "2021-02-12"
       },
       "RequestBody": null,
       "StatusCode": 500,
@@ -118,11 +98,7 @@
         "x-ms-client-request-id": "76289110-c396-4fad-5499-fc2f96c0b2bf",
         "x-ms-error-code": "InternalError",
         "x-ms-request-id": "da83d495-a01f-0061-5af1-065c1c000000",
-<<<<<<< HEAD
-        "x-ms-version": "2020-12-06"
-=======
-        "x-ms-version": "2021-02-12"
->>>>>>> 7e782c87
+        "x-ms-version": "2021-02-12"
       },
       "ResponseBody": {
         "error": {
@@ -145,11 +121,7 @@
         "x-ms-acl": "user::rwx,group::r--,other::---,mask::rwx",
         "x-ms-client-request-id": "76289110-c396-4fad-5499-fc2f96c0b2bf",
         "x-ms-return-client-request-id": "true",
-<<<<<<< HEAD
-        "x-ms-version": "2020-12-06"
-=======
-        "x-ms-version": "2021-02-12"
->>>>>>> 7e782c87
+        "x-ms-version": "2021-02-12"
       },
       "RequestBody": null,
       "StatusCode": 500,
@@ -164,11 +136,7 @@
         "x-ms-client-request-id": "76289110-c396-4fad-5499-fc2f96c0b2bf",
         "x-ms-error-code": "InternalError",
         "x-ms-request-id": "da83d543-a01f-0061-07f1-065c1c000000",
-<<<<<<< HEAD
-        "x-ms-version": "2020-12-06"
-=======
-        "x-ms-version": "2021-02-12"
->>>>>>> 7e782c87
+        "x-ms-version": "2021-02-12"
       },
       "ResponseBody": {
         "error": {
@@ -191,11 +159,7 @@
         "x-ms-acl": "user::rwx,group::r--,other::---,mask::rwx",
         "x-ms-client-request-id": "76289110-c396-4fad-5499-fc2f96c0b2bf",
         "x-ms-return-client-request-id": "true",
-<<<<<<< HEAD
-        "x-ms-version": "2020-12-06"
-=======
-        "x-ms-version": "2021-02-12"
->>>>>>> 7e782c87
+        "x-ms-version": "2021-02-12"
       },
       "RequestBody": null,
       "StatusCode": 500,
@@ -210,11 +174,7 @@
         "x-ms-client-request-id": "76289110-c396-4fad-5499-fc2f96c0b2bf",
         "x-ms-error-code": "InternalError",
         "x-ms-request-id": "da83d618-a01f-0061-5cf1-065c1c000000",
-<<<<<<< HEAD
-        "x-ms-version": "2020-12-06"
-=======
-        "x-ms-version": "2021-02-12"
->>>>>>> 7e782c87
+        "x-ms-version": "2021-02-12"
       },
       "ResponseBody": {
         "error": {
@@ -237,11 +197,7 @@
         "x-ms-acl": "user::rwx,group::r--,other::---,mask::rwx",
         "x-ms-client-request-id": "76289110-c396-4fad-5499-fc2f96c0b2bf",
         "x-ms-return-client-request-id": "true",
-<<<<<<< HEAD
-        "x-ms-version": "2020-12-06"
-=======
-        "x-ms-version": "2021-02-12"
->>>>>>> 7e782c87
+        "x-ms-version": "2021-02-12"
       },
       "RequestBody": null,
       "StatusCode": 500,
@@ -256,11 +212,7 @@
         "x-ms-client-request-id": "76289110-c396-4fad-5499-fc2f96c0b2bf",
         "x-ms-error-code": "InternalError",
         "x-ms-request-id": "da83d7fc-a01f-0061-3bf1-065c1c000000",
-<<<<<<< HEAD
-        "x-ms-version": "2020-12-06"
-=======
-        "x-ms-version": "2021-02-12"
->>>>>>> 7e782c87
+        "x-ms-version": "2021-02-12"
       },
       "ResponseBody": {
         "error": {
@@ -283,11 +235,7 @@
         "x-ms-acl": "user::rwx,group::r--,other::---,mask::rwx",
         "x-ms-client-request-id": "76289110-c396-4fad-5499-fc2f96c0b2bf",
         "x-ms-return-client-request-id": "true",
-<<<<<<< HEAD
-        "x-ms-version": "2020-12-06"
-=======
-        "x-ms-version": "2021-02-12"
->>>>>>> 7e782c87
+        "x-ms-version": "2021-02-12"
       },
       "RequestBody": null,
       "StatusCode": 500,
@@ -302,11 +250,7 @@
         "x-ms-client-request-id": "76289110-c396-4fad-5499-fc2f96c0b2bf",
         "x-ms-error-code": "InternalError",
         "x-ms-request-id": "da83db53-a01f-0061-0bf1-065c1c000000",
-<<<<<<< HEAD
-        "x-ms-version": "2020-12-06"
-=======
-        "x-ms-version": "2021-02-12"
->>>>>>> 7e782c87
+        "x-ms-version": "2021-02-12"
       },
       "ResponseBody": {
         "error": {
@@ -329,11 +273,7 @@
         "x-ms-acl": "user::rwx,group::r--,other::---,mask::rwx",
         "x-ms-client-request-id": "76289110-c396-4fad-5499-fc2f96c0b2bf",
         "x-ms-return-client-request-id": "true",
-<<<<<<< HEAD
-        "x-ms-version": "2020-12-06"
-=======
-        "x-ms-version": "2021-02-12"
->>>>>>> 7e782c87
+        "x-ms-version": "2021-02-12"
       },
       "RequestBody": null,
       "StatusCode": 500,
@@ -348,11 +288,7 @@
         "x-ms-client-request-id": "76289110-c396-4fad-5499-fc2f96c0b2bf",
         "x-ms-error-code": "InternalError",
         "x-ms-request-id": "da83e501-a01f-0061-30f1-065c1c000000",
-<<<<<<< HEAD
-        "x-ms-version": "2020-12-06"
-=======
-        "x-ms-version": "2021-02-12"
->>>>>>> 7e782c87
+        "x-ms-version": "2021-02-12"
       },
       "ResponseBody": {
         "error": {
@@ -375,11 +311,7 @@
         "x-ms-client-request-id": "d52d650f-c256-4922-e925-98923c713e5d",
         "x-ms-date": "Fri, 19 Feb 2021 19:02:39 GMT",
         "x-ms-return-client-request-id": "true",
-<<<<<<< HEAD
-        "x-ms-version": "2020-12-06"
-=======
-        "x-ms-version": "2021-02-12"
->>>>>>> 7e782c87
+        "x-ms-version": "2021-02-12"
       },
       "RequestBody": null,
       "StatusCode": 202,
@@ -392,11 +324,7 @@
         ],
         "x-ms-client-request-id": "d52d650f-c256-4922-e925-98923c713e5d",
         "x-ms-request-id": "cb123a45-b01e-006d-79f1-06cb14000000",
-<<<<<<< HEAD
-        "x-ms-version": "2020-12-06"
-=======
-        "x-ms-version": "2021-02-12"
->>>>>>> 7e782c87
+        "x-ms-version": "2021-02-12"
       },
       "ResponseBody": []
     }
