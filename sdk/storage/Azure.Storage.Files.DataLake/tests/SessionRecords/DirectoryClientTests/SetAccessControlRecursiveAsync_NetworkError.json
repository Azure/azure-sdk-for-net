{
  "Entries": [
    {
      "RequestUri": "https://seannse.blob.core.windows.net/test-filesystem-d6e0aebf-a1ed-c1c3-8df9-18c3f0da6758?restype=container",
      "RequestMethod": "PUT",
      "RequestHeaders": {
        "Accept": "application/xml",
        "Authorization": "Sanitized",
<<<<<<< HEAD
        "traceparent": "00-16eb37328a82a144a8d4e08c6d50cc3b-db585bf90d22404e-00",
        "User-Agent": [
          "azsdk-net-Storage.Files.DataLake/12.7.0-alpha.20210202.1",
          "(.NET 5.0.2; Microsoft Windows 10.0.19042)"
        ],
        "x-ms-blob-public-access": "container",
        "x-ms-client-request-id": "3b238548-2c0c-003f-ae62-5445ca0e80bb",
        "x-ms-date": "Tue, 02 Feb 2021 21:54:46 GMT",
=======
        "traceparent": "00-bc18565b3b661d498c0cee0bc9d2d794-1cacbade1bdc5a46-00",
        "User-Agent": [
          "azsdk-net-Storage.Files.DataLake/12.7.0-alpha.20210217.1",
          "(.NET 5.0.3; Microsoft Windows 10.0.19042)"
        ],
        "x-ms-blob-public-access": "container",
        "x-ms-client-request-id": "3b238548-2c0c-003f-ae62-5445ca0e80bb",
        "x-ms-date": "Wed, 17 Feb 2021 22:42:28 GMT",
>>>>>>> 1814567d
        "x-ms-return-client-request-id": "true",
        "x-ms-version": "2020-06-12"
      },
      "RequestBody": null,
      "StatusCode": 201,
      "ResponseHeaders": {
        "Content-Length": "0",
<<<<<<< HEAD
        "Date": "Tue, 02 Feb 2021 21:54:46 GMT",
        "ETag": "\u00220x8D8C7C5284B9968\u0022",
        "Last-Modified": "Tue, 02 Feb 2021 21:54:47 GMT",
=======
        "Date": "Wed, 17 Feb 2021 22:42:28 GMT",
        "ETag": "\u00220x8D8D3954DE0309E\u0022",
        "Last-Modified": "Wed, 17 Feb 2021 22:42:28 GMT",
>>>>>>> 1814567d
        "Server": [
          "Windows-Azure-Blob/1.0",
          "Microsoft-HTTPAPI/2.0"
        ],
        "x-ms-client-request-id": "3b238548-2c0c-003f-ae62-5445ca0e80bb",
<<<<<<< HEAD
        "x-ms-request-id": "fb90f20e-501e-0075-78ae-f91473000000",
=======
        "x-ms-request-id": "439b27b6-801e-0076-427e-05f517000000",
>>>>>>> 1814567d
        "x-ms-version": "2020-06-12"
      },
      "ResponseBody": []
    },
    {
      "RequestUri": "https://seannse.dfs.core.windows.net/test-filesystem-d6e0aebf-a1ed-c1c3-8df9-18c3f0da6758/?action=setAccessControl",
      "RequestMethod": "PATCH",
      "RequestHeaders": {
        "Accept": "application/json",
        "Authorization": "Sanitized",
<<<<<<< HEAD
        "traceparent": "00-4e9f9657ba5c6f42a31a684d8463c388-a091098b6a139a44-00",
        "User-Agent": [
          "azsdk-net-Storage.Files.DataLake/12.7.0-alpha.20210202.1",
          "(.NET 5.0.2; Microsoft Windows 10.0.19042)"
        ],
        "x-ms-acl": "user::--x,group::--x,other::--x",
        "x-ms-client-request-id": "bb6cb730-40ae-5754-d012-73923df5ce21",
        "x-ms-date": "Tue, 02 Feb 2021 21:54:46 GMT",
=======
        "traceparent": "00-19dda50a7c6fa048b25dd3202373c0f5-e77850446e648543-00",
        "User-Agent": [
          "azsdk-net-Storage.Files.DataLake/12.7.0-alpha.20210217.1",
          "(.NET 5.0.3; Microsoft Windows 10.0.19042)"
        ],
        "x-ms-acl": "user::--x,group::--x,other::--x",
        "x-ms-client-request-id": "bb6cb730-40ae-5754-d012-73923df5ce21",
        "x-ms-date": "Wed, 17 Feb 2021 22:42:28 GMT",
>>>>>>> 1814567d
        "x-ms-return-client-request-id": "true",
        "x-ms-version": "2020-06-12"
      },
      "RequestBody": null,
      "StatusCode": 200,
      "ResponseHeaders": {
        "Content-Length": "0",
<<<<<<< HEAD
        "Date": "Tue, 02 Feb 2021 21:54:46 GMT",
        "ETag": "\u00220x8D8C7C5284EE5B0\u0022",
        "Last-Modified": "Tue, 02 Feb 2021 21:54:47 GMT",
=======
        "Date": "Wed, 17 Feb 2021 22:42:28 GMT",
        "ETag": "\u00220x8D8D3954DE2B6C2\u0022",
        "Last-Modified": "Wed, 17 Feb 2021 22:42:28 GMT",
>>>>>>> 1814567d
        "Server": [
          "Windows-Azure-HDFS/1.0",
          "Microsoft-HTTPAPI/2.0"
        ],
        "x-ms-client-request-id": "bb6cb730-40ae-5754-d012-73923df5ce21",
        "x-ms-namespace-enabled": "true",
<<<<<<< HEAD
        "x-ms-request-id": "84a0cf11-f01f-001e-32ae-f99387000000",
=======
        "x-ms-request-id": "cba910c6-001f-000a-737e-05dbe8000000",
>>>>>>> 1814567d
        "x-ms-version": "2020-06-12"
      },
      "ResponseBody": []
    },
    {
<<<<<<< HEAD
      "RequestUri": "https://seannse.dfs.core.windows.net/test-filesystem-d6e0aebf-a1ed-c1c3-8df9-18c3f0da6758/test-directory-26d6654b-bf5f-7dff-81a7-d7b540d27c60?action=setAccessControlRecursive\u0026continuation=Azure.Core.Tests\u0026mode=set",
=======
      "RequestUri": "https://seannse.dfs.core.windows.net/test-filesystem-d6e0aebf-a1ed-c1c3-8df9-18c3f0da6758/test-directory-26d6654b-bf5f-7dff-81a7-d7b540d27c60?action=setAccessControlRecursive\u0026mode=set\u0026continuation=Azure.Core.Tests",
>>>>>>> 1814567d
      "RequestMethod": "PATCH",
      "RequestHeaders": {
        "Accept": "application/json",
        "Authorization": "Sanitized",
<<<<<<< HEAD
        "traceparent": "00-198acc21115b8d48a8ee1254003b4047-c5c11a2534cfc64d-00",
        "User-Agent": [
          "azsdk-net-Storage.Files.DataLake/12.7.0-alpha.20210202.1",
          "(.NET 5.0.2; Microsoft Windows 10.0.19042)"
=======
        "traceparent": "00-190a645cd111114e8806a0c23db21c71-b577a15c4f9df045-00",
        "User-Agent": [
          "azsdk-net-Storage.Files.DataLake/12.7.0-alpha.20210217.1",
          "(.NET 5.0.3; Microsoft Windows 10.0.19042)"
>>>>>>> 1814567d
        ],
        "x-ms-acl": "user::rwx,group::r--,other::---,mask::rwx",
        "x-ms-client-request-id": "13152fcb-c5a1-3d0c-64e8-0fb5d0d07c34",
        "x-ms-return-client-request-id": "true",
        "x-ms-version": "2020-06-12"
      },
      "RequestBody": null,
      "StatusCode": 500,
      "ResponseHeaders": {
        "Content-Length": "201",
        "Content-Type": "application/json; charset=utf-8",
<<<<<<< HEAD
        "Date": "Tue, 02 Feb 2021 21:54:47 GMT",
=======
        "Date": "Wed, 17 Feb 2021 22:42:28 GMT",
>>>>>>> 1814567d
        "Server": [
          "Windows-Azure-HDFS/1.0",
          "Microsoft-HTTPAPI/2.0"
        ],
        "x-ms-client-request-id": "13152fcb-c5a1-3d0c-64e8-0fb5d0d07c34",
        "x-ms-error-code": "InternalError",
<<<<<<< HEAD
        "x-ms-request-id": "0a63d7f5-e01f-0070-73ae-f9c6a8000000",
=======
        "x-ms-request-id": "36d4e98c-801f-002b-0a7e-05ff93000000",
>>>>>>> 1814567d
        "x-ms-version": "2020-06-12"
      },
      "ResponseBody": {
        "error": {
          "code": "InternalError",
<<<<<<< HEAD
          "message": "Server encountered an internal error. Please try again after some time.\nRequestId:0a63d7f5-e01f-0070-73ae-f9c6a8000000\nTime:2021-02-02T21:54:48.0202060Z"
        }
      }
    },
    {
      "RequestUri": "https://seannse.dfs.core.windows.net/test-filesystem-d6e0aebf-a1ed-c1c3-8df9-18c3f0da6758/test-directory-26d6654b-bf5f-7dff-81a7-d7b540d27c60?action=setAccessControlRecursive\u0026continuation=Azure.Core.Tests\u0026mode=set",
      "RequestMethod": "PATCH",
      "RequestHeaders": {
        "Accept": "application/json",
        "Authorization": "Sanitized",
        "traceparent": "00-198acc21115b8d48a8ee1254003b4047-c5c11a2534cfc64d-00",
        "User-Agent": [
          "azsdk-net-Storage.Files.DataLake/12.7.0-alpha.20210202.1",
          "(.NET 5.0.2; Microsoft Windows 10.0.19042)"
=======
          "message": "Server encountered an internal error. Please try again after some time.\nRequestId:36d4e98c-801f-002b-0a7e-05ff93000000\nTime:2021-02-17T22:42:29.0619539Z"
        }
      }
    },
    {
      "RequestUri": "https://seannse.dfs.core.windows.net/test-filesystem-d6e0aebf-a1ed-c1c3-8df9-18c3f0da6758/test-directory-26d6654b-bf5f-7dff-81a7-d7b540d27c60?action=setAccessControlRecursive\u0026mode=set\u0026continuation=Azure.Core.Tests",
      "RequestMethod": "PATCH",
      "RequestHeaders": {
        "Authorization": "Sanitized",
        "traceparent": "00-190a645cd111114e8806a0c23db21c71-b577a15c4f9df045-00",
        "User-Agent": [
          "azsdk-net-Storage.Files.DataLake/12.7.0-alpha.20210217.1",
          "(.NET 5.0.3; Microsoft Windows 10.0.19042)"
>>>>>>> 1814567d
        ],
        "x-ms-acl": "user::rwx,group::r--,other::---,mask::rwx",
        "x-ms-client-request-id": "13152fcb-c5a1-3d0c-64e8-0fb5d0d07c34",
        "x-ms-return-client-request-id": "true",
        "x-ms-version": "2020-06-12"
      },
      "RequestBody": null,
      "StatusCode": 500,
      "ResponseHeaders": {
        "Content-Length": "201",
        "Content-Type": "application/json; charset=utf-8",
<<<<<<< HEAD
        "Date": "Tue, 02 Feb 2021 21:54:48 GMT",
=======
        "Date": "Wed, 17 Feb 2021 22:42:29 GMT",
>>>>>>> 1814567d
        "Server": [
          "Windows-Azure-HDFS/1.0",
          "Microsoft-HTTPAPI/2.0"
        ],
        "x-ms-client-request-id": "13152fcb-c5a1-3d0c-64e8-0fb5d0d07c34",
        "x-ms-error-code": "InternalError",
<<<<<<< HEAD
        "x-ms-request-id": "0a63d87f-e01f-0070-7bae-f9c6a8000000",
=======
        "x-ms-request-id": "36d4ea87-801f-002b-047e-05ff93000000",
>>>>>>> 1814567d
        "x-ms-version": "2020-06-12"
      },
      "ResponseBody": {
        "error": {
          "code": "InternalError",
<<<<<<< HEAD
          "message": "Server encountered an internal error. Please try again after some time.\nRequestId:0a63d87f-e01f-0070-7bae-f9c6a8000000\nTime:2021-02-02T21:54:49.0699521Z"
        }
      }
    },
    {
      "RequestUri": "https://seannse.dfs.core.windows.net/test-filesystem-d6e0aebf-a1ed-c1c3-8df9-18c3f0da6758/test-directory-26d6654b-bf5f-7dff-81a7-d7b540d27c60?action=setAccessControlRecursive\u0026continuation=Azure.Core.Tests\u0026mode=set",
      "RequestMethod": "PATCH",
      "RequestHeaders": {
        "Accept": "application/json",
        "Authorization": "Sanitized",
        "traceparent": "00-198acc21115b8d48a8ee1254003b4047-c5c11a2534cfc64d-00",
        "User-Agent": [
          "azsdk-net-Storage.Files.DataLake/12.7.0-alpha.20210202.1",
          "(.NET 5.0.2; Microsoft Windows 10.0.19042)"
=======
          "message": "Server encountered an internal error. Please try again after some time.\nRequestId:36d4ea87-801f-002b-047e-05ff93000000\nTime:2021-02-17T22:42:30.0566764Z"
        }
      }
    },
    {
      "RequestUri": "https://seannse.dfs.core.windows.net/test-filesystem-d6e0aebf-a1ed-c1c3-8df9-18c3f0da6758/test-directory-26d6654b-bf5f-7dff-81a7-d7b540d27c60?action=setAccessControlRecursive\u0026mode=set\u0026continuation=Azure.Core.Tests",
      "RequestMethod": "PATCH",
      "RequestHeaders": {
        "Authorization": "Sanitized",
        "traceparent": "00-190a645cd111114e8806a0c23db21c71-b577a15c4f9df045-00",
        "User-Agent": [
          "azsdk-net-Storage.Files.DataLake/12.7.0-alpha.20210217.1",
          "(.NET 5.0.3; Microsoft Windows 10.0.19042)"
>>>>>>> 1814567d
        ],
        "x-ms-acl": "user::rwx,group::r--,other::---,mask::rwx",
        "x-ms-client-request-id": "13152fcb-c5a1-3d0c-64e8-0fb5d0d07c34",
        "x-ms-return-client-request-id": "true",
        "x-ms-version": "2020-06-12"
      },
      "RequestBody": null,
      "StatusCode": 500,
      "ResponseHeaders": {
        "Content-Length": "201",
        "Content-Type": "application/json; charset=utf-8",
<<<<<<< HEAD
        "Date": "Tue, 02 Feb 2021 21:54:50 GMT",
=======
        "Date": "Wed, 17 Feb 2021 22:42:31 GMT",
>>>>>>> 1814567d
        "Server": [
          "Windows-Azure-HDFS/1.0",
          "Microsoft-HTTPAPI/2.0"
        ],
        "x-ms-client-request-id": "13152fcb-c5a1-3d0c-64e8-0fb5d0d07c34",
        "x-ms-error-code": "InternalError",
<<<<<<< HEAD
        "x-ms-request-id": "0a63d97f-e01f-0070-76ae-f9c6a8000000",
=======
        "x-ms-request-id": "36d4ec41-801f-002b-3e7e-05ff93000000",
>>>>>>> 1814567d
        "x-ms-version": "2020-06-12"
      },
      "ResponseBody": {
        "error": {
          "code": "InternalError",
<<<<<<< HEAD
          "message": "Server encountered an internal error. Please try again after some time.\nRequestId:0a63d97f-e01f-0070-76ae-f9c6a8000000\nTime:2021-02-02T21:54:51.5657209Z"
        }
      }
    },
    {
      "RequestUri": "https://seannse.dfs.core.windows.net/test-filesystem-d6e0aebf-a1ed-c1c3-8df9-18c3f0da6758/test-directory-26d6654b-bf5f-7dff-81a7-d7b540d27c60?action=setAccessControlRecursive\u0026continuation=Azure.Core.Tests\u0026mode=set",
      "RequestMethod": "PATCH",
      "RequestHeaders": {
        "Accept": "application/json",
        "Authorization": "Sanitized",
        "traceparent": "00-198acc21115b8d48a8ee1254003b4047-c5c11a2534cfc64d-00",
        "User-Agent": [
          "azsdk-net-Storage.Files.DataLake/12.7.0-alpha.20210202.1",
          "(.NET 5.0.2; Microsoft Windows 10.0.19042)"
=======
          "message": "Server encountered an internal error. Please try again after some time.\nRequestId:36d4ec41-801f-002b-3e7e-05ff93000000\nTime:2021-02-17T22:42:31.9180375Z"
        }
      }
    },
    {
      "RequestUri": "https://seannse.dfs.core.windows.net/test-filesystem-d6e0aebf-a1ed-c1c3-8df9-18c3f0da6758/test-directory-26d6654b-bf5f-7dff-81a7-d7b540d27c60?action=setAccessControlRecursive\u0026mode=set\u0026continuation=Azure.Core.Tests",
      "RequestMethod": "PATCH",
      "RequestHeaders": {
        "Authorization": "Sanitized",
        "traceparent": "00-190a645cd111114e8806a0c23db21c71-b577a15c4f9df045-00",
        "User-Agent": [
          "azsdk-net-Storage.Files.DataLake/12.7.0-alpha.20210217.1",
          "(.NET 5.0.3; Microsoft Windows 10.0.19042)"
>>>>>>> 1814567d
        ],
        "x-ms-acl": "user::rwx,group::r--,other::---,mask::rwx",
        "x-ms-client-request-id": "13152fcb-c5a1-3d0c-64e8-0fb5d0d07c34",
        "x-ms-return-client-request-id": "true",
        "x-ms-version": "2020-06-12"
      },
      "RequestBody": null,
      "StatusCode": 500,
      "ResponseHeaders": {
        "Content-Length": "201",
        "Content-Type": "application/json; charset=utf-8",
<<<<<<< HEAD
        "Date": "Tue, 02 Feb 2021 21:54:54 GMT",
=======
        "Date": "Wed, 17 Feb 2021 22:42:35 GMT",
>>>>>>> 1814567d
        "Server": [
          "Windows-Azure-HDFS/1.0",
          "Microsoft-HTTPAPI/2.0"
        ],
        "x-ms-client-request-id": "13152fcb-c5a1-3d0c-64e8-0fb5d0d07c34",
        "x-ms-error-code": "InternalError",
<<<<<<< HEAD
        "x-ms-request-id": "0a63dbfc-e01f-0070-6eae-f9c6a8000000",
=======
        "x-ms-request-id": "36d4ef55-801f-002b-4f7e-05ff93000000",
>>>>>>> 1814567d
        "x-ms-version": "2020-06-12"
      },
      "ResponseBody": {
        "error": {
          "code": "InternalError",
<<<<<<< HEAD
          "message": "Server encountered an internal error. Please try again after some time.\nRequestId:0a63dbfc-e01f-0070-6eae-f9c6a8000000\nTime:2021-02-02T21:54:55.2653332Z"
        }
      }
    },
    {
      "RequestUri": "https://seannse.dfs.core.windows.net/test-filesystem-d6e0aebf-a1ed-c1c3-8df9-18c3f0da6758/test-directory-26d6654b-bf5f-7dff-81a7-d7b540d27c60?action=setAccessControlRecursive\u0026continuation=Azure.Core.Tests\u0026mode=set",
      "RequestMethod": "PATCH",
      "RequestHeaders": {
        "Accept": "application/json",
        "Authorization": "Sanitized",
        "traceparent": "00-198acc21115b8d48a8ee1254003b4047-c5c11a2534cfc64d-00",
        "User-Agent": [
          "azsdk-net-Storage.Files.DataLake/12.7.0-alpha.20210202.1",
          "(.NET 5.0.2; Microsoft Windows 10.0.19042)"
=======
          "message": "Server encountered an internal error. Please try again after some time.\nRequestId:36d4ef55-801f-002b-4f7e-05ff93000000\nTime:2021-02-17T22:42:36.3933034Z"
        }
      }
    },
    {
      "RequestUri": "https://seannse.dfs.core.windows.net/test-filesystem-d6e0aebf-a1ed-c1c3-8df9-18c3f0da6758/test-directory-26d6654b-bf5f-7dff-81a7-d7b540d27c60?action=setAccessControlRecursive\u0026mode=set\u0026continuation=Azure.Core.Tests",
      "RequestMethod": "PATCH",
      "RequestHeaders": {
        "Authorization": "Sanitized",
        "traceparent": "00-190a645cd111114e8806a0c23db21c71-b577a15c4f9df045-00",
        "User-Agent": [
          "azsdk-net-Storage.Files.DataLake/12.7.0-alpha.20210217.1",
          "(.NET 5.0.3; Microsoft Windows 10.0.19042)"
>>>>>>> 1814567d
        ],
        "x-ms-acl": "user::rwx,group::r--,other::---,mask::rwx",
        "x-ms-client-request-id": "13152fcb-c5a1-3d0c-64e8-0fb5d0d07c34",
        "x-ms-return-client-request-id": "true",
        "x-ms-version": "2020-06-12"
      },
      "RequestBody": null,
      "StatusCode": 500,
      "ResponseHeaders": {
        "Content-Length": "201",
        "Content-Type": "application/json; charset=utf-8",
<<<<<<< HEAD
        "Date": "Tue, 02 Feb 2021 21:55:01 GMT",
=======
        "Date": "Wed, 17 Feb 2021 22:42:44 GMT",
>>>>>>> 1814567d
        "Server": [
          "Windows-Azure-HDFS/1.0",
          "Microsoft-HTTPAPI/2.0"
        ],
        "x-ms-client-request-id": "13152fcb-c5a1-3d0c-64e8-0fb5d0d07c34",
        "x-ms-error-code": "InternalError",
<<<<<<< HEAD
        "x-ms-request-id": "0a63e05d-e01f-0070-4dae-f9c6a8000000",
=======
        "x-ms-request-id": "36d4f826-801f-002b-177e-05ff93000000",
>>>>>>> 1814567d
        "x-ms-version": "2020-06-12"
      },
      "ResponseBody": {
        "error": {
          "code": "InternalError",
<<<<<<< HEAD
          "message": "Server encountered an internal error. Please try again after some time.\nRequestId:0a63e05d-e01f-0070-4dae-f9c6a8000000\nTime:2021-02-02T21:55:02.2462616Z"
        }
      }
    },
    {
      "RequestUri": "https://seannse.dfs.core.windows.net/test-filesystem-d6e0aebf-a1ed-c1c3-8df9-18c3f0da6758/test-directory-26d6654b-bf5f-7dff-81a7-d7b540d27c60?action=setAccessControlRecursive\u0026continuation=Azure.Core.Tests\u0026mode=set",
      "RequestMethod": "PATCH",
      "RequestHeaders": {
        "Accept": "application/json",
        "Authorization": "Sanitized",
        "traceparent": "00-198acc21115b8d48a8ee1254003b4047-c5c11a2534cfc64d-00",
        "User-Agent": [
          "azsdk-net-Storage.Files.DataLake/12.7.0-alpha.20210202.1",
          "(.NET 5.0.2; Microsoft Windows 10.0.19042)"
=======
          "message": "Server encountered an internal error. Please try again after some time.\nRequestId:36d4f826-801f-002b-177e-05ff93000000\nTime:2021-02-17T22:42:45.3508402Z"
        }
      }
    },
    {
      "RequestUri": "https://seannse.dfs.core.windows.net/test-filesystem-d6e0aebf-a1ed-c1c3-8df9-18c3f0da6758/test-directory-26d6654b-bf5f-7dff-81a7-d7b540d27c60?action=setAccessControlRecursive\u0026mode=set\u0026continuation=Azure.Core.Tests",
      "RequestMethod": "PATCH",
      "RequestHeaders": {
        "Authorization": "Sanitized",
        "traceparent": "00-190a645cd111114e8806a0c23db21c71-b577a15c4f9df045-00",
        "User-Agent": [
          "azsdk-net-Storage.Files.DataLake/12.7.0-alpha.20210217.1",
          "(.NET 5.0.3; Microsoft Windows 10.0.19042)"
>>>>>>> 1814567d
        ],
        "x-ms-acl": "user::rwx,group::r--,other::---,mask::rwx",
        "x-ms-client-request-id": "13152fcb-c5a1-3d0c-64e8-0fb5d0d07c34",
        "x-ms-return-client-request-id": "true",
        "x-ms-version": "2020-06-12"
      },
      "RequestBody": null,
      "StatusCode": 500,
      "ResponseHeaders": {
        "Content-Length": "201",
        "Content-Type": "application/json; charset=utf-8",
<<<<<<< HEAD
        "Date": "Tue, 02 Feb 2021 21:55:18 GMT",
=======
        "Date": "Wed, 17 Feb 2021 22:43:00 GMT",
>>>>>>> 1814567d
        "Server": [
          "Windows-Azure-HDFS/1.0",
          "Microsoft-HTTPAPI/2.0"
        ],
        "x-ms-client-request-id": "13152fcb-c5a1-3d0c-64e8-0fb5d0d07c34",
        "x-ms-error-code": "InternalError",
<<<<<<< HEAD
        "x-ms-request-id": "0a63e8fe-e01f-0070-53ae-f9c6a8000000",
=======
        "x-ms-request-id": "36d50cc8-801f-002b-327e-05ff93000000",
>>>>>>> 1814567d
        "x-ms-version": "2020-06-12"
      },
      "ResponseBody": {
        "error": {
          "code": "InternalError",
<<<<<<< HEAD
          "message": "Server encountered an internal error. Please try again after some time.\nRequestId:0a63e8fe-e01f-0070-53ae-f9c6a8000000\nTime:2021-02-02T21:55:19.0581770Z"
=======
          "message": "Server encountered an internal error. Please try again after some time.\nRequestId:36d50cc8-801f-002b-327e-05ff93000000\nTime:2021-02-17T22:43:01.4976275Z"
>>>>>>> 1814567d
        }
      }
    },
    {
      "RequestUri": "https://seannse.blob.core.windows.net/test-filesystem-d6e0aebf-a1ed-c1c3-8df9-18c3f0da6758?restype=container",
      "RequestMethod": "DELETE",
      "RequestHeaders": {
        "Accept": "application/xml",
        "Authorization": "Sanitized",
<<<<<<< HEAD
        "traceparent": "00-92aaafef754e9c4880dd67bf30cbcbe4-034c3e48b752ad43-00",
        "User-Agent": [
          "azsdk-net-Storage.Files.DataLake/12.7.0-alpha.20210202.1",
          "(.NET 5.0.2; Microsoft Windows 10.0.19042)"
        ],
        "x-ms-client-request-id": "0ec78657-badf-d17f-b282-ca3388a33350",
        "x-ms-date": "Tue, 02 Feb 2021 21:55:18 GMT",
=======
        "traceparent": "00-85f9f81de9f738428661f38967db9a41-db7ff378feaaca4c-00",
        "User-Agent": [
          "azsdk-net-Storage.Files.DataLake/12.7.0-alpha.20210217.1",
          "(.NET 5.0.3; Microsoft Windows 10.0.19042)"
        ],
        "x-ms-client-request-id": "0ec78657-badf-d17f-b282-ca3388a33350",
        "x-ms-date": "Wed, 17 Feb 2021 22:43:01 GMT",
>>>>>>> 1814567d
        "x-ms-return-client-request-id": "true",
        "x-ms-version": "2020-06-12"
      },
      "RequestBody": null,
      "StatusCode": 202,
      "ResponseHeaders": {
        "Content-Length": "0",
<<<<<<< HEAD
        "Date": "Tue, 02 Feb 2021 21:55:18 GMT",
=======
        "Date": "Wed, 17 Feb 2021 22:43:01 GMT",
>>>>>>> 1814567d
        "Server": [
          "Windows-Azure-Blob/1.0",
          "Microsoft-HTTPAPI/2.0"
        ],
        "x-ms-client-request-id": "0ec78657-badf-d17f-b282-ca3388a33350",
<<<<<<< HEAD
        "x-ms-request-id": "fb9147ff-501e-0075-08ae-f91473000000",
=======
        "x-ms-request-id": "439b8790-801e-0076-5d7e-05f517000000",
>>>>>>> 1814567d
        "x-ms-version": "2020-06-12"
      },
      "ResponseBody": []
    }
  ],
  "Variables": {
    "RandomSeed": "932940871",
    "Storage_TestConfigHierarchicalNamespace": "NamespaceTenant\nseannse\nU2FuaXRpemVk\nhttps://seannse.blob.core.windows.net\nhttps://seannse.file.core.windows.net\nhttps://seannse.queue.core.windows.net\nhttps://seannse.table.core.windows.net\n\n\n\n\nhttps://seannse-secondary.blob.core.windows.net\nhttps://seannse-secondary.file.core.windows.net\nhttps://seannse-secondary.queue.core.windows.net\nhttps://seannse-secondary.table.core.windows.net\n68390a19-a643-458b-b726-408abf67b4fc\nSanitized\n72f988bf-86f1-41af-91ab-2d7cd011db47\nhttps://login.microsoftonline.com/\nCloud\nBlobEndpoint=https://seannse.blob.core.windows.net/;QueueEndpoint=https://seannse.queue.core.windows.net/;FileEndpoint=https://seannse.file.core.windows.net/;BlobSecondaryEndpoint=https://seannse-secondary.blob.core.windows.net/;QueueSecondaryEndpoint=https://seannse-secondary.queue.core.windows.net/;FileSecondaryEndpoint=https://seannse-secondary.file.core.windows.net/;AccountName=seannse;AccountKey=Sanitized\n"
  }
}<|MERGE_RESOLUTION|>--- conflicted
+++ resolved
@@ -1,30 +1,19 @@
 {
   "Entries": [
     {
-      "RequestUri": "https://seannse.blob.core.windows.net/test-filesystem-d6e0aebf-a1ed-c1c3-8df9-18c3f0da6758?restype=container",
+      "RequestUri": "https://seannse.blob.core.windows.net/test-filesystem-6fb0beeb-cb6a-46ca-27e8-580d633e4e83?restype=container",
       "RequestMethod": "PUT",
       "RequestHeaders": {
         "Accept": "application/xml",
         "Authorization": "Sanitized",
-<<<<<<< HEAD
-        "traceparent": "00-16eb37328a82a144a8d4e08c6d50cc3b-db585bf90d22404e-00",
-        "User-Agent": [
-          "azsdk-net-Storage.Files.DataLake/12.7.0-alpha.20210202.1",
-          "(.NET 5.0.2; Microsoft Windows 10.0.19042)"
+        "traceparent": "00-0d3c323bfffbc745bd71309c2c5b55d3-f52e6faa856d4143-00",
+        "User-Agent": [
+          "azsdk-net-Storage.Files.DataLake/12.7.0-alpha.20210219.1",
+          "(.NET 5.0.3; Microsoft Windows 10.0.19041)"
         ],
         "x-ms-blob-public-access": "container",
-        "x-ms-client-request-id": "3b238548-2c0c-003f-ae62-5445ca0e80bb",
-        "x-ms-date": "Tue, 02 Feb 2021 21:54:46 GMT",
-=======
-        "traceparent": "00-bc18565b3b661d498c0cee0bc9d2d794-1cacbade1bdc5a46-00",
-        "User-Agent": [
-          "azsdk-net-Storage.Files.DataLake/12.7.0-alpha.20210217.1",
-          "(.NET 5.0.3; Microsoft Windows 10.0.19042)"
-        ],
-        "x-ms-blob-public-access": "container",
-        "x-ms-client-request-id": "3b238548-2c0c-003f-ae62-5445ca0e80bb",
-        "x-ms-date": "Wed, 17 Feb 2021 22:42:28 GMT",
->>>>>>> 1814567d
+        "x-ms-client-request-id": "34be1ded-a61c-b324-b245-ea9ea139760b",
+        "x-ms-date": "Fri, 19 Feb 2021 19:02:04 GMT",
         "x-ms-return-client-request-id": "true",
         "x-ms-version": "2020-06-12"
       },
@@ -32,54 +21,33 @@
       "StatusCode": 201,
       "ResponseHeaders": {
         "Content-Length": "0",
-<<<<<<< HEAD
-        "Date": "Tue, 02 Feb 2021 21:54:46 GMT",
-        "ETag": "\u00220x8D8C7C5284B9968\u0022",
-        "Last-Modified": "Tue, 02 Feb 2021 21:54:47 GMT",
-=======
-        "Date": "Wed, 17 Feb 2021 22:42:28 GMT",
-        "ETag": "\u00220x8D8D3954DE0309E\u0022",
-        "Last-Modified": "Wed, 17 Feb 2021 22:42:28 GMT",
->>>>>>> 1814567d
+        "Date": "Fri, 19 Feb 2021 19:02:03 GMT",
+        "ETag": "\u00220x8D8D508D870783B\u0022",
+        "Last-Modified": "Fri, 19 Feb 2021 19:02:04 GMT",
         "Server": [
           "Windows-Azure-Blob/1.0",
           "Microsoft-HTTPAPI/2.0"
         ],
-        "x-ms-client-request-id": "3b238548-2c0c-003f-ae62-5445ca0e80bb",
-<<<<<<< HEAD
-        "x-ms-request-id": "fb90f20e-501e-0075-78ae-f91473000000",
-=======
-        "x-ms-request-id": "439b27b6-801e-0076-427e-05f517000000",
->>>>>>> 1814567d
+        "x-ms-client-request-id": "34be1ded-a61c-b324-b245-ea9ea139760b",
+        "x-ms-request-id": "cb120c51-b01e-006d-6bf1-06cb14000000",
         "x-ms-version": "2020-06-12"
       },
       "ResponseBody": []
     },
     {
-      "RequestUri": "https://seannse.dfs.core.windows.net/test-filesystem-d6e0aebf-a1ed-c1c3-8df9-18c3f0da6758/?action=setAccessControl",
-      "RequestMethod": "PATCH",
-      "RequestHeaders": {
-        "Accept": "application/json",
-        "Authorization": "Sanitized",
-<<<<<<< HEAD
-        "traceparent": "00-4e9f9657ba5c6f42a31a684d8463c388-a091098b6a139a44-00",
-        "User-Agent": [
-          "azsdk-net-Storage.Files.DataLake/12.7.0-alpha.20210202.1",
-          "(.NET 5.0.2; Microsoft Windows 10.0.19042)"
+      "RequestUri": "https://seannse.dfs.core.windows.net/test-filesystem-6fb0beeb-cb6a-46ca-27e8-580d633e4e83/?action=setAccessControl",
+      "RequestMethod": "PATCH",
+      "RequestHeaders": {
+        "Accept": "application/json",
+        "Authorization": "Sanitized",
+        "traceparent": "00-d9fe5b6c7e36cc4091414c0f62abb2c4-d16ddd2345fe144e-00",
+        "User-Agent": [
+          "azsdk-net-Storage.Files.DataLake/12.7.0-alpha.20210219.1",
+          "(.NET 5.0.3; Microsoft Windows 10.0.19041)"
         ],
         "x-ms-acl": "user::--x,group::--x,other::--x",
-        "x-ms-client-request-id": "bb6cb730-40ae-5754-d012-73923df5ce21",
-        "x-ms-date": "Tue, 02 Feb 2021 21:54:46 GMT",
-=======
-        "traceparent": "00-19dda50a7c6fa048b25dd3202373c0f5-e77850446e648543-00",
-        "User-Agent": [
-          "azsdk-net-Storage.Files.DataLake/12.7.0-alpha.20210217.1",
-          "(.NET 5.0.3; Microsoft Windows 10.0.19042)"
-        ],
-        "x-ms-acl": "user::--x,group::--x,other::--x",
-        "x-ms-client-request-id": "bb6cb730-40ae-5754-d012-73923df5ce21",
-        "x-ms-date": "Wed, 17 Feb 2021 22:42:28 GMT",
->>>>>>> 1814567d
+        "x-ms-client-request-id": "b3a32b75-b25d-66f3-212d-823e667f38b8",
+        "x-ms-date": "Fri, 19 Feb 2021 19:02:04 GMT",
         "x-ms-return-client-request-id": "true",
         "x-ms-version": "2020-06-12"
       },
@@ -87,424 +55,261 @@
       "StatusCode": 200,
       "ResponseHeaders": {
         "Content-Length": "0",
-<<<<<<< HEAD
-        "Date": "Tue, 02 Feb 2021 21:54:46 GMT",
-        "ETag": "\u00220x8D8C7C5284EE5B0\u0022",
-        "Last-Modified": "Tue, 02 Feb 2021 21:54:47 GMT",
-=======
-        "Date": "Wed, 17 Feb 2021 22:42:28 GMT",
-        "ETag": "\u00220x8D8D3954DE2B6C2\u0022",
-        "Last-Modified": "Wed, 17 Feb 2021 22:42:28 GMT",
->>>>>>> 1814567d
-        "Server": [
-          "Windows-Azure-HDFS/1.0",
-          "Microsoft-HTTPAPI/2.0"
-        ],
-        "x-ms-client-request-id": "bb6cb730-40ae-5754-d012-73923df5ce21",
+        "Date": "Fri, 19 Feb 2021 19:02:03 GMT",
+        "ETag": "\u00220x8D8D508D87287AD\u0022",
+        "Last-Modified": "Fri, 19 Feb 2021 19:02:04 GMT",
+        "Server": [
+          "Windows-Azure-HDFS/1.0",
+          "Microsoft-HTTPAPI/2.0"
+        ],
+        "x-ms-client-request-id": "b3a32b75-b25d-66f3-212d-823e667f38b8",
         "x-ms-namespace-enabled": "true",
-<<<<<<< HEAD
-        "x-ms-request-id": "84a0cf11-f01f-001e-32ae-f99387000000",
-=======
-        "x-ms-request-id": "cba910c6-001f-000a-737e-05dbe8000000",
->>>>>>> 1814567d
+        "x-ms-request-id": "da83d47d-a01f-0061-42f1-065c1c000000",
         "x-ms-version": "2020-06-12"
       },
       "ResponseBody": []
     },
     {
-<<<<<<< HEAD
-      "RequestUri": "https://seannse.dfs.core.windows.net/test-filesystem-d6e0aebf-a1ed-c1c3-8df9-18c3f0da6758/test-directory-26d6654b-bf5f-7dff-81a7-d7b540d27c60?action=setAccessControlRecursive\u0026continuation=Azure.Core.Tests\u0026mode=set",
-=======
-      "RequestUri": "https://seannse.dfs.core.windows.net/test-filesystem-d6e0aebf-a1ed-c1c3-8df9-18c3f0da6758/test-directory-26d6654b-bf5f-7dff-81a7-d7b540d27c60?action=setAccessControlRecursive\u0026mode=set\u0026continuation=Azure.Core.Tests",
->>>>>>> 1814567d
-      "RequestMethod": "PATCH",
-      "RequestHeaders": {
-        "Accept": "application/json",
-        "Authorization": "Sanitized",
-<<<<<<< HEAD
-        "traceparent": "00-198acc21115b8d48a8ee1254003b4047-c5c11a2534cfc64d-00",
-        "User-Agent": [
-          "azsdk-net-Storage.Files.DataLake/12.7.0-alpha.20210202.1",
-          "(.NET 5.0.2; Microsoft Windows 10.0.19042)"
-=======
-        "traceparent": "00-190a645cd111114e8806a0c23db21c71-b577a15c4f9df045-00",
-        "User-Agent": [
-          "azsdk-net-Storage.Files.DataLake/12.7.0-alpha.20210217.1",
-          "(.NET 5.0.3; Microsoft Windows 10.0.19042)"
->>>>>>> 1814567d
-        ],
-        "x-ms-acl": "user::rwx,group::r--,other::---,mask::rwx",
-        "x-ms-client-request-id": "13152fcb-c5a1-3d0c-64e8-0fb5d0d07c34",
-        "x-ms-return-client-request-id": "true",
-        "x-ms-version": "2020-06-12"
-      },
-      "RequestBody": null,
-      "StatusCode": 500,
-      "ResponseHeaders": {
-        "Content-Length": "201",
-        "Content-Type": "application/json; charset=utf-8",
-<<<<<<< HEAD
-        "Date": "Tue, 02 Feb 2021 21:54:47 GMT",
-=======
-        "Date": "Wed, 17 Feb 2021 22:42:28 GMT",
->>>>>>> 1814567d
-        "Server": [
-          "Windows-Azure-HDFS/1.0",
-          "Microsoft-HTTPAPI/2.0"
-        ],
-        "x-ms-client-request-id": "13152fcb-c5a1-3d0c-64e8-0fb5d0d07c34",
-        "x-ms-error-code": "InternalError",
-<<<<<<< HEAD
-        "x-ms-request-id": "0a63d7f5-e01f-0070-73ae-f9c6a8000000",
-=======
-        "x-ms-request-id": "36d4e98c-801f-002b-0a7e-05ff93000000",
->>>>>>> 1814567d
-        "x-ms-version": "2020-06-12"
-      },
-      "ResponseBody": {
-        "error": {
-          "code": "InternalError",
-<<<<<<< HEAD
-          "message": "Server encountered an internal error. Please try again after some time.\nRequestId:0a63d7f5-e01f-0070-73ae-f9c6a8000000\nTime:2021-02-02T21:54:48.0202060Z"
-        }
-      }
-    },
-    {
-      "RequestUri": "https://seannse.dfs.core.windows.net/test-filesystem-d6e0aebf-a1ed-c1c3-8df9-18c3f0da6758/test-directory-26d6654b-bf5f-7dff-81a7-d7b540d27c60?action=setAccessControlRecursive\u0026continuation=Azure.Core.Tests\u0026mode=set",
-      "RequestMethod": "PATCH",
-      "RequestHeaders": {
-        "Accept": "application/json",
-        "Authorization": "Sanitized",
-        "traceparent": "00-198acc21115b8d48a8ee1254003b4047-c5c11a2534cfc64d-00",
-        "User-Agent": [
-          "azsdk-net-Storage.Files.DataLake/12.7.0-alpha.20210202.1",
-          "(.NET 5.0.2; Microsoft Windows 10.0.19042)"
-=======
-          "message": "Server encountered an internal error. Please try again after some time.\nRequestId:36d4e98c-801f-002b-0a7e-05ff93000000\nTime:2021-02-17T22:42:29.0619539Z"
-        }
-      }
-    },
-    {
-      "RequestUri": "https://seannse.dfs.core.windows.net/test-filesystem-d6e0aebf-a1ed-c1c3-8df9-18c3f0da6758/test-directory-26d6654b-bf5f-7dff-81a7-d7b540d27c60?action=setAccessControlRecursive\u0026mode=set\u0026continuation=Azure.Core.Tests",
-      "RequestMethod": "PATCH",
-      "RequestHeaders": {
-        "Authorization": "Sanitized",
-        "traceparent": "00-190a645cd111114e8806a0c23db21c71-b577a15c4f9df045-00",
-        "User-Agent": [
-          "azsdk-net-Storage.Files.DataLake/12.7.0-alpha.20210217.1",
-          "(.NET 5.0.3; Microsoft Windows 10.0.19042)"
->>>>>>> 1814567d
-        ],
-        "x-ms-acl": "user::rwx,group::r--,other::---,mask::rwx",
-        "x-ms-client-request-id": "13152fcb-c5a1-3d0c-64e8-0fb5d0d07c34",
-        "x-ms-return-client-request-id": "true",
-        "x-ms-version": "2020-06-12"
-      },
-      "RequestBody": null,
-      "StatusCode": 500,
-      "ResponseHeaders": {
-        "Content-Length": "201",
-        "Content-Type": "application/json; charset=utf-8",
-<<<<<<< HEAD
-        "Date": "Tue, 02 Feb 2021 21:54:48 GMT",
-=======
-        "Date": "Wed, 17 Feb 2021 22:42:29 GMT",
->>>>>>> 1814567d
-        "Server": [
-          "Windows-Azure-HDFS/1.0",
-          "Microsoft-HTTPAPI/2.0"
-        ],
-        "x-ms-client-request-id": "13152fcb-c5a1-3d0c-64e8-0fb5d0d07c34",
-        "x-ms-error-code": "InternalError",
-<<<<<<< HEAD
-        "x-ms-request-id": "0a63d87f-e01f-0070-7bae-f9c6a8000000",
-=======
-        "x-ms-request-id": "36d4ea87-801f-002b-047e-05ff93000000",
->>>>>>> 1814567d
-        "x-ms-version": "2020-06-12"
-      },
-      "ResponseBody": {
-        "error": {
-          "code": "InternalError",
-<<<<<<< HEAD
-          "message": "Server encountered an internal error. Please try again after some time.\nRequestId:0a63d87f-e01f-0070-7bae-f9c6a8000000\nTime:2021-02-02T21:54:49.0699521Z"
-        }
-      }
-    },
-    {
-      "RequestUri": "https://seannse.dfs.core.windows.net/test-filesystem-d6e0aebf-a1ed-c1c3-8df9-18c3f0da6758/test-directory-26d6654b-bf5f-7dff-81a7-d7b540d27c60?action=setAccessControlRecursive\u0026continuation=Azure.Core.Tests\u0026mode=set",
-      "RequestMethod": "PATCH",
-      "RequestHeaders": {
-        "Accept": "application/json",
-        "Authorization": "Sanitized",
-        "traceparent": "00-198acc21115b8d48a8ee1254003b4047-c5c11a2534cfc64d-00",
-        "User-Agent": [
-          "azsdk-net-Storage.Files.DataLake/12.7.0-alpha.20210202.1",
-          "(.NET 5.0.2; Microsoft Windows 10.0.19042)"
-=======
-          "message": "Server encountered an internal error. Please try again after some time.\nRequestId:36d4ea87-801f-002b-047e-05ff93000000\nTime:2021-02-17T22:42:30.0566764Z"
-        }
-      }
-    },
-    {
-      "RequestUri": "https://seannse.dfs.core.windows.net/test-filesystem-d6e0aebf-a1ed-c1c3-8df9-18c3f0da6758/test-directory-26d6654b-bf5f-7dff-81a7-d7b540d27c60?action=setAccessControlRecursive\u0026mode=set\u0026continuation=Azure.Core.Tests",
-      "RequestMethod": "PATCH",
-      "RequestHeaders": {
-        "Authorization": "Sanitized",
-        "traceparent": "00-190a645cd111114e8806a0c23db21c71-b577a15c4f9df045-00",
-        "User-Agent": [
-          "azsdk-net-Storage.Files.DataLake/12.7.0-alpha.20210217.1",
-          "(.NET 5.0.3; Microsoft Windows 10.0.19042)"
->>>>>>> 1814567d
-        ],
-        "x-ms-acl": "user::rwx,group::r--,other::---,mask::rwx",
-        "x-ms-client-request-id": "13152fcb-c5a1-3d0c-64e8-0fb5d0d07c34",
-        "x-ms-return-client-request-id": "true",
-        "x-ms-version": "2020-06-12"
-      },
-      "RequestBody": null,
-      "StatusCode": 500,
-      "ResponseHeaders": {
-        "Content-Length": "201",
-        "Content-Type": "application/json; charset=utf-8",
-<<<<<<< HEAD
-        "Date": "Tue, 02 Feb 2021 21:54:50 GMT",
-=======
-        "Date": "Wed, 17 Feb 2021 22:42:31 GMT",
->>>>>>> 1814567d
-        "Server": [
-          "Windows-Azure-HDFS/1.0",
-          "Microsoft-HTTPAPI/2.0"
-        ],
-        "x-ms-client-request-id": "13152fcb-c5a1-3d0c-64e8-0fb5d0d07c34",
-        "x-ms-error-code": "InternalError",
-<<<<<<< HEAD
-        "x-ms-request-id": "0a63d97f-e01f-0070-76ae-f9c6a8000000",
-=======
-        "x-ms-request-id": "36d4ec41-801f-002b-3e7e-05ff93000000",
->>>>>>> 1814567d
-        "x-ms-version": "2020-06-12"
-      },
-      "ResponseBody": {
-        "error": {
-          "code": "InternalError",
-<<<<<<< HEAD
-          "message": "Server encountered an internal error. Please try again after some time.\nRequestId:0a63d97f-e01f-0070-76ae-f9c6a8000000\nTime:2021-02-02T21:54:51.5657209Z"
-        }
-      }
-    },
-    {
-      "RequestUri": "https://seannse.dfs.core.windows.net/test-filesystem-d6e0aebf-a1ed-c1c3-8df9-18c3f0da6758/test-directory-26d6654b-bf5f-7dff-81a7-d7b540d27c60?action=setAccessControlRecursive\u0026continuation=Azure.Core.Tests\u0026mode=set",
-      "RequestMethod": "PATCH",
-      "RequestHeaders": {
-        "Accept": "application/json",
-        "Authorization": "Sanitized",
-        "traceparent": "00-198acc21115b8d48a8ee1254003b4047-c5c11a2534cfc64d-00",
-        "User-Agent": [
-          "azsdk-net-Storage.Files.DataLake/12.7.0-alpha.20210202.1",
-          "(.NET 5.0.2; Microsoft Windows 10.0.19042)"
-=======
-          "message": "Server encountered an internal error. Please try again after some time.\nRequestId:36d4ec41-801f-002b-3e7e-05ff93000000\nTime:2021-02-17T22:42:31.9180375Z"
-        }
-      }
-    },
-    {
-      "RequestUri": "https://seannse.dfs.core.windows.net/test-filesystem-d6e0aebf-a1ed-c1c3-8df9-18c3f0da6758/test-directory-26d6654b-bf5f-7dff-81a7-d7b540d27c60?action=setAccessControlRecursive\u0026mode=set\u0026continuation=Azure.Core.Tests",
-      "RequestMethod": "PATCH",
-      "RequestHeaders": {
-        "Authorization": "Sanitized",
-        "traceparent": "00-190a645cd111114e8806a0c23db21c71-b577a15c4f9df045-00",
-        "User-Agent": [
-          "azsdk-net-Storage.Files.DataLake/12.7.0-alpha.20210217.1",
-          "(.NET 5.0.3; Microsoft Windows 10.0.19042)"
->>>>>>> 1814567d
-        ],
-        "x-ms-acl": "user::rwx,group::r--,other::---,mask::rwx",
-        "x-ms-client-request-id": "13152fcb-c5a1-3d0c-64e8-0fb5d0d07c34",
-        "x-ms-return-client-request-id": "true",
-        "x-ms-version": "2020-06-12"
-      },
-      "RequestBody": null,
-      "StatusCode": 500,
-      "ResponseHeaders": {
-        "Content-Length": "201",
-        "Content-Type": "application/json; charset=utf-8",
-<<<<<<< HEAD
-        "Date": "Tue, 02 Feb 2021 21:54:54 GMT",
-=======
-        "Date": "Wed, 17 Feb 2021 22:42:35 GMT",
->>>>>>> 1814567d
-        "Server": [
-          "Windows-Azure-HDFS/1.0",
-          "Microsoft-HTTPAPI/2.0"
-        ],
-        "x-ms-client-request-id": "13152fcb-c5a1-3d0c-64e8-0fb5d0d07c34",
-        "x-ms-error-code": "InternalError",
-<<<<<<< HEAD
-        "x-ms-request-id": "0a63dbfc-e01f-0070-6eae-f9c6a8000000",
-=======
-        "x-ms-request-id": "36d4ef55-801f-002b-4f7e-05ff93000000",
->>>>>>> 1814567d
-        "x-ms-version": "2020-06-12"
-      },
-      "ResponseBody": {
-        "error": {
-          "code": "InternalError",
-<<<<<<< HEAD
-          "message": "Server encountered an internal error. Please try again after some time.\nRequestId:0a63dbfc-e01f-0070-6eae-f9c6a8000000\nTime:2021-02-02T21:54:55.2653332Z"
-        }
-      }
-    },
-    {
-      "RequestUri": "https://seannse.dfs.core.windows.net/test-filesystem-d6e0aebf-a1ed-c1c3-8df9-18c3f0da6758/test-directory-26d6654b-bf5f-7dff-81a7-d7b540d27c60?action=setAccessControlRecursive\u0026continuation=Azure.Core.Tests\u0026mode=set",
-      "RequestMethod": "PATCH",
-      "RequestHeaders": {
-        "Accept": "application/json",
-        "Authorization": "Sanitized",
-        "traceparent": "00-198acc21115b8d48a8ee1254003b4047-c5c11a2534cfc64d-00",
-        "User-Agent": [
-          "azsdk-net-Storage.Files.DataLake/12.7.0-alpha.20210202.1",
-          "(.NET 5.0.2; Microsoft Windows 10.0.19042)"
-=======
-          "message": "Server encountered an internal error. Please try again after some time.\nRequestId:36d4ef55-801f-002b-4f7e-05ff93000000\nTime:2021-02-17T22:42:36.3933034Z"
-        }
-      }
-    },
-    {
-      "RequestUri": "https://seannse.dfs.core.windows.net/test-filesystem-d6e0aebf-a1ed-c1c3-8df9-18c3f0da6758/test-directory-26d6654b-bf5f-7dff-81a7-d7b540d27c60?action=setAccessControlRecursive\u0026mode=set\u0026continuation=Azure.Core.Tests",
-      "RequestMethod": "PATCH",
-      "RequestHeaders": {
-        "Authorization": "Sanitized",
-        "traceparent": "00-190a645cd111114e8806a0c23db21c71-b577a15c4f9df045-00",
-        "User-Agent": [
-          "azsdk-net-Storage.Files.DataLake/12.7.0-alpha.20210217.1",
-          "(.NET 5.0.3; Microsoft Windows 10.0.19042)"
->>>>>>> 1814567d
-        ],
-        "x-ms-acl": "user::rwx,group::r--,other::---,mask::rwx",
-        "x-ms-client-request-id": "13152fcb-c5a1-3d0c-64e8-0fb5d0d07c34",
-        "x-ms-return-client-request-id": "true",
-        "x-ms-version": "2020-06-12"
-      },
-      "RequestBody": null,
-      "StatusCode": 500,
-      "ResponseHeaders": {
-        "Content-Length": "201",
-        "Content-Type": "application/json; charset=utf-8",
-<<<<<<< HEAD
-        "Date": "Tue, 02 Feb 2021 21:55:01 GMT",
-=======
-        "Date": "Wed, 17 Feb 2021 22:42:44 GMT",
->>>>>>> 1814567d
-        "Server": [
-          "Windows-Azure-HDFS/1.0",
-          "Microsoft-HTTPAPI/2.0"
-        ],
-        "x-ms-client-request-id": "13152fcb-c5a1-3d0c-64e8-0fb5d0d07c34",
-        "x-ms-error-code": "InternalError",
-<<<<<<< HEAD
-        "x-ms-request-id": "0a63e05d-e01f-0070-4dae-f9c6a8000000",
-=======
-        "x-ms-request-id": "36d4f826-801f-002b-177e-05ff93000000",
->>>>>>> 1814567d
-        "x-ms-version": "2020-06-12"
-      },
-      "ResponseBody": {
-        "error": {
-          "code": "InternalError",
-<<<<<<< HEAD
-          "message": "Server encountered an internal error. Please try again after some time.\nRequestId:0a63e05d-e01f-0070-4dae-f9c6a8000000\nTime:2021-02-02T21:55:02.2462616Z"
-        }
-      }
-    },
-    {
-      "RequestUri": "https://seannse.dfs.core.windows.net/test-filesystem-d6e0aebf-a1ed-c1c3-8df9-18c3f0da6758/test-directory-26d6654b-bf5f-7dff-81a7-d7b540d27c60?action=setAccessControlRecursive\u0026continuation=Azure.Core.Tests\u0026mode=set",
-      "RequestMethod": "PATCH",
-      "RequestHeaders": {
-        "Accept": "application/json",
-        "Authorization": "Sanitized",
-        "traceparent": "00-198acc21115b8d48a8ee1254003b4047-c5c11a2534cfc64d-00",
-        "User-Agent": [
-          "azsdk-net-Storage.Files.DataLake/12.7.0-alpha.20210202.1",
-          "(.NET 5.0.2; Microsoft Windows 10.0.19042)"
-=======
-          "message": "Server encountered an internal error. Please try again after some time.\nRequestId:36d4f826-801f-002b-177e-05ff93000000\nTime:2021-02-17T22:42:45.3508402Z"
-        }
-      }
-    },
-    {
-      "RequestUri": "https://seannse.dfs.core.windows.net/test-filesystem-d6e0aebf-a1ed-c1c3-8df9-18c3f0da6758/test-directory-26d6654b-bf5f-7dff-81a7-d7b540d27c60?action=setAccessControlRecursive\u0026mode=set\u0026continuation=Azure.Core.Tests",
-      "RequestMethod": "PATCH",
-      "RequestHeaders": {
-        "Authorization": "Sanitized",
-        "traceparent": "00-190a645cd111114e8806a0c23db21c71-b577a15c4f9df045-00",
-        "User-Agent": [
-          "azsdk-net-Storage.Files.DataLake/12.7.0-alpha.20210217.1",
-          "(.NET 5.0.3; Microsoft Windows 10.0.19042)"
->>>>>>> 1814567d
-        ],
-        "x-ms-acl": "user::rwx,group::r--,other::---,mask::rwx",
-        "x-ms-client-request-id": "13152fcb-c5a1-3d0c-64e8-0fb5d0d07c34",
-        "x-ms-return-client-request-id": "true",
-        "x-ms-version": "2020-06-12"
-      },
-      "RequestBody": null,
-      "StatusCode": 500,
-      "ResponseHeaders": {
-        "Content-Length": "201",
-        "Content-Type": "application/json; charset=utf-8",
-<<<<<<< HEAD
-        "Date": "Tue, 02 Feb 2021 21:55:18 GMT",
-=======
-        "Date": "Wed, 17 Feb 2021 22:43:00 GMT",
->>>>>>> 1814567d
-        "Server": [
-          "Windows-Azure-HDFS/1.0",
-          "Microsoft-HTTPAPI/2.0"
-        ],
-        "x-ms-client-request-id": "13152fcb-c5a1-3d0c-64e8-0fb5d0d07c34",
-        "x-ms-error-code": "InternalError",
-<<<<<<< HEAD
-        "x-ms-request-id": "0a63e8fe-e01f-0070-53ae-f9c6a8000000",
-=======
-        "x-ms-request-id": "36d50cc8-801f-002b-327e-05ff93000000",
->>>>>>> 1814567d
-        "x-ms-version": "2020-06-12"
-      },
-      "ResponseBody": {
-        "error": {
-          "code": "InternalError",
-<<<<<<< HEAD
-          "message": "Server encountered an internal error. Please try again after some time.\nRequestId:0a63e8fe-e01f-0070-53ae-f9c6a8000000\nTime:2021-02-02T21:55:19.0581770Z"
-=======
-          "message": "Server encountered an internal error. Please try again after some time.\nRequestId:36d50cc8-801f-002b-327e-05ff93000000\nTime:2021-02-17T22:43:01.4976275Z"
->>>>>>> 1814567d
-        }
-      }
-    },
-    {
-      "RequestUri": "https://seannse.blob.core.windows.net/test-filesystem-d6e0aebf-a1ed-c1c3-8df9-18c3f0da6758?restype=container",
+      "RequestUri": "https://seannse.dfs.core.windows.net/test-filesystem-6fb0beeb-cb6a-46ca-27e8-580d633e4e83/test-directory-81855c6a-3819-6a0b-85cb-2991d01ce710?action=setAccessControlRecursive\u0026continuation=Azure.Core.Tests\u0026mode=set",
+      "RequestMethod": "PATCH",
+      "RequestHeaders": {
+        "Accept": "application/json",
+        "Authorization": "Sanitized",
+        "traceparent": "00-04895bbc5052944da68ac72ebb8317be-d93b51c7d7ca4d45-00",
+        "User-Agent": [
+          "azsdk-net-Storage.Files.DataLake/12.7.0-alpha.20210219.1",
+          "(.NET 5.0.3; Microsoft Windows 10.0.19041)"
+        ],
+        "x-ms-acl": "user::rwx,group::r--,other::---,mask::rwx",
+        "x-ms-client-request-id": "76289110-c396-4fad-5499-fc2f96c0b2bf",
+        "x-ms-return-client-request-id": "true",
+        "x-ms-version": "2020-06-12"
+      },
+      "RequestBody": null,
+      "StatusCode": 500,
+      "ResponseHeaders": {
+        "Content-Length": "201",
+        "Content-Type": "application/json; charset=utf-8",
+        "Date": "Fri, 19 Feb 2021 19:02:03 GMT",
+        "Server": [
+          "Windows-Azure-HDFS/1.0",
+          "Microsoft-HTTPAPI/2.0"
+        ],
+        "x-ms-client-request-id": "76289110-c396-4fad-5499-fc2f96c0b2bf",
+        "x-ms-error-code": "InternalError",
+        "x-ms-request-id": "da83d495-a01f-0061-5af1-065c1c000000",
+        "x-ms-version": "2020-06-12"
+      },
+      "ResponseBody": {
+        "error": {
+          "code": "InternalError",
+          "message": "Server encountered an internal error. Please try again after some time.\nRequestId:da83d495-a01f-0061-5af1-065c1c000000\nTime:2021-02-19T19:02:04.3244758Z"
+        }
+      }
+    },
+    {
+      "RequestUri": "https://seannse.dfs.core.windows.net/test-filesystem-6fb0beeb-cb6a-46ca-27e8-580d633e4e83/test-directory-81855c6a-3819-6a0b-85cb-2991d01ce710?action=setAccessControlRecursive\u0026continuation=Azure.Core.Tests\u0026mode=set",
+      "RequestMethod": "PATCH",
+      "RequestHeaders": {
+        "Accept": "application/json",
+        "Authorization": "Sanitized",
+        "traceparent": "00-04895bbc5052944da68ac72ebb8317be-d93b51c7d7ca4d45-00",
+        "User-Agent": [
+          "azsdk-net-Storage.Files.DataLake/12.7.0-alpha.20210219.1",
+          "(.NET 5.0.3; Microsoft Windows 10.0.19041)"
+        ],
+        "x-ms-acl": "user::rwx,group::r--,other::---,mask::rwx",
+        "x-ms-client-request-id": "76289110-c396-4fad-5499-fc2f96c0b2bf",
+        "x-ms-return-client-request-id": "true",
+        "x-ms-version": "2020-06-12"
+      },
+      "RequestBody": null,
+      "StatusCode": 500,
+      "ResponseHeaders": {
+        "Content-Length": "201",
+        "Content-Type": "application/json; charset=utf-8",
+        "Date": "Fri, 19 Feb 2021 19:02:05 GMT",
+        "Server": [
+          "Windows-Azure-HDFS/1.0",
+          "Microsoft-HTTPAPI/2.0"
+        ],
+        "x-ms-client-request-id": "76289110-c396-4fad-5499-fc2f96c0b2bf",
+        "x-ms-error-code": "InternalError",
+        "x-ms-request-id": "da83d543-a01f-0061-07f1-065c1c000000",
+        "x-ms-version": "2020-06-12"
+      },
+      "ResponseBody": {
+        "error": {
+          "code": "InternalError",
+          "message": "Server encountered an internal error. Please try again after some time.\nRequestId:da83d543-a01f-0061-07f1-065c1c000000\nTime:2021-02-19T19:02:05.5243214Z"
+        }
+      }
+    },
+    {
+      "RequestUri": "https://seannse.dfs.core.windows.net/test-filesystem-6fb0beeb-cb6a-46ca-27e8-580d633e4e83/test-directory-81855c6a-3819-6a0b-85cb-2991d01ce710?action=setAccessControlRecursive\u0026continuation=Azure.Core.Tests\u0026mode=set",
+      "RequestMethod": "PATCH",
+      "RequestHeaders": {
+        "Accept": "application/json",
+        "Authorization": "Sanitized",
+        "traceparent": "00-04895bbc5052944da68ac72ebb8317be-d93b51c7d7ca4d45-00",
+        "User-Agent": [
+          "azsdk-net-Storage.Files.DataLake/12.7.0-alpha.20210219.1",
+          "(.NET 5.0.3; Microsoft Windows 10.0.19041)"
+        ],
+        "x-ms-acl": "user::rwx,group::r--,other::---,mask::rwx",
+        "x-ms-client-request-id": "76289110-c396-4fad-5499-fc2f96c0b2bf",
+        "x-ms-return-client-request-id": "true",
+        "x-ms-version": "2020-06-12"
+      },
+      "RequestBody": null,
+      "StatusCode": 500,
+      "ResponseHeaders": {
+        "Content-Length": "201",
+        "Content-Type": "application/json; charset=utf-8",
+        "Date": "Fri, 19 Feb 2021 19:02:07 GMT",
+        "Server": [
+          "Windows-Azure-HDFS/1.0",
+          "Microsoft-HTTPAPI/2.0"
+        ],
+        "x-ms-client-request-id": "76289110-c396-4fad-5499-fc2f96c0b2bf",
+        "x-ms-error-code": "InternalError",
+        "x-ms-request-id": "da83d618-a01f-0061-5cf1-065c1c000000",
+        "x-ms-version": "2020-06-12"
+      },
+      "ResponseBody": {
+        "error": {
+          "code": "InternalError",
+          "message": "Server encountered an internal error. Please try again after some time.\nRequestId:da83d618-a01f-0061-5cf1-065c1c000000\nTime:2021-02-19T19:02:07.5047178Z"
+        }
+      }
+    },
+    {
+      "RequestUri": "https://seannse.dfs.core.windows.net/test-filesystem-6fb0beeb-cb6a-46ca-27e8-580d633e4e83/test-directory-81855c6a-3819-6a0b-85cb-2991d01ce710?action=setAccessControlRecursive\u0026continuation=Azure.Core.Tests\u0026mode=set",
+      "RequestMethod": "PATCH",
+      "RequestHeaders": {
+        "Accept": "application/json",
+        "Authorization": "Sanitized",
+        "traceparent": "00-04895bbc5052944da68ac72ebb8317be-d93b51c7d7ca4d45-00",
+        "User-Agent": [
+          "azsdk-net-Storage.Files.DataLake/12.7.0-alpha.20210219.1",
+          "(.NET 5.0.3; Microsoft Windows 10.0.19041)"
+        ],
+        "x-ms-acl": "user::rwx,group::r--,other::---,mask::rwx",
+        "x-ms-client-request-id": "76289110-c396-4fad-5499-fc2f96c0b2bf",
+        "x-ms-return-client-request-id": "true",
+        "x-ms-version": "2020-06-12"
+      },
+      "RequestBody": null,
+      "StatusCode": 500,
+      "ResponseHeaders": {
+        "Content-Length": "201",
+        "Content-Type": "application/json; charset=utf-8",
+        "Date": "Fri, 19 Feb 2021 19:02:11 GMT",
+        "Server": [
+          "Windows-Azure-HDFS/1.0",
+          "Microsoft-HTTPAPI/2.0"
+        ],
+        "x-ms-client-request-id": "76289110-c396-4fad-5499-fc2f96c0b2bf",
+        "x-ms-error-code": "InternalError",
+        "x-ms-request-id": "da83d7fc-a01f-0061-3bf1-065c1c000000",
+        "x-ms-version": "2020-06-12"
+      },
+      "ResponseBody": {
+        "error": {
+          "code": "InternalError",
+          "message": "Server encountered an internal error. Please try again after some time.\nRequestId:da83d7fc-a01f-0061-3bf1-065c1c000000\nTime:2021-02-19T19:02:12.0449128Z"
+        }
+      }
+    },
+    {
+      "RequestUri": "https://seannse.dfs.core.windows.net/test-filesystem-6fb0beeb-cb6a-46ca-27e8-580d633e4e83/test-directory-81855c6a-3819-6a0b-85cb-2991d01ce710?action=setAccessControlRecursive\u0026continuation=Azure.Core.Tests\u0026mode=set",
+      "RequestMethod": "PATCH",
+      "RequestHeaders": {
+        "Accept": "application/json",
+        "Authorization": "Sanitized",
+        "traceparent": "00-04895bbc5052944da68ac72ebb8317be-d93b51c7d7ca4d45-00",
+        "User-Agent": [
+          "azsdk-net-Storage.Files.DataLake/12.7.0-alpha.20210219.1",
+          "(.NET 5.0.3; Microsoft Windows 10.0.19041)"
+        ],
+        "x-ms-acl": "user::rwx,group::r--,other::---,mask::rwx",
+        "x-ms-client-request-id": "76289110-c396-4fad-5499-fc2f96c0b2bf",
+        "x-ms-return-client-request-id": "true",
+        "x-ms-version": "2020-06-12"
+      },
+      "RequestBody": null,
+      "StatusCode": 500,
+      "ResponseHeaders": {
+        "Content-Length": "201",
+        "Content-Type": "application/json; charset=utf-8",
+        "Date": "Fri, 19 Feb 2021 19:02:19 GMT",
+        "Server": [
+          "Windows-Azure-HDFS/1.0",
+          "Microsoft-HTTPAPI/2.0"
+        ],
+        "x-ms-client-request-id": "76289110-c396-4fad-5499-fc2f96c0b2bf",
+        "x-ms-error-code": "InternalError",
+        "x-ms-request-id": "da83db53-a01f-0061-0bf1-065c1c000000",
+        "x-ms-version": "2020-06-12"
+      },
+      "ResponseBody": {
+        "error": {
+          "code": "InternalError",
+          "message": "Server encountered an internal error. Please try again after some time.\nRequestId:da83db53-a01f-0061-0bf1-065c1c000000\nTime:2021-02-19T19:02:19.9945123Z"
+        }
+      }
+    },
+    {
+      "RequestUri": "https://seannse.dfs.core.windows.net/test-filesystem-6fb0beeb-cb6a-46ca-27e8-580d633e4e83/test-directory-81855c6a-3819-6a0b-85cb-2991d01ce710?action=setAccessControlRecursive\u0026continuation=Azure.Core.Tests\u0026mode=set",
+      "RequestMethod": "PATCH",
+      "RequestHeaders": {
+        "Accept": "application/json",
+        "Authorization": "Sanitized",
+        "traceparent": "00-04895bbc5052944da68ac72ebb8317be-d93b51c7d7ca4d45-00",
+        "User-Agent": [
+          "azsdk-net-Storage.Files.DataLake/12.7.0-alpha.20210219.1",
+          "(.NET 5.0.3; Microsoft Windows 10.0.19041)"
+        ],
+        "x-ms-acl": "user::rwx,group::r--,other::---,mask::rwx",
+        "x-ms-client-request-id": "76289110-c396-4fad-5499-fc2f96c0b2bf",
+        "x-ms-return-client-request-id": "true",
+        "x-ms-version": "2020-06-12"
+      },
+      "RequestBody": null,
+      "StatusCode": 500,
+      "ResponseHeaders": {
+        "Content-Length": "201",
+        "Content-Type": "application/json; charset=utf-8",
+        "Date": "Fri, 19 Feb 2021 19:02:38 GMT",
+        "Server": [
+          "Windows-Azure-HDFS/1.0",
+          "Microsoft-HTTPAPI/2.0"
+        ],
+        "x-ms-client-request-id": "76289110-c396-4fad-5499-fc2f96c0b2bf",
+        "x-ms-error-code": "InternalError",
+        "x-ms-request-id": "da83e501-a01f-0061-30f1-065c1c000000",
+        "x-ms-version": "2020-06-12"
+      },
+      "ResponseBody": {
+        "error": {
+          "code": "InternalError",
+          "message": "Server encountered an internal error. Please try again after some time.\nRequestId:da83e501-a01f-0061-30f1-065c1c000000\nTime:2021-02-19T19:02:38.9668775Z"
+        }
+      }
+    },
+    {
+      "RequestUri": "https://seannse.blob.core.windows.net/test-filesystem-6fb0beeb-cb6a-46ca-27e8-580d633e4e83?restype=container",
       "RequestMethod": "DELETE",
       "RequestHeaders": {
         "Accept": "application/xml",
         "Authorization": "Sanitized",
-<<<<<<< HEAD
-        "traceparent": "00-92aaafef754e9c4880dd67bf30cbcbe4-034c3e48b752ad43-00",
-        "User-Agent": [
-          "azsdk-net-Storage.Files.DataLake/12.7.0-alpha.20210202.1",
-          "(.NET 5.0.2; Microsoft Windows 10.0.19042)"
-        ],
-        "x-ms-client-request-id": "0ec78657-badf-d17f-b282-ca3388a33350",
-        "x-ms-date": "Tue, 02 Feb 2021 21:55:18 GMT",
-=======
-        "traceparent": "00-85f9f81de9f738428661f38967db9a41-db7ff378feaaca4c-00",
-        "User-Agent": [
-          "azsdk-net-Storage.Files.DataLake/12.7.0-alpha.20210217.1",
-          "(.NET 5.0.3; Microsoft Windows 10.0.19042)"
-        ],
-        "x-ms-client-request-id": "0ec78657-badf-d17f-b282-ca3388a33350",
-        "x-ms-date": "Wed, 17 Feb 2021 22:43:01 GMT",
->>>>>>> 1814567d
+        "traceparent": "00-59832009c1fcc34398901e5b15379ec9-88083e366ecf0748-00",
+        "User-Agent": [
+          "azsdk-net-Storage.Files.DataLake/12.7.0-alpha.20210219.1",
+          "(.NET 5.0.3; Microsoft Windows 10.0.19041)"
+        ],
+        "x-ms-client-request-id": "d52d650f-c256-4922-e925-98923c713e5d",
+        "x-ms-date": "Fri, 19 Feb 2021 19:02:39 GMT",
         "x-ms-return-client-request-id": "true",
         "x-ms-version": "2020-06-12"
       },
@@ -512,28 +317,20 @@
       "StatusCode": 202,
       "ResponseHeaders": {
         "Content-Length": "0",
-<<<<<<< HEAD
-        "Date": "Tue, 02 Feb 2021 21:55:18 GMT",
-=======
-        "Date": "Wed, 17 Feb 2021 22:43:01 GMT",
->>>>>>> 1814567d
+        "Date": "Fri, 19 Feb 2021 19:02:38 GMT",
         "Server": [
           "Windows-Azure-Blob/1.0",
           "Microsoft-HTTPAPI/2.0"
         ],
-        "x-ms-client-request-id": "0ec78657-badf-d17f-b282-ca3388a33350",
-<<<<<<< HEAD
-        "x-ms-request-id": "fb9147ff-501e-0075-08ae-f91473000000",
-=======
-        "x-ms-request-id": "439b8790-801e-0076-5d7e-05f517000000",
->>>>>>> 1814567d
+        "x-ms-client-request-id": "d52d650f-c256-4922-e925-98923c713e5d",
+        "x-ms-request-id": "cb123a45-b01e-006d-79f1-06cb14000000",
         "x-ms-version": "2020-06-12"
       },
       "ResponseBody": []
     }
   ],
   "Variables": {
-    "RandomSeed": "932940871",
+    "RandomSeed": "718888495",
     "Storage_TestConfigHierarchicalNamespace": "NamespaceTenant\nseannse\nU2FuaXRpemVk\nhttps://seannse.blob.core.windows.net\nhttps://seannse.file.core.windows.net\nhttps://seannse.queue.core.windows.net\nhttps://seannse.table.core.windows.net\n\n\n\n\nhttps://seannse-secondary.blob.core.windows.net\nhttps://seannse-secondary.file.core.windows.net\nhttps://seannse-secondary.queue.core.windows.net\nhttps://seannse-secondary.table.core.windows.net\n68390a19-a643-458b-b726-408abf67b4fc\nSanitized\n72f988bf-86f1-41af-91ab-2d7cd011db47\nhttps://login.microsoftonline.com/\nCloud\nBlobEndpoint=https://seannse.blob.core.windows.net/;QueueEndpoint=https://seannse.queue.core.windows.net/;FileEndpoint=https://seannse.file.core.windows.net/;BlobSecondaryEndpoint=https://seannse-secondary.blob.core.windows.net/;QueueSecondaryEndpoint=https://seannse-secondary.queue.core.windows.net/;FileSecondaryEndpoint=https://seannse-secondary.file.core.windows.net/;AccountName=seannse;AccountKey=Sanitized\n"
   }
 }