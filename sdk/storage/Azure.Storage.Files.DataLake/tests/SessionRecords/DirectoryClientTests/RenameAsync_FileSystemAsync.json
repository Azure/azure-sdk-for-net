{
  "Entries": [
    {
      "RequestUri": "https://seannse.blob.core.windows.net/test-filesystem-cc159908-6427-a6b6-49bc-009dea8bc228?restype=container",
      "RequestMethod": "PUT",
      "RequestHeaders": {
        "Accept": "application/xml",
        "Authorization": "Sanitized",
<<<<<<< HEAD
        "traceparent": "00-9a54eebc33910d4db1fa868a9dc2bf79-2ea5abebbe3b5841-00",
        "User-Agent": [
          "azsdk-net-Storage.Files.DataLake/12.7.0-alpha.20210202.1",
          "(.NET 5.0.2; Microsoft Windows 10.0.19042)"
        ],
        "x-ms-blob-public-access": "container",
        "x-ms-client-request-id": "42a28776-8b14-d71e-383c-c0aa773e6a9b",
        "x-ms-date": "Tue, 02 Feb 2021 21:45:46 GMT",
=======
        "traceparent": "00-ff0a80966064d14690135a8c7db9ffd0-8b15d4d83a2e2848-00",
        "User-Agent": [
          "azsdk-net-Storage.Files.DataLake/12.7.0-alpha.20210217.1",
          "(.NET 5.0.3; Microsoft Windows 10.0.19042)"
        ],
        "x-ms-blob-public-access": "container",
        "x-ms-client-request-id": "42a28776-8b14-d71e-383c-c0aa773e6a9b",
        "x-ms-date": "Wed, 17 Feb 2021 22:49:01 GMT",
>>>>>>> 1814567d
        "x-ms-return-client-request-id": "true",
        "x-ms-version": "2020-06-12"
      },
      "RequestBody": null,
      "StatusCode": 201,
      "ResponseHeaders": {
        "Content-Length": "0",
<<<<<<< HEAD
        "Date": "Tue, 02 Feb 2021 21:45:46 GMT",
        "ETag": "\u00220x8D8C7C3E6721FE4\u0022",
        "Last-Modified": "Tue, 02 Feb 2021 21:45:47 GMT",
=======
        "Date": "Wed, 17 Feb 2021 22:49:00 GMT",
        "ETag": "\u00220x8D8D3963834C233\u0022",
        "Last-Modified": "Wed, 17 Feb 2021 22:49:01 GMT",
>>>>>>> 1814567d
        "Server": [
          "Windows-Azure-Blob/1.0",
          "Microsoft-HTTPAPI/2.0"
        ],
        "x-ms-client-request-id": "42a28776-8b14-d71e-383c-c0aa773e6a9b",
<<<<<<< HEAD
        "x-ms-request-id": "1465873f-b01e-000f-08ac-f90933000000",
=======
        "x-ms-request-id": "5686472a-601e-009a-297f-05e186000000",
>>>>>>> 1814567d
        "x-ms-version": "2020-06-12"
      },
      "ResponseBody": []
    },
    {
      "RequestUri": "https://seannse.blob.core.windows.net/test-filesystem-cebf0190-c932-f7df-f6db-015d0575c017?restype=container",
      "RequestMethod": "PUT",
      "RequestHeaders": {
        "Accept": "application/xml",
        "Authorization": "Sanitized",
<<<<<<< HEAD
        "traceparent": "00-f65c0321831096458ee3b5fdeb59da7a-bd330108b2399e49-00",
        "User-Agent": [
          "azsdk-net-Storage.Files.DataLake/12.7.0-alpha.20210202.1",
          "(.NET 5.0.2; Microsoft Windows 10.0.19042)"
        ],
        "x-ms-blob-public-access": "container",
        "x-ms-client-request-id": "e4b1c35f-e773-add7-a8aa-4b3889c0d1c3",
        "x-ms-date": "Tue, 02 Feb 2021 21:45:46 GMT",
=======
        "traceparent": "00-5c6e451088a31d45a7bc59263100379e-63b4f70547500a4a-00",
        "User-Agent": [
          "azsdk-net-Storage.Files.DataLake/12.7.0-alpha.20210217.1",
          "(.NET 5.0.3; Microsoft Windows 10.0.19042)"
        ],
        "x-ms-blob-public-access": "container",
        "x-ms-client-request-id": "e4b1c35f-e773-add7-a8aa-4b3889c0d1c3",
        "x-ms-date": "Wed, 17 Feb 2021 22:49:01 GMT",
>>>>>>> 1814567d
        "x-ms-return-client-request-id": "true",
        "x-ms-version": "2020-06-12"
      },
      "RequestBody": null,
      "StatusCode": 201,
      "ResponseHeaders": {
        "Content-Length": "0",
<<<<<<< HEAD
        "Date": "Tue, 02 Feb 2021 21:45:46 GMT",
        "ETag": "\u00220x8D8C7C3E6A9655E\u0022",
        "Last-Modified": "Tue, 02 Feb 2021 21:45:47 GMT",
=======
        "Date": "Wed, 17 Feb 2021 22:49:01 GMT",
        "ETag": "\u00220x8D8D396386D69DB\u0022",
        "Last-Modified": "Wed, 17 Feb 2021 22:49:01 GMT",
>>>>>>> 1814567d
        "Server": [
          "Windows-Azure-Blob/1.0",
          "Microsoft-HTTPAPI/2.0"
        ],
        "x-ms-client-request-id": "e4b1c35f-e773-add7-a8aa-4b3889c0d1c3",
<<<<<<< HEAD
        "x-ms-request-id": "43101c38-c01e-0058-6dac-f9a700000000",
=======
        "x-ms-request-id": "deb082fd-a01e-0095-117f-0597ea000000",
>>>>>>> 1814567d
        "x-ms-version": "2020-06-12"
      },
      "ResponseBody": []
    },
    {
      "RequestUri": "https://seannse.dfs.core.windows.net/test-filesystem-cc159908-6427-a6b6-49bc-009dea8bc228/test-directory-81a4a97c-0717-0fb2-ee99-fe28ae5ea7fe?resource=directory",
      "RequestMethod": "PUT",
      "RequestHeaders": {
        "Accept": "application/json",
        "Authorization": "Sanitized",
<<<<<<< HEAD
        "traceparent": "00-22e7f58fc4d425409d404a2ebe803399-d0acac2dde585f4e-00",
        "User-Agent": [
          "azsdk-net-Storage.Files.DataLake/12.7.0-alpha.20210202.1",
          "(.NET 5.0.2; Microsoft Windows 10.0.19042)"
        ],
        "x-ms-client-request-id": "a7045737-3f53-5774-10a1-f6d9e9aefe49",
        "x-ms-date": "Tue, 02 Feb 2021 21:45:47 GMT",
=======
        "traceparent": "00-61e8e185d506aa4c812014bf9e270147-ea8943c034e06f44-00",
        "User-Agent": [
          "azsdk-net-Storage.Files.DataLake/12.7.0-alpha.20210217.1",
          "(.NET 5.0.3; Microsoft Windows 10.0.19042)"
        ],
        "x-ms-client-request-id": "a7045737-3f53-5774-10a1-f6d9e9aefe49",
        "x-ms-date": "Wed, 17 Feb 2021 22:49:02 GMT",
>>>>>>> 1814567d
        "x-ms-return-client-request-id": "true",
        "x-ms-version": "2020-06-12"
      },
      "RequestBody": null,
      "StatusCode": 201,
      "ResponseHeaders": {
        "Content-Length": "0",
<<<<<<< HEAD
        "Date": "Tue, 02 Feb 2021 21:45:47 GMT",
        "ETag": "\u00220x8D8C7C3E6E5E697\u0022",
        "Last-Modified": "Tue, 02 Feb 2021 21:45:47 GMT",
=======
        "Date": "Wed, 17 Feb 2021 22:49:01 GMT",
        "ETag": "\u00220x8D8D39638A44277\u0022",
        "Last-Modified": "Wed, 17 Feb 2021 22:49:02 GMT",
>>>>>>> 1814567d
        "Server": [
          "Windows-Azure-HDFS/1.0",
          "Microsoft-HTTPAPI/2.0"
        ],
        "x-ms-client-request-id": "a7045737-3f53-5774-10a1-f6d9e9aefe49",
<<<<<<< HEAD
        "x-ms-request-id": "8d9e725f-d01f-0026-6bac-f93747000000",
=======
        "x-ms-request-id": "7a8db28b-301f-0063-077f-05e2a4000000",
>>>>>>> 1814567d
        "x-ms-version": "2020-06-12"
      },
      "ResponseBody": []
    },
    {
      "RequestUri": "https://seannse.dfs.core.windows.net/test-filesystem-cebf0190-c932-f7df-f6db-015d0575c017/test-directory-141e4c03-8ec2-9fff-0585-639d4c74da12?mode=legacy",
      "RequestMethod": "PUT",
      "RequestHeaders": {
        "Accept": "application/json",
        "Authorization": "Sanitized",
        "User-Agent": [
<<<<<<< HEAD
          "azsdk-net-Storage.Files.DataLake/12.7.0-alpha.20210202.1",
          "(.NET 5.0.2; Microsoft Windows 10.0.19042)"
        ],
        "x-ms-client-request-id": "e83a717b-87bc-a94d-5764-a2cedcd70a9b",
        "x-ms-date": "Tue, 02 Feb 2021 21:45:47 GMT",
=======
          "azsdk-net-Storage.Files.DataLake/12.7.0-alpha.20210217.1",
          "(.NET 5.0.3; Microsoft Windows 10.0.19042)"
        ],
        "x-ms-client-request-id": "e83a717b-87bc-a94d-5764-a2cedcd70a9b",
        "x-ms-date": "Wed, 17 Feb 2021 22:49:02 GMT",
>>>>>>> 1814567d
        "x-ms-rename-source": "%2Ftest-filesystem-cc159908-6427-a6b6-49bc-009dea8bc228%2Ftest-directory-81a4a97c-0717-0fb2-ee99-fe28ae5ea7fe=",
        "x-ms-return-client-request-id": "true",
        "x-ms-version": "2020-06-12"
      },
      "RequestBody": null,
      "StatusCode": 201,
      "ResponseHeaders": {
        "Content-Length": "0",
<<<<<<< HEAD
        "Date": "Tue, 02 Feb 2021 21:45:47 GMT",
=======
        "Date": "Wed, 17 Feb 2021 22:49:01 GMT",
>>>>>>> 1814567d
        "Server": [
          "Windows-Azure-HDFS/1.0",
          "Microsoft-HTTPAPI/2.0"
        ],
        "x-ms-client-request-id": "e83a717b-87bc-a94d-5764-a2cedcd70a9b",
<<<<<<< HEAD
        "x-ms-request-id": "8d9e7271-d01f-0026-7dac-f93747000000",
=======
        "x-ms-request-id": "7a8db299-301f-0063-157f-05e2a4000000",
>>>>>>> 1814567d
        "x-ms-version": "2020-06-12"
      },
      "ResponseBody": []
    },
    {
      "RequestUri": "https://seannse.blob.core.windows.net/test-filesystem-cebf0190-c932-f7df-f6db-015d0575c017/test-directory-141e4c03-8ec2-9fff-0585-639d4c74da12",
      "RequestMethod": "HEAD",
      "RequestHeaders": {
        "Accept": "application/xml",
        "Authorization": "Sanitized",
        "User-Agent": [
<<<<<<< HEAD
          "azsdk-net-Storage.Files.DataLake/12.7.0-alpha.20210202.1",
          "(.NET 5.0.2; Microsoft Windows 10.0.19042)"
        ],
        "x-ms-client-request-id": "db22f350-f23a-7556-a047-fff55ddcfe29",
        "x-ms-date": "Tue, 02 Feb 2021 21:45:47 GMT",
=======
          "azsdk-net-Storage.Files.DataLake/12.7.0-alpha.20210217.1",
          "(.NET 5.0.3; Microsoft Windows 10.0.19042)"
        ],
        "x-ms-client-request-id": "db22f350-f23a-7556-a047-fff55ddcfe29",
        "x-ms-date": "Wed, 17 Feb 2021 22:49:02 GMT",
>>>>>>> 1814567d
        "x-ms-return-client-request-id": "true",
        "x-ms-version": "2020-06-12"
      },
      "RequestBody": null,
      "StatusCode": 200,
      "ResponseHeaders": {
        "Accept-Ranges": "bytes",
        "Content-Length": "0",
        "Content-Type": "application/octet-stream",
<<<<<<< HEAD
        "Date": "Tue, 02 Feb 2021 21:45:47 GMT",
        "ETag": "\u00220x8D8C7C3E6E5E697\u0022",
        "Last-Modified": "Tue, 02 Feb 2021 21:45:47 GMT",
=======
        "Date": "Wed, 17 Feb 2021 22:49:01 GMT",
        "ETag": "\u00220x8D8D39638A44277\u0022",
        "Last-Modified": "Wed, 17 Feb 2021 22:49:02 GMT",
>>>>>>> 1814567d
        "Server": [
          "Windows-Azure-Blob/1.0",
          "Microsoft-HTTPAPI/2.0"
        ],
        "x-ms-access-tier": "Hot",
        "x-ms-access-tier-inferred": "true",
        "x-ms-blob-type": "BlockBlob",
        "x-ms-client-request-id": "db22f350-f23a-7556-a047-fff55ddcfe29",
<<<<<<< HEAD
        "x-ms-creation-time": "Tue, 02 Feb 2021 21:45:47 GMT",
=======
        "x-ms-creation-time": "Wed, 17 Feb 2021 22:49:02 GMT",
>>>>>>> 1814567d
        "x-ms-group": "$superuser",
        "x-ms-lease-state": "available",
        "x-ms-lease-status": "unlocked",
        "x-ms-meta-hdi_isfolder": "true",
        "x-ms-owner": "$superuser",
        "x-ms-permissions": "rwxr-x---",
<<<<<<< HEAD
        "x-ms-request-id": "14658a66-b01e-000f-09ac-f90933000000",
=======
        "x-ms-request-id": "5686496e-601e-009a-227f-05e186000000",
>>>>>>> 1814567d
        "x-ms-server-encrypted": "true",
        "x-ms-version": "2020-06-12"
      },
      "ResponseBody": []
    },
    {
      "RequestUri": "https://seannse.blob.core.windows.net/test-filesystem-cebf0190-c932-f7df-f6db-015d0575c017?restype=container",
      "RequestMethod": "DELETE",
      "RequestHeaders": {
        "Accept": "application/xml",
        "Authorization": "Sanitized",
<<<<<<< HEAD
        "traceparent": "00-c4ac14539dd75042b3530f38455dc4f3-0a2489ecff3f9847-00",
        "User-Agent": [
          "azsdk-net-Storage.Files.DataLake/12.7.0-alpha.20210202.1",
          "(.NET 5.0.2; Microsoft Windows 10.0.19042)"
        ],
        "x-ms-client-request-id": "e97d67aa-2fb5-d461-8d66-5a75a8f9a5c5",
        "x-ms-date": "Tue, 02 Feb 2021 21:45:47 GMT",
=======
        "traceparent": "00-ad6b224587774648a9fb8aae7a659f67-68cf0e5d49f57246-00",
        "User-Agent": [
          "azsdk-net-Storage.Files.DataLake/12.7.0-alpha.20210217.1",
          "(.NET 5.0.3; Microsoft Windows 10.0.19042)"
        ],
        "x-ms-client-request-id": "e97d67aa-2fb5-d461-8d66-5a75a8f9a5c5",
        "x-ms-date": "Wed, 17 Feb 2021 22:49:02 GMT",
>>>>>>> 1814567d
        "x-ms-return-client-request-id": "true",
        "x-ms-version": "2020-06-12"
      },
      "RequestBody": null,
      "StatusCode": 202,
      "ResponseHeaders": {
        "Content-Length": "0",
<<<<<<< HEAD
        "Date": "Tue, 02 Feb 2021 21:45:47 GMT",
=======
        "Date": "Wed, 17 Feb 2021 22:49:01 GMT",
>>>>>>> 1814567d
        "Server": [
          "Windows-Azure-Blob/1.0",
          "Microsoft-HTTPAPI/2.0"
        ],
        "x-ms-client-request-id": "e97d67aa-2fb5-d461-8d66-5a75a8f9a5c5",
<<<<<<< HEAD
        "x-ms-request-id": "43101d7b-c01e-0058-18ac-f9a700000000",
=======
        "x-ms-request-id": "deb084d7-a01e-0095-4a7f-0597ea000000",
>>>>>>> 1814567d
        "x-ms-version": "2020-06-12"
      },
      "ResponseBody": []
    },
    {
      "RequestUri": "https://seannse.blob.core.windows.net/test-filesystem-cc159908-6427-a6b6-49bc-009dea8bc228?restype=container",
      "RequestMethod": "DELETE",
      "RequestHeaders": {
        "Accept": "application/xml",
        "Authorization": "Sanitized",
<<<<<<< HEAD
        "traceparent": "00-ae981552b72b704ab3e7ade4ac81a5ff-3167e2de5b55c445-00",
        "User-Agent": [
          "azsdk-net-Storage.Files.DataLake/12.7.0-alpha.20210202.1",
          "(.NET 5.0.2; Microsoft Windows 10.0.19042)"
        ],
        "x-ms-client-request-id": "f64a85fb-145e-6d73-3587-7587de3b2b87",
        "x-ms-date": "Tue, 02 Feb 2021 21:45:47 GMT",
=======
        "traceparent": "00-8c957c757effdd4aa8dd0c629ad7585a-caae109753134449-00",
        "User-Agent": [
          "azsdk-net-Storage.Files.DataLake/12.7.0-alpha.20210217.1",
          "(.NET 5.0.3; Microsoft Windows 10.0.19042)"
        ],
        "x-ms-client-request-id": "f64a85fb-145e-6d73-3587-7587de3b2b87",
        "x-ms-date": "Wed, 17 Feb 2021 22:49:02 GMT",
>>>>>>> 1814567d
        "x-ms-return-client-request-id": "true",
        "x-ms-version": "2020-06-12"
      },
      "RequestBody": null,
      "StatusCode": 202,
      "ResponseHeaders": {
        "Content-Length": "0",
<<<<<<< HEAD
        "Date": "Tue, 02 Feb 2021 21:45:48 GMT",
=======
        "Date": "Wed, 17 Feb 2021 22:49:01 GMT",
>>>>>>> 1814567d
        "Server": [
          "Windows-Azure-Blob/1.0",
          "Microsoft-HTTPAPI/2.0"
        ],
        "x-ms-client-request-id": "f64a85fb-145e-6d73-3587-7587de3b2b87",
<<<<<<< HEAD
        "x-ms-request-id": "14658add-b01e-000f-74ac-f90933000000",
=======
        "x-ms-request-id": "568649be-601e-009a-637f-05e186000000",
>>>>>>> 1814567d
        "x-ms-version": "2020-06-12"
      },
      "ResponseBody": []
    }
  ],
  "Variables": {
    "RandomSeed": "842741717",
    "Storage_TestConfigHierarchicalNamespace": "NamespaceTenant\nseannse\nU2FuaXRpemVk\nhttps://seannse.blob.core.windows.net\nhttps://seannse.file.core.windows.net\nhttps://seannse.queue.core.windows.net\nhttps://seannse.table.core.windows.net\n\n\n\n\nhttps://seannse-secondary.blob.core.windows.net\nhttps://seannse-secondary.file.core.windows.net\nhttps://seannse-secondary.queue.core.windows.net\nhttps://seannse-secondary.table.core.windows.net\n68390a19-a643-458b-b726-408abf67b4fc\nSanitized\n72f988bf-86f1-41af-91ab-2d7cd011db47\nhttps://login.microsoftonline.com/\nCloud\nBlobEndpoint=https://seannse.blob.core.windows.net/;QueueEndpoint=https://seannse.queue.core.windows.net/;FileEndpoint=https://seannse.file.core.windows.net/;BlobSecondaryEndpoint=https://seannse-secondary.blob.core.windows.net/;QueueSecondaryEndpoint=https://seannse-secondary.queue.core.windows.net/;FileSecondaryEndpoint=https://seannse-secondary.file.core.windows.net/;AccountName=seannse;AccountKey=Sanitized\n"
  }
}<|MERGE_RESOLUTION|>--- conflicted
+++ resolved
@@ -1,235 +1,149 @@
 {
   "Entries": [
     {
-      "RequestUri": "https://seannse.blob.core.windows.net/test-filesystem-cc159908-6427-a6b6-49bc-009dea8bc228?restype=container",
-      "RequestMethod": "PUT",
-      "RequestHeaders": {
-        "Accept": "application/xml",
-        "Authorization": "Sanitized",
-<<<<<<< HEAD
-        "traceparent": "00-9a54eebc33910d4db1fa868a9dc2bf79-2ea5abebbe3b5841-00",
-        "User-Agent": [
-          "azsdk-net-Storage.Files.DataLake/12.7.0-alpha.20210202.1",
-          "(.NET 5.0.2; Microsoft Windows 10.0.19042)"
+      "RequestUri": "https://seannse.blob.core.windows.net/test-filesystem-f87c8008-ebfd-ab0f-fea8-c96455213aeb?restype=container",
+      "RequestMethod": "PUT",
+      "RequestHeaders": {
+        "Accept": "application/xml",
+        "Authorization": "Sanitized",
+        "traceparent": "00-f2e586cff7020548b82b08ac6ebf8552-b18262941fbbab44-00",
+        "User-Agent": [
+          "azsdk-net-Storage.Files.DataLake/12.7.0-alpha.20210219.1",
+          "(.NET 5.0.3; Microsoft Windows 10.0.19041)"
         ],
         "x-ms-blob-public-access": "container",
-        "x-ms-client-request-id": "42a28776-8b14-d71e-383c-c0aa773e6a9b",
-        "x-ms-date": "Tue, 02 Feb 2021 21:45:46 GMT",
-=======
-        "traceparent": "00-ff0a80966064d14690135a8c7db9ffd0-8b15d4d83a2e2848-00",
-        "User-Agent": [
-          "azsdk-net-Storage.Files.DataLake/12.7.0-alpha.20210217.1",
-          "(.NET 5.0.3; Microsoft Windows 10.0.19042)"
+        "x-ms-client-request-id": "8421ee95-7d39-90c5-305e-85a99e5b383d",
+        "x-ms-date": "Fri, 19 Feb 2021 19:05:58 GMT",
+        "x-ms-return-client-request-id": "true",
+        "x-ms-version": "2020-06-12"
+      },
+      "RequestBody": null,
+      "StatusCode": 201,
+      "ResponseHeaders": {
+        "Content-Length": "0",
+        "Date": "Fri, 19 Feb 2021 19:05:57 GMT",
+        "ETag": "\u00220x8D8D50963B9D43F\u0022",
+        "Last-Modified": "Fri, 19 Feb 2021 19:05:57 GMT",
+        "Server": [
+          "Windows-Azure-Blob/1.0",
+          "Microsoft-HTTPAPI/2.0"
+        ],
+        "x-ms-client-request-id": "8421ee95-7d39-90c5-305e-85a99e5b383d",
+        "x-ms-request-id": "cb134eca-b01e-006d-6cf2-06cb14000000",
+        "x-ms-version": "2020-06-12"
+      },
+      "ResponseBody": []
+    },
+    {
+      "RequestUri": "https://seannse.blob.core.windows.net/test-filesystem-64734113-a67b-9707-2a7e-75f95de2afc0?restype=container",
+      "RequestMethod": "PUT",
+      "RequestHeaders": {
+        "Accept": "application/xml",
+        "Authorization": "Sanitized",
+        "traceparent": "00-8d789721d512b5429e95f8784a5762fd-20da7930359f6d49-00",
+        "User-Agent": [
+          "azsdk-net-Storage.Files.DataLake/12.7.0-alpha.20210219.1",
+          "(.NET 5.0.3; Microsoft Windows 10.0.19041)"
         ],
         "x-ms-blob-public-access": "container",
-        "x-ms-client-request-id": "42a28776-8b14-d71e-383c-c0aa773e6a9b",
-        "x-ms-date": "Wed, 17 Feb 2021 22:49:01 GMT",
->>>>>>> 1814567d
-        "x-ms-return-client-request-id": "true",
-        "x-ms-version": "2020-06-12"
-      },
-      "RequestBody": null,
-      "StatusCode": 201,
-      "ResponseHeaders": {
-        "Content-Length": "0",
-<<<<<<< HEAD
-        "Date": "Tue, 02 Feb 2021 21:45:46 GMT",
-        "ETag": "\u00220x8D8C7C3E6721FE4\u0022",
-        "Last-Modified": "Tue, 02 Feb 2021 21:45:47 GMT",
-=======
-        "Date": "Wed, 17 Feb 2021 22:49:00 GMT",
-        "ETag": "\u00220x8D8D3963834C233\u0022",
-        "Last-Modified": "Wed, 17 Feb 2021 22:49:01 GMT",
->>>>>>> 1814567d
-        "Server": [
-          "Windows-Azure-Blob/1.0",
-          "Microsoft-HTTPAPI/2.0"
-        ],
-        "x-ms-client-request-id": "42a28776-8b14-d71e-383c-c0aa773e6a9b",
-<<<<<<< HEAD
-        "x-ms-request-id": "1465873f-b01e-000f-08ac-f90933000000",
-=======
-        "x-ms-request-id": "5686472a-601e-009a-297f-05e186000000",
->>>>>>> 1814567d
-        "x-ms-version": "2020-06-12"
-      },
-      "ResponseBody": []
-    },
-    {
-      "RequestUri": "https://seannse.blob.core.windows.net/test-filesystem-cebf0190-c932-f7df-f6db-015d0575c017?restype=container",
-      "RequestMethod": "PUT",
-      "RequestHeaders": {
-        "Accept": "application/xml",
-        "Authorization": "Sanitized",
-<<<<<<< HEAD
-        "traceparent": "00-f65c0321831096458ee3b5fdeb59da7a-bd330108b2399e49-00",
-        "User-Agent": [
-          "azsdk-net-Storage.Files.DataLake/12.7.0-alpha.20210202.1",
-          "(.NET 5.0.2; Microsoft Windows 10.0.19042)"
-        ],
-        "x-ms-blob-public-access": "container",
-        "x-ms-client-request-id": "e4b1c35f-e773-add7-a8aa-4b3889c0d1c3",
-        "x-ms-date": "Tue, 02 Feb 2021 21:45:46 GMT",
-=======
-        "traceparent": "00-5c6e451088a31d45a7bc59263100379e-63b4f70547500a4a-00",
-        "User-Agent": [
-          "azsdk-net-Storage.Files.DataLake/12.7.0-alpha.20210217.1",
-          "(.NET 5.0.3; Microsoft Windows 10.0.19042)"
-        ],
-        "x-ms-blob-public-access": "container",
-        "x-ms-client-request-id": "e4b1c35f-e773-add7-a8aa-4b3889c0d1c3",
-        "x-ms-date": "Wed, 17 Feb 2021 22:49:01 GMT",
->>>>>>> 1814567d
-        "x-ms-return-client-request-id": "true",
-        "x-ms-version": "2020-06-12"
-      },
-      "RequestBody": null,
-      "StatusCode": 201,
-      "ResponseHeaders": {
-        "Content-Length": "0",
-<<<<<<< HEAD
-        "Date": "Tue, 02 Feb 2021 21:45:46 GMT",
-        "ETag": "\u00220x8D8C7C3E6A9655E\u0022",
-        "Last-Modified": "Tue, 02 Feb 2021 21:45:47 GMT",
-=======
-        "Date": "Wed, 17 Feb 2021 22:49:01 GMT",
-        "ETag": "\u00220x8D8D396386D69DB\u0022",
-        "Last-Modified": "Wed, 17 Feb 2021 22:49:01 GMT",
->>>>>>> 1814567d
-        "Server": [
-          "Windows-Azure-Blob/1.0",
-          "Microsoft-HTTPAPI/2.0"
-        ],
-        "x-ms-client-request-id": "e4b1c35f-e773-add7-a8aa-4b3889c0d1c3",
-<<<<<<< HEAD
-        "x-ms-request-id": "43101c38-c01e-0058-6dac-f9a700000000",
-=======
-        "x-ms-request-id": "deb082fd-a01e-0095-117f-0597ea000000",
->>>>>>> 1814567d
-        "x-ms-version": "2020-06-12"
-      },
-      "ResponseBody": []
-    },
-    {
-      "RequestUri": "https://seannse.dfs.core.windows.net/test-filesystem-cc159908-6427-a6b6-49bc-009dea8bc228/test-directory-81a4a97c-0717-0fb2-ee99-fe28ae5ea7fe?resource=directory",
+        "x-ms-client-request-id": "bb1950cb-71ca-ee76-e78a-59ba07cb324d",
+        "x-ms-date": "Fri, 19 Feb 2021 19:05:58 GMT",
+        "x-ms-return-client-request-id": "true",
+        "x-ms-version": "2020-06-12"
+      },
+      "RequestBody": null,
+      "StatusCode": 201,
+      "ResponseHeaders": {
+        "Content-Length": "0",
+        "Date": "Fri, 19 Feb 2021 19:05:57 GMT",
+        "ETag": "\u00220x8D8D50963C76B3E\u0022",
+        "Last-Modified": "Fri, 19 Feb 2021 19:05:57 GMT",
+        "Server": [
+          "Windows-Azure-Blob/1.0",
+          "Microsoft-HTTPAPI/2.0"
+        ],
+        "x-ms-client-request-id": "bb1950cb-71ca-ee76-e78a-59ba07cb324d",
+        "x-ms-request-id": "cb134efb-b01e-006d-18f2-06cb14000000",
+        "x-ms-version": "2020-06-12"
+      },
+      "ResponseBody": []
+    },
+    {
+      "RequestUri": "https://seannse.dfs.core.windows.net/test-filesystem-f87c8008-ebfd-ab0f-fea8-c96455213aeb/test-directory-c7d6c4af-d18c-5c3e-8fd6-e1690733ab7c?resource=directory",
       "RequestMethod": "PUT",
       "RequestHeaders": {
         "Accept": "application/json",
         "Authorization": "Sanitized",
-<<<<<<< HEAD
-        "traceparent": "00-22e7f58fc4d425409d404a2ebe803399-d0acac2dde585f4e-00",
-        "User-Agent": [
-          "azsdk-net-Storage.Files.DataLake/12.7.0-alpha.20210202.1",
-          "(.NET 5.0.2; Microsoft Windows 10.0.19042)"
-        ],
-        "x-ms-client-request-id": "a7045737-3f53-5774-10a1-f6d9e9aefe49",
-        "x-ms-date": "Tue, 02 Feb 2021 21:45:47 GMT",
-=======
-        "traceparent": "00-61e8e185d506aa4c812014bf9e270147-ea8943c034e06f44-00",
-        "User-Agent": [
-          "azsdk-net-Storage.Files.DataLake/12.7.0-alpha.20210217.1",
-          "(.NET 5.0.3; Microsoft Windows 10.0.19042)"
-        ],
-        "x-ms-client-request-id": "a7045737-3f53-5774-10a1-f6d9e9aefe49",
-        "x-ms-date": "Wed, 17 Feb 2021 22:49:02 GMT",
->>>>>>> 1814567d
-        "x-ms-return-client-request-id": "true",
-        "x-ms-version": "2020-06-12"
-      },
-      "RequestBody": null,
-      "StatusCode": 201,
-      "ResponseHeaders": {
-        "Content-Length": "0",
-<<<<<<< HEAD
-        "Date": "Tue, 02 Feb 2021 21:45:47 GMT",
-        "ETag": "\u00220x8D8C7C3E6E5E697\u0022",
-        "Last-Modified": "Tue, 02 Feb 2021 21:45:47 GMT",
-=======
-        "Date": "Wed, 17 Feb 2021 22:49:01 GMT",
-        "ETag": "\u00220x8D8D39638A44277\u0022",
-        "Last-Modified": "Wed, 17 Feb 2021 22:49:02 GMT",
->>>>>>> 1814567d
+        "traceparent": "00-5c96dc81e4b98c4e805c3bd431a3fe33-57f65cf982ba1e49-00",
+        "User-Agent": [
+          "azsdk-net-Storage.Files.DataLake/12.7.0-alpha.20210219.1",
+          "(.NET 5.0.3; Microsoft Windows 10.0.19041)"
+        ],
+        "x-ms-client-request-id": "262451de-96d6-f99b-12bc-2bf3900de6b3",
+        "x-ms-date": "Fri, 19 Feb 2021 19:05:58 GMT",
+        "x-ms-return-client-request-id": "true",
+        "x-ms-version": "2020-06-12"
+      },
+      "RequestBody": null,
+      "StatusCode": 201,
+      "ResponseHeaders": {
+        "Content-Length": "0",
+        "Date": "Fri, 19 Feb 2021 19:05:57 GMT",
+        "ETag": "\u00220x8D8D50963D6D8FC\u0022",
+        "Last-Modified": "Fri, 19 Feb 2021 19:05:57 GMT",
         "Server": [
           "Windows-Azure-HDFS/1.0",
           "Microsoft-HTTPAPI/2.0"
         ],
-        "x-ms-client-request-id": "a7045737-3f53-5774-10a1-f6d9e9aefe49",
-<<<<<<< HEAD
-        "x-ms-request-id": "8d9e725f-d01f-0026-6bac-f93747000000",
-=======
-        "x-ms-request-id": "7a8db28b-301f-0063-077f-05e2a4000000",
->>>>>>> 1814567d
-        "x-ms-version": "2020-06-12"
-      },
-      "ResponseBody": []
-    },
-    {
-      "RequestUri": "https://seannse.dfs.core.windows.net/test-filesystem-cebf0190-c932-f7df-f6db-015d0575c017/test-directory-141e4c03-8ec2-9fff-0585-639d4c74da12?mode=legacy",
+        "x-ms-client-request-id": "262451de-96d6-f99b-12bc-2bf3900de6b3",
+        "x-ms-request-id": "da846dd2-a01f-0061-57f2-065c1c000000",
+        "x-ms-version": "2020-06-12"
+      },
+      "ResponseBody": []
+    },
+    {
+      "RequestUri": "https://seannse.dfs.core.windows.net/test-filesystem-64734113-a67b-9707-2a7e-75f95de2afc0/test-directory-b999dddf-269d-bb84-ce76-67ab50c90097?mode=legacy",
       "RequestMethod": "PUT",
       "RequestHeaders": {
         "Accept": "application/json",
         "Authorization": "Sanitized",
         "User-Agent": [
-<<<<<<< HEAD
-          "azsdk-net-Storage.Files.DataLake/12.7.0-alpha.20210202.1",
-          "(.NET 5.0.2; Microsoft Windows 10.0.19042)"
-        ],
-        "x-ms-client-request-id": "e83a717b-87bc-a94d-5764-a2cedcd70a9b",
-        "x-ms-date": "Tue, 02 Feb 2021 21:45:47 GMT",
-=======
-          "azsdk-net-Storage.Files.DataLake/12.7.0-alpha.20210217.1",
-          "(.NET 5.0.3; Microsoft Windows 10.0.19042)"
-        ],
-        "x-ms-client-request-id": "e83a717b-87bc-a94d-5764-a2cedcd70a9b",
-        "x-ms-date": "Wed, 17 Feb 2021 22:49:02 GMT",
->>>>>>> 1814567d
-        "x-ms-rename-source": "%2Ftest-filesystem-cc159908-6427-a6b6-49bc-009dea8bc228%2Ftest-directory-81a4a97c-0717-0fb2-ee99-fe28ae5ea7fe=",
-        "x-ms-return-client-request-id": "true",
-        "x-ms-version": "2020-06-12"
-      },
-      "RequestBody": null,
-      "StatusCode": 201,
-      "ResponseHeaders": {
-        "Content-Length": "0",
-<<<<<<< HEAD
-        "Date": "Tue, 02 Feb 2021 21:45:47 GMT",
-=======
-        "Date": "Wed, 17 Feb 2021 22:49:01 GMT",
->>>>>>> 1814567d
+          "azsdk-net-Storage.Files.DataLake/12.7.0-alpha.20210219.1",
+          "(.NET 5.0.3; Microsoft Windows 10.0.19041)"
+        ],
+        "x-ms-client-request-id": "7f95ccfa-db5e-b819-cc68-585f2ff0a949",
+        "x-ms-date": "Fri, 19 Feb 2021 19:05:58 GMT",
+        "x-ms-rename-source": "%2Ftest-filesystem-f87c8008-ebfd-ab0f-fea8-c96455213aeb%2Ftest-directory-c7d6c4af-d18c-5c3e-8fd6-e1690733ab7c=",
+        "x-ms-return-client-request-id": "true",
+        "x-ms-version": "2020-06-12"
+      },
+      "RequestBody": null,
+      "StatusCode": 201,
+      "ResponseHeaders": {
+        "Content-Length": "0",
+        "Date": "Fri, 19 Feb 2021 19:05:57 GMT",
         "Server": [
           "Windows-Azure-HDFS/1.0",
           "Microsoft-HTTPAPI/2.0"
         ],
-        "x-ms-client-request-id": "e83a717b-87bc-a94d-5764-a2cedcd70a9b",
-<<<<<<< HEAD
-        "x-ms-request-id": "8d9e7271-d01f-0026-7dac-f93747000000",
-=======
-        "x-ms-request-id": "7a8db299-301f-0063-157f-05e2a4000000",
->>>>>>> 1814567d
-        "x-ms-version": "2020-06-12"
-      },
-      "ResponseBody": []
-    },
-    {
-      "RequestUri": "https://seannse.blob.core.windows.net/test-filesystem-cebf0190-c932-f7df-f6db-015d0575c017/test-directory-141e4c03-8ec2-9fff-0585-639d4c74da12",
+        "x-ms-client-request-id": "7f95ccfa-db5e-b819-cc68-585f2ff0a949",
+        "x-ms-request-id": "da846dec-a01f-0061-71f2-065c1c000000",
+        "x-ms-version": "2020-06-12"
+      },
+      "ResponseBody": []
+    },
+    {
+      "RequestUri": "https://seannse.blob.core.windows.net/test-filesystem-64734113-a67b-9707-2a7e-75f95de2afc0/test-directory-b999dddf-269d-bb84-ce76-67ab50c90097",
       "RequestMethod": "HEAD",
       "RequestHeaders": {
         "Accept": "application/xml",
         "Authorization": "Sanitized",
         "User-Agent": [
-<<<<<<< HEAD
-          "azsdk-net-Storage.Files.DataLake/12.7.0-alpha.20210202.1",
-          "(.NET 5.0.2; Microsoft Windows 10.0.19042)"
-        ],
-        "x-ms-client-request-id": "db22f350-f23a-7556-a047-fff55ddcfe29",
-        "x-ms-date": "Tue, 02 Feb 2021 21:45:47 GMT",
-=======
-          "azsdk-net-Storage.Files.DataLake/12.7.0-alpha.20210217.1",
-          "(.NET 5.0.3; Microsoft Windows 10.0.19042)"
-        ],
-        "x-ms-client-request-id": "db22f350-f23a-7556-a047-fff55ddcfe29",
-        "x-ms-date": "Wed, 17 Feb 2021 22:49:02 GMT",
->>>>>>> 1814567d
+          "azsdk-net-Storage.Files.DataLake/12.7.0-alpha.20210219.1",
+          "(.NET 5.0.3; Microsoft Windows 10.0.19041)"
+        ],
+        "x-ms-client-request-id": "84b114a6-8133-6539-0fd2-e9a72c465ac1",
+        "x-ms-date": "Fri, 19 Feb 2021 19:05:58 GMT",
         "x-ms-return-client-request-id": "true",
         "x-ms-version": "2020-06-12"
       },
@@ -239,15 +153,9 @@
         "Accept-Ranges": "bytes",
         "Content-Length": "0",
         "Content-Type": "application/octet-stream",
-<<<<<<< HEAD
-        "Date": "Tue, 02 Feb 2021 21:45:47 GMT",
-        "ETag": "\u00220x8D8C7C3E6E5E697\u0022",
-        "Last-Modified": "Tue, 02 Feb 2021 21:45:47 GMT",
-=======
-        "Date": "Wed, 17 Feb 2021 22:49:01 GMT",
-        "ETag": "\u00220x8D8D39638A44277\u0022",
-        "Last-Modified": "Wed, 17 Feb 2021 22:49:02 GMT",
->>>>>>> 1814567d
+        "Date": "Fri, 19 Feb 2021 19:05:57 GMT",
+        "ETag": "\u00220x8D8D50963D6D8FC\u0022",
+        "Last-Modified": "Fri, 19 Feb 2021 19:05:57 GMT",
         "Server": [
           "Windows-Azure-Blob/1.0",
           "Microsoft-HTTPAPI/2.0"
@@ -255,51 +163,33 @@
         "x-ms-access-tier": "Hot",
         "x-ms-access-tier-inferred": "true",
         "x-ms-blob-type": "BlockBlob",
-        "x-ms-client-request-id": "db22f350-f23a-7556-a047-fff55ddcfe29",
-<<<<<<< HEAD
-        "x-ms-creation-time": "Tue, 02 Feb 2021 21:45:47 GMT",
-=======
-        "x-ms-creation-time": "Wed, 17 Feb 2021 22:49:02 GMT",
->>>>>>> 1814567d
+        "x-ms-client-request-id": "84b114a6-8133-6539-0fd2-e9a72c465ac1",
+        "x-ms-creation-time": "Fri, 19 Feb 2021 19:05:57 GMT",
         "x-ms-group": "$superuser",
         "x-ms-lease-state": "available",
         "x-ms-lease-status": "unlocked",
         "x-ms-meta-hdi_isfolder": "true",
         "x-ms-owner": "$superuser",
         "x-ms-permissions": "rwxr-x---",
-<<<<<<< HEAD
-        "x-ms-request-id": "14658a66-b01e-000f-09ac-f90933000000",
-=======
-        "x-ms-request-id": "5686496e-601e-009a-227f-05e186000000",
->>>>>>> 1814567d
+        "x-ms-request-id": "cb134f95-b01e-006d-29f2-06cb14000000",
         "x-ms-server-encrypted": "true",
         "x-ms-version": "2020-06-12"
       },
       "ResponseBody": []
     },
     {
-      "RequestUri": "https://seannse.blob.core.windows.net/test-filesystem-cebf0190-c932-f7df-f6db-015d0575c017?restype=container",
+      "RequestUri": "https://seannse.blob.core.windows.net/test-filesystem-64734113-a67b-9707-2a7e-75f95de2afc0?restype=container",
       "RequestMethod": "DELETE",
       "RequestHeaders": {
         "Accept": "application/xml",
         "Authorization": "Sanitized",
-<<<<<<< HEAD
-        "traceparent": "00-c4ac14539dd75042b3530f38455dc4f3-0a2489ecff3f9847-00",
-        "User-Agent": [
-          "azsdk-net-Storage.Files.DataLake/12.7.0-alpha.20210202.1",
-          "(.NET 5.0.2; Microsoft Windows 10.0.19042)"
-        ],
-        "x-ms-client-request-id": "e97d67aa-2fb5-d461-8d66-5a75a8f9a5c5",
-        "x-ms-date": "Tue, 02 Feb 2021 21:45:47 GMT",
-=======
-        "traceparent": "00-ad6b224587774648a9fb8aae7a659f67-68cf0e5d49f57246-00",
-        "User-Agent": [
-          "azsdk-net-Storage.Files.DataLake/12.7.0-alpha.20210217.1",
-          "(.NET 5.0.3; Microsoft Windows 10.0.19042)"
-        ],
-        "x-ms-client-request-id": "e97d67aa-2fb5-d461-8d66-5a75a8f9a5c5",
-        "x-ms-date": "Wed, 17 Feb 2021 22:49:02 GMT",
->>>>>>> 1814567d
+        "traceparent": "00-3643659a52a30d4fbc99db05576eb0cd-6344ed9607c4ca4a-00",
+        "User-Agent": [
+          "azsdk-net-Storage.Files.DataLake/12.7.0-alpha.20210219.1",
+          "(.NET 5.0.3; Microsoft Windows 10.0.19041)"
+        ],
+        "x-ms-client-request-id": "1ab98b74-253f-3a16-5b4d-57af46fc2def",
+        "x-ms-date": "Fri, 19 Feb 2021 19:05:58 GMT",
         "x-ms-return-client-request-id": "true",
         "x-ms-version": "2020-06-12"
       },
@@ -307,48 +197,30 @@
       "StatusCode": 202,
       "ResponseHeaders": {
         "Content-Length": "0",
-<<<<<<< HEAD
-        "Date": "Tue, 02 Feb 2021 21:45:47 GMT",
-=======
-        "Date": "Wed, 17 Feb 2021 22:49:01 GMT",
->>>>>>> 1814567d
-        "Server": [
-          "Windows-Azure-Blob/1.0",
-          "Microsoft-HTTPAPI/2.0"
-        ],
-        "x-ms-client-request-id": "e97d67aa-2fb5-d461-8d66-5a75a8f9a5c5",
-<<<<<<< HEAD
-        "x-ms-request-id": "43101d7b-c01e-0058-18ac-f9a700000000",
-=======
-        "x-ms-request-id": "deb084d7-a01e-0095-4a7f-0597ea000000",
->>>>>>> 1814567d
-        "x-ms-version": "2020-06-12"
-      },
-      "ResponseBody": []
-    },
-    {
-      "RequestUri": "https://seannse.blob.core.windows.net/test-filesystem-cc159908-6427-a6b6-49bc-009dea8bc228?restype=container",
+        "Date": "Fri, 19 Feb 2021 19:05:57 GMT",
+        "Server": [
+          "Windows-Azure-Blob/1.0",
+          "Microsoft-HTTPAPI/2.0"
+        ],
+        "x-ms-client-request-id": "1ab98b74-253f-3a16-5b4d-57af46fc2def",
+        "x-ms-request-id": "cb134fb9-b01e-006d-4cf2-06cb14000000",
+        "x-ms-version": "2020-06-12"
+      },
+      "ResponseBody": []
+    },
+    {
+      "RequestUri": "https://seannse.blob.core.windows.net/test-filesystem-f87c8008-ebfd-ab0f-fea8-c96455213aeb?restype=container",
       "RequestMethod": "DELETE",
       "RequestHeaders": {
         "Accept": "application/xml",
         "Authorization": "Sanitized",
-<<<<<<< HEAD
-        "traceparent": "00-ae981552b72b704ab3e7ade4ac81a5ff-3167e2de5b55c445-00",
-        "User-Agent": [
-          "azsdk-net-Storage.Files.DataLake/12.7.0-alpha.20210202.1",
-          "(.NET 5.0.2; Microsoft Windows 10.0.19042)"
-        ],
-        "x-ms-client-request-id": "f64a85fb-145e-6d73-3587-7587de3b2b87",
-        "x-ms-date": "Tue, 02 Feb 2021 21:45:47 GMT",
-=======
-        "traceparent": "00-8c957c757effdd4aa8dd0c629ad7585a-caae109753134449-00",
-        "User-Agent": [
-          "azsdk-net-Storage.Files.DataLake/12.7.0-alpha.20210217.1",
-          "(.NET 5.0.3; Microsoft Windows 10.0.19042)"
-        ],
-        "x-ms-client-request-id": "f64a85fb-145e-6d73-3587-7587de3b2b87",
-        "x-ms-date": "Wed, 17 Feb 2021 22:49:02 GMT",
->>>>>>> 1814567d
+        "traceparent": "00-22491b40f644bd4f9c6ea291c2d33d6f-c6bd8626652d2f4c-00",
+        "User-Agent": [
+          "azsdk-net-Storage.Files.DataLake/12.7.0-alpha.20210219.1",
+          "(.NET 5.0.3; Microsoft Windows 10.0.19041)"
+        ],
+        "x-ms-client-request-id": "a0329445-3f8d-6682-9a15-d8021120832c",
+        "x-ms-date": "Fri, 19 Feb 2021 19:05:58 GMT",
         "x-ms-return-client-request-id": "true",
         "x-ms-version": "2020-06-12"
       },
@@ -356,28 +228,20 @@
       "StatusCode": 202,
       "ResponseHeaders": {
         "Content-Length": "0",
-<<<<<<< HEAD
-        "Date": "Tue, 02 Feb 2021 21:45:48 GMT",
-=======
-        "Date": "Wed, 17 Feb 2021 22:49:01 GMT",
->>>>>>> 1814567d
-        "Server": [
-          "Windows-Azure-Blob/1.0",
-          "Microsoft-HTTPAPI/2.0"
-        ],
-        "x-ms-client-request-id": "f64a85fb-145e-6d73-3587-7587de3b2b87",
-<<<<<<< HEAD
-        "x-ms-request-id": "14658add-b01e-000f-74ac-f90933000000",
-=======
-        "x-ms-request-id": "568649be-601e-009a-637f-05e186000000",
->>>>>>> 1814567d
+        "Date": "Fri, 19 Feb 2021 19:05:57 GMT",
+        "Server": [
+          "Windows-Azure-Blob/1.0",
+          "Microsoft-HTTPAPI/2.0"
+        ],
+        "x-ms-client-request-id": "a0329445-3f8d-6682-9a15-d8021120832c",
+        "x-ms-request-id": "cb134fe8-b01e-006d-77f2-06cb14000000",
         "x-ms-version": "2020-06-12"
       },
       "ResponseBody": []
     }
   ],
   "Variables": {
-    "RandomSeed": "842741717",
+    "RandomSeed": "1933691408",
     "Storage_TestConfigHierarchicalNamespace": "NamespaceTenant\nseannse\nU2FuaXRpemVk\nhttps://seannse.blob.core.windows.net\nhttps://seannse.file.core.windows.net\nhttps://seannse.queue.core.windows.net\nhttps://seannse.table.core.windows.net\n\n\n\n\nhttps://seannse-secondary.blob.core.windows.net\nhttps://seannse-secondary.file.core.windows.net\nhttps://seannse-secondary.queue.core.windows.net\nhttps://seannse-secondary.table.core.windows.net\n68390a19-a643-458b-b726-408abf67b4fc\nSanitized\n72f988bf-86f1-41af-91ab-2d7cd011db47\nhttps://login.microsoftonline.com/\nCloud\nBlobEndpoint=https://seannse.blob.core.windows.net/;QueueEndpoint=https://seannse.queue.core.windows.net/;FileEndpoint=https://seannse.file.core.windows.net/;BlobSecondaryEndpoint=https://seannse-secondary.blob.core.windows.net/;QueueSecondaryEndpoint=https://seannse-secondary.queue.core.windows.net/;FileSecondaryEndpoint=https://seannse-secondary.file.core.windows.net/;AccountName=seannse;AccountKey=Sanitized\n"
   }
 }