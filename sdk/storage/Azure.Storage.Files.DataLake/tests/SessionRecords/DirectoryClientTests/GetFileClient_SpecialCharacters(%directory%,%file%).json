﻿{
  "Entries": [
    {
      "RequestUri": "https://seannse.blob.core.windows.net/test-filesystem-3a6b0d08-4c07-92a5-26a1-6b0613c19f00?restype=container",
      "RequestMethod": "PUT",
      "RequestHeaders": {
        "Accept": "application/xml",
        "Authorization": "Sanitized",
        "traceparent": "00-10ca1d6e1ff8a84db6c13e79d234243a-bd65f24ff8ee2d48-00",
        "User-Agent": [
          "azsdk-net-Storage.Files.DataLake/12.7.0-alpha.20210219.1",
          "(.NET 5.0.3; Microsoft Windows 10.0.19041)"
        ],
        "x-ms-blob-public-access": "container",
        "x-ms-client-request-id": "d8fb0f18-a86f-b746-ae0f-0f71c3683e1b",
        "x-ms-date": "Fri, 19 Feb 2021 18:59:20 GMT",
        "x-ms-return-client-request-id": "true",
<<<<<<< HEAD
        "x-ms-version": "2020-12-06"
=======
        "x-ms-version": "2021-02-12"
>>>>>>> 7e782c87
      },
      "RequestBody": null,
      "StatusCode": 201,
      "ResponseHeaders": {
        "Content-Length": "0",
        "Date": "Fri, 19 Feb 2021 18:59:20 GMT",
        "ETag": "\"0x8D8D50876CD1B56\"",
        "Last-Modified": "Fri, 19 Feb 2021 18:59:20 GMT",
        "Server": [
          "Windows-Azure-Blob/1.0",
          "Microsoft-HTTPAPI/2.0"
        ],
        "x-ms-client-request-id": "d8fb0f18-a86f-b746-ae0f-0f71c3683e1b",
        "x-ms-request-id": "cb1134a5-b01e-006d-4bf1-06cb14000000",
<<<<<<< HEAD
        "x-ms-version": "2020-12-06"
=======
        "x-ms-version": "2021-02-12"
>>>>>>> 7e782c87
      },
      "ResponseBody": []
    },
    {
      "RequestUri": "https://seannse.dfs.core.windows.net/test-filesystem-3a6b0d08-4c07-92a5-26a1-6b0613c19f00/directory?resource=directory",
      "RequestMethod": "PUT",
      "RequestHeaders": {
        "Accept": "application/json",
        "Authorization": "Sanitized",
        "traceparent": "00-4b7513b8d7cfdd4a870140dc0d30011a-2e24262139d6974f-00",
        "User-Agent": [
          "azsdk-net-Storage.Files.DataLake/12.7.0-alpha.20210219.1",
          "(.NET 5.0.3; Microsoft Windows 10.0.19041)"
        ],
        "x-ms-client-request-id": "04edd1ba-c6c5-9a91-85bf-4a0e19e70d26",
        "x-ms-date": "Fri, 19 Feb 2021 18:59:21 GMT",
        "x-ms-return-client-request-id": "true",
<<<<<<< HEAD
        "x-ms-version": "2020-12-06"
=======
        "x-ms-version": "2021-02-12"
>>>>>>> 7e782c87
      },
      "RequestBody": null,
      "StatusCode": 201,
      "ResponseHeaders": {
        "Content-Length": "0",
        "Date": "Fri, 19 Feb 2021 18:59:20 GMT",
        "ETag": "\"0x8D8D50876DB3299\"",
        "Last-Modified": "Fri, 19 Feb 2021 18:59:20 GMT",
        "Server": [
          "Windows-Azure-HDFS/1.0",
          "Microsoft-HTTPAPI/2.0"
        ],
        "x-ms-client-request-id": "04edd1ba-c6c5-9a91-85bf-4a0e19e70d26",
        "x-ms-request-id": "da835eab-a01f-0061-7cf1-065c1c000000",
<<<<<<< HEAD
        "x-ms-version": "2020-12-06"
=======
        "x-ms-version": "2021-02-12"
>>>>>>> 7e782c87
      },
      "ResponseBody": []
    },
    {
      "RequestUri": "https://seannse.dfs.core.windows.net/test-filesystem-3a6b0d08-4c07-92a5-26a1-6b0613c19f00/directory/file?resource=file",
      "RequestMethod": "PUT",
      "RequestHeaders": {
        "Accept": "application/json",
        "Authorization": "Sanitized",
        "traceparent": "00-fc70ab272fd4b249976534b3ea1a3aa8-3796b91b94c1b748-00",
        "User-Agent": [
          "azsdk-net-Storage.Files.DataLake/12.7.0-alpha.20210219.1",
          "(.NET 5.0.3; Microsoft Windows 10.0.19041)"
        ],
        "x-ms-client-request-id": "f2b7ecb0-3a7a-be55-8d4c-e8edad19c6cc",
        "x-ms-date": "Fri, 19 Feb 2021 18:59:21 GMT",
        "x-ms-return-client-request-id": "true",
<<<<<<< HEAD
        "x-ms-version": "2020-12-06"
=======
        "x-ms-version": "2021-02-12"
>>>>>>> 7e782c87
      },
      "RequestBody": null,
      "StatusCode": 201,
      "ResponseHeaders": {
        "Content-Length": "0",
        "Date": "Fri, 19 Feb 2021 18:59:20 GMT",
        "ETag": "\"0x8D8D50876E98CF3\"",
        "Last-Modified": "Fri, 19 Feb 2021 18:59:20 GMT",
        "Server": [
          "Windows-Azure-HDFS/1.0",
          "Microsoft-HTTPAPI/2.0"
        ],
        "x-ms-client-request-id": "f2b7ecb0-3a7a-be55-8d4c-e8edad19c6cc",
        "x-ms-request-id": "da835ebe-a01f-0061-0ff1-065c1c000000",
<<<<<<< HEAD
        "x-ms-version": "2020-12-06"
=======
        "x-ms-version": "2021-02-12"
>>>>>>> 7e782c87
      },
      "ResponseBody": []
    },
    {
      "RequestUri": "https://seannse.dfs.core.windows.net/test-filesystem-3a6b0d08-4c07-92a5-26a1-6b0613c19f00?resource=filesystem&recursive=true&upn=false",
      "RequestMethod": "GET",
      "RequestHeaders": {
        "Accept": "application/json",
        "Authorization": "Sanitized",
        "traceparent": "00-dc3412364adb6844a4ac74ceff1d69e4-a5cd23cd44dc2e46-00",
        "User-Agent": [
          "azsdk-net-Storage.Files.DataLake/12.7.0-alpha.20210219.1",
          "(.NET 5.0.3; Microsoft Windows 10.0.19041)"
        ],
        "x-ms-client-request-id": "2c5d289f-1b30-75ac-43d4-87d091fe72ce",
        "x-ms-date": "Fri, 19 Feb 2021 18:59:21 GMT",
        "x-ms-return-client-request-id": "true",
<<<<<<< HEAD
        "x-ms-version": "2020-12-06"
=======
        "x-ms-version": "2021-02-12"
>>>>>>> 7e782c87
      },
      "RequestBody": null,
      "StatusCode": 200,
      "ResponseHeaders": {
        "Content-Type": "application/json; charset=utf-8",
        "Date": "Fri, 19 Feb 2021 18:59:20 GMT",
        "Server": [
          "Windows-Azure-HDFS/1.0",
          "Microsoft-HTTPAPI/2.0"
        ],
        "Transfer-Encoding": "chunked",
        "x-ms-client-request-id": "2c5d289f-1b30-75ac-43d4-87d091fe72ce",
        "x-ms-request-id": "da835ed3-a01f-0061-24f1-065c1c000000",
<<<<<<< HEAD
        "x-ms-version": "2020-12-06"
=======
        "x-ms-version": "2021-02-12"
>>>>>>> 7e782c87
      },
      "ResponseBody": [
        "{\"paths\":[{\"contentLength\":\"0\",\"creationTime\":\"132582347603456665\",\"etag\":\"0x8D8D50876DB3299\",\"group\":\"$superuser\",\"isDirectory\":\"true\",\"lastModified\":\"Fri, 19 Feb 2021 18:59:20 GMT\",\"name\":\"directory\",\"owner\":\"$superuser\",\"permissions\":\"rwxr-x---\"},{\"contentLength\":\"0\",\"creationTime\":\"132582347604397299\",\"etag\":\"0x8D8D50876E98CF3\",\"group\":\"$superuser\",\"lastModified\":\"Fri, 19 Feb 2021 18:59:20 GMT\",\"name\":\"directory/file\",\"owner\":\"$superuser\",\"permissions\":\"rw-r-----\"}]}\n"
      ]
    },
    {
      "RequestUri": "https://seannse.blob.core.windows.net/test-filesystem-3a6b0d08-4c07-92a5-26a1-6b0613c19f00?restype=container",
      "RequestMethod": "DELETE",
      "RequestHeaders": {
        "Accept": "application/xml",
        "Authorization": "Sanitized",
        "traceparent": "00-592ccdb382210243991899e7aeab6797-e3146ac336df394d-00",
        "User-Agent": [
          "azsdk-net-Storage.Files.DataLake/12.7.0-alpha.20210219.1",
          "(.NET 5.0.3; Microsoft Windows 10.0.19041)"
        ],
        "x-ms-client-request-id": "854e91af-9abb-709b-d7f0-ba23c134b0e6",
        "x-ms-date": "Fri, 19 Feb 2021 18:59:21 GMT",
        "x-ms-return-client-request-id": "true",
<<<<<<< HEAD
        "x-ms-version": "2020-12-06"
=======
        "x-ms-version": "2021-02-12"
>>>>>>> 7e782c87
      },
      "RequestBody": null,
      "StatusCode": 202,
      "ResponseHeaders": {
        "Content-Length": "0",
        "Date": "Fri, 19 Feb 2021 18:59:20 GMT",
        "Server": [
          "Windows-Azure-Blob/1.0",
          "Microsoft-HTTPAPI/2.0"
        ],
        "x-ms-client-request-id": "854e91af-9abb-709b-d7f0-ba23c134b0e6",
        "x-ms-request-id": "cb11350a-b01e-006d-26f1-06cb14000000",
<<<<<<< HEAD
        "x-ms-version": "2020-12-06"
=======
        "x-ms-version": "2021-02-12"
>>>>>>> 7e782c87
      },
      "ResponseBody": []
    }
  ],
  "Variables": {
    "RandomSeed": "853968409",
    "Storage_TestConfigHierarchicalNamespace": "NamespaceTenant\nseannse\nU2FuaXRpemVk\nhttps://seannse.blob.core.windows.net\nhttps://seannse.file.core.windows.net\nhttps://seannse.queue.core.windows.net\nhttps://seannse.table.core.windows.net\n\n\n\n\nhttps://seannse-secondary.blob.core.windows.net\nhttps://seannse-secondary.file.core.windows.net\nhttps://seannse-secondary.queue.core.windows.net\nhttps://seannse-secondary.table.core.windows.net\n68390a19-a643-458b-b726-408abf67b4fc\nSanitized\n72f988bf-86f1-41af-91ab-2d7cd011db47\nhttps://login.microsoftonline.com/\nCloud\nBlobEndpoint=https://seannse.blob.core.windows.net/;QueueEndpoint=https://seannse.queue.core.windows.net/;FileEndpoint=https://seannse.file.core.windows.net/;BlobSecondaryEndpoint=https://seannse-secondary.blob.core.windows.net/;QueueSecondaryEndpoint=https://seannse-secondary.queue.core.windows.net/;FileSecondaryEndpoint=https://seannse-secondary.file.core.windows.net/;AccountName=seannse;AccountKey=Sanitized\n\n\n"
  }
}<|MERGE_RESOLUTION|>--- conflicted
+++ resolved
@@ -15,11 +15,7 @@
         "x-ms-client-request-id": "d8fb0f18-a86f-b746-ae0f-0f71c3683e1b",
         "x-ms-date": "Fri, 19 Feb 2021 18:59:20 GMT",
         "x-ms-return-client-request-id": "true",
-<<<<<<< HEAD
-        "x-ms-version": "2020-12-06"
-=======
         "x-ms-version": "2021-02-12"
->>>>>>> 7e782c87
       },
       "RequestBody": null,
       "StatusCode": 201,
@@ -34,11 +30,7 @@
         ],
         "x-ms-client-request-id": "d8fb0f18-a86f-b746-ae0f-0f71c3683e1b",
         "x-ms-request-id": "cb1134a5-b01e-006d-4bf1-06cb14000000",
-<<<<<<< HEAD
-        "x-ms-version": "2020-12-06"
-=======
         "x-ms-version": "2021-02-12"
->>>>>>> 7e782c87
       },
       "ResponseBody": []
     },
@@ -56,11 +48,7 @@
         "x-ms-client-request-id": "04edd1ba-c6c5-9a91-85bf-4a0e19e70d26",
         "x-ms-date": "Fri, 19 Feb 2021 18:59:21 GMT",
         "x-ms-return-client-request-id": "true",
-<<<<<<< HEAD
-        "x-ms-version": "2020-12-06"
-=======
         "x-ms-version": "2021-02-12"
->>>>>>> 7e782c87
       },
       "RequestBody": null,
       "StatusCode": 201,
@@ -75,11 +63,7 @@
         ],
         "x-ms-client-request-id": "04edd1ba-c6c5-9a91-85bf-4a0e19e70d26",
         "x-ms-request-id": "da835eab-a01f-0061-7cf1-065c1c000000",
-<<<<<<< HEAD
-        "x-ms-version": "2020-12-06"
-=======
         "x-ms-version": "2021-02-12"
->>>>>>> 7e782c87
       },
       "ResponseBody": []
     },
@@ -97,11 +81,7 @@
         "x-ms-client-request-id": "f2b7ecb0-3a7a-be55-8d4c-e8edad19c6cc",
         "x-ms-date": "Fri, 19 Feb 2021 18:59:21 GMT",
         "x-ms-return-client-request-id": "true",
-<<<<<<< HEAD
-        "x-ms-version": "2020-12-06"
-=======
         "x-ms-version": "2021-02-12"
->>>>>>> 7e782c87
       },
       "RequestBody": null,
       "StatusCode": 201,
@@ -116,11 +96,7 @@
         ],
         "x-ms-client-request-id": "f2b7ecb0-3a7a-be55-8d4c-e8edad19c6cc",
         "x-ms-request-id": "da835ebe-a01f-0061-0ff1-065c1c000000",
-<<<<<<< HEAD
-        "x-ms-version": "2020-12-06"
-=======
         "x-ms-version": "2021-02-12"
->>>>>>> 7e782c87
       },
       "ResponseBody": []
     },
@@ -138,11 +114,7 @@
         "x-ms-client-request-id": "2c5d289f-1b30-75ac-43d4-87d091fe72ce",
         "x-ms-date": "Fri, 19 Feb 2021 18:59:21 GMT",
         "x-ms-return-client-request-id": "true",
-<<<<<<< HEAD
-        "x-ms-version": "2020-12-06"
-=======
         "x-ms-version": "2021-02-12"
->>>>>>> 7e782c87
       },
       "RequestBody": null,
       "StatusCode": 200,
@@ -156,11 +128,7 @@
         "Transfer-Encoding": "chunked",
         "x-ms-client-request-id": "2c5d289f-1b30-75ac-43d4-87d091fe72ce",
         "x-ms-request-id": "da835ed3-a01f-0061-24f1-065c1c000000",
-<<<<<<< HEAD
-        "x-ms-version": "2020-12-06"
-=======
         "x-ms-version": "2021-02-12"
->>>>>>> 7e782c87
       },
       "ResponseBody": [
         "{\"paths\":[{\"contentLength\":\"0\",\"creationTime\":\"132582347603456665\",\"etag\":\"0x8D8D50876DB3299\",\"group\":\"$superuser\",\"isDirectory\":\"true\",\"lastModified\":\"Fri, 19 Feb 2021 18:59:20 GMT\",\"name\":\"directory\",\"owner\":\"$superuser\",\"permissions\":\"rwxr-x---\"},{\"contentLength\":\"0\",\"creationTime\":\"132582347604397299\",\"etag\":\"0x8D8D50876E98CF3\",\"group\":\"$superuser\",\"lastModified\":\"Fri, 19 Feb 2021 18:59:20 GMT\",\"name\":\"directory/file\",\"owner\":\"$superuser\",\"permissions\":\"rw-r-----\"}]}\n"
@@ -180,11 +148,7 @@
         "x-ms-client-request-id": "854e91af-9abb-709b-d7f0-ba23c134b0e6",
         "x-ms-date": "Fri, 19 Feb 2021 18:59:21 GMT",
         "x-ms-return-client-request-id": "true",
-<<<<<<< HEAD
-        "x-ms-version": "2020-12-06"
-=======
         "x-ms-version": "2021-02-12"
->>>>>>> 7e782c87
       },
       "RequestBody": null,
       "StatusCode": 202,
@@ -197,11 +161,7 @@
         ],
         "x-ms-client-request-id": "854e91af-9abb-709b-d7f0-ba23c134b0e6",
         "x-ms-request-id": "cb11350a-b01e-006d-26f1-06cb14000000",
-<<<<<<< HEAD
-        "x-ms-version": "2020-12-06"
-=======
         "x-ms-version": "2021-02-12"
->>>>>>> 7e782c87
       },
       "ResponseBody": []
     }
