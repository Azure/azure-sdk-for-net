--- conflicted
+++ resolved
@@ -1,490 +1,312 @@
 {
   "Entries": [
     {
-      "RequestUri": "https://seannse.blob.core.windows.net/test-filesystem-3aee3091-81f1-bc47-38a9-9c614a36b654?restype=container",
+      "RequestUri": "https://seannse.blob.core.windows.net/test-filesystem-c242d4ea-84ad-adff-5c37-7627c3fc01fe?restype=container",
       "RequestMethod": "PUT",
       "RequestHeaders": {
         "Accept": "application/xml",
         "Authorization": "Sanitized",
-<<<<<<< HEAD
-        "traceparent": "00-cecac9e2429a784887bf77807f49f985-7a88d295bf0c134e-00",
-        "User-Agent": [
-          "azsdk-net-Storage.Files.DataLake/12.7.0-alpha.20210202.1",
-          "(.NET 5.0.2; Microsoft Windows 10.0.19042)"
+        "traceparent": "00-20b750265efa54409f52755233158d3e-340820b55cec884a-00",
+        "User-Agent": [
+          "azsdk-net-Storage.Files.DataLake/12.7.0-alpha.20210219.1",
+          "(.NET 5.0.3; Microsoft Windows 10.0.19041)"
         ],
         "x-ms-blob-public-access": "container",
-        "x-ms-client-request-id": "3c21955a-05e2-70f2-42ca-7a3ca9515916",
-        "x-ms-date": "Tue, 02 Feb 2021 21:48:03 GMT",
-=======
-        "traceparent": "00-94535ecdea2c634bbd5b905108e8c551-fbf05c6aa3f7cc44-00",
-        "User-Agent": [
-          "azsdk-net-Storage.Files.DataLake/12.7.0-alpha.20210217.1",
-          "(.NET 5.0.3; Microsoft Windows 10.0.19042)"
-        ],
-        "x-ms-blob-public-access": "container",
-        "x-ms-client-request-id": "3c21955a-05e2-70f2-42ca-7a3ca9515916",
-        "x-ms-date": "Wed, 17 Feb 2021 22:51:08 GMT",
->>>>>>> 1814567d
-        "x-ms-return-client-request-id": "true",
-        "x-ms-version": "2020-06-12"
-      },
-      "RequestBody": null,
-      "StatusCode": 201,
-      "ResponseHeaders": {
-        "Content-Length": "0",
-<<<<<<< HEAD
-        "Date": "Tue, 02 Feb 2021 21:48:03 GMT",
-        "ETag": "\u00220x8D8C7C4381BCDB1\u0022",
-        "Last-Modified": "Tue, 02 Feb 2021 21:48:04 GMT",
-=======
-        "Date": "Wed, 17 Feb 2021 22:51:08 GMT",
-        "ETag": "\u00220x8D8D396840EA896\u0022",
-        "Last-Modified": "Wed, 17 Feb 2021 22:51:08 GMT",
->>>>>>> 1814567d
+        "x-ms-client-request-id": "1f73069b-13e0-1e95-8c9e-3ea328c46dfa",
+        "x-ms-date": "Fri, 19 Feb 2021 19:07:18 GMT",
+        "x-ms-return-client-request-id": "true",
+        "x-ms-version": "2020-06-12"
+      },
+      "RequestBody": null,
+      "StatusCode": 201,
+      "ResponseHeaders": {
+        "Content-Length": "0",
+        "Date": "Fri, 19 Feb 2021 19:07:17 GMT",
+        "ETag": "\u00220x8D8D50993717C24\u0022",
+        "Last-Modified": "Fri, 19 Feb 2021 19:07:17 GMT",
         "Server": [
           "Windows-Azure-Blob/1.0",
           "Microsoft-HTTPAPI/2.0"
         ],
-        "x-ms-client-request-id": "3c21955a-05e2-70f2-42ca-7a3ca9515916",
-<<<<<<< HEAD
-        "x-ms-request-id": "495b1316-401e-0056-24ad-f98eb0000000",
-=======
-        "x-ms-request-id": "cd5c3af6-e01e-004f-3b7f-050e0b000000",
->>>>>>> 1814567d
-        "x-ms-version": "2020-06-12"
-      },
-      "ResponseBody": []
-    },
-    {
-      "RequestUri": "https://seannse.dfs.core.windows.net/test-filesystem-3aee3091-81f1-bc47-38a9-9c614a36b654/?action=setAccessControl",
-      "RequestMethod": "PATCH",
-      "RequestHeaders": {
-        "Accept": "application/json",
-        "Authorization": "Sanitized",
-<<<<<<< HEAD
-        "traceparent": "00-dae62a38e5fa95428ce5b2f430cea378-8ce6106929d22a4e-00",
-        "User-Agent": [
-          "azsdk-net-Storage.Files.DataLake/12.7.0-alpha.20210202.1",
-          "(.NET 5.0.2; Microsoft Windows 10.0.19042)"
+        "x-ms-client-request-id": "1f73069b-13e0-1e95-8c9e-3ea328c46dfa",
+        "x-ms-request-id": "cb13d9df-b01e-006d-2cf2-06cb14000000",
+        "x-ms-version": "2020-06-12"
+      },
+      "ResponseBody": []
+    },
+    {
+      "RequestUri": "https://seannse.dfs.core.windows.net/test-filesystem-c242d4ea-84ad-adff-5c37-7627c3fc01fe/?action=setAccessControl",
+      "RequestMethod": "PATCH",
+      "RequestHeaders": {
+        "Accept": "application/json",
+        "Authorization": "Sanitized",
+        "traceparent": "00-6ea57f6e362c0541b984c4ddc110238c-9882f2086d23cd45-00",
+        "User-Agent": [
+          "azsdk-net-Storage.Files.DataLake/12.7.0-alpha.20210219.1",
+          "(.NET 5.0.3; Microsoft Windows 10.0.19041)"
         ],
         "x-ms-acl": "user::--x,group::--x,other::--x",
-        "x-ms-client-request-id": "ce9ba442-fe00-8c71-1114-ec437e8a1051",
-        "x-ms-date": "Tue, 02 Feb 2021 21:48:03 GMT",
-=======
-        "traceparent": "00-90c881911222524dbb3ce2a675f42cf6-c51a3ca9b8434240-00",
-        "User-Agent": [
-          "azsdk-net-Storage.Files.DataLake/12.7.0-alpha.20210217.1",
-          "(.NET 5.0.3; Microsoft Windows 10.0.19042)"
-        ],
-        "x-ms-acl": "user::--x,group::--x,other::--x",
-        "x-ms-client-request-id": "ce9ba442-fe00-8c71-1114-ec437e8a1051",
-        "x-ms-date": "Wed, 17 Feb 2021 22:51:08 GMT",
->>>>>>> 1814567d
-        "x-ms-return-client-request-id": "true",
-        "x-ms-version": "2020-06-12"
-      },
-      "RequestBody": null,
-      "StatusCode": 200,
-      "ResponseHeaders": {
-        "Content-Length": "0",
-<<<<<<< HEAD
-        "Date": "Tue, 02 Feb 2021 21:48:04 GMT",
-        "ETag": "\u00220x8D8C7C4381DEA40\u0022",
-        "Last-Modified": "Tue, 02 Feb 2021 21:48:04 GMT",
-=======
-        "Date": "Wed, 17 Feb 2021 22:51:08 GMT",
-        "ETag": "\u00220x8D8D3968411180F\u0022",
-        "Last-Modified": "Wed, 17 Feb 2021 22:51:08 GMT",
->>>>>>> 1814567d
-        "Server": [
-          "Windows-Azure-HDFS/1.0",
-          "Microsoft-HTTPAPI/2.0"
-        ],
-        "x-ms-client-request-id": "ce9ba442-fe00-8c71-1114-ec437e8a1051",
-        "x-ms-namespace-enabled": "true",
-<<<<<<< HEAD
-        "x-ms-request-id": "8457f6b0-501f-0075-03ad-f91473000000",
-=======
-        "x-ms-request-id": "fb74b736-301f-0073-7e7f-0527cc000000",
->>>>>>> 1814567d
-        "x-ms-version": "2020-06-12"
-      },
-      "ResponseBody": []
-    },
-    {
-      "RequestUri": "https://seannse.dfs.core.windows.net/test-filesystem-3aee3091-81f1-bc47-38a9-9c614a36b654/test-directory-301b02b7-2c74-d381-4e5a-eacff56168df?resource=directory",
-      "RequestMethod": "PUT",
-      "RequestHeaders": {
-        "Accept": "application/json",
-        "Authorization": "Sanitized",
-<<<<<<< HEAD
-        "traceparent": "00-068f359bfe9f854a9dd3f6f49fc446e5-55eae074cb2f3743-00",
-        "User-Agent": [
-          "azsdk-net-Storage.Files.DataLake/12.7.0-alpha.20210202.1",
-          "(.NET 5.0.2; Microsoft Windows 10.0.19042)"
-        ],
-        "x-ms-client-request-id": "05d8be01-7847-1607-22c7-7fa514a196b0",
-        "x-ms-date": "Tue, 02 Feb 2021 21:48:04 GMT",
-=======
-        "traceparent": "00-0babe66d029ba74ba32707fc6314c1f9-0cc300951b595648-00",
-        "User-Agent": [
-          "azsdk-net-Storage.Files.DataLake/12.7.0-alpha.20210217.1",
-          "(.NET 5.0.3; Microsoft Windows 10.0.19042)"
-        ],
-        "x-ms-client-request-id": "05d8be01-7847-1607-22c7-7fa514a196b0",
-        "x-ms-date": "Wed, 17 Feb 2021 22:51:09 GMT",
->>>>>>> 1814567d
-        "x-ms-return-client-request-id": "true",
-        "x-ms-version": "2020-06-12"
-      },
-      "RequestBody": null,
-      "StatusCode": 201,
-      "ResponseHeaders": {
-        "Content-Length": "0",
-<<<<<<< HEAD
-        "Date": "Tue, 02 Feb 2021 21:48:04 GMT",
-        "ETag": "\u00220x8D8C7C43864FA0A\u0022",
-        "Last-Modified": "Tue, 02 Feb 2021 21:48:04 GMT",
-=======
-        "Date": "Wed, 17 Feb 2021 22:51:08 GMT",
-        "ETag": "\u00220x8D8D39684540303\u0022",
-        "Last-Modified": "Wed, 17 Feb 2021 22:51:09 GMT",
->>>>>>> 1814567d
-        "Server": [
-          "Windows-Azure-HDFS/1.0",
-          "Microsoft-HTTPAPI/2.0"
-        ],
-        "x-ms-client-request-id": "05d8be01-7847-1607-22c7-7fa514a196b0",
-<<<<<<< HEAD
-        "x-ms-request-id": "8457f6cb-501f-0075-1dad-f91473000000",
-=======
-        "x-ms-request-id": "fb74b74c-301f-0073-147f-0527cc000000",
->>>>>>> 1814567d
-        "x-ms-version": "2020-06-12"
-      },
-      "ResponseBody": []
-    },
-    {
-      "RequestUri": "https://seannse.dfs.core.windows.net/test-filesystem-3aee3091-81f1-bc47-38a9-9c614a36b654/test-directory-301b02b7-2c74-d381-4e5a-eacff56168df?resource=directory",
-      "RequestMethod": "PUT",
-      "RequestHeaders": {
-        "Accept": "application/json",
-        "Authorization": "Sanitized",
-        "User-Agent": [
-<<<<<<< HEAD
-          "azsdk-net-Storage.Files.DataLake/12.7.0-alpha.20210202.1",
-          "(.NET 5.0.2; Microsoft Windows 10.0.19042)"
-        ],
-        "x-ms-client-request-id": "37cd2311-6388-a997-f6e3-e1ee0b705a37",
-        "x-ms-date": "Tue, 02 Feb 2021 21:48:04 GMT",
-=======
-          "azsdk-net-Storage.Files.DataLake/12.7.0-alpha.20210217.1",
-          "(.NET 5.0.3; Microsoft Windows 10.0.19042)"
-        ],
-        "x-ms-client-request-id": "37cd2311-6388-a997-f6e3-e1ee0b705a37",
-        "x-ms-date": "Wed, 17 Feb 2021 22:51:09 GMT",
->>>>>>> 1814567d
-        "x-ms-return-client-request-id": "true",
-        "x-ms-version": "2020-06-12"
-      },
-      "RequestBody": null,
-      "StatusCode": 201,
-      "ResponseHeaders": {
-        "Content-Length": "0",
-<<<<<<< HEAD
-        "Date": "Tue, 02 Feb 2021 21:48:04 GMT",
-        "ETag": "\u00220x8D8C7C43872AEBB\u0022",
-        "Last-Modified": "Tue, 02 Feb 2021 21:48:04 GMT",
-=======
-        "Date": "Wed, 17 Feb 2021 22:51:08 GMT",
-        "ETag": "\u00220x8D8D3968461157E\u0022",
-        "Last-Modified": "Wed, 17 Feb 2021 22:51:09 GMT",
->>>>>>> 1814567d
-        "Server": [
-          "Windows-Azure-HDFS/1.0",
-          "Microsoft-HTTPAPI/2.0"
-        ],
-        "x-ms-client-request-id": "37cd2311-6388-a997-f6e3-e1ee0b705a37",
-<<<<<<< HEAD
-        "x-ms-request-id": "8457f6de-501f-0075-30ad-f91473000000",
-=======
-        "x-ms-request-id": "fb74b75d-301f-0073-257f-0527cc000000",
->>>>>>> 1814567d
-        "x-ms-version": "2020-06-12"
-      },
-      "ResponseBody": []
-    },
-    {
-      "RequestUri": "https://seannse.dfs.core.windows.net/test-filesystem-3aee3091-81f1-bc47-38a9-9c614a36b654/test-directory-301b02b7-2c74-d381-4e5a-eacff56168df/test-directory-8ef185ac-c9e1-f536-23ac-189b20d61f3e?resource=directory",
-      "RequestMethod": "PUT",
-      "RequestHeaders": {
-        "Accept": "application/json",
-        "Authorization": "Sanitized",
-        "User-Agent": [
-<<<<<<< HEAD
-          "azsdk-net-Storage.Files.DataLake/12.7.0-alpha.20210202.1",
-          "(.NET 5.0.2; Microsoft Windows 10.0.19042)"
-        ],
-        "x-ms-client-request-id": "71842051-a9f3-4869-edd7-13dc4afc8820",
-        "x-ms-date": "Tue, 02 Feb 2021 21:48:04 GMT",
-=======
-          "azsdk-net-Storage.Files.DataLake/12.7.0-alpha.20210217.1",
-          "(.NET 5.0.3; Microsoft Windows 10.0.19042)"
-        ],
-        "x-ms-client-request-id": "71842051-a9f3-4869-edd7-13dc4afc8820",
-        "x-ms-date": "Wed, 17 Feb 2021 22:51:09 GMT",
->>>>>>> 1814567d
-        "x-ms-return-client-request-id": "true",
-        "x-ms-version": "2020-06-12"
-      },
-      "RequestBody": null,
-      "StatusCode": 201,
-      "ResponseHeaders": {
-        "Content-Length": "0",
-<<<<<<< HEAD
-        "Date": "Tue, 02 Feb 2021 21:48:04 GMT",
-        "ETag": "\u00220x8D8C7C4388130E6\u0022",
-        "Last-Modified": "Tue, 02 Feb 2021 21:48:04 GMT",
-=======
-        "Date": "Wed, 17 Feb 2021 22:51:08 GMT",
-        "ETag": "\u00220x8D8D396846EEB63\u0022",
-        "Last-Modified": "Wed, 17 Feb 2021 22:51:09 GMT",
->>>>>>> 1814567d
-        "Server": [
-          "Windows-Azure-HDFS/1.0",
-          "Microsoft-HTTPAPI/2.0"
-        ],
-        "x-ms-client-request-id": "71842051-a9f3-4869-edd7-13dc4afc8820",
-<<<<<<< HEAD
-        "x-ms-request-id": "8457f6ef-501f-0075-40ad-f91473000000",
-=======
-        "x-ms-request-id": "fb74b772-301f-0073-3a7f-0527cc000000",
->>>>>>> 1814567d
-        "x-ms-version": "2020-06-12"
-      },
-      "ResponseBody": []
-    },
-    {
-      "RequestUri": "https://seannse.dfs.core.windows.net/test-filesystem-3aee3091-81f1-bc47-38a9-9c614a36b654/test-directory-301b02b7-2c74-d381-4e5a-eacff56168df/test-directory-8ef185ac-c9e1-f536-23ac-189b20d61f3e/test-file-d75ea3c4-6adc-4d63-5da8-19694089cb77?resource=file",
-      "RequestMethod": "PUT",
-      "RequestHeaders": {
-        "Accept": "application/json",
-        "Authorization": "Sanitized",
-        "User-Agent": [
-<<<<<<< HEAD
-          "azsdk-net-Storage.Files.DataLake/12.7.0-alpha.20210202.1",
-          "(.NET 5.0.2; Microsoft Windows 10.0.19042)"
-        ],
-        "x-ms-client-request-id": "86e868ef-494d-e79f-bd37-134a90ff0764",
-        "x-ms-date": "Tue, 02 Feb 2021 21:48:04 GMT",
-=======
-          "azsdk-net-Storage.Files.DataLake/12.7.0-alpha.20210217.1",
-          "(.NET 5.0.3; Microsoft Windows 10.0.19042)"
-        ],
-        "x-ms-client-request-id": "86e868ef-494d-e79f-bd37-134a90ff0764",
-        "x-ms-date": "Wed, 17 Feb 2021 22:51:09 GMT",
->>>>>>> 1814567d
-        "x-ms-return-client-request-id": "true",
-        "x-ms-version": "2020-06-12"
-      },
-      "RequestBody": null,
-      "StatusCode": 201,
-      "ResponseHeaders": {
-        "Content-Length": "0",
-<<<<<<< HEAD
-        "Date": "Tue, 02 Feb 2021 21:48:04 GMT",
-        "ETag": "\u00220x8D8C7C4388FCE90\u0022",
-        "Last-Modified": "Tue, 02 Feb 2021 21:48:04 GMT",
-=======
-        "Date": "Wed, 17 Feb 2021 22:51:08 GMT",
-        "ETag": "\u00220x8D8D396847C9942\u0022",
-        "Last-Modified": "Wed, 17 Feb 2021 22:51:09 GMT",
->>>>>>> 1814567d
-        "Server": [
-          "Windows-Azure-HDFS/1.0",
-          "Microsoft-HTTPAPI/2.0"
-        ],
-        "x-ms-client-request-id": "86e868ef-494d-e79f-bd37-134a90ff0764",
-<<<<<<< HEAD
-        "x-ms-request-id": "8457f709-501f-0075-5aad-f91473000000",
-=======
-        "x-ms-request-id": "fb74b777-301f-0073-3f7f-0527cc000000",
->>>>>>> 1814567d
-        "x-ms-version": "2020-06-12"
-      },
-      "ResponseBody": []
-    },
-    {
-      "RequestUri": "https://seannse.dfs.core.windows.net/test-filesystem-3aee3091-81f1-bc47-38a9-9c614a36b654/test-directory-301b02b7-2c74-d381-4e5a-eacff56168df/test-directory-8ef185ac-c9e1-f536-23ac-189b20d61f3e/test-file-ad509c0b-88b2-16ce-5778-0c9066670112?resource=file",
-      "RequestMethod": "PUT",
-      "RequestHeaders": {
-        "Accept": "application/json",
-        "Authorization": "Sanitized",
-        "User-Agent": [
-<<<<<<< HEAD
-          "azsdk-net-Storage.Files.DataLake/12.7.0-alpha.20210202.1",
-          "(.NET 5.0.2; Microsoft Windows 10.0.19042)"
-        ],
-        "x-ms-client-request-id": "aff09f43-50fa-66c5-9ad1-2ed43d0f8055",
-        "x-ms-date": "Tue, 02 Feb 2021 21:48:04 GMT",
-=======
-          "azsdk-net-Storage.Files.DataLake/12.7.0-alpha.20210217.1",
-          "(.NET 5.0.3; Microsoft Windows 10.0.19042)"
-        ],
-        "x-ms-client-request-id": "aff09f43-50fa-66c5-9ad1-2ed43d0f8055",
-        "x-ms-date": "Wed, 17 Feb 2021 22:51:09 GMT",
->>>>>>> 1814567d
-        "x-ms-return-client-request-id": "true",
-        "x-ms-version": "2020-06-12"
-      },
-      "RequestBody": null,
-      "StatusCode": 201,
-      "ResponseHeaders": {
-        "Content-Length": "0",
-<<<<<<< HEAD
-        "Date": "Tue, 02 Feb 2021 21:48:04 GMT",
-        "ETag": "\u00220x8D8C7C4389E58D5\u0022",
-        "Last-Modified": "Tue, 02 Feb 2021 21:48:05 GMT",
-=======
-        "Date": "Wed, 17 Feb 2021 22:51:08 GMT",
-        "ETag": "\u00220x8D8D396848A6A83\u0022",
-        "Last-Modified": "Wed, 17 Feb 2021 22:51:09 GMT",
->>>>>>> 1814567d
-        "Server": [
-          "Windows-Azure-HDFS/1.0",
-          "Microsoft-HTTPAPI/2.0"
-        ],
-        "x-ms-client-request-id": "aff09f43-50fa-66c5-9ad1-2ed43d0f8055",
-<<<<<<< HEAD
-        "x-ms-request-id": "8457f722-501f-0075-72ad-f91473000000",
-=======
-        "x-ms-request-id": "fb74b780-301f-0073-487f-0527cc000000",
->>>>>>> 1814567d
-        "x-ms-version": "2020-06-12"
-      },
-      "ResponseBody": []
-    },
-    {
-      "RequestUri": "https://seannse.dfs.core.windows.net/test-filesystem-3aee3091-81f1-bc47-38a9-9c614a36b654/test-directory-301b02b7-2c74-d381-4e5a-eacff56168df/test-directory-efa00035-3084-c6c3-720e-b15045b37c56?resource=directory",
-      "RequestMethod": "PUT",
-      "RequestHeaders": {
-        "Accept": "application/json",
-        "Authorization": "Sanitized",
-        "User-Agent": [
-<<<<<<< HEAD
-          "azsdk-net-Storage.Files.DataLake/12.7.0-alpha.20210202.1",
-          "(.NET 5.0.2; Microsoft Windows 10.0.19042)"
-        ],
-        "x-ms-client-request-id": "99e5ede1-6660-1346-db29-3deb9f7521e6",
-        "x-ms-date": "Tue, 02 Feb 2021 21:48:04 GMT",
-=======
-          "azsdk-net-Storage.Files.DataLake/12.7.0-alpha.20210217.1",
-          "(.NET 5.0.3; Microsoft Windows 10.0.19042)"
-        ],
-        "x-ms-client-request-id": "99e5ede1-6660-1346-db29-3deb9f7521e6",
-        "x-ms-date": "Wed, 17 Feb 2021 22:51:09 GMT",
->>>>>>> 1814567d
-        "x-ms-return-client-request-id": "true",
-        "x-ms-version": "2020-06-12"
-      },
-      "RequestBody": null,
-      "StatusCode": 201,
-      "ResponseHeaders": {
-        "Content-Length": "0",
-<<<<<<< HEAD
-        "Date": "Tue, 02 Feb 2021 21:48:04 GMT",
-        "ETag": "\u00220x8D8C7C438AC2196\u0022",
-        "Last-Modified": "Tue, 02 Feb 2021 21:48:05 GMT",
-=======
-        "Date": "Wed, 17 Feb 2021 22:51:08 GMT",
-        "ETag": "\u00220x8D8D39684979A42\u0022",
-        "Last-Modified": "Wed, 17 Feb 2021 22:51:09 GMT",
->>>>>>> 1814567d
-        "Server": [
-          "Windows-Azure-HDFS/1.0",
-          "Microsoft-HTTPAPI/2.0"
-        ],
-        "x-ms-client-request-id": "99e5ede1-6660-1346-db29-3deb9f7521e6",
-<<<<<<< HEAD
-        "x-ms-request-id": "8457f73f-501f-0075-0ead-f91473000000",
-=======
-        "x-ms-request-id": "fb74b787-301f-0073-4f7f-0527cc000000",
->>>>>>> 1814567d
-        "x-ms-version": "2020-06-12"
-      },
-      "ResponseBody": []
-    },
-    {
-      "RequestUri": "https://seannse.dfs.core.windows.net/test-filesystem-3aee3091-81f1-bc47-38a9-9c614a36b654/test-directory-301b02b7-2c74-d381-4e5a-eacff56168df/test-directory-efa00035-3084-c6c3-720e-b15045b37c56/test-file-fcb1d855-b8c2-e2de-e846-1471f2f4b01d?resource=file",
-      "RequestMethod": "PUT",
-      "RequestHeaders": {
-        "Accept": "application/json",
-        "Authorization": "Sanitized",
-        "User-Agent": [
-<<<<<<< HEAD
-          "azsdk-net-Storage.Files.DataLake/12.7.0-alpha.20210202.1",
-          "(.NET 5.0.2; Microsoft Windows 10.0.19042)"
-        ],
-        "x-ms-client-request-id": "3e7956f2-07a3-292b-0e02-b01951d521e7",
-        "x-ms-date": "Tue, 02 Feb 2021 21:48:04 GMT",
-=======
-          "azsdk-net-Storage.Files.DataLake/12.7.0-alpha.20210217.1",
-          "(.NET 5.0.3; Microsoft Windows 10.0.19042)"
-        ],
-        "x-ms-client-request-id": "3e7956f2-07a3-292b-0e02-b01951d521e7",
-        "x-ms-date": "Wed, 17 Feb 2021 22:51:09 GMT",
->>>>>>> 1814567d
-        "x-ms-return-client-request-id": "true",
-        "x-ms-version": "2020-06-12"
-      },
-      "RequestBody": null,
-      "StatusCode": 201,
-      "ResponseHeaders": {
-        "Content-Length": "0",
-<<<<<<< HEAD
-        "Date": "Tue, 02 Feb 2021 21:48:04 GMT",
-        "ETag": "\u00220x8D8C7C438BA8E37\u0022",
-        "Last-Modified": "Tue, 02 Feb 2021 21:48:05 GMT",
-=======
-        "Date": "Wed, 17 Feb 2021 22:51:08 GMT",
-        "ETag": "\u00220x8D8D39684A699ED\u0022",
-        "Last-Modified": "Wed, 17 Feb 2021 22:51:09 GMT",
->>>>>>> 1814567d
-        "Server": [
-          "Windows-Azure-HDFS/1.0",
-          "Microsoft-HTTPAPI/2.0"
-        ],
-        "x-ms-client-request-id": "3e7956f2-07a3-292b-0e02-b01951d521e7",
-<<<<<<< HEAD
-        "x-ms-request-id": "8457f756-501f-0075-25ad-f91473000000",
-=======
-        "x-ms-request-id": "fb74b793-301f-0073-5b7f-0527cc000000",
->>>>>>> 1814567d
-        "x-ms-version": "2020-06-12"
-      },
-      "ResponseBody": []
-    },
-    {
-      "RequestUri": "https://seannse.dfs.core.windows.net/test-filesystem-3aee3091-81f1-bc47-38a9-9c614a36b654/test-directory-301b02b7-2c74-d381-4e5a-eacff56168df?action=setAccessControl",
-      "RequestMethod": "PATCH",
-      "RequestHeaders": {
-        "Accept": "application/json",
-        "Authorization": "Sanitized",
-        "User-Agent": [
-<<<<<<< HEAD
-          "azsdk-net-Storage.Files.DataLake/12.7.0-alpha.20210202.1",
-          "(.NET 5.0.2; Microsoft Windows 10.0.19042)"
-        ],
-        "x-ms-client-request-id": "f5d30417-de4a-285e-3e06-5cae05a25c7d",
-        "x-ms-date": "Tue, 02 Feb 2021 21:48:04 GMT",
-=======
-          "azsdk-net-Storage.Files.DataLake/12.7.0-alpha.20210217.1",
-          "(.NET 5.0.3; Microsoft Windows 10.0.19042)"
-        ],
-        "x-ms-client-request-id": "f5d30417-de4a-285e-3e06-5cae05a25c7d",
-        "x-ms-date": "Wed, 17 Feb 2021 22:51:09 GMT",
->>>>>>> 1814567d
-        "x-ms-owner": "dbe12079-c906-7218-e1f4-0289cc91cdbc",
+        "x-ms-client-request-id": "39a0cebd-c6ed-1a01-ab31-99ba92127ea7",
+        "x-ms-date": "Fri, 19 Feb 2021 19:07:18 GMT",
+        "x-ms-return-client-request-id": "true",
+        "x-ms-version": "2020-06-12"
+      },
+      "RequestBody": null,
+      "StatusCode": 200,
+      "ResponseHeaders": {
+        "Content-Length": "0",
+        "Date": "Fri, 19 Feb 2021 19:07:17 GMT",
+        "ETag": "\u00220x8D8D5099373EFEA\u0022",
+        "Last-Modified": "Fri, 19 Feb 2021 19:07:17 GMT",
+        "Server": [
+          "Windows-Azure-HDFS/1.0",
+          "Microsoft-HTTPAPI/2.0"
+        ],
+        "x-ms-client-request-id": "39a0cebd-c6ed-1a01-ab31-99ba92127ea7",
+        "x-ms-namespace-enabled": "true",
+        "x-ms-request-id": "5dd09aaa-401f-0046-3af2-064bd8000000",
+        "x-ms-version": "2020-06-12"
+      },
+      "ResponseBody": []
+    },
+    {
+      "RequestUri": "https://seannse.dfs.core.windows.net/test-filesystem-c242d4ea-84ad-adff-5c37-7627c3fc01fe/test-directory-95298235-c98f-c0e1-61c4-c225c0facec0?resource=directory",
+      "RequestMethod": "PUT",
+      "RequestHeaders": {
+        "Accept": "application/json",
+        "Authorization": "Sanitized",
+        "traceparent": "00-416883eb55601b449c7f4f073d164a05-727df149d6e0c640-00",
+        "User-Agent": [
+          "azsdk-net-Storage.Files.DataLake/12.7.0-alpha.20210219.1",
+          "(.NET 5.0.3; Microsoft Windows 10.0.19041)"
+        ],
+        "x-ms-client-request-id": "cc65ab3d-e3a2-f46c-ede0-d72903dc5ab0",
+        "x-ms-date": "Fri, 19 Feb 2021 19:07:18 GMT",
+        "x-ms-return-client-request-id": "true",
+        "x-ms-version": "2020-06-12"
+      },
+      "RequestBody": null,
+      "StatusCode": 201,
+      "ResponseHeaders": {
+        "Content-Length": "0",
+        "Date": "Fri, 19 Feb 2021 19:07:17 GMT",
+        "ETag": "\u00220x8D8D5099392E22C\u0022",
+        "Last-Modified": "Fri, 19 Feb 2021 19:07:18 GMT",
+        "Server": [
+          "Windows-Azure-HDFS/1.0",
+          "Microsoft-HTTPAPI/2.0"
+        ],
+        "x-ms-client-request-id": "cc65ab3d-e3a2-f46c-ede0-d72903dc5ab0",
+        "x-ms-request-id": "5dd09ab9-401f-0046-49f2-064bd8000000",
+        "x-ms-version": "2020-06-12"
+      },
+      "ResponseBody": []
+    },
+    {
+      "RequestUri": "https://seannse.dfs.core.windows.net/test-filesystem-c242d4ea-84ad-adff-5c37-7627c3fc01fe/test-directory-95298235-c98f-c0e1-61c4-c225c0facec0?resource=directory",
+      "RequestMethod": "PUT",
+      "RequestHeaders": {
+        "Accept": "application/json",
+        "Authorization": "Sanitized",
+        "User-Agent": [
+          "azsdk-net-Storage.Files.DataLake/12.7.0-alpha.20210219.1",
+          "(.NET 5.0.3; Microsoft Windows 10.0.19041)"
+        ],
+        "x-ms-client-request-id": "14e877a7-0295-411e-d6f1-6d445be388b6",
+        "x-ms-date": "Fri, 19 Feb 2021 19:07:18 GMT",
+        "x-ms-return-client-request-id": "true",
+        "x-ms-version": "2020-06-12"
+      },
+      "RequestBody": null,
+      "StatusCode": 201,
+      "ResponseHeaders": {
+        "Content-Length": "0",
+        "Date": "Fri, 19 Feb 2021 19:07:17 GMT",
+        "ETag": "\u00220x8D8D50993A02C3B\u0022",
+        "Last-Modified": "Fri, 19 Feb 2021 19:07:18 GMT",
+        "Server": [
+          "Windows-Azure-HDFS/1.0",
+          "Microsoft-HTTPAPI/2.0"
+        ],
+        "x-ms-client-request-id": "14e877a7-0295-411e-d6f1-6d445be388b6",
+        "x-ms-request-id": "5dd09acb-401f-0046-5bf2-064bd8000000",
+        "x-ms-version": "2020-06-12"
+      },
+      "ResponseBody": []
+    },
+    {
+      "RequestUri": "https://seannse.dfs.core.windows.net/test-filesystem-c242d4ea-84ad-adff-5c37-7627c3fc01fe/test-directory-95298235-c98f-c0e1-61c4-c225c0facec0/test-directory-69192783-cd54-191e-2863-5604e0ba0388?resource=directory",
+      "RequestMethod": "PUT",
+      "RequestHeaders": {
+        "Accept": "application/json",
+        "Authorization": "Sanitized",
+        "User-Agent": [
+          "azsdk-net-Storage.Files.DataLake/12.7.0-alpha.20210219.1",
+          "(.NET 5.0.3; Microsoft Windows 10.0.19041)"
+        ],
+        "x-ms-client-request-id": "c92e4d15-154a-d922-59ce-eb32ab19601c",
+        "x-ms-date": "Fri, 19 Feb 2021 19:07:18 GMT",
+        "x-ms-return-client-request-id": "true",
+        "x-ms-version": "2020-06-12"
+      },
+      "RequestBody": null,
+      "StatusCode": 201,
+      "ResponseHeaders": {
+        "Content-Length": "0",
+        "Date": "Fri, 19 Feb 2021 19:07:17 GMT",
+        "ETag": "\u00220x8D8D50993AF433C\u0022",
+        "Last-Modified": "Fri, 19 Feb 2021 19:07:18 GMT",
+        "Server": [
+          "Windows-Azure-HDFS/1.0",
+          "Microsoft-HTTPAPI/2.0"
+        ],
+        "x-ms-client-request-id": "c92e4d15-154a-d922-59ce-eb32ab19601c",
+        "x-ms-request-id": "5dd09ada-401f-0046-6af2-064bd8000000",
+        "x-ms-version": "2020-06-12"
+      },
+      "ResponseBody": []
+    },
+    {
+      "RequestUri": "https://seannse.dfs.core.windows.net/test-filesystem-c242d4ea-84ad-adff-5c37-7627c3fc01fe/test-directory-95298235-c98f-c0e1-61c4-c225c0facec0/test-directory-69192783-cd54-191e-2863-5604e0ba0388/test-file-fbe2e4ee-fc61-3cc1-0cb9-ae0054e263e8?resource=file",
+      "RequestMethod": "PUT",
+      "RequestHeaders": {
+        "Accept": "application/json",
+        "Authorization": "Sanitized",
+        "User-Agent": [
+          "azsdk-net-Storage.Files.DataLake/12.7.0-alpha.20210219.1",
+          "(.NET 5.0.3; Microsoft Windows 10.0.19041)"
+        ],
+        "x-ms-client-request-id": "d14d5cf3-aa5d-1830-8bf1-bd9066228477",
+        "x-ms-date": "Fri, 19 Feb 2021 19:07:18 GMT",
+        "x-ms-return-client-request-id": "true",
+        "x-ms-version": "2020-06-12"
+      },
+      "RequestBody": null,
+      "StatusCode": 201,
+      "ResponseHeaders": {
+        "Content-Length": "0",
+        "Date": "Fri, 19 Feb 2021 19:07:17 GMT",
+        "ETag": "\u00220x8D8D50993BCD3AB\u0022",
+        "Last-Modified": "Fri, 19 Feb 2021 19:07:18 GMT",
+        "Server": [
+          "Windows-Azure-HDFS/1.0",
+          "Microsoft-HTTPAPI/2.0"
+        ],
+        "x-ms-client-request-id": "d14d5cf3-aa5d-1830-8bf1-bd9066228477",
+        "x-ms-request-id": "5dd09ae8-401f-0046-78f2-064bd8000000",
+        "x-ms-version": "2020-06-12"
+      },
+      "ResponseBody": []
+    },
+    {
+      "RequestUri": "https://seannse.dfs.core.windows.net/test-filesystem-c242d4ea-84ad-adff-5c37-7627c3fc01fe/test-directory-95298235-c98f-c0e1-61c4-c225c0facec0/test-directory-69192783-cd54-191e-2863-5604e0ba0388/test-file-e675036b-cd2a-b490-a795-bdb8ca9ce224?resource=file",
+      "RequestMethod": "PUT",
+      "RequestHeaders": {
+        "Accept": "application/json",
+        "Authorization": "Sanitized",
+        "User-Agent": [
+          "azsdk-net-Storage.Files.DataLake/12.7.0-alpha.20210219.1",
+          "(.NET 5.0.3; Microsoft Windows 10.0.19041)"
+        ],
+        "x-ms-client-request-id": "57baba24-ce73-2676-cc98-2ac7ed784eef",
+        "x-ms-date": "Fri, 19 Feb 2021 19:07:19 GMT",
+        "x-ms-return-client-request-id": "true",
+        "x-ms-version": "2020-06-12"
+      },
+      "RequestBody": null,
+      "StatusCode": 201,
+      "ResponseHeaders": {
+        "Content-Length": "0",
+        "Date": "Fri, 19 Feb 2021 19:07:17 GMT",
+        "ETag": "\u00220x8D8D50993CC141F\u0022",
+        "Last-Modified": "Fri, 19 Feb 2021 19:07:18 GMT",
+        "Server": [
+          "Windows-Azure-HDFS/1.0",
+          "Microsoft-HTTPAPI/2.0"
+        ],
+        "x-ms-client-request-id": "57baba24-ce73-2676-cc98-2ac7ed784eef",
+        "x-ms-request-id": "5dd09af8-401f-0046-08f2-064bd8000000",
+        "x-ms-version": "2020-06-12"
+      },
+      "ResponseBody": []
+    },
+    {
+      "RequestUri": "https://seannse.dfs.core.windows.net/test-filesystem-c242d4ea-84ad-adff-5c37-7627c3fc01fe/test-directory-95298235-c98f-c0e1-61c4-c225c0facec0/test-directory-598b990f-8c15-d9e1-7762-5254c5f538fb?resource=directory",
+      "RequestMethod": "PUT",
+      "RequestHeaders": {
+        "Accept": "application/json",
+        "Authorization": "Sanitized",
+        "User-Agent": [
+          "azsdk-net-Storage.Files.DataLake/12.7.0-alpha.20210219.1",
+          "(.NET 5.0.3; Microsoft Windows 10.0.19041)"
+        ],
+        "x-ms-client-request-id": "e28b1888-8c20-9806-d9e0-df107b2260d7",
+        "x-ms-date": "Fri, 19 Feb 2021 19:07:19 GMT",
+        "x-ms-return-client-request-id": "true",
+        "x-ms-version": "2020-06-12"
+      },
+      "RequestBody": null,
+      "StatusCode": 201,
+      "ResponseHeaders": {
+        "Content-Length": "0",
+        "Date": "Fri, 19 Feb 2021 19:07:17 GMT",
+        "ETag": "\u00220x8D8D50993D9A1A2\u0022",
+        "Last-Modified": "Fri, 19 Feb 2021 19:07:18 GMT",
+        "Server": [
+          "Windows-Azure-HDFS/1.0",
+          "Microsoft-HTTPAPI/2.0"
+        ],
+        "x-ms-client-request-id": "e28b1888-8c20-9806-d9e0-df107b2260d7",
+        "x-ms-request-id": "5dd09b0d-401f-0046-1cf2-064bd8000000",
+        "x-ms-version": "2020-06-12"
+      },
+      "ResponseBody": []
+    },
+    {
+      "RequestUri": "https://seannse.dfs.core.windows.net/test-filesystem-c242d4ea-84ad-adff-5c37-7627c3fc01fe/test-directory-95298235-c98f-c0e1-61c4-c225c0facec0/test-directory-598b990f-8c15-d9e1-7762-5254c5f538fb/test-file-4c162e5f-3ee3-840d-e854-c22f60e372b3?resource=file",
+      "RequestMethod": "PUT",
+      "RequestHeaders": {
+        "Accept": "application/json",
+        "Authorization": "Sanitized",
+        "User-Agent": [
+          "azsdk-net-Storage.Files.DataLake/12.7.0-alpha.20210219.1",
+          "(.NET 5.0.3; Microsoft Windows 10.0.19041)"
+        ],
+        "x-ms-client-request-id": "389d5486-d8ad-4937-0a07-f9cbcad737f5",
+        "x-ms-date": "Fri, 19 Feb 2021 19:07:19 GMT",
+        "x-ms-return-client-request-id": "true",
+        "x-ms-version": "2020-06-12"
+      },
+      "RequestBody": null,
+      "StatusCode": 201,
+      "ResponseHeaders": {
+        "Content-Length": "0",
+        "Date": "Fri, 19 Feb 2021 19:07:18 GMT",
+        "ETag": "\u00220x8D8D50993E92F47\u0022",
+        "Last-Modified": "Fri, 19 Feb 2021 19:07:18 GMT",
+        "Server": [
+          "Windows-Azure-HDFS/1.0",
+          "Microsoft-HTTPAPI/2.0"
+        ],
+        "x-ms-client-request-id": "389d5486-d8ad-4937-0a07-f9cbcad737f5",
+        "x-ms-request-id": "5dd09b1a-401f-0046-29f2-064bd8000000",
+        "x-ms-version": "2020-06-12"
+      },
+      "ResponseBody": []
+    },
+    {
+      "RequestUri": "https://seannse.dfs.core.windows.net/test-filesystem-c242d4ea-84ad-adff-5c37-7627c3fc01fe/test-directory-95298235-c98f-c0e1-61c4-c225c0facec0?action=setAccessControl",
+      "RequestMethod": "PATCH",
+      "RequestHeaders": {
+        "Accept": "application/json",
+        "Authorization": "Sanitized",
+        "User-Agent": [
+          "azsdk-net-Storage.Files.DataLake/12.7.0-alpha.20210219.1",
+          "(.NET 5.0.3; Microsoft Windows 10.0.19041)"
+        ],
+        "x-ms-client-request-id": "7f9340c5-78cc-d31e-e794-e4ba254f41fe",
+        "x-ms-date": "Fri, 19 Feb 2021 19:07:19 GMT",
+        "x-ms-owner": "43d32b6d-b256-096d-54f3-b2e7080cd848",
         "x-ms-permissions": "rwxrwxrwx",
         "x-ms-return-client-request-id": "true",
         "x-ms-version": "2020-06-12"
@@ -493,51 +315,33 @@
       "StatusCode": 200,
       "ResponseHeaders": {
         "Content-Length": "0",
-<<<<<<< HEAD
-        "Date": "Tue, 02 Feb 2021 21:48:04 GMT",
-        "ETag": "\u00220x8D8C7C43872AEBB\u0022",
-        "Last-Modified": "Tue, 02 Feb 2021 21:48:04 GMT",
-=======
-        "Date": "Wed, 17 Feb 2021 22:51:08 GMT",
-        "ETag": "\u00220x8D8D3968461157E\u0022",
-        "Last-Modified": "Wed, 17 Feb 2021 22:51:09 GMT",
->>>>>>> 1814567d
-        "Server": [
-          "Windows-Azure-HDFS/1.0",
-          "Microsoft-HTTPAPI/2.0"
-        ],
-        "x-ms-client-request-id": "f5d30417-de4a-285e-3e06-5cae05a25c7d",
-        "x-ms-namespace-enabled": "true",
-<<<<<<< HEAD
-        "x-ms-request-id": "8457f76f-501f-0075-3ead-f91473000000",
-=======
-        "x-ms-request-id": "fb74b7a7-301f-0073-6f7f-0527cc000000",
->>>>>>> 1814567d
-        "x-ms-version": "2020-06-12"
-      },
-      "ResponseBody": []
-    },
-    {
-      "RequestUri": "https://seannse.dfs.core.windows.net/test-filesystem-3aee3091-81f1-bc47-38a9-9c614a36b654/test-directory-301b02b7-2c74-d381-4e5a-eacff56168df/test-directory-8ef185ac-c9e1-f536-23ac-189b20d61f3e?action=setAccessControl",
-      "RequestMethod": "PATCH",
-      "RequestHeaders": {
-        "Accept": "application/json",
-        "Authorization": "Sanitized",
-        "User-Agent": [
-<<<<<<< HEAD
-          "azsdk-net-Storage.Files.DataLake/12.7.0-alpha.20210202.1",
-          "(.NET 5.0.2; Microsoft Windows 10.0.19042)"
-        ],
-        "x-ms-client-request-id": "c771de89-d7bd-ae72-5056-5d7415cbfdf5",
-        "x-ms-date": "Tue, 02 Feb 2021 21:48:04 GMT",
-=======
-          "azsdk-net-Storage.Files.DataLake/12.7.0-alpha.20210217.1",
-          "(.NET 5.0.3; Microsoft Windows 10.0.19042)"
-        ],
-        "x-ms-client-request-id": "c771de89-d7bd-ae72-5056-5d7415cbfdf5",
-        "x-ms-date": "Wed, 17 Feb 2021 22:51:09 GMT",
->>>>>>> 1814567d
-        "x-ms-owner": "dbe12079-c906-7218-e1f4-0289cc91cdbc",
+        "Date": "Fri, 19 Feb 2021 19:07:18 GMT",
+        "ETag": "\u00220x8D8D50993A02C3B\u0022",
+        "Last-Modified": "Fri, 19 Feb 2021 19:07:18 GMT",
+        "Server": [
+          "Windows-Azure-HDFS/1.0",
+          "Microsoft-HTTPAPI/2.0"
+        ],
+        "x-ms-client-request-id": "7f9340c5-78cc-d31e-e794-e4ba254f41fe",
+        "x-ms-namespace-enabled": "true",
+        "x-ms-request-id": "5dd09b33-401f-0046-42f2-064bd8000000",
+        "x-ms-version": "2020-06-12"
+      },
+      "ResponseBody": []
+    },
+    {
+      "RequestUri": "https://seannse.dfs.core.windows.net/test-filesystem-c242d4ea-84ad-adff-5c37-7627c3fc01fe/test-directory-95298235-c98f-c0e1-61c4-c225c0facec0/test-directory-69192783-cd54-191e-2863-5604e0ba0388?action=setAccessControl",
+      "RequestMethod": "PATCH",
+      "RequestHeaders": {
+        "Accept": "application/json",
+        "Authorization": "Sanitized",
+        "User-Agent": [
+          "azsdk-net-Storage.Files.DataLake/12.7.0-alpha.20210219.1",
+          "(.NET 5.0.3; Microsoft Windows 10.0.19041)"
+        ],
+        "x-ms-client-request-id": "c822ef99-5879-207b-2fd5-25b1564b40b0",
+        "x-ms-date": "Fri, 19 Feb 2021 19:07:19 GMT",
+        "x-ms-owner": "43d32b6d-b256-096d-54f3-b2e7080cd848",
         "x-ms-permissions": "rwxrwxrwx",
         "x-ms-return-client-request-id": "true",
         "x-ms-version": "2020-06-12"
@@ -546,51 +350,33 @@
       "StatusCode": 200,
       "ResponseHeaders": {
         "Content-Length": "0",
-<<<<<<< HEAD
-        "Date": "Tue, 02 Feb 2021 21:48:04 GMT",
-        "ETag": "\u00220x8D8C7C4388130E6\u0022",
-        "Last-Modified": "Tue, 02 Feb 2021 21:48:04 GMT",
-=======
-        "Date": "Wed, 17 Feb 2021 22:51:08 GMT",
-        "ETag": "\u00220x8D8D396846EEB63\u0022",
-        "Last-Modified": "Wed, 17 Feb 2021 22:51:09 GMT",
->>>>>>> 1814567d
-        "Server": [
-          "Windows-Azure-HDFS/1.0",
-          "Microsoft-HTTPAPI/2.0"
-        ],
-        "x-ms-client-request-id": "c771de89-d7bd-ae72-5056-5d7415cbfdf5",
-        "x-ms-namespace-enabled": "true",
-<<<<<<< HEAD
-        "x-ms-request-id": "8457f784-501f-0075-52ad-f91473000000",
-=======
-        "x-ms-request-id": "fb74b7b4-301f-0073-7c7f-0527cc000000",
->>>>>>> 1814567d
-        "x-ms-version": "2020-06-12"
-      },
-      "ResponseBody": []
-    },
-    {
-      "RequestUri": "https://seannse.dfs.core.windows.net/test-filesystem-3aee3091-81f1-bc47-38a9-9c614a36b654/test-directory-301b02b7-2c74-d381-4e5a-eacff56168df/test-directory-8ef185ac-c9e1-f536-23ac-189b20d61f3e/test-file-d75ea3c4-6adc-4d63-5da8-19694089cb77?action=setAccessControl",
-      "RequestMethod": "PATCH",
-      "RequestHeaders": {
-        "Accept": "application/json",
-        "Authorization": "Sanitized",
-        "User-Agent": [
-<<<<<<< HEAD
-          "azsdk-net-Storage.Files.DataLake/12.7.0-alpha.20210202.1",
-          "(.NET 5.0.2; Microsoft Windows 10.0.19042)"
-        ],
-        "x-ms-client-request-id": "262558c6-9531-5ec0-81de-51ff28f8f1db",
-        "x-ms-date": "Tue, 02 Feb 2021 21:48:04 GMT",
-=======
-          "azsdk-net-Storage.Files.DataLake/12.7.0-alpha.20210217.1",
-          "(.NET 5.0.3; Microsoft Windows 10.0.19042)"
-        ],
-        "x-ms-client-request-id": "262558c6-9531-5ec0-81de-51ff28f8f1db",
-        "x-ms-date": "Wed, 17 Feb 2021 22:51:10 GMT",
->>>>>>> 1814567d
-        "x-ms-owner": "dbe12079-c906-7218-e1f4-0289cc91cdbc",
+        "Date": "Fri, 19 Feb 2021 19:07:18 GMT",
+        "ETag": "\u00220x8D8D50993AF433C\u0022",
+        "Last-Modified": "Fri, 19 Feb 2021 19:07:18 GMT",
+        "Server": [
+          "Windows-Azure-HDFS/1.0",
+          "Microsoft-HTTPAPI/2.0"
+        ],
+        "x-ms-client-request-id": "c822ef99-5879-207b-2fd5-25b1564b40b0",
+        "x-ms-namespace-enabled": "true",
+        "x-ms-request-id": "5dd09b4e-401f-0046-5df2-064bd8000000",
+        "x-ms-version": "2020-06-12"
+      },
+      "ResponseBody": []
+    },
+    {
+      "RequestUri": "https://seannse.dfs.core.windows.net/test-filesystem-c242d4ea-84ad-adff-5c37-7627c3fc01fe/test-directory-95298235-c98f-c0e1-61c4-c225c0facec0/test-directory-69192783-cd54-191e-2863-5604e0ba0388/test-file-fbe2e4ee-fc61-3cc1-0cb9-ae0054e263e8?action=setAccessControl",
+      "RequestMethod": "PATCH",
+      "RequestHeaders": {
+        "Accept": "application/json",
+        "Authorization": "Sanitized",
+        "User-Agent": [
+          "azsdk-net-Storage.Files.DataLake/12.7.0-alpha.20210219.1",
+          "(.NET 5.0.3; Microsoft Windows 10.0.19041)"
+        ],
+        "x-ms-client-request-id": "36209ee7-792d-d584-3512-4d5804feddd9",
+        "x-ms-date": "Fri, 19 Feb 2021 19:07:19 GMT",
+        "x-ms-owner": "43d32b6d-b256-096d-54f3-b2e7080cd848",
         "x-ms-permissions": "rwxrwxrwx",
         "x-ms-return-client-request-id": "true",
         "x-ms-version": "2020-06-12"
@@ -599,51 +385,33 @@
       "StatusCode": 200,
       "ResponseHeaders": {
         "Content-Length": "0",
-<<<<<<< HEAD
-        "Date": "Tue, 02 Feb 2021 21:48:05 GMT",
-        "ETag": "\u00220x8D8C7C4388FCE90\u0022",
-        "Last-Modified": "Tue, 02 Feb 2021 21:48:04 GMT",
-=======
-        "Date": "Wed, 17 Feb 2021 22:51:09 GMT",
-        "ETag": "\u00220x8D8D396847C9942\u0022",
-        "Last-Modified": "Wed, 17 Feb 2021 22:51:09 GMT",
->>>>>>> 1814567d
-        "Server": [
-          "Windows-Azure-HDFS/1.0",
-          "Microsoft-HTTPAPI/2.0"
-        ],
-        "x-ms-client-request-id": "262558c6-9531-5ec0-81de-51ff28f8f1db",
-        "x-ms-namespace-enabled": "true",
-<<<<<<< HEAD
-        "x-ms-request-id": "8457f79a-501f-0075-66ad-f91473000000",
-=======
-        "x-ms-request-id": "fb74b7c3-301f-0073-0b7f-0527cc000000",
->>>>>>> 1814567d
-        "x-ms-version": "2020-06-12"
-      },
-      "ResponseBody": []
-    },
-    {
-      "RequestUri": "https://seannse.dfs.core.windows.net/test-filesystem-3aee3091-81f1-bc47-38a9-9c614a36b654/test-directory-301b02b7-2c74-d381-4e5a-eacff56168df/test-directory-8ef185ac-c9e1-f536-23ac-189b20d61f3e/test-file-ad509c0b-88b2-16ce-5778-0c9066670112?action=setAccessControl",
-      "RequestMethod": "PATCH",
-      "RequestHeaders": {
-        "Accept": "application/json",
-        "Authorization": "Sanitized",
-        "User-Agent": [
-<<<<<<< HEAD
-          "azsdk-net-Storage.Files.DataLake/12.7.0-alpha.20210202.1",
-          "(.NET 5.0.2; Microsoft Windows 10.0.19042)"
-        ],
-        "x-ms-client-request-id": "bdad6cad-d6a5-52c4-0b37-bd7178ce699f",
-        "x-ms-date": "Tue, 02 Feb 2021 21:48:05 GMT",
-=======
-          "azsdk-net-Storage.Files.DataLake/12.7.0-alpha.20210217.1",
-          "(.NET 5.0.3; Microsoft Windows 10.0.19042)"
-        ],
-        "x-ms-client-request-id": "bdad6cad-d6a5-52c4-0b37-bd7178ce699f",
-        "x-ms-date": "Wed, 17 Feb 2021 22:51:10 GMT",
->>>>>>> 1814567d
-        "x-ms-owner": "dbe12079-c906-7218-e1f4-0289cc91cdbc",
+        "Date": "Fri, 19 Feb 2021 19:07:18 GMT",
+        "ETag": "\u00220x8D8D50993BCD3AB\u0022",
+        "Last-Modified": "Fri, 19 Feb 2021 19:07:18 GMT",
+        "Server": [
+          "Windows-Azure-HDFS/1.0",
+          "Microsoft-HTTPAPI/2.0"
+        ],
+        "x-ms-client-request-id": "36209ee7-792d-d584-3512-4d5804feddd9",
+        "x-ms-namespace-enabled": "true",
+        "x-ms-request-id": "5dd09b6b-401f-0046-7af2-064bd8000000",
+        "x-ms-version": "2020-06-12"
+      },
+      "ResponseBody": []
+    },
+    {
+      "RequestUri": "https://seannse.dfs.core.windows.net/test-filesystem-c242d4ea-84ad-adff-5c37-7627c3fc01fe/test-directory-95298235-c98f-c0e1-61c4-c225c0facec0/test-directory-69192783-cd54-191e-2863-5604e0ba0388/test-file-e675036b-cd2a-b490-a795-bdb8ca9ce224?action=setAccessControl",
+      "RequestMethod": "PATCH",
+      "RequestHeaders": {
+        "Accept": "application/json",
+        "Authorization": "Sanitized",
+        "User-Agent": [
+          "azsdk-net-Storage.Files.DataLake/12.7.0-alpha.20210219.1",
+          "(.NET 5.0.3; Microsoft Windows 10.0.19041)"
+        ],
+        "x-ms-client-request-id": "b7c94813-092b-c883-1f5e-75c9903c9692",
+        "x-ms-date": "Fri, 19 Feb 2021 19:07:19 GMT",
+        "x-ms-owner": "43d32b6d-b256-096d-54f3-b2e7080cd848",
         "x-ms-permissions": "rwxrwxrwx",
         "x-ms-return-client-request-id": "true",
         "x-ms-version": "2020-06-12"
@@ -652,51 +420,33 @@
       "StatusCode": 200,
       "ResponseHeaders": {
         "Content-Length": "0",
-<<<<<<< HEAD
-        "Date": "Tue, 02 Feb 2021 21:48:05 GMT",
-        "ETag": "\u00220x8D8C7C4389E58D5\u0022",
-        "Last-Modified": "Tue, 02 Feb 2021 21:48:05 GMT",
-=======
-        "Date": "Wed, 17 Feb 2021 22:51:09 GMT",
-        "ETag": "\u00220x8D8D396848A6A83\u0022",
-        "Last-Modified": "Wed, 17 Feb 2021 22:51:09 GMT",
->>>>>>> 1814567d
-        "Server": [
-          "Windows-Azure-HDFS/1.0",
-          "Microsoft-HTTPAPI/2.0"
-        ],
-        "x-ms-client-request-id": "bdad6cad-d6a5-52c4-0b37-bd7178ce699f",
-        "x-ms-namespace-enabled": "true",
-<<<<<<< HEAD
-        "x-ms-request-id": "8457f7ad-501f-0075-79ad-f91473000000",
-=======
-        "x-ms-request-id": "fb74b7d2-301f-0073-1a7f-0527cc000000",
->>>>>>> 1814567d
-        "x-ms-version": "2020-06-12"
-      },
-      "ResponseBody": []
-    },
-    {
-      "RequestUri": "https://seannse.dfs.core.windows.net/test-filesystem-3aee3091-81f1-bc47-38a9-9c614a36b654/test-directory-301b02b7-2c74-d381-4e5a-eacff56168df/test-directory-efa00035-3084-c6c3-720e-b15045b37c56?action=setAccessControl",
-      "RequestMethod": "PATCH",
-      "RequestHeaders": {
-        "Accept": "application/json",
-        "Authorization": "Sanitized",
-        "User-Agent": [
-<<<<<<< HEAD
-          "azsdk-net-Storage.Files.DataLake/12.7.0-alpha.20210202.1",
-          "(.NET 5.0.2; Microsoft Windows 10.0.19042)"
-        ],
-        "x-ms-client-request-id": "bb529dca-344b-0b35-8986-a88144424741",
-        "x-ms-date": "Tue, 02 Feb 2021 21:48:05 GMT",
-=======
-          "azsdk-net-Storage.Files.DataLake/12.7.0-alpha.20210217.1",
-          "(.NET 5.0.3; Microsoft Windows 10.0.19042)"
-        ],
-        "x-ms-client-request-id": "bb529dca-344b-0b35-8986-a88144424741",
-        "x-ms-date": "Wed, 17 Feb 2021 22:51:10 GMT",
->>>>>>> 1814567d
-        "x-ms-owner": "dbe12079-c906-7218-e1f4-0289cc91cdbc",
+        "Date": "Fri, 19 Feb 2021 19:07:18 GMT",
+        "ETag": "\u00220x8D8D50993CC141F\u0022",
+        "Last-Modified": "Fri, 19 Feb 2021 19:07:18 GMT",
+        "Server": [
+          "Windows-Azure-HDFS/1.0",
+          "Microsoft-HTTPAPI/2.0"
+        ],
+        "x-ms-client-request-id": "b7c94813-092b-c883-1f5e-75c9903c9692",
+        "x-ms-namespace-enabled": "true",
+        "x-ms-request-id": "5dd09b7c-401f-0046-0af2-064bd8000000",
+        "x-ms-version": "2020-06-12"
+      },
+      "ResponseBody": []
+    },
+    {
+      "RequestUri": "https://seannse.dfs.core.windows.net/test-filesystem-c242d4ea-84ad-adff-5c37-7627c3fc01fe/test-directory-95298235-c98f-c0e1-61c4-c225c0facec0/test-directory-598b990f-8c15-d9e1-7762-5254c5f538fb?action=setAccessControl",
+      "RequestMethod": "PATCH",
+      "RequestHeaders": {
+        "Accept": "application/json",
+        "Authorization": "Sanitized",
+        "User-Agent": [
+          "azsdk-net-Storage.Files.DataLake/12.7.0-alpha.20210219.1",
+          "(.NET 5.0.3; Microsoft Windows 10.0.19041)"
+        ],
+        "x-ms-client-request-id": "bc446726-2534-23ae-10ca-4d768c9f2b1d",
+        "x-ms-date": "Fri, 19 Feb 2021 19:07:19 GMT",
+        "x-ms-owner": "43d32b6d-b256-096d-54f3-b2e7080cd848",
         "x-ms-permissions": "rwxrwxrwx",
         "x-ms-return-client-request-id": "true",
         "x-ms-version": "2020-06-12"
@@ -705,51 +455,33 @@
       "StatusCode": 200,
       "ResponseHeaders": {
         "Content-Length": "0",
-<<<<<<< HEAD
-        "Date": "Tue, 02 Feb 2021 21:48:05 GMT",
-        "ETag": "\u00220x8D8C7C438AC2196\u0022",
-        "Last-Modified": "Tue, 02 Feb 2021 21:48:05 GMT",
-=======
-        "Date": "Wed, 17 Feb 2021 22:51:09 GMT",
-        "ETag": "\u00220x8D8D39684979A42\u0022",
-        "Last-Modified": "Wed, 17 Feb 2021 22:51:09 GMT",
->>>>>>> 1814567d
-        "Server": [
-          "Windows-Azure-HDFS/1.0",
-          "Microsoft-HTTPAPI/2.0"
-        ],
-        "x-ms-client-request-id": "bb529dca-344b-0b35-8986-a88144424741",
-        "x-ms-namespace-enabled": "true",
-<<<<<<< HEAD
-        "x-ms-request-id": "8457f7c5-501f-0075-11ad-f91473000000",
-=======
-        "x-ms-request-id": "fb74b7d8-301f-0073-207f-0527cc000000",
->>>>>>> 1814567d
-        "x-ms-version": "2020-06-12"
-      },
-      "ResponseBody": []
-    },
-    {
-      "RequestUri": "https://seannse.dfs.core.windows.net/test-filesystem-3aee3091-81f1-bc47-38a9-9c614a36b654/test-directory-301b02b7-2c74-d381-4e5a-eacff56168df/test-directory-efa00035-3084-c6c3-720e-b15045b37c56/test-file-fcb1d855-b8c2-e2de-e846-1471f2f4b01d?action=setAccessControl",
-      "RequestMethod": "PATCH",
-      "RequestHeaders": {
-        "Accept": "application/json",
-        "Authorization": "Sanitized",
-        "User-Agent": [
-<<<<<<< HEAD
-          "azsdk-net-Storage.Files.DataLake/12.7.0-alpha.20210202.1",
-          "(.NET 5.0.2; Microsoft Windows 10.0.19042)"
-        ],
-        "x-ms-client-request-id": "daa64261-ae7b-a654-3e7d-c23c4cb68061",
-        "x-ms-date": "Tue, 02 Feb 2021 21:48:05 GMT",
-=======
-          "azsdk-net-Storage.Files.DataLake/12.7.0-alpha.20210217.1",
-          "(.NET 5.0.3; Microsoft Windows 10.0.19042)"
-        ],
-        "x-ms-client-request-id": "daa64261-ae7b-a654-3e7d-c23c4cb68061",
-        "x-ms-date": "Wed, 17 Feb 2021 22:51:10 GMT",
->>>>>>> 1814567d
-        "x-ms-owner": "dbe12079-c906-7218-e1f4-0289cc91cdbc",
+        "Date": "Fri, 19 Feb 2021 19:07:18 GMT",
+        "ETag": "\u00220x8D8D50993D9A1A2\u0022",
+        "Last-Modified": "Fri, 19 Feb 2021 19:07:18 GMT",
+        "Server": [
+          "Windows-Azure-HDFS/1.0",
+          "Microsoft-HTTPAPI/2.0"
+        ],
+        "x-ms-client-request-id": "bc446726-2534-23ae-10ca-4d768c9f2b1d",
+        "x-ms-namespace-enabled": "true",
+        "x-ms-request-id": "5dd09b90-401f-0046-1ef2-064bd8000000",
+        "x-ms-version": "2020-06-12"
+      },
+      "ResponseBody": []
+    },
+    {
+      "RequestUri": "https://seannse.dfs.core.windows.net/test-filesystem-c242d4ea-84ad-adff-5c37-7627c3fc01fe/test-directory-95298235-c98f-c0e1-61c4-c225c0facec0/test-directory-598b990f-8c15-d9e1-7762-5254c5f538fb/test-file-4c162e5f-3ee3-840d-e854-c22f60e372b3?action=setAccessControl",
+      "RequestMethod": "PATCH",
+      "RequestHeaders": {
+        "Accept": "application/json",
+        "Authorization": "Sanitized",
+        "User-Agent": [
+          "azsdk-net-Storage.Files.DataLake/12.7.0-alpha.20210219.1",
+          "(.NET 5.0.3; Microsoft Windows 10.0.19041)"
+        ],
+        "x-ms-client-request-id": "28a25d87-d9f8-5c5e-d10d-91ed08905995",
+        "x-ms-date": "Fri, 19 Feb 2021 19:07:19 GMT",
+        "x-ms-owner": "43d32b6d-b256-096d-54f3-b2e7080cd848",
         "x-ms-permissions": "rwxrwxrwx",
         "x-ms-return-client-request-id": "true",
         "x-ms-version": "2020-06-12"
@@ -758,226 +490,144 @@
       "StatusCode": 200,
       "ResponseHeaders": {
         "Content-Length": "0",
-<<<<<<< HEAD
-        "Date": "Tue, 02 Feb 2021 21:48:05 GMT",
-        "ETag": "\u00220x8D8C7C438BA8E37\u0022",
-        "Last-Modified": "Tue, 02 Feb 2021 21:48:05 GMT",
-=======
-        "Date": "Wed, 17 Feb 2021 22:51:09 GMT",
-        "ETag": "\u00220x8D8D39684A699ED\u0022",
-        "Last-Modified": "Wed, 17 Feb 2021 22:51:09 GMT",
->>>>>>> 1814567d
-        "Server": [
-          "Windows-Azure-HDFS/1.0",
-          "Microsoft-HTTPAPI/2.0"
-        ],
-        "x-ms-client-request-id": "daa64261-ae7b-a654-3e7d-c23c4cb68061",
-        "x-ms-namespace-enabled": "true",
-<<<<<<< HEAD
-        "x-ms-request-id": "8457f7d3-501f-0075-1fad-f91473000000",
-=======
-        "x-ms-request-id": "fb74b7ee-301f-0073-367f-0527cc000000",
->>>>>>> 1814567d
-        "x-ms-version": "2020-06-12"
-      },
-      "ResponseBody": []
-    },
-    {
-      "RequestUri": "https://seannse.dfs.core.windows.net/test-filesystem-3aee3091-81f1-bc47-38a9-9c614a36b654/test-directory-301b02b7-2c74-d381-4e5a-eacff56168df/test-directory-efa00035-3084-c6c3-720e-b15045b37c56/test-file-d5dcd41e-c0b8-03fc-ad9a-86621af54b17?resource=file",
-      "RequestMethod": "PUT",
-      "RequestHeaders": {
-        "Accept": "application/json",
-        "Authorization": "Sanitized",
-        "User-Agent": [
-<<<<<<< HEAD
-          "azsdk-net-Storage.Files.DataLake/12.7.0-alpha.20210202.1",
-          "(.NET 5.0.2; Microsoft Windows 10.0.19042)"
-        ],
-        "x-ms-client-request-id": "eb22b867-1796-a184-45a3-2ce127f18c49",
-        "x-ms-date": "Tue, 02 Feb 2021 21:48:05 GMT",
-=======
-          "azsdk-net-Storage.Files.DataLake/12.7.0-alpha.20210217.1",
-          "(.NET 5.0.3; Microsoft Windows 10.0.19042)"
-        ],
-        "x-ms-client-request-id": "eb22b867-1796-a184-45a3-2ce127f18c49",
-        "x-ms-date": "Wed, 17 Feb 2021 22:51:10 GMT",
->>>>>>> 1814567d
-        "x-ms-return-client-request-id": "true",
-        "x-ms-version": "2020-06-12"
-      },
-      "RequestBody": null,
-      "StatusCode": 201,
-      "ResponseHeaders": {
-        "Content-Length": "0",
-<<<<<<< HEAD
-        "Date": "Tue, 02 Feb 2021 21:48:05 GMT",
-        "ETag": "\u00220x8D8C7C4392A2BE6\u0022",
-        "Last-Modified": "Tue, 02 Feb 2021 21:48:05 GMT",
-=======
-        "Date": "Wed, 17 Feb 2021 22:51:09 GMT",
-        "ETag": "\u00220x8D8D396850BA2F1\u0022",
-        "Last-Modified": "Wed, 17 Feb 2021 22:51:10 GMT",
->>>>>>> 1814567d
-        "Server": [
-          "Windows-Azure-HDFS/1.0",
-          "Microsoft-HTTPAPI/2.0"
-        ],
-        "x-ms-client-request-id": "eb22b867-1796-a184-45a3-2ce127f18c49",
-<<<<<<< HEAD
-        "x-ms-request-id": "8457f7e9-501f-0075-35ad-f91473000000",
-=======
-        "x-ms-request-id": "fb74b800-301f-0073-487f-0527cc000000",
->>>>>>> 1814567d
-        "x-ms-version": "2020-06-12"
-      },
-      "ResponseBody": []
-    },
-    {
-      "RequestUri": "https://seannse.dfs.core.windows.net/test-filesystem-3aee3091-81f1-bc47-38a9-9c614a36b654/test-directory-301b02b7-2c74-d381-4e5a-eacff56168df/test-directory-efa00035-3084-c6c3-720e-b15045b37c56/test-file-e1a2ab31-7e97-b0c5-0e15-9a48e9fbfef9?resource=file",
-      "RequestMethod": "PUT",
-      "RequestHeaders": {
-        "Accept": "application/json",
-        "Authorization": "Sanitized",
-        "User-Agent": [
-<<<<<<< HEAD
-          "azsdk-net-Storage.Files.DataLake/12.7.0-alpha.20210202.1",
-          "(.NET 5.0.2; Microsoft Windows 10.0.19042)"
-        ],
-        "x-ms-client-request-id": "5acf8de3-8a11-e9e6-f371-dc817d3bb74a",
-        "x-ms-date": "Tue, 02 Feb 2021 21:48:05 GMT",
-=======
-          "azsdk-net-Storage.Files.DataLake/12.7.0-alpha.20210217.1",
-          "(.NET 5.0.3; Microsoft Windows 10.0.19042)"
-        ],
-        "x-ms-client-request-id": "5acf8de3-8a11-e9e6-f371-dc817d3bb74a",
-        "x-ms-date": "Wed, 17 Feb 2021 22:51:10 GMT",
->>>>>>> 1814567d
-        "x-ms-return-client-request-id": "true",
-        "x-ms-version": "2020-06-12"
-      },
-      "RequestBody": null,
-      "StatusCode": 201,
-      "ResponseHeaders": {
-        "Content-Length": "0",
-<<<<<<< HEAD
-        "Date": "Tue, 02 Feb 2021 21:48:05 GMT",
-        "ETag": "\u00220x8D8C7C439390A09\u0022",
-        "Last-Modified": "Tue, 02 Feb 2021 21:48:06 GMT",
-=======
-        "Date": "Wed, 17 Feb 2021 22:51:09 GMT",
-        "ETag": "\u00220x8D8D396853C182F\u0022",
-        "Last-Modified": "Wed, 17 Feb 2021 22:51:10 GMT",
->>>>>>> 1814567d
-        "Server": [
-          "Windows-Azure-HDFS/1.0",
-          "Microsoft-HTTPAPI/2.0"
-        ],
-        "x-ms-client-request-id": "5acf8de3-8a11-e9e6-f371-dc817d3bb74a",
-<<<<<<< HEAD
-        "x-ms-request-id": "8457f7fb-501f-0075-47ad-f91473000000",
-=======
-        "x-ms-request-id": "fb74b838-301f-0073-807f-0527cc000000",
->>>>>>> 1814567d
-        "x-ms-version": "2020-06-12"
-      },
-      "ResponseBody": []
-    },
-    {
-      "RequestUri": "https://seannse.dfs.core.windows.net/test-filesystem-3aee3091-81f1-bc47-38a9-9c614a36b654/test-directory-301b02b7-2c74-d381-4e5a-eacff56168df/test-directory-efa00035-3084-c6c3-720e-b15045b37c56/test-file-1fb233a5-2af7-d176-2a20-fa19c1cc702a?resource=file",
-      "RequestMethod": "PUT",
-      "RequestHeaders": {
-        "Accept": "application/json",
-        "Authorization": "Sanitized",
-        "User-Agent": [
-<<<<<<< HEAD
-          "azsdk-net-Storage.Files.DataLake/12.7.0-alpha.20210202.1",
-          "(.NET 5.0.2; Microsoft Windows 10.0.19042)"
-        ],
-        "x-ms-client-request-id": "0d5372c6-7f32-b952-16fe-2ff08fcd2727",
-        "x-ms-date": "Tue, 02 Feb 2021 21:48:05 GMT",
-=======
-          "azsdk-net-Storage.Files.DataLake/12.7.0-alpha.20210217.1",
-          "(.NET 5.0.3; Microsoft Windows 10.0.19042)"
-        ],
-        "x-ms-client-request-id": "0d5372c6-7f32-b952-16fe-2ff08fcd2727",
-        "x-ms-date": "Wed, 17 Feb 2021 22:51:10 GMT",
->>>>>>> 1814567d
-        "x-ms-return-client-request-id": "true",
-        "x-ms-version": "2020-06-12"
-      },
-      "RequestBody": null,
-      "StatusCode": 201,
-      "ResponseHeaders": {
-        "Content-Length": "0",
-<<<<<<< HEAD
-        "Date": "Tue, 02 Feb 2021 21:48:05 GMT",
-        "ETag": "\u00220x8D8C7C439484BF0\u0022",
-        "Last-Modified": "Tue, 02 Feb 2021 21:48:06 GMT",
-=======
-        "Date": "Wed, 17 Feb 2021 22:51:09 GMT",
-        "ETag": "\u00220x8D8D396854AA9D9\u0022",
-        "Last-Modified": "Wed, 17 Feb 2021 22:51:10 GMT",
->>>>>>> 1814567d
-        "Server": [
-          "Windows-Azure-HDFS/1.0",
-          "Microsoft-HTTPAPI/2.0"
-        ],
-        "x-ms-client-request-id": "0d5372c6-7f32-b952-16fe-2ff08fcd2727",
-<<<<<<< HEAD
-        "x-ms-request-id": "8457f80b-501f-0075-57ad-f91473000000",
-=======
-        "x-ms-request-id": "fb74b847-301f-0073-0f7f-0527cc000000",
->>>>>>> 1814567d
-        "x-ms-version": "2020-06-12"
-      },
-      "ResponseBody": []
-    },
-    {
-      "RequestUri": "https://seannse.dfs.core.windows.net/test-filesystem-3aee3091-81f1-bc47-38a9-9c614a36b654/test-directory-301b02b7-2c74-d381-4e5a-eacff56168df/test-directory-efa00035-3084-c6c3-720e-b15045b37c56/test-directory-2c0bb201-5bd7-011e-4a0d-fde5bc144d2a?resource=directory",
-      "RequestMethod": "PUT",
-      "RequestHeaders": {
-        "Accept": "application/json",
-        "Authorization": "Sanitized",
-        "User-Agent": [
-<<<<<<< HEAD
-          "azsdk-net-Storage.Files.DataLake/12.7.0-alpha.20210202.1",
-          "(.NET 5.0.2; Microsoft Windows 10.0.19042)"
-        ],
-        "x-ms-client-request-id": "d16046e9-d8f4-6ad4-5352-c224816cfc01",
-        "x-ms-date": "Tue, 02 Feb 2021 21:48:05 GMT",
-=======
-          "azsdk-net-Storage.Files.DataLake/12.7.0-alpha.20210217.1",
-          "(.NET 5.0.3; Microsoft Windows 10.0.19042)"
-        ],
-        "x-ms-client-request-id": "d16046e9-d8f4-6ad4-5352-c224816cfc01",
-        "x-ms-date": "Wed, 17 Feb 2021 22:51:10 GMT",
->>>>>>> 1814567d
-        "x-ms-return-client-request-id": "true",
-        "x-ms-version": "2020-06-12"
-      },
-      "RequestBody": null,
-      "StatusCode": 201,
-      "ResponseHeaders": {
-        "Content-Length": "0",
-<<<<<<< HEAD
-        "Date": "Tue, 02 Feb 2021 21:48:05 GMT",
-        "ETag": "\u00220x8D8C7C4395675D5\u0022",
-        "Last-Modified": "Tue, 02 Feb 2021 21:48:06 GMT",
-=======
-        "Date": "Wed, 17 Feb 2021 22:51:09 GMT",
-        "ETag": "\u00220x8D8D396855A017B\u0022",
-        "Last-Modified": "Wed, 17 Feb 2021 22:51:10 GMT",
->>>>>>> 1814567d
-        "Server": [
-          "Windows-Azure-HDFS/1.0",
-          "Microsoft-HTTPAPI/2.0"
-        ],
-        "x-ms-client-request-id": "d16046e9-d8f4-6ad4-5352-c224816cfc01",
-<<<<<<< HEAD
-        "x-ms-request-id": "8457f81c-501f-0075-68ad-f91473000000",
-=======
-        "x-ms-request-id": "fb74b854-301f-0073-1c7f-0527cc000000",
->>>>>>> 1814567d
+        "Date": "Fri, 19 Feb 2021 19:07:18 GMT",
+        "ETag": "\u00220x8D8D50993E92F47\u0022",
+        "Last-Modified": "Fri, 19 Feb 2021 19:07:18 GMT",
+        "Server": [
+          "Windows-Azure-HDFS/1.0",
+          "Microsoft-HTTPAPI/2.0"
+        ],
+        "x-ms-client-request-id": "28a25d87-d9f8-5c5e-d10d-91ed08905995",
+        "x-ms-namespace-enabled": "true",
+        "x-ms-request-id": "5dd09b9f-401f-0046-2df2-064bd8000000",
+        "x-ms-version": "2020-06-12"
+      },
+      "ResponseBody": []
+    },
+    {
+      "RequestUri": "https://seannse.dfs.core.windows.net/test-filesystem-c242d4ea-84ad-adff-5c37-7627c3fc01fe/test-directory-95298235-c98f-c0e1-61c4-c225c0facec0/test-directory-598b990f-8c15-d9e1-7762-5254c5f538fb/test-file-9db3be39-58d2-dc2d-3a87-7b50a4e8f632?resource=file",
+      "RequestMethod": "PUT",
+      "RequestHeaders": {
+        "Accept": "application/json",
+        "Authorization": "Sanitized",
+        "User-Agent": [
+          "azsdk-net-Storage.Files.DataLake/12.7.0-alpha.20210219.1",
+          "(.NET 5.0.3; Microsoft Windows 10.0.19041)"
+        ],
+        "x-ms-client-request-id": "6f8deb8a-e82a-2fe2-2fc5-ee705e0db7e8",
+        "x-ms-date": "Fri, 19 Feb 2021 19:07:19 GMT",
+        "x-ms-return-client-request-id": "true",
+        "x-ms-version": "2020-06-12"
+      },
+      "RequestBody": null,
+      "StatusCode": 201,
+      "ResponseHeaders": {
+        "Content-Length": "0",
+        "Date": "Fri, 19 Feb 2021 19:07:18 GMT",
+        "ETag": "\u00220x8D8D5099478927F\u0022",
+        "Last-Modified": "Fri, 19 Feb 2021 19:07:19 GMT",
+        "Server": [
+          "Windows-Azure-HDFS/1.0",
+          "Microsoft-HTTPAPI/2.0"
+        ],
+        "x-ms-client-request-id": "6f8deb8a-e82a-2fe2-2fc5-ee705e0db7e8",
+        "x-ms-request-id": "5dd09bf4-401f-0046-02f2-064bd8000000",
+        "x-ms-version": "2020-06-12"
+      },
+      "ResponseBody": []
+    },
+    {
+      "RequestUri": "https://seannse.dfs.core.windows.net/test-filesystem-c242d4ea-84ad-adff-5c37-7627c3fc01fe/test-directory-95298235-c98f-c0e1-61c4-c225c0facec0/test-directory-598b990f-8c15-d9e1-7762-5254c5f538fb/test-file-70a85e17-2aa2-3598-999b-5696aa4f23f9?resource=file",
+      "RequestMethod": "PUT",
+      "RequestHeaders": {
+        "Accept": "application/json",
+        "Authorization": "Sanitized",
+        "User-Agent": [
+          "azsdk-net-Storage.Files.DataLake/12.7.0-alpha.20210219.1",
+          "(.NET 5.0.3; Microsoft Windows 10.0.19041)"
+        ],
+        "x-ms-client-request-id": "5ac5c484-4497-600d-5257-d58e914c84e0",
+        "x-ms-date": "Fri, 19 Feb 2021 19:07:20 GMT",
+        "x-ms-return-client-request-id": "true",
+        "x-ms-version": "2020-06-12"
+      },
+      "RequestBody": null,
+      "StatusCode": 201,
+      "ResponseHeaders": {
+        "Content-Length": "0",
+        "Date": "Fri, 19 Feb 2021 19:07:19 GMT",
+        "ETag": "\u00220x8D8D5099485ECE5\u0022",
+        "Last-Modified": "Fri, 19 Feb 2021 19:07:19 GMT",
+        "Server": [
+          "Windows-Azure-HDFS/1.0",
+          "Microsoft-HTTPAPI/2.0"
+        ],
+        "x-ms-client-request-id": "5ac5c484-4497-600d-5257-d58e914c84e0",
+        "x-ms-request-id": "5dd09c05-401f-0046-12f2-064bd8000000",
+        "x-ms-version": "2020-06-12"
+      },
+      "ResponseBody": []
+    },
+    {
+      "RequestUri": "https://seannse.dfs.core.windows.net/test-filesystem-c242d4ea-84ad-adff-5c37-7627c3fc01fe/test-directory-95298235-c98f-c0e1-61c4-c225c0facec0/test-directory-598b990f-8c15-d9e1-7762-5254c5f538fb/test-file-929ef4a2-ff47-908d-564d-bae22b6120e5?resource=file",
+      "RequestMethod": "PUT",
+      "RequestHeaders": {
+        "Accept": "application/json",
+        "Authorization": "Sanitized",
+        "User-Agent": [
+          "azsdk-net-Storage.Files.DataLake/12.7.0-alpha.20210219.1",
+          "(.NET 5.0.3; Microsoft Windows 10.0.19041)"
+        ],
+        "x-ms-client-request-id": "20941e3a-2616-84f1-3635-044a892b34f1",
+        "x-ms-date": "Fri, 19 Feb 2021 19:07:20 GMT",
+        "x-ms-return-client-request-id": "true",
+        "x-ms-version": "2020-06-12"
+      },
+      "RequestBody": null,
+      "StatusCode": 201,
+      "ResponseHeaders": {
+        "Content-Length": "0",
+        "Date": "Fri, 19 Feb 2021 19:07:19 GMT",
+        "ETag": "\u00220x8D8D50994969087\u0022",
+        "Last-Modified": "Fri, 19 Feb 2021 19:07:19 GMT",
+        "Server": [
+          "Windows-Azure-HDFS/1.0",
+          "Microsoft-HTTPAPI/2.0"
+        ],
+        "x-ms-client-request-id": "20941e3a-2616-84f1-3635-044a892b34f1",
+        "x-ms-request-id": "5dd09c18-401f-0046-25f2-064bd8000000",
+        "x-ms-version": "2020-06-12"
+      },
+      "ResponseBody": []
+    },
+    {
+      "RequestUri": "https://seannse.dfs.core.windows.net/test-filesystem-c242d4ea-84ad-adff-5c37-7627c3fc01fe/test-directory-95298235-c98f-c0e1-61c4-c225c0facec0/test-directory-598b990f-8c15-d9e1-7762-5254c5f538fb/test-directory-73acf036-9d3a-d956-920f-d5e19a8adfdc?resource=directory",
+      "RequestMethod": "PUT",
+      "RequestHeaders": {
+        "Accept": "application/json",
+        "Authorization": "Sanitized",
+        "User-Agent": [
+          "azsdk-net-Storage.Files.DataLake/12.7.0-alpha.20210219.1",
+          "(.NET 5.0.3; Microsoft Windows 10.0.19041)"
+        ],
+        "x-ms-client-request-id": "c1cc7431-55cd-9c2e-c8bb-8d06510feaab",
+        "x-ms-date": "Fri, 19 Feb 2021 19:07:20 GMT",
+        "x-ms-return-client-request-id": "true",
+        "x-ms-version": "2020-06-12"
+      },
+      "RequestBody": null,
+      "StatusCode": 201,
+      "ResponseHeaders": {
+        "Content-Length": "0",
+        "Date": "Fri, 19 Feb 2021 19:07:19 GMT",
+        "ETag": "\u00220x8D8D50994A4A8FF\u0022",
+        "Last-Modified": "Fri, 19 Feb 2021 19:07:19 GMT",
+        "Server": [
+          "Windows-Azure-HDFS/1.0",
+          "Microsoft-HTTPAPI/2.0"
+        ],
+        "x-ms-client-request-id": "c1cc7431-55cd-9c2e-c8bb-8d06510feaab",
+        "x-ms-request-id": "5dd09c27-401f-0046-33f2-064bd8000000",
         "x-ms-version": "2020-06-12"
       },
       "ResponseBody": []
@@ -990,322 +640,198 @@
         "Authorization": "Sanitized",
         "Content-Length": "59",
         "Content-Type": "application/xml",
-<<<<<<< HEAD
-        "traceparent": "00-330c202bc0563041b7b2f4f627742cea-2d998c952653f949-00",
-        "User-Agent": [
-          "azsdk-net-Storage.Files.DataLake/12.7.0-alpha.20210202.1",
-          "(.NET 5.0.2; Microsoft Windows 10.0.19042)"
-=======
-        "traceparent": "00-e90259619fd2914a94f1b616ab8bb23a-df9afa660b8f324f-00",
-        "User-Agent": [
-          "azsdk-net-Storage.Files.DataLake/12.7.0-alpha.20210217.1",
-          "(.NET 5.0.3; Microsoft Windows 10.0.19042)"
->>>>>>> 1814567d
-        ],
-        "x-ms-client-request-id": "75fca9f8-7cb4-4236-7ae8-fb269fd37491",
-        "x-ms-return-client-request-id": "true",
-        "x-ms-version": "2020-06-12"
-      },
-<<<<<<< HEAD
-      "RequestBody": "\u003CKeyInfo\u003E\u003CExpiry\u003E2021-02-02T22:48:05Z\u003C/Expiry\u003E\u003C/KeyInfo\u003E",
+        "traceparent": "00-65fdf0f2cabf934cbacddc1b10c5b70d-a8b19ca2829fec45-00",
+        "User-Agent": [
+          "azsdk-net-Storage.Files.DataLake/12.7.0-alpha.20210219.1",
+          "(.NET 5.0.3; Microsoft Windows 10.0.19041)"
+        ],
+        "x-ms-client-request-id": "25b0420a-1dbd-2e0f-230a-441172c86b1d",
+        "x-ms-return-client-request-id": "true",
+        "x-ms-version": "2020-06-12"
+      },
+      "RequestBody": "\uFEFF\u003CKeyInfo\u003E\u003CExpiry\u003E2021-02-19T20:07:20Z\u003C/Expiry\u003E\u003C/KeyInfo\u003E",
       "StatusCode": 200,
       "ResponseHeaders": {
         "Content-Type": "application/xml",
-        "Date": "Tue, 02 Feb 2021 21:48:05 GMT",
-=======
-      "RequestBody": "\uFEFF\u003CKeyInfo\u003E\u003CExpiry\u003E2021-02-17T23:51:11Z\u003C/Expiry\u003E\u003C/KeyInfo\u003E",
-      "StatusCode": 200,
-      "ResponseHeaders": {
-        "Content-Type": "application/xml",
-        "Date": "Wed, 17 Feb 2021 22:51:10 GMT",
->>>>>>> 1814567d
+        "Date": "Fri, 19 Feb 2021 19:07:19 GMT",
         "Server": [
           "Windows-Azure-Blob/1.0",
           "Microsoft-HTTPAPI/2.0"
         ],
         "Transfer-Encoding": "chunked",
-        "x-ms-client-request-id": "75fca9f8-7cb4-4236-7ae8-fb269fd37491",
-<<<<<<< HEAD
-        "x-ms-request-id": "2075aff0-d01e-008f-37ad-f9f635000000",
-        "x-ms-version": "2020-06-12"
-      },
-      "ResponseBody": "\uFEFF\u003C?xml version=\u00221.0\u0022 encoding=\u0022utf-8\u0022?\u003E\u003CUserDelegationKey\u003E\u003CSignedOid\u003Ec4f48289-bb84-4086-b250-6f94a8f64cee\u003C/SignedOid\u003E\u003CSignedTid\u003E72f988bf-86f1-41af-91ab-2d7cd011db47\u003C/SignedTid\u003E\u003CSignedStart\u003E2021-02-02T21:48:06Z\u003C/SignedStart\u003E\u003CSignedExpiry\u003E2021-02-02T22:48:05Z\u003C/SignedExpiry\u003E\u003CSignedService\u003Eb\u003C/SignedService\u003E\u003CSignedVersion\u003E2020-06-12\u003C/SignedVersion\u003E\u003CValue\u003EkpGCoTEeKLmRoWR01YK5tuR/pc5hwjPoPUgmBDjgtCc=\u003C/Value\u003E\u003C/UserDelegationKey\u003E"
-    },
-    {
-      "RequestUri": "https://seannse.dfs.core.windows.net/test-filesystem-3aee3091-81f1-bc47-38a9-9c614a36b654/test-directory-301b02b7-2c74-d381-4e5a-eacff56168df?skoid=c4f48289-bb84-4086-b250-6f94a8f64cee\u0026sktid=72f988bf-86f1-41af-91ab-2d7cd011db47\u0026skt=2021-02-02T21%3A48%3A06Z\u0026ske=2021-02-02T22%3A48%3A05Z\u0026sks=b\u0026skv=2020-06-12\u0026sv=2020-06-12\u0026st=2021-02-02T20%3A48%3A05Z\u0026se=2021-02-02T22%3A48%3A05Z\u0026sr=c\u0026sp=racwdlmeop\u0026suoid=dbe12079-c906-7218-e1f4-0289cc91cdbc\u0026sig=Sanitized\u0026action=setAccessControlRecursive\u0026mode=modify\u0026forceFlag=true\u0026maxRecords=2",
-=======
-        "x-ms-request-id": "2e46fd34-001e-0057-2b7f-05d16c000000",
-        "x-ms-version": "2020-06-12"
-      },
-      "ResponseBody": "\uFEFF\u003C?xml version=\u00221.0\u0022 encoding=\u0022utf-8\u0022?\u003E\u003CUserDelegationKey\u003E\u003CSignedOid\u003Ec4f48289-bb84-4086-b250-6f94a8f64cee\u003C/SignedOid\u003E\u003CSignedTid\u003E72f988bf-86f1-41af-91ab-2d7cd011db47\u003C/SignedTid\u003E\u003CSignedStart\u003E2021-02-17T22:51:11Z\u003C/SignedStart\u003E\u003CSignedExpiry\u003E2021-02-17T23:51:11Z\u003C/SignedExpiry\u003E\u003CSignedService\u003Eb\u003C/SignedService\u003E\u003CSignedVersion\u003E2020-06-12\u003C/SignedVersion\u003E\u003CValue\u003EBH3\u002BZ1pfPiTnPYgmE6MM0AEHKoc6djV2HmSvMQGLCcU=\u003C/Value\u003E\u003C/UserDelegationKey\u003E"
-    },
-    {
-      "RequestUri": "https://seannse.dfs.core.windows.net/test-filesystem-3aee3091-81f1-bc47-38a9-9c614a36b654/test-directory-301b02b7-2c74-d381-4e5a-eacff56168df?skoid=c4f48289-bb84-4086-b250-6f94a8f64cee\u0026sktid=72f988bf-86f1-41af-91ab-2d7cd011db47\u0026skt=2021-02-17T22%3A51%3A11Z\u0026ske=2021-02-17T23%3A51%3A11Z\u0026sks=b\u0026skv=2020-06-12\u0026sv=2020-06-12\u0026st=2021-02-17T21%3A51%3A11Z\u0026se=2021-02-17T23%3A51%3A11Z\u0026sr=c\u0026sp=racwdlmeop\u0026suoid=dbe12079-c906-7218-e1f4-0289cc91cdbc\u0026sig=Sanitized\u0026action=setAccessControlRecursive\u0026mode=modify\u0026forceFlag=true\u0026maxRecords=2",
->>>>>>> 1814567d
-      "RequestMethod": "PATCH",
-      "RequestHeaders": {
-        "Accept": "application/json",
-        "User-Agent": [
-<<<<<<< HEAD
-          "azsdk-net-Storage.Files.DataLake/12.7.0-alpha.20210202.1",
-          "(.NET 5.0.2; Microsoft Windows 10.0.19042)"
-=======
-          "azsdk-net-Storage.Files.DataLake/12.7.0-alpha.20210217.1",
-          "(.NET 5.0.3; Microsoft Windows 10.0.19042)"
->>>>>>> 1814567d
+        "x-ms-client-request-id": "25b0420a-1dbd-2e0f-230a-441172c86b1d",
+        "x-ms-request-id": "cb13de08-b01e-006d-80f2-06cb14000000",
+        "x-ms-version": "2020-06-12"
+      },
+      "ResponseBody": "\uFEFF\u003C?xml version=\u00221.0\u0022 encoding=\u0022utf-8\u0022?\u003E\u003CUserDelegationKey\u003E\u003CSignedOid\u003Ec4f48289-bb84-4086-b250-6f94a8f64cee\u003C/SignedOid\u003E\u003CSignedTid\u003E72f988bf-86f1-41af-91ab-2d7cd011db47\u003C/SignedTid\u003E\u003CSignedStart\u003E2021-02-19T19:07:20Z\u003C/SignedStart\u003E\u003CSignedExpiry\u003E2021-02-19T20:07:20Z\u003C/SignedExpiry\u003E\u003CSignedService\u003Eb\u003C/SignedService\u003E\u003CSignedVersion\u003E2020-06-12\u003C/SignedVersion\u003E\u003CValue\u003ELoHFTa3XyKutMPNfGxeDLyH3\u002BZyqFVR1ommjg4xV74Y=\u003C/Value\u003E\u003C/UserDelegationKey\u003E"
+    },
+    {
+      "RequestUri": "https://seannse.dfs.core.windows.net/test-filesystem-c242d4ea-84ad-adff-5c37-7627c3fc01fe/test-directory-95298235-c98f-c0e1-61c4-c225c0facec0?skoid=c4f48289-bb84-4086-b250-6f94a8f64cee\u0026sktid=72f988bf-86f1-41af-91ab-2d7cd011db47\u0026skt=2021-02-19T19%3A07%3A20Z\u0026ske=2021-02-19T20%3A07%3A20Z\u0026sks=b\u0026skv=2020-06-12\u0026sv=2020-06-12\u0026st=2021-02-19T18%3A07%3A20Z\u0026se=2021-02-19T20%3A07%3A20Z\u0026sr=c\u0026sp=racwdlmeop\u0026suoid=43d32b6d-b256-096d-54f3-b2e7080cd848\u0026sig=Sanitized\u0026action=setAccessControlRecursive\u0026mode=modify\u0026forceFlag=true\u0026maxRecords=2",
+      "RequestMethod": "PATCH",
+      "RequestHeaders": {
+        "Accept": "application/json",
+        "User-Agent": [
+          "azsdk-net-Storage.Files.DataLake/12.7.0-alpha.20210219.1",
+          "(.NET 5.0.3; Microsoft Windows 10.0.19041)"
         ],
         "x-ms-acl": "user::rwx,group::r--,other::---,mask::rwx",
-        "x-ms-client-request-id": "d82c6fc5-8770-344c-ce92-c590dc87fee7",
-        "x-ms-return-client-request-id": "true",
-        "x-ms-version": "2020-06-12"
-      },
-      "RequestBody": null,
-      "StatusCode": 200,
-      "ResponseHeaders": {
-<<<<<<< HEAD
-        "Date": "Tue, 02 Feb 2021 21:48:06 GMT",
-=======
-        "Date": "Wed, 17 Feb 2021 22:51:11 GMT",
->>>>>>> 1814567d
+        "x-ms-client-request-id": "0efc12a6-c45e-38ee-1797-1478e312c358",
+        "x-ms-return-client-request-id": "true",
+        "x-ms-version": "2020-06-12"
+      },
+      "RequestBody": null,
+      "StatusCode": 200,
+      "ResponseHeaders": {
+        "Date": "Fri, 19 Feb 2021 19:07:19 GMT",
         "Server": [
           "Windows-Azure-HDFS/1.0",
           "Microsoft-HTTPAPI/2.0"
         ],
         "Transfer-Encoding": "chunked",
-        "x-ms-client-request-id": "d82c6fc5-8770-344c-ce92-c590dc87fee7",
-<<<<<<< HEAD
-        "x-ms-continuation": "VBbV6ayHneK4sukBGPwBGPYBL3NlYW5uc2UBMDFENTc5OTJDOTcxNDhDMi90ZXN0LWZpbGVzeXN0ZW0tM2FlZTMwOTEtODFmMS1iYzQ3LTM4YTktOWM2MTRhMzZiNjU0ATAxRDZGOUFEMTVBNTI3REQvdGVzdC1kaXJlY3RvcnktMzAxYjAyYjctMmM3NC1kMzgxLTRlNWEtZWFjZmY1NjE2OGRmL3Rlc3QtZGlyZWN0b3J5LThlZjE4NWFjLWM5ZTEtZjUzNi0yM2FjLTE4OWIyMGQ2MWYzZS90ZXN0LWZpbGUtYWQ1MDljMGItODhiMi0xNmNlLTU3NzgtMGM5MDY2NjcwMTEyFgAAAA==",
-        "x-ms-namespace-enabled": "true",
-        "x-ms-request-id": "9004f3fb-701f-0062-24ad-f9bd78000000",
-=======
-        "x-ms-continuation": "VBbPr8Kx6oOizI4BGPwBGPYBL3NlYW5uc2UBMDFENTc5OTJDOTcxNDhDMi90ZXN0LWZpbGVzeXN0ZW0tM2FlZTMwOTEtODFmMS1iYzQ3LTM4YTktOWM2MTRhMzZiNjU0ATAxRDcwNTdGNjE5N0ZDQjQvdGVzdC1kaXJlY3RvcnktMzAxYjAyYjctMmM3NC1kMzgxLTRlNWEtZWFjZmY1NjE2OGRmL3Rlc3QtZGlyZWN0b3J5LThlZjE4NWFjLWM5ZTEtZjUzNi0yM2FjLTE4OWIyMGQ2MWYzZS90ZXN0LWZpbGUtYWQ1MDljMGItODhiMi0xNmNlLTU3NzgtMGM5MDY2NjcwMTEyFgAAAA==",
-        "x-ms-namespace-enabled": "true",
-        "x-ms-request-id": "f31b0baa-001f-0068-287f-0519cf000000",
->>>>>>> 1814567d
+        "x-ms-client-request-id": "0efc12a6-c45e-38ee-1797-1478e312c358",
+        "x-ms-continuation": "VBbb8ZD36NzCmFAYgQIY\u002BwEvc2Vhbm5zZQEwMUQ1Nzk5MkM5NzE0OEMyL3Rlc3QtZmlsZXN5c3RlbS1jMjQyZDRlYS04NGFkLWFkZmYtNWMzNy03NjI3YzNmYzAxZmUBMDFENzA2RjI3MEZBQ0M3MS90ZXN0LWRpcmVjdG9yeS05NTI5ODIzNS1jOThmLWMwZTEtNjFjNC1jMjI1YzBmYWNlYzAvdGVzdC1kaXJlY3RvcnktNTk4Yjk5MGYtOGMxNS1kOWUxLTc3NjItNTI1NGM1ZjUzOGZiL3Rlc3QtZGlyZWN0b3J5LTczYWNmMDM2LTlkM2EtZDk1Ni05MjBmLWQ1ZTE5YThhZGZkYxYAAAA=",
+        "x-ms-namespace-enabled": "true",
+        "x-ms-request-id": "5dd09c68-401f-0046-6cf2-064bd8000000",
         "x-ms-version": "2020-06-12"
       },
       "ResponseBody": "eyJkaXJlY3Rvcmllc1N1Y2Nlc3NmdWwiOjIsImZhaWxlZEVudHJpZXMiOltdLCJmYWlsdXJlQ291bnQiOjAsImZpbGVzU3VjY2Vzc2Z1bCI6MH0K"
     },
     {
-<<<<<<< HEAD
-      "RequestUri": "https://seannse.dfs.core.windows.net/test-filesystem-3aee3091-81f1-bc47-38a9-9c614a36b654/test-directory-301b02b7-2c74-d381-4e5a-eacff56168df?skoid=c4f48289-bb84-4086-b250-6f94a8f64cee\u0026sktid=72f988bf-86f1-41af-91ab-2d7cd011db47\u0026skt=2021-02-02T21%3A48%3A06Z\u0026ske=2021-02-02T22%3A48%3A05Z\u0026sks=b\u0026skv=2020-06-12\u0026sv=2020-06-12\u0026st=2021-02-02T20%3A48%3A05Z\u0026se=2021-02-02T22%3A48%3A05Z\u0026sr=c\u0026sp=racwdlmeop\u0026suoid=dbe12079-c906-7218-e1f4-0289cc91cdbc\u0026sig=Sanitized\u0026action=setAccessControlRecursive\u0026continuation=VBbV6ayHneK4sukBGPwBGPYBL3NlYW5uc2UBMDFENTc5OTJDOTcxNDhDMi90ZXN0LWZpbGVzeXN0ZW0tM2FlZTMwOTEtODFmMS1iYzQ3LTM4YTktOWM2MTRhMzZiNjU0ATAxRDZGOUFEMTVBNTI3REQvdGVzdC1kaXJlY3RvcnktMzAxYjAyYjctMmM3NC1kMzgxLTRlNWEtZWFjZmY1NjE2OGRmL3Rlc3QtZGlyZWN0b3J5LThlZjE4NWFjLWM5ZTEtZjUzNi0yM2FjLTE4OWIyMGQ2MWYzZS90ZXN0LWZpbGUtYWQ1MDljMGItODhiMi0xNmNlLTU3NzgtMGM5MDY2NjcwMTEyFgAAAA%3D%3D\u0026mode=modify\u0026forceFlag=true\u0026maxRecords=2",
-=======
-      "RequestUri": "https://seannse.dfs.core.windows.net/test-filesystem-3aee3091-81f1-bc47-38a9-9c614a36b654/test-directory-301b02b7-2c74-d381-4e5a-eacff56168df?skoid=c4f48289-bb84-4086-b250-6f94a8f64cee\u0026sktid=72f988bf-86f1-41af-91ab-2d7cd011db47\u0026skt=2021-02-17T22%3A51%3A11Z\u0026ske=2021-02-17T23%3A51%3A11Z\u0026sks=b\u0026skv=2020-06-12\u0026sv=2020-06-12\u0026st=2021-02-17T21%3A51%3A11Z\u0026se=2021-02-17T23%3A51%3A11Z\u0026sr=c\u0026sp=racwdlmeop\u0026suoid=dbe12079-c906-7218-e1f4-0289cc91cdbc\u0026sig=Sanitized\u0026action=setAccessControlRecursive\u0026mode=modify\u0026continuation=VBbPr8Kx6oOizI4BGPwBGPYBL3NlYW5uc2UBMDFENTc5OTJDOTcxNDhDMi90ZXN0LWZpbGVzeXN0ZW0tM2FlZTMwOTEtODFmMS1iYzQ3LTM4YTktOWM2MTRhMzZiNjU0ATAxRDcwNTdGNjE5N0ZDQjQvdGVzdC1kaXJlY3RvcnktMzAxYjAyYjctMmM3NC1kMzgxLTRlNWEtZWFjZmY1NjE2OGRmL3Rlc3QtZGlyZWN0b3J5LThlZjE4NWFjLWM5ZTEtZjUzNi0yM2FjLTE4OWIyMGQ2MWYzZS90ZXN0LWZpbGUtYWQ1MDljMGItODhiMi0xNmNlLTU3NzgtMGM5MDY2NjcwMTEyFgAAAA%3D%3D\u0026forceFlag=true\u0026maxRecords=2",
->>>>>>> 1814567d
-      "RequestMethod": "PATCH",
-      "RequestHeaders": {
-        "Accept": "application/json",
-        "User-Agent": [
-<<<<<<< HEAD
-          "azsdk-net-Storage.Files.DataLake/12.7.0-alpha.20210202.1",
-          "(.NET 5.0.2; Microsoft Windows 10.0.19042)"
-=======
-          "azsdk-net-Storage.Files.DataLake/12.7.0-alpha.20210217.1",
-          "(.NET 5.0.3; Microsoft Windows 10.0.19042)"
->>>>>>> 1814567d
+      "RequestUri": "https://seannse.dfs.core.windows.net/test-filesystem-c242d4ea-84ad-adff-5c37-7627c3fc01fe/test-directory-95298235-c98f-c0e1-61c4-c225c0facec0?skoid=c4f48289-bb84-4086-b250-6f94a8f64cee\u0026sktid=72f988bf-86f1-41af-91ab-2d7cd011db47\u0026skt=2021-02-19T19%3A07%3A20Z\u0026ske=2021-02-19T20%3A07%3A20Z\u0026sks=b\u0026skv=2020-06-12\u0026sv=2020-06-12\u0026st=2021-02-19T18%3A07%3A20Z\u0026se=2021-02-19T20%3A07%3A20Z\u0026sr=c\u0026sp=racwdlmeop\u0026suoid=43d32b6d-b256-096d-54f3-b2e7080cd848\u0026sig=Sanitized\u0026action=setAccessControlRecursive\u0026continuation=VBbb8ZD36NzCmFAYgQIY%2BwEvc2Vhbm5zZQEwMUQ1Nzk5MkM5NzE0OEMyL3Rlc3QtZmlsZXN5c3RlbS1jMjQyZDRlYS04NGFkLWFkZmYtNWMzNy03NjI3YzNmYzAxZmUBMDFENzA2RjI3MEZBQ0M3MS90ZXN0LWRpcmVjdG9yeS05NTI5ODIzNS1jOThmLWMwZTEtNjFjNC1jMjI1YzBmYWNlYzAvdGVzdC1kaXJlY3RvcnktNTk4Yjk5MGYtOGMxNS1kOWUxLTc3NjItNTI1NGM1ZjUzOGZiL3Rlc3QtZGlyZWN0b3J5LTczYWNmMDM2LTlkM2EtZDk1Ni05MjBmLWQ1ZTE5YThhZGZkYxYAAAA%3D\u0026mode=modify\u0026forceFlag=true\u0026maxRecords=2",
+      "RequestMethod": "PATCH",
+      "RequestHeaders": {
+        "Accept": "application/json",
+        "User-Agent": [
+          "azsdk-net-Storage.Files.DataLake/12.7.0-alpha.20210219.1",
+          "(.NET 5.0.3; Microsoft Windows 10.0.19041)"
         ],
         "x-ms-acl": "user::rwx,group::r--,other::---,mask::rwx",
-        "x-ms-client-request-id": "2f619892-9ca7-2621-f747-a1900e4a3511",
-        "x-ms-return-client-request-id": "true",
-        "x-ms-version": "2020-06-12"
-      },
-      "RequestBody": null,
-      "StatusCode": 200,
-      "ResponseHeaders": {
-<<<<<<< HEAD
-        "Date": "Tue, 02 Feb 2021 21:48:06 GMT",
-=======
-        "Date": "Wed, 17 Feb 2021 22:51:11 GMT",
->>>>>>> 1814567d
+        "x-ms-client-request-id": "606a7e5b-5ccb-debe-16c5-86bab996253d",
+        "x-ms-return-client-request-id": "true",
+        "x-ms-version": "2020-06-12"
+      },
+      "RequestBody": null,
+      "StatusCode": 200,
+      "ResponseHeaders": {
+        "Date": "Fri, 19 Feb 2021 19:07:19 GMT",
         "Server": [
           "Windows-Azure-HDFS/1.0",
           "Microsoft-HTTPAPI/2.0"
         ],
         "Transfer-Encoding": "chunked",
-        "x-ms-client-request-id": "2f619892-9ca7-2621-f747-a1900e4a3511",
-<<<<<<< HEAD
-        "x-ms-continuation": "VBaM2sq/\u002BYfzx1EYzQEYxwEvc2Vhbm5zZQEwMUQ1Nzk5MkM5NzE0OEMyL3Rlc3QtZmlsZXN5c3RlbS0zYWVlMzA5MS04MWYxLWJjNDctMzhhOS05YzYxNGEzNmI2NTQBMDFENkY5QUQxNUE1MjdERC90ZXN0LWRpcmVjdG9yeS0zMDFiMDJiNy0yYzc0LWQzODEtNGU1YS1lYWNmZjU2MTY4ZGYvdGVzdC1kaXJlY3RvcnktZWZhMDAwMzUtMzA4NC1jNmMzLTcyMGUtYjE1MDQ1YjM3YzU2FgAAAA==",
-        "x-ms-namespace-enabled": "true",
-        "x-ms-request-id": "9004f439-701f-0062-62ad-f9bd78000000",
-=======
-        "x-ms-continuation": "VBb1mO\u002BGpcq\u002BlXIYzQEYxwEvc2Vhbm5zZQEwMUQ1Nzk5MkM5NzE0OEMyL3Rlc3QtZmlsZXN5c3RlbS0zYWVlMzA5MS04MWYxLWJjNDctMzhhOS05YzYxNGEzNmI2NTQBMDFENzA1N0Y2MTk3RkNCNC90ZXN0LWRpcmVjdG9yeS0zMDFiMDJiNy0yYzc0LWQzODEtNGU1YS1lYWNmZjU2MTY4ZGYvdGVzdC1kaXJlY3RvcnktZWZhMDAwMzUtMzA4NC1jNmMzLTcyMGUtYjE1MDQ1YjM3YzU2FgAAAA==",
-        "x-ms-namespace-enabled": "true",
-        "x-ms-request-id": "f31b0bd8-001f-0068-567f-0519cf000000",
->>>>>>> 1814567d
+        "x-ms-client-request-id": "606a7e5b-5ccb-debe-16c5-86bab996253d",
+        "x-ms-continuation": "VBbS/4GWhcr6qqcBGPwBGPYBL3NlYW5uc2UBMDFENTc5OTJDOTcxNDhDMi90ZXN0LWZpbGVzeXN0ZW0tYzI0MmQ0ZWEtODRhZC1hZGZmLTVjMzctNzYyN2MzZmMwMWZlATAxRDcwNkYyNzBGQUNDNzEvdGVzdC1kaXJlY3RvcnktOTUyOTgyMzUtYzk4Zi1jMGUxLTYxYzQtYzIyNWMwZmFjZWMwL3Rlc3QtZGlyZWN0b3J5LTU5OGI5OTBmLThjMTUtZDllMS03NzYyLTUyNTRjNWY1MzhmYi90ZXN0LWZpbGUtNzBhODVlMTctMmFhMi0zNTk4LTk5OWItNTY5NmFhNGYyM2Y5FgAAAA==",
+        "x-ms-namespace-enabled": "true",
+        "x-ms-request-id": "5dd09c8a-401f-0046-0df2-064bd8000000",
+        "x-ms-version": "2020-06-12"
+      },
+      "ResponseBody": "eyJkaXJlY3Rvcmllc1N1Y2Nlc3NmdWwiOjAsImZhaWxlZEVudHJpZXMiOlt7ImVycm9yTWVzc2FnZSI6IlRoaXMgcmVxdWVzdCBpcyBub3QgYXV0aG9yaXplZCB0byBwZXJmb3JtIHRoaXMgb3BlcmF0aW9uIHVzaW5nIHRoaXMgcGVybWlzc2lvbi4iLCJuYW1lIjoidGVzdC1kaXJlY3RvcnktOTUyOTgyMzUtYzk4Zi1jMGUxLTYxYzQtYzIyNWMwZmFjZWMwL3Rlc3QtZGlyZWN0b3J5LTU5OGI5OTBmLThjMTUtZDllMS03NzYyLTUyNTRjNWY1MzhmYi90ZXN0LWRpcmVjdG9yeS03M2FjZjAzNi05ZDNhLWQ5NTYtOTIwZi1kNWUxOWE4YWRmZGMiLCJ0eXBlIjoiRElSRUNUT1JZIn1dLCJmYWlsdXJlQ291bnQiOjEsImZpbGVzU3VjY2Vzc2Z1bCI6MX0K"
+    },
+    {
+      "RequestUri": "https://seannse.dfs.core.windows.net/test-filesystem-c242d4ea-84ad-adff-5c37-7627c3fc01fe/test-directory-95298235-c98f-c0e1-61c4-c225c0facec0?skoid=c4f48289-bb84-4086-b250-6f94a8f64cee\u0026sktid=72f988bf-86f1-41af-91ab-2d7cd011db47\u0026skt=2021-02-19T19%3A07%3A20Z\u0026ske=2021-02-19T20%3A07%3A20Z\u0026sks=b\u0026skv=2020-06-12\u0026sv=2020-06-12\u0026st=2021-02-19T18%3A07%3A20Z\u0026se=2021-02-19T20%3A07%3A20Z\u0026sr=c\u0026sp=racwdlmeop\u0026suoid=43d32b6d-b256-096d-54f3-b2e7080cd848\u0026sig=Sanitized\u0026action=setAccessControlRecursive\u0026continuation=VBbS%2F4GWhcr6qqcBGPwBGPYBL3NlYW5uc2UBMDFENTc5OTJDOTcxNDhDMi90ZXN0LWZpbGVzeXN0ZW0tYzI0MmQ0ZWEtODRhZC1hZGZmLTVjMzctNzYyN2MzZmMwMWZlATAxRDcwNkYyNzBGQUNDNzEvdGVzdC1kaXJlY3RvcnktOTUyOTgyMzUtYzk4Zi1jMGUxLTYxYzQtYzIyNWMwZmFjZWMwL3Rlc3QtZGlyZWN0b3J5LTU5OGI5OTBmLThjMTUtZDllMS03NzYyLTUyNTRjNWY1MzhmYi90ZXN0LWZpbGUtNzBhODVlMTctMmFhMi0zNTk4LTk5OWItNTY5NmFhNGYyM2Y5FgAAAA%3D%3D\u0026mode=modify\u0026forceFlag=true\u0026maxRecords=2",
+      "RequestMethod": "PATCH",
+      "RequestHeaders": {
+        "Accept": "application/json",
+        "User-Agent": [
+          "azsdk-net-Storage.Files.DataLake/12.7.0-alpha.20210219.1",
+          "(.NET 5.0.3; Microsoft Windows 10.0.19041)"
+        ],
+        "x-ms-acl": "user::rwx,group::r--,other::---,mask::rwx",
+        "x-ms-client-request-id": "651d7277-63a8-278c-692b-d33df06f839d",
+        "x-ms-return-client-request-id": "true",
+        "x-ms-version": "2020-06-12"
+      },
+      "RequestBody": null,
+      "StatusCode": 200,
+      "ResponseHeaders": {
+        "Date": "Fri, 19 Feb 2021 19:07:20 GMT",
+        "Server": [
+          "Windows-Azure-HDFS/1.0",
+          "Microsoft-HTTPAPI/2.0"
+        ],
+        "Transfer-Encoding": "chunked",
+        "x-ms-client-request-id": "651d7277-63a8-278c-692b-d33df06f839d",
+        "x-ms-continuation": "VBbYhP6to4qo1I8BGPwBGPYBL3NlYW5uc2UBMDFENTc5OTJDOTcxNDhDMi90ZXN0LWZpbGVzeXN0ZW0tYzI0MmQ0ZWEtODRhZC1hZGZmLTVjMzctNzYyN2MzZmMwMWZlATAxRDcwNkYyNzBGQUNDNzEvdGVzdC1kaXJlY3RvcnktOTUyOTgyMzUtYzk4Zi1jMGUxLTYxYzQtYzIyNWMwZmFjZWMwL3Rlc3QtZGlyZWN0b3J5LTU5OGI5OTBmLThjMTUtZDllMS03NzYyLTUyNTRjNWY1MzhmYi90ZXN0LWZpbGUtOWRiM2JlMzktNThkMi1kYzJkLTNhODctN2I1MGE0ZThmNjMyFgAAAA==",
+        "x-ms-namespace-enabled": "true",
+        "x-ms-request-id": "5dd09cab-401f-0046-2ef2-064bd8000000",
+        "x-ms-version": "2020-06-12"
+      },
+      "ResponseBody": "eyJkaXJlY3Rvcmllc1N1Y2Nlc3NmdWwiOjAsImZhaWxlZEVudHJpZXMiOlt7ImVycm9yTWVzc2FnZSI6IlRoaXMgcmVxdWVzdCBpcyBub3QgYXV0aG9yaXplZCB0byBwZXJmb3JtIHRoaXMgb3BlcmF0aW9uIHVzaW5nIHRoaXMgcGVybWlzc2lvbi4iLCJuYW1lIjoidGVzdC1kaXJlY3RvcnktOTUyOTgyMzUtYzk4Zi1jMGUxLTYxYzQtYzIyNWMwZmFjZWMwL3Rlc3QtZGlyZWN0b3J5LTU5OGI5OTBmLThjMTUtZDllMS03NzYyLTUyNTRjNWY1MzhmYi90ZXN0LWZpbGUtNzBhODVlMTctMmFhMi0zNTk4LTk5OWItNTY5NmFhNGYyM2Y5IiwidHlwZSI6IkZJTEUifSx7ImVycm9yTWVzc2FnZSI6IlRoaXMgcmVxdWVzdCBpcyBub3QgYXV0aG9yaXplZCB0byBwZXJmb3JtIHRoaXMgb3BlcmF0aW9uIHVzaW5nIHRoaXMgcGVybWlzc2lvbi4iLCJuYW1lIjoidGVzdC1kaXJlY3RvcnktOTUyOTgyMzUtYzk4Zi1jMGUxLTYxYzQtYzIyNWMwZmFjZWMwL3Rlc3QtZGlyZWN0b3J5LTU5OGI5OTBmLThjMTUtZDllMS03NzYyLTUyNTRjNWY1MzhmYi90ZXN0LWZpbGUtOTI5ZWY0YTItZmY0Ny05MDhkLTU2NGQtYmFlMjJiNjEyMGU1IiwidHlwZSI6IkZJTEUifV0sImZhaWx1cmVDb3VudCI6MiwiZmlsZXNTdWNjZXNzZnVsIjowfQo="
+    },
+    {
+      "RequestUri": "https://seannse.dfs.core.windows.net/test-filesystem-c242d4ea-84ad-adff-5c37-7627c3fc01fe/test-directory-95298235-c98f-c0e1-61c4-c225c0facec0?skoid=c4f48289-bb84-4086-b250-6f94a8f64cee\u0026sktid=72f988bf-86f1-41af-91ab-2d7cd011db47\u0026skt=2021-02-19T19%3A07%3A20Z\u0026ske=2021-02-19T20%3A07%3A20Z\u0026sks=b\u0026skv=2020-06-12\u0026sv=2020-06-12\u0026st=2021-02-19T18%3A07%3A20Z\u0026se=2021-02-19T20%3A07%3A20Z\u0026sr=c\u0026sp=racwdlmeop\u0026suoid=43d32b6d-b256-096d-54f3-b2e7080cd848\u0026sig=Sanitized\u0026action=setAccessControlRecursive\u0026continuation=VBbYhP6to4qo1I8BGPwBGPYBL3NlYW5uc2UBMDFENTc5OTJDOTcxNDhDMi90ZXN0LWZpbGVzeXN0ZW0tYzI0MmQ0ZWEtODRhZC1hZGZmLTVjMzctNzYyN2MzZmMwMWZlATAxRDcwNkYyNzBGQUNDNzEvdGVzdC1kaXJlY3RvcnktOTUyOTgyMzUtYzk4Zi1jMGUxLTYxYzQtYzIyNWMwZmFjZWMwL3Rlc3QtZGlyZWN0b3J5LTU5OGI5OTBmLThjMTUtZDllMS03NzYyLTUyNTRjNWY1MzhmYi90ZXN0LWZpbGUtOWRiM2JlMzktNThkMi1kYzJkLTNhODctN2I1MGE0ZThmNjMyFgAAAA%3D%3D\u0026mode=modify\u0026forceFlag=true\u0026maxRecords=2",
+      "RequestMethod": "PATCH",
+      "RequestHeaders": {
+        "Accept": "application/json",
+        "User-Agent": [
+          "azsdk-net-Storage.Files.DataLake/12.7.0-alpha.20210219.1",
+          "(.NET 5.0.3; Microsoft Windows 10.0.19041)"
+        ],
+        "x-ms-acl": "user::rwx,group::r--,other::---,mask::rwx",
+        "x-ms-client-request-id": "4642a009-bf78-6f94-ba31-7c4cf2843f79",
+        "x-ms-return-client-request-id": "true",
+        "x-ms-version": "2020-06-12"
+      },
+      "RequestBody": null,
+      "StatusCode": 200,
+      "ResponseHeaders": {
+        "Date": "Fri, 19 Feb 2021 19:07:20 GMT",
+        "Server": [
+          "Windows-Azure-HDFS/1.0",
+          "Microsoft-HTTPAPI/2.0"
+        ],
+        "Transfer-Encoding": "chunked",
+        "x-ms-client-request-id": "4642a009-bf78-6f94-ba31-7c4cf2843f79",
+        "x-ms-continuation": "VBaG1snBnaXxz6kBGPwBGPYBL3NlYW5uc2UBMDFENTc5OTJDOTcxNDhDMi90ZXN0LWZpbGVzeXN0ZW0tYzI0MmQ0ZWEtODRhZC1hZGZmLTVjMzctNzYyN2MzZmMwMWZlATAxRDcwNkYyNzBGQUNDNzEvdGVzdC1kaXJlY3RvcnktOTUyOTgyMzUtYzk4Zi1jMGUxLTYxYzQtYzIyNWMwZmFjZWMwL3Rlc3QtZGlyZWN0b3J5LTY5MTkyNzgzLWNkNTQtMTkxZS0yODYzLTU2MDRlMGJhMDM4OC90ZXN0LWZpbGUtZTY3NTAzNmItY2QyYS1iNDkwLWE3OTUtYmRiOGNhOWNlMjI0FgAAAA==",
+        "x-ms-namespace-enabled": "true",
+        "x-ms-request-id": "5dd09cc6-401f-0046-49f2-064bd8000000",
+        "x-ms-version": "2020-06-12"
+      },
+      "ResponseBody": "eyJkaXJlY3Rvcmllc1N1Y2Nlc3NmdWwiOjEsImZhaWxlZEVudHJpZXMiOlt7ImVycm9yTWVzc2FnZSI6IlRoaXMgcmVxdWVzdCBpcyBub3QgYXV0aG9yaXplZCB0byBwZXJmb3JtIHRoaXMgb3BlcmF0aW9uIHVzaW5nIHRoaXMgcGVybWlzc2lvbi4iLCJuYW1lIjoidGVzdC1kaXJlY3RvcnktOTUyOTgyMzUtYzk4Zi1jMGUxLTYxYzQtYzIyNWMwZmFjZWMwL3Rlc3QtZGlyZWN0b3J5LTU5OGI5OTBmLThjMTUtZDllMS03NzYyLTUyNTRjNWY1MzhmYi90ZXN0LWZpbGUtOWRiM2JlMzktNThkMi1kYzJkLTNhODctN2I1MGE0ZThmNjMyIiwidHlwZSI6IkZJTEUifV0sImZhaWx1cmVDb3VudCI6MSwiZmlsZXNTdWNjZXNzZnVsIjowfQo="
+    },
+    {
+      "RequestUri": "https://seannse.dfs.core.windows.net/test-filesystem-c242d4ea-84ad-adff-5c37-7627c3fc01fe/test-directory-95298235-c98f-c0e1-61c4-c225c0facec0?skoid=c4f48289-bb84-4086-b250-6f94a8f64cee\u0026sktid=72f988bf-86f1-41af-91ab-2d7cd011db47\u0026skt=2021-02-19T19%3A07%3A20Z\u0026ske=2021-02-19T20%3A07%3A20Z\u0026sks=b\u0026skv=2020-06-12\u0026sv=2020-06-12\u0026st=2021-02-19T18%3A07%3A20Z\u0026se=2021-02-19T20%3A07%3A20Z\u0026sr=c\u0026sp=racwdlmeop\u0026suoid=43d32b6d-b256-096d-54f3-b2e7080cd848\u0026sig=Sanitized\u0026action=setAccessControlRecursive\u0026continuation=VBaG1snBnaXxz6kBGPwBGPYBL3NlYW5uc2UBMDFENTc5OTJDOTcxNDhDMi90ZXN0LWZpbGVzeXN0ZW0tYzI0MmQ0ZWEtODRhZC1hZGZmLTVjMzctNzYyN2MzZmMwMWZlATAxRDcwNkYyNzBGQUNDNzEvdGVzdC1kaXJlY3RvcnktOTUyOTgyMzUtYzk4Zi1jMGUxLTYxYzQtYzIyNWMwZmFjZWMwL3Rlc3QtZGlyZWN0b3J5LTY5MTkyNzgzLWNkNTQtMTkxZS0yODYzLTU2MDRlMGJhMDM4OC90ZXN0LWZpbGUtZTY3NTAzNmItY2QyYS1iNDkwLWE3OTUtYmRiOGNhOWNlMjI0FgAAAA%3D%3D\u0026mode=modify\u0026forceFlag=true\u0026maxRecords=2",
+      "RequestMethod": "PATCH",
+      "RequestHeaders": {
+        "Accept": "application/json",
+        "User-Agent": [
+          "azsdk-net-Storage.Files.DataLake/12.7.0-alpha.20210219.1",
+          "(.NET 5.0.3; Microsoft Windows 10.0.19041)"
+        ],
+        "x-ms-acl": "user::rwx,group::r--,other::---,mask::rwx",
+        "x-ms-client-request-id": "5033833b-3d2d-c224-04e6-7aa7bcdda236",
+        "x-ms-return-client-request-id": "true",
+        "x-ms-version": "2020-06-12"
+      },
+      "RequestBody": null,
+      "StatusCode": 200,
+      "ResponseHeaders": {
+        "Date": "Fri, 19 Feb 2021 19:07:20 GMT",
+        "Server": [
+          "Windows-Azure-HDFS/1.0",
+          "Microsoft-HTTPAPI/2.0"
+        ],
+        "Transfer-Encoding": "chunked",
+        "x-ms-client-request-id": "5033833b-3d2d-c224-04e6-7aa7bcdda236",
+        "x-ms-namespace-enabled": "true",
+        "x-ms-request-id": "5dd09cdf-401f-0046-62f2-064bd8000000",
         "x-ms-version": "2020-06-12"
       },
       "ResponseBody": "eyJkaXJlY3Rvcmllc1N1Y2Nlc3NmdWwiOjAsImZhaWxlZEVudHJpZXMiOltdLCJmYWlsdXJlQ291bnQiOjAsImZpbGVzU3VjY2Vzc2Z1bCI6Mn0K"
     },
     {
-<<<<<<< HEAD
-      "RequestUri": "https://seannse.dfs.core.windows.net/test-filesystem-3aee3091-81f1-bc47-38a9-9c614a36b654/test-directory-301b02b7-2c74-d381-4e5a-eacff56168df?skoid=c4f48289-bb84-4086-b250-6f94a8f64cee\u0026sktid=72f988bf-86f1-41af-91ab-2d7cd011db47\u0026skt=2021-02-02T21%3A48%3A06Z\u0026ske=2021-02-02T22%3A48%3A05Z\u0026sks=b\u0026skv=2020-06-12\u0026sv=2020-06-12\u0026st=2021-02-02T20%3A48%3A05Z\u0026se=2021-02-02T22%3A48%3A05Z\u0026sr=c\u0026sp=racwdlmeop\u0026suoid=dbe12079-c906-7218-e1f4-0289cc91cdbc\u0026sig=Sanitized\u0026action=setAccessControlRecursive\u0026continuation=VBaM2sq%2F%2BYfzx1EYzQEYxwEvc2Vhbm5zZQEwMUQ1Nzk5MkM5NzE0OEMyL3Rlc3QtZmlsZXN5c3RlbS0zYWVlMzA5MS04MWYxLWJjNDctMzhhOS05YzYxNGEzNmI2NTQBMDFENkY5QUQxNUE1MjdERC90ZXN0LWRpcmVjdG9yeS0zMDFiMDJiNy0yYzc0LWQzODEtNGU1YS1lYWNmZjU2MTY4ZGYvdGVzdC1kaXJlY3RvcnktZWZhMDAwMzUtMzA4NC1jNmMzLTcyMGUtYjE1MDQ1YjM3YzU2FgAAAA%3D%3D\u0026mode=modify\u0026forceFlag=true\u0026maxRecords=2",
-=======
-      "RequestUri": "https://seannse.dfs.core.windows.net/test-filesystem-3aee3091-81f1-bc47-38a9-9c614a36b654/test-directory-301b02b7-2c74-d381-4e5a-eacff56168df?skoid=c4f48289-bb84-4086-b250-6f94a8f64cee\u0026sktid=72f988bf-86f1-41af-91ab-2d7cd011db47\u0026skt=2021-02-17T22%3A51%3A11Z\u0026ske=2021-02-17T23%3A51%3A11Z\u0026sks=b\u0026skv=2020-06-12\u0026sv=2020-06-12\u0026st=2021-02-17T21%3A51%3A11Z\u0026se=2021-02-17T23%3A51%3A11Z\u0026sr=c\u0026sp=racwdlmeop\u0026suoid=dbe12079-c906-7218-e1f4-0289cc91cdbc\u0026sig=Sanitized\u0026action=setAccessControlRecursive\u0026mode=modify\u0026continuation=VBb1mO%2BGpcq%2BlXIYzQEYxwEvc2Vhbm5zZQEwMUQ1Nzk5MkM5NzE0OEMyL3Rlc3QtZmlsZXN5c3RlbS0zYWVlMzA5MS04MWYxLWJjNDctMzhhOS05YzYxNGEzNmI2NTQBMDFENzA1N0Y2MTk3RkNCNC90ZXN0LWRpcmVjdG9yeS0zMDFiMDJiNy0yYzc0LWQzODEtNGU1YS1lYWNmZjU2MTY4ZGYvdGVzdC1kaXJlY3RvcnktZWZhMDAwMzUtMzA4NC1jNmMzLTcyMGUtYjE1MDQ1YjM3YzU2FgAAAA%3D%3D\u0026forceFlag=true\u0026maxRecords=2",
->>>>>>> 1814567d
-      "RequestMethod": "PATCH",
-      "RequestHeaders": {
-        "Accept": "application/json",
-        "User-Agent": [
-<<<<<<< HEAD
-          "azsdk-net-Storage.Files.DataLake/12.7.0-alpha.20210202.1",
-          "(.NET 5.0.2; Microsoft Windows 10.0.19042)"
-=======
-          "azsdk-net-Storage.Files.DataLake/12.7.0-alpha.20210217.1",
-          "(.NET 5.0.3; Microsoft Windows 10.0.19042)"
->>>>>>> 1814567d
-        ],
-        "x-ms-acl": "user::rwx,group::r--,other::---,mask::rwx",
-        "x-ms-client-request-id": "43fef2fb-ce26-043f-7a57-d82c7ca01483",
-        "x-ms-return-client-request-id": "true",
-        "x-ms-version": "2020-06-12"
-      },
-      "RequestBody": null,
-      "StatusCode": 200,
-      "ResponseHeaders": {
-<<<<<<< HEAD
-        "Date": "Tue, 02 Feb 2021 21:48:07 GMT",
-=======
-        "Date": "Wed, 17 Feb 2021 22:51:11 GMT",
->>>>>>> 1814567d
-        "Server": [
-          "Windows-Azure-HDFS/1.0",
-          "Microsoft-HTTPAPI/2.0"
-        ],
-        "Transfer-Encoding": "chunked",
-        "x-ms-client-request-id": "43fef2fb-ce26-043f-7a57-d82c7ca01483",
-<<<<<<< HEAD
-        "x-ms-continuation": "VBbPs\u002BX/7PrblB4Y/AEY9gEvc2Vhbm5zZQEwMUQ1Nzk5MkM5NzE0OEMyL3Rlc3QtZmlsZXN5c3RlbS0zYWVlMzA5MS04MWYxLWJjNDctMzhhOS05YzYxNGEzNmI2NTQBMDFENkY5QUQxNUE1MjdERC90ZXN0LWRpcmVjdG9yeS0zMDFiMDJiNy0yYzc0LWQzODEtNGU1YS1lYWNmZjU2MTY4ZGYvdGVzdC1kaXJlY3RvcnktZWZhMDAwMzUtMzA4NC1jNmMzLTcyMGUtYjE1MDQ1YjM3YzU2L3Rlc3QtZmlsZS0xZmIyMzNhNS0yYWY3LWQxNzYtMmEyMC1mYTE5YzFjYzcwMmEWAAAA",
-        "x-ms-namespace-enabled": "true",
-        "x-ms-request-id": "9004f448-701f-0062-71ad-f9bd78000000",
-=======
-        "x-ms-continuation": "VBbV9YvJm5vB6nkY/AEY9gEvc2Vhbm5zZQEwMUQ1Nzk5MkM5NzE0OEMyL3Rlc3QtZmlsZXN5c3RlbS0zYWVlMzA5MS04MWYxLWJjNDctMzhhOS05YzYxNGEzNmI2NTQBMDFENzA1N0Y2MTk3RkNCNC90ZXN0LWRpcmVjdG9yeS0zMDFiMDJiNy0yYzc0LWQzODEtNGU1YS1lYWNmZjU2MTY4ZGYvdGVzdC1kaXJlY3RvcnktZWZhMDAwMzUtMzA4NC1jNmMzLTcyMGUtYjE1MDQ1YjM3YzU2L3Rlc3QtZmlsZS0xZmIyMzNhNS0yYWY3LWQxNzYtMmEyMC1mYTE5YzFjYzcwMmEWAAAA",
-        "x-ms-namespace-enabled": "true",
-        "x-ms-request-id": "f31b0bee-001f-0068-6c7f-0519cf000000",
->>>>>>> 1814567d
-        "x-ms-version": "2020-06-12"
-      },
-      "ResponseBody": "eyJkaXJlY3Rvcmllc1N1Y2Nlc3NmdWwiOjEsImZhaWxlZEVudHJpZXMiOlt7ImVycm9yTWVzc2FnZSI6IlRoaXMgcmVxdWVzdCBpcyBub3QgYXV0aG9yaXplZCB0byBwZXJmb3JtIHRoaXMgb3BlcmF0aW9uIHVzaW5nIHRoaXMgcGVybWlzc2lvbi4iLCJuYW1lIjoidGVzdC1kaXJlY3RvcnktMzAxYjAyYjctMmM3NC1kMzgxLTRlNWEtZWFjZmY1NjE2OGRmL3Rlc3QtZGlyZWN0b3J5LWVmYTAwMDM1LTMwODQtYzZjMy03MjBlLWIxNTA0NWIzN2M1Ni90ZXN0LWRpcmVjdG9yeS0yYzBiYjIwMS01YmQ3LTAxMWUtNGEwZC1mZGU1YmMxNDRkMmEiLCJ0eXBlIjoiRElSRUNUT1JZIn1dLCJmYWlsdXJlQ291bnQiOjEsImZpbGVzU3VjY2Vzc2Z1bCI6MH0K"
-    },
-    {
-<<<<<<< HEAD
-      "RequestUri": "https://seannse.dfs.core.windows.net/test-filesystem-3aee3091-81f1-bc47-38a9-9c614a36b654/test-directory-301b02b7-2c74-d381-4e5a-eacff56168df?skoid=c4f48289-bb84-4086-b250-6f94a8f64cee\u0026sktid=72f988bf-86f1-41af-91ab-2d7cd011db47\u0026skt=2021-02-02T21%3A48%3A06Z\u0026ske=2021-02-02T22%3A48%3A05Z\u0026sks=b\u0026skv=2020-06-12\u0026sv=2020-06-12\u0026st=2021-02-02T20%3A48%3A05Z\u0026se=2021-02-02T22%3A48%3A05Z\u0026sr=c\u0026sp=racwdlmeop\u0026suoid=dbe12079-c906-7218-e1f4-0289cc91cdbc\u0026sig=Sanitized\u0026action=setAccessControlRecursive\u0026continuation=VBbPs%2BX%2F7PrblB4Y%2FAEY9gEvc2Vhbm5zZQEwMUQ1Nzk5MkM5NzE0OEMyL3Rlc3QtZmlsZXN5c3RlbS0zYWVlMzA5MS04MWYxLWJjNDctMzhhOS05YzYxNGEzNmI2NTQBMDFENkY5QUQxNUE1MjdERC90ZXN0LWRpcmVjdG9yeS0zMDFiMDJiNy0yYzc0LWQzODEtNGU1YS1lYWNmZjU2MTY4ZGYvdGVzdC1kaXJlY3RvcnktZWZhMDAwMzUtMzA4NC1jNmMzLTcyMGUtYjE1MDQ1YjM3YzU2L3Rlc3QtZmlsZS0xZmIyMzNhNS0yYWY3LWQxNzYtMmEyMC1mYTE5YzFjYzcwMmEWAAAA\u0026mode=modify\u0026forceFlag=true\u0026maxRecords=2",
-=======
-      "RequestUri": "https://seannse.dfs.core.windows.net/test-filesystem-3aee3091-81f1-bc47-38a9-9c614a36b654/test-directory-301b02b7-2c74-d381-4e5a-eacff56168df?skoid=c4f48289-bb84-4086-b250-6f94a8f64cee\u0026sktid=72f988bf-86f1-41af-91ab-2d7cd011db47\u0026skt=2021-02-17T22%3A51%3A11Z\u0026ske=2021-02-17T23%3A51%3A11Z\u0026sks=b\u0026skv=2020-06-12\u0026sv=2020-06-12\u0026st=2021-02-17T21%3A51%3A11Z\u0026se=2021-02-17T23%3A51%3A11Z\u0026sr=c\u0026sp=racwdlmeop\u0026suoid=dbe12079-c906-7218-e1f4-0289cc91cdbc\u0026sig=Sanitized\u0026action=setAccessControlRecursive\u0026mode=modify\u0026continuation=VBbV9YvJm5vB6nkY%2FAEY9gEvc2Vhbm5zZQEwMUQ1Nzk5MkM5NzE0OEMyL3Rlc3QtZmlsZXN5c3RlbS0zYWVlMzA5MS04MWYxLWJjNDctMzhhOS05YzYxNGEzNmI2NTQBMDFENzA1N0Y2MTk3RkNCNC90ZXN0LWRpcmVjdG9yeS0zMDFiMDJiNy0yYzc0LWQzODEtNGU1YS1lYWNmZjU2MTY4ZGYvdGVzdC1kaXJlY3RvcnktZWZhMDAwMzUtMzA4NC1jNmMzLTcyMGUtYjE1MDQ1YjM3YzU2L3Rlc3QtZmlsZS0xZmIyMzNhNS0yYWY3LWQxNzYtMmEyMC1mYTE5YzFjYzcwMmEWAAAA\u0026forceFlag=true\u0026maxRecords=2",
->>>>>>> 1814567d
-      "RequestMethod": "PATCH",
-      "RequestHeaders": {
-        "Accept": "application/json",
-        "User-Agent": [
-<<<<<<< HEAD
-          "azsdk-net-Storage.Files.DataLake/12.7.0-alpha.20210202.1",
-          "(.NET 5.0.2; Microsoft Windows 10.0.19042)"
-=======
-          "azsdk-net-Storage.Files.DataLake/12.7.0-alpha.20210217.1",
-          "(.NET 5.0.3; Microsoft Windows 10.0.19042)"
->>>>>>> 1814567d
-        ],
-        "x-ms-acl": "user::rwx,group::r--,other::---,mask::rwx",
-        "x-ms-client-request-id": "1c942a79-f14b-f4ea-ef3a-94d3acc12b9f",
-        "x-ms-return-client-request-id": "true",
-        "x-ms-version": "2020-06-12"
-      },
-      "RequestBody": null,
-      "StatusCode": 200,
-      "ResponseHeaders": {
-<<<<<<< HEAD
-        "Date": "Tue, 02 Feb 2021 21:48:07 GMT",
-=======
-        "Date": "Wed, 17 Feb 2021 22:51:11 GMT",
->>>>>>> 1814567d
-        "Server": [
-          "Windows-Azure-HDFS/1.0",
-          "Microsoft-HTTPAPI/2.0"
-        ],
-        "Transfer-Encoding": "chunked",
-        "x-ms-client-request-id": "1c942a79-f14b-f4ea-ef3a-94d3acc12b9f",
-<<<<<<< HEAD
-        "x-ms-continuation": "VBaFuLHq1fX/4EYY/AEY9gEvc2Vhbm5zZQEwMUQ1Nzk5MkM5NzE0OEMyL3Rlc3QtZmlsZXN5c3RlbS0zYWVlMzA5MS04MWYxLWJjNDctMzhhOS05YzYxNGEzNmI2NTQBMDFENkY5QUQxNUE1MjdERC90ZXN0LWRpcmVjdG9yeS0zMDFiMDJiNy0yYzc0LWQzODEtNGU1YS1lYWNmZjU2MTY4ZGYvdGVzdC1kaXJlY3RvcnktZWZhMDAwMzUtMzA4NC1jNmMzLTcyMGUtYjE1MDQ1YjM3YzU2L3Rlc3QtZmlsZS1lMWEyYWIzMS03ZTk3LWIwYzUtMGUxNS05YTQ4ZTlmYmZlZjkWAAAA",
-        "x-ms-namespace-enabled": "true",
-        "x-ms-request-id": "9004f465-701f-0062-0dad-f9bd78000000",
-=======
-        "x-ms-continuation": "VBaf/t/copTlniEY/AEY9gEvc2Vhbm5zZQEwMUQ1Nzk5MkM5NzE0OEMyL3Rlc3QtZmlsZXN5c3RlbS0zYWVlMzA5MS04MWYxLWJjNDctMzhhOS05YzYxNGEzNmI2NTQBMDFENzA1N0Y2MTk3RkNCNC90ZXN0LWRpcmVjdG9yeS0zMDFiMDJiNy0yYzc0LWQzODEtNGU1YS1lYWNmZjU2MTY4ZGYvdGVzdC1kaXJlY3RvcnktZWZhMDAwMzUtMzA4NC1jNmMzLTcyMGUtYjE1MDQ1YjM3YzU2L3Rlc3QtZmlsZS1lMWEyYWIzMS03ZTk3LWIwYzUtMGUxNS05YTQ4ZTlmYmZlZjkWAAAA",
-        "x-ms-namespace-enabled": "true",
-        "x-ms-request-id": "f31b0bf7-001f-0068-757f-0519cf000000",
->>>>>>> 1814567d
-        "x-ms-version": "2020-06-12"
-      },
-      "ResponseBody": "eyJkaXJlY3Rvcmllc1N1Y2Nlc3NmdWwiOjAsImZhaWxlZEVudHJpZXMiOlt7ImVycm9yTWVzc2FnZSI6IlRoaXMgcmVxdWVzdCBpcyBub3QgYXV0aG9yaXplZCB0byBwZXJmb3JtIHRoaXMgb3BlcmF0aW9uIHVzaW5nIHRoaXMgcGVybWlzc2lvbi4iLCJuYW1lIjoidGVzdC1kaXJlY3RvcnktMzAxYjAyYjctMmM3NC1kMzgxLTRlNWEtZWFjZmY1NjE2OGRmL3Rlc3QtZGlyZWN0b3J5LWVmYTAwMDM1LTMwODQtYzZjMy03MjBlLWIxNTA0NWIzN2M1Ni90ZXN0LWZpbGUtMWZiMjMzYTUtMmFmNy1kMTc2LTJhMjAtZmExOWMxY2M3MDJhIiwidHlwZSI6IkZJTEUifSx7ImVycm9yTWVzc2FnZSI6IlRoaXMgcmVxdWVzdCBpcyBub3QgYXV0aG9yaXplZCB0byBwZXJmb3JtIHRoaXMgb3BlcmF0aW9uIHVzaW5nIHRoaXMgcGVybWlzc2lvbi4iLCJuYW1lIjoidGVzdC1kaXJlY3RvcnktMzAxYjAyYjctMmM3NC1kMzgxLTRlNWEtZWFjZmY1NjE2OGRmL3Rlc3QtZGlyZWN0b3J5LWVmYTAwMDM1LTMwODQtYzZjMy03MjBlLWIxNTA0NWIzN2M1Ni90ZXN0LWZpbGUtZDVkY2Q0MWUtYzBiOC0wM2ZjLWFkOWEtODY2MjFhZjU0YjE3IiwidHlwZSI6IkZJTEUifV0sImZhaWx1cmVDb3VudCI6MiwiZmlsZXNTdWNjZXNzZnVsIjowfQo="
-    },
-    {
-<<<<<<< HEAD
-      "RequestUri": "https://seannse.dfs.core.windows.net/test-filesystem-3aee3091-81f1-bc47-38a9-9c614a36b654/test-directory-301b02b7-2c74-d381-4e5a-eacff56168df?skoid=c4f48289-bb84-4086-b250-6f94a8f64cee\u0026sktid=72f988bf-86f1-41af-91ab-2d7cd011db47\u0026skt=2021-02-02T21%3A48%3A06Z\u0026ske=2021-02-02T22%3A48%3A05Z\u0026sks=b\u0026skv=2020-06-12\u0026sv=2020-06-12\u0026st=2021-02-02T20%3A48%3A05Z\u0026se=2021-02-02T22%3A48%3A05Z\u0026sr=c\u0026sp=racwdlmeop\u0026suoid=dbe12079-c906-7218-e1f4-0289cc91cdbc\u0026sig=Sanitized\u0026action=setAccessControlRecursive\u0026continuation=VBaFuLHq1fX%2F4EYY%2FAEY9gEvc2Vhbm5zZQEwMUQ1Nzk5MkM5NzE0OEMyL3Rlc3QtZmlsZXN5c3RlbS0zYWVlMzA5MS04MWYxLWJjNDctMzhhOS05YzYxNGEzNmI2NTQBMDFENkY5QUQxNUE1MjdERC90ZXN0LWRpcmVjdG9yeS0zMDFiMDJiNy0yYzc0LWQzODEtNGU1YS1lYWNmZjU2MTY4ZGYvdGVzdC1kaXJlY3RvcnktZWZhMDAwMzUtMzA4NC1jNmMzLTcyMGUtYjE1MDQ1YjM3YzU2L3Rlc3QtZmlsZS1lMWEyYWIzMS03ZTk3LWIwYzUtMGUxNS05YTQ4ZTlmYmZlZjkWAAAA\u0026mode=modify\u0026forceFlag=true\u0026maxRecords=2",
-=======
-      "RequestUri": "https://seannse.dfs.core.windows.net/test-filesystem-3aee3091-81f1-bc47-38a9-9c614a36b654/test-directory-301b02b7-2c74-d381-4e5a-eacff56168df?skoid=c4f48289-bb84-4086-b250-6f94a8f64cee\u0026sktid=72f988bf-86f1-41af-91ab-2d7cd011db47\u0026skt=2021-02-17T22%3A51%3A11Z\u0026ske=2021-02-17T23%3A51%3A11Z\u0026sks=b\u0026skv=2020-06-12\u0026sv=2020-06-12\u0026st=2021-02-17T21%3A51%3A11Z\u0026se=2021-02-17T23%3A51%3A11Z\u0026sr=c\u0026sp=racwdlmeop\u0026suoid=dbe12079-c906-7218-e1f4-0289cc91cdbc\u0026sig=Sanitized\u0026action=setAccessControlRecursive\u0026mode=modify\u0026continuation=VBaf%2Ft%2FcopTlniEY%2FAEY9gEvc2Vhbm5zZQEwMUQ1Nzk5MkM5NzE0OEMyL3Rlc3QtZmlsZXN5c3RlbS0zYWVlMzA5MS04MWYxLWJjNDctMzhhOS05YzYxNGEzNmI2NTQBMDFENzA1N0Y2MTk3RkNCNC90ZXN0LWRpcmVjdG9yeS0zMDFiMDJiNy0yYzc0LWQzODEtNGU1YS1lYWNmZjU2MTY4ZGYvdGVzdC1kaXJlY3RvcnktZWZhMDAwMzUtMzA4NC1jNmMzLTcyMGUtYjE1MDQ1YjM3YzU2L3Rlc3QtZmlsZS1lMWEyYWIzMS03ZTk3LWIwYzUtMGUxNS05YTQ4ZTlmYmZlZjkWAAAA\u0026forceFlag=true\u0026maxRecords=2",
->>>>>>> 1814567d
-      "RequestMethod": "PATCH",
-      "RequestHeaders": {
-        "Accept": "application/json",
-        "User-Agent": [
-<<<<<<< HEAD
-          "azsdk-net-Storage.Files.DataLake/12.7.0-alpha.20210202.1",
-          "(.NET 5.0.2; Microsoft Windows 10.0.19042)"
-=======
-          "azsdk-net-Storage.Files.DataLake/12.7.0-alpha.20210217.1",
-          "(.NET 5.0.3; Microsoft Windows 10.0.19042)"
->>>>>>> 1814567d
-        ],
-        "x-ms-acl": "user::rwx,group::r--,other::---,mask::rwx",
-        "x-ms-client-request-id": "52b33bdb-f80b-c438-e03c-47ddf4d560e9",
-        "x-ms-return-client-request-id": "true",
-        "x-ms-version": "2020-06-12"
-      },
-      "RequestBody": null,
-      "StatusCode": 200,
-      "ResponseHeaders": {
-<<<<<<< HEAD
-        "Date": "Tue, 02 Feb 2021 21:48:07 GMT",
-=======
-        "Date": "Wed, 17 Feb 2021 22:51:11 GMT",
->>>>>>> 1814567d
-        "Server": [
-          "Windows-Azure-HDFS/1.0",
-          "Microsoft-HTTPAPI/2.0"
-        ],
-        "Transfer-Encoding": "chunked",
-        "x-ms-client-request-id": "52b33bdb-f80b-c438-e03c-47ddf4d560e9",
-        "x-ms-namespace-enabled": "true",
-<<<<<<< HEAD
-        "x-ms-request-id": "9004f485-701f-0062-2dad-f9bd78000000",
-=======
-        "x-ms-request-id": "f31b0c0e-001f-0068-0c7f-0519cf000000",
->>>>>>> 1814567d
-        "x-ms-version": "2020-06-12"
-      },
-      "ResponseBody": "eyJkaXJlY3Rvcmllc1N1Y2Nlc3NmdWwiOjAsImZhaWxlZEVudHJpZXMiOlt7ImVycm9yTWVzc2FnZSI6IlRoaXMgcmVxdWVzdCBpcyBub3QgYXV0aG9yaXplZCB0byBwZXJmb3JtIHRoaXMgb3BlcmF0aW9uIHVzaW5nIHRoaXMgcGVybWlzc2lvbi4iLCJuYW1lIjoidGVzdC1kaXJlY3RvcnktMzAxYjAyYjctMmM3NC1kMzgxLTRlNWEtZWFjZmY1NjE2OGRmL3Rlc3QtZGlyZWN0b3J5LWVmYTAwMDM1LTMwODQtYzZjMy03MjBlLWIxNTA0NWIzN2M1Ni90ZXN0LWZpbGUtZTFhMmFiMzEtN2U5Ny1iMGM1LTBlMTUtOWE0OGU5ZmJmZWY5IiwidHlwZSI6IkZJTEUifV0sImZhaWx1cmVDb3VudCI6MSwiZmlsZXNTdWNjZXNzZnVsIjoxfQo="
-    },
-    {
-      "RequestUri": "https://seannse.blob.core.windows.net/test-filesystem-3aee3091-81f1-bc47-38a9-9c614a36b654?restype=container",
+      "RequestUri": "https://seannse.blob.core.windows.net/test-filesystem-c242d4ea-84ad-adff-5c37-7627c3fc01fe?restype=container",
       "RequestMethod": "DELETE",
       "RequestHeaders": {
         "Accept": "application/xml",
         "Authorization": "Sanitized",
-<<<<<<< HEAD
-        "traceparent": "00-21be9e7f5614dd4cb2c96fd388e4729f-00f85a2a5425a74d-00",
-        "User-Agent": [
-          "azsdk-net-Storage.Files.DataLake/12.7.0-alpha.20210202.1",
-          "(.NET 5.0.2; Microsoft Windows 10.0.19042)"
-        ],
-        "x-ms-client-request-id": "71f7b4c8-d80d-fa94-4e0c-ffed4f807e75",
-        "x-ms-date": "Tue, 02 Feb 2021 21:48:07 GMT",
-=======
-        "traceparent": "00-c722019e5acabd4a87e0617d30430af7-b2a725798bf3704a-00",
-        "User-Agent": [
-          "azsdk-net-Storage.Files.DataLake/12.7.0-alpha.20210217.1",
-          "(.NET 5.0.3; Microsoft Windows 10.0.19042)"
-        ],
-        "x-ms-client-request-id": "71f7b4c8-d80d-fa94-4e0c-ffed4f807e75",
-        "x-ms-date": "Wed, 17 Feb 2021 22:51:12 GMT",
->>>>>>> 1814567d
+        "traceparent": "00-6af46ab37d22e4479393b33c99c7347b-2f046eaf71ad4546-00",
+        "User-Agent": [
+          "azsdk-net-Storage.Files.DataLake/12.7.0-alpha.20210219.1",
+          "(.NET 5.0.3; Microsoft Windows 10.0.19041)"
+        ],
+        "x-ms-client-request-id": "6f11198b-ee51-ff4b-1872-518a0c65826b",
+        "x-ms-date": "Fri, 19 Feb 2021 19:07:21 GMT",
         "x-ms-return-client-request-id": "true",
         "x-ms-version": "2020-06-12"
       },
@@ -1313,33 +839,21 @@
       "StatusCode": 202,
       "ResponseHeaders": {
         "Content-Length": "0",
-<<<<<<< HEAD
-        "Date": "Tue, 02 Feb 2021 21:48:07 GMT",
-=======
-        "Date": "Wed, 17 Feb 2021 22:51:12 GMT",
->>>>>>> 1814567d
+        "Date": "Fri, 19 Feb 2021 19:07:20 GMT",
         "Server": [
           "Windows-Azure-Blob/1.0",
           "Microsoft-HTTPAPI/2.0"
         ],
-        "x-ms-client-request-id": "71f7b4c8-d80d-fa94-4e0c-ffed4f807e75",
-<<<<<<< HEAD
-        "x-ms-request-id": "495b1918-401e-0056-64ad-f98eb0000000",
-=======
-        "x-ms-request-id": "cd5c4622-e01e-004f-527f-050e0b000000",
->>>>>>> 1814567d
+        "x-ms-client-request-id": "6f11198b-ee51-ff4b-1872-518a0c65826b",
+        "x-ms-request-id": "cb13dfbc-b01e-006d-05f2-06cb14000000",
         "x-ms-version": "2020-06-12"
       },
       "ResponseBody": []
     }
   ],
   "Variables": {
-<<<<<<< HEAD
-    "DateTimeOffsetNow": "2021-02-02T15:48:05.7040690-06:00",
-=======
-    "DateTimeOffsetNow": "2021-02-17T16:51:11.0500446-06:00",
->>>>>>> 1814567d
-    "RandomSeed": "573341957",
+    "DateTimeOffsetNow": "2021-02-19T13:07:20.5854615-06:00",
+    "RandomSeed": "685072056",
     "Storage_TestConfigHierarchicalNamespace": "NamespaceTenant\nseannse\nU2FuaXRpemVk\nhttps://seannse.blob.core.windows.net\nhttps://seannse.file.core.windows.net\nhttps://seannse.queue.core.windows.net\nhttps://seannse.table.core.windows.net\n\n\n\n\nhttps://seannse-secondary.blob.core.windows.net\nhttps://seannse-secondary.file.core.windows.net\nhttps://seannse-secondary.queue.core.windows.net\nhttps://seannse-secondary.table.core.windows.net\n68390a19-a643-458b-b726-408abf67b4fc\nSanitized\n72f988bf-86f1-41af-91ab-2d7cd011db47\nhttps://login.microsoftonline.com/\nCloud\nBlobEndpoint=https://seannse.blob.core.windows.net/;QueueEndpoint=https://seannse.queue.core.windows.net/;FileEndpoint=https://seannse.file.core.windows.net/;BlobSecondaryEndpoint=https://seannse-secondary.blob.core.windows.net/;QueueSecondaryEndpoint=https://seannse-secondary.queue.core.windows.net/;FileSecondaryEndpoint=https://seannse-secondary.file.core.windows.net/;AccountName=seannse;AccountKey=Sanitized\n"
   }
 }