--- conflicted
+++ resolved
@@ -1,133 +1,217 @@
 {
   "Entries": [
     {
-      "RequestUri": "https://seannse.blob.core.windows.net/test-filesystem-74fd025f-3906-d236-b349-45385877dbd8?restype=container",
-      "RequestMethod": "PUT",
-      "RequestHeaders": {
-        "Accept": "application/xml",
-        "Authorization": "Sanitized",
-<<<<<<< HEAD
-        "traceparent": "00-63802dd35a7c8a478fc030c8e41b036a-6d8156d0dead6544-00",
-        "User-Agent": [
-          "azsdk-net-Storage.Files.DataLake/12.7.0-alpha.20210202.1",
-          "(.NET 5.0.2; Microsoft Windows 10.0.19042)"
+      "RequestUri": "https://seannse.blob.core.windows.net/test-filesystem-7594ee05-6994-50b7-df27-3a34bc774b5d?restype=container",
+      "RequestMethod": "PUT",
+      "RequestHeaders": {
+        "Accept": "application/xml",
+        "Authorization": "Sanitized",
+        "traceparent": "00-1f3a565cf228264c8641b1c1b86be72c-8e21dbea7b996242-00",
+        "User-Agent": [
+          "azsdk-net-Storage.Files.DataLake/12.7.0-alpha.20210219.1",
+          "(.NET 5.0.3; Microsoft Windows 10.0.19041)"
         ],
         "x-ms-blob-public-access": "container",
-        "x-ms-client-request-id": "df36f963-0bf3-b88a-682f-be236b66b877",
-        "x-ms-date": "Tue, 02 Feb 2021 21:47:48 GMT",
-=======
-        "traceparent": "00-8d211497b763f84fa6779ac04c87c1d4-62cbd24fb8c6a04d-00",
-        "User-Agent": [
-          "azsdk-net-Storage.Files.DataLake/12.7.0-alpha.20210217.1",
-          "(.NET 5.0.3; Microsoft Windows 10.0.19042)"
+        "x-ms-client-request-id": "a03e4aed-ae08-e984-21a9-70de5cbe9155",
+        "x-ms-date": "Fri, 19 Feb 2021 19:07:12 GMT",
+        "x-ms-return-client-request-id": "true",
+        "x-ms-version": "2020-06-12"
+      },
+      "RequestBody": null,
+      "StatusCode": 201,
+      "ResponseHeaders": {
+        "Content-Length": "0",
+        "Date": "Fri, 19 Feb 2021 19:07:11 GMT",
+        "ETag": "\u00220x8D8D5098FEF08EE\u0022",
+        "Last-Modified": "Fri, 19 Feb 2021 19:07:11 GMT",
+        "Server": [
+          "Windows-Azure-Blob/1.0",
+          "Microsoft-HTTPAPI/2.0"
+        ],
+        "x-ms-client-request-id": "a03e4aed-ae08-e984-21a9-70de5cbe9155",
+        "x-ms-request-id": "cb13ce61-b01e-006d-1ef2-06cb14000000",
+        "x-ms-version": "2020-06-12"
+      },
+      "ResponseBody": []
+    },
+    {
+      "RequestUri": "https://seannse.dfs.core.windows.net/test-filesystem-7594ee05-6994-50b7-df27-3a34bc774b5d/test-directory-19578c48-7be6-3d81-5e5c-38f64dbfb476?resource=directory",
+      "RequestMethod": "PUT",
+      "RequestHeaders": {
+        "Accept": "application/json",
+        "Authorization": "Sanitized",
+        "traceparent": "00-1d0dbacd4cefc74284ecf0f8bfb1c36c-42bca4ede434404c-00",
+        "User-Agent": [
+          "azsdk-net-Storage.Files.DataLake/12.7.0-alpha.20210219.1",
+          "(.NET 5.0.3; Microsoft Windows 10.0.19041)"
+        ],
+        "x-ms-client-request-id": "0fafc60c-8511-724d-c801-42ac768d9c61",
+        "x-ms-date": "Fri, 19 Feb 2021 19:07:12 GMT",
+        "x-ms-return-client-request-id": "true",
+        "x-ms-version": "2020-06-12"
+      },
+      "RequestBody": null,
+      "StatusCode": 201,
+      "ResponseHeaders": {
+        "Content-Length": "0",
+        "Date": "Fri, 19 Feb 2021 19:07:11 GMT",
+        "ETag": "\u00220x8D8D5098FFD9014\u0022",
+        "Last-Modified": "Fri, 19 Feb 2021 19:07:12 GMT",
+        "Server": [
+          "Windows-Azure-HDFS/1.0",
+          "Microsoft-HTTPAPI/2.0"
+        ],
+        "x-ms-client-request-id": "0fafc60c-8511-724d-c801-42ac768d9c61",
+        "x-ms-request-id": "5dd09657-401f-0046-68f2-064bd8000000",
+        "x-ms-version": "2020-06-12"
+      },
+      "ResponseBody": []
+    },
+    {
+      "RequestUri": "https://seannse.dfs.core.windows.net/test-filesystem-7594ee05-6994-50b7-df27-3a34bc774b5d/test-directory-19578c48-7be6-3d81-5e5c-38f64dbfb476?action=setAccessControl",
+      "RequestMethod": "PATCH",
+      "RequestHeaders": {
+        "Accept": "application/json",
+        "Authorization": "Sanitized",
+        "User-Agent": [
+          "azsdk-net-Storage.Files.DataLake/12.7.0-alpha.20210219.1",
+          "(.NET 5.0.3; Microsoft Windows 10.0.19041)"
+        ],
+        "x-ms-client-request-id": "87e9b980-a510-0164-b8d4-aa3769a89e6f",
+        "x-ms-date": "Fri, 19 Feb 2021 19:07:12 GMT",
+        "x-ms-permissions": "rwxrwxrwx",
+        "x-ms-return-client-request-id": "true",
+        "x-ms-version": "2020-06-12"
+      },
+      "RequestBody": null,
+      "StatusCode": 200,
+      "ResponseHeaders": {
+        "Content-Length": "0",
+        "Date": "Fri, 19 Feb 2021 19:07:11 GMT",
+        "ETag": "\u00220x8D8D5098FFD9014\u0022",
+        "Last-Modified": "Fri, 19 Feb 2021 19:07:12 GMT",
+        "Server": [
+          "Windows-Azure-HDFS/1.0",
+          "Microsoft-HTTPAPI/2.0"
+        ],
+        "x-ms-client-request-id": "87e9b980-a510-0164-b8d4-aa3769a89e6f",
+        "x-ms-namespace-enabled": "true",
+        "x-ms-request-id": "5dd0966c-401f-0046-7df2-064bd8000000",
+        "x-ms-version": "2020-06-12"
+      },
+      "ResponseBody": []
+    },
+    {
+      "RequestUri": "https://seannse.blob.core.windows.net/test-filesystem-7594ee05-6994-50b7-df27-3a34bc774b5d?restype=container",
+      "RequestMethod": "DELETE",
+      "RequestHeaders": {
+        "Accept": "application/xml",
+        "Authorization": "Sanitized",
+        "traceparent": "00-d2bd3e07555fe5468056ad5377462005-c6eec7aae823de4e-00",
+        "User-Agent": [
+          "azsdk-net-Storage.Files.DataLake/12.7.0-alpha.20210219.1",
+          "(.NET 5.0.3; Microsoft Windows 10.0.19041)"
+        ],
+        "x-ms-client-request-id": "bc2c961b-14a4-4e51-9655-9da374e5348f",
+        "x-ms-date": "Fri, 19 Feb 2021 19:07:12 GMT",
+        "x-ms-return-client-request-id": "true",
+        "x-ms-version": "2020-06-12"
+      },
+      "RequestBody": null,
+      "StatusCode": 202,
+      "ResponseHeaders": {
+        "Content-Length": "0",
+        "Date": "Fri, 19 Feb 2021 19:07:11 GMT",
+        "Server": [
+          "Windows-Azure-Blob/1.0",
+          "Microsoft-HTTPAPI/2.0"
+        ],
+        "x-ms-client-request-id": "bc2c961b-14a4-4e51-9655-9da374e5348f",
+        "x-ms-request-id": "cb13ceef-b01e-006d-25f2-06cb14000000",
+        "x-ms-version": "2020-06-12"
+      },
+      "ResponseBody": []
+    },
+    {
+      "RequestUri": "https://seannse.blob.core.windows.net/test-filesystem-ea78ada3-87f8-fb51-b1fb-defdcd94984c?restype=container",
+      "RequestMethod": "PUT",
+      "RequestHeaders": {
+        "Accept": "application/xml",
+        "Authorization": "Sanitized",
+        "traceparent": "00-30438794c772ae4f9b4e370811564bb0-0858b7b97797f841-00",
+        "User-Agent": [
+          "azsdk-net-Storage.Files.DataLake/12.7.0-alpha.20210219.1",
+          "(.NET 5.0.3; Microsoft Windows 10.0.19041)"
         ],
         "x-ms-blob-public-access": "container",
-        "x-ms-client-request-id": "df36f963-0bf3-b88a-682f-be236b66b877",
-        "x-ms-date": "Wed, 17 Feb 2021 22:50:55 GMT",
->>>>>>> 1814567d
-        "x-ms-return-client-request-id": "true",
-        "x-ms-version": "2020-06-12"
-      },
-      "RequestBody": null,
-      "StatusCode": 201,
-      "ResponseHeaders": {
-        "Content-Length": "0",
-<<<<<<< HEAD
-        "Date": "Tue, 02 Feb 2021 21:47:49 GMT",
-        "ETag": "\u00220x8D8C7C42F7CDE5D\u0022",
-        "Last-Modified": "Tue, 02 Feb 2021 21:47:49 GMT",
-=======
-        "Date": "Wed, 17 Feb 2021 22:50:54 GMT",
-        "ETag": "\u00220x8D8D3967C43F683\u0022",
-        "Last-Modified": "Wed, 17 Feb 2021 22:50:55 GMT",
->>>>>>> 1814567d
-        "Server": [
-          "Windows-Azure-Blob/1.0",
-          "Microsoft-HTTPAPI/2.0"
-        ],
-        "x-ms-client-request-id": "df36f963-0bf3-b88a-682f-be236b66b877",
-<<<<<<< HEAD
-        "x-ms-request-id": "76b59b35-701e-004d-80ad-f9b0b3000000",
-=======
-        "x-ms-request-id": "9801b68a-d01e-0054-3b7f-053008000000",
->>>>>>> 1814567d
-        "x-ms-version": "2020-06-12"
-      },
-      "ResponseBody": []
-    },
-    {
-      "RequestUri": "https://seannse.dfs.core.windows.net/test-filesystem-74fd025f-3906-d236-b349-45385877dbd8/test-directory-fcbd81aa-7920-dd1b-c3a6-a1f5d04b4483?resource=directory",
-      "RequestMethod": "PUT",
-      "RequestHeaders": {
-        "Accept": "application/json",
-        "Authorization": "Sanitized",
-<<<<<<< HEAD
-        "traceparent": "00-6d650261779a2d4180c175a1727c358e-df84fc058e7a194f-00",
-        "User-Agent": [
-          "azsdk-net-Storage.Files.DataLake/12.7.0-alpha.20210202.1",
-          "(.NET 5.0.2; Microsoft Windows 10.0.19042)"
-        ],
-        "x-ms-client-request-id": "0c40f158-3c72-eae3-de58-1c4c6a94e71d",
-        "x-ms-date": "Tue, 02 Feb 2021 21:47:49 GMT",
-=======
-        "traceparent": "00-8645c7266bd99d46bbfb9f4bd950d866-a6ddbf3f516a9342-00",
-        "User-Agent": [
-          "azsdk-net-Storage.Files.DataLake/12.7.0-alpha.20210217.1",
-          "(.NET 5.0.3; Microsoft Windows 10.0.19042)"
-        ],
-        "x-ms-client-request-id": "0c40f158-3c72-eae3-de58-1c4c6a94e71d",
-        "x-ms-date": "Wed, 17 Feb 2021 22:50:55 GMT",
->>>>>>> 1814567d
-        "x-ms-return-client-request-id": "true",
-        "x-ms-version": "2020-06-12"
-      },
-      "RequestBody": null,
-      "StatusCode": 201,
-      "ResponseHeaders": {
-        "Content-Length": "0",
-<<<<<<< HEAD
-        "Date": "Tue, 02 Feb 2021 21:47:49 GMT",
-        "ETag": "\u00220x8D8C7C42FB00253\u0022",
-        "Last-Modified": "Tue, 02 Feb 2021 21:47:50 GMT",
-=======
-        "Date": "Wed, 17 Feb 2021 22:50:55 GMT",
-        "ETag": "\u00220x8D8D3967C74A2B4\u0022",
-        "Last-Modified": "Wed, 17 Feb 2021 22:50:55 GMT",
->>>>>>> 1814567d
-        "Server": [
-          "Windows-Azure-HDFS/1.0",
-          "Microsoft-HTTPAPI/2.0"
-        ],
-        "x-ms-client-request-id": "0c40f158-3c72-eae3-de58-1c4c6a94e71d",
-<<<<<<< HEAD
-        "x-ms-request-id": "ad9e6a6c-301f-002e-37ad-f92d48000000",
-=======
-        "x-ms-request-id": "941835bc-d01f-0036-787f-05f22f000000",
->>>>>>> 1814567d
-        "x-ms-version": "2020-06-12"
-      },
-      "ResponseBody": []
-    },
-    {
-      "RequestUri": "https://seannse.dfs.core.windows.net/test-filesystem-74fd025f-3906-d236-b349-45385877dbd8/test-directory-fcbd81aa-7920-dd1b-c3a6-a1f5d04b4483?action=setAccessControl",
+        "x-ms-client-request-id": "bb2b48dd-05f3-940b-4431-0ba835538101",
+        "x-ms-date": "Fri, 19 Feb 2021 19:07:12 GMT",
+        "x-ms-return-client-request-id": "true",
+        "x-ms-version": "2020-06-12"
+      },
+      "RequestBody": null,
+      "StatusCode": 201,
+      "ResponseHeaders": {
+        "Content-Length": "0",
+        "Date": "Fri, 19 Feb 2021 19:07:11 GMT",
+        "ETag": "\u00220x8D8D50990264F49\u0022",
+        "Last-Modified": "Fri, 19 Feb 2021 19:07:12 GMT",
+        "Server": [
+          "Windows-Azure-Blob/1.0",
+          "Microsoft-HTTPAPI/2.0"
+        ],
+        "x-ms-client-request-id": "bb2b48dd-05f3-940b-4431-0ba835538101",
+        "x-ms-request-id": "cb13cf20-b01e-006d-56f2-06cb14000000",
+        "x-ms-version": "2020-06-12"
+      },
+      "ResponseBody": []
+    },
+    {
+      "RequestUri": "https://seannse.dfs.core.windows.net/test-filesystem-ea78ada3-87f8-fb51-b1fb-defdcd94984c/test-directory-cebf50bd-61c9-c213-e323-a47dbf4b134c?resource=directory",
+      "RequestMethod": "PUT",
+      "RequestHeaders": {
+        "Accept": "application/json",
+        "Authorization": "Sanitized",
+        "traceparent": "00-f22d8d326290d142bc4ba9ca8af2018b-69827b1ac8051343-00",
+        "User-Agent": [
+          "azsdk-net-Storage.Files.DataLake/12.7.0-alpha.20210219.1",
+          "(.NET 5.0.3; Microsoft Windows 10.0.19041)"
+        ],
+        "x-ms-client-request-id": "9648c6fa-aaa5-7cf9-3569-d8d0618ed5f8",
+        "x-ms-date": "Fri, 19 Feb 2021 19:07:13 GMT",
+        "x-ms-return-client-request-id": "true",
+        "x-ms-version": "2020-06-12"
+      },
+      "RequestBody": null,
+      "StatusCode": 201,
+      "ResponseHeaders": {
+        "Content-Length": "0",
+        "Date": "Fri, 19 Feb 2021 19:07:11 GMT",
+        "ETag": "\u00220x8D8D509903501CC\u0022",
+        "Last-Modified": "Fri, 19 Feb 2021 19:07:12 GMT",
+        "Server": [
+          "Windows-Azure-HDFS/1.0",
+          "Microsoft-HTTPAPI/2.0"
+        ],
+        "x-ms-client-request-id": "9648c6fa-aaa5-7cf9-3569-d8d0618ed5f8",
+        "x-ms-request-id": "5dd096b3-401f-0046-44f2-064bd8000000",
+        "x-ms-version": "2020-06-12"
+      },
+      "ResponseBody": []
+    },
+    {
+      "RequestUri": "https://seannse.dfs.core.windows.net/test-filesystem-ea78ada3-87f8-fb51-b1fb-defdcd94984c/test-directory-cebf50bd-61c9-c213-e323-a47dbf4b134c?action=setAccessControl",
       "RequestMethod": "PATCH",
       "RequestHeaders": {
         "Accept": "application/json",
         "Authorization": "Sanitized",
-        "User-Agent": [
-<<<<<<< HEAD
-          "azsdk-net-Storage.Files.DataLake/12.7.0-alpha.20210202.1",
-          "(.NET 5.0.2; Microsoft Windows 10.0.19042)"
-        ],
-        "x-ms-client-request-id": "df9d34ba-380a-d311-5dea-80e9e099df4a",
-        "x-ms-date": "Tue, 02 Feb 2021 21:47:49 GMT",
-=======
-          "azsdk-net-Storage.Files.DataLake/12.7.0-alpha.20210217.1",
-          "(.NET 5.0.3; Microsoft Windows 10.0.19042)"
-        ],
-        "x-ms-client-request-id": "df9d34ba-380a-d311-5dea-80e9e099df4a",
-        "x-ms-date": "Wed, 17 Feb 2021 22:50:56 GMT",
->>>>>>> 1814567d
+        "If-Modified-Since": "Thu, 18 Feb 2021 19:07:12 GMT",
+        "User-Agent": [
+          "azsdk-net-Storage.Files.DataLake/12.7.0-alpha.20210219.1",
+          "(.NET 5.0.3; Microsoft Windows 10.0.19041)"
+        ],
+        "x-ms-client-request-id": "f982b103-7c03-d6a7-22a3-4eff04897c0a",
+        "x-ms-date": "Fri, 19 Feb 2021 19:07:13 GMT",
         "x-ms-permissions": "rwxrwxrwx",
         "x-ms-return-client-request-id": "true",
         "x-ms-version": "2020-06-12"
@@ -136,53 +220,33 @@
       "StatusCode": 200,
       "ResponseHeaders": {
         "Content-Length": "0",
-<<<<<<< HEAD
-        "Date": "Tue, 02 Feb 2021 21:47:49 GMT",
-        "ETag": "\u00220x8D8C7C42FB00253\u0022",
-        "Last-Modified": "Tue, 02 Feb 2021 21:47:50 GMT",
-=======
-        "Date": "Wed, 17 Feb 2021 22:50:55 GMT",
-        "ETag": "\u00220x8D8D3967C74A2B4\u0022",
-        "Last-Modified": "Wed, 17 Feb 2021 22:50:55 GMT",
->>>>>>> 1814567d
-        "Server": [
-          "Windows-Azure-HDFS/1.0",
-          "Microsoft-HTTPAPI/2.0"
-        ],
-        "x-ms-client-request-id": "df9d34ba-380a-d311-5dea-80e9e099df4a",
+        "Date": "Fri, 19 Feb 2021 19:07:11 GMT",
+        "ETag": "\u00220x8D8D509903501CC\u0022",
+        "Last-Modified": "Fri, 19 Feb 2021 19:07:12 GMT",
+        "Server": [
+          "Windows-Azure-HDFS/1.0",
+          "Microsoft-HTTPAPI/2.0"
+        ],
+        "x-ms-client-request-id": "f982b103-7c03-d6a7-22a3-4eff04897c0a",
         "x-ms-namespace-enabled": "true",
-<<<<<<< HEAD
-        "x-ms-request-id": "ad9e6a7c-301f-002e-47ad-f92d48000000",
-=======
-        "x-ms-request-id": "941835ca-d01f-0036-067f-05f22f000000",
->>>>>>> 1814567d
-        "x-ms-version": "2020-06-12"
-      },
-      "ResponseBody": []
-    },
-    {
-      "RequestUri": "https://seannse.blob.core.windows.net/test-filesystem-74fd025f-3906-d236-b349-45385877dbd8?restype=container",
+        "x-ms-request-id": "5dd096cc-401f-0046-5df2-064bd8000000",
+        "x-ms-version": "2020-06-12"
+      },
+      "ResponseBody": []
+    },
+    {
+      "RequestUri": "https://seannse.blob.core.windows.net/test-filesystem-ea78ada3-87f8-fb51-b1fb-defdcd94984c?restype=container",
       "RequestMethod": "DELETE",
       "RequestHeaders": {
         "Accept": "application/xml",
         "Authorization": "Sanitized",
-<<<<<<< HEAD
-        "traceparent": "00-95f0a87246511f42b434af30ee625a73-75c88fc09dbe6c44-00",
-        "User-Agent": [
-          "azsdk-net-Storage.Files.DataLake/12.7.0-alpha.20210202.1",
-          "(.NET 5.0.2; Microsoft Windows 10.0.19042)"
-        ],
-        "x-ms-client-request-id": "3592753d-08f7-b212-283e-cba7d94ccd02",
-        "x-ms-date": "Tue, 02 Feb 2021 21:47:49 GMT",
-=======
-        "traceparent": "00-47739f2f3ba224498dcb84181d394e08-a51cfd50195eed46-00",
-        "User-Agent": [
-          "azsdk-net-Storage.Files.DataLake/12.7.0-alpha.20210217.1",
-          "(.NET 5.0.3; Microsoft Windows 10.0.19042)"
-        ],
-        "x-ms-client-request-id": "3592753d-08f7-b212-283e-cba7d94ccd02",
-        "x-ms-date": "Wed, 17 Feb 2021 22:50:56 GMT",
->>>>>>> 1814567d
+        "traceparent": "00-33e7f14f6435c842bdb0842831edb281-b47aff9ddbe3cd49-00",
+        "User-Agent": [
+          "azsdk-net-Storage.Files.DataLake/12.7.0-alpha.20210219.1",
+          "(.NET 5.0.3; Microsoft Windows 10.0.19041)"
+        ],
+        "x-ms-client-request-id": "b0cc177d-dc0c-a0f5-1650-f790ad99db6d",
+        "x-ms-date": "Fri, 19 Feb 2021 19:07:13 GMT",
         "x-ms-return-client-request-id": "true",
         "x-ms-version": "2020-06-12"
       },
@@ -190,595 +254,241 @@
       "StatusCode": 202,
       "ResponseHeaders": {
         "Content-Length": "0",
-<<<<<<< HEAD
-        "Date": "Tue, 02 Feb 2021 21:47:49 GMT",
-=======
-        "Date": "Wed, 17 Feb 2021 22:50:55 GMT",
->>>>>>> 1814567d
-        "Server": [
-          "Windows-Azure-Blob/1.0",
-          "Microsoft-HTTPAPI/2.0"
-        ],
-        "x-ms-client-request-id": "3592753d-08f7-b212-283e-cba7d94ccd02",
-<<<<<<< HEAD
-        "x-ms-request-id": "76b59bbf-701e-004d-6ead-f9b0b3000000",
-=======
-        "x-ms-request-id": "9801b70b-d01e-0054-307f-053008000000",
->>>>>>> 1814567d
-        "x-ms-version": "2020-06-12"
-      },
-      "ResponseBody": []
-    },
-    {
-      "RequestUri": "https://seannse.blob.core.windows.net/test-filesystem-924ad193-9299-f79d-5a9e-2378c713b3bb?restype=container",
-      "RequestMethod": "PUT",
-      "RequestHeaders": {
-        "Accept": "application/xml",
-        "Authorization": "Sanitized",
-<<<<<<< HEAD
-        "traceparent": "00-367ef8e040ed364284bb05d84fc92258-0037471a35926c43-00",
-        "User-Agent": [
-          "azsdk-net-Storage.Files.DataLake/12.7.0-alpha.20210202.1",
-          "(.NET 5.0.2; Microsoft Windows 10.0.19042)"
+        "Date": "Fri, 19 Feb 2021 19:07:11 GMT",
+        "Server": [
+          "Windows-Azure-Blob/1.0",
+          "Microsoft-HTTPAPI/2.0"
+        ],
+        "x-ms-client-request-id": "b0cc177d-dc0c-a0f5-1650-f790ad99db6d",
+        "x-ms-request-id": "cb13cfae-b01e-006d-5bf2-06cb14000000",
+        "x-ms-version": "2020-06-12"
+      },
+      "ResponseBody": []
+    },
+    {
+      "RequestUri": "https://seannse.blob.core.windows.net/test-filesystem-3d912a64-d49c-fec6-f283-cb9bdde3616c?restype=container",
+      "RequestMethod": "PUT",
+      "RequestHeaders": {
+        "Accept": "application/xml",
+        "Authorization": "Sanitized",
+        "traceparent": "00-9c0cc26b687c5c4db1d13c7f25aee088-9cb8c8e783289c4f-00",
+        "User-Agent": [
+          "azsdk-net-Storage.Files.DataLake/12.7.0-alpha.20210219.1",
+          "(.NET 5.0.3; Microsoft Windows 10.0.19041)"
         ],
         "x-ms-blob-public-access": "container",
-        "x-ms-client-request-id": "4d6a6ec4-e058-ab5f-d79a-db58e49aea15",
-        "x-ms-date": "Tue, 02 Feb 2021 21:47:49 GMT",
-=======
-        "traceparent": "00-97627f73aacad3479501bc3cd29b847d-d69de73822b57641-00",
-        "User-Agent": [
-          "azsdk-net-Storage.Files.DataLake/12.7.0-alpha.20210217.1",
-          "(.NET 5.0.3; Microsoft Windows 10.0.19042)"
+        "x-ms-client-request-id": "4a60318d-6b24-a9d0-51cd-be88105ac333",
+        "x-ms-date": "Fri, 19 Feb 2021 19:07:13 GMT",
+        "x-ms-return-client-request-id": "true",
+        "x-ms-version": "2020-06-12"
+      },
+      "RequestBody": null,
+      "StatusCode": 201,
+      "ResponseHeaders": {
+        "Content-Length": "0",
+        "Date": "Fri, 19 Feb 2021 19:07:11 GMT",
+        "ETag": "\u00220x8D8D50990597641\u0022",
+        "Last-Modified": "Fri, 19 Feb 2021 19:07:12 GMT",
+        "Server": [
+          "Windows-Azure-Blob/1.0",
+          "Microsoft-HTTPAPI/2.0"
+        ],
+        "x-ms-client-request-id": "4a60318d-6b24-a9d0-51cd-be88105ac333",
+        "x-ms-request-id": "cb13cfe7-b01e-006d-0ef2-06cb14000000",
+        "x-ms-version": "2020-06-12"
+      },
+      "ResponseBody": []
+    },
+    {
+      "RequestUri": "https://seannse.dfs.core.windows.net/test-filesystem-3d912a64-d49c-fec6-f283-cb9bdde3616c/test-directory-cb968bee-ed18-98b0-2cbc-9e10d31befc3?resource=directory",
+      "RequestMethod": "PUT",
+      "RequestHeaders": {
+        "Accept": "application/json",
+        "Authorization": "Sanitized",
+        "traceparent": "00-2ab7ddfb21e7a2438300849267bdcc2b-1f79efdca4c00f48-00",
+        "User-Agent": [
+          "azsdk-net-Storage.Files.DataLake/12.7.0-alpha.20210219.1",
+          "(.NET 5.0.3; Microsoft Windows 10.0.19041)"
+        ],
+        "x-ms-client-request-id": "83bbcdc8-8498-9f7b-81c8-1d67cdbfd535",
+        "x-ms-date": "Fri, 19 Feb 2021 19:07:13 GMT",
+        "x-ms-return-client-request-id": "true",
+        "x-ms-version": "2020-06-12"
+      },
+      "RequestBody": null,
+      "StatusCode": 201,
+      "ResponseHeaders": {
+        "Content-Length": "0",
+        "Date": "Fri, 19 Feb 2021 19:07:12 GMT",
+        "ETag": "\u00220x8D8D509906980BD\u0022",
+        "Last-Modified": "Fri, 19 Feb 2021 19:07:12 GMT",
+        "Server": [
+          "Windows-Azure-HDFS/1.0",
+          "Microsoft-HTTPAPI/2.0"
+        ],
+        "x-ms-client-request-id": "83bbcdc8-8498-9f7b-81c8-1d67cdbfd535",
+        "x-ms-request-id": "5dd096f0-401f-0046-01f2-064bd8000000",
+        "x-ms-version": "2020-06-12"
+      },
+      "ResponseBody": []
+    },
+    {
+      "RequestUri": "https://seannse.dfs.core.windows.net/test-filesystem-3d912a64-d49c-fec6-f283-cb9bdde3616c/test-directory-cb968bee-ed18-98b0-2cbc-9e10d31befc3?action=setAccessControl",
+      "RequestMethod": "PATCH",
+      "RequestHeaders": {
+        "Accept": "application/json",
+        "Authorization": "Sanitized",
+        "If-Unmodified-Since": "Sat, 20 Feb 2021 19:07:12 GMT",
+        "User-Agent": [
+          "azsdk-net-Storage.Files.DataLake/12.7.0-alpha.20210219.1",
+          "(.NET 5.0.3; Microsoft Windows 10.0.19041)"
+        ],
+        "x-ms-client-request-id": "064858f8-6c5f-ae2a-bc6e-2abbf8e0c051",
+        "x-ms-date": "Fri, 19 Feb 2021 19:07:13 GMT",
+        "x-ms-permissions": "rwxrwxrwx",
+        "x-ms-return-client-request-id": "true",
+        "x-ms-version": "2020-06-12"
+      },
+      "RequestBody": null,
+      "StatusCode": 200,
+      "ResponseHeaders": {
+        "Content-Length": "0",
+        "Date": "Fri, 19 Feb 2021 19:07:12 GMT",
+        "ETag": "\u00220x8D8D509906980BD\u0022",
+        "Last-Modified": "Fri, 19 Feb 2021 19:07:12 GMT",
+        "Server": [
+          "Windows-Azure-HDFS/1.0",
+          "Microsoft-HTTPAPI/2.0"
+        ],
+        "x-ms-client-request-id": "064858f8-6c5f-ae2a-bc6e-2abbf8e0c051",
+        "x-ms-namespace-enabled": "true",
+        "x-ms-request-id": "5dd09702-401f-0046-13f2-064bd8000000",
+        "x-ms-version": "2020-06-12"
+      },
+      "ResponseBody": []
+    },
+    {
+      "RequestUri": "https://seannse.blob.core.windows.net/test-filesystem-3d912a64-d49c-fec6-f283-cb9bdde3616c?restype=container",
+      "RequestMethod": "DELETE",
+      "RequestHeaders": {
+        "Accept": "application/xml",
+        "Authorization": "Sanitized",
+        "traceparent": "00-4ce19757a1cd964795bafdfb7b1129c1-b89f5993f62e2941-00",
+        "User-Agent": [
+          "azsdk-net-Storage.Files.DataLake/12.7.0-alpha.20210219.1",
+          "(.NET 5.0.3; Microsoft Windows 10.0.19041)"
+        ],
+        "x-ms-client-request-id": "756f653e-cf77-71d6-d0a6-1bddedf5df63",
+        "x-ms-date": "Fri, 19 Feb 2021 19:07:13 GMT",
+        "x-ms-return-client-request-id": "true",
+        "x-ms-version": "2020-06-12"
+      },
+      "RequestBody": null,
+      "StatusCode": 202,
+      "ResponseHeaders": {
+        "Content-Length": "0",
+        "Date": "Fri, 19 Feb 2021 19:07:12 GMT",
+        "Server": [
+          "Windows-Azure-Blob/1.0",
+          "Microsoft-HTTPAPI/2.0"
+        ],
+        "x-ms-client-request-id": "756f653e-cf77-71d6-d0a6-1bddedf5df63",
+        "x-ms-request-id": "cb13d09f-b01e-006d-3df2-06cb14000000",
+        "x-ms-version": "2020-06-12"
+      },
+      "ResponseBody": []
+    },
+    {
+      "RequestUri": "https://seannse.blob.core.windows.net/test-filesystem-eb3e6847-77af-0c98-5f98-e97c2c9ae482?restype=container",
+      "RequestMethod": "PUT",
+      "RequestHeaders": {
+        "Accept": "application/xml",
+        "Authorization": "Sanitized",
+        "traceparent": "00-e1428639f586744984cab6f9718f9627-5b83053930897146-00",
+        "User-Agent": [
+          "azsdk-net-Storage.Files.DataLake/12.7.0-alpha.20210219.1",
+          "(.NET 5.0.3; Microsoft Windows 10.0.19041)"
         ],
         "x-ms-blob-public-access": "container",
-        "x-ms-client-request-id": "4d6a6ec4-e058-ab5f-d79a-db58e49aea15",
-        "x-ms-date": "Wed, 17 Feb 2021 22:50:56 GMT",
->>>>>>> 1814567d
-        "x-ms-return-client-request-id": "true",
-        "x-ms-version": "2020-06-12"
-      },
-      "RequestBody": null,
-      "StatusCode": 201,
-      "ResponseHeaders": {
-        "Content-Length": "0",
-<<<<<<< HEAD
-        "Date": "Tue, 02 Feb 2021 21:47:49 GMT",
-        "ETag": "\u00220x8D8C7C430013622\u0022",
-        "Last-Modified": "Tue, 02 Feb 2021 21:47:50 GMT",
-=======
-        "Date": "Wed, 17 Feb 2021 22:50:56 GMT",
-        "ETag": "\u00220x8D8D3967CC06081\u0022",
-        "Last-Modified": "Wed, 17 Feb 2021 22:50:56 GMT",
->>>>>>> 1814567d
-        "Server": [
-          "Windows-Azure-Blob/1.0",
-          "Microsoft-HTTPAPI/2.0"
-        ],
-        "x-ms-client-request-id": "4d6a6ec4-e058-ab5f-d79a-db58e49aea15",
-<<<<<<< HEAD
-        "x-ms-request-id": "a9ba8b01-b01e-00a6-31ad-f9c841000000",
-=======
-        "x-ms-request-id": "0b1a2645-d01e-007b-1e7f-053dc3000000",
->>>>>>> 1814567d
-        "x-ms-version": "2020-06-12"
-      },
-      "ResponseBody": []
-    },
-    {
-      "RequestUri": "https://seannse.dfs.core.windows.net/test-filesystem-924ad193-9299-f79d-5a9e-2378c713b3bb/test-directory-5130108b-62a0-e9fb-7e5b-c00032d30027?resource=directory",
-      "RequestMethod": "PUT",
-      "RequestHeaders": {
-        "Accept": "application/json",
-        "Authorization": "Sanitized",
-<<<<<<< HEAD
-        "traceparent": "00-f7b06fe6c0c44d439dfa8e875b0f4aa2-354230526552ff43-00",
-        "User-Agent": [
-          "azsdk-net-Storage.Files.DataLake/12.7.0-alpha.20210202.1",
-          "(.NET 5.0.2; Microsoft Windows 10.0.19042)"
-        ],
-        "x-ms-client-request-id": "e63f49ae-d202-61cf-7280-cffc1f5f7804",
-        "x-ms-date": "Tue, 02 Feb 2021 21:47:50 GMT",
-=======
-        "traceparent": "00-3ccb91f14f386841991e2bafa3427a31-c7e9529947096443-00",
-        "User-Agent": [
-          "azsdk-net-Storage.Files.DataLake/12.7.0-alpha.20210217.1",
-          "(.NET 5.0.3; Microsoft Windows 10.0.19042)"
-        ],
-        "x-ms-client-request-id": "e63f49ae-d202-61cf-7280-cffc1f5f7804",
-        "x-ms-date": "Wed, 17 Feb 2021 22:50:56 GMT",
->>>>>>> 1814567d
-        "x-ms-return-client-request-id": "true",
-        "x-ms-version": "2020-06-12"
-      },
-      "RequestBody": null,
-      "StatusCode": 201,
-      "ResponseHeaders": {
-        "Content-Length": "0",
-<<<<<<< HEAD
-        "Date": "Tue, 02 Feb 2021 21:47:50 GMT",
-        "ETag": "\u00220x8D8C7C4303BC2B4\u0022",
-        "Last-Modified": "Tue, 02 Feb 2021 21:47:50 GMT",
-=======
-        "Date": "Wed, 17 Feb 2021 22:50:55 GMT",
-        "ETag": "\u00220x8D8D3967CF5EF99\u0022",
-        "Last-Modified": "Wed, 17 Feb 2021 22:50:56 GMT",
->>>>>>> 1814567d
-        "Server": [
-          "Windows-Azure-HDFS/1.0",
-          "Microsoft-HTTPAPI/2.0"
-        ],
-        "x-ms-client-request-id": "e63f49ae-d202-61cf-7280-cffc1f5f7804",
-<<<<<<< HEAD
-        "x-ms-request-id": "e4d176da-301f-0063-74ad-f9e2a4000000",
-=======
-        "x-ms-request-id": "1d7d53dd-f01f-001e-177f-059387000000",
->>>>>>> 1814567d
-        "x-ms-version": "2020-06-12"
-      },
-      "ResponseBody": []
-    },
-    {
-      "RequestUri": "https://seannse.dfs.core.windows.net/test-filesystem-924ad193-9299-f79d-5a9e-2378c713b3bb/test-directory-5130108b-62a0-e9fb-7e5b-c00032d30027?action=setAccessControl",
-      "RequestMethod": "PATCH",
-      "RequestHeaders": {
-        "Accept": "application/json",
-        "Authorization": "Sanitized",
-<<<<<<< HEAD
-        "If-Modified-Since": "Mon, 01 Feb 2021 21:47:48 GMT",
-        "User-Agent": [
-          "azsdk-net-Storage.Files.DataLake/12.7.0-alpha.20210202.1",
-          "(.NET 5.0.2; Microsoft Windows 10.0.19042)"
-        ],
-        "x-ms-client-request-id": "e8518951-1993-a625-e451-e627966677c8",
-        "x-ms-date": "Tue, 02 Feb 2021 21:47:50 GMT",
-=======
-        "If-Modified-Since": "Tue, 16 Feb 2021 22:50:55 GMT",
-        "User-Agent": [
-          "azsdk-net-Storage.Files.DataLake/12.7.0-alpha.20210217.1",
-          "(.NET 5.0.3; Microsoft Windows 10.0.19042)"
-        ],
-        "x-ms-client-request-id": "e8518951-1993-a625-e451-e627966677c8",
-        "x-ms-date": "Wed, 17 Feb 2021 22:50:56 GMT",
->>>>>>> 1814567d
-        "x-ms-permissions": "rwxrwxrwx",
+        "x-ms-client-request-id": "6148dd03-61fc-c711-cd62-15dfe5594536",
+        "x-ms-date": "Fri, 19 Feb 2021 19:07:13 GMT",
+        "x-ms-return-client-request-id": "true",
+        "x-ms-version": "2020-06-12"
+      },
+      "RequestBody": null,
+      "StatusCode": 201,
+      "ResponseHeaders": {
+        "Content-Length": "0",
+        "Date": "Fri, 19 Feb 2021 19:07:12 GMT",
+        "ETag": "\u00220x8D8D509908F0EB2\u0022",
+        "Last-Modified": "Fri, 19 Feb 2021 19:07:12 GMT",
+        "Server": [
+          "Windows-Azure-Blob/1.0",
+          "Microsoft-HTTPAPI/2.0"
+        ],
+        "x-ms-client-request-id": "6148dd03-61fc-c711-cd62-15dfe5594536",
+        "x-ms-request-id": "cb13d0cf-b01e-006d-6cf2-06cb14000000",
+        "x-ms-version": "2020-06-12"
+      },
+      "ResponseBody": []
+    },
+    {
+      "RequestUri": "https://seannse.dfs.core.windows.net/test-filesystem-eb3e6847-77af-0c98-5f98-e97c2c9ae482/test-directory-82bc99c2-4c78-fcf2-8e0b-5b0f341f3d44?resource=directory",
+      "RequestMethod": "PUT",
+      "RequestHeaders": {
+        "Accept": "application/json",
+        "Authorization": "Sanitized",
+        "traceparent": "00-194ab5d8da577042922b1cd894eede02-e48ff5e7ee65f94f-00",
+        "User-Agent": [
+          "azsdk-net-Storage.Files.DataLake/12.7.0-alpha.20210219.1",
+          "(.NET 5.0.3; Microsoft Windows 10.0.19041)"
+        ],
+        "x-ms-client-request-id": "36b60b5b-405e-b7ae-ea4c-d3f1050192ad",
+        "x-ms-date": "Fri, 19 Feb 2021 19:07:13 GMT",
+        "x-ms-return-client-request-id": "true",
+        "x-ms-version": "2020-06-12"
+      },
+      "RequestBody": null,
+      "StatusCode": 201,
+      "ResponseHeaders": {
+        "Content-Length": "0",
+        "Date": "Fri, 19 Feb 2021 19:07:12 GMT",
+        "ETag": "\u00220x8D8D509909E169E\u0022",
+        "Last-Modified": "Fri, 19 Feb 2021 19:07:13 GMT",
+        "Server": [
+          "Windows-Azure-HDFS/1.0",
+          "Microsoft-HTTPAPI/2.0"
+        ],
+        "x-ms-client-request-id": "36b60b5b-405e-b7ae-ea4c-d3f1050192ad",
+        "x-ms-request-id": "5dd09725-401f-0046-36f2-064bd8000000",
+        "x-ms-version": "2020-06-12"
+      },
+      "ResponseBody": []
+    },
+    {
+      "RequestUri": "https://seannse.blob.core.windows.net/test-filesystem-eb3e6847-77af-0c98-5f98-e97c2c9ae482/test-directory-82bc99c2-4c78-fcf2-8e0b-5b0f341f3d44",
+      "RequestMethod": "HEAD",
+      "RequestHeaders": {
+        "Accept": "application/xml",
+        "Authorization": "Sanitized",
+        "User-Agent": [
+          "azsdk-net-Storage.Files.DataLake/12.7.0-alpha.20210219.1",
+          "(.NET 5.0.3; Microsoft Windows 10.0.19041)"
+        ],
+        "x-ms-client-request-id": "29b425be-0669-94e5-14c0-6404ae94b957",
+        "x-ms-date": "Fri, 19 Feb 2021 19:07:13 GMT",
         "x-ms-return-client-request-id": "true",
         "x-ms-version": "2020-06-12"
       },
       "RequestBody": null,
       "StatusCode": 200,
       "ResponseHeaders": {
-        "Content-Length": "0",
-<<<<<<< HEAD
-        "Date": "Tue, 02 Feb 2021 21:47:50 GMT",
-        "ETag": "\u00220x8D8C7C4303BC2B4\u0022",
-        "Last-Modified": "Tue, 02 Feb 2021 21:47:50 GMT",
-=======
-        "Date": "Wed, 17 Feb 2021 22:50:56 GMT",
-        "ETag": "\u00220x8D8D3967CF5EF99\u0022",
-        "Last-Modified": "Wed, 17 Feb 2021 22:50:56 GMT",
->>>>>>> 1814567d
-        "Server": [
-          "Windows-Azure-HDFS/1.0",
-          "Microsoft-HTTPAPI/2.0"
-        ],
-        "x-ms-client-request-id": "e8518951-1993-a625-e451-e627966677c8",
-        "x-ms-namespace-enabled": "true",
-<<<<<<< HEAD
-        "x-ms-request-id": "e4d176e0-301f-0063-7aad-f9e2a4000000",
-=======
-        "x-ms-request-id": "1d7d53eb-f01f-001e-257f-059387000000",
->>>>>>> 1814567d
-        "x-ms-version": "2020-06-12"
-      },
-      "ResponseBody": []
-    },
-    {
-      "RequestUri": "https://seannse.blob.core.windows.net/test-filesystem-924ad193-9299-f79d-5a9e-2378c713b3bb?restype=container",
-      "RequestMethod": "DELETE",
-      "RequestHeaders": {
-        "Accept": "application/xml",
-        "Authorization": "Sanitized",
-<<<<<<< HEAD
-        "traceparent": "00-c50e41dc50515e4398a2ae6b61cedd9a-490371976e678c4d-00",
-        "User-Agent": [
-          "azsdk-net-Storage.Files.DataLake/12.7.0-alpha.20210202.1",
-          "(.NET 5.0.2; Microsoft Windows 10.0.19042)"
-        ],
-        "x-ms-client-request-id": "95ab4a66-900d-7f70-8e38-4c95ab458e46",
-        "x-ms-date": "Tue, 02 Feb 2021 21:47:50 GMT",
-=======
-        "traceparent": "00-dd52c8cd0308354fb20cf7f2547ec82d-547aa1d70f49214a-00",
-        "User-Agent": [
-          "azsdk-net-Storage.Files.DataLake/12.7.0-alpha.20210217.1",
-          "(.NET 5.0.3; Microsoft Windows 10.0.19042)"
-        ],
-        "x-ms-client-request-id": "95ab4a66-900d-7f70-8e38-4c95ab458e46",
-        "x-ms-date": "Wed, 17 Feb 2021 22:50:57 GMT",
->>>>>>> 1814567d
-        "x-ms-return-client-request-id": "true",
-        "x-ms-version": "2020-06-12"
-      },
-      "RequestBody": null,
-      "StatusCode": 202,
-      "ResponseHeaders": {
-        "Content-Length": "0",
-<<<<<<< HEAD
-        "Date": "Tue, 02 Feb 2021 21:47:50 GMT",
-=======
-        "Date": "Wed, 17 Feb 2021 22:50:56 GMT",
->>>>>>> 1814567d
-        "Server": [
-          "Windows-Azure-Blob/1.0",
-          "Microsoft-HTTPAPI/2.0"
-        ],
-        "x-ms-client-request-id": "95ab4a66-900d-7f70-8e38-4c95ab458e46",
-<<<<<<< HEAD
-        "x-ms-request-id": "a9ba8f59-b01e-00a6-28ad-f9c841000000",
-=======
-        "x-ms-request-id": "0b1a2863-d01e-007b-1e7f-053dc3000000",
->>>>>>> 1814567d
-        "x-ms-version": "2020-06-12"
-      },
-      "ResponseBody": []
-    },
-    {
-      "RequestUri": "https://seannse.blob.core.windows.net/test-filesystem-40186121-febd-7869-3934-0b79dfbbfdb4?restype=container",
-      "RequestMethod": "PUT",
-      "RequestHeaders": {
-        "Accept": "application/xml",
-        "Authorization": "Sanitized",
-<<<<<<< HEAD
-        "traceparent": "00-4d58f51fab62914ca28397223315e33d-2351d27d144b0744-00",
-        "User-Agent": [
-          "azsdk-net-Storage.Files.DataLake/12.7.0-alpha.20210202.1",
-          "(.NET 5.0.2; Microsoft Windows 10.0.19042)"
-        ],
-        "x-ms-blob-public-access": "container",
-        "x-ms-client-request-id": "4748f48b-5117-6724-e132-5cd984f6a0d2",
-        "x-ms-date": "Tue, 02 Feb 2021 21:47:50 GMT",
-=======
-        "traceparent": "00-256d149966bcc24b93832c3349c004d4-a729b2ba44186942-00",
-        "User-Agent": [
-          "azsdk-net-Storage.Files.DataLake/12.7.0-alpha.20210217.1",
-          "(.NET 5.0.3; Microsoft Windows 10.0.19042)"
-        ],
-        "x-ms-blob-public-access": "container",
-        "x-ms-client-request-id": "4748f48b-5117-6724-e132-5cd984f6a0d2",
-        "x-ms-date": "Wed, 17 Feb 2021 22:50:57 GMT",
->>>>>>> 1814567d
-        "x-ms-return-client-request-id": "true",
-        "x-ms-version": "2020-06-12"
-      },
-      "RequestBody": null,
-      "StatusCode": 201,
-      "ResponseHeaders": {
-        "Content-Length": "0",
-<<<<<<< HEAD
-        "Date": "Tue, 02 Feb 2021 21:47:51 GMT",
-        "ETag": "\u00220x8D8C7C43091B8E3\u0022",
-        "Last-Modified": "Tue, 02 Feb 2021 21:47:51 GMT",
-=======
-        "Date": "Wed, 17 Feb 2021 22:50:56 GMT",
-        "ETag": "\u00220x8D8D3967D43A13B\u0022",
-        "Last-Modified": "Wed, 17 Feb 2021 22:50:57 GMT",
->>>>>>> 1814567d
-        "Server": [
-          "Windows-Azure-Blob/1.0",
-          "Microsoft-HTTPAPI/2.0"
-        ],
-        "x-ms-client-request-id": "4748f48b-5117-6724-e132-5cd984f6a0d2",
-<<<<<<< HEAD
-        "x-ms-request-id": "b465e57a-d01e-009f-5cad-f9335d000000",
-=======
-        "x-ms-request-id": "43a19299-801e-0076-377f-05f517000000",
->>>>>>> 1814567d
-        "x-ms-version": "2020-06-12"
-      },
-      "ResponseBody": []
-    },
-    {
-      "RequestUri": "https://seannse.dfs.core.windows.net/test-filesystem-40186121-febd-7869-3934-0b79dfbbfdb4/test-directory-a7d5973a-4284-3e8a-a621-226b7185ec7d?resource=directory",
-      "RequestMethod": "PUT",
-      "RequestHeaders": {
-        "Accept": "application/json",
-        "Authorization": "Sanitized",
-<<<<<<< HEAD
-        "traceparent": "00-e1ee44b7c6a09c458ea6e33e60757adb-bec74255d9ea584c-00",
-        "User-Agent": [
-          "azsdk-net-Storage.Files.DataLake/12.7.0-alpha.20210202.1",
-          "(.NET 5.0.2; Microsoft Windows 10.0.19042)"
-        ],
-        "x-ms-client-request-id": "f4a9bab2-cae6-4913-6909-a1f52eb9f65c",
-        "x-ms-date": "Tue, 02 Feb 2021 21:47:51 GMT",
-=======
-        "traceparent": "00-c24a75112911584bb66bbfa56e31c892-6f6ea8e105361e46-00",
-        "User-Agent": [
-          "azsdk-net-Storage.Files.DataLake/12.7.0-alpha.20210217.1",
-          "(.NET 5.0.3; Microsoft Windows 10.0.19042)"
-        ],
-        "x-ms-client-request-id": "f4a9bab2-cae6-4913-6909-a1f52eb9f65c",
-        "x-ms-date": "Wed, 17 Feb 2021 22:50:57 GMT",
->>>>>>> 1814567d
-        "x-ms-return-client-request-id": "true",
-        "x-ms-version": "2020-06-12"
-      },
-      "RequestBody": null,
-      "StatusCode": 201,
-      "ResponseHeaders": {
-        "Content-Length": "0",
-<<<<<<< HEAD
-        "Date": "Tue, 02 Feb 2021 21:47:51 GMT",
-        "ETag": "\u00220x8D8C7C430CBFB15\u0022",
-        "Last-Modified": "Tue, 02 Feb 2021 21:47:51 GMT",
-=======
-        "Date": "Wed, 17 Feb 2021 22:50:56 GMT",
-        "ETag": "\u00220x8D8D3967D7D7ACA\u0022",
-        "Last-Modified": "Wed, 17 Feb 2021 22:50:57 GMT",
->>>>>>> 1814567d
-        "Server": [
-          "Windows-Azure-HDFS/1.0",
-          "Microsoft-HTTPAPI/2.0"
-        ],
-        "x-ms-client-request-id": "f4a9bab2-cae6-4913-6909-a1f52eb9f65c",
-<<<<<<< HEAD
-        "x-ms-request-id": "c30ba0ce-801f-0059-29ad-f9f8dc000000",
-=======
-        "x-ms-request-id": "7af353fc-401f-001b-047f-05415c000000",
->>>>>>> 1814567d
-        "x-ms-version": "2020-06-12"
-      },
-      "ResponseBody": []
-    },
-    {
-      "RequestUri": "https://seannse.dfs.core.windows.net/test-filesystem-40186121-febd-7869-3934-0b79dfbbfdb4/test-directory-a7d5973a-4284-3e8a-a621-226b7185ec7d?action=setAccessControl",
-      "RequestMethod": "PATCH",
-      "RequestHeaders": {
-        "Accept": "application/json",
-        "Authorization": "Sanitized",
-<<<<<<< HEAD
-        "If-Unmodified-Since": "Wed, 03 Feb 2021 21:47:48 GMT",
-        "User-Agent": [
-          "azsdk-net-Storage.Files.DataLake/12.7.0-alpha.20210202.1",
-          "(.NET 5.0.2; Microsoft Windows 10.0.19042)"
-        ],
-        "x-ms-client-request-id": "b6b9fbae-f8dc-f897-61a4-826a14a73f25",
-        "x-ms-date": "Tue, 02 Feb 2021 21:47:51 GMT",
-=======
-        "If-Unmodified-Since": "Thu, 18 Feb 2021 22:50:55 GMT",
-        "User-Agent": [
-          "azsdk-net-Storage.Files.DataLake/12.7.0-alpha.20210217.1",
-          "(.NET 5.0.3; Microsoft Windows 10.0.19042)"
-        ],
-        "x-ms-client-request-id": "b6b9fbae-f8dc-f897-61a4-826a14a73f25",
-        "x-ms-date": "Wed, 17 Feb 2021 22:50:57 GMT",
->>>>>>> 1814567d
-        "x-ms-permissions": "rwxrwxrwx",
-        "x-ms-return-client-request-id": "true",
-        "x-ms-version": "2020-06-12"
-      },
-      "RequestBody": null,
-      "StatusCode": 200,
-      "ResponseHeaders": {
-        "Content-Length": "0",
-<<<<<<< HEAD
-        "Date": "Tue, 02 Feb 2021 21:47:51 GMT",
-        "ETag": "\u00220x8D8C7C430CBFB15\u0022",
-        "Last-Modified": "Tue, 02 Feb 2021 21:47:51 GMT",
-=======
-        "Date": "Wed, 17 Feb 2021 22:50:57 GMT",
-        "ETag": "\u00220x8D8D3967D7D7ACA\u0022",
-        "Last-Modified": "Wed, 17 Feb 2021 22:50:57 GMT",
->>>>>>> 1814567d
-        "Server": [
-          "Windows-Azure-HDFS/1.0",
-          "Microsoft-HTTPAPI/2.0"
-        ],
-        "x-ms-client-request-id": "b6b9fbae-f8dc-f897-61a4-826a14a73f25",
-        "x-ms-namespace-enabled": "true",
-<<<<<<< HEAD
-        "x-ms-request-id": "c30ba0e2-801f-0059-3dad-f9f8dc000000",
-=======
-        "x-ms-request-id": "7af3540b-401f-001b-137f-05415c000000",
->>>>>>> 1814567d
-        "x-ms-version": "2020-06-12"
-      },
-      "ResponseBody": []
-    },
-    {
-      "RequestUri": "https://seannse.blob.core.windows.net/test-filesystem-40186121-febd-7869-3934-0b79dfbbfdb4?restype=container",
-      "RequestMethod": "DELETE",
-      "RequestHeaders": {
-        "Accept": "application/xml",
-        "Authorization": "Sanitized",
-<<<<<<< HEAD
-        "traceparent": "00-ca6c1877a325db4fbb9d8717715a4e8b-3b796e5514787849-00",
-        "User-Agent": [
-          "azsdk-net-Storage.Files.DataLake/12.7.0-alpha.20210202.1",
-          "(.NET 5.0.2; Microsoft Windows 10.0.19042)"
-        ],
-        "x-ms-client-request-id": "3347dc4f-3fff-4e7f-471f-ae6432f57052",
-        "x-ms-date": "Tue, 02 Feb 2021 21:47:51 GMT",
-=======
-        "traceparent": "00-ca77bac6bf633c40b1bdfacd2571d505-d4b43b2c3e5c6942-00",
-        "User-Agent": [
-          "azsdk-net-Storage.Files.DataLake/12.7.0-alpha.20210217.1",
-          "(.NET 5.0.3; Microsoft Windows 10.0.19042)"
-        ],
-        "x-ms-client-request-id": "3347dc4f-3fff-4e7f-471f-ae6432f57052",
-        "x-ms-date": "Wed, 17 Feb 2021 22:50:57 GMT",
->>>>>>> 1814567d
-        "x-ms-return-client-request-id": "true",
-        "x-ms-version": "2020-06-12"
-      },
-      "RequestBody": null,
-      "StatusCode": 202,
-      "ResponseHeaders": {
-        "Content-Length": "0",
-<<<<<<< HEAD
-        "Date": "Tue, 02 Feb 2021 21:47:51 GMT",
-=======
-        "Date": "Wed, 17 Feb 2021 22:50:57 GMT",
->>>>>>> 1814567d
-        "Server": [
-          "Windows-Azure-Blob/1.0",
-          "Microsoft-HTTPAPI/2.0"
-        ],
-        "x-ms-client-request-id": "3347dc4f-3fff-4e7f-471f-ae6432f57052",
-<<<<<<< HEAD
-        "x-ms-request-id": "b465e769-d01e-009f-1bad-f9335d000000",
-=======
-        "x-ms-request-id": "43a19572-801e-0076-6c7f-05f517000000",
->>>>>>> 1814567d
-        "x-ms-version": "2020-06-12"
-      },
-      "ResponseBody": []
-    },
-    {
-      "RequestUri": "https://seannse.blob.core.windows.net/test-filesystem-cac7a327-13c0-4afb-dcbc-5bb8fe18f778?restype=container",
-      "RequestMethod": "PUT",
-      "RequestHeaders": {
-        "Accept": "application/xml",
-        "Authorization": "Sanitized",
-<<<<<<< HEAD
-        "traceparent": "00-ead2b823076d6143a8ce99af8a8e59d3-32f532cdf188b648-00",
-        "User-Agent": [
-          "azsdk-net-Storage.Files.DataLake/12.7.0-alpha.20210202.1",
-          "(.NET 5.0.2; Microsoft Windows 10.0.19042)"
-        ],
-        "x-ms-blob-public-access": "container",
-        "x-ms-client-request-id": "5e57a7b4-a621-3ca5-e0fc-5743e3c7502e",
-        "x-ms-date": "Tue, 02 Feb 2021 21:47:51 GMT",
-=======
-        "traceparent": "00-f0dcf814428b8d4cb5b1df70ef413d63-e1f5c51afed8a645-00",
-        "User-Agent": [
-          "azsdk-net-Storage.Files.DataLake/12.7.0-alpha.20210217.1",
-          "(.NET 5.0.3; Microsoft Windows 10.0.19042)"
-        ],
-        "x-ms-blob-public-access": "container",
-        "x-ms-client-request-id": "5e57a7b4-a621-3ca5-e0fc-5743e3c7502e",
-        "x-ms-date": "Wed, 17 Feb 2021 22:50:58 GMT",
->>>>>>> 1814567d
-        "x-ms-return-client-request-id": "true",
-        "x-ms-version": "2020-06-12"
-      },
-      "RequestBody": null,
-      "StatusCode": 201,
-      "ResponseHeaders": {
-        "Content-Length": "0",
-<<<<<<< HEAD
-        "Date": "Tue, 02 Feb 2021 21:47:51 GMT",
-        "ETag": "\u00220x8D8C7C431235E74\u0022",
-        "Last-Modified": "Tue, 02 Feb 2021 21:47:52 GMT",
-=======
-        "Date": "Wed, 17 Feb 2021 22:50:57 GMT",
-        "ETag": "\u00220x8D8D3967DD38695\u0022",
-        "Last-Modified": "Wed, 17 Feb 2021 22:50:58 GMT",
->>>>>>> 1814567d
-        "Server": [
-          "Windows-Azure-Blob/1.0",
-          "Microsoft-HTTPAPI/2.0"
-        ],
-        "x-ms-client-request-id": "5e57a7b4-a621-3ca5-e0fc-5743e3c7502e",
-<<<<<<< HEAD
-        "x-ms-request-id": "61f03fcd-501e-0007-61ad-f9133c000000",
-=======
-        "x-ms-request-id": "a578d8ba-901e-008e-617f-05a9e9000000",
->>>>>>> 1814567d
-        "x-ms-version": "2020-06-12"
-      },
-      "ResponseBody": []
-    },
-    {
-      "RequestUri": "https://seannse.dfs.core.windows.net/test-filesystem-cac7a327-13c0-4afb-dcbc-5bb8fe18f778/test-directory-16313528-38da-1bf2-7ca3-3bcdb4519623?resource=directory",
-      "RequestMethod": "PUT",
-      "RequestHeaders": {
-        "Accept": "application/json",
-        "Authorization": "Sanitized",
-<<<<<<< HEAD
-        "traceparent": "00-0e2be191d2c4bd49840e2098a348eeff-e79e208ed26ba349-00",
-        "User-Agent": [
-          "azsdk-net-Storage.Files.DataLake/12.7.0-alpha.20210202.1",
-          "(.NET 5.0.2; Microsoft Windows 10.0.19042)"
-        ],
-        "x-ms-client-request-id": "7e822fa3-b487-7b8b-b53c-e17d6ad8878f",
-        "x-ms-date": "Tue, 02 Feb 2021 21:47:51 GMT",
-=======
-        "traceparent": "00-ef03ea7939e9a2408200ab92513ec258-c94d863081472c4e-00",
-        "User-Agent": [
-          "azsdk-net-Storage.Files.DataLake/12.7.0-alpha.20210217.1",
-          "(.NET 5.0.3; Microsoft Windows 10.0.19042)"
-        ],
-        "x-ms-client-request-id": "7e822fa3-b487-7b8b-b53c-e17d6ad8878f",
-        "x-ms-date": "Wed, 17 Feb 2021 22:50:58 GMT",
->>>>>>> 1814567d
-        "x-ms-return-client-request-id": "true",
-        "x-ms-version": "2020-06-12"
-      },
-      "RequestBody": null,
-      "StatusCode": 201,
-      "ResponseHeaders": {
-        "Content-Length": "0",
-<<<<<<< HEAD
-        "Date": "Tue, 02 Feb 2021 21:47:52 GMT",
-        "ETag": "\u00220x8D8C7C43159AD7E\u0022",
-        "Last-Modified": "Tue, 02 Feb 2021 21:47:52 GMT",
-=======
-        "Date": "Wed, 17 Feb 2021 22:50:57 GMT",
-        "ETag": "\u00220x8D8D3967E0CAA20\u0022",
-        "Last-Modified": "Wed, 17 Feb 2021 22:50:58 GMT",
->>>>>>> 1814567d
-        "Server": [
-          "Windows-Azure-HDFS/1.0",
-          "Microsoft-HTTPAPI/2.0"
-        ],
-        "x-ms-client-request-id": "7e822fa3-b487-7b8b-b53c-e17d6ad8878f",
-<<<<<<< HEAD
-        "x-ms-request-id": "05f09139-201f-006f-4fad-f975ac000000",
-=======
-        "x-ms-request-id": "46b086c7-001f-0057-1e7f-05d16c000000",
->>>>>>> 1814567d
-        "x-ms-version": "2020-06-12"
-      },
-      "ResponseBody": []
-    },
-    {
-      "RequestUri": "https://seannse.blob.core.windows.net/test-filesystem-cac7a327-13c0-4afb-dcbc-5bb8fe18f778/test-directory-16313528-38da-1bf2-7ca3-3bcdb4519623",
-      "RequestMethod": "HEAD",
-      "RequestHeaders": {
-        "Accept": "application/xml",
-        "Authorization": "Sanitized",
-        "User-Agent": [
-<<<<<<< HEAD
-          "azsdk-net-Storage.Files.DataLake/12.7.0-alpha.20210202.1",
-          "(.NET 5.0.2; Microsoft Windows 10.0.19042)"
-        ],
-        "x-ms-client-request-id": "84297463-17cf-3c9b-6987-a084b7d9219c",
-        "x-ms-date": "Tue, 02 Feb 2021 21:47:52 GMT",
-=======
-          "azsdk-net-Storage.Files.DataLake/12.7.0-alpha.20210217.1",
-          "(.NET 5.0.3; Microsoft Windows 10.0.19042)"
-        ],
-        "x-ms-client-request-id": "84297463-17cf-3c9b-6987-a084b7d9219c",
-        "x-ms-date": "Wed, 17 Feb 2021 22:50:58 GMT",
->>>>>>> 1814567d
-        "x-ms-return-client-request-id": "true",
-        "x-ms-version": "2020-06-12"
-      },
-      "RequestBody": null,
-      "StatusCode": 200,
-      "ResponseHeaders": {
         "Accept-Ranges": "bytes",
         "Content-Length": "0",
         "Content-Type": "application/octet-stream",
-<<<<<<< HEAD
-        "Date": "Tue, 02 Feb 2021 21:47:52 GMT",
-        "ETag": "\u00220x8D8C7C43159AD7E\u0022",
-        "Last-Modified": "Tue, 02 Feb 2021 21:47:52 GMT",
-=======
-        "Date": "Wed, 17 Feb 2021 22:50:58 GMT",
-        "ETag": "\u00220x8D8D3967E0CAA20\u0022",
-        "Last-Modified": "Wed, 17 Feb 2021 22:50:58 GMT",
->>>>>>> 1814567d
+        "Date": "Fri, 19 Feb 2021 19:07:12 GMT",
+        "ETag": "\u00220x8D8D509909E169E\u0022",
+        "Last-Modified": "Fri, 19 Feb 2021 19:07:13 GMT",
         "Server": [
           "Windows-Azure-Blob/1.0",
           "Microsoft-HTTPAPI/2.0"
@@ -786,51 +496,33 @@
         "x-ms-access-tier": "Hot",
         "x-ms-access-tier-inferred": "true",
         "x-ms-blob-type": "BlockBlob",
-        "x-ms-client-request-id": "84297463-17cf-3c9b-6987-a084b7d9219c",
-<<<<<<< HEAD
-        "x-ms-creation-time": "Tue, 02 Feb 2021 21:47:52 GMT",
-=======
-        "x-ms-creation-time": "Wed, 17 Feb 2021 22:50:58 GMT",
->>>>>>> 1814567d
+        "x-ms-client-request-id": "29b425be-0669-94e5-14c0-6404ae94b957",
+        "x-ms-creation-time": "Fri, 19 Feb 2021 19:07:13 GMT",
         "x-ms-group": "$superuser",
         "x-ms-lease-state": "available",
         "x-ms-lease-status": "unlocked",
         "x-ms-meta-hdi_isfolder": "true",
         "x-ms-owner": "$superuser",
         "x-ms-permissions": "rwxr-x---",
-<<<<<<< HEAD
-        "x-ms-request-id": "61f04043-501e-0007-43ad-f9133c000000",
-=======
-        "x-ms-request-id": "a578d98f-901e-008e-277f-05a9e9000000",
->>>>>>> 1814567d
+        "x-ms-request-id": "cb13d157-b01e-006d-63f2-06cb14000000",
         "x-ms-server-encrypted": "true",
         "x-ms-version": "2020-06-12"
       },
       "ResponseBody": []
     },
     {
-      "RequestUri": "https://seannse.dfs.core.windows.net/test-filesystem-cac7a327-13c0-4afb-dcbc-5bb8fe18f778/test-directory-16313528-38da-1bf2-7ca3-3bcdb4519623?action=setAccessControl",
+      "RequestUri": "https://seannse.dfs.core.windows.net/test-filesystem-eb3e6847-77af-0c98-5f98-e97c2c9ae482/test-directory-82bc99c2-4c78-fcf2-8e0b-5b0f341f3d44?action=setAccessControl",
       "RequestMethod": "PATCH",
       "RequestHeaders": {
         "Accept": "application/json",
         "Authorization": "Sanitized",
-<<<<<<< HEAD
-        "If-Match": "\u00220x8D8C7C43159AD7E\u0022",
-        "User-Agent": [
-          "azsdk-net-Storage.Files.DataLake/12.7.0-alpha.20210202.1",
-          "(.NET 5.0.2; Microsoft Windows 10.0.19042)"
-        ],
-        "x-ms-client-request-id": "f61a47d5-03af-4ec0-9815-853b59e9d703",
-        "x-ms-date": "Tue, 02 Feb 2021 21:47:52 GMT",
-=======
-        "If-Match": "0x8D8D3967E0CAA20",
-        "User-Agent": [
-          "azsdk-net-Storage.Files.DataLake/12.7.0-alpha.20210217.1",
-          "(.NET 5.0.3; Microsoft Windows 10.0.19042)"
-        ],
-        "x-ms-client-request-id": "f61a47d5-03af-4ec0-9815-853b59e9d703",
-        "x-ms-date": "Wed, 17 Feb 2021 22:50:58 GMT",
->>>>>>> 1814567d
+        "If-Match": "0x8D8D509909E169E",
+        "User-Agent": [
+          "azsdk-net-Storage.Files.DataLake/12.7.0-alpha.20210219.1",
+          "(.NET 5.0.3; Microsoft Windows 10.0.19041)"
+        ],
+        "x-ms-client-request-id": "e0334085-694d-1e44-eb76-0f2091e0917f",
+        "x-ms-date": "Fri, 19 Feb 2021 19:07:13 GMT",
         "x-ms-permissions": "rwxrwxrwx",
         "x-ms-return-client-request-id": "true",
         "x-ms-version": "2020-06-12"
@@ -839,53 +531,33 @@
       "StatusCode": 200,
       "ResponseHeaders": {
         "Content-Length": "0",
-<<<<<<< HEAD
-        "Date": "Tue, 02 Feb 2021 21:47:52 GMT",
-        "ETag": "\u00220x8D8C7C43159AD7E\u0022",
-        "Last-Modified": "Tue, 02 Feb 2021 21:47:52 GMT",
-=======
-        "Date": "Wed, 17 Feb 2021 22:50:58 GMT",
-        "ETag": "\u00220x8D8D3967E0CAA20\u0022",
-        "Last-Modified": "Wed, 17 Feb 2021 22:50:58 GMT",
->>>>>>> 1814567d
-        "Server": [
-          "Windows-Azure-HDFS/1.0",
-          "Microsoft-HTTPAPI/2.0"
-        ],
-        "x-ms-client-request-id": "f61a47d5-03af-4ec0-9815-853b59e9d703",
+        "Date": "Fri, 19 Feb 2021 19:07:12 GMT",
+        "ETag": "\u00220x8D8D509909E169E\u0022",
+        "Last-Modified": "Fri, 19 Feb 2021 19:07:13 GMT",
+        "Server": [
+          "Windows-Azure-HDFS/1.0",
+          "Microsoft-HTTPAPI/2.0"
+        ],
+        "x-ms-client-request-id": "e0334085-694d-1e44-eb76-0f2091e0917f",
         "x-ms-namespace-enabled": "true",
-<<<<<<< HEAD
-        "x-ms-request-id": "05f0914c-201f-006f-62ad-f975ac000000",
-=======
-        "x-ms-request-id": "46b086e5-001f-0057-3c7f-05d16c000000",
->>>>>>> 1814567d
-        "x-ms-version": "2020-06-12"
-      },
-      "ResponseBody": []
-    },
-    {
-      "RequestUri": "https://seannse.blob.core.windows.net/test-filesystem-cac7a327-13c0-4afb-dcbc-5bb8fe18f778?restype=container",
+        "x-ms-request-id": "5dd09755-401f-0046-66f2-064bd8000000",
+        "x-ms-version": "2020-06-12"
+      },
+      "ResponseBody": []
+    },
+    {
+      "RequestUri": "https://seannse.blob.core.windows.net/test-filesystem-eb3e6847-77af-0c98-5f98-e97c2c9ae482?restype=container",
       "RequestMethod": "DELETE",
       "RequestHeaders": {
         "Accept": "application/xml",
         "Authorization": "Sanitized",
-<<<<<<< HEAD
-        "traceparent": "00-9af6933ef534504cadbf4b9d1fc29529-c266e84bf2c15345-00",
-        "User-Agent": [
-          "azsdk-net-Storage.Files.DataLake/12.7.0-alpha.20210202.1",
-          "(.NET 5.0.2; Microsoft Windows 10.0.19042)"
-        ],
-        "x-ms-client-request-id": "70af79ed-2bbf-53ed-07ae-e77accc750d8",
-        "x-ms-date": "Tue, 02 Feb 2021 21:47:52 GMT",
-=======
-        "traceparent": "00-9f9f2be1c7e7bc448f0873452621c819-821100fdd66c604c-00",
-        "User-Agent": [
-          "azsdk-net-Storage.Files.DataLake/12.7.0-alpha.20210217.1",
-          "(.NET 5.0.3; Microsoft Windows 10.0.19042)"
-        ],
-        "x-ms-client-request-id": "70af79ed-2bbf-53ed-07ae-e77accc750d8",
-        "x-ms-date": "Wed, 17 Feb 2021 22:50:58 GMT",
->>>>>>> 1814567d
+        "traceparent": "00-96c8deffb916fa48b5e9d2a1913c490a-eff44260b83dcd43-00",
+        "User-Agent": [
+          "azsdk-net-Storage.Files.DataLake/12.7.0-alpha.20210219.1",
+          "(.NET 5.0.3; Microsoft Windows 10.0.19041)"
+        ],
+        "x-ms-client-request-id": "6e7f5c8f-d961-ba09-d4ca-787a1a34d345",
+        "x-ms-date": "Fri, 19 Feb 2021 19:07:13 GMT",
         "x-ms-return-client-request-id": "true",
         "x-ms-version": "2020-06-12"
       },
@@ -893,421 +565,267 @@
       "StatusCode": 202,
       "ResponseHeaders": {
         "Content-Length": "0",
-<<<<<<< HEAD
-        "Date": "Tue, 02 Feb 2021 21:47:52 GMT",
-=======
-        "Date": "Wed, 17 Feb 2021 22:50:58 GMT",
->>>>>>> 1814567d
-        "Server": [
-          "Windows-Azure-Blob/1.0",
-          "Microsoft-HTTPAPI/2.0"
-        ],
-        "x-ms-client-request-id": "70af79ed-2bbf-53ed-07ae-e77accc750d8",
-<<<<<<< HEAD
-        "x-ms-request-id": "61f04090-501e-0007-06ad-f9133c000000",
-=======
-        "x-ms-request-id": "a578d9f3-901e-008e-027f-05a9e9000000",
->>>>>>> 1814567d
-        "x-ms-version": "2020-06-12"
-      },
-      "ResponseBody": []
-    },
-    {
-      "RequestUri": "https://seannse.blob.core.windows.net/test-filesystem-0f609d1b-80e9-ef95-3d08-842f3fe4d8e0?restype=container",
-      "RequestMethod": "PUT",
-      "RequestHeaders": {
-        "Accept": "application/xml",
-        "Authorization": "Sanitized",
-<<<<<<< HEAD
-        "traceparent": "00-fc6d5074933f6348ab432f1a4db07e97-9a7ebbc8491d204c-00",
-        "User-Agent": [
-          "azsdk-net-Storage.Files.DataLake/12.7.0-alpha.20210202.1",
-          "(.NET 5.0.2; Microsoft Windows 10.0.19042)"
+        "Date": "Fri, 19 Feb 2021 19:07:12 GMT",
+        "Server": [
+          "Windows-Azure-Blob/1.0",
+          "Microsoft-HTTPAPI/2.0"
+        ],
+        "x-ms-client-request-id": "6e7f5c8f-d961-ba09-d4ca-787a1a34d345",
+        "x-ms-request-id": "cb13d1ab-b01e-006d-33f2-06cb14000000",
+        "x-ms-version": "2020-06-12"
+      },
+      "ResponseBody": []
+    },
+    {
+      "RequestUri": "https://seannse.blob.core.windows.net/test-filesystem-431ba3e5-c34c-230d-9f9e-0efe66503a66?restype=container",
+      "RequestMethod": "PUT",
+      "RequestHeaders": {
+        "Accept": "application/xml",
+        "Authorization": "Sanitized",
+        "traceparent": "00-976a303281b94a40b59207b69bc7b984-9bd391823f387947-00",
+        "User-Agent": [
+          "azsdk-net-Storage.Files.DataLake/12.7.0-alpha.20210219.1",
+          "(.NET 5.0.3; Microsoft Windows 10.0.19041)"
         ],
         "x-ms-blob-public-access": "container",
-        "x-ms-client-request-id": "d9c0eb2f-1957-6cf1-e3bf-32b6a7bd1323",
-        "x-ms-date": "Tue, 02 Feb 2021 21:47:52 GMT",
-=======
-        "traceparent": "00-9793d1a87135264d92e4f3aa8e6922b5-54cb73738ae7cd49-00",
-        "User-Agent": [
-          "azsdk-net-Storage.Files.DataLake/12.7.0-alpha.20210217.1",
-          "(.NET 5.0.3; Microsoft Windows 10.0.19042)"
+        "x-ms-client-request-id": "400ebd7a-3969-cbdb-4e5c-cec2ca0a5483",
+        "x-ms-date": "Fri, 19 Feb 2021 19:07:14 GMT",
+        "x-ms-return-client-request-id": "true",
+        "x-ms-version": "2020-06-12"
+      },
+      "RequestBody": null,
+      "StatusCode": 201,
+      "ResponseHeaders": {
+        "Content-Length": "0",
+        "Date": "Fri, 19 Feb 2021 19:07:12 GMT",
+        "ETag": "\u00220x8D8D50990CFA59C\u0022",
+        "Last-Modified": "Fri, 19 Feb 2021 19:07:13 GMT",
+        "Server": [
+          "Windows-Azure-Blob/1.0",
+          "Microsoft-HTTPAPI/2.0"
+        ],
+        "x-ms-client-request-id": "400ebd7a-3969-cbdb-4e5c-cec2ca0a5483",
+        "x-ms-request-id": "cb13d1df-b01e-006d-60f2-06cb14000000",
+        "x-ms-version": "2020-06-12"
+      },
+      "ResponseBody": []
+    },
+    {
+      "RequestUri": "https://seannse.dfs.core.windows.net/test-filesystem-431ba3e5-c34c-230d-9f9e-0efe66503a66/test-directory-33811190-9fa2-c2e4-85b0-796729de3878?resource=directory",
+      "RequestMethod": "PUT",
+      "RequestHeaders": {
+        "Accept": "application/json",
+        "Authorization": "Sanitized",
+        "traceparent": "00-2d0fe2a790473f42a80c523f8398a6fa-83f046da834f3148-00",
+        "User-Agent": [
+          "azsdk-net-Storage.Files.DataLake/12.7.0-alpha.20210219.1",
+          "(.NET 5.0.3; Microsoft Windows 10.0.19041)"
+        ],
+        "x-ms-client-request-id": "d89e1690-45a4-dbf9-d84b-bab9bf74a26f",
+        "x-ms-date": "Fri, 19 Feb 2021 19:07:14 GMT",
+        "x-ms-return-client-request-id": "true",
+        "x-ms-version": "2020-06-12"
+      },
+      "RequestBody": null,
+      "StatusCode": 201,
+      "ResponseHeaders": {
+        "Content-Length": "0",
+        "Date": "Fri, 19 Feb 2021 19:07:12 GMT",
+        "ETag": "\u00220x8D8D50990DD6D38\u0022",
+        "Last-Modified": "Fri, 19 Feb 2021 19:07:13 GMT",
+        "Server": [
+          "Windows-Azure-HDFS/1.0",
+          "Microsoft-HTTPAPI/2.0"
+        ],
+        "x-ms-client-request-id": "d89e1690-45a4-dbf9-d84b-bab9bf74a26f",
+        "x-ms-request-id": "5dd09773-401f-0046-04f2-064bd8000000",
+        "x-ms-version": "2020-06-12"
+      },
+      "ResponseBody": []
+    },
+    {
+      "RequestUri": "https://seannse.dfs.core.windows.net/test-filesystem-431ba3e5-c34c-230d-9f9e-0efe66503a66/test-directory-33811190-9fa2-c2e4-85b0-796729de3878?action=setAccessControl",
+      "RequestMethod": "PATCH",
+      "RequestHeaders": {
+        "Accept": "application/json",
+        "Authorization": "Sanitized",
+        "If-None-Match": "\u0022garbage\u0022",
+        "User-Agent": [
+          "azsdk-net-Storage.Files.DataLake/12.7.0-alpha.20210219.1",
+          "(.NET 5.0.3; Microsoft Windows 10.0.19041)"
+        ],
+        "x-ms-client-request-id": "12d6ba0e-6040-dfd3-78a8-d0f64043ff96",
+        "x-ms-date": "Fri, 19 Feb 2021 19:07:14 GMT",
+        "x-ms-permissions": "rwxrwxrwx",
+        "x-ms-return-client-request-id": "true",
+        "x-ms-version": "2020-06-12"
+      },
+      "RequestBody": null,
+      "StatusCode": 200,
+      "ResponseHeaders": {
+        "Content-Length": "0",
+        "Date": "Fri, 19 Feb 2021 19:07:13 GMT",
+        "ETag": "\u00220x8D8D50990DD6D38\u0022",
+        "Last-Modified": "Fri, 19 Feb 2021 19:07:13 GMT",
+        "Server": [
+          "Windows-Azure-HDFS/1.0",
+          "Microsoft-HTTPAPI/2.0"
+        ],
+        "x-ms-client-request-id": "12d6ba0e-6040-dfd3-78a8-d0f64043ff96",
+        "x-ms-namespace-enabled": "true",
+        "x-ms-request-id": "5dd09784-401f-0046-15f2-064bd8000000",
+        "x-ms-version": "2020-06-12"
+      },
+      "ResponseBody": []
+    },
+    {
+      "RequestUri": "https://seannse.blob.core.windows.net/test-filesystem-431ba3e5-c34c-230d-9f9e-0efe66503a66?restype=container",
+      "RequestMethod": "DELETE",
+      "RequestHeaders": {
+        "Accept": "application/xml",
+        "Authorization": "Sanitized",
+        "traceparent": "00-58ce0c3f362807428cbebf7a5911b2ab-b9de401b8d963146-00",
+        "User-Agent": [
+          "azsdk-net-Storage.Files.DataLake/12.7.0-alpha.20210219.1",
+          "(.NET 5.0.3; Microsoft Windows 10.0.19041)"
+        ],
+        "x-ms-client-request-id": "04aa8fde-909d-c22f-82bd-dfdeda4955d1",
+        "x-ms-date": "Fri, 19 Feb 2021 19:07:14 GMT",
+        "x-ms-return-client-request-id": "true",
+        "x-ms-version": "2020-06-12"
+      },
+      "RequestBody": null,
+      "StatusCode": 202,
+      "ResponseHeaders": {
+        "Content-Length": "0",
+        "Date": "Fri, 19 Feb 2021 19:07:12 GMT",
+        "Server": [
+          "Windows-Azure-Blob/1.0",
+          "Microsoft-HTTPAPI/2.0"
+        ],
+        "x-ms-client-request-id": "04aa8fde-909d-c22f-82bd-dfdeda4955d1",
+        "x-ms-request-id": "cb13d281-b01e-006d-7af2-06cb14000000",
+        "x-ms-version": "2020-06-12"
+      },
+      "ResponseBody": []
+    },
+    {
+      "RequestUri": "https://seannse.blob.core.windows.net/test-filesystem-43ba92c3-6ffc-c56d-82f1-3c379df1c35b?restype=container",
+      "RequestMethod": "PUT",
+      "RequestHeaders": {
+        "Accept": "application/xml",
+        "Authorization": "Sanitized",
+        "traceparent": "00-fc679588305e3240935fa4926c713aa9-610e37645f89c841-00",
+        "User-Agent": [
+          "azsdk-net-Storage.Files.DataLake/12.7.0-alpha.20210219.1",
+          "(.NET 5.0.3; Microsoft Windows 10.0.19041)"
         ],
         "x-ms-blob-public-access": "container",
-        "x-ms-client-request-id": "d9c0eb2f-1957-6cf1-e3bf-32b6a7bd1323",
-        "x-ms-date": "Wed, 17 Feb 2021 22:50:59 GMT",
->>>>>>> 1814567d
-        "x-ms-return-client-request-id": "true",
-        "x-ms-version": "2020-06-12"
-      },
-      "RequestBody": null,
-      "StatusCode": 201,
-      "ResponseHeaders": {
-        "Content-Length": "0",
-<<<<<<< HEAD
-        "Date": "Tue, 02 Feb 2021 21:47:53 GMT",
-        "ETag": "\u00220x8D8C7C431BD5E69\u0022",
-        "Last-Modified": "Tue, 02 Feb 2021 21:47:53 GMT",
-=======
-        "Date": "Wed, 17 Feb 2021 22:50:58 GMT",
-        "ETag": "\u00220x8D8D3967E6FC335\u0022",
-        "Last-Modified": "Wed, 17 Feb 2021 22:50:59 GMT",
->>>>>>> 1814567d
-        "Server": [
-          "Windows-Azure-Blob/1.0",
-          "Microsoft-HTTPAPI/2.0"
-        ],
-        "x-ms-client-request-id": "d9c0eb2f-1957-6cf1-e3bf-32b6a7bd1323",
-<<<<<<< HEAD
-        "x-ms-request-id": "d50c3e3c-601e-00a5-27ad-f92925000000",
-=======
-        "x-ms-request-id": "12bc3b1d-401e-008d-047f-05488d000000",
->>>>>>> 1814567d
-        "x-ms-version": "2020-06-12"
-      },
-      "ResponseBody": []
-    },
-    {
-      "RequestUri": "https://seannse.dfs.core.windows.net/test-filesystem-0f609d1b-80e9-ef95-3d08-842f3fe4d8e0/test-directory-218e07d5-7078-b49d-5809-f8966eb2f1af?resource=directory",
-      "RequestMethod": "PUT",
-      "RequestHeaders": {
-        "Accept": "application/json",
-        "Authorization": "Sanitized",
-<<<<<<< HEAD
-        "traceparent": "00-6a2dd520df31054e92b17a301fa69ef9-71681ecdc6520945-00",
-        "User-Agent": [
-          "azsdk-net-Storage.Files.DataLake/12.7.0-alpha.20210202.1",
-          "(.NET 5.0.2; Microsoft Windows 10.0.19042)"
-        ],
-        "x-ms-client-request-id": "f60dee3f-2300-be30-4d0b-804e215afd31",
-        "x-ms-date": "Tue, 02 Feb 2021 21:47:52 GMT",
-=======
-        "traceparent": "00-5dad93e61517854487441fb9307eb868-417ea7c0121aa746-00",
-        "User-Agent": [
-          "azsdk-net-Storage.Files.DataLake/12.7.0-alpha.20210217.1",
-          "(.NET 5.0.3; Microsoft Windows 10.0.19042)"
-        ],
-        "x-ms-client-request-id": "f60dee3f-2300-be30-4d0b-804e215afd31",
-        "x-ms-date": "Wed, 17 Feb 2021 22:50:59 GMT",
->>>>>>> 1814567d
-        "x-ms-return-client-request-id": "true",
-        "x-ms-version": "2020-06-12"
-      },
-      "RequestBody": null,
-      "StatusCode": 201,
-      "ResponseHeaders": {
-        "Content-Length": "0",
-<<<<<<< HEAD
-        "Date": "Tue, 02 Feb 2021 21:47:53 GMT",
-        "ETag": "\u00220x8D8C7C431F867CB\u0022",
-        "Last-Modified": "Tue, 02 Feb 2021 21:47:53 GMT",
-=======
-        "Date": "Wed, 17 Feb 2021 22:50:58 GMT",
-        "ETag": "\u00220x8D8D3967EA62BAB\u0022",
-        "Last-Modified": "Wed, 17 Feb 2021 22:50:59 GMT",
->>>>>>> 1814567d
-        "Server": [
-          "Windows-Azure-HDFS/1.0",
-          "Microsoft-HTTPAPI/2.0"
-        ],
-        "x-ms-client-request-id": "f60dee3f-2300-be30-4d0b-804e215afd31",
-<<<<<<< HEAD
-        "x-ms-request-id": "c57ca8c6-a01f-005e-06ad-f994bf000000",
-=======
-        "x-ms-request-id": "5be0fe1e-901f-007a-157f-05621f000000",
->>>>>>> 1814567d
-        "x-ms-version": "2020-06-12"
-      },
-      "ResponseBody": []
-    },
-    {
-      "RequestUri": "https://seannse.dfs.core.windows.net/test-filesystem-0f609d1b-80e9-ef95-3d08-842f3fe4d8e0/test-directory-218e07d5-7078-b49d-5809-f8966eb2f1af?action=setAccessControl",
-      "RequestMethod": "PATCH",
-      "RequestHeaders": {
-        "Accept": "application/json",
-        "Authorization": "Sanitized",
-        "If-None-Match": "\u0022garbage\u0022",
-        "User-Agent": [
-<<<<<<< HEAD
-          "azsdk-net-Storage.Files.DataLake/12.7.0-alpha.20210202.1",
-          "(.NET 5.0.2; Microsoft Windows 10.0.19042)"
-        ],
-        "x-ms-client-request-id": "80579f58-faa4-a0af-aa42-07187e39b15e",
-        "x-ms-date": "Tue, 02 Feb 2021 21:47:53 GMT",
-=======
-          "azsdk-net-Storage.Files.DataLake/12.7.0-alpha.20210217.1",
-          "(.NET 5.0.3; Microsoft Windows 10.0.19042)"
-        ],
-        "x-ms-client-request-id": "80579f58-faa4-a0af-aa42-07187e39b15e",
-        "x-ms-date": "Wed, 17 Feb 2021 22:50:59 GMT",
->>>>>>> 1814567d
-        "x-ms-permissions": "rwxrwxrwx",
-        "x-ms-return-client-request-id": "true",
-        "x-ms-version": "2020-06-12"
-      },
-      "RequestBody": null,
-      "StatusCode": 200,
-      "ResponseHeaders": {
-        "Content-Length": "0",
-<<<<<<< HEAD
-        "Date": "Tue, 02 Feb 2021 21:47:53 GMT",
-        "ETag": "\u00220x8D8C7C431F867CB\u0022",
-        "Last-Modified": "Tue, 02 Feb 2021 21:47:53 GMT",
-=======
-        "Date": "Wed, 17 Feb 2021 22:50:59 GMT",
-        "ETag": "\u00220x8D8D3967EA62BAB\u0022",
-        "Last-Modified": "Wed, 17 Feb 2021 22:50:59 GMT",
->>>>>>> 1814567d
-        "Server": [
-          "Windows-Azure-HDFS/1.0",
-          "Microsoft-HTTPAPI/2.0"
-        ],
-        "x-ms-client-request-id": "80579f58-faa4-a0af-aa42-07187e39b15e",
-        "x-ms-namespace-enabled": "true",
-<<<<<<< HEAD
-        "x-ms-request-id": "c57ca8cb-a01f-005e-0bad-f994bf000000",
-=======
-        "x-ms-request-id": "5be0fe33-901f-007a-2a7f-05621f000000",
->>>>>>> 1814567d
-        "x-ms-version": "2020-06-12"
-      },
-      "ResponseBody": []
-    },
-    {
-      "RequestUri": "https://seannse.blob.core.windows.net/test-filesystem-0f609d1b-80e9-ef95-3d08-842f3fe4d8e0?restype=container",
-      "RequestMethod": "DELETE",
-      "RequestHeaders": {
-        "Accept": "application/xml",
-        "Authorization": "Sanitized",
-<<<<<<< HEAD
-        "traceparent": "00-7e773fd5ab18ae4684029f337886326c-bc76eda66b399c42-00",
-        "User-Agent": [
-          "azsdk-net-Storage.Files.DataLake/12.7.0-alpha.20210202.1",
-          "(.NET 5.0.2; Microsoft Windows 10.0.19042)"
-        ],
-        "x-ms-client-request-id": "82f5b68c-7d03-d48d-d352-217ab7e65744",
-        "x-ms-date": "Tue, 02 Feb 2021 21:47:53 GMT",
-=======
-        "traceparent": "00-eaebd701323e77438421542bd6484e2e-67ed5ec979edf24a-00",
-        "User-Agent": [
-          "azsdk-net-Storage.Files.DataLake/12.7.0-alpha.20210217.1",
-          "(.NET 5.0.3; Microsoft Windows 10.0.19042)"
-        ],
-        "x-ms-client-request-id": "82f5b68c-7d03-d48d-d352-217ab7e65744",
-        "x-ms-date": "Wed, 17 Feb 2021 22:50:59 GMT",
->>>>>>> 1814567d
-        "x-ms-return-client-request-id": "true",
-        "x-ms-version": "2020-06-12"
-      },
-      "RequestBody": null,
-      "StatusCode": 202,
-      "ResponseHeaders": {
-        "Content-Length": "0",
-<<<<<<< HEAD
-        "Date": "Tue, 02 Feb 2021 21:47:53 GMT",
-=======
-        "Date": "Wed, 17 Feb 2021 22:50:59 GMT",
->>>>>>> 1814567d
-        "Server": [
-          "Windows-Azure-Blob/1.0",
-          "Microsoft-HTTPAPI/2.0"
-        ],
-        "x-ms-client-request-id": "82f5b68c-7d03-d48d-d352-217ab7e65744",
-<<<<<<< HEAD
-        "x-ms-request-id": "d50c40c4-601e-00a5-67ad-f92925000000",
-=======
-        "x-ms-request-id": "12bc3c3f-401e-008d-057f-05488d000000",
->>>>>>> 1814567d
-        "x-ms-version": "2020-06-12"
-      },
-      "ResponseBody": []
-    },
-    {
-      "RequestUri": "https://seannse.blob.core.windows.net/test-filesystem-aab1080a-cd77-742e-02d6-906c816ae40f?restype=container",
-      "RequestMethod": "PUT",
-      "RequestHeaders": {
-        "Accept": "application/xml",
-        "Authorization": "Sanitized",
-<<<<<<< HEAD
-        "traceparent": "00-57058d452bf46148b3531517e89473dc-b3a3db9dc8b48b42-00",
-        "User-Agent": [
-          "azsdk-net-Storage.Files.DataLake/12.7.0-alpha.20210202.1",
-          "(.NET 5.0.2; Microsoft Windows 10.0.19042)"
-        ],
-        "x-ms-blob-public-access": "container",
-        "x-ms-client-request-id": "b23a33e0-9de8-beb3-8781-7f2ded205269",
-        "x-ms-date": "Tue, 02 Feb 2021 21:47:53 GMT",
-=======
-        "traceparent": "00-426077be88588948903020377a55047e-8af340f9ef158c42-00",
-        "User-Agent": [
-          "azsdk-net-Storage.Files.DataLake/12.7.0-alpha.20210217.1",
-          "(.NET 5.0.3; Microsoft Windows 10.0.19042)"
-        ],
-        "x-ms-blob-public-access": "container",
-        "x-ms-client-request-id": "b23a33e0-9de8-beb3-8781-7f2ded205269",
-        "x-ms-date": "Wed, 17 Feb 2021 22:50:59 GMT",
->>>>>>> 1814567d
-        "x-ms-return-client-request-id": "true",
-        "x-ms-version": "2020-06-12"
-      },
-      "RequestBody": null,
-      "StatusCode": 201,
-      "ResponseHeaders": {
-        "Content-Length": "0",
-<<<<<<< HEAD
-        "Date": "Tue, 02 Feb 2021 21:47:54 GMT",
-        "ETag": "\u00220x8D8C7C43252A761\u0022",
-        "Last-Modified": "Tue, 02 Feb 2021 21:47:54 GMT",
-=======
-        "Date": "Wed, 17 Feb 2021 22:50:59 GMT",
-        "ETag": "\u00220x8D8D3967EFA751F\u0022",
-        "Last-Modified": "Wed, 17 Feb 2021 22:51:00 GMT",
->>>>>>> 1814567d
-        "Server": [
-          "Windows-Azure-Blob/1.0",
-          "Microsoft-HTTPAPI/2.0"
-        ],
-        "x-ms-client-request-id": "b23a33e0-9de8-beb3-8781-7f2ded205269",
-<<<<<<< HEAD
-        "x-ms-request-id": "cacdbc37-901e-009e-1aad-f96c81000000",
-=======
-        "x-ms-request-id": "ce1e1537-601e-00b5-187f-05ec4d000000",
->>>>>>> 1814567d
-        "x-ms-version": "2020-06-12"
-      },
-      "ResponseBody": []
-    },
-    {
-      "RequestUri": "https://seannse.dfs.core.windows.net/test-filesystem-aab1080a-cd77-742e-02d6-906c816ae40f/test-directory-da80116d-8f59-da00-ad49-6e9fefe5b2e0?resource=directory",
-      "RequestMethod": "PUT",
-      "RequestHeaders": {
-        "Accept": "application/json",
-        "Authorization": "Sanitized",
-<<<<<<< HEAD
-        "traceparent": "00-47456bf5f848964d8ebad190652b99fc-483145a7b10df547-00",
-        "User-Agent": [
-          "azsdk-net-Storage.Files.DataLake/12.7.0-alpha.20210202.1",
-          "(.NET 5.0.2; Microsoft Windows 10.0.19042)"
-        ],
-        "x-ms-client-request-id": "b0dc7484-efa1-50af-325f-049f2f13cea2",
-        "x-ms-date": "Tue, 02 Feb 2021 21:47:53 GMT",
-=======
-        "traceparent": "00-74128c243fc09845957bcba3f76f0024-ac1a07a2c4089a4c-00",
-        "User-Agent": [
-          "azsdk-net-Storage.Files.DataLake/12.7.0-alpha.20210217.1",
-          "(.NET 5.0.3; Microsoft Windows 10.0.19042)"
-        ],
-        "x-ms-client-request-id": "b0dc7484-efa1-50af-325f-049f2f13cea2",
-        "x-ms-date": "Wed, 17 Feb 2021 22:51:00 GMT",
->>>>>>> 1814567d
-        "x-ms-return-client-request-id": "true",
-        "x-ms-version": "2020-06-12"
-      },
-      "RequestBody": null,
-      "StatusCode": 201,
-      "ResponseHeaders": {
-        "Content-Length": "0",
-<<<<<<< HEAD
-        "Date": "Tue, 02 Feb 2021 21:47:54 GMT",
-        "ETag": "\u00220x8D8C7C4328DD7C5\u0022",
-        "Last-Modified": "Tue, 02 Feb 2021 21:47:54 GMT",
-=======
-        "Date": "Wed, 17 Feb 2021 22:51:00 GMT",
-        "ETag": "\u00220x8D8D3967F31D821\u0022",
-        "Last-Modified": "Wed, 17 Feb 2021 22:51:00 GMT",
->>>>>>> 1814567d
-        "Server": [
-          "Windows-Azure-HDFS/1.0",
-          "Microsoft-HTTPAPI/2.0"
-        ],
-        "x-ms-client-request-id": "b0dc7484-efa1-50af-325f-049f2f13cea2",
-<<<<<<< HEAD
-        "x-ms-request-id": "51dbd504-101f-0016-31ad-f98988000000",
-=======
-        "x-ms-request-id": "2fa7d440-401f-0024-337f-0589ff000000",
->>>>>>> 1814567d
-        "x-ms-version": "2020-06-12"
-      },
-      "ResponseBody": []
-    },
-    {
-      "RequestUri": "https://seannse.blob.core.windows.net/test-filesystem-aab1080a-cd77-742e-02d6-906c816ae40f/test-directory-da80116d-8f59-da00-ad49-6e9fefe5b2e0?comp=lease",
-      "RequestMethod": "PUT",
-      "RequestHeaders": {
-        "Accept": "application/xml",
-        "Authorization": "Sanitized",
-<<<<<<< HEAD
-        "traceparent": "00-c4a126ce092d014bbc857233527723ea-745a54303a026642-00",
-        "User-Agent": [
-          "azsdk-net-Storage.Files.DataLake/12.7.0-alpha.20210202.1",
-          "(.NET 5.0.2; Microsoft Windows 10.0.19042)"
-        ],
-        "x-ms-client-request-id": "10f49eff-140c-8087-3ba1-c57d3e2302f4",
-        "x-ms-date": "Tue, 02 Feb 2021 21:47:54 GMT",
-=======
-        "traceparent": "00-9a27d7ecced7434da2fcf3ec2a7b026c-9cba614757e88046-00",
-        "User-Agent": [
-          "azsdk-net-Storage.Files.DataLake/12.7.0-alpha.20210217.1",
-          "(.NET 5.0.3; Microsoft Windows 10.0.19042)"
-        ],
-        "x-ms-client-request-id": "10f49eff-140c-8087-3ba1-c57d3e2302f4",
-        "x-ms-date": "Wed, 17 Feb 2021 22:51:00 GMT",
->>>>>>> 1814567d
+        "x-ms-client-request-id": "8a1ef1b3-de61-6efc-22e5-82ab53f82590",
+        "x-ms-date": "Fri, 19 Feb 2021 19:07:14 GMT",
+        "x-ms-return-client-request-id": "true",
+        "x-ms-version": "2020-06-12"
+      },
+      "RequestBody": null,
+      "StatusCode": 201,
+      "ResponseHeaders": {
+        "Content-Length": "0",
+        "Date": "Fri, 19 Feb 2021 19:07:13 GMT",
+        "ETag": "\u00220x8D8D50991031AD5\u0022",
+        "Last-Modified": "Fri, 19 Feb 2021 19:07:13 GMT",
+        "Server": [
+          "Windows-Azure-Blob/1.0",
+          "Microsoft-HTTPAPI/2.0"
+        ],
+        "x-ms-client-request-id": "8a1ef1b3-de61-6efc-22e5-82ab53f82590",
+        "x-ms-request-id": "cb13d2a0-b01e-006d-19f2-06cb14000000",
+        "x-ms-version": "2020-06-12"
+      },
+      "ResponseBody": []
+    },
+    {
+      "RequestUri": "https://seannse.dfs.core.windows.net/test-filesystem-43ba92c3-6ffc-c56d-82f1-3c379df1c35b/test-directory-035884fa-a431-c939-9927-fdddf26d5b28?resource=directory",
+      "RequestMethod": "PUT",
+      "RequestHeaders": {
+        "Accept": "application/json",
+        "Authorization": "Sanitized",
+        "traceparent": "00-9480d23fbbedb3499bb017658b74d4ea-f0b9231766147e43-00",
+        "User-Agent": [
+          "azsdk-net-Storage.Files.DataLake/12.7.0-alpha.20210219.1",
+          "(.NET 5.0.3; Microsoft Windows 10.0.19041)"
+        ],
+        "x-ms-client-request-id": "e504ecfa-0602-0f5b-b755-f03ae11f7cb4",
+        "x-ms-date": "Fri, 19 Feb 2021 19:07:14 GMT",
+        "x-ms-return-client-request-id": "true",
+        "x-ms-version": "2020-06-12"
+      },
+      "RequestBody": null,
+      "StatusCode": 201,
+      "ResponseHeaders": {
+        "Content-Length": "0",
+        "Date": "Fri, 19 Feb 2021 19:07:13 GMT",
+        "ETag": "\u00220x8D8D5099111E77C\u0022",
+        "Last-Modified": "Fri, 19 Feb 2021 19:07:13 GMT",
+        "Server": [
+          "Windows-Azure-HDFS/1.0",
+          "Microsoft-HTTPAPI/2.0"
+        ],
+        "x-ms-client-request-id": "e504ecfa-0602-0f5b-b755-f03ae11f7cb4",
+        "x-ms-request-id": "5dd097ab-401f-0046-3cf2-064bd8000000",
+        "x-ms-version": "2020-06-12"
+      },
+      "ResponseBody": []
+    },
+    {
+      "RequestUri": "https://seannse.blob.core.windows.net/test-filesystem-43ba92c3-6ffc-c56d-82f1-3c379df1c35b/test-directory-035884fa-a431-c939-9927-fdddf26d5b28?comp=lease",
+      "RequestMethod": "PUT",
+      "RequestHeaders": {
+        "Accept": "application/xml",
+        "Authorization": "Sanitized",
+        "traceparent": "00-83d9f94137025c478442a526cd99938d-399ea51d8f693946-00",
+        "User-Agent": [
+          "azsdk-net-Storage.Files.DataLake/12.7.0-alpha.20210219.1",
+          "(.NET 5.0.3; Microsoft Windows 10.0.19041)"
+        ],
+        "x-ms-client-request-id": "1d29d92d-9a88-81d8-2f42-5b51ddd4f831",
+        "x-ms-date": "Fri, 19 Feb 2021 19:07:14 GMT",
         "x-ms-lease-action": "acquire",
         "x-ms-lease-duration": "-1",
-        "x-ms-proposed-lease-id": "66219fce-0494-3a39-ea24-b08b4e3d2b7f",
-        "x-ms-return-client-request-id": "true",
-        "x-ms-version": "2020-06-12"
-      },
-      "RequestBody": null,
-      "StatusCode": 201,
-      "ResponseHeaders": {
-        "Content-Length": "0",
-<<<<<<< HEAD
-        "Date": "Tue, 02 Feb 2021 21:47:54 GMT",
-        "ETag": "\u00220x8D8C7C4328DD7C5\u0022",
-        "Last-Modified": "Tue, 02 Feb 2021 21:47:54 GMT",
-=======
-        "Date": "Wed, 17 Feb 2021 22:50:59 GMT",
-        "ETag": "\u00220x8D8D3967F31D821\u0022",
-        "Last-Modified": "Wed, 17 Feb 2021 22:51:00 GMT",
->>>>>>> 1814567d
-        "Server": [
-          "Windows-Azure-Blob/1.0",
-          "Microsoft-HTTPAPI/2.0"
-        ],
-        "x-ms-client-request-id": "10f49eff-140c-8087-3ba1-c57d3e2302f4",
-        "x-ms-lease-id": "66219fce-0494-3a39-ea24-b08b4e3d2b7f",
-<<<<<<< HEAD
-        "x-ms-request-id": "cacdbf00-901e-009e-39ad-f96c81000000",
-=======
-        "x-ms-request-id": "ce1e1788-601e-00b5-3d7f-05ec4d000000",
->>>>>>> 1814567d
-        "x-ms-version": "2020-06-12"
-      },
-      "ResponseBody": []
-    },
-    {
-      "RequestUri": "https://seannse.dfs.core.windows.net/test-filesystem-aab1080a-cd77-742e-02d6-906c816ae40f/test-directory-da80116d-8f59-da00-ad49-6e9fefe5b2e0?action=setAccessControl",
+        "x-ms-proposed-lease-id": "a4c45a89-7975-c1bc-8ab0-29871686514b",
+        "x-ms-return-client-request-id": "true",
+        "x-ms-version": "2020-06-12"
+      },
+      "RequestBody": null,
+      "StatusCode": 201,
+      "ResponseHeaders": {
+        "Content-Length": "0",
+        "Date": "Fri, 19 Feb 2021 19:07:13 GMT",
+        "ETag": "\u00220x8D8D5099111E77C\u0022",
+        "Last-Modified": "Fri, 19 Feb 2021 19:07:13 GMT",
+        "Server": [
+          "Windows-Azure-Blob/1.0",
+          "Microsoft-HTTPAPI/2.0"
+        ],
+        "x-ms-client-request-id": "1d29d92d-9a88-81d8-2f42-5b51ddd4f831",
+        "x-ms-lease-id": "a4c45a89-7975-c1bc-8ab0-29871686514b",
+        "x-ms-request-id": "cb13d2f4-b01e-006d-6af2-06cb14000000",
+        "x-ms-version": "2020-06-12"
+      },
+      "ResponseBody": []
+    },
+    {
+      "RequestUri": "https://seannse.dfs.core.windows.net/test-filesystem-43ba92c3-6ffc-c56d-82f1-3c379df1c35b/test-directory-035884fa-a431-c939-9927-fdddf26d5b28?action=setAccessControl",
       "RequestMethod": "PATCH",
       "RequestHeaders": {
         "Accept": "application/json",
         "Authorization": "Sanitized",
         "User-Agent": [
-<<<<<<< HEAD
-          "azsdk-net-Storage.Files.DataLake/12.7.0-alpha.20210202.1",
-          "(.NET 5.0.2; Microsoft Windows 10.0.19042)"
-        ],
-        "x-ms-client-request-id": "af8c9bf8-1a49-ba72-ca9b-3f673bc0ddb2",
-        "x-ms-date": "Tue, 02 Feb 2021 21:47:54 GMT",
-=======
-          "azsdk-net-Storage.Files.DataLake/12.7.0-alpha.20210217.1",
-          "(.NET 5.0.3; Microsoft Windows 10.0.19042)"
-        ],
-        "x-ms-client-request-id": "af8c9bf8-1a49-ba72-ca9b-3f673bc0ddb2",
-        "x-ms-date": "Wed, 17 Feb 2021 22:51:00 GMT",
->>>>>>> 1814567d
-        "x-ms-lease-id": "66219fce-0494-3a39-ea24-b08b4e3d2b7f",
+          "azsdk-net-Storage.Files.DataLake/12.7.0-alpha.20210219.1",
+          "(.NET 5.0.3; Microsoft Windows 10.0.19041)"
+        ],
+        "x-ms-client-request-id": "3c596ee9-345c-4ec3-d762-d7251bd4037f",
+        "x-ms-date": "Fri, 19 Feb 2021 19:07:14 GMT",
+        "x-ms-lease-id": "a4c45a89-7975-c1bc-8ab0-29871686514b",
         "x-ms-permissions": "rwxrwxrwx",
         "x-ms-return-client-request-id": "true",
         "x-ms-version": "2020-06-12"
@@ -1316,53 +834,33 @@
       "StatusCode": 200,
       "ResponseHeaders": {
         "Content-Length": "0",
-<<<<<<< HEAD
-        "Date": "Tue, 02 Feb 2021 21:47:54 GMT",
-        "ETag": "\u00220x8D8C7C4328DD7C5\u0022",
-        "Last-Modified": "Tue, 02 Feb 2021 21:47:54 GMT",
-=======
-        "Date": "Wed, 17 Feb 2021 22:51:00 GMT",
-        "ETag": "\u00220x8D8D3967F31D821\u0022",
-        "Last-Modified": "Wed, 17 Feb 2021 22:51:00 GMT",
->>>>>>> 1814567d
-        "Server": [
-          "Windows-Azure-HDFS/1.0",
-          "Microsoft-HTTPAPI/2.0"
-        ],
-        "x-ms-client-request-id": "af8c9bf8-1a49-ba72-ca9b-3f673bc0ddb2",
+        "Date": "Fri, 19 Feb 2021 19:07:13 GMT",
+        "ETag": "\u00220x8D8D5099111E77C\u0022",
+        "Last-Modified": "Fri, 19 Feb 2021 19:07:13 GMT",
+        "Server": [
+          "Windows-Azure-HDFS/1.0",
+          "Microsoft-HTTPAPI/2.0"
+        ],
+        "x-ms-client-request-id": "3c596ee9-345c-4ec3-d762-d7251bd4037f",
         "x-ms-namespace-enabled": "true",
-<<<<<<< HEAD
-        "x-ms-request-id": "51dbd53a-101f-0016-67ad-f98988000000",
-=======
-        "x-ms-request-id": "2fa7d461-401f-0024-547f-0589ff000000",
->>>>>>> 1814567d
-        "x-ms-version": "2020-06-12"
-      },
-      "ResponseBody": []
-    },
-    {
-      "RequestUri": "https://seannse.blob.core.windows.net/test-filesystem-aab1080a-cd77-742e-02d6-906c816ae40f?restype=container",
+        "x-ms-request-id": "5dd097c4-401f-0046-55f2-064bd8000000",
+        "x-ms-version": "2020-06-12"
+      },
+      "ResponseBody": []
+    },
+    {
+      "RequestUri": "https://seannse.blob.core.windows.net/test-filesystem-43ba92c3-6ffc-c56d-82f1-3c379df1c35b?restype=container",
       "RequestMethod": "DELETE",
       "RequestHeaders": {
         "Accept": "application/xml",
         "Authorization": "Sanitized",
-<<<<<<< HEAD
-        "traceparent": "00-a685794e0c4e564ca745388764b24614-aae857728f9bb24a-00",
-        "User-Agent": [
-          "azsdk-net-Storage.Files.DataLake/12.7.0-alpha.20210202.1",
-          "(.NET 5.0.2; Microsoft Windows 10.0.19042)"
-        ],
-        "x-ms-client-request-id": "a3846294-5397-19ab-1215-135c133291a0",
-        "x-ms-date": "Tue, 02 Feb 2021 21:47:54 GMT",
-=======
-        "traceparent": "00-7febd7ffc1ebb547945486a0bfed410e-c97a606f1d220046-00",
-        "User-Agent": [
-          "azsdk-net-Storage.Files.DataLake/12.7.0-alpha.20210217.1",
-          "(.NET 5.0.3; Microsoft Windows 10.0.19042)"
-        ],
-        "x-ms-client-request-id": "a3846294-5397-19ab-1215-135c133291a0",
-        "x-ms-date": "Wed, 17 Feb 2021 22:51:00 GMT",
->>>>>>> 1814567d
+        "traceparent": "00-fd2d44d7dcb23248924d1944f1e174d0-f0a977199886de4f-00",
+        "User-Agent": [
+          "azsdk-net-Storage.Files.DataLake/12.7.0-alpha.20210219.1",
+          "(.NET 5.0.3; Microsoft Windows 10.0.19041)"
+        ],
+        "x-ms-client-request-id": "6e6890c9-bc7a-cfd4-e102-5ad99e25f760",
+        "x-ms-date": "Fri, 19 Feb 2021 19:07:14 GMT",
         "x-ms-return-client-request-id": "true",
         "x-ms-version": "2020-06-12"
       },
@@ -1370,33 +868,21 @@
       "StatusCode": 202,
       "ResponseHeaders": {
         "Content-Length": "0",
-<<<<<<< HEAD
-        "Date": "Tue, 02 Feb 2021 21:47:54 GMT",
-=======
-        "Date": "Wed, 17 Feb 2021 22:50:59 GMT",
->>>>>>> 1814567d
-        "Server": [
-          "Windows-Azure-Blob/1.0",
-          "Microsoft-HTTPAPI/2.0"
-        ],
-        "x-ms-client-request-id": "a3846294-5397-19ab-1215-135c133291a0",
-<<<<<<< HEAD
-        "x-ms-request-id": "cacdc043-901e-009e-6fad-f96c81000000",
-=======
-        "x-ms-request-id": "ce1e185f-601e-00b5-807f-05ec4d000000",
->>>>>>> 1814567d
+        "Date": "Fri, 19 Feb 2021 19:07:13 GMT",
+        "Server": [
+          "Windows-Azure-Blob/1.0",
+          "Microsoft-HTTPAPI/2.0"
+        ],
+        "x-ms-client-request-id": "6e6890c9-bc7a-cfd4-e102-5ad99e25f760",
+        "x-ms-request-id": "cb13d334-b01e-006d-24f2-06cb14000000",
         "x-ms-version": "2020-06-12"
       },
       "ResponseBody": []
     }
   ],
   "Variables": {
-<<<<<<< HEAD
-    "DateTimeOffsetNow": "2021-02-02T15:47:48.8287353-06:00",
-=======
-    "DateTimeOffsetNow": "2021-02-17T16:50:55.4756624-06:00",
->>>>>>> 1814567d
-    "RandomSeed": "1837462829",
+    "DateTimeOffsetNow": "2021-02-19T13:07:12.5937039-06:00",
+    "RandomSeed": "467332381",
     "Storage_TestConfigHierarchicalNamespace": "NamespaceTenant\nseannse\nU2FuaXRpemVk\nhttps://seannse.blob.core.windows.net\nhttps://seannse.file.core.windows.net\nhttps://seannse.queue.core.windows.net\nhttps://seannse.table.core.windows.net\n\n\n\n\nhttps://seannse-secondary.blob.core.windows.net\nhttps://seannse-secondary.file.core.windows.net\nhttps://seannse-secondary.queue.core.windows.net\nhttps://seannse-secondary.table.core.windows.net\n68390a19-a643-458b-b726-408abf67b4fc\nSanitized\n72f988bf-86f1-41af-91ab-2d7cd011db47\nhttps://login.microsoftonline.com/\nCloud\nBlobEndpoint=https://seannse.blob.core.windows.net/;QueueEndpoint=https://seannse.queue.core.windows.net/;FileEndpoint=https://seannse.file.core.windows.net/;BlobSecondaryEndpoint=https://seannse-secondary.blob.core.windows.net/;QueueSecondaryEndpoint=https://seannse-secondary.queue.core.windows.net/;FileSecondaryEndpoint=https://seannse-secondary.file.core.windows.net/;AccountName=seannse;AccountKey=Sanitized\n"
   }
 }