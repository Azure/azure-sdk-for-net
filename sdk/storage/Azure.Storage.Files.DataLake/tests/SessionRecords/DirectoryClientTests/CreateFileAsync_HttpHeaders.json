{
  "Entries": [
    {
      "RequestUri": "http://seannsecanary.blob.core.windows.net/test-filesystem-fa9b2873-463c-11e4-641d-4e93f27439dd?restype=container",
      "RequestMethod": "PUT",
      "RequestHeaders": {
        "Authorization": "Sanitized",
        "traceparent": "00-75d3172e3ad581409f970e810ebb9d5a-c1c72e02f0fe7441-00",
        "User-Agent": [
          "azsdk-net-Storage.Files.DataLake/12.1.0-dev.20200403.1",
          "(.NET Core 4.6.28325.01; Microsoft Windows 10.0.18362 )"
        ],
        "x-ms-blob-public-access": "container",
        "x-ms-client-request-id": "2c408739-139a-79ff-1462-2643ce124500",
        "x-ms-date": "Fri, 03 Apr 2020 20:53:10 GMT",
        "x-ms-return-client-request-id": "true",
<<<<<<< HEAD
        "x-ms-version": "2019-12-12"
=======
        "x-ms-version": "2020-02-10"
>>>>>>> 60f4876e
      },
      "RequestBody": null,
      "StatusCode": 201,
      "ResponseHeaders": {
        "Content-Length": "0",
        "Date": "Fri, 03 Apr 2020 20:53:08 GMT",
        "ETag": "\u00220x8D7D811043A5BE3\u0022",
        "Last-Modified": "Fri, 03 Apr 2020 20:53:09 GMT",
        "Server": [
          "Windows-Azure-Blob/1.0",
          "Microsoft-HTTPAPI/2.0"
        ],
        "x-ms-client-request-id": "2c408739-139a-79ff-1462-2643ce124500",
        "x-ms-request-id": "96215910-f01e-0012-68f9-093670000000",
<<<<<<< HEAD
        "x-ms-version": "2019-12-12"
=======
        "x-ms-version": "2020-02-10"
>>>>>>> 60f4876e
      },
      "ResponseBody": []
    },
    {
      "RequestUri": "http://seannsecanary.dfs.core.windows.net/test-filesystem-fa9b2873-463c-11e4-641d-4e93f27439dd/test-directory-62736035-5bd9-b702-835f-6c83a967a131?resource=directory",
      "RequestMethod": "PUT",
      "RequestHeaders": {
        "Authorization": "Sanitized",
        "traceparent": "00-ca4c856a35676d4f9b0945a8b9bca5d0-c1a5c907fb190740-00",
        "User-Agent": [
          "azsdk-net-Storage.Files.DataLake/12.1.0-dev.20200403.1",
          "(.NET Core 4.6.28325.01; Microsoft Windows 10.0.18362 )"
        ],
        "x-ms-client-request-id": "10479d73-b3bf-de70-8489-a83aa67cd0ad",
        "x-ms-date": "Fri, 03 Apr 2020 20:53:10 GMT",
        "x-ms-return-client-request-id": "true",
<<<<<<< HEAD
        "x-ms-version": "2019-12-12"
=======
        "x-ms-version": "2020-02-10"
>>>>>>> 60f4876e
      },
      "RequestBody": null,
      "StatusCode": 201,
      "ResponseHeaders": {
        "Content-Length": "0",
        "Date": "Fri, 03 Apr 2020 20:53:08 GMT",
        "ETag": "\u00220x8D7D8110448F351\u0022",
        "Last-Modified": "Fri, 03 Apr 2020 20:53:09 GMT",
        "Server": [
          "Windows-Azure-HDFS/1.0",
          "Microsoft-HTTPAPI/2.0"
        ],
        "x-ms-client-request-id": "10479d73-b3bf-de70-8489-a83aa67cd0ad",
        "x-ms-request-id": "fa43faae-201f-0097-6af9-091bad000000",
<<<<<<< HEAD
        "x-ms-version": "2019-12-12"
=======
        "x-ms-version": "2020-02-10"
>>>>>>> 60f4876e
      },
      "ResponseBody": []
    },
    {
      "RequestUri": "http://seannsecanary.dfs.core.windows.net/test-filesystem-fa9b2873-463c-11e4-641d-4e93f27439dd/test-directory-62736035-5bd9-b702-835f-6c83a967a131/test-file-c93cf5c1-dab7-28cc-1c14-2a1d5dac2123?resource=file",
      "RequestMethod": "PUT",
      "RequestHeaders": {
        "Authorization": "Sanitized",
        "User-Agent": [
          "azsdk-net-Storage.Files.DataLake/12.1.0-dev.20200403.1",
          "(.NET Core 4.6.28325.01; Microsoft Windows 10.0.18362 )"
        ],
        "x-ms-cache-control": "control",
        "x-ms-client-request-id": "a09550ec-a324-99c3-d01e-f3ab885380d7",
        "x-ms-content-disposition": "disposition",
        "x-ms-content-encoding": "encoding",
        "x-ms-content-language": "language",
        "x-ms-content-type": "type",
        "x-ms-date": "Fri, 03 Apr 2020 20:53:10 GMT",
        "x-ms-return-client-request-id": "true",
<<<<<<< HEAD
        "x-ms-version": "2019-12-12"
=======
        "x-ms-version": "2020-02-10"
>>>>>>> 60f4876e
      },
      "RequestBody": null,
      "StatusCode": 201,
      "ResponseHeaders": {
        "Content-Length": "0",
        "Date": "Fri, 03 Apr 2020 20:53:08 GMT",
        "ETag": "\u00220x8D7D81104578CEC\u0022",
        "Last-Modified": "Fri, 03 Apr 2020 20:53:09 GMT",
        "Server": [
          "Windows-Azure-HDFS/1.0",
          "Microsoft-HTTPAPI/2.0"
        ],
        "x-ms-client-request-id": "a09550ec-a324-99c3-d01e-f3ab885380d7",
        "x-ms-request-id": "fa43faaf-201f-0097-6bf9-091bad000000",
<<<<<<< HEAD
        "x-ms-version": "2019-12-12"
=======
        "x-ms-version": "2020-02-10"
>>>>>>> 60f4876e
      },
      "ResponseBody": []
    },
    {
      "RequestUri": "http://seannsecanary.blob.core.windows.net/test-filesystem-fa9b2873-463c-11e4-641d-4e93f27439dd/test-directory-62736035-5bd9-b702-835f-6c83a967a131/test-file-c93cf5c1-dab7-28cc-1c14-2a1d5dac2123",
      "RequestMethod": "HEAD",
      "RequestHeaders": {
        "Authorization": "Sanitized",
        "User-Agent": [
          "azsdk-net-Storage.Files.DataLake/12.1.0-dev.20200403.1",
          "(.NET Core 4.6.28325.01; Microsoft Windows 10.0.18362 )"
        ],
        "x-ms-client-request-id": "0c316f5b-8016-4efe-2d76-3b019dc6ca40",
        "x-ms-date": "Fri, 03 Apr 2020 20:53:11 GMT",
        "x-ms-return-client-request-id": "true",
<<<<<<< HEAD
        "x-ms-version": "2019-12-12"
=======
        "x-ms-version": "2020-02-10"
>>>>>>> 60f4876e
      },
      "RequestBody": null,
      "StatusCode": 200,
      "ResponseHeaders": {
        "Accept-Ranges": "bytes",
        "Cache-Control": "control",
        "Content-Disposition": "disposition",
        "Content-Encoding": "encoding",
        "Content-Language": "language",
        "Content-Length": "0",
        "Content-Type": "type",
        "Date": "Fri, 03 Apr 2020 20:53:08 GMT",
        "ETag": "\u00220x8D7D81104578CEC\u0022",
        "Last-Modified": "Fri, 03 Apr 2020 20:53:09 GMT",
        "Server": [
          "Windows-Azure-Blob/1.0",
          "Microsoft-HTTPAPI/2.0"
        ],
        "x-ms-access-tier": "Hot",
        "x-ms-access-tier-inferred": "true",
        "x-ms-blob-type": "BlockBlob",
        "x-ms-client-request-id": "0c316f5b-8016-4efe-2d76-3b019dc6ca40",
        "x-ms-creation-time": "Fri, 03 Apr 2020 20:53:09 GMT",
        "x-ms-lease-state": "available",
        "x-ms-lease-status": "unlocked",
        "x-ms-request-id": "9621592c-f01e-0012-01f9-093670000000",
        "x-ms-server-encrypted": "true",
<<<<<<< HEAD
        "x-ms-version": "2019-12-12"
=======
        "x-ms-version": "2020-02-10"
>>>>>>> 60f4876e
      },
      "ResponseBody": []
    },
    {
      "RequestUri": "http://seannsecanary.blob.core.windows.net/test-filesystem-fa9b2873-463c-11e4-641d-4e93f27439dd?restype=container",
      "RequestMethod": "DELETE",
      "RequestHeaders": {
        "Authorization": "Sanitized",
        "traceparent": "00-a9e9dba785a2fb4eac13562e3fb8dcc4-e4c20aba4cc92c42-00",
        "User-Agent": [
          "azsdk-net-Storage.Files.DataLake/12.1.0-dev.20200403.1",
          "(.NET Core 4.6.28325.01; Microsoft Windows 10.0.18362 )"
        ],
        "x-ms-client-request-id": "194fdf5a-7321-e8c1-87f9-87f6888b92bc",
        "x-ms-date": "Fri, 03 Apr 2020 20:53:11 GMT",
        "x-ms-return-client-request-id": "true",
<<<<<<< HEAD
        "x-ms-version": "2019-12-12"
=======
        "x-ms-version": "2020-02-10"
>>>>>>> 60f4876e
      },
      "RequestBody": null,
      "StatusCode": 202,
      "ResponseHeaders": {
        "Content-Length": "0",
        "Date": "Fri, 03 Apr 2020 20:53:08 GMT",
        "Server": [
          "Windows-Azure-Blob/1.0",
          "Microsoft-HTTPAPI/2.0"
        ],
        "x-ms-client-request-id": "194fdf5a-7321-e8c1-87f9-87f6888b92bc",
        "x-ms-request-id": "96215931-f01e-0012-06f9-093670000000",
<<<<<<< HEAD
        "x-ms-version": "2019-12-12"
=======
        "x-ms-version": "2020-02-10"
>>>>>>> 60f4876e
      },
      "ResponseBody": []
    }
  ],
  "Variables": {
    "RandomSeed": "1605440727",
    "Storage_TestConfigHierarchicalNamespace": "NamespaceTenant\nseannsecanary\nU2FuaXRpemVk\nhttp://seannsecanary.blob.core.windows.net\nhttp://seannsecanary.file.core.windows.net\nhttp://seannsecanary.queue.core.windows.net\nhttp://seannsecanary.table.core.windows.net\n\n\n\n\nhttp://seannsecanary-secondary.blob.core.windows.net\nhttp://seannsecanary-secondary.file.core.windows.net\nhttp://seannsecanary-secondary.queue.core.windows.net\nhttp://seannsecanary-secondary.table.core.windows.net\n68390a19-a643-458b-b726-408abf67b4fc\nSanitized\n72f988bf-86f1-41af-91ab-2d7cd011db47\nhttps://login.microsoftonline.com/\nCloud\nBlobEndpoint=http://seannsecanary.blob.core.windows.net/;QueueEndpoint=http://seannsecanary.queue.core.windows.net/;FileEndpoint=http://seannsecanary.file.core.windows.net/;BlobSecondaryEndpoint=http://seannsecanary-secondary.blob.core.windows.net/;QueueSecondaryEndpoint=http://seannsecanary-secondary.queue.core.windows.net/;FileSecondaryEndpoint=http://seannsecanary-secondary.file.core.windows.net/;AccountName=seannsecanary;AccountKey=Sanitized\n"
  }
}<|MERGE_RESOLUTION|>--- conflicted
+++ resolved
@@ -14,11 +14,7 @@
         "x-ms-client-request-id": "2c408739-139a-79ff-1462-2643ce124500",
         "x-ms-date": "Fri, 03 Apr 2020 20:53:10 GMT",
         "x-ms-return-client-request-id": "true",
-<<<<<<< HEAD
-        "x-ms-version": "2019-12-12"
-=======
         "x-ms-version": "2020-02-10"
->>>>>>> 60f4876e
       },
       "RequestBody": null,
       "StatusCode": 201,
@@ -33,11 +29,7 @@
         ],
         "x-ms-client-request-id": "2c408739-139a-79ff-1462-2643ce124500",
         "x-ms-request-id": "96215910-f01e-0012-68f9-093670000000",
-<<<<<<< HEAD
-        "x-ms-version": "2019-12-12"
-=======
         "x-ms-version": "2020-02-10"
->>>>>>> 60f4876e
       },
       "ResponseBody": []
     },
@@ -54,11 +46,7 @@
         "x-ms-client-request-id": "10479d73-b3bf-de70-8489-a83aa67cd0ad",
         "x-ms-date": "Fri, 03 Apr 2020 20:53:10 GMT",
         "x-ms-return-client-request-id": "true",
-<<<<<<< HEAD
-        "x-ms-version": "2019-12-12"
-=======
         "x-ms-version": "2020-02-10"
->>>>>>> 60f4876e
       },
       "RequestBody": null,
       "StatusCode": 201,
@@ -73,11 +61,7 @@
         ],
         "x-ms-client-request-id": "10479d73-b3bf-de70-8489-a83aa67cd0ad",
         "x-ms-request-id": "fa43faae-201f-0097-6af9-091bad000000",
-<<<<<<< HEAD
-        "x-ms-version": "2019-12-12"
-=======
         "x-ms-version": "2020-02-10"
->>>>>>> 60f4876e
       },
       "ResponseBody": []
     },
@@ -98,11 +82,7 @@
         "x-ms-content-type": "type",
         "x-ms-date": "Fri, 03 Apr 2020 20:53:10 GMT",
         "x-ms-return-client-request-id": "true",
-<<<<<<< HEAD
-        "x-ms-version": "2019-12-12"
-=======
         "x-ms-version": "2020-02-10"
->>>>>>> 60f4876e
       },
       "RequestBody": null,
       "StatusCode": 201,
@@ -117,11 +97,7 @@
         ],
         "x-ms-client-request-id": "a09550ec-a324-99c3-d01e-f3ab885380d7",
         "x-ms-request-id": "fa43faaf-201f-0097-6bf9-091bad000000",
-<<<<<<< HEAD
-        "x-ms-version": "2019-12-12"
-=======
         "x-ms-version": "2020-02-10"
->>>>>>> 60f4876e
       },
       "ResponseBody": []
     },
@@ -137,11 +113,7 @@
         "x-ms-client-request-id": "0c316f5b-8016-4efe-2d76-3b019dc6ca40",
         "x-ms-date": "Fri, 03 Apr 2020 20:53:11 GMT",
         "x-ms-return-client-request-id": "true",
-<<<<<<< HEAD
-        "x-ms-version": "2019-12-12"
-=======
         "x-ms-version": "2020-02-10"
->>>>>>> 60f4876e
       },
       "RequestBody": null,
       "StatusCode": 200,
@@ -169,11 +141,7 @@
         "x-ms-lease-status": "unlocked",
         "x-ms-request-id": "9621592c-f01e-0012-01f9-093670000000",
         "x-ms-server-encrypted": "true",
-<<<<<<< HEAD
-        "x-ms-version": "2019-12-12"
-=======
         "x-ms-version": "2020-02-10"
->>>>>>> 60f4876e
       },
       "ResponseBody": []
     },
@@ -190,11 +158,7 @@
         "x-ms-client-request-id": "194fdf5a-7321-e8c1-87f9-87f6888b92bc",
         "x-ms-date": "Fri, 03 Apr 2020 20:53:11 GMT",
         "x-ms-return-client-request-id": "true",
-<<<<<<< HEAD
-        "x-ms-version": "2019-12-12"
-=======
         "x-ms-version": "2020-02-10"
->>>>>>> 60f4876e
       },
       "RequestBody": null,
       "StatusCode": 202,
@@ -207,11 +171,7 @@
         ],
         "x-ms-client-request-id": "194fdf5a-7321-e8c1-87f9-87f6888b92bc",
         "x-ms-request-id": "96215931-f01e-0012-06f9-093670000000",
-<<<<<<< HEAD
-        "x-ms-version": "2019-12-12"
-=======
         "x-ms-version": "2020-02-10"
->>>>>>> 60f4876e
       },
       "ResponseBody": []
     }
