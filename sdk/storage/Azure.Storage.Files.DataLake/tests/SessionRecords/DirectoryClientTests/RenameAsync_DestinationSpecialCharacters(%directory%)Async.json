--- conflicted
+++ resolved
@@ -15,11 +15,7 @@
         "x-ms-client-request-id": "c97e4511-72b0-b8bf-6110-5320355f1961",
         "x-ms-date": "Fri, 19 Feb 2021 19:03:53 GMT",
         "x-ms-return-client-request-id": "true",
-<<<<<<< HEAD
-        "x-ms-version": "2020-12-06"
-=======
         "x-ms-version": "2021-02-12"
->>>>>>> 7e782c87
       },
       "RequestBody": null,
       "StatusCode": 201,
@@ -34,11 +30,7 @@
         ],
         "x-ms-client-request-id": "c97e4511-72b0-b8bf-6110-5320355f1961",
         "x-ms-request-id": "cb129ba1-b01e-006d-16f1-06cb14000000",
-<<<<<<< HEAD
-        "x-ms-version": "2020-12-06"
-=======
         "x-ms-version": "2021-02-12"
->>>>>>> 7e782c87
       },
       "ResponseBody": []
     },
@@ -56,11 +48,7 @@
         "x-ms-client-request-id": "11eac1cb-c046-a831-2c36-5ef3ed652508",
         "x-ms-date": "Fri, 19 Feb 2021 19:03:53 GMT",
         "x-ms-return-client-request-id": "true",
-<<<<<<< HEAD
-        "x-ms-version": "2020-12-06"
-=======
         "x-ms-version": "2021-02-12"
->>>>>>> 7e782c87
       },
       "RequestBody": null,
       "StatusCode": 201,
@@ -75,11 +63,7 @@
         ],
         "x-ms-client-request-id": "11eac1cb-c046-a831-2c36-5ef3ed652508",
         "x-ms-request-id": "da8423f7-a01f-0061-62f1-065c1c000000",
-<<<<<<< HEAD
-        "x-ms-version": "2020-12-06"
-=======
         "x-ms-version": "2021-02-12"
->>>>>>> 7e782c87
       },
       "ResponseBody": []
     },
@@ -97,11 +81,7 @@
         "x-ms-date": "Fri, 19 Feb 2021 19:03:53 GMT",
         "x-ms-rename-source": "%2Ftest-filesystem-814e81fb-b53e-ae9b-1486-34db83820d02%2Ftest-directory-bc10d757-69e1-4818-6bbd-84599358c6be=",
         "x-ms-return-client-request-id": "true",
-<<<<<<< HEAD
-        "x-ms-version": "2020-12-06"
-=======
         "x-ms-version": "2021-02-12"
->>>>>>> 7e782c87
       },
       "RequestBody": null,
       "StatusCode": 201,
@@ -114,11 +94,7 @@
         ],
         "x-ms-client-request-id": "d18de661-b46d-4978-ef21-12cde65e0d73",
         "x-ms-request-id": "da842407-a01f-0061-72f1-065c1c000000",
-<<<<<<< HEAD
-        "x-ms-version": "2020-12-06"
-=======
         "x-ms-version": "2021-02-12"
->>>>>>> 7e782c87
       },
       "ResponseBody": []
     },
@@ -135,11 +111,7 @@
         "x-ms-client-request-id": "0692e84c-53d8-959b-1ccd-2373c7902c26",
         "x-ms-date": "Fri, 19 Feb 2021 19:03:53 GMT",
         "x-ms-return-client-request-id": "true",
-<<<<<<< HEAD
-        "x-ms-version": "2020-12-06"
-=======
         "x-ms-version": "2021-02-12"
->>>>>>> 7e782c87
       },
       "RequestBody": null,
       "StatusCode": 200,
@@ -167,11 +139,7 @@
         "x-ms-permissions": "rwxr-x---",
         "x-ms-request-id": "cb129c0c-b01e-006d-79f1-06cb14000000",
         "x-ms-server-encrypted": "true",
-<<<<<<< HEAD
-        "x-ms-version": "2020-12-06"
-=======
         "x-ms-version": "2021-02-12"
->>>>>>> 7e782c87
       },
       "ResponseBody": []
     },
@@ -189,11 +157,7 @@
         "x-ms-client-request-id": "fe815d46-06cc-979b-f7c1-ae10249528d2",
         "x-ms-date": "Fri, 19 Feb 2021 19:03:53 GMT",
         "x-ms-return-client-request-id": "true",
-<<<<<<< HEAD
-        "x-ms-version": "2020-12-06"
-=======
         "x-ms-version": "2021-02-12"
->>>>>>> 7e782c87
       },
       "RequestBody": null,
       "StatusCode": 202,
@@ -206,11 +170,7 @@
         ],
         "x-ms-client-request-id": "fe815d46-06cc-979b-f7c1-ae10249528d2",
         "x-ms-request-id": "cb129c48-b01e-006d-30f1-06cb14000000",
-<<<<<<< HEAD
-        "x-ms-version": "2020-12-06"
-=======
         "x-ms-version": "2021-02-12"
->>>>>>> 7e782c87
       },
       "ResponseBody": []
     }
