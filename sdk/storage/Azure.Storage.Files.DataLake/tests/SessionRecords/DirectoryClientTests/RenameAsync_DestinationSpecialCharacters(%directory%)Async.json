{
  "Entries": [
    {
      "RequestUri": "https://seannse.blob.core.windows.net/test-filesystem-7e7bc2ac-0f93-0963-eb45-2997363a484c?restype=container",
      "RequestMethod": "PUT",
      "RequestHeaders": {
        "Accept": "application/xml",
        "Authorization": "Sanitized",
<<<<<<< HEAD
        "traceparent": "00-abb64b6dced96b40b32ebd3bf717c977-11c4181b000be64b-00",
        "User-Agent": [
          "azsdk-net-Storage.Files.DataLake/12.7.0-alpha.20210202.1",
          "(.NET 5.0.2; Microsoft Windows 10.0.19042)"
        ],
        "x-ms-blob-public-access": "container",
        "x-ms-client-request-id": "ec741d9a-32f2-2251-c0d4-82a641277d5c",
        "x-ms-date": "Tue, 02 Feb 2021 21:41:39 GMT",
=======
        "traceparent": "00-d59f04ce91c94642bcdd001284ff0223-aa1b5cb2d5633444-00",
        "User-Agent": [
          "azsdk-net-Storage.Files.DataLake/12.7.0-alpha.20210217.1",
          "(.NET 5.0.3; Microsoft Windows 10.0.19042)"
        ],
        "x-ms-blob-public-access": "container",
        "x-ms-client-request-id": "ec741d9a-32f2-2251-c0d4-82a641277d5c",
        "x-ms-date": "Wed, 17 Feb 2021 22:45:01 GMT",
>>>>>>> 1814567d
        "x-ms-return-client-request-id": "true",
        "x-ms-version": "2020-06-12"
      },
      "RequestBody": null,
      "StatusCode": 201,
      "ResponseHeaders": {
        "Content-Length": "0",
<<<<<<< HEAD
        "Date": "Tue, 02 Feb 2021 21:41:39 GMT",
        "ETag": "\u00220x8D8C7C353263ABB\u0022",
        "Last-Modified": "Tue, 02 Feb 2021 21:41:40 GMT",
=======
        "Date": "Wed, 17 Feb 2021 22:45:00 GMT",
        "ETag": "\u00220x8D8D395A92372C3\u0022",
        "Last-Modified": "Wed, 17 Feb 2021 22:45:01 GMT",
>>>>>>> 1814567d
        "Server": [
          "Windows-Azure-Blob/1.0",
          "Microsoft-HTTPAPI/2.0"
        ],
        "x-ms-client-request-id": "ec741d9a-32f2-2251-c0d4-82a641277d5c",
<<<<<<< HEAD
        "x-ms-request-id": "d8a5fd25-501e-005a-2bac-f919b8000000",
=======
        "x-ms-request-id": "d5fa304c-901e-009e-707e-056c81000000",
>>>>>>> 1814567d
        "x-ms-version": "2020-06-12"
      },
      "ResponseBody": []
    },
    {
      "RequestUri": "https://seannse.dfs.core.windows.net/test-filesystem-7e7bc2ac-0f93-0963-eb45-2997363a484c/test-directory-ea25948f-1348-5abd-1cec-e1529aaebdb0?resource=directory",
      "RequestMethod": "PUT",
      "RequestHeaders": {
        "Accept": "application/json",
        "Authorization": "Sanitized",
<<<<<<< HEAD
        "traceparent": "00-190439f70149ee408f26b27d021cc45c-9349279f30ad7f49-00",
        "User-Agent": [
          "azsdk-net-Storage.Files.DataLake/12.7.0-alpha.20210202.1",
          "(.NET 5.0.2; Microsoft Windows 10.0.19042)"
        ],
        "x-ms-client-request-id": "b72418c2-6515-8708-6019-cf0650fe8812",
        "x-ms-date": "Tue, 02 Feb 2021 21:41:39 GMT",
=======
        "traceparent": "00-5816206668849241b042c97371cc0559-516d62f3e57b134d-00",
        "User-Agent": [
          "azsdk-net-Storage.Files.DataLake/12.7.0-alpha.20210217.1",
          "(.NET 5.0.3; Microsoft Windows 10.0.19042)"
        ],
        "x-ms-client-request-id": "b72418c2-6515-8708-6019-cf0650fe8812",
        "x-ms-date": "Wed, 17 Feb 2021 22:45:01 GMT",
>>>>>>> 1814567d
        "x-ms-return-client-request-id": "true",
        "x-ms-version": "2020-06-12"
      },
      "RequestBody": null,
      "StatusCode": 201,
      "ResponseHeaders": {
        "Content-Length": "0",
<<<<<<< HEAD
        "Date": "Tue, 02 Feb 2021 21:41:40 GMT",
        "ETag": "\u00220x8D8C7C3535DA9D4\u0022",
        "Last-Modified": "Tue, 02 Feb 2021 21:41:40 GMT",
=======
        "Date": "Wed, 17 Feb 2021 22:45:01 GMT",
        "ETag": "\u00220x8D8D395A95A60A9\u0022",
        "Last-Modified": "Wed, 17 Feb 2021 22:45:01 GMT",
>>>>>>> 1814567d
        "Server": [
          "Windows-Azure-HDFS/1.0",
          "Microsoft-HTTPAPI/2.0"
        ],
        "x-ms-client-request-id": "b72418c2-6515-8708-6019-cf0650fe8812",
<<<<<<< HEAD
        "x-ms-request-id": "4a9b176d-201f-001d-76ac-f972e3000000",
=======
        "x-ms-request-id": "3e9ab52d-b01f-000f-3e7e-050933000000",
>>>>>>> 1814567d
        "x-ms-version": "2020-06-12"
      },
      "ResponseBody": []
    },
    {
      "RequestUri": "https://seannse.dfs.core.windows.net/test-filesystem-7e7bc2ac-0f93-0963-eb45-2997363a484c/directory?mode=legacy",
      "RequestMethod": "PUT",
      "RequestHeaders": {
        "Accept": "application/json",
        "Authorization": "Sanitized",
        "User-Agent": [
<<<<<<< HEAD
          "azsdk-net-Storage.Files.DataLake/12.7.0-alpha.20210202.1",
          "(.NET 5.0.2; Microsoft Windows 10.0.19042)"
        ],
        "x-ms-client-request-id": "828f6c9e-058a-8f9a-d175-b8ac8d522c48",
        "x-ms-date": "Tue, 02 Feb 2021 21:41:39 GMT",
=======
          "azsdk-net-Storage.Files.DataLake/12.7.0-alpha.20210217.1",
          "(.NET 5.0.3; Microsoft Windows 10.0.19042)"
        ],
        "x-ms-client-request-id": "828f6c9e-058a-8f9a-d175-b8ac8d522c48",
        "x-ms-date": "Wed, 17 Feb 2021 22:45:01 GMT",
>>>>>>> 1814567d
        "x-ms-rename-source": "%2Ftest-filesystem-7e7bc2ac-0f93-0963-eb45-2997363a484c%2Ftest-directory-ea25948f-1348-5abd-1cec-e1529aaebdb0=",
        "x-ms-return-client-request-id": "true",
        "x-ms-version": "2020-06-12"
      },
      "RequestBody": null,
      "StatusCode": 201,
      "ResponseHeaders": {
        "Content-Length": "0",
<<<<<<< HEAD
        "Date": "Tue, 02 Feb 2021 21:41:40 GMT",
=======
        "Date": "Wed, 17 Feb 2021 22:45:01 GMT",
>>>>>>> 1814567d
        "Server": [
          "Windows-Azure-HDFS/1.0",
          "Microsoft-HTTPAPI/2.0"
        ],
        "x-ms-client-request-id": "828f6c9e-058a-8f9a-d175-b8ac8d522c48",
<<<<<<< HEAD
        "x-ms-request-id": "4a9b1772-201f-001d-7bac-f972e3000000",
=======
        "x-ms-request-id": "3e9ab539-b01f-000f-4a7e-050933000000",
>>>>>>> 1814567d
        "x-ms-version": "2020-06-12"
      },
      "ResponseBody": []
    },
    {
      "RequestUri": "https://seannse.blob.core.windows.net/test-filesystem-7e7bc2ac-0f93-0963-eb45-2997363a484c/directory",
      "RequestMethod": "HEAD",
      "RequestHeaders": {
        "Accept": "application/xml",
        "Authorization": "Sanitized",
        "User-Agent": [
<<<<<<< HEAD
          "azsdk-net-Storage.Files.DataLake/12.7.0-alpha.20210202.1",
          "(.NET 5.0.2; Microsoft Windows 10.0.19042)"
        ],
        "x-ms-client-request-id": "e467b18e-066e-1188-3722-96b4ace9a5e8",
        "x-ms-date": "Tue, 02 Feb 2021 21:41:40 GMT",
=======
          "azsdk-net-Storage.Files.DataLake/12.7.0-alpha.20210217.1",
          "(.NET 5.0.3; Microsoft Windows 10.0.19042)"
        ],
        "x-ms-client-request-id": "e467b18e-066e-1188-3722-96b4ace9a5e8",
        "x-ms-date": "Wed, 17 Feb 2021 22:45:02 GMT",
>>>>>>> 1814567d
        "x-ms-return-client-request-id": "true",
        "x-ms-version": "2020-06-12"
      },
      "RequestBody": null,
      "StatusCode": 200,
      "ResponseHeaders": {
        "Accept-Ranges": "bytes",
        "Content-Length": "0",
        "Content-Type": "application/octet-stream",
<<<<<<< HEAD
        "Date": "Tue, 02 Feb 2021 21:41:40 GMT",
        "ETag": "\u00220x8D8C7C3535DA9D4\u0022",
        "Last-Modified": "Tue, 02 Feb 2021 21:41:40 GMT",
=======
        "Date": "Wed, 17 Feb 2021 22:45:01 GMT",
        "ETag": "\u00220x8D8D395A95A60A9\u0022",
        "Last-Modified": "Wed, 17 Feb 2021 22:45:01 GMT",
>>>>>>> 1814567d
        "Server": [
          "Windows-Azure-Blob/1.0",
          "Microsoft-HTTPAPI/2.0"
        ],
        "x-ms-access-tier": "Hot",
        "x-ms-access-tier-inferred": "true",
        "x-ms-blob-type": "BlockBlob",
        "x-ms-client-request-id": "e467b18e-066e-1188-3722-96b4ace9a5e8",
<<<<<<< HEAD
        "x-ms-creation-time": "Tue, 02 Feb 2021 21:41:40 GMT",
=======
        "x-ms-creation-time": "Wed, 17 Feb 2021 22:45:01 GMT",
>>>>>>> 1814567d
        "x-ms-group": "$superuser",
        "x-ms-lease-state": "available",
        "x-ms-lease-status": "unlocked",
        "x-ms-meta-hdi_isfolder": "true",
        "x-ms-owner": "$superuser",
        "x-ms-permissions": "rwxr-x---",
<<<<<<< HEAD
        "x-ms-request-id": "d8a5fea1-501e-005a-08ac-f919b8000000",
=======
        "x-ms-request-id": "d5fa3178-901e-009e-7b7e-056c81000000",
>>>>>>> 1814567d
        "x-ms-server-encrypted": "true",
        "x-ms-version": "2020-06-12"
      },
      "ResponseBody": []
    },
    {
      "RequestUri": "https://seannse.blob.core.windows.net/test-filesystem-7e7bc2ac-0f93-0963-eb45-2997363a484c?restype=container",
      "RequestMethod": "DELETE",
      "RequestHeaders": {
        "Accept": "application/xml",
        "Authorization": "Sanitized",
<<<<<<< HEAD
        "traceparent": "00-75bbe4a597f51f4cbd87503c701e71cf-038f2fafa0663e4f-00",
        "User-Agent": [
          "azsdk-net-Storage.Files.DataLake/12.7.0-alpha.20210202.1",
          "(.NET 5.0.2; Microsoft Windows 10.0.19042)"
        ],
        "x-ms-client-request-id": "db1d761c-47eb-50d9-4b77-c52a4f96b098",
        "x-ms-date": "Tue, 02 Feb 2021 21:41:40 GMT",
=======
        "traceparent": "00-c931f1be46463646b446e91dace6a1d2-f3203a91c053a04f-00",
        "User-Agent": [
          "azsdk-net-Storage.Files.DataLake/12.7.0-alpha.20210217.1",
          "(.NET 5.0.3; Microsoft Windows 10.0.19042)"
        ],
        "x-ms-client-request-id": "db1d761c-47eb-50d9-4b77-c52a4f96b098",
        "x-ms-date": "Wed, 17 Feb 2021 22:45:02 GMT",
>>>>>>> 1814567d
        "x-ms-return-client-request-id": "true",
        "x-ms-version": "2020-06-12"
      },
      "RequestBody": null,
      "StatusCode": 202,
      "ResponseHeaders": {
        "Content-Length": "0",
<<<<<<< HEAD
        "Date": "Tue, 02 Feb 2021 21:41:40 GMT",
=======
        "Date": "Wed, 17 Feb 2021 22:45:01 GMT",
>>>>>>> 1814567d
        "Server": [
          "Windows-Azure-Blob/1.0",
          "Microsoft-HTTPAPI/2.0"
        ],
        "x-ms-client-request-id": "db1d761c-47eb-50d9-4b77-c52a4f96b098",
<<<<<<< HEAD
        "x-ms-request-id": "d8a5fee7-501e-005a-4bac-f919b8000000",
=======
        "x-ms-request-id": "d5fa319c-901e-009e-1c7e-056c81000000",
>>>>>>> 1814567d
        "x-ms-version": "2020-06-12"
      },
      "ResponseBody": []
    }
  ],
  "Variables": {
    "RandomSeed": "782033951",
    "Storage_TestConfigHierarchicalNamespace": "NamespaceTenant\nseannse\nU2FuaXRpemVk\nhttps://seannse.blob.core.windows.net\nhttps://seannse.file.core.windows.net\nhttps://seannse.queue.core.windows.net\nhttps://seannse.table.core.windows.net\n\n\n\n\nhttps://seannse-secondary.blob.core.windows.net\nhttps://seannse-secondary.file.core.windows.net\nhttps://seannse-secondary.queue.core.windows.net\nhttps://seannse-secondary.table.core.windows.net\n68390a19-a643-458b-b726-408abf67b4fc\nSanitized\n72f988bf-86f1-41af-91ab-2d7cd011db47\nhttps://login.microsoftonline.com/\nCloud\nBlobEndpoint=https://seannse.blob.core.windows.net/;QueueEndpoint=https://seannse.queue.core.windows.net/;FileEndpoint=https://seannse.file.core.windows.net/;BlobSecondaryEndpoint=https://seannse-secondary.blob.core.windows.net/;QueueSecondaryEndpoint=https://seannse-secondary.queue.core.windows.net/;FileSecondaryEndpoint=https://seannse-secondary.file.core.windows.net/;AccountName=seannse;AccountKey=Sanitized\n"
  }
}<|MERGE_RESOLUTION|>--- conflicted
+++ resolved
@@ -1,30 +1,19 @@
 {
   "Entries": [
     {
-      "RequestUri": "https://seannse.blob.core.windows.net/test-filesystem-7e7bc2ac-0f93-0963-eb45-2997363a484c?restype=container",
+      "RequestUri": "https://seannse.blob.core.windows.net/test-filesystem-814e81fb-b53e-ae9b-1486-34db83820d02?restype=container",
       "RequestMethod": "PUT",
       "RequestHeaders": {
         "Accept": "application/xml",
         "Authorization": "Sanitized",
-<<<<<<< HEAD
-        "traceparent": "00-abb64b6dced96b40b32ebd3bf717c977-11c4181b000be64b-00",
+        "traceparent": "00-5dbcc48242d89d4ea84a1b7fc606e32a-623f9aa58bde8d4a-00",
         "User-Agent": [
-          "azsdk-net-Storage.Files.DataLake/12.7.0-alpha.20210202.1",
-          "(.NET 5.0.2; Microsoft Windows 10.0.19042)"
+          "azsdk-net-Storage.Files.DataLake/12.7.0-alpha.20210219.1",
+          "(.NET 5.0.3; Microsoft Windows 10.0.19041)"
         ],
         "x-ms-blob-public-access": "container",
-        "x-ms-client-request-id": "ec741d9a-32f2-2251-c0d4-82a641277d5c",
-        "x-ms-date": "Tue, 02 Feb 2021 21:41:39 GMT",
-=======
-        "traceparent": "00-d59f04ce91c94642bcdd001284ff0223-aa1b5cb2d5633444-00",
-        "User-Agent": [
-          "azsdk-net-Storage.Files.DataLake/12.7.0-alpha.20210217.1",
-          "(.NET 5.0.3; Microsoft Windows 10.0.19042)"
-        ],
-        "x-ms-blob-public-access": "container",
-        "x-ms-client-request-id": "ec741d9a-32f2-2251-c0d4-82a641277d5c",
-        "x-ms-date": "Wed, 17 Feb 2021 22:45:01 GMT",
->>>>>>> 1814567d
+        "x-ms-client-request-id": "c97e4511-72b0-b8bf-6110-5320355f1961",
+        "x-ms-date": "Fri, 19 Feb 2021 19:03:53 GMT",
         "x-ms-return-client-request-id": "true",
         "x-ms-version": "2020-06-12"
       },
@@ -32,52 +21,32 @@
       "StatusCode": 201,
       "ResponseHeaders": {
         "Content-Length": "0",
-<<<<<<< HEAD
-        "Date": "Tue, 02 Feb 2021 21:41:39 GMT",
-        "ETag": "\u00220x8D8C7C353263ABB\u0022",
-        "Last-Modified": "Tue, 02 Feb 2021 21:41:40 GMT",
-=======
-        "Date": "Wed, 17 Feb 2021 22:45:00 GMT",
-        "ETag": "\u00220x8D8D395A92372C3\u0022",
-        "Last-Modified": "Wed, 17 Feb 2021 22:45:01 GMT",
->>>>>>> 1814567d
+        "Date": "Fri, 19 Feb 2021 19:03:52 GMT",
+        "ETag": "\u00220x8D8D5091928D091\u0022",
+        "Last-Modified": "Fri, 19 Feb 2021 19:03:52 GMT",
         "Server": [
           "Windows-Azure-Blob/1.0",
           "Microsoft-HTTPAPI/2.0"
         ],
-        "x-ms-client-request-id": "ec741d9a-32f2-2251-c0d4-82a641277d5c",
-<<<<<<< HEAD
-        "x-ms-request-id": "d8a5fd25-501e-005a-2bac-f919b8000000",
-=======
-        "x-ms-request-id": "d5fa304c-901e-009e-707e-056c81000000",
->>>>>>> 1814567d
+        "x-ms-client-request-id": "c97e4511-72b0-b8bf-6110-5320355f1961",
+        "x-ms-request-id": "cb129ba1-b01e-006d-16f1-06cb14000000",
         "x-ms-version": "2020-06-12"
       },
       "ResponseBody": []
     },
     {
-      "RequestUri": "https://seannse.dfs.core.windows.net/test-filesystem-7e7bc2ac-0f93-0963-eb45-2997363a484c/test-directory-ea25948f-1348-5abd-1cec-e1529aaebdb0?resource=directory",
+      "RequestUri": "https://seannse.dfs.core.windows.net/test-filesystem-814e81fb-b53e-ae9b-1486-34db83820d02/test-directory-bc10d757-69e1-4818-6bbd-84599358c6be?resource=directory",
       "RequestMethod": "PUT",
       "RequestHeaders": {
         "Accept": "application/json",
         "Authorization": "Sanitized",
-<<<<<<< HEAD
-        "traceparent": "00-190439f70149ee408f26b27d021cc45c-9349279f30ad7f49-00",
+        "traceparent": "00-4129ed7ca3f6fc4898561372bc597211-7f2ffee55f79134e-00",
         "User-Agent": [
-          "azsdk-net-Storage.Files.DataLake/12.7.0-alpha.20210202.1",
-          "(.NET 5.0.2; Microsoft Windows 10.0.19042)"
+          "azsdk-net-Storage.Files.DataLake/12.7.0-alpha.20210219.1",
+          "(.NET 5.0.3; Microsoft Windows 10.0.19041)"
         ],
-        "x-ms-client-request-id": "b72418c2-6515-8708-6019-cf0650fe8812",
-        "x-ms-date": "Tue, 02 Feb 2021 21:41:39 GMT",
-=======
-        "traceparent": "00-5816206668849241b042c97371cc0559-516d62f3e57b134d-00",
-        "User-Agent": [
-          "azsdk-net-Storage.Files.DataLake/12.7.0-alpha.20210217.1",
-          "(.NET 5.0.3; Microsoft Windows 10.0.19042)"
-        ],
-        "x-ms-client-request-id": "b72418c2-6515-8708-6019-cf0650fe8812",
-        "x-ms-date": "Wed, 17 Feb 2021 22:45:01 GMT",
->>>>>>> 1814567d
+        "x-ms-client-request-id": "11eac1cb-c046-a831-2c36-5ef3ed652508",
+        "x-ms-date": "Fri, 19 Feb 2021 19:03:53 GMT",
         "x-ms-return-client-request-id": "true",
         "x-ms-version": "2020-06-12"
       },
@@ -85,50 +54,32 @@
       "StatusCode": 201,
       "ResponseHeaders": {
         "Content-Length": "0",
-<<<<<<< HEAD
-        "Date": "Tue, 02 Feb 2021 21:41:40 GMT",
-        "ETag": "\u00220x8D8C7C3535DA9D4\u0022",
-        "Last-Modified": "Tue, 02 Feb 2021 21:41:40 GMT",
-=======
-        "Date": "Wed, 17 Feb 2021 22:45:01 GMT",
-        "ETag": "\u00220x8D8D395A95A60A9\u0022",
-        "Last-Modified": "Wed, 17 Feb 2021 22:45:01 GMT",
->>>>>>> 1814567d
+        "Date": "Fri, 19 Feb 2021 19:03:52 GMT",
+        "ETag": "\u00220x8D8D509193746EC\u0022",
+        "Last-Modified": "Fri, 19 Feb 2021 19:03:52 GMT",
         "Server": [
           "Windows-Azure-HDFS/1.0",
           "Microsoft-HTTPAPI/2.0"
         ],
-        "x-ms-client-request-id": "b72418c2-6515-8708-6019-cf0650fe8812",
-<<<<<<< HEAD
-        "x-ms-request-id": "4a9b176d-201f-001d-76ac-f972e3000000",
-=======
-        "x-ms-request-id": "3e9ab52d-b01f-000f-3e7e-050933000000",
->>>>>>> 1814567d
+        "x-ms-client-request-id": "11eac1cb-c046-a831-2c36-5ef3ed652508",
+        "x-ms-request-id": "da8423f7-a01f-0061-62f1-065c1c000000",
         "x-ms-version": "2020-06-12"
       },
       "ResponseBody": []
     },
     {
-      "RequestUri": "https://seannse.dfs.core.windows.net/test-filesystem-7e7bc2ac-0f93-0963-eb45-2997363a484c/directory?mode=legacy",
+      "RequestUri": "https://seannse.dfs.core.windows.net/test-filesystem-814e81fb-b53e-ae9b-1486-34db83820d02/directory?mode=legacy",
       "RequestMethod": "PUT",
       "RequestHeaders": {
         "Accept": "application/json",
         "Authorization": "Sanitized",
         "User-Agent": [
-<<<<<<< HEAD
-          "azsdk-net-Storage.Files.DataLake/12.7.0-alpha.20210202.1",
-          "(.NET 5.0.2; Microsoft Windows 10.0.19042)"
+          "azsdk-net-Storage.Files.DataLake/12.7.0-alpha.20210219.1",
+          "(.NET 5.0.3; Microsoft Windows 10.0.19041)"
         ],
-        "x-ms-client-request-id": "828f6c9e-058a-8f9a-d175-b8ac8d522c48",
-        "x-ms-date": "Tue, 02 Feb 2021 21:41:39 GMT",
-=======
-          "azsdk-net-Storage.Files.DataLake/12.7.0-alpha.20210217.1",
-          "(.NET 5.0.3; Microsoft Windows 10.0.19042)"
-        ],
-        "x-ms-client-request-id": "828f6c9e-058a-8f9a-d175-b8ac8d522c48",
-        "x-ms-date": "Wed, 17 Feb 2021 22:45:01 GMT",
->>>>>>> 1814567d
-        "x-ms-rename-source": "%2Ftest-filesystem-7e7bc2ac-0f93-0963-eb45-2997363a484c%2Ftest-directory-ea25948f-1348-5abd-1cec-e1529aaebdb0=",
+        "x-ms-client-request-id": "d18de661-b46d-4978-ef21-12cde65e0d73",
+        "x-ms-date": "Fri, 19 Feb 2021 19:03:53 GMT",
+        "x-ms-rename-source": "%2Ftest-filesystem-814e81fb-b53e-ae9b-1486-34db83820d02%2Ftest-directory-bc10d757-69e1-4818-6bbd-84599358c6be=",
         "x-ms-return-client-request-id": "true",
         "x-ms-version": "2020-06-12"
       },
@@ -136,45 +87,29 @@
       "StatusCode": 201,
       "ResponseHeaders": {
         "Content-Length": "0",
-<<<<<<< HEAD
-        "Date": "Tue, 02 Feb 2021 21:41:40 GMT",
-=======
-        "Date": "Wed, 17 Feb 2021 22:45:01 GMT",
->>>>>>> 1814567d
+        "Date": "Fri, 19 Feb 2021 19:03:52 GMT",
         "Server": [
           "Windows-Azure-HDFS/1.0",
           "Microsoft-HTTPAPI/2.0"
         ],
-        "x-ms-client-request-id": "828f6c9e-058a-8f9a-d175-b8ac8d522c48",
-<<<<<<< HEAD
-        "x-ms-request-id": "4a9b1772-201f-001d-7bac-f972e3000000",
-=======
-        "x-ms-request-id": "3e9ab539-b01f-000f-4a7e-050933000000",
->>>>>>> 1814567d
+        "x-ms-client-request-id": "d18de661-b46d-4978-ef21-12cde65e0d73",
+        "x-ms-request-id": "da842407-a01f-0061-72f1-065c1c000000",
         "x-ms-version": "2020-06-12"
       },
       "ResponseBody": []
     },
     {
-      "RequestUri": "https://seannse.blob.core.windows.net/test-filesystem-7e7bc2ac-0f93-0963-eb45-2997363a484c/directory",
+      "RequestUri": "https://seannse.blob.core.windows.net/test-filesystem-814e81fb-b53e-ae9b-1486-34db83820d02/directory",
       "RequestMethod": "HEAD",
       "RequestHeaders": {
         "Accept": "application/xml",
         "Authorization": "Sanitized",
         "User-Agent": [
-<<<<<<< HEAD
-          "azsdk-net-Storage.Files.DataLake/12.7.0-alpha.20210202.1",
-          "(.NET 5.0.2; Microsoft Windows 10.0.19042)"
+          "azsdk-net-Storage.Files.DataLake/12.7.0-alpha.20210219.1",
+          "(.NET 5.0.3; Microsoft Windows 10.0.19041)"
         ],
-        "x-ms-client-request-id": "e467b18e-066e-1188-3722-96b4ace9a5e8",
-        "x-ms-date": "Tue, 02 Feb 2021 21:41:40 GMT",
-=======
-          "azsdk-net-Storage.Files.DataLake/12.7.0-alpha.20210217.1",
-          "(.NET 5.0.3; Microsoft Windows 10.0.19042)"
-        ],
-        "x-ms-client-request-id": "e467b18e-066e-1188-3722-96b4ace9a5e8",
-        "x-ms-date": "Wed, 17 Feb 2021 22:45:02 GMT",
->>>>>>> 1814567d
+        "x-ms-client-request-id": "0692e84c-53d8-959b-1ccd-2373c7902c26",
+        "x-ms-date": "Fri, 19 Feb 2021 19:03:53 GMT",
         "x-ms-return-client-request-id": "true",
         "x-ms-version": "2020-06-12"
       },
@@ -184,15 +119,9 @@
         "Accept-Ranges": "bytes",
         "Content-Length": "0",
         "Content-Type": "application/octet-stream",
-<<<<<<< HEAD
-        "Date": "Tue, 02 Feb 2021 21:41:40 GMT",
-        "ETag": "\u00220x8D8C7C3535DA9D4\u0022",
-        "Last-Modified": "Tue, 02 Feb 2021 21:41:40 GMT",
-=======
-        "Date": "Wed, 17 Feb 2021 22:45:01 GMT",
-        "ETag": "\u00220x8D8D395A95A60A9\u0022",
-        "Last-Modified": "Wed, 17 Feb 2021 22:45:01 GMT",
->>>>>>> 1814567d
+        "Date": "Fri, 19 Feb 2021 19:03:52 GMT",
+        "ETag": "\u00220x8D8D509193746EC\u0022",
+        "Last-Modified": "Fri, 19 Feb 2021 19:03:52 GMT",
         "Server": [
           "Windows-Azure-Blob/1.0",
           "Microsoft-HTTPAPI/2.0"
@@ -200,51 +129,33 @@
         "x-ms-access-tier": "Hot",
         "x-ms-access-tier-inferred": "true",
         "x-ms-blob-type": "BlockBlob",
-        "x-ms-client-request-id": "e467b18e-066e-1188-3722-96b4ace9a5e8",
-<<<<<<< HEAD
-        "x-ms-creation-time": "Tue, 02 Feb 2021 21:41:40 GMT",
-=======
-        "x-ms-creation-time": "Wed, 17 Feb 2021 22:45:01 GMT",
->>>>>>> 1814567d
+        "x-ms-client-request-id": "0692e84c-53d8-959b-1ccd-2373c7902c26",
+        "x-ms-creation-time": "Fri, 19 Feb 2021 19:03:52 GMT",
         "x-ms-group": "$superuser",
         "x-ms-lease-state": "available",
         "x-ms-lease-status": "unlocked",
         "x-ms-meta-hdi_isfolder": "true",
         "x-ms-owner": "$superuser",
         "x-ms-permissions": "rwxr-x---",
-<<<<<<< HEAD
-        "x-ms-request-id": "d8a5fea1-501e-005a-08ac-f919b8000000",
-=======
-        "x-ms-request-id": "d5fa3178-901e-009e-7b7e-056c81000000",
->>>>>>> 1814567d
+        "x-ms-request-id": "cb129c0c-b01e-006d-79f1-06cb14000000",
         "x-ms-server-encrypted": "true",
         "x-ms-version": "2020-06-12"
       },
       "ResponseBody": []
     },
     {
-      "RequestUri": "https://seannse.blob.core.windows.net/test-filesystem-7e7bc2ac-0f93-0963-eb45-2997363a484c?restype=container",
+      "RequestUri": "https://seannse.blob.core.windows.net/test-filesystem-814e81fb-b53e-ae9b-1486-34db83820d02?restype=container",
       "RequestMethod": "DELETE",
       "RequestHeaders": {
         "Accept": "application/xml",
         "Authorization": "Sanitized",
-<<<<<<< HEAD
-        "traceparent": "00-75bbe4a597f51f4cbd87503c701e71cf-038f2fafa0663e4f-00",
+        "traceparent": "00-e7844326c51adc42bdf61607a09a2c6e-42761a545ff9b849-00",
         "User-Agent": [
-          "azsdk-net-Storage.Files.DataLake/12.7.0-alpha.20210202.1",
-          "(.NET 5.0.2; Microsoft Windows 10.0.19042)"
+          "azsdk-net-Storage.Files.DataLake/12.7.0-alpha.20210219.1",
+          "(.NET 5.0.3; Microsoft Windows 10.0.19041)"
         ],
-        "x-ms-client-request-id": "db1d761c-47eb-50d9-4b77-c52a4f96b098",
-        "x-ms-date": "Tue, 02 Feb 2021 21:41:40 GMT",
-=======
-        "traceparent": "00-c931f1be46463646b446e91dace6a1d2-f3203a91c053a04f-00",
-        "User-Agent": [
-          "azsdk-net-Storage.Files.DataLake/12.7.0-alpha.20210217.1",
-          "(.NET 5.0.3; Microsoft Windows 10.0.19042)"
-        ],
-        "x-ms-client-request-id": "db1d761c-47eb-50d9-4b77-c52a4f96b098",
-        "x-ms-date": "Wed, 17 Feb 2021 22:45:02 GMT",
->>>>>>> 1814567d
+        "x-ms-client-request-id": "fe815d46-06cc-979b-f7c1-ae10249528d2",
+        "x-ms-date": "Fri, 19 Feb 2021 19:03:53 GMT",
         "x-ms-return-client-request-id": "true",
         "x-ms-version": "2020-06-12"
       },
@@ -252,28 +163,20 @@
       "StatusCode": 202,
       "ResponseHeaders": {
         "Content-Length": "0",
-<<<<<<< HEAD
-        "Date": "Tue, 02 Feb 2021 21:41:40 GMT",
-=======
-        "Date": "Wed, 17 Feb 2021 22:45:01 GMT",
->>>>>>> 1814567d
+        "Date": "Fri, 19 Feb 2021 19:03:52 GMT",
         "Server": [
           "Windows-Azure-Blob/1.0",
           "Microsoft-HTTPAPI/2.0"
         ],
-        "x-ms-client-request-id": "db1d761c-47eb-50d9-4b77-c52a4f96b098",
-<<<<<<< HEAD
-        "x-ms-request-id": "d8a5fee7-501e-005a-4bac-f919b8000000",
-=======
-        "x-ms-request-id": "d5fa319c-901e-009e-1c7e-056c81000000",
->>>>>>> 1814567d
+        "x-ms-client-request-id": "fe815d46-06cc-979b-f7c1-ae10249528d2",
+        "x-ms-request-id": "cb129c48-b01e-006d-30f1-06cb14000000",
         "x-ms-version": "2020-06-12"
       },
       "ResponseBody": []
     }
   ],
   "Variables": {
-    "RandomSeed": "782033951",
+    "RandomSeed": "181219906",
     "Storage_TestConfigHierarchicalNamespace": "NamespaceTenant\nseannse\nU2FuaXRpemVk\nhttps://seannse.blob.core.windows.net\nhttps://seannse.file.core.windows.net\nhttps://seannse.queue.core.windows.net\nhttps://seannse.table.core.windows.net\n\n\n\n\nhttps://seannse-secondary.blob.core.windows.net\nhttps://seannse-secondary.file.core.windows.net\nhttps://seannse-secondary.queue.core.windows.net\nhttps://seannse-secondary.table.core.windows.net\n68390a19-a643-458b-b726-408abf67b4fc\nSanitized\n72f988bf-86f1-41af-91ab-2d7cd011db47\nhttps://login.microsoftonline.com/\nCloud\nBlobEndpoint=https://seannse.blob.core.windows.net/;QueueEndpoint=https://seannse.queue.core.windows.net/;FileEndpoint=https://seannse.file.core.windows.net/;BlobSecondaryEndpoint=https://seannse-secondary.blob.core.windows.net/;QueueSecondaryEndpoint=https://seannse-secondary.queue.core.windows.net/;FileSecondaryEndpoint=https://seannse-secondary.file.core.windows.net/;AccountName=seannse;AccountKey=Sanitized\n"
   }
 }