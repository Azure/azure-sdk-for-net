{
  "Entries": [
    {
      "RequestUri": "https://seannse.blob.core.windows.net/test-filesystem-d3eb10c4-5e89-2ed4-118d-e3f4d165170c?restype=container",
      "RequestMethod": "PUT",
      "RequestHeaders": {
        "Accept": "application/xml",
        "Authorization": "Sanitized",
<<<<<<< HEAD
        "traceparent": "00-0f2f680b059eb04b8bf04c80ed66948c-e0605950415d0f43-00",
        "User-Agent": [
          "azsdk-net-Storage.Files.DataLake/12.7.0-alpha.20210202.1",
          "(.NET 5.0.2; Microsoft Windows 10.0.19042)"
        ],
        "x-ms-blob-public-access": "container",
        "x-ms-client-request-id": "9f600ea9-bc2b-ad2b-3879-0ace6ba07e70",
        "x-ms-date": "Tue, 02 Feb 2021 21:47:20 GMT",
=======
        "traceparent": "00-a6026c237130b943bffc652d4b69fff9-2ed3fd1fa3286a42-00",
        "User-Agent": [
          "azsdk-net-Storage.Files.DataLake/12.7.0-alpha.20210217.1",
          "(.NET 5.0.3; Microsoft Windows 10.0.19042)"
        ],
        "x-ms-blob-public-access": "container",
        "x-ms-client-request-id": "9f600ea9-bc2b-ad2b-3879-0ace6ba07e70",
        "x-ms-date": "Wed, 17 Feb 2021 22:50:29 GMT",
>>>>>>> 1814567d
        "x-ms-return-client-request-id": "true",
        "x-ms-version": "2020-06-12"
      },
      "RequestBody": null,
      "StatusCode": 201,
      "ResponseHeaders": {
        "Content-Length": "0",
<<<<<<< HEAD
        "Date": "Tue, 02 Feb 2021 21:47:20 GMT",
        "ETag": "\u00220x8D8C7C41ED2E56C\u0022",
        "Last-Modified": "Tue, 02 Feb 2021 21:47:21 GMT",
=======
        "Date": "Wed, 17 Feb 2021 22:50:28 GMT",
        "ETag": "\u00220x8D8D3966C7B05E7\u0022",
        "Last-Modified": "Wed, 17 Feb 2021 22:50:29 GMT",
>>>>>>> 1814567d
        "Server": [
          "Windows-Azure-Blob/1.0",
          "Microsoft-HTTPAPI/2.0"
        ],
        "x-ms-client-request-id": "9f600ea9-bc2b-ad2b-3879-0ace6ba07e70",
<<<<<<< HEAD
        "x-ms-request-id": "2ee8c2ec-c01e-0048-1fac-f96268000000",
=======
        "x-ms-request-id": "deb15b76-a01e-0095-0b7f-0597ea000000",
>>>>>>> 1814567d
        "x-ms-version": "2020-06-12"
      },
      "ResponseBody": []
    },
    {
      "RequestUri": "https://seannse.dfs.core.windows.net/test-filesystem-d3eb10c4-5e89-2ed4-118d-e3f4d165170c/?action=setAccessControl",
      "RequestMethod": "PATCH",
      "RequestHeaders": {
        "Accept": "application/json",
        "Authorization": "Sanitized",
<<<<<<< HEAD
        "traceparent": "00-d98cadf1a5675b4aa8c86deec984b9d2-523003014c93704f-00",
        "User-Agent": [
          "azsdk-net-Storage.Files.DataLake/12.7.0-alpha.20210202.1",
          "(.NET 5.0.2; Microsoft Windows 10.0.19042)"
        ],
        "x-ms-acl": "user::--x,group::--x,other::--x",
        "x-ms-client-request-id": "a08aef54-3e40-1e66-7762-12d2bce909f1",
        "x-ms-date": "Tue, 02 Feb 2021 21:47:21 GMT",
=======
        "traceparent": "00-50be80ec16aea04a98ad4f34d8db2be6-0a79dd6174b86d4b-00",
        "User-Agent": [
          "azsdk-net-Storage.Files.DataLake/12.7.0-alpha.20210217.1",
          "(.NET 5.0.3; Microsoft Windows 10.0.19042)"
        ],
        "x-ms-acl": "user::--x,group::--x,other::--x",
        "x-ms-client-request-id": "a08aef54-3e40-1e66-7762-12d2bce909f1",
        "x-ms-date": "Wed, 17 Feb 2021 22:50:29 GMT",
>>>>>>> 1814567d
        "x-ms-return-client-request-id": "true",
        "x-ms-version": "2020-06-12"
      },
      "RequestBody": null,
      "StatusCode": 200,
      "ResponseHeaders": {
        "Content-Length": "0",
<<<<<<< HEAD
        "Date": "Tue, 02 Feb 2021 21:47:21 GMT",
        "ETag": "\u00220x8D8C7C41ED73EB1\u0022",
        "Last-Modified": "Tue, 02 Feb 2021 21:47:21 GMT",
=======
        "Date": "Wed, 17 Feb 2021 22:50:28 GMT",
        "ETag": "\u00220x8D8D3966C7D074F\u0022",
        "Last-Modified": "Wed, 17 Feb 2021 22:50:29 GMT",
>>>>>>> 1814567d
        "Server": [
          "Windows-Azure-HDFS/1.0",
          "Microsoft-HTTPAPI/2.0"
        ],
        "x-ms-client-request-id": "a08aef54-3e40-1e66-7762-12d2bce909f1",
        "x-ms-namespace-enabled": "true",
<<<<<<< HEAD
        "x-ms-request-id": "05f07695-201f-006f-53ac-f975ac000000",
=======
        "x-ms-request-id": "46b074a8-001f-0057-197f-05d16c000000",
>>>>>>> 1814567d
        "x-ms-version": "2020-06-12"
      },
      "ResponseBody": []
    },
    {
      "RequestUri": "https://seannse.dfs.core.windows.net/test-filesystem-d3eb10c4-5e89-2ed4-118d-e3f4d165170c/test-directory-52ce1c67-3819-dcac-4ef3-e4202f4c22dd?resource=directory",
      "RequestMethod": "PUT",
      "RequestHeaders": {
        "Accept": "application/json",
        "Authorization": "Sanitized",
<<<<<<< HEAD
        "traceparent": "00-2624fccaa5c6b14f973aa5bd2540e2f9-31ad86941012b742-00",
        "User-Agent": [
          "azsdk-net-Storage.Files.DataLake/12.7.0-alpha.20210202.1",
          "(.NET 5.0.2; Microsoft Windows 10.0.19042)"
        ],
        "x-ms-client-request-id": "6e789b00-7b8c-1c7d-43ae-524d5a45ef2b",
        "x-ms-date": "Tue, 02 Feb 2021 21:47:21 GMT",
=======
        "traceparent": "00-b40d8e0d7fff9d4f91855a5ddd52f299-960761b3e3955548-00",
        "User-Agent": [
          "azsdk-net-Storage.Files.DataLake/12.7.0-alpha.20210217.1",
          "(.NET 5.0.3; Microsoft Windows 10.0.19042)"
        ],
        "x-ms-client-request-id": "6e789b00-7b8c-1c7d-43ae-524d5a45ef2b",
        "x-ms-date": "Wed, 17 Feb 2021 22:50:29 GMT",
>>>>>>> 1814567d
        "x-ms-return-client-request-id": "true",
        "x-ms-version": "2020-06-12"
      },
      "RequestBody": null,
      "StatusCode": 201,
      "ResponseHeaders": {
        "Content-Length": "0",
<<<<<<< HEAD
        "Date": "Tue, 02 Feb 2021 21:47:21 GMT",
        "ETag": "\u00220x8D8C7C41F1D9223\u0022",
        "Last-Modified": "Tue, 02 Feb 2021 21:47:22 GMT",
=======
        "Date": "Wed, 17 Feb 2021 22:50:28 GMT",
        "ETag": "\u00220x8D8D3966CBA7E53\u0022",
        "Last-Modified": "Wed, 17 Feb 2021 22:50:29 GMT",
>>>>>>> 1814567d
        "Server": [
          "Windows-Azure-HDFS/1.0",
          "Microsoft-HTTPAPI/2.0"
        ],
        "x-ms-client-request-id": "6e789b00-7b8c-1c7d-43ae-524d5a45ef2b",
<<<<<<< HEAD
        "x-ms-request-id": "05f076a1-201f-006f-5fac-f975ac000000",
=======
        "x-ms-request-id": "46b074b8-001f-0057-297f-05d16c000000",
>>>>>>> 1814567d
        "x-ms-version": "2020-06-12"
      },
      "ResponseBody": []
    },
    {
      "RequestUri": "https://seannse.dfs.core.windows.net/test-filesystem-d3eb10c4-5e89-2ed4-118d-e3f4d165170c/test-directory-52ce1c67-3819-dcac-4ef3-e4202f4c22dd/test-directory-4926343f-8d6e-89dc-ec5f-671f82b7215f?resource=directory",
      "RequestMethod": "PUT",
      "RequestHeaders": {
        "Accept": "application/json",
        "Authorization": "Sanitized",
        "User-Agent": [
<<<<<<< HEAD
          "azsdk-net-Storage.Files.DataLake/12.7.0-alpha.20210202.1",
          "(.NET 5.0.2; Microsoft Windows 10.0.19042)"
        ],
        "x-ms-client-request-id": "86b48a0a-67c8-7363-bfee-812c135d998b",
        "x-ms-date": "Tue, 02 Feb 2021 21:47:21 GMT",
=======
          "azsdk-net-Storage.Files.DataLake/12.7.0-alpha.20210217.1",
          "(.NET 5.0.3; Microsoft Windows 10.0.19042)"
        ],
        "x-ms-client-request-id": "86b48a0a-67c8-7363-bfee-812c135d998b",
        "x-ms-date": "Wed, 17 Feb 2021 22:50:29 GMT",
>>>>>>> 1814567d
        "x-ms-return-client-request-id": "true",
        "x-ms-version": "2020-06-12"
      },
      "RequestBody": null,
      "StatusCode": 201,
      "ResponseHeaders": {
        "Content-Length": "0",
<<<<<<< HEAD
        "Date": "Tue, 02 Feb 2021 21:47:21 GMT",
        "ETag": "\u00220x8D8C7C41F2B0C3D\u0022",
        "Last-Modified": "Tue, 02 Feb 2021 21:47:22 GMT",
=======
        "Date": "Wed, 17 Feb 2021 22:50:28 GMT",
        "ETag": "\u00220x8D8D3966CC66CAB\u0022",
        "Last-Modified": "Wed, 17 Feb 2021 22:50:29 GMT",
>>>>>>> 1814567d
        "Server": [
          "Windows-Azure-HDFS/1.0",
          "Microsoft-HTTPAPI/2.0"
        ],
        "x-ms-client-request-id": "86b48a0a-67c8-7363-bfee-812c135d998b",
<<<<<<< HEAD
        "x-ms-request-id": "05f076b0-201f-006f-6dac-f975ac000000",
=======
        "x-ms-request-id": "46b074c0-001f-0057-317f-05d16c000000",
>>>>>>> 1814567d
        "x-ms-version": "2020-06-12"
      },
      "ResponseBody": []
    },
    {
      "RequestUri": "https://seannse.dfs.core.windows.net/test-filesystem-d3eb10c4-5e89-2ed4-118d-e3f4d165170c/test-directory-52ce1c67-3819-dcac-4ef3-e4202f4c22dd/test-directory-4926343f-8d6e-89dc-ec5f-671f82b7215f/test-file-480af28c-5a26-8c57-e3f5-52105475fd0a?resource=file",
      "RequestMethod": "PUT",
      "RequestHeaders": {
        "Accept": "application/json",
        "Authorization": "Sanitized",
        "User-Agent": [
<<<<<<< HEAD
          "azsdk-net-Storage.Files.DataLake/12.7.0-alpha.20210202.1",
          "(.NET 5.0.2; Microsoft Windows 10.0.19042)"
        ],
        "x-ms-client-request-id": "99daadc4-cdd8-b07f-3328-a2d214521f49",
        "x-ms-date": "Tue, 02 Feb 2021 21:47:21 GMT",
=======
          "azsdk-net-Storage.Files.DataLake/12.7.0-alpha.20210217.1",
          "(.NET 5.0.3; Microsoft Windows 10.0.19042)"
        ],
        "x-ms-client-request-id": "99daadc4-cdd8-b07f-3328-a2d214521f49",
        "x-ms-date": "Wed, 17 Feb 2021 22:50:29 GMT",
>>>>>>> 1814567d
        "x-ms-return-client-request-id": "true",
        "x-ms-version": "2020-06-12"
      },
      "RequestBody": null,
      "StatusCode": 201,
      "ResponseHeaders": {
        "Content-Length": "0",
<<<<<<< HEAD
        "Date": "Tue, 02 Feb 2021 21:47:21 GMT",
        "ETag": "\u00220x8D8C7C41F39514F\u0022",
        "Last-Modified": "Tue, 02 Feb 2021 21:47:22 GMT",
=======
        "Date": "Wed, 17 Feb 2021 22:50:29 GMT",
        "ETag": "\u00220x8D8D3966CD2B317\u0022",
        "Last-Modified": "Wed, 17 Feb 2021 22:50:29 GMT",
>>>>>>> 1814567d
        "Server": [
          "Windows-Azure-HDFS/1.0",
          "Microsoft-HTTPAPI/2.0"
        ],
        "x-ms-client-request-id": "99daadc4-cdd8-b07f-3328-a2d214521f49",
<<<<<<< HEAD
        "x-ms-request-id": "05f076bf-201f-006f-7bac-f975ac000000",
=======
        "x-ms-request-id": "46b074d1-001f-0057-427f-05d16c000000",
>>>>>>> 1814567d
        "x-ms-version": "2020-06-12"
      },
      "ResponseBody": []
    },
    {
      "RequestUri": "https://seannse.dfs.core.windows.net/test-filesystem-d3eb10c4-5e89-2ed4-118d-e3f4d165170c/test-directory-52ce1c67-3819-dcac-4ef3-e4202f4c22dd/test-directory-4926343f-8d6e-89dc-ec5f-671f82b7215f/test-file-51e376f0-a248-f188-5b2e-9879847159be?resource=file",
      "RequestMethod": "PUT",
      "RequestHeaders": {
        "Accept": "application/json",
        "Authorization": "Sanitized",
        "User-Agent": [
<<<<<<< HEAD
          "azsdk-net-Storage.Files.DataLake/12.7.0-alpha.20210202.1",
          "(.NET 5.0.2; Microsoft Windows 10.0.19042)"
        ],
        "x-ms-client-request-id": "bbf48b8d-cc41-2251-25e8-3ea934052bc1",
        "x-ms-date": "Tue, 02 Feb 2021 21:47:21 GMT",
=======
          "azsdk-net-Storage.Files.DataLake/12.7.0-alpha.20210217.1",
          "(.NET 5.0.3; Microsoft Windows 10.0.19042)"
        ],
        "x-ms-client-request-id": "bbf48b8d-cc41-2251-25e8-3ea934052bc1",
        "x-ms-date": "Wed, 17 Feb 2021 22:50:29 GMT",
>>>>>>> 1814567d
        "x-ms-return-client-request-id": "true",
        "x-ms-version": "2020-06-12"
      },
      "RequestBody": null,
      "StatusCode": 201,
      "ResponseHeaders": {
        "Content-Length": "0",
<<<<<<< HEAD
        "Date": "Tue, 02 Feb 2021 21:47:21 GMT",
        "ETag": "\u00220x8D8C7C41F47292D\u0022",
        "Last-Modified": "Tue, 02 Feb 2021 21:47:22 GMT",
=======
        "Date": "Wed, 17 Feb 2021 22:50:29 GMT",
        "ETag": "\u00220x8D8D3966CDFBEB0\u0022",
        "Last-Modified": "Wed, 17 Feb 2021 22:50:29 GMT",
>>>>>>> 1814567d
        "Server": [
          "Windows-Azure-HDFS/1.0",
          "Microsoft-HTTPAPI/2.0"
        ],
        "x-ms-client-request-id": "bbf48b8d-cc41-2251-25e8-3ea934052bc1",
<<<<<<< HEAD
        "x-ms-request-id": "05f076cc-201f-006f-08ac-f975ac000000",
=======
        "x-ms-request-id": "46b074e2-001f-0057-537f-05d16c000000",
>>>>>>> 1814567d
        "x-ms-version": "2020-06-12"
      },
      "ResponseBody": []
    },
    {
      "RequestUri": "https://seannse.dfs.core.windows.net/test-filesystem-d3eb10c4-5e89-2ed4-118d-e3f4d165170c/test-directory-52ce1c67-3819-dcac-4ef3-e4202f4c22dd/test-directory-5bfae4ce-7705-8cae-4466-0de3ddacf996?resource=directory",
      "RequestMethod": "PUT",
      "RequestHeaders": {
        "Accept": "application/json",
        "Authorization": "Sanitized",
        "User-Agent": [
<<<<<<< HEAD
          "azsdk-net-Storage.Files.DataLake/12.7.0-alpha.20210202.1",
          "(.NET 5.0.2; Microsoft Windows 10.0.19042)"
        ],
        "x-ms-client-request-id": "140c0339-6bca-1557-dc68-76dbbe6d4478",
        "x-ms-date": "Tue, 02 Feb 2021 21:47:21 GMT",
=======
          "azsdk-net-Storage.Files.DataLake/12.7.0-alpha.20210217.1",
          "(.NET 5.0.3; Microsoft Windows 10.0.19042)"
        ],
        "x-ms-client-request-id": "140c0339-6bca-1557-dc68-76dbbe6d4478",
        "x-ms-date": "Wed, 17 Feb 2021 22:50:29 GMT",
>>>>>>> 1814567d
        "x-ms-return-client-request-id": "true",
        "x-ms-version": "2020-06-12"
      },
      "RequestBody": null,
      "StatusCode": 201,
      "ResponseHeaders": {
        "Content-Length": "0",
<<<<<<< HEAD
        "Date": "Tue, 02 Feb 2021 21:47:22 GMT",
        "ETag": "\u00220x8D8C7C41F53FBFA\u0022",
        "Last-Modified": "Tue, 02 Feb 2021 21:47:22 GMT",
=======
        "Date": "Wed, 17 Feb 2021 22:50:29 GMT",
        "ETag": "\u00220x8D8D3966CED25D0\u0022",
        "Last-Modified": "Wed, 17 Feb 2021 22:50:29 GMT",
>>>>>>> 1814567d
        "Server": [
          "Windows-Azure-HDFS/1.0",
          "Microsoft-HTTPAPI/2.0"
        ],
        "x-ms-client-request-id": "140c0339-6bca-1557-dc68-76dbbe6d4478",
<<<<<<< HEAD
        "x-ms-request-id": "05f076e0-201f-006f-1bac-f975ac000000",
=======
        "x-ms-request-id": "46b074f7-001f-0057-687f-05d16c000000",
>>>>>>> 1814567d
        "x-ms-version": "2020-06-12"
      },
      "ResponseBody": []
    },
    {
      "RequestUri": "https://seannse.dfs.core.windows.net/test-filesystem-d3eb10c4-5e89-2ed4-118d-e3f4d165170c/test-directory-52ce1c67-3819-dcac-4ef3-e4202f4c22dd/test-directory-5bfae4ce-7705-8cae-4466-0de3ddacf996/test-file-f843a7ef-3218-3044-66ee-f3daf6fc65bb?resource=file",
      "RequestMethod": "PUT",
      "RequestHeaders": {
        "Accept": "application/json",
        "Authorization": "Sanitized",
        "User-Agent": [
<<<<<<< HEAD
          "azsdk-net-Storage.Files.DataLake/12.7.0-alpha.20210202.1",
          "(.NET 5.0.2; Microsoft Windows 10.0.19042)"
        ],
        "x-ms-client-request-id": "7ec209e6-5045-0625-bfdc-addc787c1fe0",
        "x-ms-date": "Tue, 02 Feb 2021 21:47:22 GMT",
=======
          "azsdk-net-Storage.Files.DataLake/12.7.0-alpha.20210217.1",
          "(.NET 5.0.3; Microsoft Windows 10.0.19042)"
        ],
        "x-ms-client-request-id": "7ec209e6-5045-0625-bfdc-addc787c1fe0",
        "x-ms-date": "Wed, 17 Feb 2021 22:50:30 GMT",
>>>>>>> 1814567d
        "x-ms-return-client-request-id": "true",
        "x-ms-version": "2020-06-12"
      },
      "RequestBody": null,
      "StatusCode": 201,
      "ResponseHeaders": {
        "Content-Length": "0",
<<<<<<< HEAD
        "Date": "Tue, 02 Feb 2021 21:47:22 GMT",
        "ETag": "\u00220x8D8C7C41F6307B9\u0022",
        "Last-Modified": "Tue, 02 Feb 2021 21:47:22 GMT",
=======
        "Date": "Wed, 17 Feb 2021 22:50:29 GMT",
        "ETag": "\u00220x8D8D3966CF9D9E0\u0022",
        "Last-Modified": "Wed, 17 Feb 2021 22:50:29 GMT",
>>>>>>> 1814567d
        "Server": [
          "Windows-Azure-HDFS/1.0",
          "Microsoft-HTTPAPI/2.0"
        ],
        "x-ms-client-request-id": "7ec209e6-5045-0625-bfdc-addc787c1fe0",
<<<<<<< HEAD
        "x-ms-request-id": "05f076ed-201f-006f-28ac-f975ac000000",
=======
        "x-ms-request-id": "46b07508-001f-0057-797f-05d16c000000",
>>>>>>> 1814567d
        "x-ms-version": "2020-06-12"
      },
      "ResponseBody": []
    },
    {
      "RequestUri": "https://seannse.dfs.core.windows.net/test-filesystem-d3eb10c4-5e89-2ed4-118d-e3f4d165170c/test-directory-52ce1c67-3819-dcac-4ef3-e4202f4c22dd?action=setAccessControl",
      "RequestMethod": "PATCH",
      "RequestHeaders": {
        "Accept": "application/json",
        "Authorization": "Sanitized",
        "User-Agent": [
<<<<<<< HEAD
          "azsdk-net-Storage.Files.DataLake/12.7.0-alpha.20210202.1",
          "(.NET 5.0.2; Microsoft Windows 10.0.19042)"
        ],
        "x-ms-client-request-id": "6c123cb8-5ee5-7b37-31b8-a2fd3ce5f18f",
        "x-ms-date": "Tue, 02 Feb 2021 21:47:22 GMT",
=======
          "azsdk-net-Storage.Files.DataLake/12.7.0-alpha.20210217.1",
          "(.NET 5.0.3; Microsoft Windows 10.0.19042)"
        ],
        "x-ms-client-request-id": "6c123cb8-5ee5-7b37-31b8-a2fd3ce5f18f",
        "x-ms-date": "Wed, 17 Feb 2021 22:50:30 GMT",
>>>>>>> 1814567d
        "x-ms-owner": "efbdbb02-6ac3-0ad8-dc48-1440152f08c4",
        "x-ms-permissions": "rwxrwxrwx",
        "x-ms-return-client-request-id": "true",
        "x-ms-version": "2020-06-12"
      },
      "RequestBody": null,
      "StatusCode": 200,
      "ResponseHeaders": {
        "Content-Length": "0",
<<<<<<< HEAD
        "Date": "Tue, 02 Feb 2021 21:47:22 GMT",
        "ETag": "\u00220x8D8C7C41F1D9223\u0022",
        "Last-Modified": "Tue, 02 Feb 2021 21:47:22 GMT",
=======
        "Date": "Wed, 17 Feb 2021 22:50:29 GMT",
        "ETag": "\u00220x8D8D3966CBA7E53\u0022",
        "Last-Modified": "Wed, 17 Feb 2021 22:50:29 GMT",
>>>>>>> 1814567d
        "Server": [
          "Windows-Azure-HDFS/1.0",
          "Microsoft-HTTPAPI/2.0"
        ],
        "x-ms-client-request-id": "6c123cb8-5ee5-7b37-31b8-a2fd3ce5f18f",
        "x-ms-namespace-enabled": "true",
<<<<<<< HEAD
        "x-ms-request-id": "05f076fe-201f-006f-39ac-f975ac000000",
=======
        "x-ms-request-id": "46b07517-001f-0057-087f-05d16c000000",
>>>>>>> 1814567d
        "x-ms-version": "2020-06-12"
      },
      "ResponseBody": []
    },
    {
      "RequestUri": "https://seannse.dfs.core.windows.net/test-filesystem-d3eb10c4-5e89-2ed4-118d-e3f4d165170c/test-directory-52ce1c67-3819-dcac-4ef3-e4202f4c22dd/test-directory-4926343f-8d6e-89dc-ec5f-671f82b7215f?action=setAccessControl",
      "RequestMethod": "PATCH",
      "RequestHeaders": {
        "Accept": "application/json",
        "Authorization": "Sanitized",
        "User-Agent": [
<<<<<<< HEAD
          "azsdk-net-Storage.Files.DataLake/12.7.0-alpha.20210202.1",
          "(.NET 5.0.2; Microsoft Windows 10.0.19042)"
        ],
        "x-ms-client-request-id": "d987acc6-9c1c-42df-c178-bb81457991c4",
        "x-ms-date": "Tue, 02 Feb 2021 21:47:22 GMT",
=======
          "azsdk-net-Storage.Files.DataLake/12.7.0-alpha.20210217.1",
          "(.NET 5.0.3; Microsoft Windows 10.0.19042)"
        ],
        "x-ms-client-request-id": "d987acc6-9c1c-42df-c178-bb81457991c4",
        "x-ms-date": "Wed, 17 Feb 2021 22:50:30 GMT",
>>>>>>> 1814567d
        "x-ms-owner": "efbdbb02-6ac3-0ad8-dc48-1440152f08c4",
        "x-ms-permissions": "rwxrwxrwx",
        "x-ms-return-client-request-id": "true",
        "x-ms-version": "2020-06-12"
      },
      "RequestBody": null,
      "StatusCode": 200,
      "ResponseHeaders": {
        "Content-Length": "0",
<<<<<<< HEAD
        "Date": "Tue, 02 Feb 2021 21:47:22 GMT",
        "ETag": "\u00220x8D8C7C41F2B0C3D\u0022",
        "Last-Modified": "Tue, 02 Feb 2021 21:47:22 GMT",
=======
        "Date": "Wed, 17 Feb 2021 22:50:29 GMT",
        "ETag": "\u00220x8D8D3966CC66CAB\u0022",
        "Last-Modified": "Wed, 17 Feb 2021 22:50:29 GMT",
>>>>>>> 1814567d
        "Server": [
          "Windows-Azure-HDFS/1.0",
          "Microsoft-HTTPAPI/2.0"
        ],
        "x-ms-client-request-id": "d987acc6-9c1c-42df-c178-bb81457991c4",
        "x-ms-namespace-enabled": "true",
<<<<<<< HEAD
        "x-ms-request-id": "05f07721-201f-006f-5cac-f975ac000000",
=======
        "x-ms-request-id": "46b07528-001f-0057-197f-05d16c000000",
>>>>>>> 1814567d
        "x-ms-version": "2020-06-12"
      },
      "ResponseBody": []
    },
    {
      "RequestUri": "https://seannse.dfs.core.windows.net/test-filesystem-d3eb10c4-5e89-2ed4-118d-e3f4d165170c/test-directory-52ce1c67-3819-dcac-4ef3-e4202f4c22dd/test-directory-4926343f-8d6e-89dc-ec5f-671f82b7215f/test-file-480af28c-5a26-8c57-e3f5-52105475fd0a?action=setAccessControl",
      "RequestMethod": "PATCH",
      "RequestHeaders": {
        "Accept": "application/json",
        "Authorization": "Sanitized",
        "User-Agent": [
<<<<<<< HEAD
          "azsdk-net-Storage.Files.DataLake/12.7.0-alpha.20210202.1",
          "(.NET 5.0.2; Microsoft Windows 10.0.19042)"
        ],
        "x-ms-client-request-id": "8f36b4e4-175d-3772-09f9-bd0f7724d5cb",
        "x-ms-date": "Tue, 02 Feb 2021 21:47:22 GMT",
=======
          "azsdk-net-Storage.Files.DataLake/12.7.0-alpha.20210217.1",
          "(.NET 5.0.3; Microsoft Windows 10.0.19042)"
        ],
        "x-ms-client-request-id": "8f36b4e4-175d-3772-09f9-bd0f7724d5cb",
        "x-ms-date": "Wed, 17 Feb 2021 22:50:30 GMT",
>>>>>>> 1814567d
        "x-ms-owner": "efbdbb02-6ac3-0ad8-dc48-1440152f08c4",
        "x-ms-permissions": "rwxrwxrwx",
        "x-ms-return-client-request-id": "true",
        "x-ms-version": "2020-06-12"
      },
      "RequestBody": null,
      "StatusCode": 200,
      "ResponseHeaders": {
        "Content-Length": "0",
<<<<<<< HEAD
        "Date": "Tue, 02 Feb 2021 21:47:22 GMT",
        "ETag": "\u00220x8D8C7C41F39514F\u0022",
        "Last-Modified": "Tue, 02 Feb 2021 21:47:22 GMT",
=======
        "Date": "Wed, 17 Feb 2021 22:50:29 GMT",
        "ETag": "\u00220x8D8D3966CD2B317\u0022",
        "Last-Modified": "Wed, 17 Feb 2021 22:50:29 GMT",
>>>>>>> 1814567d
        "Server": [
          "Windows-Azure-HDFS/1.0",
          "Microsoft-HTTPAPI/2.0"
        ],
        "x-ms-client-request-id": "8f36b4e4-175d-3772-09f9-bd0f7724d5cb",
        "x-ms-namespace-enabled": "true",
<<<<<<< HEAD
        "x-ms-request-id": "05f0773c-201f-006f-77ac-f975ac000000",
=======
        "x-ms-request-id": "46b07534-001f-0057-257f-05d16c000000",
>>>>>>> 1814567d
        "x-ms-version": "2020-06-12"
      },
      "ResponseBody": []
    },
    {
      "RequestUri": "https://seannse.dfs.core.windows.net/test-filesystem-d3eb10c4-5e89-2ed4-118d-e3f4d165170c/test-directory-52ce1c67-3819-dcac-4ef3-e4202f4c22dd/test-directory-4926343f-8d6e-89dc-ec5f-671f82b7215f/test-file-51e376f0-a248-f188-5b2e-9879847159be?action=setAccessControl",
      "RequestMethod": "PATCH",
      "RequestHeaders": {
        "Accept": "application/json",
        "Authorization": "Sanitized",
        "User-Agent": [
<<<<<<< HEAD
          "azsdk-net-Storage.Files.DataLake/12.7.0-alpha.20210202.1",
          "(.NET 5.0.2; Microsoft Windows 10.0.19042)"
        ],
        "x-ms-client-request-id": "909d9e4b-0142-9a66-18b8-44b945cf0e71",
        "x-ms-date": "Tue, 02 Feb 2021 21:47:22 GMT",
=======
          "azsdk-net-Storage.Files.DataLake/12.7.0-alpha.20210217.1",
          "(.NET 5.0.3; Microsoft Windows 10.0.19042)"
        ],
        "x-ms-client-request-id": "909d9e4b-0142-9a66-18b8-44b945cf0e71",
        "x-ms-date": "Wed, 17 Feb 2021 22:50:30 GMT",
>>>>>>> 1814567d
        "x-ms-owner": "efbdbb02-6ac3-0ad8-dc48-1440152f08c4",
        "x-ms-permissions": "rwxrwxrwx",
        "x-ms-return-client-request-id": "true",
        "x-ms-version": "2020-06-12"
      },
      "RequestBody": null,
      "StatusCode": 200,
      "ResponseHeaders": {
        "Content-Length": "0",
<<<<<<< HEAD
        "Date": "Tue, 02 Feb 2021 21:47:22 GMT",
        "ETag": "\u00220x8D8C7C41F47292D\u0022",
        "Last-Modified": "Tue, 02 Feb 2021 21:47:22 GMT",
=======
        "Date": "Wed, 17 Feb 2021 22:50:29 GMT",
        "ETag": "\u00220x8D8D3966CDFBEB0\u0022",
        "Last-Modified": "Wed, 17 Feb 2021 22:50:29 GMT",
>>>>>>> 1814567d
        "Server": [
          "Windows-Azure-HDFS/1.0",
          "Microsoft-HTTPAPI/2.0"
        ],
        "x-ms-client-request-id": "909d9e4b-0142-9a66-18b8-44b945cf0e71",
        "x-ms-namespace-enabled": "true",
<<<<<<< HEAD
        "x-ms-request-id": "05f07754-201f-006f-0fac-f975ac000000",
=======
        "x-ms-request-id": "46b0754a-001f-0057-3b7f-05d16c000000",
>>>>>>> 1814567d
        "x-ms-version": "2020-06-12"
      },
      "ResponseBody": []
    },
    {
      "RequestUri": "https://seannse.dfs.core.windows.net/test-filesystem-d3eb10c4-5e89-2ed4-118d-e3f4d165170c/test-directory-52ce1c67-3819-dcac-4ef3-e4202f4c22dd/test-directory-5bfae4ce-7705-8cae-4466-0de3ddacf996?action=setAccessControl",
      "RequestMethod": "PATCH",
      "RequestHeaders": {
        "Accept": "application/json",
        "Authorization": "Sanitized",
        "User-Agent": [
<<<<<<< HEAD
          "azsdk-net-Storage.Files.DataLake/12.7.0-alpha.20210202.1",
          "(.NET 5.0.2; Microsoft Windows 10.0.19042)"
        ],
        "x-ms-client-request-id": "d8c313d0-4487-5d88-1ad2-aa6b40817efe",
        "x-ms-date": "Tue, 02 Feb 2021 21:47:22 GMT",
=======
          "azsdk-net-Storage.Files.DataLake/12.7.0-alpha.20210217.1",
          "(.NET 5.0.3; Microsoft Windows 10.0.19042)"
        ],
        "x-ms-client-request-id": "d8c313d0-4487-5d88-1ad2-aa6b40817efe",
        "x-ms-date": "Wed, 17 Feb 2021 22:50:30 GMT",
>>>>>>> 1814567d
        "x-ms-owner": "efbdbb02-6ac3-0ad8-dc48-1440152f08c4",
        "x-ms-permissions": "rwxrwxrwx",
        "x-ms-return-client-request-id": "true",
        "x-ms-version": "2020-06-12"
      },
      "RequestBody": null,
      "StatusCode": 200,
      "ResponseHeaders": {
        "Content-Length": "0",
<<<<<<< HEAD
        "Date": "Tue, 02 Feb 2021 21:47:22 GMT",
        "ETag": "\u00220x8D8C7C41F53FBFA\u0022",
        "Last-Modified": "Tue, 02 Feb 2021 21:47:22 GMT",
=======
        "Date": "Wed, 17 Feb 2021 22:50:29 GMT",
        "ETag": "\u00220x8D8D3966CED25D0\u0022",
        "Last-Modified": "Wed, 17 Feb 2021 22:50:29 GMT",
>>>>>>> 1814567d
        "Server": [
          "Windows-Azure-HDFS/1.0",
          "Microsoft-HTTPAPI/2.0"
        ],
        "x-ms-client-request-id": "d8c313d0-4487-5d88-1ad2-aa6b40817efe",
        "x-ms-namespace-enabled": "true",
<<<<<<< HEAD
        "x-ms-request-id": "05f0776c-201f-006f-27ac-f975ac000000",
=======
        "x-ms-request-id": "46b0755e-001f-0057-4f7f-05d16c000000",
>>>>>>> 1814567d
        "x-ms-version": "2020-06-12"
      },
      "ResponseBody": []
    },
    {
      "RequestUri": "https://seannse.dfs.core.windows.net/test-filesystem-d3eb10c4-5e89-2ed4-118d-e3f4d165170c/test-directory-52ce1c67-3819-dcac-4ef3-e4202f4c22dd/test-directory-5bfae4ce-7705-8cae-4466-0de3ddacf996/test-file-f843a7ef-3218-3044-66ee-f3daf6fc65bb?action=setAccessControl",
      "RequestMethod": "PATCH",
      "RequestHeaders": {
        "Accept": "application/json",
        "Authorization": "Sanitized",
        "User-Agent": [
<<<<<<< HEAD
          "azsdk-net-Storage.Files.DataLake/12.7.0-alpha.20210202.1",
          "(.NET 5.0.2; Microsoft Windows 10.0.19042)"
        ],
        "x-ms-client-request-id": "31e824f6-360b-ddea-d339-7dd6be8c1ef8",
        "x-ms-date": "Tue, 02 Feb 2021 21:47:22 GMT",
=======
          "azsdk-net-Storage.Files.DataLake/12.7.0-alpha.20210217.1",
          "(.NET 5.0.3; Microsoft Windows 10.0.19042)"
        ],
        "x-ms-client-request-id": "31e824f6-360b-ddea-d339-7dd6be8c1ef8",
        "x-ms-date": "Wed, 17 Feb 2021 22:50:30 GMT",
>>>>>>> 1814567d
        "x-ms-owner": "efbdbb02-6ac3-0ad8-dc48-1440152f08c4",
        "x-ms-permissions": "rwxrwxrwx",
        "x-ms-return-client-request-id": "true",
        "x-ms-version": "2020-06-12"
      },
      "RequestBody": null,
      "StatusCode": 200,
      "ResponseHeaders": {
        "Content-Length": "0",
<<<<<<< HEAD
        "Date": "Tue, 02 Feb 2021 21:47:22 GMT",
        "ETag": "\u00220x8D8C7C41F6307B9\u0022",
        "Last-Modified": "Tue, 02 Feb 2021 21:47:22 GMT",
=======
        "Date": "Wed, 17 Feb 2021 22:50:29 GMT",
        "ETag": "\u00220x8D8D3966CF9D9E0\u0022",
        "Last-Modified": "Wed, 17 Feb 2021 22:50:29 GMT",
>>>>>>> 1814567d
        "Server": [
          "Windows-Azure-HDFS/1.0",
          "Microsoft-HTTPAPI/2.0"
        ],
        "x-ms-client-request-id": "31e824f6-360b-ddea-d339-7dd6be8c1ef8",
        "x-ms-namespace-enabled": "true",
<<<<<<< HEAD
        "x-ms-request-id": "05f0777b-201f-006f-36ac-f975ac000000",
=======
        "x-ms-request-id": "46b0756f-001f-0057-607f-05d16c000000",
>>>>>>> 1814567d
        "x-ms-version": "2020-06-12"
      },
      "ResponseBody": []
    },
    {
      "RequestUri": "https://seannse.dfs.core.windows.net/test-filesystem-d3eb10c4-5e89-2ed4-118d-e3f4d165170c/test-directory-52ce1c67-3819-dcac-4ef3-e4202f4c22dd/test-directory-5bfae4ce-7705-8cae-4466-0de3ddacf996/test-file-0268c2f5-aa4a-3fcb-12e1-32492db91c0f?resource=file",
      "RequestMethod": "PUT",
      "RequestHeaders": {
        "Accept": "application/json",
        "Authorization": "Sanitized",
        "User-Agent": [
<<<<<<< HEAD
          "azsdk-net-Storage.Files.DataLake/12.7.0-alpha.20210202.1",
          "(.NET 5.0.2; Microsoft Windows 10.0.19042)"
        ],
        "x-ms-client-request-id": "7dd91f1f-c4a2-4b80-59a9-1f2a04a1b019",
        "x-ms-date": "Tue, 02 Feb 2021 21:47:22 GMT",
=======
          "azsdk-net-Storage.Files.DataLake/12.7.0-alpha.20210217.1",
          "(.NET 5.0.3; Microsoft Windows 10.0.19042)"
        ],
        "x-ms-client-request-id": "7dd91f1f-c4a2-4b80-59a9-1f2a04a1b019",
        "x-ms-date": "Wed, 17 Feb 2021 22:50:30 GMT",
>>>>>>> 1814567d
        "x-ms-return-client-request-id": "true",
        "x-ms-version": "2020-06-12"
      },
      "RequestBody": null,
      "StatusCode": 201,
      "ResponseHeaders": {
        "Content-Length": "0",
<<<<<<< HEAD
        "Date": "Tue, 02 Feb 2021 21:47:22 GMT",
        "ETag": "\u00220x8D8C7C41FCB42D2\u0022",
        "Last-Modified": "Tue, 02 Feb 2021 21:47:23 GMT",
=======
        "Date": "Wed, 17 Feb 2021 22:50:29 GMT",
        "ETag": "\u00220x8D8D3966D50687B\u0022",
        "Last-Modified": "Wed, 17 Feb 2021 22:50:30 GMT",
>>>>>>> 1814567d
        "Server": [
          "Windows-Azure-HDFS/1.0",
          "Microsoft-HTTPAPI/2.0"
        ],
        "x-ms-client-request-id": "7dd91f1f-c4a2-4b80-59a9-1f2a04a1b019",
<<<<<<< HEAD
        "x-ms-request-id": "05f07791-201f-006f-4cac-f975ac000000",
=======
        "x-ms-request-id": "46b0757e-001f-0057-6f7f-05d16c000000",
>>>>>>> 1814567d
        "x-ms-version": "2020-06-12"
      },
      "ResponseBody": []
    },
    {
      "RequestUri": "https://seannse.blob.core.windows.net/?restype=service\u0026comp=userdelegationkey",
      "RequestMethod": "POST",
      "RequestHeaders": {
        "Accept": "application/xml",
        "Authorization": "Sanitized",
        "Content-Length": "59",
        "Content-Type": "application/xml",
<<<<<<< HEAD
        "traceparent": "00-3aaf73e27ba18b4291965517093b5a19-13c82d824f6e5248-00",
        "User-Agent": [
          "azsdk-net-Storage.Files.DataLake/12.7.0-alpha.20210202.1",
          "(.NET 5.0.2; Microsoft Windows 10.0.19042)"
=======
        "traceparent": "00-0d360d14efcb6e4f88d85e31e6c791f7-d64b1f01aaaf7949-00",
        "User-Agent": [
          "azsdk-net-Storage.Files.DataLake/12.7.0-alpha.20210217.1",
          "(.NET 5.0.3; Microsoft Windows 10.0.19042)"
>>>>>>> 1814567d
        ],
        "x-ms-client-request-id": "0e2918be-9fe0-476c-5f29-c2ef2dc8b845",
        "x-ms-return-client-request-id": "true",
        "x-ms-version": "2020-06-12"
      },
<<<<<<< HEAD
      "RequestBody": "\u003CKeyInfo\u003E\u003CExpiry\u003E2021-02-02T22:47:22Z\u003C/Expiry\u003E\u003C/KeyInfo\u003E",
      "StatusCode": 200,
      "ResponseHeaders": {
        "Content-Type": "application/xml",
        "Date": "Tue, 02 Feb 2021 21:47:23 GMT",
=======
      "RequestBody": "\uFEFF\u003CKeyInfo\u003E\u003CExpiry\u003E2021-02-17T23:50:30Z\u003C/Expiry\u003E\u003C/KeyInfo\u003E",
      "StatusCode": 200,
      "ResponseHeaders": {
        "Content-Type": "application/xml",
        "Date": "Wed, 17 Feb 2021 22:50:30 GMT",
>>>>>>> 1814567d
        "Server": [
          "Windows-Azure-Blob/1.0",
          "Microsoft-HTTPAPI/2.0"
        ],
        "Transfer-Encoding": "chunked",
        "x-ms-client-request-id": "0e2918be-9fe0-476c-5f29-c2ef2dc8b845",
<<<<<<< HEAD
        "x-ms-request-id": "1fc11c4e-e01e-003d-7eac-f90944000000",
        "x-ms-version": "2020-06-12"
      },
      "ResponseBody": "\uFEFF\u003C?xml version=\u00221.0\u0022 encoding=\u0022utf-8\u0022?\u003E\u003CUserDelegationKey\u003E\u003CSignedOid\u003Ec4f48289-bb84-4086-b250-6f94a8f64cee\u003C/SignedOid\u003E\u003CSignedTid\u003E72f988bf-86f1-41af-91ab-2d7cd011db47\u003C/SignedTid\u003E\u003CSignedStart\u003E2021-02-02T21:47:23Z\u003C/SignedStart\u003E\u003CSignedExpiry\u003E2021-02-02T22:47:22Z\u003C/SignedExpiry\u003E\u003CSignedService\u003Eb\u003C/SignedService\u003E\u003CSignedVersion\u003E2020-06-12\u003C/SignedVersion\u003E\u003CValue\u003E4W\u002BHuytKJAjmwg0hv3szOFXx7xeVx4r3BEy0BMuvQes=\u003C/Value\u003E\u003C/UserDelegationKey\u003E"
    },
    {
      "RequestUri": "https://seannse.dfs.core.windows.net/test-filesystem-d3eb10c4-5e89-2ed4-118d-e3f4d165170c/test-directory-52ce1c67-3819-dcac-4ef3-e4202f4c22dd?skoid=c4f48289-bb84-4086-b250-6f94a8f64cee\u0026sktid=72f988bf-86f1-41af-91ab-2d7cd011db47\u0026skt=2021-02-02T21%3A47%3A23Z\u0026ske=2021-02-02T22%3A47%3A22Z\u0026sks=b\u0026skv=2020-06-12\u0026sv=2020-06-12\u0026st=2021-02-02T20%3A47%3A22Z\u0026se=2021-02-02T22%3A47%3A22Z\u0026sr=c\u0026sp=racwdlmeop\u0026suoid=efbdbb02-6ac3-0ad8-dc48-1440152f08c4\u0026sig=Sanitized\u0026action=setAccessControlRecursive\u0026mode=set",
=======
        "x-ms-request-id": "c83c33ae-d01e-0044-327f-05f560000000",
        "x-ms-version": "2020-06-12"
      },
      "ResponseBody": "\uFEFF\u003C?xml version=\u00221.0\u0022 encoding=\u0022utf-8\u0022?\u003E\u003CUserDelegationKey\u003E\u003CSignedOid\u003Ec4f48289-bb84-4086-b250-6f94a8f64cee\u003C/SignedOid\u003E\u003CSignedTid\u003E72f988bf-86f1-41af-91ab-2d7cd011db47\u003C/SignedTid\u003E\u003CSignedStart\u003E2021-02-17T22:50:31Z\u003C/SignedStart\u003E\u003CSignedExpiry\u003E2021-02-17T23:50:30Z\u003C/SignedExpiry\u003E\u003CSignedService\u003Eb\u003C/SignedService\u003E\u003CSignedVersion\u003E2020-06-12\u003C/SignedVersion\u003E\u003CValue\u003EKGF0SPDofwKBEwxkT7uhiHDMcGwks7xFDNsh4AeeHOA=\u003C/Value\u003E\u003C/UserDelegationKey\u003E"
    },
    {
      "RequestUri": "https://seannse.dfs.core.windows.net/test-filesystem-d3eb10c4-5e89-2ed4-118d-e3f4d165170c/test-directory-52ce1c67-3819-dcac-4ef3-e4202f4c22dd?skoid=c4f48289-bb84-4086-b250-6f94a8f64cee\u0026sktid=72f988bf-86f1-41af-91ab-2d7cd011db47\u0026skt=2021-02-17T22%3A50%3A31Z\u0026ske=2021-02-17T23%3A50%3A30Z\u0026sks=b\u0026skv=2020-06-12\u0026sv=2020-06-12\u0026st=2021-02-17T21%3A50%3A30Z\u0026se=2021-02-17T23%3A50%3A30Z\u0026sr=c\u0026sp=racwdlmeop\u0026suoid=efbdbb02-6ac3-0ad8-dc48-1440152f08c4\u0026sig=Sanitized\u0026action=setAccessControlRecursive\u0026mode=set",
>>>>>>> 1814567d
      "RequestMethod": "PATCH",
      "RequestHeaders": {
        "Accept": "application/json",
        "User-Agent": [
<<<<<<< HEAD
          "azsdk-net-Storage.Files.DataLake/12.7.0-alpha.20210202.1",
          "(.NET 5.0.2; Microsoft Windows 10.0.19042)"
=======
          "azsdk-net-Storage.Files.DataLake/12.7.0-alpha.20210217.1",
          "(.NET 5.0.3; Microsoft Windows 10.0.19042)"
>>>>>>> 1814567d
        ],
        "x-ms-acl": "user::rwx,group::r--,other::---,mask::rwx",
        "x-ms-client-request-id": "ec6c367d-a177-7d39-0183-7fec3f707b06",
        "x-ms-return-client-request-id": "true",
        "x-ms-version": "2020-06-12"
      },
      "RequestBody": null,
      "StatusCode": 200,
      "ResponseHeaders": {
<<<<<<< HEAD
        "Date": "Tue, 02 Feb 2021 21:47:24 GMT",
=======
        "Date": "Wed, 17 Feb 2021 22:50:30 GMT",
>>>>>>> 1814567d
        "Server": [
          "Windows-Azure-HDFS/1.0",
          "Microsoft-HTTPAPI/2.0"
        ],
        "Transfer-Encoding": "chunked",
        "x-ms-client-request-id": "ec6c367d-a177-7d39-0183-7fec3f707b06",
        "x-ms-namespace-enabled": "true",
<<<<<<< HEAD
        "x-ms-request-id": "19c97720-001f-0057-22ac-f9d16c000000",
=======
        "x-ms-request-id": "b7bda4ab-c01f-0058-047f-05a700000000",
>>>>>>> 1814567d
        "x-ms-version": "2020-06-12"
      },
      "ResponseBody": "eyJkaXJlY3Rvcmllc1N1Y2Nlc3NmdWwiOjMsImZhaWxlZEVudHJpZXMiOlt7ImVycm9yTWVzc2FnZSI6IlRoaXMgcmVxdWVzdCBpcyBub3QgYXV0aG9yaXplZCB0byBwZXJmb3JtIHRoaXMgb3BlcmF0aW9uIHVzaW5nIHRoaXMgcGVybWlzc2lvbi4iLCJuYW1lIjoidGVzdC1kaXJlY3RvcnktNTJjZTFjNjctMzgxOS1kY2FjLTRlZjMtZTQyMDJmNGMyMmRkL3Rlc3QtZGlyZWN0b3J5LTViZmFlNGNlLTc3MDUtOGNhZS00NDY2LTBkZTNkZGFjZjk5Ni90ZXN0LWZpbGUtMDI2OGMyZjUtYWE0YS0zZmNiLTEyZTEtMzI0OTJkYjkxYzBmIiwidHlwZSI6IkZJTEUifV0sImZhaWx1cmVDb3VudCI6MSwiZmlsZXNTdWNjZXNzZnVsIjoyfQo="
    },
    {
      "RequestUri": "https://seannse.blob.core.windows.net/test-filesystem-d3eb10c4-5e89-2ed4-118d-e3f4d165170c?restype=container",
      "RequestMethod": "DELETE",
      "RequestHeaders": {
        "Accept": "application/xml",
        "Authorization": "Sanitized",
<<<<<<< HEAD
        "traceparent": "00-9c46be709e50a04fb3f1806e5eb18132-acf7266d17b3e244-00",
        "User-Agent": [
          "azsdk-net-Storage.Files.DataLake/12.7.0-alpha.20210202.1",
          "(.NET 5.0.2; Microsoft Windows 10.0.19042)"
        ],
        "x-ms-client-request-id": "f6711a42-cc5c-d4ce-f280-a4dbc516dd4f",
        "x-ms-date": "Tue, 02 Feb 2021 21:47:24 GMT",
=======
        "traceparent": "00-176dc5acf1ca95428be5b4b970dc0af3-22e0597062e57e45-00",
        "User-Agent": [
          "azsdk-net-Storage.Files.DataLake/12.7.0-alpha.20210217.1",
          "(.NET 5.0.3; Microsoft Windows 10.0.19042)"
        ],
        "x-ms-client-request-id": "f6711a42-cc5c-d4ce-f280-a4dbc516dd4f",
        "x-ms-date": "Wed, 17 Feb 2021 22:50:31 GMT",
>>>>>>> 1814567d
        "x-ms-return-client-request-id": "true",
        "x-ms-version": "2020-06-12"
      },
      "RequestBody": null,
      "StatusCode": 202,
      "ResponseHeaders": {
        "Content-Length": "0",
<<<<<<< HEAD
        "Date": "Tue, 02 Feb 2021 21:47:23 GMT",
=======
        "Date": "Wed, 17 Feb 2021 22:50:30 GMT",
>>>>>>> 1814567d
        "Server": [
          "Windows-Azure-Blob/1.0",
          "Microsoft-HTTPAPI/2.0"
        ],
        "x-ms-client-request-id": "f6711a42-cc5c-d4ce-f280-a4dbc516dd4f",
<<<<<<< HEAD
        "x-ms-request-id": "2ee8cef5-c01e-0048-3eac-f96268000000",
=======
        "x-ms-request-id": "deb16420-a01e-0095-3f7f-0597ea000000",
>>>>>>> 1814567d
        "x-ms-version": "2020-06-12"
      },
      "ResponseBody": []
    }
  ],
  "Variables": {
<<<<<<< HEAD
    "DateTimeOffsetNow": "2021-02-02T15:47:22.8400746-06:00",
=======
    "DateTimeOffsetNow": "2021-02-17T16:50:30.7163251-06:00",
>>>>>>> 1814567d
    "RandomSeed": "919397420",
    "Storage_TestConfigHierarchicalNamespace": "NamespaceTenant\nseannse\nU2FuaXRpemVk\nhttps://seannse.blob.core.windows.net\nhttps://seannse.file.core.windows.net\nhttps://seannse.queue.core.windows.net\nhttps://seannse.table.core.windows.net\n\n\n\n\nhttps://seannse-secondary.blob.core.windows.net\nhttps://seannse-secondary.file.core.windows.net\nhttps://seannse-secondary.queue.core.windows.net\nhttps://seannse-secondary.table.core.windows.net\n68390a19-a643-458b-b726-408abf67b4fc\nSanitized\n72f988bf-86f1-41af-91ab-2d7cd011db47\nhttps://login.microsoftonline.com/\nCloud\nBlobEndpoint=https://seannse.blob.core.windows.net/;QueueEndpoint=https://seannse.queue.core.windows.net/;FileEndpoint=https://seannse.file.core.windows.net/;BlobSecondaryEndpoint=https://seannse-secondary.blob.core.windows.net/;QueueSecondaryEndpoint=https://seannse-secondary.queue.core.windows.net/;FileSecondaryEndpoint=https://seannse-secondary.file.core.windows.net/;AccountName=seannse;AccountKey=Sanitized\n"
  }
}<|MERGE_RESOLUTION|>--- conflicted
+++ resolved
@@ -1,440 +1,280 @@
 {
   "Entries": [
     {
-      "RequestUri": "https://seannse.blob.core.windows.net/test-filesystem-d3eb10c4-5e89-2ed4-118d-e3f4d165170c?restype=container",
+      "RequestUri": "https://seannse.blob.core.windows.net/test-filesystem-b415b0c6-e3bf-f42c-0a53-d161c21195ec?restype=container",
       "RequestMethod": "PUT",
       "RequestHeaders": {
         "Accept": "application/xml",
         "Authorization": "Sanitized",
-<<<<<<< HEAD
-        "traceparent": "00-0f2f680b059eb04b8bf04c80ed66948c-e0605950415d0f43-00",
-        "User-Agent": [
-          "azsdk-net-Storage.Files.DataLake/12.7.0-alpha.20210202.1",
-          "(.NET 5.0.2; Microsoft Windows 10.0.19042)"
+        "traceparent": "00-329d59304413c74fafd181b54bc2156e-fbcda100ad87d94a-00",
+        "User-Agent": [
+          "azsdk-net-Storage.Files.DataLake/12.7.0-alpha.20210219.1",
+          "(.NET 5.0.3; Microsoft Windows 10.0.19041)"
         ],
         "x-ms-blob-public-access": "container",
-        "x-ms-client-request-id": "9f600ea9-bc2b-ad2b-3879-0ace6ba07e70",
-        "x-ms-date": "Tue, 02 Feb 2021 21:47:20 GMT",
-=======
-        "traceparent": "00-a6026c237130b943bffc652d4b69fff9-2ed3fd1fa3286a42-00",
-        "User-Agent": [
-          "azsdk-net-Storage.Files.DataLake/12.7.0-alpha.20210217.1",
-          "(.NET 5.0.3; Microsoft Windows 10.0.19042)"
-        ],
-        "x-ms-blob-public-access": "container",
-        "x-ms-client-request-id": "9f600ea9-bc2b-ad2b-3879-0ace6ba07e70",
-        "x-ms-date": "Wed, 17 Feb 2021 22:50:29 GMT",
->>>>>>> 1814567d
-        "x-ms-return-client-request-id": "true",
-        "x-ms-version": "2020-06-12"
-      },
-      "RequestBody": null,
-      "StatusCode": 201,
-      "ResponseHeaders": {
-        "Content-Length": "0",
-<<<<<<< HEAD
-        "Date": "Tue, 02 Feb 2021 21:47:20 GMT",
-        "ETag": "\u00220x8D8C7C41ED2E56C\u0022",
-        "Last-Modified": "Tue, 02 Feb 2021 21:47:21 GMT",
-=======
-        "Date": "Wed, 17 Feb 2021 22:50:28 GMT",
-        "ETag": "\u00220x8D8D3966C7B05E7\u0022",
-        "Last-Modified": "Wed, 17 Feb 2021 22:50:29 GMT",
->>>>>>> 1814567d
+        "x-ms-client-request-id": "5bfd4eb4-2818-5b0e-d054-cd6ebb352fcc",
+        "x-ms-date": "Fri, 19 Feb 2021 19:07:01 GMT",
+        "x-ms-return-client-request-id": "true",
+        "x-ms-version": "2020-06-12"
+      },
+      "RequestBody": null,
+      "StatusCode": 201,
+      "ResponseHeaders": {
+        "Content-Length": "0",
+        "Date": "Fri, 19 Feb 2021 19:06:59 GMT",
+        "ETag": "\u00220x8D8D509891C37AE\u0022",
+        "Last-Modified": "Fri, 19 Feb 2021 19:07:00 GMT",
         "Server": [
           "Windows-Azure-Blob/1.0",
           "Microsoft-HTTPAPI/2.0"
         ],
-        "x-ms-client-request-id": "9f600ea9-bc2b-ad2b-3879-0ace6ba07e70",
-<<<<<<< HEAD
-        "x-ms-request-id": "2ee8c2ec-c01e-0048-1fac-f96268000000",
-=======
-        "x-ms-request-id": "deb15b76-a01e-0095-0b7f-0597ea000000",
->>>>>>> 1814567d
-        "x-ms-version": "2020-06-12"
-      },
-      "ResponseBody": []
-    },
-    {
-      "RequestUri": "https://seannse.dfs.core.windows.net/test-filesystem-d3eb10c4-5e89-2ed4-118d-e3f4d165170c/?action=setAccessControl",
-      "RequestMethod": "PATCH",
-      "RequestHeaders": {
-        "Accept": "application/json",
-        "Authorization": "Sanitized",
-<<<<<<< HEAD
-        "traceparent": "00-d98cadf1a5675b4aa8c86deec984b9d2-523003014c93704f-00",
-        "User-Agent": [
-          "azsdk-net-Storage.Files.DataLake/12.7.0-alpha.20210202.1",
-          "(.NET 5.0.2; Microsoft Windows 10.0.19042)"
+        "x-ms-client-request-id": "5bfd4eb4-2818-5b0e-d054-cd6ebb352fcc",
+        "x-ms-request-id": "cb13b8d4-b01e-006d-21f2-06cb14000000",
+        "x-ms-version": "2020-06-12"
+      },
+      "ResponseBody": []
+    },
+    {
+      "RequestUri": "https://seannse.dfs.core.windows.net/test-filesystem-b415b0c6-e3bf-f42c-0a53-d161c21195ec/?action=setAccessControl",
+      "RequestMethod": "PATCH",
+      "RequestHeaders": {
+        "Accept": "application/json",
+        "Authorization": "Sanitized",
+        "traceparent": "00-2746a78460d119488ec895842f05f00c-4c7ec086e83f454c-00",
+        "User-Agent": [
+          "azsdk-net-Storage.Files.DataLake/12.7.0-alpha.20210219.1",
+          "(.NET 5.0.3; Microsoft Windows 10.0.19041)"
         ],
         "x-ms-acl": "user::--x,group::--x,other::--x",
-        "x-ms-client-request-id": "a08aef54-3e40-1e66-7762-12d2bce909f1",
-        "x-ms-date": "Tue, 02 Feb 2021 21:47:21 GMT",
-=======
-        "traceparent": "00-50be80ec16aea04a98ad4f34d8db2be6-0a79dd6174b86d4b-00",
-        "User-Agent": [
-          "azsdk-net-Storage.Files.DataLake/12.7.0-alpha.20210217.1",
-          "(.NET 5.0.3; Microsoft Windows 10.0.19042)"
-        ],
-        "x-ms-acl": "user::--x,group::--x,other::--x",
-        "x-ms-client-request-id": "a08aef54-3e40-1e66-7762-12d2bce909f1",
-        "x-ms-date": "Wed, 17 Feb 2021 22:50:29 GMT",
->>>>>>> 1814567d
-        "x-ms-return-client-request-id": "true",
-        "x-ms-version": "2020-06-12"
-      },
-      "RequestBody": null,
-      "StatusCode": 200,
-      "ResponseHeaders": {
-        "Content-Length": "0",
-<<<<<<< HEAD
-        "Date": "Tue, 02 Feb 2021 21:47:21 GMT",
-        "ETag": "\u00220x8D8C7C41ED73EB1\u0022",
-        "Last-Modified": "Tue, 02 Feb 2021 21:47:21 GMT",
-=======
-        "Date": "Wed, 17 Feb 2021 22:50:28 GMT",
-        "ETag": "\u00220x8D8D3966C7D074F\u0022",
-        "Last-Modified": "Wed, 17 Feb 2021 22:50:29 GMT",
->>>>>>> 1814567d
-        "Server": [
-          "Windows-Azure-HDFS/1.0",
-          "Microsoft-HTTPAPI/2.0"
-        ],
-        "x-ms-client-request-id": "a08aef54-3e40-1e66-7762-12d2bce909f1",
-        "x-ms-namespace-enabled": "true",
-<<<<<<< HEAD
-        "x-ms-request-id": "05f07695-201f-006f-53ac-f975ac000000",
-=======
-        "x-ms-request-id": "46b074a8-001f-0057-197f-05d16c000000",
->>>>>>> 1814567d
-        "x-ms-version": "2020-06-12"
-      },
-      "ResponseBody": []
-    },
-    {
-      "RequestUri": "https://seannse.dfs.core.windows.net/test-filesystem-d3eb10c4-5e89-2ed4-118d-e3f4d165170c/test-directory-52ce1c67-3819-dcac-4ef3-e4202f4c22dd?resource=directory",
-      "RequestMethod": "PUT",
-      "RequestHeaders": {
-        "Accept": "application/json",
-        "Authorization": "Sanitized",
-<<<<<<< HEAD
-        "traceparent": "00-2624fccaa5c6b14f973aa5bd2540e2f9-31ad86941012b742-00",
-        "User-Agent": [
-          "azsdk-net-Storage.Files.DataLake/12.7.0-alpha.20210202.1",
-          "(.NET 5.0.2; Microsoft Windows 10.0.19042)"
-        ],
-        "x-ms-client-request-id": "6e789b00-7b8c-1c7d-43ae-524d5a45ef2b",
-        "x-ms-date": "Tue, 02 Feb 2021 21:47:21 GMT",
-=======
-        "traceparent": "00-b40d8e0d7fff9d4f91855a5ddd52f299-960761b3e3955548-00",
-        "User-Agent": [
-          "azsdk-net-Storage.Files.DataLake/12.7.0-alpha.20210217.1",
-          "(.NET 5.0.3; Microsoft Windows 10.0.19042)"
-        ],
-        "x-ms-client-request-id": "6e789b00-7b8c-1c7d-43ae-524d5a45ef2b",
-        "x-ms-date": "Wed, 17 Feb 2021 22:50:29 GMT",
->>>>>>> 1814567d
-        "x-ms-return-client-request-id": "true",
-        "x-ms-version": "2020-06-12"
-      },
-      "RequestBody": null,
-      "StatusCode": 201,
-      "ResponseHeaders": {
-        "Content-Length": "0",
-<<<<<<< HEAD
-        "Date": "Tue, 02 Feb 2021 21:47:21 GMT",
-        "ETag": "\u00220x8D8C7C41F1D9223\u0022",
-        "Last-Modified": "Tue, 02 Feb 2021 21:47:22 GMT",
-=======
-        "Date": "Wed, 17 Feb 2021 22:50:28 GMT",
-        "ETag": "\u00220x8D8D3966CBA7E53\u0022",
-        "Last-Modified": "Wed, 17 Feb 2021 22:50:29 GMT",
->>>>>>> 1814567d
-        "Server": [
-          "Windows-Azure-HDFS/1.0",
-          "Microsoft-HTTPAPI/2.0"
-        ],
-        "x-ms-client-request-id": "6e789b00-7b8c-1c7d-43ae-524d5a45ef2b",
-<<<<<<< HEAD
-        "x-ms-request-id": "05f076a1-201f-006f-5fac-f975ac000000",
-=======
-        "x-ms-request-id": "46b074b8-001f-0057-297f-05d16c000000",
->>>>>>> 1814567d
-        "x-ms-version": "2020-06-12"
-      },
-      "ResponseBody": []
-    },
-    {
-      "RequestUri": "https://seannse.dfs.core.windows.net/test-filesystem-d3eb10c4-5e89-2ed4-118d-e3f4d165170c/test-directory-52ce1c67-3819-dcac-4ef3-e4202f4c22dd/test-directory-4926343f-8d6e-89dc-ec5f-671f82b7215f?resource=directory",
-      "RequestMethod": "PUT",
-      "RequestHeaders": {
-        "Accept": "application/json",
-        "Authorization": "Sanitized",
-        "User-Agent": [
-<<<<<<< HEAD
-          "azsdk-net-Storage.Files.DataLake/12.7.0-alpha.20210202.1",
-          "(.NET 5.0.2; Microsoft Windows 10.0.19042)"
-        ],
-        "x-ms-client-request-id": "86b48a0a-67c8-7363-bfee-812c135d998b",
-        "x-ms-date": "Tue, 02 Feb 2021 21:47:21 GMT",
-=======
-          "azsdk-net-Storage.Files.DataLake/12.7.0-alpha.20210217.1",
-          "(.NET 5.0.3; Microsoft Windows 10.0.19042)"
-        ],
-        "x-ms-client-request-id": "86b48a0a-67c8-7363-bfee-812c135d998b",
-        "x-ms-date": "Wed, 17 Feb 2021 22:50:29 GMT",
->>>>>>> 1814567d
-        "x-ms-return-client-request-id": "true",
-        "x-ms-version": "2020-06-12"
-      },
-      "RequestBody": null,
-      "StatusCode": 201,
-      "ResponseHeaders": {
-        "Content-Length": "0",
-<<<<<<< HEAD
-        "Date": "Tue, 02 Feb 2021 21:47:21 GMT",
-        "ETag": "\u00220x8D8C7C41F2B0C3D\u0022",
-        "Last-Modified": "Tue, 02 Feb 2021 21:47:22 GMT",
-=======
-        "Date": "Wed, 17 Feb 2021 22:50:28 GMT",
-        "ETag": "\u00220x8D8D3966CC66CAB\u0022",
-        "Last-Modified": "Wed, 17 Feb 2021 22:50:29 GMT",
->>>>>>> 1814567d
-        "Server": [
-          "Windows-Azure-HDFS/1.0",
-          "Microsoft-HTTPAPI/2.0"
-        ],
-        "x-ms-client-request-id": "86b48a0a-67c8-7363-bfee-812c135d998b",
-<<<<<<< HEAD
-        "x-ms-request-id": "05f076b0-201f-006f-6dac-f975ac000000",
-=======
-        "x-ms-request-id": "46b074c0-001f-0057-317f-05d16c000000",
->>>>>>> 1814567d
-        "x-ms-version": "2020-06-12"
-      },
-      "ResponseBody": []
-    },
-    {
-      "RequestUri": "https://seannse.dfs.core.windows.net/test-filesystem-d3eb10c4-5e89-2ed4-118d-e3f4d165170c/test-directory-52ce1c67-3819-dcac-4ef3-e4202f4c22dd/test-directory-4926343f-8d6e-89dc-ec5f-671f82b7215f/test-file-480af28c-5a26-8c57-e3f5-52105475fd0a?resource=file",
-      "RequestMethod": "PUT",
-      "RequestHeaders": {
-        "Accept": "application/json",
-        "Authorization": "Sanitized",
-        "User-Agent": [
-<<<<<<< HEAD
-          "azsdk-net-Storage.Files.DataLake/12.7.0-alpha.20210202.1",
-          "(.NET 5.0.2; Microsoft Windows 10.0.19042)"
-        ],
-        "x-ms-client-request-id": "99daadc4-cdd8-b07f-3328-a2d214521f49",
-        "x-ms-date": "Tue, 02 Feb 2021 21:47:21 GMT",
-=======
-          "azsdk-net-Storage.Files.DataLake/12.7.0-alpha.20210217.1",
-          "(.NET 5.0.3; Microsoft Windows 10.0.19042)"
-        ],
-        "x-ms-client-request-id": "99daadc4-cdd8-b07f-3328-a2d214521f49",
-        "x-ms-date": "Wed, 17 Feb 2021 22:50:29 GMT",
->>>>>>> 1814567d
-        "x-ms-return-client-request-id": "true",
-        "x-ms-version": "2020-06-12"
-      },
-      "RequestBody": null,
-      "StatusCode": 201,
-      "ResponseHeaders": {
-        "Content-Length": "0",
-<<<<<<< HEAD
-        "Date": "Tue, 02 Feb 2021 21:47:21 GMT",
-        "ETag": "\u00220x8D8C7C41F39514F\u0022",
-        "Last-Modified": "Tue, 02 Feb 2021 21:47:22 GMT",
-=======
-        "Date": "Wed, 17 Feb 2021 22:50:29 GMT",
-        "ETag": "\u00220x8D8D3966CD2B317\u0022",
-        "Last-Modified": "Wed, 17 Feb 2021 22:50:29 GMT",
->>>>>>> 1814567d
-        "Server": [
-          "Windows-Azure-HDFS/1.0",
-          "Microsoft-HTTPAPI/2.0"
-        ],
-        "x-ms-client-request-id": "99daadc4-cdd8-b07f-3328-a2d214521f49",
-<<<<<<< HEAD
-        "x-ms-request-id": "05f076bf-201f-006f-7bac-f975ac000000",
-=======
-        "x-ms-request-id": "46b074d1-001f-0057-427f-05d16c000000",
->>>>>>> 1814567d
-        "x-ms-version": "2020-06-12"
-      },
-      "ResponseBody": []
-    },
-    {
-      "RequestUri": "https://seannse.dfs.core.windows.net/test-filesystem-d3eb10c4-5e89-2ed4-118d-e3f4d165170c/test-directory-52ce1c67-3819-dcac-4ef3-e4202f4c22dd/test-directory-4926343f-8d6e-89dc-ec5f-671f82b7215f/test-file-51e376f0-a248-f188-5b2e-9879847159be?resource=file",
-      "RequestMethod": "PUT",
-      "RequestHeaders": {
-        "Accept": "application/json",
-        "Authorization": "Sanitized",
-        "User-Agent": [
-<<<<<<< HEAD
-          "azsdk-net-Storage.Files.DataLake/12.7.0-alpha.20210202.1",
-          "(.NET 5.0.2; Microsoft Windows 10.0.19042)"
-        ],
-        "x-ms-client-request-id": "bbf48b8d-cc41-2251-25e8-3ea934052bc1",
-        "x-ms-date": "Tue, 02 Feb 2021 21:47:21 GMT",
-=======
-          "azsdk-net-Storage.Files.DataLake/12.7.0-alpha.20210217.1",
-          "(.NET 5.0.3; Microsoft Windows 10.0.19042)"
-        ],
-        "x-ms-client-request-id": "bbf48b8d-cc41-2251-25e8-3ea934052bc1",
-        "x-ms-date": "Wed, 17 Feb 2021 22:50:29 GMT",
->>>>>>> 1814567d
-        "x-ms-return-client-request-id": "true",
-        "x-ms-version": "2020-06-12"
-      },
-      "RequestBody": null,
-      "StatusCode": 201,
-      "ResponseHeaders": {
-        "Content-Length": "0",
-<<<<<<< HEAD
-        "Date": "Tue, 02 Feb 2021 21:47:21 GMT",
-        "ETag": "\u00220x8D8C7C41F47292D\u0022",
-        "Last-Modified": "Tue, 02 Feb 2021 21:47:22 GMT",
-=======
-        "Date": "Wed, 17 Feb 2021 22:50:29 GMT",
-        "ETag": "\u00220x8D8D3966CDFBEB0\u0022",
-        "Last-Modified": "Wed, 17 Feb 2021 22:50:29 GMT",
->>>>>>> 1814567d
-        "Server": [
-          "Windows-Azure-HDFS/1.0",
-          "Microsoft-HTTPAPI/2.0"
-        ],
-        "x-ms-client-request-id": "bbf48b8d-cc41-2251-25e8-3ea934052bc1",
-<<<<<<< HEAD
-        "x-ms-request-id": "05f076cc-201f-006f-08ac-f975ac000000",
-=======
-        "x-ms-request-id": "46b074e2-001f-0057-537f-05d16c000000",
->>>>>>> 1814567d
-        "x-ms-version": "2020-06-12"
-      },
-      "ResponseBody": []
-    },
-    {
-      "RequestUri": "https://seannse.dfs.core.windows.net/test-filesystem-d3eb10c4-5e89-2ed4-118d-e3f4d165170c/test-directory-52ce1c67-3819-dcac-4ef3-e4202f4c22dd/test-directory-5bfae4ce-7705-8cae-4466-0de3ddacf996?resource=directory",
-      "RequestMethod": "PUT",
-      "RequestHeaders": {
-        "Accept": "application/json",
-        "Authorization": "Sanitized",
-        "User-Agent": [
-<<<<<<< HEAD
-          "azsdk-net-Storage.Files.DataLake/12.7.0-alpha.20210202.1",
-          "(.NET 5.0.2; Microsoft Windows 10.0.19042)"
-        ],
-        "x-ms-client-request-id": "140c0339-6bca-1557-dc68-76dbbe6d4478",
-        "x-ms-date": "Tue, 02 Feb 2021 21:47:21 GMT",
-=======
-          "azsdk-net-Storage.Files.DataLake/12.7.0-alpha.20210217.1",
-          "(.NET 5.0.3; Microsoft Windows 10.0.19042)"
-        ],
-        "x-ms-client-request-id": "140c0339-6bca-1557-dc68-76dbbe6d4478",
-        "x-ms-date": "Wed, 17 Feb 2021 22:50:29 GMT",
->>>>>>> 1814567d
-        "x-ms-return-client-request-id": "true",
-        "x-ms-version": "2020-06-12"
-      },
-      "RequestBody": null,
-      "StatusCode": 201,
-      "ResponseHeaders": {
-        "Content-Length": "0",
-<<<<<<< HEAD
-        "Date": "Tue, 02 Feb 2021 21:47:22 GMT",
-        "ETag": "\u00220x8D8C7C41F53FBFA\u0022",
-        "Last-Modified": "Tue, 02 Feb 2021 21:47:22 GMT",
-=======
-        "Date": "Wed, 17 Feb 2021 22:50:29 GMT",
-        "ETag": "\u00220x8D8D3966CED25D0\u0022",
-        "Last-Modified": "Wed, 17 Feb 2021 22:50:29 GMT",
->>>>>>> 1814567d
-        "Server": [
-          "Windows-Azure-HDFS/1.0",
-          "Microsoft-HTTPAPI/2.0"
-        ],
-        "x-ms-client-request-id": "140c0339-6bca-1557-dc68-76dbbe6d4478",
-<<<<<<< HEAD
-        "x-ms-request-id": "05f076e0-201f-006f-1bac-f975ac000000",
-=======
-        "x-ms-request-id": "46b074f7-001f-0057-687f-05d16c000000",
->>>>>>> 1814567d
-        "x-ms-version": "2020-06-12"
-      },
-      "ResponseBody": []
-    },
-    {
-      "RequestUri": "https://seannse.dfs.core.windows.net/test-filesystem-d3eb10c4-5e89-2ed4-118d-e3f4d165170c/test-directory-52ce1c67-3819-dcac-4ef3-e4202f4c22dd/test-directory-5bfae4ce-7705-8cae-4466-0de3ddacf996/test-file-f843a7ef-3218-3044-66ee-f3daf6fc65bb?resource=file",
-      "RequestMethod": "PUT",
-      "RequestHeaders": {
-        "Accept": "application/json",
-        "Authorization": "Sanitized",
-        "User-Agent": [
-<<<<<<< HEAD
-          "azsdk-net-Storage.Files.DataLake/12.7.0-alpha.20210202.1",
-          "(.NET 5.0.2; Microsoft Windows 10.0.19042)"
-        ],
-        "x-ms-client-request-id": "7ec209e6-5045-0625-bfdc-addc787c1fe0",
-        "x-ms-date": "Tue, 02 Feb 2021 21:47:22 GMT",
-=======
-          "azsdk-net-Storage.Files.DataLake/12.7.0-alpha.20210217.1",
-          "(.NET 5.0.3; Microsoft Windows 10.0.19042)"
-        ],
-        "x-ms-client-request-id": "7ec209e6-5045-0625-bfdc-addc787c1fe0",
-        "x-ms-date": "Wed, 17 Feb 2021 22:50:30 GMT",
->>>>>>> 1814567d
-        "x-ms-return-client-request-id": "true",
-        "x-ms-version": "2020-06-12"
-      },
-      "RequestBody": null,
-      "StatusCode": 201,
-      "ResponseHeaders": {
-        "Content-Length": "0",
-<<<<<<< HEAD
-        "Date": "Tue, 02 Feb 2021 21:47:22 GMT",
-        "ETag": "\u00220x8D8C7C41F6307B9\u0022",
-        "Last-Modified": "Tue, 02 Feb 2021 21:47:22 GMT",
-=======
-        "Date": "Wed, 17 Feb 2021 22:50:29 GMT",
-        "ETag": "\u00220x8D8D3966CF9D9E0\u0022",
-        "Last-Modified": "Wed, 17 Feb 2021 22:50:29 GMT",
->>>>>>> 1814567d
-        "Server": [
-          "Windows-Azure-HDFS/1.0",
-          "Microsoft-HTTPAPI/2.0"
-        ],
-        "x-ms-client-request-id": "7ec209e6-5045-0625-bfdc-addc787c1fe0",
-<<<<<<< HEAD
-        "x-ms-request-id": "05f076ed-201f-006f-28ac-f975ac000000",
-=======
-        "x-ms-request-id": "46b07508-001f-0057-797f-05d16c000000",
->>>>>>> 1814567d
-        "x-ms-version": "2020-06-12"
-      },
-      "ResponseBody": []
-    },
-    {
-      "RequestUri": "https://seannse.dfs.core.windows.net/test-filesystem-d3eb10c4-5e89-2ed4-118d-e3f4d165170c/test-directory-52ce1c67-3819-dcac-4ef3-e4202f4c22dd?action=setAccessControl",
-      "RequestMethod": "PATCH",
-      "RequestHeaders": {
-        "Accept": "application/json",
-        "Authorization": "Sanitized",
-        "User-Agent": [
-<<<<<<< HEAD
-          "azsdk-net-Storage.Files.DataLake/12.7.0-alpha.20210202.1",
-          "(.NET 5.0.2; Microsoft Windows 10.0.19042)"
-        ],
-        "x-ms-client-request-id": "6c123cb8-5ee5-7b37-31b8-a2fd3ce5f18f",
-        "x-ms-date": "Tue, 02 Feb 2021 21:47:22 GMT",
-=======
-          "azsdk-net-Storage.Files.DataLake/12.7.0-alpha.20210217.1",
-          "(.NET 5.0.3; Microsoft Windows 10.0.19042)"
-        ],
-        "x-ms-client-request-id": "6c123cb8-5ee5-7b37-31b8-a2fd3ce5f18f",
-        "x-ms-date": "Wed, 17 Feb 2021 22:50:30 GMT",
->>>>>>> 1814567d
-        "x-ms-owner": "efbdbb02-6ac3-0ad8-dc48-1440152f08c4",
+        "x-ms-client-request-id": "76424779-b340-f50b-332a-c1deb4c04c73",
+        "x-ms-date": "Fri, 19 Feb 2021 19:07:01 GMT",
+        "x-ms-return-client-request-id": "true",
+        "x-ms-version": "2020-06-12"
+      },
+      "RequestBody": null,
+      "StatusCode": 200,
+      "ResponseHeaders": {
+        "Content-Length": "0",
+        "Date": "Fri, 19 Feb 2021 19:07:00 GMT",
+        "ETag": "\u00220x8D8D509891E58D7\u0022",
+        "Last-Modified": "Fri, 19 Feb 2021 19:07:00 GMT",
+        "Server": [
+          "Windows-Azure-HDFS/1.0",
+          "Microsoft-HTTPAPI/2.0"
+        ],
+        "x-ms-client-request-id": "76424779-b340-f50b-332a-c1deb4c04c73",
+        "x-ms-namespace-enabled": "true",
+        "x-ms-request-id": "5dd08e48-401f-0046-65f2-064bd8000000",
+        "x-ms-version": "2020-06-12"
+      },
+      "ResponseBody": []
+    },
+    {
+      "RequestUri": "https://seannse.dfs.core.windows.net/test-filesystem-b415b0c6-e3bf-f42c-0a53-d161c21195ec/test-directory-5f9d05d7-5663-b055-952a-e782130dc1d1?resource=directory",
+      "RequestMethod": "PUT",
+      "RequestHeaders": {
+        "Accept": "application/json",
+        "Authorization": "Sanitized",
+        "traceparent": "00-c6605ec79409ab4f878e4db72dae7cf1-c52ef5691ba9d445-00",
+        "User-Agent": [
+          "azsdk-net-Storage.Files.DataLake/12.7.0-alpha.20210219.1",
+          "(.NET 5.0.3; Microsoft Windows 10.0.19041)"
+        ],
+        "x-ms-client-request-id": "9329a149-5560-22dd-f292-e116cc89e225",
+        "x-ms-date": "Fri, 19 Feb 2021 19:07:01 GMT",
+        "x-ms-return-client-request-id": "true",
+        "x-ms-version": "2020-06-12"
+      },
+      "RequestBody": null,
+      "StatusCode": 201,
+      "ResponseHeaders": {
+        "Content-Length": "0",
+        "Date": "Fri, 19 Feb 2021 19:07:00 GMT",
+        "ETag": "\u00220x8D8D50989390D4D\u0022",
+        "Last-Modified": "Fri, 19 Feb 2021 19:07:00 GMT",
+        "Server": [
+          "Windows-Azure-HDFS/1.0",
+          "Microsoft-HTTPAPI/2.0"
+        ],
+        "x-ms-client-request-id": "9329a149-5560-22dd-f292-e116cc89e225",
+        "x-ms-request-id": "5dd08e5a-401f-0046-77f2-064bd8000000",
+        "x-ms-version": "2020-06-12"
+      },
+      "ResponseBody": []
+    },
+    {
+      "RequestUri": "https://seannse.dfs.core.windows.net/test-filesystem-b415b0c6-e3bf-f42c-0a53-d161c21195ec/test-directory-5f9d05d7-5663-b055-952a-e782130dc1d1/test-directory-283ff068-d8cb-1d80-790e-be170af46fb9?resource=directory",
+      "RequestMethod": "PUT",
+      "RequestHeaders": {
+        "Accept": "application/json",
+        "Authorization": "Sanitized",
+        "User-Agent": [
+          "azsdk-net-Storage.Files.DataLake/12.7.0-alpha.20210219.1",
+          "(.NET 5.0.3; Microsoft Windows 10.0.19041)"
+        ],
+        "x-ms-client-request-id": "51f7266a-f59c-71e8-210b-1a5296c518fd",
+        "x-ms-date": "Fri, 19 Feb 2021 19:07:01 GMT",
+        "x-ms-return-client-request-id": "true",
+        "x-ms-version": "2020-06-12"
+      },
+      "RequestBody": null,
+      "StatusCode": 201,
+      "ResponseHeaders": {
+        "Content-Length": "0",
+        "Date": "Fri, 19 Feb 2021 19:07:00 GMT",
+        "ETag": "\u00220x8D8D5098946DCF9\u0022",
+        "Last-Modified": "Fri, 19 Feb 2021 19:07:00 GMT",
+        "Server": [
+          "Windows-Azure-HDFS/1.0",
+          "Microsoft-HTTPAPI/2.0"
+        ],
+        "x-ms-client-request-id": "51f7266a-f59c-71e8-210b-1a5296c518fd",
+        "x-ms-request-id": "5dd08e6c-401f-0046-09f2-064bd8000000",
+        "x-ms-version": "2020-06-12"
+      },
+      "ResponseBody": []
+    },
+    {
+      "RequestUri": "https://seannse.dfs.core.windows.net/test-filesystem-b415b0c6-e3bf-f42c-0a53-d161c21195ec/test-directory-5f9d05d7-5663-b055-952a-e782130dc1d1/test-directory-283ff068-d8cb-1d80-790e-be170af46fb9/test-file-98092723-7050-3a41-7ff4-78f956204403?resource=file",
+      "RequestMethod": "PUT",
+      "RequestHeaders": {
+        "Accept": "application/json",
+        "Authorization": "Sanitized",
+        "User-Agent": [
+          "azsdk-net-Storage.Files.DataLake/12.7.0-alpha.20210219.1",
+          "(.NET 5.0.3; Microsoft Windows 10.0.19041)"
+        ],
+        "x-ms-client-request-id": "b03d84b9-2a6b-fac7-e4bc-d1a77dee1a00",
+        "x-ms-date": "Fri, 19 Feb 2021 19:07:01 GMT",
+        "x-ms-return-client-request-id": "true",
+        "x-ms-version": "2020-06-12"
+      },
+      "RequestBody": null,
+      "StatusCode": 201,
+      "ResponseHeaders": {
+        "Content-Length": "0",
+        "Date": "Fri, 19 Feb 2021 19:07:00 GMT",
+        "ETag": "\u00220x8D8D5098954F1B0\u0022",
+        "Last-Modified": "Fri, 19 Feb 2021 19:07:00 GMT",
+        "Server": [
+          "Windows-Azure-HDFS/1.0",
+          "Microsoft-HTTPAPI/2.0"
+        ],
+        "x-ms-client-request-id": "b03d84b9-2a6b-fac7-e4bc-d1a77dee1a00",
+        "x-ms-request-id": "5dd08e87-401f-0046-24f2-064bd8000000",
+        "x-ms-version": "2020-06-12"
+      },
+      "ResponseBody": []
+    },
+    {
+      "RequestUri": "https://seannse.dfs.core.windows.net/test-filesystem-b415b0c6-e3bf-f42c-0a53-d161c21195ec/test-directory-5f9d05d7-5663-b055-952a-e782130dc1d1/test-directory-283ff068-d8cb-1d80-790e-be170af46fb9/test-file-ef0716c6-3519-0500-0af3-4d891f692761?resource=file",
+      "RequestMethod": "PUT",
+      "RequestHeaders": {
+        "Accept": "application/json",
+        "Authorization": "Sanitized",
+        "User-Agent": [
+          "azsdk-net-Storage.Files.DataLake/12.7.0-alpha.20210219.1",
+          "(.NET 5.0.3; Microsoft Windows 10.0.19041)"
+        ],
+        "x-ms-client-request-id": "fc114fac-c316-83cf-8337-a678dd3edb7b",
+        "x-ms-date": "Fri, 19 Feb 2021 19:07:01 GMT",
+        "x-ms-return-client-request-id": "true",
+        "x-ms-version": "2020-06-12"
+      },
+      "RequestBody": null,
+      "StatusCode": 201,
+      "ResponseHeaders": {
+        "Content-Length": "0",
+        "Date": "Fri, 19 Feb 2021 19:07:00 GMT",
+        "ETag": "\u00220x8D8D5098963498E\u0022",
+        "Last-Modified": "Fri, 19 Feb 2021 19:07:00 GMT",
+        "Server": [
+          "Windows-Azure-HDFS/1.0",
+          "Microsoft-HTTPAPI/2.0"
+        ],
+        "x-ms-client-request-id": "fc114fac-c316-83cf-8337-a678dd3edb7b",
+        "x-ms-request-id": "5dd08ea9-401f-0046-46f2-064bd8000000",
+        "x-ms-version": "2020-06-12"
+      },
+      "ResponseBody": []
+    },
+    {
+      "RequestUri": "https://seannse.dfs.core.windows.net/test-filesystem-b415b0c6-e3bf-f42c-0a53-d161c21195ec/test-directory-5f9d05d7-5663-b055-952a-e782130dc1d1/test-directory-ed666f95-47ad-321d-7fe6-106737c0b995?resource=directory",
+      "RequestMethod": "PUT",
+      "RequestHeaders": {
+        "Accept": "application/json",
+        "Authorization": "Sanitized",
+        "User-Agent": [
+          "azsdk-net-Storage.Files.DataLake/12.7.0-alpha.20210219.1",
+          "(.NET 5.0.3; Microsoft Windows 10.0.19041)"
+        ],
+        "x-ms-client-request-id": "dcaa82d6-ab0e-64af-32de-7d2fb3684cc3",
+        "x-ms-date": "Fri, 19 Feb 2021 19:07:01 GMT",
+        "x-ms-return-client-request-id": "true",
+        "x-ms-version": "2020-06-12"
+      },
+      "RequestBody": null,
+      "StatusCode": 201,
+      "ResponseHeaders": {
+        "Content-Length": "0",
+        "Date": "Fri, 19 Feb 2021 19:07:00 GMT",
+        "ETag": "\u00220x8D8D50989733036\u0022",
+        "Last-Modified": "Fri, 19 Feb 2021 19:07:01 GMT",
+        "Server": [
+          "Windows-Azure-HDFS/1.0",
+          "Microsoft-HTTPAPI/2.0"
+        ],
+        "x-ms-client-request-id": "dcaa82d6-ab0e-64af-32de-7d2fb3684cc3",
+        "x-ms-request-id": "5dd08ec1-401f-0046-5ef2-064bd8000000",
+        "x-ms-version": "2020-06-12"
+      },
+      "ResponseBody": []
+    },
+    {
+      "RequestUri": "https://seannse.dfs.core.windows.net/test-filesystem-b415b0c6-e3bf-f42c-0a53-d161c21195ec/test-directory-5f9d05d7-5663-b055-952a-e782130dc1d1/test-directory-ed666f95-47ad-321d-7fe6-106737c0b995/test-file-ed1e107d-0b61-6a24-24e9-2df0f8714560?resource=file",
+      "RequestMethod": "PUT",
+      "RequestHeaders": {
+        "Accept": "application/json",
+        "Authorization": "Sanitized",
+        "User-Agent": [
+          "azsdk-net-Storage.Files.DataLake/12.7.0-alpha.20210219.1",
+          "(.NET 5.0.3; Microsoft Windows 10.0.19041)"
+        ],
+        "x-ms-client-request-id": "dd2e8b70-5501-cb3f-5e40-b7257dbe6cc1",
+        "x-ms-date": "Fri, 19 Feb 2021 19:07:01 GMT",
+        "x-ms-return-client-request-id": "true",
+        "x-ms-version": "2020-06-12"
+      },
+      "RequestBody": null,
+      "StatusCode": 201,
+      "ResponseHeaders": {
+        "Content-Length": "0",
+        "Date": "Fri, 19 Feb 2021 19:07:00 GMT",
+        "ETag": "\u00220x8D8D5098983598E\u0022",
+        "Last-Modified": "Fri, 19 Feb 2021 19:07:01 GMT",
+        "Server": [
+          "Windows-Azure-HDFS/1.0",
+          "Microsoft-HTTPAPI/2.0"
+        ],
+        "x-ms-client-request-id": "dd2e8b70-5501-cb3f-5e40-b7257dbe6cc1",
+        "x-ms-request-id": "5dd08ed1-401f-0046-6ef2-064bd8000000",
+        "x-ms-version": "2020-06-12"
+      },
+      "ResponseBody": []
+    },
+    {
+      "RequestUri": "https://seannse.dfs.core.windows.net/test-filesystem-b415b0c6-e3bf-f42c-0a53-d161c21195ec/test-directory-5f9d05d7-5663-b055-952a-e782130dc1d1?action=setAccessControl",
+      "RequestMethod": "PATCH",
+      "RequestHeaders": {
+        "Accept": "application/json",
+        "Authorization": "Sanitized",
+        "User-Agent": [
+          "azsdk-net-Storage.Files.DataLake/12.7.0-alpha.20210219.1",
+          "(.NET 5.0.3; Microsoft Windows 10.0.19041)"
+        ],
+        "x-ms-client-request-id": "91dfdb0b-868f-d87f-dd8d-5491a8565db3",
+        "x-ms-date": "Fri, 19 Feb 2021 19:07:01 GMT",
+        "x-ms-owner": "438b1c99-97d8-a0ad-896f-ace96eabbc09",
         "x-ms-permissions": "rwxrwxrwx",
         "x-ms-return-client-request-id": "true",
         "x-ms-version": "2020-06-12"
@@ -443,51 +283,33 @@
       "StatusCode": 200,
       "ResponseHeaders": {
         "Content-Length": "0",
-<<<<<<< HEAD
-        "Date": "Tue, 02 Feb 2021 21:47:22 GMT",
-        "ETag": "\u00220x8D8C7C41F1D9223\u0022",
-        "Last-Modified": "Tue, 02 Feb 2021 21:47:22 GMT",
-=======
-        "Date": "Wed, 17 Feb 2021 22:50:29 GMT",
-        "ETag": "\u00220x8D8D3966CBA7E53\u0022",
-        "Last-Modified": "Wed, 17 Feb 2021 22:50:29 GMT",
->>>>>>> 1814567d
-        "Server": [
-          "Windows-Azure-HDFS/1.0",
-          "Microsoft-HTTPAPI/2.0"
-        ],
-        "x-ms-client-request-id": "6c123cb8-5ee5-7b37-31b8-a2fd3ce5f18f",
-        "x-ms-namespace-enabled": "true",
-<<<<<<< HEAD
-        "x-ms-request-id": "05f076fe-201f-006f-39ac-f975ac000000",
-=======
-        "x-ms-request-id": "46b07517-001f-0057-087f-05d16c000000",
->>>>>>> 1814567d
-        "x-ms-version": "2020-06-12"
-      },
-      "ResponseBody": []
-    },
-    {
-      "RequestUri": "https://seannse.dfs.core.windows.net/test-filesystem-d3eb10c4-5e89-2ed4-118d-e3f4d165170c/test-directory-52ce1c67-3819-dcac-4ef3-e4202f4c22dd/test-directory-4926343f-8d6e-89dc-ec5f-671f82b7215f?action=setAccessControl",
-      "RequestMethod": "PATCH",
-      "RequestHeaders": {
-        "Accept": "application/json",
-        "Authorization": "Sanitized",
-        "User-Agent": [
-<<<<<<< HEAD
-          "azsdk-net-Storage.Files.DataLake/12.7.0-alpha.20210202.1",
-          "(.NET 5.0.2; Microsoft Windows 10.0.19042)"
-        ],
-        "x-ms-client-request-id": "d987acc6-9c1c-42df-c178-bb81457991c4",
-        "x-ms-date": "Tue, 02 Feb 2021 21:47:22 GMT",
-=======
-          "azsdk-net-Storage.Files.DataLake/12.7.0-alpha.20210217.1",
-          "(.NET 5.0.3; Microsoft Windows 10.0.19042)"
-        ],
-        "x-ms-client-request-id": "d987acc6-9c1c-42df-c178-bb81457991c4",
-        "x-ms-date": "Wed, 17 Feb 2021 22:50:30 GMT",
->>>>>>> 1814567d
-        "x-ms-owner": "efbdbb02-6ac3-0ad8-dc48-1440152f08c4",
+        "Date": "Fri, 19 Feb 2021 19:07:00 GMT",
+        "ETag": "\u00220x8D8D50989390D4D\u0022",
+        "Last-Modified": "Fri, 19 Feb 2021 19:07:00 GMT",
+        "Server": [
+          "Windows-Azure-HDFS/1.0",
+          "Microsoft-HTTPAPI/2.0"
+        ],
+        "x-ms-client-request-id": "91dfdb0b-868f-d87f-dd8d-5491a8565db3",
+        "x-ms-namespace-enabled": "true",
+        "x-ms-request-id": "5dd08ee1-401f-0046-7ef2-064bd8000000",
+        "x-ms-version": "2020-06-12"
+      },
+      "ResponseBody": []
+    },
+    {
+      "RequestUri": "https://seannse.dfs.core.windows.net/test-filesystem-b415b0c6-e3bf-f42c-0a53-d161c21195ec/test-directory-5f9d05d7-5663-b055-952a-e782130dc1d1/test-directory-283ff068-d8cb-1d80-790e-be170af46fb9?action=setAccessControl",
+      "RequestMethod": "PATCH",
+      "RequestHeaders": {
+        "Accept": "application/json",
+        "Authorization": "Sanitized",
+        "User-Agent": [
+          "azsdk-net-Storage.Files.DataLake/12.7.0-alpha.20210219.1",
+          "(.NET 5.0.3; Microsoft Windows 10.0.19041)"
+        ],
+        "x-ms-client-request-id": "92dd2a3e-2bcb-987a-57a7-8fb512cda6d9",
+        "x-ms-date": "Fri, 19 Feb 2021 19:07:02 GMT",
+        "x-ms-owner": "438b1c99-97d8-a0ad-896f-ace96eabbc09",
         "x-ms-permissions": "rwxrwxrwx",
         "x-ms-return-client-request-id": "true",
         "x-ms-version": "2020-06-12"
@@ -496,51 +318,33 @@
       "StatusCode": 200,
       "ResponseHeaders": {
         "Content-Length": "0",
-<<<<<<< HEAD
-        "Date": "Tue, 02 Feb 2021 21:47:22 GMT",
-        "ETag": "\u00220x8D8C7C41F2B0C3D\u0022",
-        "Last-Modified": "Tue, 02 Feb 2021 21:47:22 GMT",
-=======
-        "Date": "Wed, 17 Feb 2021 22:50:29 GMT",
-        "ETag": "\u00220x8D8D3966CC66CAB\u0022",
-        "Last-Modified": "Wed, 17 Feb 2021 22:50:29 GMT",
->>>>>>> 1814567d
-        "Server": [
-          "Windows-Azure-HDFS/1.0",
-          "Microsoft-HTTPAPI/2.0"
-        ],
-        "x-ms-client-request-id": "d987acc6-9c1c-42df-c178-bb81457991c4",
-        "x-ms-namespace-enabled": "true",
-<<<<<<< HEAD
-        "x-ms-request-id": "05f07721-201f-006f-5cac-f975ac000000",
-=======
-        "x-ms-request-id": "46b07528-001f-0057-197f-05d16c000000",
->>>>>>> 1814567d
-        "x-ms-version": "2020-06-12"
-      },
-      "ResponseBody": []
-    },
-    {
-      "RequestUri": "https://seannse.dfs.core.windows.net/test-filesystem-d3eb10c4-5e89-2ed4-118d-e3f4d165170c/test-directory-52ce1c67-3819-dcac-4ef3-e4202f4c22dd/test-directory-4926343f-8d6e-89dc-ec5f-671f82b7215f/test-file-480af28c-5a26-8c57-e3f5-52105475fd0a?action=setAccessControl",
-      "RequestMethod": "PATCH",
-      "RequestHeaders": {
-        "Accept": "application/json",
-        "Authorization": "Sanitized",
-        "User-Agent": [
-<<<<<<< HEAD
-          "azsdk-net-Storage.Files.DataLake/12.7.0-alpha.20210202.1",
-          "(.NET 5.0.2; Microsoft Windows 10.0.19042)"
-        ],
-        "x-ms-client-request-id": "8f36b4e4-175d-3772-09f9-bd0f7724d5cb",
-        "x-ms-date": "Tue, 02 Feb 2021 21:47:22 GMT",
-=======
-          "azsdk-net-Storage.Files.DataLake/12.7.0-alpha.20210217.1",
-          "(.NET 5.0.3; Microsoft Windows 10.0.19042)"
-        ],
-        "x-ms-client-request-id": "8f36b4e4-175d-3772-09f9-bd0f7724d5cb",
-        "x-ms-date": "Wed, 17 Feb 2021 22:50:30 GMT",
->>>>>>> 1814567d
-        "x-ms-owner": "efbdbb02-6ac3-0ad8-dc48-1440152f08c4",
+        "Date": "Fri, 19 Feb 2021 19:07:00 GMT",
+        "ETag": "\u00220x8D8D5098946DCF9\u0022",
+        "Last-Modified": "Fri, 19 Feb 2021 19:07:00 GMT",
+        "Server": [
+          "Windows-Azure-HDFS/1.0",
+          "Microsoft-HTTPAPI/2.0"
+        ],
+        "x-ms-client-request-id": "92dd2a3e-2bcb-987a-57a7-8fb512cda6d9",
+        "x-ms-namespace-enabled": "true",
+        "x-ms-request-id": "5dd08ef2-401f-0046-0ff2-064bd8000000",
+        "x-ms-version": "2020-06-12"
+      },
+      "ResponseBody": []
+    },
+    {
+      "RequestUri": "https://seannse.dfs.core.windows.net/test-filesystem-b415b0c6-e3bf-f42c-0a53-d161c21195ec/test-directory-5f9d05d7-5663-b055-952a-e782130dc1d1/test-directory-283ff068-d8cb-1d80-790e-be170af46fb9/test-file-98092723-7050-3a41-7ff4-78f956204403?action=setAccessControl",
+      "RequestMethod": "PATCH",
+      "RequestHeaders": {
+        "Accept": "application/json",
+        "Authorization": "Sanitized",
+        "User-Agent": [
+          "azsdk-net-Storage.Files.DataLake/12.7.0-alpha.20210219.1",
+          "(.NET 5.0.3; Microsoft Windows 10.0.19041)"
+        ],
+        "x-ms-client-request-id": "7d522d13-ca79-58e7-326d-4e976fc81ff0",
+        "x-ms-date": "Fri, 19 Feb 2021 19:07:02 GMT",
+        "x-ms-owner": "438b1c99-97d8-a0ad-896f-ace96eabbc09",
         "x-ms-permissions": "rwxrwxrwx",
         "x-ms-return-client-request-id": "true",
         "x-ms-version": "2020-06-12"
@@ -549,51 +353,33 @@
       "StatusCode": 200,
       "ResponseHeaders": {
         "Content-Length": "0",
-<<<<<<< HEAD
-        "Date": "Tue, 02 Feb 2021 21:47:22 GMT",
-        "ETag": "\u00220x8D8C7C41F39514F\u0022",
-        "Last-Modified": "Tue, 02 Feb 2021 21:47:22 GMT",
-=======
-        "Date": "Wed, 17 Feb 2021 22:50:29 GMT",
-        "ETag": "\u00220x8D8D3966CD2B317\u0022",
-        "Last-Modified": "Wed, 17 Feb 2021 22:50:29 GMT",
->>>>>>> 1814567d
-        "Server": [
-          "Windows-Azure-HDFS/1.0",
-          "Microsoft-HTTPAPI/2.0"
-        ],
-        "x-ms-client-request-id": "8f36b4e4-175d-3772-09f9-bd0f7724d5cb",
-        "x-ms-namespace-enabled": "true",
-<<<<<<< HEAD
-        "x-ms-request-id": "05f0773c-201f-006f-77ac-f975ac000000",
-=======
-        "x-ms-request-id": "46b07534-001f-0057-257f-05d16c000000",
->>>>>>> 1814567d
-        "x-ms-version": "2020-06-12"
-      },
-      "ResponseBody": []
-    },
-    {
-      "RequestUri": "https://seannse.dfs.core.windows.net/test-filesystem-d3eb10c4-5e89-2ed4-118d-e3f4d165170c/test-directory-52ce1c67-3819-dcac-4ef3-e4202f4c22dd/test-directory-4926343f-8d6e-89dc-ec5f-671f82b7215f/test-file-51e376f0-a248-f188-5b2e-9879847159be?action=setAccessControl",
-      "RequestMethod": "PATCH",
-      "RequestHeaders": {
-        "Accept": "application/json",
-        "Authorization": "Sanitized",
-        "User-Agent": [
-<<<<<<< HEAD
-          "azsdk-net-Storage.Files.DataLake/12.7.0-alpha.20210202.1",
-          "(.NET 5.0.2; Microsoft Windows 10.0.19042)"
-        ],
-        "x-ms-client-request-id": "909d9e4b-0142-9a66-18b8-44b945cf0e71",
-        "x-ms-date": "Tue, 02 Feb 2021 21:47:22 GMT",
-=======
-          "azsdk-net-Storage.Files.DataLake/12.7.0-alpha.20210217.1",
-          "(.NET 5.0.3; Microsoft Windows 10.0.19042)"
-        ],
-        "x-ms-client-request-id": "909d9e4b-0142-9a66-18b8-44b945cf0e71",
-        "x-ms-date": "Wed, 17 Feb 2021 22:50:30 GMT",
->>>>>>> 1814567d
-        "x-ms-owner": "efbdbb02-6ac3-0ad8-dc48-1440152f08c4",
+        "Date": "Fri, 19 Feb 2021 19:07:00 GMT",
+        "ETag": "\u00220x8D8D5098954F1B0\u0022",
+        "Last-Modified": "Fri, 19 Feb 2021 19:07:00 GMT",
+        "Server": [
+          "Windows-Azure-HDFS/1.0",
+          "Microsoft-HTTPAPI/2.0"
+        ],
+        "x-ms-client-request-id": "7d522d13-ca79-58e7-326d-4e976fc81ff0",
+        "x-ms-namespace-enabled": "true",
+        "x-ms-request-id": "5dd08efd-401f-0046-1af2-064bd8000000",
+        "x-ms-version": "2020-06-12"
+      },
+      "ResponseBody": []
+    },
+    {
+      "RequestUri": "https://seannse.dfs.core.windows.net/test-filesystem-b415b0c6-e3bf-f42c-0a53-d161c21195ec/test-directory-5f9d05d7-5663-b055-952a-e782130dc1d1/test-directory-283ff068-d8cb-1d80-790e-be170af46fb9/test-file-ef0716c6-3519-0500-0af3-4d891f692761?action=setAccessControl",
+      "RequestMethod": "PATCH",
+      "RequestHeaders": {
+        "Accept": "application/json",
+        "Authorization": "Sanitized",
+        "User-Agent": [
+          "azsdk-net-Storage.Files.DataLake/12.7.0-alpha.20210219.1",
+          "(.NET 5.0.3; Microsoft Windows 10.0.19041)"
+        ],
+        "x-ms-client-request-id": "e5a28a10-287a-9d60-baf9-46ee3aac9d95",
+        "x-ms-date": "Fri, 19 Feb 2021 19:07:02 GMT",
+        "x-ms-owner": "438b1c99-97d8-a0ad-896f-ace96eabbc09",
         "x-ms-permissions": "rwxrwxrwx",
         "x-ms-return-client-request-id": "true",
         "x-ms-version": "2020-06-12"
@@ -602,51 +388,33 @@
       "StatusCode": 200,
       "ResponseHeaders": {
         "Content-Length": "0",
-<<<<<<< HEAD
-        "Date": "Tue, 02 Feb 2021 21:47:22 GMT",
-        "ETag": "\u00220x8D8C7C41F47292D\u0022",
-        "Last-Modified": "Tue, 02 Feb 2021 21:47:22 GMT",
-=======
-        "Date": "Wed, 17 Feb 2021 22:50:29 GMT",
-        "ETag": "\u00220x8D8D3966CDFBEB0\u0022",
-        "Last-Modified": "Wed, 17 Feb 2021 22:50:29 GMT",
->>>>>>> 1814567d
-        "Server": [
-          "Windows-Azure-HDFS/1.0",
-          "Microsoft-HTTPAPI/2.0"
-        ],
-        "x-ms-client-request-id": "909d9e4b-0142-9a66-18b8-44b945cf0e71",
-        "x-ms-namespace-enabled": "true",
-<<<<<<< HEAD
-        "x-ms-request-id": "05f07754-201f-006f-0fac-f975ac000000",
-=======
-        "x-ms-request-id": "46b0754a-001f-0057-3b7f-05d16c000000",
->>>>>>> 1814567d
-        "x-ms-version": "2020-06-12"
-      },
-      "ResponseBody": []
-    },
-    {
-      "RequestUri": "https://seannse.dfs.core.windows.net/test-filesystem-d3eb10c4-5e89-2ed4-118d-e3f4d165170c/test-directory-52ce1c67-3819-dcac-4ef3-e4202f4c22dd/test-directory-5bfae4ce-7705-8cae-4466-0de3ddacf996?action=setAccessControl",
-      "RequestMethod": "PATCH",
-      "RequestHeaders": {
-        "Accept": "application/json",
-        "Authorization": "Sanitized",
-        "User-Agent": [
-<<<<<<< HEAD
-          "azsdk-net-Storage.Files.DataLake/12.7.0-alpha.20210202.1",
-          "(.NET 5.0.2; Microsoft Windows 10.0.19042)"
-        ],
-        "x-ms-client-request-id": "d8c313d0-4487-5d88-1ad2-aa6b40817efe",
-        "x-ms-date": "Tue, 02 Feb 2021 21:47:22 GMT",
-=======
-          "azsdk-net-Storage.Files.DataLake/12.7.0-alpha.20210217.1",
-          "(.NET 5.0.3; Microsoft Windows 10.0.19042)"
-        ],
-        "x-ms-client-request-id": "d8c313d0-4487-5d88-1ad2-aa6b40817efe",
-        "x-ms-date": "Wed, 17 Feb 2021 22:50:30 GMT",
->>>>>>> 1814567d
-        "x-ms-owner": "efbdbb02-6ac3-0ad8-dc48-1440152f08c4",
+        "Date": "Fri, 19 Feb 2021 19:07:01 GMT",
+        "ETag": "\u00220x8D8D5098963498E\u0022",
+        "Last-Modified": "Fri, 19 Feb 2021 19:07:00 GMT",
+        "Server": [
+          "Windows-Azure-HDFS/1.0",
+          "Microsoft-HTTPAPI/2.0"
+        ],
+        "x-ms-client-request-id": "e5a28a10-287a-9d60-baf9-46ee3aac9d95",
+        "x-ms-namespace-enabled": "true",
+        "x-ms-request-id": "5dd08f0a-401f-0046-27f2-064bd8000000",
+        "x-ms-version": "2020-06-12"
+      },
+      "ResponseBody": []
+    },
+    {
+      "RequestUri": "https://seannse.dfs.core.windows.net/test-filesystem-b415b0c6-e3bf-f42c-0a53-d161c21195ec/test-directory-5f9d05d7-5663-b055-952a-e782130dc1d1/test-directory-ed666f95-47ad-321d-7fe6-106737c0b995?action=setAccessControl",
+      "RequestMethod": "PATCH",
+      "RequestHeaders": {
+        "Accept": "application/json",
+        "Authorization": "Sanitized",
+        "User-Agent": [
+          "azsdk-net-Storage.Files.DataLake/12.7.0-alpha.20210219.1",
+          "(.NET 5.0.3; Microsoft Windows 10.0.19041)"
+        ],
+        "x-ms-client-request-id": "e5866347-3a25-6e75-da0e-e48cbadc793b",
+        "x-ms-date": "Fri, 19 Feb 2021 19:07:02 GMT",
+        "x-ms-owner": "438b1c99-97d8-a0ad-896f-ace96eabbc09",
         "x-ms-permissions": "rwxrwxrwx",
         "x-ms-return-client-request-id": "true",
         "x-ms-version": "2020-06-12"
@@ -655,51 +423,33 @@
       "StatusCode": 200,
       "ResponseHeaders": {
         "Content-Length": "0",
-<<<<<<< HEAD
-        "Date": "Tue, 02 Feb 2021 21:47:22 GMT",
-        "ETag": "\u00220x8D8C7C41F53FBFA\u0022",
-        "Last-Modified": "Tue, 02 Feb 2021 21:47:22 GMT",
-=======
-        "Date": "Wed, 17 Feb 2021 22:50:29 GMT",
-        "ETag": "\u00220x8D8D3966CED25D0\u0022",
-        "Last-Modified": "Wed, 17 Feb 2021 22:50:29 GMT",
->>>>>>> 1814567d
-        "Server": [
-          "Windows-Azure-HDFS/1.0",
-          "Microsoft-HTTPAPI/2.0"
-        ],
-        "x-ms-client-request-id": "d8c313d0-4487-5d88-1ad2-aa6b40817efe",
-        "x-ms-namespace-enabled": "true",
-<<<<<<< HEAD
-        "x-ms-request-id": "05f0776c-201f-006f-27ac-f975ac000000",
-=======
-        "x-ms-request-id": "46b0755e-001f-0057-4f7f-05d16c000000",
->>>>>>> 1814567d
-        "x-ms-version": "2020-06-12"
-      },
-      "ResponseBody": []
-    },
-    {
-      "RequestUri": "https://seannse.dfs.core.windows.net/test-filesystem-d3eb10c4-5e89-2ed4-118d-e3f4d165170c/test-directory-52ce1c67-3819-dcac-4ef3-e4202f4c22dd/test-directory-5bfae4ce-7705-8cae-4466-0de3ddacf996/test-file-f843a7ef-3218-3044-66ee-f3daf6fc65bb?action=setAccessControl",
-      "RequestMethod": "PATCH",
-      "RequestHeaders": {
-        "Accept": "application/json",
-        "Authorization": "Sanitized",
-        "User-Agent": [
-<<<<<<< HEAD
-          "azsdk-net-Storage.Files.DataLake/12.7.0-alpha.20210202.1",
-          "(.NET 5.0.2; Microsoft Windows 10.0.19042)"
-        ],
-        "x-ms-client-request-id": "31e824f6-360b-ddea-d339-7dd6be8c1ef8",
-        "x-ms-date": "Tue, 02 Feb 2021 21:47:22 GMT",
-=======
-          "azsdk-net-Storage.Files.DataLake/12.7.0-alpha.20210217.1",
-          "(.NET 5.0.3; Microsoft Windows 10.0.19042)"
-        ],
-        "x-ms-client-request-id": "31e824f6-360b-ddea-d339-7dd6be8c1ef8",
-        "x-ms-date": "Wed, 17 Feb 2021 22:50:30 GMT",
->>>>>>> 1814567d
-        "x-ms-owner": "efbdbb02-6ac3-0ad8-dc48-1440152f08c4",
+        "Date": "Fri, 19 Feb 2021 19:07:01 GMT",
+        "ETag": "\u00220x8D8D50989733036\u0022",
+        "Last-Modified": "Fri, 19 Feb 2021 19:07:01 GMT",
+        "Server": [
+          "Windows-Azure-HDFS/1.0",
+          "Microsoft-HTTPAPI/2.0"
+        ],
+        "x-ms-client-request-id": "e5866347-3a25-6e75-da0e-e48cbadc793b",
+        "x-ms-namespace-enabled": "true",
+        "x-ms-request-id": "5dd08f1f-401f-0046-3cf2-064bd8000000",
+        "x-ms-version": "2020-06-12"
+      },
+      "ResponseBody": []
+    },
+    {
+      "RequestUri": "https://seannse.dfs.core.windows.net/test-filesystem-b415b0c6-e3bf-f42c-0a53-d161c21195ec/test-directory-5f9d05d7-5663-b055-952a-e782130dc1d1/test-directory-ed666f95-47ad-321d-7fe6-106737c0b995/test-file-ed1e107d-0b61-6a24-24e9-2df0f8714560?action=setAccessControl",
+      "RequestMethod": "PATCH",
+      "RequestHeaders": {
+        "Accept": "application/json",
+        "Authorization": "Sanitized",
+        "User-Agent": [
+          "azsdk-net-Storage.Files.DataLake/12.7.0-alpha.20210219.1",
+          "(.NET 5.0.3; Microsoft Windows 10.0.19041)"
+        ],
+        "x-ms-client-request-id": "d7a73cf9-b725-5370-6d4c-5eb212f35786",
+        "x-ms-date": "Fri, 19 Feb 2021 19:07:02 GMT",
+        "x-ms-owner": "438b1c99-97d8-a0ad-896f-ace96eabbc09",
         "x-ms-permissions": "rwxrwxrwx",
         "x-ms-return-client-request-id": "true",
         "x-ms-version": "2020-06-12"
@@ -708,76 +458,48 @@
       "StatusCode": 200,
       "ResponseHeaders": {
         "Content-Length": "0",
-<<<<<<< HEAD
-        "Date": "Tue, 02 Feb 2021 21:47:22 GMT",
-        "ETag": "\u00220x8D8C7C41F6307B9\u0022",
-        "Last-Modified": "Tue, 02 Feb 2021 21:47:22 GMT",
-=======
-        "Date": "Wed, 17 Feb 2021 22:50:29 GMT",
-        "ETag": "\u00220x8D8D3966CF9D9E0\u0022",
-        "Last-Modified": "Wed, 17 Feb 2021 22:50:29 GMT",
->>>>>>> 1814567d
-        "Server": [
-          "Windows-Azure-HDFS/1.0",
-          "Microsoft-HTTPAPI/2.0"
-        ],
-        "x-ms-client-request-id": "31e824f6-360b-ddea-d339-7dd6be8c1ef8",
-        "x-ms-namespace-enabled": "true",
-<<<<<<< HEAD
-        "x-ms-request-id": "05f0777b-201f-006f-36ac-f975ac000000",
-=======
-        "x-ms-request-id": "46b0756f-001f-0057-607f-05d16c000000",
->>>>>>> 1814567d
-        "x-ms-version": "2020-06-12"
-      },
-      "ResponseBody": []
-    },
-    {
-      "RequestUri": "https://seannse.dfs.core.windows.net/test-filesystem-d3eb10c4-5e89-2ed4-118d-e3f4d165170c/test-directory-52ce1c67-3819-dcac-4ef3-e4202f4c22dd/test-directory-5bfae4ce-7705-8cae-4466-0de3ddacf996/test-file-0268c2f5-aa4a-3fcb-12e1-32492db91c0f?resource=file",
-      "RequestMethod": "PUT",
-      "RequestHeaders": {
-        "Accept": "application/json",
-        "Authorization": "Sanitized",
-        "User-Agent": [
-<<<<<<< HEAD
-          "azsdk-net-Storage.Files.DataLake/12.7.0-alpha.20210202.1",
-          "(.NET 5.0.2; Microsoft Windows 10.0.19042)"
-        ],
-        "x-ms-client-request-id": "7dd91f1f-c4a2-4b80-59a9-1f2a04a1b019",
-        "x-ms-date": "Tue, 02 Feb 2021 21:47:22 GMT",
-=======
-          "azsdk-net-Storage.Files.DataLake/12.7.0-alpha.20210217.1",
-          "(.NET 5.0.3; Microsoft Windows 10.0.19042)"
-        ],
-        "x-ms-client-request-id": "7dd91f1f-c4a2-4b80-59a9-1f2a04a1b019",
-        "x-ms-date": "Wed, 17 Feb 2021 22:50:30 GMT",
->>>>>>> 1814567d
-        "x-ms-return-client-request-id": "true",
-        "x-ms-version": "2020-06-12"
-      },
-      "RequestBody": null,
-      "StatusCode": 201,
-      "ResponseHeaders": {
-        "Content-Length": "0",
-<<<<<<< HEAD
-        "Date": "Tue, 02 Feb 2021 21:47:22 GMT",
-        "ETag": "\u00220x8D8C7C41FCB42D2\u0022",
-        "Last-Modified": "Tue, 02 Feb 2021 21:47:23 GMT",
-=======
-        "Date": "Wed, 17 Feb 2021 22:50:29 GMT",
-        "ETag": "\u00220x8D8D3966D50687B\u0022",
-        "Last-Modified": "Wed, 17 Feb 2021 22:50:30 GMT",
->>>>>>> 1814567d
-        "Server": [
-          "Windows-Azure-HDFS/1.0",
-          "Microsoft-HTTPAPI/2.0"
-        ],
-        "x-ms-client-request-id": "7dd91f1f-c4a2-4b80-59a9-1f2a04a1b019",
-<<<<<<< HEAD
-        "x-ms-request-id": "05f07791-201f-006f-4cac-f975ac000000",
-=======
-        "x-ms-request-id": "46b0757e-001f-0057-6f7f-05d16c000000",
->>>>>>> 1814567d
+        "Date": "Fri, 19 Feb 2021 19:07:01 GMT",
+        "ETag": "\u00220x8D8D5098983598E\u0022",
+        "Last-Modified": "Fri, 19 Feb 2021 19:07:01 GMT",
+        "Server": [
+          "Windows-Azure-HDFS/1.0",
+          "Microsoft-HTTPAPI/2.0"
+        ],
+        "x-ms-client-request-id": "d7a73cf9-b725-5370-6d4c-5eb212f35786",
+        "x-ms-namespace-enabled": "true",
+        "x-ms-request-id": "5dd08f31-401f-0046-4ef2-064bd8000000",
+        "x-ms-version": "2020-06-12"
+      },
+      "ResponseBody": []
+    },
+    {
+      "RequestUri": "https://seannse.dfs.core.windows.net/test-filesystem-b415b0c6-e3bf-f42c-0a53-d161c21195ec/test-directory-5f9d05d7-5663-b055-952a-e782130dc1d1/test-directory-ed666f95-47ad-321d-7fe6-106737c0b995/test-file-f8745a23-8c37-599c-376d-da95b798db22?resource=file",
+      "RequestMethod": "PUT",
+      "RequestHeaders": {
+        "Accept": "application/json",
+        "Authorization": "Sanitized",
+        "User-Agent": [
+          "azsdk-net-Storage.Files.DataLake/12.7.0-alpha.20210219.1",
+          "(.NET 5.0.3; Microsoft Windows 10.0.19041)"
+        ],
+        "x-ms-client-request-id": "37b8fc39-0e42-6cba-a04e-9fb8ddda9cd5",
+        "x-ms-date": "Fri, 19 Feb 2021 19:07:02 GMT",
+        "x-ms-return-client-request-id": "true",
+        "x-ms-version": "2020-06-12"
+      },
+      "RequestBody": null,
+      "StatusCode": 201,
+      "ResponseHeaders": {
+        "Content-Length": "0",
+        "Date": "Fri, 19 Feb 2021 19:07:01 GMT",
+        "ETag": "\u00220x8D8D50989F260CD\u0022",
+        "Last-Modified": "Fri, 19 Feb 2021 19:07:01 GMT",
+        "Server": [
+          "Windows-Azure-HDFS/1.0",
+          "Microsoft-HTTPAPI/2.0"
+        ],
+        "x-ms-client-request-id": "37b8fc39-0e42-6cba-a04e-9fb8ddda9cd5",
+        "x-ms-request-id": "5dd08f43-401f-0046-60f2-064bd8000000",
         "x-ms-version": "2020-06-12"
       },
       "ResponseBody": []
@@ -790,122 +512,74 @@
         "Authorization": "Sanitized",
         "Content-Length": "59",
         "Content-Type": "application/xml",
-<<<<<<< HEAD
-        "traceparent": "00-3aaf73e27ba18b4291965517093b5a19-13c82d824f6e5248-00",
-        "User-Agent": [
-          "azsdk-net-Storage.Files.DataLake/12.7.0-alpha.20210202.1",
-          "(.NET 5.0.2; Microsoft Windows 10.0.19042)"
-=======
-        "traceparent": "00-0d360d14efcb6e4f88d85e31e6c791f7-d64b1f01aaaf7949-00",
-        "User-Agent": [
-          "azsdk-net-Storage.Files.DataLake/12.7.0-alpha.20210217.1",
-          "(.NET 5.0.3; Microsoft Windows 10.0.19042)"
->>>>>>> 1814567d
-        ],
-        "x-ms-client-request-id": "0e2918be-9fe0-476c-5f29-c2ef2dc8b845",
-        "x-ms-return-client-request-id": "true",
-        "x-ms-version": "2020-06-12"
-      },
-<<<<<<< HEAD
-      "RequestBody": "\u003CKeyInfo\u003E\u003CExpiry\u003E2021-02-02T22:47:22Z\u003C/Expiry\u003E\u003C/KeyInfo\u003E",
+        "traceparent": "00-fa843602a5c53f48ab9a1f8deb581b47-fbedb80a1a194c43-00",
+        "User-Agent": [
+          "azsdk-net-Storage.Files.DataLake/12.7.0-alpha.20210219.1",
+          "(.NET 5.0.3; Microsoft Windows 10.0.19041)"
+        ],
+        "x-ms-client-request-id": "ba5cc265-a3df-f8e0-3825-dee6025d9e53",
+        "x-ms-return-client-request-id": "true",
+        "x-ms-version": "2020-06-12"
+      },
+      "RequestBody": "\uFEFF\u003CKeyInfo\u003E\u003CExpiry\u003E2021-02-19T20:07:02Z\u003C/Expiry\u003E\u003C/KeyInfo\u003E",
       "StatusCode": 200,
       "ResponseHeaders": {
         "Content-Type": "application/xml",
-        "Date": "Tue, 02 Feb 2021 21:47:23 GMT",
-=======
-      "RequestBody": "\uFEFF\u003CKeyInfo\u003E\u003CExpiry\u003E2021-02-17T23:50:30Z\u003C/Expiry\u003E\u003C/KeyInfo\u003E",
-      "StatusCode": 200,
-      "ResponseHeaders": {
-        "Content-Type": "application/xml",
-        "Date": "Wed, 17 Feb 2021 22:50:30 GMT",
->>>>>>> 1814567d
+        "Date": "Fri, 19 Feb 2021 19:07:01 GMT",
         "Server": [
           "Windows-Azure-Blob/1.0",
           "Microsoft-HTTPAPI/2.0"
         ],
         "Transfer-Encoding": "chunked",
-        "x-ms-client-request-id": "0e2918be-9fe0-476c-5f29-c2ef2dc8b845",
-<<<<<<< HEAD
-        "x-ms-request-id": "1fc11c4e-e01e-003d-7eac-f90944000000",
-        "x-ms-version": "2020-06-12"
-      },
-      "ResponseBody": "\uFEFF\u003C?xml version=\u00221.0\u0022 encoding=\u0022utf-8\u0022?\u003E\u003CUserDelegationKey\u003E\u003CSignedOid\u003Ec4f48289-bb84-4086-b250-6f94a8f64cee\u003C/SignedOid\u003E\u003CSignedTid\u003E72f988bf-86f1-41af-91ab-2d7cd011db47\u003C/SignedTid\u003E\u003CSignedStart\u003E2021-02-02T21:47:23Z\u003C/SignedStart\u003E\u003CSignedExpiry\u003E2021-02-02T22:47:22Z\u003C/SignedExpiry\u003E\u003CSignedService\u003Eb\u003C/SignedService\u003E\u003CSignedVersion\u003E2020-06-12\u003C/SignedVersion\u003E\u003CValue\u003E4W\u002BHuytKJAjmwg0hv3szOFXx7xeVx4r3BEy0BMuvQes=\u003C/Value\u003E\u003C/UserDelegationKey\u003E"
-    },
-    {
-      "RequestUri": "https://seannse.dfs.core.windows.net/test-filesystem-d3eb10c4-5e89-2ed4-118d-e3f4d165170c/test-directory-52ce1c67-3819-dcac-4ef3-e4202f4c22dd?skoid=c4f48289-bb84-4086-b250-6f94a8f64cee\u0026sktid=72f988bf-86f1-41af-91ab-2d7cd011db47\u0026skt=2021-02-02T21%3A47%3A23Z\u0026ske=2021-02-02T22%3A47%3A22Z\u0026sks=b\u0026skv=2020-06-12\u0026sv=2020-06-12\u0026st=2021-02-02T20%3A47%3A22Z\u0026se=2021-02-02T22%3A47%3A22Z\u0026sr=c\u0026sp=racwdlmeop\u0026suoid=efbdbb02-6ac3-0ad8-dc48-1440152f08c4\u0026sig=Sanitized\u0026action=setAccessControlRecursive\u0026mode=set",
-=======
-        "x-ms-request-id": "c83c33ae-d01e-0044-327f-05f560000000",
-        "x-ms-version": "2020-06-12"
-      },
-      "ResponseBody": "\uFEFF\u003C?xml version=\u00221.0\u0022 encoding=\u0022utf-8\u0022?\u003E\u003CUserDelegationKey\u003E\u003CSignedOid\u003Ec4f48289-bb84-4086-b250-6f94a8f64cee\u003C/SignedOid\u003E\u003CSignedTid\u003E72f988bf-86f1-41af-91ab-2d7cd011db47\u003C/SignedTid\u003E\u003CSignedStart\u003E2021-02-17T22:50:31Z\u003C/SignedStart\u003E\u003CSignedExpiry\u003E2021-02-17T23:50:30Z\u003C/SignedExpiry\u003E\u003CSignedService\u003Eb\u003C/SignedService\u003E\u003CSignedVersion\u003E2020-06-12\u003C/SignedVersion\u003E\u003CValue\u003EKGF0SPDofwKBEwxkT7uhiHDMcGwks7xFDNsh4AeeHOA=\u003C/Value\u003E\u003C/UserDelegationKey\u003E"
-    },
-    {
-      "RequestUri": "https://seannse.dfs.core.windows.net/test-filesystem-d3eb10c4-5e89-2ed4-118d-e3f4d165170c/test-directory-52ce1c67-3819-dcac-4ef3-e4202f4c22dd?skoid=c4f48289-bb84-4086-b250-6f94a8f64cee\u0026sktid=72f988bf-86f1-41af-91ab-2d7cd011db47\u0026skt=2021-02-17T22%3A50%3A31Z\u0026ske=2021-02-17T23%3A50%3A30Z\u0026sks=b\u0026skv=2020-06-12\u0026sv=2020-06-12\u0026st=2021-02-17T21%3A50%3A30Z\u0026se=2021-02-17T23%3A50%3A30Z\u0026sr=c\u0026sp=racwdlmeop\u0026suoid=efbdbb02-6ac3-0ad8-dc48-1440152f08c4\u0026sig=Sanitized\u0026action=setAccessControlRecursive\u0026mode=set",
->>>>>>> 1814567d
-      "RequestMethod": "PATCH",
-      "RequestHeaders": {
-        "Accept": "application/json",
-        "User-Agent": [
-<<<<<<< HEAD
-          "azsdk-net-Storage.Files.DataLake/12.7.0-alpha.20210202.1",
-          "(.NET 5.0.2; Microsoft Windows 10.0.19042)"
-=======
-          "azsdk-net-Storage.Files.DataLake/12.7.0-alpha.20210217.1",
-          "(.NET 5.0.3; Microsoft Windows 10.0.19042)"
->>>>>>> 1814567d
+        "x-ms-client-request-id": "ba5cc265-a3df-f8e0-3825-dee6025d9e53",
+        "x-ms-request-id": "cb13bc27-b01e-006d-25f2-06cb14000000",
+        "x-ms-version": "2020-06-12"
+      },
+      "ResponseBody": "\uFEFF\u003C?xml version=\u00221.0\u0022 encoding=\u0022utf-8\u0022?\u003E\u003CUserDelegationKey\u003E\u003CSignedOid\u003Ec4f48289-bb84-4086-b250-6f94a8f64cee\u003C/SignedOid\u003E\u003CSignedTid\u003E72f988bf-86f1-41af-91ab-2d7cd011db47\u003C/SignedTid\u003E\u003CSignedStart\u003E2021-02-19T19:07:02Z\u003C/SignedStart\u003E\u003CSignedExpiry\u003E2021-02-19T20:07:02Z\u003C/SignedExpiry\u003E\u003CSignedService\u003Eb\u003C/SignedService\u003E\u003CSignedVersion\u003E2020-06-12\u003C/SignedVersion\u003E\u003CValue\u003EwWwHHh9Qr3loZ2PLyIhpU60pcpaMMoQPhO0uTu7yO2E=\u003C/Value\u003E\u003C/UserDelegationKey\u003E"
+    },
+    {
+      "RequestUri": "https://seannse.dfs.core.windows.net/test-filesystem-b415b0c6-e3bf-f42c-0a53-d161c21195ec/test-directory-5f9d05d7-5663-b055-952a-e782130dc1d1?skoid=c4f48289-bb84-4086-b250-6f94a8f64cee\u0026sktid=72f988bf-86f1-41af-91ab-2d7cd011db47\u0026skt=2021-02-19T19%3A07%3A02Z\u0026ske=2021-02-19T20%3A07%3A02Z\u0026sks=b\u0026skv=2020-06-12\u0026sv=2020-06-12\u0026st=2021-02-19T18%3A07%3A02Z\u0026se=2021-02-19T20%3A07%3A02Z\u0026sr=c\u0026sp=racwdlmeop\u0026suoid=438b1c99-97d8-a0ad-896f-ace96eabbc09\u0026sig=Sanitized\u0026action=setAccessControlRecursive\u0026mode=set",
+      "RequestMethod": "PATCH",
+      "RequestHeaders": {
+        "Accept": "application/json",
+        "User-Agent": [
+          "azsdk-net-Storage.Files.DataLake/12.7.0-alpha.20210219.1",
+          "(.NET 5.0.3; Microsoft Windows 10.0.19041)"
         ],
         "x-ms-acl": "user::rwx,group::r--,other::---,mask::rwx",
-        "x-ms-client-request-id": "ec6c367d-a177-7d39-0183-7fec3f707b06",
-        "x-ms-return-client-request-id": "true",
-        "x-ms-version": "2020-06-12"
-      },
-      "RequestBody": null,
-      "StatusCode": 200,
-      "ResponseHeaders": {
-<<<<<<< HEAD
-        "Date": "Tue, 02 Feb 2021 21:47:24 GMT",
-=======
-        "Date": "Wed, 17 Feb 2021 22:50:30 GMT",
->>>>>>> 1814567d
+        "x-ms-client-request-id": "1a52e084-e17e-cdf5-5bb2-e73afa6b7fe7",
+        "x-ms-return-client-request-id": "true",
+        "x-ms-version": "2020-06-12"
+      },
+      "RequestBody": null,
+      "StatusCode": 200,
+      "ResponseHeaders": {
+        "Date": "Fri, 19 Feb 2021 19:07:01 GMT",
         "Server": [
           "Windows-Azure-HDFS/1.0",
           "Microsoft-HTTPAPI/2.0"
         ],
         "Transfer-Encoding": "chunked",
-        "x-ms-client-request-id": "ec6c367d-a177-7d39-0183-7fec3f707b06",
-        "x-ms-namespace-enabled": "true",
-<<<<<<< HEAD
-        "x-ms-request-id": "19c97720-001f-0057-22ac-f9d16c000000",
-=======
-        "x-ms-request-id": "b7bda4ab-c01f-0058-047f-05a700000000",
->>>>>>> 1814567d
-        "x-ms-version": "2020-06-12"
-      },
-      "ResponseBody": "eyJkaXJlY3Rvcmllc1N1Y2Nlc3NmdWwiOjMsImZhaWxlZEVudHJpZXMiOlt7ImVycm9yTWVzc2FnZSI6IlRoaXMgcmVxdWVzdCBpcyBub3QgYXV0aG9yaXplZCB0byBwZXJmb3JtIHRoaXMgb3BlcmF0aW9uIHVzaW5nIHRoaXMgcGVybWlzc2lvbi4iLCJuYW1lIjoidGVzdC1kaXJlY3RvcnktNTJjZTFjNjctMzgxOS1kY2FjLTRlZjMtZTQyMDJmNGMyMmRkL3Rlc3QtZGlyZWN0b3J5LTViZmFlNGNlLTc3MDUtOGNhZS00NDY2LTBkZTNkZGFjZjk5Ni90ZXN0LWZpbGUtMDI2OGMyZjUtYWE0YS0zZmNiLTEyZTEtMzI0OTJkYjkxYzBmIiwidHlwZSI6IkZJTEUifV0sImZhaWx1cmVDb3VudCI6MSwiZmlsZXNTdWNjZXNzZnVsIjoyfQo="
-    },
-    {
-      "RequestUri": "https://seannse.blob.core.windows.net/test-filesystem-d3eb10c4-5e89-2ed4-118d-e3f4d165170c?restype=container",
+        "x-ms-client-request-id": "1a52e084-e17e-cdf5-5bb2-e73afa6b7fe7",
+        "x-ms-namespace-enabled": "true",
+        "x-ms-request-id": "5dd08f93-401f-0046-30f2-064bd8000000",
+        "x-ms-version": "2020-06-12"
+      },
+      "ResponseBody": "eyJkaXJlY3Rvcmllc1N1Y2Nlc3NmdWwiOjMsImZhaWxlZEVudHJpZXMiOlt7ImVycm9yTWVzc2FnZSI6IlRoaXMgcmVxdWVzdCBpcyBub3QgYXV0aG9yaXplZCB0byBwZXJmb3JtIHRoaXMgb3BlcmF0aW9uIHVzaW5nIHRoaXMgcGVybWlzc2lvbi4iLCJuYW1lIjoidGVzdC1kaXJlY3RvcnktNWY5ZDA1ZDctNTY2My1iMDU1LTk1MmEtZTc4MjEzMGRjMWQxL3Rlc3QtZGlyZWN0b3J5LWVkNjY2Zjk1LTQ3YWQtMzIxZC03ZmU2LTEwNjczN2MwYjk5NS90ZXN0LWZpbGUtZjg3NDVhMjMtOGMzNy01OTljLTM3NmQtZGE5NWI3OThkYjIyIiwidHlwZSI6IkZJTEUifV0sImZhaWx1cmVDb3VudCI6MSwiZmlsZXNTdWNjZXNzZnVsIjozfQo="
+    },
+    {
+      "RequestUri": "https://seannse.blob.core.windows.net/test-filesystem-b415b0c6-e3bf-f42c-0a53-d161c21195ec?restype=container",
       "RequestMethod": "DELETE",
       "RequestHeaders": {
         "Accept": "application/xml",
         "Authorization": "Sanitized",
-<<<<<<< HEAD
-        "traceparent": "00-9c46be709e50a04fb3f1806e5eb18132-acf7266d17b3e244-00",
-        "User-Agent": [
-          "azsdk-net-Storage.Files.DataLake/12.7.0-alpha.20210202.1",
-          "(.NET 5.0.2; Microsoft Windows 10.0.19042)"
-        ],
-        "x-ms-client-request-id": "f6711a42-cc5c-d4ce-f280-a4dbc516dd4f",
-        "x-ms-date": "Tue, 02 Feb 2021 21:47:24 GMT",
-=======
-        "traceparent": "00-176dc5acf1ca95428be5b4b970dc0af3-22e0597062e57e45-00",
-        "User-Agent": [
-          "azsdk-net-Storage.Files.DataLake/12.7.0-alpha.20210217.1",
-          "(.NET 5.0.3; Microsoft Windows 10.0.19042)"
-        ],
-        "x-ms-client-request-id": "f6711a42-cc5c-d4ce-f280-a4dbc516dd4f",
-        "x-ms-date": "Wed, 17 Feb 2021 22:50:31 GMT",
->>>>>>> 1814567d
+        "traceparent": "00-f0c0d5c57617f848b6a58f6b68afc256-b5a26cd58814cc41-00",
+        "User-Agent": [
+          "azsdk-net-Storage.Files.DataLake/12.7.0-alpha.20210219.1",
+          "(.NET 5.0.3; Microsoft Windows 10.0.19041)"
+        ],
+        "x-ms-client-request-id": "2162b83e-840a-bfd5-3be1-f91a007d663f",
+        "x-ms-date": "Fri, 19 Feb 2021 19:07:03 GMT",
         "x-ms-return-client-request-id": "true",
         "x-ms-version": "2020-06-12"
       },
@@ -913,33 +587,21 @@
       "StatusCode": 202,
       "ResponseHeaders": {
         "Content-Length": "0",
-<<<<<<< HEAD
-        "Date": "Tue, 02 Feb 2021 21:47:23 GMT",
-=======
-        "Date": "Wed, 17 Feb 2021 22:50:30 GMT",
->>>>>>> 1814567d
+        "Date": "Fri, 19 Feb 2021 19:07:01 GMT",
         "Server": [
           "Windows-Azure-Blob/1.0",
           "Microsoft-HTTPAPI/2.0"
         ],
-        "x-ms-client-request-id": "f6711a42-cc5c-d4ce-f280-a4dbc516dd4f",
-<<<<<<< HEAD
-        "x-ms-request-id": "2ee8cef5-c01e-0048-3eac-f96268000000",
-=======
-        "x-ms-request-id": "deb16420-a01e-0095-3f7f-0597ea000000",
->>>>>>> 1814567d
+        "x-ms-client-request-id": "2162b83e-840a-bfd5-3be1-f91a007d663f",
+        "x-ms-request-id": "cb13bcc3-b01e-006d-29f2-06cb14000000",
         "x-ms-version": "2020-06-12"
       },
       "ResponseBody": []
     }
   ],
   "Variables": {
-<<<<<<< HEAD
-    "DateTimeOffsetNow": "2021-02-02T15:47:22.8400746-06:00",
-=======
-    "DateTimeOffsetNow": "2021-02-17T16:50:30.7163251-06:00",
->>>>>>> 1814567d
-    "RandomSeed": "919397420",
+    "DateTimeOffsetNow": "2021-02-19T13:07:02.6374551-06:00",
+    "RandomSeed": "957357334",
     "Storage_TestConfigHierarchicalNamespace": "NamespaceTenant\nseannse\nU2FuaXRpemVk\nhttps://seannse.blob.core.windows.net\nhttps://seannse.file.core.windows.net\nhttps://seannse.queue.core.windows.net\nhttps://seannse.table.core.windows.net\n\n\n\n\nhttps://seannse-secondary.blob.core.windows.net\nhttps://seannse-secondary.file.core.windows.net\nhttps://seannse-secondary.queue.core.windows.net\nhttps://seannse-secondary.table.core.windows.net\n68390a19-a643-458b-b726-408abf67b4fc\nSanitized\n72f988bf-86f1-41af-91ab-2d7cd011db47\nhttps://login.microsoftonline.com/\nCloud\nBlobEndpoint=https://seannse.blob.core.windows.net/;QueueEndpoint=https://seannse.queue.core.windows.net/;FileEndpoint=https://seannse.file.core.windows.net/;BlobSecondaryEndpoint=https://seannse-secondary.blob.core.windows.net/;QueueSecondaryEndpoint=https://seannse-secondary.queue.core.windows.net/;FileSecondaryEndpoint=https://seannse-secondary.file.core.windows.net/;AccountName=seannse;AccountKey=Sanitized\n"
   }
 }