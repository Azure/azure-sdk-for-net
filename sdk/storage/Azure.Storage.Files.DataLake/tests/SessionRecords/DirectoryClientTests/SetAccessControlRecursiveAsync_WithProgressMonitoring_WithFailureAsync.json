--- conflicted
+++ resolved
@@ -15,11 +15,7 @@
         "x-ms-client-request-id": "5bfd4eb4-2818-5b0e-d054-cd6ebb352fcc",
         "x-ms-date": "Fri, 19 Feb 2021 19:07:01 GMT",
         "x-ms-return-client-request-id": "true",
-<<<<<<< HEAD
-        "x-ms-version": "2020-12-06"
-=======
-        "x-ms-version": "2021-02-12"
->>>>>>> 7e782c87
+        "x-ms-version": "2021-02-12"
       },
       "RequestBody": null,
       "StatusCode": 201,
@@ -34,11 +30,7 @@
         ],
         "x-ms-client-request-id": "5bfd4eb4-2818-5b0e-d054-cd6ebb352fcc",
         "x-ms-request-id": "cb13b8d4-b01e-006d-21f2-06cb14000000",
-<<<<<<< HEAD
-        "x-ms-version": "2020-12-06"
-=======
-        "x-ms-version": "2021-02-12"
->>>>>>> 7e782c87
+        "x-ms-version": "2021-02-12"
       },
       "ResponseBody": []
     },
@@ -57,11 +49,7 @@
         "x-ms-client-request-id": "76424779-b340-f50b-332a-c1deb4c04c73",
         "x-ms-date": "Fri, 19 Feb 2021 19:07:01 GMT",
         "x-ms-return-client-request-id": "true",
-<<<<<<< HEAD
-        "x-ms-version": "2020-12-06"
-=======
-        "x-ms-version": "2021-02-12"
->>>>>>> 7e782c87
+        "x-ms-version": "2021-02-12"
       },
       "RequestBody": null,
       "StatusCode": 200,
@@ -77,11 +65,7 @@
         "x-ms-client-request-id": "76424779-b340-f50b-332a-c1deb4c04c73",
         "x-ms-namespace-enabled": "true",
         "x-ms-request-id": "5dd08e48-401f-0046-65f2-064bd8000000",
-<<<<<<< HEAD
-        "x-ms-version": "2020-12-06"
-=======
-        "x-ms-version": "2021-02-12"
->>>>>>> 7e782c87
+        "x-ms-version": "2021-02-12"
       },
       "ResponseBody": []
     },
@@ -99,11 +83,7 @@
         "x-ms-client-request-id": "9329a149-5560-22dd-f292-e116cc89e225",
         "x-ms-date": "Fri, 19 Feb 2021 19:07:01 GMT",
         "x-ms-return-client-request-id": "true",
-<<<<<<< HEAD
-        "x-ms-version": "2020-12-06"
-=======
-        "x-ms-version": "2021-02-12"
->>>>>>> 7e782c87
+        "x-ms-version": "2021-02-12"
       },
       "RequestBody": null,
       "StatusCode": 201,
@@ -118,11 +98,7 @@
         ],
         "x-ms-client-request-id": "9329a149-5560-22dd-f292-e116cc89e225",
         "x-ms-request-id": "5dd08e5a-401f-0046-77f2-064bd8000000",
-<<<<<<< HEAD
-        "x-ms-version": "2020-12-06"
-=======
-        "x-ms-version": "2021-02-12"
->>>>>>> 7e782c87
+        "x-ms-version": "2021-02-12"
       },
       "ResponseBody": []
     },
@@ -139,11 +115,7 @@
         "x-ms-client-request-id": "51f7266a-f59c-71e8-210b-1a5296c518fd",
         "x-ms-date": "Fri, 19 Feb 2021 19:07:01 GMT",
         "x-ms-return-client-request-id": "true",
-<<<<<<< HEAD
-        "x-ms-version": "2020-12-06"
-=======
-        "x-ms-version": "2021-02-12"
->>>>>>> 7e782c87
+        "x-ms-version": "2021-02-12"
       },
       "RequestBody": null,
       "StatusCode": 201,
@@ -158,11 +130,7 @@
         ],
         "x-ms-client-request-id": "51f7266a-f59c-71e8-210b-1a5296c518fd",
         "x-ms-request-id": "5dd08e6c-401f-0046-09f2-064bd8000000",
-<<<<<<< HEAD
-        "x-ms-version": "2020-12-06"
-=======
-        "x-ms-version": "2021-02-12"
->>>>>>> 7e782c87
+        "x-ms-version": "2021-02-12"
       },
       "ResponseBody": []
     },
@@ -179,11 +147,7 @@
         "x-ms-client-request-id": "b03d84b9-2a6b-fac7-e4bc-d1a77dee1a00",
         "x-ms-date": "Fri, 19 Feb 2021 19:07:01 GMT",
         "x-ms-return-client-request-id": "true",
-<<<<<<< HEAD
-        "x-ms-version": "2020-12-06"
-=======
-        "x-ms-version": "2021-02-12"
->>>>>>> 7e782c87
+        "x-ms-version": "2021-02-12"
       },
       "RequestBody": null,
       "StatusCode": 201,
@@ -198,11 +162,7 @@
         ],
         "x-ms-client-request-id": "b03d84b9-2a6b-fac7-e4bc-d1a77dee1a00",
         "x-ms-request-id": "5dd08e87-401f-0046-24f2-064bd8000000",
-<<<<<<< HEAD
-        "x-ms-version": "2020-12-06"
-=======
-        "x-ms-version": "2021-02-12"
->>>>>>> 7e782c87
+        "x-ms-version": "2021-02-12"
       },
       "ResponseBody": []
     },
@@ -219,11 +179,7 @@
         "x-ms-client-request-id": "fc114fac-c316-83cf-8337-a678dd3edb7b",
         "x-ms-date": "Fri, 19 Feb 2021 19:07:01 GMT",
         "x-ms-return-client-request-id": "true",
-<<<<<<< HEAD
-        "x-ms-version": "2020-12-06"
-=======
-        "x-ms-version": "2021-02-12"
->>>>>>> 7e782c87
+        "x-ms-version": "2021-02-12"
       },
       "RequestBody": null,
       "StatusCode": 201,
@@ -238,11 +194,7 @@
         ],
         "x-ms-client-request-id": "fc114fac-c316-83cf-8337-a678dd3edb7b",
         "x-ms-request-id": "5dd08ea9-401f-0046-46f2-064bd8000000",
-<<<<<<< HEAD
-        "x-ms-version": "2020-12-06"
-=======
-        "x-ms-version": "2021-02-12"
->>>>>>> 7e782c87
+        "x-ms-version": "2021-02-12"
       },
       "ResponseBody": []
     },
@@ -259,11 +211,7 @@
         "x-ms-client-request-id": "dcaa82d6-ab0e-64af-32de-7d2fb3684cc3",
         "x-ms-date": "Fri, 19 Feb 2021 19:07:01 GMT",
         "x-ms-return-client-request-id": "true",
-<<<<<<< HEAD
-        "x-ms-version": "2020-12-06"
-=======
-        "x-ms-version": "2021-02-12"
->>>>>>> 7e782c87
+        "x-ms-version": "2021-02-12"
       },
       "RequestBody": null,
       "StatusCode": 201,
@@ -278,11 +226,7 @@
         ],
         "x-ms-client-request-id": "dcaa82d6-ab0e-64af-32de-7d2fb3684cc3",
         "x-ms-request-id": "5dd08ec1-401f-0046-5ef2-064bd8000000",
-<<<<<<< HEAD
-        "x-ms-version": "2020-12-06"
-=======
-        "x-ms-version": "2021-02-12"
->>>>>>> 7e782c87
+        "x-ms-version": "2021-02-12"
       },
       "ResponseBody": []
     },
@@ -299,11 +243,7 @@
         "x-ms-client-request-id": "dd2e8b70-5501-cb3f-5e40-b7257dbe6cc1",
         "x-ms-date": "Fri, 19 Feb 2021 19:07:01 GMT",
         "x-ms-return-client-request-id": "true",
-<<<<<<< HEAD
-        "x-ms-version": "2020-12-06"
-=======
-        "x-ms-version": "2021-02-12"
->>>>>>> 7e782c87
+        "x-ms-version": "2021-02-12"
       },
       "RequestBody": null,
       "StatusCode": 201,
@@ -318,11 +258,7 @@
         ],
         "x-ms-client-request-id": "dd2e8b70-5501-cb3f-5e40-b7257dbe6cc1",
         "x-ms-request-id": "5dd08ed1-401f-0046-6ef2-064bd8000000",
-<<<<<<< HEAD
-        "x-ms-version": "2020-12-06"
-=======
-        "x-ms-version": "2021-02-12"
->>>>>>> 7e782c87
+        "x-ms-version": "2021-02-12"
       },
       "ResponseBody": []
     },
@@ -341,11 +277,7 @@
         "x-ms-owner": "438b1c99-97d8-a0ad-896f-ace96eabbc09",
         "x-ms-permissions": "rwxrwxrwx",
         "x-ms-return-client-request-id": "true",
-<<<<<<< HEAD
-        "x-ms-version": "2020-12-06"
-=======
-        "x-ms-version": "2021-02-12"
->>>>>>> 7e782c87
+        "x-ms-version": "2021-02-12"
       },
       "RequestBody": null,
       "StatusCode": 200,
@@ -361,11 +293,7 @@
         "x-ms-client-request-id": "91dfdb0b-868f-d87f-dd8d-5491a8565db3",
         "x-ms-namespace-enabled": "true",
         "x-ms-request-id": "5dd08ee1-401f-0046-7ef2-064bd8000000",
-<<<<<<< HEAD
-        "x-ms-version": "2020-12-06"
-=======
-        "x-ms-version": "2021-02-12"
->>>>>>> 7e782c87
+        "x-ms-version": "2021-02-12"
       },
       "ResponseBody": []
     },
@@ -384,11 +312,7 @@
         "x-ms-owner": "438b1c99-97d8-a0ad-896f-ace96eabbc09",
         "x-ms-permissions": "rwxrwxrwx",
         "x-ms-return-client-request-id": "true",
-<<<<<<< HEAD
-        "x-ms-version": "2020-12-06"
-=======
-        "x-ms-version": "2021-02-12"
->>>>>>> 7e782c87
+        "x-ms-version": "2021-02-12"
       },
       "RequestBody": null,
       "StatusCode": 200,
@@ -404,11 +328,7 @@
         "x-ms-client-request-id": "92dd2a3e-2bcb-987a-57a7-8fb512cda6d9",
         "x-ms-namespace-enabled": "true",
         "x-ms-request-id": "5dd08ef2-401f-0046-0ff2-064bd8000000",
-<<<<<<< HEAD
-        "x-ms-version": "2020-12-06"
-=======
-        "x-ms-version": "2021-02-12"
->>>>>>> 7e782c87
+        "x-ms-version": "2021-02-12"
       },
       "ResponseBody": []
     },
@@ -427,11 +347,7 @@
         "x-ms-owner": "438b1c99-97d8-a0ad-896f-ace96eabbc09",
         "x-ms-permissions": "rwxrwxrwx",
         "x-ms-return-client-request-id": "true",
-<<<<<<< HEAD
-        "x-ms-version": "2020-12-06"
-=======
-        "x-ms-version": "2021-02-12"
->>>>>>> 7e782c87
+        "x-ms-version": "2021-02-12"
       },
       "RequestBody": null,
       "StatusCode": 200,
@@ -447,11 +363,7 @@
         "x-ms-client-request-id": "7d522d13-ca79-58e7-326d-4e976fc81ff0",
         "x-ms-namespace-enabled": "true",
         "x-ms-request-id": "5dd08efd-401f-0046-1af2-064bd8000000",
-<<<<<<< HEAD
-        "x-ms-version": "2020-12-06"
-=======
-        "x-ms-version": "2021-02-12"
->>>>>>> 7e782c87
+        "x-ms-version": "2021-02-12"
       },
       "ResponseBody": []
     },
@@ -470,11 +382,7 @@
         "x-ms-owner": "438b1c99-97d8-a0ad-896f-ace96eabbc09",
         "x-ms-permissions": "rwxrwxrwx",
         "x-ms-return-client-request-id": "true",
-<<<<<<< HEAD
-        "x-ms-version": "2020-12-06"
-=======
-        "x-ms-version": "2021-02-12"
->>>>>>> 7e782c87
+        "x-ms-version": "2021-02-12"
       },
       "RequestBody": null,
       "StatusCode": 200,
@@ -490,11 +398,7 @@
         "x-ms-client-request-id": "e5a28a10-287a-9d60-baf9-46ee3aac9d95",
         "x-ms-namespace-enabled": "true",
         "x-ms-request-id": "5dd08f0a-401f-0046-27f2-064bd8000000",
-<<<<<<< HEAD
-        "x-ms-version": "2020-12-06"
-=======
-        "x-ms-version": "2021-02-12"
->>>>>>> 7e782c87
+        "x-ms-version": "2021-02-12"
       },
       "ResponseBody": []
     },
@@ -513,11 +417,7 @@
         "x-ms-owner": "438b1c99-97d8-a0ad-896f-ace96eabbc09",
         "x-ms-permissions": "rwxrwxrwx",
         "x-ms-return-client-request-id": "true",
-<<<<<<< HEAD
-        "x-ms-version": "2020-12-06"
-=======
-        "x-ms-version": "2021-02-12"
->>>>>>> 7e782c87
+        "x-ms-version": "2021-02-12"
       },
       "RequestBody": null,
       "StatusCode": 200,
@@ -533,11 +433,7 @@
         "x-ms-client-request-id": "e5866347-3a25-6e75-da0e-e48cbadc793b",
         "x-ms-namespace-enabled": "true",
         "x-ms-request-id": "5dd08f1f-401f-0046-3cf2-064bd8000000",
-<<<<<<< HEAD
-        "x-ms-version": "2020-12-06"
-=======
-        "x-ms-version": "2021-02-12"
->>>>>>> 7e782c87
+        "x-ms-version": "2021-02-12"
       },
       "ResponseBody": []
     },
@@ -556,11 +452,7 @@
         "x-ms-owner": "438b1c99-97d8-a0ad-896f-ace96eabbc09",
         "x-ms-permissions": "rwxrwxrwx",
         "x-ms-return-client-request-id": "true",
-<<<<<<< HEAD
-        "x-ms-version": "2020-12-06"
-=======
-        "x-ms-version": "2021-02-12"
->>>>>>> 7e782c87
+        "x-ms-version": "2021-02-12"
       },
       "RequestBody": null,
       "StatusCode": 200,
@@ -576,11 +468,7 @@
         "x-ms-client-request-id": "d7a73cf9-b725-5370-6d4c-5eb212f35786",
         "x-ms-namespace-enabled": "true",
         "x-ms-request-id": "5dd08f31-401f-0046-4ef2-064bd8000000",
-<<<<<<< HEAD
-        "x-ms-version": "2020-12-06"
-=======
-        "x-ms-version": "2021-02-12"
->>>>>>> 7e782c87
+        "x-ms-version": "2021-02-12"
       },
       "ResponseBody": []
     },
@@ -597,11 +485,7 @@
         "x-ms-client-request-id": "37b8fc39-0e42-6cba-a04e-9fb8ddda9cd5",
         "x-ms-date": "Fri, 19 Feb 2021 19:07:02 GMT",
         "x-ms-return-client-request-id": "true",
-<<<<<<< HEAD
-        "x-ms-version": "2020-12-06"
-=======
-        "x-ms-version": "2021-02-12"
->>>>>>> 7e782c87
+        "x-ms-version": "2021-02-12"
       },
       "RequestBody": null,
       "StatusCode": 201,
@@ -616,11 +500,7 @@
         ],
         "x-ms-client-request-id": "37b8fc39-0e42-6cba-a04e-9fb8ddda9cd5",
         "x-ms-request-id": "5dd08f43-401f-0046-60f2-064bd8000000",
-<<<<<<< HEAD
-        "x-ms-version": "2020-12-06"
-=======
-        "x-ms-version": "2021-02-12"
->>>>>>> 7e782c87
+        "x-ms-version": "2021-02-12"
       },
       "ResponseBody": []
     },
@@ -639,11 +519,7 @@
         ],
         "x-ms-client-request-id": "ba5cc265-a3df-f8e0-3825-dee6025d9e53",
         "x-ms-return-client-request-id": "true",
-<<<<<<< HEAD
-        "x-ms-version": "2020-12-06"
-=======
-        "x-ms-version": "2021-02-12"
->>>>>>> 7e782c87
+        "x-ms-version": "2021-02-12"
       },
       "RequestBody": "﻿<KeyInfo><Expiry>2021-02-19T20:07:02Z</Expiry></KeyInfo>",
       "StatusCode": 200,
@@ -657,20 +533,12 @@
         "Transfer-Encoding": "chunked",
         "x-ms-client-request-id": "ba5cc265-a3df-f8e0-3825-dee6025d9e53",
         "x-ms-request-id": "cb13bc27-b01e-006d-25f2-06cb14000000",
-<<<<<<< HEAD
-        "x-ms-version": "2020-12-06"
-=======
-        "x-ms-version": "2021-02-12"
->>>>>>> 7e782c87
+        "x-ms-version": "2021-02-12"
       },
       "ResponseBody": "﻿<?xml version=\"1.0\" encoding=\"utf-8\"?><UserDelegationKey><SignedOid>c4f48289-bb84-4086-b250-6f94a8f64cee</SignedOid><SignedTid>72f988bf-86f1-41af-91ab-2d7cd011db47</SignedTid><SignedStart>2021-02-19T19:07:02Z</SignedStart><SignedExpiry>2021-02-19T20:07:02Z</SignedExpiry><SignedService>b</SignedService><SignedVersion>2020-06-12</SignedVersion><Value>wWwHHh9Qr3loZ2PLyIhpU60pcpaMMoQPhO0uTu7yO2E=</Value></UserDelegationKey>"
     },
     {
-<<<<<<< HEAD
-      "RequestUri": "https://seannse.dfs.core.windows.net/test-filesystem-b415b0c6-e3bf-f42c-0a53-d161c21195ec/test-directory-5f9d05d7-5663-b055-952a-e782130dc1d1?skoid=c4f48289-bb84-4086-b250-6f94a8f64cee&sktid=72f988bf-86f1-41af-91ab-2d7cd011db47&skt=2021-02-19T19%3A07%3A02Z&ske=2021-02-19T20%3A07%3A02Z&sks=b&skv=2020-06-12&sv=2020-12-06&st=2021-02-19T18%3A07%3A02Z&se=2021-02-19T20%3A07%3A02Z&sr=c&sp=racwdlmeop&suoid=438b1c99-97d8-a0ad-896f-ace96eabbc09&sig=Sanitized&action=setAccessControlRecursive&mode=set",
-=======
       "RequestUri": "https://seannse.dfs.core.windows.net/test-filesystem-b415b0c6-e3bf-f42c-0a53-d161c21195ec/test-directory-5f9d05d7-5663-b055-952a-e782130dc1d1?skoid=c4f48289-bb84-4086-b250-6f94a8f64cee&sktid=72f988bf-86f1-41af-91ab-2d7cd011db47&skt=2021-02-19T19%3A07%3A02Z&ske=2021-02-19T20%3A07%3A02Z&sks=b&skv=2020-06-12&sv=2021-02-12&st=2021-02-19T18%3A07%3A02Z&se=2021-02-19T20%3A07%3A02Z&sr=c&sp=racwdlmeop&suoid=438b1c99-97d8-a0ad-896f-ace96eabbc09&sig=Sanitized&action=setAccessControlRecursive&mode=set",
->>>>>>> 7e782c87
       "RequestMethod": "PATCH",
       "RequestHeaders": {
         "Accept": "application/json",
@@ -681,11 +549,7 @@
         "x-ms-acl": "user::rwx,group::r--,other::---,mask::rwx",
         "x-ms-client-request-id": "1a52e084-e17e-cdf5-5bb2-e73afa6b7fe7",
         "x-ms-return-client-request-id": "true",
-<<<<<<< HEAD
-        "x-ms-version": "2020-12-06"
-=======
-        "x-ms-version": "2021-02-12"
->>>>>>> 7e782c87
+        "x-ms-version": "2021-02-12"
       },
       "RequestBody": null,
       "StatusCode": 200,
@@ -699,11 +563,7 @@
         "x-ms-client-request-id": "1a52e084-e17e-cdf5-5bb2-e73afa6b7fe7",
         "x-ms-namespace-enabled": "true",
         "x-ms-request-id": "5dd08f93-401f-0046-30f2-064bd8000000",
-<<<<<<< HEAD
-        "x-ms-version": "2020-12-06"
-=======
-        "x-ms-version": "2021-02-12"
->>>>>>> 7e782c87
+        "x-ms-version": "2021-02-12"
       },
       "ResponseBody": "eyJkaXJlY3Rvcmllc1N1Y2Nlc3NmdWwiOjMsImZhaWxlZEVudHJpZXMiOlt7ImVycm9yTWVzc2FnZSI6IlRoaXMgcmVxdWVzdCBpcyBub3QgYXV0aG9yaXplZCB0byBwZXJmb3JtIHRoaXMgb3BlcmF0aW9uIHVzaW5nIHRoaXMgcGVybWlzc2lvbi4iLCJuYW1lIjoidGVzdC1kaXJlY3RvcnktNWY5ZDA1ZDctNTY2My1iMDU1LTk1MmEtZTc4MjEzMGRjMWQxL3Rlc3QtZGlyZWN0b3J5LWVkNjY2Zjk1LTQ3YWQtMzIxZC03ZmU2LTEwNjczN2MwYjk5NS90ZXN0LWZpbGUtZjg3NDVhMjMtOGMzNy01OTljLTM3NmQtZGE5NWI3OThkYjIyIiwidHlwZSI6IkZJTEUifV0sImZhaWx1cmVDb3VudCI6MSwiZmlsZXNTdWNjZXNzZnVsIjozfQo="
     },
@@ -721,11 +581,7 @@
         "x-ms-client-request-id": "2162b83e-840a-bfd5-3be1-f91a007d663f",
         "x-ms-date": "Fri, 19 Feb 2021 19:07:03 GMT",
         "x-ms-return-client-request-id": "true",
-<<<<<<< HEAD
-        "x-ms-version": "2020-12-06"
-=======
-        "x-ms-version": "2021-02-12"
->>>>>>> 7e782c87
+        "x-ms-version": "2021-02-12"
       },
       "RequestBody": null,
       "StatusCode": 202,
@@ -738,11 +594,7 @@
         ],
         "x-ms-client-request-id": "2162b83e-840a-bfd5-3be1-f91a007d663f",
         "x-ms-request-id": "cb13bcc3-b01e-006d-29f2-06cb14000000",
-<<<<<<< HEAD
-        "x-ms-version": "2020-12-06"
-=======
-        "x-ms-version": "2021-02-12"
->>>>>>> 7e782c87
+        "x-ms-version": "2021-02-12"
       },
       "ResponseBody": []
     }
