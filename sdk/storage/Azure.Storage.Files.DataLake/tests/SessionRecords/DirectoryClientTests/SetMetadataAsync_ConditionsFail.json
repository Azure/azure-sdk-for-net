--- conflicted
+++ resolved
@@ -1,136 +1,85 @@
 {
   "Entries": [
     {
-      "RequestUri": "https://seannse.blob.core.windows.net/test-filesystem-9a605743-5628-86f8-5b58-21243e56b2f3?restype=container",
-      "RequestMethod": "PUT",
-      "RequestHeaders": {
-        "Accept": "application/xml",
-        "Authorization": "Sanitized",
-<<<<<<< HEAD
-        "traceparent": "00-408379015c379945b63935fb6aeed2e1-2afebe7020a4b347-00",
-        "User-Agent": [
-          "azsdk-net-Storage.Files.DataLake/12.7.0-alpha.20210202.1",
-          "(.NET 5.0.2; Microsoft Windows 10.0.19042)"
+      "RequestUri": "https://seannse.blob.core.windows.net/test-filesystem-e48f7124-5514-701c-5578-483605a444c9?restype=container",
+      "RequestMethod": "PUT",
+      "RequestHeaders": {
+        "Accept": "application/xml",
+        "Authorization": "Sanitized",
+        "traceparent": "00-f5439d927d1fa040ba6607c7c35397cb-1cd7debd35ca984a-00",
+        "User-Agent": [
+          "azsdk-net-Storage.Files.DataLake/12.7.0-alpha.20210219.1",
+          "(.NET 5.0.3; Microsoft Windows 10.0.19041)"
         ],
         "x-ms-blob-public-access": "container",
-        "x-ms-client-request-id": "f404405a-9dc1-6804-d64c-ec226dbfad9e",
-        "x-ms-date": "Tue, 02 Feb 2021 21:55:41 GMT",
-=======
-        "traceparent": "00-73ce849988be904bb11858d864cd752c-a0df9cfe5a77f749-00",
-        "User-Agent": [
-          "azsdk-net-Storage.Files.DataLake/12.7.0-alpha.20210217.1",
-          "(.NET 5.0.3; Microsoft Windows 10.0.19042)"
-        ],
-        "x-ms-blob-public-access": "container",
-        "x-ms-client-request-id": "f404405a-9dc1-6804-d64c-ec226dbfad9e",
-        "x-ms-date": "Wed, 17 Feb 2021 22:43:24 GMT",
->>>>>>> 1814567d
-        "x-ms-return-client-request-id": "true",
-        "x-ms-version": "2020-06-12"
-      },
-      "RequestBody": null,
-      "StatusCode": 201,
-      "ResponseHeaders": {
-        "Content-Length": "0",
-<<<<<<< HEAD
-        "Date": "Tue, 02 Feb 2021 21:55:42 GMT",
-        "ETag": "\u00220x8D8C7C5496777FE\u0022",
-        "Last-Modified": "Tue, 02 Feb 2021 21:55:42 GMT",
-=======
-        "Date": "Wed, 17 Feb 2021 22:43:24 GMT",
-        "ETag": "\u00220x8D8D3956F7615B0\u0022",
-        "Last-Modified": "Wed, 17 Feb 2021 22:43:24 GMT",
->>>>>>> 1814567d
-        "Server": [
-          "Windows-Azure-Blob/1.0",
-          "Microsoft-HTTPAPI/2.0"
-        ],
-        "x-ms-client-request-id": "f404405a-9dc1-6804-d64c-ec226dbfad9e",
-<<<<<<< HEAD
-        "x-ms-request-id": "e6d3b4fc-e01e-0084-56ae-f90d5e000000",
-=======
-        "x-ms-request-id": "1bfaba05-f01e-007c-257e-0551a0000000",
->>>>>>> 1814567d
-        "x-ms-version": "2020-06-12"
-      },
-      "ResponseBody": []
-    },
-    {
-      "RequestUri": "https://seannse.dfs.core.windows.net/test-filesystem-9a605743-5628-86f8-5b58-21243e56b2f3/test-directory-8ade242e-3abb-fbca-c26b-eef76267d33a?resource=directory",
+        "x-ms-client-request-id": "176f7158-27cc-7706-b8e0-8e5e92cf57e1",
+        "x-ms-date": "Fri, 19 Feb 2021 19:02:49 GMT",
+        "x-ms-return-client-request-id": "true",
+        "x-ms-version": "2020-06-12"
+      },
+      "RequestBody": null,
+      "StatusCode": 201,
+      "ResponseHeaders": {
+        "Content-Length": "0",
+        "Date": "Fri, 19 Feb 2021 19:02:48 GMT",
+        "ETag": "\u00220x8D8D508F34A2232\u0022",
+        "Last-Modified": "Fri, 19 Feb 2021 19:02:49 GMT",
+        "Server": [
+          "Windows-Azure-Blob/1.0",
+          "Microsoft-HTTPAPI/2.0"
+        ],
+        "x-ms-client-request-id": "176f7158-27cc-7706-b8e0-8e5e92cf57e1",
+        "x-ms-request-id": "cb124719-b01e-006d-41f1-06cb14000000",
+        "x-ms-version": "2020-06-12"
+      },
+      "ResponseBody": []
+    },
+    {
+      "RequestUri": "https://seannse.dfs.core.windows.net/test-filesystem-e48f7124-5514-701c-5578-483605a444c9/test-directory-9edcb5a8-82b9-6bb2-5d5a-5c459dfa65f8?resource=directory",
       "RequestMethod": "PUT",
       "RequestHeaders": {
         "Accept": "application/json",
         "Authorization": "Sanitized",
-<<<<<<< HEAD
-        "traceparent": "00-1ca310a103fba24285bdeae918959c5f-1f45c7b7b223a549-00",
-        "User-Agent": [
-          "azsdk-net-Storage.Files.DataLake/12.7.0-alpha.20210202.1",
-          "(.NET 5.0.2; Microsoft Windows 10.0.19042)"
-        ],
-        "x-ms-client-request-id": "8f625582-3e42-204f-7609-3255af0c066e",
-        "x-ms-date": "Tue, 02 Feb 2021 21:55:42 GMT",
-=======
-        "traceparent": "00-9b4bdcddfc5d3b41960978c249b2cd91-98c0ad98ad781d46-00",
-        "User-Agent": [
-          "azsdk-net-Storage.Files.DataLake/12.7.0-alpha.20210217.1",
-          "(.NET 5.0.3; Microsoft Windows 10.0.19042)"
-        ],
-        "x-ms-client-request-id": "8f625582-3e42-204f-7609-3255af0c066e",
-        "x-ms-date": "Wed, 17 Feb 2021 22:43:24 GMT",
->>>>>>> 1814567d
-        "x-ms-return-client-request-id": "true",
-        "x-ms-version": "2020-06-12"
-      },
-      "RequestBody": null,
-      "StatusCode": 201,
-      "ResponseHeaders": {
-        "Content-Length": "0",
-<<<<<<< HEAD
-        "Date": "Tue, 02 Feb 2021 21:55:42 GMT",
-        "ETag": "\u00220x8D8C7C549A29DAA\u0022",
-        "Last-Modified": "Tue, 02 Feb 2021 21:55:43 GMT",
-=======
-        "Date": "Wed, 17 Feb 2021 22:43:24 GMT",
-        "ETag": "\u00220x8D8D3956FB0DF76\u0022",
-        "Last-Modified": "Wed, 17 Feb 2021 22:43:25 GMT",
->>>>>>> 1814567d
+        "traceparent": "00-4e12439859a17d4592c5bca27308bbd4-c984c1611b74cb45-00",
+        "User-Agent": [
+          "azsdk-net-Storage.Files.DataLake/12.7.0-alpha.20210219.1",
+          "(.NET 5.0.3; Microsoft Windows 10.0.19041)"
+        ],
+        "x-ms-client-request-id": "5579d677-397f-d57a-be03-b971cac0d9be",
+        "x-ms-date": "Fri, 19 Feb 2021 19:02:49 GMT",
+        "x-ms-return-client-request-id": "true",
+        "x-ms-version": "2020-06-12"
+      },
+      "RequestBody": null,
+      "StatusCode": 201,
+      "ResponseHeaders": {
+        "Content-Length": "0",
+        "Date": "Fri, 19 Feb 2021 19:02:48 GMT",
+        "ETag": "\u00220x8D8D508F35BE3AE\u0022",
+        "Last-Modified": "Fri, 19 Feb 2021 19:02:49 GMT",
         "Server": [
           "Windows-Azure-HDFS/1.0",
           "Microsoft-HTTPAPI/2.0"
         ],
-        "x-ms-client-request-id": "8f625582-3e42-204f-7609-3255af0c066e",
-<<<<<<< HEAD
-        "x-ms-request-id": "e4d2bc1c-301f-0063-38ae-f9e2a4000000",
-=======
-        "x-ms-request-id": "29416bdf-f01f-0053-207e-055c6b000000",
->>>>>>> 1814567d
-        "x-ms-version": "2020-06-12"
-      },
-      "ResponseBody": []
-    },
-    {
-      "RequestUri": "https://seannse.blob.core.windows.net/test-filesystem-9a605743-5628-86f8-5b58-21243e56b2f3/test-directory-8ade242e-3abb-fbca-c26b-eef76267d33a?comp=metadata",
-      "RequestMethod": "PUT",
-      "RequestHeaders": {
-        "Accept": "application/xml",
-        "Authorization": "Sanitized",
-<<<<<<< HEAD
-        "If-Modified-Since": "Wed, 03 Feb 2021 21:55:41 GMT",
-        "User-Agent": [
-          "azsdk-net-Storage.Files.DataLake/12.7.0-alpha.20210202.1",
-          "(.NET 5.0.2; Microsoft Windows 10.0.19042)"
-        ],
-        "x-ms-client-request-id": "0c7501e4-4305-50f7-c7a9-88488bdce3cf",
-        "x-ms-date": "Tue, 02 Feb 2021 21:55:42 GMT",
-=======
-        "If-Modified-Since": "Thu, 18 Feb 2021 22:43:24 GMT",
-        "User-Agent": [
-          "azsdk-net-Storage.Files.DataLake/12.7.0-alpha.20210217.1",
-          "(.NET 5.0.3; Microsoft Windows 10.0.19042)"
-        ],
-        "x-ms-client-request-id": "0c7501e4-4305-50f7-c7a9-88488bdce3cf",
-        "x-ms-date": "Wed, 17 Feb 2021 22:43:25 GMT",
->>>>>>> 1814567d
+        "x-ms-client-request-id": "5579d677-397f-d57a-be03-b971cac0d9be",
+        "x-ms-request-id": "da83eeb9-a01f-0061-57f1-065c1c000000",
+        "x-ms-version": "2020-06-12"
+      },
+      "ResponseBody": []
+    },
+    {
+      "RequestUri": "https://seannse.blob.core.windows.net/test-filesystem-e48f7124-5514-701c-5578-483605a444c9/test-directory-9edcb5a8-82b9-6bb2-5d5a-5c459dfa65f8?comp=metadata",
+      "RequestMethod": "PUT",
+      "RequestHeaders": {
+        "Accept": "application/xml",
+        "Authorization": "Sanitized",
+        "If-Modified-Since": "Sat, 20 Feb 2021 19:02:49 GMT",
+        "User-Agent": [
+          "azsdk-net-Storage.Files.DataLake/12.7.0-alpha.20210219.1",
+          "(.NET 5.0.3; Microsoft Windows 10.0.19041)"
+        ],
+        "x-ms-client-request-id": "c6cda3b8-1081-6579-9808-d531748b981c",
+        "x-ms-date": "Fri, 19 Feb 2021 19:02:49 GMT",
         "x-ms-meta-Capital": "letter",
         "x-ms-meta-foo": "bar",
         "x-ms-meta-meta": "data",
@@ -143,58 +92,35 @@
       "ResponseHeaders": {
         "Content-Length": "252",
         "Content-Type": "application/xml",
-<<<<<<< HEAD
-        "Date": "Tue, 02 Feb 2021 21:55:42 GMT",
-=======
-        "Date": "Wed, 17 Feb 2021 22:43:25 GMT",
->>>>>>> 1814567d
-        "Server": [
-          "Windows-Azure-Blob/1.0",
-          "Microsoft-HTTPAPI/2.0"
-        ],
-        "x-ms-client-request-id": "0c7501e4-4305-50f7-c7a9-88488bdce3cf",
+        "Date": "Fri, 19 Feb 2021 19:02:48 GMT",
+        "Server": [
+          "Windows-Azure-Blob/1.0",
+          "Microsoft-HTTPAPI/2.0"
+        ],
+        "x-ms-client-request-id": "c6cda3b8-1081-6579-9808-d531748b981c",
         "x-ms-error-code": "ConditionNotMet",
-<<<<<<< HEAD
-        "x-ms-request-id": "e6d3b66d-e01e-0084-30ae-f90d5e000000",
-=======
-        "x-ms-request-id": "1bfabb20-f01e-007c-197e-0551a0000000",
->>>>>>> 1814567d
+        "x-ms-request-id": "cb12474a-b01e-006d-66f1-06cb14000000",
         "x-ms-version": "2020-06-12"
       },
       "ResponseBody": [
         "\uFEFF\u003C?xml version=\u00221.0\u0022 encoding=\u0022utf-8\u0022?\u003E\u003CError\u003E\u003CCode\u003EConditionNotMet\u003C/Code\u003E\u003CMessage\u003EThe condition specified using HTTP conditional header(s) is not met.\n",
-<<<<<<< HEAD
-        "RequestId:e6d3b66d-e01e-0084-30ae-f90d5e000000\n",
-        "Time:2021-02-02T21:55:43.1690982Z\u003C/Message\u003E\u003C/Error\u003E"
-=======
-        "RequestId:1bfabb20-f01e-007c-197e-0551a0000000\n",
-        "Time:2021-02-17T22:43:25.1326250Z\u003C/Message\u003E\u003C/Error\u003E"
->>>>>>> 1814567d
+        "RequestId:cb12474a-b01e-006d-66f1-06cb14000000\n",
+        "Time:2021-02-19T19:02:49.3033082Z\u003C/Message\u003E\u003C/Error\u003E"
       ]
     },
     {
-      "RequestUri": "https://seannse.blob.core.windows.net/test-filesystem-9a605743-5628-86f8-5b58-21243e56b2f3?restype=container",
+      "RequestUri": "https://seannse.blob.core.windows.net/test-filesystem-e48f7124-5514-701c-5578-483605a444c9?restype=container",
       "RequestMethod": "DELETE",
       "RequestHeaders": {
         "Accept": "application/xml",
         "Authorization": "Sanitized",
-<<<<<<< HEAD
-        "traceparent": "00-e72ecb027493874692bd4b05134099ed-3679ca5a7fbcce43-00",
-        "User-Agent": [
-          "azsdk-net-Storage.Files.DataLake/12.7.0-alpha.20210202.1",
-          "(.NET 5.0.2; Microsoft Windows 10.0.19042)"
-        ],
-        "x-ms-client-request-id": "ad71e469-fa97-3569-b942-8f4c2704e515",
-        "x-ms-date": "Tue, 02 Feb 2021 21:55:42 GMT",
-=======
-        "traceparent": "00-575c3c2f30e6424bb3c1f6d8eb0ad008-186da2a33c762248-00",
-        "User-Agent": [
-          "azsdk-net-Storage.Files.DataLake/12.7.0-alpha.20210217.1",
-          "(.NET 5.0.3; Microsoft Windows 10.0.19042)"
-        ],
-        "x-ms-client-request-id": "ad71e469-fa97-3569-b942-8f4c2704e515",
-        "x-ms-date": "Wed, 17 Feb 2021 22:43:25 GMT",
->>>>>>> 1814567d
+        "traceparent": "00-e3e665d4602a0e42aeb236e8590283d4-e4cc58b27b9b8944-00",
+        "User-Agent": [
+          "azsdk-net-Storage.Files.DataLake/12.7.0-alpha.20210219.1",
+          "(.NET 5.0.3; Microsoft Windows 10.0.19041)"
+        ],
+        "x-ms-client-request-id": "26b912c3-13f2-6a3d-1c58-e5e9ee7a062b",
+        "x-ms-date": "Fri, 19 Feb 2021 19:02:50 GMT",
         "x-ms-return-client-request-id": "true",
         "x-ms-version": "2020-06-12"
       },
@@ -202,156 +128,97 @@
       "StatusCode": 202,
       "ResponseHeaders": {
         "Content-Length": "0",
-<<<<<<< HEAD
-        "Date": "Tue, 02 Feb 2021 21:55:42 GMT",
-=======
-        "Date": "Wed, 17 Feb 2021 22:43:25 GMT",
->>>>>>> 1814567d
-        "Server": [
-          "Windows-Azure-Blob/1.0",
-          "Microsoft-HTTPAPI/2.0"
-        ],
-        "x-ms-client-request-id": "ad71e469-fa97-3569-b942-8f4c2704e515",
-<<<<<<< HEAD
-        "x-ms-request-id": "e6d3b6b4-e01e-0084-70ae-f90d5e000000",
-=======
-        "x-ms-request-id": "1bfabb65-f01e-007c-5a7e-0551a0000000",
->>>>>>> 1814567d
-        "x-ms-version": "2020-06-12"
-      },
-      "ResponseBody": []
-    },
-    {
-      "RequestUri": "https://seannse.blob.core.windows.net/test-filesystem-d575de69-f559-b36d-0ba2-0314a601c08d?restype=container",
-      "RequestMethod": "PUT",
-      "RequestHeaders": {
-        "Accept": "application/xml",
-        "Authorization": "Sanitized",
-<<<<<<< HEAD
-        "traceparent": "00-08a7e68aca1af74082530e0e0e819dcf-0ddca872d0691b43-00",
-        "User-Agent": [
-          "azsdk-net-Storage.Files.DataLake/12.7.0-alpha.20210202.1",
-          "(.NET 5.0.2; Microsoft Windows 10.0.19042)"
+        "Date": "Fri, 19 Feb 2021 19:02:48 GMT",
+        "Server": [
+          "Windows-Azure-Blob/1.0",
+          "Microsoft-HTTPAPI/2.0"
+        ],
+        "x-ms-client-request-id": "26b912c3-13f2-6a3d-1c58-e5e9ee7a062b",
+        "x-ms-request-id": "cb124762-b01e-006d-7bf1-06cb14000000",
+        "x-ms-version": "2020-06-12"
+      },
+      "ResponseBody": []
+    },
+    {
+      "RequestUri": "https://seannse.blob.core.windows.net/test-filesystem-0105a4e0-aa33-95af-dd19-9c827272ec11?restype=container",
+      "RequestMethod": "PUT",
+      "RequestHeaders": {
+        "Accept": "application/xml",
+        "Authorization": "Sanitized",
+        "traceparent": "00-34cc33deeec8ed419fdf24a2369fa679-ea6714aa404acb4e-00",
+        "User-Agent": [
+          "azsdk-net-Storage.Files.DataLake/12.7.0-alpha.20210219.1",
+          "(.NET 5.0.3; Microsoft Windows 10.0.19041)"
         ],
         "x-ms-blob-public-access": "container",
-        "x-ms-client-request-id": "b18c870b-79c3-7447-77bd-a2f4f6558fb8",
-        "x-ms-date": "Tue, 02 Feb 2021 21:55:42 GMT",
-=======
-        "traceparent": "00-eb3f9373db8d804fa3aa0385c9f49564-ffa86cef2f925342-00",
-        "User-Agent": [
-          "azsdk-net-Storage.Files.DataLake/12.7.0-alpha.20210217.1",
-          "(.NET 5.0.3; Microsoft Windows 10.0.19042)"
-        ],
-        "x-ms-blob-public-access": "container",
-        "x-ms-client-request-id": "b18c870b-79c3-7447-77bd-a2f4f6558fb8",
-        "x-ms-date": "Wed, 17 Feb 2021 22:43:25 GMT",
->>>>>>> 1814567d
-        "x-ms-return-client-request-id": "true",
-        "x-ms-version": "2020-06-12"
-      },
-      "RequestBody": null,
-      "StatusCode": 201,
-      "ResponseHeaders": {
-        "Content-Length": "0",
-<<<<<<< HEAD
-        "Date": "Tue, 02 Feb 2021 21:55:42 GMT",
-        "ETag": "\u00220x8D8C7C549F3FE65\u0022",
-        "Last-Modified": "Tue, 02 Feb 2021 21:55:43 GMT",
-=======
-        "Date": "Wed, 17 Feb 2021 22:43:25 GMT",
-        "ETag": "\u00220x8D8D3956FFB8D93\u0022",
-        "Last-Modified": "Wed, 17 Feb 2021 22:43:25 GMT",
->>>>>>> 1814567d
-        "Server": [
-          "Windows-Azure-Blob/1.0",
-          "Microsoft-HTTPAPI/2.0"
-        ],
-        "x-ms-client-request-id": "b18c870b-79c3-7447-77bd-a2f4f6558fb8",
-<<<<<<< HEAD
-        "x-ms-request-id": "3dc794d0-601e-0033-3aae-f920f4000000",
-=======
-        "x-ms-request-id": "9949c0ad-f01e-001e-057e-059387000000",
->>>>>>> 1814567d
-        "x-ms-version": "2020-06-12"
-      },
-      "ResponseBody": []
-    },
-    {
-      "RequestUri": "https://seannse.dfs.core.windows.net/test-filesystem-d575de69-f559-b36d-0ba2-0314a601c08d/test-directory-40f20281-3f25-33ab-a7d0-441305cd1261?resource=directory",
+        "x-ms-client-request-id": "d42671f7-7081-19d6-6224-49d977baf8a9",
+        "x-ms-date": "Fri, 19 Feb 2021 19:02:50 GMT",
+        "x-ms-return-client-request-id": "true",
+        "x-ms-version": "2020-06-12"
+      },
+      "RequestBody": null,
+      "StatusCode": 201,
+      "ResponseHeaders": {
+        "Content-Length": "0",
+        "Date": "Fri, 19 Feb 2021 19:02:49 GMT",
+        "ETag": "\u00220x8D8D508F3825329\u0022",
+        "Last-Modified": "Fri, 19 Feb 2021 19:02:49 GMT",
+        "Server": [
+          "Windows-Azure-Blob/1.0",
+          "Microsoft-HTTPAPI/2.0"
+        ],
+        "x-ms-client-request-id": "d42671f7-7081-19d6-6224-49d977baf8a9",
+        "x-ms-request-id": "cb124772-b01e-006d-0af1-06cb14000000",
+        "x-ms-version": "2020-06-12"
+      },
+      "ResponseBody": []
+    },
+    {
+      "RequestUri": "https://seannse.dfs.core.windows.net/test-filesystem-0105a4e0-aa33-95af-dd19-9c827272ec11/test-directory-2254d46b-a30c-6e59-7a2c-de1b300f5700?resource=directory",
       "RequestMethod": "PUT",
       "RequestHeaders": {
         "Accept": "application/json",
         "Authorization": "Sanitized",
-<<<<<<< HEAD
-        "traceparent": "00-3ee8aba3ca33eb4c8418a156a4544c05-46f365b62385694e-00",
-        "User-Agent": [
-          "azsdk-net-Storage.Files.DataLake/12.7.0-alpha.20210202.1",
-          "(.NET 5.0.2; Microsoft Windows 10.0.19042)"
-        ],
-        "x-ms-client-request-id": "9e1d38b6-6bb6-ccde-db58-0af235346ea9",
-        "x-ms-date": "Tue, 02 Feb 2021 21:55:43 GMT",
-=======
-        "traceparent": "00-a33f2e12ca989d459160f6d92f754c90-c880f0d6cc35944d-00",
-        "User-Agent": [
-          "azsdk-net-Storage.Files.DataLake/12.7.0-alpha.20210217.1",
-          "(.NET 5.0.3; Microsoft Windows 10.0.19042)"
-        ],
-        "x-ms-client-request-id": "9e1d38b6-6bb6-ccde-db58-0af235346ea9",
-        "x-ms-date": "Wed, 17 Feb 2021 22:43:25 GMT",
->>>>>>> 1814567d
-        "x-ms-return-client-request-id": "true",
-        "x-ms-version": "2020-06-12"
-      },
-      "RequestBody": null,
-      "StatusCode": 201,
-      "ResponseHeaders": {
-        "Content-Length": "0",
-<<<<<<< HEAD
-        "Date": "Tue, 02 Feb 2021 21:55:43 GMT",
-        "ETag": "\u00220x8D8C7C54A30D6E6\u0022",
-        "Last-Modified": "Tue, 02 Feb 2021 21:55:44 GMT",
-=======
-        "Date": "Wed, 17 Feb 2021 22:43:25 GMT",
-        "ETag": "\u00220x8D8D39570394C26\u0022",
-        "Last-Modified": "Wed, 17 Feb 2021 22:43:25 GMT",
->>>>>>> 1814567d
+        "traceparent": "00-c76b281f40e21b49b6e0d1c01409d028-e1610c87291cb448-00",
+        "User-Agent": [
+          "azsdk-net-Storage.Files.DataLake/12.7.0-alpha.20210219.1",
+          "(.NET 5.0.3; Microsoft Windows 10.0.19041)"
+        ],
+        "x-ms-client-request-id": "6833d01f-a388-54a4-18b7-5a5592bae852",
+        "x-ms-date": "Fri, 19 Feb 2021 19:02:50 GMT",
+        "x-ms-return-client-request-id": "true",
+        "x-ms-version": "2020-06-12"
+      },
+      "RequestBody": null,
+      "StatusCode": 201,
+      "ResponseHeaders": {
+        "Content-Length": "0",
+        "Date": "Fri, 19 Feb 2021 19:02:49 GMT",
+        "ETag": "\u00220x8D8D508F3948E95\u0022",
+        "Last-Modified": "Fri, 19 Feb 2021 19:02:49 GMT",
         "Server": [
           "Windows-Azure-HDFS/1.0",
           "Microsoft-HTTPAPI/2.0"
         ],
-        "x-ms-client-request-id": "9e1d38b6-6bb6-ccde-db58-0af235346ea9",
-<<<<<<< HEAD
-        "x-ms-request-id": "c2e554f4-801f-0049-5dae-f93db4000000",
-=======
-        "x-ms-request-id": "d3d69eba-f01f-0021-557e-055b24000000",
->>>>>>> 1814567d
-        "x-ms-version": "2020-06-12"
-      },
-      "ResponseBody": []
-    },
-    {
-      "RequestUri": "https://seannse.blob.core.windows.net/test-filesystem-d575de69-f559-b36d-0ba2-0314a601c08d/test-directory-40f20281-3f25-33ab-a7d0-441305cd1261?comp=metadata",
-      "RequestMethod": "PUT",
-      "RequestHeaders": {
-        "Accept": "application/xml",
-        "Authorization": "Sanitized",
-<<<<<<< HEAD
-        "If-Unmodified-Since": "Mon, 01 Feb 2021 21:55:41 GMT",
-        "User-Agent": [
-          "azsdk-net-Storage.Files.DataLake/12.7.0-alpha.20210202.1",
-          "(.NET 5.0.2; Microsoft Windows 10.0.19042)"
-        ],
-        "x-ms-client-request-id": "cd5c0922-73b0-8caa-223c-431c04d6ab6b",
-        "x-ms-date": "Tue, 02 Feb 2021 21:55:43 GMT",
-=======
-        "If-Unmodified-Since": "Tue, 16 Feb 2021 22:43:24 GMT",
-        "User-Agent": [
-          "azsdk-net-Storage.Files.DataLake/12.7.0-alpha.20210217.1",
-          "(.NET 5.0.3; Microsoft Windows 10.0.19042)"
-        ],
-        "x-ms-client-request-id": "cd5c0922-73b0-8caa-223c-431c04d6ab6b",
-        "x-ms-date": "Wed, 17 Feb 2021 22:43:26 GMT",
->>>>>>> 1814567d
+        "x-ms-client-request-id": "6833d01f-a388-54a4-18b7-5a5592bae852",
+        "x-ms-request-id": "da83ef14-a01f-0061-31f1-065c1c000000",
+        "x-ms-version": "2020-06-12"
+      },
+      "ResponseBody": []
+    },
+    {
+      "RequestUri": "https://seannse.blob.core.windows.net/test-filesystem-0105a4e0-aa33-95af-dd19-9c827272ec11/test-directory-2254d46b-a30c-6e59-7a2c-de1b300f5700?comp=metadata",
+      "RequestMethod": "PUT",
+      "RequestHeaders": {
+        "Accept": "application/xml",
+        "Authorization": "Sanitized",
+        "If-Unmodified-Since": "Thu, 18 Feb 2021 19:02:49 GMT",
+        "User-Agent": [
+          "azsdk-net-Storage.Files.DataLake/12.7.0-alpha.20210219.1",
+          "(.NET 5.0.3; Microsoft Windows 10.0.19041)"
+        ],
+        "x-ms-client-request-id": "60fc75c9-eedb-af78-4736-e895bd39913a",
+        "x-ms-date": "Fri, 19 Feb 2021 19:02:50 GMT",
         "x-ms-meta-Capital": "letter",
         "x-ms-meta-foo": "bar",
         "x-ms-meta-meta": "data",
@@ -364,58 +231,35 @@
       "ResponseHeaders": {
         "Content-Length": "252",
         "Content-Type": "application/xml",
-<<<<<<< HEAD
-        "Date": "Tue, 02 Feb 2021 21:55:43 GMT",
-=======
-        "Date": "Wed, 17 Feb 2021 22:43:25 GMT",
->>>>>>> 1814567d
-        "Server": [
-          "Windows-Azure-Blob/1.0",
-          "Microsoft-HTTPAPI/2.0"
-        ],
-        "x-ms-client-request-id": "cd5c0922-73b0-8caa-223c-431c04d6ab6b",
+        "Date": "Fri, 19 Feb 2021 19:02:49 GMT",
+        "Server": [
+          "Windows-Azure-Blob/1.0",
+          "Microsoft-HTTPAPI/2.0"
+        ],
+        "x-ms-client-request-id": "60fc75c9-eedb-af78-4736-e895bd39913a",
         "x-ms-error-code": "ConditionNotMet",
-<<<<<<< HEAD
-        "x-ms-request-id": "3dc7956b-601e-0033-3aae-f920f4000000",
-=======
-        "x-ms-request-id": "9949c41b-f01e-001e-457e-059387000000",
->>>>>>> 1814567d
+        "x-ms-request-id": "cb1247bc-b01e-006d-4cf1-06cb14000000",
         "x-ms-version": "2020-06-12"
       },
       "ResponseBody": [
         "\uFEFF\u003C?xml version=\u00221.0\u0022 encoding=\u0022utf-8\u0022?\u003E\u003CError\u003E\u003CCode\u003EConditionNotMet\u003C/Code\u003E\u003CMessage\u003EThe condition specified using HTTP conditional header(s) is not met.\n",
-<<<<<<< HEAD
-        "RequestId:3dc7956b-601e-0033-3aae-f920f4000000\n",
-        "Time:2021-02-02T21:55:44.1120575Z\u003C/Message\u003E\u003C/Error\u003E"
-=======
-        "RequestId:9949c41b-f01e-001e-457e-059387000000\n",
-        "Time:2021-02-17T22:43:26.0273337Z\u003C/Message\u003E\u003C/Error\u003E"
->>>>>>> 1814567d
+        "RequestId:cb1247bc-b01e-006d-4cf1-06cb14000000\n",
+        "Time:2021-02-19T19:02:49.6745663Z\u003C/Message\u003E\u003C/Error\u003E"
       ]
     },
     {
-      "RequestUri": "https://seannse.blob.core.windows.net/test-filesystem-d575de69-f559-b36d-0ba2-0314a601c08d?restype=container",
+      "RequestUri": "https://seannse.blob.core.windows.net/test-filesystem-0105a4e0-aa33-95af-dd19-9c827272ec11?restype=container",
       "RequestMethod": "DELETE",
       "RequestHeaders": {
         "Accept": "application/xml",
         "Authorization": "Sanitized",
-<<<<<<< HEAD
-        "traceparent": "00-34d96f97b761ab4882af2b317a7e1144-739f0d3effc29a40-00",
-        "User-Agent": [
-          "azsdk-net-Storage.Files.DataLake/12.7.0-alpha.20210202.1",
-          "(.NET 5.0.2; Microsoft Windows 10.0.19042)"
-        ],
-        "x-ms-client-request-id": "2bd0a6b8-a1d7-37f9-9670-d3102c266e61",
-        "x-ms-date": "Tue, 02 Feb 2021 21:55:43 GMT",
-=======
-        "traceparent": "00-bd1714643ba09b448f842a71e644de06-dc0bad0d102ca34c-00",
-        "User-Agent": [
-          "azsdk-net-Storage.Files.DataLake/12.7.0-alpha.20210217.1",
-          "(.NET 5.0.3; Microsoft Windows 10.0.19042)"
-        ],
-        "x-ms-client-request-id": "2bd0a6b8-a1d7-37f9-9670-d3102c266e61",
-        "x-ms-date": "Wed, 17 Feb 2021 22:43:26 GMT",
->>>>>>> 1814567d
+        "traceparent": "00-64be58b14c9c45499c3849b3b814bbe3-b0641c301779c848-00",
+        "User-Agent": [
+          "azsdk-net-Storage.Files.DataLake/12.7.0-alpha.20210219.1",
+          "(.NET 5.0.3; Microsoft Windows 10.0.19041)"
+        ],
+        "x-ms-client-request-id": "1c8c3170-87be-de76-d1d6-44f90fc8950c",
+        "x-ms-date": "Fri, 19 Feb 2021 19:02:50 GMT",
         "x-ms-return-client-request-id": "true",
         "x-ms-version": "2020-06-12"
       },
@@ -423,154 +267,97 @@
       "StatusCode": 202,
       "ResponseHeaders": {
         "Content-Length": "0",
-<<<<<<< HEAD
-        "Date": "Tue, 02 Feb 2021 21:55:43 GMT",
-=======
-        "Date": "Wed, 17 Feb 2021 22:43:25 GMT",
->>>>>>> 1814567d
-        "Server": [
-          "Windows-Azure-Blob/1.0",
-          "Microsoft-HTTPAPI/2.0"
-        ],
-        "x-ms-client-request-id": "2bd0a6b8-a1d7-37f9-9670-d3102c266e61",
-<<<<<<< HEAD
-        "x-ms-request-id": "3dc79588-601e-0033-4fae-f920f4000000",
-=======
-        "x-ms-request-id": "9949c4ad-f01e-001e-537e-059387000000",
->>>>>>> 1814567d
-        "x-ms-version": "2020-06-12"
-      },
-      "ResponseBody": []
-    },
-    {
-      "RequestUri": "https://seannse.blob.core.windows.net/test-filesystem-8abe3567-4dfd-6a1d-1a16-d8060d06c2fe?restype=container",
-      "RequestMethod": "PUT",
-      "RequestHeaders": {
-        "Accept": "application/xml",
-        "Authorization": "Sanitized",
-<<<<<<< HEAD
-        "traceparent": "00-05f026104054854d8505ec88553a6bd2-4dd75eb58102af4a-00",
-        "User-Agent": [
-          "azsdk-net-Storage.Files.DataLake/12.7.0-alpha.20210202.1",
-          "(.NET 5.0.2; Microsoft Windows 10.0.19042)"
+        "Date": "Fri, 19 Feb 2021 19:02:49 GMT",
+        "Server": [
+          "Windows-Azure-Blob/1.0",
+          "Microsoft-HTTPAPI/2.0"
+        ],
+        "x-ms-client-request-id": "1c8c3170-87be-de76-d1d6-44f90fc8950c",
+        "x-ms-request-id": "cb1247e0-b01e-006d-6df1-06cb14000000",
+        "x-ms-version": "2020-06-12"
+      },
+      "ResponseBody": []
+    },
+    {
+      "RequestUri": "https://seannse.blob.core.windows.net/test-filesystem-f749f19e-68c9-f25e-3cd4-edfbcb203859?restype=container",
+      "RequestMethod": "PUT",
+      "RequestHeaders": {
+        "Accept": "application/xml",
+        "Authorization": "Sanitized",
+        "traceparent": "00-bce1a7aeb2be504396bc1a0eb0d56539-7ecae71aa07ac848-00",
+        "User-Agent": [
+          "azsdk-net-Storage.Files.DataLake/12.7.0-alpha.20210219.1",
+          "(.NET 5.0.3; Microsoft Windows 10.0.19041)"
         ],
         "x-ms-blob-public-access": "container",
-        "x-ms-client-request-id": "953c053c-3165-6adf-8865-11c1c9f22990",
-        "x-ms-date": "Tue, 02 Feb 2021 21:55:43 GMT",
-=======
-        "traceparent": "00-f597d85adf47f245b790a5eef6f89295-3ad8a18d0ab55f4e-00",
-        "User-Agent": [
-          "azsdk-net-Storage.Files.DataLake/12.7.0-alpha.20210217.1",
-          "(.NET 5.0.3; Microsoft Windows 10.0.19042)"
-        ],
-        "x-ms-blob-public-access": "container",
-        "x-ms-client-request-id": "953c053c-3165-6adf-8865-11c1c9f22990",
-        "x-ms-date": "Wed, 17 Feb 2021 22:43:26 GMT",
->>>>>>> 1814567d
-        "x-ms-return-client-request-id": "true",
-        "x-ms-version": "2020-06-12"
-      },
-      "RequestBody": null,
-      "StatusCode": 201,
-      "ResponseHeaders": {
-        "Content-Length": "0",
-<<<<<<< HEAD
-        "Date": "Tue, 02 Feb 2021 21:55:43 GMT",
-        "ETag": "\u00220x8D8C7C54A870807\u0022",
-        "Last-Modified": "Tue, 02 Feb 2021 21:55:44 GMT",
-=======
-        "Date": "Wed, 17 Feb 2021 22:43:25 GMT",
-        "ETag": "\u00220x8D8D3957084C99D\u0022",
-        "Last-Modified": "Wed, 17 Feb 2021 22:43:26 GMT",
->>>>>>> 1814567d
-        "Server": [
-          "Windows-Azure-Blob/1.0",
-          "Microsoft-HTTPAPI/2.0"
-        ],
-        "x-ms-client-request-id": "953c053c-3165-6adf-8865-11c1c9f22990",
-<<<<<<< HEAD
-        "x-ms-request-id": "f58236f0-401e-001b-1eae-f9415c000000",
-=======
-        "x-ms-request-id": "9e3d8c53-f01e-00b7-567e-0552f5000000",
->>>>>>> 1814567d
-        "x-ms-version": "2020-06-12"
-      },
-      "ResponseBody": []
-    },
-    {
-      "RequestUri": "https://seannse.dfs.core.windows.net/test-filesystem-8abe3567-4dfd-6a1d-1a16-d8060d06c2fe/test-directory-c68fd5ae-0fc3-e85a-a163-fe329148863c?resource=directory",
+        "x-ms-client-request-id": "85b8164b-b8a3-08a4-d29a-e0e9997b12b0",
+        "x-ms-date": "Fri, 19 Feb 2021 19:02:50 GMT",
+        "x-ms-return-client-request-id": "true",
+        "x-ms-version": "2020-06-12"
+      },
+      "RequestBody": null,
+      "StatusCode": 201,
+      "ResponseHeaders": {
+        "Content-Length": "0",
+        "Date": "Fri, 19 Feb 2021 19:02:49 GMT",
+        "ETag": "\u00220x8D8D508F3B68BD9\u0022",
+        "Last-Modified": "Fri, 19 Feb 2021 19:02:49 GMT",
+        "Server": [
+          "Windows-Azure-Blob/1.0",
+          "Microsoft-HTTPAPI/2.0"
+        ],
+        "x-ms-client-request-id": "85b8164b-b8a3-08a4-d29a-e0e9997b12b0",
+        "x-ms-request-id": "cb124801-b01e-006d-0cf1-06cb14000000",
+        "x-ms-version": "2020-06-12"
+      },
+      "ResponseBody": []
+    },
+    {
+      "RequestUri": "https://seannse.dfs.core.windows.net/test-filesystem-f749f19e-68c9-f25e-3cd4-edfbcb203859/test-directory-9472ea9d-08a3-2a60-7464-c1c55a695efc?resource=directory",
       "RequestMethod": "PUT",
       "RequestHeaders": {
         "Accept": "application/json",
         "Authorization": "Sanitized",
-<<<<<<< HEAD
-        "traceparent": "00-35e365388e8b61469491ca068bf896e6-639c44a6ec386144-00",
-        "User-Agent": [
-          "azsdk-net-Storage.Files.DataLake/12.7.0-alpha.20210202.1",
-          "(.NET 5.0.2; Microsoft Windows 10.0.19042)"
-        ],
-        "x-ms-client-request-id": "0f262ca0-534e-2c0a-aa54-f30233acd840",
-        "x-ms-date": "Tue, 02 Feb 2021 21:55:44 GMT",
-=======
-        "traceparent": "00-94f15a7994a4ac41b8a16a7873b8915e-4987bc4ea2595e4d-00",
-        "User-Agent": [
-          "azsdk-net-Storage.Files.DataLake/12.7.0-alpha.20210217.1",
-          "(.NET 5.0.3; Microsoft Windows 10.0.19042)"
-        ],
-        "x-ms-client-request-id": "0f262ca0-534e-2c0a-aa54-f30233acd840",
-        "x-ms-date": "Wed, 17 Feb 2021 22:43:26 GMT",
->>>>>>> 1814567d
-        "x-ms-return-client-request-id": "true",
-        "x-ms-version": "2020-06-12"
-      },
-      "RequestBody": null,
-      "StatusCode": 201,
-      "ResponseHeaders": {
-        "Content-Length": "0",
-<<<<<<< HEAD
-        "Date": "Tue, 02 Feb 2021 21:55:44 GMT",
-        "ETag": "\u00220x8D8C7C54AC22017\u0022",
-        "Last-Modified": "Tue, 02 Feb 2021 21:55:44 GMT",
-=======
-        "Date": "Wed, 17 Feb 2021 22:43:26 GMT",
-        "ETag": "\u00220x8D8D39570BB727E\u0022",
-        "Last-Modified": "Wed, 17 Feb 2021 22:43:26 GMT",
->>>>>>> 1814567d
+        "traceparent": "00-4c6347f20efa0e44a8f980aa8a7d8bac-5377c6efc837de46-00",
+        "User-Agent": [
+          "azsdk-net-Storage.Files.DataLake/12.7.0-alpha.20210219.1",
+          "(.NET 5.0.3; Microsoft Windows 10.0.19041)"
+        ],
+        "x-ms-client-request-id": "a8575df1-84cd-4207-b68e-113ff7deae68",
+        "x-ms-date": "Fri, 19 Feb 2021 19:02:50 GMT",
+        "x-ms-return-client-request-id": "true",
+        "x-ms-version": "2020-06-12"
+      },
+      "RequestBody": null,
+      "StatusCode": 201,
+      "ResponseHeaders": {
+        "Content-Length": "0",
+        "Date": "Fri, 19 Feb 2021 19:02:49 GMT",
+        "ETag": "\u00220x8D8D508F3C468BC\u0022",
+        "Last-Modified": "Fri, 19 Feb 2021 19:02:49 GMT",
         "Server": [
           "Windows-Azure-HDFS/1.0",
           "Microsoft-HTTPAPI/2.0"
         ],
-        "x-ms-client-request-id": "0f262ca0-534e-2c0a-aa54-f30233acd840",
-<<<<<<< HEAD
-        "x-ms-request-id": "b51937f7-101f-005b-56ae-f94664000000",
-=======
-        "x-ms-request-id": "66d907dc-601f-0033-037e-0520f4000000",
->>>>>>> 1814567d
-        "x-ms-version": "2020-06-12"
-      },
-      "ResponseBody": []
-    },
-    {
-      "RequestUri": "https://seannse.blob.core.windows.net/test-filesystem-8abe3567-4dfd-6a1d-1a16-d8060d06c2fe/test-directory-c68fd5ae-0fc3-e85a-a163-fe329148863c?comp=metadata",
+        "x-ms-client-request-id": "a8575df1-84cd-4207-b68e-113ff7deae68",
+        "x-ms-request-id": "da83ef6c-a01f-0061-08f1-065c1c000000",
+        "x-ms-version": "2020-06-12"
+      },
+      "ResponseBody": []
+    },
+    {
+      "RequestUri": "https://seannse.blob.core.windows.net/test-filesystem-f749f19e-68c9-f25e-3cd4-edfbcb203859/test-directory-9472ea9d-08a3-2a60-7464-c1c55a695efc?comp=metadata",
       "RequestMethod": "PUT",
       "RequestHeaders": {
         "Accept": "application/xml",
         "Authorization": "Sanitized",
         "If-Match": "\u0022garbage\u0022",
         "User-Agent": [
-<<<<<<< HEAD
-          "azsdk-net-Storage.Files.DataLake/12.7.0-alpha.20210202.1",
-          "(.NET 5.0.2; Microsoft Windows 10.0.19042)"
-        ],
-        "x-ms-client-request-id": "659264d2-7721-a8ed-ff9d-5c7539971bda",
-        "x-ms-date": "Tue, 02 Feb 2021 21:55:44 GMT",
-=======
-          "azsdk-net-Storage.Files.DataLake/12.7.0-alpha.20210217.1",
-          "(.NET 5.0.3; Microsoft Windows 10.0.19042)"
-        ],
-        "x-ms-client-request-id": "659264d2-7721-a8ed-ff9d-5c7539971bda",
-        "x-ms-date": "Wed, 17 Feb 2021 22:43:26 GMT",
->>>>>>> 1814567d
+          "azsdk-net-Storage.Files.DataLake/12.7.0-alpha.20210219.1",
+          "(.NET 5.0.3; Microsoft Windows 10.0.19041)"
+        ],
+        "x-ms-client-request-id": "fdd40618-b612-372e-3b6d-fed8a176d6f7",
+        "x-ms-date": "Fri, 19 Feb 2021 19:02:50 GMT",
         "x-ms-meta-Capital": "letter",
         "x-ms-meta-foo": "bar",
         "x-ms-meta-meta": "data",
@@ -583,58 +370,35 @@
       "ResponseHeaders": {
         "Content-Length": "252",
         "Content-Type": "application/xml",
-<<<<<<< HEAD
-        "Date": "Tue, 02 Feb 2021 21:55:44 GMT",
-=======
-        "Date": "Wed, 17 Feb 2021 22:43:26 GMT",
->>>>>>> 1814567d
-        "Server": [
-          "Windows-Azure-Blob/1.0",
-          "Microsoft-HTTPAPI/2.0"
-        ],
-        "x-ms-client-request-id": "659264d2-7721-a8ed-ff9d-5c7539971bda",
+        "Date": "Fri, 19 Feb 2021 19:02:49 GMT",
+        "Server": [
+          "Windows-Azure-Blob/1.0",
+          "Microsoft-HTTPAPI/2.0"
+        ],
+        "x-ms-client-request-id": "fdd40618-b612-372e-3b6d-fed8a176d6f7",
         "x-ms-error-code": "ConditionNotMet",
-<<<<<<< HEAD
-        "x-ms-request-id": "f5823883-401e-001b-0eae-f9415c000000",
-=======
-        "x-ms-request-id": "9e3d8e8c-f01e-00b7-637e-0552f5000000",
->>>>>>> 1814567d
+        "x-ms-request-id": "cb124848-b01e-006d-48f1-06cb14000000",
         "x-ms-version": "2020-06-12"
       },
       "ResponseBody": [
         "\uFEFF\u003C?xml version=\u00221.0\u0022 encoding=\u0022utf-8\u0022?\u003E\u003CError\u003E\u003CCode\u003EConditionNotMet\u003C/Code\u003E\u003CMessage\u003EThe condition specified using HTTP conditional header(s) is not met.\n",
-<<<<<<< HEAD
-        "RequestId:f5823883-401e-001b-0eae-f9415c000000\n",
-        "Time:2021-02-02T21:55:45.0556753Z\u003C/Message\u003E\u003C/Error\u003E"
-=======
-        "RequestId:9e3d8e8c-f01e-00b7-637e-0552f5000000\n",
-        "Time:2021-02-17T22:43:26.8816941Z\u003C/Message\u003E\u003C/Error\u003E"
->>>>>>> 1814567d
+        "RequestId:cb124848-b01e-006d-48f1-06cb14000000\n",
+        "Time:2021-02-19T19:02:49.9867825Z\u003C/Message\u003E\u003C/Error\u003E"
       ]
     },
     {
-      "RequestUri": "https://seannse.blob.core.windows.net/test-filesystem-8abe3567-4dfd-6a1d-1a16-d8060d06c2fe?restype=container",
+      "RequestUri": "https://seannse.blob.core.windows.net/test-filesystem-f749f19e-68c9-f25e-3cd4-edfbcb203859?restype=container",
       "RequestMethod": "DELETE",
       "RequestHeaders": {
         "Accept": "application/xml",
         "Authorization": "Sanitized",
-<<<<<<< HEAD
-        "traceparent": "00-60a6de6232541e4db1946a62cd44902e-8b4baf612e18904c-00",
-        "User-Agent": [
-          "azsdk-net-Storage.Files.DataLake/12.7.0-alpha.20210202.1",
-          "(.NET 5.0.2; Microsoft Windows 10.0.19042)"
-        ],
-        "x-ms-client-request-id": "ce2f24d9-731a-671e-e71c-c08bc45048a4",
-        "x-ms-date": "Tue, 02 Feb 2021 21:55:44 GMT",
-=======
-        "traceparent": "00-21c66f4852e5094ca5ef43b95dbba04d-44564b334a9fab4b-00",
-        "User-Agent": [
-          "azsdk-net-Storage.Files.DataLake/12.7.0-alpha.20210217.1",
-          "(.NET 5.0.3; Microsoft Windows 10.0.19042)"
-        ],
-        "x-ms-client-request-id": "ce2f24d9-731a-671e-e71c-c08bc45048a4",
-        "x-ms-date": "Wed, 17 Feb 2021 22:43:27 GMT",
->>>>>>> 1814567d
+        "traceparent": "00-92894e0cfac9cf4e8973e152ab086e66-9df6a026642cf443-00",
+        "User-Agent": [
+          "azsdk-net-Storage.Files.DataLake/12.7.0-alpha.20210219.1",
+          "(.NET 5.0.3; Microsoft Windows 10.0.19041)"
+        ],
+        "x-ms-client-request-id": "f0262ef9-b00a-8556-b4f6-1a5e5e6f4abe",
+        "x-ms-date": "Fri, 19 Feb 2021 19:02:50 GMT",
         "x-ms-return-client-request-id": "true",
         "x-ms-version": "2020-06-12"
       },
@@ -642,153 +406,96 @@
       "StatusCode": 202,
       "ResponseHeaders": {
         "Content-Length": "0",
-<<<<<<< HEAD
-        "Date": "Tue, 02 Feb 2021 21:55:44 GMT",
-=======
-        "Date": "Wed, 17 Feb 2021 22:43:26 GMT",
->>>>>>> 1814567d
-        "Server": [
-          "Windows-Azure-Blob/1.0",
-          "Microsoft-HTTPAPI/2.0"
-        ],
-        "x-ms-client-request-id": "ce2f24d9-731a-671e-e71c-c08bc45048a4",
-<<<<<<< HEAD
-        "x-ms-request-id": "f58238ce-401e-001b-55ae-f9415c000000",
-=======
-        "x-ms-request-id": "9e3d8ee0-f01e-00b7-357e-0552f5000000",
->>>>>>> 1814567d
-        "x-ms-version": "2020-06-12"
-      },
-      "ResponseBody": []
-    },
-    {
-      "RequestUri": "https://seannse.blob.core.windows.net/test-filesystem-a3aa6425-e1f7-00c2-f413-ff7ca4e094be?restype=container",
-      "RequestMethod": "PUT",
-      "RequestHeaders": {
-        "Accept": "application/xml",
-        "Authorization": "Sanitized",
-<<<<<<< HEAD
-        "traceparent": "00-c096ab6bbdf0e1408f3d724e3a26a476-dede81ac25f4264e-00",
-        "User-Agent": [
-          "azsdk-net-Storage.Files.DataLake/12.7.0-alpha.20210202.1",
-          "(.NET 5.0.2; Microsoft Windows 10.0.19042)"
+        "Date": "Fri, 19 Feb 2021 19:02:49 GMT",
+        "Server": [
+          "Windows-Azure-Blob/1.0",
+          "Microsoft-HTTPAPI/2.0"
+        ],
+        "x-ms-client-request-id": "f0262ef9-b00a-8556-b4f6-1a5e5e6f4abe",
+        "x-ms-request-id": "cb12485f-b01e-006d-5ff1-06cb14000000",
+        "x-ms-version": "2020-06-12"
+      },
+      "ResponseBody": []
+    },
+    {
+      "RequestUri": "https://seannse.blob.core.windows.net/test-filesystem-fd1ac5cd-e577-247d-1740-e9a642056fbc?restype=container",
+      "RequestMethod": "PUT",
+      "RequestHeaders": {
+        "Accept": "application/xml",
+        "Authorization": "Sanitized",
+        "traceparent": "00-5f1adddfb8bcf146b735326994784fed-994ebe363435c245-00",
+        "User-Agent": [
+          "azsdk-net-Storage.Files.DataLake/12.7.0-alpha.20210219.1",
+          "(.NET 5.0.3; Microsoft Windows 10.0.19041)"
         ],
         "x-ms-blob-public-access": "container",
-        "x-ms-client-request-id": "afe82e5c-4e95-f8fa-622e-da0773a2c307",
-        "x-ms-date": "Tue, 02 Feb 2021 21:55:44 GMT",
-=======
-        "traceparent": "00-788f4151d9b2b641b5735728ebabb44c-9e4e81e48c692040-00",
-        "User-Agent": [
-          "azsdk-net-Storage.Files.DataLake/12.7.0-alpha.20210217.1",
-          "(.NET 5.0.3; Microsoft Windows 10.0.19042)"
-        ],
-        "x-ms-blob-public-access": "container",
-        "x-ms-client-request-id": "afe82e5c-4e95-f8fa-622e-da0773a2c307",
-        "x-ms-date": "Wed, 17 Feb 2021 22:43:27 GMT",
->>>>>>> 1814567d
-        "x-ms-return-client-request-id": "true",
-        "x-ms-version": "2020-06-12"
-      },
-      "RequestBody": null,
-      "StatusCode": 201,
-      "ResponseHeaders": {
-        "Content-Length": "0",
-<<<<<<< HEAD
-        "Date": "Tue, 02 Feb 2021 21:55:45 GMT",
-        "ETag": "\u00220x8D8C7C54B121DAD\u0022",
-        "Last-Modified": "Tue, 02 Feb 2021 21:55:45 GMT",
-=======
-        "Date": "Wed, 17 Feb 2021 22:43:26 GMT",
-        "ETag": "\u00220x8D8D395710868D1\u0022",
-        "Last-Modified": "Wed, 17 Feb 2021 22:43:27 GMT",
->>>>>>> 1814567d
-        "Server": [
-          "Windows-Azure-Blob/1.0",
-          "Microsoft-HTTPAPI/2.0"
-        ],
-        "x-ms-client-request-id": "afe82e5c-4e95-f8fa-622e-da0773a2c307",
-<<<<<<< HEAD
-        "x-ms-request-id": "1208af62-b01e-0089-34ae-f9c58a000000",
-=======
-        "x-ms-request-id": "64c66cdb-001e-00a3-6e7e-051a9a000000",
->>>>>>> 1814567d
-        "x-ms-version": "2020-06-12"
-      },
-      "ResponseBody": []
-    },
-    {
-      "RequestUri": "https://seannse.dfs.core.windows.net/test-filesystem-a3aa6425-e1f7-00c2-f413-ff7ca4e094be/test-directory-59e10288-34b4-d83c-a4fe-2c9d2fd1f00f?resource=directory",
+        "x-ms-client-request-id": "015cb521-f665-13f0-b102-d8cac7af42af",
+        "x-ms-date": "Fri, 19 Feb 2021 19:02:50 GMT",
+        "x-ms-return-client-request-id": "true",
+        "x-ms-version": "2020-06-12"
+      },
+      "RequestBody": null,
+      "StatusCode": 201,
+      "ResponseHeaders": {
+        "Content-Length": "0",
+        "Date": "Fri, 19 Feb 2021 19:02:49 GMT",
+        "ETag": "\u00220x8D8D508F3E71A51\u0022",
+        "Last-Modified": "Fri, 19 Feb 2021 19:02:50 GMT",
+        "Server": [
+          "Windows-Azure-Blob/1.0",
+          "Microsoft-HTTPAPI/2.0"
+        ],
+        "x-ms-client-request-id": "015cb521-f665-13f0-b102-d8cac7af42af",
+        "x-ms-request-id": "cb124890-b01e-006d-0df1-06cb14000000",
+        "x-ms-version": "2020-06-12"
+      },
+      "ResponseBody": []
+    },
+    {
+      "RequestUri": "https://seannse.dfs.core.windows.net/test-filesystem-fd1ac5cd-e577-247d-1740-e9a642056fbc/test-directory-c8e45e86-d78f-e76e-d85c-0126e90f4a87?resource=directory",
       "RequestMethod": "PUT",
       "RequestHeaders": {
         "Accept": "application/json",
         "Authorization": "Sanitized",
-<<<<<<< HEAD
-        "traceparent": "00-0e40011433b651448f19067de9008059-93c86a4ff7026a42-00",
-        "User-Agent": [
-          "azsdk-net-Storage.Files.DataLake/12.7.0-alpha.20210202.1",
-          "(.NET 5.0.2; Microsoft Windows 10.0.19042)"
-        ],
-        "x-ms-client-request-id": "0e67aa96-6003-2860-f10f-0b97225dc990",
-        "x-ms-date": "Tue, 02 Feb 2021 21:55:44 GMT",
-=======
-        "traceparent": "00-a56d73a058cbd64ab04a0c67928dfa36-20e0577f6aa8a64d-00",
-        "User-Agent": [
-          "azsdk-net-Storage.Files.DataLake/12.7.0-alpha.20210217.1",
-          "(.NET 5.0.3; Microsoft Windows 10.0.19042)"
-        ],
-        "x-ms-client-request-id": "0e67aa96-6003-2860-f10f-0b97225dc990",
-        "x-ms-date": "Wed, 17 Feb 2021 22:43:27 GMT",
->>>>>>> 1814567d
-        "x-ms-return-client-request-id": "true",
-        "x-ms-version": "2020-06-12"
-      },
-      "RequestBody": null,
-      "StatusCode": 201,
-      "ResponseHeaders": {
-        "Content-Length": "0",
-<<<<<<< HEAD
-        "Date": "Tue, 02 Feb 2021 21:55:45 GMT",
-        "ETag": "\u00220x8D8C7C54B4F1BFA\u0022",
-        "Last-Modified": "Tue, 02 Feb 2021 21:55:45 GMT",
-=======
-        "Date": "Wed, 17 Feb 2021 22:43:27 GMT",
-        "ETag": "\u00220x8D8D3957142AEB6\u0022",
-        "Last-Modified": "Wed, 17 Feb 2021 22:43:27 GMT",
->>>>>>> 1814567d
+        "traceparent": "00-45e1844719f9ac4e8fbd329537e7255b-5129db5dd4b7ef4a-00",
+        "User-Agent": [
+          "azsdk-net-Storage.Files.DataLake/12.7.0-alpha.20210219.1",
+          "(.NET 5.0.3; Microsoft Windows 10.0.19041)"
+        ],
+        "x-ms-client-request-id": "7be64c0e-6cac-4914-4775-2908f5c92aa1",
+        "x-ms-date": "Fri, 19 Feb 2021 19:02:50 GMT",
+        "x-ms-return-client-request-id": "true",
+        "x-ms-version": "2020-06-12"
+      },
+      "RequestBody": null,
+      "StatusCode": 201,
+      "ResponseHeaders": {
+        "Content-Length": "0",
+        "Date": "Fri, 19 Feb 2021 19:02:49 GMT",
+        "ETag": "\u00220x8D8D508F3F4E810\u0022",
+        "Last-Modified": "Fri, 19 Feb 2021 19:02:50 GMT",
         "Server": [
           "Windows-Azure-HDFS/1.0",
           "Microsoft-HTTPAPI/2.0"
         ],
-        "x-ms-client-request-id": "0e67aa96-6003-2860-f10f-0b97225dc990",
-<<<<<<< HEAD
-        "x-ms-request-id": "67d74648-101f-0029-79ae-f9412b000000",
-=======
-        "x-ms-request-id": "19ae5dab-c01f-0077-537e-05aacb000000",
->>>>>>> 1814567d
-        "x-ms-version": "2020-06-12"
-      },
-      "ResponseBody": []
-    },
-    {
-      "RequestUri": "https://seannse.blob.core.windows.net/test-filesystem-a3aa6425-e1f7-00c2-f413-ff7ca4e094be/test-directory-59e10288-34b4-d83c-a4fe-2c9d2fd1f00f",
+        "x-ms-client-request-id": "7be64c0e-6cac-4914-4775-2908f5c92aa1",
+        "x-ms-request-id": "da83ef92-a01f-0061-2ef1-065c1c000000",
+        "x-ms-version": "2020-06-12"
+      },
+      "ResponseBody": []
+    },
+    {
+      "RequestUri": "https://seannse.blob.core.windows.net/test-filesystem-fd1ac5cd-e577-247d-1740-e9a642056fbc/test-directory-c8e45e86-d78f-e76e-d85c-0126e90f4a87",
       "RequestMethod": "HEAD",
       "RequestHeaders": {
         "Accept": "application/xml",
         "Authorization": "Sanitized",
         "User-Agent": [
-<<<<<<< HEAD
-          "azsdk-net-Storage.Files.DataLake/12.7.0-alpha.20210202.1",
-          "(.NET 5.0.2; Microsoft Windows 10.0.19042)"
-        ],
-        "x-ms-client-request-id": "840657c5-e16a-f80b-89f8-83e8d8903912",
-        "x-ms-date": "Tue, 02 Feb 2021 21:55:45 GMT",
-=======
-          "azsdk-net-Storage.Files.DataLake/12.7.0-alpha.20210217.1",
-          "(.NET 5.0.3; Microsoft Windows 10.0.19042)"
-        ],
-        "x-ms-client-request-id": "840657c5-e16a-f80b-89f8-83e8d8903912",
-        "x-ms-date": "Wed, 17 Feb 2021 22:43:27 GMT",
->>>>>>> 1814567d
+          "azsdk-net-Storage.Files.DataLake/12.7.0-alpha.20210219.1",
+          "(.NET 5.0.3; Microsoft Windows 10.0.19041)"
+        ],
+        "x-ms-client-request-id": "9d17b567-ce28-9dda-2f3b-4533454f8ddb",
+        "x-ms-date": "Fri, 19 Feb 2021 19:02:50 GMT",
         "x-ms-return-client-request-id": "true",
         "x-ms-version": "2020-06-12"
       },
@@ -798,15 +505,9 @@
         "Accept-Ranges": "bytes",
         "Content-Length": "0",
         "Content-Type": "application/octet-stream",
-<<<<<<< HEAD
-        "Date": "Tue, 02 Feb 2021 21:55:45 GMT",
-        "ETag": "\u00220x8D8C7C54B4F1BFA\u0022",
-        "Last-Modified": "Tue, 02 Feb 2021 21:55:45 GMT",
-=======
-        "Date": "Wed, 17 Feb 2021 22:43:27 GMT",
-        "ETag": "\u00220x8D8D3957142AEB6\u0022",
-        "Last-Modified": "Wed, 17 Feb 2021 22:43:27 GMT",
->>>>>>> 1814567d
+        "Date": "Fri, 19 Feb 2021 19:02:49 GMT",
+        "ETag": "\u00220x8D8D508F3F4E810\u0022",
+        "Last-Modified": "Fri, 19 Feb 2021 19:02:50 GMT",
         "Server": [
           "Windows-Azure-Blob/1.0",
           "Microsoft-HTTPAPI/2.0"
@@ -814,51 +515,33 @@
         "x-ms-access-tier": "Hot",
         "x-ms-access-tier-inferred": "true",
         "x-ms-blob-type": "BlockBlob",
-        "x-ms-client-request-id": "840657c5-e16a-f80b-89f8-83e8d8903912",
-<<<<<<< HEAD
-        "x-ms-creation-time": "Tue, 02 Feb 2021 21:55:45 GMT",
-=======
-        "x-ms-creation-time": "Wed, 17 Feb 2021 22:43:27 GMT",
->>>>>>> 1814567d
+        "x-ms-client-request-id": "9d17b567-ce28-9dda-2f3b-4533454f8ddb",
+        "x-ms-creation-time": "Fri, 19 Feb 2021 19:02:50 GMT",
         "x-ms-group": "$superuser",
         "x-ms-lease-state": "available",
         "x-ms-lease-status": "unlocked",
         "x-ms-meta-hdi_isfolder": "true",
         "x-ms-owner": "$superuser",
         "x-ms-permissions": "rwxr-x---",
-<<<<<<< HEAD
-        "x-ms-request-id": "1208afc8-b01e-0089-0cae-f9c58a000000",
-=======
-        "x-ms-request-id": "64c67108-001e-00a3-687e-051a9a000000",
->>>>>>> 1814567d
+        "x-ms-request-id": "cb1248de-b01e-006d-55f1-06cb14000000",
         "x-ms-server-encrypted": "true",
         "x-ms-version": "2020-06-12"
       },
       "ResponseBody": []
     },
     {
-      "RequestUri": "https://seannse.blob.core.windows.net/test-filesystem-a3aa6425-e1f7-00c2-f413-ff7ca4e094be/test-directory-59e10288-34b4-d83c-a4fe-2c9d2fd1f00f?comp=metadata",
-      "RequestMethod": "PUT",
-      "RequestHeaders": {
-        "Accept": "application/xml",
-        "Authorization": "Sanitized",
-<<<<<<< HEAD
-        "If-None-Match": "\u00220x8D8C7C54B4F1BFA\u0022",
-        "User-Agent": [
-          "azsdk-net-Storage.Files.DataLake/12.7.0-alpha.20210202.1",
-          "(.NET 5.0.2; Microsoft Windows 10.0.19042)"
-        ],
-        "x-ms-client-request-id": "cad21fa9-4556-5d26-beb5-ff89ca26cc48",
-        "x-ms-date": "Tue, 02 Feb 2021 21:55:45 GMT",
-=======
-        "If-None-Match": "0x8D8D3957142AEB6",
-        "User-Agent": [
-          "azsdk-net-Storage.Files.DataLake/12.7.0-alpha.20210217.1",
-          "(.NET 5.0.3; Microsoft Windows 10.0.19042)"
-        ],
-        "x-ms-client-request-id": "cad21fa9-4556-5d26-beb5-ff89ca26cc48",
-        "x-ms-date": "Wed, 17 Feb 2021 22:43:27 GMT",
->>>>>>> 1814567d
+      "RequestUri": "https://seannse.blob.core.windows.net/test-filesystem-fd1ac5cd-e577-247d-1740-e9a642056fbc/test-directory-c8e45e86-d78f-e76e-d85c-0126e90f4a87?comp=metadata",
+      "RequestMethod": "PUT",
+      "RequestHeaders": {
+        "Accept": "application/xml",
+        "Authorization": "Sanitized",
+        "If-None-Match": "0x8D8D508F3F4E810",
+        "User-Agent": [
+          "azsdk-net-Storage.Files.DataLake/12.7.0-alpha.20210219.1",
+          "(.NET 5.0.3; Microsoft Windows 10.0.19041)"
+        ],
+        "x-ms-client-request-id": "3fa1729b-8db2-e978-7622-53ee6fd3d3b6",
+        "x-ms-date": "Fri, 19 Feb 2021 19:02:51 GMT",
         "x-ms-meta-Capital": "letter",
         "x-ms-meta-foo": "bar",
         "x-ms-meta-meta": "data",
@@ -871,58 +554,35 @@
       "ResponseHeaders": {
         "Content-Length": "252",
         "Content-Type": "application/xml",
-<<<<<<< HEAD
-        "Date": "Tue, 02 Feb 2021 21:55:45 GMT",
-=======
-        "Date": "Wed, 17 Feb 2021 22:43:27 GMT",
->>>>>>> 1814567d
-        "Server": [
-          "Windows-Azure-Blob/1.0",
-          "Microsoft-HTTPAPI/2.0"
-        ],
-        "x-ms-client-request-id": "cad21fa9-4556-5d26-beb5-ff89ca26cc48",
+        "Date": "Fri, 19 Feb 2021 19:02:49 GMT",
+        "Server": [
+          "Windows-Azure-Blob/1.0",
+          "Microsoft-HTTPAPI/2.0"
+        ],
+        "x-ms-client-request-id": "3fa1729b-8db2-e978-7622-53ee6fd3d3b6",
         "x-ms-error-code": "ConditionNotMet",
-<<<<<<< HEAD
-        "x-ms-request-id": "1208afe3-b01e-0089-1fae-f9c58a000000",
-=======
-        "x-ms-request-id": "64c671d0-001e-00a3-247e-051a9a000000",
->>>>>>> 1814567d
+        "x-ms-request-id": "cb124915-b01e-006d-08f1-06cb14000000",
         "x-ms-version": "2020-06-12"
       },
       "ResponseBody": [
         "\uFEFF\u003C?xml version=\u00221.0\u0022 encoding=\u0022utf-8\u0022?\u003E\u003CError\u003E\u003CCode\u003EConditionNotMet\u003C/Code\u003E\u003CMessage\u003EThe condition specified using HTTP conditional header(s) is not met.\n",
-<<<<<<< HEAD
-        "RequestId:1208afe3-b01e-0089-1fae-f9c58a000000\n",
-        "Time:2021-02-02T21:55:46.0682439Z\u003C/Message\u003E\u003C/Error\u003E"
-=======
-        "RequestId:64c671d0-001e-00a3-247e-051a9a000000\n",
-        "Time:2021-02-17T22:43:27.8483684Z\u003C/Message\u003E\u003C/Error\u003E"
->>>>>>> 1814567d
+        "RequestId:cb124915-b01e-006d-08f1-06cb14000000\n",
+        "Time:2021-02-19T19:02:50.3940652Z\u003C/Message\u003E\u003C/Error\u003E"
       ]
     },
     {
-      "RequestUri": "https://seannse.blob.core.windows.net/test-filesystem-a3aa6425-e1f7-00c2-f413-ff7ca4e094be?restype=container",
+      "RequestUri": "https://seannse.blob.core.windows.net/test-filesystem-fd1ac5cd-e577-247d-1740-e9a642056fbc?restype=container",
       "RequestMethod": "DELETE",
       "RequestHeaders": {
         "Accept": "application/xml",
         "Authorization": "Sanitized",
-<<<<<<< HEAD
-        "traceparent": "00-01d5354b2b606942ae0f9a8afe71cb92-89d3f117fafa9844-00",
-        "User-Agent": [
-          "azsdk-net-Storage.Files.DataLake/12.7.0-alpha.20210202.1",
-          "(.NET 5.0.2; Microsoft Windows 10.0.19042)"
-        ],
-        "x-ms-client-request-id": "b93f9552-6ebe-94bb-fb9c-e853b0ca7c74",
-        "x-ms-date": "Tue, 02 Feb 2021 21:55:45 GMT",
-=======
-        "traceparent": "00-3c42e57aa121e74aa1d9dadbfb1ff6eb-30889eb4c784a24f-00",
-        "User-Agent": [
-          "azsdk-net-Storage.Files.DataLake/12.7.0-alpha.20210217.1",
-          "(.NET 5.0.3; Microsoft Windows 10.0.19042)"
-        ],
-        "x-ms-client-request-id": "b93f9552-6ebe-94bb-fb9c-e853b0ca7c74",
-        "x-ms-date": "Wed, 17 Feb 2021 22:43:28 GMT",
->>>>>>> 1814567d
+        "traceparent": "00-7718c554c2c38346b6b85e83420a3ff1-0a59fc0300e1b348-00",
+        "User-Agent": [
+          "azsdk-net-Storage.Files.DataLake/12.7.0-alpha.20210219.1",
+          "(.NET 5.0.3; Microsoft Windows 10.0.19041)"
+        ],
+        "x-ms-client-request-id": "d2981e08-4dae-1429-a6ab-453f1f34e970",
+        "x-ms-date": "Fri, 19 Feb 2021 19:02:51 GMT",
         "x-ms-return-client-request-id": "true",
         "x-ms-version": "2020-06-12"
       },
@@ -930,154 +590,97 @@
       "StatusCode": 202,
       "ResponseHeaders": {
         "Content-Length": "0",
-<<<<<<< HEAD
-        "Date": "Tue, 02 Feb 2021 21:55:45 GMT",
-=======
-        "Date": "Wed, 17 Feb 2021 22:43:27 GMT",
->>>>>>> 1814567d
-        "Server": [
-          "Windows-Azure-Blob/1.0",
-          "Microsoft-HTTPAPI/2.0"
-        ],
-        "x-ms-client-request-id": "b93f9552-6ebe-94bb-fb9c-e853b0ca7c74",
-<<<<<<< HEAD
-        "x-ms-request-id": "1208b012-b01e-0089-4bae-f9c58a000000",
-=======
-        "x-ms-request-id": "64c672a5-001e-00a3-687e-051a9a000000",
->>>>>>> 1814567d
-        "x-ms-version": "2020-06-12"
-      },
-      "ResponseBody": []
-    },
-    {
-      "RequestUri": "https://seannse.blob.core.windows.net/test-filesystem-a032ecf6-4516-ebe3-3dbd-c6975c7eb131?restype=container",
-      "RequestMethod": "PUT",
-      "RequestHeaders": {
-        "Accept": "application/xml",
-        "Authorization": "Sanitized",
-<<<<<<< HEAD
-        "traceparent": "00-8f7d7118c5331949abff6a441f183020-e770d06dcfba5140-00",
-        "User-Agent": [
-          "azsdk-net-Storage.Files.DataLake/12.7.0-alpha.20210202.1",
-          "(.NET 5.0.2; Microsoft Windows 10.0.19042)"
+        "Date": "Fri, 19 Feb 2021 19:02:50 GMT",
+        "Server": [
+          "Windows-Azure-Blob/1.0",
+          "Microsoft-HTTPAPI/2.0"
+        ],
+        "x-ms-client-request-id": "d2981e08-4dae-1429-a6ab-453f1f34e970",
+        "x-ms-request-id": "cb124941-b01e-006d-34f1-06cb14000000",
+        "x-ms-version": "2020-06-12"
+      },
+      "ResponseBody": []
+    },
+    {
+      "RequestUri": "https://seannse.blob.core.windows.net/test-filesystem-0376befa-3c2e-7c9c-1dac-adf4341d90e6?restype=container",
+      "RequestMethod": "PUT",
+      "RequestHeaders": {
+        "Accept": "application/xml",
+        "Authorization": "Sanitized",
+        "traceparent": "00-43b6be46e5377546ad4d819c510f5801-e8b1aa7dd952264b-00",
+        "User-Agent": [
+          "azsdk-net-Storage.Files.DataLake/12.7.0-alpha.20210219.1",
+          "(.NET 5.0.3; Microsoft Windows 10.0.19041)"
         ],
         "x-ms-blob-public-access": "container",
-        "x-ms-client-request-id": "bfb07442-e15a-0c24-b253-7c01a824377c",
-        "x-ms-date": "Tue, 02 Feb 2021 21:55:45 GMT",
-=======
-        "traceparent": "00-219743eeea82254fa412843474552338-77fb53021ed0da49-00",
-        "User-Agent": [
-          "azsdk-net-Storage.Files.DataLake/12.7.0-alpha.20210217.1",
-          "(.NET 5.0.3; Microsoft Windows 10.0.19042)"
-        ],
-        "x-ms-blob-public-access": "container",
-        "x-ms-client-request-id": "bfb07442-e15a-0c24-b253-7c01a824377c",
-        "x-ms-date": "Wed, 17 Feb 2021 22:43:28 GMT",
->>>>>>> 1814567d
-        "x-ms-return-client-request-id": "true",
-        "x-ms-version": "2020-06-12"
-      },
-      "RequestBody": null,
-      "StatusCode": 201,
-      "ResponseHeaders": {
-        "Content-Length": "0",
-<<<<<<< HEAD
-        "Date": "Tue, 02 Feb 2021 21:55:45 GMT",
-        "ETag": "\u00220x8D8C7C54BA9BB21\u0022",
-        "Last-Modified": "Tue, 02 Feb 2021 21:55:46 GMT",
-=======
-        "Date": "Wed, 17 Feb 2021 22:43:27 GMT",
-        "ETag": "\u00220x8D8D39571A797D0\u0022",
-        "Last-Modified": "Wed, 17 Feb 2021 22:43:28 GMT",
->>>>>>> 1814567d
-        "Server": [
-          "Windows-Azure-Blob/1.0",
-          "Microsoft-HTTPAPI/2.0"
-        ],
-        "x-ms-client-request-id": "bfb07442-e15a-0c24-b253-7c01a824377c",
-<<<<<<< HEAD
-        "x-ms-request-id": "146bd318-b01e-000f-44ae-f90933000000",
-=======
-        "x-ms-request-id": "4c6bf069-801e-0004-667e-05f258000000",
->>>>>>> 1814567d
-        "x-ms-version": "2020-06-12"
-      },
-      "ResponseBody": []
-    },
-    {
-      "RequestUri": "https://seannse.dfs.core.windows.net/test-filesystem-a032ecf6-4516-ebe3-3dbd-c6975c7eb131/test-directory-ec1fb7eb-4792-e48d-6256-8572e17616af?resource=directory",
+        "x-ms-client-request-id": "9a60e7d4-4f19-ccb0-821b-b501a035df88",
+        "x-ms-date": "Fri, 19 Feb 2021 19:02:51 GMT",
+        "x-ms-return-client-request-id": "true",
+        "x-ms-version": "2020-06-12"
+      },
+      "RequestBody": null,
+      "StatusCode": 201,
+      "ResponseHeaders": {
+        "Content-Length": "0",
+        "Date": "Fri, 19 Feb 2021 19:02:50 GMT",
+        "ETag": "\u00220x8D8D508F4262A59\u0022",
+        "Last-Modified": "Fri, 19 Feb 2021 19:02:50 GMT",
+        "Server": [
+          "Windows-Azure-Blob/1.0",
+          "Microsoft-HTTPAPI/2.0"
+        ],
+        "x-ms-client-request-id": "9a60e7d4-4f19-ccb0-821b-b501a035df88",
+        "x-ms-request-id": "cb124973-b01e-006d-64f1-06cb14000000",
+        "x-ms-version": "2020-06-12"
+      },
+      "ResponseBody": []
+    },
+    {
+      "RequestUri": "https://seannse.dfs.core.windows.net/test-filesystem-0376befa-3c2e-7c9c-1dac-adf4341d90e6/test-directory-ab705e1a-984e-f934-b5ef-e720ebbca308?resource=directory",
       "RequestMethod": "PUT",
       "RequestHeaders": {
         "Accept": "application/json",
         "Authorization": "Sanitized",
-<<<<<<< HEAD
-        "traceparent": "00-a7a532d6a0b46142860115fba5c21ed0-2e1209fc2c334146-00",
-        "User-Agent": [
-          "azsdk-net-Storage.Files.DataLake/12.7.0-alpha.20210202.1",
-          "(.NET 5.0.2; Microsoft Windows 10.0.19042)"
-        ],
-        "x-ms-client-request-id": "1d81e76c-796e-fba7-e6cc-5c045bb22a3b",
-        "x-ms-date": "Tue, 02 Feb 2021 21:55:45 GMT",
-=======
-        "traceparent": "00-26122a4e4bd6e8449a8fcb482338cf2a-70a2d76179b71a4a-00",
-        "User-Agent": [
-          "azsdk-net-Storage.Files.DataLake/12.7.0-alpha.20210217.1",
-          "(.NET 5.0.3; Microsoft Windows 10.0.19042)"
-        ],
-        "x-ms-client-request-id": "1d81e76c-796e-fba7-e6cc-5c045bb22a3b",
-        "x-ms-date": "Wed, 17 Feb 2021 22:43:28 GMT",
->>>>>>> 1814567d
-        "x-ms-return-client-request-id": "true",
-        "x-ms-version": "2020-06-12"
-      },
-      "RequestBody": null,
-      "StatusCode": 201,
-      "ResponseHeaders": {
-        "Content-Length": "0",
-<<<<<<< HEAD
-        "Date": "Tue, 02 Feb 2021 21:55:46 GMT",
-        "ETag": "\u00220x8D8C7C54BE239B3\u0022",
-        "Last-Modified": "Tue, 02 Feb 2021 21:55:46 GMT",
-=======
-        "Date": "Wed, 17 Feb 2021 22:43:28 GMT",
-        "ETag": "\u00220x8D8D39571DF184E\u0022",
-        "Last-Modified": "Wed, 17 Feb 2021 22:43:28 GMT",
->>>>>>> 1814567d
+        "traceparent": "00-601d0f78f0d6e146ad794daeb52fc7b5-0453c0ed0f508349-00",
+        "User-Agent": [
+          "azsdk-net-Storage.Files.DataLake/12.7.0-alpha.20210219.1",
+          "(.NET 5.0.3; Microsoft Windows 10.0.19041)"
+        ],
+        "x-ms-client-request-id": "7ac4c72e-29a4-3b0f-b267-e42a6890e0c5",
+        "x-ms-date": "Fri, 19 Feb 2021 19:02:51 GMT",
+        "x-ms-return-client-request-id": "true",
+        "x-ms-version": "2020-06-12"
+      },
+      "RequestBody": null,
+      "StatusCode": 201,
+      "ResponseHeaders": {
+        "Content-Length": "0",
+        "Date": "Fri, 19 Feb 2021 19:02:50 GMT",
+        "ETag": "\u00220x8D8D508F4353B3B\u0022",
+        "Last-Modified": "Fri, 19 Feb 2021 19:02:50 GMT",
         "Server": [
           "Windows-Azure-HDFS/1.0",
           "Microsoft-HTTPAPI/2.0"
         ],
-        "x-ms-client-request-id": "1d81e76c-796e-fba7-e6cc-5c045bb22a3b",
-<<<<<<< HEAD
-        "x-ms-request-id": "ae3f61ab-a01f-0061-5aae-f95c1c000000",
-=======
-        "x-ms-request-id": "857248d0-c01f-0067-0d7e-056fa3000000",
->>>>>>> 1814567d
-        "x-ms-version": "2020-06-12"
-      },
-      "ResponseBody": []
-    },
-    {
-      "RequestUri": "https://seannse.blob.core.windows.net/test-filesystem-a032ecf6-4516-ebe3-3dbd-c6975c7eb131/test-directory-ec1fb7eb-4792-e48d-6256-8572e17616af?comp=metadata",
-      "RequestMethod": "PUT",
-      "RequestHeaders": {
-        "Accept": "application/xml",
-        "Authorization": "Sanitized",
-        "User-Agent": [
-<<<<<<< HEAD
-          "azsdk-net-Storage.Files.DataLake/12.7.0-alpha.20210202.1",
-          "(.NET 5.0.2; Microsoft Windows 10.0.19042)"
-        ],
-        "x-ms-client-request-id": "f9058f21-f8f4-de40-e659-010295d2f7ed",
-        "x-ms-date": "Tue, 02 Feb 2021 21:55:46 GMT",
-=======
-          "azsdk-net-Storage.Files.DataLake/12.7.0-alpha.20210217.1",
-          "(.NET 5.0.3; Microsoft Windows 10.0.19042)"
-        ],
-        "x-ms-client-request-id": "f9058f21-f8f4-de40-e659-010295d2f7ed",
-        "x-ms-date": "Wed, 17 Feb 2021 22:43:28 GMT",
->>>>>>> 1814567d
-        "x-ms-lease-id": "47d3cfbf-8e7a-ece4-f5e1-170d6bcb7a0c",
+        "x-ms-client-request-id": "7ac4c72e-29a4-3b0f-b267-e42a6890e0c5",
+        "x-ms-request-id": "da83f006-a01f-0061-22f1-065c1c000000",
+        "x-ms-version": "2020-06-12"
+      },
+      "ResponseBody": []
+    },
+    {
+      "RequestUri": "https://seannse.blob.core.windows.net/test-filesystem-0376befa-3c2e-7c9c-1dac-adf4341d90e6/test-directory-ab705e1a-984e-f934-b5ef-e720ebbca308?comp=metadata",
+      "RequestMethod": "PUT",
+      "RequestHeaders": {
+        "Accept": "application/xml",
+        "Authorization": "Sanitized",
+        "User-Agent": [
+          "azsdk-net-Storage.Files.DataLake/12.7.0-alpha.20210219.1",
+          "(.NET 5.0.3; Microsoft Windows 10.0.19041)"
+        ],
+        "x-ms-client-request-id": "23f1ff09-28f8-ae64-3fe4-9a5511a21633",
+        "x-ms-date": "Fri, 19 Feb 2021 19:02:51 GMT",
+        "x-ms-lease-id": "e350d5cd-dad6-5c06-85ed-7e6782f85b90",
         "x-ms-meta-Capital": "letter",
         "x-ms-meta-foo": "bar",
         "x-ms-meta-meta": "data",
@@ -1090,58 +693,35 @@
       "ResponseHeaders": {
         "Content-Length": "241",
         "Content-Type": "application/xml",
-<<<<<<< HEAD
-        "Date": "Tue, 02 Feb 2021 21:55:45 GMT",
-=======
-        "Date": "Wed, 17 Feb 2021 22:43:28 GMT",
->>>>>>> 1814567d
-        "Server": [
-          "Windows-Azure-Blob/1.0",
-          "Microsoft-HTTPAPI/2.0"
-        ],
-        "x-ms-client-request-id": "f9058f21-f8f4-de40-e659-010295d2f7ed",
+        "Date": "Fri, 19 Feb 2021 19:02:50 GMT",
+        "Server": [
+          "Windows-Azure-Blob/1.0",
+          "Microsoft-HTTPAPI/2.0"
+        ],
+        "x-ms-client-request-id": "23f1ff09-28f8-ae64-3fe4-9a5511a21633",
         "x-ms-error-code": "LeaseNotPresentWithBlobOperation",
-<<<<<<< HEAD
-        "x-ms-request-id": "146bd476-b01e-000f-0aae-f90933000000",
-=======
-        "x-ms-request-id": "4c6bf0f0-801e-0004-537e-05f258000000",
->>>>>>> 1814567d
+        "x-ms-request-id": "cb1249aa-b01e-006d-18f1-06cb14000000",
         "x-ms-version": "2020-06-12"
       },
       "ResponseBody": [
         "\uFEFF\u003C?xml version=\u00221.0\u0022 encoding=\u0022utf-8\u0022?\u003E\u003CError\u003E\u003CCode\u003ELeaseNotPresentWithBlobOperation\u003C/Code\u003E\u003CMessage\u003EThere is currently no lease on the blob.\n",
-<<<<<<< HEAD
-        "RequestId:146bd476-b01e-000f-0aae-f90933000000\n",
-        "Time:2021-02-02T21:55:46.9357824Z\u003C/Message\u003E\u003C/Error\u003E"
-=======
-        "RequestId:4c6bf0f0-801e-0004-537e-05f258000000\n",
-        "Time:2021-02-17T22:43:28.8055200Z\u003C/Message\u003E\u003C/Error\u003E"
->>>>>>> 1814567d
+        "RequestId:cb1249aa-b01e-006d-18f1-06cb14000000\n",
+        "Time:2021-02-19T19:02:50.7593187Z\u003C/Message\u003E\u003C/Error\u003E"
       ]
     },
     {
-      "RequestUri": "https://seannse.blob.core.windows.net/test-filesystem-a032ecf6-4516-ebe3-3dbd-c6975c7eb131?restype=container",
+      "RequestUri": "https://seannse.blob.core.windows.net/test-filesystem-0376befa-3c2e-7c9c-1dac-adf4341d90e6?restype=container",
       "RequestMethod": "DELETE",
       "RequestHeaders": {
         "Accept": "application/xml",
         "Authorization": "Sanitized",
-<<<<<<< HEAD
-        "traceparent": "00-d1338010294ac342bf6be1a81c29224a-acd07f234812b345-00",
-        "User-Agent": [
-          "azsdk-net-Storage.Files.DataLake/12.7.0-alpha.20210202.1",
-          "(.NET 5.0.2; Microsoft Windows 10.0.19042)"
-        ],
-        "x-ms-client-request-id": "cce2837e-30ac-4547-8cca-34754eac630e",
-        "x-ms-date": "Tue, 02 Feb 2021 21:55:46 GMT",
-=======
-        "traceparent": "00-c3fc57f22a8277439b6458f8bfeeba2e-efe1273491454b4a-00",
-        "User-Agent": [
-          "azsdk-net-Storage.Files.DataLake/12.7.0-alpha.20210217.1",
-          "(.NET 5.0.3; Microsoft Windows 10.0.19042)"
-        ],
-        "x-ms-client-request-id": "cce2837e-30ac-4547-8cca-34754eac630e",
-        "x-ms-date": "Wed, 17 Feb 2021 22:43:28 GMT",
->>>>>>> 1814567d
+        "traceparent": "00-9628409fb9f10f4a8da5196ec5be2334-6a35b03f9b8cbd41-00",
+        "User-Agent": [
+          "azsdk-net-Storage.Files.DataLake/12.7.0-alpha.20210219.1",
+          "(.NET 5.0.3; Microsoft Windows 10.0.19041)"
+        ],
+        "x-ms-client-request-id": "682135b9-bc9e-4fcc-487b-1131f87512ef",
+        "x-ms-date": "Fri, 19 Feb 2021 19:02:51 GMT",
         "x-ms-return-client-request-id": "true",
         "x-ms-version": "2020-06-12"
       },
@@ -1149,33 +729,21 @@
       "StatusCode": 202,
       "ResponseHeaders": {
         "Content-Length": "0",
-<<<<<<< HEAD
-        "Date": "Tue, 02 Feb 2021 21:55:46 GMT",
-=======
-        "Date": "Wed, 17 Feb 2021 22:43:28 GMT",
->>>>>>> 1814567d
-        "Server": [
-          "Windows-Azure-Blob/1.0",
-          "Microsoft-HTTPAPI/2.0"
-        ],
-        "x-ms-client-request-id": "cce2837e-30ac-4547-8cca-34754eac630e",
-<<<<<<< HEAD
-        "x-ms-request-id": "146bd4b8-b01e-000f-48ae-f90933000000",
-=======
-        "x-ms-request-id": "4c6bf10d-801e-0004-6c7e-05f258000000",
->>>>>>> 1814567d
+        "Date": "Fri, 19 Feb 2021 19:02:50 GMT",
+        "Server": [
+          "Windows-Azure-Blob/1.0",
+          "Microsoft-HTTPAPI/2.0"
+        ],
+        "x-ms-client-request-id": "682135b9-bc9e-4fcc-487b-1131f87512ef",
+        "x-ms-request-id": "cb1249ca-b01e-006d-37f1-06cb14000000",
         "x-ms-version": "2020-06-12"
       },
       "ResponseBody": []
     }
   ],
   "Variables": {
-<<<<<<< HEAD
-    "DateTimeOffsetNow": "2021-02-02T15:55:41.8257022-06:00",
-=======
-    "DateTimeOffsetNow": "2021-02-17T16:43:24.4867901-06:00",
->>>>>>> 1814567d
-    "RandomSeed": "514611931",
+    "DateTimeOffsetNow": "2021-02-19T13:02:49.7963739-06:00",
+    "RandomSeed": "1049130308",
     "Storage_TestConfigHierarchicalNamespace": "NamespaceTenant\nseannse\nU2FuaXRpemVk\nhttps://seannse.blob.core.windows.net\nhttps://seannse.file.core.windows.net\nhttps://seannse.queue.core.windows.net\nhttps://seannse.table.core.windows.net\n\n\n\n\nhttps://seannse-secondary.blob.core.windows.net\nhttps://seannse-secondary.file.core.windows.net\nhttps://seannse-secondary.queue.core.windows.net\nhttps://seannse-secondary.table.core.windows.net\n68390a19-a643-458b-b726-408abf67b4fc\nSanitized\n72f988bf-86f1-41af-91ab-2d7cd011db47\nhttps://login.microsoftonline.com/\nCloud\nBlobEndpoint=https://seannse.blob.core.windows.net/;QueueEndpoint=https://seannse.queue.core.windows.net/;FileEndpoint=https://seannse.file.core.windows.net/;BlobSecondaryEndpoint=https://seannse-secondary.blob.core.windows.net/;QueueSecondaryEndpoint=https://seannse-secondary.queue.core.windows.net/;FileSecondaryEndpoint=https://seannse-secondary.file.core.windows.net/;AccountName=seannse;AccountKey=Sanitized\n"
   }
 }