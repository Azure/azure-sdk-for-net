﻿{
  "Entries": [
    {
      "RequestUri": "https://seannse.blob.core.windows.net/test-filesystem-e48f7124-5514-701c-5578-483605a444c9?restype=container",
      "RequestMethod": "PUT",
      "RequestHeaders": {
        "Accept": "application/xml",
        "Authorization": "Sanitized",
        "traceparent": "00-f5439d927d1fa040ba6607c7c35397cb-1cd7debd35ca984a-00",
        "User-Agent": [
          "azsdk-net-Storage.Files.DataLake/12.7.0-alpha.20210219.1",
          "(.NET 5.0.3; Microsoft Windows 10.0.19041)"
        ],
        "x-ms-blob-public-access": "container",
        "x-ms-client-request-id": "176f7158-27cc-7706-b8e0-8e5e92cf57e1",
        "x-ms-date": "Fri, 19 Feb 2021 19:02:49 GMT",
        "x-ms-return-client-request-id": "true",
<<<<<<< HEAD
        "x-ms-version": "2020-12-06"
=======
        "x-ms-version": "2021-02-12"
>>>>>>> 7e782c87
      },
      "RequestBody": null,
      "StatusCode": 201,
      "ResponseHeaders": {
        "Content-Length": "0",
        "Date": "Fri, 19 Feb 2021 19:02:48 GMT",
        "ETag": "\"0x8D8D508F34A2232\"",
        "Last-Modified": "Fri, 19 Feb 2021 19:02:49 GMT",
        "Server": [
          "Windows-Azure-Blob/1.0",
          "Microsoft-HTTPAPI/2.0"
        ],
        "x-ms-client-request-id": "176f7158-27cc-7706-b8e0-8e5e92cf57e1",
        "x-ms-request-id": "cb124719-b01e-006d-41f1-06cb14000000",
<<<<<<< HEAD
        "x-ms-version": "2020-12-06"
=======
        "x-ms-version": "2021-02-12"
>>>>>>> 7e782c87
      },
      "ResponseBody": []
    },
    {
      "RequestUri": "https://seannse.dfs.core.windows.net/test-filesystem-e48f7124-5514-701c-5578-483605a444c9/test-directory-9edcb5a8-82b9-6bb2-5d5a-5c459dfa65f8?resource=directory",
      "RequestMethod": "PUT",
      "RequestHeaders": {
        "Accept": "application/json",
        "Authorization": "Sanitized",
        "traceparent": "00-4e12439859a17d4592c5bca27308bbd4-c984c1611b74cb45-00",
        "User-Agent": [
          "azsdk-net-Storage.Files.DataLake/12.7.0-alpha.20210219.1",
          "(.NET 5.0.3; Microsoft Windows 10.0.19041)"
        ],
        "x-ms-client-request-id": "5579d677-397f-d57a-be03-b971cac0d9be",
        "x-ms-date": "Fri, 19 Feb 2021 19:02:49 GMT",
        "x-ms-return-client-request-id": "true",
<<<<<<< HEAD
        "x-ms-version": "2020-12-06"
=======
        "x-ms-version": "2021-02-12"
>>>>>>> 7e782c87
      },
      "RequestBody": null,
      "StatusCode": 201,
      "ResponseHeaders": {
        "Content-Length": "0",
        "Date": "Fri, 19 Feb 2021 19:02:48 GMT",
        "ETag": "\"0x8D8D508F35BE3AE\"",
        "Last-Modified": "Fri, 19 Feb 2021 19:02:49 GMT",
        "Server": [
          "Windows-Azure-HDFS/1.0",
          "Microsoft-HTTPAPI/2.0"
        ],
        "x-ms-client-request-id": "5579d677-397f-d57a-be03-b971cac0d9be",
        "x-ms-request-id": "da83eeb9-a01f-0061-57f1-065c1c000000",
<<<<<<< HEAD
        "x-ms-version": "2020-12-06"
=======
        "x-ms-version": "2021-02-12"
>>>>>>> 7e782c87
      },
      "ResponseBody": []
    },
    {
      "RequestUri": "https://seannse.blob.core.windows.net/test-filesystem-e48f7124-5514-701c-5578-483605a444c9/test-directory-9edcb5a8-82b9-6bb2-5d5a-5c459dfa65f8?comp=metadata",
      "RequestMethod": "PUT",
      "RequestHeaders": {
        "Accept": "application/xml",
        "Authorization": "Sanitized",
        "If-Modified-Since": "Sat, 20 Feb 2021 19:02:49 GMT",
        "User-Agent": [
          "azsdk-net-Storage.Files.DataLake/12.7.0-alpha.20210219.1",
          "(.NET 5.0.3; Microsoft Windows 10.0.19041)"
        ],
        "x-ms-client-request-id": "c6cda3b8-1081-6579-9808-d531748b981c",
        "x-ms-date": "Fri, 19 Feb 2021 19:02:49 GMT",
        "x-ms-meta-Capital": "letter",
        "x-ms-meta-foo": "bar",
        "x-ms-meta-meta": "data",
        "x-ms-meta-UPPER": "case",
        "x-ms-return-client-request-id": "true",
<<<<<<< HEAD
        "x-ms-version": "2020-12-06"
=======
        "x-ms-version": "2021-02-12"
>>>>>>> 7e782c87
      },
      "RequestBody": null,
      "StatusCode": 412,
      "ResponseHeaders": {
        "Content-Length": "252",
        "Content-Type": "application/xml",
        "Date": "Fri, 19 Feb 2021 19:02:48 GMT",
        "Server": [
          "Windows-Azure-Blob/1.0",
          "Microsoft-HTTPAPI/2.0"
        ],
        "x-ms-client-request-id": "c6cda3b8-1081-6579-9808-d531748b981c",
        "x-ms-error-code": "ConditionNotMet",
        "x-ms-request-id": "cb12474a-b01e-006d-66f1-06cb14000000",
<<<<<<< HEAD
        "x-ms-version": "2020-12-06"
=======
        "x-ms-version": "2021-02-12"
>>>>>>> 7e782c87
      },
      "ResponseBody": [
        "﻿<?xml version=\"1.0\" encoding=\"utf-8\"?><Error><Code>ConditionNotMet</Code><Message>The condition specified using HTTP conditional header(s) is not met.\n",
        "RequestId:cb12474a-b01e-006d-66f1-06cb14000000\n",
        "Time:2021-02-19T19:02:49.3033082Z</Message></Error>"
      ]
    },
    {
      "RequestUri": "https://seannse.blob.core.windows.net/test-filesystem-e48f7124-5514-701c-5578-483605a444c9?restype=container",
      "RequestMethod": "DELETE",
      "RequestHeaders": {
        "Accept": "application/xml",
        "Authorization": "Sanitized",
        "traceparent": "00-e3e665d4602a0e42aeb236e8590283d4-e4cc58b27b9b8944-00",
        "User-Agent": [
          "azsdk-net-Storage.Files.DataLake/12.7.0-alpha.20210219.1",
          "(.NET 5.0.3; Microsoft Windows 10.0.19041)"
        ],
        "x-ms-client-request-id": "26b912c3-13f2-6a3d-1c58-e5e9ee7a062b",
        "x-ms-date": "Fri, 19 Feb 2021 19:02:50 GMT",
        "x-ms-return-client-request-id": "true",
<<<<<<< HEAD
        "x-ms-version": "2020-12-06"
=======
        "x-ms-version": "2021-02-12"
>>>>>>> 7e782c87
      },
      "RequestBody": null,
      "StatusCode": 202,
      "ResponseHeaders": {
        "Content-Length": "0",
        "Date": "Fri, 19 Feb 2021 19:02:48 GMT",
        "Server": [
          "Windows-Azure-Blob/1.0",
          "Microsoft-HTTPAPI/2.0"
        ],
        "x-ms-client-request-id": "26b912c3-13f2-6a3d-1c58-e5e9ee7a062b",
        "x-ms-request-id": "cb124762-b01e-006d-7bf1-06cb14000000",
<<<<<<< HEAD
        "x-ms-version": "2020-12-06"
=======
        "x-ms-version": "2021-02-12"
>>>>>>> 7e782c87
      },
      "ResponseBody": []
    },
    {
      "RequestUri": "https://seannse.blob.core.windows.net/test-filesystem-0105a4e0-aa33-95af-dd19-9c827272ec11?restype=container",
      "RequestMethod": "PUT",
      "RequestHeaders": {
        "Accept": "application/xml",
        "Authorization": "Sanitized",
        "traceparent": "00-34cc33deeec8ed419fdf24a2369fa679-ea6714aa404acb4e-00",
        "User-Agent": [
          "azsdk-net-Storage.Files.DataLake/12.7.0-alpha.20210219.1",
          "(.NET 5.0.3; Microsoft Windows 10.0.19041)"
        ],
        "x-ms-blob-public-access": "container",
        "x-ms-client-request-id": "d42671f7-7081-19d6-6224-49d977baf8a9",
        "x-ms-date": "Fri, 19 Feb 2021 19:02:50 GMT",
        "x-ms-return-client-request-id": "true",
<<<<<<< HEAD
        "x-ms-version": "2020-12-06"
=======
        "x-ms-version": "2021-02-12"
>>>>>>> 7e782c87
      },
      "RequestBody": null,
      "StatusCode": 201,
      "ResponseHeaders": {
        "Content-Length": "0",
        "Date": "Fri, 19 Feb 2021 19:02:49 GMT",
        "ETag": "\"0x8D8D508F3825329\"",
        "Last-Modified": "Fri, 19 Feb 2021 19:02:49 GMT",
        "Server": [
          "Windows-Azure-Blob/1.0",
          "Microsoft-HTTPAPI/2.0"
        ],
        "x-ms-client-request-id": "d42671f7-7081-19d6-6224-49d977baf8a9",
        "x-ms-request-id": "cb124772-b01e-006d-0af1-06cb14000000",
<<<<<<< HEAD
        "x-ms-version": "2020-12-06"
=======
        "x-ms-version": "2021-02-12"
>>>>>>> 7e782c87
      },
      "ResponseBody": []
    },
    {
      "RequestUri": "https://seannse.dfs.core.windows.net/test-filesystem-0105a4e0-aa33-95af-dd19-9c827272ec11/test-directory-2254d46b-a30c-6e59-7a2c-de1b300f5700?resource=directory",
      "RequestMethod": "PUT",
      "RequestHeaders": {
        "Accept": "application/json",
        "Authorization": "Sanitized",
        "traceparent": "00-c76b281f40e21b49b6e0d1c01409d028-e1610c87291cb448-00",
        "User-Agent": [
          "azsdk-net-Storage.Files.DataLake/12.7.0-alpha.20210219.1",
          "(.NET 5.0.3; Microsoft Windows 10.0.19041)"
        ],
        "x-ms-client-request-id": "6833d01f-a388-54a4-18b7-5a5592bae852",
        "x-ms-date": "Fri, 19 Feb 2021 19:02:50 GMT",
        "x-ms-return-client-request-id": "true",
<<<<<<< HEAD
        "x-ms-version": "2020-12-06"
=======
        "x-ms-version": "2021-02-12"
>>>>>>> 7e782c87
      },
      "RequestBody": null,
      "StatusCode": 201,
      "ResponseHeaders": {
        "Content-Length": "0",
        "Date": "Fri, 19 Feb 2021 19:02:49 GMT",
        "ETag": "\"0x8D8D508F3948E95\"",
        "Last-Modified": "Fri, 19 Feb 2021 19:02:49 GMT",
        "Server": [
          "Windows-Azure-HDFS/1.0",
          "Microsoft-HTTPAPI/2.0"
        ],
        "x-ms-client-request-id": "6833d01f-a388-54a4-18b7-5a5592bae852",
        "x-ms-request-id": "da83ef14-a01f-0061-31f1-065c1c000000",
<<<<<<< HEAD
        "x-ms-version": "2020-12-06"
=======
        "x-ms-version": "2021-02-12"
>>>>>>> 7e782c87
      },
      "ResponseBody": []
    },
    {
      "RequestUri": "https://seannse.blob.core.windows.net/test-filesystem-0105a4e0-aa33-95af-dd19-9c827272ec11/test-directory-2254d46b-a30c-6e59-7a2c-de1b300f5700?comp=metadata",
      "RequestMethod": "PUT",
      "RequestHeaders": {
        "Accept": "application/xml",
        "Authorization": "Sanitized",
        "If-Unmodified-Since": "Thu, 18 Feb 2021 19:02:49 GMT",
        "User-Agent": [
          "azsdk-net-Storage.Files.DataLake/12.7.0-alpha.20210219.1",
          "(.NET 5.0.3; Microsoft Windows 10.0.19041)"
        ],
        "x-ms-client-request-id": "60fc75c9-eedb-af78-4736-e895bd39913a",
        "x-ms-date": "Fri, 19 Feb 2021 19:02:50 GMT",
        "x-ms-meta-Capital": "letter",
        "x-ms-meta-foo": "bar",
        "x-ms-meta-meta": "data",
        "x-ms-meta-UPPER": "case",
        "x-ms-return-client-request-id": "true",
<<<<<<< HEAD
        "x-ms-version": "2020-12-06"
=======
        "x-ms-version": "2021-02-12"
>>>>>>> 7e782c87
      },
      "RequestBody": null,
      "StatusCode": 412,
      "ResponseHeaders": {
        "Content-Length": "252",
        "Content-Type": "application/xml",
        "Date": "Fri, 19 Feb 2021 19:02:49 GMT",
        "Server": [
          "Windows-Azure-Blob/1.0",
          "Microsoft-HTTPAPI/2.0"
        ],
        "x-ms-client-request-id": "60fc75c9-eedb-af78-4736-e895bd39913a",
        "x-ms-error-code": "ConditionNotMet",
        "x-ms-request-id": "cb1247bc-b01e-006d-4cf1-06cb14000000",
<<<<<<< HEAD
        "x-ms-version": "2020-12-06"
=======
        "x-ms-version": "2021-02-12"
>>>>>>> 7e782c87
      },
      "ResponseBody": [
        "﻿<?xml version=\"1.0\" encoding=\"utf-8\"?><Error><Code>ConditionNotMet</Code><Message>The condition specified using HTTP conditional header(s) is not met.\n",
        "RequestId:cb1247bc-b01e-006d-4cf1-06cb14000000\n",
        "Time:2021-02-19T19:02:49.6745663Z</Message></Error>"
      ]
    },
    {
      "RequestUri": "https://seannse.blob.core.windows.net/test-filesystem-0105a4e0-aa33-95af-dd19-9c827272ec11?restype=container",
      "RequestMethod": "DELETE",
      "RequestHeaders": {
        "Accept": "application/xml",
        "Authorization": "Sanitized",
        "traceparent": "00-64be58b14c9c45499c3849b3b814bbe3-b0641c301779c848-00",
        "User-Agent": [
          "azsdk-net-Storage.Files.DataLake/12.7.0-alpha.20210219.1",
          "(.NET 5.0.3; Microsoft Windows 10.0.19041)"
        ],
        "x-ms-client-request-id": "1c8c3170-87be-de76-d1d6-44f90fc8950c",
        "x-ms-date": "Fri, 19 Feb 2021 19:02:50 GMT",
        "x-ms-return-client-request-id": "true",
<<<<<<< HEAD
        "x-ms-version": "2020-12-06"
=======
        "x-ms-version": "2021-02-12"
>>>>>>> 7e782c87
      },
      "RequestBody": null,
      "StatusCode": 202,
      "ResponseHeaders": {
        "Content-Length": "0",
        "Date": "Fri, 19 Feb 2021 19:02:49 GMT",
        "Server": [
          "Windows-Azure-Blob/1.0",
          "Microsoft-HTTPAPI/2.0"
        ],
        "x-ms-client-request-id": "1c8c3170-87be-de76-d1d6-44f90fc8950c",
        "x-ms-request-id": "cb1247e0-b01e-006d-6df1-06cb14000000",
<<<<<<< HEAD
        "x-ms-version": "2020-12-06"
=======
        "x-ms-version": "2021-02-12"
>>>>>>> 7e782c87
      },
      "ResponseBody": []
    },
    {
      "RequestUri": "https://seannse.blob.core.windows.net/test-filesystem-f749f19e-68c9-f25e-3cd4-edfbcb203859?restype=container",
      "RequestMethod": "PUT",
      "RequestHeaders": {
        "Accept": "application/xml",
        "Authorization": "Sanitized",
        "traceparent": "00-bce1a7aeb2be504396bc1a0eb0d56539-7ecae71aa07ac848-00",
        "User-Agent": [
          "azsdk-net-Storage.Files.DataLake/12.7.0-alpha.20210219.1",
          "(.NET 5.0.3; Microsoft Windows 10.0.19041)"
        ],
        "x-ms-blob-public-access": "container",
        "x-ms-client-request-id": "85b8164b-b8a3-08a4-d29a-e0e9997b12b0",
        "x-ms-date": "Fri, 19 Feb 2021 19:02:50 GMT",
        "x-ms-return-client-request-id": "true",
<<<<<<< HEAD
        "x-ms-version": "2020-12-06"
=======
        "x-ms-version": "2021-02-12"
>>>>>>> 7e782c87
      },
      "RequestBody": null,
      "StatusCode": 201,
      "ResponseHeaders": {
        "Content-Length": "0",
        "Date": "Fri, 19 Feb 2021 19:02:49 GMT",
        "ETag": "\"0x8D8D508F3B68BD9\"",
        "Last-Modified": "Fri, 19 Feb 2021 19:02:49 GMT",
        "Server": [
          "Windows-Azure-Blob/1.0",
          "Microsoft-HTTPAPI/2.0"
        ],
        "x-ms-client-request-id": "85b8164b-b8a3-08a4-d29a-e0e9997b12b0",
        "x-ms-request-id": "cb124801-b01e-006d-0cf1-06cb14000000",
<<<<<<< HEAD
        "x-ms-version": "2020-12-06"
=======
        "x-ms-version": "2021-02-12"
>>>>>>> 7e782c87
      },
      "ResponseBody": []
    },
    {
      "RequestUri": "https://seannse.dfs.core.windows.net/test-filesystem-f749f19e-68c9-f25e-3cd4-edfbcb203859/test-directory-9472ea9d-08a3-2a60-7464-c1c55a695efc?resource=directory",
      "RequestMethod": "PUT",
      "RequestHeaders": {
        "Accept": "application/json",
        "Authorization": "Sanitized",
        "traceparent": "00-4c6347f20efa0e44a8f980aa8a7d8bac-5377c6efc837de46-00",
        "User-Agent": [
          "azsdk-net-Storage.Files.DataLake/12.7.0-alpha.20210219.1",
          "(.NET 5.0.3; Microsoft Windows 10.0.19041)"
        ],
        "x-ms-client-request-id": "a8575df1-84cd-4207-b68e-113ff7deae68",
        "x-ms-date": "Fri, 19 Feb 2021 19:02:50 GMT",
        "x-ms-return-client-request-id": "true",
<<<<<<< HEAD
        "x-ms-version": "2020-12-06"
=======
        "x-ms-version": "2021-02-12"
>>>>>>> 7e782c87
      },
      "RequestBody": null,
      "StatusCode": 201,
      "ResponseHeaders": {
        "Content-Length": "0",
        "Date": "Fri, 19 Feb 2021 19:02:49 GMT",
        "ETag": "\"0x8D8D508F3C468BC\"",
        "Last-Modified": "Fri, 19 Feb 2021 19:02:49 GMT",
        "Server": [
          "Windows-Azure-HDFS/1.0",
          "Microsoft-HTTPAPI/2.0"
        ],
        "x-ms-client-request-id": "a8575df1-84cd-4207-b68e-113ff7deae68",
        "x-ms-request-id": "da83ef6c-a01f-0061-08f1-065c1c000000",
<<<<<<< HEAD
        "x-ms-version": "2020-12-06"
=======
        "x-ms-version": "2021-02-12"
>>>>>>> 7e782c87
      },
      "ResponseBody": []
    },
    {
      "RequestUri": "https://seannse.blob.core.windows.net/test-filesystem-f749f19e-68c9-f25e-3cd4-edfbcb203859/test-directory-9472ea9d-08a3-2a60-7464-c1c55a695efc?comp=metadata",
      "RequestMethod": "PUT",
      "RequestHeaders": {
        "Accept": "application/xml",
        "Authorization": "Sanitized",
        "If-Match": "\"garbage\"",
        "User-Agent": [
          "azsdk-net-Storage.Files.DataLake/12.7.0-alpha.20210219.1",
          "(.NET 5.0.3; Microsoft Windows 10.0.19041)"
        ],
        "x-ms-client-request-id": "fdd40618-b612-372e-3b6d-fed8a176d6f7",
        "x-ms-date": "Fri, 19 Feb 2021 19:02:50 GMT",
        "x-ms-meta-Capital": "letter",
        "x-ms-meta-foo": "bar",
        "x-ms-meta-meta": "data",
        "x-ms-meta-UPPER": "case",
        "x-ms-return-client-request-id": "true",
<<<<<<< HEAD
        "x-ms-version": "2020-12-06"
=======
        "x-ms-version": "2021-02-12"
>>>>>>> 7e782c87
      },
      "RequestBody": null,
      "StatusCode": 412,
      "ResponseHeaders": {
        "Content-Length": "252",
        "Content-Type": "application/xml",
        "Date": "Fri, 19 Feb 2021 19:02:49 GMT",
        "Server": [
          "Windows-Azure-Blob/1.0",
          "Microsoft-HTTPAPI/2.0"
        ],
        "x-ms-client-request-id": "fdd40618-b612-372e-3b6d-fed8a176d6f7",
        "x-ms-error-code": "ConditionNotMet",
        "x-ms-request-id": "cb124848-b01e-006d-48f1-06cb14000000",
<<<<<<< HEAD
        "x-ms-version": "2020-12-06"
=======
        "x-ms-version": "2021-02-12"
>>>>>>> 7e782c87
      },
      "ResponseBody": [
        "﻿<?xml version=\"1.0\" encoding=\"utf-8\"?><Error><Code>ConditionNotMet</Code><Message>The condition specified using HTTP conditional header(s) is not met.\n",
        "RequestId:cb124848-b01e-006d-48f1-06cb14000000\n",
        "Time:2021-02-19T19:02:49.9867825Z</Message></Error>"
      ]
    },
    {
      "RequestUri": "https://seannse.blob.core.windows.net/test-filesystem-f749f19e-68c9-f25e-3cd4-edfbcb203859?restype=container",
      "RequestMethod": "DELETE",
      "RequestHeaders": {
        "Accept": "application/xml",
        "Authorization": "Sanitized",
        "traceparent": "00-92894e0cfac9cf4e8973e152ab086e66-9df6a026642cf443-00",
        "User-Agent": [
          "azsdk-net-Storage.Files.DataLake/12.7.0-alpha.20210219.1",
          "(.NET 5.0.3; Microsoft Windows 10.0.19041)"
        ],
        "x-ms-client-request-id": "f0262ef9-b00a-8556-b4f6-1a5e5e6f4abe",
        "x-ms-date": "Fri, 19 Feb 2021 19:02:50 GMT",
        "x-ms-return-client-request-id": "true",
<<<<<<< HEAD
        "x-ms-version": "2020-12-06"
=======
        "x-ms-version": "2021-02-12"
>>>>>>> 7e782c87
      },
      "RequestBody": null,
      "StatusCode": 202,
      "ResponseHeaders": {
        "Content-Length": "0",
        "Date": "Fri, 19 Feb 2021 19:02:49 GMT",
        "Server": [
          "Windows-Azure-Blob/1.0",
          "Microsoft-HTTPAPI/2.0"
        ],
        "x-ms-client-request-id": "f0262ef9-b00a-8556-b4f6-1a5e5e6f4abe",
        "x-ms-request-id": "cb12485f-b01e-006d-5ff1-06cb14000000",
<<<<<<< HEAD
        "x-ms-version": "2020-12-06"
=======
        "x-ms-version": "2021-02-12"
>>>>>>> 7e782c87
      },
      "ResponseBody": []
    },
    {
      "RequestUri": "https://seannse.blob.core.windows.net/test-filesystem-fd1ac5cd-e577-247d-1740-e9a642056fbc?restype=container",
      "RequestMethod": "PUT",
      "RequestHeaders": {
        "Accept": "application/xml",
        "Authorization": "Sanitized",
        "traceparent": "00-5f1adddfb8bcf146b735326994784fed-994ebe363435c245-00",
        "User-Agent": [
          "azsdk-net-Storage.Files.DataLake/12.7.0-alpha.20210219.1",
          "(.NET 5.0.3; Microsoft Windows 10.0.19041)"
        ],
        "x-ms-blob-public-access": "container",
        "x-ms-client-request-id": "015cb521-f665-13f0-b102-d8cac7af42af",
        "x-ms-date": "Fri, 19 Feb 2021 19:02:50 GMT",
        "x-ms-return-client-request-id": "true",
<<<<<<< HEAD
        "x-ms-version": "2020-12-06"
=======
        "x-ms-version": "2021-02-12"
>>>>>>> 7e782c87
      },
      "RequestBody": null,
      "StatusCode": 201,
      "ResponseHeaders": {
        "Content-Length": "0",
        "Date": "Fri, 19 Feb 2021 19:02:49 GMT",
        "ETag": "\"0x8D8D508F3E71A51\"",
        "Last-Modified": "Fri, 19 Feb 2021 19:02:50 GMT",
        "Server": [
          "Windows-Azure-Blob/1.0",
          "Microsoft-HTTPAPI/2.0"
        ],
        "x-ms-client-request-id": "015cb521-f665-13f0-b102-d8cac7af42af",
        "x-ms-request-id": "cb124890-b01e-006d-0df1-06cb14000000",
<<<<<<< HEAD
        "x-ms-version": "2020-12-06"
=======
        "x-ms-version": "2021-02-12"
>>>>>>> 7e782c87
      },
      "ResponseBody": []
    },
    {
      "RequestUri": "https://seannse.dfs.core.windows.net/test-filesystem-fd1ac5cd-e577-247d-1740-e9a642056fbc/test-directory-c8e45e86-d78f-e76e-d85c-0126e90f4a87?resource=directory",
      "RequestMethod": "PUT",
      "RequestHeaders": {
        "Accept": "application/json",
        "Authorization": "Sanitized",
        "traceparent": "00-45e1844719f9ac4e8fbd329537e7255b-5129db5dd4b7ef4a-00",
        "User-Agent": [
          "azsdk-net-Storage.Files.DataLake/12.7.0-alpha.20210219.1",
          "(.NET 5.0.3; Microsoft Windows 10.0.19041)"
        ],
        "x-ms-client-request-id": "7be64c0e-6cac-4914-4775-2908f5c92aa1",
        "x-ms-date": "Fri, 19 Feb 2021 19:02:50 GMT",
        "x-ms-return-client-request-id": "true",
<<<<<<< HEAD
        "x-ms-version": "2020-12-06"
=======
        "x-ms-version": "2021-02-12"
>>>>>>> 7e782c87
      },
      "RequestBody": null,
      "StatusCode": 201,
      "ResponseHeaders": {
        "Content-Length": "0",
        "Date": "Fri, 19 Feb 2021 19:02:49 GMT",
        "ETag": "\"0x8D8D508F3F4E810\"",
        "Last-Modified": "Fri, 19 Feb 2021 19:02:50 GMT",
        "Server": [
          "Windows-Azure-HDFS/1.0",
          "Microsoft-HTTPAPI/2.0"
        ],
        "x-ms-client-request-id": "7be64c0e-6cac-4914-4775-2908f5c92aa1",
        "x-ms-request-id": "da83ef92-a01f-0061-2ef1-065c1c000000",
<<<<<<< HEAD
        "x-ms-version": "2020-12-06"
=======
        "x-ms-version": "2021-02-12"
>>>>>>> 7e782c87
      },
      "ResponseBody": []
    },
    {
      "RequestUri": "https://seannse.blob.core.windows.net/test-filesystem-fd1ac5cd-e577-247d-1740-e9a642056fbc/test-directory-c8e45e86-d78f-e76e-d85c-0126e90f4a87",
      "RequestMethod": "HEAD",
      "RequestHeaders": {
        "Accept": "application/xml",
        "Authorization": "Sanitized",
        "User-Agent": [
          "azsdk-net-Storage.Files.DataLake/12.7.0-alpha.20210219.1",
          "(.NET 5.0.3; Microsoft Windows 10.0.19041)"
        ],
        "x-ms-client-request-id": "9d17b567-ce28-9dda-2f3b-4533454f8ddb",
        "x-ms-date": "Fri, 19 Feb 2021 19:02:50 GMT",
        "x-ms-return-client-request-id": "true",
<<<<<<< HEAD
        "x-ms-version": "2020-12-06"
=======
        "x-ms-version": "2021-02-12"
>>>>>>> 7e782c87
      },
      "RequestBody": null,
      "StatusCode": 200,
      "ResponseHeaders": {
        "Accept-Ranges": "bytes",
        "Content-Length": "0",
        "Content-Type": "application/octet-stream",
        "Date": "Fri, 19 Feb 2021 19:02:49 GMT",
        "ETag": "\"0x8D8D508F3F4E810\"",
        "Last-Modified": "Fri, 19 Feb 2021 19:02:50 GMT",
        "Server": [
          "Windows-Azure-Blob/1.0",
          "Microsoft-HTTPAPI/2.0"
        ],
        "x-ms-access-tier": "Hot",
        "x-ms-access-tier-inferred": "true",
        "x-ms-blob-type": "BlockBlob",
        "x-ms-client-request-id": "9d17b567-ce28-9dda-2f3b-4533454f8ddb",
        "x-ms-creation-time": "Fri, 19 Feb 2021 19:02:50 GMT",
        "x-ms-group": "$superuser",
        "x-ms-lease-state": "available",
        "x-ms-lease-status": "unlocked",
        "x-ms-meta-hdi_isfolder": "true",
        "x-ms-owner": "$superuser",
        "x-ms-permissions": "rwxr-x---",
        "x-ms-request-id": "cb1248de-b01e-006d-55f1-06cb14000000",
        "x-ms-server-encrypted": "true",
<<<<<<< HEAD
        "x-ms-version": "2020-12-06"
=======
        "x-ms-version": "2021-02-12"
>>>>>>> 7e782c87
      },
      "ResponseBody": []
    },
    {
      "RequestUri": "https://seannse.blob.core.windows.net/test-filesystem-fd1ac5cd-e577-247d-1740-e9a642056fbc/test-directory-c8e45e86-d78f-e76e-d85c-0126e90f4a87?comp=metadata",
      "RequestMethod": "PUT",
      "RequestHeaders": {
        "Accept": "application/xml",
        "Authorization": "Sanitized",
        "If-None-Match": "0x8D8D508F3F4E810",
        "User-Agent": [
          "azsdk-net-Storage.Files.DataLake/12.7.0-alpha.20210219.1",
          "(.NET 5.0.3; Microsoft Windows 10.0.19041)"
        ],
        "x-ms-client-request-id": "3fa1729b-8db2-e978-7622-53ee6fd3d3b6",
        "x-ms-date": "Fri, 19 Feb 2021 19:02:51 GMT",
        "x-ms-meta-Capital": "letter",
        "x-ms-meta-foo": "bar",
        "x-ms-meta-meta": "data",
        "x-ms-meta-UPPER": "case",
        "x-ms-return-client-request-id": "true",
<<<<<<< HEAD
        "x-ms-version": "2020-12-06"
=======
        "x-ms-version": "2021-02-12"
>>>>>>> 7e782c87
      },
      "RequestBody": null,
      "StatusCode": 412,
      "ResponseHeaders": {
        "Content-Length": "252",
        "Content-Type": "application/xml",
        "Date": "Fri, 19 Feb 2021 19:02:49 GMT",
        "Server": [
          "Windows-Azure-Blob/1.0",
          "Microsoft-HTTPAPI/2.0"
        ],
        "x-ms-client-request-id": "3fa1729b-8db2-e978-7622-53ee6fd3d3b6",
        "x-ms-error-code": "ConditionNotMet",
        "x-ms-request-id": "cb124915-b01e-006d-08f1-06cb14000000",
<<<<<<< HEAD
        "x-ms-version": "2020-12-06"
=======
        "x-ms-version": "2021-02-12"
>>>>>>> 7e782c87
      },
      "ResponseBody": [
        "﻿<?xml version=\"1.0\" encoding=\"utf-8\"?><Error><Code>ConditionNotMet</Code><Message>The condition specified using HTTP conditional header(s) is not met.\n",
        "RequestId:cb124915-b01e-006d-08f1-06cb14000000\n",
        "Time:2021-02-19T19:02:50.3940652Z</Message></Error>"
      ]
    },
    {
      "RequestUri": "https://seannse.blob.core.windows.net/test-filesystem-fd1ac5cd-e577-247d-1740-e9a642056fbc?restype=container",
      "RequestMethod": "DELETE",
      "RequestHeaders": {
        "Accept": "application/xml",
        "Authorization": "Sanitized",
        "traceparent": "00-7718c554c2c38346b6b85e83420a3ff1-0a59fc0300e1b348-00",
        "User-Agent": [
          "azsdk-net-Storage.Files.DataLake/12.7.0-alpha.20210219.1",
          "(.NET 5.0.3; Microsoft Windows 10.0.19041)"
        ],
        "x-ms-client-request-id": "d2981e08-4dae-1429-a6ab-453f1f34e970",
        "x-ms-date": "Fri, 19 Feb 2021 19:02:51 GMT",
        "x-ms-return-client-request-id": "true",
<<<<<<< HEAD
        "x-ms-version": "2020-12-06"
=======
        "x-ms-version": "2021-02-12"
>>>>>>> 7e782c87
      },
      "RequestBody": null,
      "StatusCode": 202,
      "ResponseHeaders": {
        "Content-Length": "0",
        "Date": "Fri, 19 Feb 2021 19:02:50 GMT",
        "Server": [
          "Windows-Azure-Blob/1.0",
          "Microsoft-HTTPAPI/2.0"
        ],
        "x-ms-client-request-id": "d2981e08-4dae-1429-a6ab-453f1f34e970",
        "x-ms-request-id": "cb124941-b01e-006d-34f1-06cb14000000",
<<<<<<< HEAD
        "x-ms-version": "2020-12-06"
=======
        "x-ms-version": "2021-02-12"
>>>>>>> 7e782c87
      },
      "ResponseBody": []
    },
    {
      "RequestUri": "https://seannse.blob.core.windows.net/test-filesystem-0376befa-3c2e-7c9c-1dac-adf4341d90e6?restype=container",
      "RequestMethod": "PUT",
      "RequestHeaders": {
        "Accept": "application/xml",
        "Authorization": "Sanitized",
        "traceparent": "00-43b6be46e5377546ad4d819c510f5801-e8b1aa7dd952264b-00",
        "User-Agent": [
          "azsdk-net-Storage.Files.DataLake/12.7.0-alpha.20210219.1",
          "(.NET 5.0.3; Microsoft Windows 10.0.19041)"
        ],
        "x-ms-blob-public-access": "container",
        "x-ms-client-request-id": "9a60e7d4-4f19-ccb0-821b-b501a035df88",
        "x-ms-date": "Fri, 19 Feb 2021 19:02:51 GMT",
        "x-ms-return-client-request-id": "true",
<<<<<<< HEAD
        "x-ms-version": "2020-12-06"
=======
        "x-ms-version": "2021-02-12"
>>>>>>> 7e782c87
      },
      "RequestBody": null,
      "StatusCode": 201,
      "ResponseHeaders": {
        "Content-Length": "0",
        "Date": "Fri, 19 Feb 2021 19:02:50 GMT",
        "ETag": "\"0x8D8D508F4262A59\"",
        "Last-Modified": "Fri, 19 Feb 2021 19:02:50 GMT",
        "Server": [
          "Windows-Azure-Blob/1.0",
          "Microsoft-HTTPAPI/2.0"
        ],
        "x-ms-client-request-id": "9a60e7d4-4f19-ccb0-821b-b501a035df88",
        "x-ms-request-id": "cb124973-b01e-006d-64f1-06cb14000000",
<<<<<<< HEAD
        "x-ms-version": "2020-12-06"
=======
        "x-ms-version": "2021-02-12"
>>>>>>> 7e782c87
      },
      "ResponseBody": []
    },
    {
      "RequestUri": "https://seannse.dfs.core.windows.net/test-filesystem-0376befa-3c2e-7c9c-1dac-adf4341d90e6/test-directory-ab705e1a-984e-f934-b5ef-e720ebbca308?resource=directory",
      "RequestMethod": "PUT",
      "RequestHeaders": {
        "Accept": "application/json",
        "Authorization": "Sanitized",
        "traceparent": "00-601d0f78f0d6e146ad794daeb52fc7b5-0453c0ed0f508349-00",
        "User-Agent": [
          "azsdk-net-Storage.Files.DataLake/12.7.0-alpha.20210219.1",
          "(.NET 5.0.3; Microsoft Windows 10.0.19041)"
        ],
        "x-ms-client-request-id": "7ac4c72e-29a4-3b0f-b267-e42a6890e0c5",
        "x-ms-date": "Fri, 19 Feb 2021 19:02:51 GMT",
        "x-ms-return-client-request-id": "true",
<<<<<<< HEAD
        "x-ms-version": "2020-12-06"
=======
        "x-ms-version": "2021-02-12"
>>>>>>> 7e782c87
      },
      "RequestBody": null,
      "StatusCode": 201,
      "ResponseHeaders": {
        "Content-Length": "0",
        "Date": "Fri, 19 Feb 2021 19:02:50 GMT",
        "ETag": "\"0x8D8D508F4353B3B\"",
        "Last-Modified": "Fri, 19 Feb 2021 19:02:50 GMT",
        "Server": [
          "Windows-Azure-HDFS/1.0",
          "Microsoft-HTTPAPI/2.0"
        ],
        "x-ms-client-request-id": "7ac4c72e-29a4-3b0f-b267-e42a6890e0c5",
        "x-ms-request-id": "da83f006-a01f-0061-22f1-065c1c000000",
<<<<<<< HEAD
        "x-ms-version": "2020-12-06"
=======
        "x-ms-version": "2021-02-12"
>>>>>>> 7e782c87
      },
      "ResponseBody": []
    },
    {
      "RequestUri": "https://seannse.blob.core.windows.net/test-filesystem-0376befa-3c2e-7c9c-1dac-adf4341d90e6/test-directory-ab705e1a-984e-f934-b5ef-e720ebbca308?comp=metadata",
      "RequestMethod": "PUT",
      "RequestHeaders": {
        "Accept": "application/xml",
        "Authorization": "Sanitized",
        "User-Agent": [
          "azsdk-net-Storage.Files.DataLake/12.7.0-alpha.20210219.1",
          "(.NET 5.0.3; Microsoft Windows 10.0.19041)"
        ],
        "x-ms-client-request-id": "23f1ff09-28f8-ae64-3fe4-9a5511a21633",
        "x-ms-date": "Fri, 19 Feb 2021 19:02:51 GMT",
        "x-ms-lease-id": "e350d5cd-dad6-5c06-85ed-7e6782f85b90",
        "x-ms-meta-Capital": "letter",
        "x-ms-meta-foo": "bar",
        "x-ms-meta-meta": "data",
        "x-ms-meta-UPPER": "case",
        "x-ms-return-client-request-id": "true",
<<<<<<< HEAD
        "x-ms-version": "2020-12-06"
=======
        "x-ms-version": "2021-02-12"
>>>>>>> 7e782c87
      },
      "RequestBody": null,
      "StatusCode": 412,
      "ResponseHeaders": {
        "Content-Length": "241",
        "Content-Type": "application/xml",
        "Date": "Fri, 19 Feb 2021 19:02:50 GMT",
        "Server": [
          "Windows-Azure-Blob/1.0",
          "Microsoft-HTTPAPI/2.0"
        ],
        "x-ms-client-request-id": "23f1ff09-28f8-ae64-3fe4-9a5511a21633",
        "x-ms-error-code": "LeaseNotPresentWithBlobOperation",
        "x-ms-request-id": "cb1249aa-b01e-006d-18f1-06cb14000000",
<<<<<<< HEAD
        "x-ms-version": "2020-12-06"
=======
        "x-ms-version": "2021-02-12"
>>>>>>> 7e782c87
      },
      "ResponseBody": [
        "﻿<?xml version=\"1.0\" encoding=\"utf-8\"?><Error><Code>LeaseNotPresentWithBlobOperation</Code><Message>There is currently no lease on the blob.\n",
        "RequestId:cb1249aa-b01e-006d-18f1-06cb14000000\n",
        "Time:2021-02-19T19:02:50.7593187Z</Message></Error>"
      ]
    },
    {
      "RequestUri": "https://seannse.blob.core.windows.net/test-filesystem-0376befa-3c2e-7c9c-1dac-adf4341d90e6?restype=container",
      "RequestMethod": "DELETE",
      "RequestHeaders": {
        "Accept": "application/xml",
        "Authorization": "Sanitized",
        "traceparent": "00-9628409fb9f10f4a8da5196ec5be2334-6a35b03f9b8cbd41-00",
        "User-Agent": [
          "azsdk-net-Storage.Files.DataLake/12.7.0-alpha.20210219.1",
          "(.NET 5.0.3; Microsoft Windows 10.0.19041)"
        ],
        "x-ms-client-request-id": "682135b9-bc9e-4fcc-487b-1131f87512ef",
        "x-ms-date": "Fri, 19 Feb 2021 19:02:51 GMT",
        "x-ms-return-client-request-id": "true",
<<<<<<< HEAD
        "x-ms-version": "2020-12-06"
=======
        "x-ms-version": "2021-02-12"
>>>>>>> 7e782c87
      },
      "RequestBody": null,
      "StatusCode": 202,
      "ResponseHeaders": {
        "Content-Length": "0",
        "Date": "Fri, 19 Feb 2021 19:02:50 GMT",
        "Server": [
          "Windows-Azure-Blob/1.0",
          "Microsoft-HTTPAPI/2.0"
        ],
        "x-ms-client-request-id": "682135b9-bc9e-4fcc-487b-1131f87512ef",
        "x-ms-request-id": "cb1249ca-b01e-006d-37f1-06cb14000000",
<<<<<<< HEAD
        "x-ms-version": "2020-12-06"
=======
        "x-ms-version": "2021-02-12"
>>>>>>> 7e782c87
      },
      "ResponseBody": []
    }
  ],
  "Variables": {
    "DateTimeOffsetNow": "2021-02-19T13:02:49.7963739-06:00",
    "RandomSeed": "1049130308",
    "Storage_TestConfigHierarchicalNamespace": "NamespaceTenant\nseannse\nU2FuaXRpemVk\nhttps://seannse.blob.core.windows.net\nhttps://seannse.file.core.windows.net\nhttps://seannse.queue.core.windows.net\nhttps://seannse.table.core.windows.net\n\n\n\n\nhttps://seannse-secondary.blob.core.windows.net\nhttps://seannse-secondary.file.core.windows.net\nhttps://seannse-secondary.queue.core.windows.net\nhttps://seannse-secondary.table.core.windows.net\n68390a19-a643-458b-b726-408abf67b4fc\nSanitized\n72f988bf-86f1-41af-91ab-2d7cd011db47\nhttps://login.microsoftonline.com/\nCloud\nBlobEndpoint=https://seannse.blob.core.windows.net/;QueueEndpoint=https://seannse.queue.core.windows.net/;FileEndpoint=https://seannse.file.core.windows.net/;BlobSecondaryEndpoint=https://seannse-secondary.blob.core.windows.net/;QueueSecondaryEndpoint=https://seannse-secondary.queue.core.windows.net/;FileSecondaryEndpoint=https://seannse-secondary.file.core.windows.net/;AccountName=seannse;AccountKey=Sanitized\n\n\n"
  }
}<|MERGE_RESOLUTION|>--- conflicted
+++ resolved
@@ -15,11 +15,7 @@
         "x-ms-client-request-id": "176f7158-27cc-7706-b8e0-8e5e92cf57e1",
         "x-ms-date": "Fri, 19 Feb 2021 19:02:49 GMT",
         "x-ms-return-client-request-id": "true",
-<<<<<<< HEAD
-        "x-ms-version": "2020-12-06"
-=======
-        "x-ms-version": "2021-02-12"
->>>>>>> 7e782c87
+        "x-ms-version": "2021-02-12"
       },
       "RequestBody": null,
       "StatusCode": 201,
@@ -34,11 +30,7 @@
         ],
         "x-ms-client-request-id": "176f7158-27cc-7706-b8e0-8e5e92cf57e1",
         "x-ms-request-id": "cb124719-b01e-006d-41f1-06cb14000000",
-<<<<<<< HEAD
-        "x-ms-version": "2020-12-06"
-=======
-        "x-ms-version": "2021-02-12"
->>>>>>> 7e782c87
+        "x-ms-version": "2021-02-12"
       },
       "ResponseBody": []
     },
@@ -56,11 +48,7 @@
         "x-ms-client-request-id": "5579d677-397f-d57a-be03-b971cac0d9be",
         "x-ms-date": "Fri, 19 Feb 2021 19:02:49 GMT",
         "x-ms-return-client-request-id": "true",
-<<<<<<< HEAD
-        "x-ms-version": "2020-12-06"
-=======
-        "x-ms-version": "2021-02-12"
->>>>>>> 7e782c87
+        "x-ms-version": "2021-02-12"
       },
       "RequestBody": null,
       "StatusCode": 201,
@@ -75,11 +63,7 @@
         ],
         "x-ms-client-request-id": "5579d677-397f-d57a-be03-b971cac0d9be",
         "x-ms-request-id": "da83eeb9-a01f-0061-57f1-065c1c000000",
-<<<<<<< HEAD
-        "x-ms-version": "2020-12-06"
-=======
-        "x-ms-version": "2021-02-12"
->>>>>>> 7e782c87
+        "x-ms-version": "2021-02-12"
       },
       "ResponseBody": []
     },
@@ -101,11 +85,7 @@
         "x-ms-meta-meta": "data",
         "x-ms-meta-UPPER": "case",
         "x-ms-return-client-request-id": "true",
-<<<<<<< HEAD
-        "x-ms-version": "2020-12-06"
-=======
-        "x-ms-version": "2021-02-12"
->>>>>>> 7e782c87
+        "x-ms-version": "2021-02-12"
       },
       "RequestBody": null,
       "StatusCode": 412,
@@ -120,11 +100,7 @@
         "x-ms-client-request-id": "c6cda3b8-1081-6579-9808-d531748b981c",
         "x-ms-error-code": "ConditionNotMet",
         "x-ms-request-id": "cb12474a-b01e-006d-66f1-06cb14000000",
-<<<<<<< HEAD
-        "x-ms-version": "2020-12-06"
-=======
-        "x-ms-version": "2021-02-12"
->>>>>>> 7e782c87
+        "x-ms-version": "2021-02-12"
       },
       "ResponseBody": [
         "﻿<?xml version=\"1.0\" encoding=\"utf-8\"?><Error><Code>ConditionNotMet</Code><Message>The condition specified using HTTP conditional header(s) is not met.\n",
@@ -146,11 +122,7 @@
         "x-ms-client-request-id": "26b912c3-13f2-6a3d-1c58-e5e9ee7a062b",
         "x-ms-date": "Fri, 19 Feb 2021 19:02:50 GMT",
         "x-ms-return-client-request-id": "true",
-<<<<<<< HEAD
-        "x-ms-version": "2020-12-06"
-=======
-        "x-ms-version": "2021-02-12"
->>>>>>> 7e782c87
+        "x-ms-version": "2021-02-12"
       },
       "RequestBody": null,
       "StatusCode": 202,
@@ -163,11 +135,7 @@
         ],
         "x-ms-client-request-id": "26b912c3-13f2-6a3d-1c58-e5e9ee7a062b",
         "x-ms-request-id": "cb124762-b01e-006d-7bf1-06cb14000000",
-<<<<<<< HEAD
-        "x-ms-version": "2020-12-06"
-=======
-        "x-ms-version": "2021-02-12"
->>>>>>> 7e782c87
+        "x-ms-version": "2021-02-12"
       },
       "ResponseBody": []
     },
@@ -186,11 +154,7 @@
         "x-ms-client-request-id": "d42671f7-7081-19d6-6224-49d977baf8a9",
         "x-ms-date": "Fri, 19 Feb 2021 19:02:50 GMT",
         "x-ms-return-client-request-id": "true",
-<<<<<<< HEAD
-        "x-ms-version": "2020-12-06"
-=======
-        "x-ms-version": "2021-02-12"
->>>>>>> 7e782c87
+        "x-ms-version": "2021-02-12"
       },
       "RequestBody": null,
       "StatusCode": 201,
@@ -205,11 +169,7 @@
         ],
         "x-ms-client-request-id": "d42671f7-7081-19d6-6224-49d977baf8a9",
         "x-ms-request-id": "cb124772-b01e-006d-0af1-06cb14000000",
-<<<<<<< HEAD
-        "x-ms-version": "2020-12-06"
-=======
-        "x-ms-version": "2021-02-12"
->>>>>>> 7e782c87
+        "x-ms-version": "2021-02-12"
       },
       "ResponseBody": []
     },
@@ -227,11 +187,7 @@
         "x-ms-client-request-id": "6833d01f-a388-54a4-18b7-5a5592bae852",
         "x-ms-date": "Fri, 19 Feb 2021 19:02:50 GMT",
         "x-ms-return-client-request-id": "true",
-<<<<<<< HEAD
-        "x-ms-version": "2020-12-06"
-=======
-        "x-ms-version": "2021-02-12"
->>>>>>> 7e782c87
+        "x-ms-version": "2021-02-12"
       },
       "RequestBody": null,
       "StatusCode": 201,
@@ -246,11 +202,7 @@
         ],
         "x-ms-client-request-id": "6833d01f-a388-54a4-18b7-5a5592bae852",
         "x-ms-request-id": "da83ef14-a01f-0061-31f1-065c1c000000",
-<<<<<<< HEAD
-        "x-ms-version": "2020-12-06"
-=======
-        "x-ms-version": "2021-02-12"
->>>>>>> 7e782c87
+        "x-ms-version": "2021-02-12"
       },
       "ResponseBody": []
     },
@@ -272,11 +224,7 @@
         "x-ms-meta-meta": "data",
         "x-ms-meta-UPPER": "case",
         "x-ms-return-client-request-id": "true",
-<<<<<<< HEAD
-        "x-ms-version": "2020-12-06"
-=======
-        "x-ms-version": "2021-02-12"
->>>>>>> 7e782c87
+        "x-ms-version": "2021-02-12"
       },
       "RequestBody": null,
       "StatusCode": 412,
@@ -291,11 +239,7 @@
         "x-ms-client-request-id": "60fc75c9-eedb-af78-4736-e895bd39913a",
         "x-ms-error-code": "ConditionNotMet",
         "x-ms-request-id": "cb1247bc-b01e-006d-4cf1-06cb14000000",
-<<<<<<< HEAD
-        "x-ms-version": "2020-12-06"
-=======
-        "x-ms-version": "2021-02-12"
->>>>>>> 7e782c87
+        "x-ms-version": "2021-02-12"
       },
       "ResponseBody": [
         "﻿<?xml version=\"1.0\" encoding=\"utf-8\"?><Error><Code>ConditionNotMet</Code><Message>The condition specified using HTTP conditional header(s) is not met.\n",
@@ -317,11 +261,7 @@
         "x-ms-client-request-id": "1c8c3170-87be-de76-d1d6-44f90fc8950c",
         "x-ms-date": "Fri, 19 Feb 2021 19:02:50 GMT",
         "x-ms-return-client-request-id": "true",
-<<<<<<< HEAD
-        "x-ms-version": "2020-12-06"
-=======
-        "x-ms-version": "2021-02-12"
->>>>>>> 7e782c87
+        "x-ms-version": "2021-02-12"
       },
       "RequestBody": null,
       "StatusCode": 202,
@@ -334,11 +274,7 @@
         ],
         "x-ms-client-request-id": "1c8c3170-87be-de76-d1d6-44f90fc8950c",
         "x-ms-request-id": "cb1247e0-b01e-006d-6df1-06cb14000000",
-<<<<<<< HEAD
-        "x-ms-version": "2020-12-06"
-=======
-        "x-ms-version": "2021-02-12"
->>>>>>> 7e782c87
+        "x-ms-version": "2021-02-12"
       },
       "ResponseBody": []
     },
@@ -357,11 +293,7 @@
         "x-ms-client-request-id": "85b8164b-b8a3-08a4-d29a-e0e9997b12b0",
         "x-ms-date": "Fri, 19 Feb 2021 19:02:50 GMT",
         "x-ms-return-client-request-id": "true",
-<<<<<<< HEAD
-        "x-ms-version": "2020-12-06"
-=======
-        "x-ms-version": "2021-02-12"
->>>>>>> 7e782c87
+        "x-ms-version": "2021-02-12"
       },
       "RequestBody": null,
       "StatusCode": 201,
@@ -376,11 +308,7 @@
         ],
         "x-ms-client-request-id": "85b8164b-b8a3-08a4-d29a-e0e9997b12b0",
         "x-ms-request-id": "cb124801-b01e-006d-0cf1-06cb14000000",
-<<<<<<< HEAD
-        "x-ms-version": "2020-12-06"
-=======
-        "x-ms-version": "2021-02-12"
->>>>>>> 7e782c87
+        "x-ms-version": "2021-02-12"
       },
       "ResponseBody": []
     },
@@ -398,11 +326,7 @@
         "x-ms-client-request-id": "a8575df1-84cd-4207-b68e-113ff7deae68",
         "x-ms-date": "Fri, 19 Feb 2021 19:02:50 GMT",
         "x-ms-return-client-request-id": "true",
-<<<<<<< HEAD
-        "x-ms-version": "2020-12-06"
-=======
-        "x-ms-version": "2021-02-12"
->>>>>>> 7e782c87
+        "x-ms-version": "2021-02-12"
       },
       "RequestBody": null,
       "StatusCode": 201,
@@ -417,11 +341,7 @@
         ],
         "x-ms-client-request-id": "a8575df1-84cd-4207-b68e-113ff7deae68",
         "x-ms-request-id": "da83ef6c-a01f-0061-08f1-065c1c000000",
-<<<<<<< HEAD
-        "x-ms-version": "2020-12-06"
-=======
-        "x-ms-version": "2021-02-12"
->>>>>>> 7e782c87
+        "x-ms-version": "2021-02-12"
       },
       "ResponseBody": []
     },
@@ -443,11 +363,7 @@
         "x-ms-meta-meta": "data",
         "x-ms-meta-UPPER": "case",
         "x-ms-return-client-request-id": "true",
-<<<<<<< HEAD
-        "x-ms-version": "2020-12-06"
-=======
-        "x-ms-version": "2021-02-12"
->>>>>>> 7e782c87
+        "x-ms-version": "2021-02-12"
       },
       "RequestBody": null,
       "StatusCode": 412,
@@ -462,11 +378,7 @@
         "x-ms-client-request-id": "fdd40618-b612-372e-3b6d-fed8a176d6f7",
         "x-ms-error-code": "ConditionNotMet",
         "x-ms-request-id": "cb124848-b01e-006d-48f1-06cb14000000",
-<<<<<<< HEAD
-        "x-ms-version": "2020-12-06"
-=======
-        "x-ms-version": "2021-02-12"
->>>>>>> 7e782c87
+        "x-ms-version": "2021-02-12"
       },
       "ResponseBody": [
         "﻿<?xml version=\"1.0\" encoding=\"utf-8\"?><Error><Code>ConditionNotMet</Code><Message>The condition specified using HTTP conditional header(s) is not met.\n",
@@ -488,11 +400,7 @@
         "x-ms-client-request-id": "f0262ef9-b00a-8556-b4f6-1a5e5e6f4abe",
         "x-ms-date": "Fri, 19 Feb 2021 19:02:50 GMT",
         "x-ms-return-client-request-id": "true",
-<<<<<<< HEAD
-        "x-ms-version": "2020-12-06"
-=======
-        "x-ms-version": "2021-02-12"
->>>>>>> 7e782c87
+        "x-ms-version": "2021-02-12"
       },
       "RequestBody": null,
       "StatusCode": 202,
@@ -505,11 +413,7 @@
         ],
         "x-ms-client-request-id": "f0262ef9-b00a-8556-b4f6-1a5e5e6f4abe",
         "x-ms-request-id": "cb12485f-b01e-006d-5ff1-06cb14000000",
-<<<<<<< HEAD
-        "x-ms-version": "2020-12-06"
-=======
-        "x-ms-version": "2021-02-12"
->>>>>>> 7e782c87
+        "x-ms-version": "2021-02-12"
       },
       "ResponseBody": []
     },
@@ -528,11 +432,7 @@
         "x-ms-client-request-id": "015cb521-f665-13f0-b102-d8cac7af42af",
         "x-ms-date": "Fri, 19 Feb 2021 19:02:50 GMT",
         "x-ms-return-client-request-id": "true",
-<<<<<<< HEAD
-        "x-ms-version": "2020-12-06"
-=======
-        "x-ms-version": "2021-02-12"
->>>>>>> 7e782c87
+        "x-ms-version": "2021-02-12"
       },
       "RequestBody": null,
       "StatusCode": 201,
@@ -547,11 +447,7 @@
         ],
         "x-ms-client-request-id": "015cb521-f665-13f0-b102-d8cac7af42af",
         "x-ms-request-id": "cb124890-b01e-006d-0df1-06cb14000000",
-<<<<<<< HEAD
-        "x-ms-version": "2020-12-06"
-=======
-        "x-ms-version": "2021-02-12"
->>>>>>> 7e782c87
+        "x-ms-version": "2021-02-12"
       },
       "ResponseBody": []
     },
@@ -569,11 +465,7 @@
         "x-ms-client-request-id": "7be64c0e-6cac-4914-4775-2908f5c92aa1",
         "x-ms-date": "Fri, 19 Feb 2021 19:02:50 GMT",
         "x-ms-return-client-request-id": "true",
-<<<<<<< HEAD
-        "x-ms-version": "2020-12-06"
-=======
-        "x-ms-version": "2021-02-12"
->>>>>>> 7e782c87
+        "x-ms-version": "2021-02-12"
       },
       "RequestBody": null,
       "StatusCode": 201,
@@ -588,11 +480,7 @@
         ],
         "x-ms-client-request-id": "7be64c0e-6cac-4914-4775-2908f5c92aa1",
         "x-ms-request-id": "da83ef92-a01f-0061-2ef1-065c1c000000",
-<<<<<<< HEAD
-        "x-ms-version": "2020-12-06"
-=======
-        "x-ms-version": "2021-02-12"
->>>>>>> 7e782c87
+        "x-ms-version": "2021-02-12"
       },
       "ResponseBody": []
     },
@@ -609,11 +497,7 @@
         "x-ms-client-request-id": "9d17b567-ce28-9dda-2f3b-4533454f8ddb",
         "x-ms-date": "Fri, 19 Feb 2021 19:02:50 GMT",
         "x-ms-return-client-request-id": "true",
-<<<<<<< HEAD
-        "x-ms-version": "2020-12-06"
-=======
-        "x-ms-version": "2021-02-12"
->>>>>>> 7e782c87
+        "x-ms-version": "2021-02-12"
       },
       "RequestBody": null,
       "StatusCode": 200,
@@ -641,11 +525,7 @@
         "x-ms-permissions": "rwxr-x---",
         "x-ms-request-id": "cb1248de-b01e-006d-55f1-06cb14000000",
         "x-ms-server-encrypted": "true",
-<<<<<<< HEAD
-        "x-ms-version": "2020-12-06"
-=======
-        "x-ms-version": "2021-02-12"
->>>>>>> 7e782c87
+        "x-ms-version": "2021-02-12"
       },
       "ResponseBody": []
     },
@@ -667,11 +547,7 @@
         "x-ms-meta-meta": "data",
         "x-ms-meta-UPPER": "case",
         "x-ms-return-client-request-id": "true",
-<<<<<<< HEAD
-        "x-ms-version": "2020-12-06"
-=======
-        "x-ms-version": "2021-02-12"
->>>>>>> 7e782c87
+        "x-ms-version": "2021-02-12"
       },
       "RequestBody": null,
       "StatusCode": 412,
@@ -686,11 +562,7 @@
         "x-ms-client-request-id": "3fa1729b-8db2-e978-7622-53ee6fd3d3b6",
         "x-ms-error-code": "ConditionNotMet",
         "x-ms-request-id": "cb124915-b01e-006d-08f1-06cb14000000",
-<<<<<<< HEAD
-        "x-ms-version": "2020-12-06"
-=======
-        "x-ms-version": "2021-02-12"
->>>>>>> 7e782c87
+        "x-ms-version": "2021-02-12"
       },
       "ResponseBody": [
         "﻿<?xml version=\"1.0\" encoding=\"utf-8\"?><Error><Code>ConditionNotMet</Code><Message>The condition specified using HTTP conditional header(s) is not met.\n",
@@ -712,11 +584,7 @@
         "x-ms-client-request-id": "d2981e08-4dae-1429-a6ab-453f1f34e970",
         "x-ms-date": "Fri, 19 Feb 2021 19:02:51 GMT",
         "x-ms-return-client-request-id": "true",
-<<<<<<< HEAD
-        "x-ms-version": "2020-12-06"
-=======
-        "x-ms-version": "2021-02-12"
->>>>>>> 7e782c87
+        "x-ms-version": "2021-02-12"
       },
       "RequestBody": null,
       "StatusCode": 202,
@@ -729,11 +597,7 @@
         ],
         "x-ms-client-request-id": "d2981e08-4dae-1429-a6ab-453f1f34e970",
         "x-ms-request-id": "cb124941-b01e-006d-34f1-06cb14000000",
-<<<<<<< HEAD
-        "x-ms-version": "2020-12-06"
-=======
-        "x-ms-version": "2021-02-12"
->>>>>>> 7e782c87
+        "x-ms-version": "2021-02-12"
       },
       "ResponseBody": []
     },
@@ -752,11 +616,7 @@
         "x-ms-client-request-id": "9a60e7d4-4f19-ccb0-821b-b501a035df88",
         "x-ms-date": "Fri, 19 Feb 2021 19:02:51 GMT",
         "x-ms-return-client-request-id": "true",
-<<<<<<< HEAD
-        "x-ms-version": "2020-12-06"
-=======
-        "x-ms-version": "2021-02-12"
->>>>>>> 7e782c87
+        "x-ms-version": "2021-02-12"
       },
       "RequestBody": null,
       "StatusCode": 201,
@@ -771,11 +631,7 @@
         ],
         "x-ms-client-request-id": "9a60e7d4-4f19-ccb0-821b-b501a035df88",
         "x-ms-request-id": "cb124973-b01e-006d-64f1-06cb14000000",
-<<<<<<< HEAD
-        "x-ms-version": "2020-12-06"
-=======
-        "x-ms-version": "2021-02-12"
->>>>>>> 7e782c87
+        "x-ms-version": "2021-02-12"
       },
       "ResponseBody": []
     },
@@ -793,11 +649,7 @@
         "x-ms-client-request-id": "7ac4c72e-29a4-3b0f-b267-e42a6890e0c5",
         "x-ms-date": "Fri, 19 Feb 2021 19:02:51 GMT",
         "x-ms-return-client-request-id": "true",
-<<<<<<< HEAD
-        "x-ms-version": "2020-12-06"
-=======
-        "x-ms-version": "2021-02-12"
->>>>>>> 7e782c87
+        "x-ms-version": "2021-02-12"
       },
       "RequestBody": null,
       "StatusCode": 201,
@@ -812,11 +664,7 @@
         ],
         "x-ms-client-request-id": "7ac4c72e-29a4-3b0f-b267-e42a6890e0c5",
         "x-ms-request-id": "da83f006-a01f-0061-22f1-065c1c000000",
-<<<<<<< HEAD
-        "x-ms-version": "2020-12-06"
-=======
-        "x-ms-version": "2021-02-12"
->>>>>>> 7e782c87
+        "x-ms-version": "2021-02-12"
       },
       "ResponseBody": []
     },
@@ -838,11 +686,7 @@
         "x-ms-meta-meta": "data",
         "x-ms-meta-UPPER": "case",
         "x-ms-return-client-request-id": "true",
-<<<<<<< HEAD
-        "x-ms-version": "2020-12-06"
-=======
-        "x-ms-version": "2021-02-12"
->>>>>>> 7e782c87
+        "x-ms-version": "2021-02-12"
       },
       "RequestBody": null,
       "StatusCode": 412,
@@ -857,11 +701,7 @@
         "x-ms-client-request-id": "23f1ff09-28f8-ae64-3fe4-9a5511a21633",
         "x-ms-error-code": "LeaseNotPresentWithBlobOperation",
         "x-ms-request-id": "cb1249aa-b01e-006d-18f1-06cb14000000",
-<<<<<<< HEAD
-        "x-ms-version": "2020-12-06"
-=======
-        "x-ms-version": "2021-02-12"
->>>>>>> 7e782c87
+        "x-ms-version": "2021-02-12"
       },
       "ResponseBody": [
         "﻿<?xml version=\"1.0\" encoding=\"utf-8\"?><Error><Code>LeaseNotPresentWithBlobOperation</Code><Message>There is currently no lease on the blob.\n",
@@ -883,11 +723,7 @@
         "x-ms-client-request-id": "682135b9-bc9e-4fcc-487b-1131f87512ef",
         "x-ms-date": "Fri, 19 Feb 2021 19:02:51 GMT",
         "x-ms-return-client-request-id": "true",
-<<<<<<< HEAD
-        "x-ms-version": "2020-12-06"
-=======
-        "x-ms-version": "2021-02-12"
->>>>>>> 7e782c87
+        "x-ms-version": "2021-02-12"
       },
       "RequestBody": null,
       "StatusCode": 202,
@@ -900,11 +736,7 @@
         ],
         "x-ms-client-request-id": "682135b9-bc9e-4fcc-487b-1131f87512ef",
         "x-ms-request-id": "cb1249ca-b01e-006d-37f1-06cb14000000",
-<<<<<<< HEAD
-        "x-ms-version": "2020-12-06"
-=======
-        "x-ms-version": "2021-02-12"
->>>>>>> 7e782c87
+        "x-ms-version": "2021-02-12"
       },
       "ResponseBody": []
     }
