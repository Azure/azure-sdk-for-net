--- conflicted
+++ resolved
@@ -1,653 +1,408 @@
 {
   "Entries": [
     {
-      "RequestUri": "https://seannse.blob.core.windows.net/test-filesystem-c74b8798-c1f2-6a3d-f91c-fe037e22403f?restype=container",
+      "RequestUri": "https://seannse.blob.core.windows.net/test-filesystem-07b572a7-3ce1-87aa-159a-8da5ef05a028?restype=container",
       "RequestMethod": "PUT",
       "RequestHeaders": {
         "Accept": "application/xml",
         "Authorization": "Sanitized",
-<<<<<<< HEAD
-        "traceparent": "00-501f86e32f86bc4685d8a6da3f64a24a-d03d92f2c068654f-00",
-        "User-Agent": [
-          "azsdk-net-Storage.Files.DataLake/12.7.0-alpha.20210202.1",
-          "(.NET 5.0.2; Microsoft Windows 10.0.19042)"
+        "traceparent": "00-56b22241e0226547b3460f808111d08d-6d0150df44d76f4b-00",
+        "User-Agent": [
+          "azsdk-net-Storage.Files.DataLake/12.7.0-alpha.20210219.1",
+          "(.NET 5.0.3; Microsoft Windows 10.0.19041)"
         ],
         "x-ms-blob-public-access": "container",
-        "x-ms-client-request-id": "0de6d447-df24-ef19-0177-a9154d910854",
-        "x-ms-date": "Tue, 02 Feb 2021 21:56:14 GMT",
-=======
-        "traceparent": "00-6200d00fb4233e44b751a277229c4ef8-89360858f437854a-00",
-        "User-Agent": [
-          "azsdk-net-Storage.Files.DataLake/12.7.0-alpha.20210217.1",
-          "(.NET 5.0.3; Microsoft Windows 10.0.19042)"
-        ],
-        "x-ms-blob-public-access": "container",
-        "x-ms-client-request-id": "0de6d447-df24-ef19-0177-a9154d910854",
-        "x-ms-date": "Wed, 17 Feb 2021 22:43:57 GMT",
->>>>>>> 1814567d
-        "x-ms-return-client-request-id": "true",
-        "x-ms-version": "2020-06-12"
-      },
-      "RequestBody": null,
-      "StatusCode": 201,
-      "ResponseHeaders": {
-        "Content-Length": "0",
-<<<<<<< HEAD
-        "Date": "Tue, 02 Feb 2021 21:56:15 GMT",
-        "ETag": "\u00220x8D8C7C55D30C3F1\u0022",
-        "Last-Modified": "Tue, 02 Feb 2021 21:56:15 GMT",
-=======
-        "Date": "Wed, 17 Feb 2021 22:43:57 GMT",
-        "ETag": "\u00220x8D8D395831A1D32\u0022",
-        "Last-Modified": "Wed, 17 Feb 2021 22:43:57 GMT",
->>>>>>> 1814567d
+        "x-ms-client-request-id": "f54deaef-a5a6-628d-9093-4163aacd5d07",
+        "x-ms-date": "Fri, 19 Feb 2021 19:03:06 GMT",
+        "x-ms-return-client-request-id": "true",
+        "x-ms-version": "2020-06-12"
+      },
+      "RequestBody": null,
+      "StatusCode": 201,
+      "ResponseHeaders": {
+        "Content-Length": "0",
+        "Date": "Fri, 19 Feb 2021 19:03:05 GMT",
+        "ETag": "\u00220x8D8D508FD618F60\u0022",
+        "Last-Modified": "Fri, 19 Feb 2021 19:03:06 GMT",
         "Server": [
           "Windows-Azure-Blob/1.0",
           "Microsoft-HTTPAPI/2.0"
         ],
-        "x-ms-client-request-id": "0de6d447-df24-ef19-0177-a9154d910854",
-<<<<<<< HEAD
-        "x-ms-request-id": "3911eabc-301e-002e-17ae-f92d48000000",
-=======
-        "x-ms-request-id": "1bfaf15e-f01e-007c-4b7e-0551a0000000",
->>>>>>> 1814567d
-        "x-ms-version": "2020-06-12"
-      },
-      "ResponseBody": []
-    },
-    {
-      "RequestUri": "https://seannse.dfs.core.windows.net/test-filesystem-c74b8798-c1f2-6a3d-f91c-fe037e22403f/test-directory-93b66418-d5ca-348e-8610-d4674e19b023?resource=directory",
-      "RequestMethod": "PUT",
-      "RequestHeaders": {
-        "Accept": "application/json",
-        "Authorization": "Sanitized",
-<<<<<<< HEAD
-        "traceparent": "00-7ee7508f5320004a956ca3f839d71b32-1184ce75fe8a0748-00",
-        "User-Agent": [
-          "azsdk-net-Storage.Files.DataLake/12.7.0-alpha.20210202.1",
-          "(.NET 5.0.2; Microsoft Windows 10.0.19042)"
-        ],
-        "x-ms-client-request-id": "540b1e82-e720-71bb-46b1-87140bb1a1e7",
-        "x-ms-date": "Tue, 02 Feb 2021 21:56:15 GMT",
-=======
-        "traceparent": "00-9d72906c6613844582dc1f539fbe2b86-4ad48a658ce8784b-00",
-        "User-Agent": [
-          "azsdk-net-Storage.Files.DataLake/12.7.0-alpha.20210217.1",
-          "(.NET 5.0.3; Microsoft Windows 10.0.19042)"
-        ],
-        "x-ms-client-request-id": "540b1e82-e720-71bb-46b1-87140bb1a1e7",
-        "x-ms-date": "Wed, 17 Feb 2021 22:43:57 GMT",
->>>>>>> 1814567d
-        "x-ms-return-client-request-id": "true",
-        "x-ms-version": "2020-06-12"
-      },
-      "RequestBody": null,
-      "StatusCode": 201,
-      "ResponseHeaders": {
-        "Content-Length": "0",
-<<<<<<< HEAD
-        "Date": "Tue, 02 Feb 2021 21:56:15 GMT",
-        "ETag": "\u00220x8D8C7C55D6A2561\u0022",
-        "Last-Modified": "Tue, 02 Feb 2021 21:56:16 GMT",
-=======
-        "Date": "Wed, 17 Feb 2021 22:43:57 GMT",
-        "ETag": "\u00220x8D8D39583536A27\u0022",
-        "Last-Modified": "Wed, 17 Feb 2021 22:43:57 GMT",
->>>>>>> 1814567d
-        "Server": [
-          "Windows-Azure-HDFS/1.0",
-          "Microsoft-HTTPAPI/2.0"
-        ],
-        "x-ms-client-request-id": "540b1e82-e720-71bb-46b1-87140bb1a1e7",
-<<<<<<< HEAD
-        "x-ms-request-id": "bfed9833-801f-0076-10ae-f9f517000000",
-=======
-        "x-ms-request-id": "fb7392f9-301f-0073-397e-0527cc000000",
->>>>>>> 1814567d
-        "x-ms-version": "2020-06-12"
-      },
-      "ResponseBody": []
-    },
-    {
-      "RequestUri": "https://seannse.dfs.core.windows.net/test-filesystem-c74b8798-c1f2-6a3d-f91c-fe037e22403f/test-directory-93b66418-d5ca-348e-8610-d4674e19b023/test-directory-d47486c6-5ed5-e518-4917-c87305967a9b?resource=directory",
-      "RequestMethod": "PUT",
-      "RequestHeaders": {
-        "Accept": "application/json",
-        "Authorization": "Sanitized",
-        "User-Agent": [
-<<<<<<< HEAD
-          "azsdk-net-Storage.Files.DataLake/12.7.0-alpha.20210202.1",
-          "(.NET 5.0.2; Microsoft Windows 10.0.19042)"
-        ],
-        "x-ms-client-request-id": "3431e9b6-1876-238c-0526-0b081f476caf",
-        "x-ms-date": "Tue, 02 Feb 2021 21:56:15 GMT",
-=======
-          "azsdk-net-Storage.Files.DataLake/12.7.0-alpha.20210217.1",
-          "(.NET 5.0.3; Microsoft Windows 10.0.19042)"
-        ],
-        "x-ms-client-request-id": "3431e9b6-1876-238c-0526-0b081f476caf",
-        "x-ms-date": "Wed, 17 Feb 2021 22:43:58 GMT",
->>>>>>> 1814567d
-        "x-ms-return-client-request-id": "true",
-        "x-ms-version": "2020-06-12"
-      },
-      "RequestBody": null,
-      "StatusCode": 201,
-      "ResponseHeaders": {
-        "Content-Length": "0",
-<<<<<<< HEAD
-        "Date": "Tue, 02 Feb 2021 21:56:15 GMT",
-        "ETag": "\u00220x8D8C7C55D7AC351\u0022",
-        "Last-Modified": "Tue, 02 Feb 2021 21:56:16 GMT",
-=======
-        "Date": "Wed, 17 Feb 2021 22:43:57 GMT",
-        "ETag": "\u00220x8D8D395836209D1\u0022",
-        "Last-Modified": "Wed, 17 Feb 2021 22:43:58 GMT",
->>>>>>> 1814567d
-        "Server": [
-          "Windows-Azure-HDFS/1.0",
-          "Microsoft-HTTPAPI/2.0"
-        ],
-        "x-ms-client-request-id": "3431e9b6-1876-238c-0526-0b081f476caf",
-<<<<<<< HEAD
-        "x-ms-request-id": "bfed984c-801f-0076-28ae-f9f517000000",
-=======
-        "x-ms-request-id": "fb73930b-301f-0073-4b7e-0527cc000000",
->>>>>>> 1814567d
-        "x-ms-version": "2020-06-12"
-      },
-      "ResponseBody": []
-    },
-    {
-      "RequestUri": "https://seannse.dfs.core.windows.net/test-filesystem-c74b8798-c1f2-6a3d-f91c-fe037e22403f/test-directory-93b66418-d5ca-348e-8610-d4674e19b023/test-directory-d47486c6-5ed5-e518-4917-c87305967a9b/test-file-98f1eb37-70cc-6ad8-82bb-178afb8e3943?resource=file",
-      "RequestMethod": "PUT",
-      "RequestHeaders": {
-        "Accept": "application/json",
-        "Authorization": "Sanitized",
-        "User-Agent": [
-<<<<<<< HEAD
-          "azsdk-net-Storage.Files.DataLake/12.7.0-alpha.20210202.1",
-          "(.NET 5.0.2; Microsoft Windows 10.0.19042)"
-        ],
-        "x-ms-client-request-id": "c052b4de-fa14-454d-10c7-b1ba01022877",
-        "x-ms-date": "Tue, 02 Feb 2021 21:56:15 GMT",
-=======
-          "azsdk-net-Storage.Files.DataLake/12.7.0-alpha.20210217.1",
-          "(.NET 5.0.3; Microsoft Windows 10.0.19042)"
-        ],
-        "x-ms-client-request-id": "c052b4de-fa14-454d-10c7-b1ba01022877",
-        "x-ms-date": "Wed, 17 Feb 2021 22:43:58 GMT",
->>>>>>> 1814567d
-        "x-ms-return-client-request-id": "true",
-        "x-ms-version": "2020-06-12"
-      },
-      "RequestBody": null,
-      "StatusCode": 201,
-      "ResponseHeaders": {
-        "Content-Length": "0",
-<<<<<<< HEAD
-        "Date": "Tue, 02 Feb 2021 21:56:15 GMT",
-        "ETag": "\u00220x8D8C7C55D88C67C\u0022",
-        "Last-Modified": "Tue, 02 Feb 2021 21:56:16 GMT",
-=======
-        "Date": "Wed, 17 Feb 2021 22:43:57 GMT",
-        "ETag": "\u00220x8D8D3958373CEAA\u0022",
-        "Last-Modified": "Wed, 17 Feb 2021 22:43:58 GMT",
->>>>>>> 1814567d
-        "Server": [
-          "Windows-Azure-HDFS/1.0",
-          "Microsoft-HTTPAPI/2.0"
-        ],
-        "x-ms-client-request-id": "c052b4de-fa14-454d-10c7-b1ba01022877",
-<<<<<<< HEAD
-        "x-ms-request-id": "bfed9865-801f-0076-41ae-f9f517000000",
-=======
-        "x-ms-request-id": "fb739328-301f-0073-687e-0527cc000000",
->>>>>>> 1814567d
-        "x-ms-version": "2020-06-12"
-      },
-      "ResponseBody": []
-    },
-    {
-      "RequestUri": "https://seannse.dfs.core.windows.net/test-filesystem-c74b8798-c1f2-6a3d-f91c-fe037e22403f/test-directory-93b66418-d5ca-348e-8610-d4674e19b023/test-directory-d47486c6-5ed5-e518-4917-c87305967a9b/test-file-7084c7ec-508a-f149-c7e7-b20a45f01988?resource=file",
-      "RequestMethod": "PUT",
-      "RequestHeaders": {
-        "Accept": "application/json",
-        "Authorization": "Sanitized",
-        "User-Agent": [
-<<<<<<< HEAD
-          "azsdk-net-Storage.Files.DataLake/12.7.0-alpha.20210202.1",
-          "(.NET 5.0.2; Microsoft Windows 10.0.19042)"
-        ],
-        "x-ms-client-request-id": "88fbb399-2875-8deb-6a61-f92c4843ff20",
-        "x-ms-date": "Tue, 02 Feb 2021 21:56:15 GMT",
-=======
-          "azsdk-net-Storage.Files.DataLake/12.7.0-alpha.20210217.1",
-          "(.NET 5.0.3; Microsoft Windows 10.0.19042)"
-        ],
-        "x-ms-client-request-id": "88fbb399-2875-8deb-6a61-f92c4843ff20",
-        "x-ms-date": "Wed, 17 Feb 2021 22:43:58 GMT",
->>>>>>> 1814567d
-        "x-ms-return-client-request-id": "true",
-        "x-ms-version": "2020-06-12"
-      },
-      "RequestBody": null,
-      "StatusCode": 201,
-      "ResponseHeaders": {
-        "Content-Length": "0",
-<<<<<<< HEAD
-        "Date": "Tue, 02 Feb 2021 21:56:15 GMT",
-        "ETag": "\u00220x8D8C7C55D98818D\u0022",
-        "Last-Modified": "Tue, 02 Feb 2021 21:56:16 GMT",
-=======
-        "Date": "Wed, 17 Feb 2021 22:43:57 GMT",
-        "ETag": "\u00220x8D8D39583821CF5\u0022",
-        "Last-Modified": "Wed, 17 Feb 2021 22:43:58 GMT",
->>>>>>> 1814567d
-        "Server": [
-          "Windows-Azure-HDFS/1.0",
-          "Microsoft-HTTPAPI/2.0"
-        ],
-        "x-ms-client-request-id": "88fbb399-2875-8deb-6a61-f92c4843ff20",
-<<<<<<< HEAD
-        "x-ms-request-id": "bfed987d-801f-0076-59ae-f9f517000000",
-=======
-        "x-ms-request-id": "fb73933c-301f-0073-7b7e-0527cc000000",
->>>>>>> 1814567d
-        "x-ms-version": "2020-06-12"
-      },
-      "ResponseBody": []
-    },
-    {
-      "RequestUri": "https://seannse.dfs.core.windows.net/test-filesystem-c74b8798-c1f2-6a3d-f91c-fe037e22403f/test-directory-93b66418-d5ca-348e-8610-d4674e19b023/test-directory-5f9829ad-e156-733b-98fb-0f1245ab5c5d?resource=directory",
-      "RequestMethod": "PUT",
-      "RequestHeaders": {
-        "Accept": "application/json",
-        "Authorization": "Sanitized",
-        "User-Agent": [
-<<<<<<< HEAD
-          "azsdk-net-Storage.Files.DataLake/12.7.0-alpha.20210202.1",
-          "(.NET 5.0.2; Microsoft Windows 10.0.19042)"
-        ],
-        "x-ms-client-request-id": "6bf1eb77-a9d1-b78d-7888-f07a18d848bf",
-        "x-ms-date": "Tue, 02 Feb 2021 21:56:16 GMT",
-=======
-          "azsdk-net-Storage.Files.DataLake/12.7.0-alpha.20210217.1",
-          "(.NET 5.0.3; Microsoft Windows 10.0.19042)"
-        ],
-        "x-ms-client-request-id": "6bf1eb77-a9d1-b78d-7888-f07a18d848bf",
-        "x-ms-date": "Wed, 17 Feb 2021 22:43:58 GMT",
->>>>>>> 1814567d
-        "x-ms-return-client-request-id": "true",
-        "x-ms-version": "2020-06-12"
-      },
-      "RequestBody": null,
-      "StatusCode": 201,
-      "ResponseHeaders": {
-        "Content-Length": "0",
-<<<<<<< HEAD
-        "Date": "Tue, 02 Feb 2021 21:56:15 GMT",
-        "ETag": "\u00220x8D8C7C55DA5BDDC\u0022",
-        "Last-Modified": "Tue, 02 Feb 2021 21:56:16 GMT",
-=======
-        "Date": "Wed, 17 Feb 2021 22:43:57 GMT",
-        "ETag": "\u00220x8D8D39583988FDB\u0022",
-        "Last-Modified": "Wed, 17 Feb 2021 22:43:58 GMT",
->>>>>>> 1814567d
-        "Server": [
-          "Windows-Azure-HDFS/1.0",
-          "Microsoft-HTTPAPI/2.0"
-        ],
-        "x-ms-client-request-id": "6bf1eb77-a9d1-b78d-7888-f07a18d848bf",
-<<<<<<< HEAD
-        "x-ms-request-id": "bfed988f-801f-0076-6bae-f9f517000000",
-=======
-        "x-ms-request-id": "fb73935f-301f-0073-1e7e-0527cc000000",
->>>>>>> 1814567d
-        "x-ms-version": "2020-06-12"
-      },
-      "ResponseBody": []
-    },
-    {
-      "RequestUri": "https://seannse.dfs.core.windows.net/test-filesystem-c74b8798-c1f2-6a3d-f91c-fe037e22403f/test-directory-93b66418-d5ca-348e-8610-d4674e19b023/test-directory-5f9829ad-e156-733b-98fb-0f1245ab5c5d/test-file-7a4d9b04-6ed2-1c2b-169d-a9370560f396?resource=file",
-      "RequestMethod": "PUT",
-      "RequestHeaders": {
-        "Accept": "application/json",
-        "Authorization": "Sanitized",
-        "User-Agent": [
-<<<<<<< HEAD
-          "azsdk-net-Storage.Files.DataLake/12.7.0-alpha.20210202.1",
-          "(.NET 5.0.2; Microsoft Windows 10.0.19042)"
-        ],
-        "x-ms-client-request-id": "e4d61cd6-c6b4-094b-bfd4-5533ff56b218",
-        "x-ms-date": "Tue, 02 Feb 2021 21:56:16 GMT",
-=======
-          "azsdk-net-Storage.Files.DataLake/12.7.0-alpha.20210217.1",
-          "(.NET 5.0.3; Microsoft Windows 10.0.19042)"
-        ],
-        "x-ms-client-request-id": "e4d61cd6-c6b4-094b-bfd4-5533ff56b218",
-        "x-ms-date": "Wed, 17 Feb 2021 22:43:58 GMT",
->>>>>>> 1814567d
-        "x-ms-return-client-request-id": "true",
-        "x-ms-version": "2020-06-12"
-      },
-      "RequestBody": null,
-      "StatusCode": 201,
-      "ResponseHeaders": {
-        "Content-Length": "0",
-<<<<<<< HEAD
-        "Date": "Tue, 02 Feb 2021 21:56:15 GMT",
-        "ETag": "\u00220x8D8C7C55DB40D30\u0022",
-        "Last-Modified": "Tue, 02 Feb 2021 21:56:16 GMT",
-=======
-        "Date": "Wed, 17 Feb 2021 22:43:57 GMT",
-        "ETag": "\u00220x8D8D39583AC3C20\u0022",
-        "Last-Modified": "Wed, 17 Feb 2021 22:43:58 GMT",
->>>>>>> 1814567d
-        "Server": [
-          "Windows-Azure-HDFS/1.0",
-          "Microsoft-HTTPAPI/2.0"
-        ],
-        "x-ms-client-request-id": "e4d61cd6-c6b4-094b-bfd4-5533ff56b218",
-<<<<<<< HEAD
-        "x-ms-request-id": "bfed98a1-801f-0076-7dae-f9f517000000",
-=======
-        "x-ms-request-id": "fb739370-301f-0073-2f7e-0527cc000000",
->>>>>>> 1814567d
-        "x-ms-version": "2020-06-12"
-      },
-      "ResponseBody": []
-    },
-    {
-      "RequestUri": "https://seannse.dfs.core.windows.net/test-filesystem-c74b8798-c1f2-6a3d-f91c-fe037e22403f/test-directory-93b66418-d5ca-348e-8610-d4674e19b023/test-file-27c05995-ed3d-1405-0f17-3a1a54bf7b7f?resource=file",
-      "RequestMethod": "PUT",
-      "RequestHeaders": {
-        "Accept": "application/json",
-        "Authorization": "Sanitized",
-        "User-Agent": [
-<<<<<<< HEAD
-          "azsdk-net-Storage.Files.DataLake/12.7.0-alpha.20210202.1",
-          "(.NET 5.0.2; Microsoft Windows 10.0.19042)"
-        ],
-        "x-ms-client-request-id": "47d60106-bad7-e8a0-17c1-d59d8c30b400",
-        "x-ms-date": "Tue, 02 Feb 2021 21:56:16 GMT",
-=======
-          "azsdk-net-Storage.Files.DataLake/12.7.0-alpha.20210217.1",
-          "(.NET 5.0.3; Microsoft Windows 10.0.19042)"
-        ],
-        "x-ms-client-request-id": "47d60106-bad7-e8a0-17c1-d59d8c30b400",
-        "x-ms-date": "Wed, 17 Feb 2021 22:43:58 GMT",
->>>>>>> 1814567d
-        "x-ms-return-client-request-id": "true",
-        "x-ms-version": "2020-06-12"
-      },
-      "RequestBody": null,
-      "StatusCode": 201,
-      "ResponseHeaders": {
-        "Content-Length": "0",
-<<<<<<< HEAD
-        "Date": "Tue, 02 Feb 2021 21:56:15 GMT",
-        "ETag": "\u00220x8D8C7C55DC27AE7\u0022",
-        "Last-Modified": "Tue, 02 Feb 2021 21:56:16 GMT",
-=======
-        "Date": "Wed, 17 Feb 2021 22:43:58 GMT",
-        "ETag": "\u00220x8D8D39583BA7BF7\u0022",
-        "Last-Modified": "Wed, 17 Feb 2021 22:43:58 GMT",
->>>>>>> 1814567d
-        "Server": [
-          "Windows-Azure-HDFS/1.0",
-          "Microsoft-HTTPAPI/2.0"
-        ],
-        "x-ms-client-request-id": "47d60106-bad7-e8a0-17c1-d59d8c30b400",
-<<<<<<< HEAD
-        "x-ms-request-id": "bfed98b4-801f-0076-10ae-f9f517000000",
-=======
-        "x-ms-request-id": "fb73937c-301f-0073-3a7e-0527cc000000",
->>>>>>> 1814567d
-        "x-ms-version": "2020-06-12"
-      },
-      "ResponseBody": []
-    },
-    {
-      "RequestUri": "https://seannse.dfs.core.windows.net/test-filesystem-c74b8798-c1f2-6a3d-f91c-fe037e22403f/test-directory-93b66418-d5ca-348e-8610-d4674e19b023?action=setAccessControlRecursive\u0026mode=modify\u0026maxRecords=2",
+        "x-ms-client-request-id": "f54deaef-a5a6-628d-9093-4163aacd5d07",
+        "x-ms-request-id": "cb125f2b-b01e-006d-09f1-06cb14000000",
+        "x-ms-version": "2020-06-12"
+      },
+      "ResponseBody": []
+    },
+    {
+      "RequestUri": "https://seannse.dfs.core.windows.net/test-filesystem-07b572a7-3ce1-87aa-159a-8da5ef05a028/test-directory-369ce525-6240-e49f-f3dd-c06e65226e04?resource=directory",
+      "RequestMethod": "PUT",
+      "RequestHeaders": {
+        "Accept": "application/json",
+        "Authorization": "Sanitized",
+        "traceparent": "00-ef9fab5b52a9df44bd4ff44c9f2f423a-674e7eeb2adda44c-00",
+        "User-Agent": [
+          "azsdk-net-Storage.Files.DataLake/12.7.0-alpha.20210219.1",
+          "(.NET 5.0.3; Microsoft Windows 10.0.19041)"
+        ],
+        "x-ms-client-request-id": "3361cf14-c574-8d5e-4a69-01c8e41ffd6e",
+        "x-ms-date": "Fri, 19 Feb 2021 19:03:06 GMT",
+        "x-ms-return-client-request-id": "true",
+        "x-ms-version": "2020-06-12"
+      },
+      "RequestBody": null,
+      "StatusCode": 201,
+      "ResponseHeaders": {
+        "Content-Length": "0",
+        "Date": "Fri, 19 Feb 2021 19:03:05 GMT",
+        "ETag": "\u00220x8D8D508FD74FEF3\u0022",
+        "Last-Modified": "Fri, 19 Feb 2021 19:03:06 GMT",
+        "Server": [
+          "Windows-Azure-HDFS/1.0",
+          "Microsoft-HTTPAPI/2.0"
+        ],
+        "x-ms-client-request-id": "3361cf14-c574-8d5e-4a69-01c8e41ffd6e",
+        "x-ms-request-id": "da83fa9b-a01f-0061-2ff1-065c1c000000",
+        "x-ms-version": "2020-06-12"
+      },
+      "ResponseBody": []
+    },
+    {
+      "RequestUri": "https://seannse.dfs.core.windows.net/test-filesystem-07b572a7-3ce1-87aa-159a-8da5ef05a028/test-directory-369ce525-6240-e49f-f3dd-c06e65226e04/test-directory-bbc43d24-5818-7a50-63da-835af39763d8?resource=directory",
+      "RequestMethod": "PUT",
+      "RequestHeaders": {
+        "Accept": "application/json",
+        "Authorization": "Sanitized",
+        "User-Agent": [
+          "azsdk-net-Storage.Files.DataLake/12.7.0-alpha.20210219.1",
+          "(.NET 5.0.3; Microsoft Windows 10.0.19041)"
+        ],
+        "x-ms-client-request-id": "44e300e8-7256-bc61-7ee6-d09a410399b3",
+        "x-ms-date": "Fri, 19 Feb 2021 19:03:06 GMT",
+        "x-ms-return-client-request-id": "true",
+        "x-ms-version": "2020-06-12"
+      },
+      "RequestBody": null,
+      "StatusCode": 201,
+      "ResponseHeaders": {
+        "Content-Length": "0",
+        "Date": "Fri, 19 Feb 2021 19:03:05 GMT",
+        "ETag": "\u00220x8D8D508FD815D3C\u0022",
+        "Last-Modified": "Fri, 19 Feb 2021 19:03:06 GMT",
+        "Server": [
+          "Windows-Azure-HDFS/1.0",
+          "Microsoft-HTTPAPI/2.0"
+        ],
+        "x-ms-client-request-id": "44e300e8-7256-bc61-7ee6-d09a410399b3",
+        "x-ms-request-id": "da83fab4-a01f-0061-48f1-065c1c000000",
+        "x-ms-version": "2020-06-12"
+      },
+      "ResponseBody": []
+    },
+    {
+      "RequestUri": "https://seannse.dfs.core.windows.net/test-filesystem-07b572a7-3ce1-87aa-159a-8da5ef05a028/test-directory-369ce525-6240-e49f-f3dd-c06e65226e04/test-directory-bbc43d24-5818-7a50-63da-835af39763d8/test-file-9d192905-66c5-e8ad-adeb-2bef9d02d1a9?resource=file",
+      "RequestMethod": "PUT",
+      "RequestHeaders": {
+        "Accept": "application/json",
+        "Authorization": "Sanitized",
+        "User-Agent": [
+          "azsdk-net-Storage.Files.DataLake/12.7.0-alpha.20210219.1",
+          "(.NET 5.0.3; Microsoft Windows 10.0.19041)"
+        ],
+        "x-ms-client-request-id": "7f48078e-3f9f-81ce-52fb-966b47711e7c",
+        "x-ms-date": "Fri, 19 Feb 2021 19:03:07 GMT",
+        "x-ms-return-client-request-id": "true",
+        "x-ms-version": "2020-06-12"
+      },
+      "RequestBody": null,
+      "StatusCode": 201,
+      "ResponseHeaders": {
+        "Content-Length": "0",
+        "Date": "Fri, 19 Feb 2021 19:03:05 GMT",
+        "ETag": "\u00220x8D8D508FD8DD4E4\u0022",
+        "Last-Modified": "Fri, 19 Feb 2021 19:03:06 GMT",
+        "Server": [
+          "Windows-Azure-HDFS/1.0",
+          "Microsoft-HTTPAPI/2.0"
+        ],
+        "x-ms-client-request-id": "7f48078e-3f9f-81ce-52fb-966b47711e7c",
+        "x-ms-request-id": "da83fac4-a01f-0061-58f1-065c1c000000",
+        "x-ms-version": "2020-06-12"
+      },
+      "ResponseBody": []
+    },
+    {
+      "RequestUri": "https://seannse.dfs.core.windows.net/test-filesystem-07b572a7-3ce1-87aa-159a-8da5ef05a028/test-directory-369ce525-6240-e49f-f3dd-c06e65226e04/test-directory-bbc43d24-5818-7a50-63da-835af39763d8/test-file-519c2615-a690-e6ff-a7dd-b7274ed47db8?resource=file",
+      "RequestMethod": "PUT",
+      "RequestHeaders": {
+        "Accept": "application/json",
+        "Authorization": "Sanitized",
+        "User-Agent": [
+          "azsdk-net-Storage.Files.DataLake/12.7.0-alpha.20210219.1",
+          "(.NET 5.0.3; Microsoft Windows 10.0.19041)"
+        ],
+        "x-ms-client-request-id": "45c49b7f-4659-e8fc-0762-d7c187a7327e",
+        "x-ms-date": "Fri, 19 Feb 2021 19:03:07 GMT",
+        "x-ms-return-client-request-id": "true",
+        "x-ms-version": "2020-06-12"
+      },
+      "RequestBody": null,
+      "StatusCode": 201,
+      "ResponseHeaders": {
+        "Content-Length": "0",
+        "Date": "Fri, 19 Feb 2021 19:03:05 GMT",
+        "ETag": "\u00220x8D8D508FD9B460C\u0022",
+        "Last-Modified": "Fri, 19 Feb 2021 19:03:06 GMT",
+        "Server": [
+          "Windows-Azure-HDFS/1.0",
+          "Microsoft-HTTPAPI/2.0"
+        ],
+        "x-ms-client-request-id": "45c49b7f-4659-e8fc-0762-d7c187a7327e",
+        "x-ms-request-id": "da83fadc-a01f-0061-70f1-065c1c000000",
+        "x-ms-version": "2020-06-12"
+      },
+      "ResponseBody": []
+    },
+    {
+      "RequestUri": "https://seannse.dfs.core.windows.net/test-filesystem-07b572a7-3ce1-87aa-159a-8da5ef05a028/test-directory-369ce525-6240-e49f-f3dd-c06e65226e04/test-directory-a918de7e-8710-c3c2-1bdd-309f06475d91?resource=directory",
+      "RequestMethod": "PUT",
+      "RequestHeaders": {
+        "Accept": "application/json",
+        "Authorization": "Sanitized",
+        "User-Agent": [
+          "azsdk-net-Storage.Files.DataLake/12.7.0-alpha.20210219.1",
+          "(.NET 5.0.3; Microsoft Windows 10.0.19041)"
+        ],
+        "x-ms-client-request-id": "ab3a21be-4bfe-f863-d800-297b155de1bf",
+        "x-ms-date": "Fri, 19 Feb 2021 19:03:07 GMT",
+        "x-ms-return-client-request-id": "true",
+        "x-ms-version": "2020-06-12"
+      },
+      "RequestBody": null,
+      "StatusCode": 201,
+      "ResponseHeaders": {
+        "Content-Length": "0",
+        "Date": "Fri, 19 Feb 2021 19:03:06 GMT",
+        "ETag": "\u00220x8D8D508FDA70603\u0022",
+        "Last-Modified": "Fri, 19 Feb 2021 19:03:06 GMT",
+        "Server": [
+          "Windows-Azure-HDFS/1.0",
+          "Microsoft-HTTPAPI/2.0"
+        ],
+        "x-ms-client-request-id": "ab3a21be-4bfe-f863-d800-297b155de1bf",
+        "x-ms-request-id": "da83faef-a01f-0061-03f1-065c1c000000",
+        "x-ms-version": "2020-06-12"
+      },
+      "ResponseBody": []
+    },
+    {
+      "RequestUri": "https://seannse.dfs.core.windows.net/test-filesystem-07b572a7-3ce1-87aa-159a-8da5ef05a028/test-directory-369ce525-6240-e49f-f3dd-c06e65226e04/test-directory-a918de7e-8710-c3c2-1bdd-309f06475d91/test-file-43d84605-7f00-456e-7e0b-0797f76b49d3?resource=file",
+      "RequestMethod": "PUT",
+      "RequestHeaders": {
+        "Accept": "application/json",
+        "Authorization": "Sanitized",
+        "User-Agent": [
+          "azsdk-net-Storage.Files.DataLake/12.7.0-alpha.20210219.1",
+          "(.NET 5.0.3; Microsoft Windows 10.0.19041)"
+        ],
+        "x-ms-client-request-id": "3351d097-f26f-3e78-b2f4-2cf243cc006d",
+        "x-ms-date": "Fri, 19 Feb 2021 19:03:07 GMT",
+        "x-ms-return-client-request-id": "true",
+        "x-ms-version": "2020-06-12"
+      },
+      "RequestBody": null,
+      "StatusCode": 201,
+      "ResponseHeaders": {
+        "Content-Length": "0",
+        "Date": "Fri, 19 Feb 2021 19:03:06 GMT",
+        "ETag": "\u00220x8D8D508FDB68048\u0022",
+        "Last-Modified": "Fri, 19 Feb 2021 19:03:06 GMT",
+        "Server": [
+          "Windows-Azure-HDFS/1.0",
+          "Microsoft-HTTPAPI/2.0"
+        ],
+        "x-ms-client-request-id": "3351d097-f26f-3e78-b2f4-2cf243cc006d",
+        "x-ms-request-id": "da83fafd-a01f-0061-11f1-065c1c000000",
+        "x-ms-version": "2020-06-12"
+      },
+      "ResponseBody": []
+    },
+    {
+      "RequestUri": "https://seannse.dfs.core.windows.net/test-filesystem-07b572a7-3ce1-87aa-159a-8da5ef05a028/test-directory-369ce525-6240-e49f-f3dd-c06e65226e04/test-file-5ed455b6-fc7c-53b1-b23b-6351a55f369a?resource=file",
+      "RequestMethod": "PUT",
+      "RequestHeaders": {
+        "Accept": "application/json",
+        "Authorization": "Sanitized",
+        "User-Agent": [
+          "azsdk-net-Storage.Files.DataLake/12.7.0-alpha.20210219.1",
+          "(.NET 5.0.3; Microsoft Windows 10.0.19041)"
+        ],
+        "x-ms-client-request-id": "b9586caf-980f-9bc7-1efd-80348f279953",
+        "x-ms-date": "Fri, 19 Feb 2021 19:03:07 GMT",
+        "x-ms-return-client-request-id": "true",
+        "x-ms-version": "2020-06-12"
+      },
+      "RequestBody": null,
+      "StatusCode": 201,
+      "ResponseHeaders": {
+        "Content-Length": "0",
+        "Date": "Fri, 19 Feb 2021 19:03:06 GMT",
+        "ETag": "\u00220x8D8D508FDC34064\u0022",
+        "Last-Modified": "Fri, 19 Feb 2021 19:03:06 GMT",
+        "Server": [
+          "Windows-Azure-HDFS/1.0",
+          "Microsoft-HTTPAPI/2.0"
+        ],
+        "x-ms-client-request-id": "b9586caf-980f-9bc7-1efd-80348f279953",
+        "x-ms-request-id": "da83fb09-a01f-0061-1df1-065c1c000000",
+        "x-ms-version": "2020-06-12"
+      },
+      "ResponseBody": []
+    },
+    {
+      "RequestUri": "https://seannse.dfs.core.windows.net/test-filesystem-07b572a7-3ce1-87aa-159a-8da5ef05a028/test-directory-369ce525-6240-e49f-f3dd-c06e65226e04?action=setAccessControlRecursive\u0026mode=modify\u0026maxRecords=2",
       "RequestMethod": "PATCH",
       "RequestHeaders": {
         "Accept": "application/json",
         "Authorization": "Sanitized",
         "User-Agent": [
-<<<<<<< HEAD
-          "azsdk-net-Storage.Files.DataLake/12.7.0-alpha.20210202.1",
-          "(.NET 5.0.2; Microsoft Windows 10.0.19042)"
+          "azsdk-net-Storage.Files.DataLake/12.7.0-alpha.20210219.1",
+          "(.NET 5.0.3; Microsoft Windows 10.0.19041)"
         ],
         "x-ms-acl": "user::rwx,group::r--,other::---,mask::rwx",
-        "x-ms-client-request-id": "531450e1-34e8-02a7-2b77-d1c839446775",
-        "x-ms-date": "Tue, 02 Feb 2021 21:56:16 GMT",
-=======
-          "azsdk-net-Storage.Files.DataLake/12.7.0-alpha.20210217.1",
-          "(.NET 5.0.3; Microsoft Windows 10.0.19042)"
+        "x-ms-client-request-id": "38a14fe1-7d06-7c8a-fb64-091c962e2517",
+        "x-ms-date": "Fri, 19 Feb 2021 19:03:07 GMT",
+        "x-ms-return-client-request-id": "true",
+        "x-ms-version": "2020-06-12"
+      },
+      "RequestBody": null,
+      "StatusCode": 200,
+      "ResponseHeaders": {
+        "Date": "Fri, 19 Feb 2021 19:03:06 GMT",
+        "Server": [
+          "Windows-Azure-HDFS/1.0",
+          "Microsoft-HTTPAPI/2.0"
+        ],
+        "Transfer-Encoding": "chunked",
+        "x-ms-client-request-id": "38a14fe1-7d06-7c8a-fb64-091c962e2517",
+        "x-ms-continuation": "VBaFjqqFj7CRnBgY/AEY9gEvc2Vhbm5zZQEwMUQ1Nzk5MkM5NzE0OEMyL3Rlc3QtZmlsZXN5c3RlbS0wN2I1NzJhNy0zY2UxLTg3YWEtMTU5YS04ZGE1ZWYwNWEwMjgBMDFENzA2RjFEQUVBRjc4RC90ZXN0LWRpcmVjdG9yeS0zNjljZTUyNS02MjQwLWU0OWYtZjNkZC1jMDZlNjUyMjZlMDQvdGVzdC1kaXJlY3RvcnktYTkxOGRlN2UtODcxMC1jM2MyLTFiZGQtMzA5ZjA2NDc1ZDkxL3Rlc3QtZmlsZS00M2Q4NDYwNS03ZjAwLTQ1NmUtN2UwYi0wNzk3Zjc2YjQ5ZDMWAAAA",
+        "x-ms-namespace-enabled": "true",
+        "x-ms-request-id": "da83fb11-a01f-0061-25f1-065c1c000000",
+        "x-ms-version": "2020-06-12"
+      },
+      "ResponseBody": "eyJkaXJlY3Rvcmllc1N1Y2Nlc3NmdWwiOjIsImZhaWxlZEVudHJpZXMiOltdLCJmYWlsdXJlQ291bnQiOjAsImZpbGVzU3VjY2Vzc2Z1bCI6MH0K"
+    },
+    {
+      "RequestUri": "https://seannse.dfs.core.windows.net/test-filesystem-07b572a7-3ce1-87aa-159a-8da5ef05a028/test-directory-369ce525-6240-e49f-f3dd-c06e65226e04?action=setAccessControlRecursive\u0026continuation=VBaFjqqFj7CRnBgY%2FAEY9gEvc2Vhbm5zZQEwMUQ1Nzk5MkM5NzE0OEMyL3Rlc3QtZmlsZXN5c3RlbS0wN2I1NzJhNy0zY2UxLTg3YWEtMTU5YS04ZGE1ZWYwNWEwMjgBMDFENzA2RjFEQUVBRjc4RC90ZXN0LWRpcmVjdG9yeS0zNjljZTUyNS02MjQwLWU0OWYtZjNkZC1jMDZlNjUyMjZlMDQvdGVzdC1kaXJlY3RvcnktYTkxOGRlN2UtODcxMC1jM2MyLTFiZGQtMzA5ZjA2NDc1ZDkxL3Rlc3QtZmlsZS00M2Q4NDYwNS03ZjAwLTQ1NmUtN2UwYi0wNzk3Zjc2YjQ5ZDMWAAAA\u0026mode=modify\u0026maxRecords=2",
+      "RequestMethod": "PATCH",
+      "RequestHeaders": {
+        "Accept": "application/json",
+        "Authorization": "Sanitized",
+        "User-Agent": [
+          "azsdk-net-Storage.Files.DataLake/12.7.0-alpha.20210219.1",
+          "(.NET 5.0.3; Microsoft Windows 10.0.19041)"
         ],
         "x-ms-acl": "user::rwx,group::r--,other::---,mask::rwx",
-        "x-ms-client-request-id": "531450e1-34e8-02a7-2b77-d1c839446775",
-        "x-ms-date": "Wed, 17 Feb 2021 22:43:58 GMT",
->>>>>>> 1814567d
+        "x-ms-client-request-id": "3f526e30-6085-3f4d-0761-8567cf3609c3",
+        "x-ms-date": "Fri, 19 Feb 2021 19:03:07 GMT",
         "x-ms-return-client-request-id": "true",
         "x-ms-version": "2020-06-12"
       },
       "RequestBody": null,
       "StatusCode": 200,
       "ResponseHeaders": {
-<<<<<<< HEAD
-        "Date": "Tue, 02 Feb 2021 21:56:16 GMT",
-=======
-        "Date": "Wed, 17 Feb 2021 22:43:58 GMT",
->>>>>>> 1814567d
+        "Date": "Fri, 19 Feb 2021 19:03:06 GMT",
         "Server": [
           "Windows-Azure-HDFS/1.0",
           "Microsoft-HTTPAPI/2.0"
         ],
         "Transfer-Encoding": "chunked",
-        "x-ms-client-request-id": "531450e1-34e8-02a7-2b77-d1c839446775",
-<<<<<<< HEAD
-        "x-ms-continuation": "VBbKtJXF87ivnu0BGPwBGPYBL3NlYW5uc2UBMDFENTc5OTJDOTcxNDhDMi90ZXN0LWZpbGVzeXN0ZW0tYzc0Yjg3OTgtYzFmMi02YTNkLWY5MWMtZmUwMzdlMjI0MDNmATAxRDZGOUFFM0FCQUE5N0IvdGVzdC1kaXJlY3RvcnktOTNiNjY0MTgtZDVjYS0zNDhlLTg2MTAtZDQ2NzRlMTliMDIzL3Rlc3QtZGlyZWN0b3J5LTVmOTgyOWFkLWUxNTYtNzMzYi05OGZiLTBmMTI0NWFiNWM1ZC90ZXN0LWZpbGUtN2E0ZDliMDQtNmVkMi0xYzJiLTE2OWQtYTkzNzA1NjBmMzk2FgAAAA==",
+        "x-ms-client-request-id": "3f526e30-6085-3f4d-0761-8567cf3609c3",
+        "x-ms-continuation": "VBb70/O/vMW8xM0BGPwBGPYBL3NlYW5uc2UBMDFENTc5OTJDOTcxNDhDMi90ZXN0LWZpbGVzeXN0ZW0tMDdiNTcyYTctM2NlMS04N2FhLTE1OWEtOGRhNWVmMDVhMDI4ATAxRDcwNkYxREFFQUY3OEQvdGVzdC1kaXJlY3RvcnktMzY5Y2U1MjUtNjI0MC1lNDlmLWYzZGQtYzA2ZTY1MjI2ZTA0L3Rlc3QtZGlyZWN0b3J5LWJiYzQzZDI0LTU4MTgtN2E1MC02M2RhLTgzNWFmMzk3NjNkOC90ZXN0LWZpbGUtNTE5YzI2MTUtYTY5MC1lNmZmLWE3ZGQtYjcyNzRlZDQ3ZGI4FgAAAA==",
         "x-ms-namespace-enabled": "true",
-        "x-ms-request-id": "bfed98c8-801f-0076-24ae-f9f517000000",
-=======
-        "x-ms-continuation": "VBaanbjtvqrRswYY/AEY9gEvc2Vhbm5zZQEwMUQ1Nzk5MkM5NzE0OEMyL3Rlc3QtZmlsZXN5c3RlbS1jNzRiODc5OC1jMWYyLTZhM2QtZjkxYy1mZTAzN2UyMjQwM2YBMDFENzA1N0U2MEEzOTMyMi90ZXN0LWRpcmVjdG9yeS05M2I2NjQxOC1kNWNhLTM0OGUtODYxMC1kNDY3NGUxOWIwMjMvdGVzdC1kaXJlY3RvcnktNWY5ODI5YWQtZTE1Ni03MzNiLTk4ZmItMGYxMjQ1YWI1YzVkL3Rlc3QtZmlsZS03YTRkOWIwNC02ZWQyLTFjMmItMTY5ZC1hOTM3MDU2MGYzOTYWAAAA",
+        "x-ms-request-id": "da83fb1c-a01f-0061-30f1-065c1c000000",
+        "x-ms-version": "2020-06-12"
+      },
+      "ResponseBody": "eyJkaXJlY3Rvcmllc1N1Y2Nlc3NmdWwiOjEsImZhaWxlZEVudHJpZXMiOltdLCJmYWlsdXJlQ291bnQiOjAsImZpbGVzU3VjY2Vzc2Z1bCI6MX0K"
+    },
+    {
+      "RequestUri": "https://seannse.dfs.core.windows.net/test-filesystem-07b572a7-3ce1-87aa-159a-8da5ef05a028/test-directory-369ce525-6240-e49f-f3dd-c06e65226e04?action=setAccessControlRecursive\u0026continuation=VBb70%2FO%2FvMW8xM0BGPwBGPYBL3NlYW5uc2UBMDFENTc5OTJDOTcxNDhDMi90ZXN0LWZpbGVzeXN0ZW0tMDdiNTcyYTctM2NlMS04N2FhLTE1OWEtOGRhNWVmMDVhMDI4ATAxRDcwNkYxREFFQUY3OEQvdGVzdC1kaXJlY3RvcnktMzY5Y2U1MjUtNjI0MC1lNDlmLWYzZGQtYzA2ZTY1MjI2ZTA0L3Rlc3QtZGlyZWN0b3J5LWJiYzQzZDI0LTU4MTgtN2E1MC02M2RhLTgzNWFmMzk3NjNkOC90ZXN0LWZpbGUtNTE5YzI2MTUtYTY5MC1lNmZmLWE3ZGQtYjcyNzRlZDQ3ZGI4FgAAAA%3D%3D\u0026mode=modify\u0026maxRecords=2",
+      "RequestMethod": "PATCH",
+      "RequestHeaders": {
+        "Accept": "application/json",
+        "Authorization": "Sanitized",
+        "User-Agent": [
+          "azsdk-net-Storage.Files.DataLake/12.7.0-alpha.20210219.1",
+          "(.NET 5.0.3; Microsoft Windows 10.0.19041)"
+        ],
+        "x-ms-acl": "user::rwx,group::r--,other::---,mask::rwx",
+        "x-ms-client-request-id": "27ec8292-e5db-a891-901c-ec6253df07e3",
+        "x-ms-date": "Fri, 19 Feb 2021 19:03:07 GMT",
+        "x-ms-return-client-request-id": "true",
+        "x-ms-version": "2020-06-12"
+      },
+      "RequestBody": null,
+      "StatusCode": 200,
+      "ResponseHeaders": {
+        "Date": "Fri, 19 Feb 2021 19:03:06 GMT",
+        "Server": [
+          "Windows-Azure-HDFS/1.0",
+          "Microsoft-HTTPAPI/2.0"
+        ],
+        "Transfer-Encoding": "chunked",
+        "x-ms-client-request-id": "27ec8292-e5db-a891-901c-ec6253df07e3",
+        "x-ms-continuation": "VBaO77yU9cLNnssBGMgBGMIBL3NlYW5uc2UBMDFENTc5OTJDOTcxNDhDMi90ZXN0LWZpbGVzeXN0ZW0tMDdiNTcyYTctM2NlMS04N2FhLTE1OWEtOGRhNWVmMDVhMDI4ATAxRDcwNkYxREFFQUY3OEQvdGVzdC1kaXJlY3RvcnktMzY5Y2U1MjUtNjI0MC1lNDlmLWYzZGQtYzA2ZTY1MjI2ZTA0L3Rlc3QtZmlsZS01ZWQ0NTViNi1mYzdjLTUzYjEtYjIzYi02MzUxYTU1ZjM2OWEWAAAA",
         "x-ms-namespace-enabled": "true",
-        "x-ms-request-id": "fb739387-301f-0073-457e-0527cc000000",
->>>>>>> 1814567d
-        "x-ms-version": "2020-06-12"
-      },
-      "ResponseBody": "eyJkaXJlY3Rvcmllc1N1Y2Nlc3NmdWwiOjIsImZhaWxlZEVudHJpZXMiOltdLCJmYWlsdXJlQ291bnQiOjAsImZpbGVzU3VjY2Vzc2Z1bCI6MH0K"
-    },
-    {
-<<<<<<< HEAD
-      "RequestUri": "https://seannse.dfs.core.windows.net/test-filesystem-c74b8798-c1f2-6a3d-f91c-fe037e22403f/test-directory-93b66418-d5ca-348e-8610-d4674e19b023?action=setAccessControlRecursive\u0026continuation=VBbKtJXF87ivnu0BGPwBGPYBL3NlYW5uc2UBMDFENTc5OTJDOTcxNDhDMi90ZXN0LWZpbGVzeXN0ZW0tYzc0Yjg3OTgtYzFmMi02YTNkLWY5MWMtZmUwMzdlMjI0MDNmATAxRDZGOUFFM0FCQUE5N0IvdGVzdC1kaXJlY3RvcnktOTNiNjY0MTgtZDVjYS0zNDhlLTg2MTAtZDQ2NzRlMTliMDIzL3Rlc3QtZGlyZWN0b3J5LTVmOTgyOWFkLWUxNTYtNzMzYi05OGZiLTBmMTI0NWFiNWM1ZC90ZXN0LWZpbGUtN2E0ZDliMDQtNmVkMi0xYzJiLTE2OWQtYTkzNzA1NjBmMzk2FgAAAA%3D%3D\u0026mode=modify\u0026maxRecords=2",
-=======
-      "RequestUri": "https://seannse.dfs.core.windows.net/test-filesystem-c74b8798-c1f2-6a3d-f91c-fe037e22403f/test-directory-93b66418-d5ca-348e-8610-d4674e19b023?action=setAccessControlRecursive\u0026mode=modify\u0026continuation=VBaanbjtvqrRswYY%2FAEY9gEvc2Vhbm5zZQEwMUQ1Nzk5MkM5NzE0OEMyL3Rlc3QtZmlsZXN5c3RlbS1jNzRiODc5OC1jMWYyLTZhM2QtZjkxYy1mZTAzN2UyMjQwM2YBMDFENzA1N0U2MEEzOTMyMi90ZXN0LWRpcmVjdG9yeS05M2I2NjQxOC1kNWNhLTM0OGUtODYxMC1kNDY3NGUxOWIwMjMvdGVzdC1kaXJlY3RvcnktNWY5ODI5YWQtZTE1Ni03MzNiLTk4ZmItMGYxMjQ1YWI1YzVkL3Rlc3QtZmlsZS03YTRkOWIwNC02ZWQyLTFjMmItMTY5ZC1hOTM3MDU2MGYzOTYWAAAA\u0026maxRecords=2",
->>>>>>> 1814567d
+        "x-ms-request-id": "da83fb27-a01f-0061-3bf1-065c1c000000",
+        "x-ms-version": "2020-06-12"
+      },
+      "ResponseBody": "eyJkaXJlY3Rvcmllc1N1Y2Nlc3NmdWwiOjAsImZhaWxlZEVudHJpZXMiOltdLCJmYWlsdXJlQ291bnQiOjAsImZpbGVzU3VjY2Vzc2Z1bCI6Mn0K"
+    },
+    {
+      "RequestUri": "https://seannse.dfs.core.windows.net/test-filesystem-07b572a7-3ce1-87aa-159a-8da5ef05a028/test-directory-369ce525-6240-e49f-f3dd-c06e65226e04?action=setAccessControlRecursive\u0026continuation=VBaO77yU9cLNnssBGMgBGMIBL3NlYW5uc2UBMDFENTc5OTJDOTcxNDhDMi90ZXN0LWZpbGVzeXN0ZW0tMDdiNTcyYTctM2NlMS04N2FhLTE1OWEtOGRhNWVmMDVhMDI4ATAxRDcwNkYxREFFQUY3OEQvdGVzdC1kaXJlY3RvcnktMzY5Y2U1MjUtNjI0MC1lNDlmLWYzZGQtYzA2ZTY1MjI2ZTA0L3Rlc3QtZmlsZS01ZWQ0NTViNi1mYzdjLTUzYjEtYjIzYi02MzUxYTU1ZjM2OWEWAAAA\u0026mode=modify\u0026maxRecords=2",
       "RequestMethod": "PATCH",
       "RequestHeaders": {
         "Accept": "application/json",
         "Authorization": "Sanitized",
         "User-Agent": [
-<<<<<<< HEAD
-          "azsdk-net-Storage.Files.DataLake/12.7.0-alpha.20210202.1",
-          "(.NET 5.0.2; Microsoft Windows 10.0.19042)"
+          "azsdk-net-Storage.Files.DataLake/12.7.0-alpha.20210219.1",
+          "(.NET 5.0.3; Microsoft Windows 10.0.19041)"
         ],
         "x-ms-acl": "user::rwx,group::r--,other::---,mask::rwx",
-        "x-ms-client-request-id": "3cbc1e49-601c-2517-2e74-087ef6c54d34",
-        "x-ms-date": "Tue, 02 Feb 2021 21:56:16 GMT",
-=======
-          "azsdk-net-Storage.Files.DataLake/12.7.0-alpha.20210217.1",
-          "(.NET 5.0.3; Microsoft Windows 10.0.19042)"
-        ],
-        "x-ms-acl": "user::rwx,group::r--,other::---,mask::rwx",
-        "x-ms-client-request-id": "3cbc1e49-601c-2517-2e74-087ef6c54d34",
-        "x-ms-date": "Wed, 17 Feb 2021 22:43:58 GMT",
->>>>>>> 1814567d
+        "x-ms-client-request-id": "4cd5775e-e24a-15e7-7728-5b1eececb528",
+        "x-ms-date": "Fri, 19 Feb 2021 19:03:07 GMT",
         "x-ms-return-client-request-id": "true",
         "x-ms-version": "2020-06-12"
       },
       "RequestBody": null,
       "StatusCode": 200,
       "ResponseHeaders": {
-<<<<<<< HEAD
-        "Date": "Tue, 02 Feb 2021 21:56:16 GMT",
-=======
-        "Date": "Wed, 17 Feb 2021 22:43:58 GMT",
->>>>>>> 1814567d
+        "Date": "Fri, 19 Feb 2021 19:03:06 GMT",
         "Server": [
           "Windows-Azure-HDFS/1.0",
           "Microsoft-HTTPAPI/2.0"
         ],
         "Transfer-Encoding": "chunked",
-        "x-ms-client-request-id": "3cbc1e49-601c-2517-2e74-087ef6c54d34",
-<<<<<<< HEAD
-        "x-ms-continuation": "VBa14\u002B2p4c7o\u002B0QY/AEY9gEvc2Vhbm5zZQEwMUQ1Nzk5MkM5NzE0OEMyL3Rlc3QtZmlsZXN5c3RlbS1jNzRiODc5OC1jMWYyLTZhM2QtZjkxYy1mZTAzN2UyMjQwM2YBMDFENkY5QUUzQUJBQTk3Qi90ZXN0LWRpcmVjdG9yeS05M2I2NjQxOC1kNWNhLTM0OGUtODYxMC1kNDY3NGUxOWIwMjMvdGVzdC1kaXJlY3RvcnktZDQ3NDg2YzYtNWVkNS1lNTE4LTQ5MTctYzg3MzA1OTY3YTliL3Rlc3QtZmlsZS03MDg0YzdlYy01MDhhLWYxNDktYzdlNy1iMjBhNDVmMDE5ODgWAAAA",
+        "x-ms-client-request-id": "4cd5775e-e24a-15e7-7728-5b1eececb528",
         "x-ms-namespace-enabled": "true",
-        "x-ms-request-id": "bfed98de-801f-0076-3aae-f9f517000000",
-=======
-        "x-ms-continuation": "VBblysCBrNyW1q8BGPwBGPYBL3NlYW5uc2UBMDFENTc5OTJDOTcxNDhDMi90ZXN0LWZpbGVzeXN0ZW0tYzc0Yjg3OTgtYzFmMi02YTNkLWY5MWMtZmUwMzdlMjI0MDNmATAxRDcwNTdFNjBBMzkzMjIvdGVzdC1kaXJlY3RvcnktOTNiNjY0MTgtZDVjYS0zNDhlLTg2MTAtZDQ2NzRlMTliMDIzL3Rlc3QtZGlyZWN0b3J5LWQ0NzQ4NmM2LTVlZDUtZTUxOC00OTE3LWM4NzMwNTk2N2E5Yi90ZXN0LWZpbGUtNzA4NGM3ZWMtNTA4YS1mMTQ5LWM3ZTctYjIwYTQ1ZjAxOTg4FgAAAA==",
-        "x-ms-namespace-enabled": "true",
-        "x-ms-request-id": "fb739399-301f-0073-577e-0527cc000000",
->>>>>>> 1814567d
-        "x-ms-version": "2020-06-12"
-      },
-      "ResponseBody": "eyJkaXJlY3Rvcmllc1N1Y2Nlc3NmdWwiOjEsImZhaWxlZEVudHJpZXMiOltdLCJmYWlsdXJlQ291bnQiOjAsImZpbGVzU3VjY2Vzc2Z1bCI6MX0K"
-    },
-    {
-<<<<<<< HEAD
-      "RequestUri": "https://seannse.dfs.core.windows.net/test-filesystem-c74b8798-c1f2-6a3d-f91c-fe037e22403f/test-directory-93b66418-d5ca-348e-8610-d4674e19b023?action=setAccessControlRecursive\u0026continuation=VBa14%2B2p4c7o%2B0QY%2FAEY9gEvc2Vhbm5zZQEwMUQ1Nzk5MkM5NzE0OEMyL3Rlc3QtZmlsZXN5c3RlbS1jNzRiODc5OC1jMWYyLTZhM2QtZjkxYy1mZTAzN2UyMjQwM2YBMDFENkY5QUUzQUJBQTk3Qi90ZXN0LWRpcmVjdG9yeS05M2I2NjQxOC1kNWNhLTM0OGUtODYxMC1kNDY3NGUxOWIwMjMvdGVzdC1kaXJlY3RvcnktZDQ3NDg2YzYtNWVkNS1lNTE4LTQ5MTctYzg3MzA1OTY3YTliL3Rlc3QtZmlsZS03MDg0YzdlYy01MDhhLWYxNDktYzdlNy1iMjBhNDVmMDE5ODgWAAAA\u0026mode=modify\u0026maxRecords=2",
-=======
-      "RequestUri": "https://seannse.dfs.core.windows.net/test-filesystem-c74b8798-c1f2-6a3d-f91c-fe037e22403f/test-directory-93b66418-d5ca-348e-8610-d4674e19b023?action=setAccessControlRecursive\u0026mode=modify\u0026continuation=VBblysCBrNyW1q8BGPwBGPYBL3NlYW5uc2UBMDFENTc5OTJDOTcxNDhDMi90ZXN0LWZpbGVzeXN0ZW0tYzc0Yjg3OTgtYzFmMi02YTNkLWY5MWMtZmUwMzdlMjI0MDNmATAxRDcwNTdFNjBBMzkzMjIvdGVzdC1kaXJlY3RvcnktOTNiNjY0MTgtZDVjYS0zNDhlLTg2MTAtZDQ2NzRlMTliMDIzL3Rlc3QtZGlyZWN0b3J5LWQ0NzQ4NmM2LTVlZDUtZTUxOC00OTE3LWM4NzMwNTk2N2E5Yi90ZXN0LWZpbGUtNzA4NGM3ZWMtNTA4YS1mMTQ5LWM3ZTctYjIwYTQ1ZjAxOTg4FgAAAA%3D%3D\u0026maxRecords=2",
->>>>>>> 1814567d
-      "RequestMethod": "PATCH",
-      "RequestHeaders": {
-        "Accept": "application/json",
-        "Authorization": "Sanitized",
-        "User-Agent": [
-<<<<<<< HEAD
-          "azsdk-net-Storage.Files.DataLake/12.7.0-alpha.20210202.1",
-          "(.NET 5.0.2; Microsoft Windows 10.0.19042)"
-        ],
-        "x-ms-acl": "user::rwx,group::r--,other::---,mask::rwx",
-        "x-ms-client-request-id": "1a7fdae2-2b87-7c59-8266-976efa7546ae",
-        "x-ms-date": "Tue, 02 Feb 2021 21:56:16 GMT",
-=======
-          "azsdk-net-Storage.Files.DataLake/12.7.0-alpha.20210217.1",
-          "(.NET 5.0.3; Microsoft Windows 10.0.19042)"
-        ],
-        "x-ms-acl": "user::rwx,group::r--,other::---,mask::rwx",
-        "x-ms-client-request-id": "1a7fdae2-2b87-7c59-8266-976efa7546ae",
-        "x-ms-date": "Wed, 17 Feb 2021 22:43:59 GMT",
->>>>>>> 1814567d
-        "x-ms-return-client-request-id": "true",
-        "x-ms-version": "2020-06-12"
-      },
-      "RequestBody": null,
-      "StatusCode": 200,
-      "ResponseHeaders": {
-<<<<<<< HEAD
-        "Date": "Tue, 02 Feb 2021 21:56:16 GMT",
-=======
-        "Date": "Wed, 17 Feb 2021 22:43:58 GMT",
->>>>>>> 1814567d
-        "Server": [
-          "Windows-Azure-HDFS/1.0",
-          "Microsoft-HTTPAPI/2.0"
-        ],
-        "Transfer-Encoding": "chunked",
-        "x-ms-client-request-id": "1a7fdae2-2b87-7c59-8266-976efa7546ae",
-<<<<<<< HEAD
-        "x-ms-continuation": "VBah1oDqyffZkjAYyAEYwgEvc2Vhbm5zZQEwMUQ1Nzk5MkM5NzE0OEMyL3Rlc3QtZmlsZXN5c3RlbS1jNzRiODc5OC1jMWYyLTZhM2QtZjkxYy1mZTAzN2UyMjQwM2YBMDFENkY5QUUzQUJBQTk3Qi90ZXN0LWRpcmVjdG9yeS05M2I2NjQxOC1kNWNhLTM0OGUtODYxMC1kNDY3NGUxOWIwMjMvdGVzdC1maWxlLTI3YzA1OTk1LWVkM2QtMTQwNS0wZjE3LTNhMWE1NGJmN2I3ZhYAAAA=",
-        "x-ms-namespace-enabled": "true",
-        "x-ms-request-id": "bfed98e7-801f-0076-43ae-f9f517000000",
-=======
-        "x-ms-continuation": "VBb87rj0p72q81cYyAEYwgEvc2Vhbm5zZQEwMUQ1Nzk5MkM5NzE0OEMyL3Rlc3QtZmlsZXN5c3RlbS1jNzRiODc5OC1jMWYyLTZhM2QtZjkxYy1mZTAzN2UyMjQwM2YBMDFENzA1N0U2MEEzOTMyMi90ZXN0LWRpcmVjdG9yeS05M2I2NjQxOC1kNWNhLTM0OGUtODYxMC1kNDY3NGUxOWIwMjMvdGVzdC1maWxlLTI3YzA1OTk1LWVkM2QtMTQwNS0wZjE3LTNhMWE1NGJmN2I3ZhYAAAA=",
-        "x-ms-namespace-enabled": "true",
-        "x-ms-request-id": "fb7393a9-301f-0073-677e-0527cc000000",
->>>>>>> 1814567d
-        "x-ms-version": "2020-06-12"
-      },
-      "ResponseBody": "eyJkaXJlY3Rvcmllc1N1Y2Nlc3NmdWwiOjAsImZhaWxlZEVudHJpZXMiOltdLCJmYWlsdXJlQ291bnQiOjAsImZpbGVzU3VjY2Vzc2Z1bCI6Mn0K"
-    },
-    {
-<<<<<<< HEAD
-      "RequestUri": "https://seannse.dfs.core.windows.net/test-filesystem-c74b8798-c1f2-6a3d-f91c-fe037e22403f/test-directory-93b66418-d5ca-348e-8610-d4674e19b023?action=setAccessControlRecursive\u0026continuation=VBah1oDqyffZkjAYyAEYwgEvc2Vhbm5zZQEwMUQ1Nzk5MkM5NzE0OEMyL3Rlc3QtZmlsZXN5c3RlbS1jNzRiODc5OC1jMWYyLTZhM2QtZjkxYy1mZTAzN2UyMjQwM2YBMDFENkY5QUUzQUJBQTk3Qi90ZXN0LWRpcmVjdG9yeS05M2I2NjQxOC1kNWNhLTM0OGUtODYxMC1kNDY3NGUxOWIwMjMvdGVzdC1maWxlLTI3YzA1OTk1LWVkM2QtMTQwNS0wZjE3LTNhMWE1NGJmN2I3ZhYAAAA%3D\u0026mode=modify\u0026maxRecords=2",
-=======
-      "RequestUri": "https://seannse.dfs.core.windows.net/test-filesystem-c74b8798-c1f2-6a3d-f91c-fe037e22403f/test-directory-93b66418-d5ca-348e-8610-d4674e19b023?action=setAccessControlRecursive\u0026mode=modify\u0026continuation=VBb87rj0p72q81cYyAEYwgEvc2Vhbm5zZQEwMUQ1Nzk5MkM5NzE0OEMyL3Rlc3QtZmlsZXN5c3RlbS1jNzRiODc5OC1jMWYyLTZhM2QtZjkxYy1mZTAzN2UyMjQwM2YBMDFENzA1N0U2MEEzOTMyMi90ZXN0LWRpcmVjdG9yeS05M2I2NjQxOC1kNWNhLTM0OGUtODYxMC1kNDY3NGUxOWIwMjMvdGVzdC1maWxlLTI3YzA1OTk1LWVkM2QtMTQwNS0wZjE3LTNhMWE1NGJmN2I3ZhYAAAA%3D\u0026maxRecords=2",
->>>>>>> 1814567d
-      "RequestMethod": "PATCH",
-      "RequestHeaders": {
-        "Accept": "application/json",
-        "Authorization": "Sanitized",
-        "User-Agent": [
-<<<<<<< HEAD
-          "azsdk-net-Storage.Files.DataLake/12.7.0-alpha.20210202.1",
-          "(.NET 5.0.2; Microsoft Windows 10.0.19042)"
-        ],
-        "x-ms-acl": "user::rwx,group::r--,other::---,mask::rwx",
-        "x-ms-client-request-id": "1c9bd0aa-3346-38ac-b252-372e1b65e4e6",
-        "x-ms-date": "Tue, 02 Feb 2021 21:56:16 GMT",
-=======
-          "azsdk-net-Storage.Files.DataLake/12.7.0-alpha.20210217.1",
-          "(.NET 5.0.3; Microsoft Windows 10.0.19042)"
-        ],
-        "x-ms-acl": "user::rwx,group::r--,other::---,mask::rwx",
-        "x-ms-client-request-id": "1c9bd0aa-3346-38ac-b252-372e1b65e4e6",
-        "x-ms-date": "Wed, 17 Feb 2021 22:43:59 GMT",
->>>>>>> 1814567d
-        "x-ms-return-client-request-id": "true",
-        "x-ms-version": "2020-06-12"
-      },
-      "RequestBody": null,
-      "StatusCode": 200,
-      "ResponseHeaders": {
-<<<<<<< HEAD
-        "Date": "Tue, 02 Feb 2021 21:56:16 GMT",
-=======
-        "Date": "Wed, 17 Feb 2021 22:43:58 GMT",
->>>>>>> 1814567d
-        "Server": [
-          "Windows-Azure-HDFS/1.0",
-          "Microsoft-HTTPAPI/2.0"
-        ],
-        "Transfer-Encoding": "chunked",
-        "x-ms-client-request-id": "1c9bd0aa-3346-38ac-b252-372e1b65e4e6",
-        "x-ms-namespace-enabled": "true",
-<<<<<<< HEAD
-        "x-ms-request-id": "bfed98fb-801f-0076-57ae-f9f517000000",
-=======
-        "x-ms-request-id": "fb7393bc-301f-0073-7a7e-0527cc000000",
->>>>>>> 1814567d
+        "x-ms-request-id": "da83fb2c-a01f-0061-40f1-065c1c000000",
         "x-ms-version": "2020-06-12"
       },
       "ResponseBody": "eyJkaXJlY3Rvcmllc1N1Y2Nlc3NmdWwiOjAsImZhaWxlZEVudHJpZXMiOltdLCJmYWlsdXJlQ291bnQiOjAsImZpbGVzU3VjY2Vzc2Z1bCI6MX0K"
     },
     {
-      "RequestUri": "https://seannse.blob.core.windows.net/test-filesystem-c74b8798-c1f2-6a3d-f91c-fe037e22403f?restype=container",
+      "RequestUri": "https://seannse.blob.core.windows.net/test-filesystem-07b572a7-3ce1-87aa-159a-8da5ef05a028?restype=container",
       "RequestMethod": "DELETE",
       "RequestHeaders": {
         "Accept": "application/xml",
         "Authorization": "Sanitized",
-<<<<<<< HEAD
-        "traceparent": "00-63961e4219c9594196da51fe4f4407af-5d639e31011d2e42-00",
-        "User-Agent": [
-          "azsdk-net-Storage.Files.DataLake/12.7.0-alpha.20210202.1",
-          "(.NET 5.0.2; Microsoft Windows 10.0.19042)"
-        ],
-        "x-ms-client-request-id": "29c306a5-2ada-cf67-ee6f-7bd3a3347ae5",
-        "x-ms-date": "Tue, 02 Feb 2021 21:56:16 GMT",
-=======
-        "traceparent": "00-6eb0ad36dd3d0843817fc7f50845cf24-0f032c91d8879e47-00",
-        "User-Agent": [
-          "azsdk-net-Storage.Files.DataLake/12.7.0-alpha.20210217.1",
-          "(.NET 5.0.3; Microsoft Windows 10.0.19042)"
-        ],
-        "x-ms-client-request-id": "29c306a5-2ada-cf67-ee6f-7bd3a3347ae5",
-        "x-ms-date": "Wed, 17 Feb 2021 22:43:59 GMT",
->>>>>>> 1814567d
+        "traceparent": "00-8f1f3c2b5181274684fd523137d684eb-277a90a4ea76d842-00",
+        "User-Agent": [
+          "azsdk-net-Storage.Files.DataLake/12.7.0-alpha.20210219.1",
+          "(.NET 5.0.3; Microsoft Windows 10.0.19041)"
+        ],
+        "x-ms-client-request-id": "db038093-bb0a-cc98-1be0-f9f38a2c6933",
+        "x-ms-date": "Fri, 19 Feb 2021 19:03:07 GMT",
         "x-ms-return-client-request-id": "true",
         "x-ms-version": "2020-06-12"
       },
@@ -655,28 +410,20 @@
       "StatusCode": 202,
       "ResponseHeaders": {
         "Content-Length": "0",
-<<<<<<< HEAD
-        "Date": "Tue, 02 Feb 2021 21:56:16 GMT",
-=======
-        "Date": "Wed, 17 Feb 2021 22:43:59 GMT",
->>>>>>> 1814567d
+        "Date": "Fri, 19 Feb 2021 19:03:06 GMT",
         "Server": [
           "Windows-Azure-Blob/1.0",
           "Microsoft-HTTPAPI/2.0"
         ],
-        "x-ms-client-request-id": "29c306a5-2ada-cf67-ee6f-7bd3a3347ae5",
-<<<<<<< HEAD
-        "x-ms-request-id": "3911ee62-301e-002e-6fae-f92d48000000",
-=======
-        "x-ms-request-id": "1bfaf354-f01e-007c-0b7e-0551a0000000",
->>>>>>> 1814567d
+        "x-ms-client-request-id": "db038093-bb0a-cc98-1be0-f9f38a2c6933",
+        "x-ms-request-id": "cb12604c-b01e-006d-03f1-06cb14000000",
         "x-ms-version": "2020-06-12"
       },
       "ResponseBody": []
     }
   ],
   "Variables": {
-    "RandomSeed": "1738218493",
+    "RandomSeed": "797480743",
     "Storage_TestConfigHierarchicalNamespace": "NamespaceTenant\nseannse\nU2FuaXRpemVk\nhttps://seannse.blob.core.windows.net\nhttps://seannse.file.core.windows.net\nhttps://seannse.queue.core.windows.net\nhttps://seannse.table.core.windows.net\n\n\n\n\nhttps://seannse-secondary.blob.core.windows.net\nhttps://seannse-secondary.file.core.windows.net\nhttps://seannse-secondary.queue.core.windows.net\nhttps://seannse-secondary.table.core.windows.net\n68390a19-a643-458b-b726-408abf67b4fc\nSanitized\n72f988bf-86f1-41af-91ab-2d7cd011db47\nhttps://login.microsoftonline.com/\nCloud\nBlobEndpoint=https://seannse.blob.core.windows.net/;QueueEndpoint=https://seannse.queue.core.windows.net/;FileEndpoint=https://seannse.file.core.windows.net/;BlobSecondaryEndpoint=https://seannse-secondary.blob.core.windows.net/;QueueSecondaryEndpoint=https://seannse-secondary.queue.core.windows.net/;FileSecondaryEndpoint=https://seannse-secondary.file.core.windows.net/;AccountName=seannse;AccountKey=Sanitized\n"
   }
 }