{
  "Entries": [
    {
      "RequestUri": "https://seannse.blob.core.windows.net/test-filesystem-83d78e69-d182-3652-aed2-f10947121d81?restype=container",
      "RequestMethod": "PUT",
      "RequestHeaders": {
        "Accept": "application/xml",
        "Authorization": "Sanitized",
<<<<<<< HEAD
        "traceparent": "00-c170d38a45a48a429f41d37bda1caf85-4138004873c5854c-00",
        "User-Agent": [
          "azsdk-net-Storage.Files.DataLake/12.7.0-alpha.20210202.1",
          "(.NET 5.0.2; Microsoft Windows 10.0.19042)"
=======
        "traceparent": "00-bc7f3ee2c276dc4997a9166ac19bcd63-3615881dbc151740-00",
        "User-Agent": [
          "azsdk-net-Storage.Files.DataLake/12.7.0-alpha.20210217.1",
          "(.NET 5.0.3; Microsoft Windows 10.0.19042)"
>>>>>>> 1814567d
        ],
        "x-ms-blob-public-access": "container",
        "x-ms-client-request-id": "1760f7fe-87a0-88a3-2610-5a570e086f71",
        "x-ms-return-client-request-id": "true",
        "x-ms-version": "2020-06-12"
      },
      "RequestBody": null,
      "StatusCode": 201,
      "ResponseHeaders": {
        "Content-Length": "0",
<<<<<<< HEAD
        "Date": "Tue, 02 Feb 2021 21:52:16 GMT",
        "ETag": "\u00220x8D8C7C4CEC8E82C\u0022",
        "Last-Modified": "Tue, 02 Feb 2021 21:52:16 GMT",
=======
        "Date": "Wed, 17 Feb 2021 22:40:06 GMT",
        "ETag": "\u00220x8D8D394F9EA04A0\u0022",
        "Last-Modified": "Wed, 17 Feb 2021 22:40:07 GMT",
>>>>>>> 1814567d
        "Server": [
          "Windows-Azure-Blob/1.0",
          "Microsoft-HTTPAPI/2.0"
        ],
        "x-ms-client-request-id": "1760f7fe-87a0-88a3-2610-5a570e086f71",
<<<<<<< HEAD
        "x-ms-request-id": "c272e8c0-801e-0082-7cad-f93ee1000000",
=======
        "x-ms-request-id": "12b63bcd-401e-008d-1d7d-05488d000000",
>>>>>>> 1814567d
        "x-ms-version": "2020-06-12"
      },
      "ResponseBody": []
    },
    {
      "RequestUri": "https://seannse.dfs.core.windows.net/test-filesystem-83d78e69-d182-3652-aed2-f10947121d81/test-directory-1f495558-e0d2-c767-292a-c24ac73c1460?resource=directory",
      "RequestMethod": "PUT",
      "RequestHeaders": {
        "Accept": "application/json",
        "Authorization": "Sanitized",
<<<<<<< HEAD
        "traceparent": "00-a3d31d1134521041a45ab0dccae0c913-c2eab99761e0d24d-00",
        "User-Agent": [
          "azsdk-net-Storage.Files.DataLake/12.7.0-alpha.20210202.1",
          "(.NET 5.0.2; Microsoft Windows 10.0.19042)"
=======
        "traceparent": "00-187a4d9a460e664ab16c684b686ee64f-aff003d63c92514e-00",
        "User-Agent": [
          "azsdk-net-Storage.Files.DataLake/12.7.0-alpha.20210217.1",
          "(.NET 5.0.3; Microsoft Windows 10.0.19042)"
>>>>>>> 1814567d
        ],
        "x-ms-client-request-id": "cf4b353a-fcdb-b4bf-5f57-8f9097720c81",
        "x-ms-return-client-request-id": "true",
        "x-ms-version": "2020-06-12"
      },
      "RequestBody": null,
      "StatusCode": 201,
      "ResponseHeaders": {
        "Content-Length": "0",
<<<<<<< HEAD
        "Date": "Tue, 02 Feb 2021 21:52:16 GMT",
        "ETag": "\u00220x8D8C7C4CF05693C\u0022",
        "Last-Modified": "Tue, 02 Feb 2021 21:52:17 GMT",
=======
        "Date": "Wed, 17 Feb 2021 22:40:07 GMT",
        "ETag": "\u00220x8D8D394FA228C6C\u0022",
        "Last-Modified": "Wed, 17 Feb 2021 22:40:07 GMT",
>>>>>>> 1814567d
        "Server": [
          "Windows-Azure-HDFS/1.0",
          "Microsoft-HTTPAPI/2.0"
        ],
        "x-ms-client-request-id": "cf4b353a-fcdb-b4bf-5f57-8f9097720c81",
<<<<<<< HEAD
        "x-ms-request-id": "2845f210-701f-0086-22ad-f9b3e6000000",
=======
        "x-ms-request-id": "1721786e-f01f-0088-7e7d-059a56000000",
>>>>>>> 1814567d
        "x-ms-version": "2020-06-12"
      },
      "ResponseBody": []
    },
    {
      "RequestUri": "https://seannse.blob.core.windows.net/?restype=service\u0026comp=userdelegationkey",
      "RequestMethod": "POST",
      "RequestHeaders": {
        "Accept": "application/xml",
        "Authorization": "Sanitized",
        "Content-Length": "59",
        "Content-Type": "application/xml",
<<<<<<< HEAD
        "traceparent": "00-536179566d7e4045aa7866a315d80bc0-ac7d1f97ca6ab941-00",
        "User-Agent": [
          "azsdk-net-Storage.Files.DataLake/12.7.0-alpha.20210202.1",
          "(.NET 5.0.2; Microsoft Windows 10.0.19042)"
=======
        "traceparent": "00-569f2a818e0ebf4e88e0e2f5f3489870-231155eb0217694a-00",
        "User-Agent": [
          "azsdk-net-Storage.Files.DataLake/12.7.0-alpha.20210217.1",
          "(.NET 5.0.3; Microsoft Windows 10.0.19042)"
>>>>>>> 1814567d
        ],
        "x-ms-client-request-id": "d91db8a5-9fbd-c196-d117-e4d9d950d018",
        "x-ms-return-client-request-id": "true",
        "x-ms-version": "2020-06-12"
      },
<<<<<<< HEAD
      "RequestBody": "\u003CKeyInfo\u003E\u003CExpiry\u003E2021-02-02T22:52:16Z\u003C/Expiry\u003E\u003C/KeyInfo\u003E",
      "StatusCode": 200,
      "ResponseHeaders": {
        "Content-Type": "application/xml",
        "Date": "Tue, 02 Feb 2021 21:52:16 GMT",
=======
      "RequestBody": "\uFEFF\u003CKeyInfo\u003E\u003CExpiry\u003E2021-02-17T23:40:07Z\u003C/Expiry\u003E\u003C/KeyInfo\u003E",
      "StatusCode": 200,
      "ResponseHeaders": {
        "Content-Type": "application/xml",
        "Date": "Wed, 17 Feb 2021 22:40:07 GMT",
>>>>>>> 1814567d
        "Server": [
          "Windows-Azure-Blob/1.0",
          "Microsoft-HTTPAPI/2.0"
        ],
        "Transfer-Encoding": "chunked",
        "x-ms-client-request-id": "d91db8a5-9fbd-c196-d117-e4d9d950d018",
<<<<<<< HEAD
        "x-ms-request-id": "c272ea80-801e-0082-21ad-f93ee1000000",
        "x-ms-version": "2020-06-12"
      },
      "ResponseBody": "\uFEFF\u003C?xml version=\u00221.0\u0022 encoding=\u0022utf-8\u0022?\u003E\u003CUserDelegationKey\u003E\u003CSignedOid\u003Ec4f48289-bb84-4086-b250-6f94a8f64cee\u003C/SignedOid\u003E\u003CSignedTid\u003E72f988bf-86f1-41af-91ab-2d7cd011db47\u003C/SignedTid\u003E\u003CSignedStart\u003E2021-02-02T21:52:17Z\u003C/SignedStart\u003E\u003CSignedExpiry\u003E2021-02-02T22:52:16Z\u003C/SignedExpiry\u003E\u003CSignedService\u003Eb\u003C/SignedService\u003E\u003CSignedVersion\u003E2020-06-12\u003C/SignedVersion\u003E\u003CValue\u003E0ZKgRi\u002BA\u002BV1dImxSsSTl6G51XYgBETYreWpwQZM6Xvs=\u003C/Value\u003E\u003C/UserDelegationKey\u003E"
    },
    {
      "RequestUri": "https://seannse.blob.core.windows.net/test-filesystem-83d78e69-d182-3652-aed2-f10947121d81/test-directory-1f495558-e0d2-c767-292a-c24ac73c1460?skoid=c4f48289-bb84-4086-b250-6f94a8f64cee\u0026sktid=72f988bf-86f1-41af-91ab-2d7cd011db47\u0026skt=2021-02-02T21%3A52%3A17Z\u0026ske=2021-02-02T22%3A52%3A16Z\u0026sks=b\u0026skv=2020-06-12\u0026sv=2020-06-12\u0026st=2021-02-02T20%3A52%3A16Z\u0026se=2021-02-02T22%3A52%3A16Z\u0026sr=b\u0026sp=racwd\u0026sig=Sanitized",
      "RequestMethod": "HEAD",
      "RequestHeaders": {
        "traceparent": "00-671d533322a53446ba74a89da3778ca7-e0e38d1bab851b40-00",
        "User-Agent": [
          "azsdk-net-Storage.Files.DataLake/12.7.0-alpha.20210202.1",
          "(.NET 5.0.2; Microsoft Windows 10.0.19042)"
=======
        "x-ms-request-id": "12b63cba-401e-008d-707d-05488d000000",
        "x-ms-version": "2020-06-12"
      },
      "ResponseBody": "\uFEFF\u003C?xml version=\u00221.0\u0022 encoding=\u0022utf-8\u0022?\u003E\u003CUserDelegationKey\u003E\u003CSignedOid\u003Ec4f48289-bb84-4086-b250-6f94a8f64cee\u003C/SignedOid\u003E\u003CSignedTid\u003E72f988bf-86f1-41af-91ab-2d7cd011db47\u003C/SignedTid\u003E\u003CSignedStart\u003E2021-02-17T22:40:07Z\u003C/SignedStart\u003E\u003CSignedExpiry\u003E2021-02-17T23:40:07Z\u003C/SignedExpiry\u003E\u003CSignedService\u003Eb\u003C/SignedService\u003E\u003CSignedVersion\u003E2020-06-12\u003C/SignedVersion\u003E\u003CValue\u003Eo\u002BbAD6T1mw9MJQyCqekC5JAKjFJbQTzUFj3SyjnpZ7Q=\u003C/Value\u003E\u003C/UserDelegationKey\u003E"
    },
    {
      "RequestUri": "https://seannse.blob.core.windows.net/test-filesystem-83d78e69-d182-3652-aed2-f10947121d81/test-directory-1f495558-e0d2-c767-292a-c24ac73c1460?skoid=c4f48289-bb84-4086-b250-6f94a8f64cee\u0026sktid=72f988bf-86f1-41af-91ab-2d7cd011db47\u0026skt=2021-02-17T22%3A40%3A07Z\u0026ske=2021-02-17T23%3A40%3A07Z\u0026sks=b\u0026skv=2020-06-12\u0026sv=2020-06-12\u0026st=2021-02-17T21%3A40%3A07Z\u0026se=2021-02-17T23%3A40%3A07Z\u0026sr=b\u0026sp=racwd\u0026sig=Sanitized",
      "RequestMethod": "HEAD",
      "RequestHeaders": {
        "Accept": "application/xml",
        "traceparent": "00-78c1674844818042be0e92c2eab2d76a-44a1d3e88de76e45-00",
        "User-Agent": [
          "azsdk-net-Storage.Files.DataLake/12.7.0-alpha.20210217.1",
          "(.NET 5.0.3; Microsoft Windows 10.0.19042)"
>>>>>>> 1814567d
        ],
        "x-ms-client-request-id": "deeb2262-3355-00c3-442d-fba3c682bdc6",
        "x-ms-return-client-request-id": "true",
        "x-ms-version": "2020-06-12"
      },
      "RequestBody": null,
      "StatusCode": 200,
      "ResponseHeaders": {
        "Accept-Ranges": "bytes",
        "Content-Length": "0",
        "Content-Type": "application/octet-stream",
<<<<<<< HEAD
        "Date": "Tue, 02 Feb 2021 21:52:17 GMT",
        "ETag": "\u00220x8D8C7C4CF05693C\u0022",
        "Last-Modified": "Tue, 02 Feb 2021 21:52:17 GMT",
=======
        "Date": "Wed, 17 Feb 2021 22:40:08 GMT",
        "ETag": "\u00220x8D8D394FA228C6C\u0022",
        "Last-Modified": "Wed, 17 Feb 2021 22:40:07 GMT",
>>>>>>> 1814567d
        "Server": [
          "Windows-Azure-Blob/1.0",
          "Microsoft-HTTPAPI/2.0"
        ],
        "x-ms-access-tier": "Hot",
        "x-ms-access-tier-inferred": "true",
        "x-ms-blob-type": "BlockBlob",
        "x-ms-client-request-id": "deeb2262-3355-00c3-442d-fba3c682bdc6",
<<<<<<< HEAD
        "x-ms-creation-time": "Tue, 02 Feb 2021 21:52:17 GMT",
=======
        "x-ms-creation-time": "Wed, 17 Feb 2021 22:40:07 GMT",
>>>>>>> 1814567d
        "x-ms-group": "c4f48289-bb84-4086-b250-6f94a8f64cee",
        "x-ms-lease-state": "available",
        "x-ms-lease-status": "unlocked",
        "x-ms-meta-hdi_isfolder": "true",
        "x-ms-owner": "c4f48289-bb84-4086-b250-6f94a8f64cee",
        "x-ms-permissions": "rwxr-x---",
<<<<<<< HEAD
        "x-ms-request-id": "c8beefe8-001e-00a3-4fad-f91a9a000000",
=======
        "x-ms-request-id": "c3f93021-301e-002e-7c7d-052d48000000",
>>>>>>> 1814567d
        "x-ms-server-encrypted": "true",
        "x-ms-version": "2020-06-12"
      },
      "ResponseBody": []
    },
    {
      "RequestUri": "https://seannse.blob.core.windows.net/test-filesystem-83d78e69-d182-3652-aed2-f10947121d81?restype=container",
      "RequestMethod": "DELETE",
      "RequestHeaders": {
        "Accept": "application/xml",
        "Authorization": "Sanitized",
<<<<<<< HEAD
        "traceparent": "00-05db0902106834428c12b8eb708cb5c7-8649ed5a295bd842-00",
        "User-Agent": [
          "azsdk-net-Storage.Files.DataLake/12.7.0-alpha.20210202.1",
          "(.NET 5.0.2; Microsoft Windows 10.0.19042)"
=======
        "traceparent": "00-b4c6627dfe5dcb4eaf90a068dcb7c57b-fcef87844359334f-00",
        "User-Agent": [
          "azsdk-net-Storage.Files.DataLake/12.7.0-alpha.20210217.1",
          "(.NET 5.0.3; Microsoft Windows 10.0.19042)"
>>>>>>> 1814567d
        ],
        "x-ms-client-request-id": "b6766554-f165-eec2-5021-749ea243c956",
        "x-ms-return-client-request-id": "true",
        "x-ms-version": "2020-06-12"
      },
      "RequestBody": null,
      "StatusCode": 202,
      "ResponseHeaders": {
        "Content-Length": "0",
<<<<<<< HEAD
        "Date": "Tue, 02 Feb 2021 21:52:17 GMT",
=======
        "Date": "Wed, 17 Feb 2021 22:40:07 GMT",
>>>>>>> 1814567d
        "Server": [
          "Windows-Azure-Blob/1.0",
          "Microsoft-HTTPAPI/2.0"
        ],
        "x-ms-client-request-id": "b6766554-f165-eec2-5021-749ea243c956",
<<<<<<< HEAD
        "x-ms-request-id": "c272ebb6-801e-0082-49ad-f93ee1000000",
=======
        "x-ms-request-id": "12b63dad-401e-008d-3d7d-05488d000000",
>>>>>>> 1814567d
        "x-ms-version": "2020-06-12"
      },
      "ResponseBody": []
    }
  ],
  "Variables": {
<<<<<<< HEAD
    "DateTimeOffsetNow": "2021-02-02T15:52:16.8322390-06:00",
=======
    "DateTimeOffsetNow": "2021-02-17T16:40:07.9809748-06:00",
>>>>>>> 1814567d
    "RandomSeed": "186365610",
    "Storage_TestConfigHierarchicalNamespace": "NamespaceTenant\nseannse\nU2FuaXRpemVk\nhttps://seannse.blob.core.windows.net\nhttps://seannse.file.core.windows.net\nhttps://seannse.queue.core.windows.net\nhttps://seannse.table.core.windows.net\n\n\n\n\nhttps://seannse-secondary.blob.core.windows.net\nhttps://seannse-secondary.file.core.windows.net\nhttps://seannse-secondary.queue.core.windows.net\nhttps://seannse-secondary.table.core.windows.net\n68390a19-a643-458b-b726-408abf67b4fc\nSanitized\n72f988bf-86f1-41af-91ab-2d7cd011db47\nhttps://login.microsoftonline.com/\nCloud\nBlobEndpoint=https://seannse.blob.core.windows.net/;QueueEndpoint=https://seannse.queue.core.windows.net/;FileEndpoint=https://seannse.file.core.windows.net/;BlobSecondaryEndpoint=https://seannse-secondary.blob.core.windows.net/;QueueSecondaryEndpoint=https://seannse-secondary.queue.core.windows.net/;FileSecondaryEndpoint=https://seannse-secondary.file.core.windows.net/;AccountName=seannse;AccountKey=Sanitized\n"
  }
}<|MERGE_RESOLUTION|>--- conflicted
+++ resolved
@@ -1,25 +1,18 @@
 {
   "Entries": [
     {
-      "RequestUri": "https://seannse.blob.core.windows.net/test-filesystem-83d78e69-d182-3652-aed2-f10947121d81?restype=container",
+      "RequestUri": "https://seannse.blob.core.windows.net/test-filesystem-81962700-7561-5181-b531-78379e347cdc?restype=container",
       "RequestMethod": "PUT",
       "RequestHeaders": {
         "Accept": "application/xml",
         "Authorization": "Sanitized",
-<<<<<<< HEAD
-        "traceparent": "00-c170d38a45a48a429f41d37bda1caf85-4138004873c5854c-00",
+        "traceparent": "00-446301f8193acc4288a3f098f570d21b-d3be5f62d491aa4c-00",
         "User-Agent": [
-          "azsdk-net-Storage.Files.DataLake/12.7.0-alpha.20210202.1",
-          "(.NET 5.0.2; Microsoft Windows 10.0.19042)"
-=======
-        "traceparent": "00-bc7f3ee2c276dc4997a9166ac19bcd63-3615881dbc151740-00",
-        "User-Agent": [
-          "azsdk-net-Storage.Files.DataLake/12.7.0-alpha.20210217.1",
-          "(.NET 5.0.3; Microsoft Windows 10.0.19042)"
->>>>>>> 1814567d
+          "azsdk-net-Storage.Files.DataLake/12.7.0-alpha.20210219.1",
+          "(.NET 5.0.3; Microsoft Windows 10.0.19041)"
         ],
         "x-ms-blob-public-access": "container",
-        "x-ms-client-request-id": "1760f7fe-87a0-88a3-2610-5a570e086f71",
+        "x-ms-client-request-id": "7d7cffe1-dc45-665b-58d8-6f882bf70096",
         "x-ms-return-client-request-id": "true",
         "x-ms-version": "2020-06-12"
       },
@@ -27,48 +20,31 @@
       "StatusCode": 201,
       "ResponseHeaders": {
         "Content-Length": "0",
-<<<<<<< HEAD
-        "Date": "Tue, 02 Feb 2021 21:52:16 GMT",
-        "ETag": "\u00220x8D8C7C4CEC8E82C\u0022",
-        "Last-Modified": "Tue, 02 Feb 2021 21:52:16 GMT",
-=======
-        "Date": "Wed, 17 Feb 2021 22:40:06 GMT",
-        "ETag": "\u00220x8D8D394F9EA04A0\u0022",
-        "Last-Modified": "Wed, 17 Feb 2021 22:40:07 GMT",
->>>>>>> 1814567d
+        "Date": "Fri, 19 Feb 2021 19:00:28 GMT",
+        "ETag": "\u00220x8D8D5089F70227B\u0022",
+        "Last-Modified": "Fri, 19 Feb 2021 19:00:28 GMT",
         "Server": [
           "Windows-Azure-Blob/1.0",
           "Microsoft-HTTPAPI/2.0"
         ],
-        "x-ms-client-request-id": "1760f7fe-87a0-88a3-2610-5a570e086f71",
-<<<<<<< HEAD
-        "x-ms-request-id": "c272e8c0-801e-0082-7cad-f93ee1000000",
-=======
-        "x-ms-request-id": "12b63bcd-401e-008d-1d7d-05488d000000",
->>>>>>> 1814567d
+        "x-ms-client-request-id": "7d7cffe1-dc45-665b-58d8-6f882bf70096",
+        "x-ms-request-id": "cb119692-b01e-006d-7ff1-06cb14000000",
         "x-ms-version": "2020-06-12"
       },
       "ResponseBody": []
     },
     {
-      "RequestUri": "https://seannse.dfs.core.windows.net/test-filesystem-83d78e69-d182-3652-aed2-f10947121d81/test-directory-1f495558-e0d2-c767-292a-c24ac73c1460?resource=directory",
+      "RequestUri": "https://seannse.dfs.core.windows.net/test-filesystem-81962700-7561-5181-b531-78379e347cdc/test-directory-f0901523-9ad1-bece-12d8-4a8a501e2c5b?resource=directory",
       "RequestMethod": "PUT",
       "RequestHeaders": {
         "Accept": "application/json",
         "Authorization": "Sanitized",
-<<<<<<< HEAD
-        "traceparent": "00-a3d31d1134521041a45ab0dccae0c913-c2eab99761e0d24d-00",
+        "traceparent": "00-944b26778fd63c419b8192bc80cfd609-36fc54b4d5c2ab41-00",
         "User-Agent": [
-          "azsdk-net-Storage.Files.DataLake/12.7.0-alpha.20210202.1",
-          "(.NET 5.0.2; Microsoft Windows 10.0.19042)"
-=======
-        "traceparent": "00-187a4d9a460e664ab16c684b686ee64f-aff003d63c92514e-00",
-        "User-Agent": [
-          "azsdk-net-Storage.Files.DataLake/12.7.0-alpha.20210217.1",
-          "(.NET 5.0.3; Microsoft Windows 10.0.19042)"
->>>>>>> 1814567d
+          "azsdk-net-Storage.Files.DataLake/12.7.0-alpha.20210219.1",
+          "(.NET 5.0.3; Microsoft Windows 10.0.19041)"
         ],
-        "x-ms-client-request-id": "cf4b353a-fcdb-b4bf-5f57-8f9097720c81",
+        "x-ms-client-request-id": "51a854a9-afa2-2b16-0d9a-6e308a377d03",
         "x-ms-return-client-request-id": "true",
         "x-ms-version": "2020-06-12"
       },
@@ -76,25 +52,15 @@
       "StatusCode": 201,
       "ResponseHeaders": {
         "Content-Length": "0",
-<<<<<<< HEAD
-        "Date": "Tue, 02 Feb 2021 21:52:16 GMT",
-        "ETag": "\u00220x8D8C7C4CF05693C\u0022",
-        "Last-Modified": "Tue, 02 Feb 2021 21:52:17 GMT",
-=======
-        "Date": "Wed, 17 Feb 2021 22:40:07 GMT",
-        "ETag": "\u00220x8D8D394FA228C6C\u0022",
-        "Last-Modified": "Wed, 17 Feb 2021 22:40:07 GMT",
->>>>>>> 1814567d
+        "Date": "Fri, 19 Feb 2021 19:00:28 GMT",
+        "ETag": "\u00220x8D8D5089F82E075\u0022",
+        "Last-Modified": "Fri, 19 Feb 2021 19:00:28 GMT",
         "Server": [
           "Windows-Azure-HDFS/1.0",
           "Microsoft-HTTPAPI/2.0"
         ],
-        "x-ms-client-request-id": "cf4b353a-fcdb-b4bf-5f57-8f9097720c81",
-<<<<<<< HEAD
-        "x-ms-request-id": "2845f210-701f-0086-22ad-f9b3e6000000",
-=======
-        "x-ms-request-id": "1721786e-f01f-0088-7e7d-059a56000000",
->>>>>>> 1814567d
+        "x-ms-client-request-id": "51a854a9-afa2-2b16-0d9a-6e308a377d03",
+        "x-ms-request-id": "da839673-a01f-0061-06f1-065c1c000000",
         "x-ms-version": "2020-06-12"
       },
       "ResponseBody": []
@@ -107,73 +73,42 @@
         "Authorization": "Sanitized",
         "Content-Length": "59",
         "Content-Type": "application/xml",
-<<<<<<< HEAD
-        "traceparent": "00-536179566d7e4045aa7866a315d80bc0-ac7d1f97ca6ab941-00",
+        "traceparent": "00-b8a022494b331a4290a308f5b529b673-678de14380461f40-00",
         "User-Agent": [
-          "azsdk-net-Storage.Files.DataLake/12.7.0-alpha.20210202.1",
-          "(.NET 5.0.2; Microsoft Windows 10.0.19042)"
-=======
-        "traceparent": "00-569f2a818e0ebf4e88e0e2f5f3489870-231155eb0217694a-00",
-        "User-Agent": [
-          "azsdk-net-Storage.Files.DataLake/12.7.0-alpha.20210217.1",
-          "(.NET 5.0.3; Microsoft Windows 10.0.19042)"
->>>>>>> 1814567d
+          "azsdk-net-Storage.Files.DataLake/12.7.0-alpha.20210219.1",
+          "(.NET 5.0.3; Microsoft Windows 10.0.19041)"
         ],
-        "x-ms-client-request-id": "d91db8a5-9fbd-c196-d117-e4d9d950d018",
+        "x-ms-client-request-id": "d7df4fdf-af4e-54f4-0603-289a47a39f1e",
         "x-ms-return-client-request-id": "true",
         "x-ms-version": "2020-06-12"
       },
-<<<<<<< HEAD
-      "RequestBody": "\u003CKeyInfo\u003E\u003CExpiry\u003E2021-02-02T22:52:16Z\u003C/Expiry\u003E\u003C/KeyInfo\u003E",
+      "RequestBody": "\uFEFF\u003CKeyInfo\u003E\u003CExpiry\u003E2021-02-19T20:00:29Z\u003C/Expiry\u003E\u003C/KeyInfo\u003E",
       "StatusCode": 200,
       "ResponseHeaders": {
         "Content-Type": "application/xml",
-        "Date": "Tue, 02 Feb 2021 21:52:16 GMT",
-=======
-      "RequestBody": "\uFEFF\u003CKeyInfo\u003E\u003CExpiry\u003E2021-02-17T23:40:07Z\u003C/Expiry\u003E\u003C/KeyInfo\u003E",
-      "StatusCode": 200,
-      "ResponseHeaders": {
-        "Content-Type": "application/xml",
-        "Date": "Wed, 17 Feb 2021 22:40:07 GMT",
->>>>>>> 1814567d
+        "Date": "Fri, 19 Feb 2021 19:00:28 GMT",
         "Server": [
           "Windows-Azure-Blob/1.0",
           "Microsoft-HTTPAPI/2.0"
         ],
         "Transfer-Encoding": "chunked",
-        "x-ms-client-request-id": "d91db8a5-9fbd-c196-d117-e4d9d950d018",
-<<<<<<< HEAD
-        "x-ms-request-id": "c272ea80-801e-0082-21ad-f93ee1000000",
+        "x-ms-client-request-id": "d7df4fdf-af4e-54f4-0603-289a47a39f1e",
+        "x-ms-request-id": "cb1196e8-b01e-006d-4bf1-06cb14000000",
         "x-ms-version": "2020-06-12"
       },
-      "ResponseBody": "\uFEFF\u003C?xml version=\u00221.0\u0022 encoding=\u0022utf-8\u0022?\u003E\u003CUserDelegationKey\u003E\u003CSignedOid\u003Ec4f48289-bb84-4086-b250-6f94a8f64cee\u003C/SignedOid\u003E\u003CSignedTid\u003E72f988bf-86f1-41af-91ab-2d7cd011db47\u003C/SignedTid\u003E\u003CSignedStart\u003E2021-02-02T21:52:17Z\u003C/SignedStart\u003E\u003CSignedExpiry\u003E2021-02-02T22:52:16Z\u003C/SignedExpiry\u003E\u003CSignedService\u003Eb\u003C/SignedService\u003E\u003CSignedVersion\u003E2020-06-12\u003C/SignedVersion\u003E\u003CValue\u003E0ZKgRi\u002BA\u002BV1dImxSsSTl6G51XYgBETYreWpwQZM6Xvs=\u003C/Value\u003E\u003C/UserDelegationKey\u003E"
+      "ResponseBody": "\uFEFF\u003C?xml version=\u00221.0\u0022 encoding=\u0022utf-8\u0022?\u003E\u003CUserDelegationKey\u003E\u003CSignedOid\u003Ec4f48289-bb84-4086-b250-6f94a8f64cee\u003C/SignedOid\u003E\u003CSignedTid\u003E72f988bf-86f1-41af-91ab-2d7cd011db47\u003C/SignedTid\u003E\u003CSignedStart\u003E2021-02-19T19:00:28Z\u003C/SignedStart\u003E\u003CSignedExpiry\u003E2021-02-19T20:00:29Z\u003C/SignedExpiry\u003E\u003CSignedService\u003Eb\u003C/SignedService\u003E\u003CSignedVersion\u003E2020-06-12\u003C/SignedVersion\u003E\u003CValue\u003EeQ8Pawjk8Onkmi9Owxttjpftb4r5B60HBZz6HvaIocM=\u003C/Value\u003E\u003C/UserDelegationKey\u003E"
     },
     {
-      "RequestUri": "https://seannse.blob.core.windows.net/test-filesystem-83d78e69-d182-3652-aed2-f10947121d81/test-directory-1f495558-e0d2-c767-292a-c24ac73c1460?skoid=c4f48289-bb84-4086-b250-6f94a8f64cee\u0026sktid=72f988bf-86f1-41af-91ab-2d7cd011db47\u0026skt=2021-02-02T21%3A52%3A17Z\u0026ske=2021-02-02T22%3A52%3A16Z\u0026sks=b\u0026skv=2020-06-12\u0026sv=2020-06-12\u0026st=2021-02-02T20%3A52%3A16Z\u0026se=2021-02-02T22%3A52%3A16Z\u0026sr=b\u0026sp=racwd\u0026sig=Sanitized",
-      "RequestMethod": "HEAD",
-      "RequestHeaders": {
-        "traceparent": "00-671d533322a53446ba74a89da3778ca7-e0e38d1bab851b40-00",
-        "User-Agent": [
-          "azsdk-net-Storage.Files.DataLake/12.7.0-alpha.20210202.1",
-          "(.NET 5.0.2; Microsoft Windows 10.0.19042)"
-=======
-        "x-ms-request-id": "12b63cba-401e-008d-707d-05488d000000",
-        "x-ms-version": "2020-06-12"
-      },
-      "ResponseBody": "\uFEFF\u003C?xml version=\u00221.0\u0022 encoding=\u0022utf-8\u0022?\u003E\u003CUserDelegationKey\u003E\u003CSignedOid\u003Ec4f48289-bb84-4086-b250-6f94a8f64cee\u003C/SignedOid\u003E\u003CSignedTid\u003E72f988bf-86f1-41af-91ab-2d7cd011db47\u003C/SignedTid\u003E\u003CSignedStart\u003E2021-02-17T22:40:07Z\u003C/SignedStart\u003E\u003CSignedExpiry\u003E2021-02-17T23:40:07Z\u003C/SignedExpiry\u003E\u003CSignedService\u003Eb\u003C/SignedService\u003E\u003CSignedVersion\u003E2020-06-12\u003C/SignedVersion\u003E\u003CValue\u003Eo\u002BbAD6T1mw9MJQyCqekC5JAKjFJbQTzUFj3SyjnpZ7Q=\u003C/Value\u003E\u003C/UserDelegationKey\u003E"
-    },
-    {
-      "RequestUri": "https://seannse.blob.core.windows.net/test-filesystem-83d78e69-d182-3652-aed2-f10947121d81/test-directory-1f495558-e0d2-c767-292a-c24ac73c1460?skoid=c4f48289-bb84-4086-b250-6f94a8f64cee\u0026sktid=72f988bf-86f1-41af-91ab-2d7cd011db47\u0026skt=2021-02-17T22%3A40%3A07Z\u0026ske=2021-02-17T23%3A40%3A07Z\u0026sks=b\u0026skv=2020-06-12\u0026sv=2020-06-12\u0026st=2021-02-17T21%3A40%3A07Z\u0026se=2021-02-17T23%3A40%3A07Z\u0026sr=b\u0026sp=racwd\u0026sig=Sanitized",
+      "RequestUri": "https://seannse.blob.core.windows.net/test-filesystem-81962700-7561-5181-b531-78379e347cdc/test-directory-f0901523-9ad1-bece-12d8-4a8a501e2c5b?skoid=c4f48289-bb84-4086-b250-6f94a8f64cee\u0026sktid=72f988bf-86f1-41af-91ab-2d7cd011db47\u0026skt=2021-02-19T19%3A00%3A28Z\u0026ske=2021-02-19T20%3A00%3A29Z\u0026sks=b\u0026skv=2020-06-12\u0026sv=2020-06-12\u0026st=2021-02-19T18%3A00%3A29Z\u0026se=2021-02-19T20%3A00%3A29Z\u0026sr=b\u0026sp=racwd\u0026sig=Sanitized",
       "RequestMethod": "HEAD",
       "RequestHeaders": {
         "Accept": "application/xml",
-        "traceparent": "00-78c1674844818042be0e92c2eab2d76a-44a1d3e88de76e45-00",
+        "traceparent": "00-bd16a827bf0d824385590e465ca4414f-0d077145557b4246-00",
         "User-Agent": [
-          "azsdk-net-Storage.Files.DataLake/12.7.0-alpha.20210217.1",
-          "(.NET 5.0.3; Microsoft Windows 10.0.19042)"
->>>>>>> 1814567d
+          "azsdk-net-Storage.Files.DataLake/12.7.0-alpha.20210219.1",
+          "(.NET 5.0.3; Microsoft Windows 10.0.19041)"
         ],
-        "x-ms-client-request-id": "deeb2262-3355-00c3-442d-fba3c682bdc6",
+        "x-ms-client-request-id": "3b51c7ce-a557-91b5-74c3-a1bfd027e387",
         "x-ms-return-client-request-id": "true",
         "x-ms-version": "2020-06-12"
       },
@@ -183,15 +118,9 @@
         "Accept-Ranges": "bytes",
         "Content-Length": "0",
         "Content-Type": "application/octet-stream",
-<<<<<<< HEAD
-        "Date": "Tue, 02 Feb 2021 21:52:17 GMT",
-        "ETag": "\u00220x8D8C7C4CF05693C\u0022",
-        "Last-Modified": "Tue, 02 Feb 2021 21:52:17 GMT",
-=======
-        "Date": "Wed, 17 Feb 2021 22:40:08 GMT",
-        "ETag": "\u00220x8D8D394FA228C6C\u0022",
-        "Last-Modified": "Wed, 17 Feb 2021 22:40:07 GMT",
->>>>>>> 1814567d
+        "Date": "Fri, 19 Feb 2021 19:00:28 GMT",
+        "ETag": "\u00220x8D8D5089F82E075\u0022",
+        "Last-Modified": "Fri, 19 Feb 2021 19:00:28 GMT",
         "Server": [
           "Windows-Azure-Blob/1.0",
           "Microsoft-HTTPAPI/2.0"
@@ -199,47 +128,32 @@
         "x-ms-access-tier": "Hot",
         "x-ms-access-tier-inferred": "true",
         "x-ms-blob-type": "BlockBlob",
-        "x-ms-client-request-id": "deeb2262-3355-00c3-442d-fba3c682bdc6",
-<<<<<<< HEAD
-        "x-ms-creation-time": "Tue, 02 Feb 2021 21:52:17 GMT",
-=======
-        "x-ms-creation-time": "Wed, 17 Feb 2021 22:40:07 GMT",
->>>>>>> 1814567d
+        "x-ms-client-request-id": "3b51c7ce-a557-91b5-74c3-a1bfd027e387",
+        "x-ms-creation-time": "Fri, 19 Feb 2021 19:00:28 GMT",
         "x-ms-group": "c4f48289-bb84-4086-b250-6f94a8f64cee",
         "x-ms-lease-state": "available",
         "x-ms-lease-status": "unlocked",
         "x-ms-meta-hdi_isfolder": "true",
         "x-ms-owner": "c4f48289-bb84-4086-b250-6f94a8f64cee",
         "x-ms-permissions": "rwxr-x---",
-<<<<<<< HEAD
-        "x-ms-request-id": "c8beefe8-001e-00a3-4fad-f91a9a000000",
-=======
-        "x-ms-request-id": "c3f93021-301e-002e-7c7d-052d48000000",
->>>>>>> 1814567d
+        "x-ms-request-id": "cb119703-b01e-006d-64f1-06cb14000000",
         "x-ms-server-encrypted": "true",
         "x-ms-version": "2020-06-12"
       },
       "ResponseBody": []
     },
     {
-      "RequestUri": "https://seannse.blob.core.windows.net/test-filesystem-83d78e69-d182-3652-aed2-f10947121d81?restype=container",
+      "RequestUri": "https://seannse.blob.core.windows.net/test-filesystem-81962700-7561-5181-b531-78379e347cdc?restype=container",
       "RequestMethod": "DELETE",
       "RequestHeaders": {
         "Accept": "application/xml",
         "Authorization": "Sanitized",
-<<<<<<< HEAD
-        "traceparent": "00-05db0902106834428c12b8eb708cb5c7-8649ed5a295bd842-00",
+        "traceparent": "00-35668d460f91a84084fe32cc6e7b2bd8-534d73b46082684f-00",
         "User-Agent": [
-          "azsdk-net-Storage.Files.DataLake/12.7.0-alpha.20210202.1",
-          "(.NET 5.0.2; Microsoft Windows 10.0.19042)"
-=======
-        "traceparent": "00-b4c6627dfe5dcb4eaf90a068dcb7c57b-fcef87844359334f-00",
-        "User-Agent": [
-          "azsdk-net-Storage.Files.DataLake/12.7.0-alpha.20210217.1",
-          "(.NET 5.0.3; Microsoft Windows 10.0.19042)"
->>>>>>> 1814567d
+          "azsdk-net-Storage.Files.DataLake/12.7.0-alpha.20210219.1",
+          "(.NET 5.0.3; Microsoft Windows 10.0.19041)"
         ],
-        "x-ms-client-request-id": "b6766554-f165-eec2-5021-749ea243c956",
+        "x-ms-client-request-id": "80cbe5be-6352-c5c7-3dbe-bed6af9ddf6a",
         "x-ms-return-client-request-id": "true",
         "x-ms-version": "2020-06-12"
       },
@@ -247,33 +161,21 @@
       "StatusCode": 202,
       "ResponseHeaders": {
         "Content-Length": "0",
-<<<<<<< HEAD
-        "Date": "Tue, 02 Feb 2021 21:52:17 GMT",
-=======
-        "Date": "Wed, 17 Feb 2021 22:40:07 GMT",
->>>>>>> 1814567d
+        "Date": "Fri, 19 Feb 2021 19:00:28 GMT",
         "Server": [
           "Windows-Azure-Blob/1.0",
           "Microsoft-HTTPAPI/2.0"
         ],
-        "x-ms-client-request-id": "b6766554-f165-eec2-5021-749ea243c956",
-<<<<<<< HEAD
-        "x-ms-request-id": "c272ebb6-801e-0082-49ad-f93ee1000000",
-=======
-        "x-ms-request-id": "12b63dad-401e-008d-3d7d-05488d000000",
->>>>>>> 1814567d
+        "x-ms-client-request-id": "80cbe5be-6352-c5c7-3dbe-bed6af9ddf6a",
+        "x-ms-request-id": "cb119717-b01e-006d-78f1-06cb14000000",
         "x-ms-version": "2020-06-12"
       },
       "ResponseBody": []
     }
   ],
   "Variables": {
-<<<<<<< HEAD
-    "DateTimeOffsetNow": "2021-02-02T15:52:16.8322390-06:00",
-=======
-    "DateTimeOffsetNow": "2021-02-17T16:40:07.9809748-06:00",
->>>>>>> 1814567d
-    "RandomSeed": "186365610",
+    "DateTimeOffsetNow": "2021-02-19T13:00:29.3082618-06:00",
+    "RandomSeed": "1783289666",
     "Storage_TestConfigHierarchicalNamespace": "NamespaceTenant\nseannse\nU2FuaXRpemVk\nhttps://seannse.blob.core.windows.net\nhttps://seannse.file.core.windows.net\nhttps://seannse.queue.core.windows.net\nhttps://seannse.table.core.windows.net\n\n\n\n\nhttps://seannse-secondary.blob.core.windows.net\nhttps://seannse-secondary.file.core.windows.net\nhttps://seannse-secondary.queue.core.windows.net\nhttps://seannse-secondary.table.core.windows.net\n68390a19-a643-458b-b726-408abf67b4fc\nSanitized\n72f988bf-86f1-41af-91ab-2d7cd011db47\nhttps://login.microsoftonline.com/\nCloud\nBlobEndpoint=https://seannse.blob.core.windows.net/;QueueEndpoint=https://seannse.queue.core.windows.net/;FileEndpoint=https://seannse.file.core.windows.net/;BlobSecondaryEndpoint=https://seannse-secondary.blob.core.windows.net/;QueueSecondaryEndpoint=https://seannse-secondary.queue.core.windows.net/;FileSecondaryEndpoint=https://seannse-secondary.file.core.windows.net/;AccountName=seannse;AccountKey=Sanitized\n"
   }
 }