--- conflicted
+++ resolved
@@ -1,186 +1,117 @@
 {
   "Entries": [
     {
-      "RequestUri": "https://seannse.blob.core.windows.net/test-filesystem-bffd2b73-8efb-d573-82ab-02593f9afcca?restype=container",
-      "RequestMethod": "PUT",
-      "RequestHeaders": {
-        "Accept": "application/xml",
-        "Authorization": "Sanitized",
-<<<<<<< HEAD
-        "traceparent": "00-a54ceb1833ddcc47a227611a8203ce9b-dd038e626b165d4f-00",
-        "User-Agent": [
-          "azsdk-net-Storage.Files.DataLake/12.7.0-alpha.20210202.1",
-          "(.NET 5.0.2; Microsoft Windows 10.0.19042)"
+      "RequestUri": "https://seannse.blob.core.windows.net/test-filesystem-316fbc53-1eb2-5be8-beea-b81ab486737d?restype=container",
+      "RequestMethod": "PUT",
+      "RequestHeaders": {
+        "Accept": "application/xml",
+        "Authorization": "Sanitized",
+        "traceparent": "00-516b5acb2b97f447b12e98f86f983db5-3f0e6bd0e7ca1445-00",
+        "User-Agent": [
+          "azsdk-net-Storage.Files.DataLake/12.7.0-alpha.20210219.1",
+          "(.NET 5.0.3; Microsoft Windows 10.0.19041)"
         ],
         "x-ms-blob-public-access": "container",
-        "x-ms-client-request-id": "5edd632f-43d8-3a60-26af-647f84ec6b92",
-        "x-ms-date": "Tue, 02 Feb 2021 21:51:28 GMT",
-=======
-        "traceparent": "00-e4456b3223892a48986f5169b2098a4f-984bbabd1007c249-00",
-        "User-Agent": [
-          "azsdk-net-Storage.Files.DataLake/12.7.0-alpha.20210217.1",
-          "(.NET 5.0.3; Microsoft Windows 10.0.19042)"
-        ],
-        "x-ms-blob-public-access": "container",
-        "x-ms-client-request-id": "5edd632f-43d8-3a60-26af-647f84ec6b92",
-        "x-ms-date": "Wed, 17 Feb 2021 22:39:21 GMT",
->>>>>>> 1814567d
-        "x-ms-return-client-request-id": "true",
-        "x-ms-version": "2020-06-12"
-      },
-      "RequestBody": null,
-      "StatusCode": 201,
-      "ResponseHeaders": {
-        "Content-Length": "0",
-<<<<<<< HEAD
-        "Date": "Tue, 02 Feb 2021 21:51:29 GMT",
-        "ETag": "\u00220x8D8C7C4B2B4D598\u0022",
-        "Last-Modified": "Tue, 02 Feb 2021 21:51:29 GMT",
-=======
-        "Date": "Wed, 17 Feb 2021 22:39:21 GMT",
-        "ETag": "\u00220x8D8D394DE960177\u0022",
-        "Last-Modified": "Wed, 17 Feb 2021 22:39:21 GMT",
->>>>>>> 1814567d
-        "Server": [
-          "Windows-Azure-Blob/1.0",
-          "Microsoft-HTTPAPI/2.0"
-        ],
-        "x-ms-client-request-id": "5edd632f-43d8-3a60-26af-647f84ec6b92",
-<<<<<<< HEAD
-        "x-ms-request-id": "2ced1b98-901e-006a-0ead-f9a777000000",
-=======
-        "x-ms-request-id": "7462532c-d01e-006b-207d-05f8ab000000",
->>>>>>> 1814567d
-        "x-ms-version": "2020-06-12"
-      },
-      "ResponseBody": []
-    },
-    {
-      "RequestUri": "https://seannse.dfs.core.windows.net/test-filesystem-bffd2b73-8efb-d573-82ab-02593f9afcca/test-directory-861e9d2f-9c82-91e5-1805-61444553115d?resource=directory",
-      "RequestMethod": "PUT",
-      "RequestHeaders": {
-        "Accept": "application/json",
-        "Authorization": "Sanitized",
-<<<<<<< HEAD
-        "traceparent": "00-9ebf21fac0136a4ab4aa95b053f61106-a20bbf4b3358324f-00",
-        "User-Agent": [
-          "azsdk-net-Storage.Files.DataLake/12.7.0-alpha.20210202.1",
-          "(.NET 5.0.2; Microsoft Windows 10.0.19042)"
-        ],
-        "x-ms-client-request-id": "26f0b64b-5a06-9240-7d4c-45d2e21cf5d3",
-        "x-ms-date": "Tue, 02 Feb 2021 21:51:29 GMT",
-=======
-        "traceparent": "00-e736a4fc1c198341858c722bbb0b21c1-75ec444259ea304d-00",
-        "User-Agent": [
-          "azsdk-net-Storage.Files.DataLake/12.7.0-alpha.20210217.1",
-          "(.NET 5.0.3; Microsoft Windows 10.0.19042)"
-        ],
-        "x-ms-client-request-id": "26f0b64b-5a06-9240-7d4c-45d2e21cf5d3",
-        "x-ms-date": "Wed, 17 Feb 2021 22:39:21 GMT",
->>>>>>> 1814567d
-        "x-ms-return-client-request-id": "true",
-        "x-ms-version": "2020-06-12"
-      },
-      "RequestBody": null,
-      "StatusCode": 201,
-      "ResponseHeaders": {
-        "Content-Length": "0",
-<<<<<<< HEAD
-        "Date": "Tue, 02 Feb 2021 21:51:29 GMT",
-        "ETag": "\u00220x8D8C7C4B2EC5E7D\u0022",
-        "Last-Modified": "Tue, 02 Feb 2021 21:51:30 GMT",
-=======
-        "Date": "Wed, 17 Feb 2021 22:39:21 GMT",
-        "ETag": "\u00220x8D8D394DECBBDDC\u0022",
-        "Last-Modified": "Wed, 17 Feb 2021 22:39:21 GMT",
->>>>>>> 1814567d
-        "Server": [
-          "Windows-Azure-HDFS/1.0",
-          "Microsoft-HTTPAPI/2.0"
-        ],
-        "x-ms-client-request-id": "26f0b64b-5a06-9240-7d4c-45d2e21cf5d3",
-<<<<<<< HEAD
-        "x-ms-request-id": "8e7656a2-801f-0004-7aad-f9f258000000",
-=======
-        "x-ms-request-id": "0fa3d099-801f-0059-217d-05f8dc000000",
->>>>>>> 1814567d
-        "x-ms-version": "2020-06-12"
-      },
-      "ResponseBody": []
-    },
-    {
-      "RequestUri": "https://seannse.dfs.core.windows.net/test-filesystem-bffd2b73-8efb-d573-82ab-02593f9afcca/test-directory-861e9d2f-9c82-91e5-1805-61444553115d/test-directory-44b4069d-8fc2-91d5-ab5c-cdaec66f1485?resource=directory",
-      "RequestMethod": "PUT",
-      "RequestHeaders": {
-        "Accept": "application/json",
-        "Authorization": "Sanitized",
-        "User-Agent": [
-<<<<<<< HEAD
-          "azsdk-net-Storage.Files.DataLake/12.7.0-alpha.20210202.1",
-          "(.NET 5.0.2; Microsoft Windows 10.0.19042)"
-        ],
-        "x-ms-client-request-id": "76d802de-2fde-bbaf-e05f-7aaa8c91cc0e",
-        "x-ms-date": "Tue, 02 Feb 2021 21:51:29 GMT",
-=======
-          "azsdk-net-Storage.Files.DataLake/12.7.0-alpha.20210217.1",
-          "(.NET 5.0.3; Microsoft Windows 10.0.19042)"
-        ],
-        "x-ms-client-request-id": "76d802de-2fde-bbaf-e05f-7aaa8c91cc0e",
-        "x-ms-date": "Wed, 17 Feb 2021 22:39:22 GMT",
->>>>>>> 1814567d
-        "x-ms-return-client-request-id": "true",
-        "x-ms-version": "2020-06-12"
-      },
-      "RequestBody": null,
-      "StatusCode": 201,
-      "ResponseHeaders": {
-        "Content-Length": "0",
-<<<<<<< HEAD
-        "Date": "Tue, 02 Feb 2021 21:51:29 GMT",
-        "ETag": "\u00220x8D8C7C4B2F973BA\u0022",
-        "Last-Modified": "Tue, 02 Feb 2021 21:51:30 GMT",
-=======
-        "Date": "Wed, 17 Feb 2021 22:39:21 GMT",
-        "ETag": "\u00220x8D8D394DED7ED63\u0022",
-        "Last-Modified": "Wed, 17 Feb 2021 22:39:22 GMT",
->>>>>>> 1814567d
-        "Server": [
-          "Windows-Azure-HDFS/1.0",
-          "Microsoft-HTTPAPI/2.0"
-        ],
-        "x-ms-client-request-id": "76d802de-2fde-bbaf-e05f-7aaa8c91cc0e",
-<<<<<<< HEAD
-        "x-ms-request-id": "8e7656a7-801f-0004-7fad-f9f258000000",
-=======
-        "x-ms-request-id": "0fa3d0ae-801f-0059-367d-05f8dc000000",
->>>>>>> 1814567d
-        "x-ms-version": "2020-06-12"
-      },
-      "ResponseBody": []
-    },
-    {
-      "RequestUri": "https://seannse.dfs.core.windows.net/test-filesystem-bffd2b73-8efb-d573-82ab-02593f9afcca/test-directory-861e9d2f-9c82-91e5-1805-61444553115d/test-directory-44b4069d-8fc2-91d5-ab5c-cdaec66f1485?recursive=true",
-      "RequestMethod": "DELETE",
-      "RequestHeaders": {
-        "Accept": "application/json",
-        "Authorization": "Sanitized",
-<<<<<<< HEAD
-        "If-Modified-Since": "Wed, 03 Feb 2021 21:51:28 GMT",
-        "User-Agent": [
-          "azsdk-net-Storage.Files.DataLake/12.7.0-alpha.20210202.1",
-          "(.NET 5.0.2; Microsoft Windows 10.0.19042)"
-        ],
-        "x-ms-client-request-id": "c4cf317c-9e96-62a6-3f3c-ae0370ade36e",
-        "x-ms-date": "Tue, 02 Feb 2021 21:51:29 GMT",
-=======
-        "If-Modified-Since": "Thu, 18 Feb 2021 22:39:21 GMT",
-        "User-Agent": [
-          "azsdk-net-Storage.Files.DataLake/12.7.0-alpha.20210217.1",
-          "(.NET 5.0.3; Microsoft Windows 10.0.19042)"
-        ],
-        "x-ms-client-request-id": "c4cf317c-9e96-62a6-3f3c-ae0370ade36e",
-        "x-ms-date": "Wed, 17 Feb 2021 22:39:22 GMT",
->>>>>>> 1814567d
+        "x-ms-client-request-id": "586cb23e-9c56-b268-26a2-fe2916b7c8b8",
+        "x-ms-date": "Fri, 19 Feb 2021 19:00:09 GMT",
+        "x-ms-return-client-request-id": "true",
+        "x-ms-version": "2020-06-12"
+      },
+      "RequestBody": null,
+      "StatusCode": 201,
+      "ResponseHeaders": {
+        "Content-Length": "0",
+        "Date": "Fri, 19 Feb 2021 19:00:08 GMT",
+        "ETag": "\u00220x8D8D5089381CD2B\u0022",
+        "Last-Modified": "Fri, 19 Feb 2021 19:00:08 GMT",
+        "Server": [
+          "Windows-Azure-Blob/1.0",
+          "Microsoft-HTTPAPI/2.0"
+        ],
+        "x-ms-client-request-id": "586cb23e-9c56-b268-26a2-fe2916b7c8b8",
+        "x-ms-request-id": "cb117da6-b01e-006d-0ff1-06cb14000000",
+        "x-ms-version": "2020-06-12"
+      },
+      "ResponseBody": []
+    },
+    {
+      "RequestUri": "https://seannse.dfs.core.windows.net/test-filesystem-316fbc53-1eb2-5be8-beea-b81ab486737d/test-directory-f8e77b90-1902-463f-3898-8ad64a8c8fa6?resource=directory",
+      "RequestMethod": "PUT",
+      "RequestHeaders": {
+        "Accept": "application/json",
+        "Authorization": "Sanitized",
+        "traceparent": "00-30b8e81732c1af48ad6ace97cd21b373-1ed589738935a340-00",
+        "User-Agent": [
+          "azsdk-net-Storage.Files.DataLake/12.7.0-alpha.20210219.1",
+          "(.NET 5.0.3; Microsoft Windows 10.0.19041)"
+        ],
+        "x-ms-client-request-id": "50cb1a13-c12f-247c-7225-1fbe1292679a",
+        "x-ms-date": "Fri, 19 Feb 2021 19:00:09 GMT",
+        "x-ms-return-client-request-id": "true",
+        "x-ms-version": "2020-06-12"
+      },
+      "RequestBody": null,
+      "StatusCode": 201,
+      "ResponseHeaders": {
+        "Content-Length": "0",
+        "Date": "Fri, 19 Feb 2021 19:00:08 GMT",
+        "ETag": "\u00220x8D8D50893919F40\u0022",
+        "Last-Modified": "Fri, 19 Feb 2021 19:00:08 GMT",
+        "Server": [
+          "Windows-Azure-HDFS/1.0",
+          "Microsoft-HTTPAPI/2.0"
+        ],
+        "x-ms-client-request-id": "50cb1a13-c12f-247c-7225-1fbe1292679a",
+        "x-ms-request-id": "da8382e9-a01f-0061-16f1-065c1c000000",
+        "x-ms-version": "2020-06-12"
+      },
+      "ResponseBody": []
+    },
+    {
+      "RequestUri": "https://seannse.dfs.core.windows.net/test-filesystem-316fbc53-1eb2-5be8-beea-b81ab486737d/test-directory-f8e77b90-1902-463f-3898-8ad64a8c8fa6/test-directory-ddf85712-c6db-759f-54b5-c39b649937dd?resource=directory",
+      "RequestMethod": "PUT",
+      "RequestHeaders": {
+        "Accept": "application/json",
+        "Authorization": "Sanitized",
+        "User-Agent": [
+          "azsdk-net-Storage.Files.DataLake/12.7.0-alpha.20210219.1",
+          "(.NET 5.0.3; Microsoft Windows 10.0.19041)"
+        ],
+        "x-ms-client-request-id": "b7931bff-e262-4c14-7a56-fc7afee1c0d8",
+        "x-ms-date": "Fri, 19 Feb 2021 19:00:09 GMT",
+        "x-ms-return-client-request-id": "true",
+        "x-ms-version": "2020-06-12"
+      },
+      "RequestBody": null,
+      "StatusCode": 201,
+      "ResponseHeaders": {
+        "Content-Length": "0",
+        "Date": "Fri, 19 Feb 2021 19:00:08 GMT",
+        "ETag": "\u00220x8D8D508939D26CD\u0022",
+        "Last-Modified": "Fri, 19 Feb 2021 19:00:08 GMT",
+        "Server": [
+          "Windows-Azure-HDFS/1.0",
+          "Microsoft-HTTPAPI/2.0"
+        ],
+        "x-ms-client-request-id": "b7931bff-e262-4c14-7a56-fc7afee1c0d8",
+        "x-ms-request-id": "da8382f8-a01f-0061-25f1-065c1c000000",
+        "x-ms-version": "2020-06-12"
+      },
+      "ResponseBody": []
+    },
+    {
+      "RequestUri": "https://seannse.dfs.core.windows.net/test-filesystem-316fbc53-1eb2-5be8-beea-b81ab486737d/test-directory-f8e77b90-1902-463f-3898-8ad64a8c8fa6/test-directory-ddf85712-c6db-759f-54b5-c39b649937dd?recursive=true",
+      "RequestMethod": "DELETE",
+      "RequestHeaders": {
+        "Accept": "application/json",
+        "Authorization": "Sanitized",
+        "If-Modified-Since": "Sat, 20 Feb 2021 19:00:09 GMT",
+        "User-Agent": [
+          "azsdk-net-Storage.Files.DataLake/12.7.0-alpha.20210219.1",
+          "(.NET 5.0.3; Microsoft Windows 10.0.19041)"
+        ],
+        "x-ms-client-request-id": "489b2095-8006-f57a-8675-b56a42fc71da",
+        "x-ms-date": "Fri, 19 Feb 2021 19:00:09 GMT",
         "x-ms-return-client-request-id": "true",
         "x-ms-version": "2020-06-12"
       },
@@ -189,58 +120,36 @@
       "ResponseHeaders": {
         "Content-Length": "200",
         "Content-Type": "application/json; charset=utf-8",
-<<<<<<< HEAD
-        "Date": "Tue, 02 Feb 2021 21:51:30 GMT",
-=======
-        "Date": "Wed, 17 Feb 2021 22:39:21 GMT",
->>>>>>> 1814567d
-        "Server": [
-          "Windows-Azure-HDFS/1.0",
-          "Microsoft-HTTPAPI/2.0"
-        ],
-        "x-ms-client-request-id": "c4cf317c-9e96-62a6-3f3c-ae0370ade36e",
+        "Date": "Fri, 19 Feb 2021 19:00:08 GMT",
+        "Server": [
+          "Windows-Azure-HDFS/1.0",
+          "Microsoft-HTTPAPI/2.0"
+        ],
+        "x-ms-client-request-id": "489b2095-8006-f57a-8675-b56a42fc71da",
         "x-ms-error-code": "ConditionNotMet",
-<<<<<<< HEAD
-        "x-ms-request-id": "8e7656ad-801f-0004-05ad-f9f258000000",
-=======
-        "x-ms-request-id": "0fa3d0bc-801f-0059-447d-05f8dc000000",
->>>>>>> 1814567d
+        "x-ms-request-id": "da838306-a01f-0061-33f1-065c1c000000",
         "x-ms-version": "2020-06-12"
       },
       "ResponseBody": {
         "error": {
           "code": "ConditionNotMet",
-<<<<<<< HEAD
-          "message": "The condition specified using HTTP conditional header(s) is not met.\nRequestId:8e7656ad-801f-0004-05ad-f9f258000000\nTime:2021-02-02T21:51:30.3971736Z"
-=======
-          "message": "The condition specified using HTTP conditional header(s) is not met.\nRequestId:0fa3d0bc-801f-0059-447d-05f8dc000000\nTime:2021-02-17T22:39:22.0974101Z"
->>>>>>> 1814567d
+          "message": "The condition specified using HTTP conditional header(s) is not met.\nRequestId:da838306-a01f-0061-33f1-065c1c000000\nTime:2021-02-19T19:00:08.6971768Z"
         }
       }
     },
     {
-      "RequestUri": "https://seannse.blob.core.windows.net/test-filesystem-bffd2b73-8efb-d573-82ab-02593f9afcca?restype=container",
-      "RequestMethod": "DELETE",
-      "RequestHeaders": {
-        "Accept": "application/xml",
-        "Authorization": "Sanitized",
-<<<<<<< HEAD
-        "traceparent": "00-10dd6fd00a41c54d910d7edc69e3af84-0319f50f38556e4f-00",
-        "User-Agent": [
-          "azsdk-net-Storage.Files.DataLake/12.7.0-alpha.20210202.1",
-          "(.NET 5.0.2; Microsoft Windows 10.0.19042)"
-        ],
-        "x-ms-client-request-id": "5b2def25-08c2-9978-19de-b4e7b76d4101",
-        "x-ms-date": "Tue, 02 Feb 2021 21:51:29 GMT",
-=======
-        "traceparent": "00-f98889c26fae3245b582a4a3c7dc0370-456df043dc8a6843-00",
-        "User-Agent": [
-          "azsdk-net-Storage.Files.DataLake/12.7.0-alpha.20210217.1",
-          "(.NET 5.0.3; Microsoft Windows 10.0.19042)"
-        ],
-        "x-ms-client-request-id": "5b2def25-08c2-9978-19de-b4e7b76d4101",
-        "x-ms-date": "Wed, 17 Feb 2021 22:39:22 GMT",
->>>>>>> 1814567d
+      "RequestUri": "https://seannse.blob.core.windows.net/test-filesystem-316fbc53-1eb2-5be8-beea-b81ab486737d?restype=container",
+      "RequestMethod": "DELETE",
+      "RequestHeaders": {
+        "Accept": "application/xml",
+        "Authorization": "Sanitized",
+        "traceparent": "00-e7983d7218f0dd4dae8b743e8667ea6e-01b84335784b8842-00",
+        "User-Agent": [
+          "azsdk-net-Storage.Files.DataLake/12.7.0-alpha.20210219.1",
+          "(.NET 5.0.3; Microsoft Windows 10.0.19041)"
+        ],
+        "x-ms-client-request-id": "dee411dc-7845-6cd2-c7f0-f059806f90e3",
+        "x-ms-date": "Fri, 19 Feb 2021 19:00:09 GMT",
         "x-ms-return-client-request-id": "true",
         "x-ms-version": "2020-06-12"
       },
@@ -248,206 +157,129 @@
       "StatusCode": 202,
       "ResponseHeaders": {
         "Content-Length": "0",
-<<<<<<< HEAD
-        "Date": "Tue, 02 Feb 2021 21:51:29 GMT",
-=======
-        "Date": "Wed, 17 Feb 2021 22:39:21 GMT",
->>>>>>> 1814567d
-        "Server": [
-          "Windows-Azure-Blob/1.0",
-          "Microsoft-HTTPAPI/2.0"
-        ],
-        "x-ms-client-request-id": "5b2def25-08c2-9978-19de-b4e7b76d4101",
-<<<<<<< HEAD
-        "x-ms-request-id": "2ced1ded-901e-006a-3fad-f9a777000000",
-=======
-        "x-ms-request-id": "74625452-d01e-006b-267d-05f8ab000000",
->>>>>>> 1814567d
-        "x-ms-version": "2020-06-12"
-      },
-      "ResponseBody": []
-    },
-    {
-      "RequestUri": "https://seannse.blob.core.windows.net/test-filesystem-e15fd661-a12c-90ac-b956-3270d60c77ba?restype=container",
-      "RequestMethod": "PUT",
-      "RequestHeaders": {
-        "Accept": "application/xml",
-        "Authorization": "Sanitized",
-<<<<<<< HEAD
-        "traceparent": "00-b6a46ebbbb77db4c89db3841fce4bf4e-9e56301bc59cfd44-00",
-        "User-Agent": [
-          "azsdk-net-Storage.Files.DataLake/12.7.0-alpha.20210202.1",
-          "(.NET 5.0.2; Microsoft Windows 10.0.19042)"
+        "Date": "Fri, 19 Feb 2021 19:00:08 GMT",
+        "Server": [
+          "Windows-Azure-Blob/1.0",
+          "Microsoft-HTTPAPI/2.0"
+        ],
+        "x-ms-client-request-id": "dee411dc-7845-6cd2-c7f0-f059806f90e3",
+        "x-ms-request-id": "cb117e2b-b01e-006d-09f1-06cb14000000",
+        "x-ms-version": "2020-06-12"
+      },
+      "ResponseBody": []
+    },
+    {
+      "RequestUri": "https://seannse.blob.core.windows.net/test-filesystem-7f2d4618-c1a4-ed67-4cd3-0646aaa13496?restype=container",
+      "RequestMethod": "PUT",
+      "RequestHeaders": {
+        "Accept": "application/xml",
+        "Authorization": "Sanitized",
+        "traceparent": "00-093ffc7fa11f2d4d84d0babb318698c8-56bcba7b2051c245-00",
+        "User-Agent": [
+          "azsdk-net-Storage.Files.DataLake/12.7.0-alpha.20210219.1",
+          "(.NET 5.0.3; Microsoft Windows 10.0.19041)"
         ],
         "x-ms-blob-public-access": "container",
-        "x-ms-client-request-id": "1437c6e4-a825-834e-439c-a26bd507c20c",
-        "x-ms-date": "Tue, 02 Feb 2021 21:51:29 GMT",
-=======
-        "traceparent": "00-4148fb1af1b62f45a5a5a8513643fd03-9c38213eb715224f-00",
-        "User-Agent": [
-          "azsdk-net-Storage.Files.DataLake/12.7.0-alpha.20210217.1",
-          "(.NET 5.0.3; Microsoft Windows 10.0.19042)"
-        ],
-        "x-ms-blob-public-access": "container",
-        "x-ms-client-request-id": "1437c6e4-a825-834e-439c-a26bd507c20c",
-        "x-ms-date": "Wed, 17 Feb 2021 22:39:22 GMT",
->>>>>>> 1814567d
-        "x-ms-return-client-request-id": "true",
-        "x-ms-version": "2020-06-12"
-      },
-      "RequestBody": null,
-      "StatusCode": 201,
-      "ResponseHeaders": {
-        "Content-Length": "0",
-<<<<<<< HEAD
-        "Date": "Tue, 02 Feb 2021 21:51:30 GMT",
-        "ETag": "\u00220x8D8C7C4B34D838A\u0022",
-        "Last-Modified": "Tue, 02 Feb 2021 21:51:30 GMT",
-=======
-        "Date": "Wed, 17 Feb 2021 22:39:22 GMT",
-        "ETag": "\u00220x8D8D394DF1EC5A2\u0022",
-        "Last-Modified": "Wed, 17 Feb 2021 22:39:22 GMT",
->>>>>>> 1814567d
-        "Server": [
-          "Windows-Azure-Blob/1.0",
-          "Microsoft-HTTPAPI/2.0"
-        ],
-        "x-ms-client-request-id": "1437c6e4-a825-834e-439c-a26bd507c20c",
-<<<<<<< HEAD
-        "x-ms-request-id": "3904a7ce-a01e-0061-0ead-f95c1c000000",
-=======
-        "x-ms-request-id": "e77a639e-001e-001a-707d-051e80000000",
->>>>>>> 1814567d
-        "x-ms-version": "2020-06-12"
-      },
-      "ResponseBody": []
-    },
-    {
-      "RequestUri": "https://seannse.dfs.core.windows.net/test-filesystem-e15fd661-a12c-90ac-b956-3270d60c77ba/test-directory-8335f966-c090-d981-2a9b-0a8c24ab5828?resource=directory",
-      "RequestMethod": "PUT",
-      "RequestHeaders": {
-        "Accept": "application/json",
-        "Authorization": "Sanitized",
-<<<<<<< HEAD
-        "traceparent": "00-7a5eb4b55e1ba34baba87f54a23898fd-7c28c5e469317148-00",
-        "User-Agent": [
-          "azsdk-net-Storage.Files.DataLake/12.7.0-alpha.20210202.1",
-          "(.NET 5.0.2; Microsoft Windows 10.0.19042)"
-        ],
-        "x-ms-client-request-id": "3e9971dd-3d5b-2393-445e-e9899ec15f98",
-        "x-ms-date": "Tue, 02 Feb 2021 21:51:30 GMT",
-=======
-        "traceparent": "00-77640a84f18b104cb751c4f18e49675a-ff814a196f8ca941-00",
-        "User-Agent": [
-          "azsdk-net-Storage.Files.DataLake/12.7.0-alpha.20210217.1",
-          "(.NET 5.0.3; Microsoft Windows 10.0.19042)"
-        ],
-        "x-ms-client-request-id": "3e9971dd-3d5b-2393-445e-e9899ec15f98",
-        "x-ms-date": "Wed, 17 Feb 2021 22:39:22 GMT",
->>>>>>> 1814567d
-        "x-ms-return-client-request-id": "true",
-        "x-ms-version": "2020-06-12"
-      },
-      "RequestBody": null,
-      "StatusCode": 201,
-      "ResponseHeaders": {
-        "Content-Length": "0",
-<<<<<<< HEAD
-        "Date": "Tue, 02 Feb 2021 21:51:30 GMT",
-        "ETag": "\u00220x8D8C7C4B386F140\u0022",
-        "Last-Modified": "Tue, 02 Feb 2021 21:51:31 GMT",
-=======
-        "Date": "Wed, 17 Feb 2021 22:39:22 GMT",
-        "ETag": "\u00220x8D8D394DF53A6FA\u0022",
-        "Last-Modified": "Wed, 17 Feb 2021 22:39:22 GMT",
->>>>>>> 1814567d
-        "Server": [
-          "Windows-Azure-HDFS/1.0",
-          "Microsoft-HTTPAPI/2.0"
-        ],
-        "x-ms-client-request-id": "3e9971dd-3d5b-2393-445e-e9899ec15f98",
-<<<<<<< HEAD
-        "x-ms-request-id": "c1718736-d01f-0044-44ad-f9f560000000",
-=======
-        "x-ms-request-id": "3345f04d-101f-0039-2a7d-058443000000",
->>>>>>> 1814567d
-        "x-ms-version": "2020-06-12"
-      },
-      "ResponseBody": []
-    },
-    {
-      "RequestUri": "https://seannse.dfs.core.windows.net/test-filesystem-e15fd661-a12c-90ac-b956-3270d60c77ba/test-directory-8335f966-c090-d981-2a9b-0a8c24ab5828/test-directory-c5d67943-b27b-0337-652b-9e36839ef3ea?resource=directory",
-      "RequestMethod": "PUT",
-      "RequestHeaders": {
-        "Accept": "application/json",
-        "Authorization": "Sanitized",
-        "User-Agent": [
-<<<<<<< HEAD
-          "azsdk-net-Storage.Files.DataLake/12.7.0-alpha.20210202.1",
-          "(.NET 5.0.2; Microsoft Windows 10.0.19042)"
-        ],
-        "x-ms-client-request-id": "6c9fa5f9-2869-2b54-3996-d9309f5c9fa6",
-        "x-ms-date": "Tue, 02 Feb 2021 21:51:30 GMT",
-=======
-          "azsdk-net-Storage.Files.DataLake/12.7.0-alpha.20210217.1",
-          "(.NET 5.0.3; Microsoft Windows 10.0.19042)"
-        ],
-        "x-ms-client-request-id": "6c9fa5f9-2869-2b54-3996-d9309f5c9fa6",
-        "x-ms-date": "Wed, 17 Feb 2021 22:39:22 GMT",
->>>>>>> 1814567d
-        "x-ms-return-client-request-id": "true",
-        "x-ms-version": "2020-06-12"
-      },
-      "RequestBody": null,
-      "StatusCode": 201,
-      "ResponseHeaders": {
-        "Content-Length": "0",
-<<<<<<< HEAD
-        "Date": "Tue, 02 Feb 2021 21:51:30 GMT",
-        "ETag": "\u00220x8D8C7C4B394DCBB\u0022",
-        "Last-Modified": "Tue, 02 Feb 2021 21:51:31 GMT",
-=======
-        "Date": "Wed, 17 Feb 2021 22:39:22 GMT",
-        "ETag": "\u00220x8D8D394DF60CD20\u0022",
-        "Last-Modified": "Wed, 17 Feb 2021 22:39:22 GMT",
->>>>>>> 1814567d
-        "Server": [
-          "Windows-Azure-HDFS/1.0",
-          "Microsoft-HTTPAPI/2.0"
-        ],
-        "x-ms-client-request-id": "6c9fa5f9-2869-2b54-3996-d9309f5c9fa6",
-<<<<<<< HEAD
-        "x-ms-request-id": "c1718742-d01f-0044-50ad-f9f560000000",
-=======
-        "x-ms-request-id": "3345f053-101f-0039-307d-058443000000",
->>>>>>> 1814567d
-        "x-ms-version": "2020-06-12"
-      },
-      "ResponseBody": []
-    },
-    {
-      "RequestUri": "https://seannse.dfs.core.windows.net/test-filesystem-e15fd661-a12c-90ac-b956-3270d60c77ba/test-directory-8335f966-c090-d981-2a9b-0a8c24ab5828/test-directory-c5d67943-b27b-0337-652b-9e36839ef3ea?recursive=true",
-      "RequestMethod": "DELETE",
-      "RequestHeaders": {
-        "Accept": "application/json",
-        "Authorization": "Sanitized",
-<<<<<<< HEAD
-        "If-Unmodified-Since": "Mon, 01 Feb 2021 21:51:28 GMT",
-        "User-Agent": [
-          "azsdk-net-Storage.Files.DataLake/12.7.0-alpha.20210202.1",
-          "(.NET 5.0.2; Microsoft Windows 10.0.19042)"
-        ],
-        "x-ms-client-request-id": "dd3d79bf-87ff-8580-e584-797a419db71f",
-        "x-ms-date": "Tue, 02 Feb 2021 21:51:30 GMT",
-=======
-        "If-Unmodified-Since": "Tue, 16 Feb 2021 22:39:21 GMT",
-        "User-Agent": [
-          "azsdk-net-Storage.Files.DataLake/12.7.0-alpha.20210217.1",
-          "(.NET 5.0.3; Microsoft Windows 10.0.19042)"
-        ],
-        "x-ms-client-request-id": "dd3d79bf-87ff-8580-e584-797a419db71f",
-        "x-ms-date": "Wed, 17 Feb 2021 22:39:23 GMT",
->>>>>>> 1814567d
+        "x-ms-client-request-id": "7ac0f32f-96c2-1a2a-aaf7-9172718cc226",
+        "x-ms-date": "Fri, 19 Feb 2021 19:00:09 GMT",
+        "x-ms-return-client-request-id": "true",
+        "x-ms-version": "2020-06-12"
+      },
+      "RequestBody": null,
+      "StatusCode": 201,
+      "ResponseHeaders": {
+        "Content-Length": "0",
+        "Date": "Fri, 19 Feb 2021 19:00:08 GMT",
+        "ETag": "\u00220x8D8D50893C6D1AA\u0022",
+        "Last-Modified": "Fri, 19 Feb 2021 19:00:08 GMT",
+        "Server": [
+          "Windows-Azure-Blob/1.0",
+          "Microsoft-HTTPAPI/2.0"
+        ],
+        "x-ms-client-request-id": "7ac0f32f-96c2-1a2a-aaf7-9172718cc226",
+        "x-ms-request-id": "cb117e48-b01e-006d-24f1-06cb14000000",
+        "x-ms-version": "2020-06-12"
+      },
+      "ResponseBody": []
+    },
+    {
+      "RequestUri": "https://seannse.dfs.core.windows.net/test-filesystem-7f2d4618-c1a4-ed67-4cd3-0646aaa13496/test-directory-9af95abb-60e0-85cb-b1ae-9b0bd0d335d2?resource=directory",
+      "RequestMethod": "PUT",
+      "RequestHeaders": {
+        "Accept": "application/json",
+        "Authorization": "Sanitized",
+        "traceparent": "00-1abb1a8233e61e45ae965b213c739910-a681defbadc3b244-00",
+        "User-Agent": [
+          "azsdk-net-Storage.Files.DataLake/12.7.0-alpha.20210219.1",
+          "(.NET 5.0.3; Microsoft Windows 10.0.19041)"
+        ],
+        "x-ms-client-request-id": "5dd7cad6-ad7f-cef1-273b-c814fa1f4ad7",
+        "x-ms-date": "Fri, 19 Feb 2021 19:00:09 GMT",
+        "x-ms-return-client-request-id": "true",
+        "x-ms-version": "2020-06-12"
+      },
+      "RequestBody": null,
+      "StatusCode": 201,
+      "ResponseHeaders": {
+        "Content-Length": "0",
+        "Date": "Fri, 19 Feb 2021 19:00:08 GMT",
+        "ETag": "\u00220x8D8D50893D4CCCD\u0022",
+        "Last-Modified": "Fri, 19 Feb 2021 19:00:08 GMT",
+        "Server": [
+          "Windows-Azure-HDFS/1.0",
+          "Microsoft-HTTPAPI/2.0"
+        ],
+        "x-ms-client-request-id": "5dd7cad6-ad7f-cef1-273b-c814fa1f4ad7",
+        "x-ms-request-id": "da838348-a01f-0061-75f1-065c1c000000",
+        "x-ms-version": "2020-06-12"
+      },
+      "ResponseBody": []
+    },
+    {
+      "RequestUri": "https://seannse.dfs.core.windows.net/test-filesystem-7f2d4618-c1a4-ed67-4cd3-0646aaa13496/test-directory-9af95abb-60e0-85cb-b1ae-9b0bd0d335d2/test-directory-3de6bec1-0b75-0145-8630-df6ddaa9848f?resource=directory",
+      "RequestMethod": "PUT",
+      "RequestHeaders": {
+        "Accept": "application/json",
+        "Authorization": "Sanitized",
+        "User-Agent": [
+          "azsdk-net-Storage.Files.DataLake/12.7.0-alpha.20210219.1",
+          "(.NET 5.0.3; Microsoft Windows 10.0.19041)"
+        ],
+        "x-ms-client-request-id": "425fae28-cf3c-cbe1-85d6-d64fcd84f47e",
+        "x-ms-date": "Fri, 19 Feb 2021 19:00:09 GMT",
+        "x-ms-return-client-request-id": "true",
+        "x-ms-version": "2020-06-12"
+      },
+      "RequestBody": null,
+      "StatusCode": 201,
+      "ResponseHeaders": {
+        "Content-Length": "0",
+        "Date": "Fri, 19 Feb 2021 19:00:08 GMT",
+        "ETag": "\u00220x8D8D50893E010FA\u0022",
+        "Last-Modified": "Fri, 19 Feb 2021 19:00:09 GMT",
+        "Server": [
+          "Windows-Azure-HDFS/1.0",
+          "Microsoft-HTTPAPI/2.0"
+        ],
+        "x-ms-client-request-id": "425fae28-cf3c-cbe1-85d6-d64fcd84f47e",
+        "x-ms-request-id": "da838363-a01f-0061-10f1-065c1c000000",
+        "x-ms-version": "2020-06-12"
+      },
+      "ResponseBody": []
+    },
+    {
+      "RequestUri": "https://seannse.dfs.core.windows.net/test-filesystem-7f2d4618-c1a4-ed67-4cd3-0646aaa13496/test-directory-9af95abb-60e0-85cb-b1ae-9b0bd0d335d2/test-directory-3de6bec1-0b75-0145-8630-df6ddaa9848f?recursive=true",
+      "RequestMethod": "DELETE",
+      "RequestHeaders": {
+        "Accept": "application/json",
+        "Authorization": "Sanitized",
+        "If-Unmodified-Since": "Thu, 18 Feb 2021 19:00:09 GMT",
+        "User-Agent": [
+          "azsdk-net-Storage.Files.DataLake/12.7.0-alpha.20210219.1",
+          "(.NET 5.0.3; Microsoft Windows 10.0.19041)"
+        ],
+        "x-ms-client-request-id": "2c444461-4149-d153-6369-8025010311bd",
+        "x-ms-date": "Fri, 19 Feb 2021 19:00:09 GMT",
         "x-ms-return-client-request-id": "true",
         "x-ms-version": "2020-06-12"
       },
@@ -456,58 +288,36 @@
       "ResponseHeaders": {
         "Content-Length": "200",
         "Content-Type": "application/json; charset=utf-8",
-<<<<<<< HEAD
-        "Date": "Tue, 02 Feb 2021 21:51:30 GMT",
-=======
-        "Date": "Wed, 17 Feb 2021 22:39:22 GMT",
->>>>>>> 1814567d
-        "Server": [
-          "Windows-Azure-HDFS/1.0",
-          "Microsoft-HTTPAPI/2.0"
-        ],
-        "x-ms-client-request-id": "dd3d79bf-87ff-8580-e584-797a419db71f",
+        "Date": "Fri, 19 Feb 2021 19:00:08 GMT",
+        "Server": [
+          "Windows-Azure-HDFS/1.0",
+          "Microsoft-HTTPAPI/2.0"
+        ],
+        "x-ms-client-request-id": "2c444461-4149-d153-6369-8025010311bd",
         "x-ms-error-code": "ConditionNotMet",
-<<<<<<< HEAD
-        "x-ms-request-id": "c171874e-d01f-0044-5cad-f9f560000000",
-=======
-        "x-ms-request-id": "3345f05c-101f-0039-397d-058443000000",
->>>>>>> 1814567d
+        "x-ms-request-id": "da838381-a01f-0061-2ef1-065c1c000000",
         "x-ms-version": "2020-06-12"
       },
       "ResponseBody": {
         "error": {
           "code": "ConditionNotMet",
-<<<<<<< HEAD
-          "message": "The condition specified using HTTP conditional header(s) is not met.\nRequestId:c171874e-d01f-0044-5cad-f9f560000000\nTime:2021-02-02T21:51:31.4195749Z"
-=======
-          "message": "The condition specified using HTTP conditional header(s) is not met.\nRequestId:3345f05c-101f-0039-397d-058443000000\nTime:2021-02-17T22:39:22.9977080Z"
->>>>>>> 1814567d
+          "message": "The condition specified using HTTP conditional header(s) is not met.\nRequestId:da838381-a01f-0061-2ef1-065c1c000000\nTime:2021-02-19T19:00:09.1144688Z"
         }
       }
     },
     {
-      "RequestUri": "https://seannse.blob.core.windows.net/test-filesystem-e15fd661-a12c-90ac-b956-3270d60c77ba?restype=container",
-      "RequestMethod": "DELETE",
-      "RequestHeaders": {
-        "Accept": "application/xml",
-        "Authorization": "Sanitized",
-<<<<<<< HEAD
-        "traceparent": "00-d8798e432fe5694eb0668f34207ba28f-c25564bb1c84624a-00",
-        "User-Agent": [
-          "azsdk-net-Storage.Files.DataLake/12.7.0-alpha.20210202.1",
-          "(.NET 5.0.2; Microsoft Windows 10.0.19042)"
-        ],
-        "x-ms-client-request-id": "26707e0c-c21e-e3a7-7e56-7e8d330ce70f",
-        "x-ms-date": "Tue, 02 Feb 2021 21:51:30 GMT",
-=======
-        "traceparent": "00-48cb283b65a3224997084e75d68b96e1-40137913e2fdbc4e-00",
-        "User-Agent": [
-          "azsdk-net-Storage.Files.DataLake/12.7.0-alpha.20210217.1",
-          "(.NET 5.0.3; Microsoft Windows 10.0.19042)"
-        ],
-        "x-ms-client-request-id": "26707e0c-c21e-e3a7-7e56-7e8d330ce70f",
-        "x-ms-date": "Wed, 17 Feb 2021 22:39:23 GMT",
->>>>>>> 1814567d
+      "RequestUri": "https://seannse.blob.core.windows.net/test-filesystem-7f2d4618-c1a4-ed67-4cd3-0646aaa13496?restype=container",
+      "RequestMethod": "DELETE",
+      "RequestHeaders": {
+        "Accept": "application/xml",
+        "Authorization": "Sanitized",
+        "traceparent": "00-68caa75b414b6744aab84859f443306e-1935494e23b54e42-00",
+        "User-Agent": [
+          "azsdk-net-Storage.Files.DataLake/12.7.0-alpha.20210219.1",
+          "(.NET 5.0.3; Microsoft Windows 10.0.19041)"
+        ],
+        "x-ms-client-request-id": "89ee0fc7-c83f-7634-e5a0-5281c4b6e867",
+        "x-ms-date": "Fri, 19 Feb 2021 19:00:09 GMT",
         "x-ms-return-client-request-id": "true",
         "x-ms-version": "2020-06-12"
       },
@@ -515,204 +325,129 @@
       "StatusCode": 202,
       "ResponseHeaders": {
         "Content-Length": "0",
-<<<<<<< HEAD
-        "Date": "Tue, 02 Feb 2021 21:51:31 GMT",
-=======
-        "Date": "Wed, 17 Feb 2021 22:39:22 GMT",
->>>>>>> 1814567d
-        "Server": [
-          "Windows-Azure-Blob/1.0",
-          "Microsoft-HTTPAPI/2.0"
-        ],
-        "x-ms-client-request-id": "26707e0c-c21e-e3a7-7e56-7e8d330ce70f",
-<<<<<<< HEAD
-        "x-ms-request-id": "3904a8e0-a01e-0061-04ad-f95c1c000000",
-=======
-        "x-ms-request-id": "e77a6483-001e-001a-397d-051e80000000",
->>>>>>> 1814567d
-        "x-ms-version": "2020-06-12"
-      },
-      "ResponseBody": []
-    },
-    {
-      "RequestUri": "https://seannse.blob.core.windows.net/test-filesystem-c1492ac8-10b4-b82c-67f0-bf88c796a6a3?restype=container",
-      "RequestMethod": "PUT",
-      "RequestHeaders": {
-        "Accept": "application/xml",
-        "Authorization": "Sanitized",
-<<<<<<< HEAD
-        "traceparent": "00-fbfcd1169f64dc4cb27282c62fdbc3c7-64843fe0f3fc3647-00",
-        "User-Agent": [
-          "azsdk-net-Storage.Files.DataLake/12.7.0-alpha.20210202.1",
-          "(.NET 5.0.2; Microsoft Windows 10.0.19042)"
+        "Date": "Fri, 19 Feb 2021 19:00:08 GMT",
+        "Server": [
+          "Windows-Azure-Blob/1.0",
+          "Microsoft-HTTPAPI/2.0"
+        ],
+        "x-ms-client-request-id": "89ee0fc7-c83f-7634-e5a0-5281c4b6e867",
+        "x-ms-request-id": "cb117eaa-b01e-006d-02f1-06cb14000000",
+        "x-ms-version": "2020-06-12"
+      },
+      "ResponseBody": []
+    },
+    {
+      "RequestUri": "https://seannse.blob.core.windows.net/test-filesystem-6bda3df7-55b2-487a-9361-59d3691ffdaf?restype=container",
+      "RequestMethod": "PUT",
+      "RequestHeaders": {
+        "Accept": "application/xml",
+        "Authorization": "Sanitized",
+        "traceparent": "00-bd2833f59cfff14da2825b81ef56a0ec-a558ad70b3d66e4c-00",
+        "User-Agent": [
+          "azsdk-net-Storage.Files.DataLake/12.7.0-alpha.20210219.1",
+          "(.NET 5.0.3; Microsoft Windows 10.0.19041)"
         ],
         "x-ms-blob-public-access": "container",
-        "x-ms-client-request-id": "b421b08e-83f8-fcc3-52b7-be2e021e1be7",
-        "x-ms-date": "Tue, 02 Feb 2021 21:51:30 GMT",
-=======
-        "traceparent": "00-88c179f74a4a24459bc9d3abbac6053f-e98f4a5dc967cf44-00",
-        "User-Agent": [
-          "azsdk-net-Storage.Files.DataLake/12.7.0-alpha.20210217.1",
-          "(.NET 5.0.3; Microsoft Windows 10.0.19042)"
-        ],
-        "x-ms-blob-public-access": "container",
-        "x-ms-client-request-id": "b421b08e-83f8-fcc3-52b7-be2e021e1be7",
-        "x-ms-date": "Wed, 17 Feb 2021 22:39:23 GMT",
->>>>>>> 1814567d
-        "x-ms-return-client-request-id": "true",
-        "x-ms-version": "2020-06-12"
-      },
-      "RequestBody": null,
-      "StatusCode": 201,
-      "ResponseHeaders": {
-        "Content-Length": "0",
-<<<<<<< HEAD
-        "Date": "Tue, 02 Feb 2021 21:51:31 GMT",
-        "ETag": "\u00220x8D8C7C4B3E816FC\u0022",
-        "Last-Modified": "Tue, 02 Feb 2021 21:51:31 GMT",
-=======
-        "Date": "Wed, 17 Feb 2021 22:39:23 GMT",
-        "ETag": "\u00220x8D8D394DFAF7811\u0022",
-        "Last-Modified": "Wed, 17 Feb 2021 22:39:23 GMT",
->>>>>>> 1814567d
-        "Server": [
-          "Windows-Azure-Blob/1.0",
-          "Microsoft-HTTPAPI/2.0"
-        ],
-        "x-ms-client-request-id": "b421b08e-83f8-fcc3-52b7-be2e021e1be7",
-<<<<<<< HEAD
-        "x-ms-request-id": "035b5860-b01e-00b6-25ad-f90d29000000",
-=======
-        "x-ms-request-id": "2f32ac33-601e-001c-087d-052d3f000000",
->>>>>>> 1814567d
-        "x-ms-version": "2020-06-12"
-      },
-      "ResponseBody": []
-    },
-    {
-      "RequestUri": "https://seannse.dfs.core.windows.net/test-filesystem-c1492ac8-10b4-b82c-67f0-bf88c796a6a3/test-directory-324ddab0-249d-37e2-2942-438b14542ee2?resource=directory",
-      "RequestMethod": "PUT",
-      "RequestHeaders": {
-        "Accept": "application/json",
-        "Authorization": "Sanitized",
-<<<<<<< HEAD
-        "traceparent": "00-a322a0b5c5690441924662f21db3dfb3-d01ee02880ec6d4c-00",
-        "User-Agent": [
-          "azsdk-net-Storage.Files.DataLake/12.7.0-alpha.20210202.1",
-          "(.NET 5.0.2; Microsoft Windows 10.0.19042)"
-        ],
-        "x-ms-client-request-id": "ae27130d-e736-6975-cee9-8bb64038e7fd",
-        "x-ms-date": "Tue, 02 Feb 2021 21:51:31 GMT",
-=======
-        "traceparent": "00-2a5f54b413ec8b4894bebfa04651debc-7ad552bdcb50ef49-00",
-        "User-Agent": [
-          "azsdk-net-Storage.Files.DataLake/12.7.0-alpha.20210217.1",
-          "(.NET 5.0.3; Microsoft Windows 10.0.19042)"
-        ],
-        "x-ms-client-request-id": "ae27130d-e736-6975-cee9-8bb64038e7fd",
-        "x-ms-date": "Wed, 17 Feb 2021 22:39:23 GMT",
->>>>>>> 1814567d
-        "x-ms-return-client-request-id": "true",
-        "x-ms-version": "2020-06-12"
-      },
-      "RequestBody": null,
-      "StatusCode": 201,
-      "ResponseHeaders": {
-        "Content-Length": "0",
-<<<<<<< HEAD
-        "Date": "Tue, 02 Feb 2021 21:51:31 GMT",
-        "ETag": "\u00220x8D8C7C4B4235EC0\u0022",
-        "Last-Modified": "Tue, 02 Feb 2021 21:51:32 GMT",
-=======
-        "Date": "Wed, 17 Feb 2021 22:39:23 GMT",
-        "ETag": "\u00220x8D8D394DFE26C75\u0022",
-        "Last-Modified": "Wed, 17 Feb 2021 22:39:23 GMT",
->>>>>>> 1814567d
-        "Server": [
-          "Windows-Azure-HDFS/1.0",
-          "Microsoft-HTTPAPI/2.0"
-        ],
-        "x-ms-client-request-id": "ae27130d-e736-6975-cee9-8bb64038e7fd",
-<<<<<<< HEAD
-        "x-ms-request-id": "3b0ca163-e01f-005f-76ad-f9cb63000000",
-=======
-        "x-ms-request-id": "46aebcf4-001f-0057-1c7d-05d16c000000",
->>>>>>> 1814567d
-        "x-ms-version": "2020-06-12"
-      },
-      "ResponseBody": []
-    },
-    {
-      "RequestUri": "https://seannse.dfs.core.windows.net/test-filesystem-c1492ac8-10b4-b82c-67f0-bf88c796a6a3/test-directory-324ddab0-249d-37e2-2942-438b14542ee2/test-directory-5656db89-0524-be72-3092-f42bb46d6456?resource=directory",
-      "RequestMethod": "PUT",
-      "RequestHeaders": {
-        "Accept": "application/json",
-        "Authorization": "Sanitized",
-        "User-Agent": [
-<<<<<<< HEAD
-          "azsdk-net-Storage.Files.DataLake/12.7.0-alpha.20210202.1",
-          "(.NET 5.0.2; Microsoft Windows 10.0.19042)"
-        ],
-        "x-ms-client-request-id": "f7eb728b-ad7c-083a-a068-7ea4f24ab560",
-        "x-ms-date": "Tue, 02 Feb 2021 21:51:31 GMT",
-=======
-          "azsdk-net-Storage.Files.DataLake/12.7.0-alpha.20210217.1",
-          "(.NET 5.0.3; Microsoft Windows 10.0.19042)"
-        ],
-        "x-ms-client-request-id": "f7eb728b-ad7c-083a-a068-7ea4f24ab560",
-        "x-ms-date": "Wed, 17 Feb 2021 22:39:23 GMT",
->>>>>>> 1814567d
-        "x-ms-return-client-request-id": "true",
-        "x-ms-version": "2020-06-12"
-      },
-      "RequestBody": null,
-      "StatusCode": 201,
-      "ResponseHeaders": {
-        "Content-Length": "0",
-<<<<<<< HEAD
-        "Date": "Tue, 02 Feb 2021 21:51:31 GMT",
-        "ETag": "\u00220x8D8C7C4B433F35B\u0022",
-        "Last-Modified": "Tue, 02 Feb 2021 21:51:32 GMT",
-=======
-        "Date": "Wed, 17 Feb 2021 22:39:23 GMT",
-        "ETag": "\u00220x8D8D394DFF007C1\u0022",
-        "Last-Modified": "Wed, 17 Feb 2021 22:39:23 GMT",
->>>>>>> 1814567d
-        "Server": [
-          "Windows-Azure-HDFS/1.0",
-          "Microsoft-HTTPAPI/2.0"
-        ],
-        "x-ms-client-request-id": "f7eb728b-ad7c-083a-a068-7ea4f24ab560",
-<<<<<<< HEAD
-        "x-ms-request-id": "3b0ca171-e01f-005f-04ad-f9cb63000000",
-=======
-        "x-ms-request-id": "46aebcff-001f-0057-277d-05d16c000000",
->>>>>>> 1814567d
-        "x-ms-version": "2020-06-12"
-      },
-      "ResponseBody": []
-    },
-    {
-      "RequestUri": "https://seannse.dfs.core.windows.net/test-filesystem-c1492ac8-10b4-b82c-67f0-bf88c796a6a3/test-directory-324ddab0-249d-37e2-2942-438b14542ee2/test-directory-5656db89-0524-be72-3092-f42bb46d6456?recursive=true",
+        "x-ms-client-request-id": "963c708e-e3d8-7232-94a5-f5de6e600cc6",
+        "x-ms-date": "Fri, 19 Feb 2021 19:00:09 GMT",
+        "x-ms-return-client-request-id": "true",
+        "x-ms-version": "2020-06-12"
+      },
+      "RequestBody": null,
+      "StatusCode": 201,
+      "ResponseHeaders": {
+        "Content-Length": "0",
+        "Date": "Fri, 19 Feb 2021 19:00:09 GMT",
+        "ETag": "\u00220x8D8D5089404D009\u0022",
+        "Last-Modified": "Fri, 19 Feb 2021 19:00:09 GMT",
+        "Server": [
+          "Windows-Azure-Blob/1.0",
+          "Microsoft-HTTPAPI/2.0"
+        ],
+        "x-ms-client-request-id": "963c708e-e3d8-7232-94a5-f5de6e600cc6",
+        "x-ms-request-id": "cb117ec7-b01e-006d-1ff1-06cb14000000",
+        "x-ms-version": "2020-06-12"
+      },
+      "ResponseBody": []
+    },
+    {
+      "RequestUri": "https://seannse.dfs.core.windows.net/test-filesystem-6bda3df7-55b2-487a-9361-59d3691ffdaf/test-directory-2966a3a2-f559-6f51-bf4f-8e3b81cd8163?resource=directory",
+      "RequestMethod": "PUT",
+      "RequestHeaders": {
+        "Accept": "application/json",
+        "Authorization": "Sanitized",
+        "traceparent": "00-ca9e2cd01366fb4d88be97bcd69f3e24-acf84e58126e6848-00",
+        "User-Agent": [
+          "azsdk-net-Storage.Files.DataLake/12.7.0-alpha.20210219.1",
+          "(.NET 5.0.3; Microsoft Windows 10.0.19041)"
+        ],
+        "x-ms-client-request-id": "23090d6a-f6c8-98c2-1ecd-d68955f6f1c6",
+        "x-ms-date": "Fri, 19 Feb 2021 19:00:10 GMT",
+        "x-ms-return-client-request-id": "true",
+        "x-ms-version": "2020-06-12"
+      },
+      "RequestBody": null,
+      "StatusCode": 201,
+      "ResponseHeaders": {
+        "Content-Length": "0",
+        "Date": "Fri, 19 Feb 2021 19:00:09 GMT",
+        "ETag": "\u00220x8D8D50894139322\u0022",
+        "Last-Modified": "Fri, 19 Feb 2021 19:00:09 GMT",
+        "Server": [
+          "Windows-Azure-HDFS/1.0",
+          "Microsoft-HTTPAPI/2.0"
+        ],
+        "x-ms-client-request-id": "23090d6a-f6c8-98c2-1ecd-d68955f6f1c6",
+        "x-ms-request-id": "da8383c1-a01f-0061-6ef1-065c1c000000",
+        "x-ms-version": "2020-06-12"
+      },
+      "ResponseBody": []
+    },
+    {
+      "RequestUri": "https://seannse.dfs.core.windows.net/test-filesystem-6bda3df7-55b2-487a-9361-59d3691ffdaf/test-directory-2966a3a2-f559-6f51-bf4f-8e3b81cd8163/test-directory-319c9224-131b-3be3-cc30-c06e97e1dd1f?resource=directory",
+      "RequestMethod": "PUT",
+      "RequestHeaders": {
+        "Accept": "application/json",
+        "Authorization": "Sanitized",
+        "User-Agent": [
+          "azsdk-net-Storage.Files.DataLake/12.7.0-alpha.20210219.1",
+          "(.NET 5.0.3; Microsoft Windows 10.0.19041)"
+        ],
+        "x-ms-client-request-id": "ff4b97f9-ea03-5660-29cd-57983553003c",
+        "x-ms-date": "Fri, 19 Feb 2021 19:00:10 GMT",
+        "x-ms-return-client-request-id": "true",
+        "x-ms-version": "2020-06-12"
+      },
+      "RequestBody": null,
+      "StatusCode": 201,
+      "ResponseHeaders": {
+        "Content-Length": "0",
+        "Date": "Fri, 19 Feb 2021 19:00:09 GMT",
+        "ETag": "\u00220x8D8D508941F4229\u0022",
+        "Last-Modified": "Fri, 19 Feb 2021 19:00:09 GMT",
+        "Server": [
+          "Windows-Azure-HDFS/1.0",
+          "Microsoft-HTTPAPI/2.0"
+        ],
+        "x-ms-client-request-id": "ff4b97f9-ea03-5660-29cd-57983553003c",
+        "x-ms-request-id": "da8383da-a01f-0061-06f1-065c1c000000",
+        "x-ms-version": "2020-06-12"
+      },
+      "ResponseBody": []
+    },
+    {
+      "RequestUri": "https://seannse.dfs.core.windows.net/test-filesystem-6bda3df7-55b2-487a-9361-59d3691ffdaf/test-directory-2966a3a2-f559-6f51-bf4f-8e3b81cd8163/test-directory-319c9224-131b-3be3-cc30-c06e97e1dd1f?recursive=true",
       "RequestMethod": "DELETE",
       "RequestHeaders": {
         "Accept": "application/json",
         "Authorization": "Sanitized",
         "If-Match": "\u0022garbage\u0022",
         "User-Agent": [
-<<<<<<< HEAD
-          "azsdk-net-Storage.Files.DataLake/12.7.0-alpha.20210202.1",
-          "(.NET 5.0.2; Microsoft Windows 10.0.19042)"
-        ],
-        "x-ms-client-request-id": "419fef16-6d82-90da-a975-60c40107feed",
-        "x-ms-date": "Tue, 02 Feb 2021 21:51:31 GMT",
-=======
-          "azsdk-net-Storage.Files.DataLake/12.7.0-alpha.20210217.1",
-          "(.NET 5.0.3; Microsoft Windows 10.0.19042)"
-        ],
-        "x-ms-client-request-id": "419fef16-6d82-90da-a975-60c40107feed",
-        "x-ms-date": "Wed, 17 Feb 2021 22:39:24 GMT",
->>>>>>> 1814567d
+          "azsdk-net-Storage.Files.DataLake/12.7.0-alpha.20210219.1",
+          "(.NET 5.0.3; Microsoft Windows 10.0.19041)"
+        ],
+        "x-ms-client-request-id": "00754e4f-dd96-481c-b27b-4af606031626",
+        "x-ms-date": "Fri, 19 Feb 2021 19:00:10 GMT",
         "x-ms-return-client-request-id": "true",
         "x-ms-version": "2020-06-12"
       },
@@ -721,58 +456,36 @@
       "ResponseHeaders": {
         "Content-Length": "200",
         "Content-Type": "application/json; charset=utf-8",
-<<<<<<< HEAD
-        "Date": "Tue, 02 Feb 2021 21:51:31 GMT",
-=======
-        "Date": "Wed, 17 Feb 2021 22:39:23 GMT",
->>>>>>> 1814567d
-        "Server": [
-          "Windows-Azure-HDFS/1.0",
-          "Microsoft-HTTPAPI/2.0"
-        ],
-        "x-ms-client-request-id": "419fef16-6d82-90da-a975-60c40107feed",
+        "Date": "Fri, 19 Feb 2021 19:00:09 GMT",
+        "Server": [
+          "Windows-Azure-HDFS/1.0",
+          "Microsoft-HTTPAPI/2.0"
+        ],
+        "x-ms-client-request-id": "00754e4f-dd96-481c-b27b-4af606031626",
         "x-ms-error-code": "ConditionNotMet",
-<<<<<<< HEAD
-        "x-ms-request-id": "3b0ca17c-e01f-005f-0fad-f9cb63000000",
-=======
-        "x-ms-request-id": "46aebd04-001f-0057-2c7d-05d16c000000",
->>>>>>> 1814567d
+        "x-ms-request-id": "da8383ed-a01f-0061-19f1-065c1c000000",
         "x-ms-version": "2020-06-12"
       },
       "ResponseBody": {
         "error": {
           "code": "ConditionNotMet",
-<<<<<<< HEAD
-          "message": "The condition specified using HTTP conditional header(s) is not met.\nRequestId:3b0ca17c-e01f-005f-0fad-f9cb63000000\nTime:2021-02-02T21:51:32.4676723Z"
-=======
-          "message": "The condition specified using HTTP conditional header(s) is not met.\nRequestId:46aebd04-001f-0057-2c7d-05d16c000000\nTime:2021-02-17T22:39:23.9387744Z"
->>>>>>> 1814567d
+          "message": "The condition specified using HTTP conditional header(s) is not met.\nRequestId:da8383ed-a01f-0061-19f1-065c1c000000\nTime:2021-02-19T19:00:09.5157488Z"
         }
       }
     },
     {
-      "RequestUri": "https://seannse.blob.core.windows.net/test-filesystem-c1492ac8-10b4-b82c-67f0-bf88c796a6a3?restype=container",
-      "RequestMethod": "DELETE",
-      "RequestHeaders": {
-        "Accept": "application/xml",
-        "Authorization": "Sanitized",
-<<<<<<< HEAD
-        "traceparent": "00-1c776cbae8c7714c8634f83d7fc975e2-1440b72944af0845-00",
-        "User-Agent": [
-          "azsdk-net-Storage.Files.DataLake/12.7.0-alpha.20210202.1",
-          "(.NET 5.0.2; Microsoft Windows 10.0.19042)"
-        ],
-        "x-ms-client-request-id": "038d4211-74aa-17de-5ae6-b244840a0828",
-        "x-ms-date": "Tue, 02 Feb 2021 21:51:31 GMT",
-=======
-        "traceparent": "00-22b8719f0417f044bf97e4ee23a9cdb6-64e2d00a9e9e384d-00",
-        "User-Agent": [
-          "azsdk-net-Storage.Files.DataLake/12.7.0-alpha.20210217.1",
-          "(.NET 5.0.3; Microsoft Windows 10.0.19042)"
-        ],
-        "x-ms-client-request-id": "038d4211-74aa-17de-5ae6-b244840a0828",
-        "x-ms-date": "Wed, 17 Feb 2021 22:39:24 GMT",
->>>>>>> 1814567d
+      "RequestUri": "https://seannse.blob.core.windows.net/test-filesystem-6bda3df7-55b2-487a-9361-59d3691ffdaf?restype=container",
+      "RequestMethod": "DELETE",
+      "RequestHeaders": {
+        "Accept": "application/xml",
+        "Authorization": "Sanitized",
+        "traceparent": "00-c071cbe82abf7741bcbac2733040046a-51c06dcbfeb0f04b-00",
+        "User-Agent": [
+          "azsdk-net-Storage.Files.DataLake/12.7.0-alpha.20210219.1",
+          "(.NET 5.0.3; Microsoft Windows 10.0.19041)"
+        ],
+        "x-ms-client-request-id": "e748d922-00de-13a6-9b0d-8fa9320cbff3",
+        "x-ms-date": "Fri, 19 Feb 2021 19:00:10 GMT",
         "x-ms-return-client-request-id": "true",
         "x-ms-version": "2020-06-12"
       },
@@ -780,203 +493,128 @@
       "StatusCode": 202,
       "ResponseHeaders": {
         "Content-Length": "0",
-<<<<<<< HEAD
-        "Date": "Tue, 02 Feb 2021 21:51:32 GMT",
-=======
-        "Date": "Wed, 17 Feb 2021 22:39:23 GMT",
->>>>>>> 1814567d
-        "Server": [
-          "Windows-Azure-Blob/1.0",
-          "Microsoft-HTTPAPI/2.0"
-        ],
-        "x-ms-client-request-id": "038d4211-74aa-17de-5ae6-b244840a0828",
-<<<<<<< HEAD
-        "x-ms-request-id": "035b5d52-b01e-00b6-53ad-f90d29000000",
-=======
-        "x-ms-request-id": "2f32ae46-601e-001c-627d-052d3f000000",
->>>>>>> 1814567d
-        "x-ms-version": "2020-06-12"
-      },
-      "ResponseBody": []
-    },
-    {
-      "RequestUri": "https://seannse.blob.core.windows.net/test-filesystem-d6b83167-24e0-f7bf-a4fa-9ea0a5c30102?restype=container",
-      "RequestMethod": "PUT",
-      "RequestHeaders": {
-        "Accept": "application/xml",
-        "Authorization": "Sanitized",
-<<<<<<< HEAD
-        "traceparent": "00-404fb30b366a9146a6f029a9311b795d-edd101c0f92b964c-00",
-        "User-Agent": [
-          "azsdk-net-Storage.Files.DataLake/12.7.0-alpha.20210202.1",
-          "(.NET 5.0.2; Microsoft Windows 10.0.19042)"
+        "Date": "Fri, 19 Feb 2021 19:00:09 GMT",
+        "Server": [
+          "Windows-Azure-Blob/1.0",
+          "Microsoft-HTTPAPI/2.0"
+        ],
+        "x-ms-client-request-id": "e748d922-00de-13a6-9b0d-8fa9320cbff3",
+        "x-ms-request-id": "cb117f1e-b01e-006d-6ef1-06cb14000000",
+        "x-ms-version": "2020-06-12"
+      },
+      "ResponseBody": []
+    },
+    {
+      "RequestUri": "https://seannse.blob.core.windows.net/test-filesystem-9ac2903b-d3ab-b086-01f8-6b11d46914c1?restype=container",
+      "RequestMethod": "PUT",
+      "RequestHeaders": {
+        "Accept": "application/xml",
+        "Authorization": "Sanitized",
+        "traceparent": "00-39ce841fd754d447abeceb35c0b09eb9-1805d45b3b900c42-00",
+        "User-Agent": [
+          "azsdk-net-Storage.Files.DataLake/12.7.0-alpha.20210219.1",
+          "(.NET 5.0.3; Microsoft Windows 10.0.19041)"
         ],
         "x-ms-blob-public-access": "container",
-        "x-ms-client-request-id": "5eaf9fd9-74ee-ecd8-8396-5eafd63e7197",
-        "x-ms-date": "Tue, 02 Feb 2021 21:51:32 GMT",
-=======
-        "traceparent": "00-ec91e45ecebe9e4e80fefa9fd1467bd6-c0bd6748777c3f48-00",
-        "User-Agent": [
-          "azsdk-net-Storage.Files.DataLake/12.7.0-alpha.20210217.1",
-          "(.NET 5.0.3; Microsoft Windows 10.0.19042)"
-        ],
-        "x-ms-blob-public-access": "container",
-        "x-ms-client-request-id": "5eaf9fd9-74ee-ecd8-8396-5eafd63e7197",
-        "x-ms-date": "Wed, 17 Feb 2021 22:39:24 GMT",
->>>>>>> 1814567d
-        "x-ms-return-client-request-id": "true",
-        "x-ms-version": "2020-06-12"
-      },
-      "RequestBody": null,
-      "StatusCode": 201,
-      "ResponseHeaders": {
-        "Content-Length": "0",
-<<<<<<< HEAD
-        "Date": "Tue, 02 Feb 2021 21:51:32 GMT",
-        "ETag": "\u00220x8D8C7C4B4836880\u0022",
-        "Last-Modified": "Tue, 02 Feb 2021 21:51:32 GMT",
-=======
-        "Date": "Wed, 17 Feb 2021 22:39:23 GMT",
-        "ETag": "\u00220x8D8D394E036072B\u0022",
-        "Last-Modified": "Wed, 17 Feb 2021 22:39:24 GMT",
->>>>>>> 1814567d
-        "Server": [
-          "Windows-Azure-Blob/1.0",
-          "Microsoft-HTTPAPI/2.0"
-        ],
-        "x-ms-client-request-id": "5eaf9fd9-74ee-ecd8-8396-5eafd63e7197",
-<<<<<<< HEAD
-        "x-ms-request-id": "390ef1f1-301e-002e-64ad-f92d48000000",
-=======
-        "x-ms-request-id": "1f233315-301e-00a8-287d-05e1f1000000",
->>>>>>> 1814567d
-        "x-ms-version": "2020-06-12"
-      },
-      "ResponseBody": []
-    },
-    {
-      "RequestUri": "https://seannse.dfs.core.windows.net/test-filesystem-d6b83167-24e0-f7bf-a4fa-9ea0a5c30102/test-directory-dd19b0e4-4957-6cae-ed52-cef14d298a9f?resource=directory",
-      "RequestMethod": "PUT",
-      "RequestHeaders": {
-        "Accept": "application/json",
-        "Authorization": "Sanitized",
-<<<<<<< HEAD
-        "traceparent": "00-8c7b3cc7554fa34f855fc38fd1095e97-6d72fa9002ae1e41-00",
-        "User-Agent": [
-          "azsdk-net-Storage.Files.DataLake/12.7.0-alpha.20210202.1",
-          "(.NET 5.0.2; Microsoft Windows 10.0.19042)"
-        ],
-        "x-ms-client-request-id": "bcb1407d-43eb-9040-f143-709ca5e79f59",
-        "x-ms-date": "Tue, 02 Feb 2021 21:51:32 GMT",
-=======
-        "traceparent": "00-231f0c6a88043548a2240c04a94cf564-a1d6ef665bdfca4d-00",
-        "User-Agent": [
-          "azsdk-net-Storage.Files.DataLake/12.7.0-alpha.20210217.1",
-          "(.NET 5.0.3; Microsoft Windows 10.0.19042)"
-        ],
-        "x-ms-client-request-id": "bcb1407d-43eb-9040-f143-709ca5e79f59",
-        "x-ms-date": "Wed, 17 Feb 2021 22:39:24 GMT",
->>>>>>> 1814567d
-        "x-ms-return-client-request-id": "true",
-        "x-ms-version": "2020-06-12"
-      },
-      "RequestBody": null,
-      "StatusCode": 201,
-      "ResponseHeaders": {
-        "Content-Length": "0",
-<<<<<<< HEAD
-        "Date": "Tue, 02 Feb 2021 21:51:32 GMT",
-        "ETag": "\u00220x8D8C7C4B4BDA79D\u0022",
-        "Last-Modified": "Tue, 02 Feb 2021 21:51:33 GMT",
-=======
-        "Date": "Wed, 17 Feb 2021 22:39:24 GMT",
-        "ETag": "\u00220x8D8D394E06ACB07\u0022",
-        "Last-Modified": "Wed, 17 Feb 2021 22:39:24 GMT",
->>>>>>> 1814567d
-        "Server": [
-          "Windows-Azure-HDFS/1.0",
-          "Microsoft-HTTPAPI/2.0"
-        ],
-        "x-ms-client-request-id": "bcb1407d-43eb-9040-f143-709ca5e79f59",
-<<<<<<< HEAD
-        "x-ms-request-id": "51ba9326-801f-003b-04ad-f93afb000000",
-=======
-        "x-ms-request-id": "fb72dd67-301f-0073-077d-0527cc000000",
->>>>>>> 1814567d
-        "x-ms-version": "2020-06-12"
-      },
-      "ResponseBody": []
-    },
-    {
-      "RequestUri": "https://seannse.dfs.core.windows.net/test-filesystem-d6b83167-24e0-f7bf-a4fa-9ea0a5c30102/test-directory-dd19b0e4-4957-6cae-ed52-cef14d298a9f/test-directory-d0d6be0b-6b78-4183-9c62-0e910dcacf5a?resource=directory",
-      "RequestMethod": "PUT",
-      "RequestHeaders": {
-        "Accept": "application/json",
-        "Authorization": "Sanitized",
-        "User-Agent": [
-<<<<<<< HEAD
-          "azsdk-net-Storage.Files.DataLake/12.7.0-alpha.20210202.1",
-          "(.NET 5.0.2; Microsoft Windows 10.0.19042)"
-        ],
-        "x-ms-client-request-id": "ded7e126-bfbc-1151-bc70-1f8934af8326",
-        "x-ms-date": "Tue, 02 Feb 2021 21:51:32 GMT",
-=======
-          "azsdk-net-Storage.Files.DataLake/12.7.0-alpha.20210217.1",
-          "(.NET 5.0.3; Microsoft Windows 10.0.19042)"
-        ],
-        "x-ms-client-request-id": "ded7e126-bfbc-1151-bc70-1f8934af8326",
-        "x-ms-date": "Wed, 17 Feb 2021 22:39:24 GMT",
->>>>>>> 1814567d
-        "x-ms-return-client-request-id": "true",
-        "x-ms-version": "2020-06-12"
-      },
-      "RequestBody": null,
-      "StatusCode": 201,
-      "ResponseHeaders": {
-        "Content-Length": "0",
-<<<<<<< HEAD
-        "Date": "Tue, 02 Feb 2021 21:51:32 GMT",
-        "ETag": "\u00220x8D8C7C4B4D966DA\u0022",
-        "Last-Modified": "Tue, 02 Feb 2021 21:51:33 GMT",
-=======
-        "Date": "Wed, 17 Feb 2021 22:39:24 GMT",
-        "ETag": "\u00220x8D8D394E077902A\u0022",
-        "Last-Modified": "Wed, 17 Feb 2021 22:39:24 GMT",
->>>>>>> 1814567d
-        "Server": [
-          "Windows-Azure-HDFS/1.0",
-          "Microsoft-HTTPAPI/2.0"
-        ],
-        "x-ms-client-request-id": "ded7e126-bfbc-1151-bc70-1f8934af8326",
-<<<<<<< HEAD
-        "x-ms-request-id": "51ba9330-801f-003b-0ead-f93afb000000",
-=======
-        "x-ms-request-id": "fb72dd76-301f-0073-167d-0527cc000000",
->>>>>>> 1814567d
-        "x-ms-version": "2020-06-12"
-      },
-      "ResponseBody": []
-    },
-    {
-      "RequestUri": "https://seannse.blob.core.windows.net/test-filesystem-d6b83167-24e0-f7bf-a4fa-9ea0a5c30102/test-directory-dd19b0e4-4957-6cae-ed52-cef14d298a9f/test-directory-d0d6be0b-6b78-4183-9c62-0e910dcacf5a",
+        "x-ms-client-request-id": "a37715c4-842e-4fae-5397-e6e594943e31",
+        "x-ms-date": "Fri, 19 Feb 2021 19:00:10 GMT",
+        "x-ms-return-client-request-id": "true",
+        "x-ms-version": "2020-06-12"
+      },
+      "RequestBody": null,
+      "StatusCode": 201,
+      "ResponseHeaders": {
+        "Content-Length": "0",
+        "Date": "Fri, 19 Feb 2021 19:00:09 GMT",
+        "ETag": "\u00220x8D8D50894408415\u0022",
+        "Last-Modified": "Fri, 19 Feb 2021 19:00:09 GMT",
+        "Server": [
+          "Windows-Azure-Blob/1.0",
+          "Microsoft-HTTPAPI/2.0"
+        ],
+        "x-ms-client-request-id": "a37715c4-842e-4fae-5397-e6e594943e31",
+        "x-ms-request-id": "cb117f3a-b01e-006d-06f1-06cb14000000",
+        "x-ms-version": "2020-06-12"
+      },
+      "ResponseBody": []
+    },
+    {
+      "RequestUri": "https://seannse.dfs.core.windows.net/test-filesystem-9ac2903b-d3ab-b086-01f8-6b11d46914c1/test-directory-414ccef9-9238-0c38-4716-a19a969ca15d?resource=directory",
+      "RequestMethod": "PUT",
+      "RequestHeaders": {
+        "Accept": "application/json",
+        "Authorization": "Sanitized",
+        "traceparent": "00-6c35c81ddb9aad4ab08177f908bd8fa6-1713d9d5a6380d4f-00",
+        "User-Agent": [
+          "azsdk-net-Storage.Files.DataLake/12.7.0-alpha.20210219.1",
+          "(.NET 5.0.3; Microsoft Windows 10.0.19041)"
+        ],
+        "x-ms-client-request-id": "40f00bd2-0856-3250-dc6a-5b18e214b9b7",
+        "x-ms-date": "Fri, 19 Feb 2021 19:00:10 GMT",
+        "x-ms-return-client-request-id": "true",
+        "x-ms-version": "2020-06-12"
+      },
+      "RequestBody": null,
+      "StatusCode": 201,
+      "ResponseHeaders": {
+        "Content-Length": "0",
+        "Date": "Fri, 19 Feb 2021 19:00:09 GMT",
+        "ETag": "\u00220x8D8D50894514331\u0022",
+        "Last-Modified": "Fri, 19 Feb 2021 19:00:09 GMT",
+        "Server": [
+          "Windows-Azure-HDFS/1.0",
+          "Microsoft-HTTPAPI/2.0"
+        ],
+        "x-ms-client-request-id": "40f00bd2-0856-3250-dc6a-5b18e214b9b7",
+        "x-ms-request-id": "da838430-a01f-0061-5af1-065c1c000000",
+        "x-ms-version": "2020-06-12"
+      },
+      "ResponseBody": []
+    },
+    {
+      "RequestUri": "https://seannse.dfs.core.windows.net/test-filesystem-9ac2903b-d3ab-b086-01f8-6b11d46914c1/test-directory-414ccef9-9238-0c38-4716-a19a969ca15d/test-directory-b13688f5-8047-883f-3b74-00b3b815c3e4?resource=directory",
+      "RequestMethod": "PUT",
+      "RequestHeaders": {
+        "Accept": "application/json",
+        "Authorization": "Sanitized",
+        "User-Agent": [
+          "azsdk-net-Storage.Files.DataLake/12.7.0-alpha.20210219.1",
+          "(.NET 5.0.3; Microsoft Windows 10.0.19041)"
+        ],
+        "x-ms-client-request-id": "c02d22cb-662c-521b-cb68-05e2079c79c7",
+        "x-ms-date": "Fri, 19 Feb 2021 19:00:10 GMT",
+        "x-ms-return-client-request-id": "true",
+        "x-ms-version": "2020-06-12"
+      },
+      "RequestBody": null,
+      "StatusCode": 201,
+      "ResponseHeaders": {
+        "Content-Length": "0",
+        "Date": "Fri, 19 Feb 2021 19:00:09 GMT",
+        "ETag": "\u00220x8D8D508946163DE\u0022",
+        "Last-Modified": "Fri, 19 Feb 2021 19:00:09 GMT",
+        "Server": [
+          "Windows-Azure-HDFS/1.0",
+          "Microsoft-HTTPAPI/2.0"
+        ],
+        "x-ms-client-request-id": "c02d22cb-662c-521b-cb68-05e2079c79c7",
+        "x-ms-request-id": "da83844d-a01f-0061-77f1-065c1c000000",
+        "x-ms-version": "2020-06-12"
+      },
+      "ResponseBody": []
+    },
+    {
+      "RequestUri": "https://seannse.blob.core.windows.net/test-filesystem-9ac2903b-d3ab-b086-01f8-6b11d46914c1/test-directory-414ccef9-9238-0c38-4716-a19a969ca15d/test-directory-b13688f5-8047-883f-3b74-00b3b815c3e4",
       "RequestMethod": "HEAD",
       "RequestHeaders": {
         "Accept": "application/xml",
         "Authorization": "Sanitized",
         "User-Agent": [
-<<<<<<< HEAD
-          "azsdk-net-Storage.Files.DataLake/12.7.0-alpha.20210202.1",
-          "(.NET 5.0.2; Microsoft Windows 10.0.19042)"
-        ],
-        "x-ms-client-request-id": "2b6a2751-f0f2-039d-b363-4f07ae296115",
-        "x-ms-date": "Tue, 02 Feb 2021 21:51:32 GMT",
-=======
-          "azsdk-net-Storage.Files.DataLake/12.7.0-alpha.20210217.1",
-          "(.NET 5.0.3; Microsoft Windows 10.0.19042)"
-        ],
-        "x-ms-client-request-id": "2b6a2751-f0f2-039d-b363-4f07ae296115",
-        "x-ms-date": "Wed, 17 Feb 2021 22:39:24 GMT",
->>>>>>> 1814567d
+          "azsdk-net-Storage.Files.DataLake/12.7.0-alpha.20210219.1",
+          "(.NET 5.0.3; Microsoft Windows 10.0.19041)"
+        ],
+        "x-ms-client-request-id": "95e8d37e-03e8-97b8-2275-be425b249ef6",
+        "x-ms-date": "Fri, 19 Feb 2021 19:00:10 GMT",
         "x-ms-return-client-request-id": "true",
         "x-ms-version": "2020-06-12"
       },
@@ -986,15 +624,9 @@
         "Accept-Ranges": "bytes",
         "Content-Length": "0",
         "Content-Type": "application/octet-stream",
-<<<<<<< HEAD
-        "Date": "Tue, 02 Feb 2021 21:51:33 GMT",
-        "ETag": "\u00220x8D8C7C4B4D966DA\u0022",
-        "Last-Modified": "Tue, 02 Feb 2021 21:51:33 GMT",
-=======
-        "Date": "Wed, 17 Feb 2021 22:39:23 GMT",
-        "ETag": "\u00220x8D8D394E077902A\u0022",
-        "Last-Modified": "Wed, 17 Feb 2021 22:39:24 GMT",
->>>>>>> 1814567d
+        "Date": "Fri, 19 Feb 2021 19:00:09 GMT",
+        "ETag": "\u00220x8D8D508946163DE\u0022",
+        "Last-Modified": "Fri, 19 Feb 2021 19:00:09 GMT",
         "Server": [
           "Windows-Azure-Blob/1.0",
           "Microsoft-HTTPAPI/2.0"
@@ -1002,51 +634,33 @@
         "x-ms-access-tier": "Hot",
         "x-ms-access-tier-inferred": "true",
         "x-ms-blob-type": "BlockBlob",
-        "x-ms-client-request-id": "2b6a2751-f0f2-039d-b363-4f07ae296115",
-<<<<<<< HEAD
-        "x-ms-creation-time": "Tue, 02 Feb 2021 21:51:33 GMT",
-=======
-        "x-ms-creation-time": "Wed, 17 Feb 2021 22:39:24 GMT",
->>>>>>> 1814567d
+        "x-ms-client-request-id": "95e8d37e-03e8-97b8-2275-be425b249ef6",
+        "x-ms-creation-time": "Fri, 19 Feb 2021 19:00:09 GMT",
         "x-ms-group": "$superuser",
         "x-ms-lease-state": "available",
         "x-ms-lease-status": "unlocked",
         "x-ms-meta-hdi_isfolder": "true",
         "x-ms-owner": "$superuser",
         "x-ms-permissions": "rwxr-x---",
-<<<<<<< HEAD
-        "x-ms-request-id": "390ef456-301e-002e-10ad-f92d48000000",
-=======
-        "x-ms-request-id": "1f233529-301e-00a8-7f7d-05e1f1000000",
->>>>>>> 1814567d
+        "x-ms-request-id": "cb117f9c-b01e-006d-5bf1-06cb14000000",
         "x-ms-server-encrypted": "true",
         "x-ms-version": "2020-06-12"
       },
       "ResponseBody": []
     },
     {
-      "RequestUri": "https://seannse.dfs.core.windows.net/test-filesystem-d6b83167-24e0-f7bf-a4fa-9ea0a5c30102/test-directory-dd19b0e4-4957-6cae-ed52-cef14d298a9f/test-directory-d0d6be0b-6b78-4183-9c62-0e910dcacf5a?recursive=true",
-      "RequestMethod": "DELETE",
-      "RequestHeaders": {
-        "Accept": "application/json",
-        "Authorization": "Sanitized",
-<<<<<<< HEAD
-        "If-None-Match": "\u00220x8D8C7C4B4D966DA\u0022",
-        "User-Agent": [
-          "azsdk-net-Storage.Files.DataLake/12.7.0-alpha.20210202.1",
-          "(.NET 5.0.2; Microsoft Windows 10.0.19042)"
-        ],
-        "x-ms-client-request-id": "0c38fa61-5844-8233-78d6-ed0f43da8fe1",
-        "x-ms-date": "Tue, 02 Feb 2021 21:51:33 GMT",
-=======
-        "If-None-Match": "0x8D8D394E077902A",
-        "User-Agent": [
-          "azsdk-net-Storage.Files.DataLake/12.7.0-alpha.20210217.1",
-          "(.NET 5.0.3; Microsoft Windows 10.0.19042)"
-        ],
-        "x-ms-client-request-id": "0c38fa61-5844-8233-78d6-ed0f43da8fe1",
-        "x-ms-date": "Wed, 17 Feb 2021 22:39:24 GMT",
->>>>>>> 1814567d
+      "RequestUri": "https://seannse.dfs.core.windows.net/test-filesystem-9ac2903b-d3ab-b086-01f8-6b11d46914c1/test-directory-414ccef9-9238-0c38-4716-a19a969ca15d/test-directory-b13688f5-8047-883f-3b74-00b3b815c3e4?recursive=true",
+      "RequestMethod": "DELETE",
+      "RequestHeaders": {
+        "Accept": "application/json",
+        "Authorization": "Sanitized",
+        "If-None-Match": "0x8D8D508946163DE",
+        "User-Agent": [
+          "azsdk-net-Storage.Files.DataLake/12.7.0-alpha.20210219.1",
+          "(.NET 5.0.3; Microsoft Windows 10.0.19041)"
+        ],
+        "x-ms-client-request-id": "346443f5-e3b3-a4de-be82-81d76fc9395d",
+        "x-ms-date": "Fri, 19 Feb 2021 19:00:10 GMT",
         "x-ms-return-client-request-id": "true",
         "x-ms-version": "2020-06-12"
       },
@@ -1055,58 +669,36 @@
       "ResponseHeaders": {
         "Content-Length": "200",
         "Content-Type": "application/json; charset=utf-8",
-<<<<<<< HEAD
-        "Date": "Tue, 02 Feb 2021 21:51:33 GMT",
-=======
-        "Date": "Wed, 17 Feb 2021 22:39:24 GMT",
->>>>>>> 1814567d
-        "Server": [
-          "Windows-Azure-HDFS/1.0",
-          "Microsoft-HTTPAPI/2.0"
-        ],
-        "x-ms-client-request-id": "0c38fa61-5844-8233-78d6-ed0f43da8fe1",
+        "Date": "Fri, 19 Feb 2021 19:00:09 GMT",
+        "Server": [
+          "Windows-Azure-HDFS/1.0",
+          "Microsoft-HTTPAPI/2.0"
+        ],
+        "x-ms-client-request-id": "346443f5-e3b3-a4de-be82-81d76fc9395d",
         "x-ms-error-code": "ConditionNotMet",
-<<<<<<< HEAD
-        "x-ms-request-id": "51ba9349-801f-003b-27ad-f93afb000000",
-=======
-        "x-ms-request-id": "fb72dd86-301f-0073-267d-0527cc000000",
->>>>>>> 1814567d
+        "x-ms-request-id": "da83847c-a01f-0061-26f1-065c1c000000",
         "x-ms-version": "2020-06-12"
       },
       "ResponseBody": {
         "error": {
           "code": "ConditionNotMet",
-<<<<<<< HEAD
-          "message": "The condition specified using HTTP conditional header(s) is not met.\nRequestId:51ba9349-801f-003b-27ad-f93afb000000\nTime:2021-02-02T21:51:33.6293496Z"
-=======
-          "message": "The condition specified using HTTP conditional header(s) is not met.\nRequestId:fb72dd86-301f-0073-267d-0527cc000000\nTime:2021-02-17T22:39:24.9060078Z"
->>>>>>> 1814567d
+          "message": "The condition specified using HTTP conditional header(s) is not met.\nRequestId:da83847c-a01f-0061-26f1-065c1c000000\nTime:2021-02-19T19:00:10.0411158Z"
         }
       }
     },
     {
-      "RequestUri": "https://seannse.blob.core.windows.net/test-filesystem-d6b83167-24e0-f7bf-a4fa-9ea0a5c30102?restype=container",
-      "RequestMethod": "DELETE",
-      "RequestHeaders": {
-        "Accept": "application/xml",
-        "Authorization": "Sanitized",
-<<<<<<< HEAD
-        "traceparent": "00-861c4665c7efba4bac5ff0abb537a34b-08cf629cd46fae40-00",
-        "User-Agent": [
-          "azsdk-net-Storage.Files.DataLake/12.7.0-alpha.20210202.1",
-          "(.NET 5.0.2; Microsoft Windows 10.0.19042)"
-        ],
-        "x-ms-client-request-id": "b3a545a8-54f1-5ad0-bad9-a3c782645025",
-        "x-ms-date": "Tue, 02 Feb 2021 21:51:33 GMT",
-=======
-        "traceparent": "00-47b99a20c3aa6a4b9edb4b5f267ff1fb-8b937d470a4c7a42-00",
-        "User-Agent": [
-          "azsdk-net-Storage.Files.DataLake/12.7.0-alpha.20210217.1",
-          "(.NET 5.0.3; Microsoft Windows 10.0.19042)"
-        ],
-        "x-ms-client-request-id": "b3a545a8-54f1-5ad0-bad9-a3c782645025",
-        "x-ms-date": "Wed, 17 Feb 2021 22:39:25 GMT",
->>>>>>> 1814567d
+      "RequestUri": "https://seannse.blob.core.windows.net/test-filesystem-9ac2903b-d3ab-b086-01f8-6b11d46914c1?restype=container",
+      "RequestMethod": "DELETE",
+      "RequestHeaders": {
+        "Accept": "application/xml",
+        "Authorization": "Sanitized",
+        "traceparent": "00-cf77bea4b21d9d4d88e5bf460b0df070-d93aaeea64f7624a-00",
+        "User-Agent": [
+          "azsdk-net-Storage.Files.DataLake/12.7.0-alpha.20210219.1",
+          "(.NET 5.0.3; Microsoft Windows 10.0.19041)"
+        ],
+        "x-ms-client-request-id": "174caac1-6ac0-bd42-3c3b-e0ddd1082d4e",
+        "x-ms-date": "Fri, 19 Feb 2021 19:00:10 GMT",
         "x-ms-return-client-request-id": "true",
         "x-ms-version": "2020-06-12"
       },
@@ -1114,204 +706,129 @@
       "StatusCode": 202,
       "ResponseHeaders": {
         "Content-Length": "0",
-<<<<<<< HEAD
-        "Date": "Tue, 02 Feb 2021 21:51:33 GMT",
-=======
-        "Date": "Wed, 17 Feb 2021 22:39:24 GMT",
->>>>>>> 1814567d
-        "Server": [
-          "Windows-Azure-Blob/1.0",
-          "Microsoft-HTTPAPI/2.0"
-        ],
-        "x-ms-client-request-id": "b3a545a8-54f1-5ad0-bad9-a3c782645025",
-<<<<<<< HEAD
-        "x-ms-request-id": "390ef4e1-301e-002e-15ad-f92d48000000",
-=======
-        "x-ms-request-id": "1f2335ba-301e-00a8-7e7d-05e1f1000000",
->>>>>>> 1814567d
-        "x-ms-version": "2020-06-12"
-      },
-      "ResponseBody": []
-    },
-    {
-      "RequestUri": "https://seannse.blob.core.windows.net/test-filesystem-be9cf20a-517d-70b4-7357-596d2cda6557?restype=container",
-      "RequestMethod": "PUT",
-      "RequestHeaders": {
-        "Accept": "application/xml",
-        "Authorization": "Sanitized",
-<<<<<<< HEAD
-        "traceparent": "00-90bef8ff37bb69428315af9b04f0c960-04c6f703f8e45d4c-00",
-        "User-Agent": [
-          "azsdk-net-Storage.Files.DataLake/12.7.0-alpha.20210202.1",
-          "(.NET 5.0.2; Microsoft Windows 10.0.19042)"
+        "Date": "Fri, 19 Feb 2021 19:00:09 GMT",
+        "Server": [
+          "Windows-Azure-Blob/1.0",
+          "Microsoft-HTTPAPI/2.0"
+        ],
+        "x-ms-client-request-id": "174caac1-6ac0-bd42-3c3b-e0ddd1082d4e",
+        "x-ms-request-id": "cb117fd3-b01e-006d-0df1-06cb14000000",
+        "x-ms-version": "2020-06-12"
+      },
+      "ResponseBody": []
+    },
+    {
+      "RequestUri": "https://seannse.blob.core.windows.net/test-filesystem-21abe05e-3062-213c-e137-4068658edfa1?restype=container",
+      "RequestMethod": "PUT",
+      "RequestHeaders": {
+        "Accept": "application/xml",
+        "Authorization": "Sanitized",
+        "traceparent": "00-6f01c1a55c35364a86264630b2604d5a-2e790b4deedfec46-00",
+        "User-Agent": [
+          "azsdk-net-Storage.Files.DataLake/12.7.0-alpha.20210219.1",
+          "(.NET 5.0.3; Microsoft Windows 10.0.19041)"
         ],
         "x-ms-blob-public-access": "container",
-        "x-ms-client-request-id": "2b4e0687-9084-5727-9135-409afa632ddf",
-        "x-ms-date": "Tue, 02 Feb 2021 21:51:33 GMT",
-=======
-        "traceparent": "00-719f4f906ca2bc4397b74f9efee6357e-429ed8b979e7214c-00",
-        "User-Agent": [
-          "azsdk-net-Storage.Files.DataLake/12.7.0-alpha.20210217.1",
-          "(.NET 5.0.3; Microsoft Windows 10.0.19042)"
-        ],
-        "x-ms-blob-public-access": "container",
-        "x-ms-client-request-id": "2b4e0687-9084-5727-9135-409afa632ddf",
-        "x-ms-date": "Wed, 17 Feb 2021 22:39:25 GMT",
->>>>>>> 1814567d
-        "x-ms-return-client-request-id": "true",
-        "x-ms-version": "2020-06-12"
-      },
-      "RequestBody": null,
-      "StatusCode": 201,
-      "ResponseHeaders": {
-        "Content-Length": "0",
-<<<<<<< HEAD
-        "Date": "Tue, 02 Feb 2021 21:51:33 GMT",
-        "ETag": "\u00220x8D8C7C4B53C0AB9\u0022",
-        "Last-Modified": "Tue, 02 Feb 2021 21:51:34 GMT",
-=======
-        "Date": "Wed, 17 Feb 2021 22:39:25 GMT",
-        "ETag": "\u00220x8D8D394E0C92AF8\u0022",
-        "Last-Modified": "Wed, 17 Feb 2021 22:39:25 GMT",
->>>>>>> 1814567d
-        "Server": [
-          "Windows-Azure-Blob/1.0",
-          "Microsoft-HTTPAPI/2.0"
-        ],
-        "x-ms-client-request-id": "2b4e0687-9084-5727-9135-409afa632ddf",
-<<<<<<< HEAD
-        "x-ms-request-id": "e6d0ee46-e01e-0084-28ad-f90d5e000000",
-=======
-        "x-ms-request-id": "d0e533e3-401e-001b-4a7d-05415c000000",
->>>>>>> 1814567d
-        "x-ms-version": "2020-06-12"
-      },
-      "ResponseBody": []
-    },
-    {
-      "RequestUri": "https://seannse.dfs.core.windows.net/test-filesystem-be9cf20a-517d-70b4-7357-596d2cda6557/test-directory-39404b74-52fd-2ef0-0211-9947a23823b3?resource=directory",
-      "RequestMethod": "PUT",
-      "RequestHeaders": {
-        "Accept": "application/json",
-        "Authorization": "Sanitized",
-<<<<<<< HEAD
-        "traceparent": "00-9d8f8367da4e1b45a10534c3d978b936-e7cf271afe939d44-00",
-        "User-Agent": [
-          "azsdk-net-Storage.Files.DataLake/12.7.0-alpha.20210202.1",
-          "(.NET 5.0.2; Microsoft Windows 10.0.19042)"
-        ],
-        "x-ms-client-request-id": "0107ce09-247f-3450-1520-2972f7dfb459",
-        "x-ms-date": "Tue, 02 Feb 2021 21:51:33 GMT",
-=======
-        "traceparent": "00-fd939fc601f1764db69359085d5d1202-38f197dc60dd604c-00",
-        "User-Agent": [
-          "azsdk-net-Storage.Files.DataLake/12.7.0-alpha.20210217.1",
-          "(.NET 5.0.3; Microsoft Windows 10.0.19042)"
-        ],
-        "x-ms-client-request-id": "0107ce09-247f-3450-1520-2972f7dfb459",
-        "x-ms-date": "Wed, 17 Feb 2021 22:39:25 GMT",
->>>>>>> 1814567d
-        "x-ms-return-client-request-id": "true",
-        "x-ms-version": "2020-06-12"
-      },
-      "RequestBody": null,
-      "StatusCode": 201,
-      "ResponseHeaders": {
-        "Content-Length": "0",
-<<<<<<< HEAD
-        "Date": "Tue, 02 Feb 2021 21:51:34 GMT",
-        "ETag": "\u00220x8D8C7C4B5736EE8\u0022",
-        "Last-Modified": "Tue, 02 Feb 2021 21:51:34 GMT",
-=======
-        "Date": "Wed, 17 Feb 2021 22:39:25 GMT",
-        "ETag": "\u00220x8D8D394E1008E5A\u0022",
-        "Last-Modified": "Wed, 17 Feb 2021 22:39:25 GMT",
->>>>>>> 1814567d
-        "Server": [
-          "Windows-Azure-HDFS/1.0",
-          "Microsoft-HTTPAPI/2.0"
-        ],
-        "x-ms-client-request-id": "0107ce09-247f-3450-1520-2972f7dfb459",
-<<<<<<< HEAD
-        "x-ms-request-id": "a6297608-401f-0046-1dad-f94bd8000000",
-=======
-        "x-ms-request-id": "7ab9ba89-701f-0000-467d-057f5f000000",
->>>>>>> 1814567d
-        "x-ms-version": "2020-06-12"
-      },
-      "ResponseBody": []
-    },
-    {
-      "RequestUri": "https://seannse.dfs.core.windows.net/test-filesystem-be9cf20a-517d-70b4-7357-596d2cda6557/test-directory-39404b74-52fd-2ef0-0211-9947a23823b3/test-directory-f0a18c11-067d-3a53-7849-18eee7f092ac?resource=directory",
-      "RequestMethod": "PUT",
-      "RequestHeaders": {
-        "Accept": "application/json",
-        "Authorization": "Sanitized",
-        "User-Agent": [
-<<<<<<< HEAD
-          "azsdk-net-Storage.Files.DataLake/12.7.0-alpha.20210202.1",
-          "(.NET 5.0.2; Microsoft Windows 10.0.19042)"
-        ],
-        "x-ms-client-request-id": "0eed115b-a0b4-0243-7bcc-89350b624c25",
-        "x-ms-date": "Tue, 02 Feb 2021 21:51:33 GMT",
-=======
-          "azsdk-net-Storage.Files.DataLake/12.7.0-alpha.20210217.1",
-          "(.NET 5.0.3; Microsoft Windows 10.0.19042)"
-        ],
-        "x-ms-client-request-id": "0eed115b-a0b4-0243-7bcc-89350b624c25",
-        "x-ms-date": "Wed, 17 Feb 2021 22:39:25 GMT",
->>>>>>> 1814567d
-        "x-ms-return-client-request-id": "true",
-        "x-ms-version": "2020-06-12"
-      },
-      "RequestBody": null,
-      "StatusCode": 201,
-      "ResponseHeaders": {
-        "Content-Length": "0",
-<<<<<<< HEAD
-        "Date": "Tue, 02 Feb 2021 21:51:34 GMT",
-        "ETag": "\u00220x8D8C7C4B5821DB0\u0022",
-        "Last-Modified": "Tue, 02 Feb 2021 21:51:34 GMT",
-=======
-        "Date": "Wed, 17 Feb 2021 22:39:25 GMT",
-        "ETag": "\u00220x8D8D394E10E36CD\u0022",
-        "Last-Modified": "Wed, 17 Feb 2021 22:39:25 GMT",
->>>>>>> 1814567d
-        "Server": [
-          "Windows-Azure-HDFS/1.0",
-          "Microsoft-HTTPAPI/2.0"
-        ],
-        "x-ms-client-request-id": "0eed115b-a0b4-0243-7bcc-89350b624c25",
-<<<<<<< HEAD
-        "x-ms-request-id": "a6297615-401f-0046-2aad-f94bd8000000",
-=======
-        "x-ms-request-id": "7ab9ba8f-701f-0000-4c7d-057f5f000000",
->>>>>>> 1814567d
-        "x-ms-version": "2020-06-12"
-      },
-      "ResponseBody": []
-    },
-    {
-      "RequestUri": "https://seannse.dfs.core.windows.net/test-filesystem-be9cf20a-517d-70b4-7357-596d2cda6557/test-directory-39404b74-52fd-2ef0-0211-9947a23823b3/test-directory-f0a18c11-067d-3a53-7849-18eee7f092ac?recursive=true",
-      "RequestMethod": "DELETE",
-      "RequestHeaders": {
-        "Accept": "application/json",
-        "Authorization": "Sanitized",
-        "User-Agent": [
-<<<<<<< HEAD
-          "azsdk-net-Storage.Files.DataLake/12.7.0-alpha.20210202.1",
-          "(.NET 5.0.2; Microsoft Windows 10.0.19042)"
-        ],
-        "x-ms-client-request-id": "d592d74a-8302-e1f8-943c-586498fec858",
-        "x-ms-date": "Tue, 02 Feb 2021 21:51:34 GMT",
-=======
-          "azsdk-net-Storage.Files.DataLake/12.7.0-alpha.20210217.1",
-          "(.NET 5.0.3; Microsoft Windows 10.0.19042)"
-        ],
-        "x-ms-client-request-id": "d592d74a-8302-e1f8-943c-586498fec858",
-        "x-ms-date": "Wed, 17 Feb 2021 22:39:25 GMT",
->>>>>>> 1814567d
-        "x-ms-lease-id": "e6849ac9-872b-aa46-2d2b-6824a191980a",
+        "x-ms-client-request-id": "e4f1301e-2d70-90d2-6d2a-368829da58ae",
+        "x-ms-date": "Fri, 19 Feb 2021 19:00:10 GMT",
+        "x-ms-return-client-request-id": "true",
+        "x-ms-version": "2020-06-12"
+      },
+      "RequestBody": null,
+      "StatusCode": 201,
+      "ResponseHeaders": {
+        "Content-Length": "0",
+        "Date": "Fri, 19 Feb 2021 19:00:09 GMT",
+        "ETag": "\u00220x8D8D5089491236C\u0022",
+        "Last-Modified": "Fri, 19 Feb 2021 19:00:10 GMT",
+        "Server": [
+          "Windows-Azure-Blob/1.0",
+          "Microsoft-HTTPAPI/2.0"
+        ],
+        "x-ms-client-request-id": "e4f1301e-2d70-90d2-6d2a-368829da58ae",
+        "x-ms-request-id": "cb117fe9-b01e-006d-20f1-06cb14000000",
+        "x-ms-version": "2020-06-12"
+      },
+      "ResponseBody": []
+    },
+    {
+      "RequestUri": "https://seannse.dfs.core.windows.net/test-filesystem-21abe05e-3062-213c-e137-4068658edfa1/test-directory-84aa3e5b-68f3-3cd2-4224-3d93e9a02e5d?resource=directory",
+      "RequestMethod": "PUT",
+      "RequestHeaders": {
+        "Accept": "application/json",
+        "Authorization": "Sanitized",
+        "traceparent": "00-b6953b6fac4225498ff548ec51c5effe-15cffc3f86cf6443-00",
+        "User-Agent": [
+          "azsdk-net-Storage.Files.DataLake/12.7.0-alpha.20210219.1",
+          "(.NET 5.0.3; Microsoft Windows 10.0.19041)"
+        ],
+        "x-ms-client-request-id": "b4409876-d6da-b5f7-5eb4-a14cf03ea6cd",
+        "x-ms-date": "Fri, 19 Feb 2021 19:00:10 GMT",
+        "x-ms-return-client-request-id": "true",
+        "x-ms-version": "2020-06-12"
+      },
+      "RequestBody": null,
+      "StatusCode": 201,
+      "ResponseHeaders": {
+        "Content-Length": "0",
+        "Date": "Fri, 19 Feb 2021 19:00:10 GMT",
+        "ETag": "\u00220x8D8D50894A20735\u0022",
+        "Last-Modified": "Fri, 19 Feb 2021 19:00:10 GMT",
+        "Server": [
+          "Windows-Azure-HDFS/1.0",
+          "Microsoft-HTTPAPI/2.0"
+        ],
+        "x-ms-client-request-id": "b4409876-d6da-b5f7-5eb4-a14cf03ea6cd",
+        "x-ms-request-id": "da8384cb-a01f-0061-75f1-065c1c000000",
+        "x-ms-version": "2020-06-12"
+      },
+      "ResponseBody": []
+    },
+    {
+      "RequestUri": "https://seannse.dfs.core.windows.net/test-filesystem-21abe05e-3062-213c-e137-4068658edfa1/test-directory-84aa3e5b-68f3-3cd2-4224-3d93e9a02e5d/test-directory-d4abd9fc-2390-6012-0ea4-096e1180512d?resource=directory",
+      "RequestMethod": "PUT",
+      "RequestHeaders": {
+        "Accept": "application/json",
+        "Authorization": "Sanitized",
+        "User-Agent": [
+          "azsdk-net-Storage.Files.DataLake/12.7.0-alpha.20210219.1",
+          "(.NET 5.0.3; Microsoft Windows 10.0.19041)"
+        ],
+        "x-ms-client-request-id": "125589de-8869-5279-86e0-a635cc89a4dd",
+        "x-ms-date": "Fri, 19 Feb 2021 19:00:11 GMT",
+        "x-ms-return-client-request-id": "true",
+        "x-ms-version": "2020-06-12"
+      },
+      "RequestBody": null,
+      "StatusCode": 201,
+      "ResponseHeaders": {
+        "Content-Length": "0",
+        "Date": "Fri, 19 Feb 2021 19:00:10 GMT",
+        "ETag": "\u00220x8D8D50894AD421D\u0022",
+        "Last-Modified": "Fri, 19 Feb 2021 19:00:10 GMT",
+        "Server": [
+          "Windows-Azure-HDFS/1.0",
+          "Microsoft-HTTPAPI/2.0"
+        ],
+        "x-ms-client-request-id": "125589de-8869-5279-86e0-a635cc89a4dd",
+        "x-ms-request-id": "da8384db-a01f-0061-05f1-065c1c000000",
+        "x-ms-version": "2020-06-12"
+      },
+      "ResponseBody": []
+    },
+    {
+      "RequestUri": "https://seannse.dfs.core.windows.net/test-filesystem-21abe05e-3062-213c-e137-4068658edfa1/test-directory-84aa3e5b-68f3-3cd2-4224-3d93e9a02e5d/test-directory-d4abd9fc-2390-6012-0ea4-096e1180512d?recursive=true",
+      "RequestMethod": "DELETE",
+      "RequestHeaders": {
+        "Accept": "application/json",
+        "Authorization": "Sanitized",
+        "User-Agent": [
+          "azsdk-net-Storage.Files.DataLake/12.7.0-alpha.20210219.1",
+          "(.NET 5.0.3; Microsoft Windows 10.0.19041)"
+        ],
+        "x-ms-client-request-id": "8790cd8f-3f2b-3fc3-b9cb-cb7ed44d39d4",
+        "x-ms-date": "Fri, 19 Feb 2021 19:00:11 GMT",
+        "x-ms-lease-id": "bdfe0fd0-ce14-7dd2-3f04-f9b6951bf587",
         "x-ms-return-client-request-id": "true",
         "x-ms-version": "2020-06-12"
       },
@@ -1320,58 +837,36 @@
       "ResponseHeaders": {
         "Content-Length": "176",
         "Content-Type": "application/json; charset=utf-8",
-<<<<<<< HEAD
-        "Date": "Tue, 02 Feb 2021 21:51:34 GMT",
-=======
-        "Date": "Wed, 17 Feb 2021 22:39:25 GMT",
->>>>>>> 1814567d
-        "Server": [
-          "Windows-Azure-HDFS/1.0",
-          "Microsoft-HTTPAPI/2.0"
-        ],
-        "x-ms-client-request-id": "d592d74a-8302-e1f8-943c-586498fec858",
+        "Date": "Fri, 19 Feb 2021 19:00:10 GMT",
+        "Server": [
+          "Windows-Azure-HDFS/1.0",
+          "Microsoft-HTTPAPI/2.0"
+        ],
+        "x-ms-client-request-id": "8790cd8f-3f2b-3fc3-b9cb-cb7ed44d39d4",
         "x-ms-error-code": "LeaseNotPresent",
-<<<<<<< HEAD
-        "x-ms-request-id": "a6297627-401f-0046-3cad-f94bd8000000",
-=======
-        "x-ms-request-id": "7ab9ba93-701f-0000-507d-057f5f000000",
->>>>>>> 1814567d
+        "x-ms-request-id": "da8384f1-a01f-0061-1bf1-065c1c000000",
         "x-ms-version": "2020-06-12"
       },
       "ResponseBody": {
         "error": {
           "code": "LeaseNotPresent",
-<<<<<<< HEAD
-          "message": "There is currently no lease on the resource.\nRequestId:a6297627-401f-0046-3cad-f94bd8000000\nTime:2021-02-02T21:51:34.6608397Z"
-=======
-          "message": "There is currently no lease on the resource.\nRequestId:7ab9ba93-701f-0000-507d-057f5f000000\nTime:2021-02-17T22:39:25.8311450Z"
->>>>>>> 1814567d
+          "message": "There is currently no lease on the resource.\nRequestId:da8384f1-a01f-0061-1bf1-065c1c000000\nTime:2021-02-19T19:00:10.4594081Z"
         }
       }
     },
     {
-      "RequestUri": "https://seannse.blob.core.windows.net/test-filesystem-be9cf20a-517d-70b4-7357-596d2cda6557?restype=container",
-      "RequestMethod": "DELETE",
-      "RequestHeaders": {
-        "Accept": "application/xml",
-        "Authorization": "Sanitized",
-<<<<<<< HEAD
-        "traceparent": "00-acd596037fb2984e80a2cfa7f59bc8fa-3bfe49d719aae340-00",
-        "User-Agent": [
-          "azsdk-net-Storage.Files.DataLake/12.7.0-alpha.20210202.1",
-          "(.NET 5.0.2; Microsoft Windows 10.0.19042)"
-        ],
-        "x-ms-client-request-id": "34eb71a2-76d0-0a22-8410-8b6587c45759",
-        "x-ms-date": "Tue, 02 Feb 2021 21:51:34 GMT",
-=======
-        "traceparent": "00-5b7b02fbea617447a545efa477c0f2e1-c6ceba79206a344d-00",
-        "User-Agent": [
-          "azsdk-net-Storage.Files.DataLake/12.7.0-alpha.20210217.1",
-          "(.NET 5.0.3; Microsoft Windows 10.0.19042)"
-        ],
-        "x-ms-client-request-id": "34eb71a2-76d0-0a22-8410-8b6587c45759",
-        "x-ms-date": "Wed, 17 Feb 2021 22:39:26 GMT",
->>>>>>> 1814567d
+      "RequestUri": "https://seannse.blob.core.windows.net/test-filesystem-21abe05e-3062-213c-e137-4068658edfa1?restype=container",
+      "RequestMethod": "DELETE",
+      "RequestHeaders": {
+        "Accept": "application/xml",
+        "Authorization": "Sanitized",
+        "traceparent": "00-5364d12342a40e4187753a89898e24fb-acb2e0957bd93343-00",
+        "User-Agent": [
+          "azsdk-net-Storage.Files.DataLake/12.7.0-alpha.20210219.1",
+          "(.NET 5.0.3; Microsoft Windows 10.0.19041)"
+        ],
+        "x-ms-client-request-id": "ffa67cd9-1cf8-24b1-b045-035589efac08",
+        "x-ms-date": "Fri, 19 Feb 2021 19:00:11 GMT",
         "x-ms-return-client-request-id": "true",
         "x-ms-version": "2020-06-12"
       },
@@ -1379,33 +874,21 @@
       "StatusCode": 202,
       "ResponseHeaders": {
         "Content-Length": "0",
-<<<<<<< HEAD
-        "Date": "Tue, 02 Feb 2021 21:51:34 GMT",
-=======
-        "Date": "Wed, 17 Feb 2021 22:39:25 GMT",
->>>>>>> 1814567d
-        "Server": [
-          "Windows-Azure-Blob/1.0",
-          "Microsoft-HTTPAPI/2.0"
-        ],
-        "x-ms-client-request-id": "34eb71a2-76d0-0a22-8410-8b6587c45759",
-<<<<<<< HEAD
-        "x-ms-request-id": "e6d0f01a-e01e-0084-57ad-f90d5e000000",
-=======
-        "x-ms-request-id": "d0e53714-401e-001b-4b7d-05415c000000",
->>>>>>> 1814567d
+        "Date": "Fri, 19 Feb 2021 19:00:10 GMT",
+        "Server": [
+          "Windows-Azure-Blob/1.0",
+          "Microsoft-HTTPAPI/2.0"
+        ],
+        "x-ms-client-request-id": "ffa67cd9-1cf8-24b1-b045-035589efac08",
+        "x-ms-request-id": "cb118078-b01e-006d-1df1-06cb14000000",
         "x-ms-version": "2020-06-12"
       },
       "ResponseBody": []
     }
   ],
   "Variables": {
-<<<<<<< HEAD
-    "DateTimeOffsetNow": "2021-02-02T15:51:28.6804462-06:00",
-=======
-    "DateTimeOffsetNow": "2021-02-17T16:39:21.4097907-06:00",
->>>>>>> 1814567d
-    "RandomSeed": "840641762",
+    "DateTimeOffsetNow": "2021-02-19T13:00:09.0918061-06:00",
+    "RandomSeed": "2078255468",
     "Storage_TestConfigHierarchicalNamespace": "NamespaceTenant\nseannse\nU2FuaXRpemVk\nhttps://seannse.blob.core.windows.net\nhttps://seannse.file.core.windows.net\nhttps://seannse.queue.core.windows.net\nhttps://seannse.table.core.windows.net\n\n\n\n\nhttps://seannse-secondary.blob.core.windows.net\nhttps://seannse-secondary.file.core.windows.net\nhttps://seannse-secondary.queue.core.windows.net\nhttps://seannse-secondary.table.core.windows.net\n68390a19-a643-458b-b726-408abf67b4fc\nSanitized\n72f988bf-86f1-41af-91ab-2d7cd011db47\nhttps://login.microsoftonline.com/\nCloud\nBlobEndpoint=https://seannse.blob.core.windows.net/;QueueEndpoint=https://seannse.queue.core.windows.net/;FileEndpoint=https://seannse.file.core.windows.net/;BlobSecondaryEndpoint=https://seannse-secondary.blob.core.windows.net/;QueueSecondaryEndpoint=https://seannse-secondary.queue.core.windows.net/;FileSecondaryEndpoint=https://seannse-secondary.file.core.windows.net/;AccountName=seannse;AccountKey=Sanitized\n"
   }
 }