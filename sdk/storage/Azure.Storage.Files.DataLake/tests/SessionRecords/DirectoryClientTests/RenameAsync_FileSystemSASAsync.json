--- conflicted
+++ resolved
@@ -1,28 +1,18 @@
 {
   "Entries": [
     {
-      "RequestUri": "https://seannsecanary.blob.core.windows.net/test-filesystem-c82d6edf-dc3b-a76a-373d-7a98bdeed0f3?restype=container",
+      "RequestUri": "https://seannsecanary.blob.core.windows.net/test-filesystem-b19cab0f-2623-e49e-513a-b2e91912db80?restype=container",
       "RequestMethod": "PUT",
       "RequestHeaders": {
         "Authorization": "Sanitized",
-<<<<<<< HEAD
-        "traceparent": "00-a39924e12ea9e94980b36a5dbf6e2280-8f1aacea95c41246-00",
+        "traceparent": "00-723f2c1c146de64e981ce301691ce0c4-57a6c0d2b0583847-00",
         "User-Agent": [
-          "azsdk-net-Storage.Files.DataLake/12.3.0-dev.20200512.1",
-=======
-        "traceparent": "00-d0bdb6dd6e7abf47a6289fa71b71a0c3-d56acee1d9cd8f4f-00",
-        "User-Agent": [
-          "azsdk-net-Storage.Files.DataLake/12.3.0-dev.20200526.1",
->>>>>>> f0faa66b
+          "azsdk-net-Storage.Files.DataLake/12.3.0-dev.20200527.1",
           "(.NET Core 4.6.28619.01; Microsoft Windows 10.0.18362 )"
         ],
         "x-ms-blob-public-access": "container",
-        "x-ms-client-request-id": "7cc617f9-a828-d7df-4cc6-5e26d6e08512",
-<<<<<<< HEAD
-        "x-ms-date": "Tue, 12 May 2020 19:12:21 GMT",
-=======
-        "x-ms-date": "Tue, 26 May 2020 19:05:28 GMT",
->>>>>>> f0faa66b
+        "x-ms-client-request-id": "fadb6e9a-8a14-5ce1-7980-d1de04408dfa",
+        "x-ms-date": "Wed, 27 May 2020 05:36:22 GMT",
         "x-ms-return-client-request-id": "true",
         "x-ms-version": "2019-12-12"
       },
@@ -30,51 +20,31 @@
       "StatusCode": 201,
       "ResponseHeaders": {
         "Content-Length": "0",
-<<<<<<< HEAD
-        "Date": "Tue, 12 May 2020 19:12:21 GMT",
-        "ETag": "\u00220x8D7F6A865B6E618\u0022",
-        "Last-Modified": "Tue, 12 May 2020 19:12:21 GMT",
-=======
-        "Date": "Tue, 26 May 2020 19:05:29 GMT",
-        "ETag": "\u00220x8D801A7C1AA946C\u0022",
-        "Last-Modified": "Tue, 26 May 2020 19:05:29 GMT",
->>>>>>> f0faa66b
+        "Date": "Wed, 27 May 2020 05:36:24 GMT",
+        "ETag": "\u00220x8D801FFE49B2926\u0022",
+        "Last-Modified": "Wed, 27 May 2020 05:36:23 GMT",
         "Server": [
           "Windows-Azure-Blob/1.0",
           "Microsoft-HTTPAPI/2.0"
         ],
-        "x-ms-client-request-id": "7cc617f9-a828-d7df-4cc6-5e26d6e08512",
-<<<<<<< HEAD
-        "x-ms-request-id": "c110ade8-c01e-008f-7f91-28c4ca000000",
-=======
-        "x-ms-request-id": "012f0402-001e-0029-4790-3373d4000000",
->>>>>>> f0faa66b
+        "x-ms-client-request-id": "fadb6e9a-8a14-5ce1-7980-d1de04408dfa",
+        "x-ms-request-id": "f17d02f1-101e-0047-1ae8-3326fb000000",
         "x-ms-version": "2019-12-12"
       },
       "ResponseBody": []
     },
     {
-      "RequestUri": "https://seannsecanary.dfs.core.windows.net/test-filesystem-c82d6edf-dc3b-a76a-373d-7a98bdeed0f3/test-directory-fad41db3-4742-963b-7452-674423528dc5?resource=directory",
+      "RequestUri": "https://seannsecanary.dfs.core.windows.net/test-filesystem-b19cab0f-2623-e49e-513a-b2e91912db80/test-directory-d419e5a1-f57b-5d17-711e-864a741cf758?resource=directory",
       "RequestMethod": "PUT",
       "RequestHeaders": {
         "Authorization": "Sanitized",
-<<<<<<< HEAD
-        "traceparent": "00-bac590fe4ba2b247a5d2164b1a1a8f12-c0463a9cdca6f744-00",
+        "traceparent": "00-ab2167d2b193074084386a6cd542917d-7a147ce341c00842-00",
         "User-Agent": [
-          "azsdk-net-Storage.Files.DataLake/12.3.0-dev.20200512.1",
+          "azsdk-net-Storage.Files.DataLake/12.3.0-dev.20200527.1",
           "(.NET Core 4.6.28619.01; Microsoft Windows 10.0.18362 )"
         ],
-        "x-ms-client-request-id": "fd65a571-8a9d-b1ee-db2f-08d5419bb3fa",
-        "x-ms-date": "Tue, 12 May 2020 19:12:22 GMT",
-=======
-        "traceparent": "00-1eaeb8796226d2479c361277c686b42e-6ad387dc6a0c9d4a-00",
-        "User-Agent": [
-          "azsdk-net-Storage.Files.DataLake/12.3.0-dev.20200526.1",
-          "(.NET Core 4.6.28619.01; Microsoft Windows 10.0.18362 )"
-        ],
-        "x-ms-client-request-id": "fd65a571-8a9d-b1ee-db2f-08d5419bb3fa",
-        "x-ms-date": "Tue, 26 May 2020 19:05:28 GMT",
->>>>>>> f0faa66b
+        "x-ms-client-request-id": "06dfb74b-cfdf-a441-577e-88f60397e85c",
+        "x-ms-date": "Wed, 27 May 2020 05:36:24 GMT",
         "x-ms-return-client-request-id": "true",
         "x-ms-version": "2019-12-12"
       },
@@ -82,51 +52,29 @@
       "StatusCode": 201,
       "ResponseHeaders": {
         "Content-Length": "0",
-<<<<<<< HEAD
-        "Date": "Tue, 12 May 2020 19:12:21 GMT",
-        "ETag": "\u00220x8D7F6A86631797A\u0022",
-        "Last-Modified": "Tue, 12 May 2020 19:12:22 GMT",
-=======
-        "Date": "Tue, 26 May 2020 19:05:29 GMT",
-        "ETag": "\u00220x8D801A7C1EE1D9B\u0022",
-        "Last-Modified": "Tue, 26 May 2020 19:05:29 GMT",
->>>>>>> f0faa66b
+        "Date": "Wed, 27 May 2020 05:36:24 GMT",
+        "ETag": "\u00220x8D801FFE58F51C9\u0022",
+        "Last-Modified": "Wed, 27 May 2020 05:36:25 GMT",
         "Server": [
           "Windows-Azure-HDFS/1.0",
           "Microsoft-HTTPAPI/2.0"
         ],
-        "x-ms-client-request-id": "fd65a571-8a9d-b1ee-db2f-08d5419bb3fa",
-<<<<<<< HEAD
-        "x-ms-request-id": "fddc275a-701f-001c-2a91-281fc0000000",
-=======
-        "x-ms-request-id": "56e38dc9-b01f-004e-3c90-336328000000",
->>>>>>> f0faa66b
+        "x-ms-client-request-id": "06dfb74b-cfdf-a441-577e-88f60397e85c",
+        "x-ms-request-id": "d59a88ea-801f-0008-57e8-3357af000000",
         "x-ms-version": "2019-12-12"
       },
       "ResponseBody": []
     },
     {
-<<<<<<< HEAD
-      "RequestUri": "https://seannsecanary.dfs.core.windows.net/test-filesystem-c82d6edf-dc3b-a76a-373d-7a98bdeed0f3/test-directory-8c6e9839-df41-5fea-52a4-5a163fb1ada0?sv=2019-10-10\u0026st=2020-05-12T17%3A12%3A23Z\u0026se=2020-05-12T21%3A12%3A23Z\u0026sr=c\u0026sp=racwd\u0026sig=Sanitized\u0026mode=legacy",
+      "RequestUri": "https://seannsecanary.dfs.core.windows.net/test-filesystem-b19cab0f-2623-e49e-513a-b2e91912db80/test-directory-0e467889-e1f1-c0c3-7a98-682578bf7c15?sv=2019-10-10\u0026st=2020-05-27T03%3A36%3A24Z\u0026se=2020-05-27T07%3A36%3A24Z\u0026sr=c\u0026sp=racwd\u0026sig=Sanitized\u0026mode=legacy",
       "RequestMethod": "PUT",
       "RequestHeaders": {
         "User-Agent": [
-          "azsdk-net-Storage.Files.DataLake/12.3.0-dev.20200512.1",
+          "azsdk-net-Storage.Files.DataLake/12.3.0-dev.20200527.1",
           "(.NET Core 4.6.28619.01; Microsoft Windows 10.0.18362 )"
         ],
-        "x-ms-client-request-id": "51500e77-7765-913f-ba06-abf830d7722a",
-        "x-ms-rename-source": "%2Ftest-filesystem-c82d6edf-dc3b-a76a-373d-7a98bdeed0f3%2Ftest-directory-fad41db3-4742-963b-7452-674423528dc5%3Fsv=2019-10-10\u0026st=2020-05-12T18%3A12%3A23Z\u0026se=2020-05-12T20%3A12%3A23Z\u0026sr=c\u0026sp=racwd\u0026sig=Sanitized",
-=======
-      "RequestUri": "https://seannsecanary.dfs.core.windows.net/test-filesystem-c82d6edf-dc3b-a76a-373d-7a98bdeed0f3/test-directory-8c6e9839-df41-5fea-52a4-5a163fb1ada0?sv=2019-07-07\u0026st=2020-05-26T17%3A05%3A29Z\u0026se=2020-05-26T21%3A05%3A29Z\u0026sr=c\u0026sp=racwd\u0026sig=Sanitized\u0026mode=legacy",
-      "RequestMethod": "PUT",
-      "RequestHeaders": {
-        "User-Agent": [
-          "azsdk-net-Storage.Files.DataLake/12.3.0-dev.20200526.1",
-          "(.NET Core 4.6.28619.01; Microsoft Windows 10.0.18362 )"
-        ],
-        "x-ms-client-request-id": "51500e77-7765-913f-ba06-abf830d7722a",
-        "x-ms-rename-source": "%2Ftest-filesystem-c82d6edf-dc3b-a76a-373d-7a98bdeed0f3%2Ftest-directory-fad41db3-4742-963b-7452-674423528dc5%3Fsv=2019-07-07\u0026st=2020-05-26T18%3A05%3A29Z\u0026se=2020-05-26T20%3A05%3A29Z\u0026sr=c\u0026sp=racwd\u0026sig=Sanitized",
->>>>>>> f0faa66b
+        "x-ms-client-request-id": "68ce216d-6a15-69f8-f41f-8c46661b2c97",
+        "x-ms-rename-source": "%2Ftest-filesystem-b19cab0f-2623-e49e-513a-b2e91912db80%2Ftest-directory-d419e5a1-f57b-5d17-711e-864a741cf758%3Fsv=2019-10-10\u0026st=2020-05-27T04%3A36%3A24Z\u0026se=2020-05-27T06%3A36%3A24Z\u0026sr=c\u0026sp=racwd\u0026sig=Sanitized",
         "x-ms-return-client-request-id": "true",
         "x-ms-version": "2019-12-12"
       },
@@ -134,42 +82,26 @@
       "StatusCode": 201,
       "ResponseHeaders": {
         "Content-Length": "0",
-<<<<<<< HEAD
-        "Date": "Tue, 12 May 2020 19:12:22 GMT",
-=======
-        "Date": "Tue, 26 May 2020 19:05:30 GMT",
->>>>>>> f0faa66b
+        "Date": "Wed, 27 May 2020 05:36:24 GMT",
         "Server": [
           "Windows-Azure-HDFS/1.0",
           "Microsoft-HTTPAPI/2.0"
         ],
-        "x-ms-client-request-id": "51500e77-7765-913f-ba06-abf830d7722a",
-<<<<<<< HEAD
-        "x-ms-request-id": "aa29b6ef-701f-0023-3291-28d763000000",
-=======
-        "x-ms-request-id": "4a92ea39-901f-0014-3b90-3305cf000000",
->>>>>>> f0faa66b
+        "x-ms-client-request-id": "68ce216d-6a15-69f8-f41f-8c46661b2c97",
+        "x-ms-request-id": "74bdc8e5-c01f-0054-75e8-3302f7000000",
         "x-ms-version": "2019-12-12"
       },
       "ResponseBody": []
     },
     {
-<<<<<<< HEAD
-      "RequestUri": "https://seannsecanary.blob.core.windows.net/test-filesystem-c82d6edf-dc3b-a76a-373d-7a98bdeed0f3/test-directory-8c6e9839-df41-5fea-52a4-5a163fb1ada0?sv=2019-10-10\u0026st=2020-05-12T17%3A12%3A23Z\u0026se=2020-05-12T21%3A12%3A23Z\u0026sr=c\u0026sp=racwd\u0026sig=Sanitized",
+      "RequestUri": "https://seannsecanary.blob.core.windows.net/test-filesystem-b19cab0f-2623-e49e-513a-b2e91912db80/test-directory-0e467889-e1f1-c0c3-7a98-682578bf7c15?sv=2019-10-10\u0026st=2020-05-27T03%3A36%3A24Z\u0026se=2020-05-27T07%3A36%3A24Z\u0026sr=c\u0026sp=racwd\u0026sig=Sanitized",
       "RequestMethod": "HEAD",
       "RequestHeaders": {
         "User-Agent": [
-          "azsdk-net-Storage.Files.DataLake/12.3.0-dev.20200512.1",
-=======
-      "RequestUri": "https://seannsecanary.blob.core.windows.net/test-filesystem-c82d6edf-dc3b-a76a-373d-7a98bdeed0f3/test-directory-8c6e9839-df41-5fea-52a4-5a163fb1ada0?sv=2019-07-07\u0026st=2020-05-26T17%3A05%3A29Z\u0026se=2020-05-26T21%3A05%3A29Z\u0026sr=c\u0026sp=racwd\u0026sig=Sanitized",
-      "RequestMethod": "HEAD",
-      "RequestHeaders": {
-        "User-Agent": [
-          "azsdk-net-Storage.Files.DataLake/12.3.0-dev.20200526.1",
->>>>>>> f0faa66b
+          "azsdk-net-Storage.Files.DataLake/12.3.0-dev.20200527.1",
           "(.NET Core 4.6.28619.01; Microsoft Windows 10.0.18362 )"
         ],
-        "x-ms-client-request-id": "319e55b6-5c61-d63b-a740-c2e6e42ffd83",
+        "x-ms-client-request-id": "57b8941a-14f1-3bff-a495-c81d63326299",
         "x-ms-return-client-request-id": "true",
         "x-ms-version": "2019-12-12"
       },
@@ -179,15 +111,9 @@
         "Accept-Ranges": "bytes",
         "Content-Length": "0",
         "Content-Type": "application/octet-stream",
-<<<<<<< HEAD
-        "Date": "Tue, 12 May 2020 19:12:22 GMT",
-        "ETag": "\u00220x8D7F6A86631797A\u0022",
-        "Last-Modified": "Tue, 12 May 2020 19:12:22 GMT",
-=======
-        "Date": "Tue, 26 May 2020 19:05:30 GMT",
-        "ETag": "\u00220x8D801A7C1EE1D9B\u0022",
-        "Last-Modified": "Tue, 26 May 2020 19:05:29 GMT",
->>>>>>> f0faa66b
+        "Date": "Wed, 27 May 2020 05:36:26 GMT",
+        "ETag": "\u00220x8D801FFE58F51C9\u0022",
+        "Last-Modified": "Wed, 27 May 2020 05:36:25 GMT",
         "Server": [
           "Windows-Azure-Blob/1.0",
           "Microsoft-HTTPAPI/2.0"
@@ -195,47 +121,29 @@
         "x-ms-access-tier": "Hot",
         "x-ms-access-tier-inferred": "true",
         "x-ms-blob-type": "BlockBlob",
-        "x-ms-client-request-id": "319e55b6-5c61-d63b-a740-c2e6e42ffd83",
-<<<<<<< HEAD
-        "x-ms-creation-time": "Tue, 12 May 2020 19:12:22 GMT",
+        "x-ms-client-request-id": "57b8941a-14f1-3bff-a495-c81d63326299",
+        "x-ms-creation-time": "Wed, 27 May 2020 05:36:25 GMT",
         "x-ms-lease-state": "available",
         "x-ms-lease-status": "unlocked",
         "x-ms-meta-hdi_isfolder": "true",
-        "x-ms-request-id": "9df820d9-701e-001c-2a91-281fc0000000",
-=======
-        "x-ms-creation-time": "Tue, 26 May 2020 19:05:29 GMT",
-        "x-ms-lease-state": "available",
-        "x-ms-lease-status": "unlocked",
-        "x-ms-meta-hdi_isfolder": "true",
-        "x-ms-request-id": "84566301-401e-0065-4590-33e3e4000000",
->>>>>>> f0faa66b
+        "x-ms-request-id": "9eb2465a-101e-0078-70e8-33ee58000000",
         "x-ms-server-encrypted": "true",
         "x-ms-version": "2019-12-12"
       },
       "ResponseBody": []
     },
     {
-      "RequestUri": "https://seannsecanary.blob.core.windows.net/test-filesystem-c82d6edf-dc3b-a76a-373d-7a98bdeed0f3?restype=container",
+      "RequestUri": "https://seannsecanary.blob.core.windows.net/test-filesystem-b19cab0f-2623-e49e-513a-b2e91912db80?restype=container",
       "RequestMethod": "DELETE",
       "RequestHeaders": {
         "Authorization": "Sanitized",
-<<<<<<< HEAD
-        "traceparent": "00-f03defc388df4d4d97cc706f09155eda-00dd46efce712b45-00",
+        "traceparent": "00-c969ff3884e66049832b7a16b25f028b-8c97f1633c08f84e-00",
         "User-Agent": [
-          "azsdk-net-Storage.Files.DataLake/12.3.0-dev.20200512.1",
+          "azsdk-net-Storage.Files.DataLake/12.3.0-dev.20200527.1",
           "(.NET Core 4.6.28619.01; Microsoft Windows 10.0.18362 )"
         ],
-        "x-ms-client-request-id": "db424ef3-4138-26c8-2cb0-b3877326c440",
-        "x-ms-date": "Tue, 12 May 2020 19:12:23 GMT",
-=======
-        "traceparent": "00-eafcef3c34ad1c46a55152d994ea0bb6-a3370f1d577c6d4e-00",
-        "User-Agent": [
-          "azsdk-net-Storage.Files.DataLake/12.3.0-dev.20200526.1",
-          "(.NET Core 4.6.28619.01; Microsoft Windows 10.0.18362 )"
-        ],
-        "x-ms-client-request-id": "db424ef3-4138-26c8-2cb0-b3877326c440",
-        "x-ms-date": "Tue, 26 May 2020 19:05:29 GMT",
->>>>>>> f0faa66b
+        "x-ms-client-request-id": "d22b87b6-d562-eca5-7315-c303630135cc",
+        "x-ms-date": "Wed, 27 May 2020 05:36:25 GMT",
         "x-ms-return-client-request-id": "true",
         "x-ms-version": "2019-12-12"
       },
@@ -243,33 +151,21 @@
       "StatusCode": 202,
       "ResponseHeaders": {
         "Content-Length": "0",
-<<<<<<< HEAD
-        "Date": "Tue, 12 May 2020 19:12:22 GMT",
-=======
-        "Date": "Tue, 26 May 2020 19:05:30 GMT",
->>>>>>> f0faa66b
+        "Date": "Wed, 27 May 2020 05:36:26 GMT",
         "Server": [
           "Windows-Azure-Blob/1.0",
           "Microsoft-HTTPAPI/2.0"
         ],
-        "x-ms-client-request-id": "db424ef3-4138-26c8-2cb0-b3877326c440",
-<<<<<<< HEAD
-        "x-ms-request-id": "9df82114-701e-001c-5c91-281fc0000000",
-=======
-        "x-ms-request-id": "012f0466-001e-0029-1290-3373d4000000",
->>>>>>> f0faa66b
+        "x-ms-client-request-id": "d22b87b6-d562-eca5-7315-c303630135cc",
+        "x-ms-request-id": "f17d04ba-101e-0047-01e8-3326fb000000",
         "x-ms-version": "2019-12-12"
       },
       "ResponseBody": []
     }
   ],
   "Variables": {
-<<<<<<< HEAD
-    "DateTimeOffsetNow": "2020-05-12T12:12:23.1663074-07:00",
-=======
-    "DateTimeOffsetNow": "2020-05-26T14:05:29.0262026-05:00",
->>>>>>> f0faa66b
-    "RandomSeed": "1742046746",
+    "DateTimeOffsetNow": "2020-05-27T00:36:24.4426525-05:00",
+    "RandomSeed": "961172476",
     "Storage_TestConfigHierarchicalNamespace": "NamespaceTenant\nseannsecanary\nU2FuaXRpemVk\nhttps://seannsecanary.blob.core.windows.net\nhttps://seannsecanary.file.core.windows.net\nhttps://seannsecanary.queue.core.windows.net\nhttps://seannsecanary.table.core.windows.net\n\n\n\n\nhttps://seannsecanary-secondary.blob.core.windows.net\nhttps://seannsecanary-secondary.file.core.windows.net\nhttps://seannsecanary-secondary.queue.core.windows.net\nhttps://seannsecanary-secondary.table.core.windows.net\n68390a19-a643-458b-b726-408abf67b4fc\nSanitized\n72f988bf-86f1-41af-91ab-2d7cd011db47\nhttps://login.microsoftonline.com/\nCloud\nBlobEndpoint=https://seannsecanary.blob.core.windows.net/;QueueEndpoint=https://seannsecanary.queue.core.windows.net/;FileEndpoint=https://seannsecanary.file.core.windows.net/;BlobSecondaryEndpoint=https://seannsecanary-secondary.blob.core.windows.net/;QueueSecondaryEndpoint=https://seannsecanary-secondary.queue.core.windows.net/;FileSecondaryEndpoint=https://seannsecanary-secondary.file.core.windows.net/;AccountName=seannsecanary;AccountKey=Sanitized\n"
   }
 }