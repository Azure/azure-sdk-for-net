--- conflicted
+++ resolved
@@ -1,140 +1,227 @@
 {
   "Entries": [
     {
-      "RequestUri": "https://seannse.blob.core.windows.net/test-filesystem-17a82993-2ead-0814-6ca4-8a1dbe46d166?restype=container",
-      "RequestMethod": "PUT",
-      "RequestHeaders": {
-        "Accept": "application/xml",
-        "Authorization": "Sanitized",
-<<<<<<< HEAD
-        "traceparent": "00-ed79bef74272f242b756fa0d9b602369-b85066fead214548-00",
-        "User-Agent": [
-          "azsdk-net-Storage.Files.DataLake/12.7.0-alpha.20210202.1",
-          "(.NET 5.0.2; Microsoft Windows 10.0.19042)"
+      "RequestUri": "https://seannse.blob.core.windows.net/test-filesystem-14fbaf57-373d-43dc-99d8-3d6895087f24?restype=container",
+      "RequestMethod": "PUT",
+      "RequestHeaders": {
+        "Accept": "application/xml",
+        "Authorization": "Sanitized",
+        "traceparent": "00-696132849c224945bac75ba67c3f3830-edabd6b80c72cd4b-00",
+        "User-Agent": [
+          "azsdk-net-Storage.Files.DataLake/12.7.0-alpha.20210219.1",
+          "(.NET 5.0.3; Microsoft Windows 10.0.19041)"
         ],
         "x-ms-blob-public-access": "container",
-        "x-ms-client-request-id": "620c8471-3ae0-e58b-b74c-7e1f38550826",
-        "x-ms-date": "Tue, 02 Feb 2021 21:47:25 GMT",
-=======
-        "traceparent": "00-db68481acf677b4bab7f44dfee53841a-ae8db58d15e58b4f-00",
-        "User-Agent": [
-          "azsdk-net-Storage.Files.DataLake/12.7.0-alpha.20210217.1",
-          "(.NET 5.0.3; Microsoft Windows 10.0.19042)"
+        "x-ms-client-request-id": "62fb3ac2-84c7-c6a2-c3ec-095b82773455",
+        "x-ms-date": "Fri, 19 Feb 2021 19:07:03 GMT",
+        "x-ms-return-client-request-id": "true",
+        "x-ms-version": "2020-06-12"
+      },
+      "RequestBody": null,
+      "StatusCode": 201,
+      "ResponseHeaders": {
+        "Content-Length": "0",
+        "Date": "Fri, 19 Feb 2021 19:07:02 GMT",
+        "ETag": "\u00220x8D8D5098AA938B7\u0022",
+        "Last-Modified": "Fri, 19 Feb 2021 19:07:03 GMT",
+        "Server": [
+          "Windows-Azure-Blob/1.0",
+          "Microsoft-HTTPAPI/2.0"
+        ],
+        "x-ms-client-request-id": "62fb3ac2-84c7-c6a2-c3ec-095b82773455",
+        "x-ms-request-id": "cb13bd7f-b01e-006d-50f2-06cb14000000",
+        "x-ms-version": "2020-06-12"
+      },
+      "ResponseBody": []
+    },
+    {
+      "RequestUri": "https://seannse.dfs.core.windows.net/test-filesystem-14fbaf57-373d-43dc-99d8-3d6895087f24/test-directory-ae6f1d8a-2b9f-2252-1fef-ae504d9cfeba?resource=directory",
+      "RequestMethod": "PUT",
+      "RequestHeaders": {
+        "Accept": "application/json",
+        "Authorization": "Sanitized",
+        "traceparent": "00-795a04e14e7fd543a4e3523b807e3bf8-3131eb21ea60b243-00",
+        "User-Agent": [
+          "azsdk-net-Storage.Files.DataLake/12.7.0-alpha.20210219.1",
+          "(.NET 5.0.3; Microsoft Windows 10.0.19041)"
+        ],
+        "x-ms-client-request-id": "27b595b8-3b6f-96f7-e7d8-42d7d5527826",
+        "x-ms-date": "Fri, 19 Feb 2021 19:07:03 GMT",
+        "x-ms-return-client-request-id": "true",
+        "x-ms-version": "2020-06-12"
+      },
+      "RequestBody": null,
+      "StatusCode": 201,
+      "ResponseHeaders": {
+        "Content-Length": "0",
+        "Date": "Fri, 19 Feb 2021 19:07:02 GMT",
+        "ETag": "\u00220x8D8D5098AB89B52\u0022",
+        "Last-Modified": "Fri, 19 Feb 2021 19:07:03 GMT",
+        "Server": [
+          "Windows-Azure-HDFS/1.0",
+          "Microsoft-HTTPAPI/2.0"
+        ],
+        "x-ms-client-request-id": "27b595b8-3b6f-96f7-e7d8-42d7d5527826",
+        "x-ms-request-id": "5dd09073-401f-0046-10f2-064bd8000000",
+        "x-ms-version": "2020-06-12"
+      },
+      "ResponseBody": []
+    },
+    {
+      "RequestUri": "https://seannse.blob.core.windows.net/test-filesystem-14fbaf57-373d-43dc-99d8-3d6895087f24/test-directory-ae6f1d8a-2b9f-2252-1fef-ae504d9cfeba?comp=properties",
+      "RequestMethod": "PUT",
+      "RequestHeaders": {
+        "Accept": "application/xml",
+        "Authorization": "Sanitized",
+        "User-Agent": [
+          "azsdk-net-Storage.Files.DataLake/12.7.0-alpha.20210219.1",
+          "(.NET 5.0.3; Microsoft Windows 10.0.19041)"
+        ],
+        "x-ms-blob-cache-control": "wssnibpdojdmikandyhy",
+        "x-ms-blob-content-disposition": "auplhnnsbmrhhpfrxtff",
+        "x-ms-blob-content-encoding": "ehxohtbtnqvbbfpbdgft",
+        "x-ms-blob-content-language": "nwccqueseiojscurwaem",
+        "x-ms-blob-content-md5": "krtAXoCY6W8QP8nDvAF6RA==",
+        "x-ms-blob-content-type": "msfjpqgcydoqokqhfvwl",
+        "x-ms-client-request-id": "b898c066-d6e7-b34a-ad10-7334db844f12",
+        "x-ms-date": "Fri, 19 Feb 2021 19:07:03 GMT",
+        "x-ms-return-client-request-id": "true",
+        "x-ms-version": "2020-06-12"
+      },
+      "RequestBody": null,
+      "StatusCode": 200,
+      "ResponseHeaders": {
+        "Content-Length": "0",
+        "Date": "Fri, 19 Feb 2021 19:07:02 GMT",
+        "ETag": "\u00220x8D8D5098AC7F897\u0022",
+        "Last-Modified": "Fri, 19 Feb 2021 19:07:03 GMT",
+        "Server": [
+          "Windows-Azure-Blob/1.0",
+          "Microsoft-HTTPAPI/2.0"
+        ],
+        "x-ms-client-request-id": "b898c066-d6e7-b34a-ad10-7334db844f12",
+        "x-ms-request-id": "cb13bde9-b01e-006d-31f2-06cb14000000",
+        "x-ms-version": "2020-06-12"
+      },
+      "ResponseBody": []
+    },
+    {
+      "RequestUri": "https://seannse.blob.core.windows.net/test-filesystem-14fbaf57-373d-43dc-99d8-3d6895087f24?restype=container",
+      "RequestMethod": "DELETE",
+      "RequestHeaders": {
+        "Accept": "application/xml",
+        "Authorization": "Sanitized",
+        "traceparent": "00-2d8842c524680f489631d48260bf6d9c-94e0d7f66b76444e-00",
+        "User-Agent": [
+          "azsdk-net-Storage.Files.DataLake/12.7.0-alpha.20210219.1",
+          "(.NET 5.0.3; Microsoft Windows 10.0.19041)"
+        ],
+        "x-ms-client-request-id": "147157e1-c0b9-173f-04b9-2fc16512913c",
+        "x-ms-date": "Fri, 19 Feb 2021 19:07:04 GMT",
+        "x-ms-return-client-request-id": "true",
+        "x-ms-version": "2020-06-12"
+      },
+      "RequestBody": null,
+      "StatusCode": 202,
+      "ResponseHeaders": {
+        "Content-Length": "0",
+        "Date": "Fri, 19 Feb 2021 19:07:02 GMT",
+        "Server": [
+          "Windows-Azure-Blob/1.0",
+          "Microsoft-HTTPAPI/2.0"
+        ],
+        "x-ms-client-request-id": "147157e1-c0b9-173f-04b9-2fc16512913c",
+        "x-ms-request-id": "cb13be0a-b01e-006d-50f2-06cb14000000",
+        "x-ms-version": "2020-06-12"
+      },
+      "ResponseBody": []
+    },
+    {
+      "RequestUri": "https://seannse.blob.core.windows.net/test-filesystem-69f737fb-1a99-b923-a3b9-6a9e6f25c144?restype=container",
+      "RequestMethod": "PUT",
+      "RequestHeaders": {
+        "Accept": "application/xml",
+        "Authorization": "Sanitized",
+        "traceparent": "00-48adbb77f9b0ed47a97b7c90a898554e-e2b4ae6cbab2db4f-00",
+        "User-Agent": [
+          "azsdk-net-Storage.Files.DataLake/12.7.0-alpha.20210219.1",
+          "(.NET 5.0.3; Microsoft Windows 10.0.19041)"
         ],
         "x-ms-blob-public-access": "container",
-        "x-ms-client-request-id": "620c8471-3ae0-e58b-b74c-7e1f38550826",
-        "x-ms-date": "Wed, 17 Feb 2021 22:50:32 GMT",
->>>>>>> 1814567d
-        "x-ms-return-client-request-id": "true",
-        "x-ms-version": "2020-06-12"
-      },
-      "RequestBody": null,
-      "StatusCode": 201,
-      "ResponseHeaders": {
-        "Content-Length": "0",
-<<<<<<< HEAD
-        "Date": "Tue, 02 Feb 2021 21:47:25 GMT",
-        "ETag": "\u00220x8D8C7C421826B20\u0022",
-        "Last-Modified": "Tue, 02 Feb 2021 21:47:26 GMT",
-=======
-        "Date": "Wed, 17 Feb 2021 22:50:32 GMT",
-        "ETag": "\u00220x8D8D3966EC29C90\u0022",
-        "Last-Modified": "Wed, 17 Feb 2021 22:50:32 GMT",
->>>>>>> 1814567d
-        "Server": [
-          "Windows-Azure-Blob/1.0",
-          "Microsoft-HTTPAPI/2.0"
-        ],
-        "x-ms-client-request-id": "620c8471-3ae0-e58b-b74c-7e1f38550826",
-<<<<<<< HEAD
-        "x-ms-request-id": "4d3e6dc5-901e-0027-5cac-f9689b000000",
-=======
-        "x-ms-request-id": "74665e0a-d01e-006b-187f-05f8ab000000",
->>>>>>> 1814567d
-        "x-ms-version": "2020-06-12"
-      },
-      "ResponseBody": []
-    },
-    {
-      "RequestUri": "https://seannse.dfs.core.windows.net/test-filesystem-17a82993-2ead-0814-6ca4-8a1dbe46d166/test-directory-055c9da7-2f1c-ff88-ec2d-d36fd4b141ad?resource=directory",
+        "x-ms-client-request-id": "b9292ab7-f571-c7ce-34b7-710055a1a8de",
+        "x-ms-date": "Fri, 19 Feb 2021 19:07:04 GMT",
+        "x-ms-return-client-request-id": "true",
+        "x-ms-version": "2020-06-12"
+      },
+      "RequestBody": null,
+      "StatusCode": 201,
+      "ResponseHeaders": {
+        "Content-Length": "0",
+        "Date": "Fri, 19 Feb 2021 19:07:02 GMT",
+        "ETag": "\u00220x8D8D5098AE009E0\u0022",
+        "Last-Modified": "Fri, 19 Feb 2021 19:07:03 GMT",
+        "Server": [
+          "Windows-Azure-Blob/1.0",
+          "Microsoft-HTTPAPI/2.0"
+        ],
+        "x-ms-client-request-id": "b9292ab7-f571-c7ce-34b7-710055a1a8de",
+        "x-ms-request-id": "cb13be31-b01e-006d-77f2-06cb14000000",
+        "x-ms-version": "2020-06-12"
+      },
+      "ResponseBody": []
+    },
+    {
+      "RequestUri": "https://seannse.dfs.core.windows.net/test-filesystem-69f737fb-1a99-b923-a3b9-6a9e6f25c144/test-directory-5910eaf7-0dbf-c129-de1f-dbcb41153c48?resource=directory",
       "RequestMethod": "PUT",
       "RequestHeaders": {
         "Accept": "application/json",
         "Authorization": "Sanitized",
-<<<<<<< HEAD
-        "traceparent": "00-8bb1eb8ecced534f8f7f4cd835bb6ecb-71f574c0db64f747-00",
-        "User-Agent": [
-          "azsdk-net-Storage.Files.DataLake/12.7.0-alpha.20210202.1",
-          "(.NET 5.0.2; Microsoft Windows 10.0.19042)"
-        ],
-        "x-ms-client-request-id": "28bc3335-4162-420b-fc0c-76b2671b1105",
-        "x-ms-date": "Tue, 02 Feb 2021 21:47:25 GMT",
-=======
-        "traceparent": "00-3a66d4522e72d84aa93f920db063576d-5b68a4affa3b4744-00",
-        "User-Agent": [
-          "azsdk-net-Storage.Files.DataLake/12.7.0-alpha.20210217.1",
-          "(.NET 5.0.3; Microsoft Windows 10.0.19042)"
-        ],
-        "x-ms-client-request-id": "28bc3335-4162-420b-fc0c-76b2671b1105",
-        "x-ms-date": "Wed, 17 Feb 2021 22:50:33 GMT",
->>>>>>> 1814567d
-        "x-ms-return-client-request-id": "true",
-        "x-ms-version": "2020-06-12"
-      },
-      "RequestBody": null,
-      "StatusCode": 201,
-      "ResponseHeaders": {
-        "Content-Length": "0",
-<<<<<<< HEAD
-        "Date": "Tue, 02 Feb 2021 21:47:25 GMT",
-        "ETag": "\u00220x8D8C7C421BC2DC6\u0022",
-        "Last-Modified": "Tue, 02 Feb 2021 21:47:26 GMT",
-=======
-        "Date": "Wed, 17 Feb 2021 22:50:33 GMT",
-        "ETag": "\u00220x8D8D3966EFC0D32\u0022",
-        "Last-Modified": "Wed, 17 Feb 2021 22:50:33 GMT",
->>>>>>> 1814567d
+        "traceparent": "00-c399e0130001214aa4af6f3e1ba56e0b-59b0a76a292d104b-00",
+        "User-Agent": [
+          "azsdk-net-Storage.Files.DataLake/12.7.0-alpha.20210219.1",
+          "(.NET 5.0.3; Microsoft Windows 10.0.19041)"
+        ],
+        "x-ms-client-request-id": "9316fa26-204b-aa7b-0168-db521903851e",
+        "x-ms-date": "Fri, 19 Feb 2021 19:07:04 GMT",
+        "x-ms-return-client-request-id": "true",
+        "x-ms-version": "2020-06-12"
+      },
+      "RequestBody": null,
+      "StatusCode": 201,
+      "ResponseHeaders": {
+        "Content-Length": "0",
+        "Date": "Fri, 19 Feb 2021 19:07:02 GMT",
+        "ETag": "\u00220x8D8D5098AF0212B\u0022",
+        "Last-Modified": "Fri, 19 Feb 2021 19:07:03 GMT",
         "Server": [
           "Windows-Azure-HDFS/1.0",
           "Microsoft-HTTPAPI/2.0"
         ],
-        "x-ms-client-request-id": "28bc3335-4162-420b-fc0c-76b2671b1105",
-<<<<<<< HEAD
-        "x-ms-request-id": "fb5e12b8-c01f-002a-70ac-f9a04f000000",
-=======
-        "x-ms-request-id": "217b05b7-701f-005d-487f-0575db000000",
->>>>>>> 1814567d
-        "x-ms-version": "2020-06-12"
-      },
-      "ResponseBody": []
-    },
-    {
-      "RequestUri": "https://seannse.blob.core.windows.net/test-filesystem-17a82993-2ead-0814-6ca4-8a1dbe46d166/test-directory-055c9da7-2f1c-ff88-ec2d-d36fd4b141ad?comp=properties",
-      "RequestMethod": "PUT",
-      "RequestHeaders": {
-        "Accept": "application/xml",
-        "Authorization": "Sanitized",
-        "User-Agent": [
-<<<<<<< HEAD
-          "azsdk-net-Storage.Files.DataLake/12.7.0-alpha.20210202.1",
-          "(.NET 5.0.2; Microsoft Windows 10.0.19042)"
-=======
-          "azsdk-net-Storage.Files.DataLake/12.7.0-alpha.20210217.1",
-          "(.NET 5.0.3; Microsoft Windows 10.0.19042)"
->>>>>>> 1814567d
-        ],
-        "x-ms-blob-cache-control": "xxikttvenlolfqkhldgm",
-        "x-ms-blob-content-disposition": "snesfmqohlenekhmclcb",
-        "x-ms-blob-content-encoding": "bkykrtmhmvwbcjejspfg",
-        "x-ms-blob-content-language": "dgvcgbhujxfabflhntbl",
-        "x-ms-blob-content-md5": "hhhy6LZqHeoVwusvr1bPyg==",
-        "x-ms-blob-content-type": "ajclncktfwsmguwtoweq",
-        "x-ms-client-request-id": "a03ae4eb-19f5-1c4b-576a-3c2df9d330d9",
-<<<<<<< HEAD
-        "x-ms-date": "Tue, 02 Feb 2021 21:47:26 GMT",
-=======
-        "x-ms-date": "Wed, 17 Feb 2021 22:50:33 GMT",
->>>>>>> 1814567d
+        "x-ms-client-request-id": "9316fa26-204b-aa7b-0168-db521903851e",
+        "x-ms-request-id": "5dd090c8-401f-0046-65f2-064bd8000000",
+        "x-ms-version": "2020-06-12"
+      },
+      "ResponseBody": []
+    },
+    {
+      "RequestUri": "https://seannse.blob.core.windows.net/test-filesystem-69f737fb-1a99-b923-a3b9-6a9e6f25c144/test-directory-5910eaf7-0dbf-c129-de1f-dbcb41153c48?comp=properties",
+      "RequestMethod": "PUT",
+      "RequestHeaders": {
+        "Accept": "application/xml",
+        "Authorization": "Sanitized",
+        "If-Modified-Since": "Thu, 18 Feb 2021 19:07:03 GMT",
+        "User-Agent": [
+          "azsdk-net-Storage.Files.DataLake/12.7.0-alpha.20210219.1",
+          "(.NET 5.0.3; Microsoft Windows 10.0.19041)"
+        ],
+        "x-ms-blob-cache-control": "wssnibpdojdmikandyhy",
+        "x-ms-blob-content-disposition": "auplhnnsbmrhhpfrxtff",
+        "x-ms-blob-content-encoding": "ehxohtbtnqvbbfpbdgft",
+        "x-ms-blob-content-language": "nwccqueseiojscurwaem",
+        "x-ms-blob-content-md5": "krtAXoCY6W8QP8nDvAF6RA==",
+        "x-ms-blob-content-type": "msfjpqgcydoqokqhfvwl",
+        "x-ms-client-request-id": "47a5ef9d-a8fe-1efd-b43b-43932c80a239",
+        "x-ms-date": "Fri, 19 Feb 2021 19:07:04 GMT",
         "x-ms-return-client-request-id": "true",
         "x-ms-version": "2020-06-12"
       },
@@ -142,52 +229,32 @@
       "StatusCode": 200,
       "ResponseHeaders": {
         "Content-Length": "0",
-<<<<<<< HEAD
-        "Date": "Tue, 02 Feb 2021 21:47:26 GMT",
-        "ETag": "\u00220x8D8C7C421CA17BC\u0022",
-        "Last-Modified": "Tue, 02 Feb 2021 21:47:26 GMT",
-=======
-        "Date": "Wed, 17 Feb 2021 22:50:33 GMT",
-        "ETag": "\u00220x8D8D3966F0925AF\u0022",
-        "Last-Modified": "Wed, 17 Feb 2021 22:50:33 GMT",
->>>>>>> 1814567d
-        "Server": [
-          "Windows-Azure-Blob/1.0",
-          "Microsoft-HTTPAPI/2.0"
-        ],
-        "x-ms-client-request-id": "a03ae4eb-19f5-1c4b-576a-3c2df9d330d9",
-<<<<<<< HEAD
-        "x-ms-request-id": "4d3e6eab-901e-0027-1dac-f9689b000000",
-=======
-        "x-ms-request-id": "74665ee1-d01e-006b-5d7f-05f8ab000000",
->>>>>>> 1814567d
-        "x-ms-version": "2020-06-12"
-      },
-      "ResponseBody": []
-    },
-    {
-      "RequestUri": "https://seannse.blob.core.windows.net/test-filesystem-17a82993-2ead-0814-6ca4-8a1dbe46d166?restype=container",
+        "Date": "Fri, 19 Feb 2021 19:07:02 GMT",
+        "ETag": "\u00220x8D8D5098AFE8DBF\u0022",
+        "Last-Modified": "Fri, 19 Feb 2021 19:07:03 GMT",
+        "Server": [
+          "Windows-Azure-Blob/1.0",
+          "Microsoft-HTTPAPI/2.0"
+        ],
+        "x-ms-client-request-id": "47a5ef9d-a8fe-1efd-b43b-43932c80a239",
+        "x-ms-request-id": "cb13be92-b01e-006d-4ef2-06cb14000000",
+        "x-ms-version": "2020-06-12"
+      },
+      "ResponseBody": []
+    },
+    {
+      "RequestUri": "https://seannse.blob.core.windows.net/test-filesystem-69f737fb-1a99-b923-a3b9-6a9e6f25c144?restype=container",
       "RequestMethod": "DELETE",
       "RequestHeaders": {
         "Accept": "application/xml",
         "Authorization": "Sanitized",
-<<<<<<< HEAD
-        "traceparent": "00-c251cac96d7ed844a13c1e5ca4e36cc8-00e5fc80bd759240-00",
-        "User-Agent": [
-          "azsdk-net-Storage.Files.DataLake/12.7.0-alpha.20210202.1",
-          "(.NET 5.0.2; Microsoft Windows 10.0.19042)"
-        ],
-        "x-ms-client-request-id": "82c7a622-70e0-f110-85a5-7d3e92be3e45",
-        "x-ms-date": "Tue, 02 Feb 2021 21:47:26 GMT",
-=======
-        "traceparent": "00-c111671b82cf2f4f8365f55c2b909c70-6775866bea99f445-00",
-        "User-Agent": [
-          "azsdk-net-Storage.Files.DataLake/12.7.0-alpha.20210217.1",
-          "(.NET 5.0.3; Microsoft Windows 10.0.19042)"
-        ],
-        "x-ms-client-request-id": "82c7a622-70e0-f110-85a5-7d3e92be3e45",
-        "x-ms-date": "Wed, 17 Feb 2021 22:50:33 GMT",
->>>>>>> 1814567d
+        "traceparent": "00-08d1b1cac563a34c9c36bac8e2eaa153-f93bcff07ef0f048-00",
+        "User-Agent": [
+          "azsdk-net-Storage.Files.DataLake/12.7.0-alpha.20210219.1",
+          "(.NET 5.0.3; Microsoft Windows 10.0.19041)"
+        ],
+        "x-ms-client-request-id": "2ab55470-3d5e-d220-2ba2-717f204dc296",
+        "x-ms-date": "Fri, 19 Feb 2021 19:07:04 GMT",
         "x-ms-return-client-request-id": "true",
         "x-ms-version": "2020-06-12"
       },
@@ -195,605 +262,245 @@
       "StatusCode": 202,
       "ResponseHeaders": {
         "Content-Length": "0",
-<<<<<<< HEAD
-        "Date": "Tue, 02 Feb 2021 21:47:26 GMT",
-=======
-        "Date": "Wed, 17 Feb 2021 22:50:33 GMT",
->>>>>>> 1814567d
-        "Server": [
-          "Windows-Azure-Blob/1.0",
-          "Microsoft-HTTPAPI/2.0"
-        ],
-        "x-ms-client-request-id": "82c7a622-70e0-f110-85a5-7d3e92be3e45",
-<<<<<<< HEAD
-        "x-ms-request-id": "4d3e6eec-901e-0027-56ac-f9689b000000",
-=======
-        "x-ms-request-id": "74665f02-d01e-006b-7d7f-05f8ab000000",
->>>>>>> 1814567d
-        "x-ms-version": "2020-06-12"
-      },
-      "ResponseBody": []
-    },
-    {
-      "RequestUri": "https://seannse.blob.core.windows.net/test-filesystem-ea093895-a46c-7d74-9fd4-587008aeecd6?restype=container",
-      "RequestMethod": "PUT",
-      "RequestHeaders": {
-        "Accept": "application/xml",
-        "Authorization": "Sanitized",
-<<<<<<< HEAD
-        "traceparent": "00-be5e6effe7b06c428f85ab14e9c1c6c8-3ae78a4384d84f44-00",
-        "User-Agent": [
-          "azsdk-net-Storage.Files.DataLake/12.7.0-alpha.20210202.1",
-          "(.NET 5.0.2; Microsoft Windows 10.0.19042)"
+        "Date": "Fri, 19 Feb 2021 19:07:03 GMT",
+        "Server": [
+          "Windows-Azure-Blob/1.0",
+          "Microsoft-HTTPAPI/2.0"
+        ],
+        "x-ms-client-request-id": "2ab55470-3d5e-d220-2ba2-717f204dc296",
+        "x-ms-request-id": "cb13bea8-b01e-006d-64f2-06cb14000000",
+        "x-ms-version": "2020-06-12"
+      },
+      "ResponseBody": []
+    },
+    {
+      "RequestUri": "https://seannse.blob.core.windows.net/test-filesystem-8d2de3b1-57ee-40ef-bee2-2fd62d061a6c?restype=container",
+      "RequestMethod": "PUT",
+      "RequestHeaders": {
+        "Accept": "application/xml",
+        "Authorization": "Sanitized",
+        "traceparent": "00-a8eaaf15d89a53458371b91347e91623-796ec04b01650749-00",
+        "User-Agent": [
+          "azsdk-net-Storage.Files.DataLake/12.7.0-alpha.20210219.1",
+          "(.NET 5.0.3; Microsoft Windows 10.0.19041)"
         ],
         "x-ms-blob-public-access": "container",
-        "x-ms-client-request-id": "f808cb45-4d77-7e9a-324a-e30b179fe8d7",
-        "x-ms-date": "Tue, 02 Feb 2021 21:47:26 GMT",
-=======
-        "traceparent": "00-32e26fa393e5064393ec269c5483ff7f-c54645e395a9a149-00",
-        "User-Agent": [
-          "azsdk-net-Storage.Files.DataLake/12.7.0-alpha.20210217.1",
-          "(.NET 5.0.3; Microsoft Windows 10.0.19042)"
+        "x-ms-client-request-id": "2045e565-5f19-1944-6475-6b7b0e4aa524",
+        "x-ms-date": "Fri, 19 Feb 2021 19:07:04 GMT",
+        "x-ms-return-client-request-id": "true",
+        "x-ms-version": "2020-06-12"
+      },
+      "RequestBody": null,
+      "StatusCode": 201,
+      "ResponseHeaders": {
+        "Content-Length": "0",
+        "Date": "Fri, 19 Feb 2021 19:07:03 GMT",
+        "ETag": "\u00220x8D8D5098B1665C4\u0022",
+        "Last-Modified": "Fri, 19 Feb 2021 19:07:03 GMT",
+        "Server": [
+          "Windows-Azure-Blob/1.0",
+          "Microsoft-HTTPAPI/2.0"
+        ],
+        "x-ms-client-request-id": "2045e565-5f19-1944-6475-6b7b0e4aa524",
+        "x-ms-request-id": "cb13bed1-b01e-006d-0af2-06cb14000000",
+        "x-ms-version": "2020-06-12"
+      },
+      "ResponseBody": []
+    },
+    {
+      "RequestUri": "https://seannse.dfs.core.windows.net/test-filesystem-8d2de3b1-57ee-40ef-bee2-2fd62d061a6c/test-directory-102f0487-e92a-39cb-0865-7de2e1fb540d?resource=directory",
+      "RequestMethod": "PUT",
+      "RequestHeaders": {
+        "Accept": "application/json",
+        "Authorization": "Sanitized",
+        "traceparent": "00-db27451bf67755409bbf498501a6748e-99dd98265bb8c040-00",
+        "User-Agent": [
+          "azsdk-net-Storage.Files.DataLake/12.7.0-alpha.20210219.1",
+          "(.NET 5.0.3; Microsoft Windows 10.0.19041)"
+        ],
+        "x-ms-client-request-id": "e66d5066-9181-7b9f-190b-17b3e2623769",
+        "x-ms-date": "Fri, 19 Feb 2021 19:07:04 GMT",
+        "x-ms-return-client-request-id": "true",
+        "x-ms-version": "2020-06-12"
+      },
+      "RequestBody": null,
+      "StatusCode": 201,
+      "ResponseHeaders": {
+        "Content-Length": "0",
+        "Date": "Fri, 19 Feb 2021 19:07:03 GMT",
+        "ETag": "\u00220x8D8D5098B249FFD\u0022",
+        "Last-Modified": "Fri, 19 Feb 2021 19:07:03 GMT",
+        "Server": [
+          "Windows-Azure-HDFS/1.0",
+          "Microsoft-HTTPAPI/2.0"
+        ],
+        "x-ms-client-request-id": "e66d5066-9181-7b9f-190b-17b3e2623769",
+        "x-ms-request-id": "5dd090fb-401f-0046-18f2-064bd8000000",
+        "x-ms-version": "2020-06-12"
+      },
+      "ResponseBody": []
+    },
+    {
+      "RequestUri": "https://seannse.blob.core.windows.net/test-filesystem-8d2de3b1-57ee-40ef-bee2-2fd62d061a6c/test-directory-102f0487-e92a-39cb-0865-7de2e1fb540d?comp=properties",
+      "RequestMethod": "PUT",
+      "RequestHeaders": {
+        "Accept": "application/xml",
+        "Authorization": "Sanitized",
+        "If-Unmodified-Since": "Sat, 20 Feb 2021 19:07:03 GMT",
+        "User-Agent": [
+          "azsdk-net-Storage.Files.DataLake/12.7.0-alpha.20210219.1",
+          "(.NET 5.0.3; Microsoft Windows 10.0.19041)"
+        ],
+        "x-ms-blob-cache-control": "wssnibpdojdmikandyhy",
+        "x-ms-blob-content-disposition": "auplhnnsbmrhhpfrxtff",
+        "x-ms-blob-content-encoding": "ehxohtbtnqvbbfpbdgft",
+        "x-ms-blob-content-language": "nwccqueseiojscurwaem",
+        "x-ms-blob-content-md5": "krtAXoCY6W8QP8nDvAF6RA==",
+        "x-ms-blob-content-type": "msfjpqgcydoqokqhfvwl",
+        "x-ms-client-request-id": "917bb7ac-6e8d-af8b-c4f5-2eb5e39e0e68",
+        "x-ms-date": "Fri, 19 Feb 2021 19:07:04 GMT",
+        "x-ms-return-client-request-id": "true",
+        "x-ms-version": "2020-06-12"
+      },
+      "RequestBody": null,
+      "StatusCode": 200,
+      "ResponseHeaders": {
+        "Content-Length": "0",
+        "Date": "Fri, 19 Feb 2021 19:07:03 GMT",
+        "ETag": "\u00220x8D8D5098B3146B0\u0022",
+        "Last-Modified": "Fri, 19 Feb 2021 19:07:03 GMT",
+        "Server": [
+          "Windows-Azure-Blob/1.0",
+          "Microsoft-HTTPAPI/2.0"
+        ],
+        "x-ms-client-request-id": "917bb7ac-6e8d-af8b-c4f5-2eb5e39e0e68",
+        "x-ms-request-id": "cb13bf1d-b01e-006d-51f2-06cb14000000",
+        "x-ms-version": "2020-06-12"
+      },
+      "ResponseBody": []
+    },
+    {
+      "RequestUri": "https://seannse.blob.core.windows.net/test-filesystem-8d2de3b1-57ee-40ef-bee2-2fd62d061a6c?restype=container",
+      "RequestMethod": "DELETE",
+      "RequestHeaders": {
+        "Accept": "application/xml",
+        "Authorization": "Sanitized",
+        "traceparent": "00-233ede77169b9d4a98cd1cf7e4c0b827-9cdb91fbb875f541-00",
+        "User-Agent": [
+          "azsdk-net-Storage.Files.DataLake/12.7.0-alpha.20210219.1",
+          "(.NET 5.0.3; Microsoft Windows 10.0.19041)"
+        ],
+        "x-ms-client-request-id": "2b076ddf-a6e6-b2db-d28b-e5e32fada913",
+        "x-ms-date": "Fri, 19 Feb 2021 19:07:04 GMT",
+        "x-ms-return-client-request-id": "true",
+        "x-ms-version": "2020-06-12"
+      },
+      "RequestBody": null,
+      "StatusCode": 202,
+      "ResponseHeaders": {
+        "Content-Length": "0",
+        "Date": "Fri, 19 Feb 2021 19:07:03 GMT",
+        "Server": [
+          "Windows-Azure-Blob/1.0",
+          "Microsoft-HTTPAPI/2.0"
+        ],
+        "x-ms-client-request-id": "2b076ddf-a6e6-b2db-d28b-e5e32fada913",
+        "x-ms-request-id": "cb13bf46-b01e-006d-71f2-06cb14000000",
+        "x-ms-version": "2020-06-12"
+      },
+      "ResponseBody": []
+    },
+    {
+      "RequestUri": "https://seannse.blob.core.windows.net/test-filesystem-6a4edd30-7d3e-9c85-ca73-a3ad39496345?restype=container",
+      "RequestMethod": "PUT",
+      "RequestHeaders": {
+        "Accept": "application/xml",
+        "Authorization": "Sanitized",
+        "traceparent": "00-c9bb01977cca5941a127d5f3ae43fd6e-8d632ee2d7f2a24e-00",
+        "User-Agent": [
+          "azsdk-net-Storage.Files.DataLake/12.7.0-alpha.20210219.1",
+          "(.NET 5.0.3; Microsoft Windows 10.0.19041)"
         ],
         "x-ms-blob-public-access": "container",
-        "x-ms-client-request-id": "f808cb45-4d77-7e9a-324a-e30b179fe8d7",
-        "x-ms-date": "Wed, 17 Feb 2021 22:50:33 GMT",
->>>>>>> 1814567d
-        "x-ms-return-client-request-id": "true",
-        "x-ms-version": "2020-06-12"
-      },
-      "RequestBody": null,
-      "StatusCode": 201,
-      "ResponseHeaders": {
-        "Content-Length": "0",
-<<<<<<< HEAD
-        "Date": "Tue, 02 Feb 2021 21:47:26 GMT",
-        "ETag": "\u00220x8D8C7C4220D8B13\u0022",
-        "Last-Modified": "Tue, 02 Feb 2021 21:47:27 GMT",
-=======
-        "Date": "Wed, 17 Feb 2021 22:50:33 GMT",
-        "ETag": "\u00220x8D8D3966F4D9061\u0022",
-        "Last-Modified": "Wed, 17 Feb 2021 22:50:33 GMT",
->>>>>>> 1814567d
-        "Server": [
-          "Windows-Azure-Blob/1.0",
-          "Microsoft-HTTPAPI/2.0"
-        ],
-        "x-ms-client-request-id": "f808cb45-4d77-7e9a-324a-e30b179fe8d7",
-<<<<<<< HEAD
-        "x-ms-request-id": "f280d694-601e-007e-23ac-f9ef18000000",
-=======
-        "x-ms-request-id": "179a7419-901e-006a-217f-05a777000000",
->>>>>>> 1814567d
-        "x-ms-version": "2020-06-12"
-      },
-      "ResponseBody": []
-    },
-    {
-      "RequestUri": "https://seannse.dfs.core.windows.net/test-filesystem-ea093895-a46c-7d74-9fd4-587008aeecd6/test-directory-5d0ba6b8-ecb3-e739-3ff9-dbd5e4be8d97?resource=directory",
+        "x-ms-client-request-id": "6d112137-9b31-6265-e86a-6073032e7889",
+        "x-ms-date": "Fri, 19 Feb 2021 19:07:04 GMT",
+        "x-ms-return-client-request-id": "true",
+        "x-ms-version": "2020-06-12"
+      },
+      "RequestBody": null,
+      "StatusCode": 201,
+      "ResponseHeaders": {
+        "Content-Length": "0",
+        "Date": "Fri, 19 Feb 2021 19:07:03 GMT",
+        "ETag": "\u00220x8D8D5098B501DAE\u0022",
+        "Last-Modified": "Fri, 19 Feb 2021 19:07:04 GMT",
+        "Server": [
+          "Windows-Azure-Blob/1.0",
+          "Microsoft-HTTPAPI/2.0"
+        ],
+        "x-ms-client-request-id": "6d112137-9b31-6265-e86a-6073032e7889",
+        "x-ms-request-id": "cb13bf6f-b01e-006d-18f2-06cb14000000",
+        "x-ms-version": "2020-06-12"
+      },
+      "ResponseBody": []
+    },
+    {
+      "RequestUri": "https://seannse.dfs.core.windows.net/test-filesystem-6a4edd30-7d3e-9c85-ca73-a3ad39496345/test-directory-a6f49f27-33d7-4d7b-5b22-3bbba1ec72c1?resource=directory",
       "RequestMethod": "PUT",
       "RequestHeaders": {
         "Accept": "application/json",
         "Authorization": "Sanitized",
-<<<<<<< HEAD
-        "traceparent": "00-1272bc08c9e4c8418cd81f0e30c3ac78-9177e857488bfb4f-00",
-        "User-Agent": [
-          "azsdk-net-Storage.Files.DataLake/12.7.0-alpha.20210202.1",
-          "(.NET 5.0.2; Microsoft Windows 10.0.19042)"
-        ],
-        "x-ms-client-request-id": "49fce8ae-75fb-58d5-9120-b87d71c59973",
-        "x-ms-date": "Tue, 02 Feb 2021 21:47:26 GMT",
-=======
-        "traceparent": "00-ad32f2d88389b641abd05ff225f8da0b-b2745e8d6d1f5f4d-00",
-        "User-Agent": [
-          "azsdk-net-Storage.Files.DataLake/12.7.0-alpha.20210217.1",
-          "(.NET 5.0.3; Microsoft Windows 10.0.19042)"
-        ],
-        "x-ms-client-request-id": "49fce8ae-75fb-58d5-9120-b87d71c59973",
-        "x-ms-date": "Wed, 17 Feb 2021 22:50:34 GMT",
->>>>>>> 1814567d
-        "x-ms-return-client-request-id": "true",
-        "x-ms-version": "2020-06-12"
-      },
-      "RequestBody": null,
-      "StatusCode": 201,
-      "ResponseHeaders": {
-        "Content-Length": "0",
-<<<<<<< HEAD
-        "Date": "Tue, 02 Feb 2021 21:47:26 GMT",
-        "ETag": "\u00220x8D8C7C42249AB0B\u0022",
-        "Last-Modified": "Tue, 02 Feb 2021 21:47:27 GMT",
-=======
-        "Date": "Wed, 17 Feb 2021 22:50:33 GMT",
-        "ETag": "\u00220x8D8D3966F823FB1\u0022",
-        "Last-Modified": "Wed, 17 Feb 2021 22:50:34 GMT",
->>>>>>> 1814567d
+        "traceparent": "00-707a953d6ebe70458ecbab182e9456bc-6475df67eee40146-00",
+        "User-Agent": [
+          "azsdk-net-Storage.Files.DataLake/12.7.0-alpha.20210219.1",
+          "(.NET 5.0.3; Microsoft Windows 10.0.19041)"
+        ],
+        "x-ms-client-request-id": "8a70520a-3214-0368-a5c3-120e60aac0fc",
+        "x-ms-date": "Fri, 19 Feb 2021 19:07:04 GMT",
+        "x-ms-return-client-request-id": "true",
+        "x-ms-version": "2020-06-12"
+      },
+      "RequestBody": null,
+      "StatusCode": 201,
+      "ResponseHeaders": {
+        "Content-Length": "0",
+        "Date": "Fri, 19 Feb 2021 19:07:03 GMT",
+        "ETag": "\u00220x8D8D5098B5ED57D\u0022",
+        "Last-Modified": "Fri, 19 Feb 2021 19:07:04 GMT",
         "Server": [
           "Windows-Azure-HDFS/1.0",
           "Microsoft-HTTPAPI/2.0"
         ],
-        "x-ms-client-request-id": "49fce8ae-75fb-58d5-9120-b87d71c59973",
-<<<<<<< HEAD
-        "x-ms-request-id": "e67563dc-301f-0001-75ac-f92083000000",
-=======
-        "x-ms-request-id": "2bf4fac7-901f-0008-717f-056550000000",
->>>>>>> 1814567d
-        "x-ms-version": "2020-06-12"
-      },
-      "ResponseBody": []
-    },
-    {
-      "RequestUri": "https://seannse.blob.core.windows.net/test-filesystem-ea093895-a46c-7d74-9fd4-587008aeecd6/test-directory-5d0ba6b8-ecb3-e739-3ff9-dbd5e4be8d97?comp=properties",
-      "RequestMethod": "PUT",
-      "RequestHeaders": {
-        "Accept": "application/xml",
-        "Authorization": "Sanitized",
-<<<<<<< HEAD
-        "If-Modified-Since": "Mon, 01 Feb 2021 21:47:25 GMT",
-        "User-Agent": [
-          "azsdk-net-Storage.Files.DataLake/12.7.0-alpha.20210202.1",
-          "(.NET 5.0.2; Microsoft Windows 10.0.19042)"
-=======
-        "If-Modified-Since": "Tue, 16 Feb 2021 22:50:32 GMT",
-        "User-Agent": [
-          "azsdk-net-Storage.Files.DataLake/12.7.0-alpha.20210217.1",
-          "(.NET 5.0.3; Microsoft Windows 10.0.19042)"
->>>>>>> 1814567d
-        ],
-        "x-ms-blob-cache-control": "xxikttvenlolfqkhldgm",
-        "x-ms-blob-content-disposition": "snesfmqohlenekhmclcb",
-        "x-ms-blob-content-encoding": "bkykrtmhmvwbcjejspfg",
-        "x-ms-blob-content-language": "dgvcgbhujxfabflhntbl",
-        "x-ms-blob-content-md5": "hhhy6LZqHeoVwusvr1bPyg==",
-        "x-ms-blob-content-type": "ajclncktfwsmguwtoweq",
-        "x-ms-client-request-id": "fb266b01-44c1-8c9c-fad2-ab853be073d4",
-<<<<<<< HEAD
-        "x-ms-date": "Tue, 02 Feb 2021 21:47:27 GMT",
-=======
-        "x-ms-date": "Wed, 17 Feb 2021 22:50:34 GMT",
->>>>>>> 1814567d
+        "x-ms-client-request-id": "8a70520a-3214-0368-a5c3-120e60aac0fc",
+        "x-ms-request-id": "5dd09149-401f-0046-66f2-064bd8000000",
+        "x-ms-version": "2020-06-12"
+      },
+      "ResponseBody": []
+    },
+    {
+      "RequestUri": "https://seannse.blob.core.windows.net/test-filesystem-6a4edd30-7d3e-9c85-ca73-a3ad39496345/test-directory-a6f49f27-33d7-4d7b-5b22-3bbba1ec72c1",
+      "RequestMethod": "HEAD",
+      "RequestHeaders": {
+        "Accept": "application/xml",
+        "Authorization": "Sanitized",
+        "User-Agent": [
+          "azsdk-net-Storage.Files.DataLake/12.7.0-alpha.20210219.1",
+          "(.NET 5.0.3; Microsoft Windows 10.0.19041)"
+        ],
+        "x-ms-client-request-id": "4fb03af9-e77c-67ac-fb73-7273e305f278",
+        "x-ms-date": "Fri, 19 Feb 2021 19:07:05 GMT",
         "x-ms-return-client-request-id": "true",
         "x-ms-version": "2020-06-12"
       },
       "RequestBody": null,
       "StatusCode": 200,
       "ResponseHeaders": {
-        "Content-Length": "0",
-<<<<<<< HEAD
-        "Date": "Tue, 02 Feb 2021 21:47:27 GMT",
-        "ETag": "\u00220x8D8C7C42258FE5A\u0022",
-        "Last-Modified": "Tue, 02 Feb 2021 21:47:27 GMT",
-=======
-        "Date": "Wed, 17 Feb 2021 22:50:33 GMT",
-        "ETag": "\u00220x8D8D3966F8ECA13\u0022",
-        "Last-Modified": "Wed, 17 Feb 2021 22:50:34 GMT",
->>>>>>> 1814567d
-        "Server": [
-          "Windows-Azure-Blob/1.0",
-          "Microsoft-HTTPAPI/2.0"
-        ],
-        "x-ms-client-request-id": "fb266b01-44c1-8c9c-fad2-ab853be073d4",
-<<<<<<< HEAD
-        "x-ms-request-id": "f280d909-601e-007e-73ac-f9ef18000000",
-=======
-        "x-ms-request-id": "179a74ed-901e-006a-6a7f-05a777000000",
->>>>>>> 1814567d
-        "x-ms-version": "2020-06-12"
-      },
-      "ResponseBody": []
-    },
-    {
-      "RequestUri": "https://seannse.blob.core.windows.net/test-filesystem-ea093895-a46c-7d74-9fd4-587008aeecd6?restype=container",
-      "RequestMethod": "DELETE",
-      "RequestHeaders": {
-        "Accept": "application/xml",
-        "Authorization": "Sanitized",
-<<<<<<< HEAD
-        "traceparent": "00-f0570a859e5dd7498a09e1e656bdba1a-fbe546167da45049-00",
-        "User-Agent": [
-          "azsdk-net-Storage.Files.DataLake/12.7.0-alpha.20210202.1",
-          "(.NET 5.0.2; Microsoft Windows 10.0.19042)"
-        ],
-        "x-ms-client-request-id": "067c6501-9e9e-78b1-af7d-4ca100ab8967",
-        "x-ms-date": "Tue, 02 Feb 2021 21:47:27 GMT",
-=======
-        "traceparent": "00-928c61fd3f01344799570776af05b67a-1ee06ed06a66ca40-00",
-        "User-Agent": [
-          "azsdk-net-Storage.Files.DataLake/12.7.0-alpha.20210217.1",
-          "(.NET 5.0.3; Microsoft Windows 10.0.19042)"
-        ],
-        "x-ms-client-request-id": "067c6501-9e9e-78b1-af7d-4ca100ab8967",
-        "x-ms-date": "Wed, 17 Feb 2021 22:50:34 GMT",
->>>>>>> 1814567d
-        "x-ms-return-client-request-id": "true",
-        "x-ms-version": "2020-06-12"
-      },
-      "RequestBody": null,
-      "StatusCode": 202,
-      "ResponseHeaders": {
-        "Content-Length": "0",
-<<<<<<< HEAD
-        "Date": "Tue, 02 Feb 2021 21:47:27 GMT",
-=======
-        "Date": "Wed, 17 Feb 2021 22:50:33 GMT",
->>>>>>> 1814567d
-        "Server": [
-          "Windows-Azure-Blob/1.0",
-          "Microsoft-HTTPAPI/2.0"
-        ],
-        "x-ms-client-request-id": "067c6501-9e9e-78b1-af7d-4ca100ab8967",
-<<<<<<< HEAD
-        "x-ms-request-id": "f280d974-601e-007e-5eac-f9ef18000000",
-=======
-        "x-ms-request-id": "179a7512-901e-006a-0b7f-05a777000000",
->>>>>>> 1814567d
-        "x-ms-version": "2020-06-12"
-      },
-      "ResponseBody": []
-    },
-    {
-      "RequestUri": "https://seannse.blob.core.windows.net/test-filesystem-1e32eeb2-a074-5070-6f24-438943c7da4b?restype=container",
-      "RequestMethod": "PUT",
-      "RequestHeaders": {
-        "Accept": "application/xml",
-        "Authorization": "Sanitized",
-<<<<<<< HEAD
-        "traceparent": "00-52adaff13a946b47bad949b4d156e30e-ade7df3b0e51f54d-00",
-        "User-Agent": [
-          "azsdk-net-Storage.Files.DataLake/12.7.0-alpha.20210202.1",
-          "(.NET 5.0.2; Microsoft Windows 10.0.19042)"
-        ],
-        "x-ms-blob-public-access": "container",
-        "x-ms-client-request-id": "c32299ae-6e7c-60a5-f42b-977a5a2735e7",
-        "x-ms-date": "Tue, 02 Feb 2021 21:47:27 GMT",
-=======
-        "traceparent": "00-c6b18f28767dd04ca35235ab976ea5e2-6b358af292053e4e-00",
-        "User-Agent": [
-          "azsdk-net-Storage.Files.DataLake/12.7.0-alpha.20210217.1",
-          "(.NET 5.0.3; Microsoft Windows 10.0.19042)"
-        ],
-        "x-ms-blob-public-access": "container",
-        "x-ms-client-request-id": "c32299ae-6e7c-60a5-f42b-977a5a2735e7",
-        "x-ms-date": "Wed, 17 Feb 2021 22:50:34 GMT",
->>>>>>> 1814567d
-        "x-ms-return-client-request-id": "true",
-        "x-ms-version": "2020-06-12"
-      },
-      "RequestBody": null,
-      "StatusCode": 201,
-      "ResponseHeaders": {
-        "Content-Length": "0",
-<<<<<<< HEAD
-        "Date": "Tue, 02 Feb 2021 21:47:27 GMT",
-        "ETag": "\u00220x8D8C7C4229E8317\u0022",
-        "Last-Modified": "Tue, 02 Feb 2021 21:47:28 GMT",
-=======
-        "Date": "Wed, 17 Feb 2021 22:50:33 GMT",
-        "ETag": "\u00220x8D8D3966FCE418B\u0022",
-        "Last-Modified": "Wed, 17 Feb 2021 22:50:34 GMT",
->>>>>>> 1814567d
-        "Server": [
-          "Windows-Azure-Blob/1.0",
-          "Microsoft-HTTPAPI/2.0"
-        ],
-        "x-ms-client-request-id": "c32299ae-6e7c-60a5-f42b-977a5a2735e7",
-<<<<<<< HEAD
-        "x-ms-request-id": "47157720-101e-004b-2cad-f9830c000000",
-=======
-        "x-ms-request-id": "c1d2958c-901e-0018-737f-05a038000000",
->>>>>>> 1814567d
-        "x-ms-version": "2020-06-12"
-      },
-      "ResponseBody": []
-    },
-    {
-      "RequestUri": "https://seannse.dfs.core.windows.net/test-filesystem-1e32eeb2-a074-5070-6f24-438943c7da4b/test-directory-6f5b01a2-b327-4402-b8dd-23e8d20bed13?resource=directory",
-      "RequestMethod": "PUT",
-      "RequestHeaders": {
-        "Accept": "application/json",
-        "Authorization": "Sanitized",
-<<<<<<< HEAD
-        "traceparent": "00-923b52ed4149904ab5b69b6455943bde-e2c3dd2842a9f449-00",
-        "User-Agent": [
-          "azsdk-net-Storage.Files.DataLake/12.7.0-alpha.20210202.1",
-          "(.NET 5.0.2; Microsoft Windows 10.0.19042)"
-        ],
-        "x-ms-client-request-id": "62c3e655-92ff-fbe5-97dd-0b9e4bbc8ee8",
-        "x-ms-date": "Tue, 02 Feb 2021 21:47:27 GMT",
-=======
-        "traceparent": "00-a627687b42d564409e206920563445e5-8f73db64cef25a4c-00",
-        "User-Agent": [
-          "azsdk-net-Storage.Files.DataLake/12.7.0-alpha.20210217.1",
-          "(.NET 5.0.3; Microsoft Windows 10.0.19042)"
-        ],
-        "x-ms-client-request-id": "62c3e655-92ff-fbe5-97dd-0b9e4bbc8ee8",
-        "x-ms-date": "Wed, 17 Feb 2021 22:50:34 GMT",
->>>>>>> 1814567d
-        "x-ms-return-client-request-id": "true",
-        "x-ms-version": "2020-06-12"
-      },
-      "RequestBody": null,
-      "StatusCode": 201,
-      "ResponseHeaders": {
-        "Content-Length": "0",
-<<<<<<< HEAD
-        "Date": "Tue, 02 Feb 2021 21:47:28 GMT",
-        "ETag": "\u00220x8D8C7C422D74E2E\u0022",
-        "Last-Modified": "Tue, 02 Feb 2021 21:47:28 GMT",
-=======
-        "Date": "Wed, 17 Feb 2021 22:50:34 GMT",
-        "ETag": "\u00220x8D8D39670069571\u0022",
-        "Last-Modified": "Wed, 17 Feb 2021 22:50:35 GMT",
->>>>>>> 1814567d
-        "Server": [
-          "Windows-Azure-HDFS/1.0",
-          "Microsoft-HTTPAPI/2.0"
-        ],
-        "x-ms-client-request-id": "62c3e655-92ff-fbe5-97dd-0b9e4bbc8ee8",
-<<<<<<< HEAD
-        "x-ms-request-id": "1ca25f8b-a01f-0085-69ad-f95282000000",
-=======
-        "x-ms-request-id": "3878a703-301f-004c-337f-05ef6f000000",
->>>>>>> 1814567d
-        "x-ms-version": "2020-06-12"
-      },
-      "ResponseBody": []
-    },
-    {
-      "RequestUri": "https://seannse.blob.core.windows.net/test-filesystem-1e32eeb2-a074-5070-6f24-438943c7da4b/test-directory-6f5b01a2-b327-4402-b8dd-23e8d20bed13?comp=properties",
-      "RequestMethod": "PUT",
-      "RequestHeaders": {
-        "Accept": "application/xml",
-        "Authorization": "Sanitized",
-<<<<<<< HEAD
-        "If-Unmodified-Since": "Wed, 03 Feb 2021 21:47:25 GMT",
-        "User-Agent": [
-          "azsdk-net-Storage.Files.DataLake/12.7.0-alpha.20210202.1",
-          "(.NET 5.0.2; Microsoft Windows 10.0.19042)"
-=======
-        "If-Unmodified-Since": "Thu, 18 Feb 2021 22:50:32 GMT",
-        "User-Agent": [
-          "azsdk-net-Storage.Files.DataLake/12.7.0-alpha.20210217.1",
-          "(.NET 5.0.3; Microsoft Windows 10.0.19042)"
->>>>>>> 1814567d
-        ],
-        "x-ms-blob-cache-control": "xxikttvenlolfqkhldgm",
-        "x-ms-blob-content-disposition": "snesfmqohlenekhmclcb",
-        "x-ms-blob-content-encoding": "bkykrtmhmvwbcjejspfg",
-        "x-ms-blob-content-language": "dgvcgbhujxfabflhntbl",
-        "x-ms-blob-content-md5": "hhhy6LZqHeoVwusvr1bPyg==",
-        "x-ms-blob-content-type": "ajclncktfwsmguwtoweq",
-        "x-ms-client-request-id": "eb924ee2-8b48-9014-51df-11c70c318b2f",
-<<<<<<< HEAD
-        "x-ms-date": "Tue, 02 Feb 2021 21:47:27 GMT",
-=======
-        "x-ms-date": "Wed, 17 Feb 2021 22:50:35 GMT",
->>>>>>> 1814567d
-        "x-ms-return-client-request-id": "true",
-        "x-ms-version": "2020-06-12"
-      },
-      "RequestBody": null,
-      "StatusCode": 200,
-      "ResponseHeaders": {
-        "Content-Length": "0",
-<<<<<<< HEAD
-        "Date": "Tue, 02 Feb 2021 21:47:27 GMT",
-        "ETag": "\u00220x8D8C7C422E4E562\u0022",
-        "Last-Modified": "Tue, 02 Feb 2021 21:47:28 GMT",
-=======
-        "Date": "Wed, 17 Feb 2021 22:50:34 GMT",
-        "ETag": "\u00220x8D8D3967014A9A2\u0022",
-        "Last-Modified": "Wed, 17 Feb 2021 22:50:35 GMT",
->>>>>>> 1814567d
-        "Server": [
-          "Windows-Azure-Blob/1.0",
-          "Microsoft-HTTPAPI/2.0"
-        ],
-        "x-ms-client-request-id": "eb924ee2-8b48-9014-51df-11c70c318b2f",
-<<<<<<< HEAD
-        "x-ms-request-id": "471578bd-101e-004b-22ad-f9830c000000",
-=======
-        "x-ms-request-id": "c1d29656-901e-0018-217f-05a038000000",
->>>>>>> 1814567d
-        "x-ms-version": "2020-06-12"
-      },
-      "ResponseBody": []
-    },
-    {
-      "RequestUri": "https://seannse.blob.core.windows.net/test-filesystem-1e32eeb2-a074-5070-6f24-438943c7da4b?restype=container",
-      "RequestMethod": "DELETE",
-      "RequestHeaders": {
-        "Accept": "application/xml",
-        "Authorization": "Sanitized",
-<<<<<<< HEAD
-        "traceparent": "00-603d28b5b5ec484392af132859d46bd5-33c7da20f1ac6d45-00",
-        "User-Agent": [
-          "azsdk-net-Storage.Files.DataLake/12.7.0-alpha.20210202.1",
-          "(.NET 5.0.2; Microsoft Windows 10.0.19042)"
-        ],
-        "x-ms-client-request-id": "fcbb0f6f-a22a-b3a0-6fc7-d16c7a797e00",
-        "x-ms-date": "Tue, 02 Feb 2021 21:47:28 GMT",
-=======
-        "traceparent": "00-aafc2ee8ddd70b488f34bef0ec8226e4-64527212e79ac54a-00",
-        "User-Agent": [
-          "azsdk-net-Storage.Files.DataLake/12.7.0-alpha.20210217.1",
-          "(.NET 5.0.3; Microsoft Windows 10.0.19042)"
-        ],
-        "x-ms-client-request-id": "fcbb0f6f-a22a-b3a0-6fc7-d16c7a797e00",
-        "x-ms-date": "Wed, 17 Feb 2021 22:50:35 GMT",
->>>>>>> 1814567d
-        "x-ms-return-client-request-id": "true",
-        "x-ms-version": "2020-06-12"
-      },
-      "RequestBody": null,
-      "StatusCode": 202,
-      "ResponseHeaders": {
-        "Content-Length": "0",
-<<<<<<< HEAD
-        "Date": "Tue, 02 Feb 2021 21:47:27 GMT",
-=======
-        "Date": "Wed, 17 Feb 2021 22:50:34 GMT",
->>>>>>> 1814567d
-        "Server": [
-          "Windows-Azure-Blob/1.0",
-          "Microsoft-HTTPAPI/2.0"
-        ],
-        "x-ms-client-request-id": "fcbb0f6f-a22a-b3a0-6fc7-d16c7a797e00",
-<<<<<<< HEAD
-        "x-ms-request-id": "47157914-101e-004b-75ad-f9830c000000",
-=======
-        "x-ms-request-id": "c1d29683-901e-0018-4b7f-05a038000000",
->>>>>>> 1814567d
-        "x-ms-version": "2020-06-12"
-      },
-      "ResponseBody": []
-    },
-    {
-      "RequestUri": "https://seannse.blob.core.windows.net/test-filesystem-d76f54f8-1bd0-0b96-c7c9-46105a998170?restype=container",
-      "RequestMethod": "PUT",
-      "RequestHeaders": {
-        "Accept": "application/xml",
-        "Authorization": "Sanitized",
-<<<<<<< HEAD
-        "traceparent": "00-8561ba58155daf4791abba8cdf26e4eb-51abd8bb42d81f4f-00",
-        "User-Agent": [
-          "azsdk-net-Storage.Files.DataLake/12.7.0-alpha.20210202.1",
-          "(.NET 5.0.2; Microsoft Windows 10.0.19042)"
-        ],
-        "x-ms-blob-public-access": "container",
-        "x-ms-client-request-id": "ba8230ba-5271-53fc-78b0-35605c9059d6",
-        "x-ms-date": "Tue, 02 Feb 2021 21:47:28 GMT",
-=======
-        "traceparent": "00-954044d6f700534ab57819e10a12fa81-650295b5df51af4d-00",
-        "User-Agent": [
-          "azsdk-net-Storage.Files.DataLake/12.7.0-alpha.20210217.1",
-          "(.NET 5.0.3; Microsoft Windows 10.0.19042)"
-        ],
-        "x-ms-blob-public-access": "container",
-        "x-ms-client-request-id": "ba8230ba-5271-53fc-78b0-35605c9059d6",
-        "x-ms-date": "Wed, 17 Feb 2021 22:50:35 GMT",
->>>>>>> 1814567d
-        "x-ms-return-client-request-id": "true",
-        "x-ms-version": "2020-06-12"
-      },
-      "RequestBody": null,
-      "StatusCode": 201,
-      "ResponseHeaders": {
-        "Content-Length": "0",
-<<<<<<< HEAD
-        "Date": "Tue, 02 Feb 2021 21:47:28 GMT",
-        "ETag": "\u00220x8D8C7C423297A69\u0022",
-        "Last-Modified": "Tue, 02 Feb 2021 21:47:29 GMT",
-=======
-        "Date": "Wed, 17 Feb 2021 22:50:35 GMT",
-        "ETag": "\u00220x8D8D396705137EF\u0022",
-        "Last-Modified": "Wed, 17 Feb 2021 22:50:35 GMT",
->>>>>>> 1814567d
-        "Server": [
-          "Windows-Azure-Blob/1.0",
-          "Microsoft-HTTPAPI/2.0"
-        ],
-        "x-ms-client-request-id": "ba8230ba-5271-53fc-78b0-35605c9059d6",
-<<<<<<< HEAD
-        "x-ms-request-id": "9ef652f1-401e-000b-07ad-f98434000000",
-=======
-        "x-ms-request-id": "d21c097e-c01e-0067-1e7f-056fa3000000",
->>>>>>> 1814567d
-        "x-ms-version": "2020-06-12"
-      },
-      "ResponseBody": []
-    },
-    {
-      "RequestUri": "https://seannse.dfs.core.windows.net/test-filesystem-d76f54f8-1bd0-0b96-c7c9-46105a998170/test-directory-35b76145-8021-698a-4f7d-7f8937f905ab?resource=directory",
-      "RequestMethod": "PUT",
-      "RequestHeaders": {
-        "Accept": "application/json",
-        "Authorization": "Sanitized",
-<<<<<<< HEAD
-        "traceparent": "00-4ec334f572152c4ab1654560da2e596f-dd3249cffb6fc74f-00",
-        "User-Agent": [
-          "azsdk-net-Storage.Files.DataLake/12.7.0-alpha.20210202.1",
-          "(.NET 5.0.2; Microsoft Windows 10.0.19042)"
-        ],
-        "x-ms-client-request-id": "a4570eed-1864-390a-a518-6bf3d3731c7f",
-        "x-ms-date": "Tue, 02 Feb 2021 21:47:28 GMT",
-=======
-        "traceparent": "00-cfc405f7a7110e4ba216bc10daa6effb-7797a54938f35f48-00",
-        "User-Agent": [
-          "azsdk-net-Storage.Files.DataLake/12.7.0-alpha.20210217.1",
-          "(.NET 5.0.3; Microsoft Windows 10.0.19042)"
-        ],
-        "x-ms-client-request-id": "a4570eed-1864-390a-a518-6bf3d3731c7f",
-        "x-ms-date": "Wed, 17 Feb 2021 22:50:35 GMT",
->>>>>>> 1814567d
-        "x-ms-return-client-request-id": "true",
-        "x-ms-version": "2020-06-12"
-      },
-      "RequestBody": null,
-      "StatusCode": 201,
-      "ResponseHeaders": {
-        "Content-Length": "0",
-<<<<<<< HEAD
-        "Date": "Tue, 02 Feb 2021 21:47:29 GMT",
-        "ETag": "\u00220x8D8C7C42363F0FF\u0022",
-        "Last-Modified": "Tue, 02 Feb 2021 21:47:29 GMT",
-=======
-        "Date": "Wed, 17 Feb 2021 22:50:35 GMT",
-        "ETag": "\u00220x8D8D3967086E802\u0022",
-        "Last-Modified": "Wed, 17 Feb 2021 22:50:35 GMT",
->>>>>>> 1814567d
-        "Server": [
-          "Windows-Azure-HDFS/1.0",
-          "Microsoft-HTTPAPI/2.0"
-        ],
-        "x-ms-client-request-id": "a4570eed-1864-390a-a518-6bf3d3731c7f",
-<<<<<<< HEAD
-        "x-ms-request-id": "690962cb-601f-0041-08ad-f927bb000000",
-=======
-        "x-ms-request-id": "0fa5a03e-801f-0059-0e7f-05f8dc000000",
->>>>>>> 1814567d
-        "x-ms-version": "2020-06-12"
-      },
-      "ResponseBody": []
-    },
-    {
-      "RequestUri": "https://seannse.blob.core.windows.net/test-filesystem-d76f54f8-1bd0-0b96-c7c9-46105a998170/test-directory-35b76145-8021-698a-4f7d-7f8937f905ab",
-      "RequestMethod": "HEAD",
-      "RequestHeaders": {
-        "Accept": "application/xml",
-        "Authorization": "Sanitized",
-        "User-Agent": [
-<<<<<<< HEAD
-          "azsdk-net-Storage.Files.DataLake/12.7.0-alpha.20210202.1",
-          "(.NET 5.0.2; Microsoft Windows 10.0.19042)"
-        ],
-        "x-ms-client-request-id": "299bb6e8-61a1-6247-101c-83fd5a0b8fd5",
-        "x-ms-date": "Tue, 02 Feb 2021 21:47:28 GMT",
-=======
-          "azsdk-net-Storage.Files.DataLake/12.7.0-alpha.20210217.1",
-          "(.NET 5.0.3; Microsoft Windows 10.0.19042)"
-        ],
-        "x-ms-client-request-id": "299bb6e8-61a1-6247-101c-83fd5a0b8fd5",
-        "x-ms-date": "Wed, 17 Feb 2021 22:50:36 GMT",
->>>>>>> 1814567d
-        "x-ms-return-client-request-id": "true",
-        "x-ms-version": "2020-06-12"
-      },
-      "RequestBody": null,
-      "StatusCode": 200,
-      "ResponseHeaders": {
         "Accept-Ranges": "bytes",
         "Content-Length": "0",
         "Content-Type": "application/octet-stream",
-<<<<<<< HEAD
-        "Date": "Tue, 02 Feb 2021 21:47:28 GMT",
-        "ETag": "\u00220x8D8C7C42363F0FF\u0022",
-        "Last-Modified": "Tue, 02 Feb 2021 21:47:29 GMT",
-=======
-        "Date": "Wed, 17 Feb 2021 22:50:35 GMT",
-        "ETag": "\u00220x8D8D3967086E802\u0022",
-        "Last-Modified": "Wed, 17 Feb 2021 22:50:35 GMT",
->>>>>>> 1814567d
+        "Date": "Fri, 19 Feb 2021 19:07:03 GMT",
+        "ETag": "\u00220x8D8D5098B5ED57D\u0022",
+        "Last-Modified": "Fri, 19 Feb 2021 19:07:04 GMT",
         "Server": [
           "Windows-Azure-Blob/1.0",
           "Microsoft-HTTPAPI/2.0"
@@ -801,58 +508,39 @@
         "x-ms-access-tier": "Hot",
         "x-ms-access-tier-inferred": "true",
         "x-ms-blob-type": "BlockBlob",
-        "x-ms-client-request-id": "299bb6e8-61a1-6247-101c-83fd5a0b8fd5",
-<<<<<<< HEAD
-        "x-ms-creation-time": "Tue, 02 Feb 2021 21:47:29 GMT",
-=======
-        "x-ms-creation-time": "Wed, 17 Feb 2021 22:50:35 GMT",
->>>>>>> 1814567d
+        "x-ms-client-request-id": "4fb03af9-e77c-67ac-fb73-7273e305f278",
+        "x-ms-creation-time": "Fri, 19 Feb 2021 19:07:04 GMT",
         "x-ms-group": "$superuser",
         "x-ms-lease-state": "available",
         "x-ms-lease-status": "unlocked",
         "x-ms-meta-hdi_isfolder": "true",
         "x-ms-owner": "$superuser",
         "x-ms-permissions": "rwxr-x---",
-<<<<<<< HEAD
-        "x-ms-request-id": "9ef6539c-401e-000b-1fad-f98434000000",
-=======
-        "x-ms-request-id": "d21c0a63-c01e-0067-747f-056fa3000000",
->>>>>>> 1814567d
+        "x-ms-request-id": "cb13bfc7-b01e-006d-68f2-06cb14000000",
         "x-ms-server-encrypted": "true",
         "x-ms-version": "2020-06-12"
       },
       "ResponseBody": []
     },
     {
-      "RequestUri": "https://seannse.blob.core.windows.net/test-filesystem-d76f54f8-1bd0-0b96-c7c9-46105a998170/test-directory-35b76145-8021-698a-4f7d-7f8937f905ab?comp=properties",
-      "RequestMethod": "PUT",
-      "RequestHeaders": {
-        "Accept": "application/xml",
-        "Authorization": "Sanitized",
-<<<<<<< HEAD
-        "If-Match": "\u00220x8D8C7C42363F0FF\u0022",
-        "User-Agent": [
-          "azsdk-net-Storage.Files.DataLake/12.7.0-alpha.20210202.1",
-          "(.NET 5.0.2; Microsoft Windows 10.0.19042)"
-=======
-        "If-Match": "0x8D8D3967086E802",
-        "User-Agent": [
-          "azsdk-net-Storage.Files.DataLake/12.7.0-alpha.20210217.1",
-          "(.NET 5.0.3; Microsoft Windows 10.0.19042)"
->>>>>>> 1814567d
-        ],
-        "x-ms-blob-cache-control": "xxikttvenlolfqkhldgm",
-        "x-ms-blob-content-disposition": "snesfmqohlenekhmclcb",
-        "x-ms-blob-content-encoding": "bkykrtmhmvwbcjejspfg",
-        "x-ms-blob-content-language": "dgvcgbhujxfabflhntbl",
-        "x-ms-blob-content-md5": "hhhy6LZqHeoVwusvr1bPyg==",
-        "x-ms-blob-content-type": "ajclncktfwsmguwtoweq",
-        "x-ms-client-request-id": "1d0bc009-f3d7-49de-4182-301eacc12457",
-<<<<<<< HEAD
-        "x-ms-date": "Tue, 02 Feb 2021 21:47:28 GMT",
-=======
-        "x-ms-date": "Wed, 17 Feb 2021 22:50:36 GMT",
->>>>>>> 1814567d
+      "RequestUri": "https://seannse.blob.core.windows.net/test-filesystem-6a4edd30-7d3e-9c85-ca73-a3ad39496345/test-directory-a6f49f27-33d7-4d7b-5b22-3bbba1ec72c1?comp=properties",
+      "RequestMethod": "PUT",
+      "RequestHeaders": {
+        "Accept": "application/xml",
+        "Authorization": "Sanitized",
+        "If-Match": "0x8D8D5098B5ED57D",
+        "User-Agent": [
+          "azsdk-net-Storage.Files.DataLake/12.7.0-alpha.20210219.1",
+          "(.NET 5.0.3; Microsoft Windows 10.0.19041)"
+        ],
+        "x-ms-blob-cache-control": "wssnibpdojdmikandyhy",
+        "x-ms-blob-content-disposition": "auplhnnsbmrhhpfrxtff",
+        "x-ms-blob-content-encoding": "ehxohtbtnqvbbfpbdgft",
+        "x-ms-blob-content-language": "nwccqueseiojscurwaem",
+        "x-ms-blob-content-md5": "krtAXoCY6W8QP8nDvAF6RA==",
+        "x-ms-blob-content-type": "msfjpqgcydoqokqhfvwl",
+        "x-ms-client-request-id": "2615c6f8-71fa-1180-f272-a444eede4e85",
+        "x-ms-date": "Fri, 19 Feb 2021 19:07:05 GMT",
         "x-ms-return-client-request-id": "true",
         "x-ms-version": "2020-06-12"
       },
@@ -860,52 +548,32 @@
       "StatusCode": 200,
       "ResponseHeaders": {
         "Content-Length": "0",
-<<<<<<< HEAD
-        "Date": "Tue, 02 Feb 2021 21:47:28 GMT",
-        "ETag": "\u00220x8D8C7C423818B99\u0022",
-        "Last-Modified": "Tue, 02 Feb 2021 21:47:29 GMT",
-=======
-        "Date": "Wed, 17 Feb 2021 22:50:35 GMT",
-        "ETag": "\u00220x8D8D396709CBBB8\u0022",
-        "Last-Modified": "Wed, 17 Feb 2021 22:50:36 GMT",
->>>>>>> 1814567d
-        "Server": [
-          "Windows-Azure-Blob/1.0",
-          "Microsoft-HTTPAPI/2.0"
-        ],
-        "x-ms-client-request-id": "1d0bc009-f3d7-49de-4182-301eacc12457",
-<<<<<<< HEAD
-        "x-ms-request-id": "9ef653b0-401e-000b-33ad-f98434000000",
-=======
-        "x-ms-request-id": "d21c0a8a-c01e-0067-1a7f-056fa3000000",
->>>>>>> 1814567d
-        "x-ms-version": "2020-06-12"
-      },
-      "ResponseBody": []
-    },
-    {
-      "RequestUri": "https://seannse.blob.core.windows.net/test-filesystem-d76f54f8-1bd0-0b96-c7c9-46105a998170?restype=container",
+        "Date": "Fri, 19 Feb 2021 19:07:03 GMT",
+        "ETag": "\u00220x8D8D5098B78C7DD\u0022",
+        "Last-Modified": "Fri, 19 Feb 2021 19:07:04 GMT",
+        "Server": [
+          "Windows-Azure-Blob/1.0",
+          "Microsoft-HTTPAPI/2.0"
+        ],
+        "x-ms-client-request-id": "2615c6f8-71fa-1180-f272-a444eede4e85",
+        "x-ms-request-id": "cb13bfe7-b01e-006d-08f2-06cb14000000",
+        "x-ms-version": "2020-06-12"
+      },
+      "ResponseBody": []
+    },
+    {
+      "RequestUri": "https://seannse.blob.core.windows.net/test-filesystem-6a4edd30-7d3e-9c85-ca73-a3ad39496345?restype=container",
       "RequestMethod": "DELETE",
       "RequestHeaders": {
         "Accept": "application/xml",
         "Authorization": "Sanitized",
-<<<<<<< HEAD
-        "traceparent": "00-0e11e56904051345a70010a1931c1101-3cd61be514a47c4e-00",
-        "User-Agent": [
-          "azsdk-net-Storage.Files.DataLake/12.7.0-alpha.20210202.1",
-          "(.NET 5.0.2; Microsoft Windows 10.0.19042)"
-        ],
-        "x-ms-client-request-id": "9af4a3df-71ff-f5fd-27d0-8f3d246f118c",
-        "x-ms-date": "Tue, 02 Feb 2021 21:47:29 GMT",
-=======
-        "traceparent": "00-34ed7ae26a9bf7418e386b6421111863-47b1eaef74a58446-00",
-        "User-Agent": [
-          "azsdk-net-Storage.Files.DataLake/12.7.0-alpha.20210217.1",
-          "(.NET 5.0.3; Microsoft Windows 10.0.19042)"
-        ],
-        "x-ms-client-request-id": "9af4a3df-71ff-f5fd-27d0-8f3d246f118c",
-        "x-ms-date": "Wed, 17 Feb 2021 22:50:36 GMT",
->>>>>>> 1814567d
+        "traceparent": "00-1ce7dbc484c5ca439064d115789e32b5-b74536d0181f4c41-00",
+        "User-Agent": [
+          "azsdk-net-Storage.Files.DataLake/12.7.0-alpha.20210219.1",
+          "(.NET 5.0.3; Microsoft Windows 10.0.19041)"
+        ],
+        "x-ms-client-request-id": "1d7a1c17-ccf0-417e-1022-efc3e505bb21",
+        "x-ms-date": "Fri, 19 Feb 2021 19:07:05 GMT",
         "x-ms-return-client-request-id": "true",
         "x-ms-version": "2020-06-12"
       },
@@ -913,433 +581,277 @@
       "StatusCode": 202,
       "ResponseHeaders": {
         "Content-Length": "0",
-<<<<<<< HEAD
-        "Date": "Tue, 02 Feb 2021 21:47:29 GMT",
-=======
-        "Date": "Wed, 17 Feb 2021 22:50:35 GMT",
->>>>>>> 1814567d
-        "Server": [
-          "Windows-Azure-Blob/1.0",
-          "Microsoft-HTTPAPI/2.0"
-        ],
-        "x-ms-client-request-id": "9af4a3df-71ff-f5fd-27d0-8f3d246f118c",
-<<<<<<< HEAD
-        "x-ms-request-id": "9ef653d6-401e-000b-55ad-f98434000000",
-=======
-        "x-ms-request-id": "d21c0ac4-c01e-0067-507f-056fa3000000",
->>>>>>> 1814567d
-        "x-ms-version": "2020-06-12"
-      },
-      "ResponseBody": []
-    },
-    {
-      "RequestUri": "https://seannse.blob.core.windows.net/test-filesystem-144aeab4-46ba-ca34-d578-f4f91815290a?restype=container",
-      "RequestMethod": "PUT",
-      "RequestHeaders": {
-        "Accept": "application/xml",
-        "Authorization": "Sanitized",
-<<<<<<< HEAD
-        "traceparent": "00-74235ea6be8699459b1ab72947b37311-236c4202af476849-00",
-        "User-Agent": [
-          "azsdk-net-Storage.Files.DataLake/12.7.0-alpha.20210202.1",
-          "(.NET 5.0.2; Microsoft Windows 10.0.19042)"
+        "Date": "Fri, 19 Feb 2021 19:07:03 GMT",
+        "Server": [
+          "Windows-Azure-Blob/1.0",
+          "Microsoft-HTTPAPI/2.0"
+        ],
+        "x-ms-client-request-id": "1d7a1c17-ccf0-417e-1022-efc3e505bb21",
+        "x-ms-request-id": "cb13c008-b01e-006d-28f2-06cb14000000",
+        "x-ms-version": "2020-06-12"
+      },
+      "ResponseBody": []
+    },
+    {
+      "RequestUri": "https://seannse.blob.core.windows.net/test-filesystem-a6c47af0-4551-103a-aea5-35f321422ab9?restype=container",
+      "RequestMethod": "PUT",
+      "RequestHeaders": {
+        "Accept": "application/xml",
+        "Authorization": "Sanitized",
+        "traceparent": "00-6cf92f91fde0d14a9f560d2185233566-db8abb5c4d9cc949-00",
+        "User-Agent": [
+          "azsdk-net-Storage.Files.DataLake/12.7.0-alpha.20210219.1",
+          "(.NET 5.0.3; Microsoft Windows 10.0.19041)"
         ],
         "x-ms-blob-public-access": "container",
-        "x-ms-client-request-id": "34144dcc-22ed-9968-6f29-c5877d04dc11",
-        "x-ms-date": "Tue, 02 Feb 2021 21:47:29 GMT",
-=======
-        "traceparent": "00-ab040991d614db4782692629e1de5897-d143c4a706c3bf48-00",
-        "User-Agent": [
-          "azsdk-net-Storage.Files.DataLake/12.7.0-alpha.20210217.1",
-          "(.NET 5.0.3; Microsoft Windows 10.0.19042)"
+        "x-ms-client-request-id": "6c4d2e4b-1174-d1a5-e269-6e4a978b1fcd",
+        "x-ms-date": "Fri, 19 Feb 2021 19:07:05 GMT",
+        "x-ms-return-client-request-id": "true",
+        "x-ms-version": "2020-06-12"
+      },
+      "RequestBody": null,
+      "StatusCode": 201,
+      "ResponseHeaders": {
+        "Content-Length": "0",
+        "Date": "Fri, 19 Feb 2021 19:07:03 GMT",
+        "ETag": "\u00220x8D8D5098B8FF125\u0022",
+        "Last-Modified": "Fri, 19 Feb 2021 19:07:04 GMT",
+        "Server": [
+          "Windows-Azure-Blob/1.0",
+          "Microsoft-HTTPAPI/2.0"
+        ],
+        "x-ms-client-request-id": "6c4d2e4b-1174-d1a5-e269-6e4a978b1fcd",
+        "x-ms-request-id": "cb13c01f-b01e-006d-3ff2-06cb14000000",
+        "x-ms-version": "2020-06-12"
+      },
+      "ResponseBody": []
+    },
+    {
+      "RequestUri": "https://seannse.dfs.core.windows.net/test-filesystem-a6c47af0-4551-103a-aea5-35f321422ab9/test-directory-380836f8-e8d7-bebd-e5e3-1be13e40185a?resource=directory",
+      "RequestMethod": "PUT",
+      "RequestHeaders": {
+        "Accept": "application/json",
+        "Authorization": "Sanitized",
+        "traceparent": "00-aab3e4c987ffc8498191185aabec1341-1c652a0a0bf0e741-00",
+        "User-Agent": [
+          "azsdk-net-Storage.Files.DataLake/12.7.0-alpha.20210219.1",
+          "(.NET 5.0.3; Microsoft Windows 10.0.19041)"
+        ],
+        "x-ms-client-request-id": "c1013850-514b-6213-718e-8791f6c492a1",
+        "x-ms-date": "Fri, 19 Feb 2021 19:07:05 GMT",
+        "x-ms-return-client-request-id": "true",
+        "x-ms-version": "2020-06-12"
+      },
+      "RequestBody": null,
+      "StatusCode": 201,
+      "ResponseHeaders": {
+        "Content-Length": "0",
+        "Date": "Fri, 19 Feb 2021 19:07:04 GMT",
+        "ETag": "\u00220x8D8D5098BA121B9\u0022",
+        "Last-Modified": "Fri, 19 Feb 2021 19:07:04 GMT",
+        "Server": [
+          "Windows-Azure-HDFS/1.0",
+          "Microsoft-HTTPAPI/2.0"
+        ],
+        "x-ms-client-request-id": "c1013850-514b-6213-718e-8791f6c492a1",
+        "x-ms-request-id": "5dd091a4-401f-0046-40f2-064bd8000000",
+        "x-ms-version": "2020-06-12"
+      },
+      "ResponseBody": []
+    },
+    {
+      "RequestUri": "https://seannse.blob.core.windows.net/test-filesystem-a6c47af0-4551-103a-aea5-35f321422ab9/test-directory-380836f8-e8d7-bebd-e5e3-1be13e40185a?comp=properties",
+      "RequestMethod": "PUT",
+      "RequestHeaders": {
+        "Accept": "application/xml",
+        "Authorization": "Sanitized",
+        "If-None-Match": "\u0022garbage\u0022",
+        "User-Agent": [
+          "azsdk-net-Storage.Files.DataLake/12.7.0-alpha.20210219.1",
+          "(.NET 5.0.3; Microsoft Windows 10.0.19041)"
+        ],
+        "x-ms-blob-cache-control": "wssnibpdojdmikandyhy",
+        "x-ms-blob-content-disposition": "auplhnnsbmrhhpfrxtff",
+        "x-ms-blob-content-encoding": "ehxohtbtnqvbbfpbdgft",
+        "x-ms-blob-content-language": "nwccqueseiojscurwaem",
+        "x-ms-blob-content-md5": "krtAXoCY6W8QP8nDvAF6RA==",
+        "x-ms-blob-content-type": "msfjpqgcydoqokqhfvwl",
+        "x-ms-client-request-id": "06911b98-563f-c90e-3645-816736b2b342",
+        "x-ms-date": "Fri, 19 Feb 2021 19:07:05 GMT",
+        "x-ms-return-client-request-id": "true",
+        "x-ms-version": "2020-06-12"
+      },
+      "RequestBody": null,
+      "StatusCode": 200,
+      "ResponseHeaders": {
+        "Content-Length": "0",
+        "Date": "Fri, 19 Feb 2021 19:07:04 GMT",
+        "ETag": "\u00220x8D8D5098BAD1A8A\u0022",
+        "Last-Modified": "Fri, 19 Feb 2021 19:07:04 GMT",
+        "Server": [
+          "Windows-Azure-Blob/1.0",
+          "Microsoft-HTTPAPI/2.0"
+        ],
+        "x-ms-client-request-id": "06911b98-563f-c90e-3645-816736b2b342",
+        "x-ms-request-id": "cb13c062-b01e-006d-7ef2-06cb14000000",
+        "x-ms-version": "2020-06-12"
+      },
+      "ResponseBody": []
+    },
+    {
+      "RequestUri": "https://seannse.blob.core.windows.net/test-filesystem-a6c47af0-4551-103a-aea5-35f321422ab9?restype=container",
+      "RequestMethod": "DELETE",
+      "RequestHeaders": {
+        "Accept": "application/xml",
+        "Authorization": "Sanitized",
+        "traceparent": "00-8110494ffd8e6644950a0de1014e08e2-37941b5d072faf42-00",
+        "User-Agent": [
+          "azsdk-net-Storage.Files.DataLake/12.7.0-alpha.20210219.1",
+          "(.NET 5.0.3; Microsoft Windows 10.0.19041)"
+        ],
+        "x-ms-client-request-id": "daf9ec92-8c32-fb62-0565-169dab70043f",
+        "x-ms-date": "Fri, 19 Feb 2021 19:07:05 GMT",
+        "x-ms-return-client-request-id": "true",
+        "x-ms-version": "2020-06-12"
+      },
+      "RequestBody": null,
+      "StatusCode": 202,
+      "ResponseHeaders": {
+        "Content-Length": "0",
+        "Date": "Fri, 19 Feb 2021 19:07:04 GMT",
+        "Server": [
+          "Windows-Azure-Blob/1.0",
+          "Microsoft-HTTPAPI/2.0"
+        ],
+        "x-ms-client-request-id": "daf9ec92-8c32-fb62-0565-169dab70043f",
+        "x-ms-request-id": "cb13c07f-b01e-006d-19f2-06cb14000000",
+        "x-ms-version": "2020-06-12"
+      },
+      "ResponseBody": []
+    },
+    {
+      "RequestUri": "https://seannse.blob.core.windows.net/test-filesystem-a9b3efab-4c1a-9a7e-ff6e-a5788621aa9e?restype=container",
+      "RequestMethod": "PUT",
+      "RequestHeaders": {
+        "Accept": "application/xml",
+        "Authorization": "Sanitized",
+        "traceparent": "00-7523c52cf5c3474885f2c62e51b1b4db-21d4ef8ced223c45-00",
+        "User-Agent": [
+          "azsdk-net-Storage.Files.DataLake/12.7.0-alpha.20210219.1",
+          "(.NET 5.0.3; Microsoft Windows 10.0.19041)"
         ],
         "x-ms-blob-public-access": "container",
-        "x-ms-client-request-id": "34144dcc-22ed-9968-6f29-c5877d04dc11",
-        "x-ms-date": "Wed, 17 Feb 2021 22:50:36 GMT",
->>>>>>> 1814567d
-        "x-ms-return-client-request-id": "true",
-        "x-ms-version": "2020-06-12"
-      },
-      "RequestBody": null,
-      "StatusCode": 201,
-      "ResponseHeaders": {
-        "Content-Length": "0",
-<<<<<<< HEAD
-        "Date": "Tue, 02 Feb 2021 21:47:29 GMT",
-        "ETag": "\u00220x8D8C7C423C1546F\u0022",
-        "Last-Modified": "Tue, 02 Feb 2021 21:47:30 GMT",
-=======
-        "Date": "Wed, 17 Feb 2021 22:50:35 GMT",
-        "ETag": "\u00220x8D8D39670D8303D\u0022",
-        "Last-Modified": "Wed, 17 Feb 2021 22:50:36 GMT",
->>>>>>> 1814567d
-        "Server": [
-          "Windows-Azure-Blob/1.0",
-          "Microsoft-HTTPAPI/2.0"
-        ],
-        "x-ms-client-request-id": "34144dcc-22ed-9968-6f29-c5877d04dc11",
-<<<<<<< HEAD
-        "x-ms-request-id": "471afbff-301e-003e-53ad-f9e820000000",
-=======
-        "x-ms-request-id": "cd881e54-c01e-003a-237f-056527000000",
->>>>>>> 1814567d
-        "x-ms-version": "2020-06-12"
-      },
-      "ResponseBody": []
-    },
-    {
-      "RequestUri": "https://seannse.dfs.core.windows.net/test-filesystem-144aeab4-46ba-ca34-d578-f4f91815290a/test-directory-17f184a7-0830-2abf-93f7-fa7b76591b26?resource=directory",
+        "x-ms-client-request-id": "2f4190c2-bfe4-4693-6e5e-dbc4e6ea74e3",
+        "x-ms-date": "Fri, 19 Feb 2021 19:07:05 GMT",
+        "x-ms-return-client-request-id": "true",
+        "x-ms-version": "2020-06-12"
+      },
+      "RequestBody": null,
+      "StatusCode": 201,
+      "ResponseHeaders": {
+        "Content-Length": "0",
+        "Date": "Fri, 19 Feb 2021 19:07:04 GMT",
+        "ETag": "\u00220x8D8D5098BC6C252\u0022",
+        "Last-Modified": "Fri, 19 Feb 2021 19:07:04 GMT",
+        "Server": [
+          "Windows-Azure-Blob/1.0",
+          "Microsoft-HTTPAPI/2.0"
+        ],
+        "x-ms-client-request-id": "2f4190c2-bfe4-4693-6e5e-dbc4e6ea74e3",
+        "x-ms-request-id": "cb13c09e-b01e-006d-38f2-06cb14000000",
+        "x-ms-version": "2020-06-12"
+      },
+      "ResponseBody": []
+    },
+    {
+      "RequestUri": "https://seannse.dfs.core.windows.net/test-filesystem-a9b3efab-4c1a-9a7e-ff6e-a5788621aa9e/test-directory-d8c278bb-bb9b-d386-e077-bd6da2c7b480?resource=directory",
       "RequestMethod": "PUT",
       "RequestHeaders": {
         "Accept": "application/json",
         "Authorization": "Sanitized",
-<<<<<<< HEAD
-        "traceparent": "00-301b541bf9869748add27f593b2d7e05-e570aac2a144bb48-00",
-        "User-Agent": [
-          "azsdk-net-Storage.Files.DataLake/12.7.0-alpha.20210202.1",
-          "(.NET 5.0.2; Microsoft Windows 10.0.19042)"
-        ],
-        "x-ms-client-request-id": "2a33bd62-57bc-c488-8eea-a1f627ec2216",
-        "x-ms-date": "Tue, 02 Feb 2021 21:47:29 GMT",
-=======
-        "traceparent": "00-4336524020b2ca45b12e7c30676714b1-4e576001759a414c-00",
-        "User-Agent": [
-          "azsdk-net-Storage.Files.DataLake/12.7.0-alpha.20210217.1",
-          "(.NET 5.0.3; Microsoft Windows 10.0.19042)"
-        ],
-        "x-ms-client-request-id": "2a33bd62-57bc-c488-8eea-a1f627ec2216",
-        "x-ms-date": "Wed, 17 Feb 2021 22:50:36 GMT",
->>>>>>> 1814567d
-        "x-ms-return-client-request-id": "true",
-        "x-ms-version": "2020-06-12"
-      },
-      "RequestBody": null,
-      "StatusCode": 201,
-      "ResponseHeaders": {
-        "Content-Length": "0",
-<<<<<<< HEAD
-        "Date": "Tue, 02 Feb 2021 21:47:30 GMT",
-        "ETag": "\u00220x8D8C7C423FCDD4B\u0022",
-        "Last-Modified": "Tue, 02 Feb 2021 21:47:30 GMT",
-=======
-        "Date": "Wed, 17 Feb 2021 22:50:35 GMT",
-        "ETag": "\u00220x8D8D3967109427D\u0022",
-        "Last-Modified": "Wed, 17 Feb 2021 22:50:36 GMT",
->>>>>>> 1814567d
+        "traceparent": "00-9b0cc9c9873602499e485b64b1dbcb9b-c92fd356dad1fb49-00",
+        "User-Agent": [
+          "azsdk-net-Storage.Files.DataLake/12.7.0-alpha.20210219.1",
+          "(.NET 5.0.3; Microsoft Windows 10.0.19041)"
+        ],
+        "x-ms-client-request-id": "6efbc638-9fbc-0754-0a6e-4f6d0226a4a7",
+        "x-ms-date": "Fri, 19 Feb 2021 19:07:05 GMT",
+        "x-ms-return-client-request-id": "true",
+        "x-ms-version": "2020-06-12"
+      },
+      "RequestBody": null,
+      "StatusCode": 201,
+      "ResponseHeaders": {
+        "Content-Length": "0",
+        "Date": "Fri, 19 Feb 2021 19:07:04 GMT",
+        "ETag": "\u00220x8D8D5098BD53303\u0022",
+        "Last-Modified": "Fri, 19 Feb 2021 19:07:05 GMT",
         "Server": [
           "Windows-Azure-HDFS/1.0",
           "Microsoft-HTTPAPI/2.0"
         ],
-        "x-ms-client-request-id": "2a33bd62-57bc-c488-8eea-a1f627ec2216",
-<<<<<<< HEAD
-        "x-ms-request-id": "d91554c9-501f-0017-3ead-f9d654000000",
-=======
-        "x-ms-request-id": "1d7d4654-f01f-001e-1e7f-059387000000",
->>>>>>> 1814567d
-        "x-ms-version": "2020-06-12"
-      },
-      "ResponseBody": []
-    },
-    {
-      "RequestUri": "https://seannse.blob.core.windows.net/test-filesystem-144aeab4-46ba-ca34-d578-f4f91815290a/test-directory-17f184a7-0830-2abf-93f7-fa7b76591b26?comp=properties",
-      "RequestMethod": "PUT",
-      "RequestHeaders": {
-        "Accept": "application/xml",
-        "Authorization": "Sanitized",
-        "If-None-Match": "\u0022garbage\u0022",
-        "User-Agent": [
-<<<<<<< HEAD
-          "azsdk-net-Storage.Files.DataLake/12.7.0-alpha.20210202.1",
-          "(.NET 5.0.2; Microsoft Windows 10.0.19042)"
-=======
-          "azsdk-net-Storage.Files.DataLake/12.7.0-alpha.20210217.1",
-          "(.NET 5.0.3; Microsoft Windows 10.0.19042)"
->>>>>>> 1814567d
-        ],
-        "x-ms-blob-cache-control": "xxikttvenlolfqkhldgm",
-        "x-ms-blob-content-disposition": "snesfmqohlenekhmclcb",
-        "x-ms-blob-content-encoding": "bkykrtmhmvwbcjejspfg",
-        "x-ms-blob-content-language": "dgvcgbhujxfabflhntbl",
-        "x-ms-blob-content-md5": "hhhy6LZqHeoVwusvr1bPyg==",
-        "x-ms-blob-content-type": "ajclncktfwsmguwtoweq",
-        "x-ms-client-request-id": "b919e521-f025-b16a-b267-3c16532602b9",
-<<<<<<< HEAD
-        "x-ms-date": "Tue, 02 Feb 2021 21:47:29 GMT",
-=======
-        "x-ms-date": "Wed, 17 Feb 2021 22:50:36 GMT",
->>>>>>> 1814567d
-        "x-ms-return-client-request-id": "true",
-        "x-ms-version": "2020-06-12"
-      },
-      "RequestBody": null,
-      "StatusCode": 200,
-      "ResponseHeaders": {
-        "Content-Length": "0",
-<<<<<<< HEAD
-        "Date": "Tue, 02 Feb 2021 21:47:30 GMT",
-        "ETag": "\u00220x8D8C7C4240BF7B9\u0022",
-        "Last-Modified": "Tue, 02 Feb 2021 21:47:30 GMT",
-=======
-        "Date": "Wed, 17 Feb 2021 22:50:36 GMT",
-        "ETag": "\u00220x8D8D396711643A5\u0022",
-        "Last-Modified": "Wed, 17 Feb 2021 22:50:36 GMT",
->>>>>>> 1814567d
-        "Server": [
-          "Windows-Azure-Blob/1.0",
-          "Microsoft-HTTPAPI/2.0"
-        ],
-        "x-ms-client-request-id": "b919e521-f025-b16a-b267-3c16532602b9",
-<<<<<<< HEAD
-        "x-ms-request-id": "471afd5c-301e-003e-11ad-f9e820000000",
-=======
-        "x-ms-request-id": "cd881f52-c01e-003a-787f-056527000000",
->>>>>>> 1814567d
-        "x-ms-version": "2020-06-12"
-      },
-      "ResponseBody": []
-    },
-    {
-      "RequestUri": "https://seannse.blob.core.windows.net/test-filesystem-144aeab4-46ba-ca34-d578-f4f91815290a?restype=container",
-      "RequestMethod": "DELETE",
-      "RequestHeaders": {
-        "Accept": "application/xml",
-        "Authorization": "Sanitized",
-<<<<<<< HEAD
-        "traceparent": "00-434fae8f0d13724e8a718416d67c6974-0a8c16b1dbf8ac44-00",
-        "User-Agent": [
-          "azsdk-net-Storage.Files.DataLake/12.7.0-alpha.20210202.1",
-          "(.NET 5.0.2; Microsoft Windows 10.0.19042)"
-        ],
-        "x-ms-client-request-id": "41d4df85-69d2-1df0-33cb-8f6fd4f95f41",
-        "x-ms-date": "Tue, 02 Feb 2021 21:47:29 GMT",
-=======
-        "traceparent": "00-4050a66f7c01fb4098f3c84d6354b96a-a417eb98a60a7541-00",
-        "User-Agent": [
-          "azsdk-net-Storage.Files.DataLake/12.7.0-alpha.20210217.1",
-          "(.NET 5.0.3; Microsoft Windows 10.0.19042)"
-        ],
-        "x-ms-client-request-id": "41d4df85-69d2-1df0-33cb-8f6fd4f95f41",
-        "x-ms-date": "Wed, 17 Feb 2021 22:50:37 GMT",
->>>>>>> 1814567d
-        "x-ms-return-client-request-id": "true",
-        "x-ms-version": "2020-06-12"
-      },
-      "RequestBody": null,
-      "StatusCode": 202,
-      "ResponseHeaders": {
-        "Content-Length": "0",
-<<<<<<< HEAD
-        "Date": "Tue, 02 Feb 2021 21:47:30 GMT",
-=======
-        "Date": "Wed, 17 Feb 2021 22:50:36 GMT",
->>>>>>> 1814567d
-        "Server": [
-          "Windows-Azure-Blob/1.0",
-          "Microsoft-HTTPAPI/2.0"
-        ],
-        "x-ms-client-request-id": "41d4df85-69d2-1df0-33cb-8f6fd4f95f41",
-<<<<<<< HEAD
-        "x-ms-request-id": "471afd99-301e-003e-4cad-f9e820000000",
-=======
-        "x-ms-request-id": "cd881f87-c01e-003a-267f-056527000000",
->>>>>>> 1814567d
-        "x-ms-version": "2020-06-12"
-      },
-      "ResponseBody": []
-    },
-    {
-      "RequestUri": "https://seannse.blob.core.windows.net/test-filesystem-eb07b8c6-3e85-8d6f-a8c8-0ca42e75cbb5?restype=container",
-      "RequestMethod": "PUT",
-      "RequestHeaders": {
-        "Accept": "application/xml",
-        "Authorization": "Sanitized",
-<<<<<<< HEAD
-        "traceparent": "00-4814c1a51b7a0c4e928717990525803b-da807df997098147-00",
-        "User-Agent": [
-          "azsdk-net-Storage.Files.DataLake/12.7.0-alpha.20210202.1",
-          "(.NET 5.0.2; Microsoft Windows 10.0.19042)"
-        ],
-        "x-ms-blob-public-access": "container",
-        "x-ms-client-request-id": "2d2e8021-6bf6-46ec-7047-99095c4befbd",
-        "x-ms-date": "Tue, 02 Feb 2021 21:47:30 GMT",
-=======
-        "traceparent": "00-73a5e6640edfbf48b1c0fd2a6ff0d3b3-3a3148990e8e5849-00",
-        "User-Agent": [
-          "azsdk-net-Storage.Files.DataLake/12.7.0-alpha.20210217.1",
-          "(.NET 5.0.3; Microsoft Windows 10.0.19042)"
-        ],
-        "x-ms-blob-public-access": "container",
-        "x-ms-client-request-id": "2d2e8021-6bf6-46ec-7047-99095c4befbd",
-        "x-ms-date": "Wed, 17 Feb 2021 22:50:37 GMT",
->>>>>>> 1814567d
-        "x-ms-return-client-request-id": "true",
-        "x-ms-version": "2020-06-12"
-      },
-      "RequestBody": null,
-      "StatusCode": 201,
-      "ResponseHeaders": {
-        "Content-Length": "0",
-<<<<<<< HEAD
-        "Date": "Tue, 02 Feb 2021 21:47:30 GMT",
-        "ETag": "\u00220x8D8C7C42453EB73\u0022",
-        "Last-Modified": "Tue, 02 Feb 2021 21:47:30 GMT",
-=======
-        "Date": "Wed, 17 Feb 2021 22:50:36 GMT",
-        "ETag": "\u00220x8D8D39671578F00\u0022",
-        "Last-Modified": "Wed, 17 Feb 2021 22:50:37 GMT",
->>>>>>> 1814567d
-        "Server": [
-          "Windows-Azure-Blob/1.0",
-          "Microsoft-HTTPAPI/2.0"
-        ],
-        "x-ms-client-request-id": "2d2e8021-6bf6-46ec-7047-99095c4befbd",
-<<<<<<< HEAD
-        "x-ms-request-id": "ea8ddd3d-201e-0022-25ad-f9ba40000000",
-=======
-        "x-ms-request-id": "7691897d-b01e-0089-647f-05c58a000000",
->>>>>>> 1814567d
-        "x-ms-version": "2020-06-12"
-      },
-      "ResponseBody": []
-    },
-    {
-      "RequestUri": "https://seannse.dfs.core.windows.net/test-filesystem-eb07b8c6-3e85-8d6f-a8c8-0ca42e75cbb5/test-directory-095ddaff-eb68-05ef-d1ed-570d4ae78ada?resource=directory",
-      "RequestMethod": "PUT",
-      "RequestHeaders": {
-        "Accept": "application/json",
-        "Authorization": "Sanitized",
-<<<<<<< HEAD
-        "traceparent": "00-a3fbd0f32f87c141bb166716b2120bf6-0ff395360cbffd42-00",
-        "User-Agent": [
-          "azsdk-net-Storage.Files.DataLake/12.7.0-alpha.20210202.1",
-          "(.NET 5.0.2; Microsoft Windows 10.0.19042)"
-        ],
-        "x-ms-client-request-id": "29873588-736f-364a-9128-5c0813defc88",
-        "x-ms-date": "Tue, 02 Feb 2021 21:47:30 GMT",
-=======
-        "traceparent": "00-8ed12907c7d1514698ab667fa6bf6ecb-abece34d965ec24d-00",
-        "User-Agent": [
-          "azsdk-net-Storage.Files.DataLake/12.7.0-alpha.20210217.1",
-          "(.NET 5.0.3; Microsoft Windows 10.0.19042)"
-        ],
-        "x-ms-client-request-id": "29873588-736f-364a-9128-5c0813defc88",
-        "x-ms-date": "Wed, 17 Feb 2021 22:50:37 GMT",
->>>>>>> 1814567d
-        "x-ms-return-client-request-id": "true",
-        "x-ms-version": "2020-06-12"
-      },
-      "RequestBody": null,
-      "StatusCode": 201,
-      "ResponseHeaders": {
-        "Content-Length": "0",
-<<<<<<< HEAD
-        "Date": "Tue, 02 Feb 2021 21:47:30 GMT",
-        "ETag": "\u00220x8D8C7C4248F4626\u0022",
-        "Last-Modified": "Tue, 02 Feb 2021 21:47:31 GMT",
-=======
-        "Date": "Wed, 17 Feb 2021 22:50:36 GMT",
-        "ETag": "\u00220x8D8D3967195A8C8\u0022",
-        "Last-Modified": "Wed, 17 Feb 2021 22:50:37 GMT",
->>>>>>> 1814567d
-        "Server": [
-          "Windows-Azure-HDFS/1.0",
-          "Microsoft-HTTPAPI/2.0"
-        ],
-        "x-ms-client-request-id": "29873588-736f-364a-9128-5c0813defc88",
-<<<<<<< HEAD
-        "x-ms-request-id": "53a628f7-901f-0055-45ad-f96fd4000000",
-=======
-        "x-ms-request-id": "7a8de820-301f-0063-487f-05e2a4000000",
->>>>>>> 1814567d
-        "x-ms-version": "2020-06-12"
-      },
-      "ResponseBody": []
-    },
-    {
-      "RequestUri": "https://seannse.blob.core.windows.net/test-filesystem-eb07b8c6-3e85-8d6f-a8c8-0ca42e75cbb5/test-directory-095ddaff-eb68-05ef-d1ed-570d4ae78ada?comp=lease",
-      "RequestMethod": "PUT",
-      "RequestHeaders": {
-        "Accept": "application/xml",
-        "Authorization": "Sanitized",
-<<<<<<< HEAD
-        "traceparent": "00-879120d9c58cd441a91781014006f03f-7a05de228efb4545-00",
-        "User-Agent": [
-          "azsdk-net-Storage.Files.DataLake/12.7.0-alpha.20210202.1",
-          "(.NET 5.0.2; Microsoft Windows 10.0.19042)"
-        ],
-        "x-ms-client-request-id": "694d7a4e-bb1e-467f-be25-0db8472d4dab",
-        "x-ms-date": "Tue, 02 Feb 2021 21:47:30 GMT",
-=======
-        "traceparent": "00-bf90c69ee0d0be458ef1ddf2fa321fc3-8cd360fb7d3ece48-00",
-        "User-Agent": [
-          "azsdk-net-Storage.Files.DataLake/12.7.0-alpha.20210217.1",
-          "(.NET 5.0.3; Microsoft Windows 10.0.19042)"
-        ],
-        "x-ms-client-request-id": "694d7a4e-bb1e-467f-be25-0db8472d4dab",
-        "x-ms-date": "Wed, 17 Feb 2021 22:50:37 GMT",
->>>>>>> 1814567d
+        "x-ms-client-request-id": "6efbc638-9fbc-0754-0a6e-4f6d0226a4a7",
+        "x-ms-request-id": "5dd091d2-401f-0046-6ef2-064bd8000000",
+        "x-ms-version": "2020-06-12"
+      },
+      "ResponseBody": []
+    },
+    {
+      "RequestUri": "https://seannse.blob.core.windows.net/test-filesystem-a9b3efab-4c1a-9a7e-ff6e-a5788621aa9e/test-directory-d8c278bb-bb9b-d386-e077-bd6da2c7b480?comp=lease",
+      "RequestMethod": "PUT",
+      "RequestHeaders": {
+        "Accept": "application/xml",
+        "Authorization": "Sanitized",
+        "traceparent": "00-c8b757c660a5574abaf0ef293edf1af2-ffa8add797f1a34a-00",
+        "User-Agent": [
+          "azsdk-net-Storage.Files.DataLake/12.7.0-alpha.20210219.1",
+          "(.NET 5.0.3; Microsoft Windows 10.0.19041)"
+        ],
+        "x-ms-client-request-id": "a2b033ea-257c-b9cd-c2bb-b015054627de",
+        "x-ms-date": "Fri, 19 Feb 2021 19:07:05 GMT",
         "x-ms-lease-action": "acquire",
         "x-ms-lease-duration": "-1",
-        "x-ms-proposed-lease-id": "02bebebc-42c8-6276-1bb7-2b1de8e5def4",
-        "x-ms-return-client-request-id": "true",
-        "x-ms-version": "2020-06-12"
-      },
-      "RequestBody": null,
-      "StatusCode": 201,
-      "ResponseHeaders": {
-        "Content-Length": "0",
-<<<<<<< HEAD
-        "Date": "Tue, 02 Feb 2021 21:47:31 GMT",
-        "ETag": "\u00220x8D8C7C4248F4626\u0022",
-        "Last-Modified": "Tue, 02 Feb 2021 21:47:31 GMT",
-=======
-        "Date": "Wed, 17 Feb 2021 22:50:37 GMT",
-        "ETag": "\u00220x8D8D3967195A8C8\u0022",
-        "Last-Modified": "Wed, 17 Feb 2021 22:50:37 GMT",
->>>>>>> 1814567d
-        "Server": [
-          "Windows-Azure-Blob/1.0",
-          "Microsoft-HTTPAPI/2.0"
-        ],
-        "x-ms-client-request-id": "694d7a4e-bb1e-467f-be25-0db8472d4dab",
-        "x-ms-lease-id": "02bebebc-42c8-6276-1bb7-2b1de8e5def4",
-<<<<<<< HEAD
-        "x-ms-request-id": "ea8dde78-201e-0022-49ad-f9ba40000000",
-=======
-        "x-ms-request-id": "76918a5e-b01e-0089-1c7f-05c58a000000",
->>>>>>> 1814567d
-        "x-ms-version": "2020-06-12"
-      },
-      "ResponseBody": []
-    },
-    {
-      "RequestUri": "https://seannse.blob.core.windows.net/test-filesystem-eb07b8c6-3e85-8d6f-a8c8-0ca42e75cbb5/test-directory-095ddaff-eb68-05ef-d1ed-570d4ae78ada?comp=properties",
-      "RequestMethod": "PUT",
-      "RequestHeaders": {
-        "Accept": "application/xml",
-        "Authorization": "Sanitized",
-        "User-Agent": [
-<<<<<<< HEAD
-          "azsdk-net-Storage.Files.DataLake/12.7.0-alpha.20210202.1",
-          "(.NET 5.0.2; Microsoft Windows 10.0.19042)"
-=======
-          "azsdk-net-Storage.Files.DataLake/12.7.0-alpha.20210217.1",
-          "(.NET 5.0.3; Microsoft Windows 10.0.19042)"
->>>>>>> 1814567d
-        ],
-        "x-ms-blob-cache-control": "xxikttvenlolfqkhldgm",
-        "x-ms-blob-content-disposition": "snesfmqohlenekhmclcb",
-        "x-ms-blob-content-encoding": "bkykrtmhmvwbcjejspfg",
-        "x-ms-blob-content-language": "dgvcgbhujxfabflhntbl",
-        "x-ms-blob-content-md5": "hhhy6LZqHeoVwusvr1bPyg==",
-        "x-ms-blob-content-type": "ajclncktfwsmguwtoweq",
-        "x-ms-client-request-id": "6dce2b23-7497-74d5-903e-563a53b291e2",
-<<<<<<< HEAD
-        "x-ms-date": "Tue, 02 Feb 2021 21:47:30 GMT",
-=======
-        "x-ms-date": "Wed, 17 Feb 2021 22:50:37 GMT",
->>>>>>> 1814567d
-        "x-ms-lease-id": "02bebebc-42c8-6276-1bb7-2b1de8e5def4",
+        "x-ms-proposed-lease-id": "30ce5aaa-7e34-4003-bea6-990de02bd695",
+        "x-ms-return-client-request-id": "true",
+        "x-ms-version": "2020-06-12"
+      },
+      "RequestBody": null,
+      "StatusCode": 201,
+      "ResponseHeaders": {
+        "Content-Length": "0",
+        "Date": "Fri, 19 Feb 2021 19:07:04 GMT",
+        "ETag": "\u00220x8D8D5098BD53303\u0022",
+        "Last-Modified": "Fri, 19 Feb 2021 19:07:05 GMT",
+        "Server": [
+          "Windows-Azure-Blob/1.0",
+          "Microsoft-HTTPAPI/2.0"
+        ],
+        "x-ms-client-request-id": "a2b033ea-257c-b9cd-c2bb-b015054627de",
+        "x-ms-lease-id": "30ce5aaa-7e34-4003-bea6-990de02bd695",
+        "x-ms-request-id": "cb13c0ee-b01e-006d-05f2-06cb14000000",
+        "x-ms-version": "2020-06-12"
+      },
+      "ResponseBody": []
+    },
+    {
+      "RequestUri": "https://seannse.blob.core.windows.net/test-filesystem-a9b3efab-4c1a-9a7e-ff6e-a5788621aa9e/test-directory-d8c278bb-bb9b-d386-e077-bd6da2c7b480?comp=properties",
+      "RequestMethod": "PUT",
+      "RequestHeaders": {
+        "Accept": "application/xml",
+        "Authorization": "Sanitized",
+        "User-Agent": [
+          "azsdk-net-Storage.Files.DataLake/12.7.0-alpha.20210219.1",
+          "(.NET 5.0.3; Microsoft Windows 10.0.19041)"
+        ],
+        "x-ms-blob-cache-control": "wssnibpdojdmikandyhy",
+        "x-ms-blob-content-disposition": "auplhnnsbmrhhpfrxtff",
+        "x-ms-blob-content-encoding": "ehxohtbtnqvbbfpbdgft",
+        "x-ms-blob-content-language": "nwccqueseiojscurwaem",
+        "x-ms-blob-content-md5": "krtAXoCY6W8QP8nDvAF6RA==",
+        "x-ms-blob-content-type": "msfjpqgcydoqokqhfvwl",
+        "x-ms-client-request-id": "ac237f8c-337a-fc19-ee7b-191094ae511b",
+        "x-ms-date": "Fri, 19 Feb 2021 19:07:05 GMT",
+        "x-ms-lease-id": "30ce5aaa-7e34-4003-bea6-990de02bd695",
         "x-ms-return-client-request-id": "true",
         "x-ms-version": "2020-06-12"
       },
@@ -1347,52 +859,32 @@
       "StatusCode": 200,
       "ResponseHeaders": {
         "Content-Length": "0",
-<<<<<<< HEAD
-        "Date": "Tue, 02 Feb 2021 21:47:31 GMT",
-        "ETag": "\u00220x8D8C7C424AC867A\u0022",
-        "Last-Modified": "Tue, 02 Feb 2021 21:47:31 GMT",
-=======
-        "Date": "Wed, 17 Feb 2021 22:50:37 GMT",
-        "ETag": "\u00220x8D8D39671B0F161\u0022",
-        "Last-Modified": "Wed, 17 Feb 2021 22:50:37 GMT",
->>>>>>> 1814567d
-        "Server": [
-          "Windows-Azure-Blob/1.0",
-          "Microsoft-HTTPAPI/2.0"
-        ],
-        "x-ms-client-request-id": "6dce2b23-7497-74d5-903e-563a53b291e2",
-<<<<<<< HEAD
-        "x-ms-request-id": "ea8ddeba-201e-0022-07ad-f9ba40000000",
-=======
-        "x-ms-request-id": "76918a9b-b01e-0089-4f7f-05c58a000000",
->>>>>>> 1814567d
-        "x-ms-version": "2020-06-12"
-      },
-      "ResponseBody": []
-    },
-    {
-      "RequestUri": "https://seannse.blob.core.windows.net/test-filesystem-eb07b8c6-3e85-8d6f-a8c8-0ca42e75cbb5?restype=container",
+        "Date": "Fri, 19 Feb 2021 19:07:04 GMT",
+        "ETag": "\u00220x8D8D5098BF01602\u0022",
+        "Last-Modified": "Fri, 19 Feb 2021 19:07:05 GMT",
+        "Server": [
+          "Windows-Azure-Blob/1.0",
+          "Microsoft-HTTPAPI/2.0"
+        ],
+        "x-ms-client-request-id": "ac237f8c-337a-fc19-ee7b-191094ae511b",
+        "x-ms-request-id": "cb13c11a-b01e-006d-2df2-06cb14000000",
+        "x-ms-version": "2020-06-12"
+      },
+      "ResponseBody": []
+    },
+    {
+      "RequestUri": "https://seannse.blob.core.windows.net/test-filesystem-a9b3efab-4c1a-9a7e-ff6e-a5788621aa9e?restype=container",
       "RequestMethod": "DELETE",
       "RequestHeaders": {
         "Accept": "application/xml",
         "Authorization": "Sanitized",
-<<<<<<< HEAD
-        "traceparent": "00-317448bd0400f54388a2f54eed491cd3-eb47e4b8ec03bb48-00",
-        "User-Agent": [
-          "azsdk-net-Storage.Files.DataLake/12.7.0-alpha.20210202.1",
-          "(.NET 5.0.2; Microsoft Windows 10.0.19042)"
-        ],
-        "x-ms-client-request-id": "1b95a905-e05e-d514-9164-721b8fee08a1",
-        "x-ms-date": "Tue, 02 Feb 2021 21:47:31 GMT",
-=======
-        "traceparent": "00-e032049aa83dd04caca6fac0a88fad54-506d34db721ac64b-00",
-        "User-Agent": [
-          "azsdk-net-Storage.Files.DataLake/12.7.0-alpha.20210217.1",
-          "(.NET 5.0.3; Microsoft Windows 10.0.19042)"
-        ],
-        "x-ms-client-request-id": "1b95a905-e05e-d514-9164-721b8fee08a1",
-        "x-ms-date": "Wed, 17 Feb 2021 22:50:38 GMT",
->>>>>>> 1814567d
+        "traceparent": "00-6abb1fbcd234844e9ffe668f6251bf76-1b87840ba3e84a4e-00",
+        "User-Agent": [
+          "azsdk-net-Storage.Files.DataLake/12.7.0-alpha.20210219.1",
+          "(.NET 5.0.3; Microsoft Windows 10.0.19041)"
+        ],
+        "x-ms-client-request-id": "85883ea4-7a23-6463-a14f-5775afcbd0e7",
+        "x-ms-date": "Fri, 19 Feb 2021 19:07:05 GMT",
         "x-ms-return-client-request-id": "true",
         "x-ms-version": "2020-06-12"
       },
@@ -1400,33 +892,21 @@
       "StatusCode": 202,
       "ResponseHeaders": {
         "Content-Length": "0",
-<<<<<<< HEAD
-        "Date": "Tue, 02 Feb 2021 21:47:31 GMT",
-=======
-        "Date": "Wed, 17 Feb 2021 22:50:37 GMT",
->>>>>>> 1814567d
-        "Server": [
-          "Windows-Azure-Blob/1.0",
-          "Microsoft-HTTPAPI/2.0"
-        ],
-        "x-ms-client-request-id": "1b95a905-e05e-d514-9164-721b8fee08a1",
-<<<<<<< HEAD
-        "x-ms-request-id": "ea8ddef1-201e-0022-3cad-f9ba40000000",
-=======
-        "x-ms-request-id": "76918ac1-b01e-0089-6f7f-05c58a000000",
->>>>>>> 1814567d
+        "Date": "Fri, 19 Feb 2021 19:07:04 GMT",
+        "Server": [
+          "Windows-Azure-Blob/1.0",
+          "Microsoft-HTTPAPI/2.0"
+        ],
+        "x-ms-client-request-id": "85883ea4-7a23-6463-a14f-5775afcbd0e7",
+        "x-ms-request-id": "cb13c132-b01e-006d-43f2-06cb14000000",
         "x-ms-version": "2020-06-12"
       },
       "ResponseBody": []
     }
   ],
   "Variables": {
-<<<<<<< HEAD
-    "DateTimeOffsetNow": "2021-02-02T15:47:25.3673855-06:00",
-=======
-    "DateTimeOffsetNow": "2021-02-17T16:50:32.7899133-06:00",
->>>>>>> 1814567d
-    "RandomSeed": "1476631182",
+    "DateTimeOffsetNow": "2021-02-19T13:07:03.7549458-06:00",
+    "RandomSeed": "610758429",
     "Storage_TestConfigHierarchicalNamespace": "NamespaceTenant\nseannse\nU2FuaXRpemVk\nhttps://seannse.blob.core.windows.net\nhttps://seannse.file.core.windows.net\nhttps://seannse.queue.core.windows.net\nhttps://seannse.table.core.windows.net\n\n\n\n\nhttps://seannse-secondary.blob.core.windows.net\nhttps://seannse-secondary.file.core.windows.net\nhttps://seannse-secondary.queue.core.windows.net\nhttps://seannse-secondary.table.core.windows.net\n68390a19-a643-458b-b726-408abf67b4fc\nSanitized\n72f988bf-86f1-41af-91ab-2d7cd011db47\nhttps://login.microsoftonline.com/\nCloud\nBlobEndpoint=https://seannse.blob.core.windows.net/;QueueEndpoint=https://seannse.queue.core.windows.net/;FileEndpoint=https://seannse.file.core.windows.net/;BlobSecondaryEndpoint=https://seannse-secondary.blob.core.windows.net/;QueueSecondaryEndpoint=https://seannse-secondary.queue.core.windows.net/;FileSecondaryEndpoint=https://seannse-secondary.file.core.windows.net/;AccountName=seannse;AccountKey=Sanitized\n"
   }
 }