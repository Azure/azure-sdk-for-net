--- conflicted
+++ resolved
@@ -15,11 +15,7 @@
         "x-ms-client-request-id": "9c6abdec-3714-f402-6e53-a53b9a8ad426",
         "x-ms-date": "Wed, 17 Feb 2021 22:41:56 GMT",
         "x-ms-return-client-request-id": "true",
-<<<<<<< HEAD
-        "x-ms-version": "2020-12-06"
-=======
         "x-ms-version": "2021-02-12"
->>>>>>> 7e782c87
       },
       "RequestBody": null,
       "StatusCode": 201,
@@ -34,11 +30,7 @@
         ],
         "x-ms-client-request-id": "9c6abdec-3714-f402-6e53-a53b9a8ad426",
         "x-ms-request-id": "9bc040e3-c01e-0015-137e-0568ec000000",
-<<<<<<< HEAD
-        "x-ms-version": "2020-12-06"
-=======
         "x-ms-version": "2021-02-12"
->>>>>>> 7e782c87
       },
       "ResponseBody": []
     },
@@ -58,11 +50,7 @@
         "x-ms-lease-action": "release",
         "x-ms-lease-id": "bd001e24-7107-2aba-4f45-39ec1cab26c0",
         "x-ms-return-client-request-id": "true",
-<<<<<<< HEAD
-        "x-ms-version": "2020-12-06"
-=======
         "x-ms-version": "2021-02-12"
->>>>>>> 7e782c87
       },
       "RequestBody": null,
       "StatusCode": 404,
@@ -77,11 +65,7 @@
         "x-ms-client-request-id": "7c16c426-178a-091f-0f62-97273d9d47e9",
         "x-ms-error-code": "BlobNotFound",
         "x-ms-request-id": "9bc0417a-c01e-0015-1d7e-0568ec000000",
-<<<<<<< HEAD
-        "x-ms-version": "2020-12-06"
-=======
         "x-ms-version": "2021-02-12"
->>>>>>> 7e782c87
       },
       "ResponseBody": [
         "﻿<?xml version=\"1.0\" encoding=\"utf-8\"?><Error><Code>BlobNotFound</Code><Message>The specified blob does not exist.\n",
@@ -103,11 +87,7 @@
         "x-ms-client-request-id": "57c677cb-a995-ed36-c75a-67c2325b3896",
         "x-ms-date": "Wed, 17 Feb 2021 22:41:57 GMT",
         "x-ms-return-client-request-id": "true",
-<<<<<<< HEAD
-        "x-ms-version": "2020-12-06"
-=======
         "x-ms-version": "2021-02-12"
->>>>>>> 7e782c87
       },
       "RequestBody": null,
       "StatusCode": 202,
@@ -120,11 +100,7 @@
         ],
         "x-ms-client-request-id": "57c677cb-a995-ed36-c75a-67c2325b3896",
         "x-ms-request-id": "9bc041cb-c01e-0015-667e-0568ec000000",
-<<<<<<< HEAD
-        "x-ms-version": "2020-12-06"
-=======
         "x-ms-version": "2021-02-12"
->>>>>>> 7e782c87
       },
       "ResponseBody": []
     }
