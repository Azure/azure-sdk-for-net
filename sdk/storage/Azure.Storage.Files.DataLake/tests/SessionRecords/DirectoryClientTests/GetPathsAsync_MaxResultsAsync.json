--- conflicted
+++ resolved
@@ -1,623 +1,390 @@
 {
   "Entries": [
     {
-      "RequestUri": "https://seannse.blob.core.windows.net/test-filesystem-950e690b-1ecb-4096-8479-53ae90e40447?restype=container",
+      "RequestUri": "https://seannse.blob.core.windows.net/test-filesystem-595f11e2-16c1-f27d-f662-d201329f768b?restype=container",
       "RequestMethod": "PUT",
       "RequestHeaders": {
         "Accept": "application/xml",
         "Authorization": "Sanitized",
-<<<<<<< HEAD
-        "traceparent": "00-22b4e6e2aad39f4e9536513a4733e8ec-017173d5c09c6146-00",
-        "User-Agent": [
-          "azsdk-net-Storage.Files.DataLake/12.7.0-alpha.20210202.1",
-          "(.NET 5.0.2; Microsoft Windows 10.0.19042)"
+        "traceparent": "00-eb1eb2291331e44696be9f379d82269f-e210e1bcc1209041-00",
+        "User-Agent": [
+          "azsdk-net-Storage.Files.DataLake/12.7.0-alpha.20210219.1",
+          "(.NET 5.0.3; Microsoft Windows 10.0.19041)"
         ],
         "x-ms-blob-public-access": "container",
-        "x-ms-client-request-id": "1641ed42-07e0-2027-e07f-8f700b274801",
-        "x-ms-date": "Tue, 02 Feb 2021 21:43:56 GMT",
-=======
-        "traceparent": "00-fd6ede9c88bec14fa9608409be333946-277d2436a30cd048-00",
-        "User-Agent": [
-          "azsdk-net-Storage.Files.DataLake/12.7.0-alpha.20210217.1",
-          "(.NET 5.0.3; Microsoft Windows 10.0.19042)"
-        ],
-        "x-ms-blob-public-access": "container",
-        "x-ms-client-request-id": "1641ed42-07e0-2027-e07f-8f700b274801",
-        "x-ms-date": "Wed, 17 Feb 2021 22:47:12 GMT",
->>>>>>> 1814567d
-        "x-ms-return-client-request-id": "true",
-        "x-ms-version": "2020-06-12"
-      },
-      "RequestBody": null,
-      "StatusCode": 201,
-      "ResponseHeaders": {
-        "Content-Length": "0",
-<<<<<<< HEAD
-        "Date": "Tue, 02 Feb 2021 21:43:56 GMT",
-        "ETag": "\u00220x8D8C7C3A4DC2698\u0022",
-        "Last-Modified": "Tue, 02 Feb 2021 21:43:57 GMT",
-=======
-        "Date": "Wed, 17 Feb 2021 22:47:12 GMT",
-        "ETag": "\u00220x8D8D395F773ED78\u0022",
-        "Last-Modified": "Wed, 17 Feb 2021 22:47:12 GMT",
->>>>>>> 1814567d
+        "x-ms-client-request-id": "baeaa7c0-71f8-09ff-1dd1-19628fe0a0fa",
+        "x-ms-date": "Fri, 19 Feb 2021 19:04:45 GMT",
+        "x-ms-return-client-request-id": "true",
+        "x-ms-version": "2020-06-12"
+      },
+      "RequestBody": null,
+      "StatusCode": 201,
+      "ResponseHeaders": {
+        "Content-Length": "0",
+        "Date": "Fri, 19 Feb 2021 19:04:44 GMT",
+        "ETag": "\u00220x8D8D5093841CF87\u0022",
+        "Last-Modified": "Fri, 19 Feb 2021 19:04:44 GMT",
         "Server": [
           "Windows-Azure-Blob/1.0",
           "Microsoft-HTTPAPI/2.0"
         ],
-        "x-ms-client-request-id": "1641ed42-07e0-2027-e07f-8f700b274801",
-<<<<<<< HEAD
-        "x-ms-request-id": "7e017094-901e-008e-0aac-f9a9e9000000",
-=======
-        "x-ms-request-id": "2f3a3615-601e-001c-277e-052d3f000000",
->>>>>>> 1814567d
-        "x-ms-version": "2020-06-12"
-      },
-      "ResponseBody": []
-    },
-    {
-      "RequestUri": "https://seannse.dfs.core.windows.net/test-filesystem-950e690b-1ecb-4096-8479-53ae90e40447/test-directory-a7773c7f-6d70-2e07-c9c6-72b7fc284a15?resource=directory",
-      "RequestMethod": "PUT",
-      "RequestHeaders": {
-        "Accept": "application/json",
-        "Authorization": "Sanitized",
-<<<<<<< HEAD
-        "traceparent": "00-7117e593fd465c459b005d6377dd9880-9b5f754699cf4140-00",
-        "User-Agent": [
-          "azsdk-net-Storage.Files.DataLake/12.7.0-alpha.20210202.1",
-          "(.NET 5.0.2; Microsoft Windows 10.0.19042)"
-        ],
-        "x-ms-client-request-id": "baee1fcb-5af7-d523-e512-4c1a957024b8",
-        "x-ms-date": "Tue, 02 Feb 2021 21:43:56 GMT",
-=======
-        "traceparent": "00-878ad5975e106d4b8b10c0839cc01fea-59bab5c8c36de54f-00",
-        "User-Agent": [
-          "azsdk-net-Storage.Files.DataLake/12.7.0-alpha.20210217.1",
-          "(.NET 5.0.3; Microsoft Windows 10.0.19042)"
-        ],
-        "x-ms-client-request-id": "baee1fcb-5af7-d523-e512-4c1a957024b8",
-        "x-ms-date": "Wed, 17 Feb 2021 22:47:12 GMT",
->>>>>>> 1814567d
-        "x-ms-return-client-request-id": "true",
-        "x-ms-version": "2020-06-12"
-      },
-      "RequestBody": null,
-      "StatusCode": 201,
-      "ResponseHeaders": {
-        "Content-Length": "0",
-<<<<<<< HEAD
-        "Date": "Tue, 02 Feb 2021 21:43:57 GMT",
-        "ETag": "\u00220x8D8C7C3A5147F54\u0022",
-        "Last-Modified": "Tue, 02 Feb 2021 21:43:57 GMT",
-=======
-        "Date": "Wed, 17 Feb 2021 22:47:12 GMT",
-        "ETag": "\u00220x8D8D395F7A751AD\u0022",
-        "Last-Modified": "Wed, 17 Feb 2021 22:47:13 GMT",
->>>>>>> 1814567d
-        "Server": [
-          "Windows-Azure-HDFS/1.0",
-          "Microsoft-HTTPAPI/2.0"
-        ],
-        "x-ms-client-request-id": "baee1fcb-5af7-d523-e512-4c1a957024b8",
-<<<<<<< HEAD
-        "x-ms-request-id": "14a3e826-901f-0027-78ac-f9689b000000",
-=======
-        "x-ms-request-id": "b2225b6c-b01f-0020-507e-0504f8000000",
->>>>>>> 1814567d
-        "x-ms-version": "2020-06-12"
-      },
-      "ResponseBody": []
-    },
-    {
-      "RequestUri": "https://seannse.dfs.core.windows.net/test-filesystem-950e690b-1ecb-4096-8479-53ae90e40447/test-directory-a7773c7f-6d70-2e07-c9c6-72b7fc284a15/foo?resource=directory",
-      "RequestMethod": "PUT",
-      "RequestHeaders": {
-        "Accept": "application/json",
-        "Authorization": "Sanitized",
-        "If-None-Match": "*",
-<<<<<<< HEAD
-        "traceparent": "00-c341d24ca846164b91c1f98bf844571d-f79344510e9dc24c-00",
-        "User-Agent": [
-          "azsdk-net-Storage.Files.DataLake/12.7.0-alpha.20210202.1",
-          "(.NET 5.0.2; Microsoft Windows 10.0.19042)"
-        ],
-        "x-ms-client-request-id": "dceb768a-903a-1d1e-9d95-bd8fa04deca8",
-        "x-ms-date": "Tue, 02 Feb 2021 21:43:56 GMT",
-=======
-        "traceparent": "00-daef00437e0cf142ac2ef0ba750ea51b-520a6d9d37221a48-00",
-        "User-Agent": [
-          "azsdk-net-Storage.Files.DataLake/12.7.0-alpha.20210217.1",
-          "(.NET 5.0.3; Microsoft Windows 10.0.19042)"
-        ],
-        "x-ms-client-request-id": "dceb768a-903a-1d1e-9d95-bd8fa04deca8",
-        "x-ms-date": "Wed, 17 Feb 2021 22:47:13 GMT",
->>>>>>> 1814567d
-        "x-ms-return-client-request-id": "true",
-        "x-ms-version": "2020-06-12"
-      },
-      "RequestBody": null,
-      "StatusCode": 201,
-      "ResponseHeaders": {
-        "Content-Length": "0",
-<<<<<<< HEAD
-        "Date": "Tue, 02 Feb 2021 21:43:57 GMT",
-        "ETag": "\u00220x8D8C7C3A522BF96\u0022",
-        "Last-Modified": "Tue, 02 Feb 2021 21:43:57 GMT",
-=======
-        "Date": "Wed, 17 Feb 2021 22:47:12 GMT",
-        "ETag": "\u00220x8D8D395F7B4679E\u0022",
-        "Last-Modified": "Wed, 17 Feb 2021 22:47:13 GMT",
->>>>>>> 1814567d
-        "Server": [
-          "Windows-Azure-HDFS/1.0",
-          "Microsoft-HTTPAPI/2.0"
-        ],
-        "x-ms-client-request-id": "dceb768a-903a-1d1e-9d95-bd8fa04deca8",
-<<<<<<< HEAD
-        "x-ms-request-id": "14a3e832-901f-0027-04ac-f9689b000000",
-=======
-        "x-ms-request-id": "b2225b80-b01f-0020-647e-0504f8000000",
->>>>>>> 1814567d
-        "x-ms-version": "2020-06-12"
-      },
-      "ResponseBody": []
-    },
-    {
-      "RequestUri": "https://seannse.dfs.core.windows.net/test-filesystem-950e690b-1ecb-4096-8479-53ae90e40447/test-directory-a7773c7f-6d70-2e07-c9c6-72b7fc284a15/bar?resource=directory",
-      "RequestMethod": "PUT",
-      "RequestHeaders": {
-        "Accept": "application/json",
-        "Authorization": "Sanitized",
-        "If-None-Match": "*",
-<<<<<<< HEAD
-        "traceparent": "00-a8345e3c4d80d44bafda404cf2d4cf7e-da44be14eb11f842-00",
-        "User-Agent": [
-          "azsdk-net-Storage.Files.DataLake/12.7.0-alpha.20210202.1",
-          "(.NET 5.0.2; Microsoft Windows 10.0.19042)"
-        ],
-        "x-ms-client-request-id": "1f8fb231-4784-a47e-5bdb-ae26e6cff187",
-        "x-ms-date": "Tue, 02 Feb 2021 21:43:57 GMT",
-=======
-        "traceparent": "00-1233dcace4d167469dfa0b125d70dd8f-285a2f2a40640149-00",
-        "User-Agent": [
-          "azsdk-net-Storage.Files.DataLake/12.7.0-alpha.20210217.1",
-          "(.NET 5.0.3; Microsoft Windows 10.0.19042)"
-        ],
-        "x-ms-client-request-id": "1f8fb231-4784-a47e-5bdb-ae26e6cff187",
-        "x-ms-date": "Wed, 17 Feb 2021 22:47:13 GMT",
->>>>>>> 1814567d
-        "x-ms-return-client-request-id": "true",
-        "x-ms-version": "2020-06-12"
-      },
-      "RequestBody": null,
-      "StatusCode": 201,
-      "ResponseHeaders": {
-        "Content-Length": "0",
-<<<<<<< HEAD
-        "Date": "Tue, 02 Feb 2021 21:43:57 GMT",
-        "ETag": "\u00220x8D8C7C3A5310C42\u0022",
-        "Last-Modified": "Tue, 02 Feb 2021 21:43:57 GMT",
-=======
-        "Date": "Wed, 17 Feb 2021 22:47:12 GMT",
-        "ETag": "\u00220x8D8D395F7C20DDB\u0022",
-        "Last-Modified": "Wed, 17 Feb 2021 22:47:13 GMT",
->>>>>>> 1814567d
-        "Server": [
-          "Windows-Azure-HDFS/1.0",
-          "Microsoft-HTTPAPI/2.0"
-        ],
-        "x-ms-client-request-id": "1f8fb231-4784-a47e-5bdb-ae26e6cff187",
-<<<<<<< HEAD
-        "x-ms-request-id": "14a3e83f-901f-0027-10ac-f9689b000000",
-=======
-        "x-ms-request-id": "b2225b97-b01f-0020-7b7e-0504f8000000",
->>>>>>> 1814567d
-        "x-ms-version": "2020-06-12"
-      },
-      "ResponseBody": []
-    },
-    {
-      "RequestUri": "https://seannse.dfs.core.windows.net/test-filesystem-950e690b-1ecb-4096-8479-53ae90e40447/test-directory-a7773c7f-6d70-2e07-c9c6-72b7fc284a15/baz?resource=directory",
-      "RequestMethod": "PUT",
-      "RequestHeaders": {
-        "Accept": "application/json",
-        "Authorization": "Sanitized",
-        "If-None-Match": "*",
-<<<<<<< HEAD
-        "traceparent": "00-c88a73c2027f554699cb907c8299eb59-4becdcae5d32bb42-00",
-        "User-Agent": [
-          "azsdk-net-Storage.Files.DataLake/12.7.0-alpha.20210202.1",
-          "(.NET 5.0.2; Microsoft Windows 10.0.19042)"
-        ],
-        "x-ms-client-request-id": "ee5ec602-ccbd-0824-f340-785b421840f1",
-        "x-ms-date": "Tue, 02 Feb 2021 21:43:57 GMT",
-=======
-        "traceparent": "00-e20f2a138d95394f9131ed93352bfd5b-e35645faf8f8a642-00",
-        "User-Agent": [
-          "azsdk-net-Storage.Files.DataLake/12.7.0-alpha.20210217.1",
-          "(.NET 5.0.3; Microsoft Windows 10.0.19042)"
-        ],
-        "x-ms-client-request-id": "ee5ec602-ccbd-0824-f340-785b421840f1",
-        "x-ms-date": "Wed, 17 Feb 2021 22:47:13 GMT",
->>>>>>> 1814567d
-        "x-ms-return-client-request-id": "true",
-        "x-ms-version": "2020-06-12"
-      },
-      "RequestBody": null,
-      "StatusCode": 201,
-      "ResponseHeaders": {
-        "Content-Length": "0",
-<<<<<<< HEAD
-        "Date": "Tue, 02 Feb 2021 21:43:57 GMT",
-        "ETag": "\u00220x8D8C7C3A53F6076\u0022",
-        "Last-Modified": "Tue, 02 Feb 2021 21:43:57 GMT",
-=======
-        "Date": "Wed, 17 Feb 2021 22:47:12 GMT",
-        "ETag": "\u00220x8D8D395F7CEBD7D\u0022",
-        "Last-Modified": "Wed, 17 Feb 2021 22:47:13 GMT",
->>>>>>> 1814567d
-        "Server": [
-          "Windows-Azure-HDFS/1.0",
-          "Microsoft-HTTPAPI/2.0"
-        ],
-        "x-ms-client-request-id": "ee5ec602-ccbd-0824-f340-785b421840f1",
-<<<<<<< HEAD
-        "x-ms-request-id": "14a3e84a-901f-0027-1bac-f9689b000000",
-=======
-        "x-ms-request-id": "b2225baa-b01f-0020-0e7e-0504f8000000",
->>>>>>> 1814567d
-        "x-ms-version": "2020-06-12"
-      },
-      "ResponseBody": []
-    },
-    {
-      "RequestUri": "https://seannse.dfs.core.windows.net/test-filesystem-950e690b-1ecb-4096-8479-53ae90e40447/test-directory-a7773c7f-6d70-2e07-c9c6-72b7fc284a15/baz/bar?resource=directory",
-      "RequestMethod": "PUT",
-      "RequestHeaders": {
-        "Accept": "application/json",
-        "Authorization": "Sanitized",
-        "If-None-Match": "*",
-<<<<<<< HEAD
-        "traceparent": "00-3ac4f298faaf464da92cd2560c4ac7eb-6f5bd2a9e072b14c-00",
-        "User-Agent": [
-          "azsdk-net-Storage.Files.DataLake/12.7.0-alpha.20210202.1",
-          "(.NET 5.0.2; Microsoft Windows 10.0.19042)"
-        ],
-        "x-ms-client-request-id": "2024378b-0370-3cca-c0a3-ddc79608571e",
-        "x-ms-date": "Tue, 02 Feb 2021 21:43:57 GMT",
-=======
-        "traceparent": "00-a1354b8fe0ae7b4790e29ec2275a13f7-4ab210d46770194f-00",
-        "User-Agent": [
-          "azsdk-net-Storage.Files.DataLake/12.7.0-alpha.20210217.1",
-          "(.NET 5.0.3; Microsoft Windows 10.0.19042)"
-        ],
-        "x-ms-client-request-id": "2024378b-0370-3cca-c0a3-ddc79608571e",
-        "x-ms-date": "Wed, 17 Feb 2021 22:47:13 GMT",
->>>>>>> 1814567d
-        "x-ms-return-client-request-id": "true",
-        "x-ms-version": "2020-06-12"
-      },
-      "RequestBody": null,
-      "StatusCode": 201,
-      "ResponseHeaders": {
-        "Content-Length": "0",
-<<<<<<< HEAD
-        "Date": "Tue, 02 Feb 2021 21:43:57 GMT",
-        "ETag": "\u00220x8D8C7C3A54DAF3D\u0022",
-        "Last-Modified": "Tue, 02 Feb 2021 21:43:57 GMT",
-=======
-        "Date": "Wed, 17 Feb 2021 22:47:12 GMT",
-        "ETag": "\u00220x8D8D395F7DCF1B4\u0022",
-        "Last-Modified": "Wed, 17 Feb 2021 22:47:13 GMT",
->>>>>>> 1814567d
-        "Server": [
-          "Windows-Azure-HDFS/1.0",
-          "Microsoft-HTTPAPI/2.0"
-        ],
-        "x-ms-client-request-id": "2024378b-0370-3cca-c0a3-ddc79608571e",
-<<<<<<< HEAD
-        "x-ms-request-id": "14a3e854-901f-0027-25ac-f9689b000000",
-=======
-        "x-ms-request-id": "b2225bb7-b01f-0020-1b7e-0504f8000000",
->>>>>>> 1814567d
-        "x-ms-version": "2020-06-12"
-      },
-      "ResponseBody": []
-    },
-    {
-      "RequestUri": "https://seannse.dfs.core.windows.net/test-filesystem-950e690b-1ecb-4096-8479-53ae90e40447/test-directory-a7773c7f-6d70-2e07-c9c6-72b7fc284a15/foo/foo?resource=directory",
-      "RequestMethod": "PUT",
-      "RequestHeaders": {
-        "Accept": "application/json",
-        "Authorization": "Sanitized",
-        "If-None-Match": "*",
-<<<<<<< HEAD
-        "traceparent": "00-f5d90dde1dc6ca4e985f14e6baa1a860-01edbc177ece584b-00",
-        "User-Agent": [
-          "azsdk-net-Storage.Files.DataLake/12.7.0-alpha.20210202.1",
-          "(.NET 5.0.2; Microsoft Windows 10.0.19042)"
-        ],
-        "x-ms-client-request-id": "0ad03947-1ff3-6780-93bd-26d7e4278c46",
-        "x-ms-date": "Tue, 02 Feb 2021 21:43:57 GMT",
-=======
-        "traceparent": "00-596de4df40950d4ab53a7dc2089f7932-cd4dfbe4be158043-00",
-        "User-Agent": [
-          "azsdk-net-Storage.Files.DataLake/12.7.0-alpha.20210217.1",
-          "(.NET 5.0.3; Microsoft Windows 10.0.19042)"
-        ],
-        "x-ms-client-request-id": "0ad03947-1ff3-6780-93bd-26d7e4278c46",
-        "x-ms-date": "Wed, 17 Feb 2021 22:47:13 GMT",
->>>>>>> 1814567d
-        "x-ms-return-client-request-id": "true",
-        "x-ms-version": "2020-06-12"
-      },
-      "RequestBody": null,
-      "StatusCode": 201,
-      "ResponseHeaders": {
-        "Content-Length": "0",
-<<<<<<< HEAD
-        "Date": "Tue, 02 Feb 2021 21:43:57 GMT",
-        "ETag": "\u00220x8D8C7C3A55BE0AD\u0022",
-        "Last-Modified": "Tue, 02 Feb 2021 21:43:57 GMT",
-=======
-        "Date": "Wed, 17 Feb 2021 22:47:12 GMT",
-        "ETag": "\u00220x8D8D395F7E929CB\u0022",
-        "Last-Modified": "Wed, 17 Feb 2021 22:47:13 GMT",
->>>>>>> 1814567d
-        "Server": [
-          "Windows-Azure-HDFS/1.0",
-          "Microsoft-HTTPAPI/2.0"
-        ],
-        "x-ms-client-request-id": "0ad03947-1ff3-6780-93bd-26d7e4278c46",
-<<<<<<< HEAD
-        "x-ms-request-id": "14a3e869-901f-0027-3aac-f9689b000000",
-=======
-        "x-ms-request-id": "b2225bc6-b01f-0020-2a7e-0504f8000000",
->>>>>>> 1814567d
-        "x-ms-version": "2020-06-12"
-      },
-      "ResponseBody": []
-    },
-    {
-      "RequestUri": "https://seannse.dfs.core.windows.net/test-filesystem-950e690b-1ecb-4096-8479-53ae90e40447/test-directory-a7773c7f-6d70-2e07-c9c6-72b7fc284a15/foo/bar?resource=directory",
-      "RequestMethod": "PUT",
-      "RequestHeaders": {
-        "Accept": "application/json",
-        "Authorization": "Sanitized",
-        "If-None-Match": "*",
-<<<<<<< HEAD
-        "traceparent": "00-7dbccf858ac0c240831b390636555f66-dfc5eba2844b464d-00",
-        "User-Agent": [
-          "azsdk-net-Storage.Files.DataLake/12.7.0-alpha.20210202.1",
-          "(.NET 5.0.2; Microsoft Windows 10.0.19042)"
-        ],
-        "x-ms-client-request-id": "5d8089c5-4c38-642a-a90b-b96542245baf",
-        "x-ms-date": "Tue, 02 Feb 2021 21:43:57 GMT",
-=======
-        "traceparent": "00-9508a27ad2884849b35a18caca4b581f-d128baa1663acf4a-00",
-        "User-Agent": [
-          "azsdk-net-Storage.Files.DataLake/12.7.0-alpha.20210217.1",
-          "(.NET 5.0.3; Microsoft Windows 10.0.19042)"
-        ],
-        "x-ms-client-request-id": "5d8089c5-4c38-642a-a90b-b96542245baf",
-        "x-ms-date": "Wed, 17 Feb 2021 22:47:13 GMT",
->>>>>>> 1814567d
-        "x-ms-return-client-request-id": "true",
-        "x-ms-version": "2020-06-12"
-      },
-      "RequestBody": null,
-      "StatusCode": 201,
-      "ResponseHeaders": {
-        "Content-Length": "0",
-<<<<<<< HEAD
-        "Date": "Tue, 02 Feb 2021 21:43:57 GMT",
-        "ETag": "\u00220x8D8C7C3A56AE0FF\u0022",
-        "Last-Modified": "Tue, 02 Feb 2021 21:43:58 GMT",
-=======
-        "Date": "Wed, 17 Feb 2021 22:47:12 GMT",
-        "ETag": "\u00220x8D8D395F7F55249\u0022",
-        "Last-Modified": "Wed, 17 Feb 2021 22:47:13 GMT",
->>>>>>> 1814567d
-        "Server": [
-          "Windows-Azure-HDFS/1.0",
-          "Microsoft-HTTPAPI/2.0"
-        ],
-        "x-ms-client-request-id": "5d8089c5-4c38-642a-a90b-b96542245baf",
-<<<<<<< HEAD
-        "x-ms-request-id": "14a3e879-901f-0027-4aac-f9689b000000",
-=======
-        "x-ms-request-id": "b2225bd1-b01f-0020-357e-0504f8000000",
->>>>>>> 1814567d
-        "x-ms-version": "2020-06-12"
-      },
-      "ResponseBody": []
-    },
-    {
-      "RequestUri": "https://seannse.dfs.core.windows.net/test-filesystem-950e690b-1ecb-4096-8479-53ae90e40447/test-directory-a7773c7f-6d70-2e07-c9c6-72b7fc284a15/baz/foo?resource=directory",
-      "RequestMethod": "PUT",
-      "RequestHeaders": {
-        "Accept": "application/json",
-        "Authorization": "Sanitized",
-        "If-None-Match": "*",
-<<<<<<< HEAD
-        "traceparent": "00-d650a2dceb3f7f4781a13420fb16a42e-8b19737edee99147-00",
-        "User-Agent": [
-          "azsdk-net-Storage.Files.DataLake/12.7.0-alpha.20210202.1",
-          "(.NET 5.0.2; Microsoft Windows 10.0.19042)"
-        ],
-        "x-ms-client-request-id": "5b11c965-2fa7-510e-9fd7-5721f3b7df18",
-        "x-ms-date": "Tue, 02 Feb 2021 21:43:57 GMT",
-=======
-        "traceparent": "00-f25b2fea93c4b64db7ccd7d68b967cad-081921651fa91941-00",
-        "User-Agent": [
-          "azsdk-net-Storage.Files.DataLake/12.7.0-alpha.20210217.1",
-          "(.NET 5.0.3; Microsoft Windows 10.0.19042)"
-        ],
-        "x-ms-client-request-id": "5b11c965-2fa7-510e-9fd7-5721f3b7df18",
-        "x-ms-date": "Wed, 17 Feb 2021 22:47:13 GMT",
->>>>>>> 1814567d
-        "x-ms-return-client-request-id": "true",
-        "x-ms-version": "2020-06-12"
-      },
-      "RequestBody": null,
-      "StatusCode": 201,
-      "ResponseHeaders": {
-        "Content-Length": "0",
-<<<<<<< HEAD
-        "Date": "Tue, 02 Feb 2021 21:43:57 GMT",
-        "ETag": "\u00220x8D8C7C3A579799C\u0022",
-        "Last-Modified": "Tue, 02 Feb 2021 21:43:58 GMT",
-=======
-        "Date": "Wed, 17 Feb 2021 22:47:12 GMT",
-        "ETag": "\u00220x8D8D395F8018615\u0022",
-        "Last-Modified": "Wed, 17 Feb 2021 22:47:13 GMT",
->>>>>>> 1814567d
-        "Server": [
-          "Windows-Azure-HDFS/1.0",
-          "Microsoft-HTTPAPI/2.0"
-        ],
-        "x-ms-client-request-id": "5b11c965-2fa7-510e-9fd7-5721f3b7df18",
-<<<<<<< HEAD
-        "x-ms-request-id": "14a3e88c-901f-0027-5cac-f9689b000000",
-=======
-        "x-ms-request-id": "b2225be1-b01f-0020-457e-0504f8000000",
->>>>>>> 1814567d
-        "x-ms-version": "2020-06-12"
-      },
-      "ResponseBody": []
-    },
-    {
-      "RequestUri": "https://seannse.dfs.core.windows.net/test-filesystem-950e690b-1ecb-4096-8479-53ae90e40447/test-directory-a7773c7f-6d70-2e07-c9c6-72b7fc284a15/baz/foo/bar?resource=directory",
-      "RequestMethod": "PUT",
-      "RequestHeaders": {
-        "Accept": "application/json",
-        "Authorization": "Sanitized",
-        "If-None-Match": "*",
-<<<<<<< HEAD
-        "traceparent": "00-a636dad3a51aed40b0f2519422511a8c-6da9094f05398340-00",
-        "User-Agent": [
-          "azsdk-net-Storage.Files.DataLake/12.7.0-alpha.20210202.1",
-          "(.NET 5.0.2; Microsoft Windows 10.0.19042)"
-        ],
-        "x-ms-client-request-id": "79ff2707-ff12-7f08-49d8-7b518504a764",
-        "x-ms-date": "Tue, 02 Feb 2021 21:43:57 GMT",
-=======
-        "traceparent": "00-1f663fea1886d94db7cc46e824325d5a-f708d855999a434c-00",
-        "User-Agent": [
-          "azsdk-net-Storage.Files.DataLake/12.7.0-alpha.20210217.1",
-          "(.NET 5.0.3; Microsoft Windows 10.0.19042)"
-        ],
-        "x-ms-client-request-id": "79ff2707-ff12-7f08-49d8-7b518504a764",
-        "x-ms-date": "Wed, 17 Feb 2021 22:47:13 GMT",
->>>>>>> 1814567d
-        "x-ms-return-client-request-id": "true",
-        "x-ms-version": "2020-06-12"
-      },
-      "RequestBody": null,
-      "StatusCode": 201,
-      "ResponseHeaders": {
-        "Content-Length": "0",
-<<<<<<< HEAD
-        "Date": "Tue, 02 Feb 2021 21:43:57 GMT",
-        "ETag": "\u00220x8D8C7C3A5877A4A\u0022",
-        "Last-Modified": "Tue, 02 Feb 2021 21:43:58 GMT",
-=======
-        "Date": "Wed, 17 Feb 2021 22:47:12 GMT",
-        "ETag": "\u00220x8D8D395F80DB2B4\u0022",
-        "Last-Modified": "Wed, 17 Feb 2021 22:47:13 GMT",
->>>>>>> 1814567d
-        "Server": [
-          "Windows-Azure-HDFS/1.0",
-          "Microsoft-HTTPAPI/2.0"
-        ],
-        "x-ms-client-request-id": "79ff2707-ff12-7f08-49d8-7b518504a764",
-<<<<<<< HEAD
-        "x-ms-request-id": "14a3e8a5-901f-0027-75ac-f9689b000000",
-=======
-        "x-ms-request-id": "b2225bed-b01f-0020-517e-0504f8000000",
->>>>>>> 1814567d
-        "x-ms-version": "2020-06-12"
-      },
-      "ResponseBody": []
-    },
-    {
-      "RequestUri": "https://seannse.dfs.core.windows.net/test-filesystem-950e690b-1ecb-4096-8479-53ae90e40447/test-directory-a7773c7f-6d70-2e07-c9c6-72b7fc284a15/baz/bar/foo?resource=directory",
-      "RequestMethod": "PUT",
-      "RequestHeaders": {
-        "Accept": "application/json",
-        "Authorization": "Sanitized",
-        "If-None-Match": "*",
-<<<<<<< HEAD
-        "traceparent": "00-db1527c5c1609d4a8fa4e5ab103b24e2-6cd1bea5055dc542-00",
-        "User-Agent": [
-          "azsdk-net-Storage.Files.DataLake/12.7.0-alpha.20210202.1",
-          "(.NET 5.0.2; Microsoft Windows 10.0.19042)"
-        ],
-        "x-ms-client-request-id": "cb1af948-66b8-8805-9206-c300c0e2645e",
-        "x-ms-date": "Tue, 02 Feb 2021 21:43:57 GMT",
-=======
-        "traceparent": "00-bcf275a9f688d64b96003f8ee8ecf94c-1f4a3a45de685847-00",
-        "User-Agent": [
-          "azsdk-net-Storage.Files.DataLake/12.7.0-alpha.20210217.1",
-          "(.NET 5.0.3; Microsoft Windows 10.0.19042)"
-        ],
-        "x-ms-client-request-id": "cb1af948-66b8-8805-9206-c300c0e2645e",
-        "x-ms-date": "Wed, 17 Feb 2021 22:47:13 GMT",
->>>>>>> 1814567d
-        "x-ms-return-client-request-id": "true",
-        "x-ms-version": "2020-06-12"
-      },
-      "RequestBody": null,
-      "StatusCode": 201,
-      "ResponseHeaders": {
-        "Content-Length": "0",
-<<<<<<< HEAD
-        "Date": "Tue, 02 Feb 2021 21:43:58 GMT",
-        "ETag": "\u00220x8D8C7C3A5962855\u0022",
-        "Last-Modified": "Tue, 02 Feb 2021 21:43:58 GMT",
-=======
-        "Date": "Wed, 17 Feb 2021 22:47:12 GMT",
-        "ETag": "\u00220x8D8D395F81A93EF\u0022",
-        "Last-Modified": "Wed, 17 Feb 2021 22:47:13 GMT",
->>>>>>> 1814567d
-        "Server": [
-          "Windows-Azure-HDFS/1.0",
-          "Microsoft-HTTPAPI/2.0"
-        ],
-        "x-ms-client-request-id": "cb1af948-66b8-8805-9206-c300c0e2645e",
-<<<<<<< HEAD
-        "x-ms-request-id": "14a3e8ba-901f-0027-0aac-f9689b000000",
-=======
-        "x-ms-request-id": "b2225bfd-b01f-0020-617e-0504f8000000",
->>>>>>> 1814567d
-        "x-ms-version": "2020-06-12"
-      },
-      "ResponseBody": []
-    },
-    {
-<<<<<<< HEAD
-      "RequestUri": "https://seannse.dfs.core.windows.net/test-filesystem-950e690b-1ecb-4096-8479-53ae90e40447?resource=filesystem\u0026directory=test-directory-a7773c7f-6d70-2e07-c9c6-72b7fc284a15\u0026recursive=false\u0026maxResults=2\u0026upn=false",
-=======
-      "RequestUri": "https://seannse.dfs.core.windows.net/test-filesystem-950e690b-1ecb-4096-8479-53ae90e40447?resource=filesystem\u0026recursive=false\u0026directory=test-directory-a7773c7f-6d70-2e07-c9c6-72b7fc284a15\u0026maxResults=2\u0026upn=false",
->>>>>>> 1814567d
+        "x-ms-client-request-id": "baeaa7c0-71f8-09ff-1dd1-19628fe0a0fa",
+        "x-ms-request-id": "cb12daf2-b01e-006d-26f2-06cb14000000",
+        "x-ms-version": "2020-06-12"
+      },
+      "ResponseBody": []
+    },
+    {
+      "RequestUri": "https://seannse.dfs.core.windows.net/test-filesystem-595f11e2-16c1-f27d-f662-d201329f768b/test-directory-92efd613-54da-e23a-3d7a-3112a9795720?resource=directory",
+      "RequestMethod": "PUT",
+      "RequestHeaders": {
+        "Accept": "application/json",
+        "Authorization": "Sanitized",
+        "traceparent": "00-f456e5045d1683469ad5147b68a04786-63dce7b399c08141-00",
+        "User-Agent": [
+          "azsdk-net-Storage.Files.DataLake/12.7.0-alpha.20210219.1",
+          "(.NET 5.0.3; Microsoft Windows 10.0.19041)"
+        ],
+        "x-ms-client-request-id": "c4f0720e-48e5-6b60-6c07-7d7e3fed60a4",
+        "x-ms-date": "Fri, 19 Feb 2021 19:04:45 GMT",
+        "x-ms-return-client-request-id": "true",
+        "x-ms-version": "2020-06-12"
+      },
+      "RequestBody": null,
+      "StatusCode": 201,
+      "ResponseHeaders": {
+        "Content-Length": "0",
+        "Date": "Fri, 19 Feb 2021 19:04:44 GMT",
+        "ETag": "\u00220x8D8D509384FC735\u0022",
+        "Last-Modified": "Fri, 19 Feb 2021 19:04:44 GMT",
+        "Server": [
+          "Windows-Azure-HDFS/1.0",
+          "Microsoft-HTTPAPI/2.0"
+        ],
+        "x-ms-client-request-id": "c4f0720e-48e5-6b60-6c07-7d7e3fed60a4",
+        "x-ms-request-id": "da8444ec-a01f-0061-2df2-065c1c000000",
+        "x-ms-version": "2020-06-12"
+      },
+      "ResponseBody": []
+    },
+    {
+      "RequestUri": "https://seannse.dfs.core.windows.net/test-filesystem-595f11e2-16c1-f27d-f662-d201329f768b/test-directory-92efd613-54da-e23a-3d7a-3112a9795720/foo?resource=directory",
+      "RequestMethod": "PUT",
+      "RequestHeaders": {
+        "Accept": "application/json",
+        "Authorization": "Sanitized",
+        "If-None-Match": "*",
+        "traceparent": "00-9791248115a83a41b04f290fa1e6a098-b65f369e623e854e-00",
+        "User-Agent": [
+          "azsdk-net-Storage.Files.DataLake/12.7.0-alpha.20210219.1",
+          "(.NET 5.0.3; Microsoft Windows 10.0.19041)"
+        ],
+        "x-ms-client-request-id": "3703ea24-9288-3e3b-37d6-1ead3e145bfb",
+        "x-ms-date": "Fri, 19 Feb 2021 19:04:45 GMT",
+        "x-ms-return-client-request-id": "true",
+        "x-ms-version": "2020-06-12"
+      },
+      "RequestBody": null,
+      "StatusCode": 201,
+      "ResponseHeaders": {
+        "Content-Length": "0",
+        "Date": "Fri, 19 Feb 2021 19:04:44 GMT",
+        "ETag": "\u00220x8D8D509385BD492\u0022",
+        "Last-Modified": "Fri, 19 Feb 2021 19:04:44 GMT",
+        "Server": [
+          "Windows-Azure-HDFS/1.0",
+          "Microsoft-HTTPAPI/2.0"
+        ],
+        "x-ms-client-request-id": "3703ea24-9288-3e3b-37d6-1ead3e145bfb",
+        "x-ms-request-id": "da8444f4-a01f-0061-35f2-065c1c000000",
+        "x-ms-version": "2020-06-12"
+      },
+      "ResponseBody": []
+    },
+    {
+      "RequestUri": "https://seannse.dfs.core.windows.net/test-filesystem-595f11e2-16c1-f27d-f662-d201329f768b/test-directory-92efd613-54da-e23a-3d7a-3112a9795720/bar?resource=directory",
+      "RequestMethod": "PUT",
+      "RequestHeaders": {
+        "Accept": "application/json",
+        "Authorization": "Sanitized",
+        "If-None-Match": "*",
+        "traceparent": "00-e0666c88baefc044873b0ff9cdb72bfa-2a1e5059446b6044-00",
+        "User-Agent": [
+          "azsdk-net-Storage.Files.DataLake/12.7.0-alpha.20210219.1",
+          "(.NET 5.0.3; Microsoft Windows 10.0.19041)"
+        ],
+        "x-ms-client-request-id": "5559b10b-28e9-e71b-bd9c-c0c7f797192f",
+        "x-ms-date": "Fri, 19 Feb 2021 19:04:45 GMT",
+        "x-ms-return-client-request-id": "true",
+        "x-ms-version": "2020-06-12"
+      },
+      "RequestBody": null,
+      "StatusCode": 201,
+      "ResponseHeaders": {
+        "Content-Length": "0",
+        "Date": "Fri, 19 Feb 2021 19:04:44 GMT",
+        "ETag": "\u00220x8D8D509386AF2C3\u0022",
+        "Last-Modified": "Fri, 19 Feb 2021 19:04:45 GMT",
+        "Server": [
+          "Windows-Azure-HDFS/1.0",
+          "Microsoft-HTTPAPI/2.0"
+        ],
+        "x-ms-client-request-id": "5559b10b-28e9-e71b-bd9c-c0c7f797192f",
+        "x-ms-request-id": "da844504-a01f-0061-45f2-065c1c000000",
+        "x-ms-version": "2020-06-12"
+      },
+      "ResponseBody": []
+    },
+    {
+      "RequestUri": "https://seannse.dfs.core.windows.net/test-filesystem-595f11e2-16c1-f27d-f662-d201329f768b/test-directory-92efd613-54da-e23a-3d7a-3112a9795720/baz?resource=directory",
+      "RequestMethod": "PUT",
+      "RequestHeaders": {
+        "Accept": "application/json",
+        "Authorization": "Sanitized",
+        "If-None-Match": "*",
+        "traceparent": "00-1506701d07062248b82c504213bb19a7-ab41d8f49a07c449-00",
+        "User-Agent": [
+          "azsdk-net-Storage.Files.DataLake/12.7.0-alpha.20210219.1",
+          "(.NET 5.0.3; Microsoft Windows 10.0.19041)"
+        ],
+        "x-ms-client-request-id": "8ca2aed8-05ba-1611-27dc-2ff89ee10095",
+        "x-ms-date": "Fri, 19 Feb 2021 19:04:45 GMT",
+        "x-ms-return-client-request-id": "true",
+        "x-ms-version": "2020-06-12"
+      },
+      "RequestBody": null,
+      "StatusCode": 201,
+      "ResponseHeaders": {
+        "Content-Length": "0",
+        "Date": "Fri, 19 Feb 2021 19:04:44 GMT",
+        "ETag": "\u00220x8D8D509387615F0\u0022",
+        "Last-Modified": "Fri, 19 Feb 2021 19:04:45 GMT",
+        "Server": [
+          "Windows-Azure-HDFS/1.0",
+          "Microsoft-HTTPAPI/2.0"
+        ],
+        "x-ms-client-request-id": "8ca2aed8-05ba-1611-27dc-2ff89ee10095",
+        "x-ms-request-id": "da84450b-a01f-0061-4cf2-065c1c000000",
+        "x-ms-version": "2020-06-12"
+      },
+      "ResponseBody": []
+    },
+    {
+      "RequestUri": "https://seannse.dfs.core.windows.net/test-filesystem-595f11e2-16c1-f27d-f662-d201329f768b/test-directory-92efd613-54da-e23a-3d7a-3112a9795720/baz/bar?resource=directory",
+      "RequestMethod": "PUT",
+      "RequestHeaders": {
+        "Accept": "application/json",
+        "Authorization": "Sanitized",
+        "If-None-Match": "*",
+        "traceparent": "00-b7320512ee9f794e912e25250fac7298-9280adecec90ab43-00",
+        "User-Agent": [
+          "azsdk-net-Storage.Files.DataLake/12.7.0-alpha.20210219.1",
+          "(.NET 5.0.3; Microsoft Windows 10.0.19041)"
+        ],
+        "x-ms-client-request-id": "49efaefc-8cf4-f374-9ce5-025ae03f275f",
+        "x-ms-date": "Fri, 19 Feb 2021 19:04:45 GMT",
+        "x-ms-return-client-request-id": "true",
+        "x-ms-version": "2020-06-12"
+      },
+      "RequestBody": null,
+      "StatusCode": 201,
+      "ResponseHeaders": {
+        "Content-Length": "0",
+        "Date": "Fri, 19 Feb 2021 19:04:44 GMT",
+        "ETag": "\u00220x8D8D5093889894E\u0022",
+        "Last-Modified": "Fri, 19 Feb 2021 19:04:45 GMT",
+        "Server": [
+          "Windows-Azure-HDFS/1.0",
+          "Microsoft-HTTPAPI/2.0"
+        ],
+        "x-ms-client-request-id": "49efaefc-8cf4-f374-9ce5-025ae03f275f",
+        "x-ms-request-id": "da844516-a01f-0061-57f2-065c1c000000",
+        "x-ms-version": "2020-06-12"
+      },
+      "ResponseBody": []
+    },
+    {
+      "RequestUri": "https://seannse.dfs.core.windows.net/test-filesystem-595f11e2-16c1-f27d-f662-d201329f768b/test-directory-92efd613-54da-e23a-3d7a-3112a9795720/foo/foo?resource=directory",
+      "RequestMethod": "PUT",
+      "RequestHeaders": {
+        "Accept": "application/json",
+        "Authorization": "Sanitized",
+        "If-None-Match": "*",
+        "traceparent": "00-d2dec98785b3f64cb2c4ccb7c89a5e24-35264a6039c94a47-00",
+        "User-Agent": [
+          "azsdk-net-Storage.Files.DataLake/12.7.0-alpha.20210219.1",
+          "(.NET 5.0.3; Microsoft Windows 10.0.19041)"
+        ],
+        "x-ms-client-request-id": "effb1b07-b7f2-f2a0-dda4-5344d1df1b3a",
+        "x-ms-date": "Fri, 19 Feb 2021 19:04:46 GMT",
+        "x-ms-return-client-request-id": "true",
+        "x-ms-version": "2020-06-12"
+      },
+      "RequestBody": null,
+      "StatusCode": 201,
+      "ResponseHeaders": {
+        "Content-Length": "0",
+        "Date": "Fri, 19 Feb 2021 19:04:44 GMT",
+        "ETag": "\u00220x8D8D50938955CD5\u0022",
+        "Last-Modified": "Fri, 19 Feb 2021 19:04:45 GMT",
+        "Server": [
+          "Windows-Azure-HDFS/1.0",
+          "Microsoft-HTTPAPI/2.0"
+        ],
+        "x-ms-client-request-id": "effb1b07-b7f2-f2a0-dda4-5344d1df1b3a",
+        "x-ms-request-id": "da84451d-a01f-0061-5ef2-065c1c000000",
+        "x-ms-version": "2020-06-12"
+      },
+      "ResponseBody": []
+    },
+    {
+      "RequestUri": "https://seannse.dfs.core.windows.net/test-filesystem-595f11e2-16c1-f27d-f662-d201329f768b/test-directory-92efd613-54da-e23a-3d7a-3112a9795720/foo/bar?resource=directory",
+      "RequestMethod": "PUT",
+      "RequestHeaders": {
+        "Accept": "application/json",
+        "Authorization": "Sanitized",
+        "If-None-Match": "*",
+        "traceparent": "00-9dbc491f8a00c54dbdc1a7cd2841b691-0219e0feed8dd442-00",
+        "User-Agent": [
+          "azsdk-net-Storage.Files.DataLake/12.7.0-alpha.20210219.1",
+          "(.NET 5.0.3; Microsoft Windows 10.0.19041)"
+        ],
+        "x-ms-client-request-id": "c45307ed-3843-526d-d47d-e36c5ca33395",
+        "x-ms-date": "Fri, 19 Feb 2021 19:04:46 GMT",
+        "x-ms-return-client-request-id": "true",
+        "x-ms-version": "2020-06-12"
+      },
+      "RequestBody": null,
+      "StatusCode": 201,
+      "ResponseHeaders": {
+        "Content-Length": "0",
+        "Date": "Fri, 19 Feb 2021 19:04:44 GMT",
+        "ETag": "\u00220x8D8D50938A4B9D5\u0022",
+        "Last-Modified": "Fri, 19 Feb 2021 19:04:45 GMT",
+        "Server": [
+          "Windows-Azure-HDFS/1.0",
+          "Microsoft-HTTPAPI/2.0"
+        ],
+        "x-ms-client-request-id": "c45307ed-3843-526d-d47d-e36c5ca33395",
+        "x-ms-request-id": "da84452b-a01f-0061-6bf2-065c1c000000",
+        "x-ms-version": "2020-06-12"
+      },
+      "ResponseBody": []
+    },
+    {
+      "RequestUri": "https://seannse.dfs.core.windows.net/test-filesystem-595f11e2-16c1-f27d-f662-d201329f768b/test-directory-92efd613-54da-e23a-3d7a-3112a9795720/baz/foo?resource=directory",
+      "RequestMethod": "PUT",
+      "RequestHeaders": {
+        "Accept": "application/json",
+        "Authorization": "Sanitized",
+        "If-None-Match": "*",
+        "traceparent": "00-3ea05693130e2941bc95768b67ee17ff-1eb2a1e8faaf9540-00",
+        "User-Agent": [
+          "azsdk-net-Storage.Files.DataLake/12.7.0-alpha.20210219.1",
+          "(.NET 5.0.3; Microsoft Windows 10.0.19041)"
+        ],
+        "x-ms-client-request-id": "c957e9a1-568b-33f7-4881-d33e3295ef23",
+        "x-ms-date": "Fri, 19 Feb 2021 19:04:46 GMT",
+        "x-ms-return-client-request-id": "true",
+        "x-ms-version": "2020-06-12"
+      },
+      "RequestBody": null,
+      "StatusCode": 201,
+      "ResponseHeaders": {
+        "Content-Length": "0",
+        "Date": "Fri, 19 Feb 2021 19:04:45 GMT",
+        "ETag": "\u00220x8D8D50938B1523E\u0022",
+        "Last-Modified": "Fri, 19 Feb 2021 19:04:45 GMT",
+        "Server": [
+          "Windows-Azure-HDFS/1.0",
+          "Microsoft-HTTPAPI/2.0"
+        ],
+        "x-ms-client-request-id": "c957e9a1-568b-33f7-4881-d33e3295ef23",
+        "x-ms-request-id": "da844538-a01f-0061-78f2-065c1c000000",
+        "x-ms-version": "2020-06-12"
+      },
+      "ResponseBody": []
+    },
+    {
+      "RequestUri": "https://seannse.dfs.core.windows.net/test-filesystem-595f11e2-16c1-f27d-f662-d201329f768b/test-directory-92efd613-54da-e23a-3d7a-3112a9795720/baz/foo/bar?resource=directory",
+      "RequestMethod": "PUT",
+      "RequestHeaders": {
+        "Accept": "application/json",
+        "Authorization": "Sanitized",
+        "If-None-Match": "*",
+        "traceparent": "00-fc85852b58abb142aade4d2e7aca69c9-86438dea9063d843-00",
+        "User-Agent": [
+          "azsdk-net-Storage.Files.DataLake/12.7.0-alpha.20210219.1",
+          "(.NET 5.0.3; Microsoft Windows 10.0.19041)"
+        ],
+        "x-ms-client-request-id": "73ca5304-694c-3409-e087-f2dd7c00bf83",
+        "x-ms-date": "Fri, 19 Feb 2021 19:04:46 GMT",
+        "x-ms-return-client-request-id": "true",
+        "x-ms-version": "2020-06-12"
+      },
+      "RequestBody": null,
+      "StatusCode": 201,
+      "ResponseHeaders": {
+        "Content-Length": "0",
+        "Date": "Fri, 19 Feb 2021 19:04:45 GMT",
+        "ETag": "\u00220x8D8D50938BD75FE\u0022",
+        "Last-Modified": "Fri, 19 Feb 2021 19:04:45 GMT",
+        "Server": [
+          "Windows-Azure-HDFS/1.0",
+          "Microsoft-HTTPAPI/2.0"
+        ],
+        "x-ms-client-request-id": "73ca5304-694c-3409-e087-f2dd7c00bf83",
+        "x-ms-request-id": "da844541-a01f-0061-01f2-065c1c000000",
+        "x-ms-version": "2020-06-12"
+      },
+      "ResponseBody": []
+    },
+    {
+      "RequestUri": "https://seannse.dfs.core.windows.net/test-filesystem-595f11e2-16c1-f27d-f662-d201329f768b/test-directory-92efd613-54da-e23a-3d7a-3112a9795720/baz/bar/foo?resource=directory",
+      "RequestMethod": "PUT",
+      "RequestHeaders": {
+        "Accept": "application/json",
+        "Authorization": "Sanitized",
+        "If-None-Match": "*",
+        "traceparent": "00-713586b92b7da34da3d6d97bb01549b2-6fae883a98fdb543-00",
+        "User-Agent": [
+          "azsdk-net-Storage.Files.DataLake/12.7.0-alpha.20210219.1",
+          "(.NET 5.0.3; Microsoft Windows 10.0.19041)"
+        ],
+        "x-ms-client-request-id": "de3a5110-7bca-4cd7-358d-c00bd42c20c7",
+        "x-ms-date": "Fri, 19 Feb 2021 19:04:46 GMT",
+        "x-ms-return-client-request-id": "true",
+        "x-ms-version": "2020-06-12"
+      },
+      "RequestBody": null,
+      "StatusCode": 201,
+      "ResponseHeaders": {
+        "Content-Length": "0",
+        "Date": "Fri, 19 Feb 2021 19:04:45 GMT",
+        "ETag": "\u00220x8D8D50938C93ACE\u0022",
+        "Last-Modified": "Fri, 19 Feb 2021 19:04:45 GMT",
+        "Server": [
+          "Windows-Azure-HDFS/1.0",
+          "Microsoft-HTTPAPI/2.0"
+        ],
+        "x-ms-client-request-id": "de3a5110-7bca-4cd7-358d-c00bd42c20c7",
+        "x-ms-request-id": "da84454e-a01f-0061-0ef2-065c1c000000",
+        "x-ms-version": "2020-06-12"
+      },
+      "ResponseBody": []
+    },
+    {
+      "RequestUri": "https://seannse.dfs.core.windows.net/test-filesystem-595f11e2-16c1-f27d-f662-d201329f768b?resource=filesystem\u0026directory=test-directory-92efd613-54da-e23a-3d7a-3112a9795720\u0026recursive=false\u0026maxResults=2\u0026upn=false",
       "RequestMethod": "GET",
       "RequestHeaders": {
         "Accept": "application/json",
         "Authorization": "Sanitized",
         "User-Agent": [
-<<<<<<< HEAD
-          "azsdk-net-Storage.Files.DataLake/12.7.0-alpha.20210202.1",
-          "(.NET 5.0.2; Microsoft Windows 10.0.19042)"
-        ],
-        "x-ms-client-request-id": "8b08f705-dbea-68ac-b0fe-a8bf33b868b2",
-        "x-ms-date": "Tue, 02 Feb 2021 21:43:57 GMT",
-=======
-          "azsdk-net-Storage.Files.DataLake/12.7.0-alpha.20210217.1",
-          "(.NET 5.0.3; Microsoft Windows 10.0.19042)"
-        ],
-        "x-ms-client-request-id": "8b08f705-dbea-68ac-b0fe-a8bf33b868b2",
-        "x-ms-date": "Wed, 17 Feb 2021 22:47:14 GMT",
->>>>>>> 1814567d
+          "azsdk-net-Storage.Files.DataLake/12.7.0-alpha.20210219.1",
+          "(.NET 5.0.3; Microsoft Windows 10.0.19041)"
+        ],
+        "x-ms-client-request-id": "2acd0f65-e0c6-45b9-2c04-6d0416f206b2",
+        "x-ms-date": "Fri, 19 Feb 2021 19:04:46 GMT",
         "x-ms-return-client-request-id": "true",
         "x-ms-version": "2020-06-12"
       },
@@ -625,57 +392,34 @@
       "StatusCode": 200,
       "ResponseHeaders": {
         "Content-Type": "application/json; charset=utf-8",
-<<<<<<< HEAD
-        "Date": "Tue, 02 Feb 2021 21:43:58 GMT",
-=======
-        "Date": "Wed, 17 Feb 2021 22:47:13 GMT",
->>>>>>> 1814567d
+        "Date": "Fri, 19 Feb 2021 19:04:45 GMT",
         "Server": [
           "Windows-Azure-HDFS/1.0",
           "Microsoft-HTTPAPI/2.0"
         ],
         "Transfer-Encoding": "chunked",
-        "x-ms-client-request-id": "8b08f705-dbea-68ac-b0fe-a8bf33b868b2",
-<<<<<<< HEAD
-        "x-ms-continuation": "VBaf48LAhpbV4DAYHBgDZm9vFryc7bKQ6/zWAxgAFr6F3qqQ6/zWAwAA",
-        "x-ms-request-id": "14a3e8d2-901f-0027-22ac-f9689b000000",
+        "x-ms-client-request-id": "2acd0f65-e0c6-45b9-2c04-6d0416f206b2",
+        "x-ms-continuation": "VBaqifTby/3m7aYBGBwYA2ZvbxaM\u002B\u002B7lwryD1wMYABb236bewryD1wMAAA==",
+        "x-ms-request-id": "da844561-a01f-0061-21f2-065c1c000000",
         "x-ms-version": "2020-06-12"
       },
       "ResponseBody": [
-        "{\u0022paths\u0022:[{\u0022contentLength\u0022:\u00220\u0022,\u0022creationTime\u0022:\u0022132567758376930370\u0022,\u0022etag\u0022:\u00220x8D8C7C3A5310C42\u0022,\u0022group\u0022:\u0022$superuser\u0022,\u0022isDirectory\u0022:\u0022true\u0022,\u0022lastModified\u0022:\u0022Tue, 02 Feb 2021 21:43:57 GMT\u0022,\u0022name\u0022:\u0022test-directory-a7773c7f-6d70-2e07-c9c6-72b7fc284a15/bar\u0022,\u0022owner\u0022:\u0022$superuser\u0022,\u0022permissions\u0022:\u0022rwxr-x---\u0022},{\u0022contentLength\u0022:\u00220\u0022,\u0022creationTime\u0022:\u0022132567758377869430\u0022,\u0022etag\u0022:\u00220x8D8C7C3A53F6076\u0022,\u0022group\u0022:\u0022$superuser\u0022,\u0022isDirectory\u0022:\u0022true\u0022,\u0022lastModified\u0022:\u0022Tue, 02 Feb 2021 21:43:57 GMT\u0022,\u0022name\u0022:\u0022test-directory-a7773c7f-6d70-2e07-c9c6-72b7fc284a15/baz\u0022,\u0022owner\u0022:\u0022$superuser\u0022,\u0022permissions\u0022:\u0022rwxr-x---\u0022}]}\n"
-=======
-        "x-ms-continuation": "VBb/pL610dmN5KwBGBwYA2Zvbxaumv3a2t\u002BC1wMYABa2q\u002BvT2t\u002BC1wMAAA==",
-        "x-ms-request-id": "b2225c08-b01f-0020-6c7e-0504f8000000",
-        "x-ms-version": "2020-06-12"
-      },
-      "ResponseBody": [
-        "{\u0022paths\u0022:[{\u0022contentLength\u0022:\u00220\u0022,\u0022creationTime\u0022:\u0022132580756333202907\u0022,\u0022etag\u0022:\u00220x8D8D395F7C20DDB\u0022,\u0022group\u0022:\u0022$superuser\u0022,\u0022isDirectory\u0022:\u0022true\u0022,\u0022lastModified\u0022:\u0022Wed, 17 Feb 2021 22:47:13 GMT\u0022,\u0022name\u0022:\u0022test-directory-a7773c7f-6d70-2e07-c9c6-72b7fc284a15/bar\u0022,\u0022owner\u0022:\u0022$superuser\u0022,\u0022permissions\u0022:\u0022rwxr-x---\u0022},{\u0022contentLength\u0022:\u00220\u0022,\u0022creationTime\u0022:\u0022132580756334034301\u0022,\u0022etag\u0022:\u00220x8D8D395F7CEBD7D\u0022,\u0022group\u0022:\u0022$superuser\u0022,\u0022isDirectory\u0022:\u0022true\u0022,\u0022lastModified\u0022:\u0022Wed, 17 Feb 2021 22:47:13 GMT\u0022,\u0022name\u0022:\u0022test-directory-a7773c7f-6d70-2e07-c9c6-72b7fc284a15/baz\u0022,\u0022owner\u0022:\u0022$superuser\u0022,\u0022permissions\u0022:\u0022rwxr-x---\u0022}]}\n"
->>>>>>> 1814567d
+        "{\u0022paths\u0022:[{\u0022contentLength\u0022:\u00220\u0022,\u0022creationTime\u0022:\u0022132582350850880195\u0022,\u0022etag\u0022:\u00220x8D8D509386AF2C3\u0022,\u0022group\u0022:\u0022$superuser\u0022,\u0022isDirectory\u0022:\u0022true\u0022,\u0022lastModified\u0022:\u0022Fri, 19 Feb 2021 19:04:45 GMT\u0022,\u0022name\u0022:\u0022test-directory-92efd613-54da-e23a-3d7a-3112a9795720/bar\u0022,\u0022owner\u0022:\u0022$superuser\u0022,\u0022permissions\u0022:\u0022rwxr-x---\u0022},{\u0022contentLength\u0022:\u00220\u0022,\u0022creationTime\u0022:\u0022132582350851610096\u0022,\u0022etag\u0022:\u00220x8D8D509387615F0\u0022,\u0022group\u0022:\u0022$superuser\u0022,\u0022isDirectory\u0022:\u0022true\u0022,\u0022lastModified\u0022:\u0022Fri, 19 Feb 2021 19:04:45 GMT\u0022,\u0022name\u0022:\u0022test-directory-92efd613-54da-e23a-3d7a-3112a9795720/baz\u0022,\u0022owner\u0022:\u0022$superuser\u0022,\u0022permissions\u0022:\u0022rwxr-x---\u0022}]}\n"
       ]
     },
     {
-      "RequestUri": "https://seannse.blob.core.windows.net/test-filesystem-950e690b-1ecb-4096-8479-53ae90e40447?restype=container",
+      "RequestUri": "https://seannse.blob.core.windows.net/test-filesystem-595f11e2-16c1-f27d-f662-d201329f768b?restype=container",
       "RequestMethod": "DELETE",
       "RequestHeaders": {
         "Accept": "application/xml",
         "Authorization": "Sanitized",
-<<<<<<< HEAD
-        "traceparent": "00-2d6a793257a04140a46080f2eaa3abf5-e72f6152a33f014d-00",
-        "User-Agent": [
-          "azsdk-net-Storage.Files.DataLake/12.7.0-alpha.20210202.1",
-          "(.NET 5.0.2; Microsoft Windows 10.0.19042)"
-        ],
-        "x-ms-client-request-id": "c9fafd76-d8d9-6373-2e52-1795aad8dcb6",
-        "x-ms-date": "Tue, 02 Feb 2021 21:43:57 GMT",
-=======
-        "traceparent": "00-21c7a315736e424d852ee43b9aa533a3-f0498cdf9b22624f-00",
-        "User-Agent": [
-          "azsdk-net-Storage.Files.DataLake/12.7.0-alpha.20210217.1",
-          "(.NET 5.0.3; Microsoft Windows 10.0.19042)"
-        ],
-        "x-ms-client-request-id": "c9fafd76-d8d9-6373-2e52-1795aad8dcb6",
-        "x-ms-date": "Wed, 17 Feb 2021 22:47:14 GMT",
->>>>>>> 1814567d
+        "traceparent": "00-cceb727d500fa040bcfb4815b00f8584-cc26ccc9014e8440-00",
+        "User-Agent": [
+          "azsdk-net-Storage.Files.DataLake/12.7.0-alpha.20210219.1",
+          "(.NET 5.0.3; Microsoft Windows 10.0.19041)"
+        ],
+        "x-ms-client-request-id": "c4a54304-f55f-c001-6e8d-e10f5fec1762",
+        "x-ms-date": "Fri, 19 Feb 2021 19:04:46 GMT",
         "x-ms-return-client-request-id": "true",
         "x-ms-version": "2020-06-12"
       },
@@ -683,28 +427,20 @@
       "StatusCode": 202,
       "ResponseHeaders": {
         "Content-Length": "0",
-<<<<<<< HEAD
-        "Date": "Tue, 02 Feb 2021 21:43:57 GMT",
-=======
-        "Date": "Wed, 17 Feb 2021 22:47:13 GMT",
->>>>>>> 1814567d
+        "Date": "Fri, 19 Feb 2021 19:04:45 GMT",
         "Server": [
           "Windows-Azure-Blob/1.0",
           "Microsoft-HTTPAPI/2.0"
         ],
-        "x-ms-client-request-id": "c9fafd76-d8d9-6373-2e52-1795aad8dcb6",
-<<<<<<< HEAD
-        "x-ms-request-id": "7e01789a-901e-008e-1eac-f9a9e9000000",
-=======
-        "x-ms-request-id": "2f3a3bc2-601e-001c-7e7e-052d3f000000",
->>>>>>> 1814567d
+        "x-ms-client-request-id": "c4a54304-f55f-c001-6e8d-e10f5fec1762",
+        "x-ms-request-id": "cb12dcb1-b01e-006d-27f2-06cb14000000",
         "x-ms-version": "2020-06-12"
       },
       "ResponseBody": []
     }
   ],
   "Variables": {
-    "RandomSeed": "613029601",
+    "RandomSeed": "852823319",
     "Storage_TestConfigHierarchicalNamespace": "NamespaceTenant\nseannse\nU2FuaXRpemVk\nhttps://seannse.blob.core.windows.net\nhttps://seannse.file.core.windows.net\nhttps://seannse.queue.core.windows.net\nhttps://seannse.table.core.windows.net\n\n\n\n\nhttps://seannse-secondary.blob.core.windows.net\nhttps://seannse-secondary.file.core.windows.net\nhttps://seannse-secondary.queue.core.windows.net\nhttps://seannse-secondary.table.core.windows.net\n68390a19-a643-458b-b726-408abf67b4fc\nSanitized\n72f988bf-86f1-41af-91ab-2d7cd011db47\nhttps://login.microsoftonline.com/\nCloud\nBlobEndpoint=https://seannse.blob.core.windows.net/;QueueEndpoint=https://seannse.queue.core.windows.net/;FileEndpoint=https://seannse.file.core.windows.net/;BlobSecondaryEndpoint=https://seannse-secondary.blob.core.windows.net/;QueueSecondaryEndpoint=https://seannse-secondary.queue.core.windows.net/;FileSecondaryEndpoint=https://seannse-secondary.file.core.windows.net/;AccountName=seannse;AccountKey=Sanitized\n"
   }
 }