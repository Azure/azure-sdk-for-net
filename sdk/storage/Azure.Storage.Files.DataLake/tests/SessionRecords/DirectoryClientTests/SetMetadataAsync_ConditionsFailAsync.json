﻿{
  "Entries": [
    {
      "RequestUri": "https://seannse.blob.core.windows.net/test-filesystem-bbb345dc-c758-e41d-4fb3-24cc366ee61b?restype=container",
      "RequestMethod": "PUT",
      "RequestHeaders": {
        "Accept": "application/xml",
        "Authorization": "Sanitized",
        "traceparent": "00-f366c08db924d04dacf7053b01b3158c-f05cb0cf77c99648-00",
        "User-Agent": [
          "azsdk-net-Storage.Files.DataLake/12.7.0-alpha.20210219.1",
          "(.NET 5.0.3; Microsoft Windows 10.0.19041)"
        ],
        "x-ms-blob-public-access": "container",
        "x-ms-client-request-id": "9cee3452-d581-766e-06c0-540a884736c4",
        "x-ms-date": "Fri, 19 Feb 2021 19:07:10 GMT",
        "x-ms-return-client-request-id": "true",
<<<<<<< HEAD
        "x-ms-version": "2020-12-06"
=======
        "x-ms-version": "2021-02-12"
>>>>>>> 7e782c87
      },
      "RequestBody": null,
      "StatusCode": 201,
      "ResponseHeaders": {
        "Content-Length": "0",
        "Date": "Fri, 19 Feb 2021 19:07:09 GMT",
        "ETag": "\"0x8D8D5098EA84536\"",
        "Last-Modified": "Fri, 19 Feb 2021 19:07:09 GMT",
        "Server": [
          "Windows-Azure-Blob/1.0",
          "Microsoft-HTTPAPI/2.0"
        ],
        "x-ms-client-request-id": "9cee3452-d581-766e-06c0-540a884736c4",
        "x-ms-request-id": "cb13cac1-b01e-006d-3df2-06cb14000000",
<<<<<<< HEAD
        "x-ms-version": "2020-12-06"
=======
        "x-ms-version": "2021-02-12"
>>>>>>> 7e782c87
      },
      "ResponseBody": []
    },
    {
      "RequestUri": "https://seannse.dfs.core.windows.net/test-filesystem-bbb345dc-c758-e41d-4fb3-24cc366ee61b/test-directory-3cf37815-7392-f2b9-f9bf-91234ceaff4e?resource=directory",
      "RequestMethod": "PUT",
      "RequestHeaders": {
        "Accept": "application/json",
        "Authorization": "Sanitized",
        "traceparent": "00-ece288c3b89e3e4ba4096eb5cbbf5dcd-bfa7b392a29ad44e-00",
        "User-Agent": [
          "azsdk-net-Storage.Files.DataLake/12.7.0-alpha.20210219.1",
          "(.NET 5.0.3; Microsoft Windows 10.0.19041)"
        ],
        "x-ms-client-request-id": "6b1eb6ff-350d-de4b-7bfc-a3c2434b2a1c",
        "x-ms-date": "Fri, 19 Feb 2021 19:07:10 GMT",
        "x-ms-return-client-request-id": "true",
<<<<<<< HEAD
        "x-ms-version": "2020-12-06"
=======
        "x-ms-version": "2021-02-12"
>>>>>>> 7e782c87
      },
      "RequestBody": null,
      "StatusCode": 201,
      "ResponseHeaders": {
        "Content-Length": "0",
        "Date": "Fri, 19 Feb 2021 19:07:09 GMT",
        "ETag": "\"0x8D8D5098EB71691\"",
        "Last-Modified": "Fri, 19 Feb 2021 19:07:09 GMT",
        "Server": [
          "Windows-Azure-HDFS/1.0",
          "Microsoft-HTTPAPI/2.0"
        ],
        "x-ms-client-request-id": "6b1eb6ff-350d-de4b-7bfc-a3c2434b2a1c",
        "x-ms-request-id": "5dd094a3-401f-0046-3af2-064bd8000000",
<<<<<<< HEAD
        "x-ms-version": "2020-12-06"
=======
        "x-ms-version": "2021-02-12"
>>>>>>> 7e782c87
      },
      "ResponseBody": []
    },
    {
      "RequestUri": "https://seannse.blob.core.windows.net/test-filesystem-bbb345dc-c758-e41d-4fb3-24cc366ee61b/test-directory-3cf37815-7392-f2b9-f9bf-91234ceaff4e?comp=metadata",
      "RequestMethod": "PUT",
      "RequestHeaders": {
        "Accept": "application/xml",
        "Authorization": "Sanitized",
        "If-Modified-Since": "Sat, 20 Feb 2021 19:07:10 GMT",
        "User-Agent": [
          "azsdk-net-Storage.Files.DataLake/12.7.0-alpha.20210219.1",
          "(.NET 5.0.3; Microsoft Windows 10.0.19041)"
        ],
        "x-ms-client-request-id": "9524af53-93cb-0c41-fb9b-8683a6d77c89",
        "x-ms-date": "Fri, 19 Feb 2021 19:07:10 GMT",
        "x-ms-meta-Capital": "letter",
        "x-ms-meta-foo": "bar",
        "x-ms-meta-meta": "data",
        "x-ms-meta-UPPER": "case",
        "x-ms-return-client-request-id": "true",
<<<<<<< HEAD
        "x-ms-version": "2020-12-06"
=======
        "x-ms-version": "2021-02-12"
>>>>>>> 7e782c87
      },
      "RequestBody": null,
      "StatusCode": 412,
      "ResponseHeaders": {
        "Content-Length": "252",
        "Content-Type": "application/xml",
        "Date": "Fri, 19 Feb 2021 19:07:09 GMT",
        "Server": [
          "Windows-Azure-Blob/1.0",
          "Microsoft-HTTPAPI/2.0"
        ],
        "x-ms-client-request-id": "9524af53-93cb-0c41-fb9b-8683a6d77c89",
        "x-ms-error-code": "ConditionNotMet",
        "x-ms-request-id": "cb13cb1d-b01e-006d-15f2-06cb14000000",
<<<<<<< HEAD
        "x-ms-version": "2020-12-06"
=======
        "x-ms-version": "2021-02-12"
>>>>>>> 7e782c87
      },
      "ResponseBody": [
        "﻿<?xml version=\"1.0\" encoding=\"utf-8\"?><Error><Code>ConditionNotMet</Code><Message>The condition specified using HTTP conditional header(s) is not met.\n",
        "RequestId:cb13cb1d-b01e-006d-15f2-06cb14000000\n",
        "Time:2021-02-19T19:07:09.9570845Z</Message></Error>"
      ]
    },
    {
      "RequestUri": "https://seannse.blob.core.windows.net/test-filesystem-bbb345dc-c758-e41d-4fb3-24cc366ee61b?restype=container",
      "RequestMethod": "DELETE",
      "RequestHeaders": {
        "Accept": "application/xml",
        "Authorization": "Sanitized",
        "traceparent": "00-608d649f149e1043b8935bb1e1706601-f0891b198d136f4f-00",
        "User-Agent": [
          "azsdk-net-Storage.Files.DataLake/12.7.0-alpha.20210219.1",
          "(.NET 5.0.3; Microsoft Windows 10.0.19041)"
        ],
        "x-ms-client-request-id": "936fec9f-9526-2d50-c5bc-4631adc02406",
        "x-ms-date": "Fri, 19 Feb 2021 19:07:10 GMT",
        "x-ms-return-client-request-id": "true",
<<<<<<< HEAD
        "x-ms-version": "2020-12-06"
=======
        "x-ms-version": "2021-02-12"
>>>>>>> 7e782c87
      },
      "RequestBody": null,
      "StatusCode": 202,
      "ResponseHeaders": {
        "Content-Length": "0",
        "Date": "Fri, 19 Feb 2021 19:07:09 GMT",
        "Server": [
          "Windows-Azure-Blob/1.0",
          "Microsoft-HTTPAPI/2.0"
        ],
        "x-ms-client-request-id": "936fec9f-9526-2d50-c5bc-4631adc02406",
        "x-ms-request-id": "cb13cb38-b01e-006d-2ff2-06cb14000000",
<<<<<<< HEAD
        "x-ms-version": "2020-12-06"
=======
        "x-ms-version": "2021-02-12"
>>>>>>> 7e782c87
      },
      "ResponseBody": []
    },
    {
      "RequestUri": "https://seannse.blob.core.windows.net/test-filesystem-cac8deb7-cdcf-293c-9a59-237806673e48?restype=container",
      "RequestMethod": "PUT",
      "RequestHeaders": {
        "Accept": "application/xml",
        "Authorization": "Sanitized",
        "traceparent": "00-bc067c5906da6148a919037313edab6e-1cb3a8345ddf0a4d-00",
        "User-Agent": [
          "azsdk-net-Storage.Files.DataLake/12.7.0-alpha.20210219.1",
          "(.NET 5.0.3; Microsoft Windows 10.0.19041)"
        ],
        "x-ms-blob-public-access": "container",
        "x-ms-client-request-id": "ef21862f-03e9-d2c7-b045-f8cd71d8275d",
        "x-ms-date": "Fri, 19 Feb 2021 19:07:10 GMT",
        "x-ms-return-client-request-id": "true",
<<<<<<< HEAD
        "x-ms-version": "2020-12-06"
=======
        "x-ms-version": "2021-02-12"
>>>>>>> 7e782c87
      },
      "RequestBody": null,
      "StatusCode": 201,
      "ResponseHeaders": {
        "Content-Length": "0",
        "Date": "Fri, 19 Feb 2021 19:07:09 GMT",
        "ETag": "\"0x8D8D5098EDB9358\"",
        "Last-Modified": "Fri, 19 Feb 2021 19:07:10 GMT",
        "Server": [
          "Windows-Azure-Blob/1.0",
          "Microsoft-HTTPAPI/2.0"
        ],
        "x-ms-client-request-id": "ef21862f-03e9-d2c7-b045-f8cd71d8275d",
        "x-ms-request-id": "cb13cb67-b01e-006d-56f2-06cb14000000",
<<<<<<< HEAD
        "x-ms-version": "2020-12-06"
=======
        "x-ms-version": "2021-02-12"
>>>>>>> 7e782c87
      },
      "ResponseBody": []
    },
    {
      "RequestUri": "https://seannse.dfs.core.windows.net/test-filesystem-cac8deb7-cdcf-293c-9a59-237806673e48/test-directory-be62fe7d-69dc-ce9e-7b8e-d5e7037e45b7?resource=directory",
      "RequestMethod": "PUT",
      "RequestHeaders": {
        "Accept": "application/json",
        "Authorization": "Sanitized",
        "traceparent": "00-2a3c99e1ddb0834f8ee182531971d5cb-4519ada491705046-00",
        "User-Agent": [
          "azsdk-net-Storage.Files.DataLake/12.7.0-alpha.20210219.1",
          "(.NET 5.0.3; Microsoft Windows 10.0.19041)"
        ],
        "x-ms-client-request-id": "e53f6cc0-5e80-c5d4-e853-735b2de0ce31",
        "x-ms-date": "Fri, 19 Feb 2021 19:07:10 GMT",
        "x-ms-return-client-request-id": "true",
<<<<<<< HEAD
        "x-ms-version": "2020-12-06"
=======
        "x-ms-version": "2021-02-12"
>>>>>>> 7e782c87
      },
      "RequestBody": null,
      "StatusCode": 201,
      "ResponseHeaders": {
        "Content-Length": "0",
        "Date": "Fri, 19 Feb 2021 19:07:09 GMT",
        "ETag": "\"0x8D8D5098EEB3652\"",
        "Last-Modified": "Fri, 19 Feb 2021 19:07:10 GMT",
        "Server": [
          "Windows-Azure-HDFS/1.0",
          "Microsoft-HTTPAPI/2.0"
        ],
        "x-ms-client-request-id": "e53f6cc0-5e80-c5d4-e853-735b2de0ce31",
        "x-ms-request-id": "5dd09506-401f-0046-1cf2-064bd8000000",
<<<<<<< HEAD
        "x-ms-version": "2020-12-06"
=======
        "x-ms-version": "2021-02-12"
>>>>>>> 7e782c87
      },
      "ResponseBody": []
    },
    {
      "RequestUri": "https://seannse.blob.core.windows.net/test-filesystem-cac8deb7-cdcf-293c-9a59-237806673e48/test-directory-be62fe7d-69dc-ce9e-7b8e-d5e7037e45b7?comp=metadata",
      "RequestMethod": "PUT",
      "RequestHeaders": {
        "Accept": "application/xml",
        "Authorization": "Sanitized",
        "If-Unmodified-Since": "Thu, 18 Feb 2021 19:07:10 GMT",
        "User-Agent": [
          "azsdk-net-Storage.Files.DataLake/12.7.0-alpha.20210219.1",
          "(.NET 5.0.3; Microsoft Windows 10.0.19041)"
        ],
        "x-ms-client-request-id": "9626b8c5-5f3e-dd36-9e83-97f2db029d47",
        "x-ms-date": "Fri, 19 Feb 2021 19:07:10 GMT",
        "x-ms-meta-Capital": "letter",
        "x-ms-meta-foo": "bar",
        "x-ms-meta-meta": "data",
        "x-ms-meta-UPPER": "case",
        "x-ms-return-client-request-id": "true",
<<<<<<< HEAD
        "x-ms-version": "2020-12-06"
=======
        "x-ms-version": "2021-02-12"
>>>>>>> 7e782c87
      },
      "RequestBody": null,
      "StatusCode": 412,
      "ResponseHeaders": {
        "Content-Length": "252",
        "Content-Type": "application/xml",
        "Date": "Fri, 19 Feb 2021 19:07:09 GMT",
        "Server": [
          "Windows-Azure-Blob/1.0",
          "Microsoft-HTTPAPI/2.0"
        ],
        "x-ms-client-request-id": "9626b8c5-5f3e-dd36-9e83-97f2db029d47",
        "x-ms-error-code": "ConditionNotMet",
        "x-ms-request-id": "cb13cbc6-b01e-006d-2ef2-06cb14000000",
<<<<<<< HEAD
        "x-ms-version": "2020-12-06"
=======
        "x-ms-version": "2021-02-12"
>>>>>>> 7e782c87
      },
      "ResponseBody": [
        "﻿<?xml version=\"1.0\" encoding=\"utf-8\"?><Error><Code>ConditionNotMet</Code><Message>The condition specified using HTTP conditional header(s) is not met.\n",
        "RequestId:cb13cbc6-b01e-006d-2ef2-06cb14000000\n",
        "Time:2021-02-19T19:07:10.2913169Z</Message></Error>"
      ]
    },
    {
      "RequestUri": "https://seannse.blob.core.windows.net/test-filesystem-cac8deb7-cdcf-293c-9a59-237806673e48?restype=container",
      "RequestMethod": "DELETE",
      "RequestHeaders": {
        "Accept": "application/xml",
        "Authorization": "Sanitized",
        "traceparent": "00-b9865fff5de4774f93d94902c9b5413c-c248c0ffbb281442-00",
        "User-Agent": [
          "azsdk-net-Storage.Files.DataLake/12.7.0-alpha.20210219.1",
          "(.NET 5.0.3; Microsoft Windows 10.0.19041)"
        ],
        "x-ms-client-request-id": "75958c76-38b9-a1f3-0ab3-5f0b0f24539c",
        "x-ms-date": "Fri, 19 Feb 2021 19:07:11 GMT",
        "x-ms-return-client-request-id": "true",
<<<<<<< HEAD
        "x-ms-version": "2020-12-06"
=======
        "x-ms-version": "2021-02-12"
>>>>>>> 7e782c87
      },
      "RequestBody": null,
      "StatusCode": 202,
      "ResponseHeaders": {
        "Content-Length": "0",
        "Date": "Fri, 19 Feb 2021 19:07:09 GMT",
        "Server": [
          "Windows-Azure-Blob/1.0",
          "Microsoft-HTTPAPI/2.0"
        ],
        "x-ms-client-request-id": "75958c76-38b9-a1f3-0ab3-5f0b0f24539c",
        "x-ms-request-id": "cb13cbec-b01e-006d-51f2-06cb14000000",
<<<<<<< HEAD
        "x-ms-version": "2020-12-06"
=======
        "x-ms-version": "2021-02-12"
>>>>>>> 7e782c87
      },
      "ResponseBody": []
    },
    {
      "RequestUri": "https://seannse.blob.core.windows.net/test-filesystem-87864ffa-2d5a-fae3-2a0d-402d184d1593?restype=container",
      "RequestMethod": "PUT",
      "RequestHeaders": {
        "Accept": "application/xml",
        "Authorization": "Sanitized",
        "traceparent": "00-448b6f34671d5f4ea2d708e60c990a59-dd385a38cfce5848-00",
        "User-Agent": [
          "azsdk-net-Storage.Files.DataLake/12.7.0-alpha.20210219.1",
          "(.NET 5.0.3; Microsoft Windows 10.0.19041)"
        ],
        "x-ms-blob-public-access": "container",
        "x-ms-client-request-id": "78eea9bd-de84-4912-a99b-4bacf8c588bd",
        "x-ms-date": "Fri, 19 Feb 2021 19:07:11 GMT",
        "x-ms-return-client-request-id": "true",
<<<<<<< HEAD
        "x-ms-version": "2020-12-06"
=======
        "x-ms-version": "2021-02-12"
>>>>>>> 7e782c87
      },
      "RequestBody": null,
      "StatusCode": 201,
      "ResponseHeaders": {
        "Content-Length": "0",
        "Date": "Fri, 19 Feb 2021 19:07:09 GMT",
        "ETag": "\"0x8D8D5098F0FA4E4\"",
        "Last-Modified": "Fri, 19 Feb 2021 19:07:10 GMT",
        "Server": [
          "Windows-Azure-Blob/1.0",
          "Microsoft-HTTPAPI/2.0"
        ],
        "x-ms-client-request-id": "78eea9bd-de84-4912-a99b-4bacf8c588bd",
        "x-ms-request-id": "cb13cc0c-b01e-006d-6ff2-06cb14000000",
<<<<<<< HEAD
        "x-ms-version": "2020-12-06"
=======
        "x-ms-version": "2021-02-12"
>>>>>>> 7e782c87
      },
      "ResponseBody": []
    },
    {
      "RequestUri": "https://seannse.dfs.core.windows.net/test-filesystem-87864ffa-2d5a-fae3-2a0d-402d184d1593/test-directory-e5edcc9e-05a8-d32f-c27b-a1da88938fa8?resource=directory",
      "RequestMethod": "PUT",
      "RequestHeaders": {
        "Accept": "application/json",
        "Authorization": "Sanitized",
        "traceparent": "00-19ca47600f931e48a38625cf01e8820f-c884c6954b1cb84f-00",
        "User-Agent": [
          "azsdk-net-Storage.Files.DataLake/12.7.0-alpha.20210219.1",
          "(.NET 5.0.3; Microsoft Windows 10.0.19041)"
        ],
        "x-ms-client-request-id": "9eb1e7f6-2494-b789-791b-b6093d38c116",
        "x-ms-date": "Fri, 19 Feb 2021 19:07:11 GMT",
        "x-ms-return-client-request-id": "true",
<<<<<<< HEAD
        "x-ms-version": "2020-12-06"
=======
        "x-ms-version": "2021-02-12"
>>>>>>> 7e782c87
      },
      "RequestBody": null,
      "StatusCode": 201,
      "ResponseHeaders": {
        "Content-Length": "0",
        "Date": "Fri, 19 Feb 2021 19:07:09 GMT",
        "ETag": "\"0x8D8D5098F202793\"",
        "Last-Modified": "Fri, 19 Feb 2021 19:07:10 GMT",
        "Server": [
          "Windows-Azure-HDFS/1.0",
          "Microsoft-HTTPAPI/2.0"
        ],
        "x-ms-client-request-id": "9eb1e7f6-2494-b789-791b-b6093d38c116",
        "x-ms-request-id": "5dd0953d-401f-0046-50f2-064bd8000000",
<<<<<<< HEAD
        "x-ms-version": "2020-12-06"
=======
        "x-ms-version": "2021-02-12"
>>>>>>> 7e782c87
      },
      "ResponseBody": []
    },
    {
      "RequestUri": "https://seannse.blob.core.windows.net/test-filesystem-87864ffa-2d5a-fae3-2a0d-402d184d1593/test-directory-e5edcc9e-05a8-d32f-c27b-a1da88938fa8?comp=metadata",
      "RequestMethod": "PUT",
      "RequestHeaders": {
        "Accept": "application/xml",
        "Authorization": "Sanitized",
        "If-Match": "\"garbage\"",
        "User-Agent": [
          "azsdk-net-Storage.Files.DataLake/12.7.0-alpha.20210219.1",
          "(.NET 5.0.3; Microsoft Windows 10.0.19041)"
        ],
        "x-ms-client-request-id": "a1e38169-f1e1-df13-84b9-f543e60502df",
        "x-ms-date": "Fri, 19 Feb 2021 19:07:11 GMT",
        "x-ms-meta-Capital": "letter",
        "x-ms-meta-foo": "bar",
        "x-ms-meta-meta": "data",
        "x-ms-meta-UPPER": "case",
        "x-ms-return-client-request-id": "true",
<<<<<<< HEAD
        "x-ms-version": "2020-12-06"
=======
        "x-ms-version": "2021-02-12"
>>>>>>> 7e782c87
      },
      "RequestBody": null,
      "StatusCode": 412,
      "ResponseHeaders": {
        "Content-Length": "252",
        "Content-Type": "application/xml",
        "Date": "Fri, 19 Feb 2021 19:07:09 GMT",
        "Server": [
          "Windows-Azure-Blob/1.0",
          "Microsoft-HTTPAPI/2.0"
        ],
        "x-ms-client-request-id": "a1e38169-f1e1-df13-84b9-f543e60502df",
        "x-ms-error-code": "ConditionNotMet",
        "x-ms-request-id": "cb13cc55-b01e-006d-32f2-06cb14000000",
<<<<<<< HEAD
        "x-ms-version": "2020-12-06"
=======
        "x-ms-version": "2021-02-12"
>>>>>>> 7e782c87
      },
      "ResponseBody": [
        "﻿<?xml version=\"1.0\" encoding=\"utf-8\"?><Error><Code>ConditionNotMet</Code><Message>The condition specified using HTTP conditional header(s) is not met.\n",
        "RequestId:cb13cc55-b01e-006d-32f2-06cb14000000\n",
        "Time:2021-02-19T19:07:10.6315526Z</Message></Error>"
      ]
    },
    {
      "RequestUri": "https://seannse.blob.core.windows.net/test-filesystem-87864ffa-2d5a-fae3-2a0d-402d184d1593?restype=container",
      "RequestMethod": "DELETE",
      "RequestHeaders": {
        "Accept": "application/xml",
        "Authorization": "Sanitized",
        "traceparent": "00-e499bd850cfd5e4cb4451f3ffb9ea1fc-f8c4f4a71ca3e144-00",
        "User-Agent": [
          "azsdk-net-Storage.Files.DataLake/12.7.0-alpha.20210219.1",
          "(.NET 5.0.3; Microsoft Windows 10.0.19041)"
        ],
        "x-ms-client-request-id": "bca0d523-1f55-1934-90c8-659b241b1ab8",
        "x-ms-date": "Fri, 19 Feb 2021 19:07:11 GMT",
        "x-ms-return-client-request-id": "true",
<<<<<<< HEAD
        "x-ms-version": "2020-12-06"
=======
        "x-ms-version": "2021-02-12"
>>>>>>> 7e782c87
      },
      "RequestBody": null,
      "StatusCode": 202,
      "ResponseHeaders": {
        "Content-Length": "0",
        "Date": "Fri, 19 Feb 2021 19:07:10 GMT",
        "Server": [
          "Windows-Azure-Blob/1.0",
          "Microsoft-HTTPAPI/2.0"
        ],
        "x-ms-client-request-id": "bca0d523-1f55-1934-90c8-659b241b1ab8",
        "x-ms-request-id": "cb13cc74-b01e-006d-4ef2-06cb14000000",
<<<<<<< HEAD
        "x-ms-version": "2020-12-06"
=======
        "x-ms-version": "2021-02-12"
>>>>>>> 7e782c87
      },
      "ResponseBody": []
    },
    {
      "RequestUri": "https://seannse.blob.core.windows.net/test-filesystem-d103ecac-bf96-40a7-b505-1831102c8870?restype=container",
      "RequestMethod": "PUT",
      "RequestHeaders": {
        "Accept": "application/xml",
        "Authorization": "Sanitized",
        "traceparent": "00-a62755c019716f4fad356b6d6296c6e0-92f9bb9007c2ae4a-00",
        "User-Agent": [
          "azsdk-net-Storage.Files.DataLake/12.7.0-alpha.20210219.1",
          "(.NET 5.0.3; Microsoft Windows 10.0.19041)"
        ],
        "x-ms-blob-public-access": "container",
        "x-ms-client-request-id": "6a3a2896-8410-6485-2e5f-064f07020863",
        "x-ms-date": "Fri, 19 Feb 2021 19:07:11 GMT",
        "x-ms-return-client-request-id": "true",
<<<<<<< HEAD
        "x-ms-version": "2020-12-06"
=======
        "x-ms-version": "2021-02-12"
>>>>>>> 7e782c87
      },
      "RequestBody": null,
      "StatusCode": 201,
      "ResponseHeaders": {
        "Content-Length": "0",
        "Date": "Fri, 19 Feb 2021 19:07:10 GMT",
        "ETag": "\"0x8D8D5098F414509\"",
        "Last-Modified": "Fri, 19 Feb 2021 19:07:10 GMT",
        "Server": [
          "Windows-Azure-Blob/1.0",
          "Microsoft-HTTPAPI/2.0"
        ],
        "x-ms-client-request-id": "6a3a2896-8410-6485-2e5f-064f07020863",
        "x-ms-request-id": "cb13cc91-b01e-006d-6af2-06cb14000000",
<<<<<<< HEAD
        "x-ms-version": "2020-12-06"
=======
        "x-ms-version": "2021-02-12"
>>>>>>> 7e782c87
      },
      "ResponseBody": []
    },
    {
      "RequestUri": "https://seannse.dfs.core.windows.net/test-filesystem-d103ecac-bf96-40a7-b505-1831102c8870/test-directory-4a39f43f-09fb-6553-62b1-77e816357e85?resource=directory",
      "RequestMethod": "PUT",
      "RequestHeaders": {
        "Accept": "application/json",
        "Authorization": "Sanitized",
        "traceparent": "00-686f460612b2674992bae482c271a64f-9be6e6940f3d1645-00",
        "User-Agent": [
          "azsdk-net-Storage.Files.DataLake/12.7.0-alpha.20210219.1",
          "(.NET 5.0.3; Microsoft Windows 10.0.19041)"
        ],
        "x-ms-client-request-id": "ce3144a4-6ef6-8d71-d5d4-085f0d9c4df8",
        "x-ms-date": "Fri, 19 Feb 2021 19:07:11 GMT",
        "x-ms-return-client-request-id": "true",
<<<<<<< HEAD
        "x-ms-version": "2020-12-06"
=======
        "x-ms-version": "2021-02-12"
>>>>>>> 7e782c87
      },
      "RequestBody": null,
      "StatusCode": 201,
      "ResponseHeaders": {
        "Content-Length": "0",
        "Date": "Fri, 19 Feb 2021 19:07:10 GMT",
        "ETag": "\"0x8D8D5098F5105ED\"",
        "Last-Modified": "Fri, 19 Feb 2021 19:07:10 GMT",
        "Server": [
          "Windows-Azure-HDFS/1.0",
          "Microsoft-HTTPAPI/2.0"
        ],
        "x-ms-client-request-id": "ce3144a4-6ef6-8d71-d5d4-085f0d9c4df8",
        "x-ms-request-id": "5dd09581-401f-0046-12f2-064bd8000000",
<<<<<<< HEAD
        "x-ms-version": "2020-12-06"
=======
        "x-ms-version": "2021-02-12"
>>>>>>> 7e782c87
      },
      "ResponseBody": []
    },
    {
      "RequestUri": "https://seannse.blob.core.windows.net/test-filesystem-d103ecac-bf96-40a7-b505-1831102c8870/test-directory-4a39f43f-09fb-6553-62b1-77e816357e85",
      "RequestMethod": "HEAD",
      "RequestHeaders": {
        "Accept": "application/xml",
        "Authorization": "Sanitized",
        "User-Agent": [
          "azsdk-net-Storage.Files.DataLake/12.7.0-alpha.20210219.1",
          "(.NET 5.0.3; Microsoft Windows 10.0.19041)"
        ],
        "x-ms-client-request-id": "d2441f66-af03-de8f-3a0d-121d1500cfb6",
        "x-ms-date": "Fri, 19 Feb 2021 19:07:11 GMT",
        "x-ms-return-client-request-id": "true",
<<<<<<< HEAD
        "x-ms-version": "2020-12-06"
=======
        "x-ms-version": "2021-02-12"
>>>>>>> 7e782c87
      },
      "RequestBody": null,
      "StatusCode": 200,
      "ResponseHeaders": {
        "Accept-Ranges": "bytes",
        "Content-Length": "0",
        "Content-Type": "application/octet-stream",
        "Date": "Fri, 19 Feb 2021 19:07:10 GMT",
        "ETag": "\"0x8D8D5098F5105ED\"",
        "Last-Modified": "Fri, 19 Feb 2021 19:07:10 GMT",
        "Server": [
          "Windows-Azure-Blob/1.0",
          "Microsoft-HTTPAPI/2.0"
        ],
        "x-ms-access-tier": "Hot",
        "x-ms-access-tier-inferred": "true",
        "x-ms-blob-type": "BlockBlob",
        "x-ms-client-request-id": "d2441f66-af03-de8f-3a0d-121d1500cfb6",
        "x-ms-creation-time": "Fri, 19 Feb 2021 19:07:10 GMT",
        "x-ms-group": "$superuser",
        "x-ms-lease-state": "available",
        "x-ms-lease-status": "unlocked",
        "x-ms-meta-hdi_isfolder": "true",
        "x-ms-owner": "$superuser",
        "x-ms-permissions": "rwxr-x---",
        "x-ms-request-id": "cb13ccfc-b01e-006d-4cf2-06cb14000000",
        "x-ms-server-encrypted": "true",
<<<<<<< HEAD
        "x-ms-version": "2020-12-06"
=======
        "x-ms-version": "2021-02-12"
>>>>>>> 7e782c87
      },
      "ResponseBody": []
    },
    {
      "RequestUri": "https://seannse.blob.core.windows.net/test-filesystem-d103ecac-bf96-40a7-b505-1831102c8870/test-directory-4a39f43f-09fb-6553-62b1-77e816357e85?comp=metadata",
      "RequestMethod": "PUT",
      "RequestHeaders": {
        "Accept": "application/xml",
        "Authorization": "Sanitized",
        "If-None-Match": "0x8D8D5098F5105ED",
        "User-Agent": [
          "azsdk-net-Storage.Files.DataLake/12.7.0-alpha.20210219.1",
          "(.NET 5.0.3; Microsoft Windows 10.0.19041)"
        ],
        "x-ms-client-request-id": "edf8e2ae-7b58-31f4-f124-20590e530b94",
        "x-ms-date": "Fri, 19 Feb 2021 19:07:11 GMT",
        "x-ms-meta-Capital": "letter",
        "x-ms-meta-foo": "bar",
        "x-ms-meta-meta": "data",
        "x-ms-meta-UPPER": "case",
        "x-ms-return-client-request-id": "true",
<<<<<<< HEAD
        "x-ms-version": "2020-12-06"
=======
        "x-ms-version": "2021-02-12"
>>>>>>> 7e782c87
      },
      "RequestBody": null,
      "StatusCode": 412,
      "ResponseHeaders": {
        "Content-Length": "252",
        "Content-Type": "application/xml",
        "Date": "Fri, 19 Feb 2021 19:07:10 GMT",
        "Server": [
          "Windows-Azure-Blob/1.0",
          "Microsoft-HTTPAPI/2.0"
        ],
        "x-ms-client-request-id": "edf8e2ae-7b58-31f4-f124-20590e530b94",
        "x-ms-error-code": "ConditionNotMet",
        "x-ms-request-id": "cb13cd11-b01e-006d-60f2-06cb14000000",
<<<<<<< HEAD
        "x-ms-version": "2020-12-06"
=======
        "x-ms-version": "2021-02-12"
>>>>>>> 7e782c87
      },
      "ResponseBody": [
        "﻿<?xml version=\"1.0\" encoding=\"utf-8\"?><Error><Code>ConditionNotMet</Code><Message>The condition specified using HTTP conditional header(s) is not met.\n",
        "RequestId:cb13cd11-b01e-006d-60f2-06cb14000000\n",
        "Time:2021-02-19T19:07:11.0568482Z</Message></Error>"
      ]
    },
    {
      "RequestUri": "https://seannse.blob.core.windows.net/test-filesystem-d103ecac-bf96-40a7-b505-1831102c8870?restype=container",
      "RequestMethod": "DELETE",
      "RequestHeaders": {
        "Accept": "application/xml",
        "Authorization": "Sanitized",
        "traceparent": "00-ff04c4fef5de8f4e9b4a8e7bf5b41db0-6a171d899f137443-00",
        "User-Agent": [
          "azsdk-net-Storage.Files.DataLake/12.7.0-alpha.20210219.1",
          "(.NET 5.0.3; Microsoft Windows 10.0.19041)"
        ],
        "x-ms-client-request-id": "336f89a7-e107-f25d-f5f3-cd14ce967580",
        "x-ms-date": "Fri, 19 Feb 2021 19:07:11 GMT",
        "x-ms-return-client-request-id": "true",
<<<<<<< HEAD
        "x-ms-version": "2020-12-06"
=======
        "x-ms-version": "2021-02-12"
>>>>>>> 7e782c87
      },
      "RequestBody": null,
      "StatusCode": 202,
      "ResponseHeaders": {
        "Content-Length": "0",
        "Date": "Fri, 19 Feb 2021 19:07:10 GMT",
        "Server": [
          "Windows-Azure-Blob/1.0",
          "Microsoft-HTTPAPI/2.0"
        ],
        "x-ms-client-request-id": "336f89a7-e107-f25d-f5f3-cd14ce967580",
        "x-ms-request-id": "cb13cd43-b01e-006d-0ef2-06cb14000000",
<<<<<<< HEAD
        "x-ms-version": "2020-12-06"
=======
        "x-ms-version": "2021-02-12"
>>>>>>> 7e782c87
      },
      "ResponseBody": []
    },
    {
      "RequestUri": "https://seannse.blob.core.windows.net/test-filesystem-350ea504-2a5f-475f-f481-be987d01bbfc?restype=container",
      "RequestMethod": "PUT",
      "RequestHeaders": {
        "Accept": "application/xml",
        "Authorization": "Sanitized",
        "traceparent": "00-1a4460d67edb7d42a5fe288f27d7e58b-bf0e0790613e3a49-00",
        "User-Agent": [
          "azsdk-net-Storage.Files.DataLake/12.7.0-alpha.20210219.1",
          "(.NET 5.0.3; Microsoft Windows 10.0.19041)"
        ],
        "x-ms-blob-public-access": "container",
        "x-ms-client-request-id": "d0ee7d4a-31e6-7caa-2a27-3f8623c574f4",
        "x-ms-date": "Fri, 19 Feb 2021 19:07:11 GMT",
        "x-ms-return-client-request-id": "true",
<<<<<<< HEAD
        "x-ms-version": "2020-12-06"
=======
        "x-ms-version": "2021-02-12"
>>>>>>> 7e782c87
      },
      "RequestBody": null,
      "StatusCode": 201,
      "ResponseHeaders": {
        "Content-Length": "0",
        "Date": "Fri, 19 Feb 2021 19:07:10 GMT",
        "ETag": "\"0x8D8D5098F829F65\"",
        "Last-Modified": "Fri, 19 Feb 2021 19:07:11 GMT",
        "Server": [
          "Windows-Azure-Blob/1.0",
          "Microsoft-HTTPAPI/2.0"
        ],
        "x-ms-client-request-id": "d0ee7d4a-31e6-7caa-2a27-3f8623c574f4",
        "x-ms-request-id": "cb13cd66-b01e-006d-30f2-06cb14000000",
<<<<<<< HEAD
        "x-ms-version": "2020-12-06"
=======
        "x-ms-version": "2021-02-12"
>>>>>>> 7e782c87
      },
      "ResponseBody": []
    },
    {
      "RequestUri": "https://seannse.dfs.core.windows.net/test-filesystem-350ea504-2a5f-475f-f481-be987d01bbfc/test-directory-b756d137-f1e3-2c9d-1864-527ee42aae1b?resource=directory",
      "RequestMethod": "PUT",
      "RequestHeaders": {
        "Accept": "application/json",
        "Authorization": "Sanitized",
        "traceparent": "00-f631526260a1d14d8d8ff5a314183983-e53e1264fa9c7047-00",
        "User-Agent": [
          "azsdk-net-Storage.Files.DataLake/12.7.0-alpha.20210219.1",
          "(.NET 5.0.3; Microsoft Windows 10.0.19041)"
        ],
        "x-ms-client-request-id": "c8fd526b-f182-59b5-dfc1-b882df2b98ff",
        "x-ms-date": "Fri, 19 Feb 2021 19:07:11 GMT",
        "x-ms-return-client-request-id": "true",
<<<<<<< HEAD
        "x-ms-version": "2020-12-06"
=======
        "x-ms-version": "2021-02-12"
>>>>>>> 7e782c87
      },
      "RequestBody": null,
      "StatusCode": 201,
      "ResponseHeaders": {
        "Content-Length": "0",
        "Date": "Fri, 19 Feb 2021 19:07:10 GMT",
        "ETag": "\"0x8D8D5098F9197C6\"",
        "Last-Modified": "Fri, 19 Feb 2021 19:07:11 GMT",
        "Server": [
          "Windows-Azure-HDFS/1.0",
          "Microsoft-HTTPAPI/2.0"
        ],
        "x-ms-client-request-id": "c8fd526b-f182-59b5-dfc1-b882df2b98ff",
        "x-ms-request-id": "5dd095cf-401f-0046-60f2-064bd8000000",
<<<<<<< HEAD
        "x-ms-version": "2020-12-06"
=======
        "x-ms-version": "2021-02-12"
>>>>>>> 7e782c87
      },
      "ResponseBody": []
    },
    {
      "RequestUri": "https://seannse.blob.core.windows.net/test-filesystem-350ea504-2a5f-475f-f481-be987d01bbfc/test-directory-b756d137-f1e3-2c9d-1864-527ee42aae1b?comp=metadata",
      "RequestMethod": "PUT",
      "RequestHeaders": {
        "Accept": "application/xml",
        "Authorization": "Sanitized",
        "User-Agent": [
          "azsdk-net-Storage.Files.DataLake/12.7.0-alpha.20210219.1",
          "(.NET 5.0.3; Microsoft Windows 10.0.19041)"
        ],
        "x-ms-client-request-id": "911333dd-e62c-e698-6ff4-20503294ac42",
        "x-ms-date": "Fri, 19 Feb 2021 19:07:12 GMT",
        "x-ms-lease-id": "a4a4243e-acbd-6c13-33fb-94887f03dd50",
        "x-ms-meta-Capital": "letter",
        "x-ms-meta-foo": "bar",
        "x-ms-meta-meta": "data",
        "x-ms-meta-UPPER": "case",
        "x-ms-return-client-request-id": "true",
<<<<<<< HEAD
        "x-ms-version": "2020-12-06"
=======
        "x-ms-version": "2021-02-12"
>>>>>>> 7e782c87
      },
      "RequestBody": null,
      "StatusCode": 412,
      "ResponseHeaders": {
        "Content-Length": "241",
        "Content-Type": "application/xml",
        "Date": "Fri, 19 Feb 2021 19:07:10 GMT",
        "Server": [
          "Windows-Azure-Blob/1.0",
          "Microsoft-HTTPAPI/2.0"
        ],
        "x-ms-client-request-id": "911333dd-e62c-e698-6ff4-20503294ac42",
        "x-ms-error-code": "LeaseNotPresentWithBlobOperation",
        "x-ms-request-id": "cb13cdaa-b01e-006d-6ef2-06cb14000000",
<<<<<<< HEAD
        "x-ms-version": "2020-12-06"
=======
        "x-ms-version": "2021-02-12"
>>>>>>> 7e782c87
      },
      "ResponseBody": [
        "﻿<?xml version=\"1.0\" encoding=\"utf-8\"?><Error><Code>LeaseNotPresentWithBlobOperation</Code><Message>There is currently no lease on the blob.\n",
        "RequestId:cb13cdaa-b01e-006d-6ef2-06cb14000000\n",
        "Time:2021-02-19T19:07:11.3850760Z</Message></Error>"
      ]
    },
    {
      "RequestUri": "https://seannse.blob.core.windows.net/test-filesystem-350ea504-2a5f-475f-f481-be987d01bbfc?restype=container",
      "RequestMethod": "DELETE",
      "RequestHeaders": {
        "Accept": "application/xml",
        "Authorization": "Sanitized",
        "traceparent": "00-3e8a9c73d2eb884ab609ab2f0e3e729a-99da7fb5e2526a49-00",
        "User-Agent": [
          "azsdk-net-Storage.Files.DataLake/12.7.0-alpha.20210219.1",
          "(.NET 5.0.3; Microsoft Windows 10.0.19041)"
        ],
        "x-ms-client-request-id": "aba4a52e-0617-93d2-8ac7-8e8353901a26",
        "x-ms-date": "Fri, 19 Feb 2021 19:07:12 GMT",
        "x-ms-return-client-request-id": "true",
<<<<<<< HEAD
        "x-ms-version": "2020-12-06"
=======
        "x-ms-version": "2021-02-12"
>>>>>>> 7e782c87
      },
      "RequestBody": null,
      "StatusCode": 202,
      "ResponseHeaders": {
        "Content-Length": "0",
        "Date": "Fri, 19 Feb 2021 19:07:10 GMT",
        "Server": [
          "Windows-Azure-Blob/1.0",
          "Microsoft-HTTPAPI/2.0"
        ],
        "x-ms-client-request-id": "aba4a52e-0617-93d2-8ac7-8e8353901a26",
        "x-ms-request-id": "cb13cdc9-b01e-006d-0af2-06cb14000000",
<<<<<<< HEAD
        "x-ms-version": "2020-12-06"
=======
        "x-ms-version": "2021-02-12"
>>>>>>> 7e782c87
      },
      "ResponseBody": []
    }
  ],
  "Variables": {
    "DateTimeOffsetNow": "2021-02-19T13:07:10.4592802-06:00",
    "RandomSeed": "448448527",
    "Storage_TestConfigHierarchicalNamespace": "NamespaceTenant\nseannse\nU2FuaXRpemVk\nhttps://seannse.blob.core.windows.net\nhttps://seannse.file.core.windows.net\nhttps://seannse.queue.core.windows.net\nhttps://seannse.table.core.windows.net\n\n\n\n\nhttps://seannse-secondary.blob.core.windows.net\nhttps://seannse-secondary.file.core.windows.net\nhttps://seannse-secondary.queue.core.windows.net\nhttps://seannse-secondary.table.core.windows.net\n68390a19-a643-458b-b726-408abf67b4fc\nSanitized\n72f988bf-86f1-41af-91ab-2d7cd011db47\nhttps://login.microsoftonline.com/\nCloud\nBlobEndpoint=https://seannse.blob.core.windows.net/;QueueEndpoint=https://seannse.queue.core.windows.net/;FileEndpoint=https://seannse.file.core.windows.net/;BlobSecondaryEndpoint=https://seannse-secondary.blob.core.windows.net/;QueueSecondaryEndpoint=https://seannse-secondary.queue.core.windows.net/;FileSecondaryEndpoint=https://seannse-secondary.file.core.windows.net/;AccountName=seannse;AccountKey=Sanitized\n\n\n"
  }
}<|MERGE_RESOLUTION|>--- conflicted
+++ resolved
@@ -15,11 +15,7 @@
         "x-ms-client-request-id": "9cee3452-d581-766e-06c0-540a884736c4",
         "x-ms-date": "Fri, 19 Feb 2021 19:07:10 GMT",
         "x-ms-return-client-request-id": "true",
-<<<<<<< HEAD
-        "x-ms-version": "2020-12-06"
-=======
-        "x-ms-version": "2021-02-12"
->>>>>>> 7e782c87
+        "x-ms-version": "2021-02-12"
       },
       "RequestBody": null,
       "StatusCode": 201,
@@ -34,11 +30,7 @@
         ],
         "x-ms-client-request-id": "9cee3452-d581-766e-06c0-540a884736c4",
         "x-ms-request-id": "cb13cac1-b01e-006d-3df2-06cb14000000",
-<<<<<<< HEAD
-        "x-ms-version": "2020-12-06"
-=======
-        "x-ms-version": "2021-02-12"
->>>>>>> 7e782c87
+        "x-ms-version": "2021-02-12"
       },
       "ResponseBody": []
     },
@@ -56,11 +48,7 @@
         "x-ms-client-request-id": "6b1eb6ff-350d-de4b-7bfc-a3c2434b2a1c",
         "x-ms-date": "Fri, 19 Feb 2021 19:07:10 GMT",
         "x-ms-return-client-request-id": "true",
-<<<<<<< HEAD
-        "x-ms-version": "2020-12-06"
-=======
-        "x-ms-version": "2021-02-12"
->>>>>>> 7e782c87
+        "x-ms-version": "2021-02-12"
       },
       "RequestBody": null,
       "StatusCode": 201,
@@ -75,11 +63,7 @@
         ],
         "x-ms-client-request-id": "6b1eb6ff-350d-de4b-7bfc-a3c2434b2a1c",
         "x-ms-request-id": "5dd094a3-401f-0046-3af2-064bd8000000",
-<<<<<<< HEAD
-        "x-ms-version": "2020-12-06"
-=======
-        "x-ms-version": "2021-02-12"
->>>>>>> 7e782c87
+        "x-ms-version": "2021-02-12"
       },
       "ResponseBody": []
     },
@@ -101,11 +85,7 @@
         "x-ms-meta-meta": "data",
         "x-ms-meta-UPPER": "case",
         "x-ms-return-client-request-id": "true",
-<<<<<<< HEAD
-        "x-ms-version": "2020-12-06"
-=======
-        "x-ms-version": "2021-02-12"
->>>>>>> 7e782c87
+        "x-ms-version": "2021-02-12"
       },
       "RequestBody": null,
       "StatusCode": 412,
@@ -120,11 +100,7 @@
         "x-ms-client-request-id": "9524af53-93cb-0c41-fb9b-8683a6d77c89",
         "x-ms-error-code": "ConditionNotMet",
         "x-ms-request-id": "cb13cb1d-b01e-006d-15f2-06cb14000000",
-<<<<<<< HEAD
-        "x-ms-version": "2020-12-06"
-=======
-        "x-ms-version": "2021-02-12"
->>>>>>> 7e782c87
+        "x-ms-version": "2021-02-12"
       },
       "ResponseBody": [
         "﻿<?xml version=\"1.0\" encoding=\"utf-8\"?><Error><Code>ConditionNotMet</Code><Message>The condition specified using HTTP conditional header(s) is not met.\n",
@@ -146,11 +122,7 @@
         "x-ms-client-request-id": "936fec9f-9526-2d50-c5bc-4631adc02406",
         "x-ms-date": "Fri, 19 Feb 2021 19:07:10 GMT",
         "x-ms-return-client-request-id": "true",
-<<<<<<< HEAD
-        "x-ms-version": "2020-12-06"
-=======
-        "x-ms-version": "2021-02-12"
->>>>>>> 7e782c87
+        "x-ms-version": "2021-02-12"
       },
       "RequestBody": null,
       "StatusCode": 202,
@@ -163,11 +135,7 @@
         ],
         "x-ms-client-request-id": "936fec9f-9526-2d50-c5bc-4631adc02406",
         "x-ms-request-id": "cb13cb38-b01e-006d-2ff2-06cb14000000",
-<<<<<<< HEAD
-        "x-ms-version": "2020-12-06"
-=======
-        "x-ms-version": "2021-02-12"
->>>>>>> 7e782c87
+        "x-ms-version": "2021-02-12"
       },
       "ResponseBody": []
     },
@@ -186,11 +154,7 @@
         "x-ms-client-request-id": "ef21862f-03e9-d2c7-b045-f8cd71d8275d",
         "x-ms-date": "Fri, 19 Feb 2021 19:07:10 GMT",
         "x-ms-return-client-request-id": "true",
-<<<<<<< HEAD
-        "x-ms-version": "2020-12-06"
-=======
-        "x-ms-version": "2021-02-12"
->>>>>>> 7e782c87
+        "x-ms-version": "2021-02-12"
       },
       "RequestBody": null,
       "StatusCode": 201,
@@ -205,11 +169,7 @@
         ],
         "x-ms-client-request-id": "ef21862f-03e9-d2c7-b045-f8cd71d8275d",
         "x-ms-request-id": "cb13cb67-b01e-006d-56f2-06cb14000000",
-<<<<<<< HEAD
-        "x-ms-version": "2020-12-06"
-=======
-        "x-ms-version": "2021-02-12"
->>>>>>> 7e782c87
+        "x-ms-version": "2021-02-12"
       },
       "ResponseBody": []
     },
@@ -227,11 +187,7 @@
         "x-ms-client-request-id": "e53f6cc0-5e80-c5d4-e853-735b2de0ce31",
         "x-ms-date": "Fri, 19 Feb 2021 19:07:10 GMT",
         "x-ms-return-client-request-id": "true",
-<<<<<<< HEAD
-        "x-ms-version": "2020-12-06"
-=======
-        "x-ms-version": "2021-02-12"
->>>>>>> 7e782c87
+        "x-ms-version": "2021-02-12"
       },
       "RequestBody": null,
       "StatusCode": 201,
@@ -246,11 +202,7 @@
         ],
         "x-ms-client-request-id": "e53f6cc0-5e80-c5d4-e853-735b2de0ce31",
         "x-ms-request-id": "5dd09506-401f-0046-1cf2-064bd8000000",
-<<<<<<< HEAD
-        "x-ms-version": "2020-12-06"
-=======
-        "x-ms-version": "2021-02-12"
->>>>>>> 7e782c87
+        "x-ms-version": "2021-02-12"
       },
       "ResponseBody": []
     },
@@ -272,11 +224,7 @@
         "x-ms-meta-meta": "data",
         "x-ms-meta-UPPER": "case",
         "x-ms-return-client-request-id": "true",
-<<<<<<< HEAD
-        "x-ms-version": "2020-12-06"
-=======
-        "x-ms-version": "2021-02-12"
->>>>>>> 7e782c87
+        "x-ms-version": "2021-02-12"
       },
       "RequestBody": null,
       "StatusCode": 412,
@@ -291,11 +239,7 @@
         "x-ms-client-request-id": "9626b8c5-5f3e-dd36-9e83-97f2db029d47",
         "x-ms-error-code": "ConditionNotMet",
         "x-ms-request-id": "cb13cbc6-b01e-006d-2ef2-06cb14000000",
-<<<<<<< HEAD
-        "x-ms-version": "2020-12-06"
-=======
-        "x-ms-version": "2021-02-12"
->>>>>>> 7e782c87
+        "x-ms-version": "2021-02-12"
       },
       "ResponseBody": [
         "﻿<?xml version=\"1.0\" encoding=\"utf-8\"?><Error><Code>ConditionNotMet</Code><Message>The condition specified using HTTP conditional header(s) is not met.\n",
@@ -317,11 +261,7 @@
         "x-ms-client-request-id": "75958c76-38b9-a1f3-0ab3-5f0b0f24539c",
         "x-ms-date": "Fri, 19 Feb 2021 19:07:11 GMT",
         "x-ms-return-client-request-id": "true",
-<<<<<<< HEAD
-        "x-ms-version": "2020-12-06"
-=======
-        "x-ms-version": "2021-02-12"
->>>>>>> 7e782c87
+        "x-ms-version": "2021-02-12"
       },
       "RequestBody": null,
       "StatusCode": 202,
@@ -334,11 +274,7 @@
         ],
         "x-ms-client-request-id": "75958c76-38b9-a1f3-0ab3-5f0b0f24539c",
         "x-ms-request-id": "cb13cbec-b01e-006d-51f2-06cb14000000",
-<<<<<<< HEAD
-        "x-ms-version": "2020-12-06"
-=======
-        "x-ms-version": "2021-02-12"
->>>>>>> 7e782c87
+        "x-ms-version": "2021-02-12"
       },
       "ResponseBody": []
     },
@@ -357,11 +293,7 @@
         "x-ms-client-request-id": "78eea9bd-de84-4912-a99b-4bacf8c588bd",
         "x-ms-date": "Fri, 19 Feb 2021 19:07:11 GMT",
         "x-ms-return-client-request-id": "true",
-<<<<<<< HEAD
-        "x-ms-version": "2020-12-06"
-=======
-        "x-ms-version": "2021-02-12"
->>>>>>> 7e782c87
+        "x-ms-version": "2021-02-12"
       },
       "RequestBody": null,
       "StatusCode": 201,
@@ -376,11 +308,7 @@
         ],
         "x-ms-client-request-id": "78eea9bd-de84-4912-a99b-4bacf8c588bd",
         "x-ms-request-id": "cb13cc0c-b01e-006d-6ff2-06cb14000000",
-<<<<<<< HEAD
-        "x-ms-version": "2020-12-06"
-=======
-        "x-ms-version": "2021-02-12"
->>>>>>> 7e782c87
+        "x-ms-version": "2021-02-12"
       },
       "ResponseBody": []
     },
@@ -398,11 +326,7 @@
         "x-ms-client-request-id": "9eb1e7f6-2494-b789-791b-b6093d38c116",
         "x-ms-date": "Fri, 19 Feb 2021 19:07:11 GMT",
         "x-ms-return-client-request-id": "true",
-<<<<<<< HEAD
-        "x-ms-version": "2020-12-06"
-=======
-        "x-ms-version": "2021-02-12"
->>>>>>> 7e782c87
+        "x-ms-version": "2021-02-12"
       },
       "RequestBody": null,
       "StatusCode": 201,
@@ -417,11 +341,7 @@
         ],
         "x-ms-client-request-id": "9eb1e7f6-2494-b789-791b-b6093d38c116",
         "x-ms-request-id": "5dd0953d-401f-0046-50f2-064bd8000000",
-<<<<<<< HEAD
-        "x-ms-version": "2020-12-06"
-=======
-        "x-ms-version": "2021-02-12"
->>>>>>> 7e782c87
+        "x-ms-version": "2021-02-12"
       },
       "ResponseBody": []
     },
@@ -443,11 +363,7 @@
         "x-ms-meta-meta": "data",
         "x-ms-meta-UPPER": "case",
         "x-ms-return-client-request-id": "true",
-<<<<<<< HEAD
-        "x-ms-version": "2020-12-06"
-=======
-        "x-ms-version": "2021-02-12"
->>>>>>> 7e782c87
+        "x-ms-version": "2021-02-12"
       },
       "RequestBody": null,
       "StatusCode": 412,
@@ -462,11 +378,7 @@
         "x-ms-client-request-id": "a1e38169-f1e1-df13-84b9-f543e60502df",
         "x-ms-error-code": "ConditionNotMet",
         "x-ms-request-id": "cb13cc55-b01e-006d-32f2-06cb14000000",
-<<<<<<< HEAD
-        "x-ms-version": "2020-12-06"
-=======
-        "x-ms-version": "2021-02-12"
->>>>>>> 7e782c87
+        "x-ms-version": "2021-02-12"
       },
       "ResponseBody": [
         "﻿<?xml version=\"1.0\" encoding=\"utf-8\"?><Error><Code>ConditionNotMet</Code><Message>The condition specified using HTTP conditional header(s) is not met.\n",
@@ -488,11 +400,7 @@
         "x-ms-client-request-id": "bca0d523-1f55-1934-90c8-659b241b1ab8",
         "x-ms-date": "Fri, 19 Feb 2021 19:07:11 GMT",
         "x-ms-return-client-request-id": "true",
-<<<<<<< HEAD
-        "x-ms-version": "2020-12-06"
-=======
-        "x-ms-version": "2021-02-12"
->>>>>>> 7e782c87
+        "x-ms-version": "2021-02-12"
       },
       "RequestBody": null,
       "StatusCode": 202,
@@ -505,11 +413,7 @@
         ],
         "x-ms-client-request-id": "bca0d523-1f55-1934-90c8-659b241b1ab8",
         "x-ms-request-id": "cb13cc74-b01e-006d-4ef2-06cb14000000",
-<<<<<<< HEAD
-        "x-ms-version": "2020-12-06"
-=======
-        "x-ms-version": "2021-02-12"
->>>>>>> 7e782c87
+        "x-ms-version": "2021-02-12"
       },
       "ResponseBody": []
     },
@@ -528,11 +432,7 @@
         "x-ms-client-request-id": "6a3a2896-8410-6485-2e5f-064f07020863",
         "x-ms-date": "Fri, 19 Feb 2021 19:07:11 GMT",
         "x-ms-return-client-request-id": "true",
-<<<<<<< HEAD
-        "x-ms-version": "2020-12-06"
-=======
-        "x-ms-version": "2021-02-12"
->>>>>>> 7e782c87
+        "x-ms-version": "2021-02-12"
       },
       "RequestBody": null,
       "StatusCode": 201,
@@ -547,11 +447,7 @@
         ],
         "x-ms-client-request-id": "6a3a2896-8410-6485-2e5f-064f07020863",
         "x-ms-request-id": "cb13cc91-b01e-006d-6af2-06cb14000000",
-<<<<<<< HEAD
-        "x-ms-version": "2020-12-06"
-=======
-        "x-ms-version": "2021-02-12"
->>>>>>> 7e782c87
+        "x-ms-version": "2021-02-12"
       },
       "ResponseBody": []
     },
@@ -569,11 +465,7 @@
         "x-ms-client-request-id": "ce3144a4-6ef6-8d71-d5d4-085f0d9c4df8",
         "x-ms-date": "Fri, 19 Feb 2021 19:07:11 GMT",
         "x-ms-return-client-request-id": "true",
-<<<<<<< HEAD
-        "x-ms-version": "2020-12-06"
-=======
-        "x-ms-version": "2021-02-12"
->>>>>>> 7e782c87
+        "x-ms-version": "2021-02-12"
       },
       "RequestBody": null,
       "StatusCode": 201,
@@ -588,11 +480,7 @@
         ],
         "x-ms-client-request-id": "ce3144a4-6ef6-8d71-d5d4-085f0d9c4df8",
         "x-ms-request-id": "5dd09581-401f-0046-12f2-064bd8000000",
-<<<<<<< HEAD
-        "x-ms-version": "2020-12-06"
-=======
-        "x-ms-version": "2021-02-12"
->>>>>>> 7e782c87
+        "x-ms-version": "2021-02-12"
       },
       "ResponseBody": []
     },
@@ -609,11 +497,7 @@
         "x-ms-client-request-id": "d2441f66-af03-de8f-3a0d-121d1500cfb6",
         "x-ms-date": "Fri, 19 Feb 2021 19:07:11 GMT",
         "x-ms-return-client-request-id": "true",
-<<<<<<< HEAD
-        "x-ms-version": "2020-12-06"
-=======
-        "x-ms-version": "2021-02-12"
->>>>>>> 7e782c87
+        "x-ms-version": "2021-02-12"
       },
       "RequestBody": null,
       "StatusCode": 200,
@@ -641,11 +525,7 @@
         "x-ms-permissions": "rwxr-x---",
         "x-ms-request-id": "cb13ccfc-b01e-006d-4cf2-06cb14000000",
         "x-ms-server-encrypted": "true",
-<<<<<<< HEAD
-        "x-ms-version": "2020-12-06"
-=======
-        "x-ms-version": "2021-02-12"
->>>>>>> 7e782c87
+        "x-ms-version": "2021-02-12"
       },
       "ResponseBody": []
     },
@@ -667,11 +547,7 @@
         "x-ms-meta-meta": "data",
         "x-ms-meta-UPPER": "case",
         "x-ms-return-client-request-id": "true",
-<<<<<<< HEAD
-        "x-ms-version": "2020-12-06"
-=======
-        "x-ms-version": "2021-02-12"
->>>>>>> 7e782c87
+        "x-ms-version": "2021-02-12"
       },
       "RequestBody": null,
       "StatusCode": 412,
@@ -686,11 +562,7 @@
         "x-ms-client-request-id": "edf8e2ae-7b58-31f4-f124-20590e530b94",
         "x-ms-error-code": "ConditionNotMet",
         "x-ms-request-id": "cb13cd11-b01e-006d-60f2-06cb14000000",
-<<<<<<< HEAD
-        "x-ms-version": "2020-12-06"
-=======
-        "x-ms-version": "2021-02-12"
->>>>>>> 7e782c87
+        "x-ms-version": "2021-02-12"
       },
       "ResponseBody": [
         "﻿<?xml version=\"1.0\" encoding=\"utf-8\"?><Error><Code>ConditionNotMet</Code><Message>The condition specified using HTTP conditional header(s) is not met.\n",
@@ -712,11 +584,7 @@
         "x-ms-client-request-id": "336f89a7-e107-f25d-f5f3-cd14ce967580",
         "x-ms-date": "Fri, 19 Feb 2021 19:07:11 GMT",
         "x-ms-return-client-request-id": "true",
-<<<<<<< HEAD
-        "x-ms-version": "2020-12-06"
-=======
-        "x-ms-version": "2021-02-12"
->>>>>>> 7e782c87
+        "x-ms-version": "2021-02-12"
       },
       "RequestBody": null,
       "StatusCode": 202,
@@ -729,11 +597,7 @@
         ],
         "x-ms-client-request-id": "336f89a7-e107-f25d-f5f3-cd14ce967580",
         "x-ms-request-id": "cb13cd43-b01e-006d-0ef2-06cb14000000",
-<<<<<<< HEAD
-        "x-ms-version": "2020-12-06"
-=======
-        "x-ms-version": "2021-02-12"
->>>>>>> 7e782c87
+        "x-ms-version": "2021-02-12"
       },
       "ResponseBody": []
     },
@@ -752,11 +616,7 @@
         "x-ms-client-request-id": "d0ee7d4a-31e6-7caa-2a27-3f8623c574f4",
         "x-ms-date": "Fri, 19 Feb 2021 19:07:11 GMT",
         "x-ms-return-client-request-id": "true",
-<<<<<<< HEAD
-        "x-ms-version": "2020-12-06"
-=======
-        "x-ms-version": "2021-02-12"
->>>>>>> 7e782c87
+        "x-ms-version": "2021-02-12"
       },
       "RequestBody": null,
       "StatusCode": 201,
@@ -771,11 +631,7 @@
         ],
         "x-ms-client-request-id": "d0ee7d4a-31e6-7caa-2a27-3f8623c574f4",
         "x-ms-request-id": "cb13cd66-b01e-006d-30f2-06cb14000000",
-<<<<<<< HEAD
-        "x-ms-version": "2020-12-06"
-=======
-        "x-ms-version": "2021-02-12"
->>>>>>> 7e782c87
+        "x-ms-version": "2021-02-12"
       },
       "ResponseBody": []
     },
@@ -793,11 +649,7 @@
         "x-ms-client-request-id": "c8fd526b-f182-59b5-dfc1-b882df2b98ff",
         "x-ms-date": "Fri, 19 Feb 2021 19:07:11 GMT",
         "x-ms-return-client-request-id": "true",
-<<<<<<< HEAD
-        "x-ms-version": "2020-12-06"
-=======
-        "x-ms-version": "2021-02-12"
->>>>>>> 7e782c87
+        "x-ms-version": "2021-02-12"
       },
       "RequestBody": null,
       "StatusCode": 201,
@@ -812,11 +664,7 @@
         ],
         "x-ms-client-request-id": "c8fd526b-f182-59b5-dfc1-b882df2b98ff",
         "x-ms-request-id": "5dd095cf-401f-0046-60f2-064bd8000000",
-<<<<<<< HEAD
-        "x-ms-version": "2020-12-06"
-=======
-        "x-ms-version": "2021-02-12"
->>>>>>> 7e782c87
+        "x-ms-version": "2021-02-12"
       },
       "ResponseBody": []
     },
@@ -838,11 +686,7 @@
         "x-ms-meta-meta": "data",
         "x-ms-meta-UPPER": "case",
         "x-ms-return-client-request-id": "true",
-<<<<<<< HEAD
-        "x-ms-version": "2020-12-06"
-=======
-        "x-ms-version": "2021-02-12"
->>>>>>> 7e782c87
+        "x-ms-version": "2021-02-12"
       },
       "RequestBody": null,
       "StatusCode": 412,
@@ -857,11 +701,7 @@
         "x-ms-client-request-id": "911333dd-e62c-e698-6ff4-20503294ac42",
         "x-ms-error-code": "LeaseNotPresentWithBlobOperation",
         "x-ms-request-id": "cb13cdaa-b01e-006d-6ef2-06cb14000000",
-<<<<<<< HEAD
-        "x-ms-version": "2020-12-06"
-=======
-        "x-ms-version": "2021-02-12"
->>>>>>> 7e782c87
+        "x-ms-version": "2021-02-12"
       },
       "ResponseBody": [
         "﻿<?xml version=\"1.0\" encoding=\"utf-8\"?><Error><Code>LeaseNotPresentWithBlobOperation</Code><Message>There is currently no lease on the blob.\n",
@@ -883,11 +723,7 @@
         "x-ms-client-request-id": "aba4a52e-0617-93d2-8ac7-8e8353901a26",
         "x-ms-date": "Fri, 19 Feb 2021 19:07:12 GMT",
         "x-ms-return-client-request-id": "true",
-<<<<<<< HEAD
-        "x-ms-version": "2020-12-06"
-=======
-        "x-ms-version": "2021-02-12"
->>>>>>> 7e782c87
+        "x-ms-version": "2021-02-12"
       },
       "RequestBody": null,
       "StatusCode": 202,
@@ -900,11 +736,7 @@
         ],
         "x-ms-client-request-id": "aba4a52e-0617-93d2-8ac7-8e8353901a26",
         "x-ms-request-id": "cb13cdc9-b01e-006d-0af2-06cb14000000",
-<<<<<<< HEAD
-        "x-ms-version": "2020-12-06"
-=======
-        "x-ms-version": "2021-02-12"
->>>>>>> 7e782c87
+        "x-ms-version": "2021-02-12"
       },
       "ResponseBody": []
     }
