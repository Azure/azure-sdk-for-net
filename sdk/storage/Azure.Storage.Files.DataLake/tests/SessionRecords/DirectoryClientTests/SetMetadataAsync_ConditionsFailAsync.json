--- conflicted
+++ resolved
@@ -1,136 +1,85 @@
 {
   "Entries": [
     {
-      "RequestUri": "https://seannse.blob.core.windows.net/test-filesystem-bd147dba-3d00-e388-f79e-629c3614f893?restype=container",
-      "RequestMethod": "PUT",
-      "RequestHeaders": {
-        "Accept": "application/xml",
-        "Authorization": "Sanitized",
-<<<<<<< HEAD
-        "traceparent": "00-e17166a700e563408c05c17bffcb2d9d-e87c43042b66dd4b-00",
-        "User-Agent": [
-          "azsdk-net-Storage.Files.DataLake/12.7.0-alpha.20210202.1",
-          "(.NET 5.0.2; Microsoft Windows 10.0.19042)"
+      "RequestUri": "https://seannse.blob.core.windows.net/test-filesystem-bbb345dc-c758-e41d-4fb3-24cc366ee61b?restype=container",
+      "RequestMethod": "PUT",
+      "RequestHeaders": {
+        "Accept": "application/xml",
+        "Authorization": "Sanitized",
+        "traceparent": "00-f366c08db924d04dacf7053b01b3158c-f05cb0cf77c99648-00",
+        "User-Agent": [
+          "azsdk-net-Storage.Files.DataLake/12.7.0-alpha.20210219.1",
+          "(.NET 5.0.3; Microsoft Windows 10.0.19041)"
         ],
         "x-ms-blob-public-access": "container",
-        "x-ms-client-request-id": "e30d4c74-57ef-8e72-4705-be5224750418",
-        "x-ms-date": "Tue, 02 Feb 2021 21:47:43 GMT",
-=======
-        "traceparent": "00-c42492d0342d7343be9860a32474ac43-a158b1f1d6a54d49-00",
-        "User-Agent": [
-          "azsdk-net-Storage.Files.DataLake/12.7.0-alpha.20210217.1",
-          "(.NET 5.0.3; Microsoft Windows 10.0.19042)"
-        ],
-        "x-ms-blob-public-access": "container",
-        "x-ms-client-request-id": "e30d4c74-57ef-8e72-4705-be5224750418",
-        "x-ms-date": "Wed, 17 Feb 2021 22:50:49 GMT",
->>>>>>> 1814567d
-        "x-ms-return-client-request-id": "true",
-        "x-ms-version": "2020-06-12"
-      },
-      "RequestBody": null,
-      "StatusCode": 201,
-      "ResponseHeaders": {
-        "Content-Length": "0",
-<<<<<<< HEAD
-        "Date": "Tue, 02 Feb 2021 21:47:43 GMT",
-        "ETag": "\u00220x8D8C7C42C05E2EE\u0022",
-        "Last-Modified": "Tue, 02 Feb 2021 21:47:43 GMT",
-=======
-        "Date": "Wed, 17 Feb 2021 22:50:49 GMT",
-        "ETag": "\u00220x8D8D39678C4DCD1\u0022",
-        "Last-Modified": "Wed, 17 Feb 2021 22:50:49 GMT",
->>>>>>> 1814567d
-        "Server": [
-          "Windows-Azure-Blob/1.0",
-          "Microsoft-HTTPAPI/2.0"
-        ],
-        "x-ms-client-request-id": "e30d4c74-57ef-8e72-4705-be5224750418",
-<<<<<<< HEAD
-        "x-ms-request-id": "f57ca1a7-401e-001b-34ad-f9415c000000",
-=======
-        "x-ms-request-id": "2131edfd-301e-00b8-017f-052499000000",
->>>>>>> 1814567d
-        "x-ms-version": "2020-06-12"
-      },
-      "ResponseBody": []
-    },
-    {
-      "RequestUri": "https://seannse.dfs.core.windows.net/test-filesystem-bd147dba-3d00-e388-f79e-629c3614f893/test-directory-825b3ced-6852-ead2-538e-2044eb80b55b?resource=directory",
+        "x-ms-client-request-id": "9cee3452-d581-766e-06c0-540a884736c4",
+        "x-ms-date": "Fri, 19 Feb 2021 19:07:10 GMT",
+        "x-ms-return-client-request-id": "true",
+        "x-ms-version": "2020-06-12"
+      },
+      "RequestBody": null,
+      "StatusCode": 201,
+      "ResponseHeaders": {
+        "Content-Length": "0",
+        "Date": "Fri, 19 Feb 2021 19:07:09 GMT",
+        "ETag": "\u00220x8D8D5098EA84536\u0022",
+        "Last-Modified": "Fri, 19 Feb 2021 19:07:09 GMT",
+        "Server": [
+          "Windows-Azure-Blob/1.0",
+          "Microsoft-HTTPAPI/2.0"
+        ],
+        "x-ms-client-request-id": "9cee3452-d581-766e-06c0-540a884736c4",
+        "x-ms-request-id": "cb13cac1-b01e-006d-3df2-06cb14000000",
+        "x-ms-version": "2020-06-12"
+      },
+      "ResponseBody": []
+    },
+    {
+      "RequestUri": "https://seannse.dfs.core.windows.net/test-filesystem-bbb345dc-c758-e41d-4fb3-24cc366ee61b/test-directory-3cf37815-7392-f2b9-f9bf-91234ceaff4e?resource=directory",
       "RequestMethod": "PUT",
       "RequestHeaders": {
         "Accept": "application/json",
         "Authorization": "Sanitized",
-<<<<<<< HEAD
-        "traceparent": "00-1a5a46bb3111304f8b3b94c582ef9d07-08280dbc96d7f24e-00",
-        "User-Agent": [
-          "azsdk-net-Storage.Files.DataLake/12.7.0-alpha.20210202.1",
-          "(.NET 5.0.2; Microsoft Windows 10.0.19042)"
-        ],
-        "x-ms-client-request-id": "f11a39b8-aa3f-0be8-7a23-9061372ea2c7",
-        "x-ms-date": "Tue, 02 Feb 2021 21:47:43 GMT",
-=======
-        "traceparent": "00-febf3af9d46560429e3712e649c640e9-2dcc287456997742-00",
-        "User-Agent": [
-          "azsdk-net-Storage.Files.DataLake/12.7.0-alpha.20210217.1",
-          "(.NET 5.0.3; Microsoft Windows 10.0.19042)"
-        ],
-        "x-ms-client-request-id": "f11a39b8-aa3f-0be8-7a23-9061372ea2c7",
-        "x-ms-date": "Wed, 17 Feb 2021 22:50:49 GMT",
->>>>>>> 1814567d
-        "x-ms-return-client-request-id": "true",
-        "x-ms-version": "2020-06-12"
-      },
-      "RequestBody": null,
-      "StatusCode": 201,
-      "ResponseHeaders": {
-        "Content-Length": "0",
-<<<<<<< HEAD
-        "Date": "Tue, 02 Feb 2021 21:47:43 GMT",
-        "ETag": "\u00220x8D8C7C42C3E8F37\u0022",
-        "Last-Modified": "Tue, 02 Feb 2021 21:47:44 GMT",
-=======
-        "Date": "Wed, 17 Feb 2021 22:50:49 GMT",
-        "ETag": "\u00220x8D8D39678FF7C32\u0022",
-        "Last-Modified": "Wed, 17 Feb 2021 22:50:50 GMT",
->>>>>>> 1814567d
+        "traceparent": "00-ece288c3b89e3e4ba4096eb5cbbf5dcd-bfa7b392a29ad44e-00",
+        "User-Agent": [
+          "azsdk-net-Storage.Files.DataLake/12.7.0-alpha.20210219.1",
+          "(.NET 5.0.3; Microsoft Windows 10.0.19041)"
+        ],
+        "x-ms-client-request-id": "6b1eb6ff-350d-de4b-7bfc-a3c2434b2a1c",
+        "x-ms-date": "Fri, 19 Feb 2021 19:07:10 GMT",
+        "x-ms-return-client-request-id": "true",
+        "x-ms-version": "2020-06-12"
+      },
+      "RequestBody": null,
+      "StatusCode": 201,
+      "ResponseHeaders": {
+        "Content-Length": "0",
+        "Date": "Fri, 19 Feb 2021 19:07:09 GMT",
+        "ETag": "\u00220x8D8D5098EB71691\u0022",
+        "Last-Modified": "Fri, 19 Feb 2021 19:07:09 GMT",
         "Server": [
           "Windows-Azure-HDFS/1.0",
           "Microsoft-HTTPAPI/2.0"
         ],
-        "x-ms-client-request-id": "f11a39b8-aa3f-0be8-7a23-9061372ea2c7",
-<<<<<<< HEAD
-        "x-ms-request-id": "c532902a-001f-0068-11ad-f919cf000000",
-=======
-        "x-ms-request-id": "cbc8e709-b01f-001f-2e7f-05cc5b000000",
->>>>>>> 1814567d
-        "x-ms-version": "2020-06-12"
-      },
-      "ResponseBody": []
-    },
-    {
-      "RequestUri": "https://seannse.blob.core.windows.net/test-filesystem-bd147dba-3d00-e388-f79e-629c3614f893/test-directory-825b3ced-6852-ead2-538e-2044eb80b55b?comp=metadata",
-      "RequestMethod": "PUT",
-      "RequestHeaders": {
-        "Accept": "application/xml",
-        "Authorization": "Sanitized",
-<<<<<<< HEAD
-        "If-Modified-Since": "Wed, 03 Feb 2021 21:47:43 GMT",
-        "User-Agent": [
-          "azsdk-net-Storage.Files.DataLake/12.7.0-alpha.20210202.1",
-          "(.NET 5.0.2; Microsoft Windows 10.0.19042)"
-        ],
-        "x-ms-client-request-id": "b28cf92c-c366-c71b-401d-6fe48443a0af",
-        "x-ms-date": "Tue, 02 Feb 2021 21:47:43 GMT",
-=======
-        "If-Modified-Since": "Thu, 18 Feb 2021 22:50:49 GMT",
-        "User-Agent": [
-          "azsdk-net-Storage.Files.DataLake/12.7.0-alpha.20210217.1",
-          "(.NET 5.0.3; Microsoft Windows 10.0.19042)"
-        ],
-        "x-ms-client-request-id": "b28cf92c-c366-c71b-401d-6fe48443a0af",
-        "x-ms-date": "Wed, 17 Feb 2021 22:50:50 GMT",
->>>>>>> 1814567d
+        "x-ms-client-request-id": "6b1eb6ff-350d-de4b-7bfc-a3c2434b2a1c",
+        "x-ms-request-id": "5dd094a3-401f-0046-3af2-064bd8000000",
+        "x-ms-version": "2020-06-12"
+      },
+      "ResponseBody": []
+    },
+    {
+      "RequestUri": "https://seannse.blob.core.windows.net/test-filesystem-bbb345dc-c758-e41d-4fb3-24cc366ee61b/test-directory-3cf37815-7392-f2b9-f9bf-91234ceaff4e?comp=metadata",
+      "RequestMethod": "PUT",
+      "RequestHeaders": {
+        "Accept": "application/xml",
+        "Authorization": "Sanitized",
+        "If-Modified-Since": "Sat, 20 Feb 2021 19:07:10 GMT",
+        "User-Agent": [
+          "azsdk-net-Storage.Files.DataLake/12.7.0-alpha.20210219.1",
+          "(.NET 5.0.3; Microsoft Windows 10.0.19041)"
+        ],
+        "x-ms-client-request-id": "9524af53-93cb-0c41-fb9b-8683a6d77c89",
+        "x-ms-date": "Fri, 19 Feb 2021 19:07:10 GMT",
         "x-ms-meta-Capital": "letter",
         "x-ms-meta-foo": "bar",
         "x-ms-meta-meta": "data",
@@ -143,58 +92,35 @@
       "ResponseHeaders": {
         "Content-Length": "252",
         "Content-Type": "application/xml",
-<<<<<<< HEAD
-        "Date": "Tue, 02 Feb 2021 21:47:44 GMT",
-=======
-        "Date": "Wed, 17 Feb 2021 22:50:50 GMT",
->>>>>>> 1814567d
-        "Server": [
-          "Windows-Azure-Blob/1.0",
-          "Microsoft-HTTPAPI/2.0"
-        ],
-        "x-ms-client-request-id": "b28cf92c-c366-c71b-401d-6fe48443a0af",
+        "Date": "Fri, 19 Feb 2021 19:07:09 GMT",
+        "Server": [
+          "Windows-Azure-Blob/1.0",
+          "Microsoft-HTTPAPI/2.0"
+        ],
+        "x-ms-client-request-id": "9524af53-93cb-0c41-fb9b-8683a6d77c89",
         "x-ms-error-code": "ConditionNotMet",
-<<<<<<< HEAD
-        "x-ms-request-id": "f57ca301-401e-001b-5ead-f9415c000000",
-=======
-        "x-ms-request-id": "2131f255-301e-00b8-187f-052499000000",
->>>>>>> 1814567d
+        "x-ms-request-id": "cb13cb1d-b01e-006d-15f2-06cb14000000",
         "x-ms-version": "2020-06-12"
       },
       "ResponseBody": [
         "\uFEFF\u003C?xml version=\u00221.0\u0022 encoding=\u0022utf-8\u0022?\u003E\u003CError\u003E\u003CCode\u003EConditionNotMet\u003C/Code\u003E\u003CMessage\u003EThe condition specified using HTTP conditional header(s) is not met.\n",
-<<<<<<< HEAD
-        "RequestId:f57ca301-401e-001b-5ead-f9415c000000\n",
-        "Time:2021-02-02T21:47:44.3739290Z\u003C/Message\u003E\u003C/Error\u003E"
-=======
-        "RequestId:2131f255-301e-00b8-187f-052499000000\n",
-        "Time:2021-02-17T22:50:50.2341283Z\u003C/Message\u003E\u003C/Error\u003E"
->>>>>>> 1814567d
+        "RequestId:cb13cb1d-b01e-006d-15f2-06cb14000000\n",
+        "Time:2021-02-19T19:07:09.9570845Z\u003C/Message\u003E\u003C/Error\u003E"
       ]
     },
     {
-      "RequestUri": "https://seannse.blob.core.windows.net/test-filesystem-bd147dba-3d00-e388-f79e-629c3614f893?restype=container",
+      "RequestUri": "https://seannse.blob.core.windows.net/test-filesystem-bbb345dc-c758-e41d-4fb3-24cc366ee61b?restype=container",
       "RequestMethod": "DELETE",
       "RequestHeaders": {
         "Accept": "application/xml",
         "Authorization": "Sanitized",
-<<<<<<< HEAD
-        "traceparent": "00-6fe60d4ec485fc44b882cba5563509e3-34d4bf4eb63fc64e-00",
-        "User-Agent": [
-          "azsdk-net-Storage.Files.DataLake/12.7.0-alpha.20210202.1",
-          "(.NET 5.0.2; Microsoft Windows 10.0.19042)"
-        ],
-        "x-ms-client-request-id": "3d34134a-f0a2-8c60-4719-bb2faa2d5454",
-        "x-ms-date": "Tue, 02 Feb 2021 21:47:43 GMT",
-=======
-        "traceparent": "00-affa8069af3d3746b82f8cd239d692dc-5aa5c646bef2ed42-00",
-        "User-Agent": [
-          "azsdk-net-Storage.Files.DataLake/12.7.0-alpha.20210217.1",
-          "(.NET 5.0.3; Microsoft Windows 10.0.19042)"
-        ],
-        "x-ms-client-request-id": "3d34134a-f0a2-8c60-4719-bb2faa2d5454",
-        "x-ms-date": "Wed, 17 Feb 2021 22:50:50 GMT",
->>>>>>> 1814567d
+        "traceparent": "00-608d649f149e1043b8935bb1e1706601-f0891b198d136f4f-00",
+        "User-Agent": [
+          "azsdk-net-Storage.Files.DataLake/12.7.0-alpha.20210219.1",
+          "(.NET 5.0.3; Microsoft Windows 10.0.19041)"
+        ],
+        "x-ms-client-request-id": "936fec9f-9526-2d50-c5bc-4631adc02406",
+        "x-ms-date": "Fri, 19 Feb 2021 19:07:10 GMT",
         "x-ms-return-client-request-id": "true",
         "x-ms-version": "2020-06-12"
       },
@@ -202,156 +128,97 @@
       "StatusCode": 202,
       "ResponseHeaders": {
         "Content-Length": "0",
-<<<<<<< HEAD
-        "Date": "Tue, 02 Feb 2021 21:47:44 GMT",
-=======
-        "Date": "Wed, 17 Feb 2021 22:50:50 GMT",
->>>>>>> 1814567d
-        "Server": [
-          "Windows-Azure-Blob/1.0",
-          "Microsoft-HTTPAPI/2.0"
-        ],
-        "x-ms-client-request-id": "3d34134a-f0a2-8c60-4719-bb2faa2d5454",
-<<<<<<< HEAD
-        "x-ms-request-id": "f57ca339-401e-001b-11ad-f9415c000000",
-=======
-        "x-ms-request-id": "2131f2e6-301e-00b8-237f-052499000000",
->>>>>>> 1814567d
-        "x-ms-version": "2020-06-12"
-      },
-      "ResponseBody": []
-    },
-    {
-      "RequestUri": "https://seannse.blob.core.windows.net/test-filesystem-9464f5e3-29f1-c785-1fee-8b256a5fc1e1?restype=container",
-      "RequestMethod": "PUT",
-      "RequestHeaders": {
-        "Accept": "application/xml",
-        "Authorization": "Sanitized",
-<<<<<<< HEAD
-        "traceparent": "00-86281a6dce74114fa801c4c8c748adc4-782d6564b29f4e49-00",
-        "User-Agent": [
-          "azsdk-net-Storage.Files.DataLake/12.7.0-alpha.20210202.1",
-          "(.NET 5.0.2; Microsoft Windows 10.0.19042)"
+        "Date": "Fri, 19 Feb 2021 19:07:09 GMT",
+        "Server": [
+          "Windows-Azure-Blob/1.0",
+          "Microsoft-HTTPAPI/2.0"
+        ],
+        "x-ms-client-request-id": "936fec9f-9526-2d50-c5bc-4631adc02406",
+        "x-ms-request-id": "cb13cb38-b01e-006d-2ff2-06cb14000000",
+        "x-ms-version": "2020-06-12"
+      },
+      "ResponseBody": []
+    },
+    {
+      "RequestUri": "https://seannse.blob.core.windows.net/test-filesystem-cac8deb7-cdcf-293c-9a59-237806673e48?restype=container",
+      "RequestMethod": "PUT",
+      "RequestHeaders": {
+        "Accept": "application/xml",
+        "Authorization": "Sanitized",
+        "traceparent": "00-bc067c5906da6148a919037313edab6e-1cb3a8345ddf0a4d-00",
+        "User-Agent": [
+          "azsdk-net-Storage.Files.DataLake/12.7.0-alpha.20210219.1",
+          "(.NET 5.0.3; Microsoft Windows 10.0.19041)"
         ],
         "x-ms-blob-public-access": "container",
-        "x-ms-client-request-id": "0fd804ec-5bfa-214f-8e6c-1db4643b21e7",
-        "x-ms-date": "Tue, 02 Feb 2021 21:47:43 GMT",
-=======
-        "traceparent": "00-1af534814a8fe243a1690a02554613d6-118801e169aa134b-00",
-        "User-Agent": [
-          "azsdk-net-Storage.Files.DataLake/12.7.0-alpha.20210217.1",
-          "(.NET 5.0.3; Microsoft Windows 10.0.19042)"
-        ],
-        "x-ms-blob-public-access": "container",
-        "x-ms-client-request-id": "0fd804ec-5bfa-214f-8e6c-1db4643b21e7",
-        "x-ms-date": "Wed, 17 Feb 2021 22:50:50 GMT",
->>>>>>> 1814567d
-        "x-ms-return-client-request-id": "true",
-        "x-ms-version": "2020-06-12"
-      },
-      "RequestBody": null,
-      "StatusCode": 201,
-      "ResponseHeaders": {
-        "Content-Length": "0",
-<<<<<<< HEAD
-        "Date": "Tue, 02 Feb 2021 21:47:44 GMT",
-        "ETag": "\u00220x8D8C7C42C9336EE\u0022",
-        "Last-Modified": "Tue, 02 Feb 2021 21:47:44 GMT",
-=======
-        "Date": "Wed, 17 Feb 2021 22:50:49 GMT",
-        "ETag": "\u00220x8D8D3967949AEDC\u0022",
-        "Last-Modified": "Wed, 17 Feb 2021 22:50:50 GMT",
->>>>>>> 1814567d
-        "Server": [
-          "Windows-Azure-Blob/1.0",
-          "Microsoft-HTTPAPI/2.0"
-        ],
-        "x-ms-client-request-id": "0fd804ec-5bfa-214f-8e6c-1db4643b21e7",
-<<<<<<< HEAD
-        "x-ms-request-id": "d576997d-f01e-0021-3fad-f95b24000000",
-=======
-        "x-ms-request-id": "972419a1-701e-00b9-6f7f-057b45000000",
->>>>>>> 1814567d
-        "x-ms-version": "2020-06-12"
-      },
-      "ResponseBody": []
-    },
-    {
-      "RequestUri": "https://seannse.dfs.core.windows.net/test-filesystem-9464f5e3-29f1-c785-1fee-8b256a5fc1e1/test-directory-7b03d958-e494-8045-e82e-6f34c1a81d75?resource=directory",
+        "x-ms-client-request-id": "ef21862f-03e9-d2c7-b045-f8cd71d8275d",
+        "x-ms-date": "Fri, 19 Feb 2021 19:07:10 GMT",
+        "x-ms-return-client-request-id": "true",
+        "x-ms-version": "2020-06-12"
+      },
+      "RequestBody": null,
+      "StatusCode": 201,
+      "ResponseHeaders": {
+        "Content-Length": "0",
+        "Date": "Fri, 19 Feb 2021 19:07:09 GMT",
+        "ETag": "\u00220x8D8D5098EDB9358\u0022",
+        "Last-Modified": "Fri, 19 Feb 2021 19:07:10 GMT",
+        "Server": [
+          "Windows-Azure-Blob/1.0",
+          "Microsoft-HTTPAPI/2.0"
+        ],
+        "x-ms-client-request-id": "ef21862f-03e9-d2c7-b045-f8cd71d8275d",
+        "x-ms-request-id": "cb13cb67-b01e-006d-56f2-06cb14000000",
+        "x-ms-version": "2020-06-12"
+      },
+      "ResponseBody": []
+    },
+    {
+      "RequestUri": "https://seannse.dfs.core.windows.net/test-filesystem-cac8deb7-cdcf-293c-9a59-237806673e48/test-directory-be62fe7d-69dc-ce9e-7b8e-d5e7037e45b7?resource=directory",
       "RequestMethod": "PUT",
       "RequestHeaders": {
         "Accept": "application/json",
         "Authorization": "Sanitized",
-<<<<<<< HEAD
-        "traceparent": "00-a1440e80b01aaa499c6b3e7ea6542e24-dcbb6bc37a714444-00",
-        "User-Agent": [
-          "azsdk-net-Storage.Files.DataLake/12.7.0-alpha.20210202.1",
-          "(.NET 5.0.2; Microsoft Windows 10.0.19042)"
-        ],
-        "x-ms-client-request-id": "d084809a-77a6-0865-be57-27cbec1a60e6",
-        "x-ms-date": "Tue, 02 Feb 2021 21:47:44 GMT",
-=======
-        "traceparent": "00-5c9cae9b8d07a54fa4b6a67703a4f8ef-9765967ca1b9be43-00",
-        "User-Agent": [
-          "azsdk-net-Storage.Files.DataLake/12.7.0-alpha.20210217.1",
-          "(.NET 5.0.3; Microsoft Windows 10.0.19042)"
-        ],
-        "x-ms-client-request-id": "d084809a-77a6-0865-be57-27cbec1a60e6",
-        "x-ms-date": "Wed, 17 Feb 2021 22:50:50 GMT",
->>>>>>> 1814567d
-        "x-ms-return-client-request-id": "true",
-        "x-ms-version": "2020-06-12"
-      },
-      "RequestBody": null,
-      "StatusCode": 201,
-      "ResponseHeaders": {
-        "Content-Length": "0",
-<<<<<<< HEAD
-        "Date": "Tue, 02 Feb 2021 21:47:45 GMT",
-        "ETag": "\u00220x8D8C7C42CCCF134\u0022",
-        "Last-Modified": "Tue, 02 Feb 2021 21:47:45 GMT",
-=======
-        "Date": "Wed, 17 Feb 2021 22:50:50 GMT",
-        "ETag": "\u00220x8D8D39679843541\u0022",
-        "Last-Modified": "Wed, 17 Feb 2021 22:50:51 GMT",
->>>>>>> 1814567d
+        "traceparent": "00-2a3c99e1ddb0834f8ee182531971d5cb-4519ada491705046-00",
+        "User-Agent": [
+          "azsdk-net-Storage.Files.DataLake/12.7.0-alpha.20210219.1",
+          "(.NET 5.0.3; Microsoft Windows 10.0.19041)"
+        ],
+        "x-ms-client-request-id": "e53f6cc0-5e80-c5d4-e853-735b2de0ce31",
+        "x-ms-date": "Fri, 19 Feb 2021 19:07:10 GMT",
+        "x-ms-return-client-request-id": "true",
+        "x-ms-version": "2020-06-12"
+      },
+      "RequestBody": null,
+      "StatusCode": 201,
+      "ResponseHeaders": {
+        "Content-Length": "0",
+        "Date": "Fri, 19 Feb 2021 19:07:09 GMT",
+        "ETag": "\u00220x8D8D5098EEB3652\u0022",
+        "Last-Modified": "Fri, 19 Feb 2021 19:07:10 GMT",
         "Server": [
           "Windows-Azure-HDFS/1.0",
           "Microsoft-HTTPAPI/2.0"
         ],
-        "x-ms-client-request-id": "d084809a-77a6-0865-be57-27cbec1a60e6",
-<<<<<<< HEAD
-        "x-ms-request-id": "d2f0504a-e01f-0002-71ad-f9c1e7000000",
-=======
-        "x-ms-request-id": "c6d7e627-401f-0046-697f-054bd8000000",
->>>>>>> 1814567d
-        "x-ms-version": "2020-06-12"
-      },
-      "ResponseBody": []
-    },
-    {
-      "RequestUri": "https://seannse.blob.core.windows.net/test-filesystem-9464f5e3-29f1-c785-1fee-8b256a5fc1e1/test-directory-7b03d958-e494-8045-e82e-6f34c1a81d75?comp=metadata",
-      "RequestMethod": "PUT",
-      "RequestHeaders": {
-        "Accept": "application/xml",
-        "Authorization": "Sanitized",
-<<<<<<< HEAD
-        "If-Unmodified-Since": "Mon, 01 Feb 2021 21:47:43 GMT",
-        "User-Agent": [
-          "azsdk-net-Storage.Files.DataLake/12.7.0-alpha.20210202.1",
-          "(.NET 5.0.2; Microsoft Windows 10.0.19042)"
-        ],
-        "x-ms-client-request-id": "409a865d-4d23-82cf-2c30-a830891ce4c4",
-        "x-ms-date": "Tue, 02 Feb 2021 21:47:44 GMT",
-=======
-        "If-Unmodified-Since": "Tue, 16 Feb 2021 22:50:49 GMT",
-        "User-Agent": [
-          "azsdk-net-Storage.Files.DataLake/12.7.0-alpha.20210217.1",
-          "(.NET 5.0.3; Microsoft Windows 10.0.19042)"
-        ],
-        "x-ms-client-request-id": "409a865d-4d23-82cf-2c30-a830891ce4c4",
-        "x-ms-date": "Wed, 17 Feb 2021 22:50:51 GMT",
->>>>>>> 1814567d
+        "x-ms-client-request-id": "e53f6cc0-5e80-c5d4-e853-735b2de0ce31",
+        "x-ms-request-id": "5dd09506-401f-0046-1cf2-064bd8000000",
+        "x-ms-version": "2020-06-12"
+      },
+      "ResponseBody": []
+    },
+    {
+      "RequestUri": "https://seannse.blob.core.windows.net/test-filesystem-cac8deb7-cdcf-293c-9a59-237806673e48/test-directory-be62fe7d-69dc-ce9e-7b8e-d5e7037e45b7?comp=metadata",
+      "RequestMethod": "PUT",
+      "RequestHeaders": {
+        "Accept": "application/xml",
+        "Authorization": "Sanitized",
+        "If-Unmodified-Since": "Thu, 18 Feb 2021 19:07:10 GMT",
+        "User-Agent": [
+          "azsdk-net-Storage.Files.DataLake/12.7.0-alpha.20210219.1",
+          "(.NET 5.0.3; Microsoft Windows 10.0.19041)"
+        ],
+        "x-ms-client-request-id": "9626b8c5-5f3e-dd36-9e83-97f2db029d47",
+        "x-ms-date": "Fri, 19 Feb 2021 19:07:10 GMT",
         "x-ms-meta-Capital": "letter",
         "x-ms-meta-foo": "bar",
         "x-ms-meta-meta": "data",
@@ -364,58 +231,35 @@
       "ResponseHeaders": {
         "Content-Length": "252",
         "Content-Type": "application/xml",
-<<<<<<< HEAD
-        "Date": "Tue, 02 Feb 2021 21:47:45 GMT",
-=======
-        "Date": "Wed, 17 Feb 2021 22:50:50 GMT",
->>>>>>> 1814567d
-        "Server": [
-          "Windows-Azure-Blob/1.0",
-          "Microsoft-HTTPAPI/2.0"
-        ],
-        "x-ms-client-request-id": "409a865d-4d23-82cf-2c30-a830891ce4c4",
+        "Date": "Fri, 19 Feb 2021 19:07:09 GMT",
+        "Server": [
+          "Windows-Azure-Blob/1.0",
+          "Microsoft-HTTPAPI/2.0"
+        ],
+        "x-ms-client-request-id": "9626b8c5-5f3e-dd36-9e83-97f2db029d47",
         "x-ms-error-code": "ConditionNotMet",
-<<<<<<< HEAD
-        "x-ms-request-id": "d5769a90-f01e-0021-3aad-f95b24000000",
-=======
-        "x-ms-request-id": "97241c8a-701e-00b9-257f-057b45000000",
->>>>>>> 1814567d
+        "x-ms-request-id": "cb13cbc6-b01e-006d-2ef2-06cb14000000",
         "x-ms-version": "2020-06-12"
       },
       "ResponseBody": [
         "\uFEFF\u003C?xml version=\u00221.0\u0022 encoding=\u0022utf-8\u0022?\u003E\u003CError\u003E\u003CCode\u003EConditionNotMet\u003C/Code\u003E\u003CMessage\u003EThe condition specified using HTTP conditional header(s) is not met.\n",
-<<<<<<< HEAD
-        "RequestId:d5769a90-f01e-0021-3aad-f95b24000000\n",
-        "Time:2021-02-02T21:47:45.3041348Z\u003C/Message\u003E\u003C/Error\u003E"
-=======
-        "RequestId:97241c8a-701e-00b9-257f-057b45000000\n",
-        "Time:2021-02-17T22:50:51.0925747Z\u003C/Message\u003E\u003C/Error\u003E"
->>>>>>> 1814567d
+        "RequestId:cb13cbc6-b01e-006d-2ef2-06cb14000000\n",
+        "Time:2021-02-19T19:07:10.2913169Z\u003C/Message\u003E\u003C/Error\u003E"
       ]
     },
     {
-      "RequestUri": "https://seannse.blob.core.windows.net/test-filesystem-9464f5e3-29f1-c785-1fee-8b256a5fc1e1?restype=container",
+      "RequestUri": "https://seannse.blob.core.windows.net/test-filesystem-cac8deb7-cdcf-293c-9a59-237806673e48?restype=container",
       "RequestMethod": "DELETE",
       "RequestHeaders": {
         "Accept": "application/xml",
         "Authorization": "Sanitized",
-<<<<<<< HEAD
-        "traceparent": "00-cf93715611c5ea429a4f23f29c007a7b-9b4e01db0ea06343-00",
-        "User-Agent": [
-          "azsdk-net-Storage.Files.DataLake/12.7.0-alpha.20210202.1",
-          "(.NET 5.0.2; Microsoft Windows 10.0.19042)"
-        ],
-        "x-ms-client-request-id": "656d981b-1f80-01c2-d836-a7d1132f1cd5",
-        "x-ms-date": "Tue, 02 Feb 2021 21:47:44 GMT",
-=======
-        "traceparent": "00-00395fca93001647b01c8795eae7e887-b986dabbf5b13b4b-00",
-        "User-Agent": [
-          "azsdk-net-Storage.Files.DataLake/12.7.0-alpha.20210217.1",
-          "(.NET 5.0.3; Microsoft Windows 10.0.19042)"
-        ],
-        "x-ms-client-request-id": "656d981b-1f80-01c2-d836-a7d1132f1cd5",
-        "x-ms-date": "Wed, 17 Feb 2021 22:50:51 GMT",
->>>>>>> 1814567d
+        "traceparent": "00-b9865fff5de4774f93d94902c9b5413c-c248c0ffbb281442-00",
+        "User-Agent": [
+          "azsdk-net-Storage.Files.DataLake/12.7.0-alpha.20210219.1",
+          "(.NET 5.0.3; Microsoft Windows 10.0.19041)"
+        ],
+        "x-ms-client-request-id": "75958c76-38b9-a1f3-0ab3-5f0b0f24539c",
+        "x-ms-date": "Fri, 19 Feb 2021 19:07:11 GMT",
         "x-ms-return-client-request-id": "true",
         "x-ms-version": "2020-06-12"
       },
@@ -423,154 +267,97 @@
       "StatusCode": 202,
       "ResponseHeaders": {
         "Content-Length": "0",
-<<<<<<< HEAD
-        "Date": "Tue, 02 Feb 2021 21:47:45 GMT",
-=======
-        "Date": "Wed, 17 Feb 2021 22:50:50 GMT",
->>>>>>> 1814567d
-        "Server": [
-          "Windows-Azure-Blob/1.0",
-          "Microsoft-HTTPAPI/2.0"
-        ],
-        "x-ms-client-request-id": "656d981b-1f80-01c2-d836-a7d1132f1cd5",
-<<<<<<< HEAD
-        "x-ms-request-id": "d5769acd-f01e-0021-73ad-f95b24000000",
-=======
-        "x-ms-request-id": "97241d5f-701e-00b9-6e7f-057b45000000",
->>>>>>> 1814567d
-        "x-ms-version": "2020-06-12"
-      },
-      "ResponseBody": []
-    },
-    {
-      "RequestUri": "https://seannse.blob.core.windows.net/test-filesystem-0604d84f-9f50-60ef-9eba-20456f5ca7e3?restype=container",
-      "RequestMethod": "PUT",
-      "RequestHeaders": {
-        "Accept": "application/xml",
-        "Authorization": "Sanitized",
-<<<<<<< HEAD
-        "traceparent": "00-bdb0d8edad18ea48818c7ee41f84109f-bc730dc66f126e48-00",
-        "User-Agent": [
-          "azsdk-net-Storage.Files.DataLake/12.7.0-alpha.20210202.1",
-          "(.NET 5.0.2; Microsoft Windows 10.0.19042)"
+        "Date": "Fri, 19 Feb 2021 19:07:09 GMT",
+        "Server": [
+          "Windows-Azure-Blob/1.0",
+          "Microsoft-HTTPAPI/2.0"
+        ],
+        "x-ms-client-request-id": "75958c76-38b9-a1f3-0ab3-5f0b0f24539c",
+        "x-ms-request-id": "cb13cbec-b01e-006d-51f2-06cb14000000",
+        "x-ms-version": "2020-06-12"
+      },
+      "ResponseBody": []
+    },
+    {
+      "RequestUri": "https://seannse.blob.core.windows.net/test-filesystem-87864ffa-2d5a-fae3-2a0d-402d184d1593?restype=container",
+      "RequestMethod": "PUT",
+      "RequestHeaders": {
+        "Accept": "application/xml",
+        "Authorization": "Sanitized",
+        "traceparent": "00-448b6f34671d5f4ea2d708e60c990a59-dd385a38cfce5848-00",
+        "User-Agent": [
+          "azsdk-net-Storage.Files.DataLake/12.7.0-alpha.20210219.1",
+          "(.NET 5.0.3; Microsoft Windows 10.0.19041)"
         ],
         "x-ms-blob-public-access": "container",
-        "x-ms-client-request-id": "032308c1-ff43-7cc9-a80d-c7c5fe7d927b",
-        "x-ms-date": "Tue, 02 Feb 2021 21:47:44 GMT",
-=======
-        "traceparent": "00-470ca0cffdb0ba48856164e3a8d85abe-0c59ef89c7759349-00",
-        "User-Agent": [
-          "azsdk-net-Storage.Files.DataLake/12.7.0-alpha.20210217.1",
-          "(.NET 5.0.3; Microsoft Windows 10.0.19042)"
-        ],
-        "x-ms-blob-public-access": "container",
-        "x-ms-client-request-id": "032308c1-ff43-7cc9-a80d-c7c5fe7d927b",
-        "x-ms-date": "Wed, 17 Feb 2021 22:50:51 GMT",
->>>>>>> 1814567d
-        "x-ms-return-client-request-id": "true",
-        "x-ms-version": "2020-06-12"
-      },
-      "RequestBody": null,
-      "StatusCode": 201,
-      "ResponseHeaders": {
-        "Content-Length": "0",
-<<<<<<< HEAD
-        "Date": "Tue, 02 Feb 2021 21:47:45 GMT",
-        "ETag": "\u00220x8D8C7C42D25A672\u0022",
-        "Last-Modified": "Tue, 02 Feb 2021 21:47:45 GMT",
-=======
-        "Date": "Wed, 17 Feb 2021 22:50:50 GMT",
-        "ETag": "\u00220x8D8D39679CEAA4B\u0022",
-        "Last-Modified": "Wed, 17 Feb 2021 22:50:51 GMT",
->>>>>>> 1814567d
-        "Server": [
-          "Windows-Azure-Blob/1.0",
-          "Microsoft-HTTPAPI/2.0"
-        ],
-        "x-ms-client-request-id": "032308c1-ff43-7cc9-a80d-c7c5fe7d927b",
-<<<<<<< HEAD
-        "x-ms-request-id": "c3f141e0-a01e-004e-09ad-f951d7000000",
-=======
-        "x-ms-request-id": "c7300fed-b01e-00b6-377f-050d29000000",
->>>>>>> 1814567d
-        "x-ms-version": "2020-06-12"
-      },
-      "ResponseBody": []
-    },
-    {
-      "RequestUri": "https://seannse.dfs.core.windows.net/test-filesystem-0604d84f-9f50-60ef-9eba-20456f5ca7e3/test-directory-85a6c38f-2b1a-d027-940c-ccffdb860a88?resource=directory",
+        "x-ms-client-request-id": "78eea9bd-de84-4912-a99b-4bacf8c588bd",
+        "x-ms-date": "Fri, 19 Feb 2021 19:07:11 GMT",
+        "x-ms-return-client-request-id": "true",
+        "x-ms-version": "2020-06-12"
+      },
+      "RequestBody": null,
+      "StatusCode": 201,
+      "ResponseHeaders": {
+        "Content-Length": "0",
+        "Date": "Fri, 19 Feb 2021 19:07:09 GMT",
+        "ETag": "\u00220x8D8D5098F0FA4E4\u0022",
+        "Last-Modified": "Fri, 19 Feb 2021 19:07:10 GMT",
+        "Server": [
+          "Windows-Azure-Blob/1.0",
+          "Microsoft-HTTPAPI/2.0"
+        ],
+        "x-ms-client-request-id": "78eea9bd-de84-4912-a99b-4bacf8c588bd",
+        "x-ms-request-id": "cb13cc0c-b01e-006d-6ff2-06cb14000000",
+        "x-ms-version": "2020-06-12"
+      },
+      "ResponseBody": []
+    },
+    {
+      "RequestUri": "https://seannse.dfs.core.windows.net/test-filesystem-87864ffa-2d5a-fae3-2a0d-402d184d1593/test-directory-e5edcc9e-05a8-d32f-c27b-a1da88938fa8?resource=directory",
       "RequestMethod": "PUT",
       "RequestHeaders": {
         "Accept": "application/json",
         "Authorization": "Sanitized",
-<<<<<<< HEAD
-        "traceparent": "00-99c751bac6c9b74bbfcf3feeb78250ed-fefc645c71b69645-00",
-        "User-Agent": [
-          "azsdk-net-Storage.Files.DataLake/12.7.0-alpha.20210202.1",
-          "(.NET 5.0.2; Microsoft Windows 10.0.19042)"
-        ],
-        "x-ms-client-request-id": "92d948bf-476f-96d6-e053-6e3733caa122",
-        "x-ms-date": "Tue, 02 Feb 2021 21:47:45 GMT",
-=======
-        "traceparent": "00-f3fff6cb79770f42bff9815b91139071-3e00999506b8714e-00",
-        "User-Agent": [
-          "azsdk-net-Storage.Files.DataLake/12.7.0-alpha.20210217.1",
-          "(.NET 5.0.3; Microsoft Windows 10.0.19042)"
-        ],
-        "x-ms-client-request-id": "92d948bf-476f-96d6-e053-6e3733caa122",
-        "x-ms-date": "Wed, 17 Feb 2021 22:50:51 GMT",
->>>>>>> 1814567d
-        "x-ms-return-client-request-id": "true",
-        "x-ms-version": "2020-06-12"
-      },
-      "RequestBody": null,
-      "StatusCode": 201,
-      "ResponseHeaders": {
-        "Content-Length": "0",
-<<<<<<< HEAD
-        "Date": "Tue, 02 Feb 2021 21:47:45 GMT",
-        "ETag": "\u00220x8D8C7C42D5F09A9\u0022",
-        "Last-Modified": "Tue, 02 Feb 2021 21:47:46 GMT",
-=======
-        "Date": "Wed, 17 Feb 2021 22:50:51 GMT",
-        "ETag": "\u00220x8D8D3967A0375B1\u0022",
-        "Last-Modified": "Wed, 17 Feb 2021 22:50:51 GMT",
->>>>>>> 1814567d
+        "traceparent": "00-19ca47600f931e48a38625cf01e8820f-c884c6954b1cb84f-00",
+        "User-Agent": [
+          "azsdk-net-Storage.Files.DataLake/12.7.0-alpha.20210219.1",
+          "(.NET 5.0.3; Microsoft Windows 10.0.19041)"
+        ],
+        "x-ms-client-request-id": "9eb1e7f6-2494-b789-791b-b6093d38c116",
+        "x-ms-date": "Fri, 19 Feb 2021 19:07:11 GMT",
+        "x-ms-return-client-request-id": "true",
+        "x-ms-version": "2020-06-12"
+      },
+      "RequestBody": null,
+      "StatusCode": 201,
+      "ResponseHeaders": {
+        "Content-Length": "0",
+        "Date": "Fri, 19 Feb 2021 19:07:09 GMT",
+        "ETag": "\u00220x8D8D5098F202793\u0022",
+        "Last-Modified": "Fri, 19 Feb 2021 19:07:10 GMT",
         "Server": [
           "Windows-Azure-HDFS/1.0",
           "Microsoft-HTTPAPI/2.0"
         ],
-        "x-ms-client-request-id": "92d948bf-476f-96d6-e053-6e3733caa122",
-<<<<<<< HEAD
-        "x-ms-request-id": "026b865e-701f-0072-36ad-f97810000000",
-=======
-        "x-ms-request-id": "8eed9d38-601f-000c-2c7f-05e857000000",
->>>>>>> 1814567d
-        "x-ms-version": "2020-06-12"
-      },
-      "ResponseBody": []
-    },
-    {
-      "RequestUri": "https://seannse.blob.core.windows.net/test-filesystem-0604d84f-9f50-60ef-9eba-20456f5ca7e3/test-directory-85a6c38f-2b1a-d027-940c-ccffdb860a88?comp=metadata",
+        "x-ms-client-request-id": "9eb1e7f6-2494-b789-791b-b6093d38c116",
+        "x-ms-request-id": "5dd0953d-401f-0046-50f2-064bd8000000",
+        "x-ms-version": "2020-06-12"
+      },
+      "ResponseBody": []
+    },
+    {
+      "RequestUri": "https://seannse.blob.core.windows.net/test-filesystem-87864ffa-2d5a-fae3-2a0d-402d184d1593/test-directory-e5edcc9e-05a8-d32f-c27b-a1da88938fa8?comp=metadata",
       "RequestMethod": "PUT",
       "RequestHeaders": {
         "Accept": "application/xml",
         "Authorization": "Sanitized",
         "If-Match": "\u0022garbage\u0022",
         "User-Agent": [
-<<<<<<< HEAD
-          "azsdk-net-Storage.Files.DataLake/12.7.0-alpha.20210202.1",
-          "(.NET 5.0.2; Microsoft Windows 10.0.19042)"
-        ],
-        "x-ms-client-request-id": "92401012-77ac-a719-58ed-86e53567f8f9",
-        "x-ms-date": "Tue, 02 Feb 2021 21:47:45 GMT",
-=======
-          "azsdk-net-Storage.Files.DataLake/12.7.0-alpha.20210217.1",
-          "(.NET 5.0.3; Microsoft Windows 10.0.19042)"
-        ],
-        "x-ms-client-request-id": "92401012-77ac-a719-58ed-86e53567f8f9",
-        "x-ms-date": "Wed, 17 Feb 2021 22:50:52 GMT",
->>>>>>> 1814567d
+          "azsdk-net-Storage.Files.DataLake/12.7.0-alpha.20210219.1",
+          "(.NET 5.0.3; Microsoft Windows 10.0.19041)"
+        ],
+        "x-ms-client-request-id": "a1e38169-f1e1-df13-84b9-f543e60502df",
+        "x-ms-date": "Fri, 19 Feb 2021 19:07:11 GMT",
         "x-ms-meta-Capital": "letter",
         "x-ms-meta-foo": "bar",
         "x-ms-meta-meta": "data",
@@ -583,58 +370,35 @@
       "ResponseHeaders": {
         "Content-Length": "252",
         "Content-Type": "application/xml",
-<<<<<<< HEAD
-        "Date": "Tue, 02 Feb 2021 21:47:45 GMT",
-=======
-        "Date": "Wed, 17 Feb 2021 22:50:51 GMT",
->>>>>>> 1814567d
-        "Server": [
-          "Windows-Azure-Blob/1.0",
-          "Microsoft-HTTPAPI/2.0"
-        ],
-        "x-ms-client-request-id": "92401012-77ac-a719-58ed-86e53567f8f9",
+        "Date": "Fri, 19 Feb 2021 19:07:09 GMT",
+        "Server": [
+          "Windows-Azure-Blob/1.0",
+          "Microsoft-HTTPAPI/2.0"
+        ],
+        "x-ms-client-request-id": "a1e38169-f1e1-df13-84b9-f543e60502df",
         "x-ms-error-code": "ConditionNotMet",
-<<<<<<< HEAD
-        "x-ms-request-id": "c3f14289-a01e-004e-14ad-f951d7000000",
-=======
-        "x-ms-request-id": "c730117c-b01e-00b6-137f-050d29000000",
->>>>>>> 1814567d
+        "x-ms-request-id": "cb13cc55-b01e-006d-32f2-06cb14000000",
         "x-ms-version": "2020-06-12"
       },
       "ResponseBody": [
         "\uFEFF\u003C?xml version=\u00221.0\u0022 encoding=\u0022utf-8\u0022?\u003E\u003CError\u003E\u003CCode\u003EConditionNotMet\u003C/Code\u003E\u003CMessage\u003EThe condition specified using HTTP conditional header(s) is not met.\n",
-<<<<<<< HEAD
-        "RequestId:c3f14289-a01e-004e-14ad-f951d7000000\n",
-        "Time:2021-02-02T21:47:46.2548046Z\u003C/Message\u003E\u003C/Error\u003E"
-=======
-        "RequestId:c730117c-b01e-00b6-137f-050d29000000\n",
-        "Time:2021-02-17T22:50:51.9460727Z\u003C/Message\u003E\u003C/Error\u003E"
->>>>>>> 1814567d
+        "RequestId:cb13cc55-b01e-006d-32f2-06cb14000000\n",
+        "Time:2021-02-19T19:07:10.6315526Z\u003C/Message\u003E\u003C/Error\u003E"
       ]
     },
     {
-      "RequestUri": "https://seannse.blob.core.windows.net/test-filesystem-0604d84f-9f50-60ef-9eba-20456f5ca7e3?restype=container",
+      "RequestUri": "https://seannse.blob.core.windows.net/test-filesystem-87864ffa-2d5a-fae3-2a0d-402d184d1593?restype=container",
       "RequestMethod": "DELETE",
       "RequestHeaders": {
         "Accept": "application/xml",
         "Authorization": "Sanitized",
-<<<<<<< HEAD
-        "traceparent": "00-8f349ec6e2f724408e444da52a457719-5897ea05e5fbe44b-00",
-        "User-Agent": [
-          "azsdk-net-Storage.Files.DataLake/12.7.0-alpha.20210202.1",
-          "(.NET 5.0.2; Microsoft Windows 10.0.19042)"
-        ],
-        "x-ms-client-request-id": "23245739-0e8a-8b76-2430-760ba45db6bb",
-        "x-ms-date": "Tue, 02 Feb 2021 21:47:45 GMT",
-=======
-        "traceparent": "00-f4568bed11cc88499b26b98372db9749-33f4c872545ec745-00",
-        "User-Agent": [
-          "azsdk-net-Storage.Files.DataLake/12.7.0-alpha.20210217.1",
-          "(.NET 5.0.3; Microsoft Windows 10.0.19042)"
-        ],
-        "x-ms-client-request-id": "23245739-0e8a-8b76-2430-760ba45db6bb",
-        "x-ms-date": "Wed, 17 Feb 2021 22:50:52 GMT",
->>>>>>> 1814567d
+        "traceparent": "00-e499bd850cfd5e4cb4451f3ffb9ea1fc-f8c4f4a71ca3e144-00",
+        "User-Agent": [
+          "azsdk-net-Storage.Files.DataLake/12.7.0-alpha.20210219.1",
+          "(.NET 5.0.3; Microsoft Windows 10.0.19041)"
+        ],
+        "x-ms-client-request-id": "bca0d523-1f55-1934-90c8-659b241b1ab8",
+        "x-ms-date": "Fri, 19 Feb 2021 19:07:11 GMT",
         "x-ms-return-client-request-id": "true",
         "x-ms-version": "2020-06-12"
       },
@@ -642,153 +406,96 @@
       "StatusCode": 202,
       "ResponseHeaders": {
         "Content-Length": "0",
-<<<<<<< HEAD
-        "Date": "Tue, 02 Feb 2021 21:47:45 GMT",
-=======
-        "Date": "Wed, 17 Feb 2021 22:50:51 GMT",
->>>>>>> 1814567d
-        "Server": [
-          "Windows-Azure-Blob/1.0",
-          "Microsoft-HTTPAPI/2.0"
-        ],
-        "x-ms-client-request-id": "23245739-0e8a-8b76-2430-760ba45db6bb",
-<<<<<<< HEAD
-        "x-ms-request-id": "c3f142b6-a01e-004e-3bad-f951d7000000",
-=======
-        "x-ms-request-id": "c73011bb-b01e-00b6-487f-050d29000000",
->>>>>>> 1814567d
-        "x-ms-version": "2020-06-12"
-      },
-      "ResponseBody": []
-    },
-    {
-      "RequestUri": "https://seannse.blob.core.windows.net/test-filesystem-bc8ac882-a0e7-e871-4cab-8dbe08252104?restype=container",
-      "RequestMethod": "PUT",
-      "RequestHeaders": {
-        "Accept": "application/xml",
-        "Authorization": "Sanitized",
-<<<<<<< HEAD
-        "traceparent": "00-a79031d361c2f94aa2b0e7abeeec1207-7c6096334be09d40-00",
-        "User-Agent": [
-          "azsdk-net-Storage.Files.DataLake/12.7.0-alpha.20210202.1",
-          "(.NET 5.0.2; Microsoft Windows 10.0.19042)"
+        "Date": "Fri, 19 Feb 2021 19:07:10 GMT",
+        "Server": [
+          "Windows-Azure-Blob/1.0",
+          "Microsoft-HTTPAPI/2.0"
+        ],
+        "x-ms-client-request-id": "bca0d523-1f55-1934-90c8-659b241b1ab8",
+        "x-ms-request-id": "cb13cc74-b01e-006d-4ef2-06cb14000000",
+        "x-ms-version": "2020-06-12"
+      },
+      "ResponseBody": []
+    },
+    {
+      "RequestUri": "https://seannse.blob.core.windows.net/test-filesystem-d103ecac-bf96-40a7-b505-1831102c8870?restype=container",
+      "RequestMethod": "PUT",
+      "RequestHeaders": {
+        "Accept": "application/xml",
+        "Authorization": "Sanitized",
+        "traceparent": "00-a62755c019716f4fad356b6d6296c6e0-92f9bb9007c2ae4a-00",
+        "User-Agent": [
+          "azsdk-net-Storage.Files.DataLake/12.7.0-alpha.20210219.1",
+          "(.NET 5.0.3; Microsoft Windows 10.0.19041)"
         ],
         "x-ms-blob-public-access": "container",
-        "x-ms-client-request-id": "bc71b337-f7c9-9972-e63c-d6de80b782ff",
-        "x-ms-date": "Tue, 02 Feb 2021 21:47:45 GMT",
-=======
-        "traceparent": "00-3fffa1370d38b94faba597e7252b7da7-1fd3080cbc9a5644-00",
-        "User-Agent": [
-          "azsdk-net-Storage.Files.DataLake/12.7.0-alpha.20210217.1",
-          "(.NET 5.0.3; Microsoft Windows 10.0.19042)"
-        ],
-        "x-ms-blob-public-access": "container",
-        "x-ms-client-request-id": "bc71b337-f7c9-9972-e63c-d6de80b782ff",
-        "x-ms-date": "Wed, 17 Feb 2021 22:50:52 GMT",
->>>>>>> 1814567d
-        "x-ms-return-client-request-id": "true",
-        "x-ms-version": "2020-06-12"
-      },
-      "RequestBody": null,
-      "StatusCode": 201,
-      "ResponseHeaders": {
-        "Content-Length": "0",
-<<<<<<< HEAD
-        "Date": "Tue, 02 Feb 2021 21:47:46 GMT",
-        "ETag": "\u00220x8D8C7C42DB76649\u0022",
-        "Last-Modified": "Tue, 02 Feb 2021 21:47:46 GMT",
-=======
-        "Date": "Wed, 17 Feb 2021 22:50:52 GMT",
-        "ETag": "\u00220x8D8D3967A532C47\u0022",
-        "Last-Modified": "Wed, 17 Feb 2021 22:50:52 GMT",
->>>>>>> 1814567d
-        "Server": [
-          "Windows-Azure-Blob/1.0",
-          "Microsoft-HTTPAPI/2.0"
-        ],
-        "x-ms-client-request-id": "bc71b337-f7c9-9972-e63c-d6de80b782ff",
-<<<<<<< HEAD
-        "x-ms-request-id": "9dd98c7d-d01e-00a0-6fad-f9fbfe000000",
-=======
-        "x-ms-request-id": "5a7359f2-401e-00a2-3d7f-054546000000",
->>>>>>> 1814567d
-        "x-ms-version": "2020-06-12"
-      },
-      "ResponseBody": []
-    },
-    {
-      "RequestUri": "https://seannse.dfs.core.windows.net/test-filesystem-bc8ac882-a0e7-e871-4cab-8dbe08252104/test-directory-78d2720e-d9b1-ad78-59a1-0cd44cfb3594?resource=directory",
+        "x-ms-client-request-id": "6a3a2896-8410-6485-2e5f-064f07020863",
+        "x-ms-date": "Fri, 19 Feb 2021 19:07:11 GMT",
+        "x-ms-return-client-request-id": "true",
+        "x-ms-version": "2020-06-12"
+      },
+      "RequestBody": null,
+      "StatusCode": 201,
+      "ResponseHeaders": {
+        "Content-Length": "0",
+        "Date": "Fri, 19 Feb 2021 19:07:10 GMT",
+        "ETag": "\u00220x8D8D5098F414509\u0022",
+        "Last-Modified": "Fri, 19 Feb 2021 19:07:10 GMT",
+        "Server": [
+          "Windows-Azure-Blob/1.0",
+          "Microsoft-HTTPAPI/2.0"
+        ],
+        "x-ms-client-request-id": "6a3a2896-8410-6485-2e5f-064f07020863",
+        "x-ms-request-id": "cb13cc91-b01e-006d-6af2-06cb14000000",
+        "x-ms-version": "2020-06-12"
+      },
+      "ResponseBody": []
+    },
+    {
+      "RequestUri": "https://seannse.dfs.core.windows.net/test-filesystem-d103ecac-bf96-40a7-b505-1831102c8870/test-directory-4a39f43f-09fb-6553-62b1-77e816357e85?resource=directory",
       "RequestMethod": "PUT",
       "RequestHeaders": {
         "Accept": "application/json",
         "Authorization": "Sanitized",
-<<<<<<< HEAD
-        "traceparent": "00-dc9fd49ff5953146b2d429fdb8bbf8c8-6030499c03c9ea4f-00",
-        "User-Agent": [
-          "azsdk-net-Storage.Files.DataLake/12.7.0-alpha.20210202.1",
-          "(.NET 5.0.2; Microsoft Windows 10.0.19042)"
-        ],
-        "x-ms-client-request-id": "40665490-78e5-5ef6-3ac3-6327eb9d4cea",
-        "x-ms-date": "Tue, 02 Feb 2021 21:47:46 GMT",
-=======
-        "traceparent": "00-c638e000cbfaa44a93c590d1c5b4b294-dfe912f354ee2c4f-00",
-        "User-Agent": [
-          "azsdk-net-Storage.Files.DataLake/12.7.0-alpha.20210217.1",
-          "(.NET 5.0.3; Microsoft Windows 10.0.19042)"
-        ],
-        "x-ms-client-request-id": "40665490-78e5-5ef6-3ac3-6327eb9d4cea",
-        "x-ms-date": "Wed, 17 Feb 2021 22:50:52 GMT",
->>>>>>> 1814567d
-        "x-ms-return-client-request-id": "true",
-        "x-ms-version": "2020-06-12"
-      },
-      "RequestBody": null,
-      "StatusCode": 201,
-      "ResponseHeaders": {
-        "Content-Length": "0",
-<<<<<<< HEAD
-        "Date": "Tue, 02 Feb 2021 21:47:46 GMT",
-        "ETag": "\u00220x8D8C7C42DEFEE97\u0022",
-        "Last-Modified": "Tue, 02 Feb 2021 21:47:47 GMT",
-=======
-        "Date": "Wed, 17 Feb 2021 22:50:52 GMT",
-        "ETag": "\u00220x8D8D3967A856200\u0022",
-        "Last-Modified": "Wed, 17 Feb 2021 22:50:52 GMT",
->>>>>>> 1814567d
+        "traceparent": "00-686f460612b2674992bae482c271a64f-9be6e6940f3d1645-00",
+        "User-Agent": [
+          "azsdk-net-Storage.Files.DataLake/12.7.0-alpha.20210219.1",
+          "(.NET 5.0.3; Microsoft Windows 10.0.19041)"
+        ],
+        "x-ms-client-request-id": "ce3144a4-6ef6-8d71-d5d4-085f0d9c4df8",
+        "x-ms-date": "Fri, 19 Feb 2021 19:07:11 GMT",
+        "x-ms-return-client-request-id": "true",
+        "x-ms-version": "2020-06-12"
+      },
+      "RequestBody": null,
+      "StatusCode": 201,
+      "ResponseHeaders": {
+        "Content-Length": "0",
+        "Date": "Fri, 19 Feb 2021 19:07:10 GMT",
+        "ETag": "\u00220x8D8D5098F5105ED\u0022",
+        "Last-Modified": "Fri, 19 Feb 2021 19:07:10 GMT",
         "Server": [
           "Windows-Azure-HDFS/1.0",
           "Microsoft-HTTPAPI/2.0"
         ],
-        "x-ms-client-request-id": "40665490-78e5-5ef6-3ac3-6327eb9d4cea",
-<<<<<<< HEAD
-        "x-ms-request-id": "c6d194d8-701f-0010-40ad-f9ba37000000",
-=======
-        "x-ms-request-id": "e8af8b43-501f-004a-4e7f-05dcd0000000",
->>>>>>> 1814567d
-        "x-ms-version": "2020-06-12"
-      },
-      "ResponseBody": []
-    },
-    {
-      "RequestUri": "https://seannse.blob.core.windows.net/test-filesystem-bc8ac882-a0e7-e871-4cab-8dbe08252104/test-directory-78d2720e-d9b1-ad78-59a1-0cd44cfb3594",
+        "x-ms-client-request-id": "ce3144a4-6ef6-8d71-d5d4-085f0d9c4df8",
+        "x-ms-request-id": "5dd09581-401f-0046-12f2-064bd8000000",
+        "x-ms-version": "2020-06-12"
+      },
+      "ResponseBody": []
+    },
+    {
+      "RequestUri": "https://seannse.blob.core.windows.net/test-filesystem-d103ecac-bf96-40a7-b505-1831102c8870/test-directory-4a39f43f-09fb-6553-62b1-77e816357e85",
       "RequestMethod": "HEAD",
       "RequestHeaders": {
         "Accept": "application/xml",
         "Authorization": "Sanitized",
         "User-Agent": [
-<<<<<<< HEAD
-          "azsdk-net-Storage.Files.DataLake/12.7.0-alpha.20210202.1",
-          "(.NET 5.0.2; Microsoft Windows 10.0.19042)"
-        ],
-        "x-ms-client-request-id": "f7441339-f495-43af-ee28-1bef0212561c",
-        "x-ms-date": "Tue, 02 Feb 2021 21:47:46 GMT",
-=======
-          "azsdk-net-Storage.Files.DataLake/12.7.0-alpha.20210217.1",
-          "(.NET 5.0.3; Microsoft Windows 10.0.19042)"
-        ],
-        "x-ms-client-request-id": "f7441339-f495-43af-ee28-1bef0212561c",
-        "x-ms-date": "Wed, 17 Feb 2021 22:50:52 GMT",
->>>>>>> 1814567d
+          "azsdk-net-Storage.Files.DataLake/12.7.0-alpha.20210219.1",
+          "(.NET 5.0.3; Microsoft Windows 10.0.19041)"
+        ],
+        "x-ms-client-request-id": "d2441f66-af03-de8f-3a0d-121d1500cfb6",
+        "x-ms-date": "Fri, 19 Feb 2021 19:07:11 GMT",
         "x-ms-return-client-request-id": "true",
         "x-ms-version": "2020-06-12"
       },
@@ -798,15 +505,9 @@
         "Accept-Ranges": "bytes",
         "Content-Length": "0",
         "Content-Type": "application/octet-stream",
-<<<<<<< HEAD
-        "Date": "Tue, 02 Feb 2021 21:47:47 GMT",
-        "ETag": "\u00220x8D8C7C42DEFEE97\u0022",
-        "Last-Modified": "Tue, 02 Feb 2021 21:47:47 GMT",
-=======
-        "Date": "Wed, 17 Feb 2021 22:50:52 GMT",
-        "ETag": "\u00220x8D8D3967A856200\u0022",
-        "Last-Modified": "Wed, 17 Feb 2021 22:50:52 GMT",
->>>>>>> 1814567d
+        "Date": "Fri, 19 Feb 2021 19:07:10 GMT",
+        "ETag": "\u00220x8D8D5098F5105ED\u0022",
+        "Last-Modified": "Fri, 19 Feb 2021 19:07:10 GMT",
         "Server": [
           "Windows-Azure-Blob/1.0",
           "Microsoft-HTTPAPI/2.0"
@@ -814,51 +515,33 @@
         "x-ms-access-tier": "Hot",
         "x-ms-access-tier-inferred": "true",
         "x-ms-blob-type": "BlockBlob",
-        "x-ms-client-request-id": "f7441339-f495-43af-ee28-1bef0212561c",
-<<<<<<< HEAD
-        "x-ms-creation-time": "Tue, 02 Feb 2021 21:47:47 GMT",
-=======
-        "x-ms-creation-time": "Wed, 17 Feb 2021 22:50:52 GMT",
->>>>>>> 1814567d
+        "x-ms-client-request-id": "d2441f66-af03-de8f-3a0d-121d1500cfb6",
+        "x-ms-creation-time": "Fri, 19 Feb 2021 19:07:10 GMT",
         "x-ms-group": "$superuser",
         "x-ms-lease-state": "available",
         "x-ms-lease-status": "unlocked",
         "x-ms-meta-hdi_isfolder": "true",
         "x-ms-owner": "$superuser",
         "x-ms-permissions": "rwxr-x---",
-<<<<<<< HEAD
-        "x-ms-request-id": "9dd98fea-d01e-00a0-28ad-f9fbfe000000",
-=======
-        "x-ms-request-id": "5a735b7c-401e-00a2-1d7f-054546000000",
->>>>>>> 1814567d
+        "x-ms-request-id": "cb13ccfc-b01e-006d-4cf2-06cb14000000",
         "x-ms-server-encrypted": "true",
         "x-ms-version": "2020-06-12"
       },
       "ResponseBody": []
     },
     {
-      "RequestUri": "https://seannse.blob.core.windows.net/test-filesystem-bc8ac882-a0e7-e871-4cab-8dbe08252104/test-directory-78d2720e-d9b1-ad78-59a1-0cd44cfb3594?comp=metadata",
-      "RequestMethod": "PUT",
-      "RequestHeaders": {
-        "Accept": "application/xml",
-        "Authorization": "Sanitized",
-<<<<<<< HEAD
-        "If-None-Match": "\u00220x8D8C7C42DEFEE97\u0022",
-        "User-Agent": [
-          "azsdk-net-Storage.Files.DataLake/12.7.0-alpha.20210202.1",
-          "(.NET 5.0.2; Microsoft Windows 10.0.19042)"
-        ],
-        "x-ms-client-request-id": "d7ed9914-5559-1155-92df-ac08125ca725",
-        "x-ms-date": "Tue, 02 Feb 2021 21:47:46 GMT",
-=======
-        "If-None-Match": "0x8D8D3967A856200",
-        "User-Agent": [
-          "azsdk-net-Storage.Files.DataLake/12.7.0-alpha.20210217.1",
-          "(.NET 5.0.3; Microsoft Windows 10.0.19042)"
-        ],
-        "x-ms-client-request-id": "d7ed9914-5559-1155-92df-ac08125ca725",
-        "x-ms-date": "Wed, 17 Feb 2021 22:50:52 GMT",
->>>>>>> 1814567d
+      "RequestUri": "https://seannse.blob.core.windows.net/test-filesystem-d103ecac-bf96-40a7-b505-1831102c8870/test-directory-4a39f43f-09fb-6553-62b1-77e816357e85?comp=metadata",
+      "RequestMethod": "PUT",
+      "RequestHeaders": {
+        "Accept": "application/xml",
+        "Authorization": "Sanitized",
+        "If-None-Match": "0x8D8D5098F5105ED",
+        "User-Agent": [
+          "azsdk-net-Storage.Files.DataLake/12.7.0-alpha.20210219.1",
+          "(.NET 5.0.3; Microsoft Windows 10.0.19041)"
+        ],
+        "x-ms-client-request-id": "edf8e2ae-7b58-31f4-f124-20590e530b94",
+        "x-ms-date": "Fri, 19 Feb 2021 19:07:11 GMT",
         "x-ms-meta-Capital": "letter",
         "x-ms-meta-foo": "bar",
         "x-ms-meta-meta": "data",
@@ -871,58 +554,35 @@
       "ResponseHeaders": {
         "Content-Length": "252",
         "Content-Type": "application/xml",
-<<<<<<< HEAD
-        "Date": "Tue, 02 Feb 2021 21:47:47 GMT",
-=======
-        "Date": "Wed, 17 Feb 2021 22:50:52 GMT",
->>>>>>> 1814567d
-        "Server": [
-          "Windows-Azure-Blob/1.0",
-          "Microsoft-HTTPAPI/2.0"
-        ],
-        "x-ms-client-request-id": "d7ed9914-5559-1155-92df-ac08125ca725",
+        "Date": "Fri, 19 Feb 2021 19:07:10 GMT",
+        "Server": [
+          "Windows-Azure-Blob/1.0",
+          "Microsoft-HTTPAPI/2.0"
+        ],
+        "x-ms-client-request-id": "edf8e2ae-7b58-31f4-f124-20590e530b94",
         "x-ms-error-code": "ConditionNotMet",
-<<<<<<< HEAD
-        "x-ms-request-id": "9dd990aa-d01e-00a0-5cad-f9fbfe000000",
-=======
-        "x-ms-request-id": "5a735bc4-401e-00a2-607f-054546000000",
->>>>>>> 1814567d
+        "x-ms-request-id": "cb13cd11-b01e-006d-60f2-06cb14000000",
         "x-ms-version": "2020-06-12"
       },
       "ResponseBody": [
         "\uFEFF\u003C?xml version=\u00221.0\u0022 encoding=\u0022utf-8\u0022?\u003E\u003CError\u003E\u003CCode\u003EConditionNotMet\u003C/Code\u003E\u003CMessage\u003EThe condition specified using HTTP conditional header(s) is not met.\n",
-<<<<<<< HEAD
-        "RequestId:9dd990aa-d01e-00a0-5cad-f9fbfe000000\n",
-        "Time:2021-02-02T21:47:47.3240928Z\u003C/Message\u003E\u003C/Error\u003E"
-=======
-        "RequestId:5a735bc4-401e-00a2-607f-054546000000\n",
-        "Time:2021-02-17T22:50:52.8825267Z\u003C/Message\u003E\u003C/Error\u003E"
->>>>>>> 1814567d
+        "RequestId:cb13cd11-b01e-006d-60f2-06cb14000000\n",
+        "Time:2021-02-19T19:07:11.0568482Z\u003C/Message\u003E\u003C/Error\u003E"
       ]
     },
     {
-      "RequestUri": "https://seannse.blob.core.windows.net/test-filesystem-bc8ac882-a0e7-e871-4cab-8dbe08252104?restype=container",
+      "RequestUri": "https://seannse.blob.core.windows.net/test-filesystem-d103ecac-bf96-40a7-b505-1831102c8870?restype=container",
       "RequestMethod": "DELETE",
       "RequestHeaders": {
         "Accept": "application/xml",
         "Authorization": "Sanitized",
-<<<<<<< HEAD
-        "traceparent": "00-fb76ea494c96e540a25f88b33eeed63a-a95d8f1a6eff8846-00",
-        "User-Agent": [
-          "azsdk-net-Storage.Files.DataLake/12.7.0-alpha.20210202.1",
-          "(.NET 5.0.2; Microsoft Windows 10.0.19042)"
-        ],
-        "x-ms-client-request-id": "68da52ad-7e24-70c2-b6ef-2a8e20bf51ac",
-        "x-ms-date": "Tue, 02 Feb 2021 21:47:46 GMT",
-=======
-        "traceparent": "00-7c4ab782dae71f4ba32cd38b58555296-87b0836d4e9b014e-00",
-        "User-Agent": [
-          "azsdk-net-Storage.Files.DataLake/12.7.0-alpha.20210217.1",
-          "(.NET 5.0.3; Microsoft Windows 10.0.19042)"
-        ],
-        "x-ms-client-request-id": "68da52ad-7e24-70c2-b6ef-2a8e20bf51ac",
-        "x-ms-date": "Wed, 17 Feb 2021 22:50:53 GMT",
->>>>>>> 1814567d
+        "traceparent": "00-ff04c4fef5de8f4e9b4a8e7bf5b41db0-6a171d899f137443-00",
+        "User-Agent": [
+          "azsdk-net-Storage.Files.DataLake/12.7.0-alpha.20210219.1",
+          "(.NET 5.0.3; Microsoft Windows 10.0.19041)"
+        ],
+        "x-ms-client-request-id": "336f89a7-e107-f25d-f5f3-cd14ce967580",
+        "x-ms-date": "Fri, 19 Feb 2021 19:07:11 GMT",
         "x-ms-return-client-request-id": "true",
         "x-ms-version": "2020-06-12"
       },
@@ -930,154 +590,97 @@
       "StatusCode": 202,
       "ResponseHeaders": {
         "Content-Length": "0",
-<<<<<<< HEAD
-        "Date": "Tue, 02 Feb 2021 21:47:47 GMT",
-=======
-        "Date": "Wed, 17 Feb 2021 22:50:52 GMT",
->>>>>>> 1814567d
-        "Server": [
-          "Windows-Azure-Blob/1.0",
-          "Microsoft-HTTPAPI/2.0"
-        ],
-        "x-ms-client-request-id": "68da52ad-7e24-70c2-b6ef-2a8e20bf51ac",
-<<<<<<< HEAD
-        "x-ms-request-id": "9dd99135-d01e-00a0-5dad-f9fbfe000000",
-=======
-        "x-ms-request-id": "5a735c20-401e-00a2-337f-054546000000",
->>>>>>> 1814567d
-        "x-ms-version": "2020-06-12"
-      },
-      "ResponseBody": []
-    },
-    {
-      "RequestUri": "https://seannse.blob.core.windows.net/test-filesystem-171ae316-a581-2257-3e80-8b79667d2538?restype=container",
-      "RequestMethod": "PUT",
-      "RequestHeaders": {
-        "Accept": "application/xml",
-        "Authorization": "Sanitized",
-<<<<<<< HEAD
-        "traceparent": "00-28ba6fb3b02d754983644753d6fa8657-22a23243d78d2b40-00",
-        "User-Agent": [
-          "azsdk-net-Storage.Files.DataLake/12.7.0-alpha.20210202.1",
-          "(.NET 5.0.2; Microsoft Windows 10.0.19042)"
+        "Date": "Fri, 19 Feb 2021 19:07:10 GMT",
+        "Server": [
+          "Windows-Azure-Blob/1.0",
+          "Microsoft-HTTPAPI/2.0"
+        ],
+        "x-ms-client-request-id": "336f89a7-e107-f25d-f5f3-cd14ce967580",
+        "x-ms-request-id": "cb13cd43-b01e-006d-0ef2-06cb14000000",
+        "x-ms-version": "2020-06-12"
+      },
+      "ResponseBody": []
+    },
+    {
+      "RequestUri": "https://seannse.blob.core.windows.net/test-filesystem-350ea504-2a5f-475f-f481-be987d01bbfc?restype=container",
+      "RequestMethod": "PUT",
+      "RequestHeaders": {
+        "Accept": "application/xml",
+        "Authorization": "Sanitized",
+        "traceparent": "00-1a4460d67edb7d42a5fe288f27d7e58b-bf0e0790613e3a49-00",
+        "User-Agent": [
+          "azsdk-net-Storage.Files.DataLake/12.7.0-alpha.20210219.1",
+          "(.NET 5.0.3; Microsoft Windows 10.0.19041)"
         ],
         "x-ms-blob-public-access": "container",
-        "x-ms-client-request-id": "08c1428e-723f-0714-fbb8-2aa3f2490a39",
-        "x-ms-date": "Tue, 02 Feb 2021 21:47:46 GMT",
-=======
-        "traceparent": "00-33353ec555e7d540903cde2095e62a39-f08070fc29614f46-00",
-        "User-Agent": [
-          "azsdk-net-Storage.Files.DataLake/12.7.0-alpha.20210217.1",
-          "(.NET 5.0.3; Microsoft Windows 10.0.19042)"
-        ],
-        "x-ms-blob-public-access": "container",
-        "x-ms-client-request-id": "08c1428e-723f-0714-fbb8-2aa3f2490a39",
-        "x-ms-date": "Wed, 17 Feb 2021 22:50:53 GMT",
->>>>>>> 1814567d
-        "x-ms-return-client-request-id": "true",
-        "x-ms-version": "2020-06-12"
-      },
-      "RequestBody": null,
-      "StatusCode": 201,
-      "ResponseHeaders": {
-        "Content-Length": "0",
-<<<<<<< HEAD
-        "Date": "Tue, 02 Feb 2021 21:47:47 GMT",
-        "ETag": "\u00220x8D8C7C42E599973\u0022",
-        "Last-Modified": "Tue, 02 Feb 2021 21:47:47 GMT",
-=======
-        "Date": "Wed, 17 Feb 2021 22:50:52 GMT",
-        "ETag": "\u00220x8D8D3967ADDC698\u0022",
-        "Last-Modified": "Wed, 17 Feb 2021 22:50:53 GMT",
->>>>>>> 1814567d
-        "Server": [
-          "Windows-Azure-Blob/1.0",
-          "Microsoft-HTTPAPI/2.0"
-        ],
-        "x-ms-client-request-id": "08c1428e-723f-0714-fbb8-2aa3f2490a39",
-<<<<<<< HEAD
-        "x-ms-request-id": "823d7a6b-101e-0016-3ead-f98988000000",
-=======
-        "x-ms-request-id": "179a9fa6-901e-006a-397f-05a777000000",
->>>>>>> 1814567d
-        "x-ms-version": "2020-06-12"
-      },
-      "ResponseBody": []
-    },
-    {
-      "RequestUri": "https://seannse.dfs.core.windows.net/test-filesystem-171ae316-a581-2257-3e80-8b79667d2538/test-directory-0939f1c9-9164-d72a-e25e-371a85d55a71?resource=directory",
+        "x-ms-client-request-id": "d0ee7d4a-31e6-7caa-2a27-3f8623c574f4",
+        "x-ms-date": "Fri, 19 Feb 2021 19:07:11 GMT",
+        "x-ms-return-client-request-id": "true",
+        "x-ms-version": "2020-06-12"
+      },
+      "RequestBody": null,
+      "StatusCode": 201,
+      "ResponseHeaders": {
+        "Content-Length": "0",
+        "Date": "Fri, 19 Feb 2021 19:07:10 GMT",
+        "ETag": "\u00220x8D8D5098F829F65\u0022",
+        "Last-Modified": "Fri, 19 Feb 2021 19:07:11 GMT",
+        "Server": [
+          "Windows-Azure-Blob/1.0",
+          "Microsoft-HTTPAPI/2.0"
+        ],
+        "x-ms-client-request-id": "d0ee7d4a-31e6-7caa-2a27-3f8623c574f4",
+        "x-ms-request-id": "cb13cd66-b01e-006d-30f2-06cb14000000",
+        "x-ms-version": "2020-06-12"
+      },
+      "ResponseBody": []
+    },
+    {
+      "RequestUri": "https://seannse.dfs.core.windows.net/test-filesystem-350ea504-2a5f-475f-f481-be987d01bbfc/test-directory-b756d137-f1e3-2c9d-1864-527ee42aae1b?resource=directory",
       "RequestMethod": "PUT",
       "RequestHeaders": {
         "Accept": "application/json",
         "Authorization": "Sanitized",
-<<<<<<< HEAD
-        "traceparent": "00-b3b585cb6d7d0b48a47d632e659ad5b9-be9817ce4a118b4d-00",
-        "User-Agent": [
-          "azsdk-net-Storage.Files.DataLake/12.7.0-alpha.20210202.1",
-          "(.NET 5.0.2; Microsoft Windows 10.0.19042)"
-        ],
-        "x-ms-client-request-id": "d6b8e65c-4394-fd29-18e9-26e03afa8126",
-        "x-ms-date": "Tue, 02 Feb 2021 21:47:47 GMT",
-=======
-        "traceparent": "00-bd90248ffbe71f42b393307b7b40f330-aca0aa87e81cdb4a-00",
-        "User-Agent": [
-          "azsdk-net-Storage.Files.DataLake/12.7.0-alpha.20210217.1",
-          "(.NET 5.0.3; Microsoft Windows 10.0.19042)"
-        ],
-        "x-ms-client-request-id": "d6b8e65c-4394-fd29-18e9-26e03afa8126",
-        "x-ms-date": "Wed, 17 Feb 2021 22:50:53 GMT",
->>>>>>> 1814567d
-        "x-ms-return-client-request-id": "true",
-        "x-ms-version": "2020-06-12"
-      },
-      "RequestBody": null,
-      "StatusCode": 201,
-      "ResponseHeaders": {
-        "Content-Length": "0",
-<<<<<<< HEAD
-        "Date": "Tue, 02 Feb 2021 21:47:47 GMT",
-        "ETag": "\u00220x8D8C7C42E93902D\u0022",
-        "Last-Modified": "Tue, 02 Feb 2021 21:47:48 GMT",
-=======
-        "Date": "Wed, 17 Feb 2021 22:50:53 GMT",
-        "ETag": "\u00220x8D8D3967B189535\u0022",
-        "Last-Modified": "Wed, 17 Feb 2021 22:50:53 GMT",
->>>>>>> 1814567d
+        "traceparent": "00-f631526260a1d14d8d8ff5a314183983-e53e1264fa9c7047-00",
+        "User-Agent": [
+          "azsdk-net-Storage.Files.DataLake/12.7.0-alpha.20210219.1",
+          "(.NET 5.0.3; Microsoft Windows 10.0.19041)"
+        ],
+        "x-ms-client-request-id": "c8fd526b-f182-59b5-dfc1-b882df2b98ff",
+        "x-ms-date": "Fri, 19 Feb 2021 19:07:11 GMT",
+        "x-ms-return-client-request-id": "true",
+        "x-ms-version": "2020-06-12"
+      },
+      "RequestBody": null,
+      "StatusCode": 201,
+      "ResponseHeaders": {
+        "Content-Length": "0",
+        "Date": "Fri, 19 Feb 2021 19:07:10 GMT",
+        "ETag": "\u00220x8D8D5098F9197C6\u0022",
+        "Last-Modified": "Fri, 19 Feb 2021 19:07:11 GMT",
         "Server": [
           "Windows-Azure-HDFS/1.0",
           "Microsoft-HTTPAPI/2.0"
         ],
-        "x-ms-client-request-id": "d6b8e65c-4394-fd29-18e9-26e03afa8126",
-<<<<<<< HEAD
-        "x-ms-request-id": "1a80c88f-901f-007a-06ad-f9621f000000",
-=======
-        "x-ms-request-id": "aa0a7ca1-001f-0035-437f-05134b000000",
->>>>>>> 1814567d
-        "x-ms-version": "2020-06-12"
-      },
-      "ResponseBody": []
-    },
-    {
-      "RequestUri": "https://seannse.blob.core.windows.net/test-filesystem-171ae316-a581-2257-3e80-8b79667d2538/test-directory-0939f1c9-9164-d72a-e25e-371a85d55a71?comp=metadata",
-      "RequestMethod": "PUT",
-      "RequestHeaders": {
-        "Accept": "application/xml",
-        "Authorization": "Sanitized",
-        "User-Agent": [
-<<<<<<< HEAD
-          "azsdk-net-Storage.Files.DataLake/12.7.0-alpha.20210202.1",
-          "(.NET 5.0.2; Microsoft Windows 10.0.19042)"
-        ],
-        "x-ms-client-request-id": "9fbea195-841c-efdd-d5ed-0bd3f519a807",
-        "x-ms-date": "Tue, 02 Feb 2021 21:47:47 GMT",
-=======
-          "azsdk-net-Storage.Files.DataLake/12.7.0-alpha.20210217.1",
-          "(.NET 5.0.3; Microsoft Windows 10.0.19042)"
-        ],
-        "x-ms-client-request-id": "9fbea195-841c-efdd-d5ed-0bd3f519a807",
-        "x-ms-date": "Wed, 17 Feb 2021 22:50:53 GMT",
->>>>>>> 1814567d
-        "x-ms-lease-id": "b5e8d0cb-86f1-3a12-2de5-d08bd2a8fd6f",
+        "x-ms-client-request-id": "c8fd526b-f182-59b5-dfc1-b882df2b98ff",
+        "x-ms-request-id": "5dd095cf-401f-0046-60f2-064bd8000000",
+        "x-ms-version": "2020-06-12"
+      },
+      "ResponseBody": []
+    },
+    {
+      "RequestUri": "https://seannse.blob.core.windows.net/test-filesystem-350ea504-2a5f-475f-f481-be987d01bbfc/test-directory-b756d137-f1e3-2c9d-1864-527ee42aae1b?comp=metadata",
+      "RequestMethod": "PUT",
+      "RequestHeaders": {
+        "Accept": "application/xml",
+        "Authorization": "Sanitized",
+        "User-Agent": [
+          "azsdk-net-Storage.Files.DataLake/12.7.0-alpha.20210219.1",
+          "(.NET 5.0.3; Microsoft Windows 10.0.19041)"
+        ],
+        "x-ms-client-request-id": "911333dd-e62c-e698-6ff4-20503294ac42",
+        "x-ms-date": "Fri, 19 Feb 2021 19:07:12 GMT",
+        "x-ms-lease-id": "a4a4243e-acbd-6c13-33fb-94887f03dd50",
         "x-ms-meta-Capital": "letter",
         "x-ms-meta-foo": "bar",
         "x-ms-meta-meta": "data",
@@ -1090,58 +693,35 @@
       "ResponseHeaders": {
         "Content-Length": "241",
         "Content-Type": "application/xml",
-<<<<<<< HEAD
-        "Date": "Tue, 02 Feb 2021 21:47:48 GMT",
-=======
-        "Date": "Wed, 17 Feb 2021 22:50:53 GMT",
->>>>>>> 1814567d
-        "Server": [
-          "Windows-Azure-Blob/1.0",
-          "Microsoft-HTTPAPI/2.0"
-        ],
-        "x-ms-client-request-id": "9fbea195-841c-efdd-d5ed-0bd3f519a807",
+        "Date": "Fri, 19 Feb 2021 19:07:10 GMT",
+        "Server": [
+          "Windows-Azure-Blob/1.0",
+          "Microsoft-HTTPAPI/2.0"
+        ],
+        "x-ms-client-request-id": "911333dd-e62c-e698-6ff4-20503294ac42",
         "x-ms-error-code": "LeaseNotPresentWithBlobOperation",
-<<<<<<< HEAD
-        "x-ms-request-id": "823d7c4f-101e-0016-78ad-f98988000000",
-=======
-        "x-ms-request-id": "179aa0a9-901e-006a-1c7f-05a777000000",
->>>>>>> 1814567d
+        "x-ms-request-id": "cb13cdaa-b01e-006d-6ef2-06cb14000000",
         "x-ms-version": "2020-06-12"
       },
       "ResponseBody": [
         "\uFEFF\u003C?xml version=\u00221.0\u0022 encoding=\u0022utf-8\u0022?\u003E\u003CError\u003E\u003CCode\u003ELeaseNotPresentWithBlobOperation\u003C/Code\u003E\u003CMessage\u003EThere is currently no lease on the blob.\n",
-<<<<<<< HEAD
-        "RequestId:823d7c4f-101e-0016-78ad-f98988000000\n",
-        "Time:2021-02-02T21:47:48.2880019Z\u003C/Message\u003E\u003C/Error\u003E"
-=======
-        "RequestId:179aa0a9-901e-006a-1c7f-05a777000000\n",
-        "Time:2021-02-17T22:50:53.7588413Z\u003C/Message\u003E\u003C/Error\u003E"
->>>>>>> 1814567d
+        "RequestId:cb13cdaa-b01e-006d-6ef2-06cb14000000\n",
+        "Time:2021-02-19T19:07:11.3850760Z\u003C/Message\u003E\u003C/Error\u003E"
       ]
     },
     {
-      "RequestUri": "https://seannse.blob.core.windows.net/test-filesystem-171ae316-a581-2257-3e80-8b79667d2538?restype=container",
+      "RequestUri": "https://seannse.blob.core.windows.net/test-filesystem-350ea504-2a5f-475f-f481-be987d01bbfc?restype=container",
       "RequestMethod": "DELETE",
       "RequestHeaders": {
         "Accept": "application/xml",
         "Authorization": "Sanitized",
-<<<<<<< HEAD
-        "traceparent": "00-e43ce6f208eec246820de3e3ead5d7b5-65ee46ae9b1e0b4c-00",
-        "User-Agent": [
-          "azsdk-net-Storage.Files.DataLake/12.7.0-alpha.20210202.1",
-          "(.NET 5.0.2; Microsoft Windows 10.0.19042)"
-        ],
-        "x-ms-client-request-id": "994aa125-e23c-d909-dc81-1f71daa9b7df",
-        "x-ms-date": "Tue, 02 Feb 2021 21:47:47 GMT",
-=======
-        "traceparent": "00-e6fe6686a2eb0243b516be07937e8683-d9ce78f78d8a1943-00",
-        "User-Agent": [
-          "azsdk-net-Storage.Files.DataLake/12.7.0-alpha.20210217.1",
-          "(.NET 5.0.3; Microsoft Windows 10.0.19042)"
-        ],
-        "x-ms-client-request-id": "994aa125-e23c-d909-dc81-1f71daa9b7df",
-        "x-ms-date": "Wed, 17 Feb 2021 22:50:53 GMT",
->>>>>>> 1814567d
+        "traceparent": "00-3e8a9c73d2eb884ab609ab2f0e3e729a-99da7fb5e2526a49-00",
+        "User-Agent": [
+          "azsdk-net-Storage.Files.DataLake/12.7.0-alpha.20210219.1",
+          "(.NET 5.0.3; Microsoft Windows 10.0.19041)"
+        ],
+        "x-ms-client-request-id": "aba4a52e-0617-93d2-8ac7-8e8353901a26",
+        "x-ms-date": "Fri, 19 Feb 2021 19:07:12 GMT",
         "x-ms-return-client-request-id": "true",
         "x-ms-version": "2020-06-12"
       },
@@ -1149,33 +729,21 @@
       "StatusCode": 202,
       "ResponseHeaders": {
         "Content-Length": "0",
-<<<<<<< HEAD
-        "Date": "Tue, 02 Feb 2021 21:47:48 GMT",
-=======
-        "Date": "Wed, 17 Feb 2021 22:50:53 GMT",
->>>>>>> 1814567d
-        "Server": [
-          "Windows-Azure-Blob/1.0",
-          "Microsoft-HTTPAPI/2.0"
-        ],
-        "x-ms-client-request-id": "994aa125-e23c-d909-dc81-1f71daa9b7df",
-<<<<<<< HEAD
-        "x-ms-request-id": "823d7cc4-101e-0016-64ad-f98988000000",
-=======
-        "x-ms-request-id": "179aa0dc-901e-006a-487f-05a777000000",
->>>>>>> 1814567d
+        "Date": "Fri, 19 Feb 2021 19:07:10 GMT",
+        "Server": [
+          "Windows-Azure-Blob/1.0",
+          "Microsoft-HTTPAPI/2.0"
+        ],
+        "x-ms-client-request-id": "aba4a52e-0617-93d2-8ac7-8e8353901a26",
+        "x-ms-request-id": "cb13cdc9-b01e-006d-0af2-06cb14000000",
         "x-ms-version": "2020-06-12"
       },
       "ResponseBody": []
     }
   ],
   "Variables": {
-<<<<<<< HEAD
-    "DateTimeOffsetNow": "2021-02-02T15:47:43.0248600-06:00",
-=======
-    "DateTimeOffsetNow": "2021-02-17T16:50:49.6160832-06:00",
->>>>>>> 1814567d
-    "RandomSeed": "915229923",
+    "DateTimeOffsetNow": "2021-02-19T13:07:10.4592802-06:00",
+    "RandomSeed": "448448527",
     "Storage_TestConfigHierarchicalNamespace": "NamespaceTenant\nseannse\nU2FuaXRpemVk\nhttps://seannse.blob.core.windows.net\nhttps://seannse.file.core.windows.net\nhttps://seannse.queue.core.windows.net\nhttps://seannse.table.core.windows.net\n\n\n\n\nhttps://seannse-secondary.blob.core.windows.net\nhttps://seannse-secondary.file.core.windows.net\nhttps://seannse-secondary.queue.core.windows.net\nhttps://seannse-secondary.table.core.windows.net\n68390a19-a643-458b-b726-408abf67b4fc\nSanitized\n72f988bf-86f1-41af-91ab-2d7cd011db47\nhttps://login.microsoftonline.com/\nCloud\nBlobEndpoint=https://seannse.blob.core.windows.net/;QueueEndpoint=https://seannse.queue.core.windows.net/;FileEndpoint=https://seannse.file.core.windows.net/;BlobSecondaryEndpoint=https://seannse-secondary.blob.core.windows.net/;QueueSecondaryEndpoint=https://seannse-secondary.queue.core.windows.net/;FileSecondaryEndpoint=https://seannse-secondary.file.core.windows.net/;AccountName=seannse;AccountKey=Sanitized\n"
   }
 }