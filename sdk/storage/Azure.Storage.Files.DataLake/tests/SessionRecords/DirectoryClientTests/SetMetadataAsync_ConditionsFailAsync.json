--- conflicted
+++ resolved
@@ -14,11 +14,7 @@
         "x-ms-client-request-id": "e30d4c74-57ef-8e72-4705-be5224750418",
         "x-ms-date": "Fri, 03 Apr 2020 20:58:09 GMT",
         "x-ms-return-client-request-id": "true",
-<<<<<<< HEAD
-        "x-ms-version": "2019-12-12"
-=======
-        "x-ms-version": "2020-02-10"
->>>>>>> 60f4876e
+        "x-ms-version": "2020-02-10"
       },
       "RequestBody": null,
       "StatusCode": 201,
@@ -33,11 +29,7 @@
         ],
         "x-ms-client-request-id": "e30d4c74-57ef-8e72-4705-be5224750418",
         "x-ms-request-id": "9621e3e4-f01e-0012-2efa-093670000000",
-<<<<<<< HEAD
-        "x-ms-version": "2019-12-12"
-=======
-        "x-ms-version": "2020-02-10"
->>>>>>> 60f4876e
+        "x-ms-version": "2020-02-10"
       },
       "ResponseBody": []
     },
@@ -54,11 +46,7 @@
         "x-ms-client-request-id": "f11a39b8-aa3f-0be8-7a23-9061372ea2c7",
         "x-ms-date": "Fri, 03 Apr 2020 20:58:10 GMT",
         "x-ms-return-client-request-id": "true",
-<<<<<<< HEAD
-        "x-ms-version": "2019-12-12"
-=======
-        "x-ms-version": "2020-02-10"
->>>>>>> 60f4876e
+        "x-ms-version": "2020-02-10"
       },
       "RequestBody": null,
       "StatusCode": 201,
@@ -73,11 +61,7 @@
         ],
         "x-ms-client-request-id": "f11a39b8-aa3f-0be8-7a23-9061372ea2c7",
         "x-ms-request-id": "fa43fe73-201f-0097-60fa-091bad000000",
-<<<<<<< HEAD
-        "x-ms-version": "2019-12-12"
-=======
-        "x-ms-version": "2020-02-10"
->>>>>>> 60f4876e
+        "x-ms-version": "2020-02-10"
       },
       "ResponseBody": []
     },
@@ -98,11 +82,7 @@
         "x-ms-meta-meta": "data",
         "x-ms-meta-UPPER": "case",
         "x-ms-return-client-request-id": "true",
-<<<<<<< HEAD
-        "x-ms-version": "2019-12-12"
-=======
-        "x-ms-version": "2020-02-10"
->>>>>>> 60f4876e
+        "x-ms-version": "2020-02-10"
       },
       "RequestBody": null,
       "StatusCode": 412,
@@ -117,11 +97,7 @@
         "x-ms-client-request-id": "b28cf92c-c366-c71b-401d-6fe48443a0af",
         "x-ms-error-code": "ConditionNotMet",
         "x-ms-request-id": "9621e3f4-f01e-0012-3bfa-093670000000",
-<<<<<<< HEAD
-        "x-ms-version": "2019-12-12"
-=======
-        "x-ms-version": "2020-02-10"
->>>>>>> 60f4876e
+        "x-ms-version": "2020-02-10"
       },
       "ResponseBody": [
         "\uFEFF\u003C?xml version=\u00221.0\u0022 encoding=\u0022utf-8\u0022?\u003E\u003CError\u003E\u003CCode\u003EConditionNotMet\u003C/Code\u003E\u003CMessage\u003EThe condition specified using HTTP conditional header(s) is not met.\n",
@@ -142,11 +118,7 @@
         "x-ms-client-request-id": "3d34134a-f0a2-8c60-4719-bb2faa2d5454",
         "x-ms-date": "Fri, 03 Apr 2020 20:58:10 GMT",
         "x-ms-return-client-request-id": "true",
-<<<<<<< HEAD
-        "x-ms-version": "2019-12-12"
-=======
-        "x-ms-version": "2020-02-10"
->>>>>>> 60f4876e
+        "x-ms-version": "2020-02-10"
       },
       "RequestBody": null,
       "StatusCode": 202,
@@ -159,11 +131,7 @@
         ],
         "x-ms-client-request-id": "3d34134a-f0a2-8c60-4719-bb2faa2d5454",
         "x-ms-request-id": "9621e400-f01e-0012-45fa-093670000000",
-<<<<<<< HEAD
-        "x-ms-version": "2019-12-12"
-=======
-        "x-ms-version": "2020-02-10"
->>>>>>> 60f4876e
+        "x-ms-version": "2020-02-10"
       },
       "ResponseBody": []
     },
@@ -181,11 +149,7 @@
         "x-ms-client-request-id": "0fd804ec-5bfa-214f-8e6c-1db4643b21e7",
         "x-ms-date": "Fri, 03 Apr 2020 20:58:10 GMT",
         "x-ms-return-client-request-id": "true",
-<<<<<<< HEAD
-        "x-ms-version": "2019-12-12"
-=======
-        "x-ms-version": "2020-02-10"
->>>>>>> 60f4876e
+        "x-ms-version": "2020-02-10"
       },
       "RequestBody": null,
       "StatusCode": 201,
@@ -200,11 +164,7 @@
         ],
         "x-ms-client-request-id": "0fd804ec-5bfa-214f-8e6c-1db4643b21e7",
         "x-ms-request-id": "9621e409-f01e-0012-4efa-093670000000",
-<<<<<<< HEAD
-        "x-ms-version": "2019-12-12"
-=======
-        "x-ms-version": "2020-02-10"
->>>>>>> 60f4876e
+        "x-ms-version": "2020-02-10"
       },
       "ResponseBody": []
     },
@@ -221,11 +181,7 @@
         "x-ms-client-request-id": "d084809a-77a6-0865-be57-27cbec1a60e6",
         "x-ms-date": "Fri, 03 Apr 2020 20:58:10 GMT",
         "x-ms-return-client-request-id": "true",
-<<<<<<< HEAD
-        "x-ms-version": "2019-12-12"
-=======
-        "x-ms-version": "2020-02-10"
->>>>>>> 60f4876e
+        "x-ms-version": "2020-02-10"
       },
       "RequestBody": null,
       "StatusCode": 201,
@@ -240,11 +196,7 @@
         ],
         "x-ms-client-request-id": "d084809a-77a6-0865-be57-27cbec1a60e6",
         "x-ms-request-id": "fa43fe75-201f-0097-61fa-091bad000000",
-<<<<<<< HEAD
-        "x-ms-version": "2019-12-12"
-=======
-        "x-ms-version": "2020-02-10"
->>>>>>> 60f4876e
+        "x-ms-version": "2020-02-10"
       },
       "ResponseBody": []
     },
@@ -265,11 +217,7 @@
         "x-ms-meta-meta": "data",
         "x-ms-meta-UPPER": "case",
         "x-ms-return-client-request-id": "true",
-<<<<<<< HEAD
-        "x-ms-version": "2019-12-12"
-=======
-        "x-ms-version": "2020-02-10"
->>>>>>> 60f4876e
+        "x-ms-version": "2020-02-10"
       },
       "RequestBody": null,
       "StatusCode": 412,
@@ -284,11 +232,7 @@
         "x-ms-client-request-id": "409a865d-4d23-82cf-2c30-a830891ce4c4",
         "x-ms-error-code": "ConditionNotMet",
         "x-ms-request-id": "9621e420-f01e-0012-60fa-093670000000",
-<<<<<<< HEAD
-        "x-ms-version": "2019-12-12"
-=======
-        "x-ms-version": "2020-02-10"
->>>>>>> 60f4876e
+        "x-ms-version": "2020-02-10"
       },
       "ResponseBody": [
         "\uFEFF\u003C?xml version=\u00221.0\u0022 encoding=\u0022utf-8\u0022?\u003E\u003CError\u003E\u003CCode\u003EConditionNotMet\u003C/Code\u003E\u003CMessage\u003EThe condition specified using HTTP conditional header(s) is not met.\n",
@@ -309,11 +253,7 @@
         "x-ms-client-request-id": "656d981b-1f80-01c2-d836-a7d1132f1cd5",
         "x-ms-date": "Fri, 03 Apr 2020 20:58:10 GMT",
         "x-ms-return-client-request-id": "true",
-<<<<<<< HEAD
-        "x-ms-version": "2019-12-12"
-=======
-        "x-ms-version": "2020-02-10"
->>>>>>> 60f4876e
+        "x-ms-version": "2020-02-10"
       },
       "RequestBody": null,
       "StatusCode": 202,
@@ -326,11 +266,7 @@
         ],
         "x-ms-client-request-id": "656d981b-1f80-01c2-d836-a7d1132f1cd5",
         "x-ms-request-id": "9621e433-f01e-0012-71fa-093670000000",
-<<<<<<< HEAD
-        "x-ms-version": "2019-12-12"
-=======
-        "x-ms-version": "2020-02-10"
->>>>>>> 60f4876e
+        "x-ms-version": "2020-02-10"
       },
       "ResponseBody": []
     },
@@ -348,11 +284,7 @@
         "x-ms-client-request-id": "032308c1-ff43-7cc9-a80d-c7c5fe7d927b",
         "x-ms-date": "Fri, 03 Apr 2020 20:58:10 GMT",
         "x-ms-return-client-request-id": "true",
-<<<<<<< HEAD
-        "x-ms-version": "2019-12-12"
-=======
-        "x-ms-version": "2020-02-10"
->>>>>>> 60f4876e
+        "x-ms-version": "2020-02-10"
       },
       "RequestBody": null,
       "StatusCode": 201,
@@ -367,11 +299,7 @@
         ],
         "x-ms-client-request-id": "032308c1-ff43-7cc9-a80d-c7c5fe7d927b",
         "x-ms-request-id": "9621e43e-f01e-0012-7bfa-093670000000",
-<<<<<<< HEAD
-        "x-ms-version": "2019-12-12"
-=======
-        "x-ms-version": "2020-02-10"
->>>>>>> 60f4876e
+        "x-ms-version": "2020-02-10"
       },
       "ResponseBody": []
     },
@@ -388,11 +316,7 @@
         "x-ms-client-request-id": "92d948bf-476f-96d6-e053-6e3733caa122",
         "x-ms-date": "Fri, 03 Apr 2020 20:58:10 GMT",
         "x-ms-return-client-request-id": "true",
-<<<<<<< HEAD
-        "x-ms-version": "2019-12-12"
-=======
-        "x-ms-version": "2020-02-10"
->>>>>>> 60f4876e
+        "x-ms-version": "2020-02-10"
       },
       "RequestBody": null,
       "StatusCode": 201,
@@ -407,11 +331,7 @@
         ],
         "x-ms-client-request-id": "92d948bf-476f-96d6-e053-6e3733caa122",
         "x-ms-request-id": "fa43fe77-201f-0097-62fa-091bad000000",
-<<<<<<< HEAD
-        "x-ms-version": "2019-12-12"
-=======
-        "x-ms-version": "2020-02-10"
->>>>>>> 60f4876e
+        "x-ms-version": "2020-02-10"
       },
       "ResponseBody": []
     },
@@ -432,11 +352,7 @@
         "x-ms-meta-meta": "data",
         "x-ms-meta-UPPER": "case",
         "x-ms-return-client-request-id": "true",
-<<<<<<< HEAD
-        "x-ms-version": "2019-12-12"
-=======
-        "x-ms-version": "2020-02-10"
->>>>>>> 60f4876e
+        "x-ms-version": "2020-02-10"
       },
       "RequestBody": null,
       "StatusCode": 412,
@@ -451,11 +367,7 @@
         "x-ms-client-request-id": "92401012-77ac-a719-58ed-86e53567f8f9",
         "x-ms-error-code": "ConditionNotMet",
         "x-ms-request-id": "9621e456-f01e-0012-0efa-093670000000",
-<<<<<<< HEAD
-        "x-ms-version": "2019-12-12"
-=======
-        "x-ms-version": "2020-02-10"
->>>>>>> 60f4876e
+        "x-ms-version": "2020-02-10"
       },
       "ResponseBody": [
         "\uFEFF\u003C?xml version=\u00221.0\u0022 encoding=\u0022utf-8\u0022?\u003E\u003CError\u003E\u003CCode\u003EConditionNotMet\u003C/Code\u003E\u003CMessage\u003EThe condition specified using HTTP conditional header(s) is not met.\n",
@@ -476,11 +388,7 @@
         "x-ms-client-request-id": "23245739-0e8a-8b76-2430-760ba45db6bb",
         "x-ms-date": "Fri, 03 Apr 2020 20:58:10 GMT",
         "x-ms-return-client-request-id": "true",
-<<<<<<< HEAD
-        "x-ms-version": "2019-12-12"
-=======
-        "x-ms-version": "2020-02-10"
->>>>>>> 60f4876e
+        "x-ms-version": "2020-02-10"
       },
       "RequestBody": null,
       "StatusCode": 202,
@@ -493,11 +401,7 @@
         ],
         "x-ms-client-request-id": "23245739-0e8a-8b76-2430-760ba45db6bb",
         "x-ms-request-id": "9621e461-f01e-0012-16fa-093670000000",
-<<<<<<< HEAD
-        "x-ms-version": "2019-12-12"
-=======
-        "x-ms-version": "2020-02-10"
->>>>>>> 60f4876e
+        "x-ms-version": "2020-02-10"
       },
       "ResponseBody": []
     },
@@ -515,11 +419,7 @@
         "x-ms-client-request-id": "bc71b337-f7c9-9972-e63c-d6de80b782ff",
         "x-ms-date": "Fri, 03 Apr 2020 20:58:11 GMT",
         "x-ms-return-client-request-id": "true",
-<<<<<<< HEAD
-        "x-ms-version": "2019-12-12"
-=======
-        "x-ms-version": "2020-02-10"
->>>>>>> 60f4876e
+        "x-ms-version": "2020-02-10"
       },
       "RequestBody": null,
       "StatusCode": 201,
@@ -534,11 +434,7 @@
         ],
         "x-ms-client-request-id": "bc71b337-f7c9-9972-e63c-d6de80b782ff",
         "x-ms-request-id": "9621e46b-f01e-0012-1ffa-093670000000",
-<<<<<<< HEAD
-        "x-ms-version": "2019-12-12"
-=======
-        "x-ms-version": "2020-02-10"
->>>>>>> 60f4876e
+        "x-ms-version": "2020-02-10"
       },
       "ResponseBody": []
     },
@@ -555,11 +451,7 @@
         "x-ms-client-request-id": "40665490-78e5-5ef6-3ac3-6327eb9d4cea",
         "x-ms-date": "Fri, 03 Apr 2020 20:58:11 GMT",
         "x-ms-return-client-request-id": "true",
-<<<<<<< HEAD
-        "x-ms-version": "2019-12-12"
-=======
-        "x-ms-version": "2020-02-10"
->>>>>>> 60f4876e
+        "x-ms-version": "2020-02-10"
       },
       "RequestBody": null,
       "StatusCode": 201,
@@ -574,11 +466,7 @@
         ],
         "x-ms-client-request-id": "40665490-78e5-5ef6-3ac3-6327eb9d4cea",
         "x-ms-request-id": "fa43fe78-201f-0097-63fa-091bad000000",
-<<<<<<< HEAD
-        "x-ms-version": "2019-12-12"
-=======
-        "x-ms-version": "2020-02-10"
->>>>>>> 60f4876e
+        "x-ms-version": "2020-02-10"
       },
       "ResponseBody": []
     },
@@ -594,11 +482,7 @@
         "x-ms-client-request-id": "f7441339-f495-43af-ee28-1bef0212561c",
         "x-ms-date": "Fri, 03 Apr 2020 20:58:11 GMT",
         "x-ms-return-client-request-id": "true",
-<<<<<<< HEAD
-        "x-ms-version": "2019-12-12"
-=======
-        "x-ms-version": "2020-02-10"
->>>>>>> 60f4876e
+        "x-ms-version": "2020-02-10"
       },
       "RequestBody": null,
       "StatusCode": 200,
@@ -623,11 +507,7 @@
         "x-ms-meta-hdi_isfolder": "true",
         "x-ms-request-id": "9621e47e-f01e-0012-2ffa-093670000000",
         "x-ms-server-encrypted": "true",
-<<<<<<< HEAD
-        "x-ms-version": "2019-12-12"
-=======
-        "x-ms-version": "2020-02-10"
->>>>>>> 60f4876e
+        "x-ms-version": "2020-02-10"
       },
       "ResponseBody": []
     },
@@ -648,11 +528,7 @@
         "x-ms-meta-meta": "data",
         "x-ms-meta-UPPER": "case",
         "x-ms-return-client-request-id": "true",
-<<<<<<< HEAD
-        "x-ms-version": "2019-12-12"
-=======
-        "x-ms-version": "2020-02-10"
->>>>>>> 60f4876e
+        "x-ms-version": "2020-02-10"
       },
       "RequestBody": null,
       "StatusCode": 412,
@@ -667,11 +543,7 @@
         "x-ms-client-request-id": "d7ed9914-5559-1155-92df-ac08125ca725",
         "x-ms-error-code": "ConditionNotMet",
         "x-ms-request-id": "9621e485-f01e-0012-36fa-093670000000",
-<<<<<<< HEAD
-        "x-ms-version": "2019-12-12"
-=======
-        "x-ms-version": "2020-02-10"
->>>>>>> 60f4876e
+        "x-ms-version": "2020-02-10"
       },
       "ResponseBody": [
         "\uFEFF\u003C?xml version=\u00221.0\u0022 encoding=\u0022utf-8\u0022?\u003E\u003CError\u003E\u003CCode\u003EConditionNotMet\u003C/Code\u003E\u003CMessage\u003EThe condition specified using HTTP conditional header(s) is not met.\n",
@@ -692,11 +564,7 @@
         "x-ms-client-request-id": "68da52ad-7e24-70c2-b6ef-2a8e20bf51ac",
         "x-ms-date": "Fri, 03 Apr 2020 20:58:11 GMT",
         "x-ms-return-client-request-id": "true",
-<<<<<<< HEAD
-        "x-ms-version": "2019-12-12"
-=======
-        "x-ms-version": "2020-02-10"
->>>>>>> 60f4876e
+        "x-ms-version": "2020-02-10"
       },
       "RequestBody": null,
       "StatusCode": 202,
@@ -709,11 +577,7 @@
         ],
         "x-ms-client-request-id": "68da52ad-7e24-70c2-b6ef-2a8e20bf51ac",
         "x-ms-request-id": "9621e495-f01e-0012-43fa-093670000000",
-<<<<<<< HEAD
-        "x-ms-version": "2019-12-12"
-=======
-        "x-ms-version": "2020-02-10"
->>>>>>> 60f4876e
+        "x-ms-version": "2020-02-10"
       },
       "ResponseBody": []
     },
@@ -731,11 +595,7 @@
         "x-ms-client-request-id": "08c1428e-723f-0714-fbb8-2aa3f2490a39",
         "x-ms-date": "Fri, 03 Apr 2020 20:58:11 GMT",
         "x-ms-return-client-request-id": "true",
-<<<<<<< HEAD
-        "x-ms-version": "2019-12-12"
-=======
-        "x-ms-version": "2020-02-10"
->>>>>>> 60f4876e
+        "x-ms-version": "2020-02-10"
       },
       "RequestBody": null,
       "StatusCode": 201,
@@ -750,11 +610,7 @@
         ],
         "x-ms-client-request-id": "08c1428e-723f-0714-fbb8-2aa3f2490a39",
         "x-ms-request-id": "9621e49d-f01e-0012-4bfa-093670000000",
-<<<<<<< HEAD
-        "x-ms-version": "2019-12-12"
-=======
-        "x-ms-version": "2020-02-10"
->>>>>>> 60f4876e
+        "x-ms-version": "2020-02-10"
       },
       "ResponseBody": []
     },
@@ -771,11 +627,7 @@
         "x-ms-client-request-id": "d6b8e65c-4394-fd29-18e9-26e03afa8126",
         "x-ms-date": "Fri, 03 Apr 2020 20:58:11 GMT",
         "x-ms-return-client-request-id": "true",
-<<<<<<< HEAD
-        "x-ms-version": "2019-12-12"
-=======
-        "x-ms-version": "2020-02-10"
->>>>>>> 60f4876e
+        "x-ms-version": "2020-02-10"
       },
       "RequestBody": null,
       "StatusCode": 201,
@@ -790,11 +642,7 @@
         ],
         "x-ms-client-request-id": "d6b8e65c-4394-fd29-18e9-26e03afa8126",
         "x-ms-request-id": "fa43fe79-201f-0097-64fa-091bad000000",
-<<<<<<< HEAD
-        "x-ms-version": "2019-12-12"
-=======
-        "x-ms-version": "2020-02-10"
->>>>>>> 60f4876e
+        "x-ms-version": "2020-02-10"
       },
       "ResponseBody": []
     },
@@ -815,11 +663,7 @@
         "x-ms-meta-meta": "data",
         "x-ms-meta-UPPER": "case",
         "x-ms-return-client-request-id": "true",
-<<<<<<< HEAD
-        "x-ms-version": "2019-12-12"
-=======
-        "x-ms-version": "2020-02-10"
->>>>>>> 60f4876e
+        "x-ms-version": "2020-02-10"
       },
       "RequestBody": null,
       "StatusCode": 412,
@@ -834,11 +678,7 @@
         "x-ms-client-request-id": "9fbea195-841c-efdd-d5ed-0bd3f519a807",
         "x-ms-error-code": "LeaseNotPresentWithBlobOperation",
         "x-ms-request-id": "9621e4af-f01e-0012-58fa-093670000000",
-<<<<<<< HEAD
-        "x-ms-version": "2019-12-12"
-=======
-        "x-ms-version": "2020-02-10"
->>>>>>> 60f4876e
+        "x-ms-version": "2020-02-10"
       },
       "ResponseBody": [
         "\uFEFF\u003C?xml version=\u00221.0\u0022 encoding=\u0022utf-8\u0022?\u003E\u003CError\u003E\u003CCode\u003ELeaseNotPresentWithBlobOperation\u003C/Code\u003E\u003CMessage\u003EThere is currently no lease on the blob.\n",
@@ -859,11 +699,7 @@
         "x-ms-client-request-id": "994aa125-e23c-d909-dc81-1f71daa9b7df",
         "x-ms-date": "Fri, 03 Apr 2020 20:58:11 GMT",
         "x-ms-return-client-request-id": "true",
-<<<<<<< HEAD
-        "x-ms-version": "2019-12-12"
-=======
-        "x-ms-version": "2020-02-10"
->>>>>>> 60f4876e
+        "x-ms-version": "2020-02-10"
       },
       "RequestBody": null,
       "StatusCode": 202,
@@ -876,11 +712,7 @@
         ],
         "x-ms-client-request-id": "994aa125-e23c-d909-dc81-1f71daa9b7df",
         "x-ms-request-id": "9621e4b7-f01e-0012-60fa-093670000000",
-<<<<<<< HEAD
-        "x-ms-version": "2019-12-12"
-=======
-        "x-ms-version": "2020-02-10"
->>>>>>> 60f4876e
+        "x-ms-version": "2020-02-10"
       },
       "ResponseBody": []
     }
