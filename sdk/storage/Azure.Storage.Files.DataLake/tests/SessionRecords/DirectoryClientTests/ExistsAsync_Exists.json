--- conflicted
+++ resolved
@@ -14,11 +14,7 @@
         "x-ms-client-request-id": "ced542ab-3098-dfa4-175b-0007c3fff377",
         "x-ms-date": "Fri, 03 Apr 2020 20:53:35 GMT",
         "x-ms-return-client-request-id": "true",
-<<<<<<< HEAD
-        "x-ms-version": "2019-12-12"
-=======
         "x-ms-version": "2020-02-10"
->>>>>>> 60f4876e
       },
       "RequestBody": null,
       "StatusCode": 201,
@@ -33,11 +29,7 @@
         ],
         "x-ms-client-request-id": "ced542ab-3098-dfa4-175b-0007c3fff377",
         "x-ms-request-id": "96216660-f01e-0012-30f9-093670000000",
-<<<<<<< HEAD
-        "x-ms-version": "2019-12-12"
-=======
         "x-ms-version": "2020-02-10"
->>>>>>> 60f4876e
       },
       "ResponseBody": []
     },
@@ -54,11 +46,7 @@
         "x-ms-client-request-id": "a318cde3-021c-3c74-9599-c41b9639b873",
         "x-ms-date": "Fri, 03 Apr 2020 20:53:36 GMT",
         "x-ms-return-client-request-id": "true",
-<<<<<<< HEAD
-        "x-ms-version": "2019-12-12"
-=======
         "x-ms-version": "2020-02-10"
->>>>>>> 60f4876e
       },
       "RequestBody": null,
       "StatusCode": 201,
@@ -73,11 +61,7 @@
         ],
         "x-ms-client-request-id": "a318cde3-021c-3c74-9599-c41b9639b873",
         "x-ms-request-id": "fa43fb3e-201f-0097-71f9-091bad000000",
-<<<<<<< HEAD
-        "x-ms-version": "2019-12-12"
-=======
         "x-ms-version": "2020-02-10"
->>>>>>> 60f4876e
       },
       "ResponseBody": []
     },
@@ -94,11 +78,7 @@
         "x-ms-client-request-id": "5a8829d9-d48b-5ff6-dbf5-cf14a241d343",
         "x-ms-date": "Fri, 03 Apr 2020 20:53:36 GMT",
         "x-ms-return-client-request-id": "true",
-<<<<<<< HEAD
-        "x-ms-version": "2019-12-12"
-=======
         "x-ms-version": "2020-02-10"
->>>>>>> 60f4876e
       },
       "RequestBody": null,
       "StatusCode": 200,
@@ -123,11 +103,7 @@
         "x-ms-meta-hdi_isfolder": "true",
         "x-ms-request-id": "96216675-f01e-0012-40f9-093670000000",
         "x-ms-server-encrypted": "true",
-<<<<<<< HEAD
-        "x-ms-version": "2019-12-12"
-=======
         "x-ms-version": "2020-02-10"
->>>>>>> 60f4876e
       },
       "ResponseBody": []
     },
@@ -144,11 +120,7 @@
         "x-ms-client-request-id": "6d428fac-5db1-0ee7-f746-98d7c0b6da54",
         "x-ms-date": "Fri, 03 Apr 2020 20:53:36 GMT",
         "x-ms-return-client-request-id": "true",
-<<<<<<< HEAD
-        "x-ms-version": "2019-12-12"
-=======
         "x-ms-version": "2020-02-10"
->>>>>>> 60f4876e
       },
       "RequestBody": null,
       "StatusCode": 202,
@@ -161,11 +133,7 @@
         ],
         "x-ms-client-request-id": "6d428fac-5db1-0ee7-f746-98d7c0b6da54",
         "x-ms-request-id": "96216680-f01e-0012-4bf9-093670000000",
-<<<<<<< HEAD
-        "x-ms-version": "2019-12-12"
-=======
         "x-ms-version": "2020-02-10"
->>>>>>> 60f4876e
       },
       "ResponseBody": []
     }
