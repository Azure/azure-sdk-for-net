{
  "Entries": [
    {
      "RequestUri": "https://seannse.blob.core.windows.net/test-filesystem-03cf75e2-a198-5aa9-333b-8edcf4447af8?restype=container",
      "RequestMethod": "PUT",
      "RequestHeaders": {
        "Accept": "application/xml",
        "Authorization": "Sanitized",
<<<<<<< HEAD
        "traceparent": "00-83ab02df6936ef44ac4d682376d92eb1-7bee414ee5c5da4e-00",
        "User-Agent": [
          "azsdk-net-Storage.Files.DataLake/12.7.0-alpha.20210202.1",
          "(.NET 5.0.2; Microsoft Windows 10.0.19042)"
        ],
        "x-ms-blob-public-access": "container",
        "x-ms-client-request-id": "cc3087e8-a64f-e051-715d-a172b8c5293a",
        "x-ms-date": "Tue, 02 Feb 2021 21:42:50 GMT",
=======
        "traceparent": "00-c0a6e806eb74684d984830427c1b77d7-a53853f5d8afa740-00",
        "User-Agent": [
          "azsdk-net-Storage.Files.DataLake/12.7.0-alpha.20210217.1",
          "(.NET 5.0.3; Microsoft Windows 10.0.19042)"
        ],
        "x-ms-blob-public-access": "container",
        "x-ms-client-request-id": "cc3087e8-a64f-e051-715d-a172b8c5293a",
        "x-ms-date": "Wed, 17 Feb 2021 22:46:08 GMT",
>>>>>>> 1814567d
        "x-ms-return-client-request-id": "true",
        "x-ms-version": "2020-06-12"
      },
      "RequestBody": null,
      "StatusCode": 201,
      "ResponseHeaders": {
        "Content-Length": "0",
<<<<<<< HEAD
        "Date": "Tue, 02 Feb 2021 21:42:50 GMT",
        "ETag": "\u00220x8D8C7C37D974E62\u0022",
        "Last-Modified": "Tue, 02 Feb 2021 21:42:51 GMT",
=======
        "Date": "Wed, 17 Feb 2021 22:46:08 GMT",
        "ETag": "\u00220x8D8D395D17505B8\u0022",
        "Last-Modified": "Wed, 17 Feb 2021 22:46:09 GMT",
>>>>>>> 1814567d
        "Server": [
          "Windows-Azure-Blob/1.0",
          "Microsoft-HTTPAPI/2.0"
        ],
        "x-ms-client-request-id": "cc3087e8-a64f-e051-715d-a172b8c5293a",
<<<<<<< HEAD
        "x-ms-request-id": "661a7fe1-a01e-00aa-7fac-f95f49000000",
=======
        "x-ms-request-id": "9e4129e8-f01e-00b7-337e-0552f5000000",
>>>>>>> 1814567d
        "x-ms-version": "2020-06-12"
      },
      "ResponseBody": []
    },
    {
      "RequestUri": "https://seannse.dfs.core.windows.net/test-filesystem-03cf75e2-a198-5aa9-333b-8edcf4447af8/test-directory-cd931623-7570-4f0d-ad5f-e88e5129fc63?resource=directory",
      "RequestMethod": "PUT",
      "RequestHeaders": {
        "Accept": "application/json",
        "Authorization": "Sanitized",
<<<<<<< HEAD
        "traceparent": "00-42f592977e64f845a7dfcde7422ce8f6-f507a5dec93f304b-00",
        "User-Agent": [
          "azsdk-net-Storage.Files.DataLake/12.7.0-alpha.20210202.1",
          "(.NET 5.0.2; Microsoft Windows 10.0.19042)"
        ],
        "x-ms-client-request-id": "475c15e0-c93b-72d5-79e0-1ff0bdc28e48",
        "x-ms-date": "Tue, 02 Feb 2021 21:42:50 GMT",
=======
        "traceparent": "00-c7de1aea40effc49ab0114e553897eaa-1eea543498df8449-00",
        "User-Agent": [
          "azsdk-net-Storage.Files.DataLake/12.7.0-alpha.20210217.1",
          "(.NET 5.0.3; Microsoft Windows 10.0.19042)"
        ],
        "x-ms-client-request-id": "475c15e0-c93b-72d5-79e0-1ff0bdc28e48",
        "x-ms-date": "Wed, 17 Feb 2021 22:46:09 GMT",
>>>>>>> 1814567d
        "x-ms-return-client-request-id": "true",
        "x-ms-version": "2020-06-12"
      },
      "RequestBody": null,
      "StatusCode": 201,
      "ResponseHeaders": {
        "Content-Length": "0",
<<<<<<< HEAD
        "Date": "Tue, 02 Feb 2021 21:42:51 GMT",
        "ETag": "\u00220x8D8C7C37DD9F66C\u0022",
        "Last-Modified": "Tue, 02 Feb 2021 21:42:51 GMT",
=======
        "Date": "Wed, 17 Feb 2021 22:46:09 GMT",
        "ETag": "\u00220x8D8D395D1A7EFED\u0022",
        "Last-Modified": "Wed, 17 Feb 2021 22:46:09 GMT",
>>>>>>> 1814567d
        "Server": [
          "Windows-Azure-HDFS/1.0",
          "Microsoft-HTTPAPI/2.0"
        ],
        "x-ms-client-request-id": "475c15e0-c93b-72d5-79e0-1ff0bdc28e48",
<<<<<<< HEAD
        "x-ms-request-id": "2a2db510-501f-004a-1cac-f9dcd0000000",
=======
        "x-ms-request-id": "ee8a16ae-e01f-003d-3c7e-050944000000",
>>>>>>> 1814567d
        "x-ms-version": "2020-06-12"
      },
      "ResponseBody": []
    },
    {
      "RequestUri": "https://seannse.dfs.core.windows.net/test-filesystem-03cf75e2-a198-5aa9-333b-8edcf4447af8/test-directory-cd931623-7570-4f0d-ad5f-e88e5129fc63/test-directory-70ce3d61-bcd2-7526-6cc2-e352a7f75e57?resource=directory",
      "RequestMethod": "PUT",
      "RequestHeaders": {
        "Accept": "application/json",
        "Authorization": "Sanitized",
        "User-Agent": [
<<<<<<< HEAD
          "azsdk-net-Storage.Files.DataLake/12.7.0-alpha.20210202.1",
          "(.NET 5.0.2; Microsoft Windows 10.0.19042)"
        ],
        "x-ms-client-request-id": "b3b4868f-4787-2382-efe7-da78e683cb82",
        "x-ms-date": "Tue, 02 Feb 2021 21:42:51 GMT",
=======
          "azsdk-net-Storage.Files.DataLake/12.7.0-alpha.20210217.1",
          "(.NET 5.0.3; Microsoft Windows 10.0.19042)"
        ],
        "x-ms-client-request-id": "b3b4868f-4787-2382-efe7-da78e683cb82",
        "x-ms-date": "Wed, 17 Feb 2021 22:46:09 GMT",
>>>>>>> 1814567d
        "x-ms-return-client-request-id": "true",
        "x-ms-version": "2020-06-12"
      },
      "RequestBody": null,
      "StatusCode": 201,
      "ResponseHeaders": {
        "Content-Length": "0",
<<<<<<< HEAD
        "Date": "Tue, 02 Feb 2021 21:42:51 GMT",
        "ETag": "\u00220x8D8C7C37DE6BCEE\u0022",
        "Last-Modified": "Tue, 02 Feb 2021 21:42:51 GMT",
=======
        "Date": "Wed, 17 Feb 2021 22:46:09 GMT",
        "ETag": "\u00220x8D8D395D1B50766\u0022",
        "Last-Modified": "Wed, 17 Feb 2021 22:46:09 GMT",
>>>>>>> 1814567d
        "Server": [
          "Windows-Azure-HDFS/1.0",
          "Microsoft-HTTPAPI/2.0"
        ],
        "x-ms-client-request-id": "b3b4868f-4787-2382-efe7-da78e683cb82",
<<<<<<< HEAD
        "x-ms-request-id": "2a2db51a-501f-004a-26ac-f9dcd0000000",
=======
        "x-ms-request-id": "ee8a16c7-e01f-003d-557e-050944000000",
>>>>>>> 1814567d
        "x-ms-version": "2020-06-12"
      },
      "ResponseBody": []
    },
    {
      "RequestUri": "https://seannse.dfs.core.windows.net/test-filesystem-03cf75e2-a198-5aa9-333b-8edcf4447af8/test-directory-cd931623-7570-4f0d-ad5f-e88e5129fc63/test-directory-70ce3d61-bcd2-7526-6cc2-e352a7f75e57?resource=directory",
      "RequestMethod": "PUT",
      "RequestHeaders": {
        "Accept": "application/json",
        "Authorization": "Sanitized",
<<<<<<< HEAD
        "If-Modified-Since": "Wed, 03 Feb 2021 21:42:50 GMT",
        "User-Agent": [
          "azsdk-net-Storage.Files.DataLake/12.7.0-alpha.20210202.1",
          "(.NET 5.0.2; Microsoft Windows 10.0.19042)"
        ],
        "x-ms-client-request-id": "20c2bcaf-ab42-5fd0-118a-4ce5daaff3ed",
        "x-ms-date": "Tue, 02 Feb 2021 21:42:51 GMT",
=======
        "If-Modified-Since": "Thu, 18 Feb 2021 22:46:08 GMT",
        "User-Agent": [
          "azsdk-net-Storage.Files.DataLake/12.7.0-alpha.20210217.1",
          "(.NET 5.0.3; Microsoft Windows 10.0.19042)"
        ],
        "x-ms-client-request-id": "20c2bcaf-ab42-5fd0-118a-4ce5daaff3ed",
        "x-ms-date": "Wed, 17 Feb 2021 22:46:09 GMT",
>>>>>>> 1814567d
        "x-ms-return-client-request-id": "true",
        "x-ms-version": "2020-06-12"
      },
      "RequestBody": null,
      "StatusCode": 412,
      "ResponseHeaders": {
        "Content-Length": "200",
        "Content-Type": "application/json; charset=utf-8",
<<<<<<< HEAD
        "Date": "Tue, 02 Feb 2021 21:42:51 GMT",
=======
        "Date": "Wed, 17 Feb 2021 22:46:09 GMT",
>>>>>>> 1814567d
        "Server": [
          "Windows-Azure-HDFS/1.0",
          "Microsoft-HTTPAPI/2.0"
        ],
        "x-ms-client-request-id": "20c2bcaf-ab42-5fd0-118a-4ce5daaff3ed",
        "x-ms-error-code": "ConditionNotMet",
<<<<<<< HEAD
        "x-ms-request-id": "2a2db521-501f-004a-2dac-f9dcd0000000",
=======
        "x-ms-request-id": "ee8a16e6-e01f-003d-747e-050944000000",
>>>>>>> 1814567d
        "x-ms-version": "2020-06-12"
      },
      "ResponseBody": {
        "error": {
          "code": "ConditionNotMet",
<<<<<<< HEAD
          "message": "The condition specified using HTTP conditional header(s) is not met.\nRequestId:2a2db521-501f-004a-2dac-f9dcd0000000\nTime:2021-02-02T21:42:51.8498861Z"
=======
          "message": "The condition specified using HTTP conditional header(s) is not met.\nRequestId:ee8a16e6-e01f-003d-747e-050944000000\nTime:2021-02-17T22:46:09.5607813Z"
>>>>>>> 1814567d
        }
      }
    },
    {
      "RequestUri": "https://seannse.blob.core.windows.net/test-filesystem-03cf75e2-a198-5aa9-333b-8edcf4447af8?restype=container",
      "RequestMethod": "DELETE",
      "RequestHeaders": {
        "Accept": "application/xml",
        "Authorization": "Sanitized",
<<<<<<< HEAD
        "traceparent": "00-0fdb46d31e3f3f408f63c36fd6b164a6-dabf046a60d4994e-00",
        "User-Agent": [
          "azsdk-net-Storage.Files.DataLake/12.7.0-alpha.20210202.1",
          "(.NET 5.0.2; Microsoft Windows 10.0.19042)"
        ],
        "x-ms-client-request-id": "2ac92700-aac1-d740-f7e9-188a0695d265",
        "x-ms-date": "Tue, 02 Feb 2021 21:42:51 GMT",
=======
        "traceparent": "00-412a1e546ee4d0449705688783a67286-0a85d4d550f2b446-00",
        "User-Agent": [
          "azsdk-net-Storage.Files.DataLake/12.7.0-alpha.20210217.1",
          "(.NET 5.0.3; Microsoft Windows 10.0.19042)"
        ],
        "x-ms-client-request-id": "2ac92700-aac1-d740-f7e9-188a0695d265",
        "x-ms-date": "Wed, 17 Feb 2021 22:46:09 GMT",
>>>>>>> 1814567d
        "x-ms-return-client-request-id": "true",
        "x-ms-version": "2020-06-12"
      },
      "RequestBody": null,
      "StatusCode": 202,
      "ResponseHeaders": {
        "Content-Length": "0",
<<<<<<< HEAD
        "Date": "Tue, 02 Feb 2021 21:42:51 GMT",
=======
        "Date": "Wed, 17 Feb 2021 22:46:08 GMT",
>>>>>>> 1814567d
        "Server": [
          "Windows-Azure-Blob/1.0",
          "Microsoft-HTTPAPI/2.0"
        ],
        "x-ms-client-request-id": "2ac92700-aac1-d740-f7e9-188a0695d265",
<<<<<<< HEAD
        "x-ms-request-id": "661a83c3-a01e-00aa-1aac-f95f49000000",
=======
        "x-ms-request-id": "9e412d28-f01e-00b7-307e-0552f5000000",
>>>>>>> 1814567d
        "x-ms-version": "2020-06-12"
      },
      "ResponseBody": []
    },
    {
      "RequestUri": "https://seannse.blob.core.windows.net/test-filesystem-599c1100-1f44-c642-a986-15390d3d17e1?restype=container",
      "RequestMethod": "PUT",
      "RequestHeaders": {
        "Accept": "application/xml",
        "Authorization": "Sanitized",
<<<<<<< HEAD
        "traceparent": "00-e10aa2dab41d8a4bacb7fe7ca046aec9-bd68413c0bc51742-00",
        "User-Agent": [
          "azsdk-net-Storage.Files.DataLake/12.7.0-alpha.20210202.1",
          "(.NET 5.0.2; Microsoft Windows 10.0.19042)"
        ],
        "x-ms-blob-public-access": "container",
        "x-ms-client-request-id": "37923836-ff93-e1b6-e402-803a9407c9b9",
        "x-ms-date": "Tue, 02 Feb 2021 21:42:51 GMT",
=======
        "traceparent": "00-321bd41aa972b143bb30930800dbe326-e3acf477cff2a646-00",
        "User-Agent": [
          "azsdk-net-Storage.Files.DataLake/12.7.0-alpha.20210217.1",
          "(.NET 5.0.3; Microsoft Windows 10.0.19042)"
        ],
        "x-ms-blob-public-access": "container",
        "x-ms-client-request-id": "37923836-ff93-e1b6-e402-803a9407c9b9",
        "x-ms-date": "Wed, 17 Feb 2021 22:46:09 GMT",
>>>>>>> 1814567d
        "x-ms-return-client-request-id": "true",
        "x-ms-version": "2020-06-12"
      },
      "RequestBody": null,
      "StatusCode": 201,
      "ResponseHeaders": {
        "Content-Length": "0",
<<<<<<< HEAD
        "Date": "Tue, 02 Feb 2021 21:42:52 GMT",
        "ETag": "\u00220x8D8C7C37E325368\u0022",
        "Last-Modified": "Tue, 02 Feb 2021 21:42:52 GMT",
=======
        "Date": "Wed, 17 Feb 2021 22:46:09 GMT",
        "ETag": "\u00220x8D8D395D1FD70A0\u0022",
        "Last-Modified": "Wed, 17 Feb 2021 22:46:09 GMT",
>>>>>>> 1814567d
        "Server": [
          "Windows-Azure-Blob/1.0",
          "Microsoft-HTTPAPI/2.0"
        ],
        "x-ms-client-request-id": "37923836-ff93-e1b6-e402-803a9407c9b9",
<<<<<<< HEAD
        "x-ms-request-id": "dc5660da-f01e-007c-58ac-f951a0000000",
=======
        "x-ms-request-id": "971cc494-701e-00b9-527e-057b45000000",
>>>>>>> 1814567d
        "x-ms-version": "2020-06-12"
      },
      "ResponseBody": []
    },
    {
      "RequestUri": "https://seannse.dfs.core.windows.net/test-filesystem-599c1100-1f44-c642-a986-15390d3d17e1/test-directory-b45a36d1-1fb0-387f-e492-2a6b4ebbf422?resource=directory",
      "RequestMethod": "PUT",
      "RequestHeaders": {
        "Accept": "application/json",
        "Authorization": "Sanitized",
<<<<<<< HEAD
        "traceparent": "00-4c0dd9ac3fbd51439e0d60af1de4d200-eb975833d6d04f42-00",
        "User-Agent": [
          "azsdk-net-Storage.Files.DataLake/12.7.0-alpha.20210202.1",
          "(.NET 5.0.2; Microsoft Windows 10.0.19042)"
        ],
        "x-ms-client-request-id": "9ab6160f-812c-17c5-b85a-5300d54b9229",
        "x-ms-date": "Tue, 02 Feb 2021 21:42:51 GMT",
=======
        "traceparent": "00-8f27a6c799bba142b700a2e052a9e1c9-585eabde13347c42-00",
        "User-Agent": [
          "azsdk-net-Storage.Files.DataLake/12.7.0-alpha.20210217.1",
          "(.NET 5.0.3; Microsoft Windows 10.0.19042)"
        ],
        "x-ms-client-request-id": "9ab6160f-812c-17c5-b85a-5300d54b9229",
        "x-ms-date": "Wed, 17 Feb 2021 22:46:10 GMT",
>>>>>>> 1814567d
        "x-ms-return-client-request-id": "true",
        "x-ms-version": "2020-06-12"
      },
      "RequestBody": null,
      "StatusCode": 201,
      "ResponseHeaders": {
        "Content-Length": "0",
<<<<<<< HEAD
        "Date": "Tue, 02 Feb 2021 21:42:52 GMT",
        "ETag": "\u00220x8D8C7C37E6C8B94\u0022",
        "Last-Modified": "Tue, 02 Feb 2021 21:42:52 GMT",
=======
        "Date": "Wed, 17 Feb 2021 22:46:09 GMT",
        "ETag": "\u00220x8D8D395D2369E32\u0022",
        "Last-Modified": "Wed, 17 Feb 2021 22:46:10 GMT",
>>>>>>> 1814567d
        "Server": [
          "Windows-Azure-HDFS/1.0",
          "Microsoft-HTTPAPI/2.0"
        ],
        "x-ms-client-request-id": "9ab6160f-812c-17c5-b85a-5300d54b9229",
<<<<<<< HEAD
        "x-ms-request-id": "c6d0cf5a-701f-0010-74ac-f9ba37000000",
=======
        "x-ms-request-id": "d26a2b15-201f-0050-767e-05bd0f000000",
>>>>>>> 1814567d
        "x-ms-version": "2020-06-12"
      },
      "ResponseBody": []
    },
    {
      "RequestUri": "https://seannse.dfs.core.windows.net/test-filesystem-599c1100-1f44-c642-a986-15390d3d17e1/test-directory-b45a36d1-1fb0-387f-e492-2a6b4ebbf422/test-directory-f4eb5d0d-f404-f10e-e92a-19ac509beff2?resource=directory",
      "RequestMethod": "PUT",
      "RequestHeaders": {
        "Accept": "application/json",
        "Authorization": "Sanitized",
        "User-Agent": [
<<<<<<< HEAD
          "azsdk-net-Storage.Files.DataLake/12.7.0-alpha.20210202.1",
          "(.NET 5.0.2; Microsoft Windows 10.0.19042)"
        ],
        "x-ms-client-request-id": "ead5a471-8006-1a23-07c4-b1026819c61d",
        "x-ms-date": "Tue, 02 Feb 2021 21:42:52 GMT",
=======
          "azsdk-net-Storage.Files.DataLake/12.7.0-alpha.20210217.1",
          "(.NET 5.0.3; Microsoft Windows 10.0.19042)"
        ],
        "x-ms-client-request-id": "ead5a471-8006-1a23-07c4-b1026819c61d",
        "x-ms-date": "Wed, 17 Feb 2021 22:46:10 GMT",
>>>>>>> 1814567d
        "x-ms-return-client-request-id": "true",
        "x-ms-version": "2020-06-12"
      },
      "RequestBody": null,
      "StatusCode": 201,
      "ResponseHeaders": {
        "Content-Length": "0",
<<<<<<< HEAD
        "Date": "Tue, 02 Feb 2021 21:42:52 GMT",
        "ETag": "\u00220x8D8C7C37E7BB61D\u0022",
        "Last-Modified": "Tue, 02 Feb 2021 21:42:52 GMT",
=======
        "Date": "Wed, 17 Feb 2021 22:46:09 GMT",
        "ETag": "\u00220x8D8D395D2448388\u0022",
        "Last-Modified": "Wed, 17 Feb 2021 22:46:10 GMT",
>>>>>>> 1814567d
        "Server": [
          "Windows-Azure-HDFS/1.0",
          "Microsoft-HTTPAPI/2.0"
        ],
        "x-ms-client-request-id": "ead5a471-8006-1a23-07c4-b1026819c61d",
<<<<<<< HEAD
        "x-ms-request-id": "c6d0cf6c-701f-0010-06ac-f9ba37000000",
=======
        "x-ms-request-id": "d26a2b1c-201f-0050-7d7e-05bd0f000000",
>>>>>>> 1814567d
        "x-ms-version": "2020-06-12"
      },
      "ResponseBody": []
    },
    {
      "RequestUri": "https://seannse.dfs.core.windows.net/test-filesystem-599c1100-1f44-c642-a986-15390d3d17e1/test-directory-b45a36d1-1fb0-387f-e492-2a6b4ebbf422/test-directory-f4eb5d0d-f404-f10e-e92a-19ac509beff2?resource=directory",
      "RequestMethod": "PUT",
      "RequestHeaders": {
        "Accept": "application/json",
        "Authorization": "Sanitized",
<<<<<<< HEAD
        "If-Unmodified-Since": "Mon, 01 Feb 2021 21:42:50 GMT",
        "User-Agent": [
          "azsdk-net-Storage.Files.DataLake/12.7.0-alpha.20210202.1",
          "(.NET 5.0.2; Microsoft Windows 10.0.19042)"
        ],
        "x-ms-client-request-id": "ac3bc9ce-05c5-9ceb-de41-313fa8f365c1",
        "x-ms-date": "Tue, 02 Feb 2021 21:42:52 GMT",
=======
        "If-Unmodified-Since": "Tue, 16 Feb 2021 22:46:08 GMT",
        "User-Agent": [
          "azsdk-net-Storage.Files.DataLake/12.7.0-alpha.20210217.1",
          "(.NET 5.0.3; Microsoft Windows 10.0.19042)"
        ],
        "x-ms-client-request-id": "ac3bc9ce-05c5-9ceb-de41-313fa8f365c1",
        "x-ms-date": "Wed, 17 Feb 2021 22:46:10 GMT",
>>>>>>> 1814567d
        "x-ms-return-client-request-id": "true",
        "x-ms-version": "2020-06-12"
      },
      "RequestBody": null,
      "StatusCode": 412,
      "ResponseHeaders": {
        "Content-Length": "200",
        "Content-Type": "application/json; charset=utf-8",
<<<<<<< HEAD
        "Date": "Tue, 02 Feb 2021 21:42:52 GMT",
=======
        "Date": "Wed, 17 Feb 2021 22:46:09 GMT",
>>>>>>> 1814567d
        "Server": [
          "Windows-Azure-HDFS/1.0",
          "Microsoft-HTTPAPI/2.0"
        ],
        "x-ms-client-request-id": "ac3bc9ce-05c5-9ceb-de41-313fa8f365c1",
        "x-ms-error-code": "ConditionNotMet",
<<<<<<< HEAD
        "x-ms-request-id": "c6d0cf78-701f-0010-12ac-f9ba37000000",
=======
        "x-ms-request-id": "d26a2b24-201f-0050-057e-05bd0f000000",
>>>>>>> 1814567d
        "x-ms-version": "2020-06-12"
      },
      "ResponseBody": {
        "error": {
          "code": "ConditionNotMet",
<<<<<<< HEAD
          "message": "The condition specified using HTTP conditional header(s) is not met.\nRequestId:c6d0cf78-701f-0010-12ac-f9ba37000000\nTime:2021-02-02T21:42:52.8757189Z"
=======
          "message": "The condition specified using HTTP conditional header(s) is not met.\nRequestId:d26a2b24-201f-0050-057e-05bd0f000000\nTime:2021-02-17T22:46:10.5088184Z"
>>>>>>> 1814567d
        }
      }
    },
    {
      "RequestUri": "https://seannse.blob.core.windows.net/test-filesystem-599c1100-1f44-c642-a986-15390d3d17e1?restype=container",
      "RequestMethod": "DELETE",
      "RequestHeaders": {
        "Accept": "application/xml",
        "Authorization": "Sanitized",
<<<<<<< HEAD
        "traceparent": "00-770172db08bc704b9ef00d5ccd03f27f-4de458fc885f194b-00",
        "User-Agent": [
          "azsdk-net-Storage.Files.DataLake/12.7.0-alpha.20210202.1",
          "(.NET 5.0.2; Microsoft Windows 10.0.19042)"
        ],
        "x-ms-client-request-id": "9e341460-1ade-6557-7446-f3ae28e40a74",
        "x-ms-date": "Tue, 02 Feb 2021 21:42:52 GMT",
=======
        "traceparent": "00-87f3e5513c547045bef93941cc6a7e19-bab4bbbeed188a46-00",
        "User-Agent": [
          "azsdk-net-Storage.Files.DataLake/12.7.0-alpha.20210217.1",
          "(.NET 5.0.3; Microsoft Windows 10.0.19042)"
        ],
        "x-ms-client-request-id": "9e341460-1ade-6557-7446-f3ae28e40a74",
        "x-ms-date": "Wed, 17 Feb 2021 22:46:10 GMT",
>>>>>>> 1814567d
        "x-ms-return-client-request-id": "true",
        "x-ms-version": "2020-06-12"
      },
      "RequestBody": null,
      "StatusCode": 202,
      "ResponseHeaders": {
        "Content-Length": "0",
<<<<<<< HEAD
        "Date": "Tue, 02 Feb 2021 21:42:52 GMT",
=======
        "Date": "Wed, 17 Feb 2021 22:46:10 GMT",
>>>>>>> 1814567d
        "Server": [
          "Windows-Azure-Blob/1.0",
          "Microsoft-HTTPAPI/2.0"
        ],
        "x-ms-client-request-id": "9e341460-1ade-6557-7446-f3ae28e40a74",
<<<<<<< HEAD
        "x-ms-request-id": "dc5661ed-f01e-007c-46ac-f951a0000000",
=======
        "x-ms-request-id": "971cc94e-701e-00b9-227e-057b45000000",
>>>>>>> 1814567d
        "x-ms-version": "2020-06-12"
      },
      "ResponseBody": []
    },
    {
      "RequestUri": "https://seannse.blob.core.windows.net/test-filesystem-d8f258b7-37d7-4533-6924-2ba3820235d3?restype=container",
      "RequestMethod": "PUT",
      "RequestHeaders": {
        "Accept": "application/xml",
        "Authorization": "Sanitized",
<<<<<<< HEAD
        "traceparent": "00-f9662c185e1bdb4cb7c83de2615d8544-c82126ced0816245-00",
        "User-Agent": [
          "azsdk-net-Storage.Files.DataLake/12.7.0-alpha.20210202.1",
          "(.NET 5.0.2; Microsoft Windows 10.0.19042)"
        ],
        "x-ms-blob-public-access": "container",
        "x-ms-client-request-id": "0f320e17-6a18-2971-e1ee-35baeeb4e272",
        "x-ms-date": "Tue, 02 Feb 2021 21:42:52 GMT",
=======
        "traceparent": "00-6add691f63f6334cbc17c6985db06069-351601ac65ac2d47-00",
        "User-Agent": [
          "azsdk-net-Storage.Files.DataLake/12.7.0-alpha.20210217.1",
          "(.NET 5.0.3; Microsoft Windows 10.0.19042)"
        ],
        "x-ms-blob-public-access": "container",
        "x-ms-client-request-id": "0f320e17-6a18-2971-e1ee-35baeeb4e272",
        "x-ms-date": "Wed, 17 Feb 2021 22:46:10 GMT",
>>>>>>> 1814567d
        "x-ms-return-client-request-id": "true",
        "x-ms-version": "2020-06-12"
      },
      "RequestBody": null,
      "StatusCode": 201,
      "ResponseHeaders": {
        "Content-Length": "0",
<<<<<<< HEAD
        "Date": "Tue, 02 Feb 2021 21:42:53 GMT",
        "ETag": "\u00220x8D8C7C37ED6D189\u0022",
        "Last-Modified": "Tue, 02 Feb 2021 21:42:53 GMT",
=======
        "Date": "Wed, 17 Feb 2021 22:46:10 GMT",
        "ETag": "\u00220x8D8D395D29A8419\u0022",
        "Last-Modified": "Wed, 17 Feb 2021 22:46:10 GMT",
>>>>>>> 1814567d
        "Server": [
          "Windows-Azure-Blob/1.0",
          "Microsoft-HTTPAPI/2.0"
        ],
        "x-ms-client-request-id": "0f320e17-6a18-2971-e1ee-35baeeb4e272",
<<<<<<< HEAD
        "x-ms-request-id": "6da0a0e1-901e-0055-5dac-f96fd4000000",
=======
        "x-ms-request-id": "88f7d3cb-201e-007f-507e-05b0c4000000",
>>>>>>> 1814567d
        "x-ms-version": "2020-06-12"
      },
      "ResponseBody": []
    },
    {
      "RequestUri": "https://seannse.dfs.core.windows.net/test-filesystem-d8f258b7-37d7-4533-6924-2ba3820235d3/test-directory-41b02011-7605-f0b5-74e7-31568010b0b7?resource=directory",
      "RequestMethod": "PUT",
      "RequestHeaders": {
        "Accept": "application/json",
        "Authorization": "Sanitized",
<<<<<<< HEAD
        "traceparent": "00-744c1f45494ba547a0b33881ddf1af52-66b7a098fc189442-00",
        "User-Agent": [
          "azsdk-net-Storage.Files.DataLake/12.7.0-alpha.20210202.1",
          "(.NET 5.0.2; Microsoft Windows 10.0.19042)"
        ],
        "x-ms-client-request-id": "7411449e-ac02-a096-5941-9a31391ba9d1",
        "x-ms-date": "Tue, 02 Feb 2021 21:42:52 GMT",
=======
        "traceparent": "00-39de0bed4a6f9c448cf1826f451bd8c5-38c37bfc6235a14c-00",
        "User-Agent": [
          "azsdk-net-Storage.Files.DataLake/12.7.0-alpha.20210217.1",
          "(.NET 5.0.3; Microsoft Windows 10.0.19042)"
        ],
        "x-ms-client-request-id": "7411449e-ac02-a096-5941-9a31391ba9d1",
        "x-ms-date": "Wed, 17 Feb 2021 22:46:11 GMT",
>>>>>>> 1814567d
        "x-ms-return-client-request-id": "true",
        "x-ms-version": "2020-06-12"
      },
      "RequestBody": null,
      "StatusCode": 201,
      "ResponseHeaders": {
        "Content-Length": "0",
<<<<<<< HEAD
        "Date": "Tue, 02 Feb 2021 21:42:52 GMT",
        "ETag": "\u00220x8D8C7C37F1066E9\u0022",
        "Last-Modified": "Tue, 02 Feb 2021 21:42:53 GMT",
=======
        "Date": "Wed, 17 Feb 2021 22:46:10 GMT",
        "ETag": "\u00220x8D8D395D2D7FB02\u0022",
        "Last-Modified": "Wed, 17 Feb 2021 22:46:11 GMT",
>>>>>>> 1814567d
        "Server": [
          "Windows-Azure-HDFS/1.0",
          "Microsoft-HTTPAPI/2.0"
        ],
        "x-ms-client-request-id": "7411449e-ac02-a096-5941-9a31391ba9d1",
<<<<<<< HEAD
        "x-ms-request-id": "e1608286-701f-002f-74ac-f97294000000",
=======
        "x-ms-request-id": "45ef06e2-b01f-0042-407e-05c6df000000",
>>>>>>> 1814567d
        "x-ms-version": "2020-06-12"
      },
      "ResponseBody": []
    },
    {
      "RequestUri": "https://seannse.dfs.core.windows.net/test-filesystem-d8f258b7-37d7-4533-6924-2ba3820235d3/test-directory-41b02011-7605-f0b5-74e7-31568010b0b7/test-directory-5e847e3d-6e27-eba3-661c-cb4fc4e45f4b?resource=directory",
      "RequestMethod": "PUT",
      "RequestHeaders": {
        "Accept": "application/json",
        "Authorization": "Sanitized",
        "User-Agent": [
<<<<<<< HEAD
          "azsdk-net-Storage.Files.DataLake/12.7.0-alpha.20210202.1",
          "(.NET 5.0.2; Microsoft Windows 10.0.19042)"
        ],
        "x-ms-client-request-id": "1292e00c-bea4-30cb-a125-0ee5e147db74",
        "x-ms-date": "Tue, 02 Feb 2021 21:42:53 GMT",
=======
          "azsdk-net-Storage.Files.DataLake/12.7.0-alpha.20210217.1",
          "(.NET 5.0.3; Microsoft Windows 10.0.19042)"
        ],
        "x-ms-client-request-id": "1292e00c-bea4-30cb-a125-0ee5e147db74",
        "x-ms-date": "Wed, 17 Feb 2021 22:46:11 GMT",
>>>>>>> 1814567d
        "x-ms-return-client-request-id": "true",
        "x-ms-version": "2020-06-12"
      },
      "RequestBody": null,
      "StatusCode": 201,
      "ResponseHeaders": {
        "Content-Length": "0",
<<<<<<< HEAD
        "Date": "Tue, 02 Feb 2021 21:42:52 GMT",
        "ETag": "\u00220x8D8C7C37F1E0D3C\u0022",
        "Last-Modified": "Tue, 02 Feb 2021 21:42:53 GMT",
=======
        "Date": "Wed, 17 Feb 2021 22:46:10 GMT",
        "ETag": "\u00220x8D8D395D2E6AC46\u0022",
        "Last-Modified": "Wed, 17 Feb 2021 22:46:11 GMT",
>>>>>>> 1814567d
        "Server": [
          "Windows-Azure-HDFS/1.0",
          "Microsoft-HTTPAPI/2.0"
        ],
        "x-ms-client-request-id": "1292e00c-bea4-30cb-a125-0ee5e147db74",
<<<<<<< HEAD
        "x-ms-request-id": "e160828e-701f-002f-7cac-f97294000000",
=======
        "x-ms-request-id": "45ef06f7-b01f-0042-557e-05c6df000000",
>>>>>>> 1814567d
        "x-ms-version": "2020-06-12"
      },
      "ResponseBody": []
    },
    {
      "RequestUri": "https://seannse.dfs.core.windows.net/test-filesystem-d8f258b7-37d7-4533-6924-2ba3820235d3/test-directory-41b02011-7605-f0b5-74e7-31568010b0b7/test-directory-5e847e3d-6e27-eba3-661c-cb4fc4e45f4b?resource=directory",
      "RequestMethod": "PUT",
      "RequestHeaders": {
        "Accept": "application/json",
        "Authorization": "Sanitized",
        "If-Match": "\u0022garbage\u0022",
        "User-Agent": [
<<<<<<< HEAD
          "azsdk-net-Storage.Files.DataLake/12.7.0-alpha.20210202.1",
          "(.NET 5.0.2; Microsoft Windows 10.0.19042)"
        ],
        "x-ms-client-request-id": "e34271c1-4c51-0ca6-7287-99d92ccfa8b2",
        "x-ms-date": "Tue, 02 Feb 2021 21:42:53 GMT",
=======
          "azsdk-net-Storage.Files.DataLake/12.7.0-alpha.20210217.1",
          "(.NET 5.0.3; Microsoft Windows 10.0.19042)"
        ],
        "x-ms-client-request-id": "e34271c1-4c51-0ca6-7287-99d92ccfa8b2",
        "x-ms-date": "Wed, 17 Feb 2021 22:46:11 GMT",
>>>>>>> 1814567d
        "x-ms-return-client-request-id": "true",
        "x-ms-version": "2020-06-12"
      },
      "RequestBody": null,
      "StatusCode": 412,
      "ResponseHeaders": {
        "Content-Length": "200",
        "Content-Type": "application/json; charset=utf-8",
<<<<<<< HEAD
        "Date": "Tue, 02 Feb 2021 21:42:52 GMT",
=======
        "Date": "Wed, 17 Feb 2021 22:46:10 GMT",
>>>>>>> 1814567d
        "Server": [
          "Windows-Azure-HDFS/1.0",
          "Microsoft-HTTPAPI/2.0"
        ],
        "x-ms-client-request-id": "e34271c1-4c51-0ca6-7287-99d92ccfa8b2",
        "x-ms-error-code": "ConditionNotMet",
<<<<<<< HEAD
        "x-ms-request-id": "e1608294-701f-002f-02ac-f97294000000",
=======
        "x-ms-request-id": "45ef070a-b01f-0042-687e-05c6df000000",
>>>>>>> 1814567d
        "x-ms-version": "2020-06-12"
      },
      "ResponseBody": {
        "error": {
          "code": "ConditionNotMet",
<<<<<<< HEAD
          "message": "The condition specified using HTTP conditional header(s) is not met.\nRequestId:e1608294-701f-002f-02ac-f97294000000\nTime:2021-02-02T21:42:53.9075768Z"
=======
          "message": "The condition specified using HTTP conditional header(s) is not met.\nRequestId:45ef070a-b01f-0042-687e-05c6df000000\nTime:2021-02-17T22:46:11.5760463Z"
>>>>>>> 1814567d
        }
      }
    },
    {
      "RequestUri": "https://seannse.blob.core.windows.net/test-filesystem-d8f258b7-37d7-4533-6924-2ba3820235d3?restype=container",
      "RequestMethod": "DELETE",
      "RequestHeaders": {
        "Accept": "application/xml",
        "Authorization": "Sanitized",
<<<<<<< HEAD
        "traceparent": "00-f37ac4fc9d2754448cde268c9638ced9-2f49cce7aa7de544-00",
        "User-Agent": [
          "azsdk-net-Storage.Files.DataLake/12.7.0-alpha.20210202.1",
          "(.NET 5.0.2; Microsoft Windows 10.0.19042)"
        ],
        "x-ms-client-request-id": "6f2431c6-f704-9523-a75a-89ddd3f8d5f9",
        "x-ms-date": "Tue, 02 Feb 2021 21:42:53 GMT",
=======
        "traceparent": "00-5c00da4135bf304c84d605a565d1516c-55410d37fdcba44d-00",
        "User-Agent": [
          "azsdk-net-Storage.Files.DataLake/12.7.0-alpha.20210217.1",
          "(.NET 5.0.3; Microsoft Windows 10.0.19042)"
        ],
        "x-ms-client-request-id": "6f2431c6-f704-9523-a75a-89ddd3f8d5f9",
        "x-ms-date": "Wed, 17 Feb 2021 22:46:11 GMT",
>>>>>>> 1814567d
        "x-ms-return-client-request-id": "true",
        "x-ms-version": "2020-06-12"
      },
      "RequestBody": null,
      "StatusCode": 202,
      "ResponseHeaders": {
        "Content-Length": "0",
<<<<<<< HEAD
        "Date": "Tue, 02 Feb 2021 21:42:53 GMT",
=======
        "Date": "Wed, 17 Feb 2021 22:46:10 GMT",
>>>>>>> 1814567d
        "Server": [
          "Windows-Azure-Blob/1.0",
          "Microsoft-HTTPAPI/2.0"
        ],
        "x-ms-client-request-id": "6f2431c6-f704-9523-a75a-89ddd3f8d5f9",
<<<<<<< HEAD
        "x-ms-request-id": "6da0a244-901e-0055-0cac-f96fd4000000",
=======
        "x-ms-request-id": "88f7d550-201e-007f-2b7e-05b0c4000000",
>>>>>>> 1814567d
        "x-ms-version": "2020-06-12"
      },
      "ResponseBody": []
    },
    {
      "RequestUri": "https://seannse.blob.core.windows.net/test-filesystem-ac2bb252-2167-61ba-7ca3-d4c002fcb2e2?restype=container",
      "RequestMethod": "PUT",
      "RequestHeaders": {
        "Accept": "application/xml",
        "Authorization": "Sanitized",
<<<<<<< HEAD
        "traceparent": "00-1a1058e54ac1e84fa03ad1fff5735c12-ba699439177e1a4e-00",
        "User-Agent": [
          "azsdk-net-Storage.Files.DataLake/12.7.0-alpha.20210202.1",
          "(.NET 5.0.2; Microsoft Windows 10.0.19042)"
        ],
        "x-ms-blob-public-access": "container",
        "x-ms-client-request-id": "a7574fbb-2f64-a525-76c2-f261226292aa",
        "x-ms-date": "Tue, 02 Feb 2021 21:42:53 GMT",
=======
        "traceparent": "00-e7999710480d9f45b6060e6e603ec4e4-3f739fcebb244d4a-00",
        "User-Agent": [
          "azsdk-net-Storage.Files.DataLake/12.7.0-alpha.20210217.1",
          "(.NET 5.0.3; Microsoft Windows 10.0.19042)"
        ],
        "x-ms-blob-public-access": "container",
        "x-ms-client-request-id": "a7574fbb-2f64-a525-76c2-f261226292aa",
        "x-ms-date": "Wed, 17 Feb 2021 22:46:11 GMT",
>>>>>>> 1814567d
        "x-ms-return-client-request-id": "true",
        "x-ms-version": "2020-06-12"
      },
      "RequestBody": null,
      "StatusCode": 201,
      "ResponseHeaders": {
        "Content-Length": "0",
<<<<<<< HEAD
        "Date": "Tue, 02 Feb 2021 21:42:54 GMT",
        "ETag": "\u00220x8D8C7C37F6ED2A5\u0022",
        "Last-Modified": "Tue, 02 Feb 2021 21:42:54 GMT",
=======
        "Date": "Wed, 17 Feb 2021 22:46:11 GMT",
        "ETag": "\u00220x8D8D395D337541D\u0022",
        "Last-Modified": "Wed, 17 Feb 2021 22:46:12 GMT",
>>>>>>> 1814567d
        "Server": [
          "Windows-Azure-Blob/1.0",
          "Microsoft-HTTPAPI/2.0"
        ],
        "x-ms-client-request-id": "a7574fbb-2f64-a525-76c2-f261226292aa",
<<<<<<< HEAD
        "x-ms-request-id": "986451d8-e01e-005f-5eac-f9cb63000000",
=======
        "x-ms-request-id": "c8c1b513-f01e-0021-027e-055b24000000",
>>>>>>> 1814567d
        "x-ms-version": "2020-06-12"
      },
      "ResponseBody": []
    },
    {
      "RequestUri": "https://seannse.dfs.core.windows.net/test-filesystem-ac2bb252-2167-61ba-7ca3-d4c002fcb2e2/test-directory-c632a6a7-dae6-194f-0412-29508bf38b64?resource=directory",
      "RequestMethod": "PUT",
      "RequestHeaders": {
        "Accept": "application/json",
        "Authorization": "Sanitized",
<<<<<<< HEAD
        "traceparent": "00-d93c9b82da442440ba0f0bb557332ce3-c52fd91fcb5de445-00",
        "User-Agent": [
          "azsdk-net-Storage.Files.DataLake/12.7.0-alpha.20210202.1",
          "(.NET 5.0.2; Microsoft Windows 10.0.19042)"
        ],
        "x-ms-client-request-id": "2f1feb85-05e5-e030-003d-a25106d41a83",
        "x-ms-date": "Tue, 02 Feb 2021 21:42:53 GMT",
=======
        "traceparent": "00-350411421497f843b825430de2a1cc17-5e6b4654eb2a4a47-00",
        "User-Agent": [
          "azsdk-net-Storage.Files.DataLake/12.7.0-alpha.20210217.1",
          "(.NET 5.0.3; Microsoft Windows 10.0.19042)"
        ],
        "x-ms-client-request-id": "2f1feb85-05e5-e030-003d-a25106d41a83",
        "x-ms-date": "Wed, 17 Feb 2021 22:46:12 GMT",
>>>>>>> 1814567d
        "x-ms-return-client-request-id": "true",
        "x-ms-version": "2020-06-12"
      },
      "RequestBody": null,
      "StatusCode": 201,
      "ResponseHeaders": {
        "Content-Length": "0",
<<<<<<< HEAD
        "Date": "Tue, 02 Feb 2021 21:42:54 GMT",
        "ETag": "\u00220x8D8C7C37FA36909\u0022",
        "Last-Modified": "Tue, 02 Feb 2021 21:42:54 GMT",
=======
        "Date": "Wed, 17 Feb 2021 22:46:11 GMT",
        "ETag": "\u00220x8D8D395D3772E58\u0022",
        "Last-Modified": "Wed, 17 Feb 2021 22:46:12 GMT",
>>>>>>> 1814567d
        "Server": [
          "Windows-Azure-HDFS/1.0",
          "Microsoft-HTTPAPI/2.0"
        ],
        "x-ms-client-request-id": "2f1feb85-05e5-e030-003d-a25106d41a83",
<<<<<<< HEAD
        "x-ms-request-id": "5bc3493a-601f-008a-66ac-f924ee000000",
=======
        "x-ms-request-id": "762b5182-201f-0032-657e-057f28000000",
>>>>>>> 1814567d
        "x-ms-version": "2020-06-12"
      },
      "ResponseBody": []
    },
    {
      "RequestUri": "https://seannse.dfs.core.windows.net/test-filesystem-ac2bb252-2167-61ba-7ca3-d4c002fcb2e2/test-directory-c632a6a7-dae6-194f-0412-29508bf38b64/test-directory-648a8d36-df5c-9c05-28b8-de795667d2b7?resource=directory",
      "RequestMethod": "PUT",
      "RequestHeaders": {
        "Accept": "application/json",
        "Authorization": "Sanitized",
        "User-Agent": [
<<<<<<< HEAD
          "azsdk-net-Storage.Files.DataLake/12.7.0-alpha.20210202.1",
          "(.NET 5.0.2; Microsoft Windows 10.0.19042)"
        ],
        "x-ms-client-request-id": "b8b10052-91c2-a5c3-e683-072c26b78a99",
        "x-ms-date": "Tue, 02 Feb 2021 21:42:54 GMT",
=======
          "azsdk-net-Storage.Files.DataLake/12.7.0-alpha.20210217.1",
          "(.NET 5.0.3; Microsoft Windows 10.0.19042)"
        ],
        "x-ms-client-request-id": "b8b10052-91c2-a5c3-e683-072c26b78a99",
        "x-ms-date": "Wed, 17 Feb 2021 22:46:12 GMT",
>>>>>>> 1814567d
        "x-ms-return-client-request-id": "true",
        "x-ms-version": "2020-06-12"
      },
      "RequestBody": null,
      "StatusCode": 201,
      "ResponseHeaders": {
        "Content-Length": "0",
<<<<<<< HEAD
        "Date": "Tue, 02 Feb 2021 21:42:54 GMT",
        "ETag": "\u00220x8D8C7C37FB18EA2\u0022",
        "Last-Modified": "Tue, 02 Feb 2021 21:42:54 GMT",
=======
        "Date": "Wed, 17 Feb 2021 22:46:11 GMT",
        "ETag": "\u00220x8D8D395D3861B40\u0022",
        "Last-Modified": "Wed, 17 Feb 2021 22:46:12 GMT",
>>>>>>> 1814567d
        "Server": [
          "Windows-Azure-HDFS/1.0",
          "Microsoft-HTTPAPI/2.0"
        ],
        "x-ms-client-request-id": "b8b10052-91c2-a5c3-e683-072c26b78a99",
<<<<<<< HEAD
        "x-ms-request-id": "5bc34951-601f-008a-7dac-f924ee000000",
=======
        "x-ms-request-id": "762b5191-201f-0032-747e-057f28000000",
>>>>>>> 1814567d
        "x-ms-version": "2020-06-12"
      },
      "ResponseBody": []
    },
    {
      "RequestUri": "https://seannse.blob.core.windows.net/test-filesystem-ac2bb252-2167-61ba-7ca3-d4c002fcb2e2/test-directory-c632a6a7-dae6-194f-0412-29508bf38b64/test-directory-648a8d36-df5c-9c05-28b8-de795667d2b7",
      "RequestMethod": "HEAD",
      "RequestHeaders": {
        "Accept": "application/xml",
        "Authorization": "Sanitized",
        "User-Agent": [
<<<<<<< HEAD
          "azsdk-net-Storage.Files.DataLake/12.7.0-alpha.20210202.1",
          "(.NET 5.0.2; Microsoft Windows 10.0.19042)"
        ],
        "x-ms-client-request-id": "5526cc44-1ab5-8cf5-4525-b94f5552acd6",
        "x-ms-date": "Tue, 02 Feb 2021 21:42:54 GMT",
=======
          "azsdk-net-Storage.Files.DataLake/12.7.0-alpha.20210217.1",
          "(.NET 5.0.3; Microsoft Windows 10.0.19042)"
        ],
        "x-ms-client-request-id": "5526cc44-1ab5-8cf5-4525-b94f5552acd6",
        "x-ms-date": "Wed, 17 Feb 2021 22:46:12 GMT",
>>>>>>> 1814567d
        "x-ms-return-client-request-id": "true",
        "x-ms-version": "2020-06-12"
      },
      "RequestBody": null,
      "StatusCode": 200,
      "ResponseHeaders": {
        "Accept-Ranges": "bytes",
        "Content-Length": "0",
        "Content-Type": "application/octet-stream",
<<<<<<< HEAD
        "Date": "Tue, 02 Feb 2021 21:42:54 GMT",
        "ETag": "\u00220x8D8C7C37FB18EA2\u0022",
        "Last-Modified": "Tue, 02 Feb 2021 21:42:54 GMT",
=======
        "Date": "Wed, 17 Feb 2021 22:46:12 GMT",
        "ETag": "\u00220x8D8D395D3861B40\u0022",
        "Last-Modified": "Wed, 17 Feb 2021 22:46:12 GMT",
>>>>>>> 1814567d
        "Server": [
          "Windows-Azure-Blob/1.0",
          "Microsoft-HTTPAPI/2.0"
        ],
        "x-ms-access-tier": "Hot",
        "x-ms-access-tier-inferred": "true",
        "x-ms-blob-type": "BlockBlob",
        "x-ms-client-request-id": "5526cc44-1ab5-8cf5-4525-b94f5552acd6",
<<<<<<< HEAD
        "x-ms-creation-time": "Tue, 02 Feb 2021 21:42:54 GMT",
=======
        "x-ms-creation-time": "Wed, 17 Feb 2021 22:46:12 GMT",
>>>>>>> 1814567d
        "x-ms-group": "$superuser",
        "x-ms-lease-state": "available",
        "x-ms-lease-status": "unlocked",
        "x-ms-meta-hdi_isfolder": "true",
        "x-ms-owner": "$superuser",
        "x-ms-permissions": "rwxr-x---",
<<<<<<< HEAD
        "x-ms-request-id": "986454a5-e01e-005f-69ac-f9cb63000000",
=======
        "x-ms-request-id": "c8c1b6b3-f01e-0021-767e-055b24000000",
>>>>>>> 1814567d
        "x-ms-server-encrypted": "true",
        "x-ms-version": "2020-06-12"
      },
      "ResponseBody": []
    },
    {
      "RequestUri": "https://seannse.dfs.core.windows.net/test-filesystem-ac2bb252-2167-61ba-7ca3-d4c002fcb2e2/test-directory-c632a6a7-dae6-194f-0412-29508bf38b64/test-directory-648a8d36-df5c-9c05-28b8-de795667d2b7?resource=directory",
      "RequestMethod": "PUT",
      "RequestHeaders": {
        "Accept": "application/json",
        "Authorization": "Sanitized",
<<<<<<< HEAD
        "If-None-Match": "\u00220x8D8C7C37FB18EA2\u0022",
        "User-Agent": [
          "azsdk-net-Storage.Files.DataLake/12.7.0-alpha.20210202.1",
          "(.NET 5.0.2; Microsoft Windows 10.0.19042)"
        ],
        "x-ms-client-request-id": "59e80c50-3490-50e3-f5a8-b7e4c16085bb",
        "x-ms-date": "Tue, 02 Feb 2021 21:42:54 GMT",
=======
        "If-None-Match": "0x8D8D395D3861B40",
        "User-Agent": [
          "azsdk-net-Storage.Files.DataLake/12.7.0-alpha.20210217.1",
          "(.NET 5.0.3; Microsoft Windows 10.0.19042)"
        ],
        "x-ms-client-request-id": "59e80c50-3490-50e3-f5a8-b7e4c16085bb",
        "x-ms-date": "Wed, 17 Feb 2021 22:46:12 GMT",
>>>>>>> 1814567d
        "x-ms-return-client-request-id": "true",
        "x-ms-version": "2020-06-12"
      },
      "RequestBody": null,
      "StatusCode": 412,
      "ResponseHeaders": {
        "Content-Length": "200",
        "Content-Type": "application/json; charset=utf-8",
<<<<<<< HEAD
        "Date": "Tue, 02 Feb 2021 21:42:54 GMT",
=======
        "Date": "Wed, 17 Feb 2021 22:46:11 GMT",
>>>>>>> 1814567d
        "Server": [
          "Windows-Azure-HDFS/1.0",
          "Microsoft-HTTPAPI/2.0"
        ],
        "x-ms-client-request-id": "59e80c50-3490-50e3-f5a8-b7e4c16085bb",
        "x-ms-error-code": "ConditionNotMet",
<<<<<<< HEAD
        "x-ms-request-id": "5bc34977-601f-008a-23ac-f924ee000000",
=======
        "x-ms-request-id": "762b51b2-201f-0032-157e-057f28000000",
>>>>>>> 1814567d
        "x-ms-version": "2020-06-12"
      },
      "ResponseBody": {
        "error": {
          "code": "ConditionNotMet",
<<<<<<< HEAD
          "message": "The condition specified using HTTP conditional header(s) is not met.\nRequestId:5bc34977-601f-008a-23ac-f924ee000000\nTime:2021-02-02T21:42:54.9466915Z"
=======
          "message": "The condition specified using HTTP conditional header(s) is not met.\nRequestId:762b51b2-201f-0032-157e-057f28000000\nTime:2021-02-17T22:46:12.7048104Z"
>>>>>>> 1814567d
        }
      }
    },
    {
      "RequestUri": "https://seannse.blob.core.windows.net/test-filesystem-ac2bb252-2167-61ba-7ca3-d4c002fcb2e2?restype=container",
      "RequestMethod": "DELETE",
      "RequestHeaders": {
        "Accept": "application/xml",
        "Authorization": "Sanitized",
<<<<<<< HEAD
        "traceparent": "00-a25e0dafbb67c6428ba69fc957b3968d-891704e5334d1e4b-00",
        "User-Agent": [
          "azsdk-net-Storage.Files.DataLake/12.7.0-alpha.20210202.1",
          "(.NET 5.0.2; Microsoft Windows 10.0.19042)"
        ],
        "x-ms-client-request-id": "48ff70ab-5269-6645-35ac-8750bf2417f0",
        "x-ms-date": "Tue, 02 Feb 2021 21:42:54 GMT",
=======
        "traceparent": "00-735d811a681050458c89a92a4a0cedf3-3912f14992b2f64d-00",
        "User-Agent": [
          "azsdk-net-Storage.Files.DataLake/12.7.0-alpha.20210217.1",
          "(.NET 5.0.3; Microsoft Windows 10.0.19042)"
        ],
        "x-ms-client-request-id": "48ff70ab-5269-6645-35ac-8750bf2417f0",
        "x-ms-date": "Wed, 17 Feb 2021 22:46:12 GMT",
>>>>>>> 1814567d
        "x-ms-return-client-request-id": "true",
        "x-ms-version": "2020-06-12"
      },
      "RequestBody": null,
      "StatusCode": 202,
      "ResponseHeaders": {
        "Content-Length": "0",
<<<<<<< HEAD
        "Date": "Tue, 02 Feb 2021 21:42:54 GMT",
=======
        "Date": "Wed, 17 Feb 2021 22:46:12 GMT",
>>>>>>> 1814567d
        "Server": [
          "Windows-Azure-Blob/1.0",
          "Microsoft-HTTPAPI/2.0"
        ],
        "x-ms-client-request-id": "48ff70ab-5269-6645-35ac-8750bf2417f0",
<<<<<<< HEAD
        "x-ms-request-id": "9864556f-e01e-005f-27ac-f9cb63000000",
=======
        "x-ms-request-id": "c8c1b725-f01e-0021-5e7e-055b24000000",
>>>>>>> 1814567d
        "x-ms-version": "2020-06-12"
      },
      "ResponseBody": []
    },
    {
      "RequestUri": "https://seannse.blob.core.windows.net/test-filesystem-bafeee51-66ee-9aa9-091b-96422f04e10b?restype=container",
      "RequestMethod": "PUT",
      "RequestHeaders": {
        "Accept": "application/xml",
        "Authorization": "Sanitized",
<<<<<<< HEAD
        "traceparent": "00-63178e7272e4d7429c4d048b907fb010-494eace8a0455743-00",
        "User-Agent": [
          "azsdk-net-Storage.Files.DataLake/12.7.0-alpha.20210202.1",
          "(.NET 5.0.2; Microsoft Windows 10.0.19042)"
        ],
        "x-ms-blob-public-access": "container",
        "x-ms-client-request-id": "818d1436-17eb-45ca-c664-3f4ebb023631",
        "x-ms-date": "Tue, 02 Feb 2021 21:42:54 GMT",
=======
        "traceparent": "00-94f3f480ce6ea94f8fa81a867fea668f-ca64e66d85496a42-00",
        "User-Agent": [
          "azsdk-net-Storage.Files.DataLake/12.7.0-alpha.20210217.1",
          "(.NET 5.0.3; Microsoft Windows 10.0.19042)"
        ],
        "x-ms-blob-public-access": "container",
        "x-ms-client-request-id": "818d1436-17eb-45ca-c664-3f4ebb023631",
        "x-ms-date": "Wed, 17 Feb 2021 22:46:12 GMT",
>>>>>>> 1814567d
        "x-ms-return-client-request-id": "true",
        "x-ms-version": "2020-06-12"
      },
      "RequestBody": null,
      "StatusCode": 201,
      "ResponseHeaders": {
        "Content-Length": "0",
<<<<<<< HEAD
        "Date": "Tue, 02 Feb 2021 21:42:55 GMT",
        "ETag": "\u00220x8D8C7C3800C86A4\u0022",
        "Last-Modified": "Tue, 02 Feb 2021 21:42:55 GMT",
=======
        "Date": "Wed, 17 Feb 2021 22:46:12 GMT",
        "ETag": "\u00220x8D8D395D3E0F9BD\u0022",
        "Last-Modified": "Wed, 17 Feb 2021 22:46:13 GMT",
>>>>>>> 1814567d
        "Server": [
          "Windows-Azure-Blob/1.0",
          "Microsoft-HTTPAPI/2.0"
        ],
        "x-ms-client-request-id": "818d1436-17eb-45ca-c664-3f4ebb023631",
<<<<<<< HEAD
        "x-ms-request-id": "2e9a3e58-101e-0006-2fac-f94ce0000000",
=======
        "x-ms-request-id": "85ff3db8-201e-001d-577e-0572e3000000",
>>>>>>> 1814567d
        "x-ms-version": "2020-06-12"
      },
      "ResponseBody": []
    },
    {
      "RequestUri": "https://seannse.dfs.core.windows.net/test-filesystem-bafeee51-66ee-9aa9-091b-96422f04e10b/test-directory-c07a7ccb-c6eb-148f-9c45-ffb789b56c57?resource=directory",
      "RequestMethod": "PUT",
      "RequestHeaders": {
        "Accept": "application/json",
        "Authorization": "Sanitized",
<<<<<<< HEAD
        "traceparent": "00-f6acc36e0908ce45abe0dbdcb520b57c-2bbbfad421c6454c-00",
        "User-Agent": [
          "azsdk-net-Storage.Files.DataLake/12.7.0-alpha.20210202.1",
          "(.NET 5.0.2; Microsoft Windows 10.0.19042)"
        ],
        "x-ms-client-request-id": "b128ab00-4d37-70b4-8578-e4a61712bb11",
        "x-ms-date": "Tue, 02 Feb 2021 21:42:54 GMT",
=======
        "traceparent": "00-afa06326174650419ccb57efa48b20d3-c00a7073384cf74e-00",
        "User-Agent": [
          "azsdk-net-Storage.Files.DataLake/12.7.0-alpha.20210217.1",
          "(.NET 5.0.3; Microsoft Windows 10.0.19042)"
        ],
        "x-ms-client-request-id": "b128ab00-4d37-70b4-8578-e4a61712bb11",
        "x-ms-date": "Wed, 17 Feb 2021 22:46:13 GMT",
>>>>>>> 1814567d
        "x-ms-return-client-request-id": "true",
        "x-ms-version": "2020-06-12"
      },
      "RequestBody": null,
      "StatusCode": 201,
      "ResponseHeaders": {
        "Content-Length": "0",
<<<<<<< HEAD
        "Date": "Tue, 02 Feb 2021 21:42:55 GMT",
        "ETag": "\u00220x8D8C7C380414E49\u0022",
        "Last-Modified": "Tue, 02 Feb 2021 21:42:55 GMT",
=======
        "Date": "Wed, 17 Feb 2021 22:46:13 GMT",
        "ETag": "\u00220x8D8D395D419E5FC\u0022",
        "Last-Modified": "Wed, 17 Feb 2021 22:46:13 GMT",
>>>>>>> 1814567d
        "Server": [
          "Windows-Azure-HDFS/1.0",
          "Microsoft-HTTPAPI/2.0"
        ],
        "x-ms-client-request-id": "b128ab00-4d37-70b4-8578-e4a61712bb11",
<<<<<<< HEAD
        "x-ms-request-id": "031a41a0-f01f-0088-77ac-f99a56000000",
=======
        "x-ms-request-id": "2fa7278a-401f-0024-797e-0589ff000000",
>>>>>>> 1814567d
        "x-ms-version": "2020-06-12"
      },
      "ResponseBody": []
    },
    {
      "RequestUri": "https://seannse.dfs.core.windows.net/test-filesystem-bafeee51-66ee-9aa9-091b-96422f04e10b/test-directory-c07a7ccb-c6eb-148f-9c45-ffb789b56c57/test-directory-c441e7f7-1bf6-6bba-5dba-8bf73c931799?resource=directory",
      "RequestMethod": "PUT",
      "RequestHeaders": {
        "Accept": "application/json",
        "Authorization": "Sanitized",
        "User-Agent": [
<<<<<<< HEAD
          "azsdk-net-Storage.Files.DataLake/12.7.0-alpha.20210202.1",
          "(.NET 5.0.2; Microsoft Windows 10.0.19042)"
        ],
        "x-ms-client-request-id": "15047838-38c1-e4c1-f1bc-547cc2bc33f1",
        "x-ms-date": "Tue, 02 Feb 2021 21:42:55 GMT",
=======
          "azsdk-net-Storage.Files.DataLake/12.7.0-alpha.20210217.1",
          "(.NET 5.0.3; Microsoft Windows 10.0.19042)"
        ],
        "x-ms-client-request-id": "15047838-38c1-e4c1-f1bc-547cc2bc33f1",
        "x-ms-date": "Wed, 17 Feb 2021 22:46:13 GMT",
>>>>>>> 1814567d
        "x-ms-return-client-request-id": "true",
        "x-ms-version": "2020-06-12"
      },
      "RequestBody": null,
      "StatusCode": 201,
      "ResponseHeaders": {
        "Content-Length": "0",
<<<<<<< HEAD
        "Date": "Tue, 02 Feb 2021 21:42:55 GMT",
        "ETag": "\u00220x8D8C7C3804E1BB5\u0022",
        "Last-Modified": "Tue, 02 Feb 2021 21:42:55 GMT",
=======
        "Date": "Wed, 17 Feb 2021 22:46:13 GMT",
        "ETag": "\u00220x8D8D395D4263B55\u0022",
        "Last-Modified": "Wed, 17 Feb 2021 22:46:13 GMT",
>>>>>>> 1814567d
        "Server": [
          "Windows-Azure-HDFS/1.0",
          "Microsoft-HTTPAPI/2.0"
        ],
        "x-ms-client-request-id": "15047838-38c1-e4c1-f1bc-547cc2bc33f1",
<<<<<<< HEAD
        "x-ms-request-id": "031a41ac-f01f-0088-03ac-f99a56000000",
=======
        "x-ms-request-id": "2fa727a7-401f-0024-167e-0589ff000000",
>>>>>>> 1814567d
        "x-ms-version": "2020-06-12"
      },
      "ResponseBody": []
    },
    {
      "RequestUri": "https://seannse.dfs.core.windows.net/test-filesystem-bafeee51-66ee-9aa9-091b-96422f04e10b/test-directory-c07a7ccb-c6eb-148f-9c45-ffb789b56c57/test-directory-c441e7f7-1bf6-6bba-5dba-8bf73c931799?resource=directory",
      "RequestMethod": "PUT",
      "RequestHeaders": {
        "Accept": "application/json",
        "Authorization": "Sanitized",
        "User-Agent": [
<<<<<<< HEAD
          "azsdk-net-Storage.Files.DataLake/12.7.0-alpha.20210202.1",
          "(.NET 5.0.2; Microsoft Windows 10.0.19042)"
        ],
        "x-ms-client-request-id": "c4be6913-018e-0fd7-86d2-ecd066a3fd86",
        "x-ms-date": "Tue, 02 Feb 2021 21:42:55 GMT",
=======
          "azsdk-net-Storage.Files.DataLake/12.7.0-alpha.20210217.1",
          "(.NET 5.0.3; Microsoft Windows 10.0.19042)"
        ],
        "x-ms-client-request-id": "c4be6913-018e-0fd7-86d2-ecd066a3fd86",
        "x-ms-date": "Wed, 17 Feb 2021 22:46:13 GMT",
>>>>>>> 1814567d
        "x-ms-lease-id": "d4b81b82-46ad-1da2-7e9d-0f0b086fb681",
        "x-ms-return-client-request-id": "true",
        "x-ms-version": "2020-06-12"
      },
      "RequestBody": null,
      "StatusCode": 412,
      "ResponseHeaders": {
        "Content-Length": "176",
        "Content-Type": "application/json; charset=utf-8",
<<<<<<< HEAD
        "Date": "Tue, 02 Feb 2021 21:42:55 GMT",
=======
        "Date": "Wed, 17 Feb 2021 22:46:13 GMT",
>>>>>>> 1814567d
        "Server": [
          "Windows-Azure-HDFS/1.0",
          "Microsoft-HTTPAPI/2.0"
        ],
        "x-ms-client-request-id": "c4be6913-018e-0fd7-86d2-ecd066a3fd86",
        "x-ms-error-code": "LeaseNotPresent",
<<<<<<< HEAD
        "x-ms-request-id": "031a41b0-f01f-0088-07ac-f99a56000000",
=======
        "x-ms-request-id": "2fa727b1-401f-0024-207e-0589ff000000",
>>>>>>> 1814567d
        "x-ms-version": "2020-06-12"
      },
      "ResponseBody": {
        "error": {
          "code": "LeaseNotPresent",
<<<<<<< HEAD
          "message": "There is currently no lease on the resource.\nRequestId:031a41b0-f01f-0088-07ac-f99a56000000\nTime:2021-02-02T21:42:55.8905986Z"
=======
          "message": "There is currently no lease on the resource.\nRequestId:2fa727b1-401f-0024-207e-0589ff000000\nTime:2021-02-17T22:46:13.6557733Z"
>>>>>>> 1814567d
        }
      }
    },
    {
      "RequestUri": "https://seannse.blob.core.windows.net/test-filesystem-bafeee51-66ee-9aa9-091b-96422f04e10b?restype=container",
      "RequestMethod": "DELETE",
      "RequestHeaders": {
        "Accept": "application/xml",
        "Authorization": "Sanitized",
<<<<<<< HEAD
        "traceparent": "00-d64186753827fd478416d698a82e3210-093921ae0eeb0743-00",
        "User-Agent": [
          "azsdk-net-Storage.Files.DataLake/12.7.0-alpha.20210202.1",
          "(.NET 5.0.2; Microsoft Windows 10.0.19042)"
        ],
        "x-ms-client-request-id": "586970cc-6ffe-5f63-734e-4888f1b4d523",
        "x-ms-date": "Tue, 02 Feb 2021 21:42:55 GMT",
=======
        "traceparent": "00-605c4d502cc2364e9fbd0a54a7da7ab5-bba0a794b7d38943-00",
        "User-Agent": [
          "azsdk-net-Storage.Files.DataLake/12.7.0-alpha.20210217.1",
          "(.NET 5.0.3; Microsoft Windows 10.0.19042)"
        ],
        "x-ms-client-request-id": "586970cc-6ffe-5f63-734e-4888f1b4d523",
        "x-ms-date": "Wed, 17 Feb 2021 22:46:13 GMT",
>>>>>>> 1814567d
        "x-ms-return-client-request-id": "true",
        "x-ms-version": "2020-06-12"
      },
      "RequestBody": null,
      "StatusCode": 202,
      "ResponseHeaders": {
        "Content-Length": "0",
<<<<<<< HEAD
        "Date": "Tue, 02 Feb 2021 21:42:55 GMT",
=======
        "Date": "Wed, 17 Feb 2021 22:46:13 GMT",
>>>>>>> 1814567d
        "Server": [
          "Windows-Azure-Blob/1.0",
          "Microsoft-HTTPAPI/2.0"
        ],
        "x-ms-client-request-id": "586970cc-6ffe-5f63-734e-4888f1b4d523",
<<<<<<< HEAD
        "x-ms-request-id": "2e9a403d-101e-0006-7cac-f94ce0000000",
=======
        "x-ms-request-id": "85ff3f0d-201e-001d-087e-0572e3000000",
>>>>>>> 1814567d
        "x-ms-version": "2020-06-12"
      },
      "ResponseBody": []
    }
  ],
  "Variables": {
<<<<<<< HEAD
    "DateTimeOffsetNow": "2021-02-02T15:42:50.3767853-06:00",
=======
    "DateTimeOffsetNow": "2021-02-17T16:46:08.8871103-06:00",
>>>>>>> 1814567d
    "RandomSeed": "193545334",
    "Storage_TestConfigHierarchicalNamespace": "NamespaceTenant\nseannse\nU2FuaXRpemVk\nhttps://seannse.blob.core.windows.net\nhttps://seannse.file.core.windows.net\nhttps://seannse.queue.core.windows.net\nhttps://seannse.table.core.windows.net\n\n\n\n\nhttps://seannse-secondary.blob.core.windows.net\nhttps://seannse-secondary.file.core.windows.net\nhttps://seannse-secondary.queue.core.windows.net\nhttps://seannse-secondary.table.core.windows.net\n68390a19-a643-458b-b726-408abf67b4fc\nSanitized\n72f988bf-86f1-41af-91ab-2d7cd011db47\nhttps://login.microsoftonline.com/\nCloud\nBlobEndpoint=https://seannse.blob.core.windows.net/;QueueEndpoint=https://seannse.queue.core.windows.net/;FileEndpoint=https://seannse.file.core.windows.net/;BlobSecondaryEndpoint=https://seannse-secondary.blob.core.windows.net/;QueueSecondaryEndpoint=https://seannse-secondary.queue.core.windows.net/;FileSecondaryEndpoint=https://seannse-secondary.file.core.windows.net/;AccountName=seannse;AccountKey=Sanitized\n"
  }
}<|MERGE_RESOLUTION|>--- conflicted
+++ resolved
@@ -1,186 +1,117 @@
 {
   "Entries": [
     {
-      "RequestUri": "https://seannse.blob.core.windows.net/test-filesystem-03cf75e2-a198-5aa9-333b-8edcf4447af8?restype=container",
-      "RequestMethod": "PUT",
-      "RequestHeaders": {
-        "Accept": "application/xml",
-        "Authorization": "Sanitized",
-<<<<<<< HEAD
-        "traceparent": "00-83ab02df6936ef44ac4d682376d92eb1-7bee414ee5c5da4e-00",
-        "User-Agent": [
-          "azsdk-net-Storage.Files.DataLake/12.7.0-alpha.20210202.1",
-          "(.NET 5.0.2; Microsoft Windows 10.0.19042)"
+      "RequestUri": "https://seannse.blob.core.windows.net/test-filesystem-cc9a4f6e-dce3-6b9f-f53e-807f65ee44fe?restype=container",
+      "RequestMethod": "PUT",
+      "RequestHeaders": {
+        "Accept": "application/xml",
+        "Authorization": "Sanitized",
+        "traceparent": "00-64066f3d883d8b45b80e8fa2f68bf7b8-56f68664403a5246-00",
+        "User-Agent": [
+          "azsdk-net-Storage.Files.DataLake/12.7.0-alpha.20210219.1",
+          "(.NET 5.0.3; Microsoft Windows 10.0.19041)"
         ],
         "x-ms-blob-public-access": "container",
-        "x-ms-client-request-id": "cc3087e8-a64f-e051-715d-a172b8c5293a",
-        "x-ms-date": "Tue, 02 Feb 2021 21:42:50 GMT",
-=======
-        "traceparent": "00-c0a6e806eb74684d984830427c1b77d7-a53853f5d8afa740-00",
-        "User-Agent": [
-          "azsdk-net-Storage.Files.DataLake/12.7.0-alpha.20210217.1",
-          "(.NET 5.0.3; Microsoft Windows 10.0.19042)"
-        ],
-        "x-ms-blob-public-access": "container",
-        "x-ms-client-request-id": "cc3087e8-a64f-e051-715d-a172b8c5293a",
-        "x-ms-date": "Wed, 17 Feb 2021 22:46:08 GMT",
->>>>>>> 1814567d
-        "x-ms-return-client-request-id": "true",
-        "x-ms-version": "2020-06-12"
-      },
-      "RequestBody": null,
-      "StatusCode": 201,
-      "ResponseHeaders": {
-        "Content-Length": "0",
-<<<<<<< HEAD
-        "Date": "Tue, 02 Feb 2021 21:42:50 GMT",
-        "ETag": "\u00220x8D8C7C37D974E62\u0022",
-        "Last-Modified": "Tue, 02 Feb 2021 21:42:51 GMT",
-=======
-        "Date": "Wed, 17 Feb 2021 22:46:08 GMT",
-        "ETag": "\u00220x8D8D395D17505B8\u0022",
-        "Last-Modified": "Wed, 17 Feb 2021 22:46:09 GMT",
->>>>>>> 1814567d
-        "Server": [
-          "Windows-Azure-Blob/1.0",
-          "Microsoft-HTTPAPI/2.0"
-        ],
-        "x-ms-client-request-id": "cc3087e8-a64f-e051-715d-a172b8c5293a",
-<<<<<<< HEAD
-        "x-ms-request-id": "661a7fe1-a01e-00aa-7fac-f95f49000000",
-=======
-        "x-ms-request-id": "9e4129e8-f01e-00b7-337e-0552f5000000",
->>>>>>> 1814567d
-        "x-ms-version": "2020-06-12"
-      },
-      "ResponseBody": []
-    },
-    {
-      "RequestUri": "https://seannse.dfs.core.windows.net/test-filesystem-03cf75e2-a198-5aa9-333b-8edcf4447af8/test-directory-cd931623-7570-4f0d-ad5f-e88e5129fc63?resource=directory",
-      "RequestMethod": "PUT",
-      "RequestHeaders": {
-        "Accept": "application/json",
-        "Authorization": "Sanitized",
-<<<<<<< HEAD
-        "traceparent": "00-42f592977e64f845a7dfcde7422ce8f6-f507a5dec93f304b-00",
-        "User-Agent": [
-          "azsdk-net-Storage.Files.DataLake/12.7.0-alpha.20210202.1",
-          "(.NET 5.0.2; Microsoft Windows 10.0.19042)"
-        ],
-        "x-ms-client-request-id": "475c15e0-c93b-72d5-79e0-1ff0bdc28e48",
-        "x-ms-date": "Tue, 02 Feb 2021 21:42:50 GMT",
-=======
-        "traceparent": "00-c7de1aea40effc49ab0114e553897eaa-1eea543498df8449-00",
-        "User-Agent": [
-          "azsdk-net-Storage.Files.DataLake/12.7.0-alpha.20210217.1",
-          "(.NET 5.0.3; Microsoft Windows 10.0.19042)"
-        ],
-        "x-ms-client-request-id": "475c15e0-c93b-72d5-79e0-1ff0bdc28e48",
-        "x-ms-date": "Wed, 17 Feb 2021 22:46:09 GMT",
->>>>>>> 1814567d
-        "x-ms-return-client-request-id": "true",
-        "x-ms-version": "2020-06-12"
-      },
-      "RequestBody": null,
-      "StatusCode": 201,
-      "ResponseHeaders": {
-        "Content-Length": "0",
-<<<<<<< HEAD
-        "Date": "Tue, 02 Feb 2021 21:42:51 GMT",
-        "ETag": "\u00220x8D8C7C37DD9F66C\u0022",
-        "Last-Modified": "Tue, 02 Feb 2021 21:42:51 GMT",
-=======
-        "Date": "Wed, 17 Feb 2021 22:46:09 GMT",
-        "ETag": "\u00220x8D8D395D1A7EFED\u0022",
-        "Last-Modified": "Wed, 17 Feb 2021 22:46:09 GMT",
->>>>>>> 1814567d
-        "Server": [
-          "Windows-Azure-HDFS/1.0",
-          "Microsoft-HTTPAPI/2.0"
-        ],
-        "x-ms-client-request-id": "475c15e0-c93b-72d5-79e0-1ff0bdc28e48",
-<<<<<<< HEAD
-        "x-ms-request-id": "2a2db510-501f-004a-1cac-f9dcd0000000",
-=======
-        "x-ms-request-id": "ee8a16ae-e01f-003d-3c7e-050944000000",
->>>>>>> 1814567d
-        "x-ms-version": "2020-06-12"
-      },
-      "ResponseBody": []
-    },
-    {
-      "RequestUri": "https://seannse.dfs.core.windows.net/test-filesystem-03cf75e2-a198-5aa9-333b-8edcf4447af8/test-directory-cd931623-7570-4f0d-ad5f-e88e5129fc63/test-directory-70ce3d61-bcd2-7526-6cc2-e352a7f75e57?resource=directory",
-      "RequestMethod": "PUT",
-      "RequestHeaders": {
-        "Accept": "application/json",
-        "Authorization": "Sanitized",
-        "User-Agent": [
-<<<<<<< HEAD
-          "azsdk-net-Storage.Files.DataLake/12.7.0-alpha.20210202.1",
-          "(.NET 5.0.2; Microsoft Windows 10.0.19042)"
-        ],
-        "x-ms-client-request-id": "b3b4868f-4787-2382-efe7-da78e683cb82",
-        "x-ms-date": "Tue, 02 Feb 2021 21:42:51 GMT",
-=======
-          "azsdk-net-Storage.Files.DataLake/12.7.0-alpha.20210217.1",
-          "(.NET 5.0.3; Microsoft Windows 10.0.19042)"
-        ],
-        "x-ms-client-request-id": "b3b4868f-4787-2382-efe7-da78e683cb82",
-        "x-ms-date": "Wed, 17 Feb 2021 22:46:09 GMT",
->>>>>>> 1814567d
-        "x-ms-return-client-request-id": "true",
-        "x-ms-version": "2020-06-12"
-      },
-      "RequestBody": null,
-      "StatusCode": 201,
-      "ResponseHeaders": {
-        "Content-Length": "0",
-<<<<<<< HEAD
-        "Date": "Tue, 02 Feb 2021 21:42:51 GMT",
-        "ETag": "\u00220x8D8C7C37DE6BCEE\u0022",
-        "Last-Modified": "Tue, 02 Feb 2021 21:42:51 GMT",
-=======
-        "Date": "Wed, 17 Feb 2021 22:46:09 GMT",
-        "ETag": "\u00220x8D8D395D1B50766\u0022",
-        "Last-Modified": "Wed, 17 Feb 2021 22:46:09 GMT",
->>>>>>> 1814567d
-        "Server": [
-          "Windows-Azure-HDFS/1.0",
-          "Microsoft-HTTPAPI/2.0"
-        ],
-        "x-ms-client-request-id": "b3b4868f-4787-2382-efe7-da78e683cb82",
-<<<<<<< HEAD
-        "x-ms-request-id": "2a2db51a-501f-004a-26ac-f9dcd0000000",
-=======
-        "x-ms-request-id": "ee8a16c7-e01f-003d-557e-050944000000",
->>>>>>> 1814567d
-        "x-ms-version": "2020-06-12"
-      },
-      "ResponseBody": []
-    },
-    {
-      "RequestUri": "https://seannse.dfs.core.windows.net/test-filesystem-03cf75e2-a198-5aa9-333b-8edcf4447af8/test-directory-cd931623-7570-4f0d-ad5f-e88e5129fc63/test-directory-70ce3d61-bcd2-7526-6cc2-e352a7f75e57?resource=directory",
-      "RequestMethod": "PUT",
-      "RequestHeaders": {
-        "Accept": "application/json",
-        "Authorization": "Sanitized",
-<<<<<<< HEAD
-        "If-Modified-Since": "Wed, 03 Feb 2021 21:42:50 GMT",
-        "User-Agent": [
-          "azsdk-net-Storage.Files.DataLake/12.7.0-alpha.20210202.1",
-          "(.NET 5.0.2; Microsoft Windows 10.0.19042)"
-        ],
-        "x-ms-client-request-id": "20c2bcaf-ab42-5fd0-118a-4ce5daaff3ed",
-        "x-ms-date": "Tue, 02 Feb 2021 21:42:51 GMT",
-=======
-        "If-Modified-Since": "Thu, 18 Feb 2021 22:46:08 GMT",
-        "User-Agent": [
-          "azsdk-net-Storage.Files.DataLake/12.7.0-alpha.20210217.1",
-          "(.NET 5.0.3; Microsoft Windows 10.0.19042)"
-        ],
-        "x-ms-client-request-id": "20c2bcaf-ab42-5fd0-118a-4ce5daaff3ed",
-        "x-ms-date": "Wed, 17 Feb 2021 22:46:09 GMT",
->>>>>>> 1814567d
+        "x-ms-client-request-id": "84e9fed2-4e94-e322-adee-952e3cb025d9",
+        "x-ms-date": "Fri, 19 Feb 2021 19:04:20 GMT",
+        "x-ms-return-client-request-id": "true",
+        "x-ms-version": "2020-06-12"
+      },
+      "RequestBody": null,
+      "StatusCode": 201,
+      "ResponseHeaders": {
+        "Content-Length": "0",
+        "Date": "Fri, 19 Feb 2021 19:04:19 GMT",
+        "ETag": "\u00220x8D8D509299B317A\u0022",
+        "Last-Modified": "Fri, 19 Feb 2021 19:04:20 GMT",
+        "Server": [
+          "Windows-Azure-Blob/1.0",
+          "Microsoft-HTTPAPI/2.0"
+        ],
+        "x-ms-client-request-id": "84e9fed2-4e94-e322-adee-952e3cb025d9",
+        "x-ms-request-id": "cb12c0eb-b01e-006d-74f2-06cb14000000",
+        "x-ms-version": "2020-06-12"
+      },
+      "ResponseBody": []
+    },
+    {
+      "RequestUri": "https://seannse.dfs.core.windows.net/test-filesystem-cc9a4f6e-dce3-6b9f-f53e-807f65ee44fe/test-directory-38061dcc-01a7-dbfd-6724-c8de13df880a?resource=directory",
+      "RequestMethod": "PUT",
+      "RequestHeaders": {
+        "Accept": "application/json",
+        "Authorization": "Sanitized",
+        "traceparent": "00-f152694f179fd144bdd6d864ced6047f-f556ed13d016ca4c-00",
+        "User-Agent": [
+          "azsdk-net-Storage.Files.DataLake/12.7.0-alpha.20210219.1",
+          "(.NET 5.0.3; Microsoft Windows 10.0.19041)"
+        ],
+        "x-ms-client-request-id": "c4f2efdf-50e4-d081-000e-1d6f8643d0cd",
+        "x-ms-date": "Fri, 19 Feb 2021 19:04:21 GMT",
+        "x-ms-return-client-request-id": "true",
+        "x-ms-version": "2020-06-12"
+      },
+      "RequestBody": null,
+      "StatusCode": 201,
+      "ResponseHeaders": {
+        "Content-Length": "0",
+        "Date": "Fri, 19 Feb 2021 19:04:19 GMT",
+        "ETag": "\u00220x8D8D50929A854CB\u0022",
+        "Last-Modified": "Fri, 19 Feb 2021 19:04:20 GMT",
+        "Server": [
+          "Windows-Azure-HDFS/1.0",
+          "Microsoft-HTTPAPI/2.0"
+        ],
+        "x-ms-client-request-id": "c4f2efdf-50e4-d081-000e-1d6f8643d0cd",
+        "x-ms-request-id": "da8433ca-a01f-0061-22f2-065c1c000000",
+        "x-ms-version": "2020-06-12"
+      },
+      "ResponseBody": []
+    },
+    {
+      "RequestUri": "https://seannse.dfs.core.windows.net/test-filesystem-cc9a4f6e-dce3-6b9f-f53e-807f65ee44fe/test-directory-38061dcc-01a7-dbfd-6724-c8de13df880a/test-directory-e5798a65-be02-0cd3-b203-3f7da43dddad?resource=directory",
+      "RequestMethod": "PUT",
+      "RequestHeaders": {
+        "Accept": "application/json",
+        "Authorization": "Sanitized",
+        "User-Agent": [
+          "azsdk-net-Storage.Files.DataLake/12.7.0-alpha.20210219.1",
+          "(.NET 5.0.3; Microsoft Windows 10.0.19041)"
+        ],
+        "x-ms-client-request-id": "725a8f59-533f-2051-1be6-12e011042cc3",
+        "x-ms-date": "Fri, 19 Feb 2021 19:04:21 GMT",
+        "x-ms-return-client-request-id": "true",
+        "x-ms-version": "2020-06-12"
+      },
+      "RequestBody": null,
+      "StatusCode": 201,
+      "ResponseHeaders": {
+        "Content-Length": "0",
+        "Date": "Fri, 19 Feb 2021 19:04:19 GMT",
+        "ETag": "\u00220x8D8D50929B5E18E\u0022",
+        "Last-Modified": "Fri, 19 Feb 2021 19:04:20 GMT",
+        "Server": [
+          "Windows-Azure-HDFS/1.0",
+          "Microsoft-HTTPAPI/2.0"
+        ],
+        "x-ms-client-request-id": "725a8f59-533f-2051-1be6-12e011042cc3",
+        "x-ms-request-id": "da8433d4-a01f-0061-2cf2-065c1c000000",
+        "x-ms-version": "2020-06-12"
+      },
+      "ResponseBody": []
+    },
+    {
+      "RequestUri": "https://seannse.dfs.core.windows.net/test-filesystem-cc9a4f6e-dce3-6b9f-f53e-807f65ee44fe/test-directory-38061dcc-01a7-dbfd-6724-c8de13df880a/test-directory-e5798a65-be02-0cd3-b203-3f7da43dddad?resource=directory",
+      "RequestMethod": "PUT",
+      "RequestHeaders": {
+        "Accept": "application/json",
+        "Authorization": "Sanitized",
+        "If-Modified-Since": "Sat, 20 Feb 2021 19:04:20 GMT",
+        "User-Agent": [
+          "azsdk-net-Storage.Files.DataLake/12.7.0-alpha.20210219.1",
+          "(.NET 5.0.3; Microsoft Windows 10.0.19041)"
+        ],
+        "x-ms-client-request-id": "14238987-6be3-976d-22de-0906b24553d2",
+        "x-ms-date": "Fri, 19 Feb 2021 19:04:21 GMT",
         "x-ms-return-client-request-id": "true",
         "x-ms-version": "2020-06-12"
       },
@@ -189,58 +120,36 @@
       "ResponseHeaders": {
         "Content-Length": "200",
         "Content-Type": "application/json; charset=utf-8",
-<<<<<<< HEAD
-        "Date": "Tue, 02 Feb 2021 21:42:51 GMT",
-=======
-        "Date": "Wed, 17 Feb 2021 22:46:09 GMT",
->>>>>>> 1814567d
-        "Server": [
-          "Windows-Azure-HDFS/1.0",
-          "Microsoft-HTTPAPI/2.0"
-        ],
-        "x-ms-client-request-id": "20c2bcaf-ab42-5fd0-118a-4ce5daaff3ed",
+        "Date": "Fri, 19 Feb 2021 19:04:20 GMT",
+        "Server": [
+          "Windows-Azure-HDFS/1.0",
+          "Microsoft-HTTPAPI/2.0"
+        ],
+        "x-ms-client-request-id": "14238987-6be3-976d-22de-0906b24553d2",
         "x-ms-error-code": "ConditionNotMet",
-<<<<<<< HEAD
-        "x-ms-request-id": "2a2db521-501f-004a-2dac-f9dcd0000000",
-=======
-        "x-ms-request-id": "ee8a16e6-e01f-003d-747e-050944000000",
->>>>>>> 1814567d
+        "x-ms-request-id": "da8433db-a01f-0061-33f2-065c1c000000",
         "x-ms-version": "2020-06-12"
       },
       "ResponseBody": {
         "error": {
           "code": "ConditionNotMet",
-<<<<<<< HEAD
-          "message": "The condition specified using HTTP conditional header(s) is not met.\nRequestId:2a2db521-501f-004a-2dac-f9dcd0000000\nTime:2021-02-02T21:42:51.8498861Z"
-=======
-          "message": "The condition specified using HTTP conditional header(s) is not met.\nRequestId:ee8a16e6-e01f-003d-747e-050944000000\nTime:2021-02-17T22:46:09.5607813Z"
->>>>>>> 1814567d
+          "message": "The condition specified using HTTP conditional header(s) is not met.\nRequestId:da8433db-a01f-0061-33f2-065c1c000000\nTime:2021-02-19T19:04:20.5063906Z"
         }
       }
     },
     {
-      "RequestUri": "https://seannse.blob.core.windows.net/test-filesystem-03cf75e2-a198-5aa9-333b-8edcf4447af8?restype=container",
+      "RequestUri": "https://seannse.blob.core.windows.net/test-filesystem-cc9a4f6e-dce3-6b9f-f53e-807f65ee44fe?restype=container",
       "RequestMethod": "DELETE",
       "RequestHeaders": {
         "Accept": "application/xml",
         "Authorization": "Sanitized",
-<<<<<<< HEAD
-        "traceparent": "00-0fdb46d31e3f3f408f63c36fd6b164a6-dabf046a60d4994e-00",
-        "User-Agent": [
-          "azsdk-net-Storage.Files.DataLake/12.7.0-alpha.20210202.1",
-          "(.NET 5.0.2; Microsoft Windows 10.0.19042)"
-        ],
-        "x-ms-client-request-id": "2ac92700-aac1-d740-f7e9-188a0695d265",
-        "x-ms-date": "Tue, 02 Feb 2021 21:42:51 GMT",
-=======
-        "traceparent": "00-412a1e546ee4d0449705688783a67286-0a85d4d550f2b446-00",
-        "User-Agent": [
-          "azsdk-net-Storage.Files.DataLake/12.7.0-alpha.20210217.1",
-          "(.NET 5.0.3; Microsoft Windows 10.0.19042)"
-        ],
-        "x-ms-client-request-id": "2ac92700-aac1-d740-f7e9-188a0695d265",
-        "x-ms-date": "Wed, 17 Feb 2021 22:46:09 GMT",
->>>>>>> 1814567d
+        "traceparent": "00-81ca8ac011b7754db5494e474975720f-803fea51cc7d2a48-00",
+        "User-Agent": [
+          "azsdk-net-Storage.Files.DataLake/12.7.0-alpha.20210219.1",
+          "(.NET 5.0.3; Microsoft Windows 10.0.19041)"
+        ],
+        "x-ms-client-request-id": "87585a7c-17e0-c5df-01ed-ef64a1d9ef1e",
+        "x-ms-date": "Fri, 19 Feb 2021 19:04:21 GMT",
         "x-ms-return-client-request-id": "true",
         "x-ms-version": "2020-06-12"
       },
@@ -248,206 +157,129 @@
       "StatusCode": 202,
       "ResponseHeaders": {
         "Content-Length": "0",
-<<<<<<< HEAD
-        "Date": "Tue, 02 Feb 2021 21:42:51 GMT",
-=======
-        "Date": "Wed, 17 Feb 2021 22:46:08 GMT",
->>>>>>> 1814567d
-        "Server": [
-          "Windows-Azure-Blob/1.0",
-          "Microsoft-HTTPAPI/2.0"
-        ],
-        "x-ms-client-request-id": "2ac92700-aac1-d740-f7e9-188a0695d265",
-<<<<<<< HEAD
-        "x-ms-request-id": "661a83c3-a01e-00aa-1aac-f95f49000000",
-=======
-        "x-ms-request-id": "9e412d28-f01e-00b7-307e-0552f5000000",
->>>>>>> 1814567d
-        "x-ms-version": "2020-06-12"
-      },
-      "ResponseBody": []
-    },
-    {
-      "RequestUri": "https://seannse.blob.core.windows.net/test-filesystem-599c1100-1f44-c642-a986-15390d3d17e1?restype=container",
-      "RequestMethod": "PUT",
-      "RequestHeaders": {
-        "Accept": "application/xml",
-        "Authorization": "Sanitized",
-<<<<<<< HEAD
-        "traceparent": "00-e10aa2dab41d8a4bacb7fe7ca046aec9-bd68413c0bc51742-00",
-        "User-Agent": [
-          "azsdk-net-Storage.Files.DataLake/12.7.0-alpha.20210202.1",
-          "(.NET 5.0.2; Microsoft Windows 10.0.19042)"
+        "Date": "Fri, 19 Feb 2021 19:04:20 GMT",
+        "Server": [
+          "Windows-Azure-Blob/1.0",
+          "Microsoft-HTTPAPI/2.0"
+        ],
+        "x-ms-client-request-id": "87585a7c-17e0-c5df-01ed-ef64a1d9ef1e",
+        "x-ms-request-id": "cb12c140-b01e-006d-3df2-06cb14000000",
+        "x-ms-version": "2020-06-12"
+      },
+      "ResponseBody": []
+    },
+    {
+      "RequestUri": "https://seannse.blob.core.windows.net/test-filesystem-b5743cc1-3617-1e41-1775-652a5c4252f7?restype=container",
+      "RequestMethod": "PUT",
+      "RequestHeaders": {
+        "Accept": "application/xml",
+        "Authorization": "Sanitized",
+        "traceparent": "00-697efb7d8fae704f8d159093716f8e0e-722de763731d4b46-00",
+        "User-Agent": [
+          "azsdk-net-Storage.Files.DataLake/12.7.0-alpha.20210219.1",
+          "(.NET 5.0.3; Microsoft Windows 10.0.19041)"
         ],
         "x-ms-blob-public-access": "container",
-        "x-ms-client-request-id": "37923836-ff93-e1b6-e402-803a9407c9b9",
-        "x-ms-date": "Tue, 02 Feb 2021 21:42:51 GMT",
-=======
-        "traceparent": "00-321bd41aa972b143bb30930800dbe326-e3acf477cff2a646-00",
-        "User-Agent": [
-          "azsdk-net-Storage.Files.DataLake/12.7.0-alpha.20210217.1",
-          "(.NET 5.0.3; Microsoft Windows 10.0.19042)"
-        ],
-        "x-ms-blob-public-access": "container",
-        "x-ms-client-request-id": "37923836-ff93-e1b6-e402-803a9407c9b9",
-        "x-ms-date": "Wed, 17 Feb 2021 22:46:09 GMT",
->>>>>>> 1814567d
-        "x-ms-return-client-request-id": "true",
-        "x-ms-version": "2020-06-12"
-      },
-      "RequestBody": null,
-      "StatusCode": 201,
-      "ResponseHeaders": {
-        "Content-Length": "0",
-<<<<<<< HEAD
-        "Date": "Tue, 02 Feb 2021 21:42:52 GMT",
-        "ETag": "\u00220x8D8C7C37E325368\u0022",
-        "Last-Modified": "Tue, 02 Feb 2021 21:42:52 GMT",
-=======
-        "Date": "Wed, 17 Feb 2021 22:46:09 GMT",
-        "ETag": "\u00220x8D8D395D1FD70A0\u0022",
-        "Last-Modified": "Wed, 17 Feb 2021 22:46:09 GMT",
->>>>>>> 1814567d
-        "Server": [
-          "Windows-Azure-Blob/1.0",
-          "Microsoft-HTTPAPI/2.0"
-        ],
-        "x-ms-client-request-id": "37923836-ff93-e1b6-e402-803a9407c9b9",
-<<<<<<< HEAD
-        "x-ms-request-id": "dc5660da-f01e-007c-58ac-f951a0000000",
-=======
-        "x-ms-request-id": "971cc494-701e-00b9-527e-057b45000000",
->>>>>>> 1814567d
-        "x-ms-version": "2020-06-12"
-      },
-      "ResponseBody": []
-    },
-    {
-      "RequestUri": "https://seannse.dfs.core.windows.net/test-filesystem-599c1100-1f44-c642-a986-15390d3d17e1/test-directory-b45a36d1-1fb0-387f-e492-2a6b4ebbf422?resource=directory",
-      "RequestMethod": "PUT",
-      "RequestHeaders": {
-        "Accept": "application/json",
-        "Authorization": "Sanitized",
-<<<<<<< HEAD
-        "traceparent": "00-4c0dd9ac3fbd51439e0d60af1de4d200-eb975833d6d04f42-00",
-        "User-Agent": [
-          "azsdk-net-Storage.Files.DataLake/12.7.0-alpha.20210202.1",
-          "(.NET 5.0.2; Microsoft Windows 10.0.19042)"
-        ],
-        "x-ms-client-request-id": "9ab6160f-812c-17c5-b85a-5300d54b9229",
-        "x-ms-date": "Tue, 02 Feb 2021 21:42:51 GMT",
-=======
-        "traceparent": "00-8f27a6c799bba142b700a2e052a9e1c9-585eabde13347c42-00",
-        "User-Agent": [
-          "azsdk-net-Storage.Files.DataLake/12.7.0-alpha.20210217.1",
-          "(.NET 5.0.3; Microsoft Windows 10.0.19042)"
-        ],
-        "x-ms-client-request-id": "9ab6160f-812c-17c5-b85a-5300d54b9229",
-        "x-ms-date": "Wed, 17 Feb 2021 22:46:10 GMT",
->>>>>>> 1814567d
-        "x-ms-return-client-request-id": "true",
-        "x-ms-version": "2020-06-12"
-      },
-      "RequestBody": null,
-      "StatusCode": 201,
-      "ResponseHeaders": {
-        "Content-Length": "0",
-<<<<<<< HEAD
-        "Date": "Tue, 02 Feb 2021 21:42:52 GMT",
-        "ETag": "\u00220x8D8C7C37E6C8B94\u0022",
-        "Last-Modified": "Tue, 02 Feb 2021 21:42:52 GMT",
-=======
-        "Date": "Wed, 17 Feb 2021 22:46:09 GMT",
-        "ETag": "\u00220x8D8D395D2369E32\u0022",
-        "Last-Modified": "Wed, 17 Feb 2021 22:46:10 GMT",
->>>>>>> 1814567d
-        "Server": [
-          "Windows-Azure-HDFS/1.0",
-          "Microsoft-HTTPAPI/2.0"
-        ],
-        "x-ms-client-request-id": "9ab6160f-812c-17c5-b85a-5300d54b9229",
-<<<<<<< HEAD
-        "x-ms-request-id": "c6d0cf5a-701f-0010-74ac-f9ba37000000",
-=======
-        "x-ms-request-id": "d26a2b15-201f-0050-767e-05bd0f000000",
->>>>>>> 1814567d
-        "x-ms-version": "2020-06-12"
-      },
-      "ResponseBody": []
-    },
-    {
-      "RequestUri": "https://seannse.dfs.core.windows.net/test-filesystem-599c1100-1f44-c642-a986-15390d3d17e1/test-directory-b45a36d1-1fb0-387f-e492-2a6b4ebbf422/test-directory-f4eb5d0d-f404-f10e-e92a-19ac509beff2?resource=directory",
-      "RequestMethod": "PUT",
-      "RequestHeaders": {
-        "Accept": "application/json",
-        "Authorization": "Sanitized",
-        "User-Agent": [
-<<<<<<< HEAD
-          "azsdk-net-Storage.Files.DataLake/12.7.0-alpha.20210202.1",
-          "(.NET 5.0.2; Microsoft Windows 10.0.19042)"
-        ],
-        "x-ms-client-request-id": "ead5a471-8006-1a23-07c4-b1026819c61d",
-        "x-ms-date": "Tue, 02 Feb 2021 21:42:52 GMT",
-=======
-          "azsdk-net-Storage.Files.DataLake/12.7.0-alpha.20210217.1",
-          "(.NET 5.0.3; Microsoft Windows 10.0.19042)"
-        ],
-        "x-ms-client-request-id": "ead5a471-8006-1a23-07c4-b1026819c61d",
-        "x-ms-date": "Wed, 17 Feb 2021 22:46:10 GMT",
->>>>>>> 1814567d
-        "x-ms-return-client-request-id": "true",
-        "x-ms-version": "2020-06-12"
-      },
-      "RequestBody": null,
-      "StatusCode": 201,
-      "ResponseHeaders": {
-        "Content-Length": "0",
-<<<<<<< HEAD
-        "Date": "Tue, 02 Feb 2021 21:42:52 GMT",
-        "ETag": "\u00220x8D8C7C37E7BB61D\u0022",
-        "Last-Modified": "Tue, 02 Feb 2021 21:42:52 GMT",
-=======
-        "Date": "Wed, 17 Feb 2021 22:46:09 GMT",
-        "ETag": "\u00220x8D8D395D2448388\u0022",
-        "Last-Modified": "Wed, 17 Feb 2021 22:46:10 GMT",
->>>>>>> 1814567d
-        "Server": [
-          "Windows-Azure-HDFS/1.0",
-          "Microsoft-HTTPAPI/2.0"
-        ],
-        "x-ms-client-request-id": "ead5a471-8006-1a23-07c4-b1026819c61d",
-<<<<<<< HEAD
-        "x-ms-request-id": "c6d0cf6c-701f-0010-06ac-f9ba37000000",
-=======
-        "x-ms-request-id": "d26a2b1c-201f-0050-7d7e-05bd0f000000",
->>>>>>> 1814567d
-        "x-ms-version": "2020-06-12"
-      },
-      "ResponseBody": []
-    },
-    {
-      "RequestUri": "https://seannse.dfs.core.windows.net/test-filesystem-599c1100-1f44-c642-a986-15390d3d17e1/test-directory-b45a36d1-1fb0-387f-e492-2a6b4ebbf422/test-directory-f4eb5d0d-f404-f10e-e92a-19ac509beff2?resource=directory",
-      "RequestMethod": "PUT",
-      "RequestHeaders": {
-        "Accept": "application/json",
-        "Authorization": "Sanitized",
-<<<<<<< HEAD
-        "If-Unmodified-Since": "Mon, 01 Feb 2021 21:42:50 GMT",
-        "User-Agent": [
-          "azsdk-net-Storage.Files.DataLake/12.7.0-alpha.20210202.1",
-          "(.NET 5.0.2; Microsoft Windows 10.0.19042)"
-        ],
-        "x-ms-client-request-id": "ac3bc9ce-05c5-9ceb-de41-313fa8f365c1",
-        "x-ms-date": "Tue, 02 Feb 2021 21:42:52 GMT",
-=======
-        "If-Unmodified-Since": "Tue, 16 Feb 2021 22:46:08 GMT",
-        "User-Agent": [
-          "azsdk-net-Storage.Files.DataLake/12.7.0-alpha.20210217.1",
-          "(.NET 5.0.3; Microsoft Windows 10.0.19042)"
-        ],
-        "x-ms-client-request-id": "ac3bc9ce-05c5-9ceb-de41-313fa8f365c1",
-        "x-ms-date": "Wed, 17 Feb 2021 22:46:10 GMT",
->>>>>>> 1814567d
+        "x-ms-client-request-id": "0869f0ca-12b6-4526-183a-706ab2b569bf",
+        "x-ms-date": "Fri, 19 Feb 2021 19:04:21 GMT",
+        "x-ms-return-client-request-id": "true",
+        "x-ms-version": "2020-06-12"
+      },
+      "RequestBody": null,
+      "StatusCode": 201,
+      "ResponseHeaders": {
+        "Content-Length": "0",
+        "Date": "Fri, 19 Feb 2021 19:04:20 GMT",
+        "ETag": "\u00220x8D8D50929DB7A35\u0022",
+        "Last-Modified": "Fri, 19 Feb 2021 19:04:20 GMT",
+        "Server": [
+          "Windows-Azure-Blob/1.0",
+          "Microsoft-HTTPAPI/2.0"
+        ],
+        "x-ms-client-request-id": "0869f0ca-12b6-4526-183a-706ab2b569bf",
+        "x-ms-request-id": "cb12c150-b01e-006d-4cf2-06cb14000000",
+        "x-ms-version": "2020-06-12"
+      },
+      "ResponseBody": []
+    },
+    {
+      "RequestUri": "https://seannse.dfs.core.windows.net/test-filesystem-b5743cc1-3617-1e41-1775-652a5c4252f7/test-directory-d64ef89a-974f-f631-4bdb-f21705b8a309?resource=directory",
+      "RequestMethod": "PUT",
+      "RequestHeaders": {
+        "Accept": "application/json",
+        "Authorization": "Sanitized",
+        "traceparent": "00-d9604e9acbe7d542ad2d7fa3f39283da-b1798a70ec46bd45-00",
+        "User-Agent": [
+          "azsdk-net-Storage.Files.DataLake/12.7.0-alpha.20210219.1",
+          "(.NET 5.0.3; Microsoft Windows 10.0.19041)"
+        ],
+        "x-ms-client-request-id": "82ee7197-36be-3386-be72-bddb1f0f4060",
+        "x-ms-date": "Fri, 19 Feb 2021 19:04:21 GMT",
+        "x-ms-return-client-request-id": "true",
+        "x-ms-version": "2020-06-12"
+      },
+      "RequestBody": null,
+      "StatusCode": 201,
+      "ResponseHeaders": {
+        "Content-Length": "0",
+        "Date": "Fri, 19 Feb 2021 19:04:20 GMT",
+        "ETag": "\u00220x8D8D50929EA71B3\u0022",
+        "Last-Modified": "Fri, 19 Feb 2021 19:04:20 GMT",
+        "Server": [
+          "Windows-Azure-HDFS/1.0",
+          "Microsoft-HTTPAPI/2.0"
+        ],
+        "x-ms-client-request-id": "82ee7197-36be-3386-be72-bddb1f0f4060",
+        "x-ms-request-id": "da8433f2-a01f-0061-4af2-065c1c000000",
+        "x-ms-version": "2020-06-12"
+      },
+      "ResponseBody": []
+    },
+    {
+      "RequestUri": "https://seannse.dfs.core.windows.net/test-filesystem-b5743cc1-3617-1e41-1775-652a5c4252f7/test-directory-d64ef89a-974f-f631-4bdb-f21705b8a309/test-directory-22016696-fc56-50e5-b74b-310a577f9bc3?resource=directory",
+      "RequestMethod": "PUT",
+      "RequestHeaders": {
+        "Accept": "application/json",
+        "Authorization": "Sanitized",
+        "User-Agent": [
+          "azsdk-net-Storage.Files.DataLake/12.7.0-alpha.20210219.1",
+          "(.NET 5.0.3; Microsoft Windows 10.0.19041)"
+        ],
+        "x-ms-client-request-id": "f41bde04-c485-9ab7-8c9e-ca73047cdb3f",
+        "x-ms-date": "Fri, 19 Feb 2021 19:04:21 GMT",
+        "x-ms-return-client-request-id": "true",
+        "x-ms-version": "2020-06-12"
+      },
+      "RequestBody": null,
+      "StatusCode": 201,
+      "ResponseHeaders": {
+        "Content-Length": "0",
+        "Date": "Fri, 19 Feb 2021 19:04:20 GMT",
+        "ETag": "\u00220x8D8D50929F629FF\u0022",
+        "Last-Modified": "Fri, 19 Feb 2021 19:04:20 GMT",
+        "Server": [
+          "Windows-Azure-HDFS/1.0",
+          "Microsoft-HTTPAPI/2.0"
+        ],
+        "x-ms-client-request-id": "f41bde04-c485-9ab7-8c9e-ca73047cdb3f",
+        "x-ms-request-id": "da8433fc-a01f-0061-54f2-065c1c000000",
+        "x-ms-version": "2020-06-12"
+      },
+      "ResponseBody": []
+    },
+    {
+      "RequestUri": "https://seannse.dfs.core.windows.net/test-filesystem-b5743cc1-3617-1e41-1775-652a5c4252f7/test-directory-d64ef89a-974f-f631-4bdb-f21705b8a309/test-directory-22016696-fc56-50e5-b74b-310a577f9bc3?resource=directory",
+      "RequestMethod": "PUT",
+      "RequestHeaders": {
+        "Accept": "application/json",
+        "Authorization": "Sanitized",
+        "If-Unmodified-Since": "Thu, 18 Feb 2021 19:04:20 GMT",
+        "User-Agent": [
+          "azsdk-net-Storage.Files.DataLake/12.7.0-alpha.20210219.1",
+          "(.NET 5.0.3; Microsoft Windows 10.0.19041)"
+        ],
+        "x-ms-client-request-id": "78059b67-a664-2f3e-2ee5-072b57d72e8c",
+        "x-ms-date": "Fri, 19 Feb 2021 19:04:21 GMT",
         "x-ms-return-client-request-id": "true",
         "x-ms-version": "2020-06-12"
       },
@@ -456,58 +288,36 @@
       "ResponseHeaders": {
         "Content-Length": "200",
         "Content-Type": "application/json; charset=utf-8",
-<<<<<<< HEAD
-        "Date": "Tue, 02 Feb 2021 21:42:52 GMT",
-=======
-        "Date": "Wed, 17 Feb 2021 22:46:09 GMT",
->>>>>>> 1814567d
-        "Server": [
-          "Windows-Azure-HDFS/1.0",
-          "Microsoft-HTTPAPI/2.0"
-        ],
-        "x-ms-client-request-id": "ac3bc9ce-05c5-9ceb-de41-313fa8f365c1",
+        "Date": "Fri, 19 Feb 2021 19:04:20 GMT",
+        "Server": [
+          "Windows-Azure-HDFS/1.0",
+          "Microsoft-HTTPAPI/2.0"
+        ],
+        "x-ms-client-request-id": "78059b67-a664-2f3e-2ee5-072b57d72e8c",
         "x-ms-error-code": "ConditionNotMet",
-<<<<<<< HEAD
-        "x-ms-request-id": "c6d0cf78-701f-0010-12ac-f9ba37000000",
-=======
-        "x-ms-request-id": "d26a2b24-201f-0050-057e-05bd0f000000",
->>>>>>> 1814567d
+        "x-ms-request-id": "da843406-a01f-0061-5ef2-065c1c000000",
         "x-ms-version": "2020-06-12"
       },
       "ResponseBody": {
         "error": {
           "code": "ConditionNotMet",
-<<<<<<< HEAD
-          "message": "The condition specified using HTTP conditional header(s) is not met.\nRequestId:c6d0cf78-701f-0010-12ac-f9ba37000000\nTime:2021-02-02T21:42:52.8757189Z"
-=======
-          "message": "The condition specified using HTTP conditional header(s) is not met.\nRequestId:d26a2b24-201f-0050-057e-05bd0f000000\nTime:2021-02-17T22:46:10.5088184Z"
->>>>>>> 1814567d
+          "message": "The condition specified using HTTP conditional header(s) is not met.\nRequestId:da843406-a01f-0061-5ef2-065c1c000000\nTime:2021-02-19T19:04:20.9226819Z"
         }
       }
     },
     {
-      "RequestUri": "https://seannse.blob.core.windows.net/test-filesystem-599c1100-1f44-c642-a986-15390d3d17e1?restype=container",
+      "RequestUri": "https://seannse.blob.core.windows.net/test-filesystem-b5743cc1-3617-1e41-1775-652a5c4252f7?restype=container",
       "RequestMethod": "DELETE",
       "RequestHeaders": {
         "Accept": "application/xml",
         "Authorization": "Sanitized",
-<<<<<<< HEAD
-        "traceparent": "00-770172db08bc704b9ef00d5ccd03f27f-4de458fc885f194b-00",
-        "User-Agent": [
-          "azsdk-net-Storage.Files.DataLake/12.7.0-alpha.20210202.1",
-          "(.NET 5.0.2; Microsoft Windows 10.0.19042)"
-        ],
-        "x-ms-client-request-id": "9e341460-1ade-6557-7446-f3ae28e40a74",
-        "x-ms-date": "Tue, 02 Feb 2021 21:42:52 GMT",
-=======
-        "traceparent": "00-87f3e5513c547045bef93941cc6a7e19-bab4bbbeed188a46-00",
-        "User-Agent": [
-          "azsdk-net-Storage.Files.DataLake/12.7.0-alpha.20210217.1",
-          "(.NET 5.0.3; Microsoft Windows 10.0.19042)"
-        ],
-        "x-ms-client-request-id": "9e341460-1ade-6557-7446-f3ae28e40a74",
-        "x-ms-date": "Wed, 17 Feb 2021 22:46:10 GMT",
->>>>>>> 1814567d
+        "traceparent": "00-53bfd72b4afc5149b54d5d987ffb5a5f-41d1bcfa5ea3de49-00",
+        "User-Agent": [
+          "azsdk-net-Storage.Files.DataLake/12.7.0-alpha.20210219.1",
+          "(.NET 5.0.3; Microsoft Windows 10.0.19041)"
+        ],
+        "x-ms-client-request-id": "690c78db-6276-31da-bab6-0ba9a56b1d43",
+        "x-ms-date": "Fri, 19 Feb 2021 19:04:21 GMT",
         "x-ms-return-client-request-id": "true",
         "x-ms-version": "2020-06-12"
       },
@@ -515,204 +325,129 @@
       "StatusCode": 202,
       "ResponseHeaders": {
         "Content-Length": "0",
-<<<<<<< HEAD
-        "Date": "Tue, 02 Feb 2021 21:42:52 GMT",
-=======
-        "Date": "Wed, 17 Feb 2021 22:46:10 GMT",
->>>>>>> 1814567d
-        "Server": [
-          "Windows-Azure-Blob/1.0",
-          "Microsoft-HTTPAPI/2.0"
-        ],
-        "x-ms-client-request-id": "9e341460-1ade-6557-7446-f3ae28e40a74",
-<<<<<<< HEAD
-        "x-ms-request-id": "dc5661ed-f01e-007c-46ac-f951a0000000",
-=======
-        "x-ms-request-id": "971cc94e-701e-00b9-227e-057b45000000",
->>>>>>> 1814567d
-        "x-ms-version": "2020-06-12"
-      },
-      "ResponseBody": []
-    },
-    {
-      "RequestUri": "https://seannse.blob.core.windows.net/test-filesystem-d8f258b7-37d7-4533-6924-2ba3820235d3?restype=container",
-      "RequestMethod": "PUT",
-      "RequestHeaders": {
-        "Accept": "application/xml",
-        "Authorization": "Sanitized",
-<<<<<<< HEAD
-        "traceparent": "00-f9662c185e1bdb4cb7c83de2615d8544-c82126ced0816245-00",
-        "User-Agent": [
-          "azsdk-net-Storage.Files.DataLake/12.7.0-alpha.20210202.1",
-          "(.NET 5.0.2; Microsoft Windows 10.0.19042)"
+        "Date": "Fri, 19 Feb 2021 19:04:20 GMT",
+        "Server": [
+          "Windows-Azure-Blob/1.0",
+          "Microsoft-HTTPAPI/2.0"
+        ],
+        "x-ms-client-request-id": "690c78db-6276-31da-bab6-0ba9a56b1d43",
+        "x-ms-request-id": "cb12c199-b01e-006d-0af2-06cb14000000",
+        "x-ms-version": "2020-06-12"
+      },
+      "ResponseBody": []
+    },
+    {
+      "RequestUri": "https://seannse.blob.core.windows.net/test-filesystem-dfd78ba0-2ef0-bdd4-95ae-30bdcd8784a0?restype=container",
+      "RequestMethod": "PUT",
+      "RequestHeaders": {
+        "Accept": "application/xml",
+        "Authorization": "Sanitized",
+        "traceparent": "00-7c23ba1fea95db4f8f92205a9ed96a7c-7736c8fe7dc32743-00",
+        "User-Agent": [
+          "azsdk-net-Storage.Files.DataLake/12.7.0-alpha.20210219.1",
+          "(.NET 5.0.3; Microsoft Windows 10.0.19041)"
         ],
         "x-ms-blob-public-access": "container",
-        "x-ms-client-request-id": "0f320e17-6a18-2971-e1ee-35baeeb4e272",
-        "x-ms-date": "Tue, 02 Feb 2021 21:42:52 GMT",
-=======
-        "traceparent": "00-6add691f63f6334cbc17c6985db06069-351601ac65ac2d47-00",
-        "User-Agent": [
-          "azsdk-net-Storage.Files.DataLake/12.7.0-alpha.20210217.1",
-          "(.NET 5.0.3; Microsoft Windows 10.0.19042)"
-        ],
-        "x-ms-blob-public-access": "container",
-        "x-ms-client-request-id": "0f320e17-6a18-2971-e1ee-35baeeb4e272",
-        "x-ms-date": "Wed, 17 Feb 2021 22:46:10 GMT",
->>>>>>> 1814567d
-        "x-ms-return-client-request-id": "true",
-        "x-ms-version": "2020-06-12"
-      },
-      "RequestBody": null,
-      "StatusCode": 201,
-      "ResponseHeaders": {
-        "Content-Length": "0",
-<<<<<<< HEAD
-        "Date": "Tue, 02 Feb 2021 21:42:53 GMT",
-        "ETag": "\u00220x8D8C7C37ED6D189\u0022",
-        "Last-Modified": "Tue, 02 Feb 2021 21:42:53 GMT",
-=======
-        "Date": "Wed, 17 Feb 2021 22:46:10 GMT",
-        "ETag": "\u00220x8D8D395D29A8419\u0022",
-        "Last-Modified": "Wed, 17 Feb 2021 22:46:10 GMT",
->>>>>>> 1814567d
-        "Server": [
-          "Windows-Azure-Blob/1.0",
-          "Microsoft-HTTPAPI/2.0"
-        ],
-        "x-ms-client-request-id": "0f320e17-6a18-2971-e1ee-35baeeb4e272",
-<<<<<<< HEAD
-        "x-ms-request-id": "6da0a0e1-901e-0055-5dac-f96fd4000000",
-=======
-        "x-ms-request-id": "88f7d3cb-201e-007f-507e-05b0c4000000",
->>>>>>> 1814567d
-        "x-ms-version": "2020-06-12"
-      },
-      "ResponseBody": []
-    },
-    {
-      "RequestUri": "https://seannse.dfs.core.windows.net/test-filesystem-d8f258b7-37d7-4533-6924-2ba3820235d3/test-directory-41b02011-7605-f0b5-74e7-31568010b0b7?resource=directory",
-      "RequestMethod": "PUT",
-      "RequestHeaders": {
-        "Accept": "application/json",
-        "Authorization": "Sanitized",
-<<<<<<< HEAD
-        "traceparent": "00-744c1f45494ba547a0b33881ddf1af52-66b7a098fc189442-00",
-        "User-Agent": [
-          "azsdk-net-Storage.Files.DataLake/12.7.0-alpha.20210202.1",
-          "(.NET 5.0.2; Microsoft Windows 10.0.19042)"
-        ],
-        "x-ms-client-request-id": "7411449e-ac02-a096-5941-9a31391ba9d1",
-        "x-ms-date": "Tue, 02 Feb 2021 21:42:52 GMT",
-=======
-        "traceparent": "00-39de0bed4a6f9c448cf1826f451bd8c5-38c37bfc6235a14c-00",
-        "User-Agent": [
-          "azsdk-net-Storage.Files.DataLake/12.7.0-alpha.20210217.1",
-          "(.NET 5.0.3; Microsoft Windows 10.0.19042)"
-        ],
-        "x-ms-client-request-id": "7411449e-ac02-a096-5941-9a31391ba9d1",
-        "x-ms-date": "Wed, 17 Feb 2021 22:46:11 GMT",
->>>>>>> 1814567d
-        "x-ms-return-client-request-id": "true",
-        "x-ms-version": "2020-06-12"
-      },
-      "RequestBody": null,
-      "StatusCode": 201,
-      "ResponseHeaders": {
-        "Content-Length": "0",
-<<<<<<< HEAD
-        "Date": "Tue, 02 Feb 2021 21:42:52 GMT",
-        "ETag": "\u00220x8D8C7C37F1066E9\u0022",
-        "Last-Modified": "Tue, 02 Feb 2021 21:42:53 GMT",
-=======
-        "Date": "Wed, 17 Feb 2021 22:46:10 GMT",
-        "ETag": "\u00220x8D8D395D2D7FB02\u0022",
-        "Last-Modified": "Wed, 17 Feb 2021 22:46:11 GMT",
->>>>>>> 1814567d
-        "Server": [
-          "Windows-Azure-HDFS/1.0",
-          "Microsoft-HTTPAPI/2.0"
-        ],
-        "x-ms-client-request-id": "7411449e-ac02-a096-5941-9a31391ba9d1",
-<<<<<<< HEAD
-        "x-ms-request-id": "e1608286-701f-002f-74ac-f97294000000",
-=======
-        "x-ms-request-id": "45ef06e2-b01f-0042-407e-05c6df000000",
->>>>>>> 1814567d
-        "x-ms-version": "2020-06-12"
-      },
-      "ResponseBody": []
-    },
-    {
-      "RequestUri": "https://seannse.dfs.core.windows.net/test-filesystem-d8f258b7-37d7-4533-6924-2ba3820235d3/test-directory-41b02011-7605-f0b5-74e7-31568010b0b7/test-directory-5e847e3d-6e27-eba3-661c-cb4fc4e45f4b?resource=directory",
-      "RequestMethod": "PUT",
-      "RequestHeaders": {
-        "Accept": "application/json",
-        "Authorization": "Sanitized",
-        "User-Agent": [
-<<<<<<< HEAD
-          "azsdk-net-Storage.Files.DataLake/12.7.0-alpha.20210202.1",
-          "(.NET 5.0.2; Microsoft Windows 10.0.19042)"
-        ],
-        "x-ms-client-request-id": "1292e00c-bea4-30cb-a125-0ee5e147db74",
-        "x-ms-date": "Tue, 02 Feb 2021 21:42:53 GMT",
-=======
-          "azsdk-net-Storage.Files.DataLake/12.7.0-alpha.20210217.1",
-          "(.NET 5.0.3; Microsoft Windows 10.0.19042)"
-        ],
-        "x-ms-client-request-id": "1292e00c-bea4-30cb-a125-0ee5e147db74",
-        "x-ms-date": "Wed, 17 Feb 2021 22:46:11 GMT",
->>>>>>> 1814567d
-        "x-ms-return-client-request-id": "true",
-        "x-ms-version": "2020-06-12"
-      },
-      "RequestBody": null,
-      "StatusCode": 201,
-      "ResponseHeaders": {
-        "Content-Length": "0",
-<<<<<<< HEAD
-        "Date": "Tue, 02 Feb 2021 21:42:52 GMT",
-        "ETag": "\u00220x8D8C7C37F1E0D3C\u0022",
-        "Last-Modified": "Tue, 02 Feb 2021 21:42:53 GMT",
-=======
-        "Date": "Wed, 17 Feb 2021 22:46:10 GMT",
-        "ETag": "\u00220x8D8D395D2E6AC46\u0022",
-        "Last-Modified": "Wed, 17 Feb 2021 22:46:11 GMT",
->>>>>>> 1814567d
-        "Server": [
-          "Windows-Azure-HDFS/1.0",
-          "Microsoft-HTTPAPI/2.0"
-        ],
-        "x-ms-client-request-id": "1292e00c-bea4-30cb-a125-0ee5e147db74",
-<<<<<<< HEAD
-        "x-ms-request-id": "e160828e-701f-002f-7cac-f97294000000",
-=======
-        "x-ms-request-id": "45ef06f7-b01f-0042-557e-05c6df000000",
->>>>>>> 1814567d
-        "x-ms-version": "2020-06-12"
-      },
-      "ResponseBody": []
-    },
-    {
-      "RequestUri": "https://seannse.dfs.core.windows.net/test-filesystem-d8f258b7-37d7-4533-6924-2ba3820235d3/test-directory-41b02011-7605-f0b5-74e7-31568010b0b7/test-directory-5e847e3d-6e27-eba3-661c-cb4fc4e45f4b?resource=directory",
+        "x-ms-client-request-id": "1f169588-6cb5-ac1c-a44e-d4c8311c6433",
+        "x-ms-date": "Fri, 19 Feb 2021 19:04:21 GMT",
+        "x-ms-return-client-request-id": "true",
+        "x-ms-version": "2020-06-12"
+      },
+      "RequestBody": null,
+      "StatusCode": 201,
+      "ResponseHeaders": {
+        "Content-Length": "0",
+        "Date": "Fri, 19 Feb 2021 19:04:20 GMT",
+        "ETag": "\u00220x8D8D5092A19C6CB\u0022",
+        "Last-Modified": "Fri, 19 Feb 2021 19:04:21 GMT",
+        "Server": [
+          "Windows-Azure-Blob/1.0",
+          "Microsoft-HTTPAPI/2.0"
+        ],
+        "x-ms-client-request-id": "1f169588-6cb5-ac1c-a44e-d4c8311c6433",
+        "x-ms-request-id": "cb12c1aa-b01e-006d-19f2-06cb14000000",
+        "x-ms-version": "2020-06-12"
+      },
+      "ResponseBody": []
+    },
+    {
+      "RequestUri": "https://seannse.dfs.core.windows.net/test-filesystem-dfd78ba0-2ef0-bdd4-95ae-30bdcd8784a0/test-directory-ab106a32-3e1b-db77-75e8-4b92550c1f38?resource=directory",
+      "RequestMethod": "PUT",
+      "RequestHeaders": {
+        "Accept": "application/json",
+        "Authorization": "Sanitized",
+        "traceparent": "00-b44907b16234314586321f4f6fc4f684-e875a0db54509046-00",
+        "User-Agent": [
+          "azsdk-net-Storage.Files.DataLake/12.7.0-alpha.20210219.1",
+          "(.NET 5.0.3; Microsoft Windows 10.0.19041)"
+        ],
+        "x-ms-client-request-id": "3395a6f9-054c-4ac0-1e3b-a9cd20895797",
+        "x-ms-date": "Fri, 19 Feb 2021 19:04:21 GMT",
+        "x-ms-return-client-request-id": "true",
+        "x-ms-version": "2020-06-12"
+      },
+      "RequestBody": null,
+      "StatusCode": 201,
+      "ResponseHeaders": {
+        "Content-Length": "0",
+        "Date": "Fri, 19 Feb 2021 19:04:20 GMT",
+        "ETag": "\u00220x8D8D5092A284BC3\u0022",
+        "Last-Modified": "Fri, 19 Feb 2021 19:04:21 GMT",
+        "Server": [
+          "Windows-Azure-HDFS/1.0",
+          "Microsoft-HTTPAPI/2.0"
+        ],
+        "x-ms-client-request-id": "3395a6f9-054c-4ac0-1e3b-a9cd20895797",
+        "x-ms-request-id": "da843421-a01f-0061-79f2-065c1c000000",
+        "x-ms-version": "2020-06-12"
+      },
+      "ResponseBody": []
+    },
+    {
+      "RequestUri": "https://seannse.dfs.core.windows.net/test-filesystem-dfd78ba0-2ef0-bdd4-95ae-30bdcd8784a0/test-directory-ab106a32-3e1b-db77-75e8-4b92550c1f38/test-directory-ddcb9b2e-2ce7-cdc2-7fe2-cd7903faea28?resource=directory",
+      "RequestMethod": "PUT",
+      "RequestHeaders": {
+        "Accept": "application/json",
+        "Authorization": "Sanitized",
+        "User-Agent": [
+          "azsdk-net-Storage.Files.DataLake/12.7.0-alpha.20210219.1",
+          "(.NET 5.0.3; Microsoft Windows 10.0.19041)"
+        ],
+        "x-ms-client-request-id": "554fa34a-e082-cc8f-e4c7-b36937474623",
+        "x-ms-date": "Fri, 19 Feb 2021 19:04:21 GMT",
+        "x-ms-return-client-request-id": "true",
+        "x-ms-version": "2020-06-12"
+      },
+      "RequestBody": null,
+      "StatusCode": 201,
+      "ResponseHeaders": {
+        "Content-Length": "0",
+        "Date": "Fri, 19 Feb 2021 19:04:20 GMT",
+        "ETag": "\u00220x8D8D5092A33F6C7\u0022",
+        "Last-Modified": "Fri, 19 Feb 2021 19:04:21 GMT",
+        "Server": [
+          "Windows-Azure-HDFS/1.0",
+          "Microsoft-HTTPAPI/2.0"
+        ],
+        "x-ms-client-request-id": "554fa34a-e082-cc8f-e4c7-b36937474623",
+        "x-ms-request-id": "da843429-a01f-0061-01f2-065c1c000000",
+        "x-ms-version": "2020-06-12"
+      },
+      "ResponseBody": []
+    },
+    {
+      "RequestUri": "https://seannse.dfs.core.windows.net/test-filesystem-dfd78ba0-2ef0-bdd4-95ae-30bdcd8784a0/test-directory-ab106a32-3e1b-db77-75e8-4b92550c1f38/test-directory-ddcb9b2e-2ce7-cdc2-7fe2-cd7903faea28?resource=directory",
       "RequestMethod": "PUT",
       "RequestHeaders": {
         "Accept": "application/json",
         "Authorization": "Sanitized",
         "If-Match": "\u0022garbage\u0022",
         "User-Agent": [
-<<<<<<< HEAD
-          "azsdk-net-Storage.Files.DataLake/12.7.0-alpha.20210202.1",
-          "(.NET 5.0.2; Microsoft Windows 10.0.19042)"
-        ],
-        "x-ms-client-request-id": "e34271c1-4c51-0ca6-7287-99d92ccfa8b2",
-        "x-ms-date": "Tue, 02 Feb 2021 21:42:53 GMT",
-=======
-          "azsdk-net-Storage.Files.DataLake/12.7.0-alpha.20210217.1",
-          "(.NET 5.0.3; Microsoft Windows 10.0.19042)"
-        ],
-        "x-ms-client-request-id": "e34271c1-4c51-0ca6-7287-99d92ccfa8b2",
-        "x-ms-date": "Wed, 17 Feb 2021 22:46:11 GMT",
->>>>>>> 1814567d
+          "azsdk-net-Storage.Files.DataLake/12.7.0-alpha.20210219.1",
+          "(.NET 5.0.3; Microsoft Windows 10.0.19041)"
+        ],
+        "x-ms-client-request-id": "602e79d6-95ab-4aa5-45cc-caaf3981bf4b",
+        "x-ms-date": "Fri, 19 Feb 2021 19:04:21 GMT",
         "x-ms-return-client-request-id": "true",
         "x-ms-version": "2020-06-12"
       },
@@ -721,58 +456,36 @@
       "ResponseHeaders": {
         "Content-Length": "200",
         "Content-Type": "application/json; charset=utf-8",
-<<<<<<< HEAD
-        "Date": "Tue, 02 Feb 2021 21:42:52 GMT",
-=======
-        "Date": "Wed, 17 Feb 2021 22:46:10 GMT",
->>>>>>> 1814567d
-        "Server": [
-          "Windows-Azure-HDFS/1.0",
-          "Microsoft-HTTPAPI/2.0"
-        ],
-        "x-ms-client-request-id": "e34271c1-4c51-0ca6-7287-99d92ccfa8b2",
+        "Date": "Fri, 19 Feb 2021 19:04:20 GMT",
+        "Server": [
+          "Windows-Azure-HDFS/1.0",
+          "Microsoft-HTTPAPI/2.0"
+        ],
+        "x-ms-client-request-id": "602e79d6-95ab-4aa5-45cc-caaf3981bf4b",
         "x-ms-error-code": "ConditionNotMet",
-<<<<<<< HEAD
-        "x-ms-request-id": "e1608294-701f-002f-02ac-f97294000000",
-=======
-        "x-ms-request-id": "45ef070a-b01f-0042-687e-05c6df000000",
->>>>>>> 1814567d
+        "x-ms-request-id": "da843432-a01f-0061-0af2-065c1c000000",
         "x-ms-version": "2020-06-12"
       },
       "ResponseBody": {
         "error": {
           "code": "ConditionNotMet",
-<<<<<<< HEAD
-          "message": "The condition specified using HTTP conditional header(s) is not met.\nRequestId:e1608294-701f-002f-02ac-f97294000000\nTime:2021-02-02T21:42:53.9075768Z"
-=======
-          "message": "The condition specified using HTTP conditional header(s) is not met.\nRequestId:45ef070a-b01f-0042-687e-05c6df000000\nTime:2021-02-17T22:46:11.5760463Z"
->>>>>>> 1814567d
+          "message": "The condition specified using HTTP conditional header(s) is not met.\nRequestId:da843432-a01f-0061-0af2-065c1c000000\nTime:2021-02-19T19:04:21.3109529Z"
         }
       }
     },
     {
-      "RequestUri": "https://seannse.blob.core.windows.net/test-filesystem-d8f258b7-37d7-4533-6924-2ba3820235d3?restype=container",
+      "RequestUri": "https://seannse.blob.core.windows.net/test-filesystem-dfd78ba0-2ef0-bdd4-95ae-30bdcd8784a0?restype=container",
       "RequestMethod": "DELETE",
       "RequestHeaders": {
         "Accept": "application/xml",
         "Authorization": "Sanitized",
-<<<<<<< HEAD
-        "traceparent": "00-f37ac4fc9d2754448cde268c9638ced9-2f49cce7aa7de544-00",
-        "User-Agent": [
-          "azsdk-net-Storage.Files.DataLake/12.7.0-alpha.20210202.1",
-          "(.NET 5.0.2; Microsoft Windows 10.0.19042)"
-        ],
-        "x-ms-client-request-id": "6f2431c6-f704-9523-a75a-89ddd3f8d5f9",
-        "x-ms-date": "Tue, 02 Feb 2021 21:42:53 GMT",
-=======
-        "traceparent": "00-5c00da4135bf304c84d605a565d1516c-55410d37fdcba44d-00",
-        "User-Agent": [
-          "azsdk-net-Storage.Files.DataLake/12.7.0-alpha.20210217.1",
-          "(.NET 5.0.3; Microsoft Windows 10.0.19042)"
-        ],
-        "x-ms-client-request-id": "6f2431c6-f704-9523-a75a-89ddd3f8d5f9",
-        "x-ms-date": "Wed, 17 Feb 2021 22:46:11 GMT",
->>>>>>> 1814567d
+        "traceparent": "00-a557bc01dccf5e4dbb466a97503ae42e-655c59bcb6bfb749-00",
+        "User-Agent": [
+          "azsdk-net-Storage.Files.DataLake/12.7.0-alpha.20210219.1",
+          "(.NET 5.0.3; Microsoft Windows 10.0.19041)"
+        ],
+        "x-ms-client-request-id": "be9351b4-e619-bb78-db57-0723de71082e",
+        "x-ms-date": "Fri, 19 Feb 2021 19:04:22 GMT",
         "x-ms-return-client-request-id": "true",
         "x-ms-version": "2020-06-12"
       },
@@ -780,203 +493,128 @@
       "StatusCode": 202,
       "ResponseHeaders": {
         "Content-Length": "0",
-<<<<<<< HEAD
-        "Date": "Tue, 02 Feb 2021 21:42:53 GMT",
-=======
-        "Date": "Wed, 17 Feb 2021 22:46:10 GMT",
->>>>>>> 1814567d
-        "Server": [
-          "Windows-Azure-Blob/1.0",
-          "Microsoft-HTTPAPI/2.0"
-        ],
-        "x-ms-client-request-id": "6f2431c6-f704-9523-a75a-89ddd3f8d5f9",
-<<<<<<< HEAD
-        "x-ms-request-id": "6da0a244-901e-0055-0cac-f96fd4000000",
-=======
-        "x-ms-request-id": "88f7d550-201e-007f-2b7e-05b0c4000000",
->>>>>>> 1814567d
-        "x-ms-version": "2020-06-12"
-      },
-      "ResponseBody": []
-    },
-    {
-      "RequestUri": "https://seannse.blob.core.windows.net/test-filesystem-ac2bb252-2167-61ba-7ca3-d4c002fcb2e2?restype=container",
-      "RequestMethod": "PUT",
-      "RequestHeaders": {
-        "Accept": "application/xml",
-        "Authorization": "Sanitized",
-<<<<<<< HEAD
-        "traceparent": "00-1a1058e54ac1e84fa03ad1fff5735c12-ba699439177e1a4e-00",
-        "User-Agent": [
-          "azsdk-net-Storage.Files.DataLake/12.7.0-alpha.20210202.1",
-          "(.NET 5.0.2; Microsoft Windows 10.0.19042)"
+        "Date": "Fri, 19 Feb 2021 19:04:20 GMT",
+        "Server": [
+          "Windows-Azure-Blob/1.0",
+          "Microsoft-HTTPAPI/2.0"
+        ],
+        "x-ms-client-request-id": "be9351b4-e619-bb78-db57-0723de71082e",
+        "x-ms-request-id": "cb12c201-b01e-006d-60f2-06cb14000000",
+        "x-ms-version": "2020-06-12"
+      },
+      "ResponseBody": []
+    },
+    {
+      "RequestUri": "https://seannse.blob.core.windows.net/test-filesystem-1e58ff14-daa7-15e7-158c-dd9df0f8b5b2?restype=container",
+      "RequestMethod": "PUT",
+      "RequestHeaders": {
+        "Accept": "application/xml",
+        "Authorization": "Sanitized",
+        "traceparent": "00-37e248faeef9264da94789623cc40996-f87c17530e598a40-00",
+        "User-Agent": [
+          "azsdk-net-Storage.Files.DataLake/12.7.0-alpha.20210219.1",
+          "(.NET 5.0.3; Microsoft Windows 10.0.19041)"
         ],
         "x-ms-blob-public-access": "container",
-        "x-ms-client-request-id": "a7574fbb-2f64-a525-76c2-f261226292aa",
-        "x-ms-date": "Tue, 02 Feb 2021 21:42:53 GMT",
-=======
-        "traceparent": "00-e7999710480d9f45b6060e6e603ec4e4-3f739fcebb244d4a-00",
-        "User-Agent": [
-          "azsdk-net-Storage.Files.DataLake/12.7.0-alpha.20210217.1",
-          "(.NET 5.0.3; Microsoft Windows 10.0.19042)"
-        ],
-        "x-ms-blob-public-access": "container",
-        "x-ms-client-request-id": "a7574fbb-2f64-a525-76c2-f261226292aa",
-        "x-ms-date": "Wed, 17 Feb 2021 22:46:11 GMT",
->>>>>>> 1814567d
-        "x-ms-return-client-request-id": "true",
-        "x-ms-version": "2020-06-12"
-      },
-      "RequestBody": null,
-      "StatusCode": 201,
-      "ResponseHeaders": {
-        "Content-Length": "0",
-<<<<<<< HEAD
-        "Date": "Tue, 02 Feb 2021 21:42:54 GMT",
-        "ETag": "\u00220x8D8C7C37F6ED2A5\u0022",
-        "Last-Modified": "Tue, 02 Feb 2021 21:42:54 GMT",
-=======
-        "Date": "Wed, 17 Feb 2021 22:46:11 GMT",
-        "ETag": "\u00220x8D8D395D337541D\u0022",
-        "Last-Modified": "Wed, 17 Feb 2021 22:46:12 GMT",
->>>>>>> 1814567d
-        "Server": [
-          "Windows-Azure-Blob/1.0",
-          "Microsoft-HTTPAPI/2.0"
-        ],
-        "x-ms-client-request-id": "a7574fbb-2f64-a525-76c2-f261226292aa",
-<<<<<<< HEAD
-        "x-ms-request-id": "986451d8-e01e-005f-5eac-f9cb63000000",
-=======
-        "x-ms-request-id": "c8c1b513-f01e-0021-027e-055b24000000",
->>>>>>> 1814567d
-        "x-ms-version": "2020-06-12"
-      },
-      "ResponseBody": []
-    },
-    {
-      "RequestUri": "https://seannse.dfs.core.windows.net/test-filesystem-ac2bb252-2167-61ba-7ca3-d4c002fcb2e2/test-directory-c632a6a7-dae6-194f-0412-29508bf38b64?resource=directory",
-      "RequestMethod": "PUT",
-      "RequestHeaders": {
-        "Accept": "application/json",
-        "Authorization": "Sanitized",
-<<<<<<< HEAD
-        "traceparent": "00-d93c9b82da442440ba0f0bb557332ce3-c52fd91fcb5de445-00",
-        "User-Agent": [
-          "azsdk-net-Storage.Files.DataLake/12.7.0-alpha.20210202.1",
-          "(.NET 5.0.2; Microsoft Windows 10.0.19042)"
-        ],
-        "x-ms-client-request-id": "2f1feb85-05e5-e030-003d-a25106d41a83",
-        "x-ms-date": "Tue, 02 Feb 2021 21:42:53 GMT",
-=======
-        "traceparent": "00-350411421497f843b825430de2a1cc17-5e6b4654eb2a4a47-00",
-        "User-Agent": [
-          "azsdk-net-Storage.Files.DataLake/12.7.0-alpha.20210217.1",
-          "(.NET 5.0.3; Microsoft Windows 10.0.19042)"
-        ],
-        "x-ms-client-request-id": "2f1feb85-05e5-e030-003d-a25106d41a83",
-        "x-ms-date": "Wed, 17 Feb 2021 22:46:12 GMT",
->>>>>>> 1814567d
-        "x-ms-return-client-request-id": "true",
-        "x-ms-version": "2020-06-12"
-      },
-      "RequestBody": null,
-      "StatusCode": 201,
-      "ResponseHeaders": {
-        "Content-Length": "0",
-<<<<<<< HEAD
-        "Date": "Tue, 02 Feb 2021 21:42:54 GMT",
-        "ETag": "\u00220x8D8C7C37FA36909\u0022",
-        "Last-Modified": "Tue, 02 Feb 2021 21:42:54 GMT",
-=======
-        "Date": "Wed, 17 Feb 2021 22:46:11 GMT",
-        "ETag": "\u00220x8D8D395D3772E58\u0022",
-        "Last-Modified": "Wed, 17 Feb 2021 22:46:12 GMT",
->>>>>>> 1814567d
-        "Server": [
-          "Windows-Azure-HDFS/1.0",
-          "Microsoft-HTTPAPI/2.0"
-        ],
-        "x-ms-client-request-id": "2f1feb85-05e5-e030-003d-a25106d41a83",
-<<<<<<< HEAD
-        "x-ms-request-id": "5bc3493a-601f-008a-66ac-f924ee000000",
-=======
-        "x-ms-request-id": "762b5182-201f-0032-657e-057f28000000",
->>>>>>> 1814567d
-        "x-ms-version": "2020-06-12"
-      },
-      "ResponseBody": []
-    },
-    {
-      "RequestUri": "https://seannse.dfs.core.windows.net/test-filesystem-ac2bb252-2167-61ba-7ca3-d4c002fcb2e2/test-directory-c632a6a7-dae6-194f-0412-29508bf38b64/test-directory-648a8d36-df5c-9c05-28b8-de795667d2b7?resource=directory",
-      "RequestMethod": "PUT",
-      "RequestHeaders": {
-        "Accept": "application/json",
-        "Authorization": "Sanitized",
-        "User-Agent": [
-<<<<<<< HEAD
-          "azsdk-net-Storage.Files.DataLake/12.7.0-alpha.20210202.1",
-          "(.NET 5.0.2; Microsoft Windows 10.0.19042)"
-        ],
-        "x-ms-client-request-id": "b8b10052-91c2-a5c3-e683-072c26b78a99",
-        "x-ms-date": "Tue, 02 Feb 2021 21:42:54 GMT",
-=======
-          "azsdk-net-Storage.Files.DataLake/12.7.0-alpha.20210217.1",
-          "(.NET 5.0.3; Microsoft Windows 10.0.19042)"
-        ],
-        "x-ms-client-request-id": "b8b10052-91c2-a5c3-e683-072c26b78a99",
-        "x-ms-date": "Wed, 17 Feb 2021 22:46:12 GMT",
->>>>>>> 1814567d
-        "x-ms-return-client-request-id": "true",
-        "x-ms-version": "2020-06-12"
-      },
-      "RequestBody": null,
-      "StatusCode": 201,
-      "ResponseHeaders": {
-        "Content-Length": "0",
-<<<<<<< HEAD
-        "Date": "Tue, 02 Feb 2021 21:42:54 GMT",
-        "ETag": "\u00220x8D8C7C37FB18EA2\u0022",
-        "Last-Modified": "Tue, 02 Feb 2021 21:42:54 GMT",
-=======
-        "Date": "Wed, 17 Feb 2021 22:46:11 GMT",
-        "ETag": "\u00220x8D8D395D3861B40\u0022",
-        "Last-Modified": "Wed, 17 Feb 2021 22:46:12 GMT",
->>>>>>> 1814567d
-        "Server": [
-          "Windows-Azure-HDFS/1.0",
-          "Microsoft-HTTPAPI/2.0"
-        ],
-        "x-ms-client-request-id": "b8b10052-91c2-a5c3-e683-072c26b78a99",
-<<<<<<< HEAD
-        "x-ms-request-id": "5bc34951-601f-008a-7dac-f924ee000000",
-=======
-        "x-ms-request-id": "762b5191-201f-0032-747e-057f28000000",
->>>>>>> 1814567d
-        "x-ms-version": "2020-06-12"
-      },
-      "ResponseBody": []
-    },
-    {
-      "RequestUri": "https://seannse.blob.core.windows.net/test-filesystem-ac2bb252-2167-61ba-7ca3-d4c002fcb2e2/test-directory-c632a6a7-dae6-194f-0412-29508bf38b64/test-directory-648a8d36-df5c-9c05-28b8-de795667d2b7",
+        "x-ms-client-request-id": "95997605-9a3a-dab1-6a7d-a88c08dbcbe3",
+        "x-ms-date": "Fri, 19 Feb 2021 19:04:22 GMT",
+        "x-ms-return-client-request-id": "true",
+        "x-ms-version": "2020-06-12"
+      },
+      "RequestBody": null,
+      "StatusCode": 201,
+      "ResponseHeaders": {
+        "Content-Length": "0",
+        "Date": "Fri, 19 Feb 2021 19:04:20 GMT",
+        "ETag": "\u00220x8D8D5092A56655C\u0022",
+        "Last-Modified": "Fri, 19 Feb 2021 19:04:21 GMT",
+        "Server": [
+          "Windows-Azure-Blob/1.0",
+          "Microsoft-HTTPAPI/2.0"
+        ],
+        "x-ms-client-request-id": "95997605-9a3a-dab1-6a7d-a88c08dbcbe3",
+        "x-ms-request-id": "cb12c214-b01e-006d-72f2-06cb14000000",
+        "x-ms-version": "2020-06-12"
+      },
+      "ResponseBody": []
+    },
+    {
+      "RequestUri": "https://seannse.dfs.core.windows.net/test-filesystem-1e58ff14-daa7-15e7-158c-dd9df0f8b5b2/test-directory-6c1054a2-2076-1340-cd9a-a27e7dc35cd4?resource=directory",
+      "RequestMethod": "PUT",
+      "RequestHeaders": {
+        "Accept": "application/json",
+        "Authorization": "Sanitized",
+        "traceparent": "00-88dfe4fbf2186e4eb60923fe79ca6291-9274932584220c48-00",
+        "User-Agent": [
+          "azsdk-net-Storage.Files.DataLake/12.7.0-alpha.20210219.1",
+          "(.NET 5.0.3; Microsoft Windows 10.0.19041)"
+        ],
+        "x-ms-client-request-id": "6481795d-5530-e49a-3585-c89ff7335ca6",
+        "x-ms-date": "Fri, 19 Feb 2021 19:04:22 GMT",
+        "x-ms-return-client-request-id": "true",
+        "x-ms-version": "2020-06-12"
+      },
+      "RequestBody": null,
+      "StatusCode": 201,
+      "ResponseHeaders": {
+        "Content-Length": "0",
+        "Date": "Fri, 19 Feb 2021 19:04:21 GMT",
+        "ETag": "\u00220x8D8D5092A64DD57\u0022",
+        "Last-Modified": "Fri, 19 Feb 2021 19:04:21 GMT",
+        "Server": [
+          "Windows-Azure-HDFS/1.0",
+          "Microsoft-HTTPAPI/2.0"
+        ],
+        "x-ms-client-request-id": "6481795d-5530-e49a-3585-c89ff7335ca6",
+        "x-ms-request-id": "da84344a-a01f-0061-22f2-065c1c000000",
+        "x-ms-version": "2020-06-12"
+      },
+      "ResponseBody": []
+    },
+    {
+      "RequestUri": "https://seannse.dfs.core.windows.net/test-filesystem-1e58ff14-daa7-15e7-158c-dd9df0f8b5b2/test-directory-6c1054a2-2076-1340-cd9a-a27e7dc35cd4/test-directory-3bc3d420-5243-8284-dc96-ac55a3d0bb28?resource=directory",
+      "RequestMethod": "PUT",
+      "RequestHeaders": {
+        "Accept": "application/json",
+        "Authorization": "Sanitized",
+        "User-Agent": [
+          "azsdk-net-Storage.Files.DataLake/12.7.0-alpha.20210219.1",
+          "(.NET 5.0.3; Microsoft Windows 10.0.19041)"
+        ],
+        "x-ms-client-request-id": "844fd6c4-79e1-0b5d-f4fe-8899a9444165",
+        "x-ms-date": "Fri, 19 Feb 2021 19:04:22 GMT",
+        "x-ms-return-client-request-id": "true",
+        "x-ms-version": "2020-06-12"
+      },
+      "RequestBody": null,
+      "StatusCode": 201,
+      "ResponseHeaders": {
+        "Content-Length": "0",
+        "Date": "Fri, 19 Feb 2021 19:04:21 GMT",
+        "ETag": "\u00220x8D8D5092A70EA2F\u0022",
+        "Last-Modified": "Fri, 19 Feb 2021 19:04:21 GMT",
+        "Server": [
+          "Windows-Azure-HDFS/1.0",
+          "Microsoft-HTTPAPI/2.0"
+        ],
+        "x-ms-client-request-id": "844fd6c4-79e1-0b5d-f4fe-8899a9444165",
+        "x-ms-request-id": "da84345b-a01f-0061-32f2-065c1c000000",
+        "x-ms-version": "2020-06-12"
+      },
+      "ResponseBody": []
+    },
+    {
+      "RequestUri": "https://seannse.blob.core.windows.net/test-filesystem-1e58ff14-daa7-15e7-158c-dd9df0f8b5b2/test-directory-6c1054a2-2076-1340-cd9a-a27e7dc35cd4/test-directory-3bc3d420-5243-8284-dc96-ac55a3d0bb28",
       "RequestMethod": "HEAD",
       "RequestHeaders": {
         "Accept": "application/xml",
         "Authorization": "Sanitized",
         "User-Agent": [
-<<<<<<< HEAD
-          "azsdk-net-Storage.Files.DataLake/12.7.0-alpha.20210202.1",
-          "(.NET 5.0.2; Microsoft Windows 10.0.19042)"
-        ],
-        "x-ms-client-request-id": "5526cc44-1ab5-8cf5-4525-b94f5552acd6",
-        "x-ms-date": "Tue, 02 Feb 2021 21:42:54 GMT",
-=======
-          "azsdk-net-Storage.Files.DataLake/12.7.0-alpha.20210217.1",
-          "(.NET 5.0.3; Microsoft Windows 10.0.19042)"
-        ],
-        "x-ms-client-request-id": "5526cc44-1ab5-8cf5-4525-b94f5552acd6",
-        "x-ms-date": "Wed, 17 Feb 2021 22:46:12 GMT",
->>>>>>> 1814567d
+          "azsdk-net-Storage.Files.DataLake/12.7.0-alpha.20210219.1",
+          "(.NET 5.0.3; Microsoft Windows 10.0.19041)"
+        ],
+        "x-ms-client-request-id": "cc911e15-3780-6c46-a415-0f446f0acaed",
+        "x-ms-date": "Fri, 19 Feb 2021 19:04:22 GMT",
         "x-ms-return-client-request-id": "true",
         "x-ms-version": "2020-06-12"
       },
@@ -986,15 +624,9 @@
         "Accept-Ranges": "bytes",
         "Content-Length": "0",
         "Content-Type": "application/octet-stream",
-<<<<<<< HEAD
-        "Date": "Tue, 02 Feb 2021 21:42:54 GMT",
-        "ETag": "\u00220x8D8C7C37FB18EA2\u0022",
-        "Last-Modified": "Tue, 02 Feb 2021 21:42:54 GMT",
-=======
-        "Date": "Wed, 17 Feb 2021 22:46:12 GMT",
-        "ETag": "\u00220x8D8D395D3861B40\u0022",
-        "Last-Modified": "Wed, 17 Feb 2021 22:46:12 GMT",
->>>>>>> 1814567d
+        "Date": "Fri, 19 Feb 2021 19:04:21 GMT",
+        "ETag": "\u00220x8D8D5092A70EA2F\u0022",
+        "Last-Modified": "Fri, 19 Feb 2021 19:04:21 GMT",
         "Server": [
           "Windows-Azure-Blob/1.0",
           "Microsoft-HTTPAPI/2.0"
@@ -1002,51 +634,33 @@
         "x-ms-access-tier": "Hot",
         "x-ms-access-tier-inferred": "true",
         "x-ms-blob-type": "BlockBlob",
-        "x-ms-client-request-id": "5526cc44-1ab5-8cf5-4525-b94f5552acd6",
-<<<<<<< HEAD
-        "x-ms-creation-time": "Tue, 02 Feb 2021 21:42:54 GMT",
-=======
-        "x-ms-creation-time": "Wed, 17 Feb 2021 22:46:12 GMT",
->>>>>>> 1814567d
+        "x-ms-client-request-id": "cc911e15-3780-6c46-a415-0f446f0acaed",
+        "x-ms-creation-time": "Fri, 19 Feb 2021 19:04:21 GMT",
         "x-ms-group": "$superuser",
         "x-ms-lease-state": "available",
         "x-ms-lease-status": "unlocked",
         "x-ms-meta-hdi_isfolder": "true",
         "x-ms-owner": "$superuser",
         "x-ms-permissions": "rwxr-x---",
-<<<<<<< HEAD
-        "x-ms-request-id": "986454a5-e01e-005f-69ac-f9cb63000000",
-=======
-        "x-ms-request-id": "c8c1b6b3-f01e-0021-767e-055b24000000",
->>>>>>> 1814567d
+        "x-ms-request-id": "cb12c23e-b01e-006d-16f2-06cb14000000",
         "x-ms-server-encrypted": "true",
         "x-ms-version": "2020-06-12"
       },
       "ResponseBody": []
     },
     {
-      "RequestUri": "https://seannse.dfs.core.windows.net/test-filesystem-ac2bb252-2167-61ba-7ca3-d4c002fcb2e2/test-directory-c632a6a7-dae6-194f-0412-29508bf38b64/test-directory-648a8d36-df5c-9c05-28b8-de795667d2b7?resource=directory",
-      "RequestMethod": "PUT",
-      "RequestHeaders": {
-        "Accept": "application/json",
-        "Authorization": "Sanitized",
-<<<<<<< HEAD
-        "If-None-Match": "\u00220x8D8C7C37FB18EA2\u0022",
-        "User-Agent": [
-          "azsdk-net-Storage.Files.DataLake/12.7.0-alpha.20210202.1",
-          "(.NET 5.0.2; Microsoft Windows 10.0.19042)"
-        ],
-        "x-ms-client-request-id": "59e80c50-3490-50e3-f5a8-b7e4c16085bb",
-        "x-ms-date": "Tue, 02 Feb 2021 21:42:54 GMT",
-=======
-        "If-None-Match": "0x8D8D395D3861B40",
-        "User-Agent": [
-          "azsdk-net-Storage.Files.DataLake/12.7.0-alpha.20210217.1",
-          "(.NET 5.0.3; Microsoft Windows 10.0.19042)"
-        ],
-        "x-ms-client-request-id": "59e80c50-3490-50e3-f5a8-b7e4c16085bb",
-        "x-ms-date": "Wed, 17 Feb 2021 22:46:12 GMT",
->>>>>>> 1814567d
+      "RequestUri": "https://seannse.dfs.core.windows.net/test-filesystem-1e58ff14-daa7-15e7-158c-dd9df0f8b5b2/test-directory-6c1054a2-2076-1340-cd9a-a27e7dc35cd4/test-directory-3bc3d420-5243-8284-dc96-ac55a3d0bb28?resource=directory",
+      "RequestMethod": "PUT",
+      "RequestHeaders": {
+        "Accept": "application/json",
+        "Authorization": "Sanitized",
+        "If-None-Match": "0x8D8D5092A70EA2F",
+        "User-Agent": [
+          "azsdk-net-Storage.Files.DataLake/12.7.0-alpha.20210219.1",
+          "(.NET 5.0.3; Microsoft Windows 10.0.19041)"
+        ],
+        "x-ms-client-request-id": "8a8485d2-75b3-93e5-584c-51fc491fb825",
+        "x-ms-date": "Fri, 19 Feb 2021 19:04:22 GMT",
         "x-ms-return-client-request-id": "true",
         "x-ms-version": "2020-06-12"
       },
@@ -1055,58 +669,36 @@
       "ResponseHeaders": {
         "Content-Length": "200",
         "Content-Type": "application/json; charset=utf-8",
-<<<<<<< HEAD
-        "Date": "Tue, 02 Feb 2021 21:42:54 GMT",
-=======
-        "Date": "Wed, 17 Feb 2021 22:46:11 GMT",
->>>>>>> 1814567d
-        "Server": [
-          "Windows-Azure-HDFS/1.0",
-          "Microsoft-HTTPAPI/2.0"
-        ],
-        "x-ms-client-request-id": "59e80c50-3490-50e3-f5a8-b7e4c16085bb",
+        "Date": "Fri, 19 Feb 2021 19:04:21 GMT",
+        "Server": [
+          "Windows-Azure-HDFS/1.0",
+          "Microsoft-HTTPAPI/2.0"
+        ],
+        "x-ms-client-request-id": "8a8485d2-75b3-93e5-584c-51fc491fb825",
         "x-ms-error-code": "ConditionNotMet",
-<<<<<<< HEAD
-        "x-ms-request-id": "5bc34977-601f-008a-23ac-f924ee000000",
-=======
-        "x-ms-request-id": "762b51b2-201f-0032-157e-057f28000000",
->>>>>>> 1814567d
+        "x-ms-request-id": "da843474-a01f-0061-4bf2-065c1c000000",
         "x-ms-version": "2020-06-12"
       },
       "ResponseBody": {
         "error": {
           "code": "ConditionNotMet",
-<<<<<<< HEAD
-          "message": "The condition specified using HTTP conditional header(s) is not met.\nRequestId:5bc34977-601f-008a-23ac-f924ee000000\nTime:2021-02-02T21:42:54.9466915Z"
-=======
-          "message": "The condition specified using HTTP conditional header(s) is not met.\nRequestId:762b51b2-201f-0032-157e-057f28000000\nTime:2021-02-17T22:46:12.7048104Z"
->>>>>>> 1814567d
+          "message": "The condition specified using HTTP conditional header(s) is not met.\nRequestId:da843474-a01f-0061-4bf2-065c1c000000\nTime:2021-02-19T19:04:21.8022994Z"
         }
       }
     },
     {
-      "RequestUri": "https://seannse.blob.core.windows.net/test-filesystem-ac2bb252-2167-61ba-7ca3-d4c002fcb2e2?restype=container",
+      "RequestUri": "https://seannse.blob.core.windows.net/test-filesystem-1e58ff14-daa7-15e7-158c-dd9df0f8b5b2?restype=container",
       "RequestMethod": "DELETE",
       "RequestHeaders": {
         "Accept": "application/xml",
         "Authorization": "Sanitized",
-<<<<<<< HEAD
-        "traceparent": "00-a25e0dafbb67c6428ba69fc957b3968d-891704e5334d1e4b-00",
-        "User-Agent": [
-          "azsdk-net-Storage.Files.DataLake/12.7.0-alpha.20210202.1",
-          "(.NET 5.0.2; Microsoft Windows 10.0.19042)"
-        ],
-        "x-ms-client-request-id": "48ff70ab-5269-6645-35ac-8750bf2417f0",
-        "x-ms-date": "Tue, 02 Feb 2021 21:42:54 GMT",
-=======
-        "traceparent": "00-735d811a681050458c89a92a4a0cedf3-3912f14992b2f64d-00",
-        "User-Agent": [
-          "azsdk-net-Storage.Files.DataLake/12.7.0-alpha.20210217.1",
-          "(.NET 5.0.3; Microsoft Windows 10.0.19042)"
-        ],
-        "x-ms-client-request-id": "48ff70ab-5269-6645-35ac-8750bf2417f0",
-        "x-ms-date": "Wed, 17 Feb 2021 22:46:12 GMT",
->>>>>>> 1814567d
+        "traceparent": "00-8f6255ab4d502f40b3b1b5160d5062ba-3c8ff18b027cc343-00",
+        "User-Agent": [
+          "azsdk-net-Storage.Files.DataLake/12.7.0-alpha.20210219.1",
+          "(.NET 5.0.3; Microsoft Windows 10.0.19041)"
+        ],
+        "x-ms-client-request-id": "ea71c619-3f86-fc39-f87b-5ed33a7e2153",
+        "x-ms-date": "Fri, 19 Feb 2021 19:04:22 GMT",
         "x-ms-return-client-request-id": "true",
         "x-ms-version": "2020-06-12"
       },
@@ -1114,204 +706,129 @@
       "StatusCode": 202,
       "ResponseHeaders": {
         "Content-Length": "0",
-<<<<<<< HEAD
-        "Date": "Tue, 02 Feb 2021 21:42:54 GMT",
-=======
-        "Date": "Wed, 17 Feb 2021 22:46:12 GMT",
->>>>>>> 1814567d
-        "Server": [
-          "Windows-Azure-Blob/1.0",
-          "Microsoft-HTTPAPI/2.0"
-        ],
-        "x-ms-client-request-id": "48ff70ab-5269-6645-35ac-8750bf2417f0",
-<<<<<<< HEAD
-        "x-ms-request-id": "9864556f-e01e-005f-27ac-f9cb63000000",
-=======
-        "x-ms-request-id": "c8c1b725-f01e-0021-5e7e-055b24000000",
->>>>>>> 1814567d
-        "x-ms-version": "2020-06-12"
-      },
-      "ResponseBody": []
-    },
-    {
-      "RequestUri": "https://seannse.blob.core.windows.net/test-filesystem-bafeee51-66ee-9aa9-091b-96422f04e10b?restype=container",
-      "RequestMethod": "PUT",
-      "RequestHeaders": {
-        "Accept": "application/xml",
-        "Authorization": "Sanitized",
-<<<<<<< HEAD
-        "traceparent": "00-63178e7272e4d7429c4d048b907fb010-494eace8a0455743-00",
-        "User-Agent": [
-          "azsdk-net-Storage.Files.DataLake/12.7.0-alpha.20210202.1",
-          "(.NET 5.0.2; Microsoft Windows 10.0.19042)"
+        "Date": "Fri, 19 Feb 2021 19:04:21 GMT",
+        "Server": [
+          "Windows-Azure-Blob/1.0",
+          "Microsoft-HTTPAPI/2.0"
+        ],
+        "x-ms-client-request-id": "ea71c619-3f86-fc39-f87b-5ed33a7e2153",
+        "x-ms-request-id": "cb12c25c-b01e-006d-30f2-06cb14000000",
+        "x-ms-version": "2020-06-12"
+      },
+      "ResponseBody": []
+    },
+    {
+      "RequestUri": "https://seannse.blob.core.windows.net/test-filesystem-540c2f6e-ccaf-5eac-a2fb-e78d1c8bb0a4?restype=container",
+      "RequestMethod": "PUT",
+      "RequestHeaders": {
+        "Accept": "application/xml",
+        "Authorization": "Sanitized",
+        "traceparent": "00-199d39198031f24981dd48b4f7dde3ac-13f5bae4e1a23a4e-00",
+        "User-Agent": [
+          "azsdk-net-Storage.Files.DataLake/12.7.0-alpha.20210219.1",
+          "(.NET 5.0.3; Microsoft Windows 10.0.19041)"
         ],
         "x-ms-blob-public-access": "container",
-        "x-ms-client-request-id": "818d1436-17eb-45ca-c664-3f4ebb023631",
-        "x-ms-date": "Tue, 02 Feb 2021 21:42:54 GMT",
-=======
-        "traceparent": "00-94f3f480ce6ea94f8fa81a867fea668f-ca64e66d85496a42-00",
-        "User-Agent": [
-          "azsdk-net-Storage.Files.DataLake/12.7.0-alpha.20210217.1",
-          "(.NET 5.0.3; Microsoft Windows 10.0.19042)"
-        ],
-        "x-ms-blob-public-access": "container",
-        "x-ms-client-request-id": "818d1436-17eb-45ca-c664-3f4ebb023631",
-        "x-ms-date": "Wed, 17 Feb 2021 22:46:12 GMT",
->>>>>>> 1814567d
-        "x-ms-return-client-request-id": "true",
-        "x-ms-version": "2020-06-12"
-      },
-      "RequestBody": null,
-      "StatusCode": 201,
-      "ResponseHeaders": {
-        "Content-Length": "0",
-<<<<<<< HEAD
-        "Date": "Tue, 02 Feb 2021 21:42:55 GMT",
-        "ETag": "\u00220x8D8C7C3800C86A4\u0022",
-        "Last-Modified": "Tue, 02 Feb 2021 21:42:55 GMT",
-=======
-        "Date": "Wed, 17 Feb 2021 22:46:12 GMT",
-        "ETag": "\u00220x8D8D395D3E0F9BD\u0022",
-        "Last-Modified": "Wed, 17 Feb 2021 22:46:13 GMT",
->>>>>>> 1814567d
-        "Server": [
-          "Windows-Azure-Blob/1.0",
-          "Microsoft-HTTPAPI/2.0"
-        ],
-        "x-ms-client-request-id": "818d1436-17eb-45ca-c664-3f4ebb023631",
-<<<<<<< HEAD
-        "x-ms-request-id": "2e9a3e58-101e-0006-2fac-f94ce0000000",
-=======
-        "x-ms-request-id": "85ff3db8-201e-001d-577e-0572e3000000",
->>>>>>> 1814567d
-        "x-ms-version": "2020-06-12"
-      },
-      "ResponseBody": []
-    },
-    {
-      "RequestUri": "https://seannse.dfs.core.windows.net/test-filesystem-bafeee51-66ee-9aa9-091b-96422f04e10b/test-directory-c07a7ccb-c6eb-148f-9c45-ffb789b56c57?resource=directory",
-      "RequestMethod": "PUT",
-      "RequestHeaders": {
-        "Accept": "application/json",
-        "Authorization": "Sanitized",
-<<<<<<< HEAD
-        "traceparent": "00-f6acc36e0908ce45abe0dbdcb520b57c-2bbbfad421c6454c-00",
-        "User-Agent": [
-          "azsdk-net-Storage.Files.DataLake/12.7.0-alpha.20210202.1",
-          "(.NET 5.0.2; Microsoft Windows 10.0.19042)"
-        ],
-        "x-ms-client-request-id": "b128ab00-4d37-70b4-8578-e4a61712bb11",
-        "x-ms-date": "Tue, 02 Feb 2021 21:42:54 GMT",
-=======
-        "traceparent": "00-afa06326174650419ccb57efa48b20d3-c00a7073384cf74e-00",
-        "User-Agent": [
-          "azsdk-net-Storage.Files.DataLake/12.7.0-alpha.20210217.1",
-          "(.NET 5.0.3; Microsoft Windows 10.0.19042)"
-        ],
-        "x-ms-client-request-id": "b128ab00-4d37-70b4-8578-e4a61712bb11",
-        "x-ms-date": "Wed, 17 Feb 2021 22:46:13 GMT",
->>>>>>> 1814567d
-        "x-ms-return-client-request-id": "true",
-        "x-ms-version": "2020-06-12"
-      },
-      "RequestBody": null,
-      "StatusCode": 201,
-      "ResponseHeaders": {
-        "Content-Length": "0",
-<<<<<<< HEAD
-        "Date": "Tue, 02 Feb 2021 21:42:55 GMT",
-        "ETag": "\u00220x8D8C7C380414E49\u0022",
-        "Last-Modified": "Tue, 02 Feb 2021 21:42:55 GMT",
-=======
-        "Date": "Wed, 17 Feb 2021 22:46:13 GMT",
-        "ETag": "\u00220x8D8D395D419E5FC\u0022",
-        "Last-Modified": "Wed, 17 Feb 2021 22:46:13 GMT",
->>>>>>> 1814567d
-        "Server": [
-          "Windows-Azure-HDFS/1.0",
-          "Microsoft-HTTPAPI/2.0"
-        ],
-        "x-ms-client-request-id": "b128ab00-4d37-70b4-8578-e4a61712bb11",
-<<<<<<< HEAD
-        "x-ms-request-id": "031a41a0-f01f-0088-77ac-f99a56000000",
-=======
-        "x-ms-request-id": "2fa7278a-401f-0024-797e-0589ff000000",
->>>>>>> 1814567d
-        "x-ms-version": "2020-06-12"
-      },
-      "ResponseBody": []
-    },
-    {
-      "RequestUri": "https://seannse.dfs.core.windows.net/test-filesystem-bafeee51-66ee-9aa9-091b-96422f04e10b/test-directory-c07a7ccb-c6eb-148f-9c45-ffb789b56c57/test-directory-c441e7f7-1bf6-6bba-5dba-8bf73c931799?resource=directory",
-      "RequestMethod": "PUT",
-      "RequestHeaders": {
-        "Accept": "application/json",
-        "Authorization": "Sanitized",
-        "User-Agent": [
-<<<<<<< HEAD
-          "azsdk-net-Storage.Files.DataLake/12.7.0-alpha.20210202.1",
-          "(.NET 5.0.2; Microsoft Windows 10.0.19042)"
-        ],
-        "x-ms-client-request-id": "15047838-38c1-e4c1-f1bc-547cc2bc33f1",
-        "x-ms-date": "Tue, 02 Feb 2021 21:42:55 GMT",
-=======
-          "azsdk-net-Storage.Files.DataLake/12.7.0-alpha.20210217.1",
-          "(.NET 5.0.3; Microsoft Windows 10.0.19042)"
-        ],
-        "x-ms-client-request-id": "15047838-38c1-e4c1-f1bc-547cc2bc33f1",
-        "x-ms-date": "Wed, 17 Feb 2021 22:46:13 GMT",
->>>>>>> 1814567d
-        "x-ms-return-client-request-id": "true",
-        "x-ms-version": "2020-06-12"
-      },
-      "RequestBody": null,
-      "StatusCode": 201,
-      "ResponseHeaders": {
-        "Content-Length": "0",
-<<<<<<< HEAD
-        "Date": "Tue, 02 Feb 2021 21:42:55 GMT",
-        "ETag": "\u00220x8D8C7C3804E1BB5\u0022",
-        "Last-Modified": "Tue, 02 Feb 2021 21:42:55 GMT",
-=======
-        "Date": "Wed, 17 Feb 2021 22:46:13 GMT",
-        "ETag": "\u00220x8D8D395D4263B55\u0022",
-        "Last-Modified": "Wed, 17 Feb 2021 22:46:13 GMT",
->>>>>>> 1814567d
-        "Server": [
-          "Windows-Azure-HDFS/1.0",
-          "Microsoft-HTTPAPI/2.0"
-        ],
-        "x-ms-client-request-id": "15047838-38c1-e4c1-f1bc-547cc2bc33f1",
-<<<<<<< HEAD
-        "x-ms-request-id": "031a41ac-f01f-0088-03ac-f99a56000000",
-=======
-        "x-ms-request-id": "2fa727a7-401f-0024-167e-0589ff000000",
->>>>>>> 1814567d
-        "x-ms-version": "2020-06-12"
-      },
-      "ResponseBody": []
-    },
-    {
-      "RequestUri": "https://seannse.dfs.core.windows.net/test-filesystem-bafeee51-66ee-9aa9-091b-96422f04e10b/test-directory-c07a7ccb-c6eb-148f-9c45-ffb789b56c57/test-directory-c441e7f7-1bf6-6bba-5dba-8bf73c931799?resource=directory",
-      "RequestMethod": "PUT",
-      "RequestHeaders": {
-        "Accept": "application/json",
-        "Authorization": "Sanitized",
-        "User-Agent": [
-<<<<<<< HEAD
-          "azsdk-net-Storage.Files.DataLake/12.7.0-alpha.20210202.1",
-          "(.NET 5.0.2; Microsoft Windows 10.0.19042)"
-        ],
-        "x-ms-client-request-id": "c4be6913-018e-0fd7-86d2-ecd066a3fd86",
-        "x-ms-date": "Tue, 02 Feb 2021 21:42:55 GMT",
-=======
-          "azsdk-net-Storage.Files.DataLake/12.7.0-alpha.20210217.1",
-          "(.NET 5.0.3; Microsoft Windows 10.0.19042)"
-        ],
-        "x-ms-client-request-id": "c4be6913-018e-0fd7-86d2-ecd066a3fd86",
-        "x-ms-date": "Wed, 17 Feb 2021 22:46:13 GMT",
->>>>>>> 1814567d
-        "x-ms-lease-id": "d4b81b82-46ad-1da2-7e9d-0f0b086fb681",
+        "x-ms-client-request-id": "b3ea0504-a8a8-4c28-1913-478b58ace06d",
+        "x-ms-date": "Fri, 19 Feb 2021 19:04:22 GMT",
+        "x-ms-return-client-request-id": "true",
+        "x-ms-version": "2020-06-12"
+      },
+      "RequestBody": null,
+      "StatusCode": 201,
+      "ResponseHeaders": {
+        "Content-Length": "0",
+        "Date": "Fri, 19 Feb 2021 19:04:21 GMT",
+        "ETag": "\u00220x8D8D5092AA0E919\u0022",
+        "Last-Modified": "Fri, 19 Feb 2021 19:04:21 GMT",
+        "Server": [
+          "Windows-Azure-Blob/1.0",
+          "Microsoft-HTTPAPI/2.0"
+        ],
+        "x-ms-client-request-id": "b3ea0504-a8a8-4c28-1913-478b58ace06d",
+        "x-ms-request-id": "cb12c26c-b01e-006d-3cf2-06cb14000000",
+        "x-ms-version": "2020-06-12"
+      },
+      "ResponseBody": []
+    },
+    {
+      "RequestUri": "https://seannse.dfs.core.windows.net/test-filesystem-540c2f6e-ccaf-5eac-a2fb-e78d1c8bb0a4/test-directory-c082baca-9e9a-a0a5-90c6-728d948a4892?resource=directory",
+      "RequestMethod": "PUT",
+      "RequestHeaders": {
+        "Accept": "application/json",
+        "Authorization": "Sanitized",
+        "traceparent": "00-87533bfd72c0d6449d575893e41dc868-94e5408991745849-00",
+        "User-Agent": [
+          "azsdk-net-Storage.Files.DataLake/12.7.0-alpha.20210219.1",
+          "(.NET 5.0.3; Microsoft Windows 10.0.19041)"
+        ],
+        "x-ms-client-request-id": "5b56ca41-8e8d-668a-5f4a-22e2359ab88f",
+        "x-ms-date": "Fri, 19 Feb 2021 19:04:22 GMT",
+        "x-ms-return-client-request-id": "true",
+        "x-ms-version": "2020-06-12"
+      },
+      "RequestBody": null,
+      "StatusCode": 201,
+      "ResponseHeaders": {
+        "Content-Length": "0",
+        "Date": "Fri, 19 Feb 2021 19:04:21 GMT",
+        "ETag": "\u00220x8D8D5092AB32F35\u0022",
+        "Last-Modified": "Fri, 19 Feb 2021 19:04:22 GMT",
+        "Server": [
+          "Windows-Azure-HDFS/1.0",
+          "Microsoft-HTTPAPI/2.0"
+        ],
+        "x-ms-client-request-id": "5b56ca41-8e8d-668a-5f4a-22e2359ab88f",
+        "x-ms-request-id": "da843490-a01f-0061-67f2-065c1c000000",
+        "x-ms-version": "2020-06-12"
+      },
+      "ResponseBody": []
+    },
+    {
+      "RequestUri": "https://seannse.dfs.core.windows.net/test-filesystem-540c2f6e-ccaf-5eac-a2fb-e78d1c8bb0a4/test-directory-c082baca-9e9a-a0a5-90c6-728d948a4892/test-directory-96deb4ca-c923-cdcb-beda-6e03340a197c?resource=directory",
+      "RequestMethod": "PUT",
+      "RequestHeaders": {
+        "Accept": "application/json",
+        "Authorization": "Sanitized",
+        "User-Agent": [
+          "azsdk-net-Storage.Files.DataLake/12.7.0-alpha.20210219.1",
+          "(.NET 5.0.3; Microsoft Windows 10.0.19041)"
+        ],
+        "x-ms-client-request-id": "d1d0dade-5834-7811-fe89-9db21f873155",
+        "x-ms-date": "Fri, 19 Feb 2021 19:04:22 GMT",
+        "x-ms-return-client-request-id": "true",
+        "x-ms-version": "2020-06-12"
+      },
+      "RequestBody": null,
+      "StatusCode": 201,
+      "ResponseHeaders": {
+        "Content-Length": "0",
+        "Date": "Fri, 19 Feb 2021 19:04:21 GMT",
+        "ETag": "\u00220x8D8D5092AC345E0\u0022",
+        "Last-Modified": "Fri, 19 Feb 2021 19:04:22 GMT",
+        "Server": [
+          "Windows-Azure-HDFS/1.0",
+          "Microsoft-HTTPAPI/2.0"
+        ],
+        "x-ms-client-request-id": "d1d0dade-5834-7811-fe89-9db21f873155",
+        "x-ms-request-id": "da84349c-a01f-0061-73f2-065c1c000000",
+        "x-ms-version": "2020-06-12"
+      },
+      "ResponseBody": []
+    },
+    {
+      "RequestUri": "https://seannse.dfs.core.windows.net/test-filesystem-540c2f6e-ccaf-5eac-a2fb-e78d1c8bb0a4/test-directory-c082baca-9e9a-a0a5-90c6-728d948a4892/test-directory-96deb4ca-c923-cdcb-beda-6e03340a197c?resource=directory",
+      "RequestMethod": "PUT",
+      "RequestHeaders": {
+        "Accept": "application/json",
+        "Authorization": "Sanitized",
+        "User-Agent": [
+          "azsdk-net-Storage.Files.DataLake/12.7.0-alpha.20210219.1",
+          "(.NET 5.0.3; Microsoft Windows 10.0.19041)"
+        ],
+        "x-ms-client-request-id": "5a25b767-473a-7f47-2bd4-cbaa4f53feaf",
+        "x-ms-date": "Fri, 19 Feb 2021 19:04:22 GMT",
+        "x-ms-lease-id": "8b594cc0-bd6d-8a30-c811-1c5753b40caa",
         "x-ms-return-client-request-id": "true",
         "x-ms-version": "2020-06-12"
       },
@@ -1320,58 +837,36 @@
       "ResponseHeaders": {
         "Content-Length": "176",
         "Content-Type": "application/json; charset=utf-8",
-<<<<<<< HEAD
-        "Date": "Tue, 02 Feb 2021 21:42:55 GMT",
-=======
-        "Date": "Wed, 17 Feb 2021 22:46:13 GMT",
->>>>>>> 1814567d
-        "Server": [
-          "Windows-Azure-HDFS/1.0",
-          "Microsoft-HTTPAPI/2.0"
-        ],
-        "x-ms-client-request-id": "c4be6913-018e-0fd7-86d2-ecd066a3fd86",
+        "Date": "Fri, 19 Feb 2021 19:04:21 GMT",
+        "Server": [
+          "Windows-Azure-HDFS/1.0",
+          "Microsoft-HTTPAPI/2.0"
+        ],
+        "x-ms-client-request-id": "5a25b767-473a-7f47-2bd4-cbaa4f53feaf",
         "x-ms-error-code": "LeaseNotPresent",
-<<<<<<< HEAD
-        "x-ms-request-id": "031a41b0-f01f-0088-07ac-f99a56000000",
-=======
-        "x-ms-request-id": "2fa727b1-401f-0024-207e-0589ff000000",
->>>>>>> 1814567d
+        "x-ms-request-id": "da8434a3-a01f-0061-7af2-065c1c000000",
         "x-ms-version": "2020-06-12"
       },
       "ResponseBody": {
         "error": {
           "code": "LeaseNotPresent",
-<<<<<<< HEAD
-          "message": "There is currently no lease on the resource.\nRequestId:031a41b0-f01f-0088-07ac-f99a56000000\nTime:2021-02-02T21:42:55.8905986Z"
-=======
-          "message": "There is currently no lease on the resource.\nRequestId:2fa727b1-401f-0024-207e-0589ff000000\nTime:2021-02-17T22:46:13.6557733Z"
->>>>>>> 1814567d
+          "message": "There is currently no lease on the resource.\nRequestId:da8434a3-a01f-0061-7af2-065c1c000000\nTime:2021-02-19T19:04:22.2516166Z"
         }
       }
     },
     {
-      "RequestUri": "https://seannse.blob.core.windows.net/test-filesystem-bafeee51-66ee-9aa9-091b-96422f04e10b?restype=container",
+      "RequestUri": "https://seannse.blob.core.windows.net/test-filesystem-540c2f6e-ccaf-5eac-a2fb-e78d1c8bb0a4?restype=container",
       "RequestMethod": "DELETE",
       "RequestHeaders": {
         "Accept": "application/xml",
         "Authorization": "Sanitized",
-<<<<<<< HEAD
-        "traceparent": "00-d64186753827fd478416d698a82e3210-093921ae0eeb0743-00",
-        "User-Agent": [
-          "azsdk-net-Storage.Files.DataLake/12.7.0-alpha.20210202.1",
-          "(.NET 5.0.2; Microsoft Windows 10.0.19042)"
-        ],
-        "x-ms-client-request-id": "586970cc-6ffe-5f63-734e-4888f1b4d523",
-        "x-ms-date": "Tue, 02 Feb 2021 21:42:55 GMT",
-=======
-        "traceparent": "00-605c4d502cc2364e9fbd0a54a7da7ab5-bba0a794b7d38943-00",
-        "User-Agent": [
-          "azsdk-net-Storage.Files.DataLake/12.7.0-alpha.20210217.1",
-          "(.NET 5.0.3; Microsoft Windows 10.0.19042)"
-        ],
-        "x-ms-client-request-id": "586970cc-6ffe-5f63-734e-4888f1b4d523",
-        "x-ms-date": "Wed, 17 Feb 2021 22:46:13 GMT",
->>>>>>> 1814567d
+        "traceparent": "00-766ae6ead27510479638b929cdebb375-9bf130af50761345-00",
+        "User-Agent": [
+          "azsdk-net-Storage.Files.DataLake/12.7.0-alpha.20210219.1",
+          "(.NET 5.0.3; Microsoft Windows 10.0.19041)"
+        ],
+        "x-ms-client-request-id": "684bf796-d761-e81a-5e8b-cb7922b08d5b",
+        "x-ms-date": "Fri, 19 Feb 2021 19:04:23 GMT",
         "x-ms-return-client-request-id": "true",
         "x-ms-version": "2020-06-12"
       },
@@ -1379,33 +874,21 @@
       "StatusCode": 202,
       "ResponseHeaders": {
         "Content-Length": "0",
-<<<<<<< HEAD
-        "Date": "Tue, 02 Feb 2021 21:42:55 GMT",
-=======
-        "Date": "Wed, 17 Feb 2021 22:46:13 GMT",
->>>>>>> 1814567d
-        "Server": [
-          "Windows-Azure-Blob/1.0",
-          "Microsoft-HTTPAPI/2.0"
-        ],
-        "x-ms-client-request-id": "586970cc-6ffe-5f63-734e-4888f1b4d523",
-<<<<<<< HEAD
-        "x-ms-request-id": "2e9a403d-101e-0006-7cac-f94ce0000000",
-=======
-        "x-ms-request-id": "85ff3f0d-201e-001d-087e-0572e3000000",
->>>>>>> 1814567d
+        "Date": "Fri, 19 Feb 2021 19:04:21 GMT",
+        "Server": [
+          "Windows-Azure-Blob/1.0",
+          "Microsoft-HTTPAPI/2.0"
+        ],
+        "x-ms-client-request-id": "684bf796-d761-e81a-5e8b-cb7922b08d5b",
+        "x-ms-request-id": "cb12c2c7-b01e-006d-03f2-06cb14000000",
         "x-ms-version": "2020-06-12"
       },
       "ResponseBody": []
     }
   ],
   "Variables": {
-<<<<<<< HEAD
-    "DateTimeOffsetNow": "2021-02-02T15:42:50.3767853-06:00",
-=======
-    "DateTimeOffsetNow": "2021-02-17T16:46:08.8871103-06:00",
->>>>>>> 1814567d
-    "RandomSeed": "193545334",
+    "DateTimeOffsetNow": "2021-02-19T13:04:20.9229362-06:00",
+    "RandomSeed": "1815192916",
     "Storage_TestConfigHierarchicalNamespace": "NamespaceTenant\nseannse\nU2FuaXRpemVk\nhttps://seannse.blob.core.windows.net\nhttps://seannse.file.core.windows.net\nhttps://seannse.queue.core.windows.net\nhttps://seannse.table.core.windows.net\n\n\n\n\nhttps://seannse-secondary.blob.core.windows.net\nhttps://seannse-secondary.file.core.windows.net\nhttps://seannse-secondary.queue.core.windows.net\nhttps://seannse-secondary.table.core.windows.net\n68390a19-a643-458b-b726-408abf67b4fc\nSanitized\n72f988bf-86f1-41af-91ab-2d7cd011db47\nhttps://login.microsoftonline.com/\nCloud\nBlobEndpoint=https://seannse.blob.core.windows.net/;QueueEndpoint=https://seannse.queue.core.windows.net/;FileEndpoint=https://seannse.file.core.windows.net/;BlobSecondaryEndpoint=https://seannse-secondary.blob.core.windows.net/;QueueSecondaryEndpoint=https://seannse-secondary.queue.core.windows.net/;FileSecondaryEndpoint=https://seannse-secondary.file.core.windows.net/;AccountName=seannse;AccountKey=Sanitized\n"
   }
 }