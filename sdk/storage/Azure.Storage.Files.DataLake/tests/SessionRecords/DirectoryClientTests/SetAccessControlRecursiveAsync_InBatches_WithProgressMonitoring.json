﻿{
  "Entries": [
    {
      "RequestUri": "https://seannse.blob.core.windows.net/test-filesystem-8ecd7a88-ad4c-d7b7-742d-a1bfe047f594?restype=container",
      "RequestMethod": "PUT",
      "RequestHeaders": {
        "Accept": "application/xml",
        "Authorization": "Sanitized",
        "traceparent": "00-9836b8bd572aa1459ac092bb0e106a72-d9a0ea3c51757347-00",
        "User-Agent": [
          "azsdk-net-Storage.Files.DataLake/12.7.0-alpha.20210219.1",
          "(.NET 5.0.3; Microsoft Windows 10.0.19041)"
        ],
        "x-ms-blob-public-access": "container",
        "x-ms-client-request-id": "6f112c80-a699-d23f-e14b-88d02373504a",
        "x-ms-date": "Fri, 19 Feb 2021 19:02:03 GMT",
        "x-ms-return-client-request-id": "true",
<<<<<<< HEAD
        "x-ms-version": "2020-12-06"
=======
        "x-ms-version": "2021-02-12"
>>>>>>> 7e782c87
      },
      "RequestBody": null,
      "StatusCode": 201,
      "ResponseHeaders": {
        "Content-Length": "0",
        "Date": "Fri, 19 Feb 2021 19:02:02 GMT",
        "ETag": "\"0x8D8D508D7B2ABD2\"",
        "Last-Modified": "Fri, 19 Feb 2021 19:02:02 GMT",
        "Server": [
          "Windows-Azure-Blob/1.0",
          "Microsoft-HTTPAPI/2.0"
        ],
        "x-ms-client-request-id": "6f112c80-a699-d23f-e14b-88d02373504a",
        "x-ms-request-id": "cb120a53-b01e-006d-10f1-06cb14000000",
<<<<<<< HEAD
        "x-ms-version": "2020-12-06"
=======
        "x-ms-version": "2021-02-12"
>>>>>>> 7e782c87
      },
      "ResponseBody": []
    },
    {
      "RequestUri": "https://seannse.dfs.core.windows.net/test-filesystem-8ecd7a88-ad4c-d7b7-742d-a1bfe047f594/test-directory-a82de73a-64cc-abce-e9c9-ce8786f49ee6?resource=directory",
      "RequestMethod": "PUT",
      "RequestHeaders": {
        "Accept": "application/json",
        "Authorization": "Sanitized",
        "traceparent": "00-34c7d6ed4a3b974da6147b8c734daf18-22db7e3b37661a46-00",
        "User-Agent": [
          "azsdk-net-Storage.Files.DataLake/12.7.0-alpha.20210219.1",
          "(.NET 5.0.3; Microsoft Windows 10.0.19041)"
        ],
        "x-ms-client-request-id": "5287dc74-2560-1b12-5e66-85cfd7b74cec",
        "x-ms-date": "Fri, 19 Feb 2021 19:02:03 GMT",
        "x-ms-return-client-request-id": "true",
<<<<<<< HEAD
        "x-ms-version": "2020-12-06"
=======
        "x-ms-version": "2021-02-12"
>>>>>>> 7e782c87
      },
      "RequestBody": null,
      "StatusCode": 201,
      "ResponseHeaders": {
        "Content-Length": "0",
        "Date": "Fri, 19 Feb 2021 19:02:02 GMT",
        "ETag": "\"0x8D8D508D7C31E06\"",
        "Last-Modified": "Fri, 19 Feb 2021 19:02:02 GMT",
        "Server": [
          "Windows-Azure-HDFS/1.0",
          "Microsoft-HTTPAPI/2.0"
        ],
        "x-ms-client-request-id": "5287dc74-2560-1b12-5e66-85cfd7b74cec",
        "x-ms-request-id": "da83d38e-a01f-0061-53f1-065c1c000000",
<<<<<<< HEAD
        "x-ms-version": "2020-12-06"
=======
        "x-ms-version": "2021-02-12"
>>>>>>> 7e782c87
      },
      "ResponseBody": []
    },
    {
      "RequestUri": "https://seannse.dfs.core.windows.net/test-filesystem-8ecd7a88-ad4c-d7b7-742d-a1bfe047f594/test-directory-a82de73a-64cc-abce-e9c9-ce8786f49ee6/test-directory-6071a1ad-9d34-b513-ec6a-3611baaa5629?resource=directory",
      "RequestMethod": "PUT",
      "RequestHeaders": {
        "Accept": "application/json",
        "Authorization": "Sanitized",
        "User-Agent": [
          "azsdk-net-Storage.Files.DataLake/12.7.0-alpha.20210219.1",
          "(.NET 5.0.3; Microsoft Windows 10.0.19041)"
        ],
        "x-ms-client-request-id": "b276bd6e-804e-d717-c8d1-65f6ef0060b4",
        "x-ms-date": "Fri, 19 Feb 2021 19:02:03 GMT",
        "x-ms-return-client-request-id": "true",
<<<<<<< HEAD
        "x-ms-version": "2020-12-06"
=======
        "x-ms-version": "2021-02-12"
>>>>>>> 7e782c87
      },
      "RequestBody": null,
      "StatusCode": 201,
      "ResponseHeaders": {
        "Content-Length": "0",
        "Date": "Fri, 19 Feb 2021 19:02:02 GMT",
        "ETag": "\"0x8D8D508D7D07734\"",
        "Last-Modified": "Fri, 19 Feb 2021 19:02:03 GMT",
        "Server": [
          "Windows-Azure-HDFS/1.0",
          "Microsoft-HTTPAPI/2.0"
        ],
        "x-ms-client-request-id": "b276bd6e-804e-d717-c8d1-65f6ef0060b4",
        "x-ms-request-id": "da83d3a3-a01f-0061-68f1-065c1c000000",
<<<<<<< HEAD
        "x-ms-version": "2020-12-06"
=======
        "x-ms-version": "2021-02-12"
>>>>>>> 7e782c87
      },
      "ResponseBody": []
    },
    {
      "RequestUri": "https://seannse.dfs.core.windows.net/test-filesystem-8ecd7a88-ad4c-d7b7-742d-a1bfe047f594/test-directory-a82de73a-64cc-abce-e9c9-ce8786f49ee6/test-directory-6071a1ad-9d34-b513-ec6a-3611baaa5629/test-file-54e75c0f-a2a4-617f-1b38-b0114843b6c1?resource=file",
      "RequestMethod": "PUT",
      "RequestHeaders": {
        "Accept": "application/json",
        "Authorization": "Sanitized",
        "User-Agent": [
          "azsdk-net-Storage.Files.DataLake/12.7.0-alpha.20210219.1",
          "(.NET 5.0.3; Microsoft Windows 10.0.19041)"
        ],
        "x-ms-client-request-id": "a2c1a0c2-9743-cc15-3e14-9616d0058f85",
        "x-ms-date": "Fri, 19 Feb 2021 19:02:03 GMT",
        "x-ms-return-client-request-id": "true",
<<<<<<< HEAD
        "x-ms-version": "2020-12-06"
=======
        "x-ms-version": "2021-02-12"
>>>>>>> 7e782c87
      },
      "RequestBody": null,
      "StatusCode": 201,
      "ResponseHeaders": {
        "Content-Length": "0",
        "Date": "Fri, 19 Feb 2021 19:02:02 GMT",
        "ETag": "\"0x8D8D508D7E23E79\"",
        "Last-Modified": "Fri, 19 Feb 2021 19:02:03 GMT",
        "Server": [
          "Windows-Azure-HDFS/1.0",
          "Microsoft-HTTPAPI/2.0"
        ],
        "x-ms-client-request-id": "a2c1a0c2-9743-cc15-3e14-9616d0058f85",
        "x-ms-request-id": "da83d3b8-a01f-0061-7df1-065c1c000000",
<<<<<<< HEAD
        "x-ms-version": "2020-12-06"
=======
        "x-ms-version": "2021-02-12"
>>>>>>> 7e782c87
      },
      "ResponseBody": []
    },
    {
      "RequestUri": "https://seannse.dfs.core.windows.net/test-filesystem-8ecd7a88-ad4c-d7b7-742d-a1bfe047f594/test-directory-a82de73a-64cc-abce-e9c9-ce8786f49ee6/test-directory-6071a1ad-9d34-b513-ec6a-3611baaa5629/test-file-7278a41b-625d-6b80-827f-e869c0e37b8b?resource=file",
      "RequestMethod": "PUT",
      "RequestHeaders": {
        "Accept": "application/json",
        "Authorization": "Sanitized",
        "User-Agent": [
          "azsdk-net-Storage.Files.DataLake/12.7.0-alpha.20210219.1",
          "(.NET 5.0.3; Microsoft Windows 10.0.19041)"
        ],
        "x-ms-client-request-id": "427f5cab-d717-5f52-1f56-20c3afac0b5a",
        "x-ms-date": "Fri, 19 Feb 2021 19:02:03 GMT",
        "x-ms-return-client-request-id": "true",
<<<<<<< HEAD
        "x-ms-version": "2020-12-06"
=======
        "x-ms-version": "2021-02-12"
>>>>>>> 7e782c87
      },
      "RequestBody": null,
      "StatusCode": 201,
      "ResponseHeaders": {
        "Content-Length": "0",
        "Date": "Fri, 19 Feb 2021 19:02:02 GMT",
        "ETag": "\"0x8D8D508D7F1049D\"",
        "Last-Modified": "Fri, 19 Feb 2021 19:02:03 GMT",
        "Server": [
          "Windows-Azure-HDFS/1.0",
          "Microsoft-HTTPAPI/2.0"
        ],
        "x-ms-client-request-id": "427f5cab-d717-5f52-1f56-20c3afac0b5a",
        "x-ms-request-id": "da83d3df-a01f-0061-24f1-065c1c000000",
<<<<<<< HEAD
        "x-ms-version": "2020-12-06"
=======
        "x-ms-version": "2021-02-12"
>>>>>>> 7e782c87
      },
      "ResponseBody": []
    },
    {
      "RequestUri": "https://seannse.dfs.core.windows.net/test-filesystem-8ecd7a88-ad4c-d7b7-742d-a1bfe047f594/test-directory-a82de73a-64cc-abce-e9c9-ce8786f49ee6/test-directory-cf280b99-e6b7-0803-2692-0b86a3615dbe?resource=directory",
      "RequestMethod": "PUT",
      "RequestHeaders": {
        "Accept": "application/json",
        "Authorization": "Sanitized",
        "User-Agent": [
          "azsdk-net-Storage.Files.DataLake/12.7.0-alpha.20210219.1",
          "(.NET 5.0.3; Microsoft Windows 10.0.19041)"
        ],
        "x-ms-client-request-id": "018564cb-c89b-c5af-5876-1c85cbccbcbe",
        "x-ms-date": "Fri, 19 Feb 2021 19:02:03 GMT",
        "x-ms-return-client-request-id": "true",
<<<<<<< HEAD
        "x-ms-version": "2020-12-06"
=======
        "x-ms-version": "2021-02-12"
>>>>>>> 7e782c87
      },
      "RequestBody": null,
      "StatusCode": 201,
      "ResponseHeaders": {
        "Content-Length": "0",
        "Date": "Fri, 19 Feb 2021 19:02:02 GMT",
        "ETag": "\"0x8D8D508D7FEDA7B\"",
        "Last-Modified": "Fri, 19 Feb 2021 19:02:03 GMT",
        "Server": [
          "Windows-Azure-HDFS/1.0",
          "Microsoft-HTTPAPI/2.0"
        ],
        "x-ms-client-request-id": "018564cb-c89b-c5af-5876-1c85cbccbcbe",
        "x-ms-request-id": "da83d3f4-a01f-0061-39f1-065c1c000000",
<<<<<<< HEAD
        "x-ms-version": "2020-12-06"
=======
        "x-ms-version": "2021-02-12"
>>>>>>> 7e782c87
      },
      "ResponseBody": []
    },
    {
      "RequestUri": "https://seannse.dfs.core.windows.net/test-filesystem-8ecd7a88-ad4c-d7b7-742d-a1bfe047f594/test-directory-a82de73a-64cc-abce-e9c9-ce8786f49ee6/test-directory-cf280b99-e6b7-0803-2692-0b86a3615dbe/test-file-2cdb61f8-a7ee-61f6-9811-20c85ed7156c?resource=file",
      "RequestMethod": "PUT",
      "RequestHeaders": {
        "Accept": "application/json",
        "Authorization": "Sanitized",
        "User-Agent": [
          "azsdk-net-Storage.Files.DataLake/12.7.0-alpha.20210219.1",
          "(.NET 5.0.3; Microsoft Windows 10.0.19041)"
        ],
        "x-ms-client-request-id": "9133ca32-09de-23cb-6e24-6989a7e66780",
        "x-ms-date": "Fri, 19 Feb 2021 19:02:04 GMT",
        "x-ms-return-client-request-id": "true",
<<<<<<< HEAD
        "x-ms-version": "2020-12-06"
=======
        "x-ms-version": "2021-02-12"
>>>>>>> 7e782c87
      },
      "RequestBody": null,
      "StatusCode": 201,
      "ResponseHeaders": {
        "Content-Length": "0",
        "Date": "Fri, 19 Feb 2021 19:02:03 GMT",
        "ETag": "\"0x8D8D508D80B222D\"",
        "Last-Modified": "Fri, 19 Feb 2021 19:02:03 GMT",
        "Server": [
          "Windows-Azure-HDFS/1.0",
          "Microsoft-HTTPAPI/2.0"
        ],
        "x-ms-client-request-id": "9133ca32-09de-23cb-6e24-6989a7e66780",
        "x-ms-request-id": "da83d401-a01f-0061-46f1-065c1c000000",
<<<<<<< HEAD
        "x-ms-version": "2020-12-06"
=======
        "x-ms-version": "2021-02-12"
>>>>>>> 7e782c87
      },
      "ResponseBody": []
    },
    {
      "RequestUri": "https://seannse.dfs.core.windows.net/test-filesystem-8ecd7a88-ad4c-d7b7-742d-a1bfe047f594/test-directory-a82de73a-64cc-abce-e9c9-ce8786f49ee6/test-file-7b29af61-7d10-9be2-3ebb-59f69b0844a9?resource=file",
      "RequestMethod": "PUT",
      "RequestHeaders": {
        "Accept": "application/json",
        "Authorization": "Sanitized",
        "User-Agent": [
          "azsdk-net-Storage.Files.DataLake/12.7.0-alpha.20210219.1",
          "(.NET 5.0.3; Microsoft Windows 10.0.19041)"
        ],
        "x-ms-client-request-id": "6d8c8b90-cfc4-b4d1-e797-5222afd58865",
        "x-ms-date": "Fri, 19 Feb 2021 19:02:04 GMT",
        "x-ms-return-client-request-id": "true",
<<<<<<< HEAD
        "x-ms-version": "2020-12-06"
=======
        "x-ms-version": "2021-02-12"
>>>>>>> 7e782c87
      },
      "RequestBody": null,
      "StatusCode": 201,
      "ResponseHeaders": {
        "Content-Length": "0",
        "Date": "Fri, 19 Feb 2021 19:02:03 GMT",
        "ETag": "\"0x8D8D508D817A089\"",
        "Last-Modified": "Fri, 19 Feb 2021 19:02:03 GMT",
        "Server": [
          "Windows-Azure-HDFS/1.0",
          "Microsoft-HTTPAPI/2.0"
        ],
        "x-ms-client-request-id": "6d8c8b90-cfc4-b4d1-e797-5222afd58865",
        "x-ms-request-id": "da83d416-a01f-0061-5bf1-065c1c000000",
<<<<<<< HEAD
        "x-ms-version": "2020-12-06"
=======
        "x-ms-version": "2021-02-12"
>>>>>>> 7e782c87
      },
      "ResponseBody": []
    },
    {
      "RequestUri": "https://seannse.dfs.core.windows.net/test-filesystem-8ecd7a88-ad4c-d7b7-742d-a1bfe047f594/test-directory-a82de73a-64cc-abce-e9c9-ce8786f49ee6?action=setAccessControlRecursive&mode=set&maxRecords=2",
      "RequestMethod": "PATCH",
      "RequestHeaders": {
        "Accept": "application/json",
        "Authorization": "Sanitized",
        "User-Agent": [
          "azsdk-net-Storage.Files.DataLake/12.7.0-alpha.20210219.1",
          "(.NET 5.0.3; Microsoft Windows 10.0.19041)"
        ],
        "x-ms-acl": "user::rwx,group::r--,other::---,mask::rwx",
        "x-ms-client-request-id": "10656d42-d77c-f7e5-6ce1-ac0c316ba1af",
        "x-ms-date": "Fri, 19 Feb 2021 19:02:04 GMT",
        "x-ms-return-client-request-id": "true",
<<<<<<< HEAD
        "x-ms-version": "2020-12-06"
=======
        "x-ms-version": "2021-02-12"
>>>>>>> 7e782c87
      },
      "RequestBody": null,
      "StatusCode": 200,
      "ResponseHeaders": {
        "Date": "Fri, 19 Feb 2021 19:02:03 GMT",
        "Server": [
          "Windows-Azure-HDFS/1.0",
          "Microsoft-HTTPAPI/2.0"
        ],
        "Transfer-Encoding": "chunked",
        "x-ms-client-request-id": "10656d42-d77c-f7e5-6ce1-ac0c316ba1af",
        "x-ms-continuation": "VBaO3cX1nMzn0EAY/AEY9gEvc2Vhbm5zZQEwMUQ1Nzk5MkM5NzE0OEMyL3Rlc3QtZmlsZXN5c3RlbS04ZWNkN2E4OC1hZDRjLWQ3YjctNzQyZC1hMWJmZTA0N2Y1OTQBMDFENzA2RjFCNTNCRkMzMS90ZXN0LWRpcmVjdG9yeS1hODJkZTczYS02NGNjLWFiY2UtZTljOS1jZTg3ODZmNDllZTYvdGVzdC1kaXJlY3RvcnktNjA3MWExYWQtOWQzNC1iNTEzLWVjNmEtMzYxMWJhYWE1NjI5L3Rlc3QtZmlsZS01NGU3NWMwZi1hMmE0LTYxN2YtMWIzOC1iMDExNDg0M2I2YzEWAAAA",
        "x-ms-namespace-enabled": "true",
        "x-ms-request-id": "da83d420-a01f-0061-65f1-065c1c000000",
<<<<<<< HEAD
        "x-ms-version": "2020-12-06"
=======
        "x-ms-version": "2021-02-12"
>>>>>>> 7e782c87
      },
      "ResponseBody": "eyJkaXJlY3Rvcmllc1N1Y2Nlc3NmdWwiOjIsImZhaWxlZEVudHJpZXMiOltdLCJmYWlsdXJlQ291bnQiOjAsImZpbGVzU3VjY2Vzc2Z1bCI6MH0K"
    },
    {
      "RequestUri": "https://seannse.dfs.core.windows.net/test-filesystem-8ecd7a88-ad4c-d7b7-742d-a1bfe047f594/test-directory-a82de73a-64cc-abce-e9c9-ce8786f49ee6?action=setAccessControlRecursive&continuation=VBaO3cX1nMzn0EAY%2FAEY9gEvc2Vhbm5zZQEwMUQ1Nzk5MkM5NzE0OEMyL3Rlc3QtZmlsZXN5c3RlbS04ZWNkN2E4OC1hZDRjLWQ3YjctNzQyZC1hMWJmZTA0N2Y1OTQBMDFENzA2RjFCNTNCRkMzMS90ZXN0LWRpcmVjdG9yeS1hODJkZTczYS02NGNjLWFiY2UtZTljOS1jZTg3ODZmNDllZTYvdGVzdC1kaXJlY3RvcnktNjA3MWExYWQtOWQzNC1iNTEzLWVjNmEtMzYxMWJhYWE1NjI5L3Rlc3QtZmlsZS01NGU3NWMwZi1hMmE0LTYxN2YtMWIzOC1iMDExNDg0M2I2YzEWAAAA&mode=set&maxRecords=2",
      "RequestMethod": "PATCH",
      "RequestHeaders": {
        "Accept": "application/json",
        "Authorization": "Sanitized",
        "User-Agent": [
          "azsdk-net-Storage.Files.DataLake/12.7.0-alpha.20210219.1",
          "(.NET 5.0.3; Microsoft Windows 10.0.19041)"
        ],
        "x-ms-acl": "user::rwx,group::r--,other::---,mask::rwx",
        "x-ms-client-request-id": "42e0aeee-776f-08e8-dacb-fd6f26cfaab5",
        "x-ms-date": "Fri, 19 Feb 2021 19:02:04 GMT",
        "x-ms-return-client-request-id": "true",
<<<<<<< HEAD
        "x-ms-version": "2020-12-06"
=======
        "x-ms-version": "2021-02-12"
>>>>>>> 7e782c87
      },
      "RequestBody": null,
      "StatusCode": 200,
      "ResponseHeaders": {
        "Date": "Fri, 19 Feb 2021 19:02:03 GMT",
        "Server": [
          "Windows-Azure-HDFS/1.0",
          "Microsoft-HTTPAPI/2.0"
        ],
        "Transfer-Encoding": "chunked",
        "x-ms-client-request-id": "42e0aeee-776f-08e8-dacb-fd6f26cfaab5",
        "x-ms-continuation": "VBa3lumL09qHj84BGM0BGMcBL3NlYW5uc2UBMDFENTc5OTJDOTcxNDhDMi90ZXN0LWZpbGVzeXN0ZW0tOGVjZDdhODgtYWQ0Yy1kN2I3LTc0MmQtYTFiZmUwNDdmNTk0ATAxRDcwNkYxQjUzQkZDMzEvdGVzdC1kaXJlY3RvcnktYTgyZGU3M2EtNjRjYy1hYmNlLWU5YzktY2U4Nzg2ZjQ5ZWU2L3Rlc3QtZGlyZWN0b3J5LWNmMjgwYjk5LWU2YjctMDgwMy0yNjkyLTBiODZhMzYxNWRiZRYAAAA=",
        "x-ms-namespace-enabled": "true",
        "x-ms-request-id": "da83d42e-a01f-0061-73f1-065c1c000000",
<<<<<<< HEAD
        "x-ms-version": "2020-12-06"
=======
        "x-ms-version": "2021-02-12"
>>>>>>> 7e782c87
      },
      "ResponseBody": "eyJkaXJlY3Rvcmllc1N1Y2Nlc3NmdWwiOjAsImZhaWxlZEVudHJpZXMiOltdLCJmYWlsdXJlQ291bnQiOjAsImZpbGVzU3VjY2Vzc2Z1bCI6Mn0K"
    },
    {
      "RequestUri": "https://seannse.dfs.core.windows.net/test-filesystem-8ecd7a88-ad4c-d7b7-742d-a1bfe047f594/test-directory-a82de73a-64cc-abce-e9c9-ce8786f49ee6?action=setAccessControlRecursive&continuation=VBa3lumL09qHj84BGM0BGMcBL3NlYW5uc2UBMDFENTc5OTJDOTcxNDhDMi90ZXN0LWZpbGVzeXN0ZW0tOGVjZDdhODgtYWQ0Yy1kN2I3LTc0MmQtYTFiZmUwNDdmNTk0ATAxRDcwNkYxQjUzQkZDMzEvdGVzdC1kaXJlY3RvcnktYTgyZGU3M2EtNjRjYy1hYmNlLWU5YzktY2U4Nzg2ZjQ5ZWU2L3Rlc3QtZGlyZWN0b3J5LWNmMjgwYjk5LWU2YjctMDgwMy0yNjkyLTBiODZhMzYxNWRiZRYAAAA%3D&mode=set&maxRecords=2",
      "RequestMethod": "PATCH",
      "RequestHeaders": {
        "Accept": "application/json",
        "Authorization": "Sanitized",
        "User-Agent": [
          "azsdk-net-Storage.Files.DataLake/12.7.0-alpha.20210219.1",
          "(.NET 5.0.3; Microsoft Windows 10.0.19041)"
        ],
        "x-ms-acl": "user::rwx,group::r--,other::---,mask::rwx",
        "x-ms-client-request-id": "821ef0d9-5f8b-9740-81cf-580c122b97df",
        "x-ms-date": "Fri, 19 Feb 2021 19:02:04 GMT",
        "x-ms-return-client-request-id": "true",
<<<<<<< HEAD
        "x-ms-version": "2020-12-06"
=======
        "x-ms-version": "2021-02-12"
>>>>>>> 7e782c87
      },
      "RequestBody": null,
      "StatusCode": 200,
      "ResponseHeaders": {
        "Date": "Fri, 19 Feb 2021 19:02:03 GMT",
        "Server": [
          "Windows-Azure-HDFS/1.0",
          "Microsoft-HTTPAPI/2.0"
        ],
        "Transfer-Encoding": "chunked",
        "x-ms-client-request-id": "821ef0d9-5f8b-9740-81cf-580c122b97df",
        "x-ms-continuation": "VBaN4b6OyOqroIEBGMgBGMIBL3NlYW5uc2UBMDFENTc5OTJDOTcxNDhDMi90ZXN0LWZpbGVzeXN0ZW0tOGVjZDdhODgtYWQ0Yy1kN2I3LTc0MmQtYTFiZmUwNDdmNTk0ATAxRDcwNkYxQjUzQkZDMzEvdGVzdC1kaXJlY3RvcnktYTgyZGU3M2EtNjRjYy1hYmNlLWU5YzktY2U4Nzg2ZjQ5ZWU2L3Rlc3QtZmlsZS03YjI5YWY2MS03ZDEwLTliZTItM2ViYi01OWY2OWIwODQ0YTkWAAAA",
        "x-ms-namespace-enabled": "true",
        "x-ms-request-id": "da83d43b-a01f-0061-80f1-065c1c000000",
<<<<<<< HEAD
        "x-ms-version": "2020-12-06"
=======
        "x-ms-version": "2021-02-12"
>>>>>>> 7e782c87
      },
      "ResponseBody": "eyJkaXJlY3Rvcmllc1N1Y2Nlc3NmdWwiOjEsImZhaWxlZEVudHJpZXMiOltdLCJmYWlsdXJlQ291bnQiOjAsImZpbGVzU3VjY2Vzc2Z1bCI6MX0K"
    },
    {
      "RequestUri": "https://seannse.dfs.core.windows.net/test-filesystem-8ecd7a88-ad4c-d7b7-742d-a1bfe047f594/test-directory-a82de73a-64cc-abce-e9c9-ce8786f49ee6?action=setAccessControlRecursive&continuation=VBaN4b6OyOqroIEBGMgBGMIBL3NlYW5uc2UBMDFENTc5OTJDOTcxNDhDMi90ZXN0LWZpbGVzeXN0ZW0tOGVjZDdhODgtYWQ0Yy1kN2I3LTc0MmQtYTFiZmUwNDdmNTk0ATAxRDcwNkYxQjUzQkZDMzEvdGVzdC1kaXJlY3RvcnktYTgyZGU3M2EtNjRjYy1hYmNlLWU5YzktY2U4Nzg2ZjQ5ZWU2L3Rlc3QtZmlsZS03YjI5YWY2MS03ZDEwLTliZTItM2ViYi01OWY2OWIwODQ0YTkWAAAA&mode=set&maxRecords=2",
      "RequestMethod": "PATCH",
      "RequestHeaders": {
        "Accept": "application/json",
        "Authorization": "Sanitized",
        "User-Agent": [
          "azsdk-net-Storage.Files.DataLake/12.7.0-alpha.20210219.1",
          "(.NET 5.0.3; Microsoft Windows 10.0.19041)"
        ],
        "x-ms-acl": "user::rwx,group::r--,other::---,mask::rwx",
        "x-ms-client-request-id": "3696e9ad-28b0-d62a-05d2-c1831dc021a6",
        "x-ms-date": "Fri, 19 Feb 2021 19:02:04 GMT",
        "x-ms-return-client-request-id": "true",
<<<<<<< HEAD
        "x-ms-version": "2020-12-06"
=======
        "x-ms-version": "2021-02-12"
>>>>>>> 7e782c87
      },
      "RequestBody": null,
      "StatusCode": 200,
      "ResponseHeaders": {
        "Date": "Fri, 19 Feb 2021 19:02:03 GMT",
        "Server": [
          "Windows-Azure-HDFS/1.0",
          "Microsoft-HTTPAPI/2.0"
        ],
        "Transfer-Encoding": "chunked",
        "x-ms-client-request-id": "3696e9ad-28b0-d62a-05d2-c1831dc021a6",
        "x-ms-namespace-enabled": "true",
        "x-ms-request-id": "da83d454-a01f-0061-19f1-065c1c000000",
<<<<<<< HEAD
        "x-ms-version": "2020-12-06"
=======
        "x-ms-version": "2021-02-12"
>>>>>>> 7e782c87
      },
      "ResponseBody": "eyJkaXJlY3Rvcmllc1N1Y2Nlc3NmdWwiOjAsImZhaWxlZEVudHJpZXMiOltdLCJmYWlsdXJlQ291bnQiOjAsImZpbGVzU3VjY2Vzc2Z1bCI6MX0K"
    },
    {
      "RequestUri": "https://seannse.blob.core.windows.net/test-filesystem-8ecd7a88-ad4c-d7b7-742d-a1bfe047f594?restype=container",
      "RequestMethod": "DELETE",
      "RequestHeaders": {
        "Accept": "application/xml",
        "Authorization": "Sanitized",
        "traceparent": "00-838f41c9d45a4242a4ce4559ffb9beb9-ef911600d367004d-00",
        "User-Agent": [
          "azsdk-net-Storage.Files.DataLake/12.7.0-alpha.20210219.1",
          "(.NET 5.0.3; Microsoft Windows 10.0.19041)"
        ],
        "x-ms-client-request-id": "285e7652-6195-dc2e-6be0-8d1c03e65a21",
        "x-ms-date": "Fri, 19 Feb 2021 19:02:04 GMT",
        "x-ms-return-client-request-id": "true",
<<<<<<< HEAD
        "x-ms-version": "2020-12-06"
=======
        "x-ms-version": "2021-02-12"
>>>>>>> 7e782c87
      },
      "RequestBody": null,
      "StatusCode": 202,
      "ResponseHeaders": {
        "Content-Length": "0",
        "Date": "Fri, 19 Feb 2021 19:02:03 GMT",
        "Server": [
          "Windows-Azure-Blob/1.0",
          "Microsoft-HTTPAPI/2.0"
        ],
        "x-ms-client-request-id": "285e7652-6195-dc2e-6be0-8d1c03e65a21",
        "x-ms-request-id": "cb120c31-b01e-006d-4bf1-06cb14000000",
<<<<<<< HEAD
        "x-ms-version": "2020-12-06"
=======
        "x-ms-version": "2021-02-12"
>>>>>>> 7e782c87
      },
      "ResponseBody": []
    }
  ],
  "Variables": {
    "RandomSeed": "8913694",
    "Storage_TestConfigHierarchicalNamespace": "NamespaceTenant\nseannse\nU2FuaXRpemVk\nhttps://seannse.blob.core.windows.net\nhttps://seannse.file.core.windows.net\nhttps://seannse.queue.core.windows.net\nhttps://seannse.table.core.windows.net\n\n\n\n\nhttps://seannse-secondary.blob.core.windows.net\nhttps://seannse-secondary.file.core.windows.net\nhttps://seannse-secondary.queue.core.windows.net\nhttps://seannse-secondary.table.core.windows.net\n68390a19-a643-458b-b726-408abf67b4fc\nSanitized\n72f988bf-86f1-41af-91ab-2d7cd011db47\nhttps://login.microsoftonline.com/\nCloud\nBlobEndpoint=https://seannse.blob.core.windows.net/;QueueEndpoint=https://seannse.queue.core.windows.net/;FileEndpoint=https://seannse.file.core.windows.net/;BlobSecondaryEndpoint=https://seannse-secondary.blob.core.windows.net/;QueueSecondaryEndpoint=https://seannse-secondary.queue.core.windows.net/;FileSecondaryEndpoint=https://seannse-secondary.file.core.windows.net/;AccountName=seannse;AccountKey=Sanitized\n\n\n"
  }
}<|MERGE_RESOLUTION|>--- conflicted
+++ resolved
@@ -15,11 +15,7 @@
         "x-ms-client-request-id": "6f112c80-a699-d23f-e14b-88d02373504a",
         "x-ms-date": "Fri, 19 Feb 2021 19:02:03 GMT",
         "x-ms-return-client-request-id": "true",
-<<<<<<< HEAD
-        "x-ms-version": "2020-12-06"
-=======
-        "x-ms-version": "2021-02-12"
->>>>>>> 7e782c87
+        "x-ms-version": "2021-02-12"
       },
       "RequestBody": null,
       "StatusCode": 201,
@@ -34,11 +30,7 @@
         ],
         "x-ms-client-request-id": "6f112c80-a699-d23f-e14b-88d02373504a",
         "x-ms-request-id": "cb120a53-b01e-006d-10f1-06cb14000000",
-<<<<<<< HEAD
-        "x-ms-version": "2020-12-06"
-=======
-        "x-ms-version": "2021-02-12"
->>>>>>> 7e782c87
+        "x-ms-version": "2021-02-12"
       },
       "ResponseBody": []
     },
@@ -56,11 +48,7 @@
         "x-ms-client-request-id": "5287dc74-2560-1b12-5e66-85cfd7b74cec",
         "x-ms-date": "Fri, 19 Feb 2021 19:02:03 GMT",
         "x-ms-return-client-request-id": "true",
-<<<<<<< HEAD
-        "x-ms-version": "2020-12-06"
-=======
-        "x-ms-version": "2021-02-12"
->>>>>>> 7e782c87
+        "x-ms-version": "2021-02-12"
       },
       "RequestBody": null,
       "StatusCode": 201,
@@ -75,11 +63,7 @@
         ],
         "x-ms-client-request-id": "5287dc74-2560-1b12-5e66-85cfd7b74cec",
         "x-ms-request-id": "da83d38e-a01f-0061-53f1-065c1c000000",
-<<<<<<< HEAD
-        "x-ms-version": "2020-12-06"
-=======
-        "x-ms-version": "2021-02-12"
->>>>>>> 7e782c87
+        "x-ms-version": "2021-02-12"
       },
       "ResponseBody": []
     },
@@ -96,11 +80,7 @@
         "x-ms-client-request-id": "b276bd6e-804e-d717-c8d1-65f6ef0060b4",
         "x-ms-date": "Fri, 19 Feb 2021 19:02:03 GMT",
         "x-ms-return-client-request-id": "true",
-<<<<<<< HEAD
-        "x-ms-version": "2020-12-06"
-=======
-        "x-ms-version": "2021-02-12"
->>>>>>> 7e782c87
+        "x-ms-version": "2021-02-12"
       },
       "RequestBody": null,
       "StatusCode": 201,
@@ -115,11 +95,7 @@
         ],
         "x-ms-client-request-id": "b276bd6e-804e-d717-c8d1-65f6ef0060b4",
         "x-ms-request-id": "da83d3a3-a01f-0061-68f1-065c1c000000",
-<<<<<<< HEAD
-        "x-ms-version": "2020-12-06"
-=======
-        "x-ms-version": "2021-02-12"
->>>>>>> 7e782c87
+        "x-ms-version": "2021-02-12"
       },
       "ResponseBody": []
     },
@@ -136,11 +112,7 @@
         "x-ms-client-request-id": "a2c1a0c2-9743-cc15-3e14-9616d0058f85",
         "x-ms-date": "Fri, 19 Feb 2021 19:02:03 GMT",
         "x-ms-return-client-request-id": "true",
-<<<<<<< HEAD
-        "x-ms-version": "2020-12-06"
-=======
-        "x-ms-version": "2021-02-12"
->>>>>>> 7e782c87
+        "x-ms-version": "2021-02-12"
       },
       "RequestBody": null,
       "StatusCode": 201,
@@ -155,11 +127,7 @@
         ],
         "x-ms-client-request-id": "a2c1a0c2-9743-cc15-3e14-9616d0058f85",
         "x-ms-request-id": "da83d3b8-a01f-0061-7df1-065c1c000000",
-<<<<<<< HEAD
-        "x-ms-version": "2020-12-06"
-=======
-        "x-ms-version": "2021-02-12"
->>>>>>> 7e782c87
+        "x-ms-version": "2021-02-12"
       },
       "ResponseBody": []
     },
@@ -176,11 +144,7 @@
         "x-ms-client-request-id": "427f5cab-d717-5f52-1f56-20c3afac0b5a",
         "x-ms-date": "Fri, 19 Feb 2021 19:02:03 GMT",
         "x-ms-return-client-request-id": "true",
-<<<<<<< HEAD
-        "x-ms-version": "2020-12-06"
-=======
-        "x-ms-version": "2021-02-12"
->>>>>>> 7e782c87
+        "x-ms-version": "2021-02-12"
       },
       "RequestBody": null,
       "StatusCode": 201,
@@ -195,11 +159,7 @@
         ],
         "x-ms-client-request-id": "427f5cab-d717-5f52-1f56-20c3afac0b5a",
         "x-ms-request-id": "da83d3df-a01f-0061-24f1-065c1c000000",
-<<<<<<< HEAD
-        "x-ms-version": "2020-12-06"
-=======
-        "x-ms-version": "2021-02-12"
->>>>>>> 7e782c87
+        "x-ms-version": "2021-02-12"
       },
       "ResponseBody": []
     },
@@ -216,11 +176,7 @@
         "x-ms-client-request-id": "018564cb-c89b-c5af-5876-1c85cbccbcbe",
         "x-ms-date": "Fri, 19 Feb 2021 19:02:03 GMT",
         "x-ms-return-client-request-id": "true",
-<<<<<<< HEAD
-        "x-ms-version": "2020-12-06"
-=======
-        "x-ms-version": "2021-02-12"
->>>>>>> 7e782c87
+        "x-ms-version": "2021-02-12"
       },
       "RequestBody": null,
       "StatusCode": 201,
@@ -235,11 +191,7 @@
         ],
         "x-ms-client-request-id": "018564cb-c89b-c5af-5876-1c85cbccbcbe",
         "x-ms-request-id": "da83d3f4-a01f-0061-39f1-065c1c000000",
-<<<<<<< HEAD
-        "x-ms-version": "2020-12-06"
-=======
-        "x-ms-version": "2021-02-12"
->>>>>>> 7e782c87
+        "x-ms-version": "2021-02-12"
       },
       "ResponseBody": []
     },
@@ -256,11 +208,7 @@
         "x-ms-client-request-id": "9133ca32-09de-23cb-6e24-6989a7e66780",
         "x-ms-date": "Fri, 19 Feb 2021 19:02:04 GMT",
         "x-ms-return-client-request-id": "true",
-<<<<<<< HEAD
-        "x-ms-version": "2020-12-06"
-=======
-        "x-ms-version": "2021-02-12"
->>>>>>> 7e782c87
+        "x-ms-version": "2021-02-12"
       },
       "RequestBody": null,
       "StatusCode": 201,
@@ -275,11 +223,7 @@
         ],
         "x-ms-client-request-id": "9133ca32-09de-23cb-6e24-6989a7e66780",
         "x-ms-request-id": "da83d401-a01f-0061-46f1-065c1c000000",
-<<<<<<< HEAD
-        "x-ms-version": "2020-12-06"
-=======
-        "x-ms-version": "2021-02-12"
->>>>>>> 7e782c87
+        "x-ms-version": "2021-02-12"
       },
       "ResponseBody": []
     },
@@ -296,11 +240,7 @@
         "x-ms-client-request-id": "6d8c8b90-cfc4-b4d1-e797-5222afd58865",
         "x-ms-date": "Fri, 19 Feb 2021 19:02:04 GMT",
         "x-ms-return-client-request-id": "true",
-<<<<<<< HEAD
-        "x-ms-version": "2020-12-06"
-=======
-        "x-ms-version": "2021-02-12"
->>>>>>> 7e782c87
+        "x-ms-version": "2021-02-12"
       },
       "RequestBody": null,
       "StatusCode": 201,
@@ -315,11 +255,7 @@
         ],
         "x-ms-client-request-id": "6d8c8b90-cfc4-b4d1-e797-5222afd58865",
         "x-ms-request-id": "da83d416-a01f-0061-5bf1-065c1c000000",
-<<<<<<< HEAD
-        "x-ms-version": "2020-12-06"
-=======
-        "x-ms-version": "2021-02-12"
->>>>>>> 7e782c87
+        "x-ms-version": "2021-02-12"
       },
       "ResponseBody": []
     },
@@ -337,11 +273,7 @@
         "x-ms-client-request-id": "10656d42-d77c-f7e5-6ce1-ac0c316ba1af",
         "x-ms-date": "Fri, 19 Feb 2021 19:02:04 GMT",
         "x-ms-return-client-request-id": "true",
-<<<<<<< HEAD
-        "x-ms-version": "2020-12-06"
-=======
-        "x-ms-version": "2021-02-12"
->>>>>>> 7e782c87
+        "x-ms-version": "2021-02-12"
       },
       "RequestBody": null,
       "StatusCode": 200,
@@ -356,11 +288,7 @@
         "x-ms-continuation": "VBaO3cX1nMzn0EAY/AEY9gEvc2Vhbm5zZQEwMUQ1Nzk5MkM5NzE0OEMyL3Rlc3QtZmlsZXN5c3RlbS04ZWNkN2E4OC1hZDRjLWQ3YjctNzQyZC1hMWJmZTA0N2Y1OTQBMDFENzA2RjFCNTNCRkMzMS90ZXN0LWRpcmVjdG9yeS1hODJkZTczYS02NGNjLWFiY2UtZTljOS1jZTg3ODZmNDllZTYvdGVzdC1kaXJlY3RvcnktNjA3MWExYWQtOWQzNC1iNTEzLWVjNmEtMzYxMWJhYWE1NjI5L3Rlc3QtZmlsZS01NGU3NWMwZi1hMmE0LTYxN2YtMWIzOC1iMDExNDg0M2I2YzEWAAAA",
         "x-ms-namespace-enabled": "true",
         "x-ms-request-id": "da83d420-a01f-0061-65f1-065c1c000000",
-<<<<<<< HEAD
-        "x-ms-version": "2020-12-06"
-=======
-        "x-ms-version": "2021-02-12"
->>>>>>> 7e782c87
+        "x-ms-version": "2021-02-12"
       },
       "ResponseBody": "eyJkaXJlY3Rvcmllc1N1Y2Nlc3NmdWwiOjIsImZhaWxlZEVudHJpZXMiOltdLCJmYWlsdXJlQ291bnQiOjAsImZpbGVzU3VjY2Vzc2Z1bCI6MH0K"
     },
@@ -378,11 +306,7 @@
         "x-ms-client-request-id": "42e0aeee-776f-08e8-dacb-fd6f26cfaab5",
         "x-ms-date": "Fri, 19 Feb 2021 19:02:04 GMT",
         "x-ms-return-client-request-id": "true",
-<<<<<<< HEAD
-        "x-ms-version": "2020-12-06"
-=======
-        "x-ms-version": "2021-02-12"
->>>>>>> 7e782c87
+        "x-ms-version": "2021-02-12"
       },
       "RequestBody": null,
       "StatusCode": 200,
@@ -397,11 +321,7 @@
         "x-ms-continuation": "VBa3lumL09qHj84BGM0BGMcBL3NlYW5uc2UBMDFENTc5OTJDOTcxNDhDMi90ZXN0LWZpbGVzeXN0ZW0tOGVjZDdhODgtYWQ0Yy1kN2I3LTc0MmQtYTFiZmUwNDdmNTk0ATAxRDcwNkYxQjUzQkZDMzEvdGVzdC1kaXJlY3RvcnktYTgyZGU3M2EtNjRjYy1hYmNlLWU5YzktY2U4Nzg2ZjQ5ZWU2L3Rlc3QtZGlyZWN0b3J5LWNmMjgwYjk5LWU2YjctMDgwMy0yNjkyLTBiODZhMzYxNWRiZRYAAAA=",
         "x-ms-namespace-enabled": "true",
         "x-ms-request-id": "da83d42e-a01f-0061-73f1-065c1c000000",
-<<<<<<< HEAD
-        "x-ms-version": "2020-12-06"
-=======
-        "x-ms-version": "2021-02-12"
->>>>>>> 7e782c87
+        "x-ms-version": "2021-02-12"
       },
       "ResponseBody": "eyJkaXJlY3Rvcmllc1N1Y2Nlc3NmdWwiOjAsImZhaWxlZEVudHJpZXMiOltdLCJmYWlsdXJlQ291bnQiOjAsImZpbGVzU3VjY2Vzc2Z1bCI6Mn0K"
     },
@@ -419,11 +339,7 @@
         "x-ms-client-request-id": "821ef0d9-5f8b-9740-81cf-580c122b97df",
         "x-ms-date": "Fri, 19 Feb 2021 19:02:04 GMT",
         "x-ms-return-client-request-id": "true",
-<<<<<<< HEAD
-        "x-ms-version": "2020-12-06"
-=======
-        "x-ms-version": "2021-02-12"
->>>>>>> 7e782c87
+        "x-ms-version": "2021-02-12"
       },
       "RequestBody": null,
       "StatusCode": 200,
@@ -438,11 +354,7 @@
         "x-ms-continuation": "VBaN4b6OyOqroIEBGMgBGMIBL3NlYW5uc2UBMDFENTc5OTJDOTcxNDhDMi90ZXN0LWZpbGVzeXN0ZW0tOGVjZDdhODgtYWQ0Yy1kN2I3LTc0MmQtYTFiZmUwNDdmNTk0ATAxRDcwNkYxQjUzQkZDMzEvdGVzdC1kaXJlY3RvcnktYTgyZGU3M2EtNjRjYy1hYmNlLWU5YzktY2U4Nzg2ZjQ5ZWU2L3Rlc3QtZmlsZS03YjI5YWY2MS03ZDEwLTliZTItM2ViYi01OWY2OWIwODQ0YTkWAAAA",
         "x-ms-namespace-enabled": "true",
         "x-ms-request-id": "da83d43b-a01f-0061-80f1-065c1c000000",
-<<<<<<< HEAD
-        "x-ms-version": "2020-12-06"
-=======
-        "x-ms-version": "2021-02-12"
->>>>>>> 7e782c87
+        "x-ms-version": "2021-02-12"
       },
       "ResponseBody": "eyJkaXJlY3Rvcmllc1N1Y2Nlc3NmdWwiOjEsImZhaWxlZEVudHJpZXMiOltdLCJmYWlsdXJlQ291bnQiOjAsImZpbGVzU3VjY2Vzc2Z1bCI6MX0K"
     },
@@ -460,11 +372,7 @@
         "x-ms-client-request-id": "3696e9ad-28b0-d62a-05d2-c1831dc021a6",
         "x-ms-date": "Fri, 19 Feb 2021 19:02:04 GMT",
         "x-ms-return-client-request-id": "true",
-<<<<<<< HEAD
-        "x-ms-version": "2020-12-06"
-=======
-        "x-ms-version": "2021-02-12"
->>>>>>> 7e782c87
+        "x-ms-version": "2021-02-12"
       },
       "RequestBody": null,
       "StatusCode": 200,
@@ -478,11 +386,7 @@
         "x-ms-client-request-id": "3696e9ad-28b0-d62a-05d2-c1831dc021a6",
         "x-ms-namespace-enabled": "true",
         "x-ms-request-id": "da83d454-a01f-0061-19f1-065c1c000000",
-<<<<<<< HEAD
-        "x-ms-version": "2020-12-06"
-=======
-        "x-ms-version": "2021-02-12"
->>>>>>> 7e782c87
+        "x-ms-version": "2021-02-12"
       },
       "ResponseBody": "eyJkaXJlY3Rvcmllc1N1Y2Nlc3NmdWwiOjAsImZhaWxlZEVudHJpZXMiOltdLCJmYWlsdXJlQ291bnQiOjAsImZpbGVzU3VjY2Vzc2Z1bCI6MX0K"
     },
@@ -500,11 +404,7 @@
         "x-ms-client-request-id": "285e7652-6195-dc2e-6be0-8d1c03e65a21",
         "x-ms-date": "Fri, 19 Feb 2021 19:02:04 GMT",
         "x-ms-return-client-request-id": "true",
-<<<<<<< HEAD
-        "x-ms-version": "2020-12-06"
-=======
-        "x-ms-version": "2021-02-12"
->>>>>>> 7e782c87
+        "x-ms-version": "2021-02-12"
       },
       "RequestBody": null,
       "StatusCode": 202,
@@ -517,11 +417,7 @@
         ],
         "x-ms-client-request-id": "285e7652-6195-dc2e-6be0-8d1c03e65a21",
         "x-ms-request-id": "cb120c31-b01e-006d-4bf1-06cb14000000",
-<<<<<<< HEAD
-        "x-ms-version": "2020-12-06"
-=======
-        "x-ms-version": "2021-02-12"
->>>>>>> 7e782c87
+        "x-ms-version": "2021-02-12"
       },
       "ResponseBody": []
     }
