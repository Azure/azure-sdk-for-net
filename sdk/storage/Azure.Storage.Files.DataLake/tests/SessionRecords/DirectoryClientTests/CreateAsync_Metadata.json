{
  "Entries": [
    {
      "RequestUri": "https://seannse.blob.core.windows.net/test-filesystem-6f61f185-49f8-ca53-0627-cc2fef6331c1?restype=container",
      "RequestMethod": "PUT",
      "RequestHeaders": {
        "Accept": "application/xml",
        "Authorization": "Sanitized",
<<<<<<< HEAD
        "traceparent": "00-97e229750e8db245a5eae83c9d573d04-6b79a1667932d944-00",
        "User-Agent": [
          "azsdk-net-Storage.Files.DataLake/12.7.0-alpha.20210202.1",
          "(.NET 5.0.2; Microsoft Windows 10.0.19042)"
        ],
        "x-ms-blob-public-access": "container",
        "x-ms-client-request-id": "a16fa84a-4637-b353-e3e7-33f736009895",
        "x-ms-date": "Tue, 02 Feb 2021 21:50:27 GMT",
=======
        "traceparent": "00-c3db05290782b545993fc7c9e4d0bc89-904a32678ef8194e-00",
        "User-Agent": [
          "azsdk-net-Storage.Files.DataLake/12.7.0-alpha.20210217.1",
          "(.NET 5.0.3; Microsoft Windows 10.0.19042)"
        ],
        "x-ms-blob-public-access": "container",
        "x-ms-client-request-id": "a16fa84a-4637-b353-e3e7-33f736009895",
        "x-ms-date": "Wed, 17 Feb 2021 22:38:26 GMT",
>>>>>>> 1814567d
        "x-ms-return-client-request-id": "true",
        "x-ms-version": "2020-06-12"
      },
      "RequestBody": null,
      "StatusCode": 201,
      "ResponseHeaders": {
        "Content-Length": "0",
<<<<<<< HEAD
        "Date": "Tue, 02 Feb 2021 21:50:27 GMT",
        "ETag": "\u00220x8D8C7C48E04108F\u0022",
        "Last-Modified": "Tue, 02 Feb 2021 21:50:28 GMT",
=======
        "Date": "Wed, 17 Feb 2021 22:38:25 GMT",
        "ETag": "\u00220x8D8D394BDEBB42A\u0022",
        "Last-Modified": "Wed, 17 Feb 2021 22:38:26 GMT",
>>>>>>> 1814567d
        "Server": [
          "Windows-Azure-Blob/1.0",
          "Microsoft-HTTPAPI/2.0"
        ],
        "x-ms-client-request-id": "a16fa84a-4637-b353-e3e7-33f736009895",
<<<<<<< HEAD
        "x-ms-request-id": "cad10945-901e-009e-1cad-f96c81000000",
=======
        "x-ms-request-id": "97feee84-d01e-0054-157d-053008000000",
>>>>>>> 1814567d
        "x-ms-version": "2020-06-12"
      },
      "ResponseBody": []
    },
    {
      "RequestUri": "https://seannse.dfs.core.windows.net/test-filesystem-6f61f185-49f8-ca53-0627-cc2fef6331c1/test-directory-ca446347-0b8e-d66f-6677-997a08c2b84b?resource=directory",
      "RequestMethod": "PUT",
      "RequestHeaders": {
        "Accept": "application/json",
        "Authorization": "Sanitized",
<<<<<<< HEAD
        "traceparent": "00-e245d43874d7d14e826295e117b238f9-9689c13ecf0da647-00",
        "User-Agent": [
          "azsdk-net-Storage.Files.DataLake/12.7.0-alpha.20210202.1",
          "(.NET 5.0.2; Microsoft Windows 10.0.19042)"
        ],
        "x-ms-client-request-id": "ae4aaae5-5476-3fcc-3999-3bbfacd9aa21",
        "x-ms-date": "Tue, 02 Feb 2021 21:50:27 GMT",
=======
        "traceparent": "00-3fad146e00c05744b813ada4b184377f-88b83ac123f5274e-00",
        "User-Agent": [
          "azsdk-net-Storage.Files.DataLake/12.7.0-alpha.20210217.1",
          "(.NET 5.0.3; Microsoft Windows 10.0.19042)"
        ],
        "x-ms-client-request-id": "ae4aaae5-5476-3fcc-3999-3bbfacd9aa21",
        "x-ms-date": "Wed, 17 Feb 2021 22:38:26 GMT",
>>>>>>> 1814567d
        "x-ms-properties": "foo=YmFy,meta=ZGF0YQ==,Capital=bGV0dGVy,UPPER=Y2FzZQ==",
        "x-ms-return-client-request-id": "true",
        "x-ms-version": "2020-06-12"
      },
      "RequestBody": null,
      "StatusCode": 201,
      "ResponseHeaders": {
        "Content-Length": "0",
<<<<<<< HEAD
        "Date": "Tue, 02 Feb 2021 21:50:28 GMT",
        "ETag": "\u00220x8D8C7C48E3F9F18\u0022",
        "Last-Modified": "Tue, 02 Feb 2021 21:50:28 GMT",
=======
        "Date": "Wed, 17 Feb 2021 22:38:26 GMT",
        "ETag": "\u00220x8D8D394BE233222\u0022",
        "Last-Modified": "Wed, 17 Feb 2021 22:38:27 GMT",
>>>>>>> 1814567d
        "Server": [
          "Windows-Azure-HDFS/1.0",
          "Microsoft-HTTPAPI/2.0"
        ],
        "x-ms-client-request-id": "ae4aaae5-5476-3fcc-3999-3bbfacd9aa21",
<<<<<<< HEAD
        "x-ms-request-id": "c2e489a3-801f-0049-47ad-f93db4000000",
=======
        "x-ms-request-id": "e8ad3be6-501f-004a-697d-05dcd0000000",
>>>>>>> 1814567d
        "x-ms-version": "2020-06-12"
      },
      "ResponseBody": []
    },
    {
      "RequestUri": "https://seannse.blob.core.windows.net/test-filesystem-6f61f185-49f8-ca53-0627-cc2fef6331c1/test-directory-ca446347-0b8e-d66f-6677-997a08c2b84b",
      "RequestMethod": "HEAD",
      "RequestHeaders": {
        "Accept": "application/xml",
        "Authorization": "Sanitized",
<<<<<<< HEAD
        "traceparent": "00-e6ea23aef58f7745a8cf9c94cbc7cf43-540bdc1155618c4d-00",
        "User-Agent": [
          "azsdk-net-Storage.Files.DataLake/12.7.0-alpha.20210202.1",
          "(.NET 5.0.2; Microsoft Windows 10.0.19042)"
        ],
        "x-ms-client-request-id": "5d95c4c4-0977-b3d5-a3a4-0d5a54cab312",
        "x-ms-date": "Tue, 02 Feb 2021 21:50:28 GMT",
=======
        "traceparent": "00-1ade24d5027f0b4b9291ebf8b9b91c0b-44ff0d30ef5bf84b-00",
        "User-Agent": [
          "azsdk-net-Storage.Files.DataLake/12.7.0-alpha.20210217.1",
          "(.NET 5.0.3; Microsoft Windows 10.0.19042)"
        ],
        "x-ms-client-request-id": "5d95c4c4-0977-b3d5-a3a4-0d5a54cab312",
        "x-ms-date": "Wed, 17 Feb 2021 22:38:27 GMT",
>>>>>>> 1814567d
        "x-ms-return-client-request-id": "true",
        "x-ms-version": "2020-06-12"
      },
      "RequestBody": null,
      "StatusCode": 200,
      "ResponseHeaders": {
        "Accept-Ranges": "bytes",
        "Content-Length": "0",
        "Content-Type": "application/octet-stream",
<<<<<<< HEAD
        "Date": "Tue, 02 Feb 2021 21:50:28 GMT",
        "ETag": "\u00220x8D8C7C48E3F9F18\u0022",
        "Last-Modified": "Tue, 02 Feb 2021 21:50:28 GMT",
=======
        "Date": "Wed, 17 Feb 2021 22:38:26 GMT",
        "ETag": "\u00220x8D8D394BE233222\u0022",
        "Last-Modified": "Wed, 17 Feb 2021 22:38:27 GMT",
>>>>>>> 1814567d
        "Server": [
          "Windows-Azure-Blob/1.0",
          "Microsoft-HTTPAPI/2.0"
        ],
        "x-ms-access-tier": "Hot",
        "x-ms-access-tier-inferred": "true",
        "x-ms-blob-type": "BlockBlob",
        "x-ms-client-request-id": "5d95c4c4-0977-b3d5-a3a4-0d5a54cab312",
<<<<<<< HEAD
        "x-ms-creation-time": "Tue, 02 Feb 2021 21:50:28 GMT",
=======
        "x-ms-creation-time": "Wed, 17 Feb 2021 22:38:27 GMT",
>>>>>>> 1814567d
        "x-ms-group": "$superuser",
        "x-ms-lease-state": "available",
        "x-ms-lease-status": "unlocked",
        "x-ms-meta-Capital": "letter",
        "x-ms-meta-foo": "bar",
        "x-ms-meta-hdi_isfolder": "true",
        "x-ms-meta-meta": "data",
        "x-ms-meta-UPPER": "case",
        "x-ms-owner": "$superuser",
        "x-ms-permissions": "rwxr-x---",
<<<<<<< HEAD
        "x-ms-request-id": "cad10bcb-901e-009e-76ad-f96c81000000",
=======
        "x-ms-request-id": "97feeeb6-d01e-0054-397d-053008000000",
>>>>>>> 1814567d
        "x-ms-server-encrypted": "true",
        "x-ms-version": "2020-06-12"
      },
      "ResponseBody": []
    },
    {
      "RequestUri": "https://seannse.blob.core.windows.net/test-filesystem-6f61f185-49f8-ca53-0627-cc2fef6331c1?restype=container",
      "RequestMethod": "DELETE",
      "RequestHeaders": {
        "Accept": "application/xml",
        "Authorization": "Sanitized",
<<<<<<< HEAD
        "traceparent": "00-6c7b9d6d972e0741bc73704ed4d01022-6de7d993b14dc240-00",
        "User-Agent": [
          "azsdk-net-Storage.Files.DataLake/12.7.0-alpha.20210202.1",
          "(.NET 5.0.2; Microsoft Windows 10.0.19042)"
        ],
        "x-ms-client-request-id": "e7fa693d-4c43-25aa-123b-22774447620e",
        "x-ms-date": "Tue, 02 Feb 2021 21:50:28 GMT",
=======
        "traceparent": "00-3b5848526507d4409e3b8b1ef8cc38df-6270ddb2204f414f-00",
        "User-Agent": [
          "azsdk-net-Storage.Files.DataLake/12.7.0-alpha.20210217.1",
          "(.NET 5.0.3; Microsoft Windows 10.0.19042)"
        ],
        "x-ms-client-request-id": "e7fa693d-4c43-25aa-123b-22774447620e",
        "x-ms-date": "Wed, 17 Feb 2021 22:38:27 GMT",
>>>>>>> 1814567d
        "x-ms-return-client-request-id": "true",
        "x-ms-version": "2020-06-12"
      },
      "RequestBody": null,
      "StatusCode": 202,
      "ResponseHeaders": {
        "Content-Length": "0",
<<<<<<< HEAD
        "Date": "Tue, 02 Feb 2021 21:50:28 GMT",
=======
        "Date": "Wed, 17 Feb 2021 22:38:26 GMT",
>>>>>>> 1814567d
        "Server": [
          "Windows-Azure-Blob/1.0",
          "Microsoft-HTTPAPI/2.0"
        ],
        "x-ms-client-request-id": "e7fa693d-4c43-25aa-123b-22774447620e",
<<<<<<< HEAD
        "x-ms-request-id": "cad10c36-901e-009e-56ad-f96c81000000",
=======
        "x-ms-request-id": "97feeec0-d01e-0054-407d-053008000000",
>>>>>>> 1814567d
        "x-ms-version": "2020-06-12"
      },
      "ResponseBody": []
    }
  ],
  "Variables": {
    "RandomSeed": "1886637639",
    "Storage_TestConfigHierarchicalNamespace": "NamespaceTenant\nseannse\nU2FuaXRpemVk\nhttps://seannse.blob.core.windows.net\nhttps://seannse.file.core.windows.net\nhttps://seannse.queue.core.windows.net\nhttps://seannse.table.core.windows.net\n\n\n\n\nhttps://seannse-secondary.blob.core.windows.net\nhttps://seannse-secondary.file.core.windows.net\nhttps://seannse-secondary.queue.core.windows.net\nhttps://seannse-secondary.table.core.windows.net\n68390a19-a643-458b-b726-408abf67b4fc\nSanitized\n72f988bf-86f1-41af-91ab-2d7cd011db47\nhttps://login.microsoftonline.com/\nCloud\nBlobEndpoint=https://seannse.blob.core.windows.net/;QueueEndpoint=https://seannse.queue.core.windows.net/;FileEndpoint=https://seannse.file.core.windows.net/;BlobSecondaryEndpoint=https://seannse-secondary.blob.core.windows.net/;QueueSecondaryEndpoint=https://seannse-secondary.queue.core.windows.net/;FileSecondaryEndpoint=https://seannse-secondary.file.core.windows.net/;AccountName=seannse;AccountKey=Sanitized\n"
  }
}<|MERGE_RESOLUTION|>--- conflicted
+++ resolved
@@ -1,30 +1,19 @@
 {
   "Entries": [
     {
-      "RequestUri": "https://seannse.blob.core.windows.net/test-filesystem-6f61f185-49f8-ca53-0627-cc2fef6331c1?restype=container",
+      "RequestUri": "https://seannse.blob.core.windows.net/test-filesystem-e70048dc-2aba-e1e1-4269-08a2b9e1bdb1?restype=container",
       "RequestMethod": "PUT",
       "RequestHeaders": {
         "Accept": "application/xml",
         "Authorization": "Sanitized",
-<<<<<<< HEAD
-        "traceparent": "00-97e229750e8db245a5eae83c9d573d04-6b79a1667932d944-00",
+        "traceparent": "00-a195828ed7b12748b2ee6237be78dfa0-7524e88b7eb5d14f-00",
         "User-Agent": [
-          "azsdk-net-Storage.Files.DataLake/12.7.0-alpha.20210202.1",
-          "(.NET 5.0.2; Microsoft Windows 10.0.19042)"
+          "azsdk-net-Storage.Files.DataLake/12.7.0-alpha.20210219.1",
+          "(.NET 5.0.3; Microsoft Windows 10.0.19041)"
         ],
         "x-ms-blob-public-access": "container",
-        "x-ms-client-request-id": "a16fa84a-4637-b353-e3e7-33f736009895",
-        "x-ms-date": "Tue, 02 Feb 2021 21:50:27 GMT",
-=======
-        "traceparent": "00-c3db05290782b545993fc7c9e4d0bc89-904a32678ef8194e-00",
-        "User-Agent": [
-          "azsdk-net-Storage.Files.DataLake/12.7.0-alpha.20210217.1",
-          "(.NET 5.0.3; Microsoft Windows 10.0.19042)"
-        ],
-        "x-ms-blob-public-access": "container",
-        "x-ms-client-request-id": "a16fa84a-4637-b353-e3e7-33f736009895",
-        "x-ms-date": "Wed, 17 Feb 2021 22:38:26 GMT",
->>>>>>> 1814567d
+        "x-ms-client-request-id": "3f8cf961-5a75-a31c-81ec-dcf865c9dc7b",
+        "x-ms-date": "Fri, 19 Feb 2021 18:59:46 GMT",
         "x-ms-return-client-request-id": "true",
         "x-ms-version": "2020-06-12"
       },
@@ -32,52 +21,32 @@
       "StatusCode": 201,
       "ResponseHeaders": {
         "Content-Length": "0",
-<<<<<<< HEAD
-        "Date": "Tue, 02 Feb 2021 21:50:27 GMT",
-        "ETag": "\u00220x8D8C7C48E04108F\u0022",
-        "Last-Modified": "Tue, 02 Feb 2021 21:50:28 GMT",
-=======
-        "Date": "Wed, 17 Feb 2021 22:38:25 GMT",
-        "ETag": "\u00220x8D8D394BDEBB42A\u0022",
-        "Last-Modified": "Wed, 17 Feb 2021 22:38:26 GMT",
->>>>>>> 1814567d
+        "Date": "Fri, 19 Feb 2021 18:59:45 GMT",
+        "ETag": "\u00220x8D8D5088604A1B2\u0022",
+        "Last-Modified": "Fri, 19 Feb 2021 18:59:45 GMT",
         "Server": [
           "Windows-Azure-Blob/1.0",
           "Microsoft-HTTPAPI/2.0"
         ],
-        "x-ms-client-request-id": "a16fa84a-4637-b353-e3e7-33f736009895",
-<<<<<<< HEAD
-        "x-ms-request-id": "cad10945-901e-009e-1cad-f96c81000000",
-=======
-        "x-ms-request-id": "97feee84-d01e-0054-157d-053008000000",
->>>>>>> 1814567d
+        "x-ms-client-request-id": "3f8cf961-5a75-a31c-81ec-dcf865c9dc7b",
+        "x-ms-request-id": "cb11571c-b01e-006d-6ff1-06cb14000000",
         "x-ms-version": "2020-06-12"
       },
       "ResponseBody": []
     },
     {
-      "RequestUri": "https://seannse.dfs.core.windows.net/test-filesystem-6f61f185-49f8-ca53-0627-cc2fef6331c1/test-directory-ca446347-0b8e-d66f-6677-997a08c2b84b?resource=directory",
+      "RequestUri": "https://seannse.dfs.core.windows.net/test-filesystem-e70048dc-2aba-e1e1-4269-08a2b9e1bdb1/test-directory-69a6ed7c-ff92-1170-dae3-bd122fa5dff1?resource=directory",
       "RequestMethod": "PUT",
       "RequestHeaders": {
         "Accept": "application/json",
         "Authorization": "Sanitized",
-<<<<<<< HEAD
-        "traceparent": "00-e245d43874d7d14e826295e117b238f9-9689c13ecf0da647-00",
+        "traceparent": "00-725e6d01239a3b448967cfb1e5cf6c62-70408a42a35ffe48-00",
         "User-Agent": [
-          "azsdk-net-Storage.Files.DataLake/12.7.0-alpha.20210202.1",
-          "(.NET 5.0.2; Microsoft Windows 10.0.19042)"
+          "azsdk-net-Storage.Files.DataLake/12.7.0-alpha.20210219.1",
+          "(.NET 5.0.3; Microsoft Windows 10.0.19041)"
         ],
-        "x-ms-client-request-id": "ae4aaae5-5476-3fcc-3999-3bbfacd9aa21",
-        "x-ms-date": "Tue, 02 Feb 2021 21:50:27 GMT",
-=======
-        "traceparent": "00-3fad146e00c05744b813ada4b184377f-88b83ac123f5274e-00",
-        "User-Agent": [
-          "azsdk-net-Storage.Files.DataLake/12.7.0-alpha.20210217.1",
-          "(.NET 5.0.3; Microsoft Windows 10.0.19042)"
-        ],
-        "x-ms-client-request-id": "ae4aaae5-5476-3fcc-3999-3bbfacd9aa21",
-        "x-ms-date": "Wed, 17 Feb 2021 22:38:26 GMT",
->>>>>>> 1814567d
+        "x-ms-client-request-id": "14bf7fca-aca9-6226-897a-65929d0974dc",
+        "x-ms-date": "Fri, 19 Feb 2021 18:59:46 GMT",
         "x-ms-properties": "foo=YmFy,meta=ZGF0YQ==,Capital=bGV0dGVy,UPPER=Y2FzZQ==",
         "x-ms-return-client-request-id": "true",
         "x-ms-version": "2020-06-12"
@@ -86,52 +55,32 @@
       "StatusCode": 201,
       "ResponseHeaders": {
         "Content-Length": "0",
-<<<<<<< HEAD
-        "Date": "Tue, 02 Feb 2021 21:50:28 GMT",
-        "ETag": "\u00220x8D8C7C48E3F9F18\u0022",
-        "Last-Modified": "Tue, 02 Feb 2021 21:50:28 GMT",
-=======
-        "Date": "Wed, 17 Feb 2021 22:38:26 GMT",
-        "ETag": "\u00220x8D8D394BE233222\u0022",
-        "Last-Modified": "Wed, 17 Feb 2021 22:38:27 GMT",
->>>>>>> 1814567d
+        "Date": "Fri, 19 Feb 2021 18:59:45 GMT",
+        "ETag": "\u00220x8D8D5088612BBD8\u0022",
+        "Last-Modified": "Fri, 19 Feb 2021 18:59:45 GMT",
         "Server": [
           "Windows-Azure-HDFS/1.0",
           "Microsoft-HTTPAPI/2.0"
         ],
-        "x-ms-client-request-id": "ae4aaae5-5476-3fcc-3999-3bbfacd9aa21",
-<<<<<<< HEAD
-        "x-ms-request-id": "c2e489a3-801f-0049-47ad-f93db4000000",
-=======
-        "x-ms-request-id": "e8ad3be6-501f-004a-697d-05dcd0000000",
->>>>>>> 1814567d
+        "x-ms-client-request-id": "14bf7fca-aca9-6226-897a-65929d0974dc",
+        "x-ms-request-id": "da83747d-a01f-0061-36f1-065c1c000000",
         "x-ms-version": "2020-06-12"
       },
       "ResponseBody": []
     },
     {
-      "RequestUri": "https://seannse.blob.core.windows.net/test-filesystem-6f61f185-49f8-ca53-0627-cc2fef6331c1/test-directory-ca446347-0b8e-d66f-6677-997a08c2b84b",
+      "RequestUri": "https://seannse.blob.core.windows.net/test-filesystem-e70048dc-2aba-e1e1-4269-08a2b9e1bdb1/test-directory-69a6ed7c-ff92-1170-dae3-bd122fa5dff1",
       "RequestMethod": "HEAD",
       "RequestHeaders": {
         "Accept": "application/xml",
         "Authorization": "Sanitized",
-<<<<<<< HEAD
-        "traceparent": "00-e6ea23aef58f7745a8cf9c94cbc7cf43-540bdc1155618c4d-00",
+        "traceparent": "00-4f5103e0dce30b4ead8af9db1e4f1c36-e5316c19cc590845-00",
         "User-Agent": [
-          "azsdk-net-Storage.Files.DataLake/12.7.0-alpha.20210202.1",
-          "(.NET 5.0.2; Microsoft Windows 10.0.19042)"
+          "azsdk-net-Storage.Files.DataLake/12.7.0-alpha.20210219.1",
+          "(.NET 5.0.3; Microsoft Windows 10.0.19041)"
         ],
-        "x-ms-client-request-id": "5d95c4c4-0977-b3d5-a3a4-0d5a54cab312",
-        "x-ms-date": "Tue, 02 Feb 2021 21:50:28 GMT",
-=======
-        "traceparent": "00-1ade24d5027f0b4b9291ebf8b9b91c0b-44ff0d30ef5bf84b-00",
-        "User-Agent": [
-          "azsdk-net-Storage.Files.DataLake/12.7.0-alpha.20210217.1",
-          "(.NET 5.0.3; Microsoft Windows 10.0.19042)"
-        ],
-        "x-ms-client-request-id": "5d95c4c4-0977-b3d5-a3a4-0d5a54cab312",
-        "x-ms-date": "Wed, 17 Feb 2021 22:38:27 GMT",
->>>>>>> 1814567d
+        "x-ms-client-request-id": "b0485c2b-cbe5-a547-28df-36da18a8202b",
+        "x-ms-date": "Fri, 19 Feb 2021 18:59:46 GMT",
         "x-ms-return-client-request-id": "true",
         "x-ms-version": "2020-06-12"
       },
@@ -141,15 +90,9 @@
         "Accept-Ranges": "bytes",
         "Content-Length": "0",
         "Content-Type": "application/octet-stream",
-<<<<<<< HEAD
-        "Date": "Tue, 02 Feb 2021 21:50:28 GMT",
-        "ETag": "\u00220x8D8C7C48E3F9F18\u0022",
-        "Last-Modified": "Tue, 02 Feb 2021 21:50:28 GMT",
-=======
-        "Date": "Wed, 17 Feb 2021 22:38:26 GMT",
-        "ETag": "\u00220x8D8D394BE233222\u0022",
-        "Last-Modified": "Wed, 17 Feb 2021 22:38:27 GMT",
->>>>>>> 1814567d
+        "Date": "Fri, 19 Feb 2021 18:59:45 GMT",
+        "ETag": "\u00220x8D8D5088612BBD8\u0022",
+        "Last-Modified": "Fri, 19 Feb 2021 18:59:45 GMT",
         "Server": [
           "Windows-Azure-Blob/1.0",
           "Microsoft-HTTPAPI/2.0"
@@ -157,12 +100,8 @@
         "x-ms-access-tier": "Hot",
         "x-ms-access-tier-inferred": "true",
         "x-ms-blob-type": "BlockBlob",
-        "x-ms-client-request-id": "5d95c4c4-0977-b3d5-a3a4-0d5a54cab312",
-<<<<<<< HEAD
-        "x-ms-creation-time": "Tue, 02 Feb 2021 21:50:28 GMT",
-=======
-        "x-ms-creation-time": "Wed, 17 Feb 2021 22:38:27 GMT",
->>>>>>> 1814567d
+        "x-ms-client-request-id": "b0485c2b-cbe5-a547-28df-36da18a8202b",
+        "x-ms-creation-time": "Fri, 19 Feb 2021 18:59:45 GMT",
         "x-ms-group": "$superuser",
         "x-ms-lease-state": "available",
         "x-ms-lease-status": "unlocked",
@@ -173,39 +112,25 @@
         "x-ms-meta-UPPER": "case",
         "x-ms-owner": "$superuser",
         "x-ms-permissions": "rwxr-x---",
-<<<<<<< HEAD
-        "x-ms-request-id": "cad10bcb-901e-009e-76ad-f96c81000000",
-=======
-        "x-ms-request-id": "97feeeb6-d01e-0054-397d-053008000000",
->>>>>>> 1814567d
+        "x-ms-request-id": "cb115759-b01e-006d-24f1-06cb14000000",
         "x-ms-server-encrypted": "true",
         "x-ms-version": "2020-06-12"
       },
       "ResponseBody": []
     },
     {
-      "RequestUri": "https://seannse.blob.core.windows.net/test-filesystem-6f61f185-49f8-ca53-0627-cc2fef6331c1?restype=container",
+      "RequestUri": "https://seannse.blob.core.windows.net/test-filesystem-e70048dc-2aba-e1e1-4269-08a2b9e1bdb1?restype=container",
       "RequestMethod": "DELETE",
       "RequestHeaders": {
         "Accept": "application/xml",
         "Authorization": "Sanitized",
-<<<<<<< HEAD
-        "traceparent": "00-6c7b9d6d972e0741bc73704ed4d01022-6de7d993b14dc240-00",
+        "traceparent": "00-c3c967b9b00b3f41b7eabcaf9a0e63e9-d8ea6ef8f456f24e-00",
         "User-Agent": [
-          "azsdk-net-Storage.Files.DataLake/12.7.0-alpha.20210202.1",
-          "(.NET 5.0.2; Microsoft Windows 10.0.19042)"
+          "azsdk-net-Storage.Files.DataLake/12.7.0-alpha.20210219.1",
+          "(.NET 5.0.3; Microsoft Windows 10.0.19041)"
         ],
-        "x-ms-client-request-id": "e7fa693d-4c43-25aa-123b-22774447620e",
-        "x-ms-date": "Tue, 02 Feb 2021 21:50:28 GMT",
-=======
-        "traceparent": "00-3b5848526507d4409e3b8b1ef8cc38df-6270ddb2204f414f-00",
-        "User-Agent": [
-          "azsdk-net-Storage.Files.DataLake/12.7.0-alpha.20210217.1",
-          "(.NET 5.0.3; Microsoft Windows 10.0.19042)"
-        ],
-        "x-ms-client-request-id": "e7fa693d-4c43-25aa-123b-22774447620e",
-        "x-ms-date": "Wed, 17 Feb 2021 22:38:27 GMT",
->>>>>>> 1814567d
+        "x-ms-client-request-id": "41670157-c3c1-41f6-a300-eea9e74be509",
+        "x-ms-date": "Fri, 19 Feb 2021 18:59:46 GMT",
         "x-ms-return-client-request-id": "true",
         "x-ms-version": "2020-06-12"
       },
@@ -213,28 +138,20 @@
       "StatusCode": 202,
       "ResponseHeaders": {
         "Content-Length": "0",
-<<<<<<< HEAD
-        "Date": "Tue, 02 Feb 2021 21:50:28 GMT",
-=======
-        "Date": "Wed, 17 Feb 2021 22:38:26 GMT",
->>>>>>> 1814567d
+        "Date": "Fri, 19 Feb 2021 18:59:45 GMT",
         "Server": [
           "Windows-Azure-Blob/1.0",
           "Microsoft-HTTPAPI/2.0"
         ],
-        "x-ms-client-request-id": "e7fa693d-4c43-25aa-123b-22774447620e",
-<<<<<<< HEAD
-        "x-ms-request-id": "cad10c36-901e-009e-56ad-f96c81000000",
-=======
-        "x-ms-request-id": "97feeec0-d01e-0054-407d-053008000000",
->>>>>>> 1814567d
+        "x-ms-client-request-id": "41670157-c3c1-41f6-a300-eea9e74be509",
+        "x-ms-request-id": "cb115781-b01e-006d-49f1-06cb14000000",
         "x-ms-version": "2020-06-12"
       },
       "ResponseBody": []
     }
   ],
   "Variables": {
-    "RandomSeed": "1886637639",
+    "RandomSeed": "2132966684",
     "Storage_TestConfigHierarchicalNamespace": "NamespaceTenant\nseannse\nU2FuaXRpemVk\nhttps://seannse.blob.core.windows.net\nhttps://seannse.file.core.windows.net\nhttps://seannse.queue.core.windows.net\nhttps://seannse.table.core.windows.net\n\n\n\n\nhttps://seannse-secondary.blob.core.windows.net\nhttps://seannse-secondary.file.core.windows.net\nhttps://seannse-secondary.queue.core.windows.net\nhttps://seannse-secondary.table.core.windows.net\n68390a19-a643-458b-b726-408abf67b4fc\nSanitized\n72f988bf-86f1-41af-91ab-2d7cd011db47\nhttps://login.microsoftonline.com/\nCloud\nBlobEndpoint=https://seannse.blob.core.windows.net/;QueueEndpoint=https://seannse.queue.core.windows.net/;FileEndpoint=https://seannse.file.core.windows.net/;BlobSecondaryEndpoint=https://seannse-secondary.blob.core.windows.net/;QueueSecondaryEndpoint=https://seannse-secondary.queue.core.windows.net/;FileSecondaryEndpoint=https://seannse-secondary.file.core.windows.net/;AccountName=seannse;AccountKey=Sanitized\n"
   }
 }