--- conflicted
+++ resolved
@@ -14,11 +14,7 @@
         "x-ms-client-request-id": "a16fa84a-4637-b353-e3e7-33f736009895",
         "x-ms-date": "Fri, 03 Apr 2020 20:53:09 GMT",
         "x-ms-return-client-request-id": "true",
-<<<<<<< HEAD
-        "x-ms-version": "2019-12-12"
-=======
         "x-ms-version": "2020-02-10"
->>>>>>> 60f4876e
       },
       "RequestBody": null,
       "StatusCode": 201,
@@ -33,11 +29,7 @@
         ],
         "x-ms-client-request-id": "a16fa84a-4637-b353-e3e7-33f736009895",
         "x-ms-request-id": "9621585d-f01e-0012-4ff9-093670000000",
-<<<<<<< HEAD
-        "x-ms-version": "2019-12-12"
-=======
         "x-ms-version": "2020-02-10"
->>>>>>> 60f4876e
       },
       "ResponseBody": []
     },
@@ -55,11 +47,7 @@
         "x-ms-date": "Fri, 03 Apr 2020 20:53:09 GMT",
         "x-ms-properties": "foo=YmFy,meta=ZGF0YQ==,Capital=bGV0dGVy,UPPER=Y2FzZQ==",
         "x-ms-return-client-request-id": "true",
-<<<<<<< HEAD
-        "x-ms-version": "2019-12-12"
-=======
         "x-ms-version": "2020-02-10"
->>>>>>> 60f4876e
       },
       "RequestBody": null,
       "StatusCode": 201,
@@ -74,11 +62,7 @@
         ],
         "x-ms-client-request-id": "ae4aaae5-5476-3fcc-3999-3bbfacd9aa21",
         "x-ms-request-id": "fa43faa6-201f-0097-64f9-091bad000000",
-<<<<<<< HEAD
-        "x-ms-version": "2019-12-12"
-=======
         "x-ms-version": "2020-02-10"
->>>>>>> 60f4876e
       },
       "ResponseBody": []
     },
@@ -95,11 +79,7 @@
         "x-ms-client-request-id": "5d95c4c4-0977-b3d5-a3a4-0d5a54cab312",
         "x-ms-date": "Fri, 03 Apr 2020 20:53:09 GMT",
         "x-ms-return-client-request-id": "true",
-<<<<<<< HEAD
-        "x-ms-version": "2019-12-12"
-=======
         "x-ms-version": "2020-02-10"
->>>>>>> 60f4876e
       },
       "RequestBody": null,
       "StatusCode": 200,
@@ -128,11 +108,7 @@
         "x-ms-meta-UPPER": "case",
         "x-ms-request-id": "96215886-f01e-0012-71f9-093670000000",
         "x-ms-server-encrypted": "true",
-<<<<<<< HEAD
-        "x-ms-version": "2019-12-12"
-=======
         "x-ms-version": "2020-02-10"
->>>>>>> 60f4876e
       },
       "ResponseBody": []
     },
@@ -149,11 +125,7 @@
         "x-ms-client-request-id": "e7fa693d-4c43-25aa-123b-22774447620e",
         "x-ms-date": "Fri, 03 Apr 2020 20:53:09 GMT",
         "x-ms-return-client-request-id": "true",
-<<<<<<< HEAD
-        "x-ms-version": "2019-12-12"
-=======
         "x-ms-version": "2020-02-10"
->>>>>>> 60f4876e
       },
       "RequestBody": null,
       "StatusCode": 202,
@@ -166,11 +138,7 @@
         ],
         "x-ms-client-request-id": "e7fa693d-4c43-25aa-123b-22774447620e",
         "x-ms-request-id": "9621588e-f01e-0012-79f9-093670000000",
-<<<<<<< HEAD
-        "x-ms-version": "2019-12-12"
-=======
         "x-ms-version": "2020-02-10"
->>>>>>> 60f4876e
       },
       "ResponseBody": []
     }
