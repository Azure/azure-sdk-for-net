--- conflicted
+++ resolved
@@ -1,30 +1,19 @@
 {
   "Entries": [
     {
-      "RequestUri": "https://seannse.blob.core.windows.net/test-filesystem-2b75c58c-6e0b-9847-b921-c9282d6d4cb6?restype=container",
+      "RequestUri": "https://seannse.blob.core.windows.net/test-filesystem-eca35161-72ef-7a2d-68ea-d1204c45ed72?restype=container",
       "RequestMethod": "PUT",
       "RequestHeaders": {
         "Accept": "application/xml",
         "Authorization": "Sanitized",
-<<<<<<< HEAD
-        "traceparent": "00-89aef1e24ee80d4d8cc38ce362738042-1fe81b90075fed46-00",
+        "traceparent": "00-238f77de6ca3bd4784dad1deb9c16d57-1bd2f38973e25743-00",
         "User-Agent": [
-          "azsdk-net-Storage.Files.DataLake/12.7.0-alpha.20210202.1",
-          "(.NET 5.0.2; Microsoft Windows 10.0.19042)"
+          "azsdk-net-Storage.Files.DataLake/12.7.0-alpha.20210219.1",
+          "(.NET 5.0.3; Microsoft Windows 10.0.19041)"
         ],
         "x-ms-blob-public-access": "container",
-        "x-ms-client-request-id": "71a56674-8a1d-7d64-ad3b-f4b5dff34c67",
-        "x-ms-date": "Tue, 02 Feb 2021 21:50:36 GMT",
-=======
-        "traceparent": "00-b657ac7ca51319489cee5b6c4727a3ff-a9e4b99bd008974e-00",
-        "User-Agent": [
-          "azsdk-net-Storage.Files.DataLake/12.7.0-alpha.20210217.1",
-          "(.NET 5.0.3; Microsoft Windows 10.0.19042)"
-        ],
-        "x-ms-blob-public-access": "container",
-        "x-ms-client-request-id": "71a56674-8a1d-7d64-ad3b-f4b5dff34c67",
-        "x-ms-date": "Wed, 17 Feb 2021 22:38:35 GMT",
->>>>>>> 1814567d
+        "x-ms-client-request-id": "c51c0a8e-38fa-7088-70ec-bd22b9d28313",
+        "x-ms-date": "Fri, 19 Feb 2021 18:59:49 GMT",
         "x-ms-return-client-request-id": "true",
         "x-ms-version": "2020-06-12"
       },
@@ -32,52 +21,32 @@
       "StatusCode": 201,
       "ResponseHeaders": {
         "Content-Length": "0",
-<<<<<<< HEAD
-        "Date": "Tue, 02 Feb 2021 21:50:37 GMT",
-        "ETag": "\u00220x8D8C7C493BF3CC2\u0022",
-        "Last-Modified": "Tue, 02 Feb 2021 21:50:37 GMT",
-=======
-        "Date": "Wed, 17 Feb 2021 22:38:35 GMT",
-        "ETag": "\u00220x8D8D394C2F7D507\u0022",
-        "Last-Modified": "Wed, 17 Feb 2021 22:38:35 GMT",
->>>>>>> 1814567d
+        "Date": "Fri, 19 Feb 2021 18:59:48 GMT",
+        "ETag": "\u00220x8D8D50887F61B70\u0022",
+        "Last-Modified": "Fri, 19 Feb 2021 18:59:49 GMT",
         "Server": [
           "Windows-Azure-Blob/1.0",
           "Microsoft-HTTPAPI/2.0"
         ],
-        "x-ms-client-request-id": "71a56674-8a1d-7d64-ad3b-f4b5dff34c67",
-<<<<<<< HEAD
-        "x-ms-request-id": "a84afa65-901e-00b1-16ad-f9614a000000",
-=======
-        "x-ms-request-id": "262c701a-e01e-0012-5e7d-05048f000000",
->>>>>>> 1814567d
+        "x-ms-client-request-id": "c51c0a8e-38fa-7088-70ec-bd22b9d28313",
+        "x-ms-request-id": "cb115a8d-b01e-006d-6af1-06cb14000000",
         "x-ms-version": "2020-06-12"
       },
       "ResponseBody": []
     },
     {
-      "RequestUri": "https://seannse.dfs.core.windows.net/test-filesystem-2b75c58c-6e0b-9847-b921-c9282d6d4cb6/test-directory-bd07f3b9-3acc-b386-c672-bf98d11528f1?resource=directory",
+      "RequestUri": "https://seannse.dfs.core.windows.net/test-filesystem-eca35161-72ef-7a2d-68ea-d1204c45ed72/test-directory-b4c56965-36fd-2829-b90c-8e3792c8d0eb?resource=directory",
       "RequestMethod": "PUT",
       "RequestHeaders": {
         "Accept": "application/json",
         "Authorization": "Sanitized",
-<<<<<<< HEAD
-        "traceparent": "00-67c776abd05d6d409c7e6d40d74b285c-f80ba81bd8ebbd41-00",
+        "traceparent": "00-0f063df7fdce9a4d814a40480b181cf5-d23095301b4bf841-00",
         "User-Agent": [
-          "azsdk-net-Storage.Files.DataLake/12.7.0-alpha.20210202.1",
-          "(.NET 5.0.2; Microsoft Windows 10.0.19042)"
+          "azsdk-net-Storage.Files.DataLake/12.7.0-alpha.20210219.1",
+          "(.NET 5.0.3; Microsoft Windows 10.0.19041)"
         ],
-        "x-ms-client-request-id": "7d783526-54c0-3acc-e0f1-ababcacbac97",
-        "x-ms-date": "Tue, 02 Feb 2021 21:50:37 GMT",
-=======
-        "traceparent": "00-217a57c4d548bb42ae78a02b4296d1a7-b68d33c426a57f44-00",
-        "User-Agent": [
-          "azsdk-net-Storage.Files.DataLake/12.7.0-alpha.20210217.1",
-          "(.NET 5.0.3; Microsoft Windows 10.0.19042)"
-        ],
-        "x-ms-client-request-id": "7d783526-54c0-3acc-e0f1-ababcacbac97",
-        "x-ms-date": "Wed, 17 Feb 2021 22:38:35 GMT",
->>>>>>> 1814567d
+        "x-ms-client-request-id": "3fffcd34-9fb7-5896-e1f3-0ceda951dea7",
+        "x-ms-date": "Fri, 19 Feb 2021 18:59:49 GMT",
         "x-ms-return-client-request-id": "true",
         "x-ms-version": "2020-06-12"
       },
@@ -85,49 +54,31 @@
       "StatusCode": 201,
       "ResponseHeaders": {
         "Content-Length": "0",
-<<<<<<< HEAD
-        "Date": "Tue, 02 Feb 2021 21:50:37 GMT",
-        "ETag": "\u00220x8D8C7C494012FAD\u0022",
-        "Last-Modified": "Tue, 02 Feb 2021 21:50:38 GMT",
-=======
-        "Date": "Wed, 17 Feb 2021 22:38:34 GMT",
-        "ETag": "\u00220x8D8D394C3312756\u0022",
-        "Last-Modified": "Wed, 17 Feb 2021 22:38:35 GMT",
->>>>>>> 1814567d
+        "Date": "Fri, 19 Feb 2021 18:59:48 GMT",
+        "ETag": "\u00220x8D8D5088804BFA3\u0022",
+        "Last-Modified": "Fri, 19 Feb 2021 18:59:49 GMT",
         "Server": [
           "Windows-Azure-HDFS/1.0",
           "Microsoft-HTTPAPI/2.0"
         ],
-        "x-ms-client-request-id": "7d783526-54c0-3acc-e0f1-ababcacbac97",
-<<<<<<< HEAD
-        "x-ms-request-id": "6f1a214a-a01f-0003-49ad-f99e3b000000",
-=======
-        "x-ms-request-id": "2bf2fdbb-901f-0008-4e7d-056550000000",
->>>>>>> 1814567d
+        "x-ms-client-request-id": "3fffcd34-9fb7-5896-e1f3-0ceda951dea7",
+        "x-ms-request-id": "da837644-a01f-0061-7bf1-065c1c000000",
         "x-ms-version": "2020-06-12"
       },
       "ResponseBody": []
     },
     {
-      "RequestUri": "https://seannse.dfs.core.windows.net/test-filesystem-2b75c58c-6e0b-9847-b921-c9282d6d4cb6/test-directory-bd07f3b9-3acc-b386-c672-bf98d11528f1/test-directory-aea50312-8540-de9f-5a73-f508c978d07c?resource=directory",
+      "RequestUri": "https://seannse.dfs.core.windows.net/test-filesystem-eca35161-72ef-7a2d-68ea-d1204c45ed72/test-directory-b4c56965-36fd-2829-b90c-8e3792c8d0eb/test-directory-7b8bd21c-4140-3dea-f154-4cf7fa00ac43?resource=directory",
       "RequestMethod": "PUT",
       "RequestHeaders": {
         "Accept": "application/json",
         "Authorization": "Sanitized",
         "User-Agent": [
-<<<<<<< HEAD
-          "azsdk-net-Storage.Files.DataLake/12.7.0-alpha.20210202.1",
-          "(.NET 5.0.2; Microsoft Windows 10.0.19042)"
+          "azsdk-net-Storage.Files.DataLake/12.7.0-alpha.20210219.1",
+          "(.NET 5.0.3; Microsoft Windows 10.0.19041)"
         ],
-        "x-ms-client-request-id": "835d2f21-1159-67fa-d1e9-49c69ec8af6d",
-        "x-ms-date": "Tue, 02 Feb 2021 21:50:37 GMT",
-=======
-          "azsdk-net-Storage.Files.DataLake/12.7.0-alpha.20210217.1",
-          "(.NET 5.0.3; Microsoft Windows 10.0.19042)"
-        ],
-        "x-ms-client-request-id": "835d2f21-1159-67fa-d1e9-49c69ec8af6d",
-        "x-ms-date": "Wed, 17 Feb 2021 22:38:35 GMT",
->>>>>>> 1814567d
+        "x-ms-client-request-id": "a5bec846-194f-8bde-9e94-d406dfb42066",
+        "x-ms-date": "Fri, 19 Feb 2021 18:59:49 GMT",
         "x-ms-return-client-request-id": "true",
         "x-ms-version": "2020-06-12"
       },
@@ -135,49 +86,31 @@
       "StatusCode": 201,
       "ResponseHeaders": {
         "Content-Length": "0",
-<<<<<<< HEAD
-        "Date": "Tue, 02 Feb 2021 21:50:37 GMT",
-        "ETag": "\u00220x8D8C7C4940F4A63\u0022",
-        "Last-Modified": "Tue, 02 Feb 2021 21:50:38 GMT",
-=======
-        "Date": "Wed, 17 Feb 2021 22:38:35 GMT",
-        "ETag": "\u00220x8D8D394C340F21C\u0022",
-        "Last-Modified": "Wed, 17 Feb 2021 22:38:35 GMT",
->>>>>>> 1814567d
+        "Date": "Fri, 19 Feb 2021 18:59:48 GMT",
+        "ETag": "\u00220x8D8D5088811C4D3\u0022",
+        "Last-Modified": "Fri, 19 Feb 2021 18:59:49 GMT",
         "Server": [
           "Windows-Azure-HDFS/1.0",
           "Microsoft-HTTPAPI/2.0"
         ],
-        "x-ms-client-request-id": "835d2f21-1159-67fa-d1e9-49c69ec8af6d",
-<<<<<<< HEAD
-        "x-ms-request-id": "6f1a2159-a01f-0003-58ad-f99e3b000000",
-=======
-        "x-ms-request-id": "2bf2fdd5-901f-0008-687d-056550000000",
->>>>>>> 1814567d
+        "x-ms-client-request-id": "a5bec846-194f-8bde-9e94-d406dfb42066",
+        "x-ms-request-id": "da837653-a01f-0061-0af1-065c1c000000",
         "x-ms-version": "2020-06-12"
       },
       "ResponseBody": []
     },
     {
-      "RequestUri": "https://seannse.dfs.core.windows.net/test-filesystem-2b75c58c-6e0b-9847-b921-c9282d6d4cb6/test-directory-bd07f3b9-3acc-b386-c672-bf98d11528f1/test-directory-aea50312-8540-de9f-5a73-f508c978d07c/test-file-9b72474d-aa9d-bb31-6479-e6d62fedc9fc?resource=file",
+      "RequestUri": "https://seannse.dfs.core.windows.net/test-filesystem-eca35161-72ef-7a2d-68ea-d1204c45ed72/test-directory-b4c56965-36fd-2829-b90c-8e3792c8d0eb/test-directory-7b8bd21c-4140-3dea-f154-4cf7fa00ac43/test-file-c402032e-91c8-f633-a739-61351c8bc715?resource=file",
       "RequestMethod": "PUT",
       "RequestHeaders": {
         "Accept": "application/json",
         "Authorization": "Sanitized",
         "User-Agent": [
-<<<<<<< HEAD
-          "azsdk-net-Storage.Files.DataLake/12.7.0-alpha.20210202.1",
-          "(.NET 5.0.2; Microsoft Windows 10.0.19042)"
+          "azsdk-net-Storage.Files.DataLake/12.7.0-alpha.20210219.1",
+          "(.NET 5.0.3; Microsoft Windows 10.0.19041)"
         ],
-        "x-ms-client-request-id": "00b57e09-468f-06a2-de93-0eba2c7202ce",
-        "x-ms-date": "Tue, 02 Feb 2021 21:50:37 GMT",
-=======
-          "azsdk-net-Storage.Files.DataLake/12.7.0-alpha.20210217.1",
-          "(.NET 5.0.3; Microsoft Windows 10.0.19042)"
-        ],
-        "x-ms-client-request-id": "00b57e09-468f-06a2-de93-0eba2c7202ce",
-        "x-ms-date": "Wed, 17 Feb 2021 22:38:35 GMT",
->>>>>>> 1814567d
+        "x-ms-client-request-id": "53ee80db-21cc-0ec6-b581-0a558e44132e",
+        "x-ms-date": "Fri, 19 Feb 2021 18:59:49 GMT",
         "x-ms-return-client-request-id": "true",
         "x-ms-version": "2020-06-12"
       },
@@ -185,52 +118,32 @@
       "StatusCode": 201,
       "ResponseHeaders": {
         "Content-Length": "0",
-<<<<<<< HEAD
-        "Date": "Tue, 02 Feb 2021 21:50:37 GMT",
-        "ETag": "\u00220x8D8C7C4941F348D\u0022",
-        "Last-Modified": "Tue, 02 Feb 2021 21:50:38 GMT",
-=======
-        "Date": "Wed, 17 Feb 2021 22:38:35 GMT",
-        "ETag": "\u00220x8D8D394C350165E\u0022",
-        "Last-Modified": "Wed, 17 Feb 2021 22:38:35 GMT",
->>>>>>> 1814567d
+        "Date": "Fri, 19 Feb 2021 18:59:49 GMT",
+        "ETag": "\u00220x8D8D508881D6653\u0022",
+        "Last-Modified": "Fri, 19 Feb 2021 18:59:49 GMT",
         "Server": [
           "Windows-Azure-HDFS/1.0",
           "Microsoft-HTTPAPI/2.0"
         ],
-        "x-ms-client-request-id": "00b57e09-468f-06a2-de93-0eba2c7202ce",
-<<<<<<< HEAD
-        "x-ms-request-id": "6f1a2176-a01f-0003-75ad-f99e3b000000",
-=======
-        "x-ms-request-id": "2bf2fde2-901f-0008-757d-056550000000",
->>>>>>> 1814567d
+        "x-ms-client-request-id": "53ee80db-21cc-0ec6-b581-0a558e44132e",
+        "x-ms-request-id": "da83765b-a01f-0061-12f1-065c1c000000",
         "x-ms-version": "2020-06-12"
       },
       "ResponseBody": []
     },
     {
-      "RequestUri": "https://seannse.blob.core.windows.net/test-filesystem-2b75c58c-6e0b-9847-b921-c9282d6d4cb6?restype=container",
+      "RequestUri": "https://seannse.blob.core.windows.net/test-filesystem-eca35161-72ef-7a2d-68ea-d1204c45ed72?restype=container",
       "RequestMethod": "DELETE",
       "RequestHeaders": {
         "Accept": "application/xml",
         "Authorization": "Sanitized",
-<<<<<<< HEAD
-        "traceparent": "00-84d8788ac7b89a46ae826fa7de6c7182-bbcb05fb8c6eb847-00",
+        "traceparent": "00-a20234da181d5f40b449f3a45d840b7f-629a7505e223994f-00",
         "User-Agent": [
-          "azsdk-net-Storage.Files.DataLake/12.7.0-alpha.20210202.1",
-          "(.NET 5.0.2; Microsoft Windows 10.0.19042)"
+          "azsdk-net-Storage.Files.DataLake/12.7.0-alpha.20210219.1",
+          "(.NET 5.0.3; Microsoft Windows 10.0.19041)"
         ],
-        "x-ms-client-request-id": "20bca88c-af12-63dd-57eb-12e9e01eab9c",
-        "x-ms-date": "Tue, 02 Feb 2021 21:50:38 GMT",
-=======
-        "traceparent": "00-20b8f7da5fb0404f9b7e32b284516c81-95d48f57a5aac643-00",
-        "User-Agent": [
-          "azsdk-net-Storage.Files.DataLake/12.7.0-alpha.20210217.1",
-          "(.NET 5.0.3; Microsoft Windows 10.0.19042)"
-        ],
-        "x-ms-client-request-id": "20bca88c-af12-63dd-57eb-12e9e01eab9c",
-        "x-ms-date": "Wed, 17 Feb 2021 22:38:36 GMT",
->>>>>>> 1814567d
+        "x-ms-client-request-id": "5f2bcbf0-ccc6-6b9a-71c1-b071f8043d74",
+        "x-ms-date": "Fri, 19 Feb 2021 18:59:50 GMT",
         "x-ms-return-client-request-id": "true",
         "x-ms-version": "2020-06-12"
       },
@@ -238,28 +151,20 @@
       "StatusCode": 202,
       "ResponseHeaders": {
         "Content-Length": "0",
-<<<<<<< HEAD
-        "Date": "Tue, 02 Feb 2021 21:50:38 GMT",
-=======
-        "Date": "Wed, 17 Feb 2021 22:38:35 GMT",
->>>>>>> 1814567d
+        "Date": "Fri, 19 Feb 2021 18:59:49 GMT",
         "Server": [
           "Windows-Azure-Blob/1.0",
           "Microsoft-HTTPAPI/2.0"
         ],
-        "x-ms-client-request-id": "20bca88c-af12-63dd-57eb-12e9e01eab9c",
-<<<<<<< HEAD
-        "x-ms-request-id": "a84b005a-901e-00b1-34ad-f9614a000000",
-=======
-        "x-ms-request-id": "262c7072-e01e-0012-2d7d-05048f000000",
->>>>>>> 1814567d
+        "x-ms-client-request-id": "5f2bcbf0-ccc6-6b9a-71c1-b071f8043d74",
+        "x-ms-request-id": "cb115b6f-b01e-006d-3cf1-06cb14000000",
         "x-ms-version": "2020-06-12"
       },
       "ResponseBody": []
     }
   ],
   "Variables": {
-    "RandomSeed": "164802836",
+    "RandomSeed": "1730181522",
     "Storage_TestConfigHierarchicalNamespace": "NamespaceTenant\nseannse\nU2FuaXRpemVk\nhttps://seannse.blob.core.windows.net\nhttps://seannse.file.core.windows.net\nhttps://seannse.queue.core.windows.net\nhttps://seannse.table.core.windows.net\n\n\n\n\nhttps://seannse-secondary.blob.core.windows.net\nhttps://seannse-secondary.file.core.windows.net\nhttps://seannse-secondary.queue.core.windows.net\nhttps://seannse-secondary.table.core.windows.net\n68390a19-a643-458b-b726-408abf67b4fc\nSanitized\n72f988bf-86f1-41af-91ab-2d7cd011db47\nhttps://login.microsoftonline.com/\nCloud\nBlobEndpoint=https://seannse.blob.core.windows.net/;QueueEndpoint=https://seannse.queue.core.windows.net/;FileEndpoint=https://seannse.file.core.windows.net/;BlobSecondaryEndpoint=https://seannse-secondary.blob.core.windows.net/;QueueSecondaryEndpoint=https://seannse-secondary.queue.core.windows.net/;FileSecondaryEndpoint=https://seannse-secondary.file.core.windows.net/;AccountName=seannse;AccountKey=Sanitized\n"
   }
 }