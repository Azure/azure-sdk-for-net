--- conflicted
+++ resolved
@@ -1,30 +1,19 @@
 {
   "Entries": [
     {
-      "RequestUri": "https://seannse.blob.core.windows.net/test-filesystem-468a8dc5-76ef-248c-ecf6-3af947e1acef?restype=container",
+      "RequestUri": "https://seannse.blob.core.windows.net/test-filesystem-1d358dae-a029-84ca-25e0-35a8d7bfedb3?restype=container",
       "RequestMethod": "PUT",
       "RequestHeaders": {
         "Accept": "application/xml",
         "Authorization": "Sanitized",
-<<<<<<< HEAD
-        "traceparent": "00-100a6b4c75d4be46bd82bd5776c6cba4-68d2b1bc2c67ee43-00",
+        "traceparent": "00-a5648734baa0ec4aa29f0828644953ba-a55fabc7c6d87244-00",
         "User-Agent": [
-          "azsdk-net-Storage.Files.DataLake/12.7.0-alpha.20210202.1",
-          "(.NET 5.0.2; Microsoft Windows 10.0.19042)"
+          "azsdk-net-Storage.Files.DataLake/12.7.0-alpha.20210219.1",
+          "(.NET 5.0.3; Microsoft Windows 10.0.19041)"
         ],
         "x-ms-blob-public-access": "container",
-        "x-ms-client-request-id": "6a0fc681-dc91-cae3-4a86-ee6e84643d1d",
-        "x-ms-date": "Tue, 02 Feb 2021 21:41:34 GMT",
-=======
-        "traceparent": "00-8e82aa55555d1e408e22bd0c1e25c7ac-d8bb8c1a8e51d64b-00",
-        "User-Agent": [
-          "azsdk-net-Storage.Files.DataLake/12.7.0-alpha.20210217.1",
-          "(.NET 5.0.3; Microsoft Windows 10.0.19042)"
-        ],
-        "x-ms-blob-public-access": "container",
-        "x-ms-client-request-id": "6a0fc681-dc91-cae3-4a86-ee6e84643d1d",
-        "x-ms-date": "Wed, 17 Feb 2021 22:44:57 GMT",
->>>>>>> 1814567d
+        "x-ms-client-request-id": "b31a024f-ec0b-2ac8-5d57-ed91997a4a76",
+        "x-ms-date": "Fri, 19 Feb 2021 19:03:51 GMT",
         "x-ms-return-client-request-id": "true",
         "x-ms-version": "2020-06-12"
       },
@@ -32,52 +21,32 @@
       "StatusCode": 201,
       "ResponseHeaders": {
         "Content-Length": "0",
-<<<<<<< HEAD
-        "Date": "Tue, 02 Feb 2021 21:41:34 GMT",
-        "ETag": "\u00220x8D8C7C3507083BA\u0022",
-        "Last-Modified": "Tue, 02 Feb 2021 21:41:35 GMT",
-=======
-        "Date": "Wed, 17 Feb 2021 22:44:56 GMT",
-        "ETag": "\u00220x8D8D395A6C0802D\u0022",
-        "Last-Modified": "Wed, 17 Feb 2021 22:44:57 GMT",
->>>>>>> 1814567d
+        "Date": "Fri, 19 Feb 2021 19:03:50 GMT",
+        "ETag": "\u00220x8D8D509181581F3\u0022",
+        "Last-Modified": "Fri, 19 Feb 2021 19:03:50 GMT",
         "Server": [
           "Windows-Azure-Blob/1.0",
           "Microsoft-HTTPAPI/2.0"
         ],
-        "x-ms-client-request-id": "6a0fc681-dc91-cae3-4a86-ee6e84643d1d",
-<<<<<<< HEAD
-        "x-ms-request-id": "60b373e1-801e-0049-7bac-f93db4000000",
-=======
-        "x-ms-request-id": "4f6c86a5-a01e-00ba-507e-059a21000000",
->>>>>>> 1814567d
+        "x-ms-client-request-id": "b31a024f-ec0b-2ac8-5d57-ed91997a4a76",
+        "x-ms-request-id": "cb1298f7-b01e-006d-29f1-06cb14000000",
         "x-ms-version": "2020-06-12"
       },
       "ResponseBody": []
     },
     {
-      "RequestUri": "https://seannse.dfs.core.windows.net/test-filesystem-468a8dc5-76ef-248c-ecf6-3af947e1acef/directory0?resource=directory",
+      "RequestUri": "https://seannse.dfs.core.windows.net/test-filesystem-1d358dae-a029-84ca-25e0-35a8d7bfedb3/directory0?resource=directory",
       "RequestMethod": "PUT",
       "RequestHeaders": {
         "Accept": "application/json",
         "Authorization": "Sanitized",
-<<<<<<< HEAD
-        "traceparent": "00-2c9364a29f33ea44bb85d920510a3dd0-7e3b593085482f41-00",
+        "traceparent": "00-21167edc69409245b612c4310add0c04-4ae5297961879f40-00",
         "User-Agent": [
-          "azsdk-net-Storage.Files.DataLake/12.7.0-alpha.20210202.1",
-          "(.NET 5.0.2; Microsoft Windows 10.0.19042)"
+          "azsdk-net-Storage.Files.DataLake/12.7.0-alpha.20210219.1",
+          "(.NET 5.0.3; Microsoft Windows 10.0.19041)"
         ],
-        "x-ms-client-request-id": "8178e85b-42d1-5e5d-ac5b-d78c5bcac7d4",
-        "x-ms-date": "Tue, 02 Feb 2021 21:41:34 GMT",
-=======
-        "traceparent": "00-6d36891d6346fe4bbae6c9661200386b-6109ea09119a5b4e-00",
-        "User-Agent": [
-          "azsdk-net-Storage.Files.DataLake/12.7.0-alpha.20210217.1",
-          "(.NET 5.0.3; Microsoft Windows 10.0.19042)"
-        ],
-        "x-ms-client-request-id": "8178e85b-42d1-5e5d-ac5b-d78c5bcac7d4",
-        "x-ms-date": "Wed, 17 Feb 2021 22:44:57 GMT",
->>>>>>> 1814567d
+        "x-ms-client-request-id": "d4591bc7-39a4-fda8-07f7-ea1de7bf6e93",
+        "x-ms-date": "Fri, 19 Feb 2021 19:03:51 GMT",
         "x-ms-return-client-request-id": "true",
         "x-ms-version": "2020-06-12"
       },
@@ -85,52 +54,32 @@
       "StatusCode": 201,
       "ResponseHeaders": {
         "Content-Length": "0",
-<<<<<<< HEAD
-        "Date": "Tue, 02 Feb 2021 21:41:35 GMT",
-        "ETag": "\u00220x8D8C7C350A77D0E\u0022",
-        "Last-Modified": "Tue, 02 Feb 2021 21:41:35 GMT",
-=======
-        "Date": "Wed, 17 Feb 2021 22:44:57 GMT",
-        "ETag": "\u00220x8D8D395A6F7361D\u0022",
-        "Last-Modified": "Wed, 17 Feb 2021 22:44:57 GMT",
->>>>>>> 1814567d
+        "Date": "Fri, 19 Feb 2021 19:03:50 GMT",
+        "ETag": "\u00220x8D8D5091825E65D\u0022",
+        "Last-Modified": "Fri, 19 Feb 2021 19:03:50 GMT",
         "Server": [
           "Windows-Azure-HDFS/1.0",
           "Microsoft-HTTPAPI/2.0"
         ],
-        "x-ms-client-request-id": "8178e85b-42d1-5e5d-ac5b-d78c5bcac7d4",
-<<<<<<< HEAD
-        "x-ms-request-id": "e160555d-701f-002f-11ac-f97294000000",
-=======
-        "x-ms-request-id": "7db6eb54-901f-0027-7e7e-05689b000000",
->>>>>>> 1814567d
+        "x-ms-client-request-id": "d4591bc7-39a4-fda8-07f7-ea1de7bf6e93",
+        "x-ms-request-id": "da8422ad-a01f-0061-19f1-065c1c000000",
         "x-ms-version": "2020-06-12"
       },
       "ResponseBody": []
     },
     {
-      "RequestUri": "https://seannse.dfs.core.windows.net/test-filesystem-468a8dc5-76ef-248c-ecf6-3af947e1acef/directory0/directory1?resource=directory",
+      "RequestUri": "https://seannse.dfs.core.windows.net/test-filesystem-1d358dae-a029-84ca-25e0-35a8d7bfedb3/directory0/directory1?resource=directory",
       "RequestMethod": "PUT",
       "RequestHeaders": {
         "Accept": "application/json",
         "Authorization": "Sanitized",
-<<<<<<< HEAD
-        "traceparent": "00-5a30916550093f40843e28af61507fc1-6a67e174d5d49542-00",
+        "traceparent": "00-bf0d8bb1c67c4644be40c2000e806e1b-5bbc79903db53843-00",
         "User-Agent": [
-          "azsdk-net-Storage.Files.DataLake/12.7.0-alpha.20210202.1",
-          "(.NET 5.0.2; Microsoft Windows 10.0.19042)"
+          "azsdk-net-Storage.Files.DataLake/12.7.0-alpha.20210219.1",
+          "(.NET 5.0.3; Microsoft Windows 10.0.19041)"
         ],
-        "x-ms-client-request-id": "9b12f93d-bcec-344b-fbbc-fccf25db1f89",
-        "x-ms-date": "Tue, 02 Feb 2021 21:41:35 GMT",
-=======
-        "traceparent": "00-1d7fbaebf0fab24b97ddd0a5be52e915-f26d96554f75ef4f-00",
-        "User-Agent": [
-          "azsdk-net-Storage.Files.DataLake/12.7.0-alpha.20210217.1",
-          "(.NET 5.0.3; Microsoft Windows 10.0.19042)"
-        ],
-        "x-ms-client-request-id": "9b12f93d-bcec-344b-fbbc-fccf25db1f89",
-        "x-ms-date": "Wed, 17 Feb 2021 22:44:57 GMT",
->>>>>>> 1814567d
+        "x-ms-client-request-id": "7ec98c8c-7521-28d1-7584-85750c9bf27d",
+        "x-ms-date": "Fri, 19 Feb 2021 19:03:51 GMT",
         "x-ms-return-client-request-id": "true",
         "x-ms-version": "2020-06-12"
       },
@@ -138,49 +87,31 @@
       "StatusCode": 201,
       "ResponseHeaders": {
         "Content-Length": "0",
-<<<<<<< HEAD
-        "Date": "Tue, 02 Feb 2021 21:41:35 GMT",
-        "ETag": "\u00220x8D8C7C350B504B8\u0022",
-        "Last-Modified": "Tue, 02 Feb 2021 21:41:35 GMT",
-=======
-        "Date": "Wed, 17 Feb 2021 22:44:57 GMT",
-        "ETag": "\u00220x8D8D395A702FEC4\u0022",
-        "Last-Modified": "Wed, 17 Feb 2021 22:44:57 GMT",
->>>>>>> 1814567d
+        "Date": "Fri, 19 Feb 2021 19:03:50 GMT",
+        "ETag": "\u00220x8D8D50918323C9C\u0022",
+        "Last-Modified": "Fri, 19 Feb 2021 19:03:51 GMT",
         "Server": [
           "Windows-Azure-HDFS/1.0",
           "Microsoft-HTTPAPI/2.0"
         ],
-        "x-ms-client-request-id": "9b12f93d-bcec-344b-fbbc-fccf25db1f89",
-<<<<<<< HEAD
-        "x-ms-request-id": "e160556a-701f-002f-1eac-f97294000000",
-=======
-        "x-ms-request-id": "7db6eb68-901f-0027-127e-05689b000000",
->>>>>>> 1814567d
+        "x-ms-client-request-id": "7ec98c8c-7521-28d1-7584-85750c9bf27d",
+        "x-ms-request-id": "da8422bb-a01f-0061-27f1-065c1c000000",
         "x-ms-version": "2020-06-12"
       },
       "ResponseBody": []
     },
     {
-      "RequestUri": "https://seannse.dfs.core.windows.net/test-filesystem-468a8dc5-76ef-248c-ecf6-3af947e1acef?resource=filesystem\u0026recursive=true\u0026upn=false",
+      "RequestUri": "https://seannse.dfs.core.windows.net/test-filesystem-1d358dae-a029-84ca-25e0-35a8d7bfedb3?resource=filesystem\u0026recursive=true\u0026upn=false",
       "RequestMethod": "GET",
       "RequestHeaders": {
         "Accept": "application/json",
         "Authorization": "Sanitized",
         "User-Agent": [
-<<<<<<< HEAD
-          "azsdk-net-Storage.Files.DataLake/12.7.0-alpha.20210202.1",
-          "(.NET 5.0.2; Microsoft Windows 10.0.19042)"
+          "azsdk-net-Storage.Files.DataLake/12.7.0-alpha.20210219.1",
+          "(.NET 5.0.3; Microsoft Windows 10.0.19041)"
         ],
-        "x-ms-client-request-id": "624e1b61-2bb8-5de8-3d52-851ef4576082",
-        "x-ms-date": "Tue, 02 Feb 2021 21:41:35 GMT",
-=======
-          "azsdk-net-Storage.Files.DataLake/12.7.0-alpha.20210217.1",
-          "(.NET 5.0.3; Microsoft Windows 10.0.19042)"
-        ],
-        "x-ms-client-request-id": "624e1b61-2bb8-5de8-3d52-851ef4576082",
-        "x-ms-date": "Wed, 17 Feb 2021 22:44:58 GMT",
->>>>>>> 1814567d
+        "x-ms-client-request-id": "5a90373e-f0f5-bd72-e694-27bd07384bad",
+        "x-ms-date": "Fri, 19 Feb 2021 19:03:51 GMT",
         "x-ms-return-client-request-id": "true",
         "x-ms-version": "2020-06-12"
       },
@@ -188,55 +119,33 @@
       "StatusCode": 200,
       "ResponseHeaders": {
         "Content-Type": "application/json; charset=utf-8",
-<<<<<<< HEAD
-        "Date": "Tue, 02 Feb 2021 21:41:35 GMT",
-=======
-        "Date": "Wed, 17 Feb 2021 22:44:57 GMT",
->>>>>>> 1814567d
+        "Date": "Fri, 19 Feb 2021 19:03:50 GMT",
         "Server": [
           "Windows-Azure-HDFS/1.0",
           "Microsoft-HTTPAPI/2.0"
         ],
         "Transfer-Encoding": "chunked",
-        "x-ms-client-request-id": "624e1b61-2bb8-5de8-3d52-851ef4576082",
-<<<<<<< HEAD
-        "x-ms-request-id": "e1605574-701f-002f-28ac-f97294000000",
+        "x-ms-client-request-id": "5a90373e-f0f5-bd72-e694-27bd07384bad",
+        "x-ms-request-id": "da8422cb-a01f-0061-37f1-065c1c000000",
         "x-ms-version": "2020-06-12"
       },
       "ResponseBody": [
-        "{\u0022paths\u0022:[{\u0022contentLength\u0022:\u00220\u0022,\u0022creationTime\u0022:\u0022132567756958629134\u0022,\u0022etag\u0022:\u00220x8D8C7C350A77D0E\u0022,\u0022group\u0022:\u0022$superuser\u0022,\u0022isDirectory\u0022:\u0022true\u0022,\u0022lastModified\u0022:\u0022Tue, 02 Feb 2021 21:41:35 GMT\u0022,\u0022name\u0022:\u0022directory0\u0022,\u0022owner\u0022:\u0022$superuser\u0022,\u0022permissions\u0022:\u0022rwxr-x---\u0022},{\u0022contentLength\u0022:\u00220\u0022,\u0022creationTime\u0022:\u0022132567756959515832\u0022,\u0022etag\u0022:\u00220x8D8C7C350B504B8\u0022,\u0022group\u0022:\u0022$superuser\u0022,\u0022isDirectory\u0022:\u0022true\u0022,\u0022lastModified\u0022:\u0022Tue, 02 Feb 2021 21:41:35 GMT\u0022,\u0022name\u0022:\u0022directory0/directory1\u0022,\u0022owner\u0022:\u0022$superuser\u0022,\u0022permissions\u0022:\u0022rwxr-x---\u0022}]}\n"
-=======
-        "x-ms-request-id": "7db6eb7a-901f-0027-247e-05689b000000",
-        "x-ms-version": "2020-06-12"
-      },
-      "ResponseBody": [
-        "{\u0022paths\u0022:[{\u0022contentLength\u0022:\u00220\u0022,\u0022creationTime\u0022:\u0022132580754977732125\u0022,\u0022etag\u0022:\u00220x8D8D395A6F7361D\u0022,\u0022group\u0022:\u0022$superuser\u0022,\u0022isDirectory\u0022:\u0022true\u0022,\u0022lastModified\u0022:\u0022Wed, 17 Feb 2021 22:44:57 GMT\u0022,\u0022name\u0022:\u0022directory0\u0022,\u0022owner\u0022:\u0022$superuser\u0022,\u0022permissions\u0022:\u0022rwxr-x---\u0022},{\u0022contentLength\u0022:\u00220\u0022,\u0022creationTime\u0022:\u0022132580754978504388\u0022,\u0022etag\u0022:\u00220x8D8D395A702FEC4\u0022,\u0022group\u0022:\u0022$superuser\u0022,\u0022isDirectory\u0022:\u0022true\u0022,\u0022lastModified\u0022:\u0022Wed, 17 Feb 2021 22:44:57 GMT\u0022,\u0022name\u0022:\u0022directory0/directory1\u0022,\u0022owner\u0022:\u0022$superuser\u0022,\u0022permissions\u0022:\u0022rwxr-x---\u0022}]}\n"
->>>>>>> 1814567d
+        "{\u0022paths\u0022:[{\u0022contentLength\u0022:\u00220\u0022,\u0022creationTime\u0022:\u0022132582350309484125\u0022,\u0022etag\u0022:\u00220x8D8D5091825E65D\u0022,\u0022group\u0022:\u0022$superuser\u0022,\u0022isDirectory\u0022:\u0022true\u0022,\u0022lastModified\u0022:\u0022Fri, 19 Feb 2021 19:03:50 GMT\u0022,\u0022name\u0022:\u0022directory0\u0022,\u0022owner\u0022:\u0022$superuser\u0022,\u0022permissions\u0022:\u0022rwxr-x---\u0022},{\u0022contentLength\u0022:\u00220\u0022,\u0022creationTime\u0022:\u0022132582350310292636\u0022,\u0022etag\u0022:\u00220x8D8D50918323C9C\u0022,\u0022group\u0022:\u0022$superuser\u0022,\u0022isDirectory\u0022:\u0022true\u0022,\u0022lastModified\u0022:\u0022Fri, 19 Feb 2021 19:03:51 GMT\u0022,\u0022name\u0022:\u0022directory0/directory1\u0022,\u0022owner\u0022:\u0022$superuser\u0022,\u0022permissions\u0022:\u0022rwxr-x---\u0022}]}\n"
       ]
     },
     {
-      "RequestUri": "https://seannse.blob.core.windows.net/test-filesystem-468a8dc5-76ef-248c-ecf6-3af947e1acef?restype=container",
+      "RequestUri": "https://seannse.blob.core.windows.net/test-filesystem-1d358dae-a029-84ca-25e0-35a8d7bfedb3?restype=container",
       "RequestMethod": "DELETE",
       "RequestHeaders": {
         "Accept": "application/xml",
         "Authorization": "Sanitized",
-<<<<<<< HEAD
-        "traceparent": "00-ec0b1b442dc3534280e1238040763c5d-b4b6577a0f89bc43-00",
+        "traceparent": "00-3fc3cd8ddf4dfe4c8a2ab033e792ae49-813c699da318184e-00",
         "User-Agent": [
-          "azsdk-net-Storage.Files.DataLake/12.7.0-alpha.20210202.1",
-          "(.NET 5.0.2; Microsoft Windows 10.0.19042)"
+          "azsdk-net-Storage.Files.DataLake/12.7.0-alpha.20210219.1",
+          "(.NET 5.0.3; Microsoft Windows 10.0.19041)"
         ],
-        "x-ms-client-request-id": "096d9a2c-bd8d-4cd1-4f21-09b541fa7569",
-        "x-ms-date": "Tue, 02 Feb 2021 21:41:35 GMT",
-=======
-        "traceparent": "00-bf0a45b75d18334d81922a6cc88b52dd-145eee850f786e4e-00",
-        "User-Agent": [
-          "azsdk-net-Storage.Files.DataLake/12.7.0-alpha.20210217.1",
-          "(.NET 5.0.3; Microsoft Windows 10.0.19042)"
-        ],
-        "x-ms-client-request-id": "096d9a2c-bd8d-4cd1-4f21-09b541fa7569",
-        "x-ms-date": "Wed, 17 Feb 2021 22:44:58 GMT",
->>>>>>> 1814567d
+        "x-ms-client-request-id": "d5379a63-980b-ce87-09ba-d35805603335",
+        "x-ms-date": "Fri, 19 Feb 2021 19:03:51 GMT",
         "x-ms-return-client-request-id": "true",
         "x-ms-version": "2020-06-12"
       },
@@ -244,28 +153,20 @@
       "StatusCode": 202,
       "ResponseHeaders": {
         "Content-Length": "0",
-<<<<<<< HEAD
-        "Date": "Tue, 02 Feb 2021 21:41:35 GMT",
-=======
-        "Date": "Wed, 17 Feb 2021 22:44:57 GMT",
->>>>>>> 1814567d
+        "Date": "Fri, 19 Feb 2021 19:03:50 GMT",
         "Server": [
           "Windows-Azure-Blob/1.0",
           "Microsoft-HTTPAPI/2.0"
         ],
-        "x-ms-client-request-id": "096d9a2c-bd8d-4cd1-4f21-09b541fa7569",
-<<<<<<< HEAD
-        "x-ms-request-id": "60b37557-801e-0049-4dac-f93db4000000",
-=======
-        "x-ms-request-id": "4f6c8758-a01e-00ba-6b7e-059a21000000",
->>>>>>> 1814567d
+        "x-ms-client-request-id": "d5379a63-980b-ce87-09ba-d35805603335",
+        "x-ms-request-id": "cb12995c-b01e-006d-7df1-06cb14000000",
         "x-ms-version": "2020-06-12"
       },
       "ResponseBody": []
     }
   ],
   "Variables": {
-    "RandomSeed": "1005149200",
+    "RandomSeed": "1360070179",
     "Storage_TestConfigHierarchicalNamespace": "NamespaceTenant\nseannse\nU2FuaXRpemVk\nhttps://seannse.blob.core.windows.net\nhttps://seannse.file.core.windows.net\nhttps://seannse.queue.core.windows.net\nhttps://seannse.table.core.windows.net\n\n\n\n\nhttps://seannse-secondary.blob.core.windows.net\nhttps://seannse-secondary.file.core.windows.net\nhttps://seannse-secondary.queue.core.windows.net\nhttps://seannse-secondary.table.core.windows.net\n68390a19-a643-458b-b726-408abf67b4fc\nSanitized\n72f988bf-86f1-41af-91ab-2d7cd011db47\nhttps://login.microsoftonline.com/\nCloud\nBlobEndpoint=https://seannse.blob.core.windows.net/;QueueEndpoint=https://seannse.queue.core.windows.net/;FileEndpoint=https://seannse.file.core.windows.net/;BlobSecondaryEndpoint=https://seannse-secondary.blob.core.windows.net/;QueueSecondaryEndpoint=https://seannse-secondary.queue.core.windows.net/;FileSecondaryEndpoint=https://seannse-secondary.file.core.windows.net/;AccountName=seannse;AccountKey=Sanitized\n"
   }
 }