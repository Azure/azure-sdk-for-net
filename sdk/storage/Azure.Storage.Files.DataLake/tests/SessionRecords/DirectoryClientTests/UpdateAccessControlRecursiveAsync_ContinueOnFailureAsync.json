--- conflicted
+++ resolved
@@ -15,11 +15,7 @@
         "x-ms-client-request-id": "fb93b57e-11f1-0786-99f1-dcb86341fe13",
         "x-ms-date": "Fri, 19 Feb 2021 19:07:21 GMT",
         "x-ms-return-client-request-id": "true",
-<<<<<<< HEAD
-        "x-ms-version": "2020-12-06"
-=======
-        "x-ms-version": "2021-02-12"
->>>>>>> 7e782c87
+        "x-ms-version": "2021-02-12"
       },
       "RequestBody": null,
       "StatusCode": 201,
@@ -34,11 +30,7 @@
         ],
         "x-ms-client-request-id": "fb93b57e-11f1-0786-99f1-dcb86341fe13",
         "x-ms-request-id": "cb13e00a-b01e-006d-51f2-06cb14000000",
-<<<<<<< HEAD
-        "x-ms-version": "2020-12-06"
-=======
-        "x-ms-version": "2021-02-12"
->>>>>>> 7e782c87
+        "x-ms-version": "2021-02-12"
       },
       "ResponseBody": []
     },
@@ -57,11 +49,7 @@
         "x-ms-client-request-id": "4dd405ef-5d2c-b389-2463-be17e7c8bac6",
         "x-ms-date": "Fri, 19 Feb 2021 19:07:21 GMT",
         "x-ms-return-client-request-id": "true",
-<<<<<<< HEAD
-        "x-ms-version": "2020-12-06"
-=======
-        "x-ms-version": "2021-02-12"
->>>>>>> 7e782c87
+        "x-ms-version": "2021-02-12"
       },
       "RequestBody": null,
       "StatusCode": 200,
@@ -77,11 +65,7 @@
         "x-ms-client-request-id": "4dd405ef-5d2c-b389-2463-be17e7c8bac6",
         "x-ms-namespace-enabled": "true",
         "x-ms-request-id": "5dd09d15-401f-0046-18f2-064bd8000000",
-<<<<<<< HEAD
-        "x-ms-version": "2020-12-06"
-=======
-        "x-ms-version": "2021-02-12"
->>>>>>> 7e782c87
+        "x-ms-version": "2021-02-12"
       },
       "ResponseBody": []
     },
@@ -99,11 +83,7 @@
         "x-ms-client-request-id": "500589d2-b3a5-f5c8-1d7b-9c357924f247",
         "x-ms-date": "Fri, 19 Feb 2021 19:07:21 GMT",
         "x-ms-return-client-request-id": "true",
-<<<<<<< HEAD
-        "x-ms-version": "2020-12-06"
-=======
-        "x-ms-version": "2021-02-12"
->>>>>>> 7e782c87
+        "x-ms-version": "2021-02-12"
       },
       "RequestBody": null,
       "StatusCode": 201,
@@ -118,11 +98,7 @@
         ],
         "x-ms-client-request-id": "500589d2-b3a5-f5c8-1d7b-9c357924f247",
         "x-ms-request-id": "5dd09d31-401f-0046-34f2-064bd8000000",
-<<<<<<< HEAD
-        "x-ms-version": "2020-12-06"
-=======
-        "x-ms-version": "2021-02-12"
->>>>>>> 7e782c87
+        "x-ms-version": "2021-02-12"
       },
       "ResponseBody": []
     },
@@ -139,11 +115,7 @@
         "x-ms-client-request-id": "ec916ff5-2ee5-754e-3011-def560ffb1ce",
         "x-ms-date": "Fri, 19 Feb 2021 19:07:22 GMT",
         "x-ms-return-client-request-id": "true",
-<<<<<<< HEAD
-        "x-ms-version": "2020-12-06"
-=======
-        "x-ms-version": "2021-02-12"
->>>>>>> 7e782c87
+        "x-ms-version": "2021-02-12"
       },
       "RequestBody": null,
       "StatusCode": 201,
@@ -158,11 +130,7 @@
         ],
         "x-ms-client-request-id": "ec916ff5-2ee5-754e-3011-def560ffb1ce",
         "x-ms-request-id": "5dd09d4e-401f-0046-51f2-064bd8000000",
-<<<<<<< HEAD
-        "x-ms-version": "2020-12-06"
-=======
-        "x-ms-version": "2021-02-12"
->>>>>>> 7e782c87
+        "x-ms-version": "2021-02-12"
       },
       "ResponseBody": []
     },
@@ -179,11 +147,7 @@
         "x-ms-client-request-id": "3b677122-a1bf-3925-fe98-113b432359c7",
         "x-ms-date": "Fri, 19 Feb 2021 19:07:22 GMT",
         "x-ms-return-client-request-id": "true",
-<<<<<<< HEAD
-        "x-ms-version": "2020-12-06"
-=======
-        "x-ms-version": "2021-02-12"
->>>>>>> 7e782c87
+        "x-ms-version": "2021-02-12"
       },
       "RequestBody": null,
       "StatusCode": 201,
@@ -198,11 +162,7 @@
         ],
         "x-ms-client-request-id": "3b677122-a1bf-3925-fe98-113b432359c7",
         "x-ms-request-id": "5dd09d69-401f-0046-6cf2-064bd8000000",
-<<<<<<< HEAD
-        "x-ms-version": "2020-12-06"
-=======
-        "x-ms-version": "2021-02-12"
->>>>>>> 7e782c87
+        "x-ms-version": "2021-02-12"
       },
       "ResponseBody": []
     },
@@ -219,11 +179,7 @@
         "x-ms-client-request-id": "11943ec3-37de-456d-61e4-42e105b08454",
         "x-ms-date": "Fri, 19 Feb 2021 19:07:22 GMT",
         "x-ms-return-client-request-id": "true",
-<<<<<<< HEAD
-        "x-ms-version": "2020-12-06"
-=======
-        "x-ms-version": "2021-02-12"
->>>>>>> 7e782c87
+        "x-ms-version": "2021-02-12"
       },
       "RequestBody": null,
       "StatusCode": 201,
@@ -238,11 +194,7 @@
         ],
         "x-ms-client-request-id": "11943ec3-37de-456d-61e4-42e105b08454",
         "x-ms-request-id": "5dd09d74-401f-0046-77f2-064bd8000000",
-<<<<<<< HEAD
-        "x-ms-version": "2020-12-06"
-=======
-        "x-ms-version": "2021-02-12"
->>>>>>> 7e782c87
+        "x-ms-version": "2021-02-12"
       },
       "ResponseBody": []
     },
@@ -259,11 +211,7 @@
         "x-ms-client-request-id": "13588014-e016-1409-7708-f59de8d93e77",
         "x-ms-date": "Fri, 19 Feb 2021 19:07:22 GMT",
         "x-ms-return-client-request-id": "true",
-<<<<<<< HEAD
-        "x-ms-version": "2020-12-06"
-=======
-        "x-ms-version": "2021-02-12"
->>>>>>> 7e782c87
+        "x-ms-version": "2021-02-12"
       },
       "RequestBody": null,
       "StatusCode": 201,
@@ -278,11 +226,7 @@
         ],
         "x-ms-client-request-id": "13588014-e016-1409-7708-f59de8d93e77",
         "x-ms-request-id": "5dd09d80-401f-0046-03f2-064bd8000000",
-<<<<<<< HEAD
-        "x-ms-version": "2020-12-06"
-=======
-        "x-ms-version": "2021-02-12"
->>>>>>> 7e782c87
+        "x-ms-version": "2021-02-12"
       },
       "ResponseBody": []
     },
@@ -299,11 +243,7 @@
         "x-ms-client-request-id": "76c8d184-f54c-06c5-4145-88ffd3b1aecc",
         "x-ms-date": "Fri, 19 Feb 2021 19:07:22 GMT",
         "x-ms-return-client-request-id": "true",
-<<<<<<< HEAD
-        "x-ms-version": "2020-12-06"
-=======
-        "x-ms-version": "2021-02-12"
->>>>>>> 7e782c87
+        "x-ms-version": "2021-02-12"
       },
       "RequestBody": null,
       "StatusCode": 201,
@@ -318,11 +258,7 @@
         ],
         "x-ms-client-request-id": "76c8d184-f54c-06c5-4145-88ffd3b1aecc",
         "x-ms-request-id": "5dd09d91-401f-0046-14f2-064bd8000000",
-<<<<<<< HEAD
-        "x-ms-version": "2020-12-06"
-=======
-        "x-ms-version": "2021-02-12"
->>>>>>> 7e782c87
+        "x-ms-version": "2021-02-12"
       },
       "ResponseBody": []
     },
@@ -341,11 +277,7 @@
         "x-ms-owner": "60e0fbde-b75a-d7e6-ada8-1f640e324fd5",
         "x-ms-permissions": "rwxrwxrwx",
         "x-ms-return-client-request-id": "true",
-<<<<<<< HEAD
-        "x-ms-version": "2020-12-06"
-=======
-        "x-ms-version": "2021-02-12"
->>>>>>> 7e782c87
+        "x-ms-version": "2021-02-12"
       },
       "RequestBody": null,
       "StatusCode": 200,
@@ -361,11 +293,7 @@
         "x-ms-client-request-id": "c82e32ec-2dd6-ccaf-ebf0-c9a4d561f70e",
         "x-ms-namespace-enabled": "true",
         "x-ms-request-id": "5dd09dac-401f-0046-2ff2-064bd8000000",
-<<<<<<< HEAD
-        "x-ms-version": "2020-12-06"
-=======
-        "x-ms-version": "2021-02-12"
->>>>>>> 7e782c87
+        "x-ms-version": "2021-02-12"
       },
       "ResponseBody": []
     },
@@ -384,11 +312,7 @@
         "x-ms-owner": "60e0fbde-b75a-d7e6-ada8-1f640e324fd5",
         "x-ms-permissions": "rwxrwxrwx",
         "x-ms-return-client-request-id": "true",
-<<<<<<< HEAD
-        "x-ms-version": "2020-12-06"
-=======
-        "x-ms-version": "2021-02-12"
->>>>>>> 7e782c87
+        "x-ms-version": "2021-02-12"
       },
       "RequestBody": null,
       "StatusCode": 200,
@@ -404,11 +328,7 @@
         "x-ms-client-request-id": "db77634f-8704-5bfe-5107-a8f1ea09f162",
         "x-ms-namespace-enabled": "true",
         "x-ms-request-id": "5dd09dc8-401f-0046-4bf2-064bd8000000",
-<<<<<<< HEAD
-        "x-ms-version": "2020-12-06"
-=======
-        "x-ms-version": "2021-02-12"
->>>>>>> 7e782c87
+        "x-ms-version": "2021-02-12"
       },
       "ResponseBody": []
     },
@@ -427,11 +347,7 @@
         "x-ms-owner": "60e0fbde-b75a-d7e6-ada8-1f640e324fd5",
         "x-ms-permissions": "rwxrwxrwx",
         "x-ms-return-client-request-id": "true",
-<<<<<<< HEAD
-        "x-ms-version": "2020-12-06"
-=======
-        "x-ms-version": "2021-02-12"
->>>>>>> 7e782c87
+        "x-ms-version": "2021-02-12"
       },
       "RequestBody": null,
       "StatusCode": 200,
@@ -447,11 +363,7 @@
         "x-ms-client-request-id": "72545b0d-1be9-6f0a-b41b-80d771f93f44",
         "x-ms-namespace-enabled": "true",
         "x-ms-request-id": "5dd09dd3-401f-0046-56f2-064bd8000000",
-<<<<<<< HEAD
-        "x-ms-version": "2020-12-06"
-=======
-        "x-ms-version": "2021-02-12"
->>>>>>> 7e782c87
+        "x-ms-version": "2021-02-12"
       },
       "ResponseBody": []
     },
@@ -470,11 +382,7 @@
         "x-ms-owner": "60e0fbde-b75a-d7e6-ada8-1f640e324fd5",
         "x-ms-permissions": "rwxrwxrwx",
         "x-ms-return-client-request-id": "true",
-<<<<<<< HEAD
-        "x-ms-version": "2020-12-06"
-=======
-        "x-ms-version": "2021-02-12"
->>>>>>> 7e782c87
+        "x-ms-version": "2021-02-12"
       },
       "RequestBody": null,
       "StatusCode": 200,
@@ -490,11 +398,7 @@
         "x-ms-client-request-id": "8fe357ad-7eb4-6578-2be6-8cac0606604f",
         "x-ms-namespace-enabled": "true",
         "x-ms-request-id": "5dd09de1-401f-0046-64f2-064bd8000000",
-<<<<<<< HEAD
-        "x-ms-version": "2020-12-06"
-=======
-        "x-ms-version": "2021-02-12"
->>>>>>> 7e782c87
+        "x-ms-version": "2021-02-12"
       },
       "ResponseBody": []
     },
@@ -513,11 +417,7 @@
         "x-ms-owner": "60e0fbde-b75a-d7e6-ada8-1f640e324fd5",
         "x-ms-permissions": "rwxrwxrwx",
         "x-ms-return-client-request-id": "true",
-<<<<<<< HEAD
-        "x-ms-version": "2020-12-06"
-=======
-        "x-ms-version": "2021-02-12"
->>>>>>> 7e782c87
+        "x-ms-version": "2021-02-12"
       },
       "RequestBody": null,
       "StatusCode": 200,
@@ -533,11 +433,7 @@
         "x-ms-client-request-id": "1a29fc51-b015-a990-c2fb-105e15f9c27e",
         "x-ms-namespace-enabled": "true",
         "x-ms-request-id": "5dd09df2-401f-0046-75f2-064bd8000000",
-<<<<<<< HEAD
-        "x-ms-version": "2020-12-06"
-=======
-        "x-ms-version": "2021-02-12"
->>>>>>> 7e782c87
+        "x-ms-version": "2021-02-12"
       },
       "ResponseBody": []
     },
@@ -556,11 +452,7 @@
         "x-ms-owner": "60e0fbde-b75a-d7e6-ada8-1f640e324fd5",
         "x-ms-permissions": "rwxrwxrwx",
         "x-ms-return-client-request-id": "true",
-<<<<<<< HEAD
-        "x-ms-version": "2020-12-06"
-=======
-        "x-ms-version": "2021-02-12"
->>>>>>> 7e782c87
+        "x-ms-version": "2021-02-12"
       },
       "RequestBody": null,
       "StatusCode": 200,
@@ -576,11 +468,7 @@
         "x-ms-client-request-id": "095a1a83-45dd-1339-a5eb-93710bad54bb",
         "x-ms-namespace-enabled": "true",
         "x-ms-request-id": "5dd09dff-401f-0046-02f2-064bd8000000",
-<<<<<<< HEAD
-        "x-ms-version": "2020-12-06"
-=======
-        "x-ms-version": "2021-02-12"
->>>>>>> 7e782c87
+        "x-ms-version": "2021-02-12"
       },
       "ResponseBody": []
     },
@@ -597,11 +485,7 @@
         "x-ms-client-request-id": "235f1e24-9933-f852-547d-2344759d3d3d",
         "x-ms-date": "Fri, 19 Feb 2021 19:07:23 GMT",
         "x-ms-return-client-request-id": "true",
-<<<<<<< HEAD
-        "x-ms-version": "2020-12-06"
-=======
-        "x-ms-version": "2021-02-12"
->>>>>>> 7e782c87
+        "x-ms-version": "2021-02-12"
       },
       "RequestBody": null,
       "StatusCode": 201,
@@ -616,11 +500,7 @@
         ],
         "x-ms-client-request-id": "235f1e24-9933-f852-547d-2344759d3d3d",
         "x-ms-request-id": "5dd09e11-401f-0046-14f2-064bd8000000",
-<<<<<<< HEAD
-        "x-ms-version": "2020-12-06"
-=======
-        "x-ms-version": "2021-02-12"
->>>>>>> 7e782c87
+        "x-ms-version": "2021-02-12"
       },
       "ResponseBody": []
     },
@@ -637,11 +517,7 @@
         "x-ms-client-request-id": "dcedf4ea-6850-cbca-024f-573160ab9e4e",
         "x-ms-date": "Fri, 19 Feb 2021 19:07:23 GMT",
         "x-ms-return-client-request-id": "true",
-<<<<<<< HEAD
-        "x-ms-version": "2020-12-06"
-=======
-        "x-ms-version": "2021-02-12"
->>>>>>> 7e782c87
+        "x-ms-version": "2021-02-12"
       },
       "RequestBody": null,
       "StatusCode": 201,
@@ -656,11 +532,7 @@
         ],
         "x-ms-client-request-id": "dcedf4ea-6850-cbca-024f-573160ab9e4e",
         "x-ms-request-id": "5dd09e26-401f-0046-29f2-064bd8000000",
-<<<<<<< HEAD
-        "x-ms-version": "2020-12-06"
-=======
-        "x-ms-version": "2021-02-12"
->>>>>>> 7e782c87
+        "x-ms-version": "2021-02-12"
       },
       "ResponseBody": []
     },
@@ -677,11 +549,7 @@
         "x-ms-client-request-id": "b4a05844-452d-6347-bf0d-3480eada1907",
         "x-ms-date": "Fri, 19 Feb 2021 19:07:23 GMT",
         "x-ms-return-client-request-id": "true",
-<<<<<<< HEAD
-        "x-ms-version": "2020-12-06"
-=======
-        "x-ms-version": "2021-02-12"
->>>>>>> 7e782c87
+        "x-ms-version": "2021-02-12"
       },
       "RequestBody": null,
       "StatusCode": 201,
@@ -696,11 +564,7 @@
         ],
         "x-ms-client-request-id": "b4a05844-452d-6347-bf0d-3480eada1907",
         "x-ms-request-id": "5dd09e34-401f-0046-37f2-064bd8000000",
-<<<<<<< HEAD
-        "x-ms-version": "2020-12-06"
-=======
-        "x-ms-version": "2021-02-12"
->>>>>>> 7e782c87
+        "x-ms-version": "2021-02-12"
       },
       "ResponseBody": []
     },
@@ -717,11 +581,7 @@
         "x-ms-client-request-id": "b5e1ad93-9071-0b02-223e-c3a96bcf9143",
         "x-ms-date": "Fri, 19 Feb 2021 19:07:23 GMT",
         "x-ms-return-client-request-id": "true",
-<<<<<<< HEAD
-        "x-ms-version": "2020-12-06"
-=======
-        "x-ms-version": "2021-02-12"
->>>>>>> 7e782c87
+        "x-ms-version": "2021-02-12"
       },
       "RequestBody": null,
       "StatusCode": 201,
@@ -736,11 +596,7 @@
         ],
         "x-ms-client-request-id": "b5e1ad93-9071-0b02-223e-c3a96bcf9143",
         "x-ms-request-id": "5dd09e44-401f-0046-47f2-064bd8000000",
-<<<<<<< HEAD
-        "x-ms-version": "2020-12-06"
-=======
-        "x-ms-version": "2021-02-12"
->>>>>>> 7e782c87
+        "x-ms-version": "2021-02-12"
       },
       "ResponseBody": []
     },
@@ -759,11 +615,7 @@
         ],
         "x-ms-client-request-id": "25e54cc2-8d9a-1b0b-8a9f-361b0097c8b5",
         "x-ms-return-client-request-id": "true",
-<<<<<<< HEAD
-        "x-ms-version": "2020-12-06"
-=======
-        "x-ms-version": "2021-02-12"
->>>>>>> 7e782c87
+        "x-ms-version": "2021-02-12"
       },
       "RequestBody": "﻿<KeyInfo><Expiry>2021-02-19T20:07:23Z</Expiry></KeyInfo>",
       "StatusCode": 200,
@@ -777,20 +629,12 @@
         "Transfer-Encoding": "chunked",
         "x-ms-client-request-id": "25e54cc2-8d9a-1b0b-8a9f-361b0097c8b5",
         "x-ms-request-id": "cb13e375-b01e-006d-78f2-06cb14000000",
-<<<<<<< HEAD
-        "x-ms-version": "2020-12-06"
-=======
-        "x-ms-version": "2021-02-12"
->>>>>>> 7e782c87
+        "x-ms-version": "2021-02-12"
       },
       "ResponseBody": "﻿<?xml version=\"1.0\" encoding=\"utf-8\"?><UserDelegationKey><SignedOid>c4f48289-bb84-4086-b250-6f94a8f64cee</SignedOid><SignedTid>72f988bf-86f1-41af-91ab-2d7cd011db47</SignedTid><SignedStart>2021-02-19T19:07:22Z</SignedStart><SignedExpiry>2021-02-19T20:07:23Z</SignedExpiry><SignedService>b</SignedService><SignedVersion>2020-06-12</SignedVersion><Value>3Wj+J0Wjg07ysO09+t6WoYYwtY85yds0KaEfDcvazEw=</Value></UserDelegationKey>"
     },
     {
-<<<<<<< HEAD
-      "RequestUri": "https://seannse.dfs.core.windows.net/test-filesystem-a267f71e-4b7d-0195-d4b5-e06086677d0d/test-directory-2eae59a4-fab1-59e7-b1f7-e465c0dc5d44?skoid=c4f48289-bb84-4086-b250-6f94a8f64cee&sktid=72f988bf-86f1-41af-91ab-2d7cd011db47&skt=2021-02-19T19%3A07%3A22Z&ske=2021-02-19T20%3A07%3A23Z&sks=b&skv=2020-06-12&sv=2020-12-06&st=2021-02-19T18%3A07%3A23Z&se=2021-02-19T20%3A07%3A23Z&sr=c&sp=racwdlmeop&suoid=60e0fbde-b75a-d7e6-ada8-1f640e324fd5&sig=Sanitized&action=setAccessControlRecursive&mode=modify&forceFlag=true",
-=======
       "RequestUri": "https://seannse.dfs.core.windows.net/test-filesystem-a267f71e-4b7d-0195-d4b5-e06086677d0d/test-directory-2eae59a4-fab1-59e7-b1f7-e465c0dc5d44?skoid=c4f48289-bb84-4086-b250-6f94a8f64cee&sktid=72f988bf-86f1-41af-91ab-2d7cd011db47&skt=2021-02-19T19%3A07%3A22Z&ske=2021-02-19T20%3A07%3A23Z&sks=b&skv=2020-06-12&sv=2021-02-12&st=2021-02-19T18%3A07%3A23Z&se=2021-02-19T20%3A07%3A23Z&sr=c&sp=racwdlmeop&suoid=60e0fbde-b75a-d7e6-ada8-1f640e324fd5&sig=Sanitized&action=setAccessControlRecursive&mode=modify&forceFlag=true",
->>>>>>> 7e782c87
       "RequestMethod": "PATCH",
       "RequestHeaders": {
         "Accept": "application/json",
@@ -801,11 +645,7 @@
         "x-ms-acl": "user::rwx,group::r--,other::---,mask::rwx",
         "x-ms-client-request-id": "1ee642c7-6be9-3ca8-abb9-d38f8991110f",
         "x-ms-return-client-request-id": "true",
-<<<<<<< HEAD
-        "x-ms-version": "2020-12-06"
-=======
-        "x-ms-version": "2021-02-12"
->>>>>>> 7e782c87
+        "x-ms-version": "2021-02-12"
       },
       "RequestBody": null,
       "StatusCode": 200,
@@ -819,11 +659,7 @@
         "x-ms-client-request-id": "1ee642c7-6be9-3ca8-abb9-d38f8991110f",
         "x-ms-namespace-enabled": "true",
         "x-ms-request-id": "5dd09e8b-401f-0046-0ef2-064bd8000000",
-<<<<<<< HEAD
-        "x-ms-version": "2020-12-06"
-=======
-        "x-ms-version": "2021-02-12"
->>>>>>> 7e782c87
+        "x-ms-version": "2021-02-12"
       },
       "ResponseBody": "eyJkaXJlY3Rvcmllc1N1Y2Nlc3NmdWwiOjMsImZhaWxlZEVudHJpZXMiOlt7ImVycm9yTWVzc2FnZSI6IlRoaXMgcmVxdWVzdCBpcyBub3QgYXV0aG9yaXplZCB0byBwZXJmb3JtIHRoaXMgb3BlcmF0aW9uIHVzaW5nIHRoaXMgcGVybWlzc2lvbi4iLCJuYW1lIjoidGVzdC1kaXJlY3RvcnktMmVhZTU5YTQtZmFiMS01OWU3LWIxZjctZTQ2NWMwZGM1ZDQ0L3Rlc3QtZGlyZWN0b3J5LWYxOGRkZmNkLWFlMWEtOGNjNy0xYjQxLTRlOTMwN2VhOTA1NS90ZXN0LWRpcmVjdG9yeS05NGI4ZTdkNi0zOWVmLTYxMzYtZjE4NC1kYTc4ZDI3YzQyN2QiLCJ0eXBlIjoiRElSRUNUT1JZIn0seyJlcnJvck1lc3NhZ2UiOiJUaGlzIHJlcXVlc3QgaXMgbm90IGF1dGhvcml6ZWQgdG8gcGVyZm9ybSB0aGlzIG9wZXJhdGlvbiB1c2luZyB0aGlzIHBlcm1pc3Npb24uIiwibmFtZSI6InRlc3QtZGlyZWN0b3J5LTJlYWU1OWE0LWZhYjEtNTllNy1iMWY3LWU0NjVjMGRjNWQ0NC90ZXN0LWRpcmVjdG9yeS1mMThkZGZjZC1hZTFhLThjYzctMWI0MS00ZTkzMDdlYTkwNTUvdGVzdC1maWxlLTFjNTQwNGQzLTU5ZDItMGYxYy1jYzAxLTM5YTY1OTA1ZmM0MSIsInR5cGUiOiJGSUxFIn0seyJlcnJvck1lc3NhZ2UiOiJUaGlzIHJlcXVlc3QgaXMgbm90IGF1dGhvcml6ZWQgdG8gcGVyZm9ybSB0aGlzIG9wZXJhdGlvbiB1c2luZyB0aGlzIHBlcm1pc3Npb24uIiwibmFtZSI6InRlc3QtZGlyZWN0b3J5LTJlYWU1OWE0LWZhYjEtNTllNy1iMWY3LWU0NjVjMGRjNWQ0NC90ZXN0LWRpcmVjdG9yeS1mMThkZGZjZC1hZTFhLThjYzctMWI0MS00ZTkzMDdlYTkwNTUvdGVzdC1maWxlLTQzMmZlMTgxLTg2MjUtZGYzNC1hOGNmLTdlZWZiMWZhNzk2ZiIsInR5cGUiOiJGSUxFIn0seyJlcnJvck1lc3NhZ2UiOiJUaGlzIHJlcXVlc3QgaXMgbm90IGF1dGhvcml6ZWQgdG8gcGVyZm9ybSB0aGlzIG9wZXJhdGlvbiB1c2luZyB0aGlzIHBlcm1pc3Npb24uIiwibmFtZSI6InRlc3QtZGlyZWN0b3J5LTJlYWU1OWE0LWZhYjEtNTllNy1iMWY3LWU0NjVjMGRjNWQ0NC90ZXN0LWRpcmVjdG9yeS1mMThkZGZjZC1hZTFhLThjYzctMWI0MS00ZTkzMDdlYTkwNTUvdGVzdC1maWxlLTQzMDA2ZWM5LThiY2UtZGRjNi1lNjk5LWNmOWNkNTY3MTc4ZiIsInR5cGUiOiJGSUxFIn1dLCJmYWlsdXJlQ291bnQiOjQsImZpbGVzU3VjY2Vzc2Z1bCI6M30K"
     },
@@ -841,11 +677,7 @@
         "x-ms-client-request-id": "be544028-a9b0-5ccb-b903-88e190ce496e",
         "x-ms-date": "Fri, 19 Feb 2021 19:07:23 GMT",
         "x-ms-return-client-request-id": "true",
-<<<<<<< HEAD
-        "x-ms-version": "2020-12-06"
-=======
-        "x-ms-version": "2021-02-12"
->>>>>>> 7e782c87
+        "x-ms-version": "2021-02-12"
       },
       "RequestBody": null,
       "StatusCode": 202,
@@ -858,11 +690,7 @@
         ],
         "x-ms-client-request-id": "be544028-a9b0-5ccb-b903-88e190ce496e",
         "x-ms-request-id": "cb13e400-b01e-006d-73f2-06cb14000000",
-<<<<<<< HEAD
-        "x-ms-version": "2020-12-06"
-=======
-        "x-ms-version": "2021-02-12"
->>>>>>> 7e782c87
+        "x-ms-version": "2021-02-12"
       },
       "ResponseBody": []
     }
