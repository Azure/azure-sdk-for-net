﻿{
  "Entries": [
    {
      "RequestUri": "https://seannse.blob.core.windows.net/test-filesystem-26ce2059-5817-af65-f54e-d195d077ca9c?restype=container",
      "RequestMethod": "PUT",
      "RequestHeaders": {
        "Accept": "application/xml",
        "Authorization": "Sanitized",
        "traceparent": "00-d4899b140292b7478c510d9f05999d06-c7b286312221f347-00",
        "User-Agent": [
          "azsdk-net-Storage.Files.DataLake/12.7.0-alpha.20210219.1",
          "(.NET 5.0.3; Microsoft Windows 10.0.19041)"
        ],
        "x-ms-blob-public-access": "container",
        "x-ms-client-request-id": "f492641f-8c05-62d6-bbac-cc2e166ecfda",
        "x-ms-date": "Fri, 19 Feb 2021 19:01:35 GMT",
        "x-ms-return-client-request-id": "true",
<<<<<<< HEAD
        "x-ms-version": "2020-12-06"
=======
        "x-ms-version": "2021-02-12"
>>>>>>> 7e782c87
      },
      "RequestBody": null,
      "StatusCode": 201,
      "ResponseHeaders": {
        "Content-Length": "0",
        "Date": "Fri, 19 Feb 2021 19:01:34 GMT",
        "ETag": "\"0x8D8D508C6BC3694\"",
        "Last-Modified": "Fri, 19 Feb 2021 19:01:34 GMT",
        "Server": [
          "Windows-Azure-Blob/1.0",
          "Microsoft-HTTPAPI/2.0"
        ],
        "x-ms-client-request-id": "f492641f-8c05-62d6-bbac-cc2e166ecfda",
        "x-ms-request-id": "cb11ebc9-b01e-006d-6ff1-06cb14000000",
<<<<<<< HEAD
        "x-ms-version": "2020-12-06"
=======
        "x-ms-version": "2021-02-12"
>>>>>>> 7e782c87
      },
      "ResponseBody": []
    },
    {
      "RequestUri": "https://seannse.dfs.core.windows.net/test-filesystem-26ce2059-5817-af65-f54e-d195d077ca9c/test-directory-70895ce0-1809-58c3-9d7b-d18e43bb39ea?resource=directory",
      "RequestMethod": "PUT",
      "RequestHeaders": {
        "Accept": "application/json",
        "Authorization": "Sanitized",
        "traceparent": "00-2adc8cfd6421bc4ead243b367264932b-0046edf280249f41-00",
        "User-Agent": [
          "azsdk-net-Storage.Files.DataLake/12.7.0-alpha.20210219.1",
          "(.NET 5.0.3; Microsoft Windows 10.0.19041)"
        ],
        "x-ms-client-request-id": "18c83ab9-4481-065b-a03a-5689bb481f00",
        "x-ms-date": "Fri, 19 Feb 2021 19:01:35 GMT",
        "x-ms-return-client-request-id": "true",
<<<<<<< HEAD
        "x-ms-version": "2020-12-06"
=======
        "x-ms-version": "2021-02-12"
>>>>>>> 7e782c87
      },
      "RequestBody": null,
      "StatusCode": 201,
      "ResponseHeaders": {
        "Content-Length": "0",
        "Date": "Fri, 19 Feb 2021 19:01:34 GMT",
        "ETag": "\"0x8D8D508C6CBB39E\"",
        "Last-Modified": "Fri, 19 Feb 2021 19:01:34 GMT",
        "Server": [
          "Windows-Azure-HDFS/1.0",
          "Microsoft-HTTPAPI/2.0"
        ],
        "x-ms-client-request-id": "18c83ab9-4481-065b-a03a-5689bb481f00",
        "x-ms-request-id": "da83c34e-a01f-0061-2ef1-065c1c000000",
<<<<<<< HEAD
        "x-ms-version": "2020-12-06"
=======
        "x-ms-version": "2021-02-12"
>>>>>>> 7e782c87
      },
      "ResponseBody": []
    },
    {
<<<<<<< HEAD
      "RequestUri": "https://seannse.dfs.core.windows.net/test-filesystem-26ce2059-5817-af65-f54e-d195d077ca9c/test-directory-aa95e172-63f8-0bf6-c624-e28adb87234a?sv=2020-12-06&st=2021-02-19T17%3A01%3A35Z&se=2021-02-19T21%3A01%3A35Z&sr=c&sp=racwdlmeop&sig=Sanitized&mode=legacy",
=======
      "RequestUri": "https://seannse.dfs.core.windows.net/test-filesystem-26ce2059-5817-af65-f54e-d195d077ca9c/test-directory-aa95e172-63f8-0bf6-c624-e28adb87234a?sv=2021-02-12&st=2021-02-19T17%3A01%3A35Z&se=2021-02-19T21%3A01%3A35Z&sr=c&sp=racwdlmeop&sig=Sanitized&mode=legacy",
>>>>>>> 7e782c87
      "RequestMethod": "PUT",
      "RequestHeaders": {
        "Accept": "application/json",
        "User-Agent": [
          "azsdk-net-Storage.Files.DataLake/12.7.0-alpha.20210219.1",
          "(.NET 5.0.3; Microsoft Windows 10.0.19041)"
        ],
        "x-ms-client-request-id": "52c83d5f-91bd-55ed-44bd-525c62d02a18",
<<<<<<< HEAD
        "x-ms-rename-source": "%2Ftest-filesystem-26ce2059-5817-af65-f54e-d195d077ca9c%2Ftest-directory-70895ce0-1809-58c3-9d7b-d18e43bb39ea%3Fsv=2020-12-06&st=2021-02-19T18%3A01%3A35Z&se=2021-02-19T20%3A01%3A35Z&sr=c&sp=racwdlmeop&sig=Sanitized",
        "x-ms-return-client-request-id": "true",
        "x-ms-version": "2020-12-06"
=======
        "x-ms-rename-source": "%2Ftest-filesystem-26ce2059-5817-af65-f54e-d195d077ca9c%2Ftest-directory-70895ce0-1809-58c3-9d7b-d18e43bb39ea%3Fsv=2021-02-12&st=2021-02-19T18%3A01%3A35Z&se=2021-02-19T20%3A01%3A35Z&sr=c&sp=racwdlmeop&sig=Sanitized",
        "x-ms-return-client-request-id": "true",
        "x-ms-version": "2021-02-12"
>>>>>>> 7e782c87
      },
      "RequestBody": null,
      "StatusCode": 201,
      "ResponseHeaders": {
        "Content-Length": "0",
        "Date": "Fri, 19 Feb 2021 19:01:34 GMT",
        "Server": [
          "Windows-Azure-HDFS/1.0",
          "Microsoft-HTTPAPI/2.0"
        ],
        "x-ms-client-request-id": "52c83d5f-91bd-55ed-44bd-525c62d02a18",
        "x-ms-request-id": "da83c35c-a01f-0061-3cf1-065c1c000000",
<<<<<<< HEAD
        "x-ms-version": "2020-12-06"
=======
        "x-ms-version": "2021-02-12"
>>>>>>> 7e782c87
      },
      "ResponseBody": []
    },
    {
<<<<<<< HEAD
      "RequestUri": "https://seannse.blob.core.windows.net/test-filesystem-26ce2059-5817-af65-f54e-d195d077ca9c/test-directory-aa95e172-63f8-0bf6-c624-e28adb87234a?sv=2020-12-06&st=2021-02-19T17%3A01%3A35Z&se=2021-02-19T21%3A01%3A35Z&sr=c&sp=racwdlmeop&sig=Sanitized",
=======
      "RequestUri": "https://seannse.blob.core.windows.net/test-filesystem-26ce2059-5817-af65-f54e-d195d077ca9c/test-directory-aa95e172-63f8-0bf6-c624-e28adb87234a?sv=2021-02-12&st=2021-02-19T17%3A01%3A35Z&se=2021-02-19T21%3A01%3A35Z&sr=c&sp=racwdlmeop&sig=Sanitized",
>>>>>>> 7e782c87
      "RequestMethod": "HEAD",
      "RequestHeaders": {
        "Accept": "application/xml",
        "User-Agent": [
          "azsdk-net-Storage.Files.DataLake/12.7.0-alpha.20210219.1",
          "(.NET 5.0.3; Microsoft Windows 10.0.19041)"
        ],
        "x-ms-client-request-id": "9e2b9c7b-d1be-ae8c-fe7e-c435ce0cf140",
        "x-ms-return-client-request-id": "true",
<<<<<<< HEAD
        "x-ms-version": "2020-12-06"
=======
        "x-ms-version": "2021-02-12"
>>>>>>> 7e782c87
      },
      "RequestBody": null,
      "StatusCode": 200,
      "ResponseHeaders": {
        "Accept-Ranges": "bytes",
        "Content-Length": "0",
        "Content-Type": "application/octet-stream",
        "Date": "Fri, 19 Feb 2021 19:01:34 GMT",
        "ETag": "\"0x8D8D508C6CBB39E\"",
        "Last-Modified": "Fri, 19 Feb 2021 19:01:34 GMT",
        "Server": [
          "Windows-Azure-Blob/1.0",
          "Microsoft-HTTPAPI/2.0"
        ],
        "x-ms-access-tier": "Hot",
        "x-ms-access-tier-inferred": "true",
        "x-ms-blob-type": "BlockBlob",
        "x-ms-client-request-id": "9e2b9c7b-d1be-ae8c-fe7e-c435ce0cf140",
        "x-ms-creation-time": "Fri, 19 Feb 2021 19:01:34 GMT",
        "x-ms-group": "$superuser",
        "x-ms-lease-state": "available",
        "x-ms-lease-status": "unlocked",
        "x-ms-meta-hdi_isfolder": "true",
        "x-ms-owner": "$superuser",
        "x-ms-permissions": "rwxr-x---",
        "x-ms-request-id": "cb11ec1a-b01e-006d-39f1-06cb14000000",
        "x-ms-server-encrypted": "true",
<<<<<<< HEAD
        "x-ms-version": "2020-12-06"
=======
        "x-ms-version": "2021-02-12"
>>>>>>> 7e782c87
      },
      "ResponseBody": []
    },
    {
      "RequestUri": "https://seannse.blob.core.windows.net/test-filesystem-26ce2059-5817-af65-f54e-d195d077ca9c?restype=container",
      "RequestMethod": "DELETE",
      "RequestHeaders": {
        "Accept": "application/xml",
        "Authorization": "Sanitized",
        "traceparent": "00-88e047a67d668d42803f018b8552966a-e6a543ddac1bc041-00",
        "User-Agent": [
          "azsdk-net-Storage.Files.DataLake/12.7.0-alpha.20210219.1",
          "(.NET 5.0.3; Microsoft Windows 10.0.19041)"
        ],
        "x-ms-client-request-id": "c6e19930-8ca5-4559-7f9c-d1f452d7836c",
        "x-ms-date": "Fri, 19 Feb 2021 19:01:35 GMT",
        "x-ms-return-client-request-id": "true",
<<<<<<< HEAD
        "x-ms-version": "2020-12-06"
=======
        "x-ms-version": "2021-02-12"
>>>>>>> 7e782c87
      },
      "RequestBody": null,
      "StatusCode": 202,
      "ResponseHeaders": {
        "Content-Length": "0",
        "Date": "Fri, 19 Feb 2021 19:01:34 GMT",
        "Server": [
          "Windows-Azure-Blob/1.0",
          "Microsoft-HTTPAPI/2.0"
        ],
        "x-ms-client-request-id": "c6e19930-8ca5-4559-7f9c-d1f452d7836c",
        "x-ms-request-id": "cb11ec29-b01e-006d-46f1-06cb14000000",
<<<<<<< HEAD
        "x-ms-version": "2020-12-06"
=======
        "x-ms-version": "2021-02-12"
>>>>>>> 7e782c87
      },
      "ResponseBody": []
    }
  ],
  "Variables": {
    "DateTimeOffsetNow": "2021-02-19T13:01:35.2179146-06:00",
    "RandomSeed": "1145639527",
    "Storage_TestConfigHierarchicalNamespace": "NamespaceTenant\nseannse\nU2FuaXRpemVk\nhttps://seannse.blob.core.windows.net\nhttps://seannse.file.core.windows.net\nhttps://seannse.queue.core.windows.net\nhttps://seannse.table.core.windows.net\n\n\n\n\nhttps://seannse-secondary.blob.core.windows.net\nhttps://seannse-secondary.file.core.windows.net\nhttps://seannse-secondary.queue.core.windows.net\nhttps://seannse-secondary.table.core.windows.net\n68390a19-a643-458b-b726-408abf67b4fc\nSanitized\n72f988bf-86f1-41af-91ab-2d7cd011db47\nhttps://login.microsoftonline.com/\nCloud\nBlobEndpoint=https://seannse.blob.core.windows.net/;QueueEndpoint=https://seannse.queue.core.windows.net/;FileEndpoint=https://seannse.file.core.windows.net/;BlobSecondaryEndpoint=https://seannse-secondary.blob.core.windows.net/;QueueSecondaryEndpoint=https://seannse-secondary.queue.core.windows.net/;FileSecondaryEndpoint=https://seannse-secondary.file.core.windows.net/;AccountName=seannse;AccountKey=Sanitized\n\n\n"
  }
}<|MERGE_RESOLUTION|>--- conflicted
+++ resolved
@@ -15,11 +15,7 @@
         "x-ms-client-request-id": "f492641f-8c05-62d6-bbac-cc2e166ecfda",
         "x-ms-date": "Fri, 19 Feb 2021 19:01:35 GMT",
         "x-ms-return-client-request-id": "true",
-<<<<<<< HEAD
-        "x-ms-version": "2020-12-06"
-=======
         "x-ms-version": "2021-02-12"
->>>>>>> 7e782c87
       },
       "RequestBody": null,
       "StatusCode": 201,
@@ -34,11 +30,7 @@
         ],
         "x-ms-client-request-id": "f492641f-8c05-62d6-bbac-cc2e166ecfda",
         "x-ms-request-id": "cb11ebc9-b01e-006d-6ff1-06cb14000000",
-<<<<<<< HEAD
-        "x-ms-version": "2020-12-06"
-=======
         "x-ms-version": "2021-02-12"
->>>>>>> 7e782c87
       },
       "ResponseBody": []
     },
@@ -56,11 +48,7 @@
         "x-ms-client-request-id": "18c83ab9-4481-065b-a03a-5689bb481f00",
         "x-ms-date": "Fri, 19 Feb 2021 19:01:35 GMT",
         "x-ms-return-client-request-id": "true",
-<<<<<<< HEAD
-        "x-ms-version": "2020-12-06"
-=======
         "x-ms-version": "2021-02-12"
->>>>>>> 7e782c87
       },
       "RequestBody": null,
       "StatusCode": 201,
@@ -75,20 +63,12 @@
         ],
         "x-ms-client-request-id": "18c83ab9-4481-065b-a03a-5689bb481f00",
         "x-ms-request-id": "da83c34e-a01f-0061-2ef1-065c1c000000",
-<<<<<<< HEAD
-        "x-ms-version": "2020-12-06"
-=======
         "x-ms-version": "2021-02-12"
->>>>>>> 7e782c87
       },
       "ResponseBody": []
     },
     {
-<<<<<<< HEAD
-      "RequestUri": "https://seannse.dfs.core.windows.net/test-filesystem-26ce2059-5817-af65-f54e-d195d077ca9c/test-directory-aa95e172-63f8-0bf6-c624-e28adb87234a?sv=2020-12-06&st=2021-02-19T17%3A01%3A35Z&se=2021-02-19T21%3A01%3A35Z&sr=c&sp=racwdlmeop&sig=Sanitized&mode=legacy",
-=======
       "RequestUri": "https://seannse.dfs.core.windows.net/test-filesystem-26ce2059-5817-af65-f54e-d195d077ca9c/test-directory-aa95e172-63f8-0bf6-c624-e28adb87234a?sv=2021-02-12&st=2021-02-19T17%3A01%3A35Z&se=2021-02-19T21%3A01%3A35Z&sr=c&sp=racwdlmeop&sig=Sanitized&mode=legacy",
->>>>>>> 7e782c87
       "RequestMethod": "PUT",
       "RequestHeaders": {
         "Accept": "application/json",
@@ -97,15 +77,9 @@
           "(.NET 5.0.3; Microsoft Windows 10.0.19041)"
         ],
         "x-ms-client-request-id": "52c83d5f-91bd-55ed-44bd-525c62d02a18",
-<<<<<<< HEAD
-        "x-ms-rename-source": "%2Ftest-filesystem-26ce2059-5817-af65-f54e-d195d077ca9c%2Ftest-directory-70895ce0-1809-58c3-9d7b-d18e43bb39ea%3Fsv=2020-12-06&st=2021-02-19T18%3A01%3A35Z&se=2021-02-19T20%3A01%3A35Z&sr=c&sp=racwdlmeop&sig=Sanitized",
-        "x-ms-return-client-request-id": "true",
-        "x-ms-version": "2020-12-06"
-=======
         "x-ms-rename-source": "%2Ftest-filesystem-26ce2059-5817-af65-f54e-d195d077ca9c%2Ftest-directory-70895ce0-1809-58c3-9d7b-d18e43bb39ea%3Fsv=2021-02-12&st=2021-02-19T18%3A01%3A35Z&se=2021-02-19T20%3A01%3A35Z&sr=c&sp=racwdlmeop&sig=Sanitized",
         "x-ms-return-client-request-id": "true",
         "x-ms-version": "2021-02-12"
->>>>>>> 7e782c87
       },
       "RequestBody": null,
       "StatusCode": 201,
@@ -118,20 +92,12 @@
         ],
         "x-ms-client-request-id": "52c83d5f-91bd-55ed-44bd-525c62d02a18",
         "x-ms-request-id": "da83c35c-a01f-0061-3cf1-065c1c000000",
-<<<<<<< HEAD
-        "x-ms-version": "2020-12-06"
-=======
         "x-ms-version": "2021-02-12"
->>>>>>> 7e782c87
       },
       "ResponseBody": []
     },
     {
-<<<<<<< HEAD
-      "RequestUri": "https://seannse.blob.core.windows.net/test-filesystem-26ce2059-5817-af65-f54e-d195d077ca9c/test-directory-aa95e172-63f8-0bf6-c624-e28adb87234a?sv=2020-12-06&st=2021-02-19T17%3A01%3A35Z&se=2021-02-19T21%3A01%3A35Z&sr=c&sp=racwdlmeop&sig=Sanitized",
-=======
       "RequestUri": "https://seannse.blob.core.windows.net/test-filesystem-26ce2059-5817-af65-f54e-d195d077ca9c/test-directory-aa95e172-63f8-0bf6-c624-e28adb87234a?sv=2021-02-12&st=2021-02-19T17%3A01%3A35Z&se=2021-02-19T21%3A01%3A35Z&sr=c&sp=racwdlmeop&sig=Sanitized",
->>>>>>> 7e782c87
       "RequestMethod": "HEAD",
       "RequestHeaders": {
         "Accept": "application/xml",
@@ -141,11 +107,7 @@
         ],
         "x-ms-client-request-id": "9e2b9c7b-d1be-ae8c-fe7e-c435ce0cf140",
         "x-ms-return-client-request-id": "true",
-<<<<<<< HEAD
-        "x-ms-version": "2020-12-06"
-=======
         "x-ms-version": "2021-02-12"
->>>>>>> 7e782c87
       },
       "RequestBody": null,
       "StatusCode": 200,
@@ -173,11 +135,7 @@
         "x-ms-permissions": "rwxr-x---",
         "x-ms-request-id": "cb11ec1a-b01e-006d-39f1-06cb14000000",
         "x-ms-server-encrypted": "true",
-<<<<<<< HEAD
-        "x-ms-version": "2020-12-06"
-=======
         "x-ms-version": "2021-02-12"
->>>>>>> 7e782c87
       },
       "ResponseBody": []
     },
@@ -195,11 +153,7 @@
         "x-ms-client-request-id": "c6e19930-8ca5-4559-7f9c-d1f452d7836c",
         "x-ms-date": "Fri, 19 Feb 2021 19:01:35 GMT",
         "x-ms-return-client-request-id": "true",
-<<<<<<< HEAD
-        "x-ms-version": "2020-12-06"
-=======
         "x-ms-version": "2021-02-12"
->>>>>>> 7e782c87
       },
       "RequestBody": null,
       "StatusCode": 202,
@@ -212,11 +166,7 @@
         ],
         "x-ms-client-request-id": "c6e19930-8ca5-4559-7f9c-d1f452d7836c",
         "x-ms-request-id": "cb11ec29-b01e-006d-46f1-06cb14000000",
-<<<<<<< HEAD
-        "x-ms-version": "2020-12-06"
-=======
         "x-ms-version": "2021-02-12"
->>>>>>> 7e782c87
       },
       "ResponseBody": []
     }
