{
  "Entries": [
    {
      "RequestUri": "https://seannse.blob.core.windows.net/test-filesystem-cfad7d3b-7f8a-bba7-8845-90135728d76d?restype=container",
      "RequestMethod": "PUT",
      "RequestHeaders": {
        "Accept": "application/xml",
        "Authorization": "Sanitized",
<<<<<<< HEAD
        "traceparent": "00-ee7326e9cb2d074da2141bd00f32ce15-3e4abc6e88e3084a-00",
        "User-Agent": [
          "azsdk-net-Storage.Files.DataLake/12.7.0-alpha.20210202.1",
          "(.NET 5.0.2; Microsoft Windows 10.0.19042)"
        ],
        "x-ms-blob-public-access": "container",
        "x-ms-client-request-id": "f10f1950-123d-5f6e-f4ab-a6760d91bba9",
        "x-ms-date": "Tue, 02 Feb 2021 21:53:47 GMT",
=======
        "traceparent": "00-bcb3805cc8195549af5b3c04c323f5ab-e6768fdb41f51b4d-00",
        "User-Agent": [
          "azsdk-net-Storage.Files.DataLake/12.7.0-alpha.20210217.1",
          "(.NET 5.0.3; Microsoft Windows 10.0.19042)"
        ],
        "x-ms-blob-public-access": "container",
        "x-ms-client-request-id": "f10f1950-123d-5f6e-f4ab-a6760d91bba9",
        "x-ms-date": "Wed, 17 Feb 2021 22:41:33 GMT",
>>>>>>> 1814567d
        "x-ms-return-client-request-id": "true",
        "x-ms-version": "2020-06-12"
      },
      "RequestBody": null,
      "StatusCode": 201,
      "ResponseHeaders": {
        "Content-Length": "0",
<<<<<<< HEAD
        "Date": "Tue, 02 Feb 2021 21:53:47 GMT",
        "ETag": "\u00220x8D8C7C5056596DF\u0022",
        "Last-Modified": "Tue, 02 Feb 2021 21:53:48 GMT",
=======
        "Date": "Wed, 17 Feb 2021 22:41:32 GMT",
        "ETag": "\u00220x8D8D3952D3EC130\u0022",
        "Last-Modified": "Wed, 17 Feb 2021 22:41:33 GMT",
>>>>>>> 1814567d
        "Server": [
          "Windows-Azure-Blob/1.0",
          "Microsoft-HTTPAPI/2.0"
        ],
        "x-ms-client-request-id": "f10f1950-123d-5f6e-f4ab-a6760d91bba9",
<<<<<<< HEAD
        "x-ms-request-id": "4da2ae4b-201e-007f-11ad-f9b0c4000000",
=======
        "x-ms-request-id": "e194c75e-601e-007e-527e-05ef18000000",
>>>>>>> 1814567d
        "x-ms-version": "2020-06-12"
      },
      "ResponseBody": []
    },
    {
      "RequestUri": "https://seannse.dfs.core.windows.net/test-filesystem-cfad7d3b-7f8a-bba7-8845-90135728d76d/test-directory-039ac662-836b-85c7-eefd-36c24983b215?resource=directory",
      "RequestMethod": "PUT",
      "RequestHeaders": {
        "Accept": "application/json",
        "Authorization": "Sanitized",
<<<<<<< HEAD
        "traceparent": "00-c8d03d837642c04c8bfcf3beb17e3dc3-8e46376dbf988045-00",
        "User-Agent": [
          "azsdk-net-Storage.Files.DataLake/12.7.0-alpha.20210202.1",
          "(.NET 5.0.2; Microsoft Windows 10.0.19042)"
        ],
        "x-ms-client-request-id": "42c18c0d-f4d8-cc60-5189-0340dbab1671",
        "x-ms-date": "Tue, 02 Feb 2021 21:53:48 GMT",
=======
        "traceparent": "00-35223a24e66cb54cb461e851043b3ff9-3b613cdc16a30343-00",
        "User-Agent": [
          "azsdk-net-Storage.Files.DataLake/12.7.0-alpha.20210217.1",
          "(.NET 5.0.3; Microsoft Windows 10.0.19042)"
        ],
        "x-ms-client-request-id": "42c18c0d-f4d8-cc60-5189-0340dbab1671",
        "x-ms-date": "Wed, 17 Feb 2021 22:41:33 GMT",
>>>>>>> 1814567d
        "x-ms-return-client-request-id": "true",
        "x-ms-version": "2020-06-12"
      },
      "RequestBody": null,
      "StatusCode": 201,
      "ResponseHeaders": {
        "Content-Length": "0",
<<<<<<< HEAD
        "Date": "Tue, 02 Feb 2021 21:53:48 GMT",
        "ETag": "\u00220x8D8C7C5059C3CC4\u0022",
        "Last-Modified": "Tue, 02 Feb 2021 21:53:48 GMT",
=======
        "Date": "Wed, 17 Feb 2021 22:41:33 GMT",
        "ETag": "\u00220x8D8D3952D75508C\u0022",
        "Last-Modified": "Wed, 17 Feb 2021 22:41:33 GMT",
>>>>>>> 1814567d
        "Server": [
          "Windows-Azure-HDFS/1.0",
          "Microsoft-HTTPAPI/2.0"
        ],
        "x-ms-client-request-id": "42c18c0d-f4d8-cc60-5189-0340dbab1671",
<<<<<<< HEAD
        "x-ms-request-id": "031bd39c-f01f-0088-46ad-f99a56000000",
=======
        "x-ms-request-id": "1721c313-f01f-0088-5d7e-059a56000000",
>>>>>>> 1814567d
        "x-ms-version": "2020-06-12"
      },
      "ResponseBody": []
    },
    {
<<<<<<< HEAD
      "RequestUri": "https://seannse.dfs.core.windows.net/test-filesystem-cfad7d3b-7f8a-bba7-8845-90135728d76d/test-directory-492790f9-7dce-7c90-96bb-9844301176d5?sv=2020-06-12\u0026st=2021-02-02T19%3A53%3A48Z\u0026se=2021-02-02T23%3A53%3A48Z\u0026sr=c\u0026sp=racwdlmeop\u0026sig=Sanitized\u0026mode=legacy",
=======
      "RequestUri": "https://seannse.dfs.core.windows.net/test-filesystem-cfad7d3b-7f8a-bba7-8845-90135728d76d/test-directory-492790f9-7dce-7c90-96bb-9844301176d5?sv=2020-06-12\u0026st=2021-02-17T20%3A41%3A34Z\u0026se=2021-02-18T00%3A41%3A34Z\u0026sr=c\u0026sp=racwdlmeop\u0026sig=Sanitized\u0026mode=legacy",
>>>>>>> 1814567d
      "RequestMethod": "PUT",
      "RequestHeaders": {
        "Accept": "application/json",
        "User-Agent": [
<<<<<<< HEAD
          "azsdk-net-Storage.Files.DataLake/12.7.0-alpha.20210202.1",
          "(.NET 5.0.2; Microsoft Windows 10.0.19042)"
        ],
        "x-ms-client-request-id": "7ebce110-59f1-8f38-fb44-ab1d5c1c9c40",
        "x-ms-rename-source": "%2Ftest-filesystem-cfad7d3b-7f8a-bba7-8845-90135728d76d%2Ftest-directory-039ac662-836b-85c7-eefd-36c24983b215%3Fsv=2020-06-12\u0026st=2021-02-02T20%3A53%3A48Z\u0026se=2021-02-02T22%3A53%3A48Z\u0026sr=c\u0026sp=racwdlmeop\u0026sig=Sanitized",
=======
          "azsdk-net-Storage.Files.DataLake/12.7.0-alpha.20210217.1",
          "(.NET 5.0.3; Microsoft Windows 10.0.19042)"
        ],
        "x-ms-client-request-id": "7ebce110-59f1-8f38-fb44-ab1d5c1c9c40",
        "x-ms-rename-source": "%2Ftest-filesystem-cfad7d3b-7f8a-bba7-8845-90135728d76d%2Ftest-directory-039ac662-836b-85c7-eefd-36c24983b215%3Fsv=2020-06-12\u0026st=2021-02-17T21%3A41%3A34Z\u0026se=2021-02-17T23%3A41%3A34Z\u0026sr=c\u0026sp=racwdlmeop\u0026sig=Sanitized",
>>>>>>> 1814567d
        "x-ms-return-client-request-id": "true",
        "x-ms-version": "2020-06-12"
      },
      "RequestBody": null,
      "StatusCode": 201,
      "ResponseHeaders": {
        "Content-Length": "0",
<<<<<<< HEAD
        "Date": "Tue, 02 Feb 2021 21:53:48 GMT",
=======
        "Date": "Wed, 17 Feb 2021 22:41:33 GMT",
>>>>>>> 1814567d
        "Server": [
          "Windows-Azure-HDFS/1.0",
          "Microsoft-HTTPAPI/2.0"
        ],
        "x-ms-client-request-id": "7ebce110-59f1-8f38-fb44-ab1d5c1c9c40",
<<<<<<< HEAD
        "x-ms-request-id": "077da3ba-601f-0051-66ad-f9e2d3000000",
=======
        "x-ms-request-id": "38498a9c-501f-005a-107e-0519b8000000",
>>>>>>> 1814567d
        "x-ms-version": "2020-06-12"
      },
      "ResponseBody": []
    },
    {
<<<<<<< HEAD
      "RequestUri": "https://seannse.blob.core.windows.net/test-filesystem-cfad7d3b-7f8a-bba7-8845-90135728d76d/test-directory-492790f9-7dce-7c90-96bb-9844301176d5?sv=2020-06-12\u0026st=2021-02-02T19%3A53%3A48Z\u0026se=2021-02-02T23%3A53%3A48Z\u0026sr=c\u0026sp=racwdlmeop\u0026sig=Sanitized",
=======
      "RequestUri": "https://seannse.blob.core.windows.net/test-filesystem-cfad7d3b-7f8a-bba7-8845-90135728d76d/test-directory-492790f9-7dce-7c90-96bb-9844301176d5?sv=2020-06-12\u0026st=2021-02-17T20%3A41%3A34Z\u0026se=2021-02-18T00%3A41%3A34Z\u0026sr=c\u0026sp=racwdlmeop\u0026sig=Sanitized",
>>>>>>> 1814567d
      "RequestMethod": "HEAD",
      "RequestHeaders": {
        "Accept": "application/xml",
        "User-Agent": [
<<<<<<< HEAD
          "azsdk-net-Storage.Files.DataLake/12.7.0-alpha.20210202.1",
          "(.NET 5.0.2; Microsoft Windows 10.0.19042)"
=======
          "azsdk-net-Storage.Files.DataLake/12.7.0-alpha.20210217.1",
          "(.NET 5.0.3; Microsoft Windows 10.0.19042)"
>>>>>>> 1814567d
        ],
        "x-ms-client-request-id": "4e34d8b9-f854-00e3-f725-c27dc31ffd47",
        "x-ms-return-client-request-id": "true",
        "x-ms-version": "2020-06-12"
      },
      "RequestBody": null,
      "StatusCode": 200,
      "ResponseHeaders": {
        "Accept-Ranges": "bytes",
        "Content-Length": "0",
        "Content-Type": "application/octet-stream",
<<<<<<< HEAD
        "Date": "Tue, 02 Feb 2021 21:53:49 GMT",
        "ETag": "\u00220x8D8C7C5059C3CC4\u0022",
        "Last-Modified": "Tue, 02 Feb 2021 21:53:48 GMT",
=======
        "Date": "Wed, 17 Feb 2021 22:41:34 GMT",
        "ETag": "\u00220x8D8D3952D75508C\u0022",
        "Last-Modified": "Wed, 17 Feb 2021 22:41:33 GMT",
>>>>>>> 1814567d
        "Server": [
          "Windows-Azure-Blob/1.0",
          "Microsoft-HTTPAPI/2.0"
        ],
        "x-ms-access-tier": "Hot",
        "x-ms-access-tier-inferred": "true",
        "x-ms-blob-type": "BlockBlob",
        "x-ms-client-request-id": "4e34d8b9-f854-00e3-f725-c27dc31ffd47",
<<<<<<< HEAD
        "x-ms-creation-time": "Tue, 02 Feb 2021 21:53:48 GMT",
=======
        "x-ms-creation-time": "Wed, 17 Feb 2021 22:41:33 GMT",
>>>>>>> 1814567d
        "x-ms-group": "$superuser",
        "x-ms-lease-state": "available",
        "x-ms-lease-status": "unlocked",
        "x-ms-meta-hdi_isfolder": "true",
        "x-ms-owner": "$superuser",
        "x-ms-permissions": "rwxr-x---",
<<<<<<< HEAD
        "x-ms-request-id": "9ee88697-101e-0074-6cad-f94baf000000",
=======
        "x-ms-request-id": "fddd7462-d01e-00b0-657e-053e96000000",
>>>>>>> 1814567d
        "x-ms-server-encrypted": "true",
        "x-ms-version": "2020-06-12"
      },
      "ResponseBody": []
    },
    {
      "RequestUri": "https://seannse.blob.core.windows.net/test-filesystem-cfad7d3b-7f8a-bba7-8845-90135728d76d?restype=container",
      "RequestMethod": "DELETE",
      "RequestHeaders": {
        "Accept": "application/xml",
        "Authorization": "Sanitized",
<<<<<<< HEAD
        "traceparent": "00-eb1cc7a3082c0c408af6013e49b8bd3a-c6a28ab4c8b6ed44-00",
        "User-Agent": [
          "azsdk-net-Storage.Files.DataLake/12.7.0-alpha.20210202.1",
          "(.NET 5.0.2; Microsoft Windows 10.0.19042)"
        ],
        "x-ms-client-request-id": "836303ab-4ee8-1aec-4ae4-b4cf9631c633",
        "x-ms-date": "Tue, 02 Feb 2021 21:53:49 GMT",
=======
        "traceparent": "00-99584ec49ce3aa439999ee7446c444b3-cf7f31b2e46c474c-00",
        "User-Agent": [
          "azsdk-net-Storage.Files.DataLake/12.7.0-alpha.20210217.1",
          "(.NET 5.0.3; Microsoft Windows 10.0.19042)"
        ],
        "x-ms-client-request-id": "836303ab-4ee8-1aec-4ae4-b4cf9631c633",
        "x-ms-date": "Wed, 17 Feb 2021 22:41:34 GMT",
>>>>>>> 1814567d
        "x-ms-return-client-request-id": "true",
        "x-ms-version": "2020-06-12"
      },
      "RequestBody": null,
      "StatusCode": 202,
      "ResponseHeaders": {
        "Content-Length": "0",
<<<<<<< HEAD
        "Date": "Tue, 02 Feb 2021 21:53:48 GMT",
=======
        "Date": "Wed, 17 Feb 2021 22:41:34 GMT",
>>>>>>> 1814567d
        "Server": [
          "Windows-Azure-Blob/1.0",
          "Microsoft-HTTPAPI/2.0"
        ],
        "x-ms-client-request-id": "836303ab-4ee8-1aec-4ae4-b4cf9631c633",
<<<<<<< HEAD
        "x-ms-request-id": "4da2b0bc-201e-007f-3bad-f9b0c4000000",
=======
        "x-ms-request-id": "e194cea0-601e-007e-157e-05ef18000000",
>>>>>>> 1814567d
        "x-ms-version": "2020-06-12"
      },
      "ResponseBody": []
    }
  ],
  "Variables": {
<<<<<<< HEAD
    "DateTimeOffsetNow": "2021-02-02T15:53:48.4051866-06:00",
=======
    "DateTimeOffsetNow": "2021-02-17T16:41:34.0794305-06:00",
>>>>>>> 1814567d
    "RandomSeed": "829598133",
    "Storage_TestConfigHierarchicalNamespace": "NamespaceTenant\nseannse\nU2FuaXRpemVk\nhttps://seannse.blob.core.windows.net\nhttps://seannse.file.core.windows.net\nhttps://seannse.queue.core.windows.net\nhttps://seannse.table.core.windows.net\n\n\n\n\nhttps://seannse-secondary.blob.core.windows.net\nhttps://seannse-secondary.file.core.windows.net\nhttps://seannse-secondary.queue.core.windows.net\nhttps://seannse-secondary.table.core.windows.net\n68390a19-a643-458b-b726-408abf67b4fc\nSanitized\n72f988bf-86f1-41af-91ab-2d7cd011db47\nhttps://login.microsoftonline.com/\nCloud\nBlobEndpoint=https://seannse.blob.core.windows.net/;QueueEndpoint=https://seannse.queue.core.windows.net/;FileEndpoint=https://seannse.file.core.windows.net/;BlobSecondaryEndpoint=https://seannse-secondary.blob.core.windows.net/;QueueSecondaryEndpoint=https://seannse-secondary.queue.core.windows.net/;FileSecondaryEndpoint=https://seannse-secondary.file.core.windows.net/;AccountName=seannse;AccountKey=Sanitized\n"
  }
}<|MERGE_RESOLUTION|>--- conflicted
+++ resolved
@@ -1,30 +1,19 @@
 {
   "Entries": [
     {
-      "RequestUri": "https://seannse.blob.core.windows.net/test-filesystem-cfad7d3b-7f8a-bba7-8845-90135728d76d?restype=container",
+      "RequestUri": "https://seannse.blob.core.windows.net/test-filesystem-26ce2059-5817-af65-f54e-d195d077ca9c?restype=container",
       "RequestMethod": "PUT",
       "RequestHeaders": {
         "Accept": "application/xml",
         "Authorization": "Sanitized",
-<<<<<<< HEAD
-        "traceparent": "00-ee7326e9cb2d074da2141bd00f32ce15-3e4abc6e88e3084a-00",
+        "traceparent": "00-d4899b140292b7478c510d9f05999d06-c7b286312221f347-00",
         "User-Agent": [
-          "azsdk-net-Storage.Files.DataLake/12.7.0-alpha.20210202.1",
-          "(.NET 5.0.2; Microsoft Windows 10.0.19042)"
+          "azsdk-net-Storage.Files.DataLake/12.7.0-alpha.20210219.1",
+          "(.NET 5.0.3; Microsoft Windows 10.0.19041)"
         ],
         "x-ms-blob-public-access": "container",
-        "x-ms-client-request-id": "f10f1950-123d-5f6e-f4ab-a6760d91bba9",
-        "x-ms-date": "Tue, 02 Feb 2021 21:53:47 GMT",
-=======
-        "traceparent": "00-bcb3805cc8195549af5b3c04c323f5ab-e6768fdb41f51b4d-00",
-        "User-Agent": [
-          "azsdk-net-Storage.Files.DataLake/12.7.0-alpha.20210217.1",
-          "(.NET 5.0.3; Microsoft Windows 10.0.19042)"
-        ],
-        "x-ms-blob-public-access": "container",
-        "x-ms-client-request-id": "f10f1950-123d-5f6e-f4ab-a6760d91bba9",
-        "x-ms-date": "Wed, 17 Feb 2021 22:41:33 GMT",
->>>>>>> 1814567d
+        "x-ms-client-request-id": "f492641f-8c05-62d6-bbac-cc2e166ecfda",
+        "x-ms-date": "Fri, 19 Feb 2021 19:01:35 GMT",
         "x-ms-return-client-request-id": "true",
         "x-ms-version": "2020-06-12"
       },
@@ -32,52 +21,32 @@
       "StatusCode": 201,
       "ResponseHeaders": {
         "Content-Length": "0",
-<<<<<<< HEAD
-        "Date": "Tue, 02 Feb 2021 21:53:47 GMT",
-        "ETag": "\u00220x8D8C7C5056596DF\u0022",
-        "Last-Modified": "Tue, 02 Feb 2021 21:53:48 GMT",
-=======
-        "Date": "Wed, 17 Feb 2021 22:41:32 GMT",
-        "ETag": "\u00220x8D8D3952D3EC130\u0022",
-        "Last-Modified": "Wed, 17 Feb 2021 22:41:33 GMT",
->>>>>>> 1814567d
+        "Date": "Fri, 19 Feb 2021 19:01:34 GMT",
+        "ETag": "\u00220x8D8D508C6BC3694\u0022",
+        "Last-Modified": "Fri, 19 Feb 2021 19:01:34 GMT",
         "Server": [
           "Windows-Azure-Blob/1.0",
           "Microsoft-HTTPAPI/2.0"
         ],
-        "x-ms-client-request-id": "f10f1950-123d-5f6e-f4ab-a6760d91bba9",
-<<<<<<< HEAD
-        "x-ms-request-id": "4da2ae4b-201e-007f-11ad-f9b0c4000000",
-=======
-        "x-ms-request-id": "e194c75e-601e-007e-527e-05ef18000000",
->>>>>>> 1814567d
+        "x-ms-client-request-id": "f492641f-8c05-62d6-bbac-cc2e166ecfda",
+        "x-ms-request-id": "cb11ebc9-b01e-006d-6ff1-06cb14000000",
         "x-ms-version": "2020-06-12"
       },
       "ResponseBody": []
     },
     {
-      "RequestUri": "https://seannse.dfs.core.windows.net/test-filesystem-cfad7d3b-7f8a-bba7-8845-90135728d76d/test-directory-039ac662-836b-85c7-eefd-36c24983b215?resource=directory",
+      "RequestUri": "https://seannse.dfs.core.windows.net/test-filesystem-26ce2059-5817-af65-f54e-d195d077ca9c/test-directory-70895ce0-1809-58c3-9d7b-d18e43bb39ea?resource=directory",
       "RequestMethod": "PUT",
       "RequestHeaders": {
         "Accept": "application/json",
         "Authorization": "Sanitized",
-<<<<<<< HEAD
-        "traceparent": "00-c8d03d837642c04c8bfcf3beb17e3dc3-8e46376dbf988045-00",
+        "traceparent": "00-2adc8cfd6421bc4ead243b367264932b-0046edf280249f41-00",
         "User-Agent": [
-          "azsdk-net-Storage.Files.DataLake/12.7.0-alpha.20210202.1",
-          "(.NET 5.0.2; Microsoft Windows 10.0.19042)"
+          "azsdk-net-Storage.Files.DataLake/12.7.0-alpha.20210219.1",
+          "(.NET 5.0.3; Microsoft Windows 10.0.19041)"
         ],
-        "x-ms-client-request-id": "42c18c0d-f4d8-cc60-5189-0340dbab1671",
-        "x-ms-date": "Tue, 02 Feb 2021 21:53:48 GMT",
-=======
-        "traceparent": "00-35223a24e66cb54cb461e851043b3ff9-3b613cdc16a30343-00",
-        "User-Agent": [
-          "azsdk-net-Storage.Files.DataLake/12.7.0-alpha.20210217.1",
-          "(.NET 5.0.3; Microsoft Windows 10.0.19042)"
-        ],
-        "x-ms-client-request-id": "42c18c0d-f4d8-cc60-5189-0340dbab1671",
-        "x-ms-date": "Wed, 17 Feb 2021 22:41:33 GMT",
->>>>>>> 1814567d
+        "x-ms-client-request-id": "18c83ab9-4481-065b-a03a-5689bb481f00",
+        "x-ms-date": "Fri, 19 Feb 2021 19:01:35 GMT",
         "x-ms-return-client-request-id": "true",
         "x-ms-version": "2020-06-12"
       },
@@ -85,52 +54,30 @@
       "StatusCode": 201,
       "ResponseHeaders": {
         "Content-Length": "0",
-<<<<<<< HEAD
-        "Date": "Tue, 02 Feb 2021 21:53:48 GMT",
-        "ETag": "\u00220x8D8C7C5059C3CC4\u0022",
-        "Last-Modified": "Tue, 02 Feb 2021 21:53:48 GMT",
-=======
-        "Date": "Wed, 17 Feb 2021 22:41:33 GMT",
-        "ETag": "\u00220x8D8D3952D75508C\u0022",
-        "Last-Modified": "Wed, 17 Feb 2021 22:41:33 GMT",
->>>>>>> 1814567d
+        "Date": "Fri, 19 Feb 2021 19:01:34 GMT",
+        "ETag": "\u00220x8D8D508C6CBB39E\u0022",
+        "Last-Modified": "Fri, 19 Feb 2021 19:01:34 GMT",
         "Server": [
           "Windows-Azure-HDFS/1.0",
           "Microsoft-HTTPAPI/2.0"
         ],
-        "x-ms-client-request-id": "42c18c0d-f4d8-cc60-5189-0340dbab1671",
-<<<<<<< HEAD
-        "x-ms-request-id": "031bd39c-f01f-0088-46ad-f99a56000000",
-=======
-        "x-ms-request-id": "1721c313-f01f-0088-5d7e-059a56000000",
->>>>>>> 1814567d
+        "x-ms-client-request-id": "18c83ab9-4481-065b-a03a-5689bb481f00",
+        "x-ms-request-id": "da83c34e-a01f-0061-2ef1-065c1c000000",
         "x-ms-version": "2020-06-12"
       },
       "ResponseBody": []
     },
     {
-<<<<<<< HEAD
-      "RequestUri": "https://seannse.dfs.core.windows.net/test-filesystem-cfad7d3b-7f8a-bba7-8845-90135728d76d/test-directory-492790f9-7dce-7c90-96bb-9844301176d5?sv=2020-06-12\u0026st=2021-02-02T19%3A53%3A48Z\u0026se=2021-02-02T23%3A53%3A48Z\u0026sr=c\u0026sp=racwdlmeop\u0026sig=Sanitized\u0026mode=legacy",
-=======
-      "RequestUri": "https://seannse.dfs.core.windows.net/test-filesystem-cfad7d3b-7f8a-bba7-8845-90135728d76d/test-directory-492790f9-7dce-7c90-96bb-9844301176d5?sv=2020-06-12\u0026st=2021-02-17T20%3A41%3A34Z\u0026se=2021-02-18T00%3A41%3A34Z\u0026sr=c\u0026sp=racwdlmeop\u0026sig=Sanitized\u0026mode=legacy",
->>>>>>> 1814567d
+      "RequestUri": "https://seannse.dfs.core.windows.net/test-filesystem-26ce2059-5817-af65-f54e-d195d077ca9c/test-directory-aa95e172-63f8-0bf6-c624-e28adb87234a?sv=2020-06-12\u0026st=2021-02-19T17%3A01%3A35Z\u0026se=2021-02-19T21%3A01%3A35Z\u0026sr=c\u0026sp=racwdlmeop\u0026sig=Sanitized\u0026mode=legacy",
       "RequestMethod": "PUT",
       "RequestHeaders": {
         "Accept": "application/json",
         "User-Agent": [
-<<<<<<< HEAD
-          "azsdk-net-Storage.Files.DataLake/12.7.0-alpha.20210202.1",
-          "(.NET 5.0.2; Microsoft Windows 10.0.19042)"
+          "azsdk-net-Storage.Files.DataLake/12.7.0-alpha.20210219.1",
+          "(.NET 5.0.3; Microsoft Windows 10.0.19041)"
         ],
-        "x-ms-client-request-id": "7ebce110-59f1-8f38-fb44-ab1d5c1c9c40",
-        "x-ms-rename-source": "%2Ftest-filesystem-cfad7d3b-7f8a-bba7-8845-90135728d76d%2Ftest-directory-039ac662-836b-85c7-eefd-36c24983b215%3Fsv=2020-06-12\u0026st=2021-02-02T20%3A53%3A48Z\u0026se=2021-02-02T22%3A53%3A48Z\u0026sr=c\u0026sp=racwdlmeop\u0026sig=Sanitized",
-=======
-          "azsdk-net-Storage.Files.DataLake/12.7.0-alpha.20210217.1",
-          "(.NET 5.0.3; Microsoft Windows 10.0.19042)"
-        ],
-        "x-ms-client-request-id": "7ebce110-59f1-8f38-fb44-ab1d5c1c9c40",
-        "x-ms-rename-source": "%2Ftest-filesystem-cfad7d3b-7f8a-bba7-8845-90135728d76d%2Ftest-directory-039ac662-836b-85c7-eefd-36c24983b215%3Fsv=2020-06-12\u0026st=2021-02-17T21%3A41%3A34Z\u0026se=2021-02-17T23%3A41%3A34Z\u0026sr=c\u0026sp=racwdlmeop\u0026sig=Sanitized",
->>>>>>> 1814567d
+        "x-ms-client-request-id": "52c83d5f-91bd-55ed-44bd-525c62d02a18",
+        "x-ms-rename-source": "%2Ftest-filesystem-26ce2059-5817-af65-f54e-d195d077ca9c%2Ftest-directory-70895ce0-1809-58c3-9d7b-d18e43bb39ea%3Fsv=2020-06-12\u0026st=2021-02-19T18%3A01%3A35Z\u0026se=2021-02-19T20%3A01%3A35Z\u0026sr=c\u0026sp=racwdlmeop\u0026sig=Sanitized",
         "x-ms-return-client-request-id": "true",
         "x-ms-version": "2020-06-12"
       },
@@ -138,44 +85,27 @@
       "StatusCode": 201,
       "ResponseHeaders": {
         "Content-Length": "0",
-<<<<<<< HEAD
-        "Date": "Tue, 02 Feb 2021 21:53:48 GMT",
-=======
-        "Date": "Wed, 17 Feb 2021 22:41:33 GMT",
->>>>>>> 1814567d
+        "Date": "Fri, 19 Feb 2021 19:01:34 GMT",
         "Server": [
           "Windows-Azure-HDFS/1.0",
           "Microsoft-HTTPAPI/2.0"
         ],
-        "x-ms-client-request-id": "7ebce110-59f1-8f38-fb44-ab1d5c1c9c40",
-<<<<<<< HEAD
-        "x-ms-request-id": "077da3ba-601f-0051-66ad-f9e2d3000000",
-=======
-        "x-ms-request-id": "38498a9c-501f-005a-107e-0519b8000000",
->>>>>>> 1814567d
+        "x-ms-client-request-id": "52c83d5f-91bd-55ed-44bd-525c62d02a18",
+        "x-ms-request-id": "da83c35c-a01f-0061-3cf1-065c1c000000",
         "x-ms-version": "2020-06-12"
       },
       "ResponseBody": []
     },
     {
-<<<<<<< HEAD
-      "RequestUri": "https://seannse.blob.core.windows.net/test-filesystem-cfad7d3b-7f8a-bba7-8845-90135728d76d/test-directory-492790f9-7dce-7c90-96bb-9844301176d5?sv=2020-06-12\u0026st=2021-02-02T19%3A53%3A48Z\u0026se=2021-02-02T23%3A53%3A48Z\u0026sr=c\u0026sp=racwdlmeop\u0026sig=Sanitized",
-=======
-      "RequestUri": "https://seannse.blob.core.windows.net/test-filesystem-cfad7d3b-7f8a-bba7-8845-90135728d76d/test-directory-492790f9-7dce-7c90-96bb-9844301176d5?sv=2020-06-12\u0026st=2021-02-17T20%3A41%3A34Z\u0026se=2021-02-18T00%3A41%3A34Z\u0026sr=c\u0026sp=racwdlmeop\u0026sig=Sanitized",
->>>>>>> 1814567d
+      "RequestUri": "https://seannse.blob.core.windows.net/test-filesystem-26ce2059-5817-af65-f54e-d195d077ca9c/test-directory-aa95e172-63f8-0bf6-c624-e28adb87234a?sv=2020-06-12\u0026st=2021-02-19T17%3A01%3A35Z\u0026se=2021-02-19T21%3A01%3A35Z\u0026sr=c\u0026sp=racwdlmeop\u0026sig=Sanitized",
       "RequestMethod": "HEAD",
       "RequestHeaders": {
         "Accept": "application/xml",
         "User-Agent": [
-<<<<<<< HEAD
-          "azsdk-net-Storage.Files.DataLake/12.7.0-alpha.20210202.1",
-          "(.NET 5.0.2; Microsoft Windows 10.0.19042)"
-=======
-          "azsdk-net-Storage.Files.DataLake/12.7.0-alpha.20210217.1",
-          "(.NET 5.0.3; Microsoft Windows 10.0.19042)"
->>>>>>> 1814567d
+          "azsdk-net-Storage.Files.DataLake/12.7.0-alpha.20210219.1",
+          "(.NET 5.0.3; Microsoft Windows 10.0.19041)"
         ],
-        "x-ms-client-request-id": "4e34d8b9-f854-00e3-f725-c27dc31ffd47",
+        "x-ms-client-request-id": "9e2b9c7b-d1be-ae8c-fe7e-c435ce0cf140",
         "x-ms-return-client-request-id": "true",
         "x-ms-version": "2020-06-12"
       },
@@ -185,15 +115,9 @@
         "Accept-Ranges": "bytes",
         "Content-Length": "0",
         "Content-Type": "application/octet-stream",
-<<<<<<< HEAD
-        "Date": "Tue, 02 Feb 2021 21:53:49 GMT",
-        "ETag": "\u00220x8D8C7C5059C3CC4\u0022",
-        "Last-Modified": "Tue, 02 Feb 2021 21:53:48 GMT",
-=======
-        "Date": "Wed, 17 Feb 2021 22:41:34 GMT",
-        "ETag": "\u00220x8D8D3952D75508C\u0022",
-        "Last-Modified": "Wed, 17 Feb 2021 22:41:33 GMT",
->>>>>>> 1814567d
+        "Date": "Fri, 19 Feb 2021 19:01:34 GMT",
+        "ETag": "\u00220x8D8D508C6CBB39E\u0022",
+        "Last-Modified": "Fri, 19 Feb 2021 19:01:34 GMT",
         "Server": [
           "Windows-Azure-Blob/1.0",
           "Microsoft-HTTPAPI/2.0"
@@ -201,51 +125,33 @@
         "x-ms-access-tier": "Hot",
         "x-ms-access-tier-inferred": "true",
         "x-ms-blob-type": "BlockBlob",
-        "x-ms-client-request-id": "4e34d8b9-f854-00e3-f725-c27dc31ffd47",
-<<<<<<< HEAD
-        "x-ms-creation-time": "Tue, 02 Feb 2021 21:53:48 GMT",
-=======
-        "x-ms-creation-time": "Wed, 17 Feb 2021 22:41:33 GMT",
->>>>>>> 1814567d
+        "x-ms-client-request-id": "9e2b9c7b-d1be-ae8c-fe7e-c435ce0cf140",
+        "x-ms-creation-time": "Fri, 19 Feb 2021 19:01:34 GMT",
         "x-ms-group": "$superuser",
         "x-ms-lease-state": "available",
         "x-ms-lease-status": "unlocked",
         "x-ms-meta-hdi_isfolder": "true",
         "x-ms-owner": "$superuser",
         "x-ms-permissions": "rwxr-x---",
-<<<<<<< HEAD
-        "x-ms-request-id": "9ee88697-101e-0074-6cad-f94baf000000",
-=======
-        "x-ms-request-id": "fddd7462-d01e-00b0-657e-053e96000000",
->>>>>>> 1814567d
+        "x-ms-request-id": "cb11ec1a-b01e-006d-39f1-06cb14000000",
         "x-ms-server-encrypted": "true",
         "x-ms-version": "2020-06-12"
       },
       "ResponseBody": []
     },
     {
-      "RequestUri": "https://seannse.blob.core.windows.net/test-filesystem-cfad7d3b-7f8a-bba7-8845-90135728d76d?restype=container",
+      "RequestUri": "https://seannse.blob.core.windows.net/test-filesystem-26ce2059-5817-af65-f54e-d195d077ca9c?restype=container",
       "RequestMethod": "DELETE",
       "RequestHeaders": {
         "Accept": "application/xml",
         "Authorization": "Sanitized",
-<<<<<<< HEAD
-        "traceparent": "00-eb1cc7a3082c0c408af6013e49b8bd3a-c6a28ab4c8b6ed44-00",
+        "traceparent": "00-88e047a67d668d42803f018b8552966a-e6a543ddac1bc041-00",
         "User-Agent": [
-          "azsdk-net-Storage.Files.DataLake/12.7.0-alpha.20210202.1",
-          "(.NET 5.0.2; Microsoft Windows 10.0.19042)"
+          "azsdk-net-Storage.Files.DataLake/12.7.0-alpha.20210219.1",
+          "(.NET 5.0.3; Microsoft Windows 10.0.19041)"
         ],
-        "x-ms-client-request-id": "836303ab-4ee8-1aec-4ae4-b4cf9631c633",
-        "x-ms-date": "Tue, 02 Feb 2021 21:53:49 GMT",
-=======
-        "traceparent": "00-99584ec49ce3aa439999ee7446c444b3-cf7f31b2e46c474c-00",
-        "User-Agent": [
-          "azsdk-net-Storage.Files.DataLake/12.7.0-alpha.20210217.1",
-          "(.NET 5.0.3; Microsoft Windows 10.0.19042)"
-        ],
-        "x-ms-client-request-id": "836303ab-4ee8-1aec-4ae4-b4cf9631c633",
-        "x-ms-date": "Wed, 17 Feb 2021 22:41:34 GMT",
->>>>>>> 1814567d
+        "x-ms-client-request-id": "c6e19930-8ca5-4559-7f9c-d1f452d7836c",
+        "x-ms-date": "Fri, 19 Feb 2021 19:01:35 GMT",
         "x-ms-return-client-request-id": "true",
         "x-ms-version": "2020-06-12"
       },
@@ -253,33 +159,21 @@
       "StatusCode": 202,
       "ResponseHeaders": {
         "Content-Length": "0",
-<<<<<<< HEAD
-        "Date": "Tue, 02 Feb 2021 21:53:48 GMT",
-=======
-        "Date": "Wed, 17 Feb 2021 22:41:34 GMT",
->>>>>>> 1814567d
+        "Date": "Fri, 19 Feb 2021 19:01:34 GMT",
         "Server": [
           "Windows-Azure-Blob/1.0",
           "Microsoft-HTTPAPI/2.0"
         ],
-        "x-ms-client-request-id": "836303ab-4ee8-1aec-4ae4-b4cf9631c633",
-<<<<<<< HEAD
-        "x-ms-request-id": "4da2b0bc-201e-007f-3bad-f9b0c4000000",
-=======
-        "x-ms-request-id": "e194cea0-601e-007e-157e-05ef18000000",
->>>>>>> 1814567d
+        "x-ms-client-request-id": "c6e19930-8ca5-4559-7f9c-d1f452d7836c",
+        "x-ms-request-id": "cb11ec29-b01e-006d-46f1-06cb14000000",
         "x-ms-version": "2020-06-12"
       },
       "ResponseBody": []
     }
   ],
   "Variables": {
-<<<<<<< HEAD
-    "DateTimeOffsetNow": "2021-02-02T15:53:48.4051866-06:00",
-=======
-    "DateTimeOffsetNow": "2021-02-17T16:41:34.0794305-06:00",
->>>>>>> 1814567d
-    "RandomSeed": "829598133",
+    "DateTimeOffsetNow": "2021-02-19T13:01:35.2179146-06:00",
+    "RandomSeed": "1145639527",
     "Storage_TestConfigHierarchicalNamespace": "NamespaceTenant\nseannse\nU2FuaXRpemVk\nhttps://seannse.blob.core.windows.net\nhttps://seannse.file.core.windows.net\nhttps://seannse.queue.core.windows.net\nhttps://seannse.table.core.windows.net\n\n\n\n\nhttps://seannse-secondary.blob.core.windows.net\nhttps://seannse-secondary.file.core.windows.net\nhttps://seannse-secondary.queue.core.windows.net\nhttps://seannse-secondary.table.core.windows.net\n68390a19-a643-458b-b726-408abf67b4fc\nSanitized\n72f988bf-86f1-41af-91ab-2d7cd011db47\nhttps://login.microsoftonline.com/\nCloud\nBlobEndpoint=https://seannse.blob.core.windows.net/;QueueEndpoint=https://seannse.queue.core.windows.net/;FileEndpoint=https://seannse.file.core.windows.net/;BlobSecondaryEndpoint=https://seannse-secondary.blob.core.windows.net/;QueueSecondaryEndpoint=https://seannse-secondary.queue.core.windows.net/;FileSecondaryEndpoint=https://seannse-secondary.file.core.windows.net/;AccountName=seannse;AccountKey=Sanitized\n"
   }
 }