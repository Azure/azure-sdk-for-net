{
  "Entries": [
    {
      "RequestUri": "http://seannsecanary.blob.core.windows.net/test-filesystem-2675ef10-7d6d-3ecd-5533-c214c8d470f4?restype=container",
      "RequestMethod": "PUT",
      "RequestHeaders": {
        "Authorization": "Sanitized",
        "traceparent": "00-51b2c097b4e9d54fa5b5833aced0da84-a076553795e69642-00",
        "User-Agent": [
          "azsdk-net-Storage.Files.DataLake/12.1.0-dev.20200403.1",
          "(.NET Core 4.6.28325.01; Microsoft Windows 10.0.18362 )"
        ],
        "x-ms-blob-public-access": "container",
        "x-ms-client-request-id": "df2ce5b0-577e-4f43-6141-01fcd9897e2a",
        "x-ms-date": "Fri, 03 Apr 2020 20:52:57 GMT",
        "x-ms-return-client-request-id": "true",
<<<<<<< HEAD
        "x-ms-version": "2019-12-12"
=======
        "x-ms-version": "2020-02-10"
>>>>>>> 60f4876e
      },
      "RequestBody": null,
      "StatusCode": 201,
      "ResponseHeaders": {
        "Content-Length": "0",
        "Date": "Fri, 03 Apr 2020 20:52:54 GMT",
        "ETag": "\u00220x8D7D810FC229000\u0022",
        "Last-Modified": "Fri, 03 Apr 2020 20:52:55 GMT",
        "Server": [
          "Windows-Azure-Blob/1.0",
          "Microsoft-HTTPAPI/2.0"
        ],
        "x-ms-client-request-id": "df2ce5b0-577e-4f43-6141-01fcd9897e2a",
        "x-ms-request-id": "962151b2-f01e-0012-20f9-093670000000",
<<<<<<< HEAD
        "x-ms-version": "2019-12-12"
=======
        "x-ms-version": "2020-02-10"
>>>>>>> 60f4876e
      },
      "ResponseBody": []
    },
    {
      "RequestUri": "http://seannsecanary.dfs.core.windows.net/test-filesystem-2675ef10-7d6d-3ecd-5533-c214c8d470f4/test-directory-fb45eeca-de29-d077-fd75-f37e20e13271?resource=directory",
      "RequestMethod": "PUT",
      "RequestHeaders": {
        "Authorization": "Sanitized",
        "traceparent": "00-70867fc65165ef4182c12598527f450d-02067abdc35c9d47-00",
        "User-Agent": [
          "azsdk-net-Storage.Files.DataLake/12.1.0-dev.20200403.1",
          "(.NET Core 4.6.28325.01; Microsoft Windows 10.0.18362 )"
        ],
        "x-ms-client-request-id": "1d213370-389e-d171-6e5c-e20964c42f7f",
        "x-ms-date": "Fri, 03 Apr 2020 20:52:57 GMT",
        "x-ms-return-client-request-id": "true",
<<<<<<< HEAD
        "x-ms-version": "2019-12-12"
=======
        "x-ms-version": "2020-02-10"
>>>>>>> 60f4876e
      },
      "RequestBody": null,
      "StatusCode": 201,
      "ResponseHeaders": {
        "Content-Length": "0",
        "Date": "Fri, 03 Apr 2020 20:52:55 GMT",
        "ETag": "\u00220x8D7D810FC30CFD7\u0022",
        "Last-Modified": "Fri, 03 Apr 2020 20:52:55 GMT",
        "Server": [
          "Windows-Azure-HDFS/1.0",
          "Microsoft-HTTPAPI/2.0"
        ],
        "x-ms-client-request-id": "1d213370-389e-d171-6e5c-e20964c42f7f",
        "x-ms-request-id": "fa43fa6a-201f-0097-3bf9-091bad000000",
<<<<<<< HEAD
        "x-ms-version": "2019-12-12"
=======
        "x-ms-version": "2020-02-10"
>>>>>>> 60f4876e
      },
      "ResponseBody": []
    },
    {
      "RequestUri": "http://seannsecanary.blob.core.windows.net/test-filesystem-2675ef10-7d6d-3ecd-5533-c214c8d470f4/test-directory-fb45eeca-de29-d077-fd75-f37e20e13271?comp=lease",
      "RequestMethod": "PUT",
      "RequestHeaders": {
        "Authorization": "Sanitized",
        "traceparent": "00-67ac89dc2fd5e7468a82c35781c5742f-fef53f332bf46047-00",
        "User-Agent": [
          "azsdk-net-Storage.Files.DataLake/12.1.0-dev.20200403.1",
          "(.NET Core 4.6.28325.01; Microsoft Windows 10.0.18362 )"
        ],
        "x-ms-client-request-id": "ae73ef58-74f8-d584-b0e7-a4aa94cf6378",
        "x-ms-date": "Fri, 03 Apr 2020 20:52:57 GMT",
        "x-ms-lease-action": "acquire",
        "x-ms-lease-duration": "15",
        "x-ms-proposed-lease-id": "b1fd900e-9b24-3982-78f4-a4a16ef59107",
        "x-ms-return-client-request-id": "true",
<<<<<<< HEAD
        "x-ms-version": "2019-12-12"
=======
        "x-ms-version": "2020-02-10"
>>>>>>> 60f4876e
      },
      "RequestBody": null,
      "StatusCode": 201,
      "ResponseHeaders": {
        "Content-Length": "0",
        "Date": "Fri, 03 Apr 2020 20:52:55 GMT",
        "ETag": "\u00220x8D7D810FC30CFD7\u0022",
        "Last-Modified": "Fri, 03 Apr 2020 20:52:55 GMT",
        "Server": [
          "Windows-Azure-Blob/1.0",
          "Microsoft-HTTPAPI/2.0"
        ],
        "x-ms-client-request-id": "ae73ef58-74f8-d584-b0e7-a4aa94cf6378",
        "x-ms-lease-id": "b1fd900e-9b24-3982-78f4-a4a16ef59107",
        "x-ms-request-id": "962151c0-f01e-0012-2cf9-093670000000",
<<<<<<< HEAD
        "x-ms-version": "2019-12-12"
=======
        "x-ms-version": "2020-02-10"
>>>>>>> 60f4876e
      },
      "ResponseBody": []
    },
    {
      "RequestUri": "http://seannsecanary.blob.core.windows.net/test-filesystem-2675ef10-7d6d-3ecd-5533-c214c8d470f4/test-directory-fb45eeca-de29-d077-fd75-f37e20e13271?comp=lease",
      "RequestMethod": "PUT",
      "RequestHeaders": {
        "Authorization": "Sanitized",
        "If-Modified-Since": "Sat, 04 Apr 2020 20:52:57 GMT",
        "traceparent": "00-ab47682c90393545a79f533b5233a68a-553630b33e888f49-00",
        "User-Agent": [
          "azsdk-net-Storage.Files.DataLake/12.1.0-dev.20200403.1",
          "(.NET Core 4.6.28325.01; Microsoft Windows 10.0.18362 )"
        ],
        "x-ms-client-request-id": "7e491007-e382-d90e-c538-3cd8702831e6",
        "x-ms-date": "Fri, 03 Apr 2020 20:52:57 GMT",
        "x-ms-lease-action": "break",
        "x-ms-return-client-request-id": "true",
<<<<<<< HEAD
        "x-ms-version": "2019-12-12"
=======
        "x-ms-version": "2020-02-10"
>>>>>>> 60f4876e
      },
      "RequestBody": null,
      "StatusCode": 412,
      "ResponseHeaders": {
        "Content-Length": "252",
        "Content-Type": "application/xml",
        "Date": "Fri, 03 Apr 2020 20:52:55 GMT",
        "Server": [
          "Windows-Azure-Blob/1.0",
          "Microsoft-HTTPAPI/2.0"
        ],
        "x-ms-client-request-id": "7e491007-e382-d90e-c538-3cd8702831e6",
        "x-ms-error-code": "ConditionNotMet",
        "x-ms-request-id": "962151c5-f01e-0012-30f9-093670000000",
<<<<<<< HEAD
        "x-ms-version": "2019-12-12"
=======
        "x-ms-version": "2020-02-10"
>>>>>>> 60f4876e
      },
      "ResponseBody": [
        "\uFEFF\u003C?xml version=\u00221.0\u0022 encoding=\u0022utf-8\u0022?\u003E\u003CError\u003E\u003CCode\u003EConditionNotMet\u003C/Code\u003E\u003CMessage\u003EThe condition specified using HTTP conditional header(s) is not met.\n",
        "RequestId:962151c5-f01e-0012-30f9-093670000000\n",
        "Time:2020-04-03T20:52:55.9966227Z\u003C/Message\u003E\u003C/Error\u003E"
      ]
    },
    {
      "RequestUri": "http://seannsecanary.blob.core.windows.net/test-filesystem-2675ef10-7d6d-3ecd-5533-c214c8d470f4?restype=container",
      "RequestMethod": "DELETE",
      "RequestHeaders": {
        "Authorization": "Sanitized",
        "traceparent": "00-ab2ec753dc20e24ead8ca3c6acedffc3-4e3513290381504b-00",
        "User-Agent": [
          "azsdk-net-Storage.Files.DataLake/12.1.0-dev.20200403.1",
          "(.NET Core 4.6.28325.01; Microsoft Windows 10.0.18362 )"
        ],
        "x-ms-client-request-id": "83a2995c-e486-e7f6-cce0-547c06e68895",
        "x-ms-date": "Fri, 03 Apr 2020 20:52:57 GMT",
        "x-ms-return-client-request-id": "true",
<<<<<<< HEAD
        "x-ms-version": "2019-12-12"
=======
        "x-ms-version": "2020-02-10"
>>>>>>> 60f4876e
      },
      "RequestBody": null,
      "StatusCode": 202,
      "ResponseHeaders": {
        "Content-Length": "0",
        "Date": "Fri, 03 Apr 2020 20:52:55 GMT",
        "Server": [
          "Windows-Azure-Blob/1.0",
          "Microsoft-HTTPAPI/2.0"
        ],
        "x-ms-client-request-id": "83a2995c-e486-e7f6-cce0-547c06e68895",
        "x-ms-request-id": "962151d2-f01e-0012-3bf9-093670000000",
<<<<<<< HEAD
        "x-ms-version": "2019-12-12"
=======
        "x-ms-version": "2020-02-10"
>>>>>>> 60f4876e
      },
      "ResponseBody": []
    },
    {
      "RequestUri": "http://seannsecanary.blob.core.windows.net/test-filesystem-2a621404-b7b5-3459-3233-4d07f34c60d3?restype=container",
      "RequestMethod": "PUT",
      "RequestHeaders": {
        "Authorization": "Sanitized",
        "traceparent": "00-706fa95431189d49844c1070df4e6729-117bb8096c69e348-00",
        "User-Agent": [
          "azsdk-net-Storage.Files.DataLake/12.1.0-dev.20200403.1",
          "(.NET Core 4.6.28325.01; Microsoft Windows 10.0.18362 )"
        ],
        "x-ms-blob-public-access": "container",
        "x-ms-client-request-id": "65bc59f1-8390-a5c4-406e-515396eef37f",
        "x-ms-date": "Fri, 03 Apr 2020 20:52:57 GMT",
        "x-ms-return-client-request-id": "true",
<<<<<<< HEAD
        "x-ms-version": "2019-12-12"
=======
        "x-ms-version": "2020-02-10"
>>>>>>> 60f4876e
      },
      "RequestBody": null,
      "StatusCode": 201,
      "ResponseHeaders": {
        "Content-Length": "0",
        "Date": "Fri, 03 Apr 2020 20:52:55 GMT",
        "ETag": "\u00220x8D7D810FC66D16E\u0022",
        "Last-Modified": "Fri, 03 Apr 2020 20:52:56 GMT",
        "Server": [
          "Windows-Azure-Blob/1.0",
          "Microsoft-HTTPAPI/2.0"
        ],
        "x-ms-client-request-id": "65bc59f1-8390-a5c4-406e-515396eef37f",
        "x-ms-request-id": "962151e3-f01e-0012-49f9-093670000000",
<<<<<<< HEAD
        "x-ms-version": "2019-12-12"
=======
        "x-ms-version": "2020-02-10"
>>>>>>> 60f4876e
      },
      "ResponseBody": []
    },
    {
      "RequestUri": "http://seannsecanary.dfs.core.windows.net/test-filesystem-2a621404-b7b5-3459-3233-4d07f34c60d3/test-directory-44f28180-b06a-5610-b417-251bb087b5d1?resource=directory",
      "RequestMethod": "PUT",
      "RequestHeaders": {
        "Authorization": "Sanitized",
        "traceparent": "00-a9839c13a2285942bc93d17065067e44-93517b089e92fe4c-00",
        "User-Agent": [
          "azsdk-net-Storage.Files.DataLake/12.1.0-dev.20200403.1",
          "(.NET Core 4.6.28325.01; Microsoft Windows 10.0.18362 )"
        ],
        "x-ms-client-request-id": "fd5187a6-cb6e-40df-4966-b0785ea8f4b9",
        "x-ms-date": "Fri, 03 Apr 2020 20:52:57 GMT",
        "x-ms-return-client-request-id": "true",
<<<<<<< HEAD
        "x-ms-version": "2019-12-12"
=======
        "x-ms-version": "2020-02-10"
>>>>>>> 60f4876e
      },
      "RequestBody": null,
      "StatusCode": 201,
      "ResponseHeaders": {
        "Content-Length": "0",
        "Date": "Fri, 03 Apr 2020 20:52:55 GMT",
        "ETag": "\u00220x8D7D810FC7A967E\u0022",
        "Last-Modified": "Fri, 03 Apr 2020 20:52:56 GMT",
        "Server": [
          "Windows-Azure-HDFS/1.0",
          "Microsoft-HTTPAPI/2.0"
        ],
        "x-ms-client-request-id": "fd5187a6-cb6e-40df-4966-b0785ea8f4b9",
        "x-ms-request-id": "fa43fa6b-201f-0097-3cf9-091bad000000",
<<<<<<< HEAD
        "x-ms-version": "2019-12-12"
=======
        "x-ms-version": "2020-02-10"
>>>>>>> 60f4876e
      },
      "ResponseBody": []
    },
    {
      "RequestUri": "http://seannsecanary.blob.core.windows.net/test-filesystem-2a621404-b7b5-3459-3233-4d07f34c60d3/test-directory-44f28180-b06a-5610-b417-251bb087b5d1?comp=lease",
      "RequestMethod": "PUT",
      "RequestHeaders": {
        "Authorization": "Sanitized",
        "traceparent": "00-7d764af7823d5b47bb8666288bcb5299-38a0fa665a5e7848-00",
        "User-Agent": [
          "azsdk-net-Storage.Files.DataLake/12.1.0-dev.20200403.1",
          "(.NET Core 4.6.28325.01; Microsoft Windows 10.0.18362 )"
        ],
        "x-ms-client-request-id": "dd5edee1-20dd-4b3d-97cc-bf82844b2750",
        "x-ms-date": "Fri, 03 Apr 2020 20:52:57 GMT",
        "x-ms-lease-action": "acquire",
        "x-ms-lease-duration": "15",
        "x-ms-proposed-lease-id": "932f7fb8-5ad8-84ef-3eeb-469419f8f9a7",
        "x-ms-return-client-request-id": "true",
<<<<<<< HEAD
        "x-ms-version": "2019-12-12"
=======
        "x-ms-version": "2020-02-10"
>>>>>>> 60f4876e
      },
      "RequestBody": null,
      "StatusCode": 201,
      "ResponseHeaders": {
        "Content-Length": "0",
        "Date": "Fri, 03 Apr 2020 20:52:55 GMT",
        "ETag": "\u00220x8D7D810FC7A967E\u0022",
        "Last-Modified": "Fri, 03 Apr 2020 20:52:56 GMT",
        "Server": [
          "Windows-Azure-Blob/1.0",
          "Microsoft-HTTPAPI/2.0"
        ],
        "x-ms-client-request-id": "dd5edee1-20dd-4b3d-97cc-bf82844b2750",
        "x-ms-lease-id": "932f7fb8-5ad8-84ef-3eeb-469419f8f9a7",
        "x-ms-request-id": "962151fb-f01e-0012-5cf9-093670000000",
<<<<<<< HEAD
        "x-ms-version": "2019-12-12"
=======
        "x-ms-version": "2020-02-10"
>>>>>>> 60f4876e
      },
      "ResponseBody": []
    },
    {
      "RequestUri": "http://seannsecanary.blob.core.windows.net/test-filesystem-2a621404-b7b5-3459-3233-4d07f34c60d3/test-directory-44f28180-b06a-5610-b417-251bb087b5d1?comp=lease",
      "RequestMethod": "PUT",
      "RequestHeaders": {
        "Authorization": "Sanitized",
        "If-Unmodified-Since": "Thu, 02 Apr 2020 20:52:57 GMT",
        "traceparent": "00-9bad9dc6a4664c479d9e81a85176ac0f-7ef71798c081d84c-00",
        "User-Agent": [
          "azsdk-net-Storage.Files.DataLake/12.1.0-dev.20200403.1",
          "(.NET Core 4.6.28325.01; Microsoft Windows 10.0.18362 )"
        ],
        "x-ms-client-request-id": "3bb2f143-1c9a-43c9-d129-9168f7e0d4d8",
        "x-ms-date": "Fri, 03 Apr 2020 20:52:57 GMT",
        "x-ms-lease-action": "break",
        "x-ms-return-client-request-id": "true",
<<<<<<< HEAD
        "x-ms-version": "2019-12-12"
=======
        "x-ms-version": "2020-02-10"
>>>>>>> 60f4876e
      },
      "RequestBody": null,
      "StatusCode": 412,
      "ResponseHeaders": {
        "Content-Length": "252",
        "Content-Type": "application/xml",
        "Date": "Fri, 03 Apr 2020 20:52:55 GMT",
        "Server": [
          "Windows-Azure-Blob/1.0",
          "Microsoft-HTTPAPI/2.0"
        ],
        "x-ms-client-request-id": "3bb2f143-1c9a-43c9-d129-9168f7e0d4d8",
        "x-ms-error-code": "ConditionNotMet",
        "x-ms-request-id": "96215202-f01e-0012-62f9-093670000000",
<<<<<<< HEAD
        "x-ms-version": "2019-12-12"
=======
        "x-ms-version": "2020-02-10"
>>>>>>> 60f4876e
      },
      "ResponseBody": [
        "\uFEFF\u003C?xml version=\u00221.0\u0022 encoding=\u0022utf-8\u0022?\u003E\u003CError\u003E\u003CCode\u003EConditionNotMet\u003C/Code\u003E\u003CMessage\u003EThe condition specified using HTTP conditional header(s) is not met.\n",
        "RequestId:96215202-f01e-0012-62f9-093670000000\n",
        "Time:2020-04-03T20:52:56.4799687Z\u003C/Message\u003E\u003C/Error\u003E"
      ]
    },
    {
      "RequestUri": "http://seannsecanary.blob.core.windows.net/test-filesystem-2a621404-b7b5-3459-3233-4d07f34c60d3?restype=container",
      "RequestMethod": "DELETE",
      "RequestHeaders": {
        "Authorization": "Sanitized",
        "traceparent": "00-473ba913d2b69d4d8ccf5663d43a175d-6605b462b073954b-00",
        "User-Agent": [
          "azsdk-net-Storage.Files.DataLake/12.1.0-dev.20200403.1",
          "(.NET Core 4.6.28325.01; Microsoft Windows 10.0.18362 )"
        ],
        "x-ms-client-request-id": "933e4c92-eb99-50b6-3fd1-7d08391b093b",
        "x-ms-date": "Fri, 03 Apr 2020 20:52:58 GMT",
        "x-ms-return-client-request-id": "true",
<<<<<<< HEAD
        "x-ms-version": "2019-12-12"
=======
        "x-ms-version": "2020-02-10"
>>>>>>> 60f4876e
      },
      "RequestBody": null,
      "StatusCode": 202,
      "ResponseHeaders": {
        "Content-Length": "0",
        "Date": "Fri, 03 Apr 2020 20:52:55 GMT",
        "Server": [
          "Windows-Azure-Blob/1.0",
          "Microsoft-HTTPAPI/2.0"
        ],
        "x-ms-client-request-id": "933e4c92-eb99-50b6-3fd1-7d08391b093b",
        "x-ms-request-id": "96215206-f01e-0012-66f9-093670000000",
<<<<<<< HEAD
        "x-ms-version": "2019-12-12"
=======
        "x-ms-version": "2020-02-10"
>>>>>>> 60f4876e
      },
      "ResponseBody": []
    },
    {
      "RequestUri": "http://seannsecanary.blob.core.windows.net/test-filesystem-0a559601-f807-eabd-ce9b-e13c5ac29297?restype=container",
      "RequestMethod": "PUT",
      "RequestHeaders": {
        "Authorization": "Sanitized",
        "traceparent": "00-75c9e06e8f5c2b448751ca353740ae28-9c4c24bb1e444644-00",
        "User-Agent": [
          "azsdk-net-Storage.Files.DataLake/12.1.0-dev.20200403.1",
          "(.NET Core 4.6.28325.01; Microsoft Windows 10.0.18362 )"
        ],
        "x-ms-blob-public-access": "container",
        "x-ms-client-request-id": "1a058553-37e4-9aca-8e54-c4fe0a79f57c",
        "x-ms-date": "Fri, 03 Apr 2020 20:52:58 GMT",
        "x-ms-return-client-request-id": "true",
<<<<<<< HEAD
        "x-ms-version": "2019-12-12"
=======
        "x-ms-version": "2020-02-10"
>>>>>>> 60f4876e
      },
      "RequestBody": null,
      "StatusCode": 201,
      "ResponseHeaders": {
        "Content-Length": "0",
        "Date": "Fri, 03 Apr 2020 20:52:55 GMT",
        "ETag": "\u00220x8D7D810FCAD0F0D\u0022",
        "Last-Modified": "Fri, 03 Apr 2020 20:52:56 GMT",
        "Server": [
          "Windows-Azure-Blob/1.0",
          "Microsoft-HTTPAPI/2.0"
        ],
        "x-ms-client-request-id": "1a058553-37e4-9aca-8e54-c4fe0a79f57c",
        "x-ms-request-id": "96215214-f01e-0012-72f9-093670000000",
<<<<<<< HEAD
        "x-ms-version": "2019-12-12"
=======
        "x-ms-version": "2020-02-10"
>>>>>>> 60f4876e
      },
      "ResponseBody": []
    },
    {
      "RequestUri": "http://seannsecanary.dfs.core.windows.net/test-filesystem-0a559601-f807-eabd-ce9b-e13c5ac29297/test-directory-7a20e63f-5e45-c099-5792-c19af5d90eb4?resource=directory",
      "RequestMethod": "PUT",
      "RequestHeaders": {
        "Authorization": "Sanitized",
        "traceparent": "00-b40e8f546d8ecb4eacd8847961b07421-1204be65ae04c14a-00",
        "User-Agent": [
          "azsdk-net-Storage.Files.DataLake/12.1.0-dev.20200403.1",
          "(.NET Core 4.6.28325.01; Microsoft Windows 10.0.18362 )"
        ],
        "x-ms-client-request-id": "f4a58577-62f9-f5f9-ec44-c252752fa4b5",
        "x-ms-date": "Fri, 03 Apr 2020 20:52:58 GMT",
        "x-ms-return-client-request-id": "true",
<<<<<<< HEAD
        "x-ms-version": "2019-12-12"
=======
        "x-ms-version": "2020-02-10"
>>>>>>> 60f4876e
      },
      "RequestBody": null,
      "StatusCode": 201,
      "ResponseHeaders": {
        "Content-Length": "0",
        "Date": "Fri, 03 Apr 2020 20:52:55 GMT",
        "ETag": "\u00220x8D7D810FCBD760B\u0022",
        "Last-Modified": "Fri, 03 Apr 2020 20:52:56 GMT",
        "Server": [
          "Windows-Azure-HDFS/1.0",
          "Microsoft-HTTPAPI/2.0"
        ],
        "x-ms-client-request-id": "f4a58577-62f9-f5f9-ec44-c252752fa4b5",
        "x-ms-request-id": "fa43fa6c-201f-0097-3df9-091bad000000",
<<<<<<< HEAD
        "x-ms-version": "2019-12-12"
=======
        "x-ms-version": "2020-02-10"
>>>>>>> 60f4876e
      },
      "ResponseBody": []
    },
    {
      "RequestUri": "http://seannsecanary.blob.core.windows.net/test-filesystem-0a559601-f807-eabd-ce9b-e13c5ac29297/test-directory-7a20e63f-5e45-c099-5792-c19af5d90eb4?comp=lease",
      "RequestMethod": "PUT",
      "RequestHeaders": {
        "Authorization": "Sanitized",
        "traceparent": "00-1af44f0e77fd114aa4c4b2a7dba7d179-8e88951662784d44-00",
        "User-Agent": [
          "azsdk-net-Storage.Files.DataLake/12.1.0-dev.20200403.1",
          "(.NET Core 4.6.28325.01; Microsoft Windows 10.0.18362 )"
        ],
        "x-ms-client-request-id": "6c076796-5001-573e-c6de-c089dceeb49f",
        "x-ms-date": "Fri, 03 Apr 2020 20:52:58 GMT",
        "x-ms-lease-action": "acquire",
        "x-ms-lease-duration": "15",
        "x-ms-proposed-lease-id": "673f1045-2090-c7bf-346f-850a414c4416",
        "x-ms-return-client-request-id": "true",
<<<<<<< HEAD
        "x-ms-version": "2019-12-12"
=======
        "x-ms-version": "2020-02-10"
>>>>>>> 60f4876e
      },
      "RequestBody": null,
      "StatusCode": 201,
      "ResponseHeaders": {
        "Content-Length": "0",
        "Date": "Fri, 03 Apr 2020 20:52:56 GMT",
        "ETag": "\u00220x8D7D810FCBD760B\u0022",
        "Last-Modified": "Fri, 03 Apr 2020 20:52:56 GMT",
        "Server": [
          "Windows-Azure-Blob/1.0",
          "Microsoft-HTTPAPI/2.0"
        ],
        "x-ms-client-request-id": "6c076796-5001-573e-c6de-c089dceeb49f",
        "x-ms-lease-id": "673f1045-2090-c7bf-346f-850a414c4416",
        "x-ms-request-id": "9621522b-f01e-0012-04f9-093670000000",
<<<<<<< HEAD
        "x-ms-version": "2019-12-12"
=======
        "x-ms-version": "2020-02-10"
>>>>>>> 60f4876e
      },
      "ResponseBody": []
    },
    {
      "RequestUri": "http://seannsecanary.blob.core.windows.net/test-filesystem-0a559601-f807-eabd-ce9b-e13c5ac29297/test-directory-7a20e63f-5e45-c099-5792-c19af5d90eb4?comp=lease",
      "RequestMethod": "PUT",
      "RequestHeaders": {
        "Authorization": "Sanitized",
        "If-Match": "\u0022garbage\u0022",
        "traceparent": "00-775ab13c97375d41bbc37a0ab0b1d26b-6143bdbf9f77524c-00",
        "User-Agent": [
          "azsdk-net-Storage.Files.DataLake/12.1.0-dev.20200403.1",
          "(.NET Core 4.6.28325.01; Microsoft Windows 10.0.18362 )"
        ],
        "x-ms-client-request-id": "d974c133-d844-8915-b4cb-a95459317fba",
        "x-ms-date": "Fri, 03 Apr 2020 20:52:58 GMT",
        "x-ms-lease-action": "break",
        "x-ms-return-client-request-id": "true",
<<<<<<< HEAD
        "x-ms-version": "2019-12-12"
=======
        "x-ms-version": "2020-02-10"
>>>>>>> 60f4876e
      },
      "RequestBody": null,
      "StatusCode": 412,
      "ResponseHeaders": {
        "Content-Length": "252",
        "Content-Type": "application/xml",
        "Date": "Fri, 03 Apr 2020 20:52:56 GMT",
        "Server": [
          "Windows-Azure-Blob/1.0",
          "Microsoft-HTTPAPI/2.0"
        ],
        "x-ms-client-request-id": "d974c133-d844-8915-b4cb-a95459317fba",
        "x-ms-error-code": "ConditionNotMet",
        "x-ms-request-id": "9621523b-f01e-0012-12f9-093670000000",
<<<<<<< HEAD
        "x-ms-version": "2019-12-12"
=======
        "x-ms-version": "2020-02-10"
>>>>>>> 60f4876e
      },
      "ResponseBody": [
        "\uFEFF\u003C?xml version=\u00221.0\u0022 encoding=\u0022utf-8\u0022?\u003E\u003CError\u003E\u003CCode\u003EConditionNotMet\u003C/Code\u003E\u003CMessage\u003EThe condition specified using HTTP conditional header(s) is not met.\n",
        "RequestId:9621523b-f01e-0012-12f9-093670000000\n",
        "Time:2020-04-03T20:52:56.9222866Z\u003C/Message\u003E\u003C/Error\u003E"
      ]
    },
    {
      "RequestUri": "http://seannsecanary.blob.core.windows.net/test-filesystem-0a559601-f807-eabd-ce9b-e13c5ac29297?restype=container",
      "RequestMethod": "DELETE",
      "RequestHeaders": {
        "Authorization": "Sanitized",
        "traceparent": "00-d1b0d3d395fe6f47b213d4f5a06c2361-2911b88d70c86749-00",
        "User-Agent": [
          "azsdk-net-Storage.Files.DataLake/12.1.0-dev.20200403.1",
          "(.NET Core 4.6.28325.01; Microsoft Windows 10.0.18362 )"
        ],
        "x-ms-client-request-id": "1b55ebcc-da79-285a-96ed-ce418c2dd223",
        "x-ms-date": "Fri, 03 Apr 2020 20:52:58 GMT",
        "x-ms-return-client-request-id": "true",
<<<<<<< HEAD
        "x-ms-version": "2019-12-12"
=======
        "x-ms-version": "2020-02-10"
>>>>>>> 60f4876e
      },
      "RequestBody": null,
      "StatusCode": 202,
      "ResponseHeaders": {
        "Content-Length": "0",
        "Date": "Fri, 03 Apr 2020 20:52:56 GMT",
        "Server": [
          "Windows-Azure-Blob/1.0",
          "Microsoft-HTTPAPI/2.0"
        ],
        "x-ms-client-request-id": "1b55ebcc-da79-285a-96ed-ce418c2dd223",
        "x-ms-request-id": "96215244-f01e-0012-1af9-093670000000",
<<<<<<< HEAD
        "x-ms-version": "2019-12-12"
=======
        "x-ms-version": "2020-02-10"
>>>>>>> 60f4876e
      },
      "ResponseBody": []
    },
    {
      "RequestUri": "http://seannsecanary.blob.core.windows.net/test-filesystem-ef5d0363-08cf-7aec-0914-f468c1f7f712?restype=container",
      "RequestMethod": "PUT",
      "RequestHeaders": {
        "Authorization": "Sanitized",
        "traceparent": "00-6153e36cf5693f408b1d802b3d628010-d6600e01a13d0b40-00",
        "User-Agent": [
          "azsdk-net-Storage.Files.DataLake/12.1.0-dev.20200403.1",
          "(.NET Core 4.6.28325.01; Microsoft Windows 10.0.18362 )"
        ],
        "x-ms-blob-public-access": "container",
        "x-ms-client-request-id": "8ebaf309-2f44-c4ae-ffda-1165e6f1679f",
        "x-ms-date": "Fri, 03 Apr 2020 20:52:58 GMT",
        "x-ms-return-client-request-id": "true",
<<<<<<< HEAD
        "x-ms-version": "2019-12-12"
=======
        "x-ms-version": "2020-02-10"
>>>>>>> 60f4876e
      },
      "RequestBody": null,
      "StatusCode": 201,
      "ResponseHeaders": {
        "Content-Length": "0",
        "Date": "Fri, 03 Apr 2020 20:52:56 GMT",
        "ETag": "\u00220x8D7D810FCF63364\u0022",
        "Last-Modified": "Fri, 03 Apr 2020 20:52:57 GMT",
        "Server": [
          "Windows-Azure-Blob/1.0",
          "Microsoft-HTTPAPI/2.0"
        ],
        "x-ms-client-request-id": "8ebaf309-2f44-c4ae-ffda-1165e6f1679f",
        "x-ms-request-id": "96215251-f01e-0012-26f9-093670000000",
<<<<<<< HEAD
        "x-ms-version": "2019-12-12"
=======
        "x-ms-version": "2020-02-10"
>>>>>>> 60f4876e
      },
      "ResponseBody": []
    },
    {
      "RequestUri": "http://seannsecanary.dfs.core.windows.net/test-filesystem-ef5d0363-08cf-7aec-0914-f468c1f7f712/test-directory-6195bcf5-64a5-fe47-c2f8-017f95f28f93?resource=directory",
      "RequestMethod": "PUT",
      "RequestHeaders": {
        "Authorization": "Sanitized",
        "traceparent": "00-4bd759b8d90c7e48b48e0a1cd2bf9e1a-b7377626ee2c274d-00",
        "User-Agent": [
          "azsdk-net-Storage.Files.DataLake/12.1.0-dev.20200403.1",
          "(.NET Core 4.6.28325.01; Microsoft Windows 10.0.18362 )"
        ],
        "x-ms-client-request-id": "2e04d4e8-73e0-a513-acbb-cb4c2d2f2f0d",
        "x-ms-date": "Fri, 03 Apr 2020 20:52:58 GMT",
        "x-ms-return-client-request-id": "true",
<<<<<<< HEAD
        "x-ms-version": "2019-12-12"
=======
        "x-ms-version": "2020-02-10"
>>>>>>> 60f4876e
      },
      "RequestBody": null,
      "StatusCode": 201,
      "ResponseHeaders": {
        "Content-Length": "0",
        "Date": "Fri, 03 Apr 2020 20:52:56 GMT",
        "ETag": "\u00220x8D7D810FD0DAEEE\u0022",
        "Last-Modified": "Fri, 03 Apr 2020 20:52:57 GMT",
        "Server": [
          "Windows-Azure-HDFS/1.0",
          "Microsoft-HTTPAPI/2.0"
        ],
        "x-ms-client-request-id": "2e04d4e8-73e0-a513-acbb-cb4c2d2f2f0d",
        "x-ms-request-id": "fa43fa6d-201f-0097-3ef9-091bad000000",
<<<<<<< HEAD
        "x-ms-version": "2019-12-12"
=======
        "x-ms-version": "2020-02-10"
>>>>>>> 60f4876e
      },
      "ResponseBody": []
    },
    {
      "RequestUri": "http://seannsecanary.blob.core.windows.net/test-filesystem-ef5d0363-08cf-7aec-0914-f468c1f7f712/test-directory-6195bcf5-64a5-fe47-c2f8-017f95f28f93",
      "RequestMethod": "HEAD",
      "RequestHeaders": {
        "Authorization": "Sanitized",
        "User-Agent": [
          "azsdk-net-Storage.Files.DataLake/12.1.0-dev.20200403.1",
          "(.NET Core 4.6.28325.01; Microsoft Windows 10.0.18362 )"
        ],
        "x-ms-client-request-id": "d5b66194-d4b5-4f69-7178-40c88d31af67",
        "x-ms-date": "Fri, 03 Apr 2020 20:52:58 GMT",
        "x-ms-return-client-request-id": "true",
<<<<<<< HEAD
        "x-ms-version": "2019-12-12"
=======
        "x-ms-version": "2020-02-10"
>>>>>>> 60f4876e
      },
      "RequestBody": null,
      "StatusCode": 200,
      "ResponseHeaders": {
        "Accept-Ranges": "bytes",
        "Content-Length": "0",
        "Content-Type": "application/octet-stream",
        "Date": "Fri, 03 Apr 2020 20:52:56 GMT",
        "ETag": "\u00220x8D7D810FD0DAEEE\u0022",
        "Last-Modified": "Fri, 03 Apr 2020 20:52:57 GMT",
        "Server": [
          "Windows-Azure-Blob/1.0",
          "Microsoft-HTTPAPI/2.0"
        ],
        "x-ms-access-tier": "Hot",
        "x-ms-access-tier-inferred": "true",
        "x-ms-blob-type": "BlockBlob",
        "x-ms-client-request-id": "d5b66194-d4b5-4f69-7178-40c88d31af67",
        "x-ms-creation-time": "Fri, 03 Apr 2020 20:52:57 GMT",
        "x-ms-lease-state": "available",
        "x-ms-lease-status": "unlocked",
        "x-ms-meta-hdi_isfolder": "true",
        "x-ms-request-id": "9621526b-f01e-0012-3ef9-093670000000",
        "x-ms-server-encrypted": "true",
<<<<<<< HEAD
        "x-ms-version": "2019-12-12"
=======
        "x-ms-version": "2020-02-10"
>>>>>>> 60f4876e
      },
      "ResponseBody": []
    },
    {
      "RequestUri": "http://seannsecanary.blob.core.windows.net/test-filesystem-ef5d0363-08cf-7aec-0914-f468c1f7f712/test-directory-6195bcf5-64a5-fe47-c2f8-017f95f28f93?comp=lease",
      "RequestMethod": "PUT",
      "RequestHeaders": {
        "Authorization": "Sanitized",
        "traceparent": "00-17c5e3bd25a68c49b6df00edf9775b5e-ff35c937e91ae54e-00",
        "User-Agent": [
          "azsdk-net-Storage.Files.DataLake/12.1.0-dev.20200403.1",
          "(.NET Core 4.6.28325.01; Microsoft Windows 10.0.18362 )"
        ],
        "x-ms-client-request-id": "944c98c8-d68f-a432-9c48-4f7520eb3ef7",
        "x-ms-date": "Fri, 03 Apr 2020 20:52:58 GMT",
        "x-ms-lease-action": "acquire",
        "x-ms-lease-duration": "15",
        "x-ms-proposed-lease-id": "aa267d4b-9992-8c62-ee17-e5e1f545abe7",
        "x-ms-return-client-request-id": "true",
<<<<<<< HEAD
        "x-ms-version": "2019-12-12"
=======
        "x-ms-version": "2020-02-10"
>>>>>>> 60f4876e
      },
      "RequestBody": null,
      "StatusCode": 201,
      "ResponseHeaders": {
        "Content-Length": "0",
        "Date": "Fri, 03 Apr 2020 20:52:56 GMT",
        "ETag": "\u00220x8D7D810FD0DAEEE\u0022",
        "Last-Modified": "Fri, 03 Apr 2020 20:52:57 GMT",
        "Server": [
          "Windows-Azure-Blob/1.0",
          "Microsoft-HTTPAPI/2.0"
        ],
        "x-ms-client-request-id": "944c98c8-d68f-a432-9c48-4f7520eb3ef7",
        "x-ms-lease-id": "aa267d4b-9992-8c62-ee17-e5e1f545abe7",
        "x-ms-request-id": "96215274-f01e-0012-45f9-093670000000",
<<<<<<< HEAD
        "x-ms-version": "2019-12-12"
=======
        "x-ms-version": "2020-02-10"
>>>>>>> 60f4876e
      },
      "ResponseBody": []
    },
    {
      "RequestUri": "http://seannsecanary.blob.core.windows.net/test-filesystem-ef5d0363-08cf-7aec-0914-f468c1f7f712/test-directory-6195bcf5-64a5-fe47-c2f8-017f95f28f93?comp=lease",
      "RequestMethod": "PUT",
      "RequestHeaders": {
        "Authorization": "Sanitized",
        "If-None-Match": "\u00220x8D7D810FD0DAEEE\u0022",
        "traceparent": "00-1dec40d46820ca4c81e57d86632f4c70-a1bda9a40b53fc41-00",
        "User-Agent": [
          "azsdk-net-Storage.Files.DataLake/12.1.0-dev.20200403.1",
          "(.NET Core 4.6.28325.01; Microsoft Windows 10.0.18362 )"
        ],
        "x-ms-client-request-id": "f400d48a-1be5-38d8-b12d-8c4f1eaac9df",
        "x-ms-date": "Fri, 03 Apr 2020 20:52:58 GMT",
        "x-ms-lease-action": "break",
        "x-ms-return-client-request-id": "true",
<<<<<<< HEAD
        "x-ms-version": "2019-12-12"
=======
        "x-ms-version": "2020-02-10"
>>>>>>> 60f4876e
      },
      "RequestBody": null,
      "StatusCode": 412,
      "ResponseHeaders": {
        "Content-Length": "252",
        "Content-Type": "application/xml",
        "Date": "Fri, 03 Apr 2020 20:52:56 GMT",
        "Server": [
          "Windows-Azure-Blob/1.0",
          "Microsoft-HTTPAPI/2.0"
        ],
        "x-ms-client-request-id": "f400d48a-1be5-38d8-b12d-8c4f1eaac9df",
        "x-ms-error-code": "ConditionNotMet",
        "x-ms-request-id": "96215279-f01e-0012-49f9-093670000000",
<<<<<<< HEAD
        "x-ms-version": "2019-12-12"
=======
        "x-ms-version": "2020-02-10"
>>>>>>> 60f4876e
      },
      "ResponseBody": [
        "\uFEFF\u003C?xml version=\u00221.0\u0022 encoding=\u0022utf-8\u0022?\u003E\u003CError\u003E\u003CCode\u003EConditionNotMet\u003C/Code\u003E\u003CMessage\u003EThe condition specified using HTTP conditional header(s) is not met.\n",
        "RequestId:96215279-f01e-0012-49f9-093670000000\n",
        "Time:2020-04-03T20:52:57.5257168Z\u003C/Message\u003E\u003C/Error\u003E"
      ]
    },
    {
      "RequestUri": "http://seannsecanary.blob.core.windows.net/test-filesystem-ef5d0363-08cf-7aec-0914-f468c1f7f712?restype=container",
      "RequestMethod": "DELETE",
      "RequestHeaders": {
        "Authorization": "Sanitized",
        "traceparent": "00-bffe3248927d05408128fac87a1be480-4431d6f1450f1549-00",
        "User-Agent": [
          "azsdk-net-Storage.Files.DataLake/12.1.0-dev.20200403.1",
          "(.NET Core 4.6.28325.01; Microsoft Windows 10.0.18362 )"
        ],
        "x-ms-client-request-id": "4cebbf71-4aea-ee12-e138-08819b650797",
        "x-ms-date": "Fri, 03 Apr 2020 20:52:59 GMT",
        "x-ms-return-client-request-id": "true",
<<<<<<< HEAD
        "x-ms-version": "2019-12-12"
=======
        "x-ms-version": "2020-02-10"
>>>>>>> 60f4876e
      },
      "RequestBody": null,
      "StatusCode": 202,
      "ResponseHeaders": {
        "Content-Length": "0",
        "Date": "Fri, 03 Apr 2020 20:52:56 GMT",
        "Server": [
          "Windows-Azure-Blob/1.0",
          "Microsoft-HTTPAPI/2.0"
        ],
        "x-ms-client-request-id": "4cebbf71-4aea-ee12-e138-08819b650797",
        "x-ms-request-id": "96215280-f01e-0012-50f9-093670000000",
<<<<<<< HEAD
        "x-ms-version": "2019-12-12"
=======
        "x-ms-version": "2020-02-10"
>>>>>>> 60f4876e
      },
      "ResponseBody": []
    }
  ],
  "Variables": {
    "DateTimeOffsetNow": "2020-04-03T13:52:57.1784843-07:00",
    "RandomSeed": "303947320",
    "Storage_TestConfigHierarchicalNamespace": "NamespaceTenant\nseannsecanary\nU2FuaXRpemVk\nhttp://seannsecanary.blob.core.windows.net\nhttp://seannsecanary.file.core.windows.net\nhttp://seannsecanary.queue.core.windows.net\nhttp://seannsecanary.table.core.windows.net\n\n\n\n\nhttp://seannsecanary-secondary.blob.core.windows.net\nhttp://seannsecanary-secondary.file.core.windows.net\nhttp://seannsecanary-secondary.queue.core.windows.net\nhttp://seannsecanary-secondary.table.core.windows.net\n68390a19-a643-458b-b726-408abf67b4fc\nSanitized\n72f988bf-86f1-41af-91ab-2d7cd011db47\nhttps://login.microsoftonline.com/\nCloud\nBlobEndpoint=http://seannsecanary.blob.core.windows.net/;QueueEndpoint=http://seannsecanary.queue.core.windows.net/;FileEndpoint=http://seannsecanary.file.core.windows.net/;BlobSecondaryEndpoint=http://seannsecanary-secondary.blob.core.windows.net/;QueueSecondaryEndpoint=http://seannsecanary-secondary.queue.core.windows.net/;FileSecondaryEndpoint=http://seannsecanary-secondary.file.core.windows.net/;AccountName=seannsecanary;AccountKey=Sanitized\n"
  }
}<|MERGE_RESOLUTION|>--- conflicted
+++ resolved
@@ -14,11 +14,7 @@
         "x-ms-client-request-id": "df2ce5b0-577e-4f43-6141-01fcd9897e2a",
         "x-ms-date": "Fri, 03 Apr 2020 20:52:57 GMT",
         "x-ms-return-client-request-id": "true",
-<<<<<<< HEAD
-        "x-ms-version": "2019-12-12"
-=======
-        "x-ms-version": "2020-02-10"
->>>>>>> 60f4876e
+        "x-ms-version": "2020-02-10"
       },
       "RequestBody": null,
       "StatusCode": 201,
@@ -33,11 +29,7 @@
         ],
         "x-ms-client-request-id": "df2ce5b0-577e-4f43-6141-01fcd9897e2a",
         "x-ms-request-id": "962151b2-f01e-0012-20f9-093670000000",
-<<<<<<< HEAD
-        "x-ms-version": "2019-12-12"
-=======
-        "x-ms-version": "2020-02-10"
->>>>>>> 60f4876e
+        "x-ms-version": "2020-02-10"
       },
       "ResponseBody": []
     },
@@ -54,11 +46,7 @@
         "x-ms-client-request-id": "1d213370-389e-d171-6e5c-e20964c42f7f",
         "x-ms-date": "Fri, 03 Apr 2020 20:52:57 GMT",
         "x-ms-return-client-request-id": "true",
-<<<<<<< HEAD
-        "x-ms-version": "2019-12-12"
-=======
-        "x-ms-version": "2020-02-10"
->>>>>>> 60f4876e
+        "x-ms-version": "2020-02-10"
       },
       "RequestBody": null,
       "StatusCode": 201,
@@ -73,11 +61,7 @@
         ],
         "x-ms-client-request-id": "1d213370-389e-d171-6e5c-e20964c42f7f",
         "x-ms-request-id": "fa43fa6a-201f-0097-3bf9-091bad000000",
-<<<<<<< HEAD
-        "x-ms-version": "2019-12-12"
-=======
-        "x-ms-version": "2020-02-10"
->>>>>>> 60f4876e
+        "x-ms-version": "2020-02-10"
       },
       "ResponseBody": []
     },
@@ -97,11 +81,7 @@
         "x-ms-lease-duration": "15",
         "x-ms-proposed-lease-id": "b1fd900e-9b24-3982-78f4-a4a16ef59107",
         "x-ms-return-client-request-id": "true",
-<<<<<<< HEAD
-        "x-ms-version": "2019-12-12"
-=======
-        "x-ms-version": "2020-02-10"
->>>>>>> 60f4876e
+        "x-ms-version": "2020-02-10"
       },
       "RequestBody": null,
       "StatusCode": 201,
@@ -117,11 +97,7 @@
         "x-ms-client-request-id": "ae73ef58-74f8-d584-b0e7-a4aa94cf6378",
         "x-ms-lease-id": "b1fd900e-9b24-3982-78f4-a4a16ef59107",
         "x-ms-request-id": "962151c0-f01e-0012-2cf9-093670000000",
-<<<<<<< HEAD
-        "x-ms-version": "2019-12-12"
-=======
-        "x-ms-version": "2020-02-10"
->>>>>>> 60f4876e
+        "x-ms-version": "2020-02-10"
       },
       "ResponseBody": []
     },
@@ -140,11 +116,7 @@
         "x-ms-date": "Fri, 03 Apr 2020 20:52:57 GMT",
         "x-ms-lease-action": "break",
         "x-ms-return-client-request-id": "true",
-<<<<<<< HEAD
-        "x-ms-version": "2019-12-12"
-=======
-        "x-ms-version": "2020-02-10"
->>>>>>> 60f4876e
+        "x-ms-version": "2020-02-10"
       },
       "RequestBody": null,
       "StatusCode": 412,
@@ -159,11 +131,7 @@
         "x-ms-client-request-id": "7e491007-e382-d90e-c538-3cd8702831e6",
         "x-ms-error-code": "ConditionNotMet",
         "x-ms-request-id": "962151c5-f01e-0012-30f9-093670000000",
-<<<<<<< HEAD
-        "x-ms-version": "2019-12-12"
-=======
-        "x-ms-version": "2020-02-10"
->>>>>>> 60f4876e
+        "x-ms-version": "2020-02-10"
       },
       "ResponseBody": [
         "\uFEFF\u003C?xml version=\u00221.0\u0022 encoding=\u0022utf-8\u0022?\u003E\u003CError\u003E\u003CCode\u003EConditionNotMet\u003C/Code\u003E\u003CMessage\u003EThe condition specified using HTTP conditional header(s) is not met.\n",
@@ -184,11 +152,7 @@
         "x-ms-client-request-id": "83a2995c-e486-e7f6-cce0-547c06e68895",
         "x-ms-date": "Fri, 03 Apr 2020 20:52:57 GMT",
         "x-ms-return-client-request-id": "true",
-<<<<<<< HEAD
-        "x-ms-version": "2019-12-12"
-=======
-        "x-ms-version": "2020-02-10"
->>>>>>> 60f4876e
+        "x-ms-version": "2020-02-10"
       },
       "RequestBody": null,
       "StatusCode": 202,
@@ -201,11 +165,7 @@
         ],
         "x-ms-client-request-id": "83a2995c-e486-e7f6-cce0-547c06e68895",
         "x-ms-request-id": "962151d2-f01e-0012-3bf9-093670000000",
-<<<<<<< HEAD
-        "x-ms-version": "2019-12-12"
-=======
-        "x-ms-version": "2020-02-10"
->>>>>>> 60f4876e
+        "x-ms-version": "2020-02-10"
       },
       "ResponseBody": []
     },
@@ -223,11 +183,7 @@
         "x-ms-client-request-id": "65bc59f1-8390-a5c4-406e-515396eef37f",
         "x-ms-date": "Fri, 03 Apr 2020 20:52:57 GMT",
         "x-ms-return-client-request-id": "true",
-<<<<<<< HEAD
-        "x-ms-version": "2019-12-12"
-=======
-        "x-ms-version": "2020-02-10"
->>>>>>> 60f4876e
+        "x-ms-version": "2020-02-10"
       },
       "RequestBody": null,
       "StatusCode": 201,
@@ -242,11 +198,7 @@
         ],
         "x-ms-client-request-id": "65bc59f1-8390-a5c4-406e-515396eef37f",
         "x-ms-request-id": "962151e3-f01e-0012-49f9-093670000000",
-<<<<<<< HEAD
-        "x-ms-version": "2019-12-12"
-=======
-        "x-ms-version": "2020-02-10"
->>>>>>> 60f4876e
+        "x-ms-version": "2020-02-10"
       },
       "ResponseBody": []
     },
@@ -263,11 +215,7 @@
         "x-ms-client-request-id": "fd5187a6-cb6e-40df-4966-b0785ea8f4b9",
         "x-ms-date": "Fri, 03 Apr 2020 20:52:57 GMT",
         "x-ms-return-client-request-id": "true",
-<<<<<<< HEAD
-        "x-ms-version": "2019-12-12"
-=======
-        "x-ms-version": "2020-02-10"
->>>>>>> 60f4876e
+        "x-ms-version": "2020-02-10"
       },
       "RequestBody": null,
       "StatusCode": 201,
@@ -282,11 +230,7 @@
         ],
         "x-ms-client-request-id": "fd5187a6-cb6e-40df-4966-b0785ea8f4b9",
         "x-ms-request-id": "fa43fa6b-201f-0097-3cf9-091bad000000",
-<<<<<<< HEAD
-        "x-ms-version": "2019-12-12"
-=======
-        "x-ms-version": "2020-02-10"
->>>>>>> 60f4876e
+        "x-ms-version": "2020-02-10"
       },
       "ResponseBody": []
     },
@@ -306,11 +250,7 @@
         "x-ms-lease-duration": "15",
         "x-ms-proposed-lease-id": "932f7fb8-5ad8-84ef-3eeb-469419f8f9a7",
         "x-ms-return-client-request-id": "true",
-<<<<<<< HEAD
-        "x-ms-version": "2019-12-12"
-=======
-        "x-ms-version": "2020-02-10"
->>>>>>> 60f4876e
+        "x-ms-version": "2020-02-10"
       },
       "RequestBody": null,
       "StatusCode": 201,
@@ -326,11 +266,7 @@
         "x-ms-client-request-id": "dd5edee1-20dd-4b3d-97cc-bf82844b2750",
         "x-ms-lease-id": "932f7fb8-5ad8-84ef-3eeb-469419f8f9a7",
         "x-ms-request-id": "962151fb-f01e-0012-5cf9-093670000000",
-<<<<<<< HEAD
-        "x-ms-version": "2019-12-12"
-=======
-        "x-ms-version": "2020-02-10"
->>>>>>> 60f4876e
+        "x-ms-version": "2020-02-10"
       },
       "ResponseBody": []
     },
@@ -349,11 +285,7 @@
         "x-ms-date": "Fri, 03 Apr 2020 20:52:57 GMT",
         "x-ms-lease-action": "break",
         "x-ms-return-client-request-id": "true",
-<<<<<<< HEAD
-        "x-ms-version": "2019-12-12"
-=======
-        "x-ms-version": "2020-02-10"
->>>>>>> 60f4876e
+        "x-ms-version": "2020-02-10"
       },
       "RequestBody": null,
       "StatusCode": 412,
@@ -368,11 +300,7 @@
         "x-ms-client-request-id": "3bb2f143-1c9a-43c9-d129-9168f7e0d4d8",
         "x-ms-error-code": "ConditionNotMet",
         "x-ms-request-id": "96215202-f01e-0012-62f9-093670000000",
-<<<<<<< HEAD
-        "x-ms-version": "2019-12-12"
-=======
-        "x-ms-version": "2020-02-10"
->>>>>>> 60f4876e
+        "x-ms-version": "2020-02-10"
       },
       "ResponseBody": [
         "\uFEFF\u003C?xml version=\u00221.0\u0022 encoding=\u0022utf-8\u0022?\u003E\u003CError\u003E\u003CCode\u003EConditionNotMet\u003C/Code\u003E\u003CMessage\u003EThe condition specified using HTTP conditional header(s) is not met.\n",
@@ -393,11 +321,7 @@
         "x-ms-client-request-id": "933e4c92-eb99-50b6-3fd1-7d08391b093b",
         "x-ms-date": "Fri, 03 Apr 2020 20:52:58 GMT",
         "x-ms-return-client-request-id": "true",
-<<<<<<< HEAD
-        "x-ms-version": "2019-12-12"
-=======
-        "x-ms-version": "2020-02-10"
->>>>>>> 60f4876e
+        "x-ms-version": "2020-02-10"
       },
       "RequestBody": null,
       "StatusCode": 202,
@@ -410,11 +334,7 @@
         ],
         "x-ms-client-request-id": "933e4c92-eb99-50b6-3fd1-7d08391b093b",
         "x-ms-request-id": "96215206-f01e-0012-66f9-093670000000",
-<<<<<<< HEAD
-        "x-ms-version": "2019-12-12"
-=======
-        "x-ms-version": "2020-02-10"
->>>>>>> 60f4876e
+        "x-ms-version": "2020-02-10"
       },
       "ResponseBody": []
     },
@@ -432,11 +352,7 @@
         "x-ms-client-request-id": "1a058553-37e4-9aca-8e54-c4fe0a79f57c",
         "x-ms-date": "Fri, 03 Apr 2020 20:52:58 GMT",
         "x-ms-return-client-request-id": "true",
-<<<<<<< HEAD
-        "x-ms-version": "2019-12-12"
-=======
-        "x-ms-version": "2020-02-10"
->>>>>>> 60f4876e
+        "x-ms-version": "2020-02-10"
       },
       "RequestBody": null,
       "StatusCode": 201,
@@ -451,11 +367,7 @@
         ],
         "x-ms-client-request-id": "1a058553-37e4-9aca-8e54-c4fe0a79f57c",
         "x-ms-request-id": "96215214-f01e-0012-72f9-093670000000",
-<<<<<<< HEAD
-        "x-ms-version": "2019-12-12"
-=======
-        "x-ms-version": "2020-02-10"
->>>>>>> 60f4876e
+        "x-ms-version": "2020-02-10"
       },
       "ResponseBody": []
     },
@@ -472,11 +384,7 @@
         "x-ms-client-request-id": "f4a58577-62f9-f5f9-ec44-c252752fa4b5",
         "x-ms-date": "Fri, 03 Apr 2020 20:52:58 GMT",
         "x-ms-return-client-request-id": "true",
-<<<<<<< HEAD
-        "x-ms-version": "2019-12-12"
-=======
-        "x-ms-version": "2020-02-10"
->>>>>>> 60f4876e
+        "x-ms-version": "2020-02-10"
       },
       "RequestBody": null,
       "StatusCode": 201,
@@ -491,11 +399,7 @@
         ],
         "x-ms-client-request-id": "f4a58577-62f9-f5f9-ec44-c252752fa4b5",
         "x-ms-request-id": "fa43fa6c-201f-0097-3df9-091bad000000",
-<<<<<<< HEAD
-        "x-ms-version": "2019-12-12"
-=======
-        "x-ms-version": "2020-02-10"
->>>>>>> 60f4876e
+        "x-ms-version": "2020-02-10"
       },
       "ResponseBody": []
     },
@@ -515,11 +419,7 @@
         "x-ms-lease-duration": "15",
         "x-ms-proposed-lease-id": "673f1045-2090-c7bf-346f-850a414c4416",
         "x-ms-return-client-request-id": "true",
-<<<<<<< HEAD
-        "x-ms-version": "2019-12-12"
-=======
-        "x-ms-version": "2020-02-10"
->>>>>>> 60f4876e
+        "x-ms-version": "2020-02-10"
       },
       "RequestBody": null,
       "StatusCode": 201,
@@ -535,11 +435,7 @@
         "x-ms-client-request-id": "6c076796-5001-573e-c6de-c089dceeb49f",
         "x-ms-lease-id": "673f1045-2090-c7bf-346f-850a414c4416",
         "x-ms-request-id": "9621522b-f01e-0012-04f9-093670000000",
-<<<<<<< HEAD
-        "x-ms-version": "2019-12-12"
-=======
-        "x-ms-version": "2020-02-10"
->>>>>>> 60f4876e
+        "x-ms-version": "2020-02-10"
       },
       "ResponseBody": []
     },
@@ -558,11 +454,7 @@
         "x-ms-date": "Fri, 03 Apr 2020 20:52:58 GMT",
         "x-ms-lease-action": "break",
         "x-ms-return-client-request-id": "true",
-<<<<<<< HEAD
-        "x-ms-version": "2019-12-12"
-=======
-        "x-ms-version": "2020-02-10"
->>>>>>> 60f4876e
+        "x-ms-version": "2020-02-10"
       },
       "RequestBody": null,
       "StatusCode": 412,
@@ -577,11 +469,7 @@
         "x-ms-client-request-id": "d974c133-d844-8915-b4cb-a95459317fba",
         "x-ms-error-code": "ConditionNotMet",
         "x-ms-request-id": "9621523b-f01e-0012-12f9-093670000000",
-<<<<<<< HEAD
-        "x-ms-version": "2019-12-12"
-=======
-        "x-ms-version": "2020-02-10"
->>>>>>> 60f4876e
+        "x-ms-version": "2020-02-10"
       },
       "ResponseBody": [
         "\uFEFF\u003C?xml version=\u00221.0\u0022 encoding=\u0022utf-8\u0022?\u003E\u003CError\u003E\u003CCode\u003EConditionNotMet\u003C/Code\u003E\u003CMessage\u003EThe condition specified using HTTP conditional header(s) is not met.\n",
@@ -602,11 +490,7 @@
         "x-ms-client-request-id": "1b55ebcc-da79-285a-96ed-ce418c2dd223",
         "x-ms-date": "Fri, 03 Apr 2020 20:52:58 GMT",
         "x-ms-return-client-request-id": "true",
-<<<<<<< HEAD
-        "x-ms-version": "2019-12-12"
-=======
-        "x-ms-version": "2020-02-10"
->>>>>>> 60f4876e
+        "x-ms-version": "2020-02-10"
       },
       "RequestBody": null,
       "StatusCode": 202,
@@ -619,11 +503,7 @@
         ],
         "x-ms-client-request-id": "1b55ebcc-da79-285a-96ed-ce418c2dd223",
         "x-ms-request-id": "96215244-f01e-0012-1af9-093670000000",
-<<<<<<< HEAD
-        "x-ms-version": "2019-12-12"
-=======
-        "x-ms-version": "2020-02-10"
->>>>>>> 60f4876e
+        "x-ms-version": "2020-02-10"
       },
       "ResponseBody": []
     },
@@ -641,11 +521,7 @@
         "x-ms-client-request-id": "8ebaf309-2f44-c4ae-ffda-1165e6f1679f",
         "x-ms-date": "Fri, 03 Apr 2020 20:52:58 GMT",
         "x-ms-return-client-request-id": "true",
-<<<<<<< HEAD
-        "x-ms-version": "2019-12-12"
-=======
-        "x-ms-version": "2020-02-10"
->>>>>>> 60f4876e
+        "x-ms-version": "2020-02-10"
       },
       "RequestBody": null,
       "StatusCode": 201,
@@ -660,11 +536,7 @@
         ],
         "x-ms-client-request-id": "8ebaf309-2f44-c4ae-ffda-1165e6f1679f",
         "x-ms-request-id": "96215251-f01e-0012-26f9-093670000000",
-<<<<<<< HEAD
-        "x-ms-version": "2019-12-12"
-=======
-        "x-ms-version": "2020-02-10"
->>>>>>> 60f4876e
+        "x-ms-version": "2020-02-10"
       },
       "ResponseBody": []
     },
@@ -681,11 +553,7 @@
         "x-ms-client-request-id": "2e04d4e8-73e0-a513-acbb-cb4c2d2f2f0d",
         "x-ms-date": "Fri, 03 Apr 2020 20:52:58 GMT",
         "x-ms-return-client-request-id": "true",
-<<<<<<< HEAD
-        "x-ms-version": "2019-12-12"
-=======
-        "x-ms-version": "2020-02-10"
->>>>>>> 60f4876e
+        "x-ms-version": "2020-02-10"
       },
       "RequestBody": null,
       "StatusCode": 201,
@@ -700,11 +568,7 @@
         ],
         "x-ms-client-request-id": "2e04d4e8-73e0-a513-acbb-cb4c2d2f2f0d",
         "x-ms-request-id": "fa43fa6d-201f-0097-3ef9-091bad000000",
-<<<<<<< HEAD
-        "x-ms-version": "2019-12-12"
-=======
-        "x-ms-version": "2020-02-10"
->>>>>>> 60f4876e
+        "x-ms-version": "2020-02-10"
       },
       "ResponseBody": []
     },
@@ -720,11 +584,7 @@
         "x-ms-client-request-id": "d5b66194-d4b5-4f69-7178-40c88d31af67",
         "x-ms-date": "Fri, 03 Apr 2020 20:52:58 GMT",
         "x-ms-return-client-request-id": "true",
-<<<<<<< HEAD
-        "x-ms-version": "2019-12-12"
-=======
-        "x-ms-version": "2020-02-10"
->>>>>>> 60f4876e
+        "x-ms-version": "2020-02-10"
       },
       "RequestBody": null,
       "StatusCode": 200,
@@ -749,11 +609,7 @@
         "x-ms-meta-hdi_isfolder": "true",
         "x-ms-request-id": "9621526b-f01e-0012-3ef9-093670000000",
         "x-ms-server-encrypted": "true",
-<<<<<<< HEAD
-        "x-ms-version": "2019-12-12"
-=======
-        "x-ms-version": "2020-02-10"
->>>>>>> 60f4876e
+        "x-ms-version": "2020-02-10"
       },
       "ResponseBody": []
     },
@@ -773,11 +629,7 @@
         "x-ms-lease-duration": "15",
         "x-ms-proposed-lease-id": "aa267d4b-9992-8c62-ee17-e5e1f545abe7",
         "x-ms-return-client-request-id": "true",
-<<<<<<< HEAD
-        "x-ms-version": "2019-12-12"
-=======
-        "x-ms-version": "2020-02-10"
->>>>>>> 60f4876e
+        "x-ms-version": "2020-02-10"
       },
       "RequestBody": null,
       "StatusCode": 201,
@@ -793,11 +645,7 @@
         "x-ms-client-request-id": "944c98c8-d68f-a432-9c48-4f7520eb3ef7",
         "x-ms-lease-id": "aa267d4b-9992-8c62-ee17-e5e1f545abe7",
         "x-ms-request-id": "96215274-f01e-0012-45f9-093670000000",
-<<<<<<< HEAD
-        "x-ms-version": "2019-12-12"
-=======
-        "x-ms-version": "2020-02-10"
->>>>>>> 60f4876e
+        "x-ms-version": "2020-02-10"
       },
       "ResponseBody": []
     },
@@ -816,11 +664,7 @@
         "x-ms-date": "Fri, 03 Apr 2020 20:52:58 GMT",
         "x-ms-lease-action": "break",
         "x-ms-return-client-request-id": "true",
-<<<<<<< HEAD
-        "x-ms-version": "2019-12-12"
-=======
-        "x-ms-version": "2020-02-10"
->>>>>>> 60f4876e
+        "x-ms-version": "2020-02-10"
       },
       "RequestBody": null,
       "StatusCode": 412,
@@ -835,11 +679,7 @@
         "x-ms-client-request-id": "f400d48a-1be5-38d8-b12d-8c4f1eaac9df",
         "x-ms-error-code": "ConditionNotMet",
         "x-ms-request-id": "96215279-f01e-0012-49f9-093670000000",
-<<<<<<< HEAD
-        "x-ms-version": "2019-12-12"
-=======
-        "x-ms-version": "2020-02-10"
->>>>>>> 60f4876e
+        "x-ms-version": "2020-02-10"
       },
       "ResponseBody": [
         "\uFEFF\u003C?xml version=\u00221.0\u0022 encoding=\u0022utf-8\u0022?\u003E\u003CError\u003E\u003CCode\u003EConditionNotMet\u003C/Code\u003E\u003CMessage\u003EThe condition specified using HTTP conditional header(s) is not met.\n",
@@ -860,11 +700,7 @@
         "x-ms-client-request-id": "4cebbf71-4aea-ee12-e138-08819b650797",
         "x-ms-date": "Fri, 03 Apr 2020 20:52:59 GMT",
         "x-ms-return-client-request-id": "true",
-<<<<<<< HEAD
-        "x-ms-version": "2019-12-12"
-=======
-        "x-ms-version": "2020-02-10"
->>>>>>> 60f4876e
+        "x-ms-version": "2020-02-10"
       },
       "RequestBody": null,
       "StatusCode": 202,
@@ -877,11 +713,7 @@
         ],
         "x-ms-client-request-id": "4cebbf71-4aea-ee12-e138-08819b650797",
         "x-ms-request-id": "96215280-f01e-0012-50f9-093670000000",
-<<<<<<< HEAD
-        "x-ms-version": "2019-12-12"
-=======
-        "x-ms-version": "2020-02-10"
->>>>>>> 60f4876e
+        "x-ms-version": "2020-02-10"
       },
       "ResponseBody": []
     }
