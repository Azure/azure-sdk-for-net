--- conflicted
+++ resolved
@@ -1,30 +1,19 @@
 {
   "Entries": [
     {
-      "RequestUri": "https://seannse.blob.core.windows.net/test-filesystem-9515b6ab-def0-966b-74e3-47699f0d3d91?restype=container",
+      "RequestUri": "https://seannse.blob.core.windows.net/test-filesystem-1f4acbe7-483c-dda7-14ef-eb1d4cfd19ce?restype=container",
       "RequestMethod": "PUT",
       "RequestHeaders": {
         "Accept": "application/xml",
         "Authorization": "Sanitized",
-<<<<<<< HEAD
-        "traceparent": "00-8ac920433211a0479ed9b87ea809bcdb-302bd8fc0b435c40-00",
-        "User-Agent": [
-          "azsdk-net-Storage.Files.DataLake/12.7.0-alpha.20210202.1",
-          "(.NET 5.0.2; Microsoft Windows 10.0.19042)"
+        "traceparent": "00-3b7ca75f8090a54b980798a18d153154-4dc76e7e927dc142-00",
+        "User-Agent": [
+          "azsdk-net-Storage.Files.DataLake/12.7.0-alpha.20210219.1",
+          "(.NET 5.0.3; Microsoft Windows 10.0.19041)"
         ],
         "x-ms-blob-public-access": "container",
-        "x-ms-client-request-id": "5c15aba5-09b6-a6ce-4091-963836abece8",
-        "x-ms-date": "Tue, 02 Feb 2021 21:56:21 GMT",
-=======
-        "traceparent": "00-6d496299fd384046867031276954d689-423fb0d379f7b648-00",
-        "User-Agent": [
-          "azsdk-net-Storage.Files.DataLake/12.7.0-alpha.20210217.1",
-          "(.NET 5.0.3; Microsoft Windows 10.0.19042)"
-        ],
-        "x-ms-blob-public-access": "container",
-        "x-ms-client-request-id": "5c15aba5-09b6-a6ce-4091-963836abece8",
-        "x-ms-date": "Wed, 17 Feb 2021 22:44:03 GMT",
->>>>>>> 1814567d
+        "x-ms-client-request-id": "5f2b07a5-a2ae-ac75-2469-3926b597efea",
+        "x-ms-date": "Fri, 19 Feb 2021 19:03:10 GMT",
         "x-ms-return-client-request-id": "true",
         "x-ms-version": "2020-06-12"
       },
@@ -32,54 +21,33 @@
       "StatusCode": 201,
       "ResponseHeaders": {
         "Content-Length": "0",
-<<<<<<< HEAD
-        "Date": "Tue, 02 Feb 2021 21:56:21 GMT",
-        "ETag": "\u00220x8D8C7C560D4EAA9\u0022",
-        "Last-Modified": "Tue, 02 Feb 2021 21:56:21 GMT",
-=======
-        "Date": "Wed, 17 Feb 2021 22:44:02 GMT",
-        "ETag": "\u00220x8D8D395866D8D53\u0022",
-        "Last-Modified": "Wed, 17 Feb 2021 22:44:03 GMT",
->>>>>>> 1814567d
+        "Date": "Fri, 19 Feb 2021 19:03:09 GMT",
+        "ETag": "\u00220x8D8D508FF70F6EA\u0022",
+        "Last-Modified": "Fri, 19 Feb 2021 19:03:09 GMT",
         "Server": [
           "Windows-Azure-Blob/1.0",
           "Microsoft-HTTPAPI/2.0"
         ],
-        "x-ms-client-request-id": "5c15aba5-09b6-a6ce-4091-963836abece8",
-<<<<<<< HEAD
-        "x-ms-request-id": "76b8a356-701e-004d-7fae-f9b0b3000000",
-=======
-        "x-ms-request-id": "034148ad-e01e-00ab-6c7e-050095000000",
->>>>>>> 1814567d
+        "x-ms-client-request-id": "5f2b07a5-a2ae-ac75-2469-3926b597efea",
+        "x-ms-request-id": "cb12633b-b01e-006d-01f1-06cb14000000",
         "x-ms-version": "2020-06-12"
       },
       "ResponseBody": []
     },
     {
-      "RequestUri": "https://seannse.dfs.core.windows.net/test-filesystem-9515b6ab-def0-966b-74e3-47699f0d3d91/?action=setAccessControl",
-      "RequestMethod": "PATCH",
-      "RequestHeaders": {
-        "Accept": "application/json",
-        "Authorization": "Sanitized",
-<<<<<<< HEAD
-        "traceparent": "00-5bccc13125cccb45a3baa38948f89de5-6410759d0483414a-00",
-        "User-Agent": [
-          "azsdk-net-Storage.Files.DataLake/12.7.0-alpha.20210202.1",
-          "(.NET 5.0.2; Microsoft Windows 10.0.19042)"
+      "RequestUri": "https://seannse.dfs.core.windows.net/test-filesystem-1f4acbe7-483c-dda7-14ef-eb1d4cfd19ce/?action=setAccessControl",
+      "RequestMethod": "PATCH",
+      "RequestHeaders": {
+        "Accept": "application/json",
+        "Authorization": "Sanitized",
+        "traceparent": "00-fe4970588c51804b91742f8d6c799474-805ced65d4e8234b-00",
+        "User-Agent": [
+          "azsdk-net-Storage.Files.DataLake/12.7.0-alpha.20210219.1",
+          "(.NET 5.0.3; Microsoft Windows 10.0.19041)"
         ],
         "x-ms-acl": "user::--x,group::--x,other::--x",
-        "x-ms-client-request-id": "fe1a17dd-9c77-dee7-e63f-bcd3e32b901c",
-        "x-ms-date": "Tue, 02 Feb 2021 21:56:21 GMT",
-=======
-        "traceparent": "00-9921ffa7a3b6734a9b33b2224804ba21-409aee36a9a1b040-00",
-        "User-Agent": [
-          "azsdk-net-Storage.Files.DataLake/12.7.0-alpha.20210217.1",
-          "(.NET 5.0.3; Microsoft Windows 10.0.19042)"
-        ],
-        "x-ms-acl": "user::--x,group::--x,other::--x",
-        "x-ms-client-request-id": "fe1a17dd-9c77-dee7-e63f-bcd3e32b901c",
-        "x-ms-date": "Wed, 17 Feb 2021 22:44:03 GMT",
->>>>>>> 1814567d
+        "x-ms-client-request-id": "e66a0ed7-58fd-2738-b539-b1671b1e1dbd",
+        "x-ms-date": "Fri, 19 Feb 2021 19:03:10 GMT",
         "x-ms-return-client-request-id": "true",
         "x-ms-version": "2020-06-12"
       },
@@ -87,424 +55,261 @@
       "StatusCode": 200,
       "ResponseHeaders": {
         "Content-Length": "0",
-<<<<<<< HEAD
-        "Date": "Tue, 02 Feb 2021 21:56:21 GMT",
-        "ETag": "\u00220x8D8C7C560D75248\u0022",
-        "Last-Modified": "Tue, 02 Feb 2021 21:56:22 GMT",
-=======
-        "Date": "Wed, 17 Feb 2021 22:44:02 GMT",
-        "ETag": "\u00220x8D8D395866FDC9F\u0022",
-        "Last-Modified": "Wed, 17 Feb 2021 22:44:03 GMT",
->>>>>>> 1814567d
-        "Server": [
-          "Windows-Azure-HDFS/1.0",
-          "Microsoft-HTTPAPI/2.0"
-        ],
-        "x-ms-client-request-id": "fe1a17dd-9c77-dee7-e63f-bcd3e32b901c",
+        "Date": "Fri, 19 Feb 2021 19:03:09 GMT",
+        "ETag": "\u00220x8D8D508FF796F6D\u0022",
+        "Last-Modified": "Fri, 19 Feb 2021 19:03:09 GMT",
+        "Server": [
+          "Windows-Azure-HDFS/1.0",
+          "Microsoft-HTTPAPI/2.0"
+        ],
+        "x-ms-client-request-id": "e66a0ed7-58fd-2738-b539-b1671b1e1dbd",
         "x-ms-namespace-enabled": "true",
-<<<<<<< HEAD
-        "x-ms-request-id": "f0c02016-b01f-000f-28ae-f90933000000",
-=======
-        "x-ms-request-id": "1777f26f-701f-002f-6d7e-057294000000",
->>>>>>> 1814567d
+        "x-ms-request-id": "da83fc39-a01f-0061-4bf1-065c1c000000",
         "x-ms-version": "2020-06-12"
       },
       "ResponseBody": []
     },
     {
-<<<<<<< HEAD
-      "RequestUri": "https://seannse.dfs.core.windows.net/test-filesystem-9515b6ab-def0-966b-74e3-47699f0d3d91/test-directory-bd39a8e4-05c8-8375-ffb8-a7c0aa8cf99e?action=setAccessControlRecursive\u0026continuation=Azure.Core.Tests\u0026mode=modify",
-=======
-      "RequestUri": "https://seannse.dfs.core.windows.net/test-filesystem-9515b6ab-def0-966b-74e3-47699f0d3d91/test-directory-bd39a8e4-05c8-8375-ffb8-a7c0aa8cf99e?action=setAccessControlRecursive\u0026mode=modify\u0026continuation=Azure.Core.Tests",
->>>>>>> 1814567d
-      "RequestMethod": "PATCH",
-      "RequestHeaders": {
-        "Accept": "application/json",
-        "Authorization": "Sanitized",
-<<<<<<< HEAD
-        "traceparent": "00-5d269eec9ac1dd489310e3bddec46d21-b8075cae3a0a0844-00",
-        "User-Agent": [
-          "azsdk-net-Storage.Files.DataLake/12.7.0-alpha.20210202.1",
-          "(.NET 5.0.2; Microsoft Windows 10.0.19042)"
-=======
-        "traceparent": "00-b12345cf1540ab42bfdd30c8a71e78ec-32aa4f8db1d3ef41-00",
-        "User-Agent": [
-          "azsdk-net-Storage.Files.DataLake/12.7.0-alpha.20210217.1",
-          "(.NET 5.0.3; Microsoft Windows 10.0.19042)"
->>>>>>> 1814567d
-        ],
-        "x-ms-acl": "user::rwx,group::r--,other::---,mask::rwx",
-        "x-ms-client-request-id": "1f5aec31-ed91-4d70-c1a4-04e983588719",
-        "x-ms-return-client-request-id": "true",
-        "x-ms-version": "2020-06-12"
-      },
-      "RequestBody": null,
-      "StatusCode": 500,
-      "ResponseHeaders": {
-        "Content-Length": "201",
-        "Content-Type": "application/json; charset=utf-8",
-<<<<<<< HEAD
-        "Date": "Tue, 02 Feb 2021 21:56:21 GMT",
-=======
-        "Date": "Wed, 17 Feb 2021 22:44:03 GMT",
->>>>>>> 1814567d
-        "Server": [
-          "Windows-Azure-HDFS/1.0",
-          "Microsoft-HTTPAPI/2.0"
-        ],
-        "x-ms-client-request-id": "1f5aec31-ed91-4d70-c1a4-04e983588719",
-        "x-ms-error-code": "InternalError",
-<<<<<<< HEAD
-        "x-ms-request-id": "66c294a1-001f-001a-3aae-f91e80000000",
-=======
-        "x-ms-request-id": "2179ef99-701f-005d-7c7e-0575db000000",
->>>>>>> 1814567d
-        "x-ms-version": "2020-06-12"
-      },
-      "ResponseBody": {
-        "error": {
-          "code": "InternalError",
-<<<<<<< HEAD
-          "message": "Server encountered an internal error. Please try again after some time.\nRequestId:66c294a1-001f-001a-3aae-f91e80000000\nTime:2021-02-02T21:56:22.8712088Z"
-        }
-      }
-    },
-    {
-      "RequestUri": "https://seannse.dfs.core.windows.net/test-filesystem-9515b6ab-def0-966b-74e3-47699f0d3d91/test-directory-bd39a8e4-05c8-8375-ffb8-a7c0aa8cf99e?action=setAccessControlRecursive\u0026continuation=Azure.Core.Tests\u0026mode=modify",
-      "RequestMethod": "PATCH",
-      "RequestHeaders": {
-        "Accept": "application/json",
-        "Authorization": "Sanitized",
-        "traceparent": "00-5d269eec9ac1dd489310e3bddec46d21-b8075cae3a0a0844-00",
-        "User-Agent": [
-          "azsdk-net-Storage.Files.DataLake/12.7.0-alpha.20210202.1",
-          "(.NET 5.0.2; Microsoft Windows 10.0.19042)"
-=======
-          "message": "Server encountered an internal error. Please try again after some time.\nRequestId:2179ef99-701f-005d-7c7e-0575db000000\nTime:2021-02-17T22:44:04.0324995Z"
-        }
-      }
-    },
-    {
-      "RequestUri": "https://seannse.dfs.core.windows.net/test-filesystem-9515b6ab-def0-966b-74e3-47699f0d3d91/test-directory-bd39a8e4-05c8-8375-ffb8-a7c0aa8cf99e?action=setAccessControlRecursive\u0026mode=modify\u0026continuation=Azure.Core.Tests",
-      "RequestMethod": "PATCH",
-      "RequestHeaders": {
-        "Authorization": "Sanitized",
-        "traceparent": "00-b12345cf1540ab42bfdd30c8a71e78ec-32aa4f8db1d3ef41-00",
-        "User-Agent": [
-          "azsdk-net-Storage.Files.DataLake/12.7.0-alpha.20210217.1",
-          "(.NET 5.0.3; Microsoft Windows 10.0.19042)"
->>>>>>> 1814567d
-        ],
-        "x-ms-acl": "user::rwx,group::r--,other::---,mask::rwx",
-        "x-ms-client-request-id": "1f5aec31-ed91-4d70-c1a4-04e983588719",
-        "x-ms-return-client-request-id": "true",
-        "x-ms-version": "2020-06-12"
-      },
-      "RequestBody": null,
-      "StatusCode": 500,
-      "ResponseHeaders": {
-        "Content-Length": "201",
-        "Content-Type": "application/json; charset=utf-8",
-<<<<<<< HEAD
-        "Date": "Tue, 02 Feb 2021 21:56:23 GMT",
-=======
-        "Date": "Wed, 17 Feb 2021 22:44:04 GMT",
->>>>>>> 1814567d
-        "Server": [
-          "Windows-Azure-HDFS/1.0",
-          "Microsoft-HTTPAPI/2.0"
-        ],
-        "x-ms-client-request-id": "1f5aec31-ed91-4d70-c1a4-04e983588719",
-        "x-ms-error-code": "InternalError",
-<<<<<<< HEAD
-        "x-ms-request-id": "66c2957c-001f-001a-15ae-f91e80000000",
-=======
-        "x-ms-request-id": "2179f16c-701f-005d-4d7e-0575db000000",
->>>>>>> 1814567d
-        "x-ms-version": "2020-06-12"
-      },
-      "ResponseBody": {
-        "error": {
-          "code": "InternalError",
-<<<<<<< HEAD
-          "message": "Server encountered an internal error. Please try again after some time.\nRequestId:66c2957c-001f-001a-15ae-f91e80000000\nTime:2021-02-02T21:56:24.0230163Z"
-        }
-      }
-    },
-    {
-      "RequestUri": "https://seannse.dfs.core.windows.net/test-filesystem-9515b6ab-def0-966b-74e3-47699f0d3d91/test-directory-bd39a8e4-05c8-8375-ffb8-a7c0aa8cf99e?action=setAccessControlRecursive\u0026continuation=Azure.Core.Tests\u0026mode=modify",
-      "RequestMethod": "PATCH",
-      "RequestHeaders": {
-        "Accept": "application/json",
-        "Authorization": "Sanitized",
-        "traceparent": "00-5d269eec9ac1dd489310e3bddec46d21-b8075cae3a0a0844-00",
-        "User-Agent": [
-          "azsdk-net-Storage.Files.DataLake/12.7.0-alpha.20210202.1",
-          "(.NET 5.0.2; Microsoft Windows 10.0.19042)"
-=======
-          "message": "Server encountered an internal error. Please try again after some time.\nRequestId:2179f16c-701f-005d-4d7e-0575db000000\nTime:2021-02-17T22:44:05.0972495Z"
-        }
-      }
-    },
-    {
-      "RequestUri": "https://seannse.dfs.core.windows.net/test-filesystem-9515b6ab-def0-966b-74e3-47699f0d3d91/test-directory-bd39a8e4-05c8-8375-ffb8-a7c0aa8cf99e?action=setAccessControlRecursive\u0026mode=modify\u0026continuation=Azure.Core.Tests",
-      "RequestMethod": "PATCH",
-      "RequestHeaders": {
-        "Authorization": "Sanitized",
-        "traceparent": "00-b12345cf1540ab42bfdd30c8a71e78ec-32aa4f8db1d3ef41-00",
-        "User-Agent": [
-          "azsdk-net-Storage.Files.DataLake/12.7.0-alpha.20210217.1",
-          "(.NET 5.0.3; Microsoft Windows 10.0.19042)"
->>>>>>> 1814567d
-        ],
-        "x-ms-acl": "user::rwx,group::r--,other::---,mask::rwx",
-        "x-ms-client-request-id": "1f5aec31-ed91-4d70-c1a4-04e983588719",
-        "x-ms-return-client-request-id": "true",
-        "x-ms-version": "2020-06-12"
-      },
-      "RequestBody": null,
-      "StatusCode": 500,
-      "ResponseHeaders": {
-        "Content-Length": "201",
-        "Content-Type": "application/json; charset=utf-8",
-<<<<<<< HEAD
-        "Date": "Tue, 02 Feb 2021 21:56:25 GMT",
-=======
-        "Date": "Wed, 17 Feb 2021 22:44:06 GMT",
->>>>>>> 1814567d
-        "Server": [
-          "Windows-Azure-HDFS/1.0",
-          "Microsoft-HTTPAPI/2.0"
-        ],
-        "x-ms-client-request-id": "1f5aec31-ed91-4d70-c1a4-04e983588719",
-        "x-ms-error-code": "InternalError",
-<<<<<<< HEAD
-        "x-ms-request-id": "66c296b8-001f-001a-51ae-f91e80000000",
-=======
-        "x-ms-request-id": "2179f45b-701f-005d-3a7e-0575db000000",
->>>>>>> 1814567d
-        "x-ms-version": "2020-06-12"
-      },
-      "ResponseBody": {
-        "error": {
-          "code": "InternalError",
-<<<<<<< HEAD
-          "message": "Server encountered an internal error. Please try again after some time.\nRequestId:66c296b8-001f-001a-51ae-f91e80000000\nTime:2021-02-02T21:56:26.3916884Z"
-        }
-      }
-    },
-    {
-      "RequestUri": "https://seannse.dfs.core.windows.net/test-filesystem-9515b6ab-def0-966b-74e3-47699f0d3d91/test-directory-bd39a8e4-05c8-8375-ffb8-a7c0aa8cf99e?action=setAccessControlRecursive\u0026continuation=Azure.Core.Tests\u0026mode=modify",
-      "RequestMethod": "PATCH",
-      "RequestHeaders": {
-        "Accept": "application/json",
-        "Authorization": "Sanitized",
-        "traceparent": "00-5d269eec9ac1dd489310e3bddec46d21-b8075cae3a0a0844-00",
-        "User-Agent": [
-          "azsdk-net-Storage.Files.DataLake/12.7.0-alpha.20210202.1",
-          "(.NET 5.0.2; Microsoft Windows 10.0.19042)"
-=======
-          "message": "Server encountered an internal error. Please try again after some time.\nRequestId:2179f45b-701f-005d-3a7e-0575db000000\nTime:2021-02-17T22:44:06.8845003Z"
-        }
-      }
-    },
-    {
-      "RequestUri": "https://seannse.dfs.core.windows.net/test-filesystem-9515b6ab-def0-966b-74e3-47699f0d3d91/test-directory-bd39a8e4-05c8-8375-ffb8-a7c0aa8cf99e?action=setAccessControlRecursive\u0026mode=modify\u0026continuation=Azure.Core.Tests",
-      "RequestMethod": "PATCH",
-      "RequestHeaders": {
-        "Authorization": "Sanitized",
-        "traceparent": "00-b12345cf1540ab42bfdd30c8a71e78ec-32aa4f8db1d3ef41-00",
-        "User-Agent": [
-          "azsdk-net-Storage.Files.DataLake/12.7.0-alpha.20210217.1",
-          "(.NET 5.0.3; Microsoft Windows 10.0.19042)"
->>>>>>> 1814567d
-        ],
-        "x-ms-acl": "user::rwx,group::r--,other::---,mask::rwx",
-        "x-ms-client-request-id": "1f5aec31-ed91-4d70-c1a4-04e983588719",
-        "x-ms-return-client-request-id": "true",
-        "x-ms-version": "2020-06-12"
-      },
-      "RequestBody": null,
-      "StatusCode": 500,
-      "ResponseHeaders": {
-        "Content-Length": "201",
-        "Content-Type": "application/json; charset=utf-8",
-<<<<<<< HEAD
-        "Date": "Tue, 02 Feb 2021 21:56:29 GMT",
-=======
-        "Date": "Wed, 17 Feb 2021 22:44:09 GMT",
->>>>>>> 1814567d
-        "Server": [
-          "Windows-Azure-HDFS/1.0",
-          "Microsoft-HTTPAPI/2.0"
-        ],
-        "x-ms-client-request-id": "1f5aec31-ed91-4d70-c1a4-04e983588719",
-        "x-ms-error-code": "InternalError",
-<<<<<<< HEAD
-        "x-ms-request-id": "66c298c3-001f-001a-5bae-f91e80000000",
-=======
-        "x-ms-request-id": "2179f964-701f-005d-437e-0575db000000",
->>>>>>> 1814567d
-        "x-ms-version": "2020-06-12"
-      },
-      "ResponseBody": {
-        "error": {
-          "code": "InternalError",
-<<<<<<< HEAD
-          "message": "Server encountered an internal error. Please try again after some time.\nRequestId:66c298c3-001f-001a-5bae-f91e80000000\nTime:2021-02-02T21:56:30.4135256Z"
-        }
-      }
-    },
-    {
-      "RequestUri": "https://seannse.dfs.core.windows.net/test-filesystem-9515b6ab-def0-966b-74e3-47699f0d3d91/test-directory-bd39a8e4-05c8-8375-ffb8-a7c0aa8cf99e?action=setAccessControlRecursive\u0026continuation=Azure.Core.Tests\u0026mode=modify",
-      "RequestMethod": "PATCH",
-      "RequestHeaders": {
-        "Accept": "application/json",
-        "Authorization": "Sanitized",
-        "traceparent": "00-5d269eec9ac1dd489310e3bddec46d21-b8075cae3a0a0844-00",
-        "User-Agent": [
-          "azsdk-net-Storage.Files.DataLake/12.7.0-alpha.20210202.1",
-          "(.NET 5.0.2; Microsoft Windows 10.0.19042)"
-=======
-          "message": "Server encountered an internal error. Please try again after some time.\nRequestId:2179f964-701f-005d-437e-0575db000000\nTime:2021-02-17T22:44:10.6071154Z"
-        }
-      }
-    },
-    {
-      "RequestUri": "https://seannse.dfs.core.windows.net/test-filesystem-9515b6ab-def0-966b-74e3-47699f0d3d91/test-directory-bd39a8e4-05c8-8375-ffb8-a7c0aa8cf99e?action=setAccessControlRecursive\u0026mode=modify\u0026continuation=Azure.Core.Tests",
-      "RequestMethod": "PATCH",
-      "RequestHeaders": {
-        "Authorization": "Sanitized",
-        "traceparent": "00-b12345cf1540ab42bfdd30c8a71e78ec-32aa4f8db1d3ef41-00",
-        "User-Agent": [
-          "azsdk-net-Storage.Files.DataLake/12.7.0-alpha.20210217.1",
-          "(.NET 5.0.3; Microsoft Windows 10.0.19042)"
->>>>>>> 1814567d
-        ],
-        "x-ms-acl": "user::rwx,group::r--,other::---,mask::rwx",
-        "x-ms-client-request-id": "1f5aec31-ed91-4d70-c1a4-04e983588719",
-        "x-ms-return-client-request-id": "true",
-        "x-ms-version": "2020-06-12"
-      },
-      "RequestBody": null,
-      "StatusCode": 500,
-      "ResponseHeaders": {
-        "Content-Length": "201",
-        "Content-Type": "application/json; charset=utf-8",
-<<<<<<< HEAD
-        "Date": "Tue, 02 Feb 2021 21:56:37 GMT",
-=======
-        "Date": "Wed, 17 Feb 2021 22:44:18 GMT",
->>>>>>> 1814567d
-        "Server": [
-          "Windows-Azure-HDFS/1.0",
-          "Microsoft-HTTPAPI/2.0"
-        ],
-        "x-ms-client-request-id": "1f5aec31-ed91-4d70-c1a4-04e983588719",
-        "x-ms-error-code": "InternalError",
-<<<<<<< HEAD
-        "x-ms-request-id": "66c29f7f-001f-001a-0eae-f91e80000000",
-=======
-        "x-ms-request-id": "217a020e-701f-005d-607e-0575db000000",
->>>>>>> 1814567d
-        "x-ms-version": "2020-06-12"
-      },
-      "ResponseBody": {
-        "error": {
-          "code": "InternalError",
-<<<<<<< HEAD
-          "message": "Server encountered an internal error. Please try again after some time.\nRequestId:66c29f7f-001f-001a-0eae-f91e80000000\nTime:2021-02-02T21:56:38.8014426Z"
-        }
-      }
-    },
-    {
-      "RequestUri": "https://seannse.dfs.core.windows.net/test-filesystem-9515b6ab-def0-966b-74e3-47699f0d3d91/test-directory-bd39a8e4-05c8-8375-ffb8-a7c0aa8cf99e?action=setAccessControlRecursive\u0026continuation=Azure.Core.Tests\u0026mode=modify",
-      "RequestMethod": "PATCH",
-      "RequestHeaders": {
-        "Accept": "application/json",
-        "Authorization": "Sanitized",
-        "traceparent": "00-5d269eec9ac1dd489310e3bddec46d21-b8075cae3a0a0844-00",
-        "User-Agent": [
-          "azsdk-net-Storage.Files.DataLake/12.7.0-alpha.20210202.1",
-          "(.NET 5.0.2; Microsoft Windows 10.0.19042)"
-=======
-          "message": "Server encountered an internal error. Please try again after some time.\nRequestId:217a020e-701f-005d-607e-0575db000000\nTime:2021-02-17T22:44:19.1320959Z"
-        }
-      }
-    },
-    {
-      "RequestUri": "https://seannse.dfs.core.windows.net/test-filesystem-9515b6ab-def0-966b-74e3-47699f0d3d91/test-directory-bd39a8e4-05c8-8375-ffb8-a7c0aa8cf99e?action=setAccessControlRecursive\u0026mode=modify\u0026continuation=Azure.Core.Tests",
-      "RequestMethod": "PATCH",
-      "RequestHeaders": {
-        "Authorization": "Sanitized",
-        "traceparent": "00-b12345cf1540ab42bfdd30c8a71e78ec-32aa4f8db1d3ef41-00",
-        "User-Agent": [
-          "azsdk-net-Storage.Files.DataLake/12.7.0-alpha.20210217.1",
-          "(.NET 5.0.3; Microsoft Windows 10.0.19042)"
->>>>>>> 1814567d
-        ],
-        "x-ms-acl": "user::rwx,group::r--,other::---,mask::rwx",
-        "x-ms-client-request-id": "1f5aec31-ed91-4d70-c1a4-04e983588719",
-        "x-ms-return-client-request-id": "true",
-        "x-ms-version": "2020-06-12"
-      },
-      "RequestBody": null,
-      "StatusCode": 500,
-      "ResponseHeaders": {
-        "Content-Length": "201",
-        "Content-Type": "application/json; charset=utf-8",
-<<<<<<< HEAD
-        "Date": "Tue, 02 Feb 2021 21:56:54 GMT",
-=======
-        "Date": "Wed, 17 Feb 2021 22:44:36 GMT",
->>>>>>> 1814567d
-        "Server": [
-          "Windows-Azure-HDFS/1.0",
-          "Microsoft-HTTPAPI/2.0"
-        ],
-        "x-ms-client-request-id": "1f5aec31-ed91-4d70-c1a4-04e983588719",
-        "x-ms-error-code": "InternalError",
-<<<<<<< HEAD
-        "x-ms-request-id": "66c2ac7d-001f-001a-6fae-f91e80000000",
-=======
-        "x-ms-request-id": "217a150d-701f-005d-517e-0575db000000",
->>>>>>> 1814567d
-        "x-ms-version": "2020-06-12"
-      },
-      "ResponseBody": {
-        "error": {
-          "code": "InternalError",
-<<<<<<< HEAD
-          "message": "Server encountered an internal error. Please try again after some time.\nRequestId:66c2ac7d-001f-001a-6fae-f91e80000000\nTime:2021-02-02T21:56:55.1579744Z"
-=======
-          "message": "Server encountered an internal error. Please try again after some time.\nRequestId:217a150d-701f-005d-517e-0575db000000\nTime:2021-02-17T22:44:37.5890445Z"
->>>>>>> 1814567d
-        }
-      }
-    },
-    {
-      "RequestUri": "https://seannse.blob.core.windows.net/test-filesystem-9515b6ab-def0-966b-74e3-47699f0d3d91?restype=container",
+      "RequestUri": "https://seannse.dfs.core.windows.net/test-filesystem-1f4acbe7-483c-dda7-14ef-eb1d4cfd19ce/test-directory-e7e3fb2d-3bcf-e0a6-e515-9310ed29b7e7?action=setAccessControlRecursive\u0026continuation=Azure.Core.Tests\u0026mode=modify",
+      "RequestMethod": "PATCH",
+      "RequestHeaders": {
+        "Accept": "application/json",
+        "Authorization": "Sanitized",
+        "traceparent": "00-fca27d8a4f39aa4081db3c275792b9e6-a1ea3bd9ad0a4a48-00",
+        "User-Agent": [
+          "azsdk-net-Storage.Files.DataLake/12.7.0-alpha.20210219.1",
+          "(.NET 5.0.3; Microsoft Windows 10.0.19041)"
+        ],
+        "x-ms-acl": "user::rwx,group::r--,other::---,mask::rwx",
+        "x-ms-client-request-id": "a64fa1be-092c-e0ed-cb2c-6bdd9195bc96",
+        "x-ms-return-client-request-id": "true",
+        "x-ms-version": "2020-06-12"
+      },
+      "RequestBody": null,
+      "StatusCode": 500,
+      "ResponseHeaders": {
+        "Content-Length": "201",
+        "Content-Type": "application/json; charset=utf-8",
+        "Date": "Fri, 19 Feb 2021 19:03:09 GMT",
+        "Server": [
+          "Windows-Azure-HDFS/1.0",
+          "Microsoft-HTTPAPI/2.0"
+        ],
+        "x-ms-client-request-id": "a64fa1be-092c-e0ed-cb2c-6bdd9195bc96",
+        "x-ms-error-code": "InternalError",
+        "x-ms-request-id": "da83fc63-a01f-0061-74f1-065c1c000000",
+        "x-ms-version": "2020-06-12"
+      },
+      "ResponseBody": {
+        "error": {
+          "code": "InternalError",
+          "message": "Server encountered an internal error. Please try again after some time.\nRequestId:da83fc63-a01f-0061-74f1-065c1c000000\nTime:2021-02-19T19:03:09.8686411Z"
+        }
+      }
+    },
+    {
+      "RequestUri": "https://seannse.dfs.core.windows.net/test-filesystem-1f4acbe7-483c-dda7-14ef-eb1d4cfd19ce/test-directory-e7e3fb2d-3bcf-e0a6-e515-9310ed29b7e7?action=setAccessControlRecursive\u0026continuation=Azure.Core.Tests\u0026mode=modify",
+      "RequestMethod": "PATCH",
+      "RequestHeaders": {
+        "Accept": "application/json",
+        "Authorization": "Sanitized",
+        "traceparent": "00-fca27d8a4f39aa4081db3c275792b9e6-a1ea3bd9ad0a4a48-00",
+        "User-Agent": [
+          "azsdk-net-Storage.Files.DataLake/12.7.0-alpha.20210219.1",
+          "(.NET 5.0.3; Microsoft Windows 10.0.19041)"
+        ],
+        "x-ms-acl": "user::rwx,group::r--,other::---,mask::rwx",
+        "x-ms-client-request-id": "a64fa1be-092c-e0ed-cb2c-6bdd9195bc96",
+        "x-ms-return-client-request-id": "true",
+        "x-ms-version": "2020-06-12"
+      },
+      "RequestBody": null,
+      "StatusCode": 500,
+      "ResponseHeaders": {
+        "Content-Length": "201",
+        "Content-Type": "application/json; charset=utf-8",
+        "Date": "Fri, 19 Feb 2021 19:03:10 GMT",
+        "Server": [
+          "Windows-Azure-HDFS/1.0",
+          "Microsoft-HTTPAPI/2.0"
+        ],
+        "x-ms-client-request-id": "a64fa1be-092c-e0ed-cb2c-6bdd9195bc96",
+        "x-ms-error-code": "InternalError",
+        "x-ms-request-id": "da83fcef-a01f-0061-80f1-065c1c000000",
+        "x-ms-version": "2020-06-12"
+      },
+      "ResponseBody": {
+        "error": {
+          "code": "InternalError",
+          "message": "Server encountered an internal error. Please try again after some time.\nRequestId:da83fcef-a01f-0061-80f1-065c1c000000\nTime:2021-02-19T19:03:10.8163097Z"
+        }
+      }
+    },
+    {
+      "RequestUri": "https://seannse.dfs.core.windows.net/test-filesystem-1f4acbe7-483c-dda7-14ef-eb1d4cfd19ce/test-directory-e7e3fb2d-3bcf-e0a6-e515-9310ed29b7e7?action=setAccessControlRecursive\u0026continuation=Azure.Core.Tests\u0026mode=modify",
+      "RequestMethod": "PATCH",
+      "RequestHeaders": {
+        "Accept": "application/json",
+        "Authorization": "Sanitized",
+        "traceparent": "00-fca27d8a4f39aa4081db3c275792b9e6-a1ea3bd9ad0a4a48-00",
+        "User-Agent": [
+          "azsdk-net-Storage.Files.DataLake/12.7.0-alpha.20210219.1",
+          "(.NET 5.0.3; Microsoft Windows 10.0.19041)"
+        ],
+        "x-ms-acl": "user::rwx,group::r--,other::---,mask::rwx",
+        "x-ms-client-request-id": "a64fa1be-092c-e0ed-cb2c-6bdd9195bc96",
+        "x-ms-return-client-request-id": "true",
+        "x-ms-version": "2020-06-12"
+      },
+      "RequestBody": null,
+      "StatusCode": 500,
+      "ResponseHeaders": {
+        "Content-Length": "201",
+        "Content-Type": "application/json; charset=utf-8",
+        "Date": "Fri, 19 Feb 2021 19:03:12 GMT",
+        "Server": [
+          "Windows-Azure-HDFS/1.0",
+          "Microsoft-HTTPAPI/2.0"
+        ],
+        "x-ms-client-request-id": "a64fa1be-092c-e0ed-cb2c-6bdd9195bc96",
+        "x-ms-error-code": "InternalError",
+        "x-ms-request-id": "da83fe92-a01f-0061-21f1-065c1c000000",
+        "x-ms-version": "2020-06-12"
+      },
+      "ResponseBody": {
+        "error": {
+          "code": "InternalError",
+          "message": "Server encountered an internal error. Please try again after some time.\nRequestId:da83fe92-a01f-0061-21f1-065c1c000000\nTime:2021-02-19T19:03:12.7146414Z"
+        }
+      }
+    },
+    {
+      "RequestUri": "https://seannse.dfs.core.windows.net/test-filesystem-1f4acbe7-483c-dda7-14ef-eb1d4cfd19ce/test-directory-e7e3fb2d-3bcf-e0a6-e515-9310ed29b7e7?action=setAccessControlRecursive\u0026continuation=Azure.Core.Tests\u0026mode=modify",
+      "RequestMethod": "PATCH",
+      "RequestHeaders": {
+        "Accept": "application/json",
+        "Authorization": "Sanitized",
+        "traceparent": "00-fca27d8a4f39aa4081db3c275792b9e6-a1ea3bd9ad0a4a48-00",
+        "User-Agent": [
+          "azsdk-net-Storage.Files.DataLake/12.7.0-alpha.20210219.1",
+          "(.NET 5.0.3; Microsoft Windows 10.0.19041)"
+        ],
+        "x-ms-acl": "user::rwx,group::r--,other::---,mask::rwx",
+        "x-ms-client-request-id": "a64fa1be-092c-e0ed-cb2c-6bdd9195bc96",
+        "x-ms-return-client-request-id": "true",
+        "x-ms-version": "2020-06-12"
+      },
+      "RequestBody": null,
+      "StatusCode": 500,
+      "ResponseHeaders": {
+        "Content-Length": "201",
+        "Content-Type": "application/json; charset=utf-8",
+        "Date": "Fri, 19 Feb 2021 19:03:15 GMT",
+        "Server": [
+          "Windows-Azure-HDFS/1.0",
+          "Microsoft-HTTPAPI/2.0"
+        ],
+        "x-ms-client-request-id": "a64fa1be-092c-e0ed-cb2c-6bdd9195bc96",
+        "x-ms-error-code": "InternalError",
+        "x-ms-request-id": "da840091-a01f-0061-1cf1-065c1c000000",
+        "x-ms-version": "2020-06-12"
+      },
+      "ResponseBody": {
+        "error": {
+          "code": "InternalError",
+          "message": "Server encountered an internal error. Please try again after some time.\nRequestId:da840091-a01f-0061-1cf1-065c1c000000\nTime:2021-02-19T19:03:16.3081753Z"
+        }
+      }
+    },
+    {
+      "RequestUri": "https://seannse.dfs.core.windows.net/test-filesystem-1f4acbe7-483c-dda7-14ef-eb1d4cfd19ce/test-directory-e7e3fb2d-3bcf-e0a6-e515-9310ed29b7e7?action=setAccessControlRecursive\u0026continuation=Azure.Core.Tests\u0026mode=modify",
+      "RequestMethod": "PATCH",
+      "RequestHeaders": {
+        "Accept": "application/json",
+        "Authorization": "Sanitized",
+        "traceparent": "00-fca27d8a4f39aa4081db3c275792b9e6-a1ea3bd9ad0a4a48-00",
+        "User-Agent": [
+          "azsdk-net-Storage.Files.DataLake/12.7.0-alpha.20210219.1",
+          "(.NET 5.0.3; Microsoft Windows 10.0.19041)"
+        ],
+        "x-ms-acl": "user::rwx,group::r--,other::---,mask::rwx",
+        "x-ms-client-request-id": "a64fa1be-092c-e0ed-cb2c-6bdd9195bc96",
+        "x-ms-return-client-request-id": "true",
+        "x-ms-version": "2020-06-12"
+      },
+      "RequestBody": null,
+      "StatusCode": 500,
+      "ResponseHeaders": {
+        "Content-Length": "201",
+        "Content-Type": "application/json; charset=utf-8",
+        "Date": "Fri, 19 Feb 2021 19:03:25 GMT",
+        "Server": [
+          "Windows-Azure-HDFS/1.0",
+          "Microsoft-HTTPAPI/2.0"
+        ],
+        "x-ms-client-request-id": "a64fa1be-092c-e0ed-cb2c-6bdd9195bc96",
+        "x-ms-error-code": "InternalError",
+        "x-ms-request-id": "da840b09-a01f-0061-0bf1-065c1c000000",
+        "x-ms-version": "2020-06-12"
+      },
+      "ResponseBody": {
+        "error": {
+          "code": "InternalError",
+          "message": "Server encountered an internal error. Please try again after some time.\nRequestId:da840b09-a01f-0061-0bf1-065c1c000000\nTime:2021-02-19T19:03:25.7087976Z"
+        }
+      }
+    },
+    {
+      "RequestUri": "https://seannse.dfs.core.windows.net/test-filesystem-1f4acbe7-483c-dda7-14ef-eb1d4cfd19ce/test-directory-e7e3fb2d-3bcf-e0a6-e515-9310ed29b7e7?action=setAccessControlRecursive\u0026continuation=Azure.Core.Tests\u0026mode=modify",
+      "RequestMethod": "PATCH",
+      "RequestHeaders": {
+        "Accept": "application/json",
+        "Authorization": "Sanitized",
+        "traceparent": "00-fca27d8a4f39aa4081db3c275792b9e6-a1ea3bd9ad0a4a48-00",
+        "User-Agent": [
+          "azsdk-net-Storage.Files.DataLake/12.7.0-alpha.20210219.1",
+          "(.NET 5.0.3; Microsoft Windows 10.0.19041)"
+        ],
+        "x-ms-acl": "user::rwx,group::r--,other::---,mask::rwx",
+        "x-ms-client-request-id": "a64fa1be-092c-e0ed-cb2c-6bdd9195bc96",
+        "x-ms-return-client-request-id": "true",
+        "x-ms-version": "2020-06-12"
+      },
+      "RequestBody": null,
+      "StatusCode": 500,
+      "ResponseHeaders": {
+        "Content-Length": "201",
+        "Content-Type": "application/json; charset=utf-8",
+        "Date": "Fri, 19 Feb 2021 19:03:40 GMT",
+        "Server": [
+          "Windows-Azure-HDFS/1.0",
+          "Microsoft-HTTPAPI/2.0"
+        ],
+        "x-ms-client-request-id": "a64fa1be-092c-e0ed-cb2c-6bdd9195bc96",
+        "x-ms-error-code": "InternalError",
+        "x-ms-request-id": "da841cdb-a01f-0061-50f1-065c1c000000",
+        "x-ms-version": "2020-06-12"
+      },
+      "ResponseBody": {
+        "error": {
+          "code": "InternalError",
+          "message": "Server encountered an internal error. Please try again after some time.\nRequestId:da841cdb-a01f-0061-50f1-065c1c000000\nTime:2021-02-19T19:03:41.4028511Z"
+        }
+      }
+    },
+    {
+      "RequestUri": "https://seannse.blob.core.windows.net/test-filesystem-1f4acbe7-483c-dda7-14ef-eb1d4cfd19ce?restype=container",
       "RequestMethod": "DELETE",
       "RequestHeaders": {
         "Accept": "application/xml",
         "Authorization": "Sanitized",
-<<<<<<< HEAD
-        "traceparent": "00-b1c15fba6c47ad44a5ffe101bca9c8b5-e144f363b13c3c44-00",
-        "User-Agent": [
-          "azsdk-net-Storage.Files.DataLake/12.7.0-alpha.20210202.1",
-          "(.NET 5.0.2; Microsoft Windows 10.0.19042)"
-        ],
-        "x-ms-client-request-id": "f6a15908-70d0-618b-3d5f-b82eea7ee227",
-        "x-ms-date": "Tue, 02 Feb 2021 21:56:54 GMT",
-=======
-        "traceparent": "00-444e442ddbc2974aa0447a538fbf0acf-b9ce38fcc0533a48-00",
-        "User-Agent": [
-          "azsdk-net-Storage.Files.DataLake/12.7.0-alpha.20210217.1",
-          "(.NET 5.0.3; Microsoft Windows 10.0.19042)"
-        ],
-        "x-ms-client-request-id": "f6a15908-70d0-618b-3d5f-b82eea7ee227",
-        "x-ms-date": "Wed, 17 Feb 2021 22:44:37 GMT",
->>>>>>> 1814567d
+        "traceparent": "00-7d28d926c12ef24f9c2b23cf9ab7d060-d7e612ea3b430245-00",
+        "User-Agent": [
+          "azsdk-net-Storage.Files.DataLake/12.7.0-alpha.20210219.1",
+          "(.NET 5.0.3; Microsoft Windows 10.0.19041)"
+        ],
+        "x-ms-client-request-id": "79a93a55-77cf-d791-9be1-64ccb18fd075",
+        "x-ms-date": "Fri, 19 Feb 2021 19:03:42 GMT",
         "x-ms-return-client-request-id": "true",
         "x-ms-version": "2020-06-12"
       },
@@ -512,28 +317,20 @@
       "StatusCode": 202,
       "ResponseHeaders": {
         "Content-Length": "0",
-<<<<<<< HEAD
-        "Date": "Tue, 02 Feb 2021 21:56:54 GMT",
-=======
-        "Date": "Wed, 17 Feb 2021 22:44:36 GMT",
->>>>>>> 1814567d
+        "Date": "Fri, 19 Feb 2021 19:03:41 GMT",
         "Server": [
           "Windows-Azure-Blob/1.0",
           "Microsoft-HTTPAPI/2.0"
         ],
-        "x-ms-client-request-id": "f6a15908-70d0-618b-3d5f-b82eea7ee227",
-<<<<<<< HEAD
-        "x-ms-request-id": "76b8d10e-701e-004d-64ae-f9b0b3000000",
-=======
-        "x-ms-request-id": "0341999a-e01e-00ab-4e7e-050095000000",
->>>>>>> 1814567d
+        "x-ms-client-request-id": "79a93a55-77cf-d791-9be1-64ccb18fd075",
+        "x-ms-request-id": "cb128cec-b01e-006d-45f1-06cb14000000",
         "x-ms-version": "2020-06-12"
       },
       "ResponseBody": []
     }
   ],
   "Variables": {
-    "RandomSeed": "1057403205",
+    "RandomSeed": "1605286850",
     "Storage_TestConfigHierarchicalNamespace": "NamespaceTenant\nseannse\nU2FuaXRpemVk\nhttps://seannse.blob.core.windows.net\nhttps://seannse.file.core.windows.net\nhttps://seannse.queue.core.windows.net\nhttps://seannse.table.core.windows.net\n\n\n\n\nhttps://seannse-secondary.blob.core.windows.net\nhttps://seannse-secondary.file.core.windows.net\nhttps://seannse-secondary.queue.core.windows.net\nhttps://seannse-secondary.table.core.windows.net\n68390a19-a643-458b-b726-408abf67b4fc\nSanitized\n72f988bf-86f1-41af-91ab-2d7cd011db47\nhttps://login.microsoftonline.com/\nCloud\nBlobEndpoint=https://seannse.blob.core.windows.net/;QueueEndpoint=https://seannse.queue.core.windows.net/;FileEndpoint=https://seannse.file.core.windows.net/;BlobSecondaryEndpoint=https://seannse-secondary.blob.core.windows.net/;QueueSecondaryEndpoint=https://seannse-secondary.queue.core.windows.net/;FileSecondaryEndpoint=https://seannse-secondary.file.core.windows.net/;AccountName=seannse;AccountKey=Sanitized\n"
   }
 }