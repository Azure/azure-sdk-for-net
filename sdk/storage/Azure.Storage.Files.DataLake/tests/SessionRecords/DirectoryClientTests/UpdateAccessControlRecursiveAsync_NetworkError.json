--- conflicted
+++ resolved
@@ -15,11 +15,7 @@
         "x-ms-client-request-id": "5f2b07a5-a2ae-ac75-2469-3926b597efea",
         "x-ms-date": "Fri, 19 Feb 2021 19:03:10 GMT",
         "x-ms-return-client-request-id": "true",
-<<<<<<< HEAD
-        "x-ms-version": "2020-12-06"
-=======
-        "x-ms-version": "2021-02-12"
->>>>>>> 7e782c87
+        "x-ms-version": "2021-02-12"
       },
       "RequestBody": null,
       "StatusCode": 201,
@@ -34,11 +30,7 @@
         ],
         "x-ms-client-request-id": "5f2b07a5-a2ae-ac75-2469-3926b597efea",
         "x-ms-request-id": "cb12633b-b01e-006d-01f1-06cb14000000",
-<<<<<<< HEAD
-        "x-ms-version": "2020-12-06"
-=======
-        "x-ms-version": "2021-02-12"
->>>>>>> 7e782c87
+        "x-ms-version": "2021-02-12"
       },
       "ResponseBody": []
     },
@@ -57,11 +49,7 @@
         "x-ms-client-request-id": "e66a0ed7-58fd-2738-b539-b1671b1e1dbd",
         "x-ms-date": "Fri, 19 Feb 2021 19:03:10 GMT",
         "x-ms-return-client-request-id": "true",
-<<<<<<< HEAD
-        "x-ms-version": "2020-12-06"
-=======
-        "x-ms-version": "2021-02-12"
->>>>>>> 7e782c87
+        "x-ms-version": "2021-02-12"
       },
       "RequestBody": null,
       "StatusCode": 200,
@@ -77,11 +65,7 @@
         "x-ms-client-request-id": "e66a0ed7-58fd-2738-b539-b1671b1e1dbd",
         "x-ms-namespace-enabled": "true",
         "x-ms-request-id": "da83fc39-a01f-0061-4bf1-065c1c000000",
-<<<<<<< HEAD
-        "x-ms-version": "2020-12-06"
-=======
-        "x-ms-version": "2021-02-12"
->>>>>>> 7e782c87
+        "x-ms-version": "2021-02-12"
       },
       "ResponseBody": []
     },
@@ -99,11 +83,7 @@
         "x-ms-acl": "user::rwx,group::r--,other::---,mask::rwx",
         "x-ms-client-request-id": "a64fa1be-092c-e0ed-cb2c-6bdd9195bc96",
         "x-ms-return-client-request-id": "true",
-<<<<<<< HEAD
-        "x-ms-version": "2020-12-06"
-=======
-        "x-ms-version": "2021-02-12"
->>>>>>> 7e782c87
+        "x-ms-version": "2021-02-12"
       },
       "RequestBody": null,
       "StatusCode": 500,
@@ -118,11 +98,7 @@
         "x-ms-client-request-id": "a64fa1be-092c-e0ed-cb2c-6bdd9195bc96",
         "x-ms-error-code": "InternalError",
         "x-ms-request-id": "da83fc63-a01f-0061-74f1-065c1c000000",
-<<<<<<< HEAD
-        "x-ms-version": "2020-12-06"
-=======
-        "x-ms-version": "2021-02-12"
->>>>>>> 7e782c87
+        "x-ms-version": "2021-02-12"
       },
       "ResponseBody": {
         "error": {
@@ -145,11 +121,7 @@
         "x-ms-acl": "user::rwx,group::r--,other::---,mask::rwx",
         "x-ms-client-request-id": "a64fa1be-092c-e0ed-cb2c-6bdd9195bc96",
         "x-ms-return-client-request-id": "true",
-<<<<<<< HEAD
-        "x-ms-version": "2020-12-06"
-=======
-        "x-ms-version": "2021-02-12"
->>>>>>> 7e782c87
+        "x-ms-version": "2021-02-12"
       },
       "RequestBody": null,
       "StatusCode": 500,
@@ -164,11 +136,7 @@
         "x-ms-client-request-id": "a64fa1be-092c-e0ed-cb2c-6bdd9195bc96",
         "x-ms-error-code": "InternalError",
         "x-ms-request-id": "da83fcef-a01f-0061-80f1-065c1c000000",
-<<<<<<< HEAD
-        "x-ms-version": "2020-12-06"
-=======
-        "x-ms-version": "2021-02-12"
->>>>>>> 7e782c87
+        "x-ms-version": "2021-02-12"
       },
       "ResponseBody": {
         "error": {
@@ -191,11 +159,7 @@
         "x-ms-acl": "user::rwx,group::r--,other::---,mask::rwx",
         "x-ms-client-request-id": "a64fa1be-092c-e0ed-cb2c-6bdd9195bc96",
         "x-ms-return-client-request-id": "true",
-<<<<<<< HEAD
-        "x-ms-version": "2020-12-06"
-=======
-        "x-ms-version": "2021-02-12"
->>>>>>> 7e782c87
+        "x-ms-version": "2021-02-12"
       },
       "RequestBody": null,
       "StatusCode": 500,
@@ -210,11 +174,7 @@
         "x-ms-client-request-id": "a64fa1be-092c-e0ed-cb2c-6bdd9195bc96",
         "x-ms-error-code": "InternalError",
         "x-ms-request-id": "da83fe92-a01f-0061-21f1-065c1c000000",
-<<<<<<< HEAD
-        "x-ms-version": "2020-12-06"
-=======
-        "x-ms-version": "2021-02-12"
->>>>>>> 7e782c87
+        "x-ms-version": "2021-02-12"
       },
       "ResponseBody": {
         "error": {
@@ -237,11 +197,7 @@
         "x-ms-acl": "user::rwx,group::r--,other::---,mask::rwx",
         "x-ms-client-request-id": "a64fa1be-092c-e0ed-cb2c-6bdd9195bc96",
         "x-ms-return-client-request-id": "true",
-<<<<<<< HEAD
-        "x-ms-version": "2020-12-06"
-=======
-        "x-ms-version": "2021-02-12"
->>>>>>> 7e782c87
+        "x-ms-version": "2021-02-12"
       },
       "RequestBody": null,
       "StatusCode": 500,
@@ -256,11 +212,7 @@
         "x-ms-client-request-id": "a64fa1be-092c-e0ed-cb2c-6bdd9195bc96",
         "x-ms-error-code": "InternalError",
         "x-ms-request-id": "da840091-a01f-0061-1cf1-065c1c000000",
-<<<<<<< HEAD
-        "x-ms-version": "2020-12-06"
-=======
-        "x-ms-version": "2021-02-12"
->>>>>>> 7e782c87
+        "x-ms-version": "2021-02-12"
       },
       "ResponseBody": {
         "error": {
@@ -283,11 +235,7 @@
         "x-ms-acl": "user::rwx,group::r--,other::---,mask::rwx",
         "x-ms-client-request-id": "a64fa1be-092c-e0ed-cb2c-6bdd9195bc96",
         "x-ms-return-client-request-id": "true",
-<<<<<<< HEAD
-        "x-ms-version": "2020-12-06"
-=======
-        "x-ms-version": "2021-02-12"
->>>>>>> 7e782c87
+        "x-ms-version": "2021-02-12"
       },
       "RequestBody": null,
       "StatusCode": 500,
@@ -302,11 +250,7 @@
         "x-ms-client-request-id": "a64fa1be-092c-e0ed-cb2c-6bdd9195bc96",
         "x-ms-error-code": "InternalError",
         "x-ms-request-id": "da840b09-a01f-0061-0bf1-065c1c000000",
-<<<<<<< HEAD
-        "x-ms-version": "2020-12-06"
-=======
-        "x-ms-version": "2021-02-12"
->>>>>>> 7e782c87
+        "x-ms-version": "2021-02-12"
       },
       "ResponseBody": {
         "error": {
@@ -329,11 +273,7 @@
         "x-ms-acl": "user::rwx,group::r--,other::---,mask::rwx",
         "x-ms-client-request-id": "a64fa1be-092c-e0ed-cb2c-6bdd9195bc96",
         "x-ms-return-client-request-id": "true",
-<<<<<<< HEAD
-        "x-ms-version": "2020-12-06"
-=======
-        "x-ms-version": "2021-02-12"
->>>>>>> 7e782c87
+        "x-ms-version": "2021-02-12"
       },
       "RequestBody": null,
       "StatusCode": 500,
@@ -348,11 +288,7 @@
         "x-ms-client-request-id": "a64fa1be-092c-e0ed-cb2c-6bdd9195bc96",
         "x-ms-error-code": "InternalError",
         "x-ms-request-id": "da841cdb-a01f-0061-50f1-065c1c000000",
-<<<<<<< HEAD
-        "x-ms-version": "2020-12-06"
-=======
-        "x-ms-version": "2021-02-12"
->>>>>>> 7e782c87
+        "x-ms-version": "2021-02-12"
       },
       "ResponseBody": {
         "error": {
@@ -375,11 +311,7 @@
         "x-ms-client-request-id": "79a93a55-77cf-d791-9be1-64ccb18fd075",
         "x-ms-date": "Fri, 19 Feb 2021 19:03:42 GMT",
         "x-ms-return-client-request-id": "true",
-<<<<<<< HEAD
-        "x-ms-version": "2020-12-06"
-=======
-        "x-ms-version": "2021-02-12"
->>>>>>> 7e782c87
+        "x-ms-version": "2021-02-12"
       },
       "RequestBody": null,
       "StatusCode": 202,
@@ -392,11 +324,7 @@
         ],
         "x-ms-client-request-id": "79a93a55-77cf-d791-9be1-64ccb18fd075",
         "x-ms-request-id": "cb128cec-b01e-006d-45f1-06cb14000000",
-<<<<<<< HEAD
-        "x-ms-version": "2020-12-06"
-=======
-        "x-ms-version": "2021-02-12"
->>>>>>> 7e782c87
+        "x-ms-version": "2021-02-12"
       },
       "ResponseBody": []
     }
