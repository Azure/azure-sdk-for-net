{
  "Entries": [
    {
      "RequestUri": "https://seannse.blob.core.windows.net/test-filesystem-ee4413de-f2a2-81a5-1784-d0dcff0e08e8?restype=container",
      "RequestMethod": "PUT",
      "RequestHeaders": {
        "Accept": "application/xml",
        "Authorization": "Sanitized",
<<<<<<< HEAD
        "traceparent": "00-9d43d21d84d7b9468d0511ce07a7a7fc-e883ec06cff1114c-00",
        "User-Agent": [
          "azsdk-net-Storage.Files.DataLake/12.7.0-alpha.20210202.1",
          "(.NET 5.0.2; Microsoft Windows 10.0.19042)"
        ],
        "x-ms-blob-public-access": "container",
        "x-ms-client-request-id": "4901984f-d304-0019-9d48-658eb7f51ba2",
        "x-ms-date": "Tue, 02 Feb 2021 21:48:20 GMT",
=======
        "traceparent": "00-f38827fc22c7944bbe2ce42237ceddaf-4654fc7ca739394c-00",
        "User-Agent": [
          "azsdk-net-Storage.Files.DataLake/12.7.0-alpha.20210217.1",
          "(.NET 5.0.3; Microsoft Windows 10.0.19042)"
        ],
        "x-ms-blob-public-access": "container",
        "x-ms-client-request-id": "4901984f-d304-0019-9d48-658eb7f51ba2",
        "x-ms-date": "Wed, 17 Feb 2021 22:51:25 GMT",
>>>>>>> 1814567d
        "x-ms-return-client-request-id": "true",
        "x-ms-version": "2020-06-12"
      },
      "RequestBody": null,
      "StatusCode": 201,
      "ResponseHeaders": {
        "Content-Length": "0",
<<<<<<< HEAD
        "Date": "Tue, 02 Feb 2021 21:48:20 GMT",
        "ETag": "\u00220x8D8C7C442315E24\u0022",
        "Last-Modified": "Tue, 02 Feb 2021 21:48:21 GMT",
=======
        "Date": "Wed, 17 Feb 2021 22:51:25 GMT",
        "ETag": "\u00220x8D8D3968DF20566\u0022",
        "Last-Modified": "Wed, 17 Feb 2021 22:51:25 GMT",
>>>>>>> 1814567d
        "Server": [
          "Windows-Azure-Blob/1.0",
          "Microsoft-HTTPAPI/2.0"
        ],
        "x-ms-client-request-id": "4901984f-d304-0019-9d48-658eb7f51ba2",
<<<<<<< HEAD
        "x-ms-request-id": "3ae70aa4-201e-006f-17ad-f975ac000000",
=======
        "x-ms-request-id": "2132eeaa-301e-00b8-2e7f-052499000000",
>>>>>>> 1814567d
        "x-ms-version": "2020-06-12"
      },
      "ResponseBody": []
    },
    {
      "RequestUri": "https://seannse.dfs.core.windows.net/test-filesystem-ee4413de-f2a2-81a5-1784-d0dcff0e08e8/test-directory-4022ab9d-69a3-3eeb-7c4e-18c677a32600?resource=directory",
      "RequestMethod": "PUT",
      "RequestHeaders": {
        "Accept": "application/json",
        "Authorization": "Sanitized",
<<<<<<< HEAD
        "traceparent": "00-3076babc0d59b14fb4965e9c7534ad48-9d1cb1705e5ad347-00",
        "User-Agent": [
          "azsdk-net-Storage.Files.DataLake/12.7.0-alpha.20210202.1",
          "(.NET 5.0.2; Microsoft Windows 10.0.19042)"
        ],
        "x-ms-client-request-id": "b064d8c0-dbf4-e6a0-acc3-cdb6ba5389fa",
        "x-ms-date": "Tue, 02 Feb 2021 21:48:20 GMT",
=======
        "traceparent": "00-d0cd07f0160bcb4599e552d40a48280c-d73c3b2d6bc06a4d-00",
        "User-Agent": [
          "azsdk-net-Storage.Files.DataLake/12.7.0-alpha.20210217.1",
          "(.NET 5.0.3; Microsoft Windows 10.0.19042)"
        ],
        "x-ms-client-request-id": "b064d8c0-dbf4-e6a0-acc3-cdb6ba5389fa",
        "x-ms-date": "Wed, 17 Feb 2021 22:51:25 GMT",
>>>>>>> 1814567d
        "x-ms-return-client-request-id": "true",
        "x-ms-version": "2020-06-12"
      },
      "RequestBody": null,
      "StatusCode": 201,
      "ResponseHeaders": {
        "Content-Length": "0",
<<<<<<< HEAD
        "Date": "Tue, 02 Feb 2021 21:48:20 GMT",
        "ETag": "\u00220x8D8C7C442689587\u0022",
        "Last-Modified": "Tue, 02 Feb 2021 21:48:21 GMT",
=======
        "Date": "Wed, 17 Feb 2021 22:51:25 GMT",
        "ETag": "\u00220x8D8D3968E266FFB\u0022",
        "Last-Modified": "Wed, 17 Feb 2021 22:51:25 GMT",
>>>>>>> 1814567d
        "Server": [
          "Windows-Azure-HDFS/1.0",
          "Microsoft-HTTPAPI/2.0"
        ],
        "x-ms-client-request-id": "b064d8c0-dbf4-e6a0-acc3-cdb6ba5389fa",
<<<<<<< HEAD
        "x-ms-request-id": "db49033d-901f-0037-4dad-f9adf3000000",
=======
        "x-ms-request-id": "957b80e0-001f-0047-477f-051404000000",
>>>>>>> 1814567d
        "x-ms-version": "2020-06-12"
      },
      "ResponseBody": []
    },
    {
      "RequestUri": "https://seannse.dfs.core.windows.net/test-filesystem-ee4413de-f2a2-81a5-1784-d0dcff0e08e8/test-directory-4022ab9d-69a3-3eeb-7c4e-18c677a32600/test-directory-2b266422-b468-dd95-c613-095838f20373?resource=directory",
      "RequestMethod": "PUT",
      "RequestHeaders": {
        "Accept": "application/json",
        "Authorization": "Sanitized",
        "User-Agent": [
<<<<<<< HEAD
          "azsdk-net-Storage.Files.DataLake/12.7.0-alpha.20210202.1",
          "(.NET 5.0.2; Microsoft Windows 10.0.19042)"
        ],
        "x-ms-client-request-id": "d5d736c1-12e2-0c77-4387-e9e0d247adba",
        "x-ms-date": "Tue, 02 Feb 2021 21:48:20 GMT",
=======
          "azsdk-net-Storage.Files.DataLake/12.7.0-alpha.20210217.1",
          "(.NET 5.0.3; Microsoft Windows 10.0.19042)"
        ],
        "x-ms-client-request-id": "d5d736c1-12e2-0c77-4387-e9e0d247adba",
        "x-ms-date": "Wed, 17 Feb 2021 22:51:25 GMT",
>>>>>>> 1814567d
        "x-ms-return-client-request-id": "true",
        "x-ms-version": "2020-06-12"
      },
      "RequestBody": null,
      "StatusCode": 201,
      "ResponseHeaders": {
        "Content-Length": "0",
<<<<<<< HEAD
        "Date": "Tue, 02 Feb 2021 21:48:20 GMT",
        "ETag": "\u00220x8D8C7C44276E27D\u0022",
        "Last-Modified": "Tue, 02 Feb 2021 21:48:21 GMT",
=======
        "Date": "Wed, 17 Feb 2021 22:51:25 GMT",
        "ETag": "\u00220x8D8D3968E336DCB\u0022",
        "Last-Modified": "Wed, 17 Feb 2021 22:51:25 GMT",
>>>>>>> 1814567d
        "Server": [
          "Windows-Azure-HDFS/1.0",
          "Microsoft-HTTPAPI/2.0"
        ],
        "x-ms-client-request-id": "d5d736c1-12e2-0c77-4387-e9e0d247adba",
<<<<<<< HEAD
        "x-ms-request-id": "db49035e-901f-0037-6ead-f9adf3000000",
=======
        "x-ms-request-id": "957b80e7-001f-0047-4e7f-051404000000",
>>>>>>> 1814567d
        "x-ms-version": "2020-06-12"
      },
      "ResponseBody": []
    },
    {
      "RequestUri": "https://seannse.dfs.core.windows.net/test-filesystem-ee4413de-f2a2-81a5-1784-d0dcff0e08e8/test-directory-4022ab9d-69a3-3eeb-7c4e-18c677a32600/test-directory-2b266422-b468-dd95-c613-095838f20373/test-file-82a659bf-ea4d-acbc-5799-40c1f94ceb97?resource=file",
      "RequestMethod": "PUT",
      "RequestHeaders": {
        "Accept": "application/json",
        "Authorization": "Sanitized",
        "User-Agent": [
<<<<<<< HEAD
          "azsdk-net-Storage.Files.DataLake/12.7.0-alpha.20210202.1",
          "(.NET 5.0.2; Microsoft Windows 10.0.19042)"
        ],
        "x-ms-client-request-id": "988900f9-d188-d696-792a-7d48d2b612f7",
        "x-ms-date": "Tue, 02 Feb 2021 21:48:21 GMT",
=======
          "azsdk-net-Storage.Files.DataLake/12.7.0-alpha.20210217.1",
          "(.NET 5.0.3; Microsoft Windows 10.0.19042)"
        ],
        "x-ms-client-request-id": "988900f9-d188-d696-792a-7d48d2b612f7",
        "x-ms-date": "Wed, 17 Feb 2021 22:51:25 GMT",
>>>>>>> 1814567d
        "x-ms-return-client-request-id": "true",
        "x-ms-version": "2020-06-12"
      },
      "RequestBody": null,
      "StatusCode": 201,
      "ResponseHeaders": {
        "Content-Length": "0",
<<<<<<< HEAD
        "Date": "Tue, 02 Feb 2021 21:48:20 GMT",
        "ETag": "\u00220x8D8C7C44285878D\u0022",
        "Last-Modified": "Tue, 02 Feb 2021 21:48:21 GMT",
=======
        "Date": "Wed, 17 Feb 2021 22:51:25 GMT",
        "ETag": "\u00220x8D8D3968E407F70\u0022",
        "Last-Modified": "Wed, 17 Feb 2021 22:51:25 GMT",
>>>>>>> 1814567d
        "Server": [
          "Windows-Azure-HDFS/1.0",
          "Microsoft-HTTPAPI/2.0"
        ],
        "x-ms-client-request-id": "988900f9-d188-d696-792a-7d48d2b612f7",
<<<<<<< HEAD
        "x-ms-request-id": "db490370-901f-0037-80ad-f9adf3000000",
=======
        "x-ms-request-id": "957b80f0-001f-0047-577f-051404000000",
>>>>>>> 1814567d
        "x-ms-version": "2020-06-12"
      },
      "ResponseBody": []
    },
    {
      "RequestUri": "https://seannse.dfs.core.windows.net/test-filesystem-ee4413de-f2a2-81a5-1784-d0dcff0e08e8/test-directory-4022ab9d-69a3-3eeb-7c4e-18c677a32600/test-directory-2b266422-b468-dd95-c613-095838f20373/test-file-ac1f519b-aab0-919e-c8a9-c1538f051f2b?resource=file",
      "RequestMethod": "PUT",
      "RequestHeaders": {
        "Accept": "application/json",
        "Authorization": "Sanitized",
        "User-Agent": [
<<<<<<< HEAD
          "azsdk-net-Storage.Files.DataLake/12.7.0-alpha.20210202.1",
          "(.NET 5.0.2; Microsoft Windows 10.0.19042)"
        ],
        "x-ms-client-request-id": "3a1b63e6-0e0d-4ef2-61f7-d0de0f424774",
        "x-ms-date": "Tue, 02 Feb 2021 21:48:21 GMT",
=======
          "azsdk-net-Storage.Files.DataLake/12.7.0-alpha.20210217.1",
          "(.NET 5.0.3; Microsoft Windows 10.0.19042)"
        ],
        "x-ms-client-request-id": "3a1b63e6-0e0d-4ef2-61f7-d0de0f424774",
        "x-ms-date": "Wed, 17 Feb 2021 22:51:25 GMT",
>>>>>>> 1814567d
        "x-ms-return-client-request-id": "true",
        "x-ms-version": "2020-06-12"
      },
      "RequestBody": null,
      "StatusCode": 201,
      "ResponseHeaders": {
        "Content-Length": "0",
<<<<<<< HEAD
        "Date": "Tue, 02 Feb 2021 21:48:20 GMT",
        "ETag": "\u00220x8D8C7C442941A4E\u0022",
        "Last-Modified": "Tue, 02 Feb 2021 21:48:21 GMT",
=======
        "Date": "Wed, 17 Feb 2021 22:51:25 GMT",
        "ETag": "\u00220x8D8D3968E4E32CE\u0022",
        "Last-Modified": "Wed, 17 Feb 2021 22:51:25 GMT",
>>>>>>> 1814567d
        "Server": [
          "Windows-Azure-HDFS/1.0",
          "Microsoft-HTTPAPI/2.0"
        ],
        "x-ms-client-request-id": "3a1b63e6-0e0d-4ef2-61f7-d0de0f424774",
<<<<<<< HEAD
        "x-ms-request-id": "db49037f-901f-0037-0fad-f9adf3000000",
=======
        "x-ms-request-id": "957b80fd-001f-0047-647f-051404000000",
>>>>>>> 1814567d
        "x-ms-version": "2020-06-12"
      },
      "ResponseBody": []
    },
    {
      "RequestUri": "https://seannse.dfs.core.windows.net/test-filesystem-ee4413de-f2a2-81a5-1784-d0dcff0e08e8/test-directory-4022ab9d-69a3-3eeb-7c4e-18c677a32600/test-directory-3669520b-19ed-4834-4230-1cf021aee180?resource=directory",
      "RequestMethod": "PUT",
      "RequestHeaders": {
        "Accept": "application/json",
        "Authorization": "Sanitized",
        "User-Agent": [
<<<<<<< HEAD
          "azsdk-net-Storage.Files.DataLake/12.7.0-alpha.20210202.1",
          "(.NET 5.0.2; Microsoft Windows 10.0.19042)"
        ],
        "x-ms-client-request-id": "5de51479-f3de-cd1d-2fd3-f8dcf1022db3",
        "x-ms-date": "Tue, 02 Feb 2021 21:48:21 GMT",
=======
          "azsdk-net-Storage.Files.DataLake/12.7.0-alpha.20210217.1",
          "(.NET 5.0.3; Microsoft Windows 10.0.19042)"
        ],
        "x-ms-client-request-id": "5de51479-f3de-cd1d-2fd3-f8dcf1022db3",
        "x-ms-date": "Wed, 17 Feb 2021 22:51:26 GMT",
>>>>>>> 1814567d
        "x-ms-return-client-request-id": "true",
        "x-ms-version": "2020-06-12"
      },
      "RequestBody": null,
      "StatusCode": 201,
      "ResponseHeaders": {
        "Content-Length": "0",
<<<<<<< HEAD
        "Date": "Tue, 02 Feb 2021 21:48:20 GMT",
        "ETag": "\u00220x8D8C7C442A13FA6\u0022",
        "Last-Modified": "Tue, 02 Feb 2021 21:48:21 GMT",
=======
        "Date": "Wed, 17 Feb 2021 22:51:25 GMT",
        "ETag": "\u00220x8D8D3968E5B9290\u0022",
        "Last-Modified": "Wed, 17 Feb 2021 22:51:25 GMT",
>>>>>>> 1814567d
        "Server": [
          "Windows-Azure-HDFS/1.0",
          "Microsoft-HTTPAPI/2.0"
        ],
        "x-ms-client-request-id": "5de51479-f3de-cd1d-2fd3-f8dcf1022db3",
<<<<<<< HEAD
        "x-ms-request-id": "db490399-901f-0037-28ad-f9adf3000000",
=======
        "x-ms-request-id": "957b810a-001f-0047-717f-051404000000",
>>>>>>> 1814567d
        "x-ms-version": "2020-06-12"
      },
      "ResponseBody": []
    },
    {
      "RequestUri": "https://seannse.dfs.core.windows.net/test-filesystem-ee4413de-f2a2-81a5-1784-d0dcff0e08e8/test-directory-4022ab9d-69a3-3eeb-7c4e-18c677a32600/test-directory-3669520b-19ed-4834-4230-1cf021aee180/test-file-595e5016-1bd5-268b-3498-8c738168c510?resource=file",
      "RequestMethod": "PUT",
      "RequestHeaders": {
        "Accept": "application/json",
        "Authorization": "Sanitized",
        "User-Agent": [
<<<<<<< HEAD
          "azsdk-net-Storage.Files.DataLake/12.7.0-alpha.20210202.1",
          "(.NET 5.0.2; Microsoft Windows 10.0.19042)"
        ],
        "x-ms-client-request-id": "32b4e34c-85d2-5d78-88bf-294667a94bc7",
        "x-ms-date": "Tue, 02 Feb 2021 21:48:21 GMT",
=======
          "azsdk-net-Storage.Files.DataLake/12.7.0-alpha.20210217.1",
          "(.NET 5.0.3; Microsoft Windows 10.0.19042)"
        ],
        "x-ms-client-request-id": "32b4e34c-85d2-5d78-88bf-294667a94bc7",
        "x-ms-date": "Wed, 17 Feb 2021 22:51:26 GMT",
>>>>>>> 1814567d
        "x-ms-return-client-request-id": "true",
        "x-ms-version": "2020-06-12"
      },
      "RequestBody": null,
      "StatusCode": 201,
      "ResponseHeaders": {
        "Content-Length": "0",
<<<<<<< HEAD
        "Date": "Tue, 02 Feb 2021 21:48:21 GMT",
        "ETag": "\u00220x8D8C7C442AECCCD\u0022",
        "Last-Modified": "Tue, 02 Feb 2021 21:48:21 GMT",
=======
        "Date": "Wed, 17 Feb 2021 22:51:25 GMT",
        "ETag": "\u00220x8D8D3968E6F7BFB\u0022",
        "Last-Modified": "Wed, 17 Feb 2021 22:51:26 GMT",
>>>>>>> 1814567d
        "Server": [
          "Windows-Azure-HDFS/1.0",
          "Microsoft-HTTPAPI/2.0"
        ],
        "x-ms-client-request-id": "32b4e34c-85d2-5d78-88bf-294667a94bc7",
<<<<<<< HEAD
        "x-ms-request-id": "db4903b7-901f-0037-46ad-f9adf3000000",
=======
        "x-ms-request-id": "957b8117-001f-0047-7e7f-051404000000",
>>>>>>> 1814567d
        "x-ms-version": "2020-06-12"
      },
      "ResponseBody": []
    },
    {
      "RequestUri": "https://seannse.dfs.core.windows.net/test-filesystem-ee4413de-f2a2-81a5-1784-d0dcff0e08e8/test-directory-4022ab9d-69a3-3eeb-7c4e-18c677a32600/test-file-238ae70d-208a-93ea-aed2-bf351f7539f3?resource=file",
      "RequestMethod": "PUT",
      "RequestHeaders": {
        "Accept": "application/json",
        "Authorization": "Sanitized",
        "User-Agent": [
<<<<<<< HEAD
          "azsdk-net-Storage.Files.DataLake/12.7.0-alpha.20210202.1",
          "(.NET 5.0.2; Microsoft Windows 10.0.19042)"
        ],
        "x-ms-client-request-id": "04073453-bbb6-2b1c-f921-83ffc6423d12",
        "x-ms-date": "Tue, 02 Feb 2021 21:48:21 GMT",
=======
          "azsdk-net-Storage.Files.DataLake/12.7.0-alpha.20210217.1",
          "(.NET 5.0.3; Microsoft Windows 10.0.19042)"
        ],
        "x-ms-client-request-id": "04073453-bbb6-2b1c-f921-83ffc6423d12",
        "x-ms-date": "Wed, 17 Feb 2021 22:51:26 GMT",
>>>>>>> 1814567d
        "x-ms-return-client-request-id": "true",
        "x-ms-version": "2020-06-12"
      },
      "RequestBody": null,
      "StatusCode": 201,
      "ResponseHeaders": {
        "Content-Length": "0",
<<<<<<< HEAD
        "Date": "Tue, 02 Feb 2021 21:48:21 GMT",
        "ETag": "\u00220x8D8C7C442BD764B\u0022",
        "Last-Modified": "Tue, 02 Feb 2021 21:48:22 GMT",
=======
        "Date": "Wed, 17 Feb 2021 22:51:25 GMT",
        "ETag": "\u00220x8D8D3968E7D1D2C\u0022",
        "Last-Modified": "Wed, 17 Feb 2021 22:51:26 GMT",
>>>>>>> 1814567d
        "Server": [
          "Windows-Azure-HDFS/1.0",
          "Microsoft-HTTPAPI/2.0"
        ],
        "x-ms-client-request-id": "04073453-bbb6-2b1c-f921-83ffc6423d12",
<<<<<<< HEAD
        "x-ms-request-id": "db4903db-901f-0037-6aad-f9adf3000000",
=======
        "x-ms-request-id": "957b8126-001f-0047-0d7f-051404000000",
>>>>>>> 1814567d
        "x-ms-version": "2020-06-12"
      },
      "ResponseBody": []
    },
    {
      "RequestUri": "https://seannse.dfs.core.windows.net/test-filesystem-ee4413de-f2a2-81a5-1784-d0dcff0e08e8/test-directory-4022ab9d-69a3-3eeb-7c4e-18c677a32600?action=setAccessControlRecursive\u0026mode=modify\u0026maxRecords=2",
      "RequestMethod": "PATCH",
      "RequestHeaders": {
        "Accept": "application/json",
        "Authorization": "Sanitized",
        "User-Agent": [
<<<<<<< HEAD
          "azsdk-net-Storage.Files.DataLake/12.7.0-alpha.20210202.1",
          "(.NET 5.0.2; Microsoft Windows 10.0.19042)"
        ],
        "x-ms-acl": "user::rwx,group::r--,other::---,mask::rwx",
        "x-ms-client-request-id": "ebe1cfae-356e-fd3c-c7fb-a4920f3e0513",
        "x-ms-date": "Tue, 02 Feb 2021 21:48:21 GMT",
=======
          "azsdk-net-Storage.Files.DataLake/12.7.0-alpha.20210217.1",
          "(.NET 5.0.3; Microsoft Windows 10.0.19042)"
        ],
        "x-ms-acl": "user::rwx,group::r--,other::---,mask::rwx",
        "x-ms-client-request-id": "ebe1cfae-356e-fd3c-c7fb-a4920f3e0513",
        "x-ms-date": "Wed, 17 Feb 2021 22:51:26 GMT",
>>>>>>> 1814567d
        "x-ms-return-client-request-id": "true",
        "x-ms-version": "2020-06-12"
      },
      "RequestBody": null,
      "StatusCode": 200,
      "ResponseHeaders": {
<<<<<<< HEAD
        "Date": "Tue, 02 Feb 2021 21:48:21 GMT",
=======
        "Date": "Wed, 17 Feb 2021 22:51:25 GMT",
>>>>>>> 1814567d
        "Server": [
          "Windows-Azure-HDFS/1.0",
          "Microsoft-HTTPAPI/2.0"
        ],
        "Transfer-Encoding": "chunked",
        "x-ms-client-request-id": "ebe1cfae-356e-fd3c-c7fb-a4920f3e0513",
<<<<<<< HEAD
        "x-ms-continuation": "VBbFyarNruuV9kwY/AEY9gEvc2Vhbm5zZQEwMUQ1Nzk5MkM5NzE0OEMyL3Rlc3QtZmlsZXN5c3RlbS1lZTQ0MTNkZS1mMmEyLTgxYTUtMTc4NC1kMGRjZmYwZTA4ZTgBMDFENkY5QUQxRkJBOTYxMi90ZXN0LWRpcmVjdG9yeS00MDIyYWI5ZC02OWEzLTNlZWItN2M0ZS0xOGM2NzdhMzI2MDAvdGVzdC1kaXJlY3RvcnktMmIyNjY0MjItYjQ2OC1kZDk1LWM2MTMtMDk1ODM4ZjIwMzczL3Rlc3QtZmlsZS04MmE2NTliZi1lYTRkLWFjYmMtNTc5OS00MGMxZjk0Y2ViOTcWAAAA",
        "x-ms-namespace-enabled": "true",
        "x-ms-request-id": "db4903f3-901f-0037-02ad-f9adf3000000",
=======
        "x-ms-continuation": "VBaxxu\u002BMwf7AlvsBGPwBGPYBL3NlYW5uc2UBMDFENTc5OTJDOTcxNDhDMi90ZXN0LWZpbGVzeXN0ZW0tZWU0NDEzZGUtZjJhMi04MWE1LTE3ODQtZDBkY2ZmMGUwOGU4ATAxRDcwNTdGNkI3QjU2NDYvdGVzdC1kaXJlY3RvcnktNDAyMmFiOWQtNjlhMy0zZWViLTdjNGUtMThjNjc3YTMyNjAwL3Rlc3QtZGlyZWN0b3J5LTJiMjY2NDIyLWI0NjgtZGQ5NS1jNjEzLTA5NTgzOGYyMDM3My90ZXN0LWZpbGUtODJhNjU5YmYtZWE0ZC1hY2JjLTU3OTktNDBjMWY5NGNlYjk3FgAAAA==",
        "x-ms-namespace-enabled": "true",
        "x-ms-request-id": "957b8132-001f-0047-197f-051404000000",
>>>>>>> 1814567d
        "x-ms-version": "2020-06-12"
      },
      "ResponseBody": "eyJkaXJlY3Rvcmllc1N1Y2Nlc3NmdWwiOjIsImZhaWxlZEVudHJpZXMiOltdLCJmYWlsdXJlQ291bnQiOjAsImZpbGVzU3VjY2Vzc2Z1bCI6MH0K"
    },
    {
<<<<<<< HEAD
      "RequestUri": "https://seannse.dfs.core.windows.net/test-filesystem-ee4413de-f2a2-81a5-1784-d0dcff0e08e8/test-directory-4022ab9d-69a3-3eeb-7c4e-18c677a32600?action=setAccessControlRecursive\u0026continuation=VBbFyarNruuV9kwY%2FAEY9gEvc2Vhbm5zZQEwMUQ1Nzk5MkM5NzE0OEMyL3Rlc3QtZmlsZXN5c3RlbS1lZTQ0MTNkZS1mMmEyLTgxYTUtMTc4NC1kMGRjZmYwZTA4ZTgBMDFENkY5QUQxRkJBOTYxMi90ZXN0LWRpcmVjdG9yeS00MDIyYWI5ZC02OWEzLTNlZWItN2M0ZS0xOGM2NzdhMzI2MDAvdGVzdC1kaXJlY3RvcnktMmIyNjY0MjItYjQ2OC1kZDk1LWM2MTMtMDk1ODM4ZjIwMzczL3Rlc3QtZmlsZS04MmE2NTliZi1lYTRkLWFjYmMtNTc5OS00MGMxZjk0Y2ViOTcWAAAA\u0026mode=modify\u0026maxRecords=2",
=======
      "RequestUri": "https://seannse.dfs.core.windows.net/test-filesystem-ee4413de-f2a2-81a5-1784-d0dcff0e08e8/test-directory-4022ab9d-69a3-3eeb-7c4e-18c677a32600?action=setAccessControlRecursive\u0026mode=modify\u0026continuation=VBaxxu%2BMwf7AlvsBGPwBGPYBL3NlYW5uc2UBMDFENTc5OTJDOTcxNDhDMi90ZXN0LWZpbGVzeXN0ZW0tZWU0NDEzZGUtZjJhMi04MWE1LTE3ODQtZDBkY2ZmMGUwOGU4ATAxRDcwNTdGNkI3QjU2NDYvdGVzdC1kaXJlY3RvcnktNDAyMmFiOWQtNjlhMy0zZWViLTdjNGUtMThjNjc3YTMyNjAwL3Rlc3QtZGlyZWN0b3J5LTJiMjY2NDIyLWI0NjgtZGQ5NS1jNjEzLTA5NTgzOGYyMDM3My90ZXN0LWZpbGUtODJhNjU5YmYtZWE0ZC1hY2JjLTU3OTktNDBjMWY5NGNlYjk3FgAAAA%3D%3D\u0026maxRecords=2",
>>>>>>> 1814567d
      "RequestMethod": "PATCH",
      "RequestHeaders": {
        "Accept": "application/json",
        "Authorization": "Sanitized",
        "User-Agent": [
<<<<<<< HEAD
          "azsdk-net-Storage.Files.DataLake/12.7.0-alpha.20210202.1",
          "(.NET 5.0.2; Microsoft Windows 10.0.19042)"
        ],
        "x-ms-acl": "user::rwx,group::r--,other::---,mask::rwx",
        "x-ms-client-request-id": "f6512fe7-5260-50a4-fa90-bb8508806a6a",
        "x-ms-date": "Tue, 02 Feb 2021 21:48:21 GMT",
=======
          "azsdk-net-Storage.Files.DataLake/12.7.0-alpha.20210217.1",
          "(.NET 5.0.3; Microsoft Windows 10.0.19042)"
        ],
        "x-ms-acl": "user::rwx,group::r--,other::---,mask::rwx",
        "x-ms-client-request-id": "f6512fe7-5260-50a4-fa90-bb8508806a6a",
        "x-ms-date": "Wed, 17 Feb 2021 22:51:26 GMT",
>>>>>>> 1814567d
        "x-ms-return-client-request-id": "true",
        "x-ms-version": "2020-06-12"
      },
      "RequestBody": null,
      "StatusCode": 200,
      "ResponseHeaders": {
<<<<<<< HEAD
        "Date": "Tue, 02 Feb 2021 21:48:21 GMT",
=======
        "Date": "Wed, 17 Feb 2021 22:51:26 GMT",
>>>>>>> 1814567d
        "Server": [
          "Windows-Azure-HDFS/1.0",
          "Microsoft-HTTPAPI/2.0"
        ],
        "Transfer-Encoding": "chunked",
        "x-ms-client-request-id": "f6512fe7-5260-50a4-fa90-bb8508806a6a",
<<<<<<< HEAD
        "x-ms-continuation": "VBbt7KfI\u002BpTtjxYYzQEYxwEvc2Vhbm5zZQEwMUQ1Nzk5MkM5NzE0OEMyL3Rlc3QtZmlsZXN5c3RlbS1lZTQ0MTNkZS1mMmEyLTgxYTUtMTc4NC1kMGRjZmYwZTA4ZTgBMDFENkY5QUQxRkJBOTYxMi90ZXN0LWRpcmVjdG9yeS00MDIyYWI5ZC02OWEzLTNlZWItN2M0ZS0xOGM2NzdhMzI2MDAvdGVzdC1kaXJlY3RvcnktMzY2OTUyMGItMTllZC00ODM0LTQyMzAtMWNmMDIxYWVlMTgwFgAAAA==",
        "x-ms-namespace-enabled": "true",
        "x-ms-request-id": "db4903fe-901f-0037-0dad-f9adf3000000",
=======
        "x-ms-continuation": "VBbdsK7k9aW118gBGM0BGMcBL3NlYW5uc2UBMDFENTc5OTJDOTcxNDhDMi90ZXN0LWZpbGVzeXN0ZW0tZWU0NDEzZGUtZjJhMi04MWE1LTE3ODQtZDBkY2ZmMGUwOGU4ATAxRDcwNTdGNkI3QjU2NDYvdGVzdC1kaXJlY3RvcnktNDAyMmFiOWQtNjlhMy0zZWViLTdjNGUtMThjNjc3YTMyNjAwL3Rlc3QtZGlyZWN0b3J5LTM2Njk1MjBiLTE5ZWQtNDgzNC00MjMwLTFjZjAyMWFlZTE4MBYAAAA=",
        "x-ms-namespace-enabled": "true",
        "x-ms-request-id": "957b8139-001f-0047-207f-051404000000",
>>>>>>> 1814567d
        "x-ms-version": "2020-06-12"
      },
      "ResponseBody": "eyJkaXJlY3Rvcmllc1N1Y2Nlc3NmdWwiOjAsImZhaWxlZEVudHJpZXMiOltdLCJmYWlsdXJlQ291bnQiOjAsImZpbGVzU3VjY2Vzc2Z1bCI6Mn0K"
    },
    {
<<<<<<< HEAD
      "RequestUri": "https://seannse.dfs.core.windows.net/test-filesystem-ee4413de-f2a2-81a5-1784-d0dcff0e08e8/test-directory-4022ab9d-69a3-3eeb-7c4e-18c677a32600?action=setAccessControlRecursive\u0026continuation=VBbt7KfI%2BpTtjxYYzQEYxwEvc2Vhbm5zZQEwMUQ1Nzk5MkM5NzE0OEMyL3Rlc3QtZmlsZXN5c3RlbS1lZTQ0MTNkZS1mMmEyLTgxYTUtMTc4NC1kMGRjZmYwZTA4ZTgBMDFENkY5QUQxRkJBOTYxMi90ZXN0LWRpcmVjdG9yeS00MDIyYWI5ZC02OWEzLTNlZWItN2M0ZS0xOGM2NzdhMzI2MDAvdGVzdC1kaXJlY3RvcnktMzY2OTUyMGItMTllZC00ODM0LTQyMzAtMWNmMDIxYWVlMTgwFgAAAA%3D%3D\u0026mode=modify\u0026maxRecords=2",
=======
      "RequestUri": "https://seannse.dfs.core.windows.net/test-filesystem-ee4413de-f2a2-81a5-1784-d0dcff0e08e8/test-directory-4022ab9d-69a3-3eeb-7c4e-18c677a32600?action=setAccessControlRecursive\u0026mode=modify\u0026continuation=VBbdsK7k9aW118gBGM0BGMcBL3NlYW5uc2UBMDFENTc5OTJDOTcxNDhDMi90ZXN0LWZpbGVzeXN0ZW0tZWU0NDEzZGUtZjJhMi04MWE1LTE3ODQtZDBkY2ZmMGUwOGU4ATAxRDcwNTdGNkI3QjU2NDYvdGVzdC1kaXJlY3RvcnktNDAyMmFiOWQtNjlhMy0zZWViLTdjNGUtMThjNjc3YTMyNjAwL3Rlc3QtZGlyZWN0b3J5LTM2Njk1MjBiLTE5ZWQtNDgzNC00MjMwLTFjZjAyMWFlZTE4MBYAAAA%3D\u0026maxRecords=2",
>>>>>>> 1814567d
      "RequestMethod": "PATCH",
      "RequestHeaders": {
        "Accept": "application/json",
        "Authorization": "Sanitized",
        "User-Agent": [
<<<<<<< HEAD
          "azsdk-net-Storage.Files.DataLake/12.7.0-alpha.20210202.1",
          "(.NET 5.0.2; Microsoft Windows 10.0.19042)"
        ],
        "x-ms-acl": "user::rwx,group::r--,other::---,mask::rwx",
        "x-ms-client-request-id": "e0ab8b6c-0eed-89b3-cc34-293de4e89d9f",
        "x-ms-date": "Tue, 02 Feb 2021 21:48:21 GMT",
=======
          "azsdk-net-Storage.Files.DataLake/12.7.0-alpha.20210217.1",
          "(.NET 5.0.3; Microsoft Windows 10.0.19042)"
        ],
        "x-ms-acl": "user::rwx,group::r--,other::---,mask::rwx",
        "x-ms-client-request-id": "e0ab8b6c-0eed-89b3-cc34-293de4e89d9f",
        "x-ms-date": "Wed, 17 Feb 2021 22:51:26 GMT",
>>>>>>> 1814567d
        "x-ms-return-client-request-id": "true",
        "x-ms-version": "2020-06-12"
      },
      "RequestBody": null,
      "StatusCode": 200,
      "ResponseHeaders": {
<<<<<<< HEAD
        "Date": "Tue, 02 Feb 2021 21:48:21 GMT",
=======
        "Date": "Wed, 17 Feb 2021 22:51:26 GMT",
>>>>>>> 1814567d
        "Server": [
          "Windows-Azure-HDFS/1.0",
          "Microsoft-HTTPAPI/2.0"
        ],
        "Transfer-Encoding": "chunked",
        "x-ms-client-request-id": "e0ab8b6c-0eed-89b3-cc34-293de4e89d9f",
<<<<<<< HEAD
        "x-ms-continuation": "VBbD4pj1\u002BdzqtToYyAEYwgEvc2Vhbm5zZQEwMUQ1Nzk5MkM5NzE0OEMyL3Rlc3QtZmlsZXN5c3RlbS1lZTQ0MTNkZS1mMmEyLTgxYTUtMTc4NC1kMGRjZmYwZTA4ZTgBMDFENkY5QUQxRkJBOTYxMi90ZXN0LWRpcmVjdG9yeS00MDIyYWI5ZC02OWEzLTNlZWItN2M0ZS0xOGM2NzdhMzI2MDAvdGVzdC1maWxlLTIzOGFlNzBkLTIwOGEtOTNlYS1hZWQyLWJmMzUxZjc1MzlmMxYAAAA=",
        "x-ms-namespace-enabled": "true",
        "x-ms-request-id": "db490419-901f-0037-28ad-f9adf3000000",
=======
        "x-ms-continuation": "VBbohKDY6p2q7zoYyAEYwgEvc2Vhbm5zZQEwMUQ1Nzk5MkM5NzE0OEMyL3Rlc3QtZmlsZXN5c3RlbS1lZTQ0MTNkZS1mMmEyLTgxYTUtMTc4NC1kMGRjZmYwZTA4ZTgBMDFENzA1N0Y2QjdCNTY0Ni90ZXN0LWRpcmVjdG9yeS00MDIyYWI5ZC02OWEzLTNlZWItN2M0ZS0xOGM2NzdhMzI2MDAvdGVzdC1maWxlLTIzOGFlNzBkLTIwOGEtOTNlYS1hZWQyLWJmMzUxZjc1MzlmMxYAAAA=",
        "x-ms-namespace-enabled": "true",
        "x-ms-request-id": "957b8151-001f-0047-387f-051404000000",
>>>>>>> 1814567d
        "x-ms-version": "2020-06-12"
      },
      "ResponseBody": "eyJkaXJlY3Rvcmllc1N1Y2Nlc3NmdWwiOjEsImZhaWxlZEVudHJpZXMiOltdLCJmYWlsdXJlQ291bnQiOjAsImZpbGVzU3VjY2Vzc2Z1bCI6MX0K"
    },
    {
<<<<<<< HEAD
      "RequestUri": "https://seannse.dfs.core.windows.net/test-filesystem-ee4413de-f2a2-81a5-1784-d0dcff0e08e8/test-directory-4022ab9d-69a3-3eeb-7c4e-18c677a32600?action=setAccessControlRecursive\u0026continuation=VBbD4pj1%2BdzqtToYyAEYwgEvc2Vhbm5zZQEwMUQ1Nzk5MkM5NzE0OEMyL3Rlc3QtZmlsZXN5c3RlbS1lZTQ0MTNkZS1mMmEyLTgxYTUtMTc4NC1kMGRjZmYwZTA4ZTgBMDFENkY5QUQxRkJBOTYxMi90ZXN0LWRpcmVjdG9yeS00MDIyYWI5ZC02OWEzLTNlZWItN2M0ZS0xOGM2NzdhMzI2MDAvdGVzdC1maWxlLTIzOGFlNzBkLTIwOGEtOTNlYS1hZWQyLWJmMzUxZjc1MzlmMxYAAAA%3D\u0026mode=modify\u0026maxRecords=2",
=======
      "RequestUri": "https://seannse.dfs.core.windows.net/test-filesystem-ee4413de-f2a2-81a5-1784-d0dcff0e08e8/test-directory-4022ab9d-69a3-3eeb-7c4e-18c677a32600?action=setAccessControlRecursive\u0026mode=modify\u0026continuation=VBbohKDY6p2q7zoYyAEYwgEvc2Vhbm5zZQEwMUQ1Nzk5MkM5NzE0OEMyL3Rlc3QtZmlsZXN5c3RlbS1lZTQ0MTNkZS1mMmEyLTgxYTUtMTc4NC1kMGRjZmYwZTA4ZTgBMDFENzA1N0Y2QjdCNTY0Ni90ZXN0LWRpcmVjdG9yeS00MDIyYWI5ZC02OWEzLTNlZWItN2M0ZS0xOGM2NzdhMzI2MDAvdGVzdC1maWxlLTIzOGFlNzBkLTIwOGEtOTNlYS1hZWQyLWJmMzUxZjc1MzlmMxYAAAA%3D\u0026maxRecords=2",
>>>>>>> 1814567d
      "RequestMethod": "PATCH",
      "RequestHeaders": {
        "Accept": "application/json",
        "Authorization": "Sanitized",
        "User-Agent": [
<<<<<<< HEAD
          "azsdk-net-Storage.Files.DataLake/12.7.0-alpha.20210202.1",
          "(.NET 5.0.2; Microsoft Windows 10.0.19042)"
        ],
        "x-ms-acl": "user::rwx,group::r--,other::---,mask::rwx",
        "x-ms-client-request-id": "7c199f81-8ad5-aa7d-050c-5d27ed482878",
        "x-ms-date": "Tue, 02 Feb 2021 21:48:21 GMT",
=======
          "azsdk-net-Storage.Files.DataLake/12.7.0-alpha.20210217.1",
          "(.NET 5.0.3; Microsoft Windows 10.0.19042)"
        ],
        "x-ms-acl": "user::rwx,group::r--,other::---,mask::rwx",
        "x-ms-client-request-id": "7c199f81-8ad5-aa7d-050c-5d27ed482878",
        "x-ms-date": "Wed, 17 Feb 2021 22:51:26 GMT",
>>>>>>> 1814567d
        "x-ms-return-client-request-id": "true",
        "x-ms-version": "2020-06-12"
      },
      "RequestBody": null,
      "StatusCode": 200,
      "ResponseHeaders": {
<<<<<<< HEAD
        "Date": "Tue, 02 Feb 2021 21:48:21 GMT",
=======
        "Date": "Wed, 17 Feb 2021 22:51:26 GMT",
>>>>>>> 1814567d
        "Server": [
          "Windows-Azure-HDFS/1.0",
          "Microsoft-HTTPAPI/2.0"
        ],
        "Transfer-Encoding": "chunked",
        "x-ms-client-request-id": "7c199f81-8ad5-aa7d-050c-5d27ed482878",
        "x-ms-namespace-enabled": "true",
<<<<<<< HEAD
        "x-ms-request-id": "db490447-901f-0037-55ad-f9adf3000000",
=======
        "x-ms-request-id": "957b8162-001f-0047-497f-051404000000",
>>>>>>> 1814567d
        "x-ms-version": "2020-06-12"
      },
      "ResponseBody": "eyJkaXJlY3Rvcmllc1N1Y2Nlc3NmdWwiOjAsImZhaWxlZEVudHJpZXMiOltdLCJmYWlsdXJlQ291bnQiOjAsImZpbGVzU3VjY2Vzc2Z1bCI6MX0K"
    },
    {
      "RequestUri": "https://seannse.blob.core.windows.net/test-filesystem-ee4413de-f2a2-81a5-1784-d0dcff0e08e8?restype=container",
      "RequestMethod": "DELETE",
      "RequestHeaders": {
        "Accept": "application/xml",
        "Authorization": "Sanitized",
<<<<<<< HEAD
        "traceparent": "00-ccccd8cf6b07834f87aeb82579744ba9-be8591c51648ac46-00",
        "User-Agent": [
          "azsdk-net-Storage.Files.DataLake/12.7.0-alpha.20210202.1",
          "(.NET 5.0.2; Microsoft Windows 10.0.19042)"
        ],
        "x-ms-client-request-id": "44bb72bd-20ce-98ca-7395-31090794e360",
        "x-ms-date": "Tue, 02 Feb 2021 21:48:21 GMT",
=======
        "traceparent": "00-a83ba37edc6b63488ef0aa80127c8fd2-e1b3472a2500d14c-00",
        "User-Agent": [
          "azsdk-net-Storage.Files.DataLake/12.7.0-alpha.20210217.1",
          "(.NET 5.0.3; Microsoft Windows 10.0.19042)"
        ],
        "x-ms-client-request-id": "44bb72bd-20ce-98ca-7395-31090794e360",
        "x-ms-date": "Wed, 17 Feb 2021 22:51:26 GMT",
>>>>>>> 1814567d
        "x-ms-return-client-request-id": "true",
        "x-ms-version": "2020-06-12"
      },
      "RequestBody": null,
      "StatusCode": 202,
      "ResponseHeaders": {
        "Content-Length": "0",
<<<<<<< HEAD
        "Date": "Tue, 02 Feb 2021 21:48:21 GMT",
=======
        "Date": "Wed, 17 Feb 2021 22:51:26 GMT",
>>>>>>> 1814567d
        "Server": [
          "Windows-Azure-Blob/1.0",
          "Microsoft-HTTPAPI/2.0"
        ],
        "x-ms-client-request-id": "44bb72bd-20ce-98ca-7395-31090794e360",
<<<<<<< HEAD
        "x-ms-request-id": "3ae70e64-201e-006f-79ad-f975ac000000",
=======
        "x-ms-request-id": "2132f867-301e-00b8-4a7f-052499000000",
>>>>>>> 1814567d
        "x-ms-version": "2020-06-12"
      },
      "ResponseBody": []
    }
  ],
  "Variables": {
    "RandomSeed": "1913231759",
    "Storage_TestConfigHierarchicalNamespace": "NamespaceTenant\nseannse\nU2FuaXRpemVk\nhttps://seannse.blob.core.windows.net\nhttps://seannse.file.core.windows.net\nhttps://seannse.queue.core.windows.net\nhttps://seannse.table.core.windows.net\n\n\n\n\nhttps://seannse-secondary.blob.core.windows.net\nhttps://seannse-secondary.file.core.windows.net\nhttps://seannse-secondary.queue.core.windows.net\nhttps://seannse-secondary.table.core.windows.net\n68390a19-a643-458b-b726-408abf67b4fc\nSanitized\n72f988bf-86f1-41af-91ab-2d7cd011db47\nhttps://login.microsoftonline.com/\nCloud\nBlobEndpoint=https://seannse.blob.core.windows.net/;QueueEndpoint=https://seannse.queue.core.windows.net/;FileEndpoint=https://seannse.file.core.windows.net/;BlobSecondaryEndpoint=https://seannse-secondary.blob.core.windows.net/;QueueSecondaryEndpoint=https://seannse-secondary.queue.core.windows.net/;FileSecondaryEndpoint=https://seannse-secondary.file.core.windows.net/;AccountName=seannse;AccountKey=Sanitized\n"
  }
}<|MERGE_RESOLUTION|>--- conflicted
+++ resolved
@@ -1,653 +1,408 @@
 {
   "Entries": [
     {
-      "RequestUri": "https://seannse.blob.core.windows.net/test-filesystem-ee4413de-f2a2-81a5-1784-d0dcff0e08e8?restype=container",
+      "RequestUri": "https://seannse.blob.core.windows.net/test-filesystem-7d8caf91-b54d-c926-2128-14e24121ee9e?restype=container",
       "RequestMethod": "PUT",
       "RequestHeaders": {
         "Accept": "application/xml",
         "Authorization": "Sanitized",
-<<<<<<< HEAD
-        "traceparent": "00-9d43d21d84d7b9468d0511ce07a7a7fc-e883ec06cff1114c-00",
-        "User-Agent": [
-          "azsdk-net-Storage.Files.DataLake/12.7.0-alpha.20210202.1",
-          "(.NET 5.0.2; Microsoft Windows 10.0.19042)"
+        "traceparent": "00-68d6d578432c364fa2cf422eaabcf182-6ee1fead9a35f648-00",
+        "User-Agent": [
+          "azsdk-net-Storage.Files.DataLake/12.7.0-alpha.20210219.1",
+          "(.NET 5.0.3; Microsoft Windows 10.0.19041)"
         ],
         "x-ms-blob-public-access": "container",
-        "x-ms-client-request-id": "4901984f-d304-0019-9d48-658eb7f51ba2",
-        "x-ms-date": "Tue, 02 Feb 2021 21:48:20 GMT",
-=======
-        "traceparent": "00-f38827fc22c7944bbe2ce42237ceddaf-4654fc7ca739394c-00",
-        "User-Agent": [
-          "azsdk-net-Storage.Files.DataLake/12.7.0-alpha.20210217.1",
-          "(.NET 5.0.3; Microsoft Windows 10.0.19042)"
-        ],
-        "x-ms-blob-public-access": "container",
-        "x-ms-client-request-id": "4901984f-d304-0019-9d48-658eb7f51ba2",
-        "x-ms-date": "Wed, 17 Feb 2021 22:51:25 GMT",
->>>>>>> 1814567d
-        "x-ms-return-client-request-id": "true",
-        "x-ms-version": "2020-06-12"
-      },
-      "RequestBody": null,
-      "StatusCode": 201,
-      "ResponseHeaders": {
-        "Content-Length": "0",
-<<<<<<< HEAD
-        "Date": "Tue, 02 Feb 2021 21:48:20 GMT",
-        "ETag": "\u00220x8D8C7C442315E24\u0022",
-        "Last-Modified": "Tue, 02 Feb 2021 21:48:21 GMT",
-=======
-        "Date": "Wed, 17 Feb 2021 22:51:25 GMT",
-        "ETag": "\u00220x8D8D3968DF20566\u0022",
-        "Last-Modified": "Wed, 17 Feb 2021 22:51:25 GMT",
->>>>>>> 1814567d
+        "x-ms-client-request-id": "3f34f665-9008-c000-8d9f-c27c99eefaa6",
+        "x-ms-date": "Fri, 19 Feb 2021 19:07:29 GMT",
+        "x-ms-return-client-request-id": "true",
+        "x-ms-version": "2020-06-12"
+      },
+      "RequestBody": null,
+      "StatusCode": 201,
+      "ResponseHeaders": {
+        "Content-Length": "0",
+        "Date": "Fri, 19 Feb 2021 19:07:28 GMT",
+        "ETag": "\u00220x8D8D5099A3900A1\u0022",
+        "Last-Modified": "Fri, 19 Feb 2021 19:07:29 GMT",
         "Server": [
           "Windows-Azure-Blob/1.0",
           "Microsoft-HTTPAPI/2.0"
         ],
-        "x-ms-client-request-id": "4901984f-d304-0019-9d48-658eb7f51ba2",
-<<<<<<< HEAD
-        "x-ms-request-id": "3ae70aa4-201e-006f-17ad-f975ac000000",
-=======
-        "x-ms-request-id": "2132eeaa-301e-00b8-2e7f-052499000000",
->>>>>>> 1814567d
-        "x-ms-version": "2020-06-12"
-      },
-      "ResponseBody": []
-    },
-    {
-      "RequestUri": "https://seannse.dfs.core.windows.net/test-filesystem-ee4413de-f2a2-81a5-1784-d0dcff0e08e8/test-directory-4022ab9d-69a3-3eeb-7c4e-18c677a32600?resource=directory",
-      "RequestMethod": "PUT",
-      "RequestHeaders": {
-        "Accept": "application/json",
-        "Authorization": "Sanitized",
-<<<<<<< HEAD
-        "traceparent": "00-3076babc0d59b14fb4965e9c7534ad48-9d1cb1705e5ad347-00",
-        "User-Agent": [
-          "azsdk-net-Storage.Files.DataLake/12.7.0-alpha.20210202.1",
-          "(.NET 5.0.2; Microsoft Windows 10.0.19042)"
-        ],
-        "x-ms-client-request-id": "b064d8c0-dbf4-e6a0-acc3-cdb6ba5389fa",
-        "x-ms-date": "Tue, 02 Feb 2021 21:48:20 GMT",
-=======
-        "traceparent": "00-d0cd07f0160bcb4599e552d40a48280c-d73c3b2d6bc06a4d-00",
-        "User-Agent": [
-          "azsdk-net-Storage.Files.DataLake/12.7.0-alpha.20210217.1",
-          "(.NET 5.0.3; Microsoft Windows 10.0.19042)"
-        ],
-        "x-ms-client-request-id": "b064d8c0-dbf4-e6a0-acc3-cdb6ba5389fa",
-        "x-ms-date": "Wed, 17 Feb 2021 22:51:25 GMT",
->>>>>>> 1814567d
-        "x-ms-return-client-request-id": "true",
-        "x-ms-version": "2020-06-12"
-      },
-      "RequestBody": null,
-      "StatusCode": 201,
-      "ResponseHeaders": {
-        "Content-Length": "0",
-<<<<<<< HEAD
-        "Date": "Tue, 02 Feb 2021 21:48:20 GMT",
-        "ETag": "\u00220x8D8C7C442689587\u0022",
-        "Last-Modified": "Tue, 02 Feb 2021 21:48:21 GMT",
-=======
-        "Date": "Wed, 17 Feb 2021 22:51:25 GMT",
-        "ETag": "\u00220x8D8D3968E266FFB\u0022",
-        "Last-Modified": "Wed, 17 Feb 2021 22:51:25 GMT",
->>>>>>> 1814567d
-        "Server": [
-          "Windows-Azure-HDFS/1.0",
-          "Microsoft-HTTPAPI/2.0"
-        ],
-        "x-ms-client-request-id": "b064d8c0-dbf4-e6a0-acc3-cdb6ba5389fa",
-<<<<<<< HEAD
-        "x-ms-request-id": "db49033d-901f-0037-4dad-f9adf3000000",
-=======
-        "x-ms-request-id": "957b80e0-001f-0047-477f-051404000000",
->>>>>>> 1814567d
-        "x-ms-version": "2020-06-12"
-      },
-      "ResponseBody": []
-    },
-    {
-      "RequestUri": "https://seannse.dfs.core.windows.net/test-filesystem-ee4413de-f2a2-81a5-1784-d0dcff0e08e8/test-directory-4022ab9d-69a3-3eeb-7c4e-18c677a32600/test-directory-2b266422-b468-dd95-c613-095838f20373?resource=directory",
-      "RequestMethod": "PUT",
-      "RequestHeaders": {
-        "Accept": "application/json",
-        "Authorization": "Sanitized",
-        "User-Agent": [
-<<<<<<< HEAD
-          "azsdk-net-Storage.Files.DataLake/12.7.0-alpha.20210202.1",
-          "(.NET 5.0.2; Microsoft Windows 10.0.19042)"
-        ],
-        "x-ms-client-request-id": "d5d736c1-12e2-0c77-4387-e9e0d247adba",
-        "x-ms-date": "Tue, 02 Feb 2021 21:48:20 GMT",
-=======
-          "azsdk-net-Storage.Files.DataLake/12.7.0-alpha.20210217.1",
-          "(.NET 5.0.3; Microsoft Windows 10.0.19042)"
-        ],
-        "x-ms-client-request-id": "d5d736c1-12e2-0c77-4387-e9e0d247adba",
-        "x-ms-date": "Wed, 17 Feb 2021 22:51:25 GMT",
->>>>>>> 1814567d
-        "x-ms-return-client-request-id": "true",
-        "x-ms-version": "2020-06-12"
-      },
-      "RequestBody": null,
-      "StatusCode": 201,
-      "ResponseHeaders": {
-        "Content-Length": "0",
-<<<<<<< HEAD
-        "Date": "Tue, 02 Feb 2021 21:48:20 GMT",
-        "ETag": "\u00220x8D8C7C44276E27D\u0022",
-        "Last-Modified": "Tue, 02 Feb 2021 21:48:21 GMT",
-=======
-        "Date": "Wed, 17 Feb 2021 22:51:25 GMT",
-        "ETag": "\u00220x8D8D3968E336DCB\u0022",
-        "Last-Modified": "Wed, 17 Feb 2021 22:51:25 GMT",
->>>>>>> 1814567d
-        "Server": [
-          "Windows-Azure-HDFS/1.0",
-          "Microsoft-HTTPAPI/2.0"
-        ],
-        "x-ms-client-request-id": "d5d736c1-12e2-0c77-4387-e9e0d247adba",
-<<<<<<< HEAD
-        "x-ms-request-id": "db49035e-901f-0037-6ead-f9adf3000000",
-=======
-        "x-ms-request-id": "957b80e7-001f-0047-4e7f-051404000000",
->>>>>>> 1814567d
-        "x-ms-version": "2020-06-12"
-      },
-      "ResponseBody": []
-    },
-    {
-      "RequestUri": "https://seannse.dfs.core.windows.net/test-filesystem-ee4413de-f2a2-81a5-1784-d0dcff0e08e8/test-directory-4022ab9d-69a3-3eeb-7c4e-18c677a32600/test-directory-2b266422-b468-dd95-c613-095838f20373/test-file-82a659bf-ea4d-acbc-5799-40c1f94ceb97?resource=file",
-      "RequestMethod": "PUT",
-      "RequestHeaders": {
-        "Accept": "application/json",
-        "Authorization": "Sanitized",
-        "User-Agent": [
-<<<<<<< HEAD
-          "azsdk-net-Storage.Files.DataLake/12.7.0-alpha.20210202.1",
-          "(.NET 5.0.2; Microsoft Windows 10.0.19042)"
-        ],
-        "x-ms-client-request-id": "988900f9-d188-d696-792a-7d48d2b612f7",
-        "x-ms-date": "Tue, 02 Feb 2021 21:48:21 GMT",
-=======
-          "azsdk-net-Storage.Files.DataLake/12.7.0-alpha.20210217.1",
-          "(.NET 5.0.3; Microsoft Windows 10.0.19042)"
-        ],
-        "x-ms-client-request-id": "988900f9-d188-d696-792a-7d48d2b612f7",
-        "x-ms-date": "Wed, 17 Feb 2021 22:51:25 GMT",
->>>>>>> 1814567d
-        "x-ms-return-client-request-id": "true",
-        "x-ms-version": "2020-06-12"
-      },
-      "RequestBody": null,
-      "StatusCode": 201,
-      "ResponseHeaders": {
-        "Content-Length": "0",
-<<<<<<< HEAD
-        "Date": "Tue, 02 Feb 2021 21:48:20 GMT",
-        "ETag": "\u00220x8D8C7C44285878D\u0022",
-        "Last-Modified": "Tue, 02 Feb 2021 21:48:21 GMT",
-=======
-        "Date": "Wed, 17 Feb 2021 22:51:25 GMT",
-        "ETag": "\u00220x8D8D3968E407F70\u0022",
-        "Last-Modified": "Wed, 17 Feb 2021 22:51:25 GMT",
->>>>>>> 1814567d
-        "Server": [
-          "Windows-Azure-HDFS/1.0",
-          "Microsoft-HTTPAPI/2.0"
-        ],
-        "x-ms-client-request-id": "988900f9-d188-d696-792a-7d48d2b612f7",
-<<<<<<< HEAD
-        "x-ms-request-id": "db490370-901f-0037-80ad-f9adf3000000",
-=======
-        "x-ms-request-id": "957b80f0-001f-0047-577f-051404000000",
->>>>>>> 1814567d
-        "x-ms-version": "2020-06-12"
-      },
-      "ResponseBody": []
-    },
-    {
-      "RequestUri": "https://seannse.dfs.core.windows.net/test-filesystem-ee4413de-f2a2-81a5-1784-d0dcff0e08e8/test-directory-4022ab9d-69a3-3eeb-7c4e-18c677a32600/test-directory-2b266422-b468-dd95-c613-095838f20373/test-file-ac1f519b-aab0-919e-c8a9-c1538f051f2b?resource=file",
-      "RequestMethod": "PUT",
-      "RequestHeaders": {
-        "Accept": "application/json",
-        "Authorization": "Sanitized",
-        "User-Agent": [
-<<<<<<< HEAD
-          "azsdk-net-Storage.Files.DataLake/12.7.0-alpha.20210202.1",
-          "(.NET 5.0.2; Microsoft Windows 10.0.19042)"
-        ],
-        "x-ms-client-request-id": "3a1b63e6-0e0d-4ef2-61f7-d0de0f424774",
-        "x-ms-date": "Tue, 02 Feb 2021 21:48:21 GMT",
-=======
-          "azsdk-net-Storage.Files.DataLake/12.7.0-alpha.20210217.1",
-          "(.NET 5.0.3; Microsoft Windows 10.0.19042)"
-        ],
-        "x-ms-client-request-id": "3a1b63e6-0e0d-4ef2-61f7-d0de0f424774",
-        "x-ms-date": "Wed, 17 Feb 2021 22:51:25 GMT",
->>>>>>> 1814567d
-        "x-ms-return-client-request-id": "true",
-        "x-ms-version": "2020-06-12"
-      },
-      "RequestBody": null,
-      "StatusCode": 201,
-      "ResponseHeaders": {
-        "Content-Length": "0",
-<<<<<<< HEAD
-        "Date": "Tue, 02 Feb 2021 21:48:20 GMT",
-        "ETag": "\u00220x8D8C7C442941A4E\u0022",
-        "Last-Modified": "Tue, 02 Feb 2021 21:48:21 GMT",
-=======
-        "Date": "Wed, 17 Feb 2021 22:51:25 GMT",
-        "ETag": "\u00220x8D8D3968E4E32CE\u0022",
-        "Last-Modified": "Wed, 17 Feb 2021 22:51:25 GMT",
->>>>>>> 1814567d
-        "Server": [
-          "Windows-Azure-HDFS/1.0",
-          "Microsoft-HTTPAPI/2.0"
-        ],
-        "x-ms-client-request-id": "3a1b63e6-0e0d-4ef2-61f7-d0de0f424774",
-<<<<<<< HEAD
-        "x-ms-request-id": "db49037f-901f-0037-0fad-f9adf3000000",
-=======
-        "x-ms-request-id": "957b80fd-001f-0047-647f-051404000000",
->>>>>>> 1814567d
-        "x-ms-version": "2020-06-12"
-      },
-      "ResponseBody": []
-    },
-    {
-      "RequestUri": "https://seannse.dfs.core.windows.net/test-filesystem-ee4413de-f2a2-81a5-1784-d0dcff0e08e8/test-directory-4022ab9d-69a3-3eeb-7c4e-18c677a32600/test-directory-3669520b-19ed-4834-4230-1cf021aee180?resource=directory",
-      "RequestMethod": "PUT",
-      "RequestHeaders": {
-        "Accept": "application/json",
-        "Authorization": "Sanitized",
-        "User-Agent": [
-<<<<<<< HEAD
-          "azsdk-net-Storage.Files.DataLake/12.7.0-alpha.20210202.1",
-          "(.NET 5.0.2; Microsoft Windows 10.0.19042)"
-        ],
-        "x-ms-client-request-id": "5de51479-f3de-cd1d-2fd3-f8dcf1022db3",
-        "x-ms-date": "Tue, 02 Feb 2021 21:48:21 GMT",
-=======
-          "azsdk-net-Storage.Files.DataLake/12.7.0-alpha.20210217.1",
-          "(.NET 5.0.3; Microsoft Windows 10.0.19042)"
-        ],
-        "x-ms-client-request-id": "5de51479-f3de-cd1d-2fd3-f8dcf1022db3",
-        "x-ms-date": "Wed, 17 Feb 2021 22:51:26 GMT",
->>>>>>> 1814567d
-        "x-ms-return-client-request-id": "true",
-        "x-ms-version": "2020-06-12"
-      },
-      "RequestBody": null,
-      "StatusCode": 201,
-      "ResponseHeaders": {
-        "Content-Length": "0",
-<<<<<<< HEAD
-        "Date": "Tue, 02 Feb 2021 21:48:20 GMT",
-        "ETag": "\u00220x8D8C7C442A13FA6\u0022",
-        "Last-Modified": "Tue, 02 Feb 2021 21:48:21 GMT",
-=======
-        "Date": "Wed, 17 Feb 2021 22:51:25 GMT",
-        "ETag": "\u00220x8D8D3968E5B9290\u0022",
-        "Last-Modified": "Wed, 17 Feb 2021 22:51:25 GMT",
->>>>>>> 1814567d
-        "Server": [
-          "Windows-Azure-HDFS/1.0",
-          "Microsoft-HTTPAPI/2.0"
-        ],
-        "x-ms-client-request-id": "5de51479-f3de-cd1d-2fd3-f8dcf1022db3",
-<<<<<<< HEAD
-        "x-ms-request-id": "db490399-901f-0037-28ad-f9adf3000000",
-=======
-        "x-ms-request-id": "957b810a-001f-0047-717f-051404000000",
->>>>>>> 1814567d
-        "x-ms-version": "2020-06-12"
-      },
-      "ResponseBody": []
-    },
-    {
-      "RequestUri": "https://seannse.dfs.core.windows.net/test-filesystem-ee4413de-f2a2-81a5-1784-d0dcff0e08e8/test-directory-4022ab9d-69a3-3eeb-7c4e-18c677a32600/test-directory-3669520b-19ed-4834-4230-1cf021aee180/test-file-595e5016-1bd5-268b-3498-8c738168c510?resource=file",
-      "RequestMethod": "PUT",
-      "RequestHeaders": {
-        "Accept": "application/json",
-        "Authorization": "Sanitized",
-        "User-Agent": [
-<<<<<<< HEAD
-          "azsdk-net-Storage.Files.DataLake/12.7.0-alpha.20210202.1",
-          "(.NET 5.0.2; Microsoft Windows 10.0.19042)"
-        ],
-        "x-ms-client-request-id": "32b4e34c-85d2-5d78-88bf-294667a94bc7",
-        "x-ms-date": "Tue, 02 Feb 2021 21:48:21 GMT",
-=======
-          "azsdk-net-Storage.Files.DataLake/12.7.0-alpha.20210217.1",
-          "(.NET 5.0.3; Microsoft Windows 10.0.19042)"
-        ],
-        "x-ms-client-request-id": "32b4e34c-85d2-5d78-88bf-294667a94bc7",
-        "x-ms-date": "Wed, 17 Feb 2021 22:51:26 GMT",
->>>>>>> 1814567d
-        "x-ms-return-client-request-id": "true",
-        "x-ms-version": "2020-06-12"
-      },
-      "RequestBody": null,
-      "StatusCode": 201,
-      "ResponseHeaders": {
-        "Content-Length": "0",
-<<<<<<< HEAD
-        "Date": "Tue, 02 Feb 2021 21:48:21 GMT",
-        "ETag": "\u00220x8D8C7C442AECCCD\u0022",
-        "Last-Modified": "Tue, 02 Feb 2021 21:48:21 GMT",
-=======
-        "Date": "Wed, 17 Feb 2021 22:51:25 GMT",
-        "ETag": "\u00220x8D8D3968E6F7BFB\u0022",
-        "Last-Modified": "Wed, 17 Feb 2021 22:51:26 GMT",
->>>>>>> 1814567d
-        "Server": [
-          "Windows-Azure-HDFS/1.0",
-          "Microsoft-HTTPAPI/2.0"
-        ],
-        "x-ms-client-request-id": "32b4e34c-85d2-5d78-88bf-294667a94bc7",
-<<<<<<< HEAD
-        "x-ms-request-id": "db4903b7-901f-0037-46ad-f9adf3000000",
-=======
-        "x-ms-request-id": "957b8117-001f-0047-7e7f-051404000000",
->>>>>>> 1814567d
-        "x-ms-version": "2020-06-12"
-      },
-      "ResponseBody": []
-    },
-    {
-      "RequestUri": "https://seannse.dfs.core.windows.net/test-filesystem-ee4413de-f2a2-81a5-1784-d0dcff0e08e8/test-directory-4022ab9d-69a3-3eeb-7c4e-18c677a32600/test-file-238ae70d-208a-93ea-aed2-bf351f7539f3?resource=file",
-      "RequestMethod": "PUT",
-      "RequestHeaders": {
-        "Accept": "application/json",
-        "Authorization": "Sanitized",
-        "User-Agent": [
-<<<<<<< HEAD
-          "azsdk-net-Storage.Files.DataLake/12.7.0-alpha.20210202.1",
-          "(.NET 5.0.2; Microsoft Windows 10.0.19042)"
-        ],
-        "x-ms-client-request-id": "04073453-bbb6-2b1c-f921-83ffc6423d12",
-        "x-ms-date": "Tue, 02 Feb 2021 21:48:21 GMT",
-=======
-          "azsdk-net-Storage.Files.DataLake/12.7.0-alpha.20210217.1",
-          "(.NET 5.0.3; Microsoft Windows 10.0.19042)"
-        ],
-        "x-ms-client-request-id": "04073453-bbb6-2b1c-f921-83ffc6423d12",
-        "x-ms-date": "Wed, 17 Feb 2021 22:51:26 GMT",
->>>>>>> 1814567d
-        "x-ms-return-client-request-id": "true",
-        "x-ms-version": "2020-06-12"
-      },
-      "RequestBody": null,
-      "StatusCode": 201,
-      "ResponseHeaders": {
-        "Content-Length": "0",
-<<<<<<< HEAD
-        "Date": "Tue, 02 Feb 2021 21:48:21 GMT",
-        "ETag": "\u00220x8D8C7C442BD764B\u0022",
-        "Last-Modified": "Tue, 02 Feb 2021 21:48:22 GMT",
-=======
-        "Date": "Wed, 17 Feb 2021 22:51:25 GMT",
-        "ETag": "\u00220x8D8D3968E7D1D2C\u0022",
-        "Last-Modified": "Wed, 17 Feb 2021 22:51:26 GMT",
->>>>>>> 1814567d
-        "Server": [
-          "Windows-Azure-HDFS/1.0",
-          "Microsoft-HTTPAPI/2.0"
-        ],
-        "x-ms-client-request-id": "04073453-bbb6-2b1c-f921-83ffc6423d12",
-<<<<<<< HEAD
-        "x-ms-request-id": "db4903db-901f-0037-6aad-f9adf3000000",
-=======
-        "x-ms-request-id": "957b8126-001f-0047-0d7f-051404000000",
->>>>>>> 1814567d
-        "x-ms-version": "2020-06-12"
-      },
-      "ResponseBody": []
-    },
-    {
-      "RequestUri": "https://seannse.dfs.core.windows.net/test-filesystem-ee4413de-f2a2-81a5-1784-d0dcff0e08e8/test-directory-4022ab9d-69a3-3eeb-7c4e-18c677a32600?action=setAccessControlRecursive\u0026mode=modify\u0026maxRecords=2",
+        "x-ms-client-request-id": "3f34f665-9008-c000-8d9f-c27c99eefaa6",
+        "x-ms-request-id": "cb13edaf-b01e-006d-77f2-06cb14000000",
+        "x-ms-version": "2020-06-12"
+      },
+      "ResponseBody": []
+    },
+    {
+      "RequestUri": "https://seannse.dfs.core.windows.net/test-filesystem-7d8caf91-b54d-c926-2128-14e24121ee9e/test-directory-962f497c-d3a6-7455-f7c0-a1b5b17e370c?resource=directory",
+      "RequestMethod": "PUT",
+      "RequestHeaders": {
+        "Accept": "application/json",
+        "Authorization": "Sanitized",
+        "traceparent": "00-04dd41fc426cc64bad546d61d1d64b4b-8af18e210b65584e-00",
+        "User-Agent": [
+          "azsdk-net-Storage.Files.DataLake/12.7.0-alpha.20210219.1",
+          "(.NET 5.0.3; Microsoft Windows 10.0.19041)"
+        ],
+        "x-ms-client-request-id": "482b5d9e-0ee5-92fc-a1c0-4848ee4a0f0e",
+        "x-ms-date": "Fri, 19 Feb 2021 19:07:29 GMT",
+        "x-ms-return-client-request-id": "true",
+        "x-ms-version": "2020-06-12"
+      },
+      "RequestBody": null,
+      "StatusCode": 201,
+      "ResponseHeaders": {
+        "Content-Length": "0",
+        "Date": "Fri, 19 Feb 2021 19:07:28 GMT",
+        "ETag": "\u00220x8D8D5099A46E520\u0022",
+        "Last-Modified": "Fri, 19 Feb 2021 19:07:29 GMT",
+        "Server": [
+          "Windows-Azure-HDFS/1.0",
+          "Microsoft-HTTPAPI/2.0"
+        ],
+        "x-ms-client-request-id": "482b5d9e-0ee5-92fc-a1c0-4848ee4a0f0e",
+        "x-ms-request-id": "5dd0a2d5-401f-0046-56f2-064bd8000000",
+        "x-ms-version": "2020-06-12"
+      },
+      "ResponseBody": []
+    },
+    {
+      "RequestUri": "https://seannse.dfs.core.windows.net/test-filesystem-7d8caf91-b54d-c926-2128-14e24121ee9e/test-directory-962f497c-d3a6-7455-f7c0-a1b5b17e370c/test-directory-28f9b667-ae72-cdba-b2d1-626023051abb?resource=directory",
+      "RequestMethod": "PUT",
+      "RequestHeaders": {
+        "Accept": "application/json",
+        "Authorization": "Sanitized",
+        "User-Agent": [
+          "azsdk-net-Storage.Files.DataLake/12.7.0-alpha.20210219.1",
+          "(.NET 5.0.3; Microsoft Windows 10.0.19041)"
+        ],
+        "x-ms-client-request-id": "a3e7a136-0a42-ef7b-a25e-9513ac9c6e9b",
+        "x-ms-date": "Fri, 19 Feb 2021 19:07:30 GMT",
+        "x-ms-return-client-request-id": "true",
+        "x-ms-version": "2020-06-12"
+      },
+      "RequestBody": null,
+      "StatusCode": 201,
+      "ResponseHeaders": {
+        "Content-Length": "0",
+        "Date": "Fri, 19 Feb 2021 19:07:28 GMT",
+        "ETag": "\u00220x8D8D5099A5462D2\u0022",
+        "Last-Modified": "Fri, 19 Feb 2021 19:07:29 GMT",
+        "Server": [
+          "Windows-Azure-HDFS/1.0",
+          "Microsoft-HTTPAPI/2.0"
+        ],
+        "x-ms-client-request-id": "a3e7a136-0a42-ef7b-a25e-9513ac9c6e9b",
+        "x-ms-request-id": "5dd0a2e4-401f-0046-65f2-064bd8000000",
+        "x-ms-version": "2020-06-12"
+      },
+      "ResponseBody": []
+    },
+    {
+      "RequestUri": "https://seannse.dfs.core.windows.net/test-filesystem-7d8caf91-b54d-c926-2128-14e24121ee9e/test-directory-962f497c-d3a6-7455-f7c0-a1b5b17e370c/test-directory-28f9b667-ae72-cdba-b2d1-626023051abb/test-file-39ba8da5-bb33-79ba-8f85-b388048e6664?resource=file",
+      "RequestMethod": "PUT",
+      "RequestHeaders": {
+        "Accept": "application/json",
+        "Authorization": "Sanitized",
+        "User-Agent": [
+          "azsdk-net-Storage.Files.DataLake/12.7.0-alpha.20210219.1",
+          "(.NET 5.0.3; Microsoft Windows 10.0.19041)"
+        ],
+        "x-ms-client-request-id": "d9860f7b-3693-7bb5-e66e-14bc56f2ea13",
+        "x-ms-date": "Fri, 19 Feb 2021 19:07:30 GMT",
+        "x-ms-return-client-request-id": "true",
+        "x-ms-version": "2020-06-12"
+      },
+      "RequestBody": null,
+      "StatusCode": 201,
+      "ResponseHeaders": {
+        "Content-Length": "0",
+        "Date": "Fri, 19 Feb 2021 19:07:28 GMT",
+        "ETag": "\u00220x8D8D5099A62532D\u0022",
+        "Last-Modified": "Fri, 19 Feb 2021 19:07:29 GMT",
+        "Server": [
+          "Windows-Azure-HDFS/1.0",
+          "Microsoft-HTTPAPI/2.0"
+        ],
+        "x-ms-client-request-id": "d9860f7b-3693-7bb5-e66e-14bc56f2ea13",
+        "x-ms-request-id": "5dd0a2f9-401f-0046-7af2-064bd8000000",
+        "x-ms-version": "2020-06-12"
+      },
+      "ResponseBody": []
+    },
+    {
+      "RequestUri": "https://seannse.dfs.core.windows.net/test-filesystem-7d8caf91-b54d-c926-2128-14e24121ee9e/test-directory-962f497c-d3a6-7455-f7c0-a1b5b17e370c/test-directory-28f9b667-ae72-cdba-b2d1-626023051abb/test-file-32b231f7-eb73-2e7c-1337-ff0b08c5207b?resource=file",
+      "RequestMethod": "PUT",
+      "RequestHeaders": {
+        "Accept": "application/json",
+        "Authorization": "Sanitized",
+        "User-Agent": [
+          "azsdk-net-Storage.Files.DataLake/12.7.0-alpha.20210219.1",
+          "(.NET 5.0.3; Microsoft Windows 10.0.19041)"
+        ],
+        "x-ms-client-request-id": "27fd9e3d-9560-8f65-9257-c55c36a97220",
+        "x-ms-date": "Fri, 19 Feb 2021 19:07:30 GMT",
+        "x-ms-return-client-request-id": "true",
+        "x-ms-version": "2020-06-12"
+      },
+      "RequestBody": null,
+      "StatusCode": 201,
+      "ResponseHeaders": {
+        "Content-Length": "0",
+        "Date": "Fri, 19 Feb 2021 19:07:28 GMT",
+        "ETag": "\u00220x8D8D5099A730891\u0022",
+        "Last-Modified": "Fri, 19 Feb 2021 19:07:29 GMT",
+        "Server": [
+          "Windows-Azure-HDFS/1.0",
+          "Microsoft-HTTPAPI/2.0"
+        ],
+        "x-ms-client-request-id": "27fd9e3d-9560-8f65-9257-c55c36a97220",
+        "x-ms-request-id": "5dd0a30a-401f-0046-0bf2-064bd8000000",
+        "x-ms-version": "2020-06-12"
+      },
+      "ResponseBody": []
+    },
+    {
+      "RequestUri": "https://seannse.dfs.core.windows.net/test-filesystem-7d8caf91-b54d-c926-2128-14e24121ee9e/test-directory-962f497c-d3a6-7455-f7c0-a1b5b17e370c/test-directory-7bff984e-f5e5-6b0a-6087-6dc54fcccc57?resource=directory",
+      "RequestMethod": "PUT",
+      "RequestHeaders": {
+        "Accept": "application/json",
+        "Authorization": "Sanitized",
+        "User-Agent": [
+          "azsdk-net-Storage.Files.DataLake/12.7.0-alpha.20210219.1",
+          "(.NET 5.0.3; Microsoft Windows 10.0.19041)"
+        ],
+        "x-ms-client-request-id": "c9627b3a-b0bd-4761-9392-c7d8289f40c5",
+        "x-ms-date": "Fri, 19 Feb 2021 19:07:30 GMT",
+        "x-ms-return-client-request-id": "true",
+        "x-ms-version": "2020-06-12"
+      },
+      "RequestBody": null,
+      "StatusCode": 201,
+      "ResponseHeaders": {
+        "Content-Length": "0",
+        "Date": "Fri, 19 Feb 2021 19:07:29 GMT",
+        "ETag": "\u00220x8D8D5099A83212B\u0022",
+        "Last-Modified": "Fri, 19 Feb 2021 19:07:29 GMT",
+        "Server": [
+          "Windows-Azure-HDFS/1.0",
+          "Microsoft-HTTPAPI/2.0"
+        ],
+        "x-ms-client-request-id": "c9627b3a-b0bd-4761-9392-c7d8289f40c5",
+        "x-ms-request-id": "5dd0a31a-401f-0046-1bf2-064bd8000000",
+        "x-ms-version": "2020-06-12"
+      },
+      "ResponseBody": []
+    },
+    {
+      "RequestUri": "https://seannse.dfs.core.windows.net/test-filesystem-7d8caf91-b54d-c926-2128-14e24121ee9e/test-directory-962f497c-d3a6-7455-f7c0-a1b5b17e370c/test-directory-7bff984e-f5e5-6b0a-6087-6dc54fcccc57/test-file-7e506e8a-08db-5558-7dd7-04689259a4eb?resource=file",
+      "RequestMethod": "PUT",
+      "RequestHeaders": {
+        "Accept": "application/json",
+        "Authorization": "Sanitized",
+        "User-Agent": [
+          "azsdk-net-Storage.Files.DataLake/12.7.0-alpha.20210219.1",
+          "(.NET 5.0.3; Microsoft Windows 10.0.19041)"
+        ],
+        "x-ms-client-request-id": "58269c3c-7524-3240-230c-4be6acf8b539",
+        "x-ms-date": "Fri, 19 Feb 2021 19:07:30 GMT",
+        "x-ms-return-client-request-id": "true",
+        "x-ms-version": "2020-06-12"
+      },
+      "RequestBody": null,
+      "StatusCode": 201,
+      "ResponseHeaders": {
+        "Content-Length": "0",
+        "Date": "Fri, 19 Feb 2021 19:07:29 GMT",
+        "ETag": "\u00220x8D8D5099A91A519\u0022",
+        "Last-Modified": "Fri, 19 Feb 2021 19:07:29 GMT",
+        "Server": [
+          "Windows-Azure-HDFS/1.0",
+          "Microsoft-HTTPAPI/2.0"
+        ],
+        "x-ms-client-request-id": "58269c3c-7524-3240-230c-4be6acf8b539",
+        "x-ms-request-id": "5dd0a326-401f-0046-27f2-064bd8000000",
+        "x-ms-version": "2020-06-12"
+      },
+      "ResponseBody": []
+    },
+    {
+      "RequestUri": "https://seannse.dfs.core.windows.net/test-filesystem-7d8caf91-b54d-c926-2128-14e24121ee9e/test-directory-962f497c-d3a6-7455-f7c0-a1b5b17e370c/test-file-d744dbee-6c14-875b-d5f5-26543222233b?resource=file",
+      "RequestMethod": "PUT",
+      "RequestHeaders": {
+        "Accept": "application/json",
+        "Authorization": "Sanitized",
+        "User-Agent": [
+          "azsdk-net-Storage.Files.DataLake/12.7.0-alpha.20210219.1",
+          "(.NET 5.0.3; Microsoft Windows 10.0.19041)"
+        ],
+        "x-ms-client-request-id": "56479cd1-27fd-cfc2-419e-832e4eebff01",
+        "x-ms-date": "Fri, 19 Feb 2021 19:07:30 GMT",
+        "x-ms-return-client-request-id": "true",
+        "x-ms-version": "2020-06-12"
+      },
+      "RequestBody": null,
+      "StatusCode": 201,
+      "ResponseHeaders": {
+        "Content-Length": "0",
+        "Date": "Fri, 19 Feb 2021 19:07:29 GMT",
+        "ETag": "\u00220x8D8D5099A9F22AD\u0022",
+        "Last-Modified": "Fri, 19 Feb 2021 19:07:29 GMT",
+        "Server": [
+          "Windows-Azure-HDFS/1.0",
+          "Microsoft-HTTPAPI/2.0"
+        ],
+        "x-ms-client-request-id": "56479cd1-27fd-cfc2-419e-832e4eebff01",
+        "x-ms-request-id": "5dd0a32d-401f-0046-2ef2-064bd8000000",
+        "x-ms-version": "2020-06-12"
+      },
+      "ResponseBody": []
+    },
+    {
+      "RequestUri": "https://seannse.dfs.core.windows.net/test-filesystem-7d8caf91-b54d-c926-2128-14e24121ee9e/test-directory-962f497c-d3a6-7455-f7c0-a1b5b17e370c?action=setAccessControlRecursive\u0026mode=modify\u0026maxRecords=2",
       "RequestMethod": "PATCH",
       "RequestHeaders": {
         "Accept": "application/json",
         "Authorization": "Sanitized",
         "User-Agent": [
-<<<<<<< HEAD
-          "azsdk-net-Storage.Files.DataLake/12.7.0-alpha.20210202.1",
-          "(.NET 5.0.2; Microsoft Windows 10.0.19042)"
+          "azsdk-net-Storage.Files.DataLake/12.7.0-alpha.20210219.1",
+          "(.NET 5.0.3; Microsoft Windows 10.0.19041)"
         ],
         "x-ms-acl": "user::rwx,group::r--,other::---,mask::rwx",
-        "x-ms-client-request-id": "ebe1cfae-356e-fd3c-c7fb-a4920f3e0513",
-        "x-ms-date": "Tue, 02 Feb 2021 21:48:21 GMT",
-=======
-          "azsdk-net-Storage.Files.DataLake/12.7.0-alpha.20210217.1",
-          "(.NET 5.0.3; Microsoft Windows 10.0.19042)"
+        "x-ms-client-request-id": "9583c746-cdda-b13d-6b5c-b495c899d025",
+        "x-ms-date": "Fri, 19 Feb 2021 19:07:30 GMT",
+        "x-ms-return-client-request-id": "true",
+        "x-ms-version": "2020-06-12"
+      },
+      "RequestBody": null,
+      "StatusCode": 200,
+      "ResponseHeaders": {
+        "Date": "Fri, 19 Feb 2021 19:07:29 GMT",
+        "Server": [
+          "Windows-Azure-HDFS/1.0",
+          "Microsoft-HTTPAPI/2.0"
+        ],
+        "Transfer-Encoding": "chunked",
+        "x-ms-client-request-id": "9583c746-cdda-b13d-6b5c-b495c899d025",
+        "x-ms-continuation": "VBbu6qOcwLSxw9IBGPwBGPYBL3NlYW5uc2UBMDFENTc5OTJDOTcxNDhDMi90ZXN0LWZpbGVzeXN0ZW0tN2Q4Y2FmOTEtYjU0ZC1jOTI2LTIxMjgtMTRlMjQxMjFlZTllATAxRDcwNkYyNzdDMjQzMUUvdGVzdC1kaXJlY3RvcnktOTYyZjQ5N2MtZDNhNi03NDU1LWY3YzAtYTFiNWIxN2UzNzBjL3Rlc3QtZGlyZWN0b3J5LTI4ZjliNjY3LWFlNzItY2RiYS1iMmQxLTYyNjAyMzA1MWFiYi90ZXN0LWZpbGUtMzJiMjMxZjctZWI3My0yZTdjLTEzMzctZmYwYjA4YzUyMDdiFgAAAA==",
+        "x-ms-namespace-enabled": "true",
+        "x-ms-request-id": "5dd0a33d-401f-0046-3ef2-064bd8000000",
+        "x-ms-version": "2020-06-12"
+      },
+      "ResponseBody": "eyJkaXJlY3Rvcmllc1N1Y2Nlc3NmdWwiOjIsImZhaWxlZEVudHJpZXMiOltdLCJmYWlsdXJlQ291bnQiOjAsImZpbGVzU3VjY2Vzc2Z1bCI6MH0K"
+    },
+    {
+      "RequestUri": "https://seannse.dfs.core.windows.net/test-filesystem-7d8caf91-b54d-c926-2128-14e24121ee9e/test-directory-962f497c-d3a6-7455-f7c0-a1b5b17e370c?action=setAccessControlRecursive\u0026continuation=VBbu6qOcwLSxw9IBGPwBGPYBL3NlYW5uc2UBMDFENTc5OTJDOTcxNDhDMi90ZXN0LWZpbGVzeXN0ZW0tN2Q4Y2FmOTEtYjU0ZC1jOTI2LTIxMjgtMTRlMjQxMjFlZTllATAxRDcwNkYyNzdDMjQzMUUvdGVzdC1kaXJlY3RvcnktOTYyZjQ5N2MtZDNhNi03NDU1LWY3YzAtYTFiNWIxN2UzNzBjL3Rlc3QtZGlyZWN0b3J5LTI4ZjliNjY3LWFlNzItY2RiYS1iMmQxLTYyNjAyMzA1MWFiYi90ZXN0LWZpbGUtMzJiMjMxZjctZWI3My0yZTdjLTEzMzctZmYwYjA4YzUyMDdiFgAAAA%3D%3D\u0026mode=modify\u0026maxRecords=2",
+      "RequestMethod": "PATCH",
+      "RequestHeaders": {
+        "Accept": "application/json",
+        "Authorization": "Sanitized",
+        "User-Agent": [
+          "azsdk-net-Storage.Files.DataLake/12.7.0-alpha.20210219.1",
+          "(.NET 5.0.3; Microsoft Windows 10.0.19041)"
         ],
         "x-ms-acl": "user::rwx,group::r--,other::---,mask::rwx",
-        "x-ms-client-request-id": "ebe1cfae-356e-fd3c-c7fb-a4920f3e0513",
-        "x-ms-date": "Wed, 17 Feb 2021 22:51:26 GMT",
->>>>>>> 1814567d
+        "x-ms-client-request-id": "87e761ce-6a68-1c26-d35c-136f0b70da7a",
+        "x-ms-date": "Fri, 19 Feb 2021 19:07:30 GMT",
         "x-ms-return-client-request-id": "true",
         "x-ms-version": "2020-06-12"
       },
       "RequestBody": null,
       "StatusCode": 200,
       "ResponseHeaders": {
-<<<<<<< HEAD
-        "Date": "Tue, 02 Feb 2021 21:48:21 GMT",
-=======
-        "Date": "Wed, 17 Feb 2021 22:51:25 GMT",
->>>>>>> 1814567d
+        "Date": "Fri, 19 Feb 2021 19:07:29 GMT",
         "Server": [
           "Windows-Azure-HDFS/1.0",
           "Microsoft-HTTPAPI/2.0"
         ],
         "Transfer-Encoding": "chunked",
-        "x-ms-client-request-id": "ebe1cfae-356e-fd3c-c7fb-a4920f3e0513",
-<<<<<<< HEAD
-        "x-ms-continuation": "VBbFyarNruuV9kwY/AEY9gEvc2Vhbm5zZQEwMUQ1Nzk5MkM5NzE0OEMyL3Rlc3QtZmlsZXN5c3RlbS1lZTQ0MTNkZS1mMmEyLTgxYTUtMTc4NC1kMGRjZmYwZTA4ZTgBMDFENkY5QUQxRkJBOTYxMi90ZXN0LWRpcmVjdG9yeS00MDIyYWI5ZC02OWEzLTNlZWItN2M0ZS0xOGM2NzdhMzI2MDAvdGVzdC1kaXJlY3RvcnktMmIyNjY0MjItYjQ2OC1kZDk1LWM2MTMtMDk1ODM4ZjIwMzczL3Rlc3QtZmlsZS04MmE2NTliZi1lYTRkLWFjYmMtNTc5OS00MGMxZjk0Y2ViOTcWAAAA",
+        "x-ms-client-request-id": "87e761ce-6a68-1c26-d35c-136f0b70da7a",
+        "x-ms-continuation": "VBaj8b3R4r7lylQYzQEYxwEvc2Vhbm5zZQEwMUQ1Nzk5MkM5NzE0OEMyL3Rlc3QtZmlsZXN5c3RlbS03ZDhjYWY5MS1iNTRkLWM5MjYtMjEyOC0xNGUyNDEyMWVlOWUBMDFENzA2RjI3N0MyNDMxRS90ZXN0LWRpcmVjdG9yeS05NjJmNDk3Yy1kM2E2LTc0NTUtZjdjMC1hMWI1YjE3ZTM3MGMvdGVzdC1kaXJlY3RvcnktN2JmZjk4NGUtZjVlNS02YjBhLTYwODctNmRjNTRmY2NjYzU3FgAAAA==",
         "x-ms-namespace-enabled": "true",
-        "x-ms-request-id": "db4903f3-901f-0037-02ad-f9adf3000000",
-=======
-        "x-ms-continuation": "VBaxxu\u002BMwf7AlvsBGPwBGPYBL3NlYW5uc2UBMDFENTc5OTJDOTcxNDhDMi90ZXN0LWZpbGVzeXN0ZW0tZWU0NDEzZGUtZjJhMi04MWE1LTE3ODQtZDBkY2ZmMGUwOGU4ATAxRDcwNTdGNkI3QjU2NDYvdGVzdC1kaXJlY3RvcnktNDAyMmFiOWQtNjlhMy0zZWViLTdjNGUtMThjNjc3YTMyNjAwL3Rlc3QtZGlyZWN0b3J5LTJiMjY2NDIyLWI0NjgtZGQ5NS1jNjEzLTA5NTgzOGYyMDM3My90ZXN0LWZpbGUtODJhNjU5YmYtZWE0ZC1hY2JjLTU3OTktNDBjMWY5NGNlYjk3FgAAAA==",
+        "x-ms-request-id": "5dd0a342-401f-0046-43f2-064bd8000000",
+        "x-ms-version": "2020-06-12"
+      },
+      "ResponseBody": "eyJkaXJlY3Rvcmllc1N1Y2Nlc3NmdWwiOjAsImZhaWxlZEVudHJpZXMiOltdLCJmYWlsdXJlQ291bnQiOjAsImZpbGVzU3VjY2Vzc2Z1bCI6Mn0K"
+    },
+    {
+      "RequestUri": "https://seannse.dfs.core.windows.net/test-filesystem-7d8caf91-b54d-c926-2128-14e24121ee9e/test-directory-962f497c-d3a6-7455-f7c0-a1b5b17e370c?action=setAccessControlRecursive\u0026continuation=VBaj8b3R4r7lylQYzQEYxwEvc2Vhbm5zZQEwMUQ1Nzk5MkM5NzE0OEMyL3Rlc3QtZmlsZXN5c3RlbS03ZDhjYWY5MS1iNTRkLWM5MjYtMjEyOC0xNGUyNDEyMWVlOWUBMDFENzA2RjI3N0MyNDMxRS90ZXN0LWRpcmVjdG9yeS05NjJmNDk3Yy1kM2E2LTc0NTUtZjdjMC1hMWI1YjE3ZTM3MGMvdGVzdC1kaXJlY3RvcnktN2JmZjk4NGUtZjVlNS02YjBhLTYwODctNmRjNTRmY2NjYzU3FgAAAA%3D%3D\u0026mode=modify\u0026maxRecords=2",
+      "RequestMethod": "PATCH",
+      "RequestHeaders": {
+        "Accept": "application/json",
+        "Authorization": "Sanitized",
+        "User-Agent": [
+          "azsdk-net-Storage.Files.DataLake/12.7.0-alpha.20210219.1",
+          "(.NET 5.0.3; Microsoft Windows 10.0.19041)"
+        ],
+        "x-ms-acl": "user::rwx,group::r--,other::---,mask::rwx",
+        "x-ms-client-request-id": "67c77148-48b1-eebd-8857-d3491d230526",
+        "x-ms-date": "Fri, 19 Feb 2021 19:07:30 GMT",
+        "x-ms-return-client-request-id": "true",
+        "x-ms-version": "2020-06-12"
+      },
+      "RequestBody": null,
+      "StatusCode": 200,
+      "ResponseHeaders": {
+        "Date": "Fri, 19 Feb 2021 19:07:29 GMT",
+        "Server": [
+          "Windows-Azure-HDFS/1.0",
+          "Microsoft-HTTPAPI/2.0"
+        ],
+        "Transfer-Encoding": "chunked",
+        "x-ms-client-request-id": "67c77148-48b1-eebd-8857-d3491d230526",
+        "x-ms-continuation": "VBbuysSY0c/kyTYYyAEYwgEvc2Vhbm5zZQEwMUQ1Nzk5MkM5NzE0OEMyL3Rlc3QtZmlsZXN5c3RlbS03ZDhjYWY5MS1iNTRkLWM5MjYtMjEyOC0xNGUyNDEyMWVlOWUBMDFENzA2RjI3N0MyNDMxRS90ZXN0LWRpcmVjdG9yeS05NjJmNDk3Yy1kM2E2LTc0NTUtZjdjMC1hMWI1YjE3ZTM3MGMvdGVzdC1maWxlLWQ3NDRkYmVlLTZjMTQtODc1Yi1kNWY1LTI2NTQzMjIyMjMzYhYAAAA=",
         "x-ms-namespace-enabled": "true",
-        "x-ms-request-id": "957b8132-001f-0047-197f-051404000000",
->>>>>>> 1814567d
-        "x-ms-version": "2020-06-12"
-      },
-      "ResponseBody": "eyJkaXJlY3Rvcmllc1N1Y2Nlc3NmdWwiOjIsImZhaWxlZEVudHJpZXMiOltdLCJmYWlsdXJlQ291bnQiOjAsImZpbGVzU3VjY2Vzc2Z1bCI6MH0K"
-    },
-    {
-<<<<<<< HEAD
-      "RequestUri": "https://seannse.dfs.core.windows.net/test-filesystem-ee4413de-f2a2-81a5-1784-d0dcff0e08e8/test-directory-4022ab9d-69a3-3eeb-7c4e-18c677a32600?action=setAccessControlRecursive\u0026continuation=VBbFyarNruuV9kwY%2FAEY9gEvc2Vhbm5zZQEwMUQ1Nzk5MkM5NzE0OEMyL3Rlc3QtZmlsZXN5c3RlbS1lZTQ0MTNkZS1mMmEyLTgxYTUtMTc4NC1kMGRjZmYwZTA4ZTgBMDFENkY5QUQxRkJBOTYxMi90ZXN0LWRpcmVjdG9yeS00MDIyYWI5ZC02OWEzLTNlZWItN2M0ZS0xOGM2NzdhMzI2MDAvdGVzdC1kaXJlY3RvcnktMmIyNjY0MjItYjQ2OC1kZDk1LWM2MTMtMDk1ODM4ZjIwMzczL3Rlc3QtZmlsZS04MmE2NTliZi1lYTRkLWFjYmMtNTc5OS00MGMxZjk0Y2ViOTcWAAAA\u0026mode=modify\u0026maxRecords=2",
-=======
-      "RequestUri": "https://seannse.dfs.core.windows.net/test-filesystem-ee4413de-f2a2-81a5-1784-d0dcff0e08e8/test-directory-4022ab9d-69a3-3eeb-7c4e-18c677a32600?action=setAccessControlRecursive\u0026mode=modify\u0026continuation=VBaxxu%2BMwf7AlvsBGPwBGPYBL3NlYW5uc2UBMDFENTc5OTJDOTcxNDhDMi90ZXN0LWZpbGVzeXN0ZW0tZWU0NDEzZGUtZjJhMi04MWE1LTE3ODQtZDBkY2ZmMGUwOGU4ATAxRDcwNTdGNkI3QjU2NDYvdGVzdC1kaXJlY3RvcnktNDAyMmFiOWQtNjlhMy0zZWViLTdjNGUtMThjNjc3YTMyNjAwL3Rlc3QtZGlyZWN0b3J5LTJiMjY2NDIyLWI0NjgtZGQ5NS1jNjEzLTA5NTgzOGYyMDM3My90ZXN0LWZpbGUtODJhNjU5YmYtZWE0ZC1hY2JjLTU3OTktNDBjMWY5NGNlYjk3FgAAAA%3D%3D\u0026maxRecords=2",
->>>>>>> 1814567d
+        "x-ms-request-id": "5dd0a355-401f-0046-56f2-064bd8000000",
+        "x-ms-version": "2020-06-12"
+      },
+      "ResponseBody": "eyJkaXJlY3Rvcmllc1N1Y2Nlc3NmdWwiOjEsImZhaWxlZEVudHJpZXMiOltdLCJmYWlsdXJlQ291bnQiOjAsImZpbGVzU3VjY2Vzc2Z1bCI6MX0K"
+    },
+    {
+      "RequestUri": "https://seannse.dfs.core.windows.net/test-filesystem-7d8caf91-b54d-c926-2128-14e24121ee9e/test-directory-962f497c-d3a6-7455-f7c0-a1b5b17e370c?action=setAccessControlRecursive\u0026continuation=VBbuysSY0c%2FkyTYYyAEYwgEvc2Vhbm5zZQEwMUQ1Nzk5MkM5NzE0OEMyL3Rlc3QtZmlsZXN5c3RlbS03ZDhjYWY5MS1iNTRkLWM5MjYtMjEyOC0xNGUyNDEyMWVlOWUBMDFENzA2RjI3N0MyNDMxRS90ZXN0LWRpcmVjdG9yeS05NjJmNDk3Yy1kM2E2LTc0NTUtZjdjMC1hMWI1YjE3ZTM3MGMvdGVzdC1maWxlLWQ3NDRkYmVlLTZjMTQtODc1Yi1kNWY1LTI2NTQzMjIyMjMzYhYAAAA%3D\u0026mode=modify\u0026maxRecords=2",
       "RequestMethod": "PATCH",
       "RequestHeaders": {
         "Accept": "application/json",
         "Authorization": "Sanitized",
         "User-Agent": [
-<<<<<<< HEAD
-          "azsdk-net-Storage.Files.DataLake/12.7.0-alpha.20210202.1",
-          "(.NET 5.0.2; Microsoft Windows 10.0.19042)"
+          "azsdk-net-Storage.Files.DataLake/12.7.0-alpha.20210219.1",
+          "(.NET 5.0.3; Microsoft Windows 10.0.19041)"
         ],
         "x-ms-acl": "user::rwx,group::r--,other::---,mask::rwx",
-        "x-ms-client-request-id": "f6512fe7-5260-50a4-fa90-bb8508806a6a",
-        "x-ms-date": "Tue, 02 Feb 2021 21:48:21 GMT",
-=======
-          "azsdk-net-Storage.Files.DataLake/12.7.0-alpha.20210217.1",
-          "(.NET 5.0.3; Microsoft Windows 10.0.19042)"
-        ],
-        "x-ms-acl": "user::rwx,group::r--,other::---,mask::rwx",
-        "x-ms-client-request-id": "f6512fe7-5260-50a4-fa90-bb8508806a6a",
-        "x-ms-date": "Wed, 17 Feb 2021 22:51:26 GMT",
->>>>>>> 1814567d
+        "x-ms-client-request-id": "9a26af0c-72a9-0cc9-e474-84335532f910",
+        "x-ms-date": "Fri, 19 Feb 2021 19:07:30 GMT",
         "x-ms-return-client-request-id": "true",
         "x-ms-version": "2020-06-12"
       },
       "RequestBody": null,
       "StatusCode": 200,
       "ResponseHeaders": {
-<<<<<<< HEAD
-        "Date": "Tue, 02 Feb 2021 21:48:21 GMT",
-=======
-        "Date": "Wed, 17 Feb 2021 22:51:26 GMT",
->>>>>>> 1814567d
+        "Date": "Fri, 19 Feb 2021 19:07:29 GMT",
         "Server": [
           "Windows-Azure-HDFS/1.0",
           "Microsoft-HTTPAPI/2.0"
         ],
         "Transfer-Encoding": "chunked",
-        "x-ms-client-request-id": "f6512fe7-5260-50a4-fa90-bb8508806a6a",
-<<<<<<< HEAD
-        "x-ms-continuation": "VBbt7KfI\u002BpTtjxYYzQEYxwEvc2Vhbm5zZQEwMUQ1Nzk5MkM5NzE0OEMyL3Rlc3QtZmlsZXN5c3RlbS1lZTQ0MTNkZS1mMmEyLTgxYTUtMTc4NC1kMGRjZmYwZTA4ZTgBMDFENkY5QUQxRkJBOTYxMi90ZXN0LWRpcmVjdG9yeS00MDIyYWI5ZC02OWEzLTNlZWItN2M0ZS0xOGM2NzdhMzI2MDAvdGVzdC1kaXJlY3RvcnktMzY2OTUyMGItMTllZC00ODM0LTQyMzAtMWNmMDIxYWVlMTgwFgAAAA==",
+        "x-ms-client-request-id": "9a26af0c-72a9-0cc9-e474-84335532f910",
         "x-ms-namespace-enabled": "true",
-        "x-ms-request-id": "db4903fe-901f-0037-0dad-f9adf3000000",
-=======
-        "x-ms-continuation": "VBbdsK7k9aW118gBGM0BGMcBL3NlYW5uc2UBMDFENTc5OTJDOTcxNDhDMi90ZXN0LWZpbGVzeXN0ZW0tZWU0NDEzZGUtZjJhMi04MWE1LTE3ODQtZDBkY2ZmMGUwOGU4ATAxRDcwNTdGNkI3QjU2NDYvdGVzdC1kaXJlY3RvcnktNDAyMmFiOWQtNjlhMy0zZWViLTdjNGUtMThjNjc3YTMyNjAwL3Rlc3QtZGlyZWN0b3J5LTM2Njk1MjBiLTE5ZWQtNDgzNC00MjMwLTFjZjAyMWFlZTE4MBYAAAA=",
-        "x-ms-namespace-enabled": "true",
-        "x-ms-request-id": "957b8139-001f-0047-207f-051404000000",
->>>>>>> 1814567d
-        "x-ms-version": "2020-06-12"
-      },
-      "ResponseBody": "eyJkaXJlY3Rvcmllc1N1Y2Nlc3NmdWwiOjAsImZhaWxlZEVudHJpZXMiOltdLCJmYWlsdXJlQ291bnQiOjAsImZpbGVzU3VjY2Vzc2Z1bCI6Mn0K"
-    },
-    {
-<<<<<<< HEAD
-      "RequestUri": "https://seannse.dfs.core.windows.net/test-filesystem-ee4413de-f2a2-81a5-1784-d0dcff0e08e8/test-directory-4022ab9d-69a3-3eeb-7c4e-18c677a32600?action=setAccessControlRecursive\u0026continuation=VBbt7KfI%2BpTtjxYYzQEYxwEvc2Vhbm5zZQEwMUQ1Nzk5MkM5NzE0OEMyL3Rlc3QtZmlsZXN5c3RlbS1lZTQ0MTNkZS1mMmEyLTgxYTUtMTc4NC1kMGRjZmYwZTA4ZTgBMDFENkY5QUQxRkJBOTYxMi90ZXN0LWRpcmVjdG9yeS00MDIyYWI5ZC02OWEzLTNlZWItN2M0ZS0xOGM2NzdhMzI2MDAvdGVzdC1kaXJlY3RvcnktMzY2OTUyMGItMTllZC00ODM0LTQyMzAtMWNmMDIxYWVlMTgwFgAAAA%3D%3D\u0026mode=modify\u0026maxRecords=2",
-=======
-      "RequestUri": "https://seannse.dfs.core.windows.net/test-filesystem-ee4413de-f2a2-81a5-1784-d0dcff0e08e8/test-directory-4022ab9d-69a3-3eeb-7c4e-18c677a32600?action=setAccessControlRecursive\u0026mode=modify\u0026continuation=VBbdsK7k9aW118gBGM0BGMcBL3NlYW5uc2UBMDFENTc5OTJDOTcxNDhDMi90ZXN0LWZpbGVzeXN0ZW0tZWU0NDEzZGUtZjJhMi04MWE1LTE3ODQtZDBkY2ZmMGUwOGU4ATAxRDcwNTdGNkI3QjU2NDYvdGVzdC1kaXJlY3RvcnktNDAyMmFiOWQtNjlhMy0zZWViLTdjNGUtMThjNjc3YTMyNjAwL3Rlc3QtZGlyZWN0b3J5LTM2Njk1MjBiLTE5ZWQtNDgzNC00MjMwLTFjZjAyMWFlZTE4MBYAAAA%3D\u0026maxRecords=2",
->>>>>>> 1814567d
-      "RequestMethod": "PATCH",
-      "RequestHeaders": {
-        "Accept": "application/json",
-        "Authorization": "Sanitized",
-        "User-Agent": [
-<<<<<<< HEAD
-          "azsdk-net-Storage.Files.DataLake/12.7.0-alpha.20210202.1",
-          "(.NET 5.0.2; Microsoft Windows 10.0.19042)"
-        ],
-        "x-ms-acl": "user::rwx,group::r--,other::---,mask::rwx",
-        "x-ms-client-request-id": "e0ab8b6c-0eed-89b3-cc34-293de4e89d9f",
-        "x-ms-date": "Tue, 02 Feb 2021 21:48:21 GMT",
-=======
-          "azsdk-net-Storage.Files.DataLake/12.7.0-alpha.20210217.1",
-          "(.NET 5.0.3; Microsoft Windows 10.0.19042)"
-        ],
-        "x-ms-acl": "user::rwx,group::r--,other::---,mask::rwx",
-        "x-ms-client-request-id": "e0ab8b6c-0eed-89b3-cc34-293de4e89d9f",
-        "x-ms-date": "Wed, 17 Feb 2021 22:51:26 GMT",
->>>>>>> 1814567d
-        "x-ms-return-client-request-id": "true",
-        "x-ms-version": "2020-06-12"
-      },
-      "RequestBody": null,
-      "StatusCode": 200,
-      "ResponseHeaders": {
-<<<<<<< HEAD
-        "Date": "Tue, 02 Feb 2021 21:48:21 GMT",
-=======
-        "Date": "Wed, 17 Feb 2021 22:51:26 GMT",
->>>>>>> 1814567d
-        "Server": [
-          "Windows-Azure-HDFS/1.0",
-          "Microsoft-HTTPAPI/2.0"
-        ],
-        "Transfer-Encoding": "chunked",
-        "x-ms-client-request-id": "e0ab8b6c-0eed-89b3-cc34-293de4e89d9f",
-<<<<<<< HEAD
-        "x-ms-continuation": "VBbD4pj1\u002BdzqtToYyAEYwgEvc2Vhbm5zZQEwMUQ1Nzk5MkM5NzE0OEMyL3Rlc3QtZmlsZXN5c3RlbS1lZTQ0MTNkZS1mMmEyLTgxYTUtMTc4NC1kMGRjZmYwZTA4ZTgBMDFENkY5QUQxRkJBOTYxMi90ZXN0LWRpcmVjdG9yeS00MDIyYWI5ZC02OWEzLTNlZWItN2M0ZS0xOGM2NzdhMzI2MDAvdGVzdC1maWxlLTIzOGFlNzBkLTIwOGEtOTNlYS1hZWQyLWJmMzUxZjc1MzlmMxYAAAA=",
-        "x-ms-namespace-enabled": "true",
-        "x-ms-request-id": "db490419-901f-0037-28ad-f9adf3000000",
-=======
-        "x-ms-continuation": "VBbohKDY6p2q7zoYyAEYwgEvc2Vhbm5zZQEwMUQ1Nzk5MkM5NzE0OEMyL3Rlc3QtZmlsZXN5c3RlbS1lZTQ0MTNkZS1mMmEyLTgxYTUtMTc4NC1kMGRjZmYwZTA4ZTgBMDFENzA1N0Y2QjdCNTY0Ni90ZXN0LWRpcmVjdG9yeS00MDIyYWI5ZC02OWEzLTNlZWItN2M0ZS0xOGM2NzdhMzI2MDAvdGVzdC1maWxlLTIzOGFlNzBkLTIwOGEtOTNlYS1hZWQyLWJmMzUxZjc1MzlmMxYAAAA=",
-        "x-ms-namespace-enabled": "true",
-        "x-ms-request-id": "957b8151-001f-0047-387f-051404000000",
->>>>>>> 1814567d
-        "x-ms-version": "2020-06-12"
-      },
-      "ResponseBody": "eyJkaXJlY3Rvcmllc1N1Y2Nlc3NmdWwiOjEsImZhaWxlZEVudHJpZXMiOltdLCJmYWlsdXJlQ291bnQiOjAsImZpbGVzU3VjY2Vzc2Z1bCI6MX0K"
-    },
-    {
-<<<<<<< HEAD
-      "RequestUri": "https://seannse.dfs.core.windows.net/test-filesystem-ee4413de-f2a2-81a5-1784-d0dcff0e08e8/test-directory-4022ab9d-69a3-3eeb-7c4e-18c677a32600?action=setAccessControlRecursive\u0026continuation=VBbD4pj1%2BdzqtToYyAEYwgEvc2Vhbm5zZQEwMUQ1Nzk5MkM5NzE0OEMyL3Rlc3QtZmlsZXN5c3RlbS1lZTQ0MTNkZS1mMmEyLTgxYTUtMTc4NC1kMGRjZmYwZTA4ZTgBMDFENkY5QUQxRkJBOTYxMi90ZXN0LWRpcmVjdG9yeS00MDIyYWI5ZC02OWEzLTNlZWItN2M0ZS0xOGM2NzdhMzI2MDAvdGVzdC1maWxlLTIzOGFlNzBkLTIwOGEtOTNlYS1hZWQyLWJmMzUxZjc1MzlmMxYAAAA%3D\u0026mode=modify\u0026maxRecords=2",
-=======
-      "RequestUri": "https://seannse.dfs.core.windows.net/test-filesystem-ee4413de-f2a2-81a5-1784-d0dcff0e08e8/test-directory-4022ab9d-69a3-3eeb-7c4e-18c677a32600?action=setAccessControlRecursive\u0026mode=modify\u0026continuation=VBbohKDY6p2q7zoYyAEYwgEvc2Vhbm5zZQEwMUQ1Nzk5MkM5NzE0OEMyL3Rlc3QtZmlsZXN5c3RlbS1lZTQ0MTNkZS1mMmEyLTgxYTUtMTc4NC1kMGRjZmYwZTA4ZTgBMDFENzA1N0Y2QjdCNTY0Ni90ZXN0LWRpcmVjdG9yeS00MDIyYWI5ZC02OWEzLTNlZWItN2M0ZS0xOGM2NzdhMzI2MDAvdGVzdC1maWxlLTIzOGFlNzBkLTIwOGEtOTNlYS1hZWQyLWJmMzUxZjc1MzlmMxYAAAA%3D\u0026maxRecords=2",
->>>>>>> 1814567d
-      "RequestMethod": "PATCH",
-      "RequestHeaders": {
-        "Accept": "application/json",
-        "Authorization": "Sanitized",
-        "User-Agent": [
-<<<<<<< HEAD
-          "azsdk-net-Storage.Files.DataLake/12.7.0-alpha.20210202.1",
-          "(.NET 5.0.2; Microsoft Windows 10.0.19042)"
-        ],
-        "x-ms-acl": "user::rwx,group::r--,other::---,mask::rwx",
-        "x-ms-client-request-id": "7c199f81-8ad5-aa7d-050c-5d27ed482878",
-        "x-ms-date": "Tue, 02 Feb 2021 21:48:21 GMT",
-=======
-          "azsdk-net-Storage.Files.DataLake/12.7.0-alpha.20210217.1",
-          "(.NET 5.0.3; Microsoft Windows 10.0.19042)"
-        ],
-        "x-ms-acl": "user::rwx,group::r--,other::---,mask::rwx",
-        "x-ms-client-request-id": "7c199f81-8ad5-aa7d-050c-5d27ed482878",
-        "x-ms-date": "Wed, 17 Feb 2021 22:51:26 GMT",
->>>>>>> 1814567d
-        "x-ms-return-client-request-id": "true",
-        "x-ms-version": "2020-06-12"
-      },
-      "RequestBody": null,
-      "StatusCode": 200,
-      "ResponseHeaders": {
-<<<<<<< HEAD
-        "Date": "Tue, 02 Feb 2021 21:48:21 GMT",
-=======
-        "Date": "Wed, 17 Feb 2021 22:51:26 GMT",
->>>>>>> 1814567d
-        "Server": [
-          "Windows-Azure-HDFS/1.0",
-          "Microsoft-HTTPAPI/2.0"
-        ],
-        "Transfer-Encoding": "chunked",
-        "x-ms-client-request-id": "7c199f81-8ad5-aa7d-050c-5d27ed482878",
-        "x-ms-namespace-enabled": "true",
-<<<<<<< HEAD
-        "x-ms-request-id": "db490447-901f-0037-55ad-f9adf3000000",
-=======
-        "x-ms-request-id": "957b8162-001f-0047-497f-051404000000",
->>>>>>> 1814567d
+        "x-ms-request-id": "5dd0a35f-401f-0046-60f2-064bd8000000",
         "x-ms-version": "2020-06-12"
       },
       "ResponseBody": "eyJkaXJlY3Rvcmllc1N1Y2Nlc3NmdWwiOjAsImZhaWxlZEVudHJpZXMiOltdLCJmYWlsdXJlQ291bnQiOjAsImZpbGVzU3VjY2Vzc2Z1bCI6MX0K"
     },
     {
-      "RequestUri": "https://seannse.blob.core.windows.net/test-filesystem-ee4413de-f2a2-81a5-1784-d0dcff0e08e8?restype=container",
+      "RequestUri": "https://seannse.blob.core.windows.net/test-filesystem-7d8caf91-b54d-c926-2128-14e24121ee9e?restype=container",
       "RequestMethod": "DELETE",
       "RequestHeaders": {
         "Accept": "application/xml",
         "Authorization": "Sanitized",
-<<<<<<< HEAD
-        "traceparent": "00-ccccd8cf6b07834f87aeb82579744ba9-be8591c51648ac46-00",
-        "User-Agent": [
-          "azsdk-net-Storage.Files.DataLake/12.7.0-alpha.20210202.1",
-          "(.NET 5.0.2; Microsoft Windows 10.0.19042)"
-        ],
-        "x-ms-client-request-id": "44bb72bd-20ce-98ca-7395-31090794e360",
-        "x-ms-date": "Tue, 02 Feb 2021 21:48:21 GMT",
-=======
-        "traceparent": "00-a83ba37edc6b63488ef0aa80127c8fd2-e1b3472a2500d14c-00",
-        "User-Agent": [
-          "azsdk-net-Storage.Files.DataLake/12.7.0-alpha.20210217.1",
-          "(.NET 5.0.3; Microsoft Windows 10.0.19042)"
-        ],
-        "x-ms-client-request-id": "44bb72bd-20ce-98ca-7395-31090794e360",
-        "x-ms-date": "Wed, 17 Feb 2021 22:51:26 GMT",
->>>>>>> 1814567d
+        "traceparent": "00-13c91f42a8061a4daa43bf1594a03a4b-056a4705fd1e9145-00",
+        "User-Agent": [
+          "azsdk-net-Storage.Files.DataLake/12.7.0-alpha.20210219.1",
+          "(.NET 5.0.3; Microsoft Windows 10.0.19041)"
+        ],
+        "x-ms-client-request-id": "6d3d65c5-6bfc-587c-ff75-db3081844fb2",
+        "x-ms-date": "Fri, 19 Feb 2021 19:07:30 GMT",
         "x-ms-return-client-request-id": "true",
         "x-ms-version": "2020-06-12"
       },
@@ -655,28 +410,20 @@
       "StatusCode": 202,
       "ResponseHeaders": {
         "Content-Length": "0",
-<<<<<<< HEAD
-        "Date": "Tue, 02 Feb 2021 21:48:21 GMT",
-=======
-        "Date": "Wed, 17 Feb 2021 22:51:26 GMT",
->>>>>>> 1814567d
+        "Date": "Fri, 19 Feb 2021 19:07:29 GMT",
         "Server": [
           "Windows-Azure-Blob/1.0",
           "Microsoft-HTTPAPI/2.0"
         ],
-        "x-ms-client-request-id": "44bb72bd-20ce-98ca-7395-31090794e360",
-<<<<<<< HEAD
-        "x-ms-request-id": "3ae70e64-201e-006f-79ad-f975ac000000",
-=======
-        "x-ms-request-id": "2132f867-301e-00b8-4a7f-052499000000",
->>>>>>> 1814567d
+        "x-ms-client-request-id": "6d3d65c5-6bfc-587c-ff75-db3081844fb2",
+        "x-ms-request-id": "cb13efff-b01e-006d-04f2-06cb14000000",
         "x-ms-version": "2020-06-12"
       },
       "ResponseBody": []
     }
   ],
   "Variables": {
-    "RandomSeed": "1913231759",
+    "RandomSeed": "467145834",
     "Storage_TestConfigHierarchicalNamespace": "NamespaceTenant\nseannse\nU2FuaXRpemVk\nhttps://seannse.blob.core.windows.net\nhttps://seannse.file.core.windows.net\nhttps://seannse.queue.core.windows.net\nhttps://seannse.table.core.windows.net\n\n\n\n\nhttps://seannse-secondary.blob.core.windows.net\nhttps://seannse-secondary.file.core.windows.net\nhttps://seannse-secondary.queue.core.windows.net\nhttps://seannse-secondary.table.core.windows.net\n68390a19-a643-458b-b726-408abf67b4fc\nSanitized\n72f988bf-86f1-41af-91ab-2d7cd011db47\nhttps://login.microsoftonline.com/\nCloud\nBlobEndpoint=https://seannse.blob.core.windows.net/;QueueEndpoint=https://seannse.queue.core.windows.net/;FileEndpoint=https://seannse.file.core.windows.net/;BlobSecondaryEndpoint=https://seannse-secondary.blob.core.windows.net/;QueueSecondaryEndpoint=https://seannse-secondary.queue.core.windows.net/;FileSecondaryEndpoint=https://seannse-secondary.file.core.windows.net/;AccountName=seannse;AccountKey=Sanitized\n"
   }
 }