﻿{
  "Entries": [
    {
      "RequestUri": "https://seannse.blob.core.windows.net/test-filesystem-b77599eb-e3c3-4d9a-98a1-1f2e87e940d9?restype=container",
      "RequestMethod": "PUT",
      "RequestHeaders": {
        "Accept": "application/xml",
        "Authorization": "Sanitized",
        "traceparent": "00-976f02fec4ec7c4f897b6b263eda91b0-9bbdb5312bfc744e-00",
        "User-Agent": [
          "azsdk-net-Storage.Files.DataLake/12.7.0-alpha.20210219.1",
          "(.NET 5.0.3; Microsoft Windows 10.0.19041)"
        ],
        "x-ms-blob-public-access": "container",
        "x-ms-client-request-id": "8c276bac-d2ec-d393-55ae-80a8cb219670",
        "x-ms-date": "Fri, 19 Feb 2021 19:04:26 GMT",
        "x-ms-return-client-request-id": "true",
<<<<<<< HEAD
        "x-ms-version": "2020-12-06"
=======
        "x-ms-version": "2021-02-12"
>>>>>>> 7e782c87
      },
      "RequestBody": null,
      "StatusCode": 201,
      "ResponseHeaders": {
        "Content-Length": "0",
        "Date": "Fri, 19 Feb 2021 19:04:24 GMT",
        "ETag": "\"0x8D8D5092CA44099\"",
        "Last-Modified": "Fri, 19 Feb 2021 19:04:25 GMT",
        "Server": [
          "Windows-Azure-Blob/1.0",
          "Microsoft-HTTPAPI/2.0"
        ],
        "x-ms-client-request-id": "8c276bac-d2ec-d393-55ae-80a8cb219670",
        "x-ms-request-id": "cb12c540-b01e-006d-11f2-06cb14000000",
<<<<<<< HEAD
        "x-ms-version": "2020-12-06"
=======
        "x-ms-version": "2021-02-12"
>>>>>>> 7e782c87
      },
      "ResponseBody": []
    },
    {
      "RequestUri": "https://seannse.dfs.core.windows.net/test-filesystem-b77599eb-e3c3-4d9a-98a1-1f2e87e940d9/test-directory-f59392bf-c0b3-bd9c-e1f9-44e21d1cf4b4?resource=directory",
      "RequestMethod": "PUT",
      "RequestHeaders": {
        "Accept": "application/json",
        "Authorization": "Sanitized",
        "traceparent": "00-a093470dab1d2d48828dfb7a617d1ea9-b51911c03fcc214a-00",
        "User-Agent": [
          "azsdk-net-Storage.Files.DataLake/12.7.0-alpha.20210219.1",
          "(.NET 5.0.3; Microsoft Windows 10.0.19041)"
        ],
        "x-ms-client-request-id": "bbce78da-aa48-e4f2-1df2-0de802a15fdb",
        "x-ms-date": "Fri, 19 Feb 2021 19:04:26 GMT",
        "x-ms-return-client-request-id": "true",
<<<<<<< HEAD
        "x-ms-version": "2020-12-06"
=======
        "x-ms-version": "2021-02-12"
>>>>>>> 7e782c87
      },
      "RequestBody": null,
      "StatusCode": 201,
      "ResponseHeaders": {
        "Content-Length": "0",
        "Date": "Fri, 19 Feb 2021 19:04:24 GMT",
        "ETag": "\"0x8D8D5092CB15386\"",
        "Last-Modified": "Fri, 19 Feb 2021 19:04:25 GMT",
        "Server": [
          "Windows-Azure-HDFS/1.0",
          "Microsoft-HTTPAPI/2.0"
        ],
        "x-ms-client-request-id": "bbce78da-aa48-e4f2-1df2-0de802a15fdb",
        "x-ms-request-id": "da8436ac-a01f-0061-7ef2-065c1c000000",
<<<<<<< HEAD
        "x-ms-version": "2020-12-06"
=======
        "x-ms-version": "2021-02-12"
>>>>>>> 7e782c87
      },
      "ResponseBody": []
    },
    {
      "RequestUri": "https://seannse.dfs.core.windows.net/test-filesystem-b77599eb-e3c3-4d9a-98a1-1f2e87e940d9/test-directory-f59392bf-c0b3-bd9c-e1f9-44e21d1cf4b4/test-directory-6efdfb06-eb46-e53c-750a-f47b267037de?resource=directory",
      "RequestMethod": "PUT",
      "RequestHeaders": {
        "Accept": "application/json",
        "Authorization": "Sanitized",
        "User-Agent": [
          "azsdk-net-Storage.Files.DataLake/12.7.0-alpha.20210219.1",
          "(.NET 5.0.3; Microsoft Windows 10.0.19041)"
        ],
        "x-ms-client-request-id": "53cec268-db53-1727-7346-50638436810e",
        "x-ms-date": "Fri, 19 Feb 2021 19:04:26 GMT",
        "x-ms-return-client-request-id": "true",
<<<<<<< HEAD
        "x-ms-version": "2020-12-06"
=======
        "x-ms-version": "2021-02-12"
>>>>>>> 7e782c87
      },
      "RequestBody": null,
      "StatusCode": 201,
      "ResponseHeaders": {
        "Content-Length": "0",
        "Date": "Fri, 19 Feb 2021 19:04:25 GMT",
        "ETag": "\"0x8D8D5092CC003D5\"",
        "Last-Modified": "Fri, 19 Feb 2021 19:04:25 GMT",
        "Server": [
          "Windows-Azure-HDFS/1.0",
          "Microsoft-HTTPAPI/2.0"
        ],
        "x-ms-client-request-id": "53cec268-db53-1727-7346-50638436810e",
        "x-ms-request-id": "da8436b4-a01f-0061-06f2-065c1c000000",
<<<<<<< HEAD
        "x-ms-version": "2020-12-06"
=======
        "x-ms-version": "2021-02-12"
>>>>>>> 7e782c87
      },
      "ResponseBody": []
    },
    {
      "RequestUri": "https://seannse.blob.core.windows.net/test-filesystem-b77599eb-e3c3-4d9a-98a1-1f2e87e940d9/test-directory-f59392bf-c0b3-bd9c-e1f9-44e21d1cf4b4/test-directory-6efdfb06-eb46-e53c-750a-f47b267037de",
      "RequestMethod": "HEAD",
      "RequestHeaders": {
        "Accept": "application/xml",
        "Authorization": "Sanitized",
        "traceparent": "00-65a9fcef2c449a4c9b92b0652a3c373c-7f512b8af7633141-00",
        "User-Agent": [
          "azsdk-net-Storage.Files.DataLake/12.7.0-alpha.20210219.1",
          "(.NET 5.0.3; Microsoft Windows 10.0.19041)"
        ],
        "x-ms-client-request-id": "3f7f2b35-0cd3-4588-3dee-c54572c19616",
        "x-ms-return-client-request-id": "true",
<<<<<<< HEAD
        "x-ms-version": "2020-12-06"
=======
        "x-ms-version": "2021-02-12"
>>>>>>> 7e782c87
      },
      "RequestBody": null,
      "StatusCode": 200,
      "ResponseHeaders": {
        "Accept-Ranges": "bytes",
        "Content-Length": "0",
        "Content-Type": "application/octet-stream",
        "Date": "Fri, 19 Feb 2021 19:04:25 GMT",
        "ETag": "\"0x8D8D5092CC003D5\"",
        "Last-Modified": "Fri, 19 Feb 2021 19:04:25 GMT",
        "Server": [
          "Windows-Azure-Blob/1.0",
          "Microsoft-HTTPAPI/2.0"
        ],
        "x-ms-access-tier": "Hot",
        "x-ms-access-tier-inferred": "true",
        "x-ms-blob-type": "BlockBlob",
        "x-ms-client-request-id": "3f7f2b35-0cd3-4588-3dee-c54572c19616",
        "x-ms-creation-time": "Fri, 19 Feb 2021 19:04:25 GMT",
        "x-ms-group": "$superuser",
        "x-ms-lease-state": "available",
        "x-ms-lease-status": "unlocked",
        "x-ms-meta-hdi_isfolder": "true",
        "x-ms-owner": "$superuser",
        "x-ms-permissions": "rwxr-x---",
        "x-ms-request-id": "cb12c56d-b01e-006d-36f2-06cb14000000",
        "x-ms-server-encrypted": "true",
<<<<<<< HEAD
        "x-ms-version": "2020-12-06"
=======
        "x-ms-version": "2021-02-12"
>>>>>>> 7e782c87
      },
      "ResponseBody": []
    },
    {
      "RequestUri": "https://seannse.blob.core.windows.net/test-filesystem-b77599eb-e3c3-4d9a-98a1-1f2e87e940d9?restype=container",
      "RequestMethod": "DELETE",
      "RequestHeaders": {
        "Accept": "application/xml",
        "Authorization": "Sanitized",
        "traceparent": "00-fea350bb60b47c4b8dbf7d9828b2191c-1c0d3175baeb9342-00",
        "User-Agent": [
          "azsdk-net-Storage.Files.DataLake/12.7.0-alpha.20210219.1",
          "(.NET 5.0.3; Microsoft Windows 10.0.19041)"
        ],
        "x-ms-client-request-id": "592e38c2-41b6-653a-0d26-727e47eca691",
        "x-ms-date": "Fri, 19 Feb 2021 19:04:26 GMT",
        "x-ms-return-client-request-id": "true",
<<<<<<< HEAD
        "x-ms-version": "2020-12-06"
=======
        "x-ms-version": "2021-02-12"
>>>>>>> 7e782c87
      },
      "RequestBody": null,
      "StatusCode": 202,
      "ResponseHeaders": {
        "Content-Length": "0",
        "Date": "Fri, 19 Feb 2021 19:04:25 GMT",
        "Server": [
          "Windows-Azure-Blob/1.0",
          "Microsoft-HTTPAPI/2.0"
        ],
        "x-ms-client-request-id": "592e38c2-41b6-653a-0d26-727e47eca691",
        "x-ms-request-id": "cb12c57f-b01e-006d-44f2-06cb14000000",
<<<<<<< HEAD
        "x-ms-version": "2020-12-06"
=======
        "x-ms-version": "2021-02-12"
>>>>>>> 7e782c87
      },
      "ResponseBody": []
    }
  ],
  "Variables": {
    "RandomSeed": "1397988132",
    "Storage_TestConfigHierarchicalNamespace": "NamespaceTenant\nseannse\nU2FuaXRpemVk\nhttps://seannse.blob.core.windows.net\nhttps://seannse.file.core.windows.net\nhttps://seannse.queue.core.windows.net\nhttps://seannse.table.core.windows.net\n\n\n\n\nhttps://seannse-secondary.blob.core.windows.net\nhttps://seannse-secondary.file.core.windows.net\nhttps://seannse-secondary.queue.core.windows.net\nhttps://seannse-secondary.table.core.windows.net\n68390a19-a643-458b-b726-408abf67b4fc\nSanitized\n72f988bf-86f1-41af-91ab-2d7cd011db47\nhttps://login.microsoftonline.com/\nCloud\nBlobEndpoint=https://seannse.blob.core.windows.net/;QueueEndpoint=https://seannse.queue.core.windows.net/;FileEndpoint=https://seannse.file.core.windows.net/;BlobSecondaryEndpoint=https://seannse-secondary.blob.core.windows.net/;QueueSecondaryEndpoint=https://seannse-secondary.queue.core.windows.net/;FileSecondaryEndpoint=https://seannse-secondary.file.core.windows.net/;AccountName=seannse;AccountKey=Sanitized\n\n\n"
  }
}<|MERGE_RESOLUTION|>--- conflicted
+++ resolved
@@ -15,11 +15,7 @@
         "x-ms-client-request-id": "8c276bac-d2ec-d393-55ae-80a8cb219670",
         "x-ms-date": "Fri, 19 Feb 2021 19:04:26 GMT",
         "x-ms-return-client-request-id": "true",
-<<<<<<< HEAD
-        "x-ms-version": "2020-12-06"
-=======
         "x-ms-version": "2021-02-12"
->>>>>>> 7e782c87
       },
       "RequestBody": null,
       "StatusCode": 201,
@@ -34,11 +30,7 @@
         ],
         "x-ms-client-request-id": "8c276bac-d2ec-d393-55ae-80a8cb219670",
         "x-ms-request-id": "cb12c540-b01e-006d-11f2-06cb14000000",
-<<<<<<< HEAD
-        "x-ms-version": "2020-12-06"
-=======
         "x-ms-version": "2021-02-12"
->>>>>>> 7e782c87
       },
       "ResponseBody": []
     },
@@ -56,11 +48,7 @@
         "x-ms-client-request-id": "bbce78da-aa48-e4f2-1df2-0de802a15fdb",
         "x-ms-date": "Fri, 19 Feb 2021 19:04:26 GMT",
         "x-ms-return-client-request-id": "true",
-<<<<<<< HEAD
-        "x-ms-version": "2020-12-06"
-=======
         "x-ms-version": "2021-02-12"
->>>>>>> 7e782c87
       },
       "RequestBody": null,
       "StatusCode": 201,
@@ -75,11 +63,7 @@
         ],
         "x-ms-client-request-id": "bbce78da-aa48-e4f2-1df2-0de802a15fdb",
         "x-ms-request-id": "da8436ac-a01f-0061-7ef2-065c1c000000",
-<<<<<<< HEAD
-        "x-ms-version": "2020-12-06"
-=======
         "x-ms-version": "2021-02-12"
->>>>>>> 7e782c87
       },
       "ResponseBody": []
     },
@@ -96,11 +80,7 @@
         "x-ms-client-request-id": "53cec268-db53-1727-7346-50638436810e",
         "x-ms-date": "Fri, 19 Feb 2021 19:04:26 GMT",
         "x-ms-return-client-request-id": "true",
-<<<<<<< HEAD
-        "x-ms-version": "2020-12-06"
-=======
         "x-ms-version": "2021-02-12"
->>>>>>> 7e782c87
       },
       "RequestBody": null,
       "StatusCode": 201,
@@ -115,11 +95,7 @@
         ],
         "x-ms-client-request-id": "53cec268-db53-1727-7346-50638436810e",
         "x-ms-request-id": "da8436b4-a01f-0061-06f2-065c1c000000",
-<<<<<<< HEAD
-        "x-ms-version": "2020-12-06"
-=======
         "x-ms-version": "2021-02-12"
->>>>>>> 7e782c87
       },
       "ResponseBody": []
     },
@@ -136,11 +112,7 @@
         ],
         "x-ms-client-request-id": "3f7f2b35-0cd3-4588-3dee-c54572c19616",
         "x-ms-return-client-request-id": "true",
-<<<<<<< HEAD
-        "x-ms-version": "2020-12-06"
-=======
         "x-ms-version": "2021-02-12"
->>>>>>> 7e782c87
       },
       "RequestBody": null,
       "StatusCode": 200,
@@ -168,11 +140,7 @@
         "x-ms-permissions": "rwxr-x---",
         "x-ms-request-id": "cb12c56d-b01e-006d-36f2-06cb14000000",
         "x-ms-server-encrypted": "true",
-<<<<<<< HEAD
-        "x-ms-version": "2020-12-06"
-=======
         "x-ms-version": "2021-02-12"
->>>>>>> 7e782c87
       },
       "ResponseBody": []
     },
@@ -190,11 +158,7 @@
         "x-ms-client-request-id": "592e38c2-41b6-653a-0d26-727e47eca691",
         "x-ms-date": "Fri, 19 Feb 2021 19:04:26 GMT",
         "x-ms-return-client-request-id": "true",
-<<<<<<< HEAD
-        "x-ms-version": "2020-12-06"
-=======
         "x-ms-version": "2021-02-12"
->>>>>>> 7e782c87
       },
       "RequestBody": null,
       "StatusCode": 202,
@@ -207,11 +171,7 @@
         ],
         "x-ms-client-request-id": "592e38c2-41b6-653a-0d26-727e47eca691",
         "x-ms-request-id": "cb12c57f-b01e-006d-44f2-06cb14000000",
-<<<<<<< HEAD
-        "x-ms-version": "2020-12-06"
-=======
         "x-ms-version": "2021-02-12"
->>>>>>> 7e782c87
       },
       "ResponseBody": []
     }
