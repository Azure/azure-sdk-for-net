--- conflicted
+++ resolved
@@ -14,11 +14,7 @@
         "x-ms-client-request-id": "7a10d00f-02d2-8f7a-adc7-7959d5c80ff5",
         "x-ms-date": "Fri, 03 Apr 2020 20:56:42 GMT",
         "x-ms-return-client-request-id": "true",
-<<<<<<< HEAD
-        "x-ms-version": "2019-12-12"
-=======
-        "x-ms-version": "2020-02-10"
->>>>>>> 60f4876e
+        "x-ms-version": "2020-02-10"
       },
       "RequestBody": null,
       "StatusCode": 201,
@@ -33,11 +29,7 @@
         ],
         "x-ms-client-request-id": "7a10d00f-02d2-8f7a-adc7-7959d5c80ff5",
         "x-ms-request-id": "9621b97b-f01e-0012-0afa-093670000000",
-<<<<<<< HEAD
-        "x-ms-version": "2019-12-12"
-=======
-        "x-ms-version": "2020-02-10"
->>>>>>> 60f4876e
+        "x-ms-version": "2020-02-10"
       },
       "ResponseBody": []
     },
@@ -54,11 +46,7 @@
         "x-ms-client-request-id": "665ececa-d474-d75d-00b9-183400bced45",
         "x-ms-date": "Fri, 03 Apr 2020 20:56:42 GMT",
         "x-ms-return-client-request-id": "true",
-<<<<<<< HEAD
-        "x-ms-version": "2019-12-12"
-=======
-        "x-ms-version": "2020-02-10"
->>>>>>> 60f4876e
+        "x-ms-version": "2020-02-10"
       },
       "RequestBody": null,
       "StatusCode": 201,
@@ -73,11 +61,7 @@
         ],
         "x-ms-client-request-id": "665ececa-d474-d75d-00b9-183400bced45",
         "x-ms-request-id": "fa43fd2e-201f-0097-5afa-091bad000000",
-<<<<<<< HEAD
-        "x-ms-version": "2019-12-12"
-=======
-        "x-ms-version": "2020-02-10"
->>>>>>> 60f4876e
+        "x-ms-version": "2020-02-10"
       },
       "ResponseBody": []
     },
@@ -93,11 +77,7 @@
         "x-ms-client-request-id": "068ed5ec-a86a-9681-53a6-6f68a39570a0",
         "x-ms-date": "Fri, 03 Apr 2020 20:56:42 GMT",
         "x-ms-return-client-request-id": "true",
-<<<<<<< HEAD
-        "x-ms-version": "2019-12-12"
-=======
-        "x-ms-version": "2020-02-10"
->>>>>>> 60f4876e
+        "x-ms-version": "2020-02-10"
       },
       "RequestBody": null,
       "StatusCode": 201,
@@ -112,11 +92,7 @@
         ],
         "x-ms-client-request-id": "068ed5ec-a86a-9681-53a6-6f68a39570a0",
         "x-ms-request-id": "fa43fd30-201f-0097-5cfa-091bad000000",
-<<<<<<< HEAD
-        "x-ms-version": "2019-12-12"
-=======
-        "x-ms-version": "2020-02-10"
->>>>>>> 60f4876e
+        "x-ms-version": "2020-02-10"
       },
       "ResponseBody": []
     },
@@ -173,11 +149,7 @@
         ],
         "x-ms-client-request-id": "2b472ced-e62d-c8db-da21-ec0e8571b06f",
         "x-ms-return-client-request-id": "true",
-<<<<<<< HEAD
-        "x-ms-version": "2019-12-12"
-=======
-        "x-ms-version": "2020-02-10"
->>>>>>> 60f4876e
+        "x-ms-version": "2020-02-10"
       },
       "RequestBody": null,
       "StatusCode": 200,
@@ -202,11 +174,7 @@
         "x-ms-meta-hdi_isfolder": "true",
         "x-ms-request-id": "2637cf27-901e-0066-25fa-090280000000",
         "x-ms-server-encrypted": "true",
-<<<<<<< HEAD
-        "x-ms-version": "2019-12-12"
-=======
-        "x-ms-version": "2020-02-10"
->>>>>>> 60f4876e
+        "x-ms-version": "2020-02-10"
       },
       "ResponseBody": []
     },
@@ -223,11 +191,7 @@
         "x-ms-client-request-id": "39a7f15a-05bd-87c1-4bf5-4575d47b802e",
         "x-ms-date": "Fri, 03 Apr 2020 20:56:43 GMT",
         "x-ms-return-client-request-id": "true",
-<<<<<<< HEAD
-        "x-ms-version": "2019-12-12"
-=======
-        "x-ms-version": "2020-02-10"
->>>>>>> 60f4876e
+        "x-ms-version": "2020-02-10"
       },
       "RequestBody": null,
       "StatusCode": 202,
@@ -240,11 +204,7 @@
         ],
         "x-ms-client-request-id": "39a7f15a-05bd-87c1-4bf5-4575d47b802e",
         "x-ms-request-id": "9621ba4f-f01e-0012-41fa-093670000000",
-<<<<<<< HEAD
-        "x-ms-version": "2019-12-12"
-=======
-        "x-ms-version": "2020-02-10"
->>>>>>> 60f4876e
+        "x-ms-version": "2020-02-10"
       },
       "ResponseBody": []
     }
