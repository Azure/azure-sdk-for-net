--- conflicted
+++ resolved
@@ -1,30 +1,19 @@
 {
   "Entries": [
     {
-      "RequestUri": "https://seannse.blob.core.windows.net/test-filesystem-baa3323a-e9e3-c66b-63b5-fdfb67f61e6d?restype=container",
+      "RequestUri": "https://seannse.blob.core.windows.net/test-filesystem-422aa491-2692-8836-25e6-5807da15b4d9?restype=container",
       "RequestMethod": "PUT",
       "RequestHeaders": {
         "Accept": "application/xml",
         "Authorization": "Sanitized",
-<<<<<<< HEAD
-        "traceparent": "00-a64726b035b56046b9fe4c22418c6575-adf6232064322c4a-00",
+        "traceparent": "00-2014e4f28654dc44af4e7d9eaf16837b-6c871b631bcf1141-00",
         "User-Agent": [
-          "azsdk-net-Storage.Files.DataLake/12.7.0-alpha.20210202.1",
-          "(.NET 5.0.2; Microsoft Windows 10.0.19042)"
+          "azsdk-net-Storage.Files.DataLake/12.7.0-alpha.20210219.1",
+          "(.NET 5.0.3; Microsoft Windows 10.0.19041)"
         ],
         "x-ms-blob-public-access": "container",
-        "x-ms-client-request-id": "cde3f9a8-ef6c-1508-4e98-c788d0684b50",
-        "x-ms-date": "Tue, 02 Feb 2021 21:42:30 GMT",
-=======
-        "traceparent": "00-5d5b89a03db9b74e8b40098406c3ac82-64acad5d2cc8564f-00",
-        "User-Agent": [
-          "azsdk-net-Storage.Files.DataLake/12.7.0-alpha.20210217.1",
-          "(.NET 5.0.3; Microsoft Windows 10.0.19042)"
-        ],
-        "x-ms-blob-public-access": "container",
-        "x-ms-client-request-id": "cde3f9a8-ef6c-1508-4e98-c788d0684b50",
-        "x-ms-date": "Wed, 17 Feb 2021 22:45:51 GMT",
->>>>>>> 1814567d
+        "x-ms-client-request-id": "c3a54230-8a29-e51f-c360-4b69679b375f",
+        "x-ms-date": "Fri, 19 Feb 2021 19:04:13 GMT",
         "x-ms-return-client-request-id": "true",
         "x-ms-version": "2020-06-12"
       },
@@ -32,52 +21,32 @@
       "StatusCode": 201,
       "ResponseHeaders": {
         "Content-Length": "0",
-<<<<<<< HEAD
-        "Date": "Tue, 02 Feb 2021 21:42:30 GMT",
-        "ETag": "\u00220x8D8C7C371A9A9B2\u0022",
-        "Last-Modified": "Tue, 02 Feb 2021 21:42:31 GMT",
-=======
-        "Date": "Wed, 17 Feb 2021 22:45:51 GMT",
-        "ETag": "\u00220x8D8D395C74A289D\u0022",
-        "Last-Modified": "Wed, 17 Feb 2021 22:45:52 GMT",
->>>>>>> 1814567d
+        "Date": "Fri, 19 Feb 2021 19:04:12 GMT",
+        "ETag": "\u00220x8D8D509256861D4\u0022",
+        "Last-Modified": "Fri, 19 Feb 2021 19:04:13 GMT",
         "Server": [
           "Windows-Azure-Blob/1.0",
           "Microsoft-HTTPAPI/2.0"
         ],
-        "x-ms-client-request-id": "cde3f9a8-ef6c-1508-4e98-c788d0684b50",
-<<<<<<< HEAD
-        "x-ms-request-id": "f3aa405e-001e-0068-43ac-f919cf000000",
-=======
-        "x-ms-request-id": "e2216efd-601e-0041-467e-0527bb000000",
->>>>>>> 1814567d
+        "x-ms-client-request-id": "c3a54230-8a29-e51f-c360-4b69679b375f",
+        "x-ms-request-id": "cb12b7dd-b01e-006d-35f2-06cb14000000",
         "x-ms-version": "2020-06-12"
       },
       "ResponseBody": []
     },
     {
-      "RequestUri": "https://seannse.dfs.core.windows.net/test-filesystem-baa3323a-e9e3-c66b-63b5-fdfb67f61e6d/test-directory-239c13eb-62f8-7f43-66cd-0d32fb06297f?resource=directory",
+      "RequestUri": "https://seannse.dfs.core.windows.net/test-filesystem-422aa491-2692-8836-25e6-5807da15b4d9/test-directory-0efdda3f-1b19-7b7c-8f0f-c5e7d4c2a653?resource=directory",
       "RequestMethod": "PUT",
       "RequestHeaders": {
         "Accept": "application/json",
         "Authorization": "Sanitized",
-<<<<<<< HEAD
-        "traceparent": "00-65ecf1ba66fd8448a0b1e16eb14faae1-a2178670dea2084a-00",
+        "traceparent": "00-f6561ee9194ff44fa5ebae96483ea2a9-85cf77ea5c85074e-00",
         "User-Agent": [
-          "azsdk-net-Storage.Files.DataLake/12.7.0-alpha.20210202.1",
-          "(.NET 5.0.2; Microsoft Windows 10.0.19042)"
+          "azsdk-net-Storage.Files.DataLake/12.7.0-alpha.20210219.1",
+          "(.NET 5.0.3; Microsoft Windows 10.0.19041)"
         ],
-        "x-ms-client-request-id": "897a9d66-9646-45cd-b664-679ee2d61948",
-        "x-ms-date": "Tue, 02 Feb 2021 21:42:30 GMT",
-=======
-        "traceparent": "00-7a010b0a80835d4e925bcb4729b4e251-a087a1f85024d140-00",
-        "User-Agent": [
-          "azsdk-net-Storage.Files.DataLake/12.7.0-alpha.20210217.1",
-          "(.NET 5.0.3; Microsoft Windows 10.0.19042)"
-        ],
-        "x-ms-client-request-id": "897a9d66-9646-45cd-b664-679ee2d61948",
-        "x-ms-date": "Wed, 17 Feb 2021 22:45:52 GMT",
->>>>>>> 1814567d
+        "x-ms-client-request-id": "0634f273-43d4-1591-c52a-3319c5381101",
+        "x-ms-date": "Fri, 19 Feb 2021 19:04:13 GMT",
         "x-ms-permissions": "0777",
         "x-ms-return-client-request-id": "true",
         "x-ms-umask": "0057",
@@ -87,108 +56,68 @@
       "StatusCode": 201,
       "ResponseHeaders": {
         "Content-Length": "0",
-<<<<<<< HEAD
-        "Date": "Tue, 02 Feb 2021 21:42:30 GMT",
-        "ETag": "\u00220x8D8C7C371E05B78\u0022",
-        "Last-Modified": "Tue, 02 Feb 2021 21:42:31 GMT",
-=======
-        "Date": "Wed, 17 Feb 2021 22:45:51 GMT",
-        "ETag": "\u00220x8D8D395C781F208\u0022",
-        "Last-Modified": "Wed, 17 Feb 2021 22:45:52 GMT",
->>>>>>> 1814567d
+        "Date": "Fri, 19 Feb 2021 19:04:12 GMT",
+        "ETag": "\u00220x8D8D50925761627\u0022",
+        "Last-Modified": "Fri, 19 Feb 2021 19:04:13 GMT",
         "Server": [
           "Windows-Azure-HDFS/1.0",
           "Microsoft-HTTPAPI/2.0"
         ],
-        "x-ms-client-request-id": "897a9d66-9646-45cd-b664-679ee2d61948",
-<<<<<<< HEAD
-        "x-ms-request-id": "e287b85f-201f-008b-5bac-f97b32000000",
-=======
-        "x-ms-request-id": "aea3393c-401f-0034-5c7e-054c97000000",
->>>>>>> 1814567d
+        "x-ms-client-request-id": "0634f273-43d4-1591-c52a-3319c5381101",
+        "x-ms-request-id": "da842f88-a01f-0061-66f2-065c1c000000",
         "x-ms-version": "2020-06-12"
       },
       "ResponseBody": []
     },
     {
-      "RequestUri": "https://seannse.dfs.core.windows.net/test-filesystem-baa3323a-e9e3-c66b-63b5-fdfb67f61e6d/test-directory-239c13eb-62f8-7f43-66cd-0d32fb06297f?action=getAccessControl",
+      "RequestUri": "https://seannse.dfs.core.windows.net/test-filesystem-422aa491-2692-8836-25e6-5807da15b4d9/test-directory-0efdda3f-1b19-7b7c-8f0f-c5e7d4c2a653?action=getAccessControl",
       "RequestMethod": "HEAD",
       "RequestHeaders": {
         "Accept": "application/json",
         "Authorization": "Sanitized",
-<<<<<<< HEAD
-        "traceparent": "00-59b9f38d99cc804da96144859080791f-1618d848f35f0441-00",
+        "traceparent": "00-4a3aff753105474ca5bab918a4e37d9a-968642aa1b930e49-00",
         "User-Agent": [
-          "azsdk-net-Storage.Files.DataLake/12.7.0-alpha.20210202.1",
-          "(.NET 5.0.2; Microsoft Windows 10.0.19042)"
+          "azsdk-net-Storage.Files.DataLake/12.7.0-alpha.20210219.1",
+          "(.NET 5.0.3; Microsoft Windows 10.0.19041)"
         ],
-        "x-ms-client-request-id": "5dcbc8c8-9f8c-6539-680d-b7aee9622a01",
-        "x-ms-date": "Tue, 02 Feb 2021 21:42:31 GMT",
-=======
-        "traceparent": "00-9577c1f7710ad541a74011b2b73a5ff2-27f3d3f30cde4746-00",
-        "User-Agent": [
-          "azsdk-net-Storage.Files.DataLake/12.7.0-alpha.20210217.1",
-          "(.NET 5.0.3; Microsoft Windows 10.0.19042)"
-        ],
-        "x-ms-client-request-id": "5dcbc8c8-9f8c-6539-680d-b7aee9622a01",
-        "x-ms-date": "Wed, 17 Feb 2021 22:45:52 GMT",
->>>>>>> 1814567d
+        "x-ms-client-request-id": "e273e35b-9f8e-507f-1bc1-d245be96efca",
+        "x-ms-date": "Fri, 19 Feb 2021 19:04:14 GMT",
         "x-ms-return-client-request-id": "true",
         "x-ms-version": "2020-06-12"
       },
       "RequestBody": null,
       "StatusCode": 200,
       "ResponseHeaders": {
-<<<<<<< HEAD
-        "Date": "Tue, 02 Feb 2021 21:42:31 GMT",
-        "ETag": "\u00220x8D8C7C371E05B78\u0022",
-        "Last-Modified": "Tue, 02 Feb 2021 21:42:31 GMT",
-=======
-        "Date": "Wed, 17 Feb 2021 22:45:51 GMT",
-        "ETag": "\u00220x8D8D395C781F208\u0022",
-        "Last-Modified": "Wed, 17 Feb 2021 22:45:52 GMT",
->>>>>>> 1814567d
+        "Date": "Fri, 19 Feb 2021 19:04:12 GMT",
+        "ETag": "\u00220x8D8D50925761627\u0022",
+        "Last-Modified": "Fri, 19 Feb 2021 19:04:13 GMT",
         "Server": [
           "Windows-Azure-HDFS/1.0",
           "Microsoft-HTTPAPI/2.0"
         ],
         "x-ms-acl": "user::rwx,group::-w-,other::---",
-        "x-ms-client-request-id": "5dcbc8c8-9f8c-6539-680d-b7aee9622a01",
+        "x-ms-client-request-id": "e273e35b-9f8e-507f-1bc1-d245be96efca",
         "x-ms-group": "$superuser",
         "x-ms-owner": "$superuser",
         "x-ms-permissions": "rwx-w----",
-<<<<<<< HEAD
-        "x-ms-request-id": "e287b86f-201f-008b-6bac-f97b32000000",
-=======
-        "x-ms-request-id": "aea3394f-401f-0034-6f7e-054c97000000",
->>>>>>> 1814567d
+        "x-ms-request-id": "da842f9a-a01f-0061-78f2-065c1c000000",
         "x-ms-version": "2020-06-12"
       },
       "ResponseBody": []
     },
     {
-      "RequestUri": "https://seannse.blob.core.windows.net/test-filesystem-baa3323a-e9e3-c66b-63b5-fdfb67f61e6d?restype=container",
+      "RequestUri": "https://seannse.blob.core.windows.net/test-filesystem-422aa491-2692-8836-25e6-5807da15b4d9?restype=container",
       "RequestMethod": "DELETE",
       "RequestHeaders": {
         "Accept": "application/xml",
         "Authorization": "Sanitized",
-<<<<<<< HEAD
-        "traceparent": "00-55811d4b861847479d0a67fdb5b6b55f-0f546aa29e66144a-00",
+        "traceparent": "00-794381bc43298949b5d42e0f84065884-1009d4e41bab1f43-00",
         "User-Agent": [
-          "azsdk-net-Storage.Files.DataLake/12.7.0-alpha.20210202.1",
-          "(.NET 5.0.2; Microsoft Windows 10.0.19042)"
+          "azsdk-net-Storage.Files.DataLake/12.7.0-alpha.20210219.1",
+          "(.NET 5.0.3; Microsoft Windows 10.0.19041)"
         ],
-        "x-ms-client-request-id": "19d545d9-bb0a-cfbc-0e27-3006268fb2b0",
-        "x-ms-date": "Tue, 02 Feb 2021 21:42:31 GMT",
-=======
-        "traceparent": "00-5e2173b13c7de14ca3d7a93041e63d1f-f230bb1efd137947-00",
-        "User-Agent": [
-          "azsdk-net-Storage.Files.DataLake/12.7.0-alpha.20210217.1",
-          "(.NET 5.0.3; Microsoft Windows 10.0.19042)"
-        ],
-        "x-ms-client-request-id": "19d545d9-bb0a-cfbc-0e27-3006268fb2b0",
-        "x-ms-date": "Wed, 17 Feb 2021 22:45:52 GMT",
->>>>>>> 1814567d
+        "x-ms-client-request-id": "e1bd4e7a-2ec4-1972-7885-9d03cca99093",
+        "x-ms-date": "Fri, 19 Feb 2021 19:04:14 GMT",
         "x-ms-return-client-request-id": "true",
         "x-ms-version": "2020-06-12"
       },
@@ -196,28 +125,20 @@
       "StatusCode": 202,
       "ResponseHeaders": {
         "Content-Length": "0",
-<<<<<<< HEAD
-        "Date": "Tue, 02 Feb 2021 21:42:31 GMT",
-=======
-        "Date": "Wed, 17 Feb 2021 22:45:51 GMT",
->>>>>>> 1814567d
+        "Date": "Fri, 19 Feb 2021 19:04:12 GMT",
         "Server": [
           "Windows-Azure-Blob/1.0",
           "Microsoft-HTTPAPI/2.0"
         ],
-        "x-ms-client-request-id": "19d545d9-bb0a-cfbc-0e27-3006268fb2b0",
-<<<<<<< HEAD
-        "x-ms-request-id": "f3aa41d2-001e-0068-0eac-f919cf000000",
-=======
-        "x-ms-request-id": "e22170c1-601e-0041-467e-0527bb000000",
->>>>>>> 1814567d
+        "x-ms-client-request-id": "e1bd4e7a-2ec4-1972-7885-9d03cca99093",
+        "x-ms-request-id": "cb12b822-b01e-006d-6ef2-06cb14000000",
         "x-ms-version": "2020-06-12"
       },
       "ResponseBody": []
     }
   ],
   "Variables": {
-    "RandomSeed": "822660949",
+    "RandomSeed": "606447765",
     "Storage_TestConfigHierarchicalNamespace": "NamespaceTenant\nseannse\nU2FuaXRpemVk\nhttps://seannse.blob.core.windows.net\nhttps://seannse.file.core.windows.net\nhttps://seannse.queue.core.windows.net\nhttps://seannse.table.core.windows.net\n\n\n\n\nhttps://seannse-secondary.blob.core.windows.net\nhttps://seannse-secondary.file.core.windows.net\nhttps://seannse-secondary.queue.core.windows.net\nhttps://seannse-secondary.table.core.windows.net\n68390a19-a643-458b-b726-408abf67b4fc\nSanitized\n72f988bf-86f1-41af-91ab-2d7cd011db47\nhttps://login.microsoftonline.com/\nCloud\nBlobEndpoint=https://seannse.blob.core.windows.net/;QueueEndpoint=https://seannse.queue.core.windows.net/;FileEndpoint=https://seannse.file.core.windows.net/;BlobSecondaryEndpoint=https://seannse-secondary.blob.core.windows.net/;QueueSecondaryEndpoint=https://seannse-secondary.queue.core.windows.net/;FileSecondaryEndpoint=https://seannse-secondary.file.core.windows.net/;AccountName=seannse;AccountKey=Sanitized\n"
   }
 }