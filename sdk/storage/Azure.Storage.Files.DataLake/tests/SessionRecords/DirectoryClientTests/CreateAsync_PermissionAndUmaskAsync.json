--- conflicted
+++ resolved
@@ -15,11 +15,7 @@
         "x-ms-client-request-id": "c3a54230-8a29-e51f-c360-4b69679b375f",
         "x-ms-date": "Fri, 19 Feb 2021 19:04:13 GMT",
         "x-ms-return-client-request-id": "true",
-<<<<<<< HEAD
-        "x-ms-version": "2020-12-06"
-=======
         "x-ms-version": "2021-02-12"
->>>>>>> 7e782c87
       },
       "RequestBody": null,
       "StatusCode": 201,
@@ -34,11 +30,7 @@
         ],
         "x-ms-client-request-id": "c3a54230-8a29-e51f-c360-4b69679b375f",
         "x-ms-request-id": "cb12b7dd-b01e-006d-35f2-06cb14000000",
-<<<<<<< HEAD
-        "x-ms-version": "2020-12-06"
-=======
         "x-ms-version": "2021-02-12"
->>>>>>> 7e782c87
       },
       "ResponseBody": []
     },
@@ -58,11 +50,7 @@
         "x-ms-permissions": "0777",
         "x-ms-return-client-request-id": "true",
         "x-ms-umask": "0057",
-<<<<<<< HEAD
-        "x-ms-version": "2020-12-06"
-=======
         "x-ms-version": "2021-02-12"
->>>>>>> 7e782c87
       },
       "RequestBody": null,
       "StatusCode": 201,
@@ -77,11 +65,7 @@
         ],
         "x-ms-client-request-id": "0634f273-43d4-1591-c52a-3319c5381101",
         "x-ms-request-id": "da842f88-a01f-0061-66f2-065c1c000000",
-<<<<<<< HEAD
-        "x-ms-version": "2020-12-06"
-=======
         "x-ms-version": "2021-02-12"
->>>>>>> 7e782c87
       },
       "ResponseBody": []
     },
@@ -99,11 +83,7 @@
         "x-ms-client-request-id": "e273e35b-9f8e-507f-1bc1-d245be96efca",
         "x-ms-date": "Fri, 19 Feb 2021 19:04:14 GMT",
         "x-ms-return-client-request-id": "true",
-<<<<<<< HEAD
-        "x-ms-version": "2020-12-06"
-=======
         "x-ms-version": "2021-02-12"
->>>>>>> 7e782c87
       },
       "RequestBody": null,
       "StatusCode": 200,
@@ -121,11 +101,7 @@
         "x-ms-owner": "$superuser",
         "x-ms-permissions": "rwx-w----",
         "x-ms-request-id": "da842f9a-a01f-0061-78f2-065c1c000000",
-<<<<<<< HEAD
-        "x-ms-version": "2020-12-06"
-=======
         "x-ms-version": "2021-02-12"
->>>>>>> 7e782c87
       },
       "ResponseBody": []
     },
@@ -143,11 +119,7 @@
         "x-ms-client-request-id": "e1bd4e7a-2ec4-1972-7885-9d03cca99093",
         "x-ms-date": "Fri, 19 Feb 2021 19:04:14 GMT",
         "x-ms-return-client-request-id": "true",
-<<<<<<< HEAD
-        "x-ms-version": "2020-12-06"
-=======
         "x-ms-version": "2021-02-12"
->>>>>>> 7e782c87
       },
       "RequestBody": null,
       "StatusCode": 202,
@@ -160,11 +132,7 @@
         ],
         "x-ms-client-request-id": "e1bd4e7a-2ec4-1972-7885-9d03cca99093",
         "x-ms-request-id": "cb12b822-b01e-006d-6ef2-06cb14000000",
-<<<<<<< HEAD
-        "x-ms-version": "2020-12-06"
-=======
         "x-ms-version": "2021-02-12"
->>>>>>> 7e782c87
       },
       "ResponseBody": []
     }
