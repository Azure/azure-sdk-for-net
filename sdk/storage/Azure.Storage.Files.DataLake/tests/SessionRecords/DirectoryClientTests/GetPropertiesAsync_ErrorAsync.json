--- conflicted
+++ resolved
@@ -14,11 +14,7 @@
         "x-ms-client-request-id": "a515791e-df93-f53a-9584-0b33940afc15",
         "x-ms-date": "Fri, 03 Apr 2020 20:57:18 GMT",
         "x-ms-return-client-request-id": "true",
-<<<<<<< HEAD
-        "x-ms-version": "2019-12-12"
-=======
         "x-ms-version": "2020-02-10"
->>>>>>> 60f4876e
       },
       "RequestBody": null,
       "StatusCode": 201,
@@ -33,11 +29,7 @@
         ],
         "x-ms-client-request-id": "a515791e-df93-f53a-9584-0b33940afc15",
         "x-ms-request-id": "9621cb77-f01e-0012-4cfa-093670000000",
-<<<<<<< HEAD
-        "x-ms-version": "2019-12-12"
-=======
         "x-ms-version": "2020-02-10"
->>>>>>> 60f4876e
       },
       "ResponseBody": []
     },
@@ -54,11 +46,7 @@
         "x-ms-client-request-id": "b942c40a-ecc4-b7b5-3720-39bfa1ba2db7",
         "x-ms-date": "Fri, 03 Apr 2020 20:57:18 GMT",
         "x-ms-return-client-request-id": "true",
-<<<<<<< HEAD
-        "x-ms-version": "2019-12-12"
-=======
         "x-ms-version": "2020-02-10"
->>>>>>> 60f4876e
       },
       "RequestBody": null,
       "StatusCode": 404,
@@ -72,11 +60,7 @@
         "x-ms-client-request-id": "b942c40a-ecc4-b7b5-3720-39bfa1ba2db7",
         "x-ms-error-code": "BlobNotFound",
         "x-ms-request-id": "9621cb87-f01e-0012-57fa-093670000000",
-<<<<<<< HEAD
-        "x-ms-version": "2019-12-12"
-=======
         "x-ms-version": "2020-02-10"
->>>>>>> 60f4876e
       },
       "ResponseBody": []
     },
@@ -93,11 +77,7 @@
         "x-ms-client-request-id": "0275835f-fb9c-5fff-9558-7cdbc24d8d4d",
         "x-ms-date": "Fri, 03 Apr 2020 20:57:18 GMT",
         "x-ms-return-client-request-id": "true",
-<<<<<<< HEAD
-        "x-ms-version": "2019-12-12"
-=======
         "x-ms-version": "2020-02-10"
->>>>>>> 60f4876e
       },
       "RequestBody": null,
       "StatusCode": 202,
@@ -110,11 +90,7 @@
         ],
         "x-ms-client-request-id": "0275835f-fb9c-5fff-9558-7cdbc24d8d4d",
         "x-ms-request-id": "9621cb91-f01e-0012-5dfa-093670000000",
-<<<<<<< HEAD
-        "x-ms-version": "2019-12-12"
-=======
         "x-ms-version": "2020-02-10"
->>>>>>> 60f4876e
       },
       "ResponseBody": []
     }
