--- conflicted
+++ resolved
@@ -15,11 +15,7 @@
         "x-ms-client-request-id": "30b07158-ae7a-4b12-9c9a-869f4721d353",
         "x-ms-date": "Fri, 19 Feb 2021 19:00:15 GMT",
         "x-ms-return-client-request-id": "true",
-<<<<<<< HEAD
-        "x-ms-version": "2020-12-06"
-=======
         "x-ms-version": "2021-02-12"
->>>>>>> 7e782c87
       },
       "RequestBody": null,
       "StatusCode": 201,
@@ -34,11 +30,7 @@
         ],
         "x-ms-client-request-id": "30b07158-ae7a-4b12-9c9a-869f4721d353",
         "x-ms-request-id": "cb1186c8-b01e-006d-6ff1-06cb14000000",
-<<<<<<< HEAD
-        "x-ms-version": "2020-12-06"
-=======
         "x-ms-version": "2021-02-12"
->>>>>>> 7e782c87
       },
       "ResponseBody": []
     },
@@ -56,11 +48,7 @@
         "x-ms-client-request-id": "d6ddb9ee-7d58-5684-4374-2012fc81ae04",
         "x-ms-date": "Fri, 19 Feb 2021 19:00:15 GMT",
         "x-ms-return-client-request-id": "true",
-<<<<<<< HEAD
-        "x-ms-version": "2020-12-06"
-=======
         "x-ms-version": "2021-02-12"
->>>>>>> 7e782c87
       },
       "RequestBody": null,
       "StatusCode": 201,
@@ -75,20 +63,12 @@
         ],
         "x-ms-client-request-id": "d6ddb9ee-7d58-5684-4374-2012fc81ae04",
         "x-ms-request-id": "da83890a-a01f-0061-30f1-065c1c000000",
-<<<<<<< HEAD
-        "x-ms-version": "2020-12-06"
-=======
         "x-ms-version": "2021-02-12"
->>>>>>> 7e782c87
       },
       "ResponseBody": []
     },
     {
-<<<<<<< HEAD
-      "RequestUri": "https://seannse.dfs.core.windows.net/test-filesystem-0b1ecf29-5506-1b57-5dbb-1f0faae4cc49/test-directory-1d95bc8e-de4c-8433-8567-0e364709adff?sv=2020-12-06&st=2021-02-19T18%3A00%3A15Z&se=2021-02-19T20%3A00%3A15Z&sr=c&sp=racwdlmeop&sig=Sanitized&action=getAccessControl",
-=======
       "RequestUri": "https://seannse.dfs.core.windows.net/test-filesystem-0b1ecf29-5506-1b57-5dbb-1f0faae4cc49/test-directory-1d95bc8e-de4c-8433-8567-0e364709adff?sv=2021-02-12&st=2021-02-19T18%3A00%3A15Z&se=2021-02-19T20%3A00%3A15Z&sr=c&sp=racwdlmeop&sig=Sanitized&action=getAccessControl",
->>>>>>> 7e782c87
       "RequestMethod": "HEAD",
       "RequestHeaders": {
         "Accept": "application/json",
@@ -99,11 +79,7 @@
         ],
         "x-ms-client-request-id": "8eb02f17-fc44-90fb-9cb3-10afef890f19",
         "x-ms-return-client-request-id": "true",
-<<<<<<< HEAD
-        "x-ms-version": "2020-12-06"
-=======
         "x-ms-version": "2021-02-12"
->>>>>>> 7e782c87
       },
       "RequestBody": null,
       "StatusCode": 200,
@@ -121,11 +97,7 @@
         "x-ms-owner": "$superuser",
         "x-ms-permissions": "rwxr-x---",
         "x-ms-request-id": "da83892e-a01f-0061-53f1-065c1c000000",
-<<<<<<< HEAD
-        "x-ms-version": "2020-12-06"
-=======
         "x-ms-version": "2021-02-12"
->>>>>>> 7e782c87
       },
       "ResponseBody": []
     },
@@ -143,11 +115,7 @@
         "x-ms-client-request-id": "ccfb8abf-20d1-fdc0-fa90-456f1380594b",
         "x-ms-date": "Fri, 19 Feb 2021 19:00:15 GMT",
         "x-ms-return-client-request-id": "true",
-<<<<<<< HEAD
-        "x-ms-version": "2020-12-06"
-=======
         "x-ms-version": "2021-02-12"
->>>>>>> 7e782c87
       },
       "RequestBody": null,
       "StatusCode": 202,
@@ -160,11 +128,7 @@
         ],
         "x-ms-client-request-id": "ccfb8abf-20d1-fdc0-fa90-456f1380594b",
         "x-ms-request-id": "cb118708-b01e-006d-1ef1-06cb14000000",
-<<<<<<< HEAD
-        "x-ms-version": "2020-12-06"
-=======
         "x-ms-version": "2021-02-12"
->>>>>>> 7e782c87
       },
       "ResponseBody": []
     }
