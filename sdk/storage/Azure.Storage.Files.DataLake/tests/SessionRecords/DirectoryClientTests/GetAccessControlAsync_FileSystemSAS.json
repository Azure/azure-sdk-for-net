--- conflicted
+++ resolved
@@ -14,11 +14,7 @@
         "x-ms-client-request-id": "b5a9e68b-c6c6-08cf-6fbb-e6db39ad4de1",
         "x-ms-date": "Mon, 01 Jun 2020 20:24:44 GMT",
         "x-ms-return-client-request-id": "true",
-<<<<<<< HEAD
-        "x-ms-version": "2019-12-12"
-=======
         "x-ms-version": "2020-02-10"
->>>>>>> 60f4876e
       },
       "RequestBody": null,
       "StatusCode": 201,
@@ -33,11 +29,7 @@
         ],
         "x-ms-client-request-id": "b5a9e68b-c6c6-08cf-6fbb-e6db39ad4de1",
         "x-ms-request-id": "5dbb026d-801e-0037-7152-389f0c000000",
-<<<<<<< HEAD
-        "x-ms-version": "2019-12-12"
-=======
         "x-ms-version": "2020-02-10"
->>>>>>> 60f4876e
       },
       "ResponseBody": []
     },
@@ -54,11 +46,7 @@
         "x-ms-client-request-id": "2005c64f-2333-1d0e-cbe9-bd102810cbf8",
         "x-ms-date": "Mon, 01 Jun 2020 20:24:45 GMT",
         "x-ms-return-client-request-id": "true",
-<<<<<<< HEAD
-        "x-ms-version": "2019-12-12"
-=======
         "x-ms-version": "2020-02-10"
->>>>>>> 60f4876e
       },
       "RequestBody": null,
       "StatusCode": 201,
@@ -73,20 +61,12 @@
         ],
         "x-ms-client-request-id": "2005c64f-2333-1d0e-cbe9-bd102810cbf8",
         "x-ms-request-id": "0975e6ba-501f-000b-4a52-38b6cb000000",
-<<<<<<< HEAD
-        "x-ms-version": "2019-12-12"
-=======
         "x-ms-version": "2020-02-10"
->>>>>>> 60f4876e
       },
       "ResponseBody": []
     },
     {
-<<<<<<< HEAD
-      "RequestUri": "https://seannsecanary.dfs.core.windows.net/test-filesystem-a08caebc-b476-533e-beac-37febf4cde02/test-directory-e4068ac8-b4dd-d13e-ba9b-7a9106dcd8d4?sv=2019-12-12\u0026st=2020-06-01T19%3A24%3A45Z\u0026se=2020-06-01T21%3A24%3A45Z\u0026sr=c\u0026sp=racwdl\u0026sig=Sanitized\u0026action=getAccessControl",
-=======
       "RequestUri": "https://seannsecanary.dfs.core.windows.net/test-filesystem-a08caebc-b476-533e-beac-37febf4cde02/test-directory-e4068ac8-b4dd-d13e-ba9b-7a9106dcd8d4?sv=2020-02-10\u0026st=2020-06-01T19%3A24%3A45Z\u0026se=2020-06-01T21%3A24%3A45Z\u0026sr=c\u0026sp=racwdl\u0026sig=Sanitized\u0026action=getAccessControl",
->>>>>>> 60f4876e
       "RequestMethod": "HEAD",
       "RequestHeaders": {
         "traceparent": "00-c86d5d80a702f44b9b71b429966d552d-788f3435ec8b0743-00",
@@ -96,11 +76,7 @@
         ],
         "x-ms-client-request-id": "738b7dfd-2da7-b1ad-54fc-5870f327918e",
         "x-ms-return-client-request-id": "true",
-<<<<<<< HEAD
-        "x-ms-version": "2019-12-12"
-=======
         "x-ms-version": "2020-02-10"
->>>>>>> 60f4876e
       },
       "RequestBody": null,
       "StatusCode": 200,
@@ -118,11 +94,7 @@
         "x-ms-owner": "$superuser",
         "x-ms-permissions": "rwxr-x---",
         "x-ms-request-id": "a4860ab1-301f-000d-5d52-388574000000",
-<<<<<<< HEAD
-        "x-ms-version": "2019-12-12"
-=======
         "x-ms-version": "2020-02-10"
->>>>>>> 60f4876e
       },
       "ResponseBody": []
     },
@@ -139,11 +111,7 @@
         "x-ms-client-request-id": "aa12266e-5884-4d50-98e1-5c3bcfe9e688",
         "x-ms-date": "Mon, 01 Jun 2020 20:24:46 GMT",
         "x-ms-return-client-request-id": "true",
-<<<<<<< HEAD
-        "x-ms-version": "2019-12-12"
-=======
         "x-ms-version": "2020-02-10"
->>>>>>> 60f4876e
       },
       "RequestBody": null,
       "StatusCode": 202,
@@ -156,11 +124,7 @@
         ],
         "x-ms-client-request-id": "aa12266e-5884-4d50-98e1-5c3bcfe9e688",
         "x-ms-request-id": "5dbb0312-801e-0037-6e52-389f0c000000",
-<<<<<<< HEAD
-        "x-ms-version": "2019-12-12"
-=======
         "x-ms-version": "2020-02-10"
->>>>>>> 60f4876e
       },
       "ResponseBody": []
     }
