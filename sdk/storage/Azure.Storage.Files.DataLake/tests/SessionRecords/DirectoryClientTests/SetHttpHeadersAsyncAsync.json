{
  "Entries": [
    {
      "RequestUri": "http://seannsecanary.blob.core.windows.net/test-filesystem-78e36d69-e79e-7fad-83e3-d1c63677518a?restype=container",
      "RequestMethod": "PUT",
      "RequestHeaders": {
        "Authorization": "Sanitized",
        "traceparent": "00-f014d24573a38c4dbdedc20c702abfe9-518a6b5fda605c4a-00",
        "User-Agent": [
          "azsdk-net-Storage.Files.DataLake/12.1.0-dev.20200403.1",
          "(.NET Core 4.6.28325.01; Microsoft Windows 10.0.18362 )"
        ],
        "x-ms-blob-public-access": "container",
        "x-ms-client-request-id": "5d87292b-16ca-a58b-6aa6-1d77cfb0e54a",
        "x-ms-date": "Fri, 03 Apr 2020 20:58:02 GMT",
        "x-ms-return-client-request-id": "true",
        "x-ms-version": "2019-12-12"
      },
      "RequestBody": null,
      "StatusCode": 201,
      "ResponseHeaders": {
        "Content-Length": "0",
        "Date": "Fri, 03 Apr 2020 20:58:00 GMT",
        "ETag": "\u00220x8D7D811B1EA5853\u0022",
        "Last-Modified": "Fri, 03 Apr 2020 20:58:00 GMT",
        "Server": [
          "Windows-Azure-Blob/1.0",
          "Microsoft-HTTPAPI/2.0"
        ],
        "x-ms-client-request-id": "5d87292b-16ca-a58b-6aa6-1d77cfb0e54a",
<<<<<<< HEAD
        "x-ms-request-id": "81609be3-d01e-002a-413b-f34d2b000000",
=======
        "x-ms-request-id": "9621dff0-f01e-0012-6ffa-093670000000",
>>>>>>> 8d420312
        "x-ms-version": "2019-12-12"
      },
      "ResponseBody": []
    },
    {
      "RequestUri": "http://seannsecanary.dfs.core.windows.net/test-filesystem-78e36d69-e79e-7fad-83e3-d1c63677518a/test-directory-f3039cf4-3b87-bb69-0df8-70b1a6a96982?resource=directory",
      "RequestMethod": "PUT",
      "RequestHeaders": {
        "Authorization": "Sanitized",
        "traceparent": "00-9efcdc2cd161fb45bb6381e67db3529b-54fa7cac14b3d045-00",
        "User-Agent": [
          "azsdk-net-Storage.Files.DataLake/12.1.0-dev.20200403.1",
          "(.NET Core 4.6.28325.01; Microsoft Windows 10.0.18362 )"
        ],
        "x-ms-client-request-id": "7910f507-22fd-f024-c0cb-50d1a5dafec1",
        "x-ms-date": "Fri, 03 Apr 2020 20:58:02 GMT",
        "x-ms-return-client-request-id": "true",
        "x-ms-version": "2019-12-12"
      },
      "RequestBody": null,
      "StatusCode": 201,
      "ResponseHeaders": {
        "Content-Length": "0",
        "Date": "Fri, 03 Apr 2020 20:58:00 GMT",
        "ETag": "\u00220x8D7D811B1F8AAF9\u0022",
        "Last-Modified": "Fri, 03 Apr 2020 20:58:00 GMT",
        "Server": [
          "Windows-Azure-HDFS/1.0",
          "Microsoft-HTTPAPI/2.0"
        ],
        "x-ms-client-request-id": "7910f507-22fd-f024-c0cb-50d1a5dafec1",
<<<<<<< HEAD
        "x-ms-request-id": "c41c3ca2-301f-0022-7f3b-f35724000000",
=======
        "x-ms-request-id": "fa43fe4d-201f-0097-4bfa-091bad000000",
>>>>>>> 8d420312
        "x-ms-version": "2019-12-12"
      },
      "ResponseBody": []
    },
    {
      "RequestUri": "http://seannsecanary.blob.core.windows.net/test-filesystem-78e36d69-e79e-7fad-83e3-d1c63677518a/test-directory-f3039cf4-3b87-bb69-0df8-70b1a6a96982?comp=properties",
      "RequestMethod": "PUT",
      "RequestHeaders": {
        "Authorization": "Sanitized",
        "User-Agent": [
          "azsdk-net-Storage.Files.DataLake/12.1.0-dev.20200403.1",
          "(.NET Core 4.6.28325.01; Microsoft Windows 10.0.18362 )"
        ],
        "x-ms-blob-cache-control": "shcdrwdlotqnqbguehfm",
        "x-ms-blob-content-disposition": "dglwrkrgfrbrqrxbspyo",
        "x-ms-blob-content-encoding": "skymjylhlqhbsrvlvflh",
        "x-ms-blob-content-language": "fvfvrxvxdfcnhqtrhxnr",
        "x-ms-blob-content-md5": "LCfdXlYSpp7HPP4aIoc\u002Bkg==",
        "x-ms-blob-content-type": "xjtokaxyvlfmerivectk",
        "x-ms-client-request-id": "b1a919dc-f098-a984-01aa-4c23a2ee0a7d",
        "x-ms-date": "Fri, 03 Apr 2020 20:58:02 GMT",
        "x-ms-return-client-request-id": "true",
        "x-ms-version": "2019-12-12"
      },
      "RequestBody": null,
      "StatusCode": 200,
      "ResponseHeaders": {
        "Content-Length": "0",
        "Date": "Fri, 03 Apr 2020 20:58:00 GMT",
        "ETag": "\u00220x8D7D811B205DFA5\u0022",
        "Last-Modified": "Fri, 03 Apr 2020 20:58:00 GMT",
        "Server": [
          "Windows-Azure-Blob/1.0",
          "Microsoft-HTTPAPI/2.0"
        ],
        "x-ms-client-request-id": "b1a919dc-f098-a984-01aa-4c23a2ee0a7d",
<<<<<<< HEAD
        "x-ms-request-id": "81609bf7-d01e-002a-523b-f34d2b000000",
=======
        "x-ms-request-id": "9621e00b-f01e-0012-06fa-093670000000",
>>>>>>> 8d420312
        "x-ms-version": "2019-12-12"
      },
      "ResponseBody": []
    },
    {
      "RequestUri": "http://seannsecanary.blob.core.windows.net/test-filesystem-78e36d69-e79e-7fad-83e3-d1c63677518a/test-directory-f3039cf4-3b87-bb69-0df8-70b1a6a96982",
      "RequestMethod": "HEAD",
      "RequestHeaders": {
        "Authorization": "Sanitized",
        "User-Agent": [
          "azsdk-net-Storage.Files.DataLake/12.1.0-dev.20200403.1",
          "(.NET Core 4.6.28325.01; Microsoft Windows 10.0.18362 )"
        ],
        "x-ms-client-request-id": "8cf52aa0-4d30-4c28-1601-a76b8c375eed",
        "x-ms-date": "Fri, 03 Apr 2020 20:58:02 GMT",
        "x-ms-return-client-request-id": "true",
        "x-ms-version": "2019-12-12"
      },
      "RequestBody": null,
      "StatusCode": 200,
      "ResponseHeaders": {
        "Accept-Ranges": "bytes",
        "Cache-Control": "shcdrwdlotqnqbguehfm",
        "Content-Disposition": "dglwrkrgfrbrqrxbspyo",
        "Content-Encoding": "skymjylhlqhbsrvlvflh",
        "Content-Language": "fvfvrxvxdfcnhqtrhxnr",
        "Content-Length": "0",
        "Content-MD5": "LCfdXlYSpp7HPP4aIoc\u002Bkg==",
        "Content-Type": "xjtokaxyvlfmerivectk",
        "Date": "Fri, 03 Apr 2020 20:58:00 GMT",
        "ETag": "\u00220x8D7D811B205DFA5\u0022",
        "Last-Modified": "Fri, 03 Apr 2020 20:58:00 GMT",
        "Server": [
          "Windows-Azure-Blob/1.0",
          "Microsoft-HTTPAPI/2.0"
        ],
        "x-ms-access-tier": "Hot",
        "x-ms-access-tier-inferred": "true",
        "x-ms-blob-type": "BlockBlob",
        "x-ms-client-request-id": "8cf52aa0-4d30-4c28-1601-a76b8c375eed",
        "x-ms-creation-time": "Fri, 03 Apr 2020 20:58:00 GMT",
        "x-ms-lease-state": "available",
        "x-ms-lease-status": "unlocked",
        "x-ms-meta-hdi_isfolder": "true",
        "x-ms-request-id": "9621e011-f01e-0012-0afa-093670000000",
        "x-ms-server-encrypted": "true",
        "x-ms-version": "2019-12-12"
      },
      "ResponseBody": []
    },
    {
      "RequestUri": "http://seannsecanary.blob.core.windows.net/test-filesystem-78e36d69-e79e-7fad-83e3-d1c63677518a?restype=container",
      "RequestMethod": "DELETE",
      "RequestHeaders": {
        "Authorization": "Sanitized",
        "traceparent": "00-692be995f323bf418d15258ae161ba88-e2035fef21d7b844-00",
        "User-Agent": [
          "azsdk-net-Storage.Files.DataLake/12.1.0-dev.20200403.1",
          "(.NET Core 4.6.28325.01; Microsoft Windows 10.0.18362 )"
        ],
        "x-ms-client-request-id": "78838337-7df9-b44c-d4e9-df3acbd5a263",
        "x-ms-date": "Fri, 03 Apr 2020 20:58:02 GMT",
        "x-ms-return-client-request-id": "true",
        "x-ms-version": "2019-12-12"
      },
      "RequestBody": null,
      "StatusCode": 202,
      "ResponseHeaders": {
        "Content-Length": "0",
        "Date": "Fri, 03 Apr 2020 20:58:00 GMT",
        "Server": [
          "Windows-Azure-Blob/1.0",
          "Microsoft-HTTPAPI/2.0"
        ],
        "x-ms-client-request-id": "78838337-7df9-b44c-d4e9-df3acbd5a263",
<<<<<<< HEAD
        "x-ms-request-id": "81609c07-d01e-002a-623b-f34d2b000000",
=======
        "x-ms-request-id": "9621e01d-f01e-0012-13fa-093670000000",
>>>>>>> 8d420312
        "x-ms-version": "2019-12-12"
      },
      "ResponseBody": []
    }
  ],
  "Variables": {
    "DateTimeOffsetNow": "2020-04-03T13:58:02.1587479-07:00",
    "RandomSeed": "179429192",
    "Storage_TestConfigHierarchicalNamespace": "NamespaceTenant\nseannsecanary\nU2FuaXRpemVk\nhttp://seannsecanary.blob.core.windows.net\nhttp://seannsecanary.file.core.windows.net\nhttp://seannsecanary.queue.core.windows.net\nhttp://seannsecanary.table.core.windows.net\n\n\n\n\nhttp://seannsecanary-secondary.blob.core.windows.net\nhttp://seannsecanary-secondary.file.core.windows.net\nhttp://seannsecanary-secondary.queue.core.windows.net\nhttp://seannsecanary-secondary.table.core.windows.net\n68390a19-a643-458b-b726-408abf67b4fc\nSanitized\n72f988bf-86f1-41af-91ab-2d7cd011db47\nhttps://login.microsoftonline.com/\nCloud\nBlobEndpoint=http://seannsecanary.blob.core.windows.net/;QueueEndpoint=http://seannsecanary.queue.core.windows.net/;FileEndpoint=http://seannsecanary.file.core.windows.net/;BlobSecondaryEndpoint=http://seannsecanary-secondary.blob.core.windows.net/;QueueSecondaryEndpoint=http://seannsecanary-secondary.queue.core.windows.net/;FileSecondaryEndpoint=http://seannsecanary-secondary.file.core.windows.net/;AccountName=seannsecanary;AccountKey=Sanitized\n"
  }
}<|MERGE_RESOLUTION|>--- conflicted
+++ resolved
@@ -28,11 +28,7 @@
           "Microsoft-HTTPAPI/2.0"
         ],
         "x-ms-client-request-id": "5d87292b-16ca-a58b-6aa6-1d77cfb0e54a",
-<<<<<<< HEAD
-        "x-ms-request-id": "81609be3-d01e-002a-413b-f34d2b000000",
-=======
         "x-ms-request-id": "9621dff0-f01e-0012-6ffa-093670000000",
->>>>>>> 8d420312
         "x-ms-version": "2019-12-12"
       },
       "ResponseBody": []
@@ -64,11 +60,7 @@
           "Microsoft-HTTPAPI/2.0"
         ],
         "x-ms-client-request-id": "7910f507-22fd-f024-c0cb-50d1a5dafec1",
-<<<<<<< HEAD
-        "x-ms-request-id": "c41c3ca2-301f-0022-7f3b-f35724000000",
-=======
         "x-ms-request-id": "fa43fe4d-201f-0097-4bfa-091bad000000",
->>>>>>> 8d420312
         "x-ms-version": "2019-12-12"
       },
       "ResponseBody": []
@@ -105,11 +97,7 @@
           "Microsoft-HTTPAPI/2.0"
         ],
         "x-ms-client-request-id": "b1a919dc-f098-a984-01aa-4c23a2ee0a7d",
-<<<<<<< HEAD
-        "x-ms-request-id": "81609bf7-d01e-002a-523b-f34d2b000000",
-=======
         "x-ms-request-id": "9621e00b-f01e-0012-06fa-093670000000",
->>>>>>> 8d420312
         "x-ms-version": "2019-12-12"
       },
       "ResponseBody": []
@@ -185,11 +173,7 @@
           "Microsoft-HTTPAPI/2.0"
         ],
         "x-ms-client-request-id": "78838337-7df9-b44c-d4e9-df3acbd5a263",
-<<<<<<< HEAD
-        "x-ms-request-id": "81609c07-d01e-002a-623b-f34d2b000000",
-=======
         "x-ms-request-id": "9621e01d-f01e-0012-13fa-093670000000",
->>>>>>> 8d420312
         "x-ms-version": "2019-12-12"
       },
       "ResponseBody": []
