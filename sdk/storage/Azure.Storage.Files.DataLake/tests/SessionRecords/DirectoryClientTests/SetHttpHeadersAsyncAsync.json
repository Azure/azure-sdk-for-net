{
  "Entries": [
    {
      "RequestUri": "https://seannse.blob.core.windows.net/test-filesystem-78e36d69-e79e-7fad-83e3-d1c63677518a?restype=container",
      "RequestMethod": "PUT",
      "RequestHeaders": {
        "Accept": "application/xml",
        "Authorization": "Sanitized",
<<<<<<< HEAD
        "traceparent": "00-bf4b18ad47f2f14f9d4d9653ff027c39-b174859ea5550642-00",
        "User-Agent": [
          "azsdk-net-Storage.Files.DataLake/12.7.0-alpha.20210202.1",
          "(.NET 5.0.2; Microsoft Windows 10.0.19042)"
        ],
        "x-ms-blob-public-access": "container",
        "x-ms-client-request-id": "5d87292b-16ca-a58b-6aa6-1d77cfb0e54a",
        "x-ms-date": "Tue, 02 Feb 2021 21:47:24 GMT",
=======
        "traceparent": "00-8f0c03b1ef7127408553d0a850c46f2f-ed44c1a6b3670f45-00",
        "User-Agent": [
          "azsdk-net-Storage.Files.DataLake/12.7.0-alpha.20210217.1",
          "(.NET 5.0.3; Microsoft Windows 10.0.19042)"
        ],
        "x-ms-blob-public-access": "container",
        "x-ms-client-request-id": "5d87292b-16ca-a58b-6aa6-1d77cfb0e54a",
        "x-ms-date": "Wed, 17 Feb 2021 22:50:31 GMT",
>>>>>>> 1814567d
        "x-ms-return-client-request-id": "true",
        "x-ms-version": "2020-06-12"
      },
      "RequestBody": null,
      "StatusCode": 201,
      "ResponseHeaders": {
        "Content-Length": "0",
<<<<<<< HEAD
        "Date": "Tue, 02 Feb 2021 21:47:25 GMT",
        "ETag": "\u00220x8D8C7C420E15A44\u0022",
        "Last-Modified": "Tue, 02 Feb 2021 21:47:25 GMT",
=======
        "Date": "Wed, 17 Feb 2021 22:50:31 GMT",
        "ETag": "\u00220x8D8D3966E2FAEA1\u0022",
        "Last-Modified": "Wed, 17 Feb 2021 22:50:32 GMT",
>>>>>>> 1814567d
        "Server": [
          "Windows-Azure-Blob/1.0",
          "Microsoft-HTTPAPI/2.0"
        ],
        "x-ms-client-request-id": "5d87292b-16ca-a58b-6aa6-1d77cfb0e54a",
<<<<<<< HEAD
        "x-ms-request-id": "dfb87332-c01e-0083-0cac-f9613d000000",
=======
        "x-ms-request-id": "897e121d-501e-0007-287f-05133c000000",
>>>>>>> 1814567d
        "x-ms-version": "2020-06-12"
      },
      "ResponseBody": []
    },
    {
      "RequestUri": "https://seannse.dfs.core.windows.net/test-filesystem-78e36d69-e79e-7fad-83e3-d1c63677518a/test-directory-f3039cf4-3b87-bb69-0df8-70b1a6a96982?resource=directory",
      "RequestMethod": "PUT",
      "RequestHeaders": {
        "Accept": "application/json",
        "Authorization": "Sanitized",
<<<<<<< HEAD
        "traceparent": "00-e792edbb3dd0d347bc441586caac7b71-fb2d448378991744-00",
        "User-Agent": [
          "azsdk-net-Storage.Files.DataLake/12.7.0-alpha.20210202.1",
          "(.NET 5.0.2; Microsoft Windows 10.0.19042)"
        ],
        "x-ms-client-request-id": "7910f507-22fd-f024-c0cb-50d1a5dafec1",
        "x-ms-date": "Tue, 02 Feb 2021 21:47:24 GMT",
=======
        "traceparent": "00-add4490877f44d44b5a440ebb0559c0a-9190c9c9b3153f47-00",
        "User-Agent": [
          "azsdk-net-Storage.Files.DataLake/12.7.0-alpha.20210217.1",
          "(.NET 5.0.3; Microsoft Windows 10.0.19042)"
        ],
        "x-ms-client-request-id": "7910f507-22fd-f024-c0cb-50d1a5dafec1",
        "x-ms-date": "Wed, 17 Feb 2021 22:50:32 GMT",
>>>>>>> 1814567d
        "x-ms-return-client-request-id": "true",
        "x-ms-version": "2020-06-12"
      },
      "RequestBody": null,
      "StatusCode": 201,
      "ResponseHeaders": {
        "Content-Length": "0",
<<<<<<< HEAD
        "Date": "Tue, 02 Feb 2021 21:47:24 GMT",
        "ETag": "\u00220x8D8C7C4211D252B\u0022",
        "Last-Modified": "Tue, 02 Feb 2021 21:47:25 GMT",
=======
        "Date": "Wed, 17 Feb 2021 22:50:32 GMT",
        "ETag": "\u00220x8D8D3966E631B91\u0022",
        "Last-Modified": "Wed, 17 Feb 2021 22:50:32 GMT",
>>>>>>> 1814567d
        "Server": [
          "Windows-Azure-HDFS/1.0",
          "Microsoft-HTTPAPI/2.0"
        ],
        "x-ms-client-request-id": "7910f507-22fd-f024-c0cb-50d1a5dafec1",
<<<<<<< HEAD
        "x-ms-request-id": "ae3e2d00-a01f-0061-3cac-f95c1c000000",
=======
        "x-ms-request-id": "e221d905-e01f-0070-587f-05c6a8000000",
>>>>>>> 1814567d
        "x-ms-version": "2020-06-12"
      },
      "ResponseBody": []
    },
    {
      "RequestUri": "https://seannse.blob.core.windows.net/test-filesystem-78e36d69-e79e-7fad-83e3-d1c63677518a/test-directory-f3039cf4-3b87-bb69-0df8-70b1a6a96982?comp=properties",
      "RequestMethod": "PUT",
      "RequestHeaders": {
        "Accept": "application/xml",
        "Authorization": "Sanitized",
        "User-Agent": [
<<<<<<< HEAD
          "azsdk-net-Storage.Files.DataLake/12.7.0-alpha.20210202.1",
          "(.NET 5.0.2; Microsoft Windows 10.0.19042)"
=======
          "azsdk-net-Storage.Files.DataLake/12.7.0-alpha.20210217.1",
          "(.NET 5.0.3; Microsoft Windows 10.0.19042)"
>>>>>>> 1814567d
        ],
        "x-ms-blob-cache-control": "shcdrwdlotqnqbguehfm",
        "x-ms-blob-content-disposition": "dglwrkrgfrbrqrxbspyo",
        "x-ms-blob-content-encoding": "skymjylhlqhbsrvlvflh",
        "x-ms-blob-content-language": "fvfvrxvxdfcnhqtrhxnr",
        "x-ms-blob-content-md5": "LCfdXlYSpp7HPP4aIoc\u002Bkg==",
        "x-ms-blob-content-type": "xjtokaxyvlfmerivectk",
        "x-ms-client-request-id": "b1a919dc-f098-a984-01aa-4c23a2ee0a7d",
<<<<<<< HEAD
        "x-ms-date": "Tue, 02 Feb 2021 21:47:25 GMT",
=======
        "x-ms-date": "Wed, 17 Feb 2021 22:50:32 GMT",
>>>>>>> 1814567d
        "x-ms-return-client-request-id": "true",
        "x-ms-version": "2020-06-12"
      },
      "RequestBody": null,
      "StatusCode": 200,
      "ResponseHeaders": {
        "Content-Length": "0",
<<<<<<< HEAD
        "Date": "Tue, 02 Feb 2021 21:47:25 GMT",
        "ETag": "\u00220x8D8C7C4212AD970\u0022",
        "Last-Modified": "Tue, 02 Feb 2021 21:47:25 GMT",
=======
        "Date": "Wed, 17 Feb 2021 22:50:32 GMT",
        "ETag": "\u00220x8D8D3966E6FF0C6\u0022",
        "Last-Modified": "Wed, 17 Feb 2021 22:50:32 GMT",
>>>>>>> 1814567d
        "Server": [
          "Windows-Azure-Blob/1.0",
          "Microsoft-HTTPAPI/2.0"
        ],
        "x-ms-client-request-id": "b1a919dc-f098-a984-01aa-4c23a2ee0a7d",
<<<<<<< HEAD
        "x-ms-request-id": "dfb8738f-c01e-0083-57ac-f9613d000000",
=======
        "x-ms-request-id": "897e141d-501e-0007-757f-05133c000000",
>>>>>>> 1814567d
        "x-ms-version": "2020-06-12"
      },
      "ResponseBody": []
    },
    {
      "RequestUri": "https://seannse.blob.core.windows.net/test-filesystem-78e36d69-e79e-7fad-83e3-d1c63677518a/test-directory-f3039cf4-3b87-bb69-0df8-70b1a6a96982",
      "RequestMethod": "HEAD",
      "RequestHeaders": {
        "Accept": "application/xml",
        "Authorization": "Sanitized",
        "User-Agent": [
<<<<<<< HEAD
          "azsdk-net-Storage.Files.DataLake/12.7.0-alpha.20210202.1",
          "(.NET 5.0.2; Microsoft Windows 10.0.19042)"
        ],
        "x-ms-client-request-id": "8cf52aa0-4d30-4c28-1601-a76b8c375eed",
        "x-ms-date": "Tue, 02 Feb 2021 21:47:25 GMT",
=======
          "azsdk-net-Storage.Files.DataLake/12.7.0-alpha.20210217.1",
          "(.NET 5.0.3; Microsoft Windows 10.0.19042)"
        ],
        "x-ms-client-request-id": "8cf52aa0-4d30-4c28-1601-a76b8c375eed",
        "x-ms-date": "Wed, 17 Feb 2021 22:50:32 GMT",
>>>>>>> 1814567d
        "x-ms-return-client-request-id": "true",
        "x-ms-version": "2020-06-12"
      },
      "RequestBody": null,
      "StatusCode": 200,
      "ResponseHeaders": {
        "Accept-Ranges": "bytes",
        "Cache-Control": "shcdrwdlotqnqbguehfm",
        "Content-Disposition": "dglwrkrgfrbrqrxbspyo",
        "Content-Encoding": "skymjylhlqhbsrvlvflh",
        "Content-Language": "fvfvrxvxdfcnhqtrhxnr",
        "Content-Length": "0",
        "Content-MD5": "LCfdXlYSpp7HPP4aIoc\u002Bkg==",
        "Content-Type": "xjtokaxyvlfmerivectk",
<<<<<<< HEAD
        "Date": "Tue, 02 Feb 2021 21:47:25 GMT",
        "ETag": "\u00220x8D8C7C4212AD970\u0022",
        "Last-Modified": "Tue, 02 Feb 2021 21:47:25 GMT",
=======
        "Date": "Wed, 17 Feb 2021 22:50:32 GMT",
        "ETag": "\u00220x8D8D3966E6FF0C6\u0022",
        "Last-Modified": "Wed, 17 Feb 2021 22:50:32 GMT",
>>>>>>> 1814567d
        "Server": [
          "Windows-Azure-Blob/1.0",
          "Microsoft-HTTPAPI/2.0"
        ],
        "x-ms-access-tier": "Hot",
        "x-ms-access-tier-inferred": "true",
        "x-ms-blob-type": "BlockBlob",
        "x-ms-client-request-id": "8cf52aa0-4d30-4c28-1601-a76b8c375eed",
<<<<<<< HEAD
        "x-ms-creation-time": "Tue, 02 Feb 2021 21:47:25 GMT",
=======
        "x-ms-creation-time": "Wed, 17 Feb 2021 22:50:32 GMT",
>>>>>>> 1814567d
        "x-ms-group": "$superuser",
        "x-ms-lease-state": "available",
        "x-ms-lease-status": "unlocked",
        "x-ms-meta-hdi_isfolder": "true",
        "x-ms-owner": "$superuser",
        "x-ms-permissions": "rwxr-x---",
<<<<<<< HEAD
        "x-ms-request-id": "dfb873a5-c01e-0083-67ac-f9613d000000",
=======
        "x-ms-request-id": "897e1489-501e-0007-597f-05133c000000",
>>>>>>> 1814567d
        "x-ms-server-encrypted": "true",
        "x-ms-version": "2020-06-12"
      },
      "ResponseBody": []
    },
    {
      "RequestUri": "https://seannse.blob.core.windows.net/test-filesystem-78e36d69-e79e-7fad-83e3-d1c63677518a?restype=container",
      "RequestMethod": "DELETE",
      "RequestHeaders": {
        "Accept": "application/xml",
        "Authorization": "Sanitized",
<<<<<<< HEAD
        "traceparent": "00-5673d5afc4b3e843a7470b4e36fb63fb-8a7ec9d4099b1f42-00",
        "User-Agent": [
          "azsdk-net-Storage.Files.DataLake/12.7.0-alpha.20210202.1",
          "(.NET 5.0.2; Microsoft Windows 10.0.19042)"
        ],
        "x-ms-client-request-id": "78838337-7df9-b44c-d4e9-df3acbd5a263",
        "x-ms-date": "Tue, 02 Feb 2021 21:47:25 GMT",
=======
        "traceparent": "00-162c47e88a8f5c41860a58aa87eb375a-4a8ec92e8ff4a643-00",
        "User-Agent": [
          "azsdk-net-Storage.Files.DataLake/12.7.0-alpha.20210217.1",
          "(.NET 5.0.3; Microsoft Windows 10.0.19042)"
        ],
        "x-ms-client-request-id": "78838337-7df9-b44c-d4e9-df3acbd5a263",
        "x-ms-date": "Wed, 17 Feb 2021 22:50:32 GMT",
>>>>>>> 1814567d
        "x-ms-return-client-request-id": "true",
        "x-ms-version": "2020-06-12"
      },
      "RequestBody": null,
      "StatusCode": 202,
      "ResponseHeaders": {
        "Content-Length": "0",
<<<<<<< HEAD
        "Date": "Tue, 02 Feb 2021 21:47:25 GMT",
=======
        "Date": "Wed, 17 Feb 2021 22:50:32 GMT",
>>>>>>> 1814567d
        "Server": [
          "Windows-Azure-Blob/1.0",
          "Microsoft-HTTPAPI/2.0"
        ],
        "x-ms-client-request-id": "78838337-7df9-b44c-d4e9-df3acbd5a263",
<<<<<<< HEAD
        "x-ms-request-id": "dfb873b7-c01e-0083-78ac-f9613d000000",
=======
        "x-ms-request-id": "897e14f5-501e-0007-3f7f-05133c000000",
>>>>>>> 1814567d
        "x-ms-version": "2020-06-12"
      },
      "ResponseBody": []
    }
  ],
  "Variables": {
<<<<<<< HEAD
    "DateTimeOffsetNow": "2021-02-02T15:47:24.3043230-06:00",
=======
    "DateTimeOffsetNow": "2021-02-17T16:50:31.8476807-06:00",
>>>>>>> 1814567d
    "RandomSeed": "179429192",
    "Storage_TestConfigHierarchicalNamespace": "NamespaceTenant\nseannse\nU2FuaXRpemVk\nhttps://seannse.blob.core.windows.net\nhttps://seannse.file.core.windows.net\nhttps://seannse.queue.core.windows.net\nhttps://seannse.table.core.windows.net\n\n\n\n\nhttps://seannse-secondary.blob.core.windows.net\nhttps://seannse-secondary.file.core.windows.net\nhttps://seannse-secondary.queue.core.windows.net\nhttps://seannse-secondary.table.core.windows.net\n68390a19-a643-458b-b726-408abf67b4fc\nSanitized\n72f988bf-86f1-41af-91ab-2d7cd011db47\nhttps://login.microsoftonline.com/\nCloud\nBlobEndpoint=https://seannse.blob.core.windows.net/;QueueEndpoint=https://seannse.queue.core.windows.net/;FileEndpoint=https://seannse.file.core.windows.net/;BlobSecondaryEndpoint=https://seannse-secondary.blob.core.windows.net/;QueueSecondaryEndpoint=https://seannse-secondary.queue.core.windows.net/;FileSecondaryEndpoint=https://seannse-secondary.file.core.windows.net/;AccountName=seannse;AccountKey=Sanitized\n"
  }
}<|MERGE_RESOLUTION|>--- conflicted
+++ resolved
@@ -1,30 +1,19 @@
 {
   "Entries": [
     {
-      "RequestUri": "https://seannse.blob.core.windows.net/test-filesystem-78e36d69-e79e-7fad-83e3-d1c63677518a?restype=container",
+      "RequestUri": "https://seannse.blob.core.windows.net/test-filesystem-d2a6ec28-2c9d-7cab-e885-57a22adbb098?restype=container",
       "RequestMethod": "PUT",
       "RequestHeaders": {
         "Accept": "application/xml",
         "Authorization": "Sanitized",
-<<<<<<< HEAD
-        "traceparent": "00-bf4b18ad47f2f14f9d4d9653ff027c39-b174859ea5550642-00",
+        "traceparent": "00-e59f560078c03b4f864ff0786e83a66e-a27e58c66e4bd94b-00",
         "User-Agent": [
-          "azsdk-net-Storage.Files.DataLake/12.7.0-alpha.20210202.1",
-          "(.NET 5.0.2; Microsoft Windows 10.0.19042)"
+          "azsdk-net-Storage.Files.DataLake/12.7.0-alpha.20210219.1",
+          "(.NET 5.0.3; Microsoft Windows 10.0.19041)"
         ],
         "x-ms-blob-public-access": "container",
-        "x-ms-client-request-id": "5d87292b-16ca-a58b-6aa6-1d77cfb0e54a",
-        "x-ms-date": "Tue, 02 Feb 2021 21:47:24 GMT",
-=======
-        "traceparent": "00-8f0c03b1ef7127408553d0a850c46f2f-ed44c1a6b3670f45-00",
-        "User-Agent": [
-          "azsdk-net-Storage.Files.DataLake/12.7.0-alpha.20210217.1",
-          "(.NET 5.0.3; Microsoft Windows 10.0.19042)"
-        ],
-        "x-ms-blob-public-access": "container",
-        "x-ms-client-request-id": "5d87292b-16ca-a58b-6aa6-1d77cfb0e54a",
-        "x-ms-date": "Wed, 17 Feb 2021 22:50:31 GMT",
->>>>>>> 1814567d
+        "x-ms-client-request-id": "4d0d57df-e018-ab5f-462f-ec6c615dbac3",
+        "x-ms-date": "Fri, 19 Feb 2021 19:07:03 GMT",
         "x-ms-return-client-request-id": "true",
         "x-ms-version": "2020-06-12"
       },
@@ -32,52 +21,32 @@
       "StatusCode": 201,
       "ResponseHeaders": {
         "Content-Length": "0",
-<<<<<<< HEAD
-        "Date": "Tue, 02 Feb 2021 21:47:25 GMT",
-        "ETag": "\u00220x8D8C7C420E15A44\u0022",
-        "Last-Modified": "Tue, 02 Feb 2021 21:47:25 GMT",
-=======
-        "Date": "Wed, 17 Feb 2021 22:50:31 GMT",
-        "ETag": "\u00220x8D8D3966E2FAEA1\u0022",
-        "Last-Modified": "Wed, 17 Feb 2021 22:50:32 GMT",
->>>>>>> 1814567d
+        "Date": "Fri, 19 Feb 2021 19:07:01 GMT",
+        "ETag": "\u00220x8D8D5098A6A76DC\u0022",
+        "Last-Modified": "Fri, 19 Feb 2021 19:07:02 GMT",
         "Server": [
           "Windows-Azure-Blob/1.0",
           "Microsoft-HTTPAPI/2.0"
         ],
-        "x-ms-client-request-id": "5d87292b-16ca-a58b-6aa6-1d77cfb0e54a",
-<<<<<<< HEAD
-        "x-ms-request-id": "dfb87332-c01e-0083-0cac-f9613d000000",
-=======
-        "x-ms-request-id": "897e121d-501e-0007-287f-05133c000000",
->>>>>>> 1814567d
+        "x-ms-client-request-id": "4d0d57df-e018-ab5f-462f-ec6c615dbac3",
+        "x-ms-request-id": "cb13bcdc-b01e-006d-42f2-06cb14000000",
         "x-ms-version": "2020-06-12"
       },
       "ResponseBody": []
     },
     {
-      "RequestUri": "https://seannse.dfs.core.windows.net/test-filesystem-78e36d69-e79e-7fad-83e3-d1c63677518a/test-directory-f3039cf4-3b87-bb69-0df8-70b1a6a96982?resource=directory",
+      "RequestUri": "https://seannse.dfs.core.windows.net/test-filesystem-d2a6ec28-2c9d-7cab-e885-57a22adbb098/test-directory-55049e7f-9208-043c-6e50-20a08657878b?resource=directory",
       "RequestMethod": "PUT",
       "RequestHeaders": {
         "Accept": "application/json",
         "Authorization": "Sanitized",
-<<<<<<< HEAD
-        "traceparent": "00-e792edbb3dd0d347bc441586caac7b71-fb2d448378991744-00",
+        "traceparent": "00-f4a2b17103eef9448ec957ce92be7749-e600ed027a6b294f-00",
         "User-Agent": [
-          "azsdk-net-Storage.Files.DataLake/12.7.0-alpha.20210202.1",
-          "(.NET 5.0.2; Microsoft Windows 10.0.19042)"
+          "azsdk-net-Storage.Files.DataLake/12.7.0-alpha.20210219.1",
+          "(.NET 5.0.3; Microsoft Windows 10.0.19041)"
         ],
-        "x-ms-client-request-id": "7910f507-22fd-f024-c0cb-50d1a5dafec1",
-        "x-ms-date": "Tue, 02 Feb 2021 21:47:24 GMT",
-=======
-        "traceparent": "00-add4490877f44d44b5a440ebb0559c0a-9190c9c9b3153f47-00",
-        "User-Agent": [
-          "azsdk-net-Storage.Files.DataLake/12.7.0-alpha.20210217.1",
-          "(.NET 5.0.3; Microsoft Windows 10.0.19042)"
-        ],
-        "x-ms-client-request-id": "7910f507-22fd-f024-c0cb-50d1a5dafec1",
-        "x-ms-date": "Wed, 17 Feb 2021 22:50:32 GMT",
->>>>>>> 1814567d
+        "x-ms-client-request-id": "56d4e142-6558-4c73-1a09-dec8c0bf25ef",
+        "x-ms-date": "Fri, 19 Feb 2021 19:07:03 GMT",
         "x-ms-return-client-request-id": "true",
         "x-ms-version": "2020-06-12"
       },
@@ -85,56 +54,37 @@
       "StatusCode": 201,
       "ResponseHeaders": {
         "Content-Length": "0",
-<<<<<<< HEAD
-        "Date": "Tue, 02 Feb 2021 21:47:24 GMT",
-        "ETag": "\u00220x8D8C7C4211D252B\u0022",
-        "Last-Modified": "Tue, 02 Feb 2021 21:47:25 GMT",
-=======
-        "Date": "Wed, 17 Feb 2021 22:50:32 GMT",
-        "ETag": "\u00220x8D8D3966E631B91\u0022",
-        "Last-Modified": "Wed, 17 Feb 2021 22:50:32 GMT",
->>>>>>> 1814567d
+        "Date": "Fri, 19 Feb 2021 19:07:02 GMT",
+        "ETag": "\u00220x8D8D5098A79C79E\u0022",
+        "Last-Modified": "Fri, 19 Feb 2021 19:07:02 GMT",
         "Server": [
           "Windows-Azure-HDFS/1.0",
           "Microsoft-HTTPAPI/2.0"
         ],
-        "x-ms-client-request-id": "7910f507-22fd-f024-c0cb-50d1a5dafec1",
-<<<<<<< HEAD
-        "x-ms-request-id": "ae3e2d00-a01f-0061-3cac-f95c1c000000",
-=======
-        "x-ms-request-id": "e221d905-e01f-0070-587f-05c6a8000000",
->>>>>>> 1814567d
+        "x-ms-client-request-id": "56d4e142-6558-4c73-1a09-dec8c0bf25ef",
+        "x-ms-request-id": "5dd08fff-401f-0046-1cf2-064bd8000000",
         "x-ms-version": "2020-06-12"
       },
       "ResponseBody": []
     },
     {
-      "RequestUri": "https://seannse.blob.core.windows.net/test-filesystem-78e36d69-e79e-7fad-83e3-d1c63677518a/test-directory-f3039cf4-3b87-bb69-0df8-70b1a6a96982?comp=properties",
+      "RequestUri": "https://seannse.blob.core.windows.net/test-filesystem-d2a6ec28-2c9d-7cab-e885-57a22adbb098/test-directory-55049e7f-9208-043c-6e50-20a08657878b?comp=properties",
       "RequestMethod": "PUT",
       "RequestHeaders": {
         "Accept": "application/xml",
         "Authorization": "Sanitized",
         "User-Agent": [
-<<<<<<< HEAD
-          "azsdk-net-Storage.Files.DataLake/12.7.0-alpha.20210202.1",
-          "(.NET 5.0.2; Microsoft Windows 10.0.19042)"
-=======
-          "azsdk-net-Storage.Files.DataLake/12.7.0-alpha.20210217.1",
-          "(.NET 5.0.3; Microsoft Windows 10.0.19042)"
->>>>>>> 1814567d
+          "azsdk-net-Storage.Files.DataLake/12.7.0-alpha.20210219.1",
+          "(.NET 5.0.3; Microsoft Windows 10.0.19041)"
         ],
-        "x-ms-blob-cache-control": "shcdrwdlotqnqbguehfm",
-        "x-ms-blob-content-disposition": "dglwrkrgfrbrqrxbspyo",
-        "x-ms-blob-content-encoding": "skymjylhlqhbsrvlvflh",
-        "x-ms-blob-content-language": "fvfvrxvxdfcnhqtrhxnr",
-        "x-ms-blob-content-md5": "LCfdXlYSpp7HPP4aIoc\u002Bkg==",
-        "x-ms-blob-content-type": "xjtokaxyvlfmerivectk",
-        "x-ms-client-request-id": "b1a919dc-f098-a984-01aa-4c23a2ee0a7d",
-<<<<<<< HEAD
-        "x-ms-date": "Tue, 02 Feb 2021 21:47:25 GMT",
-=======
-        "x-ms-date": "Wed, 17 Feb 2021 22:50:32 GMT",
->>>>>>> 1814567d
+        "x-ms-blob-cache-control": "kayfuloiaojvcpxhmpcr",
+        "x-ms-blob-content-disposition": "cngsheswjljhfkxdupla",
+        "x-ms-blob-content-encoding": "ggxwxwgsmcgnddivsfxq",
+        "x-ms-blob-content-language": "sryofbpqrtmvdbkuojuj",
+        "x-ms-blob-content-md5": "sLkgND\u002BVUxHbMG1WBD6Phw==",
+        "x-ms-blob-content-type": "xyjgeuecbckoruhohjrv",
+        "x-ms-client-request-id": "a45dcb5c-3083-6533-6776-b8c484b73c7a",
+        "x-ms-date": "Fri, 19 Feb 2021 19:07:03 GMT",
         "x-ms-return-client-request-id": "true",
         "x-ms-version": "2020-06-12"
       },
@@ -142,49 +92,31 @@
       "StatusCode": 200,
       "ResponseHeaders": {
         "Content-Length": "0",
-<<<<<<< HEAD
-        "Date": "Tue, 02 Feb 2021 21:47:25 GMT",
-        "ETag": "\u00220x8D8C7C4212AD970\u0022",
-        "Last-Modified": "Tue, 02 Feb 2021 21:47:25 GMT",
-=======
-        "Date": "Wed, 17 Feb 2021 22:50:32 GMT",
-        "ETag": "\u00220x8D8D3966E6FF0C6\u0022",
-        "Last-Modified": "Wed, 17 Feb 2021 22:50:32 GMT",
->>>>>>> 1814567d
+        "Date": "Fri, 19 Feb 2021 19:07:02 GMT",
+        "ETag": "\u00220x8D8D5098A86BF7E\u0022",
+        "Last-Modified": "Fri, 19 Feb 2021 19:07:02 GMT",
         "Server": [
           "Windows-Azure-Blob/1.0",
           "Microsoft-HTTPAPI/2.0"
         ],
-        "x-ms-client-request-id": "b1a919dc-f098-a984-01aa-4c23a2ee0a7d",
-<<<<<<< HEAD
-        "x-ms-request-id": "dfb8738f-c01e-0083-57ac-f9613d000000",
-=======
-        "x-ms-request-id": "897e141d-501e-0007-757f-05133c000000",
->>>>>>> 1814567d
+        "x-ms-client-request-id": "a45dcb5c-3083-6533-6776-b8c484b73c7a",
+        "x-ms-request-id": "cb13bd17-b01e-006d-79f2-06cb14000000",
         "x-ms-version": "2020-06-12"
       },
       "ResponseBody": []
     },
     {
-      "RequestUri": "https://seannse.blob.core.windows.net/test-filesystem-78e36d69-e79e-7fad-83e3-d1c63677518a/test-directory-f3039cf4-3b87-bb69-0df8-70b1a6a96982",
+      "RequestUri": "https://seannse.blob.core.windows.net/test-filesystem-d2a6ec28-2c9d-7cab-e885-57a22adbb098/test-directory-55049e7f-9208-043c-6e50-20a08657878b",
       "RequestMethod": "HEAD",
       "RequestHeaders": {
         "Accept": "application/xml",
         "Authorization": "Sanitized",
         "User-Agent": [
-<<<<<<< HEAD
-          "azsdk-net-Storage.Files.DataLake/12.7.0-alpha.20210202.1",
-          "(.NET 5.0.2; Microsoft Windows 10.0.19042)"
+          "azsdk-net-Storage.Files.DataLake/12.7.0-alpha.20210219.1",
+          "(.NET 5.0.3; Microsoft Windows 10.0.19041)"
         ],
-        "x-ms-client-request-id": "8cf52aa0-4d30-4c28-1601-a76b8c375eed",
-        "x-ms-date": "Tue, 02 Feb 2021 21:47:25 GMT",
-=======
-          "azsdk-net-Storage.Files.DataLake/12.7.0-alpha.20210217.1",
-          "(.NET 5.0.3; Microsoft Windows 10.0.19042)"
-        ],
-        "x-ms-client-request-id": "8cf52aa0-4d30-4c28-1601-a76b8c375eed",
-        "x-ms-date": "Wed, 17 Feb 2021 22:50:32 GMT",
->>>>>>> 1814567d
+        "x-ms-client-request-id": "f46c803d-8061-786c-2c3c-1d242f309767",
+        "x-ms-date": "Fri, 19 Feb 2021 19:07:03 GMT",
         "x-ms-return-client-request-id": "true",
         "x-ms-version": "2020-06-12"
       },
@@ -192,22 +124,16 @@
       "StatusCode": 200,
       "ResponseHeaders": {
         "Accept-Ranges": "bytes",
-        "Cache-Control": "shcdrwdlotqnqbguehfm",
-        "Content-Disposition": "dglwrkrgfrbrqrxbspyo",
-        "Content-Encoding": "skymjylhlqhbsrvlvflh",
-        "Content-Language": "fvfvrxvxdfcnhqtrhxnr",
+        "Cache-Control": "kayfuloiaojvcpxhmpcr",
+        "Content-Disposition": "cngsheswjljhfkxdupla",
+        "Content-Encoding": "ggxwxwgsmcgnddivsfxq",
+        "Content-Language": "sryofbpqrtmvdbkuojuj",
         "Content-Length": "0",
-        "Content-MD5": "LCfdXlYSpp7HPP4aIoc\u002Bkg==",
-        "Content-Type": "xjtokaxyvlfmerivectk",
-<<<<<<< HEAD
-        "Date": "Tue, 02 Feb 2021 21:47:25 GMT",
-        "ETag": "\u00220x8D8C7C4212AD970\u0022",
-        "Last-Modified": "Tue, 02 Feb 2021 21:47:25 GMT",
-=======
-        "Date": "Wed, 17 Feb 2021 22:50:32 GMT",
-        "ETag": "\u00220x8D8D3966E6FF0C6\u0022",
-        "Last-Modified": "Wed, 17 Feb 2021 22:50:32 GMT",
->>>>>>> 1814567d
+        "Content-MD5": "sLkgND\u002BVUxHbMG1WBD6Phw==",
+        "Content-Type": "xyjgeuecbckoruhohjrv",
+        "Date": "Fri, 19 Feb 2021 19:07:02 GMT",
+        "ETag": "\u00220x8D8D5098A86BF7E\u0022",
+        "Last-Modified": "Fri, 19 Feb 2021 19:07:02 GMT",
         "Server": [
           "Windows-Azure-Blob/1.0",
           "Microsoft-HTTPAPI/2.0"
@@ -215,51 +141,33 @@
         "x-ms-access-tier": "Hot",
         "x-ms-access-tier-inferred": "true",
         "x-ms-blob-type": "BlockBlob",
-        "x-ms-client-request-id": "8cf52aa0-4d30-4c28-1601-a76b8c375eed",
-<<<<<<< HEAD
-        "x-ms-creation-time": "Tue, 02 Feb 2021 21:47:25 GMT",
-=======
-        "x-ms-creation-time": "Wed, 17 Feb 2021 22:50:32 GMT",
->>>>>>> 1814567d
+        "x-ms-client-request-id": "f46c803d-8061-786c-2c3c-1d242f309767",
+        "x-ms-creation-time": "Fri, 19 Feb 2021 19:07:02 GMT",
         "x-ms-group": "$superuser",
         "x-ms-lease-state": "available",
         "x-ms-lease-status": "unlocked",
         "x-ms-meta-hdi_isfolder": "true",
         "x-ms-owner": "$superuser",
         "x-ms-permissions": "rwxr-x---",
-<<<<<<< HEAD
-        "x-ms-request-id": "dfb873a5-c01e-0083-67ac-f9613d000000",
-=======
-        "x-ms-request-id": "897e1489-501e-0007-597f-05133c000000",
->>>>>>> 1814567d
+        "x-ms-request-id": "cb13bd35-b01e-006d-13f2-06cb14000000",
         "x-ms-server-encrypted": "true",
         "x-ms-version": "2020-06-12"
       },
       "ResponseBody": []
     },
     {
-      "RequestUri": "https://seannse.blob.core.windows.net/test-filesystem-78e36d69-e79e-7fad-83e3-d1c63677518a?restype=container",
+      "RequestUri": "https://seannse.blob.core.windows.net/test-filesystem-d2a6ec28-2c9d-7cab-e885-57a22adbb098?restype=container",
       "RequestMethod": "DELETE",
       "RequestHeaders": {
         "Accept": "application/xml",
         "Authorization": "Sanitized",
-<<<<<<< HEAD
-        "traceparent": "00-5673d5afc4b3e843a7470b4e36fb63fb-8a7ec9d4099b1f42-00",
+        "traceparent": "00-eed0742f506c9648b31865bd1fdc16a1-1f4cbcb7bdea2743-00",
         "User-Agent": [
-          "azsdk-net-Storage.Files.DataLake/12.7.0-alpha.20210202.1",
-          "(.NET 5.0.2; Microsoft Windows 10.0.19042)"
+          "azsdk-net-Storage.Files.DataLake/12.7.0-alpha.20210219.1",
+          "(.NET 5.0.3; Microsoft Windows 10.0.19041)"
         ],
-        "x-ms-client-request-id": "78838337-7df9-b44c-d4e9-df3acbd5a263",
-        "x-ms-date": "Tue, 02 Feb 2021 21:47:25 GMT",
-=======
-        "traceparent": "00-162c47e88a8f5c41860a58aa87eb375a-4a8ec92e8ff4a643-00",
-        "User-Agent": [
-          "azsdk-net-Storage.Files.DataLake/12.7.0-alpha.20210217.1",
-          "(.NET 5.0.3; Microsoft Windows 10.0.19042)"
-        ],
-        "x-ms-client-request-id": "78838337-7df9-b44c-d4e9-df3acbd5a263",
-        "x-ms-date": "Wed, 17 Feb 2021 22:50:32 GMT",
->>>>>>> 1814567d
+        "x-ms-client-request-id": "0387ee30-484b-7f18-30ca-aa3251952bbc",
+        "x-ms-date": "Fri, 19 Feb 2021 19:07:03 GMT",
         "x-ms-return-client-request-id": "true",
         "x-ms-version": "2020-06-12"
       },
@@ -267,33 +175,21 @@
       "StatusCode": 202,
       "ResponseHeaders": {
         "Content-Length": "0",
-<<<<<<< HEAD
-        "Date": "Tue, 02 Feb 2021 21:47:25 GMT",
-=======
-        "Date": "Wed, 17 Feb 2021 22:50:32 GMT",
->>>>>>> 1814567d
+        "Date": "Fri, 19 Feb 2021 19:07:02 GMT",
         "Server": [
           "Windows-Azure-Blob/1.0",
           "Microsoft-HTTPAPI/2.0"
         ],
-        "x-ms-client-request-id": "78838337-7df9-b44c-d4e9-df3acbd5a263",
-<<<<<<< HEAD
-        "x-ms-request-id": "dfb873b7-c01e-0083-78ac-f9613d000000",
-=======
-        "x-ms-request-id": "897e14f5-501e-0007-3f7f-05133c000000",
->>>>>>> 1814567d
+        "x-ms-client-request-id": "0387ee30-484b-7f18-30ca-aa3251952bbc",
+        "x-ms-request-id": "cb13bd55-b01e-006d-2ff2-06cb14000000",
         "x-ms-version": "2020-06-12"
       },
       "ResponseBody": []
     }
   ],
   "Variables": {
-<<<<<<< HEAD
-    "DateTimeOffsetNow": "2021-02-02T15:47:24.3043230-06:00",
-=======
-    "DateTimeOffsetNow": "2021-02-17T16:50:31.8476807-06:00",
->>>>>>> 1814567d
-    "RandomSeed": "179429192",
+    "DateTimeOffsetNow": "2021-02-19T13:07:03.3440534-06:00",
+    "RandomSeed": "1352834900",
     "Storage_TestConfigHierarchicalNamespace": "NamespaceTenant\nseannse\nU2FuaXRpemVk\nhttps://seannse.blob.core.windows.net\nhttps://seannse.file.core.windows.net\nhttps://seannse.queue.core.windows.net\nhttps://seannse.table.core.windows.net\n\n\n\n\nhttps://seannse-secondary.blob.core.windows.net\nhttps://seannse-secondary.file.core.windows.net\nhttps://seannse-secondary.queue.core.windows.net\nhttps://seannse-secondary.table.core.windows.net\n68390a19-a643-458b-b726-408abf67b4fc\nSanitized\n72f988bf-86f1-41af-91ab-2d7cd011db47\nhttps://login.microsoftonline.com/\nCloud\nBlobEndpoint=https://seannse.blob.core.windows.net/;QueueEndpoint=https://seannse.queue.core.windows.net/;FileEndpoint=https://seannse.file.core.windows.net/;BlobSecondaryEndpoint=https://seannse-secondary.blob.core.windows.net/;QueueSecondaryEndpoint=https://seannse-secondary.queue.core.windows.net/;FileSecondaryEndpoint=https://seannse-secondary.file.core.windows.net/;AccountName=seannse;AccountKey=Sanitized\n"
   }
 }