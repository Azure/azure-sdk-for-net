--- conflicted
+++ resolved
@@ -1,30 +1,19 @@
 {
   "Entries": [
     {
-      "RequestUri": "https://seannse.blob.core.windows.net/test-filesystem-564526df-e650-5810-719c-b95a4b213621?restype=container",
+      "RequestUri": "https://seannse.blob.core.windows.net/test-filesystem-d3307173-a62b-983e-df35-9a92e68d7a4d?restype=container",
       "RequestMethod": "PUT",
       "RequestHeaders": {
         "Accept": "application/xml",
         "Authorization": "Sanitized",
-<<<<<<< HEAD
-        "traceparent": "00-7f87e7c5c1e55643bb309527be4a9d2b-384f7cfae92e0a45-00",
+        "traceparent": "00-1bce9fa334390348b7a040074c632bf1-0ccd63d2e5596944-00",
         "User-Agent": [
-          "azsdk-net-Storage.Files.DataLake/12.7.0-alpha.20210202.1",
-          "(.NET 5.0.2; Microsoft Windows 10.0.19042)"
+          "azsdk-net-Storage.Files.DataLake/12.7.0-alpha.20210219.1",
+          "(.NET 5.0.3; Microsoft Windows 10.0.19041)"
         ],
         "x-ms-blob-public-access": "container",
-        "x-ms-client-request-id": "1b486c83-1271-a585-c4bd-c6ad611c913b",
-        "x-ms-date": "Tue, 02 Feb 2021 21:41:54 GMT",
-=======
-        "traceparent": "00-51d9b408da623446ab9fad93907eb145-9f456dcda1ff874e-00",
-        "User-Agent": [
-          "azsdk-net-Storage.Files.DataLake/12.7.0-alpha.20210217.1",
-          "(.NET 5.0.3; Microsoft Windows 10.0.19042)"
-        ],
-        "x-ms-blob-public-access": "container",
-        "x-ms-client-request-id": "1b486c83-1271-a585-c4bd-c6ad611c913b",
-        "x-ms-date": "Wed, 17 Feb 2021 22:45:17 GMT",
->>>>>>> 1814567d
+        "x-ms-client-request-id": "c67fc66c-ab8f-1773-11c2-815845d6a8a3",
+        "x-ms-date": "Fri, 19 Feb 2021 19:03:59 GMT",
         "x-ms-return-client-request-id": "true",
         "x-ms-version": "2020-06-12"
       },
@@ -32,52 +21,32 @@
       "StatusCode": 201,
       "ResponseHeaders": {
         "Content-Length": "0",
-<<<<<<< HEAD
-        "Date": "Tue, 02 Feb 2021 21:41:54 GMT",
-        "ETag": "\u00220x8D8C7C35C0EEBDB\u0022",
-        "Last-Modified": "Tue, 02 Feb 2021 21:41:54 GMT",
-=======
-        "Date": "Wed, 17 Feb 2021 22:45:16 GMT",
-        "ETag": "\u00220x8D8D395B29FEAAC\u0022",
-        "Last-Modified": "Wed, 17 Feb 2021 22:45:17 GMT",
->>>>>>> 1814567d
+        "Date": "Fri, 19 Feb 2021 19:03:58 GMT",
+        "ETag": "\u00220x8D8D5091CA995F1\u0022",
+        "Last-Modified": "Fri, 19 Feb 2021 19:03:58 GMT",
         "Server": [
           "Windows-Azure-Blob/1.0",
           "Microsoft-HTTPAPI/2.0"
         ],
-        "x-ms-client-request-id": "1b486c83-1271-a585-c4bd-c6ad611c913b",
-<<<<<<< HEAD
-        "x-ms-request-id": "08302840-f01e-000e-77ac-f956ef000000",
-=======
-        "x-ms-request-id": "65e9687b-a01e-005e-247e-0594bf000000",
->>>>>>> 1814567d
+        "x-ms-client-request-id": "c67fc66c-ab8f-1773-11c2-815845d6a8a3",
+        "x-ms-request-id": "cb12a46d-b01e-006d-04f1-06cb14000000",
         "x-ms-version": "2020-06-12"
       },
       "ResponseBody": []
     },
     {
-      "RequestUri": "https://seannse.dfs.core.windows.net/test-filesystem-564526df-e650-5810-719c-b95a4b213621/test-directory-9194c3c5-631b-8f7b-51ac-cf525e4cf25a?resource=directory",
+      "RequestUri": "https://seannse.dfs.core.windows.net/test-filesystem-d3307173-a62b-983e-df35-9a92e68d7a4d/test-directory-b6821379-3436-4e1c-72e9-a508ad25c7a9?resource=directory",
       "RequestMethod": "PUT",
       "RequestHeaders": {
         "Accept": "application/json",
         "Authorization": "Sanitized",
-<<<<<<< HEAD
-        "traceparent": "00-53ea52e9c8ff2645b67b982e997a4098-1c17418a920a544d-00",
+        "traceparent": "00-1506d920a5fd914199ee91f82dec458f-0df5b6c04c5c6442-00",
         "User-Agent": [
-          "azsdk-net-Storage.Files.DataLake/12.7.0-alpha.20210202.1",
-          "(.NET 5.0.2; Microsoft Windows 10.0.19042)"
+          "azsdk-net-Storage.Files.DataLake/12.7.0-alpha.20210219.1",
+          "(.NET 5.0.3; Microsoft Windows 10.0.19041)"
         ],
-        "x-ms-client-request-id": "a2fe4c6b-b581-20c7-f1b9-cac542324677",
-        "x-ms-date": "Tue, 02 Feb 2021 21:41:54 GMT",
-=======
-        "traceparent": "00-fdc88366b222e84d9175afb856d9245a-ff766a5946420e47-00",
-        "User-Agent": [
-          "azsdk-net-Storage.Files.DataLake/12.7.0-alpha.20210217.1",
-          "(.NET 5.0.3; Microsoft Windows 10.0.19042)"
-        ],
-        "x-ms-client-request-id": "a2fe4c6b-b581-20c7-f1b9-cac542324677",
-        "x-ms-date": "Wed, 17 Feb 2021 22:45:17 GMT",
->>>>>>> 1814567d
+        "x-ms-client-request-id": "bd9f557a-b4b3-371e-a930-53a5056b69ec",
+        "x-ms-date": "Fri, 19 Feb 2021 19:03:59 GMT",
         "x-ms-return-client-request-id": "true",
         "x-ms-version": "2020-06-12"
       },
@@ -85,55 +54,35 @@
       "StatusCode": 201,
       "ResponseHeaders": {
         "Content-Length": "0",
-<<<<<<< HEAD
-        "Date": "Tue, 02 Feb 2021 21:41:55 GMT",
-        "ETag": "\u00220x8D8C7C35C4729BE\u0022",
-        "Last-Modified": "Tue, 02 Feb 2021 21:41:55 GMT",
-=======
-        "Date": "Wed, 17 Feb 2021 22:45:17 GMT",
-        "ETag": "\u00220x8D8D395B2D41364\u0022",
-        "Last-Modified": "Wed, 17 Feb 2021 22:45:17 GMT",
->>>>>>> 1814567d
+        "Date": "Fri, 19 Feb 2021 19:03:58 GMT",
+        "ETag": "\u00220x8D8D5091CB81A24\u0022",
+        "Last-Modified": "Fri, 19 Feb 2021 19:03:58 GMT",
         "Server": [
           "Windows-Azure-HDFS/1.0",
           "Microsoft-HTTPAPI/2.0"
         ],
-        "x-ms-client-request-id": "a2fe4c6b-b581-20c7-f1b9-cac542324677",
-<<<<<<< HEAD
-        "x-ms-request-id": "3b4edb50-001f-0025-38ac-f9d623000000",
-=======
-        "x-ms-request-id": "fa75c520-501f-0065-047e-05d11b000000",
->>>>>>> 1814567d
+        "x-ms-client-request-id": "bd9f557a-b4b3-371e-a930-53a5056b69ec",
+        "x-ms-request-id": "da842685-a01f-0061-6bf1-065c1c000000",
         "x-ms-version": "2020-06-12"
       },
       "ResponseBody": []
     },
     {
-      "RequestUri": "https://seannse.blob.core.windows.net/test-filesystem-564526df-e650-5810-719c-b95a4b213621/test-directory-9194c3c5-631b-8f7b-51ac-cf525e4cf25a?comp=lease",
+      "RequestUri": "https://seannse.blob.core.windows.net/test-filesystem-d3307173-a62b-983e-df35-9a92e68d7a4d/test-directory-b6821379-3436-4e1c-72e9-a508ad25c7a9?comp=lease",
       "RequestMethod": "PUT",
       "RequestHeaders": {
         "Accept": "application/xml",
         "Authorization": "Sanitized",
-<<<<<<< HEAD
-        "traceparent": "00-952ec7cdef32184ea0e147a3fab8d18e-3b1ff2e834f5ce46-00",
+        "traceparent": "00-2e02e1b7f8228541aa6e277902b21e33-ab6d1cec90900c40-00",
         "User-Agent": [
-          "azsdk-net-Storage.Files.DataLake/12.7.0-alpha.20210202.1",
-          "(.NET 5.0.2; Microsoft Windows 10.0.19042)"
+          "azsdk-net-Storage.Files.DataLake/12.7.0-alpha.20210219.1",
+          "(.NET 5.0.3; Microsoft Windows 10.0.19041)"
         ],
-        "x-ms-client-request-id": "1ec9e5dd-adcf-b924-ea54-8efcfbcf1a0a",
-        "x-ms-date": "Tue, 02 Feb 2021 21:41:54 GMT",
-=======
-        "traceparent": "00-e6e79c56d3056045b3880beb5fc5d648-dc12e7a344c1c449-00",
-        "User-Agent": [
-          "azsdk-net-Storage.Files.DataLake/12.7.0-alpha.20210217.1",
-          "(.NET 5.0.3; Microsoft Windows 10.0.19042)"
-        ],
-        "x-ms-client-request-id": "1ec9e5dd-adcf-b924-ea54-8efcfbcf1a0a",
-        "x-ms-date": "Wed, 17 Feb 2021 22:45:17 GMT",
->>>>>>> 1814567d
+        "x-ms-client-request-id": "cbea3a45-0218-f1a6-c1d9-68de98962a72",
+        "x-ms-date": "Fri, 19 Feb 2021 19:03:59 GMT",
         "x-ms-lease-action": "acquire",
         "x-ms-lease-duration": "10",
-        "x-ms-proposed-lease-id": "8a586bcb-b245-aa62-1385-baf705e60529",
+        "x-ms-proposed-lease-id": "ff8ed8fb-89b1-c594-54d4-1c870d36aacb",
         "x-ms-return-client-request-id": "true",
         "x-ms-version": "2020-06-12"
       },
@@ -142,58 +91,35 @@
       "ResponseHeaders": {
         "Content-Length": "327",
         "Content-Type": "application/xml",
-<<<<<<< HEAD
-        "Date": "Tue, 02 Feb 2021 21:41:55 GMT",
-=======
-        "Date": "Wed, 17 Feb 2021 22:45:17 GMT",
->>>>>>> 1814567d
+        "Date": "Fri, 19 Feb 2021 19:03:58 GMT",
         "Server": [
           "Windows-Azure-Blob/1.0",
           "Microsoft-HTTPAPI/2.0"
         ],
-        "x-ms-client-request-id": "1ec9e5dd-adcf-b924-ea54-8efcfbcf1a0a",
+        "x-ms-client-request-id": "cbea3a45-0218-f1a6-c1d9-68de98962a72",
         "x-ms-error-code": "InvalidHeaderValue",
-<<<<<<< HEAD
-        "x-ms-request-id": "08302a03-f01e-000e-19ac-f956ef000000",
-=======
-        "x-ms-request-id": "65e96917-a01e-005e-377e-0594bf000000",
->>>>>>> 1814567d
+        "x-ms-request-id": "cb12a4b6-b01e-006d-49f1-06cb14000000",
         "x-ms-version": "2020-06-12"
       },
       "ResponseBody": [
         "\uFEFF\u003C?xml version=\u00221.0\u0022 encoding=\u0022utf-8\u0022?\u003E\u003CError\u003E\u003CCode\u003EInvalidHeaderValue\u003C/Code\u003E\u003CMessage\u003EThe value for one of the HTTP headers is not in the correct format.\n",
-<<<<<<< HEAD
-        "RequestId:08302a03-f01e-000e-19ac-f956ef000000\n",
-        "Time:2021-02-02T21:41:55.4480302Z\u003C/Message\u003E\u003CHeaderName\u003Ex-ms-lease-duration\u003C/HeaderName\u003E\u003CHeaderValue\u003E10\u003C/HeaderValue\u003E\u003C/Error\u003E"
-=======
-        "RequestId:65e96917-a01e-005e-377e-0594bf000000\n",
-        "Time:2021-02-17T22:45:17.7540742Z\u003C/Message\u003E\u003CHeaderName\u003Ex-ms-lease-duration\u003C/HeaderName\u003E\u003CHeaderValue\u003E10\u003C/HeaderValue\u003E\u003C/Error\u003E"
->>>>>>> 1814567d
+        "RequestId:cb12a4b6-b01e-006d-49f1-06cb14000000\n",
+        "Time:2021-02-19T19:03:58.6924333Z\u003C/Message\u003E\u003CHeaderName\u003Ex-ms-lease-duration\u003C/HeaderName\u003E\u003CHeaderValue\u003E10\u003C/HeaderValue\u003E\u003C/Error\u003E"
       ]
     },
     {
-      "RequestUri": "https://seannse.blob.core.windows.net/test-filesystem-564526df-e650-5810-719c-b95a4b213621?restype=container",
+      "RequestUri": "https://seannse.blob.core.windows.net/test-filesystem-d3307173-a62b-983e-df35-9a92e68d7a4d?restype=container",
       "RequestMethod": "DELETE",
       "RequestHeaders": {
         "Accept": "application/xml",
         "Authorization": "Sanitized",
-<<<<<<< HEAD
-        "traceparent": "00-eee4cb9e6941e340ba0e5e7c035a9f16-92c1f833f56fdd4b-00",
+        "traceparent": "00-4123a3e0e549264f8a45ef68b518f6db-9c45ffc3ded0934f-00",
         "User-Agent": [
-          "azsdk-net-Storage.Files.DataLake/12.7.0-alpha.20210202.1",
-          "(.NET 5.0.2; Microsoft Windows 10.0.19042)"
+          "azsdk-net-Storage.Files.DataLake/12.7.0-alpha.20210219.1",
+          "(.NET 5.0.3; Microsoft Windows 10.0.19041)"
         ],
-        "x-ms-client-request-id": "201a16b9-e71c-c65a-402d-28fac2dca340",
-        "x-ms-date": "Tue, 02 Feb 2021 21:41:54 GMT",
-=======
-        "traceparent": "00-49be0a60e76aef4e902a413fb236ccdb-513319d955e41e41-00",
-        "User-Agent": [
-          "azsdk-net-Storage.Files.DataLake/12.7.0-alpha.20210217.1",
-          "(.NET 5.0.3; Microsoft Windows 10.0.19042)"
-        ],
-        "x-ms-client-request-id": "201a16b9-e71c-c65a-402d-28fac2dca340",
-        "x-ms-date": "Wed, 17 Feb 2021 22:45:17 GMT",
->>>>>>> 1814567d
+        "x-ms-client-request-id": "d342ee2c-df4c-e4b3-a79c-96aba1177c91",
+        "x-ms-date": "Fri, 19 Feb 2021 19:03:59 GMT",
         "x-ms-return-client-request-id": "true",
         "x-ms-version": "2020-06-12"
       },
@@ -201,28 +127,20 @@
       "StatusCode": 202,
       "ResponseHeaders": {
         "Content-Length": "0",
-<<<<<<< HEAD
-        "Date": "Tue, 02 Feb 2021 21:41:55 GMT",
-=======
-        "Date": "Wed, 17 Feb 2021 22:45:17 GMT",
->>>>>>> 1814567d
+        "Date": "Fri, 19 Feb 2021 19:03:58 GMT",
         "Server": [
           "Windows-Azure-Blob/1.0",
           "Microsoft-HTTPAPI/2.0"
         ],
-        "x-ms-client-request-id": "201a16b9-e71c-c65a-402d-28fac2dca340",
-<<<<<<< HEAD
-        "x-ms-request-id": "08302a49-f01e-000e-59ac-f956ef000000",
-=======
-        "x-ms-request-id": "65e96933-a01e-005e-537e-0594bf000000",
->>>>>>> 1814567d
+        "x-ms-client-request-id": "d342ee2c-df4c-e4b3-a79c-96aba1177c91",
+        "x-ms-request-id": "cb12a4ea-b01e-006d-7af1-06cb14000000",
         "x-ms-version": "2020-06-12"
       },
       "ResponseBody": []
     }
   ],
   "Variables": {
-    "RandomSeed": "1161939557",
+    "RandomSeed": "1942988510",
     "Storage_TestConfigHierarchicalNamespace": "NamespaceTenant\nseannse\nU2FuaXRpemVk\nhttps://seannse.blob.core.windows.net\nhttps://seannse.file.core.windows.net\nhttps://seannse.queue.core.windows.net\nhttps://seannse.table.core.windows.net\n\n\n\n\nhttps://seannse-secondary.blob.core.windows.net\nhttps://seannse-secondary.file.core.windows.net\nhttps://seannse-secondary.queue.core.windows.net\nhttps://seannse-secondary.table.core.windows.net\n68390a19-a643-458b-b726-408abf67b4fc\nSanitized\n72f988bf-86f1-41af-91ab-2d7cd011db47\nhttps://login.microsoftonline.com/\nCloud\nBlobEndpoint=https://seannse.blob.core.windows.net/;QueueEndpoint=https://seannse.queue.core.windows.net/;FileEndpoint=https://seannse.file.core.windows.net/;BlobSecondaryEndpoint=https://seannse-secondary.blob.core.windows.net/;QueueSecondaryEndpoint=https://seannse-secondary.queue.core.windows.net/;FileSecondaryEndpoint=https://seannse-secondary.file.core.windows.net/;AccountName=seannse;AccountKey=Sanitized\n"
   }
 }