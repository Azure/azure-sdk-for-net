{
  "Entries": [
    {
      "RequestUri": "http://seannsecanary.dfs.core.windows.net/test-filesystem-e7fd8cc0-a419-cd4e-0a5b-117b0bde0404/test-directory-6cb4f058-590e-f4eb-788c-45df789a2015?resource=directory",
      "RequestMethod": "PUT",
      "RequestHeaders": {
        "Authorization": "Sanitized",
        "traceparent": "00-b854490059a5e442b43dff79cd7f2184-f72c815b215ccc4e-00",
        "User-Agent": [
          "azsdk-net-Storage.Files.DataLake/12.1.0-dev.20200403.1",
          "(.NET Core 4.6.28325.01; Microsoft Windows 10.0.18362 )"
        ],
        "x-ms-client-request-id": "1a224e87-972a-0ef5-3398-9334584c236f",
        "x-ms-date": "Fri, 03 Apr 2020 20:56:30 GMT",
        "x-ms-return-client-request-id": "true",
<<<<<<< HEAD
        "x-ms-version": "2019-12-12"
=======
        "x-ms-version": "2020-02-10"
>>>>>>> 60f4876e
      },
      "RequestBody": null,
      "StatusCode": 404,
      "ResponseHeaders": {
        "Content-Length": "175",
        "Content-Type": "application/json; charset=utf-8",
        "Date": "Fri, 03 Apr 2020 20:56:28 GMT",
        "Server": [
          "Windows-Azure-HDFS/1.0",
          "Microsoft-HTTPAPI/2.0"
        ],
        "x-ms-client-request-id": "1a224e87-972a-0ef5-3398-9334584c236f",
        "x-ms-error-code": "FilesystemNotFound",
        "x-ms-request-id": "fa43fce5-201f-0097-16fa-091bad000000",
<<<<<<< HEAD
        "x-ms-version": "2019-12-12"
=======
        "x-ms-version": "2020-02-10"
>>>>>>> 60f4876e
      },
      "ResponseBody": {
        "error": {
          "code": "FilesystemNotFound",
          "message": "The specified filesystem does not exist.\nRequestId:fa43fce5-201f-0097-16fa-091bad000000\nTime:2020-04-03T20:56:29.1147048Z"
        }
      }
    }
  ],
  "Variables": {
    "RandomSeed": "547266223",
    "Storage_TestConfigHierarchicalNamespace": "NamespaceTenant\nseannsecanary\nU2FuaXRpemVk\nhttp://seannsecanary.blob.core.windows.net\nhttp://seannsecanary.file.core.windows.net\nhttp://seannsecanary.queue.core.windows.net\nhttp://seannsecanary.table.core.windows.net\n\n\n\n\nhttp://seannsecanary-secondary.blob.core.windows.net\nhttp://seannsecanary-secondary.file.core.windows.net\nhttp://seannsecanary-secondary.queue.core.windows.net\nhttp://seannsecanary-secondary.table.core.windows.net\n68390a19-a643-458b-b726-408abf67b4fc\nSanitized\n72f988bf-86f1-41af-91ab-2d7cd011db47\nhttps://login.microsoftonline.com/\nCloud\nBlobEndpoint=http://seannsecanary.blob.core.windows.net/;QueueEndpoint=http://seannsecanary.queue.core.windows.net/;FileEndpoint=http://seannsecanary.file.core.windows.net/;BlobSecondaryEndpoint=http://seannsecanary-secondary.blob.core.windows.net/;QueueSecondaryEndpoint=http://seannsecanary-secondary.queue.core.windows.net/;FileSecondaryEndpoint=http://seannsecanary-secondary.file.core.windows.net/;AccountName=seannsecanary;AccountKey=Sanitized\n"
  }
}<|MERGE_RESOLUTION|>--- conflicted
+++ resolved
@@ -13,11 +13,7 @@
         "x-ms-client-request-id": "1a224e87-972a-0ef5-3398-9334584c236f",
         "x-ms-date": "Fri, 03 Apr 2020 20:56:30 GMT",
         "x-ms-return-client-request-id": "true",
-<<<<<<< HEAD
-        "x-ms-version": "2019-12-12"
-=======
         "x-ms-version": "2020-02-10"
->>>>>>> 60f4876e
       },
       "RequestBody": null,
       "StatusCode": 404,
@@ -32,11 +28,7 @@
         "x-ms-client-request-id": "1a224e87-972a-0ef5-3398-9334584c236f",
         "x-ms-error-code": "FilesystemNotFound",
         "x-ms-request-id": "fa43fce5-201f-0097-16fa-091bad000000",
-<<<<<<< HEAD
-        "x-ms-version": "2019-12-12"
-=======
         "x-ms-version": "2020-02-10"
->>>>>>> 60f4876e
       },
       "ResponseBody": {
         "error": {
