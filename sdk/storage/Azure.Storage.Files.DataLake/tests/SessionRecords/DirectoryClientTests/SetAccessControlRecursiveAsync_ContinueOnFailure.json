{
  "Entries": [
    {
      "RequestUri": "https://seannse.blob.core.windows.net/test-filesystem-56d53716-766b-0603-c10b-3a1c5f237196?restype=container",
      "RequestMethod": "PUT",
      "RequestHeaders": {
        "Accept": "application/xml",
        "Authorization": "Sanitized",
<<<<<<< HEAD
        "traceparent": "00-18aba7d4e677aa4f929cad40f98ec17a-f5293b5f43b52d40-00",
        "User-Agent": [
          "azsdk-net-Storage.Files.DataLake/12.7.0-alpha.20210202.1",
          "(.NET 5.0.2; Microsoft Windows 10.0.19042)"
        ],
        "x-ms-blob-public-access": "container",
        "x-ms-client-request-id": "7331eac1-a94a-4f90-8fc2-4735290bd227",
        "x-ms-date": "Tue, 02 Feb 2021 21:54:31 GMT",
=======
        "traceparent": "00-da12ff4eb1f5c14784c1183e1ab6dbd7-947932d2a02dce4d-00",
        "User-Agent": [
          "azsdk-net-Storage.Files.DataLake/12.7.0-alpha.20210217.1",
          "(.NET 5.0.3; Microsoft Windows 10.0.19042)"
        ],
        "x-ms-blob-public-access": "container",
        "x-ms-client-request-id": "7331eac1-a94a-4f90-8fc2-4735290bd227",
        "x-ms-date": "Wed, 17 Feb 2021 22:42:13 GMT",
>>>>>>> 1814567d
        "x-ms-return-client-request-id": "true",
        "x-ms-version": "2020-06-12"
      },
      "RequestBody": null,
      "StatusCode": 201,
      "ResponseHeaders": {
        "Content-Length": "0",
<<<<<<< HEAD
        "Date": "Tue, 02 Feb 2021 21:54:32 GMT",
        "ETag": "\u00220x8D8C7C51F78631E\u0022",
        "Last-Modified": "Tue, 02 Feb 2021 21:54:32 GMT",
=======
        "Date": "Wed, 17 Feb 2021 22:42:13 GMT",
        "ETag": "\u00220x8D8D395457A8BAA\u0022",
        "Last-Modified": "Wed, 17 Feb 2021 22:42:14 GMT",
>>>>>>> 1814567d
        "Server": [
          "Windows-Azure-Blob/1.0",
          "Microsoft-HTTPAPI/2.0"
        ],
        "x-ms-client-request-id": "7331eac1-a94a-4f90-8fc2-4735290bd227",
<<<<<<< HEAD
        "x-ms-request-id": "6bfb1d7f-c01e-0077-34ad-f9aacb000000",
=======
        "x-ms-request-id": "88f57c24-201e-007f-437e-05b0c4000000",
>>>>>>> 1814567d
        "x-ms-version": "2020-06-12"
      },
      "ResponseBody": []
    },
    {
      "RequestUri": "https://seannse.dfs.core.windows.net/test-filesystem-56d53716-766b-0603-c10b-3a1c5f237196/?action=setAccessControl",
      "RequestMethod": "PATCH",
      "RequestHeaders": {
        "Accept": "application/json",
        "Authorization": "Sanitized",
<<<<<<< HEAD
        "traceparent": "00-4fd0f94f2e02c94abe535fe3e6c3c077-e160736900e97e4a-00",
        "User-Agent": [
          "azsdk-net-Storage.Files.DataLake/12.7.0-alpha.20210202.1",
          "(.NET 5.0.2; Microsoft Windows 10.0.19042)"
        ],
        "x-ms-acl": "user::--x,group::--x,other::--x",
        "x-ms-client-request-id": "4835c276-c567-1eeb-d92e-3b10d1439fbb",
        "x-ms-date": "Tue, 02 Feb 2021 21:54:31 GMT",
=======
        "traceparent": "00-72c4046335208846ad884a0d3780c402-2937f9a731d69340-00",
        "User-Agent": [
          "azsdk-net-Storage.Files.DataLake/12.7.0-alpha.20210217.1",
          "(.NET 5.0.3; Microsoft Windows 10.0.19042)"
        ],
        "x-ms-acl": "user::--x,group::--x,other::--x",
        "x-ms-client-request-id": "4835c276-c567-1eeb-d92e-3b10d1439fbb",
        "x-ms-date": "Wed, 17 Feb 2021 22:42:14 GMT",
>>>>>>> 1814567d
        "x-ms-return-client-request-id": "true",
        "x-ms-version": "2020-06-12"
      },
      "RequestBody": null,
      "StatusCode": 200,
      "ResponseHeaders": {
        "Content-Length": "0",
<<<<<<< HEAD
        "Date": "Tue, 02 Feb 2021 21:54:32 GMT",
        "ETag": "\u00220x8D8C7C51F7ACC84\u0022",
        "Last-Modified": "Tue, 02 Feb 2021 21:54:32 GMT",
=======
        "Date": "Wed, 17 Feb 2021 22:42:14 GMT",
        "ETag": "\u00220x8D8D395457CF7EA\u0022",
        "Last-Modified": "Wed, 17 Feb 2021 22:42:14 GMT",
>>>>>>> 1814567d
        "Server": [
          "Windows-Azure-HDFS/1.0",
          "Microsoft-HTTPAPI/2.0"
        ],
        "x-ms-client-request-id": "4835c276-c567-1eeb-d92e-3b10d1439fbb",
        "x-ms-namespace-enabled": "true",
<<<<<<< HEAD
        "x-ms-request-id": "507f525b-b01f-006d-04ad-f9cb14000000",
=======
        "x-ms-request-id": "93c8f375-501f-0007-1d7e-05133c000000",
>>>>>>> 1814567d
        "x-ms-version": "2020-06-12"
      },
      "ResponseBody": []
    },
    {
      "RequestUri": "https://seannse.dfs.core.windows.net/test-filesystem-56d53716-766b-0603-c10b-3a1c5f237196/test-directory-0d28605f-ca11-1be5-275a-6640ea9811e1?resource=directory",
      "RequestMethod": "PUT",
      "RequestHeaders": {
        "Accept": "application/json",
        "Authorization": "Sanitized",
<<<<<<< HEAD
        "traceparent": "00-3d00e46baefa5142b386394e0078f18d-99b8c7dec1cb7d41-00",
        "User-Agent": [
          "azsdk-net-Storage.Files.DataLake/12.7.0-alpha.20210202.1",
          "(.NET 5.0.2; Microsoft Windows 10.0.19042)"
        ],
        "x-ms-client-request-id": "dd990369-f385-ab96-dc1a-210d5fab3441",
        "x-ms-date": "Tue, 02 Feb 2021 21:54:32 GMT",
=======
        "traceparent": "00-4717aa4a51807d4dbf980163e8d7a2e0-82d2c477e01dee46-00",
        "User-Agent": [
          "azsdk-net-Storage.Files.DataLake/12.7.0-alpha.20210217.1",
          "(.NET 5.0.3; Microsoft Windows 10.0.19042)"
        ],
        "x-ms-client-request-id": "dd990369-f385-ab96-dc1a-210d5fab3441",
        "x-ms-date": "Wed, 17 Feb 2021 22:42:14 GMT",
>>>>>>> 1814567d
        "x-ms-return-client-request-id": "true",
        "x-ms-version": "2020-06-12"
      },
      "RequestBody": null,
      "StatusCode": 201,
      "ResponseHeaders": {
        "Content-Length": "0",
<<<<<<< HEAD
        "Date": "Tue, 02 Feb 2021 21:54:32 GMT",
        "ETag": "\u00220x8D8C7C51FBE0FD7\u0022",
        "Last-Modified": "Tue, 02 Feb 2021 21:54:32 GMT",
=======
        "Date": "Wed, 17 Feb 2021 22:42:14 GMT",
        "ETag": "\u00220x8D8D39545D0D618\u0022",
        "Last-Modified": "Wed, 17 Feb 2021 22:42:14 GMT",
>>>>>>> 1814567d
        "Server": [
          "Windows-Azure-HDFS/1.0",
          "Microsoft-HTTPAPI/2.0"
        ],
        "x-ms-client-request-id": "dd990369-f385-ab96-dc1a-210d5fab3441",
<<<<<<< HEAD
        "x-ms-request-id": "507f5272-b01f-006d-1bad-f9cb14000000",
=======
        "x-ms-request-id": "93c8f382-501f-0007-2a7e-05133c000000",
>>>>>>> 1814567d
        "x-ms-version": "2020-06-12"
      },
      "ResponseBody": []
    },
    {
      "RequestUri": "https://seannse.dfs.core.windows.net/test-filesystem-56d53716-766b-0603-c10b-3a1c5f237196/test-directory-0d28605f-ca11-1be5-275a-6640ea9811e1/test-directory-324f591c-3783-d5e5-a01b-f5dcae6faf74?resource=directory",
      "RequestMethod": "PUT",
      "RequestHeaders": {
        "Accept": "application/json",
        "Authorization": "Sanitized",
        "User-Agent": [
<<<<<<< HEAD
          "azsdk-net-Storage.Files.DataLake/12.7.0-alpha.20210202.1",
          "(.NET 5.0.2; Microsoft Windows 10.0.19042)"
        ],
        "x-ms-client-request-id": "1159da00-d363-3146-1dc3-3d69febafd6c",
        "x-ms-date": "Tue, 02 Feb 2021 21:54:32 GMT",
=======
          "azsdk-net-Storage.Files.DataLake/12.7.0-alpha.20210217.1",
          "(.NET 5.0.3; Microsoft Windows 10.0.19042)"
        ],
        "x-ms-client-request-id": "1159da00-d363-3146-1dc3-3d69febafd6c",
        "x-ms-date": "Wed, 17 Feb 2021 22:42:14 GMT",
>>>>>>> 1814567d
        "x-ms-return-client-request-id": "true",
        "x-ms-version": "2020-06-12"
      },
      "RequestBody": null,
      "StatusCode": 201,
      "ResponseHeaders": {
        "Content-Length": "0",
<<<<<<< HEAD
        "Date": "Tue, 02 Feb 2021 21:54:32 GMT",
        "ETag": "\u00220x8D8C7C51FCC795C\u0022",
        "Last-Modified": "Tue, 02 Feb 2021 21:54:32 GMT",
=======
        "Date": "Wed, 17 Feb 2021 22:42:14 GMT",
        "ETag": "\u00220x8D8D39545DFA1A6\u0022",
        "Last-Modified": "Wed, 17 Feb 2021 22:42:14 GMT",
>>>>>>> 1814567d
        "Server": [
          "Windows-Azure-HDFS/1.0",
          "Microsoft-HTTPAPI/2.0"
        ],
        "x-ms-client-request-id": "1159da00-d363-3146-1dc3-3d69febafd6c",
<<<<<<< HEAD
        "x-ms-request-id": "507f5287-b01f-006d-2fad-f9cb14000000",
=======
        "x-ms-request-id": "93c8f391-501f-0007-397e-05133c000000",
>>>>>>> 1814567d
        "x-ms-version": "2020-06-12"
      },
      "ResponseBody": []
    },
    {
      "RequestUri": "https://seannse.dfs.core.windows.net/test-filesystem-56d53716-766b-0603-c10b-3a1c5f237196/test-directory-0d28605f-ca11-1be5-275a-6640ea9811e1/test-directory-324f591c-3783-d5e5-a01b-f5dcae6faf74/test-file-c2b9ac6b-4ed4-e842-fd81-296fac2b6ced?resource=file",
      "RequestMethod": "PUT",
      "RequestHeaders": {
        "Accept": "application/json",
        "Authorization": "Sanitized",
        "User-Agent": [
<<<<<<< HEAD
          "azsdk-net-Storage.Files.DataLake/12.7.0-alpha.20210202.1",
          "(.NET 5.0.2; Microsoft Windows 10.0.19042)"
        ],
        "x-ms-client-request-id": "bc4f1e16-eaf9-b298-9871-14e1aad685f2",
        "x-ms-date": "Tue, 02 Feb 2021 21:54:32 GMT",
=======
          "azsdk-net-Storage.Files.DataLake/12.7.0-alpha.20210217.1",
          "(.NET 5.0.3; Microsoft Windows 10.0.19042)"
        ],
        "x-ms-client-request-id": "bc4f1e16-eaf9-b298-9871-14e1aad685f2",
        "x-ms-date": "Wed, 17 Feb 2021 22:42:15 GMT",
>>>>>>> 1814567d
        "x-ms-return-client-request-id": "true",
        "x-ms-version": "2020-06-12"
      },
      "RequestBody": null,
      "StatusCode": 201,
      "ResponseHeaders": {
        "Content-Length": "0",
<<<<<<< HEAD
        "Date": "Tue, 02 Feb 2021 21:54:32 GMT",
        "ETag": "\u00220x8D8C7C51FDD243A\u0022",
        "Last-Modified": "Tue, 02 Feb 2021 21:54:32 GMT",
=======
        "Date": "Wed, 17 Feb 2021 22:42:14 GMT",
        "ETag": "\u00220x8D8D39545EEB521\u0022",
        "Last-Modified": "Wed, 17 Feb 2021 22:42:14 GMT",
>>>>>>> 1814567d
        "Server": [
          "Windows-Azure-HDFS/1.0",
          "Microsoft-HTTPAPI/2.0"
        ],
        "x-ms-client-request-id": "bc4f1e16-eaf9-b298-9871-14e1aad685f2",
<<<<<<< HEAD
        "x-ms-request-id": "507f529a-b01f-006d-42ad-f9cb14000000",
=======
        "x-ms-request-id": "93c8f39d-501f-0007-457e-05133c000000",
>>>>>>> 1814567d
        "x-ms-version": "2020-06-12"
      },
      "ResponseBody": []
    },
    {
      "RequestUri": "https://seannse.dfs.core.windows.net/test-filesystem-56d53716-766b-0603-c10b-3a1c5f237196/test-directory-0d28605f-ca11-1be5-275a-6640ea9811e1/test-directory-324f591c-3783-d5e5-a01b-f5dcae6faf74/test-file-76fa5056-29de-cc57-9a39-6c2f8506f209?resource=file",
      "RequestMethod": "PUT",
      "RequestHeaders": {
        "Accept": "application/json",
        "Authorization": "Sanitized",
        "User-Agent": [
<<<<<<< HEAD
          "azsdk-net-Storage.Files.DataLake/12.7.0-alpha.20210202.1",
          "(.NET 5.0.2; Microsoft Windows 10.0.19042)"
        ],
        "x-ms-client-request-id": "a6e5d61f-59f8-ed6f-c682-21c07d682c92",
        "x-ms-date": "Tue, 02 Feb 2021 21:54:32 GMT",
=======
          "azsdk-net-Storage.Files.DataLake/12.7.0-alpha.20210217.1",
          "(.NET 5.0.3; Microsoft Windows 10.0.19042)"
        ],
        "x-ms-client-request-id": "a6e5d61f-59f8-ed6f-c682-21c07d682c92",
        "x-ms-date": "Wed, 17 Feb 2021 22:42:15 GMT",
>>>>>>> 1814567d
        "x-ms-return-client-request-id": "true",
        "x-ms-version": "2020-06-12"
      },
      "RequestBody": null,
      "StatusCode": 201,
      "ResponseHeaders": {
        "Content-Length": "0",
<<<<<<< HEAD
        "Date": "Tue, 02 Feb 2021 21:54:32 GMT",
        "ETag": "\u00220x8D8C7C51FEB9F4A\u0022",
        "Last-Modified": "Tue, 02 Feb 2021 21:54:33 GMT",
=======
        "Date": "Wed, 17 Feb 2021 22:42:14 GMT",
        "ETag": "\u00220x8D8D3954601E6E0\u0022",
        "Last-Modified": "Wed, 17 Feb 2021 22:42:15 GMT",
>>>>>>> 1814567d
        "Server": [
          "Windows-Azure-HDFS/1.0",
          "Microsoft-HTTPAPI/2.0"
        ],
        "x-ms-client-request-id": "a6e5d61f-59f8-ed6f-c682-21c07d682c92",
<<<<<<< HEAD
        "x-ms-request-id": "507f52a7-b01f-006d-4fad-f9cb14000000",
=======
        "x-ms-request-id": "93c8f3c6-501f-0007-6e7e-05133c000000",
>>>>>>> 1814567d
        "x-ms-version": "2020-06-12"
      },
      "ResponseBody": []
    },
    {
      "RequestUri": "https://seannse.dfs.core.windows.net/test-filesystem-56d53716-766b-0603-c10b-3a1c5f237196/test-directory-0d28605f-ca11-1be5-275a-6640ea9811e1/test-directory-ce2f0a7e-f77d-a516-5c77-86b6eeb3426b?resource=directory",
      "RequestMethod": "PUT",
      "RequestHeaders": {
        "Accept": "application/json",
        "Authorization": "Sanitized",
        "User-Agent": [
<<<<<<< HEAD
          "azsdk-net-Storage.Files.DataLake/12.7.0-alpha.20210202.1",
          "(.NET 5.0.2; Microsoft Windows 10.0.19042)"
        ],
        "x-ms-client-request-id": "7f25a8fc-07ff-2700-bf3f-4980d2b9fe13",
        "x-ms-date": "Tue, 02 Feb 2021 21:54:32 GMT",
=======
          "azsdk-net-Storage.Files.DataLake/12.7.0-alpha.20210217.1",
          "(.NET 5.0.3; Microsoft Windows 10.0.19042)"
        ],
        "x-ms-client-request-id": "7f25a8fc-07ff-2700-bf3f-4980d2b9fe13",
        "x-ms-date": "Wed, 17 Feb 2021 22:42:15 GMT",
>>>>>>> 1814567d
        "x-ms-return-client-request-id": "true",
        "x-ms-version": "2020-06-12"
      },
      "RequestBody": null,
      "StatusCode": 201,
      "ResponseHeaders": {
        "Content-Length": "0",
<<<<<<< HEAD
        "Date": "Tue, 02 Feb 2021 21:54:32 GMT",
        "ETag": "\u00220x8D8C7C51FF98736\u0022",
        "Last-Modified": "Tue, 02 Feb 2021 21:54:33 GMT",
=======
        "Date": "Wed, 17 Feb 2021 22:42:14 GMT",
        "ETag": "\u00220x8D8D39546148618\u0022",
        "Last-Modified": "Wed, 17 Feb 2021 22:42:15 GMT",
>>>>>>> 1814567d
        "Server": [
          "Windows-Azure-HDFS/1.0",
          "Microsoft-HTTPAPI/2.0"
        ],
        "x-ms-client-request-id": "7f25a8fc-07ff-2700-bf3f-4980d2b9fe13",
<<<<<<< HEAD
        "x-ms-request-id": "507f52b6-b01f-006d-5ead-f9cb14000000",
=======
        "x-ms-request-id": "93c8f3e5-501f-0007-0d7e-05133c000000",
>>>>>>> 1814567d
        "x-ms-version": "2020-06-12"
      },
      "ResponseBody": []
    },
    {
      "RequestUri": "https://seannse.dfs.core.windows.net/test-filesystem-56d53716-766b-0603-c10b-3a1c5f237196/test-directory-0d28605f-ca11-1be5-275a-6640ea9811e1/test-directory-ce2f0a7e-f77d-a516-5c77-86b6eeb3426b/test-file-8f5cb640-7c58-3271-f9d7-621231bd1628?resource=file",
      "RequestMethod": "PUT",
      "RequestHeaders": {
        "Accept": "application/json",
        "Authorization": "Sanitized",
        "User-Agent": [
<<<<<<< HEAD
          "azsdk-net-Storage.Files.DataLake/12.7.0-alpha.20210202.1",
          "(.NET 5.0.2; Microsoft Windows 10.0.19042)"
        ],
        "x-ms-client-request-id": "d818b36d-75d7-7f2d-37f2-8628a5eef601",
        "x-ms-date": "Tue, 02 Feb 2021 21:54:32 GMT",
=======
          "azsdk-net-Storage.Files.DataLake/12.7.0-alpha.20210217.1",
          "(.NET 5.0.3; Microsoft Windows 10.0.19042)"
        ],
        "x-ms-client-request-id": "d818b36d-75d7-7f2d-37f2-8628a5eef601",
        "x-ms-date": "Wed, 17 Feb 2021 22:42:15 GMT",
>>>>>>> 1814567d
        "x-ms-return-client-request-id": "true",
        "x-ms-version": "2020-06-12"
      },
      "RequestBody": null,
      "StatusCode": 201,
      "ResponseHeaders": {
        "Content-Length": "0",
<<<<<<< HEAD
        "Date": "Tue, 02 Feb 2021 21:54:32 GMT",
        "ETag": "\u00220x8D8C7C5200A7806\u0022",
        "Last-Modified": "Tue, 02 Feb 2021 21:54:33 GMT",
=======
        "Date": "Wed, 17 Feb 2021 22:42:14 GMT",
        "ETag": "\u00220x8D8D395462323D2\u0022",
        "Last-Modified": "Wed, 17 Feb 2021 22:42:15 GMT",
>>>>>>> 1814567d
        "Server": [
          "Windows-Azure-HDFS/1.0",
          "Microsoft-HTTPAPI/2.0"
        ],
        "x-ms-client-request-id": "d818b36d-75d7-7f2d-37f2-8628a5eef601",
<<<<<<< HEAD
        "x-ms-request-id": "507f52c5-b01f-006d-6dad-f9cb14000000",
=======
        "x-ms-request-id": "93c8f403-501f-0007-2b7e-05133c000000",
>>>>>>> 1814567d
        "x-ms-version": "2020-06-12"
      },
      "ResponseBody": []
    },
    {
      "RequestUri": "https://seannse.dfs.core.windows.net/test-filesystem-56d53716-766b-0603-c10b-3a1c5f237196/test-directory-0d28605f-ca11-1be5-275a-6640ea9811e1?action=setAccessControl",
      "RequestMethod": "PATCH",
      "RequestHeaders": {
        "Accept": "application/json",
        "Authorization": "Sanitized",
        "User-Agent": [
<<<<<<< HEAD
          "azsdk-net-Storage.Files.DataLake/12.7.0-alpha.20210202.1",
          "(.NET 5.0.2; Microsoft Windows 10.0.19042)"
        ],
        "x-ms-client-request-id": "e0b9eff3-b481-b5b3-2d9b-8dd6d2bef3a7",
        "x-ms-date": "Tue, 02 Feb 2021 21:54:32 GMT",
=======
          "azsdk-net-Storage.Files.DataLake/12.7.0-alpha.20210217.1",
          "(.NET 5.0.3; Microsoft Windows 10.0.19042)"
        ],
        "x-ms-client-request-id": "e0b9eff3-b481-b5b3-2d9b-8dd6d2bef3a7",
        "x-ms-date": "Wed, 17 Feb 2021 22:42:15 GMT",
>>>>>>> 1814567d
        "x-ms-owner": "d10e2128-b7ff-7d85-4a00-a26f8c8f3068",
        "x-ms-permissions": "rwxrwxrwx",
        "x-ms-return-client-request-id": "true",
        "x-ms-version": "2020-06-12"
      },
      "RequestBody": null,
      "StatusCode": 200,
      "ResponseHeaders": {
        "Content-Length": "0",
<<<<<<< HEAD
        "Date": "Tue, 02 Feb 2021 21:54:32 GMT",
        "ETag": "\u00220x8D8C7C51FBE0FD7\u0022",
        "Last-Modified": "Tue, 02 Feb 2021 21:54:32 GMT",
=======
        "Date": "Wed, 17 Feb 2021 22:42:14 GMT",
        "ETag": "\u00220x8D8D39545D0D618\u0022",
        "Last-Modified": "Wed, 17 Feb 2021 22:42:14 GMT",
>>>>>>> 1814567d
        "Server": [
          "Windows-Azure-HDFS/1.0",
          "Microsoft-HTTPAPI/2.0"
        ],
        "x-ms-client-request-id": "e0b9eff3-b481-b5b3-2d9b-8dd6d2bef3a7",
        "x-ms-namespace-enabled": "true",
<<<<<<< HEAD
        "x-ms-request-id": "507f52d3-b01f-006d-7bad-f9cb14000000",
=======
        "x-ms-request-id": "93c8f421-501f-0007-497e-05133c000000",
>>>>>>> 1814567d
        "x-ms-version": "2020-06-12"
      },
      "ResponseBody": []
    },
    {
      "RequestUri": "https://seannse.dfs.core.windows.net/test-filesystem-56d53716-766b-0603-c10b-3a1c5f237196/test-directory-0d28605f-ca11-1be5-275a-6640ea9811e1/test-directory-324f591c-3783-d5e5-a01b-f5dcae6faf74?action=setAccessControl",
      "RequestMethod": "PATCH",
      "RequestHeaders": {
        "Accept": "application/json",
        "Authorization": "Sanitized",
        "User-Agent": [
<<<<<<< HEAD
          "azsdk-net-Storage.Files.DataLake/12.7.0-alpha.20210202.1",
          "(.NET 5.0.2; Microsoft Windows 10.0.19042)"
        ],
        "x-ms-client-request-id": "9c7ca44a-50d6-9ce7-fbee-5009b07b2913",
        "x-ms-date": "Tue, 02 Feb 2021 21:54:32 GMT",
=======
          "azsdk-net-Storage.Files.DataLake/12.7.0-alpha.20210217.1",
          "(.NET 5.0.3; Microsoft Windows 10.0.19042)"
        ],
        "x-ms-client-request-id": "9c7ca44a-50d6-9ce7-fbee-5009b07b2913",
        "x-ms-date": "Wed, 17 Feb 2021 22:42:15 GMT",
>>>>>>> 1814567d
        "x-ms-owner": "d10e2128-b7ff-7d85-4a00-a26f8c8f3068",
        "x-ms-permissions": "rwxrwxrwx",
        "x-ms-return-client-request-id": "true",
        "x-ms-version": "2020-06-12"
      },
      "RequestBody": null,
      "StatusCode": 200,
      "ResponseHeaders": {
        "Content-Length": "0",
<<<<<<< HEAD
        "Date": "Tue, 02 Feb 2021 21:54:32 GMT",
        "ETag": "\u00220x8D8C7C51FCC795C\u0022",
        "Last-Modified": "Tue, 02 Feb 2021 21:54:32 GMT",
=======
        "Date": "Wed, 17 Feb 2021 22:42:14 GMT",
        "ETag": "\u00220x8D8D39545DFA1A6\u0022",
        "Last-Modified": "Wed, 17 Feb 2021 22:42:14 GMT",
>>>>>>> 1814567d
        "Server": [
          "Windows-Azure-HDFS/1.0",
          "Microsoft-HTTPAPI/2.0"
        ],
        "x-ms-client-request-id": "9c7ca44a-50d6-9ce7-fbee-5009b07b2913",
        "x-ms-namespace-enabled": "true",
<<<<<<< HEAD
        "x-ms-request-id": "507f52e2-b01f-006d-0aad-f9cb14000000",
=======
        "x-ms-request-id": "93c8f444-501f-0007-6c7e-05133c000000",
>>>>>>> 1814567d
        "x-ms-version": "2020-06-12"
      },
      "ResponseBody": []
    },
    {
      "RequestUri": "https://seannse.dfs.core.windows.net/test-filesystem-56d53716-766b-0603-c10b-3a1c5f237196/test-directory-0d28605f-ca11-1be5-275a-6640ea9811e1/test-directory-324f591c-3783-d5e5-a01b-f5dcae6faf74/test-file-c2b9ac6b-4ed4-e842-fd81-296fac2b6ced?action=setAccessControl",
      "RequestMethod": "PATCH",
      "RequestHeaders": {
        "Accept": "application/json",
        "Authorization": "Sanitized",
        "User-Agent": [
<<<<<<< HEAD
          "azsdk-net-Storage.Files.DataLake/12.7.0-alpha.20210202.1",
          "(.NET 5.0.2; Microsoft Windows 10.0.19042)"
        ],
        "x-ms-client-request-id": "2e8c865a-5642-71d1-353a-fa5b27523954",
        "x-ms-date": "Tue, 02 Feb 2021 21:54:32 GMT",
=======
          "azsdk-net-Storage.Files.DataLake/12.7.0-alpha.20210217.1",
          "(.NET 5.0.3; Microsoft Windows 10.0.19042)"
        ],
        "x-ms-client-request-id": "2e8c865a-5642-71d1-353a-fa5b27523954",
        "x-ms-date": "Wed, 17 Feb 2021 22:42:15 GMT",
>>>>>>> 1814567d
        "x-ms-owner": "d10e2128-b7ff-7d85-4a00-a26f8c8f3068",
        "x-ms-permissions": "rwxrwxrwx",
        "x-ms-return-client-request-id": "true",
        "x-ms-version": "2020-06-12"
      },
      "RequestBody": null,
      "StatusCode": 200,
      "ResponseHeaders": {
        "Content-Length": "0",
<<<<<<< HEAD
        "Date": "Tue, 02 Feb 2021 21:54:33 GMT",
        "ETag": "\u00220x8D8C7C51FDD243A\u0022",
        "Last-Modified": "Tue, 02 Feb 2021 21:54:32 GMT",
=======
        "Date": "Wed, 17 Feb 2021 22:42:14 GMT",
        "ETag": "\u00220x8D8D39545EEB521\u0022",
        "Last-Modified": "Wed, 17 Feb 2021 22:42:14 GMT",
>>>>>>> 1814567d
        "Server": [
          "Windows-Azure-HDFS/1.0",
          "Microsoft-HTTPAPI/2.0"
        ],
        "x-ms-client-request-id": "2e8c865a-5642-71d1-353a-fa5b27523954",
        "x-ms-namespace-enabled": "true",
<<<<<<< HEAD
        "x-ms-request-id": "507f52f7-b01f-006d-1fad-f9cb14000000",
=======
        "x-ms-request-id": "93c8f45c-501f-0007-047e-05133c000000",
>>>>>>> 1814567d
        "x-ms-version": "2020-06-12"
      },
      "ResponseBody": []
    },
    {
      "RequestUri": "https://seannse.dfs.core.windows.net/test-filesystem-56d53716-766b-0603-c10b-3a1c5f237196/test-directory-0d28605f-ca11-1be5-275a-6640ea9811e1/test-directory-324f591c-3783-d5e5-a01b-f5dcae6faf74/test-file-76fa5056-29de-cc57-9a39-6c2f8506f209?action=setAccessControl",
      "RequestMethod": "PATCH",
      "RequestHeaders": {
        "Accept": "application/json",
        "Authorization": "Sanitized",
        "User-Agent": [
<<<<<<< HEAD
          "azsdk-net-Storage.Files.DataLake/12.7.0-alpha.20210202.1",
          "(.NET 5.0.2; Microsoft Windows 10.0.19042)"
        ],
        "x-ms-client-request-id": "2aae0be0-faee-f0d1-9569-e931c5575340",
        "x-ms-date": "Tue, 02 Feb 2021 21:54:33 GMT",
=======
          "azsdk-net-Storage.Files.DataLake/12.7.0-alpha.20210217.1",
          "(.NET 5.0.3; Microsoft Windows 10.0.19042)"
        ],
        "x-ms-client-request-id": "2aae0be0-faee-f0d1-9569-e931c5575340",
        "x-ms-date": "Wed, 17 Feb 2021 22:42:15 GMT",
>>>>>>> 1814567d
        "x-ms-owner": "d10e2128-b7ff-7d85-4a00-a26f8c8f3068",
        "x-ms-permissions": "rwxrwxrwx",
        "x-ms-return-client-request-id": "true",
        "x-ms-version": "2020-06-12"
      },
      "RequestBody": null,
      "StatusCode": 200,
      "ResponseHeaders": {
        "Content-Length": "0",
<<<<<<< HEAD
        "Date": "Tue, 02 Feb 2021 21:54:33 GMT",
        "ETag": "\u00220x8D8C7C51FEB9F4A\u0022",
        "Last-Modified": "Tue, 02 Feb 2021 21:54:33 GMT",
=======
        "Date": "Wed, 17 Feb 2021 22:42:15 GMT",
        "ETag": "\u00220x8D8D3954601E6E0\u0022",
        "Last-Modified": "Wed, 17 Feb 2021 22:42:15 GMT",
>>>>>>> 1814567d
        "Server": [
          "Windows-Azure-HDFS/1.0",
          "Microsoft-HTTPAPI/2.0"
        ],
        "x-ms-client-request-id": "2aae0be0-faee-f0d1-9569-e931c5575340",
        "x-ms-namespace-enabled": "true",
<<<<<<< HEAD
        "x-ms-request-id": "507f5305-b01f-006d-2dad-f9cb14000000",
=======
        "x-ms-request-id": "93c8f474-501f-0007-1c7e-05133c000000",
>>>>>>> 1814567d
        "x-ms-version": "2020-06-12"
      },
      "ResponseBody": []
    },
    {
      "RequestUri": "https://seannse.dfs.core.windows.net/test-filesystem-56d53716-766b-0603-c10b-3a1c5f237196/test-directory-0d28605f-ca11-1be5-275a-6640ea9811e1/test-directory-ce2f0a7e-f77d-a516-5c77-86b6eeb3426b?action=setAccessControl",
      "RequestMethod": "PATCH",
      "RequestHeaders": {
        "Accept": "application/json",
        "Authorization": "Sanitized",
        "User-Agent": [
<<<<<<< HEAD
          "azsdk-net-Storage.Files.DataLake/12.7.0-alpha.20210202.1",
          "(.NET 5.0.2; Microsoft Windows 10.0.19042)"
        ],
        "x-ms-client-request-id": "1c7bec52-0fa3-ee65-1a8e-aba53769c398",
        "x-ms-date": "Tue, 02 Feb 2021 21:54:33 GMT",
=======
          "azsdk-net-Storage.Files.DataLake/12.7.0-alpha.20210217.1",
          "(.NET 5.0.3; Microsoft Windows 10.0.19042)"
        ],
        "x-ms-client-request-id": "1c7bec52-0fa3-ee65-1a8e-aba53769c398",
        "x-ms-date": "Wed, 17 Feb 2021 22:42:15 GMT",
>>>>>>> 1814567d
        "x-ms-owner": "d10e2128-b7ff-7d85-4a00-a26f8c8f3068",
        "x-ms-permissions": "rwxrwxrwx",
        "x-ms-return-client-request-id": "true",
        "x-ms-version": "2020-06-12"
      },
      "RequestBody": null,
      "StatusCode": 200,
      "ResponseHeaders": {
        "Content-Length": "0",
<<<<<<< HEAD
        "Date": "Tue, 02 Feb 2021 21:54:33 GMT",
        "ETag": "\u00220x8D8C7C51FF98736\u0022",
        "Last-Modified": "Tue, 02 Feb 2021 21:54:33 GMT",
=======
        "Date": "Wed, 17 Feb 2021 22:42:15 GMT",
        "ETag": "\u00220x8D8D39546148618\u0022",
        "Last-Modified": "Wed, 17 Feb 2021 22:42:15 GMT",
>>>>>>> 1814567d
        "Server": [
          "Windows-Azure-HDFS/1.0",
          "Microsoft-HTTPAPI/2.0"
        ],
        "x-ms-client-request-id": "1c7bec52-0fa3-ee65-1a8e-aba53769c398",
        "x-ms-namespace-enabled": "true",
<<<<<<< HEAD
        "x-ms-request-id": "507f5319-b01f-006d-41ad-f9cb14000000",
=======
        "x-ms-request-id": "93c8f486-501f-0007-2e7e-05133c000000",
>>>>>>> 1814567d
        "x-ms-version": "2020-06-12"
      },
      "ResponseBody": []
    },
    {
      "RequestUri": "https://seannse.dfs.core.windows.net/test-filesystem-56d53716-766b-0603-c10b-3a1c5f237196/test-directory-0d28605f-ca11-1be5-275a-6640ea9811e1/test-directory-ce2f0a7e-f77d-a516-5c77-86b6eeb3426b/test-file-8f5cb640-7c58-3271-f9d7-621231bd1628?action=setAccessControl",
      "RequestMethod": "PATCH",
      "RequestHeaders": {
        "Accept": "application/json",
        "Authorization": "Sanitized",
        "User-Agent": [
<<<<<<< HEAD
          "azsdk-net-Storage.Files.DataLake/12.7.0-alpha.20210202.1",
          "(.NET 5.0.2; Microsoft Windows 10.0.19042)"
        ],
        "x-ms-client-request-id": "d9de2d36-37dc-869c-5796-afe121900281",
        "x-ms-date": "Tue, 02 Feb 2021 21:54:33 GMT",
=======
          "azsdk-net-Storage.Files.DataLake/12.7.0-alpha.20210217.1",
          "(.NET 5.0.3; Microsoft Windows 10.0.19042)"
        ],
        "x-ms-client-request-id": "d9de2d36-37dc-869c-5796-afe121900281",
        "x-ms-date": "Wed, 17 Feb 2021 22:42:15 GMT",
>>>>>>> 1814567d
        "x-ms-owner": "d10e2128-b7ff-7d85-4a00-a26f8c8f3068",
        "x-ms-permissions": "rwxrwxrwx",
        "x-ms-return-client-request-id": "true",
        "x-ms-version": "2020-06-12"
      },
      "RequestBody": null,
      "StatusCode": 200,
      "ResponseHeaders": {
        "Content-Length": "0",
<<<<<<< HEAD
        "Date": "Tue, 02 Feb 2021 21:54:33 GMT",
        "ETag": "\u00220x8D8C7C5200A7806\u0022",
        "Last-Modified": "Tue, 02 Feb 2021 21:54:33 GMT",
=======
        "Date": "Wed, 17 Feb 2021 22:42:15 GMT",
        "ETag": "\u00220x8D8D395462323D2\u0022",
        "Last-Modified": "Wed, 17 Feb 2021 22:42:15 GMT",
>>>>>>> 1814567d
        "Server": [
          "Windows-Azure-HDFS/1.0",
          "Microsoft-HTTPAPI/2.0"
        ],
        "x-ms-client-request-id": "d9de2d36-37dc-869c-5796-afe121900281",
        "x-ms-namespace-enabled": "true",
<<<<<<< HEAD
        "x-ms-request-id": "507f5330-b01f-006d-58ad-f9cb14000000",
=======
        "x-ms-request-id": "93c8f49c-501f-0007-447e-05133c000000",
>>>>>>> 1814567d
        "x-ms-version": "2020-06-12"
      },
      "ResponseBody": []
    },
    {
      "RequestUri": "https://seannse.dfs.core.windows.net/test-filesystem-56d53716-766b-0603-c10b-3a1c5f237196/test-directory-0d28605f-ca11-1be5-275a-6640ea9811e1/test-directory-ce2f0a7e-f77d-a516-5c77-86b6eeb3426b/test-file-8294a53f-b058-35c8-4e67-462ecf7a318a?resource=file",
      "RequestMethod": "PUT",
      "RequestHeaders": {
        "Accept": "application/json",
        "Authorization": "Sanitized",
        "User-Agent": [
<<<<<<< HEAD
          "azsdk-net-Storage.Files.DataLake/12.7.0-alpha.20210202.1",
          "(.NET 5.0.2; Microsoft Windows 10.0.19042)"
        ],
        "x-ms-client-request-id": "17acbe72-21fa-8573-64a9-8a75f06eb6dd",
        "x-ms-date": "Tue, 02 Feb 2021 21:54:33 GMT",
=======
          "azsdk-net-Storage.Files.DataLake/12.7.0-alpha.20210217.1",
          "(.NET 5.0.3; Microsoft Windows 10.0.19042)"
        ],
        "x-ms-client-request-id": "17acbe72-21fa-8573-64a9-8a75f06eb6dd",
        "x-ms-date": "Wed, 17 Feb 2021 22:42:16 GMT",
>>>>>>> 1814567d
        "x-ms-return-client-request-id": "true",
        "x-ms-version": "2020-06-12"
      },
      "RequestBody": null,
      "StatusCode": 201,
      "ResponseHeaders": {
        "Content-Length": "0",
<<<<<<< HEAD
        "Date": "Tue, 02 Feb 2021 21:54:33 GMT",
        "ETag": "\u00220x8D8C7C52073CF58\u0022",
        "Last-Modified": "Tue, 02 Feb 2021 21:54:33 GMT",
=======
        "Date": "Wed, 17 Feb 2021 22:42:15 GMT",
        "ETag": "\u00220x8D8D3954687C196\u0022",
        "Last-Modified": "Wed, 17 Feb 2021 22:42:15 GMT",
>>>>>>> 1814567d
        "Server": [
          "Windows-Azure-HDFS/1.0",
          "Microsoft-HTTPAPI/2.0"
        ],
        "x-ms-client-request-id": "17acbe72-21fa-8573-64a9-8a75f06eb6dd",
<<<<<<< HEAD
        "x-ms-request-id": "507f5346-b01f-006d-6ead-f9cb14000000",
=======
        "x-ms-request-id": "93c8f4b3-501f-0007-5b7e-05133c000000",
>>>>>>> 1814567d
        "x-ms-version": "2020-06-12"
      },
      "ResponseBody": []
    },
    {
      "RequestUri": "https://seannse.dfs.core.windows.net/test-filesystem-56d53716-766b-0603-c10b-3a1c5f237196/test-directory-0d28605f-ca11-1be5-275a-6640ea9811e1/test-directory-ce2f0a7e-f77d-a516-5c77-86b6eeb3426b/test-file-42f72564-f822-54f6-e81e-566b866bc792?resource=file",
      "RequestMethod": "PUT",
      "RequestHeaders": {
        "Accept": "application/json",
        "Authorization": "Sanitized",
        "User-Agent": [
<<<<<<< HEAD
          "azsdk-net-Storage.Files.DataLake/12.7.0-alpha.20210202.1",
          "(.NET 5.0.2; Microsoft Windows 10.0.19042)"
        ],
        "x-ms-client-request-id": "48f84d35-b0c5-7922-c858-2edcca07fff8",
        "x-ms-date": "Tue, 02 Feb 2021 21:54:33 GMT",
=======
          "azsdk-net-Storage.Files.DataLake/12.7.0-alpha.20210217.1",
          "(.NET 5.0.3; Microsoft Windows 10.0.19042)"
        ],
        "x-ms-client-request-id": "48f84d35-b0c5-7922-c858-2edcca07fff8",
        "x-ms-date": "Wed, 17 Feb 2021 22:42:16 GMT",
>>>>>>> 1814567d
        "x-ms-return-client-request-id": "true",
        "x-ms-version": "2020-06-12"
      },
      "RequestBody": null,
      "StatusCode": 201,
      "ResponseHeaders": {
        "Content-Length": "0",
<<<<<<< HEAD
        "Date": "Tue, 02 Feb 2021 21:54:33 GMT",
        "ETag": "\u00220x8D8C7C5208334D0\u0022",
        "Last-Modified": "Tue, 02 Feb 2021 21:54:34 GMT",
=======
        "Date": "Wed, 17 Feb 2021 22:42:15 GMT",
        "ETag": "\u00220x8D8D39546966A24\u0022",
        "Last-Modified": "Wed, 17 Feb 2021 22:42:16 GMT",
>>>>>>> 1814567d
        "Server": [
          "Windows-Azure-HDFS/1.0",
          "Microsoft-HTTPAPI/2.0"
        ],
        "x-ms-client-request-id": "48f84d35-b0c5-7922-c858-2edcca07fff8",
<<<<<<< HEAD
        "x-ms-request-id": "507f5355-b01f-006d-7dad-f9cb14000000",
=======
        "x-ms-request-id": "93c8f4ce-501f-0007-767e-05133c000000",
>>>>>>> 1814567d
        "x-ms-version": "2020-06-12"
      },
      "ResponseBody": []
    },
    {
      "RequestUri": "https://seannse.dfs.core.windows.net/test-filesystem-56d53716-766b-0603-c10b-3a1c5f237196/test-directory-0d28605f-ca11-1be5-275a-6640ea9811e1/test-directory-ce2f0a7e-f77d-a516-5c77-86b6eeb3426b/test-file-ed01f7e1-a5b1-4b0f-942d-d6395314f3a2?resource=file",
      "RequestMethod": "PUT",
      "RequestHeaders": {
        "Accept": "application/json",
        "Authorization": "Sanitized",
        "User-Agent": [
<<<<<<< HEAD
          "azsdk-net-Storage.Files.DataLake/12.7.0-alpha.20210202.1",
          "(.NET 5.0.2; Microsoft Windows 10.0.19042)"
        ],
        "x-ms-client-request-id": "68fface9-9845-900c-3ead-b397dae926b3",
        "x-ms-date": "Tue, 02 Feb 2021 21:54:33 GMT",
=======
          "azsdk-net-Storage.Files.DataLake/12.7.0-alpha.20210217.1",
          "(.NET 5.0.3; Microsoft Windows 10.0.19042)"
        ],
        "x-ms-client-request-id": "68fface9-9845-900c-3ead-b397dae926b3",
        "x-ms-date": "Wed, 17 Feb 2021 22:42:16 GMT",
>>>>>>> 1814567d
        "x-ms-return-client-request-id": "true",
        "x-ms-version": "2020-06-12"
      },
      "RequestBody": null,
      "StatusCode": 201,
      "ResponseHeaders": {
        "Content-Length": "0",
<<<<<<< HEAD
        "Date": "Tue, 02 Feb 2021 21:54:33 GMT",
        "ETag": "\u00220x8D8C7C52092D4CD\u0022",
        "Last-Modified": "Tue, 02 Feb 2021 21:54:34 GMT",
=======
        "Date": "Wed, 17 Feb 2021 22:42:15 GMT",
        "ETag": "\u00220x8D8D39546A4EDCF\u0022",
        "Last-Modified": "Wed, 17 Feb 2021 22:42:16 GMT",
>>>>>>> 1814567d
        "Server": [
          "Windows-Azure-HDFS/1.0",
          "Microsoft-HTTPAPI/2.0"
        ],
        "x-ms-client-request-id": "68fface9-9845-900c-3ead-b397dae926b3",
<<<<<<< HEAD
        "x-ms-request-id": "507f5364-b01f-006d-0cad-f9cb14000000",
=======
        "x-ms-request-id": "93c8f4f0-501f-0007-187e-05133c000000",
>>>>>>> 1814567d
        "x-ms-version": "2020-06-12"
      },
      "ResponseBody": []
    },
    {
      "RequestUri": "https://seannse.dfs.core.windows.net/test-filesystem-56d53716-766b-0603-c10b-3a1c5f237196/test-directory-0d28605f-ca11-1be5-275a-6640ea9811e1/test-directory-ce2f0a7e-f77d-a516-5c77-86b6eeb3426b/test-directory-32448c64-c7d1-6385-2b3d-0e6e5b9a60e1?resource=directory",
      "RequestMethod": "PUT",
      "RequestHeaders": {
        "Accept": "application/json",
        "Authorization": "Sanitized",
        "User-Agent": [
<<<<<<< HEAD
          "azsdk-net-Storage.Files.DataLake/12.7.0-alpha.20210202.1",
          "(.NET 5.0.2; Microsoft Windows 10.0.19042)"
        ],
        "x-ms-client-request-id": "5e10961c-cc6f-2193-269c-3d088a9d34a3",
        "x-ms-date": "Tue, 02 Feb 2021 21:54:33 GMT",
=======
          "azsdk-net-Storage.Files.DataLake/12.7.0-alpha.20210217.1",
          "(.NET 5.0.3; Microsoft Windows 10.0.19042)"
        ],
        "x-ms-client-request-id": "5e10961c-cc6f-2193-269c-3d088a9d34a3",
        "x-ms-date": "Wed, 17 Feb 2021 22:42:16 GMT",
>>>>>>> 1814567d
        "x-ms-return-client-request-id": "true",
        "x-ms-version": "2020-06-12"
      },
      "RequestBody": null,
      "StatusCode": 201,
      "ResponseHeaders": {
        "Content-Length": "0",
<<<<<<< HEAD
        "Date": "Tue, 02 Feb 2021 21:54:33 GMT",
        "ETag": "\u00220x8D8C7C520A18AF6\u0022",
        "Last-Modified": "Tue, 02 Feb 2021 21:54:34 GMT",
=======
        "Date": "Wed, 17 Feb 2021 22:42:15 GMT",
        "ETag": "\u00220x8D8D39546B2EBD6\u0022",
        "Last-Modified": "Wed, 17 Feb 2021 22:42:16 GMT",
>>>>>>> 1814567d
        "Server": [
          "Windows-Azure-HDFS/1.0",
          "Microsoft-HTTPAPI/2.0"
        ],
        "x-ms-client-request-id": "5e10961c-cc6f-2193-269c-3d088a9d34a3",
<<<<<<< HEAD
        "x-ms-request-id": "507f537c-b01f-006d-24ad-f9cb14000000",
=======
        "x-ms-request-id": "93c8f50b-501f-0007-337e-05133c000000",
>>>>>>> 1814567d
        "x-ms-version": "2020-06-12"
      },
      "ResponseBody": []
    },
    {
      "RequestUri": "https://seannse.blob.core.windows.net/?restype=service\u0026comp=userdelegationkey",
      "RequestMethod": "POST",
      "RequestHeaders": {
        "Accept": "application/xml",
        "Authorization": "Sanitized",
        "Content-Length": "59",
        "Content-Type": "application/xml",
<<<<<<< HEAD
        "traceparent": "00-8e886d840c772f45a22bad29642727a2-861320156ed95c40-00",
        "User-Agent": [
          "azsdk-net-Storage.Files.DataLake/12.7.0-alpha.20210202.1",
          "(.NET 5.0.2; Microsoft Windows 10.0.19042)"
=======
        "traceparent": "00-92f88be6ce246b4da1b8f6426f253e3f-6d80380733f9a44d-00",
        "User-Agent": [
          "azsdk-net-Storage.Files.DataLake/12.7.0-alpha.20210217.1",
          "(.NET 5.0.3; Microsoft Windows 10.0.19042)"
>>>>>>> 1814567d
        ],
        "x-ms-client-request-id": "c5511753-028a-6372-de2e-7f794d5575ee",
        "x-ms-return-client-request-id": "true",
        "x-ms-version": "2020-06-12"
      },
<<<<<<< HEAD
      "RequestBody": "\u003CKeyInfo\u003E\u003CExpiry\u003E2021-02-02T22:54:33Z\u003C/Expiry\u003E\u003C/KeyInfo\u003E",
      "StatusCode": 200,
      "ResponseHeaders": {
        "Content-Type": "application/xml",
        "Date": "Tue, 02 Feb 2021 21:54:33 GMT",
=======
      "RequestBody": "\uFEFF\u003CKeyInfo\u003E\u003CExpiry\u003E2021-02-17T23:42:16Z\u003C/Expiry\u003E\u003C/KeyInfo\u003E",
      "StatusCode": 200,
      "ResponseHeaders": {
        "Content-Type": "application/xml",
        "Date": "Wed, 17 Feb 2021 22:42:16 GMT",
>>>>>>> 1814567d
        "Server": [
          "Windows-Azure-Blob/1.0",
          "Microsoft-HTTPAPI/2.0"
        ],
        "Transfer-Encoding": "chunked",
        "x-ms-client-request-id": "c5511753-028a-6372-de2e-7f794d5575ee",
<<<<<<< HEAD
        "x-ms-request-id": "1c13eb49-501e-0017-67ad-f9d654000000",
        "x-ms-version": "2020-06-12"
      },
      "ResponseBody": "\uFEFF\u003C?xml version=\u00221.0\u0022 encoding=\u0022utf-8\u0022?\u003E\u003CUserDelegationKey\u003E\u003CSignedOid\u003Ec4f48289-bb84-4086-b250-6f94a8f64cee\u003C/SignedOid\u003E\u003CSignedTid\u003E72f988bf-86f1-41af-91ab-2d7cd011db47\u003C/SignedTid\u003E\u003CSignedStart\u003E2021-02-02T21:54:34Z\u003C/SignedStart\u003E\u003CSignedExpiry\u003E2021-02-02T22:54:33Z\u003C/SignedExpiry\u003E\u003CSignedService\u003Eb\u003C/SignedService\u003E\u003CSignedVersion\u003E2020-06-12\u003C/SignedVersion\u003E\u003CValue\u003ETdywq1xYKlv8arK2E\u002BYeUDa4SV1EcmMOw6AwREBxFB4=\u003C/Value\u003E\u003C/UserDelegationKey\u003E"
    },
    {
      "RequestUri": "https://seannse.dfs.core.windows.net/test-filesystem-56d53716-766b-0603-c10b-3a1c5f237196/test-directory-0d28605f-ca11-1be5-275a-6640ea9811e1?skoid=c4f48289-bb84-4086-b250-6f94a8f64cee\u0026sktid=72f988bf-86f1-41af-91ab-2d7cd011db47\u0026skt=2021-02-02T21%3A54%3A34Z\u0026ske=2021-02-02T22%3A54%3A33Z\u0026sks=b\u0026skv=2020-06-12\u0026sv=2020-06-12\u0026st=2021-02-02T20%3A54%3A33Z\u0026se=2021-02-02T22%3A54%3A33Z\u0026sr=c\u0026sp=racwdlmeop\u0026suoid=d10e2128-b7ff-7d85-4a00-a26f8c8f3068\u0026sig=Sanitized\u0026action=setAccessControlRecursive\u0026mode=set\u0026forceFlag=true",
=======
        "x-ms-request-id": "17961745-901e-006a-317e-05a777000000",
        "x-ms-version": "2020-06-12"
      },
      "ResponseBody": "\uFEFF\u003C?xml version=\u00221.0\u0022 encoding=\u0022utf-8\u0022?\u003E\u003CUserDelegationKey\u003E\u003CSignedOid\u003Ec4f48289-bb84-4086-b250-6f94a8f64cee\u003C/SignedOid\u003E\u003CSignedTid\u003E72f988bf-86f1-41af-91ab-2d7cd011db47\u003C/SignedTid\u003E\u003CSignedStart\u003E2021-02-17T22:42:16Z\u003C/SignedStart\u003E\u003CSignedExpiry\u003E2021-02-17T23:42:16Z\u003C/SignedExpiry\u003E\u003CSignedService\u003Eb\u003C/SignedService\u003E\u003CSignedVersion\u003E2020-06-12\u003C/SignedVersion\u003E\u003CValue\u003EWQOvnLGAFAK8Pcwos4r8Vl8RSWGKeZFxZM4qixoOZIw=\u003C/Value\u003E\u003C/UserDelegationKey\u003E"
    },
    {
      "RequestUri": "https://seannse.dfs.core.windows.net/test-filesystem-56d53716-766b-0603-c10b-3a1c5f237196/test-directory-0d28605f-ca11-1be5-275a-6640ea9811e1?skoid=c4f48289-bb84-4086-b250-6f94a8f64cee\u0026sktid=72f988bf-86f1-41af-91ab-2d7cd011db47\u0026skt=2021-02-17T22%3A42%3A16Z\u0026ske=2021-02-17T23%3A42%3A16Z\u0026sks=b\u0026skv=2020-06-12\u0026sv=2020-06-12\u0026st=2021-02-17T21%3A42%3A16Z\u0026se=2021-02-17T23%3A42%3A16Z\u0026sr=c\u0026sp=racwdlmeop\u0026suoid=d10e2128-b7ff-7d85-4a00-a26f8c8f3068\u0026sig=Sanitized\u0026action=setAccessControlRecursive\u0026mode=set\u0026forceFlag=true",
>>>>>>> 1814567d
      "RequestMethod": "PATCH",
      "RequestHeaders": {
        "Accept": "application/json",
        "User-Agent": [
<<<<<<< HEAD
          "azsdk-net-Storage.Files.DataLake/12.7.0-alpha.20210202.1",
          "(.NET 5.0.2; Microsoft Windows 10.0.19042)"
=======
          "azsdk-net-Storage.Files.DataLake/12.7.0-alpha.20210217.1",
          "(.NET 5.0.3; Microsoft Windows 10.0.19042)"
>>>>>>> 1814567d
        ],
        "x-ms-acl": "user::rwx,group::r--,other::---,mask::rwx",
        "x-ms-client-request-id": "72b44704-6f4b-4a19-6005-8a6bff248bd9",
        "x-ms-return-client-request-id": "true",
        "x-ms-version": "2020-06-12"
      },
      "RequestBody": null,
      "StatusCode": 200,
      "ResponseHeaders": {
<<<<<<< HEAD
        "Date": "Tue, 02 Feb 2021 21:54:34 GMT",
=======
        "Date": "Wed, 17 Feb 2021 22:42:16 GMT",
>>>>>>> 1814567d
        "Server": [
          "Windows-Azure-HDFS/1.0",
          "Microsoft-HTTPAPI/2.0"
        ],
        "Transfer-Encoding": "chunked",
        "x-ms-client-request-id": "72b44704-6f4b-4a19-6005-8a6bff248bd9",
        "x-ms-namespace-enabled": "true",
<<<<<<< HEAD
        "x-ms-request-id": "a990116e-101f-0039-5dad-f98443000000",
=======
        "x-ms-request-id": "87d55914-f01f-006c-047e-0594c8000000",
>>>>>>> 1814567d
        "x-ms-version": "2020-06-12"
      },
      "ResponseBody": "eyJkaXJlY3Rvcmllc1N1Y2Nlc3NmdWwiOjMsImZhaWxlZEVudHJpZXMiOlt7ImVycm9yTWVzc2FnZSI6IlRoaXMgcmVxdWVzdCBpcyBub3QgYXV0aG9yaXplZCB0byBwZXJmb3JtIHRoaXMgb3BlcmF0aW9uIHVzaW5nIHRoaXMgcGVybWlzc2lvbi4iLCJuYW1lIjoidGVzdC1kaXJlY3RvcnktMGQyODYwNWYtY2ExMS0xYmU1LTI3NWEtNjY0MGVhOTgxMWUxL3Rlc3QtZGlyZWN0b3J5LWNlMmYwYTdlLWY3N2QtYTUxNi01Yzc3LTg2YjZlZWIzNDI2Yi90ZXN0LWRpcmVjdG9yeS0zMjQ0OGM2NC1jN2QxLTYzODUtMmIzZC0wZTZlNWI5YTYwZTEiLCJ0eXBlIjoiRElSRUNUT1JZIn0seyJlcnJvck1lc3NhZ2UiOiJUaGlzIHJlcXVlc3QgaXMgbm90IGF1dGhvcml6ZWQgdG8gcGVyZm9ybSB0aGlzIG9wZXJhdGlvbiB1c2luZyB0aGlzIHBlcm1pc3Npb24uIiwibmFtZSI6InRlc3QtZGlyZWN0b3J5LTBkMjg2MDVmLWNhMTEtMWJlNS0yNzVhLTY2NDBlYTk4MTFlMS90ZXN0LWRpcmVjdG9yeS1jZTJmMGE3ZS1mNzdkLWE1MTYtNWM3Ny04NmI2ZWViMzQyNmIvdGVzdC1maWxlLTQyZjcyNTY0LWY4MjItNTRmNi1lODFlLTU2NmI4NjZiYzc5MiIsInR5cGUiOiJGSUxFIn0seyJlcnJvck1lc3NhZ2UiOiJUaGlzIHJlcXVlc3QgaXMgbm90IGF1dGhvcml6ZWQgdG8gcGVyZm9ybSB0aGlzIG9wZXJhdGlvbiB1c2luZyB0aGlzIHBlcm1pc3Npb24uIiwibmFtZSI6InRlc3QtZGlyZWN0b3J5LTBkMjg2MDVmLWNhMTEtMWJlNS0yNzVhLTY2NDBlYTk4MTFlMS90ZXN0LWRpcmVjdG9yeS1jZTJmMGE3ZS1mNzdkLWE1MTYtNWM3Ny04NmI2ZWViMzQyNmIvdGVzdC1maWxlLTgyOTRhNTNmLWIwNTgtMzVjOC00ZTY3LTQ2MmVjZjdhMzE4YSIsInR5cGUiOiJGSUxFIn0seyJlcnJvck1lc3NhZ2UiOiJUaGlzIHJlcXVlc3QgaXMgbm90IGF1dGhvcml6ZWQgdG8gcGVyZm9ybSB0aGlzIG9wZXJhdGlvbiB1c2luZyB0aGlzIHBlcm1pc3Npb24uIiwibmFtZSI6InRlc3QtZGlyZWN0b3J5LTBkMjg2MDVmLWNhMTEtMWJlNS0yNzVhLTY2NDBlYTk4MTFlMS90ZXN0LWRpcmVjdG9yeS1jZTJmMGE3ZS1mNzdkLWE1MTYtNWM3Ny04NmI2ZWViMzQyNmIvdGVzdC1maWxlLWVkMDFmN2UxLWE1YjEtNGIwZi05NDJkLWQ2Mzk1MzE0ZjNhMiIsInR5cGUiOiJGSUxFIn1dLCJmYWlsdXJlQ291bnQiOjQsImZpbGVzU3VjY2Vzc2Z1bCI6M30K"
    },
    {
      "RequestUri": "https://seannse.blob.core.windows.net/test-filesystem-56d53716-766b-0603-c10b-3a1c5f237196?restype=container",
      "RequestMethod": "DELETE",
      "RequestHeaders": {
        "Accept": "application/xml",
        "Authorization": "Sanitized",
<<<<<<< HEAD
        "traceparent": "00-2c79cb97cfd72e48acc1ad2cfe4c630d-3c74afa2e001f040-00",
        "User-Agent": [
          "azsdk-net-Storage.Files.DataLake/12.7.0-alpha.20210202.1",
          "(.NET 5.0.2; Microsoft Windows 10.0.19042)"
        ],
        "x-ms-client-request-id": "067418d9-02a1-01a3-3d2f-98c7f5f19dd3",
        "x-ms-date": "Tue, 02 Feb 2021 21:54:34 GMT",
=======
        "traceparent": "00-2a2f1bff900b734584bd73a12dc0a59d-7a7d6bf53b9c5b4f-00",
        "User-Agent": [
          "azsdk-net-Storage.Files.DataLake/12.7.0-alpha.20210217.1",
          "(.NET 5.0.3; Microsoft Windows 10.0.19042)"
        ],
        "x-ms-client-request-id": "067418d9-02a1-01a3-3d2f-98c7f5f19dd3",
        "x-ms-date": "Wed, 17 Feb 2021 22:42:17 GMT",
>>>>>>> 1814567d
        "x-ms-return-client-request-id": "true",
        "x-ms-version": "2020-06-12"
      },
      "RequestBody": null,
      "StatusCode": 202,
      "ResponseHeaders": {
        "Content-Length": "0",
<<<<<<< HEAD
        "Date": "Tue, 02 Feb 2021 21:54:35 GMT",
=======
        "Date": "Wed, 17 Feb 2021 22:42:16 GMT",
>>>>>>> 1814567d
        "Server": [
          "Windows-Azure-Blob/1.0",
          "Microsoft-HTTPAPI/2.0"
        ],
        "x-ms-client-request-id": "067418d9-02a1-01a3-3d2f-98c7f5f19dd3",
<<<<<<< HEAD
        "x-ms-request-id": "6bfb27eb-c01e-0077-71ad-f9aacb000000",
=======
        "x-ms-request-id": "88f58316-201e-007f-0d7e-05b0c4000000",
>>>>>>> 1814567d
        "x-ms-version": "2020-06-12"
      },
      "ResponseBody": []
    }
  ],
  "Variables": {
<<<<<<< HEAD
    "DateTimeOffsetNow": "2021-02-02T15:54:33.7513289-06:00",
=======
    "DateTimeOffsetNow": "2021-02-17T16:42:16.4410783-06:00",
>>>>>>> 1814567d
    "RandomSeed": "1713148893",
    "Storage_TestConfigHierarchicalNamespace": "NamespaceTenant\nseannse\nU2FuaXRpemVk\nhttps://seannse.blob.core.windows.net\nhttps://seannse.file.core.windows.net\nhttps://seannse.queue.core.windows.net\nhttps://seannse.table.core.windows.net\n\n\n\n\nhttps://seannse-secondary.blob.core.windows.net\nhttps://seannse-secondary.file.core.windows.net\nhttps://seannse-secondary.queue.core.windows.net\nhttps://seannse-secondary.table.core.windows.net\n68390a19-a643-458b-b726-408abf67b4fc\nSanitized\n72f988bf-86f1-41af-91ab-2d7cd011db47\nhttps://login.microsoftonline.com/\nCloud\nBlobEndpoint=https://seannse.blob.core.windows.net/;QueueEndpoint=https://seannse.queue.core.windows.net/;FileEndpoint=https://seannse.file.core.windows.net/;BlobSecondaryEndpoint=https://seannse-secondary.blob.core.windows.net/;QueueSecondaryEndpoint=https://seannse-secondary.queue.core.windows.net/;FileSecondaryEndpoint=https://seannse-secondary.file.core.windows.net/;AccountName=seannse;AccountKey=Sanitized\n"
  }
}<|MERGE_RESOLUTION|>--- conflicted
+++ resolved
@@ -1,440 +1,280 @@
 {
   "Entries": [
     {
-      "RequestUri": "https://seannse.blob.core.windows.net/test-filesystem-56d53716-766b-0603-c10b-3a1c5f237196?restype=container",
+      "RequestUri": "https://seannse.blob.core.windows.net/test-filesystem-28bc33fa-7910-b987-58c4-d7b84c43815a?restype=container",
       "RequestMethod": "PUT",
       "RequestHeaders": {
         "Accept": "application/xml",
         "Authorization": "Sanitized",
-<<<<<<< HEAD
-        "traceparent": "00-18aba7d4e677aa4f929cad40f98ec17a-f5293b5f43b52d40-00",
-        "User-Agent": [
-          "azsdk-net-Storage.Files.DataLake/12.7.0-alpha.20210202.1",
-          "(.NET 5.0.2; Microsoft Windows 10.0.19042)"
+        "traceparent": "00-3303fc58760e44438328ad4e77a93be8-da102017b34bf446-00",
+        "User-Agent": [
+          "azsdk-net-Storage.Files.DataLake/12.7.0-alpha.20210219.1",
+          "(.NET 5.0.3; Microsoft Windows 10.0.19041)"
         ],
         "x-ms-blob-public-access": "container",
-        "x-ms-client-request-id": "7331eac1-a94a-4f90-8fc2-4735290bd227",
-        "x-ms-date": "Tue, 02 Feb 2021 21:54:31 GMT",
-=======
-        "traceparent": "00-da12ff4eb1f5c14784c1183e1ab6dbd7-947932d2a02dce4d-00",
-        "User-Agent": [
-          "azsdk-net-Storage.Files.DataLake/12.7.0-alpha.20210217.1",
-          "(.NET 5.0.3; Microsoft Windows 10.0.19042)"
-        ],
-        "x-ms-blob-public-access": "container",
-        "x-ms-client-request-id": "7331eac1-a94a-4f90-8fc2-4735290bd227",
-        "x-ms-date": "Wed, 17 Feb 2021 22:42:13 GMT",
->>>>>>> 1814567d
-        "x-ms-return-client-request-id": "true",
-        "x-ms-version": "2020-06-12"
-      },
-      "RequestBody": null,
-      "StatusCode": 201,
-      "ResponseHeaders": {
-        "Content-Length": "0",
-<<<<<<< HEAD
-        "Date": "Tue, 02 Feb 2021 21:54:32 GMT",
-        "ETag": "\u00220x8D8C7C51F78631E\u0022",
-        "Last-Modified": "Tue, 02 Feb 2021 21:54:32 GMT",
-=======
-        "Date": "Wed, 17 Feb 2021 22:42:13 GMT",
-        "ETag": "\u00220x8D8D395457A8BAA\u0022",
-        "Last-Modified": "Wed, 17 Feb 2021 22:42:14 GMT",
->>>>>>> 1814567d
+        "x-ms-client-request-id": "b61e75fc-a229-005b-8765-08fc1e3d6e51",
+        "x-ms-date": "Fri, 19 Feb 2021 19:01:55 GMT",
+        "x-ms-return-client-request-id": "true",
+        "x-ms-version": "2020-06-12"
+      },
+      "RequestBody": null,
+      "StatusCode": 201,
+      "ResponseHeaders": {
+        "Content-Length": "0",
+        "Date": "Fri, 19 Feb 2021 19:01:54 GMT",
+        "ETag": "\u00220x8D8D508D2CA9CC5\u0022",
+        "Last-Modified": "Fri, 19 Feb 2021 19:01:54 GMT",
         "Server": [
           "Windows-Azure-Blob/1.0",
           "Microsoft-HTTPAPI/2.0"
         ],
-        "x-ms-client-request-id": "7331eac1-a94a-4f90-8fc2-4735290bd227",
-<<<<<<< HEAD
-        "x-ms-request-id": "6bfb1d7f-c01e-0077-34ad-f9aacb000000",
-=======
-        "x-ms-request-id": "88f57c24-201e-007f-437e-05b0c4000000",
->>>>>>> 1814567d
-        "x-ms-version": "2020-06-12"
-      },
-      "ResponseBody": []
-    },
-    {
-      "RequestUri": "https://seannse.dfs.core.windows.net/test-filesystem-56d53716-766b-0603-c10b-3a1c5f237196/?action=setAccessControl",
+        "x-ms-client-request-id": "b61e75fc-a229-005b-8765-08fc1e3d6e51",
+        "x-ms-request-id": "cb120159-b01e-006d-2ff1-06cb14000000",
+        "x-ms-version": "2020-06-12"
+      },
+      "ResponseBody": []
+    },
+    {
+      "RequestUri": "https://seannse.dfs.core.windows.net/test-filesystem-28bc33fa-7910-b987-58c4-d7b84c43815a/?action=setAccessControl",
       "RequestMethod": "PATCH",
       "RequestHeaders": {
         "Accept": "application/json",
         "Authorization": "Sanitized",
-<<<<<<< HEAD
-        "traceparent": "00-4fd0f94f2e02c94abe535fe3e6c3c077-e160736900e97e4a-00",
-        "User-Agent": [
-          "azsdk-net-Storage.Files.DataLake/12.7.0-alpha.20210202.1",
-          "(.NET 5.0.2; Microsoft Windows 10.0.19042)"
+        "traceparent": "00-03fe748639d22f4386d61a783361095a-90b5d8a0a6d01046-00",
+        "User-Agent": [
+          "azsdk-net-Storage.Files.DataLake/12.7.0-alpha.20210219.1",
+          "(.NET 5.0.3; Microsoft Windows 10.0.19041)"
         ],
         "x-ms-acl": "user::--x,group::--x,other::--x",
-        "x-ms-client-request-id": "4835c276-c567-1eeb-d92e-3b10d1439fbb",
-        "x-ms-date": "Tue, 02 Feb 2021 21:54:31 GMT",
-=======
-        "traceparent": "00-72c4046335208846ad884a0d3780c402-2937f9a731d69340-00",
-        "User-Agent": [
-          "azsdk-net-Storage.Files.DataLake/12.7.0-alpha.20210217.1",
-          "(.NET 5.0.3; Microsoft Windows 10.0.19042)"
-        ],
-        "x-ms-acl": "user::--x,group::--x,other::--x",
-        "x-ms-client-request-id": "4835c276-c567-1eeb-d92e-3b10d1439fbb",
-        "x-ms-date": "Wed, 17 Feb 2021 22:42:14 GMT",
->>>>>>> 1814567d
-        "x-ms-return-client-request-id": "true",
-        "x-ms-version": "2020-06-12"
-      },
-      "RequestBody": null,
-      "StatusCode": 200,
-      "ResponseHeaders": {
-        "Content-Length": "0",
-<<<<<<< HEAD
-        "Date": "Tue, 02 Feb 2021 21:54:32 GMT",
-        "ETag": "\u00220x8D8C7C51F7ACC84\u0022",
-        "Last-Modified": "Tue, 02 Feb 2021 21:54:32 GMT",
-=======
-        "Date": "Wed, 17 Feb 2021 22:42:14 GMT",
-        "ETag": "\u00220x8D8D395457CF7EA\u0022",
-        "Last-Modified": "Wed, 17 Feb 2021 22:42:14 GMT",
->>>>>>> 1814567d
-        "Server": [
-          "Windows-Azure-HDFS/1.0",
-          "Microsoft-HTTPAPI/2.0"
-        ],
-        "x-ms-client-request-id": "4835c276-c567-1eeb-d92e-3b10d1439fbb",
+        "x-ms-client-request-id": "d54d4cf4-65e8-5619-897f-756adad49146",
+        "x-ms-date": "Fri, 19 Feb 2021 19:01:55 GMT",
+        "x-ms-return-client-request-id": "true",
+        "x-ms-version": "2020-06-12"
+      },
+      "RequestBody": null,
+      "StatusCode": 200,
+      "ResponseHeaders": {
+        "Content-Length": "0",
+        "Date": "Fri, 19 Feb 2021 19:01:54 GMT",
+        "ETag": "\u00220x8D8D508D2CC8DA6\u0022",
+        "Last-Modified": "Fri, 19 Feb 2021 19:01:54 GMT",
+        "Server": [
+          "Windows-Azure-HDFS/1.0",
+          "Microsoft-HTTPAPI/2.0"
+        ],
+        "x-ms-client-request-id": "d54d4cf4-65e8-5619-897f-756adad49146",
         "x-ms-namespace-enabled": "true",
-<<<<<<< HEAD
-        "x-ms-request-id": "507f525b-b01f-006d-04ad-f9cb14000000",
-=======
-        "x-ms-request-id": "93c8f375-501f-0007-1d7e-05133c000000",
->>>>>>> 1814567d
-        "x-ms-version": "2020-06-12"
-      },
-      "ResponseBody": []
-    },
-    {
-      "RequestUri": "https://seannse.dfs.core.windows.net/test-filesystem-56d53716-766b-0603-c10b-3a1c5f237196/test-directory-0d28605f-ca11-1be5-275a-6640ea9811e1?resource=directory",
-      "RequestMethod": "PUT",
-      "RequestHeaders": {
-        "Accept": "application/json",
-        "Authorization": "Sanitized",
-<<<<<<< HEAD
-        "traceparent": "00-3d00e46baefa5142b386394e0078f18d-99b8c7dec1cb7d41-00",
-        "User-Agent": [
-          "azsdk-net-Storage.Files.DataLake/12.7.0-alpha.20210202.1",
-          "(.NET 5.0.2; Microsoft Windows 10.0.19042)"
-        ],
-        "x-ms-client-request-id": "dd990369-f385-ab96-dc1a-210d5fab3441",
-        "x-ms-date": "Tue, 02 Feb 2021 21:54:32 GMT",
-=======
-        "traceparent": "00-4717aa4a51807d4dbf980163e8d7a2e0-82d2c477e01dee46-00",
-        "User-Agent": [
-          "azsdk-net-Storage.Files.DataLake/12.7.0-alpha.20210217.1",
-          "(.NET 5.0.3; Microsoft Windows 10.0.19042)"
-        ],
-        "x-ms-client-request-id": "dd990369-f385-ab96-dc1a-210d5fab3441",
-        "x-ms-date": "Wed, 17 Feb 2021 22:42:14 GMT",
->>>>>>> 1814567d
-        "x-ms-return-client-request-id": "true",
-        "x-ms-version": "2020-06-12"
-      },
-      "RequestBody": null,
-      "StatusCode": 201,
-      "ResponseHeaders": {
-        "Content-Length": "0",
-<<<<<<< HEAD
-        "Date": "Tue, 02 Feb 2021 21:54:32 GMT",
-        "ETag": "\u00220x8D8C7C51FBE0FD7\u0022",
-        "Last-Modified": "Tue, 02 Feb 2021 21:54:32 GMT",
-=======
-        "Date": "Wed, 17 Feb 2021 22:42:14 GMT",
-        "ETag": "\u00220x8D8D39545D0D618\u0022",
-        "Last-Modified": "Wed, 17 Feb 2021 22:42:14 GMT",
->>>>>>> 1814567d
-        "Server": [
-          "Windows-Azure-HDFS/1.0",
-          "Microsoft-HTTPAPI/2.0"
-        ],
-        "x-ms-client-request-id": "dd990369-f385-ab96-dc1a-210d5fab3441",
-<<<<<<< HEAD
-        "x-ms-request-id": "507f5272-b01f-006d-1bad-f9cb14000000",
-=======
-        "x-ms-request-id": "93c8f382-501f-0007-2a7e-05133c000000",
->>>>>>> 1814567d
-        "x-ms-version": "2020-06-12"
-      },
-      "ResponseBody": []
-    },
-    {
-      "RequestUri": "https://seannse.dfs.core.windows.net/test-filesystem-56d53716-766b-0603-c10b-3a1c5f237196/test-directory-0d28605f-ca11-1be5-275a-6640ea9811e1/test-directory-324f591c-3783-d5e5-a01b-f5dcae6faf74?resource=directory",
-      "RequestMethod": "PUT",
-      "RequestHeaders": {
-        "Accept": "application/json",
-        "Authorization": "Sanitized",
-        "User-Agent": [
-<<<<<<< HEAD
-          "azsdk-net-Storage.Files.DataLake/12.7.0-alpha.20210202.1",
-          "(.NET 5.0.2; Microsoft Windows 10.0.19042)"
-        ],
-        "x-ms-client-request-id": "1159da00-d363-3146-1dc3-3d69febafd6c",
-        "x-ms-date": "Tue, 02 Feb 2021 21:54:32 GMT",
-=======
-          "azsdk-net-Storage.Files.DataLake/12.7.0-alpha.20210217.1",
-          "(.NET 5.0.3; Microsoft Windows 10.0.19042)"
-        ],
-        "x-ms-client-request-id": "1159da00-d363-3146-1dc3-3d69febafd6c",
-        "x-ms-date": "Wed, 17 Feb 2021 22:42:14 GMT",
->>>>>>> 1814567d
-        "x-ms-return-client-request-id": "true",
-        "x-ms-version": "2020-06-12"
-      },
-      "RequestBody": null,
-      "StatusCode": 201,
-      "ResponseHeaders": {
-        "Content-Length": "0",
-<<<<<<< HEAD
-        "Date": "Tue, 02 Feb 2021 21:54:32 GMT",
-        "ETag": "\u00220x8D8C7C51FCC795C\u0022",
-        "Last-Modified": "Tue, 02 Feb 2021 21:54:32 GMT",
-=======
-        "Date": "Wed, 17 Feb 2021 22:42:14 GMT",
-        "ETag": "\u00220x8D8D39545DFA1A6\u0022",
-        "Last-Modified": "Wed, 17 Feb 2021 22:42:14 GMT",
->>>>>>> 1814567d
-        "Server": [
-          "Windows-Azure-HDFS/1.0",
-          "Microsoft-HTTPAPI/2.0"
-        ],
-        "x-ms-client-request-id": "1159da00-d363-3146-1dc3-3d69febafd6c",
-<<<<<<< HEAD
-        "x-ms-request-id": "507f5287-b01f-006d-2fad-f9cb14000000",
-=======
-        "x-ms-request-id": "93c8f391-501f-0007-397e-05133c000000",
->>>>>>> 1814567d
-        "x-ms-version": "2020-06-12"
-      },
-      "ResponseBody": []
-    },
-    {
-      "RequestUri": "https://seannse.dfs.core.windows.net/test-filesystem-56d53716-766b-0603-c10b-3a1c5f237196/test-directory-0d28605f-ca11-1be5-275a-6640ea9811e1/test-directory-324f591c-3783-d5e5-a01b-f5dcae6faf74/test-file-c2b9ac6b-4ed4-e842-fd81-296fac2b6ced?resource=file",
-      "RequestMethod": "PUT",
-      "RequestHeaders": {
-        "Accept": "application/json",
-        "Authorization": "Sanitized",
-        "User-Agent": [
-<<<<<<< HEAD
-          "azsdk-net-Storage.Files.DataLake/12.7.0-alpha.20210202.1",
-          "(.NET 5.0.2; Microsoft Windows 10.0.19042)"
-        ],
-        "x-ms-client-request-id": "bc4f1e16-eaf9-b298-9871-14e1aad685f2",
-        "x-ms-date": "Tue, 02 Feb 2021 21:54:32 GMT",
-=======
-          "azsdk-net-Storage.Files.DataLake/12.7.0-alpha.20210217.1",
-          "(.NET 5.0.3; Microsoft Windows 10.0.19042)"
-        ],
-        "x-ms-client-request-id": "bc4f1e16-eaf9-b298-9871-14e1aad685f2",
-        "x-ms-date": "Wed, 17 Feb 2021 22:42:15 GMT",
->>>>>>> 1814567d
-        "x-ms-return-client-request-id": "true",
-        "x-ms-version": "2020-06-12"
-      },
-      "RequestBody": null,
-      "StatusCode": 201,
-      "ResponseHeaders": {
-        "Content-Length": "0",
-<<<<<<< HEAD
-        "Date": "Tue, 02 Feb 2021 21:54:32 GMT",
-        "ETag": "\u00220x8D8C7C51FDD243A\u0022",
-        "Last-Modified": "Tue, 02 Feb 2021 21:54:32 GMT",
-=======
-        "Date": "Wed, 17 Feb 2021 22:42:14 GMT",
-        "ETag": "\u00220x8D8D39545EEB521\u0022",
-        "Last-Modified": "Wed, 17 Feb 2021 22:42:14 GMT",
->>>>>>> 1814567d
-        "Server": [
-          "Windows-Azure-HDFS/1.0",
-          "Microsoft-HTTPAPI/2.0"
-        ],
-        "x-ms-client-request-id": "bc4f1e16-eaf9-b298-9871-14e1aad685f2",
-<<<<<<< HEAD
-        "x-ms-request-id": "507f529a-b01f-006d-42ad-f9cb14000000",
-=======
-        "x-ms-request-id": "93c8f39d-501f-0007-457e-05133c000000",
->>>>>>> 1814567d
-        "x-ms-version": "2020-06-12"
-      },
-      "ResponseBody": []
-    },
-    {
-      "RequestUri": "https://seannse.dfs.core.windows.net/test-filesystem-56d53716-766b-0603-c10b-3a1c5f237196/test-directory-0d28605f-ca11-1be5-275a-6640ea9811e1/test-directory-324f591c-3783-d5e5-a01b-f5dcae6faf74/test-file-76fa5056-29de-cc57-9a39-6c2f8506f209?resource=file",
-      "RequestMethod": "PUT",
-      "RequestHeaders": {
-        "Accept": "application/json",
-        "Authorization": "Sanitized",
-        "User-Agent": [
-<<<<<<< HEAD
-          "azsdk-net-Storage.Files.DataLake/12.7.0-alpha.20210202.1",
-          "(.NET 5.0.2; Microsoft Windows 10.0.19042)"
-        ],
-        "x-ms-client-request-id": "a6e5d61f-59f8-ed6f-c682-21c07d682c92",
-        "x-ms-date": "Tue, 02 Feb 2021 21:54:32 GMT",
-=======
-          "azsdk-net-Storage.Files.DataLake/12.7.0-alpha.20210217.1",
-          "(.NET 5.0.3; Microsoft Windows 10.0.19042)"
-        ],
-        "x-ms-client-request-id": "a6e5d61f-59f8-ed6f-c682-21c07d682c92",
-        "x-ms-date": "Wed, 17 Feb 2021 22:42:15 GMT",
->>>>>>> 1814567d
-        "x-ms-return-client-request-id": "true",
-        "x-ms-version": "2020-06-12"
-      },
-      "RequestBody": null,
-      "StatusCode": 201,
-      "ResponseHeaders": {
-        "Content-Length": "0",
-<<<<<<< HEAD
-        "Date": "Tue, 02 Feb 2021 21:54:32 GMT",
-        "ETag": "\u00220x8D8C7C51FEB9F4A\u0022",
-        "Last-Modified": "Tue, 02 Feb 2021 21:54:33 GMT",
-=======
-        "Date": "Wed, 17 Feb 2021 22:42:14 GMT",
-        "ETag": "\u00220x8D8D3954601E6E0\u0022",
-        "Last-Modified": "Wed, 17 Feb 2021 22:42:15 GMT",
->>>>>>> 1814567d
-        "Server": [
-          "Windows-Azure-HDFS/1.0",
-          "Microsoft-HTTPAPI/2.0"
-        ],
-        "x-ms-client-request-id": "a6e5d61f-59f8-ed6f-c682-21c07d682c92",
-<<<<<<< HEAD
-        "x-ms-request-id": "507f52a7-b01f-006d-4fad-f9cb14000000",
-=======
-        "x-ms-request-id": "93c8f3c6-501f-0007-6e7e-05133c000000",
->>>>>>> 1814567d
-        "x-ms-version": "2020-06-12"
-      },
-      "ResponseBody": []
-    },
-    {
-      "RequestUri": "https://seannse.dfs.core.windows.net/test-filesystem-56d53716-766b-0603-c10b-3a1c5f237196/test-directory-0d28605f-ca11-1be5-275a-6640ea9811e1/test-directory-ce2f0a7e-f77d-a516-5c77-86b6eeb3426b?resource=directory",
-      "RequestMethod": "PUT",
-      "RequestHeaders": {
-        "Accept": "application/json",
-        "Authorization": "Sanitized",
-        "User-Agent": [
-<<<<<<< HEAD
-          "azsdk-net-Storage.Files.DataLake/12.7.0-alpha.20210202.1",
-          "(.NET 5.0.2; Microsoft Windows 10.0.19042)"
-        ],
-        "x-ms-client-request-id": "7f25a8fc-07ff-2700-bf3f-4980d2b9fe13",
-        "x-ms-date": "Tue, 02 Feb 2021 21:54:32 GMT",
-=======
-          "azsdk-net-Storage.Files.DataLake/12.7.0-alpha.20210217.1",
-          "(.NET 5.0.3; Microsoft Windows 10.0.19042)"
-        ],
-        "x-ms-client-request-id": "7f25a8fc-07ff-2700-bf3f-4980d2b9fe13",
-        "x-ms-date": "Wed, 17 Feb 2021 22:42:15 GMT",
->>>>>>> 1814567d
-        "x-ms-return-client-request-id": "true",
-        "x-ms-version": "2020-06-12"
-      },
-      "RequestBody": null,
-      "StatusCode": 201,
-      "ResponseHeaders": {
-        "Content-Length": "0",
-<<<<<<< HEAD
-        "Date": "Tue, 02 Feb 2021 21:54:32 GMT",
-        "ETag": "\u00220x8D8C7C51FF98736\u0022",
-        "Last-Modified": "Tue, 02 Feb 2021 21:54:33 GMT",
-=======
-        "Date": "Wed, 17 Feb 2021 22:42:14 GMT",
-        "ETag": "\u00220x8D8D39546148618\u0022",
-        "Last-Modified": "Wed, 17 Feb 2021 22:42:15 GMT",
->>>>>>> 1814567d
-        "Server": [
-          "Windows-Azure-HDFS/1.0",
-          "Microsoft-HTTPAPI/2.0"
-        ],
-        "x-ms-client-request-id": "7f25a8fc-07ff-2700-bf3f-4980d2b9fe13",
-<<<<<<< HEAD
-        "x-ms-request-id": "507f52b6-b01f-006d-5ead-f9cb14000000",
-=======
-        "x-ms-request-id": "93c8f3e5-501f-0007-0d7e-05133c000000",
->>>>>>> 1814567d
-        "x-ms-version": "2020-06-12"
-      },
-      "ResponseBody": []
-    },
-    {
-      "RequestUri": "https://seannse.dfs.core.windows.net/test-filesystem-56d53716-766b-0603-c10b-3a1c5f237196/test-directory-0d28605f-ca11-1be5-275a-6640ea9811e1/test-directory-ce2f0a7e-f77d-a516-5c77-86b6eeb3426b/test-file-8f5cb640-7c58-3271-f9d7-621231bd1628?resource=file",
-      "RequestMethod": "PUT",
-      "RequestHeaders": {
-        "Accept": "application/json",
-        "Authorization": "Sanitized",
-        "User-Agent": [
-<<<<<<< HEAD
-          "azsdk-net-Storage.Files.DataLake/12.7.0-alpha.20210202.1",
-          "(.NET 5.0.2; Microsoft Windows 10.0.19042)"
-        ],
-        "x-ms-client-request-id": "d818b36d-75d7-7f2d-37f2-8628a5eef601",
-        "x-ms-date": "Tue, 02 Feb 2021 21:54:32 GMT",
-=======
-          "azsdk-net-Storage.Files.DataLake/12.7.0-alpha.20210217.1",
-          "(.NET 5.0.3; Microsoft Windows 10.0.19042)"
-        ],
-        "x-ms-client-request-id": "d818b36d-75d7-7f2d-37f2-8628a5eef601",
-        "x-ms-date": "Wed, 17 Feb 2021 22:42:15 GMT",
->>>>>>> 1814567d
-        "x-ms-return-client-request-id": "true",
-        "x-ms-version": "2020-06-12"
-      },
-      "RequestBody": null,
-      "StatusCode": 201,
-      "ResponseHeaders": {
-        "Content-Length": "0",
-<<<<<<< HEAD
-        "Date": "Tue, 02 Feb 2021 21:54:32 GMT",
-        "ETag": "\u00220x8D8C7C5200A7806\u0022",
-        "Last-Modified": "Tue, 02 Feb 2021 21:54:33 GMT",
-=======
-        "Date": "Wed, 17 Feb 2021 22:42:14 GMT",
-        "ETag": "\u00220x8D8D395462323D2\u0022",
-        "Last-Modified": "Wed, 17 Feb 2021 22:42:15 GMT",
->>>>>>> 1814567d
-        "Server": [
-          "Windows-Azure-HDFS/1.0",
-          "Microsoft-HTTPAPI/2.0"
-        ],
-        "x-ms-client-request-id": "d818b36d-75d7-7f2d-37f2-8628a5eef601",
-<<<<<<< HEAD
-        "x-ms-request-id": "507f52c5-b01f-006d-6dad-f9cb14000000",
-=======
-        "x-ms-request-id": "93c8f403-501f-0007-2b7e-05133c000000",
->>>>>>> 1814567d
-        "x-ms-version": "2020-06-12"
-      },
-      "ResponseBody": []
-    },
-    {
-      "RequestUri": "https://seannse.dfs.core.windows.net/test-filesystem-56d53716-766b-0603-c10b-3a1c5f237196/test-directory-0d28605f-ca11-1be5-275a-6640ea9811e1?action=setAccessControl",
+        "x-ms-request-id": "da83cdfa-a01f-0061-49f1-065c1c000000",
+        "x-ms-version": "2020-06-12"
+      },
+      "ResponseBody": []
+    },
+    {
+      "RequestUri": "https://seannse.dfs.core.windows.net/test-filesystem-28bc33fa-7910-b987-58c4-d7b84c43815a/test-directory-acd0f5dd-b849-784a-eb8c-162bb6e04d54?resource=directory",
+      "RequestMethod": "PUT",
+      "RequestHeaders": {
+        "Accept": "application/json",
+        "Authorization": "Sanitized",
+        "traceparent": "00-bd762fcde24a404da0564f5f04ea2a17-c439755fe24f4e4a-00",
+        "User-Agent": [
+          "azsdk-net-Storage.Files.DataLake/12.7.0-alpha.20210219.1",
+          "(.NET 5.0.3; Microsoft Windows 10.0.19041)"
+        ],
+        "x-ms-client-request-id": "bd9da56c-6963-3bce-01d4-ea5b4feda0a8",
+        "x-ms-date": "Fri, 19 Feb 2021 19:01:55 GMT",
+        "x-ms-return-client-request-id": "true",
+        "x-ms-version": "2020-06-12"
+      },
+      "RequestBody": null,
+      "StatusCode": 201,
+      "ResponseHeaders": {
+        "Content-Length": "0",
+        "Date": "Fri, 19 Feb 2021 19:01:54 GMT",
+        "ETag": "\u00220x8D8D508D2E6A946\u0022",
+        "Last-Modified": "Fri, 19 Feb 2021 19:01:54 GMT",
+        "Server": [
+          "Windows-Azure-HDFS/1.0",
+          "Microsoft-HTTPAPI/2.0"
+        ],
+        "x-ms-client-request-id": "bd9da56c-6963-3bce-01d4-ea5b4feda0a8",
+        "x-ms-request-id": "da83ce00-a01f-0061-4ef1-065c1c000000",
+        "x-ms-version": "2020-06-12"
+      },
+      "ResponseBody": []
+    },
+    {
+      "RequestUri": "https://seannse.dfs.core.windows.net/test-filesystem-28bc33fa-7910-b987-58c4-d7b84c43815a/test-directory-acd0f5dd-b849-784a-eb8c-162bb6e04d54/test-directory-e91a2031-bfcc-4455-8c8d-32e2da0669cb?resource=directory",
+      "RequestMethod": "PUT",
+      "RequestHeaders": {
+        "Accept": "application/json",
+        "Authorization": "Sanitized",
+        "User-Agent": [
+          "azsdk-net-Storage.Files.DataLake/12.7.0-alpha.20210219.1",
+          "(.NET 5.0.3; Microsoft Windows 10.0.19041)"
+        ],
+        "x-ms-client-request-id": "ee1235c7-ce04-ad00-4f59-31d536eb61fb",
+        "x-ms-date": "Fri, 19 Feb 2021 19:01:55 GMT",
+        "x-ms-return-client-request-id": "true",
+        "x-ms-version": "2020-06-12"
+      },
+      "RequestBody": null,
+      "StatusCode": 201,
+      "ResponseHeaders": {
+        "Content-Length": "0",
+        "Date": "Fri, 19 Feb 2021 19:01:54 GMT",
+        "ETag": "\u00220x8D8D508D2FE1BBA\u0022",
+        "Last-Modified": "Fri, 19 Feb 2021 19:01:54 GMT",
+        "Server": [
+          "Windows-Azure-HDFS/1.0",
+          "Microsoft-HTTPAPI/2.0"
+        ],
+        "x-ms-client-request-id": "ee1235c7-ce04-ad00-4f59-31d536eb61fb",
+        "x-ms-request-id": "da83ce0b-a01f-0061-59f1-065c1c000000",
+        "x-ms-version": "2020-06-12"
+      },
+      "ResponseBody": []
+    },
+    {
+      "RequestUri": "https://seannse.dfs.core.windows.net/test-filesystem-28bc33fa-7910-b987-58c4-d7b84c43815a/test-directory-acd0f5dd-b849-784a-eb8c-162bb6e04d54/test-directory-e91a2031-bfcc-4455-8c8d-32e2da0669cb/test-file-05861f6a-8f2e-a265-2e34-c6ffee39967e?resource=file",
+      "RequestMethod": "PUT",
+      "RequestHeaders": {
+        "Accept": "application/json",
+        "Authorization": "Sanitized",
+        "User-Agent": [
+          "azsdk-net-Storage.Files.DataLake/12.7.0-alpha.20210219.1",
+          "(.NET 5.0.3; Microsoft Windows 10.0.19041)"
+        ],
+        "x-ms-client-request-id": "8eb1d46b-ee87-375d-d070-bfd00800be16",
+        "x-ms-date": "Fri, 19 Feb 2021 19:01:55 GMT",
+        "x-ms-return-client-request-id": "true",
+        "x-ms-version": "2020-06-12"
+      },
+      "RequestBody": null,
+      "StatusCode": 201,
+      "ResponseHeaders": {
+        "Content-Length": "0",
+        "Date": "Fri, 19 Feb 2021 19:01:54 GMT",
+        "ETag": "\u00220x8D8D508D30C1DB3\u0022",
+        "Last-Modified": "Fri, 19 Feb 2021 19:01:55 GMT",
+        "Server": [
+          "Windows-Azure-HDFS/1.0",
+          "Microsoft-HTTPAPI/2.0"
+        ],
+        "x-ms-client-request-id": "8eb1d46b-ee87-375d-d070-bfd00800be16",
+        "x-ms-request-id": "da83ce1a-a01f-0061-68f1-065c1c000000",
+        "x-ms-version": "2020-06-12"
+      },
+      "ResponseBody": []
+    },
+    {
+      "RequestUri": "https://seannse.dfs.core.windows.net/test-filesystem-28bc33fa-7910-b987-58c4-d7b84c43815a/test-directory-acd0f5dd-b849-784a-eb8c-162bb6e04d54/test-directory-e91a2031-bfcc-4455-8c8d-32e2da0669cb/test-file-8f3cb3c3-bdd0-ef08-5980-bb1dce7c4413?resource=file",
+      "RequestMethod": "PUT",
+      "RequestHeaders": {
+        "Accept": "application/json",
+        "Authorization": "Sanitized",
+        "User-Agent": [
+          "azsdk-net-Storage.Files.DataLake/12.7.0-alpha.20210219.1",
+          "(.NET 5.0.3; Microsoft Windows 10.0.19041)"
+        ],
+        "x-ms-client-request-id": "aa25aa52-20df-ae66-ccc1-3507323f6953",
+        "x-ms-date": "Fri, 19 Feb 2021 19:01:55 GMT",
+        "x-ms-return-client-request-id": "true",
+        "x-ms-version": "2020-06-12"
+      },
+      "RequestBody": null,
+      "StatusCode": 201,
+      "ResponseHeaders": {
+        "Content-Length": "0",
+        "Date": "Fri, 19 Feb 2021 19:01:54 GMT",
+        "ETag": "\u00220x8D8D508D319095E\u0022",
+        "Last-Modified": "Fri, 19 Feb 2021 19:01:55 GMT",
+        "Server": [
+          "Windows-Azure-HDFS/1.0",
+          "Microsoft-HTTPAPI/2.0"
+        ],
+        "x-ms-client-request-id": "aa25aa52-20df-ae66-ccc1-3507323f6953",
+        "x-ms-request-id": "da83ce1f-a01f-0061-6df1-065c1c000000",
+        "x-ms-version": "2020-06-12"
+      },
+      "ResponseBody": []
+    },
+    {
+      "RequestUri": "https://seannse.dfs.core.windows.net/test-filesystem-28bc33fa-7910-b987-58c4-d7b84c43815a/test-directory-acd0f5dd-b849-784a-eb8c-162bb6e04d54/test-directory-784dac2c-a56b-bc8e-bc90-45ece8863363?resource=directory",
+      "RequestMethod": "PUT",
+      "RequestHeaders": {
+        "Accept": "application/json",
+        "Authorization": "Sanitized",
+        "User-Agent": [
+          "azsdk-net-Storage.Files.DataLake/12.7.0-alpha.20210219.1",
+          "(.NET 5.0.3; Microsoft Windows 10.0.19041)"
+        ],
+        "x-ms-client-request-id": "1055807a-86a8-addd-1c69-ee4fdb79c546",
+        "x-ms-date": "Fri, 19 Feb 2021 19:01:55 GMT",
+        "x-ms-return-client-request-id": "true",
+        "x-ms-version": "2020-06-12"
+      },
+      "RequestBody": null,
+      "StatusCode": 201,
+      "ResponseHeaders": {
+        "Content-Length": "0",
+        "Date": "Fri, 19 Feb 2021 19:01:54 GMT",
+        "ETag": "\u00220x8D8D508D325CDFF\u0022",
+        "Last-Modified": "Fri, 19 Feb 2021 19:01:55 GMT",
+        "Server": [
+          "Windows-Azure-HDFS/1.0",
+          "Microsoft-HTTPAPI/2.0"
+        ],
+        "x-ms-client-request-id": "1055807a-86a8-addd-1c69-ee4fdb79c546",
+        "x-ms-request-id": "da83ce28-a01f-0061-76f1-065c1c000000",
+        "x-ms-version": "2020-06-12"
+      },
+      "ResponseBody": []
+    },
+    {
+      "RequestUri": "https://seannse.dfs.core.windows.net/test-filesystem-28bc33fa-7910-b987-58c4-d7b84c43815a/test-directory-acd0f5dd-b849-784a-eb8c-162bb6e04d54/test-directory-784dac2c-a56b-bc8e-bc90-45ece8863363/test-file-c085d28e-4574-92fc-78ea-4f8557c7eacc?resource=file",
+      "RequestMethod": "PUT",
+      "RequestHeaders": {
+        "Accept": "application/json",
+        "Authorization": "Sanitized",
+        "User-Agent": [
+          "azsdk-net-Storage.Files.DataLake/12.7.0-alpha.20210219.1",
+          "(.NET 5.0.3; Microsoft Windows 10.0.19041)"
+        ],
+        "x-ms-client-request-id": "ff380621-b96a-3495-84c3-97bd36575554",
+        "x-ms-date": "Fri, 19 Feb 2021 19:01:55 GMT",
+        "x-ms-return-client-request-id": "true",
+        "x-ms-version": "2020-06-12"
+      },
+      "RequestBody": null,
+      "StatusCode": 201,
+      "ResponseHeaders": {
+        "Content-Length": "0",
+        "Date": "Fri, 19 Feb 2021 19:01:54 GMT",
+        "ETag": "\u00220x8D8D508D334A356\u0022",
+        "Last-Modified": "Fri, 19 Feb 2021 19:01:55 GMT",
+        "Server": [
+          "Windows-Azure-HDFS/1.0",
+          "Microsoft-HTTPAPI/2.0"
+        ],
+        "x-ms-client-request-id": "ff380621-b96a-3495-84c3-97bd36575554",
+        "x-ms-request-id": "da83ce38-a01f-0061-06f1-065c1c000000",
+        "x-ms-version": "2020-06-12"
+      },
+      "ResponseBody": []
+    },
+    {
+      "RequestUri": "https://seannse.dfs.core.windows.net/test-filesystem-28bc33fa-7910-b987-58c4-d7b84c43815a/test-directory-acd0f5dd-b849-784a-eb8c-162bb6e04d54?action=setAccessControl",
       "RequestMethod": "PATCH",
       "RequestHeaders": {
         "Accept": "application/json",
         "Authorization": "Sanitized",
         "User-Agent": [
-<<<<<<< HEAD
-          "azsdk-net-Storage.Files.DataLake/12.7.0-alpha.20210202.1",
-          "(.NET 5.0.2; Microsoft Windows 10.0.19042)"
-        ],
-        "x-ms-client-request-id": "e0b9eff3-b481-b5b3-2d9b-8dd6d2bef3a7",
-        "x-ms-date": "Tue, 02 Feb 2021 21:54:32 GMT",
-=======
-          "azsdk-net-Storage.Files.DataLake/12.7.0-alpha.20210217.1",
-          "(.NET 5.0.3; Microsoft Windows 10.0.19042)"
-        ],
-        "x-ms-client-request-id": "e0b9eff3-b481-b5b3-2d9b-8dd6d2bef3a7",
-        "x-ms-date": "Wed, 17 Feb 2021 22:42:15 GMT",
->>>>>>> 1814567d
-        "x-ms-owner": "d10e2128-b7ff-7d85-4a00-a26f8c8f3068",
+          "azsdk-net-Storage.Files.DataLake/12.7.0-alpha.20210219.1",
+          "(.NET 5.0.3; Microsoft Windows 10.0.19041)"
+        ],
+        "x-ms-client-request-id": "8a6fb2c7-e7ac-c3a8-f0cd-e8e08d3df676",
+        "x-ms-date": "Fri, 19 Feb 2021 19:01:56 GMT",
+        "x-ms-owner": "9f37217e-5d06-6b15-168a-2b573d0ee693",
         "x-ms-permissions": "rwxrwxrwx",
         "x-ms-return-client-request-id": "true",
         "x-ms-version": "2020-06-12"
@@ -443,51 +283,33 @@
       "StatusCode": 200,
       "ResponseHeaders": {
         "Content-Length": "0",
-<<<<<<< HEAD
-        "Date": "Tue, 02 Feb 2021 21:54:32 GMT",
-        "ETag": "\u00220x8D8C7C51FBE0FD7\u0022",
-        "Last-Modified": "Tue, 02 Feb 2021 21:54:32 GMT",
-=======
-        "Date": "Wed, 17 Feb 2021 22:42:14 GMT",
-        "ETag": "\u00220x8D8D39545D0D618\u0022",
-        "Last-Modified": "Wed, 17 Feb 2021 22:42:14 GMT",
->>>>>>> 1814567d
-        "Server": [
-          "Windows-Azure-HDFS/1.0",
-          "Microsoft-HTTPAPI/2.0"
-        ],
-        "x-ms-client-request-id": "e0b9eff3-b481-b5b3-2d9b-8dd6d2bef3a7",
+        "Date": "Fri, 19 Feb 2021 19:01:55 GMT",
+        "ETag": "\u00220x8D8D508D2E6A946\u0022",
+        "Last-Modified": "Fri, 19 Feb 2021 19:01:54 GMT",
+        "Server": [
+          "Windows-Azure-HDFS/1.0",
+          "Microsoft-HTTPAPI/2.0"
+        ],
+        "x-ms-client-request-id": "8a6fb2c7-e7ac-c3a8-f0cd-e8e08d3df676",
         "x-ms-namespace-enabled": "true",
-<<<<<<< HEAD
-        "x-ms-request-id": "507f52d3-b01f-006d-7bad-f9cb14000000",
-=======
-        "x-ms-request-id": "93c8f421-501f-0007-497e-05133c000000",
->>>>>>> 1814567d
-        "x-ms-version": "2020-06-12"
-      },
-      "ResponseBody": []
-    },
-    {
-      "RequestUri": "https://seannse.dfs.core.windows.net/test-filesystem-56d53716-766b-0603-c10b-3a1c5f237196/test-directory-0d28605f-ca11-1be5-275a-6640ea9811e1/test-directory-324f591c-3783-d5e5-a01b-f5dcae6faf74?action=setAccessControl",
+        "x-ms-request-id": "da83ce3f-a01f-0061-0df1-065c1c000000",
+        "x-ms-version": "2020-06-12"
+      },
+      "ResponseBody": []
+    },
+    {
+      "RequestUri": "https://seannse.dfs.core.windows.net/test-filesystem-28bc33fa-7910-b987-58c4-d7b84c43815a/test-directory-acd0f5dd-b849-784a-eb8c-162bb6e04d54/test-directory-e91a2031-bfcc-4455-8c8d-32e2da0669cb?action=setAccessControl",
       "RequestMethod": "PATCH",
       "RequestHeaders": {
         "Accept": "application/json",
         "Authorization": "Sanitized",
         "User-Agent": [
-<<<<<<< HEAD
-          "azsdk-net-Storage.Files.DataLake/12.7.0-alpha.20210202.1",
-          "(.NET 5.0.2; Microsoft Windows 10.0.19042)"
-        ],
-        "x-ms-client-request-id": "9c7ca44a-50d6-9ce7-fbee-5009b07b2913",
-        "x-ms-date": "Tue, 02 Feb 2021 21:54:32 GMT",
-=======
-          "azsdk-net-Storage.Files.DataLake/12.7.0-alpha.20210217.1",
-          "(.NET 5.0.3; Microsoft Windows 10.0.19042)"
-        ],
-        "x-ms-client-request-id": "9c7ca44a-50d6-9ce7-fbee-5009b07b2913",
-        "x-ms-date": "Wed, 17 Feb 2021 22:42:15 GMT",
->>>>>>> 1814567d
-        "x-ms-owner": "d10e2128-b7ff-7d85-4a00-a26f8c8f3068",
+          "azsdk-net-Storage.Files.DataLake/12.7.0-alpha.20210219.1",
+          "(.NET 5.0.3; Microsoft Windows 10.0.19041)"
+        ],
+        "x-ms-client-request-id": "8b90eec5-5c9f-7be7-f6a0-5fc10281d068",
+        "x-ms-date": "Fri, 19 Feb 2021 19:01:56 GMT",
+        "x-ms-owner": "9f37217e-5d06-6b15-168a-2b573d0ee693",
         "x-ms-permissions": "rwxrwxrwx",
         "x-ms-return-client-request-id": "true",
         "x-ms-version": "2020-06-12"
@@ -496,51 +318,33 @@
       "StatusCode": 200,
       "ResponseHeaders": {
         "Content-Length": "0",
-<<<<<<< HEAD
-        "Date": "Tue, 02 Feb 2021 21:54:32 GMT",
-        "ETag": "\u00220x8D8C7C51FCC795C\u0022",
-        "Last-Modified": "Tue, 02 Feb 2021 21:54:32 GMT",
-=======
-        "Date": "Wed, 17 Feb 2021 22:42:14 GMT",
-        "ETag": "\u00220x8D8D39545DFA1A6\u0022",
-        "Last-Modified": "Wed, 17 Feb 2021 22:42:14 GMT",
->>>>>>> 1814567d
-        "Server": [
-          "Windows-Azure-HDFS/1.0",
-          "Microsoft-HTTPAPI/2.0"
-        ],
-        "x-ms-client-request-id": "9c7ca44a-50d6-9ce7-fbee-5009b07b2913",
+        "Date": "Fri, 19 Feb 2021 19:01:55 GMT",
+        "ETag": "\u00220x8D8D508D2FE1BBA\u0022",
+        "Last-Modified": "Fri, 19 Feb 2021 19:01:54 GMT",
+        "Server": [
+          "Windows-Azure-HDFS/1.0",
+          "Microsoft-HTTPAPI/2.0"
+        ],
+        "x-ms-client-request-id": "8b90eec5-5c9f-7be7-f6a0-5fc10281d068",
         "x-ms-namespace-enabled": "true",
-<<<<<<< HEAD
-        "x-ms-request-id": "507f52e2-b01f-006d-0aad-f9cb14000000",
-=======
-        "x-ms-request-id": "93c8f444-501f-0007-6c7e-05133c000000",
->>>>>>> 1814567d
-        "x-ms-version": "2020-06-12"
-      },
-      "ResponseBody": []
-    },
-    {
-      "RequestUri": "https://seannse.dfs.core.windows.net/test-filesystem-56d53716-766b-0603-c10b-3a1c5f237196/test-directory-0d28605f-ca11-1be5-275a-6640ea9811e1/test-directory-324f591c-3783-d5e5-a01b-f5dcae6faf74/test-file-c2b9ac6b-4ed4-e842-fd81-296fac2b6ced?action=setAccessControl",
+        "x-ms-request-id": "da83ce4c-a01f-0061-1af1-065c1c000000",
+        "x-ms-version": "2020-06-12"
+      },
+      "ResponseBody": []
+    },
+    {
+      "RequestUri": "https://seannse.dfs.core.windows.net/test-filesystem-28bc33fa-7910-b987-58c4-d7b84c43815a/test-directory-acd0f5dd-b849-784a-eb8c-162bb6e04d54/test-directory-e91a2031-bfcc-4455-8c8d-32e2da0669cb/test-file-05861f6a-8f2e-a265-2e34-c6ffee39967e?action=setAccessControl",
       "RequestMethod": "PATCH",
       "RequestHeaders": {
         "Accept": "application/json",
         "Authorization": "Sanitized",
         "User-Agent": [
-<<<<<<< HEAD
-          "azsdk-net-Storage.Files.DataLake/12.7.0-alpha.20210202.1",
-          "(.NET 5.0.2; Microsoft Windows 10.0.19042)"
-        ],
-        "x-ms-client-request-id": "2e8c865a-5642-71d1-353a-fa5b27523954",
-        "x-ms-date": "Tue, 02 Feb 2021 21:54:32 GMT",
-=======
-          "azsdk-net-Storage.Files.DataLake/12.7.0-alpha.20210217.1",
-          "(.NET 5.0.3; Microsoft Windows 10.0.19042)"
-        ],
-        "x-ms-client-request-id": "2e8c865a-5642-71d1-353a-fa5b27523954",
-        "x-ms-date": "Wed, 17 Feb 2021 22:42:15 GMT",
->>>>>>> 1814567d
-        "x-ms-owner": "d10e2128-b7ff-7d85-4a00-a26f8c8f3068",
+          "azsdk-net-Storage.Files.DataLake/12.7.0-alpha.20210219.1",
+          "(.NET 5.0.3; Microsoft Windows 10.0.19041)"
+        ],
+        "x-ms-client-request-id": "9f1aceed-6bad-81d6-1cdf-9f53a404903e",
+        "x-ms-date": "Fri, 19 Feb 2021 19:01:56 GMT",
+        "x-ms-owner": "9f37217e-5d06-6b15-168a-2b573d0ee693",
         "x-ms-permissions": "rwxrwxrwx",
         "x-ms-return-client-request-id": "true",
         "x-ms-version": "2020-06-12"
@@ -549,51 +353,33 @@
       "StatusCode": 200,
       "ResponseHeaders": {
         "Content-Length": "0",
-<<<<<<< HEAD
-        "Date": "Tue, 02 Feb 2021 21:54:33 GMT",
-        "ETag": "\u00220x8D8C7C51FDD243A\u0022",
-        "Last-Modified": "Tue, 02 Feb 2021 21:54:32 GMT",
-=======
-        "Date": "Wed, 17 Feb 2021 22:42:14 GMT",
-        "ETag": "\u00220x8D8D39545EEB521\u0022",
-        "Last-Modified": "Wed, 17 Feb 2021 22:42:14 GMT",
->>>>>>> 1814567d
-        "Server": [
-          "Windows-Azure-HDFS/1.0",
-          "Microsoft-HTTPAPI/2.0"
-        ],
-        "x-ms-client-request-id": "2e8c865a-5642-71d1-353a-fa5b27523954",
+        "Date": "Fri, 19 Feb 2021 19:01:55 GMT",
+        "ETag": "\u00220x8D8D508D30C1DB3\u0022",
+        "Last-Modified": "Fri, 19 Feb 2021 19:01:55 GMT",
+        "Server": [
+          "Windows-Azure-HDFS/1.0",
+          "Microsoft-HTTPAPI/2.0"
+        ],
+        "x-ms-client-request-id": "9f1aceed-6bad-81d6-1cdf-9f53a404903e",
         "x-ms-namespace-enabled": "true",
-<<<<<<< HEAD
-        "x-ms-request-id": "507f52f7-b01f-006d-1fad-f9cb14000000",
-=======
-        "x-ms-request-id": "93c8f45c-501f-0007-047e-05133c000000",
->>>>>>> 1814567d
-        "x-ms-version": "2020-06-12"
-      },
-      "ResponseBody": []
-    },
-    {
-      "RequestUri": "https://seannse.dfs.core.windows.net/test-filesystem-56d53716-766b-0603-c10b-3a1c5f237196/test-directory-0d28605f-ca11-1be5-275a-6640ea9811e1/test-directory-324f591c-3783-d5e5-a01b-f5dcae6faf74/test-file-76fa5056-29de-cc57-9a39-6c2f8506f209?action=setAccessControl",
+        "x-ms-request-id": "da83ce65-a01f-0061-33f1-065c1c000000",
+        "x-ms-version": "2020-06-12"
+      },
+      "ResponseBody": []
+    },
+    {
+      "RequestUri": "https://seannse.dfs.core.windows.net/test-filesystem-28bc33fa-7910-b987-58c4-d7b84c43815a/test-directory-acd0f5dd-b849-784a-eb8c-162bb6e04d54/test-directory-e91a2031-bfcc-4455-8c8d-32e2da0669cb/test-file-8f3cb3c3-bdd0-ef08-5980-bb1dce7c4413?action=setAccessControl",
       "RequestMethod": "PATCH",
       "RequestHeaders": {
         "Accept": "application/json",
         "Authorization": "Sanitized",
         "User-Agent": [
-<<<<<<< HEAD
-          "azsdk-net-Storage.Files.DataLake/12.7.0-alpha.20210202.1",
-          "(.NET 5.0.2; Microsoft Windows 10.0.19042)"
-        ],
-        "x-ms-client-request-id": "2aae0be0-faee-f0d1-9569-e931c5575340",
-        "x-ms-date": "Tue, 02 Feb 2021 21:54:33 GMT",
-=======
-          "azsdk-net-Storage.Files.DataLake/12.7.0-alpha.20210217.1",
-          "(.NET 5.0.3; Microsoft Windows 10.0.19042)"
-        ],
-        "x-ms-client-request-id": "2aae0be0-faee-f0d1-9569-e931c5575340",
-        "x-ms-date": "Wed, 17 Feb 2021 22:42:15 GMT",
->>>>>>> 1814567d
-        "x-ms-owner": "d10e2128-b7ff-7d85-4a00-a26f8c8f3068",
+          "azsdk-net-Storage.Files.DataLake/12.7.0-alpha.20210219.1",
+          "(.NET 5.0.3; Microsoft Windows 10.0.19041)"
+        ],
+        "x-ms-client-request-id": "33d31856-3066-dbbb-960e-6ac28df51ee8",
+        "x-ms-date": "Fri, 19 Feb 2021 19:01:56 GMT",
+        "x-ms-owner": "9f37217e-5d06-6b15-168a-2b573d0ee693",
         "x-ms-permissions": "rwxrwxrwx",
         "x-ms-return-client-request-id": "true",
         "x-ms-version": "2020-06-12"
@@ -602,51 +388,33 @@
       "StatusCode": 200,
       "ResponseHeaders": {
         "Content-Length": "0",
-<<<<<<< HEAD
-        "Date": "Tue, 02 Feb 2021 21:54:33 GMT",
-        "ETag": "\u00220x8D8C7C51FEB9F4A\u0022",
-        "Last-Modified": "Tue, 02 Feb 2021 21:54:33 GMT",
-=======
-        "Date": "Wed, 17 Feb 2021 22:42:15 GMT",
-        "ETag": "\u00220x8D8D3954601E6E0\u0022",
-        "Last-Modified": "Wed, 17 Feb 2021 22:42:15 GMT",
->>>>>>> 1814567d
-        "Server": [
-          "Windows-Azure-HDFS/1.0",
-          "Microsoft-HTTPAPI/2.0"
-        ],
-        "x-ms-client-request-id": "2aae0be0-faee-f0d1-9569-e931c5575340",
+        "Date": "Fri, 19 Feb 2021 19:01:55 GMT",
+        "ETag": "\u00220x8D8D508D319095E\u0022",
+        "Last-Modified": "Fri, 19 Feb 2021 19:01:55 GMT",
+        "Server": [
+          "Windows-Azure-HDFS/1.0",
+          "Microsoft-HTTPAPI/2.0"
+        ],
+        "x-ms-client-request-id": "33d31856-3066-dbbb-960e-6ac28df51ee8",
         "x-ms-namespace-enabled": "true",
-<<<<<<< HEAD
-        "x-ms-request-id": "507f5305-b01f-006d-2dad-f9cb14000000",
-=======
-        "x-ms-request-id": "93c8f474-501f-0007-1c7e-05133c000000",
->>>>>>> 1814567d
-        "x-ms-version": "2020-06-12"
-      },
-      "ResponseBody": []
-    },
-    {
-      "RequestUri": "https://seannse.dfs.core.windows.net/test-filesystem-56d53716-766b-0603-c10b-3a1c5f237196/test-directory-0d28605f-ca11-1be5-275a-6640ea9811e1/test-directory-ce2f0a7e-f77d-a516-5c77-86b6eeb3426b?action=setAccessControl",
+        "x-ms-request-id": "da83ce74-a01f-0061-42f1-065c1c000000",
+        "x-ms-version": "2020-06-12"
+      },
+      "ResponseBody": []
+    },
+    {
+      "RequestUri": "https://seannse.dfs.core.windows.net/test-filesystem-28bc33fa-7910-b987-58c4-d7b84c43815a/test-directory-acd0f5dd-b849-784a-eb8c-162bb6e04d54/test-directory-784dac2c-a56b-bc8e-bc90-45ece8863363?action=setAccessControl",
       "RequestMethod": "PATCH",
       "RequestHeaders": {
         "Accept": "application/json",
         "Authorization": "Sanitized",
         "User-Agent": [
-<<<<<<< HEAD
-          "azsdk-net-Storage.Files.DataLake/12.7.0-alpha.20210202.1",
-          "(.NET 5.0.2; Microsoft Windows 10.0.19042)"
-        ],
-        "x-ms-client-request-id": "1c7bec52-0fa3-ee65-1a8e-aba53769c398",
-        "x-ms-date": "Tue, 02 Feb 2021 21:54:33 GMT",
-=======
-          "azsdk-net-Storage.Files.DataLake/12.7.0-alpha.20210217.1",
-          "(.NET 5.0.3; Microsoft Windows 10.0.19042)"
-        ],
-        "x-ms-client-request-id": "1c7bec52-0fa3-ee65-1a8e-aba53769c398",
-        "x-ms-date": "Wed, 17 Feb 2021 22:42:15 GMT",
->>>>>>> 1814567d
-        "x-ms-owner": "d10e2128-b7ff-7d85-4a00-a26f8c8f3068",
+          "azsdk-net-Storage.Files.DataLake/12.7.0-alpha.20210219.1",
+          "(.NET 5.0.3; Microsoft Windows 10.0.19041)"
+        ],
+        "x-ms-client-request-id": "8cfd8853-5c30-d8d7-d4a7-750aedb409af",
+        "x-ms-date": "Fri, 19 Feb 2021 19:01:56 GMT",
+        "x-ms-owner": "9f37217e-5d06-6b15-168a-2b573d0ee693",
         "x-ms-permissions": "rwxrwxrwx",
         "x-ms-return-client-request-id": "true",
         "x-ms-version": "2020-06-12"
@@ -655,51 +423,33 @@
       "StatusCode": 200,
       "ResponseHeaders": {
         "Content-Length": "0",
-<<<<<<< HEAD
-        "Date": "Tue, 02 Feb 2021 21:54:33 GMT",
-        "ETag": "\u00220x8D8C7C51FF98736\u0022",
-        "Last-Modified": "Tue, 02 Feb 2021 21:54:33 GMT",
-=======
-        "Date": "Wed, 17 Feb 2021 22:42:15 GMT",
-        "ETag": "\u00220x8D8D39546148618\u0022",
-        "Last-Modified": "Wed, 17 Feb 2021 22:42:15 GMT",
->>>>>>> 1814567d
-        "Server": [
-          "Windows-Azure-HDFS/1.0",
-          "Microsoft-HTTPAPI/2.0"
-        ],
-        "x-ms-client-request-id": "1c7bec52-0fa3-ee65-1a8e-aba53769c398",
+        "Date": "Fri, 19 Feb 2021 19:01:55 GMT",
+        "ETag": "\u00220x8D8D508D325CDFF\u0022",
+        "Last-Modified": "Fri, 19 Feb 2021 19:01:55 GMT",
+        "Server": [
+          "Windows-Azure-HDFS/1.0",
+          "Microsoft-HTTPAPI/2.0"
+        ],
+        "x-ms-client-request-id": "8cfd8853-5c30-d8d7-d4a7-750aedb409af",
         "x-ms-namespace-enabled": "true",
-<<<<<<< HEAD
-        "x-ms-request-id": "507f5319-b01f-006d-41ad-f9cb14000000",
-=======
-        "x-ms-request-id": "93c8f486-501f-0007-2e7e-05133c000000",
->>>>>>> 1814567d
-        "x-ms-version": "2020-06-12"
-      },
-      "ResponseBody": []
-    },
-    {
-      "RequestUri": "https://seannse.dfs.core.windows.net/test-filesystem-56d53716-766b-0603-c10b-3a1c5f237196/test-directory-0d28605f-ca11-1be5-275a-6640ea9811e1/test-directory-ce2f0a7e-f77d-a516-5c77-86b6eeb3426b/test-file-8f5cb640-7c58-3271-f9d7-621231bd1628?action=setAccessControl",
+        "x-ms-request-id": "da83ce7f-a01f-0061-4df1-065c1c000000",
+        "x-ms-version": "2020-06-12"
+      },
+      "ResponseBody": []
+    },
+    {
+      "RequestUri": "https://seannse.dfs.core.windows.net/test-filesystem-28bc33fa-7910-b987-58c4-d7b84c43815a/test-directory-acd0f5dd-b849-784a-eb8c-162bb6e04d54/test-directory-784dac2c-a56b-bc8e-bc90-45ece8863363/test-file-c085d28e-4574-92fc-78ea-4f8557c7eacc?action=setAccessControl",
       "RequestMethod": "PATCH",
       "RequestHeaders": {
         "Accept": "application/json",
         "Authorization": "Sanitized",
         "User-Agent": [
-<<<<<<< HEAD
-          "azsdk-net-Storage.Files.DataLake/12.7.0-alpha.20210202.1",
-          "(.NET 5.0.2; Microsoft Windows 10.0.19042)"
-        ],
-        "x-ms-client-request-id": "d9de2d36-37dc-869c-5796-afe121900281",
-        "x-ms-date": "Tue, 02 Feb 2021 21:54:33 GMT",
-=======
-          "azsdk-net-Storage.Files.DataLake/12.7.0-alpha.20210217.1",
-          "(.NET 5.0.3; Microsoft Windows 10.0.19042)"
-        ],
-        "x-ms-client-request-id": "d9de2d36-37dc-869c-5796-afe121900281",
-        "x-ms-date": "Wed, 17 Feb 2021 22:42:15 GMT",
->>>>>>> 1814567d
-        "x-ms-owner": "d10e2128-b7ff-7d85-4a00-a26f8c8f3068",
+          "azsdk-net-Storage.Files.DataLake/12.7.0-alpha.20210219.1",
+          "(.NET 5.0.3; Microsoft Windows 10.0.19041)"
+        ],
+        "x-ms-client-request-id": "056e621f-91f8-eeb8-b4f0-89b6c823a8a2",
+        "x-ms-date": "Fri, 19 Feb 2021 19:01:56 GMT",
+        "x-ms-owner": "9f37217e-5d06-6b15-168a-2b573d0ee693",
         "x-ms-permissions": "rwxrwxrwx",
         "x-ms-return-client-request-id": "true",
         "x-ms-version": "2020-06-12"
@@ -708,226 +458,144 @@
       "StatusCode": 200,
       "ResponseHeaders": {
         "Content-Length": "0",
-<<<<<<< HEAD
-        "Date": "Tue, 02 Feb 2021 21:54:33 GMT",
-        "ETag": "\u00220x8D8C7C5200A7806\u0022",
-        "Last-Modified": "Tue, 02 Feb 2021 21:54:33 GMT",
-=======
-        "Date": "Wed, 17 Feb 2021 22:42:15 GMT",
-        "ETag": "\u00220x8D8D395462323D2\u0022",
-        "Last-Modified": "Wed, 17 Feb 2021 22:42:15 GMT",
->>>>>>> 1814567d
-        "Server": [
-          "Windows-Azure-HDFS/1.0",
-          "Microsoft-HTTPAPI/2.0"
-        ],
-        "x-ms-client-request-id": "d9de2d36-37dc-869c-5796-afe121900281",
+        "Date": "Fri, 19 Feb 2021 19:01:55 GMT",
+        "ETag": "\u00220x8D8D508D334A356\u0022",
+        "Last-Modified": "Fri, 19 Feb 2021 19:01:55 GMT",
+        "Server": [
+          "Windows-Azure-HDFS/1.0",
+          "Microsoft-HTTPAPI/2.0"
+        ],
+        "x-ms-client-request-id": "056e621f-91f8-eeb8-b4f0-89b6c823a8a2",
         "x-ms-namespace-enabled": "true",
-<<<<<<< HEAD
-        "x-ms-request-id": "507f5330-b01f-006d-58ad-f9cb14000000",
-=======
-        "x-ms-request-id": "93c8f49c-501f-0007-447e-05133c000000",
->>>>>>> 1814567d
-        "x-ms-version": "2020-06-12"
-      },
-      "ResponseBody": []
-    },
-    {
-      "RequestUri": "https://seannse.dfs.core.windows.net/test-filesystem-56d53716-766b-0603-c10b-3a1c5f237196/test-directory-0d28605f-ca11-1be5-275a-6640ea9811e1/test-directory-ce2f0a7e-f77d-a516-5c77-86b6eeb3426b/test-file-8294a53f-b058-35c8-4e67-462ecf7a318a?resource=file",
-      "RequestMethod": "PUT",
-      "RequestHeaders": {
-        "Accept": "application/json",
-        "Authorization": "Sanitized",
-        "User-Agent": [
-<<<<<<< HEAD
-          "azsdk-net-Storage.Files.DataLake/12.7.0-alpha.20210202.1",
-          "(.NET 5.0.2; Microsoft Windows 10.0.19042)"
-        ],
-        "x-ms-client-request-id": "17acbe72-21fa-8573-64a9-8a75f06eb6dd",
-        "x-ms-date": "Tue, 02 Feb 2021 21:54:33 GMT",
-=======
-          "azsdk-net-Storage.Files.DataLake/12.7.0-alpha.20210217.1",
-          "(.NET 5.0.3; Microsoft Windows 10.0.19042)"
-        ],
-        "x-ms-client-request-id": "17acbe72-21fa-8573-64a9-8a75f06eb6dd",
-        "x-ms-date": "Wed, 17 Feb 2021 22:42:16 GMT",
->>>>>>> 1814567d
-        "x-ms-return-client-request-id": "true",
-        "x-ms-version": "2020-06-12"
-      },
-      "RequestBody": null,
-      "StatusCode": 201,
-      "ResponseHeaders": {
-        "Content-Length": "0",
-<<<<<<< HEAD
-        "Date": "Tue, 02 Feb 2021 21:54:33 GMT",
-        "ETag": "\u00220x8D8C7C52073CF58\u0022",
-        "Last-Modified": "Tue, 02 Feb 2021 21:54:33 GMT",
-=======
-        "Date": "Wed, 17 Feb 2021 22:42:15 GMT",
-        "ETag": "\u00220x8D8D3954687C196\u0022",
-        "Last-Modified": "Wed, 17 Feb 2021 22:42:15 GMT",
->>>>>>> 1814567d
-        "Server": [
-          "Windows-Azure-HDFS/1.0",
-          "Microsoft-HTTPAPI/2.0"
-        ],
-        "x-ms-client-request-id": "17acbe72-21fa-8573-64a9-8a75f06eb6dd",
-<<<<<<< HEAD
-        "x-ms-request-id": "507f5346-b01f-006d-6ead-f9cb14000000",
-=======
-        "x-ms-request-id": "93c8f4b3-501f-0007-5b7e-05133c000000",
->>>>>>> 1814567d
-        "x-ms-version": "2020-06-12"
-      },
-      "ResponseBody": []
-    },
-    {
-      "RequestUri": "https://seannse.dfs.core.windows.net/test-filesystem-56d53716-766b-0603-c10b-3a1c5f237196/test-directory-0d28605f-ca11-1be5-275a-6640ea9811e1/test-directory-ce2f0a7e-f77d-a516-5c77-86b6eeb3426b/test-file-42f72564-f822-54f6-e81e-566b866bc792?resource=file",
-      "RequestMethod": "PUT",
-      "RequestHeaders": {
-        "Accept": "application/json",
-        "Authorization": "Sanitized",
-        "User-Agent": [
-<<<<<<< HEAD
-          "azsdk-net-Storage.Files.DataLake/12.7.0-alpha.20210202.1",
-          "(.NET 5.0.2; Microsoft Windows 10.0.19042)"
-        ],
-        "x-ms-client-request-id": "48f84d35-b0c5-7922-c858-2edcca07fff8",
-        "x-ms-date": "Tue, 02 Feb 2021 21:54:33 GMT",
-=======
-          "azsdk-net-Storage.Files.DataLake/12.7.0-alpha.20210217.1",
-          "(.NET 5.0.3; Microsoft Windows 10.0.19042)"
-        ],
-        "x-ms-client-request-id": "48f84d35-b0c5-7922-c858-2edcca07fff8",
-        "x-ms-date": "Wed, 17 Feb 2021 22:42:16 GMT",
->>>>>>> 1814567d
-        "x-ms-return-client-request-id": "true",
-        "x-ms-version": "2020-06-12"
-      },
-      "RequestBody": null,
-      "StatusCode": 201,
-      "ResponseHeaders": {
-        "Content-Length": "0",
-<<<<<<< HEAD
-        "Date": "Tue, 02 Feb 2021 21:54:33 GMT",
-        "ETag": "\u00220x8D8C7C5208334D0\u0022",
-        "Last-Modified": "Tue, 02 Feb 2021 21:54:34 GMT",
-=======
-        "Date": "Wed, 17 Feb 2021 22:42:15 GMT",
-        "ETag": "\u00220x8D8D39546966A24\u0022",
-        "Last-Modified": "Wed, 17 Feb 2021 22:42:16 GMT",
->>>>>>> 1814567d
-        "Server": [
-          "Windows-Azure-HDFS/1.0",
-          "Microsoft-HTTPAPI/2.0"
-        ],
-        "x-ms-client-request-id": "48f84d35-b0c5-7922-c858-2edcca07fff8",
-<<<<<<< HEAD
-        "x-ms-request-id": "507f5355-b01f-006d-7dad-f9cb14000000",
-=======
-        "x-ms-request-id": "93c8f4ce-501f-0007-767e-05133c000000",
->>>>>>> 1814567d
-        "x-ms-version": "2020-06-12"
-      },
-      "ResponseBody": []
-    },
-    {
-      "RequestUri": "https://seannse.dfs.core.windows.net/test-filesystem-56d53716-766b-0603-c10b-3a1c5f237196/test-directory-0d28605f-ca11-1be5-275a-6640ea9811e1/test-directory-ce2f0a7e-f77d-a516-5c77-86b6eeb3426b/test-file-ed01f7e1-a5b1-4b0f-942d-d6395314f3a2?resource=file",
-      "RequestMethod": "PUT",
-      "RequestHeaders": {
-        "Accept": "application/json",
-        "Authorization": "Sanitized",
-        "User-Agent": [
-<<<<<<< HEAD
-          "azsdk-net-Storage.Files.DataLake/12.7.0-alpha.20210202.1",
-          "(.NET 5.0.2; Microsoft Windows 10.0.19042)"
-        ],
-        "x-ms-client-request-id": "68fface9-9845-900c-3ead-b397dae926b3",
-        "x-ms-date": "Tue, 02 Feb 2021 21:54:33 GMT",
-=======
-          "azsdk-net-Storage.Files.DataLake/12.7.0-alpha.20210217.1",
-          "(.NET 5.0.3; Microsoft Windows 10.0.19042)"
-        ],
-        "x-ms-client-request-id": "68fface9-9845-900c-3ead-b397dae926b3",
-        "x-ms-date": "Wed, 17 Feb 2021 22:42:16 GMT",
->>>>>>> 1814567d
-        "x-ms-return-client-request-id": "true",
-        "x-ms-version": "2020-06-12"
-      },
-      "RequestBody": null,
-      "StatusCode": 201,
-      "ResponseHeaders": {
-        "Content-Length": "0",
-<<<<<<< HEAD
-        "Date": "Tue, 02 Feb 2021 21:54:33 GMT",
-        "ETag": "\u00220x8D8C7C52092D4CD\u0022",
-        "Last-Modified": "Tue, 02 Feb 2021 21:54:34 GMT",
-=======
-        "Date": "Wed, 17 Feb 2021 22:42:15 GMT",
-        "ETag": "\u00220x8D8D39546A4EDCF\u0022",
-        "Last-Modified": "Wed, 17 Feb 2021 22:42:16 GMT",
->>>>>>> 1814567d
-        "Server": [
-          "Windows-Azure-HDFS/1.0",
-          "Microsoft-HTTPAPI/2.0"
-        ],
-        "x-ms-client-request-id": "68fface9-9845-900c-3ead-b397dae926b3",
-<<<<<<< HEAD
-        "x-ms-request-id": "507f5364-b01f-006d-0cad-f9cb14000000",
-=======
-        "x-ms-request-id": "93c8f4f0-501f-0007-187e-05133c000000",
->>>>>>> 1814567d
-        "x-ms-version": "2020-06-12"
-      },
-      "ResponseBody": []
-    },
-    {
-      "RequestUri": "https://seannse.dfs.core.windows.net/test-filesystem-56d53716-766b-0603-c10b-3a1c5f237196/test-directory-0d28605f-ca11-1be5-275a-6640ea9811e1/test-directory-ce2f0a7e-f77d-a516-5c77-86b6eeb3426b/test-directory-32448c64-c7d1-6385-2b3d-0e6e5b9a60e1?resource=directory",
-      "RequestMethod": "PUT",
-      "RequestHeaders": {
-        "Accept": "application/json",
-        "Authorization": "Sanitized",
-        "User-Agent": [
-<<<<<<< HEAD
-          "azsdk-net-Storage.Files.DataLake/12.7.0-alpha.20210202.1",
-          "(.NET 5.0.2; Microsoft Windows 10.0.19042)"
-        ],
-        "x-ms-client-request-id": "5e10961c-cc6f-2193-269c-3d088a9d34a3",
-        "x-ms-date": "Tue, 02 Feb 2021 21:54:33 GMT",
-=======
-          "azsdk-net-Storage.Files.DataLake/12.7.0-alpha.20210217.1",
-          "(.NET 5.0.3; Microsoft Windows 10.0.19042)"
-        ],
-        "x-ms-client-request-id": "5e10961c-cc6f-2193-269c-3d088a9d34a3",
-        "x-ms-date": "Wed, 17 Feb 2021 22:42:16 GMT",
->>>>>>> 1814567d
-        "x-ms-return-client-request-id": "true",
-        "x-ms-version": "2020-06-12"
-      },
-      "RequestBody": null,
-      "StatusCode": 201,
-      "ResponseHeaders": {
-        "Content-Length": "0",
-<<<<<<< HEAD
-        "Date": "Tue, 02 Feb 2021 21:54:33 GMT",
-        "ETag": "\u00220x8D8C7C520A18AF6\u0022",
-        "Last-Modified": "Tue, 02 Feb 2021 21:54:34 GMT",
-=======
-        "Date": "Wed, 17 Feb 2021 22:42:15 GMT",
-        "ETag": "\u00220x8D8D39546B2EBD6\u0022",
-        "Last-Modified": "Wed, 17 Feb 2021 22:42:16 GMT",
->>>>>>> 1814567d
-        "Server": [
-          "Windows-Azure-HDFS/1.0",
-          "Microsoft-HTTPAPI/2.0"
-        ],
-        "x-ms-client-request-id": "5e10961c-cc6f-2193-269c-3d088a9d34a3",
-<<<<<<< HEAD
-        "x-ms-request-id": "507f537c-b01f-006d-24ad-f9cb14000000",
-=======
-        "x-ms-request-id": "93c8f50b-501f-0007-337e-05133c000000",
->>>>>>> 1814567d
+        "x-ms-request-id": "da83ce8b-a01f-0061-59f1-065c1c000000",
+        "x-ms-version": "2020-06-12"
+      },
+      "ResponseBody": []
+    },
+    {
+      "RequestUri": "https://seannse.dfs.core.windows.net/test-filesystem-28bc33fa-7910-b987-58c4-d7b84c43815a/test-directory-acd0f5dd-b849-784a-eb8c-162bb6e04d54/test-directory-784dac2c-a56b-bc8e-bc90-45ece8863363/test-file-16314a79-e89b-25bd-cee4-a2f280f3a1f9?resource=file",
+      "RequestMethod": "PUT",
+      "RequestHeaders": {
+        "Accept": "application/json",
+        "Authorization": "Sanitized",
+        "User-Agent": [
+          "azsdk-net-Storage.Files.DataLake/12.7.0-alpha.20210219.1",
+          "(.NET 5.0.3; Microsoft Windows 10.0.19041)"
+        ],
+        "x-ms-client-request-id": "ec6a3995-f7a9-37e7-a549-3614eec66dc0",
+        "x-ms-date": "Fri, 19 Feb 2021 19:01:56 GMT",
+        "x-ms-return-client-request-id": "true",
+        "x-ms-version": "2020-06-12"
+      },
+      "RequestBody": null,
+      "StatusCode": 201,
+      "ResponseHeaders": {
+        "Content-Length": "0",
+        "Date": "Fri, 19 Feb 2021 19:01:55 GMT",
+        "ETag": "\u00220x8D8D508D392B7C7\u0022",
+        "Last-Modified": "Fri, 19 Feb 2021 19:01:55 GMT",
+        "Server": [
+          "Windows-Azure-HDFS/1.0",
+          "Microsoft-HTTPAPI/2.0"
+        ],
+        "x-ms-client-request-id": "ec6a3995-f7a9-37e7-a549-3614eec66dc0",
+        "x-ms-request-id": "da83ce9b-a01f-0061-69f1-065c1c000000",
+        "x-ms-version": "2020-06-12"
+      },
+      "ResponseBody": []
+    },
+    {
+      "RequestUri": "https://seannse.dfs.core.windows.net/test-filesystem-28bc33fa-7910-b987-58c4-d7b84c43815a/test-directory-acd0f5dd-b849-784a-eb8c-162bb6e04d54/test-directory-784dac2c-a56b-bc8e-bc90-45ece8863363/test-file-d51d904f-1e38-755c-9314-1911966281ca?resource=file",
+      "RequestMethod": "PUT",
+      "RequestHeaders": {
+        "Accept": "application/json",
+        "Authorization": "Sanitized",
+        "User-Agent": [
+          "azsdk-net-Storage.Files.DataLake/12.7.0-alpha.20210219.1",
+          "(.NET 5.0.3; Microsoft Windows 10.0.19041)"
+        ],
+        "x-ms-client-request-id": "140b921c-7ae6-778d-ddf4-5995ded5a042",
+        "x-ms-date": "Fri, 19 Feb 2021 19:01:56 GMT",
+        "x-ms-return-client-request-id": "true",
+        "x-ms-version": "2020-06-12"
+      },
+      "RequestBody": null,
+      "StatusCode": 201,
+      "ResponseHeaders": {
+        "Content-Length": "0",
+        "Date": "Fri, 19 Feb 2021 19:01:55 GMT",
+        "ETag": "\u00220x8D8D508D39FEC85\u0022",
+        "Last-Modified": "Fri, 19 Feb 2021 19:01:55 GMT",
+        "Server": [
+          "Windows-Azure-HDFS/1.0",
+          "Microsoft-HTTPAPI/2.0"
+        ],
+        "x-ms-client-request-id": "140b921c-7ae6-778d-ddf4-5995ded5a042",
+        "x-ms-request-id": "da83ceaa-a01f-0061-78f1-065c1c000000",
+        "x-ms-version": "2020-06-12"
+      },
+      "ResponseBody": []
+    },
+    {
+      "RequestUri": "https://seannse.dfs.core.windows.net/test-filesystem-28bc33fa-7910-b987-58c4-d7b84c43815a/test-directory-acd0f5dd-b849-784a-eb8c-162bb6e04d54/test-directory-784dac2c-a56b-bc8e-bc90-45ece8863363/test-file-117f6cc8-2669-9a36-407c-ca843860a8f0?resource=file",
+      "RequestMethod": "PUT",
+      "RequestHeaders": {
+        "Accept": "application/json",
+        "Authorization": "Sanitized",
+        "User-Agent": [
+          "azsdk-net-Storage.Files.DataLake/12.7.0-alpha.20210219.1",
+          "(.NET 5.0.3; Microsoft Windows 10.0.19041)"
+        ],
+        "x-ms-client-request-id": "6034a312-1c23-f5cd-5b71-d36ab0083e7d",
+        "x-ms-date": "Fri, 19 Feb 2021 19:01:56 GMT",
+        "x-ms-return-client-request-id": "true",
+        "x-ms-version": "2020-06-12"
+      },
+      "RequestBody": null,
+      "StatusCode": 201,
+      "ResponseHeaders": {
+        "Content-Length": "0",
+        "Date": "Fri, 19 Feb 2021 19:01:55 GMT",
+        "ETag": "\u00220x8D8D508D3ACC96A\u0022",
+        "Last-Modified": "Fri, 19 Feb 2021 19:01:56 GMT",
+        "Server": [
+          "Windows-Azure-HDFS/1.0",
+          "Microsoft-HTTPAPI/2.0"
+        ],
+        "x-ms-client-request-id": "6034a312-1c23-f5cd-5b71-d36ab0083e7d",
+        "x-ms-request-id": "da83ceb5-a01f-0061-03f1-065c1c000000",
+        "x-ms-version": "2020-06-12"
+      },
+      "ResponseBody": []
+    },
+    {
+      "RequestUri": "https://seannse.dfs.core.windows.net/test-filesystem-28bc33fa-7910-b987-58c4-d7b84c43815a/test-directory-acd0f5dd-b849-784a-eb8c-162bb6e04d54/test-directory-784dac2c-a56b-bc8e-bc90-45ece8863363/test-directory-fbaf694c-9cdf-5beb-8965-c283bca13f85?resource=directory",
+      "RequestMethod": "PUT",
+      "RequestHeaders": {
+        "Accept": "application/json",
+        "Authorization": "Sanitized",
+        "User-Agent": [
+          "azsdk-net-Storage.Files.DataLake/12.7.0-alpha.20210219.1",
+          "(.NET 5.0.3; Microsoft Windows 10.0.19041)"
+        ],
+        "x-ms-client-request-id": "f148eca7-c70b-7656-b7d8-d7bd5a4a38b9",
+        "x-ms-date": "Fri, 19 Feb 2021 19:01:56 GMT",
+        "x-ms-return-client-request-id": "true",
+        "x-ms-version": "2020-06-12"
+      },
+      "RequestBody": null,
+      "StatusCode": 201,
+      "ResponseHeaders": {
+        "Content-Length": "0",
+        "Date": "Fri, 19 Feb 2021 19:01:55 GMT",
+        "ETag": "\u00220x8D8D508D3BBD4D0\u0022",
+        "Last-Modified": "Fri, 19 Feb 2021 19:01:56 GMT",
+        "Server": [
+          "Windows-Azure-HDFS/1.0",
+          "Microsoft-HTTPAPI/2.0"
+        ],
+        "x-ms-client-request-id": "f148eca7-c70b-7656-b7d8-d7bd5a4a38b9",
+        "x-ms-request-id": "da83cec1-a01f-0061-0ff1-065c1c000000",
         "x-ms-version": "2020-06-12"
       },
       "ResponseBody": []
@@ -940,122 +608,74 @@
         "Authorization": "Sanitized",
         "Content-Length": "59",
         "Content-Type": "application/xml",
-<<<<<<< HEAD
-        "traceparent": "00-8e886d840c772f45a22bad29642727a2-861320156ed95c40-00",
-        "User-Agent": [
-          "azsdk-net-Storage.Files.DataLake/12.7.0-alpha.20210202.1",
-          "(.NET 5.0.2; Microsoft Windows 10.0.19042)"
-=======
-        "traceparent": "00-92f88be6ce246b4da1b8f6426f253e3f-6d80380733f9a44d-00",
-        "User-Agent": [
-          "azsdk-net-Storage.Files.DataLake/12.7.0-alpha.20210217.1",
-          "(.NET 5.0.3; Microsoft Windows 10.0.19042)"
->>>>>>> 1814567d
-        ],
-        "x-ms-client-request-id": "c5511753-028a-6372-de2e-7f794d5575ee",
-        "x-ms-return-client-request-id": "true",
-        "x-ms-version": "2020-06-12"
-      },
-<<<<<<< HEAD
-      "RequestBody": "\u003CKeyInfo\u003E\u003CExpiry\u003E2021-02-02T22:54:33Z\u003C/Expiry\u003E\u003C/KeyInfo\u003E",
+        "traceparent": "00-bb2e99d1890e84408294c75f00c86775-9741e16cd089664e-00",
+        "User-Agent": [
+          "azsdk-net-Storage.Files.DataLake/12.7.0-alpha.20210219.1",
+          "(.NET 5.0.3; Microsoft Windows 10.0.19041)"
+        ],
+        "x-ms-client-request-id": "cfdb7bfb-4d59-f179-3efb-de536f0f6ec9",
+        "x-ms-return-client-request-id": "true",
+        "x-ms-version": "2020-06-12"
+      },
+      "RequestBody": "\uFEFF\u003CKeyInfo\u003E\u003CExpiry\u003E2021-02-19T20:01:56Z\u003C/Expiry\u003E\u003C/KeyInfo\u003E",
       "StatusCode": 200,
       "ResponseHeaders": {
         "Content-Type": "application/xml",
-        "Date": "Tue, 02 Feb 2021 21:54:33 GMT",
-=======
-      "RequestBody": "\uFEFF\u003CKeyInfo\u003E\u003CExpiry\u003E2021-02-17T23:42:16Z\u003C/Expiry\u003E\u003C/KeyInfo\u003E",
-      "StatusCode": 200,
-      "ResponseHeaders": {
-        "Content-Type": "application/xml",
-        "Date": "Wed, 17 Feb 2021 22:42:16 GMT",
->>>>>>> 1814567d
+        "Date": "Fri, 19 Feb 2021 19:01:56 GMT",
         "Server": [
           "Windows-Azure-Blob/1.0",
           "Microsoft-HTTPAPI/2.0"
         ],
         "Transfer-Encoding": "chunked",
-        "x-ms-client-request-id": "c5511753-028a-6372-de2e-7f794d5575ee",
-<<<<<<< HEAD
-        "x-ms-request-id": "1c13eb49-501e-0017-67ad-f9d654000000",
-        "x-ms-version": "2020-06-12"
-      },
-      "ResponseBody": "\uFEFF\u003C?xml version=\u00221.0\u0022 encoding=\u0022utf-8\u0022?\u003E\u003CUserDelegationKey\u003E\u003CSignedOid\u003Ec4f48289-bb84-4086-b250-6f94a8f64cee\u003C/SignedOid\u003E\u003CSignedTid\u003E72f988bf-86f1-41af-91ab-2d7cd011db47\u003C/SignedTid\u003E\u003CSignedStart\u003E2021-02-02T21:54:34Z\u003C/SignedStart\u003E\u003CSignedExpiry\u003E2021-02-02T22:54:33Z\u003C/SignedExpiry\u003E\u003CSignedService\u003Eb\u003C/SignedService\u003E\u003CSignedVersion\u003E2020-06-12\u003C/SignedVersion\u003E\u003CValue\u003ETdywq1xYKlv8arK2E\u002BYeUDa4SV1EcmMOw6AwREBxFB4=\u003C/Value\u003E\u003C/UserDelegationKey\u003E"
-    },
-    {
-      "RequestUri": "https://seannse.dfs.core.windows.net/test-filesystem-56d53716-766b-0603-c10b-3a1c5f237196/test-directory-0d28605f-ca11-1be5-275a-6640ea9811e1?skoid=c4f48289-bb84-4086-b250-6f94a8f64cee\u0026sktid=72f988bf-86f1-41af-91ab-2d7cd011db47\u0026skt=2021-02-02T21%3A54%3A34Z\u0026ske=2021-02-02T22%3A54%3A33Z\u0026sks=b\u0026skv=2020-06-12\u0026sv=2020-06-12\u0026st=2021-02-02T20%3A54%3A33Z\u0026se=2021-02-02T22%3A54%3A33Z\u0026sr=c\u0026sp=racwdlmeop\u0026suoid=d10e2128-b7ff-7d85-4a00-a26f8c8f3068\u0026sig=Sanitized\u0026action=setAccessControlRecursive\u0026mode=set\u0026forceFlag=true",
-=======
-        "x-ms-request-id": "17961745-901e-006a-317e-05a777000000",
-        "x-ms-version": "2020-06-12"
-      },
-      "ResponseBody": "\uFEFF\u003C?xml version=\u00221.0\u0022 encoding=\u0022utf-8\u0022?\u003E\u003CUserDelegationKey\u003E\u003CSignedOid\u003Ec4f48289-bb84-4086-b250-6f94a8f64cee\u003C/SignedOid\u003E\u003CSignedTid\u003E72f988bf-86f1-41af-91ab-2d7cd011db47\u003C/SignedTid\u003E\u003CSignedStart\u003E2021-02-17T22:42:16Z\u003C/SignedStart\u003E\u003CSignedExpiry\u003E2021-02-17T23:42:16Z\u003C/SignedExpiry\u003E\u003CSignedService\u003Eb\u003C/SignedService\u003E\u003CSignedVersion\u003E2020-06-12\u003C/SignedVersion\u003E\u003CValue\u003EWQOvnLGAFAK8Pcwos4r8Vl8RSWGKeZFxZM4qixoOZIw=\u003C/Value\u003E\u003C/UserDelegationKey\u003E"
-    },
-    {
-      "RequestUri": "https://seannse.dfs.core.windows.net/test-filesystem-56d53716-766b-0603-c10b-3a1c5f237196/test-directory-0d28605f-ca11-1be5-275a-6640ea9811e1?skoid=c4f48289-bb84-4086-b250-6f94a8f64cee\u0026sktid=72f988bf-86f1-41af-91ab-2d7cd011db47\u0026skt=2021-02-17T22%3A42%3A16Z\u0026ske=2021-02-17T23%3A42%3A16Z\u0026sks=b\u0026skv=2020-06-12\u0026sv=2020-06-12\u0026st=2021-02-17T21%3A42%3A16Z\u0026se=2021-02-17T23%3A42%3A16Z\u0026sr=c\u0026sp=racwdlmeop\u0026suoid=d10e2128-b7ff-7d85-4a00-a26f8c8f3068\u0026sig=Sanitized\u0026action=setAccessControlRecursive\u0026mode=set\u0026forceFlag=true",
->>>>>>> 1814567d
+        "x-ms-client-request-id": "cfdb7bfb-4d59-f179-3efb-de536f0f6ec9",
+        "x-ms-request-id": "cb120350-b01e-006d-6ef1-06cb14000000",
+        "x-ms-version": "2020-06-12"
+      },
+      "ResponseBody": "\uFEFF\u003C?xml version=\u00221.0\u0022 encoding=\u0022utf-8\u0022?\u003E\u003CUserDelegationKey\u003E\u003CSignedOid\u003Ec4f48289-bb84-4086-b250-6f94a8f64cee\u003C/SignedOid\u003E\u003CSignedTid\u003E72f988bf-86f1-41af-91ab-2d7cd011db47\u003C/SignedTid\u003E\u003CSignedStart\u003E2021-02-19T19:01:56Z\u003C/SignedStart\u003E\u003CSignedExpiry\u003E2021-02-19T20:01:56Z\u003C/SignedExpiry\u003E\u003CSignedService\u003Eb\u003C/SignedService\u003E\u003CSignedVersion\u003E2020-06-12\u003C/SignedVersion\u003E\u003CValue\u003Ew6NZtKyF54\u002Bpsz9IAC\u002ByQYBh4gk7pILv/Dak208rWZ8=\u003C/Value\u003E\u003C/UserDelegationKey\u003E"
+    },
+    {
+      "RequestUri": "https://seannse.dfs.core.windows.net/test-filesystem-28bc33fa-7910-b987-58c4-d7b84c43815a/test-directory-acd0f5dd-b849-784a-eb8c-162bb6e04d54?skoid=c4f48289-bb84-4086-b250-6f94a8f64cee\u0026sktid=72f988bf-86f1-41af-91ab-2d7cd011db47\u0026skt=2021-02-19T19%3A01%3A56Z\u0026ske=2021-02-19T20%3A01%3A56Z\u0026sks=b\u0026skv=2020-06-12\u0026sv=2020-06-12\u0026st=2021-02-19T18%3A01%3A56Z\u0026se=2021-02-19T20%3A01%3A56Z\u0026sr=c\u0026sp=racwdlmeop\u0026suoid=9f37217e-5d06-6b15-168a-2b573d0ee693\u0026sig=Sanitized\u0026action=setAccessControlRecursive\u0026mode=set\u0026forceFlag=true",
       "RequestMethod": "PATCH",
       "RequestHeaders": {
         "Accept": "application/json",
         "User-Agent": [
-<<<<<<< HEAD
-          "azsdk-net-Storage.Files.DataLake/12.7.0-alpha.20210202.1",
-          "(.NET 5.0.2; Microsoft Windows 10.0.19042)"
-=======
-          "azsdk-net-Storage.Files.DataLake/12.7.0-alpha.20210217.1",
-          "(.NET 5.0.3; Microsoft Windows 10.0.19042)"
->>>>>>> 1814567d
+          "azsdk-net-Storage.Files.DataLake/12.7.0-alpha.20210219.1",
+          "(.NET 5.0.3; Microsoft Windows 10.0.19041)"
         ],
         "x-ms-acl": "user::rwx,group::r--,other::---,mask::rwx",
-        "x-ms-client-request-id": "72b44704-6f4b-4a19-6005-8a6bff248bd9",
-        "x-ms-return-client-request-id": "true",
-        "x-ms-version": "2020-06-12"
-      },
-      "RequestBody": null,
-      "StatusCode": 200,
-      "ResponseHeaders": {
-<<<<<<< HEAD
-        "Date": "Tue, 02 Feb 2021 21:54:34 GMT",
-=======
-        "Date": "Wed, 17 Feb 2021 22:42:16 GMT",
->>>>>>> 1814567d
+        "x-ms-client-request-id": "dfc1c716-696e-e460-d4bf-dd9bcafd958c",
+        "x-ms-return-client-request-id": "true",
+        "x-ms-version": "2020-06-12"
+      },
+      "RequestBody": null,
+      "StatusCode": 200,
+      "ResponseHeaders": {
+        "Date": "Fri, 19 Feb 2021 19:01:56 GMT",
         "Server": [
           "Windows-Azure-HDFS/1.0",
           "Microsoft-HTTPAPI/2.0"
         ],
         "Transfer-Encoding": "chunked",
-        "x-ms-client-request-id": "72b44704-6f4b-4a19-6005-8a6bff248bd9",
+        "x-ms-client-request-id": "dfc1c716-696e-e460-d4bf-dd9bcafd958c",
         "x-ms-namespace-enabled": "true",
-<<<<<<< HEAD
-        "x-ms-request-id": "a990116e-101f-0039-5dad-f98443000000",
-=======
-        "x-ms-request-id": "87d55914-f01f-006c-047e-0594c8000000",
->>>>>>> 1814567d
-        "x-ms-version": "2020-06-12"
-      },
-      "ResponseBody": "eyJkaXJlY3Rvcmllc1N1Y2Nlc3NmdWwiOjMsImZhaWxlZEVudHJpZXMiOlt7ImVycm9yTWVzc2FnZSI6IlRoaXMgcmVxdWVzdCBpcyBub3QgYXV0aG9yaXplZCB0byBwZXJmb3JtIHRoaXMgb3BlcmF0aW9uIHVzaW5nIHRoaXMgcGVybWlzc2lvbi4iLCJuYW1lIjoidGVzdC1kaXJlY3RvcnktMGQyODYwNWYtY2ExMS0xYmU1LTI3NWEtNjY0MGVhOTgxMWUxL3Rlc3QtZGlyZWN0b3J5LWNlMmYwYTdlLWY3N2QtYTUxNi01Yzc3LTg2YjZlZWIzNDI2Yi90ZXN0LWRpcmVjdG9yeS0zMjQ0OGM2NC1jN2QxLTYzODUtMmIzZC0wZTZlNWI5YTYwZTEiLCJ0eXBlIjoiRElSRUNUT1JZIn0seyJlcnJvck1lc3NhZ2UiOiJUaGlzIHJlcXVlc3QgaXMgbm90IGF1dGhvcml6ZWQgdG8gcGVyZm9ybSB0aGlzIG9wZXJhdGlvbiB1c2luZyB0aGlzIHBlcm1pc3Npb24uIiwibmFtZSI6InRlc3QtZGlyZWN0b3J5LTBkMjg2MDVmLWNhMTEtMWJlNS0yNzVhLTY2NDBlYTk4MTFlMS90ZXN0LWRpcmVjdG9yeS1jZTJmMGE3ZS1mNzdkLWE1MTYtNWM3Ny04NmI2ZWViMzQyNmIvdGVzdC1maWxlLTQyZjcyNTY0LWY4MjItNTRmNi1lODFlLTU2NmI4NjZiYzc5MiIsInR5cGUiOiJGSUxFIn0seyJlcnJvck1lc3NhZ2UiOiJUaGlzIHJlcXVlc3QgaXMgbm90IGF1dGhvcml6ZWQgdG8gcGVyZm9ybSB0aGlzIG9wZXJhdGlvbiB1c2luZyB0aGlzIHBlcm1pc3Npb24uIiwibmFtZSI6InRlc3QtZGlyZWN0b3J5LTBkMjg2MDVmLWNhMTEtMWJlNS0yNzVhLTY2NDBlYTk4MTFlMS90ZXN0LWRpcmVjdG9yeS1jZTJmMGE3ZS1mNzdkLWE1MTYtNWM3Ny04NmI2ZWViMzQyNmIvdGVzdC1maWxlLTgyOTRhNTNmLWIwNTgtMzVjOC00ZTY3LTQ2MmVjZjdhMzE4YSIsInR5cGUiOiJGSUxFIn0seyJlcnJvck1lc3NhZ2UiOiJUaGlzIHJlcXVlc3QgaXMgbm90IGF1dGhvcml6ZWQgdG8gcGVyZm9ybSB0aGlzIG9wZXJhdGlvbiB1c2luZyB0aGlzIHBlcm1pc3Npb24uIiwibmFtZSI6InRlc3QtZGlyZWN0b3J5LTBkMjg2MDVmLWNhMTEtMWJlNS0yNzVhLTY2NDBlYTk4MTFlMS90ZXN0LWRpcmVjdG9yeS1jZTJmMGE3ZS1mNzdkLWE1MTYtNWM3Ny04NmI2ZWViMzQyNmIvdGVzdC1maWxlLWVkMDFmN2UxLWE1YjEtNGIwZi05NDJkLWQ2Mzk1MzE0ZjNhMiIsInR5cGUiOiJGSUxFIn1dLCJmYWlsdXJlQ291bnQiOjQsImZpbGVzU3VjY2Vzc2Z1bCI6M30K"
-    },
-    {
-      "RequestUri": "https://seannse.blob.core.windows.net/test-filesystem-56d53716-766b-0603-c10b-3a1c5f237196?restype=container",
+        "x-ms-request-id": "da83ceea-a01f-0061-38f1-065c1c000000",
+        "x-ms-version": "2020-06-12"
+      },
+      "ResponseBody": "eyJkaXJlY3Rvcmllc1N1Y2Nlc3NmdWwiOjMsImZhaWxlZEVudHJpZXMiOlt7ImVycm9yTWVzc2FnZSI6IlRoaXMgcmVxdWVzdCBpcyBub3QgYXV0aG9yaXplZCB0byBwZXJmb3JtIHRoaXMgb3BlcmF0aW9uIHVzaW5nIHRoaXMgcGVybWlzc2lvbi4iLCJuYW1lIjoidGVzdC1kaXJlY3RvcnktYWNkMGY1ZGQtYjg0OS03ODRhLWViOGMtMTYyYmI2ZTA0ZDU0L3Rlc3QtZGlyZWN0b3J5LTc4NGRhYzJjLWE1NmItYmM4ZS1iYzkwLTQ1ZWNlODg2MzM2My90ZXN0LWZpbGUtMTE3ZjZjYzgtMjY2OS05YTM2LTQwN2MtY2E4NDM4NjBhOGYwIiwidHlwZSI6IkZJTEUifSx7ImVycm9yTWVzc2FnZSI6IlRoaXMgcmVxdWVzdCBpcyBub3QgYXV0aG9yaXplZCB0byBwZXJmb3JtIHRoaXMgb3BlcmF0aW9uIHVzaW5nIHRoaXMgcGVybWlzc2lvbi4iLCJuYW1lIjoidGVzdC1kaXJlY3RvcnktYWNkMGY1ZGQtYjg0OS03ODRhLWViOGMtMTYyYmI2ZTA0ZDU0L3Rlc3QtZGlyZWN0b3J5LTc4NGRhYzJjLWE1NmItYmM4ZS1iYzkwLTQ1ZWNlODg2MzM2My90ZXN0LWRpcmVjdG9yeS1mYmFmNjk0Yy05Y2RmLTViZWItODk2NS1jMjgzYmNhMTNmODUiLCJ0eXBlIjoiRElSRUNUT1JZIn0seyJlcnJvck1lc3NhZ2UiOiJUaGlzIHJlcXVlc3QgaXMgbm90IGF1dGhvcml6ZWQgdG8gcGVyZm9ybSB0aGlzIG9wZXJhdGlvbiB1c2luZyB0aGlzIHBlcm1pc3Npb24uIiwibmFtZSI6InRlc3QtZGlyZWN0b3J5LWFjZDBmNWRkLWI4NDktNzg0YS1lYjhjLTE2MmJiNmUwNGQ1NC90ZXN0LWRpcmVjdG9yeS03ODRkYWMyYy1hNTZiLWJjOGUtYmM5MC00NWVjZTg4NjMzNjMvdGVzdC1maWxlLTE2MzE0YTc5LWU4OWItMjViZC1jZWU0LWEyZjI4MGYzYTFmOSIsInR5cGUiOiJGSUxFIn0seyJlcnJvck1lc3NhZ2UiOiJUaGlzIHJlcXVlc3QgaXMgbm90IGF1dGhvcml6ZWQgdG8gcGVyZm9ybSB0aGlzIG9wZXJhdGlvbiB1c2luZyB0aGlzIHBlcm1pc3Npb24uIiwibmFtZSI6InRlc3QtZGlyZWN0b3J5LWFjZDBmNWRkLWI4NDktNzg0YS1lYjhjLTE2MmJiNmUwNGQ1NC90ZXN0LWRpcmVjdG9yeS03ODRkYWMyYy1hNTZiLWJjOGUtYmM5MC00NWVjZTg4NjMzNjMvdGVzdC1maWxlLWQ1MWQ5MDRmLTFlMzgtNzU1Yy05MzE0LTE5MTE5NjYyODFjYSIsInR5cGUiOiJGSUxFIn1dLCJmYWlsdXJlQ291bnQiOjQsImZpbGVzU3VjY2Vzc2Z1bCI6M30K"
+    },
+    {
+      "RequestUri": "https://seannse.blob.core.windows.net/test-filesystem-28bc33fa-7910-b987-58c4-d7b84c43815a?restype=container",
       "RequestMethod": "DELETE",
       "RequestHeaders": {
         "Accept": "application/xml",
         "Authorization": "Sanitized",
-<<<<<<< HEAD
-        "traceparent": "00-2c79cb97cfd72e48acc1ad2cfe4c630d-3c74afa2e001f040-00",
-        "User-Agent": [
-          "azsdk-net-Storage.Files.DataLake/12.7.0-alpha.20210202.1",
-          "(.NET 5.0.2; Microsoft Windows 10.0.19042)"
-        ],
-        "x-ms-client-request-id": "067418d9-02a1-01a3-3d2f-98c7f5f19dd3",
-        "x-ms-date": "Tue, 02 Feb 2021 21:54:34 GMT",
-=======
-        "traceparent": "00-2a2f1bff900b734584bd73a12dc0a59d-7a7d6bf53b9c5b4f-00",
-        "User-Agent": [
-          "azsdk-net-Storage.Files.DataLake/12.7.0-alpha.20210217.1",
-          "(.NET 5.0.3; Microsoft Windows 10.0.19042)"
-        ],
-        "x-ms-client-request-id": "067418d9-02a1-01a3-3d2f-98c7f5f19dd3",
-        "x-ms-date": "Wed, 17 Feb 2021 22:42:17 GMT",
->>>>>>> 1814567d
+        "traceparent": "00-dbe63b405cc0ee458fd4f0642afc583f-43504ab43a675141-00",
+        "User-Agent": [
+          "azsdk-net-Storage.Files.DataLake/12.7.0-alpha.20210219.1",
+          "(.NET 5.0.3; Microsoft Windows 10.0.19041)"
+        ],
+        "x-ms-client-request-id": "a83c2c79-8f4d-5d5b-8ed0-76087014339d",
+        "x-ms-date": "Fri, 19 Feb 2021 19:01:57 GMT",
         "x-ms-return-client-request-id": "true",
         "x-ms-version": "2020-06-12"
       },
@@ -1063,33 +683,21 @@
       "StatusCode": 202,
       "ResponseHeaders": {
         "Content-Length": "0",
-<<<<<<< HEAD
-        "Date": "Tue, 02 Feb 2021 21:54:35 GMT",
-=======
-        "Date": "Wed, 17 Feb 2021 22:42:16 GMT",
->>>>>>> 1814567d
+        "Date": "Fri, 19 Feb 2021 19:01:56 GMT",
         "Server": [
           "Windows-Azure-Blob/1.0",
           "Microsoft-HTTPAPI/2.0"
         ],
-        "x-ms-client-request-id": "067418d9-02a1-01a3-3d2f-98c7f5f19dd3",
-<<<<<<< HEAD
-        "x-ms-request-id": "6bfb27eb-c01e-0077-71ad-f9aacb000000",
-=======
-        "x-ms-request-id": "88f58316-201e-007f-0d7e-05b0c4000000",
->>>>>>> 1814567d
+        "x-ms-client-request-id": "a83c2c79-8f4d-5d5b-8ed0-76087014339d",
+        "x-ms-request-id": "cb1203a1-b01e-006d-32f1-06cb14000000",
         "x-ms-version": "2020-06-12"
       },
       "ResponseBody": []
     }
   ],
   "Variables": {
-<<<<<<< HEAD
-    "DateTimeOffsetNow": "2021-02-02T15:54:33.7513289-06:00",
-=======
-    "DateTimeOffsetNow": "2021-02-17T16:42:16.4410783-06:00",
->>>>>>> 1814567d
-    "RandomSeed": "1713148893",
+    "DateTimeOffsetNow": "2021-02-19T13:01:56.9476570-06:00",
+    "RandomSeed": "1885139884",
     "Storage_TestConfigHierarchicalNamespace": "NamespaceTenant\nseannse\nU2FuaXRpemVk\nhttps://seannse.blob.core.windows.net\nhttps://seannse.file.core.windows.net\nhttps://seannse.queue.core.windows.net\nhttps://seannse.table.core.windows.net\n\n\n\n\nhttps://seannse-secondary.blob.core.windows.net\nhttps://seannse-secondary.file.core.windows.net\nhttps://seannse-secondary.queue.core.windows.net\nhttps://seannse-secondary.table.core.windows.net\n68390a19-a643-458b-b726-408abf67b4fc\nSanitized\n72f988bf-86f1-41af-91ab-2d7cd011db47\nhttps://login.microsoftonline.com/\nCloud\nBlobEndpoint=https://seannse.blob.core.windows.net/;QueueEndpoint=https://seannse.queue.core.windows.net/;FileEndpoint=https://seannse.file.core.windows.net/;BlobSecondaryEndpoint=https://seannse-secondary.blob.core.windows.net/;QueueSecondaryEndpoint=https://seannse-secondary.queue.core.windows.net/;FileSecondaryEndpoint=https://seannse-secondary.file.core.windows.net/;AccountName=seannse;AccountKey=Sanitized\n"
   }
 }