﻿{
  "Entries": [
    {
      "RequestUri": "https://seannse.blob.core.windows.net/test-filesystem-293f96cf-2858-196f-4fc8-4915cad01205?restype=container",
      "RequestMethod": "PUT",
      "RequestHeaders": {
        "Accept": "application/xml",
        "Authorization": "Sanitized",
        "traceparent": "00-48ecc2749c55ce43b51be71dd84ae505-3adb14d201a96947-00",
        "User-Agent": [
          "azsdk-net-Storage.Files.DataLake/12.7.0-alpha.20210219.1",
          "(.NET 5.0.3; Microsoft Windows 10.0.19041)"
        ],
        "x-ms-blob-public-access": "container",
        "x-ms-client-request-id": "505d1724-db22-4246-f3f0-c8a166e4af58",
        "x-ms-date": "Fri, 19 Feb 2021 19:04:48 GMT",
        "x-ms-return-client-request-id": "true",
<<<<<<< HEAD
        "x-ms-version": "2020-12-06"
=======
        "x-ms-version": "2021-02-12"
>>>>>>> 7e782c87
      },
      "RequestBody": null,
      "StatusCode": 201,
      "ResponseHeaders": {
        "Content-Length": "0",
        "Date": "Fri, 19 Feb 2021 19:04:47 GMT",
        "ETag": "\"0x8D8D5093A5296EA\"",
        "Last-Modified": "Fri, 19 Feb 2021 19:04:48 GMT",
        "Server": [
          "Windows-Azure-Blob/1.0",
          "Microsoft-HTTPAPI/2.0"
        ],
        "x-ms-client-request-id": "505d1724-db22-4246-f3f0-c8a166e4af58",
        "x-ms-request-id": "cb12e075-b01e-006d-02f2-06cb14000000",
<<<<<<< HEAD
        "x-ms-version": "2020-12-06"
=======
        "x-ms-version": "2021-02-12"
>>>>>>> 7e782c87
      },
      "ResponseBody": []
    },
    {
      "RequestUri": "https://seannse.dfs.core.windows.net/test-filesystem-293f96cf-2858-196f-4fc8-4915cad01205/test-directory-c7ef4138-0056-b00c-3494-dfddadfe7fd2/foo?resource=directory",
      "RequestMethod": "PUT",
      "RequestHeaders": {
        "Accept": "application/json",
        "Authorization": "Sanitized",
        "If-None-Match": "*",
        "traceparent": "00-cc03028fa90cc241901c4e594920e1c7-b368031853fab34a-00",
        "User-Agent": [
          "azsdk-net-Storage.Files.DataLake/12.7.0-alpha.20210219.1",
          "(.NET 5.0.3; Microsoft Windows 10.0.19041)"
        ],
        "x-ms-client-request-id": "583922cb-7e8c-24c1-0bac-1b8efb6994f4",
        "x-ms-date": "Fri, 19 Feb 2021 19:04:49 GMT",
        "x-ms-return-client-request-id": "true",
<<<<<<< HEAD
        "x-ms-version": "2020-12-06"
=======
        "x-ms-version": "2021-02-12"
>>>>>>> 7e782c87
      },
      "RequestBody": null,
      "StatusCode": 201,
      "ResponseHeaders": {
        "Content-Length": "0",
        "Date": "Fri, 19 Feb 2021 19:04:47 GMT",
        "ETag": "\"0x8D8D5093A61268B\"",
        "Last-Modified": "Fri, 19 Feb 2021 19:04:48 GMT",
        "Server": [
          "Windows-Azure-HDFS/1.0",
          "Microsoft-HTTPAPI/2.0"
        ],
        "x-ms-client-request-id": "583922cb-7e8c-24c1-0bac-1b8efb6994f4",
        "x-ms-request-id": "da844728-a01f-0061-66f2-065c1c000000",
<<<<<<< HEAD
        "x-ms-version": "2020-12-06"
=======
        "x-ms-version": "2021-02-12"
>>>>>>> 7e782c87
      },
      "ResponseBody": []
    },
    {
      "RequestUri": "https://seannse.dfs.core.windows.net/test-filesystem-293f96cf-2858-196f-4fc8-4915cad01205/test-directory-c7ef4138-0056-b00c-3494-dfddadfe7fd2/bar?resource=directory",
      "RequestMethod": "PUT",
      "RequestHeaders": {
        "Accept": "application/json",
        "Authorization": "Sanitized",
        "If-None-Match": "*",
        "traceparent": "00-46fca6d30c19ad46b09574181bb71bc4-0104b6e4066f464c-00",
        "User-Agent": [
          "azsdk-net-Storage.Files.DataLake/12.7.0-alpha.20210219.1",
          "(.NET 5.0.3; Microsoft Windows 10.0.19041)"
        ],
        "x-ms-client-request-id": "8b11794f-27c5-0445-6fcc-a7c6a653d6bd",
        "x-ms-date": "Fri, 19 Feb 2021 19:04:49 GMT",
        "x-ms-return-client-request-id": "true",
<<<<<<< HEAD
        "x-ms-version": "2020-12-06"
=======
        "x-ms-version": "2021-02-12"
>>>>>>> 7e782c87
      },
      "RequestBody": null,
      "StatusCode": 201,
      "ResponseHeaders": {
        "Content-Length": "0",
        "Date": "Fri, 19 Feb 2021 19:04:47 GMT",
        "ETag": "\"0x8D8D5093A6CE0D1\"",
        "Last-Modified": "Fri, 19 Feb 2021 19:04:48 GMT",
        "Server": [
          "Windows-Azure-HDFS/1.0",
          "Microsoft-HTTPAPI/2.0"
        ],
        "x-ms-client-request-id": "8b11794f-27c5-0445-6fcc-a7c6a653d6bd",
        "x-ms-request-id": "da84473d-a01f-0061-7bf2-065c1c000000",
<<<<<<< HEAD
        "x-ms-version": "2020-12-06"
=======
        "x-ms-version": "2021-02-12"
>>>>>>> 7e782c87
      },
      "ResponseBody": []
    },
    {
      "RequestUri": "https://seannse.dfs.core.windows.net/test-filesystem-293f96cf-2858-196f-4fc8-4915cad01205/test-directory-c7ef4138-0056-b00c-3494-dfddadfe7fd2/baz?resource=directory",
      "RequestMethod": "PUT",
      "RequestHeaders": {
        "Accept": "application/json",
        "Authorization": "Sanitized",
        "If-None-Match": "*",
        "traceparent": "00-0be83e9c5d38854690cba6e96688cf79-8fab78d57e556444-00",
        "User-Agent": [
          "azsdk-net-Storage.Files.DataLake/12.7.0-alpha.20210219.1",
          "(.NET 5.0.3; Microsoft Windows 10.0.19041)"
        ],
        "x-ms-client-request-id": "813fa751-0957-492f-b019-c526541fcf0b",
        "x-ms-date": "Fri, 19 Feb 2021 19:04:49 GMT",
        "x-ms-return-client-request-id": "true",
<<<<<<< HEAD
        "x-ms-version": "2020-12-06"
=======
        "x-ms-version": "2021-02-12"
>>>>>>> 7e782c87
      },
      "RequestBody": null,
      "StatusCode": 201,
      "ResponseHeaders": {
        "Content-Length": "0",
        "Date": "Fri, 19 Feb 2021 19:04:48 GMT",
        "ETag": "\"0x8D8D5093A79D68F\"",
        "Last-Modified": "Fri, 19 Feb 2021 19:04:48 GMT",
        "Server": [
          "Windows-Azure-HDFS/1.0",
          "Microsoft-HTTPAPI/2.0"
        ],
        "x-ms-client-request-id": "813fa751-0957-492f-b019-c526541fcf0b",
        "x-ms-request-id": "da844750-a01f-0061-0ef2-065c1c000000",
<<<<<<< HEAD
        "x-ms-version": "2020-12-06"
=======
        "x-ms-version": "2021-02-12"
>>>>>>> 7e782c87
      },
      "ResponseBody": []
    },
    {
      "RequestUri": "https://seannse.dfs.core.windows.net/test-filesystem-293f96cf-2858-196f-4fc8-4915cad01205/test-directory-c7ef4138-0056-b00c-3494-dfddadfe7fd2/baz/bar?resource=directory",
      "RequestMethod": "PUT",
      "RequestHeaders": {
        "Accept": "application/json",
        "Authorization": "Sanitized",
        "If-None-Match": "*",
        "traceparent": "00-32871c4ececf434796e0b5affbe033cf-d52d1270481d374a-00",
        "User-Agent": [
          "azsdk-net-Storage.Files.DataLake/12.7.0-alpha.20210219.1",
          "(.NET 5.0.3; Microsoft Windows 10.0.19041)"
        ],
        "x-ms-client-request-id": "fe743b68-5414-7265-1cb2-af874a4c7a1d",
        "x-ms-date": "Fri, 19 Feb 2021 19:04:49 GMT",
        "x-ms-return-client-request-id": "true",
<<<<<<< HEAD
        "x-ms-version": "2020-12-06"
=======
        "x-ms-version": "2021-02-12"
>>>>>>> 7e782c87
      },
      "RequestBody": null,
      "StatusCode": 201,
      "ResponseHeaders": {
        "Content-Length": "0",
        "Date": "Fri, 19 Feb 2021 19:04:48 GMT",
        "ETag": "\"0x8D8D5093A86B5A8\"",
        "Last-Modified": "Fri, 19 Feb 2021 19:04:48 GMT",
        "Server": [
          "Windows-Azure-HDFS/1.0",
          "Microsoft-HTTPAPI/2.0"
        ],
        "x-ms-client-request-id": "fe743b68-5414-7265-1cb2-af874a4c7a1d",
        "x-ms-request-id": "da844772-a01f-0061-30f2-065c1c000000",
<<<<<<< HEAD
        "x-ms-version": "2020-12-06"
=======
        "x-ms-version": "2021-02-12"
>>>>>>> 7e782c87
      },
      "ResponseBody": []
    },
    {
      "RequestUri": "https://seannse.dfs.core.windows.net/test-filesystem-293f96cf-2858-196f-4fc8-4915cad01205/test-directory-c7ef4138-0056-b00c-3494-dfddadfe7fd2/foo/foo?resource=directory",
      "RequestMethod": "PUT",
      "RequestHeaders": {
        "Accept": "application/json",
        "Authorization": "Sanitized",
        "If-None-Match": "*",
        "traceparent": "00-c0f0328f1e2110449a98829a475b7f44-1af6ea6d21c77843-00",
        "User-Agent": [
          "azsdk-net-Storage.Files.DataLake/12.7.0-alpha.20210219.1",
          "(.NET 5.0.3; Microsoft Windows 10.0.19041)"
        ],
        "x-ms-client-request-id": "19bdd1f1-d0aa-f3f6-7e58-57f14b4bf5ba",
        "x-ms-date": "Fri, 19 Feb 2021 19:04:49 GMT",
        "x-ms-return-client-request-id": "true",
<<<<<<< HEAD
        "x-ms-version": "2020-12-06"
=======
        "x-ms-version": "2021-02-12"
>>>>>>> 7e782c87
      },
      "RequestBody": null,
      "StatusCode": 201,
      "ResponseHeaders": {
        "Content-Length": "0",
        "Date": "Fri, 19 Feb 2021 19:04:48 GMT",
        "ETag": "\"0x8D8D5093A930485\"",
        "Last-Modified": "Fri, 19 Feb 2021 19:04:48 GMT",
        "Server": [
          "Windows-Azure-HDFS/1.0",
          "Microsoft-HTTPAPI/2.0"
        ],
        "x-ms-client-request-id": "19bdd1f1-d0aa-f3f6-7e58-57f14b4bf5ba",
        "x-ms-request-id": "da844789-a01f-0061-47f2-065c1c000000",
<<<<<<< HEAD
        "x-ms-version": "2020-12-06"
=======
        "x-ms-version": "2021-02-12"
>>>>>>> 7e782c87
      },
      "ResponseBody": []
    },
    {
      "RequestUri": "https://seannse.dfs.core.windows.net/test-filesystem-293f96cf-2858-196f-4fc8-4915cad01205/test-directory-c7ef4138-0056-b00c-3494-dfddadfe7fd2/foo/bar?resource=directory",
      "RequestMethod": "PUT",
      "RequestHeaders": {
        "Accept": "application/json",
        "Authorization": "Sanitized",
        "If-None-Match": "*",
        "traceparent": "00-c2b257ea8043b44991ddfb4e85a4b9fb-a4eb37d3a1d9d84c-00",
        "User-Agent": [
          "azsdk-net-Storage.Files.DataLake/12.7.0-alpha.20210219.1",
          "(.NET 5.0.3; Microsoft Windows 10.0.19041)"
        ],
        "x-ms-client-request-id": "7995d696-618f-2373-f833-795999d60a89",
        "x-ms-date": "Fri, 19 Feb 2021 19:04:49 GMT",
        "x-ms-return-client-request-id": "true",
<<<<<<< HEAD
        "x-ms-version": "2020-12-06"
=======
        "x-ms-version": "2021-02-12"
>>>>>>> 7e782c87
      },
      "RequestBody": null,
      "StatusCode": 201,
      "ResponseHeaders": {
        "Content-Length": "0",
        "Date": "Fri, 19 Feb 2021 19:04:48 GMT",
        "ETag": "\"0x8D8D5093AA1EDD9\"",
        "Last-Modified": "Fri, 19 Feb 2021 19:04:48 GMT",
        "Server": [
          "Windows-Azure-HDFS/1.0",
          "Microsoft-HTTPAPI/2.0"
        ],
        "x-ms-client-request-id": "7995d696-618f-2373-f833-795999d60a89",
        "x-ms-request-id": "da84479e-a01f-0061-5cf2-065c1c000000",
<<<<<<< HEAD
        "x-ms-version": "2020-12-06"
=======
        "x-ms-version": "2021-02-12"
>>>>>>> 7e782c87
      },
      "ResponseBody": []
    },
    {
      "RequestUri": "https://seannse.dfs.core.windows.net/test-filesystem-293f96cf-2858-196f-4fc8-4915cad01205/test-directory-c7ef4138-0056-b00c-3494-dfddadfe7fd2/baz/foo?resource=directory",
      "RequestMethod": "PUT",
      "RequestHeaders": {
        "Accept": "application/json",
        "Authorization": "Sanitized",
        "If-None-Match": "*",
        "traceparent": "00-2ab994bc26eec24b9a5dd04ff92de35d-caa0662dee403e4f-00",
        "User-Agent": [
          "azsdk-net-Storage.Files.DataLake/12.7.0-alpha.20210219.1",
          "(.NET 5.0.3; Microsoft Windows 10.0.19041)"
        ],
        "x-ms-client-request-id": "755a68a1-7cb5-662a-bdea-477cb5e8de9c",
        "x-ms-date": "Fri, 19 Feb 2021 19:04:49 GMT",
        "x-ms-return-client-request-id": "true",
<<<<<<< HEAD
        "x-ms-version": "2020-12-06"
=======
        "x-ms-version": "2021-02-12"
>>>>>>> 7e782c87
      },
      "RequestBody": null,
      "StatusCode": 201,
      "ResponseHeaders": {
        "Content-Length": "0",
        "Date": "Fri, 19 Feb 2021 19:04:48 GMT",
        "ETag": "\"0x8D8D5093AAE4CD9\"",
        "Last-Modified": "Fri, 19 Feb 2021 19:04:48 GMT",
        "Server": [
          "Windows-Azure-HDFS/1.0",
          "Microsoft-HTTPAPI/2.0"
        ],
        "x-ms-client-request-id": "755a68a1-7cb5-662a-bdea-477cb5e8de9c",
        "x-ms-request-id": "da8447a5-a01f-0061-63f2-065c1c000000",
<<<<<<< HEAD
        "x-ms-version": "2020-12-06"
=======
        "x-ms-version": "2021-02-12"
>>>>>>> 7e782c87
      },
      "ResponseBody": []
    },
    {
      "RequestUri": "https://seannse.dfs.core.windows.net/test-filesystem-293f96cf-2858-196f-4fc8-4915cad01205/test-directory-c7ef4138-0056-b00c-3494-dfddadfe7fd2/baz/foo/bar?resource=directory",
      "RequestMethod": "PUT",
      "RequestHeaders": {
        "Accept": "application/json",
        "Authorization": "Sanitized",
        "If-None-Match": "*",
        "traceparent": "00-ee213df98239214e92bcd695ea2bfe8a-ac60ed539bcf404e-00",
        "User-Agent": [
          "azsdk-net-Storage.Files.DataLake/12.7.0-alpha.20210219.1",
          "(.NET 5.0.3; Microsoft Windows 10.0.19041)"
        ],
        "x-ms-client-request-id": "30b84a19-947c-8dd4-95e8-cd3594ac0da6",
        "x-ms-date": "Fri, 19 Feb 2021 19:04:49 GMT",
        "x-ms-return-client-request-id": "true",
<<<<<<< HEAD
        "x-ms-version": "2020-12-06"
=======
        "x-ms-version": "2021-02-12"
>>>>>>> 7e782c87
      },
      "RequestBody": null,
      "StatusCode": 201,
      "ResponseHeaders": {
        "Content-Length": "0",
        "Date": "Fri, 19 Feb 2021 19:04:48 GMT",
        "ETag": "\"0x8D8D5093AB9E7A6\"",
        "Last-Modified": "Fri, 19 Feb 2021 19:04:48 GMT",
        "Server": [
          "Windows-Azure-HDFS/1.0",
          "Microsoft-HTTPAPI/2.0"
        ],
        "x-ms-client-request-id": "30b84a19-947c-8dd4-95e8-cd3594ac0da6",
        "x-ms-request-id": "da8447b2-a01f-0061-70f2-065c1c000000",
<<<<<<< HEAD
        "x-ms-version": "2020-12-06"
=======
        "x-ms-version": "2021-02-12"
>>>>>>> 7e782c87
      },
      "ResponseBody": []
    },
    {
      "RequestUri": "https://seannse.dfs.core.windows.net/test-filesystem-293f96cf-2858-196f-4fc8-4915cad01205/test-directory-c7ef4138-0056-b00c-3494-dfddadfe7fd2/baz/bar/foo?resource=directory",
      "RequestMethod": "PUT",
      "RequestHeaders": {
        "Accept": "application/json",
        "Authorization": "Sanitized",
        "If-None-Match": "*",
        "traceparent": "00-594eae2693e5754f95c586ac6b8fa455-e6b92765a8059e4e-00",
        "User-Agent": [
          "azsdk-net-Storage.Files.DataLake/12.7.0-alpha.20210219.1",
          "(.NET 5.0.3; Microsoft Windows 10.0.19041)"
        ],
        "x-ms-client-request-id": "6a63306d-ae30-7f20-cc7f-82185d992600",
        "x-ms-date": "Fri, 19 Feb 2021 19:04:49 GMT",
        "x-ms-return-client-request-id": "true",
<<<<<<< HEAD
        "x-ms-version": "2020-12-06"
=======
        "x-ms-version": "2021-02-12"
>>>>>>> 7e782c87
      },
      "RequestBody": null,
      "StatusCode": 201,
      "ResponseHeaders": {
        "Content-Length": "0",
        "Date": "Fri, 19 Feb 2021 19:04:48 GMT",
        "ETag": "\"0x8D8D5093AD6CDB3\"",
        "Last-Modified": "Fri, 19 Feb 2021 19:04:49 GMT",
        "Server": [
          "Windows-Azure-HDFS/1.0",
          "Microsoft-HTTPAPI/2.0"
        ],
        "x-ms-client-request-id": "6a63306d-ae30-7f20-cc7f-82185d992600",
        "x-ms-request-id": "da8447c7-a01f-0061-05f2-065c1c000000",
<<<<<<< HEAD
        "x-ms-version": "2020-12-06"
=======
        "x-ms-version": "2021-02-12"
>>>>>>> 7e782c87
      },
      "ResponseBody": []
    },
    {
      "RequestUri": "https://seannse.dfs.core.windows.net/test-filesystem-293f96cf-2858-196f-4fc8-4915cad01205?resource=filesystem&directory=test-directory-c7ef4138-0056-b00c-3494-dfddadfe7fd2&recursive=false&upn=false",
      "RequestMethod": "GET",
      "RequestHeaders": {
        "Accept": "application/json",
        "Authorization": "Sanitized",
        "User-Agent": [
          "azsdk-net-Storage.Files.DataLake/12.7.0-alpha.20210219.1",
          "(.NET 5.0.3; Microsoft Windows 10.0.19041)"
        ],
        "x-ms-client-request-id": "64c8f83d-a349-b875-e9f7-39557e1518ff",
        "x-ms-date": "Fri, 19 Feb 2021 19:04:49 GMT",
        "x-ms-return-client-request-id": "true",
<<<<<<< HEAD
        "x-ms-version": "2020-12-06"
=======
        "x-ms-version": "2021-02-12"
>>>>>>> 7e782c87
      },
      "RequestBody": null,
      "StatusCode": 200,
      "ResponseHeaders": {
        "Content-Type": "application/json; charset=utf-8",
        "Date": "Fri, 19 Feb 2021 19:04:48 GMT",
        "Server": [
          "Windows-Azure-HDFS/1.0",
          "Microsoft-HTTPAPI/2.0"
        ],
        "Transfer-Encoding": "chunked",
        "x-ms-client-request-id": "64c8f83d-a349-b875-e9f7-39557e1518ff",
        "x-ms-request-id": "da8447e5-a01f-0061-23f2-065c1c000000",
<<<<<<< HEAD
        "x-ms-version": "2020-12-06"
=======
        "x-ms-version": "2021-02-12"
>>>>>>> 7e782c87
      },
      "ResponseBody": [
        "{\"paths\":[{\"contentLength\":\"0\",\"creationTime\":\"132582350884561105\",\"etag\":\"0x8D8D5093A6CE0D1\",\"group\":\"$superuser\",\"isDirectory\":\"true\",\"lastModified\":\"Fri, 19 Feb 2021 19:04:48 GMT\",\"name\":\"test-directory-c7ef4138-0056-b00c-3494-dfddadfe7fd2/bar\",\"owner\":\"$superuser\",\"permissions\":\"rwxr-x---\"},{\"contentLength\":\"0\",\"creationTime\":\"132582350885410447\",\"etag\":\"0x8D8D5093A79D68F\",\"group\":\"$superuser\",\"isDirectory\":\"true\",\"lastModified\":\"Fri, 19 Feb 2021 19:04:48 GMT\",\"name\":\"test-directory-c7ef4138-0056-b00c-3494-dfddadfe7fd2/baz\",\"owner\":\"$superuser\",\"permissions\":\"rwxr-x---\"},{\"contentLength\":\"0\",\"creationTime\":\"132582350883792523\",\"etag\":\"0x8D8D5093A61268B\",\"group\":\"$superuser\",\"isDirectory\":\"true\",\"lastModified\":\"Fri, 19 Feb 2021 19:04:48 GMT\",\"name\":\"test-directory-c7ef4138-0056-b00c-3494-dfddadfe7fd2/foo\",\"owner\":\"$superuser\",\"permissions\":\"rwxr-x---\"}]}\n"
      ]
    },
    {
      "RequestUri": "https://seannse.blob.core.windows.net/test-filesystem-293f96cf-2858-196f-4fc8-4915cad01205?restype=container",
      "RequestMethod": "DELETE",
      "RequestHeaders": {
        "Accept": "application/xml",
        "Authorization": "Sanitized",
        "traceparent": "00-59f6de7c8c0cdb4ca901c03ef211272d-8e0f60197e67e248-00",
        "User-Agent": [
          "azsdk-net-Storage.Files.DataLake/12.7.0-alpha.20210219.1",
          "(.NET 5.0.3; Microsoft Windows 10.0.19041)"
        ],
        "x-ms-client-request-id": "65dbce84-c2d1-21b7-cd29-c8783dee9806",
        "x-ms-date": "Fri, 19 Feb 2021 19:04:49 GMT",
        "x-ms-return-client-request-id": "true",
<<<<<<< HEAD
        "x-ms-version": "2020-12-06"
=======
        "x-ms-version": "2021-02-12"
>>>>>>> 7e782c87
      },
      "RequestBody": null,
      "StatusCode": 202,
      "ResponseHeaders": {
        "Content-Length": "0",
        "Date": "Fri, 19 Feb 2021 19:04:48 GMT",
        "Server": [
          "Windows-Azure-Blob/1.0",
          "Microsoft-HTTPAPI/2.0"
        ],
        "x-ms-client-request-id": "65dbce84-c2d1-21b7-cd29-c8783dee9806",
        "x-ms-request-id": "cb12e24d-b01e-006d-32f2-06cb14000000",
<<<<<<< HEAD
        "x-ms-version": "2020-12-06"
=======
        "x-ms-version": "2021-02-12"
>>>>>>> 7e782c87
      },
      "ResponseBody": []
    }
  ],
  "Variables": {
    "RandomSeed": "1915929873",
    "Storage_TestConfigHierarchicalNamespace": "NamespaceTenant\nseannse\nU2FuaXRpemVk\nhttps://seannse.blob.core.windows.net\nhttps://seannse.file.core.windows.net\nhttps://seannse.queue.core.windows.net\nhttps://seannse.table.core.windows.net\n\n\n\n\nhttps://seannse-secondary.blob.core.windows.net\nhttps://seannse-secondary.file.core.windows.net\nhttps://seannse-secondary.queue.core.windows.net\nhttps://seannse-secondary.table.core.windows.net\n68390a19-a643-458b-b726-408abf67b4fc\nSanitized\n72f988bf-86f1-41af-91ab-2d7cd011db47\nhttps://login.microsoftonline.com/\nCloud\nBlobEndpoint=https://seannse.blob.core.windows.net/;QueueEndpoint=https://seannse.queue.core.windows.net/;FileEndpoint=https://seannse.file.core.windows.net/;BlobSecondaryEndpoint=https://seannse-secondary.blob.core.windows.net/;QueueSecondaryEndpoint=https://seannse-secondary.queue.core.windows.net/;FileSecondaryEndpoint=https://seannse-secondary.file.core.windows.net/;AccountName=seannse;AccountKey=Sanitized\n\n\n"
  }
}<|MERGE_RESOLUTION|>--- conflicted
+++ resolved
@@ -15,11 +15,7 @@
         "x-ms-client-request-id": "505d1724-db22-4246-f3f0-c8a166e4af58",
         "x-ms-date": "Fri, 19 Feb 2021 19:04:48 GMT",
         "x-ms-return-client-request-id": "true",
-<<<<<<< HEAD
-        "x-ms-version": "2020-12-06"
-=======
-        "x-ms-version": "2021-02-12"
->>>>>>> 7e782c87
+        "x-ms-version": "2021-02-12"
       },
       "RequestBody": null,
       "StatusCode": 201,
@@ -34,11 +30,7 @@
         ],
         "x-ms-client-request-id": "505d1724-db22-4246-f3f0-c8a166e4af58",
         "x-ms-request-id": "cb12e075-b01e-006d-02f2-06cb14000000",
-<<<<<<< HEAD
-        "x-ms-version": "2020-12-06"
-=======
-        "x-ms-version": "2021-02-12"
->>>>>>> 7e782c87
+        "x-ms-version": "2021-02-12"
       },
       "ResponseBody": []
     },
@@ -57,11 +49,7 @@
         "x-ms-client-request-id": "583922cb-7e8c-24c1-0bac-1b8efb6994f4",
         "x-ms-date": "Fri, 19 Feb 2021 19:04:49 GMT",
         "x-ms-return-client-request-id": "true",
-<<<<<<< HEAD
-        "x-ms-version": "2020-12-06"
-=======
-        "x-ms-version": "2021-02-12"
->>>>>>> 7e782c87
+        "x-ms-version": "2021-02-12"
       },
       "RequestBody": null,
       "StatusCode": 201,
@@ -76,11 +64,7 @@
         ],
         "x-ms-client-request-id": "583922cb-7e8c-24c1-0bac-1b8efb6994f4",
         "x-ms-request-id": "da844728-a01f-0061-66f2-065c1c000000",
-<<<<<<< HEAD
-        "x-ms-version": "2020-12-06"
-=======
-        "x-ms-version": "2021-02-12"
->>>>>>> 7e782c87
+        "x-ms-version": "2021-02-12"
       },
       "ResponseBody": []
     },
@@ -99,11 +83,7 @@
         "x-ms-client-request-id": "8b11794f-27c5-0445-6fcc-a7c6a653d6bd",
         "x-ms-date": "Fri, 19 Feb 2021 19:04:49 GMT",
         "x-ms-return-client-request-id": "true",
-<<<<<<< HEAD
-        "x-ms-version": "2020-12-06"
-=======
-        "x-ms-version": "2021-02-12"
->>>>>>> 7e782c87
+        "x-ms-version": "2021-02-12"
       },
       "RequestBody": null,
       "StatusCode": 201,
@@ -118,11 +98,7 @@
         ],
         "x-ms-client-request-id": "8b11794f-27c5-0445-6fcc-a7c6a653d6bd",
         "x-ms-request-id": "da84473d-a01f-0061-7bf2-065c1c000000",
-<<<<<<< HEAD
-        "x-ms-version": "2020-12-06"
-=======
-        "x-ms-version": "2021-02-12"
->>>>>>> 7e782c87
+        "x-ms-version": "2021-02-12"
       },
       "ResponseBody": []
     },
@@ -141,11 +117,7 @@
         "x-ms-client-request-id": "813fa751-0957-492f-b019-c526541fcf0b",
         "x-ms-date": "Fri, 19 Feb 2021 19:04:49 GMT",
         "x-ms-return-client-request-id": "true",
-<<<<<<< HEAD
-        "x-ms-version": "2020-12-06"
-=======
-        "x-ms-version": "2021-02-12"
->>>>>>> 7e782c87
+        "x-ms-version": "2021-02-12"
       },
       "RequestBody": null,
       "StatusCode": 201,
@@ -160,11 +132,7 @@
         ],
         "x-ms-client-request-id": "813fa751-0957-492f-b019-c526541fcf0b",
         "x-ms-request-id": "da844750-a01f-0061-0ef2-065c1c000000",
-<<<<<<< HEAD
-        "x-ms-version": "2020-12-06"
-=======
-        "x-ms-version": "2021-02-12"
->>>>>>> 7e782c87
+        "x-ms-version": "2021-02-12"
       },
       "ResponseBody": []
     },
@@ -183,11 +151,7 @@
         "x-ms-client-request-id": "fe743b68-5414-7265-1cb2-af874a4c7a1d",
         "x-ms-date": "Fri, 19 Feb 2021 19:04:49 GMT",
         "x-ms-return-client-request-id": "true",
-<<<<<<< HEAD
-        "x-ms-version": "2020-12-06"
-=======
-        "x-ms-version": "2021-02-12"
->>>>>>> 7e782c87
+        "x-ms-version": "2021-02-12"
       },
       "RequestBody": null,
       "StatusCode": 201,
@@ -202,11 +166,7 @@
         ],
         "x-ms-client-request-id": "fe743b68-5414-7265-1cb2-af874a4c7a1d",
         "x-ms-request-id": "da844772-a01f-0061-30f2-065c1c000000",
-<<<<<<< HEAD
-        "x-ms-version": "2020-12-06"
-=======
-        "x-ms-version": "2021-02-12"
->>>>>>> 7e782c87
+        "x-ms-version": "2021-02-12"
       },
       "ResponseBody": []
     },
@@ -225,11 +185,7 @@
         "x-ms-client-request-id": "19bdd1f1-d0aa-f3f6-7e58-57f14b4bf5ba",
         "x-ms-date": "Fri, 19 Feb 2021 19:04:49 GMT",
         "x-ms-return-client-request-id": "true",
-<<<<<<< HEAD
-        "x-ms-version": "2020-12-06"
-=======
-        "x-ms-version": "2021-02-12"
->>>>>>> 7e782c87
+        "x-ms-version": "2021-02-12"
       },
       "RequestBody": null,
       "StatusCode": 201,
@@ -244,11 +200,7 @@
         ],
         "x-ms-client-request-id": "19bdd1f1-d0aa-f3f6-7e58-57f14b4bf5ba",
         "x-ms-request-id": "da844789-a01f-0061-47f2-065c1c000000",
-<<<<<<< HEAD
-        "x-ms-version": "2020-12-06"
-=======
-        "x-ms-version": "2021-02-12"
->>>>>>> 7e782c87
+        "x-ms-version": "2021-02-12"
       },
       "ResponseBody": []
     },
@@ -267,11 +219,7 @@
         "x-ms-client-request-id": "7995d696-618f-2373-f833-795999d60a89",
         "x-ms-date": "Fri, 19 Feb 2021 19:04:49 GMT",
         "x-ms-return-client-request-id": "true",
-<<<<<<< HEAD
-        "x-ms-version": "2020-12-06"
-=======
-        "x-ms-version": "2021-02-12"
->>>>>>> 7e782c87
+        "x-ms-version": "2021-02-12"
       },
       "RequestBody": null,
       "StatusCode": 201,
@@ -286,11 +234,7 @@
         ],
         "x-ms-client-request-id": "7995d696-618f-2373-f833-795999d60a89",
         "x-ms-request-id": "da84479e-a01f-0061-5cf2-065c1c000000",
-<<<<<<< HEAD
-        "x-ms-version": "2020-12-06"
-=======
-        "x-ms-version": "2021-02-12"
->>>>>>> 7e782c87
+        "x-ms-version": "2021-02-12"
       },
       "ResponseBody": []
     },
@@ -309,11 +253,7 @@
         "x-ms-client-request-id": "755a68a1-7cb5-662a-bdea-477cb5e8de9c",
         "x-ms-date": "Fri, 19 Feb 2021 19:04:49 GMT",
         "x-ms-return-client-request-id": "true",
-<<<<<<< HEAD
-        "x-ms-version": "2020-12-06"
-=======
-        "x-ms-version": "2021-02-12"
->>>>>>> 7e782c87
+        "x-ms-version": "2021-02-12"
       },
       "RequestBody": null,
       "StatusCode": 201,
@@ -328,11 +268,7 @@
         ],
         "x-ms-client-request-id": "755a68a1-7cb5-662a-bdea-477cb5e8de9c",
         "x-ms-request-id": "da8447a5-a01f-0061-63f2-065c1c000000",
-<<<<<<< HEAD
-        "x-ms-version": "2020-12-06"
-=======
-        "x-ms-version": "2021-02-12"
->>>>>>> 7e782c87
+        "x-ms-version": "2021-02-12"
       },
       "ResponseBody": []
     },
@@ -351,11 +287,7 @@
         "x-ms-client-request-id": "30b84a19-947c-8dd4-95e8-cd3594ac0da6",
         "x-ms-date": "Fri, 19 Feb 2021 19:04:49 GMT",
         "x-ms-return-client-request-id": "true",
-<<<<<<< HEAD
-        "x-ms-version": "2020-12-06"
-=======
-        "x-ms-version": "2021-02-12"
->>>>>>> 7e782c87
+        "x-ms-version": "2021-02-12"
       },
       "RequestBody": null,
       "StatusCode": 201,
@@ -370,11 +302,7 @@
         ],
         "x-ms-client-request-id": "30b84a19-947c-8dd4-95e8-cd3594ac0da6",
         "x-ms-request-id": "da8447b2-a01f-0061-70f2-065c1c000000",
-<<<<<<< HEAD
-        "x-ms-version": "2020-12-06"
-=======
-        "x-ms-version": "2021-02-12"
->>>>>>> 7e782c87
+        "x-ms-version": "2021-02-12"
       },
       "ResponseBody": []
     },
@@ -393,11 +321,7 @@
         "x-ms-client-request-id": "6a63306d-ae30-7f20-cc7f-82185d992600",
         "x-ms-date": "Fri, 19 Feb 2021 19:04:49 GMT",
         "x-ms-return-client-request-id": "true",
-<<<<<<< HEAD
-        "x-ms-version": "2020-12-06"
-=======
-        "x-ms-version": "2021-02-12"
->>>>>>> 7e782c87
+        "x-ms-version": "2021-02-12"
       },
       "RequestBody": null,
       "StatusCode": 201,
@@ -412,11 +336,7 @@
         ],
         "x-ms-client-request-id": "6a63306d-ae30-7f20-cc7f-82185d992600",
         "x-ms-request-id": "da8447c7-a01f-0061-05f2-065c1c000000",
-<<<<<<< HEAD
-        "x-ms-version": "2020-12-06"
-=======
-        "x-ms-version": "2021-02-12"
->>>>>>> 7e782c87
+        "x-ms-version": "2021-02-12"
       },
       "ResponseBody": []
     },
@@ -433,11 +353,7 @@
         "x-ms-client-request-id": "64c8f83d-a349-b875-e9f7-39557e1518ff",
         "x-ms-date": "Fri, 19 Feb 2021 19:04:49 GMT",
         "x-ms-return-client-request-id": "true",
-<<<<<<< HEAD
-        "x-ms-version": "2020-12-06"
-=======
-        "x-ms-version": "2021-02-12"
->>>>>>> 7e782c87
+        "x-ms-version": "2021-02-12"
       },
       "RequestBody": null,
       "StatusCode": 200,
@@ -451,11 +367,7 @@
         "Transfer-Encoding": "chunked",
         "x-ms-client-request-id": "64c8f83d-a349-b875-e9f7-39557e1518ff",
         "x-ms-request-id": "da8447e5-a01f-0061-23f2-065c1c000000",
-<<<<<<< HEAD
-        "x-ms-version": "2020-12-06"
-=======
-        "x-ms-version": "2021-02-12"
->>>>>>> 7e782c87
+        "x-ms-version": "2021-02-12"
       },
       "ResponseBody": [
         "{\"paths\":[{\"contentLength\":\"0\",\"creationTime\":\"132582350884561105\",\"etag\":\"0x8D8D5093A6CE0D1\",\"group\":\"$superuser\",\"isDirectory\":\"true\",\"lastModified\":\"Fri, 19 Feb 2021 19:04:48 GMT\",\"name\":\"test-directory-c7ef4138-0056-b00c-3494-dfddadfe7fd2/bar\",\"owner\":\"$superuser\",\"permissions\":\"rwxr-x---\"},{\"contentLength\":\"0\",\"creationTime\":\"132582350885410447\",\"etag\":\"0x8D8D5093A79D68F\",\"group\":\"$superuser\",\"isDirectory\":\"true\",\"lastModified\":\"Fri, 19 Feb 2021 19:04:48 GMT\",\"name\":\"test-directory-c7ef4138-0056-b00c-3494-dfddadfe7fd2/baz\",\"owner\":\"$superuser\",\"permissions\":\"rwxr-x---\"},{\"contentLength\":\"0\",\"creationTime\":\"132582350883792523\",\"etag\":\"0x8D8D5093A61268B\",\"group\":\"$superuser\",\"isDirectory\":\"true\",\"lastModified\":\"Fri, 19 Feb 2021 19:04:48 GMT\",\"name\":\"test-directory-c7ef4138-0056-b00c-3494-dfddadfe7fd2/foo\",\"owner\":\"$superuser\",\"permissions\":\"rwxr-x---\"}]}\n"
@@ -475,11 +387,7 @@
         "x-ms-client-request-id": "65dbce84-c2d1-21b7-cd29-c8783dee9806",
         "x-ms-date": "Fri, 19 Feb 2021 19:04:49 GMT",
         "x-ms-return-client-request-id": "true",
-<<<<<<< HEAD
-        "x-ms-version": "2020-12-06"
-=======
-        "x-ms-version": "2021-02-12"
->>>>>>> 7e782c87
+        "x-ms-version": "2021-02-12"
       },
       "RequestBody": null,
       "StatusCode": 202,
@@ -492,11 +400,7 @@
         ],
         "x-ms-client-request-id": "65dbce84-c2d1-21b7-cd29-c8783dee9806",
         "x-ms-request-id": "cb12e24d-b01e-006d-32f2-06cb14000000",
-<<<<<<< HEAD
-        "x-ms-version": "2020-12-06"
-=======
-        "x-ms-version": "2021-02-12"
->>>>>>> 7e782c87
+        "x-ms-version": "2021-02-12"
       },
       "ResponseBody": []
     }
