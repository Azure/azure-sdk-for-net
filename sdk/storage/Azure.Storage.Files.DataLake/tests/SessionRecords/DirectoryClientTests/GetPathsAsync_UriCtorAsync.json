--- conflicted
+++ resolved
@@ -1,570 +1,357 @@
 {
   "Entries": [
     {
-      "RequestUri": "https://seannse.blob.core.windows.net/test-filesystem-42040771-60ba-fbdb-444f-f0d17529cd3a?restype=container",
+      "RequestUri": "https://seannse.blob.core.windows.net/test-filesystem-293f96cf-2858-196f-4fc8-4915cad01205?restype=container",
       "RequestMethod": "PUT",
       "RequestHeaders": {
         "Accept": "application/xml",
         "Authorization": "Sanitized",
-<<<<<<< HEAD
-        "traceparent": "00-0e12c598a798af4888e6bb809edba222-d9d35235ed44194a-00",
-        "User-Agent": [
-          "azsdk-net-Storage.Files.DataLake/12.7.0-alpha.20210202.1",
-          "(.NET 5.0.2; Microsoft Windows 10.0.19042)"
+        "traceparent": "00-48ecc2749c55ce43b51be71dd84ae505-3adb14d201a96947-00",
+        "User-Agent": [
+          "azsdk-net-Storage.Files.DataLake/12.7.0-alpha.20210219.1",
+          "(.NET 5.0.3; Microsoft Windows 10.0.19041)"
         ],
         "x-ms-blob-public-access": "container",
-        "x-ms-client-request-id": "6ad05fba-6e8a-1a78-7268-ed219e9e88c8",
-        "x-ms-date": "Tue, 02 Feb 2021 21:44:01 GMT",
-=======
-        "traceparent": "00-0a912860d2c33942a6265df1224971f2-683e27a06483f849-00",
-        "User-Agent": [
-          "azsdk-net-Storage.Files.DataLake/12.7.0-alpha.20210217.1",
-          "(.NET 5.0.3; Microsoft Windows 10.0.19042)"
-        ],
-        "x-ms-blob-public-access": "container",
-        "x-ms-client-request-id": "6ad05fba-6e8a-1a78-7268-ed219e9e88c8",
-        "x-ms-date": "Wed, 17 Feb 2021 22:47:17 GMT",
->>>>>>> 1814567d
-        "x-ms-return-client-request-id": "true",
-        "x-ms-version": "2020-06-12"
-      },
-      "RequestBody": null,
-      "StatusCode": 201,
-      "ResponseHeaders": {
-        "Content-Length": "0",
-<<<<<<< HEAD
-        "Date": "Tue, 02 Feb 2021 21:44:02 GMT",
-        "ETag": "\u00220x8D8C7C3A8130986\u0022",
-        "Last-Modified": "Tue, 02 Feb 2021 21:44:02 GMT",
-=======
-        "Date": "Wed, 17 Feb 2021 22:47:17 GMT",
-        "ETag": "\u00220x8D8D395FA8ADA45\u0022",
-        "Last-Modified": "Wed, 17 Feb 2021 22:47:17 GMT",
->>>>>>> 1814567d
+        "x-ms-client-request-id": "505d1724-db22-4246-f3f0-c8a166e4af58",
+        "x-ms-date": "Fri, 19 Feb 2021 19:04:48 GMT",
+        "x-ms-return-client-request-id": "true",
+        "x-ms-version": "2020-06-12"
+      },
+      "RequestBody": null,
+      "StatusCode": 201,
+      "ResponseHeaders": {
+        "Content-Length": "0",
+        "Date": "Fri, 19 Feb 2021 19:04:47 GMT",
+        "ETag": "\u00220x8D8D5093A5296EA\u0022",
+        "Last-Modified": "Fri, 19 Feb 2021 19:04:48 GMT",
         "Server": [
           "Windows-Azure-Blob/1.0",
           "Microsoft-HTTPAPI/2.0"
         ],
-        "x-ms-client-request-id": "6ad05fba-6e8a-1a78-7268-ed219e9e88c8",
-<<<<<<< HEAD
-        "x-ms-request-id": "2413ab31-a01e-002c-48ac-f993f0000000",
-=======
-        "x-ms-request-id": "70da12a0-501e-0075-3f7e-051473000000",
->>>>>>> 1814567d
-        "x-ms-version": "2020-06-12"
-      },
-      "ResponseBody": []
-    },
-    {
-      "RequestUri": "https://seannse.dfs.core.windows.net/test-filesystem-42040771-60ba-fbdb-444f-f0d17529cd3a/test-directory-d7194249-b4d9-46d3-ccec-7cd1576a4f7e/foo?resource=directory",
-      "RequestMethod": "PUT",
-      "RequestHeaders": {
-        "Accept": "application/json",
-        "Authorization": "Sanitized",
-        "If-None-Match": "*",
-<<<<<<< HEAD
-        "traceparent": "00-113157c72d003f4892ce7d2e46abdcbc-495a120aac80f340-00",
-        "User-Agent": [
-          "azsdk-net-Storage.Files.DataLake/12.7.0-alpha.20210202.1",
-          "(.NET 5.0.2; Microsoft Windows 10.0.19042)"
-        ],
-        "x-ms-client-request-id": "68273f60-07ac-05b7-8c89-9d9df2a6c208",
-        "x-ms-date": "Tue, 02 Feb 2021 21:44:01 GMT",
-=======
-        "traceparent": "00-c8a108d280058f46acf243fba027da30-e0334d7e56413344-00",
-        "User-Agent": [
-          "azsdk-net-Storage.Files.DataLake/12.7.0-alpha.20210217.1",
-          "(.NET 5.0.3; Microsoft Windows 10.0.19042)"
-        ],
-        "x-ms-client-request-id": "68273f60-07ac-05b7-8c89-9d9df2a6c208",
-        "x-ms-date": "Wed, 17 Feb 2021 22:47:18 GMT",
->>>>>>> 1814567d
-        "x-ms-return-client-request-id": "true",
-        "x-ms-version": "2020-06-12"
-      },
-      "RequestBody": null,
-      "StatusCode": 201,
-      "ResponseHeaders": {
-        "Content-Length": "0",
-<<<<<<< HEAD
-        "Date": "Tue, 02 Feb 2021 21:44:02 GMT",
-        "ETag": "\u00220x8D8C7C3A84AA376\u0022",
-        "Last-Modified": "Tue, 02 Feb 2021 21:44:02 GMT",
-=======
-        "Date": "Wed, 17 Feb 2021 22:47:17 GMT",
-        "ETag": "\u00220x8D8D395FAC4B5DF\u0022",
-        "Last-Modified": "Wed, 17 Feb 2021 22:47:18 GMT",
->>>>>>> 1814567d
-        "Server": [
-          "Windows-Azure-HDFS/1.0",
-          "Microsoft-HTTPAPI/2.0"
-        ],
-        "x-ms-client-request-id": "68273f60-07ac-05b7-8c89-9d9df2a6c208",
-<<<<<<< HEAD
-        "x-ms-request-id": "c531f781-001f-0068-52ac-f919cf000000",
-=======
-        "x-ms-request-id": "deabc642-801f-0066-277e-05307f000000",
->>>>>>> 1814567d
-        "x-ms-version": "2020-06-12"
-      },
-      "ResponseBody": []
-    },
-    {
-      "RequestUri": "https://seannse.dfs.core.windows.net/test-filesystem-42040771-60ba-fbdb-444f-f0d17529cd3a/test-directory-d7194249-b4d9-46d3-ccec-7cd1576a4f7e/bar?resource=directory",
-      "RequestMethod": "PUT",
-      "RequestHeaders": {
-        "Accept": "application/json",
-        "Authorization": "Sanitized",
-        "If-None-Match": "*",
-<<<<<<< HEAD
-        "traceparent": "00-07853e5f307e674ea2e17599f49ed78b-4f06634a58ba3546-00",
-        "User-Agent": [
-          "azsdk-net-Storage.Files.DataLake/12.7.0-alpha.20210202.1",
-          "(.NET 5.0.2; Microsoft Windows 10.0.19042)"
-        ],
-        "x-ms-client-request-id": "18715472-e742-69d1-a811-89cfc41143e0",
-        "x-ms-date": "Tue, 02 Feb 2021 21:44:02 GMT",
-=======
-        "traceparent": "00-22426d25e66f7441bb6677f21bdcc7c6-1d4c103a112e544f-00",
-        "User-Agent": [
-          "azsdk-net-Storage.Files.DataLake/12.7.0-alpha.20210217.1",
-          "(.NET 5.0.3; Microsoft Windows 10.0.19042)"
-        ],
-        "x-ms-client-request-id": "18715472-e742-69d1-a811-89cfc41143e0",
-        "x-ms-date": "Wed, 17 Feb 2021 22:47:18 GMT",
->>>>>>> 1814567d
-        "x-ms-return-client-request-id": "true",
-        "x-ms-version": "2020-06-12"
-      },
-      "RequestBody": null,
-      "StatusCode": 201,
-      "ResponseHeaders": {
-        "Content-Length": "0",
-<<<<<<< HEAD
-        "Date": "Tue, 02 Feb 2021 21:44:02 GMT",
-        "ETag": "\u00220x8D8C7C3A8584359\u0022",
-        "Last-Modified": "Tue, 02 Feb 2021 21:44:02 GMT",
-=======
-        "Date": "Wed, 17 Feb 2021 22:47:17 GMT",
-        "ETag": "\u00220x8D8D395FAD2669D\u0022",
-        "Last-Modified": "Wed, 17 Feb 2021 22:47:18 GMT",
->>>>>>> 1814567d
-        "Server": [
-          "Windows-Azure-HDFS/1.0",
-          "Microsoft-HTTPAPI/2.0"
-        ],
-        "x-ms-client-request-id": "18715472-e742-69d1-a811-89cfc41143e0",
-<<<<<<< HEAD
-        "x-ms-request-id": "c531f794-001f-0068-65ac-f919cf000000",
-=======
-        "x-ms-request-id": "deabc64f-801f-0066-347e-05307f000000",
->>>>>>> 1814567d
-        "x-ms-version": "2020-06-12"
-      },
-      "ResponseBody": []
-    },
-    {
-      "RequestUri": "https://seannse.dfs.core.windows.net/test-filesystem-42040771-60ba-fbdb-444f-f0d17529cd3a/test-directory-d7194249-b4d9-46d3-ccec-7cd1576a4f7e/baz?resource=directory",
-      "RequestMethod": "PUT",
-      "RequestHeaders": {
-        "Accept": "application/json",
-        "Authorization": "Sanitized",
-        "If-None-Match": "*",
-<<<<<<< HEAD
-        "traceparent": "00-c6a7134460f9de47847f42303d4f96ee-9daecc410d9a674e-00",
-        "User-Agent": [
-          "azsdk-net-Storage.Files.DataLake/12.7.0-alpha.20210202.1",
-          "(.NET 5.0.2; Microsoft Windows 10.0.19042)"
-        ],
-        "x-ms-client-request-id": "9d2bea80-a934-31c6-9c46-9675e8a02181",
-        "x-ms-date": "Tue, 02 Feb 2021 21:44:02 GMT",
-=======
-        "traceparent": "00-d9534c2c35d554478dda3a665893b0ed-1137391aefeede4f-00",
-        "User-Agent": [
-          "azsdk-net-Storage.Files.DataLake/12.7.0-alpha.20210217.1",
-          "(.NET 5.0.3; Microsoft Windows 10.0.19042)"
-        ],
-        "x-ms-client-request-id": "9d2bea80-a934-31c6-9c46-9675e8a02181",
-        "x-ms-date": "Wed, 17 Feb 2021 22:47:18 GMT",
->>>>>>> 1814567d
-        "x-ms-return-client-request-id": "true",
-        "x-ms-version": "2020-06-12"
-      },
-      "RequestBody": null,
-      "StatusCode": 201,
-      "ResponseHeaders": {
-        "Content-Length": "0",
-<<<<<<< HEAD
-        "Date": "Tue, 02 Feb 2021 21:44:02 GMT",
-        "ETag": "\u00220x8D8C7C3A86606D6\u0022",
-        "Last-Modified": "Tue, 02 Feb 2021 21:44:03 GMT",
-=======
-        "Date": "Wed, 17 Feb 2021 22:47:18 GMT",
-        "ETag": "\u00220x8D8D395FADF3602\u0022",
-        "Last-Modified": "Wed, 17 Feb 2021 22:47:18 GMT",
->>>>>>> 1814567d
-        "Server": [
-          "Windows-Azure-HDFS/1.0",
-          "Microsoft-HTTPAPI/2.0"
-        ],
-        "x-ms-client-request-id": "9d2bea80-a934-31c6-9c46-9675e8a02181",
-<<<<<<< HEAD
-        "x-ms-request-id": "c531f79e-001f-0068-6fac-f919cf000000",
-=======
-        "x-ms-request-id": "deabc65c-801f-0066-417e-05307f000000",
->>>>>>> 1814567d
-        "x-ms-version": "2020-06-12"
-      },
-      "ResponseBody": []
-    },
-    {
-      "RequestUri": "https://seannse.dfs.core.windows.net/test-filesystem-42040771-60ba-fbdb-444f-f0d17529cd3a/test-directory-d7194249-b4d9-46d3-ccec-7cd1576a4f7e/baz/bar?resource=directory",
-      "RequestMethod": "PUT",
-      "RequestHeaders": {
-        "Accept": "application/json",
-        "Authorization": "Sanitized",
-        "If-None-Match": "*",
-<<<<<<< HEAD
-        "traceparent": "00-9da83c6ae35b204fbbf0798a7dca93ab-0cd68b0a680adf42-00",
-        "User-Agent": [
-          "azsdk-net-Storage.Files.DataLake/12.7.0-alpha.20210202.1",
-          "(.NET 5.0.2; Microsoft Windows 10.0.19042)"
-        ],
-        "x-ms-client-request-id": "da4e3a4b-a6e6-dbab-a54c-3221a52a062f",
-        "x-ms-date": "Tue, 02 Feb 2021 21:44:02 GMT",
-=======
-        "traceparent": "00-eff0fb937328d1498ff96e73f3980d06-d4bcc2d0b2f46a4d-00",
-        "User-Agent": [
-          "azsdk-net-Storage.Files.DataLake/12.7.0-alpha.20210217.1",
-          "(.NET 5.0.3; Microsoft Windows 10.0.19042)"
-        ],
-        "x-ms-client-request-id": "da4e3a4b-a6e6-dbab-a54c-3221a52a062f",
-        "x-ms-date": "Wed, 17 Feb 2021 22:47:18 GMT",
->>>>>>> 1814567d
-        "x-ms-return-client-request-id": "true",
-        "x-ms-version": "2020-06-12"
-      },
-      "RequestBody": null,
-      "StatusCode": 201,
-      "ResponseHeaders": {
-        "Content-Length": "0",
-<<<<<<< HEAD
-        "Date": "Tue, 02 Feb 2021 21:44:02 GMT",
-        "ETag": "\u00220x8D8C7C3A873E2F7\u0022",
-        "Last-Modified": "Tue, 02 Feb 2021 21:44:03 GMT",
-=======
-        "Date": "Wed, 17 Feb 2021 22:47:18 GMT",
-        "ETag": "\u00220x8D8D395FAEE6813\u0022",
-        "Last-Modified": "Wed, 17 Feb 2021 22:47:18 GMT",
->>>>>>> 1814567d
-        "Server": [
-          "Windows-Azure-HDFS/1.0",
-          "Microsoft-HTTPAPI/2.0"
-        ],
-        "x-ms-client-request-id": "da4e3a4b-a6e6-dbab-a54c-3221a52a062f",
-<<<<<<< HEAD
-        "x-ms-request-id": "c531f7b8-001f-0068-09ac-f919cf000000",
-=======
-        "x-ms-request-id": "deabc670-801f-0066-557e-05307f000000",
->>>>>>> 1814567d
-        "x-ms-version": "2020-06-12"
-      },
-      "ResponseBody": []
-    },
-    {
-      "RequestUri": "https://seannse.dfs.core.windows.net/test-filesystem-42040771-60ba-fbdb-444f-f0d17529cd3a/test-directory-d7194249-b4d9-46d3-ccec-7cd1576a4f7e/foo/foo?resource=directory",
-      "RequestMethod": "PUT",
-      "RequestHeaders": {
-        "Accept": "application/json",
-        "Authorization": "Sanitized",
-        "If-None-Match": "*",
-<<<<<<< HEAD
-        "traceparent": "00-ad00007acfb9c441865d2863510e46fc-088b9bcb40152944-00",
-        "User-Agent": [
-          "azsdk-net-Storage.Files.DataLake/12.7.0-alpha.20210202.1",
-          "(.NET 5.0.2; Microsoft Windows 10.0.19042)"
-        ],
-        "x-ms-client-request-id": "ad2a1493-4751-f99a-c531-2e71072a9189",
-        "x-ms-date": "Tue, 02 Feb 2021 21:44:02 GMT",
-=======
-        "traceparent": "00-8f91b238db0e36438bad7992540be8ee-2c17e1126f6a7a44-00",
-        "User-Agent": [
-          "azsdk-net-Storage.Files.DataLake/12.7.0-alpha.20210217.1",
-          "(.NET 5.0.3; Microsoft Windows 10.0.19042)"
-        ],
-        "x-ms-client-request-id": "ad2a1493-4751-f99a-c531-2e71072a9189",
-        "x-ms-date": "Wed, 17 Feb 2021 22:47:18 GMT",
->>>>>>> 1814567d
-        "x-ms-return-client-request-id": "true",
-        "x-ms-version": "2020-06-12"
-      },
-      "RequestBody": null,
-      "StatusCode": 201,
-      "ResponseHeaders": {
-        "Content-Length": "0",
-<<<<<<< HEAD
-        "Date": "Tue, 02 Feb 2021 21:44:02 GMT",
-        "ETag": "\u00220x8D8C7C3A8804F94\u0022",
-        "Last-Modified": "Tue, 02 Feb 2021 21:44:03 GMT",
-=======
-        "Date": "Wed, 17 Feb 2021 22:47:18 GMT",
-        "ETag": "\u00220x8D8D395FAFBA0BA\u0022",
-        "Last-Modified": "Wed, 17 Feb 2021 22:47:18 GMT",
->>>>>>> 1814567d
-        "Server": [
-          "Windows-Azure-HDFS/1.0",
-          "Microsoft-HTTPAPI/2.0"
-        ],
-        "x-ms-client-request-id": "ad2a1493-4751-f99a-c531-2e71072a9189",
-<<<<<<< HEAD
-        "x-ms-request-id": "c531f7c6-001f-0068-17ac-f919cf000000",
-=======
-        "x-ms-request-id": "deabc688-801f-0066-6d7e-05307f000000",
->>>>>>> 1814567d
-        "x-ms-version": "2020-06-12"
-      },
-      "ResponseBody": []
-    },
-    {
-      "RequestUri": "https://seannse.dfs.core.windows.net/test-filesystem-42040771-60ba-fbdb-444f-f0d17529cd3a/test-directory-d7194249-b4d9-46d3-ccec-7cd1576a4f7e/foo/bar?resource=directory",
-      "RequestMethod": "PUT",
-      "RequestHeaders": {
-        "Accept": "application/json",
-        "Authorization": "Sanitized",
-        "If-None-Match": "*",
-<<<<<<< HEAD
-        "traceparent": "00-990fc91a222454478a74abf38691eeb4-fbcc46c916ce7d44-00",
-        "User-Agent": [
-          "azsdk-net-Storage.Files.DataLake/12.7.0-alpha.20210202.1",
-          "(.NET 5.0.2; Microsoft Windows 10.0.19042)"
-        ],
-        "x-ms-client-request-id": "918d9e2d-58ff-d8dd-b92f-80e8c41e4073",
-        "x-ms-date": "Tue, 02 Feb 2021 21:44:02 GMT",
-=======
-        "traceparent": "00-d904acd31ec78e4c810ac83d8c580594-6991f2e95f4d9544-00",
-        "User-Agent": [
-          "azsdk-net-Storage.Files.DataLake/12.7.0-alpha.20210217.1",
-          "(.NET 5.0.3; Microsoft Windows 10.0.19042)"
-        ],
-        "x-ms-client-request-id": "918d9e2d-58ff-d8dd-b92f-80e8c41e4073",
-        "x-ms-date": "Wed, 17 Feb 2021 22:47:18 GMT",
->>>>>>> 1814567d
-        "x-ms-return-client-request-id": "true",
-        "x-ms-version": "2020-06-12"
-      },
-      "RequestBody": null,
-      "StatusCode": 201,
-      "ResponseHeaders": {
-        "Content-Length": "0",
-<<<<<<< HEAD
-        "Date": "Tue, 02 Feb 2021 21:44:02 GMT",
-        "ETag": "\u00220x8D8C7C3A88E1345\u0022",
-        "Last-Modified": "Tue, 02 Feb 2021 21:44:03 GMT",
-=======
-        "Date": "Wed, 17 Feb 2021 22:47:18 GMT",
-        "ETag": "\u00220x8D8D395FB0BE6A5\u0022",
-        "Last-Modified": "Wed, 17 Feb 2021 22:47:18 GMT",
->>>>>>> 1814567d
-        "Server": [
-          "Windows-Azure-HDFS/1.0",
-          "Microsoft-HTTPAPI/2.0"
-        ],
-        "x-ms-client-request-id": "918d9e2d-58ff-d8dd-b92f-80e8c41e4073",
-<<<<<<< HEAD
-        "x-ms-request-id": "c531f7cf-001f-0068-20ac-f919cf000000",
-=======
-        "x-ms-request-id": "deabc695-801f-0066-7a7e-05307f000000",
->>>>>>> 1814567d
-        "x-ms-version": "2020-06-12"
-      },
-      "ResponseBody": []
-    },
-    {
-      "RequestUri": "https://seannse.dfs.core.windows.net/test-filesystem-42040771-60ba-fbdb-444f-f0d17529cd3a/test-directory-d7194249-b4d9-46d3-ccec-7cd1576a4f7e/baz/foo?resource=directory",
-      "RequestMethod": "PUT",
-      "RequestHeaders": {
-        "Accept": "application/json",
-        "Authorization": "Sanitized",
-        "If-None-Match": "*",
-<<<<<<< HEAD
-        "traceparent": "00-c24c7850a2607c479e13f6544d5477fa-82d548fd1e90b94e-00",
-        "User-Agent": [
-          "azsdk-net-Storage.Files.DataLake/12.7.0-alpha.20210202.1",
-          "(.NET 5.0.2; Microsoft Windows 10.0.19042)"
-        ],
-        "x-ms-client-request-id": "68444eb6-009d-2389-3c08-03b0ec7f948a",
-        "x-ms-date": "Tue, 02 Feb 2021 21:44:02 GMT",
-=======
-        "traceparent": "00-0b87db8b816ba040bd15597458e3ceb0-17ede5590f03cb44-00",
-        "User-Agent": [
-          "azsdk-net-Storage.Files.DataLake/12.7.0-alpha.20210217.1",
-          "(.NET 5.0.3; Microsoft Windows 10.0.19042)"
-        ],
-        "x-ms-client-request-id": "68444eb6-009d-2389-3c08-03b0ec7f948a",
-        "x-ms-date": "Wed, 17 Feb 2021 22:47:19 GMT",
->>>>>>> 1814567d
-        "x-ms-return-client-request-id": "true",
-        "x-ms-version": "2020-06-12"
-      },
-      "RequestBody": null,
-      "StatusCode": 201,
-      "ResponseHeaders": {
-        "Content-Length": "0",
-<<<<<<< HEAD
-        "Date": "Tue, 02 Feb 2021 21:44:02 GMT",
-        "ETag": "\u00220x8D8C7C3A89BDA48\u0022",
-        "Last-Modified": "Tue, 02 Feb 2021 21:44:03 GMT",
-=======
-        "Date": "Wed, 17 Feb 2021 22:47:18 GMT",
-        "ETag": "\u00220x8D8D395FB19862F\u0022",
-        "Last-Modified": "Wed, 17 Feb 2021 22:47:18 GMT",
->>>>>>> 1814567d
-        "Server": [
-          "Windows-Azure-HDFS/1.0",
-          "Microsoft-HTTPAPI/2.0"
-        ],
-        "x-ms-client-request-id": "68444eb6-009d-2389-3c08-03b0ec7f948a",
-<<<<<<< HEAD
-        "x-ms-request-id": "c531f7dd-001f-0068-2eac-f919cf000000",
-=======
-        "x-ms-request-id": "deabc6a2-801f-0066-077e-05307f000000",
->>>>>>> 1814567d
-        "x-ms-version": "2020-06-12"
-      },
-      "ResponseBody": []
-    },
-    {
-      "RequestUri": "https://seannse.dfs.core.windows.net/test-filesystem-42040771-60ba-fbdb-444f-f0d17529cd3a/test-directory-d7194249-b4d9-46d3-ccec-7cd1576a4f7e/baz/foo/bar?resource=directory",
-      "RequestMethod": "PUT",
-      "RequestHeaders": {
-        "Accept": "application/json",
-        "Authorization": "Sanitized",
-        "If-None-Match": "*",
-<<<<<<< HEAD
-        "traceparent": "00-b9c31f14597cb24daa69b508adfdbeb6-5f1bb162f1e72b4a-00",
-        "User-Agent": [
-          "azsdk-net-Storage.Files.DataLake/12.7.0-alpha.20210202.1",
-          "(.NET 5.0.2; Microsoft Windows 10.0.19042)"
-        ],
-        "x-ms-client-request-id": "7531b4f1-d8d9-63d6-d712-0adc5f03392c",
-        "x-ms-date": "Tue, 02 Feb 2021 21:44:02 GMT",
-=======
-        "traceparent": "00-6c098e3c3f2c7241ae75e52fc5698f96-a274f5d7fc67b144-00",
-        "User-Agent": [
-          "azsdk-net-Storage.Files.DataLake/12.7.0-alpha.20210217.1",
-          "(.NET 5.0.3; Microsoft Windows 10.0.19042)"
-        ],
-        "x-ms-client-request-id": "7531b4f1-d8d9-63d6-d712-0adc5f03392c",
-        "x-ms-date": "Wed, 17 Feb 2021 22:47:19 GMT",
->>>>>>> 1814567d
-        "x-ms-return-client-request-id": "true",
-        "x-ms-version": "2020-06-12"
-      },
-      "RequestBody": null,
-      "StatusCode": 201,
-      "ResponseHeaders": {
-        "Content-Length": "0",
-<<<<<<< HEAD
-        "Date": "Tue, 02 Feb 2021 21:44:02 GMT",
-        "ETag": "\u00220x8D8C7C3A8AA2185\u0022",
-        "Last-Modified": "Tue, 02 Feb 2021 21:44:03 GMT",
-=======
-        "Date": "Wed, 17 Feb 2021 22:47:18 GMT",
-        "ETag": "\u00220x8D8D395FB27703E\u0022",
-        "Last-Modified": "Wed, 17 Feb 2021 22:47:19 GMT",
->>>>>>> 1814567d
-        "Server": [
-          "Windows-Azure-HDFS/1.0",
-          "Microsoft-HTTPAPI/2.0"
-        ],
-        "x-ms-client-request-id": "7531b4f1-d8d9-63d6-d712-0adc5f03392c",
-<<<<<<< HEAD
-        "x-ms-request-id": "c531f7f2-001f-0068-43ac-f919cf000000",
-=======
-        "x-ms-request-id": "deabc6a7-801f-0066-0c7e-05307f000000",
->>>>>>> 1814567d
-        "x-ms-version": "2020-06-12"
-      },
-      "ResponseBody": []
-    },
-    {
-      "RequestUri": "https://seannse.dfs.core.windows.net/test-filesystem-42040771-60ba-fbdb-444f-f0d17529cd3a/test-directory-d7194249-b4d9-46d3-ccec-7cd1576a4f7e/baz/bar/foo?resource=directory",
-      "RequestMethod": "PUT",
-      "RequestHeaders": {
-        "Accept": "application/json",
-        "Authorization": "Sanitized",
-        "If-None-Match": "*",
-<<<<<<< HEAD
-        "traceparent": "00-c5f4d55438e26040ad3708db7711a7fc-abe7cd83021a9244-00",
-        "User-Agent": [
-          "azsdk-net-Storage.Files.DataLake/12.7.0-alpha.20210202.1",
-          "(.NET 5.0.2; Microsoft Windows 10.0.19042)"
-        ],
-        "x-ms-client-request-id": "38bef23b-1e4d-eeb0-f22a-83b0281e6ae7",
-        "x-ms-date": "Tue, 02 Feb 2021 21:44:02 GMT",
-=======
-        "traceparent": "00-48c54f8a835ff34ea4bfaf7a065f6c7d-81cc80776006c148-00",
-        "User-Agent": [
-          "azsdk-net-Storage.Files.DataLake/12.7.0-alpha.20210217.1",
-          "(.NET 5.0.3; Microsoft Windows 10.0.19042)"
-        ],
-        "x-ms-client-request-id": "38bef23b-1e4d-eeb0-f22a-83b0281e6ae7",
-        "x-ms-date": "Wed, 17 Feb 2021 22:47:19 GMT",
->>>>>>> 1814567d
-        "x-ms-return-client-request-id": "true",
-        "x-ms-version": "2020-06-12"
-      },
-      "RequestBody": null,
-      "StatusCode": 201,
-      "ResponseHeaders": {
-        "Content-Length": "0",
-<<<<<<< HEAD
-        "Date": "Tue, 02 Feb 2021 21:44:03 GMT",
-        "ETag": "\u00220x8D8C7C3A8B7E34A\u0022",
-        "Last-Modified": "Tue, 02 Feb 2021 21:44:03 GMT",
-=======
-        "Date": "Wed, 17 Feb 2021 22:47:18 GMT",
-        "ETag": "\u00220x8D8D395FB3585A7\u0022",
-        "Last-Modified": "Wed, 17 Feb 2021 22:47:19 GMT",
->>>>>>> 1814567d
-        "Server": [
-          "Windows-Azure-HDFS/1.0",
-          "Microsoft-HTTPAPI/2.0"
-        ],
-        "x-ms-client-request-id": "38bef23b-1e4d-eeb0-f22a-83b0281e6ae7",
-<<<<<<< HEAD
-        "x-ms-request-id": "c531f803-001f-0068-54ac-f919cf000000",
-=======
-        "x-ms-request-id": "deabc6af-801f-0066-147e-05307f000000",
->>>>>>> 1814567d
-        "x-ms-version": "2020-06-12"
-      },
-      "ResponseBody": []
-    },
-    {
-<<<<<<< HEAD
-      "RequestUri": "https://seannse.dfs.core.windows.net/test-filesystem-42040771-60ba-fbdb-444f-f0d17529cd3a?resource=filesystem\u0026directory=test-directory-d7194249-b4d9-46d3-ccec-7cd1576a4f7e\u0026recursive=false\u0026upn=false",
-=======
-      "RequestUri": "https://seannse.dfs.core.windows.net/test-filesystem-42040771-60ba-fbdb-444f-f0d17529cd3a?resource=filesystem\u0026recursive=false\u0026directory=test-directory-d7194249-b4d9-46d3-ccec-7cd1576a4f7e\u0026upn=false",
->>>>>>> 1814567d
+        "x-ms-client-request-id": "505d1724-db22-4246-f3f0-c8a166e4af58",
+        "x-ms-request-id": "cb12e075-b01e-006d-02f2-06cb14000000",
+        "x-ms-version": "2020-06-12"
+      },
+      "ResponseBody": []
+    },
+    {
+      "RequestUri": "https://seannse.dfs.core.windows.net/test-filesystem-293f96cf-2858-196f-4fc8-4915cad01205/test-directory-c7ef4138-0056-b00c-3494-dfddadfe7fd2/foo?resource=directory",
+      "RequestMethod": "PUT",
+      "RequestHeaders": {
+        "Accept": "application/json",
+        "Authorization": "Sanitized",
+        "If-None-Match": "*",
+        "traceparent": "00-cc03028fa90cc241901c4e594920e1c7-b368031853fab34a-00",
+        "User-Agent": [
+          "azsdk-net-Storage.Files.DataLake/12.7.0-alpha.20210219.1",
+          "(.NET 5.0.3; Microsoft Windows 10.0.19041)"
+        ],
+        "x-ms-client-request-id": "583922cb-7e8c-24c1-0bac-1b8efb6994f4",
+        "x-ms-date": "Fri, 19 Feb 2021 19:04:49 GMT",
+        "x-ms-return-client-request-id": "true",
+        "x-ms-version": "2020-06-12"
+      },
+      "RequestBody": null,
+      "StatusCode": 201,
+      "ResponseHeaders": {
+        "Content-Length": "0",
+        "Date": "Fri, 19 Feb 2021 19:04:47 GMT",
+        "ETag": "\u00220x8D8D5093A61268B\u0022",
+        "Last-Modified": "Fri, 19 Feb 2021 19:04:48 GMT",
+        "Server": [
+          "Windows-Azure-HDFS/1.0",
+          "Microsoft-HTTPAPI/2.0"
+        ],
+        "x-ms-client-request-id": "583922cb-7e8c-24c1-0bac-1b8efb6994f4",
+        "x-ms-request-id": "da844728-a01f-0061-66f2-065c1c000000",
+        "x-ms-version": "2020-06-12"
+      },
+      "ResponseBody": []
+    },
+    {
+      "RequestUri": "https://seannse.dfs.core.windows.net/test-filesystem-293f96cf-2858-196f-4fc8-4915cad01205/test-directory-c7ef4138-0056-b00c-3494-dfddadfe7fd2/bar?resource=directory",
+      "RequestMethod": "PUT",
+      "RequestHeaders": {
+        "Accept": "application/json",
+        "Authorization": "Sanitized",
+        "If-None-Match": "*",
+        "traceparent": "00-46fca6d30c19ad46b09574181bb71bc4-0104b6e4066f464c-00",
+        "User-Agent": [
+          "azsdk-net-Storage.Files.DataLake/12.7.0-alpha.20210219.1",
+          "(.NET 5.0.3; Microsoft Windows 10.0.19041)"
+        ],
+        "x-ms-client-request-id": "8b11794f-27c5-0445-6fcc-a7c6a653d6bd",
+        "x-ms-date": "Fri, 19 Feb 2021 19:04:49 GMT",
+        "x-ms-return-client-request-id": "true",
+        "x-ms-version": "2020-06-12"
+      },
+      "RequestBody": null,
+      "StatusCode": 201,
+      "ResponseHeaders": {
+        "Content-Length": "0",
+        "Date": "Fri, 19 Feb 2021 19:04:47 GMT",
+        "ETag": "\u00220x8D8D5093A6CE0D1\u0022",
+        "Last-Modified": "Fri, 19 Feb 2021 19:04:48 GMT",
+        "Server": [
+          "Windows-Azure-HDFS/1.0",
+          "Microsoft-HTTPAPI/2.0"
+        ],
+        "x-ms-client-request-id": "8b11794f-27c5-0445-6fcc-a7c6a653d6bd",
+        "x-ms-request-id": "da84473d-a01f-0061-7bf2-065c1c000000",
+        "x-ms-version": "2020-06-12"
+      },
+      "ResponseBody": []
+    },
+    {
+      "RequestUri": "https://seannse.dfs.core.windows.net/test-filesystem-293f96cf-2858-196f-4fc8-4915cad01205/test-directory-c7ef4138-0056-b00c-3494-dfddadfe7fd2/baz?resource=directory",
+      "RequestMethod": "PUT",
+      "RequestHeaders": {
+        "Accept": "application/json",
+        "Authorization": "Sanitized",
+        "If-None-Match": "*",
+        "traceparent": "00-0be83e9c5d38854690cba6e96688cf79-8fab78d57e556444-00",
+        "User-Agent": [
+          "azsdk-net-Storage.Files.DataLake/12.7.0-alpha.20210219.1",
+          "(.NET 5.0.3; Microsoft Windows 10.0.19041)"
+        ],
+        "x-ms-client-request-id": "813fa751-0957-492f-b019-c526541fcf0b",
+        "x-ms-date": "Fri, 19 Feb 2021 19:04:49 GMT",
+        "x-ms-return-client-request-id": "true",
+        "x-ms-version": "2020-06-12"
+      },
+      "RequestBody": null,
+      "StatusCode": 201,
+      "ResponseHeaders": {
+        "Content-Length": "0",
+        "Date": "Fri, 19 Feb 2021 19:04:48 GMT",
+        "ETag": "\u00220x8D8D5093A79D68F\u0022",
+        "Last-Modified": "Fri, 19 Feb 2021 19:04:48 GMT",
+        "Server": [
+          "Windows-Azure-HDFS/1.0",
+          "Microsoft-HTTPAPI/2.0"
+        ],
+        "x-ms-client-request-id": "813fa751-0957-492f-b019-c526541fcf0b",
+        "x-ms-request-id": "da844750-a01f-0061-0ef2-065c1c000000",
+        "x-ms-version": "2020-06-12"
+      },
+      "ResponseBody": []
+    },
+    {
+      "RequestUri": "https://seannse.dfs.core.windows.net/test-filesystem-293f96cf-2858-196f-4fc8-4915cad01205/test-directory-c7ef4138-0056-b00c-3494-dfddadfe7fd2/baz/bar?resource=directory",
+      "RequestMethod": "PUT",
+      "RequestHeaders": {
+        "Accept": "application/json",
+        "Authorization": "Sanitized",
+        "If-None-Match": "*",
+        "traceparent": "00-32871c4ececf434796e0b5affbe033cf-d52d1270481d374a-00",
+        "User-Agent": [
+          "azsdk-net-Storage.Files.DataLake/12.7.0-alpha.20210219.1",
+          "(.NET 5.0.3; Microsoft Windows 10.0.19041)"
+        ],
+        "x-ms-client-request-id": "fe743b68-5414-7265-1cb2-af874a4c7a1d",
+        "x-ms-date": "Fri, 19 Feb 2021 19:04:49 GMT",
+        "x-ms-return-client-request-id": "true",
+        "x-ms-version": "2020-06-12"
+      },
+      "RequestBody": null,
+      "StatusCode": 201,
+      "ResponseHeaders": {
+        "Content-Length": "0",
+        "Date": "Fri, 19 Feb 2021 19:04:48 GMT",
+        "ETag": "\u00220x8D8D5093A86B5A8\u0022",
+        "Last-Modified": "Fri, 19 Feb 2021 19:04:48 GMT",
+        "Server": [
+          "Windows-Azure-HDFS/1.0",
+          "Microsoft-HTTPAPI/2.0"
+        ],
+        "x-ms-client-request-id": "fe743b68-5414-7265-1cb2-af874a4c7a1d",
+        "x-ms-request-id": "da844772-a01f-0061-30f2-065c1c000000",
+        "x-ms-version": "2020-06-12"
+      },
+      "ResponseBody": []
+    },
+    {
+      "RequestUri": "https://seannse.dfs.core.windows.net/test-filesystem-293f96cf-2858-196f-4fc8-4915cad01205/test-directory-c7ef4138-0056-b00c-3494-dfddadfe7fd2/foo/foo?resource=directory",
+      "RequestMethod": "PUT",
+      "RequestHeaders": {
+        "Accept": "application/json",
+        "Authorization": "Sanitized",
+        "If-None-Match": "*",
+        "traceparent": "00-c0f0328f1e2110449a98829a475b7f44-1af6ea6d21c77843-00",
+        "User-Agent": [
+          "azsdk-net-Storage.Files.DataLake/12.7.0-alpha.20210219.1",
+          "(.NET 5.0.3; Microsoft Windows 10.0.19041)"
+        ],
+        "x-ms-client-request-id": "19bdd1f1-d0aa-f3f6-7e58-57f14b4bf5ba",
+        "x-ms-date": "Fri, 19 Feb 2021 19:04:49 GMT",
+        "x-ms-return-client-request-id": "true",
+        "x-ms-version": "2020-06-12"
+      },
+      "RequestBody": null,
+      "StatusCode": 201,
+      "ResponseHeaders": {
+        "Content-Length": "0",
+        "Date": "Fri, 19 Feb 2021 19:04:48 GMT",
+        "ETag": "\u00220x8D8D5093A930485\u0022",
+        "Last-Modified": "Fri, 19 Feb 2021 19:04:48 GMT",
+        "Server": [
+          "Windows-Azure-HDFS/1.0",
+          "Microsoft-HTTPAPI/2.0"
+        ],
+        "x-ms-client-request-id": "19bdd1f1-d0aa-f3f6-7e58-57f14b4bf5ba",
+        "x-ms-request-id": "da844789-a01f-0061-47f2-065c1c000000",
+        "x-ms-version": "2020-06-12"
+      },
+      "ResponseBody": []
+    },
+    {
+      "RequestUri": "https://seannse.dfs.core.windows.net/test-filesystem-293f96cf-2858-196f-4fc8-4915cad01205/test-directory-c7ef4138-0056-b00c-3494-dfddadfe7fd2/foo/bar?resource=directory",
+      "RequestMethod": "PUT",
+      "RequestHeaders": {
+        "Accept": "application/json",
+        "Authorization": "Sanitized",
+        "If-None-Match": "*",
+        "traceparent": "00-c2b257ea8043b44991ddfb4e85a4b9fb-a4eb37d3a1d9d84c-00",
+        "User-Agent": [
+          "azsdk-net-Storage.Files.DataLake/12.7.0-alpha.20210219.1",
+          "(.NET 5.0.3; Microsoft Windows 10.0.19041)"
+        ],
+        "x-ms-client-request-id": "7995d696-618f-2373-f833-795999d60a89",
+        "x-ms-date": "Fri, 19 Feb 2021 19:04:49 GMT",
+        "x-ms-return-client-request-id": "true",
+        "x-ms-version": "2020-06-12"
+      },
+      "RequestBody": null,
+      "StatusCode": 201,
+      "ResponseHeaders": {
+        "Content-Length": "0",
+        "Date": "Fri, 19 Feb 2021 19:04:48 GMT",
+        "ETag": "\u00220x8D8D5093AA1EDD9\u0022",
+        "Last-Modified": "Fri, 19 Feb 2021 19:04:48 GMT",
+        "Server": [
+          "Windows-Azure-HDFS/1.0",
+          "Microsoft-HTTPAPI/2.0"
+        ],
+        "x-ms-client-request-id": "7995d696-618f-2373-f833-795999d60a89",
+        "x-ms-request-id": "da84479e-a01f-0061-5cf2-065c1c000000",
+        "x-ms-version": "2020-06-12"
+      },
+      "ResponseBody": []
+    },
+    {
+      "RequestUri": "https://seannse.dfs.core.windows.net/test-filesystem-293f96cf-2858-196f-4fc8-4915cad01205/test-directory-c7ef4138-0056-b00c-3494-dfddadfe7fd2/baz/foo?resource=directory",
+      "RequestMethod": "PUT",
+      "RequestHeaders": {
+        "Accept": "application/json",
+        "Authorization": "Sanitized",
+        "If-None-Match": "*",
+        "traceparent": "00-2ab994bc26eec24b9a5dd04ff92de35d-caa0662dee403e4f-00",
+        "User-Agent": [
+          "azsdk-net-Storage.Files.DataLake/12.7.0-alpha.20210219.1",
+          "(.NET 5.0.3; Microsoft Windows 10.0.19041)"
+        ],
+        "x-ms-client-request-id": "755a68a1-7cb5-662a-bdea-477cb5e8de9c",
+        "x-ms-date": "Fri, 19 Feb 2021 19:04:49 GMT",
+        "x-ms-return-client-request-id": "true",
+        "x-ms-version": "2020-06-12"
+      },
+      "RequestBody": null,
+      "StatusCode": 201,
+      "ResponseHeaders": {
+        "Content-Length": "0",
+        "Date": "Fri, 19 Feb 2021 19:04:48 GMT",
+        "ETag": "\u00220x8D8D5093AAE4CD9\u0022",
+        "Last-Modified": "Fri, 19 Feb 2021 19:04:48 GMT",
+        "Server": [
+          "Windows-Azure-HDFS/1.0",
+          "Microsoft-HTTPAPI/2.0"
+        ],
+        "x-ms-client-request-id": "755a68a1-7cb5-662a-bdea-477cb5e8de9c",
+        "x-ms-request-id": "da8447a5-a01f-0061-63f2-065c1c000000",
+        "x-ms-version": "2020-06-12"
+      },
+      "ResponseBody": []
+    },
+    {
+      "RequestUri": "https://seannse.dfs.core.windows.net/test-filesystem-293f96cf-2858-196f-4fc8-4915cad01205/test-directory-c7ef4138-0056-b00c-3494-dfddadfe7fd2/baz/foo/bar?resource=directory",
+      "RequestMethod": "PUT",
+      "RequestHeaders": {
+        "Accept": "application/json",
+        "Authorization": "Sanitized",
+        "If-None-Match": "*",
+        "traceparent": "00-ee213df98239214e92bcd695ea2bfe8a-ac60ed539bcf404e-00",
+        "User-Agent": [
+          "azsdk-net-Storage.Files.DataLake/12.7.0-alpha.20210219.1",
+          "(.NET 5.0.3; Microsoft Windows 10.0.19041)"
+        ],
+        "x-ms-client-request-id": "30b84a19-947c-8dd4-95e8-cd3594ac0da6",
+        "x-ms-date": "Fri, 19 Feb 2021 19:04:49 GMT",
+        "x-ms-return-client-request-id": "true",
+        "x-ms-version": "2020-06-12"
+      },
+      "RequestBody": null,
+      "StatusCode": 201,
+      "ResponseHeaders": {
+        "Content-Length": "0",
+        "Date": "Fri, 19 Feb 2021 19:04:48 GMT",
+        "ETag": "\u00220x8D8D5093AB9E7A6\u0022",
+        "Last-Modified": "Fri, 19 Feb 2021 19:04:48 GMT",
+        "Server": [
+          "Windows-Azure-HDFS/1.0",
+          "Microsoft-HTTPAPI/2.0"
+        ],
+        "x-ms-client-request-id": "30b84a19-947c-8dd4-95e8-cd3594ac0da6",
+        "x-ms-request-id": "da8447b2-a01f-0061-70f2-065c1c000000",
+        "x-ms-version": "2020-06-12"
+      },
+      "ResponseBody": []
+    },
+    {
+      "RequestUri": "https://seannse.dfs.core.windows.net/test-filesystem-293f96cf-2858-196f-4fc8-4915cad01205/test-directory-c7ef4138-0056-b00c-3494-dfddadfe7fd2/baz/bar/foo?resource=directory",
+      "RequestMethod": "PUT",
+      "RequestHeaders": {
+        "Accept": "application/json",
+        "Authorization": "Sanitized",
+        "If-None-Match": "*",
+        "traceparent": "00-594eae2693e5754f95c586ac6b8fa455-e6b92765a8059e4e-00",
+        "User-Agent": [
+          "azsdk-net-Storage.Files.DataLake/12.7.0-alpha.20210219.1",
+          "(.NET 5.0.3; Microsoft Windows 10.0.19041)"
+        ],
+        "x-ms-client-request-id": "6a63306d-ae30-7f20-cc7f-82185d992600",
+        "x-ms-date": "Fri, 19 Feb 2021 19:04:49 GMT",
+        "x-ms-return-client-request-id": "true",
+        "x-ms-version": "2020-06-12"
+      },
+      "RequestBody": null,
+      "StatusCode": 201,
+      "ResponseHeaders": {
+        "Content-Length": "0",
+        "Date": "Fri, 19 Feb 2021 19:04:48 GMT",
+        "ETag": "\u00220x8D8D5093AD6CDB3\u0022",
+        "Last-Modified": "Fri, 19 Feb 2021 19:04:49 GMT",
+        "Server": [
+          "Windows-Azure-HDFS/1.0",
+          "Microsoft-HTTPAPI/2.0"
+        ],
+        "x-ms-client-request-id": "6a63306d-ae30-7f20-cc7f-82185d992600",
+        "x-ms-request-id": "da8447c7-a01f-0061-05f2-065c1c000000",
+        "x-ms-version": "2020-06-12"
+      },
+      "ResponseBody": []
+    },
+    {
+      "RequestUri": "https://seannse.dfs.core.windows.net/test-filesystem-293f96cf-2858-196f-4fc8-4915cad01205?resource=filesystem\u0026directory=test-directory-c7ef4138-0056-b00c-3494-dfddadfe7fd2\u0026recursive=false\u0026upn=false",
       "RequestMethod": "GET",
       "RequestHeaders": {
         "Accept": "application/json",
         "Authorization": "Sanitized",
         "User-Agent": [
-<<<<<<< HEAD
-          "azsdk-net-Storage.Files.DataLake/12.7.0-alpha.20210202.1",
-          "(.NET 5.0.2; Microsoft Windows 10.0.19042)"
-        ],
-        "x-ms-client-request-id": "6da06043-0144-1edf-c895-50f15e585a35",
-        "x-ms-date": "Tue, 02 Feb 2021 21:44:03 GMT",
-=======
-          "azsdk-net-Storage.Files.DataLake/12.7.0-alpha.20210217.1",
-          "(.NET 5.0.3; Microsoft Windows 10.0.19042)"
-        ],
-        "x-ms-client-request-id": "6da06043-0144-1edf-c895-50f15e585a35",
-        "x-ms-date": "Wed, 17 Feb 2021 22:47:19 GMT",
->>>>>>> 1814567d
+          "azsdk-net-Storage.Files.DataLake/12.7.0-alpha.20210219.1",
+          "(.NET 5.0.3; Microsoft Windows 10.0.19041)"
+        ],
+        "x-ms-client-request-id": "64c8f83d-a349-b875-e9f7-39557e1518ff",
+        "x-ms-date": "Fri, 19 Feb 2021 19:04:49 GMT",
         "x-ms-return-client-request-id": "true",
         "x-ms-version": "2020-06-12"
       },
@@ -572,55 +359,33 @@
       "StatusCode": 200,
       "ResponseHeaders": {
         "Content-Type": "application/json; charset=utf-8",
-<<<<<<< HEAD
-        "Date": "Tue, 02 Feb 2021 21:44:03 GMT",
-=======
-        "Date": "Wed, 17 Feb 2021 22:47:18 GMT",
->>>>>>> 1814567d
+        "Date": "Fri, 19 Feb 2021 19:04:48 GMT",
         "Server": [
           "Windows-Azure-HDFS/1.0",
           "Microsoft-HTTPAPI/2.0"
         ],
         "Transfer-Encoding": "chunked",
-        "x-ms-client-request-id": "6da06043-0144-1edf-c895-50f15e585a35",
-<<<<<<< HEAD
-        "x-ms-request-id": "c531f81a-001f-0068-6bac-f919cf000000",
+        "x-ms-client-request-id": "64c8f83d-a349-b875-e9f7-39557e1518ff",
+        "x-ms-request-id": "da8447e5-a01f-0061-23f2-065c1c000000",
         "x-ms-version": "2020-06-12"
       },
       "ResponseBody": [
-        "{\u0022paths\u0022:[{\u0022contentLength\u0022:\u00220\u0022,\u0022creationTime\u0022:\u0022132567758429832025\u0022,\u0022etag\u0022:\u00220x8D8C7C3A8584359\u0022,\u0022group\u0022:\u0022$superuser\u0022,\u0022isDirectory\u0022:\u0022true\u0022,\u0022lastModified\u0022:\u0022Tue, 02 Feb 2021 21:44:02 GMT\u0022,\u0022name\u0022:\u0022test-directory-d7194249-b4d9-46d3-ccec-7cd1576a4f7e/bar\u0022,\u0022owner\u0022:\u0022$superuser\u0022,\u0022permissions\u0022:\u0022rwxr-x---\u0022},{\u0022contentLength\u0022:\u00220\u0022,\u0022creationTime\u0022:\u0022132567758430734038\u0022,\u0022etag\u0022:\u00220x8D8C7C3A86606D6\u0022,\u0022group\u0022:\u0022$superuser\u0022,\u0022isDirectory\u0022:\u0022true\u0022,\u0022lastModified\u0022:\u0022Tue, 02 Feb 2021 21:44:03 GMT\u0022,\u0022name\u0022:\u0022test-directory-d7194249-b4d9-46d3-ccec-7cd1576a4f7e/baz\u0022,\u0022owner\u0022:\u0022$superuser\u0022,\u0022permissions\u0022:\u0022rwxr-x---\u0022},{\u0022contentLength\u0022:\u00220\u0022,\u0022creationTime\u0022:\u0022132567758428939126\u0022,\u0022etag\u0022:\u00220x8D8C7C3A84AA376\u0022,\u0022group\u0022:\u0022$superuser\u0022,\u0022isDirectory\u0022:\u0022true\u0022,\u0022lastModified\u0022:\u0022Tue, 02 Feb 2021 21:44:02 GMT\u0022,\u0022name\u0022:\u0022test-directory-d7194249-b4d9-46d3-ccec-7cd1576a4f7e/foo\u0022,\u0022owner\u0022:\u0022$superuser\u0022,\u0022permissions\u0022:\u0022rwxr-x---\u0022}]}\n"
-=======
-        "x-ms-request-id": "deabc6b7-801f-0066-1c7e-05307f000000",
-        "x-ms-version": "2020-06-12"
-      },
-      "ResponseBody": [
-        "{\u0022paths\u0022:[{\u0022contentLength\u0022:\u00220\u0022,\u0022creationTime\u0022:\u0022132580756384605853\u0022,\u0022etag\u0022:\u00220x8D8D395FAD2669D\u0022,\u0022group\u0022:\u0022$superuser\u0022,\u0022isDirectory\u0022:\u0022true\u0022,\u0022lastModified\u0022:\u0022Wed, 17 Feb 2021 22:47:18 GMT\u0022,\u0022name\u0022:\u0022test-directory-d7194249-b4d9-46d3-ccec-7cd1576a4f7e/bar\u0022,\u0022owner\u0022:\u0022$superuser\u0022,\u0022permissions\u0022:\u0022rwxr-x---\u0022},{\u0022contentLength\u0022:\u00220\u0022,\u0022creationTime\u0022:\u0022132580756385445378\u0022,\u0022etag\u0022:\u00220x8D8D395FADF3602\u0022,\u0022group\u0022:\u0022$superuser\u0022,\u0022isDirectory\u0022:\u0022true\u0022,\u0022lastModified\u0022:\u0022Wed, 17 Feb 2021 22:47:18 GMT\u0022,\u0022name\u0022:\u0022test-directory-d7194249-b4d9-46d3-ccec-7cd1576a4f7e/baz\u0022,\u0022owner\u0022:\u0022$superuser\u0022,\u0022permissions\u0022:\u0022rwxr-x---\u0022},{\u0022contentLength\u0022:\u00220\u0022,\u0022creationTime\u0022:\u0022132580756383708639\u0022,\u0022etag\u0022:\u00220x8D8D395FAC4B5DF\u0022,\u0022group\u0022:\u0022$superuser\u0022,\u0022isDirectory\u0022:\u0022true\u0022,\u0022lastModified\u0022:\u0022Wed, 17 Feb 2021 22:47:18 GMT\u0022,\u0022name\u0022:\u0022test-directory-d7194249-b4d9-46d3-ccec-7cd1576a4f7e/foo\u0022,\u0022owner\u0022:\u0022$superuser\u0022,\u0022permissions\u0022:\u0022rwxr-x---\u0022}]}\n"
->>>>>>> 1814567d
+        "{\u0022paths\u0022:[{\u0022contentLength\u0022:\u00220\u0022,\u0022creationTime\u0022:\u0022132582350884561105\u0022,\u0022etag\u0022:\u00220x8D8D5093A6CE0D1\u0022,\u0022group\u0022:\u0022$superuser\u0022,\u0022isDirectory\u0022:\u0022true\u0022,\u0022lastModified\u0022:\u0022Fri, 19 Feb 2021 19:04:48 GMT\u0022,\u0022name\u0022:\u0022test-directory-c7ef4138-0056-b00c-3494-dfddadfe7fd2/bar\u0022,\u0022owner\u0022:\u0022$superuser\u0022,\u0022permissions\u0022:\u0022rwxr-x---\u0022},{\u0022contentLength\u0022:\u00220\u0022,\u0022creationTime\u0022:\u0022132582350885410447\u0022,\u0022etag\u0022:\u00220x8D8D5093A79D68F\u0022,\u0022group\u0022:\u0022$superuser\u0022,\u0022isDirectory\u0022:\u0022true\u0022,\u0022lastModified\u0022:\u0022Fri, 19 Feb 2021 19:04:48 GMT\u0022,\u0022name\u0022:\u0022test-directory-c7ef4138-0056-b00c-3494-dfddadfe7fd2/baz\u0022,\u0022owner\u0022:\u0022$superuser\u0022,\u0022permissions\u0022:\u0022rwxr-x---\u0022},{\u0022contentLength\u0022:\u00220\u0022,\u0022creationTime\u0022:\u0022132582350883792523\u0022,\u0022etag\u0022:\u00220x8D8D5093A61268B\u0022,\u0022group\u0022:\u0022$superuser\u0022,\u0022isDirectory\u0022:\u0022true\u0022,\u0022lastModified\u0022:\u0022Fri, 19 Feb 2021 19:04:48 GMT\u0022,\u0022name\u0022:\u0022test-directory-c7ef4138-0056-b00c-3494-dfddadfe7fd2/foo\u0022,\u0022owner\u0022:\u0022$superuser\u0022,\u0022permissions\u0022:\u0022rwxr-x---\u0022}]}\n"
       ]
     },
     {
-      "RequestUri": "https://seannse.blob.core.windows.net/test-filesystem-42040771-60ba-fbdb-444f-f0d17529cd3a?restype=container",
+      "RequestUri": "https://seannse.blob.core.windows.net/test-filesystem-293f96cf-2858-196f-4fc8-4915cad01205?restype=container",
       "RequestMethod": "DELETE",
       "RequestHeaders": {
         "Accept": "application/xml",
         "Authorization": "Sanitized",
-<<<<<<< HEAD
-        "traceparent": "00-8788c4346010de4bb931daa56802e4b6-51dedea09b499f4e-00",
-        "User-Agent": [
-          "azsdk-net-Storage.Files.DataLake/12.7.0-alpha.20210202.1",
-          "(.NET 5.0.2; Microsoft Windows 10.0.19042)"
-        ],
-        "x-ms-client-request-id": "c86d07e2-fd7e-2ba3-d8d1-12783a03b153",
-        "x-ms-date": "Tue, 02 Feb 2021 21:44:03 GMT",
-=======
-        "traceparent": "00-2f6d2740da641c49a5b47bc5fce7947c-af0c58428cab4046-00",
-        "User-Agent": [
-          "azsdk-net-Storage.Files.DataLake/12.7.0-alpha.20210217.1",
-          "(.NET 5.0.3; Microsoft Windows 10.0.19042)"
-        ],
-        "x-ms-client-request-id": "c86d07e2-fd7e-2ba3-d8d1-12783a03b153",
-        "x-ms-date": "Wed, 17 Feb 2021 22:47:19 GMT",
->>>>>>> 1814567d
+        "traceparent": "00-59f6de7c8c0cdb4ca901c03ef211272d-8e0f60197e67e248-00",
+        "User-Agent": [
+          "azsdk-net-Storage.Files.DataLake/12.7.0-alpha.20210219.1",
+          "(.NET 5.0.3; Microsoft Windows 10.0.19041)"
+        ],
+        "x-ms-client-request-id": "65dbce84-c2d1-21b7-cd29-c8783dee9806",
+        "x-ms-date": "Fri, 19 Feb 2021 19:04:49 GMT",
         "x-ms-return-client-request-id": "true",
         "x-ms-version": "2020-06-12"
       },
@@ -628,28 +393,20 @@
       "StatusCode": 202,
       "ResponseHeaders": {
         "Content-Length": "0",
-<<<<<<< HEAD
-        "Date": "Tue, 02 Feb 2021 21:44:03 GMT",
-=======
-        "Date": "Wed, 17 Feb 2021 22:47:18 GMT",
->>>>>>> 1814567d
+        "Date": "Fri, 19 Feb 2021 19:04:48 GMT",
         "Server": [
           "Windows-Azure-Blob/1.0",
           "Microsoft-HTTPAPI/2.0"
         ],
-        "x-ms-client-request-id": "c86d07e2-fd7e-2ba3-d8d1-12783a03b153",
-<<<<<<< HEAD
-        "x-ms-request-id": "2413aed4-a01e-002c-28ac-f993f0000000",
-=======
-        "x-ms-request-id": "70da17ba-501e-0075-107e-051473000000",
->>>>>>> 1814567d
+        "x-ms-client-request-id": "65dbce84-c2d1-21b7-cd29-c8783dee9806",
+        "x-ms-request-id": "cb12e24d-b01e-006d-32f2-06cb14000000",
         "x-ms-version": "2020-06-12"
       },
       "ResponseBody": []
     }
   ],
   "Variables": {
-    "RandomSeed": "558317770",
+    "RandomSeed": "1915929873",
     "Storage_TestConfigHierarchicalNamespace": "NamespaceTenant\nseannse\nU2FuaXRpemVk\nhttps://seannse.blob.core.windows.net\nhttps://seannse.file.core.windows.net\nhttps://seannse.queue.core.windows.net\nhttps://seannse.table.core.windows.net\n\n\n\n\nhttps://seannse-secondary.blob.core.windows.net\nhttps://seannse-secondary.file.core.windows.net\nhttps://seannse-secondary.queue.core.windows.net\nhttps://seannse-secondary.table.core.windows.net\n68390a19-a643-458b-b726-408abf67b4fc\nSanitized\n72f988bf-86f1-41af-91ab-2d7cd011db47\nhttps://login.microsoftonline.com/\nCloud\nBlobEndpoint=https://seannse.blob.core.windows.net/;QueueEndpoint=https://seannse.queue.core.windows.net/;FileEndpoint=https://seannse.file.core.windows.net/;BlobSecondaryEndpoint=https://seannse-secondary.blob.core.windows.net/;QueueSecondaryEndpoint=https://seannse-secondary.queue.core.windows.net/;FileSecondaryEndpoint=https://seannse-secondary.file.core.windows.net/;AccountName=seannse;AccountKey=Sanitized\n"
   }
 }