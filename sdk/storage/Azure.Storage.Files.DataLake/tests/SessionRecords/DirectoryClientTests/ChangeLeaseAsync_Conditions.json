{
  "Entries": [
    {
      "RequestUri": "https://seannse.blob.core.windows.net/test-filesystem-bdd22d38-9f67-8901-c407-ef735787bc4a?restype=container",
      "RequestMethod": "PUT",
      "RequestHeaders": {
        "Accept": "application/xml",
        "Authorization": "Sanitized",
<<<<<<< HEAD
        "traceparent": "00-720abb43181fad4781c5ff411a929680-af3349233c59cc4e-00",
        "User-Agent": [
          "azsdk-net-Storage.Files.DataLake/12.7.0-alpha.20210202.1",
          "(.NET 5.0.2; Microsoft Windows 10.0.19042)"
        ],
        "x-ms-blob-public-access": "container",
        "x-ms-client-request-id": "cf5eeefe-37e2-33a7-3511-8e8b64654b01",
        "x-ms-date": "Tue, 02 Feb 2021 21:50:04 GMT",
=======
        "traceparent": "00-5ffc4e1db5e85246a0095f7f3681f2c7-d04c318a559ec646-00",
        "User-Agent": [
          "azsdk-net-Storage.Files.DataLake/12.7.0-alpha.20210217.1",
          "(.NET 5.0.3; Microsoft Windows 10.0.19042)"
        ],
        "x-ms-blob-public-access": "container",
        "x-ms-client-request-id": "cf5eeefe-37e2-33a7-3511-8e8b64654b01",
        "x-ms-date": "Wed, 17 Feb 2021 22:38:04 GMT",
>>>>>>> 1814567d
        "x-ms-return-client-request-id": "true",
        "x-ms-version": "2020-06-12"
      },
      "RequestBody": null,
      "StatusCode": 201,
      "ResponseHeaders": {
        "Content-Length": "0",
<<<<<<< HEAD
        "Date": "Tue, 02 Feb 2021 21:50:04 GMT",
        "ETag": "\u00220x8D8C7C480743C39\u0022",
        "Last-Modified": "Tue, 02 Feb 2021 21:50:05 GMT",
=======
        "Date": "Wed, 17 Feb 2021 22:38:04 GMT",
        "ETag": "\u00220x8D8D394B0BA4892\u0022",
        "Last-Modified": "Wed, 17 Feb 2021 22:38:04 GMT",
>>>>>>> 1814567d
        "Server": [
          "Windows-Azure-Blob/1.0",
          "Microsoft-HTTPAPI/2.0"
        ],
        "x-ms-client-request-id": "cf5eeefe-37e2-33a7-3511-8e8b64654b01",
<<<<<<< HEAD
        "x-ms-request-id": "d284ee1e-801e-0092-11ad-f9fb89000000",
=======
        "x-ms-request-id": "c3f6f278-301e-002e-137d-052d48000000",
>>>>>>> 1814567d
        "x-ms-version": "2020-06-12"
      },
      "ResponseBody": []
    },
    {
      "RequestUri": "https://seannse.dfs.core.windows.net/test-filesystem-bdd22d38-9f67-8901-c407-ef735787bc4a/test-directory-8e95f61f-9005-75e6-d6f2-365360cbf357?resource=directory",
      "RequestMethod": "PUT",
      "RequestHeaders": {
        "Accept": "application/json",
        "Authorization": "Sanitized",
<<<<<<< HEAD
        "traceparent": "00-9d0a747305267c45bdaf3e194b9e374e-c9884b11b06fc540-00",
        "User-Agent": [
          "azsdk-net-Storage.Files.DataLake/12.7.0-alpha.20210202.1",
          "(.NET 5.0.2; Microsoft Windows 10.0.19042)"
        ],
        "x-ms-client-request-id": "9e163dc8-01d8-6d2e-08e9-f8f00154d369",
        "x-ms-date": "Tue, 02 Feb 2021 21:50:05 GMT",
=======
        "traceparent": "00-74e7243e4e2a5d40aadc2a17170e107b-a82a0c31ca309146-00",
        "User-Agent": [
          "azsdk-net-Storage.Files.DataLake/12.7.0-alpha.20210217.1",
          "(.NET 5.0.3; Microsoft Windows 10.0.19042)"
        ],
        "x-ms-client-request-id": "9e163dc8-01d8-6d2e-08e9-f8f00154d369",
        "x-ms-date": "Wed, 17 Feb 2021 22:38:04 GMT",
>>>>>>> 1814567d
        "x-ms-return-client-request-id": "true",
        "x-ms-version": "2020-06-12"
      },
      "RequestBody": null,
      "StatusCode": 201,
      "ResponseHeaders": {
        "Content-Length": "0",
<<<<<<< HEAD
        "Date": "Tue, 02 Feb 2021 21:50:05 GMT",
        "ETag": "\u00220x8D8C7C480B00D18\u0022",
        "Last-Modified": "Tue, 02 Feb 2021 21:50:05 GMT",
=======
        "Date": "Wed, 17 Feb 2021 22:38:04 GMT",
        "ETag": "\u00220x8D8D394B0ED8A7E\u0022",
        "Last-Modified": "Wed, 17 Feb 2021 22:38:04 GMT",
>>>>>>> 1814567d
        "Server": [
          "Windows-Azure-HDFS/1.0",
          "Microsoft-HTTPAPI/2.0"
        ],
        "x-ms-client-request-id": "9e163dc8-01d8-6d2e-08e9-f8f00154d369",
<<<<<<< HEAD
        "x-ms-request-id": "ba07484d-301f-0087-2bad-f9ec3a000000",
=======
        "x-ms-request-id": "1d7e3d7e-a01f-003c-067d-055698000000",
>>>>>>> 1814567d
        "x-ms-version": "2020-06-12"
      },
      "ResponseBody": []
    },
    {
      "RequestUri": "https://seannse.blob.core.windows.net/test-filesystem-bdd22d38-9f67-8901-c407-ef735787bc4a/test-directory-8e95f61f-9005-75e6-d6f2-365360cbf357?comp=lease",
      "RequestMethod": "PUT",
      "RequestHeaders": {
        "Accept": "application/xml",
        "Authorization": "Sanitized",
<<<<<<< HEAD
        "traceparent": "00-5b9853b60f89734bafbe34e67c2fb60e-d16b5af806509843-00",
        "User-Agent": [
          "azsdk-net-Storage.Files.DataLake/12.7.0-alpha.20210202.1",
          "(.NET 5.0.2; Microsoft Windows 10.0.19042)"
        ],
        "x-ms-client-request-id": "ed79eda8-b1c9-c9b4-b89e-1ae983993e18",
        "x-ms-date": "Tue, 02 Feb 2021 21:50:05 GMT",
=======
        "traceparent": "00-1eb8feec950c0b46957f472a646a390d-8b71d84762689840-00",
        "User-Agent": [
          "azsdk-net-Storage.Files.DataLake/12.7.0-alpha.20210217.1",
          "(.NET 5.0.3; Microsoft Windows 10.0.19042)"
        ],
        "x-ms-client-request-id": "ed79eda8-b1c9-c9b4-b89e-1ae983993e18",
        "x-ms-date": "Wed, 17 Feb 2021 22:38:05 GMT",
>>>>>>> 1814567d
        "x-ms-lease-action": "acquire",
        "x-ms-lease-duration": "15",
        "x-ms-proposed-lease-id": "a814371e-e2f0-32d8-8f2e-4049b0a6400b",
        "x-ms-return-client-request-id": "true",
        "x-ms-version": "2020-06-12"
      },
      "RequestBody": null,
      "StatusCode": 201,
      "ResponseHeaders": {
        "Content-Length": "0",
<<<<<<< HEAD
        "Date": "Tue, 02 Feb 2021 21:50:05 GMT",
        "ETag": "\u00220x8D8C7C480B00D18\u0022",
        "Last-Modified": "Tue, 02 Feb 2021 21:50:05 GMT",
=======
        "Date": "Wed, 17 Feb 2021 22:38:04 GMT",
        "ETag": "\u00220x8D8D394B0ED8A7E\u0022",
        "Last-Modified": "Wed, 17 Feb 2021 22:38:04 GMT",
>>>>>>> 1814567d
        "Server": [
          "Windows-Azure-Blob/1.0",
          "Microsoft-HTTPAPI/2.0"
        ],
        "x-ms-client-request-id": "ed79eda8-b1c9-c9b4-b89e-1ae983993e18",
        "x-ms-lease-id": "a814371e-e2f0-32d8-8f2e-4049b0a6400b",
<<<<<<< HEAD
        "x-ms-request-id": "d284f342-801e-0092-58ad-f9fb89000000",
=======
        "x-ms-request-id": "c3f6f47b-301e-002e-7d7d-052d48000000",
>>>>>>> 1814567d
        "x-ms-version": "2020-06-12"
      },
      "ResponseBody": []
    },
    {
      "RequestUri": "https://seannse.blob.core.windows.net/test-filesystem-bdd22d38-9f67-8901-c407-ef735787bc4a/test-directory-8e95f61f-9005-75e6-d6f2-365360cbf357?comp=lease",
      "RequestMethod": "PUT",
      "RequestHeaders": {
        "Accept": "application/xml",
        "Authorization": "Sanitized",
<<<<<<< HEAD
        "traceparent": "00-0b631d0c6b2a6e4ea3c214567dcccdf3-6a5e85841d35844e-00",
        "User-Agent": [
          "azsdk-net-Storage.Files.DataLake/12.7.0-alpha.20210202.1",
          "(.NET 5.0.2; Microsoft Windows 10.0.19042)"
        ],
        "x-ms-client-request-id": "0696fd49-77fd-362f-c157-4417b84862cb",
        "x-ms-date": "Tue, 02 Feb 2021 21:50:05 GMT",
=======
        "traceparent": "00-d363399325bae04a82b8393a207f3e0c-7f940c33ee2be843-00",
        "User-Agent": [
          "azsdk-net-Storage.Files.DataLake/12.7.0-alpha.20210217.1",
          "(.NET 5.0.3; Microsoft Windows 10.0.19042)"
        ],
        "x-ms-client-request-id": "0696fd49-77fd-362f-c157-4417b84862cb",
        "x-ms-date": "Wed, 17 Feb 2021 22:38:05 GMT",
>>>>>>> 1814567d
        "x-ms-lease-action": "change",
        "x-ms-lease-id": "a814371e-e2f0-32d8-8f2e-4049b0a6400b",
        "x-ms-proposed-lease-id": "228a1376-54b4-757e-8d07-5f3ff37665f9",
        "x-ms-return-client-request-id": "true",
        "x-ms-version": "2020-06-12"
      },
      "RequestBody": null,
      "StatusCode": 200,
      "ResponseHeaders": {
        "Content-Length": "0",
<<<<<<< HEAD
        "Date": "Tue, 02 Feb 2021 21:50:05 GMT",
        "ETag": "\u00220x8D8C7C480B00D18\u0022",
        "Last-Modified": "Tue, 02 Feb 2021 21:50:05 GMT",
=======
        "Date": "Wed, 17 Feb 2021 22:38:05 GMT",
        "ETag": "\u00220x8D8D394B0ED8A7E\u0022",
        "Last-Modified": "Wed, 17 Feb 2021 22:38:04 GMT",
>>>>>>> 1814567d
        "Server": [
          "Windows-Azure-Blob/1.0",
          "Microsoft-HTTPAPI/2.0"
        ],
        "x-ms-client-request-id": "0696fd49-77fd-362f-c157-4417b84862cb",
        "x-ms-lease-id": "228a1376-54b4-757e-8d07-5f3ff37665f9",
<<<<<<< HEAD
        "x-ms-request-id": "d284f423-801e-0092-2aad-f9fb89000000",
=======
        "x-ms-request-id": "c3f6f4e4-301e-002e-5e7d-052d48000000",
>>>>>>> 1814567d
        "x-ms-version": "2020-06-12"
      },
      "ResponseBody": []
    },
    {
      "RequestUri": "https://seannse.blob.core.windows.net/test-filesystem-bdd22d38-9f67-8901-c407-ef735787bc4a?restype=container",
      "RequestMethod": "DELETE",
      "RequestHeaders": {
        "Accept": "application/xml",
        "Authorization": "Sanitized",
<<<<<<< HEAD
        "traceparent": "00-a5e20ea5c3ec534698e60943fb389c82-15d42a4d2f95204b-00",
        "User-Agent": [
          "azsdk-net-Storage.Files.DataLake/12.7.0-alpha.20210202.1",
          "(.NET 5.0.2; Microsoft Windows 10.0.19042)"
        ],
        "x-ms-client-request-id": "869f71ea-3803-521b-172a-782cff3ceb99",
        "x-ms-date": "Tue, 02 Feb 2021 21:50:05 GMT",
=======
        "traceparent": "00-1448b862e756844fb9cbdf10aa4241c2-6b2f6a5b162efc46-00",
        "User-Agent": [
          "azsdk-net-Storage.Files.DataLake/12.7.0-alpha.20210217.1",
          "(.NET 5.0.3; Microsoft Windows 10.0.19042)"
        ],
        "x-ms-client-request-id": "869f71ea-3803-521b-172a-782cff3ceb99",
        "x-ms-date": "Wed, 17 Feb 2021 22:38:05 GMT",
>>>>>>> 1814567d
        "x-ms-return-client-request-id": "true",
        "x-ms-version": "2020-06-12"
      },
      "RequestBody": null,
      "StatusCode": 202,
      "ResponseHeaders": {
        "Content-Length": "0",
<<<<<<< HEAD
        "Date": "Tue, 02 Feb 2021 21:50:05 GMT",
=======
        "Date": "Wed, 17 Feb 2021 22:38:05 GMT",
>>>>>>> 1814567d
        "Server": [
          "Windows-Azure-Blob/1.0",
          "Microsoft-HTTPAPI/2.0"
        ],
        "x-ms-client-request-id": "869f71ea-3803-521b-172a-782cff3ceb99",
<<<<<<< HEAD
        "x-ms-request-id": "d284f525-801e-0092-1dad-f9fb89000000",
=======
        "x-ms-request-id": "c3f6f532-301e-002e-297d-052d48000000",
>>>>>>> 1814567d
        "x-ms-version": "2020-06-12"
      },
      "ResponseBody": []
    },
    {
      "RequestUri": "https://seannse.blob.core.windows.net/test-filesystem-4d2bf243-3af5-c626-1e31-6d276b0a42de?restype=container",
      "RequestMethod": "PUT",
      "RequestHeaders": {
        "Accept": "application/xml",
        "Authorization": "Sanitized",
<<<<<<< HEAD
        "traceparent": "00-c69e36fc0b56cb4f9e61151d99ff0d93-184b1ed26f0c0940-00",
        "User-Agent": [
          "azsdk-net-Storage.Files.DataLake/12.7.0-alpha.20210202.1",
          "(.NET 5.0.2; Microsoft Windows 10.0.19042)"
        ],
        "x-ms-blob-public-access": "container",
        "x-ms-client-request-id": "01e172eb-37b8-b0ee-4bd8-67d1caf3e60c",
        "x-ms-date": "Tue, 02 Feb 2021 21:50:05 GMT",
=======
        "traceparent": "00-c9dae08144c39241acb3ba94046ed454-b7badc034d584d46-00",
        "User-Agent": [
          "azsdk-net-Storage.Files.DataLake/12.7.0-alpha.20210217.1",
          "(.NET 5.0.3; Microsoft Windows 10.0.19042)"
        ],
        "x-ms-blob-public-access": "container",
        "x-ms-client-request-id": "01e172eb-37b8-b0ee-4bd8-67d1caf3e60c",
        "x-ms-date": "Wed, 17 Feb 2021 22:38:05 GMT",
>>>>>>> 1814567d
        "x-ms-return-client-request-id": "true",
        "x-ms-version": "2020-06-12"
      },
      "RequestBody": null,
      "StatusCode": 201,
      "ResponseHeaders": {
        "Content-Length": "0",
<<<<<<< HEAD
        "Date": "Tue, 02 Feb 2021 21:50:06 GMT",
        "ETag": "\u00220x8D8C7C48118C576\u0022",
        "Last-Modified": "Tue, 02 Feb 2021 21:50:06 GMT",
=======
        "Date": "Wed, 17 Feb 2021 22:38:04 GMT",
        "ETag": "\u00220x8D8D394B14E63F7\u0022",
        "Last-Modified": "Wed, 17 Feb 2021 22:38:05 GMT",
>>>>>>> 1814567d
        "Server": [
          "Windows-Azure-Blob/1.0",
          "Microsoft-HTTPAPI/2.0"
        ],
        "x-ms-client-request-id": "01e172eb-37b8-b0ee-4bd8-67d1caf3e60c",
<<<<<<< HEAD
        "x-ms-request-id": "7fb3a53a-c01e-002a-17ad-f9a04f000000",
=======
        "x-ms-request-id": "451346fd-801e-00ad-3f7d-05332a000000",
>>>>>>> 1814567d
        "x-ms-version": "2020-06-12"
      },
      "ResponseBody": []
    },
    {
      "RequestUri": "https://seannse.dfs.core.windows.net/test-filesystem-4d2bf243-3af5-c626-1e31-6d276b0a42de/test-directory-9e599ae7-a40f-66f0-2abd-7167d7ceba6c?resource=directory",
      "RequestMethod": "PUT",
      "RequestHeaders": {
        "Accept": "application/json",
        "Authorization": "Sanitized",
<<<<<<< HEAD
        "traceparent": "00-a7510a1bf544e64fb2c062fc49370ae9-9a23510cea07954f-00",
        "User-Agent": [
          "azsdk-net-Storage.Files.DataLake/12.7.0-alpha.20210202.1",
          "(.NET 5.0.2; Microsoft Windows 10.0.19042)"
        ],
        "x-ms-client-request-id": "717056a7-c658-464c-827a-d7fac686d87c",
        "x-ms-date": "Tue, 02 Feb 2021 21:50:06 GMT",
=======
        "traceparent": "00-45ed90d8fbf3994490924ef8a02de6bf-383047df2aed4d4f-00",
        "User-Agent": [
          "azsdk-net-Storage.Files.DataLake/12.7.0-alpha.20210217.1",
          "(.NET 5.0.3; Microsoft Windows 10.0.19042)"
        ],
        "x-ms-client-request-id": "717056a7-c658-464c-827a-d7fac686d87c",
        "x-ms-date": "Wed, 17 Feb 2021 22:38:05 GMT",
>>>>>>> 1814567d
        "x-ms-return-client-request-id": "true",
        "x-ms-version": "2020-06-12"
      },
      "RequestBody": null,
      "StatusCode": 201,
      "ResponseHeaders": {
        "Content-Length": "0",
<<<<<<< HEAD
        "Date": "Tue, 02 Feb 2021 21:50:06 GMT",
        "ETag": "\u00220x8D8C7C48154C006\u0022",
        "Last-Modified": "Tue, 02 Feb 2021 21:50:07 GMT",
=======
        "Date": "Wed, 17 Feb 2021 22:38:05 GMT",
        "ETag": "\u00220x8D8D394B18B80C6\u0022",
        "Last-Modified": "Wed, 17 Feb 2021 22:38:06 GMT",
>>>>>>> 1814567d
        "Server": [
          "Windows-Azure-HDFS/1.0",
          "Microsoft-HTTPAPI/2.0"
        ],
        "x-ms-client-request-id": "717056a7-c658-464c-827a-d7fac686d87c",
<<<<<<< HEAD
        "x-ms-request-id": "a35b8f5c-901f-0008-56ad-f96550000000",
=======
        "x-ms-request-id": "cd0feff7-601f-007e-447d-05ef18000000",
>>>>>>> 1814567d
        "x-ms-version": "2020-06-12"
      },
      "ResponseBody": []
    },
    {
      "RequestUri": "https://seannse.blob.core.windows.net/test-filesystem-4d2bf243-3af5-c626-1e31-6d276b0a42de/test-directory-9e599ae7-a40f-66f0-2abd-7167d7ceba6c?comp=lease",
      "RequestMethod": "PUT",
      "RequestHeaders": {
        "Accept": "application/xml",
        "Authorization": "Sanitized",
<<<<<<< HEAD
        "traceparent": "00-7751f137163c484eb420236410aa9c84-600c2eeed22d2f49-00",
        "User-Agent": [
          "azsdk-net-Storage.Files.DataLake/12.7.0-alpha.20210202.1",
          "(.NET 5.0.2; Microsoft Windows 10.0.19042)"
        ],
        "x-ms-client-request-id": "3ddea288-57c6-d41e-e6ff-f5c276343c49",
        "x-ms-date": "Tue, 02 Feb 2021 21:50:06 GMT",
=======
        "traceparent": "00-1ce25d3ca4748d40833d1729996f1ad2-ddc7cf69d19cbd45-00",
        "User-Agent": [
          "azsdk-net-Storage.Files.DataLake/12.7.0-alpha.20210217.1",
          "(.NET 5.0.3; Microsoft Windows 10.0.19042)"
        ],
        "x-ms-client-request-id": "3ddea288-57c6-d41e-e6ff-f5c276343c49",
        "x-ms-date": "Wed, 17 Feb 2021 22:38:06 GMT",
>>>>>>> 1814567d
        "x-ms-lease-action": "acquire",
        "x-ms-lease-duration": "15",
        "x-ms-proposed-lease-id": "b905fa1d-edb7-a6e3-74be-2b92a81ff234",
        "x-ms-return-client-request-id": "true",
        "x-ms-version": "2020-06-12"
      },
      "RequestBody": null,
      "StatusCode": 201,
      "ResponseHeaders": {
        "Content-Length": "0",
<<<<<<< HEAD
        "Date": "Tue, 02 Feb 2021 21:50:07 GMT",
        "ETag": "\u00220x8D8C7C48154C006\u0022",
        "Last-Modified": "Tue, 02 Feb 2021 21:50:07 GMT",
=======
        "Date": "Wed, 17 Feb 2021 22:38:05 GMT",
        "ETag": "\u00220x8D8D394B18B80C6\u0022",
        "Last-Modified": "Wed, 17 Feb 2021 22:38:06 GMT",
>>>>>>> 1814567d
        "Server": [
          "Windows-Azure-Blob/1.0",
          "Microsoft-HTTPAPI/2.0"
        ],
        "x-ms-client-request-id": "3ddea288-57c6-d41e-e6ff-f5c276343c49",
        "x-ms-lease-id": "b905fa1d-edb7-a6e3-74be-2b92a81ff234",
<<<<<<< HEAD
        "x-ms-request-id": "7fb3a633-c01e-002a-7bad-f9a04f000000",
=======
        "x-ms-request-id": "45134b8a-801e-00ad-7b7d-05332a000000",
>>>>>>> 1814567d
        "x-ms-version": "2020-06-12"
      },
      "ResponseBody": []
    },
    {
      "RequestUri": "https://seannse.blob.core.windows.net/test-filesystem-4d2bf243-3af5-c626-1e31-6d276b0a42de/test-directory-9e599ae7-a40f-66f0-2abd-7167d7ceba6c?comp=lease",
      "RequestMethod": "PUT",
      "RequestHeaders": {
        "Accept": "application/xml",
        "Authorization": "Sanitized",
<<<<<<< HEAD
        "If-Modified-Since": "Mon, 01 Feb 2021 21:50:04 GMT",
        "traceparent": "00-7199b872a71ab5478515e321dc82476e-f86ec68550972a44-00",
        "User-Agent": [
          "azsdk-net-Storage.Files.DataLake/12.7.0-alpha.20210202.1",
          "(.NET 5.0.2; Microsoft Windows 10.0.19042)"
        ],
        "x-ms-client-request-id": "c7261457-974c-4d25-60de-93f1f36d433e",
        "x-ms-date": "Tue, 02 Feb 2021 21:50:06 GMT",
=======
        "If-Modified-Since": "Tue, 16 Feb 2021 22:38:04 GMT",
        "traceparent": "00-e91facf74dbebf48aec0ff38a8bbb289-17fe2b52f0aa1a4c-00",
        "User-Agent": [
          "azsdk-net-Storage.Files.DataLake/12.7.0-alpha.20210217.1",
          "(.NET 5.0.3; Microsoft Windows 10.0.19042)"
        ],
        "x-ms-client-request-id": "c7261457-974c-4d25-60de-93f1f36d433e",
        "x-ms-date": "Wed, 17 Feb 2021 22:38:06 GMT",
>>>>>>> 1814567d
        "x-ms-lease-action": "change",
        "x-ms-lease-id": "b905fa1d-edb7-a6e3-74be-2b92a81ff234",
        "x-ms-proposed-lease-id": "81c0881b-495e-0614-c4f5-76ae6a2bd5ec",
        "x-ms-return-client-request-id": "true",
        "x-ms-version": "2020-06-12"
      },
      "RequestBody": null,
      "StatusCode": 200,
      "ResponseHeaders": {
        "Content-Length": "0",
<<<<<<< HEAD
        "Date": "Tue, 02 Feb 2021 21:50:07 GMT",
        "ETag": "\u00220x8D8C7C48154C006\u0022",
        "Last-Modified": "Tue, 02 Feb 2021 21:50:07 GMT",
=======
        "Date": "Wed, 17 Feb 2021 22:38:05 GMT",
        "ETag": "\u00220x8D8D394B18B80C6\u0022",
        "Last-Modified": "Wed, 17 Feb 2021 22:38:06 GMT",
>>>>>>> 1814567d
        "Server": [
          "Windows-Azure-Blob/1.0",
          "Microsoft-HTTPAPI/2.0"
        ],
        "x-ms-client-request-id": "c7261457-974c-4d25-60de-93f1f36d433e",
        "x-ms-lease-id": "81c0881b-495e-0614-c4f5-76ae6a2bd5ec",
<<<<<<< HEAD
        "x-ms-request-id": "7fb3a667-c01e-002a-29ad-f9a04f000000",
=======
        "x-ms-request-id": "45134c8d-801e-00ad-627d-05332a000000",
>>>>>>> 1814567d
        "x-ms-version": "2020-06-12"
      },
      "ResponseBody": []
    },
    {
      "RequestUri": "https://seannse.blob.core.windows.net/test-filesystem-4d2bf243-3af5-c626-1e31-6d276b0a42de?restype=container",
      "RequestMethod": "DELETE",
      "RequestHeaders": {
        "Accept": "application/xml",
        "Authorization": "Sanitized",
<<<<<<< HEAD
        "traceparent": "00-6ea9243c1543c749a2275b9f11137903-3eba6b379cd40e47-00",
        "User-Agent": [
          "azsdk-net-Storage.Files.DataLake/12.7.0-alpha.20210202.1",
          "(.NET 5.0.2; Microsoft Windows 10.0.19042)"
        ],
        "x-ms-client-request-id": "626beb94-740e-51fc-199f-c88ee5513fea",
        "x-ms-date": "Tue, 02 Feb 2021 21:50:06 GMT",
=======
        "traceparent": "00-4ada2dbec2601d44b3c7ad8a2dbeab87-d2e9b3d421604044-00",
        "User-Agent": [
          "azsdk-net-Storage.Files.DataLake/12.7.0-alpha.20210217.1",
          "(.NET 5.0.3; Microsoft Windows 10.0.19042)"
        ],
        "x-ms-client-request-id": "626beb94-740e-51fc-199f-c88ee5513fea",
        "x-ms-date": "Wed, 17 Feb 2021 22:38:06 GMT",
>>>>>>> 1814567d
        "x-ms-return-client-request-id": "true",
        "x-ms-version": "2020-06-12"
      },
      "RequestBody": null,
      "StatusCode": 202,
      "ResponseHeaders": {
        "Content-Length": "0",
<<<<<<< HEAD
        "Date": "Tue, 02 Feb 2021 21:50:07 GMT",
=======
        "Date": "Wed, 17 Feb 2021 22:38:05 GMT",
>>>>>>> 1814567d
        "Server": [
          "Windows-Azure-Blob/1.0",
          "Microsoft-HTTPAPI/2.0"
        ],
        "x-ms-client-request-id": "626beb94-740e-51fc-199f-c88ee5513fea",
<<<<<<< HEAD
        "x-ms-request-id": "7fb3a695-c01e-002a-56ad-f9a04f000000",
=======
        "x-ms-request-id": "45134d86-801e-00ad-4c7d-05332a000000",
>>>>>>> 1814567d
        "x-ms-version": "2020-06-12"
      },
      "ResponseBody": []
    },
    {
      "RequestUri": "https://seannse.blob.core.windows.net/test-filesystem-9907d0c3-0fca-e23d-1e16-68a0b26604d7?restype=container",
      "RequestMethod": "PUT",
      "RequestHeaders": {
        "Accept": "application/xml",
        "Authorization": "Sanitized",
<<<<<<< HEAD
        "traceparent": "00-dbc8f0175284ec4e83eff0539233ef02-60ecea497aac2041-00",
        "User-Agent": [
          "azsdk-net-Storage.Files.DataLake/12.7.0-alpha.20210202.1",
          "(.NET 5.0.2; Microsoft Windows 10.0.19042)"
        ],
        "x-ms-blob-public-access": "container",
        "x-ms-client-request-id": "78fcfa6c-ee81-84a0-ad88-43f70c5c9eb3",
        "x-ms-date": "Tue, 02 Feb 2021 21:50:06 GMT",
=======
        "traceparent": "00-21d355cdf97e5d42a11b382f016ff1f9-777802426ed4594d-00",
        "User-Agent": [
          "azsdk-net-Storage.Files.DataLake/12.7.0-alpha.20210217.1",
          "(.NET 5.0.3; Microsoft Windows 10.0.19042)"
        ],
        "x-ms-blob-public-access": "container",
        "x-ms-client-request-id": "78fcfa6c-ee81-84a0-ad88-43f70c5c9eb3",
        "x-ms-date": "Wed, 17 Feb 2021 22:38:06 GMT",
>>>>>>> 1814567d
        "x-ms-return-client-request-id": "true",
        "x-ms-version": "2020-06-12"
      },
      "RequestBody": null,
      "StatusCode": 201,
      "ResponseHeaders": {
        "Content-Length": "0",
<<<<<<< HEAD
        "Date": "Tue, 02 Feb 2021 21:50:07 GMT",
        "ETag": "\u00220x8D8C7C481B4D6A9\u0022",
        "Last-Modified": "Tue, 02 Feb 2021 21:50:07 GMT",
=======
        "Date": "Wed, 17 Feb 2021 22:38:05 GMT",
        "ETag": "\u00220x8D8D394B1F385DA\u0022",
        "Last-Modified": "Wed, 17 Feb 2021 22:38:06 GMT",
>>>>>>> 1814567d
        "Server": [
          "Windows-Azure-Blob/1.0",
          "Microsoft-HTTPAPI/2.0"
        ],
        "x-ms-client-request-id": "78fcfa6c-ee81-84a0-ad88-43f70c5c9eb3",
<<<<<<< HEAD
        "x-ms-request-id": "c3f23a1a-a01e-004e-22ad-f951d7000000",
=======
        "x-ms-request-id": "3bc9e5ab-501e-0065-097d-05d11b000000",
>>>>>>> 1814567d
        "x-ms-version": "2020-06-12"
      },
      "ResponseBody": []
    },
    {
      "RequestUri": "https://seannse.dfs.core.windows.net/test-filesystem-9907d0c3-0fca-e23d-1e16-68a0b26604d7/test-directory-bc37f19a-37f3-e2e8-a0ef-e26bcc1037b7?resource=directory",
      "RequestMethod": "PUT",
      "RequestHeaders": {
        "Accept": "application/json",
        "Authorization": "Sanitized",
<<<<<<< HEAD
        "traceparent": "00-04b07772e0d125439234c3fb8237fc3d-98069a32330ffc4a-00",
        "User-Agent": [
          "azsdk-net-Storage.Files.DataLake/12.7.0-alpha.20210202.1",
          "(.NET 5.0.2; Microsoft Windows 10.0.19042)"
        ],
        "x-ms-client-request-id": "ba918fc0-6d2f-341a-1119-d7920b35b89d",
        "x-ms-date": "Tue, 02 Feb 2021 21:50:07 GMT",
=======
        "traceparent": "00-8e28858a1f2e4c438de41e18915caa4d-5f8e2ec237971f41-00",
        "User-Agent": [
          "azsdk-net-Storage.Files.DataLake/12.7.0-alpha.20210217.1",
          "(.NET 5.0.3; Microsoft Windows 10.0.19042)"
        ],
        "x-ms-client-request-id": "ba918fc0-6d2f-341a-1119-d7920b35b89d",
        "x-ms-date": "Wed, 17 Feb 2021 22:38:06 GMT",
>>>>>>> 1814567d
        "x-ms-return-client-request-id": "true",
        "x-ms-version": "2020-06-12"
      },
      "RequestBody": null,
      "StatusCode": 201,
      "ResponseHeaders": {
        "Content-Length": "0",
<<<<<<< HEAD
        "Date": "Tue, 02 Feb 2021 21:50:07 GMT",
        "ETag": "\u00220x8D8C7C481F3E7AC\u0022",
        "Last-Modified": "Tue, 02 Feb 2021 21:50:08 GMT",
=======
        "Date": "Wed, 17 Feb 2021 22:38:06 GMT",
        "ETag": "\u00220x8D8D394B231F96A\u0022",
        "Last-Modified": "Wed, 17 Feb 2021 22:38:07 GMT",
>>>>>>> 1814567d
        "Server": [
          "Windows-Azure-HDFS/1.0",
          "Microsoft-HTTPAPI/2.0"
        ],
        "x-ms-client-request-id": "ba918fc0-6d2f-341a-1119-d7920b35b89d",
<<<<<<< HEAD
        "x-ms-request-id": "e4d1db3f-301f-0063-3ead-f9e2a4000000",
=======
        "x-ms-request-id": "2edebef6-101f-004b-0e7d-05830c000000",
>>>>>>> 1814567d
        "x-ms-version": "2020-06-12"
      },
      "ResponseBody": []
    },
    {
      "RequestUri": "https://seannse.blob.core.windows.net/test-filesystem-9907d0c3-0fca-e23d-1e16-68a0b26604d7/test-directory-bc37f19a-37f3-e2e8-a0ef-e26bcc1037b7?comp=lease",
      "RequestMethod": "PUT",
      "RequestHeaders": {
        "Accept": "application/xml",
        "Authorization": "Sanitized",
<<<<<<< HEAD
        "traceparent": "00-1141550a58c9ba4f95bf03affaa2cf87-b65741902e0b684b-00",
        "User-Agent": [
          "azsdk-net-Storage.Files.DataLake/12.7.0-alpha.20210202.1",
          "(.NET 5.0.2; Microsoft Windows 10.0.19042)"
        ],
        "x-ms-client-request-id": "84ae6ed3-7b8a-d41e-058c-71283ff958d6",
        "x-ms-date": "Tue, 02 Feb 2021 21:50:07 GMT",
=======
        "traceparent": "00-2222ff0a64350d428014e19975cdcc8a-b22576169132ca48-00",
        "User-Agent": [
          "azsdk-net-Storage.Files.DataLake/12.7.0-alpha.20210217.1",
          "(.NET 5.0.3; Microsoft Windows 10.0.19042)"
        ],
        "x-ms-client-request-id": "84ae6ed3-7b8a-d41e-058c-71283ff958d6",
        "x-ms-date": "Wed, 17 Feb 2021 22:38:07 GMT",
>>>>>>> 1814567d
        "x-ms-lease-action": "acquire",
        "x-ms-lease-duration": "15",
        "x-ms-proposed-lease-id": "b10a8c51-e628-0e49-9ace-351add6f4568",
        "x-ms-return-client-request-id": "true",
        "x-ms-version": "2020-06-12"
      },
      "RequestBody": null,
      "StatusCode": 201,
      "ResponseHeaders": {
        "Content-Length": "0",
<<<<<<< HEAD
        "Date": "Tue, 02 Feb 2021 21:50:07 GMT",
        "ETag": "\u00220x8D8C7C481F3E7AC\u0022",
        "Last-Modified": "Tue, 02 Feb 2021 21:50:08 GMT",
=======
        "Date": "Wed, 17 Feb 2021 22:38:06 GMT",
        "ETag": "\u00220x8D8D394B231F96A\u0022",
        "Last-Modified": "Wed, 17 Feb 2021 22:38:07 GMT",
>>>>>>> 1814567d
        "Server": [
          "Windows-Azure-Blob/1.0",
          "Microsoft-HTTPAPI/2.0"
        ],
        "x-ms-client-request-id": "84ae6ed3-7b8a-d41e-058c-71283ff958d6",
        "x-ms-lease-id": "b10a8c51-e628-0e49-9ace-351add6f4568",
<<<<<<< HEAD
        "x-ms-request-id": "c3f23abc-a01e-004e-19ad-f951d7000000",
=======
        "x-ms-request-id": "3bc9e68a-501e-0065-4f7d-05d11b000000",
>>>>>>> 1814567d
        "x-ms-version": "2020-06-12"
      },
      "ResponseBody": []
    },
    {
      "RequestUri": "https://seannse.blob.core.windows.net/test-filesystem-9907d0c3-0fca-e23d-1e16-68a0b26604d7/test-directory-bc37f19a-37f3-e2e8-a0ef-e26bcc1037b7?comp=lease",
      "RequestMethod": "PUT",
      "RequestHeaders": {
        "Accept": "application/xml",
        "Authorization": "Sanitized",
<<<<<<< HEAD
        "If-Unmodified-Since": "Wed, 03 Feb 2021 21:50:04 GMT",
        "traceparent": "00-52d1b91c53c9154687f03bea48724173-4b4f9a162d9b0c45-00",
        "User-Agent": [
          "azsdk-net-Storage.Files.DataLake/12.7.0-alpha.20210202.1",
          "(.NET 5.0.2; Microsoft Windows 10.0.19042)"
        ],
        "x-ms-client-request-id": "467c05a9-d815-a4c7-9d52-0aa0e8099a4c",
        "x-ms-date": "Tue, 02 Feb 2021 21:50:07 GMT",
=======
        "If-Unmodified-Since": "Thu, 18 Feb 2021 22:38:04 GMT",
        "traceparent": "00-572e2ed7d8ab9148bae90d89c2aa9458-38c948e90e8bdc4d-00",
        "User-Agent": [
          "azsdk-net-Storage.Files.DataLake/12.7.0-alpha.20210217.1",
          "(.NET 5.0.3; Microsoft Windows 10.0.19042)"
        ],
        "x-ms-client-request-id": "467c05a9-d815-a4c7-9d52-0aa0e8099a4c",
        "x-ms-date": "Wed, 17 Feb 2021 22:38:07 GMT",
>>>>>>> 1814567d
        "x-ms-lease-action": "change",
        "x-ms-lease-id": "b10a8c51-e628-0e49-9ace-351add6f4568",
        "x-ms-proposed-lease-id": "3cab87e3-7d7e-7e87-40ff-a750b5c45c52",
        "x-ms-return-client-request-id": "true",
        "x-ms-version": "2020-06-12"
      },
      "RequestBody": null,
      "StatusCode": 200,
      "ResponseHeaders": {
        "Content-Length": "0",
<<<<<<< HEAD
        "Date": "Tue, 02 Feb 2021 21:50:07 GMT",
        "ETag": "\u00220x8D8C7C481F3E7AC\u0022",
        "Last-Modified": "Tue, 02 Feb 2021 21:50:08 GMT",
=======
        "Date": "Wed, 17 Feb 2021 22:38:06 GMT",
        "ETag": "\u00220x8D8D394B231F96A\u0022",
        "Last-Modified": "Wed, 17 Feb 2021 22:38:07 GMT",
>>>>>>> 1814567d
        "Server": [
          "Windows-Azure-Blob/1.0",
          "Microsoft-HTTPAPI/2.0"
        ],
        "x-ms-client-request-id": "467c05a9-d815-a4c7-9d52-0aa0e8099a4c",
        "x-ms-lease-id": "3cab87e3-7d7e-7e87-40ff-a750b5c45c52",
<<<<<<< HEAD
        "x-ms-request-id": "c3f23ae1-a01e-004e-3dad-f951d7000000",
=======
        "x-ms-request-id": "3bc9e6b2-501e-0065-727d-05d11b000000",
>>>>>>> 1814567d
        "x-ms-version": "2020-06-12"
      },
      "ResponseBody": []
    },
    {
      "RequestUri": "https://seannse.blob.core.windows.net/test-filesystem-9907d0c3-0fca-e23d-1e16-68a0b26604d7?restype=container",
      "RequestMethod": "DELETE",
      "RequestHeaders": {
        "Accept": "application/xml",
        "Authorization": "Sanitized",
<<<<<<< HEAD
        "traceparent": "00-d317bd7cc0067b4093f2e94166c36c2e-9a5e1fd55c0bb141-00",
        "User-Agent": [
          "azsdk-net-Storage.Files.DataLake/12.7.0-alpha.20210202.1",
          "(.NET 5.0.2; Microsoft Windows 10.0.19042)"
        ],
        "x-ms-client-request-id": "397f3045-117d-99c0-1b55-83f52b9aa04c",
        "x-ms-date": "Tue, 02 Feb 2021 21:50:07 GMT",
=======
        "traceparent": "00-fe3fdc476c135846aaaf1a662c25d993-ddb2eff441664b48-00",
        "User-Agent": [
          "azsdk-net-Storage.Files.DataLake/12.7.0-alpha.20210217.1",
          "(.NET 5.0.3; Microsoft Windows 10.0.19042)"
        ],
        "x-ms-client-request-id": "397f3045-117d-99c0-1b55-83f52b9aa04c",
        "x-ms-date": "Wed, 17 Feb 2021 22:38:07 GMT",
>>>>>>> 1814567d
        "x-ms-return-client-request-id": "true",
        "x-ms-version": "2020-06-12"
      },
      "RequestBody": null,
      "StatusCode": 202,
      "ResponseHeaders": {
        "Content-Length": "0",
<<<<<<< HEAD
        "Date": "Tue, 02 Feb 2021 21:50:07 GMT",
=======
        "Date": "Wed, 17 Feb 2021 22:38:06 GMT",
>>>>>>> 1814567d
        "Server": [
          "Windows-Azure-Blob/1.0",
          "Microsoft-HTTPAPI/2.0"
        ],
        "x-ms-client-request-id": "397f3045-117d-99c0-1b55-83f52b9aa04c",
<<<<<<< HEAD
        "x-ms-request-id": "c3f23aef-a01e-004e-4aad-f951d7000000",
=======
        "x-ms-request-id": "3bc9e6ec-501e-0065-247d-05d11b000000",
>>>>>>> 1814567d
        "x-ms-version": "2020-06-12"
      },
      "ResponseBody": []
    },
    {
      "RequestUri": "https://seannse.blob.core.windows.net/test-filesystem-14cfa937-f037-733b-acde-14f0aa0f1f79?restype=container",
      "RequestMethod": "PUT",
      "RequestHeaders": {
        "Accept": "application/xml",
        "Authorization": "Sanitized",
<<<<<<< HEAD
        "traceparent": "00-ce01d7e9579fd4409ad94e50cdfc49d8-06f394e398accf43-00",
        "User-Agent": [
          "azsdk-net-Storage.Files.DataLake/12.7.0-alpha.20210202.1",
          "(.NET 5.0.2; Microsoft Windows 10.0.19042)"
        ],
        "x-ms-blob-public-access": "container",
        "x-ms-client-request-id": "db80e284-6154-55a7-f40b-8c9ffdd0ef0b",
        "x-ms-date": "Tue, 02 Feb 2021 21:50:07 GMT",
=======
        "traceparent": "00-5dadf0e145d754499bb09746dbdc896c-247c5ec40430764e-00",
        "User-Agent": [
          "azsdk-net-Storage.Files.DataLake/12.7.0-alpha.20210217.1",
          "(.NET 5.0.3; Microsoft Windows 10.0.19042)"
        ],
        "x-ms-blob-public-access": "container",
        "x-ms-client-request-id": "db80e284-6154-55a7-f40b-8c9ffdd0ef0b",
        "x-ms-date": "Wed, 17 Feb 2021 22:38:07 GMT",
>>>>>>> 1814567d
        "x-ms-return-client-request-id": "true",
        "x-ms-version": "2020-06-12"
      },
      "RequestBody": null,
      "StatusCode": 201,
      "ResponseHeaders": {
        "Content-Length": "0",
<<<<<<< HEAD
        "Date": "Tue, 02 Feb 2021 21:50:08 GMT",
        "ETag": "\u00220x8D8C7C4825A6DB6\u0022",
        "Last-Modified": "Tue, 02 Feb 2021 21:50:08 GMT",
=======
        "Date": "Wed, 17 Feb 2021 22:38:07 GMT",
        "ETag": "\u00220x8D8D394B29D0301\u0022",
        "Last-Modified": "Wed, 17 Feb 2021 22:38:07 GMT",
>>>>>>> 1814567d
        "Server": [
          "Windows-Azure-Blob/1.0",
          "Microsoft-HTTPAPI/2.0"
        ],
        "x-ms-client-request-id": "db80e284-6154-55a7-f40b-8c9ffdd0ef0b",
<<<<<<< HEAD
        "x-ms-request-id": "985900e3-401e-00a2-2fad-f94546000000",
=======
        "x-ms-request-id": "2b9aef44-b01e-0030-327d-05c190000000",
>>>>>>> 1814567d
        "x-ms-version": "2020-06-12"
      },
      "ResponseBody": []
    },
    {
      "RequestUri": "https://seannse.dfs.core.windows.net/test-filesystem-14cfa937-f037-733b-acde-14f0aa0f1f79/test-directory-00190936-e93f-d6c1-d9b6-8ce2b68cc149?resource=directory",
      "RequestMethod": "PUT",
      "RequestHeaders": {
        "Accept": "application/json",
        "Authorization": "Sanitized",
<<<<<<< HEAD
        "traceparent": "00-2574dd61208cd148a0eb485fd4d1fcbe-31a5467186f95642-00",
        "User-Agent": [
          "azsdk-net-Storage.Files.DataLake/12.7.0-alpha.20210202.1",
          "(.NET 5.0.2; Microsoft Windows 10.0.19042)"
        ],
        "x-ms-client-request-id": "a8782f66-7149-9b58-20aa-019ed5c59f67",
        "x-ms-date": "Tue, 02 Feb 2021 21:50:08 GMT",
=======
        "traceparent": "00-4751e1ff6361854583a204e8485db56b-80f2b61de1db2048-00",
        "User-Agent": [
          "azsdk-net-Storage.Files.DataLake/12.7.0-alpha.20210217.1",
          "(.NET 5.0.3; Microsoft Windows 10.0.19042)"
        ],
        "x-ms-client-request-id": "a8782f66-7149-9b58-20aa-019ed5c59f67",
        "x-ms-date": "Wed, 17 Feb 2021 22:38:08 GMT",
>>>>>>> 1814567d
        "x-ms-return-client-request-id": "true",
        "x-ms-version": "2020-06-12"
      },
      "RequestBody": null,
      "StatusCode": 201,
      "ResponseHeaders": {
        "Content-Length": "0",
<<<<<<< HEAD
        "Date": "Tue, 02 Feb 2021 21:50:08 GMT",
        "ETag": "\u00220x8D8C7C4828E7772\u0022",
        "Last-Modified": "Tue, 02 Feb 2021 21:50:09 GMT",
=======
        "Date": "Wed, 17 Feb 2021 22:38:07 GMT",
        "ETag": "\u00220x8D8D394B2D2EAE5\u0022",
        "Last-Modified": "Wed, 17 Feb 2021 22:38:08 GMT",
>>>>>>> 1814567d
        "Server": [
          "Windows-Azure-HDFS/1.0",
          "Microsoft-HTTPAPI/2.0"
        ],
        "x-ms-client-request-id": "a8782f66-7149-9b58-20aa-019ed5c59f67",
<<<<<<< HEAD
        "x-ms-request-id": "f09becd6-501f-0081-35ad-f9df85000000",
=======
        "x-ms-request-id": "172128e6-f01f-0088-567d-059a56000000",
>>>>>>> 1814567d
        "x-ms-version": "2020-06-12"
      },
      "ResponseBody": []
    },
    {
      "RequestUri": "https://seannse.blob.core.windows.net/test-filesystem-14cfa937-f037-733b-acde-14f0aa0f1f79/test-directory-00190936-e93f-d6c1-d9b6-8ce2b68cc149",
      "RequestMethod": "HEAD",
      "RequestHeaders": {
        "Accept": "application/xml",
        "Authorization": "Sanitized",
        "User-Agent": [
<<<<<<< HEAD
          "azsdk-net-Storage.Files.DataLake/12.7.0-alpha.20210202.1",
          "(.NET 5.0.2; Microsoft Windows 10.0.19042)"
        ],
        "x-ms-client-request-id": "010458a7-1849-3053-4339-5e928098b05c",
        "x-ms-date": "Tue, 02 Feb 2021 21:50:08 GMT",
=======
          "azsdk-net-Storage.Files.DataLake/12.7.0-alpha.20210217.1",
          "(.NET 5.0.3; Microsoft Windows 10.0.19042)"
        ],
        "x-ms-client-request-id": "010458a7-1849-3053-4339-5e928098b05c",
        "x-ms-date": "Wed, 17 Feb 2021 22:38:08 GMT",
>>>>>>> 1814567d
        "x-ms-return-client-request-id": "true",
        "x-ms-version": "2020-06-12"
      },
      "RequestBody": null,
      "StatusCode": 200,
      "ResponseHeaders": {
        "Accept-Ranges": "bytes",
        "Content-Length": "0",
        "Content-Type": "application/octet-stream",
<<<<<<< HEAD
        "Date": "Tue, 02 Feb 2021 21:50:09 GMT",
        "ETag": "\u00220x8D8C7C4828E7772\u0022",
        "Last-Modified": "Tue, 02 Feb 2021 21:50:09 GMT",
=======
        "Date": "Wed, 17 Feb 2021 22:38:07 GMT",
        "ETag": "\u00220x8D8D394B2D2EAE5\u0022",
        "Last-Modified": "Wed, 17 Feb 2021 22:38:08 GMT",
>>>>>>> 1814567d
        "Server": [
          "Windows-Azure-Blob/1.0",
          "Microsoft-HTTPAPI/2.0"
        ],
        "x-ms-access-tier": "Hot",
        "x-ms-access-tier-inferred": "true",
        "x-ms-blob-type": "BlockBlob",
        "x-ms-client-request-id": "010458a7-1849-3053-4339-5e928098b05c",
<<<<<<< HEAD
        "x-ms-creation-time": "Tue, 02 Feb 2021 21:50:09 GMT",
=======
        "x-ms-creation-time": "Wed, 17 Feb 2021 22:38:08 GMT",
>>>>>>> 1814567d
        "x-ms-group": "$superuser",
        "x-ms-lease-state": "available",
        "x-ms-lease-status": "unlocked",
        "x-ms-meta-hdi_isfolder": "true",
        "x-ms-owner": "$superuser",
        "x-ms-permissions": "rwxr-x---",
<<<<<<< HEAD
        "x-ms-request-id": "9859037f-401e-00a2-1dad-f94546000000",
=======
        "x-ms-request-id": "2b9af0ef-b01e-0030-2b7d-05c190000000",
>>>>>>> 1814567d
        "x-ms-server-encrypted": "true",
        "x-ms-version": "2020-06-12"
      },
      "ResponseBody": []
    },
    {
      "RequestUri": "https://seannse.blob.core.windows.net/test-filesystem-14cfa937-f037-733b-acde-14f0aa0f1f79/test-directory-00190936-e93f-d6c1-d9b6-8ce2b68cc149?comp=lease",
      "RequestMethod": "PUT",
      "RequestHeaders": {
        "Accept": "application/xml",
        "Authorization": "Sanitized",
<<<<<<< HEAD
        "traceparent": "00-9511055bc63bf94698347832d393cd08-a9e8483907ad254d-00",
        "User-Agent": [
          "azsdk-net-Storage.Files.DataLake/12.7.0-alpha.20210202.1",
          "(.NET 5.0.2; Microsoft Windows 10.0.19042)"
        ],
        "x-ms-client-request-id": "ea3cc95b-a383-4e73-0703-4dc43bc1bd19",
        "x-ms-date": "Tue, 02 Feb 2021 21:50:08 GMT",
=======
        "traceparent": "00-8845f25e00f3384689a84ba7376b3d0a-0a2ce0b990c52e49-00",
        "User-Agent": [
          "azsdk-net-Storage.Files.DataLake/12.7.0-alpha.20210217.1",
          "(.NET 5.0.3; Microsoft Windows 10.0.19042)"
        ],
        "x-ms-client-request-id": "ea3cc95b-a383-4e73-0703-4dc43bc1bd19",
        "x-ms-date": "Wed, 17 Feb 2021 22:38:08 GMT",
>>>>>>> 1814567d
        "x-ms-lease-action": "acquire",
        "x-ms-lease-duration": "15",
        "x-ms-proposed-lease-id": "81334349-2763-f27c-e39f-7d39254302a9",
        "x-ms-return-client-request-id": "true",
        "x-ms-version": "2020-06-12"
      },
      "RequestBody": null,
      "StatusCode": 201,
      "ResponseHeaders": {
        "Content-Length": "0",
<<<<<<< HEAD
        "Date": "Tue, 02 Feb 2021 21:50:09 GMT",
        "ETag": "\u00220x8D8C7C4828E7772\u0022",
        "Last-Modified": "Tue, 02 Feb 2021 21:50:09 GMT",
=======
        "Date": "Wed, 17 Feb 2021 22:38:07 GMT",
        "ETag": "\u00220x8D8D394B2D2EAE5\u0022",
        "Last-Modified": "Wed, 17 Feb 2021 22:38:08 GMT",
>>>>>>> 1814567d
        "Server": [
          "Windows-Azure-Blob/1.0",
          "Microsoft-HTTPAPI/2.0"
        ],
        "x-ms-client-request-id": "ea3cc95b-a383-4e73-0703-4dc43bc1bd19",
        "x-ms-lease-id": "81334349-2763-f27c-e39f-7d39254302a9",
<<<<<<< HEAD
        "x-ms-request-id": "985903fa-401e-00a2-0fad-f94546000000",
=======
        "x-ms-request-id": "2b9af15e-b01e-0030-117d-05c190000000",
>>>>>>> 1814567d
        "x-ms-version": "2020-06-12"
      },
      "ResponseBody": []
    },
    {
      "RequestUri": "https://seannse.blob.core.windows.net/test-filesystem-14cfa937-f037-733b-acde-14f0aa0f1f79/test-directory-00190936-e93f-d6c1-d9b6-8ce2b68cc149?comp=lease",
      "RequestMethod": "PUT",
      "RequestHeaders": {
        "Accept": "application/xml",
        "Authorization": "Sanitized",
<<<<<<< HEAD
        "If-Match": "\u00220x8D8C7C4828E7772\u0022",
        "traceparent": "00-6b172c0b86cdc2469288e1ac38f6e4c8-46af77bb553c8e42-00",
        "User-Agent": [
          "azsdk-net-Storage.Files.DataLake/12.7.0-alpha.20210202.1",
          "(.NET 5.0.2; Microsoft Windows 10.0.19042)"
        ],
        "x-ms-client-request-id": "b6375a33-c55b-56d9-4c85-c20a24e7c4bd",
        "x-ms-date": "Tue, 02 Feb 2021 21:50:08 GMT",
=======
        "If-Match": "0x8D8D394B2D2EAE5",
        "traceparent": "00-06b964bee7e7514f94688b3d05d64c81-d07216278b933d43-00",
        "User-Agent": [
          "azsdk-net-Storage.Files.DataLake/12.7.0-alpha.20210217.1",
          "(.NET 5.0.3; Microsoft Windows 10.0.19042)"
        ],
        "x-ms-client-request-id": "b6375a33-c55b-56d9-4c85-c20a24e7c4bd",
        "x-ms-date": "Wed, 17 Feb 2021 22:38:08 GMT",
>>>>>>> 1814567d
        "x-ms-lease-action": "change",
        "x-ms-lease-id": "81334349-2763-f27c-e39f-7d39254302a9",
        "x-ms-proposed-lease-id": "867cd399-1913-fa00-23d1-a7e44287a4bd",
        "x-ms-return-client-request-id": "true",
        "x-ms-version": "2020-06-12"
      },
      "RequestBody": null,
      "StatusCode": 200,
      "ResponseHeaders": {
        "Content-Length": "0",
<<<<<<< HEAD
        "Date": "Tue, 02 Feb 2021 21:50:09 GMT",
        "ETag": "\u00220x8D8C7C4828E7772\u0022",
        "Last-Modified": "Tue, 02 Feb 2021 21:50:09 GMT",
=======
        "Date": "Wed, 17 Feb 2021 22:38:07 GMT",
        "ETag": "\u00220x8D8D394B2D2EAE5\u0022",
        "Last-Modified": "Wed, 17 Feb 2021 22:38:08 GMT",
>>>>>>> 1814567d
        "Server": [
          "Windows-Azure-Blob/1.0",
          "Microsoft-HTTPAPI/2.0"
        ],
        "x-ms-client-request-id": "b6375a33-c55b-56d9-4c85-c20a24e7c4bd",
        "x-ms-lease-id": "867cd399-1913-fa00-23d1-a7e44287a4bd",
<<<<<<< HEAD
        "x-ms-request-id": "98590483-401e-00a2-0fad-f94546000000",
=======
        "x-ms-request-id": "2b9af1d0-b01e-0030-787d-05c190000000",
>>>>>>> 1814567d
        "x-ms-version": "2020-06-12"
      },
      "ResponseBody": []
    },
    {
      "RequestUri": "https://seannse.blob.core.windows.net/test-filesystem-14cfa937-f037-733b-acde-14f0aa0f1f79?restype=container",
      "RequestMethod": "DELETE",
      "RequestHeaders": {
        "Accept": "application/xml",
        "Authorization": "Sanitized",
<<<<<<< HEAD
        "traceparent": "00-551435e5e9dcca46851fabf354c2073d-e3e1545930319040-00",
        "User-Agent": [
          "azsdk-net-Storage.Files.DataLake/12.7.0-alpha.20210202.1",
          "(.NET 5.0.2; Microsoft Windows 10.0.19042)"
        ],
        "x-ms-client-request-id": "e1905f26-068a-10bd-8f5a-e6c5e8c311c4",
        "x-ms-date": "Tue, 02 Feb 2021 21:50:08 GMT",
=======
        "traceparent": "00-bfa42695abada34d83c683913a1d25e6-006b5f1b65c1be49-00",
        "User-Agent": [
          "azsdk-net-Storage.Files.DataLake/12.7.0-alpha.20210217.1",
          "(.NET 5.0.3; Microsoft Windows 10.0.19042)"
        ],
        "x-ms-client-request-id": "e1905f26-068a-10bd-8f5a-e6c5e8c311c4",
        "x-ms-date": "Wed, 17 Feb 2021 22:38:08 GMT",
>>>>>>> 1814567d
        "x-ms-return-client-request-id": "true",
        "x-ms-version": "2020-06-12"
      },
      "RequestBody": null,
      "StatusCode": 202,
      "ResponseHeaders": {
        "Content-Length": "0",
<<<<<<< HEAD
        "Date": "Tue, 02 Feb 2021 21:50:09 GMT",
=======
        "Date": "Wed, 17 Feb 2021 22:38:08 GMT",
>>>>>>> 1814567d
        "Server": [
          "Windows-Azure-Blob/1.0",
          "Microsoft-HTTPAPI/2.0"
        ],
        "x-ms-client-request-id": "e1905f26-068a-10bd-8f5a-e6c5e8c311c4",
<<<<<<< HEAD
        "x-ms-request-id": "98590516-401e-00a2-16ad-f94546000000",
=======
        "x-ms-request-id": "2b9af220-b01e-0030-427d-05c190000000",
>>>>>>> 1814567d
        "x-ms-version": "2020-06-12"
      },
      "ResponseBody": []
    },
    {
      "RequestUri": "https://seannse.blob.core.windows.net/test-filesystem-888cc440-f10f-6049-a086-bc54885a35e5?restype=container",
      "RequestMethod": "PUT",
      "RequestHeaders": {
        "Accept": "application/xml",
        "Authorization": "Sanitized",
<<<<<<< HEAD
        "traceparent": "00-f31113f776366f4e8b8f95e43c08916f-27dd9f59d2534148-00",
        "User-Agent": [
          "azsdk-net-Storage.Files.DataLake/12.7.0-alpha.20210202.1",
          "(.NET 5.0.2; Microsoft Windows 10.0.19042)"
        ],
        "x-ms-blob-public-access": "container",
        "x-ms-client-request-id": "5d3e78f6-81db-3531-1630-40034a698734",
        "x-ms-date": "Tue, 02 Feb 2021 21:50:08 GMT",
=======
        "traceparent": "00-1c5145c4576f2c4fb28864ee3d87b933-1eb004dbd59fba47-00",
        "User-Agent": [
          "azsdk-net-Storage.Files.DataLake/12.7.0-alpha.20210217.1",
          "(.NET 5.0.3; Microsoft Windows 10.0.19042)"
        ],
        "x-ms-blob-public-access": "container",
        "x-ms-client-request-id": "5d3e78f6-81db-3531-1630-40034a698734",
        "x-ms-date": "Wed, 17 Feb 2021 22:38:08 GMT",
>>>>>>> 1814567d
        "x-ms-return-client-request-id": "true",
        "x-ms-version": "2020-06-12"
      },
      "RequestBody": null,
      "StatusCode": 201,
      "ResponseHeaders": {
        "Content-Length": "0",
<<<<<<< HEAD
        "Date": "Tue, 02 Feb 2021 21:50:09 GMT",
        "ETag": "\u00220x8D8C7C482FB06B8\u0022",
        "Last-Modified": "Tue, 02 Feb 2021 21:50:09 GMT",
=======
        "Date": "Wed, 17 Feb 2021 22:38:08 GMT",
        "ETag": "\u00220x8D8D394B355D524\u0022",
        "Last-Modified": "Wed, 17 Feb 2021 22:38:09 GMT",
>>>>>>> 1814567d
        "Server": [
          "Windows-Azure-Blob/1.0",
          "Microsoft-HTTPAPI/2.0"
        ],
        "x-ms-client-request-id": "5d3e78f6-81db-3531-1630-40034a698734",
<<<<<<< HEAD
        "x-ms-request-id": "495bc3bb-401e-0056-24ad-f98eb0000000",
=======
        "x-ms-request-id": "8c5e1f5d-f01e-000e-6b7d-0556ef000000",
>>>>>>> 1814567d
        "x-ms-version": "2020-06-12"
      },
      "ResponseBody": []
    },
    {
      "RequestUri": "https://seannse.dfs.core.windows.net/test-filesystem-888cc440-f10f-6049-a086-bc54885a35e5/test-directory-674a0124-4cdf-5d6d-9112-8b6894fe74ac?resource=directory",
      "RequestMethod": "PUT",
      "RequestHeaders": {
        "Accept": "application/json",
        "Authorization": "Sanitized",
<<<<<<< HEAD
        "traceparent": "00-2c33d4cb49b409488c57cebe7e0a06c4-236b93d1bd340948-00",
        "User-Agent": [
          "azsdk-net-Storage.Files.DataLake/12.7.0-alpha.20210202.1",
          "(.NET 5.0.2; Microsoft Windows 10.0.19042)"
        ],
        "x-ms-client-request-id": "ea25281e-60a9-a956-0ae0-cbc8f5c8a118",
        "x-ms-date": "Tue, 02 Feb 2021 21:50:09 GMT",
=======
        "traceparent": "00-8f60c7a8cb490b4cb5970b1d9aa4a8e2-5c35c8feec5e804e-00",
        "User-Agent": [
          "azsdk-net-Storage.Files.DataLake/12.7.0-alpha.20210217.1",
          "(.NET 5.0.3; Microsoft Windows 10.0.19042)"
        ],
        "x-ms-client-request-id": "ea25281e-60a9-a956-0ae0-cbc8f5c8a118",
        "x-ms-date": "Wed, 17 Feb 2021 22:38:09 GMT",
>>>>>>> 1814567d
        "x-ms-return-client-request-id": "true",
        "x-ms-version": "2020-06-12"
      },
      "RequestBody": null,
      "StatusCode": 201,
      "ResponseHeaders": {
        "Content-Length": "0",
<<<<<<< HEAD
        "Date": "Tue, 02 Feb 2021 21:50:09 GMT",
        "ETag": "\u00220x8D8C7C4833C15E1\u0022",
        "Last-Modified": "Tue, 02 Feb 2021 21:50:10 GMT",
=======
        "Date": "Wed, 17 Feb 2021 22:38:08 GMT",
        "ETag": "\u00220x8D8D394B38C986B\u0022",
        "Last-Modified": "Wed, 17 Feb 2021 22:38:09 GMT",
>>>>>>> 1814567d
        "Server": [
          "Windows-Azure-HDFS/1.0",
          "Microsoft-HTTPAPI/2.0"
        ],
        "x-ms-client-request-id": "ea25281e-60a9-a956-0ae0-cbc8f5c8a118",
<<<<<<< HEAD
        "x-ms-request-id": "b3364cfc-901f-006a-52ad-f9a777000000",
=======
        "x-ms-request-id": "75c51847-501f-0075-7e7d-051473000000",
>>>>>>> 1814567d
        "x-ms-version": "2020-06-12"
      },
      "ResponseBody": []
    },
    {
      "RequestUri": "https://seannse.blob.core.windows.net/test-filesystem-888cc440-f10f-6049-a086-bc54885a35e5/test-directory-674a0124-4cdf-5d6d-9112-8b6894fe74ac?comp=lease",
      "RequestMethod": "PUT",
      "RequestHeaders": {
        "Accept": "application/xml",
        "Authorization": "Sanitized",
<<<<<<< HEAD
        "traceparent": "00-02d5ddfa43af0d40b226f7151528fde7-6e49cc06fa65964f-00",
        "User-Agent": [
          "azsdk-net-Storage.Files.DataLake/12.7.0-alpha.20210202.1",
          "(.NET 5.0.2; Microsoft Windows 10.0.19042)"
        ],
        "x-ms-client-request-id": "fde46a25-357e-313f-90e5-965672db40b6",
        "x-ms-date": "Tue, 02 Feb 2021 21:50:09 GMT",
=======
        "traceparent": "00-6ba67777467f6044972cb85d285c8803-b8129bf83fd23f4a-00",
        "User-Agent": [
          "azsdk-net-Storage.Files.DataLake/12.7.0-alpha.20210217.1",
          "(.NET 5.0.3; Microsoft Windows 10.0.19042)"
        ],
        "x-ms-client-request-id": "fde46a25-357e-313f-90e5-965672db40b6",
        "x-ms-date": "Wed, 17 Feb 2021 22:38:09 GMT",
>>>>>>> 1814567d
        "x-ms-lease-action": "acquire",
        "x-ms-lease-duration": "15",
        "x-ms-proposed-lease-id": "c54493bb-770b-4c17-f750-17319e47bb61",
        "x-ms-return-client-request-id": "true",
        "x-ms-version": "2020-06-12"
      },
      "RequestBody": null,
      "StatusCode": 201,
      "ResponseHeaders": {
        "Content-Length": "0",
<<<<<<< HEAD
        "Date": "Tue, 02 Feb 2021 21:50:09 GMT",
        "ETag": "\u00220x8D8C7C4833C15E1\u0022",
        "Last-Modified": "Tue, 02 Feb 2021 21:50:10 GMT",
=======
        "Date": "Wed, 17 Feb 2021 22:38:08 GMT",
        "ETag": "\u00220x8D8D394B38C986B\u0022",
        "Last-Modified": "Wed, 17 Feb 2021 22:38:09 GMT",
>>>>>>> 1814567d
        "Server": [
          "Windows-Azure-Blob/1.0",
          "Microsoft-HTTPAPI/2.0"
        ],
        "x-ms-client-request-id": "fde46a25-357e-313f-90e5-965672db40b6",
        "x-ms-lease-id": "c54493bb-770b-4c17-f750-17319e47bb61",
<<<<<<< HEAD
        "x-ms-request-id": "495bc421-401e-0056-72ad-f98eb0000000",
=======
        "x-ms-request-id": "8c5e20e4-f01e-000e-3f7d-0556ef000000",
>>>>>>> 1814567d
        "x-ms-version": "2020-06-12"
      },
      "ResponseBody": []
    },
    {
      "RequestUri": "https://seannse.blob.core.windows.net/test-filesystem-888cc440-f10f-6049-a086-bc54885a35e5/test-directory-674a0124-4cdf-5d6d-9112-8b6894fe74ac?comp=lease",
      "RequestMethod": "PUT",
      "RequestHeaders": {
        "Accept": "application/xml",
        "Authorization": "Sanitized",
        "If-None-Match": "\u0022garbage\u0022",
<<<<<<< HEAD
        "traceparent": "00-9c491275f13a7947bab0c330b2b96598-15ff418fcc1eb447-00",
        "User-Agent": [
          "azsdk-net-Storage.Files.DataLake/12.7.0-alpha.20210202.1",
          "(.NET 5.0.2; Microsoft Windows 10.0.19042)"
        ],
        "x-ms-client-request-id": "a11742a8-065c-d708-5539-7e05d3313435",
        "x-ms-date": "Tue, 02 Feb 2021 21:50:09 GMT",
=======
        "traceparent": "00-9ea293f1fc85f24d8f4d4e32b3d96414-d4af3b31e7e15241-00",
        "User-Agent": [
          "azsdk-net-Storage.Files.DataLake/12.7.0-alpha.20210217.1",
          "(.NET 5.0.3; Microsoft Windows 10.0.19042)"
        ],
        "x-ms-client-request-id": "a11742a8-065c-d708-5539-7e05d3313435",
        "x-ms-date": "Wed, 17 Feb 2021 22:38:09 GMT",
>>>>>>> 1814567d
        "x-ms-lease-action": "change",
        "x-ms-lease-id": "c54493bb-770b-4c17-f750-17319e47bb61",
        "x-ms-proposed-lease-id": "6c4af8e4-89d8-5f03-2eb4-053c0c410386",
        "x-ms-return-client-request-id": "true",
        "x-ms-version": "2020-06-12"
      },
      "RequestBody": null,
      "StatusCode": 200,
      "ResponseHeaders": {
        "Content-Length": "0",
<<<<<<< HEAD
        "Date": "Tue, 02 Feb 2021 21:50:09 GMT",
        "ETag": "\u00220x8D8C7C4833C15E1\u0022",
        "Last-Modified": "Tue, 02 Feb 2021 21:50:10 GMT",
=======
        "Date": "Wed, 17 Feb 2021 22:38:08 GMT",
        "ETag": "\u00220x8D8D394B38C986B\u0022",
        "Last-Modified": "Wed, 17 Feb 2021 22:38:09 GMT",
>>>>>>> 1814567d
        "Server": [
          "Windows-Azure-Blob/1.0",
          "Microsoft-HTTPAPI/2.0"
        ],
        "x-ms-client-request-id": "a11742a8-065c-d708-5539-7e05d3313435",
        "x-ms-lease-id": "6c4af8e4-89d8-5f03-2eb4-053c0c410386",
<<<<<<< HEAD
        "x-ms-request-id": "495bc42f-401e-0056-7fad-f98eb0000000",
=======
        "x-ms-request-id": "8c5e2130-f01e-000e-027d-0556ef000000",
>>>>>>> 1814567d
        "x-ms-version": "2020-06-12"
      },
      "ResponseBody": []
    },
    {
      "RequestUri": "https://seannse.blob.core.windows.net/test-filesystem-888cc440-f10f-6049-a086-bc54885a35e5?restype=container",
      "RequestMethod": "DELETE",
      "RequestHeaders": {
        "Accept": "application/xml",
        "Authorization": "Sanitized",
<<<<<<< HEAD
        "traceparent": "00-68d1eb4c76963c49b695fdabd9f6764e-5b258efc4860e941-00",
        "User-Agent": [
          "azsdk-net-Storage.Files.DataLake/12.7.0-alpha.20210202.1",
          "(.NET 5.0.2; Microsoft Windows 10.0.19042)"
        ],
        "x-ms-client-request-id": "30ad8cce-9ec4-4659-884c-b2a12e71a73e",
        "x-ms-date": "Tue, 02 Feb 2021 21:50:09 GMT",
=======
        "traceparent": "00-58bcf07b99802647b4ebd97afb12374b-771a5a125fc81e45-00",
        "User-Agent": [
          "azsdk-net-Storage.Files.DataLake/12.7.0-alpha.20210217.1",
          "(.NET 5.0.3; Microsoft Windows 10.0.19042)"
        ],
        "x-ms-client-request-id": "30ad8cce-9ec4-4659-884c-b2a12e71a73e",
        "x-ms-date": "Wed, 17 Feb 2021 22:38:09 GMT",
>>>>>>> 1814567d
        "x-ms-return-client-request-id": "true",
        "x-ms-version": "2020-06-12"
      },
      "RequestBody": null,
      "StatusCode": 202,
      "ResponseHeaders": {
        "Content-Length": "0",
<<<<<<< HEAD
        "Date": "Tue, 02 Feb 2021 21:50:09 GMT",
=======
        "Date": "Wed, 17 Feb 2021 22:38:08 GMT",
>>>>>>> 1814567d
        "Server": [
          "Windows-Azure-Blob/1.0",
          "Microsoft-HTTPAPI/2.0"
        ],
        "x-ms-client-request-id": "30ad8cce-9ec4-4659-884c-b2a12e71a73e",
<<<<<<< HEAD
        "x-ms-request-id": "495bc445-401e-0056-12ad-f98eb0000000",
=======
        "x-ms-request-id": "8c5e218c-f01e-000e-587d-0556ef000000",
>>>>>>> 1814567d
        "x-ms-version": "2020-06-12"
      },
      "ResponseBody": []
    }
  ],
  "Variables": {
<<<<<<< HEAD
    "DateTimeOffsetNow": "2021-02-02T15:50:04.6229824-06:00",
=======
    "DateTimeOffsetNow": "2021-02-17T16:38:04.4916307-06:00",
>>>>>>> 1814567d
    "RandomSeed": "517533918",
    "Storage_TestConfigHierarchicalNamespace": "NamespaceTenant\nseannse\nU2FuaXRpemVk\nhttps://seannse.blob.core.windows.net\nhttps://seannse.file.core.windows.net\nhttps://seannse.queue.core.windows.net\nhttps://seannse.table.core.windows.net\n\n\n\n\nhttps://seannse-secondary.blob.core.windows.net\nhttps://seannse-secondary.file.core.windows.net\nhttps://seannse-secondary.queue.core.windows.net\nhttps://seannse-secondary.table.core.windows.net\n68390a19-a643-458b-b726-408abf67b4fc\nSanitized\n72f988bf-86f1-41af-91ab-2d7cd011db47\nhttps://login.microsoftonline.com/\nCloud\nBlobEndpoint=https://seannse.blob.core.windows.net/;QueueEndpoint=https://seannse.queue.core.windows.net/;FileEndpoint=https://seannse.file.core.windows.net/;BlobSecondaryEndpoint=https://seannse-secondary.blob.core.windows.net/;QueueSecondaryEndpoint=https://seannse-secondary.queue.core.windows.net/;FileSecondaryEndpoint=https://seannse-secondary.file.core.windows.net/;AccountName=seannse;AccountKey=Sanitized\n"
  }
}<|MERGE_RESOLUTION|>--- conflicted
+++ resolved
@@ -1,196 +1,125 @@
 {
   "Entries": [
     {
-      "RequestUri": "https://seannse.blob.core.windows.net/test-filesystem-bdd22d38-9f67-8901-c407-ef735787bc4a?restype=container",
-      "RequestMethod": "PUT",
-      "RequestHeaders": {
-        "Accept": "application/xml",
-        "Authorization": "Sanitized",
-<<<<<<< HEAD
-        "traceparent": "00-720abb43181fad4781c5ff411a929680-af3349233c59cc4e-00",
-        "User-Agent": [
-          "azsdk-net-Storage.Files.DataLake/12.7.0-alpha.20210202.1",
-          "(.NET 5.0.2; Microsoft Windows 10.0.19042)"
+      "RequestUri": "https://seannse.blob.core.windows.net/test-filesystem-f1826dd8-8476-b74b-dd72-3b3f163001b6?restype=container",
+      "RequestMethod": "PUT",
+      "RequestHeaders": {
+        "Accept": "application/xml",
+        "Authorization": "Sanitized",
+        "traceparent": "00-7075f0da86e75b4699a45ecdd71d93a4-1d2bfb137d16af41-00",
+        "User-Agent": [
+          "azsdk-net-Storage.Files.DataLake/12.7.0-alpha.20210219.1",
+          "(.NET 5.0.3; Microsoft Windows 10.0.19041)"
         ],
         "x-ms-blob-public-access": "container",
-        "x-ms-client-request-id": "cf5eeefe-37e2-33a7-3511-8e8b64654b01",
-        "x-ms-date": "Tue, 02 Feb 2021 21:50:04 GMT",
-=======
-        "traceparent": "00-5ffc4e1db5e85246a0095f7f3681f2c7-d04c318a559ec646-00",
-        "User-Agent": [
-          "azsdk-net-Storage.Files.DataLake/12.7.0-alpha.20210217.1",
-          "(.NET 5.0.3; Microsoft Windows 10.0.19042)"
-        ],
-        "x-ms-blob-public-access": "container",
-        "x-ms-client-request-id": "cf5eeefe-37e2-33a7-3511-8e8b64654b01",
-        "x-ms-date": "Wed, 17 Feb 2021 22:38:04 GMT",
->>>>>>> 1814567d
-        "x-ms-return-client-request-id": "true",
-        "x-ms-version": "2020-06-12"
-      },
-      "RequestBody": null,
-      "StatusCode": 201,
-      "ResponseHeaders": {
-        "Content-Length": "0",
-<<<<<<< HEAD
-        "Date": "Tue, 02 Feb 2021 21:50:04 GMT",
-        "ETag": "\u00220x8D8C7C480743C39\u0022",
-        "Last-Modified": "Tue, 02 Feb 2021 21:50:05 GMT",
-=======
-        "Date": "Wed, 17 Feb 2021 22:38:04 GMT",
-        "ETag": "\u00220x8D8D394B0BA4892\u0022",
-        "Last-Modified": "Wed, 17 Feb 2021 22:38:04 GMT",
->>>>>>> 1814567d
-        "Server": [
-          "Windows-Azure-Blob/1.0",
-          "Microsoft-HTTPAPI/2.0"
-        ],
-        "x-ms-client-request-id": "cf5eeefe-37e2-33a7-3511-8e8b64654b01",
-<<<<<<< HEAD
-        "x-ms-request-id": "d284ee1e-801e-0092-11ad-f9fb89000000",
-=======
-        "x-ms-request-id": "c3f6f278-301e-002e-137d-052d48000000",
->>>>>>> 1814567d
-        "x-ms-version": "2020-06-12"
-      },
-      "ResponseBody": []
-    },
-    {
-      "RequestUri": "https://seannse.dfs.core.windows.net/test-filesystem-bdd22d38-9f67-8901-c407-ef735787bc4a/test-directory-8e95f61f-9005-75e6-d6f2-365360cbf357?resource=directory",
+        "x-ms-client-request-id": "740dcf73-333f-d04b-87a5-48848f959be6",
+        "x-ms-date": "Fri, 19 Feb 2021 18:59:37 GMT",
+        "x-ms-return-client-request-id": "true",
+        "x-ms-version": "2020-06-12"
+      },
+      "RequestBody": null,
+      "StatusCode": 201,
+      "ResponseHeaders": {
+        "Content-Length": "0",
+        "Date": "Fri, 19 Feb 2021 18:59:36 GMT",
+        "ETag": "\u00220x8D8D50880BC11BF\u0022",
+        "Last-Modified": "Fri, 19 Feb 2021 18:59:36 GMT",
+        "Server": [
+          "Windows-Azure-Blob/1.0",
+          "Microsoft-HTTPAPI/2.0"
+        ],
+        "x-ms-client-request-id": "740dcf73-333f-d04b-87a5-48848f959be6",
+        "x-ms-request-id": "cb114ba5-b01e-006d-79f1-06cb14000000",
+        "x-ms-version": "2020-06-12"
+      },
+      "ResponseBody": []
+    },
+    {
+      "RequestUri": "https://seannse.dfs.core.windows.net/test-filesystem-f1826dd8-8476-b74b-dd72-3b3f163001b6/test-directory-2c493487-b576-9502-5501-cff661632096?resource=directory",
       "RequestMethod": "PUT",
       "RequestHeaders": {
         "Accept": "application/json",
         "Authorization": "Sanitized",
-<<<<<<< HEAD
-        "traceparent": "00-9d0a747305267c45bdaf3e194b9e374e-c9884b11b06fc540-00",
-        "User-Agent": [
-          "azsdk-net-Storage.Files.DataLake/12.7.0-alpha.20210202.1",
-          "(.NET 5.0.2; Microsoft Windows 10.0.19042)"
-        ],
-        "x-ms-client-request-id": "9e163dc8-01d8-6d2e-08e9-f8f00154d369",
-        "x-ms-date": "Tue, 02 Feb 2021 21:50:05 GMT",
-=======
-        "traceparent": "00-74e7243e4e2a5d40aadc2a17170e107b-a82a0c31ca309146-00",
-        "User-Agent": [
-          "azsdk-net-Storage.Files.DataLake/12.7.0-alpha.20210217.1",
-          "(.NET 5.0.3; Microsoft Windows 10.0.19042)"
-        ],
-        "x-ms-client-request-id": "9e163dc8-01d8-6d2e-08e9-f8f00154d369",
-        "x-ms-date": "Wed, 17 Feb 2021 22:38:04 GMT",
->>>>>>> 1814567d
-        "x-ms-return-client-request-id": "true",
-        "x-ms-version": "2020-06-12"
-      },
-      "RequestBody": null,
-      "StatusCode": 201,
-      "ResponseHeaders": {
-        "Content-Length": "0",
-<<<<<<< HEAD
-        "Date": "Tue, 02 Feb 2021 21:50:05 GMT",
-        "ETag": "\u00220x8D8C7C480B00D18\u0022",
-        "Last-Modified": "Tue, 02 Feb 2021 21:50:05 GMT",
-=======
-        "Date": "Wed, 17 Feb 2021 22:38:04 GMT",
-        "ETag": "\u00220x8D8D394B0ED8A7E\u0022",
-        "Last-Modified": "Wed, 17 Feb 2021 22:38:04 GMT",
->>>>>>> 1814567d
+        "traceparent": "00-c247abdedc293241868b121b21807211-cc05cb6ec8874d4a-00",
+        "User-Agent": [
+          "azsdk-net-Storage.Files.DataLake/12.7.0-alpha.20210219.1",
+          "(.NET 5.0.3; Microsoft Windows 10.0.19041)"
+        ],
+        "x-ms-client-request-id": "61603ce4-35fd-bd12-cd77-1f3d64556e24",
+        "x-ms-date": "Fri, 19 Feb 2021 18:59:37 GMT",
+        "x-ms-return-client-request-id": "true",
+        "x-ms-version": "2020-06-12"
+      },
+      "RequestBody": null,
+      "StatusCode": 201,
+      "ResponseHeaders": {
+        "Content-Length": "0",
+        "Date": "Fri, 19 Feb 2021 18:59:36 GMT",
+        "ETag": "\u00220x8D8D50880CBAEE7\u0022",
+        "Last-Modified": "Fri, 19 Feb 2021 18:59:37 GMT",
         "Server": [
           "Windows-Azure-HDFS/1.0",
           "Microsoft-HTTPAPI/2.0"
         ],
-        "x-ms-client-request-id": "9e163dc8-01d8-6d2e-08e9-f8f00154d369",
-<<<<<<< HEAD
-        "x-ms-request-id": "ba07484d-301f-0087-2bad-f9ec3a000000",
-=======
-        "x-ms-request-id": "1d7e3d7e-a01f-003c-067d-055698000000",
->>>>>>> 1814567d
-        "x-ms-version": "2020-06-12"
-      },
-      "ResponseBody": []
-    },
-    {
-      "RequestUri": "https://seannse.blob.core.windows.net/test-filesystem-bdd22d38-9f67-8901-c407-ef735787bc4a/test-directory-8e95f61f-9005-75e6-d6f2-365360cbf357?comp=lease",
-      "RequestMethod": "PUT",
-      "RequestHeaders": {
-        "Accept": "application/xml",
-        "Authorization": "Sanitized",
-<<<<<<< HEAD
-        "traceparent": "00-5b9853b60f89734bafbe34e67c2fb60e-d16b5af806509843-00",
-        "User-Agent": [
-          "azsdk-net-Storage.Files.DataLake/12.7.0-alpha.20210202.1",
-          "(.NET 5.0.2; Microsoft Windows 10.0.19042)"
-        ],
-        "x-ms-client-request-id": "ed79eda8-b1c9-c9b4-b89e-1ae983993e18",
-        "x-ms-date": "Tue, 02 Feb 2021 21:50:05 GMT",
-=======
-        "traceparent": "00-1eb8feec950c0b46957f472a646a390d-8b71d84762689840-00",
-        "User-Agent": [
-          "azsdk-net-Storage.Files.DataLake/12.7.0-alpha.20210217.1",
-          "(.NET 5.0.3; Microsoft Windows 10.0.19042)"
-        ],
-        "x-ms-client-request-id": "ed79eda8-b1c9-c9b4-b89e-1ae983993e18",
-        "x-ms-date": "Wed, 17 Feb 2021 22:38:05 GMT",
->>>>>>> 1814567d
+        "x-ms-client-request-id": "61603ce4-35fd-bd12-cd77-1f3d64556e24",
+        "x-ms-request-id": "da836d1e-a01f-0061-5ef1-065c1c000000",
+        "x-ms-version": "2020-06-12"
+      },
+      "ResponseBody": []
+    },
+    {
+      "RequestUri": "https://seannse.blob.core.windows.net/test-filesystem-f1826dd8-8476-b74b-dd72-3b3f163001b6/test-directory-2c493487-b576-9502-5501-cff661632096?comp=lease",
+      "RequestMethod": "PUT",
+      "RequestHeaders": {
+        "Accept": "application/xml",
+        "Authorization": "Sanitized",
+        "traceparent": "00-bd9f9c61b887fc47a4ff9496f51498c9-9a235de91ec14546-00",
+        "User-Agent": [
+          "azsdk-net-Storage.Files.DataLake/12.7.0-alpha.20210219.1",
+          "(.NET 5.0.3; Microsoft Windows 10.0.19041)"
+        ],
+        "x-ms-client-request-id": "222c5edb-4942-c521-1898-3ebadb198c86",
+        "x-ms-date": "Fri, 19 Feb 2021 18:59:37 GMT",
         "x-ms-lease-action": "acquire",
         "x-ms-lease-duration": "15",
-        "x-ms-proposed-lease-id": "a814371e-e2f0-32d8-8f2e-4049b0a6400b",
-        "x-ms-return-client-request-id": "true",
-        "x-ms-version": "2020-06-12"
-      },
-      "RequestBody": null,
-      "StatusCode": 201,
-      "ResponseHeaders": {
-        "Content-Length": "0",
-<<<<<<< HEAD
-        "Date": "Tue, 02 Feb 2021 21:50:05 GMT",
-        "ETag": "\u00220x8D8C7C480B00D18\u0022",
-        "Last-Modified": "Tue, 02 Feb 2021 21:50:05 GMT",
-=======
-        "Date": "Wed, 17 Feb 2021 22:38:04 GMT",
-        "ETag": "\u00220x8D8D394B0ED8A7E\u0022",
-        "Last-Modified": "Wed, 17 Feb 2021 22:38:04 GMT",
->>>>>>> 1814567d
-        "Server": [
-          "Windows-Azure-Blob/1.0",
-          "Microsoft-HTTPAPI/2.0"
-        ],
-        "x-ms-client-request-id": "ed79eda8-b1c9-c9b4-b89e-1ae983993e18",
-        "x-ms-lease-id": "a814371e-e2f0-32d8-8f2e-4049b0a6400b",
-<<<<<<< HEAD
-        "x-ms-request-id": "d284f342-801e-0092-58ad-f9fb89000000",
-=======
-        "x-ms-request-id": "c3f6f47b-301e-002e-7d7d-052d48000000",
->>>>>>> 1814567d
-        "x-ms-version": "2020-06-12"
-      },
-      "ResponseBody": []
-    },
-    {
-      "RequestUri": "https://seannse.blob.core.windows.net/test-filesystem-bdd22d38-9f67-8901-c407-ef735787bc4a/test-directory-8e95f61f-9005-75e6-d6f2-365360cbf357?comp=lease",
-      "RequestMethod": "PUT",
-      "RequestHeaders": {
-        "Accept": "application/xml",
-        "Authorization": "Sanitized",
-<<<<<<< HEAD
-        "traceparent": "00-0b631d0c6b2a6e4ea3c214567dcccdf3-6a5e85841d35844e-00",
-        "User-Agent": [
-          "azsdk-net-Storage.Files.DataLake/12.7.0-alpha.20210202.1",
-          "(.NET 5.0.2; Microsoft Windows 10.0.19042)"
-        ],
-        "x-ms-client-request-id": "0696fd49-77fd-362f-c157-4417b84862cb",
-        "x-ms-date": "Tue, 02 Feb 2021 21:50:05 GMT",
-=======
-        "traceparent": "00-d363399325bae04a82b8393a207f3e0c-7f940c33ee2be843-00",
-        "User-Agent": [
-          "azsdk-net-Storage.Files.DataLake/12.7.0-alpha.20210217.1",
-          "(.NET 5.0.3; Microsoft Windows 10.0.19042)"
-        ],
-        "x-ms-client-request-id": "0696fd49-77fd-362f-c157-4417b84862cb",
-        "x-ms-date": "Wed, 17 Feb 2021 22:38:05 GMT",
->>>>>>> 1814567d
+        "x-ms-proposed-lease-id": "dd73b284-54c9-fac4-be5d-c698a3d59cc0",
+        "x-ms-return-client-request-id": "true",
+        "x-ms-version": "2020-06-12"
+      },
+      "RequestBody": null,
+      "StatusCode": 201,
+      "ResponseHeaders": {
+        "Content-Length": "0",
+        "Date": "Fri, 19 Feb 2021 18:59:36 GMT",
+        "ETag": "\u00220x8D8D50880CBAEE7\u0022",
+        "Last-Modified": "Fri, 19 Feb 2021 18:59:37 GMT",
+        "Server": [
+          "Windows-Azure-Blob/1.0",
+          "Microsoft-HTTPAPI/2.0"
+        ],
+        "x-ms-client-request-id": "222c5edb-4942-c521-1898-3ebadb198c86",
+        "x-ms-lease-id": "dd73b284-54c9-fac4-be5d-c698a3d59cc0",
+        "x-ms-request-id": "cb114bd8-b01e-006d-28f1-06cb14000000",
+        "x-ms-version": "2020-06-12"
+      },
+      "ResponseBody": []
+    },
+    {
+      "RequestUri": "https://seannse.blob.core.windows.net/test-filesystem-f1826dd8-8476-b74b-dd72-3b3f163001b6/test-directory-2c493487-b576-9502-5501-cff661632096?comp=lease",
+      "RequestMethod": "PUT",
+      "RequestHeaders": {
+        "Accept": "application/xml",
+        "Authorization": "Sanitized",
+        "traceparent": "00-e3e135eb4836d740a20d2749fe919107-1861b71a27115b4b-00",
+        "User-Agent": [
+          "azsdk-net-Storage.Files.DataLake/12.7.0-alpha.20210219.1",
+          "(.NET 5.0.3; Microsoft Windows 10.0.19041)"
+        ],
+        "x-ms-client-request-id": "0ece81f4-650b-27cd-cce4-2e89d409b45e",
+        "x-ms-date": "Fri, 19 Feb 2021 18:59:37 GMT",
         "x-ms-lease-action": "change",
-        "x-ms-lease-id": "a814371e-e2f0-32d8-8f2e-4049b0a6400b",
-        "x-ms-proposed-lease-id": "228a1376-54b4-757e-8d07-5f3ff37665f9",
+        "x-ms-lease-id": "dd73b284-54c9-fac4-be5d-c698a3d59cc0",
+        "x-ms-proposed-lease-id": "25124111-bf03-db99-9f0e-79aa6d388710",
         "x-ms-return-client-request-id": "true",
         "x-ms-version": "2020-06-12"
       },
@@ -198,53 +127,33 @@
       "StatusCode": 200,
       "ResponseHeaders": {
         "Content-Length": "0",
-<<<<<<< HEAD
-        "Date": "Tue, 02 Feb 2021 21:50:05 GMT",
-        "ETag": "\u00220x8D8C7C480B00D18\u0022",
-        "Last-Modified": "Tue, 02 Feb 2021 21:50:05 GMT",
-=======
-        "Date": "Wed, 17 Feb 2021 22:38:05 GMT",
-        "ETag": "\u00220x8D8D394B0ED8A7E\u0022",
-        "Last-Modified": "Wed, 17 Feb 2021 22:38:04 GMT",
->>>>>>> 1814567d
-        "Server": [
-          "Windows-Azure-Blob/1.0",
-          "Microsoft-HTTPAPI/2.0"
-        ],
-        "x-ms-client-request-id": "0696fd49-77fd-362f-c157-4417b84862cb",
-        "x-ms-lease-id": "228a1376-54b4-757e-8d07-5f3ff37665f9",
-<<<<<<< HEAD
-        "x-ms-request-id": "d284f423-801e-0092-2aad-f9fb89000000",
-=======
-        "x-ms-request-id": "c3f6f4e4-301e-002e-5e7d-052d48000000",
->>>>>>> 1814567d
-        "x-ms-version": "2020-06-12"
-      },
-      "ResponseBody": []
-    },
-    {
-      "RequestUri": "https://seannse.blob.core.windows.net/test-filesystem-bdd22d38-9f67-8901-c407-ef735787bc4a?restype=container",
+        "Date": "Fri, 19 Feb 2021 18:59:37 GMT",
+        "ETag": "\u00220x8D8D50880CBAEE7\u0022",
+        "Last-Modified": "Fri, 19 Feb 2021 18:59:37 GMT",
+        "Server": [
+          "Windows-Azure-Blob/1.0",
+          "Microsoft-HTTPAPI/2.0"
+        ],
+        "x-ms-client-request-id": "0ece81f4-650b-27cd-cce4-2e89d409b45e",
+        "x-ms-lease-id": "25124111-bf03-db99-9f0e-79aa6d388710",
+        "x-ms-request-id": "cb114bea-b01e-006d-3af1-06cb14000000",
+        "x-ms-version": "2020-06-12"
+      },
+      "ResponseBody": []
+    },
+    {
+      "RequestUri": "https://seannse.blob.core.windows.net/test-filesystem-f1826dd8-8476-b74b-dd72-3b3f163001b6?restype=container",
       "RequestMethod": "DELETE",
       "RequestHeaders": {
         "Accept": "application/xml",
         "Authorization": "Sanitized",
-<<<<<<< HEAD
-        "traceparent": "00-a5e20ea5c3ec534698e60943fb389c82-15d42a4d2f95204b-00",
-        "User-Agent": [
-          "azsdk-net-Storage.Files.DataLake/12.7.0-alpha.20210202.1",
-          "(.NET 5.0.2; Microsoft Windows 10.0.19042)"
-        ],
-        "x-ms-client-request-id": "869f71ea-3803-521b-172a-782cff3ceb99",
-        "x-ms-date": "Tue, 02 Feb 2021 21:50:05 GMT",
-=======
-        "traceparent": "00-1448b862e756844fb9cbdf10aa4241c2-6b2f6a5b162efc46-00",
-        "User-Agent": [
-          "azsdk-net-Storage.Files.DataLake/12.7.0-alpha.20210217.1",
-          "(.NET 5.0.3; Microsoft Windows 10.0.19042)"
-        ],
-        "x-ms-client-request-id": "869f71ea-3803-521b-172a-782cff3ceb99",
-        "x-ms-date": "Wed, 17 Feb 2021 22:38:05 GMT",
->>>>>>> 1814567d
+        "traceparent": "00-9f02466cbff0f648a8a9be0a83764904-08c1097641050c40-00",
+        "User-Agent": [
+          "azsdk-net-Storage.Files.DataLake/12.7.0-alpha.20210219.1",
+          "(.NET 5.0.3; Microsoft Windows 10.0.19041)"
+        ],
+        "x-ms-client-request-id": "59c6192c-7e4a-707a-e700-e84726162b74",
+        "x-ms-date": "Fri, 19 Feb 2021 18:59:37 GMT",
         "x-ms-return-client-request-id": "true",
         "x-ms-version": "2020-06-12"
       },
@@ -252,218 +161,138 @@
       "StatusCode": 202,
       "ResponseHeaders": {
         "Content-Length": "0",
-<<<<<<< HEAD
-        "Date": "Tue, 02 Feb 2021 21:50:05 GMT",
-=======
-        "Date": "Wed, 17 Feb 2021 22:38:05 GMT",
->>>>>>> 1814567d
-        "Server": [
-          "Windows-Azure-Blob/1.0",
-          "Microsoft-HTTPAPI/2.0"
-        ],
-        "x-ms-client-request-id": "869f71ea-3803-521b-172a-782cff3ceb99",
-<<<<<<< HEAD
-        "x-ms-request-id": "d284f525-801e-0092-1dad-f9fb89000000",
-=======
-        "x-ms-request-id": "c3f6f532-301e-002e-297d-052d48000000",
->>>>>>> 1814567d
-        "x-ms-version": "2020-06-12"
-      },
-      "ResponseBody": []
-    },
-    {
-      "RequestUri": "https://seannse.blob.core.windows.net/test-filesystem-4d2bf243-3af5-c626-1e31-6d276b0a42de?restype=container",
-      "RequestMethod": "PUT",
-      "RequestHeaders": {
-        "Accept": "application/xml",
-        "Authorization": "Sanitized",
-<<<<<<< HEAD
-        "traceparent": "00-c69e36fc0b56cb4f9e61151d99ff0d93-184b1ed26f0c0940-00",
-        "User-Agent": [
-          "azsdk-net-Storage.Files.DataLake/12.7.0-alpha.20210202.1",
-          "(.NET 5.0.2; Microsoft Windows 10.0.19042)"
+        "Date": "Fri, 19 Feb 2021 18:59:37 GMT",
+        "Server": [
+          "Windows-Azure-Blob/1.0",
+          "Microsoft-HTTPAPI/2.0"
+        ],
+        "x-ms-client-request-id": "59c6192c-7e4a-707a-e700-e84726162b74",
+        "x-ms-request-id": "cb114bf9-b01e-006d-49f1-06cb14000000",
+        "x-ms-version": "2020-06-12"
+      },
+      "ResponseBody": []
+    },
+    {
+      "RequestUri": "https://seannse.blob.core.windows.net/test-filesystem-ffc34ece-b231-8ed2-b647-4edec10d8a48?restype=container",
+      "RequestMethod": "PUT",
+      "RequestHeaders": {
+        "Accept": "application/xml",
+        "Authorization": "Sanitized",
+        "traceparent": "00-b98bf186a106c44ca4dff130d294ca05-28f31ff31a2b2b49-00",
+        "User-Agent": [
+          "azsdk-net-Storage.Files.DataLake/12.7.0-alpha.20210219.1",
+          "(.NET 5.0.3; Microsoft Windows 10.0.19041)"
         ],
         "x-ms-blob-public-access": "container",
-        "x-ms-client-request-id": "01e172eb-37b8-b0ee-4bd8-67d1caf3e60c",
-        "x-ms-date": "Tue, 02 Feb 2021 21:50:05 GMT",
-=======
-        "traceparent": "00-c9dae08144c39241acb3ba94046ed454-b7badc034d584d46-00",
-        "User-Agent": [
-          "azsdk-net-Storage.Files.DataLake/12.7.0-alpha.20210217.1",
-          "(.NET 5.0.3; Microsoft Windows 10.0.19042)"
-        ],
-        "x-ms-blob-public-access": "container",
-        "x-ms-client-request-id": "01e172eb-37b8-b0ee-4bd8-67d1caf3e60c",
-        "x-ms-date": "Wed, 17 Feb 2021 22:38:05 GMT",
->>>>>>> 1814567d
-        "x-ms-return-client-request-id": "true",
-        "x-ms-version": "2020-06-12"
-      },
-      "RequestBody": null,
-      "StatusCode": 201,
-      "ResponseHeaders": {
-        "Content-Length": "0",
-<<<<<<< HEAD
-        "Date": "Tue, 02 Feb 2021 21:50:06 GMT",
-        "ETag": "\u00220x8D8C7C48118C576\u0022",
-        "Last-Modified": "Tue, 02 Feb 2021 21:50:06 GMT",
-=======
-        "Date": "Wed, 17 Feb 2021 22:38:04 GMT",
-        "ETag": "\u00220x8D8D394B14E63F7\u0022",
-        "Last-Modified": "Wed, 17 Feb 2021 22:38:05 GMT",
->>>>>>> 1814567d
-        "Server": [
-          "Windows-Azure-Blob/1.0",
-          "Microsoft-HTTPAPI/2.0"
-        ],
-        "x-ms-client-request-id": "01e172eb-37b8-b0ee-4bd8-67d1caf3e60c",
-<<<<<<< HEAD
-        "x-ms-request-id": "7fb3a53a-c01e-002a-17ad-f9a04f000000",
-=======
-        "x-ms-request-id": "451346fd-801e-00ad-3f7d-05332a000000",
->>>>>>> 1814567d
-        "x-ms-version": "2020-06-12"
-      },
-      "ResponseBody": []
-    },
-    {
-      "RequestUri": "https://seannse.dfs.core.windows.net/test-filesystem-4d2bf243-3af5-c626-1e31-6d276b0a42de/test-directory-9e599ae7-a40f-66f0-2abd-7167d7ceba6c?resource=directory",
+        "x-ms-client-request-id": "4df12f01-aac0-79ec-4637-a2032f9baeda",
+        "x-ms-date": "Fri, 19 Feb 2021 18:59:38 GMT",
+        "x-ms-return-client-request-id": "true",
+        "x-ms-version": "2020-06-12"
+      },
+      "RequestBody": null,
+      "StatusCode": 201,
+      "ResponseHeaders": {
+        "Content-Length": "0",
+        "Date": "Fri, 19 Feb 2021 18:59:37 GMT",
+        "ETag": "\u00220x8D8D50880FEA4D3\u0022",
+        "Last-Modified": "Fri, 19 Feb 2021 18:59:37 GMT",
+        "Server": [
+          "Windows-Azure-Blob/1.0",
+          "Microsoft-HTTPAPI/2.0"
+        ],
+        "x-ms-client-request-id": "4df12f01-aac0-79ec-4637-a2032f9baeda",
+        "x-ms-request-id": "cb114c0d-b01e-006d-5df1-06cb14000000",
+        "x-ms-version": "2020-06-12"
+      },
+      "ResponseBody": []
+    },
+    {
+      "RequestUri": "https://seannse.dfs.core.windows.net/test-filesystem-ffc34ece-b231-8ed2-b647-4edec10d8a48/test-directory-150c9f75-70b9-7331-3b69-5cd8e1801132?resource=directory",
       "RequestMethod": "PUT",
       "RequestHeaders": {
         "Accept": "application/json",
         "Authorization": "Sanitized",
-<<<<<<< HEAD
-        "traceparent": "00-a7510a1bf544e64fb2c062fc49370ae9-9a23510cea07954f-00",
-        "User-Agent": [
-          "azsdk-net-Storage.Files.DataLake/12.7.0-alpha.20210202.1",
-          "(.NET 5.0.2; Microsoft Windows 10.0.19042)"
-        ],
-        "x-ms-client-request-id": "717056a7-c658-464c-827a-d7fac686d87c",
-        "x-ms-date": "Tue, 02 Feb 2021 21:50:06 GMT",
-=======
-        "traceparent": "00-45ed90d8fbf3994490924ef8a02de6bf-383047df2aed4d4f-00",
-        "User-Agent": [
-          "azsdk-net-Storage.Files.DataLake/12.7.0-alpha.20210217.1",
-          "(.NET 5.0.3; Microsoft Windows 10.0.19042)"
-        ],
-        "x-ms-client-request-id": "717056a7-c658-464c-827a-d7fac686d87c",
-        "x-ms-date": "Wed, 17 Feb 2021 22:38:05 GMT",
->>>>>>> 1814567d
-        "x-ms-return-client-request-id": "true",
-        "x-ms-version": "2020-06-12"
-      },
-      "RequestBody": null,
-      "StatusCode": 201,
-      "ResponseHeaders": {
-        "Content-Length": "0",
-<<<<<<< HEAD
-        "Date": "Tue, 02 Feb 2021 21:50:06 GMT",
-        "ETag": "\u00220x8D8C7C48154C006\u0022",
-        "Last-Modified": "Tue, 02 Feb 2021 21:50:07 GMT",
-=======
-        "Date": "Wed, 17 Feb 2021 22:38:05 GMT",
-        "ETag": "\u00220x8D8D394B18B80C6\u0022",
-        "Last-Modified": "Wed, 17 Feb 2021 22:38:06 GMT",
->>>>>>> 1814567d
+        "traceparent": "00-3ee9c5350d8bfb429ceec64e6da51ddc-bc27e8e07b70ee40-00",
+        "User-Agent": [
+          "azsdk-net-Storage.Files.DataLake/12.7.0-alpha.20210219.1",
+          "(.NET 5.0.3; Microsoft Windows 10.0.19041)"
+        ],
+        "x-ms-client-request-id": "dddcf7a9-4b76-91ef-fe7e-12564d1398c5",
+        "x-ms-date": "Fri, 19 Feb 2021 18:59:38 GMT",
+        "x-ms-return-client-request-id": "true",
+        "x-ms-version": "2020-06-12"
+      },
+      "RequestBody": null,
+      "StatusCode": 201,
+      "ResponseHeaders": {
+        "Content-Length": "0",
+        "Date": "Fri, 19 Feb 2021 18:59:37 GMT",
+        "ETag": "\u00220x8D8D508810C7E86\u0022",
+        "Last-Modified": "Fri, 19 Feb 2021 18:59:37 GMT",
         "Server": [
           "Windows-Azure-HDFS/1.0",
           "Microsoft-HTTPAPI/2.0"
         ],
-        "x-ms-client-request-id": "717056a7-c658-464c-827a-d7fac686d87c",
-<<<<<<< HEAD
-        "x-ms-request-id": "a35b8f5c-901f-0008-56ad-f96550000000",
-=======
-        "x-ms-request-id": "cd0feff7-601f-007e-447d-05ef18000000",
->>>>>>> 1814567d
-        "x-ms-version": "2020-06-12"
-      },
-      "ResponseBody": []
-    },
-    {
-      "RequestUri": "https://seannse.blob.core.windows.net/test-filesystem-4d2bf243-3af5-c626-1e31-6d276b0a42de/test-directory-9e599ae7-a40f-66f0-2abd-7167d7ceba6c?comp=lease",
-      "RequestMethod": "PUT",
-      "RequestHeaders": {
-        "Accept": "application/xml",
-        "Authorization": "Sanitized",
-<<<<<<< HEAD
-        "traceparent": "00-7751f137163c484eb420236410aa9c84-600c2eeed22d2f49-00",
-        "User-Agent": [
-          "azsdk-net-Storage.Files.DataLake/12.7.0-alpha.20210202.1",
-          "(.NET 5.0.2; Microsoft Windows 10.0.19042)"
-        ],
-        "x-ms-client-request-id": "3ddea288-57c6-d41e-e6ff-f5c276343c49",
-        "x-ms-date": "Tue, 02 Feb 2021 21:50:06 GMT",
-=======
-        "traceparent": "00-1ce25d3ca4748d40833d1729996f1ad2-ddc7cf69d19cbd45-00",
-        "User-Agent": [
-          "azsdk-net-Storage.Files.DataLake/12.7.0-alpha.20210217.1",
-          "(.NET 5.0.3; Microsoft Windows 10.0.19042)"
-        ],
-        "x-ms-client-request-id": "3ddea288-57c6-d41e-e6ff-f5c276343c49",
-        "x-ms-date": "Wed, 17 Feb 2021 22:38:06 GMT",
->>>>>>> 1814567d
+        "x-ms-client-request-id": "dddcf7a9-4b76-91ef-fe7e-12564d1398c5",
+        "x-ms-request-id": "da836d4c-a01f-0061-0cf1-065c1c000000",
+        "x-ms-version": "2020-06-12"
+      },
+      "ResponseBody": []
+    },
+    {
+      "RequestUri": "https://seannse.blob.core.windows.net/test-filesystem-ffc34ece-b231-8ed2-b647-4edec10d8a48/test-directory-150c9f75-70b9-7331-3b69-5cd8e1801132?comp=lease",
+      "RequestMethod": "PUT",
+      "RequestHeaders": {
+        "Accept": "application/xml",
+        "Authorization": "Sanitized",
+        "traceparent": "00-e4381b4ab0c6b24c807170454bd30089-c6548904eb27b341-00",
+        "User-Agent": [
+          "azsdk-net-Storage.Files.DataLake/12.7.0-alpha.20210219.1",
+          "(.NET 5.0.3; Microsoft Windows 10.0.19041)"
+        ],
+        "x-ms-client-request-id": "f818e7c3-aee5-f322-b481-d37289200de4",
+        "x-ms-date": "Fri, 19 Feb 2021 18:59:38 GMT",
         "x-ms-lease-action": "acquire",
         "x-ms-lease-duration": "15",
-        "x-ms-proposed-lease-id": "b905fa1d-edb7-a6e3-74be-2b92a81ff234",
-        "x-ms-return-client-request-id": "true",
-        "x-ms-version": "2020-06-12"
-      },
-      "RequestBody": null,
-      "StatusCode": 201,
-      "ResponseHeaders": {
-        "Content-Length": "0",
-<<<<<<< HEAD
-        "Date": "Tue, 02 Feb 2021 21:50:07 GMT",
-        "ETag": "\u00220x8D8C7C48154C006\u0022",
-        "Last-Modified": "Tue, 02 Feb 2021 21:50:07 GMT",
-=======
-        "Date": "Wed, 17 Feb 2021 22:38:05 GMT",
-        "ETag": "\u00220x8D8D394B18B80C6\u0022",
-        "Last-Modified": "Wed, 17 Feb 2021 22:38:06 GMT",
->>>>>>> 1814567d
-        "Server": [
-          "Windows-Azure-Blob/1.0",
-          "Microsoft-HTTPAPI/2.0"
-        ],
-        "x-ms-client-request-id": "3ddea288-57c6-d41e-e6ff-f5c276343c49",
-        "x-ms-lease-id": "b905fa1d-edb7-a6e3-74be-2b92a81ff234",
-<<<<<<< HEAD
-        "x-ms-request-id": "7fb3a633-c01e-002a-7bad-f9a04f000000",
-=======
-        "x-ms-request-id": "45134b8a-801e-00ad-7b7d-05332a000000",
->>>>>>> 1814567d
-        "x-ms-version": "2020-06-12"
-      },
-      "ResponseBody": []
-    },
-    {
-      "RequestUri": "https://seannse.blob.core.windows.net/test-filesystem-4d2bf243-3af5-c626-1e31-6d276b0a42de/test-directory-9e599ae7-a40f-66f0-2abd-7167d7ceba6c?comp=lease",
-      "RequestMethod": "PUT",
-      "RequestHeaders": {
-        "Accept": "application/xml",
-        "Authorization": "Sanitized",
-<<<<<<< HEAD
-        "If-Modified-Since": "Mon, 01 Feb 2021 21:50:04 GMT",
-        "traceparent": "00-7199b872a71ab5478515e321dc82476e-f86ec68550972a44-00",
-        "User-Agent": [
-          "azsdk-net-Storage.Files.DataLake/12.7.0-alpha.20210202.1",
-          "(.NET 5.0.2; Microsoft Windows 10.0.19042)"
-        ],
-        "x-ms-client-request-id": "c7261457-974c-4d25-60de-93f1f36d433e",
-        "x-ms-date": "Tue, 02 Feb 2021 21:50:06 GMT",
-=======
-        "If-Modified-Since": "Tue, 16 Feb 2021 22:38:04 GMT",
-        "traceparent": "00-e91facf74dbebf48aec0ff38a8bbb289-17fe2b52f0aa1a4c-00",
-        "User-Agent": [
-          "azsdk-net-Storage.Files.DataLake/12.7.0-alpha.20210217.1",
-          "(.NET 5.0.3; Microsoft Windows 10.0.19042)"
-        ],
-        "x-ms-client-request-id": "c7261457-974c-4d25-60de-93f1f36d433e",
-        "x-ms-date": "Wed, 17 Feb 2021 22:38:06 GMT",
->>>>>>> 1814567d
+        "x-ms-proposed-lease-id": "891d7026-1cbe-38be-167b-f2d6fb25bb2b",
+        "x-ms-return-client-request-id": "true",
+        "x-ms-version": "2020-06-12"
+      },
+      "RequestBody": null,
+      "StatusCode": 201,
+      "ResponseHeaders": {
+        "Content-Length": "0",
+        "Date": "Fri, 19 Feb 2021 18:59:37 GMT",
+        "ETag": "\u00220x8D8D508810C7E86\u0022",
+        "Last-Modified": "Fri, 19 Feb 2021 18:59:37 GMT",
+        "Server": [
+          "Windows-Azure-Blob/1.0",
+          "Microsoft-HTTPAPI/2.0"
+        ],
+        "x-ms-client-request-id": "f818e7c3-aee5-f322-b481-d37289200de4",
+        "x-ms-lease-id": "891d7026-1cbe-38be-167b-f2d6fb25bb2b",
+        "x-ms-request-id": "cb114c33-b01e-006d-7cf1-06cb14000000",
+        "x-ms-version": "2020-06-12"
+      },
+      "ResponseBody": []
+    },
+    {
+      "RequestUri": "https://seannse.blob.core.windows.net/test-filesystem-ffc34ece-b231-8ed2-b647-4edec10d8a48/test-directory-150c9f75-70b9-7331-3b69-5cd8e1801132?comp=lease",
+      "RequestMethod": "PUT",
+      "RequestHeaders": {
+        "Accept": "application/xml",
+        "Authorization": "Sanitized",
+        "If-Modified-Since": "Thu, 18 Feb 2021 18:59:37 GMT",
+        "traceparent": "00-f78dba3c197ec3408c92ed1c0b52b629-866334c265d84a48-00",
+        "User-Agent": [
+          "azsdk-net-Storage.Files.DataLake/12.7.0-alpha.20210219.1",
+          "(.NET 5.0.3; Microsoft Windows 10.0.19041)"
+        ],
+        "x-ms-client-request-id": "43dabab5-4b18-9c2a-8cf1-9271cdd60317",
+        "x-ms-date": "Fri, 19 Feb 2021 18:59:38 GMT",
         "x-ms-lease-action": "change",
-        "x-ms-lease-id": "b905fa1d-edb7-a6e3-74be-2b92a81ff234",
-        "x-ms-proposed-lease-id": "81c0881b-495e-0614-c4f5-76ae6a2bd5ec",
+        "x-ms-lease-id": "891d7026-1cbe-38be-167b-f2d6fb25bb2b",
+        "x-ms-proposed-lease-id": "ea2e553d-33a3-9bbb-b54b-939d2a31430f",
         "x-ms-return-client-request-id": "true",
         "x-ms-version": "2020-06-12"
       },
@@ -471,53 +300,33 @@
       "StatusCode": 200,
       "ResponseHeaders": {
         "Content-Length": "0",
-<<<<<<< HEAD
-        "Date": "Tue, 02 Feb 2021 21:50:07 GMT",
-        "ETag": "\u00220x8D8C7C48154C006\u0022",
-        "Last-Modified": "Tue, 02 Feb 2021 21:50:07 GMT",
-=======
-        "Date": "Wed, 17 Feb 2021 22:38:05 GMT",
-        "ETag": "\u00220x8D8D394B18B80C6\u0022",
-        "Last-Modified": "Wed, 17 Feb 2021 22:38:06 GMT",
->>>>>>> 1814567d
-        "Server": [
-          "Windows-Azure-Blob/1.0",
-          "Microsoft-HTTPAPI/2.0"
-        ],
-        "x-ms-client-request-id": "c7261457-974c-4d25-60de-93f1f36d433e",
-        "x-ms-lease-id": "81c0881b-495e-0614-c4f5-76ae6a2bd5ec",
-<<<<<<< HEAD
-        "x-ms-request-id": "7fb3a667-c01e-002a-29ad-f9a04f000000",
-=======
-        "x-ms-request-id": "45134c8d-801e-00ad-627d-05332a000000",
->>>>>>> 1814567d
-        "x-ms-version": "2020-06-12"
-      },
-      "ResponseBody": []
-    },
-    {
-      "RequestUri": "https://seannse.blob.core.windows.net/test-filesystem-4d2bf243-3af5-c626-1e31-6d276b0a42de?restype=container",
+        "Date": "Fri, 19 Feb 2021 18:59:37 GMT",
+        "ETag": "\u00220x8D8D508810C7E86\u0022",
+        "Last-Modified": "Fri, 19 Feb 2021 18:59:37 GMT",
+        "Server": [
+          "Windows-Azure-Blob/1.0",
+          "Microsoft-HTTPAPI/2.0"
+        ],
+        "x-ms-client-request-id": "43dabab5-4b18-9c2a-8cf1-9271cdd60317",
+        "x-ms-lease-id": "ea2e553d-33a3-9bbb-b54b-939d2a31430f",
+        "x-ms-request-id": "cb114c42-b01e-006d-0bf1-06cb14000000",
+        "x-ms-version": "2020-06-12"
+      },
+      "ResponseBody": []
+    },
+    {
+      "RequestUri": "https://seannse.blob.core.windows.net/test-filesystem-ffc34ece-b231-8ed2-b647-4edec10d8a48?restype=container",
       "RequestMethod": "DELETE",
       "RequestHeaders": {
         "Accept": "application/xml",
         "Authorization": "Sanitized",
-<<<<<<< HEAD
-        "traceparent": "00-6ea9243c1543c749a2275b9f11137903-3eba6b379cd40e47-00",
-        "User-Agent": [
-          "azsdk-net-Storage.Files.DataLake/12.7.0-alpha.20210202.1",
-          "(.NET 5.0.2; Microsoft Windows 10.0.19042)"
-        ],
-        "x-ms-client-request-id": "626beb94-740e-51fc-199f-c88ee5513fea",
-        "x-ms-date": "Tue, 02 Feb 2021 21:50:06 GMT",
-=======
-        "traceparent": "00-4ada2dbec2601d44b3c7ad8a2dbeab87-d2e9b3d421604044-00",
-        "User-Agent": [
-          "azsdk-net-Storage.Files.DataLake/12.7.0-alpha.20210217.1",
-          "(.NET 5.0.3; Microsoft Windows 10.0.19042)"
-        ],
-        "x-ms-client-request-id": "626beb94-740e-51fc-199f-c88ee5513fea",
-        "x-ms-date": "Wed, 17 Feb 2021 22:38:06 GMT",
->>>>>>> 1814567d
+        "traceparent": "00-ec459cb2cfed1f4a98a5f013f1e50b92-19e29d70df6d4947-00",
+        "User-Agent": [
+          "azsdk-net-Storage.Files.DataLake/12.7.0-alpha.20210219.1",
+          "(.NET 5.0.3; Microsoft Windows 10.0.19041)"
+        ],
+        "x-ms-client-request-id": "cfbc363f-ca46-eccb-b8f0-c050e0c6ce35",
+        "x-ms-date": "Fri, 19 Feb 2021 18:59:38 GMT",
         "x-ms-return-client-request-id": "true",
         "x-ms-version": "2020-06-12"
       },
@@ -525,218 +334,138 @@
       "StatusCode": 202,
       "ResponseHeaders": {
         "Content-Length": "0",
-<<<<<<< HEAD
-        "Date": "Tue, 02 Feb 2021 21:50:07 GMT",
-=======
-        "Date": "Wed, 17 Feb 2021 22:38:05 GMT",
->>>>>>> 1814567d
-        "Server": [
-          "Windows-Azure-Blob/1.0",
-          "Microsoft-HTTPAPI/2.0"
-        ],
-        "x-ms-client-request-id": "626beb94-740e-51fc-199f-c88ee5513fea",
-<<<<<<< HEAD
-        "x-ms-request-id": "7fb3a695-c01e-002a-56ad-f9a04f000000",
-=======
-        "x-ms-request-id": "45134d86-801e-00ad-4c7d-05332a000000",
->>>>>>> 1814567d
-        "x-ms-version": "2020-06-12"
-      },
-      "ResponseBody": []
-    },
-    {
-      "RequestUri": "https://seannse.blob.core.windows.net/test-filesystem-9907d0c3-0fca-e23d-1e16-68a0b26604d7?restype=container",
-      "RequestMethod": "PUT",
-      "RequestHeaders": {
-        "Accept": "application/xml",
-        "Authorization": "Sanitized",
-<<<<<<< HEAD
-        "traceparent": "00-dbc8f0175284ec4e83eff0539233ef02-60ecea497aac2041-00",
-        "User-Agent": [
-          "azsdk-net-Storage.Files.DataLake/12.7.0-alpha.20210202.1",
-          "(.NET 5.0.2; Microsoft Windows 10.0.19042)"
+        "Date": "Fri, 19 Feb 2021 18:59:37 GMT",
+        "Server": [
+          "Windows-Azure-Blob/1.0",
+          "Microsoft-HTTPAPI/2.0"
+        ],
+        "x-ms-client-request-id": "cfbc363f-ca46-eccb-b8f0-c050e0c6ce35",
+        "x-ms-request-id": "cb114c5c-b01e-006d-1ef1-06cb14000000",
+        "x-ms-version": "2020-06-12"
+      },
+      "ResponseBody": []
+    },
+    {
+      "RequestUri": "https://seannse.blob.core.windows.net/test-filesystem-8969999e-cdfd-6d10-228a-939c5fe79f6a?restype=container",
+      "RequestMethod": "PUT",
+      "RequestHeaders": {
+        "Accept": "application/xml",
+        "Authorization": "Sanitized",
+        "traceparent": "00-a8036e0a94d13f448d28f3a489c8c688-f1bddcc7e01bdb44-00",
+        "User-Agent": [
+          "azsdk-net-Storage.Files.DataLake/12.7.0-alpha.20210219.1",
+          "(.NET 5.0.3; Microsoft Windows 10.0.19041)"
         ],
         "x-ms-blob-public-access": "container",
-        "x-ms-client-request-id": "78fcfa6c-ee81-84a0-ad88-43f70c5c9eb3",
-        "x-ms-date": "Tue, 02 Feb 2021 21:50:06 GMT",
-=======
-        "traceparent": "00-21d355cdf97e5d42a11b382f016ff1f9-777802426ed4594d-00",
-        "User-Agent": [
-          "azsdk-net-Storage.Files.DataLake/12.7.0-alpha.20210217.1",
-          "(.NET 5.0.3; Microsoft Windows 10.0.19042)"
-        ],
-        "x-ms-blob-public-access": "container",
-        "x-ms-client-request-id": "78fcfa6c-ee81-84a0-ad88-43f70c5c9eb3",
-        "x-ms-date": "Wed, 17 Feb 2021 22:38:06 GMT",
->>>>>>> 1814567d
-        "x-ms-return-client-request-id": "true",
-        "x-ms-version": "2020-06-12"
-      },
-      "RequestBody": null,
-      "StatusCode": 201,
-      "ResponseHeaders": {
-        "Content-Length": "0",
-<<<<<<< HEAD
-        "Date": "Tue, 02 Feb 2021 21:50:07 GMT",
-        "ETag": "\u00220x8D8C7C481B4D6A9\u0022",
-        "Last-Modified": "Tue, 02 Feb 2021 21:50:07 GMT",
-=======
-        "Date": "Wed, 17 Feb 2021 22:38:05 GMT",
-        "ETag": "\u00220x8D8D394B1F385DA\u0022",
-        "Last-Modified": "Wed, 17 Feb 2021 22:38:06 GMT",
->>>>>>> 1814567d
-        "Server": [
-          "Windows-Azure-Blob/1.0",
-          "Microsoft-HTTPAPI/2.0"
-        ],
-        "x-ms-client-request-id": "78fcfa6c-ee81-84a0-ad88-43f70c5c9eb3",
-<<<<<<< HEAD
-        "x-ms-request-id": "c3f23a1a-a01e-004e-22ad-f951d7000000",
-=======
-        "x-ms-request-id": "3bc9e5ab-501e-0065-097d-05d11b000000",
->>>>>>> 1814567d
-        "x-ms-version": "2020-06-12"
-      },
-      "ResponseBody": []
-    },
-    {
-      "RequestUri": "https://seannse.dfs.core.windows.net/test-filesystem-9907d0c3-0fca-e23d-1e16-68a0b26604d7/test-directory-bc37f19a-37f3-e2e8-a0ef-e26bcc1037b7?resource=directory",
+        "x-ms-client-request-id": "62a4b6ad-fdb9-71f7-264f-adbb362f8cd1",
+        "x-ms-date": "Fri, 19 Feb 2021 18:59:38 GMT",
+        "x-ms-return-client-request-id": "true",
+        "x-ms-version": "2020-06-12"
+      },
+      "RequestBody": null,
+      "StatusCode": 201,
+      "ResponseHeaders": {
+        "Content-Length": "0",
+        "Date": "Fri, 19 Feb 2021 18:59:37 GMT",
+        "ETag": "\u00220x8D8D508813F3BBD\u0022",
+        "Last-Modified": "Fri, 19 Feb 2021 18:59:37 GMT",
+        "Server": [
+          "Windows-Azure-Blob/1.0",
+          "Microsoft-HTTPAPI/2.0"
+        ],
+        "x-ms-client-request-id": "62a4b6ad-fdb9-71f7-264f-adbb362f8cd1",
+        "x-ms-request-id": "cb114c76-b01e-006d-38f1-06cb14000000",
+        "x-ms-version": "2020-06-12"
+      },
+      "ResponseBody": []
+    },
+    {
+      "RequestUri": "https://seannse.dfs.core.windows.net/test-filesystem-8969999e-cdfd-6d10-228a-939c5fe79f6a/test-directory-42e65650-3894-6b1b-c89c-73261073e4da?resource=directory",
       "RequestMethod": "PUT",
       "RequestHeaders": {
         "Accept": "application/json",
         "Authorization": "Sanitized",
-<<<<<<< HEAD
-        "traceparent": "00-04b07772e0d125439234c3fb8237fc3d-98069a32330ffc4a-00",
-        "User-Agent": [
-          "azsdk-net-Storage.Files.DataLake/12.7.0-alpha.20210202.1",
-          "(.NET 5.0.2; Microsoft Windows 10.0.19042)"
-        ],
-        "x-ms-client-request-id": "ba918fc0-6d2f-341a-1119-d7920b35b89d",
-        "x-ms-date": "Tue, 02 Feb 2021 21:50:07 GMT",
-=======
-        "traceparent": "00-8e28858a1f2e4c438de41e18915caa4d-5f8e2ec237971f41-00",
-        "User-Agent": [
-          "azsdk-net-Storage.Files.DataLake/12.7.0-alpha.20210217.1",
-          "(.NET 5.0.3; Microsoft Windows 10.0.19042)"
-        ],
-        "x-ms-client-request-id": "ba918fc0-6d2f-341a-1119-d7920b35b89d",
-        "x-ms-date": "Wed, 17 Feb 2021 22:38:06 GMT",
->>>>>>> 1814567d
-        "x-ms-return-client-request-id": "true",
-        "x-ms-version": "2020-06-12"
-      },
-      "RequestBody": null,
-      "StatusCode": 201,
-      "ResponseHeaders": {
-        "Content-Length": "0",
-<<<<<<< HEAD
-        "Date": "Tue, 02 Feb 2021 21:50:07 GMT",
-        "ETag": "\u00220x8D8C7C481F3E7AC\u0022",
-        "Last-Modified": "Tue, 02 Feb 2021 21:50:08 GMT",
-=======
-        "Date": "Wed, 17 Feb 2021 22:38:06 GMT",
-        "ETag": "\u00220x8D8D394B231F96A\u0022",
-        "Last-Modified": "Wed, 17 Feb 2021 22:38:07 GMT",
->>>>>>> 1814567d
+        "traceparent": "00-e4bdb0d987260c43a81b4f7862442a46-08eb0814fd921b45-00",
+        "User-Agent": [
+          "azsdk-net-Storage.Files.DataLake/12.7.0-alpha.20210219.1",
+          "(.NET 5.0.3; Microsoft Windows 10.0.19041)"
+        ],
+        "x-ms-client-request-id": "324beb49-2b60-7554-9b38-9a1c8ad061b3",
+        "x-ms-date": "Fri, 19 Feb 2021 18:59:38 GMT",
+        "x-ms-return-client-request-id": "true",
+        "x-ms-version": "2020-06-12"
+      },
+      "RequestBody": null,
+      "StatusCode": 201,
+      "ResponseHeaders": {
+        "Content-Length": "0",
+        "Date": "Fri, 19 Feb 2021 18:59:37 GMT",
+        "ETag": "\u00220x8D8D508814E19F4\u0022",
+        "Last-Modified": "Fri, 19 Feb 2021 18:59:37 GMT",
         "Server": [
           "Windows-Azure-HDFS/1.0",
           "Microsoft-HTTPAPI/2.0"
         ],
-        "x-ms-client-request-id": "ba918fc0-6d2f-341a-1119-d7920b35b89d",
-<<<<<<< HEAD
-        "x-ms-request-id": "e4d1db3f-301f-0063-3ead-f9e2a4000000",
-=======
-        "x-ms-request-id": "2edebef6-101f-004b-0e7d-05830c000000",
->>>>>>> 1814567d
-        "x-ms-version": "2020-06-12"
-      },
-      "ResponseBody": []
-    },
-    {
-      "RequestUri": "https://seannse.blob.core.windows.net/test-filesystem-9907d0c3-0fca-e23d-1e16-68a0b26604d7/test-directory-bc37f19a-37f3-e2e8-a0ef-e26bcc1037b7?comp=lease",
-      "RequestMethod": "PUT",
-      "RequestHeaders": {
-        "Accept": "application/xml",
-        "Authorization": "Sanitized",
-<<<<<<< HEAD
-        "traceparent": "00-1141550a58c9ba4f95bf03affaa2cf87-b65741902e0b684b-00",
-        "User-Agent": [
-          "azsdk-net-Storage.Files.DataLake/12.7.0-alpha.20210202.1",
-          "(.NET 5.0.2; Microsoft Windows 10.0.19042)"
-        ],
-        "x-ms-client-request-id": "84ae6ed3-7b8a-d41e-058c-71283ff958d6",
-        "x-ms-date": "Tue, 02 Feb 2021 21:50:07 GMT",
-=======
-        "traceparent": "00-2222ff0a64350d428014e19975cdcc8a-b22576169132ca48-00",
-        "User-Agent": [
-          "azsdk-net-Storage.Files.DataLake/12.7.0-alpha.20210217.1",
-          "(.NET 5.0.3; Microsoft Windows 10.0.19042)"
-        ],
-        "x-ms-client-request-id": "84ae6ed3-7b8a-d41e-058c-71283ff958d6",
-        "x-ms-date": "Wed, 17 Feb 2021 22:38:07 GMT",
->>>>>>> 1814567d
+        "x-ms-client-request-id": "324beb49-2b60-7554-9b38-9a1c8ad061b3",
+        "x-ms-request-id": "da836d92-a01f-0061-52f1-065c1c000000",
+        "x-ms-version": "2020-06-12"
+      },
+      "ResponseBody": []
+    },
+    {
+      "RequestUri": "https://seannse.blob.core.windows.net/test-filesystem-8969999e-cdfd-6d10-228a-939c5fe79f6a/test-directory-42e65650-3894-6b1b-c89c-73261073e4da?comp=lease",
+      "RequestMethod": "PUT",
+      "RequestHeaders": {
+        "Accept": "application/xml",
+        "Authorization": "Sanitized",
+        "traceparent": "00-b32443dfcc867242bcae75d24c3b3c00-012ab7f61799134e-00",
+        "User-Agent": [
+          "azsdk-net-Storage.Files.DataLake/12.7.0-alpha.20210219.1",
+          "(.NET 5.0.3; Microsoft Windows 10.0.19041)"
+        ],
+        "x-ms-client-request-id": "fe15e753-3cf3-b78b-58af-35c7d5847210",
+        "x-ms-date": "Fri, 19 Feb 2021 18:59:38 GMT",
         "x-ms-lease-action": "acquire",
         "x-ms-lease-duration": "15",
-        "x-ms-proposed-lease-id": "b10a8c51-e628-0e49-9ace-351add6f4568",
-        "x-ms-return-client-request-id": "true",
-        "x-ms-version": "2020-06-12"
-      },
-      "RequestBody": null,
-      "StatusCode": 201,
-      "ResponseHeaders": {
-        "Content-Length": "0",
-<<<<<<< HEAD
-        "Date": "Tue, 02 Feb 2021 21:50:07 GMT",
-        "ETag": "\u00220x8D8C7C481F3E7AC\u0022",
-        "Last-Modified": "Tue, 02 Feb 2021 21:50:08 GMT",
-=======
-        "Date": "Wed, 17 Feb 2021 22:38:06 GMT",
-        "ETag": "\u00220x8D8D394B231F96A\u0022",
-        "Last-Modified": "Wed, 17 Feb 2021 22:38:07 GMT",
->>>>>>> 1814567d
-        "Server": [
-          "Windows-Azure-Blob/1.0",
-          "Microsoft-HTTPAPI/2.0"
-        ],
-        "x-ms-client-request-id": "84ae6ed3-7b8a-d41e-058c-71283ff958d6",
-        "x-ms-lease-id": "b10a8c51-e628-0e49-9ace-351add6f4568",
-<<<<<<< HEAD
-        "x-ms-request-id": "c3f23abc-a01e-004e-19ad-f951d7000000",
-=======
-        "x-ms-request-id": "3bc9e68a-501e-0065-4f7d-05d11b000000",
->>>>>>> 1814567d
-        "x-ms-version": "2020-06-12"
-      },
-      "ResponseBody": []
-    },
-    {
-      "RequestUri": "https://seannse.blob.core.windows.net/test-filesystem-9907d0c3-0fca-e23d-1e16-68a0b26604d7/test-directory-bc37f19a-37f3-e2e8-a0ef-e26bcc1037b7?comp=lease",
-      "RequestMethod": "PUT",
-      "RequestHeaders": {
-        "Accept": "application/xml",
-        "Authorization": "Sanitized",
-<<<<<<< HEAD
-        "If-Unmodified-Since": "Wed, 03 Feb 2021 21:50:04 GMT",
-        "traceparent": "00-52d1b91c53c9154687f03bea48724173-4b4f9a162d9b0c45-00",
-        "User-Agent": [
-          "azsdk-net-Storage.Files.DataLake/12.7.0-alpha.20210202.1",
-          "(.NET 5.0.2; Microsoft Windows 10.0.19042)"
-        ],
-        "x-ms-client-request-id": "467c05a9-d815-a4c7-9d52-0aa0e8099a4c",
-        "x-ms-date": "Tue, 02 Feb 2021 21:50:07 GMT",
-=======
-        "If-Unmodified-Since": "Thu, 18 Feb 2021 22:38:04 GMT",
-        "traceparent": "00-572e2ed7d8ab9148bae90d89c2aa9458-38c948e90e8bdc4d-00",
-        "User-Agent": [
-          "azsdk-net-Storage.Files.DataLake/12.7.0-alpha.20210217.1",
-          "(.NET 5.0.3; Microsoft Windows 10.0.19042)"
-        ],
-        "x-ms-client-request-id": "467c05a9-d815-a4c7-9d52-0aa0e8099a4c",
-        "x-ms-date": "Wed, 17 Feb 2021 22:38:07 GMT",
->>>>>>> 1814567d
+        "x-ms-proposed-lease-id": "8b9fd26a-e340-148e-a47b-9bd4c84fe5b2",
+        "x-ms-return-client-request-id": "true",
+        "x-ms-version": "2020-06-12"
+      },
+      "RequestBody": null,
+      "StatusCode": 201,
+      "ResponseHeaders": {
+        "Content-Length": "0",
+        "Date": "Fri, 19 Feb 2021 18:59:37 GMT",
+        "ETag": "\u00220x8D8D508814E19F4\u0022",
+        "Last-Modified": "Fri, 19 Feb 2021 18:59:37 GMT",
+        "Server": [
+          "Windows-Azure-Blob/1.0",
+          "Microsoft-HTTPAPI/2.0"
+        ],
+        "x-ms-client-request-id": "fe15e753-3cf3-b78b-58af-35c7d5847210",
+        "x-ms-lease-id": "8b9fd26a-e340-148e-a47b-9bd4c84fe5b2",
+        "x-ms-request-id": "cb114ca8-b01e-006d-61f1-06cb14000000",
+        "x-ms-version": "2020-06-12"
+      },
+      "ResponseBody": []
+    },
+    {
+      "RequestUri": "https://seannse.blob.core.windows.net/test-filesystem-8969999e-cdfd-6d10-228a-939c5fe79f6a/test-directory-42e65650-3894-6b1b-c89c-73261073e4da?comp=lease",
+      "RequestMethod": "PUT",
+      "RequestHeaders": {
+        "Accept": "application/xml",
+        "Authorization": "Sanitized",
+        "If-Unmodified-Since": "Sat, 20 Feb 2021 18:59:37 GMT",
+        "traceparent": "00-6537dde87edef44d9655d2f19425c369-27f2fe1c61ace940-00",
+        "User-Agent": [
+          "azsdk-net-Storage.Files.DataLake/12.7.0-alpha.20210219.1",
+          "(.NET 5.0.3; Microsoft Windows 10.0.19041)"
+        ],
+        "x-ms-client-request-id": "bab7c2cc-e27e-21e2-31a9-5ac7d4de8fd8",
+        "x-ms-date": "Fri, 19 Feb 2021 18:59:38 GMT",
         "x-ms-lease-action": "change",
-        "x-ms-lease-id": "b10a8c51-e628-0e49-9ace-351add6f4568",
-        "x-ms-proposed-lease-id": "3cab87e3-7d7e-7e87-40ff-a750b5c45c52",
+        "x-ms-lease-id": "8b9fd26a-e340-148e-a47b-9bd4c84fe5b2",
+        "x-ms-proposed-lease-id": "24dc8c06-b227-f07a-5679-0d0aa194e1d6",
         "x-ms-return-client-request-id": "true",
         "x-ms-version": "2020-06-12"
       },
@@ -744,53 +473,33 @@
       "StatusCode": 200,
       "ResponseHeaders": {
         "Content-Length": "0",
-<<<<<<< HEAD
-        "Date": "Tue, 02 Feb 2021 21:50:07 GMT",
-        "ETag": "\u00220x8D8C7C481F3E7AC\u0022",
-        "Last-Modified": "Tue, 02 Feb 2021 21:50:08 GMT",
-=======
-        "Date": "Wed, 17 Feb 2021 22:38:06 GMT",
-        "ETag": "\u00220x8D8D394B231F96A\u0022",
-        "Last-Modified": "Wed, 17 Feb 2021 22:38:07 GMT",
->>>>>>> 1814567d
-        "Server": [
-          "Windows-Azure-Blob/1.0",
-          "Microsoft-HTTPAPI/2.0"
-        ],
-        "x-ms-client-request-id": "467c05a9-d815-a4c7-9d52-0aa0e8099a4c",
-        "x-ms-lease-id": "3cab87e3-7d7e-7e87-40ff-a750b5c45c52",
-<<<<<<< HEAD
-        "x-ms-request-id": "c3f23ae1-a01e-004e-3dad-f951d7000000",
-=======
-        "x-ms-request-id": "3bc9e6b2-501e-0065-727d-05d11b000000",
->>>>>>> 1814567d
-        "x-ms-version": "2020-06-12"
-      },
-      "ResponseBody": []
-    },
-    {
-      "RequestUri": "https://seannse.blob.core.windows.net/test-filesystem-9907d0c3-0fca-e23d-1e16-68a0b26604d7?restype=container",
+        "Date": "Fri, 19 Feb 2021 18:59:37 GMT",
+        "ETag": "\u00220x8D8D508814E19F4\u0022",
+        "Last-Modified": "Fri, 19 Feb 2021 18:59:37 GMT",
+        "Server": [
+          "Windows-Azure-Blob/1.0",
+          "Microsoft-HTTPAPI/2.0"
+        ],
+        "x-ms-client-request-id": "bab7c2cc-e27e-21e2-31a9-5ac7d4de8fd8",
+        "x-ms-lease-id": "24dc8c06-b227-f07a-5679-0d0aa194e1d6",
+        "x-ms-request-id": "cb114cbf-b01e-006d-71f1-06cb14000000",
+        "x-ms-version": "2020-06-12"
+      },
+      "ResponseBody": []
+    },
+    {
+      "RequestUri": "https://seannse.blob.core.windows.net/test-filesystem-8969999e-cdfd-6d10-228a-939c5fe79f6a?restype=container",
       "RequestMethod": "DELETE",
       "RequestHeaders": {
         "Accept": "application/xml",
         "Authorization": "Sanitized",
-<<<<<<< HEAD
-        "traceparent": "00-d317bd7cc0067b4093f2e94166c36c2e-9a5e1fd55c0bb141-00",
-        "User-Agent": [
-          "azsdk-net-Storage.Files.DataLake/12.7.0-alpha.20210202.1",
-          "(.NET 5.0.2; Microsoft Windows 10.0.19042)"
-        ],
-        "x-ms-client-request-id": "397f3045-117d-99c0-1b55-83f52b9aa04c",
-        "x-ms-date": "Tue, 02 Feb 2021 21:50:07 GMT",
-=======
-        "traceparent": "00-fe3fdc476c135846aaaf1a662c25d993-ddb2eff441664b48-00",
-        "User-Agent": [
-          "azsdk-net-Storage.Files.DataLake/12.7.0-alpha.20210217.1",
-          "(.NET 5.0.3; Microsoft Windows 10.0.19042)"
-        ],
-        "x-ms-client-request-id": "397f3045-117d-99c0-1b55-83f52b9aa04c",
-        "x-ms-date": "Wed, 17 Feb 2021 22:38:07 GMT",
->>>>>>> 1814567d
+        "traceparent": "00-ceddc9f56ee39849a984ff2b00ee5e04-ccfce85d4691d241-00",
+        "User-Agent": [
+          "azsdk-net-Storage.Files.DataLake/12.7.0-alpha.20210219.1",
+          "(.NET 5.0.3; Microsoft Windows 10.0.19041)"
+        ],
+        "x-ms-client-request-id": "13fb5f4f-b7cc-b691-e253-da45d7752708",
+        "x-ms-date": "Fri, 19 Feb 2021 18:59:38 GMT",
         "x-ms-return-client-request-id": "true",
         "x-ms-version": "2020-06-12"
       },
@@ -798,153 +507,96 @@
       "StatusCode": 202,
       "ResponseHeaders": {
         "Content-Length": "0",
-<<<<<<< HEAD
-        "Date": "Tue, 02 Feb 2021 21:50:07 GMT",
-=======
-        "Date": "Wed, 17 Feb 2021 22:38:06 GMT",
->>>>>>> 1814567d
-        "Server": [
-          "Windows-Azure-Blob/1.0",
-          "Microsoft-HTTPAPI/2.0"
-        ],
-        "x-ms-client-request-id": "397f3045-117d-99c0-1b55-83f52b9aa04c",
-<<<<<<< HEAD
-        "x-ms-request-id": "c3f23aef-a01e-004e-4aad-f951d7000000",
-=======
-        "x-ms-request-id": "3bc9e6ec-501e-0065-247d-05d11b000000",
->>>>>>> 1814567d
-        "x-ms-version": "2020-06-12"
-      },
-      "ResponseBody": []
-    },
-    {
-      "RequestUri": "https://seannse.blob.core.windows.net/test-filesystem-14cfa937-f037-733b-acde-14f0aa0f1f79?restype=container",
-      "RequestMethod": "PUT",
-      "RequestHeaders": {
-        "Accept": "application/xml",
-        "Authorization": "Sanitized",
-<<<<<<< HEAD
-        "traceparent": "00-ce01d7e9579fd4409ad94e50cdfc49d8-06f394e398accf43-00",
-        "User-Agent": [
-          "azsdk-net-Storage.Files.DataLake/12.7.0-alpha.20210202.1",
-          "(.NET 5.0.2; Microsoft Windows 10.0.19042)"
+        "Date": "Fri, 19 Feb 2021 18:59:37 GMT",
+        "Server": [
+          "Windows-Azure-Blob/1.0",
+          "Microsoft-HTTPAPI/2.0"
+        ],
+        "x-ms-client-request-id": "13fb5f4f-b7cc-b691-e253-da45d7752708",
+        "x-ms-request-id": "cb114cd3-b01e-006d-04f1-06cb14000000",
+        "x-ms-version": "2020-06-12"
+      },
+      "ResponseBody": []
+    },
+    {
+      "RequestUri": "https://seannse.blob.core.windows.net/test-filesystem-a82aeee7-9448-2aca-6596-0f65cb65ac95?restype=container",
+      "RequestMethod": "PUT",
+      "RequestHeaders": {
+        "Accept": "application/xml",
+        "Authorization": "Sanitized",
+        "traceparent": "00-cff0972ee420df4f884498fecc1f159b-3caf3117c8d66142-00",
+        "User-Agent": [
+          "azsdk-net-Storage.Files.DataLake/12.7.0-alpha.20210219.1",
+          "(.NET 5.0.3; Microsoft Windows 10.0.19041)"
         ],
         "x-ms-blob-public-access": "container",
-        "x-ms-client-request-id": "db80e284-6154-55a7-f40b-8c9ffdd0ef0b",
-        "x-ms-date": "Tue, 02 Feb 2021 21:50:07 GMT",
-=======
-        "traceparent": "00-5dadf0e145d754499bb09746dbdc896c-247c5ec40430764e-00",
-        "User-Agent": [
-          "azsdk-net-Storage.Files.DataLake/12.7.0-alpha.20210217.1",
-          "(.NET 5.0.3; Microsoft Windows 10.0.19042)"
-        ],
-        "x-ms-blob-public-access": "container",
-        "x-ms-client-request-id": "db80e284-6154-55a7-f40b-8c9ffdd0ef0b",
-        "x-ms-date": "Wed, 17 Feb 2021 22:38:07 GMT",
->>>>>>> 1814567d
-        "x-ms-return-client-request-id": "true",
-        "x-ms-version": "2020-06-12"
-      },
-      "RequestBody": null,
-      "StatusCode": 201,
-      "ResponseHeaders": {
-        "Content-Length": "0",
-<<<<<<< HEAD
-        "Date": "Tue, 02 Feb 2021 21:50:08 GMT",
-        "ETag": "\u00220x8D8C7C4825A6DB6\u0022",
-        "Last-Modified": "Tue, 02 Feb 2021 21:50:08 GMT",
-=======
-        "Date": "Wed, 17 Feb 2021 22:38:07 GMT",
-        "ETag": "\u00220x8D8D394B29D0301\u0022",
-        "Last-Modified": "Wed, 17 Feb 2021 22:38:07 GMT",
->>>>>>> 1814567d
-        "Server": [
-          "Windows-Azure-Blob/1.0",
-          "Microsoft-HTTPAPI/2.0"
-        ],
-        "x-ms-client-request-id": "db80e284-6154-55a7-f40b-8c9ffdd0ef0b",
-<<<<<<< HEAD
-        "x-ms-request-id": "985900e3-401e-00a2-2fad-f94546000000",
-=======
-        "x-ms-request-id": "2b9aef44-b01e-0030-327d-05c190000000",
->>>>>>> 1814567d
-        "x-ms-version": "2020-06-12"
-      },
-      "ResponseBody": []
-    },
-    {
-      "RequestUri": "https://seannse.dfs.core.windows.net/test-filesystem-14cfa937-f037-733b-acde-14f0aa0f1f79/test-directory-00190936-e93f-d6c1-d9b6-8ce2b68cc149?resource=directory",
+        "x-ms-client-request-id": "86950ff1-e971-ba7b-94d0-ad36a82ceb7d",
+        "x-ms-date": "Fri, 19 Feb 2021 18:59:38 GMT",
+        "x-ms-return-client-request-id": "true",
+        "x-ms-version": "2020-06-12"
+      },
+      "RequestBody": null,
+      "StatusCode": 201,
+      "ResponseHeaders": {
+        "Content-Length": "0",
+        "Date": "Fri, 19 Feb 2021 18:59:38 GMT",
+        "ETag": "\u00220x8D8D508817F364F\u0022",
+        "Last-Modified": "Fri, 19 Feb 2021 18:59:38 GMT",
+        "Server": [
+          "Windows-Azure-Blob/1.0",
+          "Microsoft-HTTPAPI/2.0"
+        ],
+        "x-ms-client-request-id": "86950ff1-e971-ba7b-94d0-ad36a82ceb7d",
+        "x-ms-request-id": "cb114ce6-b01e-006d-13f1-06cb14000000",
+        "x-ms-version": "2020-06-12"
+      },
+      "ResponseBody": []
+    },
+    {
+      "RequestUri": "https://seannse.dfs.core.windows.net/test-filesystem-a82aeee7-9448-2aca-6596-0f65cb65ac95/test-directory-402e44a6-b2fd-6a25-e21c-bdb3ac13634e?resource=directory",
       "RequestMethod": "PUT",
       "RequestHeaders": {
         "Accept": "application/json",
         "Authorization": "Sanitized",
-<<<<<<< HEAD
-        "traceparent": "00-2574dd61208cd148a0eb485fd4d1fcbe-31a5467186f95642-00",
-        "User-Agent": [
-          "azsdk-net-Storage.Files.DataLake/12.7.0-alpha.20210202.1",
-          "(.NET 5.0.2; Microsoft Windows 10.0.19042)"
-        ],
-        "x-ms-client-request-id": "a8782f66-7149-9b58-20aa-019ed5c59f67",
-        "x-ms-date": "Tue, 02 Feb 2021 21:50:08 GMT",
-=======
-        "traceparent": "00-4751e1ff6361854583a204e8485db56b-80f2b61de1db2048-00",
-        "User-Agent": [
-          "azsdk-net-Storage.Files.DataLake/12.7.0-alpha.20210217.1",
-          "(.NET 5.0.3; Microsoft Windows 10.0.19042)"
-        ],
-        "x-ms-client-request-id": "a8782f66-7149-9b58-20aa-019ed5c59f67",
-        "x-ms-date": "Wed, 17 Feb 2021 22:38:08 GMT",
->>>>>>> 1814567d
-        "x-ms-return-client-request-id": "true",
-        "x-ms-version": "2020-06-12"
-      },
-      "RequestBody": null,
-      "StatusCode": 201,
-      "ResponseHeaders": {
-        "Content-Length": "0",
-<<<<<<< HEAD
-        "Date": "Tue, 02 Feb 2021 21:50:08 GMT",
-        "ETag": "\u00220x8D8C7C4828E7772\u0022",
-        "Last-Modified": "Tue, 02 Feb 2021 21:50:09 GMT",
-=======
-        "Date": "Wed, 17 Feb 2021 22:38:07 GMT",
-        "ETag": "\u00220x8D8D394B2D2EAE5\u0022",
-        "Last-Modified": "Wed, 17 Feb 2021 22:38:08 GMT",
->>>>>>> 1814567d
+        "traceparent": "00-c353f375b2e3874bbb15ab14f5307e5b-6a13a4380a261343-00",
+        "User-Agent": [
+          "azsdk-net-Storage.Files.DataLake/12.7.0-alpha.20210219.1",
+          "(.NET 5.0.3; Microsoft Windows 10.0.19041)"
+        ],
+        "x-ms-client-request-id": "82106ba9-08e8-3f37-ea2a-a3542bc70d80",
+        "x-ms-date": "Fri, 19 Feb 2021 18:59:38 GMT",
+        "x-ms-return-client-request-id": "true",
+        "x-ms-version": "2020-06-12"
+      },
+      "RequestBody": null,
+      "StatusCode": 201,
+      "ResponseHeaders": {
+        "Content-Length": "0",
+        "Date": "Fri, 19 Feb 2021 18:59:38 GMT",
+        "ETag": "\u00220x8D8D508818E3B44\u0022",
+        "Last-Modified": "Fri, 19 Feb 2021 18:59:38 GMT",
         "Server": [
           "Windows-Azure-HDFS/1.0",
           "Microsoft-HTTPAPI/2.0"
         ],
-        "x-ms-client-request-id": "a8782f66-7149-9b58-20aa-019ed5c59f67",
-<<<<<<< HEAD
-        "x-ms-request-id": "f09becd6-501f-0081-35ad-f9df85000000",
-=======
-        "x-ms-request-id": "172128e6-f01f-0088-567d-059a56000000",
->>>>>>> 1814567d
-        "x-ms-version": "2020-06-12"
-      },
-      "ResponseBody": []
-    },
-    {
-      "RequestUri": "https://seannse.blob.core.windows.net/test-filesystem-14cfa937-f037-733b-acde-14f0aa0f1f79/test-directory-00190936-e93f-d6c1-d9b6-8ce2b68cc149",
+        "x-ms-client-request-id": "82106ba9-08e8-3f37-ea2a-a3542bc70d80",
+        "x-ms-request-id": "da836def-a01f-0061-2ff1-065c1c000000",
+        "x-ms-version": "2020-06-12"
+      },
+      "ResponseBody": []
+    },
+    {
+      "RequestUri": "https://seannse.blob.core.windows.net/test-filesystem-a82aeee7-9448-2aca-6596-0f65cb65ac95/test-directory-402e44a6-b2fd-6a25-e21c-bdb3ac13634e",
       "RequestMethod": "HEAD",
       "RequestHeaders": {
         "Accept": "application/xml",
         "Authorization": "Sanitized",
         "User-Agent": [
-<<<<<<< HEAD
-          "azsdk-net-Storage.Files.DataLake/12.7.0-alpha.20210202.1",
-          "(.NET 5.0.2; Microsoft Windows 10.0.19042)"
-        ],
-        "x-ms-client-request-id": "010458a7-1849-3053-4339-5e928098b05c",
-        "x-ms-date": "Tue, 02 Feb 2021 21:50:08 GMT",
-=======
-          "azsdk-net-Storage.Files.DataLake/12.7.0-alpha.20210217.1",
-          "(.NET 5.0.3; Microsoft Windows 10.0.19042)"
-        ],
-        "x-ms-client-request-id": "010458a7-1849-3053-4339-5e928098b05c",
-        "x-ms-date": "Wed, 17 Feb 2021 22:38:08 GMT",
->>>>>>> 1814567d
+          "azsdk-net-Storage.Files.DataLake/12.7.0-alpha.20210219.1",
+          "(.NET 5.0.3; Microsoft Windows 10.0.19041)"
+        ],
+        "x-ms-client-request-id": "2d9c958d-cbbd-8d7d-f9a4-2c855d06fd50",
+        "x-ms-date": "Fri, 19 Feb 2021 18:59:39 GMT",
         "x-ms-return-client-request-id": "true",
         "x-ms-version": "2020-06-12"
       },
@@ -954,15 +606,9 @@
         "Accept-Ranges": "bytes",
         "Content-Length": "0",
         "Content-Type": "application/octet-stream",
-<<<<<<< HEAD
-        "Date": "Tue, 02 Feb 2021 21:50:09 GMT",
-        "ETag": "\u00220x8D8C7C4828E7772\u0022",
-        "Last-Modified": "Tue, 02 Feb 2021 21:50:09 GMT",
-=======
-        "Date": "Wed, 17 Feb 2021 22:38:07 GMT",
-        "ETag": "\u00220x8D8D394B2D2EAE5\u0022",
-        "Last-Modified": "Wed, 17 Feb 2021 22:38:08 GMT",
->>>>>>> 1814567d
+        "Date": "Fri, 19 Feb 2021 18:59:38 GMT",
+        "ETag": "\u00220x8D8D508818E3B44\u0022",
+        "Last-Modified": "Fri, 19 Feb 2021 18:59:38 GMT",
         "Server": [
           "Windows-Azure-Blob/1.0",
           "Microsoft-HTTPAPI/2.0"
@@ -970,113 +616,74 @@
         "x-ms-access-tier": "Hot",
         "x-ms-access-tier-inferred": "true",
         "x-ms-blob-type": "BlockBlob",
-        "x-ms-client-request-id": "010458a7-1849-3053-4339-5e928098b05c",
-<<<<<<< HEAD
-        "x-ms-creation-time": "Tue, 02 Feb 2021 21:50:09 GMT",
-=======
-        "x-ms-creation-time": "Wed, 17 Feb 2021 22:38:08 GMT",
->>>>>>> 1814567d
+        "x-ms-client-request-id": "2d9c958d-cbbd-8d7d-f9a4-2c855d06fd50",
+        "x-ms-creation-time": "Fri, 19 Feb 2021 18:59:38 GMT",
         "x-ms-group": "$superuser",
         "x-ms-lease-state": "available",
         "x-ms-lease-status": "unlocked",
         "x-ms-meta-hdi_isfolder": "true",
         "x-ms-owner": "$superuser",
         "x-ms-permissions": "rwxr-x---",
-<<<<<<< HEAD
-        "x-ms-request-id": "9859037f-401e-00a2-1dad-f94546000000",
-=======
-        "x-ms-request-id": "2b9af0ef-b01e-0030-2b7d-05c190000000",
->>>>>>> 1814567d
+        "x-ms-request-id": "cb114d9c-b01e-006d-3af1-06cb14000000",
         "x-ms-server-encrypted": "true",
         "x-ms-version": "2020-06-12"
       },
       "ResponseBody": []
     },
     {
-      "RequestUri": "https://seannse.blob.core.windows.net/test-filesystem-14cfa937-f037-733b-acde-14f0aa0f1f79/test-directory-00190936-e93f-d6c1-d9b6-8ce2b68cc149?comp=lease",
-      "RequestMethod": "PUT",
-      "RequestHeaders": {
-        "Accept": "application/xml",
-        "Authorization": "Sanitized",
-<<<<<<< HEAD
-        "traceparent": "00-9511055bc63bf94698347832d393cd08-a9e8483907ad254d-00",
-        "User-Agent": [
-          "azsdk-net-Storage.Files.DataLake/12.7.0-alpha.20210202.1",
-          "(.NET 5.0.2; Microsoft Windows 10.0.19042)"
-        ],
-        "x-ms-client-request-id": "ea3cc95b-a383-4e73-0703-4dc43bc1bd19",
-        "x-ms-date": "Tue, 02 Feb 2021 21:50:08 GMT",
-=======
-        "traceparent": "00-8845f25e00f3384689a84ba7376b3d0a-0a2ce0b990c52e49-00",
-        "User-Agent": [
-          "azsdk-net-Storage.Files.DataLake/12.7.0-alpha.20210217.1",
-          "(.NET 5.0.3; Microsoft Windows 10.0.19042)"
-        ],
-        "x-ms-client-request-id": "ea3cc95b-a383-4e73-0703-4dc43bc1bd19",
-        "x-ms-date": "Wed, 17 Feb 2021 22:38:08 GMT",
->>>>>>> 1814567d
+      "RequestUri": "https://seannse.blob.core.windows.net/test-filesystem-a82aeee7-9448-2aca-6596-0f65cb65ac95/test-directory-402e44a6-b2fd-6a25-e21c-bdb3ac13634e?comp=lease",
+      "RequestMethod": "PUT",
+      "RequestHeaders": {
+        "Accept": "application/xml",
+        "Authorization": "Sanitized",
+        "traceparent": "00-67f0f7c72cd40b43b66dfe97f89233a4-17dcce30b354a342-00",
+        "User-Agent": [
+          "azsdk-net-Storage.Files.DataLake/12.7.0-alpha.20210219.1",
+          "(.NET 5.0.3; Microsoft Windows 10.0.19041)"
+        ],
+        "x-ms-client-request-id": "ed18fbc4-d532-e396-e217-764769811cb8",
+        "x-ms-date": "Fri, 19 Feb 2021 18:59:39 GMT",
         "x-ms-lease-action": "acquire",
         "x-ms-lease-duration": "15",
-        "x-ms-proposed-lease-id": "81334349-2763-f27c-e39f-7d39254302a9",
-        "x-ms-return-client-request-id": "true",
-        "x-ms-version": "2020-06-12"
-      },
-      "RequestBody": null,
-      "StatusCode": 201,
-      "ResponseHeaders": {
-        "Content-Length": "0",
-<<<<<<< HEAD
-        "Date": "Tue, 02 Feb 2021 21:50:09 GMT",
-        "ETag": "\u00220x8D8C7C4828E7772\u0022",
-        "Last-Modified": "Tue, 02 Feb 2021 21:50:09 GMT",
-=======
-        "Date": "Wed, 17 Feb 2021 22:38:07 GMT",
-        "ETag": "\u00220x8D8D394B2D2EAE5\u0022",
-        "Last-Modified": "Wed, 17 Feb 2021 22:38:08 GMT",
->>>>>>> 1814567d
-        "Server": [
-          "Windows-Azure-Blob/1.0",
-          "Microsoft-HTTPAPI/2.0"
-        ],
-        "x-ms-client-request-id": "ea3cc95b-a383-4e73-0703-4dc43bc1bd19",
-        "x-ms-lease-id": "81334349-2763-f27c-e39f-7d39254302a9",
-<<<<<<< HEAD
-        "x-ms-request-id": "985903fa-401e-00a2-0fad-f94546000000",
-=======
-        "x-ms-request-id": "2b9af15e-b01e-0030-117d-05c190000000",
->>>>>>> 1814567d
-        "x-ms-version": "2020-06-12"
-      },
-      "ResponseBody": []
-    },
-    {
-      "RequestUri": "https://seannse.blob.core.windows.net/test-filesystem-14cfa937-f037-733b-acde-14f0aa0f1f79/test-directory-00190936-e93f-d6c1-d9b6-8ce2b68cc149?comp=lease",
-      "RequestMethod": "PUT",
-      "RequestHeaders": {
-        "Accept": "application/xml",
-        "Authorization": "Sanitized",
-<<<<<<< HEAD
-        "If-Match": "\u00220x8D8C7C4828E7772\u0022",
-        "traceparent": "00-6b172c0b86cdc2469288e1ac38f6e4c8-46af77bb553c8e42-00",
-        "User-Agent": [
-          "azsdk-net-Storage.Files.DataLake/12.7.0-alpha.20210202.1",
-          "(.NET 5.0.2; Microsoft Windows 10.0.19042)"
-        ],
-        "x-ms-client-request-id": "b6375a33-c55b-56d9-4c85-c20a24e7c4bd",
-        "x-ms-date": "Tue, 02 Feb 2021 21:50:08 GMT",
-=======
-        "If-Match": "0x8D8D394B2D2EAE5",
-        "traceparent": "00-06b964bee7e7514f94688b3d05d64c81-d07216278b933d43-00",
-        "User-Agent": [
-          "azsdk-net-Storage.Files.DataLake/12.7.0-alpha.20210217.1",
-          "(.NET 5.0.3; Microsoft Windows 10.0.19042)"
-        ],
-        "x-ms-client-request-id": "b6375a33-c55b-56d9-4c85-c20a24e7c4bd",
-        "x-ms-date": "Wed, 17 Feb 2021 22:38:08 GMT",
->>>>>>> 1814567d
+        "x-ms-proposed-lease-id": "cee95f6d-2fb8-80ac-2000-2540d1139c0d",
+        "x-ms-return-client-request-id": "true",
+        "x-ms-version": "2020-06-12"
+      },
+      "RequestBody": null,
+      "StatusCode": 201,
+      "ResponseHeaders": {
+        "Content-Length": "0",
+        "Date": "Fri, 19 Feb 2021 18:59:38 GMT",
+        "ETag": "\u00220x8D8D508818E3B44\u0022",
+        "Last-Modified": "Fri, 19 Feb 2021 18:59:38 GMT",
+        "Server": [
+          "Windows-Azure-Blob/1.0",
+          "Microsoft-HTTPAPI/2.0"
+        ],
+        "x-ms-client-request-id": "ed18fbc4-d532-e396-e217-764769811cb8",
+        "x-ms-lease-id": "cee95f6d-2fb8-80ac-2000-2540d1139c0d",
+        "x-ms-request-id": "cb114db2-b01e-006d-50f1-06cb14000000",
+        "x-ms-version": "2020-06-12"
+      },
+      "ResponseBody": []
+    },
+    {
+      "RequestUri": "https://seannse.blob.core.windows.net/test-filesystem-a82aeee7-9448-2aca-6596-0f65cb65ac95/test-directory-402e44a6-b2fd-6a25-e21c-bdb3ac13634e?comp=lease",
+      "RequestMethod": "PUT",
+      "RequestHeaders": {
+        "Accept": "application/xml",
+        "Authorization": "Sanitized",
+        "If-Match": "0x8D8D508818E3B44",
+        "traceparent": "00-45d661462b97e84cb7aaf5284b6b19bb-d9eee004bc500a42-00",
+        "User-Agent": [
+          "azsdk-net-Storage.Files.DataLake/12.7.0-alpha.20210219.1",
+          "(.NET 5.0.3; Microsoft Windows 10.0.19041)"
+        ],
+        "x-ms-client-request-id": "62c08143-0fee-281e-3bac-8e57b7d9b877",
+        "x-ms-date": "Fri, 19 Feb 2021 18:59:39 GMT",
         "x-ms-lease-action": "change",
-        "x-ms-lease-id": "81334349-2763-f27c-e39f-7d39254302a9",
-        "x-ms-proposed-lease-id": "867cd399-1913-fa00-23d1-a7e44287a4bd",
+        "x-ms-lease-id": "cee95f6d-2fb8-80ac-2000-2540d1139c0d",
+        "x-ms-proposed-lease-id": "410afeb7-e003-4465-a233-d1a683cf0253",
         "x-ms-return-client-request-id": "true",
         "x-ms-version": "2020-06-12"
       },
@@ -1084,53 +691,33 @@
       "StatusCode": 200,
       "ResponseHeaders": {
         "Content-Length": "0",
-<<<<<<< HEAD
-        "Date": "Tue, 02 Feb 2021 21:50:09 GMT",
-        "ETag": "\u00220x8D8C7C4828E7772\u0022",
-        "Last-Modified": "Tue, 02 Feb 2021 21:50:09 GMT",
-=======
-        "Date": "Wed, 17 Feb 2021 22:38:07 GMT",
-        "ETag": "\u00220x8D8D394B2D2EAE5\u0022",
-        "Last-Modified": "Wed, 17 Feb 2021 22:38:08 GMT",
->>>>>>> 1814567d
-        "Server": [
-          "Windows-Azure-Blob/1.0",
-          "Microsoft-HTTPAPI/2.0"
-        ],
-        "x-ms-client-request-id": "b6375a33-c55b-56d9-4c85-c20a24e7c4bd",
-        "x-ms-lease-id": "867cd399-1913-fa00-23d1-a7e44287a4bd",
-<<<<<<< HEAD
-        "x-ms-request-id": "98590483-401e-00a2-0fad-f94546000000",
-=======
-        "x-ms-request-id": "2b9af1d0-b01e-0030-787d-05c190000000",
->>>>>>> 1814567d
-        "x-ms-version": "2020-06-12"
-      },
-      "ResponseBody": []
-    },
-    {
-      "RequestUri": "https://seannse.blob.core.windows.net/test-filesystem-14cfa937-f037-733b-acde-14f0aa0f1f79?restype=container",
+        "Date": "Fri, 19 Feb 2021 18:59:38 GMT",
+        "ETag": "\u00220x8D8D508818E3B44\u0022",
+        "Last-Modified": "Fri, 19 Feb 2021 18:59:38 GMT",
+        "Server": [
+          "Windows-Azure-Blob/1.0",
+          "Microsoft-HTTPAPI/2.0"
+        ],
+        "x-ms-client-request-id": "62c08143-0fee-281e-3bac-8e57b7d9b877",
+        "x-ms-lease-id": "410afeb7-e003-4465-a233-d1a683cf0253",
+        "x-ms-request-id": "cb114dca-b01e-006d-66f1-06cb14000000",
+        "x-ms-version": "2020-06-12"
+      },
+      "ResponseBody": []
+    },
+    {
+      "RequestUri": "https://seannse.blob.core.windows.net/test-filesystem-a82aeee7-9448-2aca-6596-0f65cb65ac95?restype=container",
       "RequestMethod": "DELETE",
       "RequestHeaders": {
         "Accept": "application/xml",
         "Authorization": "Sanitized",
-<<<<<<< HEAD
-        "traceparent": "00-551435e5e9dcca46851fabf354c2073d-e3e1545930319040-00",
-        "User-Agent": [
-          "azsdk-net-Storage.Files.DataLake/12.7.0-alpha.20210202.1",
-          "(.NET 5.0.2; Microsoft Windows 10.0.19042)"
-        ],
-        "x-ms-client-request-id": "e1905f26-068a-10bd-8f5a-e6c5e8c311c4",
-        "x-ms-date": "Tue, 02 Feb 2021 21:50:08 GMT",
-=======
-        "traceparent": "00-bfa42695abada34d83c683913a1d25e6-006b5f1b65c1be49-00",
-        "User-Agent": [
-          "azsdk-net-Storage.Files.DataLake/12.7.0-alpha.20210217.1",
-          "(.NET 5.0.3; Microsoft Windows 10.0.19042)"
-        ],
-        "x-ms-client-request-id": "e1905f26-068a-10bd-8f5a-e6c5e8c311c4",
-        "x-ms-date": "Wed, 17 Feb 2021 22:38:08 GMT",
->>>>>>> 1814567d
+        "traceparent": "00-5d54d5c310df744ea1f8f41f79e62d16-34a6c335777cb741-00",
+        "User-Agent": [
+          "azsdk-net-Storage.Files.DataLake/12.7.0-alpha.20210219.1",
+          "(.NET 5.0.3; Microsoft Windows 10.0.19041)"
+        ],
+        "x-ms-client-request-id": "e703f907-b9c0-83c9-f3c2-d7ba6f0fa99b",
+        "x-ms-date": "Fri, 19 Feb 2021 18:59:39 GMT",
         "x-ms-return-client-request-id": "true",
         "x-ms-version": "2020-06-12"
       },
@@ -1138,217 +725,138 @@
       "StatusCode": 202,
       "ResponseHeaders": {
         "Content-Length": "0",
-<<<<<<< HEAD
-        "Date": "Tue, 02 Feb 2021 21:50:09 GMT",
-=======
-        "Date": "Wed, 17 Feb 2021 22:38:08 GMT",
->>>>>>> 1814567d
-        "Server": [
-          "Windows-Azure-Blob/1.0",
-          "Microsoft-HTTPAPI/2.0"
-        ],
-        "x-ms-client-request-id": "e1905f26-068a-10bd-8f5a-e6c5e8c311c4",
-<<<<<<< HEAD
-        "x-ms-request-id": "98590516-401e-00a2-16ad-f94546000000",
-=======
-        "x-ms-request-id": "2b9af220-b01e-0030-427d-05c190000000",
->>>>>>> 1814567d
-        "x-ms-version": "2020-06-12"
-      },
-      "ResponseBody": []
-    },
-    {
-      "RequestUri": "https://seannse.blob.core.windows.net/test-filesystem-888cc440-f10f-6049-a086-bc54885a35e5?restype=container",
-      "RequestMethod": "PUT",
-      "RequestHeaders": {
-        "Accept": "application/xml",
-        "Authorization": "Sanitized",
-<<<<<<< HEAD
-        "traceparent": "00-f31113f776366f4e8b8f95e43c08916f-27dd9f59d2534148-00",
-        "User-Agent": [
-          "azsdk-net-Storage.Files.DataLake/12.7.0-alpha.20210202.1",
-          "(.NET 5.0.2; Microsoft Windows 10.0.19042)"
+        "Date": "Fri, 19 Feb 2021 18:59:38 GMT",
+        "Server": [
+          "Windows-Azure-Blob/1.0",
+          "Microsoft-HTTPAPI/2.0"
+        ],
+        "x-ms-client-request-id": "e703f907-b9c0-83c9-f3c2-d7ba6f0fa99b",
+        "x-ms-request-id": "cb114de4-b01e-006d-7ef1-06cb14000000",
+        "x-ms-version": "2020-06-12"
+      },
+      "ResponseBody": []
+    },
+    {
+      "RequestUri": "https://seannse.blob.core.windows.net/test-filesystem-7db8bdc2-a32a-f5ea-3ef9-cf36976688d1?restype=container",
+      "RequestMethod": "PUT",
+      "RequestHeaders": {
+        "Accept": "application/xml",
+        "Authorization": "Sanitized",
+        "traceparent": "00-05b14cff0cc52343aea871d4a8cc87e4-d006893d8286dd4a-00",
+        "User-Agent": [
+          "azsdk-net-Storage.Files.DataLake/12.7.0-alpha.20210219.1",
+          "(.NET 5.0.3; Microsoft Windows 10.0.19041)"
         ],
         "x-ms-blob-public-access": "container",
-        "x-ms-client-request-id": "5d3e78f6-81db-3531-1630-40034a698734",
-        "x-ms-date": "Tue, 02 Feb 2021 21:50:08 GMT",
-=======
-        "traceparent": "00-1c5145c4576f2c4fb28864ee3d87b933-1eb004dbd59fba47-00",
-        "User-Agent": [
-          "azsdk-net-Storage.Files.DataLake/12.7.0-alpha.20210217.1",
-          "(.NET 5.0.3; Microsoft Windows 10.0.19042)"
-        ],
-        "x-ms-blob-public-access": "container",
-        "x-ms-client-request-id": "5d3e78f6-81db-3531-1630-40034a698734",
-        "x-ms-date": "Wed, 17 Feb 2021 22:38:08 GMT",
->>>>>>> 1814567d
-        "x-ms-return-client-request-id": "true",
-        "x-ms-version": "2020-06-12"
-      },
-      "RequestBody": null,
-      "StatusCode": 201,
-      "ResponseHeaders": {
-        "Content-Length": "0",
-<<<<<<< HEAD
-        "Date": "Tue, 02 Feb 2021 21:50:09 GMT",
-        "ETag": "\u00220x8D8C7C482FB06B8\u0022",
-        "Last-Modified": "Tue, 02 Feb 2021 21:50:09 GMT",
-=======
-        "Date": "Wed, 17 Feb 2021 22:38:08 GMT",
-        "ETag": "\u00220x8D8D394B355D524\u0022",
-        "Last-Modified": "Wed, 17 Feb 2021 22:38:09 GMT",
->>>>>>> 1814567d
-        "Server": [
-          "Windows-Azure-Blob/1.0",
-          "Microsoft-HTTPAPI/2.0"
-        ],
-        "x-ms-client-request-id": "5d3e78f6-81db-3531-1630-40034a698734",
-<<<<<<< HEAD
-        "x-ms-request-id": "495bc3bb-401e-0056-24ad-f98eb0000000",
-=======
-        "x-ms-request-id": "8c5e1f5d-f01e-000e-6b7d-0556ef000000",
->>>>>>> 1814567d
-        "x-ms-version": "2020-06-12"
-      },
-      "ResponseBody": []
-    },
-    {
-      "RequestUri": "https://seannse.dfs.core.windows.net/test-filesystem-888cc440-f10f-6049-a086-bc54885a35e5/test-directory-674a0124-4cdf-5d6d-9112-8b6894fe74ac?resource=directory",
+        "x-ms-client-request-id": "e2f5dc0d-1db1-64ad-0f0e-a8c7ea93eb8d",
+        "x-ms-date": "Fri, 19 Feb 2021 18:59:39 GMT",
+        "x-ms-return-client-request-id": "true",
+        "x-ms-version": "2020-06-12"
+      },
+      "RequestBody": null,
+      "StatusCode": 201,
+      "ResponseHeaders": {
+        "Content-Length": "0",
+        "Date": "Fri, 19 Feb 2021 18:59:38 GMT",
+        "ETag": "\u00220x8D8D50881FF0458\u0022",
+        "Last-Modified": "Fri, 19 Feb 2021 18:59:39 GMT",
+        "Server": [
+          "Windows-Azure-Blob/1.0",
+          "Microsoft-HTTPAPI/2.0"
+        ],
+        "x-ms-client-request-id": "e2f5dc0d-1db1-64ad-0f0e-a8c7ea93eb8d",
+        "x-ms-request-id": "cb114e03-b01e-006d-18f1-06cb14000000",
+        "x-ms-version": "2020-06-12"
+      },
+      "ResponseBody": []
+    },
+    {
+      "RequestUri": "https://seannse.dfs.core.windows.net/test-filesystem-7db8bdc2-a32a-f5ea-3ef9-cf36976688d1/test-directory-b9a90539-ecbf-f0c6-07fd-7dcd2a1a7db5?resource=directory",
       "RequestMethod": "PUT",
       "RequestHeaders": {
         "Accept": "application/json",
         "Authorization": "Sanitized",
-<<<<<<< HEAD
-        "traceparent": "00-2c33d4cb49b409488c57cebe7e0a06c4-236b93d1bd340948-00",
-        "User-Agent": [
-          "azsdk-net-Storage.Files.DataLake/12.7.0-alpha.20210202.1",
-          "(.NET 5.0.2; Microsoft Windows 10.0.19042)"
-        ],
-        "x-ms-client-request-id": "ea25281e-60a9-a956-0ae0-cbc8f5c8a118",
-        "x-ms-date": "Tue, 02 Feb 2021 21:50:09 GMT",
-=======
-        "traceparent": "00-8f60c7a8cb490b4cb5970b1d9aa4a8e2-5c35c8feec5e804e-00",
-        "User-Agent": [
-          "azsdk-net-Storage.Files.DataLake/12.7.0-alpha.20210217.1",
-          "(.NET 5.0.3; Microsoft Windows 10.0.19042)"
-        ],
-        "x-ms-client-request-id": "ea25281e-60a9-a956-0ae0-cbc8f5c8a118",
-        "x-ms-date": "Wed, 17 Feb 2021 22:38:09 GMT",
->>>>>>> 1814567d
-        "x-ms-return-client-request-id": "true",
-        "x-ms-version": "2020-06-12"
-      },
-      "RequestBody": null,
-      "StatusCode": 201,
-      "ResponseHeaders": {
-        "Content-Length": "0",
-<<<<<<< HEAD
-        "Date": "Tue, 02 Feb 2021 21:50:09 GMT",
-        "ETag": "\u00220x8D8C7C4833C15E1\u0022",
-        "Last-Modified": "Tue, 02 Feb 2021 21:50:10 GMT",
-=======
-        "Date": "Wed, 17 Feb 2021 22:38:08 GMT",
-        "ETag": "\u00220x8D8D394B38C986B\u0022",
-        "Last-Modified": "Wed, 17 Feb 2021 22:38:09 GMT",
->>>>>>> 1814567d
+        "traceparent": "00-dab7103f68d17941b7b91ec124c27781-4e71d2b6ef10084d-00",
+        "User-Agent": [
+          "azsdk-net-Storage.Files.DataLake/12.7.0-alpha.20210219.1",
+          "(.NET 5.0.3; Microsoft Windows 10.0.19041)"
+        ],
+        "x-ms-client-request-id": "7195eb71-9ddf-21c3-1505-dab4a0e039f5",
+        "x-ms-date": "Fri, 19 Feb 2021 18:59:39 GMT",
+        "x-ms-return-client-request-id": "true",
+        "x-ms-version": "2020-06-12"
+      },
+      "RequestBody": null,
+      "StatusCode": 201,
+      "ResponseHeaders": {
+        "Content-Length": "0",
+        "Date": "Fri, 19 Feb 2021 18:59:38 GMT",
+        "ETag": "\u00220x8D8D508820E7F5F\u0022",
+        "Last-Modified": "Fri, 19 Feb 2021 18:59:39 GMT",
         "Server": [
           "Windows-Azure-HDFS/1.0",
           "Microsoft-HTTPAPI/2.0"
         ],
-        "x-ms-client-request-id": "ea25281e-60a9-a956-0ae0-cbc8f5c8a118",
-<<<<<<< HEAD
-        "x-ms-request-id": "b3364cfc-901f-006a-52ad-f9a777000000",
-=======
-        "x-ms-request-id": "75c51847-501f-0075-7e7d-051473000000",
->>>>>>> 1814567d
-        "x-ms-version": "2020-06-12"
-      },
-      "ResponseBody": []
-    },
-    {
-      "RequestUri": "https://seannse.blob.core.windows.net/test-filesystem-888cc440-f10f-6049-a086-bc54885a35e5/test-directory-674a0124-4cdf-5d6d-9112-8b6894fe74ac?comp=lease",
-      "RequestMethod": "PUT",
-      "RequestHeaders": {
-        "Accept": "application/xml",
-        "Authorization": "Sanitized",
-<<<<<<< HEAD
-        "traceparent": "00-02d5ddfa43af0d40b226f7151528fde7-6e49cc06fa65964f-00",
-        "User-Agent": [
-          "azsdk-net-Storage.Files.DataLake/12.7.0-alpha.20210202.1",
-          "(.NET 5.0.2; Microsoft Windows 10.0.19042)"
-        ],
-        "x-ms-client-request-id": "fde46a25-357e-313f-90e5-965672db40b6",
-        "x-ms-date": "Tue, 02 Feb 2021 21:50:09 GMT",
-=======
-        "traceparent": "00-6ba67777467f6044972cb85d285c8803-b8129bf83fd23f4a-00",
-        "User-Agent": [
-          "azsdk-net-Storage.Files.DataLake/12.7.0-alpha.20210217.1",
-          "(.NET 5.0.3; Microsoft Windows 10.0.19042)"
-        ],
-        "x-ms-client-request-id": "fde46a25-357e-313f-90e5-965672db40b6",
-        "x-ms-date": "Wed, 17 Feb 2021 22:38:09 GMT",
->>>>>>> 1814567d
+        "x-ms-client-request-id": "7195eb71-9ddf-21c3-1505-dab4a0e039f5",
+        "x-ms-request-id": "da836edb-a01f-0061-1bf1-065c1c000000",
+        "x-ms-version": "2020-06-12"
+      },
+      "ResponseBody": []
+    },
+    {
+      "RequestUri": "https://seannse.blob.core.windows.net/test-filesystem-7db8bdc2-a32a-f5ea-3ef9-cf36976688d1/test-directory-b9a90539-ecbf-f0c6-07fd-7dcd2a1a7db5?comp=lease",
+      "RequestMethod": "PUT",
+      "RequestHeaders": {
+        "Accept": "application/xml",
+        "Authorization": "Sanitized",
+        "traceparent": "00-555c01e1bc9f8d479bf3346e4bb209f4-fa314937a228cd41-00",
+        "User-Agent": [
+          "azsdk-net-Storage.Files.DataLake/12.7.0-alpha.20210219.1",
+          "(.NET 5.0.3; Microsoft Windows 10.0.19041)"
+        ],
+        "x-ms-client-request-id": "9087c23e-fa84-8470-1e21-15618bb1c879",
+        "x-ms-date": "Fri, 19 Feb 2021 18:59:39 GMT",
         "x-ms-lease-action": "acquire",
         "x-ms-lease-duration": "15",
-        "x-ms-proposed-lease-id": "c54493bb-770b-4c17-f750-17319e47bb61",
-        "x-ms-return-client-request-id": "true",
-        "x-ms-version": "2020-06-12"
-      },
-      "RequestBody": null,
-      "StatusCode": 201,
-      "ResponseHeaders": {
-        "Content-Length": "0",
-<<<<<<< HEAD
-        "Date": "Tue, 02 Feb 2021 21:50:09 GMT",
-        "ETag": "\u00220x8D8C7C4833C15E1\u0022",
-        "Last-Modified": "Tue, 02 Feb 2021 21:50:10 GMT",
-=======
-        "Date": "Wed, 17 Feb 2021 22:38:08 GMT",
-        "ETag": "\u00220x8D8D394B38C986B\u0022",
-        "Last-Modified": "Wed, 17 Feb 2021 22:38:09 GMT",
->>>>>>> 1814567d
-        "Server": [
-          "Windows-Azure-Blob/1.0",
-          "Microsoft-HTTPAPI/2.0"
-        ],
-        "x-ms-client-request-id": "fde46a25-357e-313f-90e5-965672db40b6",
-        "x-ms-lease-id": "c54493bb-770b-4c17-f750-17319e47bb61",
-<<<<<<< HEAD
-        "x-ms-request-id": "495bc421-401e-0056-72ad-f98eb0000000",
-=======
-        "x-ms-request-id": "8c5e20e4-f01e-000e-3f7d-0556ef000000",
->>>>>>> 1814567d
-        "x-ms-version": "2020-06-12"
-      },
-      "ResponseBody": []
-    },
-    {
-      "RequestUri": "https://seannse.blob.core.windows.net/test-filesystem-888cc440-f10f-6049-a086-bc54885a35e5/test-directory-674a0124-4cdf-5d6d-9112-8b6894fe74ac?comp=lease",
+        "x-ms-proposed-lease-id": "9e25f390-3069-931c-e5b5-b1d43effc718",
+        "x-ms-return-client-request-id": "true",
+        "x-ms-version": "2020-06-12"
+      },
+      "RequestBody": null,
+      "StatusCode": 201,
+      "ResponseHeaders": {
+        "Content-Length": "0",
+        "Date": "Fri, 19 Feb 2021 18:59:39 GMT",
+        "ETag": "\u00220x8D8D508820E7F5F\u0022",
+        "Last-Modified": "Fri, 19 Feb 2021 18:59:39 GMT",
+        "Server": [
+          "Windows-Azure-Blob/1.0",
+          "Microsoft-HTTPAPI/2.0"
+        ],
+        "x-ms-client-request-id": "9087c23e-fa84-8470-1e21-15618bb1c879",
+        "x-ms-lease-id": "9e25f390-3069-931c-e5b5-b1d43effc718",
+        "x-ms-request-id": "cb114e32-b01e-006d-41f1-06cb14000000",
+        "x-ms-version": "2020-06-12"
+      },
+      "ResponseBody": []
+    },
+    {
+      "RequestUri": "https://seannse.blob.core.windows.net/test-filesystem-7db8bdc2-a32a-f5ea-3ef9-cf36976688d1/test-directory-b9a90539-ecbf-f0c6-07fd-7dcd2a1a7db5?comp=lease",
       "RequestMethod": "PUT",
       "RequestHeaders": {
         "Accept": "application/xml",
         "Authorization": "Sanitized",
         "If-None-Match": "\u0022garbage\u0022",
-<<<<<<< HEAD
-        "traceparent": "00-9c491275f13a7947bab0c330b2b96598-15ff418fcc1eb447-00",
-        "User-Agent": [
-          "azsdk-net-Storage.Files.DataLake/12.7.0-alpha.20210202.1",
-          "(.NET 5.0.2; Microsoft Windows 10.0.19042)"
-        ],
-        "x-ms-client-request-id": "a11742a8-065c-d708-5539-7e05d3313435",
-        "x-ms-date": "Tue, 02 Feb 2021 21:50:09 GMT",
-=======
-        "traceparent": "00-9ea293f1fc85f24d8f4d4e32b3d96414-d4af3b31e7e15241-00",
-        "User-Agent": [
-          "azsdk-net-Storage.Files.DataLake/12.7.0-alpha.20210217.1",
-          "(.NET 5.0.3; Microsoft Windows 10.0.19042)"
-        ],
-        "x-ms-client-request-id": "a11742a8-065c-d708-5539-7e05d3313435",
-        "x-ms-date": "Wed, 17 Feb 2021 22:38:09 GMT",
->>>>>>> 1814567d
+        "traceparent": "00-fadc5e1ee09c58419922533993a61255-6d7cb9013d00eb4e-00",
+        "User-Agent": [
+          "azsdk-net-Storage.Files.DataLake/12.7.0-alpha.20210219.1",
+          "(.NET 5.0.3; Microsoft Windows 10.0.19041)"
+        ],
+        "x-ms-client-request-id": "082d8f26-c3e4-b7a3-47b1-16a81da2b41c",
+        "x-ms-date": "Fri, 19 Feb 2021 18:59:39 GMT",
         "x-ms-lease-action": "change",
-        "x-ms-lease-id": "c54493bb-770b-4c17-f750-17319e47bb61",
-        "x-ms-proposed-lease-id": "6c4af8e4-89d8-5f03-2eb4-053c0c410386",
+        "x-ms-lease-id": "9e25f390-3069-931c-e5b5-b1d43effc718",
+        "x-ms-proposed-lease-id": "3f5c0f2c-0c84-04d5-8808-a56bcb6c5427",
         "x-ms-return-client-request-id": "true",
         "x-ms-version": "2020-06-12"
       },
@@ -1356,53 +864,33 @@
       "StatusCode": 200,
       "ResponseHeaders": {
         "Content-Length": "0",
-<<<<<<< HEAD
-        "Date": "Tue, 02 Feb 2021 21:50:09 GMT",
-        "ETag": "\u00220x8D8C7C4833C15E1\u0022",
-        "Last-Modified": "Tue, 02 Feb 2021 21:50:10 GMT",
-=======
-        "Date": "Wed, 17 Feb 2021 22:38:08 GMT",
-        "ETag": "\u00220x8D8D394B38C986B\u0022",
-        "Last-Modified": "Wed, 17 Feb 2021 22:38:09 GMT",
->>>>>>> 1814567d
-        "Server": [
-          "Windows-Azure-Blob/1.0",
-          "Microsoft-HTTPAPI/2.0"
-        ],
-        "x-ms-client-request-id": "a11742a8-065c-d708-5539-7e05d3313435",
-        "x-ms-lease-id": "6c4af8e4-89d8-5f03-2eb4-053c0c410386",
-<<<<<<< HEAD
-        "x-ms-request-id": "495bc42f-401e-0056-7fad-f98eb0000000",
-=======
-        "x-ms-request-id": "8c5e2130-f01e-000e-027d-0556ef000000",
->>>>>>> 1814567d
-        "x-ms-version": "2020-06-12"
-      },
-      "ResponseBody": []
-    },
-    {
-      "RequestUri": "https://seannse.blob.core.windows.net/test-filesystem-888cc440-f10f-6049-a086-bc54885a35e5?restype=container",
+        "Date": "Fri, 19 Feb 2021 18:59:39 GMT",
+        "ETag": "\u00220x8D8D508820E7F5F\u0022",
+        "Last-Modified": "Fri, 19 Feb 2021 18:59:39 GMT",
+        "Server": [
+          "Windows-Azure-Blob/1.0",
+          "Microsoft-HTTPAPI/2.0"
+        ],
+        "x-ms-client-request-id": "082d8f26-c3e4-b7a3-47b1-16a81da2b41c",
+        "x-ms-lease-id": "3f5c0f2c-0c84-04d5-8808-a56bcb6c5427",
+        "x-ms-request-id": "cb114e53-b01e-006d-5ef1-06cb14000000",
+        "x-ms-version": "2020-06-12"
+      },
+      "ResponseBody": []
+    },
+    {
+      "RequestUri": "https://seannse.blob.core.windows.net/test-filesystem-7db8bdc2-a32a-f5ea-3ef9-cf36976688d1?restype=container",
       "RequestMethod": "DELETE",
       "RequestHeaders": {
         "Accept": "application/xml",
         "Authorization": "Sanitized",
-<<<<<<< HEAD
-        "traceparent": "00-68d1eb4c76963c49b695fdabd9f6764e-5b258efc4860e941-00",
-        "User-Agent": [
-          "azsdk-net-Storage.Files.DataLake/12.7.0-alpha.20210202.1",
-          "(.NET 5.0.2; Microsoft Windows 10.0.19042)"
-        ],
-        "x-ms-client-request-id": "30ad8cce-9ec4-4659-884c-b2a12e71a73e",
-        "x-ms-date": "Tue, 02 Feb 2021 21:50:09 GMT",
-=======
-        "traceparent": "00-58bcf07b99802647b4ebd97afb12374b-771a5a125fc81e45-00",
-        "User-Agent": [
-          "azsdk-net-Storage.Files.DataLake/12.7.0-alpha.20210217.1",
-          "(.NET 5.0.3; Microsoft Windows 10.0.19042)"
-        ],
-        "x-ms-client-request-id": "30ad8cce-9ec4-4659-884c-b2a12e71a73e",
-        "x-ms-date": "Wed, 17 Feb 2021 22:38:09 GMT",
->>>>>>> 1814567d
+        "traceparent": "00-6051a3274c76874098dc4c4f654ac33c-eb3321e30b96484e-00",
+        "User-Agent": [
+          "azsdk-net-Storage.Files.DataLake/12.7.0-alpha.20210219.1",
+          "(.NET 5.0.3; Microsoft Windows 10.0.19041)"
+        ],
+        "x-ms-client-request-id": "fc3b7b09-bf84-9d94-e66b-3e177ca6dc69",
+        "x-ms-date": "Fri, 19 Feb 2021 18:59:40 GMT",
         "x-ms-return-client-request-id": "true",
         "x-ms-version": "2020-06-12"
       },
@@ -1410,33 +898,21 @@
       "StatusCode": 202,
       "ResponseHeaders": {
         "Content-Length": "0",
-<<<<<<< HEAD
-        "Date": "Tue, 02 Feb 2021 21:50:09 GMT",
-=======
-        "Date": "Wed, 17 Feb 2021 22:38:08 GMT",
->>>>>>> 1814567d
-        "Server": [
-          "Windows-Azure-Blob/1.0",
-          "Microsoft-HTTPAPI/2.0"
-        ],
-        "x-ms-client-request-id": "30ad8cce-9ec4-4659-884c-b2a12e71a73e",
-<<<<<<< HEAD
-        "x-ms-request-id": "495bc445-401e-0056-12ad-f98eb0000000",
-=======
-        "x-ms-request-id": "8c5e218c-f01e-000e-587d-0556ef000000",
->>>>>>> 1814567d
+        "Date": "Fri, 19 Feb 2021 18:59:39 GMT",
+        "Server": [
+          "Windows-Azure-Blob/1.0",
+          "Microsoft-HTTPAPI/2.0"
+        ],
+        "x-ms-client-request-id": "fc3b7b09-bf84-9d94-e66b-3e177ca6dc69",
+        "x-ms-request-id": "cb114e69-b01e-006d-74f1-06cb14000000",
         "x-ms-version": "2020-06-12"
       },
       "ResponseBody": []
     }
   ],
   "Variables": {
-<<<<<<< HEAD
-    "DateTimeOffsetNow": "2021-02-02T15:50:04.6229824-06:00",
-=======
-    "DateTimeOffsetNow": "2021-02-17T16:38:04.4916307-06:00",
->>>>>>> 1814567d
-    "RandomSeed": "517533918",
+    "DateTimeOffsetNow": "2021-02-19T12:59:37.5976748-06:00",
+    "RandomSeed": "490875972",
     "Storage_TestConfigHierarchicalNamespace": "NamespaceTenant\nseannse\nU2FuaXRpemVk\nhttps://seannse.blob.core.windows.net\nhttps://seannse.file.core.windows.net\nhttps://seannse.queue.core.windows.net\nhttps://seannse.table.core.windows.net\n\n\n\n\nhttps://seannse-secondary.blob.core.windows.net\nhttps://seannse-secondary.file.core.windows.net\nhttps://seannse-secondary.queue.core.windows.net\nhttps://seannse-secondary.table.core.windows.net\n68390a19-a643-458b-b726-408abf67b4fc\nSanitized\n72f988bf-86f1-41af-91ab-2d7cd011db47\nhttps://login.microsoftonline.com/\nCloud\nBlobEndpoint=https://seannse.blob.core.windows.net/;QueueEndpoint=https://seannse.queue.core.windows.net/;FileEndpoint=https://seannse.file.core.windows.net/;BlobSecondaryEndpoint=https://seannse-secondary.blob.core.windows.net/;QueueSecondaryEndpoint=https://seannse-secondary.queue.core.windows.net/;FileSecondaryEndpoint=https://seannse-secondary.file.core.windows.net/;AccountName=seannse;AccountKey=Sanitized\n"
   }
 }