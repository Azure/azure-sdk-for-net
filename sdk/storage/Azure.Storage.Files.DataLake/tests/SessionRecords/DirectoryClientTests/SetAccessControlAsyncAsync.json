--- conflicted
+++ resolved
@@ -15,11 +15,7 @@
         "x-ms-client-request-id": "92f881f7-3722-1fda-743e-08d907fd37f0",
         "x-ms-date": "Fri, 19 Feb 2021 19:06:09 GMT",
         "x-ms-return-client-request-id": "true",
-<<<<<<< HEAD
-        "x-ms-version": "2020-12-06"
-=======
         "x-ms-version": "2021-02-12"
->>>>>>> 7e782c87
       },
       "RequestBody": null,
       "StatusCode": 201,
@@ -34,11 +30,7 @@
         ],
         "x-ms-client-request-id": "92f881f7-3722-1fda-743e-08d907fd37f0",
         "x-ms-request-id": "cb136198-b01e-006d-7df2-06cb14000000",
-<<<<<<< HEAD
-        "x-ms-version": "2020-12-06"
-=======
         "x-ms-version": "2021-02-12"
->>>>>>> 7e782c87
       },
       "ResponseBody": []
     },
@@ -56,11 +48,7 @@
         "x-ms-client-request-id": "ce8a6f01-8cad-d198-0400-a0daab7d5087",
         "x-ms-date": "Fri, 19 Feb 2021 19:06:09 GMT",
         "x-ms-return-client-request-id": "true",
-<<<<<<< HEAD
-        "x-ms-version": "2020-12-06"
-=======
         "x-ms-version": "2021-02-12"
->>>>>>> 7e782c87
       },
       "RequestBody": null,
       "StatusCode": 201,
@@ -75,11 +63,7 @@
         ],
         "x-ms-client-request-id": "ce8a6f01-8cad-d198-0400-a0daab7d5087",
         "x-ms-request-id": "da847852-a01f-0061-54f2-065c1c000000",
-<<<<<<< HEAD
-        "x-ms-version": "2020-12-06"
-=======
         "x-ms-version": "2021-02-12"
->>>>>>> 7e782c87
       },
       "ResponseBody": []
     },
@@ -97,11 +81,7 @@
         "x-ms-client-request-id": "5f5bdff6-5063-56b9-a1f5-62a5c1203fec",
         "x-ms-date": "Fri, 19 Feb 2021 19:06:09 GMT",
         "x-ms-return-client-request-id": "true",
-<<<<<<< HEAD
-        "x-ms-version": "2020-12-06"
-=======
         "x-ms-version": "2021-02-12"
->>>>>>> 7e782c87
       },
       "RequestBody": null,
       "StatusCode": 200,
@@ -117,11 +97,7 @@
         "x-ms-client-request-id": "5f5bdff6-5063-56b9-a1f5-62a5c1203fec",
         "x-ms-namespace-enabled": "true",
         "x-ms-request-id": "da84785d-a01f-0061-5ff2-065c1c000000",
-<<<<<<< HEAD
-        "x-ms-version": "2020-12-06"
-=======
         "x-ms-version": "2021-02-12"
->>>>>>> 7e782c87
       },
       "ResponseBody": []
     },
@@ -139,11 +115,7 @@
         "x-ms-client-request-id": "cbe42bf6-f021-ce23-e89f-2b416da5e432",
         "x-ms-date": "Fri, 19 Feb 2021 19:06:09 GMT",
         "x-ms-return-client-request-id": "true",
-<<<<<<< HEAD
-        "x-ms-version": "2020-12-06"
-=======
         "x-ms-version": "2021-02-12"
->>>>>>> 7e782c87
       },
       "RequestBody": null,
       "StatusCode": 202,
@@ -156,11 +128,7 @@
         ],
         "x-ms-client-request-id": "cbe42bf6-f021-ce23-e89f-2b416da5e432",
         "x-ms-request-id": "cb136226-b01e-006d-7ff2-06cb14000000",
-<<<<<<< HEAD
-        "x-ms-version": "2020-12-06"
-=======
         "x-ms-version": "2021-02-12"
->>>>>>> 7e782c87
       },
       "ResponseBody": []
     }
