--- conflicted
+++ resolved
@@ -1,25 +1,18 @@
 {
   "Entries": [
     {
-      "RequestUri": "https://seannse.blob.core.windows.net/test-filesystem-839b0e79-e3e6-24d6-0390-0d3cda5b6be1?restype=container",
+      "RequestUri": "https://seannse.blob.core.windows.net/test-filesystem-6d0d5158-d052-a74d-ba2b-d8a0c4b0dda7?restype=container",
       "RequestMethod": "PUT",
       "RequestHeaders": {
         "Accept": "application/xml",
         "Authorization": "Sanitized",
-<<<<<<< HEAD
-        "traceparent": "00-f444ba4d0edd1846af9591f0fff404e3-98164ba18f4c1646-00",
+        "traceparent": "00-8d0d40aa6a1370489d4dcc4be90e3d25-49ea7693714ff44d-00",
         "User-Agent": [
-          "azsdk-net-Storage.Files.DataLake/12.7.0-alpha.20210202.1",
-          "(.NET 5.0.2; Microsoft Windows 10.0.19042)"
-=======
-        "traceparent": "00-dca4a17ede934949908db9d1cfd192b5-bce79a9ddb4ba547-00",
-        "User-Agent": [
-          "azsdk-net-Storage.Files.DataLake/12.7.0-alpha.20210217.1",
-          "(.NET 5.0.3; Microsoft Windows 10.0.19042)"
->>>>>>> 1814567d
+          "azsdk-net-Storage.Files.DataLake/12.7.0-alpha.20210219.1",
+          "(.NET 5.0.3; Microsoft Windows 10.0.19041)"
         ],
         "x-ms-blob-public-access": "container",
-        "x-ms-client-request-id": "404ed018-9718-6890-2cf6-264020bea857",
+        "x-ms-client-request-id": "3c9aba49-e5d0-818a-0b48-0b6a58e369a7",
         "x-ms-return-client-request-id": "true",
         "x-ms-version": "2020-06-12"
       },
@@ -27,48 +20,31 @@
       "StatusCode": 201,
       "ResponseHeaders": {
         "Content-Length": "0",
-<<<<<<< HEAD
-        "Date": "Tue, 02 Feb 2021 21:51:46 GMT",
-        "ETag": "\u00220x8D8C7C4BCDE7397\u0022",
-        "Last-Modified": "Tue, 02 Feb 2021 21:51:46 GMT",
-=======
-        "Date": "Wed, 17 Feb 2021 22:39:38 GMT",
-        "ETag": "\u00220x8D8D394E8CCD667\u0022",
-        "Last-Modified": "Wed, 17 Feb 2021 22:39:38 GMT",
->>>>>>> 1814567d
+        "Date": "Fri, 19 Feb 2021 19:00:14 GMT",
+        "ETag": "\u00220x8D8D50897784C61\u0022",
+        "Last-Modified": "Fri, 19 Feb 2021 19:00:15 GMT",
         "Server": [
           "Windows-Azure-Blob/1.0",
           "Microsoft-HTTPAPI/2.0"
         ],
-        "x-ms-client-request-id": "404ed018-9718-6890-2cf6-264020bea857",
-<<<<<<< HEAD
-        "x-ms-request-id": "471987a3-101e-004b-23ad-f9830c000000",
-=======
-        "x-ms-request-id": "11ef9179-001e-00b3-0b7d-05dff2000000",
->>>>>>> 1814567d
+        "x-ms-client-request-id": "3c9aba49-e5d0-818a-0b48-0b6a58e369a7",
+        "x-ms-request-id": "cb118746-b01e-006d-4df1-06cb14000000",
         "x-ms-version": "2020-06-12"
       },
       "ResponseBody": []
     },
     {
-      "RequestUri": "https://seannse.dfs.core.windows.net/test-filesystem-839b0e79-e3e6-24d6-0390-0d3cda5b6be1/test-directory-8d6145c9-1101-a4e1-5da6-c2187bac950c?resource=directory",
+      "RequestUri": "https://seannse.dfs.core.windows.net/test-filesystem-6d0d5158-d052-a74d-ba2b-d8a0c4b0dda7/test-directory-ddc88e66-d7eb-c546-61e8-78693e1359f6?resource=directory",
       "RequestMethod": "PUT",
       "RequestHeaders": {
         "Accept": "application/json",
         "Authorization": "Sanitized",
-<<<<<<< HEAD
-        "traceparent": "00-6e6534b0dc1bef409456b2b44a741474-8a0dda5f9fc62042-00",
+        "traceparent": "00-e20cb0337d4841418a1be6d579faa7f1-dc94dc3e9ec09f44-00",
         "User-Agent": [
-          "azsdk-net-Storage.Files.DataLake/12.7.0-alpha.20210202.1",
-          "(.NET 5.0.2; Microsoft Windows 10.0.19042)"
-=======
-        "traceparent": "00-968e1a66ccd94e4ebbab9b28a1c1bb2b-f361d0b60b799843-00",
-        "User-Agent": [
-          "azsdk-net-Storage.Files.DataLake/12.7.0-alpha.20210217.1",
-          "(.NET 5.0.3; Microsoft Windows 10.0.19042)"
->>>>>>> 1814567d
+          "azsdk-net-Storage.Files.DataLake/12.7.0-alpha.20210219.1",
+          "(.NET 5.0.3; Microsoft Windows 10.0.19041)"
         ],
-        "x-ms-client-request-id": "aaff964f-555e-e2f3-df50-ffd06dc29524",
+        "x-ms-client-request-id": "83204a91-1c78-1125-800b-a4be68049ae6",
         "x-ms-return-client-request-id": "true",
         "x-ms-version": "2020-06-12"
       },
@@ -76,100 +52,66 @@
       "StatusCode": 201,
       "ResponseHeaders": {
         "Content-Length": "0",
-<<<<<<< HEAD
-        "Date": "Tue, 02 Feb 2021 21:51:46 GMT",
-        "ETag": "\u00220x8D8C7C4BD199A9C\u0022",
-        "Last-Modified": "Tue, 02 Feb 2021 21:51:47 GMT",
-=======
-        "Date": "Wed, 17 Feb 2021 22:39:38 GMT",
-        "ETag": "\u00220x8D8D394E908E88C\u0022",
-        "Last-Modified": "Wed, 17 Feb 2021 22:39:39 GMT",
->>>>>>> 1814567d
+        "Date": "Fri, 19 Feb 2021 19:00:14 GMT",
+        "ETag": "\u00220x8D8D5089787B1F0\u0022",
+        "Last-Modified": "Fri, 19 Feb 2021 19:00:15 GMT",
         "Server": [
           "Windows-Azure-HDFS/1.0",
           "Microsoft-HTTPAPI/2.0"
         ],
-        "x-ms-client-request-id": "aaff964f-555e-e2f3-df50-ffd06dc29524",
-<<<<<<< HEAD
-        "x-ms-request-id": "bad92d97-c01f-0067-24ad-f96fa3000000",
-=======
-        "x-ms-request-id": "d268ffe5-201f-0050-0e7d-05bd0f000000",
->>>>>>> 1814567d
+        "x-ms-client-request-id": "83204a91-1c78-1125-800b-a4be68049ae6",
+        "x-ms-request-id": "da8389c0-a01f-0061-64f1-065c1c000000",
         "x-ms-version": "2020-06-12"
       },
       "ResponseBody": []
     },
     {
-      "RequestUri": "https://seannse.dfs.core.windows.net/test-filesystem-839b0e79-e3e6-24d6-0390-0d3cda5b6be1/test-directory-8d6145c9-1101-a4e1-5da6-c2187bac950c?action=getAccessControl",
+      "RequestUri": "https://seannse.dfs.core.windows.net/test-filesystem-6d0d5158-d052-a74d-ba2b-d8a0c4b0dda7/test-directory-ddc88e66-d7eb-c546-61e8-78693e1359f6?action=getAccessControl",
       "RequestMethod": "HEAD",
       "RequestHeaders": {
         "Accept": "application/json",
         "Authorization": "Sanitized",
-<<<<<<< HEAD
-        "traceparent": "00-05010ce1d45b7446bf6f741203c8e134-090b89b18afdff4b-00",
+        "traceparent": "00-a3d8b96383bea24a88f8d9618ba1c30b-0b914c53d990d941-00",
         "User-Agent": [
-          "azsdk-net-Storage.Files.DataLake/12.7.0-alpha.20210202.1",
-          "(.NET 5.0.2; Microsoft Windows 10.0.19042)"
-=======
-        "traceparent": "00-83bd1c35367b9f46bd504660f57dc0e9-e9ad5ceef5a4114b-00",
-        "User-Agent": [
-          "azsdk-net-Storage.Files.DataLake/12.7.0-alpha.20210217.1",
-          "(.NET 5.0.3; Microsoft Windows 10.0.19042)"
->>>>>>> 1814567d
+          "azsdk-net-Storage.Files.DataLake/12.7.0-alpha.20210219.1",
+          "(.NET 5.0.3; Microsoft Windows 10.0.19041)"
         ],
-        "x-ms-client-request-id": "89f0d288-fdbe-a5f9-0dde-8b52404ac77f",
+        "x-ms-client-request-id": "0dd8f3b0-e5c3-b52e-bc97-371889e28b1b",
         "x-ms-return-client-request-id": "true",
         "x-ms-version": "2020-06-12"
       },
       "RequestBody": null,
       "StatusCode": 200,
       "ResponseHeaders": {
-<<<<<<< HEAD
-        "Date": "Tue, 02 Feb 2021 21:51:46 GMT",
-        "ETag": "\u00220x8D8C7C4BD199A9C\u0022",
-        "Last-Modified": "Tue, 02 Feb 2021 21:51:47 GMT",
-=======
-        "Date": "Wed, 17 Feb 2021 22:39:38 GMT",
-        "ETag": "\u00220x8D8D394E908E88C\u0022",
-        "Last-Modified": "Wed, 17 Feb 2021 22:39:39 GMT",
->>>>>>> 1814567d
+        "Date": "Fri, 19 Feb 2021 19:00:14 GMT",
+        "ETag": "\u00220x8D8D5089787B1F0\u0022",
+        "Last-Modified": "Fri, 19 Feb 2021 19:00:15 GMT",
         "Server": [
           "Windows-Azure-HDFS/1.0",
           "Microsoft-HTTPAPI/2.0"
         ],
         "x-ms-acl": "user::rwx,group::r-x,other::---",
-        "x-ms-client-request-id": "89f0d288-fdbe-a5f9-0dde-8b52404ac77f",
+        "x-ms-client-request-id": "0dd8f3b0-e5c3-b52e-bc97-371889e28b1b",
         "x-ms-group": "c4f48289-bb84-4086-b250-6f94a8f64cee",
         "x-ms-owner": "c4f48289-bb84-4086-b250-6f94a8f64cee",
         "x-ms-permissions": "rwxr-x---",
-<<<<<<< HEAD
-        "x-ms-request-id": "bad92db6-c01f-0067-43ad-f96fa3000000",
-=======
-        "x-ms-request-id": "d268fff1-201f-0050-1a7d-05bd0f000000",
->>>>>>> 1814567d
+        "x-ms-request-id": "da8389dc-a01f-0061-80f1-065c1c000000",
         "x-ms-version": "2020-06-12"
       },
       "ResponseBody": []
     },
     {
-      "RequestUri": "https://seannse.blob.core.windows.net/test-filesystem-839b0e79-e3e6-24d6-0390-0d3cda5b6be1?restype=container",
+      "RequestUri": "https://seannse.blob.core.windows.net/test-filesystem-6d0d5158-d052-a74d-ba2b-d8a0c4b0dda7?restype=container",
       "RequestMethod": "DELETE",
       "RequestHeaders": {
         "Accept": "application/xml",
         "Authorization": "Sanitized",
-<<<<<<< HEAD
-        "traceparent": "00-eeb2cac01a3722439bfe344cdd98eded-db8c12b776d01446-00",
+        "traceparent": "00-52a268f0ea67bb4b82b64d474dc15479-e239f7bf74600441-00",
         "User-Agent": [
-          "azsdk-net-Storage.Files.DataLake/12.7.0-alpha.20210202.1",
-          "(.NET 5.0.2; Microsoft Windows 10.0.19042)"
-=======
-        "traceparent": "00-bad410815f63704e8d56fd3c842af008-4745bbce5e579842-00",
-        "User-Agent": [
-          "azsdk-net-Storage.Files.DataLake/12.7.0-alpha.20210217.1",
-          "(.NET 5.0.3; Microsoft Windows 10.0.19042)"
->>>>>>> 1814567d
+          "azsdk-net-Storage.Files.DataLake/12.7.0-alpha.20210219.1",
+          "(.NET 5.0.3; Microsoft Windows 10.0.19041)"
         ],
-        "x-ms-client-request-id": "9b47b986-0bd2-0766-235b-28696037976b",
+        "x-ms-client-request-id": "740ec362-8c2b-6823-2894-8e0966f19338",
         "x-ms-return-client-request-id": "true",
         "x-ms-version": "2020-06-12"
       },
@@ -177,28 +119,20 @@
       "StatusCode": 202,
       "ResponseHeaders": {
         "Content-Length": "0",
-<<<<<<< HEAD
-        "Date": "Tue, 02 Feb 2021 21:51:47 GMT",
-=======
-        "Date": "Wed, 17 Feb 2021 22:39:39 GMT",
->>>>>>> 1814567d
+        "Date": "Fri, 19 Feb 2021 19:00:15 GMT",
         "Server": [
           "Windows-Azure-Blob/1.0",
           "Microsoft-HTTPAPI/2.0"
         ],
-        "x-ms-client-request-id": "9b47b986-0bd2-0766-235b-28696037976b",
-<<<<<<< HEAD
-        "x-ms-request-id": "47198abf-101e-004b-1dad-f9830c000000",
-=======
-        "x-ms-request-id": "11ef9302-001e-00b3-667d-05dff2000000",
->>>>>>> 1814567d
+        "x-ms-client-request-id": "740ec362-8c2b-6823-2894-8e0966f19338",
+        "x-ms-request-id": "cb118774-b01e-006d-6ff1-06cb14000000",
         "x-ms-version": "2020-06-12"
       },
       "ResponseBody": []
     }
   ],
   "Variables": {
-    "RandomSeed": "1203925656",
+    "RandomSeed": "1113141391",
     "Storage_TestConfigHierarchicalNamespace": "NamespaceTenant\nseannse\nU2FuaXRpemVk\nhttps://seannse.blob.core.windows.net\nhttps://seannse.file.core.windows.net\nhttps://seannse.queue.core.windows.net\nhttps://seannse.table.core.windows.net\n\n\n\n\nhttps://seannse-secondary.blob.core.windows.net\nhttps://seannse-secondary.file.core.windows.net\nhttps://seannse-secondary.queue.core.windows.net\nhttps://seannse-secondary.table.core.windows.net\n68390a19-a643-458b-b726-408abf67b4fc\nSanitized\n72f988bf-86f1-41af-91ab-2d7cd011db47\nhttps://login.microsoftonline.com/\nCloud\nBlobEndpoint=https://seannse.blob.core.windows.net/;QueueEndpoint=https://seannse.queue.core.windows.net/;FileEndpoint=https://seannse.file.core.windows.net/;BlobSecondaryEndpoint=https://seannse-secondary.blob.core.windows.net/;QueueSecondaryEndpoint=https://seannse-secondary.queue.core.windows.net/;FileSecondaryEndpoint=https://seannse-secondary.file.core.windows.net/;AccountName=seannse;AccountKey=Sanitized\n"
   }
 }