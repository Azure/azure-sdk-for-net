{
  "Entries": [
    {
      "RequestUri": "http://seannsecanary.blob.core.windows.net/test-filesystem-7c2a17f6-26cd-cb8a-2d69-98ff29e75a74?restype=container",
      "RequestMethod": "PUT",
      "RequestHeaders": {
        "Authorization": "Sanitized",
        "traceparent": "00-f8e4e17c88fb2d429f3c756a495f5a38-8282acbe48cc8b44-00",
        "User-Agent": [
          "azsdk-net-Storage.Files.DataLake/12.1.0-dev.20200403.1",
          "(.NET Core 4.6.28325.01; Microsoft Windows 10.0.18362 )"
        ],
        "x-ms-blob-public-access": "container",
        "x-ms-client-request-id": "b800b952-c225-473e-343b-fd4902435c18",
        "x-ms-date": "Fri, 03 Apr 2020 20:56:21 GMT",
        "x-ms-return-client-request-id": "true",
        "x-ms-version": "2019-12-12"
      },
      "RequestBody": null,
      "StatusCode": 201,
      "ResponseHeaders": {
        "Content-Length": "0",
        "Date": "Fri, 03 Apr 2020 20:56:19 GMT",
        "ETag": "\u00220x8D7D81175F88740\u0022",
        "Last-Modified": "Fri, 03 Apr 2020 20:56:20 GMT",
        "Server": [
          "Windows-Azure-Blob/1.0",
          "Microsoft-HTTPAPI/2.0"
        ],
        "x-ms-client-request-id": "b800b952-c225-473e-343b-fd4902435c18",
<<<<<<< HEAD
        "x-ms-request-id": "d71520de-d01e-003a-253a-f38843000000",
=======
        "x-ms-request-id": "9621af46-f01e-0012-53fa-093670000000",
>>>>>>> 8d420312
        "x-ms-version": "2019-12-12"
      },
      "ResponseBody": []
    },
    {
      "RequestUri": "http://seannsecanary.dfs.core.windows.net/test-filesystem-7c2a17f6-26cd-cb8a-2d69-98ff29e75a74/test-directory-4c55cd96-b284-3b39-0472-d2d7a6640d1f?resource=directory",
      "RequestMethod": "PUT",
      "RequestHeaders": {
        "Authorization": "Sanitized",
        "traceparent": "00-3ee009a15642a24e9e2ffff57f1632b6-a0f1fc47c6182142-00",
        "User-Agent": [
          "azsdk-net-Storage.Files.DataLake/12.1.0-dev.20200403.1",
          "(.NET Core 4.6.28325.01; Microsoft Windows 10.0.18362 )"
        ],
        "x-ms-client-request-id": "f08f6799-59b8-9fd0-80c5-b3b3ef67a1cf",
        "x-ms-date": "Fri, 03 Apr 2020 20:56:21 GMT",
        "x-ms-return-client-request-id": "true",
        "x-ms-version": "2019-12-12"
      },
      "RequestBody": null,
      "StatusCode": 201,
      "ResponseHeaders": {
        "Content-Length": "0",
        "Date": "Fri, 03 Apr 2020 20:56:19 GMT",
        "ETag": "\u00220x8D7D811760756B3\u0022",
        "Last-Modified": "Fri, 03 Apr 2020 20:56:20 GMT",
        "Server": [
          "Windows-Azure-HDFS/1.0",
          "Microsoft-HTTPAPI/2.0"
        ],
        "x-ms-client-request-id": "f08f6799-59b8-9fd0-80c5-b3b3ef67a1cf",
<<<<<<< HEAD
        "x-ms-request-id": "21c9582a-f01f-003d-273a-f3e420000000",
=======
        "x-ms-request-id": "fa43fcb1-201f-0097-74fa-091bad000000",
>>>>>>> 8d420312
        "x-ms-version": "2019-12-12"
      },
      "ResponseBody": []
    },
    {
      "RequestUri": "http://seannsecanary.blob.core.windows.net/test-filesystem-7c2a17f6-26cd-cb8a-2d69-98ff29e75a74/test-directory-4c55cd96-b284-3b39-0472-d2d7a6640d1f?comp=lease",
      "RequestMethod": "PUT",
      "RequestHeaders": {
        "Authorization": "Sanitized",
        "traceparent": "00-f784ed9fa0c3644eaac299a85f510710-2eb3c671be39cb40-00",
        "User-Agent": [
          "azsdk-net-Storage.Files.DataLake/12.1.0-dev.20200403.1",
          "(.NET Core 4.6.28325.01; Microsoft Windows 10.0.18362 )"
        ],
        "x-ms-client-request-id": "83f67749-632a-10fb-751a-4b89fd1007e2",
        "x-ms-date": "Fri, 03 Apr 2020 20:56:21 GMT",
        "x-ms-lease-action": "acquire",
        "x-ms-lease-duration": "15",
        "x-ms-proposed-lease-id": "be85dd2e-ec96-f531-7e04-9b5d0b947c3c",
        "x-ms-return-client-request-id": "true",
        "x-ms-version": "2019-12-12"
      },
      "RequestBody": null,
      "StatusCode": 201,
      "ResponseHeaders": {
        "Content-Length": "0",
        "Date": "Fri, 03 Apr 2020 20:56:20 GMT",
        "ETag": "\u00220x8D7D811760756B3\u0022",
        "Last-Modified": "Fri, 03 Apr 2020 20:56:20 GMT",
        "Server": [
          "Windows-Azure-Blob/1.0",
          "Microsoft-HTTPAPI/2.0"
        ],
        "x-ms-client-request-id": "83f67749-632a-10fb-751a-4b89fd1007e2",
        "x-ms-lease-id": "be85dd2e-ec96-f531-7e04-9b5d0b947c3c",
<<<<<<< HEAD
        "x-ms-request-id": "d71520e8-d01e-003a-2c3a-f38843000000",
=======
        "x-ms-request-id": "9621af64-f01e-0012-6efa-093670000000",
>>>>>>> 8d420312
        "x-ms-version": "2019-12-12"
      },
      "ResponseBody": []
    },
    {
      "RequestUri": "http://seannsecanary.blob.core.windows.net/test-filesystem-7c2a17f6-26cd-cb8a-2d69-98ff29e75a74/test-directory-4c55cd96-b284-3b39-0472-d2d7a6640d1f?comp=lease",
      "RequestMethod": "PUT",
      "RequestHeaders": {
        "Authorization": "Sanitized",
        "traceparent": "00-18358a2a318723459f0eed845fcfff6a-5805cb027fc9ba40-00",
        "User-Agent": [
          "azsdk-net-Storage.Files.DataLake/12.1.0-dev.20200403.1",
          "(.NET Core 4.6.28325.01; Microsoft Windows 10.0.18362 )"
        ],
        "x-ms-client-request-id": "75d80379-dda5-221e-db65-6b29ab46af25",
        "x-ms-date": "Fri, 03 Apr 2020 20:56:21 GMT",
        "x-ms-lease-action": "change",
        "x-ms-lease-id": "be85dd2e-ec96-f531-7e04-9b5d0b947c3c",
        "x-ms-proposed-lease-id": "3e3d6cbc-1dd4-6b67-730d-ef21ed9c6148",
        "x-ms-return-client-request-id": "true",
        "x-ms-version": "2019-12-12"
      },
      "RequestBody": null,
      "StatusCode": 200,
      "ResponseHeaders": {
        "Content-Length": "0",
        "Date": "Fri, 03 Apr 2020 20:56:20 GMT",
        "ETag": "\u00220x8D7D811760756B3\u0022",
        "Last-Modified": "Fri, 03 Apr 2020 20:56:20 GMT",
        "Server": [
          "Windows-Azure-Blob/1.0",
          "Microsoft-HTTPAPI/2.0"
        ],
        "x-ms-client-request-id": "75d80379-dda5-221e-db65-6b29ab46af25",
        "x-ms-lease-id": "3e3d6cbc-1dd4-6b67-730d-ef21ed9c6148",
<<<<<<< HEAD
        "x-ms-request-id": "d71520e9-d01e-003a-2d3a-f38843000000",
=======
        "x-ms-request-id": "9621af6c-f01e-0012-75fa-093670000000",
>>>>>>> 8d420312
        "x-ms-version": "2019-12-12"
      },
      "ResponseBody": []
    },
    {
      "RequestUri": "http://seannsecanary.blob.core.windows.net/test-filesystem-7c2a17f6-26cd-cb8a-2d69-98ff29e75a74?restype=container",
      "RequestMethod": "DELETE",
      "RequestHeaders": {
        "Authorization": "Sanitized",
        "traceparent": "00-ff9d2615ed961c44b6a5fc36684fb0c5-40905370eb478049-00",
        "User-Agent": [
          "azsdk-net-Storage.Files.DataLake/12.1.0-dev.20200403.1",
          "(.NET Core 4.6.28325.01; Microsoft Windows 10.0.18362 )"
        ],
        "x-ms-client-request-id": "fa104b6b-9238-c53c-34b4-59b82fcf1a55",
        "x-ms-date": "Fri, 03 Apr 2020 20:56:21 GMT",
        "x-ms-return-client-request-id": "true",
        "x-ms-version": "2019-12-12"
      },
      "RequestBody": null,
      "StatusCode": 202,
      "ResponseHeaders": {
        "Content-Length": "0",
        "Date": "Fri, 03 Apr 2020 20:56:20 GMT",
        "Server": [
          "Windows-Azure-Blob/1.0",
          "Microsoft-HTTPAPI/2.0"
        ],
        "x-ms-client-request-id": "fa104b6b-9238-c53c-34b4-59b82fcf1a55",
<<<<<<< HEAD
        "x-ms-request-id": "d71520ea-d01e-003a-2e3a-f38843000000",
=======
        "x-ms-request-id": "9621af79-f01e-0012-80fa-093670000000",
>>>>>>> 8d420312
        "x-ms-version": "2019-12-12"
      },
      "ResponseBody": []
    },
    {
      "RequestUri": "http://seannsecanary.blob.core.windows.net/test-filesystem-1ca6e2e0-44a3-1a64-352a-f674f784c719?restype=container",
      "RequestMethod": "PUT",
      "RequestHeaders": {
        "Authorization": "Sanitized",
        "traceparent": "00-af3af56b27ee2b4481d9a16174790e36-1dd5dafa59827445-00",
        "User-Agent": [
          "azsdk-net-Storage.Files.DataLake/12.1.0-dev.20200403.1",
          "(.NET Core 4.6.28325.01; Microsoft Windows 10.0.18362 )"
        ],
        "x-ms-blob-public-access": "container",
        "x-ms-client-request-id": "78b99016-481b-271f-e7f5-c40d9cc7ceb0",
        "x-ms-date": "Fri, 03 Apr 2020 20:56:22 GMT",
        "x-ms-return-client-request-id": "true",
        "x-ms-version": "2019-12-12"
      },
      "RequestBody": null,
      "StatusCode": 201,
      "ResponseHeaders": {
        "Content-Length": "0",
        "Date": "Fri, 03 Apr 2020 20:56:20 GMT",
        "ETag": "\u00220x8D7D811763DDA32\u0022",
        "Last-Modified": "Fri, 03 Apr 2020 20:56:20 GMT",
        "Server": [
          "Windows-Azure-Blob/1.0",
          "Microsoft-HTTPAPI/2.0"
        ],
        "x-ms-client-request-id": "78b99016-481b-271f-e7f5-c40d9cc7ceb0",
<<<<<<< HEAD
        "x-ms-request-id": "83083765-a01e-001f-283a-f3213f000000",
=======
        "x-ms-request-id": "9621af7e-f01e-0012-05fa-093670000000",
>>>>>>> 8d420312
        "x-ms-version": "2019-12-12"
      },
      "ResponseBody": []
    },
    {
      "RequestUri": "http://seannsecanary.dfs.core.windows.net/test-filesystem-1ca6e2e0-44a3-1a64-352a-f674f784c719/test-directory-86b640ed-ba11-2b1f-f4a5-c8580e7c1520?resource=directory",
      "RequestMethod": "PUT",
      "RequestHeaders": {
        "Authorization": "Sanitized",
        "traceparent": "00-0c1468749d9e88419c5014fd574674b2-d785cfc72069da4b-00",
        "User-Agent": [
          "azsdk-net-Storage.Files.DataLake/12.1.0-dev.20200403.1",
          "(.NET Core 4.6.28325.01; Microsoft Windows 10.0.18362 )"
        ],
        "x-ms-client-request-id": "c4f9847b-f75e-5c9e-718d-84767fc6196a",
        "x-ms-date": "Fri, 03 Apr 2020 20:56:22 GMT",
        "x-ms-return-client-request-id": "true",
        "x-ms-version": "2019-12-12"
      },
      "RequestBody": null,
      "StatusCode": 201,
      "ResponseHeaders": {
        "Content-Length": "0",
        "Date": "Fri, 03 Apr 2020 20:56:20 GMT",
        "ETag": "\u00220x8D7D811764C16FF\u0022",
        "Last-Modified": "Fri, 03 Apr 2020 20:56:20 GMT",
        "Server": [
          "Windows-Azure-HDFS/1.0",
          "Microsoft-HTTPAPI/2.0"
        ],
        "x-ms-client-request-id": "c4f9847b-f75e-5c9e-718d-84767fc6196a",
<<<<<<< HEAD
        "x-ms-request-id": "b8ff499a-d01f-0015-5b3a-f38588000000",
=======
        "x-ms-request-id": "fa43fcb2-201f-0097-75fa-091bad000000",
>>>>>>> 8d420312
        "x-ms-version": "2019-12-12"
      },
      "ResponseBody": []
    },
    {
      "RequestUri": "http://seannsecanary.blob.core.windows.net/test-filesystem-1ca6e2e0-44a3-1a64-352a-f674f784c719/test-directory-86b640ed-ba11-2b1f-f4a5-c8580e7c1520?comp=lease",
      "RequestMethod": "PUT",
      "RequestHeaders": {
        "Authorization": "Sanitized",
        "traceparent": "00-1287bd4e15f66046bad2f1fcbad7e80a-886ef8ddc41b974d-00",
        "User-Agent": [
          "azsdk-net-Storage.Files.DataLake/12.1.0-dev.20200403.1",
          "(.NET Core 4.6.28325.01; Microsoft Windows 10.0.18362 )"
        ],
        "x-ms-client-request-id": "42366f53-8ee9-8de7-e0ab-ae6873a6d5bc",
        "x-ms-date": "Fri, 03 Apr 2020 20:56:22 GMT",
        "x-ms-lease-action": "acquire",
        "x-ms-lease-duration": "15",
        "x-ms-proposed-lease-id": "5661a3df-6869-9fe4-42fe-fc7c41de3a14",
        "x-ms-return-client-request-id": "true",
        "x-ms-version": "2019-12-12"
      },
      "RequestBody": null,
      "StatusCode": 201,
      "ResponseHeaders": {
        "Content-Length": "0",
        "Date": "Fri, 03 Apr 2020 20:56:20 GMT",
        "ETag": "\u00220x8D7D811764C16FF\u0022",
        "Last-Modified": "Fri, 03 Apr 2020 20:56:20 GMT",
        "Server": [
          "Windows-Azure-Blob/1.0",
          "Microsoft-HTTPAPI/2.0"
        ],
        "x-ms-client-request-id": "42366f53-8ee9-8de7-e0ab-ae6873a6d5bc",
        "x-ms-lease-id": "5661a3df-6869-9fe4-42fe-fc7c41de3a14",
<<<<<<< HEAD
        "x-ms-request-id": "8308376c-a01e-001f-2c3a-f3213f000000",
=======
        "x-ms-request-id": "9621af8e-f01e-0012-13fa-093670000000",
>>>>>>> 8d420312
        "x-ms-version": "2019-12-12"
      },
      "ResponseBody": []
    },
    {
      "RequestUri": "http://seannsecanary.blob.core.windows.net/test-filesystem-1ca6e2e0-44a3-1a64-352a-f674f784c719/test-directory-86b640ed-ba11-2b1f-f4a5-c8580e7c1520?comp=lease",
      "RequestMethod": "PUT",
      "RequestHeaders": {
        "Authorization": "Sanitized",
        "If-Modified-Since": "Thu, 02 Apr 2020 20:56:21 GMT",
        "traceparent": "00-04898e46b3595349b040efec0640814b-0cc3a645c090eb46-00",
        "User-Agent": [
          "azsdk-net-Storage.Files.DataLake/12.1.0-dev.20200403.1",
          "(.NET Core 4.6.28325.01; Microsoft Windows 10.0.18362 )"
        ],
        "x-ms-client-request-id": "5aea62e5-f64f-edda-26d4-6cd360b89ff8",
        "x-ms-date": "Fri, 03 Apr 2020 20:56:22 GMT",
        "x-ms-lease-action": "change",
        "x-ms-lease-id": "5661a3df-6869-9fe4-42fe-fc7c41de3a14",
        "x-ms-proposed-lease-id": "8adc3d3f-5182-b5c2-a701-f43dc98639c3",
        "x-ms-return-client-request-id": "true",
        "x-ms-version": "2019-12-12"
      },
      "RequestBody": null,
      "StatusCode": 200,
      "ResponseHeaders": {
        "Content-Length": "0",
        "Date": "Fri, 03 Apr 2020 20:56:20 GMT",
        "ETag": "\u00220x8D7D811764C16FF\u0022",
        "Last-Modified": "Fri, 03 Apr 2020 20:56:20 GMT",
        "Server": [
          "Windows-Azure-Blob/1.0",
          "Microsoft-HTTPAPI/2.0"
        ],
        "x-ms-client-request-id": "5aea62e5-f64f-edda-26d4-6cd360b89ff8",
        "x-ms-lease-id": "8adc3d3f-5182-b5c2-a701-f43dc98639c3",
<<<<<<< HEAD
        "x-ms-request-id": "83083770-a01e-001f-2f3a-f3213f000000",
=======
        "x-ms-request-id": "9621af9a-f01e-0012-1efa-093670000000",
>>>>>>> 8d420312
        "x-ms-version": "2019-12-12"
      },
      "ResponseBody": []
    },
    {
      "RequestUri": "http://seannsecanary.blob.core.windows.net/test-filesystem-1ca6e2e0-44a3-1a64-352a-f674f784c719?restype=container",
      "RequestMethod": "DELETE",
      "RequestHeaders": {
        "Authorization": "Sanitized",
        "traceparent": "00-2cbd4d868d14524fb771615412a40b50-4dd46204c0db1446-00",
        "User-Agent": [
          "azsdk-net-Storage.Files.DataLake/12.1.0-dev.20200403.1",
          "(.NET Core 4.6.28325.01; Microsoft Windows 10.0.18362 )"
        ],
        "x-ms-client-request-id": "118328f0-7bbc-ce6c-5e12-0ba880c2d062",
        "x-ms-date": "Fri, 03 Apr 2020 20:56:22 GMT",
        "x-ms-return-client-request-id": "true",
        "x-ms-version": "2019-12-12"
      },
      "RequestBody": null,
      "StatusCode": 202,
      "ResponseHeaders": {
        "Content-Length": "0",
        "Date": "Fri, 03 Apr 2020 20:56:20 GMT",
        "Server": [
          "Windows-Azure-Blob/1.0",
          "Microsoft-HTTPAPI/2.0"
        ],
        "x-ms-client-request-id": "118328f0-7bbc-ce6c-5e12-0ba880c2d062",
<<<<<<< HEAD
        "x-ms-request-id": "83083771-a01e-001f-303a-f3213f000000",
=======
        "x-ms-request-id": "9621afa1-f01e-0012-25fa-093670000000",
>>>>>>> 8d420312
        "x-ms-version": "2019-12-12"
      },
      "ResponseBody": []
    },
    {
      "RequestUri": "http://seannsecanary.blob.core.windows.net/test-filesystem-0ba2f129-f9c7-fc63-4c84-8049cfba4967?restype=container",
      "RequestMethod": "PUT",
      "RequestHeaders": {
        "Authorization": "Sanitized",
        "traceparent": "00-3a984f198abe204aab777b78951f6473-0885960d4d07e843-00",
        "User-Agent": [
          "azsdk-net-Storage.Files.DataLake/12.1.0-dev.20200403.1",
          "(.NET Core 4.6.28325.01; Microsoft Windows 10.0.18362 )"
        ],
        "x-ms-blob-public-access": "container",
        "x-ms-client-request-id": "b2f6c435-b21d-f7b6-c487-c538fa22fea3",
        "x-ms-date": "Fri, 03 Apr 2020 20:56:22 GMT",
        "x-ms-return-client-request-id": "true",
        "x-ms-version": "2019-12-12"
      },
      "RequestBody": null,
      "StatusCode": 201,
      "ResponseHeaders": {
        "Content-Length": "0",
        "Date": "Fri, 03 Apr 2020 20:56:20 GMT",
        "ETag": "\u00220x8D7D8117682429F\u0022",
        "Last-Modified": "Fri, 03 Apr 2020 20:56:21 GMT",
        "Server": [
          "Windows-Azure-Blob/1.0",
          "Microsoft-HTTPAPI/2.0"
        ],
        "x-ms-client-request-id": "b2f6c435-b21d-f7b6-c487-c538fa22fea3",
<<<<<<< HEAD
        "x-ms-request-id": "c8d7f696-701e-000c-593a-f30533000000",
=======
        "x-ms-request-id": "9621afaa-f01e-0012-2dfa-093670000000",
>>>>>>> 8d420312
        "x-ms-version": "2019-12-12"
      },
      "ResponseBody": []
    },
    {
      "RequestUri": "http://seannsecanary.dfs.core.windows.net/test-filesystem-0ba2f129-f9c7-fc63-4c84-8049cfba4967/test-directory-9191a4c9-97e0-9a2d-b597-b2fa95531ede?resource=directory",
      "RequestMethod": "PUT",
      "RequestHeaders": {
        "Authorization": "Sanitized",
        "traceparent": "00-4d855b5f98491d47a8a5910b45a55f97-5356a82cdb12eb44-00",
        "User-Agent": [
          "azsdk-net-Storage.Files.DataLake/12.1.0-dev.20200403.1",
          "(.NET Core 4.6.28325.01; Microsoft Windows 10.0.18362 )"
        ],
        "x-ms-client-request-id": "3946c0ce-55db-9d37-965b-fd85ffbb6270",
        "x-ms-date": "Fri, 03 Apr 2020 20:56:22 GMT",
        "x-ms-return-client-request-id": "true",
        "x-ms-version": "2019-12-12"
      },
      "RequestBody": null,
      "StatusCode": 201,
      "ResponseHeaders": {
        "Content-Length": "0",
        "Date": "Fri, 03 Apr 2020 20:56:20 GMT",
        "ETag": "\u00220x8D7D81176922E40\u0022",
        "Last-Modified": "Fri, 03 Apr 2020 20:56:21 GMT",
        "Server": [
          "Windows-Azure-HDFS/1.0",
          "Microsoft-HTTPAPI/2.0"
        ],
        "x-ms-client-request-id": "3946c0ce-55db-9d37-965b-fd85ffbb6270",
<<<<<<< HEAD
        "x-ms-request-id": "725e619e-501f-0046-023a-f3a6bc000000",
=======
        "x-ms-request-id": "fa43fcb3-201f-0097-76fa-091bad000000",
>>>>>>> 8d420312
        "x-ms-version": "2019-12-12"
      },
      "ResponseBody": []
    },
    {
      "RequestUri": "http://seannsecanary.blob.core.windows.net/test-filesystem-0ba2f129-f9c7-fc63-4c84-8049cfba4967/test-directory-9191a4c9-97e0-9a2d-b597-b2fa95531ede?comp=lease",
      "RequestMethod": "PUT",
      "RequestHeaders": {
        "Authorization": "Sanitized",
        "traceparent": "00-ee96ac31126e14419e5fdd4ee2d63d03-32d9911cce6d3049-00",
        "User-Agent": [
          "azsdk-net-Storage.Files.DataLake/12.1.0-dev.20200403.1",
          "(.NET Core 4.6.28325.01; Microsoft Windows 10.0.18362 )"
        ],
        "x-ms-client-request-id": "82fd4d8a-8c8f-8263-e351-60987d759a95",
        "x-ms-date": "Fri, 03 Apr 2020 20:56:22 GMT",
        "x-ms-lease-action": "acquire",
        "x-ms-lease-duration": "15",
        "x-ms-proposed-lease-id": "919ae668-f20e-32de-5a2d-59f4247fd1b0",
        "x-ms-return-client-request-id": "true",
        "x-ms-version": "2019-12-12"
      },
      "RequestBody": null,
      "StatusCode": 201,
      "ResponseHeaders": {
        "Content-Length": "0",
        "Date": "Fri, 03 Apr 2020 20:56:20 GMT",
        "ETag": "\u00220x8D7D81176922E40\u0022",
        "Last-Modified": "Fri, 03 Apr 2020 20:56:21 GMT",
        "Server": [
          "Windows-Azure-Blob/1.0",
          "Microsoft-HTTPAPI/2.0"
        ],
        "x-ms-client-request-id": "82fd4d8a-8c8f-8263-e351-60987d759a95",
        "x-ms-lease-id": "919ae668-f20e-32de-5a2d-59f4247fd1b0",
<<<<<<< HEAD
        "x-ms-request-id": "c8d7f69d-701e-000c-5d3a-f30533000000",
=======
        "x-ms-request-id": "9621afcc-f01e-0012-4afa-093670000000",
>>>>>>> 8d420312
        "x-ms-version": "2019-12-12"
      },
      "ResponseBody": []
    },
    {
      "RequestUri": "http://seannsecanary.blob.core.windows.net/test-filesystem-0ba2f129-f9c7-fc63-4c84-8049cfba4967/test-directory-9191a4c9-97e0-9a2d-b597-b2fa95531ede?comp=lease",
      "RequestMethod": "PUT",
      "RequestHeaders": {
        "Authorization": "Sanitized",
        "If-Unmodified-Since": "Sat, 04 Apr 2020 20:56:21 GMT",
        "traceparent": "00-86b02ee4b8d7f24d81fcca5a86f36488-0479f4f9432c5e45-00",
        "User-Agent": [
          "azsdk-net-Storage.Files.DataLake/12.1.0-dev.20200403.1",
          "(.NET Core 4.6.28325.01; Microsoft Windows 10.0.18362 )"
        ],
        "x-ms-client-request-id": "4adf5efd-e1c7-fcec-9ec2-fe181d8f5d6c",
        "x-ms-date": "Fri, 03 Apr 2020 20:56:22 GMT",
        "x-ms-lease-action": "change",
        "x-ms-lease-id": "919ae668-f20e-32de-5a2d-59f4247fd1b0",
        "x-ms-proposed-lease-id": "d52c7c87-e50d-4802-3176-756998c4647c",
        "x-ms-return-client-request-id": "true",
        "x-ms-version": "2019-12-12"
      },
      "RequestBody": null,
      "StatusCode": 200,
      "ResponseHeaders": {
        "Content-Length": "0",
        "Date": "Fri, 03 Apr 2020 20:56:21 GMT",
        "ETag": "\u00220x8D7D81176922E40\u0022",
        "Last-Modified": "Fri, 03 Apr 2020 20:56:21 GMT",
        "Server": [
          "Windows-Azure-Blob/1.0",
          "Microsoft-HTTPAPI/2.0"
        ],
        "x-ms-client-request-id": "4adf5efd-e1c7-fcec-9ec2-fe181d8f5d6c",
        "x-ms-lease-id": "d52c7c87-e50d-4802-3176-756998c4647c",
<<<<<<< HEAD
        "x-ms-request-id": "c8d7f69e-701e-000c-5e3a-f30533000000",
=======
        "x-ms-request-id": "9621afd4-f01e-0012-52fa-093670000000",
>>>>>>> 8d420312
        "x-ms-version": "2019-12-12"
      },
      "ResponseBody": []
    },
    {
      "RequestUri": "http://seannsecanary.blob.core.windows.net/test-filesystem-0ba2f129-f9c7-fc63-4c84-8049cfba4967?restype=container",
      "RequestMethod": "DELETE",
      "RequestHeaders": {
        "Authorization": "Sanitized",
        "traceparent": "00-b9d21c467c934a43ae65f2f377a90c4d-2e34c50a1b34b844-00",
        "User-Agent": [
          "azsdk-net-Storage.Files.DataLake/12.1.0-dev.20200403.1",
          "(.NET Core 4.6.28325.01; Microsoft Windows 10.0.18362 )"
        ],
        "x-ms-client-request-id": "1f9a7105-4f96-e7ce-f06f-8377ef2eecc6",
        "x-ms-date": "Fri, 03 Apr 2020 20:56:22 GMT",
        "x-ms-return-client-request-id": "true",
        "x-ms-version": "2019-12-12"
      },
      "RequestBody": null,
      "StatusCode": 202,
      "ResponseHeaders": {
        "Content-Length": "0",
        "Date": "Fri, 03 Apr 2020 20:56:21 GMT",
        "Server": [
          "Windows-Azure-Blob/1.0",
          "Microsoft-HTTPAPI/2.0"
        ],
        "x-ms-client-request-id": "1f9a7105-4f96-e7ce-f06f-8377ef2eecc6",
<<<<<<< HEAD
        "x-ms-request-id": "c8d7f6a2-701e-000c-623a-f30533000000",
=======
        "x-ms-request-id": "9621afdd-f01e-0012-5bfa-093670000000",
>>>>>>> 8d420312
        "x-ms-version": "2019-12-12"
      },
      "ResponseBody": []
    },
    {
      "RequestUri": "http://seannsecanary.blob.core.windows.net/test-filesystem-be8087f2-2d70-a518-8143-44d3b4ad6234?restype=container",
      "RequestMethod": "PUT",
      "RequestHeaders": {
        "Authorization": "Sanitized",
        "traceparent": "00-f537070152c3e142b43f55052f5a1611-28ada3fe98c19143-00",
        "User-Agent": [
          "azsdk-net-Storage.Files.DataLake/12.1.0-dev.20200403.1",
          "(.NET Core 4.6.28325.01; Microsoft Windows 10.0.18362 )"
        ],
        "x-ms-blob-public-access": "container",
        "x-ms-client-request-id": "114c6606-bde9-d71e-58f5-9e520bfa3243",
        "x-ms-date": "Fri, 03 Apr 2020 20:56:22 GMT",
        "x-ms-return-client-request-id": "true",
        "x-ms-version": "2019-12-12"
      },
      "RequestBody": null,
      "StatusCode": 201,
      "ResponseHeaders": {
        "Content-Length": "0",
        "Date": "Fri, 03 Apr 2020 20:56:21 GMT",
        "ETag": "\u00220x8D7D81176C52428\u0022",
        "Last-Modified": "Fri, 03 Apr 2020 20:56:21 GMT",
        "Server": [
          "Windows-Azure-Blob/1.0",
          "Microsoft-HTTPAPI/2.0"
        ],
        "x-ms-client-request-id": "114c6606-bde9-d71e-58f5-9e520bfa3243",
<<<<<<< HEAD
        "x-ms-request-id": "4281c540-601e-003f-1a3a-f35a98000000",
=======
        "x-ms-request-id": "9621afe3-f01e-0012-60fa-093670000000",
>>>>>>> 8d420312
        "x-ms-version": "2019-12-12"
      },
      "ResponseBody": []
    },
    {
      "RequestUri": "http://seannsecanary.dfs.core.windows.net/test-filesystem-be8087f2-2d70-a518-8143-44d3b4ad6234/test-directory-802f4e0c-401b-b4d2-b157-4372feb1d11b?resource=directory",
      "RequestMethod": "PUT",
      "RequestHeaders": {
        "Authorization": "Sanitized",
        "traceparent": "00-523645c9753f8f4595b831ddec1e0d68-9987eab9e718f34a-00",
        "User-Agent": [
          "azsdk-net-Storage.Files.DataLake/12.1.0-dev.20200403.1",
          "(.NET Core 4.6.28325.01; Microsoft Windows 10.0.18362 )"
        ],
        "x-ms-client-request-id": "8559ebcb-2b36-c5bc-9498-609279acd9a7",
        "x-ms-date": "Fri, 03 Apr 2020 20:56:23 GMT",
        "x-ms-return-client-request-id": "true",
        "x-ms-version": "2019-12-12"
      },
      "RequestBody": null,
      "StatusCode": 201,
      "ResponseHeaders": {
        "Content-Length": "0",
        "Date": "Fri, 03 Apr 2020 20:56:21 GMT",
        "ETag": "\u00220x8D7D81176D5389F\u0022",
        "Last-Modified": "Fri, 03 Apr 2020 20:56:21 GMT",
        "Server": [
          "Windows-Azure-HDFS/1.0",
          "Microsoft-HTTPAPI/2.0"
        ],
        "x-ms-client-request-id": "8559ebcb-2b36-c5bc-9498-609279acd9a7",
<<<<<<< HEAD
        "x-ms-request-id": "8f93d8fc-c01f-0044-663a-f31804000000",
=======
        "x-ms-request-id": "fa43fcb4-201f-0097-77fa-091bad000000",
>>>>>>> 8d420312
        "x-ms-version": "2019-12-12"
      },
      "ResponseBody": []
    },
    {
      "RequestUri": "http://seannsecanary.blob.core.windows.net/test-filesystem-be8087f2-2d70-a518-8143-44d3b4ad6234/test-directory-802f4e0c-401b-b4d2-b157-4372feb1d11b",
      "RequestMethod": "HEAD",
      "RequestHeaders": {
        "Authorization": "Sanitized",
        "User-Agent": [
          "azsdk-net-Storage.Files.DataLake/12.1.0-dev.20200403.1",
          "(.NET Core 4.6.28325.01; Microsoft Windows 10.0.18362 )"
        ],
        "x-ms-client-request-id": "b5593184-c604-d74f-9d4e-ed252a1aca4c",
        "x-ms-date": "Fri, 03 Apr 2020 20:56:23 GMT",
        "x-ms-return-client-request-id": "true",
        "x-ms-version": "2019-12-12"
      },
      "RequestBody": null,
      "StatusCode": 200,
      "ResponseHeaders": {
        "Accept-Ranges": "bytes",
        "Content-Length": "0",
        "Content-Type": "application/octet-stream",
        "Date": "Fri, 03 Apr 2020 20:56:21 GMT",
        "ETag": "\u00220x8D7D81176D5389F\u0022",
        "Last-Modified": "Fri, 03 Apr 2020 20:56:21 GMT",
        "Server": [
          "Windows-Azure-Blob/1.0",
          "Microsoft-HTTPAPI/2.0"
        ],
        "x-ms-access-tier": "Hot",
        "x-ms-access-tier-inferred": "true",
        "x-ms-blob-type": "BlockBlob",
        "x-ms-client-request-id": "b5593184-c604-d74f-9d4e-ed252a1aca4c",
        "x-ms-creation-time": "Fri, 03 Apr 2020 20:56:21 GMT",
        "x-ms-lease-state": "available",
        "x-ms-lease-status": "unlocked",
        "x-ms-meta-hdi_isfolder": "true",
        "x-ms-request-id": "9621affa-f01e-0012-73fa-093670000000",
        "x-ms-server-encrypted": "true",
        "x-ms-version": "2019-12-12"
      },
      "ResponseBody": []
    },
    {
      "RequestUri": "http://seannsecanary.blob.core.windows.net/test-filesystem-be8087f2-2d70-a518-8143-44d3b4ad6234/test-directory-802f4e0c-401b-b4d2-b157-4372feb1d11b?comp=lease",
      "RequestMethod": "PUT",
      "RequestHeaders": {
        "Authorization": "Sanitized",
        "traceparent": "00-21a08681778b564a94d0a9c19a0f3f5a-2aae543f825c1447-00",
        "User-Agent": [
          "azsdk-net-Storage.Files.DataLake/12.1.0-dev.20200403.1",
          "(.NET Core 4.6.28325.01; Microsoft Windows 10.0.18362 )"
        ],
        "x-ms-client-request-id": "bf44f730-5b5e-9c9f-5c03-7f7a912cbcef",
        "x-ms-date": "Fri, 03 Apr 2020 20:56:23 GMT",
        "x-ms-lease-action": "acquire",
        "x-ms-lease-duration": "15",
        "x-ms-proposed-lease-id": "9eba8323-e42d-bbe2-04a5-2fe0eed2142e",
        "x-ms-return-client-request-id": "true",
        "x-ms-version": "2019-12-12"
      },
      "RequestBody": null,
      "StatusCode": 201,
      "ResponseHeaders": {
        "Content-Length": "0",
        "Date": "Fri, 03 Apr 2020 20:56:21 GMT",
        "ETag": "\u00220x8D7D81176D5389F\u0022",
        "Last-Modified": "Fri, 03 Apr 2020 20:56:21 GMT",
        "Server": [
          "Windows-Azure-Blob/1.0",
          "Microsoft-HTTPAPI/2.0"
        ],
        "x-ms-client-request-id": "bf44f730-5b5e-9c9f-5c03-7f7a912cbcef",
        "x-ms-lease-id": "9eba8323-e42d-bbe2-04a5-2fe0eed2142e",
<<<<<<< HEAD
        "x-ms-request-id": "4281c552-601e-003f-263a-f35a98000000",
=======
        "x-ms-request-id": "9621b005-f01e-0012-7efa-093670000000",
>>>>>>> 8d420312
        "x-ms-version": "2019-12-12"
      },
      "ResponseBody": []
    },
    {
      "RequestUri": "http://seannsecanary.blob.core.windows.net/test-filesystem-be8087f2-2d70-a518-8143-44d3b4ad6234/test-directory-802f4e0c-401b-b4d2-b157-4372feb1d11b?comp=lease",
      "RequestMethod": "PUT",
      "RequestHeaders": {
        "Authorization": "Sanitized",
        "If-Match": "\u00220x8D7D81176D5389F\u0022",
        "traceparent": "00-567bed4612e4cb4e955104b115f99288-99aec3084d7dfe41-00",
        "User-Agent": [
          "azsdk-net-Storage.Files.DataLake/12.1.0-dev.20200403.1",
          "(.NET Core 4.6.28325.01; Microsoft Windows 10.0.18362 )"
        ],
        "x-ms-client-request-id": "32f518dd-0bd5-39ed-ebe2-e6f377eb2845",
        "x-ms-date": "Fri, 03 Apr 2020 20:56:23 GMT",
        "x-ms-lease-action": "change",
        "x-ms-lease-id": "9eba8323-e42d-bbe2-04a5-2fe0eed2142e",
        "x-ms-proposed-lease-id": "12a7c439-4c57-6ce5-b007-b9c8f1b810a4",
        "x-ms-return-client-request-id": "true",
        "x-ms-version": "2019-12-12"
      },
      "RequestBody": null,
      "StatusCode": 200,
      "ResponseHeaders": {
        "Content-Length": "0",
        "Date": "Fri, 03 Apr 2020 20:56:21 GMT",
        "ETag": "\u00220x8D7D81176D5389F\u0022",
        "Last-Modified": "Fri, 03 Apr 2020 20:56:21 GMT",
        "Server": [
          "Windows-Azure-Blob/1.0",
          "Microsoft-HTTPAPI/2.0"
        ],
        "x-ms-client-request-id": "32f518dd-0bd5-39ed-ebe2-e6f377eb2845",
        "x-ms-lease-id": "12a7c439-4c57-6ce5-b007-b9c8f1b810a4",
<<<<<<< HEAD
        "x-ms-request-id": "4281c553-601e-003f-273a-f35a98000000",
=======
        "x-ms-request-id": "9621b00c-f01e-0012-05fa-093670000000",
>>>>>>> 8d420312
        "x-ms-version": "2019-12-12"
      },
      "ResponseBody": []
    },
    {
      "RequestUri": "http://seannsecanary.blob.core.windows.net/test-filesystem-be8087f2-2d70-a518-8143-44d3b4ad6234?restype=container",
      "RequestMethod": "DELETE",
      "RequestHeaders": {
        "Authorization": "Sanitized",
        "traceparent": "00-8eb2cf305b6e7145b15695a62ba55fe6-14b4e3a17e86e04a-00",
        "User-Agent": [
          "azsdk-net-Storage.Files.DataLake/12.1.0-dev.20200403.1",
          "(.NET Core 4.6.28325.01; Microsoft Windows 10.0.18362 )"
        ],
        "x-ms-client-request-id": "789c36f6-8936-c819-47c1-857aafd615df",
        "x-ms-date": "Fri, 03 Apr 2020 20:56:23 GMT",
        "x-ms-return-client-request-id": "true",
        "x-ms-version": "2019-12-12"
      },
      "RequestBody": null,
      "StatusCode": 202,
      "ResponseHeaders": {
        "Content-Length": "0",
        "Date": "Fri, 03 Apr 2020 20:56:21 GMT",
        "Server": [
          "Windows-Azure-Blob/1.0",
          "Microsoft-HTTPAPI/2.0"
        ],
        "x-ms-client-request-id": "789c36f6-8936-c819-47c1-857aafd615df",
<<<<<<< HEAD
        "x-ms-request-id": "4281c555-601e-003f-293a-f35a98000000",
=======
        "x-ms-request-id": "9621b012-f01e-0012-0bfa-093670000000",
>>>>>>> 8d420312
        "x-ms-version": "2019-12-12"
      },
      "ResponseBody": []
    },
    {
      "RequestUri": "http://seannsecanary.blob.core.windows.net/test-filesystem-a140fd77-77ae-dfef-a05a-041e162e2190?restype=container",
      "RequestMethod": "PUT",
      "RequestHeaders": {
        "Authorization": "Sanitized",
        "traceparent": "00-0d4212307f4bc048908af1a6e058aece-413b3fa366f16b44-00",
        "User-Agent": [
          "azsdk-net-Storage.Files.DataLake/12.1.0-dev.20200403.1",
          "(.NET Core 4.6.28325.01; Microsoft Windows 10.0.18362 )"
        ],
        "x-ms-blob-public-access": "container",
        "x-ms-client-request-id": "1b4714a2-3e1a-7f18-46bd-d8db85fab119",
        "x-ms-date": "Fri, 03 Apr 2020 20:56:23 GMT",
        "x-ms-return-client-request-id": "true",
        "x-ms-version": "2019-12-12"
      },
      "RequestBody": null,
      "StatusCode": 201,
      "ResponseHeaders": {
        "Content-Length": "0",
        "Date": "Fri, 03 Apr 2020 20:56:21 GMT",
        "ETag": "\u00220x8D7D8117718353E\u0022",
        "Last-Modified": "Fri, 03 Apr 2020 20:56:22 GMT",
        "Server": [
          "Windows-Azure-Blob/1.0",
          "Microsoft-HTTPAPI/2.0"
        ],
        "x-ms-client-request-id": "1b4714a2-3e1a-7f18-46bd-d8db85fab119",
<<<<<<< HEAD
        "x-ms-request-id": "ffab460a-301e-0040-7d3a-f39503000000",
=======
        "x-ms-request-id": "9621b023-f01e-0012-19fa-093670000000",
>>>>>>> 8d420312
        "x-ms-version": "2019-12-12"
      },
      "ResponseBody": []
    },
    {
      "RequestUri": "http://seannsecanary.dfs.core.windows.net/test-filesystem-a140fd77-77ae-dfef-a05a-041e162e2190/test-directory-9078f49f-d3d9-c890-edc6-a08f295665a3?resource=directory",
      "RequestMethod": "PUT",
      "RequestHeaders": {
        "Authorization": "Sanitized",
        "traceparent": "00-5506c0ac8e70cb499a04a30072cb5691-7eea97f6c6fe764f-00",
        "User-Agent": [
          "azsdk-net-Storage.Files.DataLake/12.1.0-dev.20200403.1",
          "(.NET Core 4.6.28325.01; Microsoft Windows 10.0.18362 )"
        ],
        "x-ms-client-request-id": "84f9346d-5b84-cf7e-847f-2d549e8956f0",
        "x-ms-date": "Fri, 03 Apr 2020 20:56:23 GMT",
        "x-ms-return-client-request-id": "true",
        "x-ms-version": "2019-12-12"
      },
      "RequestBody": null,
      "StatusCode": 201,
      "ResponseHeaders": {
        "Content-Length": "0",
        "Date": "Fri, 03 Apr 2020 20:56:21 GMT",
        "ETag": "\u00220x8D7D8117726C0D8\u0022",
        "Last-Modified": "Fri, 03 Apr 2020 20:56:22 GMT",
        "Server": [
          "Windows-Azure-HDFS/1.0",
          "Microsoft-HTTPAPI/2.0"
        ],
        "x-ms-client-request-id": "84f9346d-5b84-cf7e-847f-2d549e8956f0",
<<<<<<< HEAD
        "x-ms-request-id": "f1e759dc-901f-0004-0e3a-f31f3c000000",
=======
        "x-ms-request-id": "fa43fcb5-201f-0097-78fa-091bad000000",
>>>>>>> 8d420312
        "x-ms-version": "2019-12-12"
      },
      "ResponseBody": []
    },
    {
      "RequestUri": "http://seannsecanary.blob.core.windows.net/test-filesystem-a140fd77-77ae-dfef-a05a-041e162e2190/test-directory-9078f49f-d3d9-c890-edc6-a08f295665a3?comp=lease",
      "RequestMethod": "PUT",
      "RequestHeaders": {
        "Authorization": "Sanitized",
        "traceparent": "00-2baf3fda900a1f43a30d937aba737e5b-787d168d46397e4a-00",
        "User-Agent": [
          "azsdk-net-Storage.Files.DataLake/12.1.0-dev.20200403.1",
          "(.NET Core 4.6.28325.01; Microsoft Windows 10.0.18362 )"
        ],
        "x-ms-client-request-id": "0483738d-6167-7592-1659-aad132cbbf5c",
        "x-ms-date": "Fri, 03 Apr 2020 20:56:23 GMT",
        "x-ms-lease-action": "acquire",
        "x-ms-lease-duration": "15",
        "x-ms-proposed-lease-id": "d86c3557-af7e-9832-7eb4-895bd7fef1b9",
        "x-ms-return-client-request-id": "true",
        "x-ms-version": "2019-12-12"
      },
      "RequestBody": null,
      "StatusCode": 201,
      "ResponseHeaders": {
        "Content-Length": "0",
        "Date": "Fri, 03 Apr 2020 20:56:21 GMT",
        "ETag": "\u00220x8D7D8117726C0D8\u0022",
        "Last-Modified": "Fri, 03 Apr 2020 20:56:22 GMT",
        "Server": [
          "Windows-Azure-Blob/1.0",
          "Microsoft-HTTPAPI/2.0"
        ],
        "x-ms-client-request-id": "0483738d-6167-7592-1659-aad132cbbf5c",
        "x-ms-lease-id": "d86c3557-af7e-9832-7eb4-895bd7fef1b9",
<<<<<<< HEAD
        "x-ms-request-id": "ffab4616-301e-0040-033a-f39503000000",
=======
        "x-ms-request-id": "9621b042-f01e-0012-34fa-093670000000",
>>>>>>> 8d420312
        "x-ms-version": "2019-12-12"
      },
      "ResponseBody": []
    },
    {
      "RequestUri": "http://seannsecanary.blob.core.windows.net/test-filesystem-a140fd77-77ae-dfef-a05a-041e162e2190/test-directory-9078f49f-d3d9-c890-edc6-a08f295665a3?comp=lease",
      "RequestMethod": "PUT",
      "RequestHeaders": {
        "Authorization": "Sanitized",
        "If-None-Match": "\u0022garbage\u0022",
        "traceparent": "00-98a221d7149d86459b9b53da70cafbe6-f0b52ee6839e3044-00",
        "User-Agent": [
          "azsdk-net-Storage.Files.DataLake/12.1.0-dev.20200403.1",
          "(.NET Core 4.6.28325.01; Microsoft Windows 10.0.18362 )"
        ],
        "x-ms-client-request-id": "65d9f7b5-219e-c615-78c4-8a6e72b68b37",
        "x-ms-date": "Fri, 03 Apr 2020 20:56:23 GMT",
        "x-ms-lease-action": "change",
        "x-ms-lease-id": "d86c3557-af7e-9832-7eb4-895bd7fef1b9",
        "x-ms-proposed-lease-id": "f42299d1-e15d-131e-2ead-7d67d921267c",
        "x-ms-return-client-request-id": "true",
        "x-ms-version": "2019-12-12"
      },
      "RequestBody": null,
      "StatusCode": 200,
      "ResponseHeaders": {
        "Content-Length": "0",
        "Date": "Fri, 03 Apr 2020 20:56:22 GMT",
        "ETag": "\u00220x8D7D8117726C0D8\u0022",
        "Last-Modified": "Fri, 03 Apr 2020 20:56:22 GMT",
        "Server": [
          "Windows-Azure-Blob/1.0",
          "Microsoft-HTTPAPI/2.0"
        ],
        "x-ms-client-request-id": "65d9f7b5-219e-c615-78c4-8a6e72b68b37",
        "x-ms-lease-id": "f42299d1-e15d-131e-2ead-7d67d921267c",
<<<<<<< HEAD
        "x-ms-request-id": "ffab4617-301e-0040-043a-f39503000000",
=======
        "x-ms-request-id": "9621b04d-f01e-0012-3efa-093670000000",
>>>>>>> 8d420312
        "x-ms-version": "2019-12-12"
      },
      "ResponseBody": []
    },
    {
      "RequestUri": "http://seannsecanary.blob.core.windows.net/test-filesystem-a140fd77-77ae-dfef-a05a-041e162e2190?restype=container",
      "RequestMethod": "DELETE",
      "RequestHeaders": {
        "Authorization": "Sanitized",
        "traceparent": "00-bfc52fd68adc4747b4d0cef02cff33e9-05a1eb31e7106540-00",
        "User-Agent": [
          "azsdk-net-Storage.Files.DataLake/12.1.0-dev.20200403.1",
          "(.NET Core 4.6.28325.01; Microsoft Windows 10.0.18362 )"
        ],
        "x-ms-client-request-id": "3a1b9f17-59f1-6cbe-f76d-5400c583415a",
        "x-ms-date": "Fri, 03 Apr 2020 20:56:23 GMT",
        "x-ms-return-client-request-id": "true",
        "x-ms-version": "2019-12-12"
      },
      "RequestBody": null,
      "StatusCode": 202,
      "ResponseHeaders": {
        "Content-Length": "0",
        "Date": "Fri, 03 Apr 2020 20:56:22 GMT",
        "Server": [
          "Windows-Azure-Blob/1.0",
          "Microsoft-HTTPAPI/2.0"
        ],
        "x-ms-client-request-id": "3a1b9f17-59f1-6cbe-f76d-5400c583415a",
<<<<<<< HEAD
        "x-ms-request-id": "ffab4618-301e-0040-053a-f39503000000",
=======
        "x-ms-request-id": "9621b056-f01e-0012-47fa-093670000000",
>>>>>>> 8d420312
        "x-ms-version": "2019-12-12"
      },
      "ResponseBody": []
    }
  ],
  "Variables": {
    "DateTimeOffsetNow": "2020-04-03T13:56:21.5879201-07:00",
    "RandomSeed": "2118318148",
    "Storage_TestConfigHierarchicalNamespace": "NamespaceTenant\nseannsecanary\nU2FuaXRpemVk\nhttp://seannsecanary.blob.core.windows.net\nhttp://seannsecanary.file.core.windows.net\nhttp://seannsecanary.queue.core.windows.net\nhttp://seannsecanary.table.core.windows.net\n\n\n\n\nhttp://seannsecanary-secondary.blob.core.windows.net\nhttp://seannsecanary-secondary.file.core.windows.net\nhttp://seannsecanary-secondary.queue.core.windows.net\nhttp://seannsecanary-secondary.table.core.windows.net\n68390a19-a643-458b-b726-408abf67b4fc\nSanitized\n72f988bf-86f1-41af-91ab-2d7cd011db47\nhttps://login.microsoftonline.com/\nCloud\nBlobEndpoint=http://seannsecanary.blob.core.windows.net/;QueueEndpoint=http://seannsecanary.queue.core.windows.net/;FileEndpoint=http://seannsecanary.file.core.windows.net/;BlobSecondaryEndpoint=http://seannsecanary-secondary.blob.core.windows.net/;QueueSecondaryEndpoint=http://seannsecanary-secondary.queue.core.windows.net/;FileSecondaryEndpoint=http://seannsecanary-secondary.file.core.windows.net/;AccountName=seannsecanary;AccountKey=Sanitized\n"
  }
}<|MERGE_RESOLUTION|>--- conflicted
+++ resolved
@@ -28,11 +28,7 @@
           "Microsoft-HTTPAPI/2.0"
         ],
         "x-ms-client-request-id": "b800b952-c225-473e-343b-fd4902435c18",
-<<<<<<< HEAD
-        "x-ms-request-id": "d71520de-d01e-003a-253a-f38843000000",
-=======
         "x-ms-request-id": "9621af46-f01e-0012-53fa-093670000000",
->>>>>>> 8d420312
         "x-ms-version": "2019-12-12"
       },
       "ResponseBody": []
@@ -64,11 +60,7 @@
           "Microsoft-HTTPAPI/2.0"
         ],
         "x-ms-client-request-id": "f08f6799-59b8-9fd0-80c5-b3b3ef67a1cf",
-<<<<<<< HEAD
-        "x-ms-request-id": "21c9582a-f01f-003d-273a-f3e420000000",
-=======
         "x-ms-request-id": "fa43fcb1-201f-0097-74fa-091bad000000",
->>>>>>> 8d420312
         "x-ms-version": "2019-12-12"
       },
       "ResponseBody": []
@@ -104,11 +96,7 @@
         ],
         "x-ms-client-request-id": "83f67749-632a-10fb-751a-4b89fd1007e2",
         "x-ms-lease-id": "be85dd2e-ec96-f531-7e04-9b5d0b947c3c",
-<<<<<<< HEAD
-        "x-ms-request-id": "d71520e8-d01e-003a-2c3a-f38843000000",
-=======
         "x-ms-request-id": "9621af64-f01e-0012-6efa-093670000000",
->>>>>>> 8d420312
         "x-ms-version": "2019-12-12"
       },
       "ResponseBody": []
@@ -144,11 +132,7 @@
         ],
         "x-ms-client-request-id": "75d80379-dda5-221e-db65-6b29ab46af25",
         "x-ms-lease-id": "3e3d6cbc-1dd4-6b67-730d-ef21ed9c6148",
-<<<<<<< HEAD
-        "x-ms-request-id": "d71520e9-d01e-003a-2d3a-f38843000000",
-=======
         "x-ms-request-id": "9621af6c-f01e-0012-75fa-093670000000",
->>>>>>> 8d420312
         "x-ms-version": "2019-12-12"
       },
       "ResponseBody": []
@@ -178,11 +162,7 @@
           "Microsoft-HTTPAPI/2.0"
         ],
         "x-ms-client-request-id": "fa104b6b-9238-c53c-34b4-59b82fcf1a55",
-<<<<<<< HEAD
-        "x-ms-request-id": "d71520ea-d01e-003a-2e3a-f38843000000",
-=======
         "x-ms-request-id": "9621af79-f01e-0012-80fa-093670000000",
->>>>>>> 8d420312
         "x-ms-version": "2019-12-12"
       },
       "ResponseBody": []
@@ -215,11 +195,7 @@
           "Microsoft-HTTPAPI/2.0"
         ],
         "x-ms-client-request-id": "78b99016-481b-271f-e7f5-c40d9cc7ceb0",
-<<<<<<< HEAD
-        "x-ms-request-id": "83083765-a01e-001f-283a-f3213f000000",
-=======
         "x-ms-request-id": "9621af7e-f01e-0012-05fa-093670000000",
->>>>>>> 8d420312
         "x-ms-version": "2019-12-12"
       },
       "ResponseBody": []
@@ -251,11 +227,7 @@
           "Microsoft-HTTPAPI/2.0"
         ],
         "x-ms-client-request-id": "c4f9847b-f75e-5c9e-718d-84767fc6196a",
-<<<<<<< HEAD
-        "x-ms-request-id": "b8ff499a-d01f-0015-5b3a-f38588000000",
-=======
         "x-ms-request-id": "fa43fcb2-201f-0097-75fa-091bad000000",
->>>>>>> 8d420312
         "x-ms-version": "2019-12-12"
       },
       "ResponseBody": []
@@ -291,11 +263,7 @@
         ],
         "x-ms-client-request-id": "42366f53-8ee9-8de7-e0ab-ae6873a6d5bc",
         "x-ms-lease-id": "5661a3df-6869-9fe4-42fe-fc7c41de3a14",
-<<<<<<< HEAD
-        "x-ms-request-id": "8308376c-a01e-001f-2c3a-f3213f000000",
-=======
         "x-ms-request-id": "9621af8e-f01e-0012-13fa-093670000000",
->>>>>>> 8d420312
         "x-ms-version": "2019-12-12"
       },
       "ResponseBody": []
@@ -332,11 +300,7 @@
         ],
         "x-ms-client-request-id": "5aea62e5-f64f-edda-26d4-6cd360b89ff8",
         "x-ms-lease-id": "8adc3d3f-5182-b5c2-a701-f43dc98639c3",
-<<<<<<< HEAD
-        "x-ms-request-id": "83083770-a01e-001f-2f3a-f3213f000000",
-=======
         "x-ms-request-id": "9621af9a-f01e-0012-1efa-093670000000",
->>>>>>> 8d420312
         "x-ms-version": "2019-12-12"
       },
       "ResponseBody": []
@@ -366,11 +330,7 @@
           "Microsoft-HTTPAPI/2.0"
         ],
         "x-ms-client-request-id": "118328f0-7bbc-ce6c-5e12-0ba880c2d062",
-<<<<<<< HEAD
-        "x-ms-request-id": "83083771-a01e-001f-303a-f3213f000000",
-=======
         "x-ms-request-id": "9621afa1-f01e-0012-25fa-093670000000",
->>>>>>> 8d420312
         "x-ms-version": "2019-12-12"
       },
       "ResponseBody": []
@@ -403,11 +363,7 @@
           "Microsoft-HTTPAPI/2.0"
         ],
         "x-ms-client-request-id": "b2f6c435-b21d-f7b6-c487-c538fa22fea3",
-<<<<<<< HEAD
-        "x-ms-request-id": "c8d7f696-701e-000c-593a-f30533000000",
-=======
         "x-ms-request-id": "9621afaa-f01e-0012-2dfa-093670000000",
->>>>>>> 8d420312
         "x-ms-version": "2019-12-12"
       },
       "ResponseBody": []
@@ -439,11 +395,7 @@
           "Microsoft-HTTPAPI/2.0"
         ],
         "x-ms-client-request-id": "3946c0ce-55db-9d37-965b-fd85ffbb6270",
-<<<<<<< HEAD
-        "x-ms-request-id": "725e619e-501f-0046-023a-f3a6bc000000",
-=======
         "x-ms-request-id": "fa43fcb3-201f-0097-76fa-091bad000000",
->>>>>>> 8d420312
         "x-ms-version": "2019-12-12"
       },
       "ResponseBody": []
@@ -479,11 +431,7 @@
         ],
         "x-ms-client-request-id": "82fd4d8a-8c8f-8263-e351-60987d759a95",
         "x-ms-lease-id": "919ae668-f20e-32de-5a2d-59f4247fd1b0",
-<<<<<<< HEAD
-        "x-ms-request-id": "c8d7f69d-701e-000c-5d3a-f30533000000",
-=======
         "x-ms-request-id": "9621afcc-f01e-0012-4afa-093670000000",
->>>>>>> 8d420312
         "x-ms-version": "2019-12-12"
       },
       "ResponseBody": []
@@ -520,11 +468,7 @@
         ],
         "x-ms-client-request-id": "4adf5efd-e1c7-fcec-9ec2-fe181d8f5d6c",
         "x-ms-lease-id": "d52c7c87-e50d-4802-3176-756998c4647c",
-<<<<<<< HEAD
-        "x-ms-request-id": "c8d7f69e-701e-000c-5e3a-f30533000000",
-=======
         "x-ms-request-id": "9621afd4-f01e-0012-52fa-093670000000",
->>>>>>> 8d420312
         "x-ms-version": "2019-12-12"
       },
       "ResponseBody": []
@@ -554,11 +498,7 @@
           "Microsoft-HTTPAPI/2.0"
         ],
         "x-ms-client-request-id": "1f9a7105-4f96-e7ce-f06f-8377ef2eecc6",
-<<<<<<< HEAD
-        "x-ms-request-id": "c8d7f6a2-701e-000c-623a-f30533000000",
-=======
         "x-ms-request-id": "9621afdd-f01e-0012-5bfa-093670000000",
->>>>>>> 8d420312
         "x-ms-version": "2019-12-12"
       },
       "ResponseBody": []
@@ -591,11 +531,7 @@
           "Microsoft-HTTPAPI/2.0"
         ],
         "x-ms-client-request-id": "114c6606-bde9-d71e-58f5-9e520bfa3243",
-<<<<<<< HEAD
-        "x-ms-request-id": "4281c540-601e-003f-1a3a-f35a98000000",
-=======
         "x-ms-request-id": "9621afe3-f01e-0012-60fa-093670000000",
->>>>>>> 8d420312
         "x-ms-version": "2019-12-12"
       },
       "ResponseBody": []
@@ -627,11 +563,7 @@
           "Microsoft-HTTPAPI/2.0"
         ],
         "x-ms-client-request-id": "8559ebcb-2b36-c5bc-9498-609279acd9a7",
-<<<<<<< HEAD
-        "x-ms-request-id": "8f93d8fc-c01f-0044-663a-f31804000000",
-=======
         "x-ms-request-id": "fa43fcb4-201f-0097-77fa-091bad000000",
->>>>>>> 8d420312
         "x-ms-version": "2019-12-12"
       },
       "ResponseBody": []
@@ -708,11 +640,7 @@
         ],
         "x-ms-client-request-id": "bf44f730-5b5e-9c9f-5c03-7f7a912cbcef",
         "x-ms-lease-id": "9eba8323-e42d-bbe2-04a5-2fe0eed2142e",
-<<<<<<< HEAD
-        "x-ms-request-id": "4281c552-601e-003f-263a-f35a98000000",
-=======
         "x-ms-request-id": "9621b005-f01e-0012-7efa-093670000000",
->>>>>>> 8d420312
         "x-ms-version": "2019-12-12"
       },
       "ResponseBody": []
@@ -749,11 +677,7 @@
         ],
         "x-ms-client-request-id": "32f518dd-0bd5-39ed-ebe2-e6f377eb2845",
         "x-ms-lease-id": "12a7c439-4c57-6ce5-b007-b9c8f1b810a4",
-<<<<<<< HEAD
-        "x-ms-request-id": "4281c553-601e-003f-273a-f35a98000000",
-=======
         "x-ms-request-id": "9621b00c-f01e-0012-05fa-093670000000",
->>>>>>> 8d420312
         "x-ms-version": "2019-12-12"
       },
       "ResponseBody": []
@@ -783,11 +707,7 @@
           "Microsoft-HTTPAPI/2.0"
         ],
         "x-ms-client-request-id": "789c36f6-8936-c819-47c1-857aafd615df",
-<<<<<<< HEAD
-        "x-ms-request-id": "4281c555-601e-003f-293a-f35a98000000",
-=======
         "x-ms-request-id": "9621b012-f01e-0012-0bfa-093670000000",
->>>>>>> 8d420312
         "x-ms-version": "2019-12-12"
       },
       "ResponseBody": []
@@ -820,11 +740,7 @@
           "Microsoft-HTTPAPI/2.0"
         ],
         "x-ms-client-request-id": "1b4714a2-3e1a-7f18-46bd-d8db85fab119",
-<<<<<<< HEAD
-        "x-ms-request-id": "ffab460a-301e-0040-7d3a-f39503000000",
-=======
         "x-ms-request-id": "9621b023-f01e-0012-19fa-093670000000",
->>>>>>> 8d420312
         "x-ms-version": "2019-12-12"
       },
       "ResponseBody": []
@@ -856,11 +772,7 @@
           "Microsoft-HTTPAPI/2.0"
         ],
         "x-ms-client-request-id": "84f9346d-5b84-cf7e-847f-2d549e8956f0",
-<<<<<<< HEAD
-        "x-ms-request-id": "f1e759dc-901f-0004-0e3a-f31f3c000000",
-=======
         "x-ms-request-id": "fa43fcb5-201f-0097-78fa-091bad000000",
->>>>>>> 8d420312
         "x-ms-version": "2019-12-12"
       },
       "ResponseBody": []
@@ -896,11 +808,7 @@
         ],
         "x-ms-client-request-id": "0483738d-6167-7592-1659-aad132cbbf5c",
         "x-ms-lease-id": "d86c3557-af7e-9832-7eb4-895bd7fef1b9",
-<<<<<<< HEAD
-        "x-ms-request-id": "ffab4616-301e-0040-033a-f39503000000",
-=======
         "x-ms-request-id": "9621b042-f01e-0012-34fa-093670000000",
->>>>>>> 8d420312
         "x-ms-version": "2019-12-12"
       },
       "ResponseBody": []
@@ -937,11 +845,7 @@
         ],
         "x-ms-client-request-id": "65d9f7b5-219e-c615-78c4-8a6e72b68b37",
         "x-ms-lease-id": "f42299d1-e15d-131e-2ead-7d67d921267c",
-<<<<<<< HEAD
-        "x-ms-request-id": "ffab4617-301e-0040-043a-f39503000000",
-=======
         "x-ms-request-id": "9621b04d-f01e-0012-3efa-093670000000",
->>>>>>> 8d420312
         "x-ms-version": "2019-12-12"
       },
       "ResponseBody": []
@@ -971,11 +875,7 @@
           "Microsoft-HTTPAPI/2.0"
         ],
         "x-ms-client-request-id": "3a1b9f17-59f1-6cbe-f76d-5400c583415a",
-<<<<<<< HEAD
-        "x-ms-request-id": "ffab4618-301e-0040-053a-f39503000000",
-=======
         "x-ms-request-id": "9621b056-f01e-0012-47fa-093670000000",
->>>>>>> 8d420312
         "x-ms-version": "2019-12-12"
       },
       "ResponseBody": []
