--- conflicted
+++ resolved
@@ -1,196 +1,125 @@
 {
   "Entries": [
     {
-      "RequestUri": "https://seannse.blob.core.windows.net/test-filesystem-7c2a17f6-26cd-cb8a-2d69-98ff29e75a74?restype=container",
-      "RequestMethod": "PUT",
-      "RequestHeaders": {
-        "Accept": "application/xml",
-        "Authorization": "Sanitized",
-<<<<<<< HEAD
-        "traceparent": "00-b397b043cd0d4145a99a654235043d65-37051746de24ea4d-00",
-        "User-Agent": [
-          "azsdk-net-Storage.Files.DataLake/12.7.0-alpha.20210202.1",
-          "(.NET 5.0.2; Microsoft Windows 10.0.19042)"
+      "RequestUri": "https://seannse.blob.core.windows.net/test-filesystem-809c4613-3704-3771-c1ee-1c5b3046a257?restype=container",
+      "RequestMethod": "PUT",
+      "RequestHeaders": {
+        "Accept": "application/xml",
+        "Authorization": "Sanitized",
+        "traceparent": "00-4e79ecb77c08274ca3511b693f352bb6-4fe1336a2eae7944-00",
+        "User-Agent": [
+          "azsdk-net-Storage.Files.DataLake/12.7.0-alpha.20210219.1",
+          "(.NET 5.0.3; Microsoft Windows 10.0.19041)"
         ],
         "x-ms-blob-public-access": "container",
-        "x-ms-client-request-id": "b800b952-c225-473e-343b-fd4902435c18",
-        "x-ms-date": "Tue, 02 Feb 2021 21:42:06 GMT",
-=======
-        "traceparent": "00-068c7a2167f69846b60a3759c25eb83e-3df65b05eb056548-00",
-        "User-Agent": [
-          "azsdk-net-Storage.Files.DataLake/12.7.0-alpha.20210217.1",
-          "(.NET 5.0.3; Microsoft Windows 10.0.19042)"
-        ],
-        "x-ms-blob-public-access": "container",
-        "x-ms-client-request-id": "b800b952-c225-473e-343b-fd4902435c18",
-        "x-ms-date": "Wed, 17 Feb 2021 22:45:29 GMT",
->>>>>>> 1814567d
-        "x-ms-return-client-request-id": "true",
-        "x-ms-version": "2020-06-12"
-      },
-      "RequestBody": null,
-      "StatusCode": 201,
-      "ResponseHeaders": {
-        "Content-Length": "0",
-<<<<<<< HEAD
-        "Date": "Tue, 02 Feb 2021 21:42:06 GMT",
-        "ETag": "\u00220x8D8C7C363632090\u0022",
-        "Last-Modified": "Tue, 02 Feb 2021 21:42:07 GMT",
-=======
-        "Date": "Wed, 17 Feb 2021 22:45:29 GMT",
-        "ETag": "\u00220x8D8D395BA03C2A0\u0022",
-        "Last-Modified": "Wed, 17 Feb 2021 22:45:29 GMT",
->>>>>>> 1814567d
-        "Server": [
-          "Windows-Azure-Blob/1.0",
-          "Microsoft-HTTPAPI/2.0"
-        ],
-        "x-ms-client-request-id": "b800b952-c225-473e-343b-fd4902435c18",
-<<<<<<< HEAD
-        "x-ms-request-id": "8c8a55b2-901e-007a-31ac-f9621f000000",
-=======
-        "x-ms-request-id": "64cb1049-001e-00a3-0f7e-051a9a000000",
->>>>>>> 1814567d
-        "x-ms-version": "2020-06-12"
-      },
-      "ResponseBody": []
-    },
-    {
-      "RequestUri": "https://seannse.dfs.core.windows.net/test-filesystem-7c2a17f6-26cd-cb8a-2d69-98ff29e75a74/test-directory-4c55cd96-b284-3b39-0472-d2d7a6640d1f?resource=directory",
+        "x-ms-client-request-id": "b2063d41-aadc-e6ad-8bfe-fbe60c43b60b",
+        "x-ms-date": "Fri, 19 Feb 2021 19:04:04 GMT",
+        "x-ms-return-client-request-id": "true",
+        "x-ms-version": "2020-06-12"
+      },
+      "RequestBody": null,
+      "StatusCode": 201,
+      "ResponseHeaders": {
+        "Content-Length": "0",
+        "Date": "Fri, 19 Feb 2021 19:04:03 GMT",
+        "ETag": "\u00220x8D8D5091FF0551D\u0022",
+        "Last-Modified": "Fri, 19 Feb 2021 19:04:04 GMT",
+        "Server": [
+          "Windows-Azure-Blob/1.0",
+          "Microsoft-HTTPAPI/2.0"
+        ],
+        "x-ms-client-request-id": "b2063d41-aadc-e6ad-8bfe-fbe60c43b60b",
+        "x-ms-request-id": "cb12ab82-b01e-006d-3df1-06cb14000000",
+        "x-ms-version": "2020-06-12"
+      },
+      "ResponseBody": []
+    },
+    {
+      "RequestUri": "https://seannse.dfs.core.windows.net/test-filesystem-809c4613-3704-3771-c1ee-1c5b3046a257/test-directory-98c9c85c-40fa-7fd7-3e6e-7404cdd20b24?resource=directory",
       "RequestMethod": "PUT",
       "RequestHeaders": {
         "Accept": "application/json",
         "Authorization": "Sanitized",
-<<<<<<< HEAD
-        "traceparent": "00-5e122d81ee3c3c45b7fe023e7216616d-ee0e2a7971d39340-00",
-        "User-Agent": [
-          "azsdk-net-Storage.Files.DataLake/12.7.0-alpha.20210202.1",
-          "(.NET 5.0.2; Microsoft Windows 10.0.19042)"
-        ],
-        "x-ms-client-request-id": "f08f6799-59b8-9fd0-80c5-b3b3ef67a1cf",
-        "x-ms-date": "Tue, 02 Feb 2021 21:42:06 GMT",
-=======
-        "traceparent": "00-6e2203d3bd93434fa65e5e7ad333a539-91e03251ae286c4b-00",
-        "User-Agent": [
-          "azsdk-net-Storage.Files.DataLake/12.7.0-alpha.20210217.1",
-          "(.NET 5.0.3; Microsoft Windows 10.0.19042)"
-        ],
-        "x-ms-client-request-id": "f08f6799-59b8-9fd0-80c5-b3b3ef67a1cf",
-        "x-ms-date": "Wed, 17 Feb 2021 22:45:29 GMT",
->>>>>>> 1814567d
-        "x-ms-return-client-request-id": "true",
-        "x-ms-version": "2020-06-12"
-      },
-      "RequestBody": null,
-      "StatusCode": 201,
-      "ResponseHeaders": {
-        "Content-Length": "0",
-<<<<<<< HEAD
-        "Date": "Tue, 02 Feb 2021 21:42:07 GMT",
-        "ETag": "\u00220x8D8C7C3639DC450\u0022",
-        "Last-Modified": "Tue, 02 Feb 2021 21:42:07 GMT",
-=======
-        "Date": "Wed, 17 Feb 2021 22:45:29 GMT",
-        "ETag": "\u00220x8D8D395BA36E826\u0022",
-        "Last-Modified": "Wed, 17 Feb 2021 22:45:30 GMT",
->>>>>>> 1814567d
+        "traceparent": "00-be57aa9ceac6d6448a047c0e4effcc16-9695ef4d94493f48-00",
+        "User-Agent": [
+          "azsdk-net-Storage.Files.DataLake/12.7.0-alpha.20210219.1",
+          "(.NET 5.0.3; Microsoft Windows 10.0.19041)"
+        ],
+        "x-ms-client-request-id": "63415e49-00d3-01b7-6586-736d35a918b8",
+        "x-ms-date": "Fri, 19 Feb 2021 19:04:04 GMT",
+        "x-ms-return-client-request-id": "true",
+        "x-ms-version": "2020-06-12"
+      },
+      "RequestBody": null,
+      "StatusCode": 201,
+      "ResponseHeaders": {
+        "Content-Length": "0",
+        "Date": "Fri, 19 Feb 2021 19:04:03 GMT",
+        "ETag": "\u00220x8D8D5092002BFED\u0022",
+        "Last-Modified": "Fri, 19 Feb 2021 19:04:04 GMT",
         "Server": [
           "Windows-Azure-HDFS/1.0",
           "Microsoft-HTTPAPI/2.0"
         ],
-        "x-ms-client-request-id": "f08f6799-59b8-9fd0-80c5-b3b3ef67a1cf",
-<<<<<<< HEAD
-        "x-ms-request-id": "6f18d163-a01f-0003-7aac-f99e3b000000",
-=======
-        "x-ms-request-id": "7d77736f-201f-001d-227e-0572e3000000",
->>>>>>> 1814567d
-        "x-ms-version": "2020-06-12"
-      },
-      "ResponseBody": []
-    },
-    {
-      "RequestUri": "https://seannse.blob.core.windows.net/test-filesystem-7c2a17f6-26cd-cb8a-2d69-98ff29e75a74/test-directory-4c55cd96-b284-3b39-0472-d2d7a6640d1f?comp=lease",
-      "RequestMethod": "PUT",
-      "RequestHeaders": {
-        "Accept": "application/xml",
-        "Authorization": "Sanitized",
-<<<<<<< HEAD
-        "traceparent": "00-d1b29a013256a1468298c266161c5597-968e64475f9d7b4d-00",
-        "User-Agent": [
-          "azsdk-net-Storage.Files.DataLake/12.7.0-alpha.20210202.1",
-          "(.NET 5.0.2; Microsoft Windows 10.0.19042)"
-        ],
-        "x-ms-client-request-id": "83f67749-632a-10fb-751a-4b89fd1007e2",
-        "x-ms-date": "Tue, 02 Feb 2021 21:42:07 GMT",
-=======
-        "traceparent": "00-84ed00e0ae432e44bcdfaf66194158aa-36ea7d586e724f4d-00",
-        "User-Agent": [
-          "azsdk-net-Storage.Files.DataLake/12.7.0-alpha.20210217.1",
-          "(.NET 5.0.3; Microsoft Windows 10.0.19042)"
-        ],
-        "x-ms-client-request-id": "83f67749-632a-10fb-751a-4b89fd1007e2",
-        "x-ms-date": "Wed, 17 Feb 2021 22:45:30 GMT",
->>>>>>> 1814567d
+        "x-ms-client-request-id": "63415e49-00d3-01b7-6586-736d35a918b8",
+        "x-ms-request-id": "da8429b1-a01f-0061-16f1-065c1c000000",
+        "x-ms-version": "2020-06-12"
+      },
+      "ResponseBody": []
+    },
+    {
+      "RequestUri": "https://seannse.blob.core.windows.net/test-filesystem-809c4613-3704-3771-c1ee-1c5b3046a257/test-directory-98c9c85c-40fa-7fd7-3e6e-7404cdd20b24?comp=lease",
+      "RequestMethod": "PUT",
+      "RequestHeaders": {
+        "Accept": "application/xml",
+        "Authorization": "Sanitized",
+        "traceparent": "00-67dc9b7197c0b448bda0901d4497c30f-28d80582e5932a46-00",
+        "User-Agent": [
+          "azsdk-net-Storage.Files.DataLake/12.7.0-alpha.20210219.1",
+          "(.NET 5.0.3; Microsoft Windows 10.0.19041)"
+        ],
+        "x-ms-client-request-id": "8920569e-a9ed-4a27-853e-ee103611f03f",
+        "x-ms-date": "Fri, 19 Feb 2021 19:04:04 GMT",
         "x-ms-lease-action": "acquire",
         "x-ms-lease-duration": "15",
-        "x-ms-proposed-lease-id": "be85dd2e-ec96-f531-7e04-9b5d0b947c3c",
-        "x-ms-return-client-request-id": "true",
-        "x-ms-version": "2020-06-12"
-      },
-      "RequestBody": null,
-      "StatusCode": 201,
-      "ResponseHeaders": {
-        "Content-Length": "0",
-<<<<<<< HEAD
-        "Date": "Tue, 02 Feb 2021 21:42:07 GMT",
-        "ETag": "\u00220x8D8C7C3639DC450\u0022",
-        "Last-Modified": "Tue, 02 Feb 2021 21:42:07 GMT",
-=======
-        "Date": "Wed, 17 Feb 2021 22:45:29 GMT",
-        "ETag": "\u00220x8D8D395BA36E826\u0022",
-        "Last-Modified": "Wed, 17 Feb 2021 22:45:30 GMT",
->>>>>>> 1814567d
-        "Server": [
-          "Windows-Azure-Blob/1.0",
-          "Microsoft-HTTPAPI/2.0"
-        ],
-        "x-ms-client-request-id": "83f67749-632a-10fb-751a-4b89fd1007e2",
-        "x-ms-lease-id": "be85dd2e-ec96-f531-7e04-9b5d0b947c3c",
-<<<<<<< HEAD
-        "x-ms-request-id": "8c8a5685-901e-007a-6aac-f9621f000000",
-=======
-        "x-ms-request-id": "64cb1409-001e-00a3-247e-051a9a000000",
->>>>>>> 1814567d
-        "x-ms-version": "2020-06-12"
-      },
-      "ResponseBody": []
-    },
-    {
-      "RequestUri": "https://seannse.blob.core.windows.net/test-filesystem-7c2a17f6-26cd-cb8a-2d69-98ff29e75a74/test-directory-4c55cd96-b284-3b39-0472-d2d7a6640d1f?comp=lease",
-      "RequestMethod": "PUT",
-      "RequestHeaders": {
-        "Accept": "application/xml",
-        "Authorization": "Sanitized",
-<<<<<<< HEAD
-        "traceparent": "00-cc66e2d5d8649f4da0bc409e4c2b2e0a-56bb1d1d7c186c47-00",
-        "User-Agent": [
-          "azsdk-net-Storage.Files.DataLake/12.7.0-alpha.20210202.1",
-          "(.NET 5.0.2; Microsoft Windows 10.0.19042)"
-        ],
-        "x-ms-client-request-id": "75d80379-dda5-221e-db65-6b29ab46af25",
-        "x-ms-date": "Tue, 02 Feb 2021 21:42:07 GMT",
-=======
-        "traceparent": "00-4e7b9fa2c4fa7a46afa48ec68aa2944f-11662e4729f20d4c-00",
-        "User-Agent": [
-          "azsdk-net-Storage.Files.DataLake/12.7.0-alpha.20210217.1",
-          "(.NET 5.0.3; Microsoft Windows 10.0.19042)"
-        ],
-        "x-ms-client-request-id": "75d80379-dda5-221e-db65-6b29ab46af25",
-        "x-ms-date": "Wed, 17 Feb 2021 22:45:30 GMT",
->>>>>>> 1814567d
+        "x-ms-proposed-lease-id": "a192d6f3-c329-6ccb-4db4-2780483be71c",
+        "x-ms-return-client-request-id": "true",
+        "x-ms-version": "2020-06-12"
+      },
+      "RequestBody": null,
+      "StatusCode": 201,
+      "ResponseHeaders": {
+        "Content-Length": "0",
+        "Date": "Fri, 19 Feb 2021 19:04:03 GMT",
+        "ETag": "\u00220x8D8D5092002BFED\u0022",
+        "Last-Modified": "Fri, 19 Feb 2021 19:04:04 GMT",
+        "Server": [
+          "Windows-Azure-Blob/1.0",
+          "Microsoft-HTTPAPI/2.0"
+        ],
+        "x-ms-client-request-id": "8920569e-a9ed-4a27-853e-ee103611f03f",
+        "x-ms-lease-id": "a192d6f3-c329-6ccb-4db4-2780483be71c",
+        "x-ms-request-id": "cb12abd3-b01e-006d-06f1-06cb14000000",
+        "x-ms-version": "2020-06-12"
+      },
+      "ResponseBody": []
+    },
+    {
+      "RequestUri": "https://seannse.blob.core.windows.net/test-filesystem-809c4613-3704-3771-c1ee-1c5b3046a257/test-directory-98c9c85c-40fa-7fd7-3e6e-7404cdd20b24?comp=lease",
+      "RequestMethod": "PUT",
+      "RequestHeaders": {
+        "Accept": "application/xml",
+        "Authorization": "Sanitized",
+        "traceparent": "00-3ebc091d225b654192bce76e8094ddf2-bc83eb7654eb8c45-00",
+        "User-Agent": [
+          "azsdk-net-Storage.Files.DataLake/12.7.0-alpha.20210219.1",
+          "(.NET 5.0.3; Microsoft Windows 10.0.19041)"
+        ],
+        "x-ms-client-request-id": "251b635f-56ec-b7db-175e-3c50908e4f81",
+        "x-ms-date": "Fri, 19 Feb 2021 19:04:04 GMT",
         "x-ms-lease-action": "change",
-        "x-ms-lease-id": "be85dd2e-ec96-f531-7e04-9b5d0b947c3c",
-        "x-ms-proposed-lease-id": "3e3d6cbc-1dd4-6b67-730d-ef21ed9c6148",
+        "x-ms-lease-id": "a192d6f3-c329-6ccb-4db4-2780483be71c",
+        "x-ms-proposed-lease-id": "6fbbac4c-a891-5351-b318-8dba7c0ddfc8",
         "x-ms-return-client-request-id": "true",
         "x-ms-version": "2020-06-12"
       },
@@ -198,53 +127,33 @@
       "StatusCode": 200,
       "ResponseHeaders": {
         "Content-Length": "0",
-<<<<<<< HEAD
-        "Date": "Tue, 02 Feb 2021 21:42:07 GMT",
-        "ETag": "\u00220x8D8C7C3639DC450\u0022",
-        "Last-Modified": "Tue, 02 Feb 2021 21:42:07 GMT",
-=======
-        "Date": "Wed, 17 Feb 2021 22:45:29 GMT",
-        "ETag": "\u00220x8D8D395BA36E826\u0022",
-        "Last-Modified": "Wed, 17 Feb 2021 22:45:30 GMT",
->>>>>>> 1814567d
-        "Server": [
-          "Windows-Azure-Blob/1.0",
-          "Microsoft-HTTPAPI/2.0"
-        ],
-        "x-ms-client-request-id": "75d80379-dda5-221e-db65-6b29ab46af25",
-        "x-ms-lease-id": "3e3d6cbc-1dd4-6b67-730d-ef21ed9c6148",
-<<<<<<< HEAD
-        "x-ms-request-id": "8c8a56aa-901e-007a-09ac-f9621f000000",
-=======
-        "x-ms-request-id": "64cb150e-001e-00a3-1f7e-051a9a000000",
->>>>>>> 1814567d
-        "x-ms-version": "2020-06-12"
-      },
-      "ResponseBody": []
-    },
-    {
-      "RequestUri": "https://seannse.blob.core.windows.net/test-filesystem-7c2a17f6-26cd-cb8a-2d69-98ff29e75a74?restype=container",
+        "Date": "Fri, 19 Feb 2021 19:04:03 GMT",
+        "ETag": "\u00220x8D8D5092002BFED\u0022",
+        "Last-Modified": "Fri, 19 Feb 2021 19:04:04 GMT",
+        "Server": [
+          "Windows-Azure-Blob/1.0",
+          "Microsoft-HTTPAPI/2.0"
+        ],
+        "x-ms-client-request-id": "251b635f-56ec-b7db-175e-3c50908e4f81",
+        "x-ms-lease-id": "6fbbac4c-a891-5351-b318-8dba7c0ddfc8",
+        "x-ms-request-id": "cb12abf1-b01e-006d-22f1-06cb14000000",
+        "x-ms-version": "2020-06-12"
+      },
+      "ResponseBody": []
+    },
+    {
+      "RequestUri": "https://seannse.blob.core.windows.net/test-filesystem-809c4613-3704-3771-c1ee-1c5b3046a257?restype=container",
       "RequestMethod": "DELETE",
       "RequestHeaders": {
         "Accept": "application/xml",
         "Authorization": "Sanitized",
-<<<<<<< HEAD
-        "traceparent": "00-6bec427addbfb74a8649dbd0d6e6ccb3-2b00e93bedbb9b47-00",
-        "User-Agent": [
-          "azsdk-net-Storage.Files.DataLake/12.7.0-alpha.20210202.1",
-          "(.NET 5.0.2; Microsoft Windows 10.0.19042)"
-        ],
-        "x-ms-client-request-id": "fa104b6b-9238-c53c-34b4-59b82fcf1a55",
-        "x-ms-date": "Tue, 02 Feb 2021 21:42:07 GMT",
-=======
-        "traceparent": "00-16fdf3316ab0e84ea8a9d077cae05cc8-3da496655022ab43-00",
-        "User-Agent": [
-          "azsdk-net-Storage.Files.DataLake/12.7.0-alpha.20210217.1",
-          "(.NET 5.0.3; Microsoft Windows 10.0.19042)"
-        ],
-        "x-ms-client-request-id": "fa104b6b-9238-c53c-34b4-59b82fcf1a55",
-        "x-ms-date": "Wed, 17 Feb 2021 22:45:30 GMT",
->>>>>>> 1814567d
+        "traceparent": "00-902b4109e64b0d408d919637a279afc5-d088af7345d2c445-00",
+        "User-Agent": [
+          "azsdk-net-Storage.Files.DataLake/12.7.0-alpha.20210219.1",
+          "(.NET 5.0.3; Microsoft Windows 10.0.19041)"
+        ],
+        "x-ms-client-request-id": "d2b171c4-cbf6-7d52-8368-f133e83c3c7f",
+        "x-ms-date": "Fri, 19 Feb 2021 19:04:05 GMT",
         "x-ms-return-client-request-id": "true",
         "x-ms-version": "2020-06-12"
       },
@@ -252,218 +161,138 @@
       "StatusCode": 202,
       "ResponseHeaders": {
         "Content-Length": "0",
-<<<<<<< HEAD
-        "Date": "Tue, 02 Feb 2021 21:42:07 GMT",
-=======
-        "Date": "Wed, 17 Feb 2021 22:45:29 GMT",
->>>>>>> 1814567d
-        "Server": [
-          "Windows-Azure-Blob/1.0",
-          "Microsoft-HTTPAPI/2.0"
-        ],
-        "x-ms-client-request-id": "fa104b6b-9238-c53c-34b4-59b82fcf1a55",
-<<<<<<< HEAD
-        "x-ms-request-id": "8c8a56d7-901e-007a-34ac-f9621f000000",
-=======
-        "x-ms-request-id": "64cb1646-001e-00a3-447e-051a9a000000",
->>>>>>> 1814567d
-        "x-ms-version": "2020-06-12"
-      },
-      "ResponseBody": []
-    },
-    {
-      "RequestUri": "https://seannse.blob.core.windows.net/test-filesystem-1ca6e2e0-44a3-1a64-352a-f674f784c719?restype=container",
-      "RequestMethod": "PUT",
-      "RequestHeaders": {
-        "Accept": "application/xml",
-        "Authorization": "Sanitized",
-<<<<<<< HEAD
-        "traceparent": "00-09ff279902dd974e8af646ffb35987ab-bfa4c0d7665a2047-00",
-        "User-Agent": [
-          "azsdk-net-Storage.Files.DataLake/12.7.0-alpha.20210202.1",
-          "(.NET 5.0.2; Microsoft Windows 10.0.19042)"
+        "Date": "Fri, 19 Feb 2021 19:04:03 GMT",
+        "Server": [
+          "Windows-Azure-Blob/1.0",
+          "Microsoft-HTTPAPI/2.0"
+        ],
+        "x-ms-client-request-id": "d2b171c4-cbf6-7d52-8368-f133e83c3c7f",
+        "x-ms-request-id": "cb12ac12-b01e-006d-3ff1-06cb14000000",
+        "x-ms-version": "2020-06-12"
+      },
+      "ResponseBody": []
+    },
+    {
+      "RequestUri": "https://seannse.blob.core.windows.net/test-filesystem-bbd85be7-fee7-ae66-cba1-5b99db23ebab?restype=container",
+      "RequestMethod": "PUT",
+      "RequestHeaders": {
+        "Accept": "application/xml",
+        "Authorization": "Sanitized",
+        "traceparent": "00-978a1671c1507840a8d279d6ac01bbb3-e35408cd7f31ac4c-00",
+        "User-Agent": [
+          "azsdk-net-Storage.Files.DataLake/12.7.0-alpha.20210219.1",
+          "(.NET 5.0.3; Microsoft Windows 10.0.19041)"
         ],
         "x-ms-blob-public-access": "container",
-        "x-ms-client-request-id": "78b99016-481b-271f-e7f5-c40d9cc7ceb0",
-        "x-ms-date": "Tue, 02 Feb 2021 21:42:07 GMT",
-=======
-        "traceparent": "00-ad5bb749a3a7df4d8921ead490a95be0-0bad905af0d8f345-00",
-        "User-Agent": [
-          "azsdk-net-Storage.Files.DataLake/12.7.0-alpha.20210217.1",
-          "(.NET 5.0.3; Microsoft Windows 10.0.19042)"
-        ],
-        "x-ms-blob-public-access": "container",
-        "x-ms-client-request-id": "78b99016-481b-271f-e7f5-c40d9cc7ceb0",
-        "x-ms-date": "Wed, 17 Feb 2021 22:45:30 GMT",
->>>>>>> 1814567d
-        "x-ms-return-client-request-id": "true",
-        "x-ms-version": "2020-06-12"
-      },
-      "RequestBody": null,
-      "StatusCode": 201,
-      "ResponseHeaders": {
-        "Content-Length": "0",
-<<<<<<< HEAD
-        "Date": "Tue, 02 Feb 2021 21:42:08 GMT",
-        "ETag": "\u00220x8D8C7C363FE808B\u0022",
-        "Last-Modified": "Tue, 02 Feb 2021 21:42:08 GMT",
-=======
-        "Date": "Wed, 17 Feb 2021 22:45:30 GMT",
-        "ETag": "\u00220x8D8D395BA971965\u0022",
-        "Last-Modified": "Wed, 17 Feb 2021 22:45:30 GMT",
->>>>>>> 1814567d
-        "Server": [
-          "Windows-Azure-Blob/1.0",
-          "Microsoft-HTTPAPI/2.0"
-        ],
-        "x-ms-client-request-id": "78b99016-481b-271f-e7f5-c40d9cc7ceb0",
-<<<<<<< HEAD
-        "x-ms-request-id": "b534c58b-301e-0087-17ac-f9ec3a000000",
-=======
-        "x-ms-request-id": "52d11068-b01e-000f-6c7e-050933000000",
->>>>>>> 1814567d
-        "x-ms-version": "2020-06-12"
-      },
-      "ResponseBody": []
-    },
-    {
-      "RequestUri": "https://seannse.dfs.core.windows.net/test-filesystem-1ca6e2e0-44a3-1a64-352a-f674f784c719/test-directory-86b640ed-ba11-2b1f-f4a5-c8580e7c1520?resource=directory",
+        "x-ms-client-request-id": "70cffc16-fc93-c56a-0b02-07546fb8a25f",
+        "x-ms-date": "Fri, 19 Feb 2021 19:04:05 GMT",
+        "x-ms-return-client-request-id": "true",
+        "x-ms-version": "2020-06-12"
+      },
+      "RequestBody": null,
+      "StatusCode": 201,
+      "ResponseHeaders": {
+        "Content-Length": "0",
+        "Date": "Fri, 19 Feb 2021 19:04:04 GMT",
+        "ETag": "\u00220x8D8D5092036B95B\u0022",
+        "Last-Modified": "Fri, 19 Feb 2021 19:04:04 GMT",
+        "Server": [
+          "Windows-Azure-Blob/1.0",
+          "Microsoft-HTTPAPI/2.0"
+        ],
+        "x-ms-client-request-id": "70cffc16-fc93-c56a-0b02-07546fb8a25f",
+        "x-ms-request-id": "cb12ac47-b01e-006d-6ff1-06cb14000000",
+        "x-ms-version": "2020-06-12"
+      },
+      "ResponseBody": []
+    },
+    {
+      "RequestUri": "https://seannse.dfs.core.windows.net/test-filesystem-bbd85be7-fee7-ae66-cba1-5b99db23ebab/test-directory-fe8c457c-1db0-6aa2-d0c0-371a07b7ef66?resource=directory",
       "RequestMethod": "PUT",
       "RequestHeaders": {
         "Accept": "application/json",
         "Authorization": "Sanitized",
-<<<<<<< HEAD
-        "traceparent": "00-d108db79c471cd4cb3aeac2babada2cb-66449e2d5130e34c-00",
-        "User-Agent": [
-          "azsdk-net-Storage.Files.DataLake/12.7.0-alpha.20210202.1",
-          "(.NET 5.0.2; Microsoft Windows 10.0.19042)"
-        ],
-        "x-ms-client-request-id": "c4f9847b-f75e-5c9e-718d-84767fc6196a",
-        "x-ms-date": "Tue, 02 Feb 2021 21:42:07 GMT",
-=======
-        "traceparent": "00-a38a829f10839643b0901f4689bd741c-8ae22340a774bf4a-00",
-        "User-Agent": [
-          "azsdk-net-Storage.Files.DataLake/12.7.0-alpha.20210217.1",
-          "(.NET 5.0.3; Microsoft Windows 10.0.19042)"
-        ],
-        "x-ms-client-request-id": "c4f9847b-f75e-5c9e-718d-84767fc6196a",
-        "x-ms-date": "Wed, 17 Feb 2021 22:45:30 GMT",
->>>>>>> 1814567d
-        "x-ms-return-client-request-id": "true",
-        "x-ms-version": "2020-06-12"
-      },
-      "RequestBody": null,
-      "StatusCode": 201,
-      "ResponseHeaders": {
-        "Content-Length": "0",
-<<<<<<< HEAD
-        "Date": "Tue, 02 Feb 2021 21:42:07 GMT",
-        "ETag": "\u00220x8D8C7C364369113\u0022",
-        "Last-Modified": "Tue, 02 Feb 2021 21:42:08 GMT",
-=======
-        "Date": "Wed, 17 Feb 2021 22:45:31 GMT",
-        "ETag": "\u00220x8D8D395BAD1E615\u0022",
-        "Last-Modified": "Wed, 17 Feb 2021 22:45:31 GMT",
->>>>>>> 1814567d
+        "traceparent": "00-c78961cfbbdddc4b86d3ae20386edc08-ef29dc43b6cb494e-00",
+        "User-Agent": [
+          "azsdk-net-Storage.Files.DataLake/12.7.0-alpha.20210219.1",
+          "(.NET 5.0.3; Microsoft Windows 10.0.19041)"
+        ],
+        "x-ms-client-request-id": "7932982b-92d8-f9dc-5965-a0d3c450be53",
+        "x-ms-date": "Fri, 19 Feb 2021 19:04:05 GMT",
+        "x-ms-return-client-request-id": "true",
+        "x-ms-version": "2020-06-12"
+      },
+      "RequestBody": null,
+      "StatusCode": 201,
+      "ResponseHeaders": {
+        "Content-Length": "0",
+        "Date": "Fri, 19 Feb 2021 19:04:04 GMT",
+        "ETag": "\u00220x8D8D5092044954A\u0022",
+        "Last-Modified": "Fri, 19 Feb 2021 19:04:04 GMT",
         "Server": [
           "Windows-Azure-HDFS/1.0",
           "Microsoft-HTTPAPI/2.0"
         ],
-        "x-ms-client-request-id": "c4f9847b-f75e-5c9e-718d-84767fc6196a",
-<<<<<<< HEAD
-        "x-ms-request-id": "99dd253c-701f-004d-1aac-f9b0b3000000",
-=======
-        "x-ms-request-id": "01deceee-101f-0016-477e-058988000000",
->>>>>>> 1814567d
-        "x-ms-version": "2020-06-12"
-      },
-      "ResponseBody": []
-    },
-    {
-      "RequestUri": "https://seannse.blob.core.windows.net/test-filesystem-1ca6e2e0-44a3-1a64-352a-f674f784c719/test-directory-86b640ed-ba11-2b1f-f4a5-c8580e7c1520?comp=lease",
-      "RequestMethod": "PUT",
-      "RequestHeaders": {
-        "Accept": "application/xml",
-        "Authorization": "Sanitized",
-<<<<<<< HEAD
-        "traceparent": "00-ea796f2c0db7c14999937c3f86fc9be4-15a753302f304e47-00",
-        "User-Agent": [
-          "azsdk-net-Storage.Files.DataLake/12.7.0-alpha.20210202.1",
-          "(.NET 5.0.2; Microsoft Windows 10.0.19042)"
-        ],
-        "x-ms-client-request-id": "42366f53-8ee9-8de7-e0ab-ae6873a6d5bc",
-        "x-ms-date": "Tue, 02 Feb 2021 21:42:08 GMT",
-=======
-        "traceparent": "00-66aebcc0c5a5044aaac79020d14b509c-f57b1d27b4324a46-00",
-        "User-Agent": [
-          "azsdk-net-Storage.Files.DataLake/12.7.0-alpha.20210217.1",
-          "(.NET 5.0.3; Microsoft Windows 10.0.19042)"
-        ],
-        "x-ms-client-request-id": "42366f53-8ee9-8de7-e0ab-ae6873a6d5bc",
-        "x-ms-date": "Wed, 17 Feb 2021 22:45:31 GMT",
->>>>>>> 1814567d
+        "x-ms-client-request-id": "7932982b-92d8-f9dc-5965-a0d3c450be53",
+        "x-ms-request-id": "da8429f2-a01f-0061-57f1-065c1c000000",
+        "x-ms-version": "2020-06-12"
+      },
+      "ResponseBody": []
+    },
+    {
+      "RequestUri": "https://seannse.blob.core.windows.net/test-filesystem-bbd85be7-fee7-ae66-cba1-5b99db23ebab/test-directory-fe8c457c-1db0-6aa2-d0c0-371a07b7ef66?comp=lease",
+      "RequestMethod": "PUT",
+      "RequestHeaders": {
+        "Accept": "application/xml",
+        "Authorization": "Sanitized",
+        "traceparent": "00-298524f52433a94b96d2ea7401b642e6-74c5f6fcfcc9024e-00",
+        "User-Agent": [
+          "azsdk-net-Storage.Files.DataLake/12.7.0-alpha.20210219.1",
+          "(.NET 5.0.3; Microsoft Windows 10.0.19041)"
+        ],
+        "x-ms-client-request-id": "57bb066f-4f61-9ccd-13c5-aeac3d1c25e7",
+        "x-ms-date": "Fri, 19 Feb 2021 19:04:05 GMT",
         "x-ms-lease-action": "acquire",
         "x-ms-lease-duration": "15",
-        "x-ms-proposed-lease-id": "5661a3df-6869-9fe4-42fe-fc7c41de3a14",
-        "x-ms-return-client-request-id": "true",
-        "x-ms-version": "2020-06-12"
-      },
-      "RequestBody": null,
-      "StatusCode": 201,
-      "ResponseHeaders": {
-        "Content-Length": "0",
-<<<<<<< HEAD
-        "Date": "Tue, 02 Feb 2021 21:42:08 GMT",
-        "ETag": "\u00220x8D8C7C364369113\u0022",
-        "Last-Modified": "Tue, 02 Feb 2021 21:42:08 GMT",
-=======
-        "Date": "Wed, 17 Feb 2021 22:45:30 GMT",
-        "ETag": "\u00220x8D8D395BAD1E615\u0022",
-        "Last-Modified": "Wed, 17 Feb 2021 22:45:31 GMT",
->>>>>>> 1814567d
-        "Server": [
-          "Windows-Azure-Blob/1.0",
-          "Microsoft-HTTPAPI/2.0"
-        ],
-        "x-ms-client-request-id": "42366f53-8ee9-8de7-e0ab-ae6873a6d5bc",
-        "x-ms-lease-id": "5661a3df-6869-9fe4-42fe-fc7c41de3a14",
-<<<<<<< HEAD
-        "x-ms-request-id": "b534c627-301e-0087-24ac-f9ec3a000000",
-=======
-        "x-ms-request-id": "52d11150-b01e-000f-457e-050933000000",
->>>>>>> 1814567d
-        "x-ms-version": "2020-06-12"
-      },
-      "ResponseBody": []
-    },
-    {
-      "RequestUri": "https://seannse.blob.core.windows.net/test-filesystem-1ca6e2e0-44a3-1a64-352a-f674f784c719/test-directory-86b640ed-ba11-2b1f-f4a5-c8580e7c1520?comp=lease",
-      "RequestMethod": "PUT",
-      "RequestHeaders": {
-        "Accept": "application/xml",
-        "Authorization": "Sanitized",
-<<<<<<< HEAD
-        "If-Modified-Since": "Mon, 01 Feb 2021 21:42:06 GMT",
-        "traceparent": "00-d2ceaff4829af34b82782cc8c9dc36e0-57050b5ddabc2940-00",
-        "User-Agent": [
-          "azsdk-net-Storage.Files.DataLake/12.7.0-alpha.20210202.1",
-          "(.NET 5.0.2; Microsoft Windows 10.0.19042)"
-        ],
-        "x-ms-client-request-id": "5aea62e5-f64f-edda-26d4-6cd360b89ff8",
-        "x-ms-date": "Tue, 02 Feb 2021 21:42:08 GMT",
-=======
-        "If-Modified-Since": "Tue, 16 Feb 2021 22:45:29 GMT",
-        "traceparent": "00-2859a7faec987e438901843375680935-dd5113ee117e394a-00",
-        "User-Agent": [
-          "azsdk-net-Storage.Files.DataLake/12.7.0-alpha.20210217.1",
-          "(.NET 5.0.3; Microsoft Windows 10.0.19042)"
-        ],
-        "x-ms-client-request-id": "5aea62e5-f64f-edda-26d4-6cd360b89ff8",
-        "x-ms-date": "Wed, 17 Feb 2021 22:45:31 GMT",
->>>>>>> 1814567d
+        "x-ms-proposed-lease-id": "a043a112-c335-010b-2de1-7eea08c9f599",
+        "x-ms-return-client-request-id": "true",
+        "x-ms-version": "2020-06-12"
+      },
+      "RequestBody": null,
+      "StatusCode": 201,
+      "ResponseHeaders": {
+        "Content-Length": "0",
+        "Date": "Fri, 19 Feb 2021 19:04:04 GMT",
+        "ETag": "\u00220x8D8D5092044954A\u0022",
+        "Last-Modified": "Fri, 19 Feb 2021 19:04:04 GMT",
+        "Server": [
+          "Windows-Azure-Blob/1.0",
+          "Microsoft-HTTPAPI/2.0"
+        ],
+        "x-ms-client-request-id": "57bb066f-4f61-9ccd-13c5-aeac3d1c25e7",
+        "x-ms-lease-id": "a043a112-c335-010b-2de1-7eea08c9f599",
+        "x-ms-request-id": "cb12ac8a-b01e-006d-2df1-06cb14000000",
+        "x-ms-version": "2020-06-12"
+      },
+      "ResponseBody": []
+    },
+    {
+      "RequestUri": "https://seannse.blob.core.windows.net/test-filesystem-bbd85be7-fee7-ae66-cba1-5b99db23ebab/test-directory-fe8c457c-1db0-6aa2-d0c0-371a07b7ef66?comp=lease",
+      "RequestMethod": "PUT",
+      "RequestHeaders": {
+        "Accept": "application/xml",
+        "Authorization": "Sanitized",
+        "If-Modified-Since": "Thu, 18 Feb 2021 19:04:04 GMT",
+        "traceparent": "00-4f7674878a1fbc4c9e7699004cb771d3-db4e3e7f68a53f49-00",
+        "User-Agent": [
+          "azsdk-net-Storage.Files.DataLake/12.7.0-alpha.20210219.1",
+          "(.NET 5.0.3; Microsoft Windows 10.0.19041)"
+        ],
+        "x-ms-client-request-id": "d47ff498-8e8a-b7cd-f42a-bf2e58e92a70",
+        "x-ms-date": "Fri, 19 Feb 2021 19:04:05 GMT",
         "x-ms-lease-action": "change",
-        "x-ms-lease-id": "5661a3df-6869-9fe4-42fe-fc7c41de3a14",
-        "x-ms-proposed-lease-id": "8adc3d3f-5182-b5c2-a701-f43dc98639c3",
+        "x-ms-lease-id": "a043a112-c335-010b-2de1-7eea08c9f599",
+        "x-ms-proposed-lease-id": "6eee6c17-7685-7e8d-f289-85eedb45e62e",
         "x-ms-return-client-request-id": "true",
         "x-ms-version": "2020-06-12"
       },
@@ -471,53 +300,33 @@
       "StatusCode": 200,
       "ResponseHeaders": {
         "Content-Length": "0",
-<<<<<<< HEAD
-        "Date": "Tue, 02 Feb 2021 21:42:08 GMT",
-        "ETag": "\u00220x8D8C7C364369113\u0022",
-        "Last-Modified": "Tue, 02 Feb 2021 21:42:08 GMT",
-=======
-        "Date": "Wed, 17 Feb 2021 22:45:31 GMT",
-        "ETag": "\u00220x8D8D395BAD1E615\u0022",
-        "Last-Modified": "Wed, 17 Feb 2021 22:45:31 GMT",
->>>>>>> 1814567d
-        "Server": [
-          "Windows-Azure-Blob/1.0",
-          "Microsoft-HTTPAPI/2.0"
-        ],
-        "x-ms-client-request-id": "5aea62e5-f64f-edda-26d4-6cd360b89ff8",
-        "x-ms-lease-id": "8adc3d3f-5182-b5c2-a701-f43dc98639c3",
-<<<<<<< HEAD
-        "x-ms-request-id": "b534c654-301e-0087-50ac-f9ec3a000000",
-=======
-        "x-ms-request-id": "52d1117e-b01e-000f-717e-050933000000",
->>>>>>> 1814567d
-        "x-ms-version": "2020-06-12"
-      },
-      "ResponseBody": []
-    },
-    {
-      "RequestUri": "https://seannse.blob.core.windows.net/test-filesystem-1ca6e2e0-44a3-1a64-352a-f674f784c719?restype=container",
+        "Date": "Fri, 19 Feb 2021 19:04:04 GMT",
+        "ETag": "\u00220x8D8D5092044954A\u0022",
+        "Last-Modified": "Fri, 19 Feb 2021 19:04:04 GMT",
+        "Server": [
+          "Windows-Azure-Blob/1.0",
+          "Microsoft-HTTPAPI/2.0"
+        ],
+        "x-ms-client-request-id": "d47ff498-8e8a-b7cd-f42a-bf2e58e92a70",
+        "x-ms-lease-id": "6eee6c17-7685-7e8d-f289-85eedb45e62e",
+        "x-ms-request-id": "cb12acbc-b01e-006d-59f1-06cb14000000",
+        "x-ms-version": "2020-06-12"
+      },
+      "ResponseBody": []
+    },
+    {
+      "RequestUri": "https://seannse.blob.core.windows.net/test-filesystem-bbd85be7-fee7-ae66-cba1-5b99db23ebab?restype=container",
       "RequestMethod": "DELETE",
       "RequestHeaders": {
         "Accept": "application/xml",
         "Authorization": "Sanitized",
-<<<<<<< HEAD
-        "traceparent": "00-dfcbfb46771b014b9e201485d2a30b3f-c46710aeee9bda45-00",
-        "User-Agent": [
-          "azsdk-net-Storage.Files.DataLake/12.7.0-alpha.20210202.1",
-          "(.NET 5.0.2; Microsoft Windows 10.0.19042)"
-        ],
-        "x-ms-client-request-id": "118328f0-7bbc-ce6c-5e12-0ba880c2d062",
-        "x-ms-date": "Tue, 02 Feb 2021 21:42:08 GMT",
-=======
-        "traceparent": "00-c03dcc5534a9a34d957b0da1a9a5a798-2fdcefa4f9ba9243-00",
-        "User-Agent": [
-          "azsdk-net-Storage.Files.DataLake/12.7.0-alpha.20210217.1",
-          "(.NET 5.0.3; Microsoft Windows 10.0.19042)"
-        ],
-        "x-ms-client-request-id": "118328f0-7bbc-ce6c-5e12-0ba880c2d062",
-        "x-ms-date": "Wed, 17 Feb 2021 22:45:31 GMT",
->>>>>>> 1814567d
+        "traceparent": "00-1a16c4169a7c174dab1d3f4bf5f32371-6ca4caa28a8fce4e-00",
+        "User-Agent": [
+          "azsdk-net-Storage.Files.DataLake/12.7.0-alpha.20210219.1",
+          "(.NET 5.0.3; Microsoft Windows 10.0.19041)"
+        ],
+        "x-ms-client-request-id": "4914ad5a-519d-6c5d-822a-52d76278b7ed",
+        "x-ms-date": "Fri, 19 Feb 2021 19:04:05 GMT",
         "x-ms-return-client-request-id": "true",
         "x-ms-version": "2020-06-12"
       },
@@ -525,218 +334,138 @@
       "StatusCode": 202,
       "ResponseHeaders": {
         "Content-Length": "0",
-<<<<<<< HEAD
-        "Date": "Tue, 02 Feb 2021 21:42:08 GMT",
-=======
-        "Date": "Wed, 17 Feb 2021 22:45:31 GMT",
->>>>>>> 1814567d
-        "Server": [
-          "Windows-Azure-Blob/1.0",
-          "Microsoft-HTTPAPI/2.0"
-        ],
-        "x-ms-client-request-id": "118328f0-7bbc-ce6c-5e12-0ba880c2d062",
-<<<<<<< HEAD
-        "x-ms-request-id": "b534c685-301e-0087-80ac-f9ec3a000000",
-=======
-        "x-ms-request-id": "52d111a9-b01e-000f-167e-050933000000",
->>>>>>> 1814567d
-        "x-ms-version": "2020-06-12"
-      },
-      "ResponseBody": []
-    },
-    {
-      "RequestUri": "https://seannse.blob.core.windows.net/test-filesystem-0ba2f129-f9c7-fc63-4c84-8049cfba4967?restype=container",
-      "RequestMethod": "PUT",
-      "RequestHeaders": {
-        "Accept": "application/xml",
-        "Authorization": "Sanitized",
-<<<<<<< HEAD
-        "traceparent": "00-f94900ea00f9ef408376d0542c1cc02e-39426cf5dfe4d048-00",
-        "User-Agent": [
-          "azsdk-net-Storage.Files.DataLake/12.7.0-alpha.20210202.1",
-          "(.NET 5.0.2; Microsoft Windows 10.0.19042)"
+        "Date": "Fri, 19 Feb 2021 19:04:04 GMT",
+        "Server": [
+          "Windows-Azure-Blob/1.0",
+          "Microsoft-HTTPAPI/2.0"
+        ],
+        "x-ms-client-request-id": "4914ad5a-519d-6c5d-822a-52d76278b7ed",
+        "x-ms-request-id": "cb12acdf-b01e-006d-7cf1-06cb14000000",
+        "x-ms-version": "2020-06-12"
+      },
+      "ResponseBody": []
+    },
+    {
+      "RequestUri": "https://seannse.blob.core.windows.net/test-filesystem-c649725c-a699-eef0-6632-75df0df24a7b?restype=container",
+      "RequestMethod": "PUT",
+      "RequestHeaders": {
+        "Accept": "application/xml",
+        "Authorization": "Sanitized",
+        "traceparent": "00-f65fee239a0207469870b238fc324702-0a91735f1f73f846-00",
+        "User-Agent": [
+          "azsdk-net-Storage.Files.DataLake/12.7.0-alpha.20210219.1",
+          "(.NET 5.0.3; Microsoft Windows 10.0.19041)"
         ],
         "x-ms-blob-public-access": "container",
-        "x-ms-client-request-id": "b2f6c435-b21d-f7b6-c487-c538fa22fea3",
-        "x-ms-date": "Tue, 02 Feb 2021 21:42:08 GMT",
-=======
-        "traceparent": "00-ea91e3e83d0abc489321dc9cfb4d8abf-f5711b460f531043-00",
-        "User-Agent": [
-          "azsdk-net-Storage.Files.DataLake/12.7.0-alpha.20210217.1",
-          "(.NET 5.0.3; Microsoft Windows 10.0.19042)"
-        ],
-        "x-ms-blob-public-access": "container",
-        "x-ms-client-request-id": "b2f6c435-b21d-f7b6-c487-c538fa22fea3",
-        "x-ms-date": "Wed, 17 Feb 2021 22:45:31 GMT",
->>>>>>> 1814567d
-        "x-ms-return-client-request-id": "true",
-        "x-ms-version": "2020-06-12"
-      },
-      "RequestBody": null,
-      "StatusCode": 201,
-      "ResponseHeaders": {
-        "Content-Length": "0",
-<<<<<<< HEAD
-        "Date": "Tue, 02 Feb 2021 21:42:08 GMT",
-        "ETag": "\u00220x8D8C7C36494FD9A\u0022",
-        "Last-Modified": "Tue, 02 Feb 2021 21:42:09 GMT",
-=======
-        "Date": "Wed, 17 Feb 2021 22:45:31 GMT",
-        "ETag": "\u00220x8D8D395BB2C7EE5\u0022",
-        "Last-Modified": "Wed, 17 Feb 2021 22:45:31 GMT",
->>>>>>> 1814567d
-        "Server": [
-          "Windows-Azure-Blob/1.0",
-          "Microsoft-HTTPAPI/2.0"
-        ],
-        "x-ms-client-request-id": "b2f6c435-b21d-f7b6-c487-c538fa22fea3",
-<<<<<<< HEAD
-        "x-ms-request-id": "016e9a21-501e-0065-34ac-f9d11b000000",
-=======
-        "x-ms-request-id": "35de3f61-701e-0062-337e-05bd78000000",
->>>>>>> 1814567d
-        "x-ms-version": "2020-06-12"
-      },
-      "ResponseBody": []
-    },
-    {
-      "RequestUri": "https://seannse.dfs.core.windows.net/test-filesystem-0ba2f129-f9c7-fc63-4c84-8049cfba4967/test-directory-9191a4c9-97e0-9a2d-b597-b2fa95531ede?resource=directory",
+        "x-ms-client-request-id": "fb7e93f3-aa2f-b4e4-bd25-e26adb7e5e90",
+        "x-ms-date": "Fri, 19 Feb 2021 19:04:05 GMT",
+        "x-ms-return-client-request-id": "true",
+        "x-ms-version": "2020-06-12"
+      },
+      "RequestBody": null,
+      "StatusCode": 201,
+      "ResponseHeaders": {
+        "Content-Length": "0",
+        "Date": "Fri, 19 Feb 2021 19:04:04 GMT",
+        "ETag": "\u00220x8D8D5092075C957\u0022",
+        "Last-Modified": "Fri, 19 Feb 2021 19:04:04 GMT",
+        "Server": [
+          "Windows-Azure-Blob/1.0",
+          "Microsoft-HTTPAPI/2.0"
+        ],
+        "x-ms-client-request-id": "fb7e93f3-aa2f-b4e4-bd25-e26adb7e5e90",
+        "x-ms-request-id": "cb12acfb-b01e-006d-13f1-06cb14000000",
+        "x-ms-version": "2020-06-12"
+      },
+      "ResponseBody": []
+    },
+    {
+      "RequestUri": "https://seannse.dfs.core.windows.net/test-filesystem-c649725c-a699-eef0-6632-75df0df24a7b/test-directory-201ed7e0-0ca4-7b18-9f8f-c009650b96b0?resource=directory",
       "RequestMethod": "PUT",
       "RequestHeaders": {
         "Accept": "application/json",
         "Authorization": "Sanitized",
-<<<<<<< HEAD
-        "traceparent": "00-799d11b6b5088141b5c6c92c76658af5-35f932287cf12a4b-00",
-        "User-Agent": [
-          "azsdk-net-Storage.Files.DataLake/12.7.0-alpha.20210202.1",
-          "(.NET 5.0.2; Microsoft Windows 10.0.19042)"
-        ],
-        "x-ms-client-request-id": "3946c0ce-55db-9d37-965b-fd85ffbb6270",
-        "x-ms-date": "Tue, 02 Feb 2021 21:42:08 GMT",
-=======
-        "traceparent": "00-6904e2dbcace6e42826aa8612b8d647b-940fb62e318c5e49-00",
-        "User-Agent": [
-          "azsdk-net-Storage.Files.DataLake/12.7.0-alpha.20210217.1",
-          "(.NET 5.0.3; Microsoft Windows 10.0.19042)"
-        ],
-        "x-ms-client-request-id": "3946c0ce-55db-9d37-965b-fd85ffbb6270",
-        "x-ms-date": "Wed, 17 Feb 2021 22:45:31 GMT",
->>>>>>> 1814567d
-        "x-ms-return-client-request-id": "true",
-        "x-ms-version": "2020-06-12"
-      },
-      "RequestBody": null,
-      "StatusCode": 201,
-      "ResponseHeaders": {
-        "Content-Length": "0",
-<<<<<<< HEAD
-        "Date": "Tue, 02 Feb 2021 21:42:08 GMT",
-        "ETag": "\u00220x8D8C7C364C86828\u0022",
-        "Last-Modified": "Tue, 02 Feb 2021 21:42:09 GMT",
-=======
-        "Date": "Wed, 17 Feb 2021 22:45:31 GMT",
-        "ETag": "\u00220x8D8D395BB62559B\u0022",
-        "Last-Modified": "Wed, 17 Feb 2021 22:45:32 GMT",
->>>>>>> 1814567d
+        "traceparent": "00-a52ea452a6d75a47bfa27081d9dc6d62-1ad05e06cb84734a-00",
+        "User-Agent": [
+          "azsdk-net-Storage.Files.DataLake/12.7.0-alpha.20210219.1",
+          "(.NET 5.0.3; Microsoft Windows 10.0.19041)"
+        ],
+        "x-ms-client-request-id": "7f04b031-c998-e642-7a03-5ba0e9db4eb1",
+        "x-ms-date": "Fri, 19 Feb 2021 19:04:05 GMT",
+        "x-ms-return-client-request-id": "true",
+        "x-ms-version": "2020-06-12"
+      },
+      "RequestBody": null,
+      "StatusCode": 201,
+      "ResponseHeaders": {
+        "Content-Length": "0",
+        "Date": "Fri, 19 Feb 2021 19:04:04 GMT",
+        "ETag": "\u00220x8D8D5092084AE31\u0022",
+        "Last-Modified": "Fri, 19 Feb 2021 19:04:04 GMT",
         "Server": [
           "Windows-Azure-HDFS/1.0",
           "Microsoft-HTTPAPI/2.0"
         ],
-        "x-ms-client-request-id": "3946c0ce-55db-9d37-965b-fd85ffbb6270",
-<<<<<<< HEAD
-        "x-ms-request-id": "c2e32471-801f-0049-28ac-f93db4000000",
-=======
-        "x-ms-request-id": "cd1142dc-601f-007e-377e-05ef18000000",
->>>>>>> 1814567d
-        "x-ms-version": "2020-06-12"
-      },
-      "ResponseBody": []
-    },
-    {
-      "RequestUri": "https://seannse.blob.core.windows.net/test-filesystem-0ba2f129-f9c7-fc63-4c84-8049cfba4967/test-directory-9191a4c9-97e0-9a2d-b597-b2fa95531ede?comp=lease",
-      "RequestMethod": "PUT",
-      "RequestHeaders": {
-        "Accept": "application/xml",
-        "Authorization": "Sanitized",
-<<<<<<< HEAD
-        "traceparent": "00-8460180e7235b84abdf165d7ef19827a-661fd956188d0e4f-00",
-        "User-Agent": [
-          "azsdk-net-Storage.Files.DataLake/12.7.0-alpha.20210202.1",
-          "(.NET 5.0.2; Microsoft Windows 10.0.19042)"
-        ],
-        "x-ms-client-request-id": "82fd4d8a-8c8f-8263-e351-60987d759a95",
-        "x-ms-date": "Tue, 02 Feb 2021 21:42:09 GMT",
-=======
-        "traceparent": "00-e43329b73e0f7c49a3bd2ca2acd467ba-eb3adf49dd3d0a48-00",
-        "User-Agent": [
-          "azsdk-net-Storage.Files.DataLake/12.7.0-alpha.20210217.1",
-          "(.NET 5.0.3; Microsoft Windows 10.0.19042)"
-        ],
-        "x-ms-client-request-id": "82fd4d8a-8c8f-8263-e351-60987d759a95",
-        "x-ms-date": "Wed, 17 Feb 2021 22:45:32 GMT",
->>>>>>> 1814567d
+        "x-ms-client-request-id": "7f04b031-c998-e642-7a03-5ba0e9db4eb1",
+        "x-ms-request-id": "da842a40-a01f-0061-24f1-065c1c000000",
+        "x-ms-version": "2020-06-12"
+      },
+      "ResponseBody": []
+    },
+    {
+      "RequestUri": "https://seannse.blob.core.windows.net/test-filesystem-c649725c-a699-eef0-6632-75df0df24a7b/test-directory-201ed7e0-0ca4-7b18-9f8f-c009650b96b0?comp=lease",
+      "RequestMethod": "PUT",
+      "RequestHeaders": {
+        "Accept": "application/xml",
+        "Authorization": "Sanitized",
+        "traceparent": "00-f3faa6f25c584241b8aedf0e39c3d085-092a2c19370e1345-00",
+        "User-Agent": [
+          "azsdk-net-Storage.Files.DataLake/12.7.0-alpha.20210219.1",
+          "(.NET 5.0.3; Microsoft Windows 10.0.19041)"
+        ],
+        "x-ms-client-request-id": "b0ef2586-9a03-77a9-1aa3-028ce5ab9de1",
+        "x-ms-date": "Fri, 19 Feb 2021 19:04:05 GMT",
         "x-ms-lease-action": "acquire",
         "x-ms-lease-duration": "15",
-        "x-ms-proposed-lease-id": "919ae668-f20e-32de-5a2d-59f4247fd1b0",
-        "x-ms-return-client-request-id": "true",
-        "x-ms-version": "2020-06-12"
-      },
-      "RequestBody": null,
-      "StatusCode": 201,
-      "ResponseHeaders": {
-        "Content-Length": "0",
-<<<<<<< HEAD
-        "Date": "Tue, 02 Feb 2021 21:42:09 GMT",
-        "ETag": "\u00220x8D8C7C364C86828\u0022",
-        "Last-Modified": "Tue, 02 Feb 2021 21:42:09 GMT",
-=======
-        "Date": "Wed, 17 Feb 2021 22:45:31 GMT",
-        "ETag": "\u00220x8D8D395BB62559B\u0022",
-        "Last-Modified": "Wed, 17 Feb 2021 22:45:32 GMT",
->>>>>>> 1814567d
-        "Server": [
-          "Windows-Azure-Blob/1.0",
-          "Microsoft-HTTPAPI/2.0"
-        ],
-        "x-ms-client-request-id": "82fd4d8a-8c8f-8263-e351-60987d759a95",
-        "x-ms-lease-id": "919ae668-f20e-32de-5a2d-59f4247fd1b0",
-<<<<<<< HEAD
-        "x-ms-request-id": "016e9ba6-501e-0065-23ac-f9d11b000000",
-=======
-        "x-ms-request-id": "35de40d1-701e-0062-7f7e-05bd78000000",
->>>>>>> 1814567d
-        "x-ms-version": "2020-06-12"
-      },
-      "ResponseBody": []
-    },
-    {
-      "RequestUri": "https://seannse.blob.core.windows.net/test-filesystem-0ba2f129-f9c7-fc63-4c84-8049cfba4967/test-directory-9191a4c9-97e0-9a2d-b597-b2fa95531ede?comp=lease",
-      "RequestMethod": "PUT",
-      "RequestHeaders": {
-        "Accept": "application/xml",
-        "Authorization": "Sanitized",
-<<<<<<< HEAD
-        "If-Unmodified-Since": "Wed, 03 Feb 2021 21:42:06 GMT",
-        "traceparent": "00-98d87498ccd20d419f7e89fb4e8c816f-045aaff514d0e34b-00",
-        "User-Agent": [
-          "azsdk-net-Storage.Files.DataLake/12.7.0-alpha.20210202.1",
-          "(.NET 5.0.2; Microsoft Windows 10.0.19042)"
-        ],
-        "x-ms-client-request-id": "4adf5efd-e1c7-fcec-9ec2-fe181d8f5d6c",
-        "x-ms-date": "Tue, 02 Feb 2021 21:42:09 GMT",
-=======
-        "If-Unmodified-Since": "Thu, 18 Feb 2021 22:45:29 GMT",
-        "traceparent": "00-359a7f4380dbd346af9a96d5fa868cff-5c3e4a1c14967a4a-00",
-        "User-Agent": [
-          "azsdk-net-Storage.Files.DataLake/12.7.0-alpha.20210217.1",
-          "(.NET 5.0.3; Microsoft Windows 10.0.19042)"
-        ],
-        "x-ms-client-request-id": "4adf5efd-e1c7-fcec-9ec2-fe181d8f5d6c",
-        "x-ms-date": "Wed, 17 Feb 2021 22:45:32 GMT",
->>>>>>> 1814567d
+        "x-ms-proposed-lease-id": "4d22328e-e492-911c-8c0f-c4851e697c36",
+        "x-ms-return-client-request-id": "true",
+        "x-ms-version": "2020-06-12"
+      },
+      "RequestBody": null,
+      "StatusCode": 201,
+      "ResponseHeaders": {
+        "Content-Length": "0",
+        "Date": "Fri, 19 Feb 2021 19:04:04 GMT",
+        "ETag": "\u00220x8D8D5092084AE31\u0022",
+        "Last-Modified": "Fri, 19 Feb 2021 19:04:04 GMT",
+        "Server": [
+          "Windows-Azure-Blob/1.0",
+          "Microsoft-HTTPAPI/2.0"
+        ],
+        "x-ms-client-request-id": "b0ef2586-9a03-77a9-1aa3-028ce5ab9de1",
+        "x-ms-lease-id": "4d22328e-e492-911c-8c0f-c4851e697c36",
+        "x-ms-request-id": "cb12ad48-b01e-006d-57f1-06cb14000000",
+        "x-ms-version": "2020-06-12"
+      },
+      "ResponseBody": []
+    },
+    {
+      "RequestUri": "https://seannse.blob.core.windows.net/test-filesystem-c649725c-a699-eef0-6632-75df0df24a7b/test-directory-201ed7e0-0ca4-7b18-9f8f-c009650b96b0?comp=lease",
+      "RequestMethod": "PUT",
+      "RequestHeaders": {
+        "Accept": "application/xml",
+        "Authorization": "Sanitized",
+        "If-Unmodified-Since": "Sat, 20 Feb 2021 19:04:04 GMT",
+        "traceparent": "00-172fbb4defb484469fd487d34b5ca079-dcf94f8b57fd6546-00",
+        "User-Agent": [
+          "azsdk-net-Storage.Files.DataLake/12.7.0-alpha.20210219.1",
+          "(.NET 5.0.3; Microsoft Windows 10.0.19041)"
+        ],
+        "x-ms-client-request-id": "cee9ee3d-74bb-367d-93a9-b1a28e6867e8",
+        "x-ms-date": "Fri, 19 Feb 2021 19:04:05 GMT",
         "x-ms-lease-action": "change",
-        "x-ms-lease-id": "919ae668-f20e-32de-5a2d-59f4247fd1b0",
-        "x-ms-proposed-lease-id": "d52c7c87-e50d-4802-3176-756998c4647c",
+        "x-ms-lease-id": "4d22328e-e492-911c-8c0f-c4851e697c36",
+        "x-ms-proposed-lease-id": "b4d738b1-1707-7e17-4b05-ff70f3ab2581",
         "x-ms-return-client-request-id": "true",
         "x-ms-version": "2020-06-12"
       },
@@ -744,53 +473,33 @@
       "StatusCode": 200,
       "ResponseHeaders": {
         "Content-Length": "0",
-<<<<<<< HEAD
-        "Date": "Tue, 02 Feb 2021 21:42:09 GMT",
-        "ETag": "\u00220x8D8C7C364C86828\u0022",
-        "Last-Modified": "Tue, 02 Feb 2021 21:42:09 GMT",
-=======
-        "Date": "Wed, 17 Feb 2021 22:45:32 GMT",
-        "ETag": "\u00220x8D8D395BB62559B\u0022",
-        "Last-Modified": "Wed, 17 Feb 2021 22:45:32 GMT",
->>>>>>> 1814567d
-        "Server": [
-          "Windows-Azure-Blob/1.0",
-          "Microsoft-HTTPAPI/2.0"
-        ],
-        "x-ms-client-request-id": "4adf5efd-e1c7-fcec-9ec2-fe181d8f5d6c",
-        "x-ms-lease-id": "d52c7c87-e50d-4802-3176-756998c4647c",
-<<<<<<< HEAD
-        "x-ms-request-id": "016e9bea-501e-0065-63ac-f9d11b000000",
-=======
-        "x-ms-request-id": "35de414b-701e-0062-6c7e-05bd78000000",
->>>>>>> 1814567d
-        "x-ms-version": "2020-06-12"
-      },
-      "ResponseBody": []
-    },
-    {
-      "RequestUri": "https://seannse.blob.core.windows.net/test-filesystem-0ba2f129-f9c7-fc63-4c84-8049cfba4967?restype=container",
+        "Date": "Fri, 19 Feb 2021 19:04:04 GMT",
+        "ETag": "\u00220x8D8D5092084AE31\u0022",
+        "Last-Modified": "Fri, 19 Feb 2021 19:04:04 GMT",
+        "Server": [
+          "Windows-Azure-Blob/1.0",
+          "Microsoft-HTTPAPI/2.0"
+        ],
+        "x-ms-client-request-id": "cee9ee3d-74bb-367d-93a9-b1a28e6867e8",
+        "x-ms-lease-id": "b4d738b1-1707-7e17-4b05-ff70f3ab2581",
+        "x-ms-request-id": "cb12ad69-b01e-006d-70f1-06cb14000000",
+        "x-ms-version": "2020-06-12"
+      },
+      "ResponseBody": []
+    },
+    {
+      "RequestUri": "https://seannse.blob.core.windows.net/test-filesystem-c649725c-a699-eef0-6632-75df0df24a7b?restype=container",
       "RequestMethod": "DELETE",
       "RequestHeaders": {
         "Accept": "application/xml",
         "Authorization": "Sanitized",
-<<<<<<< HEAD
-        "traceparent": "00-7e934c8c5927c44abcb83996e06b713f-31e2af0241a74a45-00",
-        "User-Agent": [
-          "azsdk-net-Storage.Files.DataLake/12.7.0-alpha.20210202.1",
-          "(.NET 5.0.2; Microsoft Windows 10.0.19042)"
-        ],
-        "x-ms-client-request-id": "1f9a7105-4f96-e7ce-f06f-8377ef2eecc6",
-        "x-ms-date": "Tue, 02 Feb 2021 21:42:09 GMT",
-=======
-        "traceparent": "00-72c4572dd40dd0488548ce8163a97d98-3889452544787d47-00",
-        "User-Agent": [
-          "azsdk-net-Storage.Files.DataLake/12.7.0-alpha.20210217.1",
-          "(.NET 5.0.3; Microsoft Windows 10.0.19042)"
-        ],
-        "x-ms-client-request-id": "1f9a7105-4f96-e7ce-f06f-8377ef2eecc6",
-        "x-ms-date": "Wed, 17 Feb 2021 22:45:32 GMT",
->>>>>>> 1814567d
+        "traceparent": "00-c820f40215df5b44946a746dcb90ed41-47087edb403cc74f-00",
+        "User-Agent": [
+          "azsdk-net-Storage.Files.DataLake/12.7.0-alpha.20210219.1",
+          "(.NET 5.0.3; Microsoft Windows 10.0.19041)"
+        ],
+        "x-ms-client-request-id": "f74f732a-cfc2-7425-c57e-4e9ffe4e92da",
+        "x-ms-date": "Fri, 19 Feb 2021 19:04:05 GMT",
         "x-ms-return-client-request-id": "true",
         "x-ms-version": "2020-06-12"
       },
@@ -798,153 +507,96 @@
       "StatusCode": 202,
       "ResponseHeaders": {
         "Content-Length": "0",
-<<<<<<< HEAD
-        "Date": "Tue, 02 Feb 2021 21:42:09 GMT",
-=======
-        "Date": "Wed, 17 Feb 2021 22:45:32 GMT",
->>>>>>> 1814567d
-        "Server": [
-          "Windows-Azure-Blob/1.0",
-          "Microsoft-HTTPAPI/2.0"
-        ],
-        "x-ms-client-request-id": "1f9a7105-4f96-e7ce-f06f-8377ef2eecc6",
-<<<<<<< HEAD
-        "x-ms-request-id": "016e9c25-501e-0065-1aac-f9d11b000000",
-=======
-        "x-ms-request-id": "35de4199-701e-0062-347e-05bd78000000",
->>>>>>> 1814567d
-        "x-ms-version": "2020-06-12"
-      },
-      "ResponseBody": []
-    },
-    {
-      "RequestUri": "https://seannse.blob.core.windows.net/test-filesystem-be8087f2-2d70-a518-8143-44d3b4ad6234?restype=container",
-      "RequestMethod": "PUT",
-      "RequestHeaders": {
-        "Accept": "application/xml",
-        "Authorization": "Sanitized",
-<<<<<<< HEAD
-        "traceparent": "00-d72fc2321a669f4d831211af9e5d7d35-5c430bdaee4bfa4b-00",
-        "User-Agent": [
-          "azsdk-net-Storage.Files.DataLake/12.7.0-alpha.20210202.1",
-          "(.NET 5.0.2; Microsoft Windows 10.0.19042)"
+        "Date": "Fri, 19 Feb 2021 19:04:04 GMT",
+        "Server": [
+          "Windows-Azure-Blob/1.0",
+          "Microsoft-HTTPAPI/2.0"
+        ],
+        "x-ms-client-request-id": "f74f732a-cfc2-7425-c57e-4e9ffe4e92da",
+        "x-ms-request-id": "cb12ad7e-b01e-006d-03f1-06cb14000000",
+        "x-ms-version": "2020-06-12"
+      },
+      "ResponseBody": []
+    },
+    {
+      "RequestUri": "https://seannse.blob.core.windows.net/test-filesystem-13be3823-b6ee-5685-2613-99ed0704bd7d?restype=container",
+      "RequestMethod": "PUT",
+      "RequestHeaders": {
+        "Accept": "application/xml",
+        "Authorization": "Sanitized",
+        "traceparent": "00-2e34088b4266af46be05f12b94ae9998-48c6ae45bcc6174d-00",
+        "User-Agent": [
+          "azsdk-net-Storage.Files.DataLake/12.7.0-alpha.20210219.1",
+          "(.NET 5.0.3; Microsoft Windows 10.0.19041)"
         ],
         "x-ms-blob-public-access": "container",
-        "x-ms-client-request-id": "114c6606-bde9-d71e-58f5-9e520bfa3243",
-        "x-ms-date": "Tue, 02 Feb 2021 21:42:09 GMT",
-=======
-        "traceparent": "00-8967f76b519d8948b8364d0cc864a10d-b37ab40b49da8940-00",
-        "User-Agent": [
-          "azsdk-net-Storage.Files.DataLake/12.7.0-alpha.20210217.1",
-          "(.NET 5.0.3; Microsoft Windows 10.0.19042)"
-        ],
-        "x-ms-blob-public-access": "container",
-        "x-ms-client-request-id": "114c6606-bde9-d71e-58f5-9e520bfa3243",
-        "x-ms-date": "Wed, 17 Feb 2021 22:45:32 GMT",
->>>>>>> 1814567d
-        "x-ms-return-client-request-id": "true",
-        "x-ms-version": "2020-06-12"
-      },
-      "RequestBody": null,
-      "StatusCode": 201,
-      "ResponseHeaders": {
-        "Content-Length": "0",
-<<<<<<< HEAD
-        "Date": "Tue, 02 Feb 2021 21:42:09 GMT",
-        "ETag": "\u00220x8D8C7C365250C0E\u0022",
-        "Last-Modified": "Tue, 02 Feb 2021 21:42:10 GMT",
-=======
-        "Date": "Wed, 17 Feb 2021 22:45:32 GMT",
-        "ETag": "\u00220x8D8D395BBD26EC0\u0022",
-        "Last-Modified": "Wed, 17 Feb 2021 22:45:32 GMT",
->>>>>>> 1814567d
-        "Server": [
-          "Windows-Azure-Blob/1.0",
-          "Microsoft-HTTPAPI/2.0"
-        ],
-        "x-ms-client-request-id": "114c6606-bde9-d71e-58f5-9e520bfa3243",
-<<<<<<< HEAD
-        "x-ms-request-id": "39096555-301e-002e-76ac-f92d48000000",
-=======
-        "x-ms-request-id": "0b14deb7-d01e-007b-1d7e-053dc3000000",
->>>>>>> 1814567d
-        "x-ms-version": "2020-06-12"
-      },
-      "ResponseBody": []
-    },
-    {
-      "RequestUri": "https://seannse.dfs.core.windows.net/test-filesystem-be8087f2-2d70-a518-8143-44d3b4ad6234/test-directory-802f4e0c-401b-b4d2-b157-4372feb1d11b?resource=directory",
+        "x-ms-client-request-id": "4154933c-3e57-749c-eef8-d0ae35386dc1",
+        "x-ms-date": "Fri, 19 Feb 2021 19:04:05 GMT",
+        "x-ms-return-client-request-id": "true",
+        "x-ms-version": "2020-06-12"
+      },
+      "RequestBody": null,
+      "StatusCode": 201,
+      "ResponseHeaders": {
+        "Content-Length": "0",
+        "Date": "Fri, 19 Feb 2021 19:04:04 GMT",
+        "ETag": "\u00220x8D8D50920B5C3EE\u0022",
+        "Last-Modified": "Fri, 19 Feb 2021 19:04:05 GMT",
+        "Server": [
+          "Windows-Azure-Blob/1.0",
+          "Microsoft-HTTPAPI/2.0"
+        ],
+        "x-ms-client-request-id": "4154933c-3e57-749c-eef8-d0ae35386dc1",
+        "x-ms-request-id": "cb12ad95-b01e-006d-18f1-06cb14000000",
+        "x-ms-version": "2020-06-12"
+      },
+      "ResponseBody": []
+    },
+    {
+      "RequestUri": "https://seannse.dfs.core.windows.net/test-filesystem-13be3823-b6ee-5685-2613-99ed0704bd7d/test-directory-d949d1c1-78d6-b3c0-12b8-27c3b9fbbefd?resource=directory",
       "RequestMethod": "PUT",
       "RequestHeaders": {
         "Accept": "application/json",
         "Authorization": "Sanitized",
-<<<<<<< HEAD
-        "traceparent": "00-2823726852604a4db6b10867d3cb9e2d-4c2f7c4d8d19ea48-00",
-        "User-Agent": [
-          "azsdk-net-Storage.Files.DataLake/12.7.0-alpha.20210202.1",
-          "(.NET 5.0.2; Microsoft Windows 10.0.19042)"
-        ],
-        "x-ms-client-request-id": "8559ebcb-2b36-c5bc-9498-609279acd9a7",
-        "x-ms-date": "Tue, 02 Feb 2021 21:42:09 GMT",
-=======
-        "traceparent": "00-7c5230efe250d04cb291d526f5ac9595-09377c3a82e89a4b-00",
-        "User-Agent": [
-          "azsdk-net-Storage.Files.DataLake/12.7.0-alpha.20210217.1",
-          "(.NET 5.0.3; Microsoft Windows 10.0.19042)"
-        ],
-        "x-ms-client-request-id": "8559ebcb-2b36-c5bc-9498-609279acd9a7",
-        "x-ms-date": "Wed, 17 Feb 2021 22:45:32 GMT",
->>>>>>> 1814567d
-        "x-ms-return-client-request-id": "true",
-        "x-ms-version": "2020-06-12"
-      },
-      "RequestBody": null,
-      "StatusCode": 201,
-      "ResponseHeaders": {
-        "Content-Length": "0",
-<<<<<<< HEAD
-        "Date": "Tue, 02 Feb 2021 21:42:10 GMT",
-        "ETag": "\u00220x8D8C7C3655FA54C\u0022",
-        "Last-Modified": "Tue, 02 Feb 2021 21:42:10 GMT",
-=======
-        "Date": "Wed, 17 Feb 2021 22:45:33 GMT",
-        "ETag": "\u00220x8D8D395BC0A4744\u0022",
-        "Last-Modified": "Wed, 17 Feb 2021 22:45:33 GMT",
->>>>>>> 1814567d
+        "traceparent": "00-6289c0d4512ffe4f8ae57245ba3d00c6-5ef2cf23976ecd4d-00",
+        "User-Agent": [
+          "azsdk-net-Storage.Files.DataLake/12.7.0-alpha.20210219.1",
+          "(.NET 5.0.3; Microsoft Windows 10.0.19041)"
+        ],
+        "x-ms-client-request-id": "c6c93bbd-fede-c40f-d2a1-2e9e17d9baf2",
+        "x-ms-date": "Fri, 19 Feb 2021 19:04:06 GMT",
+        "x-ms-return-client-request-id": "true",
+        "x-ms-version": "2020-06-12"
+      },
+      "RequestBody": null,
+      "StatusCode": 201,
+      "ResponseHeaders": {
+        "Content-Length": "0",
+        "Date": "Fri, 19 Feb 2021 19:04:04 GMT",
+        "ETag": "\u00220x8D8D50920C595DC\u0022",
+        "Last-Modified": "Fri, 19 Feb 2021 19:04:05 GMT",
         "Server": [
           "Windows-Azure-HDFS/1.0",
           "Microsoft-HTTPAPI/2.0"
         ],
-        "x-ms-client-request-id": "8559ebcb-2b36-c5bc-9498-609279acd9a7",
-<<<<<<< HEAD
-        "x-ms-request-id": "453d1e11-101f-0006-35ac-f94ce0000000",
-=======
-        "x-ms-request-id": "4ccd3f0f-a01f-0061-227e-055c1c000000",
->>>>>>> 1814567d
-        "x-ms-version": "2020-06-12"
-      },
-      "ResponseBody": []
-    },
-    {
-      "RequestUri": "https://seannse.blob.core.windows.net/test-filesystem-be8087f2-2d70-a518-8143-44d3b4ad6234/test-directory-802f4e0c-401b-b4d2-b157-4372feb1d11b",
+        "x-ms-client-request-id": "c6c93bbd-fede-c40f-d2a1-2e9e17d9baf2",
+        "x-ms-request-id": "da842a7c-a01f-0061-60f1-065c1c000000",
+        "x-ms-version": "2020-06-12"
+      },
+      "ResponseBody": []
+    },
+    {
+      "RequestUri": "https://seannse.blob.core.windows.net/test-filesystem-13be3823-b6ee-5685-2613-99ed0704bd7d/test-directory-d949d1c1-78d6-b3c0-12b8-27c3b9fbbefd",
       "RequestMethod": "HEAD",
       "RequestHeaders": {
         "Accept": "application/xml",
         "Authorization": "Sanitized",
         "User-Agent": [
-<<<<<<< HEAD
-          "azsdk-net-Storage.Files.DataLake/12.7.0-alpha.20210202.1",
-          "(.NET 5.0.2; Microsoft Windows 10.0.19042)"
-        ],
-        "x-ms-client-request-id": "b5593184-c604-d74f-9d4e-ed252a1aca4c",
-        "x-ms-date": "Tue, 02 Feb 2021 21:42:10 GMT",
-=======
-          "azsdk-net-Storage.Files.DataLake/12.7.0-alpha.20210217.1",
-          "(.NET 5.0.3; Microsoft Windows 10.0.19042)"
-        ],
-        "x-ms-client-request-id": "b5593184-c604-d74f-9d4e-ed252a1aca4c",
-        "x-ms-date": "Wed, 17 Feb 2021 22:45:33 GMT",
->>>>>>> 1814567d
+          "azsdk-net-Storage.Files.DataLake/12.7.0-alpha.20210219.1",
+          "(.NET 5.0.3; Microsoft Windows 10.0.19041)"
+        ],
+        "x-ms-client-request-id": "a2b5938d-3dd3-43c1-b335-de9b5803f724",
+        "x-ms-date": "Fri, 19 Feb 2021 19:04:06 GMT",
         "x-ms-return-client-request-id": "true",
         "x-ms-version": "2020-06-12"
       },
@@ -954,15 +606,9 @@
         "Accept-Ranges": "bytes",
         "Content-Length": "0",
         "Content-Type": "application/octet-stream",
-<<<<<<< HEAD
-        "Date": "Tue, 02 Feb 2021 21:42:09 GMT",
-        "ETag": "\u00220x8D8C7C3655FA54C\u0022",
-        "Last-Modified": "Tue, 02 Feb 2021 21:42:10 GMT",
-=======
-        "Date": "Wed, 17 Feb 2021 22:45:33 GMT",
-        "ETag": "\u00220x8D8D395BC0A4744\u0022",
-        "Last-Modified": "Wed, 17 Feb 2021 22:45:33 GMT",
->>>>>>> 1814567d
+        "Date": "Fri, 19 Feb 2021 19:04:05 GMT",
+        "ETag": "\u00220x8D8D50920C595DC\u0022",
+        "Last-Modified": "Fri, 19 Feb 2021 19:04:05 GMT",
         "Server": [
           "Windows-Azure-Blob/1.0",
           "Microsoft-HTTPAPI/2.0"
@@ -970,113 +616,74 @@
         "x-ms-access-tier": "Hot",
         "x-ms-access-tier-inferred": "true",
         "x-ms-blob-type": "BlockBlob",
-        "x-ms-client-request-id": "b5593184-c604-d74f-9d4e-ed252a1aca4c",
-<<<<<<< HEAD
-        "x-ms-creation-time": "Tue, 02 Feb 2021 21:42:10 GMT",
-=======
-        "x-ms-creation-time": "Wed, 17 Feb 2021 22:45:33 GMT",
->>>>>>> 1814567d
+        "x-ms-client-request-id": "a2b5938d-3dd3-43c1-b335-de9b5803f724",
+        "x-ms-creation-time": "Fri, 19 Feb 2021 19:04:05 GMT",
         "x-ms-group": "$superuser",
         "x-ms-lease-state": "available",
         "x-ms-lease-status": "unlocked",
         "x-ms-meta-hdi_isfolder": "true",
         "x-ms-owner": "$superuser",
         "x-ms-permissions": "rwxr-x---",
-<<<<<<< HEAD
-        "x-ms-request-id": "39096697-301e-002e-17ac-f92d48000000",
-=======
-        "x-ms-request-id": "0b14e093-d01e-007b-5e7e-053dc3000000",
->>>>>>> 1814567d
+        "x-ms-request-id": "cb12adc5-b01e-006d-40f1-06cb14000000",
         "x-ms-server-encrypted": "true",
         "x-ms-version": "2020-06-12"
       },
       "ResponseBody": []
     },
     {
-      "RequestUri": "https://seannse.blob.core.windows.net/test-filesystem-be8087f2-2d70-a518-8143-44d3b4ad6234/test-directory-802f4e0c-401b-b4d2-b157-4372feb1d11b?comp=lease",
-      "RequestMethod": "PUT",
-      "RequestHeaders": {
-        "Accept": "application/xml",
-        "Authorization": "Sanitized",
-<<<<<<< HEAD
-        "traceparent": "00-89cc3417c8616f43a0d5d817981ed9e5-12cc19482f66c543-00",
-        "User-Agent": [
-          "azsdk-net-Storage.Files.DataLake/12.7.0-alpha.20210202.1",
-          "(.NET 5.0.2; Microsoft Windows 10.0.19042)"
-        ],
-        "x-ms-client-request-id": "bf44f730-5b5e-9c9f-5c03-7f7a912cbcef",
-        "x-ms-date": "Tue, 02 Feb 2021 21:42:10 GMT",
-=======
-        "traceparent": "00-0a085210b01aef49a55ad6c01c51e988-fced8aab22168e4e-00",
-        "User-Agent": [
-          "azsdk-net-Storage.Files.DataLake/12.7.0-alpha.20210217.1",
-          "(.NET 5.0.3; Microsoft Windows 10.0.19042)"
-        ],
-        "x-ms-client-request-id": "bf44f730-5b5e-9c9f-5c03-7f7a912cbcef",
-        "x-ms-date": "Wed, 17 Feb 2021 22:45:33 GMT",
->>>>>>> 1814567d
+      "RequestUri": "https://seannse.blob.core.windows.net/test-filesystem-13be3823-b6ee-5685-2613-99ed0704bd7d/test-directory-d949d1c1-78d6-b3c0-12b8-27c3b9fbbefd?comp=lease",
+      "RequestMethod": "PUT",
+      "RequestHeaders": {
+        "Accept": "application/xml",
+        "Authorization": "Sanitized",
+        "traceparent": "00-518315db333bfe49bef4b651f95a16c5-214acc8b678aed45-00",
+        "User-Agent": [
+          "azsdk-net-Storage.Files.DataLake/12.7.0-alpha.20210219.1",
+          "(.NET 5.0.3; Microsoft Windows 10.0.19041)"
+        ],
+        "x-ms-client-request-id": "b9806f74-5dd1-0adc-77a2-18cf6e8f6b27",
+        "x-ms-date": "Fri, 19 Feb 2021 19:04:06 GMT",
         "x-ms-lease-action": "acquire",
         "x-ms-lease-duration": "15",
-        "x-ms-proposed-lease-id": "9eba8323-e42d-bbe2-04a5-2fe0eed2142e",
-        "x-ms-return-client-request-id": "true",
-        "x-ms-version": "2020-06-12"
-      },
-      "RequestBody": null,
-      "StatusCode": 201,
-      "ResponseHeaders": {
-        "Content-Length": "0",
-<<<<<<< HEAD
-        "Date": "Tue, 02 Feb 2021 21:42:09 GMT",
-        "ETag": "\u00220x8D8C7C3655FA54C\u0022",
-        "Last-Modified": "Tue, 02 Feb 2021 21:42:10 GMT",
-=======
-        "Date": "Wed, 17 Feb 2021 22:45:33 GMT",
-        "ETag": "\u00220x8D8D395BC0A4744\u0022",
-        "Last-Modified": "Wed, 17 Feb 2021 22:45:33 GMT",
->>>>>>> 1814567d
-        "Server": [
-          "Windows-Azure-Blob/1.0",
-          "Microsoft-HTTPAPI/2.0"
-        ],
-        "x-ms-client-request-id": "bf44f730-5b5e-9c9f-5c03-7f7a912cbcef",
-        "x-ms-lease-id": "9eba8323-e42d-bbe2-04a5-2fe0eed2142e",
-<<<<<<< HEAD
-        "x-ms-request-id": "390966e6-301e-002e-5cac-f92d48000000",
-=======
-        "x-ms-request-id": "0b14e0fa-d01e-007b-3d7e-053dc3000000",
->>>>>>> 1814567d
-        "x-ms-version": "2020-06-12"
-      },
-      "ResponseBody": []
-    },
-    {
-      "RequestUri": "https://seannse.blob.core.windows.net/test-filesystem-be8087f2-2d70-a518-8143-44d3b4ad6234/test-directory-802f4e0c-401b-b4d2-b157-4372feb1d11b?comp=lease",
-      "RequestMethod": "PUT",
-      "RequestHeaders": {
-        "Accept": "application/xml",
-        "Authorization": "Sanitized",
-<<<<<<< HEAD
-        "If-Match": "\u00220x8D8C7C3655FA54C\u0022",
-        "traceparent": "00-c6a50ab8db8fc244b14a31f4e90de005-05d1a0cf52ab1c40-00",
-        "User-Agent": [
-          "azsdk-net-Storage.Files.DataLake/12.7.0-alpha.20210202.1",
-          "(.NET 5.0.2; Microsoft Windows 10.0.19042)"
-        ],
-        "x-ms-client-request-id": "32f518dd-0bd5-39ed-ebe2-e6f377eb2845",
-        "x-ms-date": "Tue, 02 Feb 2021 21:42:10 GMT",
-=======
-        "If-Match": "0x8D8D395BC0A4744",
-        "traceparent": "00-29b5ceb0bb57ac47b3effcc68c227270-fea2dc43e1189745-00",
-        "User-Agent": [
-          "azsdk-net-Storage.Files.DataLake/12.7.0-alpha.20210217.1",
-          "(.NET 5.0.3; Microsoft Windows 10.0.19042)"
-        ],
-        "x-ms-client-request-id": "32f518dd-0bd5-39ed-ebe2-e6f377eb2845",
-        "x-ms-date": "Wed, 17 Feb 2021 22:45:33 GMT",
->>>>>>> 1814567d
+        "x-ms-proposed-lease-id": "8272d23a-f987-4511-ab31-50d34ca0139a",
+        "x-ms-return-client-request-id": "true",
+        "x-ms-version": "2020-06-12"
+      },
+      "RequestBody": null,
+      "StatusCode": 201,
+      "ResponseHeaders": {
+        "Content-Length": "0",
+        "Date": "Fri, 19 Feb 2021 19:04:05 GMT",
+        "ETag": "\u00220x8D8D50920C595DC\u0022",
+        "Last-Modified": "Fri, 19 Feb 2021 19:04:05 GMT",
+        "Server": [
+          "Windows-Azure-Blob/1.0",
+          "Microsoft-HTTPAPI/2.0"
+        ],
+        "x-ms-client-request-id": "b9806f74-5dd1-0adc-77a2-18cf6e8f6b27",
+        "x-ms-lease-id": "8272d23a-f987-4511-ab31-50d34ca0139a",
+        "x-ms-request-id": "cb12add5-b01e-006d-4df1-06cb14000000",
+        "x-ms-version": "2020-06-12"
+      },
+      "ResponseBody": []
+    },
+    {
+      "RequestUri": "https://seannse.blob.core.windows.net/test-filesystem-13be3823-b6ee-5685-2613-99ed0704bd7d/test-directory-d949d1c1-78d6-b3c0-12b8-27c3b9fbbefd?comp=lease",
+      "RequestMethod": "PUT",
+      "RequestHeaders": {
+        "Accept": "application/xml",
+        "Authorization": "Sanitized",
+        "If-Match": "0x8D8D50920C595DC",
+        "traceparent": "00-1095def3ac600a4ba9be4f6be3029a19-46dacfcf62c64145-00",
+        "User-Agent": [
+          "azsdk-net-Storage.Files.DataLake/12.7.0-alpha.20210219.1",
+          "(.NET 5.0.3; Microsoft Windows 10.0.19041)"
+        ],
+        "x-ms-client-request-id": "e92777a6-3d82-d352-c480-9b172ec62db9",
+        "x-ms-date": "Fri, 19 Feb 2021 19:04:06 GMT",
         "x-ms-lease-action": "change",
-        "x-ms-lease-id": "9eba8323-e42d-bbe2-04a5-2fe0eed2142e",
-        "x-ms-proposed-lease-id": "12a7c439-4c57-6ce5-b007-b9c8f1b810a4",
+        "x-ms-lease-id": "8272d23a-f987-4511-ab31-50d34ca0139a",
+        "x-ms-proposed-lease-id": "7d0574e9-f731-3d1f-a3ec-a10e4d8700af",
         "x-ms-return-client-request-id": "true",
         "x-ms-version": "2020-06-12"
       },
@@ -1084,53 +691,33 @@
       "StatusCode": 200,
       "ResponseHeaders": {
         "Content-Length": "0",
-<<<<<<< HEAD
-        "Date": "Tue, 02 Feb 2021 21:42:09 GMT",
-        "ETag": "\u00220x8D8C7C3655FA54C\u0022",
-        "Last-Modified": "Tue, 02 Feb 2021 21:42:10 GMT",
-=======
-        "Date": "Wed, 17 Feb 2021 22:45:33 GMT",
-        "ETag": "\u00220x8D8D395BC0A4744\u0022",
-        "Last-Modified": "Wed, 17 Feb 2021 22:45:33 GMT",
->>>>>>> 1814567d
-        "Server": [
-          "Windows-Azure-Blob/1.0",
-          "Microsoft-HTTPAPI/2.0"
-        ],
-        "x-ms-client-request-id": "32f518dd-0bd5-39ed-ebe2-e6f377eb2845",
-        "x-ms-lease-id": "12a7c439-4c57-6ce5-b007-b9c8f1b810a4",
-<<<<<<< HEAD
-        "x-ms-request-id": "39096735-301e-002e-20ac-f92d48000000",
-=======
-        "x-ms-request-id": "0b14e15c-d01e-007b-1b7e-053dc3000000",
->>>>>>> 1814567d
-        "x-ms-version": "2020-06-12"
-      },
-      "ResponseBody": []
-    },
-    {
-      "RequestUri": "https://seannse.blob.core.windows.net/test-filesystem-be8087f2-2d70-a518-8143-44d3b4ad6234?restype=container",
+        "Date": "Fri, 19 Feb 2021 19:04:05 GMT",
+        "ETag": "\u00220x8D8D50920C595DC\u0022",
+        "Last-Modified": "Fri, 19 Feb 2021 19:04:05 GMT",
+        "Server": [
+          "Windows-Azure-Blob/1.0",
+          "Microsoft-HTTPAPI/2.0"
+        ],
+        "x-ms-client-request-id": "e92777a6-3d82-d352-c480-9b172ec62db9",
+        "x-ms-lease-id": "7d0574e9-f731-3d1f-a3ec-a10e4d8700af",
+        "x-ms-request-id": "cb12ade9-b01e-006d-60f1-06cb14000000",
+        "x-ms-version": "2020-06-12"
+      },
+      "ResponseBody": []
+    },
+    {
+      "RequestUri": "https://seannse.blob.core.windows.net/test-filesystem-13be3823-b6ee-5685-2613-99ed0704bd7d?restype=container",
       "RequestMethod": "DELETE",
       "RequestHeaders": {
         "Accept": "application/xml",
         "Authorization": "Sanitized",
-<<<<<<< HEAD
-        "traceparent": "00-1e3196994f94544483da92626b85488b-fa793cbba0493d4b-00",
-        "User-Agent": [
-          "azsdk-net-Storage.Files.DataLake/12.7.0-alpha.20210202.1",
-          "(.NET 5.0.2; Microsoft Windows 10.0.19042)"
-        ],
-        "x-ms-client-request-id": "789c36f6-8936-c819-47c1-857aafd615df",
-        "x-ms-date": "Tue, 02 Feb 2021 21:42:10 GMT",
-=======
-        "traceparent": "00-9edf2c0d4476af41824e962166e6bae2-abd9277f92b9a545-00",
-        "User-Agent": [
-          "azsdk-net-Storage.Files.DataLake/12.7.0-alpha.20210217.1",
-          "(.NET 5.0.3; Microsoft Windows 10.0.19042)"
-        ],
-        "x-ms-client-request-id": "789c36f6-8936-c819-47c1-857aafd615df",
-        "x-ms-date": "Wed, 17 Feb 2021 22:45:33 GMT",
->>>>>>> 1814567d
+        "traceparent": "00-276a2d218b89624a93f2a7d5ce7351e1-dbd79ca872ff2f4d-00",
+        "User-Agent": [
+          "azsdk-net-Storage.Files.DataLake/12.7.0-alpha.20210219.1",
+          "(.NET 5.0.3; Microsoft Windows 10.0.19041)"
+        ],
+        "x-ms-client-request-id": "f629d63b-8268-4ea4-a3a9-482fc9601736",
+        "x-ms-date": "Fri, 19 Feb 2021 19:04:06 GMT",
         "x-ms-return-client-request-id": "true",
         "x-ms-version": "2020-06-12"
       },
@@ -1138,217 +725,138 @@
       "StatusCode": 202,
       "ResponseHeaders": {
         "Content-Length": "0",
-<<<<<<< HEAD
-        "Date": "Tue, 02 Feb 2021 21:42:10 GMT",
-=======
-        "Date": "Wed, 17 Feb 2021 22:45:33 GMT",
->>>>>>> 1814567d
-        "Server": [
-          "Windows-Azure-Blob/1.0",
-          "Microsoft-HTTPAPI/2.0"
-        ],
-        "x-ms-client-request-id": "789c36f6-8936-c819-47c1-857aafd615df",
-<<<<<<< HEAD
-        "x-ms-request-id": "39096783-301e-002e-66ac-f92d48000000",
-=======
-        "x-ms-request-id": "0b14e1bd-d01e-007b-797e-053dc3000000",
->>>>>>> 1814567d
-        "x-ms-version": "2020-06-12"
-      },
-      "ResponseBody": []
-    },
-    {
-      "RequestUri": "https://seannse.blob.core.windows.net/test-filesystem-a140fd77-77ae-dfef-a05a-041e162e2190?restype=container",
-      "RequestMethod": "PUT",
-      "RequestHeaders": {
-        "Accept": "application/xml",
-        "Authorization": "Sanitized",
-<<<<<<< HEAD
-        "traceparent": "00-16cd84d6e4a9d348aa83eacf35f526e2-e35670415e783d4b-00",
-        "User-Agent": [
-          "azsdk-net-Storage.Files.DataLake/12.7.0-alpha.20210202.1",
-          "(.NET 5.0.2; Microsoft Windows 10.0.19042)"
+        "Date": "Fri, 19 Feb 2021 19:04:05 GMT",
+        "Server": [
+          "Windows-Azure-Blob/1.0",
+          "Microsoft-HTTPAPI/2.0"
+        ],
+        "x-ms-client-request-id": "f629d63b-8268-4ea4-a3a9-482fc9601736",
+        "x-ms-request-id": "cb12adfc-b01e-006d-73f1-06cb14000000",
+        "x-ms-version": "2020-06-12"
+      },
+      "ResponseBody": []
+    },
+    {
+      "RequestUri": "https://seannse.blob.core.windows.net/test-filesystem-bdbba0eb-81f3-244d-c018-f148819ace79?restype=container",
+      "RequestMethod": "PUT",
+      "RequestHeaders": {
+        "Accept": "application/xml",
+        "Authorization": "Sanitized",
+        "traceparent": "00-f105e19ae932404599891c92b4deb5a0-5c6431dd5377e04a-00",
+        "User-Agent": [
+          "azsdk-net-Storage.Files.DataLake/12.7.0-alpha.20210219.1",
+          "(.NET 5.0.3; Microsoft Windows 10.0.19041)"
         ],
         "x-ms-blob-public-access": "container",
-        "x-ms-client-request-id": "1b4714a2-3e1a-7f18-46bd-d8db85fab119",
-        "x-ms-date": "Tue, 02 Feb 2021 21:42:10 GMT",
-=======
-        "traceparent": "00-86f40e4fff61454fb33d983c9d27fe06-56c813d07bd5894a-00",
-        "User-Agent": [
-          "azsdk-net-Storage.Files.DataLake/12.7.0-alpha.20210217.1",
-          "(.NET 5.0.3; Microsoft Windows 10.0.19042)"
-        ],
-        "x-ms-blob-public-access": "container",
-        "x-ms-client-request-id": "1b4714a2-3e1a-7f18-46bd-d8db85fab119",
-        "x-ms-date": "Wed, 17 Feb 2021 22:45:33 GMT",
->>>>>>> 1814567d
-        "x-ms-return-client-request-id": "true",
-        "x-ms-version": "2020-06-12"
-      },
-      "RequestBody": null,
-      "StatusCode": 201,
-      "ResponseHeaders": {
-        "Content-Length": "0",
-<<<<<<< HEAD
-        "Date": "Tue, 02 Feb 2021 21:42:10 GMT",
-        "ETag": "\u00220x8D8C7C365D2D0DA\u0022",
-        "Last-Modified": "Tue, 02 Feb 2021 21:42:11 GMT",
-=======
-        "Date": "Wed, 17 Feb 2021 22:45:33 GMT",
-        "ETag": "\u00220x8D8D395BC7640B7\u0022",
-        "Last-Modified": "Wed, 17 Feb 2021 22:45:33 GMT",
->>>>>>> 1814567d
-        "Server": [
-          "Windows-Azure-Blob/1.0",
-          "Microsoft-HTTPAPI/2.0"
-        ],
-        "x-ms-client-request-id": "1b4714a2-3e1a-7f18-46bd-d8db85fab119",
-<<<<<<< HEAD
-        "x-ms-request-id": "ba2e99b1-201e-009b-51ac-f9be5a000000",
-=======
-        "x-ms-request-id": "88f76473-201e-007f-6e7e-05b0c4000000",
->>>>>>> 1814567d
-        "x-ms-version": "2020-06-12"
-      },
-      "ResponseBody": []
-    },
-    {
-      "RequestUri": "https://seannse.dfs.core.windows.net/test-filesystem-a140fd77-77ae-dfef-a05a-041e162e2190/test-directory-9078f49f-d3d9-c890-edc6-a08f295665a3?resource=directory",
+        "x-ms-client-request-id": "63cc8523-628e-b96f-8804-3650905ccc09",
+        "x-ms-date": "Fri, 19 Feb 2021 19:04:06 GMT",
+        "x-ms-return-client-request-id": "true",
+        "x-ms-version": "2020-06-12"
+      },
+      "RequestBody": null,
+      "StatusCode": 201,
+      "ResponseHeaders": {
+        "Content-Length": "0",
+        "Date": "Fri, 19 Feb 2021 19:04:05 GMT",
+        "ETag": "\u00220x8D8D50921018062\u0022",
+        "Last-Modified": "Fri, 19 Feb 2021 19:04:05 GMT",
+        "Server": [
+          "Windows-Azure-Blob/1.0",
+          "Microsoft-HTTPAPI/2.0"
+        ],
+        "x-ms-client-request-id": "63cc8523-628e-b96f-8804-3650905ccc09",
+        "x-ms-request-id": "cb12ae11-b01e-006d-06f1-06cb14000000",
+        "x-ms-version": "2020-06-12"
+      },
+      "ResponseBody": []
+    },
+    {
+      "RequestUri": "https://seannse.dfs.core.windows.net/test-filesystem-bdbba0eb-81f3-244d-c018-f148819ace79/test-directory-92cfceda-be83-b498-4f68-36223f03ea38?resource=directory",
       "RequestMethod": "PUT",
       "RequestHeaders": {
         "Accept": "application/json",
         "Authorization": "Sanitized",
-<<<<<<< HEAD
-        "traceparent": "00-82f092c4c55fba4fb88bd854c71d5bd8-829cabb89d55c849-00",
-        "User-Agent": [
-          "azsdk-net-Storage.Files.DataLake/12.7.0-alpha.20210202.1",
-          "(.NET 5.0.2; Microsoft Windows 10.0.19042)"
-        ],
-        "x-ms-client-request-id": "84f9346d-5b84-cf7e-847f-2d549e8956f0",
-        "x-ms-date": "Tue, 02 Feb 2021 21:42:10 GMT",
-=======
-        "traceparent": "00-a4b133175871ea4eb148d00667cb8f78-f1fb7304bd01f442-00",
-        "User-Agent": [
-          "azsdk-net-Storage.Files.DataLake/12.7.0-alpha.20210217.1",
-          "(.NET 5.0.3; Microsoft Windows 10.0.19042)"
-        ],
-        "x-ms-client-request-id": "84f9346d-5b84-cf7e-847f-2d549e8956f0",
-        "x-ms-date": "Wed, 17 Feb 2021 22:45:34 GMT",
->>>>>>> 1814567d
-        "x-ms-return-client-request-id": "true",
-        "x-ms-version": "2020-06-12"
-      },
-      "RequestBody": null,
-      "StatusCode": 201,
-      "ResponseHeaders": {
-        "Content-Length": "0",
-<<<<<<< HEAD
-        "Date": "Tue, 02 Feb 2021 21:42:11 GMT",
-        "ETag": "\u00220x8D8C7C3660C19C9\u0022",
-        "Last-Modified": "Tue, 02 Feb 2021 21:42:11 GMT",
-=======
-        "Date": "Wed, 17 Feb 2021 22:45:34 GMT",
-        "ETag": "\u00220x8D8D395BCA9F0C2\u0022",
-        "Last-Modified": "Wed, 17 Feb 2021 22:45:34 GMT",
->>>>>>> 1814567d
+        "traceparent": "00-f7939f5764cccd44ae387a6e702fc410-c23bf7f99b313549-00",
+        "User-Agent": [
+          "azsdk-net-Storage.Files.DataLake/12.7.0-alpha.20210219.1",
+          "(.NET 5.0.3; Microsoft Windows 10.0.19041)"
+        ],
+        "x-ms-client-request-id": "6b6f3804-b2b8-6513-ec18-14262c4d7984",
+        "x-ms-date": "Fri, 19 Feb 2021 19:04:06 GMT",
+        "x-ms-return-client-request-id": "true",
+        "x-ms-version": "2020-06-12"
+      },
+      "RequestBody": null,
+      "StatusCode": 201,
+      "ResponseHeaders": {
+        "Content-Length": "0",
+        "Date": "Fri, 19 Feb 2021 19:04:05 GMT",
+        "ETag": "\u00220x8D8D5092110C534\u0022",
+        "Last-Modified": "Fri, 19 Feb 2021 19:04:05 GMT",
         "Server": [
           "Windows-Azure-HDFS/1.0",
           "Microsoft-HTTPAPI/2.0"
         ],
-        "x-ms-client-request-id": "84f9346d-5b84-cf7e-847f-2d549e8956f0",
-<<<<<<< HEAD
-        "x-ms-request-id": "a98dc098-101f-0039-13ac-f98443000000",
-=======
-        "x-ms-request-id": "f46e347c-501f-0017-237e-05d654000000",
->>>>>>> 1814567d
-        "x-ms-version": "2020-06-12"
-      },
-      "ResponseBody": []
-    },
-    {
-      "RequestUri": "https://seannse.blob.core.windows.net/test-filesystem-a140fd77-77ae-dfef-a05a-041e162e2190/test-directory-9078f49f-d3d9-c890-edc6-a08f295665a3?comp=lease",
-      "RequestMethod": "PUT",
-      "RequestHeaders": {
-        "Accept": "application/xml",
-        "Authorization": "Sanitized",
-<<<<<<< HEAD
-        "traceparent": "00-b07e8cc9bcafeb4fa0ab2005248f8614-ccaee534656a6040-00",
-        "User-Agent": [
-          "azsdk-net-Storage.Files.DataLake/12.7.0-alpha.20210202.1",
-          "(.NET 5.0.2; Microsoft Windows 10.0.19042)"
-        ],
-        "x-ms-client-request-id": "0483738d-6167-7592-1659-aad132cbbf5c",
-        "x-ms-date": "Tue, 02 Feb 2021 21:42:11 GMT",
-=======
-        "traceparent": "00-9477bfa6db516b49adc30445e57fe17b-2e98331de3d6e84c-00",
-        "User-Agent": [
-          "azsdk-net-Storage.Files.DataLake/12.7.0-alpha.20210217.1",
-          "(.NET 5.0.3; Microsoft Windows 10.0.19042)"
-        ],
-        "x-ms-client-request-id": "0483738d-6167-7592-1659-aad132cbbf5c",
-        "x-ms-date": "Wed, 17 Feb 2021 22:45:34 GMT",
->>>>>>> 1814567d
+        "x-ms-client-request-id": "6b6f3804-b2b8-6513-ec18-14262c4d7984",
+        "x-ms-request-id": "da842acf-a01f-0061-33f1-065c1c000000",
+        "x-ms-version": "2020-06-12"
+      },
+      "ResponseBody": []
+    },
+    {
+      "RequestUri": "https://seannse.blob.core.windows.net/test-filesystem-bdbba0eb-81f3-244d-c018-f148819ace79/test-directory-92cfceda-be83-b498-4f68-36223f03ea38?comp=lease",
+      "RequestMethod": "PUT",
+      "RequestHeaders": {
+        "Accept": "application/xml",
+        "Authorization": "Sanitized",
+        "traceparent": "00-c331e1395843b44a8b449c1b2f3e5277-cf23af6fcfb19449-00",
+        "User-Agent": [
+          "azsdk-net-Storage.Files.DataLake/12.7.0-alpha.20210219.1",
+          "(.NET 5.0.3; Microsoft Windows 10.0.19041)"
+        ],
+        "x-ms-client-request-id": "227fc664-7230-9bf1-7d5d-ed78c086191e",
+        "x-ms-date": "Fri, 19 Feb 2021 19:04:06 GMT",
         "x-ms-lease-action": "acquire",
         "x-ms-lease-duration": "15",
-        "x-ms-proposed-lease-id": "d86c3557-af7e-9832-7eb4-895bd7fef1b9",
-        "x-ms-return-client-request-id": "true",
-        "x-ms-version": "2020-06-12"
-      },
-      "RequestBody": null,
-      "StatusCode": 201,
-      "ResponseHeaders": {
-        "Content-Length": "0",
-<<<<<<< HEAD
-        "Date": "Tue, 02 Feb 2021 21:42:11 GMT",
-        "ETag": "\u00220x8D8C7C3660C19C9\u0022",
-        "Last-Modified": "Tue, 02 Feb 2021 21:42:11 GMT",
-=======
-        "Date": "Wed, 17 Feb 2021 22:45:33 GMT",
-        "ETag": "\u00220x8D8D395BCA9F0C2\u0022",
-        "Last-Modified": "Wed, 17 Feb 2021 22:45:34 GMT",
->>>>>>> 1814567d
-        "Server": [
-          "Windows-Azure-Blob/1.0",
-          "Microsoft-HTTPAPI/2.0"
-        ],
-        "x-ms-client-request-id": "0483738d-6167-7592-1659-aad132cbbf5c",
-        "x-ms-lease-id": "d86c3557-af7e-9832-7eb4-895bd7fef1b9",
-<<<<<<< HEAD
-        "x-ms-request-id": "ba2e9c3d-201e-009b-2dac-f9be5a000000",
-=======
-        "x-ms-request-id": "88f7657c-201e-007f-647e-05b0c4000000",
->>>>>>> 1814567d
-        "x-ms-version": "2020-06-12"
-      },
-      "ResponseBody": []
-    },
-    {
-      "RequestUri": "https://seannse.blob.core.windows.net/test-filesystem-a140fd77-77ae-dfef-a05a-041e162e2190/test-directory-9078f49f-d3d9-c890-edc6-a08f295665a3?comp=lease",
+        "x-ms-proposed-lease-id": "357dfe1a-d037-703b-e3d1-ca60ed00b44e",
+        "x-ms-return-client-request-id": "true",
+        "x-ms-version": "2020-06-12"
+      },
+      "RequestBody": null,
+      "StatusCode": 201,
+      "ResponseHeaders": {
+        "Content-Length": "0",
+        "Date": "Fri, 19 Feb 2021 19:04:05 GMT",
+        "ETag": "\u00220x8D8D5092110C534\u0022",
+        "Last-Modified": "Fri, 19 Feb 2021 19:04:05 GMT",
+        "Server": [
+          "Windows-Azure-Blob/1.0",
+          "Microsoft-HTTPAPI/2.0"
+        ],
+        "x-ms-client-request-id": "227fc664-7230-9bf1-7d5d-ed78c086191e",
+        "x-ms-lease-id": "357dfe1a-d037-703b-e3d1-ca60ed00b44e",
+        "x-ms-request-id": "cb12ae47-b01e-006d-35f1-06cb14000000",
+        "x-ms-version": "2020-06-12"
+      },
+      "ResponseBody": []
+    },
+    {
+      "RequestUri": "https://seannse.blob.core.windows.net/test-filesystem-bdbba0eb-81f3-244d-c018-f148819ace79/test-directory-92cfceda-be83-b498-4f68-36223f03ea38?comp=lease",
       "RequestMethod": "PUT",
       "RequestHeaders": {
         "Accept": "application/xml",
         "Authorization": "Sanitized",
         "If-None-Match": "\u0022garbage\u0022",
-<<<<<<< HEAD
-        "traceparent": "00-04698c9892ca0c4b979f5e8a0aa9bf09-af02ba92ecb8554e-00",
-        "User-Agent": [
-          "azsdk-net-Storage.Files.DataLake/12.7.0-alpha.20210202.1",
-          "(.NET 5.0.2; Microsoft Windows 10.0.19042)"
-        ],
-        "x-ms-client-request-id": "65d9f7b5-219e-c615-78c4-8a6e72b68b37",
-        "x-ms-date": "Tue, 02 Feb 2021 21:42:11 GMT",
-=======
-        "traceparent": "00-a124a6b3e5ef6c42b7cdf2cdb31fc3b5-5ec3d60af3b33a46-00",
-        "User-Agent": [
-          "azsdk-net-Storage.Files.DataLake/12.7.0-alpha.20210217.1",
-          "(.NET 5.0.3; Microsoft Windows 10.0.19042)"
-        ],
-        "x-ms-client-request-id": "65d9f7b5-219e-c615-78c4-8a6e72b68b37",
-        "x-ms-date": "Wed, 17 Feb 2021 22:45:34 GMT",
->>>>>>> 1814567d
+        "traceparent": "00-57815f1cce937a478d24db40973c9c68-e410cb2eae95d94d-00",
+        "User-Agent": [
+          "azsdk-net-Storage.Files.DataLake/12.7.0-alpha.20210219.1",
+          "(.NET 5.0.3; Microsoft Windows 10.0.19041)"
+        ],
+        "x-ms-client-request-id": "90512346-af45-374a-5ae2-84259e7c7377",
+        "x-ms-date": "Fri, 19 Feb 2021 19:04:06 GMT",
         "x-ms-lease-action": "change",
-        "x-ms-lease-id": "d86c3557-af7e-9832-7eb4-895bd7fef1b9",
-        "x-ms-proposed-lease-id": "f42299d1-e15d-131e-2ead-7d67d921267c",
+        "x-ms-lease-id": "357dfe1a-d037-703b-e3d1-ca60ed00b44e",
+        "x-ms-proposed-lease-id": "071d0aa6-7e93-2080-47bf-0fb556c5d17a",
         "x-ms-return-client-request-id": "true",
         "x-ms-version": "2020-06-12"
       },
@@ -1356,53 +864,33 @@
       "StatusCode": 200,
       "ResponseHeaders": {
         "Content-Length": "0",
-<<<<<<< HEAD
-        "Date": "Tue, 02 Feb 2021 21:42:11 GMT",
-        "ETag": "\u00220x8D8C7C3660C19C9\u0022",
-        "Last-Modified": "Tue, 02 Feb 2021 21:42:11 GMT",
-=======
-        "Date": "Wed, 17 Feb 2021 22:45:33 GMT",
-        "ETag": "\u00220x8D8D395BCA9F0C2\u0022",
-        "Last-Modified": "Wed, 17 Feb 2021 22:45:34 GMT",
->>>>>>> 1814567d
-        "Server": [
-          "Windows-Azure-Blob/1.0",
-          "Microsoft-HTTPAPI/2.0"
-        ],
-        "x-ms-client-request-id": "65d9f7b5-219e-c615-78c4-8a6e72b68b37",
-        "x-ms-lease-id": "f42299d1-e15d-131e-2ead-7d67d921267c",
-<<<<<<< HEAD
-        "x-ms-request-id": "ba2e9cd1-201e-009b-38ac-f9be5a000000",
-=======
-        "x-ms-request-id": "88f765c0-201e-007f-217e-05b0c4000000",
->>>>>>> 1814567d
-        "x-ms-version": "2020-06-12"
-      },
-      "ResponseBody": []
-    },
-    {
-      "RequestUri": "https://seannse.blob.core.windows.net/test-filesystem-a140fd77-77ae-dfef-a05a-041e162e2190?restype=container",
+        "Date": "Fri, 19 Feb 2021 19:04:05 GMT",
+        "ETag": "\u00220x8D8D5092110C534\u0022",
+        "Last-Modified": "Fri, 19 Feb 2021 19:04:05 GMT",
+        "Server": [
+          "Windows-Azure-Blob/1.0",
+          "Microsoft-HTTPAPI/2.0"
+        ],
+        "x-ms-client-request-id": "90512346-af45-374a-5ae2-84259e7c7377",
+        "x-ms-lease-id": "071d0aa6-7e93-2080-47bf-0fb556c5d17a",
+        "x-ms-request-id": "cb12ae72-b01e-006d-5bf1-06cb14000000",
+        "x-ms-version": "2020-06-12"
+      },
+      "ResponseBody": []
+    },
+    {
+      "RequestUri": "https://seannse.blob.core.windows.net/test-filesystem-bdbba0eb-81f3-244d-c018-f148819ace79?restype=container",
       "RequestMethod": "DELETE",
       "RequestHeaders": {
         "Accept": "application/xml",
         "Authorization": "Sanitized",
-<<<<<<< HEAD
-        "traceparent": "00-674857b76a5ac64d9c8044a8b0974865-451d4eacd8f7174d-00",
-        "User-Agent": [
-          "azsdk-net-Storage.Files.DataLake/12.7.0-alpha.20210202.1",
-          "(.NET 5.0.2; Microsoft Windows 10.0.19042)"
-        ],
-        "x-ms-client-request-id": "3a1b9f17-59f1-6cbe-f76d-5400c583415a",
-        "x-ms-date": "Tue, 02 Feb 2021 21:42:11 GMT",
-=======
-        "traceparent": "00-98ff591fa9725b4489678c9ac91598f6-6410b6ea317a9e44-00",
-        "User-Agent": [
-          "azsdk-net-Storage.Files.DataLake/12.7.0-alpha.20210217.1",
-          "(.NET 5.0.3; Microsoft Windows 10.0.19042)"
-        ],
-        "x-ms-client-request-id": "3a1b9f17-59f1-6cbe-f76d-5400c583415a",
-        "x-ms-date": "Wed, 17 Feb 2021 22:45:34 GMT",
->>>>>>> 1814567d
+        "traceparent": "00-4a26a90a18daa246b5c0dfa6f4d0b30b-2f6b92f59e4c8141-00",
+        "User-Agent": [
+          "azsdk-net-Storage.Files.DataLake/12.7.0-alpha.20210219.1",
+          "(.NET 5.0.3; Microsoft Windows 10.0.19041)"
+        ],
+        "x-ms-client-request-id": "9d315825-8934-50d8-0580-469f2ea67c99",
+        "x-ms-date": "Fri, 19 Feb 2021 19:04:06 GMT",
         "x-ms-return-client-request-id": "true",
         "x-ms-version": "2020-06-12"
       },
@@ -1410,33 +898,21 @@
       "StatusCode": 202,
       "ResponseHeaders": {
         "Content-Length": "0",
-<<<<<<< HEAD
-        "Date": "Tue, 02 Feb 2021 21:42:11 GMT",
-=======
-        "Date": "Wed, 17 Feb 2021 22:45:33 GMT",
->>>>>>> 1814567d
-        "Server": [
-          "Windows-Azure-Blob/1.0",
-          "Microsoft-HTTPAPI/2.0"
-        ],
-        "x-ms-client-request-id": "3a1b9f17-59f1-6cbe-f76d-5400c583415a",
-<<<<<<< HEAD
-        "x-ms-request-id": "ba2e9d62-201e-009b-3fac-f9be5a000000",
-=======
-        "x-ms-request-id": "88f7660b-201e-007f-677e-05b0c4000000",
->>>>>>> 1814567d
+        "Date": "Fri, 19 Feb 2021 19:04:05 GMT",
+        "Server": [
+          "Windows-Azure-Blob/1.0",
+          "Microsoft-HTTPAPI/2.0"
+        ],
+        "x-ms-client-request-id": "9d315825-8934-50d8-0580-469f2ea67c99",
+        "x-ms-request-id": "cb12aeaf-b01e-006d-0ef1-06cb14000000",
         "x-ms-version": "2020-06-12"
       },
       "ResponseBody": []
     }
   ],
   "Variables": {
-<<<<<<< HEAD
-    "DateTimeOffsetNow": "2021-02-02T15:42:06.3721096-06:00",
-=======
-    "DateTimeOffsetNow": "2021-02-17T16:45:29.5459233-06:00",
->>>>>>> 1814567d
-    "RandomSeed": "2118318148",
+    "DateTimeOffsetNow": "2021-02-19T13:04:04.6944987-06:00",
+    "RandomSeed": "706269158",
     "Storage_TestConfigHierarchicalNamespace": "NamespaceTenant\nseannse\nU2FuaXRpemVk\nhttps://seannse.blob.core.windows.net\nhttps://seannse.file.core.windows.net\nhttps://seannse.queue.core.windows.net\nhttps://seannse.table.core.windows.net\n\n\n\n\nhttps://seannse-secondary.blob.core.windows.net\nhttps://seannse-secondary.file.core.windows.net\nhttps://seannse-secondary.queue.core.windows.net\nhttps://seannse-secondary.table.core.windows.net\n68390a19-a643-458b-b726-408abf67b4fc\nSanitized\n72f988bf-86f1-41af-91ab-2d7cd011db47\nhttps://login.microsoftonline.com/\nCloud\nBlobEndpoint=https://seannse.blob.core.windows.net/;QueueEndpoint=https://seannse.queue.core.windows.net/;FileEndpoint=https://seannse.file.core.windows.net/;BlobSecondaryEndpoint=https://seannse-secondary.blob.core.windows.net/;QueueSecondaryEndpoint=https://seannse-secondary.queue.core.windows.net/;FileSecondaryEndpoint=https://seannse-secondary.file.core.windows.net/;AccountName=seannse;AccountKey=Sanitized\n"
   }
 }