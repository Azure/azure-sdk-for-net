--- conflicted
+++ resolved
@@ -14,11 +14,7 @@
         "x-ms-blob-public-access": "container",
         "x-ms-client-request-id": "b0eba94a-ff01-84e3-5aeb-ded286fcc5e7",
         "x-ms-return-client-request-id": "true",
-<<<<<<< HEAD
-        "x-ms-version": "2020-12-06"
-=======
         "x-ms-version": "2021-02-12"
->>>>>>> 7e782c87
       },
       "RequestBody": null,
       "StatusCode": 201,
@@ -33,11 +29,7 @@
         ],
         "x-ms-client-request-id": "b0eba94a-ff01-84e3-5aeb-ded286fcc5e7",
         "x-ms-request-id": "cb12d6bc-b01e-006d-60f2-06cb14000000",
-<<<<<<< HEAD
-        "x-ms-version": "2020-12-06"
-=======
         "x-ms-version": "2021-02-12"
->>>>>>> 7e782c87
       },
       "ResponseBody": []
     },
@@ -54,11 +46,7 @@
         ],
         "x-ms-client-request-id": "1b086c06-faef-0f6e-5680-fe518d3ed701",
         "x-ms-return-client-request-id": "true",
-<<<<<<< HEAD
-        "x-ms-version": "2020-12-06"
-=======
         "x-ms-version": "2021-02-12"
->>>>>>> 7e782c87
       },
       "RequestBody": null,
       "StatusCode": 201,
@@ -73,11 +61,7 @@
         ],
         "x-ms-client-request-id": "1b086c06-faef-0f6e-5680-fe518d3ed701",
         "x-ms-request-id": "da844140-a01f-0061-05f2-065c1c000000",
-<<<<<<< HEAD
-        "x-ms-version": "2020-12-06"
-=======
         "x-ms-version": "2021-02-12"
->>>>>>> 7e782c87
       },
       "ResponseBody": []
     },
@@ -94,11 +78,7 @@
         ],
         "x-ms-client-request-id": "1acc13b9-aaf3-c0f8-434c-245bbd43df85",
         "x-ms-return-client-request-id": "true",
-<<<<<<< HEAD
-        "x-ms-version": "2020-12-06"
-=======
         "x-ms-version": "2021-02-12"
->>>>>>> 7e782c87
       },
       "RequestBody": null,
       "StatusCode": 200,
@@ -116,11 +96,7 @@
         "x-ms-owner": "c4f48289-bb84-4086-b250-6f94a8f64cee",
         "x-ms-permissions": "rwxr-x---",
         "x-ms-request-id": "da84415c-a01f-0061-21f2-065c1c000000",
-<<<<<<< HEAD
-        "x-ms-version": "2020-12-06"
-=======
         "x-ms-version": "2021-02-12"
->>>>>>> 7e782c87
       },
       "ResponseBody": []
     },
@@ -137,11 +113,7 @@
         ],
         "x-ms-client-request-id": "79979cbb-bc72-410d-42e9-b4436fb8d1d0",
         "x-ms-return-client-request-id": "true",
-<<<<<<< HEAD
-        "x-ms-version": "2020-12-06"
-=======
         "x-ms-version": "2021-02-12"
->>>>>>> 7e782c87
       },
       "RequestBody": null,
       "StatusCode": 202,
@@ -154,11 +126,7 @@
         ],
         "x-ms-client-request-id": "79979cbb-bc72-410d-42e9-b4436fb8d1d0",
         "x-ms-request-id": "cb12d717-b01e-006d-33f2-06cb14000000",
-<<<<<<< HEAD
-        "x-ms-version": "2020-12-06"
-=======
         "x-ms-version": "2021-02-12"
->>>>>>> 7e782c87
       },
       "ResponseBody": []
     }
