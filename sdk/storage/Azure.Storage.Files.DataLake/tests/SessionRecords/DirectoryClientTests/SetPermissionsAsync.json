{
  "Entries": [
    {
      "RequestUri": "https://seannse.blob.core.windows.net/test-filesystem-efdb0baf-309e-2ca4-43fd-20c3f7ba1fa0?restype=container",
      "RequestMethod": "PUT",
      "RequestHeaders": {
        "Accept": "application/xml",
        "Authorization": "Sanitized",
<<<<<<< HEAD
        "traceparent": "00-c7a44ef24f9194488ad7127ab9a30e93-615ff2efc669e34f-00",
        "User-Agent": [
          "azsdk-net-Storage.Files.DataLake/12.7.0-alpha.20210202.1",
          "(.NET 5.0.2; Microsoft Windows 10.0.19042)"
        ],
        "x-ms-blob-public-access": "container",
        "x-ms-client-request-id": "2abf97cb-dd4a-3468-1131-f0a25c085b39",
        "x-ms-date": "Tue, 02 Feb 2021 21:55:46 GMT",
=======
        "traceparent": "00-3bf2087f44e8c64f980c94d1f908c51c-d682e4bf6b84d54e-00",
        "User-Agent": [
          "azsdk-net-Storage.Files.DataLake/12.7.0-alpha.20210217.1",
          "(.NET 5.0.3; Microsoft Windows 10.0.19042)"
        ],
        "x-ms-blob-public-access": "container",
        "x-ms-client-request-id": "2abf97cb-dd4a-3468-1131-f0a25c085b39",
        "x-ms-date": "Wed, 17 Feb 2021 22:43:29 GMT",
>>>>>>> 1814567d
        "x-ms-return-client-request-id": "true",
        "x-ms-version": "2020-06-12"
      },
      "RequestBody": null,
      "StatusCode": 201,
      "ResponseHeaders": {
        "Content-Length": "0",
<<<<<<< HEAD
        "Date": "Tue, 02 Feb 2021 21:55:47 GMT",
        "ETag": "\u00220x8D8C7C54C38969A\u0022",
        "Last-Modified": "Tue, 02 Feb 2021 21:55:47 GMT",
=======
        "Date": "Wed, 17 Feb 2021 22:43:29 GMT",
        "ETag": "\u00220x8D8D395727F6A03\u0022",
        "Last-Modified": "Wed, 17 Feb 2021 22:43:29 GMT",
>>>>>>> 1814567d
        "Server": [
          "Windows-Azure-Blob/1.0",
          "Microsoft-HTTPAPI/2.0"
        ],
        "x-ms-client-request-id": "2abf97cb-dd4a-3468-1131-f0a25c085b39",
<<<<<<< HEAD
        "x-ms-request-id": "423d08c4-801e-0059-16ae-f9f8dc000000",
=======
        "x-ms-request-id": "c835a864-d01e-0044-4b7e-05f560000000",
>>>>>>> 1814567d
        "x-ms-version": "2020-06-12"
      },
      "ResponseBody": []
    },
    {
      "RequestUri": "https://seannse.dfs.core.windows.net/test-filesystem-efdb0baf-309e-2ca4-43fd-20c3f7ba1fa0/test-directory-767e98f4-01e9-3abc-9ee5-4bfe4a13c1ef?resource=directory",
      "RequestMethod": "PUT",
      "RequestHeaders": {
        "Accept": "application/json",
        "Authorization": "Sanitized",
<<<<<<< HEAD
        "traceparent": "00-ebeec65b8caf184b834d42a52f97a693-6247665c231d6048-00",
        "User-Agent": [
          "azsdk-net-Storage.Files.DataLake/12.7.0-alpha.20210202.1",
          "(.NET 5.0.2; Microsoft Windows 10.0.19042)"
        ],
        "x-ms-client-request-id": "d29dac45-4bd5-c993-da84-8b65926ae9fe",
        "x-ms-date": "Tue, 02 Feb 2021 21:55:46 GMT",
=======
        "traceparent": "00-07770cb014b3944fb2eafa266c267738-b3568a41e30a7b46-00",
        "User-Agent": [
          "azsdk-net-Storage.Files.DataLake/12.7.0-alpha.20210217.1",
          "(.NET 5.0.3; Microsoft Windows 10.0.19042)"
        ],
        "x-ms-client-request-id": "d29dac45-4bd5-c993-da84-8b65926ae9fe",
        "x-ms-date": "Wed, 17 Feb 2021 22:43:29 GMT",
>>>>>>> 1814567d
        "x-ms-return-client-request-id": "true",
        "x-ms-version": "2020-06-12"
      },
      "RequestBody": null,
      "StatusCode": 201,
      "ResponseHeaders": {
        "Content-Length": "0",
<<<<<<< HEAD
        "Date": "Tue, 02 Feb 2021 21:55:47 GMT",
        "ETag": "\u00220x8D8C7C54C736144\u0022",
        "Last-Modified": "Tue, 02 Feb 2021 21:55:47 GMT",
=======
        "Date": "Wed, 17 Feb 2021 22:43:29 GMT",
        "ETag": "\u00220x8D8D39572B7E24D\u0022",
        "Last-Modified": "Wed, 17 Feb 2021 22:43:30 GMT",
>>>>>>> 1814567d
        "Server": [
          "Windows-Azure-HDFS/1.0",
          "Microsoft-HTTPAPI/2.0"
        ],
        "x-ms-client-request-id": "d29dac45-4bd5-c993-da84-8b65926ae9fe",
<<<<<<< HEAD
        "x-ms-request-id": "af63a308-901f-0018-41ae-f9a038000000",
=======
        "x-ms-request-id": "fc4a8d7b-c01f-0015-3b7e-0568ec000000",
>>>>>>> 1814567d
        "x-ms-version": "2020-06-12"
      },
      "ResponseBody": []
    },
    {
      "RequestUri": "https://seannse.dfs.core.windows.net/test-filesystem-efdb0baf-309e-2ca4-43fd-20c3f7ba1fa0/test-directory-767e98f4-01e9-3abc-9ee5-4bfe4a13c1ef?action=setAccessControl",
      "RequestMethod": "PATCH",
      "RequestHeaders": {
        "Accept": "application/json",
        "Authorization": "Sanitized",
        "User-Agent": [
<<<<<<< HEAD
          "azsdk-net-Storage.Files.DataLake/12.7.0-alpha.20210202.1",
          "(.NET 5.0.2; Microsoft Windows 10.0.19042)"
        ],
        "x-ms-client-request-id": "9eb8b04c-ee75-ef19-112f-85756af0db2b",
        "x-ms-date": "Tue, 02 Feb 2021 21:55:47 GMT",
=======
          "azsdk-net-Storage.Files.DataLake/12.7.0-alpha.20210217.1",
          "(.NET 5.0.3; Microsoft Windows 10.0.19042)"
        ],
        "x-ms-client-request-id": "9eb8b04c-ee75-ef19-112f-85756af0db2b",
        "x-ms-date": "Wed, 17 Feb 2021 22:43:30 GMT",
>>>>>>> 1814567d
        "x-ms-permissions": "rwxrwxrwx",
        "x-ms-return-client-request-id": "true",
        "x-ms-version": "2020-06-12"
      },
      "RequestBody": null,
      "StatusCode": 200,
      "ResponseHeaders": {
        "Content-Length": "0",
<<<<<<< HEAD
        "Date": "Tue, 02 Feb 2021 21:55:47 GMT",
        "ETag": "\u00220x8D8C7C54C736144\u0022",
        "Last-Modified": "Tue, 02 Feb 2021 21:55:47 GMT",
=======
        "Date": "Wed, 17 Feb 2021 22:43:29 GMT",
        "ETag": "\u00220x8D8D39572B7E24D\u0022",
        "Last-Modified": "Wed, 17 Feb 2021 22:43:30 GMT",
>>>>>>> 1814567d
        "Server": [
          "Windows-Azure-HDFS/1.0",
          "Microsoft-HTTPAPI/2.0"
        ],
        "x-ms-client-request-id": "9eb8b04c-ee75-ef19-112f-85756af0db2b",
        "x-ms-namespace-enabled": "true",
<<<<<<< HEAD
        "x-ms-request-id": "af63a310-901f-0018-49ae-f9a038000000",
=======
        "x-ms-request-id": "fc4a8d90-c01f-0015-507e-0568ec000000",
>>>>>>> 1814567d
        "x-ms-version": "2020-06-12"
      },
      "ResponseBody": []
    },
    {
      "RequestUri": "https://seannse.blob.core.windows.net/test-filesystem-efdb0baf-309e-2ca4-43fd-20c3f7ba1fa0?restype=container",
      "RequestMethod": "DELETE",
      "RequestHeaders": {
        "Accept": "application/xml",
        "Authorization": "Sanitized",
<<<<<<< HEAD
        "traceparent": "00-23089f8cf7d04542b18cf629b594a1aa-054ea5b7e5cdaf4d-00",
        "User-Agent": [
          "azsdk-net-Storage.Files.DataLake/12.7.0-alpha.20210202.1",
          "(.NET 5.0.2; Microsoft Windows 10.0.19042)"
        ],
        "x-ms-client-request-id": "e119b7ce-4bb1-8188-e777-a7e074c99452",
        "x-ms-date": "Tue, 02 Feb 2021 21:55:47 GMT",
=======
        "traceparent": "00-812b4446f6e31e4387e56514591f6fe3-aec2e1edbb23f44d-00",
        "User-Agent": [
          "azsdk-net-Storage.Files.DataLake/12.7.0-alpha.20210217.1",
          "(.NET 5.0.3; Microsoft Windows 10.0.19042)"
        ],
        "x-ms-client-request-id": "e119b7ce-4bb1-8188-e777-a7e074c99452",
        "x-ms-date": "Wed, 17 Feb 2021 22:43:30 GMT",
>>>>>>> 1814567d
        "x-ms-return-client-request-id": "true",
        "x-ms-version": "2020-06-12"
      },
      "RequestBody": null,
      "StatusCode": 202,
      "ResponseHeaders": {
        "Content-Length": "0",
<<<<<<< HEAD
        "Date": "Tue, 02 Feb 2021 21:55:47 GMT",
=======
        "Date": "Wed, 17 Feb 2021 22:43:30 GMT",
>>>>>>> 1814567d
        "Server": [
          "Windows-Azure-Blob/1.0",
          "Microsoft-HTTPAPI/2.0"
        ],
        "x-ms-client-request-id": "e119b7ce-4bb1-8188-e777-a7e074c99452",
<<<<<<< HEAD
        "x-ms-request-id": "423d0935-801e-0059-73ae-f9f8dc000000",
=======
        "x-ms-request-id": "c835aaad-d01e-0044-697e-05f560000000",
>>>>>>> 1814567d
        "x-ms-version": "2020-06-12"
      },
      "ResponseBody": []
    }
  ],
  "Variables": {
    "RandomSeed": "25538739",
    "Storage_TestConfigHierarchicalNamespace": "NamespaceTenant\nseannse\nU2FuaXRpemVk\nhttps://seannse.blob.core.windows.net\nhttps://seannse.file.core.windows.net\nhttps://seannse.queue.core.windows.net\nhttps://seannse.table.core.windows.net\n\n\n\n\nhttps://seannse-secondary.blob.core.windows.net\nhttps://seannse-secondary.file.core.windows.net\nhttps://seannse-secondary.queue.core.windows.net\nhttps://seannse-secondary.table.core.windows.net\n68390a19-a643-458b-b726-408abf67b4fc\nSanitized\n72f988bf-86f1-41af-91ab-2d7cd011db47\nhttps://login.microsoftonline.com/\nCloud\nBlobEndpoint=https://seannse.blob.core.windows.net/;QueueEndpoint=https://seannse.queue.core.windows.net/;FileEndpoint=https://seannse.file.core.windows.net/;BlobSecondaryEndpoint=https://seannse-secondary.blob.core.windows.net/;QueueSecondaryEndpoint=https://seannse-secondary.queue.core.windows.net/;FileSecondaryEndpoint=https://seannse-secondary.file.core.windows.net/;AccountName=seannse;AccountKey=Sanitized\n"
  }
}<|MERGE_RESOLUTION|>--- conflicted
+++ resolved
@@ -1,30 +1,19 @@
 {
   "Entries": [
     {
-      "RequestUri": "https://seannse.blob.core.windows.net/test-filesystem-efdb0baf-309e-2ca4-43fd-20c3f7ba1fa0?restype=container",
+      "RequestUri": "https://seannse.blob.core.windows.net/test-filesystem-de1772a3-3bde-bffd-ff2d-39e9e146593c?restype=container",
       "RequestMethod": "PUT",
       "RequestHeaders": {
         "Accept": "application/xml",
         "Authorization": "Sanitized",
-<<<<<<< HEAD
-        "traceparent": "00-c7a44ef24f9194488ad7127ab9a30e93-615ff2efc669e34f-00",
+        "traceparent": "00-e06bfb2a81125b4cb091c311de22dfaf-f5fed870fe81d743-00",
         "User-Agent": [
-          "azsdk-net-Storage.Files.DataLake/12.7.0-alpha.20210202.1",
-          "(.NET 5.0.2; Microsoft Windows 10.0.19042)"
+          "azsdk-net-Storage.Files.DataLake/12.7.0-alpha.20210219.1",
+          "(.NET 5.0.3; Microsoft Windows 10.0.19041)"
         ],
         "x-ms-blob-public-access": "container",
-        "x-ms-client-request-id": "2abf97cb-dd4a-3468-1131-f0a25c085b39",
-        "x-ms-date": "Tue, 02 Feb 2021 21:55:46 GMT",
-=======
-        "traceparent": "00-3bf2087f44e8c64f980c94d1f908c51c-d682e4bf6b84d54e-00",
-        "User-Agent": [
-          "azsdk-net-Storage.Files.DataLake/12.7.0-alpha.20210217.1",
-          "(.NET 5.0.3; Microsoft Windows 10.0.19042)"
-        ],
-        "x-ms-blob-public-access": "container",
-        "x-ms-client-request-id": "2abf97cb-dd4a-3468-1131-f0a25c085b39",
-        "x-ms-date": "Wed, 17 Feb 2021 22:43:29 GMT",
->>>>>>> 1814567d
+        "x-ms-client-request-id": "3df136bd-c626-89c0-12dd-d110f576c1ad",
+        "x-ms-date": "Fri, 19 Feb 2021 19:02:51 GMT",
         "x-ms-return-client-request-id": "true",
         "x-ms-version": "2020-06-12"
       },
@@ -32,52 +21,32 @@
       "StatusCode": 201,
       "ResponseHeaders": {
         "Content-Length": "0",
-<<<<<<< HEAD
-        "Date": "Tue, 02 Feb 2021 21:55:47 GMT",
-        "ETag": "\u00220x8D8C7C54C38969A\u0022",
-        "Last-Modified": "Tue, 02 Feb 2021 21:55:47 GMT",
-=======
-        "Date": "Wed, 17 Feb 2021 22:43:29 GMT",
-        "ETag": "\u00220x8D8D395727F6A03\u0022",
-        "Last-Modified": "Wed, 17 Feb 2021 22:43:29 GMT",
->>>>>>> 1814567d
+        "Date": "Fri, 19 Feb 2021 19:02:50 GMT",
+        "ETag": "\u00220x8D8D508F45E5B51\u0022",
+        "Last-Modified": "Fri, 19 Feb 2021 19:02:50 GMT",
         "Server": [
           "Windows-Azure-Blob/1.0",
           "Microsoft-HTTPAPI/2.0"
         ],
-        "x-ms-client-request-id": "2abf97cb-dd4a-3468-1131-f0a25c085b39",
-<<<<<<< HEAD
-        "x-ms-request-id": "423d08c4-801e-0059-16ae-f9f8dc000000",
-=======
-        "x-ms-request-id": "c835a864-d01e-0044-4b7e-05f560000000",
->>>>>>> 1814567d
+        "x-ms-client-request-id": "3df136bd-c626-89c0-12dd-d110f576c1ad",
+        "x-ms-request-id": "cb1249e0-b01e-006d-4cf1-06cb14000000",
         "x-ms-version": "2020-06-12"
       },
       "ResponseBody": []
     },
     {
-      "RequestUri": "https://seannse.dfs.core.windows.net/test-filesystem-efdb0baf-309e-2ca4-43fd-20c3f7ba1fa0/test-directory-767e98f4-01e9-3abc-9ee5-4bfe4a13c1ef?resource=directory",
+      "RequestUri": "https://seannse.dfs.core.windows.net/test-filesystem-de1772a3-3bde-bffd-ff2d-39e9e146593c/test-directory-611dbbfc-60ce-cc59-92e9-0208910ada09?resource=directory",
       "RequestMethod": "PUT",
       "RequestHeaders": {
         "Accept": "application/json",
         "Authorization": "Sanitized",
-<<<<<<< HEAD
-        "traceparent": "00-ebeec65b8caf184b834d42a52f97a693-6247665c231d6048-00",
+        "traceparent": "00-30b3c93335d3674ab2c212b7d48cbb5f-863f6571fa363b48-00",
         "User-Agent": [
-          "azsdk-net-Storage.Files.DataLake/12.7.0-alpha.20210202.1",
-          "(.NET 5.0.2; Microsoft Windows 10.0.19042)"
+          "azsdk-net-Storage.Files.DataLake/12.7.0-alpha.20210219.1",
+          "(.NET 5.0.3; Microsoft Windows 10.0.19041)"
         ],
-        "x-ms-client-request-id": "d29dac45-4bd5-c993-da84-8b65926ae9fe",
-        "x-ms-date": "Tue, 02 Feb 2021 21:55:46 GMT",
-=======
-        "traceparent": "00-07770cb014b3944fb2eafa266c267738-b3568a41e30a7b46-00",
-        "User-Agent": [
-          "azsdk-net-Storage.Files.DataLake/12.7.0-alpha.20210217.1",
-          "(.NET 5.0.3; Microsoft Windows 10.0.19042)"
-        ],
-        "x-ms-client-request-id": "d29dac45-4bd5-c993-da84-8b65926ae9fe",
-        "x-ms-date": "Wed, 17 Feb 2021 22:43:29 GMT",
->>>>>>> 1814567d
+        "x-ms-client-request-id": "29f6fb14-b2d9-5c30-dd24-aa3dc3b7f708",
+        "x-ms-date": "Fri, 19 Feb 2021 19:02:51 GMT",
         "x-ms-return-client-request-id": "true",
         "x-ms-version": "2020-06-12"
       },
@@ -85,49 +54,31 @@
       "StatusCode": 201,
       "ResponseHeaders": {
         "Content-Length": "0",
-<<<<<<< HEAD
-        "Date": "Tue, 02 Feb 2021 21:55:47 GMT",
-        "ETag": "\u00220x8D8C7C54C736144\u0022",
-        "Last-Modified": "Tue, 02 Feb 2021 21:55:47 GMT",
-=======
-        "Date": "Wed, 17 Feb 2021 22:43:29 GMT",
-        "ETag": "\u00220x8D8D39572B7E24D\u0022",
-        "Last-Modified": "Wed, 17 Feb 2021 22:43:30 GMT",
->>>>>>> 1814567d
+        "Date": "Fri, 19 Feb 2021 19:02:50 GMT",
+        "ETag": "\u00220x8D8D508F46CBB3F\u0022",
+        "Last-Modified": "Fri, 19 Feb 2021 19:02:51 GMT",
         "Server": [
           "Windows-Azure-HDFS/1.0",
           "Microsoft-HTTPAPI/2.0"
         ],
-        "x-ms-client-request-id": "d29dac45-4bd5-c993-da84-8b65926ae9fe",
-<<<<<<< HEAD
-        "x-ms-request-id": "af63a308-901f-0018-41ae-f9a038000000",
-=======
-        "x-ms-request-id": "fc4a8d7b-c01f-0015-3b7e-0568ec000000",
->>>>>>> 1814567d
+        "x-ms-client-request-id": "29f6fb14-b2d9-5c30-dd24-aa3dc3b7f708",
+        "x-ms-request-id": "da83f077-a01f-0061-13f1-065c1c000000",
         "x-ms-version": "2020-06-12"
       },
       "ResponseBody": []
     },
     {
-      "RequestUri": "https://seannse.dfs.core.windows.net/test-filesystem-efdb0baf-309e-2ca4-43fd-20c3f7ba1fa0/test-directory-767e98f4-01e9-3abc-9ee5-4bfe4a13c1ef?action=setAccessControl",
+      "RequestUri": "https://seannse.dfs.core.windows.net/test-filesystem-de1772a3-3bde-bffd-ff2d-39e9e146593c/test-directory-611dbbfc-60ce-cc59-92e9-0208910ada09?action=setAccessControl",
       "RequestMethod": "PATCH",
       "RequestHeaders": {
         "Accept": "application/json",
         "Authorization": "Sanitized",
         "User-Agent": [
-<<<<<<< HEAD
-          "azsdk-net-Storage.Files.DataLake/12.7.0-alpha.20210202.1",
-          "(.NET 5.0.2; Microsoft Windows 10.0.19042)"
+          "azsdk-net-Storage.Files.DataLake/12.7.0-alpha.20210219.1",
+          "(.NET 5.0.3; Microsoft Windows 10.0.19041)"
         ],
-        "x-ms-client-request-id": "9eb8b04c-ee75-ef19-112f-85756af0db2b",
-        "x-ms-date": "Tue, 02 Feb 2021 21:55:47 GMT",
-=======
-          "azsdk-net-Storage.Files.DataLake/12.7.0-alpha.20210217.1",
-          "(.NET 5.0.3; Microsoft Windows 10.0.19042)"
-        ],
-        "x-ms-client-request-id": "9eb8b04c-ee75-ef19-112f-85756af0db2b",
-        "x-ms-date": "Wed, 17 Feb 2021 22:43:30 GMT",
->>>>>>> 1814567d
+        "x-ms-client-request-id": "96f49cb0-b114-6730-09cf-cd3171d84dd4",
+        "x-ms-date": "Fri, 19 Feb 2021 19:02:51 GMT",
         "x-ms-permissions": "rwxrwxrwx",
         "x-ms-return-client-request-id": "true",
         "x-ms-version": "2020-06-12"
@@ -136,53 +87,33 @@
       "StatusCode": 200,
       "ResponseHeaders": {
         "Content-Length": "0",
-<<<<<<< HEAD
-        "Date": "Tue, 02 Feb 2021 21:55:47 GMT",
-        "ETag": "\u00220x8D8C7C54C736144\u0022",
-        "Last-Modified": "Tue, 02 Feb 2021 21:55:47 GMT",
-=======
-        "Date": "Wed, 17 Feb 2021 22:43:29 GMT",
-        "ETag": "\u00220x8D8D39572B7E24D\u0022",
-        "Last-Modified": "Wed, 17 Feb 2021 22:43:30 GMT",
->>>>>>> 1814567d
+        "Date": "Fri, 19 Feb 2021 19:02:50 GMT",
+        "ETag": "\u00220x8D8D508F46CBB3F\u0022",
+        "Last-Modified": "Fri, 19 Feb 2021 19:02:51 GMT",
         "Server": [
           "Windows-Azure-HDFS/1.0",
           "Microsoft-HTTPAPI/2.0"
         ],
-        "x-ms-client-request-id": "9eb8b04c-ee75-ef19-112f-85756af0db2b",
+        "x-ms-client-request-id": "96f49cb0-b114-6730-09cf-cd3171d84dd4",
         "x-ms-namespace-enabled": "true",
-<<<<<<< HEAD
-        "x-ms-request-id": "af63a310-901f-0018-49ae-f9a038000000",
-=======
-        "x-ms-request-id": "fc4a8d90-c01f-0015-507e-0568ec000000",
->>>>>>> 1814567d
+        "x-ms-request-id": "da83f095-a01f-0061-31f1-065c1c000000",
         "x-ms-version": "2020-06-12"
       },
       "ResponseBody": []
     },
     {
-      "RequestUri": "https://seannse.blob.core.windows.net/test-filesystem-efdb0baf-309e-2ca4-43fd-20c3f7ba1fa0?restype=container",
+      "RequestUri": "https://seannse.blob.core.windows.net/test-filesystem-de1772a3-3bde-bffd-ff2d-39e9e146593c?restype=container",
       "RequestMethod": "DELETE",
       "RequestHeaders": {
         "Accept": "application/xml",
         "Authorization": "Sanitized",
-<<<<<<< HEAD
-        "traceparent": "00-23089f8cf7d04542b18cf629b594a1aa-054ea5b7e5cdaf4d-00",
+        "traceparent": "00-c834bf3604bef84b88a10aa2dcd39a48-fe37854782f5534b-00",
         "User-Agent": [
-          "azsdk-net-Storage.Files.DataLake/12.7.0-alpha.20210202.1",
-          "(.NET 5.0.2; Microsoft Windows 10.0.19042)"
+          "azsdk-net-Storage.Files.DataLake/12.7.0-alpha.20210219.1",
+          "(.NET 5.0.3; Microsoft Windows 10.0.19041)"
         ],
-        "x-ms-client-request-id": "e119b7ce-4bb1-8188-e777-a7e074c99452",
-        "x-ms-date": "Tue, 02 Feb 2021 21:55:47 GMT",
-=======
-        "traceparent": "00-812b4446f6e31e4387e56514591f6fe3-aec2e1edbb23f44d-00",
-        "User-Agent": [
-          "azsdk-net-Storage.Files.DataLake/12.7.0-alpha.20210217.1",
-          "(.NET 5.0.3; Microsoft Windows 10.0.19042)"
-        ],
-        "x-ms-client-request-id": "e119b7ce-4bb1-8188-e777-a7e074c99452",
-        "x-ms-date": "Wed, 17 Feb 2021 22:43:30 GMT",
->>>>>>> 1814567d
+        "x-ms-client-request-id": "278ce65c-61c2-51f3-978f-b17948276fcc",
+        "x-ms-date": "Fri, 19 Feb 2021 19:02:51 GMT",
         "x-ms-return-client-request-id": "true",
         "x-ms-version": "2020-06-12"
       },
@@ -190,28 +121,20 @@
       "StatusCode": 202,
       "ResponseHeaders": {
         "Content-Length": "0",
-<<<<<<< HEAD
-        "Date": "Tue, 02 Feb 2021 21:55:47 GMT",
-=======
-        "Date": "Wed, 17 Feb 2021 22:43:30 GMT",
->>>>>>> 1814567d
+        "Date": "Fri, 19 Feb 2021 19:02:50 GMT",
         "Server": [
           "Windows-Azure-Blob/1.0",
           "Microsoft-HTTPAPI/2.0"
         ],
-        "x-ms-client-request-id": "e119b7ce-4bb1-8188-e777-a7e074c99452",
-<<<<<<< HEAD
-        "x-ms-request-id": "423d0935-801e-0059-73ae-f9f8dc000000",
-=======
-        "x-ms-request-id": "c835aaad-d01e-0044-697e-05f560000000",
->>>>>>> 1814567d
+        "x-ms-client-request-id": "278ce65c-61c2-51f3-978f-b17948276fcc",
+        "x-ms-request-id": "cb124a51-b01e-006d-32f1-06cb14000000",
         "x-ms-version": "2020-06-12"
       },
       "ResponseBody": []
     }
   ],
   "Variables": {
-    "RandomSeed": "25538739",
+    "RandomSeed": "1292778770",
     "Storage_TestConfigHierarchicalNamespace": "NamespaceTenant\nseannse\nU2FuaXRpemVk\nhttps://seannse.blob.core.windows.net\nhttps://seannse.file.core.windows.net\nhttps://seannse.queue.core.windows.net\nhttps://seannse.table.core.windows.net\n\n\n\n\nhttps://seannse-secondary.blob.core.windows.net\nhttps://seannse-secondary.file.core.windows.net\nhttps://seannse-secondary.queue.core.windows.net\nhttps://seannse-secondary.table.core.windows.net\n68390a19-a643-458b-b726-408abf67b4fc\nSanitized\n72f988bf-86f1-41af-91ab-2d7cd011db47\nhttps://login.microsoftonline.com/\nCloud\nBlobEndpoint=https://seannse.blob.core.windows.net/;QueueEndpoint=https://seannse.queue.core.windows.net/;FileEndpoint=https://seannse.file.core.windows.net/;BlobSecondaryEndpoint=https://seannse-secondary.blob.core.windows.net/;QueueSecondaryEndpoint=https://seannse-secondary.queue.core.windows.net/;FileSecondaryEndpoint=https://seannse-secondary.file.core.windows.net/;AccountName=seannse;AccountKey=Sanitized\n"
   }
 }