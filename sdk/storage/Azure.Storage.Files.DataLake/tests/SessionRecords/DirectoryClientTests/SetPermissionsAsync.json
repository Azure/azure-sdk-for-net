--- conflicted
+++ resolved
@@ -15,11 +15,7 @@
         "x-ms-client-request-id": "3df136bd-c626-89c0-12dd-d110f576c1ad",
         "x-ms-date": "Fri, 19 Feb 2021 19:02:51 GMT",
         "x-ms-return-client-request-id": "true",
-<<<<<<< HEAD
-        "x-ms-version": "2020-12-06"
-=======
         "x-ms-version": "2021-02-12"
->>>>>>> 7e782c87
       },
       "RequestBody": null,
       "StatusCode": 201,
@@ -34,11 +30,7 @@
         ],
         "x-ms-client-request-id": "3df136bd-c626-89c0-12dd-d110f576c1ad",
         "x-ms-request-id": "cb1249e0-b01e-006d-4cf1-06cb14000000",
-<<<<<<< HEAD
-        "x-ms-version": "2020-12-06"
-=======
         "x-ms-version": "2021-02-12"
->>>>>>> 7e782c87
       },
       "ResponseBody": []
     },
@@ -56,11 +48,7 @@
         "x-ms-client-request-id": "29f6fb14-b2d9-5c30-dd24-aa3dc3b7f708",
         "x-ms-date": "Fri, 19 Feb 2021 19:02:51 GMT",
         "x-ms-return-client-request-id": "true",
-<<<<<<< HEAD
-        "x-ms-version": "2020-12-06"
-=======
         "x-ms-version": "2021-02-12"
->>>>>>> 7e782c87
       },
       "RequestBody": null,
       "StatusCode": 201,
@@ -75,11 +63,7 @@
         ],
         "x-ms-client-request-id": "29f6fb14-b2d9-5c30-dd24-aa3dc3b7f708",
         "x-ms-request-id": "da83f077-a01f-0061-13f1-065c1c000000",
-<<<<<<< HEAD
-        "x-ms-version": "2020-12-06"
-=======
         "x-ms-version": "2021-02-12"
->>>>>>> 7e782c87
       },
       "ResponseBody": []
     },
@@ -97,11 +81,7 @@
         "x-ms-date": "Fri, 19 Feb 2021 19:02:51 GMT",
         "x-ms-permissions": "rwxrwxrwx",
         "x-ms-return-client-request-id": "true",
-<<<<<<< HEAD
-        "x-ms-version": "2020-12-06"
-=======
         "x-ms-version": "2021-02-12"
->>>>>>> 7e782c87
       },
       "RequestBody": null,
       "StatusCode": 200,
@@ -117,11 +97,7 @@
         "x-ms-client-request-id": "96f49cb0-b114-6730-09cf-cd3171d84dd4",
         "x-ms-namespace-enabled": "true",
         "x-ms-request-id": "da83f095-a01f-0061-31f1-065c1c000000",
-<<<<<<< HEAD
-        "x-ms-version": "2020-12-06"
-=======
         "x-ms-version": "2021-02-12"
->>>>>>> 7e782c87
       },
       "ResponseBody": []
     },
@@ -139,11 +115,7 @@
         "x-ms-client-request-id": "278ce65c-61c2-51f3-978f-b17948276fcc",
         "x-ms-date": "Fri, 19 Feb 2021 19:02:51 GMT",
         "x-ms-return-client-request-id": "true",
-<<<<<<< HEAD
-        "x-ms-version": "2020-12-06"
-=======
         "x-ms-version": "2021-02-12"
->>>>>>> 7e782c87
       },
       "RequestBody": null,
       "StatusCode": 202,
@@ -156,11 +128,7 @@
         ],
         "x-ms-client-request-id": "278ce65c-61c2-51f3-978f-b17948276fcc",
         "x-ms-request-id": "cb124a51-b01e-006d-32f1-06cb14000000",
-<<<<<<< HEAD
-        "x-ms-version": "2020-12-06"
-=======
         "x-ms-version": "2021-02-12"
->>>>>>> 7e782c87
       },
       "ResponseBody": []
     }
