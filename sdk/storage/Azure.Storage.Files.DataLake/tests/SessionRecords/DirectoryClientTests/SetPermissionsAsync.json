{
  "Entries": [
    {
      "RequestUri": "http://seannsecanary.blob.core.windows.net/test-filesystem-efdb0baf-309e-2ca4-43fd-20c3f7ba1fa0?restype=container",
      "RequestMethod": "PUT",
      "RequestHeaders": {
        "Authorization": "Sanitized",
        "traceparent": "00-2a1ca819c2e0b5468b01e9355dd9d7ee-1422b486b04cc342-00",
        "User-Agent": [
          "azsdk-net-Storage.Files.DataLake/12.1.0-dev.20200403.1",
          "(.NET Core 4.6.28325.01; Microsoft Windows 10.0.18362 )"
        ],
        "x-ms-blob-public-access": "container",
        "x-ms-client-request-id": "2abf97cb-dd4a-3468-1131-f0a25c085b39",
        "x-ms-date": "Fri, 03 Apr 2020 20:56:02 GMT",
        "x-ms-return-client-request-id": "true",
<<<<<<< HEAD
        "x-ms-version": "2019-12-12"
=======
        "x-ms-version": "2020-02-10"
>>>>>>> 60f4876e
      },
      "RequestBody": null,
      "StatusCode": 201,
      "ResponseHeaders": {
        "Content-Length": "0",
        "Date": "Fri, 03 Apr 2020 20:56:00 GMT",
        "ETag": "\u00220x8D7D8116A81DC17\u0022",
        "Last-Modified": "Fri, 03 Apr 2020 20:56:00 GMT",
        "Server": [
          "Windows-Azure-Blob/1.0",
          "Microsoft-HTTPAPI/2.0"
        ],
        "x-ms-client-request-id": "2abf97cb-dd4a-3468-1131-f0a25c085b39",
        "x-ms-request-id": "9621a610-f01e-0012-1dfa-093670000000",
<<<<<<< HEAD
        "x-ms-version": "2019-12-12"
=======
        "x-ms-version": "2020-02-10"
>>>>>>> 60f4876e
      },
      "ResponseBody": []
    },
    {
      "RequestUri": "http://seannsecanary.dfs.core.windows.net/test-filesystem-efdb0baf-309e-2ca4-43fd-20c3f7ba1fa0/test-directory-767e98f4-01e9-3abc-9ee5-4bfe4a13c1ef?resource=directory",
      "RequestMethod": "PUT",
      "RequestHeaders": {
        "Authorization": "Sanitized",
        "traceparent": "00-6bead3e1a0b46a4383191c96f59c5aeb-6804a1dfe0392a41-00",
        "User-Agent": [
          "azsdk-net-Storage.Files.DataLake/12.1.0-dev.20200403.1",
          "(.NET Core 4.6.28325.01; Microsoft Windows 10.0.18362 )"
        ],
        "x-ms-client-request-id": "d29dac45-4bd5-c993-da84-8b65926ae9fe",
        "x-ms-date": "Fri, 03 Apr 2020 20:56:02 GMT",
        "x-ms-return-client-request-id": "true",
<<<<<<< HEAD
        "x-ms-version": "2019-12-12"
=======
        "x-ms-version": "2020-02-10"
>>>>>>> 60f4876e
      },
      "RequestBody": null,
      "StatusCode": 201,
      "ResponseHeaders": {
        "Content-Length": "0",
        "Date": "Fri, 03 Apr 2020 20:56:00 GMT",
        "ETag": "\u00220x8D7D8116A8FE81A\u0022",
        "Last-Modified": "Fri, 03 Apr 2020 20:56:01 GMT",
        "Server": [
          "Windows-Azure-HDFS/1.0",
          "Microsoft-HTTPAPI/2.0"
        ],
        "x-ms-client-request-id": "d29dac45-4bd5-c993-da84-8b65926ae9fe",
        "x-ms-request-id": "fa43fc78-201f-0097-42fa-091bad000000",
<<<<<<< HEAD
        "x-ms-version": "2019-12-12"
=======
        "x-ms-version": "2020-02-10"
>>>>>>> 60f4876e
      },
      "ResponseBody": []
    },
    {
      "RequestUri": "http://seannsecanary.dfs.core.windows.net/test-filesystem-efdb0baf-309e-2ca4-43fd-20c3f7ba1fa0/test-directory-767e98f4-01e9-3abc-9ee5-4bfe4a13c1ef?action=setAccessControl",
      "RequestMethod": "PATCH",
      "RequestHeaders": {
        "Authorization": "Sanitized",
        "User-Agent": [
          "azsdk-net-Storage.Files.DataLake/12.1.0-dev.20200403.1",
          "(.NET Core 4.6.28325.01; Microsoft Windows 10.0.18362 )"
        ],
        "x-ms-client-request-id": "9eb8b04c-ee75-ef19-112f-85756af0db2b",
        "x-ms-date": "Fri, 03 Apr 2020 20:56:02 GMT",
        "x-ms-permissions": "rwxrwxrwx",
        "x-ms-return-client-request-id": "true",
<<<<<<< HEAD
        "x-ms-version": "2019-12-12"
=======
        "x-ms-version": "2020-02-10"
>>>>>>> 60f4876e
      },
      "RequestBody": null,
      "StatusCode": 200,
      "ResponseHeaders": {
        "Content-Length": "0",
        "Date": "Fri, 03 Apr 2020 20:56:00 GMT",
        "ETag": "\u00220x8D7D8116A8FE81A\u0022",
        "Last-Modified": "Fri, 03 Apr 2020 20:56:01 GMT",
        "Server": [
          "Windows-Azure-HDFS/1.0",
          "Microsoft-HTTPAPI/2.0"
        ],
        "x-ms-client-request-id": "9eb8b04c-ee75-ef19-112f-85756af0db2b",
        "x-ms-namespace-enabled": "true",
        "x-ms-request-id": "fa43fc79-201f-0097-43fa-091bad000000",
<<<<<<< HEAD
        "x-ms-version": "2019-12-12"
=======
        "x-ms-version": "2020-02-10"
>>>>>>> 60f4876e
      },
      "ResponseBody": []
    },
    {
      "RequestUri": "http://seannsecanary.blob.core.windows.net/test-filesystem-efdb0baf-309e-2ca4-43fd-20c3f7ba1fa0?restype=container",
      "RequestMethod": "DELETE",
      "RequestHeaders": {
        "Authorization": "Sanitized",
        "traceparent": "00-c4f1005741ddf64493382d4ec6781232-0a7135a6f76d3642-00",
        "User-Agent": [
          "azsdk-net-Storage.Files.DataLake/12.1.0-dev.20200403.1",
          "(.NET Core 4.6.28325.01; Microsoft Windows 10.0.18362 )"
        ],
        "x-ms-client-request-id": "e119b7ce-4bb1-8188-e777-a7e074c99452",
        "x-ms-date": "Fri, 03 Apr 2020 20:56:02 GMT",
        "x-ms-return-client-request-id": "true",
<<<<<<< HEAD
        "x-ms-version": "2019-12-12"
=======
        "x-ms-version": "2020-02-10"
>>>>>>> 60f4876e
      },
      "RequestBody": null,
      "StatusCode": 202,
      "ResponseHeaders": {
        "Content-Length": "0",
        "Date": "Fri, 03 Apr 2020 20:56:00 GMT",
        "Server": [
          "Windows-Azure-Blob/1.0",
          "Microsoft-HTTPAPI/2.0"
        ],
        "x-ms-client-request-id": "e119b7ce-4bb1-8188-e777-a7e074c99452",
        "x-ms-request-id": "9621a63b-f01e-0012-3cfa-093670000000",
<<<<<<< HEAD
        "x-ms-version": "2019-12-12"
=======
        "x-ms-version": "2020-02-10"
>>>>>>> 60f4876e
      },
      "ResponseBody": []
    }
  ],
  "Variables": {
    "RandomSeed": "25538739",
    "Storage_TestConfigHierarchicalNamespace": "NamespaceTenant\nseannsecanary\nU2FuaXRpemVk\nhttp://seannsecanary.blob.core.windows.net\nhttp://seannsecanary.file.core.windows.net\nhttp://seannsecanary.queue.core.windows.net\nhttp://seannsecanary.table.core.windows.net\n\n\n\n\nhttp://seannsecanary-secondary.blob.core.windows.net\nhttp://seannsecanary-secondary.file.core.windows.net\nhttp://seannsecanary-secondary.queue.core.windows.net\nhttp://seannsecanary-secondary.table.core.windows.net\n68390a19-a643-458b-b726-408abf67b4fc\nSanitized\n72f988bf-86f1-41af-91ab-2d7cd011db47\nhttps://login.microsoftonline.com/\nCloud\nBlobEndpoint=http://seannsecanary.blob.core.windows.net/;QueueEndpoint=http://seannsecanary.queue.core.windows.net/;FileEndpoint=http://seannsecanary.file.core.windows.net/;BlobSecondaryEndpoint=http://seannsecanary-secondary.blob.core.windows.net/;QueueSecondaryEndpoint=http://seannsecanary-secondary.queue.core.windows.net/;FileSecondaryEndpoint=http://seannsecanary-secondary.file.core.windows.net/;AccountName=seannsecanary;AccountKey=Sanitized\n"
  }
}<|MERGE_RESOLUTION|>--- conflicted
+++ resolved
@@ -14,11 +14,7 @@
         "x-ms-client-request-id": "2abf97cb-dd4a-3468-1131-f0a25c085b39",
         "x-ms-date": "Fri, 03 Apr 2020 20:56:02 GMT",
         "x-ms-return-client-request-id": "true",
-<<<<<<< HEAD
-        "x-ms-version": "2019-12-12"
-=======
         "x-ms-version": "2020-02-10"
->>>>>>> 60f4876e
       },
       "RequestBody": null,
       "StatusCode": 201,
@@ -33,11 +29,7 @@
         ],
         "x-ms-client-request-id": "2abf97cb-dd4a-3468-1131-f0a25c085b39",
         "x-ms-request-id": "9621a610-f01e-0012-1dfa-093670000000",
-<<<<<<< HEAD
-        "x-ms-version": "2019-12-12"
-=======
         "x-ms-version": "2020-02-10"
->>>>>>> 60f4876e
       },
       "ResponseBody": []
     },
@@ -54,11 +46,7 @@
         "x-ms-client-request-id": "d29dac45-4bd5-c993-da84-8b65926ae9fe",
         "x-ms-date": "Fri, 03 Apr 2020 20:56:02 GMT",
         "x-ms-return-client-request-id": "true",
-<<<<<<< HEAD
-        "x-ms-version": "2019-12-12"
-=======
         "x-ms-version": "2020-02-10"
->>>>>>> 60f4876e
       },
       "RequestBody": null,
       "StatusCode": 201,
@@ -73,11 +61,7 @@
         ],
         "x-ms-client-request-id": "d29dac45-4bd5-c993-da84-8b65926ae9fe",
         "x-ms-request-id": "fa43fc78-201f-0097-42fa-091bad000000",
-<<<<<<< HEAD
-        "x-ms-version": "2019-12-12"
-=======
         "x-ms-version": "2020-02-10"
->>>>>>> 60f4876e
       },
       "ResponseBody": []
     },
@@ -94,11 +78,7 @@
         "x-ms-date": "Fri, 03 Apr 2020 20:56:02 GMT",
         "x-ms-permissions": "rwxrwxrwx",
         "x-ms-return-client-request-id": "true",
-<<<<<<< HEAD
-        "x-ms-version": "2019-12-12"
-=======
         "x-ms-version": "2020-02-10"
->>>>>>> 60f4876e
       },
       "RequestBody": null,
       "StatusCode": 200,
@@ -114,11 +94,7 @@
         "x-ms-client-request-id": "9eb8b04c-ee75-ef19-112f-85756af0db2b",
         "x-ms-namespace-enabled": "true",
         "x-ms-request-id": "fa43fc79-201f-0097-43fa-091bad000000",
-<<<<<<< HEAD
-        "x-ms-version": "2019-12-12"
-=======
         "x-ms-version": "2020-02-10"
->>>>>>> 60f4876e
       },
       "ResponseBody": []
     },
@@ -135,11 +111,7 @@
         "x-ms-client-request-id": "e119b7ce-4bb1-8188-e777-a7e074c99452",
         "x-ms-date": "Fri, 03 Apr 2020 20:56:02 GMT",
         "x-ms-return-client-request-id": "true",
-<<<<<<< HEAD
-        "x-ms-version": "2019-12-12"
-=======
         "x-ms-version": "2020-02-10"
->>>>>>> 60f4876e
       },
       "RequestBody": null,
       "StatusCode": 202,
@@ -152,11 +124,7 @@
         ],
         "x-ms-client-request-id": "e119b7ce-4bb1-8188-e777-a7e074c99452",
         "x-ms-request-id": "9621a63b-f01e-0012-3cfa-093670000000",
-<<<<<<< HEAD
-        "x-ms-version": "2019-12-12"
-=======
         "x-ms-version": "2020-02-10"
->>>>>>> 60f4876e
       },
       "ResponseBody": []
     }
