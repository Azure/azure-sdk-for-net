{
  "Entries": [
    {
      "RequestUri": "https://seannse.blob.core.windows.net/test-filesystem-66631150-3b95-fd83-bf65-c3c294d022d9?restype=container",
      "RequestMethod": "PUT",
      "RequestHeaders": {
        "Accept": "application/xml",
        "Authorization": "Sanitized",
<<<<<<< HEAD
        "traceparent": "00-0302bb0fb8aa0942bd02592ddfdfd8c7-5d9af7bd0929b240-00",
        "User-Agent": [
          "azsdk-net-Storage.Files.DataLake/12.7.0-alpha.20210202.1",
          "(.NET 5.0.2; Microsoft Windows 10.0.19042)"
        ],
        "x-ms-blob-public-access": "container",
        "x-ms-client-request-id": "dc469eac-169f-d4ec-d0a2-358cfbcf4216",
        "x-ms-date": "Tue, 02 Feb 2021 21:43:52 GMT",
=======
        "traceparent": "00-1a76ef3405f4fa4b8c57ae274e1786f5-9eb89572ad351e47-00",
        "User-Agent": [
          "azsdk-net-Storage.Files.DataLake/12.7.0-alpha.20210217.1",
          "(.NET 5.0.3; Microsoft Windows 10.0.19042)"
        ],
        "x-ms-blob-public-access": "container",
        "x-ms-client-request-id": "dc469eac-169f-d4ec-d0a2-358cfbcf4216",
        "x-ms-date": "Wed, 17 Feb 2021 22:47:10 GMT",
>>>>>>> 1814567d
        "x-ms-return-client-request-id": "true",
        "x-ms-version": "2020-06-12"
      },
      "RequestBody": null,
      "StatusCode": 201,
      "ResponseHeaders": {
        "Content-Length": "0",
<<<<<<< HEAD
        "Date": "Tue, 02 Feb 2021 21:43:53 GMT",
        "ETag": "\u00220x8D8C7C3A2E957F6\u0022",
        "Last-Modified": "Tue, 02 Feb 2021 21:43:53 GMT",
=======
        "Date": "Wed, 17 Feb 2021 22:47:10 GMT",
        "ETag": "\u00220x8D8D395F5E3BE1A\u0022",
        "Last-Modified": "Wed, 17 Feb 2021 22:47:10 GMT",
>>>>>>> 1814567d
        "Server": [
          "Windows-Azure-Blob/1.0",
          "Microsoft-HTTPAPI/2.0"
        ],
        "x-ms-client-request-id": "dc469eac-169f-d4ec-d0a2-358cfbcf4216",
<<<<<<< HEAD
        "x-ms-request-id": "1c0fe78e-501e-0017-10ac-f9d654000000",
=======
        "x-ms-request-id": "15691691-401e-0046-6c7e-054bd8000000",
>>>>>>> 1814567d
        "x-ms-version": "2020-06-12"
      },
      "ResponseBody": []
    },
    {
      "RequestUri": "https://seannse.dfs.core.windows.net/test-filesystem-66631150-3b95-fd83-bf65-c3c294d022d9/test-dire\u00A2t \u00D8\u00AE\u03D2%253A-6491b0f7-14fa-ac10-189d-11b300dbb88e?resource=directory",
      "RequestMethod": "PUT",
      "RequestHeaders": {
        "Accept": "application/json",
        "Authorization": "Sanitized",
<<<<<<< HEAD
        "traceparent": "00-5471843cab5a5640b2b32948a403852a-1cfda524cc2dc445-00",
        "User-Agent": [
          "azsdk-net-Storage.Files.DataLake/12.7.0-alpha.20210202.1",
          "(.NET 5.0.2; Microsoft Windows 10.0.19042)"
        ],
        "x-ms-client-request-id": "94b0239f-ec9f-978a-8d9a-c4010438d3f5",
        "x-ms-date": "Tue, 02 Feb 2021 21:43:53 GMT",
=======
        "traceparent": "00-97c1135ea3f1d741a9c6e2181cf2f027-59da7b8a7bf02848-00",
        "User-Agent": [
          "azsdk-net-Storage.Files.DataLake/12.7.0-alpha.20210217.1",
          "(.NET 5.0.3; Microsoft Windows 10.0.19042)"
        ],
        "x-ms-client-request-id": "94b0239f-ec9f-978a-8d9a-c4010438d3f5",
        "x-ms-date": "Wed, 17 Feb 2021 22:47:10 GMT",
>>>>>>> 1814567d
        "x-ms-return-client-request-id": "true",
        "x-ms-version": "2020-06-12"
      },
      "RequestBody": null,
      "StatusCode": 201,
      "ResponseHeaders": {
        "Content-Length": "0",
<<<<<<< HEAD
        "Date": "Tue, 02 Feb 2021 21:43:53 GMT",
        "ETag": "\u00220x8D8C7C3A326C2A2\u0022",
        "Last-Modified": "Tue, 02 Feb 2021 21:43:54 GMT",
=======
        "Date": "Wed, 17 Feb 2021 22:47:10 GMT",
        "ETag": "\u00220x8D8D395F61D8FA0\u0022",
        "Last-Modified": "Wed, 17 Feb 2021 22:47:10 GMT",
>>>>>>> 1814567d
        "Server": [
          "Windows-Azure-HDFS/1.0",
          "Microsoft-HTTPAPI/2.0"
        ],
        "x-ms-client-request-id": "94b0239f-ec9f-978a-8d9a-c4010438d3f5",
<<<<<<< HEAD
        "x-ms-request-id": "e6733473-c01f-0048-71ac-f96268000000",
=======
        "x-ms-request-id": "c6d7329c-401f-0046-247e-054bd8000000",
>>>>>>> 1814567d
        "x-ms-version": "2020-06-12"
      },
      "ResponseBody": []
    },
    {
      "RequestUri": "https://seannse.dfs.core.windows.net/test-filesystem-66631150-3b95-fd83-bf65-c3c294d022d9?resource=filesystem\u0026recursive=true\u0026upn=false",
      "RequestMethod": "GET",
      "RequestHeaders": {
        "Accept": "application/json",
        "Authorization": "Sanitized",
        "User-Agent": [
<<<<<<< HEAD
          "azsdk-net-Storage.Files.DataLake/12.7.0-alpha.20210202.1",
          "(.NET 5.0.2; Microsoft Windows 10.0.19042)"
        ],
        "x-ms-client-request-id": "dd138bd3-242a-28ee-b47d-69ef813999bf",
        "x-ms-date": "Tue, 02 Feb 2021 21:43:53 GMT",
=======
          "azsdk-net-Storage.Files.DataLake/12.7.0-alpha.20210217.1",
          "(.NET 5.0.3; Microsoft Windows 10.0.19042)"
        ],
        "x-ms-client-request-id": "dd138bd3-242a-28ee-b47d-69ef813999bf",
        "x-ms-date": "Wed, 17 Feb 2021 22:47:10 GMT",
>>>>>>> 1814567d
        "x-ms-return-client-request-id": "true",
        "x-ms-version": "2020-06-12"
      },
      "RequestBody": null,
      "StatusCode": 200,
      "ResponseHeaders": {
        "Content-Type": "application/json; charset=utf-8",
<<<<<<< HEAD
        "Date": "Tue, 02 Feb 2021 21:43:53 GMT",
=======
        "Date": "Wed, 17 Feb 2021 22:47:10 GMT",
>>>>>>> 1814567d
        "Server": [
          "Windows-Azure-HDFS/1.0",
          "Microsoft-HTTPAPI/2.0"
        ],
        "Transfer-Encoding": "chunked",
        "x-ms-client-request-id": "dd138bd3-242a-28ee-b47d-69ef813999bf",
<<<<<<< HEAD
        "x-ms-request-id": "e6733482-c01f-0048-7fac-f96268000000",
        "x-ms-version": "2020-06-12"
      },
      "ResponseBody": [
        "{\u0022paths\u0022:[{\u0022contentLength\u0022:\u00220\u0022,\u0022creationTime\u0022:\u0022132567758342701730\u0022,\u0022etag\u0022:\u00220x8D8C7C3A326C2A2\u0022,\u0022group\u0022:\u0022$superuser\u0022,\u0022isDirectory\u0022:\u0022true\u0022,\u0022lastModified\u0022:\u0022Tue, 02 Feb 2021 21:43:54 GMT\u0022,\u0022name\u0022:\u0022test-dire\u00A2t \u00D8\u00AE\u03D2%3A-6491b0f7-14fa-ac10-189d-11b300dbb88e\u0022,\u0022owner\u0022:\u0022$superuser\u0022,\u0022permissions\u0022:\u0022rwxr-x---\u0022}]}\n"
=======
        "x-ms-request-id": "c6d732c8-401f-0046-507e-054bd8000000",
        "x-ms-version": "2020-06-12"
      },
      "ResponseBody": [
        "{\u0022paths\u0022:[{\u0022contentLength\u0022:\u00220\u0022,\u0022creationTime\u0022:\u0022132580756305645472\u0022,\u0022etag\u0022:\u00220x8D8D395F61D8FA0\u0022,\u0022group\u0022:\u0022$superuser\u0022,\u0022isDirectory\u0022:\u0022true\u0022,\u0022lastModified\u0022:\u0022Wed, 17 Feb 2021 22:47:10 GMT\u0022,\u0022name\u0022:\u0022test-dire\u00A2t \u00D8\u00AE\u03D2%3A-6491b0f7-14fa-ac10-189d-11b300dbb88e\u0022,\u0022owner\u0022:\u0022$superuser\u0022,\u0022permissions\u0022:\u0022rwxr-x---\u0022}]}\n"
>>>>>>> 1814567d
      ]
    },
    {
      "RequestUri": "https://seannse.blob.core.windows.net/test-filesystem-66631150-3b95-fd83-bf65-c3c294d022d9?restype=container",
      "RequestMethod": "DELETE",
      "RequestHeaders": {
        "Accept": "application/xml",
        "Authorization": "Sanitized",
<<<<<<< HEAD
        "traceparent": "00-cedc43753ba4bd4dae578f98ca7b6e62-0aa446900cd95a4d-00",
        "User-Agent": [
          "azsdk-net-Storage.Files.DataLake/12.7.0-alpha.20210202.1",
          "(.NET 5.0.2; Microsoft Windows 10.0.19042)"
        ],
        "x-ms-client-request-id": "782d175c-f525-c6cb-b850-073be29e303b",
        "x-ms-date": "Tue, 02 Feb 2021 21:43:53 GMT",
=======
        "traceparent": "00-50e0e9056656e941a2781db3b4cf3c4f-8b031d653c164b46-00",
        "User-Agent": [
          "azsdk-net-Storage.Files.DataLake/12.7.0-alpha.20210217.1",
          "(.NET 5.0.3; Microsoft Windows 10.0.19042)"
        ],
        "x-ms-client-request-id": "782d175c-f525-c6cb-b850-073be29e303b",
        "x-ms-date": "Wed, 17 Feb 2021 22:47:10 GMT",
>>>>>>> 1814567d
        "x-ms-return-client-request-id": "true",
        "x-ms-version": "2020-06-12"
      },
      "RequestBody": null,
      "StatusCode": 202,
      "ResponseHeaders": {
        "Content-Length": "0",
<<<<<<< HEAD
        "Date": "Tue, 02 Feb 2021 21:43:54 GMT",
=======
        "Date": "Wed, 17 Feb 2021 22:47:10 GMT",
>>>>>>> 1814567d
        "Server": [
          "Windows-Azure-Blob/1.0",
          "Microsoft-HTTPAPI/2.0"
        ],
        "x-ms-client-request-id": "782d175c-f525-c6cb-b850-073be29e303b",
<<<<<<< HEAD
        "x-ms-request-id": "1c0fe846-501e-0017-2cac-f9d654000000",
=======
        "x-ms-request-id": "156918e0-401e-0046-057e-054bd8000000",
>>>>>>> 1814567d
        "x-ms-version": "2020-06-12"
      },
      "ResponseBody": []
    }
  ],
  "Variables": {
    "RandomSeed": "442423822",
    "Storage_TestConfigHierarchicalNamespace": "NamespaceTenant\nseannse\nU2FuaXRpemVk\nhttps://seannse.blob.core.windows.net\nhttps://seannse.file.core.windows.net\nhttps://seannse.queue.core.windows.net\nhttps://seannse.table.core.windows.net\n\n\n\n\nhttps://seannse-secondary.blob.core.windows.net\nhttps://seannse-secondary.file.core.windows.net\nhttps://seannse-secondary.queue.core.windows.net\nhttps://seannse-secondary.table.core.windows.net\n68390a19-a643-458b-b726-408abf67b4fc\nSanitized\n72f988bf-86f1-41af-91ab-2d7cd011db47\nhttps://login.microsoftonline.com/\nCloud\nBlobEndpoint=https://seannse.blob.core.windows.net/;QueueEndpoint=https://seannse.queue.core.windows.net/;FileEndpoint=https://seannse.file.core.windows.net/;BlobSecondaryEndpoint=https://seannse-secondary.blob.core.windows.net/;QueueSecondaryEndpoint=https://seannse-secondary.queue.core.windows.net/;FileSecondaryEndpoint=https://seannse-secondary.file.core.windows.net/;AccountName=seannse;AccountKey=Sanitized\n"
  }
}<|MERGE_RESOLUTION|>--- conflicted
+++ resolved
@@ -1,30 +1,19 @@
 {
   "Entries": [
     {
-      "RequestUri": "https://seannse.blob.core.windows.net/test-filesystem-66631150-3b95-fd83-bf65-c3c294d022d9?restype=container",
+      "RequestUri": "https://seannse.blob.core.windows.net/test-filesystem-67dd7fdf-cd58-8183-5d91-1f4a6f88b47a?restype=container",
       "RequestMethod": "PUT",
       "RequestHeaders": {
         "Accept": "application/xml",
         "Authorization": "Sanitized",
-<<<<<<< HEAD
-        "traceparent": "00-0302bb0fb8aa0942bd02592ddfdfd8c7-5d9af7bd0929b240-00",
+        "traceparent": "00-dac3711357afe64caa813b766be3e106-63d419722f50ba41-00",
         "User-Agent": [
-          "azsdk-net-Storage.Files.DataLake/12.7.0-alpha.20210202.1",
-          "(.NET 5.0.2; Microsoft Windows 10.0.19042)"
+          "azsdk-net-Storage.Files.DataLake/12.7.0-alpha.20210219.1",
+          "(.NET 5.0.3; Microsoft Windows 10.0.19041)"
         ],
         "x-ms-blob-public-access": "container",
-        "x-ms-client-request-id": "dc469eac-169f-d4ec-d0a2-358cfbcf4216",
-        "x-ms-date": "Tue, 02 Feb 2021 21:43:52 GMT",
-=======
-        "traceparent": "00-1a76ef3405f4fa4b8c57ae274e1786f5-9eb89572ad351e47-00",
-        "User-Agent": [
-          "azsdk-net-Storage.Files.DataLake/12.7.0-alpha.20210217.1",
-          "(.NET 5.0.3; Microsoft Windows 10.0.19042)"
-        ],
-        "x-ms-blob-public-access": "container",
-        "x-ms-client-request-id": "dc469eac-169f-d4ec-d0a2-358cfbcf4216",
-        "x-ms-date": "Wed, 17 Feb 2021 22:47:10 GMT",
->>>>>>> 1814567d
+        "x-ms-client-request-id": "d9641c52-8fcc-fa4c-e64f-c4525107a515",
+        "x-ms-date": "Fri, 19 Feb 2021 19:04:44 GMT",
         "x-ms-return-client-request-id": "true",
         "x-ms-version": "2020-06-12"
       },
@@ -32,52 +21,32 @@
       "StatusCode": 201,
       "ResponseHeaders": {
         "Content-Length": "0",
-<<<<<<< HEAD
-        "Date": "Tue, 02 Feb 2021 21:43:53 GMT",
-        "ETag": "\u00220x8D8C7C3A2E957F6\u0022",
-        "Last-Modified": "Tue, 02 Feb 2021 21:43:53 GMT",
-=======
-        "Date": "Wed, 17 Feb 2021 22:47:10 GMT",
-        "ETag": "\u00220x8D8D395F5E3BE1A\u0022",
-        "Last-Modified": "Wed, 17 Feb 2021 22:47:10 GMT",
->>>>>>> 1814567d
+        "Date": "Fri, 19 Feb 2021 19:04:42 GMT",
+        "ETag": "\u00220x8D8D5093763A45E\u0022",
+        "Last-Modified": "Fri, 19 Feb 2021 19:04:43 GMT",
         "Server": [
           "Windows-Azure-Blob/1.0",
           "Microsoft-HTTPAPI/2.0"
         ],
-        "x-ms-client-request-id": "dc469eac-169f-d4ec-d0a2-358cfbcf4216",
-<<<<<<< HEAD
-        "x-ms-request-id": "1c0fe78e-501e-0017-10ac-f9d654000000",
-=======
-        "x-ms-request-id": "15691691-401e-0046-6c7e-054bd8000000",
->>>>>>> 1814567d
+        "x-ms-client-request-id": "d9641c52-8fcc-fa4c-e64f-c4525107a515",
+        "x-ms-request-id": "cb12d931-b01e-006d-11f2-06cb14000000",
         "x-ms-version": "2020-06-12"
       },
       "ResponseBody": []
     },
     {
-      "RequestUri": "https://seannse.dfs.core.windows.net/test-filesystem-66631150-3b95-fd83-bf65-c3c294d022d9/test-dire\u00A2t \u00D8\u00AE\u03D2%253A-6491b0f7-14fa-ac10-189d-11b300dbb88e?resource=directory",
+      "RequestUri": "https://seannse.dfs.core.windows.net/test-filesystem-67dd7fdf-cd58-8183-5d91-1f4a6f88b47a/test-dire\u00A2t \u00D8\u00AE\u03D2%253A-f9f60e2e-2c59-e6ed-fe0e-52c08963687f?resource=directory",
       "RequestMethod": "PUT",
       "RequestHeaders": {
         "Accept": "application/json",
         "Authorization": "Sanitized",
-<<<<<<< HEAD
-        "traceparent": "00-5471843cab5a5640b2b32948a403852a-1cfda524cc2dc445-00",
+        "traceparent": "00-d951957805329747b75885ba6c692e7d-3be3f6a7d3000548-00",
         "User-Agent": [
-          "azsdk-net-Storage.Files.DataLake/12.7.0-alpha.20210202.1",
-          "(.NET 5.0.2; Microsoft Windows 10.0.19042)"
+          "azsdk-net-Storage.Files.DataLake/12.7.0-alpha.20210219.1",
+          "(.NET 5.0.3; Microsoft Windows 10.0.19041)"
         ],
-        "x-ms-client-request-id": "94b0239f-ec9f-978a-8d9a-c4010438d3f5",
-        "x-ms-date": "Tue, 02 Feb 2021 21:43:53 GMT",
-=======
-        "traceparent": "00-97c1135ea3f1d741a9c6e2181cf2f027-59da7b8a7bf02848-00",
-        "User-Agent": [
-          "azsdk-net-Storage.Files.DataLake/12.7.0-alpha.20210217.1",
-          "(.NET 5.0.3; Microsoft Windows 10.0.19042)"
-        ],
-        "x-ms-client-request-id": "94b0239f-ec9f-978a-8d9a-c4010438d3f5",
-        "x-ms-date": "Wed, 17 Feb 2021 22:47:10 GMT",
->>>>>>> 1814567d
+        "x-ms-client-request-id": "0bf02ef2-13e6-25e6-2e7d-dabe3d8c7182",
+        "x-ms-date": "Fri, 19 Feb 2021 19:04:44 GMT",
         "x-ms-return-client-request-id": "true",
         "x-ms-version": "2020-06-12"
       },
@@ -85,49 +54,31 @@
       "StatusCode": 201,
       "ResponseHeaders": {
         "Content-Length": "0",
-<<<<<<< HEAD
-        "Date": "Tue, 02 Feb 2021 21:43:53 GMT",
-        "ETag": "\u00220x8D8C7C3A326C2A2\u0022",
-        "Last-Modified": "Tue, 02 Feb 2021 21:43:54 GMT",
-=======
-        "Date": "Wed, 17 Feb 2021 22:47:10 GMT",
-        "ETag": "\u00220x8D8D395F61D8FA0\u0022",
-        "Last-Modified": "Wed, 17 Feb 2021 22:47:10 GMT",
->>>>>>> 1814567d
+        "Date": "Fri, 19 Feb 2021 19:04:42 GMT",
+        "ETag": "\u00220x8D8D509377713EF\u0022",
+        "Last-Modified": "Fri, 19 Feb 2021 19:04:43 GMT",
         "Server": [
           "Windows-Azure-HDFS/1.0",
           "Microsoft-HTTPAPI/2.0"
         ],
-        "x-ms-client-request-id": "94b0239f-ec9f-978a-8d9a-c4010438d3f5",
-<<<<<<< HEAD
-        "x-ms-request-id": "e6733473-c01f-0048-71ac-f96268000000",
-=======
-        "x-ms-request-id": "c6d7329c-401f-0046-247e-054bd8000000",
->>>>>>> 1814567d
+        "x-ms-client-request-id": "0bf02ef2-13e6-25e6-2e7d-dabe3d8c7182",
+        "x-ms-request-id": "da84434b-a01f-0061-0ef2-065c1c000000",
         "x-ms-version": "2020-06-12"
       },
       "ResponseBody": []
     },
     {
-      "RequestUri": "https://seannse.dfs.core.windows.net/test-filesystem-66631150-3b95-fd83-bf65-c3c294d022d9?resource=filesystem\u0026recursive=true\u0026upn=false",
+      "RequestUri": "https://seannse.dfs.core.windows.net/test-filesystem-67dd7fdf-cd58-8183-5d91-1f4a6f88b47a?resource=filesystem\u0026recursive=true\u0026upn=false",
       "RequestMethod": "GET",
       "RequestHeaders": {
         "Accept": "application/json",
         "Authorization": "Sanitized",
         "User-Agent": [
-<<<<<<< HEAD
-          "azsdk-net-Storage.Files.DataLake/12.7.0-alpha.20210202.1",
-          "(.NET 5.0.2; Microsoft Windows 10.0.19042)"
+          "azsdk-net-Storage.Files.DataLake/12.7.0-alpha.20210219.1",
+          "(.NET 5.0.3; Microsoft Windows 10.0.19041)"
         ],
-        "x-ms-client-request-id": "dd138bd3-242a-28ee-b47d-69ef813999bf",
-        "x-ms-date": "Tue, 02 Feb 2021 21:43:53 GMT",
-=======
-          "azsdk-net-Storage.Files.DataLake/12.7.0-alpha.20210217.1",
-          "(.NET 5.0.3; Microsoft Windows 10.0.19042)"
-        ],
-        "x-ms-client-request-id": "dd138bd3-242a-28ee-b47d-69ef813999bf",
-        "x-ms-date": "Wed, 17 Feb 2021 22:47:10 GMT",
->>>>>>> 1814567d
+        "x-ms-client-request-id": "5bcd4490-5c73-6f98-f9d2-24a601ef41f4",
+        "x-ms-date": "Fri, 19 Feb 2021 19:04:44 GMT",
         "x-ms-return-client-request-id": "true",
         "x-ms-version": "2020-06-12"
       },
@@ -135,55 +86,33 @@
       "StatusCode": 200,
       "ResponseHeaders": {
         "Content-Type": "application/json; charset=utf-8",
-<<<<<<< HEAD
-        "Date": "Tue, 02 Feb 2021 21:43:53 GMT",
-=======
-        "Date": "Wed, 17 Feb 2021 22:47:10 GMT",
->>>>>>> 1814567d
+        "Date": "Fri, 19 Feb 2021 19:04:43 GMT",
         "Server": [
           "Windows-Azure-HDFS/1.0",
           "Microsoft-HTTPAPI/2.0"
         ],
         "Transfer-Encoding": "chunked",
-        "x-ms-client-request-id": "dd138bd3-242a-28ee-b47d-69ef813999bf",
-<<<<<<< HEAD
-        "x-ms-request-id": "e6733482-c01f-0048-7fac-f96268000000",
+        "x-ms-client-request-id": "5bcd4490-5c73-6f98-f9d2-24a601ef41f4",
+        "x-ms-request-id": "da844369-a01f-0061-2cf2-065c1c000000",
         "x-ms-version": "2020-06-12"
       },
       "ResponseBody": [
-        "{\u0022paths\u0022:[{\u0022contentLength\u0022:\u00220\u0022,\u0022creationTime\u0022:\u0022132567758342701730\u0022,\u0022etag\u0022:\u00220x8D8C7C3A326C2A2\u0022,\u0022group\u0022:\u0022$superuser\u0022,\u0022isDirectory\u0022:\u0022true\u0022,\u0022lastModified\u0022:\u0022Tue, 02 Feb 2021 21:43:54 GMT\u0022,\u0022name\u0022:\u0022test-dire\u00A2t \u00D8\u00AE\u03D2%3A-6491b0f7-14fa-ac10-189d-11b300dbb88e\u0022,\u0022owner\u0022:\u0022$superuser\u0022,\u0022permissions\u0022:\u0022rwxr-x---\u0022}]}\n"
-=======
-        "x-ms-request-id": "c6d732c8-401f-0046-507e-054bd8000000",
-        "x-ms-version": "2020-06-12"
-      },
-      "ResponseBody": [
-        "{\u0022paths\u0022:[{\u0022contentLength\u0022:\u00220\u0022,\u0022creationTime\u0022:\u0022132580756305645472\u0022,\u0022etag\u0022:\u00220x8D8D395F61D8FA0\u0022,\u0022group\u0022:\u0022$superuser\u0022,\u0022isDirectory\u0022:\u0022true\u0022,\u0022lastModified\u0022:\u0022Wed, 17 Feb 2021 22:47:10 GMT\u0022,\u0022name\u0022:\u0022test-dire\u00A2t \u00D8\u00AE\u03D2%3A-6491b0f7-14fa-ac10-189d-11b300dbb88e\u0022,\u0022owner\u0022:\u0022$superuser\u0022,\u0022permissions\u0022:\u0022rwxr-x---\u0022}]}\n"
->>>>>>> 1814567d
+        "{\u0022paths\u0022:[{\u0022contentLength\u0022:\u00220\u0022,\u0022creationTime\u0022:\u0022132582350834897903\u0022,\u0022etag\u0022:\u00220x8D8D509377713EF\u0022,\u0022group\u0022:\u0022$superuser\u0022,\u0022isDirectory\u0022:\u0022true\u0022,\u0022lastModified\u0022:\u0022Fri, 19 Feb 2021 19:04:43 GMT\u0022,\u0022name\u0022:\u0022test-dire\u00A2t \u00D8\u00AE\u03D2%3A-f9f60e2e-2c59-e6ed-fe0e-52c08963687f\u0022,\u0022owner\u0022:\u0022$superuser\u0022,\u0022permissions\u0022:\u0022rwxr-x---\u0022}]}\n"
       ]
     },
     {
-      "RequestUri": "https://seannse.blob.core.windows.net/test-filesystem-66631150-3b95-fd83-bf65-c3c294d022d9?restype=container",
+      "RequestUri": "https://seannse.blob.core.windows.net/test-filesystem-67dd7fdf-cd58-8183-5d91-1f4a6f88b47a?restype=container",
       "RequestMethod": "DELETE",
       "RequestHeaders": {
         "Accept": "application/xml",
         "Authorization": "Sanitized",
-<<<<<<< HEAD
-        "traceparent": "00-cedc43753ba4bd4dae578f98ca7b6e62-0aa446900cd95a4d-00",
+        "traceparent": "00-26e5255d467d5544a8f26ab57713229c-bdb14b0d54f0ab49-00",
         "User-Agent": [
-          "azsdk-net-Storage.Files.DataLake/12.7.0-alpha.20210202.1",
-          "(.NET 5.0.2; Microsoft Windows 10.0.19042)"
+          "azsdk-net-Storage.Files.DataLake/12.7.0-alpha.20210219.1",
+          "(.NET 5.0.3; Microsoft Windows 10.0.19041)"
         ],
-        "x-ms-client-request-id": "782d175c-f525-c6cb-b850-073be29e303b",
-        "x-ms-date": "Tue, 02 Feb 2021 21:43:53 GMT",
-=======
-        "traceparent": "00-50e0e9056656e941a2781db3b4cf3c4f-8b031d653c164b46-00",
-        "User-Agent": [
-          "azsdk-net-Storage.Files.DataLake/12.7.0-alpha.20210217.1",
-          "(.NET 5.0.3; Microsoft Windows 10.0.19042)"
-        ],
-        "x-ms-client-request-id": "782d175c-f525-c6cb-b850-073be29e303b",
-        "x-ms-date": "Wed, 17 Feb 2021 22:47:10 GMT",
->>>>>>> 1814567d
+        "x-ms-client-request-id": "f82d0aca-16be-8a0f-ab5e-783d2d4b5170",
+        "x-ms-date": "Fri, 19 Feb 2021 19:04:44 GMT",
         "x-ms-return-client-request-id": "true",
         "x-ms-version": "2020-06-12"
       },
@@ -191,28 +120,20 @@
       "StatusCode": 202,
       "ResponseHeaders": {
         "Content-Length": "0",
-<<<<<<< HEAD
-        "Date": "Tue, 02 Feb 2021 21:43:54 GMT",
-=======
-        "Date": "Wed, 17 Feb 2021 22:47:10 GMT",
->>>>>>> 1814567d
+        "Date": "Fri, 19 Feb 2021 19:04:43 GMT",
         "Server": [
           "Windows-Azure-Blob/1.0",
           "Microsoft-HTTPAPI/2.0"
         ],
-        "x-ms-client-request-id": "782d175c-f525-c6cb-b850-073be29e303b",
-<<<<<<< HEAD
-        "x-ms-request-id": "1c0fe846-501e-0017-2cac-f9d654000000",
-=======
-        "x-ms-request-id": "156918e0-401e-0046-057e-054bd8000000",
->>>>>>> 1814567d
+        "x-ms-client-request-id": "f82d0aca-16be-8a0f-ab5e-783d2d4b5170",
+        "x-ms-request-id": "cb12d990-b01e-006d-6df2-06cb14000000",
         "x-ms-version": "2020-06-12"
       },
       "ResponseBody": []
     }
   ],
   "Variables": {
-    "RandomSeed": "442423822",
+    "RandomSeed": "749885432",
     "Storage_TestConfigHierarchicalNamespace": "NamespaceTenant\nseannse\nU2FuaXRpemVk\nhttps://seannse.blob.core.windows.net\nhttps://seannse.file.core.windows.net\nhttps://seannse.queue.core.windows.net\nhttps://seannse.table.core.windows.net\n\n\n\n\nhttps://seannse-secondary.blob.core.windows.net\nhttps://seannse-secondary.file.core.windows.net\nhttps://seannse-secondary.queue.core.windows.net\nhttps://seannse-secondary.table.core.windows.net\n68390a19-a643-458b-b726-408abf67b4fc\nSanitized\n72f988bf-86f1-41af-91ab-2d7cd011db47\nhttps://login.microsoftonline.com/\nCloud\nBlobEndpoint=https://seannse.blob.core.windows.net/;QueueEndpoint=https://seannse.queue.core.windows.net/;FileEndpoint=https://seannse.file.core.windows.net/;BlobSecondaryEndpoint=https://seannse-secondary.blob.core.windows.net/;QueueSecondaryEndpoint=https://seannse-secondary.queue.core.windows.net/;FileSecondaryEndpoint=https://seannse-secondary.file.core.windows.net/;AccountName=seannse;AccountKey=Sanitized\n"
   }
 }