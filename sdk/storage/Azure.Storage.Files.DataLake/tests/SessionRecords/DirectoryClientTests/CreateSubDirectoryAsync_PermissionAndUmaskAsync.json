--- conflicted
+++ resolved
@@ -15,11 +15,7 @@
         "x-ms-client-request-id": "edd4dbfa-6a08-95ab-4824-c9d1e88ae8a0",
         "x-ms-date": "Fri, 19 Feb 2021 19:04:23 GMT",
         "x-ms-return-client-request-id": "true",
-<<<<<<< HEAD
-        "x-ms-version": "2020-12-06"
-=======
         "x-ms-version": "2021-02-12"
->>>>>>> 7e782c87
       },
       "RequestBody": null,
       "StatusCode": 201,
@@ -34,11 +30,7 @@
         ],
         "x-ms-client-request-id": "edd4dbfa-6a08-95ab-4824-c9d1e88ae8a0",
         "x-ms-request-id": "cb12c37a-b01e-006d-15f2-06cb14000000",
-<<<<<<< HEAD
-        "x-ms-version": "2020-12-06"
-=======
         "x-ms-version": "2021-02-12"
->>>>>>> 7e782c87
       },
       "ResponseBody": []
     },
@@ -56,11 +48,7 @@
         "x-ms-client-request-id": "8cd90ba6-9959-984d-2205-d9491325f944",
         "x-ms-date": "Fri, 19 Feb 2021 19:04:24 GMT",
         "x-ms-return-client-request-id": "true",
-<<<<<<< HEAD
-        "x-ms-version": "2020-12-06"
-=======
         "x-ms-version": "2021-02-12"
->>>>>>> 7e782c87
       },
       "RequestBody": null,
       "StatusCode": 201,
@@ -75,11 +63,7 @@
         ],
         "x-ms-client-request-id": "8cd90ba6-9959-984d-2205-d9491325f944",
         "x-ms-request-id": "da84355a-a01f-0061-30f2-065c1c000000",
-<<<<<<< HEAD
-        "x-ms-version": "2020-12-06"
-=======
         "x-ms-version": "2021-02-12"
->>>>>>> 7e782c87
       },
       "ResponseBody": []
     },
@@ -98,11 +82,7 @@
         "x-ms-permissions": "0777",
         "x-ms-return-client-request-id": "true",
         "x-ms-umask": "0057",
-<<<<<<< HEAD
-        "x-ms-version": "2020-12-06"
-=======
         "x-ms-version": "2021-02-12"
->>>>>>> 7e782c87
       },
       "RequestBody": null,
       "StatusCode": 201,
@@ -117,11 +97,7 @@
         ],
         "x-ms-client-request-id": "5535243e-4da9-0a8f-d495-5e8a0e3e9e59",
         "x-ms-request-id": "da843564-a01f-0061-3af2-065c1c000000",
-<<<<<<< HEAD
-        "x-ms-version": "2020-12-06"
-=======
         "x-ms-version": "2021-02-12"
->>>>>>> 7e782c87
       },
       "ResponseBody": []
     },
@@ -138,11 +114,7 @@
         "x-ms-client-request-id": "d5d003d5-8d93-dc63-d4d5-bc957f4dcc13",
         "x-ms-date": "Fri, 19 Feb 2021 19:04:24 GMT",
         "x-ms-return-client-request-id": "true",
-<<<<<<< HEAD
-        "x-ms-version": "2020-12-06"
-=======
         "x-ms-version": "2021-02-12"
->>>>>>> 7e782c87
       },
       "RequestBody": null,
       "StatusCode": 200,
@@ -160,11 +132,7 @@
         "x-ms-owner": "$superuser",
         "x-ms-permissions": "rwx-w----",
         "x-ms-request-id": "da843580-a01f-0061-56f2-065c1c000000",
-<<<<<<< HEAD
-        "x-ms-version": "2020-12-06"
-=======
         "x-ms-version": "2021-02-12"
->>>>>>> 7e782c87
       },
       "ResponseBody": []
     },
@@ -182,11 +150,7 @@
         "x-ms-client-request-id": "0ab4bf15-c86d-96c6-6943-da6eac825d72",
         "x-ms-date": "Fri, 19 Feb 2021 19:04:24 GMT",
         "x-ms-return-client-request-id": "true",
-<<<<<<< HEAD
-        "x-ms-version": "2020-12-06"
-=======
         "x-ms-version": "2021-02-12"
->>>>>>> 7e782c87
       },
       "RequestBody": null,
       "StatusCode": 202,
@@ -199,11 +163,7 @@
         ],
         "x-ms-client-request-id": "0ab4bf15-c86d-96c6-6943-da6eac825d72",
         "x-ms-request-id": "cb12c3a5-b01e-006d-38f2-06cb14000000",
-<<<<<<< HEAD
-        "x-ms-version": "2020-12-06"
-=======
         "x-ms-version": "2021-02-12"
->>>>>>> 7e782c87
       },
       "ResponseBody": []
     }
