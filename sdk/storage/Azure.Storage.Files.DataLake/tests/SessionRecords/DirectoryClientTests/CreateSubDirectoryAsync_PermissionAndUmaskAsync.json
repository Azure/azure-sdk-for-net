{
  "Entries": [
    {
      "RequestUri": "https://seannse.blob.core.windows.net/test-filesystem-f615eb43-10e7-f6d5-40cd-18b4aeddfe99?restype=container",
      "RequestMethod": "PUT",
      "RequestHeaders": {
        "Accept": "application/xml",
        "Authorization": "Sanitized",
<<<<<<< HEAD
        "traceparent": "00-a247ff1c7554b84693166f4c6e02875d-b73707e787b1ad42-00",
        "User-Agent": [
          "azsdk-net-Storage.Files.DataLake/12.7.0-alpha.20210202.1",
          "(.NET 5.0.2; Microsoft Windows 10.0.19042)"
        ],
        "x-ms-blob-public-access": "container",
        "x-ms-client-request-id": "70f49a37-5bfa-cdf8-c722-7921f45b6669",
        "x-ms-date": "Tue, 02 Feb 2021 21:42:57 GMT",
=======
        "traceparent": "00-ba31755cc56192469058c401303ed2cd-1cdb73bae239464d-00",
        "User-Agent": [
          "azsdk-net-Storage.Files.DataLake/12.7.0-alpha.20210217.1",
          "(.NET 5.0.3; Microsoft Windows 10.0.19042)"
        ],
        "x-ms-blob-public-access": "container",
        "x-ms-client-request-id": "70f49a37-5bfa-cdf8-c722-7921f45b6669",
        "x-ms-date": "Wed, 17 Feb 2021 22:46:15 GMT",
>>>>>>> 1814567d
        "x-ms-return-client-request-id": "true",
        "x-ms-version": "2020-06-12"
      },
      "RequestBody": null,
      "StatusCode": 201,
      "ResponseHeaders": {
        "Content-Length": "0",
<<<<<<< HEAD
        "Date": "Tue, 02 Feb 2021 21:42:58 GMT",
        "ETag": "\u00220x8D8C7C382075841\u0022",
        "Last-Modified": "Tue, 02 Feb 2021 21:42:58 GMT",
=======
        "Date": "Wed, 17 Feb 2021 22:46:15 GMT",
        "ETag": "\u00220x8D8D395D5A6BF17\u0022",
        "Last-Modified": "Wed, 17 Feb 2021 22:46:16 GMT",
>>>>>>> 1814567d
        "Server": [
          "Windows-Azure-Blob/1.0",
          "Microsoft-HTTPAPI/2.0"
        ],
        "x-ms-client-request-id": "70f49a37-5bfa-cdf8-c722-7921f45b6669",
<<<<<<< HEAD
        "x-ms-request-id": "1f9e9d61-f01e-0053-70ac-f95c6b000000",
=======
        "x-ms-request-id": "5a65b056-301e-0001-1d7e-052083000000",
>>>>>>> 1814567d
        "x-ms-version": "2020-06-12"
      },
      "ResponseBody": []
    },
    {
      "RequestUri": "https://seannse.dfs.core.windows.net/test-filesystem-f615eb43-10e7-f6d5-40cd-18b4aeddfe99/test-directory-580fcc03-419c-9305-99f2-6e2e81a243ac?resource=directory",
      "RequestMethod": "PUT",
      "RequestHeaders": {
        "Accept": "application/json",
        "Authorization": "Sanitized",
<<<<<<< HEAD
        "traceparent": "00-dbf36d7dde1c494585a5f37b19e47643-2fe397c30928104e-00",
        "User-Agent": [
          "azsdk-net-Storage.Files.DataLake/12.7.0-alpha.20210202.1",
          "(.NET 5.0.2; Microsoft Windows 10.0.19042)"
        ],
        "x-ms-client-request-id": "e6302451-1c84-f511-9460-d608ecca4b25",
        "x-ms-date": "Tue, 02 Feb 2021 21:42:58 GMT",
=======
        "traceparent": "00-75c45a9a8a8083439061a63382c98742-1113c9665c06904c-00",
        "User-Agent": [
          "azsdk-net-Storage.Files.DataLake/12.7.0-alpha.20210217.1",
          "(.NET 5.0.3; Microsoft Windows 10.0.19042)"
        ],
        "x-ms-client-request-id": "e6302451-1c84-f511-9460-d608ecca4b25",
        "x-ms-date": "Wed, 17 Feb 2021 22:46:16 GMT",
>>>>>>> 1814567d
        "x-ms-return-client-request-id": "true",
        "x-ms-version": "2020-06-12"
      },
      "RequestBody": null,
      "StatusCode": 201,
      "ResponseHeaders": {
        "Content-Length": "0",
<<<<<<< HEAD
        "Date": "Tue, 02 Feb 2021 21:42:58 GMT",
        "ETag": "\u00220x8D8C7C3823F5BA3\u0022",
        "Last-Modified": "Tue, 02 Feb 2021 21:42:59 GMT",
=======
        "Date": "Wed, 17 Feb 2021 22:46:15 GMT",
        "ETag": "\u00220x8D8D395D5DD18C3\u0022",
        "Last-Modified": "Wed, 17 Feb 2021 22:46:16 GMT",
>>>>>>> 1814567d
        "Server": [
          "Windows-Azure-HDFS/1.0",
          "Microsoft-HTTPAPI/2.0"
        ],
        "x-ms-client-request-id": "e6302451-1c84-f511-9460-d608ecca4b25",
<<<<<<< HEAD
        "x-ms-request-id": "b3353e0b-901f-006a-1dac-f9a777000000",
=======
        "x-ms-request-id": "19aee046-c01f-0077-5f7e-05aacb000000",
>>>>>>> 1814567d
        "x-ms-version": "2020-06-12"
      },
      "ResponseBody": []
    },
    {
      "RequestUri": "https://seannse.dfs.core.windows.net/test-filesystem-f615eb43-10e7-f6d5-40cd-18b4aeddfe99/test-directory-580fcc03-419c-9305-99f2-6e2e81a243ac/test-directory-89c8cdde-53dd-7480-2d3d-805ba11b5d69?resource=directory",
      "RequestMethod": "PUT",
      "RequestHeaders": {
        "Accept": "application/json",
        "Authorization": "Sanitized",
        "User-Agent": [
<<<<<<< HEAD
          "azsdk-net-Storage.Files.DataLake/12.7.0-alpha.20210202.1",
          "(.NET 5.0.2; Microsoft Windows 10.0.19042)"
        ],
        "x-ms-client-request-id": "680b7af5-a667-fe4f-a3bb-b8479cb55479",
        "x-ms-date": "Tue, 02 Feb 2021 21:42:58 GMT",
=======
          "azsdk-net-Storage.Files.DataLake/12.7.0-alpha.20210217.1",
          "(.NET 5.0.3; Microsoft Windows 10.0.19042)"
        ],
        "x-ms-client-request-id": "680b7af5-a667-fe4f-a3bb-b8479cb55479",
        "x-ms-date": "Wed, 17 Feb 2021 22:46:16 GMT",
>>>>>>> 1814567d
        "x-ms-permissions": "0777",
        "x-ms-return-client-request-id": "true",
        "x-ms-umask": "0057",
        "x-ms-version": "2020-06-12"
      },
      "RequestBody": null,
      "StatusCode": 201,
      "ResponseHeaders": {
        "Content-Length": "0",
<<<<<<< HEAD
        "Date": "Tue, 02 Feb 2021 21:42:59 GMT",
        "ETag": "\u00220x8D8C7C3824D6DF5\u0022",
        "Last-Modified": "Tue, 02 Feb 2021 21:42:59 GMT",
=======
        "Date": "Wed, 17 Feb 2021 22:46:16 GMT",
        "ETag": "\u00220x8D8D395D5E96D41\u0022",
        "Last-Modified": "Wed, 17 Feb 2021 22:46:16 GMT",
>>>>>>> 1814567d
        "Server": [
          "Windows-Azure-HDFS/1.0",
          "Microsoft-HTTPAPI/2.0"
        ],
        "x-ms-client-request-id": "680b7af5-a667-fe4f-a3bb-b8479cb55479",
<<<<<<< HEAD
        "x-ms-request-id": "b3353e11-901f-006a-23ac-f9a777000000",
=======
        "x-ms-request-id": "19aee055-c01f-0077-6e7e-05aacb000000",
>>>>>>> 1814567d
        "x-ms-version": "2020-06-12"
      },
      "ResponseBody": []
    },
    {
      "RequestUri": "https://seannse.dfs.core.windows.net/test-filesystem-f615eb43-10e7-f6d5-40cd-18b4aeddfe99/test-directory-580fcc03-419c-9305-99f2-6e2e81a243ac/test-directory-89c8cdde-53dd-7480-2d3d-805ba11b5d69?action=getAccessControl",
      "RequestMethod": "HEAD",
      "RequestHeaders": {
        "Accept": "application/json",
        "Authorization": "Sanitized",
        "User-Agent": [
<<<<<<< HEAD
          "azsdk-net-Storage.Files.DataLake/12.7.0-alpha.20210202.1",
          "(.NET 5.0.2; Microsoft Windows 10.0.19042)"
        ],
        "x-ms-client-request-id": "26657257-f50f-1c02-f2dd-b9b6a4df9fa3",
        "x-ms-date": "Tue, 02 Feb 2021 21:42:58 GMT",
=======
          "azsdk-net-Storage.Files.DataLake/12.7.0-alpha.20210217.1",
          "(.NET 5.0.3; Microsoft Windows 10.0.19042)"
        ],
        "x-ms-client-request-id": "26657257-f50f-1c02-f2dd-b9b6a4df9fa3",
        "x-ms-date": "Wed, 17 Feb 2021 22:46:16 GMT",
>>>>>>> 1814567d
        "x-ms-return-client-request-id": "true",
        "x-ms-version": "2020-06-12"
      },
      "RequestBody": null,
      "StatusCode": 200,
      "ResponseHeaders": {
<<<<<<< HEAD
        "Date": "Tue, 02 Feb 2021 21:42:59 GMT",
        "ETag": "\u00220x8D8C7C3824D6DF5\u0022",
        "Last-Modified": "Tue, 02 Feb 2021 21:42:59 GMT",
=======
        "Date": "Wed, 17 Feb 2021 22:46:16 GMT",
        "ETag": "\u00220x8D8D395D5E96D41\u0022",
        "Last-Modified": "Wed, 17 Feb 2021 22:46:16 GMT",
>>>>>>> 1814567d
        "Server": [
          "Windows-Azure-HDFS/1.0",
          "Microsoft-HTTPAPI/2.0"
        ],
        "x-ms-acl": "user::rwx,group::-w-,other::---",
        "x-ms-client-request-id": "26657257-f50f-1c02-f2dd-b9b6a4df9fa3",
        "x-ms-group": "$superuser",
        "x-ms-owner": "$superuser",
        "x-ms-permissions": "rwx-w----",
<<<<<<< HEAD
        "x-ms-request-id": "b3353e17-901f-006a-29ac-f9a777000000",
=======
        "x-ms-request-id": "19aee062-c01f-0077-7a7e-05aacb000000",
>>>>>>> 1814567d
        "x-ms-version": "2020-06-12"
      },
      "ResponseBody": []
    },
    {
      "RequestUri": "https://seannse.blob.core.windows.net/test-filesystem-f615eb43-10e7-f6d5-40cd-18b4aeddfe99?restype=container",
      "RequestMethod": "DELETE",
      "RequestHeaders": {
        "Accept": "application/xml",
        "Authorization": "Sanitized",
<<<<<<< HEAD
        "traceparent": "00-c6b3db1871015b49a5c3a89b86ac46bf-3646253e78856146-00",
        "User-Agent": [
          "azsdk-net-Storage.Files.DataLake/12.7.0-alpha.20210202.1",
          "(.NET 5.0.2; Microsoft Windows 10.0.19042)"
        ],
        "x-ms-client-request-id": "29ef21ff-2d50-0e6a-6a29-b70f34fddcc7",
        "x-ms-date": "Tue, 02 Feb 2021 21:42:58 GMT",
=======
        "traceparent": "00-bf7cacec82ed38459120909d8299936b-f8c3c4cb07cef248-00",
        "User-Agent": [
          "azsdk-net-Storage.Files.DataLake/12.7.0-alpha.20210217.1",
          "(.NET 5.0.3; Microsoft Windows 10.0.19042)"
        ],
        "x-ms-client-request-id": "29ef21ff-2d50-0e6a-6a29-b70f34fddcc7",
        "x-ms-date": "Wed, 17 Feb 2021 22:46:16 GMT",
>>>>>>> 1814567d
        "x-ms-return-client-request-id": "true",
        "x-ms-version": "2020-06-12"
      },
      "RequestBody": null,
      "StatusCode": 202,
      "ResponseHeaders": {
        "Content-Length": "0",
<<<<<<< HEAD
        "Date": "Tue, 02 Feb 2021 21:42:58 GMT",
=======
        "Date": "Wed, 17 Feb 2021 22:46:16 GMT",
>>>>>>> 1814567d
        "Server": [
          "Windows-Azure-Blob/1.0",
          "Microsoft-HTTPAPI/2.0"
        ],
        "x-ms-client-request-id": "29ef21ff-2d50-0e6a-6a29-b70f34fddcc7",
<<<<<<< HEAD
        "x-ms-request-id": "1f9e9ea9-f01e-0053-0cac-f95c6b000000",
=======
        "x-ms-request-id": "5a65b1b9-301e-0001-6d7e-052083000000",
>>>>>>> 1814567d
        "x-ms-version": "2020-06-12"
      },
      "ResponseBody": []
    }
  ],
  "Variables": {
    "RandomSeed": "1861018077",
    "Storage_TestConfigHierarchicalNamespace": "NamespaceTenant\nseannse\nU2FuaXRpemVk\nhttps://seannse.blob.core.windows.net\nhttps://seannse.file.core.windows.net\nhttps://seannse.queue.core.windows.net\nhttps://seannse.table.core.windows.net\n\n\n\n\nhttps://seannse-secondary.blob.core.windows.net\nhttps://seannse-secondary.file.core.windows.net\nhttps://seannse-secondary.queue.core.windows.net\nhttps://seannse-secondary.table.core.windows.net\n68390a19-a643-458b-b726-408abf67b4fc\nSanitized\n72f988bf-86f1-41af-91ab-2d7cd011db47\nhttps://login.microsoftonline.com/\nCloud\nBlobEndpoint=https://seannse.blob.core.windows.net/;QueueEndpoint=https://seannse.queue.core.windows.net/;FileEndpoint=https://seannse.file.core.windows.net/;BlobSecondaryEndpoint=https://seannse-secondary.blob.core.windows.net/;QueueSecondaryEndpoint=https://seannse-secondary.queue.core.windows.net/;FileSecondaryEndpoint=https://seannse-secondary.file.core.windows.net/;AccountName=seannse;AccountKey=Sanitized\n"
  }
}<|MERGE_RESOLUTION|>--- conflicted
+++ resolved
@@ -1,30 +1,19 @@
 {
   "Entries": [
     {
-      "RequestUri": "https://seannse.blob.core.windows.net/test-filesystem-f615eb43-10e7-f6d5-40cd-18b4aeddfe99?restype=container",
+      "RequestUri": "https://seannse.blob.core.windows.net/test-filesystem-d33cec86-4815-fbbd-6544-3522283e8ae0?restype=container",
       "RequestMethod": "PUT",
       "RequestHeaders": {
         "Accept": "application/xml",
         "Authorization": "Sanitized",
-<<<<<<< HEAD
-        "traceparent": "00-a247ff1c7554b84693166f4c6e02875d-b73707e787b1ad42-00",
+        "traceparent": "00-3ce5dde8854af7409a61cef2e77d91a0-2e5945b080539d4a-00",
         "User-Agent": [
-          "azsdk-net-Storage.Files.DataLake/12.7.0-alpha.20210202.1",
-          "(.NET 5.0.2; Microsoft Windows 10.0.19042)"
+          "azsdk-net-Storage.Files.DataLake/12.7.0-alpha.20210219.1",
+          "(.NET 5.0.3; Microsoft Windows 10.0.19041)"
         ],
         "x-ms-blob-public-access": "container",
-        "x-ms-client-request-id": "70f49a37-5bfa-cdf8-c722-7921f45b6669",
-        "x-ms-date": "Tue, 02 Feb 2021 21:42:57 GMT",
-=======
-        "traceparent": "00-ba31755cc56192469058c401303ed2cd-1cdb73bae239464d-00",
-        "User-Agent": [
-          "azsdk-net-Storage.Files.DataLake/12.7.0-alpha.20210217.1",
-          "(.NET 5.0.3; Microsoft Windows 10.0.19042)"
-        ],
-        "x-ms-blob-public-access": "container",
-        "x-ms-client-request-id": "70f49a37-5bfa-cdf8-c722-7921f45b6669",
-        "x-ms-date": "Wed, 17 Feb 2021 22:46:15 GMT",
->>>>>>> 1814567d
+        "x-ms-client-request-id": "edd4dbfa-6a08-95ab-4824-c9d1e88ae8a0",
+        "x-ms-date": "Fri, 19 Feb 2021 19:04:23 GMT",
         "x-ms-return-client-request-id": "true",
         "x-ms-version": "2020-06-12"
       },
@@ -32,52 +21,32 @@
       "StatusCode": 201,
       "ResponseHeaders": {
         "Content-Length": "0",
-<<<<<<< HEAD
-        "Date": "Tue, 02 Feb 2021 21:42:58 GMT",
-        "ETag": "\u00220x8D8C7C382075841\u0022",
-        "Last-Modified": "Tue, 02 Feb 2021 21:42:58 GMT",
-=======
-        "Date": "Wed, 17 Feb 2021 22:46:15 GMT",
-        "ETag": "\u00220x8D8D395D5A6BF17\u0022",
-        "Last-Modified": "Wed, 17 Feb 2021 22:46:16 GMT",
->>>>>>> 1814567d
+        "Date": "Fri, 19 Feb 2021 19:04:22 GMT",
+        "ETag": "\u00220x8D8D5092B69179E\u0022",
+        "Last-Modified": "Fri, 19 Feb 2021 19:04:23 GMT",
         "Server": [
           "Windows-Azure-Blob/1.0",
           "Microsoft-HTTPAPI/2.0"
         ],
-        "x-ms-client-request-id": "70f49a37-5bfa-cdf8-c722-7921f45b6669",
-<<<<<<< HEAD
-        "x-ms-request-id": "1f9e9d61-f01e-0053-70ac-f95c6b000000",
-=======
-        "x-ms-request-id": "5a65b056-301e-0001-1d7e-052083000000",
->>>>>>> 1814567d
+        "x-ms-client-request-id": "edd4dbfa-6a08-95ab-4824-c9d1e88ae8a0",
+        "x-ms-request-id": "cb12c37a-b01e-006d-15f2-06cb14000000",
         "x-ms-version": "2020-06-12"
       },
       "ResponseBody": []
     },
     {
-      "RequestUri": "https://seannse.dfs.core.windows.net/test-filesystem-f615eb43-10e7-f6d5-40cd-18b4aeddfe99/test-directory-580fcc03-419c-9305-99f2-6e2e81a243ac?resource=directory",
+      "RequestUri": "https://seannse.dfs.core.windows.net/test-filesystem-d33cec86-4815-fbbd-6544-3522283e8ae0/test-directory-37db04e0-6247-cfb8-14bf-56869b046a31?resource=directory",
       "RequestMethod": "PUT",
       "RequestHeaders": {
         "Accept": "application/json",
         "Authorization": "Sanitized",
-<<<<<<< HEAD
-        "traceparent": "00-dbf36d7dde1c494585a5f37b19e47643-2fe397c30928104e-00",
+        "traceparent": "00-3e6ec5741620e7489c3f70ff98d38c7d-55d494d37a4caf49-00",
         "User-Agent": [
-          "azsdk-net-Storage.Files.DataLake/12.7.0-alpha.20210202.1",
-          "(.NET 5.0.2; Microsoft Windows 10.0.19042)"
+          "azsdk-net-Storage.Files.DataLake/12.7.0-alpha.20210219.1",
+          "(.NET 5.0.3; Microsoft Windows 10.0.19041)"
         ],
-        "x-ms-client-request-id": "e6302451-1c84-f511-9460-d608ecca4b25",
-        "x-ms-date": "Tue, 02 Feb 2021 21:42:58 GMT",
-=======
-        "traceparent": "00-75c45a9a8a8083439061a63382c98742-1113c9665c06904c-00",
-        "User-Agent": [
-          "azsdk-net-Storage.Files.DataLake/12.7.0-alpha.20210217.1",
-          "(.NET 5.0.3; Microsoft Windows 10.0.19042)"
-        ],
-        "x-ms-client-request-id": "e6302451-1c84-f511-9460-d608ecca4b25",
-        "x-ms-date": "Wed, 17 Feb 2021 22:46:16 GMT",
->>>>>>> 1814567d
+        "x-ms-client-request-id": "8cd90ba6-9959-984d-2205-d9491325f944",
+        "x-ms-date": "Fri, 19 Feb 2021 19:04:24 GMT",
         "x-ms-return-client-request-id": "true",
         "x-ms-version": "2020-06-12"
       },
@@ -85,49 +54,31 @@
       "StatusCode": 201,
       "ResponseHeaders": {
         "Content-Length": "0",
-<<<<<<< HEAD
-        "Date": "Tue, 02 Feb 2021 21:42:58 GMT",
-        "ETag": "\u00220x8D8C7C3823F5BA3\u0022",
-        "Last-Modified": "Tue, 02 Feb 2021 21:42:59 GMT",
-=======
-        "Date": "Wed, 17 Feb 2021 22:46:15 GMT",
-        "ETag": "\u00220x8D8D395D5DD18C3\u0022",
-        "Last-Modified": "Wed, 17 Feb 2021 22:46:16 GMT",
->>>>>>> 1814567d
+        "Date": "Fri, 19 Feb 2021 19:04:22 GMT",
+        "ETag": "\u00220x8D8D5092B78CC32\u0022",
+        "Last-Modified": "Fri, 19 Feb 2021 19:04:23 GMT",
         "Server": [
           "Windows-Azure-HDFS/1.0",
           "Microsoft-HTTPAPI/2.0"
         ],
-        "x-ms-client-request-id": "e6302451-1c84-f511-9460-d608ecca4b25",
-<<<<<<< HEAD
-        "x-ms-request-id": "b3353e0b-901f-006a-1dac-f9a777000000",
-=======
-        "x-ms-request-id": "19aee046-c01f-0077-5f7e-05aacb000000",
->>>>>>> 1814567d
+        "x-ms-client-request-id": "8cd90ba6-9959-984d-2205-d9491325f944",
+        "x-ms-request-id": "da84355a-a01f-0061-30f2-065c1c000000",
         "x-ms-version": "2020-06-12"
       },
       "ResponseBody": []
     },
     {
-      "RequestUri": "https://seannse.dfs.core.windows.net/test-filesystem-f615eb43-10e7-f6d5-40cd-18b4aeddfe99/test-directory-580fcc03-419c-9305-99f2-6e2e81a243ac/test-directory-89c8cdde-53dd-7480-2d3d-805ba11b5d69?resource=directory",
+      "RequestUri": "https://seannse.dfs.core.windows.net/test-filesystem-d33cec86-4815-fbbd-6544-3522283e8ae0/test-directory-37db04e0-6247-cfb8-14bf-56869b046a31/test-directory-475d98ba-9b62-4337-2dce-8a0ff9c8e20d?resource=directory",
       "RequestMethod": "PUT",
       "RequestHeaders": {
         "Accept": "application/json",
         "Authorization": "Sanitized",
         "User-Agent": [
-<<<<<<< HEAD
-          "azsdk-net-Storage.Files.DataLake/12.7.0-alpha.20210202.1",
-          "(.NET 5.0.2; Microsoft Windows 10.0.19042)"
+          "azsdk-net-Storage.Files.DataLake/12.7.0-alpha.20210219.1",
+          "(.NET 5.0.3; Microsoft Windows 10.0.19041)"
         ],
-        "x-ms-client-request-id": "680b7af5-a667-fe4f-a3bb-b8479cb55479",
-        "x-ms-date": "Tue, 02 Feb 2021 21:42:58 GMT",
-=======
-          "azsdk-net-Storage.Files.DataLake/12.7.0-alpha.20210217.1",
-          "(.NET 5.0.3; Microsoft Windows 10.0.19042)"
-        ],
-        "x-ms-client-request-id": "680b7af5-a667-fe4f-a3bb-b8479cb55479",
-        "x-ms-date": "Wed, 17 Feb 2021 22:46:16 GMT",
->>>>>>> 1814567d
+        "x-ms-client-request-id": "5535243e-4da9-0a8f-d495-5e8a0e3e9e59",
+        "x-ms-date": "Fri, 19 Feb 2021 19:04:24 GMT",
         "x-ms-permissions": "0777",
         "x-ms-return-client-request-id": "true",
         "x-ms-umask": "0057",
@@ -137,105 +88,67 @@
       "StatusCode": 201,
       "ResponseHeaders": {
         "Content-Length": "0",
-<<<<<<< HEAD
-        "Date": "Tue, 02 Feb 2021 21:42:59 GMT",
-        "ETag": "\u00220x8D8C7C3824D6DF5\u0022",
-        "Last-Modified": "Tue, 02 Feb 2021 21:42:59 GMT",
-=======
-        "Date": "Wed, 17 Feb 2021 22:46:16 GMT",
-        "ETag": "\u00220x8D8D395D5E96D41\u0022",
-        "Last-Modified": "Wed, 17 Feb 2021 22:46:16 GMT",
->>>>>>> 1814567d
+        "Date": "Fri, 19 Feb 2021 19:04:22 GMT",
+        "ETag": "\u00220x8D8D5092B852411\u0022",
+        "Last-Modified": "Fri, 19 Feb 2021 19:04:23 GMT",
         "Server": [
           "Windows-Azure-HDFS/1.0",
           "Microsoft-HTTPAPI/2.0"
         ],
-        "x-ms-client-request-id": "680b7af5-a667-fe4f-a3bb-b8479cb55479",
-<<<<<<< HEAD
-        "x-ms-request-id": "b3353e11-901f-006a-23ac-f9a777000000",
-=======
-        "x-ms-request-id": "19aee055-c01f-0077-6e7e-05aacb000000",
->>>>>>> 1814567d
+        "x-ms-client-request-id": "5535243e-4da9-0a8f-d495-5e8a0e3e9e59",
+        "x-ms-request-id": "da843564-a01f-0061-3af2-065c1c000000",
         "x-ms-version": "2020-06-12"
       },
       "ResponseBody": []
     },
     {
-      "RequestUri": "https://seannse.dfs.core.windows.net/test-filesystem-f615eb43-10e7-f6d5-40cd-18b4aeddfe99/test-directory-580fcc03-419c-9305-99f2-6e2e81a243ac/test-directory-89c8cdde-53dd-7480-2d3d-805ba11b5d69?action=getAccessControl",
+      "RequestUri": "https://seannse.dfs.core.windows.net/test-filesystem-d33cec86-4815-fbbd-6544-3522283e8ae0/test-directory-37db04e0-6247-cfb8-14bf-56869b046a31/test-directory-475d98ba-9b62-4337-2dce-8a0ff9c8e20d?action=getAccessControl",
       "RequestMethod": "HEAD",
       "RequestHeaders": {
         "Accept": "application/json",
         "Authorization": "Sanitized",
         "User-Agent": [
-<<<<<<< HEAD
-          "azsdk-net-Storage.Files.DataLake/12.7.0-alpha.20210202.1",
-          "(.NET 5.0.2; Microsoft Windows 10.0.19042)"
+          "azsdk-net-Storage.Files.DataLake/12.7.0-alpha.20210219.1",
+          "(.NET 5.0.3; Microsoft Windows 10.0.19041)"
         ],
-        "x-ms-client-request-id": "26657257-f50f-1c02-f2dd-b9b6a4df9fa3",
-        "x-ms-date": "Tue, 02 Feb 2021 21:42:58 GMT",
-=======
-          "azsdk-net-Storage.Files.DataLake/12.7.0-alpha.20210217.1",
-          "(.NET 5.0.3; Microsoft Windows 10.0.19042)"
-        ],
-        "x-ms-client-request-id": "26657257-f50f-1c02-f2dd-b9b6a4df9fa3",
-        "x-ms-date": "Wed, 17 Feb 2021 22:46:16 GMT",
->>>>>>> 1814567d
+        "x-ms-client-request-id": "d5d003d5-8d93-dc63-d4d5-bc957f4dcc13",
+        "x-ms-date": "Fri, 19 Feb 2021 19:04:24 GMT",
         "x-ms-return-client-request-id": "true",
         "x-ms-version": "2020-06-12"
       },
       "RequestBody": null,
       "StatusCode": 200,
       "ResponseHeaders": {
-<<<<<<< HEAD
-        "Date": "Tue, 02 Feb 2021 21:42:59 GMT",
-        "ETag": "\u00220x8D8C7C3824D6DF5\u0022",
-        "Last-Modified": "Tue, 02 Feb 2021 21:42:59 GMT",
-=======
-        "Date": "Wed, 17 Feb 2021 22:46:16 GMT",
-        "ETag": "\u00220x8D8D395D5E96D41\u0022",
-        "Last-Modified": "Wed, 17 Feb 2021 22:46:16 GMT",
->>>>>>> 1814567d
+        "Date": "Fri, 19 Feb 2021 19:04:23 GMT",
+        "ETag": "\u00220x8D8D5092B852411\u0022",
+        "Last-Modified": "Fri, 19 Feb 2021 19:04:23 GMT",
         "Server": [
           "Windows-Azure-HDFS/1.0",
           "Microsoft-HTTPAPI/2.0"
         ],
         "x-ms-acl": "user::rwx,group::-w-,other::---",
-        "x-ms-client-request-id": "26657257-f50f-1c02-f2dd-b9b6a4df9fa3",
+        "x-ms-client-request-id": "d5d003d5-8d93-dc63-d4d5-bc957f4dcc13",
         "x-ms-group": "$superuser",
         "x-ms-owner": "$superuser",
         "x-ms-permissions": "rwx-w----",
-<<<<<<< HEAD
-        "x-ms-request-id": "b3353e17-901f-006a-29ac-f9a777000000",
-=======
-        "x-ms-request-id": "19aee062-c01f-0077-7a7e-05aacb000000",
->>>>>>> 1814567d
+        "x-ms-request-id": "da843580-a01f-0061-56f2-065c1c000000",
         "x-ms-version": "2020-06-12"
       },
       "ResponseBody": []
     },
     {
-      "RequestUri": "https://seannse.blob.core.windows.net/test-filesystem-f615eb43-10e7-f6d5-40cd-18b4aeddfe99?restype=container",
+      "RequestUri": "https://seannse.blob.core.windows.net/test-filesystem-d33cec86-4815-fbbd-6544-3522283e8ae0?restype=container",
       "RequestMethod": "DELETE",
       "RequestHeaders": {
         "Accept": "application/xml",
         "Authorization": "Sanitized",
-<<<<<<< HEAD
-        "traceparent": "00-c6b3db1871015b49a5c3a89b86ac46bf-3646253e78856146-00",
+        "traceparent": "00-dce2d8617341d346861b09992fda29c3-310ad47efd3be440-00",
         "User-Agent": [
-          "azsdk-net-Storage.Files.DataLake/12.7.0-alpha.20210202.1",
-          "(.NET 5.0.2; Microsoft Windows 10.0.19042)"
+          "azsdk-net-Storage.Files.DataLake/12.7.0-alpha.20210219.1",
+          "(.NET 5.0.3; Microsoft Windows 10.0.19041)"
         ],
-        "x-ms-client-request-id": "29ef21ff-2d50-0e6a-6a29-b70f34fddcc7",
-        "x-ms-date": "Tue, 02 Feb 2021 21:42:58 GMT",
-=======
-        "traceparent": "00-bf7cacec82ed38459120909d8299936b-f8c3c4cb07cef248-00",
-        "User-Agent": [
-          "azsdk-net-Storage.Files.DataLake/12.7.0-alpha.20210217.1",
-          "(.NET 5.0.3; Microsoft Windows 10.0.19042)"
-        ],
-        "x-ms-client-request-id": "29ef21ff-2d50-0e6a-6a29-b70f34fddcc7",
-        "x-ms-date": "Wed, 17 Feb 2021 22:46:16 GMT",
->>>>>>> 1814567d
+        "x-ms-client-request-id": "0ab4bf15-c86d-96c6-6943-da6eac825d72",
+        "x-ms-date": "Fri, 19 Feb 2021 19:04:24 GMT",
         "x-ms-return-client-request-id": "true",
         "x-ms-version": "2020-06-12"
       },
@@ -243,28 +156,20 @@
       "StatusCode": 202,
       "ResponseHeaders": {
         "Content-Length": "0",
-<<<<<<< HEAD
-        "Date": "Tue, 02 Feb 2021 21:42:58 GMT",
-=======
-        "Date": "Wed, 17 Feb 2021 22:46:16 GMT",
->>>>>>> 1814567d
+        "Date": "Fri, 19 Feb 2021 19:04:23 GMT",
         "Server": [
           "Windows-Azure-Blob/1.0",
           "Microsoft-HTTPAPI/2.0"
         ],
-        "x-ms-client-request-id": "29ef21ff-2d50-0e6a-6a29-b70f34fddcc7",
-<<<<<<< HEAD
-        "x-ms-request-id": "1f9e9ea9-f01e-0053-0cac-f95c6b000000",
-=======
-        "x-ms-request-id": "5a65b1b9-301e-0001-6d7e-052083000000",
->>>>>>> 1814567d
+        "x-ms-client-request-id": "0ab4bf15-c86d-96c6-6943-da6eac825d72",
+        "x-ms-request-id": "cb12c3a5-b01e-006d-38f2-06cb14000000",
         "x-ms-version": "2020-06-12"
       },
       "ResponseBody": []
     }
   ],
   "Variables": {
-    "RandomSeed": "1861018077",
+    "RandomSeed": "797158819",
     "Storage_TestConfigHierarchicalNamespace": "NamespaceTenant\nseannse\nU2FuaXRpemVk\nhttps://seannse.blob.core.windows.net\nhttps://seannse.file.core.windows.net\nhttps://seannse.queue.core.windows.net\nhttps://seannse.table.core.windows.net\n\n\n\n\nhttps://seannse-secondary.blob.core.windows.net\nhttps://seannse-secondary.file.core.windows.net\nhttps://seannse-secondary.queue.core.windows.net\nhttps://seannse-secondary.table.core.windows.net\n68390a19-a643-458b-b726-408abf67b4fc\nSanitized\n72f988bf-86f1-41af-91ab-2d7cd011db47\nhttps://login.microsoftonline.com/\nCloud\nBlobEndpoint=https://seannse.blob.core.windows.net/;QueueEndpoint=https://seannse.queue.core.windows.net/;FileEndpoint=https://seannse.file.core.windows.net/;BlobSecondaryEndpoint=https://seannse-secondary.blob.core.windows.net/;QueueSecondaryEndpoint=https://seannse-secondary.queue.core.windows.net/;FileSecondaryEndpoint=https://seannse-secondary.file.core.windows.net/;AccountName=seannse;AccountKey=Sanitized\n"
   }
 }