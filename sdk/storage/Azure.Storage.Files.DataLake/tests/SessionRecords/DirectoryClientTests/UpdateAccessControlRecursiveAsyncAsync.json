--- conflicted
+++ resolved
@@ -1,485 +1,309 @@
 {
   "Entries": [
     {
-      "RequestUri": "https://seannse.blob.core.windows.net/test-filesystem-02faeb8c-4c7a-f3a9-4efd-6557650d49b4?restype=container",
+      "RequestUri": "https://seannse.blob.core.windows.net/test-filesystem-c240eb73-094c-2054-14e4-bd9bb182fa85?restype=container",
       "RequestMethod": "PUT",
       "RequestHeaders": {
         "Accept": "application/xml",
         "Authorization": "Sanitized",
-<<<<<<< HEAD
-        "traceparent": "00-ab1243beb35b394d837f0d2a1c3f9af4-3f8e58350cb7654f-00",
-        "User-Agent": [
-          "azsdk-net-Storage.Files.DataLake/12.7.0-alpha.20210202.1",
-          "(.NET 5.0.2; Microsoft Windows 10.0.19042)"
+        "traceparent": "00-c8dee296b16468408696affbf3ba19bd-6db6faf4c8c35e4b-00",
+        "User-Agent": [
+          "azsdk-net-Storage.Files.DataLake/12.7.0-alpha.20210219.1",
+          "(.NET 5.0.3; Microsoft Windows 10.0.19041)"
         ],
         "x-ms-blob-public-access": "container",
-        "x-ms-client-request-id": "2ffacb9e-bffc-fba0-58f9-e6d0ba6e50c4",
-        "x-ms-date": "Tue, 02 Feb 2021 21:48:01 GMT",
-=======
-        "traceparent": "00-094461ece0253c4fb11ce1145e67d459-404638fcfe912446-00",
-        "User-Agent": [
-          "azsdk-net-Storage.Files.DataLake/12.7.0-alpha.20210217.1",
-          "(.NET 5.0.3; Microsoft Windows 10.0.19042)"
-        ],
-        "x-ms-blob-public-access": "container",
-        "x-ms-client-request-id": "2ffacb9e-bffc-fba0-58f9-e6d0ba6e50c4",
-        "x-ms-date": "Wed, 17 Feb 2021 22:51:06 GMT",
->>>>>>> 1814567d
-        "x-ms-return-client-request-id": "true",
-        "x-ms-version": "2020-06-12"
-      },
-      "RequestBody": null,
-      "StatusCode": 201,
-      "ResponseHeaders": {
-        "Content-Length": "0",
-<<<<<<< HEAD
-        "Date": "Tue, 02 Feb 2021 21:48:01 GMT",
-        "ETag": "\u00220x8D8C7C4371A20F6\u0022",
-        "Last-Modified": "Tue, 02 Feb 2021 21:48:02 GMT",
-=======
-        "Date": "Wed, 17 Feb 2021 22:51:06 GMT",
-        "ETag": "\u00220x8D8D3968322B92B\u0022",
-        "Last-Modified": "Wed, 17 Feb 2021 22:51:07 GMT",
->>>>>>> 1814567d
+        "x-ms-client-request-id": "276331f0-957f-5d87-6b8d-37e263501f00",
+        "x-ms-date": "Fri, 19 Feb 2021 19:07:17 GMT",
+        "x-ms-return-client-request-id": "true",
+        "x-ms-version": "2020-06-12"
+      },
+      "RequestBody": null,
+      "StatusCode": 201,
+      "ResponseHeaders": {
+        "Content-Length": "0",
+        "Date": "Fri, 19 Feb 2021 19:07:16 GMT",
+        "ETag": "\u00220x8D8D50992E6134F\u0022",
+        "Last-Modified": "Fri, 19 Feb 2021 19:07:16 GMT",
         "Server": [
           "Windows-Azure-Blob/1.0",
           "Microsoft-HTTPAPI/2.0"
         ],
-        "x-ms-client-request-id": "2ffacb9e-bffc-fba0-58f9-e6d0ba6e50c4",
-<<<<<<< HEAD
-        "x-ms-request-id": "365615f1-701e-0010-53ad-f9ba37000000",
-=======
-        "x-ms-request-id": "b395d4ef-201e-008b-3e7f-057b32000000",
->>>>>>> 1814567d
-        "x-ms-version": "2020-06-12"
-      },
-      "ResponseBody": []
-    },
-    {
-      "RequestUri": "https://seannse.dfs.core.windows.net/test-filesystem-02faeb8c-4c7a-f3a9-4efd-6557650d49b4/test-directory-fbda704e-a0cb-89fe-614d-58b2b0362808?resource=directory",
-      "RequestMethod": "PUT",
-      "RequestHeaders": {
-        "Accept": "application/json",
-        "Authorization": "Sanitized",
-<<<<<<< HEAD
-        "traceparent": "00-4e7e8db58065c04c880a91f8e512b114-fef6dadcbda7e145-00",
-        "User-Agent": [
-          "azsdk-net-Storage.Files.DataLake/12.7.0-alpha.20210202.1",
-          "(.NET 5.0.2; Microsoft Windows 10.0.19042)"
-        ],
-        "x-ms-client-request-id": "5a24d777-ea6c-fece-cc70-cdaf66ed4a22",
-        "x-ms-date": "Tue, 02 Feb 2021 21:48:01 GMT",
-=======
-        "traceparent": "00-8c4bc69e3abc6444a6249ac9b1182707-ef4dd659112e3e4e-00",
-        "User-Agent": [
-          "azsdk-net-Storage.Files.DataLake/12.7.0-alpha.20210217.1",
-          "(.NET 5.0.3; Microsoft Windows 10.0.19042)"
-        ],
-        "x-ms-client-request-id": "5a24d777-ea6c-fece-cc70-cdaf66ed4a22",
-        "x-ms-date": "Wed, 17 Feb 2021 22:51:07 GMT",
->>>>>>> 1814567d
-        "x-ms-return-client-request-id": "true",
-        "x-ms-version": "2020-06-12"
-      },
-      "RequestBody": null,
-      "StatusCode": 201,
-      "ResponseHeaders": {
-        "Content-Length": "0",
-<<<<<<< HEAD
-        "Date": "Tue, 02 Feb 2021 21:48:01 GMT",
-        "ETag": "\u00220x8D8C7C437537A4A\u0022",
-        "Last-Modified": "Tue, 02 Feb 2021 21:48:02 GMT",
-=======
-        "Date": "Wed, 17 Feb 2021 22:51:07 GMT",
-        "ETag": "\u00220x8D8D39683562F7E\u0022",
-        "Last-Modified": "Wed, 17 Feb 2021 22:51:07 GMT",
->>>>>>> 1814567d
-        "Server": [
-          "Windows-Azure-HDFS/1.0",
-          "Microsoft-HTTPAPI/2.0"
-        ],
-        "x-ms-client-request-id": "5a24d777-ea6c-fece-cc70-cdaf66ed4a22",
-<<<<<<< HEAD
-        "x-ms-request-id": "3dbe2689-401f-0034-2ead-f94c97000000",
-=======
-        "x-ms-request-id": "ee8ae7e5-e01f-003d-6c7f-050944000000",
->>>>>>> 1814567d
-        "x-ms-version": "2020-06-12"
-      },
-      "ResponseBody": []
-    },
-    {
-      "RequestUri": "https://seannse.dfs.core.windows.net/test-filesystem-02faeb8c-4c7a-f3a9-4efd-6557650d49b4/test-directory-fbda704e-a0cb-89fe-614d-58b2b0362808/test-directory-f0b9ded0-b6b5-34b0-b915-4e3eefd66da8?resource=directory",
-      "RequestMethod": "PUT",
-      "RequestHeaders": {
-        "Accept": "application/json",
-        "Authorization": "Sanitized",
-        "User-Agent": [
-<<<<<<< HEAD
-          "azsdk-net-Storage.Files.DataLake/12.7.0-alpha.20210202.1",
-          "(.NET 5.0.2; Microsoft Windows 10.0.19042)"
-        ],
-        "x-ms-client-request-id": "3e578e42-0200-c185-26f0-a0569c8f0ff6",
-        "x-ms-date": "Tue, 02 Feb 2021 21:48:02 GMT",
-=======
-          "azsdk-net-Storage.Files.DataLake/12.7.0-alpha.20210217.1",
-          "(.NET 5.0.3; Microsoft Windows 10.0.19042)"
-        ],
-        "x-ms-client-request-id": "3e578e42-0200-c185-26f0-a0569c8f0ff6",
-        "x-ms-date": "Wed, 17 Feb 2021 22:51:07 GMT",
->>>>>>> 1814567d
-        "x-ms-return-client-request-id": "true",
-        "x-ms-version": "2020-06-12"
-      },
-      "RequestBody": null,
-      "StatusCode": 201,
-      "ResponseHeaders": {
-        "Content-Length": "0",
-<<<<<<< HEAD
-        "Date": "Tue, 02 Feb 2021 21:48:01 GMT",
-        "ETag": "\u00220x8D8C7C43761CAC0\u0022",
-        "Last-Modified": "Tue, 02 Feb 2021 21:48:02 GMT",
-=======
-        "Date": "Wed, 17 Feb 2021 22:51:07 GMT",
-        "ETag": "\u00220x8D8D39683632776\u0022",
-        "Last-Modified": "Wed, 17 Feb 2021 22:51:07 GMT",
->>>>>>> 1814567d
-        "Server": [
-          "Windows-Azure-HDFS/1.0",
-          "Microsoft-HTTPAPI/2.0"
-        ],
-        "x-ms-client-request-id": "3e578e42-0200-c185-26f0-a0569c8f0ff6",
-<<<<<<< HEAD
-        "x-ms-request-id": "3dbe2697-401f-0034-3cad-f94c97000000",
-=======
-        "x-ms-request-id": "ee8ae7fc-e01f-003d-037f-050944000000",
->>>>>>> 1814567d
-        "x-ms-version": "2020-06-12"
-      },
-      "ResponseBody": []
-    },
-    {
-      "RequestUri": "https://seannse.dfs.core.windows.net/test-filesystem-02faeb8c-4c7a-f3a9-4efd-6557650d49b4/test-directory-fbda704e-a0cb-89fe-614d-58b2b0362808/test-directory-f0b9ded0-b6b5-34b0-b915-4e3eefd66da8/test-file-49552503-71b3-0311-418d-f4fae90de8b2?resource=file",
-      "RequestMethod": "PUT",
-      "RequestHeaders": {
-        "Accept": "application/json",
-        "Authorization": "Sanitized",
-        "User-Agent": [
-<<<<<<< HEAD
-          "azsdk-net-Storage.Files.DataLake/12.7.0-alpha.20210202.1",
-          "(.NET 5.0.2; Microsoft Windows 10.0.19042)"
-        ],
-        "x-ms-client-request-id": "269fd6ab-13b2-d10b-7c54-fc730d8bd819",
-        "x-ms-date": "Tue, 02 Feb 2021 21:48:02 GMT",
-=======
-          "azsdk-net-Storage.Files.DataLake/12.7.0-alpha.20210217.1",
-          "(.NET 5.0.3; Microsoft Windows 10.0.19042)"
-        ],
-        "x-ms-client-request-id": "269fd6ab-13b2-d10b-7c54-fc730d8bd819",
-        "x-ms-date": "Wed, 17 Feb 2021 22:51:07 GMT",
->>>>>>> 1814567d
-        "x-ms-return-client-request-id": "true",
-        "x-ms-version": "2020-06-12"
-      },
-      "RequestBody": null,
-      "StatusCode": 201,
-      "ResponseHeaders": {
-        "Content-Length": "0",
-<<<<<<< HEAD
-        "Date": "Tue, 02 Feb 2021 21:48:02 GMT",
-        "ETag": "\u00220x8D8C7C437701D91\u0022",
-        "Last-Modified": "Tue, 02 Feb 2021 21:48:03 GMT",
-=======
-        "Date": "Wed, 17 Feb 2021 22:51:07 GMT",
-        "ETag": "\u00220x8D8D39683739664\u0022",
-        "Last-Modified": "Wed, 17 Feb 2021 22:51:07 GMT",
->>>>>>> 1814567d
-        "Server": [
-          "Windows-Azure-HDFS/1.0",
-          "Microsoft-HTTPAPI/2.0"
-        ],
-        "x-ms-client-request-id": "269fd6ab-13b2-d10b-7c54-fc730d8bd819",
-<<<<<<< HEAD
-        "x-ms-request-id": "3dbe26b2-401f-0034-57ad-f94c97000000",
-=======
-        "x-ms-request-id": "ee8ae81d-e01f-003d-247f-050944000000",
->>>>>>> 1814567d
-        "x-ms-version": "2020-06-12"
-      },
-      "ResponseBody": []
-    },
-    {
-      "RequestUri": "https://seannse.dfs.core.windows.net/test-filesystem-02faeb8c-4c7a-f3a9-4efd-6557650d49b4/test-directory-fbda704e-a0cb-89fe-614d-58b2b0362808/test-directory-f0b9ded0-b6b5-34b0-b915-4e3eefd66da8/test-file-0c9eee07-ae93-d477-7dfc-b23abef0d6fb?resource=file",
-      "RequestMethod": "PUT",
-      "RequestHeaders": {
-        "Accept": "application/json",
-        "Authorization": "Sanitized",
-        "User-Agent": [
-<<<<<<< HEAD
-          "azsdk-net-Storage.Files.DataLake/12.7.0-alpha.20210202.1",
-          "(.NET 5.0.2; Microsoft Windows 10.0.19042)"
-        ],
-        "x-ms-client-request-id": "3d1999a0-82a7-fdd8-5fca-a8b561d0128c",
-        "x-ms-date": "Tue, 02 Feb 2021 21:48:02 GMT",
-=======
-          "azsdk-net-Storage.Files.DataLake/12.7.0-alpha.20210217.1",
-          "(.NET 5.0.3; Microsoft Windows 10.0.19042)"
-        ],
-        "x-ms-client-request-id": "3d1999a0-82a7-fdd8-5fca-a8b561d0128c",
-        "x-ms-date": "Wed, 17 Feb 2021 22:51:07 GMT",
->>>>>>> 1814567d
-        "x-ms-return-client-request-id": "true",
-        "x-ms-version": "2020-06-12"
-      },
-      "RequestBody": null,
-      "StatusCode": 201,
-      "ResponseHeaders": {
-        "Content-Length": "0",
-<<<<<<< HEAD
-        "Date": "Tue, 02 Feb 2021 21:48:02 GMT",
-        "ETag": "\u00220x8D8C7C4378E499A\u0022",
-        "Last-Modified": "Tue, 02 Feb 2021 21:48:03 GMT",
-=======
-        "Date": "Wed, 17 Feb 2021 22:51:07 GMT",
-        "ETag": "\u00220x8D8D3968381EFC2\u0022",
-        "Last-Modified": "Wed, 17 Feb 2021 22:51:07 GMT",
->>>>>>> 1814567d
-        "Server": [
-          "Windows-Azure-HDFS/1.0",
-          "Microsoft-HTTPAPI/2.0"
-        ],
-        "x-ms-client-request-id": "3d1999a0-82a7-fdd8-5fca-a8b561d0128c",
-<<<<<<< HEAD
-        "x-ms-request-id": "3dbe26ef-401f-0034-14ad-f94c97000000",
-=======
-        "x-ms-request-id": "ee8ae83b-e01f-003d-427f-050944000000",
->>>>>>> 1814567d
-        "x-ms-version": "2020-06-12"
-      },
-      "ResponseBody": []
-    },
-    {
-      "RequestUri": "https://seannse.dfs.core.windows.net/test-filesystem-02faeb8c-4c7a-f3a9-4efd-6557650d49b4/test-directory-fbda704e-a0cb-89fe-614d-58b2b0362808/test-directory-8475007d-c53c-45aa-effa-8867ca4ca149?resource=directory",
-      "RequestMethod": "PUT",
-      "RequestHeaders": {
-        "Accept": "application/json",
-        "Authorization": "Sanitized",
-        "User-Agent": [
-<<<<<<< HEAD
-          "azsdk-net-Storage.Files.DataLake/12.7.0-alpha.20210202.1",
-          "(.NET 5.0.2; Microsoft Windows 10.0.19042)"
-        ],
-        "x-ms-client-request-id": "31ad5719-c5be-dbcf-eed4-4eadfa703213",
-        "x-ms-date": "Tue, 02 Feb 2021 21:48:02 GMT",
-=======
-          "azsdk-net-Storage.Files.DataLake/12.7.0-alpha.20210217.1",
-          "(.NET 5.0.3; Microsoft Windows 10.0.19042)"
-        ],
-        "x-ms-client-request-id": "31ad5719-c5be-dbcf-eed4-4eadfa703213",
-        "x-ms-date": "Wed, 17 Feb 2021 22:51:07 GMT",
->>>>>>> 1814567d
-        "x-ms-return-client-request-id": "true",
-        "x-ms-version": "2020-06-12"
-      },
-      "RequestBody": null,
-      "StatusCode": 201,
-      "ResponseHeaders": {
-        "Content-Length": "0",
-<<<<<<< HEAD
-        "Date": "Tue, 02 Feb 2021 21:48:02 GMT",
-        "ETag": "\u00220x8D8C7C4379BBA30\u0022",
-        "Last-Modified": "Tue, 02 Feb 2021 21:48:03 GMT",
-=======
-        "Date": "Wed, 17 Feb 2021 22:51:07 GMT",
-        "ETag": "\u00220x8D8D396838EB048\u0022",
-        "Last-Modified": "Wed, 17 Feb 2021 22:51:07 GMT",
->>>>>>> 1814567d
-        "Server": [
-          "Windows-Azure-HDFS/1.0",
-          "Microsoft-HTTPAPI/2.0"
-        ],
-        "x-ms-client-request-id": "31ad5719-c5be-dbcf-eed4-4eadfa703213",
-<<<<<<< HEAD
-        "x-ms-request-id": "3dbe2709-401f-0034-2ead-f94c97000000",
-=======
-        "x-ms-request-id": "ee8ae857-e01f-003d-5e7f-050944000000",
->>>>>>> 1814567d
-        "x-ms-version": "2020-06-12"
-      },
-      "ResponseBody": []
-    },
-    {
-      "RequestUri": "https://seannse.dfs.core.windows.net/test-filesystem-02faeb8c-4c7a-f3a9-4efd-6557650d49b4/test-directory-fbda704e-a0cb-89fe-614d-58b2b0362808/test-directory-8475007d-c53c-45aa-effa-8867ca4ca149/test-file-bb035f28-ec37-e5b5-acfb-d4ea12062ca5?resource=file",
-      "RequestMethod": "PUT",
-      "RequestHeaders": {
-        "Accept": "application/json",
-        "Authorization": "Sanitized",
-        "User-Agent": [
-<<<<<<< HEAD
-          "azsdk-net-Storage.Files.DataLake/12.7.0-alpha.20210202.1",
-          "(.NET 5.0.2; Microsoft Windows 10.0.19042)"
-        ],
-        "x-ms-client-request-id": "b97a9f1f-8746-2c7b-a1c8-85c3f0e5c9e7",
-        "x-ms-date": "Tue, 02 Feb 2021 21:48:02 GMT",
-=======
-          "azsdk-net-Storage.Files.DataLake/12.7.0-alpha.20210217.1",
-          "(.NET 5.0.3; Microsoft Windows 10.0.19042)"
-        ],
-        "x-ms-client-request-id": "b97a9f1f-8746-2c7b-a1c8-85c3f0e5c9e7",
-        "x-ms-date": "Wed, 17 Feb 2021 22:51:08 GMT",
->>>>>>> 1814567d
-        "x-ms-return-client-request-id": "true",
-        "x-ms-version": "2020-06-12"
-      },
-      "RequestBody": null,
-      "StatusCode": 201,
-      "ResponseHeaders": {
-        "Content-Length": "0",
-<<<<<<< HEAD
-        "Date": "Tue, 02 Feb 2021 21:48:02 GMT",
-        "ETag": "\u00220x8D8C7C437AA7F2D\u0022",
-        "Last-Modified": "Tue, 02 Feb 2021 21:48:03 GMT",
-=======
-        "Date": "Wed, 17 Feb 2021 22:51:07 GMT",
-        "ETag": "\u00220x8D8D396839BB942\u0022",
-        "Last-Modified": "Wed, 17 Feb 2021 22:51:07 GMT",
->>>>>>> 1814567d
-        "Server": [
-          "Windows-Azure-HDFS/1.0",
-          "Microsoft-HTTPAPI/2.0"
-        ],
-        "x-ms-client-request-id": "b97a9f1f-8746-2c7b-a1c8-85c3f0e5c9e7",
-<<<<<<< HEAD
-        "x-ms-request-id": "3dbe271a-401f-0034-3fad-f94c97000000",
-=======
-        "x-ms-request-id": "ee8ae872-e01f-003d-797f-050944000000",
->>>>>>> 1814567d
-        "x-ms-version": "2020-06-12"
-      },
-      "ResponseBody": []
-    },
-    {
-      "RequestUri": "https://seannse.dfs.core.windows.net/test-filesystem-02faeb8c-4c7a-f3a9-4efd-6557650d49b4/test-directory-fbda704e-a0cb-89fe-614d-58b2b0362808/test-file-25f5a8a8-be22-b974-d416-e479b5b39a05?resource=file",
-      "RequestMethod": "PUT",
-      "RequestHeaders": {
-        "Accept": "application/json",
-        "Authorization": "Sanitized",
-        "User-Agent": [
-<<<<<<< HEAD
-          "azsdk-net-Storage.Files.DataLake/12.7.0-alpha.20210202.1",
-          "(.NET 5.0.2; Microsoft Windows 10.0.19042)"
-        ],
-        "x-ms-client-request-id": "a15a4ff4-5ab1-601d-2bc1-e530a30277ee",
-        "x-ms-date": "Tue, 02 Feb 2021 21:48:02 GMT",
-=======
-          "azsdk-net-Storage.Files.DataLake/12.7.0-alpha.20210217.1",
-          "(.NET 5.0.3; Microsoft Windows 10.0.19042)"
-        ],
-        "x-ms-client-request-id": "a15a4ff4-5ab1-601d-2bc1-e530a30277ee",
-        "x-ms-date": "Wed, 17 Feb 2021 22:51:08 GMT",
->>>>>>> 1814567d
-        "x-ms-return-client-request-id": "true",
-        "x-ms-version": "2020-06-12"
-      },
-      "RequestBody": null,
-      "StatusCode": 201,
-      "ResponseHeaders": {
-        "Content-Length": "0",
-<<<<<<< HEAD
-        "Date": "Tue, 02 Feb 2021 21:48:02 GMT",
-        "ETag": "\u00220x8D8C7C437B83B04\u0022",
-        "Last-Modified": "Tue, 02 Feb 2021 21:48:03 GMT",
-=======
-        "Date": "Wed, 17 Feb 2021 22:51:07 GMT",
-        "ETag": "\u00220x8D8D39683AA5E14\u0022",
-        "Last-Modified": "Wed, 17 Feb 2021 22:51:08 GMT",
->>>>>>> 1814567d
-        "Server": [
-          "Windows-Azure-HDFS/1.0",
-          "Microsoft-HTTPAPI/2.0"
-        ],
-        "x-ms-client-request-id": "a15a4ff4-5ab1-601d-2bc1-e530a30277ee",
-<<<<<<< HEAD
-        "x-ms-request-id": "3dbe2732-401f-0034-57ad-f94c97000000",
-=======
-        "x-ms-request-id": "ee8ae889-e01f-003d-107f-050944000000",
->>>>>>> 1814567d
-        "x-ms-version": "2020-06-12"
-      },
-      "ResponseBody": []
-    },
-    {
-      "RequestUri": "https://seannse.dfs.core.windows.net/test-filesystem-02faeb8c-4c7a-f3a9-4efd-6557650d49b4/test-directory-fbda704e-a0cb-89fe-614d-58b2b0362808?action=setAccessControlRecursive\u0026mode=modify",
+        "x-ms-client-request-id": "276331f0-957f-5d87-6b8d-37e263501f00",
+        "x-ms-request-id": "cb13d836-b01e-006d-23f2-06cb14000000",
+        "x-ms-version": "2020-06-12"
+      },
+      "ResponseBody": []
+    },
+    {
+      "RequestUri": "https://seannse.dfs.core.windows.net/test-filesystem-c240eb73-094c-2054-14e4-bd9bb182fa85/test-directory-6efd961d-2620-075a-4eb0-4408d378c932?resource=directory",
+      "RequestMethod": "PUT",
+      "RequestHeaders": {
+        "Accept": "application/json",
+        "Authorization": "Sanitized",
+        "traceparent": "00-9b214003d5261645867f2eba40d81d9f-eff7e388424be942-00",
+        "User-Agent": [
+          "azsdk-net-Storage.Files.DataLake/12.7.0-alpha.20210219.1",
+          "(.NET 5.0.3; Microsoft Windows 10.0.19041)"
+        ],
+        "x-ms-client-request-id": "c1be3525-a2e4-ca50-d65c-d9cf517e89f3",
+        "x-ms-date": "Fri, 19 Feb 2021 19:07:17 GMT",
+        "x-ms-return-client-request-id": "true",
+        "x-ms-version": "2020-06-12"
+      },
+      "RequestBody": null,
+      "StatusCode": 201,
+      "ResponseHeaders": {
+        "Content-Length": "0",
+        "Date": "Fri, 19 Feb 2021 19:07:16 GMT",
+        "ETag": "\u00220x8D8D50992F502E3\u0022",
+        "Last-Modified": "Fri, 19 Feb 2021 19:07:16 GMT",
+        "Server": [
+          "Windows-Azure-HDFS/1.0",
+          "Microsoft-HTTPAPI/2.0"
+        ],
+        "x-ms-client-request-id": "c1be3525-a2e4-ca50-d65c-d9cf517e89f3",
+        "x-ms-request-id": "5dd099e3-401f-0046-73f2-064bd8000000",
+        "x-ms-version": "2020-06-12"
+      },
+      "ResponseBody": []
+    },
+    {
+      "RequestUri": "https://seannse.dfs.core.windows.net/test-filesystem-c240eb73-094c-2054-14e4-bd9bb182fa85/test-directory-6efd961d-2620-075a-4eb0-4408d378c932/test-directory-160f05c3-9fa5-4be2-901b-3a861595d293?resource=directory",
+      "RequestMethod": "PUT",
+      "RequestHeaders": {
+        "Accept": "application/json",
+        "Authorization": "Sanitized",
+        "User-Agent": [
+          "azsdk-net-Storage.Files.DataLake/12.7.0-alpha.20210219.1",
+          "(.NET 5.0.3; Microsoft Windows 10.0.19041)"
+        ],
+        "x-ms-client-request-id": "2f021c0f-16aa-8588-5273-30c868cab441",
+        "x-ms-date": "Fri, 19 Feb 2021 19:07:17 GMT",
+        "x-ms-return-client-request-id": "true",
+        "x-ms-version": "2020-06-12"
+      },
+      "RequestBody": null,
+      "StatusCode": 201,
+      "ResponseHeaders": {
+        "Content-Length": "0",
+        "Date": "Fri, 19 Feb 2021 19:07:16 GMT",
+        "ETag": "\u00220x8D8D5099301E5E4\u0022",
+        "Last-Modified": "Fri, 19 Feb 2021 19:07:17 GMT",
+        "Server": [
+          "Windows-Azure-HDFS/1.0",
+          "Microsoft-HTTPAPI/2.0"
+        ],
+        "x-ms-client-request-id": "2f021c0f-16aa-8588-5273-30c868cab441",
+        "x-ms-request-id": "5dd099f3-401f-0046-03f2-064bd8000000",
+        "x-ms-version": "2020-06-12"
+      },
+      "ResponseBody": []
+    },
+    {
+      "RequestUri": "https://seannse.dfs.core.windows.net/test-filesystem-c240eb73-094c-2054-14e4-bd9bb182fa85/test-directory-6efd961d-2620-075a-4eb0-4408d378c932/test-directory-160f05c3-9fa5-4be2-901b-3a861595d293/test-file-394c458a-ea9b-ba3a-b7df-1ac4f620525a?resource=file",
+      "RequestMethod": "PUT",
+      "RequestHeaders": {
+        "Accept": "application/json",
+        "Authorization": "Sanitized",
+        "User-Agent": [
+          "azsdk-net-Storage.Files.DataLake/12.7.0-alpha.20210219.1",
+          "(.NET 5.0.3; Microsoft Windows 10.0.19041)"
+        ],
+        "x-ms-client-request-id": "b237672c-56e9-2519-e247-78cbfbc38f31",
+        "x-ms-date": "Fri, 19 Feb 2021 19:07:17 GMT",
+        "x-ms-return-client-request-id": "true",
+        "x-ms-version": "2020-06-12"
+      },
+      "RequestBody": null,
+      "StatusCode": 201,
+      "ResponseHeaders": {
+        "Content-Length": "0",
+        "Date": "Fri, 19 Feb 2021 19:07:16 GMT",
+        "ETag": "\u00220x8D8D509930F1EF6\u0022",
+        "Last-Modified": "Fri, 19 Feb 2021 19:07:17 GMT",
+        "Server": [
+          "Windows-Azure-HDFS/1.0",
+          "Microsoft-HTTPAPI/2.0"
+        ],
+        "x-ms-client-request-id": "b237672c-56e9-2519-e247-78cbfbc38f31",
+        "x-ms-request-id": "5dd099ff-401f-0046-0ff2-064bd8000000",
+        "x-ms-version": "2020-06-12"
+      },
+      "ResponseBody": []
+    },
+    {
+      "RequestUri": "https://seannse.dfs.core.windows.net/test-filesystem-c240eb73-094c-2054-14e4-bd9bb182fa85/test-directory-6efd961d-2620-075a-4eb0-4408d378c932/test-directory-160f05c3-9fa5-4be2-901b-3a861595d293/test-file-e23dd520-ba53-e7ad-5ddf-ab3d9ef3e232?resource=file",
+      "RequestMethod": "PUT",
+      "RequestHeaders": {
+        "Accept": "application/json",
+        "Authorization": "Sanitized",
+        "User-Agent": [
+          "azsdk-net-Storage.Files.DataLake/12.7.0-alpha.20210219.1",
+          "(.NET 5.0.3; Microsoft Windows 10.0.19041)"
+        ],
+        "x-ms-client-request-id": "02251ace-e547-72dd-b950-550aabdb86ee",
+        "x-ms-date": "Fri, 19 Feb 2021 19:07:17 GMT",
+        "x-ms-return-client-request-id": "true",
+        "x-ms-version": "2020-06-12"
+      },
+      "RequestBody": null,
+      "StatusCode": 201,
+      "ResponseHeaders": {
+        "Content-Length": "0",
+        "Date": "Fri, 19 Feb 2021 19:07:16 GMT",
+        "ETag": "\u00220x8D8D509931D239E\u0022",
+        "Last-Modified": "Fri, 19 Feb 2021 19:07:17 GMT",
+        "Server": [
+          "Windows-Azure-HDFS/1.0",
+          "Microsoft-HTTPAPI/2.0"
+        ],
+        "x-ms-client-request-id": "02251ace-e547-72dd-b950-550aabdb86ee",
+        "x-ms-request-id": "5dd09a0b-401f-0046-1bf2-064bd8000000",
+        "x-ms-version": "2020-06-12"
+      },
+      "ResponseBody": []
+    },
+    {
+      "RequestUri": "https://seannse.dfs.core.windows.net/test-filesystem-c240eb73-094c-2054-14e4-bd9bb182fa85/test-directory-6efd961d-2620-075a-4eb0-4408d378c932/test-directory-12b54664-012c-8148-6407-7602a361bc40?resource=directory",
+      "RequestMethod": "PUT",
+      "RequestHeaders": {
+        "Accept": "application/json",
+        "Authorization": "Sanitized",
+        "User-Agent": [
+          "azsdk-net-Storage.Files.DataLake/12.7.0-alpha.20210219.1",
+          "(.NET 5.0.3; Microsoft Windows 10.0.19041)"
+        ],
+        "x-ms-client-request-id": "e4e829cb-5e67-cd9e-d2a4-9d406fdbce58",
+        "x-ms-date": "Fri, 19 Feb 2021 19:07:18 GMT",
+        "x-ms-return-client-request-id": "true",
+        "x-ms-version": "2020-06-12"
+      },
+      "RequestBody": null,
+      "StatusCode": 201,
+      "ResponseHeaders": {
+        "Content-Length": "0",
+        "Date": "Fri, 19 Feb 2021 19:07:16 GMT",
+        "ETag": "\u00220x8D8D509932A26C7\u0022",
+        "Last-Modified": "Fri, 19 Feb 2021 19:07:17 GMT",
+        "Server": [
+          "Windows-Azure-HDFS/1.0",
+          "Microsoft-HTTPAPI/2.0"
+        ],
+        "x-ms-client-request-id": "e4e829cb-5e67-cd9e-d2a4-9d406fdbce58",
+        "x-ms-request-id": "5dd09a21-401f-0046-31f2-064bd8000000",
+        "x-ms-version": "2020-06-12"
+      },
+      "ResponseBody": []
+    },
+    {
+      "RequestUri": "https://seannse.dfs.core.windows.net/test-filesystem-c240eb73-094c-2054-14e4-bd9bb182fa85/test-directory-6efd961d-2620-075a-4eb0-4408d378c932/test-directory-12b54664-012c-8148-6407-7602a361bc40/test-file-ca9b1594-026c-831f-5b83-06062caf37fd?resource=file",
+      "RequestMethod": "PUT",
+      "RequestHeaders": {
+        "Accept": "application/json",
+        "Authorization": "Sanitized",
+        "User-Agent": [
+          "azsdk-net-Storage.Files.DataLake/12.7.0-alpha.20210219.1",
+          "(.NET 5.0.3; Microsoft Windows 10.0.19041)"
+        ],
+        "x-ms-client-request-id": "34047c57-bfcb-c824-0964-88e45797a022",
+        "x-ms-date": "Fri, 19 Feb 2021 19:07:18 GMT",
+        "x-ms-return-client-request-id": "true",
+        "x-ms-version": "2020-06-12"
+      },
+      "RequestBody": null,
+      "StatusCode": 201,
+      "ResponseHeaders": {
+        "Content-Length": "0",
+        "Date": "Fri, 19 Feb 2021 19:07:16 GMT",
+        "ETag": "\u00220x8D8D509933AF747\u0022",
+        "Last-Modified": "Fri, 19 Feb 2021 19:07:17 GMT",
+        "Server": [
+          "Windows-Azure-HDFS/1.0",
+          "Microsoft-HTTPAPI/2.0"
+        ],
+        "x-ms-client-request-id": "34047c57-bfcb-c824-0964-88e45797a022",
+        "x-ms-request-id": "5dd09a32-401f-0046-42f2-064bd8000000",
+        "x-ms-version": "2020-06-12"
+      },
+      "ResponseBody": []
+    },
+    {
+      "RequestUri": "https://seannse.dfs.core.windows.net/test-filesystem-c240eb73-094c-2054-14e4-bd9bb182fa85/test-directory-6efd961d-2620-075a-4eb0-4408d378c932/test-file-8ac29f6c-54a4-bcde-3c8b-88ca51f440b1?resource=file",
+      "RequestMethod": "PUT",
+      "RequestHeaders": {
+        "Accept": "application/json",
+        "Authorization": "Sanitized",
+        "User-Agent": [
+          "azsdk-net-Storage.Files.DataLake/12.7.0-alpha.20210219.1",
+          "(.NET 5.0.3; Microsoft Windows 10.0.19041)"
+        ],
+        "x-ms-client-request-id": "a3be8e01-37e7-028c-9d47-f74037597614",
+        "x-ms-date": "Fri, 19 Feb 2021 19:07:18 GMT",
+        "x-ms-return-client-request-id": "true",
+        "x-ms-version": "2020-06-12"
+      },
+      "RequestBody": null,
+      "StatusCode": 201,
+      "ResponseHeaders": {
+        "Content-Length": "0",
+        "Date": "Fri, 19 Feb 2021 19:07:16 GMT",
+        "ETag": "\u00220x8D8D50993489F68\u0022",
+        "Last-Modified": "Fri, 19 Feb 2021 19:07:17 GMT",
+        "Server": [
+          "Windows-Azure-HDFS/1.0",
+          "Microsoft-HTTPAPI/2.0"
+        ],
+        "x-ms-client-request-id": "a3be8e01-37e7-028c-9d47-f74037597614",
+        "x-ms-request-id": "5dd09a48-401f-0046-58f2-064bd8000000",
+        "x-ms-version": "2020-06-12"
+      },
+      "ResponseBody": []
+    },
+    {
+      "RequestUri": "https://seannse.dfs.core.windows.net/test-filesystem-c240eb73-094c-2054-14e4-bd9bb182fa85/test-directory-6efd961d-2620-075a-4eb0-4408d378c932?action=setAccessControlRecursive\u0026mode=modify",
       "RequestMethod": "PATCH",
       "RequestHeaders": {
         "Accept": "application/json",
         "Authorization": "Sanitized",
         "User-Agent": [
-<<<<<<< HEAD
-          "azsdk-net-Storage.Files.DataLake/12.7.0-alpha.20210202.1",
-          "(.NET 5.0.2; Microsoft Windows 10.0.19042)"
+          "azsdk-net-Storage.Files.DataLake/12.7.0-alpha.20210219.1",
+          "(.NET 5.0.3; Microsoft Windows 10.0.19041)"
         ],
         "x-ms-acl": "user::rwx,group::r--,other::---,mask::rwx",
-        "x-ms-client-request-id": "6584f21a-f858-2054-7769-47ca8c2e8c56",
-        "x-ms-date": "Tue, 02 Feb 2021 21:48:02 GMT",
-=======
-          "azsdk-net-Storage.Files.DataLake/12.7.0-alpha.20210217.1",
-          "(.NET 5.0.3; Microsoft Windows 10.0.19042)"
-        ],
-        "x-ms-acl": "user::rwx,group::r--,other::---,mask::rwx",
-        "x-ms-client-request-id": "6584f21a-f858-2054-7769-47ca8c2e8c56",
-        "x-ms-date": "Wed, 17 Feb 2021 22:51:08 GMT",
->>>>>>> 1814567d
+        "x-ms-client-request-id": "c2c8ded2-9c36-8bc9-4aad-12640bf28667",
+        "x-ms-date": "Fri, 19 Feb 2021 19:07:18 GMT",
         "x-ms-return-client-request-id": "true",
         "x-ms-version": "2020-06-12"
       },
       "RequestBody": null,
       "StatusCode": 200,
       "ResponseHeaders": {
-<<<<<<< HEAD
-        "Date": "Tue, 02 Feb 2021 21:48:02 GMT",
-=======
-        "Date": "Wed, 17 Feb 2021 22:51:07 GMT",
->>>>>>> 1814567d
+        "Date": "Fri, 19 Feb 2021 19:07:17 GMT",
         "Server": [
           "Windows-Azure-HDFS/1.0",
           "Microsoft-HTTPAPI/2.0"
         ],
         "Transfer-Encoding": "chunked",
-        "x-ms-client-request-id": "6584f21a-f858-2054-7769-47ca8c2e8c56",
+        "x-ms-client-request-id": "c2c8ded2-9c36-8bc9-4aad-12640bf28667",
         "x-ms-namespace-enabled": "true",
-<<<<<<< HEAD
-        "x-ms-request-id": "3dbe2745-401f-0034-6aad-f94c97000000",
-=======
-        "x-ms-request-id": "ee8ae899-e01f-003d-207f-050944000000",
->>>>>>> 1814567d
+        "x-ms-request-id": "5dd09a5d-401f-0046-6df2-064bd8000000",
         "x-ms-version": "2020-06-12"
       },
       "ResponseBody": "eyJkaXJlY3Rvcmllc1N1Y2Nlc3NmdWwiOjMsImZhaWxlZEVudHJpZXMiOltdLCJmYWlsdXJlQ291bnQiOjAsImZpbGVzU3VjY2Vzc2Z1bCI6NH0K"
     },
     {
-      "RequestUri": "https://seannse.blob.core.windows.net/test-filesystem-02faeb8c-4c7a-f3a9-4efd-6557650d49b4?restype=container",
+      "RequestUri": "https://seannse.blob.core.windows.net/test-filesystem-c240eb73-094c-2054-14e4-bd9bb182fa85?restype=container",
       "RequestMethod": "DELETE",
       "RequestHeaders": {
         "Accept": "application/xml",
         "Authorization": "Sanitized",
-<<<<<<< HEAD
-        "traceparent": "00-7030b951fa99064f8ef9006f849d753a-4019ac7a5b100540-00",
-        "User-Agent": [
-          "azsdk-net-Storage.Files.DataLake/12.7.0-alpha.20210202.1",
-          "(.NET 5.0.2; Microsoft Windows 10.0.19042)"
-        ],
-        "x-ms-client-request-id": "b016d8f3-127d-3495-2b27-e3b00f91a91a",
-        "x-ms-date": "Tue, 02 Feb 2021 21:48:03 GMT",
-=======
-        "traceparent": "00-07cdb8318918e947865331554e9d7989-b304f1fb4a97da40-00",
-        "User-Agent": [
-          "azsdk-net-Storage.Files.DataLake/12.7.0-alpha.20210217.1",
-          "(.NET 5.0.3; Microsoft Windows 10.0.19042)"
-        ],
-        "x-ms-client-request-id": "b016d8f3-127d-3495-2b27-e3b00f91a91a",
-        "x-ms-date": "Wed, 17 Feb 2021 22:51:08 GMT",
->>>>>>> 1814567d
+        "traceparent": "00-544ec9e364ab42478a22e39464a87f8f-5fbf0ccc5b7d5a45-00",
+        "User-Agent": [
+          "azsdk-net-Storage.Files.DataLake/12.7.0-alpha.20210219.1",
+          "(.NET 5.0.3; Microsoft Windows 10.0.19041)"
+        ],
+        "x-ms-client-request-id": "586eaed9-b390-88de-0d96-373bde125d7a",
+        "x-ms-date": "Fri, 19 Feb 2021 19:07:18 GMT",
         "x-ms-return-client-request-id": "true",
         "x-ms-version": "2020-06-12"
       },
@@ -487,28 +311,20 @@
       "StatusCode": 202,
       "ResponseHeaders": {
         "Content-Length": "0",
-<<<<<<< HEAD
-        "Date": "Tue, 02 Feb 2021 21:48:03 GMT",
-=======
-        "Date": "Wed, 17 Feb 2021 22:51:07 GMT",
->>>>>>> 1814567d
+        "Date": "Fri, 19 Feb 2021 19:07:17 GMT",
         "Server": [
           "Windows-Azure-Blob/1.0",
           "Microsoft-HTTPAPI/2.0"
         ],
-        "x-ms-client-request-id": "b016d8f3-127d-3495-2b27-e3b00f91a91a",
-<<<<<<< HEAD
-        "x-ms-request-id": "36561a52-701e-0010-5dad-f9ba37000000",
-=======
-        "x-ms-request-id": "b395d6f5-201e-008b-267f-057b32000000",
->>>>>>> 1814567d
+        "x-ms-client-request-id": "586eaed9-b390-88de-0d96-373bde125d7a",
+        "x-ms-request-id": "cb13d9be-b01e-006d-11f2-06cb14000000",
         "x-ms-version": "2020-06-12"
       },
       "ResponseBody": []
     }
   ],
   "Variables": {
-    "RandomSeed": "1525991514",
+    "RandomSeed": "158691576",
     "Storage_TestConfigHierarchicalNamespace": "NamespaceTenant\nseannse\nU2FuaXRpemVk\nhttps://seannse.blob.core.windows.net\nhttps://seannse.file.core.windows.net\nhttps://seannse.queue.core.windows.net\nhttps://seannse.table.core.windows.net\n\n\n\n\nhttps://seannse-secondary.blob.core.windows.net\nhttps://seannse-secondary.file.core.windows.net\nhttps://seannse-secondary.queue.core.windows.net\nhttps://seannse-secondary.table.core.windows.net\n68390a19-a643-458b-b726-408abf67b4fc\nSanitized\n72f988bf-86f1-41af-91ab-2d7cd011db47\nhttps://login.microsoftonline.com/\nCloud\nBlobEndpoint=https://seannse.blob.core.windows.net/;QueueEndpoint=https://seannse.queue.core.windows.net/;FileEndpoint=https://seannse.file.core.windows.net/;BlobSecondaryEndpoint=https://seannse-secondary.blob.core.windows.net/;QueueSecondaryEndpoint=https://seannse-secondary.queue.core.windows.net/;FileSecondaryEndpoint=https://seannse-secondary.file.core.windows.net/;AccountName=seannse;AccountKey=Sanitized\n"
   }
 }