﻿{
  "Entries": [
    {
      "RequestUri": "https://seannse.blob.core.windows.net/test-filesystem-46a3e08c-c539-0126-819a-ff111f8f768b?restype=container",
      "RequestMethod": "PUT",
      "RequestHeaders": {
        "Accept": "application/xml",
        "Authorization": "Sanitized",
        "traceparent": "00-5510035520857343af76552028e48cb9-aa9ccba742c3374f-00",
        "User-Agent": [
          "azsdk-net-Storage.Files.DataLake/12.7.0-alpha.20210217.1",
          "(.NET 5.0.3; Microsoft Windows 10.0.19042)"
        ],
        "x-ms-blob-public-access": "container",
        "x-ms-client-request-id": "dda1b009-4c7d-0698-af94-cb1a5ccd9cb4",
        "x-ms-date": "Wed, 17 Feb 2021 22:45:16 GMT",
        "x-ms-return-client-request-id": "true",
<<<<<<< HEAD
        "x-ms-version": "2020-12-06"
=======
        "x-ms-version": "2021-02-12"
>>>>>>> 7e782c87
      },
      "RequestBody": null,
      "StatusCode": 201,
      "ResponseHeaders": {
        "Content-Length": "0",
        "Date": "Wed, 17 Feb 2021 22:45:16 GMT",
        "ETag": "\"0x8D8D395B24A0B7A\"",
        "Last-Modified": "Wed, 17 Feb 2021 22:45:16 GMT",
        "Server": [
          "Windows-Azure-Blob/1.0",
          "Microsoft-HTTPAPI/2.0"
        ],
        "x-ms-client-request-id": "dda1b009-4c7d-0698-af94-cb1a5ccd9cb4",
        "x-ms-request-id": "e77cdc08-001e-001a-627e-051e80000000",
<<<<<<< HEAD
        "x-ms-version": "2020-12-06"
=======
        "x-ms-version": "2021-02-12"
>>>>>>> 7e782c87
      },
      "ResponseBody": []
    },
    {
      "RequestUri": "https://seannse.blob.core.windows.net/test-filesystem-46a3e08c-c539-0126-819a-ff111f8f768b/test-directory-1a40d1cd-cdbe-e514-af06-684fff528eb3?comp=lease",
      "RequestMethod": "PUT",
      "RequestHeaders": {
        "Accept": "application/xml",
        "Authorization": "Sanitized",
        "traceparent": "00-b5344de7ca404d449f4e092fdea9900c-733004f489654c49-00",
        "User-Agent": [
          "azsdk-net-Storage.Files.DataLake/12.7.0-alpha.20210217.1",
          "(.NET 5.0.3; Microsoft Windows 10.0.19042)"
        ],
        "x-ms-client-request-id": "36501805-2dc5-34c6-c32f-7c09c6f6089a",
        "x-ms-date": "Wed, 17 Feb 2021 22:45:16 GMT",
        "x-ms-lease-action": "acquire",
        "x-ms-lease-duration": "15",
        "x-ms-proposed-lease-id": "6e0726ca-99ee-110e-9db5-071ddc154010",
        "x-ms-return-client-request-id": "true",
<<<<<<< HEAD
        "x-ms-version": "2020-12-06"
=======
        "x-ms-version": "2021-02-12"
>>>>>>> 7e782c87
      },
      "RequestBody": null,
      "StatusCode": 404,
      "ResponseHeaders": {
        "Content-Length": "215",
        "Content-Type": "application/xml",
        "Date": "Wed, 17 Feb 2021 22:45:16 GMT",
        "Server": [
          "Windows-Azure-Blob/1.0",
          "Microsoft-HTTPAPI/2.0"
        ],
        "x-ms-client-request-id": "36501805-2dc5-34c6-c32f-7c09c6f6089a",
        "x-ms-error-code": "BlobNotFound",
        "x-ms-request-id": "e77cdc84-001e-001a-587e-051e80000000",
<<<<<<< HEAD
        "x-ms-version": "2020-12-06"
=======
        "x-ms-version": "2021-02-12"
>>>>>>> 7e782c87
      },
      "ResponseBody": [
        "﻿<?xml version=\"1.0\" encoding=\"utf-8\"?><Error><Code>BlobNotFound</Code><Message>The specified blob does not exist.\n",
        "RequestId:e77cdc84-001e-001a-587e-051e80000000\n",
        "Time:2021-02-17T22:45:16.8730798Z</Message></Error>"
      ]
    },
    {
      "RequestUri": "https://seannse.blob.core.windows.net/test-filesystem-46a3e08c-c539-0126-819a-ff111f8f768b?restype=container",
      "RequestMethod": "DELETE",
      "RequestHeaders": {
        "Accept": "application/xml",
        "Authorization": "Sanitized",
        "traceparent": "00-cb8335dc901f464590944db0adf5a458-12d202dd347ade4d-00",
        "User-Agent": [
          "azsdk-net-Storage.Files.DataLake/12.7.0-alpha.20210217.1",
          "(.NET 5.0.3; Microsoft Windows 10.0.19042)"
        ],
        "x-ms-client-request-id": "c317aaae-0ac5-204a-4bd2-dd5e381175a5",
        "x-ms-date": "Wed, 17 Feb 2021 22:45:17 GMT",
        "x-ms-return-client-request-id": "true",
<<<<<<< HEAD
        "x-ms-version": "2020-12-06"
=======
        "x-ms-version": "2021-02-12"
>>>>>>> 7e782c87
      },
      "RequestBody": null,
      "StatusCode": 202,
      "ResponseHeaders": {
        "Content-Length": "0",
        "Date": "Wed, 17 Feb 2021 22:45:16 GMT",
        "Server": [
          "Windows-Azure-Blob/1.0",
          "Microsoft-HTTPAPI/2.0"
        ],
        "x-ms-client-request-id": "c317aaae-0ac5-204a-4bd2-dd5e381175a5",
        "x-ms-request-id": "e77cdcdd-001e-001a-2c7e-051e80000000",
<<<<<<< HEAD
        "x-ms-version": "2020-12-06"
=======
        "x-ms-version": "2021-02-12"
>>>>>>> 7e782c87
      },
      "ResponseBody": []
    }
  ],
  "Variables": {
    "RandomSeed": "851479339",
    "Storage_TestConfigHierarchicalNamespace": "NamespaceTenant\nseannse\nU2FuaXRpemVk\nhttps://seannse.blob.core.windows.net\nhttps://seannse.file.core.windows.net\nhttps://seannse.queue.core.windows.net\nhttps://seannse.table.core.windows.net\n\n\n\n\nhttps://seannse-secondary.blob.core.windows.net\nhttps://seannse-secondary.file.core.windows.net\nhttps://seannse-secondary.queue.core.windows.net\nhttps://seannse-secondary.table.core.windows.net\n68390a19-a643-458b-b726-408abf67b4fc\nSanitized\n72f988bf-86f1-41af-91ab-2d7cd011db47\nhttps://login.microsoftonline.com/\nCloud\nBlobEndpoint=https://seannse.blob.core.windows.net/;QueueEndpoint=https://seannse.queue.core.windows.net/;FileEndpoint=https://seannse.file.core.windows.net/;BlobSecondaryEndpoint=https://seannse-secondary.blob.core.windows.net/;QueueSecondaryEndpoint=https://seannse-secondary.queue.core.windows.net/;FileSecondaryEndpoint=https://seannse-secondary.file.core.windows.net/;AccountName=seannse;AccountKey=Sanitized\n\n\n"
  }
}<|MERGE_RESOLUTION|>--- conflicted
+++ resolved
@@ -15,11 +15,7 @@
         "x-ms-client-request-id": "dda1b009-4c7d-0698-af94-cb1a5ccd9cb4",
         "x-ms-date": "Wed, 17 Feb 2021 22:45:16 GMT",
         "x-ms-return-client-request-id": "true",
-<<<<<<< HEAD
-        "x-ms-version": "2020-12-06"
-=======
         "x-ms-version": "2021-02-12"
->>>>>>> 7e782c87
       },
       "RequestBody": null,
       "StatusCode": 201,
@@ -34,11 +30,7 @@
         ],
         "x-ms-client-request-id": "dda1b009-4c7d-0698-af94-cb1a5ccd9cb4",
         "x-ms-request-id": "e77cdc08-001e-001a-627e-051e80000000",
-<<<<<<< HEAD
-        "x-ms-version": "2020-12-06"
-=======
         "x-ms-version": "2021-02-12"
->>>>>>> 7e782c87
       },
       "ResponseBody": []
     },
@@ -59,11 +51,7 @@
         "x-ms-lease-duration": "15",
         "x-ms-proposed-lease-id": "6e0726ca-99ee-110e-9db5-071ddc154010",
         "x-ms-return-client-request-id": "true",
-<<<<<<< HEAD
-        "x-ms-version": "2020-12-06"
-=======
         "x-ms-version": "2021-02-12"
->>>>>>> 7e782c87
       },
       "RequestBody": null,
       "StatusCode": 404,
@@ -78,11 +66,7 @@
         "x-ms-client-request-id": "36501805-2dc5-34c6-c32f-7c09c6f6089a",
         "x-ms-error-code": "BlobNotFound",
         "x-ms-request-id": "e77cdc84-001e-001a-587e-051e80000000",
-<<<<<<< HEAD
-        "x-ms-version": "2020-12-06"
-=======
         "x-ms-version": "2021-02-12"
->>>>>>> 7e782c87
       },
       "ResponseBody": [
         "﻿<?xml version=\"1.0\" encoding=\"utf-8\"?><Error><Code>BlobNotFound</Code><Message>The specified blob does not exist.\n",
@@ -104,11 +88,7 @@
         "x-ms-client-request-id": "c317aaae-0ac5-204a-4bd2-dd5e381175a5",
         "x-ms-date": "Wed, 17 Feb 2021 22:45:17 GMT",
         "x-ms-return-client-request-id": "true",
-<<<<<<< HEAD
-        "x-ms-version": "2020-12-06"
-=======
         "x-ms-version": "2021-02-12"
->>>>>>> 7e782c87
       },
       "RequestBody": null,
       "StatusCode": 202,
@@ -121,11 +101,7 @@
         ],
         "x-ms-client-request-id": "c317aaae-0ac5-204a-4bd2-dd5e381175a5",
         "x-ms-request-id": "e77cdcdd-001e-001a-2c7e-051e80000000",
-<<<<<<< HEAD
-        "x-ms-version": "2020-12-06"
-=======
         "x-ms-version": "2021-02-12"
->>>>>>> 7e782c87
       },
       "ResponseBody": []
     }
