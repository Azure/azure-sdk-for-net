{
  "Entries": [
    {
      "RequestUri": "https://seannse.blob.core.windows.net/test-filesystem-befc5cc7-04ec-8faa-baff-e0c34db07c9d?restype=container",
      "RequestMethod": "PUT",
      "RequestHeaders": {
        "Accept": "application/xml",
        "Authorization": "Sanitized",
<<<<<<< HEAD
        "traceparent": "00-3cb729fb19a998468b3932d8fe903cdc-04e0d620d253e44c-00",
        "User-Agent": [
          "azsdk-net-Storage.Files.DataLake/12.7.0-alpha.20210202.1",
          "(.NET 5.0.2; Microsoft Windows 10.0.19042)"
        ],
        "x-ms-blob-public-access": "container",
        "x-ms-client-request-id": "d13162fd-773f-46d2-bc0d-bfffa79f98fc",
        "x-ms-date": "Tue, 02 Feb 2021 21:42:33 GMT",
=======
        "traceparent": "00-1576cc97d31d974fbee82112b9b21e3c-61ce281a46269f47-00",
        "User-Agent": [
          "azsdk-net-Storage.Files.DataLake/12.7.0-alpha.20210217.1",
          "(.NET 5.0.3; Microsoft Windows 10.0.19042)"
        ],
        "x-ms-blob-public-access": "container",
        "x-ms-client-request-id": "d13162fd-773f-46d2-bc0d-bfffa79f98fc",
        "x-ms-date": "Wed, 17 Feb 2021 22:45:53 GMT",
>>>>>>> 1814567d
        "x-ms-return-client-request-id": "true",
        "x-ms-version": "2020-06-12"
      },
      "RequestBody": null,
      "StatusCode": 201,
      "ResponseHeaders": {
        "Content-Length": "0",
<<<<<<< HEAD
        "Date": "Tue, 02 Feb 2021 21:42:34 GMT",
        "ETag": "\u00220x8D8C7C37398D7E1\u0022",
        "Last-Modified": "Tue, 02 Feb 2021 21:42:34 GMT",
=======
        "Date": "Wed, 17 Feb 2021 22:45:53 GMT",
        "ETag": "\u00220x8D8D395C85B64A0\u0022",
        "Last-Modified": "Wed, 17 Feb 2021 22:45:53 GMT",
>>>>>>> 1814567d
        "Server": [
          "Windows-Azure-Blob/1.0",
          "Microsoft-HTTPAPI/2.0"
        ],
        "x-ms-client-request-id": "d13162fd-773f-46d2-bc0d-bfffa79f98fc",
<<<<<<< HEAD
        "x-ms-request-id": "be88dded-701e-00b9-78ac-f97b45000000",
=======
        "x-ms-request-id": "25ea1c5b-901e-00b1-547e-05614a000000",
>>>>>>> 1814567d
        "x-ms-version": "2020-06-12"
      },
      "ResponseBody": []
    },
    {
      "RequestUri": "https://seannse.dfs.core.windows.net/test-filesystem-befc5cc7-04ec-8faa-baff-e0c34db07c9d/test-directory-6b2f12ef-266b-ca98-f98d-f7928493bdbc?resource=directory",
      "RequestMethod": "PUT",
      "RequestHeaders": {
        "Accept": "application/json",
        "Authorization": "Sanitized",
<<<<<<< HEAD
        "traceparent": "00-fb890304754ed349ad1c1778835bb7b8-f98ab36b56178d4e-00",
        "User-Agent": [
          "azsdk-net-Storage.Files.DataLake/12.7.0-alpha.20210202.1",
          "(.NET 5.0.2; Microsoft Windows 10.0.19042)"
        ],
        "x-ms-client-request-id": "bf2783c2-9fcf-d736-c967-d7b17f40c128",
        "x-ms-date": "Tue, 02 Feb 2021 21:42:33 GMT",
=======
        "traceparent": "00-bbd489327075c84d8bccc6797a3855a3-e39590c4a0091043-00",
        "User-Agent": [
          "azsdk-net-Storage.Files.DataLake/12.7.0-alpha.20210217.1",
          "(.NET 5.0.3; Microsoft Windows 10.0.19042)"
        ],
        "x-ms-client-request-id": "bf2783c2-9fcf-d736-c967-d7b17f40c128",
        "x-ms-date": "Wed, 17 Feb 2021 22:45:53 GMT",
>>>>>>> 1814567d
        "x-ms-return-client-request-id": "true",
        "x-ms-version": "2020-06-12"
      },
      "RequestBody": null,
      "StatusCode": 201,
      "ResponseHeaders": {
        "Content-Length": "0",
<<<<<<< HEAD
        "Date": "Tue, 02 Feb 2021 21:42:34 GMT",
        "ETag": "\u00220x8D8C7C373D0A0B9\u0022",
        "Last-Modified": "Tue, 02 Feb 2021 21:42:34 GMT",
=======
        "Date": "Wed, 17 Feb 2021 22:45:53 GMT",
        "ETag": "\u00220x8D8D395C8926A38\u0022",
        "Last-Modified": "Wed, 17 Feb 2021 22:45:54 GMT",
>>>>>>> 1814567d
        "Server": [
          "Windows-Azure-HDFS/1.0",
          "Microsoft-HTTPAPI/2.0"
        ],
        "x-ms-client-request-id": "bf2783c2-9fcf-d736-c967-d7b17f40c128",
<<<<<<< HEAD
        "x-ms-request-id": "38bd9b31-c01f-0083-14ac-f9613d000000",
=======
        "x-ms-request-id": "177841ca-701f-002f-6b7e-057294000000",
>>>>>>> 1814567d
        "x-ms-version": "2020-06-12"
      },
      "ResponseBody": []
    },
    {
      "RequestUri": "https://seannse.dfs.core.windows.net/test-filesystem-befc5cc7-04ec-8faa-baff-e0c34db07c9d/test-directory-6b2f12ef-266b-ca98-f98d-f7928493bdbc/test-file-690b0350-acda-447d-b48d-d4eb7d9b8c97?resource=file",
      "RequestMethod": "PUT",
      "RequestHeaders": {
        "Accept": "application/json",
        "Authorization": "Sanitized",
        "User-Agent": [
<<<<<<< HEAD
          "azsdk-net-Storage.Files.DataLake/12.7.0-alpha.20210202.1",
          "(.NET 5.0.2; Microsoft Windows 10.0.19042)"
=======
          "azsdk-net-Storage.Files.DataLake/12.7.0-alpha.20210217.1",
          "(.NET 5.0.3; Microsoft Windows 10.0.19042)"
>>>>>>> 1814567d
        ],
        "x-ms-cache-control": "control",
        "x-ms-client-request-id": "3aad80be-5c57-154b-05e2-0a41ca4b592e",
        "x-ms-content-disposition": "disposition",
        "x-ms-content-encoding": "encoding",
        "x-ms-content-language": "language",
        "x-ms-content-type": "type",
<<<<<<< HEAD
        "x-ms-date": "Tue, 02 Feb 2021 21:42:34 GMT",
=======
        "x-ms-date": "Wed, 17 Feb 2021 22:45:54 GMT",
>>>>>>> 1814567d
        "x-ms-return-client-request-id": "true",
        "x-ms-version": "2020-06-12"
      },
      "RequestBody": null,
      "StatusCode": 201,
      "ResponseHeaders": {
        "Content-Length": "0",
<<<<<<< HEAD
        "Date": "Tue, 02 Feb 2021 21:42:34 GMT",
        "ETag": "\u00220x8D8C7C373DE4405\u0022",
        "Last-Modified": "Tue, 02 Feb 2021 21:42:34 GMT",
=======
        "Date": "Wed, 17 Feb 2021 22:45:53 GMT",
        "ETag": "\u00220x8D8D395C8A04FC1\u0022",
        "Last-Modified": "Wed, 17 Feb 2021 22:45:54 GMT",
>>>>>>> 1814567d
        "Server": [
          "Windows-Azure-HDFS/1.0",
          "Microsoft-HTTPAPI/2.0"
        ],
        "x-ms-client-request-id": "3aad80be-5c57-154b-05e2-0a41ca4b592e",
<<<<<<< HEAD
        "x-ms-request-id": "38bd9b43-c01f-0083-26ac-f9613d000000",
=======
        "x-ms-request-id": "177841d1-701f-002f-727e-057294000000",
>>>>>>> 1814567d
        "x-ms-version": "2020-06-12"
      },
      "ResponseBody": []
    },
    {
      "RequestUri": "https://seannse.blob.core.windows.net/test-filesystem-befc5cc7-04ec-8faa-baff-e0c34db07c9d/test-directory-6b2f12ef-266b-ca98-f98d-f7928493bdbc/test-file-690b0350-acda-447d-b48d-d4eb7d9b8c97",
      "RequestMethod": "HEAD",
      "RequestHeaders": {
        "Accept": "application/xml",
        "Authorization": "Sanitized",
        "User-Agent": [
<<<<<<< HEAD
          "azsdk-net-Storage.Files.DataLake/12.7.0-alpha.20210202.1",
          "(.NET 5.0.2; Microsoft Windows 10.0.19042)"
        ],
        "x-ms-client-request-id": "fc2c7d6b-52ed-6a40-85ba-fb8af3aa8abb",
        "x-ms-date": "Tue, 02 Feb 2021 21:42:34 GMT",
=======
          "azsdk-net-Storage.Files.DataLake/12.7.0-alpha.20210217.1",
          "(.NET 5.0.3; Microsoft Windows 10.0.19042)"
        ],
        "x-ms-client-request-id": "fc2c7d6b-52ed-6a40-85ba-fb8af3aa8abb",
        "x-ms-date": "Wed, 17 Feb 2021 22:45:54 GMT",
>>>>>>> 1814567d
        "x-ms-return-client-request-id": "true",
        "x-ms-version": "2020-06-12"
      },
      "RequestBody": null,
      "StatusCode": 200,
      "ResponseHeaders": {
        "Accept-Ranges": "bytes",
        "Cache-Control": "control",
        "Content-Disposition": "disposition",
        "Content-Encoding": "encoding",
        "Content-Language": "language",
        "Content-Length": "0",
        "Content-Type": "type",
<<<<<<< HEAD
        "Date": "Tue, 02 Feb 2021 21:42:34 GMT",
        "ETag": "\u00220x8D8C7C373DE4405\u0022",
        "Last-Modified": "Tue, 02 Feb 2021 21:42:34 GMT",
=======
        "Date": "Wed, 17 Feb 2021 22:45:53 GMT",
        "ETag": "\u00220x8D8D395C8A04FC1\u0022",
        "Last-Modified": "Wed, 17 Feb 2021 22:45:54 GMT",
>>>>>>> 1814567d
        "Server": [
          "Windows-Azure-Blob/1.0",
          "Microsoft-HTTPAPI/2.0"
        ],
        "x-ms-access-tier": "Hot",
        "x-ms-access-tier-inferred": "true",
        "x-ms-blob-type": "BlockBlob",
        "x-ms-client-request-id": "fc2c7d6b-52ed-6a40-85ba-fb8af3aa8abb",
<<<<<<< HEAD
        "x-ms-creation-time": "Tue, 02 Feb 2021 21:42:34 GMT",
=======
        "x-ms-creation-time": "Wed, 17 Feb 2021 22:45:54 GMT",
>>>>>>> 1814567d
        "x-ms-group": "$superuser",
        "x-ms-lease-state": "available",
        "x-ms-lease-status": "unlocked",
        "x-ms-owner": "$superuser",
        "x-ms-permissions": "rw-r-----",
<<<<<<< HEAD
        "x-ms-request-id": "be88df18-701e-00b9-7dac-f97b45000000",
=======
        "x-ms-request-id": "25ea1ebf-901e-00b1-047e-05614a000000",
>>>>>>> 1814567d
        "x-ms-server-encrypted": "true",
        "x-ms-version": "2020-06-12"
      },
      "ResponseBody": []
    },
    {
      "RequestUri": "https://seannse.blob.core.windows.net/test-filesystem-befc5cc7-04ec-8faa-baff-e0c34db07c9d?restype=container",
      "RequestMethod": "DELETE",
      "RequestHeaders": {
        "Accept": "application/xml",
        "Authorization": "Sanitized",
<<<<<<< HEAD
        "traceparent": "00-105f0691b7d63246a67a817f244ae496-c46eaab6a1756e40-00",
        "User-Agent": [
          "azsdk-net-Storage.Files.DataLake/12.7.0-alpha.20210202.1",
          "(.NET 5.0.2; Microsoft Windows 10.0.19042)"
        ],
        "x-ms-client-request-id": "4cd60270-5c1e-8840-007f-28b5c4315e6c",
        "x-ms-date": "Tue, 02 Feb 2021 21:42:34 GMT",
=======
        "traceparent": "00-8f087900d396f541b892aff3e9c37c46-92d3091a94ccb24a-00",
        "User-Agent": [
          "azsdk-net-Storage.Files.DataLake/12.7.0-alpha.20210217.1",
          "(.NET 5.0.3; Microsoft Windows 10.0.19042)"
        ],
        "x-ms-client-request-id": "4cd60270-5c1e-8840-007f-28b5c4315e6c",
        "x-ms-date": "Wed, 17 Feb 2021 22:45:54 GMT",
>>>>>>> 1814567d
        "x-ms-return-client-request-id": "true",
        "x-ms-version": "2020-06-12"
      },
      "RequestBody": null,
      "StatusCode": 202,
      "ResponseHeaders": {
        "Content-Length": "0",
<<<<<<< HEAD
        "Date": "Tue, 02 Feb 2021 21:42:34 GMT",
=======
        "Date": "Wed, 17 Feb 2021 22:45:53 GMT",
>>>>>>> 1814567d
        "Server": [
          "Windows-Azure-Blob/1.0",
          "Microsoft-HTTPAPI/2.0"
        ],
        "x-ms-client-request-id": "4cd60270-5c1e-8840-007f-28b5c4315e6c",
<<<<<<< HEAD
        "x-ms-request-id": "be88df61-701e-00b9-38ac-f97b45000000",
=======
        "x-ms-request-id": "25ea1f13-901e-00b1-577e-05614a000000",
>>>>>>> 1814567d
        "x-ms-version": "2020-06-12"
      },
      "ResponseBody": []
    }
  ],
  "Variables": {
    "RandomSeed": "72483841",
    "Storage_TestConfigHierarchicalNamespace": "NamespaceTenant\nseannse\nU2FuaXRpemVk\nhttps://seannse.blob.core.windows.net\nhttps://seannse.file.core.windows.net\nhttps://seannse.queue.core.windows.net\nhttps://seannse.table.core.windows.net\n\n\n\n\nhttps://seannse-secondary.blob.core.windows.net\nhttps://seannse-secondary.file.core.windows.net\nhttps://seannse-secondary.queue.core.windows.net\nhttps://seannse-secondary.table.core.windows.net\n68390a19-a643-458b-b726-408abf67b4fc\nSanitized\n72f988bf-86f1-41af-91ab-2d7cd011db47\nhttps://login.microsoftonline.com/\nCloud\nBlobEndpoint=https://seannse.blob.core.windows.net/;QueueEndpoint=https://seannse.queue.core.windows.net/;FileEndpoint=https://seannse.file.core.windows.net/;BlobSecondaryEndpoint=https://seannse-secondary.blob.core.windows.net/;QueueSecondaryEndpoint=https://seannse-secondary.queue.core.windows.net/;FileSecondaryEndpoint=https://seannse-secondary.file.core.windows.net/;AccountName=seannse;AccountKey=Sanitized\n"
  }
}<|MERGE_RESOLUTION|>--- conflicted
+++ resolved
@@ -1,30 +1,19 @@
 {
   "Entries": [
     {
-      "RequestUri": "https://seannse.blob.core.windows.net/test-filesystem-befc5cc7-04ec-8faa-baff-e0c34db07c9d?restype=container",
+      "RequestUri": "https://seannse.blob.core.windows.net/test-filesystem-3774d351-f3df-b94b-eada-fd55732ad3d9?restype=container",
       "RequestMethod": "PUT",
       "RequestHeaders": {
         "Accept": "application/xml",
         "Authorization": "Sanitized",
-<<<<<<< HEAD
-        "traceparent": "00-3cb729fb19a998468b3932d8fe903cdc-04e0d620d253e44c-00",
+        "traceparent": "00-3a295916e63d03479c7dd36b7bf81df8-70cccfc6a8588544-00",
         "User-Agent": [
-          "azsdk-net-Storage.Files.DataLake/12.7.0-alpha.20210202.1",
-          "(.NET 5.0.2; Microsoft Windows 10.0.19042)"
+          "azsdk-net-Storage.Files.DataLake/12.7.0-alpha.20210219.1",
+          "(.NET 5.0.3; Microsoft Windows 10.0.19041)"
         ],
         "x-ms-blob-public-access": "container",
-        "x-ms-client-request-id": "d13162fd-773f-46d2-bc0d-bfffa79f98fc",
-        "x-ms-date": "Tue, 02 Feb 2021 21:42:33 GMT",
-=======
-        "traceparent": "00-1576cc97d31d974fbee82112b9b21e3c-61ce281a46269f47-00",
-        "User-Agent": [
-          "azsdk-net-Storage.Files.DataLake/12.7.0-alpha.20210217.1",
-          "(.NET 5.0.3; Microsoft Windows 10.0.19042)"
-        ],
-        "x-ms-blob-public-access": "container",
-        "x-ms-client-request-id": "d13162fd-773f-46d2-bc0d-bfffa79f98fc",
-        "x-ms-date": "Wed, 17 Feb 2021 22:45:53 GMT",
->>>>>>> 1814567d
+        "x-ms-client-request-id": "f8298d66-2ce8-e26a-a51a-0a701edf1ea3",
+        "x-ms-date": "Fri, 19 Feb 2021 19:04:14 GMT",
         "x-ms-return-client-request-id": "true",
         "x-ms-version": "2020-06-12"
       },
@@ -32,52 +21,32 @@
       "StatusCode": 201,
       "ResponseHeaders": {
         "Content-Length": "0",
-<<<<<<< HEAD
-        "Date": "Tue, 02 Feb 2021 21:42:34 GMT",
-        "ETag": "\u00220x8D8C7C37398D7E1\u0022",
-        "Last-Modified": "Tue, 02 Feb 2021 21:42:34 GMT",
-=======
-        "Date": "Wed, 17 Feb 2021 22:45:53 GMT",
-        "ETag": "\u00220x8D8D395C85B64A0\u0022",
-        "Last-Modified": "Wed, 17 Feb 2021 22:45:53 GMT",
->>>>>>> 1814567d
+        "Date": "Fri, 19 Feb 2021 19:04:13 GMT",
+        "ETag": "\u00220x8D8D50925D28123\u0022",
+        "Last-Modified": "Fri, 19 Feb 2021 19:04:13 GMT",
         "Server": [
           "Windows-Azure-Blob/1.0",
           "Microsoft-HTTPAPI/2.0"
         ],
-        "x-ms-client-request-id": "d13162fd-773f-46d2-bc0d-bfffa79f98fc",
-<<<<<<< HEAD
-        "x-ms-request-id": "be88dded-701e-00b9-78ac-f97b45000000",
-=======
-        "x-ms-request-id": "25ea1c5b-901e-00b1-547e-05614a000000",
->>>>>>> 1814567d
+        "x-ms-client-request-id": "f8298d66-2ce8-e26a-a51a-0a701edf1ea3",
+        "x-ms-request-id": "cb12b88a-b01e-006d-4df2-06cb14000000",
         "x-ms-version": "2020-06-12"
       },
       "ResponseBody": []
     },
     {
-      "RequestUri": "https://seannse.dfs.core.windows.net/test-filesystem-befc5cc7-04ec-8faa-baff-e0c34db07c9d/test-directory-6b2f12ef-266b-ca98-f98d-f7928493bdbc?resource=directory",
+      "RequestUri": "https://seannse.dfs.core.windows.net/test-filesystem-3774d351-f3df-b94b-eada-fd55732ad3d9/test-directory-fb2c4944-914e-f166-63ed-fa5809cc8470?resource=directory",
       "RequestMethod": "PUT",
       "RequestHeaders": {
         "Accept": "application/json",
         "Authorization": "Sanitized",
-<<<<<<< HEAD
-        "traceparent": "00-fb890304754ed349ad1c1778835bb7b8-f98ab36b56178d4e-00",
+        "traceparent": "00-406328c595eb23449efeb04f2716c24f-4c3b2a839472184f-00",
         "User-Agent": [
-          "azsdk-net-Storage.Files.DataLake/12.7.0-alpha.20210202.1",
-          "(.NET 5.0.2; Microsoft Windows 10.0.19042)"
+          "azsdk-net-Storage.Files.DataLake/12.7.0-alpha.20210219.1",
+          "(.NET 5.0.3; Microsoft Windows 10.0.19041)"
         ],
-        "x-ms-client-request-id": "bf2783c2-9fcf-d736-c967-d7b17f40c128",
-        "x-ms-date": "Tue, 02 Feb 2021 21:42:33 GMT",
-=======
-        "traceparent": "00-bbd489327075c84d8bccc6797a3855a3-e39590c4a0091043-00",
-        "User-Agent": [
-          "azsdk-net-Storage.Files.DataLake/12.7.0-alpha.20210217.1",
-          "(.NET 5.0.3; Microsoft Windows 10.0.19042)"
-        ],
-        "x-ms-client-request-id": "bf2783c2-9fcf-d736-c967-d7b17f40c128",
-        "x-ms-date": "Wed, 17 Feb 2021 22:45:53 GMT",
->>>>>>> 1814567d
+        "x-ms-client-request-id": "eb3b4568-5c4d-d45b-2738-95fa3111d8d8",
+        "x-ms-date": "Fri, 19 Feb 2021 19:04:14 GMT",
         "x-ms-return-client-request-id": "true",
         "x-ms-version": "2020-06-12"
       },
@@ -85,55 +54,36 @@
       "StatusCode": 201,
       "ResponseHeaders": {
         "Content-Length": "0",
-<<<<<<< HEAD
-        "Date": "Tue, 02 Feb 2021 21:42:34 GMT",
-        "ETag": "\u00220x8D8C7C373D0A0B9\u0022",
-        "Last-Modified": "Tue, 02 Feb 2021 21:42:34 GMT",
-=======
-        "Date": "Wed, 17 Feb 2021 22:45:53 GMT",
-        "ETag": "\u00220x8D8D395C8926A38\u0022",
-        "Last-Modified": "Wed, 17 Feb 2021 22:45:54 GMT",
->>>>>>> 1814567d
+        "Date": "Fri, 19 Feb 2021 19:04:13 GMT",
+        "ETag": "\u00220x8D8D50925E0C0AC\u0022",
+        "Last-Modified": "Fri, 19 Feb 2021 19:04:13 GMT",
         "Server": [
           "Windows-Azure-HDFS/1.0",
           "Microsoft-HTTPAPI/2.0"
         ],
-        "x-ms-client-request-id": "bf2783c2-9fcf-d736-c967-d7b17f40c128",
-<<<<<<< HEAD
-        "x-ms-request-id": "38bd9b31-c01f-0083-14ac-f9613d000000",
-=======
-        "x-ms-request-id": "177841ca-701f-002f-6b7e-057294000000",
->>>>>>> 1814567d
+        "x-ms-client-request-id": "eb3b4568-5c4d-d45b-2738-95fa3111d8d8",
+        "x-ms-request-id": "da842ff9-a01f-0061-57f2-065c1c000000",
         "x-ms-version": "2020-06-12"
       },
       "ResponseBody": []
     },
     {
-      "RequestUri": "https://seannse.dfs.core.windows.net/test-filesystem-befc5cc7-04ec-8faa-baff-e0c34db07c9d/test-directory-6b2f12ef-266b-ca98-f98d-f7928493bdbc/test-file-690b0350-acda-447d-b48d-d4eb7d9b8c97?resource=file",
+      "RequestUri": "https://seannse.dfs.core.windows.net/test-filesystem-3774d351-f3df-b94b-eada-fd55732ad3d9/test-directory-fb2c4944-914e-f166-63ed-fa5809cc8470/test-file-caec9996-38ef-69a1-5890-3d48b3439c64?resource=file",
       "RequestMethod": "PUT",
       "RequestHeaders": {
         "Accept": "application/json",
         "Authorization": "Sanitized",
         "User-Agent": [
-<<<<<<< HEAD
-          "azsdk-net-Storage.Files.DataLake/12.7.0-alpha.20210202.1",
-          "(.NET 5.0.2; Microsoft Windows 10.0.19042)"
-=======
-          "azsdk-net-Storage.Files.DataLake/12.7.0-alpha.20210217.1",
-          "(.NET 5.0.3; Microsoft Windows 10.0.19042)"
->>>>>>> 1814567d
+          "azsdk-net-Storage.Files.DataLake/12.7.0-alpha.20210219.1",
+          "(.NET 5.0.3; Microsoft Windows 10.0.19041)"
         ],
         "x-ms-cache-control": "control",
-        "x-ms-client-request-id": "3aad80be-5c57-154b-05e2-0a41ca4b592e",
+        "x-ms-client-request-id": "bb8d052d-9e12-306e-a3d1-93bc1e1320e4",
         "x-ms-content-disposition": "disposition",
         "x-ms-content-encoding": "encoding",
         "x-ms-content-language": "language",
         "x-ms-content-type": "type",
-<<<<<<< HEAD
-        "x-ms-date": "Tue, 02 Feb 2021 21:42:34 GMT",
-=======
-        "x-ms-date": "Wed, 17 Feb 2021 22:45:54 GMT",
->>>>>>> 1814567d
+        "x-ms-date": "Fri, 19 Feb 2021 19:04:14 GMT",
         "x-ms-return-client-request-id": "true",
         "x-ms-version": "2020-06-12"
       },
@@ -141,49 +91,31 @@
       "StatusCode": 201,
       "ResponseHeaders": {
         "Content-Length": "0",
-<<<<<<< HEAD
-        "Date": "Tue, 02 Feb 2021 21:42:34 GMT",
-        "ETag": "\u00220x8D8C7C373DE4405\u0022",
-        "Last-Modified": "Tue, 02 Feb 2021 21:42:34 GMT",
-=======
-        "Date": "Wed, 17 Feb 2021 22:45:53 GMT",
-        "ETag": "\u00220x8D8D395C8A04FC1\u0022",
-        "Last-Modified": "Wed, 17 Feb 2021 22:45:54 GMT",
->>>>>>> 1814567d
+        "Date": "Fri, 19 Feb 2021 19:04:13 GMT",
+        "ETag": "\u00220x8D8D50925EE2698\u0022",
+        "Last-Modified": "Fri, 19 Feb 2021 19:04:14 GMT",
         "Server": [
           "Windows-Azure-HDFS/1.0",
           "Microsoft-HTTPAPI/2.0"
         ],
-        "x-ms-client-request-id": "3aad80be-5c57-154b-05e2-0a41ca4b592e",
-<<<<<<< HEAD
-        "x-ms-request-id": "38bd9b43-c01f-0083-26ac-f9613d000000",
-=======
-        "x-ms-request-id": "177841d1-701f-002f-727e-057294000000",
->>>>>>> 1814567d
+        "x-ms-client-request-id": "bb8d052d-9e12-306e-a3d1-93bc1e1320e4",
+        "x-ms-request-id": "da84300b-a01f-0061-69f2-065c1c000000",
         "x-ms-version": "2020-06-12"
       },
       "ResponseBody": []
     },
     {
-      "RequestUri": "https://seannse.blob.core.windows.net/test-filesystem-befc5cc7-04ec-8faa-baff-e0c34db07c9d/test-directory-6b2f12ef-266b-ca98-f98d-f7928493bdbc/test-file-690b0350-acda-447d-b48d-d4eb7d9b8c97",
+      "RequestUri": "https://seannse.blob.core.windows.net/test-filesystem-3774d351-f3df-b94b-eada-fd55732ad3d9/test-directory-fb2c4944-914e-f166-63ed-fa5809cc8470/test-file-caec9996-38ef-69a1-5890-3d48b3439c64",
       "RequestMethod": "HEAD",
       "RequestHeaders": {
         "Accept": "application/xml",
         "Authorization": "Sanitized",
         "User-Agent": [
-<<<<<<< HEAD
-          "azsdk-net-Storage.Files.DataLake/12.7.0-alpha.20210202.1",
-          "(.NET 5.0.2; Microsoft Windows 10.0.19042)"
+          "azsdk-net-Storage.Files.DataLake/12.7.0-alpha.20210219.1",
+          "(.NET 5.0.3; Microsoft Windows 10.0.19041)"
         ],
-        "x-ms-client-request-id": "fc2c7d6b-52ed-6a40-85ba-fb8af3aa8abb",
-        "x-ms-date": "Tue, 02 Feb 2021 21:42:34 GMT",
-=======
-          "azsdk-net-Storage.Files.DataLake/12.7.0-alpha.20210217.1",
-          "(.NET 5.0.3; Microsoft Windows 10.0.19042)"
-        ],
-        "x-ms-client-request-id": "fc2c7d6b-52ed-6a40-85ba-fb8af3aa8abb",
-        "x-ms-date": "Wed, 17 Feb 2021 22:45:54 GMT",
->>>>>>> 1814567d
+        "x-ms-client-request-id": "ad1b9126-e0b5-e651-2ebf-1fc0046608e4",
+        "x-ms-date": "Fri, 19 Feb 2021 19:04:14 GMT",
         "x-ms-return-client-request-id": "true",
         "x-ms-version": "2020-06-12"
       },
@@ -197,15 +129,9 @@
         "Content-Language": "language",
         "Content-Length": "0",
         "Content-Type": "type",
-<<<<<<< HEAD
-        "Date": "Tue, 02 Feb 2021 21:42:34 GMT",
-        "ETag": "\u00220x8D8C7C373DE4405\u0022",
-        "Last-Modified": "Tue, 02 Feb 2021 21:42:34 GMT",
-=======
-        "Date": "Wed, 17 Feb 2021 22:45:53 GMT",
-        "ETag": "\u00220x8D8D395C8A04FC1\u0022",
-        "Last-Modified": "Wed, 17 Feb 2021 22:45:54 GMT",
->>>>>>> 1814567d
+        "Date": "Fri, 19 Feb 2021 19:04:13 GMT",
+        "ETag": "\u00220x8D8D50925EE2698\u0022",
+        "Last-Modified": "Fri, 19 Feb 2021 19:04:14 GMT",
         "Server": [
           "Windows-Azure-Blob/1.0",
           "Microsoft-HTTPAPI/2.0"
@@ -213,50 +139,32 @@
         "x-ms-access-tier": "Hot",
         "x-ms-access-tier-inferred": "true",
         "x-ms-blob-type": "BlockBlob",
-        "x-ms-client-request-id": "fc2c7d6b-52ed-6a40-85ba-fb8af3aa8abb",
-<<<<<<< HEAD
-        "x-ms-creation-time": "Tue, 02 Feb 2021 21:42:34 GMT",
-=======
-        "x-ms-creation-time": "Wed, 17 Feb 2021 22:45:54 GMT",
->>>>>>> 1814567d
+        "x-ms-client-request-id": "ad1b9126-e0b5-e651-2ebf-1fc0046608e4",
+        "x-ms-creation-time": "Fri, 19 Feb 2021 19:04:14 GMT",
         "x-ms-group": "$superuser",
         "x-ms-lease-state": "available",
         "x-ms-lease-status": "unlocked",
         "x-ms-owner": "$superuser",
         "x-ms-permissions": "rw-r-----",
-<<<<<<< HEAD
-        "x-ms-request-id": "be88df18-701e-00b9-7dac-f97b45000000",
-=======
-        "x-ms-request-id": "25ea1ebf-901e-00b1-047e-05614a000000",
->>>>>>> 1814567d
+        "x-ms-request-id": "cb12b8ca-b01e-006d-08f2-06cb14000000",
         "x-ms-server-encrypted": "true",
         "x-ms-version": "2020-06-12"
       },
       "ResponseBody": []
     },
     {
-      "RequestUri": "https://seannse.blob.core.windows.net/test-filesystem-befc5cc7-04ec-8faa-baff-e0c34db07c9d?restype=container",
+      "RequestUri": "https://seannse.blob.core.windows.net/test-filesystem-3774d351-f3df-b94b-eada-fd55732ad3d9?restype=container",
       "RequestMethod": "DELETE",
       "RequestHeaders": {
         "Accept": "application/xml",
         "Authorization": "Sanitized",
-<<<<<<< HEAD
-        "traceparent": "00-105f0691b7d63246a67a817f244ae496-c46eaab6a1756e40-00",
+        "traceparent": "00-fffadded3b25aa41b27557a813216579-801ec46bbb993f4f-00",
         "User-Agent": [
-          "azsdk-net-Storage.Files.DataLake/12.7.0-alpha.20210202.1",
-          "(.NET 5.0.2; Microsoft Windows 10.0.19042)"
+          "azsdk-net-Storage.Files.DataLake/12.7.0-alpha.20210219.1",
+          "(.NET 5.0.3; Microsoft Windows 10.0.19041)"
         ],
-        "x-ms-client-request-id": "4cd60270-5c1e-8840-007f-28b5c4315e6c",
-        "x-ms-date": "Tue, 02 Feb 2021 21:42:34 GMT",
-=======
-        "traceparent": "00-8f087900d396f541b892aff3e9c37c46-92d3091a94ccb24a-00",
-        "User-Agent": [
-          "azsdk-net-Storage.Files.DataLake/12.7.0-alpha.20210217.1",
-          "(.NET 5.0.3; Microsoft Windows 10.0.19042)"
-        ],
-        "x-ms-client-request-id": "4cd60270-5c1e-8840-007f-28b5c4315e6c",
-        "x-ms-date": "Wed, 17 Feb 2021 22:45:54 GMT",
->>>>>>> 1814567d
+        "x-ms-client-request-id": "8d9633ad-73f7-bb2e-df8e-6662f487f90f",
+        "x-ms-date": "Fri, 19 Feb 2021 19:04:14 GMT",
         "x-ms-return-client-request-id": "true",
         "x-ms-version": "2020-06-12"
       },
@@ -264,28 +172,20 @@
       "StatusCode": 202,
       "ResponseHeaders": {
         "Content-Length": "0",
-<<<<<<< HEAD
-        "Date": "Tue, 02 Feb 2021 21:42:34 GMT",
-=======
-        "Date": "Wed, 17 Feb 2021 22:45:53 GMT",
->>>>>>> 1814567d
+        "Date": "Fri, 19 Feb 2021 19:04:13 GMT",
         "Server": [
           "Windows-Azure-Blob/1.0",
           "Microsoft-HTTPAPI/2.0"
         ],
-        "x-ms-client-request-id": "4cd60270-5c1e-8840-007f-28b5c4315e6c",
-<<<<<<< HEAD
-        "x-ms-request-id": "be88df61-701e-00b9-38ac-f97b45000000",
-=======
-        "x-ms-request-id": "25ea1f13-901e-00b1-577e-05614a000000",
->>>>>>> 1814567d
+        "x-ms-client-request-id": "8d9633ad-73f7-bb2e-df8e-6662f487f90f",
+        "x-ms-request-id": "cb12b8e2-b01e-006d-1cf2-06cb14000000",
         "x-ms-version": "2020-06-12"
       },
       "ResponseBody": []
     }
   ],
   "Variables": {
-    "RandomSeed": "72483841",
+    "RandomSeed": "754379443",
     "Storage_TestConfigHierarchicalNamespace": "NamespaceTenant\nseannse\nU2FuaXRpemVk\nhttps://seannse.blob.core.windows.net\nhttps://seannse.file.core.windows.net\nhttps://seannse.queue.core.windows.net\nhttps://seannse.table.core.windows.net\n\n\n\n\nhttps://seannse-secondary.blob.core.windows.net\nhttps://seannse-secondary.file.core.windows.net\nhttps://seannse-secondary.queue.core.windows.net\nhttps://seannse-secondary.table.core.windows.net\n68390a19-a643-458b-b726-408abf67b4fc\nSanitized\n72f988bf-86f1-41af-91ab-2d7cd011db47\nhttps://login.microsoftonline.com/\nCloud\nBlobEndpoint=https://seannse.blob.core.windows.net/;QueueEndpoint=https://seannse.queue.core.windows.net/;FileEndpoint=https://seannse.file.core.windows.net/;BlobSecondaryEndpoint=https://seannse-secondary.blob.core.windows.net/;QueueSecondaryEndpoint=https://seannse-secondary.queue.core.windows.net/;FileSecondaryEndpoint=https://seannse-secondary.file.core.windows.net/;AccountName=seannse;AccountKey=Sanitized\n"
   }
 }