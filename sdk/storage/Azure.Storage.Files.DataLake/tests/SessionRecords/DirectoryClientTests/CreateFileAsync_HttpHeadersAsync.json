--- conflicted
+++ resolved
@@ -15,11 +15,7 @@
         "x-ms-client-request-id": "f8298d66-2ce8-e26a-a51a-0a701edf1ea3",
         "x-ms-date": "Fri, 19 Feb 2021 19:04:14 GMT",
         "x-ms-return-client-request-id": "true",
-<<<<<<< HEAD
-        "x-ms-version": "2020-12-06"
-=======
         "x-ms-version": "2021-02-12"
->>>>>>> 7e782c87
       },
       "RequestBody": null,
       "StatusCode": 201,
@@ -34,11 +30,7 @@
         ],
         "x-ms-client-request-id": "f8298d66-2ce8-e26a-a51a-0a701edf1ea3",
         "x-ms-request-id": "cb12b88a-b01e-006d-4df2-06cb14000000",
-<<<<<<< HEAD
-        "x-ms-version": "2020-12-06"
-=======
         "x-ms-version": "2021-02-12"
->>>>>>> 7e782c87
       },
       "ResponseBody": []
     },
@@ -56,11 +48,7 @@
         "x-ms-client-request-id": "eb3b4568-5c4d-d45b-2738-95fa3111d8d8",
         "x-ms-date": "Fri, 19 Feb 2021 19:04:14 GMT",
         "x-ms-return-client-request-id": "true",
-<<<<<<< HEAD
-        "x-ms-version": "2020-12-06"
-=======
         "x-ms-version": "2021-02-12"
->>>>>>> 7e782c87
       },
       "RequestBody": null,
       "StatusCode": 201,
@@ -75,11 +63,7 @@
         ],
         "x-ms-client-request-id": "eb3b4568-5c4d-d45b-2738-95fa3111d8d8",
         "x-ms-request-id": "da842ff9-a01f-0061-57f2-065c1c000000",
-<<<<<<< HEAD
-        "x-ms-version": "2020-12-06"
-=======
         "x-ms-version": "2021-02-12"
->>>>>>> 7e782c87
       },
       "ResponseBody": []
     },
@@ -101,11 +85,7 @@
         "x-ms-content-type": "type",
         "x-ms-date": "Fri, 19 Feb 2021 19:04:14 GMT",
         "x-ms-return-client-request-id": "true",
-<<<<<<< HEAD
-        "x-ms-version": "2020-12-06"
-=======
         "x-ms-version": "2021-02-12"
->>>>>>> 7e782c87
       },
       "RequestBody": null,
       "StatusCode": 201,
@@ -120,11 +100,7 @@
         ],
         "x-ms-client-request-id": "bb8d052d-9e12-306e-a3d1-93bc1e1320e4",
         "x-ms-request-id": "da84300b-a01f-0061-69f2-065c1c000000",
-<<<<<<< HEAD
-        "x-ms-version": "2020-12-06"
-=======
         "x-ms-version": "2021-02-12"
->>>>>>> 7e782c87
       },
       "ResponseBody": []
     },
@@ -141,11 +117,7 @@
         "x-ms-client-request-id": "ad1b9126-e0b5-e651-2ebf-1fc0046608e4",
         "x-ms-date": "Fri, 19 Feb 2021 19:04:14 GMT",
         "x-ms-return-client-request-id": "true",
-<<<<<<< HEAD
-        "x-ms-version": "2020-12-06"
-=======
         "x-ms-version": "2021-02-12"
->>>>>>> 7e782c87
       },
       "RequestBody": null,
       "StatusCode": 200,
@@ -176,11 +148,7 @@
         "x-ms-permissions": "rw-r-----",
         "x-ms-request-id": "cb12b8ca-b01e-006d-08f2-06cb14000000",
         "x-ms-server-encrypted": "true",
-<<<<<<< HEAD
-        "x-ms-version": "2020-12-06"
-=======
         "x-ms-version": "2021-02-12"
->>>>>>> 7e782c87
       },
       "ResponseBody": []
     },
@@ -198,11 +166,7 @@
         "x-ms-client-request-id": "8d9633ad-73f7-bb2e-df8e-6662f487f90f",
         "x-ms-date": "Fri, 19 Feb 2021 19:04:14 GMT",
         "x-ms-return-client-request-id": "true",
-<<<<<<< HEAD
-        "x-ms-version": "2020-12-06"
-=======
         "x-ms-version": "2021-02-12"
->>>>>>> 7e782c87
       },
       "RequestBody": null,
       "StatusCode": 202,
@@ -215,11 +179,7 @@
         ],
         "x-ms-client-request-id": "8d9633ad-73f7-bb2e-df8e-6662f487f90f",
         "x-ms-request-id": "cb12b8e2-b01e-006d-1cf2-06cb14000000",
-<<<<<<< HEAD
-        "x-ms-version": "2020-12-06"
-=======
         "x-ms-version": "2021-02-12"
->>>>>>> 7e782c87
       },
       "ResponseBody": []
     }
