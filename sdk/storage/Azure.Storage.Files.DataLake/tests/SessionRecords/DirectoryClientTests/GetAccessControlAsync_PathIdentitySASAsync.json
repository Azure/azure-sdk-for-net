{
  "Entries": [
    {
      "RequestUri": "https://seannse.blob.core.windows.net/test-filesystem-54c9eba4-b50b-5a19-d00c-fca55f75d944?restype=container",
      "RequestMethod": "PUT",
      "RequestHeaders": {
        "Accept": "application/xml",
        "Authorization": "Sanitized",
<<<<<<< HEAD
        "traceparent": "00-ac9ce7c5595f324682756a240f616faa-0f45d01ad97d6942-00",
        "User-Agent": [
          "azsdk-net-Storage.Files.DataLake/12.7.0-alpha.20210202.1",
          "(.NET 5.0.2; Microsoft Windows 10.0.19042)"
=======
        "traceparent": "00-edfffca79da99e4c8421d38c2fbc47df-688c93905fd4ac4d-00",
        "User-Agent": [
          "azsdk-net-Storage.Files.DataLake/12.7.0-alpha.20210217.1",
          "(.NET 5.0.3; Microsoft Windows 10.0.19042)"
>>>>>>> 1814567d
        ],
        "x-ms-blob-public-access": "container",
        "x-ms-client-request-id": "21cefe45-da10-1395-da65-4af57c6ae79c",
        "x-ms-return-client-request-id": "true",
        "x-ms-version": "2020-06-12"
      },
      "RequestBody": null,
      "StatusCode": 201,
      "ResponseHeaders": {
        "Content-Length": "0",
<<<<<<< HEAD
        "Date": "Tue, 02 Feb 2021 21:43:48 GMT",
        "ETag": "\u00220x8D8C7C3A03B1FB0\u0022",
        "Last-Modified": "Tue, 02 Feb 2021 21:43:49 GMT",
=======
        "Date": "Wed, 17 Feb 2021 22:47:05 GMT",
        "ETag": "\u00220x8D8D395F36BAF96\u0022",
        "Last-Modified": "Wed, 17 Feb 2021 22:47:06 GMT",
>>>>>>> 1814567d
        "Server": [
          "Windows-Azure-Blob/1.0",
          "Microsoft-HTTPAPI/2.0"
        ],
        "x-ms-client-request-id": "21cefe45-da10-1395-da65-4af57c6ae79c",
<<<<<<< HEAD
        "x-ms-request-id": "e584d40b-901e-0018-41ac-f9a038000000",
=======
        "x-ms-request-id": "e977d5f0-201e-000d-7b7e-05b78b000000",
>>>>>>> 1814567d
        "x-ms-version": "2020-06-12"
      },
      "ResponseBody": []
    },
    {
      "RequestUri": "https://seannse.dfs.core.windows.net/test-filesystem-54c9eba4-b50b-5a19-d00c-fca55f75d944/test-directory-dd410ff8-9195-6411-0916-38af73344b12?resource=directory",
      "RequestMethod": "PUT",
      "RequestHeaders": {
        "Accept": "application/json",
        "Authorization": "Sanitized",
<<<<<<< HEAD
        "traceparent": "00-bb8257081c629a4db0a0aae32fee9ab2-a81a0ad93b56a24e-00",
        "User-Agent": [
          "azsdk-net-Storage.Files.DataLake/12.7.0-alpha.20210202.1",
          "(.NET 5.0.2; Microsoft Windows 10.0.19042)"
=======
        "traceparent": "00-766aa80cb8466d48a7bb9e90c0a367f3-32d3a9c6ffeca743-00",
        "User-Agent": [
          "azsdk-net-Storage.Files.DataLake/12.7.0-alpha.20210217.1",
          "(.NET 5.0.3; Microsoft Windows 10.0.19042)"
>>>>>>> 1814567d
        ],
        "x-ms-client-request-id": "75691e75-2965-2002-6c33-ec73a51d1870",
        "x-ms-return-client-request-id": "true",
        "x-ms-version": "2020-06-12"
      },
      "RequestBody": null,
      "StatusCode": 201,
      "ResponseHeaders": {
        "Content-Length": "0",
<<<<<<< HEAD
        "Date": "Tue, 02 Feb 2021 21:43:49 GMT",
        "ETag": "\u00220x8D8C7C3A07C0884\u0022",
        "Last-Modified": "Tue, 02 Feb 2021 21:43:49 GMT",
=======
        "Date": "Wed, 17 Feb 2021 22:47:05 GMT",
        "ETag": "\u00220x8D8D395F3A6FCA9\u0022",
        "Last-Modified": "Wed, 17 Feb 2021 22:47:06 GMT",
>>>>>>> 1814567d
        "Server": [
          "Windows-Azure-HDFS/1.0",
          "Microsoft-HTTPAPI/2.0"
        ],
        "x-ms-client-request-id": "75691e75-2965-2002-6c33-ec73a51d1870",
<<<<<<< HEAD
        "x-ms-request-id": "8d4ce6a3-f01f-007c-62ac-f951a0000000",
=======
        "x-ms-request-id": "38781e1b-301f-004c-0d7e-05ef6f000000",
>>>>>>> 1814567d
        "x-ms-version": "2020-06-12"
      },
      "ResponseBody": []
    },
    {
      "RequestUri": "https://seannse.blob.core.windows.net/?restype=service\u0026comp=userdelegationkey",
      "RequestMethod": "POST",
      "RequestHeaders": {
        "Accept": "application/xml",
        "Authorization": "Sanitized",
        "Content-Length": "59",
        "Content-Type": "application/xml",
<<<<<<< HEAD
        "traceparent": "00-d3cf82f07cf8ab478309bf469359f302-1b4a5a6eeb6cf74d-00",
        "User-Agent": [
          "azsdk-net-Storage.Files.DataLake/12.7.0-alpha.20210202.1",
          "(.NET 5.0.2; Microsoft Windows 10.0.19042)"
=======
        "traceparent": "00-4762ecfdba9fdb4fb26ac6cdf29dd0c9-ab4956b7f43b224f-00",
        "User-Agent": [
          "azsdk-net-Storage.Files.DataLake/12.7.0-alpha.20210217.1",
          "(.NET 5.0.3; Microsoft Windows 10.0.19042)"
>>>>>>> 1814567d
        ],
        "x-ms-client-request-id": "5e7fb340-7101-9736-e788-f0fb27f763de",
        "x-ms-return-client-request-id": "true",
        "x-ms-version": "2020-06-12"
      },
<<<<<<< HEAD
      "RequestBody": "\u003CKeyInfo\u003E\u003CExpiry\u003E2021-02-02T22:43:49Z\u003C/Expiry\u003E\u003C/KeyInfo\u003E",
      "StatusCode": 200,
      "ResponseHeaders": {
        "Content-Type": "application/xml",
        "Date": "Tue, 02 Feb 2021 21:43:49 GMT",
=======
      "RequestBody": "\uFEFF\u003CKeyInfo\u003E\u003CExpiry\u003E2021-02-17T23:47:06Z\u003C/Expiry\u003E\u003C/KeyInfo\u003E",
      "StatusCode": 200,
      "ResponseHeaders": {
        "Content-Type": "application/xml",
        "Date": "Wed, 17 Feb 2021 22:47:06 GMT",
>>>>>>> 1814567d
        "Server": [
          "Windows-Azure-Blob/1.0",
          "Microsoft-HTTPAPI/2.0"
        ],
        "Transfer-Encoding": "chunked",
        "x-ms-client-request-id": "5e7fb340-7101-9736-e788-f0fb27f763de",
<<<<<<< HEAD
        "x-ms-request-id": "e584d52e-901e-0018-47ac-f9a038000000",
        "x-ms-version": "2020-06-12"
      },
      "ResponseBody": "\uFEFF\u003C?xml version=\u00221.0\u0022 encoding=\u0022utf-8\u0022?\u003E\u003CUserDelegationKey\u003E\u003CSignedOid\u003Ec4f48289-bb84-4086-b250-6f94a8f64cee\u003C/SignedOid\u003E\u003CSignedTid\u003E72f988bf-86f1-41af-91ab-2d7cd011db47\u003C/SignedTid\u003E\u003CSignedStart\u003E2021-02-02T21:43:49Z\u003C/SignedStart\u003E\u003CSignedExpiry\u003E2021-02-02T22:43:49Z\u003C/SignedExpiry\u003E\u003CSignedService\u003Eb\u003C/SignedService\u003E\u003CSignedVersion\u003E2020-06-12\u003C/SignedVersion\u003E\u003CValue\u003EOw6jlr0wBZZty9Z7mG97nXozOcWtEyPdlxif7pWbw3M=\u003C/Value\u003E\u003C/UserDelegationKey\u003E"
    },
    {
      "RequestUri": "https://seannse.dfs.core.windows.net/test-filesystem-54c9eba4-b50b-5a19-d00c-fca55f75d944/test-directory-dd410ff8-9195-6411-0916-38af73344b12?skoid=c4f48289-bb84-4086-b250-6f94a8f64cee\u0026sktid=72f988bf-86f1-41af-91ab-2d7cd011db47\u0026skt=2021-02-02T21%3A43%3A49Z\u0026ske=2021-02-02T22%3A43%3A49Z\u0026sks=b\u0026skv=2020-06-12\u0026sv=2020-06-12\u0026st=2021-02-02T20%3A43%3A49Z\u0026se=2021-02-02T22%3A43%3A49Z\u0026sr=b\u0026sp=racwd\u0026sig=Sanitized\u0026action=getAccessControl",
      "RequestMethod": "HEAD",
      "RequestHeaders": {
        "Accept": "application/json",
        "traceparent": "00-058c3fc9adeb75448a4ddd8d8833dba5-2e31e7f4fec92c48-00",
        "User-Agent": [
          "azsdk-net-Storage.Files.DataLake/12.7.0-alpha.20210202.1",
          "(.NET 5.0.2; Microsoft Windows 10.0.19042)"
=======
        "x-ms-request-id": "e977d759-201e-000d-487e-05b78b000000",
        "x-ms-version": "2020-06-12"
      },
      "ResponseBody": "\uFEFF\u003C?xml version=\u00221.0\u0022 encoding=\u0022utf-8\u0022?\u003E\u003CUserDelegationKey\u003E\u003CSignedOid\u003Ec4f48289-bb84-4086-b250-6f94a8f64cee\u003C/SignedOid\u003E\u003CSignedTid\u003E72f988bf-86f1-41af-91ab-2d7cd011db47\u003C/SignedTid\u003E\u003CSignedStart\u003E2021-02-17T22:47:06Z\u003C/SignedStart\u003E\u003CSignedExpiry\u003E2021-02-17T23:47:06Z\u003C/SignedExpiry\u003E\u003CSignedService\u003Eb\u003C/SignedService\u003E\u003CSignedVersion\u003E2020-06-12\u003C/SignedVersion\u003E\u003CValue\u003E1Mrsq3QRhsRsh0bgw4nVIW37HqC9qSXfQtIslT7cahQ=\u003C/Value\u003E\u003C/UserDelegationKey\u003E"
    },
    {
      "RequestUri": "https://seannse.dfs.core.windows.net/test-filesystem-54c9eba4-b50b-5a19-d00c-fca55f75d944/test-directory-dd410ff8-9195-6411-0916-38af73344b12?skoid=c4f48289-bb84-4086-b250-6f94a8f64cee\u0026sktid=72f988bf-86f1-41af-91ab-2d7cd011db47\u0026skt=2021-02-17T22%3A47%3A06Z\u0026ske=2021-02-17T23%3A47%3A06Z\u0026sks=b\u0026skv=2020-06-12\u0026sv=2020-06-12\u0026st=2021-02-17T21%3A47%3A06Z\u0026se=2021-02-17T23%3A47%3A06Z\u0026sr=b\u0026sp=racwd\u0026sig=Sanitized\u0026action=getAccessControl",
      "RequestMethod": "HEAD",
      "RequestHeaders": {
        "traceparent": "00-601d4e4f784271468da501adcb22d138-cb055f9740c15346-00",
        "User-Agent": [
          "azsdk-net-Storage.Files.DataLake/12.7.0-alpha.20210217.1",
          "(.NET 5.0.3; Microsoft Windows 10.0.19042)"
>>>>>>> 1814567d
        ],
        "x-ms-client-request-id": "f133984b-ba9d-4a6e-9232-6c3f52ef0b9c",
        "x-ms-return-client-request-id": "true",
        "x-ms-version": "2020-06-12"
      },
      "RequestBody": null,
      "StatusCode": 200,
      "ResponseHeaders": {
<<<<<<< HEAD
        "Date": "Tue, 02 Feb 2021 21:43:49 GMT",
        "ETag": "\u00220x8D8C7C3A07C0884\u0022",
        "Last-Modified": "Tue, 02 Feb 2021 21:43:49 GMT",
=======
        "Date": "Wed, 17 Feb 2021 22:47:06 GMT",
        "ETag": "\u00220x8D8D395F3A6FCA9\u0022",
        "Last-Modified": "Wed, 17 Feb 2021 22:47:06 GMT",
>>>>>>> 1814567d
        "Server": [
          "Windows-Azure-HDFS/1.0",
          "Microsoft-HTTPAPI/2.0"
        ],
        "x-ms-acl": "user::rwx,group::r-x,other::---",
        "x-ms-client-request-id": "f133984b-ba9d-4a6e-9232-6c3f52ef0b9c",
        "x-ms-group": "c4f48289-bb84-4086-b250-6f94a8f64cee",
        "x-ms-owner": "c4f48289-bb84-4086-b250-6f94a8f64cee",
        "x-ms-permissions": "rwxr-x---",
<<<<<<< HEAD
        "x-ms-request-id": "fdb0b172-601f-006e-75ac-f92a70000000",
=======
        "x-ms-request-id": "6130e453-001f-0025-6f7e-05d623000000",
>>>>>>> 1814567d
        "x-ms-version": "2020-06-12"
      },
      "ResponseBody": []
    },
    {
      "RequestUri": "https://seannse.blob.core.windows.net/test-filesystem-54c9eba4-b50b-5a19-d00c-fca55f75d944?restype=container",
      "RequestMethod": "DELETE",
      "RequestHeaders": {
        "Accept": "application/xml",
        "Authorization": "Sanitized",
<<<<<<< HEAD
        "traceparent": "00-d0f09f1afa309e41aa6cf55d12900b9a-a94a28271904464c-00",
        "User-Agent": [
          "azsdk-net-Storage.Files.DataLake/12.7.0-alpha.20210202.1",
          "(.NET 5.0.2; Microsoft Windows 10.0.19042)"
=======
        "traceparent": "00-e12756e2752b4a4f825a4dd318d9ff4f-a62f6be9f9a4644f-00",
        "User-Agent": [
          "azsdk-net-Storage.Files.DataLake/12.7.0-alpha.20210217.1",
          "(.NET 5.0.3; Microsoft Windows 10.0.19042)"
>>>>>>> 1814567d
        ],
        "x-ms-client-request-id": "8fb0263f-71c3-d840-24ed-cf89638fdf45",
        "x-ms-return-client-request-id": "true",
        "x-ms-version": "2020-06-12"
      },
      "RequestBody": null,
      "StatusCode": 202,
      "ResponseHeaders": {
        "Content-Length": "0",
<<<<<<< HEAD
        "Date": "Tue, 02 Feb 2021 21:43:49 GMT",
=======
        "Date": "Wed, 17 Feb 2021 22:47:06 GMT",
>>>>>>> 1814567d
        "Server": [
          "Windows-Azure-Blob/1.0",
          "Microsoft-HTTPAPI/2.0"
        ],
        "x-ms-client-request-id": "8fb0263f-71c3-d840-24ed-cf89638fdf45",
<<<<<<< HEAD
        "x-ms-request-id": "e584d665-901e-0018-57ac-f9a038000000",
=======
        "x-ms-request-id": "e977d887-201e-000d-417e-05b78b000000",
>>>>>>> 1814567d
        "x-ms-version": "2020-06-12"
      },
      "ResponseBody": []
    }
  ],
  "Variables": {
<<<<<<< HEAD
    "DateTimeOffsetNow": "2021-02-02T15:43:49.2588637-06:00",
=======
    "DateTimeOffsetNow": "2021-02-17T16:47:06.6065546-06:00",
>>>>>>> 1814567d
    "RandomSeed": "1496889654",
    "Storage_TestConfigHierarchicalNamespace": "NamespaceTenant\nseannse\nU2FuaXRpemVk\nhttps://seannse.blob.core.windows.net\nhttps://seannse.file.core.windows.net\nhttps://seannse.queue.core.windows.net\nhttps://seannse.table.core.windows.net\n\n\n\n\nhttps://seannse-secondary.blob.core.windows.net\nhttps://seannse-secondary.file.core.windows.net\nhttps://seannse-secondary.queue.core.windows.net\nhttps://seannse-secondary.table.core.windows.net\n68390a19-a643-458b-b726-408abf67b4fc\nSanitized\n72f988bf-86f1-41af-91ab-2d7cd011db47\nhttps://login.microsoftonline.com/\nCloud\nBlobEndpoint=https://seannse.blob.core.windows.net/;QueueEndpoint=https://seannse.queue.core.windows.net/;FileEndpoint=https://seannse.file.core.windows.net/;BlobSecondaryEndpoint=https://seannse-secondary.blob.core.windows.net/;QueueSecondaryEndpoint=https://seannse-secondary.queue.core.windows.net/;FileSecondaryEndpoint=https://seannse-secondary.file.core.windows.net/;AccountName=seannse;AccountKey=Sanitized\n"
  }
}<|MERGE_RESOLUTION|>--- conflicted
+++ resolved
@@ -1,25 +1,18 @@
 {
   "Entries": [
     {
-      "RequestUri": "https://seannse.blob.core.windows.net/test-filesystem-54c9eba4-b50b-5a19-d00c-fca55f75d944?restype=container",
+      "RequestUri": "https://seannse.blob.core.windows.net/test-filesystem-ec097945-83d0-1431-524e-f584c1b31b5b?restype=container",
       "RequestMethod": "PUT",
       "RequestHeaders": {
         "Accept": "application/xml",
         "Authorization": "Sanitized",
-<<<<<<< HEAD
-        "traceparent": "00-ac9ce7c5595f324682756a240f616faa-0f45d01ad97d6942-00",
+        "traceparent": "00-9ede4cdba1710d4da6e7c3411e17ebbb-12e2a57072dadc4c-00",
         "User-Agent": [
-          "azsdk-net-Storage.Files.DataLake/12.7.0-alpha.20210202.1",
-          "(.NET 5.0.2; Microsoft Windows 10.0.19042)"
-=======
-        "traceparent": "00-edfffca79da99e4c8421d38c2fbc47df-688c93905fd4ac4d-00",
-        "User-Agent": [
-          "azsdk-net-Storage.Files.DataLake/12.7.0-alpha.20210217.1",
-          "(.NET 5.0.3; Microsoft Windows 10.0.19042)"
->>>>>>> 1814567d
+          "azsdk-net-Storage.Files.DataLake/12.7.0-alpha.20210219.1",
+          "(.NET 5.0.3; Microsoft Windows 10.0.19041)"
         ],
         "x-ms-blob-public-access": "container",
-        "x-ms-client-request-id": "21cefe45-da10-1395-da65-4af57c6ae79c",
+        "x-ms-client-request-id": "2ddd541f-0b89-3944-0138-9a170f237af2",
         "x-ms-return-client-request-id": "true",
         "x-ms-version": "2020-06-12"
       },
@@ -27,48 +20,31 @@
       "StatusCode": 201,
       "ResponseHeaders": {
         "Content-Length": "0",
-<<<<<<< HEAD
-        "Date": "Tue, 02 Feb 2021 21:43:48 GMT",
-        "ETag": "\u00220x8D8C7C3A03B1FB0\u0022",
-        "Last-Modified": "Tue, 02 Feb 2021 21:43:49 GMT",
-=======
-        "Date": "Wed, 17 Feb 2021 22:47:05 GMT",
-        "ETag": "\u00220x8D8D395F36BAF96\u0022",
-        "Last-Modified": "Wed, 17 Feb 2021 22:47:06 GMT",
->>>>>>> 1814567d
+        "Date": "Fri, 19 Feb 2021 19:04:41 GMT",
+        "ETag": "\u00220x8D8D50936703F89\u0022",
+        "Last-Modified": "Fri, 19 Feb 2021 19:04:41 GMT",
         "Server": [
           "Windows-Azure-Blob/1.0",
           "Microsoft-HTTPAPI/2.0"
         ],
-        "x-ms-client-request-id": "21cefe45-da10-1395-da65-4af57c6ae79c",
-<<<<<<< HEAD
-        "x-ms-request-id": "e584d40b-901e-0018-41ac-f9a038000000",
-=======
-        "x-ms-request-id": "e977d5f0-201e-000d-7b7e-05b78b000000",
->>>>>>> 1814567d
+        "x-ms-client-request-id": "2ddd541f-0b89-3944-0138-9a170f237af2",
+        "x-ms-request-id": "cb12d758-b01e-006d-70f2-06cb14000000",
         "x-ms-version": "2020-06-12"
       },
       "ResponseBody": []
     },
     {
-      "RequestUri": "https://seannse.dfs.core.windows.net/test-filesystem-54c9eba4-b50b-5a19-d00c-fca55f75d944/test-directory-dd410ff8-9195-6411-0916-38af73344b12?resource=directory",
+      "RequestUri": "https://seannse.dfs.core.windows.net/test-filesystem-ec097945-83d0-1431-524e-f584c1b31b5b/test-directory-781cf34c-0ccd-d177-51b8-730d995f4e4b?resource=directory",
       "RequestMethod": "PUT",
       "RequestHeaders": {
         "Accept": "application/json",
         "Authorization": "Sanitized",
-<<<<<<< HEAD
-        "traceparent": "00-bb8257081c629a4db0a0aae32fee9ab2-a81a0ad93b56a24e-00",
+        "traceparent": "00-5dc84b0ad9fed149814ef688f1fae76f-016e1b9392e1904a-00",
         "User-Agent": [
-          "azsdk-net-Storage.Files.DataLake/12.7.0-alpha.20210202.1",
-          "(.NET 5.0.2; Microsoft Windows 10.0.19042)"
-=======
-        "traceparent": "00-766aa80cb8466d48a7bb9e90c0a367f3-32d3a9c6ffeca743-00",
-        "User-Agent": [
-          "azsdk-net-Storage.Files.DataLake/12.7.0-alpha.20210217.1",
-          "(.NET 5.0.3; Microsoft Windows 10.0.19042)"
->>>>>>> 1814567d
+          "azsdk-net-Storage.Files.DataLake/12.7.0-alpha.20210219.1",
+          "(.NET 5.0.3; Microsoft Windows 10.0.19041)"
         ],
-        "x-ms-client-request-id": "75691e75-2965-2002-6c33-ec73a51d1870",
+        "x-ms-client-request-id": "45ed813a-2082-fcc2-01b5-dfe1c14bd568",
         "x-ms-return-client-request-id": "true",
         "x-ms-version": "2020-06-12"
       },
@@ -76,25 +52,15 @@
       "StatusCode": 201,
       "ResponseHeaders": {
         "Content-Length": "0",
-<<<<<<< HEAD
-        "Date": "Tue, 02 Feb 2021 21:43:49 GMT",
-        "ETag": "\u00220x8D8C7C3A07C0884\u0022",
-        "Last-Modified": "Tue, 02 Feb 2021 21:43:49 GMT",
-=======
-        "Date": "Wed, 17 Feb 2021 22:47:05 GMT",
-        "ETag": "\u00220x8D8D395F3A6FCA9\u0022",
-        "Last-Modified": "Wed, 17 Feb 2021 22:47:06 GMT",
->>>>>>> 1814567d
+        "Date": "Fri, 19 Feb 2021 19:04:41 GMT",
+        "ETag": "\u00220x8D8D5093693AF32\u0022",
+        "Last-Modified": "Fri, 19 Feb 2021 19:04:41 GMT",
         "Server": [
           "Windows-Azure-HDFS/1.0",
           "Microsoft-HTTPAPI/2.0"
         ],
-        "x-ms-client-request-id": "75691e75-2965-2002-6c33-ec73a51d1870",
-<<<<<<< HEAD
-        "x-ms-request-id": "8d4ce6a3-f01f-007c-62ac-f951a0000000",
-=======
-        "x-ms-request-id": "38781e1b-301f-004c-0d7e-05ef6f000000",
->>>>>>> 1814567d
+        "x-ms-client-request-id": "45ed813a-2082-fcc2-01b5-dfe1c14bd568",
+        "x-ms-request-id": "da8441dc-a01f-0061-20f2-065c1c000000",
         "x-ms-version": "2020-06-12"
       },
       "ResponseBody": []
@@ -107,125 +73,77 @@
         "Authorization": "Sanitized",
         "Content-Length": "59",
         "Content-Type": "application/xml",
-<<<<<<< HEAD
-        "traceparent": "00-d3cf82f07cf8ab478309bf469359f302-1b4a5a6eeb6cf74d-00",
+        "traceparent": "00-ddd096e0841d4d4f861904b05bbc2d90-c42396c01e61a44d-00",
         "User-Agent": [
-          "azsdk-net-Storage.Files.DataLake/12.7.0-alpha.20210202.1",
-          "(.NET 5.0.2; Microsoft Windows 10.0.19042)"
-=======
-        "traceparent": "00-4762ecfdba9fdb4fb26ac6cdf29dd0c9-ab4956b7f43b224f-00",
-        "User-Agent": [
-          "azsdk-net-Storage.Files.DataLake/12.7.0-alpha.20210217.1",
-          "(.NET 5.0.3; Microsoft Windows 10.0.19042)"
->>>>>>> 1814567d
+          "azsdk-net-Storage.Files.DataLake/12.7.0-alpha.20210219.1",
+          "(.NET 5.0.3; Microsoft Windows 10.0.19041)"
         ],
-        "x-ms-client-request-id": "5e7fb340-7101-9736-e788-f0fb27f763de",
+        "x-ms-client-request-id": "8edd255e-3535-df70-e880-790f5c602f45",
         "x-ms-return-client-request-id": "true",
         "x-ms-version": "2020-06-12"
       },
-<<<<<<< HEAD
-      "RequestBody": "\u003CKeyInfo\u003E\u003CExpiry\u003E2021-02-02T22:43:49Z\u003C/Expiry\u003E\u003C/KeyInfo\u003E",
+      "RequestBody": "\uFEFF\u003CKeyInfo\u003E\u003CExpiry\u003E2021-02-19T20:04:42Z\u003C/Expiry\u003E\u003C/KeyInfo\u003E",
       "StatusCode": 200,
       "ResponseHeaders": {
         "Content-Type": "application/xml",
-        "Date": "Tue, 02 Feb 2021 21:43:49 GMT",
-=======
-      "RequestBody": "\uFEFF\u003CKeyInfo\u003E\u003CExpiry\u003E2021-02-17T23:47:06Z\u003C/Expiry\u003E\u003C/KeyInfo\u003E",
-      "StatusCode": 200,
-      "ResponseHeaders": {
-        "Content-Type": "application/xml",
-        "Date": "Wed, 17 Feb 2021 22:47:06 GMT",
->>>>>>> 1814567d
+        "Date": "Fri, 19 Feb 2021 19:04:41 GMT",
         "Server": [
           "Windows-Azure-Blob/1.0",
           "Microsoft-HTTPAPI/2.0"
         ],
         "Transfer-Encoding": "chunked",
-        "x-ms-client-request-id": "5e7fb340-7101-9736-e788-f0fb27f763de",
-<<<<<<< HEAD
-        "x-ms-request-id": "e584d52e-901e-0018-47ac-f9a038000000",
+        "x-ms-client-request-id": "8edd255e-3535-df70-e880-790f5c602f45",
+        "x-ms-request-id": "cb12d7d7-b01e-006d-65f2-06cb14000000",
         "x-ms-version": "2020-06-12"
       },
-      "ResponseBody": "\uFEFF\u003C?xml version=\u00221.0\u0022 encoding=\u0022utf-8\u0022?\u003E\u003CUserDelegationKey\u003E\u003CSignedOid\u003Ec4f48289-bb84-4086-b250-6f94a8f64cee\u003C/SignedOid\u003E\u003CSignedTid\u003E72f988bf-86f1-41af-91ab-2d7cd011db47\u003C/SignedTid\u003E\u003CSignedStart\u003E2021-02-02T21:43:49Z\u003C/SignedStart\u003E\u003CSignedExpiry\u003E2021-02-02T22:43:49Z\u003C/SignedExpiry\u003E\u003CSignedService\u003Eb\u003C/SignedService\u003E\u003CSignedVersion\u003E2020-06-12\u003C/SignedVersion\u003E\u003CValue\u003EOw6jlr0wBZZty9Z7mG97nXozOcWtEyPdlxif7pWbw3M=\u003C/Value\u003E\u003C/UserDelegationKey\u003E"
+      "ResponseBody": "\uFEFF\u003C?xml version=\u00221.0\u0022 encoding=\u0022utf-8\u0022?\u003E\u003CUserDelegationKey\u003E\u003CSignedOid\u003Ec4f48289-bb84-4086-b250-6f94a8f64cee\u003C/SignedOid\u003E\u003CSignedTid\u003E72f988bf-86f1-41af-91ab-2d7cd011db47\u003C/SignedTid\u003E\u003CSignedStart\u003E2021-02-19T19:04:42Z\u003C/SignedStart\u003E\u003CSignedExpiry\u003E2021-02-19T20:04:42Z\u003C/SignedExpiry\u003E\u003CSignedService\u003Eb\u003C/SignedService\u003E\u003CSignedVersion\u003E2020-06-12\u003C/SignedVersion\u003E\u003CValue\u003E7aqwBpamwRhnspy/lB5zN8YPcA8ir7an2QZEEAZwhWs=\u003C/Value\u003E\u003C/UserDelegationKey\u003E"
     },
     {
-      "RequestUri": "https://seannse.dfs.core.windows.net/test-filesystem-54c9eba4-b50b-5a19-d00c-fca55f75d944/test-directory-dd410ff8-9195-6411-0916-38af73344b12?skoid=c4f48289-bb84-4086-b250-6f94a8f64cee\u0026sktid=72f988bf-86f1-41af-91ab-2d7cd011db47\u0026skt=2021-02-02T21%3A43%3A49Z\u0026ske=2021-02-02T22%3A43%3A49Z\u0026sks=b\u0026skv=2020-06-12\u0026sv=2020-06-12\u0026st=2021-02-02T20%3A43%3A49Z\u0026se=2021-02-02T22%3A43%3A49Z\u0026sr=b\u0026sp=racwd\u0026sig=Sanitized\u0026action=getAccessControl",
+      "RequestUri": "https://seannse.dfs.core.windows.net/test-filesystem-ec097945-83d0-1431-524e-f584c1b31b5b/test-directory-781cf34c-0ccd-d177-51b8-730d995f4e4b?skoid=c4f48289-bb84-4086-b250-6f94a8f64cee\u0026sktid=72f988bf-86f1-41af-91ab-2d7cd011db47\u0026skt=2021-02-19T19%3A04%3A42Z\u0026ske=2021-02-19T20%3A04%3A42Z\u0026sks=b\u0026skv=2020-06-12\u0026sv=2020-06-12\u0026st=2021-02-19T18%3A04%3A42Z\u0026se=2021-02-19T20%3A04%3A42Z\u0026sr=b\u0026sp=racwd\u0026sig=Sanitized\u0026action=getAccessControl",
       "RequestMethod": "HEAD",
       "RequestHeaders": {
         "Accept": "application/json",
-        "traceparent": "00-058c3fc9adeb75448a4ddd8d8833dba5-2e31e7f4fec92c48-00",
+        "traceparent": "00-1dae133cfaeb65419e886890e1d5ceec-fb728dd81ecb484f-00",
         "User-Agent": [
-          "azsdk-net-Storage.Files.DataLake/12.7.0-alpha.20210202.1",
-          "(.NET 5.0.2; Microsoft Windows 10.0.19042)"
-=======
-        "x-ms-request-id": "e977d759-201e-000d-487e-05b78b000000",
-        "x-ms-version": "2020-06-12"
-      },
-      "ResponseBody": "\uFEFF\u003C?xml version=\u00221.0\u0022 encoding=\u0022utf-8\u0022?\u003E\u003CUserDelegationKey\u003E\u003CSignedOid\u003Ec4f48289-bb84-4086-b250-6f94a8f64cee\u003C/SignedOid\u003E\u003CSignedTid\u003E72f988bf-86f1-41af-91ab-2d7cd011db47\u003C/SignedTid\u003E\u003CSignedStart\u003E2021-02-17T22:47:06Z\u003C/SignedStart\u003E\u003CSignedExpiry\u003E2021-02-17T23:47:06Z\u003C/SignedExpiry\u003E\u003CSignedService\u003Eb\u003C/SignedService\u003E\u003CSignedVersion\u003E2020-06-12\u003C/SignedVersion\u003E\u003CValue\u003E1Mrsq3QRhsRsh0bgw4nVIW37HqC9qSXfQtIslT7cahQ=\u003C/Value\u003E\u003C/UserDelegationKey\u003E"
-    },
-    {
-      "RequestUri": "https://seannse.dfs.core.windows.net/test-filesystem-54c9eba4-b50b-5a19-d00c-fca55f75d944/test-directory-dd410ff8-9195-6411-0916-38af73344b12?skoid=c4f48289-bb84-4086-b250-6f94a8f64cee\u0026sktid=72f988bf-86f1-41af-91ab-2d7cd011db47\u0026skt=2021-02-17T22%3A47%3A06Z\u0026ske=2021-02-17T23%3A47%3A06Z\u0026sks=b\u0026skv=2020-06-12\u0026sv=2020-06-12\u0026st=2021-02-17T21%3A47%3A06Z\u0026se=2021-02-17T23%3A47%3A06Z\u0026sr=b\u0026sp=racwd\u0026sig=Sanitized\u0026action=getAccessControl",
-      "RequestMethod": "HEAD",
-      "RequestHeaders": {
-        "traceparent": "00-601d4e4f784271468da501adcb22d138-cb055f9740c15346-00",
-        "User-Agent": [
-          "azsdk-net-Storage.Files.DataLake/12.7.0-alpha.20210217.1",
-          "(.NET 5.0.3; Microsoft Windows 10.0.19042)"
->>>>>>> 1814567d
+          "azsdk-net-Storage.Files.DataLake/12.7.0-alpha.20210219.1",
+          "(.NET 5.0.3; Microsoft Windows 10.0.19041)"
         ],
-        "x-ms-client-request-id": "f133984b-ba9d-4a6e-9232-6c3f52ef0b9c",
+        "x-ms-client-request-id": "9b82306c-476d-c432-b945-66de891e87b3",
         "x-ms-return-client-request-id": "true",
         "x-ms-version": "2020-06-12"
       },
       "RequestBody": null,
       "StatusCode": 200,
       "ResponseHeaders": {
-<<<<<<< HEAD
-        "Date": "Tue, 02 Feb 2021 21:43:49 GMT",
-        "ETag": "\u00220x8D8C7C3A07C0884\u0022",
-        "Last-Modified": "Tue, 02 Feb 2021 21:43:49 GMT",
-=======
-        "Date": "Wed, 17 Feb 2021 22:47:06 GMT",
-        "ETag": "\u00220x8D8D395F3A6FCA9\u0022",
-        "Last-Modified": "Wed, 17 Feb 2021 22:47:06 GMT",
->>>>>>> 1814567d
+        "Date": "Fri, 19 Feb 2021 19:04:41 GMT",
+        "ETag": "\u00220x8D8D5093693AF32\u0022",
+        "Last-Modified": "Fri, 19 Feb 2021 19:04:41 GMT",
         "Server": [
           "Windows-Azure-HDFS/1.0",
           "Microsoft-HTTPAPI/2.0"
         ],
         "x-ms-acl": "user::rwx,group::r-x,other::---",
-        "x-ms-client-request-id": "f133984b-ba9d-4a6e-9232-6c3f52ef0b9c",
+        "x-ms-client-request-id": "9b82306c-476d-c432-b945-66de891e87b3",
         "x-ms-group": "c4f48289-bb84-4086-b250-6f94a8f64cee",
         "x-ms-owner": "c4f48289-bb84-4086-b250-6f94a8f64cee",
         "x-ms-permissions": "rwxr-x---",
-<<<<<<< HEAD
-        "x-ms-request-id": "fdb0b172-601f-006e-75ac-f92a70000000",
-=======
-        "x-ms-request-id": "6130e453-001f-0025-6f7e-05d623000000",
->>>>>>> 1814567d
+        "x-ms-request-id": "da844208-a01f-0061-4cf2-065c1c000000",
         "x-ms-version": "2020-06-12"
       },
       "ResponseBody": []
     },
     {
-      "RequestUri": "https://seannse.blob.core.windows.net/test-filesystem-54c9eba4-b50b-5a19-d00c-fca55f75d944?restype=container",
+      "RequestUri": "https://seannse.blob.core.windows.net/test-filesystem-ec097945-83d0-1431-524e-f584c1b31b5b?restype=container",
       "RequestMethod": "DELETE",
       "RequestHeaders": {
         "Accept": "application/xml",
         "Authorization": "Sanitized",
-<<<<<<< HEAD
-        "traceparent": "00-d0f09f1afa309e41aa6cf55d12900b9a-a94a28271904464c-00",
+        "traceparent": "00-b08dbbc085068544892c29cf9bbf1672-d33cb7fb16300540-00",
         "User-Agent": [
-          "azsdk-net-Storage.Files.DataLake/12.7.0-alpha.20210202.1",
-          "(.NET 5.0.2; Microsoft Windows 10.0.19042)"
-=======
-        "traceparent": "00-e12756e2752b4a4f825a4dd318d9ff4f-a62f6be9f9a4644f-00",
-        "User-Agent": [
-          "azsdk-net-Storage.Files.DataLake/12.7.0-alpha.20210217.1",
-          "(.NET 5.0.3; Microsoft Windows 10.0.19042)"
->>>>>>> 1814567d
+          "azsdk-net-Storage.Files.DataLake/12.7.0-alpha.20210219.1",
+          "(.NET 5.0.3; Microsoft Windows 10.0.19041)"
         ],
-        "x-ms-client-request-id": "8fb0263f-71c3-d840-24ed-cf89638fdf45",
+        "x-ms-client-request-id": "2ca363a4-93dd-1ad7-5199-0ee72437ad35",
         "x-ms-return-client-request-id": "true",
         "x-ms-version": "2020-06-12"
       },
@@ -233,33 +151,21 @@
       "StatusCode": 202,
       "ResponseHeaders": {
         "Content-Length": "0",
-<<<<<<< HEAD
-        "Date": "Tue, 02 Feb 2021 21:43:49 GMT",
-=======
-        "Date": "Wed, 17 Feb 2021 22:47:06 GMT",
->>>>>>> 1814567d
+        "Date": "Fri, 19 Feb 2021 19:04:41 GMT",
         "Server": [
           "Windows-Azure-Blob/1.0",
           "Microsoft-HTTPAPI/2.0"
         ],
-        "x-ms-client-request-id": "8fb0263f-71c3-d840-24ed-cf89638fdf45",
-<<<<<<< HEAD
-        "x-ms-request-id": "e584d665-901e-0018-57ac-f9a038000000",
-=======
-        "x-ms-request-id": "e977d887-201e-000d-417e-05b78b000000",
->>>>>>> 1814567d
+        "x-ms-client-request-id": "2ca363a4-93dd-1ad7-5199-0ee72437ad35",
+        "x-ms-request-id": "cb12d806-b01e-006d-0ff2-06cb14000000",
         "x-ms-version": "2020-06-12"
       },
       "ResponseBody": []
     }
   ],
   "Variables": {
-<<<<<<< HEAD
-    "DateTimeOffsetNow": "2021-02-02T15:43:49.2588637-06:00",
-=======
-    "DateTimeOffsetNow": "2021-02-17T16:47:06.6065546-06:00",
->>>>>>> 1814567d
-    "RandomSeed": "1496889654",
+    "DateTimeOffsetNow": "2021-02-19T13:04:42.7582777-06:00",
+    "RandomSeed": "1794728436",
     "Storage_TestConfigHierarchicalNamespace": "NamespaceTenant\nseannse\nU2FuaXRpemVk\nhttps://seannse.blob.core.windows.net\nhttps://seannse.file.core.windows.net\nhttps://seannse.queue.core.windows.net\nhttps://seannse.table.core.windows.net\n\n\n\n\nhttps://seannse-secondary.blob.core.windows.net\nhttps://seannse-secondary.file.core.windows.net\nhttps://seannse-secondary.queue.core.windows.net\nhttps://seannse-secondary.table.core.windows.net\n68390a19-a643-458b-b726-408abf67b4fc\nSanitized\n72f988bf-86f1-41af-91ab-2d7cd011db47\nhttps://login.microsoftonline.com/\nCloud\nBlobEndpoint=https://seannse.blob.core.windows.net/;QueueEndpoint=https://seannse.queue.core.windows.net/;FileEndpoint=https://seannse.file.core.windows.net/;BlobSecondaryEndpoint=https://seannse-secondary.blob.core.windows.net/;QueueSecondaryEndpoint=https://seannse-secondary.queue.core.windows.net/;FileSecondaryEndpoint=https://seannse-secondary.file.core.windows.net/;AccountName=seannse;AccountKey=Sanitized\n"
   }
 }