﻿{
  "Entries": [
    {
      "RequestUri": "https://seannse.blob.core.windows.net/test-filesystem-41563706-2ce3-ecbc-e3e2-46e23d692e55?restype=container",
      "RequestMethod": "PUT",
      "RequestHeaders": {
        "Accept": "application/xml",
        "Authorization": "Sanitized",
        "traceparent": "00-63d7e946ce0d2c40b285c06a466a56db-3b152c60367e2d47-00",
        "User-Agent": [
          "azsdk-net-Storage.Files.DataLake/12.7.0-alpha.20210219.1",
          "(.NET 5.0.3; Microsoft Windows 10.0.19041)"
        ],
        "x-ms-blob-public-access": "container",
        "x-ms-client-request-id": "b7539215-8adb-8bc9-6a51-932e0b82c4ce",
        "x-ms-date": "Fri, 19 Feb 2021 18:59:37 GMT",
        "x-ms-return-client-request-id": "true",
<<<<<<< HEAD
        "x-ms-version": "2020-12-06"
=======
        "x-ms-version": "2021-02-12"
>>>>>>> 7e782c87
      },
      "RequestBody": null,
      "StatusCode": 201,
      "ResponseHeaders": {
        "Content-Length": "0",
        "Date": "Fri, 19 Feb 2021 18:59:36 GMT",
        "ETag": "\"0x8D8D5088076BF0A\"",
        "Last-Modified": "Fri, 19 Feb 2021 18:59:36 GMT",
        "Server": [
          "Windows-Azure-Blob/1.0",
          "Microsoft-HTTPAPI/2.0"
        ],
        "x-ms-client-request-id": "b7539215-8adb-8bc9-6a51-932e0b82c4ce",
        "x-ms-request-id": "cb114b22-b01e-006d-05f1-06cb14000000",
<<<<<<< HEAD
        "x-ms-version": "2020-12-06"
=======
        "x-ms-version": "2021-02-12"
>>>>>>> 7e782c87
      },
      "ResponseBody": []
    },
    {
      "RequestUri": "https://seannse.dfs.core.windows.net/test-filesystem-41563706-2ce3-ecbc-e3e2-46e23d692e55/test-directory-4c62751e-9211-b3b5-b728-77ec78b857ca?resource=directory",
      "RequestMethod": "PUT",
      "RequestHeaders": {
        "Accept": "application/json",
        "Authorization": "Sanitized",
        "traceparent": "00-e0e6e0f7220d2a41a0f6f327b3ec5dd9-2131d868b31b0449-00",
        "User-Agent": [
          "azsdk-net-Storage.Files.DataLake/12.7.0-alpha.20210219.1",
          "(.NET 5.0.3; Microsoft Windows 10.0.19041)"
        ],
        "x-ms-client-request-id": "1fe6e432-87b6-82ac-dda0-00b312dc13b2",
        "x-ms-date": "Fri, 19 Feb 2021 18:59:37 GMT",
        "x-ms-return-client-request-id": "true",
<<<<<<< HEAD
        "x-ms-version": "2020-12-06"
=======
        "x-ms-version": "2021-02-12"
>>>>>>> 7e782c87
      },
      "RequestBody": null,
      "StatusCode": 201,
      "ResponseHeaders": {
        "Content-Length": "0",
        "Date": "Fri, 19 Feb 2021 18:59:36 GMT",
        "ETag": "\"0x8D8D50880860ABD\"",
        "Last-Modified": "Fri, 19 Feb 2021 18:59:36 GMT",
        "Server": [
          "Windows-Azure-HDFS/1.0",
          "Microsoft-HTTPAPI/2.0"
        ],
        "x-ms-client-request-id": "1fe6e432-87b6-82ac-dda0-00b312dc13b2",
        "x-ms-request-id": "da836cfa-a01f-0061-3af1-065c1c000000",
<<<<<<< HEAD
        "x-ms-version": "2020-12-06"
=======
        "x-ms-version": "2021-02-12"
>>>>>>> 7e782c87
      },
      "ResponseBody": []
    },
    {
      "RequestUri": "https://seannse.blob.core.windows.net/test-filesystem-41563706-2ce3-ecbc-e3e2-46e23d692e55/test-directory-4c62751e-9211-b3b5-b728-77ec78b857ca?comp=lease",
      "RequestMethod": "PUT",
      "RequestHeaders": {
        "Accept": "application/xml",
        "Authorization": "Sanitized",
        "traceparent": "00-5fc5abe77cf7ca42883a9b0cc4a48fc0-6ffa3dfef8fb1941-00",
        "User-Agent": [
          "azsdk-net-Storage.Files.DataLake/12.7.0-alpha.20210219.1",
          "(.NET 5.0.3; Microsoft Windows 10.0.19041)"
        ],
        "x-ms-client-request-id": "e1ad9bad-7f22-c0e0-b599-a7694c433234",
        "x-ms-date": "Fri, 19 Feb 2021 18:59:37 GMT",
        "x-ms-lease-action": "acquire",
        "x-ms-lease-duration": "15",
        "x-ms-proposed-lease-id": "8320c9f9-19b4-a7b9-fb6f-dd3d5889f265",
        "x-ms-return-client-request-id": "true",
<<<<<<< HEAD
        "x-ms-version": "2020-12-06"
=======
        "x-ms-version": "2021-02-12"
>>>>>>> 7e782c87
      },
      "RequestBody": null,
      "StatusCode": 201,
      "ResponseHeaders": {
        "Content-Length": "0",
        "Date": "Fri, 19 Feb 2021 18:59:36 GMT",
        "ETag": "\"0x8D8D50880860ABD\"",
        "Last-Modified": "Fri, 19 Feb 2021 18:59:36 GMT",
        "Server": [
          "Windows-Azure-Blob/1.0",
          "Microsoft-HTTPAPI/2.0"
        ],
        "x-ms-client-request-id": "e1ad9bad-7f22-c0e0-b599-a7694c433234",
        "x-ms-lease-id": "8320c9f9-19b4-a7b9-fb6f-dd3d5889f265",
        "x-ms-request-id": "cb114b53-b01e-006d-31f1-06cb14000000",
<<<<<<< HEAD
        "x-ms-version": "2020-12-06"
=======
        "x-ms-version": "2021-02-12"
>>>>>>> 7e782c87
      },
      "ResponseBody": []
    },
    {
      "RequestUri": "https://seannse.blob.core.windows.net/test-filesystem-41563706-2ce3-ecbc-e3e2-46e23d692e55/test-directory-4c62751e-9211-b3b5-b728-77ec78b857ca?comp=lease",
      "RequestMethod": "PUT",
      "RequestHeaders": {
        "Accept": "application/xml",
        "Authorization": "Sanitized",
        "traceparent": "00-a8eb25c7d2a248458e6f4fe2ecfaf741-e76e481ed0e9ca47-00",
        "User-Agent": [
          "azsdk-net-Storage.Files.DataLake/12.7.0-alpha.20210219.1",
          "(.NET 5.0.3; Microsoft Windows 10.0.19041)"
        ],
        "x-ms-client-request-id": "dac77921-fe19-4270-a871-4197f828cce7",
        "x-ms-date": "Fri, 19 Feb 2021 18:59:37 GMT",
        "x-ms-lease-action": "change",
        "x-ms-lease-id": "8320c9f9-19b4-a7b9-fb6f-dd3d5889f265",
        "x-ms-proposed-lease-id": "93ba3005-38d1-8613-db4a-cd7575c6e092",
        "x-ms-return-client-request-id": "true",
<<<<<<< HEAD
        "x-ms-version": "2020-12-06"
=======
        "x-ms-version": "2021-02-12"
>>>>>>> 7e782c87
      },
      "RequestBody": null,
      "StatusCode": 200,
      "ResponseHeaders": {
        "Content-Length": "0",
        "Date": "Fri, 19 Feb 2021 18:59:36 GMT",
        "ETag": "\"0x8D8D50880860ABD\"",
        "Last-Modified": "Fri, 19 Feb 2021 18:59:36 GMT",
        "Server": [
          "Windows-Azure-Blob/1.0",
          "Microsoft-HTTPAPI/2.0"
        ],
        "x-ms-client-request-id": "dac77921-fe19-4270-a871-4197f828cce7",
        "x-ms-lease-id": "93ba3005-38d1-8613-db4a-cd7575c6e092",
        "x-ms-request-id": "cb114b6c-b01e-006d-48f1-06cb14000000",
<<<<<<< HEAD
        "x-ms-version": "2020-12-06"
=======
        "x-ms-version": "2021-02-12"
>>>>>>> 7e782c87
      },
      "ResponseBody": []
    },
    {
      "RequestUri": "https://seannse.blob.core.windows.net/test-filesystem-41563706-2ce3-ecbc-e3e2-46e23d692e55?restype=container",
      "RequestMethod": "DELETE",
      "RequestHeaders": {
        "Accept": "application/xml",
        "Authorization": "Sanitized",
        "traceparent": "00-e872f49e4bd6d44cbefcff0eae718619-b044da9e90d8fc41-00",
        "User-Agent": [
          "azsdk-net-Storage.Files.DataLake/12.7.0-alpha.20210219.1",
          "(.NET 5.0.3; Microsoft Windows 10.0.19041)"
        ],
        "x-ms-client-request-id": "d2483abd-587c-8f1b-db39-27e5ba9c6e75",
        "x-ms-date": "Fri, 19 Feb 2021 18:59:37 GMT",
        "x-ms-return-client-request-id": "true",
<<<<<<< HEAD
        "x-ms-version": "2020-12-06"
=======
        "x-ms-version": "2021-02-12"
>>>>>>> 7e782c87
      },
      "RequestBody": null,
      "StatusCode": 202,
      "ResponseHeaders": {
        "Content-Length": "0",
        "Date": "Fri, 19 Feb 2021 18:59:36 GMT",
        "Server": [
          "Windows-Azure-Blob/1.0",
          "Microsoft-HTTPAPI/2.0"
        ],
        "x-ms-client-request-id": "d2483abd-587c-8f1b-db39-27e5ba9c6e75",
        "x-ms-request-id": "cb114b84-b01e-006d-5df1-06cb14000000",
<<<<<<< HEAD
        "x-ms-version": "2020-12-06"
=======
        "x-ms-version": "2021-02-12"
>>>>>>> 7e782c87
      },
      "ResponseBody": []
    }
  ],
  "Variables": {
    "RandomSeed": "1553400207",
    "Storage_TestConfigHierarchicalNamespace": "NamespaceTenant\nseannse\nU2FuaXRpemVk\nhttps://seannse.blob.core.windows.net\nhttps://seannse.file.core.windows.net\nhttps://seannse.queue.core.windows.net\nhttps://seannse.table.core.windows.net\n\n\n\n\nhttps://seannse-secondary.blob.core.windows.net\nhttps://seannse-secondary.file.core.windows.net\nhttps://seannse-secondary.queue.core.windows.net\nhttps://seannse-secondary.table.core.windows.net\n68390a19-a643-458b-b726-408abf67b4fc\nSanitized\n72f988bf-86f1-41af-91ab-2d7cd011db47\nhttps://login.microsoftonline.com/\nCloud\nBlobEndpoint=https://seannse.blob.core.windows.net/;QueueEndpoint=https://seannse.queue.core.windows.net/;FileEndpoint=https://seannse.file.core.windows.net/;BlobSecondaryEndpoint=https://seannse-secondary.blob.core.windows.net/;QueueSecondaryEndpoint=https://seannse-secondary.queue.core.windows.net/;FileSecondaryEndpoint=https://seannse-secondary.file.core.windows.net/;AccountName=seannse;AccountKey=Sanitized\n\n\n"
  }
}<|MERGE_RESOLUTION|>--- conflicted
+++ resolved
@@ -15,11 +15,7 @@
         "x-ms-client-request-id": "b7539215-8adb-8bc9-6a51-932e0b82c4ce",
         "x-ms-date": "Fri, 19 Feb 2021 18:59:37 GMT",
         "x-ms-return-client-request-id": "true",
-<<<<<<< HEAD
-        "x-ms-version": "2020-12-06"
-=======
         "x-ms-version": "2021-02-12"
->>>>>>> 7e782c87
       },
       "RequestBody": null,
       "StatusCode": 201,
@@ -34,11 +30,7 @@
         ],
         "x-ms-client-request-id": "b7539215-8adb-8bc9-6a51-932e0b82c4ce",
         "x-ms-request-id": "cb114b22-b01e-006d-05f1-06cb14000000",
-<<<<<<< HEAD
-        "x-ms-version": "2020-12-06"
-=======
         "x-ms-version": "2021-02-12"
->>>>>>> 7e782c87
       },
       "ResponseBody": []
     },
@@ -56,11 +48,7 @@
         "x-ms-client-request-id": "1fe6e432-87b6-82ac-dda0-00b312dc13b2",
         "x-ms-date": "Fri, 19 Feb 2021 18:59:37 GMT",
         "x-ms-return-client-request-id": "true",
-<<<<<<< HEAD
-        "x-ms-version": "2020-12-06"
-=======
         "x-ms-version": "2021-02-12"
->>>>>>> 7e782c87
       },
       "RequestBody": null,
       "StatusCode": 201,
@@ -75,11 +63,7 @@
         ],
         "x-ms-client-request-id": "1fe6e432-87b6-82ac-dda0-00b312dc13b2",
         "x-ms-request-id": "da836cfa-a01f-0061-3af1-065c1c000000",
-<<<<<<< HEAD
-        "x-ms-version": "2020-12-06"
-=======
         "x-ms-version": "2021-02-12"
->>>>>>> 7e782c87
       },
       "ResponseBody": []
     },
@@ -100,11 +84,7 @@
         "x-ms-lease-duration": "15",
         "x-ms-proposed-lease-id": "8320c9f9-19b4-a7b9-fb6f-dd3d5889f265",
         "x-ms-return-client-request-id": "true",
-<<<<<<< HEAD
-        "x-ms-version": "2020-12-06"
-=======
         "x-ms-version": "2021-02-12"
->>>>>>> 7e782c87
       },
       "RequestBody": null,
       "StatusCode": 201,
@@ -120,11 +100,7 @@
         "x-ms-client-request-id": "e1ad9bad-7f22-c0e0-b599-a7694c433234",
         "x-ms-lease-id": "8320c9f9-19b4-a7b9-fb6f-dd3d5889f265",
         "x-ms-request-id": "cb114b53-b01e-006d-31f1-06cb14000000",
-<<<<<<< HEAD
-        "x-ms-version": "2020-12-06"
-=======
         "x-ms-version": "2021-02-12"
->>>>>>> 7e782c87
       },
       "ResponseBody": []
     },
@@ -145,11 +121,7 @@
         "x-ms-lease-id": "8320c9f9-19b4-a7b9-fb6f-dd3d5889f265",
         "x-ms-proposed-lease-id": "93ba3005-38d1-8613-db4a-cd7575c6e092",
         "x-ms-return-client-request-id": "true",
-<<<<<<< HEAD
-        "x-ms-version": "2020-12-06"
-=======
         "x-ms-version": "2021-02-12"
->>>>>>> 7e782c87
       },
       "RequestBody": null,
       "StatusCode": 200,
@@ -165,11 +137,7 @@
         "x-ms-client-request-id": "dac77921-fe19-4270-a871-4197f828cce7",
         "x-ms-lease-id": "93ba3005-38d1-8613-db4a-cd7575c6e092",
         "x-ms-request-id": "cb114b6c-b01e-006d-48f1-06cb14000000",
-<<<<<<< HEAD
-        "x-ms-version": "2020-12-06"
-=======
         "x-ms-version": "2021-02-12"
->>>>>>> 7e782c87
       },
       "ResponseBody": []
     },
@@ -187,11 +155,7 @@
         "x-ms-client-request-id": "d2483abd-587c-8f1b-db39-27e5ba9c6e75",
         "x-ms-date": "Fri, 19 Feb 2021 18:59:37 GMT",
         "x-ms-return-client-request-id": "true",
-<<<<<<< HEAD
-        "x-ms-version": "2020-12-06"
-=======
         "x-ms-version": "2021-02-12"
->>>>>>> 7e782c87
       },
       "RequestBody": null,
       "StatusCode": 202,
@@ -204,11 +168,7 @@
         ],
         "x-ms-client-request-id": "d2483abd-587c-8f1b-db39-27e5ba9c6e75",
         "x-ms-request-id": "cb114b84-b01e-006d-5df1-06cb14000000",
-<<<<<<< HEAD
-        "x-ms-version": "2020-12-06"
-=======
         "x-ms-version": "2021-02-12"
->>>>>>> 7e782c87
       },
       "ResponseBody": []
     }
