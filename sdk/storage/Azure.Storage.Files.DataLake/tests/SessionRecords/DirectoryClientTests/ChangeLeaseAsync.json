{
  "Entries": [
    {
      "RequestUri": "http://seannsecanary.blob.core.windows.net/test-filesystem-a41683dd-1878-7d35-caee-d4a491e6c694?restype=container",
      "RequestMethod": "PUT",
      "RequestHeaders": {
        "Authorization": "Sanitized",
        "traceparent": "00-9334b34561f2674f9e2a8db706d0942d-cd2b3b628a4a974e-00",
        "User-Agent": [
          "azsdk-net-Storage.Files.DataLake/12.1.0-dev.20200403.1",
          "(.NET Core 4.6.28325.01; Microsoft Windows 10.0.18362 )"
        ],
        "x-ms-blob-public-access": "container",
        "x-ms-client-request-id": "639d02ae-aa2a-43fe-e4cf-fa4b256cf443",
        "x-ms-date": "Fri, 03 Apr 2020 20:52:59 GMT",
        "x-ms-return-client-request-id": "true",
<<<<<<< HEAD
        "x-ms-version": "2019-12-12"
=======
        "x-ms-version": "2020-02-10"
>>>>>>> 60f4876e
      },
      "RequestBody": null,
      "StatusCode": 201,
      "ResponseHeaders": {
        "Content-Length": "0",
        "Date": "Fri, 03 Apr 2020 20:52:57 GMT",
        "ETag": "\u00220x8D7D810FD7DA4A6\u0022",
        "Last-Modified": "Fri, 03 Apr 2020 20:52:58 GMT",
        "Server": [
          "Windows-Azure-Blob/1.0",
          "Microsoft-HTTPAPI/2.0"
        ],
        "x-ms-client-request-id": "639d02ae-aa2a-43fe-e4cf-fa4b256cf443",
        "x-ms-request-id": "962152a9-f01e-0012-72f9-093670000000",
<<<<<<< HEAD
        "x-ms-version": "2019-12-12"
=======
        "x-ms-version": "2020-02-10"
>>>>>>> 60f4876e
      },
      "ResponseBody": []
    },
    {
      "RequestUri": "http://seannsecanary.dfs.core.windows.net/test-filesystem-a41683dd-1878-7d35-caee-d4a491e6c694/test-directory-be67bc35-bd5c-9a3b-fd87-db08446a8a09?resource=directory",
      "RequestMethod": "PUT",
      "RequestHeaders": {
        "Authorization": "Sanitized",
        "traceparent": "00-d6f8c72f06ff4e478cb35fef0b803e73-73b0775c5b2f7d4e-00",
        "User-Agent": [
          "azsdk-net-Storage.Files.DataLake/12.1.0-dev.20200403.1",
          "(.NET Core 4.6.28325.01; Microsoft Windows 10.0.18362 )"
        ],
        "x-ms-client-request-id": "3695917b-3e5a-f113-c702-65a2cff5fe79",
        "x-ms-date": "Fri, 03 Apr 2020 20:52:59 GMT",
        "x-ms-return-client-request-id": "true",
<<<<<<< HEAD
        "x-ms-version": "2019-12-12"
=======
        "x-ms-version": "2020-02-10"
>>>>>>> 60f4876e
      },
      "RequestBody": null,
      "StatusCode": 201,
      "ResponseHeaders": {
        "Content-Length": "0",
        "Date": "Fri, 03 Apr 2020 20:52:57 GMT",
        "ETag": "\u00220x8D7D810FD8CC70C\u0022",
        "Last-Modified": "Fri, 03 Apr 2020 20:52:58 GMT",
        "Server": [
          "Windows-Azure-HDFS/1.0",
          "Microsoft-HTTPAPI/2.0"
        ],
        "x-ms-client-request-id": "3695917b-3e5a-f113-c702-65a2cff5fe79",
        "x-ms-request-id": "fa43fa6e-201f-0097-3ff9-091bad000000",
<<<<<<< HEAD
        "x-ms-version": "2019-12-12"
=======
        "x-ms-version": "2020-02-10"
>>>>>>> 60f4876e
      },
      "ResponseBody": []
    },
    {
      "RequestUri": "http://seannsecanary.blob.core.windows.net/test-filesystem-a41683dd-1878-7d35-caee-d4a491e6c694/test-directory-be67bc35-bd5c-9a3b-fd87-db08446a8a09?comp=lease",
      "RequestMethod": "PUT",
      "RequestHeaders": {
        "Authorization": "Sanitized",
        "traceparent": "00-ef85f0621d4c654ab37d412589db0ac1-f6bd0ca01eebb34c-00",
        "User-Agent": [
          "azsdk-net-Storage.Files.DataLake/12.1.0-dev.20200403.1",
          "(.NET Core 4.6.28325.01; Microsoft Windows 10.0.18362 )"
        ],
        "x-ms-client-request-id": "5184a1af-4b67-f1a3-43a7-706f9cb2d48b",
        "x-ms-date": "Fri, 03 Apr 2020 20:52:59 GMT",
        "x-ms-lease-action": "acquire",
        "x-ms-lease-duration": "15",
        "x-ms-proposed-lease-id": "c15af145-6475-d1f9-524a-91853d6552c3",
        "x-ms-return-client-request-id": "true",
<<<<<<< HEAD
        "x-ms-version": "2019-12-12"
=======
        "x-ms-version": "2020-02-10"
>>>>>>> 60f4876e
      },
      "RequestBody": null,
      "StatusCode": 201,
      "ResponseHeaders": {
        "Content-Length": "0",
        "Date": "Fri, 03 Apr 2020 20:52:57 GMT",
        "ETag": "\u00220x8D7D810FD8CC70C\u0022",
        "Last-Modified": "Fri, 03 Apr 2020 20:52:58 GMT",
        "Server": [
          "Windows-Azure-Blob/1.0",
          "Microsoft-HTTPAPI/2.0"
        ],
        "x-ms-client-request-id": "5184a1af-4b67-f1a3-43a7-706f9cb2d48b",
        "x-ms-lease-id": "c15af145-6475-d1f9-524a-91853d6552c3",
        "x-ms-request-id": "962152c9-f01e-0012-0df9-093670000000",
<<<<<<< HEAD
        "x-ms-version": "2019-12-12"
=======
        "x-ms-version": "2020-02-10"
>>>>>>> 60f4876e
      },
      "ResponseBody": []
    },
    {
      "RequestUri": "http://seannsecanary.blob.core.windows.net/test-filesystem-a41683dd-1878-7d35-caee-d4a491e6c694/test-directory-be67bc35-bd5c-9a3b-fd87-db08446a8a09?comp=lease",
      "RequestMethod": "PUT",
      "RequestHeaders": {
        "Authorization": "Sanitized",
        "traceparent": "00-956464d41f77f54d99f6647da8d6745d-291abc6134260d45-00",
        "User-Agent": [
          "azsdk-net-Storage.Files.DataLake/12.1.0-dev.20200403.1",
          "(.NET Core 4.6.28325.01; Microsoft Windows 10.0.18362 )"
        ],
        "x-ms-client-request-id": "5b976652-fb43-8ccf-629e-1338377779e4",
        "x-ms-date": "Fri, 03 Apr 2020 20:52:59 GMT",
        "x-ms-lease-action": "change",
        "x-ms-lease-id": "c15af145-6475-d1f9-524a-91853d6552c3",
        "x-ms-proposed-lease-id": "b38d7e1e-53d5-b3ae-5005-c847fdc74c37",
        "x-ms-return-client-request-id": "true",
<<<<<<< HEAD
        "x-ms-version": "2019-12-12"
=======
        "x-ms-version": "2020-02-10"
>>>>>>> 60f4876e
      },
      "RequestBody": null,
      "StatusCode": 200,
      "ResponseHeaders": {
        "Content-Length": "0",
        "Date": "Fri, 03 Apr 2020 20:52:57 GMT",
        "ETag": "\u00220x8D7D810FD8CC70C\u0022",
        "Last-Modified": "Fri, 03 Apr 2020 20:52:58 GMT",
        "Server": [
          "Windows-Azure-Blob/1.0",
          "Microsoft-HTTPAPI/2.0"
        ],
        "x-ms-client-request-id": "5b976652-fb43-8ccf-629e-1338377779e4",
        "x-ms-lease-id": "b38d7e1e-53d5-b3ae-5005-c847fdc74c37",
        "x-ms-request-id": "962152cf-f01e-0012-13f9-093670000000",
<<<<<<< HEAD
        "x-ms-version": "2019-12-12"
=======
        "x-ms-version": "2020-02-10"
>>>>>>> 60f4876e
      },
      "ResponseBody": []
    },
    {
      "RequestUri": "http://seannsecanary.blob.core.windows.net/test-filesystem-a41683dd-1878-7d35-caee-d4a491e6c694?restype=container",
      "RequestMethod": "DELETE",
      "RequestHeaders": {
        "Authorization": "Sanitized",
        "traceparent": "00-71a31cd86d56554286558669563aabf9-643b7bf503500148-00",
        "User-Agent": [
          "azsdk-net-Storage.Files.DataLake/12.1.0-dev.20200403.1",
          "(.NET Core 4.6.28325.01; Microsoft Windows 10.0.18362 )"
        ],
        "x-ms-client-request-id": "361dada0-781a-0247-8b21-d435e9ab3f1f",
        "x-ms-date": "Fri, 03 Apr 2020 20:52:59 GMT",
        "x-ms-return-client-request-id": "true",
<<<<<<< HEAD
        "x-ms-version": "2019-12-12"
=======
        "x-ms-version": "2020-02-10"
>>>>>>> 60f4876e
      },
      "RequestBody": null,
      "StatusCode": 202,
      "ResponseHeaders": {
        "Content-Length": "0",
        "Date": "Fri, 03 Apr 2020 20:52:57 GMT",
        "Server": [
          "Windows-Azure-Blob/1.0",
          "Microsoft-HTTPAPI/2.0"
        ],
        "x-ms-client-request-id": "361dada0-781a-0247-8b21-d435e9ab3f1f",
        "x-ms-request-id": "962152db-f01e-0012-1df9-093670000000",
<<<<<<< HEAD
        "x-ms-version": "2019-12-12"
=======
        "x-ms-version": "2020-02-10"
>>>>>>> 60f4876e
      },
      "ResponseBody": []
    }
  ],
  "Variables": {
    "RandomSeed": "1473789725",
    "Storage_TestConfigHierarchicalNamespace": "NamespaceTenant\nseannsecanary\nU2FuaXRpemVk\nhttp://seannsecanary.blob.core.windows.net\nhttp://seannsecanary.file.core.windows.net\nhttp://seannsecanary.queue.core.windows.net\nhttp://seannsecanary.table.core.windows.net\n\n\n\n\nhttp://seannsecanary-secondary.blob.core.windows.net\nhttp://seannsecanary-secondary.file.core.windows.net\nhttp://seannsecanary-secondary.queue.core.windows.net\nhttp://seannsecanary-secondary.table.core.windows.net\n68390a19-a643-458b-b726-408abf67b4fc\nSanitized\n72f988bf-86f1-41af-91ab-2d7cd011db47\nhttps://login.microsoftonline.com/\nCloud\nBlobEndpoint=http://seannsecanary.blob.core.windows.net/;QueueEndpoint=http://seannsecanary.queue.core.windows.net/;FileEndpoint=http://seannsecanary.file.core.windows.net/;BlobSecondaryEndpoint=http://seannsecanary-secondary.blob.core.windows.net/;QueueSecondaryEndpoint=http://seannsecanary-secondary.queue.core.windows.net/;FileSecondaryEndpoint=http://seannsecanary-secondary.file.core.windows.net/;AccountName=seannsecanary;AccountKey=Sanitized\n"
  }
}<|MERGE_RESOLUTION|>--- conflicted
+++ resolved
@@ -14,11 +14,7 @@
         "x-ms-client-request-id": "639d02ae-aa2a-43fe-e4cf-fa4b256cf443",
         "x-ms-date": "Fri, 03 Apr 2020 20:52:59 GMT",
         "x-ms-return-client-request-id": "true",
-<<<<<<< HEAD
-        "x-ms-version": "2019-12-12"
-=======
         "x-ms-version": "2020-02-10"
->>>>>>> 60f4876e
       },
       "RequestBody": null,
       "StatusCode": 201,
@@ -33,11 +29,7 @@
         ],
         "x-ms-client-request-id": "639d02ae-aa2a-43fe-e4cf-fa4b256cf443",
         "x-ms-request-id": "962152a9-f01e-0012-72f9-093670000000",
-<<<<<<< HEAD
-        "x-ms-version": "2019-12-12"
-=======
         "x-ms-version": "2020-02-10"
->>>>>>> 60f4876e
       },
       "ResponseBody": []
     },
@@ -54,11 +46,7 @@
         "x-ms-client-request-id": "3695917b-3e5a-f113-c702-65a2cff5fe79",
         "x-ms-date": "Fri, 03 Apr 2020 20:52:59 GMT",
         "x-ms-return-client-request-id": "true",
-<<<<<<< HEAD
-        "x-ms-version": "2019-12-12"
-=======
         "x-ms-version": "2020-02-10"
->>>>>>> 60f4876e
       },
       "RequestBody": null,
       "StatusCode": 201,
@@ -73,11 +61,7 @@
         ],
         "x-ms-client-request-id": "3695917b-3e5a-f113-c702-65a2cff5fe79",
         "x-ms-request-id": "fa43fa6e-201f-0097-3ff9-091bad000000",
-<<<<<<< HEAD
-        "x-ms-version": "2019-12-12"
-=======
         "x-ms-version": "2020-02-10"
->>>>>>> 60f4876e
       },
       "ResponseBody": []
     },
@@ -97,11 +81,7 @@
         "x-ms-lease-duration": "15",
         "x-ms-proposed-lease-id": "c15af145-6475-d1f9-524a-91853d6552c3",
         "x-ms-return-client-request-id": "true",
-<<<<<<< HEAD
-        "x-ms-version": "2019-12-12"
-=======
         "x-ms-version": "2020-02-10"
->>>>>>> 60f4876e
       },
       "RequestBody": null,
       "StatusCode": 201,
@@ -117,11 +97,7 @@
         "x-ms-client-request-id": "5184a1af-4b67-f1a3-43a7-706f9cb2d48b",
         "x-ms-lease-id": "c15af145-6475-d1f9-524a-91853d6552c3",
         "x-ms-request-id": "962152c9-f01e-0012-0df9-093670000000",
-<<<<<<< HEAD
-        "x-ms-version": "2019-12-12"
-=======
         "x-ms-version": "2020-02-10"
->>>>>>> 60f4876e
       },
       "ResponseBody": []
     },
@@ -141,11 +117,7 @@
         "x-ms-lease-id": "c15af145-6475-d1f9-524a-91853d6552c3",
         "x-ms-proposed-lease-id": "b38d7e1e-53d5-b3ae-5005-c847fdc74c37",
         "x-ms-return-client-request-id": "true",
-<<<<<<< HEAD
-        "x-ms-version": "2019-12-12"
-=======
         "x-ms-version": "2020-02-10"
->>>>>>> 60f4876e
       },
       "RequestBody": null,
       "StatusCode": 200,
@@ -161,11 +133,7 @@
         "x-ms-client-request-id": "5b976652-fb43-8ccf-629e-1338377779e4",
         "x-ms-lease-id": "b38d7e1e-53d5-b3ae-5005-c847fdc74c37",
         "x-ms-request-id": "962152cf-f01e-0012-13f9-093670000000",
-<<<<<<< HEAD
-        "x-ms-version": "2019-12-12"
-=======
         "x-ms-version": "2020-02-10"
->>>>>>> 60f4876e
       },
       "ResponseBody": []
     },
@@ -182,11 +150,7 @@
         "x-ms-client-request-id": "361dada0-781a-0247-8b21-d435e9ab3f1f",
         "x-ms-date": "Fri, 03 Apr 2020 20:52:59 GMT",
         "x-ms-return-client-request-id": "true",
-<<<<<<< HEAD
-        "x-ms-version": "2019-12-12"
-=======
         "x-ms-version": "2020-02-10"
->>>>>>> 60f4876e
       },
       "RequestBody": null,
       "StatusCode": 202,
@@ -199,11 +163,7 @@
         ],
         "x-ms-client-request-id": "361dada0-781a-0247-8b21-d435e9ab3f1f",
         "x-ms-request-id": "962152db-f01e-0012-1df9-093670000000",
-<<<<<<< HEAD
-        "x-ms-version": "2019-12-12"
-=======
         "x-ms-version": "2020-02-10"
->>>>>>> 60f4876e
       },
       "ResponseBody": []
     }
