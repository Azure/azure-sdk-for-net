﻿{
  "Entries": [
    {
      "RequestUri": "https://seannse.blob.core.windows.net/test-filesystem-a0f59dc9-d96b-b723-e892-f5f386afa296?restype=container",
      "RequestMethod": "PUT",
      "RequestHeaders": {
        "Accept": "application/xml",
        "Authorization": "Sanitized",
        "traceparent": "00-cc6828e9816fff4bb7eeaebb61525e8b-dc9fe2eb54710249-00",
        "User-Agent": [
          "azsdk-net-Storage.Files.DataLake/12.7.0-alpha.20210219.1",
          "(.NET 5.0.3; Microsoft Windows 10.0.19041)"
        ],
        "x-ms-blob-public-access": "container",
        "x-ms-client-request-id": "b9075ba1-5138-6598-bbdf-8a6b74a01a96",
        "x-ms-date": "Fri, 19 Feb 2021 19:05:02 GMT",
        "x-ms-return-client-request-id": "true",
<<<<<<< HEAD
        "x-ms-version": "2020-12-06"
=======
        "x-ms-version": "2021-02-12"
>>>>>>> 7e782c87
      },
      "RequestBody": null,
      "StatusCode": 201,
      "ResponseHeaders": {
        "Content-Length": "0",
        "Date": "Fri, 19 Feb 2021 19:05:01 GMT",
        "ETag": "\"0x8D8D509424ABB3A\"",
        "Last-Modified": "Fri, 19 Feb 2021 19:05:01 GMT",
        "Server": [
          "Windows-Azure-Blob/1.0",
          "Microsoft-HTTPAPI/2.0"
        ],
        "x-ms-client-request-id": "b9075ba1-5138-6598-bbdf-8a6b74a01a96",
        "x-ms-request-id": "cb12f5f9-b01e-006d-80f2-06cb14000000",
<<<<<<< HEAD
        "x-ms-version": "2020-12-06"
=======
        "x-ms-version": "2021-02-12"
>>>>>>> 7e782c87
      },
      "ResponseBody": []
    },
    {
      "RequestUri": "https://seannse.dfs.core.windows.net/test-filesystem-a0f59dc9-d96b-b723-e892-f5f386afa296/test-directory-328e891b-d33b-d1c7-339e-9d2169271ba0?resource=directory",
      "RequestMethod": "PUT",
      "RequestHeaders": {
        "Accept": "application/json",
        "Authorization": "Sanitized",
        "traceparent": "00-bd45a7f2b88f654c94541a372bc4590a-571b57343d341944-00",
        "User-Agent": [
          "azsdk-net-Storage.Files.DataLake/12.7.0-alpha.20210219.1",
          "(.NET 5.0.3; Microsoft Windows 10.0.19041)"
        ],
        "x-ms-client-request-id": "12e0d92f-bcb9-cda6-9336-859ab476fc94",
        "x-ms-date": "Fri, 19 Feb 2021 19:05:02 GMT",
        "x-ms-return-client-request-id": "true",
<<<<<<< HEAD
        "x-ms-version": "2020-12-06"
=======
        "x-ms-version": "2021-02-12"
>>>>>>> 7e782c87
      },
      "RequestBody": null,
      "StatusCode": 201,
      "ResponseHeaders": {
        "Content-Length": "0",
        "Date": "Fri, 19 Feb 2021 19:05:01 GMT",
        "ETag": "\"0x8D8D509425A81C8\"",
        "Last-Modified": "Fri, 19 Feb 2021 19:05:01 GMT",
        "Server": [
          "Windows-Azure-HDFS/1.0",
          "Microsoft-HTTPAPI/2.0"
        ],
        "x-ms-client-request-id": "12e0d92f-bcb9-cda6-9336-859ab476fc94",
        "x-ms-request-id": "da844d1a-a01f-0061-4ff2-065c1c000000",
<<<<<<< HEAD
        "x-ms-version": "2020-12-06"
=======
        "x-ms-version": "2021-02-12"
>>>>>>> 7e782c87
      },
      "ResponseBody": []
    },
    {
      "RequestUri": "https://seannse.dfs.core.windows.net/test-filesystem-a0f59dc9-d96b-b723-e892-f5f386afa296/test-directory-328e891b-d33b-d1c7-339e-9d2169271ba0/test-directory-60c8e9c3-ef4e-32ef-2b56-2816d8fc6435?resource=directory",
      "RequestMethod": "PUT",
      "RequestHeaders": {
        "Accept": "application/json",
        "Authorization": "Sanitized",
        "User-Agent": [
          "azsdk-net-Storage.Files.DataLake/12.7.0-alpha.20210219.1",
          "(.NET 5.0.3; Microsoft Windows 10.0.19041)"
        ],
        "x-ms-client-request-id": "83076628-8235-3f14-eaae-e6629390f597",
        "x-ms-date": "Fri, 19 Feb 2021 19:05:02 GMT",
        "x-ms-return-client-request-id": "true",
<<<<<<< HEAD
        "x-ms-version": "2020-12-06"
=======
        "x-ms-version": "2021-02-12"
>>>>>>> 7e782c87
      },
      "RequestBody": null,
      "StatusCode": 201,
      "ResponseHeaders": {
        "Content-Length": "0",
        "Date": "Fri, 19 Feb 2021 19:05:01 GMT",
        "ETag": "\"0x8D8D5094267A920\"",
        "Last-Modified": "Fri, 19 Feb 2021 19:05:01 GMT",
        "Server": [
          "Windows-Azure-HDFS/1.0",
          "Microsoft-HTTPAPI/2.0"
        ],
        "x-ms-client-request-id": "83076628-8235-3f14-eaae-e6629390f597",
        "x-ms-request-id": "da844d24-a01f-0061-59f2-065c1c000000",
<<<<<<< HEAD
        "x-ms-version": "2020-12-06"
=======
        "x-ms-version": "2021-02-12"
>>>>>>> 7e782c87
      },
      "ResponseBody": []
    },
    {
      "RequestUri": "https://seannse.dfs.core.windows.net/test-filesystem-a0f59dc9-d96b-b723-e892-f5f386afa296/test-directory-328e891b-d33b-d1c7-339e-9d2169271ba0/test-directory-60c8e9c3-ef4e-32ef-2b56-2816d8fc6435/test-file-7ade4fd2-6b83-ba4d-02e1-f2c9587dcf67?resource=file",
      "RequestMethod": "PUT",
      "RequestHeaders": {
        "Accept": "application/json",
        "Authorization": "Sanitized",
        "User-Agent": [
          "azsdk-net-Storage.Files.DataLake/12.7.0-alpha.20210219.1",
          "(.NET 5.0.3; Microsoft Windows 10.0.19041)"
        ],
        "x-ms-client-request-id": "139f008f-08e5-bd0f-184c-81548f4ae76c",
        "x-ms-date": "Fri, 19 Feb 2021 19:05:02 GMT",
        "x-ms-return-client-request-id": "true",
<<<<<<< HEAD
        "x-ms-version": "2020-12-06"
=======
        "x-ms-version": "2021-02-12"
>>>>>>> 7e782c87
      },
      "RequestBody": null,
      "StatusCode": 201,
      "ResponseHeaders": {
        "Content-Length": "0",
        "Date": "Fri, 19 Feb 2021 19:05:01 GMT",
        "ETag": "\"0x8D8D50942762C18\"",
        "Last-Modified": "Fri, 19 Feb 2021 19:05:01 GMT",
        "Server": [
          "Windows-Azure-HDFS/1.0",
          "Microsoft-HTTPAPI/2.0"
        ],
        "x-ms-client-request-id": "139f008f-08e5-bd0f-184c-81548f4ae76c",
        "x-ms-request-id": "da844d2e-a01f-0061-63f2-065c1c000000",
<<<<<<< HEAD
        "x-ms-version": "2020-12-06"
=======
        "x-ms-version": "2021-02-12"
>>>>>>> 7e782c87
      },
      "ResponseBody": []
    },
    {
      "RequestUri": "https://seannse.dfs.core.windows.net/test-filesystem-a0f59dc9-d96b-b723-e892-f5f386afa296/test-directory-328e891b-d33b-d1c7-339e-9d2169271ba0/test-directory-60c8e9c3-ef4e-32ef-2b56-2816d8fc6435/test-file-ff8e7fdf-82a2-f2a2-4fa3-54d0c5b5987d?resource=file",
      "RequestMethod": "PUT",
      "RequestHeaders": {
        "Accept": "application/json",
        "Authorization": "Sanitized",
        "User-Agent": [
          "azsdk-net-Storage.Files.DataLake/12.7.0-alpha.20210219.1",
          "(.NET 5.0.3; Microsoft Windows 10.0.19041)"
        ],
        "x-ms-client-request-id": "a3b939cb-54f5-0c3b-5dad-c341b43ef762",
        "x-ms-date": "Fri, 19 Feb 2021 19:05:02 GMT",
        "x-ms-return-client-request-id": "true",
<<<<<<< HEAD
        "x-ms-version": "2020-12-06"
=======
        "x-ms-version": "2021-02-12"
>>>>>>> 7e782c87
      },
      "RequestBody": null,
      "StatusCode": 201,
      "ResponseHeaders": {
        "Content-Length": "0",
        "Date": "Fri, 19 Feb 2021 19:05:01 GMT",
        "ETag": "\"0x8D8D509428A4290\"",
        "Last-Modified": "Fri, 19 Feb 2021 19:05:02 GMT",
        "Server": [
          "Windows-Azure-HDFS/1.0",
          "Microsoft-HTTPAPI/2.0"
        ],
        "x-ms-client-request-id": "a3b939cb-54f5-0c3b-5dad-c341b43ef762",
        "x-ms-request-id": "da844d3c-a01f-0061-71f2-065c1c000000",
<<<<<<< HEAD
        "x-ms-version": "2020-12-06"
=======
        "x-ms-version": "2021-02-12"
>>>>>>> 7e782c87
      },
      "ResponseBody": []
    },
    {
      "RequestUri": "https://seannse.dfs.core.windows.net/test-filesystem-a0f59dc9-d96b-b723-e892-f5f386afa296/test-directory-328e891b-d33b-d1c7-339e-9d2169271ba0/test-directory-7ac603b4-8f0f-238d-fcc3-797228fa93a4?resource=directory",
      "RequestMethod": "PUT",
      "RequestHeaders": {
        "Accept": "application/json",
        "Authorization": "Sanitized",
        "User-Agent": [
          "azsdk-net-Storage.Files.DataLake/12.7.0-alpha.20210219.1",
          "(.NET 5.0.3; Microsoft Windows 10.0.19041)"
        ],
        "x-ms-client-request-id": "5af3f739-30e4-3bcc-ab95-a631dac8e463",
        "x-ms-date": "Fri, 19 Feb 2021 19:05:02 GMT",
        "x-ms-return-client-request-id": "true",
<<<<<<< HEAD
        "x-ms-version": "2020-12-06"
=======
        "x-ms-version": "2021-02-12"
>>>>>>> 7e782c87
      },
      "RequestBody": null,
      "StatusCode": 201,
      "ResponseHeaders": {
        "Content-Length": "0",
        "Date": "Fri, 19 Feb 2021 19:05:01 GMT",
        "ETag": "\"0x8D8D509429712B5\"",
        "Last-Modified": "Fri, 19 Feb 2021 19:05:02 GMT",
        "Server": [
          "Windows-Azure-HDFS/1.0",
          "Microsoft-HTTPAPI/2.0"
        ],
        "x-ms-client-request-id": "5af3f739-30e4-3bcc-ab95-a631dac8e463",
        "x-ms-request-id": "da844d4a-a01f-0061-7ff2-065c1c000000",
<<<<<<< HEAD
        "x-ms-version": "2020-12-06"
=======
        "x-ms-version": "2021-02-12"
>>>>>>> 7e782c87
      },
      "ResponseBody": []
    },
    {
      "RequestUri": "https://seannse.dfs.core.windows.net/test-filesystem-a0f59dc9-d96b-b723-e892-f5f386afa296/test-directory-328e891b-d33b-d1c7-339e-9d2169271ba0/test-directory-7ac603b4-8f0f-238d-fcc3-797228fa93a4/test-file-3c481e19-6b39-bf66-7b8c-a0e1965c2bbb?resource=file",
      "RequestMethod": "PUT",
      "RequestHeaders": {
        "Accept": "application/json",
        "Authorization": "Sanitized",
        "User-Agent": [
          "azsdk-net-Storage.Files.DataLake/12.7.0-alpha.20210219.1",
          "(.NET 5.0.3; Microsoft Windows 10.0.19041)"
        ],
        "x-ms-client-request-id": "d9179649-d9f9-cd0c-9034-df578feaa54f",
        "x-ms-date": "Fri, 19 Feb 2021 19:05:02 GMT",
        "x-ms-return-client-request-id": "true",
<<<<<<< HEAD
        "x-ms-version": "2020-12-06"
=======
        "x-ms-version": "2021-02-12"
>>>>>>> 7e782c87
      },
      "RequestBody": null,
      "StatusCode": 201,
      "ResponseHeaders": {
        "Content-Length": "0",
        "Date": "Fri, 19 Feb 2021 19:05:01 GMT",
        "ETag": "\"0x8D8D50942A34E5C\"",
        "Last-Modified": "Fri, 19 Feb 2021 19:05:02 GMT",
        "Server": [
          "Windows-Azure-HDFS/1.0",
          "Microsoft-HTTPAPI/2.0"
        ],
        "x-ms-client-request-id": "d9179649-d9f9-cd0c-9034-df578feaa54f",
        "x-ms-request-id": "da844d52-a01f-0061-07f2-065c1c000000",
<<<<<<< HEAD
        "x-ms-version": "2020-12-06"
=======
        "x-ms-version": "2021-02-12"
>>>>>>> 7e782c87
      },
      "ResponseBody": []
    },
    {
      "RequestUri": "https://seannse.dfs.core.windows.net/test-filesystem-a0f59dc9-d96b-b723-e892-f5f386afa296/test-directory-328e891b-d33b-d1c7-339e-9d2169271ba0/test-file-a684eb6a-b38f-e15c-5e7e-8f6f8b007125?resource=file",
      "RequestMethod": "PUT",
      "RequestHeaders": {
        "Accept": "application/json",
        "Authorization": "Sanitized",
        "User-Agent": [
          "azsdk-net-Storage.Files.DataLake/12.7.0-alpha.20210219.1",
          "(.NET 5.0.3; Microsoft Windows 10.0.19041)"
        ],
        "x-ms-client-request-id": "62fc9024-b9d1-9681-3936-7b7a499d4190",
        "x-ms-date": "Fri, 19 Feb 2021 19:05:02 GMT",
        "x-ms-return-client-request-id": "true",
<<<<<<< HEAD
        "x-ms-version": "2020-12-06"
=======
        "x-ms-version": "2021-02-12"
>>>>>>> 7e782c87
      },
      "RequestBody": null,
      "StatusCode": 201,
      "ResponseHeaders": {
        "Content-Length": "0",
        "Date": "Fri, 19 Feb 2021 19:05:01 GMT",
        "ETag": "\"0x8D8D50942AFBFF5\"",
        "Last-Modified": "Fri, 19 Feb 2021 19:05:02 GMT",
        "Server": [
          "Windows-Azure-HDFS/1.0",
          "Microsoft-HTTPAPI/2.0"
        ],
        "x-ms-client-request-id": "62fc9024-b9d1-9681-3936-7b7a499d4190",
        "x-ms-request-id": "da844d58-a01f-0061-0df2-065c1c000000",
<<<<<<< HEAD
        "x-ms-version": "2020-12-06"
=======
        "x-ms-version": "2021-02-12"
>>>>>>> 7e782c87
      },
      "ResponseBody": []
    },
    {
      "RequestUri": "https://seannse.dfs.core.windows.net/test-filesystem-a0f59dc9-d96b-b723-e892-f5f386afa296/test-directory-328e891b-d33b-d1c7-339e-9d2169271ba0?action=setAccessControlRecursive&mode=remove",
      "RequestMethod": "PATCH",
      "RequestHeaders": {
        "Accept": "application/json",
        "Authorization": "Sanitized",
        "User-Agent": [
          "azsdk-net-Storage.Files.DataLake/12.7.0-alpha.20210219.1",
          "(.NET 5.0.3; Microsoft Windows 10.0.19041)"
        ],
        "x-ms-acl": "mask,default:user,default:group,user:ec3595d6-2c17-4696-8caa-7e139758d24a,group:ec3595d6-2c17-4696-8caa-7e139758d24a,default:user:ec3595d6-2c17-4696-8caa-7e139758d24a,default:group:ec3595d6-2c17-4696-8caa-7e139758d24a",
        "x-ms-client-request-id": "fb4acd44-0e03-7354-0e01-c60fd6478a89",
        "x-ms-date": "Fri, 19 Feb 2021 19:05:03 GMT",
        "x-ms-return-client-request-id": "true",
<<<<<<< HEAD
        "x-ms-version": "2020-12-06"
=======
        "x-ms-version": "2021-02-12"
>>>>>>> 7e782c87
      },
      "RequestBody": null,
      "StatusCode": 200,
      "ResponseHeaders": {
        "Date": "Fri, 19 Feb 2021 19:05:01 GMT",
        "Server": [
          "Windows-Azure-HDFS/1.0",
          "Microsoft-HTTPAPI/2.0"
        ],
        "Transfer-Encoding": "chunked",
        "x-ms-client-request-id": "fb4acd44-0e03-7354-0e01-c60fd6478a89",
        "x-ms-namespace-enabled": "true",
        "x-ms-request-id": "da844d63-a01f-0061-18f2-065c1c000000",
<<<<<<< HEAD
        "x-ms-version": "2020-12-06"
=======
        "x-ms-version": "2021-02-12"
>>>>>>> 7e782c87
      },
      "ResponseBody": "eyJkaXJlY3Rvcmllc1N1Y2Nlc3NmdWwiOjMsImZhaWxlZEVudHJpZXMiOltdLCJmYWlsdXJlQ291bnQiOjAsImZpbGVzU3VjY2Vzc2Z1bCI6NH0K"
    },
    {
      "RequestUri": "https://seannse.blob.core.windows.net/test-filesystem-a0f59dc9-d96b-b723-e892-f5f386afa296?restype=container",
      "RequestMethod": "DELETE",
      "RequestHeaders": {
        "Accept": "application/xml",
        "Authorization": "Sanitized",
        "traceparent": "00-cae61dac193e2f43aa2b79048f7a88f6-c8e40dfcae8cff4c-00",
        "User-Agent": [
          "azsdk-net-Storage.Files.DataLake/12.7.0-alpha.20210219.1",
          "(.NET 5.0.3; Microsoft Windows 10.0.19041)"
        ],
        "x-ms-client-request-id": "7b3686ae-4552-b58c-65b7-f050defa41e1",
        "x-ms-date": "Fri, 19 Feb 2021 19:05:03 GMT",
        "x-ms-return-client-request-id": "true",
<<<<<<< HEAD
        "x-ms-version": "2020-12-06"
=======
        "x-ms-version": "2021-02-12"
>>>>>>> 7e782c87
      },
      "RequestBody": null,
      "StatusCode": 202,
      "ResponseHeaders": {
        "Content-Length": "0",
        "Date": "Fri, 19 Feb 2021 19:05:01 GMT",
        "Server": [
          "Windows-Azure-Blob/1.0",
          "Microsoft-HTTPAPI/2.0"
        ],
        "x-ms-client-request-id": "7b3686ae-4552-b58c-65b7-f050defa41e1",
        "x-ms-request-id": "cb12f772-b01e-006d-5af2-06cb14000000",
<<<<<<< HEAD
        "x-ms-version": "2020-12-06"
=======
        "x-ms-version": "2021-02-12"
>>>>>>> 7e782c87
      },
      "ResponseBody": []
    }
  ],
  "Variables": {
    "RandomSeed": "414789853",
    "Storage_TestConfigHierarchicalNamespace": "NamespaceTenant\nseannse\nU2FuaXRpemVk\nhttps://seannse.blob.core.windows.net\nhttps://seannse.file.core.windows.net\nhttps://seannse.queue.core.windows.net\nhttps://seannse.table.core.windows.net\n\n\n\n\nhttps://seannse-secondary.blob.core.windows.net\nhttps://seannse-secondary.file.core.windows.net\nhttps://seannse-secondary.queue.core.windows.net\nhttps://seannse-secondary.table.core.windows.net\n68390a19-a643-458b-b726-408abf67b4fc\nSanitized\n72f988bf-86f1-41af-91ab-2d7cd011db47\nhttps://login.microsoftonline.com/\nCloud\nBlobEndpoint=https://seannse.blob.core.windows.net/;QueueEndpoint=https://seannse.queue.core.windows.net/;FileEndpoint=https://seannse.file.core.windows.net/;BlobSecondaryEndpoint=https://seannse-secondary.blob.core.windows.net/;QueueSecondaryEndpoint=https://seannse-secondary.queue.core.windows.net/;FileSecondaryEndpoint=https://seannse-secondary.file.core.windows.net/;AccountName=seannse;AccountKey=Sanitized\n\n\n"
  }
}<|MERGE_RESOLUTION|>--- conflicted
+++ resolved
@@ -15,11 +15,7 @@
         "x-ms-client-request-id": "b9075ba1-5138-6598-bbdf-8a6b74a01a96",
         "x-ms-date": "Fri, 19 Feb 2021 19:05:02 GMT",
         "x-ms-return-client-request-id": "true",
-<<<<<<< HEAD
-        "x-ms-version": "2020-12-06"
-=======
-        "x-ms-version": "2021-02-12"
->>>>>>> 7e782c87
+        "x-ms-version": "2021-02-12"
       },
       "RequestBody": null,
       "StatusCode": 201,
@@ -34,11 +30,7 @@
         ],
         "x-ms-client-request-id": "b9075ba1-5138-6598-bbdf-8a6b74a01a96",
         "x-ms-request-id": "cb12f5f9-b01e-006d-80f2-06cb14000000",
-<<<<<<< HEAD
-        "x-ms-version": "2020-12-06"
-=======
-        "x-ms-version": "2021-02-12"
->>>>>>> 7e782c87
+        "x-ms-version": "2021-02-12"
       },
       "ResponseBody": []
     },
@@ -56,11 +48,7 @@
         "x-ms-client-request-id": "12e0d92f-bcb9-cda6-9336-859ab476fc94",
         "x-ms-date": "Fri, 19 Feb 2021 19:05:02 GMT",
         "x-ms-return-client-request-id": "true",
-<<<<<<< HEAD
-        "x-ms-version": "2020-12-06"
-=======
-        "x-ms-version": "2021-02-12"
->>>>>>> 7e782c87
+        "x-ms-version": "2021-02-12"
       },
       "RequestBody": null,
       "StatusCode": 201,
@@ -75,11 +63,7 @@
         ],
         "x-ms-client-request-id": "12e0d92f-bcb9-cda6-9336-859ab476fc94",
         "x-ms-request-id": "da844d1a-a01f-0061-4ff2-065c1c000000",
-<<<<<<< HEAD
-        "x-ms-version": "2020-12-06"
-=======
-        "x-ms-version": "2021-02-12"
->>>>>>> 7e782c87
+        "x-ms-version": "2021-02-12"
       },
       "ResponseBody": []
     },
@@ -96,11 +80,7 @@
         "x-ms-client-request-id": "83076628-8235-3f14-eaae-e6629390f597",
         "x-ms-date": "Fri, 19 Feb 2021 19:05:02 GMT",
         "x-ms-return-client-request-id": "true",
-<<<<<<< HEAD
-        "x-ms-version": "2020-12-06"
-=======
-        "x-ms-version": "2021-02-12"
->>>>>>> 7e782c87
+        "x-ms-version": "2021-02-12"
       },
       "RequestBody": null,
       "StatusCode": 201,
@@ -115,11 +95,7 @@
         ],
         "x-ms-client-request-id": "83076628-8235-3f14-eaae-e6629390f597",
         "x-ms-request-id": "da844d24-a01f-0061-59f2-065c1c000000",
-<<<<<<< HEAD
-        "x-ms-version": "2020-12-06"
-=======
-        "x-ms-version": "2021-02-12"
->>>>>>> 7e782c87
+        "x-ms-version": "2021-02-12"
       },
       "ResponseBody": []
     },
@@ -136,11 +112,7 @@
         "x-ms-client-request-id": "139f008f-08e5-bd0f-184c-81548f4ae76c",
         "x-ms-date": "Fri, 19 Feb 2021 19:05:02 GMT",
         "x-ms-return-client-request-id": "true",
-<<<<<<< HEAD
-        "x-ms-version": "2020-12-06"
-=======
-        "x-ms-version": "2021-02-12"
->>>>>>> 7e782c87
+        "x-ms-version": "2021-02-12"
       },
       "RequestBody": null,
       "StatusCode": 201,
@@ -155,11 +127,7 @@
         ],
         "x-ms-client-request-id": "139f008f-08e5-bd0f-184c-81548f4ae76c",
         "x-ms-request-id": "da844d2e-a01f-0061-63f2-065c1c000000",
-<<<<<<< HEAD
-        "x-ms-version": "2020-12-06"
-=======
-        "x-ms-version": "2021-02-12"
->>>>>>> 7e782c87
+        "x-ms-version": "2021-02-12"
       },
       "ResponseBody": []
     },
@@ -176,11 +144,7 @@
         "x-ms-client-request-id": "a3b939cb-54f5-0c3b-5dad-c341b43ef762",
         "x-ms-date": "Fri, 19 Feb 2021 19:05:02 GMT",
         "x-ms-return-client-request-id": "true",
-<<<<<<< HEAD
-        "x-ms-version": "2020-12-06"
-=======
-        "x-ms-version": "2021-02-12"
->>>>>>> 7e782c87
+        "x-ms-version": "2021-02-12"
       },
       "RequestBody": null,
       "StatusCode": 201,
@@ -195,11 +159,7 @@
         ],
         "x-ms-client-request-id": "a3b939cb-54f5-0c3b-5dad-c341b43ef762",
         "x-ms-request-id": "da844d3c-a01f-0061-71f2-065c1c000000",
-<<<<<<< HEAD
-        "x-ms-version": "2020-12-06"
-=======
-        "x-ms-version": "2021-02-12"
->>>>>>> 7e782c87
+        "x-ms-version": "2021-02-12"
       },
       "ResponseBody": []
     },
@@ -216,11 +176,7 @@
         "x-ms-client-request-id": "5af3f739-30e4-3bcc-ab95-a631dac8e463",
         "x-ms-date": "Fri, 19 Feb 2021 19:05:02 GMT",
         "x-ms-return-client-request-id": "true",
-<<<<<<< HEAD
-        "x-ms-version": "2020-12-06"
-=======
-        "x-ms-version": "2021-02-12"
->>>>>>> 7e782c87
+        "x-ms-version": "2021-02-12"
       },
       "RequestBody": null,
       "StatusCode": 201,
@@ -235,11 +191,7 @@
         ],
         "x-ms-client-request-id": "5af3f739-30e4-3bcc-ab95-a631dac8e463",
         "x-ms-request-id": "da844d4a-a01f-0061-7ff2-065c1c000000",
-<<<<<<< HEAD
-        "x-ms-version": "2020-12-06"
-=======
-        "x-ms-version": "2021-02-12"
->>>>>>> 7e782c87
+        "x-ms-version": "2021-02-12"
       },
       "ResponseBody": []
     },
@@ -256,11 +208,7 @@
         "x-ms-client-request-id": "d9179649-d9f9-cd0c-9034-df578feaa54f",
         "x-ms-date": "Fri, 19 Feb 2021 19:05:02 GMT",
         "x-ms-return-client-request-id": "true",
-<<<<<<< HEAD
-        "x-ms-version": "2020-12-06"
-=======
-        "x-ms-version": "2021-02-12"
->>>>>>> 7e782c87
+        "x-ms-version": "2021-02-12"
       },
       "RequestBody": null,
       "StatusCode": 201,
@@ -275,11 +223,7 @@
         ],
         "x-ms-client-request-id": "d9179649-d9f9-cd0c-9034-df578feaa54f",
         "x-ms-request-id": "da844d52-a01f-0061-07f2-065c1c000000",
-<<<<<<< HEAD
-        "x-ms-version": "2020-12-06"
-=======
-        "x-ms-version": "2021-02-12"
->>>>>>> 7e782c87
+        "x-ms-version": "2021-02-12"
       },
       "ResponseBody": []
     },
@@ -296,11 +240,7 @@
         "x-ms-client-request-id": "62fc9024-b9d1-9681-3936-7b7a499d4190",
         "x-ms-date": "Fri, 19 Feb 2021 19:05:02 GMT",
         "x-ms-return-client-request-id": "true",
-<<<<<<< HEAD
-        "x-ms-version": "2020-12-06"
-=======
-        "x-ms-version": "2021-02-12"
->>>>>>> 7e782c87
+        "x-ms-version": "2021-02-12"
       },
       "RequestBody": null,
       "StatusCode": 201,
@@ -315,11 +255,7 @@
         ],
         "x-ms-client-request-id": "62fc9024-b9d1-9681-3936-7b7a499d4190",
         "x-ms-request-id": "da844d58-a01f-0061-0df2-065c1c000000",
-<<<<<<< HEAD
-        "x-ms-version": "2020-12-06"
-=======
-        "x-ms-version": "2021-02-12"
->>>>>>> 7e782c87
+        "x-ms-version": "2021-02-12"
       },
       "ResponseBody": []
     },
@@ -337,11 +273,7 @@
         "x-ms-client-request-id": "fb4acd44-0e03-7354-0e01-c60fd6478a89",
         "x-ms-date": "Fri, 19 Feb 2021 19:05:03 GMT",
         "x-ms-return-client-request-id": "true",
-<<<<<<< HEAD
-        "x-ms-version": "2020-12-06"
-=======
-        "x-ms-version": "2021-02-12"
->>>>>>> 7e782c87
+        "x-ms-version": "2021-02-12"
       },
       "RequestBody": null,
       "StatusCode": 200,
@@ -355,11 +287,7 @@
         "x-ms-client-request-id": "fb4acd44-0e03-7354-0e01-c60fd6478a89",
         "x-ms-namespace-enabled": "true",
         "x-ms-request-id": "da844d63-a01f-0061-18f2-065c1c000000",
-<<<<<<< HEAD
-        "x-ms-version": "2020-12-06"
-=======
-        "x-ms-version": "2021-02-12"
->>>>>>> 7e782c87
+        "x-ms-version": "2021-02-12"
       },
       "ResponseBody": "eyJkaXJlY3Rvcmllc1N1Y2Nlc3NmdWwiOjMsImZhaWxlZEVudHJpZXMiOltdLCJmYWlsdXJlQ291bnQiOjAsImZpbGVzU3VjY2Vzc2Z1bCI6NH0K"
     },
@@ -377,11 +305,7 @@
         "x-ms-client-request-id": "7b3686ae-4552-b58c-65b7-f050defa41e1",
         "x-ms-date": "Fri, 19 Feb 2021 19:05:03 GMT",
         "x-ms-return-client-request-id": "true",
-<<<<<<< HEAD
-        "x-ms-version": "2020-12-06"
-=======
-        "x-ms-version": "2021-02-12"
->>>>>>> 7e782c87
+        "x-ms-version": "2021-02-12"
       },
       "RequestBody": null,
       "StatusCode": 202,
@@ -394,11 +318,7 @@
         ],
         "x-ms-client-request-id": "7b3686ae-4552-b58c-65b7-f050defa41e1",
         "x-ms-request-id": "cb12f772-b01e-006d-5af2-06cb14000000",
-<<<<<<< HEAD
-        "x-ms-version": "2020-12-06"
-=======
-        "x-ms-version": "2021-02-12"
->>>>>>> 7e782c87
+        "x-ms-version": "2021-02-12"
       },
       "ResponseBody": []
     }
