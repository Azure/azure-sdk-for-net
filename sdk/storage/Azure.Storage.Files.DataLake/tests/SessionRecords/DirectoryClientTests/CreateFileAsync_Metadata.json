--- conflicted
+++ resolved
@@ -14,11 +14,7 @@
         "x-ms-client-request-id": "90751905-d785-9730-2429-d04a6bda0711",
         "x-ms-date": "Fri, 03 Apr 2020 20:53:11 GMT",
         "x-ms-return-client-request-id": "true",
-<<<<<<< HEAD
-        "x-ms-version": "2019-12-12"
-=======
         "x-ms-version": "2020-02-10"
->>>>>>> 60f4876e
       },
       "RequestBody": null,
       "StatusCode": 201,
@@ -33,11 +29,7 @@
         ],
         "x-ms-client-request-id": "90751905-d785-9730-2429-d04a6bda0711",
         "x-ms-request-id": "9621593a-f01e-0012-0ef9-093670000000",
-<<<<<<< HEAD
-        "x-ms-version": "2019-12-12"
-=======
         "x-ms-version": "2020-02-10"
->>>>>>> 60f4876e
       },
       "ResponseBody": []
     },
@@ -54,11 +46,7 @@
         "x-ms-client-request-id": "91014b6d-5cad-430f-1f37-19f3253a0bd8",
         "x-ms-date": "Fri, 03 Apr 2020 20:53:11 GMT",
         "x-ms-return-client-request-id": "true",
-<<<<<<< HEAD
-        "x-ms-version": "2019-12-12"
-=======
         "x-ms-version": "2020-02-10"
->>>>>>> 60f4876e
       },
       "RequestBody": null,
       "StatusCode": 201,
@@ -73,11 +61,7 @@
         ],
         "x-ms-client-request-id": "91014b6d-5cad-430f-1f37-19f3253a0bd8",
         "x-ms-request-id": "fa43fab0-201f-0097-6cf9-091bad000000",
-<<<<<<< HEAD
-        "x-ms-version": "2019-12-12"
-=======
         "x-ms-version": "2020-02-10"
->>>>>>> 60f4876e
       },
       "ResponseBody": []
     },
@@ -94,11 +78,7 @@
         "x-ms-date": "Fri, 03 Apr 2020 20:53:11 GMT",
         "x-ms-properties": "foo=YmFy,meta=ZGF0YQ==,Capital=bGV0dGVy,UPPER=Y2FzZQ==",
         "x-ms-return-client-request-id": "true",
-<<<<<<< HEAD
-        "x-ms-version": "2019-12-12"
-=======
         "x-ms-version": "2020-02-10"
->>>>>>> 60f4876e
       },
       "RequestBody": null,
       "StatusCode": 201,
@@ -113,11 +93,7 @@
         ],
         "x-ms-client-request-id": "e84d3985-0de4-2cd1-7b23-d5ab2e5693c4",
         "x-ms-request-id": "fa43fab1-201f-0097-6df9-091bad000000",
-<<<<<<< HEAD
-        "x-ms-version": "2019-12-12"
-=======
         "x-ms-version": "2020-02-10"
->>>>>>> 60f4876e
       },
       "ResponseBody": []
     },
@@ -133,11 +109,7 @@
         "x-ms-client-request-id": "7733d313-720d-0db3-2a5c-c427717bc49b",
         "x-ms-date": "Fri, 03 Apr 2020 20:53:11 GMT",
         "x-ms-return-client-request-id": "true",
-<<<<<<< HEAD
-        "x-ms-version": "2019-12-12"
-=======
         "x-ms-version": "2020-02-10"
->>>>>>> 60f4876e
       },
       "RequestBody": null,
       "StatusCode": 200,
@@ -165,11 +137,7 @@
         "x-ms-meta-UPPER": "case",
         "x-ms-request-id": "96215958-f01e-0012-28f9-093670000000",
         "x-ms-server-encrypted": "true",
-<<<<<<< HEAD
-        "x-ms-version": "2019-12-12"
-=======
         "x-ms-version": "2020-02-10"
->>>>>>> 60f4876e
       },
       "ResponseBody": []
     },
@@ -186,11 +154,7 @@
         "x-ms-client-request-id": "5b978120-1c22-6ab6-cecb-ff5507659857",
         "x-ms-date": "Fri, 03 Apr 2020 20:53:11 GMT",
         "x-ms-return-client-request-id": "true",
-<<<<<<< HEAD
-        "x-ms-version": "2019-12-12"
-=======
         "x-ms-version": "2020-02-10"
->>>>>>> 60f4876e
       },
       "RequestBody": null,
       "StatusCode": 202,
@@ -203,11 +167,7 @@
         ],
         "x-ms-client-request-id": "5b978120-1c22-6ab6-cecb-ff5507659857",
         "x-ms-request-id": "96215966-f01e-0012-32f9-093670000000",
-<<<<<<< HEAD
-        "x-ms-version": "2019-12-12"
-=======
         "x-ms-version": "2020-02-10"
->>>>>>> 60f4876e
       },
       "ResponseBody": []
     }
