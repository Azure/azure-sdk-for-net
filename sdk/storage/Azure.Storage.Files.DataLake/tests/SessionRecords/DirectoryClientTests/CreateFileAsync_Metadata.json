{
  "Entries": [
    {
      "RequestUri": "http://seannsecanary.blob.core.windows.net/test-filesystem-4275a1f2-e96b-8021-966e-5afbdfb785e0?restype=container",
      "RequestMethod": "PUT",
      "RequestHeaders": {
        "Authorization": "Sanitized",
        "traceparent": "00-5013776219d06b4c88a12045cfb6125b-379dd4928e75864a-00",
        "User-Agent": [
          "azsdk-net-Storage.Files.DataLake/12.1.0-dev.20200403.1",
          "(.NET Core 4.6.28325.01; Microsoft Windows 10.0.18362 )"
        ],
        "x-ms-blob-public-access": "container",
        "x-ms-client-request-id": "90751905-d785-9730-2429-d04a6bda0711",
        "x-ms-date": "Fri, 03 Apr 2020 20:53:11 GMT",
        "x-ms-return-client-request-id": "true",
        "x-ms-version": "2019-12-12"
      },
      "RequestBody": null,
      "StatusCode": 201,
      "ResponseHeaders": {
        "Content-Length": "0",
        "Date": "Fri, 03 Apr 2020 20:53:09 GMT",
        "ETag": "\u00220x8D7D811047EEB88\u0022",
        "Last-Modified": "Fri, 03 Apr 2020 20:53:09 GMT",
        "Server": [
          "Windows-Azure-Blob/1.0",
          "Microsoft-HTTPAPI/2.0"
        ],
        "x-ms-client-request-id": "90751905-d785-9730-2429-d04a6bda0711",
<<<<<<< HEAD
        "x-ms-request-id": "33babea9-201e-002e-063a-f3c02c000000",
=======
        "x-ms-request-id": "9621593a-f01e-0012-0ef9-093670000000",
>>>>>>> 8d420312
        "x-ms-version": "2019-12-12"
      },
      "ResponseBody": []
    },
    {
      "RequestUri": "http://seannsecanary.dfs.core.windows.net/test-filesystem-4275a1f2-e96b-8021-966e-5afbdfb785e0/test-directory-c31416d3-c14a-3efa-7792-b2f68b4cd8d4?resource=directory",
      "RequestMethod": "PUT",
      "RequestHeaders": {
        "Authorization": "Sanitized",
        "traceparent": "00-538b68db9229f14392ec9a73047fd213-73f8ee772a693347-00",
        "User-Agent": [
          "azsdk-net-Storage.Files.DataLake/12.1.0-dev.20200403.1",
          "(.NET Core 4.6.28325.01; Microsoft Windows 10.0.18362 )"
        ],
        "x-ms-client-request-id": "91014b6d-5cad-430f-1f37-19f3253a0bd8",
        "x-ms-date": "Fri, 03 Apr 2020 20:53:11 GMT",
        "x-ms-return-client-request-id": "true",
        "x-ms-version": "2019-12-12"
      },
      "RequestBody": null,
      "StatusCode": 201,
      "ResponseHeaders": {
        "Content-Length": "0",
        "Date": "Fri, 03 Apr 2020 20:53:09 GMT",
        "ETag": "\u00220x8D7D81104908B10\u0022",
        "Last-Modified": "Fri, 03 Apr 2020 20:53:09 GMT",
        "Server": [
          "Windows-Azure-HDFS/1.0",
          "Microsoft-HTTPAPI/2.0"
        ],
        "x-ms-client-request-id": "91014b6d-5cad-430f-1f37-19f3253a0bd8",
<<<<<<< HEAD
        "x-ms-request-id": "c4760dd4-301f-0040-0b3a-f39503000000",
=======
        "x-ms-request-id": "fa43fab0-201f-0097-6cf9-091bad000000",
>>>>>>> 8d420312
        "x-ms-version": "2019-12-12"
      },
      "ResponseBody": []
    },
    {
      "RequestUri": "http://seannsecanary.dfs.core.windows.net/test-filesystem-4275a1f2-e96b-8021-966e-5afbdfb785e0/test-directory-c31416d3-c14a-3efa-7792-b2f68b4cd8d4/test-file-6afbfb51-41e4-ded0-bb01-2db9b05a5a97?resource=file",
      "RequestMethod": "PUT",
      "RequestHeaders": {
        "Authorization": "Sanitized",
        "User-Agent": [
          "azsdk-net-Storage.Files.DataLake/12.1.0-dev.20200403.1",
          "(.NET Core 4.6.28325.01; Microsoft Windows 10.0.18362 )"
        ],
        "x-ms-client-request-id": "e84d3985-0de4-2cd1-7b23-d5ab2e5693c4",
        "x-ms-date": "Fri, 03 Apr 2020 20:53:11 GMT",
        "x-ms-properties": "foo=YmFy,meta=ZGF0YQ==,Capital=bGV0dGVy,UPPER=Y2FzZQ==",
        "x-ms-return-client-request-id": "true",
        "x-ms-version": "2019-12-12"
      },
      "RequestBody": null,
      "StatusCode": 201,
      "ResponseHeaders": {
        "Content-Length": "0",
        "Date": "Fri, 03 Apr 2020 20:53:09 GMT",
        "ETag": "\u00220x8D7D81104A0D212\u0022",
        "Last-Modified": "Fri, 03 Apr 2020 20:53:09 GMT",
        "Server": [
          "Windows-Azure-HDFS/1.0",
          "Microsoft-HTTPAPI/2.0"
        ],
        "x-ms-client-request-id": "e84d3985-0de4-2cd1-7b23-d5ab2e5693c4",
<<<<<<< HEAD
        "x-ms-request-id": "c4760dd5-301f-0040-0c3a-f39503000000",
=======
        "x-ms-request-id": "fa43fab1-201f-0097-6df9-091bad000000",
>>>>>>> 8d420312
        "x-ms-version": "2019-12-12"
      },
      "ResponseBody": []
    },
    {
      "RequestUri": "http://seannsecanary.blob.core.windows.net/test-filesystem-4275a1f2-e96b-8021-966e-5afbdfb785e0/test-directory-c31416d3-c14a-3efa-7792-b2f68b4cd8d4/test-file-6afbfb51-41e4-ded0-bb01-2db9b05a5a97",
      "RequestMethod": "HEAD",
      "RequestHeaders": {
        "Authorization": "Sanitized",
        "User-Agent": [
          "azsdk-net-Storage.Files.DataLake/12.1.0-dev.20200403.1",
          "(.NET Core 4.6.28325.01; Microsoft Windows 10.0.18362 )"
        ],
        "x-ms-client-request-id": "7733d313-720d-0db3-2a5c-c427717bc49b",
        "x-ms-date": "Fri, 03 Apr 2020 20:53:11 GMT",
        "x-ms-return-client-request-id": "true",
        "x-ms-version": "2019-12-12"
      },
      "RequestBody": null,
      "StatusCode": 200,
      "ResponseHeaders": {
        "Accept-Ranges": "bytes",
        "Content-Length": "0",
        "Content-Type": "application/octet-stream",
        "Date": "Fri, 03 Apr 2020 20:53:09 GMT",
        "ETag": "\u00220x8D7D81104A0D212\u0022",
        "Last-Modified": "Fri, 03 Apr 2020 20:53:09 GMT",
        "Server": [
          "Windows-Azure-Blob/1.0",
          "Microsoft-HTTPAPI/2.0"
        ],
        "x-ms-access-tier": "Hot",
        "x-ms-access-tier-inferred": "true",
        "x-ms-blob-type": "BlockBlob",
        "x-ms-client-request-id": "7733d313-720d-0db3-2a5c-c427717bc49b",
        "x-ms-creation-time": "Fri, 03 Apr 2020 20:53:09 GMT",
        "x-ms-lease-state": "available",
        "x-ms-lease-status": "unlocked",
        "x-ms-meta-Capital": "letter",
        "x-ms-meta-foo": "bar",
        "x-ms-meta-meta": "data",
        "x-ms-meta-UPPER": "case",
        "x-ms-request-id": "96215958-f01e-0012-28f9-093670000000",
        "x-ms-server-encrypted": "true",
        "x-ms-version": "2019-12-12"
      },
      "ResponseBody": []
    },
    {
      "RequestUri": "http://seannsecanary.blob.core.windows.net/test-filesystem-4275a1f2-e96b-8021-966e-5afbdfb785e0?restype=container",
      "RequestMethod": "DELETE",
      "RequestHeaders": {
        "Authorization": "Sanitized",
        "traceparent": "00-d4d3d0d4d4d7964398fe9e00501a15d6-3c5aed8ca9200b41-00",
        "User-Agent": [
          "azsdk-net-Storage.Files.DataLake/12.1.0-dev.20200403.1",
          "(.NET Core 4.6.28325.01; Microsoft Windows 10.0.18362 )"
        ],
        "x-ms-client-request-id": "5b978120-1c22-6ab6-cecb-ff5507659857",
        "x-ms-date": "Fri, 03 Apr 2020 20:53:11 GMT",
        "x-ms-return-client-request-id": "true",
        "x-ms-version": "2019-12-12"
      },
      "RequestBody": null,
      "StatusCode": 202,
      "ResponseHeaders": {
        "Content-Length": "0",
        "Date": "Fri, 03 Apr 2020 20:53:09 GMT",
        "Server": [
          "Windows-Azure-Blob/1.0",
          "Microsoft-HTTPAPI/2.0"
        ],
        "x-ms-client-request-id": "5b978120-1c22-6ab6-cecb-ff5507659857",
<<<<<<< HEAD
        "x-ms-request-id": "33babeb2-201e-002e-0c3a-f3c02c000000",
=======
        "x-ms-request-id": "96215966-f01e-0012-32f9-093670000000",
>>>>>>> 8d420312
        "x-ms-version": "2019-12-12"
      },
      "ResponseBody": []
    }
  ],
  "Variables": {
    "RandomSeed": "1390154504",
    "Storage_TestConfigHierarchicalNamespace": "NamespaceTenant\nseannsecanary\nU2FuaXRpemVk\nhttp://seannsecanary.blob.core.windows.net\nhttp://seannsecanary.file.core.windows.net\nhttp://seannsecanary.queue.core.windows.net\nhttp://seannsecanary.table.core.windows.net\n\n\n\n\nhttp://seannsecanary-secondary.blob.core.windows.net\nhttp://seannsecanary-secondary.file.core.windows.net\nhttp://seannsecanary-secondary.queue.core.windows.net\nhttp://seannsecanary-secondary.table.core.windows.net\n68390a19-a643-458b-b726-408abf67b4fc\nSanitized\n72f988bf-86f1-41af-91ab-2d7cd011db47\nhttps://login.microsoftonline.com/\nCloud\nBlobEndpoint=http://seannsecanary.blob.core.windows.net/;QueueEndpoint=http://seannsecanary.queue.core.windows.net/;FileEndpoint=http://seannsecanary.file.core.windows.net/;BlobSecondaryEndpoint=http://seannsecanary-secondary.blob.core.windows.net/;QueueSecondaryEndpoint=http://seannsecanary-secondary.queue.core.windows.net/;FileSecondaryEndpoint=http://seannsecanary-secondary.file.core.windows.net/;AccountName=seannsecanary;AccountKey=Sanitized\n"
  }
}<|MERGE_RESOLUTION|>--- conflicted
+++ resolved
@@ -28,11 +28,7 @@
           "Microsoft-HTTPAPI/2.0"
         ],
         "x-ms-client-request-id": "90751905-d785-9730-2429-d04a6bda0711",
-<<<<<<< HEAD
-        "x-ms-request-id": "33babea9-201e-002e-063a-f3c02c000000",
-=======
         "x-ms-request-id": "9621593a-f01e-0012-0ef9-093670000000",
->>>>>>> 8d420312
         "x-ms-version": "2019-12-12"
       },
       "ResponseBody": []
@@ -64,11 +60,7 @@
           "Microsoft-HTTPAPI/2.0"
         ],
         "x-ms-client-request-id": "91014b6d-5cad-430f-1f37-19f3253a0bd8",
-<<<<<<< HEAD
-        "x-ms-request-id": "c4760dd4-301f-0040-0b3a-f39503000000",
-=======
         "x-ms-request-id": "fa43fab0-201f-0097-6cf9-091bad000000",
->>>>>>> 8d420312
         "x-ms-version": "2019-12-12"
       },
       "ResponseBody": []
@@ -100,11 +92,7 @@
           "Microsoft-HTTPAPI/2.0"
         ],
         "x-ms-client-request-id": "e84d3985-0de4-2cd1-7b23-d5ab2e5693c4",
-<<<<<<< HEAD
-        "x-ms-request-id": "c4760dd5-301f-0040-0c3a-f39503000000",
-=======
         "x-ms-request-id": "fa43fab1-201f-0097-6df9-091bad000000",
->>>>>>> 8d420312
         "x-ms-version": "2019-12-12"
       },
       "ResponseBody": []
@@ -178,11 +166,7 @@
           "Microsoft-HTTPAPI/2.0"
         ],
         "x-ms-client-request-id": "5b978120-1c22-6ab6-cecb-ff5507659857",
-<<<<<<< HEAD
-        "x-ms-request-id": "33babeb2-201e-002e-0c3a-f3c02c000000",
-=======
         "x-ms-request-id": "96215966-f01e-0012-32f9-093670000000",
->>>>>>> 8d420312
         "x-ms-version": "2019-12-12"
       },
       "ResponseBody": []
