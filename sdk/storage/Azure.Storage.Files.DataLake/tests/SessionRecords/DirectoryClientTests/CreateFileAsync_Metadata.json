﻿{
  "Entries": [
    {
      "RequestUri": "https://seannse.blob.core.windows.net/test-filesystem-47b767d0-2657-96d2-08ab-359d13395b3a?restype=container",
      "RequestMethod": "PUT",
      "RequestHeaders": {
        "Accept": "application/xml",
        "Authorization": "Sanitized",
        "traceparent": "00-ae59ca212a345144a2ea3a946d404d57-d933800dc55a6d4e-00",
        "User-Agent": [
          "azsdk-net-Storage.Files.DataLake/12.7.0-alpha.20210219.1",
          "(.NET 5.0.3; Microsoft Windows 10.0.19041)"
        ],
        "x-ms-blob-public-access": "container",
        "x-ms-client-request-id": "a8d1270e-ac3d-731e-030e-5eb12310a9d8",
        "x-ms-date": "Fri, 19 Feb 2021 18:59:47 GMT",
        "x-ms-return-client-request-id": "true",
<<<<<<< HEAD
        "x-ms-version": "2020-12-06"
=======
        "x-ms-version": "2021-02-12"
>>>>>>> 7e782c87
      },
      "RequestBody": null,
      "StatusCode": 201,
      "ResponseHeaders": {
        "Content-Length": "0",
        "Date": "Fri, 19 Feb 2021 18:59:47 GMT",
        "ETag": "\"0x8D8D50886DF97F9\"",
        "Last-Modified": "Fri, 19 Feb 2021 18:59:47 GMT",
        "Server": [
          "Windows-Azure-Blob/1.0",
          "Microsoft-HTTPAPI/2.0"
        ],
        "x-ms-client-request-id": "a8d1270e-ac3d-731e-030e-5eb12310a9d8",
        "x-ms-request-id": "cb1158cb-b01e-006d-6ff1-06cb14000000",
<<<<<<< HEAD
        "x-ms-version": "2020-12-06"
=======
        "x-ms-version": "2021-02-12"
>>>>>>> 7e782c87
      },
      "ResponseBody": []
    },
    {
      "RequestUri": "https://seannse.dfs.core.windows.net/test-filesystem-47b767d0-2657-96d2-08ab-359d13395b3a/test-directory-0265eaa6-0bec-5e1c-017a-5cecc7c21366?resource=directory",
      "RequestMethod": "PUT",
      "RequestHeaders": {
        "Accept": "application/json",
        "Authorization": "Sanitized",
        "traceparent": "00-2a70407a6f28794ba88577ed1e7fe26f-2250402675d55d4f-00",
        "User-Agent": [
          "azsdk-net-Storage.Files.DataLake/12.7.0-alpha.20210219.1",
          "(.NET 5.0.3; Microsoft Windows 10.0.19041)"
        ],
        "x-ms-client-request-id": "986986c1-6a3c-0232-0a72-a7c34f32ab41",
        "x-ms-date": "Fri, 19 Feb 2021 18:59:47 GMT",
        "x-ms-return-client-request-id": "true",
<<<<<<< HEAD
        "x-ms-version": "2020-12-06"
=======
        "x-ms-version": "2021-02-12"
>>>>>>> 7e782c87
      },
      "RequestBody": null,
      "StatusCode": 201,
      "ResponseHeaders": {
        "Content-Length": "0",
        "Date": "Fri, 19 Feb 2021 18:59:47 GMT",
        "ETag": "\"0x8D8D50886EED2A5\"",
        "Last-Modified": "Fri, 19 Feb 2021 18:59:47 GMT",
        "Server": [
          "Windows-Azure-HDFS/1.0",
          "Microsoft-HTTPAPI/2.0"
        ],
        "x-ms-client-request-id": "986986c1-6a3c-0232-0a72-a7c34f32ab41",
        "x-ms-request-id": "da837579-a01f-0061-30f1-065c1c000000",
<<<<<<< HEAD
        "x-ms-version": "2020-12-06"
=======
        "x-ms-version": "2021-02-12"
>>>>>>> 7e782c87
      },
      "ResponseBody": []
    },
    {
      "RequestUri": "https://seannse.dfs.core.windows.net/test-filesystem-47b767d0-2657-96d2-08ab-359d13395b3a/test-directory-0265eaa6-0bec-5e1c-017a-5cecc7c21366/test-file-0d74f7fb-be81-f370-edd8-c117919f4a4c?resource=file",
      "RequestMethod": "PUT",
      "RequestHeaders": {
        "Accept": "application/json",
        "Authorization": "Sanitized",
        "User-Agent": [
          "azsdk-net-Storage.Files.DataLake/12.7.0-alpha.20210219.1",
          "(.NET 5.0.3; Microsoft Windows 10.0.19041)"
        ],
        "x-ms-client-request-id": "1c813829-0b3f-0258-1676-aa63a91a716b",
        "x-ms-date": "Fri, 19 Feb 2021 18:59:48 GMT",
        "x-ms-properties": "foo=YmFy,meta=ZGF0YQ==,Capital=bGV0dGVy,UPPER=Y2FzZQ==",
        "x-ms-return-client-request-id": "true",
<<<<<<< HEAD
        "x-ms-version": "2020-12-06"
=======
        "x-ms-version": "2021-02-12"
>>>>>>> 7e782c87
      },
      "RequestBody": null,
      "StatusCode": 201,
      "ResponseHeaders": {
        "Content-Length": "0",
        "Date": "Fri, 19 Feb 2021 18:59:47 GMT",
        "ETag": "\"0x8D8D50886FB6F23\"",
        "Last-Modified": "Fri, 19 Feb 2021 18:59:47 GMT",
        "Server": [
          "Windows-Azure-HDFS/1.0",
          "Microsoft-HTTPAPI/2.0"
        ],
        "x-ms-client-request-id": "1c813829-0b3f-0258-1676-aa63a91a716b",
        "x-ms-request-id": "da837582-a01f-0061-39f1-065c1c000000",
<<<<<<< HEAD
        "x-ms-version": "2020-12-06"
=======
        "x-ms-version": "2021-02-12"
>>>>>>> 7e782c87
      },
      "ResponseBody": []
    },
    {
      "RequestUri": "https://seannse.blob.core.windows.net/test-filesystem-47b767d0-2657-96d2-08ab-359d13395b3a/test-directory-0265eaa6-0bec-5e1c-017a-5cecc7c21366/test-file-0d74f7fb-be81-f370-edd8-c117919f4a4c",
      "RequestMethod": "HEAD",
      "RequestHeaders": {
        "Accept": "application/xml",
        "Authorization": "Sanitized",
        "User-Agent": [
          "azsdk-net-Storage.Files.DataLake/12.7.0-alpha.20210219.1",
          "(.NET 5.0.3; Microsoft Windows 10.0.19041)"
        ],
        "x-ms-client-request-id": "58eeb29c-2e1d-550d-2928-2ae2d0c529ca",
        "x-ms-date": "Fri, 19 Feb 2021 18:59:48 GMT",
        "x-ms-return-client-request-id": "true",
<<<<<<< HEAD
        "x-ms-version": "2020-12-06"
=======
        "x-ms-version": "2021-02-12"
>>>>>>> 7e782c87
      },
      "RequestBody": null,
      "StatusCode": 200,
      "ResponseHeaders": {
        "Accept-Ranges": "bytes",
        "Content-Length": "0",
        "Content-Type": "application/octet-stream",
        "Date": "Fri, 19 Feb 2021 18:59:47 GMT",
        "ETag": "\"0x8D8D50886FB6F23\"",
        "Last-Modified": "Fri, 19 Feb 2021 18:59:47 GMT",
        "Server": [
          "Windows-Azure-Blob/1.0",
          "Microsoft-HTTPAPI/2.0"
        ],
        "x-ms-access-tier": "Hot",
        "x-ms-access-tier-inferred": "true",
        "x-ms-blob-type": "BlockBlob",
        "x-ms-client-request-id": "58eeb29c-2e1d-550d-2928-2ae2d0c529ca",
        "x-ms-creation-time": "Fri, 19 Feb 2021 18:59:47 GMT",
        "x-ms-group": "$superuser",
        "x-ms-lease-state": "available",
        "x-ms-lease-status": "unlocked",
        "x-ms-meta-Capital": "letter",
        "x-ms-meta-foo": "bar",
        "x-ms-meta-meta": "data",
        "x-ms-meta-UPPER": "case",
        "x-ms-owner": "$superuser",
        "x-ms-permissions": "rw-r-----",
        "x-ms-request-id": "cb115917-b01e-006d-2ff1-06cb14000000",
        "x-ms-server-encrypted": "true",
<<<<<<< HEAD
        "x-ms-version": "2020-12-06"
=======
        "x-ms-version": "2021-02-12"
>>>>>>> 7e782c87
      },
      "ResponseBody": []
    },
    {
      "RequestUri": "https://seannse.blob.core.windows.net/test-filesystem-47b767d0-2657-96d2-08ab-359d13395b3a?restype=container",
      "RequestMethod": "DELETE",
      "RequestHeaders": {
        "Accept": "application/xml",
        "Authorization": "Sanitized",
        "traceparent": "00-b48a0a749cb0f94f85b2debe78bf39ed-97bf6c14e1d9ef46-00",
        "User-Agent": [
          "azsdk-net-Storage.Files.DataLake/12.7.0-alpha.20210219.1",
          "(.NET 5.0.3; Microsoft Windows 10.0.19041)"
        ],
        "x-ms-client-request-id": "f6c7f68e-182b-fa4d-4d0b-a3de4006ae08",
        "x-ms-date": "Fri, 19 Feb 2021 18:59:48 GMT",
        "x-ms-return-client-request-id": "true",
<<<<<<< HEAD
        "x-ms-version": "2020-12-06"
=======
        "x-ms-version": "2021-02-12"
>>>>>>> 7e782c87
      },
      "RequestBody": null,
      "StatusCode": 202,
      "ResponseHeaders": {
        "Content-Length": "0",
        "Date": "Fri, 19 Feb 2021 18:59:47 GMT",
        "Server": [
          "Windows-Azure-Blob/1.0",
          "Microsoft-HTTPAPI/2.0"
        ],
        "x-ms-client-request-id": "f6c7f68e-182b-fa4d-4d0b-a3de4006ae08",
        "x-ms-request-id": "cb11592a-b01e-006d-42f1-06cb14000000",
<<<<<<< HEAD
        "x-ms-version": "2020-12-06"
=======
        "x-ms-version": "2021-02-12"
>>>>>>> 7e782c87
      },
      "ResponseBody": []
    }
  ],
  "Variables": {
    "RandomSeed": "424727717",
    "Storage_TestConfigHierarchicalNamespace": "NamespaceTenant\nseannse\nU2FuaXRpemVk\nhttps://seannse.blob.core.windows.net\nhttps://seannse.file.core.windows.net\nhttps://seannse.queue.core.windows.net\nhttps://seannse.table.core.windows.net\n\n\n\n\nhttps://seannse-secondary.blob.core.windows.net\nhttps://seannse-secondary.file.core.windows.net\nhttps://seannse-secondary.queue.core.windows.net\nhttps://seannse-secondary.table.core.windows.net\n68390a19-a643-458b-b726-408abf67b4fc\nSanitized\n72f988bf-86f1-41af-91ab-2d7cd011db47\nhttps://login.microsoftonline.com/\nCloud\nBlobEndpoint=https://seannse.blob.core.windows.net/;QueueEndpoint=https://seannse.queue.core.windows.net/;FileEndpoint=https://seannse.file.core.windows.net/;BlobSecondaryEndpoint=https://seannse-secondary.blob.core.windows.net/;QueueSecondaryEndpoint=https://seannse-secondary.queue.core.windows.net/;FileSecondaryEndpoint=https://seannse-secondary.file.core.windows.net/;AccountName=seannse;AccountKey=Sanitized\n\n\n"
  }
}<|MERGE_RESOLUTION|>--- conflicted
+++ resolved
@@ -15,11 +15,7 @@
         "x-ms-client-request-id": "a8d1270e-ac3d-731e-030e-5eb12310a9d8",
         "x-ms-date": "Fri, 19 Feb 2021 18:59:47 GMT",
         "x-ms-return-client-request-id": "true",
-<<<<<<< HEAD
-        "x-ms-version": "2020-12-06"
-=======
         "x-ms-version": "2021-02-12"
->>>>>>> 7e782c87
       },
       "RequestBody": null,
       "StatusCode": 201,
@@ -34,11 +30,7 @@
         ],
         "x-ms-client-request-id": "a8d1270e-ac3d-731e-030e-5eb12310a9d8",
         "x-ms-request-id": "cb1158cb-b01e-006d-6ff1-06cb14000000",
-<<<<<<< HEAD
-        "x-ms-version": "2020-12-06"
-=======
         "x-ms-version": "2021-02-12"
->>>>>>> 7e782c87
       },
       "ResponseBody": []
     },
@@ -56,11 +48,7 @@
         "x-ms-client-request-id": "986986c1-6a3c-0232-0a72-a7c34f32ab41",
         "x-ms-date": "Fri, 19 Feb 2021 18:59:47 GMT",
         "x-ms-return-client-request-id": "true",
-<<<<<<< HEAD
-        "x-ms-version": "2020-12-06"
-=======
         "x-ms-version": "2021-02-12"
->>>>>>> 7e782c87
       },
       "RequestBody": null,
       "StatusCode": 201,
@@ -75,11 +63,7 @@
         ],
         "x-ms-client-request-id": "986986c1-6a3c-0232-0a72-a7c34f32ab41",
         "x-ms-request-id": "da837579-a01f-0061-30f1-065c1c000000",
-<<<<<<< HEAD
-        "x-ms-version": "2020-12-06"
-=======
         "x-ms-version": "2021-02-12"
->>>>>>> 7e782c87
       },
       "ResponseBody": []
     },
@@ -97,11 +81,7 @@
         "x-ms-date": "Fri, 19 Feb 2021 18:59:48 GMT",
         "x-ms-properties": "foo=YmFy,meta=ZGF0YQ==,Capital=bGV0dGVy,UPPER=Y2FzZQ==",
         "x-ms-return-client-request-id": "true",
-<<<<<<< HEAD
-        "x-ms-version": "2020-12-06"
-=======
         "x-ms-version": "2021-02-12"
->>>>>>> 7e782c87
       },
       "RequestBody": null,
       "StatusCode": 201,
@@ -116,11 +96,7 @@
         ],
         "x-ms-client-request-id": "1c813829-0b3f-0258-1676-aa63a91a716b",
         "x-ms-request-id": "da837582-a01f-0061-39f1-065c1c000000",
-<<<<<<< HEAD
-        "x-ms-version": "2020-12-06"
-=======
         "x-ms-version": "2021-02-12"
->>>>>>> 7e782c87
       },
       "ResponseBody": []
     },
@@ -137,11 +113,7 @@
         "x-ms-client-request-id": "58eeb29c-2e1d-550d-2928-2ae2d0c529ca",
         "x-ms-date": "Fri, 19 Feb 2021 18:59:48 GMT",
         "x-ms-return-client-request-id": "true",
-<<<<<<< HEAD
-        "x-ms-version": "2020-12-06"
-=======
         "x-ms-version": "2021-02-12"
->>>>>>> 7e782c87
       },
       "RequestBody": null,
       "StatusCode": 200,
@@ -172,11 +144,7 @@
         "x-ms-permissions": "rw-r-----",
         "x-ms-request-id": "cb115917-b01e-006d-2ff1-06cb14000000",
         "x-ms-server-encrypted": "true",
-<<<<<<< HEAD
-        "x-ms-version": "2020-12-06"
-=======
         "x-ms-version": "2021-02-12"
->>>>>>> 7e782c87
       },
       "ResponseBody": []
     },
@@ -194,11 +162,7 @@
         "x-ms-client-request-id": "f6c7f68e-182b-fa4d-4d0b-a3de4006ae08",
         "x-ms-date": "Fri, 19 Feb 2021 18:59:48 GMT",
         "x-ms-return-client-request-id": "true",
-<<<<<<< HEAD
-        "x-ms-version": "2020-12-06"
-=======
         "x-ms-version": "2021-02-12"
->>>>>>> 7e782c87
       },
       "RequestBody": null,
       "StatusCode": 202,
@@ -211,11 +175,7 @@
         ],
         "x-ms-client-request-id": "f6c7f68e-182b-fa4d-4d0b-a3de4006ae08",
         "x-ms-request-id": "cb11592a-b01e-006d-42f1-06cb14000000",
-<<<<<<< HEAD
-        "x-ms-version": "2020-12-06"
-=======
         "x-ms-version": "2021-02-12"
->>>>>>> 7e782c87
       },
       "ResponseBody": []
     }
