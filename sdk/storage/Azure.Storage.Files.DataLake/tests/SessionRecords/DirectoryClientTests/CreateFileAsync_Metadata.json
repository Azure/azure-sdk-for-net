--- conflicted
+++ resolved
@@ -1,30 +1,19 @@
 {
   "Entries": [
     {
-      "RequestUri": "https://seannse.blob.core.windows.net/test-filesystem-4275a1f2-e96b-8021-966e-5afbdfb785e0?restype=container",
+      "RequestUri": "https://seannse.blob.core.windows.net/test-filesystem-47b767d0-2657-96d2-08ab-359d13395b3a?restype=container",
       "RequestMethod": "PUT",
       "RequestHeaders": {
         "Accept": "application/xml",
         "Authorization": "Sanitized",
-<<<<<<< HEAD
-        "traceparent": "00-c979c721ef0258448d2efb35b2c45071-9494a10c7757af4c-00",
+        "traceparent": "00-ae59ca212a345144a2ea3a946d404d57-d933800dc55a6d4e-00",
         "User-Agent": [
-          "azsdk-net-Storage.Files.DataLake/12.7.0-alpha.20210202.1",
-          "(.NET 5.0.2; Microsoft Windows 10.0.19042)"
+          "azsdk-net-Storage.Files.DataLake/12.7.0-alpha.20210219.1",
+          "(.NET 5.0.3; Microsoft Windows 10.0.19041)"
         ],
         "x-ms-blob-public-access": "container",
-        "x-ms-client-request-id": "90751905-d785-9730-2429-d04a6bda0711",
-        "x-ms-date": "Tue, 02 Feb 2021 21:50:31 GMT",
-=======
-        "traceparent": "00-d2eb7c3eb9b21240b8ea0f62d4aa112f-1257e42407369342-00",
-        "User-Agent": [
-          "azsdk-net-Storage.Files.DataLake/12.7.0-alpha.20210217.1",
-          "(.NET 5.0.3; Microsoft Windows 10.0.19042)"
-        ],
-        "x-ms-blob-public-access": "container",
-        "x-ms-client-request-id": "90751905-d785-9730-2429-d04a6bda0711",
-        "x-ms-date": "Wed, 17 Feb 2021 22:38:30 GMT",
->>>>>>> 1814567d
+        "x-ms-client-request-id": "a8d1270e-ac3d-731e-030e-5eb12310a9d8",
+        "x-ms-date": "Fri, 19 Feb 2021 18:59:47 GMT",
         "x-ms-return-client-request-id": "true",
         "x-ms-version": "2020-06-12"
       },
@@ -32,52 +21,32 @@
       "StatusCode": 201,
       "ResponseHeaders": {
         "Content-Length": "0",
-<<<<<<< HEAD
-        "Date": "Tue, 02 Feb 2021 21:50:32 GMT",
-        "ETag": "\u00220x8D8C7C4908D281F\u0022",
-        "Last-Modified": "Tue, 02 Feb 2021 21:50:32 GMT",
-=======
-        "Date": "Wed, 17 Feb 2021 22:38:29 GMT",
-        "ETag": "\u00220x8D8D394C003EE69\u0022",
-        "Last-Modified": "Wed, 17 Feb 2021 22:38:30 GMT",
->>>>>>> 1814567d
+        "Date": "Fri, 19 Feb 2021 18:59:47 GMT",
+        "ETag": "\u00220x8D8D50886DF97F9\u0022",
+        "Last-Modified": "Fri, 19 Feb 2021 18:59:47 GMT",
         "Server": [
           "Windows-Azure-Blob/1.0",
           "Microsoft-HTTPAPI/2.0"
         ],
-        "x-ms-client-request-id": "90751905-d785-9730-2429-d04a6bda0711",
-<<<<<<< HEAD
-        "x-ms-request-id": "4bce2535-601e-0051-5cad-f9e2d3000000",
-=======
-        "x-ms-request-id": "65e6b763-a01e-005e-557d-0594bf000000",
->>>>>>> 1814567d
+        "x-ms-client-request-id": "a8d1270e-ac3d-731e-030e-5eb12310a9d8",
+        "x-ms-request-id": "cb1158cb-b01e-006d-6ff1-06cb14000000",
         "x-ms-version": "2020-06-12"
       },
       "ResponseBody": []
     },
     {
-      "RequestUri": "https://seannse.dfs.core.windows.net/test-filesystem-4275a1f2-e96b-8021-966e-5afbdfb785e0/test-directory-c31416d3-c14a-3efa-7792-b2f68b4cd8d4?resource=directory",
+      "RequestUri": "https://seannse.dfs.core.windows.net/test-filesystem-47b767d0-2657-96d2-08ab-359d13395b3a/test-directory-0265eaa6-0bec-5e1c-017a-5cecc7c21366?resource=directory",
       "RequestMethod": "PUT",
       "RequestHeaders": {
         "Accept": "application/json",
         "Authorization": "Sanitized",
-<<<<<<< HEAD
-        "traceparent": "00-7eb6368c45403d44ad901f76ff208f3b-f2ba67cb7e236a42-00",
+        "traceparent": "00-2a70407a6f28794ba88577ed1e7fe26f-2250402675d55d4f-00",
         "User-Agent": [
-          "azsdk-net-Storage.Files.DataLake/12.7.0-alpha.20210202.1",
-          "(.NET 5.0.2; Microsoft Windows 10.0.19042)"
+          "azsdk-net-Storage.Files.DataLake/12.7.0-alpha.20210219.1",
+          "(.NET 5.0.3; Microsoft Windows 10.0.19041)"
         ],
-        "x-ms-client-request-id": "91014b6d-5cad-430f-1f37-19f3253a0bd8",
-        "x-ms-date": "Tue, 02 Feb 2021 21:50:32 GMT",
-=======
-        "traceparent": "00-1a00f0280df4ee43bb7b053c82c05c17-ed291ed4a196bf40-00",
-        "User-Agent": [
-          "azsdk-net-Storage.Files.DataLake/12.7.0-alpha.20210217.1",
-          "(.NET 5.0.3; Microsoft Windows 10.0.19042)"
-        ],
-        "x-ms-client-request-id": "91014b6d-5cad-430f-1f37-19f3253a0bd8",
-        "x-ms-date": "Wed, 17 Feb 2021 22:38:30 GMT",
->>>>>>> 1814567d
+        "x-ms-client-request-id": "986986c1-6a3c-0232-0a72-a7c34f32ab41",
+        "x-ms-date": "Fri, 19 Feb 2021 18:59:47 GMT",
         "x-ms-return-client-request-id": "true",
         "x-ms-version": "2020-06-12"
       },
@@ -85,49 +54,31 @@
       "StatusCode": 201,
       "ResponseHeaders": {
         "Content-Length": "0",
-<<<<<<< HEAD
-        "Date": "Tue, 02 Feb 2021 21:50:32 GMT",
-        "ETag": "\u00220x8D8C7C490C5EAEC\u0022",
-        "Last-Modified": "Tue, 02 Feb 2021 21:50:32 GMT",
-=======
-        "Date": "Wed, 17 Feb 2021 22:38:30 GMT",
-        "ETag": "\u00220x8D8D394C0378DCE\u0022",
-        "Last-Modified": "Wed, 17 Feb 2021 22:38:30 GMT",
->>>>>>> 1814567d
+        "Date": "Fri, 19 Feb 2021 18:59:47 GMT",
+        "ETag": "\u00220x8D8D50886EED2A5\u0022",
+        "Last-Modified": "Fri, 19 Feb 2021 18:59:47 GMT",
         "Server": [
           "Windows-Azure-HDFS/1.0",
           "Microsoft-HTTPAPI/2.0"
         ],
-        "x-ms-client-request-id": "91014b6d-5cad-430f-1f37-19f3253a0bd8",
-<<<<<<< HEAD
-        "x-ms-request-id": "507ec772-b01f-006d-15ad-f9cb14000000",
-=======
-        "x-ms-request-id": "172138ce-f01f-0088-317d-059a56000000",
->>>>>>> 1814567d
+        "x-ms-client-request-id": "986986c1-6a3c-0232-0a72-a7c34f32ab41",
+        "x-ms-request-id": "da837579-a01f-0061-30f1-065c1c000000",
         "x-ms-version": "2020-06-12"
       },
       "ResponseBody": []
     },
     {
-      "RequestUri": "https://seannse.dfs.core.windows.net/test-filesystem-4275a1f2-e96b-8021-966e-5afbdfb785e0/test-directory-c31416d3-c14a-3efa-7792-b2f68b4cd8d4/test-file-6afbfb51-41e4-ded0-bb01-2db9b05a5a97?resource=file",
+      "RequestUri": "https://seannse.dfs.core.windows.net/test-filesystem-47b767d0-2657-96d2-08ab-359d13395b3a/test-directory-0265eaa6-0bec-5e1c-017a-5cecc7c21366/test-file-0d74f7fb-be81-f370-edd8-c117919f4a4c?resource=file",
       "RequestMethod": "PUT",
       "RequestHeaders": {
         "Accept": "application/json",
         "Authorization": "Sanitized",
         "User-Agent": [
-<<<<<<< HEAD
-          "azsdk-net-Storage.Files.DataLake/12.7.0-alpha.20210202.1",
-          "(.NET 5.0.2; Microsoft Windows 10.0.19042)"
+          "azsdk-net-Storage.Files.DataLake/12.7.0-alpha.20210219.1",
+          "(.NET 5.0.3; Microsoft Windows 10.0.19041)"
         ],
-        "x-ms-client-request-id": "e84d3985-0de4-2cd1-7b23-d5ab2e5693c4",
-        "x-ms-date": "Tue, 02 Feb 2021 21:50:32 GMT",
-=======
-          "azsdk-net-Storage.Files.DataLake/12.7.0-alpha.20210217.1",
-          "(.NET 5.0.3; Microsoft Windows 10.0.19042)"
-        ],
-        "x-ms-client-request-id": "e84d3985-0de4-2cd1-7b23-d5ab2e5693c4",
-        "x-ms-date": "Wed, 17 Feb 2021 22:38:30 GMT",
->>>>>>> 1814567d
+        "x-ms-client-request-id": "1c813829-0b3f-0258-1676-aa63a91a716b",
+        "x-ms-date": "Fri, 19 Feb 2021 18:59:48 GMT",
         "x-ms-properties": "foo=YmFy,meta=ZGF0YQ==,Capital=bGV0dGVy,UPPER=Y2FzZQ==",
         "x-ms-return-client-request-id": "true",
         "x-ms-version": "2020-06-12"
@@ -136,49 +87,31 @@
       "StatusCode": 201,
       "ResponseHeaders": {
         "Content-Length": "0",
-<<<<<<< HEAD
-        "Date": "Tue, 02 Feb 2021 21:50:32 GMT",
-        "ETag": "\u00220x8D8C7C490D675E6\u0022",
-        "Last-Modified": "Tue, 02 Feb 2021 21:50:33 GMT",
-=======
-        "Date": "Wed, 17 Feb 2021 22:38:30 GMT",
-        "ETag": "\u00220x8D8D394C0491C10\u0022",
-        "Last-Modified": "Wed, 17 Feb 2021 22:38:30 GMT",
->>>>>>> 1814567d
+        "Date": "Fri, 19 Feb 2021 18:59:47 GMT",
+        "ETag": "\u00220x8D8D50886FB6F23\u0022",
+        "Last-Modified": "Fri, 19 Feb 2021 18:59:47 GMT",
         "Server": [
           "Windows-Azure-HDFS/1.0",
           "Microsoft-HTTPAPI/2.0"
         ],
-        "x-ms-client-request-id": "e84d3985-0de4-2cd1-7b23-d5ab2e5693c4",
-<<<<<<< HEAD
-        "x-ms-request-id": "507ec789-b01f-006d-2cad-f9cb14000000",
-=======
-        "x-ms-request-id": "172138e1-f01f-0088-447d-059a56000000",
->>>>>>> 1814567d
+        "x-ms-client-request-id": "1c813829-0b3f-0258-1676-aa63a91a716b",
+        "x-ms-request-id": "da837582-a01f-0061-39f1-065c1c000000",
         "x-ms-version": "2020-06-12"
       },
       "ResponseBody": []
     },
     {
-      "RequestUri": "https://seannse.blob.core.windows.net/test-filesystem-4275a1f2-e96b-8021-966e-5afbdfb785e0/test-directory-c31416d3-c14a-3efa-7792-b2f68b4cd8d4/test-file-6afbfb51-41e4-ded0-bb01-2db9b05a5a97",
+      "RequestUri": "https://seannse.blob.core.windows.net/test-filesystem-47b767d0-2657-96d2-08ab-359d13395b3a/test-directory-0265eaa6-0bec-5e1c-017a-5cecc7c21366/test-file-0d74f7fb-be81-f370-edd8-c117919f4a4c",
       "RequestMethod": "HEAD",
       "RequestHeaders": {
         "Accept": "application/xml",
         "Authorization": "Sanitized",
         "User-Agent": [
-<<<<<<< HEAD
-          "azsdk-net-Storage.Files.DataLake/12.7.0-alpha.20210202.1",
-          "(.NET 5.0.2; Microsoft Windows 10.0.19042)"
+          "azsdk-net-Storage.Files.DataLake/12.7.0-alpha.20210219.1",
+          "(.NET 5.0.3; Microsoft Windows 10.0.19041)"
         ],
-        "x-ms-client-request-id": "7733d313-720d-0db3-2a5c-c427717bc49b",
-        "x-ms-date": "Tue, 02 Feb 2021 21:50:32 GMT",
-=======
-          "azsdk-net-Storage.Files.DataLake/12.7.0-alpha.20210217.1",
-          "(.NET 5.0.3; Microsoft Windows 10.0.19042)"
-        ],
-        "x-ms-client-request-id": "7733d313-720d-0db3-2a5c-c427717bc49b",
-        "x-ms-date": "Wed, 17 Feb 2021 22:38:30 GMT",
->>>>>>> 1814567d
+        "x-ms-client-request-id": "58eeb29c-2e1d-550d-2928-2ae2d0c529ca",
+        "x-ms-date": "Fri, 19 Feb 2021 18:59:48 GMT",
         "x-ms-return-client-request-id": "true",
         "x-ms-version": "2020-06-12"
       },
@@ -188,15 +121,9 @@
         "Accept-Ranges": "bytes",
         "Content-Length": "0",
         "Content-Type": "application/octet-stream",
-<<<<<<< HEAD
-        "Date": "Tue, 02 Feb 2021 21:50:32 GMT",
-        "ETag": "\u00220x8D8C7C490D675E6\u0022",
-        "Last-Modified": "Tue, 02 Feb 2021 21:50:33 GMT",
-=======
-        "Date": "Wed, 17 Feb 2021 22:38:29 GMT",
-        "ETag": "\u00220x8D8D394C0491C10\u0022",
-        "Last-Modified": "Wed, 17 Feb 2021 22:38:30 GMT",
->>>>>>> 1814567d
+        "Date": "Fri, 19 Feb 2021 18:59:47 GMT",
+        "ETag": "\u00220x8D8D50886FB6F23\u0022",
+        "Last-Modified": "Fri, 19 Feb 2021 18:59:47 GMT",
         "Server": [
           "Windows-Azure-Blob/1.0",
           "Microsoft-HTTPAPI/2.0"
@@ -204,12 +131,8 @@
         "x-ms-access-tier": "Hot",
         "x-ms-access-tier-inferred": "true",
         "x-ms-blob-type": "BlockBlob",
-        "x-ms-client-request-id": "7733d313-720d-0db3-2a5c-c427717bc49b",
-<<<<<<< HEAD
-        "x-ms-creation-time": "Tue, 02 Feb 2021 21:50:33 GMT",
-=======
-        "x-ms-creation-time": "Wed, 17 Feb 2021 22:38:30 GMT",
->>>>>>> 1814567d
+        "x-ms-client-request-id": "58eeb29c-2e1d-550d-2928-2ae2d0c529ca",
+        "x-ms-creation-time": "Fri, 19 Feb 2021 18:59:47 GMT",
         "x-ms-group": "$superuser",
         "x-ms-lease-state": "available",
         "x-ms-lease-status": "unlocked",
@@ -219,39 +142,25 @@
         "x-ms-meta-UPPER": "case",
         "x-ms-owner": "$superuser",
         "x-ms-permissions": "rw-r-----",
-<<<<<<< HEAD
-        "x-ms-request-id": "4bce25f0-601e-0051-05ad-f9e2d3000000",
-=======
-        "x-ms-request-id": "65e6b831-a01e-005e-047d-0594bf000000",
->>>>>>> 1814567d
+        "x-ms-request-id": "cb115917-b01e-006d-2ff1-06cb14000000",
         "x-ms-server-encrypted": "true",
         "x-ms-version": "2020-06-12"
       },
       "ResponseBody": []
     },
     {
-      "RequestUri": "https://seannse.blob.core.windows.net/test-filesystem-4275a1f2-e96b-8021-966e-5afbdfb785e0?restype=container",
+      "RequestUri": "https://seannse.blob.core.windows.net/test-filesystem-47b767d0-2657-96d2-08ab-359d13395b3a?restype=container",
       "RequestMethod": "DELETE",
       "RequestHeaders": {
         "Accept": "application/xml",
         "Authorization": "Sanitized",
-<<<<<<< HEAD
-        "traceparent": "00-7cef3c900c9a7349bcae7bffb4ed5281-ef03fda2da5f894e-00",
+        "traceparent": "00-b48a0a749cb0f94f85b2debe78bf39ed-97bf6c14e1d9ef46-00",
         "User-Agent": [
-          "azsdk-net-Storage.Files.DataLake/12.7.0-alpha.20210202.1",
-          "(.NET 5.0.2; Microsoft Windows 10.0.19042)"
+          "azsdk-net-Storage.Files.DataLake/12.7.0-alpha.20210219.1",
+          "(.NET 5.0.3; Microsoft Windows 10.0.19041)"
         ],
-        "x-ms-client-request-id": "5b978120-1c22-6ab6-cecb-ff5507659857",
-        "x-ms-date": "Tue, 02 Feb 2021 21:50:32 GMT",
-=======
-        "traceparent": "00-10567c608cd6c34c84cac4dae8cc8a55-6b43196dd15fec49-00",
-        "User-Agent": [
-          "azsdk-net-Storage.Files.DataLake/12.7.0-alpha.20210217.1",
-          "(.NET 5.0.3; Microsoft Windows 10.0.19042)"
-        ],
-        "x-ms-client-request-id": "5b978120-1c22-6ab6-cecb-ff5507659857",
-        "x-ms-date": "Wed, 17 Feb 2021 22:38:31 GMT",
->>>>>>> 1814567d
+        "x-ms-client-request-id": "f6c7f68e-182b-fa4d-4d0b-a3de4006ae08",
+        "x-ms-date": "Fri, 19 Feb 2021 18:59:48 GMT",
         "x-ms-return-client-request-id": "true",
         "x-ms-version": "2020-06-12"
       },
@@ -259,28 +168,20 @@
       "StatusCode": 202,
       "ResponseHeaders": {
         "Content-Length": "0",
-<<<<<<< HEAD
-        "Date": "Tue, 02 Feb 2021 21:50:32 GMT",
-=======
-        "Date": "Wed, 17 Feb 2021 22:38:29 GMT",
->>>>>>> 1814567d
+        "Date": "Fri, 19 Feb 2021 18:59:47 GMT",
         "Server": [
           "Windows-Azure-Blob/1.0",
           "Microsoft-HTTPAPI/2.0"
         ],
-        "x-ms-client-request-id": "5b978120-1c22-6ab6-cecb-ff5507659857",
-<<<<<<< HEAD
-        "x-ms-request-id": "4bce2613-601e-0051-27ad-f9e2d3000000",
-=======
-        "x-ms-request-id": "65e6b853-a01e-005e-247d-0594bf000000",
->>>>>>> 1814567d
+        "x-ms-client-request-id": "f6c7f68e-182b-fa4d-4d0b-a3de4006ae08",
+        "x-ms-request-id": "cb11592a-b01e-006d-42f1-06cb14000000",
         "x-ms-version": "2020-06-12"
       },
       "ResponseBody": []
     }
   ],
   "Variables": {
-    "RandomSeed": "1390154504",
+    "RandomSeed": "424727717",
     "Storage_TestConfigHierarchicalNamespace": "NamespaceTenant\nseannse\nU2FuaXRpemVk\nhttps://seannse.blob.core.windows.net\nhttps://seannse.file.core.windows.net\nhttps://seannse.queue.core.windows.net\nhttps://seannse.table.core.windows.net\n\n\n\n\nhttps://seannse-secondary.blob.core.windows.net\nhttps://seannse-secondary.file.core.windows.net\nhttps://seannse-secondary.queue.core.windows.net\nhttps://seannse-secondary.table.core.windows.net\n68390a19-a643-458b-b726-408abf67b4fc\nSanitized\n72f988bf-86f1-41af-91ab-2d7cd011db47\nhttps://login.microsoftonline.com/\nCloud\nBlobEndpoint=https://seannse.blob.core.windows.net/;QueueEndpoint=https://seannse.queue.core.windows.net/;FileEndpoint=https://seannse.file.core.windows.net/;BlobSecondaryEndpoint=https://seannse-secondary.blob.core.windows.net/;QueueSecondaryEndpoint=https://seannse-secondary.queue.core.windows.net/;FileSecondaryEndpoint=https://seannse-secondary.file.core.windows.net/;AccountName=seannse;AccountKey=Sanitized\n"
   }
 }