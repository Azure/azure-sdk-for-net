--- conflicted
+++ resolved
@@ -1,30 +1,19 @@
 {
   "Entries": [
     {
-      "RequestUri": "https://seannse.blob.core.windows.net/test-filesystem-5cbe515c-be4a-5f68-ae4b-d140c69e98a2?restype=container",
+      "RequestUri": "https://seannse.blob.core.windows.net/test-filesystem-9e766782-7aba-821e-12c6-5be046086a2b?restype=container",
       "RequestMethod": "PUT",
       "RequestHeaders": {
         "Accept": "application/xml",
         "Authorization": "Sanitized",
-<<<<<<< HEAD
-        "traceparent": "00-ffa65631a972264385eb985168231765-a1ee38bba1d44149-00",
+        "traceparent": "00-a69555674f604440b4c5ffbd425e912a-cd32aaf5342e1f4a-00",
         "User-Agent": [
-          "azsdk-net-Storage.Files.DataLake/12.7.0-alpha.20210202.1",
-          "(.NET 5.0.2; Microsoft Windows 10.0.19042)"
+          "azsdk-net-Storage.Files.DataLake/12.7.0-alpha.20210219.1",
+          "(.NET 5.0.3; Microsoft Windows 10.0.19041)"
         ],
         "x-ms-blob-public-access": "container",
-        "x-ms-client-request-id": "df47c129-a0e1-4ce8-da50-b84364a17190",
-        "x-ms-date": "Tue, 02 Feb 2021 21:54:02 GMT",
-=======
-        "traceparent": "00-6a143ef82b072546a71a069090f8fc37-94c9f5fb59639046-00",
-        "User-Agent": [
-          "azsdk-net-Storage.Files.DataLake/12.7.0-alpha.20210217.1",
-          "(.NET 5.0.3; Microsoft Windows 10.0.19042)"
-        ],
-        "x-ms-blob-public-access": "container",
-        "x-ms-client-request-id": "df47c129-a0e1-4ce8-da50-b84364a17190",
-        "x-ms-date": "Wed, 17 Feb 2021 22:41:46 GMT",
->>>>>>> 1814567d
+        "x-ms-client-request-id": "eb6b4458-2c58-61f0-a909-4106a5a4ff4b",
+        "x-ms-date": "Fri, 19 Feb 2021 19:01:41 GMT",
         "x-ms-return-client-request-id": "true",
         "x-ms-version": "2020-06-12"
       },
@@ -32,52 +21,32 @@
       "StatusCode": 201,
       "ResponseHeaders": {
         "Content-Length": "0",
-<<<<<<< HEAD
-        "Date": "Tue, 02 Feb 2021 21:54:03 GMT",
-        "ETag": "\u00220x8D8C7C50E1B5687\u0022",
-        "Last-Modified": "Tue, 02 Feb 2021 21:54:03 GMT",
-=======
-        "Date": "Wed, 17 Feb 2021 22:41:46 GMT",
-        "ETag": "\u00220x8D8D395351B77E3\u0022",
-        "Last-Modified": "Wed, 17 Feb 2021 22:41:46 GMT",
->>>>>>> 1814567d
+        "Date": "Fri, 19 Feb 2021 19:01:40 GMT",
+        "ETag": "\u00220x8D8D508CA9DCA8C\u0022",
+        "Last-Modified": "Fri, 19 Feb 2021 19:01:40 GMT",
         "Server": [
           "Windows-Azure-Blob/1.0",
           "Microsoft-HTTPAPI/2.0"
         ],
-        "x-ms-client-request-id": "df47c129-a0e1-4ce8-da50-b84364a17190",
-<<<<<<< HEAD
-        "x-ms-request-id": "207e5e8a-d01e-008f-6bad-f9f635000000",
-=======
-        "x-ms-request-id": "2e425233-001e-0057-127e-05d16c000000",
->>>>>>> 1814567d
+        "x-ms-client-request-id": "eb6b4458-2c58-61f0-a909-4106a5a4ff4b",
+        "x-ms-request-id": "cb11f291-b01e-006d-58f1-06cb14000000",
         "x-ms-version": "2020-06-12"
       },
       "ResponseBody": []
     },
     {
-      "RequestUri": "https://seannse.dfs.core.windows.net/test-filesystem-5cbe515c-be4a-5f68-ae4b-d140c69e98a2/test-directory-e58427b7-5adc-5e88-6837-352fbc392985?resource=directory",
+      "RequestUri": "https://seannse.dfs.core.windows.net/test-filesystem-9e766782-7aba-821e-12c6-5be046086a2b/test-directory-c6ffb737-e4dd-411d-4f6c-9d1ab8a18c5e?resource=directory",
       "RequestMethod": "PUT",
       "RequestHeaders": {
         "Accept": "application/json",
         "Authorization": "Sanitized",
-<<<<<<< HEAD
-        "traceparent": "00-7cc4946940b4244689957842eb2ad7ef-4ecbc82949778048-00",
+        "traceparent": "00-b066ec3b651c8a4b816362e35d7b5e6d-df8de15fbc75ef4b-00",
         "User-Agent": [
-          "azsdk-net-Storage.Files.DataLake/12.7.0-alpha.20210202.1",
-          "(.NET 5.0.2; Microsoft Windows 10.0.19042)"
+          "azsdk-net-Storage.Files.DataLake/12.7.0-alpha.20210219.1",
+          "(.NET 5.0.3; Microsoft Windows 10.0.19041)"
         ],
-        "x-ms-client-request-id": "0e7671aa-bca4-cfdb-38e9-76a96ab990a0",
-        "x-ms-date": "Tue, 02 Feb 2021 21:54:02 GMT",
-=======
-        "traceparent": "00-c5bb71228cf6b24db7d218dd7459ea1c-fe22b0f3fb245f4f-00",
-        "User-Agent": [
-          "azsdk-net-Storage.Files.DataLake/12.7.0-alpha.20210217.1",
-          "(.NET 5.0.3; Microsoft Windows 10.0.19042)"
-        ],
-        "x-ms-client-request-id": "0e7671aa-bca4-cfdb-38e9-76a96ab990a0",
-        "x-ms-date": "Wed, 17 Feb 2021 22:41:46 GMT",
->>>>>>> 1814567d
+        "x-ms-client-request-id": "3e4576a0-b3b5-749e-272a-9ceb8fd5a908",
+        "x-ms-date": "Fri, 19 Feb 2021 19:01:41 GMT",
         "x-ms-return-client-request-id": "true",
         "x-ms-version": "2020-06-12"
       },
@@ -85,55 +54,35 @@
       "StatusCode": 201,
       "ResponseHeaders": {
         "Content-Length": "0",
-<<<<<<< HEAD
-        "Date": "Tue, 02 Feb 2021 21:54:02 GMT",
-        "ETag": "\u00220x8D8C7C50E5A45D8\u0022",
-        "Last-Modified": "Tue, 02 Feb 2021 21:54:03 GMT",
-=======
-        "Date": "Wed, 17 Feb 2021 22:41:46 GMT",
-        "ETag": "\u00220x8D8D3953558A1C2\u0022",
-        "Last-Modified": "Wed, 17 Feb 2021 22:41:47 GMT",
->>>>>>> 1814567d
+        "Date": "Fri, 19 Feb 2021 19:01:40 GMT",
+        "ETag": "\u00220x8D8D508CAAF2C4B\u0022",
+        "Last-Modified": "Fri, 19 Feb 2021 19:01:40 GMT",
         "Server": [
           "Windows-Azure-HDFS/1.0",
           "Microsoft-HTTPAPI/2.0"
         ],
-        "x-ms-client-request-id": "0e7671aa-bca4-cfdb-38e9-76a96ab990a0",
-<<<<<<< HEAD
-        "x-ms-request-id": "8d657766-101f-0064-3dad-f98ec7000000",
-=======
-        "x-ms-request-id": "7a8c6e62-301f-0063-487e-05e2a4000000",
->>>>>>> 1814567d
+        "x-ms-client-request-id": "3e4576a0-b3b5-749e-272a-9ceb8fd5a908",
+        "x-ms-request-id": "da83c6e5-a01f-0061-42f1-065c1c000000",
         "x-ms-version": "2020-06-12"
       },
       "ResponseBody": []
     },
     {
-      "RequestUri": "https://seannse.blob.core.windows.net/test-filesystem-5cbe515c-be4a-5f68-ae4b-d140c69e98a2/test-directory-e58427b7-5adc-5e88-6837-352fbc392985?comp=lease",
+      "RequestUri": "https://seannse.blob.core.windows.net/test-filesystem-9e766782-7aba-821e-12c6-5be046086a2b/test-directory-c6ffb737-e4dd-411d-4f6c-9d1ab8a18c5e?comp=lease",
       "RequestMethod": "PUT",
       "RequestHeaders": {
         "Accept": "application/xml",
         "Authorization": "Sanitized",
-<<<<<<< HEAD
-        "traceparent": "00-a9fb712fb45a9745a871830a04498124-4e1a2f323a8c0b49-00",
+        "traceparent": "00-a382334aefdc8a48bc9262f030dfa894-8a22d1fbbb38d74a-00",
         "User-Agent": [
-          "azsdk-net-Storage.Files.DataLake/12.7.0-alpha.20210202.1",
-          "(.NET 5.0.2; Microsoft Windows 10.0.19042)"
+          "azsdk-net-Storage.Files.DataLake/12.7.0-alpha.20210219.1",
+          "(.NET 5.0.3; Microsoft Windows 10.0.19041)"
         ],
-        "x-ms-client-request-id": "136fc2ad-d70c-3dfa-3778-a8cff73dd845",
-        "x-ms-date": "Tue, 02 Feb 2021 21:54:03 GMT",
-=======
-        "traceparent": "00-65b1cba1a50cba418398cad61014e551-aeadb4235be28d40-00",
-        "User-Agent": [
-          "azsdk-net-Storage.Files.DataLake/12.7.0-alpha.20210217.1",
-          "(.NET 5.0.3; Microsoft Windows 10.0.19042)"
-        ],
-        "x-ms-client-request-id": "136fc2ad-d70c-3dfa-3778-a8cff73dd845",
-        "x-ms-date": "Wed, 17 Feb 2021 22:41:47 GMT",
->>>>>>> 1814567d
+        "x-ms-client-request-id": "1d54d85c-9e56-a340-c88c-5a0aa4c670db",
+        "x-ms-date": "Fri, 19 Feb 2021 19:01:41 GMT",
         "x-ms-lease-action": "acquire",
         "x-ms-lease-duration": "15",
-        "x-ms-proposed-lease-id": "4a993326-6c8a-fe3a-66d4-c49ef6f317c3",
+        "x-ms-proposed-lease-id": "c5bae27d-fd1c-b8ae-e4aa-0ed7044c413e",
         "x-ms-return-client-request-id": "true",
         "x-ms-version": "2020-06-12"
       },
@@ -141,55 +90,35 @@
       "StatusCode": 201,
       "ResponseHeaders": {
         "Content-Length": "0",
-<<<<<<< HEAD
-        "Date": "Tue, 02 Feb 2021 21:54:03 GMT",
-        "ETag": "\u00220x8D8C7C50E5A45D8\u0022",
-        "Last-Modified": "Tue, 02 Feb 2021 21:54:03 GMT",
-=======
-        "Date": "Wed, 17 Feb 2021 22:41:47 GMT",
-        "ETag": "\u00220x8D8D3953558A1C2\u0022",
-        "Last-Modified": "Wed, 17 Feb 2021 22:41:47 GMT",
->>>>>>> 1814567d
+        "Date": "Fri, 19 Feb 2021 19:01:40 GMT",
+        "ETag": "\u00220x8D8D508CAAF2C4B\u0022",
+        "Last-Modified": "Fri, 19 Feb 2021 19:01:40 GMT",
         "Server": [
           "Windows-Azure-Blob/1.0",
           "Microsoft-HTTPAPI/2.0"
         ],
-        "x-ms-client-request-id": "136fc2ad-d70c-3dfa-3778-a8cff73dd845",
-        "x-ms-lease-id": "4a993326-6c8a-fe3a-66d4-c49ef6f317c3",
-<<<<<<< HEAD
-        "x-ms-request-id": "207e61ed-d01e-008f-16ad-f9f635000000",
-=======
-        "x-ms-request-id": "2e42532d-001e-0057-6d7e-05d16c000000",
->>>>>>> 1814567d
+        "x-ms-client-request-id": "1d54d85c-9e56-a340-c88c-5a0aa4c670db",
+        "x-ms-lease-id": "c5bae27d-fd1c-b8ae-e4aa-0ed7044c413e",
+        "x-ms-request-id": "cb11f2c9-b01e-006d-08f1-06cb14000000",
         "x-ms-version": "2020-06-12"
       },
       "ResponseBody": []
     },
     {
-      "RequestUri": "https://seannse.blob.core.windows.net/test-filesystem-5cbe515c-be4a-5f68-ae4b-d140c69e98a2/test-directory-e58427b7-5adc-5e88-6837-352fbc392985?comp=lease",
+      "RequestUri": "https://seannse.blob.core.windows.net/test-filesystem-9e766782-7aba-821e-12c6-5be046086a2b/test-directory-c6ffb737-e4dd-411d-4f6c-9d1ab8a18c5e?comp=lease",
       "RequestMethod": "PUT",
       "RequestHeaders": {
         "Accept": "application/xml",
         "Authorization": "Sanitized",
-<<<<<<< HEAD
-        "traceparent": "00-2e4575c18e501b4aaa2a4fa97f2d6725-c191e14974fc7f4c-00",
+        "traceparent": "00-f1d78d417491e94ebd3fc82d220fe36a-cd285b100f2a874a-00",
         "User-Agent": [
-          "azsdk-net-Storage.Files.DataLake/12.7.0-alpha.20210202.1",
-          "(.NET 5.0.2; Microsoft Windows 10.0.19042)"
+          "azsdk-net-Storage.Files.DataLake/12.7.0-alpha.20210219.1",
+          "(.NET 5.0.3; Microsoft Windows 10.0.19041)"
         ],
-        "x-ms-client-request-id": "33f05d90-0383-3eb7-b547-124a7210f400",
-        "x-ms-date": "Tue, 02 Feb 2021 21:54:03 GMT",
-=======
-        "traceparent": "00-ca6c3397520e2a4cbf7792d97b69a2f1-2edbd7e4f7a75541-00",
-        "User-Agent": [
-          "azsdk-net-Storage.Files.DataLake/12.7.0-alpha.20210217.1",
-          "(.NET 5.0.3; Microsoft Windows 10.0.19042)"
-        ],
-        "x-ms-client-request-id": "33f05d90-0383-3eb7-b547-124a7210f400",
-        "x-ms-date": "Wed, 17 Feb 2021 22:41:47 GMT",
->>>>>>> 1814567d
+        "x-ms-client-request-id": "2b7a2ce3-24f7-6ae7-00d6-78cef39ef47b",
+        "x-ms-date": "Fri, 19 Feb 2021 19:01:41 GMT",
         "x-ms-lease-action": "renew",
-        "x-ms-lease-id": "4a993326-6c8a-fe3a-66d4-c49ef6f317c3",
+        "x-ms-lease-id": "c5bae27d-fd1c-b8ae-e4aa-0ed7044c413e",
         "x-ms-return-client-request-id": "true",
         "x-ms-version": "2020-06-12"
       },
@@ -197,53 +126,33 @@
       "StatusCode": 200,
       "ResponseHeaders": {
         "Content-Length": "0",
-<<<<<<< HEAD
-        "Date": "Tue, 02 Feb 2021 21:54:03 GMT",
-        "ETag": "\u00220x8D8C7C50E5A45D8\u0022",
-        "Last-Modified": "Tue, 02 Feb 2021 21:54:03 GMT",
-=======
-        "Date": "Wed, 17 Feb 2021 22:41:47 GMT",
-        "ETag": "\u00220x8D8D3953558A1C2\u0022",
-        "Last-Modified": "Wed, 17 Feb 2021 22:41:47 GMT",
->>>>>>> 1814567d
+        "Date": "Fri, 19 Feb 2021 19:01:40 GMT",
+        "ETag": "\u00220x8D8D508CAAF2C4B\u0022",
+        "Last-Modified": "Fri, 19 Feb 2021 19:01:40 GMT",
         "Server": [
           "Windows-Azure-Blob/1.0",
           "Microsoft-HTTPAPI/2.0"
         ],
-        "x-ms-client-request-id": "33f05d90-0383-3eb7-b547-124a7210f400",
-        "x-ms-lease-id": "4a993326-6c8a-fe3a-66d4-c49ef6f317c3",
-<<<<<<< HEAD
-        "x-ms-request-id": "207e628d-d01e-008f-2bad-f9f635000000",
-=======
-        "x-ms-request-id": "2e425350-001e-0057-097e-05d16c000000",
->>>>>>> 1814567d
+        "x-ms-client-request-id": "2b7a2ce3-24f7-6ae7-00d6-78cef39ef47b",
+        "x-ms-lease-id": "c5bae27d-fd1c-b8ae-e4aa-0ed7044c413e",
+        "x-ms-request-id": "cb11f2ec-b01e-006d-26f1-06cb14000000",
         "x-ms-version": "2020-06-12"
       },
       "ResponseBody": []
     },
     {
-      "RequestUri": "https://seannse.blob.core.windows.net/test-filesystem-5cbe515c-be4a-5f68-ae4b-d140c69e98a2?restype=container",
+      "RequestUri": "https://seannse.blob.core.windows.net/test-filesystem-9e766782-7aba-821e-12c6-5be046086a2b?restype=container",
       "RequestMethod": "DELETE",
       "RequestHeaders": {
         "Accept": "application/xml",
         "Authorization": "Sanitized",
-<<<<<<< HEAD
-        "traceparent": "00-2924621020601446bd1ca11df757d12c-3690b75759def943-00",
+        "traceparent": "00-ef88f66d84e5ed4fad1a5fc81b52fce6-64dca8346bf8f743-00",
         "User-Agent": [
-          "azsdk-net-Storage.Files.DataLake/12.7.0-alpha.20210202.1",
-          "(.NET 5.0.2; Microsoft Windows 10.0.19042)"
+          "azsdk-net-Storage.Files.DataLake/12.7.0-alpha.20210219.1",
+          "(.NET 5.0.3; Microsoft Windows 10.0.19041)"
         ],
-        "x-ms-client-request-id": "9a3f59bd-a44c-cec1-fb55-05ec33939841",
-        "x-ms-date": "Tue, 02 Feb 2021 21:54:03 GMT",
-=======
-        "traceparent": "00-9b8eb17cc3500947b4233b0b4b722384-254067a06f927449-00",
-        "User-Agent": [
-          "azsdk-net-Storage.Files.DataLake/12.7.0-alpha.20210217.1",
-          "(.NET 5.0.3; Microsoft Windows 10.0.19042)"
-        ],
-        "x-ms-client-request-id": "9a3f59bd-a44c-cec1-fb55-05ec33939841",
-        "x-ms-date": "Wed, 17 Feb 2021 22:41:47 GMT",
->>>>>>> 1814567d
+        "x-ms-client-request-id": "78265db7-444c-c4e3-7677-4e85efdd3b9b",
+        "x-ms-date": "Fri, 19 Feb 2021 19:01:41 GMT",
         "x-ms-return-client-request-id": "true",
         "x-ms-version": "2020-06-12"
       },
@@ -251,28 +160,20 @@
       "StatusCode": 202,
       "ResponseHeaders": {
         "Content-Length": "0",
-<<<<<<< HEAD
-        "Date": "Tue, 02 Feb 2021 21:54:03 GMT",
-=======
-        "Date": "Wed, 17 Feb 2021 22:41:47 GMT",
->>>>>>> 1814567d
+        "Date": "Fri, 19 Feb 2021 19:01:40 GMT",
         "Server": [
           "Windows-Azure-Blob/1.0",
           "Microsoft-HTTPAPI/2.0"
         ],
-        "x-ms-client-request-id": "9a3f59bd-a44c-cec1-fb55-05ec33939841",
-<<<<<<< HEAD
-        "x-ms-request-id": "207e634b-d01e-008f-57ad-f9f635000000",
-=======
-        "x-ms-request-id": "2e42536f-001e-0057-237e-05d16c000000",
->>>>>>> 1814567d
+        "x-ms-client-request-id": "78265db7-444c-c4e3-7677-4e85efdd3b9b",
+        "x-ms-request-id": "cb11f315-b01e-006d-4af1-06cb14000000",
         "x-ms-version": "2020-06-12"
       },
       "ResponseBody": []
     }
   ],
   "Variables": {
-    "RandomSeed": "1353979993",
+    "RandomSeed": "2017440273",
     "Storage_TestConfigHierarchicalNamespace": "NamespaceTenant\nseannse\nU2FuaXRpemVk\nhttps://seannse.blob.core.windows.net\nhttps://seannse.file.core.windows.net\nhttps://seannse.queue.core.windows.net\nhttps://seannse.table.core.windows.net\n\n\n\n\nhttps://seannse-secondary.blob.core.windows.net\nhttps://seannse-secondary.file.core.windows.net\nhttps://seannse-secondary.queue.core.windows.net\nhttps://seannse-secondary.table.core.windows.net\n68390a19-a643-458b-b726-408abf67b4fc\nSanitized\n72f988bf-86f1-41af-91ab-2d7cd011db47\nhttps://login.microsoftonline.com/\nCloud\nBlobEndpoint=https://seannse.blob.core.windows.net/;QueueEndpoint=https://seannse.queue.core.windows.net/;FileEndpoint=https://seannse.file.core.windows.net/;BlobSecondaryEndpoint=https://seannse-secondary.blob.core.windows.net/;QueueSecondaryEndpoint=https://seannse-secondary.queue.core.windows.net/;FileSecondaryEndpoint=https://seannse-secondary.file.core.windows.net/;AccountName=seannse;AccountKey=Sanitized\n"
   }
 }