﻿{
  "Entries": [
    {
      "RequestUri": "https://seannse.blob.core.windows.net/test-filesystem-9e766782-7aba-821e-12c6-5be046086a2b?restype=container",
      "RequestMethod": "PUT",
      "RequestHeaders": {
        "Accept": "application/xml",
        "Authorization": "Sanitized",
        "traceparent": "00-a69555674f604440b4c5ffbd425e912a-cd32aaf5342e1f4a-00",
        "User-Agent": [
          "azsdk-net-Storage.Files.DataLake/12.7.0-alpha.20210219.1",
          "(.NET 5.0.3; Microsoft Windows 10.0.19041)"
        ],
        "x-ms-blob-public-access": "container",
        "x-ms-client-request-id": "eb6b4458-2c58-61f0-a909-4106a5a4ff4b",
        "x-ms-date": "Fri, 19 Feb 2021 19:01:41 GMT",
        "x-ms-return-client-request-id": "true",
<<<<<<< HEAD
        "x-ms-version": "2020-12-06"
=======
        "x-ms-version": "2021-02-12"
>>>>>>> 7e782c87
      },
      "RequestBody": null,
      "StatusCode": 201,
      "ResponseHeaders": {
        "Content-Length": "0",
        "Date": "Fri, 19 Feb 2021 19:01:40 GMT",
        "ETag": "\"0x8D8D508CA9DCA8C\"",
        "Last-Modified": "Fri, 19 Feb 2021 19:01:40 GMT",
        "Server": [
          "Windows-Azure-Blob/1.0",
          "Microsoft-HTTPAPI/2.0"
        ],
        "x-ms-client-request-id": "eb6b4458-2c58-61f0-a909-4106a5a4ff4b",
        "x-ms-request-id": "cb11f291-b01e-006d-58f1-06cb14000000",
<<<<<<< HEAD
        "x-ms-version": "2020-12-06"
=======
        "x-ms-version": "2021-02-12"
>>>>>>> 7e782c87
      },
      "ResponseBody": []
    },
    {
      "RequestUri": "https://seannse.dfs.core.windows.net/test-filesystem-9e766782-7aba-821e-12c6-5be046086a2b/test-directory-c6ffb737-e4dd-411d-4f6c-9d1ab8a18c5e?resource=directory",
      "RequestMethod": "PUT",
      "RequestHeaders": {
        "Accept": "application/json",
        "Authorization": "Sanitized",
        "traceparent": "00-b066ec3b651c8a4b816362e35d7b5e6d-df8de15fbc75ef4b-00",
        "User-Agent": [
          "azsdk-net-Storage.Files.DataLake/12.7.0-alpha.20210219.1",
          "(.NET 5.0.3; Microsoft Windows 10.0.19041)"
        ],
        "x-ms-client-request-id": "3e4576a0-b3b5-749e-272a-9ceb8fd5a908",
        "x-ms-date": "Fri, 19 Feb 2021 19:01:41 GMT",
        "x-ms-return-client-request-id": "true",
<<<<<<< HEAD
        "x-ms-version": "2020-12-06"
=======
        "x-ms-version": "2021-02-12"
>>>>>>> 7e782c87
      },
      "RequestBody": null,
      "StatusCode": 201,
      "ResponseHeaders": {
        "Content-Length": "0",
        "Date": "Fri, 19 Feb 2021 19:01:40 GMT",
        "ETag": "\"0x8D8D508CAAF2C4B\"",
        "Last-Modified": "Fri, 19 Feb 2021 19:01:40 GMT",
        "Server": [
          "Windows-Azure-HDFS/1.0",
          "Microsoft-HTTPAPI/2.0"
        ],
        "x-ms-client-request-id": "3e4576a0-b3b5-749e-272a-9ceb8fd5a908",
        "x-ms-request-id": "da83c6e5-a01f-0061-42f1-065c1c000000",
<<<<<<< HEAD
        "x-ms-version": "2020-12-06"
=======
        "x-ms-version": "2021-02-12"
>>>>>>> 7e782c87
      },
      "ResponseBody": []
    },
    {
      "RequestUri": "https://seannse.blob.core.windows.net/test-filesystem-9e766782-7aba-821e-12c6-5be046086a2b/test-directory-c6ffb737-e4dd-411d-4f6c-9d1ab8a18c5e?comp=lease",
      "RequestMethod": "PUT",
      "RequestHeaders": {
        "Accept": "application/xml",
        "Authorization": "Sanitized",
        "traceparent": "00-a382334aefdc8a48bc9262f030dfa894-8a22d1fbbb38d74a-00",
        "User-Agent": [
          "azsdk-net-Storage.Files.DataLake/12.7.0-alpha.20210219.1",
          "(.NET 5.0.3; Microsoft Windows 10.0.19041)"
        ],
        "x-ms-client-request-id": "1d54d85c-9e56-a340-c88c-5a0aa4c670db",
        "x-ms-date": "Fri, 19 Feb 2021 19:01:41 GMT",
        "x-ms-lease-action": "acquire",
        "x-ms-lease-duration": "15",
        "x-ms-proposed-lease-id": "c5bae27d-fd1c-b8ae-e4aa-0ed7044c413e",
        "x-ms-return-client-request-id": "true",
<<<<<<< HEAD
        "x-ms-version": "2020-12-06"
=======
        "x-ms-version": "2021-02-12"
>>>>>>> 7e782c87
      },
      "RequestBody": null,
      "StatusCode": 201,
      "ResponseHeaders": {
        "Content-Length": "0",
        "Date": "Fri, 19 Feb 2021 19:01:40 GMT",
        "ETag": "\"0x8D8D508CAAF2C4B\"",
        "Last-Modified": "Fri, 19 Feb 2021 19:01:40 GMT",
        "Server": [
          "Windows-Azure-Blob/1.0",
          "Microsoft-HTTPAPI/2.0"
        ],
        "x-ms-client-request-id": "1d54d85c-9e56-a340-c88c-5a0aa4c670db",
        "x-ms-lease-id": "c5bae27d-fd1c-b8ae-e4aa-0ed7044c413e",
        "x-ms-request-id": "cb11f2c9-b01e-006d-08f1-06cb14000000",
<<<<<<< HEAD
        "x-ms-version": "2020-12-06"
=======
        "x-ms-version": "2021-02-12"
>>>>>>> 7e782c87
      },
      "ResponseBody": []
    },
    {
      "RequestUri": "https://seannse.blob.core.windows.net/test-filesystem-9e766782-7aba-821e-12c6-5be046086a2b/test-directory-c6ffb737-e4dd-411d-4f6c-9d1ab8a18c5e?comp=lease",
      "RequestMethod": "PUT",
      "RequestHeaders": {
        "Accept": "application/xml",
        "Authorization": "Sanitized",
        "traceparent": "00-f1d78d417491e94ebd3fc82d220fe36a-cd285b100f2a874a-00",
        "User-Agent": [
          "azsdk-net-Storage.Files.DataLake/12.7.0-alpha.20210219.1",
          "(.NET 5.0.3; Microsoft Windows 10.0.19041)"
        ],
        "x-ms-client-request-id": "2b7a2ce3-24f7-6ae7-00d6-78cef39ef47b",
        "x-ms-date": "Fri, 19 Feb 2021 19:01:41 GMT",
        "x-ms-lease-action": "renew",
        "x-ms-lease-id": "c5bae27d-fd1c-b8ae-e4aa-0ed7044c413e",
        "x-ms-return-client-request-id": "true",
<<<<<<< HEAD
        "x-ms-version": "2020-12-06"
=======
        "x-ms-version": "2021-02-12"
>>>>>>> 7e782c87
      },
      "RequestBody": null,
      "StatusCode": 200,
      "ResponseHeaders": {
        "Content-Length": "0",
        "Date": "Fri, 19 Feb 2021 19:01:40 GMT",
        "ETag": "\"0x8D8D508CAAF2C4B\"",
        "Last-Modified": "Fri, 19 Feb 2021 19:01:40 GMT",
        "Server": [
          "Windows-Azure-Blob/1.0",
          "Microsoft-HTTPAPI/2.0"
        ],
        "x-ms-client-request-id": "2b7a2ce3-24f7-6ae7-00d6-78cef39ef47b",
        "x-ms-lease-id": "c5bae27d-fd1c-b8ae-e4aa-0ed7044c413e",
        "x-ms-request-id": "cb11f2ec-b01e-006d-26f1-06cb14000000",
<<<<<<< HEAD
        "x-ms-version": "2020-12-06"
=======
        "x-ms-version": "2021-02-12"
>>>>>>> 7e782c87
      },
      "ResponseBody": []
    },
    {
      "RequestUri": "https://seannse.blob.core.windows.net/test-filesystem-9e766782-7aba-821e-12c6-5be046086a2b?restype=container",
      "RequestMethod": "DELETE",
      "RequestHeaders": {
        "Accept": "application/xml",
        "Authorization": "Sanitized",
        "traceparent": "00-ef88f66d84e5ed4fad1a5fc81b52fce6-64dca8346bf8f743-00",
        "User-Agent": [
          "azsdk-net-Storage.Files.DataLake/12.7.0-alpha.20210219.1",
          "(.NET 5.0.3; Microsoft Windows 10.0.19041)"
        ],
        "x-ms-client-request-id": "78265db7-444c-c4e3-7677-4e85efdd3b9b",
        "x-ms-date": "Fri, 19 Feb 2021 19:01:41 GMT",
        "x-ms-return-client-request-id": "true",
<<<<<<< HEAD
        "x-ms-version": "2020-12-06"
=======
        "x-ms-version": "2021-02-12"
>>>>>>> 7e782c87
      },
      "RequestBody": null,
      "StatusCode": 202,
      "ResponseHeaders": {
        "Content-Length": "0",
        "Date": "Fri, 19 Feb 2021 19:01:40 GMT",
        "Server": [
          "Windows-Azure-Blob/1.0",
          "Microsoft-HTTPAPI/2.0"
        ],
        "x-ms-client-request-id": "78265db7-444c-c4e3-7677-4e85efdd3b9b",
        "x-ms-request-id": "cb11f315-b01e-006d-4af1-06cb14000000",
<<<<<<< HEAD
        "x-ms-version": "2020-12-06"
=======
        "x-ms-version": "2021-02-12"
>>>>>>> 7e782c87
      },
      "ResponseBody": []
    }
  ],
  "Variables": {
    "RandomSeed": "2017440273",
    "Storage_TestConfigHierarchicalNamespace": "NamespaceTenant\nseannse\nU2FuaXRpemVk\nhttps://seannse.blob.core.windows.net\nhttps://seannse.file.core.windows.net\nhttps://seannse.queue.core.windows.net\nhttps://seannse.table.core.windows.net\n\n\n\n\nhttps://seannse-secondary.blob.core.windows.net\nhttps://seannse-secondary.file.core.windows.net\nhttps://seannse-secondary.queue.core.windows.net\nhttps://seannse-secondary.table.core.windows.net\n68390a19-a643-458b-b726-408abf67b4fc\nSanitized\n72f988bf-86f1-41af-91ab-2d7cd011db47\nhttps://login.microsoftonline.com/\nCloud\nBlobEndpoint=https://seannse.blob.core.windows.net/;QueueEndpoint=https://seannse.queue.core.windows.net/;FileEndpoint=https://seannse.file.core.windows.net/;BlobSecondaryEndpoint=https://seannse-secondary.blob.core.windows.net/;QueueSecondaryEndpoint=https://seannse-secondary.queue.core.windows.net/;FileSecondaryEndpoint=https://seannse-secondary.file.core.windows.net/;AccountName=seannse;AccountKey=Sanitized\n\n\n"
  }
}<|MERGE_RESOLUTION|>--- conflicted
+++ resolved
@@ -15,11 +15,7 @@
         "x-ms-client-request-id": "eb6b4458-2c58-61f0-a909-4106a5a4ff4b",
         "x-ms-date": "Fri, 19 Feb 2021 19:01:41 GMT",
         "x-ms-return-client-request-id": "true",
-<<<<<<< HEAD
-        "x-ms-version": "2020-12-06"
-=======
         "x-ms-version": "2021-02-12"
->>>>>>> 7e782c87
       },
       "RequestBody": null,
       "StatusCode": 201,
@@ -34,11 +30,7 @@
         ],
         "x-ms-client-request-id": "eb6b4458-2c58-61f0-a909-4106a5a4ff4b",
         "x-ms-request-id": "cb11f291-b01e-006d-58f1-06cb14000000",
-<<<<<<< HEAD
-        "x-ms-version": "2020-12-06"
-=======
         "x-ms-version": "2021-02-12"
->>>>>>> 7e782c87
       },
       "ResponseBody": []
     },
@@ -56,11 +48,7 @@
         "x-ms-client-request-id": "3e4576a0-b3b5-749e-272a-9ceb8fd5a908",
         "x-ms-date": "Fri, 19 Feb 2021 19:01:41 GMT",
         "x-ms-return-client-request-id": "true",
-<<<<<<< HEAD
-        "x-ms-version": "2020-12-06"
-=======
         "x-ms-version": "2021-02-12"
->>>>>>> 7e782c87
       },
       "RequestBody": null,
       "StatusCode": 201,
@@ -75,11 +63,7 @@
         ],
         "x-ms-client-request-id": "3e4576a0-b3b5-749e-272a-9ceb8fd5a908",
         "x-ms-request-id": "da83c6e5-a01f-0061-42f1-065c1c000000",
-<<<<<<< HEAD
-        "x-ms-version": "2020-12-06"
-=======
         "x-ms-version": "2021-02-12"
->>>>>>> 7e782c87
       },
       "ResponseBody": []
     },
@@ -100,11 +84,7 @@
         "x-ms-lease-duration": "15",
         "x-ms-proposed-lease-id": "c5bae27d-fd1c-b8ae-e4aa-0ed7044c413e",
         "x-ms-return-client-request-id": "true",
-<<<<<<< HEAD
-        "x-ms-version": "2020-12-06"
-=======
         "x-ms-version": "2021-02-12"
->>>>>>> 7e782c87
       },
       "RequestBody": null,
       "StatusCode": 201,
@@ -120,11 +100,7 @@
         "x-ms-client-request-id": "1d54d85c-9e56-a340-c88c-5a0aa4c670db",
         "x-ms-lease-id": "c5bae27d-fd1c-b8ae-e4aa-0ed7044c413e",
         "x-ms-request-id": "cb11f2c9-b01e-006d-08f1-06cb14000000",
-<<<<<<< HEAD
-        "x-ms-version": "2020-12-06"
-=======
         "x-ms-version": "2021-02-12"
->>>>>>> 7e782c87
       },
       "ResponseBody": []
     },
@@ -144,11 +120,7 @@
         "x-ms-lease-action": "renew",
         "x-ms-lease-id": "c5bae27d-fd1c-b8ae-e4aa-0ed7044c413e",
         "x-ms-return-client-request-id": "true",
-<<<<<<< HEAD
-        "x-ms-version": "2020-12-06"
-=======
         "x-ms-version": "2021-02-12"
->>>>>>> 7e782c87
       },
       "RequestBody": null,
       "StatusCode": 200,
@@ -164,11 +136,7 @@
         "x-ms-client-request-id": "2b7a2ce3-24f7-6ae7-00d6-78cef39ef47b",
         "x-ms-lease-id": "c5bae27d-fd1c-b8ae-e4aa-0ed7044c413e",
         "x-ms-request-id": "cb11f2ec-b01e-006d-26f1-06cb14000000",
-<<<<<<< HEAD
-        "x-ms-version": "2020-12-06"
-=======
         "x-ms-version": "2021-02-12"
->>>>>>> 7e782c87
       },
       "ResponseBody": []
     },
@@ -186,11 +154,7 @@
         "x-ms-client-request-id": "78265db7-444c-c4e3-7677-4e85efdd3b9b",
         "x-ms-date": "Fri, 19 Feb 2021 19:01:41 GMT",
         "x-ms-return-client-request-id": "true",
-<<<<<<< HEAD
-        "x-ms-version": "2020-12-06"
-=======
         "x-ms-version": "2021-02-12"
->>>>>>> 7e782c87
       },
       "RequestBody": null,
       "StatusCode": 202,
@@ -203,11 +167,7 @@
         ],
         "x-ms-client-request-id": "78265db7-444c-c4e3-7677-4e85efdd3b9b",
         "x-ms-request-id": "cb11f315-b01e-006d-4af1-06cb14000000",
-<<<<<<< HEAD
-        "x-ms-version": "2020-12-06"
-=======
         "x-ms-version": "2021-02-12"
->>>>>>> 7e782c87
       },
       "ResponseBody": []
     }
