--- conflicted
+++ resolved
@@ -14,11 +14,7 @@
         "x-ms-client-request-id": "570a7c4f-91f6-f4b2-5467-f4ad08e7014d",
         "x-ms-date": "Fri, 03 Apr 2020 20:56:33 GMT",
         "x-ms-return-client-request-id": "true",
-<<<<<<< HEAD
-        "x-ms-version": "2019-12-12"
-=======
         "x-ms-version": "2020-02-10"
->>>>>>> 60f4876e
       },
       "RequestBody": null,
       "StatusCode": 201,
@@ -33,11 +29,7 @@
         ],
         "x-ms-client-request-id": "570a7c4f-91f6-f4b2-5467-f4ad08e7014d",
         "x-ms-request-id": "9621b513-f01e-0012-37fa-093670000000",
-<<<<<<< HEAD
-        "x-ms-version": "2019-12-12"
-=======
         "x-ms-version": "2020-02-10"
->>>>>>> 60f4876e
       },
       "ResponseBody": []
     },
@@ -54,11 +46,7 @@
         "x-ms-client-request-id": "7bcc06e5-59ae-7fe4-56f7-8d9191420b30",
         "x-ms-date": "Fri, 03 Apr 2020 20:56:33 GMT",
         "x-ms-return-client-request-id": "true",
-<<<<<<< HEAD
-        "x-ms-version": "2019-12-12"
-=======
         "x-ms-version": "2020-02-10"
->>>>>>> 60f4876e
       },
       "RequestBody": null,
       "StatusCode": 201,
@@ -73,11 +61,7 @@
         ],
         "x-ms-client-request-id": "7bcc06e5-59ae-7fe4-56f7-8d9191420b30",
         "x-ms-request-id": "fa43fcf5-201f-0097-24fa-091bad000000",
-<<<<<<< HEAD
-        "x-ms-version": "2019-12-12"
-=======
         "x-ms-version": "2020-02-10"
->>>>>>> 60f4876e
       },
       "ResponseBody": []
     },
@@ -95,11 +79,7 @@
         "x-ms-permissions": "0777",
         "x-ms-return-client-request-id": "true",
         "x-ms-umask": "0057",
-<<<<<<< HEAD
-        "x-ms-version": "2019-12-12"
-=======
         "x-ms-version": "2020-02-10"
->>>>>>> 60f4876e
       },
       "RequestBody": null,
       "StatusCode": 201,
@@ -114,11 +94,7 @@
         ],
         "x-ms-client-request-id": "ff0b57cb-faa9-de74-53ab-0c25f26b3774",
         "x-ms-request-id": "fa43fcf6-201f-0097-25fa-091bad000000",
-<<<<<<< HEAD
-        "x-ms-version": "2019-12-12"
-=======
         "x-ms-version": "2020-02-10"
->>>>>>> 60f4876e
       },
       "ResponseBody": []
     },
@@ -134,11 +110,7 @@
         "x-ms-client-request-id": "f0ad0532-6bd6-a8c1-33ab-8faca577adf0",
         "x-ms-date": "Fri, 03 Apr 2020 20:56:33 GMT",
         "x-ms-return-client-request-id": "true",
-<<<<<<< HEAD
-        "x-ms-version": "2019-12-12"
-=======
         "x-ms-version": "2020-02-10"
->>>>>>> 60f4876e
       },
       "RequestBody": null,
       "StatusCode": 200,
@@ -156,11 +128,7 @@
         "x-ms-owner": "$superuser",
         "x-ms-permissions": "rwx-w----",
         "x-ms-request-id": "fa43fcf7-201f-0097-26fa-091bad000000",
-<<<<<<< HEAD
-        "x-ms-version": "2019-12-12"
-=======
         "x-ms-version": "2020-02-10"
->>>>>>> 60f4876e
       },
       "ResponseBody": []
     },
@@ -177,11 +145,7 @@
         "x-ms-client-request-id": "ecf34957-47bd-209e-6046-b50c992be292",
         "x-ms-date": "Fri, 03 Apr 2020 20:56:33 GMT",
         "x-ms-return-client-request-id": "true",
-<<<<<<< HEAD
-        "x-ms-version": "2019-12-12"
-=======
         "x-ms-version": "2020-02-10"
->>>>>>> 60f4876e
       },
       "RequestBody": null,
       "StatusCode": 202,
@@ -194,11 +158,7 @@
         ],
         "x-ms-client-request-id": "ecf34957-47bd-209e-6046-b50c992be292",
         "x-ms-request-id": "9621b548-f01e-0012-67fa-093670000000",
-<<<<<<< HEAD
-        "x-ms-version": "2019-12-12"
-=======
         "x-ms-version": "2020-02-10"
->>>>>>> 60f4876e
       },
       "ResponseBody": []
     }
