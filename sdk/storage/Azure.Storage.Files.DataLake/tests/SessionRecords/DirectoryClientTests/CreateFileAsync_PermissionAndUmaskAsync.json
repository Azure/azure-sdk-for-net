--- conflicted
+++ resolved
@@ -1,30 +1,19 @@
 {
   "Entries": [
     {
-      "RequestUri": "https://seannse.blob.core.windows.net/test-filesystem-3f2fd6af-3c57-556a-6c5c-745377a4b132?restype=container",
+      "RequestUri": "https://seannse.blob.core.windows.net/test-filesystem-9b2c0b76-f7bc-be9c-011b-96fd9fad7309?restype=container",
       "RequestMethod": "PUT",
       "RequestHeaders": {
         "Accept": "application/xml",
         "Authorization": "Sanitized",
-<<<<<<< HEAD
-        "traceparent": "00-a0252c3640321d45b0a45a7407074a50-79a656b2ca0cf649-00",
+        "traceparent": "00-07faf740da1c4947a1b96d3c37fc6420-6174e98587ec3449-00",
         "User-Agent": [
-          "azsdk-net-Storage.Files.DataLake/12.7.0-alpha.20210202.1",
-          "(.NET 5.0.2; Microsoft Windows 10.0.19042)"
+          "azsdk-net-Storage.Files.DataLake/12.7.0-alpha.20210219.1",
+          "(.NET 5.0.3; Microsoft Windows 10.0.19041)"
         ],
         "x-ms-blob-public-access": "container",
-        "x-ms-client-request-id": "570a7c4f-91f6-f4b2-5467-f4ad08e7014d",
-        "x-ms-date": "Tue, 02 Feb 2021 21:42:35 GMT",
-=======
-        "traceparent": "00-2693064fdb6da24190cebf0462fba8ee-958835c3a4967c44-00",
-        "User-Agent": [
-          "azsdk-net-Storage.Files.DataLake/12.7.0-alpha.20210217.1",
-          "(.NET 5.0.3; Microsoft Windows 10.0.19042)"
-        ],
-        "x-ms-blob-public-access": "container",
-        "x-ms-client-request-id": "570a7c4f-91f6-f4b2-5467-f4ad08e7014d",
-        "x-ms-date": "Wed, 17 Feb 2021 22:45:55 GMT",
->>>>>>> 1814567d
+        "x-ms-client-request-id": "35ac8f33-c085-7e27-b487-c8fc18fa507e",
+        "x-ms-date": "Fri, 19 Feb 2021 19:04:15 GMT",
         "x-ms-return-client-request-id": "true",
         "x-ms-version": "2020-06-12"
       },
@@ -32,52 +21,32 @@
       "StatusCode": 201,
       "ResponseHeaders": {
         "Content-Length": "0",
-<<<<<<< HEAD
-        "Date": "Tue, 02 Feb 2021 21:42:36 GMT",
-        "ETag": "\u00220x8D8C7C374DFF7DB\u0022",
-        "Last-Modified": "Tue, 02 Feb 2021 21:42:36 GMT",
-=======
-        "Date": "Wed, 17 Feb 2021 22:45:54 GMT",
-        "ETag": "\u00220x8D8D395C9897EDC\u0022",
-        "Last-Modified": "Wed, 17 Feb 2021 22:45:55 GMT",
->>>>>>> 1814567d
+        "Date": "Fri, 19 Feb 2021 19:04:14 GMT",
+        "ETag": "\u00220x8D8D5092650EF5A\u0022",
+        "Last-Modified": "Fri, 19 Feb 2021 19:04:14 GMT",
         "Server": [
           "Windows-Azure-Blob/1.0",
           "Microsoft-HTTPAPI/2.0"
         ],
-        "x-ms-client-request-id": "570a7c4f-91f6-f4b2-5467-f4ad08e7014d",
-<<<<<<< HEAD
-        "x-ms-request-id": "2a781121-701e-003f-48ac-f9b7fc000000",
-=======
-        "x-ms-request-id": "4f6cde42-a01e-00ba-7a7e-059a21000000",
->>>>>>> 1814567d
+        "x-ms-client-request-id": "35ac8f33-c085-7e27-b487-c8fc18fa507e",
+        "x-ms-request-id": "cb12b9b8-b01e-006d-4ef2-06cb14000000",
         "x-ms-version": "2020-06-12"
       },
       "ResponseBody": []
     },
     {
-      "RequestUri": "https://seannse.dfs.core.windows.net/test-filesystem-3f2fd6af-3c57-556a-6c5c-745377a4b132/test-directory-0a71ab7a-cf4f-1226-ca64-0070e9242d4c?resource=directory",
+      "RequestUri": "https://seannse.dfs.core.windows.net/test-filesystem-9b2c0b76-f7bc-be9c-011b-96fd9fad7309/test-directory-fa5eb63f-dc1b-2956-a8f1-feda9fb613f7?resource=directory",
       "RequestMethod": "PUT",
       "RequestHeaders": {
         "Accept": "application/json",
         "Authorization": "Sanitized",
-<<<<<<< HEAD
-        "traceparent": "00-6bd674a2150fa648b297b36bfd533512-a54f86494c76b44a-00",
+        "traceparent": "00-c90e8800b7fdb74e90bb9de1c6854b58-9a899197164bf243-00",
         "User-Agent": [
-          "azsdk-net-Storage.Files.DataLake/12.7.0-alpha.20210202.1",
-          "(.NET 5.0.2; Microsoft Windows 10.0.19042)"
+          "azsdk-net-Storage.Files.DataLake/12.7.0-alpha.20210219.1",
+          "(.NET 5.0.3; Microsoft Windows 10.0.19041)"
         ],
-        "x-ms-client-request-id": "7bcc06e5-59ae-7fe4-56f7-8d9191420b30",
-        "x-ms-date": "Tue, 02 Feb 2021 21:42:36 GMT",
-=======
-        "traceparent": "00-6c751d6eb22ccf41a9cd875da68e66c1-ec029c812a10c246-00",
-        "User-Agent": [
-          "azsdk-net-Storage.Files.DataLake/12.7.0-alpha.20210217.1",
-          "(.NET 5.0.3; Microsoft Windows 10.0.19042)"
-        ],
-        "x-ms-client-request-id": "7bcc06e5-59ae-7fe4-56f7-8d9191420b30",
-        "x-ms-date": "Wed, 17 Feb 2021 22:45:55 GMT",
->>>>>>> 1814567d
+        "x-ms-client-request-id": "f4a6d991-7cab-57d2-3982-8c94c14cdffd",
+        "x-ms-date": "Fri, 19 Feb 2021 19:04:15 GMT",
         "x-ms-return-client-request-id": "true",
         "x-ms-version": "2020-06-12"
       },
@@ -85,49 +54,31 @@
       "StatusCode": 201,
       "ResponseHeaders": {
         "Content-Length": "0",
-<<<<<<< HEAD
-        "Date": "Tue, 02 Feb 2021 21:42:36 GMT",
-        "ETag": "\u00220x8D8C7C3752939D5\u0022",
-        "Last-Modified": "Tue, 02 Feb 2021 21:42:37 GMT",
-=======
-        "Date": "Wed, 17 Feb 2021 22:45:55 GMT",
-        "ETag": "\u00220x8D8D395C9C17A42\u0022",
-        "Last-Modified": "Wed, 17 Feb 2021 22:45:56 GMT",
->>>>>>> 1814567d
+        "Date": "Fri, 19 Feb 2021 19:04:14 GMT",
+        "ETag": "\u00220x8D8D50926609810\u0022",
+        "Last-Modified": "Fri, 19 Feb 2021 19:04:14 GMT",
         "Server": [
           "Windows-Azure-HDFS/1.0",
           "Microsoft-HTTPAPI/2.0"
         ],
-        "x-ms-client-request-id": "7bcc06e5-59ae-7fe4-56f7-8d9191420b30",
-<<<<<<< HEAD
-        "x-ms-request-id": "c2242d58-001f-0047-01ac-f91404000000",
-=======
-        "x-ms-request-id": "cbc81b71-b01f-001f-187e-05cc5b000000",
->>>>>>> 1814567d
+        "x-ms-client-request-id": "f4a6d991-7cab-57d2-3982-8c94c14cdffd",
+        "x-ms-request-id": "da84306d-a01f-0061-49f2-065c1c000000",
         "x-ms-version": "2020-06-12"
       },
       "ResponseBody": []
     },
     {
-      "RequestUri": "https://seannse.dfs.core.windows.net/test-filesystem-3f2fd6af-3c57-556a-6c5c-745377a4b132/test-directory-0a71ab7a-cf4f-1226-ca64-0070e9242d4c/test-file-c7b4a83a-06e3-20b2-6e89-667847e16a6b?resource=file",
+      "RequestUri": "https://seannse.dfs.core.windows.net/test-filesystem-9b2c0b76-f7bc-be9c-011b-96fd9fad7309/test-directory-fa5eb63f-dc1b-2956-a8f1-feda9fb613f7/test-file-6f57d073-4031-017d-3243-5f21c923a543?resource=file",
       "RequestMethod": "PUT",
       "RequestHeaders": {
         "Accept": "application/json",
         "Authorization": "Sanitized",
         "User-Agent": [
-<<<<<<< HEAD
-          "azsdk-net-Storage.Files.DataLake/12.7.0-alpha.20210202.1",
-          "(.NET 5.0.2; Microsoft Windows 10.0.19042)"
+          "azsdk-net-Storage.Files.DataLake/12.7.0-alpha.20210219.1",
+          "(.NET 5.0.3; Microsoft Windows 10.0.19041)"
         ],
-        "x-ms-client-request-id": "ff0b57cb-faa9-de74-53ab-0c25f26b3774",
-        "x-ms-date": "Tue, 02 Feb 2021 21:42:36 GMT",
-=======
-          "azsdk-net-Storage.Files.DataLake/12.7.0-alpha.20210217.1",
-          "(.NET 5.0.3; Microsoft Windows 10.0.19042)"
-        ],
-        "x-ms-client-request-id": "ff0b57cb-faa9-de74-53ab-0c25f26b3774",
-        "x-ms-date": "Wed, 17 Feb 2021 22:45:56 GMT",
->>>>>>> 1814567d
+        "x-ms-client-request-id": "b4bf151a-b40d-5170-5ba4-c2681cb08d15",
+        "x-ms-date": "Fri, 19 Feb 2021 19:04:15 GMT",
         "x-ms-permissions": "0777",
         "x-ms-return-client-request-id": "true",
         "x-ms-umask": "0057",
@@ -137,105 +88,67 @@
       "StatusCode": 201,
       "ResponseHeaders": {
         "Content-Length": "0",
-<<<<<<< HEAD
-        "Date": "Tue, 02 Feb 2021 21:42:36 GMT",
-        "ETag": "\u00220x8D8C7C375367B8A\u0022",
-        "Last-Modified": "Tue, 02 Feb 2021 21:42:37 GMT",
-=======
-        "Date": "Wed, 17 Feb 2021 22:45:55 GMT",
-        "ETag": "\u00220x8D8D395C9D06065\u0022",
-        "Last-Modified": "Wed, 17 Feb 2021 22:45:56 GMT",
->>>>>>> 1814567d
+        "Date": "Fri, 19 Feb 2021 19:04:14 GMT",
+        "ETag": "\u00220x8D8D509266F127D\u0022",
+        "Last-Modified": "Fri, 19 Feb 2021 19:04:14 GMT",
         "Server": [
           "Windows-Azure-HDFS/1.0",
           "Microsoft-HTTPAPI/2.0"
         ],
-        "x-ms-client-request-id": "ff0b57cb-faa9-de74-53ab-0c25f26b3774",
-<<<<<<< HEAD
-        "x-ms-request-id": "c2242d6e-001f-0047-17ac-f91404000000",
-=======
-        "x-ms-request-id": "cbc81b87-b01f-001f-2e7e-05cc5b000000",
->>>>>>> 1814567d
+        "x-ms-client-request-id": "b4bf151a-b40d-5170-5ba4-c2681cb08d15",
+        "x-ms-request-id": "da84307f-a01f-0061-5bf2-065c1c000000",
         "x-ms-version": "2020-06-12"
       },
       "ResponseBody": []
     },
     {
-      "RequestUri": "https://seannse.dfs.core.windows.net/test-filesystem-3f2fd6af-3c57-556a-6c5c-745377a4b132/test-directory-0a71ab7a-cf4f-1226-ca64-0070e9242d4c/test-file-c7b4a83a-06e3-20b2-6e89-667847e16a6b?action=getAccessControl",
+      "RequestUri": "https://seannse.dfs.core.windows.net/test-filesystem-9b2c0b76-f7bc-be9c-011b-96fd9fad7309/test-directory-fa5eb63f-dc1b-2956-a8f1-feda9fb613f7/test-file-6f57d073-4031-017d-3243-5f21c923a543?action=getAccessControl",
       "RequestMethod": "HEAD",
       "RequestHeaders": {
         "Accept": "application/json",
         "Authorization": "Sanitized",
         "User-Agent": [
-<<<<<<< HEAD
-          "azsdk-net-Storage.Files.DataLake/12.7.0-alpha.20210202.1",
-          "(.NET 5.0.2; Microsoft Windows 10.0.19042)"
+          "azsdk-net-Storage.Files.DataLake/12.7.0-alpha.20210219.1",
+          "(.NET 5.0.3; Microsoft Windows 10.0.19041)"
         ],
-        "x-ms-client-request-id": "f0ad0532-6bd6-a8c1-33ab-8faca577adf0",
-        "x-ms-date": "Tue, 02 Feb 2021 21:42:36 GMT",
-=======
-          "azsdk-net-Storage.Files.DataLake/12.7.0-alpha.20210217.1",
-          "(.NET 5.0.3; Microsoft Windows 10.0.19042)"
-        ],
-        "x-ms-client-request-id": "f0ad0532-6bd6-a8c1-33ab-8faca577adf0",
-        "x-ms-date": "Wed, 17 Feb 2021 22:45:56 GMT",
->>>>>>> 1814567d
+        "x-ms-client-request-id": "b30610e9-f163-1936-ebf7-6a6c5ce40c25",
+        "x-ms-date": "Fri, 19 Feb 2021 19:04:15 GMT",
         "x-ms-return-client-request-id": "true",
         "x-ms-version": "2020-06-12"
       },
       "RequestBody": null,
       "StatusCode": 200,
       "ResponseHeaders": {
-<<<<<<< HEAD
-        "Date": "Tue, 02 Feb 2021 21:42:36 GMT",
-        "ETag": "\u00220x8D8C7C375367B8A\u0022",
-        "Last-Modified": "Tue, 02 Feb 2021 21:42:37 GMT",
-=======
-        "Date": "Wed, 17 Feb 2021 22:45:56 GMT",
-        "ETag": "\u00220x8D8D395C9D06065\u0022",
-        "Last-Modified": "Wed, 17 Feb 2021 22:45:56 GMT",
->>>>>>> 1814567d
+        "Date": "Fri, 19 Feb 2021 19:04:14 GMT",
+        "ETag": "\u00220x8D8D509266F127D\u0022",
+        "Last-Modified": "Fri, 19 Feb 2021 19:04:14 GMT",
         "Server": [
           "Windows-Azure-HDFS/1.0",
           "Microsoft-HTTPAPI/2.0"
         ],
         "x-ms-acl": "user::rwx,group::-w-,other::---",
-        "x-ms-client-request-id": "f0ad0532-6bd6-a8c1-33ab-8faca577adf0",
+        "x-ms-client-request-id": "b30610e9-f163-1936-ebf7-6a6c5ce40c25",
         "x-ms-group": "$superuser",
         "x-ms-owner": "$superuser",
         "x-ms-permissions": "rwx-w----",
-<<<<<<< HEAD
-        "x-ms-request-id": "c2242d8b-001f-0047-34ac-f91404000000",
-=======
-        "x-ms-request-id": "cbc81ba3-b01f-001f-4a7e-05cc5b000000",
->>>>>>> 1814567d
+        "x-ms-request-id": "da84308a-a01f-0061-66f2-065c1c000000",
         "x-ms-version": "2020-06-12"
       },
       "ResponseBody": []
     },
     {
-      "RequestUri": "https://seannse.blob.core.windows.net/test-filesystem-3f2fd6af-3c57-556a-6c5c-745377a4b132?restype=container",
+      "RequestUri": "https://seannse.blob.core.windows.net/test-filesystem-9b2c0b76-f7bc-be9c-011b-96fd9fad7309?restype=container",
       "RequestMethod": "DELETE",
       "RequestHeaders": {
         "Accept": "application/xml",
         "Authorization": "Sanitized",
-<<<<<<< HEAD
-        "traceparent": "00-4d8ed463be290f42834bcbbee1ded906-94c1bda9f4d5314c-00",
+        "traceparent": "00-bdd3f0251612c6458bed88450dea8215-dca1c6971fe11941-00",
         "User-Agent": [
-          "azsdk-net-Storage.Files.DataLake/12.7.0-alpha.20210202.1",
-          "(.NET 5.0.2; Microsoft Windows 10.0.19042)"
+          "azsdk-net-Storage.Files.DataLake/12.7.0-alpha.20210219.1",
+          "(.NET 5.0.3; Microsoft Windows 10.0.19041)"
         ],
-        "x-ms-client-request-id": "ecf34957-47bd-209e-6046-b50c992be292",
-        "x-ms-date": "Tue, 02 Feb 2021 21:42:36 GMT",
-=======
-        "traceparent": "00-5ed43eade805c2499238a255f33da384-633ec9b163c9a540-00",
-        "User-Agent": [
-          "azsdk-net-Storage.Files.DataLake/12.7.0-alpha.20210217.1",
-          "(.NET 5.0.3; Microsoft Windows 10.0.19042)"
-        ],
-        "x-ms-client-request-id": "ecf34957-47bd-209e-6046-b50c992be292",
-        "x-ms-date": "Wed, 17 Feb 2021 22:45:56 GMT",
->>>>>>> 1814567d
+        "x-ms-client-request-id": "0c7e7f53-daaa-ecb2-12ad-790bae80f89f",
+        "x-ms-date": "Fri, 19 Feb 2021 19:04:15 GMT",
         "x-ms-return-client-request-id": "true",
         "x-ms-version": "2020-06-12"
       },
@@ -243,28 +156,20 @@
       "StatusCode": 202,
       "ResponseHeaders": {
         "Content-Length": "0",
-<<<<<<< HEAD
-        "Date": "Tue, 02 Feb 2021 21:42:36 GMT",
-=======
-        "Date": "Wed, 17 Feb 2021 22:45:55 GMT",
->>>>>>> 1814567d
+        "Date": "Fri, 19 Feb 2021 19:04:14 GMT",
         "Server": [
           "Windows-Azure-Blob/1.0",
           "Microsoft-HTTPAPI/2.0"
         ],
-        "x-ms-client-request-id": "ecf34957-47bd-209e-6046-b50c992be292",
-<<<<<<< HEAD
-        "x-ms-request-id": "2a78121b-701e-003f-20ac-f9b7fc000000",
-=======
-        "x-ms-request-id": "4f6ce053-a01e-00ba-607e-059a21000000",
->>>>>>> 1814567d
+        "x-ms-client-request-id": "0c7e7f53-daaa-ecb2-12ad-790bae80f89f",
+        "x-ms-request-id": "cb12ba6a-b01e-006d-72f2-06cb14000000",
         "x-ms-version": "2020-06-12"
       },
       "ResponseBody": []
     }
   ],
   "Variables": {
-    "RandomSeed": "1405435245",
+    "RandomSeed": "239323959",
     "Storage_TestConfigHierarchicalNamespace": "NamespaceTenant\nseannse\nU2FuaXRpemVk\nhttps://seannse.blob.core.windows.net\nhttps://seannse.file.core.windows.net\nhttps://seannse.queue.core.windows.net\nhttps://seannse.table.core.windows.net\n\n\n\n\nhttps://seannse-secondary.blob.core.windows.net\nhttps://seannse-secondary.file.core.windows.net\nhttps://seannse-secondary.queue.core.windows.net\nhttps://seannse-secondary.table.core.windows.net\n68390a19-a643-458b-b726-408abf67b4fc\nSanitized\n72f988bf-86f1-41af-91ab-2d7cd011db47\nhttps://login.microsoftonline.com/\nCloud\nBlobEndpoint=https://seannse.blob.core.windows.net/;QueueEndpoint=https://seannse.queue.core.windows.net/;FileEndpoint=https://seannse.file.core.windows.net/;BlobSecondaryEndpoint=https://seannse-secondary.blob.core.windows.net/;QueueSecondaryEndpoint=https://seannse-secondary.queue.core.windows.net/;FileSecondaryEndpoint=https://seannse-secondary.file.core.windows.net/;AccountName=seannse;AccountKey=Sanitized\n"
   }
 }