{
  "Entries": [
    {
      "RequestUri": "https://seannse.blob.core.windows.net/test-filesystem-f9ed7976-d17c-1da4-b4c6-e17c0410abb4?restype=container",
      "RequestMethod": "PUT",
      "RequestHeaders": {
        "Accept": "application/xml",
        "Authorization": "Sanitized",
<<<<<<< HEAD
        "traceparent": "00-946b7e46dff505439d511bc0894fba53-9216dec1bc433649-00",
        "User-Agent": [
          "azsdk-net-Storage.Files.DataLake/12.7.0-alpha.20210202.1",
          "(.NET 5.0.2; Microsoft Windows 10.0.19042)"
        ],
        "x-ms-blob-public-access": "container",
        "x-ms-client-request-id": "b8267281-4bef-168c-64cf-c6b68828c2d2",
        "x-ms-date": "Tue, 02 Feb 2021 21:47:36 GMT",
=======
        "traceparent": "00-529c47eddeea9d40a029b821df844573-7a26d37e4c62be4d-00",
        "User-Agent": [
          "azsdk-net-Storage.Files.DataLake/12.7.0-alpha.20210217.1",
          "(.NET 5.0.3; Microsoft Windows 10.0.19042)"
        ],
        "x-ms-blob-public-access": "container",
        "x-ms-client-request-id": "b8267281-4bef-168c-64cf-c6b68828c2d2",
        "x-ms-date": "Wed, 17 Feb 2021 22:50:44 GMT",
>>>>>>> 1814567d
        "x-ms-return-client-request-id": "true",
        "x-ms-version": "2020-06-12"
      },
      "RequestBody": null,
      "StatusCode": 201,
      "ResponseHeaders": {
        "Content-Length": "0",
<<<<<<< HEAD
        "Date": "Tue, 02 Feb 2021 21:47:37 GMT",
        "ETag": "\u00220x8D8C7C4287514DD\u0022",
        "Last-Modified": "Tue, 02 Feb 2021 21:47:37 GMT",
=======
        "Date": "Wed, 17 Feb 2021 22:50:43 GMT",
        "ETag": "\u00220x8D8D396759A4667\u0022",
        "Last-Modified": "Wed, 17 Feb 2021 22:50:44 GMT",
>>>>>>> 1814567d
        "Server": [
          "Windows-Azure-Blob/1.0",
          "Microsoft-HTTPAPI/2.0"
        ],
        "x-ms-client-request-id": "b8267281-4bef-168c-64cf-c6b68828c2d2",
<<<<<<< HEAD
        "x-ms-request-id": "8ce3885d-b01e-0042-4dad-f9c6df000000",
=======
        "x-ms-request-id": "1f2fde1e-301e-00a8-4a7f-05e1f1000000",
>>>>>>> 1814567d
        "x-ms-version": "2020-06-12"
      },
      "ResponseBody": []
    },
    {
      "RequestUri": "https://seannse.dfs.core.windows.net/test-filesystem-f9ed7976-d17c-1da4-b4c6-e17c0410abb4/test-directory-bf933f77-f405-68ad-a7b3-e5e902efdee4?resource=directory",
      "RequestMethod": "PUT",
      "RequestHeaders": {
        "Accept": "application/json",
        "Authorization": "Sanitized",
<<<<<<< HEAD
        "traceparent": "00-5c9789f22f297f4483b7f2ece483f5bd-9444415f13837b4d-00",
        "User-Agent": [
          "azsdk-net-Storage.Files.DataLake/12.7.0-alpha.20210202.1",
          "(.NET 5.0.2; Microsoft Windows 10.0.19042)"
        ],
        "x-ms-client-request-id": "ff3dfcd1-ee3c-8d17-c5bd-113c65a31374",
        "x-ms-date": "Tue, 02 Feb 2021 21:47:37 GMT",
=======
        "traceparent": "00-43b5db841be86146a84843f15de9674c-7196293e6fc5dd48-00",
        "User-Agent": [
          "azsdk-net-Storage.Files.DataLake/12.7.0-alpha.20210217.1",
          "(.NET 5.0.3; Microsoft Windows 10.0.19042)"
        ],
        "x-ms-client-request-id": "ff3dfcd1-ee3c-8d17-c5bd-113c65a31374",
        "x-ms-date": "Wed, 17 Feb 2021 22:50:44 GMT",
>>>>>>> 1814567d
        "x-ms-return-client-request-id": "true",
        "x-ms-version": "2020-06-12"
      },
      "RequestBody": null,
      "StatusCode": 201,
      "ResponseHeaders": {
        "Content-Length": "0",
<<<<<<< HEAD
        "Date": "Tue, 02 Feb 2021 21:47:37 GMT",
        "ETag": "\u00220x8D8C7C428BA945F\u0022",
        "Last-Modified": "Tue, 02 Feb 2021 21:47:38 GMT",
=======
        "Date": "Wed, 17 Feb 2021 22:50:44 GMT",
        "ETag": "\u00220x8D8D39675CD26AD\u0022",
        "Last-Modified": "Wed, 17 Feb 2021 22:50:44 GMT",
>>>>>>> 1814567d
        "Server": [
          "Windows-Azure-HDFS/1.0",
          "Microsoft-HTTPAPI/2.0"
        ],
        "x-ms-client-request-id": "ff3dfcd1-ee3c-8d17-c5bd-113c65a31374",
<<<<<<< HEAD
        "x-ms-request-id": "69096718-601f-0041-40ad-f927bb000000",
=======
        "x-ms-request-id": "cbaa6849-001f-000a-487f-05dbe8000000",
>>>>>>> 1814567d
        "x-ms-version": "2020-06-12"
      },
      "ResponseBody": []
    },
    {
      "RequestUri": "https://seannse.blob.core.windows.net/test-filesystem-f9ed7976-d17c-1da4-b4c6-e17c0410abb4/test-directory-bf933f77-f405-68ad-a7b3-e5e902efdee4?comp=metadata",
      "RequestMethod": "PUT",
      "RequestHeaders": {
        "Accept": "application/xml",
        "Authorization": "Sanitized",
        "User-Agent": [
<<<<<<< HEAD
          "azsdk-net-Storage.Files.DataLake/12.7.0-alpha.20210202.1",
          "(.NET 5.0.2; Microsoft Windows 10.0.19042)"
        ],
        "x-ms-client-request-id": "0617fa01-deb1-2aa8-ad6c-cb2ce188656a",
        "x-ms-date": "Tue, 02 Feb 2021 21:47:37 GMT",
=======
          "azsdk-net-Storage.Files.DataLake/12.7.0-alpha.20210217.1",
          "(.NET 5.0.3; Microsoft Windows 10.0.19042)"
        ],
        "x-ms-client-request-id": "0617fa01-deb1-2aa8-ad6c-cb2ce188656a",
        "x-ms-date": "Wed, 17 Feb 2021 22:50:44 GMT",
>>>>>>> 1814567d
        "x-ms-meta-Capital": "letter",
        "x-ms-meta-foo": "bar",
        "x-ms-meta-meta": "data",
        "x-ms-meta-UPPER": "case",
        "x-ms-return-client-request-id": "true",
        "x-ms-version": "2020-06-12"
      },
      "RequestBody": null,
      "StatusCode": 200,
      "ResponseHeaders": {
        "Content-Length": "0",
<<<<<<< HEAD
        "Date": "Tue, 02 Feb 2021 21:47:37 GMT",
        "ETag": "\u00220x8D8C7C428C99ABA\u0022",
        "Last-Modified": "Tue, 02 Feb 2021 21:47:38 GMT",
=======
        "Date": "Wed, 17 Feb 2021 22:50:44 GMT",
        "ETag": "\u00220x8D8D39675DB9ADA\u0022",
        "Last-Modified": "Wed, 17 Feb 2021 22:50:44 GMT",
>>>>>>> 1814567d
        "Server": [
          "Windows-Azure-Blob/1.0",
          "Microsoft-HTTPAPI/2.0"
        ],
        "x-ms-client-request-id": "0617fa01-deb1-2aa8-ad6c-cb2ce188656a",
<<<<<<< HEAD
        "x-ms-request-id": "8ce38924-b01e-0042-6dad-f9c6df000000",
=======
        "x-ms-request-id": "1f2fe09e-301e-00a8-117f-05e1f1000000",
>>>>>>> 1814567d
        "x-ms-request-server-encrypted": "true",
        "x-ms-version": "2020-06-12"
      },
      "ResponseBody": []
    },
    {
      "RequestUri": "https://seannse.blob.core.windows.net/test-filesystem-f9ed7976-d17c-1da4-b4c6-e17c0410abb4?restype=container",
      "RequestMethod": "DELETE",
      "RequestHeaders": {
        "Accept": "application/xml",
        "Authorization": "Sanitized",
<<<<<<< HEAD
        "traceparent": "00-69587a79cc61e54caf937899f12776cb-852bb624a25f1d47-00",
        "User-Agent": [
          "azsdk-net-Storage.Files.DataLake/12.7.0-alpha.20210202.1",
          "(.NET 5.0.2; Microsoft Windows 10.0.19042)"
        ],
        "x-ms-client-request-id": "6a3a859c-0d8b-13c3-3973-16c164bba3f2",
        "x-ms-date": "Tue, 02 Feb 2021 21:47:37 GMT",
=======
        "traceparent": "00-81d20a13ad8f164787b4c71261299b92-bea104637798b945-00",
        "User-Agent": [
          "azsdk-net-Storage.Files.DataLake/12.7.0-alpha.20210217.1",
          "(.NET 5.0.3; Microsoft Windows 10.0.19042)"
        ],
        "x-ms-client-request-id": "6a3a859c-0d8b-13c3-3973-16c164bba3f2",
        "x-ms-date": "Wed, 17 Feb 2021 22:50:45 GMT",
>>>>>>> 1814567d
        "x-ms-return-client-request-id": "true",
        "x-ms-version": "2020-06-12"
      },
      "RequestBody": null,
      "StatusCode": 202,
      "ResponseHeaders": {
        "Content-Length": "0",
<<<<<<< HEAD
        "Date": "Tue, 02 Feb 2021 21:47:37 GMT",
=======
        "Date": "Wed, 17 Feb 2021 22:50:44 GMT",
>>>>>>> 1814567d
        "Server": [
          "Windows-Azure-Blob/1.0",
          "Microsoft-HTTPAPI/2.0"
        ],
        "x-ms-client-request-id": "6a3a859c-0d8b-13c3-3973-16c164bba3f2",
<<<<<<< HEAD
        "x-ms-request-id": "8ce38945-b01e-0042-0cad-f9c6df000000",
=======
        "x-ms-request-id": "1f2fe136-301e-00a8-197f-05e1f1000000",
>>>>>>> 1814567d
        "x-ms-version": "2020-06-12"
      },
      "ResponseBody": []
    },
    {
      "RequestUri": "https://seannse.blob.core.windows.net/test-filesystem-c4254762-ba80-130e-3e77-f2f85a34eea1?restype=container",
      "RequestMethod": "PUT",
      "RequestHeaders": {
        "Accept": "application/xml",
        "Authorization": "Sanitized",
<<<<<<< HEAD
        "traceparent": "00-15dbf73d01ccad4193eae2b667b03b44-8ad2b8fd5989de45-00",
        "User-Agent": [
          "azsdk-net-Storage.Files.DataLake/12.7.0-alpha.20210202.1",
          "(.NET 5.0.2; Microsoft Windows 10.0.19042)"
        ],
        "x-ms-blob-public-access": "container",
        "x-ms-client-request-id": "f3119114-a7e5-e1a7-7627-2c141bcab905",
        "x-ms-date": "Tue, 02 Feb 2021 21:47:38 GMT",
=======
        "traceparent": "00-5cc2fe16546d654e8063cc2ff1b110e2-da76c05076541c46-00",
        "User-Agent": [
          "azsdk-net-Storage.Files.DataLake/12.7.0-alpha.20210217.1",
          "(.NET 5.0.3; Microsoft Windows 10.0.19042)"
        ],
        "x-ms-blob-public-access": "container",
        "x-ms-client-request-id": "f3119114-a7e5-e1a7-7627-2c141bcab905",
        "x-ms-date": "Wed, 17 Feb 2021 22:50:45 GMT",
>>>>>>> 1814567d
        "x-ms-return-client-request-id": "true",
        "x-ms-version": "2020-06-12"
      },
      "RequestBody": null,
      "StatusCode": 201,
      "ResponseHeaders": {
        "Content-Length": "0",
<<<<<<< HEAD
        "Date": "Tue, 02 Feb 2021 21:47:38 GMT",
        "ETag": "\u00220x8D8C7C42911BEFA\u0022",
        "Last-Modified": "Tue, 02 Feb 2021 21:47:38 GMT",
=======
        "Date": "Wed, 17 Feb 2021 22:50:45 GMT",
        "ETag": "\u00220x8D8D39676170145\u0022",
        "Last-Modified": "Wed, 17 Feb 2021 22:50:45 GMT",
>>>>>>> 1814567d
        "Server": [
          "Windows-Azure-Blob/1.0",
          "Microsoft-HTTPAPI/2.0"
        ],
        "x-ms-client-request-id": "f3119114-a7e5-e1a7-7627-2c141bcab905",
<<<<<<< HEAD
        "x-ms-request-id": "983ef606-101e-00af-72ad-f98d92000000",
=======
        "x-ms-request-id": "8f457560-f01e-0098-4d7f-055f3e000000",
>>>>>>> 1814567d
        "x-ms-version": "2020-06-12"
      },
      "ResponseBody": []
    },
    {
      "RequestUri": "https://seannse.dfs.core.windows.net/test-filesystem-c4254762-ba80-130e-3e77-f2f85a34eea1/test-directory-c0c07485-482b-68a4-684d-2b768d043a42?resource=directory",
      "RequestMethod": "PUT",
      "RequestHeaders": {
        "Accept": "application/json",
        "Authorization": "Sanitized",
<<<<<<< HEAD
        "traceparent": "00-fdd0bfbe1e31454ea06be9bfa6bdf800-4b653e7dd80fd04c-00",
        "User-Agent": [
          "azsdk-net-Storage.Files.DataLake/12.7.0-alpha.20210202.1",
          "(.NET 5.0.2; Microsoft Windows 10.0.19042)"
        ],
        "x-ms-client-request-id": "64842750-7b3b-cc2d-eda9-8a987c315471",
        "x-ms-date": "Tue, 02 Feb 2021 21:47:38 GMT",
=======
        "traceparent": "00-e15affd3a1c10447b7f5afd33e2aa787-7b81f4a022e4a448-00",
        "User-Agent": [
          "azsdk-net-Storage.Files.DataLake/12.7.0-alpha.20210217.1",
          "(.NET 5.0.3; Microsoft Windows 10.0.19042)"
        ],
        "x-ms-client-request-id": "64842750-7b3b-cc2d-eda9-8a987c315471",
        "x-ms-date": "Wed, 17 Feb 2021 22:50:45 GMT",
>>>>>>> 1814567d
        "x-ms-return-client-request-id": "true",
        "x-ms-version": "2020-06-12"
      },
      "RequestBody": null,
      "StatusCode": 201,
      "ResponseHeaders": {
        "Content-Length": "0",
<<<<<<< HEAD
        "Date": "Tue, 02 Feb 2021 21:47:38 GMT",
        "ETag": "\u00220x8D8C7C4294AF94A\u0022",
        "Last-Modified": "Tue, 02 Feb 2021 21:47:39 GMT",
=======
        "Date": "Wed, 17 Feb 2021 22:50:44 GMT",
        "ETag": "\u00220x8D8D396764AA7D4\u0022",
        "Last-Modified": "Wed, 17 Feb 2021 22:50:45 GMT",
>>>>>>> 1814567d
        "Server": [
          "Windows-Azure-HDFS/1.0",
          "Microsoft-HTTPAPI/2.0"
        ],
        "x-ms-client-request-id": "64842750-7b3b-cc2d-eda9-8a987c315471",
<<<<<<< HEAD
        "x-ms-request-id": "c6d18fd3-701f-0010-3fad-f9ba37000000",
=======
        "x-ms-request-id": "45cb65af-301f-0001-057f-052083000000",
>>>>>>> 1814567d
        "x-ms-version": "2020-06-12"
      },
      "ResponseBody": []
    },
    {
      "RequestUri": "https://seannse.blob.core.windows.net/test-filesystem-c4254762-ba80-130e-3e77-f2f85a34eea1/test-directory-c0c07485-482b-68a4-684d-2b768d043a42?comp=metadata",
      "RequestMethod": "PUT",
      "RequestHeaders": {
        "Accept": "application/xml",
        "Authorization": "Sanitized",
<<<<<<< HEAD
        "If-Modified-Since": "Mon, 01 Feb 2021 21:47:36 GMT",
        "User-Agent": [
          "azsdk-net-Storage.Files.DataLake/12.7.0-alpha.20210202.1",
          "(.NET 5.0.2; Microsoft Windows 10.0.19042)"
        ],
        "x-ms-client-request-id": "65255b90-d680-c006-6d17-db797023ddcb",
        "x-ms-date": "Tue, 02 Feb 2021 21:47:38 GMT",
=======
        "If-Modified-Since": "Tue, 16 Feb 2021 22:50:44 GMT",
        "User-Agent": [
          "azsdk-net-Storage.Files.DataLake/12.7.0-alpha.20210217.1",
          "(.NET 5.0.3; Microsoft Windows 10.0.19042)"
        ],
        "x-ms-client-request-id": "65255b90-d680-c006-6d17-db797023ddcb",
        "x-ms-date": "Wed, 17 Feb 2021 22:50:45 GMT",
>>>>>>> 1814567d
        "x-ms-meta-Capital": "letter",
        "x-ms-meta-foo": "bar",
        "x-ms-meta-meta": "data",
        "x-ms-meta-UPPER": "case",
        "x-ms-return-client-request-id": "true",
        "x-ms-version": "2020-06-12"
      },
      "RequestBody": null,
      "StatusCode": 200,
      "ResponseHeaders": {
        "Content-Length": "0",
<<<<<<< HEAD
        "Date": "Tue, 02 Feb 2021 21:47:38 GMT",
        "ETag": "\u00220x8D8C7C429591A7C\u0022",
        "Last-Modified": "Tue, 02 Feb 2021 21:47:39 GMT",
=======
        "Date": "Wed, 17 Feb 2021 22:50:45 GMT",
        "ETag": "\u00220x8D8D396765A3530\u0022",
        "Last-Modified": "Wed, 17 Feb 2021 22:50:45 GMT",
>>>>>>> 1814567d
        "Server": [
          "Windows-Azure-Blob/1.0",
          "Microsoft-HTTPAPI/2.0"
        ],
        "x-ms-client-request-id": "65255b90-d680-c006-6d17-db797023ddcb",
<<<<<<< HEAD
        "x-ms-request-id": "983ef901-101e-00af-0fad-f98d92000000",
=======
        "x-ms-request-id": "8f4576c2-f01e-0098-227f-055f3e000000",
>>>>>>> 1814567d
        "x-ms-request-server-encrypted": "true",
        "x-ms-version": "2020-06-12"
      },
      "ResponseBody": []
    },
    {
      "RequestUri": "https://seannse.blob.core.windows.net/test-filesystem-c4254762-ba80-130e-3e77-f2f85a34eea1?restype=container",
      "RequestMethod": "DELETE",
      "RequestHeaders": {
        "Accept": "application/xml",
        "Authorization": "Sanitized",
<<<<<<< HEAD
        "traceparent": "00-68d4854a1db197428cfffd4a20bc4b73-818f583d4a7a284e-00",
        "User-Agent": [
          "azsdk-net-Storage.Files.DataLake/12.7.0-alpha.20210202.1",
          "(.NET 5.0.2; Microsoft Windows 10.0.19042)"
        ],
        "x-ms-client-request-id": "2008ec0f-ef0b-15f1-e317-13ce15681a94",
        "x-ms-date": "Tue, 02 Feb 2021 21:47:38 GMT",
=======
        "traceparent": "00-1a4be7487c10584ca5aada74a1380196-19cc49f9471b0244-00",
        "User-Agent": [
          "azsdk-net-Storage.Files.DataLake/12.7.0-alpha.20210217.1",
          "(.NET 5.0.3; Microsoft Windows 10.0.19042)"
        ],
        "x-ms-client-request-id": "2008ec0f-ef0b-15f1-e317-13ce15681a94",
        "x-ms-date": "Wed, 17 Feb 2021 22:50:45 GMT",
>>>>>>> 1814567d
        "x-ms-return-client-request-id": "true",
        "x-ms-version": "2020-06-12"
      },
      "RequestBody": null,
      "StatusCode": 202,
      "ResponseHeaders": {
        "Content-Length": "0",
<<<<<<< HEAD
        "Date": "Tue, 02 Feb 2021 21:47:39 GMT",
=======
        "Date": "Wed, 17 Feb 2021 22:50:45 GMT",
>>>>>>> 1814567d
        "Server": [
          "Windows-Azure-Blob/1.0",
          "Microsoft-HTTPAPI/2.0"
        ],
        "x-ms-client-request-id": "2008ec0f-ef0b-15f1-e317-13ce15681a94",
<<<<<<< HEAD
        "x-ms-request-id": "983ef991-101e-00af-0dad-f98d92000000",
=======
        "x-ms-request-id": "8f45770a-f01e-0098-677f-055f3e000000",
>>>>>>> 1814567d
        "x-ms-version": "2020-06-12"
      },
      "ResponseBody": []
    },
    {
      "RequestUri": "https://seannse.blob.core.windows.net/test-filesystem-ef22f888-b542-53ab-72c5-1f862a3109bd?restype=container",
      "RequestMethod": "PUT",
      "RequestHeaders": {
        "Accept": "application/xml",
        "Authorization": "Sanitized",
<<<<<<< HEAD
        "traceparent": "00-1333c3f54573bc4eb06812de3ef6b2d4-583aa037d18c4747-00",
        "User-Agent": [
          "azsdk-net-Storage.Files.DataLake/12.7.0-alpha.20210202.1",
          "(.NET 5.0.2; Microsoft Windows 10.0.19042)"
        ],
        "x-ms-blob-public-access": "container",
        "x-ms-client-request-id": "be4c18df-798d-592d-41b4-ad45cf6aebb1",
        "x-ms-date": "Tue, 02 Feb 2021 21:47:38 GMT",
=======
        "traceparent": "00-5cc1f3ce56f24248b0877e90453d4284-6cc12e1def976c4e-00",
        "User-Agent": [
          "azsdk-net-Storage.Files.DataLake/12.7.0-alpha.20210217.1",
          "(.NET 5.0.3; Microsoft Windows 10.0.19042)"
        ],
        "x-ms-blob-public-access": "container",
        "x-ms-client-request-id": "be4c18df-798d-592d-41b4-ad45cf6aebb1",
        "x-ms-date": "Wed, 17 Feb 2021 22:50:45 GMT",
>>>>>>> 1814567d
        "x-ms-return-client-request-id": "true",
        "x-ms-version": "2020-06-12"
      },
      "RequestBody": null,
      "StatusCode": 201,
      "ResponseHeaders": {
        "Content-Length": "0",
<<<<<<< HEAD
        "Date": "Tue, 02 Feb 2021 21:47:39 GMT",
        "ETag": "\u00220x8D8C7C429ABE8B6\u0022",
        "Last-Modified": "Tue, 02 Feb 2021 21:47:39 GMT",
=======
        "Date": "Wed, 17 Feb 2021 22:50:46 GMT",
        "ETag": "\u00220x8D8D3967692F93F\u0022",
        "Last-Modified": "Wed, 17 Feb 2021 22:50:46 GMT",
>>>>>>> 1814567d
        "Server": [
          "Windows-Azure-Blob/1.0",
          "Microsoft-HTTPAPI/2.0"
        ],
        "x-ms-client-request-id": "be4c18df-798d-592d-41b4-ad45cf6aebb1",
<<<<<<< HEAD
        "x-ms-request-id": "7f5a4544-301e-0063-77ad-f9e2a4000000",
=======
        "x-ms-request-id": "35e4fb08-c01e-00ac-7b7f-056cf6000000",
>>>>>>> 1814567d
        "x-ms-version": "2020-06-12"
      },
      "ResponseBody": []
    },
    {
      "RequestUri": "https://seannse.dfs.core.windows.net/test-filesystem-ef22f888-b542-53ab-72c5-1f862a3109bd/test-directory-aa1f550e-97fd-cb78-38b8-6d1cb4d02958?resource=directory",
      "RequestMethod": "PUT",
      "RequestHeaders": {
        "Accept": "application/json",
        "Authorization": "Sanitized",
<<<<<<< HEAD
        "traceparent": "00-08ea7bddada39f4caa4b0fb41a773f68-fc7bbda798ac5c4e-00",
        "User-Agent": [
          "azsdk-net-Storage.Files.DataLake/12.7.0-alpha.20210202.1",
          "(.NET 5.0.2; Microsoft Windows 10.0.19042)"
        ],
        "x-ms-client-request-id": "d3cc4f3a-a0fa-48df-9f81-86d50b10a571",
        "x-ms-date": "Tue, 02 Feb 2021 21:47:39 GMT",
=======
        "traceparent": "00-fa669ac59a51f848864770da9cc963b0-6bea607552f2be40-00",
        "User-Agent": [
          "azsdk-net-Storage.Files.DataLake/12.7.0-alpha.20210217.1",
          "(.NET 5.0.3; Microsoft Windows 10.0.19042)"
        ],
        "x-ms-client-request-id": "d3cc4f3a-a0fa-48df-9f81-86d50b10a571",
        "x-ms-date": "Wed, 17 Feb 2021 22:50:46 GMT",
>>>>>>> 1814567d
        "x-ms-return-client-request-id": "true",
        "x-ms-version": "2020-06-12"
      },
      "RequestBody": null,
      "StatusCode": 201,
      "ResponseHeaders": {
        "Content-Length": "0",
<<<<<<< HEAD
        "Date": "Tue, 02 Feb 2021 21:47:39 GMT",
        "ETag": "\u00220x8D8C7C429E41256\u0022",
        "Last-Modified": "Tue, 02 Feb 2021 21:47:40 GMT",
=======
        "Date": "Wed, 17 Feb 2021 22:50:46 GMT",
        "ETag": "\u00220x8D8D39676CA2D28\u0022",
        "Last-Modified": "Wed, 17 Feb 2021 22:50:46 GMT",
>>>>>>> 1814567d
        "Server": [
          "Windows-Azure-HDFS/1.0",
          "Microsoft-HTTPAPI/2.0"
        ],
        "x-ms-client-request-id": "d3cc4f3a-a0fa-48df-9f81-86d50b10a571",
<<<<<<< HEAD
        "x-ms-request-id": "6d7383e1-c01f-0015-31ad-f968ec000000",
=======
        "x-ms-request-id": "0e092b36-801f-0014-597f-053730000000",
>>>>>>> 1814567d
        "x-ms-version": "2020-06-12"
      },
      "ResponseBody": []
    },
    {
      "RequestUri": "https://seannse.blob.core.windows.net/test-filesystem-ef22f888-b542-53ab-72c5-1f862a3109bd/test-directory-aa1f550e-97fd-cb78-38b8-6d1cb4d02958?comp=metadata",
      "RequestMethod": "PUT",
      "RequestHeaders": {
        "Accept": "application/xml",
        "Authorization": "Sanitized",
<<<<<<< HEAD
        "If-Unmodified-Since": "Wed, 03 Feb 2021 21:47:36 GMT",
        "User-Agent": [
          "azsdk-net-Storage.Files.DataLake/12.7.0-alpha.20210202.1",
          "(.NET 5.0.2; Microsoft Windows 10.0.19042)"
        ],
        "x-ms-client-request-id": "64e2561e-5504-db5d-635d-7264c45a282d",
        "x-ms-date": "Tue, 02 Feb 2021 21:47:39 GMT",
=======
        "If-Unmodified-Since": "Thu, 18 Feb 2021 22:50:44 GMT",
        "User-Agent": [
          "azsdk-net-Storage.Files.DataLake/12.7.0-alpha.20210217.1",
          "(.NET 5.0.3; Microsoft Windows 10.0.19042)"
        ],
        "x-ms-client-request-id": "64e2561e-5504-db5d-635d-7264c45a282d",
        "x-ms-date": "Wed, 17 Feb 2021 22:50:46 GMT",
>>>>>>> 1814567d
        "x-ms-meta-Capital": "letter",
        "x-ms-meta-foo": "bar",
        "x-ms-meta-meta": "data",
        "x-ms-meta-UPPER": "case",
        "x-ms-return-client-request-id": "true",
        "x-ms-version": "2020-06-12"
      },
      "RequestBody": null,
      "StatusCode": 200,
      "ResponseHeaders": {
        "Content-Length": "0",
<<<<<<< HEAD
        "Date": "Tue, 02 Feb 2021 21:47:40 GMT",
        "ETag": "\u00220x8D8C7C429F3D01C\u0022",
        "Last-Modified": "Tue, 02 Feb 2021 21:47:40 GMT",
=======
        "Date": "Wed, 17 Feb 2021 22:50:46 GMT",
        "ETag": "\u00220x8D8D39676D6132D\u0022",
        "Last-Modified": "Wed, 17 Feb 2021 22:50:46 GMT",
>>>>>>> 1814567d
        "Server": [
          "Windows-Azure-Blob/1.0",
          "Microsoft-HTTPAPI/2.0"
        ],
        "x-ms-client-request-id": "64e2561e-5504-db5d-635d-7264c45a282d",
<<<<<<< HEAD
        "x-ms-request-id": "7f5a45df-301e-0063-75ad-f9e2a4000000",
=======
        "x-ms-request-id": "35e4fffc-c01e-00ac-317f-056cf6000000",
>>>>>>> 1814567d
        "x-ms-request-server-encrypted": "true",
        "x-ms-version": "2020-06-12"
      },
      "ResponseBody": []
    },
    {
      "RequestUri": "https://seannse.blob.core.windows.net/test-filesystem-ef22f888-b542-53ab-72c5-1f862a3109bd?restype=container",
      "RequestMethod": "DELETE",
      "RequestHeaders": {
        "Accept": "application/xml",
        "Authorization": "Sanitized",
<<<<<<< HEAD
        "traceparent": "00-e3260749a681e342bad04a5215035265-31943860571da144-00",
        "User-Agent": [
          "azsdk-net-Storage.Files.DataLake/12.7.0-alpha.20210202.1",
          "(.NET 5.0.2; Microsoft Windows 10.0.19042)"
        ],
        "x-ms-client-request-id": "b5b7c8c5-402e-356c-f8ef-29676667fecc",
        "x-ms-date": "Tue, 02 Feb 2021 21:47:39 GMT",
=======
        "traceparent": "00-f18cd2ad9f62ba45b888f4f83a346a78-4783212db26d5f42-00",
        "User-Agent": [
          "azsdk-net-Storage.Files.DataLake/12.7.0-alpha.20210217.1",
          "(.NET 5.0.3; Microsoft Windows 10.0.19042)"
        ],
        "x-ms-client-request-id": "b5b7c8c5-402e-356c-f8ef-29676667fecc",
        "x-ms-date": "Wed, 17 Feb 2021 22:50:46 GMT",
>>>>>>> 1814567d
        "x-ms-return-client-request-id": "true",
        "x-ms-version": "2020-06-12"
      },
      "RequestBody": null,
      "StatusCode": 202,
      "ResponseHeaders": {
        "Content-Length": "0",
<<<<<<< HEAD
        "Date": "Tue, 02 Feb 2021 21:47:40 GMT",
=======
        "Date": "Wed, 17 Feb 2021 22:50:46 GMT",
>>>>>>> 1814567d
        "Server": [
          "Windows-Azure-Blob/1.0",
          "Microsoft-HTTPAPI/2.0"
        ],
        "x-ms-client-request-id": "b5b7c8c5-402e-356c-f8ef-29676667fecc",
<<<<<<< HEAD
        "x-ms-request-id": "7f5a45f2-301e-0063-04ad-f9e2a4000000",
=======
        "x-ms-request-id": "35e500f0-c01e-00ac-1b7f-056cf6000000",
>>>>>>> 1814567d
        "x-ms-version": "2020-06-12"
      },
      "ResponseBody": []
    },
    {
      "RequestUri": "https://seannse.blob.core.windows.net/test-filesystem-85813ec2-0136-100d-0481-e0fba84da671?restype=container",
      "RequestMethod": "PUT",
      "RequestHeaders": {
        "Accept": "application/xml",
        "Authorization": "Sanitized",
<<<<<<< HEAD
        "traceparent": "00-da177ee03aee7644a9eee99035019817-8a92e3f30bde6240-00",
        "User-Agent": [
          "azsdk-net-Storage.Files.DataLake/12.7.0-alpha.20210202.1",
          "(.NET 5.0.2; Microsoft Windows 10.0.19042)"
        ],
        "x-ms-blob-public-access": "container",
        "x-ms-client-request-id": "f54ce00a-6d70-c457-bba6-b0ac5f718daa",
        "x-ms-date": "Tue, 02 Feb 2021 21:47:39 GMT",
=======
        "traceparent": "00-c5069638da27ba4c99433a656cdc9525-1cb67bf4d879bf43-00",
        "User-Agent": [
          "azsdk-net-Storage.Files.DataLake/12.7.0-alpha.20210217.1",
          "(.NET 5.0.3; Microsoft Windows 10.0.19042)"
        ],
        "x-ms-blob-public-access": "container",
        "x-ms-client-request-id": "f54ce00a-6d70-c457-bba6-b0ac5f718daa",
        "x-ms-date": "Wed, 17 Feb 2021 22:50:46 GMT",
>>>>>>> 1814567d
        "x-ms-return-client-request-id": "true",
        "x-ms-version": "2020-06-12"
      },
      "RequestBody": null,
      "StatusCode": 201,
      "ResponseHeaders": {
        "Content-Length": "0",
<<<<<<< HEAD
        "Date": "Tue, 02 Feb 2021 21:47:40 GMT",
        "ETag": "\u00220x8D8C7C42A3728EA\u0022",
        "Last-Modified": "Tue, 02 Feb 2021 21:47:40 GMT",
=======
        "Date": "Wed, 17 Feb 2021 22:50:46 GMT",
        "ETag": "\u00220x8D8D396771AFDED\u0022",
        "Last-Modified": "Wed, 17 Feb 2021 22:50:46 GMT",
>>>>>>> 1814567d
        "Server": [
          "Windows-Azure-Blob/1.0",
          "Microsoft-HTTPAPI/2.0"
        ],
        "x-ms-client-request-id": "f54ce00a-6d70-c457-bba6-b0ac5f718daa",
<<<<<<< HEAD
        "x-ms-request-id": "ee24bf23-401e-0069-4bad-f94613000000",
=======
        "x-ms-request-id": "034518d8-e01e-00ab-3e7f-050095000000",
>>>>>>> 1814567d
        "x-ms-version": "2020-06-12"
      },
      "ResponseBody": []
    },
    {
      "RequestUri": "https://seannse.dfs.core.windows.net/test-filesystem-85813ec2-0136-100d-0481-e0fba84da671/test-directory-80fdb848-03c9-4f29-3e55-21913f4b2c19?resource=directory",
      "RequestMethod": "PUT",
      "RequestHeaders": {
        "Accept": "application/json",
        "Authorization": "Sanitized",
<<<<<<< HEAD
        "traceparent": "00-bd74aa4e68c3e743ad09b3161debfeec-6bdd4921b31d2a4a-00",
        "User-Agent": [
          "azsdk-net-Storage.Files.DataLake/12.7.0-alpha.20210202.1",
          "(.NET 5.0.2; Microsoft Windows 10.0.19042)"
        ],
        "x-ms-client-request-id": "2b791717-7aee-0752-b7fd-b61b4cc58570",
        "x-ms-date": "Tue, 02 Feb 2021 21:47:40 GMT",
=======
        "traceparent": "00-40e62cf216ad0542afe6c148808cf70c-b84196d313163f40-00",
        "User-Agent": [
          "azsdk-net-Storage.Files.DataLake/12.7.0-alpha.20210217.1",
          "(.NET 5.0.3; Microsoft Windows 10.0.19042)"
        ],
        "x-ms-client-request-id": "2b791717-7aee-0752-b7fd-b61b4cc58570",
        "x-ms-date": "Wed, 17 Feb 2021 22:50:47 GMT",
>>>>>>> 1814567d
        "x-ms-return-client-request-id": "true",
        "x-ms-version": "2020-06-12"
      },
      "RequestBody": null,
      "StatusCode": 201,
      "ResponseHeaders": {
        "Content-Length": "0",
<<<<<<< HEAD
        "Date": "Tue, 02 Feb 2021 21:47:40 GMT",
        "ETag": "\u00220x8D8C7C42A6FB0EF\u0022",
        "Last-Modified": "Tue, 02 Feb 2021 21:47:41 GMT",
=======
        "Date": "Wed, 17 Feb 2021 22:50:46 GMT",
        "ETag": "\u00220x8D8D396774E2BE3\u0022",
        "Last-Modified": "Wed, 17 Feb 2021 22:50:47 GMT",
>>>>>>> 1814567d
        "Server": [
          "Windows-Azure-HDFS/1.0",
          "Microsoft-HTTPAPI/2.0"
        ],
        "x-ms-client-request-id": "2b791717-7aee-0752-b7fd-b61b4cc58570",
<<<<<<< HEAD
        "x-ms-request-id": "1250e36b-a01f-002c-0bad-f993f0000000",
=======
        "x-ms-request-id": "4ccdfd40-a01f-0061-3b7f-055c1c000000",
>>>>>>> 1814567d
        "x-ms-version": "2020-06-12"
      },
      "ResponseBody": []
    },
    {
      "RequestUri": "https://seannse.blob.core.windows.net/test-filesystem-85813ec2-0136-100d-0481-e0fba84da671/test-directory-80fdb848-03c9-4f29-3e55-21913f4b2c19",
      "RequestMethod": "HEAD",
      "RequestHeaders": {
        "Accept": "application/xml",
        "Authorization": "Sanitized",
        "User-Agent": [
<<<<<<< HEAD
          "azsdk-net-Storage.Files.DataLake/12.7.0-alpha.20210202.1",
          "(.NET 5.0.2; Microsoft Windows 10.0.19042)"
        ],
        "x-ms-client-request-id": "27792f89-01d2-0b2b-71ea-0f03fae5b0c8",
        "x-ms-date": "Tue, 02 Feb 2021 21:47:40 GMT",
=======
          "azsdk-net-Storage.Files.DataLake/12.7.0-alpha.20210217.1",
          "(.NET 5.0.3; Microsoft Windows 10.0.19042)"
        ],
        "x-ms-client-request-id": "27792f89-01d2-0b2b-71ea-0f03fae5b0c8",
        "x-ms-date": "Wed, 17 Feb 2021 22:50:47 GMT",
>>>>>>> 1814567d
        "x-ms-return-client-request-id": "true",
        "x-ms-version": "2020-06-12"
      },
      "RequestBody": null,
      "StatusCode": 200,
      "ResponseHeaders": {
        "Accept-Ranges": "bytes",
        "Content-Length": "0",
        "Content-Type": "application/octet-stream",
<<<<<<< HEAD
        "Date": "Tue, 02 Feb 2021 21:47:41 GMT",
        "ETag": "\u00220x8D8C7C42A6FB0EF\u0022",
        "Last-Modified": "Tue, 02 Feb 2021 21:47:41 GMT",
=======
        "Date": "Wed, 17 Feb 2021 22:50:47 GMT",
        "ETag": "\u00220x8D8D396774E2BE3\u0022",
        "Last-Modified": "Wed, 17 Feb 2021 22:50:47 GMT",
>>>>>>> 1814567d
        "Server": [
          "Windows-Azure-Blob/1.0",
          "Microsoft-HTTPAPI/2.0"
        ],
        "x-ms-access-tier": "Hot",
        "x-ms-access-tier-inferred": "true",
        "x-ms-blob-type": "BlockBlob",
        "x-ms-client-request-id": "27792f89-01d2-0b2b-71ea-0f03fae5b0c8",
<<<<<<< HEAD
        "x-ms-creation-time": "Tue, 02 Feb 2021 21:47:41 GMT",
=======
        "x-ms-creation-time": "Wed, 17 Feb 2021 22:50:47 GMT",
>>>>>>> 1814567d
        "x-ms-group": "$superuser",
        "x-ms-lease-state": "available",
        "x-ms-lease-status": "unlocked",
        "x-ms-meta-hdi_isfolder": "true",
        "x-ms-owner": "$superuser",
        "x-ms-permissions": "rwxr-x---",
<<<<<<< HEAD
        "x-ms-request-id": "ee24bfd0-401e-0069-65ad-f94613000000",
=======
        "x-ms-request-id": "034519d6-e01e-00ab-177f-050095000000",
>>>>>>> 1814567d
        "x-ms-server-encrypted": "true",
        "x-ms-version": "2020-06-12"
      },
      "ResponseBody": []
    },
    {
      "RequestUri": "https://seannse.blob.core.windows.net/test-filesystem-85813ec2-0136-100d-0481-e0fba84da671/test-directory-80fdb848-03c9-4f29-3e55-21913f4b2c19?comp=metadata",
      "RequestMethod": "PUT",
      "RequestHeaders": {
        "Accept": "application/xml",
        "Authorization": "Sanitized",
<<<<<<< HEAD
        "If-Match": "\u00220x8D8C7C42A6FB0EF\u0022",
        "User-Agent": [
          "azsdk-net-Storage.Files.DataLake/12.7.0-alpha.20210202.1",
          "(.NET 5.0.2; Microsoft Windows 10.0.19042)"
        ],
        "x-ms-client-request-id": "1c91ca71-5d4b-789d-6c1c-2896b6a59cd1",
        "x-ms-date": "Tue, 02 Feb 2021 21:47:40 GMT",
=======
        "If-Match": "0x8D8D396774E2BE3",
        "User-Agent": [
          "azsdk-net-Storage.Files.DataLake/12.7.0-alpha.20210217.1",
          "(.NET 5.0.3; Microsoft Windows 10.0.19042)"
        ],
        "x-ms-client-request-id": "1c91ca71-5d4b-789d-6c1c-2896b6a59cd1",
        "x-ms-date": "Wed, 17 Feb 2021 22:50:47 GMT",
>>>>>>> 1814567d
        "x-ms-meta-Capital": "letter",
        "x-ms-meta-foo": "bar",
        "x-ms-meta-meta": "data",
        "x-ms-meta-UPPER": "case",
        "x-ms-return-client-request-id": "true",
        "x-ms-version": "2020-06-12"
      },
      "RequestBody": null,
      "StatusCode": 200,
      "ResponseHeaders": {
        "Content-Length": "0",
<<<<<<< HEAD
        "Date": "Tue, 02 Feb 2021 21:47:41 GMT",
        "ETag": "\u00220x8D8C7C42A8AC389\u0022",
        "Last-Modified": "Tue, 02 Feb 2021 21:47:41 GMT",
=======
        "Date": "Wed, 17 Feb 2021 22:50:47 GMT",
        "ETag": "\u00220x8D8D396776DC4BF\u0022",
        "Last-Modified": "Wed, 17 Feb 2021 22:50:47 GMT",
>>>>>>> 1814567d
        "Server": [
          "Windows-Azure-Blob/1.0",
          "Microsoft-HTTPAPI/2.0"
        ],
        "x-ms-client-request-id": "1c91ca71-5d4b-789d-6c1c-2896b6a59cd1",
<<<<<<< HEAD
        "x-ms-request-id": "ee24bfe6-401e-0069-75ad-f94613000000",
=======
        "x-ms-request-id": "03451a06-e01e-00ab-457f-050095000000",
>>>>>>> 1814567d
        "x-ms-request-server-encrypted": "true",
        "x-ms-version": "2020-06-12"
      },
      "ResponseBody": []
    },
    {
      "RequestUri": "https://seannse.blob.core.windows.net/test-filesystem-85813ec2-0136-100d-0481-e0fba84da671?restype=container",
      "RequestMethod": "DELETE",
      "RequestHeaders": {
        "Accept": "application/xml",
        "Authorization": "Sanitized",
<<<<<<< HEAD
        "traceparent": "00-f1ccf22b7cd7c449b38a7e0996c2a25b-766dd72941125949-00",
        "User-Agent": [
          "azsdk-net-Storage.Files.DataLake/12.7.0-alpha.20210202.1",
          "(.NET 5.0.2; Microsoft Windows 10.0.19042)"
        ],
        "x-ms-client-request-id": "309284a6-9353-f67c-310a-be0f08da9bc9",
        "x-ms-date": "Tue, 02 Feb 2021 21:47:40 GMT",
=======
        "traceparent": "00-f411a754b4d1b648bfa865f5bd693e63-c1ded0ebde771f48-00",
        "User-Agent": [
          "azsdk-net-Storage.Files.DataLake/12.7.0-alpha.20210217.1",
          "(.NET 5.0.3; Microsoft Windows 10.0.19042)"
        ],
        "x-ms-client-request-id": "309284a6-9353-f67c-310a-be0f08da9bc9",
        "x-ms-date": "Wed, 17 Feb 2021 22:50:47 GMT",
>>>>>>> 1814567d
        "x-ms-return-client-request-id": "true",
        "x-ms-version": "2020-06-12"
      },
      "RequestBody": null,
      "StatusCode": 202,
      "ResponseHeaders": {
        "Content-Length": "0",
<<<<<<< HEAD
        "Date": "Tue, 02 Feb 2021 21:47:41 GMT",
=======
        "Date": "Wed, 17 Feb 2021 22:50:47 GMT",
>>>>>>> 1814567d
        "Server": [
          "Windows-Azure-Blob/1.0",
          "Microsoft-HTTPAPI/2.0"
        ],
        "x-ms-client-request-id": "309284a6-9353-f67c-310a-be0f08da9bc9",
<<<<<<< HEAD
        "x-ms-request-id": "ee24c014-401e-0069-1ead-f94613000000",
=======
        "x-ms-request-id": "03451a38-e01e-00ab-757f-050095000000",
>>>>>>> 1814567d
        "x-ms-version": "2020-06-12"
      },
      "ResponseBody": []
    },
    {
      "RequestUri": "https://seannse.blob.core.windows.net/test-filesystem-5d9ca245-50c8-0fe1-093a-5d23a5adec2e?restype=container",
      "RequestMethod": "PUT",
      "RequestHeaders": {
        "Accept": "application/xml",
        "Authorization": "Sanitized",
<<<<<<< HEAD
        "traceparent": "00-721f3321a9cfdf4b998b46926629f125-1d2923fa22e9a044-00",
        "User-Agent": [
          "azsdk-net-Storage.Files.DataLake/12.7.0-alpha.20210202.1",
          "(.NET 5.0.2; Microsoft Windows 10.0.19042)"
        ],
        "x-ms-blob-public-access": "container",
        "x-ms-client-request-id": "e9aaef8c-26a1-5645-a382-261836595184",
        "x-ms-date": "Tue, 02 Feb 2021 21:47:40 GMT",
=======
        "traceparent": "00-f9c29097818e9441a47803fb6a70f5f5-ca684779e212494c-00",
        "User-Agent": [
          "azsdk-net-Storage.Files.DataLake/12.7.0-alpha.20210217.1",
          "(.NET 5.0.3; Microsoft Windows 10.0.19042)"
        ],
        "x-ms-blob-public-access": "container",
        "x-ms-client-request-id": "e9aaef8c-26a1-5645-a382-261836595184",
        "x-ms-date": "Wed, 17 Feb 2021 22:50:47 GMT",
>>>>>>> 1814567d
        "x-ms-return-client-request-id": "true",
        "x-ms-version": "2020-06-12"
      },
      "RequestBody": null,
      "StatusCode": 201,
      "ResponseHeaders": {
        "Content-Length": "0",
<<<<<<< HEAD
        "Date": "Tue, 02 Feb 2021 21:47:41 GMT",
        "ETag": "\u00220x8D8C7C42ACFE655\u0022",
        "Last-Modified": "Tue, 02 Feb 2021 21:47:41 GMT",
=======
        "Date": "Wed, 17 Feb 2021 22:50:47 GMT",
        "ETag": "\u00220x8D8D39677B11C81\u0022",
        "Last-Modified": "Wed, 17 Feb 2021 22:50:47 GMT",
>>>>>>> 1814567d
        "Server": [
          "Windows-Azure-Blob/1.0",
          "Microsoft-HTTPAPI/2.0"
        ],
        "x-ms-client-request-id": "e9aaef8c-26a1-5645-a382-261836595184",
<<<<<<< HEAD
        "x-ms-request-id": "9dd96ba3-d01e-00a0-19ad-f9fbfe000000",
=======
        "x-ms-request-id": "297c4484-a01e-00aa-2b7f-055f49000000",
>>>>>>> 1814567d
        "x-ms-version": "2020-06-12"
      },
      "ResponseBody": []
    },
    {
      "RequestUri": "https://seannse.dfs.core.windows.net/test-filesystem-5d9ca245-50c8-0fe1-093a-5d23a5adec2e/test-directory-ee76901e-69ea-d9b6-24df-af258e426d57?resource=directory",
      "RequestMethod": "PUT",
      "RequestHeaders": {
        "Accept": "application/json",
        "Authorization": "Sanitized",
<<<<<<< HEAD
        "traceparent": "00-c01d597fcc55224aaf118d858b2ed7e0-22caf0be05b62441-00",
        "User-Agent": [
          "azsdk-net-Storage.Files.DataLake/12.7.0-alpha.20210202.1",
          "(.NET 5.0.2; Microsoft Windows 10.0.19042)"
        ],
        "x-ms-client-request-id": "11803d52-603b-22f8-39d0-c5c17620c760",
        "x-ms-date": "Tue, 02 Feb 2021 21:47:41 GMT",
=======
        "traceparent": "00-25978624e2c0114082bffcc782ccf3af-aa9a4421a898894b-00",
        "User-Agent": [
          "azsdk-net-Storage.Files.DataLake/12.7.0-alpha.20210217.1",
          "(.NET 5.0.3; Microsoft Windows 10.0.19042)"
        ],
        "x-ms-client-request-id": "11803d52-603b-22f8-39d0-c5c17620c760",
        "x-ms-date": "Wed, 17 Feb 2021 22:50:48 GMT",
>>>>>>> 1814567d
        "x-ms-return-client-request-id": "true",
        "x-ms-version": "2020-06-12"
      },
      "RequestBody": null,
      "StatusCode": 201,
      "ResponseHeaders": {
        "Content-Length": "0",
<<<<<<< HEAD
        "Date": "Tue, 02 Feb 2021 21:47:41 GMT",
        "ETag": "\u00220x8D8C7C42B0D77F1\u0022",
        "Last-Modified": "Tue, 02 Feb 2021 21:47:42 GMT",
=======
        "Date": "Wed, 17 Feb 2021 22:50:48 GMT",
        "ETag": "\u00220x8D8D39677E5C0FA\u0022",
        "Last-Modified": "Wed, 17 Feb 2021 22:50:48 GMT",
>>>>>>> 1814567d
        "Server": [
          "Windows-Azure-HDFS/1.0",
          "Microsoft-HTTPAPI/2.0"
        ],
        "x-ms-client-request-id": "11803d52-603b-22f8-39d0-c5c17620c760",
<<<<<<< HEAD
        "x-ms-request-id": "4a9c0103-201f-001d-1cad-f972e3000000",
=======
        "x-ms-request-id": "2fa7cc64-401f-0024-657f-0589ff000000",
>>>>>>> 1814567d
        "x-ms-version": "2020-06-12"
      },
      "ResponseBody": []
    },
    {
      "RequestUri": "https://seannse.blob.core.windows.net/test-filesystem-5d9ca245-50c8-0fe1-093a-5d23a5adec2e/test-directory-ee76901e-69ea-d9b6-24df-af258e426d57?comp=metadata",
      "RequestMethod": "PUT",
      "RequestHeaders": {
        "Accept": "application/xml",
        "Authorization": "Sanitized",
        "If-None-Match": "\u0022garbage\u0022",
        "User-Agent": [
<<<<<<< HEAD
          "azsdk-net-Storage.Files.DataLake/12.7.0-alpha.20210202.1",
          "(.NET 5.0.2; Microsoft Windows 10.0.19042)"
        ],
        "x-ms-client-request-id": "50d25b59-5bc2-8b1b-8173-7c323ccbfcb5",
        "x-ms-date": "Tue, 02 Feb 2021 21:47:41 GMT",
=======
          "azsdk-net-Storage.Files.DataLake/12.7.0-alpha.20210217.1",
          "(.NET 5.0.3; Microsoft Windows 10.0.19042)"
        ],
        "x-ms-client-request-id": "50d25b59-5bc2-8b1b-8173-7c323ccbfcb5",
        "x-ms-date": "Wed, 17 Feb 2021 22:50:48 GMT",
>>>>>>> 1814567d
        "x-ms-meta-Capital": "letter",
        "x-ms-meta-foo": "bar",
        "x-ms-meta-meta": "data",
        "x-ms-meta-UPPER": "case",
        "x-ms-return-client-request-id": "true",
        "x-ms-version": "2020-06-12"
      },
      "RequestBody": null,
      "StatusCode": 200,
      "ResponseHeaders": {
        "Content-Length": "0",
<<<<<<< HEAD
        "Date": "Tue, 02 Feb 2021 21:47:42 GMT",
        "ETag": "\u00220x8D8C7C42B1D3495\u0022",
        "Last-Modified": "Tue, 02 Feb 2021 21:47:42 GMT",
=======
        "Date": "Wed, 17 Feb 2021 22:50:47 GMT",
        "ETag": "\u00220x8D8D39677F22854\u0022",
        "Last-Modified": "Wed, 17 Feb 2021 22:50:48 GMT",
>>>>>>> 1814567d
        "Server": [
          "Windows-Azure-Blob/1.0",
          "Microsoft-HTTPAPI/2.0"
        ],
        "x-ms-client-request-id": "50d25b59-5bc2-8b1b-8173-7c323ccbfcb5",
<<<<<<< HEAD
        "x-ms-request-id": "9dd96ebd-d01e-00a0-7bad-f9fbfe000000",
=======
        "x-ms-request-id": "297c45ed-a01e-00aa-7d7f-055f49000000",
>>>>>>> 1814567d
        "x-ms-request-server-encrypted": "true",
        "x-ms-version": "2020-06-12"
      },
      "ResponseBody": []
    },
    {
      "RequestUri": "https://seannse.blob.core.windows.net/test-filesystem-5d9ca245-50c8-0fe1-093a-5d23a5adec2e?restype=container",
      "RequestMethod": "DELETE",
      "RequestHeaders": {
        "Accept": "application/xml",
        "Authorization": "Sanitized",
<<<<<<< HEAD
        "traceparent": "00-bd5252d2967b3b43a4f55b187853499e-0be56aed616a9f42-00",
        "User-Agent": [
          "azsdk-net-Storage.Files.DataLake/12.7.0-alpha.20210202.1",
          "(.NET 5.0.2; Microsoft Windows 10.0.19042)"
        ],
        "x-ms-client-request-id": "1a68073d-764d-b99d-b3a1-3a4e1f4de038",
        "x-ms-date": "Tue, 02 Feb 2021 21:47:41 GMT",
=======
        "traceparent": "00-f362177206fc214bbf3fdb46ea2c0cc0-c4fc2f13d177ca46-00",
        "User-Agent": [
          "azsdk-net-Storage.Files.DataLake/12.7.0-alpha.20210217.1",
          "(.NET 5.0.3; Microsoft Windows 10.0.19042)"
        ],
        "x-ms-client-request-id": "1a68073d-764d-b99d-b3a1-3a4e1f4de038",
        "x-ms-date": "Wed, 17 Feb 2021 22:50:48 GMT",
>>>>>>> 1814567d
        "x-ms-return-client-request-id": "true",
        "x-ms-version": "2020-06-12"
      },
      "RequestBody": null,
      "StatusCode": 202,
      "ResponseHeaders": {
        "Content-Length": "0",
<<<<<<< HEAD
        "Date": "Tue, 02 Feb 2021 21:47:42 GMT",
=======
        "Date": "Wed, 17 Feb 2021 22:50:47 GMT",
>>>>>>> 1814567d
        "Server": [
          "Windows-Azure-Blob/1.0",
          "Microsoft-HTTPAPI/2.0"
        ],
        "x-ms-client-request-id": "1a68073d-764d-b99d-b3a1-3a4e1f4de038",
<<<<<<< HEAD
        "x-ms-request-id": "9dd96f7f-d01e-00a0-31ad-f9fbfe000000",
=======
        "x-ms-request-id": "297c4625-a01e-00aa-337f-055f49000000",
>>>>>>> 1814567d
        "x-ms-version": "2020-06-12"
      },
      "ResponseBody": []
    },
    {
      "RequestUri": "https://seannse.blob.core.windows.net/test-filesystem-ad7e6207-1da9-8e85-c91c-935e4ee444d9?restype=container",
      "RequestMethod": "PUT",
      "RequestHeaders": {
        "Accept": "application/xml",
        "Authorization": "Sanitized",
<<<<<<< HEAD
        "traceparent": "00-5a2f1371b8eff24ea5ed6c03f82e0c48-e3cfedc4e979bb4f-00",
        "User-Agent": [
          "azsdk-net-Storage.Files.DataLake/12.7.0-alpha.20210202.1",
          "(.NET 5.0.2; Microsoft Windows 10.0.19042)"
        ],
        "x-ms-blob-public-access": "container",
        "x-ms-client-request-id": "e42fd483-9929-1f6a-81d9-5131e33e6acf",
        "x-ms-date": "Tue, 02 Feb 2021 21:47:41 GMT",
=======
        "traceparent": "00-5a5d484d809bcc4cb3afdfffa7ed6b4c-ce90e1e5d4c3fb47-00",
        "User-Agent": [
          "azsdk-net-Storage.Files.DataLake/12.7.0-alpha.20210217.1",
          "(.NET 5.0.3; Microsoft Windows 10.0.19042)"
        ],
        "x-ms-blob-public-access": "container",
        "x-ms-client-request-id": "e42fd483-9929-1f6a-81d9-5131e33e6acf",
        "x-ms-date": "Wed, 17 Feb 2021 22:50:48 GMT",
>>>>>>> 1814567d
        "x-ms-return-client-request-id": "true",
        "x-ms-version": "2020-06-12"
      },
      "RequestBody": null,
      "StatusCode": 201,
      "ResponseHeaders": {
        "Content-Length": "0",
<<<<<<< HEAD
        "Date": "Tue, 02 Feb 2021 21:47:41 GMT",
        "ETag": "\u00220x8D8C7C42B5F04AA\u0022",
        "Last-Modified": "Tue, 02 Feb 2021 21:47:42 GMT",
=======
        "Date": "Wed, 17 Feb 2021 22:50:48 GMT",
        "ETag": "\u00220x8D8D3967833AB12\u0022",
        "Last-Modified": "Wed, 17 Feb 2021 22:50:48 GMT",
>>>>>>> 1814567d
        "Server": [
          "Windows-Azure-Blob/1.0",
          "Microsoft-HTTPAPI/2.0"
        ],
        "x-ms-client-request-id": "e42fd483-9929-1f6a-81d9-5131e33e6acf",
<<<<<<< HEAD
        "x-ms-request-id": "6e45b171-501e-004a-35ad-f9dcd0000000",
=======
        "x-ms-request-id": "ad2f6c22-701e-00a9-067f-05be2d000000",
>>>>>>> 1814567d
        "x-ms-version": "2020-06-12"
      },
      "ResponseBody": []
    },
    {
      "RequestUri": "https://seannse.dfs.core.windows.net/test-filesystem-ad7e6207-1da9-8e85-c91c-935e4ee444d9/test-directory-b722605d-ab58-26d6-fa22-1ce65beefd86?resource=directory",
      "RequestMethod": "PUT",
      "RequestHeaders": {
        "Accept": "application/json",
        "Authorization": "Sanitized",
<<<<<<< HEAD
        "traceparent": "00-56081a57086ca64e872a12437ad14b9a-bdfc8388012e7d42-00",
        "User-Agent": [
          "azsdk-net-Storage.Files.DataLake/12.7.0-alpha.20210202.1",
          "(.NET 5.0.2; Microsoft Windows 10.0.19042)"
        ],
        "x-ms-client-request-id": "303af257-df21-d817-fe09-e9077d83c393",
        "x-ms-date": "Tue, 02 Feb 2021 21:47:42 GMT",
=======
        "traceparent": "00-7403b83e35c4f14a81c2543a2ccc64c7-c4a8d7ec7cd35e44-00",
        "User-Agent": [
          "azsdk-net-Storage.Files.DataLake/12.7.0-alpha.20210217.1",
          "(.NET 5.0.3; Microsoft Windows 10.0.19042)"
        ],
        "x-ms-client-request-id": "303af257-df21-d817-fe09-e9077d83c393",
        "x-ms-date": "Wed, 17 Feb 2021 22:50:49 GMT",
>>>>>>> 1814567d
        "x-ms-return-client-request-id": "true",
        "x-ms-version": "2020-06-12"
      },
      "RequestBody": null,
      "StatusCode": 201,
      "ResponseHeaders": {
        "Content-Length": "0",
<<<<<<< HEAD
        "Date": "Tue, 02 Feb 2021 21:47:42 GMT",
        "ETag": "\u00220x8D8C7C42B9FE572\u0022",
        "Last-Modified": "Tue, 02 Feb 2021 21:47:43 GMT",
=======
        "Date": "Wed, 17 Feb 2021 22:50:48 GMT",
        "ETag": "\u00220x8D8D396786A3B07\u0022",
        "Last-Modified": "Wed, 17 Feb 2021 22:50:49 GMT",
>>>>>>> 1814567d
        "Server": [
          "Windows-Azure-HDFS/1.0",
          "Microsoft-HTTPAPI/2.0"
        ],
        "x-ms-client-request-id": "303af257-df21-d817-fe09-e9077d83c393",
<<<<<<< HEAD
        "x-ms-request-id": "c224d53a-001f-0047-29ad-f91404000000",
=======
        "x-ms-request-id": "6fdca84d-701f-0086-3c7f-05b3e6000000",
>>>>>>> 1814567d
        "x-ms-version": "2020-06-12"
      },
      "ResponseBody": []
    },
    {
      "RequestUri": "https://seannse.blob.core.windows.net/test-filesystem-ad7e6207-1da9-8e85-c91c-935e4ee444d9/test-directory-b722605d-ab58-26d6-fa22-1ce65beefd86?comp=lease",
      "RequestMethod": "PUT",
      "RequestHeaders": {
        "Accept": "application/xml",
        "Authorization": "Sanitized",
<<<<<<< HEAD
        "traceparent": "00-d9e6b00ef6917d4993f9d3de09587c09-9e6db78260c9a94d-00",
        "User-Agent": [
          "azsdk-net-Storage.Files.DataLake/12.7.0-alpha.20210202.1",
          "(.NET 5.0.2; Microsoft Windows 10.0.19042)"
        ],
        "x-ms-client-request-id": "c5ac2012-b98b-66ef-d73c-7f912595dfb1",
        "x-ms-date": "Tue, 02 Feb 2021 21:47:42 GMT",
=======
        "traceparent": "00-985e80e5ef51bb4d85fc03ccc9ed1867-0e5f4bdd99272a4c-00",
        "User-Agent": [
          "azsdk-net-Storage.Files.DataLake/12.7.0-alpha.20210217.1",
          "(.NET 5.0.3; Microsoft Windows 10.0.19042)"
        ],
        "x-ms-client-request-id": "c5ac2012-b98b-66ef-d73c-7f912595dfb1",
        "x-ms-date": "Wed, 17 Feb 2021 22:50:49 GMT",
>>>>>>> 1814567d
        "x-ms-lease-action": "acquire",
        "x-ms-lease-duration": "-1",
        "x-ms-proposed-lease-id": "beabcadc-f163-fe1a-b08f-b981f84d95c3",
        "x-ms-return-client-request-id": "true",
        "x-ms-version": "2020-06-12"
      },
      "RequestBody": null,
      "StatusCode": 201,
      "ResponseHeaders": {
        "Content-Length": "0",
<<<<<<< HEAD
        "Date": "Tue, 02 Feb 2021 21:47:42 GMT",
        "ETag": "\u00220x8D8C7C42B9FE572\u0022",
        "Last-Modified": "Tue, 02 Feb 2021 21:47:43 GMT",
=======
        "Date": "Wed, 17 Feb 2021 22:50:48 GMT",
        "ETag": "\u00220x8D8D396786A3B07\u0022",
        "Last-Modified": "Wed, 17 Feb 2021 22:50:49 GMT",
>>>>>>> 1814567d
        "Server": [
          "Windows-Azure-Blob/1.0",
          "Microsoft-HTTPAPI/2.0"
        ],
        "x-ms-client-request-id": "c5ac2012-b98b-66ef-d73c-7f912595dfb1",
        "x-ms-lease-id": "beabcadc-f163-fe1a-b08f-b981f84d95c3",
<<<<<<< HEAD
        "x-ms-request-id": "6e45b2ae-501e-004a-54ad-f9dcd0000000",
=======
        "x-ms-request-id": "ad2f6df5-701e-00a9-3e7f-05be2d000000",
>>>>>>> 1814567d
        "x-ms-version": "2020-06-12"
      },
      "ResponseBody": []
    },
    {
      "RequestUri": "https://seannse.blob.core.windows.net/test-filesystem-ad7e6207-1da9-8e85-c91c-935e4ee444d9/test-directory-b722605d-ab58-26d6-fa22-1ce65beefd86?comp=metadata",
      "RequestMethod": "PUT",
      "RequestHeaders": {
        "Accept": "application/xml",
        "Authorization": "Sanitized",
        "User-Agent": [
<<<<<<< HEAD
          "azsdk-net-Storage.Files.DataLake/12.7.0-alpha.20210202.1",
          "(.NET 5.0.2; Microsoft Windows 10.0.19042)"
        ],
        "x-ms-client-request-id": "d86e3f7a-cfa0-f038-da28-91784dd38078",
        "x-ms-date": "Tue, 02 Feb 2021 21:47:42 GMT",
=======
          "azsdk-net-Storage.Files.DataLake/12.7.0-alpha.20210217.1",
          "(.NET 5.0.3; Microsoft Windows 10.0.19042)"
        ],
        "x-ms-client-request-id": "d86e3f7a-cfa0-f038-da28-91784dd38078",
        "x-ms-date": "Wed, 17 Feb 2021 22:50:49 GMT",
>>>>>>> 1814567d
        "x-ms-lease-id": "beabcadc-f163-fe1a-b08f-b981f84d95c3",
        "x-ms-meta-Capital": "letter",
        "x-ms-meta-foo": "bar",
        "x-ms-meta-meta": "data",
        "x-ms-meta-UPPER": "case",
        "x-ms-return-client-request-id": "true",
        "x-ms-version": "2020-06-12"
      },
      "RequestBody": null,
      "StatusCode": 200,
      "ResponseHeaders": {
        "Content-Length": "0",
<<<<<<< HEAD
        "Date": "Tue, 02 Feb 2021 21:47:42 GMT",
        "ETag": "\u00220x8D8C7C42BBE3D2F\u0022",
        "Last-Modified": "Tue, 02 Feb 2021 21:47:43 GMT",
=======
        "Date": "Wed, 17 Feb 2021 22:50:48 GMT",
        "ETag": "\u00220x8D8D396788335C8\u0022",
        "Last-Modified": "Wed, 17 Feb 2021 22:50:49 GMT",
>>>>>>> 1814567d
        "Server": [
          "Windows-Azure-Blob/1.0",
          "Microsoft-HTTPAPI/2.0"
        ],
        "x-ms-client-request-id": "d86e3f7a-cfa0-f038-da28-91784dd38078",
<<<<<<< HEAD
        "x-ms-request-id": "6e45b2e3-501e-004a-04ad-f9dcd0000000",
=======
        "x-ms-request-id": "ad2f6e4c-701e-00a9-107f-05be2d000000",
>>>>>>> 1814567d
        "x-ms-request-server-encrypted": "true",
        "x-ms-version": "2020-06-12"
      },
      "ResponseBody": []
    },
    {
      "RequestUri": "https://seannse.blob.core.windows.net/test-filesystem-ad7e6207-1da9-8e85-c91c-935e4ee444d9?restype=container",
      "RequestMethod": "DELETE",
      "RequestHeaders": {
        "Accept": "application/xml",
        "Authorization": "Sanitized",
<<<<<<< HEAD
        "traceparent": "00-09bcea94ce73ca42a0d49145f9d708e8-ddbd613ab5ab3649-00",
        "User-Agent": [
          "azsdk-net-Storage.Files.DataLake/12.7.0-alpha.20210202.1",
          "(.NET 5.0.2; Microsoft Windows 10.0.19042)"
        ],
        "x-ms-client-request-id": "e61778b3-0726-a410-ed6c-d8cbc965c191",
        "x-ms-date": "Tue, 02 Feb 2021 21:47:42 GMT",
=======
        "traceparent": "00-44891c8d4c58964a878bfc48dd203961-5a603ae2fa89ec42-00",
        "User-Agent": [
          "azsdk-net-Storage.Files.DataLake/12.7.0-alpha.20210217.1",
          "(.NET 5.0.3; Microsoft Windows 10.0.19042)"
        ],
        "x-ms-client-request-id": "e61778b3-0726-a410-ed6c-d8cbc965c191",
        "x-ms-date": "Wed, 17 Feb 2021 22:50:49 GMT",
>>>>>>> 1814567d
        "x-ms-return-client-request-id": "true",
        "x-ms-version": "2020-06-12"
      },
      "RequestBody": null,
      "StatusCode": 202,
      "ResponseHeaders": {
        "Content-Length": "0",
<<<<<<< HEAD
        "Date": "Tue, 02 Feb 2021 21:47:42 GMT",
=======
        "Date": "Wed, 17 Feb 2021 22:50:48 GMT",
>>>>>>> 1814567d
        "Server": [
          "Windows-Azure-Blob/1.0",
          "Microsoft-HTTPAPI/2.0"
        ],
        "x-ms-client-request-id": "e61778b3-0726-a410-ed6c-d8cbc965c191",
<<<<<<< HEAD
        "x-ms-request-id": "6e45b322-501e-004a-3dad-f9dcd0000000",
=======
        "x-ms-request-id": "ad2f6ea8-701e-00a9-687f-05be2d000000",
>>>>>>> 1814567d
        "x-ms-version": "2020-06-12"
      },
      "ResponseBody": []
    }
  ],
  "Variables": {
<<<<<<< HEAD
    "DateTimeOffsetNow": "2021-02-02T15:47:36.9919714-06:00",
=======
    "DateTimeOffsetNow": "2021-02-17T16:50:44.2812963-06:00",
>>>>>>> 1814567d
    "RandomSeed": "174956984",
    "Storage_TestConfigHierarchicalNamespace": "NamespaceTenant\nseannse\nU2FuaXRpemVk\nhttps://seannse.blob.core.windows.net\nhttps://seannse.file.core.windows.net\nhttps://seannse.queue.core.windows.net\nhttps://seannse.table.core.windows.net\n\n\n\n\nhttps://seannse-secondary.blob.core.windows.net\nhttps://seannse-secondary.file.core.windows.net\nhttps://seannse-secondary.queue.core.windows.net\nhttps://seannse-secondary.table.core.windows.net\n68390a19-a643-458b-b726-408abf67b4fc\nSanitized\n72f988bf-86f1-41af-91ab-2d7cd011db47\nhttps://login.microsoftonline.com/\nCloud\nBlobEndpoint=https://seannse.blob.core.windows.net/;QueueEndpoint=https://seannse.queue.core.windows.net/;FileEndpoint=https://seannse.file.core.windows.net/;BlobSecondaryEndpoint=https://seannse-secondary.blob.core.windows.net/;QueueSecondaryEndpoint=https://seannse-secondary.queue.core.windows.net/;FileSecondaryEndpoint=https://seannse-secondary.file.core.windows.net/;AccountName=seannse;AccountKey=Sanitized\n"
  }
}<|MERGE_RESOLUTION|>--- conflicted
+++ resolved
@@ -1,133 +1,84 @@
 {
   "Entries": [
     {
-      "RequestUri": "https://seannse.blob.core.windows.net/test-filesystem-f9ed7976-d17c-1da4-b4c6-e17c0410abb4?restype=container",
-      "RequestMethod": "PUT",
-      "RequestHeaders": {
-        "Accept": "application/xml",
-        "Authorization": "Sanitized",
-<<<<<<< HEAD
-        "traceparent": "00-946b7e46dff505439d511bc0894fba53-9216dec1bc433649-00",
-        "User-Agent": [
-          "azsdk-net-Storage.Files.DataLake/12.7.0-alpha.20210202.1",
-          "(.NET 5.0.2; Microsoft Windows 10.0.19042)"
+      "RequestUri": "https://seannse.blob.core.windows.net/test-filesystem-cda16d8b-c68c-5365-f6ef-6d2b4d5ed0b1?restype=container",
+      "RequestMethod": "PUT",
+      "RequestHeaders": {
+        "Accept": "application/xml",
+        "Authorization": "Sanitized",
+        "traceparent": "00-b4655101cb39ce4b92b04f0cf9389168-78337d74bdbc6546-00",
+        "User-Agent": [
+          "azsdk-net-Storage.Files.DataLake/12.7.0-alpha.20210219.1",
+          "(.NET 5.0.3; Microsoft Windows 10.0.19041)"
         ],
         "x-ms-blob-public-access": "container",
-        "x-ms-client-request-id": "b8267281-4bef-168c-64cf-c6b68828c2d2",
-        "x-ms-date": "Tue, 02 Feb 2021 21:47:36 GMT",
-=======
-        "traceparent": "00-529c47eddeea9d40a029b821df844573-7a26d37e4c62be4d-00",
-        "User-Agent": [
-          "azsdk-net-Storage.Files.DataLake/12.7.0-alpha.20210217.1",
-          "(.NET 5.0.3; Microsoft Windows 10.0.19042)"
-        ],
-        "x-ms-blob-public-access": "container",
-        "x-ms-client-request-id": "b8267281-4bef-168c-64cf-c6b68828c2d2",
-        "x-ms-date": "Wed, 17 Feb 2021 22:50:44 GMT",
->>>>>>> 1814567d
-        "x-ms-return-client-request-id": "true",
-        "x-ms-version": "2020-06-12"
-      },
-      "RequestBody": null,
-      "StatusCode": 201,
-      "ResponseHeaders": {
-        "Content-Length": "0",
-<<<<<<< HEAD
-        "Date": "Tue, 02 Feb 2021 21:47:37 GMT",
-        "ETag": "\u00220x8D8C7C4287514DD\u0022",
-        "Last-Modified": "Tue, 02 Feb 2021 21:47:37 GMT",
-=======
-        "Date": "Wed, 17 Feb 2021 22:50:43 GMT",
-        "ETag": "\u00220x8D8D396759A4667\u0022",
-        "Last-Modified": "Wed, 17 Feb 2021 22:50:44 GMT",
->>>>>>> 1814567d
-        "Server": [
-          "Windows-Azure-Blob/1.0",
-          "Microsoft-HTTPAPI/2.0"
-        ],
-        "x-ms-client-request-id": "b8267281-4bef-168c-64cf-c6b68828c2d2",
-<<<<<<< HEAD
-        "x-ms-request-id": "8ce3885d-b01e-0042-4dad-f9c6df000000",
-=======
-        "x-ms-request-id": "1f2fde1e-301e-00a8-4a7f-05e1f1000000",
->>>>>>> 1814567d
-        "x-ms-version": "2020-06-12"
-      },
-      "ResponseBody": []
-    },
-    {
-      "RequestUri": "https://seannse.dfs.core.windows.net/test-filesystem-f9ed7976-d17c-1da4-b4c6-e17c0410abb4/test-directory-bf933f77-f405-68ad-a7b3-e5e902efdee4?resource=directory",
+        "x-ms-client-request-id": "a3dd7d39-2f3e-018a-3f36-2613ec348c18",
+        "x-ms-date": "Fri, 19 Feb 2021 19:07:08 GMT",
+        "x-ms-return-client-request-id": "true",
+        "x-ms-version": "2020-06-12"
+      },
+      "RequestBody": null,
+      "StatusCode": 201,
+      "ResponseHeaders": {
+        "Content-Length": "0",
+        "Date": "Fri, 19 Feb 2021 19:07:06 GMT",
+        "ETag": "\u00220x8D8D5098D52FFE4\u0022",
+        "Last-Modified": "Fri, 19 Feb 2021 19:07:07 GMT",
+        "Server": [
+          "Windows-Azure-Blob/1.0",
+          "Microsoft-HTTPAPI/2.0"
+        ],
+        "x-ms-client-request-id": "a3dd7d39-2f3e-018a-3f36-2613ec348c18",
+        "x-ms-request-id": "cb13c5d9-b01e-006d-24f2-06cb14000000",
+        "x-ms-version": "2020-06-12"
+      },
+      "ResponseBody": []
+    },
+    {
+      "RequestUri": "https://seannse.dfs.core.windows.net/test-filesystem-cda16d8b-c68c-5365-f6ef-6d2b4d5ed0b1/test-directory-f2479113-2887-62b0-6d8e-a2272a4e2c57?resource=directory",
       "RequestMethod": "PUT",
       "RequestHeaders": {
         "Accept": "application/json",
         "Authorization": "Sanitized",
-<<<<<<< HEAD
-        "traceparent": "00-5c9789f22f297f4483b7f2ece483f5bd-9444415f13837b4d-00",
-        "User-Agent": [
-          "azsdk-net-Storage.Files.DataLake/12.7.0-alpha.20210202.1",
-          "(.NET 5.0.2; Microsoft Windows 10.0.19042)"
-        ],
-        "x-ms-client-request-id": "ff3dfcd1-ee3c-8d17-c5bd-113c65a31374",
-        "x-ms-date": "Tue, 02 Feb 2021 21:47:37 GMT",
-=======
-        "traceparent": "00-43b5db841be86146a84843f15de9674c-7196293e6fc5dd48-00",
-        "User-Agent": [
-          "azsdk-net-Storage.Files.DataLake/12.7.0-alpha.20210217.1",
-          "(.NET 5.0.3; Microsoft Windows 10.0.19042)"
-        ],
-        "x-ms-client-request-id": "ff3dfcd1-ee3c-8d17-c5bd-113c65a31374",
-        "x-ms-date": "Wed, 17 Feb 2021 22:50:44 GMT",
->>>>>>> 1814567d
-        "x-ms-return-client-request-id": "true",
-        "x-ms-version": "2020-06-12"
-      },
-      "RequestBody": null,
-      "StatusCode": 201,
-      "ResponseHeaders": {
-        "Content-Length": "0",
-<<<<<<< HEAD
-        "Date": "Tue, 02 Feb 2021 21:47:37 GMT",
-        "ETag": "\u00220x8D8C7C428BA945F\u0022",
-        "Last-Modified": "Tue, 02 Feb 2021 21:47:38 GMT",
-=======
-        "Date": "Wed, 17 Feb 2021 22:50:44 GMT",
-        "ETag": "\u00220x8D8D39675CD26AD\u0022",
-        "Last-Modified": "Wed, 17 Feb 2021 22:50:44 GMT",
->>>>>>> 1814567d
+        "traceparent": "00-123c375963eb4246ba47abb35ce809ff-acb4cb532b94f94b-00",
+        "User-Agent": [
+          "azsdk-net-Storage.Files.DataLake/12.7.0-alpha.20210219.1",
+          "(.NET 5.0.3; Microsoft Windows 10.0.19041)"
+        ],
+        "x-ms-client-request-id": "950382d8-2a58-108e-cd7a-35b08d62d6f0",
+        "x-ms-date": "Fri, 19 Feb 2021 19:07:08 GMT",
+        "x-ms-return-client-request-id": "true",
+        "x-ms-version": "2020-06-12"
+      },
+      "RequestBody": null,
+      "StatusCode": 201,
+      "ResponseHeaders": {
+        "Content-Length": "0",
+        "Date": "Fri, 19 Feb 2021 19:07:07 GMT",
+        "ETag": "\u00220x8D8D5098D61B523\u0022",
+        "Last-Modified": "Fri, 19 Feb 2021 19:07:07 GMT",
         "Server": [
           "Windows-Azure-HDFS/1.0",
           "Microsoft-HTTPAPI/2.0"
         ],
-        "x-ms-client-request-id": "ff3dfcd1-ee3c-8d17-c5bd-113c65a31374",
-<<<<<<< HEAD
-        "x-ms-request-id": "69096718-601f-0041-40ad-f927bb000000",
-=======
-        "x-ms-request-id": "cbaa6849-001f-000a-487f-05dbe8000000",
->>>>>>> 1814567d
-        "x-ms-version": "2020-06-12"
-      },
-      "ResponseBody": []
-    },
-    {
-      "RequestUri": "https://seannse.blob.core.windows.net/test-filesystem-f9ed7976-d17c-1da4-b4c6-e17c0410abb4/test-directory-bf933f77-f405-68ad-a7b3-e5e902efdee4?comp=metadata",
-      "RequestMethod": "PUT",
-      "RequestHeaders": {
-        "Accept": "application/xml",
-        "Authorization": "Sanitized",
-        "User-Agent": [
-<<<<<<< HEAD
-          "azsdk-net-Storage.Files.DataLake/12.7.0-alpha.20210202.1",
-          "(.NET 5.0.2; Microsoft Windows 10.0.19042)"
-        ],
-        "x-ms-client-request-id": "0617fa01-deb1-2aa8-ad6c-cb2ce188656a",
-        "x-ms-date": "Tue, 02 Feb 2021 21:47:37 GMT",
-=======
-          "azsdk-net-Storage.Files.DataLake/12.7.0-alpha.20210217.1",
-          "(.NET 5.0.3; Microsoft Windows 10.0.19042)"
-        ],
-        "x-ms-client-request-id": "0617fa01-deb1-2aa8-ad6c-cb2ce188656a",
-        "x-ms-date": "Wed, 17 Feb 2021 22:50:44 GMT",
->>>>>>> 1814567d
+        "x-ms-client-request-id": "950382d8-2a58-108e-cd7a-35b08d62d6f0",
+        "x-ms-request-id": "5dd09347-401f-0046-61f2-064bd8000000",
+        "x-ms-version": "2020-06-12"
+      },
+      "ResponseBody": []
+    },
+    {
+      "RequestUri": "https://seannse.blob.core.windows.net/test-filesystem-cda16d8b-c68c-5365-f6ef-6d2b4d5ed0b1/test-directory-f2479113-2887-62b0-6d8e-a2272a4e2c57?comp=metadata",
+      "RequestMethod": "PUT",
+      "RequestHeaders": {
+        "Accept": "application/xml",
+        "Authorization": "Sanitized",
+        "User-Agent": [
+          "azsdk-net-Storage.Files.DataLake/12.7.0-alpha.20210219.1",
+          "(.NET 5.0.3; Microsoft Windows 10.0.19041)"
+        ],
+        "x-ms-client-request-id": "a84fab67-974b-a8ff-c8e1-0206f7c2ed0a",
+        "x-ms-date": "Fri, 19 Feb 2021 19:07:08 GMT",
         "x-ms-meta-Capital": "letter",
         "x-ms-meta-foo": "bar",
         "x-ms-meta-meta": "data",
@@ -139,53 +90,33 @@
       "StatusCode": 200,
       "ResponseHeaders": {
         "Content-Length": "0",
-<<<<<<< HEAD
-        "Date": "Tue, 02 Feb 2021 21:47:37 GMT",
-        "ETag": "\u00220x8D8C7C428C99ABA\u0022",
-        "Last-Modified": "Tue, 02 Feb 2021 21:47:38 GMT",
-=======
-        "Date": "Wed, 17 Feb 2021 22:50:44 GMT",
-        "ETag": "\u00220x8D8D39675DB9ADA\u0022",
-        "Last-Modified": "Wed, 17 Feb 2021 22:50:44 GMT",
->>>>>>> 1814567d
-        "Server": [
-          "Windows-Azure-Blob/1.0",
-          "Microsoft-HTTPAPI/2.0"
-        ],
-        "x-ms-client-request-id": "0617fa01-deb1-2aa8-ad6c-cb2ce188656a",
-<<<<<<< HEAD
-        "x-ms-request-id": "8ce38924-b01e-0042-6dad-f9c6df000000",
-=======
-        "x-ms-request-id": "1f2fe09e-301e-00a8-117f-05e1f1000000",
->>>>>>> 1814567d
+        "Date": "Fri, 19 Feb 2021 19:07:07 GMT",
+        "ETag": "\u00220x8D8D5098D6D6E2B\u0022",
+        "Last-Modified": "Fri, 19 Feb 2021 19:07:07 GMT",
+        "Server": [
+          "Windows-Azure-Blob/1.0",
+          "Microsoft-HTTPAPI/2.0"
+        ],
+        "x-ms-client-request-id": "a84fab67-974b-a8ff-c8e1-0206f7c2ed0a",
+        "x-ms-request-id": "cb13c621-b01e-006d-68f2-06cb14000000",
         "x-ms-request-server-encrypted": "true",
         "x-ms-version": "2020-06-12"
       },
       "ResponseBody": []
     },
     {
-      "RequestUri": "https://seannse.blob.core.windows.net/test-filesystem-f9ed7976-d17c-1da4-b4c6-e17c0410abb4?restype=container",
+      "RequestUri": "https://seannse.blob.core.windows.net/test-filesystem-cda16d8b-c68c-5365-f6ef-6d2b4d5ed0b1?restype=container",
       "RequestMethod": "DELETE",
       "RequestHeaders": {
         "Accept": "application/xml",
         "Authorization": "Sanitized",
-<<<<<<< HEAD
-        "traceparent": "00-69587a79cc61e54caf937899f12776cb-852bb624a25f1d47-00",
-        "User-Agent": [
-          "azsdk-net-Storage.Files.DataLake/12.7.0-alpha.20210202.1",
-          "(.NET 5.0.2; Microsoft Windows 10.0.19042)"
-        ],
-        "x-ms-client-request-id": "6a3a859c-0d8b-13c3-3973-16c164bba3f2",
-        "x-ms-date": "Tue, 02 Feb 2021 21:47:37 GMT",
-=======
-        "traceparent": "00-81d20a13ad8f164787b4c71261299b92-bea104637798b945-00",
-        "User-Agent": [
-          "azsdk-net-Storage.Files.DataLake/12.7.0-alpha.20210217.1",
-          "(.NET 5.0.3; Microsoft Windows 10.0.19042)"
-        ],
-        "x-ms-client-request-id": "6a3a859c-0d8b-13c3-3973-16c164bba3f2",
-        "x-ms-date": "Wed, 17 Feb 2021 22:50:45 GMT",
->>>>>>> 1814567d
+        "traceparent": "00-1e988d64c1ee6a44aaaf690d3e40a245-ba33f5c2a3be3b41-00",
+        "User-Agent": [
+          "azsdk-net-Storage.Files.DataLake/12.7.0-alpha.20210219.1",
+          "(.NET 5.0.3; Microsoft Windows 10.0.19041)"
+        ],
+        "x-ms-client-request-id": "e148b41a-2e13-71a5-d097-cc61b991ee5c",
+        "x-ms-date": "Fri, 19 Feb 2021 19:07:08 GMT",
         "x-ms-return-client-request-id": "true",
         "x-ms-version": "2020-06-12"
       },
@@ -193,156 +124,97 @@
       "StatusCode": 202,
       "ResponseHeaders": {
         "Content-Length": "0",
-<<<<<<< HEAD
-        "Date": "Tue, 02 Feb 2021 21:47:37 GMT",
-=======
-        "Date": "Wed, 17 Feb 2021 22:50:44 GMT",
->>>>>>> 1814567d
-        "Server": [
-          "Windows-Azure-Blob/1.0",
-          "Microsoft-HTTPAPI/2.0"
-        ],
-        "x-ms-client-request-id": "6a3a859c-0d8b-13c3-3973-16c164bba3f2",
-<<<<<<< HEAD
-        "x-ms-request-id": "8ce38945-b01e-0042-0cad-f9c6df000000",
-=======
-        "x-ms-request-id": "1f2fe136-301e-00a8-197f-05e1f1000000",
->>>>>>> 1814567d
-        "x-ms-version": "2020-06-12"
-      },
-      "ResponseBody": []
-    },
-    {
-      "RequestUri": "https://seannse.blob.core.windows.net/test-filesystem-c4254762-ba80-130e-3e77-f2f85a34eea1?restype=container",
-      "RequestMethod": "PUT",
-      "RequestHeaders": {
-        "Accept": "application/xml",
-        "Authorization": "Sanitized",
-<<<<<<< HEAD
-        "traceparent": "00-15dbf73d01ccad4193eae2b667b03b44-8ad2b8fd5989de45-00",
-        "User-Agent": [
-          "azsdk-net-Storage.Files.DataLake/12.7.0-alpha.20210202.1",
-          "(.NET 5.0.2; Microsoft Windows 10.0.19042)"
+        "Date": "Fri, 19 Feb 2021 19:07:07 GMT",
+        "Server": [
+          "Windows-Azure-Blob/1.0",
+          "Microsoft-HTTPAPI/2.0"
+        ],
+        "x-ms-client-request-id": "e148b41a-2e13-71a5-d097-cc61b991ee5c",
+        "x-ms-request-id": "cb13c640-b01e-006d-05f2-06cb14000000",
+        "x-ms-version": "2020-06-12"
+      },
+      "ResponseBody": []
+    },
+    {
+      "RequestUri": "https://seannse.blob.core.windows.net/test-filesystem-fefb7bdf-2e6c-d5d4-f832-bc2d2173040f?restype=container",
+      "RequestMethod": "PUT",
+      "RequestHeaders": {
+        "Accept": "application/xml",
+        "Authorization": "Sanitized",
+        "traceparent": "00-73f2d7dcb1d93d4fb242cff725501c8e-cc2e97fd65f29b4e-00",
+        "User-Agent": [
+          "azsdk-net-Storage.Files.DataLake/12.7.0-alpha.20210219.1",
+          "(.NET 5.0.3; Microsoft Windows 10.0.19041)"
         ],
         "x-ms-blob-public-access": "container",
-        "x-ms-client-request-id": "f3119114-a7e5-e1a7-7627-2c141bcab905",
-        "x-ms-date": "Tue, 02 Feb 2021 21:47:38 GMT",
-=======
-        "traceparent": "00-5cc2fe16546d654e8063cc2ff1b110e2-da76c05076541c46-00",
-        "User-Agent": [
-          "azsdk-net-Storage.Files.DataLake/12.7.0-alpha.20210217.1",
-          "(.NET 5.0.3; Microsoft Windows 10.0.19042)"
-        ],
-        "x-ms-blob-public-access": "container",
-        "x-ms-client-request-id": "f3119114-a7e5-e1a7-7627-2c141bcab905",
-        "x-ms-date": "Wed, 17 Feb 2021 22:50:45 GMT",
->>>>>>> 1814567d
-        "x-ms-return-client-request-id": "true",
-        "x-ms-version": "2020-06-12"
-      },
-      "RequestBody": null,
-      "StatusCode": 201,
-      "ResponseHeaders": {
-        "Content-Length": "0",
-<<<<<<< HEAD
-        "Date": "Tue, 02 Feb 2021 21:47:38 GMT",
-        "ETag": "\u00220x8D8C7C42911BEFA\u0022",
-        "Last-Modified": "Tue, 02 Feb 2021 21:47:38 GMT",
-=======
-        "Date": "Wed, 17 Feb 2021 22:50:45 GMT",
-        "ETag": "\u00220x8D8D39676170145\u0022",
-        "Last-Modified": "Wed, 17 Feb 2021 22:50:45 GMT",
->>>>>>> 1814567d
-        "Server": [
-          "Windows-Azure-Blob/1.0",
-          "Microsoft-HTTPAPI/2.0"
-        ],
-        "x-ms-client-request-id": "f3119114-a7e5-e1a7-7627-2c141bcab905",
-<<<<<<< HEAD
-        "x-ms-request-id": "983ef606-101e-00af-72ad-f98d92000000",
-=======
-        "x-ms-request-id": "8f457560-f01e-0098-4d7f-055f3e000000",
->>>>>>> 1814567d
-        "x-ms-version": "2020-06-12"
-      },
-      "ResponseBody": []
-    },
-    {
-      "RequestUri": "https://seannse.dfs.core.windows.net/test-filesystem-c4254762-ba80-130e-3e77-f2f85a34eea1/test-directory-c0c07485-482b-68a4-684d-2b768d043a42?resource=directory",
+        "x-ms-client-request-id": "29ac192f-f7bc-ecd7-e073-e9e17177505d",
+        "x-ms-date": "Fri, 19 Feb 2021 19:07:08 GMT",
+        "x-ms-return-client-request-id": "true",
+        "x-ms-version": "2020-06-12"
+      },
+      "RequestBody": null,
+      "StatusCode": 201,
+      "ResponseHeaders": {
+        "Content-Length": "0",
+        "Date": "Fri, 19 Feb 2021 19:07:07 GMT",
+        "ETag": "\u00220x8D8D5098D8403A9\u0022",
+        "Last-Modified": "Fri, 19 Feb 2021 19:07:07 GMT",
+        "Server": [
+          "Windows-Azure-Blob/1.0",
+          "Microsoft-HTTPAPI/2.0"
+        ],
+        "x-ms-client-request-id": "29ac192f-f7bc-ecd7-e073-e9e17177505d",
+        "x-ms-request-id": "cb13c65d-b01e-006d-1ef2-06cb14000000",
+        "x-ms-version": "2020-06-12"
+      },
+      "ResponseBody": []
+    },
+    {
+      "RequestUri": "https://seannse.dfs.core.windows.net/test-filesystem-fefb7bdf-2e6c-d5d4-f832-bc2d2173040f/test-directory-fb75bc93-aba5-d3e2-8450-86c0ccbf0fa5?resource=directory",
       "RequestMethod": "PUT",
       "RequestHeaders": {
         "Accept": "application/json",
         "Authorization": "Sanitized",
-<<<<<<< HEAD
-        "traceparent": "00-fdd0bfbe1e31454ea06be9bfa6bdf800-4b653e7dd80fd04c-00",
-        "User-Agent": [
-          "azsdk-net-Storage.Files.DataLake/12.7.0-alpha.20210202.1",
-          "(.NET 5.0.2; Microsoft Windows 10.0.19042)"
-        ],
-        "x-ms-client-request-id": "64842750-7b3b-cc2d-eda9-8a987c315471",
-        "x-ms-date": "Tue, 02 Feb 2021 21:47:38 GMT",
-=======
-        "traceparent": "00-e15affd3a1c10447b7f5afd33e2aa787-7b81f4a022e4a448-00",
-        "User-Agent": [
-          "azsdk-net-Storage.Files.DataLake/12.7.0-alpha.20210217.1",
-          "(.NET 5.0.3; Microsoft Windows 10.0.19042)"
-        ],
-        "x-ms-client-request-id": "64842750-7b3b-cc2d-eda9-8a987c315471",
-        "x-ms-date": "Wed, 17 Feb 2021 22:50:45 GMT",
->>>>>>> 1814567d
-        "x-ms-return-client-request-id": "true",
-        "x-ms-version": "2020-06-12"
-      },
-      "RequestBody": null,
-      "StatusCode": 201,
-      "ResponseHeaders": {
-        "Content-Length": "0",
-<<<<<<< HEAD
-        "Date": "Tue, 02 Feb 2021 21:47:38 GMT",
-        "ETag": "\u00220x8D8C7C4294AF94A\u0022",
-        "Last-Modified": "Tue, 02 Feb 2021 21:47:39 GMT",
-=======
-        "Date": "Wed, 17 Feb 2021 22:50:44 GMT",
-        "ETag": "\u00220x8D8D396764AA7D4\u0022",
-        "Last-Modified": "Wed, 17 Feb 2021 22:50:45 GMT",
->>>>>>> 1814567d
+        "traceparent": "00-e1b97296577c2e44b619530ff2bdc0db-d2f09b3ed2c4cf4c-00",
+        "User-Agent": [
+          "azsdk-net-Storage.Files.DataLake/12.7.0-alpha.20210219.1",
+          "(.NET 5.0.3; Microsoft Windows 10.0.19041)"
+        ],
+        "x-ms-client-request-id": "0981045a-67dc-83b4-37d9-a46c70162020",
+        "x-ms-date": "Fri, 19 Feb 2021 19:07:08 GMT",
+        "x-ms-return-client-request-id": "true",
+        "x-ms-version": "2020-06-12"
+      },
+      "RequestBody": null,
+      "StatusCode": 201,
+      "ResponseHeaders": {
+        "Content-Length": "0",
+        "Date": "Fri, 19 Feb 2021 19:07:07 GMT",
+        "ETag": "\u00220x8D8D5098D93D952\u0022",
+        "Last-Modified": "Fri, 19 Feb 2021 19:07:07 GMT",
         "Server": [
           "Windows-Azure-HDFS/1.0",
           "Microsoft-HTTPAPI/2.0"
         ],
-        "x-ms-client-request-id": "64842750-7b3b-cc2d-eda9-8a987c315471",
-<<<<<<< HEAD
-        "x-ms-request-id": "c6d18fd3-701f-0010-3fad-f9ba37000000",
-=======
-        "x-ms-request-id": "45cb65af-301f-0001-057f-052083000000",
->>>>>>> 1814567d
-        "x-ms-version": "2020-06-12"
-      },
-      "ResponseBody": []
-    },
-    {
-      "RequestUri": "https://seannse.blob.core.windows.net/test-filesystem-c4254762-ba80-130e-3e77-f2f85a34eea1/test-directory-c0c07485-482b-68a4-684d-2b768d043a42?comp=metadata",
-      "RequestMethod": "PUT",
-      "RequestHeaders": {
-        "Accept": "application/xml",
-        "Authorization": "Sanitized",
-<<<<<<< HEAD
-        "If-Modified-Since": "Mon, 01 Feb 2021 21:47:36 GMT",
-        "User-Agent": [
-          "azsdk-net-Storage.Files.DataLake/12.7.0-alpha.20210202.1",
-          "(.NET 5.0.2; Microsoft Windows 10.0.19042)"
-        ],
-        "x-ms-client-request-id": "65255b90-d680-c006-6d17-db797023ddcb",
-        "x-ms-date": "Tue, 02 Feb 2021 21:47:38 GMT",
-=======
-        "If-Modified-Since": "Tue, 16 Feb 2021 22:50:44 GMT",
-        "User-Agent": [
-          "azsdk-net-Storage.Files.DataLake/12.7.0-alpha.20210217.1",
-          "(.NET 5.0.3; Microsoft Windows 10.0.19042)"
-        ],
-        "x-ms-client-request-id": "65255b90-d680-c006-6d17-db797023ddcb",
-        "x-ms-date": "Wed, 17 Feb 2021 22:50:45 GMT",
->>>>>>> 1814567d
+        "x-ms-client-request-id": "0981045a-67dc-83b4-37d9-a46c70162020",
+        "x-ms-request-id": "5dd09364-401f-0046-7df2-064bd8000000",
+        "x-ms-version": "2020-06-12"
+      },
+      "ResponseBody": []
+    },
+    {
+      "RequestUri": "https://seannse.blob.core.windows.net/test-filesystem-fefb7bdf-2e6c-d5d4-f832-bc2d2173040f/test-directory-fb75bc93-aba5-d3e2-8450-86c0ccbf0fa5?comp=metadata",
+      "RequestMethod": "PUT",
+      "RequestHeaders": {
+        "Accept": "application/xml",
+        "Authorization": "Sanitized",
+        "If-Modified-Since": "Thu, 18 Feb 2021 19:07:08 GMT",
+        "User-Agent": [
+          "azsdk-net-Storage.Files.DataLake/12.7.0-alpha.20210219.1",
+          "(.NET 5.0.3; Microsoft Windows 10.0.19041)"
+        ],
+        "x-ms-client-request-id": "c7658715-053e-67c8-ae7a-d0ed36e684d0",
+        "x-ms-date": "Fri, 19 Feb 2021 19:07:08 GMT",
         "x-ms-meta-Capital": "letter",
         "x-ms-meta-foo": "bar",
         "x-ms-meta-meta": "data",
@@ -354,53 +226,33 @@
       "StatusCode": 200,
       "ResponseHeaders": {
         "Content-Length": "0",
-<<<<<<< HEAD
-        "Date": "Tue, 02 Feb 2021 21:47:38 GMT",
-        "ETag": "\u00220x8D8C7C429591A7C\u0022",
-        "Last-Modified": "Tue, 02 Feb 2021 21:47:39 GMT",
-=======
-        "Date": "Wed, 17 Feb 2021 22:50:45 GMT",
-        "ETag": "\u00220x8D8D396765A3530\u0022",
-        "Last-Modified": "Wed, 17 Feb 2021 22:50:45 GMT",
->>>>>>> 1814567d
-        "Server": [
-          "Windows-Azure-Blob/1.0",
-          "Microsoft-HTTPAPI/2.0"
-        ],
-        "x-ms-client-request-id": "65255b90-d680-c006-6d17-db797023ddcb",
-<<<<<<< HEAD
-        "x-ms-request-id": "983ef901-101e-00af-0fad-f98d92000000",
-=======
-        "x-ms-request-id": "8f4576c2-f01e-0098-227f-055f3e000000",
->>>>>>> 1814567d
+        "Date": "Fri, 19 Feb 2021 19:07:07 GMT",
+        "ETag": "\u00220x8D8D5098DA03BD8\u0022",
+        "Last-Modified": "Fri, 19 Feb 2021 19:07:08 GMT",
+        "Server": [
+          "Windows-Azure-Blob/1.0",
+          "Microsoft-HTTPAPI/2.0"
+        ],
+        "x-ms-client-request-id": "c7658715-053e-67c8-ae7a-d0ed36e684d0",
+        "x-ms-request-id": "cb13c6a7-b01e-006d-5df2-06cb14000000",
         "x-ms-request-server-encrypted": "true",
         "x-ms-version": "2020-06-12"
       },
       "ResponseBody": []
     },
     {
-      "RequestUri": "https://seannse.blob.core.windows.net/test-filesystem-c4254762-ba80-130e-3e77-f2f85a34eea1?restype=container",
+      "RequestUri": "https://seannse.blob.core.windows.net/test-filesystem-fefb7bdf-2e6c-d5d4-f832-bc2d2173040f?restype=container",
       "RequestMethod": "DELETE",
       "RequestHeaders": {
         "Accept": "application/xml",
         "Authorization": "Sanitized",
-<<<<<<< HEAD
-        "traceparent": "00-68d4854a1db197428cfffd4a20bc4b73-818f583d4a7a284e-00",
-        "User-Agent": [
-          "azsdk-net-Storage.Files.DataLake/12.7.0-alpha.20210202.1",
-          "(.NET 5.0.2; Microsoft Windows 10.0.19042)"
-        ],
-        "x-ms-client-request-id": "2008ec0f-ef0b-15f1-e317-13ce15681a94",
-        "x-ms-date": "Tue, 02 Feb 2021 21:47:38 GMT",
-=======
-        "traceparent": "00-1a4be7487c10584ca5aada74a1380196-19cc49f9471b0244-00",
-        "User-Agent": [
-          "azsdk-net-Storage.Files.DataLake/12.7.0-alpha.20210217.1",
-          "(.NET 5.0.3; Microsoft Windows 10.0.19042)"
-        ],
-        "x-ms-client-request-id": "2008ec0f-ef0b-15f1-e317-13ce15681a94",
-        "x-ms-date": "Wed, 17 Feb 2021 22:50:45 GMT",
->>>>>>> 1814567d
+        "traceparent": "00-4e63ea6e4b81ac418262a17065e58a56-e5e4d18e113a6f41-00",
+        "User-Agent": [
+          "azsdk-net-Storage.Files.DataLake/12.7.0-alpha.20210219.1",
+          "(.NET 5.0.3; Microsoft Windows 10.0.19041)"
+        ],
+        "x-ms-client-request-id": "e9563527-58b0-5de2-7aaa-60fe79a88182",
+        "x-ms-date": "Fri, 19 Feb 2021 19:07:08 GMT",
         "x-ms-return-client-request-id": "true",
         "x-ms-version": "2020-06-12"
       },
@@ -408,156 +260,97 @@
       "StatusCode": 202,
       "ResponseHeaders": {
         "Content-Length": "0",
-<<<<<<< HEAD
-        "Date": "Tue, 02 Feb 2021 21:47:39 GMT",
-=======
-        "Date": "Wed, 17 Feb 2021 22:50:45 GMT",
->>>>>>> 1814567d
-        "Server": [
-          "Windows-Azure-Blob/1.0",
-          "Microsoft-HTTPAPI/2.0"
-        ],
-        "x-ms-client-request-id": "2008ec0f-ef0b-15f1-e317-13ce15681a94",
-<<<<<<< HEAD
-        "x-ms-request-id": "983ef991-101e-00af-0dad-f98d92000000",
-=======
-        "x-ms-request-id": "8f45770a-f01e-0098-677f-055f3e000000",
->>>>>>> 1814567d
-        "x-ms-version": "2020-06-12"
-      },
-      "ResponseBody": []
-    },
-    {
-      "RequestUri": "https://seannse.blob.core.windows.net/test-filesystem-ef22f888-b542-53ab-72c5-1f862a3109bd?restype=container",
-      "RequestMethod": "PUT",
-      "RequestHeaders": {
-        "Accept": "application/xml",
-        "Authorization": "Sanitized",
-<<<<<<< HEAD
-        "traceparent": "00-1333c3f54573bc4eb06812de3ef6b2d4-583aa037d18c4747-00",
-        "User-Agent": [
-          "azsdk-net-Storage.Files.DataLake/12.7.0-alpha.20210202.1",
-          "(.NET 5.0.2; Microsoft Windows 10.0.19042)"
+        "Date": "Fri, 19 Feb 2021 19:07:07 GMT",
+        "Server": [
+          "Windows-Azure-Blob/1.0",
+          "Microsoft-HTTPAPI/2.0"
+        ],
+        "x-ms-client-request-id": "e9563527-58b0-5de2-7aaa-60fe79a88182",
+        "x-ms-request-id": "cb13c6c7-b01e-006d-7af2-06cb14000000",
+        "x-ms-version": "2020-06-12"
+      },
+      "ResponseBody": []
+    },
+    {
+      "RequestUri": "https://seannse.blob.core.windows.net/test-filesystem-08c543fc-d338-ea6a-0154-5875646d139e?restype=container",
+      "RequestMethod": "PUT",
+      "RequestHeaders": {
+        "Accept": "application/xml",
+        "Authorization": "Sanitized",
+        "traceparent": "00-c45ec8673db287468ce1ff471b7f2936-b141e47b119dcc4b-00",
+        "User-Agent": [
+          "azsdk-net-Storage.Files.DataLake/12.7.0-alpha.20210219.1",
+          "(.NET 5.0.3; Microsoft Windows 10.0.19041)"
         ],
         "x-ms-blob-public-access": "container",
-        "x-ms-client-request-id": "be4c18df-798d-592d-41b4-ad45cf6aebb1",
-        "x-ms-date": "Tue, 02 Feb 2021 21:47:38 GMT",
-=======
-        "traceparent": "00-5cc1f3ce56f24248b0877e90453d4284-6cc12e1def976c4e-00",
-        "User-Agent": [
-          "azsdk-net-Storage.Files.DataLake/12.7.0-alpha.20210217.1",
-          "(.NET 5.0.3; Microsoft Windows 10.0.19042)"
-        ],
-        "x-ms-blob-public-access": "container",
-        "x-ms-client-request-id": "be4c18df-798d-592d-41b4-ad45cf6aebb1",
-        "x-ms-date": "Wed, 17 Feb 2021 22:50:45 GMT",
->>>>>>> 1814567d
-        "x-ms-return-client-request-id": "true",
-        "x-ms-version": "2020-06-12"
-      },
-      "RequestBody": null,
-      "StatusCode": 201,
-      "ResponseHeaders": {
-        "Content-Length": "0",
-<<<<<<< HEAD
-        "Date": "Tue, 02 Feb 2021 21:47:39 GMT",
-        "ETag": "\u00220x8D8C7C429ABE8B6\u0022",
-        "Last-Modified": "Tue, 02 Feb 2021 21:47:39 GMT",
-=======
-        "Date": "Wed, 17 Feb 2021 22:50:46 GMT",
-        "ETag": "\u00220x8D8D3967692F93F\u0022",
-        "Last-Modified": "Wed, 17 Feb 2021 22:50:46 GMT",
->>>>>>> 1814567d
-        "Server": [
-          "Windows-Azure-Blob/1.0",
-          "Microsoft-HTTPAPI/2.0"
-        ],
-        "x-ms-client-request-id": "be4c18df-798d-592d-41b4-ad45cf6aebb1",
-<<<<<<< HEAD
-        "x-ms-request-id": "7f5a4544-301e-0063-77ad-f9e2a4000000",
-=======
-        "x-ms-request-id": "35e4fb08-c01e-00ac-7b7f-056cf6000000",
->>>>>>> 1814567d
-        "x-ms-version": "2020-06-12"
-      },
-      "ResponseBody": []
-    },
-    {
-      "RequestUri": "https://seannse.dfs.core.windows.net/test-filesystem-ef22f888-b542-53ab-72c5-1f862a3109bd/test-directory-aa1f550e-97fd-cb78-38b8-6d1cb4d02958?resource=directory",
+        "x-ms-client-request-id": "105f1e46-314a-5422-ca6c-e85c006cf90d",
+        "x-ms-date": "Fri, 19 Feb 2021 19:07:08 GMT",
+        "x-ms-return-client-request-id": "true",
+        "x-ms-version": "2020-06-12"
+      },
+      "RequestBody": null,
+      "StatusCode": 201,
+      "ResponseHeaders": {
+        "Content-Length": "0",
+        "Date": "Fri, 19 Feb 2021 19:07:07 GMT",
+        "ETag": "\u00220x8D8D5098DB7039D\u0022",
+        "Last-Modified": "Fri, 19 Feb 2021 19:07:08 GMT",
+        "Server": [
+          "Windows-Azure-Blob/1.0",
+          "Microsoft-HTTPAPI/2.0"
+        ],
+        "x-ms-client-request-id": "105f1e46-314a-5422-ca6c-e85c006cf90d",
+        "x-ms-request-id": "cb13c6e9-b01e-006d-1af2-06cb14000000",
+        "x-ms-version": "2020-06-12"
+      },
+      "ResponseBody": []
+    },
+    {
+      "RequestUri": "https://seannse.dfs.core.windows.net/test-filesystem-08c543fc-d338-ea6a-0154-5875646d139e/test-directory-03bdc197-81e2-61f2-233e-a9f370111f79?resource=directory",
       "RequestMethod": "PUT",
       "RequestHeaders": {
         "Accept": "application/json",
         "Authorization": "Sanitized",
-<<<<<<< HEAD
-        "traceparent": "00-08ea7bddada39f4caa4b0fb41a773f68-fc7bbda798ac5c4e-00",
-        "User-Agent": [
-          "azsdk-net-Storage.Files.DataLake/12.7.0-alpha.20210202.1",
-          "(.NET 5.0.2; Microsoft Windows 10.0.19042)"
-        ],
-        "x-ms-client-request-id": "d3cc4f3a-a0fa-48df-9f81-86d50b10a571",
-        "x-ms-date": "Tue, 02 Feb 2021 21:47:39 GMT",
-=======
-        "traceparent": "00-fa669ac59a51f848864770da9cc963b0-6bea607552f2be40-00",
-        "User-Agent": [
-          "azsdk-net-Storage.Files.DataLake/12.7.0-alpha.20210217.1",
-          "(.NET 5.0.3; Microsoft Windows 10.0.19042)"
-        ],
-        "x-ms-client-request-id": "d3cc4f3a-a0fa-48df-9f81-86d50b10a571",
-        "x-ms-date": "Wed, 17 Feb 2021 22:50:46 GMT",
->>>>>>> 1814567d
-        "x-ms-return-client-request-id": "true",
-        "x-ms-version": "2020-06-12"
-      },
-      "RequestBody": null,
-      "StatusCode": 201,
-      "ResponseHeaders": {
-        "Content-Length": "0",
-<<<<<<< HEAD
-        "Date": "Tue, 02 Feb 2021 21:47:39 GMT",
-        "ETag": "\u00220x8D8C7C429E41256\u0022",
-        "Last-Modified": "Tue, 02 Feb 2021 21:47:40 GMT",
-=======
-        "Date": "Wed, 17 Feb 2021 22:50:46 GMT",
-        "ETag": "\u00220x8D8D39676CA2D28\u0022",
-        "Last-Modified": "Wed, 17 Feb 2021 22:50:46 GMT",
->>>>>>> 1814567d
+        "traceparent": "00-574eade83a7b8e42a65742b4120de498-ad68d97a4f89f540-00",
+        "User-Agent": [
+          "azsdk-net-Storage.Files.DataLake/12.7.0-alpha.20210219.1",
+          "(.NET 5.0.3; Microsoft Windows 10.0.19041)"
+        ],
+        "x-ms-client-request-id": "09c2554c-94c9-c5e4-2cfe-ec0c882ee3b9",
+        "x-ms-date": "Fri, 19 Feb 2021 19:07:08 GMT",
+        "x-ms-return-client-request-id": "true",
+        "x-ms-version": "2020-06-12"
+      },
+      "RequestBody": null,
+      "StatusCode": 201,
+      "ResponseHeaders": {
+        "Content-Length": "0",
+        "Date": "Fri, 19 Feb 2021 19:07:07 GMT",
+        "ETag": "\u00220x8D8D5098DC6EC60\u0022",
+        "Last-Modified": "Fri, 19 Feb 2021 19:07:08 GMT",
         "Server": [
           "Windows-Azure-HDFS/1.0",
           "Microsoft-HTTPAPI/2.0"
         ],
-        "x-ms-client-request-id": "d3cc4f3a-a0fa-48df-9f81-86d50b10a571",
-<<<<<<< HEAD
-        "x-ms-request-id": "6d7383e1-c01f-0015-31ad-f968ec000000",
-=======
-        "x-ms-request-id": "0e092b36-801f-0014-597f-053730000000",
->>>>>>> 1814567d
-        "x-ms-version": "2020-06-12"
-      },
-      "ResponseBody": []
-    },
-    {
-      "RequestUri": "https://seannse.blob.core.windows.net/test-filesystem-ef22f888-b542-53ab-72c5-1f862a3109bd/test-directory-aa1f550e-97fd-cb78-38b8-6d1cb4d02958?comp=metadata",
-      "RequestMethod": "PUT",
-      "RequestHeaders": {
-        "Accept": "application/xml",
-        "Authorization": "Sanitized",
-<<<<<<< HEAD
-        "If-Unmodified-Since": "Wed, 03 Feb 2021 21:47:36 GMT",
-        "User-Agent": [
-          "azsdk-net-Storage.Files.DataLake/12.7.0-alpha.20210202.1",
-          "(.NET 5.0.2; Microsoft Windows 10.0.19042)"
-        ],
-        "x-ms-client-request-id": "64e2561e-5504-db5d-635d-7264c45a282d",
-        "x-ms-date": "Tue, 02 Feb 2021 21:47:39 GMT",
-=======
-        "If-Unmodified-Since": "Thu, 18 Feb 2021 22:50:44 GMT",
-        "User-Agent": [
-          "azsdk-net-Storage.Files.DataLake/12.7.0-alpha.20210217.1",
-          "(.NET 5.0.3; Microsoft Windows 10.0.19042)"
-        ],
-        "x-ms-client-request-id": "64e2561e-5504-db5d-635d-7264c45a282d",
-        "x-ms-date": "Wed, 17 Feb 2021 22:50:46 GMT",
->>>>>>> 1814567d
+        "x-ms-client-request-id": "09c2554c-94c9-c5e4-2cfe-ec0c882ee3b9",
+        "x-ms-request-id": "5dd09389-401f-0046-22f2-064bd8000000",
+        "x-ms-version": "2020-06-12"
+      },
+      "ResponseBody": []
+    },
+    {
+      "RequestUri": "https://seannse.blob.core.windows.net/test-filesystem-08c543fc-d338-ea6a-0154-5875646d139e/test-directory-03bdc197-81e2-61f2-233e-a9f370111f79?comp=metadata",
+      "RequestMethod": "PUT",
+      "RequestHeaders": {
+        "Accept": "application/xml",
+        "Authorization": "Sanitized",
+        "If-Unmodified-Since": "Sat, 20 Feb 2021 19:07:08 GMT",
+        "User-Agent": [
+          "azsdk-net-Storage.Files.DataLake/12.7.0-alpha.20210219.1",
+          "(.NET 5.0.3; Microsoft Windows 10.0.19041)"
+        ],
+        "x-ms-client-request-id": "1ba7b7b7-154f-26b0-ad69-1a0e15488624",
+        "x-ms-date": "Fri, 19 Feb 2021 19:07:09 GMT",
         "x-ms-meta-Capital": "letter",
         "x-ms-meta-foo": "bar",
         "x-ms-meta-meta": "data",
@@ -569,53 +362,33 @@
       "StatusCode": 200,
       "ResponseHeaders": {
         "Content-Length": "0",
-<<<<<<< HEAD
-        "Date": "Tue, 02 Feb 2021 21:47:40 GMT",
-        "ETag": "\u00220x8D8C7C429F3D01C\u0022",
-        "Last-Modified": "Tue, 02 Feb 2021 21:47:40 GMT",
-=======
-        "Date": "Wed, 17 Feb 2021 22:50:46 GMT",
-        "ETag": "\u00220x8D8D39676D6132D\u0022",
-        "Last-Modified": "Wed, 17 Feb 2021 22:50:46 GMT",
->>>>>>> 1814567d
-        "Server": [
-          "Windows-Azure-Blob/1.0",
-          "Microsoft-HTTPAPI/2.0"
-        ],
-        "x-ms-client-request-id": "64e2561e-5504-db5d-635d-7264c45a282d",
-<<<<<<< HEAD
-        "x-ms-request-id": "7f5a45df-301e-0063-75ad-f9e2a4000000",
-=======
-        "x-ms-request-id": "35e4fffc-c01e-00ac-317f-056cf6000000",
->>>>>>> 1814567d
+        "Date": "Fri, 19 Feb 2021 19:07:07 GMT",
+        "ETag": "\u00220x8D8D5098DD37433\u0022",
+        "Last-Modified": "Fri, 19 Feb 2021 19:07:08 GMT",
+        "Server": [
+          "Windows-Azure-Blob/1.0",
+          "Microsoft-HTTPAPI/2.0"
+        ],
+        "x-ms-client-request-id": "1ba7b7b7-154f-26b0-ad69-1a0e15488624",
+        "x-ms-request-id": "cb13c736-b01e-006d-62f2-06cb14000000",
         "x-ms-request-server-encrypted": "true",
         "x-ms-version": "2020-06-12"
       },
       "ResponseBody": []
     },
     {
-      "RequestUri": "https://seannse.blob.core.windows.net/test-filesystem-ef22f888-b542-53ab-72c5-1f862a3109bd?restype=container",
+      "RequestUri": "https://seannse.blob.core.windows.net/test-filesystem-08c543fc-d338-ea6a-0154-5875646d139e?restype=container",
       "RequestMethod": "DELETE",
       "RequestHeaders": {
         "Accept": "application/xml",
         "Authorization": "Sanitized",
-<<<<<<< HEAD
-        "traceparent": "00-e3260749a681e342bad04a5215035265-31943860571da144-00",
-        "User-Agent": [
-          "azsdk-net-Storage.Files.DataLake/12.7.0-alpha.20210202.1",
-          "(.NET 5.0.2; Microsoft Windows 10.0.19042)"
-        ],
-        "x-ms-client-request-id": "b5b7c8c5-402e-356c-f8ef-29676667fecc",
-        "x-ms-date": "Tue, 02 Feb 2021 21:47:39 GMT",
-=======
-        "traceparent": "00-f18cd2ad9f62ba45b888f4f83a346a78-4783212db26d5f42-00",
-        "User-Agent": [
-          "azsdk-net-Storage.Files.DataLake/12.7.0-alpha.20210217.1",
-          "(.NET 5.0.3; Microsoft Windows 10.0.19042)"
-        ],
-        "x-ms-client-request-id": "b5b7c8c5-402e-356c-f8ef-29676667fecc",
-        "x-ms-date": "Wed, 17 Feb 2021 22:50:46 GMT",
->>>>>>> 1814567d
+        "traceparent": "00-88e7d10fdf0f1344a142d54839cd9f01-5cf54bd394af5641-00",
+        "User-Agent": [
+          "azsdk-net-Storage.Files.DataLake/12.7.0-alpha.20210219.1",
+          "(.NET 5.0.3; Microsoft Windows 10.0.19041)"
+        ],
+        "x-ms-client-request-id": "d1548c50-c887-3769-be7a-c1d498f17e24",
+        "x-ms-date": "Fri, 19 Feb 2021 19:07:09 GMT",
         "x-ms-return-client-request-id": "true",
         "x-ms-version": "2020-06-12"
       },
@@ -623,153 +396,96 @@
       "StatusCode": 202,
       "ResponseHeaders": {
         "Content-Length": "0",
-<<<<<<< HEAD
-        "Date": "Tue, 02 Feb 2021 21:47:40 GMT",
-=======
-        "Date": "Wed, 17 Feb 2021 22:50:46 GMT",
->>>>>>> 1814567d
-        "Server": [
-          "Windows-Azure-Blob/1.0",
-          "Microsoft-HTTPAPI/2.0"
-        ],
-        "x-ms-client-request-id": "b5b7c8c5-402e-356c-f8ef-29676667fecc",
-<<<<<<< HEAD
-        "x-ms-request-id": "7f5a45f2-301e-0063-04ad-f9e2a4000000",
-=======
-        "x-ms-request-id": "35e500f0-c01e-00ac-1b7f-056cf6000000",
->>>>>>> 1814567d
-        "x-ms-version": "2020-06-12"
-      },
-      "ResponseBody": []
-    },
-    {
-      "RequestUri": "https://seannse.blob.core.windows.net/test-filesystem-85813ec2-0136-100d-0481-e0fba84da671?restype=container",
-      "RequestMethod": "PUT",
-      "RequestHeaders": {
-        "Accept": "application/xml",
-        "Authorization": "Sanitized",
-<<<<<<< HEAD
-        "traceparent": "00-da177ee03aee7644a9eee99035019817-8a92e3f30bde6240-00",
-        "User-Agent": [
-          "azsdk-net-Storage.Files.DataLake/12.7.0-alpha.20210202.1",
-          "(.NET 5.0.2; Microsoft Windows 10.0.19042)"
+        "Date": "Fri, 19 Feb 2021 19:07:07 GMT",
+        "Server": [
+          "Windows-Azure-Blob/1.0",
+          "Microsoft-HTTPAPI/2.0"
+        ],
+        "x-ms-client-request-id": "d1548c50-c887-3769-be7a-c1d498f17e24",
+        "x-ms-request-id": "cb13c75b-b01e-006d-05f2-06cb14000000",
+        "x-ms-version": "2020-06-12"
+      },
+      "ResponseBody": []
+    },
+    {
+      "RequestUri": "https://seannse.blob.core.windows.net/test-filesystem-cee28c28-69f8-a03e-030e-c62178954239?restype=container",
+      "RequestMethod": "PUT",
+      "RequestHeaders": {
+        "Accept": "application/xml",
+        "Authorization": "Sanitized",
+        "traceparent": "00-375b47bac4eb0b41983680bedf0a9fc9-c72a1fe12e41a440-00",
+        "User-Agent": [
+          "azsdk-net-Storage.Files.DataLake/12.7.0-alpha.20210219.1",
+          "(.NET 5.0.3; Microsoft Windows 10.0.19041)"
         ],
         "x-ms-blob-public-access": "container",
-        "x-ms-client-request-id": "f54ce00a-6d70-c457-bba6-b0ac5f718daa",
-        "x-ms-date": "Tue, 02 Feb 2021 21:47:39 GMT",
-=======
-        "traceparent": "00-c5069638da27ba4c99433a656cdc9525-1cb67bf4d879bf43-00",
-        "User-Agent": [
-          "azsdk-net-Storage.Files.DataLake/12.7.0-alpha.20210217.1",
-          "(.NET 5.0.3; Microsoft Windows 10.0.19042)"
-        ],
-        "x-ms-blob-public-access": "container",
-        "x-ms-client-request-id": "f54ce00a-6d70-c457-bba6-b0ac5f718daa",
-        "x-ms-date": "Wed, 17 Feb 2021 22:50:46 GMT",
->>>>>>> 1814567d
-        "x-ms-return-client-request-id": "true",
-        "x-ms-version": "2020-06-12"
-      },
-      "RequestBody": null,
-      "StatusCode": 201,
-      "ResponseHeaders": {
-        "Content-Length": "0",
-<<<<<<< HEAD
-        "Date": "Tue, 02 Feb 2021 21:47:40 GMT",
-        "ETag": "\u00220x8D8C7C42A3728EA\u0022",
-        "Last-Modified": "Tue, 02 Feb 2021 21:47:40 GMT",
-=======
-        "Date": "Wed, 17 Feb 2021 22:50:46 GMT",
-        "ETag": "\u00220x8D8D396771AFDED\u0022",
-        "Last-Modified": "Wed, 17 Feb 2021 22:50:46 GMT",
->>>>>>> 1814567d
-        "Server": [
-          "Windows-Azure-Blob/1.0",
-          "Microsoft-HTTPAPI/2.0"
-        ],
-        "x-ms-client-request-id": "f54ce00a-6d70-c457-bba6-b0ac5f718daa",
-<<<<<<< HEAD
-        "x-ms-request-id": "ee24bf23-401e-0069-4bad-f94613000000",
-=======
-        "x-ms-request-id": "034518d8-e01e-00ab-3e7f-050095000000",
->>>>>>> 1814567d
-        "x-ms-version": "2020-06-12"
-      },
-      "ResponseBody": []
-    },
-    {
-      "RequestUri": "https://seannse.dfs.core.windows.net/test-filesystem-85813ec2-0136-100d-0481-e0fba84da671/test-directory-80fdb848-03c9-4f29-3e55-21913f4b2c19?resource=directory",
+        "x-ms-client-request-id": "57f178af-ab92-e765-4db4-cd780148bf28",
+        "x-ms-date": "Fri, 19 Feb 2021 19:07:09 GMT",
+        "x-ms-return-client-request-id": "true",
+        "x-ms-version": "2020-06-12"
+      },
+      "RequestBody": null,
+      "StatusCode": 201,
+      "ResponseHeaders": {
+        "Content-Length": "0",
+        "Date": "Fri, 19 Feb 2021 19:07:07 GMT",
+        "ETag": "\u00220x8D8D5098DEA51BB\u0022",
+        "Last-Modified": "Fri, 19 Feb 2021 19:07:08 GMT",
+        "Server": [
+          "Windows-Azure-Blob/1.0",
+          "Microsoft-HTTPAPI/2.0"
+        ],
+        "x-ms-client-request-id": "57f178af-ab92-e765-4db4-cd780148bf28",
+        "x-ms-request-id": "cb13c785-b01e-006d-2bf2-06cb14000000",
+        "x-ms-version": "2020-06-12"
+      },
+      "ResponseBody": []
+    },
+    {
+      "RequestUri": "https://seannse.dfs.core.windows.net/test-filesystem-cee28c28-69f8-a03e-030e-c62178954239/test-directory-dbe58837-f433-732f-ef1c-bb58e2974924?resource=directory",
       "RequestMethod": "PUT",
       "RequestHeaders": {
         "Accept": "application/json",
         "Authorization": "Sanitized",
-<<<<<<< HEAD
-        "traceparent": "00-bd74aa4e68c3e743ad09b3161debfeec-6bdd4921b31d2a4a-00",
-        "User-Agent": [
-          "azsdk-net-Storage.Files.DataLake/12.7.0-alpha.20210202.1",
-          "(.NET 5.0.2; Microsoft Windows 10.0.19042)"
-        ],
-        "x-ms-client-request-id": "2b791717-7aee-0752-b7fd-b61b4cc58570",
-        "x-ms-date": "Tue, 02 Feb 2021 21:47:40 GMT",
-=======
-        "traceparent": "00-40e62cf216ad0542afe6c148808cf70c-b84196d313163f40-00",
-        "User-Agent": [
-          "azsdk-net-Storage.Files.DataLake/12.7.0-alpha.20210217.1",
-          "(.NET 5.0.3; Microsoft Windows 10.0.19042)"
-        ],
-        "x-ms-client-request-id": "2b791717-7aee-0752-b7fd-b61b4cc58570",
-        "x-ms-date": "Wed, 17 Feb 2021 22:50:47 GMT",
->>>>>>> 1814567d
-        "x-ms-return-client-request-id": "true",
-        "x-ms-version": "2020-06-12"
-      },
-      "RequestBody": null,
-      "StatusCode": 201,
-      "ResponseHeaders": {
-        "Content-Length": "0",
-<<<<<<< HEAD
-        "Date": "Tue, 02 Feb 2021 21:47:40 GMT",
-        "ETag": "\u00220x8D8C7C42A6FB0EF\u0022",
-        "Last-Modified": "Tue, 02 Feb 2021 21:47:41 GMT",
-=======
-        "Date": "Wed, 17 Feb 2021 22:50:46 GMT",
-        "ETag": "\u00220x8D8D396774E2BE3\u0022",
-        "Last-Modified": "Wed, 17 Feb 2021 22:50:47 GMT",
->>>>>>> 1814567d
+        "traceparent": "00-4449b0a79afeda41bd0ebbcf22364e22-053dda1d517feb4d-00",
+        "User-Agent": [
+          "azsdk-net-Storage.Files.DataLake/12.7.0-alpha.20210219.1",
+          "(.NET 5.0.3; Microsoft Windows 10.0.19041)"
+        ],
+        "x-ms-client-request-id": "cd6f5de0-24f9-ba2f-487d-6775ef0c04b6",
+        "x-ms-date": "Fri, 19 Feb 2021 19:07:09 GMT",
+        "x-ms-return-client-request-id": "true",
+        "x-ms-version": "2020-06-12"
+      },
+      "RequestBody": null,
+      "StatusCode": 201,
+      "ResponseHeaders": {
+        "Content-Length": "0",
+        "Date": "Fri, 19 Feb 2021 19:07:08 GMT",
+        "ETag": "\u00220x8D8D5098DFA4BF0\u0022",
+        "Last-Modified": "Fri, 19 Feb 2021 19:07:08 GMT",
         "Server": [
           "Windows-Azure-HDFS/1.0",
           "Microsoft-HTTPAPI/2.0"
         ],
-        "x-ms-client-request-id": "2b791717-7aee-0752-b7fd-b61b4cc58570",
-<<<<<<< HEAD
-        "x-ms-request-id": "1250e36b-a01f-002c-0bad-f993f0000000",
-=======
-        "x-ms-request-id": "4ccdfd40-a01f-0061-3b7f-055c1c000000",
->>>>>>> 1814567d
-        "x-ms-version": "2020-06-12"
-      },
-      "ResponseBody": []
-    },
-    {
-      "RequestUri": "https://seannse.blob.core.windows.net/test-filesystem-85813ec2-0136-100d-0481-e0fba84da671/test-directory-80fdb848-03c9-4f29-3e55-21913f4b2c19",
+        "x-ms-client-request-id": "cd6f5de0-24f9-ba2f-487d-6775ef0c04b6",
+        "x-ms-request-id": "5dd093c6-401f-0046-5ff2-064bd8000000",
+        "x-ms-version": "2020-06-12"
+      },
+      "ResponseBody": []
+    },
+    {
+      "RequestUri": "https://seannse.blob.core.windows.net/test-filesystem-cee28c28-69f8-a03e-030e-c62178954239/test-directory-dbe58837-f433-732f-ef1c-bb58e2974924",
       "RequestMethod": "HEAD",
       "RequestHeaders": {
         "Accept": "application/xml",
         "Authorization": "Sanitized",
         "User-Agent": [
-<<<<<<< HEAD
-          "azsdk-net-Storage.Files.DataLake/12.7.0-alpha.20210202.1",
-          "(.NET 5.0.2; Microsoft Windows 10.0.19042)"
-        ],
-        "x-ms-client-request-id": "27792f89-01d2-0b2b-71ea-0f03fae5b0c8",
-        "x-ms-date": "Tue, 02 Feb 2021 21:47:40 GMT",
-=======
-          "azsdk-net-Storage.Files.DataLake/12.7.0-alpha.20210217.1",
-          "(.NET 5.0.3; Microsoft Windows 10.0.19042)"
-        ],
-        "x-ms-client-request-id": "27792f89-01d2-0b2b-71ea-0f03fae5b0c8",
-        "x-ms-date": "Wed, 17 Feb 2021 22:50:47 GMT",
->>>>>>> 1814567d
+          "azsdk-net-Storage.Files.DataLake/12.7.0-alpha.20210219.1",
+          "(.NET 5.0.3; Microsoft Windows 10.0.19041)"
+        ],
+        "x-ms-client-request-id": "8578f159-7b27-e92a-34b6-b6268331534b",
+        "x-ms-date": "Fri, 19 Feb 2021 19:07:09 GMT",
         "x-ms-return-client-request-id": "true",
         "x-ms-version": "2020-06-12"
       },
@@ -779,15 +495,9 @@
         "Accept-Ranges": "bytes",
         "Content-Length": "0",
         "Content-Type": "application/octet-stream",
-<<<<<<< HEAD
-        "Date": "Tue, 02 Feb 2021 21:47:41 GMT",
-        "ETag": "\u00220x8D8C7C42A6FB0EF\u0022",
-        "Last-Modified": "Tue, 02 Feb 2021 21:47:41 GMT",
-=======
-        "Date": "Wed, 17 Feb 2021 22:50:47 GMT",
-        "ETag": "\u00220x8D8D396774E2BE3\u0022",
-        "Last-Modified": "Wed, 17 Feb 2021 22:50:47 GMT",
->>>>>>> 1814567d
+        "Date": "Fri, 19 Feb 2021 19:07:08 GMT",
+        "ETag": "\u00220x8D8D5098DFA4BF0\u0022",
+        "Last-Modified": "Fri, 19 Feb 2021 19:07:08 GMT",
         "Server": [
           "Windows-Azure-Blob/1.0",
           "Microsoft-HTTPAPI/2.0"
@@ -795,51 +505,33 @@
         "x-ms-access-tier": "Hot",
         "x-ms-access-tier-inferred": "true",
         "x-ms-blob-type": "BlockBlob",
-        "x-ms-client-request-id": "27792f89-01d2-0b2b-71ea-0f03fae5b0c8",
-<<<<<<< HEAD
-        "x-ms-creation-time": "Tue, 02 Feb 2021 21:47:41 GMT",
-=======
-        "x-ms-creation-time": "Wed, 17 Feb 2021 22:50:47 GMT",
->>>>>>> 1814567d
+        "x-ms-client-request-id": "8578f159-7b27-e92a-34b6-b6268331534b",
+        "x-ms-creation-time": "Fri, 19 Feb 2021 19:07:08 GMT",
         "x-ms-group": "$superuser",
         "x-ms-lease-state": "available",
         "x-ms-lease-status": "unlocked",
         "x-ms-meta-hdi_isfolder": "true",
         "x-ms-owner": "$superuser",
         "x-ms-permissions": "rwxr-x---",
-<<<<<<< HEAD
-        "x-ms-request-id": "ee24bfd0-401e-0069-65ad-f94613000000",
-=======
-        "x-ms-request-id": "034519d6-e01e-00ab-177f-050095000000",
->>>>>>> 1814567d
+        "x-ms-request-id": "cb13c7e2-b01e-006d-80f2-06cb14000000",
         "x-ms-server-encrypted": "true",
         "x-ms-version": "2020-06-12"
       },
       "ResponseBody": []
     },
     {
-      "RequestUri": "https://seannse.blob.core.windows.net/test-filesystem-85813ec2-0136-100d-0481-e0fba84da671/test-directory-80fdb848-03c9-4f29-3e55-21913f4b2c19?comp=metadata",
-      "RequestMethod": "PUT",
-      "RequestHeaders": {
-        "Accept": "application/xml",
-        "Authorization": "Sanitized",
-<<<<<<< HEAD
-        "If-Match": "\u00220x8D8C7C42A6FB0EF\u0022",
-        "User-Agent": [
-          "azsdk-net-Storage.Files.DataLake/12.7.0-alpha.20210202.1",
-          "(.NET 5.0.2; Microsoft Windows 10.0.19042)"
-        ],
-        "x-ms-client-request-id": "1c91ca71-5d4b-789d-6c1c-2896b6a59cd1",
-        "x-ms-date": "Tue, 02 Feb 2021 21:47:40 GMT",
-=======
-        "If-Match": "0x8D8D396774E2BE3",
-        "User-Agent": [
-          "azsdk-net-Storage.Files.DataLake/12.7.0-alpha.20210217.1",
-          "(.NET 5.0.3; Microsoft Windows 10.0.19042)"
-        ],
-        "x-ms-client-request-id": "1c91ca71-5d4b-789d-6c1c-2896b6a59cd1",
-        "x-ms-date": "Wed, 17 Feb 2021 22:50:47 GMT",
->>>>>>> 1814567d
+      "RequestUri": "https://seannse.blob.core.windows.net/test-filesystem-cee28c28-69f8-a03e-030e-c62178954239/test-directory-dbe58837-f433-732f-ef1c-bb58e2974924?comp=metadata",
+      "RequestMethod": "PUT",
+      "RequestHeaders": {
+        "Accept": "application/xml",
+        "Authorization": "Sanitized",
+        "If-Match": "0x8D8D5098DFA4BF0",
+        "User-Agent": [
+          "azsdk-net-Storage.Files.DataLake/12.7.0-alpha.20210219.1",
+          "(.NET 5.0.3; Microsoft Windows 10.0.19041)"
+        ],
+        "x-ms-client-request-id": "fe1c9cf1-7f93-ee8e-7f81-691f095ec9b0",
+        "x-ms-date": "Fri, 19 Feb 2021 19:07:09 GMT",
         "x-ms-meta-Capital": "letter",
         "x-ms-meta-foo": "bar",
         "x-ms-meta-meta": "data",
@@ -851,53 +543,33 @@
       "StatusCode": 200,
       "ResponseHeaders": {
         "Content-Length": "0",
-<<<<<<< HEAD
-        "Date": "Tue, 02 Feb 2021 21:47:41 GMT",
-        "ETag": "\u00220x8D8C7C42A8AC389\u0022",
-        "Last-Modified": "Tue, 02 Feb 2021 21:47:41 GMT",
-=======
-        "Date": "Wed, 17 Feb 2021 22:50:47 GMT",
-        "ETag": "\u00220x8D8D396776DC4BF\u0022",
-        "Last-Modified": "Wed, 17 Feb 2021 22:50:47 GMT",
->>>>>>> 1814567d
-        "Server": [
-          "Windows-Azure-Blob/1.0",
-          "Microsoft-HTTPAPI/2.0"
-        ],
-        "x-ms-client-request-id": "1c91ca71-5d4b-789d-6c1c-2896b6a59cd1",
-<<<<<<< HEAD
-        "x-ms-request-id": "ee24bfe6-401e-0069-75ad-f94613000000",
-=======
-        "x-ms-request-id": "03451a06-e01e-00ab-457f-050095000000",
->>>>>>> 1814567d
+        "Date": "Fri, 19 Feb 2021 19:07:08 GMT",
+        "ETag": "\u00220x8D8D5098E119B3D\u0022",
+        "Last-Modified": "Fri, 19 Feb 2021 19:07:08 GMT",
+        "Server": [
+          "Windows-Azure-Blob/1.0",
+          "Microsoft-HTTPAPI/2.0"
+        ],
+        "x-ms-client-request-id": "fe1c9cf1-7f93-ee8e-7f81-691f095ec9b0",
+        "x-ms-request-id": "cb13c80f-b01e-006d-2bf2-06cb14000000",
         "x-ms-request-server-encrypted": "true",
         "x-ms-version": "2020-06-12"
       },
       "ResponseBody": []
     },
     {
-      "RequestUri": "https://seannse.blob.core.windows.net/test-filesystem-85813ec2-0136-100d-0481-e0fba84da671?restype=container",
+      "RequestUri": "https://seannse.blob.core.windows.net/test-filesystem-cee28c28-69f8-a03e-030e-c62178954239?restype=container",
       "RequestMethod": "DELETE",
       "RequestHeaders": {
         "Accept": "application/xml",
         "Authorization": "Sanitized",
-<<<<<<< HEAD
-        "traceparent": "00-f1ccf22b7cd7c449b38a7e0996c2a25b-766dd72941125949-00",
-        "User-Agent": [
-          "azsdk-net-Storage.Files.DataLake/12.7.0-alpha.20210202.1",
-          "(.NET 5.0.2; Microsoft Windows 10.0.19042)"
-        ],
-        "x-ms-client-request-id": "309284a6-9353-f67c-310a-be0f08da9bc9",
-        "x-ms-date": "Tue, 02 Feb 2021 21:47:40 GMT",
-=======
-        "traceparent": "00-f411a754b4d1b648bfa865f5bd693e63-c1ded0ebde771f48-00",
-        "User-Agent": [
-          "azsdk-net-Storage.Files.DataLake/12.7.0-alpha.20210217.1",
-          "(.NET 5.0.3; Microsoft Windows 10.0.19042)"
-        ],
-        "x-ms-client-request-id": "309284a6-9353-f67c-310a-be0f08da9bc9",
-        "x-ms-date": "Wed, 17 Feb 2021 22:50:47 GMT",
->>>>>>> 1814567d
+        "traceparent": "00-71d4808fa1b13d47baf6eca3c3f46ddf-768f8a900b65dd47-00",
+        "User-Agent": [
+          "azsdk-net-Storage.Files.DataLake/12.7.0-alpha.20210219.1",
+          "(.NET 5.0.3; Microsoft Windows 10.0.19041)"
+        ],
+        "x-ms-client-request-id": "e7355db5-5515-53b7-f7e6-be37bbd3177b",
+        "x-ms-date": "Fri, 19 Feb 2021 19:07:09 GMT",
         "x-ms-return-client-request-id": "true",
         "x-ms-version": "2020-06-12"
       },
@@ -905,154 +577,97 @@
       "StatusCode": 202,
       "ResponseHeaders": {
         "Content-Length": "0",
-<<<<<<< HEAD
-        "Date": "Tue, 02 Feb 2021 21:47:41 GMT",
-=======
-        "Date": "Wed, 17 Feb 2021 22:50:47 GMT",
->>>>>>> 1814567d
-        "Server": [
-          "Windows-Azure-Blob/1.0",
-          "Microsoft-HTTPAPI/2.0"
-        ],
-        "x-ms-client-request-id": "309284a6-9353-f67c-310a-be0f08da9bc9",
-<<<<<<< HEAD
-        "x-ms-request-id": "ee24c014-401e-0069-1ead-f94613000000",
-=======
-        "x-ms-request-id": "03451a38-e01e-00ab-757f-050095000000",
->>>>>>> 1814567d
-        "x-ms-version": "2020-06-12"
-      },
-      "ResponseBody": []
-    },
-    {
-      "RequestUri": "https://seannse.blob.core.windows.net/test-filesystem-5d9ca245-50c8-0fe1-093a-5d23a5adec2e?restype=container",
-      "RequestMethod": "PUT",
-      "RequestHeaders": {
-        "Accept": "application/xml",
-        "Authorization": "Sanitized",
-<<<<<<< HEAD
-        "traceparent": "00-721f3321a9cfdf4b998b46926629f125-1d2923fa22e9a044-00",
-        "User-Agent": [
-          "azsdk-net-Storage.Files.DataLake/12.7.0-alpha.20210202.1",
-          "(.NET 5.0.2; Microsoft Windows 10.0.19042)"
+        "Date": "Fri, 19 Feb 2021 19:07:08 GMT",
+        "Server": [
+          "Windows-Azure-Blob/1.0",
+          "Microsoft-HTTPAPI/2.0"
+        ],
+        "x-ms-client-request-id": "e7355db5-5515-53b7-f7e6-be37bbd3177b",
+        "x-ms-request-id": "cb13c83f-b01e-006d-57f2-06cb14000000",
+        "x-ms-version": "2020-06-12"
+      },
+      "ResponseBody": []
+    },
+    {
+      "RequestUri": "https://seannse.blob.core.windows.net/test-filesystem-67093c59-ce49-a13e-8ae8-003bd3895fac?restype=container",
+      "RequestMethod": "PUT",
+      "RequestHeaders": {
+        "Accept": "application/xml",
+        "Authorization": "Sanitized",
+        "traceparent": "00-3c3f7d29bf3db2468c3ab3cf1995bb2b-01268b729a6b8d4d-00",
+        "User-Agent": [
+          "azsdk-net-Storage.Files.DataLake/12.7.0-alpha.20210219.1",
+          "(.NET 5.0.3; Microsoft Windows 10.0.19041)"
         ],
         "x-ms-blob-public-access": "container",
-        "x-ms-client-request-id": "e9aaef8c-26a1-5645-a382-261836595184",
-        "x-ms-date": "Tue, 02 Feb 2021 21:47:40 GMT",
-=======
-        "traceparent": "00-f9c29097818e9441a47803fb6a70f5f5-ca684779e212494c-00",
-        "User-Agent": [
-          "azsdk-net-Storage.Files.DataLake/12.7.0-alpha.20210217.1",
-          "(.NET 5.0.3; Microsoft Windows 10.0.19042)"
-        ],
-        "x-ms-blob-public-access": "container",
-        "x-ms-client-request-id": "e9aaef8c-26a1-5645-a382-261836595184",
-        "x-ms-date": "Wed, 17 Feb 2021 22:50:47 GMT",
->>>>>>> 1814567d
-        "x-ms-return-client-request-id": "true",
-        "x-ms-version": "2020-06-12"
-      },
-      "RequestBody": null,
-      "StatusCode": 201,
-      "ResponseHeaders": {
-        "Content-Length": "0",
-<<<<<<< HEAD
-        "Date": "Tue, 02 Feb 2021 21:47:41 GMT",
-        "ETag": "\u00220x8D8C7C42ACFE655\u0022",
-        "Last-Modified": "Tue, 02 Feb 2021 21:47:41 GMT",
-=======
-        "Date": "Wed, 17 Feb 2021 22:50:47 GMT",
-        "ETag": "\u00220x8D8D39677B11C81\u0022",
-        "Last-Modified": "Wed, 17 Feb 2021 22:50:47 GMT",
->>>>>>> 1814567d
-        "Server": [
-          "Windows-Azure-Blob/1.0",
-          "Microsoft-HTTPAPI/2.0"
-        ],
-        "x-ms-client-request-id": "e9aaef8c-26a1-5645-a382-261836595184",
-<<<<<<< HEAD
-        "x-ms-request-id": "9dd96ba3-d01e-00a0-19ad-f9fbfe000000",
-=======
-        "x-ms-request-id": "297c4484-a01e-00aa-2b7f-055f49000000",
->>>>>>> 1814567d
-        "x-ms-version": "2020-06-12"
-      },
-      "ResponseBody": []
-    },
-    {
-      "RequestUri": "https://seannse.dfs.core.windows.net/test-filesystem-5d9ca245-50c8-0fe1-093a-5d23a5adec2e/test-directory-ee76901e-69ea-d9b6-24df-af258e426d57?resource=directory",
+        "x-ms-client-request-id": "53ab3041-e1c9-e618-1f93-5d2d547c7f6d",
+        "x-ms-date": "Fri, 19 Feb 2021 19:07:09 GMT",
+        "x-ms-return-client-request-id": "true",
+        "x-ms-version": "2020-06-12"
+      },
+      "RequestBody": null,
+      "StatusCode": 201,
+      "ResponseHeaders": {
+        "Content-Length": "0",
+        "Date": "Fri, 19 Feb 2021 19:07:08 GMT",
+        "ETag": "\u00220x8D8D5098E2A2536\u0022",
+        "Last-Modified": "Fri, 19 Feb 2021 19:07:08 GMT",
+        "Server": [
+          "Windows-Azure-Blob/1.0",
+          "Microsoft-HTTPAPI/2.0"
+        ],
+        "x-ms-client-request-id": "53ab3041-e1c9-e618-1f93-5d2d547c7f6d",
+        "x-ms-request-id": "cb13c86e-b01e-006d-03f2-06cb14000000",
+        "x-ms-version": "2020-06-12"
+      },
+      "ResponseBody": []
+    },
+    {
+      "RequestUri": "https://seannse.dfs.core.windows.net/test-filesystem-67093c59-ce49-a13e-8ae8-003bd3895fac/test-directory-b3fe1187-6b68-7852-a010-e512920a10af?resource=directory",
       "RequestMethod": "PUT",
       "RequestHeaders": {
         "Accept": "application/json",
         "Authorization": "Sanitized",
-<<<<<<< HEAD
-        "traceparent": "00-c01d597fcc55224aaf118d858b2ed7e0-22caf0be05b62441-00",
-        "User-Agent": [
-          "azsdk-net-Storage.Files.DataLake/12.7.0-alpha.20210202.1",
-          "(.NET 5.0.2; Microsoft Windows 10.0.19042)"
-        ],
-        "x-ms-client-request-id": "11803d52-603b-22f8-39d0-c5c17620c760",
-        "x-ms-date": "Tue, 02 Feb 2021 21:47:41 GMT",
-=======
-        "traceparent": "00-25978624e2c0114082bffcc782ccf3af-aa9a4421a898894b-00",
-        "User-Agent": [
-          "azsdk-net-Storage.Files.DataLake/12.7.0-alpha.20210217.1",
-          "(.NET 5.0.3; Microsoft Windows 10.0.19042)"
-        ],
-        "x-ms-client-request-id": "11803d52-603b-22f8-39d0-c5c17620c760",
-        "x-ms-date": "Wed, 17 Feb 2021 22:50:48 GMT",
->>>>>>> 1814567d
-        "x-ms-return-client-request-id": "true",
-        "x-ms-version": "2020-06-12"
-      },
-      "RequestBody": null,
-      "StatusCode": 201,
-      "ResponseHeaders": {
-        "Content-Length": "0",
-<<<<<<< HEAD
-        "Date": "Tue, 02 Feb 2021 21:47:41 GMT",
-        "ETag": "\u00220x8D8C7C42B0D77F1\u0022",
-        "Last-Modified": "Tue, 02 Feb 2021 21:47:42 GMT",
-=======
-        "Date": "Wed, 17 Feb 2021 22:50:48 GMT",
-        "ETag": "\u00220x8D8D39677E5C0FA\u0022",
-        "Last-Modified": "Wed, 17 Feb 2021 22:50:48 GMT",
->>>>>>> 1814567d
+        "traceparent": "00-ae030eb9754f4a46bc8a46e630510edf-b8480363bfdf1146-00",
+        "User-Agent": [
+          "azsdk-net-Storage.Files.DataLake/12.7.0-alpha.20210219.1",
+          "(.NET 5.0.3; Microsoft Windows 10.0.19041)"
+        ],
+        "x-ms-client-request-id": "7facceb6-c4db-d5c2-dd33-b2b9fb055415",
+        "x-ms-date": "Fri, 19 Feb 2021 19:07:09 GMT",
+        "x-ms-return-client-request-id": "true",
+        "x-ms-version": "2020-06-12"
+      },
+      "RequestBody": null,
+      "StatusCode": 201,
+      "ResponseHeaders": {
+        "Content-Length": "0",
+        "Date": "Fri, 19 Feb 2021 19:07:08 GMT",
+        "ETag": "\u00220x8D8D5098E3A2C5C\u0022",
+        "Last-Modified": "Fri, 19 Feb 2021 19:07:09 GMT",
         "Server": [
           "Windows-Azure-HDFS/1.0",
           "Microsoft-HTTPAPI/2.0"
         ],
-        "x-ms-client-request-id": "11803d52-603b-22f8-39d0-c5c17620c760",
-<<<<<<< HEAD
-        "x-ms-request-id": "4a9c0103-201f-001d-1cad-f972e3000000",
-=======
-        "x-ms-request-id": "2fa7cc64-401f-0024-657f-0589ff000000",
->>>>>>> 1814567d
-        "x-ms-version": "2020-06-12"
-      },
-      "ResponseBody": []
-    },
-    {
-      "RequestUri": "https://seannse.blob.core.windows.net/test-filesystem-5d9ca245-50c8-0fe1-093a-5d23a5adec2e/test-directory-ee76901e-69ea-d9b6-24df-af258e426d57?comp=metadata",
+        "x-ms-client-request-id": "7facceb6-c4db-d5c2-dd33-b2b9fb055415",
+        "x-ms-request-id": "5dd09405-401f-0046-1ef2-064bd8000000",
+        "x-ms-version": "2020-06-12"
+      },
+      "ResponseBody": []
+    },
+    {
+      "RequestUri": "https://seannse.blob.core.windows.net/test-filesystem-67093c59-ce49-a13e-8ae8-003bd3895fac/test-directory-b3fe1187-6b68-7852-a010-e512920a10af?comp=metadata",
       "RequestMethod": "PUT",
       "RequestHeaders": {
         "Accept": "application/xml",
         "Authorization": "Sanitized",
         "If-None-Match": "\u0022garbage\u0022",
         "User-Agent": [
-<<<<<<< HEAD
-          "azsdk-net-Storage.Files.DataLake/12.7.0-alpha.20210202.1",
-          "(.NET 5.0.2; Microsoft Windows 10.0.19042)"
-        ],
-        "x-ms-client-request-id": "50d25b59-5bc2-8b1b-8173-7c323ccbfcb5",
-        "x-ms-date": "Tue, 02 Feb 2021 21:47:41 GMT",
-=======
-          "azsdk-net-Storage.Files.DataLake/12.7.0-alpha.20210217.1",
-          "(.NET 5.0.3; Microsoft Windows 10.0.19042)"
-        ],
-        "x-ms-client-request-id": "50d25b59-5bc2-8b1b-8173-7c323ccbfcb5",
-        "x-ms-date": "Wed, 17 Feb 2021 22:50:48 GMT",
->>>>>>> 1814567d
+          "azsdk-net-Storage.Files.DataLake/12.7.0-alpha.20210219.1",
+          "(.NET 5.0.3; Microsoft Windows 10.0.19041)"
+        ],
+        "x-ms-client-request-id": "c35ce06b-915d-abd4-1323-c5ab592a5be9",
+        "x-ms-date": "Fri, 19 Feb 2021 19:07:09 GMT",
         "x-ms-meta-Capital": "letter",
         "x-ms-meta-foo": "bar",
         "x-ms-meta-meta": "data",
@@ -1064,53 +679,33 @@
       "StatusCode": 200,
       "ResponseHeaders": {
         "Content-Length": "0",
-<<<<<<< HEAD
-        "Date": "Tue, 02 Feb 2021 21:47:42 GMT",
-        "ETag": "\u00220x8D8C7C42B1D3495\u0022",
-        "Last-Modified": "Tue, 02 Feb 2021 21:47:42 GMT",
-=======
-        "Date": "Wed, 17 Feb 2021 22:50:47 GMT",
-        "ETag": "\u00220x8D8D39677F22854\u0022",
-        "Last-Modified": "Wed, 17 Feb 2021 22:50:48 GMT",
->>>>>>> 1814567d
-        "Server": [
-          "Windows-Azure-Blob/1.0",
-          "Microsoft-HTTPAPI/2.0"
-        ],
-        "x-ms-client-request-id": "50d25b59-5bc2-8b1b-8173-7c323ccbfcb5",
-<<<<<<< HEAD
-        "x-ms-request-id": "9dd96ebd-d01e-00a0-7bad-f9fbfe000000",
-=======
-        "x-ms-request-id": "297c45ed-a01e-00aa-7d7f-055f49000000",
->>>>>>> 1814567d
+        "Date": "Fri, 19 Feb 2021 19:07:08 GMT",
+        "ETag": "\u00220x8D8D5098E472DD9\u0022",
+        "Last-Modified": "Fri, 19 Feb 2021 19:07:09 GMT",
+        "Server": [
+          "Windows-Azure-Blob/1.0",
+          "Microsoft-HTTPAPI/2.0"
+        ],
+        "x-ms-client-request-id": "c35ce06b-915d-abd4-1323-c5ab592a5be9",
+        "x-ms-request-id": "cb13c8f9-b01e-006d-06f2-06cb14000000",
         "x-ms-request-server-encrypted": "true",
         "x-ms-version": "2020-06-12"
       },
       "ResponseBody": []
     },
     {
-      "RequestUri": "https://seannse.blob.core.windows.net/test-filesystem-5d9ca245-50c8-0fe1-093a-5d23a5adec2e?restype=container",
+      "RequestUri": "https://seannse.blob.core.windows.net/test-filesystem-67093c59-ce49-a13e-8ae8-003bd3895fac?restype=container",
       "RequestMethod": "DELETE",
       "RequestHeaders": {
         "Accept": "application/xml",
         "Authorization": "Sanitized",
-<<<<<<< HEAD
-        "traceparent": "00-bd5252d2967b3b43a4f55b187853499e-0be56aed616a9f42-00",
-        "User-Agent": [
-          "azsdk-net-Storage.Files.DataLake/12.7.0-alpha.20210202.1",
-          "(.NET 5.0.2; Microsoft Windows 10.0.19042)"
-        ],
-        "x-ms-client-request-id": "1a68073d-764d-b99d-b3a1-3a4e1f4de038",
-        "x-ms-date": "Tue, 02 Feb 2021 21:47:41 GMT",
-=======
-        "traceparent": "00-f362177206fc214bbf3fdb46ea2c0cc0-c4fc2f13d177ca46-00",
-        "User-Agent": [
-          "azsdk-net-Storage.Files.DataLake/12.7.0-alpha.20210217.1",
-          "(.NET 5.0.3; Microsoft Windows 10.0.19042)"
-        ],
-        "x-ms-client-request-id": "1a68073d-764d-b99d-b3a1-3a4e1f4de038",
-        "x-ms-date": "Wed, 17 Feb 2021 22:50:48 GMT",
->>>>>>> 1814567d
+        "traceparent": "00-14583137efa51540906fced557650407-9f65d2e4d05b884b-00",
+        "User-Agent": [
+          "azsdk-net-Storage.Files.DataLake/12.7.0-alpha.20210219.1",
+          "(.NET 5.0.3; Microsoft Windows 10.0.19041)"
+        ],
+        "x-ms-client-request-id": "1a4d7f3f-90a9-f1b7-d912-6b5e16e32103",
+        "x-ms-date": "Fri, 19 Feb 2021 19:07:09 GMT",
         "x-ms-return-client-request-id": "true",
         "x-ms-version": "2020-06-12"
       },
@@ -1118,211 +713,134 @@
       "StatusCode": 202,
       "ResponseHeaders": {
         "Content-Length": "0",
-<<<<<<< HEAD
-        "Date": "Tue, 02 Feb 2021 21:47:42 GMT",
-=======
-        "Date": "Wed, 17 Feb 2021 22:50:47 GMT",
->>>>>>> 1814567d
-        "Server": [
-          "Windows-Azure-Blob/1.0",
-          "Microsoft-HTTPAPI/2.0"
-        ],
-        "x-ms-client-request-id": "1a68073d-764d-b99d-b3a1-3a4e1f4de038",
-<<<<<<< HEAD
-        "x-ms-request-id": "9dd96f7f-d01e-00a0-31ad-f9fbfe000000",
-=======
-        "x-ms-request-id": "297c4625-a01e-00aa-337f-055f49000000",
->>>>>>> 1814567d
-        "x-ms-version": "2020-06-12"
-      },
-      "ResponseBody": []
-    },
-    {
-      "RequestUri": "https://seannse.blob.core.windows.net/test-filesystem-ad7e6207-1da9-8e85-c91c-935e4ee444d9?restype=container",
-      "RequestMethod": "PUT",
-      "RequestHeaders": {
-        "Accept": "application/xml",
-        "Authorization": "Sanitized",
-<<<<<<< HEAD
-        "traceparent": "00-5a2f1371b8eff24ea5ed6c03f82e0c48-e3cfedc4e979bb4f-00",
-        "User-Agent": [
-          "azsdk-net-Storage.Files.DataLake/12.7.0-alpha.20210202.1",
-          "(.NET 5.0.2; Microsoft Windows 10.0.19042)"
+        "Date": "Fri, 19 Feb 2021 19:07:08 GMT",
+        "Server": [
+          "Windows-Azure-Blob/1.0",
+          "Microsoft-HTTPAPI/2.0"
+        ],
+        "x-ms-client-request-id": "1a4d7f3f-90a9-f1b7-d912-6b5e16e32103",
+        "x-ms-request-id": "cb13c93c-b01e-006d-46f2-06cb14000000",
+        "x-ms-version": "2020-06-12"
+      },
+      "ResponseBody": []
+    },
+    {
+      "RequestUri": "https://seannse.blob.core.windows.net/test-filesystem-68b3da4b-1ca9-4681-5e82-832c3fa0ab35?restype=container",
+      "RequestMethod": "PUT",
+      "RequestHeaders": {
+        "Accept": "application/xml",
+        "Authorization": "Sanitized",
+        "traceparent": "00-df5293a89cd8d7459e04dcfaaea25638-670a2cb1c09af649-00",
+        "User-Agent": [
+          "azsdk-net-Storage.Files.DataLake/12.7.0-alpha.20210219.1",
+          "(.NET 5.0.3; Microsoft Windows 10.0.19041)"
         ],
         "x-ms-blob-public-access": "container",
-        "x-ms-client-request-id": "e42fd483-9929-1f6a-81d9-5131e33e6acf",
-        "x-ms-date": "Tue, 02 Feb 2021 21:47:41 GMT",
-=======
-        "traceparent": "00-5a5d484d809bcc4cb3afdfffa7ed6b4c-ce90e1e5d4c3fb47-00",
-        "User-Agent": [
-          "azsdk-net-Storage.Files.DataLake/12.7.0-alpha.20210217.1",
-          "(.NET 5.0.3; Microsoft Windows 10.0.19042)"
-        ],
-        "x-ms-blob-public-access": "container",
-        "x-ms-client-request-id": "e42fd483-9929-1f6a-81d9-5131e33e6acf",
-        "x-ms-date": "Wed, 17 Feb 2021 22:50:48 GMT",
->>>>>>> 1814567d
-        "x-ms-return-client-request-id": "true",
-        "x-ms-version": "2020-06-12"
-      },
-      "RequestBody": null,
-      "StatusCode": 201,
-      "ResponseHeaders": {
-        "Content-Length": "0",
-<<<<<<< HEAD
-        "Date": "Tue, 02 Feb 2021 21:47:41 GMT",
-        "ETag": "\u00220x8D8C7C42B5F04AA\u0022",
-        "Last-Modified": "Tue, 02 Feb 2021 21:47:42 GMT",
-=======
-        "Date": "Wed, 17 Feb 2021 22:50:48 GMT",
-        "ETag": "\u00220x8D8D3967833AB12\u0022",
-        "Last-Modified": "Wed, 17 Feb 2021 22:50:48 GMT",
->>>>>>> 1814567d
-        "Server": [
-          "Windows-Azure-Blob/1.0",
-          "Microsoft-HTTPAPI/2.0"
-        ],
-        "x-ms-client-request-id": "e42fd483-9929-1f6a-81d9-5131e33e6acf",
-<<<<<<< HEAD
-        "x-ms-request-id": "6e45b171-501e-004a-35ad-f9dcd0000000",
-=======
-        "x-ms-request-id": "ad2f6c22-701e-00a9-067f-05be2d000000",
->>>>>>> 1814567d
-        "x-ms-version": "2020-06-12"
-      },
-      "ResponseBody": []
-    },
-    {
-      "RequestUri": "https://seannse.dfs.core.windows.net/test-filesystem-ad7e6207-1da9-8e85-c91c-935e4ee444d9/test-directory-b722605d-ab58-26d6-fa22-1ce65beefd86?resource=directory",
+        "x-ms-client-request-id": "24e84d0f-8e2a-2377-fd06-bc270c8bb139",
+        "x-ms-date": "Fri, 19 Feb 2021 19:07:09 GMT",
+        "x-ms-return-client-request-id": "true",
+        "x-ms-version": "2020-06-12"
+      },
+      "RequestBody": null,
+      "StatusCode": 201,
+      "ResponseHeaders": {
+        "Content-Length": "0",
+        "Date": "Fri, 19 Feb 2021 19:07:08 GMT",
+        "ETag": "\u00220x8D8D5098E5F2147\u0022",
+        "Last-Modified": "Fri, 19 Feb 2021 19:07:09 GMT",
+        "Server": [
+          "Windows-Azure-Blob/1.0",
+          "Microsoft-HTTPAPI/2.0"
+        ],
+        "x-ms-client-request-id": "24e84d0f-8e2a-2377-fd06-bc270c8bb139",
+        "x-ms-request-id": "cb13c971-b01e-006d-7bf2-06cb14000000",
+        "x-ms-version": "2020-06-12"
+      },
+      "ResponseBody": []
+    },
+    {
+      "RequestUri": "https://seannse.dfs.core.windows.net/test-filesystem-68b3da4b-1ca9-4681-5e82-832c3fa0ab35/test-directory-71313666-4778-0b26-9a14-a8871ee38d3a?resource=directory",
       "RequestMethod": "PUT",
       "RequestHeaders": {
         "Accept": "application/json",
         "Authorization": "Sanitized",
-<<<<<<< HEAD
-        "traceparent": "00-56081a57086ca64e872a12437ad14b9a-bdfc8388012e7d42-00",
-        "User-Agent": [
-          "azsdk-net-Storage.Files.DataLake/12.7.0-alpha.20210202.1",
-          "(.NET 5.0.2; Microsoft Windows 10.0.19042)"
-        ],
-        "x-ms-client-request-id": "303af257-df21-d817-fe09-e9077d83c393",
-        "x-ms-date": "Tue, 02 Feb 2021 21:47:42 GMT",
-=======
-        "traceparent": "00-7403b83e35c4f14a81c2543a2ccc64c7-c4a8d7ec7cd35e44-00",
-        "User-Agent": [
-          "azsdk-net-Storage.Files.DataLake/12.7.0-alpha.20210217.1",
-          "(.NET 5.0.3; Microsoft Windows 10.0.19042)"
-        ],
-        "x-ms-client-request-id": "303af257-df21-d817-fe09-e9077d83c393",
-        "x-ms-date": "Wed, 17 Feb 2021 22:50:49 GMT",
->>>>>>> 1814567d
-        "x-ms-return-client-request-id": "true",
-        "x-ms-version": "2020-06-12"
-      },
-      "RequestBody": null,
-      "StatusCode": 201,
-      "ResponseHeaders": {
-        "Content-Length": "0",
-<<<<<<< HEAD
-        "Date": "Tue, 02 Feb 2021 21:47:42 GMT",
-        "ETag": "\u00220x8D8C7C42B9FE572\u0022",
-        "Last-Modified": "Tue, 02 Feb 2021 21:47:43 GMT",
-=======
-        "Date": "Wed, 17 Feb 2021 22:50:48 GMT",
-        "ETag": "\u00220x8D8D396786A3B07\u0022",
-        "Last-Modified": "Wed, 17 Feb 2021 22:50:49 GMT",
->>>>>>> 1814567d
+        "traceparent": "00-94aa30c6eb57d74185d9eefe8326fb88-a40808675472bb44-00",
+        "User-Agent": [
+          "azsdk-net-Storage.Files.DataLake/12.7.0-alpha.20210219.1",
+          "(.NET 5.0.3; Microsoft Windows 10.0.19041)"
+        ],
+        "x-ms-client-request-id": "8337c470-52f2-c8e3-26dc-8a16e5f0041a",
+        "x-ms-date": "Fri, 19 Feb 2021 19:07:10 GMT",
+        "x-ms-return-client-request-id": "true",
+        "x-ms-version": "2020-06-12"
+      },
+      "RequestBody": null,
+      "StatusCode": 201,
+      "ResponseHeaders": {
+        "Content-Length": "0",
+        "Date": "Fri, 19 Feb 2021 19:07:08 GMT",
+        "ETag": "\u00220x8D8D5098E70AD70\u0022",
+        "Last-Modified": "Fri, 19 Feb 2021 19:07:09 GMT",
         "Server": [
           "Windows-Azure-HDFS/1.0",
           "Microsoft-HTTPAPI/2.0"
         ],
-        "x-ms-client-request-id": "303af257-df21-d817-fe09-e9077d83c393",
-<<<<<<< HEAD
-        "x-ms-request-id": "c224d53a-001f-0047-29ad-f91404000000",
-=======
-        "x-ms-request-id": "6fdca84d-701f-0086-3c7f-05b3e6000000",
->>>>>>> 1814567d
-        "x-ms-version": "2020-06-12"
-      },
-      "ResponseBody": []
-    },
-    {
-      "RequestUri": "https://seannse.blob.core.windows.net/test-filesystem-ad7e6207-1da9-8e85-c91c-935e4ee444d9/test-directory-b722605d-ab58-26d6-fa22-1ce65beefd86?comp=lease",
-      "RequestMethod": "PUT",
-      "RequestHeaders": {
-        "Accept": "application/xml",
-        "Authorization": "Sanitized",
-<<<<<<< HEAD
-        "traceparent": "00-d9e6b00ef6917d4993f9d3de09587c09-9e6db78260c9a94d-00",
-        "User-Agent": [
-          "azsdk-net-Storage.Files.DataLake/12.7.0-alpha.20210202.1",
-          "(.NET 5.0.2; Microsoft Windows 10.0.19042)"
-        ],
-        "x-ms-client-request-id": "c5ac2012-b98b-66ef-d73c-7f912595dfb1",
-        "x-ms-date": "Tue, 02 Feb 2021 21:47:42 GMT",
-=======
-        "traceparent": "00-985e80e5ef51bb4d85fc03ccc9ed1867-0e5f4bdd99272a4c-00",
-        "User-Agent": [
-          "azsdk-net-Storage.Files.DataLake/12.7.0-alpha.20210217.1",
-          "(.NET 5.0.3; Microsoft Windows 10.0.19042)"
-        ],
-        "x-ms-client-request-id": "c5ac2012-b98b-66ef-d73c-7f912595dfb1",
-        "x-ms-date": "Wed, 17 Feb 2021 22:50:49 GMT",
->>>>>>> 1814567d
+        "x-ms-client-request-id": "8337c470-52f2-c8e3-26dc-8a16e5f0041a",
+        "x-ms-request-id": "5dd0944a-401f-0046-62f2-064bd8000000",
+        "x-ms-version": "2020-06-12"
+      },
+      "ResponseBody": []
+    },
+    {
+      "RequestUri": "https://seannse.blob.core.windows.net/test-filesystem-68b3da4b-1ca9-4681-5e82-832c3fa0ab35/test-directory-71313666-4778-0b26-9a14-a8871ee38d3a?comp=lease",
+      "RequestMethod": "PUT",
+      "RequestHeaders": {
+        "Accept": "application/xml",
+        "Authorization": "Sanitized",
+        "traceparent": "00-495f5a445353e4418a2e9118ae192fc3-57b75c5ee714f84f-00",
+        "User-Agent": [
+          "azsdk-net-Storage.Files.DataLake/12.7.0-alpha.20210219.1",
+          "(.NET 5.0.3; Microsoft Windows 10.0.19041)"
+        ],
+        "x-ms-client-request-id": "015dc243-aeaf-b1c3-4357-585f0eb25dd6",
+        "x-ms-date": "Fri, 19 Feb 2021 19:07:10 GMT",
         "x-ms-lease-action": "acquire",
         "x-ms-lease-duration": "-1",
-        "x-ms-proposed-lease-id": "beabcadc-f163-fe1a-b08f-b981f84d95c3",
-        "x-ms-return-client-request-id": "true",
-        "x-ms-version": "2020-06-12"
-      },
-      "RequestBody": null,
-      "StatusCode": 201,
-      "ResponseHeaders": {
-        "Content-Length": "0",
-<<<<<<< HEAD
-        "Date": "Tue, 02 Feb 2021 21:47:42 GMT",
-        "ETag": "\u00220x8D8C7C42B9FE572\u0022",
-        "Last-Modified": "Tue, 02 Feb 2021 21:47:43 GMT",
-=======
-        "Date": "Wed, 17 Feb 2021 22:50:48 GMT",
-        "ETag": "\u00220x8D8D396786A3B07\u0022",
-        "Last-Modified": "Wed, 17 Feb 2021 22:50:49 GMT",
->>>>>>> 1814567d
-        "Server": [
-          "Windows-Azure-Blob/1.0",
-          "Microsoft-HTTPAPI/2.0"
-        ],
-        "x-ms-client-request-id": "c5ac2012-b98b-66ef-d73c-7f912595dfb1",
-        "x-ms-lease-id": "beabcadc-f163-fe1a-b08f-b981f84d95c3",
-<<<<<<< HEAD
-        "x-ms-request-id": "6e45b2ae-501e-004a-54ad-f9dcd0000000",
-=======
-        "x-ms-request-id": "ad2f6df5-701e-00a9-3e7f-05be2d000000",
->>>>>>> 1814567d
-        "x-ms-version": "2020-06-12"
-      },
-      "ResponseBody": []
-    },
-    {
-      "RequestUri": "https://seannse.blob.core.windows.net/test-filesystem-ad7e6207-1da9-8e85-c91c-935e4ee444d9/test-directory-b722605d-ab58-26d6-fa22-1ce65beefd86?comp=metadata",
-      "RequestMethod": "PUT",
-      "RequestHeaders": {
-        "Accept": "application/xml",
-        "Authorization": "Sanitized",
-        "User-Agent": [
-<<<<<<< HEAD
-          "azsdk-net-Storage.Files.DataLake/12.7.0-alpha.20210202.1",
-          "(.NET 5.0.2; Microsoft Windows 10.0.19042)"
-        ],
-        "x-ms-client-request-id": "d86e3f7a-cfa0-f038-da28-91784dd38078",
-        "x-ms-date": "Tue, 02 Feb 2021 21:47:42 GMT",
-=======
-          "azsdk-net-Storage.Files.DataLake/12.7.0-alpha.20210217.1",
-          "(.NET 5.0.3; Microsoft Windows 10.0.19042)"
-        ],
-        "x-ms-client-request-id": "d86e3f7a-cfa0-f038-da28-91784dd38078",
-        "x-ms-date": "Wed, 17 Feb 2021 22:50:49 GMT",
->>>>>>> 1814567d
-        "x-ms-lease-id": "beabcadc-f163-fe1a-b08f-b981f84d95c3",
+        "x-ms-proposed-lease-id": "e4698279-bf6f-e080-2a93-44306b508781",
+        "x-ms-return-client-request-id": "true",
+        "x-ms-version": "2020-06-12"
+      },
+      "RequestBody": null,
+      "StatusCode": 201,
+      "ResponseHeaders": {
+        "Content-Length": "0",
+        "Date": "Fri, 19 Feb 2021 19:07:08 GMT",
+        "ETag": "\u00220x8D8D5098E70AD70\u0022",
+        "Last-Modified": "Fri, 19 Feb 2021 19:07:09 GMT",
+        "Server": [
+          "Windows-Azure-Blob/1.0",
+          "Microsoft-HTTPAPI/2.0"
+        ],
+        "x-ms-client-request-id": "015dc243-aeaf-b1c3-4357-585f0eb25dd6",
+        "x-ms-lease-id": "e4698279-bf6f-e080-2a93-44306b508781",
+        "x-ms-request-id": "cb13ca0c-b01e-006d-0ff2-06cb14000000",
+        "x-ms-version": "2020-06-12"
+      },
+      "ResponseBody": []
+    },
+    {
+      "RequestUri": "https://seannse.blob.core.windows.net/test-filesystem-68b3da4b-1ca9-4681-5e82-832c3fa0ab35/test-directory-71313666-4778-0b26-9a14-a8871ee38d3a?comp=metadata",
+      "RequestMethod": "PUT",
+      "RequestHeaders": {
+        "Accept": "application/xml",
+        "Authorization": "Sanitized",
+        "User-Agent": [
+          "azsdk-net-Storage.Files.DataLake/12.7.0-alpha.20210219.1",
+          "(.NET 5.0.3; Microsoft Windows 10.0.19041)"
+        ],
+        "x-ms-client-request-id": "a9ec07da-85f3-d2d1-b164-1654b2e85c92",
+        "x-ms-date": "Fri, 19 Feb 2021 19:07:10 GMT",
+        "x-ms-lease-id": "e4698279-bf6f-e080-2a93-44306b508781",
         "x-ms-meta-Capital": "letter",
         "x-ms-meta-foo": "bar",
         "x-ms-meta-meta": "data",
@@ -1334,53 +852,33 @@
       "StatusCode": 200,
       "ResponseHeaders": {
         "Content-Length": "0",
-<<<<<<< HEAD
-        "Date": "Tue, 02 Feb 2021 21:47:42 GMT",
-        "ETag": "\u00220x8D8C7C42BBE3D2F\u0022",
-        "Last-Modified": "Tue, 02 Feb 2021 21:47:43 GMT",
-=======
-        "Date": "Wed, 17 Feb 2021 22:50:48 GMT",
-        "ETag": "\u00220x8D8D396788335C8\u0022",
-        "Last-Modified": "Wed, 17 Feb 2021 22:50:49 GMT",
->>>>>>> 1814567d
-        "Server": [
-          "Windows-Azure-Blob/1.0",
-          "Microsoft-HTTPAPI/2.0"
-        ],
-        "x-ms-client-request-id": "d86e3f7a-cfa0-f038-da28-91784dd38078",
-<<<<<<< HEAD
-        "x-ms-request-id": "6e45b2e3-501e-004a-04ad-f9dcd0000000",
-=======
-        "x-ms-request-id": "ad2f6e4c-701e-00a9-107f-05be2d000000",
->>>>>>> 1814567d
+        "Date": "Fri, 19 Feb 2021 19:07:08 GMT",
+        "ETag": "\u00220x8D8D5098E89881D\u0022",
+        "Last-Modified": "Fri, 19 Feb 2021 19:07:09 GMT",
+        "Server": [
+          "Windows-Azure-Blob/1.0",
+          "Microsoft-HTTPAPI/2.0"
+        ],
+        "x-ms-client-request-id": "a9ec07da-85f3-d2d1-b164-1654b2e85c92",
+        "x-ms-request-id": "cb13ca47-b01e-006d-45f2-06cb14000000",
         "x-ms-request-server-encrypted": "true",
         "x-ms-version": "2020-06-12"
       },
       "ResponseBody": []
     },
     {
-      "RequestUri": "https://seannse.blob.core.windows.net/test-filesystem-ad7e6207-1da9-8e85-c91c-935e4ee444d9?restype=container",
+      "RequestUri": "https://seannse.blob.core.windows.net/test-filesystem-68b3da4b-1ca9-4681-5e82-832c3fa0ab35?restype=container",
       "RequestMethod": "DELETE",
       "RequestHeaders": {
         "Accept": "application/xml",
         "Authorization": "Sanitized",
-<<<<<<< HEAD
-        "traceparent": "00-09bcea94ce73ca42a0d49145f9d708e8-ddbd613ab5ab3649-00",
-        "User-Agent": [
-          "azsdk-net-Storage.Files.DataLake/12.7.0-alpha.20210202.1",
-          "(.NET 5.0.2; Microsoft Windows 10.0.19042)"
-        ],
-        "x-ms-client-request-id": "e61778b3-0726-a410-ed6c-d8cbc965c191",
-        "x-ms-date": "Tue, 02 Feb 2021 21:47:42 GMT",
-=======
-        "traceparent": "00-44891c8d4c58964a878bfc48dd203961-5a603ae2fa89ec42-00",
-        "User-Agent": [
-          "azsdk-net-Storage.Files.DataLake/12.7.0-alpha.20210217.1",
-          "(.NET 5.0.3; Microsoft Windows 10.0.19042)"
-        ],
-        "x-ms-client-request-id": "e61778b3-0726-a410-ed6c-d8cbc965c191",
-        "x-ms-date": "Wed, 17 Feb 2021 22:50:49 GMT",
->>>>>>> 1814567d
+        "traceparent": "00-e3060bc38f8da34e8bc6d55b179e1bae-af3f874cc908164b-00",
+        "User-Agent": [
+          "azsdk-net-Storage.Files.DataLake/12.7.0-alpha.20210219.1",
+          "(.NET 5.0.3; Microsoft Windows 10.0.19041)"
+        ],
+        "x-ms-client-request-id": "07842272-b4c6-d0e3-36c2-be759419bc51",
+        "x-ms-date": "Fri, 19 Feb 2021 19:07:10 GMT",
         "x-ms-return-client-request-id": "true",
         "x-ms-version": "2020-06-12"
       },
@@ -1388,33 +886,21 @@
       "StatusCode": 202,
       "ResponseHeaders": {
         "Content-Length": "0",
-<<<<<<< HEAD
-        "Date": "Tue, 02 Feb 2021 21:47:42 GMT",
-=======
-        "Date": "Wed, 17 Feb 2021 22:50:48 GMT",
->>>>>>> 1814567d
-        "Server": [
-          "Windows-Azure-Blob/1.0",
-          "Microsoft-HTTPAPI/2.0"
-        ],
-        "x-ms-client-request-id": "e61778b3-0726-a410-ed6c-d8cbc965c191",
-<<<<<<< HEAD
-        "x-ms-request-id": "6e45b322-501e-004a-3dad-f9dcd0000000",
-=======
-        "x-ms-request-id": "ad2f6ea8-701e-00a9-687f-05be2d000000",
->>>>>>> 1814567d
+        "Date": "Fri, 19 Feb 2021 19:07:08 GMT",
+        "Server": [
+          "Windows-Azure-Blob/1.0",
+          "Microsoft-HTTPAPI/2.0"
+        ],
+        "x-ms-client-request-id": "07842272-b4c6-d0e3-36c2-be759419bc51",
+        "x-ms-request-id": "cb13ca84-b01e-006d-80f2-06cb14000000",
         "x-ms-version": "2020-06-12"
       },
       "ResponseBody": []
     }
   ],
   "Variables": {
-<<<<<<< HEAD
-    "DateTimeOffsetNow": "2021-02-02T15:47:36.9919714-06:00",
-=======
-    "DateTimeOffsetNow": "2021-02-17T16:50:44.2812963-06:00",
->>>>>>> 1814567d
-    "RandomSeed": "174956984",
+    "DateTimeOffsetNow": "2021-02-19T13:07:08.2213536-06:00",
+    "RandomSeed": "1667687360",
     "Storage_TestConfigHierarchicalNamespace": "NamespaceTenant\nseannse\nU2FuaXRpemVk\nhttps://seannse.blob.core.windows.net\nhttps://seannse.file.core.windows.net\nhttps://seannse.queue.core.windows.net\nhttps://seannse.table.core.windows.net\n\n\n\n\nhttps://seannse-secondary.blob.core.windows.net\nhttps://seannse-secondary.file.core.windows.net\nhttps://seannse-secondary.queue.core.windows.net\nhttps://seannse-secondary.table.core.windows.net\n68390a19-a643-458b-b726-408abf67b4fc\nSanitized\n72f988bf-86f1-41af-91ab-2d7cd011db47\nhttps://login.microsoftonline.com/\nCloud\nBlobEndpoint=https://seannse.blob.core.windows.net/;QueueEndpoint=https://seannse.queue.core.windows.net/;FileEndpoint=https://seannse.file.core.windows.net/;BlobSecondaryEndpoint=https://seannse-secondary.blob.core.windows.net/;QueueSecondaryEndpoint=https://seannse-secondary.queue.core.windows.net/;FileSecondaryEndpoint=https://seannse-secondary.file.core.windows.net/;AccountName=seannse;AccountKey=Sanitized\n"
   }
 }