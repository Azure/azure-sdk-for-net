--- conflicted
+++ resolved
@@ -1,186 +1,117 @@
 {
   "Entries": [
     {
-      "RequestUri": "https://seannse.blob.core.windows.net/test-filesystem-3d0a52f7-96a9-40e5-4422-9a2723ce24fe?restype=container",
-      "RequestMethod": "PUT",
-      "RequestHeaders": {
-        "Accept": "application/xml",
-        "Authorization": "Sanitized",
-<<<<<<< HEAD
-        "traceparent": "00-3b7477f565784c42a80c7ce859477107-dfc43f0bb985b24b-00",
-        "User-Agent": [
-          "azsdk-net-Storage.Files.DataLake/12.7.0-alpha.20210202.1",
-          "(.NET 5.0.2; Microsoft Windows 10.0.19042)"
+      "RequestUri": "https://seannse.blob.core.windows.net/test-filesystem-2d8ad0e5-3f75-2de2-534f-f9314d54e94b?restype=container",
+      "RequestMethod": "PUT",
+      "RequestHeaders": {
+        "Accept": "application/xml",
+        "Authorization": "Sanitized",
+        "traceparent": "00-b239896cad10004986e0087e032121b9-b2b0bc417030df45-00",
+        "User-Agent": [
+          "azsdk-net-Storage.Files.DataLake/12.7.0-alpha.20210219.1",
+          "(.NET 5.0.3; Microsoft Windows 10.0.19041)"
         ],
         "x-ms-blob-public-access": "container",
-        "x-ms-client-request-id": "b4057e85-cd3d-5233-20b9-7139cab8328c",
-        "x-ms-date": "Tue, 02 Feb 2021 21:50:46 GMT",
-=======
-        "traceparent": "00-813eb0561981714cb801753cc7a09617-9c63ef40f96c564f-00",
-        "User-Agent": [
-          "azsdk-net-Storage.Files.DataLake/12.7.0-alpha.20210217.1",
-          "(.NET 5.0.3; Microsoft Windows 10.0.19042)"
-        ],
-        "x-ms-blob-public-access": "container",
-        "x-ms-client-request-id": "b4057e85-cd3d-5233-20b9-7139cab8328c",
-        "x-ms-date": "Wed, 17 Feb 2021 22:38:43 GMT",
->>>>>>> 1814567d
-        "x-ms-return-client-request-id": "true",
-        "x-ms-version": "2020-06-12"
-      },
-      "RequestBody": null,
-      "StatusCode": 201,
-      "ResponseHeaders": {
-        "Content-Length": "0",
-<<<<<<< HEAD
-        "Date": "Tue, 02 Feb 2021 21:50:47 GMT",
-        "ETag": "\u00220x8D8C7C49973C880\u0022",
-        "Last-Modified": "Tue, 02 Feb 2021 21:50:47 GMT",
-=======
-        "Date": "Wed, 17 Feb 2021 22:38:44 GMT",
-        "ETag": "\u00220x8D8D394C84871BA\u0022",
-        "Last-Modified": "Wed, 17 Feb 2021 22:38:44 GMT",
->>>>>>> 1814567d
-        "Server": [
-          "Windows-Azure-Blob/1.0",
-          "Microsoft-HTTPAPI/2.0"
-        ],
-        "x-ms-client-request-id": "b4057e85-cd3d-5233-20b9-7139cab8328c",
-<<<<<<< HEAD
-        "x-ms-request-id": "b243f1a1-a01e-005e-76ad-f994bf000000",
-=======
-        "x-ms-request-id": "3d0dbc7a-101e-004b-137d-05830c000000",
->>>>>>> 1814567d
-        "x-ms-version": "2020-06-12"
-      },
-      "ResponseBody": []
-    },
-    {
-      "RequestUri": "https://seannse.dfs.core.windows.net/test-filesystem-3d0a52f7-96a9-40e5-4422-9a2723ce24fe/test-directory-8cbc2dc2-a163-296e-3f8b-2ba9cc8efe3b?resource=directory",
-      "RequestMethod": "PUT",
-      "RequestHeaders": {
-        "Accept": "application/json",
-        "Authorization": "Sanitized",
-<<<<<<< HEAD
-        "traceparent": "00-e592d99c1c9d5d40ab06d2366976f655-da7d814b5af9d949-00",
-        "User-Agent": [
-          "azsdk-net-Storage.Files.DataLake/12.7.0-alpha.20210202.1",
-          "(.NET 5.0.2; Microsoft Windows 10.0.19042)"
-        ],
-        "x-ms-client-request-id": "14943dcd-904b-e43f-10dc-75b2a28a8591",
-        "x-ms-date": "Tue, 02 Feb 2021 21:50:46 GMT",
-=======
-        "traceparent": "00-1ab4f06d14c4c64b95a12efa94fc8a9f-6b655f419ceb2f4d-00",
-        "User-Agent": [
-          "azsdk-net-Storage.Files.DataLake/12.7.0-alpha.20210217.1",
-          "(.NET 5.0.3; Microsoft Windows 10.0.19042)"
-        ],
-        "x-ms-client-request-id": "14943dcd-904b-e43f-10dc-75b2a28a8591",
-        "x-ms-date": "Wed, 17 Feb 2021 22:38:44 GMT",
->>>>>>> 1814567d
-        "x-ms-return-client-request-id": "true",
-        "x-ms-version": "2020-06-12"
-      },
-      "RequestBody": null,
-      "StatusCode": 201,
-      "ResponseHeaders": {
-        "Content-Length": "0",
-<<<<<<< HEAD
-        "Date": "Tue, 02 Feb 2021 21:50:47 GMT",
-        "ETag": "\u00220x8D8C7C499AE7888\u0022",
-        "Last-Modified": "Tue, 02 Feb 2021 21:50:47 GMT",
-=======
-        "Date": "Wed, 17 Feb 2021 22:38:43 GMT",
-        "ETag": "\u00220x8D8D394C87F8D28\u0022",
-        "Last-Modified": "Wed, 17 Feb 2021 22:38:44 GMT",
->>>>>>> 1814567d
-        "Server": [
-          "Windows-Azure-HDFS/1.0",
-          "Microsoft-HTTPAPI/2.0"
-        ],
-        "x-ms-client-request-id": "14943dcd-904b-e43f-10dc-75b2a28a8591",
-<<<<<<< HEAD
-        "x-ms-request-id": "c1716a42-d01f-0044-6cad-f9f560000000",
-=======
-        "x-ms-request-id": "4ccc0e31-a01f-0061-187d-055c1c000000",
->>>>>>> 1814567d
-        "x-ms-version": "2020-06-12"
-      },
-      "ResponseBody": []
-    },
-    {
-      "RequestUri": "https://seannse.dfs.core.windows.net/test-filesystem-3d0a52f7-96a9-40e5-4422-9a2723ce24fe/test-directory-8cbc2dc2-a163-296e-3f8b-2ba9cc8efe3b/test-directory-d33336bb-8e15-52c3-6c44-027a8b7ccb66?resource=directory",
-      "RequestMethod": "PUT",
-      "RequestHeaders": {
-        "Accept": "application/json",
-        "Authorization": "Sanitized",
-        "User-Agent": [
-<<<<<<< HEAD
-          "azsdk-net-Storage.Files.DataLake/12.7.0-alpha.20210202.1",
-          "(.NET 5.0.2; Microsoft Windows 10.0.19042)"
-        ],
-        "x-ms-client-request-id": "27368463-e1a5-3e43-7a41-a8078dc55893",
-        "x-ms-date": "Tue, 02 Feb 2021 21:50:47 GMT",
-=======
-          "azsdk-net-Storage.Files.DataLake/12.7.0-alpha.20210217.1",
-          "(.NET 5.0.3; Microsoft Windows 10.0.19042)"
-        ],
-        "x-ms-client-request-id": "27368463-e1a5-3e43-7a41-a8078dc55893",
-        "x-ms-date": "Wed, 17 Feb 2021 22:38:44 GMT",
->>>>>>> 1814567d
-        "x-ms-return-client-request-id": "true",
-        "x-ms-version": "2020-06-12"
-      },
-      "RequestBody": null,
-      "StatusCode": 201,
-      "ResponseHeaders": {
-        "Content-Length": "0",
-<<<<<<< HEAD
-        "Date": "Tue, 02 Feb 2021 21:50:47 GMT",
-        "ETag": "\u00220x8D8C7C499BCAEDB\u0022",
-        "Last-Modified": "Tue, 02 Feb 2021 21:50:47 GMT",
-=======
-        "Date": "Wed, 17 Feb 2021 22:38:43 GMT",
-        "ETag": "\u00220x8D8D394C88BD955\u0022",
-        "Last-Modified": "Wed, 17 Feb 2021 22:38:44 GMT",
->>>>>>> 1814567d
-        "Server": [
-          "Windows-Azure-HDFS/1.0",
-          "Microsoft-HTTPAPI/2.0"
-        ],
-        "x-ms-client-request-id": "27368463-e1a5-3e43-7a41-a8078dc55893",
-<<<<<<< HEAD
-        "x-ms-request-id": "c1716a5f-d01f-0044-09ad-f9f560000000",
-=======
-        "x-ms-request-id": "4ccc0e40-a01f-0061-277d-055c1c000000",
->>>>>>> 1814567d
-        "x-ms-version": "2020-06-12"
-      },
-      "ResponseBody": []
-    },
-    {
-      "RequestUri": "https://seannse.dfs.core.windows.net/test-filesystem-3d0a52f7-96a9-40e5-4422-9a2723ce24fe/test-directory-8cbc2dc2-a163-296e-3f8b-2ba9cc8efe3b/test-directory-d33336bb-8e15-52c3-6c44-027a8b7ccb66?resource=directory",
-      "RequestMethod": "PUT",
-      "RequestHeaders": {
-        "Accept": "application/json",
-        "Authorization": "Sanitized",
-<<<<<<< HEAD
-        "If-Modified-Since": "Wed, 03 Feb 2021 21:50:46 GMT",
-        "User-Agent": [
-          "azsdk-net-Storage.Files.DataLake/12.7.0-alpha.20210202.1",
-          "(.NET 5.0.2; Microsoft Windows 10.0.19042)"
-        ],
-        "x-ms-client-request-id": "0617026f-a446-f5c0-8d9d-15b840e8e8f1",
-        "x-ms-date": "Tue, 02 Feb 2021 21:50:47 GMT",
-=======
-        "If-Modified-Since": "Thu, 18 Feb 2021 22:38:43 GMT",
-        "User-Agent": [
-          "azsdk-net-Storage.Files.DataLake/12.7.0-alpha.20210217.1",
-          "(.NET 5.0.3; Microsoft Windows 10.0.19042)"
-        ],
-        "x-ms-client-request-id": "0617026f-a446-f5c0-8d9d-15b840e8e8f1",
-        "x-ms-date": "Wed, 17 Feb 2021 22:38:44 GMT",
->>>>>>> 1814567d
+        "x-ms-client-request-id": "c0e8e53e-c2cb-4f3b-f2b2-a583a4568ae1",
+        "x-ms-date": "Fri, 19 Feb 2021 18:59:53 GMT",
+        "x-ms-return-client-request-id": "true",
+        "x-ms-version": "2020-06-12"
+      },
+      "RequestBody": null,
+      "StatusCode": 201,
+      "ResponseHeaders": {
+        "Content-Length": "0",
+        "Date": "Fri, 19 Feb 2021 18:59:52 GMT",
+        "ETag": "\u00220x8D8D5088A45A4AD\u0022",
+        "Last-Modified": "Fri, 19 Feb 2021 18:59:52 GMT",
+        "Server": [
+          "Windows-Azure-Blob/1.0",
+          "Microsoft-HTTPAPI/2.0"
+        ],
+        "x-ms-client-request-id": "c0e8e53e-c2cb-4f3b-f2b2-a583a4568ae1",
+        "x-ms-request-id": "cb116306-b01e-006d-66f1-06cb14000000",
+        "x-ms-version": "2020-06-12"
+      },
+      "ResponseBody": []
+    },
+    {
+      "RequestUri": "https://seannse.dfs.core.windows.net/test-filesystem-2d8ad0e5-3f75-2de2-534f-f9314d54e94b/test-directory-f272e754-2109-be32-51d9-e90b7ee70b4c?resource=directory",
+      "RequestMethod": "PUT",
+      "RequestHeaders": {
+        "Accept": "application/json",
+        "Authorization": "Sanitized",
+        "traceparent": "00-d1bd82dfe1d17e4e9b2f9e82c1892031-8f5b8f0ef58fd54a-00",
+        "User-Agent": [
+          "azsdk-net-Storage.Files.DataLake/12.7.0-alpha.20210219.1",
+          "(.NET 5.0.3; Microsoft Windows 10.0.19041)"
+        ],
+        "x-ms-client-request-id": "3ba6e0de-bb94-1dd6-b32a-6ff2d930d10b",
+        "x-ms-date": "Fri, 19 Feb 2021 18:59:53 GMT",
+        "x-ms-return-client-request-id": "true",
+        "x-ms-version": "2020-06-12"
+      },
+      "RequestBody": null,
+      "StatusCode": 201,
+      "ResponseHeaders": {
+        "Content-Length": "0",
+        "Date": "Fri, 19 Feb 2021 18:59:52 GMT",
+        "ETag": "\u00220x8D8D5088A543E12\u0022",
+        "Last-Modified": "Fri, 19 Feb 2021 18:59:53 GMT",
+        "Server": [
+          "Windows-Azure-HDFS/1.0",
+          "Microsoft-HTTPAPI/2.0"
+        ],
+        "x-ms-client-request-id": "3ba6e0de-bb94-1dd6-b32a-6ff2d930d10b",
+        "x-ms-request-id": "da837890-a01f-0061-43f1-065c1c000000",
+        "x-ms-version": "2020-06-12"
+      },
+      "ResponseBody": []
+    },
+    {
+      "RequestUri": "https://seannse.dfs.core.windows.net/test-filesystem-2d8ad0e5-3f75-2de2-534f-f9314d54e94b/test-directory-f272e754-2109-be32-51d9-e90b7ee70b4c/test-directory-89e158a7-2364-2b75-67c9-aad633043b56?resource=directory",
+      "RequestMethod": "PUT",
+      "RequestHeaders": {
+        "Accept": "application/json",
+        "Authorization": "Sanitized",
+        "User-Agent": [
+          "azsdk-net-Storage.Files.DataLake/12.7.0-alpha.20210219.1",
+          "(.NET 5.0.3; Microsoft Windows 10.0.19041)"
+        ],
+        "x-ms-client-request-id": "2986e261-8319-bb88-6a7b-d3cb10ffeaae",
+        "x-ms-date": "Fri, 19 Feb 2021 18:59:53 GMT",
+        "x-ms-return-client-request-id": "true",
+        "x-ms-version": "2020-06-12"
+      },
+      "RequestBody": null,
+      "StatusCode": 201,
+      "ResponseHeaders": {
+        "Content-Length": "0",
+        "Date": "Fri, 19 Feb 2021 18:59:52 GMT",
+        "ETag": "\u00220x8D8D5088A616261\u0022",
+        "Last-Modified": "Fri, 19 Feb 2021 18:59:53 GMT",
+        "Server": [
+          "Windows-Azure-HDFS/1.0",
+          "Microsoft-HTTPAPI/2.0"
+        ],
+        "x-ms-client-request-id": "2986e261-8319-bb88-6a7b-d3cb10ffeaae",
+        "x-ms-request-id": "da83789e-a01f-0061-51f1-065c1c000000",
+        "x-ms-version": "2020-06-12"
+      },
+      "ResponseBody": []
+    },
+    {
+      "RequestUri": "https://seannse.dfs.core.windows.net/test-filesystem-2d8ad0e5-3f75-2de2-534f-f9314d54e94b/test-directory-f272e754-2109-be32-51d9-e90b7ee70b4c/test-directory-89e158a7-2364-2b75-67c9-aad633043b56?resource=directory",
+      "RequestMethod": "PUT",
+      "RequestHeaders": {
+        "Accept": "application/json",
+        "Authorization": "Sanitized",
+        "If-Modified-Since": "Sat, 20 Feb 2021 18:59:53 GMT",
+        "User-Agent": [
+          "azsdk-net-Storage.Files.DataLake/12.7.0-alpha.20210219.1",
+          "(.NET 5.0.3; Microsoft Windows 10.0.19041)"
+        ],
+        "x-ms-client-request-id": "507492fa-127e-483d-7271-32c5fcedd544",
+        "x-ms-date": "Fri, 19 Feb 2021 18:59:53 GMT",
         "x-ms-return-client-request-id": "true",
         "x-ms-version": "2020-06-12"
       },
@@ -189,58 +120,36 @@
       "ResponseHeaders": {
         "Content-Length": "200",
         "Content-Type": "application/json; charset=utf-8",
-<<<<<<< HEAD
-        "Date": "Tue, 02 Feb 2021 21:50:47 GMT",
-=======
-        "Date": "Wed, 17 Feb 2021 22:38:44 GMT",
->>>>>>> 1814567d
-        "Server": [
-          "Windows-Azure-HDFS/1.0",
-          "Microsoft-HTTPAPI/2.0"
-        ],
-        "x-ms-client-request-id": "0617026f-a446-f5c0-8d9d-15b840e8e8f1",
+        "Date": "Fri, 19 Feb 2021 18:59:52 GMT",
+        "Server": [
+          "Windows-Azure-HDFS/1.0",
+          "Microsoft-HTTPAPI/2.0"
+        ],
+        "x-ms-client-request-id": "507492fa-127e-483d-7271-32c5fcedd544",
         "x-ms-error-code": "ConditionNotMet",
-<<<<<<< HEAD
-        "x-ms-request-id": "c1716a7a-d01f-0044-24ad-f9f560000000",
-=======
-        "x-ms-request-id": "4ccc0e48-a01f-0061-2f7d-055c1c000000",
->>>>>>> 1814567d
+        "x-ms-request-id": "da8378a5-a01f-0061-58f1-065c1c000000",
         "x-ms-version": "2020-06-12"
       },
       "ResponseBody": {
         "error": {
           "code": "ConditionNotMet",
-<<<<<<< HEAD
-          "message": "The condition specified using HTTP conditional header(s) is not met.\nRequestId:c1716a7a-d01f-0044-24ad-f9f560000000\nTime:2021-02-02T21:50:48.0671924Z"
-=======
-          "message": "The condition specified using HTTP conditional header(s) is not met.\nRequestId:4ccc0e48-a01f-0061-2f7d-055c1c000000\nTime:2021-02-17T22:38:44.6949764Z"
->>>>>>> 1814567d
+          "message": "The condition specified using HTTP conditional header(s) is not met.\nRequestId:da8378a5-a01f-0061-58f1-065c1c000000\nTime:2021-02-19T18:59:53.1923442Z"
         }
       }
     },
     {
-      "RequestUri": "https://seannse.blob.core.windows.net/test-filesystem-3d0a52f7-96a9-40e5-4422-9a2723ce24fe?restype=container",
+      "RequestUri": "https://seannse.blob.core.windows.net/test-filesystem-2d8ad0e5-3f75-2de2-534f-f9314d54e94b?restype=container",
       "RequestMethod": "DELETE",
       "RequestHeaders": {
         "Accept": "application/xml",
         "Authorization": "Sanitized",
-<<<<<<< HEAD
-        "traceparent": "00-7b20bc3a50b15a4e9ff8a5dde3d4e926-2d2193ae75146144-00",
-        "User-Agent": [
-          "azsdk-net-Storage.Files.DataLake/12.7.0-alpha.20210202.1",
-          "(.NET 5.0.2; Microsoft Windows 10.0.19042)"
-        ],
-        "x-ms-client-request-id": "8b974aea-52ae-6b4d-4ee6-4410e0df915e",
-        "x-ms-date": "Tue, 02 Feb 2021 21:50:47 GMT",
-=======
-        "traceparent": "00-24e61a63bce96943921659e0d2328c68-172d8bb21caac444-00",
-        "User-Agent": [
-          "azsdk-net-Storage.Files.DataLake/12.7.0-alpha.20210217.1",
-          "(.NET 5.0.3; Microsoft Windows 10.0.19042)"
-        ],
-        "x-ms-client-request-id": "8b974aea-52ae-6b4d-4ee6-4410e0df915e",
-        "x-ms-date": "Wed, 17 Feb 2021 22:38:44 GMT",
->>>>>>> 1814567d
+        "traceparent": "00-7b6e27b48ae16a48a50293296313138b-f5390c4109cf704c-00",
+        "User-Agent": [
+          "azsdk-net-Storage.Files.DataLake/12.7.0-alpha.20210219.1",
+          "(.NET 5.0.3; Microsoft Windows 10.0.19041)"
+        ],
+        "x-ms-client-request-id": "7ed0f909-998b-dc30-dbdd-6a910005dbb3",
+        "x-ms-date": "Fri, 19 Feb 2021 18:59:53 GMT",
         "x-ms-return-client-request-id": "true",
         "x-ms-version": "2020-06-12"
       },
@@ -248,206 +157,129 @@
       "StatusCode": 202,
       "ResponseHeaders": {
         "Content-Length": "0",
-<<<<<<< HEAD
-        "Date": "Tue, 02 Feb 2021 21:50:47 GMT",
-=======
-        "Date": "Wed, 17 Feb 2021 22:38:44 GMT",
->>>>>>> 1814567d
-        "Server": [
-          "Windows-Azure-Blob/1.0",
-          "Microsoft-HTTPAPI/2.0"
-        ],
-        "x-ms-client-request-id": "8b974aea-52ae-6b4d-4ee6-4410e0df915e",
-<<<<<<< HEAD
-        "x-ms-request-id": "b243f2e9-a01e-005e-1aad-f994bf000000",
-=======
-        "x-ms-request-id": "3d0dbef9-101e-004b-737d-05830c000000",
->>>>>>> 1814567d
-        "x-ms-version": "2020-06-12"
-      },
-      "ResponseBody": []
-    },
-    {
-      "RequestUri": "https://seannse.blob.core.windows.net/test-filesystem-faf22ad5-6bf8-6b2a-b0aa-19e2c4d930a1?restype=container",
-      "RequestMethod": "PUT",
-      "RequestHeaders": {
-        "Accept": "application/xml",
-        "Authorization": "Sanitized",
-<<<<<<< HEAD
-        "traceparent": "00-d48b374a2a23714e9262695537522401-6622b2c1a891e845-00",
-        "User-Agent": [
-          "azsdk-net-Storage.Files.DataLake/12.7.0-alpha.20210202.1",
-          "(.NET 5.0.2; Microsoft Windows 10.0.19042)"
+        "Date": "Fri, 19 Feb 2021 18:59:53 GMT",
+        "Server": [
+          "Windows-Azure-Blob/1.0",
+          "Microsoft-HTTPAPI/2.0"
+        ],
+        "x-ms-client-request-id": "7ed0f909-998b-dc30-dbdd-6a910005dbb3",
+        "x-ms-request-id": "cb116398-b01e-006d-6bf1-06cb14000000",
+        "x-ms-version": "2020-06-12"
+      },
+      "ResponseBody": []
+    },
+    {
+      "RequestUri": "https://seannse.blob.core.windows.net/test-filesystem-69a30026-d0df-0873-7d46-38cf881f0a78?restype=container",
+      "RequestMethod": "PUT",
+      "RequestHeaders": {
+        "Accept": "application/xml",
+        "Authorization": "Sanitized",
+        "traceparent": "00-b4f9bf080e764349803f7b52fb266c76-5b791f3c779bae4b-00",
+        "User-Agent": [
+          "azsdk-net-Storage.Files.DataLake/12.7.0-alpha.20210219.1",
+          "(.NET 5.0.3; Microsoft Windows 10.0.19041)"
         ],
         "x-ms-blob-public-access": "container",
-        "x-ms-client-request-id": "991182d1-49f9-7eab-1f2c-da04386aa675",
-        "x-ms-date": "Tue, 02 Feb 2021 21:50:47 GMT",
-=======
-        "traceparent": "00-46441ec7df90c94bbc8c0557ae6699cd-8b4096cb2fcb9646-00",
-        "User-Agent": [
-          "azsdk-net-Storage.Files.DataLake/12.7.0-alpha.20210217.1",
-          "(.NET 5.0.3; Microsoft Windows 10.0.19042)"
-        ],
-        "x-ms-blob-public-access": "container",
-        "x-ms-client-request-id": "991182d1-49f9-7eab-1f2c-da04386aa675",
-        "x-ms-date": "Wed, 17 Feb 2021 22:38:44 GMT",
->>>>>>> 1814567d
-        "x-ms-return-client-request-id": "true",
-        "x-ms-version": "2020-06-12"
-      },
-      "RequestBody": null,
-      "StatusCode": 201,
-      "ResponseHeaders": {
-        "Content-Length": "0",
-<<<<<<< HEAD
-        "Date": "Tue, 02 Feb 2021 21:50:48 GMT",
-        "ETag": "\u00220x8D8C7C49A15C08E\u0022",
-        "Last-Modified": "Tue, 02 Feb 2021 21:50:48 GMT",
-=======
-        "Date": "Wed, 17 Feb 2021 22:38:44 GMT",
-        "ETag": "\u00220x8D8D394C8D3D04D\u0022",
-        "Last-Modified": "Wed, 17 Feb 2021 22:38:45 GMT",
->>>>>>> 1814567d
-        "Server": [
-          "Windows-Azure-Blob/1.0",
-          "Microsoft-HTTPAPI/2.0"
-        ],
-        "x-ms-client-request-id": "991182d1-49f9-7eab-1f2c-da04386aa675",
-<<<<<<< HEAD
-        "x-ms-request-id": "08381386-f01e-000e-59ad-f956ef000000",
-=======
-        "x-ms-request-id": "033e6060-e01e-00ab-517d-050095000000",
->>>>>>> 1814567d
-        "x-ms-version": "2020-06-12"
-      },
-      "ResponseBody": []
-    },
-    {
-      "RequestUri": "https://seannse.dfs.core.windows.net/test-filesystem-faf22ad5-6bf8-6b2a-b0aa-19e2c4d930a1/test-directory-6fb6a3b6-9b10-780d-e7df-4786cedeab6e?resource=directory",
-      "RequestMethod": "PUT",
-      "RequestHeaders": {
-        "Accept": "application/json",
-        "Authorization": "Sanitized",
-<<<<<<< HEAD
-        "traceparent": "00-195cba6946d29c4f9110df30725aeb9e-4fda6d6f9d6b6840-00",
-        "User-Agent": [
-          "azsdk-net-Storage.Files.DataLake/12.7.0-alpha.20210202.1",
-          "(.NET 5.0.2; Microsoft Windows 10.0.19042)"
-        ],
-        "x-ms-client-request-id": "1c9528cb-1c8b-36fd-7499-b2190225af40",
-        "x-ms-date": "Tue, 02 Feb 2021 21:50:48 GMT",
-=======
-        "traceparent": "00-6c82ea7d8f039642b9f0eb27e07a6970-4611c7264bc85340-00",
-        "User-Agent": [
-          "azsdk-net-Storage.Files.DataLake/12.7.0-alpha.20210217.1",
-          "(.NET 5.0.3; Microsoft Windows 10.0.19042)"
-        ],
-        "x-ms-client-request-id": "1c9528cb-1c8b-36fd-7499-b2190225af40",
-        "x-ms-date": "Wed, 17 Feb 2021 22:38:45 GMT",
->>>>>>> 1814567d
-        "x-ms-return-client-request-id": "true",
-        "x-ms-version": "2020-06-12"
-      },
-      "RequestBody": null,
-      "StatusCode": 201,
-      "ResponseHeaders": {
-        "Content-Length": "0",
-<<<<<<< HEAD
-        "Date": "Tue, 02 Feb 2021 21:50:48 GMT",
-        "ETag": "\u00220x8D8C7C49A5626C9\u0022",
-        "Last-Modified": "Tue, 02 Feb 2021 21:50:48 GMT",
-=======
-        "Date": "Wed, 17 Feb 2021 22:38:44 GMT",
-        "ETag": "\u00220x8D8D394C90D28D5\u0022",
-        "Last-Modified": "Wed, 17 Feb 2021 22:38:45 GMT",
->>>>>>> 1814567d
-        "Server": [
-          "Windows-Azure-HDFS/1.0",
-          "Microsoft-HTTPAPI/2.0"
-        ],
-        "x-ms-client-request-id": "1c9528cb-1c8b-36fd-7499-b2190225af40",
-<<<<<<< HEAD
-        "x-ms-request-id": "1573a30b-c01f-0077-03ad-f9aacb000000",
-=======
-        "x-ms-request-id": "aa6308f4-b01f-0030-617d-05c190000000",
->>>>>>> 1814567d
-        "x-ms-version": "2020-06-12"
-      },
-      "ResponseBody": []
-    },
-    {
-      "RequestUri": "https://seannse.dfs.core.windows.net/test-filesystem-faf22ad5-6bf8-6b2a-b0aa-19e2c4d930a1/test-directory-6fb6a3b6-9b10-780d-e7df-4786cedeab6e/test-directory-2de66c80-645a-1fad-fba6-aac0c3e9f6a7?resource=directory",
-      "RequestMethod": "PUT",
-      "RequestHeaders": {
-        "Accept": "application/json",
-        "Authorization": "Sanitized",
-        "User-Agent": [
-<<<<<<< HEAD
-          "azsdk-net-Storage.Files.DataLake/12.7.0-alpha.20210202.1",
-          "(.NET 5.0.2; Microsoft Windows 10.0.19042)"
-        ],
-        "x-ms-client-request-id": "15a396a0-ac59-66ed-7a76-20e4713c738b",
-        "x-ms-date": "Tue, 02 Feb 2021 21:50:48 GMT",
-=======
-          "azsdk-net-Storage.Files.DataLake/12.7.0-alpha.20210217.1",
-          "(.NET 5.0.3; Microsoft Windows 10.0.19042)"
-        ],
-        "x-ms-client-request-id": "15a396a0-ac59-66ed-7a76-20e4713c738b",
-        "x-ms-date": "Wed, 17 Feb 2021 22:38:45 GMT",
->>>>>>> 1814567d
-        "x-ms-return-client-request-id": "true",
-        "x-ms-version": "2020-06-12"
-      },
-      "RequestBody": null,
-      "StatusCode": 201,
-      "ResponseHeaders": {
-        "Content-Length": "0",
-<<<<<<< HEAD
-        "Date": "Tue, 02 Feb 2021 21:50:48 GMT",
-        "ETag": "\u00220x8D8C7C49A644DF3\u0022",
-        "Last-Modified": "Tue, 02 Feb 2021 21:50:49 GMT",
-=======
-        "Date": "Wed, 17 Feb 2021 22:38:44 GMT",
-        "ETag": "\u00220x8D8D394C91BEE10\u0022",
-        "Last-Modified": "Wed, 17 Feb 2021 22:38:45 GMT",
->>>>>>> 1814567d
-        "Server": [
-          "Windows-Azure-HDFS/1.0",
-          "Microsoft-HTTPAPI/2.0"
-        ],
-        "x-ms-client-request-id": "15a396a0-ac59-66ed-7a76-20e4713c738b",
-<<<<<<< HEAD
-        "x-ms-request-id": "1573a321-c01f-0077-19ad-f9aacb000000",
-=======
-        "x-ms-request-id": "aa630905-b01f-0030-727d-05c190000000",
->>>>>>> 1814567d
-        "x-ms-version": "2020-06-12"
-      },
-      "ResponseBody": []
-    },
-    {
-      "RequestUri": "https://seannse.dfs.core.windows.net/test-filesystem-faf22ad5-6bf8-6b2a-b0aa-19e2c4d930a1/test-directory-6fb6a3b6-9b10-780d-e7df-4786cedeab6e/test-directory-2de66c80-645a-1fad-fba6-aac0c3e9f6a7?resource=directory",
-      "RequestMethod": "PUT",
-      "RequestHeaders": {
-        "Accept": "application/json",
-        "Authorization": "Sanitized",
-<<<<<<< HEAD
-        "If-Unmodified-Since": "Mon, 01 Feb 2021 21:50:46 GMT",
-        "User-Agent": [
-          "azsdk-net-Storage.Files.DataLake/12.7.0-alpha.20210202.1",
-          "(.NET 5.0.2; Microsoft Windows 10.0.19042)"
-        ],
-        "x-ms-client-request-id": "2c200999-e045-584e-1255-2ad26ffe8fd1",
-        "x-ms-date": "Tue, 02 Feb 2021 21:50:48 GMT",
-=======
-        "If-Unmodified-Since": "Tue, 16 Feb 2021 22:38:43 GMT",
-        "User-Agent": [
-          "azsdk-net-Storage.Files.DataLake/12.7.0-alpha.20210217.1",
-          "(.NET 5.0.3; Microsoft Windows 10.0.19042)"
-        ],
-        "x-ms-client-request-id": "2c200999-e045-584e-1255-2ad26ffe8fd1",
-        "x-ms-date": "Wed, 17 Feb 2021 22:38:45 GMT",
->>>>>>> 1814567d
+        "x-ms-client-request-id": "3df7d6d3-e256-3857-85c7-0044616153bb",
+        "x-ms-date": "Fri, 19 Feb 2021 18:59:54 GMT",
+        "x-ms-return-client-request-id": "true",
+        "x-ms-version": "2020-06-12"
+      },
+      "RequestBody": null,
+      "StatusCode": 201,
+      "ResponseHeaders": {
+        "Content-Length": "0",
+        "Date": "Fri, 19 Feb 2021 18:59:53 GMT",
+        "ETag": "\u00220x8D8D5088A84DBC9\u0022",
+        "Last-Modified": "Fri, 19 Feb 2021 18:59:53 GMT",
+        "Server": [
+          "Windows-Azure-Blob/1.0",
+          "Microsoft-HTTPAPI/2.0"
+        ],
+        "x-ms-client-request-id": "3df7d6d3-e256-3857-85c7-0044616153bb",
+        "x-ms-request-id": "cb1163c4-b01e-006d-13f1-06cb14000000",
+        "x-ms-version": "2020-06-12"
+      },
+      "ResponseBody": []
+    },
+    {
+      "RequestUri": "https://seannse.dfs.core.windows.net/test-filesystem-69a30026-d0df-0873-7d46-38cf881f0a78/test-directory-056cf1d3-d849-cf96-4652-94680aea81fa?resource=directory",
+      "RequestMethod": "PUT",
+      "RequestHeaders": {
+        "Accept": "application/json",
+        "Authorization": "Sanitized",
+        "traceparent": "00-7e644c356468774e9b05aad5705ec83e-f1380b448359e14b-00",
+        "User-Agent": [
+          "azsdk-net-Storage.Files.DataLake/12.7.0-alpha.20210219.1",
+          "(.NET 5.0.3; Microsoft Windows 10.0.19041)"
+        ],
+        "x-ms-client-request-id": "95b50a24-2816-fac8-3f28-f6034def2e9a",
+        "x-ms-date": "Fri, 19 Feb 2021 18:59:54 GMT",
+        "x-ms-return-client-request-id": "true",
+        "x-ms-version": "2020-06-12"
+      },
+      "RequestBody": null,
+      "StatusCode": 201,
+      "ResponseHeaders": {
+        "Content-Length": "0",
+        "Date": "Fri, 19 Feb 2021 18:59:53 GMT",
+        "ETag": "\u00220x8D8D5088A933D25\u0022",
+        "Last-Modified": "Fri, 19 Feb 2021 18:59:53 GMT",
+        "Server": [
+          "Windows-Azure-HDFS/1.0",
+          "Microsoft-HTTPAPI/2.0"
+        ],
+        "x-ms-client-request-id": "95b50a24-2816-fac8-3f28-f6034def2e9a",
+        "x-ms-request-id": "da8378c4-a01f-0061-76f1-065c1c000000",
+        "x-ms-version": "2020-06-12"
+      },
+      "ResponseBody": []
+    },
+    {
+      "RequestUri": "https://seannse.dfs.core.windows.net/test-filesystem-69a30026-d0df-0873-7d46-38cf881f0a78/test-directory-056cf1d3-d849-cf96-4652-94680aea81fa/test-directory-3a2b0546-a065-0692-cf28-60c75b4279d1?resource=directory",
+      "RequestMethod": "PUT",
+      "RequestHeaders": {
+        "Accept": "application/json",
+        "Authorization": "Sanitized",
+        "User-Agent": [
+          "azsdk-net-Storage.Files.DataLake/12.7.0-alpha.20210219.1",
+          "(.NET 5.0.3; Microsoft Windows 10.0.19041)"
+        ],
+        "x-ms-client-request-id": "500ee254-b549-830e-77af-c6edc7019efc",
+        "x-ms-date": "Fri, 19 Feb 2021 18:59:54 GMT",
+        "x-ms-return-client-request-id": "true",
+        "x-ms-version": "2020-06-12"
+      },
+      "RequestBody": null,
+      "StatusCode": 201,
+      "ResponseHeaders": {
+        "Content-Length": "0",
+        "Date": "Fri, 19 Feb 2021 18:59:53 GMT",
+        "ETag": "\u00220x8D8D5088A9E75D0\u0022",
+        "Last-Modified": "Fri, 19 Feb 2021 18:59:53 GMT",
+        "Server": [
+          "Windows-Azure-HDFS/1.0",
+          "Microsoft-HTTPAPI/2.0"
+        ],
+        "x-ms-client-request-id": "500ee254-b549-830e-77af-c6edc7019efc",
+        "x-ms-request-id": "da8378d2-a01f-0061-03f1-065c1c000000",
+        "x-ms-version": "2020-06-12"
+      },
+      "ResponseBody": []
+    },
+    {
+      "RequestUri": "https://seannse.dfs.core.windows.net/test-filesystem-69a30026-d0df-0873-7d46-38cf881f0a78/test-directory-056cf1d3-d849-cf96-4652-94680aea81fa/test-directory-3a2b0546-a065-0692-cf28-60c75b4279d1?resource=directory",
+      "RequestMethod": "PUT",
+      "RequestHeaders": {
+        "Accept": "application/json",
+        "Authorization": "Sanitized",
+        "If-Unmodified-Since": "Thu, 18 Feb 2021 18:59:53 GMT",
+        "User-Agent": [
+          "azsdk-net-Storage.Files.DataLake/12.7.0-alpha.20210219.1",
+          "(.NET 5.0.3; Microsoft Windows 10.0.19041)"
+        ],
+        "x-ms-client-request-id": "7972ac32-2834-ad87-12bf-878626f6295c",
+        "x-ms-date": "Fri, 19 Feb 2021 18:59:54 GMT",
         "x-ms-return-client-request-id": "true",
         "x-ms-version": "2020-06-12"
       },
@@ -456,58 +288,36 @@
       "ResponseHeaders": {
         "Content-Length": "200",
         "Content-Type": "application/json; charset=utf-8",
-<<<<<<< HEAD
-        "Date": "Tue, 02 Feb 2021 21:50:48 GMT",
-=======
-        "Date": "Wed, 17 Feb 2021 22:38:44 GMT",
->>>>>>> 1814567d
-        "Server": [
-          "Windows-Azure-HDFS/1.0",
-          "Microsoft-HTTPAPI/2.0"
-        ],
-        "x-ms-client-request-id": "2c200999-e045-584e-1255-2ad26ffe8fd1",
+        "Date": "Fri, 19 Feb 2021 18:59:53 GMT",
+        "Server": [
+          "Windows-Azure-HDFS/1.0",
+          "Microsoft-HTTPAPI/2.0"
+        ],
+        "x-ms-client-request-id": "7972ac32-2834-ad87-12bf-878626f6295c",
         "x-ms-error-code": "ConditionNotMet",
-<<<<<<< HEAD
-        "x-ms-request-id": "1573a332-c01f-0077-2aad-f9aacb000000",
-=======
-        "x-ms-request-id": "aa630916-b01f-0030-037d-05c190000000",
->>>>>>> 1814567d
+        "x-ms-request-id": "da8378e0-a01f-0061-11f1-065c1c000000",
         "x-ms-version": "2020-06-12"
       },
       "ResponseBody": {
         "error": {
           "code": "ConditionNotMet",
-<<<<<<< HEAD
-          "message": "The condition specified using HTTP conditional header(s) is not met.\nRequestId:1573a332-c01f-0077-2aad-f9aacb000000\nTime:2021-02-02T21:50:49.1707783Z"
-=======
-          "message": "The condition specified using HTTP conditional header(s) is not met.\nRequestId:aa630916-b01f-0030-037d-05c190000000\nTime:2021-02-17T22:38:45.6509698Z"
->>>>>>> 1814567d
+          "message": "The condition specified using HTTP conditional header(s) is not met.\nRequestId:da8378e0-a01f-0061-11f1-065c1c000000\nTime:2021-02-19T18:59:53.5716083Z"
         }
       }
     },
     {
-      "RequestUri": "https://seannse.blob.core.windows.net/test-filesystem-faf22ad5-6bf8-6b2a-b0aa-19e2c4d930a1?restype=container",
+      "RequestUri": "https://seannse.blob.core.windows.net/test-filesystem-69a30026-d0df-0873-7d46-38cf881f0a78?restype=container",
       "RequestMethod": "DELETE",
       "RequestHeaders": {
         "Accept": "application/xml",
         "Authorization": "Sanitized",
-<<<<<<< HEAD
-        "traceparent": "00-76e497ed4e807f4c95fbd2019d4052c1-59f3b4cdc977ff41-00",
-        "User-Agent": [
-          "azsdk-net-Storage.Files.DataLake/12.7.0-alpha.20210202.1",
-          "(.NET 5.0.2; Microsoft Windows 10.0.19042)"
-        ],
-        "x-ms-client-request-id": "684bb23b-461c-c246-bcbb-f014df25818b",
-        "x-ms-date": "Tue, 02 Feb 2021 21:50:48 GMT",
-=======
-        "traceparent": "00-42b98e11f9d7954baa206ad183d82a25-1b49f48463d8374e-00",
-        "User-Agent": [
-          "azsdk-net-Storage.Files.DataLake/12.7.0-alpha.20210217.1",
-          "(.NET 5.0.3; Microsoft Windows 10.0.19042)"
-        ],
-        "x-ms-client-request-id": "684bb23b-461c-c246-bcbb-f014df25818b",
-        "x-ms-date": "Wed, 17 Feb 2021 22:38:45 GMT",
->>>>>>> 1814567d
+        "traceparent": "00-adf5b4635e778640a796af63ca750478-2776ef51201dd246-00",
+        "User-Agent": [
+          "azsdk-net-Storage.Files.DataLake/12.7.0-alpha.20210219.1",
+          "(.NET 5.0.3; Microsoft Windows 10.0.19041)"
+        ],
+        "x-ms-client-request-id": "1bbb157f-248e-86c8-9cf3-18eba6df332a",
+        "x-ms-date": "Fri, 19 Feb 2021 18:59:54 GMT",
         "x-ms-return-client-request-id": "true",
         "x-ms-version": "2020-06-12"
       },
@@ -515,204 +325,129 @@
       "StatusCode": 202,
       "ResponseHeaders": {
         "Content-Length": "0",
-<<<<<<< HEAD
-        "Date": "Tue, 02 Feb 2021 21:50:48 GMT",
-=======
-        "Date": "Wed, 17 Feb 2021 22:38:45 GMT",
->>>>>>> 1814567d
-        "Server": [
-          "Windows-Azure-Blob/1.0",
-          "Microsoft-HTTPAPI/2.0"
-        ],
-        "x-ms-client-request-id": "684bb23b-461c-c246-bcbb-f014df25818b",
-<<<<<<< HEAD
-        "x-ms-request-id": "083815bd-f01e-000e-6bad-f956ef000000",
-=======
-        "x-ms-request-id": "033e6326-e01e-00ab-717d-050095000000",
->>>>>>> 1814567d
-        "x-ms-version": "2020-06-12"
-      },
-      "ResponseBody": []
-    },
-    {
-      "RequestUri": "https://seannse.blob.core.windows.net/test-filesystem-55194d54-61f5-8df4-d38a-8d9253d9cba4?restype=container",
-      "RequestMethod": "PUT",
-      "RequestHeaders": {
-        "Accept": "application/xml",
-        "Authorization": "Sanitized",
-<<<<<<< HEAD
-        "traceparent": "00-3295513cdc52f542bd76e29edd04505f-1d01d5a8e0f5fc4f-00",
-        "User-Agent": [
-          "azsdk-net-Storage.Files.DataLake/12.7.0-alpha.20210202.1",
-          "(.NET 5.0.2; Microsoft Windows 10.0.19042)"
+        "Date": "Fri, 19 Feb 2021 18:59:53 GMT",
+        "Server": [
+          "Windows-Azure-Blob/1.0",
+          "Microsoft-HTTPAPI/2.0"
+        ],
+        "x-ms-client-request-id": "1bbb157f-248e-86c8-9cf3-18eba6df332a",
+        "x-ms-request-id": "cb116427-b01e-006d-71f1-06cb14000000",
+        "x-ms-version": "2020-06-12"
+      },
+      "ResponseBody": []
+    },
+    {
+      "RequestUri": "https://seannse.blob.core.windows.net/test-filesystem-b5008011-7d40-6732-a24c-fc80f978d468?restype=container",
+      "RequestMethod": "PUT",
+      "RequestHeaders": {
+        "Accept": "application/xml",
+        "Authorization": "Sanitized",
+        "traceparent": "00-36e8bb0862826b43b0b95a92d44ec3db-1cd5213d4a78fa45-00",
+        "User-Agent": [
+          "azsdk-net-Storage.Files.DataLake/12.7.0-alpha.20210219.1",
+          "(.NET 5.0.3; Microsoft Windows 10.0.19041)"
         ],
         "x-ms-blob-public-access": "container",
-        "x-ms-client-request-id": "3f200132-7953-da04-bdbd-9491b8b36fe3",
-        "x-ms-date": "Tue, 02 Feb 2021 21:50:48 GMT",
-=======
-        "traceparent": "00-854a59976af59345b698f3c3a8e1a909-e18f8efdaff1794d-00",
-        "User-Agent": [
-          "azsdk-net-Storage.Files.DataLake/12.7.0-alpha.20210217.1",
-          "(.NET 5.0.3; Microsoft Windows 10.0.19042)"
-        ],
-        "x-ms-blob-public-access": "container",
-        "x-ms-client-request-id": "3f200132-7953-da04-bdbd-9491b8b36fe3",
-        "x-ms-date": "Wed, 17 Feb 2021 22:38:45 GMT",
->>>>>>> 1814567d
-        "x-ms-return-client-request-id": "true",
-        "x-ms-version": "2020-06-12"
-      },
-      "RequestBody": null,
-      "StatusCode": 201,
-      "ResponseHeaders": {
-        "Content-Length": "0",
-<<<<<<< HEAD
-        "Date": "Tue, 02 Feb 2021 21:50:49 GMT",
-        "ETag": "\u00220x8D8C7C49AC5D7D5\u0022",
-        "Last-Modified": "Tue, 02 Feb 2021 21:50:49 GMT",
-=======
-        "Date": "Wed, 17 Feb 2021 22:38:45 GMT",
-        "ETag": "\u00220x8D8D394C96F0173\u0022",
-        "Last-Modified": "Wed, 17 Feb 2021 22:38:46 GMT",
->>>>>>> 1814567d
-        "Server": [
-          "Windows-Azure-Blob/1.0",
-          "Microsoft-HTTPAPI/2.0"
-        ],
-        "x-ms-client-request-id": "3f200132-7953-da04-bdbd-9491b8b36fe3",
-<<<<<<< HEAD
-        "x-ms-request-id": "aa0146bd-801e-0004-0dad-f9f258000000",
-=======
-        "x-ms-request-id": "305c8327-b01e-006d-377d-05cb14000000",
->>>>>>> 1814567d
-        "x-ms-version": "2020-06-12"
-      },
-      "ResponseBody": []
-    },
-    {
-      "RequestUri": "https://seannse.dfs.core.windows.net/test-filesystem-55194d54-61f5-8df4-d38a-8d9253d9cba4/test-directory-ae8e4bef-c38f-2cd8-98f9-592d443772b0?resource=directory",
-      "RequestMethod": "PUT",
-      "RequestHeaders": {
-        "Accept": "application/json",
-        "Authorization": "Sanitized",
-<<<<<<< HEAD
-        "traceparent": "00-dbf34d4b4879494f82eee183eb191b3c-7b487bec1510b44d-00",
-        "User-Agent": [
-          "azsdk-net-Storage.Files.DataLake/12.7.0-alpha.20210202.1",
-          "(.NET 5.0.2; Microsoft Windows 10.0.19042)"
-        ],
-        "x-ms-client-request-id": "cfce3958-0794-6ee9-28f3-a65a1fd69686",
-        "x-ms-date": "Tue, 02 Feb 2021 21:50:49 GMT",
-=======
-        "traceparent": "00-976511ecf3d8be4b9c0969eed58872f6-fc9340403cd68845-00",
-        "User-Agent": [
-          "azsdk-net-Storage.Files.DataLake/12.7.0-alpha.20210217.1",
-          "(.NET 5.0.3; Microsoft Windows 10.0.19042)"
-        ],
-        "x-ms-client-request-id": "cfce3958-0794-6ee9-28f3-a65a1fd69686",
-        "x-ms-date": "Wed, 17 Feb 2021 22:38:46 GMT",
->>>>>>> 1814567d
-        "x-ms-return-client-request-id": "true",
-        "x-ms-version": "2020-06-12"
-      },
-      "RequestBody": null,
-      "StatusCode": 201,
-      "ResponseHeaders": {
-        "Content-Length": "0",
-<<<<<<< HEAD
-        "Date": "Tue, 02 Feb 2021 21:50:49 GMT",
-        "ETag": "\u00220x8D8C7C49B0298EC\u0022",
-        "Last-Modified": "Tue, 02 Feb 2021 21:50:50 GMT",
-=======
-        "Date": "Wed, 17 Feb 2021 22:38:45 GMT",
-        "ETag": "\u00220x8D8D394C9A79577\u0022",
-        "Last-Modified": "Wed, 17 Feb 2021 22:38:46 GMT",
->>>>>>> 1814567d
-        "Server": [
-          "Windows-Azure-HDFS/1.0",
-          "Microsoft-HTTPAPI/2.0"
-        ],
-        "x-ms-client-request-id": "cfce3958-0794-6ee9-28f3-a65a1fd69686",
-<<<<<<< HEAD
-        "x-ms-request-id": "ad9ef02c-301f-002e-3bad-f92d48000000",
-=======
-        "x-ms-request-id": "deaa7de1-801f-0066-6d7d-05307f000000",
->>>>>>> 1814567d
-        "x-ms-version": "2020-06-12"
-      },
-      "ResponseBody": []
-    },
-    {
-      "RequestUri": "https://seannse.dfs.core.windows.net/test-filesystem-55194d54-61f5-8df4-d38a-8d9253d9cba4/test-directory-ae8e4bef-c38f-2cd8-98f9-592d443772b0/test-directory-a4bde44b-1c53-632a-fa81-83d3c3e49a74?resource=directory",
-      "RequestMethod": "PUT",
-      "RequestHeaders": {
-        "Accept": "application/json",
-        "Authorization": "Sanitized",
-        "User-Agent": [
-<<<<<<< HEAD
-          "azsdk-net-Storage.Files.DataLake/12.7.0-alpha.20210202.1",
-          "(.NET 5.0.2; Microsoft Windows 10.0.19042)"
-        ],
-        "x-ms-client-request-id": "aea97a25-c365-3cf4-0e6b-d5128416aa44",
-        "x-ms-date": "Tue, 02 Feb 2021 21:50:49 GMT",
-=======
-          "azsdk-net-Storage.Files.DataLake/12.7.0-alpha.20210217.1",
-          "(.NET 5.0.3; Microsoft Windows 10.0.19042)"
-        ],
-        "x-ms-client-request-id": "aea97a25-c365-3cf4-0e6b-d5128416aa44",
-        "x-ms-date": "Wed, 17 Feb 2021 22:38:46 GMT",
->>>>>>> 1814567d
-        "x-ms-return-client-request-id": "true",
-        "x-ms-version": "2020-06-12"
-      },
-      "RequestBody": null,
-      "StatusCode": 201,
-      "ResponseHeaders": {
-        "Content-Length": "0",
-<<<<<<< HEAD
-        "Date": "Tue, 02 Feb 2021 21:50:49 GMT",
-        "ETag": "\u00220x8D8C7C49B11FAB9\u0022",
-        "Last-Modified": "Tue, 02 Feb 2021 21:50:50 GMT",
-=======
-        "Date": "Wed, 17 Feb 2021 22:38:45 GMT",
-        "ETag": "\u00220x8D8D394C9B843BF\u0022",
-        "Last-Modified": "Wed, 17 Feb 2021 22:38:46 GMT",
->>>>>>> 1814567d
-        "Server": [
-          "Windows-Azure-HDFS/1.0",
-          "Microsoft-HTTPAPI/2.0"
-        ],
-        "x-ms-client-request-id": "aea97a25-c365-3cf4-0e6b-d5128416aa44",
-<<<<<<< HEAD
-        "x-ms-request-id": "ad9ef035-301f-002e-44ad-f92d48000000",
-=======
-        "x-ms-request-id": "deaa7df9-801f-0066-057d-05307f000000",
->>>>>>> 1814567d
-        "x-ms-version": "2020-06-12"
-      },
-      "ResponseBody": []
-    },
-    {
-      "RequestUri": "https://seannse.dfs.core.windows.net/test-filesystem-55194d54-61f5-8df4-d38a-8d9253d9cba4/test-directory-ae8e4bef-c38f-2cd8-98f9-592d443772b0/test-directory-a4bde44b-1c53-632a-fa81-83d3c3e49a74?resource=directory",
+        "x-ms-client-request-id": "58fd0480-a1a9-02a4-e353-784228478c24",
+        "x-ms-date": "Fri, 19 Feb 2021 18:59:54 GMT",
+        "x-ms-return-client-request-id": "true",
+        "x-ms-version": "2020-06-12"
+      },
+      "RequestBody": null,
+      "StatusCode": 201,
+      "ResponseHeaders": {
+        "Content-Length": "0",
+        "Date": "Fri, 19 Feb 2021 18:59:53 GMT",
+        "ETag": "\u00220x8D8D5088ABFF378\u0022",
+        "Last-Modified": "Fri, 19 Feb 2021 18:59:53 GMT",
+        "Server": [
+          "Windows-Azure-Blob/1.0",
+          "Microsoft-HTTPAPI/2.0"
+        ],
+        "x-ms-client-request-id": "58fd0480-a1a9-02a4-e353-784228478c24",
+        "x-ms-request-id": "cb11644f-b01e-006d-15f1-06cb14000000",
+        "x-ms-version": "2020-06-12"
+      },
+      "ResponseBody": []
+    },
+    {
+      "RequestUri": "https://seannse.dfs.core.windows.net/test-filesystem-b5008011-7d40-6732-a24c-fc80f978d468/test-directory-0482b01e-23d8-03ef-b2c2-067568a8b584?resource=directory",
+      "RequestMethod": "PUT",
+      "RequestHeaders": {
+        "Accept": "application/json",
+        "Authorization": "Sanitized",
+        "traceparent": "00-a4fa7b04971f5444a4d53374fc5a275f-53ff9f8903a19f40-00",
+        "User-Agent": [
+          "azsdk-net-Storage.Files.DataLake/12.7.0-alpha.20210219.1",
+          "(.NET 5.0.3; Microsoft Windows 10.0.19041)"
+        ],
+        "x-ms-client-request-id": "016bf03f-7a9b-5cc5-15f9-a5e69a2e993b",
+        "x-ms-date": "Fri, 19 Feb 2021 18:59:54 GMT",
+        "x-ms-return-client-request-id": "true",
+        "x-ms-version": "2020-06-12"
+      },
+      "RequestBody": null,
+      "StatusCode": 201,
+      "ResponseHeaders": {
+        "Content-Length": "0",
+        "Date": "Fri, 19 Feb 2021 18:59:53 GMT",
+        "ETag": "\u00220x8D8D5088ACD7D26\u0022",
+        "Last-Modified": "Fri, 19 Feb 2021 18:59:53 GMT",
+        "Server": [
+          "Windows-Azure-HDFS/1.0",
+          "Microsoft-HTTPAPI/2.0"
+        ],
+        "x-ms-client-request-id": "016bf03f-7a9b-5cc5-15f9-a5e69a2e993b",
+        "x-ms-request-id": "da837916-a01f-0061-46f1-065c1c000000",
+        "x-ms-version": "2020-06-12"
+      },
+      "ResponseBody": []
+    },
+    {
+      "RequestUri": "https://seannse.dfs.core.windows.net/test-filesystem-b5008011-7d40-6732-a24c-fc80f978d468/test-directory-0482b01e-23d8-03ef-b2c2-067568a8b584/test-directory-c974f39d-9647-a2a8-f2ba-05d4f7076e26?resource=directory",
+      "RequestMethod": "PUT",
+      "RequestHeaders": {
+        "Accept": "application/json",
+        "Authorization": "Sanitized",
+        "User-Agent": [
+          "azsdk-net-Storage.Files.DataLake/12.7.0-alpha.20210219.1",
+          "(.NET 5.0.3; Microsoft Windows 10.0.19041)"
+        ],
+        "x-ms-client-request-id": "a14af16b-4b17-a820-47c9-0ee075f0650e",
+        "x-ms-date": "Fri, 19 Feb 2021 18:59:54 GMT",
+        "x-ms-return-client-request-id": "true",
+        "x-ms-version": "2020-06-12"
+      },
+      "RequestBody": null,
+      "StatusCode": 201,
+      "ResponseHeaders": {
+        "Content-Length": "0",
+        "Date": "Fri, 19 Feb 2021 18:59:53 GMT",
+        "ETag": "\u00220x8D8D5088AD9A0D4\u0022",
+        "Last-Modified": "Fri, 19 Feb 2021 18:59:53 GMT",
+        "Server": [
+          "Windows-Azure-HDFS/1.0",
+          "Microsoft-HTTPAPI/2.0"
+        ],
+        "x-ms-client-request-id": "a14af16b-4b17-a820-47c9-0ee075f0650e",
+        "x-ms-request-id": "da837923-a01f-0061-53f1-065c1c000000",
+        "x-ms-version": "2020-06-12"
+      },
+      "ResponseBody": []
+    },
+    {
+      "RequestUri": "https://seannse.dfs.core.windows.net/test-filesystem-b5008011-7d40-6732-a24c-fc80f978d468/test-directory-0482b01e-23d8-03ef-b2c2-067568a8b584/test-directory-c974f39d-9647-a2a8-f2ba-05d4f7076e26?resource=directory",
       "RequestMethod": "PUT",
       "RequestHeaders": {
         "Accept": "application/json",
         "Authorization": "Sanitized",
         "If-Match": "\u0022garbage\u0022",
         "User-Agent": [
-<<<<<<< HEAD
-          "azsdk-net-Storage.Files.DataLake/12.7.0-alpha.20210202.1",
-          "(.NET 5.0.2; Microsoft Windows 10.0.19042)"
-        ],
-        "x-ms-client-request-id": "49ad2e94-eb3a-ce0e-1d99-fcfdce0a4714",
-        "x-ms-date": "Tue, 02 Feb 2021 21:50:49 GMT",
-=======
-          "azsdk-net-Storage.Files.DataLake/12.7.0-alpha.20210217.1",
-          "(.NET 5.0.3; Microsoft Windows 10.0.19042)"
-        ],
-        "x-ms-client-request-id": "49ad2e94-eb3a-ce0e-1d99-fcfdce0a4714",
-        "x-ms-date": "Wed, 17 Feb 2021 22:38:46 GMT",
->>>>>>> 1814567d
+          "azsdk-net-Storage.Files.DataLake/12.7.0-alpha.20210219.1",
+          "(.NET 5.0.3; Microsoft Windows 10.0.19041)"
+        ],
+        "x-ms-client-request-id": "0669368d-cdbc-610f-7f8d-3073a508dda8",
+        "x-ms-date": "Fri, 19 Feb 2021 18:59:54 GMT",
         "x-ms-return-client-request-id": "true",
         "x-ms-version": "2020-06-12"
       },
@@ -721,58 +456,36 @@
       "ResponseHeaders": {
         "Content-Length": "200",
         "Content-Type": "application/json; charset=utf-8",
-<<<<<<< HEAD
-        "Date": "Tue, 02 Feb 2021 21:50:49 GMT",
-=======
-        "Date": "Wed, 17 Feb 2021 22:38:45 GMT",
->>>>>>> 1814567d
-        "Server": [
-          "Windows-Azure-HDFS/1.0",
-          "Microsoft-HTTPAPI/2.0"
-        ],
-        "x-ms-client-request-id": "49ad2e94-eb3a-ce0e-1d99-fcfdce0a4714",
+        "Date": "Fri, 19 Feb 2021 18:59:53 GMT",
+        "Server": [
+          "Windows-Azure-HDFS/1.0",
+          "Microsoft-HTTPAPI/2.0"
+        ],
+        "x-ms-client-request-id": "0669368d-cdbc-610f-7f8d-3073a508dda8",
         "x-ms-error-code": "ConditionNotMet",
-<<<<<<< HEAD
-        "x-ms-request-id": "ad9ef03a-301f-002e-49ad-f92d48000000",
-=======
-        "x-ms-request-id": "deaa7e19-801f-0066-257d-05307f000000",
->>>>>>> 1814567d
+        "x-ms-request-id": "da837929-a01f-0061-59f1-065c1c000000",
         "x-ms-version": "2020-06-12"
       },
       "ResponseBody": {
         "error": {
           "code": "ConditionNotMet",
-<<<<<<< HEAD
-          "message": "The condition specified using HTTP conditional header(s) is not met.\nRequestId:ad9ef03a-301f-002e-49ad-f92d48000000\nTime:2021-02-02T21:50:50.3041160Z"
-=======
-          "message": "The condition specified using HTTP conditional header(s) is not met.\nRequestId:deaa7e19-801f-0066-257d-05307f000000\nTime:2021-02-17T22:38:46.6684658Z"
->>>>>>> 1814567d
+          "message": "The condition specified using HTTP conditional header(s) is not met.\nRequestId:da837929-a01f-0061-59f1-065c1c000000\nTime:2021-02-19T18:59:53.9608807Z"
         }
       }
     },
     {
-      "RequestUri": "https://seannse.blob.core.windows.net/test-filesystem-55194d54-61f5-8df4-d38a-8d9253d9cba4?restype=container",
+      "RequestUri": "https://seannse.blob.core.windows.net/test-filesystem-b5008011-7d40-6732-a24c-fc80f978d468?restype=container",
       "RequestMethod": "DELETE",
       "RequestHeaders": {
         "Accept": "application/xml",
         "Authorization": "Sanitized",
-<<<<<<< HEAD
-        "traceparent": "00-5e7f11e5602b6b4e90a69044e4e784b7-9f65fcf31f503442-00",
-        "User-Agent": [
-          "azsdk-net-Storage.Files.DataLake/12.7.0-alpha.20210202.1",
-          "(.NET 5.0.2; Microsoft Windows 10.0.19042)"
-        ],
-        "x-ms-client-request-id": "567ed1ed-6169-6e0a-23f9-f0688e1fd9bc",
-        "x-ms-date": "Tue, 02 Feb 2021 21:50:49 GMT",
-=======
-        "traceparent": "00-110ed0b3f20008409afed5deef04bb51-fbdc7815e7147d4a-00",
-        "User-Agent": [
-          "azsdk-net-Storage.Files.DataLake/12.7.0-alpha.20210217.1",
-          "(.NET 5.0.3; Microsoft Windows 10.0.19042)"
-        ],
-        "x-ms-client-request-id": "567ed1ed-6169-6e0a-23f9-f0688e1fd9bc",
-        "x-ms-date": "Wed, 17 Feb 2021 22:38:46 GMT",
->>>>>>> 1814567d
+        "traceparent": "00-56a2e33e0e641c48a4a7db545fdfebfe-0801da5c19b65d46-00",
+        "User-Agent": [
+          "azsdk-net-Storage.Files.DataLake/12.7.0-alpha.20210219.1",
+          "(.NET 5.0.3; Microsoft Windows 10.0.19041)"
+        ],
+        "x-ms-client-request-id": "3e52f4fe-5f87-bd51-6fd7-7b6bf18b4302",
+        "x-ms-date": "Fri, 19 Feb 2021 18:59:54 GMT",
         "x-ms-return-client-request-id": "true",
         "x-ms-version": "2020-06-12"
       },
@@ -780,203 +493,128 @@
       "StatusCode": 202,
       "ResponseHeaders": {
         "Content-Length": "0",
-<<<<<<< HEAD
-        "Date": "Tue, 02 Feb 2021 21:50:50 GMT",
-=======
-        "Date": "Wed, 17 Feb 2021 22:38:46 GMT",
->>>>>>> 1814567d
-        "Server": [
-          "Windows-Azure-Blob/1.0",
-          "Microsoft-HTTPAPI/2.0"
-        ],
-        "x-ms-client-request-id": "567ed1ed-6169-6e0a-23f9-f0688e1fd9bc",
-<<<<<<< HEAD
-        "x-ms-request-id": "aa0147f9-801e-0004-1ead-f9f258000000",
-=======
-        "x-ms-request-id": "305c847c-b01e-006d-7d7d-05cb14000000",
->>>>>>> 1814567d
-        "x-ms-version": "2020-06-12"
-      },
-      "ResponseBody": []
-    },
-    {
-      "RequestUri": "https://seannse.blob.core.windows.net/test-filesystem-0b1a64aa-caf9-b4d5-db12-ec38039a8489?restype=container",
-      "RequestMethod": "PUT",
-      "RequestHeaders": {
-        "Accept": "application/xml",
-        "Authorization": "Sanitized",
-<<<<<<< HEAD
-        "traceparent": "00-984c1b50360afb4d8681c66d066ae648-0740415a62c19448-00",
-        "User-Agent": [
-          "azsdk-net-Storage.Files.DataLake/12.7.0-alpha.20210202.1",
-          "(.NET 5.0.2; Microsoft Windows 10.0.19042)"
+        "Date": "Fri, 19 Feb 2021 18:59:53 GMT",
+        "Server": [
+          "Windows-Azure-Blob/1.0",
+          "Microsoft-HTTPAPI/2.0"
+        ],
+        "x-ms-client-request-id": "3e52f4fe-5f87-bd51-6fd7-7b6bf18b4302",
+        "x-ms-request-id": "cb1164c2-b01e-006d-7ff1-06cb14000000",
+        "x-ms-version": "2020-06-12"
+      },
+      "ResponseBody": []
+    },
+    {
+      "RequestUri": "https://seannse.blob.core.windows.net/test-filesystem-e3648843-7330-5c7c-601f-145b36194602?restype=container",
+      "RequestMethod": "PUT",
+      "RequestHeaders": {
+        "Accept": "application/xml",
+        "Authorization": "Sanitized",
+        "traceparent": "00-5d9d4281e5049742a3bb19e35ce28918-b69fd8cbafd9bb4c-00",
+        "User-Agent": [
+          "azsdk-net-Storage.Files.DataLake/12.7.0-alpha.20210219.1",
+          "(.NET 5.0.3; Microsoft Windows 10.0.19041)"
         ],
         "x-ms-blob-public-access": "container",
-        "x-ms-client-request-id": "e5c92a27-3e78-23b0-fbc9-7a5674d16a88",
-        "x-ms-date": "Tue, 02 Feb 2021 21:50:49 GMT",
-=======
-        "traceparent": "00-deb3ed1bf9916c44b5c442ebe3a946e0-994398e74139184c-00",
-        "User-Agent": [
-          "azsdk-net-Storage.Files.DataLake/12.7.0-alpha.20210217.1",
-          "(.NET 5.0.3; Microsoft Windows 10.0.19042)"
-        ],
-        "x-ms-blob-public-access": "container",
-        "x-ms-client-request-id": "e5c92a27-3e78-23b0-fbc9-7a5674d16a88",
-        "x-ms-date": "Wed, 17 Feb 2021 22:38:46 GMT",
->>>>>>> 1814567d
-        "x-ms-return-client-request-id": "true",
-        "x-ms-version": "2020-06-12"
-      },
-      "RequestBody": null,
-      "StatusCode": 201,
-      "ResponseHeaders": {
-        "Content-Length": "0",
-<<<<<<< HEAD
-        "Date": "Tue, 02 Feb 2021 21:50:50 GMT",
-        "ETag": "\u00220x8D8C7C49B664EAD\u0022",
-        "Last-Modified": "Tue, 02 Feb 2021 21:50:50 GMT",
-=======
-        "Date": "Wed, 17 Feb 2021 22:38:46 GMT",
-        "ETag": "\u00220x8D8D394CA074EFB\u0022",
-        "Last-Modified": "Wed, 17 Feb 2021 22:38:47 GMT",
->>>>>>> 1814567d
-        "Server": [
-          "Windows-Azure-Blob/1.0",
-          "Microsoft-HTTPAPI/2.0"
-        ],
-        "x-ms-client-request-id": "e5c92a27-3e78-23b0-fbc9-7a5674d16a88",
-<<<<<<< HEAD
-        "x-ms-request-id": "47189234-101e-004b-68ad-f9830c000000",
-=======
-        "x-ms-request-id": "52cebc39-b01e-000f-057d-050933000000",
->>>>>>> 1814567d
-        "x-ms-version": "2020-06-12"
-      },
-      "ResponseBody": []
-    },
-    {
-      "RequestUri": "https://seannse.dfs.core.windows.net/test-filesystem-0b1a64aa-caf9-b4d5-db12-ec38039a8489/test-directory-3c196675-dd0f-b931-b934-30fb3aa1c6f0?resource=directory",
-      "RequestMethod": "PUT",
-      "RequestHeaders": {
-        "Accept": "application/json",
-        "Authorization": "Sanitized",
-<<<<<<< HEAD
-        "traceparent": "00-435e979ee5426843b73ca6737c9d2383-936dfd56ddbd404e-00",
-        "User-Agent": [
-          "azsdk-net-Storage.Files.DataLake/12.7.0-alpha.20210202.1",
-          "(.NET 5.0.2; Microsoft Windows 10.0.19042)"
-        ],
-        "x-ms-client-request-id": "87be0793-cfd0-4a2d-f90f-2c440eb4e859",
-        "x-ms-date": "Tue, 02 Feb 2021 21:50:50 GMT",
-=======
-        "traceparent": "00-d793acf6c663ca49bd6ddb54e3961632-42713f33b11a7448-00",
-        "User-Agent": [
-          "azsdk-net-Storage.Files.DataLake/12.7.0-alpha.20210217.1",
-          "(.NET 5.0.3; Microsoft Windows 10.0.19042)"
-        ],
-        "x-ms-client-request-id": "87be0793-cfd0-4a2d-f90f-2c440eb4e859",
-        "x-ms-date": "Wed, 17 Feb 2021 22:38:47 GMT",
->>>>>>> 1814567d
-        "x-ms-return-client-request-id": "true",
-        "x-ms-version": "2020-06-12"
-      },
-      "RequestBody": null,
-      "StatusCode": 201,
-      "ResponseHeaders": {
-        "Content-Length": "0",
-<<<<<<< HEAD
-        "Date": "Tue, 02 Feb 2021 21:50:50 GMT",
-        "ETag": "\u00220x8D8C7C49BA10278\u0022",
-        "Last-Modified": "Tue, 02 Feb 2021 21:50:51 GMT",
-=======
-        "Date": "Wed, 17 Feb 2021 22:38:46 GMT",
-        "ETag": "\u00220x8D8D394CA40A1B0\u0022",
-        "Last-Modified": "Wed, 17 Feb 2021 22:38:47 GMT",
->>>>>>> 1814567d
-        "Server": [
-          "Windows-Azure-HDFS/1.0",
-          "Microsoft-HTTPAPI/2.0"
-        ],
-        "x-ms-client-request-id": "87be0793-cfd0-4a2d-f90f-2c440eb4e859",
-<<<<<<< HEAD
-        "x-ms-request-id": "8e7643e1-801f-0004-68ad-f9f258000000",
-=======
-        "x-ms-request-id": "0e0719fa-801f-0014-7f7d-053730000000",
->>>>>>> 1814567d
-        "x-ms-version": "2020-06-12"
-      },
-      "ResponseBody": []
-    },
-    {
-      "RequestUri": "https://seannse.dfs.core.windows.net/test-filesystem-0b1a64aa-caf9-b4d5-db12-ec38039a8489/test-directory-3c196675-dd0f-b931-b934-30fb3aa1c6f0/test-directory-c54f8903-91c0-d6b7-5509-9922db6f4364?resource=directory",
-      "RequestMethod": "PUT",
-      "RequestHeaders": {
-        "Accept": "application/json",
-        "Authorization": "Sanitized",
-        "User-Agent": [
-<<<<<<< HEAD
-          "azsdk-net-Storage.Files.DataLake/12.7.0-alpha.20210202.1",
-          "(.NET 5.0.2; Microsoft Windows 10.0.19042)"
-        ],
-        "x-ms-client-request-id": "ecbea704-ab05-0249-50e8-31c7360b6f8a",
-        "x-ms-date": "Tue, 02 Feb 2021 21:50:50 GMT",
-=======
-          "azsdk-net-Storage.Files.DataLake/12.7.0-alpha.20210217.1",
-          "(.NET 5.0.3; Microsoft Windows 10.0.19042)"
-        ],
-        "x-ms-client-request-id": "ecbea704-ab05-0249-50e8-31c7360b6f8a",
-        "x-ms-date": "Wed, 17 Feb 2021 22:38:47 GMT",
->>>>>>> 1814567d
-        "x-ms-return-client-request-id": "true",
-        "x-ms-version": "2020-06-12"
-      },
-      "RequestBody": null,
-      "StatusCode": 201,
-      "ResponseHeaders": {
-        "Content-Length": "0",
-<<<<<<< HEAD
-        "Date": "Tue, 02 Feb 2021 21:50:50 GMT",
-        "ETag": "\u00220x8D8C7C49BB30866\u0022",
-        "Last-Modified": "Tue, 02 Feb 2021 21:50:51 GMT",
-=======
-        "Date": "Wed, 17 Feb 2021 22:38:46 GMT",
-        "ETag": "\u00220x8D8D394CA4E292C\u0022",
-        "Last-Modified": "Wed, 17 Feb 2021 22:38:47 GMT",
->>>>>>> 1814567d
-        "Server": [
-          "Windows-Azure-HDFS/1.0",
-          "Microsoft-HTTPAPI/2.0"
-        ],
-        "x-ms-client-request-id": "ecbea704-ab05-0249-50e8-31c7360b6f8a",
-<<<<<<< HEAD
-        "x-ms-request-id": "8e764400-801f-0004-07ad-f9f258000000",
-=======
-        "x-ms-request-id": "0e071a23-801f-0014-287d-053730000000",
->>>>>>> 1814567d
-        "x-ms-version": "2020-06-12"
-      },
-      "ResponseBody": []
-    },
-    {
-      "RequestUri": "https://seannse.blob.core.windows.net/test-filesystem-0b1a64aa-caf9-b4d5-db12-ec38039a8489/test-directory-3c196675-dd0f-b931-b934-30fb3aa1c6f0/test-directory-c54f8903-91c0-d6b7-5509-9922db6f4364",
+        "x-ms-client-request-id": "92b1941e-0f18-8af0-77f6-de674af58755",
+        "x-ms-date": "Fri, 19 Feb 2021 18:59:54 GMT",
+        "x-ms-return-client-request-id": "true",
+        "x-ms-version": "2020-06-12"
+      },
+      "RequestBody": null,
+      "StatusCode": 201,
+      "ResponseHeaders": {
+        "Content-Length": "0",
+        "Date": "Fri, 19 Feb 2021 18:59:53 GMT",
+        "ETag": "\u00220x8D8D5088AFA47B1\u0022",
+        "Last-Modified": "Fri, 19 Feb 2021 18:59:54 GMT",
+        "Server": [
+          "Windows-Azure-Blob/1.0",
+          "Microsoft-HTTPAPI/2.0"
+        ],
+        "x-ms-client-request-id": "92b1941e-0f18-8af0-77f6-de674af58755",
+        "x-ms-request-id": "cb1164e9-b01e-006d-26f1-06cb14000000",
+        "x-ms-version": "2020-06-12"
+      },
+      "ResponseBody": []
+    },
+    {
+      "RequestUri": "https://seannse.dfs.core.windows.net/test-filesystem-e3648843-7330-5c7c-601f-145b36194602/test-directory-e1d17990-9116-a44c-6684-62f78ab6a6f6?resource=directory",
+      "RequestMethod": "PUT",
+      "RequestHeaders": {
+        "Accept": "application/json",
+        "Authorization": "Sanitized",
+        "traceparent": "00-8325a05b6805844bb1b44714f424ef5b-c48a577962dc8e44-00",
+        "User-Agent": [
+          "azsdk-net-Storage.Files.DataLake/12.7.0-alpha.20210219.1",
+          "(.NET 5.0.3; Microsoft Windows 10.0.19041)"
+        ],
+        "x-ms-client-request-id": "3c3593b2-7798-8c50-480d-2c94acf800c0",
+        "x-ms-date": "Fri, 19 Feb 2021 18:59:54 GMT",
+        "x-ms-return-client-request-id": "true",
+        "x-ms-version": "2020-06-12"
+      },
+      "RequestBody": null,
+      "StatusCode": 201,
+      "ResponseHeaders": {
+        "Content-Length": "0",
+        "Date": "Fri, 19 Feb 2021 18:59:53 GMT",
+        "ETag": "\u00220x8D8D5088B093664\u0022",
+        "Last-Modified": "Fri, 19 Feb 2021 18:59:54 GMT",
+        "Server": [
+          "Windows-Azure-HDFS/1.0",
+          "Microsoft-HTTPAPI/2.0"
+        ],
+        "x-ms-client-request-id": "3c3593b2-7798-8c50-480d-2c94acf800c0",
+        "x-ms-request-id": "da83793e-a01f-0061-6ef1-065c1c000000",
+        "x-ms-version": "2020-06-12"
+      },
+      "ResponseBody": []
+    },
+    {
+      "RequestUri": "https://seannse.dfs.core.windows.net/test-filesystem-e3648843-7330-5c7c-601f-145b36194602/test-directory-e1d17990-9116-a44c-6684-62f78ab6a6f6/test-directory-9da0e850-e5b8-ddee-8f46-c12b578de3ad?resource=directory",
+      "RequestMethod": "PUT",
+      "RequestHeaders": {
+        "Accept": "application/json",
+        "Authorization": "Sanitized",
+        "User-Agent": [
+          "azsdk-net-Storage.Files.DataLake/12.7.0-alpha.20210219.1",
+          "(.NET 5.0.3; Microsoft Windows 10.0.19041)"
+        ],
+        "x-ms-client-request-id": "d96d79e9-f718-ccd2-a458-ac51b52435ba",
+        "x-ms-date": "Fri, 19 Feb 2021 18:59:54 GMT",
+        "x-ms-return-client-request-id": "true",
+        "x-ms-version": "2020-06-12"
+      },
+      "RequestBody": null,
+      "StatusCode": 201,
+      "ResponseHeaders": {
+        "Content-Length": "0",
+        "Date": "Fri, 19 Feb 2021 18:59:54 GMT",
+        "ETag": "\u00220x8D8D5088B14EB3F\u0022",
+        "Last-Modified": "Fri, 19 Feb 2021 18:59:54 GMT",
+        "Server": [
+          "Windows-Azure-HDFS/1.0",
+          "Microsoft-HTTPAPI/2.0"
+        ],
+        "x-ms-client-request-id": "d96d79e9-f718-ccd2-a458-ac51b52435ba",
+        "x-ms-request-id": "da837944-a01f-0061-74f1-065c1c000000",
+        "x-ms-version": "2020-06-12"
+      },
+      "ResponseBody": []
+    },
+    {
+      "RequestUri": "https://seannse.blob.core.windows.net/test-filesystem-e3648843-7330-5c7c-601f-145b36194602/test-directory-e1d17990-9116-a44c-6684-62f78ab6a6f6/test-directory-9da0e850-e5b8-ddee-8f46-c12b578de3ad",
       "RequestMethod": "HEAD",
       "RequestHeaders": {
         "Accept": "application/xml",
         "Authorization": "Sanitized",
         "User-Agent": [
-<<<<<<< HEAD
-          "azsdk-net-Storage.Files.DataLake/12.7.0-alpha.20210202.1",
-          "(.NET 5.0.2; Microsoft Windows 10.0.19042)"
-        ],
-        "x-ms-client-request-id": "331dab07-57b0-175e-db65-e3fa0c580176",
-        "x-ms-date": "Tue, 02 Feb 2021 21:50:50 GMT",
-=======
-          "azsdk-net-Storage.Files.DataLake/12.7.0-alpha.20210217.1",
-          "(.NET 5.0.3; Microsoft Windows 10.0.19042)"
-        ],
-        "x-ms-client-request-id": "331dab07-57b0-175e-db65-e3fa0c580176",
-        "x-ms-date": "Wed, 17 Feb 2021 22:38:47 GMT",
->>>>>>> 1814567d
+          "azsdk-net-Storage.Files.DataLake/12.7.0-alpha.20210219.1",
+          "(.NET 5.0.3; Microsoft Windows 10.0.19041)"
+        ],
+        "x-ms-client-request-id": "de419a67-0a1f-f795-0578-5228bc0b9a39",
+        "x-ms-date": "Fri, 19 Feb 2021 18:59:55 GMT",
         "x-ms-return-client-request-id": "true",
         "x-ms-version": "2020-06-12"
       },
@@ -986,15 +624,9 @@
         "Accept-Ranges": "bytes",
         "Content-Length": "0",
         "Content-Type": "application/octet-stream",
-<<<<<<< HEAD
-        "Date": "Tue, 02 Feb 2021 21:50:51 GMT",
-        "ETag": "\u00220x8D8C7C49BB30866\u0022",
-        "Last-Modified": "Tue, 02 Feb 2021 21:50:51 GMT",
-=======
-        "Date": "Wed, 17 Feb 2021 22:38:46 GMT",
-        "ETag": "\u00220x8D8D394CA4E292C\u0022",
-        "Last-Modified": "Wed, 17 Feb 2021 22:38:47 GMT",
->>>>>>> 1814567d
+        "Date": "Fri, 19 Feb 2021 18:59:54 GMT",
+        "ETag": "\u00220x8D8D5088B14EB3F\u0022",
+        "Last-Modified": "Fri, 19 Feb 2021 18:59:54 GMT",
         "Server": [
           "Windows-Azure-Blob/1.0",
           "Microsoft-HTTPAPI/2.0"
@@ -1002,51 +634,33 @@
         "x-ms-access-tier": "Hot",
         "x-ms-access-tier-inferred": "true",
         "x-ms-blob-type": "BlockBlob",
-        "x-ms-client-request-id": "331dab07-57b0-175e-db65-e3fa0c580176",
-<<<<<<< HEAD
-        "x-ms-creation-time": "Tue, 02 Feb 2021 21:50:51 GMT",
-=======
-        "x-ms-creation-time": "Wed, 17 Feb 2021 22:38:47 GMT",
->>>>>>> 1814567d
+        "x-ms-client-request-id": "de419a67-0a1f-f795-0578-5228bc0b9a39",
+        "x-ms-creation-time": "Fri, 19 Feb 2021 18:59:54 GMT",
         "x-ms-group": "$superuser",
         "x-ms-lease-state": "available",
         "x-ms-lease-status": "unlocked",
         "x-ms-meta-hdi_isfolder": "true",
         "x-ms-owner": "$superuser",
         "x-ms-permissions": "rwxr-x---",
-<<<<<<< HEAD
-        "x-ms-request-id": "47189558-101e-004b-57ad-f9830c000000",
-=======
-        "x-ms-request-id": "52cebcd7-b01e-000f-187d-050933000000",
->>>>>>> 1814567d
+        "x-ms-request-id": "cb116534-b01e-006d-6df1-06cb14000000",
         "x-ms-server-encrypted": "true",
         "x-ms-version": "2020-06-12"
       },
       "ResponseBody": []
     },
     {
-      "RequestUri": "https://seannse.dfs.core.windows.net/test-filesystem-0b1a64aa-caf9-b4d5-db12-ec38039a8489/test-directory-3c196675-dd0f-b931-b934-30fb3aa1c6f0/test-directory-c54f8903-91c0-d6b7-5509-9922db6f4364?resource=directory",
-      "RequestMethod": "PUT",
-      "RequestHeaders": {
-        "Accept": "application/json",
-        "Authorization": "Sanitized",
-<<<<<<< HEAD
-        "If-None-Match": "\u00220x8D8C7C49BB30866\u0022",
-        "User-Agent": [
-          "azsdk-net-Storage.Files.DataLake/12.7.0-alpha.20210202.1",
-          "(.NET 5.0.2; Microsoft Windows 10.0.19042)"
-        ],
-        "x-ms-client-request-id": "8ac0a884-3bed-73d9-6969-0ce7d27db710",
-        "x-ms-date": "Tue, 02 Feb 2021 21:50:50 GMT",
-=======
-        "If-None-Match": "0x8D8D394CA4E292C",
-        "User-Agent": [
-          "azsdk-net-Storage.Files.DataLake/12.7.0-alpha.20210217.1",
-          "(.NET 5.0.3; Microsoft Windows 10.0.19042)"
-        ],
-        "x-ms-client-request-id": "8ac0a884-3bed-73d9-6969-0ce7d27db710",
-        "x-ms-date": "Wed, 17 Feb 2021 22:38:47 GMT",
->>>>>>> 1814567d
+      "RequestUri": "https://seannse.dfs.core.windows.net/test-filesystem-e3648843-7330-5c7c-601f-145b36194602/test-directory-e1d17990-9116-a44c-6684-62f78ab6a6f6/test-directory-9da0e850-e5b8-ddee-8f46-c12b578de3ad?resource=directory",
+      "RequestMethod": "PUT",
+      "RequestHeaders": {
+        "Accept": "application/json",
+        "Authorization": "Sanitized",
+        "If-None-Match": "0x8D8D5088B14EB3F",
+        "User-Agent": [
+          "azsdk-net-Storage.Files.DataLake/12.7.0-alpha.20210219.1",
+          "(.NET 5.0.3; Microsoft Windows 10.0.19041)"
+        ],
+        "x-ms-client-request-id": "1aea7302-57e2-209a-e9ad-cf3ab6162a7e",
+        "x-ms-date": "Fri, 19 Feb 2021 18:59:55 GMT",
         "x-ms-return-client-request-id": "true",
         "x-ms-version": "2020-06-12"
       },
@@ -1055,58 +669,36 @@
       "ResponseHeaders": {
         "Content-Length": "200",
         "Content-Type": "application/json; charset=utf-8",
-<<<<<<< HEAD
-        "Date": "Tue, 02 Feb 2021 21:50:51 GMT",
-=======
-        "Date": "Wed, 17 Feb 2021 22:38:47 GMT",
->>>>>>> 1814567d
-        "Server": [
-          "Windows-Azure-HDFS/1.0",
-          "Microsoft-HTTPAPI/2.0"
-        ],
-        "x-ms-client-request-id": "8ac0a884-3bed-73d9-6969-0ce7d27db710",
+        "Date": "Fri, 19 Feb 2021 18:59:54 GMT",
+        "Server": [
+          "Windows-Azure-HDFS/1.0",
+          "Microsoft-HTTPAPI/2.0"
+        ],
+        "x-ms-client-request-id": "1aea7302-57e2-209a-e9ad-cf3ab6162a7e",
         "x-ms-error-code": "ConditionNotMet",
-<<<<<<< HEAD
-        "x-ms-request-id": "8e76442a-801f-0004-31ad-f9f258000000",
-=======
-        "x-ms-request-id": "0e071a60-801f-0014-657d-053730000000",
->>>>>>> 1814567d
+        "x-ms-request-id": "da837954-a01f-0061-04f1-065c1c000000",
         "x-ms-version": "2020-06-12"
       },
       "ResponseBody": {
         "error": {
           "code": "ConditionNotMet",
-<<<<<<< HEAD
-          "message": "The condition specified using HTTP conditional header(s) is not met.\nRequestId:8e76442a-801f-0004-31ad-f9f258000000\nTime:2021-02-02T21:50:51.4662304Z"
-=======
-          "message": "The condition specified using HTTP conditional header(s) is not met.\nRequestId:0e071a60-801f-0014-657d-053730000000\nTime:2021-02-17T22:38:47.7345085Z"
->>>>>>> 1814567d
+          "message": "The condition specified using HTTP conditional header(s) is not met.\nRequestId:da837954-a01f-0061-04f1-065c1c000000\nTime:2021-02-19T18:59:54.4262059Z"
         }
       }
     },
     {
-      "RequestUri": "https://seannse.blob.core.windows.net/test-filesystem-0b1a64aa-caf9-b4d5-db12-ec38039a8489?restype=container",
+      "RequestUri": "https://seannse.blob.core.windows.net/test-filesystem-e3648843-7330-5c7c-601f-145b36194602?restype=container",
       "RequestMethod": "DELETE",
       "RequestHeaders": {
         "Accept": "application/xml",
         "Authorization": "Sanitized",
-<<<<<<< HEAD
-        "traceparent": "00-075d92453122284aaec6f9fce29dafd5-fe72830e7fd34e4e-00",
-        "User-Agent": [
-          "azsdk-net-Storage.Files.DataLake/12.7.0-alpha.20210202.1",
-          "(.NET 5.0.2; Microsoft Windows 10.0.19042)"
-        ],
-        "x-ms-client-request-id": "64758715-7698-1a89-7b83-41e20cb87cb3",
-        "x-ms-date": "Tue, 02 Feb 2021 21:50:50 GMT",
-=======
-        "traceparent": "00-bc474847d83a74468622fe8b376f49ca-69bd2066d4a27949-00",
-        "User-Agent": [
-          "azsdk-net-Storage.Files.DataLake/12.7.0-alpha.20210217.1",
-          "(.NET 5.0.3; Microsoft Windows 10.0.19042)"
-        ],
-        "x-ms-client-request-id": "64758715-7698-1a89-7b83-41e20cb87cb3",
-        "x-ms-date": "Wed, 17 Feb 2021 22:38:47 GMT",
->>>>>>> 1814567d
+        "traceparent": "00-9a2b5dec5936f847bd16323157aa1e51-d1dacbdb250d8b4b-00",
+        "User-Agent": [
+          "azsdk-net-Storage.Files.DataLake/12.7.0-alpha.20210219.1",
+          "(.NET 5.0.3; Microsoft Windows 10.0.19041)"
+        ],
+        "x-ms-client-request-id": "49264139-7f21-2357-030f-20033a382923",
+        "x-ms-date": "Fri, 19 Feb 2021 18:59:55 GMT",
         "x-ms-return-client-request-id": "true",
         "x-ms-version": "2020-06-12"
       },
@@ -1114,204 +706,129 @@
       "StatusCode": 202,
       "ResponseHeaders": {
         "Content-Length": "0",
-<<<<<<< HEAD
-        "Date": "Tue, 02 Feb 2021 21:50:51 GMT",
-=======
-        "Date": "Wed, 17 Feb 2021 22:38:47 GMT",
->>>>>>> 1814567d
-        "Server": [
-          "Windows-Azure-Blob/1.0",
-          "Microsoft-HTTPAPI/2.0"
-        ],
-        "x-ms-client-request-id": "64758715-7698-1a89-7b83-41e20cb87cb3",
-<<<<<<< HEAD
-        "x-ms-request-id": "4718963d-101e-004b-2cad-f9830c000000",
-=======
-        "x-ms-request-id": "52cebd0a-b01e-000f-4a7d-050933000000",
->>>>>>> 1814567d
-        "x-ms-version": "2020-06-12"
-      },
-      "ResponseBody": []
-    },
-    {
-      "RequestUri": "https://seannse.blob.core.windows.net/test-filesystem-9cd57142-f3a9-cb5e-6cd2-7f1e38239ef6?restype=container",
-      "RequestMethod": "PUT",
-      "RequestHeaders": {
-        "Accept": "application/xml",
-        "Authorization": "Sanitized",
-<<<<<<< HEAD
-        "traceparent": "00-ec343b00b3a1d944a0406604bbb50cab-af4a66203307da40-00",
-        "User-Agent": [
-          "azsdk-net-Storage.Files.DataLake/12.7.0-alpha.20210202.1",
-          "(.NET 5.0.2; Microsoft Windows 10.0.19042)"
+        "Date": "Fri, 19 Feb 2021 18:59:54 GMT",
+        "Server": [
+          "Windows-Azure-Blob/1.0",
+          "Microsoft-HTTPAPI/2.0"
+        ],
+        "x-ms-client-request-id": "49264139-7f21-2357-030f-20033a382923",
+        "x-ms-request-id": "cb11656b-b01e-006d-22f1-06cb14000000",
+        "x-ms-version": "2020-06-12"
+      },
+      "ResponseBody": []
+    },
+    {
+      "RequestUri": "https://seannse.blob.core.windows.net/test-filesystem-b211d05c-503b-b7ad-ea8c-f280b201641b?restype=container",
+      "RequestMethod": "PUT",
+      "RequestHeaders": {
+        "Accept": "application/xml",
+        "Authorization": "Sanitized",
+        "traceparent": "00-451b4ddafa20534cbf5f8bdbb944ce55-41d755ceba7a9247-00",
+        "User-Agent": [
+          "azsdk-net-Storage.Files.DataLake/12.7.0-alpha.20210219.1",
+          "(.NET 5.0.3; Microsoft Windows 10.0.19041)"
         ],
         "x-ms-blob-public-access": "container",
-        "x-ms-client-request-id": "63735052-129d-21e3-29a9-f8c5f76ae257",
-        "x-ms-date": "Tue, 02 Feb 2021 21:50:51 GMT",
-=======
-        "traceparent": "00-4addb82b206b454788809df45546a574-f89b54cc2b606f43-00",
-        "User-Agent": [
-          "azsdk-net-Storage.Files.DataLake/12.7.0-alpha.20210217.1",
-          "(.NET 5.0.3; Microsoft Windows 10.0.19042)"
-        ],
-        "x-ms-blob-public-access": "container",
-        "x-ms-client-request-id": "63735052-129d-21e3-29a9-f8c5f76ae257",
-        "x-ms-date": "Wed, 17 Feb 2021 22:38:48 GMT",
->>>>>>> 1814567d
-        "x-ms-return-client-request-id": "true",
-        "x-ms-version": "2020-06-12"
-      },
-      "RequestBody": null,
-      "StatusCode": 201,
-      "ResponseHeaders": {
-        "Content-Length": "0",
-<<<<<<< HEAD
-        "Date": "Tue, 02 Feb 2021 21:50:51 GMT",
-        "ETag": "\u00220x8D8C7C49C1AC43E\u0022",
-        "Last-Modified": "Tue, 02 Feb 2021 21:50:51 GMT",
-=======
-        "Date": "Wed, 17 Feb 2021 22:38:47 GMT",
-        "ETag": "\u00220x8D8D394CAB07A1F\u0022",
-        "Last-Modified": "Wed, 17 Feb 2021 22:38:48 GMT",
->>>>>>> 1814567d
-        "Server": [
-          "Windows-Azure-Blob/1.0",
-          "Microsoft-HTTPAPI/2.0"
-        ],
-        "x-ms-client-request-id": "63735052-129d-21e3-29a9-f8c5f76ae257",
-<<<<<<< HEAD
-        "x-ms-request-id": "8ce4a250-b01e-0042-7fad-f9c6df000000",
-=======
-        "x-ms-request-id": "57422733-201e-0050-197d-05bd0f000000",
->>>>>>> 1814567d
-        "x-ms-version": "2020-06-12"
-      },
-      "ResponseBody": []
-    },
-    {
-      "RequestUri": "https://seannse.dfs.core.windows.net/test-filesystem-9cd57142-f3a9-cb5e-6cd2-7f1e38239ef6/test-directory-8d284ae5-31e5-efab-f934-582012e55411?resource=directory",
-      "RequestMethod": "PUT",
-      "RequestHeaders": {
-        "Accept": "application/json",
-        "Authorization": "Sanitized",
-<<<<<<< HEAD
-        "traceparent": "00-4206affe5b7c8b4ab783af2410b9e831-29c949eb38265445-00",
-        "User-Agent": [
-          "azsdk-net-Storage.Files.DataLake/12.7.0-alpha.20210202.1",
-          "(.NET 5.0.2; Microsoft Windows 10.0.19042)"
-        ],
-        "x-ms-client-request-id": "2c9489a6-5332-206c-a483-6a68b9c30e43",
-        "x-ms-date": "Tue, 02 Feb 2021 21:50:51 GMT",
-=======
-        "traceparent": "00-f3bdf46231498d4c89ffc1b3c2339ad4-ba7f24ada6e3ed45-00",
-        "User-Agent": [
-          "azsdk-net-Storage.Files.DataLake/12.7.0-alpha.20210217.1",
-          "(.NET 5.0.3; Microsoft Windows 10.0.19042)"
-        ],
-        "x-ms-client-request-id": "2c9489a6-5332-206c-a483-6a68b9c30e43",
-        "x-ms-date": "Wed, 17 Feb 2021 22:38:48 GMT",
->>>>>>> 1814567d
-        "x-ms-return-client-request-id": "true",
-        "x-ms-version": "2020-06-12"
-      },
-      "RequestBody": null,
-      "StatusCode": 201,
-      "ResponseHeaders": {
-        "Content-Length": "0",
-<<<<<<< HEAD
-        "Date": "Tue, 02 Feb 2021 21:50:51 GMT",
-        "ETag": "\u00220x8D8C7C49C531215\u0022",
-        "Last-Modified": "Tue, 02 Feb 2021 21:50:52 GMT",
-=======
-        "Date": "Wed, 17 Feb 2021 22:38:48 GMT",
-        "ETag": "\u00220x8D8D394CAE6A6AF\u0022",
-        "Last-Modified": "Wed, 17 Feb 2021 22:38:48 GMT",
->>>>>>> 1814567d
-        "Server": [
-          "Windows-Azure-HDFS/1.0",
-          "Microsoft-HTTPAPI/2.0"
-        ],
-        "x-ms-client-request-id": "2c9489a6-5332-206c-a483-6a68b9c30e43",
-<<<<<<< HEAD
-        "x-ms-request-id": "f8b0ca06-d01f-007b-62ad-f93dc3000000",
-=======
-        "x-ms-request-id": "509eb3d2-301f-002e-3a7d-052d48000000",
->>>>>>> 1814567d
-        "x-ms-version": "2020-06-12"
-      },
-      "ResponseBody": []
-    },
-    {
-      "RequestUri": "https://seannse.dfs.core.windows.net/test-filesystem-9cd57142-f3a9-cb5e-6cd2-7f1e38239ef6/test-directory-8d284ae5-31e5-efab-f934-582012e55411/test-directory-cbd3e655-fa9e-aaa7-f080-f0340f4c9445?resource=directory",
-      "RequestMethod": "PUT",
-      "RequestHeaders": {
-        "Accept": "application/json",
-        "Authorization": "Sanitized",
-        "User-Agent": [
-<<<<<<< HEAD
-          "azsdk-net-Storage.Files.DataLake/12.7.0-alpha.20210202.1",
-          "(.NET 5.0.2; Microsoft Windows 10.0.19042)"
-        ],
-        "x-ms-client-request-id": "7509dda2-dedf-ac39-e1ea-3bb263381157",
-        "x-ms-date": "Tue, 02 Feb 2021 21:50:51 GMT",
-=======
-          "azsdk-net-Storage.Files.DataLake/12.7.0-alpha.20210217.1",
-          "(.NET 5.0.3; Microsoft Windows 10.0.19042)"
-        ],
-        "x-ms-client-request-id": "7509dda2-dedf-ac39-e1ea-3bb263381157",
-        "x-ms-date": "Wed, 17 Feb 2021 22:38:48 GMT",
->>>>>>> 1814567d
-        "x-ms-return-client-request-id": "true",
-        "x-ms-version": "2020-06-12"
-      },
-      "RequestBody": null,
-      "StatusCode": 201,
-      "ResponseHeaders": {
-        "Content-Length": "0",
-<<<<<<< HEAD
-        "Date": "Tue, 02 Feb 2021 21:50:51 GMT",
-        "ETag": "\u00220x8D8C7C49C611E39\u0022",
-        "Last-Modified": "Tue, 02 Feb 2021 21:50:52 GMT",
-=======
-        "Date": "Wed, 17 Feb 2021 22:38:48 GMT",
-        "ETag": "\u00220x8D8D394CAF4F30F\u0022",
-        "Last-Modified": "Wed, 17 Feb 2021 22:38:48 GMT",
->>>>>>> 1814567d
-        "Server": [
-          "Windows-Azure-HDFS/1.0",
-          "Microsoft-HTTPAPI/2.0"
-        ],
-        "x-ms-client-request-id": "7509dda2-dedf-ac39-e1ea-3bb263381157",
-<<<<<<< HEAD
-        "x-ms-request-id": "f8b0ca0e-d01f-007b-69ad-f93dc3000000",
-=======
-        "x-ms-request-id": "509eb3df-301f-002e-477d-052d48000000",
->>>>>>> 1814567d
-        "x-ms-version": "2020-06-12"
-      },
-      "ResponseBody": []
-    },
-    {
-      "RequestUri": "https://seannse.dfs.core.windows.net/test-filesystem-9cd57142-f3a9-cb5e-6cd2-7f1e38239ef6/test-directory-8d284ae5-31e5-efab-f934-582012e55411/test-directory-cbd3e655-fa9e-aaa7-f080-f0340f4c9445?resource=directory",
-      "RequestMethod": "PUT",
-      "RequestHeaders": {
-        "Accept": "application/json",
-        "Authorization": "Sanitized",
-        "User-Agent": [
-<<<<<<< HEAD
-          "azsdk-net-Storage.Files.DataLake/12.7.0-alpha.20210202.1",
-          "(.NET 5.0.2; Microsoft Windows 10.0.19042)"
-        ],
-        "x-ms-client-request-id": "31911791-1e43-ac66-46cd-a766eb2d3b87",
-        "x-ms-date": "Tue, 02 Feb 2021 21:50:51 GMT",
-=======
-          "azsdk-net-Storage.Files.DataLake/12.7.0-alpha.20210217.1",
-          "(.NET 5.0.3; Microsoft Windows 10.0.19042)"
-        ],
-        "x-ms-client-request-id": "31911791-1e43-ac66-46cd-a766eb2d3b87",
-        "x-ms-date": "Wed, 17 Feb 2021 22:38:48 GMT",
->>>>>>> 1814567d
-        "x-ms-lease-id": "b5fa05e8-645b-56df-5ae6-2b02499fd81a",
+        "x-ms-client-request-id": "eb3c8137-8cbc-e800-936e-5f958dd67001",
+        "x-ms-date": "Fri, 19 Feb 2021 18:59:55 GMT",
+        "x-ms-return-client-request-id": "true",
+        "x-ms-version": "2020-06-12"
+      },
+      "RequestBody": null,
+      "StatusCode": 201,
+      "ResponseHeaders": {
+        "Content-Length": "0",
+        "Date": "Fri, 19 Feb 2021 18:59:54 GMT",
+        "ETag": "\u00220x8D8D5088B42CF44\u0022",
+        "Last-Modified": "Fri, 19 Feb 2021 18:59:54 GMT",
+        "Server": [
+          "Windows-Azure-Blob/1.0",
+          "Microsoft-HTTPAPI/2.0"
+        ],
+        "x-ms-client-request-id": "eb3c8137-8cbc-e800-936e-5f958dd67001",
+        "x-ms-request-id": "cb116583-b01e-006d-36f1-06cb14000000",
+        "x-ms-version": "2020-06-12"
+      },
+      "ResponseBody": []
+    },
+    {
+      "RequestUri": "https://seannse.dfs.core.windows.net/test-filesystem-b211d05c-503b-b7ad-ea8c-f280b201641b/test-directory-a79504ab-b436-7b32-72da-03d166598b65?resource=directory",
+      "RequestMethod": "PUT",
+      "RequestHeaders": {
+        "Accept": "application/json",
+        "Authorization": "Sanitized",
+        "traceparent": "00-c5dbf53aba71c54b90c2c39c3a5d6545-07e88852836d2145-00",
+        "User-Agent": [
+          "azsdk-net-Storage.Files.DataLake/12.7.0-alpha.20210219.1",
+          "(.NET 5.0.3; Microsoft Windows 10.0.19041)"
+        ],
+        "x-ms-client-request-id": "27a8e8f9-7bef-83b9-4ec0-78e1882e823a",
+        "x-ms-date": "Fri, 19 Feb 2021 18:59:55 GMT",
+        "x-ms-return-client-request-id": "true",
+        "x-ms-version": "2020-06-12"
+      },
+      "RequestBody": null,
+      "StatusCode": 201,
+      "ResponseHeaders": {
+        "Content-Length": "0",
+        "Date": "Fri, 19 Feb 2021 18:59:54 GMT",
+        "ETag": "\u00220x8D8D5088B525D6A\u0022",
+        "Last-Modified": "Fri, 19 Feb 2021 18:59:54 GMT",
+        "Server": [
+          "Windows-Azure-HDFS/1.0",
+          "Microsoft-HTTPAPI/2.0"
+        ],
+        "x-ms-client-request-id": "27a8e8f9-7bef-83b9-4ec0-78e1882e823a",
+        "x-ms-request-id": "da83796a-a01f-0061-19f1-065c1c000000",
+        "x-ms-version": "2020-06-12"
+      },
+      "ResponseBody": []
+    },
+    {
+      "RequestUri": "https://seannse.dfs.core.windows.net/test-filesystem-b211d05c-503b-b7ad-ea8c-f280b201641b/test-directory-a79504ab-b436-7b32-72da-03d166598b65/test-directory-8a2bfae3-3e8c-323c-a5b3-141dd2b0faaa?resource=directory",
+      "RequestMethod": "PUT",
+      "RequestHeaders": {
+        "Accept": "application/json",
+        "Authorization": "Sanitized",
+        "User-Agent": [
+          "azsdk-net-Storage.Files.DataLake/12.7.0-alpha.20210219.1",
+          "(.NET 5.0.3; Microsoft Windows 10.0.19041)"
+        ],
+        "x-ms-client-request-id": "879ea796-1f9c-ba4b-ac76-813c679bb19d",
+        "x-ms-date": "Fri, 19 Feb 2021 18:59:55 GMT",
+        "x-ms-return-client-request-id": "true",
+        "x-ms-version": "2020-06-12"
+      },
+      "RequestBody": null,
+      "StatusCode": 201,
+      "ResponseHeaders": {
+        "Content-Length": "0",
+        "Date": "Fri, 19 Feb 2021 18:59:54 GMT",
+        "ETag": "\u00220x8D8D5088B5E2B10\u0022",
+        "Last-Modified": "Fri, 19 Feb 2021 18:59:54 GMT",
+        "Server": [
+          "Windows-Azure-HDFS/1.0",
+          "Microsoft-HTTPAPI/2.0"
+        ],
+        "x-ms-client-request-id": "879ea796-1f9c-ba4b-ac76-813c679bb19d",
+        "x-ms-request-id": "da837976-a01f-0061-25f1-065c1c000000",
+        "x-ms-version": "2020-06-12"
+      },
+      "ResponseBody": []
+    },
+    {
+      "RequestUri": "https://seannse.dfs.core.windows.net/test-filesystem-b211d05c-503b-b7ad-ea8c-f280b201641b/test-directory-a79504ab-b436-7b32-72da-03d166598b65/test-directory-8a2bfae3-3e8c-323c-a5b3-141dd2b0faaa?resource=directory",
+      "RequestMethod": "PUT",
+      "RequestHeaders": {
+        "Accept": "application/json",
+        "Authorization": "Sanitized",
+        "User-Agent": [
+          "azsdk-net-Storage.Files.DataLake/12.7.0-alpha.20210219.1",
+          "(.NET 5.0.3; Microsoft Windows 10.0.19041)"
+        ],
+        "x-ms-client-request-id": "2a87af59-7312-110d-df1e-d13ae23887ae",
+        "x-ms-date": "Fri, 19 Feb 2021 18:59:55 GMT",
+        "x-ms-lease-id": "f8e0d58f-9ed2-d888-363e-32dd768b0113",
         "x-ms-return-client-request-id": "true",
         "x-ms-version": "2020-06-12"
       },
@@ -1320,58 +837,36 @@
       "ResponseHeaders": {
         "Content-Length": "176",
         "Content-Type": "application/json; charset=utf-8",
-<<<<<<< HEAD
-        "Date": "Tue, 02 Feb 2021 21:50:52 GMT",
-=======
-        "Date": "Wed, 17 Feb 2021 22:38:48 GMT",
->>>>>>> 1814567d
-        "Server": [
-          "Windows-Azure-HDFS/1.0",
-          "Microsoft-HTTPAPI/2.0"
-        ],
-        "x-ms-client-request-id": "31911791-1e43-ac66-46cd-a766eb2d3b87",
+        "Date": "Fri, 19 Feb 2021 18:59:54 GMT",
+        "Server": [
+          "Windows-Azure-HDFS/1.0",
+          "Microsoft-HTTPAPI/2.0"
+        ],
+        "x-ms-client-request-id": "2a87af59-7312-110d-df1e-d13ae23887ae",
         "x-ms-error-code": "LeaseNotPresent",
-<<<<<<< HEAD
-        "x-ms-request-id": "f8b0ca18-d01f-007b-71ad-f93dc3000000",
-=======
-        "x-ms-request-id": "509eb3e4-301f-002e-4c7d-052d48000000",
->>>>>>> 1814567d
+        "x-ms-request-id": "da83797d-a01f-0061-2cf1-065c1c000000",
         "x-ms-version": "2020-06-12"
       },
       "ResponseBody": {
         "error": {
           "code": "LeaseNotPresent",
-<<<<<<< HEAD
-          "message": "There is currently no lease on the resource.\nRequestId:f8b0ca18-d01f-007b-71ad-f93dc3000000\nTime:2021-02-02T21:50:52.4922326Z"
-=======
-          "message": "There is currently no lease on the resource.\nRequestId:509eb3e4-301f-002e-4c7d-052d48000000\nTime:2021-02-17T22:38:48.7427254Z"
->>>>>>> 1814567d
+          "message": "There is currently no lease on the resource.\nRequestId:da83797d-a01f-0061-2cf1-065c1c000000\nTime:2021-02-19T18:59:54.8354918Z"
         }
       }
     },
     {
-      "RequestUri": "https://seannse.blob.core.windows.net/test-filesystem-9cd57142-f3a9-cb5e-6cd2-7f1e38239ef6?restype=container",
+      "RequestUri": "https://seannse.blob.core.windows.net/test-filesystem-b211d05c-503b-b7ad-ea8c-f280b201641b?restype=container",
       "RequestMethod": "DELETE",
       "RequestHeaders": {
         "Accept": "application/xml",
         "Authorization": "Sanitized",
-<<<<<<< HEAD
-        "traceparent": "00-6899566b7e4a414d9d50aff6fd54f57f-3bfcc9e7d885cf44-00",
-        "User-Agent": [
-          "azsdk-net-Storage.Files.DataLake/12.7.0-alpha.20210202.1",
-          "(.NET 5.0.2; Microsoft Windows 10.0.19042)"
-        ],
-        "x-ms-client-request-id": "4b203b10-dfa6-d014-be31-f37cdd8c41d9",
-        "x-ms-date": "Tue, 02 Feb 2021 21:50:51 GMT",
-=======
-        "traceparent": "00-928cdd0ecb6f824791ffc488216c80b0-e8ec5a37887d204c-00",
-        "User-Agent": [
-          "azsdk-net-Storage.Files.DataLake/12.7.0-alpha.20210217.1",
-          "(.NET 5.0.3; Microsoft Windows 10.0.19042)"
-        ],
-        "x-ms-client-request-id": "4b203b10-dfa6-d014-be31-f37cdd8c41d9",
-        "x-ms-date": "Wed, 17 Feb 2021 22:38:48 GMT",
->>>>>>> 1814567d
+        "traceparent": "00-2b2535eb2d464a4e9bd5461586afbdbe-f8f5db3c0a30c643-00",
+        "User-Agent": [
+          "azsdk-net-Storage.Files.DataLake/12.7.0-alpha.20210219.1",
+          "(.NET 5.0.3; Microsoft Windows 10.0.19041)"
+        ],
+        "x-ms-client-request-id": "b8e35a45-8613-538b-bf9f-7d37334e9c4c",
+        "x-ms-date": "Fri, 19 Feb 2021 18:59:55 GMT",
         "x-ms-return-client-request-id": "true",
         "x-ms-version": "2020-06-12"
       },
@@ -1379,33 +874,21 @@
       "StatusCode": 202,
       "ResponseHeaders": {
         "Content-Length": "0",
-<<<<<<< HEAD
-        "Date": "Tue, 02 Feb 2021 21:50:52 GMT",
-=======
-        "Date": "Wed, 17 Feb 2021 22:38:48 GMT",
->>>>>>> 1814567d
-        "Server": [
-          "Windows-Azure-Blob/1.0",
-          "Microsoft-HTTPAPI/2.0"
-        ],
-        "x-ms-client-request-id": "4b203b10-dfa6-d014-be31-f37cdd8c41d9",
-<<<<<<< HEAD
-        "x-ms-request-id": "8ce4a302-b01e-0042-0aad-f9c6df000000",
-=======
-        "x-ms-request-id": "5742286b-201e-0050-3c7d-05bd0f000000",
->>>>>>> 1814567d
+        "Date": "Fri, 19 Feb 2021 18:59:54 GMT",
+        "Server": [
+          "Windows-Azure-Blob/1.0",
+          "Microsoft-HTTPAPI/2.0"
+        ],
+        "x-ms-client-request-id": "b8e35a45-8613-538b-bf9f-7d37334e9c4c",
+        "x-ms-request-id": "cb1165e5-b01e-006d-0bf1-06cb14000000",
         "x-ms-version": "2020-06-12"
       },
       "ResponseBody": []
     }
   ],
   "Variables": {
-<<<<<<< HEAD
-    "DateTimeOffsetNow": "2021-02-02T15:50:46.6136429-06:00",
-=======
-    "DateTimeOffsetNow": "2021-02-17T16:38:43.9882956-06:00",
->>>>>>> 1814567d
-    "RandomSeed": "30484300",
+    "DateTimeOffsetNow": "2021-02-19T12:59:53.6046903-06:00",
+    "RandomSeed": "1732839022",
     "Storage_TestConfigHierarchicalNamespace": "NamespaceTenant\nseannse\nU2FuaXRpemVk\nhttps://seannse.blob.core.windows.net\nhttps://seannse.file.core.windows.net\nhttps://seannse.queue.core.windows.net\nhttps://seannse.table.core.windows.net\n\n\n\n\nhttps://seannse-secondary.blob.core.windows.net\nhttps://seannse-secondary.file.core.windows.net\nhttps://seannse-secondary.queue.core.windows.net\nhttps://seannse-secondary.table.core.windows.net\n68390a19-a643-458b-b726-408abf67b4fc\nSanitized\n72f988bf-86f1-41af-91ab-2d7cd011db47\nhttps://login.microsoftonline.com/\nCloud\nBlobEndpoint=https://seannse.blob.core.windows.net/;QueueEndpoint=https://seannse.queue.core.windows.net/;FileEndpoint=https://seannse.file.core.windows.net/;BlobSecondaryEndpoint=https://seannse-secondary.blob.core.windows.net/;QueueSecondaryEndpoint=https://seannse-secondary.queue.core.windows.net/;FileSecondaryEndpoint=https://seannse-secondary.file.core.windows.net/;AccountName=seannse;AccountKey=Sanitized\n"
   }
 }