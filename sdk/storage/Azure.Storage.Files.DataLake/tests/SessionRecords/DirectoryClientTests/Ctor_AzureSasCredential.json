--- conflicted
+++ resolved
@@ -1,30 +1,19 @@
 {
   "Entries": [
     {
-      "RequestUri": "https://seannse.blob.core.windows.net/test-filesystem-f968bdf9-4b3b-d793-46d9-11e83c61fcb3?restype=container",
+      "RequestUri": "https://seannse.blob.core.windows.net/test-filesystem-c181653e-6d48-22f9-03e2-b87bd842d7d7?restype=container",
       "RequestMethod": "PUT",
       "RequestHeaders": {
         "Accept": "application/xml",
         "Authorization": "Sanitized",
-<<<<<<< HEAD
-        "traceparent": "00-aea54a101ef3034abf7e0e36da217486-6b9bc1a06e275743-00",
+        "traceparent": "00-35f26b79ed36bc45a6041b71b385fb47-d02d5189b0b1244a-00",
         "User-Agent": [
-          "azsdk-net-Storage.Files.DataLake/12.7.0-alpha.20210202.1",
-          "(.NET 5.0.2; Microsoft Windows 10.0.19042)"
+          "azsdk-net-Storage.Files.DataLake/12.7.0-alpha.20210219.1",
+          "(.NET 5.0.3; Microsoft Windows 10.0.19041)"
         ],
         "x-ms-blob-public-access": "container",
-        "x-ms-client-request-id": "fceed3b4-09f2-1c11-c3de-9c4ce7d1aea7",
-        "x-ms-date": "Tue, 02 Feb 2021 21:50:55 GMT",
-=======
-        "traceparent": "00-70107904562ea24085dfb4422e23e033-83607d4824466d40-00",
-        "User-Agent": [
-          "azsdk-net-Storage.Files.DataLake/12.7.0-alpha.20210217.1",
-          "(.NET 5.0.3; Microsoft Windows 10.0.19042)"
-        ],
-        "x-ms-blob-public-access": "container",
-        "x-ms-client-request-id": "fceed3b4-09f2-1c11-c3de-9c4ce7d1aea7",
-        "x-ms-date": "Wed, 17 Feb 2021 22:38:51 GMT",
->>>>>>> 1814567d
+        "x-ms-client-request-id": "2eb36620-3d46-c8fb-01da-d21e176532f3",
+        "x-ms-date": "Fri, 19 Feb 2021 18:59:57 GMT",
         "x-ms-return-client-request-id": "true",
         "x-ms-version": "2020-06-12"
       },
@@ -32,53 +21,33 @@
       "StatusCode": 201,
       "ResponseHeaders": {
         "Content-Length": "0",
-<<<<<<< HEAD
-        "Date": "Tue, 02 Feb 2021 21:50:55 GMT",
-        "ETag": "\u00220x8D8C7C49EE61732\u0022",
-        "Last-Modified": "Tue, 02 Feb 2021 21:50:56 GMT",
-=======
-        "Date": "Wed, 17 Feb 2021 22:38:51 GMT",
-        "ETag": "\u00220x8D8D394CCF11D6B\u0022",
-        "Last-Modified": "Wed, 17 Feb 2021 22:38:51 GMT",
->>>>>>> 1814567d
+        "Date": "Fri, 19 Feb 2021 18:59:56 GMT",
+        "ETag": "\u00220x8D8D5088C6B7E6A\u0022",
+        "Last-Modified": "Fri, 19 Feb 2021 18:59:56 GMT",
         "Server": [
           "Windows-Azure-Blob/1.0",
           "Microsoft-HTTPAPI/2.0"
         ],
-        "x-ms-client-request-id": "fceed3b4-09f2-1c11-c3de-9c4ce7d1aea7",
-<<<<<<< HEAD
-        "x-ms-request-id": "6da4aaec-901e-0055-10ad-f96fd4000000",
-=======
-        "x-ms-request-id": "2e40e190-001e-0057-187d-05d16c000000",
->>>>>>> 1814567d
+        "x-ms-client-request-id": "2eb36620-3d46-c8fb-01da-d21e176532f3",
+        "x-ms-request-id": "cb116832-b01e-006d-26f1-06cb14000000",
         "x-ms-version": "2020-06-12"
       },
       "ResponseBody": []
     },
     {
-      "RequestUri": "https://seannse.dfs.core.windows.net/test-filesystem-f968bdf9-4b3b-d793-46d9-11e83c61fcb3/test-directory-7de29fb3-2c76-4031-84e7-67602a4ad405?resource=directory",
+      "RequestUri": "https://seannse.dfs.core.windows.net/test-filesystem-c181653e-6d48-22f9-03e2-b87bd842d7d7/test-directory-e974dfc9-80ba-16c0-0aba-a45d20dd48e6?resource=directory",
       "RequestMethod": "PUT",
       "RequestHeaders": {
         "Accept": "application/json",
         "Authorization": "Sanitized",
         "If-None-Match": "*",
-<<<<<<< HEAD
-        "traceparent": "00-b8256bab3f4dd84e8c21fa27cb895071-01015e89d57e864f-00",
+        "traceparent": "00-07b9ba6771a1c645aac989887e38dc09-0105ac749c739b41-00",
         "User-Agent": [
-          "azsdk-net-Storage.Files.DataLake/12.7.0-alpha.20210202.1",
-          "(.NET 5.0.2; Microsoft Windows 10.0.19042)"
+          "azsdk-net-Storage.Files.DataLake/12.7.0-alpha.20210219.1",
+          "(.NET 5.0.3; Microsoft Windows 10.0.19041)"
         ],
-        "x-ms-client-request-id": "6296792d-f95e-88e1-a2ae-770ba1b1f278",
-        "x-ms-date": "Tue, 02 Feb 2021 21:50:56 GMT",
-=======
-        "traceparent": "00-a1203269829a304681cd76ba2c850c22-c2fc9fb0ec232043-00",
-        "User-Agent": [
-          "azsdk-net-Storage.Files.DataLake/12.7.0-alpha.20210217.1",
-          "(.NET 5.0.3; Microsoft Windows 10.0.19042)"
-        ],
-        "x-ms-client-request-id": "6296792d-f95e-88e1-a2ae-770ba1b1f278",
-        "x-ms-date": "Wed, 17 Feb 2021 22:38:52 GMT",
->>>>>>> 1814567d
+        "x-ms-client-request-id": "fb5159b9-46a7-9fd5-a69d-238c989ea723",
+        "x-ms-date": "Fri, 19 Feb 2021 18:59:57 GMT",
         "x-ms-return-client-request-id": "true",
         "x-ms-version": "2020-06-12"
       },
@@ -86,50 +55,30 @@
       "StatusCode": 201,
       "ResponseHeaders": {
         "Content-Length": "0",
-<<<<<<< HEAD
-        "Date": "Tue, 02 Feb 2021 21:50:56 GMT",
-        "ETag": "\u00220x8D8C7C49F2061A1\u0022",
-        "Last-Modified": "Tue, 02 Feb 2021 21:50:57 GMT",
-=======
-        "Date": "Wed, 17 Feb 2021 22:38:52 GMT",
-        "ETag": "\u00220x8D8D394CD27214B\u0022",
-        "Last-Modified": "Wed, 17 Feb 2021 22:38:52 GMT",
->>>>>>> 1814567d
+        "Date": "Fri, 19 Feb 2021 18:59:56 GMT",
+        "ETag": "\u00220x8D8D5088C7911F4\u0022",
+        "Last-Modified": "Fri, 19 Feb 2021 18:59:56 GMT",
         "Server": [
           "Windows-Azure-HDFS/1.0",
           "Microsoft-HTTPAPI/2.0"
         ],
-        "x-ms-client-request-id": "6296792d-f95e-88e1-a2ae-770ba1b1f278",
-<<<<<<< HEAD
-        "x-ms-request-id": "d915e74c-501f-0017-5ead-f9d654000000",
-=======
-        "x-ms-request-id": "2ef4140e-301f-003e-627d-05e820000000",
->>>>>>> 1814567d
+        "x-ms-client-request-id": "fb5159b9-46a7-9fd5-a69d-238c989ea723",
+        "x-ms-request-id": "da8379f3-a01f-0061-22f1-065c1c000000",
         "x-ms-version": "2020-06-12"
       },
       "ResponseBody": []
     },
     {
-<<<<<<< HEAD
-      "RequestUri": "https://seannse.blob.core.windows.net/test-filesystem-f968bdf9-4b3b-d793-46d9-11e83c61fcb3/test-directory-7de29fb3-2c76-4031-84e7-67602a4ad405?sv=2020-06-12\u0026ss=b\u0026srt=sco\u0026st=2021-02-02T20%3A50%3A55Z\u0026se=2021-02-02T22%3A50%3A55Z\u0026sp=rwdlac\u0026sig=Sanitized",
-      "RequestMethod": "HEAD",
-      "RequestHeaders": {
-        "traceparent": "00-3b3dff5de8f2e54d93a96dafbf620e43-55739810ef759948-00",
-        "User-Agent": [
-          "azsdk-net-Storage.Files.DataLake/12.7.0-alpha.20210202.1",
-          "(.NET 5.0.2; Microsoft Windows 10.0.19042)"
-=======
-      "RequestUri": "https://seannse.blob.core.windows.net/test-filesystem-f968bdf9-4b3b-d793-46d9-11e83c61fcb3/test-directory-7de29fb3-2c76-4031-84e7-67602a4ad405?sv=2020-06-12\u0026ss=b\u0026srt=sco\u0026st=2021-02-17T21%3A38%3A51Z\u0026se=2021-02-17T23%3A38%3A51Z\u0026sp=rwdlac\u0026sig=Sanitized",
+      "RequestUri": "https://seannse.blob.core.windows.net/test-filesystem-c181653e-6d48-22f9-03e2-b87bd842d7d7/test-directory-e974dfc9-80ba-16c0-0aba-a45d20dd48e6?sv=2020-06-12\u0026ss=b\u0026srt=sco\u0026st=2021-02-19T17%3A59%3A57Z\u0026se=2021-02-19T19%3A59%3A57Z\u0026sp=rwdlac\u0026sig=Sanitized",
       "RequestMethod": "HEAD",
       "RequestHeaders": {
         "Accept": "application/xml",
-        "traceparent": "00-9d8c7a1d4673bc4d8043be17f47aa374-929988bafb3ab446-00",
+        "traceparent": "00-7169c22f9d7b394d8a5eb11ef4276f8b-a6cedae5edc91a46-00",
         "User-Agent": [
-          "azsdk-net-Storage.Files.DataLake/12.7.0-alpha.20210217.1",
-          "(.NET 5.0.3; Microsoft Windows 10.0.19042)"
->>>>>>> 1814567d
+          "azsdk-net-Storage.Files.DataLake/12.7.0-alpha.20210219.1",
+          "(.NET 5.0.3; Microsoft Windows 10.0.19041)"
         ],
-        "x-ms-client-request-id": "b132a74d-71b4-68a7-d8ab-c6c488b5ff93",
+        "x-ms-client-request-id": "c6a4ed0a-4d8c-6c3f-52bb-cbf08503c7a7",
         "x-ms-return-client-request-id": "true",
         "x-ms-version": "2020-06-12"
       },
@@ -139,15 +88,9 @@
         "Accept-Ranges": "bytes",
         "Content-Length": "0",
         "Content-Type": "application/octet-stream",
-<<<<<<< HEAD
-        "Date": "Tue, 02 Feb 2021 21:50:57 GMT",
-        "ETag": "\u00220x8D8C7C49F2061A1\u0022",
-        "Last-Modified": "Tue, 02 Feb 2021 21:50:57 GMT",
-=======
-        "Date": "Wed, 17 Feb 2021 22:38:52 GMT",
-        "ETag": "\u00220x8D8D394CD27214B\u0022",
-        "Last-Modified": "Wed, 17 Feb 2021 22:38:52 GMT",
->>>>>>> 1814567d
+        "Date": "Fri, 19 Feb 2021 18:59:56 GMT",
+        "ETag": "\u00220x8D8D5088C7911F4\u0022",
+        "Last-Modified": "Fri, 19 Feb 2021 18:59:56 GMT",
         "Server": [
           "Windows-Azure-Blob/1.0",
           "Microsoft-HTTPAPI/2.0"
@@ -155,51 +98,33 @@
         "x-ms-access-tier": "Hot",
         "x-ms-access-tier-inferred": "true",
         "x-ms-blob-type": "BlockBlob",
-        "x-ms-client-request-id": "b132a74d-71b4-68a7-d8ab-c6c488b5ff93",
-<<<<<<< HEAD
-        "x-ms-creation-time": "Tue, 02 Feb 2021 21:50:57 GMT",
-=======
-        "x-ms-creation-time": "Wed, 17 Feb 2021 22:38:52 GMT",
->>>>>>> 1814567d
+        "x-ms-client-request-id": "c6a4ed0a-4d8c-6c3f-52bb-cbf08503c7a7",
+        "x-ms-creation-time": "Fri, 19 Feb 2021 18:59:56 GMT",
         "x-ms-group": "$superuser",
         "x-ms-lease-state": "available",
         "x-ms-lease-status": "unlocked",
         "x-ms-meta-hdi_isfolder": "true",
         "x-ms-owner": "$superuser",
         "x-ms-permissions": "rwxr-x---",
-<<<<<<< HEAD
-        "x-ms-request-id": "4c1895ec-201e-000d-19ad-f9b78b000000",
-=======
-        "x-ms-request-id": "b7851012-301e-005c-6d7d-052a07000000",
->>>>>>> 1814567d
+        "x-ms-request-id": "cb116877-b01e-006d-68f1-06cb14000000",
         "x-ms-server-encrypted": "true",
         "x-ms-version": "2020-06-12"
       },
       "ResponseBody": []
     },
     {
-      "RequestUri": "https://seannse.blob.core.windows.net/test-filesystem-f968bdf9-4b3b-d793-46d9-11e83c61fcb3?restype=container",
+      "RequestUri": "https://seannse.blob.core.windows.net/test-filesystem-c181653e-6d48-22f9-03e2-b87bd842d7d7?restype=container",
       "RequestMethod": "DELETE",
       "RequestHeaders": {
         "Accept": "application/xml",
         "Authorization": "Sanitized",
-<<<<<<< HEAD
-        "traceparent": "00-cc4b6275efd845459bf445c40b84d784-31358ec132351047-00",
+        "traceparent": "00-67230fefe5ef25428904545f13071204-cc291e62ce70a449-00",
         "User-Agent": [
-          "azsdk-net-Storage.Files.DataLake/12.7.0-alpha.20210202.1",
-          "(.NET 5.0.2; Microsoft Windows 10.0.19042)"
+          "azsdk-net-Storage.Files.DataLake/12.7.0-alpha.20210219.1",
+          "(.NET 5.0.3; Microsoft Windows 10.0.19041)"
         ],
-        "x-ms-client-request-id": "fabdde8a-407f-98c4-ef81-55f27e702a29",
-        "x-ms-date": "Tue, 02 Feb 2021 21:50:56 GMT",
-=======
-        "traceparent": "00-4c1dbfedd276d7418e4ef3a3de251283-88eb647c5604f440-00",
-        "User-Agent": [
-          "azsdk-net-Storage.Files.DataLake/12.7.0-alpha.20210217.1",
-          "(.NET 5.0.3; Microsoft Windows 10.0.19042)"
-        ],
-        "x-ms-client-request-id": "fabdde8a-407f-98c4-ef81-55f27e702a29",
-        "x-ms-date": "Wed, 17 Feb 2021 22:38:52 GMT",
->>>>>>> 1814567d
+        "x-ms-client-request-id": "ab8155dc-e0fa-4497-adfe-9d4ff4749a4b",
+        "x-ms-date": "Fri, 19 Feb 2021 18:59:57 GMT",
         "x-ms-return-client-request-id": "true",
         "x-ms-version": "2020-06-12"
       },
@@ -207,33 +132,21 @@
       "StatusCode": 202,
       "ResponseHeaders": {
         "Content-Length": "0",
-<<<<<<< HEAD
-        "Date": "Tue, 02 Feb 2021 21:50:56 GMT",
-=======
-        "Date": "Wed, 17 Feb 2021 22:38:52 GMT",
->>>>>>> 1814567d
+        "Date": "Fri, 19 Feb 2021 18:59:56 GMT",
         "Server": [
           "Windows-Azure-Blob/1.0",
           "Microsoft-HTTPAPI/2.0"
         ],
-        "x-ms-client-request-id": "fabdde8a-407f-98c4-ef81-55f27e702a29",
-<<<<<<< HEAD
-        "x-ms-request-id": "6da4ac7f-901e-0055-79ad-f96fd4000000",
-=======
-        "x-ms-request-id": "2e40e381-001e-0057-5a7d-05d16c000000",
->>>>>>> 1814567d
+        "x-ms-client-request-id": "ab8155dc-e0fa-4497-adfe-9d4ff4749a4b",
+        "x-ms-request-id": "cb11688c-b01e-006d-7df1-06cb14000000",
         "x-ms-version": "2020-06-12"
       },
       "ResponseBody": []
     }
   ],
   "Variables": {
-<<<<<<< HEAD
-    "DateTimeOffsetNow": "2021-02-02T15:50:55.7241122-06:00",
-=======
-    "DateTimeOffsetNow": "2021-02-17T16:38:51.8327908-06:00",
->>>>>>> 1814567d
-    "RandomSeed": "1099316771",
+    "DateTimeOffsetNow": "2021-02-19T12:59:57.1855040-06:00",
+    "RandomSeed": "759233425",
     "Storage_TestConfigHierarchicalNamespace": "NamespaceTenant\nseannse\nU2FuaXRpemVk\nhttps://seannse.blob.core.windows.net\nhttps://seannse.file.core.windows.net\nhttps://seannse.queue.core.windows.net\nhttps://seannse.table.core.windows.net\n\n\n\n\nhttps://seannse-secondary.blob.core.windows.net\nhttps://seannse-secondary.file.core.windows.net\nhttps://seannse-secondary.queue.core.windows.net\nhttps://seannse-secondary.table.core.windows.net\n68390a19-a643-458b-b726-408abf67b4fc\nSanitized\n72f988bf-86f1-41af-91ab-2d7cd011db47\nhttps://login.microsoftonline.com/\nCloud\nBlobEndpoint=https://seannse.blob.core.windows.net/;QueueEndpoint=https://seannse.queue.core.windows.net/;FileEndpoint=https://seannse.file.core.windows.net/;BlobSecondaryEndpoint=https://seannse-secondary.blob.core.windows.net/;QueueSecondaryEndpoint=https://seannse-secondary.queue.core.windows.net/;FileSecondaryEndpoint=https://seannse-secondary.file.core.windows.net/;AccountName=seannse;AccountKey=Sanitized\n"
   }
 }