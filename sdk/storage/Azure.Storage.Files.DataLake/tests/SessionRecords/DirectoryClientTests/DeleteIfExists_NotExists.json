{
  "Entries": [
    {
      "RequestUri": "https://seannse.blob.core.windows.net/test-filesystem-dd8e07f7-dec2-2433-b2d6-e44cc25cbcbe?restype=container",
      "RequestMethod": "PUT",
      "RequestHeaders": {
        "Accept": "application/xml",
        "Authorization": "Sanitized",
<<<<<<< HEAD
        "traceparent": "00-913d159b10a0e842a2d556c7806bd9ae-3bf41e83bed01b4c-00",
        "User-Agent": [
          "azsdk-net-Storage.Files.DataLake/12.7.0-alpha.20210202.1",
          "(.NET 5.0.2; Microsoft Windows 10.0.19042)"
        ],
        "x-ms-blob-public-access": "container",
        "x-ms-client-request-id": "a598cf00-2cc6-73ec-831a-0eeeb9bcb0a0",
        "x-ms-date": "Tue, 02 Feb 2021 21:51:20 GMT",
=======
        "traceparent": "00-3ad188720b507f4f80abfa44f7b5956e-53e6bb10ec9e0c4e-00",
        "User-Agent": [
          "azsdk-net-Storage.Files.DataLake/12.7.0-alpha.20210217.1",
          "(.NET 5.0.3; Microsoft Windows 10.0.19042)"
        ],
        "x-ms-blob-public-access": "container",
        "x-ms-client-request-id": "a598cf00-2cc6-73ec-831a-0eeeb9bcb0a0",
        "x-ms-date": "Wed, 17 Feb 2021 22:39:14 GMT",
>>>>>>> 1814567d
        "x-ms-return-client-request-id": "true",
        "x-ms-version": "2020-06-12"
      },
      "RequestBody": null,
      "StatusCode": 201,
      "ResponseHeaders": {
        "Content-Length": "0",
<<<<<<< HEAD
        "Date": "Tue, 02 Feb 2021 21:51:21 GMT",
        "ETag": "\u00220x8D8C7C4AD78ABB0\u0022",
        "Last-Modified": "Tue, 02 Feb 2021 21:51:21 GMT",
=======
        "Date": "Wed, 17 Feb 2021 22:39:14 GMT",
        "ETag": "\u00220x8D8D394DA36ABC9\u0022",
        "Last-Modified": "Wed, 17 Feb 2021 22:39:14 GMT",
>>>>>>> 1814567d
        "Server": [
          "Windows-Azure-Blob/1.0",
          "Microsoft-HTTPAPI/2.0"
        ],
        "x-ms-client-request-id": "a598cf00-2cc6-73ec-831a-0eeeb9bcb0a0",
<<<<<<< HEAD
        "x-ms-request-id": "be8e6a9d-701e-00b9-4aad-f97b45000000",
=======
        "x-ms-request-id": "c1cd9bbc-901e-0018-017d-05a038000000",
>>>>>>> 1814567d
        "x-ms-version": "2020-06-12"
      },
      "ResponseBody": []
    },
    {
      "RequestUri": "https://seannse.dfs.core.windows.net/test-filesystem-dd8e07f7-dec2-2433-b2d6-e44cc25cbcbe/test-directory-bab9dff0-ef89-9c3a-f5db-e8b171522827?recursive=true",
      "RequestMethod": "DELETE",
      "RequestHeaders": {
        "Accept": "application/json",
        "Authorization": "Sanitized",
<<<<<<< HEAD
        "traceparent": "00-941ab7f644d09248893da5eabc75a3a5-6c154f0d23256d4c-00",
        "User-Agent": [
          "azsdk-net-Storage.Files.DataLake/12.7.0-alpha.20210202.1",
          "(.NET 5.0.2; Microsoft Windows 10.0.19042)"
        ],
        "x-ms-client-request-id": "1cefcc60-1dd0-10f9-94fb-b0eb433a0130",
        "x-ms-date": "Tue, 02 Feb 2021 21:51:20 GMT",
=======
        "traceparent": "00-18c3d9066ab1bf40bc9307c66b26387c-a0ef4c2ce6a05743-00",
        "User-Agent": [
          "azsdk-net-Storage.Files.DataLake/12.7.0-alpha.20210217.1",
          "(.NET 5.0.3; Microsoft Windows 10.0.19042)"
        ],
        "x-ms-client-request-id": "1cefcc60-1dd0-10f9-94fb-b0eb433a0130",
        "x-ms-date": "Wed, 17 Feb 2021 22:39:14 GMT",
>>>>>>> 1814567d
        "x-ms-return-client-request-id": "true",
        "x-ms-version": "2020-06-12"
      },
      "RequestBody": null,
      "StatusCode": 404,
      "ResponseHeaders": {
        "Content-Length": "163",
        "Content-Type": "application/json; charset=utf-8",
<<<<<<< HEAD
        "Date": "Tue, 02 Feb 2021 21:51:21 GMT",
=======
        "Date": "Wed, 17 Feb 2021 22:39:14 GMT",
>>>>>>> 1814567d
        "Server": [
          "Windows-Azure-HDFS/1.0",
          "Microsoft-HTTPAPI/2.0"
        ],
        "x-ms-client-request-id": "1cefcc60-1dd0-10f9-94fb-b0eb433a0130",
        "x-ms-error-code": "PathNotFound",
<<<<<<< HEAD
        "x-ms-request-id": "9adb339c-b01f-0089-2ead-f9c58a000000",
=======
        "x-ms-request-id": "b220b18a-b01f-0020-777d-0504f8000000",
>>>>>>> 1814567d
        "x-ms-version": "2020-06-12"
      },
      "ResponseBody": {
        "error": {
          "code": "PathNotFound",
<<<<<<< HEAD
          "message": "The specified path does not exist.\nRequestId:9adb339c-b01f-0089-2ead-f9c58a000000\nTime:2021-02-02T21:51:21.4943857Z"
=======
          "message": "The specified path does not exist.\nRequestId:b220b18a-b01f-0020-777d-0504f8000000\nTime:2021-02-17T22:39:14.6565731Z"
>>>>>>> 1814567d
        }
      }
    },
    {
      "RequestUri": "https://seannse.blob.core.windows.net/test-filesystem-dd8e07f7-dec2-2433-b2d6-e44cc25cbcbe?restype=container",
      "RequestMethod": "DELETE",
      "RequestHeaders": {
        "Accept": "application/xml",
        "Authorization": "Sanitized",
<<<<<<< HEAD
        "traceparent": "00-2e065331827c9a49a55eef2ef6fb5da2-54e9c4fe28a40941-00",
        "User-Agent": [
          "azsdk-net-Storage.Files.DataLake/12.7.0-alpha.20210202.1",
          "(.NET 5.0.2; Microsoft Windows 10.0.19042)"
        ],
        "x-ms-client-request-id": "a450b0e2-0b62-e257-663b-5fc8670c63e5",
        "x-ms-date": "Tue, 02 Feb 2021 21:51:20 GMT",
=======
        "traceparent": "00-ea3986bb3cd5294fa37f81f7d5960ded-88b0c9df1f895844-00",
        "User-Agent": [
          "azsdk-net-Storage.Files.DataLake/12.7.0-alpha.20210217.1",
          "(.NET 5.0.3; Microsoft Windows 10.0.19042)"
        ],
        "x-ms-client-request-id": "a450b0e2-0b62-e257-663b-5fc8670c63e5",
        "x-ms-date": "Wed, 17 Feb 2021 22:39:14 GMT",
>>>>>>> 1814567d
        "x-ms-return-client-request-id": "true",
        "x-ms-version": "2020-06-12"
      },
      "RequestBody": null,
      "StatusCode": 202,
      "ResponseHeaders": {
        "Content-Length": "0",
<<<<<<< HEAD
        "Date": "Tue, 02 Feb 2021 21:51:21 GMT",
=======
        "Date": "Wed, 17 Feb 2021 22:39:14 GMT",
>>>>>>> 1814567d
        "Server": [
          "Windows-Azure-Blob/1.0",
          "Microsoft-HTTPAPI/2.0"
        ],
        "x-ms-client-request-id": "a450b0e2-0b62-e257-663b-5fc8670c63e5",
<<<<<<< HEAD
        "x-ms-request-id": "be8e6c60-701e-00b9-52ad-f97b45000000",
=======
        "x-ms-request-id": "c1cd9cab-901e-0018-3a7d-05a038000000",
>>>>>>> 1814567d
        "x-ms-version": "2020-06-12"
      },
      "ResponseBody": []
    }
  ],
  "Variables": {
    "RandomSeed": "998719483",
    "Storage_TestConfigHierarchicalNamespace": "NamespaceTenant\nseannse\nU2FuaXRpemVk\nhttps://seannse.blob.core.windows.net\nhttps://seannse.file.core.windows.net\nhttps://seannse.queue.core.windows.net\nhttps://seannse.table.core.windows.net\n\n\n\n\nhttps://seannse-secondary.blob.core.windows.net\nhttps://seannse-secondary.file.core.windows.net\nhttps://seannse-secondary.queue.core.windows.net\nhttps://seannse-secondary.table.core.windows.net\n68390a19-a643-458b-b726-408abf67b4fc\nSanitized\n72f988bf-86f1-41af-91ab-2d7cd011db47\nhttps://login.microsoftonline.com/\nCloud\nBlobEndpoint=https://seannse.blob.core.windows.net/;QueueEndpoint=https://seannse.queue.core.windows.net/;FileEndpoint=https://seannse.file.core.windows.net/;BlobSecondaryEndpoint=https://seannse-secondary.blob.core.windows.net/;QueueSecondaryEndpoint=https://seannse-secondary.queue.core.windows.net/;FileSecondaryEndpoint=https://seannse-secondary.file.core.windows.net/;AccountName=seannse;AccountKey=Sanitized\n"
  }
}<|MERGE_RESOLUTION|>--- conflicted
+++ resolved
@@ -1,30 +1,19 @@
 {
   "Entries": [
     {
-      "RequestUri": "https://seannse.blob.core.windows.net/test-filesystem-dd8e07f7-dec2-2433-b2d6-e44cc25cbcbe?restype=container",
+      "RequestUri": "https://seannse.blob.core.windows.net/test-filesystem-fb839105-a573-b3e4-26c4-936a71efd67a?restype=container",
       "RequestMethod": "PUT",
       "RequestHeaders": {
         "Accept": "application/xml",
         "Authorization": "Sanitized",
-<<<<<<< HEAD
-        "traceparent": "00-913d159b10a0e842a2d556c7806bd9ae-3bf41e83bed01b4c-00",
+        "traceparent": "00-25e760c9ef0fbe49b39470936bc92fd9-07f2822be0c0c342-00",
         "User-Agent": [
-          "azsdk-net-Storage.Files.DataLake/12.7.0-alpha.20210202.1",
-          "(.NET 5.0.2; Microsoft Windows 10.0.19042)"
+          "azsdk-net-Storage.Files.DataLake/12.7.0-alpha.20210219.1",
+          "(.NET 5.0.3; Microsoft Windows 10.0.19041)"
         ],
         "x-ms-blob-public-access": "container",
-        "x-ms-client-request-id": "a598cf00-2cc6-73ec-831a-0eeeb9bcb0a0",
-        "x-ms-date": "Tue, 02 Feb 2021 21:51:20 GMT",
-=======
-        "traceparent": "00-3ad188720b507f4f80abfa44f7b5956e-53e6bb10ec9e0c4e-00",
-        "User-Agent": [
-          "azsdk-net-Storage.Files.DataLake/12.7.0-alpha.20210217.1",
-          "(.NET 5.0.3; Microsoft Windows 10.0.19042)"
-        ],
-        "x-ms-blob-public-access": "container",
-        "x-ms-client-request-id": "a598cf00-2cc6-73ec-831a-0eeeb9bcb0a0",
-        "x-ms-date": "Wed, 17 Feb 2021 22:39:14 GMT",
->>>>>>> 1814567d
+        "x-ms-client-request-id": "5639a3f3-a31a-abc8-4103-538bb0f5f6bd",
+        "x-ms-date": "Fri, 19 Feb 2021 19:00:05 GMT",
         "x-ms-return-client-request-id": "true",
         "x-ms-version": "2020-06-12"
       },
@@ -32,52 +21,32 @@
       "StatusCode": 201,
       "ResponseHeaders": {
         "Content-Length": "0",
-<<<<<<< HEAD
-        "Date": "Tue, 02 Feb 2021 21:51:21 GMT",
-        "ETag": "\u00220x8D8C7C4AD78ABB0\u0022",
-        "Last-Modified": "Tue, 02 Feb 2021 21:51:21 GMT",
-=======
-        "Date": "Wed, 17 Feb 2021 22:39:14 GMT",
-        "ETag": "\u00220x8D8D394DA36ABC9\u0022",
-        "Last-Modified": "Wed, 17 Feb 2021 22:39:14 GMT",
->>>>>>> 1814567d
+        "Date": "Fri, 19 Feb 2021 19:00:04 GMT",
+        "ETag": "\u00220x8D8D508918E08C7\u0022",
+        "Last-Modified": "Fri, 19 Feb 2021 19:00:05 GMT",
         "Server": [
           "Windows-Azure-Blob/1.0",
           "Microsoft-HTTPAPI/2.0"
         ],
-        "x-ms-client-request-id": "a598cf00-2cc6-73ec-831a-0eeeb9bcb0a0",
-<<<<<<< HEAD
-        "x-ms-request-id": "be8e6a9d-701e-00b9-4aad-f97b45000000",
-=======
-        "x-ms-request-id": "c1cd9bbc-901e-0018-017d-05a038000000",
->>>>>>> 1814567d
+        "x-ms-client-request-id": "5639a3f3-a31a-abc8-4103-538bb0f5f6bd",
+        "x-ms-request-id": "cb11781b-b01e-006d-65f1-06cb14000000",
         "x-ms-version": "2020-06-12"
       },
       "ResponseBody": []
     },
     {
-      "RequestUri": "https://seannse.dfs.core.windows.net/test-filesystem-dd8e07f7-dec2-2433-b2d6-e44cc25cbcbe/test-directory-bab9dff0-ef89-9c3a-f5db-e8b171522827?recursive=true",
+      "RequestUri": "https://seannse.dfs.core.windows.net/test-filesystem-fb839105-a573-b3e4-26c4-936a71efd67a/test-directory-08789274-2f46-d0fe-9197-1439fdea28d5?recursive=true",
       "RequestMethod": "DELETE",
       "RequestHeaders": {
         "Accept": "application/json",
         "Authorization": "Sanitized",
-<<<<<<< HEAD
-        "traceparent": "00-941ab7f644d09248893da5eabc75a3a5-6c154f0d23256d4c-00",
+        "traceparent": "00-09dd796025750a45ace0d973a09b4e14-915c18f1ac35dd43-00",
         "User-Agent": [
-          "azsdk-net-Storage.Files.DataLake/12.7.0-alpha.20210202.1",
-          "(.NET 5.0.2; Microsoft Windows 10.0.19042)"
+          "azsdk-net-Storage.Files.DataLake/12.7.0-alpha.20210219.1",
+          "(.NET 5.0.3; Microsoft Windows 10.0.19041)"
         ],
-        "x-ms-client-request-id": "1cefcc60-1dd0-10f9-94fb-b0eb433a0130",
-        "x-ms-date": "Tue, 02 Feb 2021 21:51:20 GMT",
-=======
-        "traceparent": "00-18c3d9066ab1bf40bc9307c66b26387c-a0ef4c2ce6a05743-00",
-        "User-Agent": [
-          "azsdk-net-Storage.Files.DataLake/12.7.0-alpha.20210217.1",
-          "(.NET 5.0.3; Microsoft Windows 10.0.19042)"
-        ],
-        "x-ms-client-request-id": "1cefcc60-1dd0-10f9-94fb-b0eb433a0130",
-        "x-ms-date": "Wed, 17 Feb 2021 22:39:14 GMT",
->>>>>>> 1814567d
+        "x-ms-client-request-id": "f885e942-65d8-c337-a469-c5838e8ead56",
+        "x-ms-date": "Fri, 19 Feb 2021 19:00:05 GMT",
         "x-ms-return-client-request-id": "true",
         "x-ms-version": "2020-06-12"
       },
@@ -86,58 +55,36 @@
       "ResponseHeaders": {
         "Content-Length": "163",
         "Content-Type": "application/json; charset=utf-8",
-<<<<<<< HEAD
-        "Date": "Tue, 02 Feb 2021 21:51:21 GMT",
-=======
-        "Date": "Wed, 17 Feb 2021 22:39:14 GMT",
->>>>>>> 1814567d
+        "Date": "Fri, 19 Feb 2021 19:00:04 GMT",
         "Server": [
           "Windows-Azure-HDFS/1.0",
           "Microsoft-HTTPAPI/2.0"
         ],
-        "x-ms-client-request-id": "1cefcc60-1dd0-10f9-94fb-b0eb433a0130",
+        "x-ms-client-request-id": "f885e942-65d8-c337-a469-c5838e8ead56",
         "x-ms-error-code": "PathNotFound",
-<<<<<<< HEAD
-        "x-ms-request-id": "9adb339c-b01f-0089-2ead-f9c58a000000",
-=======
-        "x-ms-request-id": "b220b18a-b01f-0020-777d-0504f8000000",
->>>>>>> 1814567d
+        "x-ms-request-id": "da837f33-a01f-0061-60f1-065c1c000000",
         "x-ms-version": "2020-06-12"
       },
       "ResponseBody": {
         "error": {
           "code": "PathNotFound",
-<<<<<<< HEAD
-          "message": "The specified path does not exist.\nRequestId:9adb339c-b01f-0089-2ead-f9c58a000000\nTime:2021-02-02T21:51:21.4943857Z"
-=======
-          "message": "The specified path does not exist.\nRequestId:b220b18a-b01f-0020-777d-0504f8000000\nTime:2021-02-17T22:39:14.6565731Z"
->>>>>>> 1814567d
+          "message": "The specified path does not exist.\nRequestId:da837f33-a01f-0061-60f1-065c1c000000\nTime:2021-02-19T19:00:05.2377597Z"
         }
       }
     },
     {
-      "RequestUri": "https://seannse.blob.core.windows.net/test-filesystem-dd8e07f7-dec2-2433-b2d6-e44cc25cbcbe?restype=container",
+      "RequestUri": "https://seannse.blob.core.windows.net/test-filesystem-fb839105-a573-b3e4-26c4-936a71efd67a?restype=container",
       "RequestMethod": "DELETE",
       "RequestHeaders": {
         "Accept": "application/xml",
         "Authorization": "Sanitized",
-<<<<<<< HEAD
-        "traceparent": "00-2e065331827c9a49a55eef2ef6fb5da2-54e9c4fe28a40941-00",
+        "traceparent": "00-67482caf870f36448df0a8edefb8ceba-bf8462cd78f78849-00",
         "User-Agent": [
-          "azsdk-net-Storage.Files.DataLake/12.7.0-alpha.20210202.1",
-          "(.NET 5.0.2; Microsoft Windows 10.0.19042)"
+          "azsdk-net-Storage.Files.DataLake/12.7.0-alpha.20210219.1",
+          "(.NET 5.0.3; Microsoft Windows 10.0.19041)"
         ],
-        "x-ms-client-request-id": "a450b0e2-0b62-e257-663b-5fc8670c63e5",
-        "x-ms-date": "Tue, 02 Feb 2021 21:51:20 GMT",
-=======
-        "traceparent": "00-ea3986bb3cd5294fa37f81f7d5960ded-88b0c9df1f895844-00",
-        "User-Agent": [
-          "azsdk-net-Storage.Files.DataLake/12.7.0-alpha.20210217.1",
-          "(.NET 5.0.3; Microsoft Windows 10.0.19042)"
-        ],
-        "x-ms-client-request-id": "a450b0e2-0b62-e257-663b-5fc8670c63e5",
-        "x-ms-date": "Wed, 17 Feb 2021 22:39:14 GMT",
->>>>>>> 1814567d
+        "x-ms-client-request-id": "13f7235a-3064-f0fc-deb3-294cbadb0ed0",
+        "x-ms-date": "Fri, 19 Feb 2021 19:00:05 GMT",
         "x-ms-return-client-request-id": "true",
         "x-ms-version": "2020-06-12"
       },
@@ -145,28 +92,20 @@
       "StatusCode": 202,
       "ResponseHeaders": {
         "Content-Length": "0",
-<<<<<<< HEAD
-        "Date": "Tue, 02 Feb 2021 21:51:21 GMT",
-=======
-        "Date": "Wed, 17 Feb 2021 22:39:14 GMT",
->>>>>>> 1814567d
+        "Date": "Fri, 19 Feb 2021 19:00:05 GMT",
         "Server": [
           "Windows-Azure-Blob/1.0",
           "Microsoft-HTTPAPI/2.0"
         ],
-        "x-ms-client-request-id": "a450b0e2-0b62-e257-663b-5fc8670c63e5",
-<<<<<<< HEAD
-        "x-ms-request-id": "be8e6c60-701e-00b9-52ad-f97b45000000",
-=======
-        "x-ms-request-id": "c1cd9cab-901e-0018-3a7d-05a038000000",
->>>>>>> 1814567d
+        "x-ms-client-request-id": "13f7235a-3064-f0fc-deb3-294cbadb0ed0",
+        "x-ms-request-id": "cb117852-b01e-006d-16f1-06cb14000000",
         "x-ms-version": "2020-06-12"
       },
       "ResponseBody": []
     }
   ],
   "Variables": {
-    "RandomSeed": "998719483",
+    "RandomSeed": "224904260",
     "Storage_TestConfigHierarchicalNamespace": "NamespaceTenant\nseannse\nU2FuaXRpemVk\nhttps://seannse.blob.core.windows.net\nhttps://seannse.file.core.windows.net\nhttps://seannse.queue.core.windows.net\nhttps://seannse.table.core.windows.net\n\n\n\n\nhttps://seannse-secondary.blob.core.windows.net\nhttps://seannse-secondary.file.core.windows.net\nhttps://seannse-secondary.queue.core.windows.net\nhttps://seannse-secondary.table.core.windows.net\n68390a19-a643-458b-b726-408abf67b4fc\nSanitized\n72f988bf-86f1-41af-91ab-2d7cd011db47\nhttps://login.microsoftonline.com/\nCloud\nBlobEndpoint=https://seannse.blob.core.windows.net/;QueueEndpoint=https://seannse.queue.core.windows.net/;FileEndpoint=https://seannse.file.core.windows.net/;BlobSecondaryEndpoint=https://seannse-secondary.blob.core.windows.net/;QueueSecondaryEndpoint=https://seannse-secondary.queue.core.windows.net/;FileSecondaryEndpoint=https://seannse-secondary.file.core.windows.net/;AccountName=seannse;AccountKey=Sanitized\n"
   }
 }