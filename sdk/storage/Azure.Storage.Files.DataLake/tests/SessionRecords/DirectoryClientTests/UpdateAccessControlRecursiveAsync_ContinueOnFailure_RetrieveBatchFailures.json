--- conflicted
+++ resolved
@@ -1,490 +1,312 @@
 {
   "Entries": [
     {
-      "RequestUri": "https://seannse.blob.core.windows.net/test-filesystem-de8b4f35-c9c3-ad26-4f0d-8f1692033407?restype=container",
+      "RequestUri": "https://seannse.blob.core.windows.net/test-filesystem-fee5a1e7-d1c6-f360-e0a6-5b4cd4867a0a?restype=container",
       "RequestMethod": "PUT",
       "RequestHeaders": {
         "Accept": "application/xml",
         "Authorization": "Sanitized",
-<<<<<<< HEAD
-        "traceparent": "00-dcfee256fb18804bb310d6ae30125d1c-5775b3de2dc95a48-00",
-        "User-Agent": [
-          "azsdk-net-Storage.Files.DataLake/12.7.0-alpha.20210202.1",
-          "(.NET 5.0.2; Microsoft Windows 10.0.19042)"
+        "traceparent": "00-2f8a54077c6fd04da3fea7f0250d78c4-7e5368cbfa5c5e4c-00",
+        "User-Agent": [
+          "azsdk-net-Storage.Files.DataLake/12.7.0-alpha.20210219.1",
+          "(.NET 5.0.3; Microsoft Windows 10.0.19041)"
         ],
         "x-ms-blob-public-access": "container",
-        "x-ms-client-request-id": "c68ed0f6-d7dd-6234-ea21-5b00c595263d",
-        "x-ms-date": "Tue, 02 Feb 2021 21:56:09 GMT",
-=======
-        "traceparent": "00-1c198d78f7fd0f429363d64b627bf3bb-abf900f362aa9a4b-00",
-        "User-Agent": [
-          "azsdk-net-Storage.Files.DataLake/12.7.0-alpha.20210217.1",
-          "(.NET 5.0.3; Microsoft Windows 10.0.19042)"
-        ],
-        "x-ms-blob-public-access": "container",
-        "x-ms-client-request-id": "c68ed0f6-d7dd-6234-ea21-5b00c595263d",
-        "x-ms-date": "Wed, 17 Feb 2021 22:43:51 GMT",
->>>>>>> 1814567d
-        "x-ms-return-client-request-id": "true",
-        "x-ms-version": "2020-06-12"
-      },
-      "RequestBody": null,
-      "StatusCode": 201,
-      "ResponseHeaders": {
-        "Content-Length": "0",
-<<<<<<< HEAD
-        "Date": "Tue, 02 Feb 2021 21:56:09 GMT",
-        "ETag": "\u00220x8D8C7C559D38EBD\u0022",
-        "Last-Modified": "Tue, 02 Feb 2021 21:56:10 GMT",
-=======
-        "Date": "Wed, 17 Feb 2021 22:43:50 GMT",
-        "ETag": "\u00220x8D8D3957F77CE8A\u0022",
-        "Last-Modified": "Wed, 17 Feb 2021 22:43:51 GMT",
->>>>>>> 1814567d
+        "x-ms-client-request-id": "86b95050-3d2d-af76-9e7a-a8ee895848ce",
+        "x-ms-date": "Fri, 19 Feb 2021 19:03:03 GMT",
+        "x-ms-return-client-request-id": "true",
+        "x-ms-version": "2020-06-12"
+      },
+      "RequestBody": null,
+      "StatusCode": 201,
+      "ResponseHeaders": {
+        "Content-Length": "0",
+        "Date": "Fri, 19 Feb 2021 19:03:02 GMT",
+        "ETag": "\u00220x8D8D508FB65DA5C\u0022",
+        "Last-Modified": "Fri, 19 Feb 2021 19:03:02 GMT",
         "Server": [
           "Windows-Azure-Blob/1.0",
           "Microsoft-HTTPAPI/2.0"
         ],
-        "x-ms-client-request-id": "c68ed0f6-d7dd-6234-ea21-5b00c595263d",
-<<<<<<< HEAD
-        "x-ms-request-id": "60b8255f-801e-0049-1cae-f93db4000000",
-=======
-        "x-ms-request-id": "aef4fa8a-d01e-009f-647e-05335d000000",
->>>>>>> 1814567d
-        "x-ms-version": "2020-06-12"
-      },
-      "ResponseBody": []
-    },
-    {
-      "RequestUri": "https://seannse.dfs.core.windows.net/test-filesystem-de8b4f35-c9c3-ad26-4f0d-8f1692033407/?action=setAccessControl",
-      "RequestMethod": "PATCH",
-      "RequestHeaders": {
-        "Accept": "application/json",
-        "Authorization": "Sanitized",
-<<<<<<< HEAD
-        "traceparent": "00-00076c819bd5724299aba8961b372f62-e942a168f86c3f40-00",
-        "User-Agent": [
-          "azsdk-net-Storage.Files.DataLake/12.7.0-alpha.20210202.1",
-          "(.NET 5.0.2; Microsoft Windows 10.0.19042)"
+        "x-ms-client-request-id": "86b95050-3d2d-af76-9e7a-a8ee895848ce",
+        "x-ms-request-id": "cb125a9a-b01e-006d-6af1-06cb14000000",
+        "x-ms-version": "2020-06-12"
+      },
+      "ResponseBody": []
+    },
+    {
+      "RequestUri": "https://seannse.dfs.core.windows.net/test-filesystem-fee5a1e7-d1c6-f360-e0a6-5b4cd4867a0a/?action=setAccessControl",
+      "RequestMethod": "PATCH",
+      "RequestHeaders": {
+        "Accept": "application/json",
+        "Authorization": "Sanitized",
+        "traceparent": "00-bd539e9b0a67d34d9da7c5cd4016ea4b-d54187789101e644-00",
+        "User-Agent": [
+          "azsdk-net-Storage.Files.DataLake/12.7.0-alpha.20210219.1",
+          "(.NET 5.0.3; Microsoft Windows 10.0.19041)"
         ],
         "x-ms-acl": "user::--x,group::--x,other::--x",
-        "x-ms-client-request-id": "b59ae5fe-c483-ae65-81c6-c4d7ed35780a",
-        "x-ms-date": "Tue, 02 Feb 2021 21:56:09 GMT",
-=======
-        "traceparent": "00-6e9d27b23040b346bcfd1bd566dd307f-5b8612f40ee9264b-00",
-        "User-Agent": [
-          "azsdk-net-Storage.Files.DataLake/12.7.0-alpha.20210217.1",
-          "(.NET 5.0.3; Microsoft Windows 10.0.19042)"
-        ],
-        "x-ms-acl": "user::--x,group::--x,other::--x",
-        "x-ms-client-request-id": "b59ae5fe-c483-ae65-81c6-c4d7ed35780a",
-        "x-ms-date": "Wed, 17 Feb 2021 22:43:51 GMT",
->>>>>>> 1814567d
-        "x-ms-return-client-request-id": "true",
-        "x-ms-version": "2020-06-12"
-      },
-      "RequestBody": null,
-      "StatusCode": 200,
-      "ResponseHeaders": {
-        "Content-Length": "0",
-<<<<<<< HEAD
-        "Date": "Tue, 02 Feb 2021 21:56:10 GMT",
-        "ETag": "\u00220x8D8C7C559D60808\u0022",
-        "Last-Modified": "Tue, 02 Feb 2021 21:56:10 GMT",
-=======
-        "Date": "Wed, 17 Feb 2021 22:43:51 GMT",
-        "ETag": "\u00220x8D8D3957F79EA9B\u0022",
-        "Last-Modified": "Wed, 17 Feb 2021 22:43:51 GMT",
->>>>>>> 1814567d
-        "Server": [
-          "Windows-Azure-HDFS/1.0",
-          "Microsoft-HTTPAPI/2.0"
-        ],
-        "x-ms-client-request-id": "b59ae5fe-c483-ae65-81c6-c4d7ed35780a",
-        "x-ms-namespace-enabled": "true",
-<<<<<<< HEAD
-        "x-ms-request-id": "66936059-401f-0024-5bae-f989ff000000",
-=======
-        "x-ms-request-id": "762af01e-201f-0032-757e-057f28000000",
->>>>>>> 1814567d
-        "x-ms-version": "2020-06-12"
-      },
-      "ResponseBody": []
-    },
-    {
-      "RequestUri": "https://seannse.dfs.core.windows.net/test-filesystem-de8b4f35-c9c3-ad26-4f0d-8f1692033407/test-directory-98355ea9-e744-7143-c386-d7d870b02b3e?resource=directory",
-      "RequestMethod": "PUT",
-      "RequestHeaders": {
-        "Accept": "application/json",
-        "Authorization": "Sanitized",
-<<<<<<< HEAD
-        "traceparent": "00-f51d5a95e30d544fa163f336db37b79e-28cac185e3b90a42-00",
-        "User-Agent": [
-          "azsdk-net-Storage.Files.DataLake/12.7.0-alpha.20210202.1",
-          "(.NET 5.0.2; Microsoft Windows 10.0.19042)"
-        ],
-        "x-ms-client-request-id": "d8db5d8c-ed76-166b-a129-f2fced8d3ed0",
-        "x-ms-date": "Tue, 02 Feb 2021 21:56:10 GMT",
-=======
-        "traceparent": "00-44430f854d6eda44a5b1dbca51a92228-24fcf319aa76b940-00",
-        "User-Agent": [
-          "azsdk-net-Storage.Files.DataLake/12.7.0-alpha.20210217.1",
-          "(.NET 5.0.3; Microsoft Windows 10.0.19042)"
-        ],
-        "x-ms-client-request-id": "d8db5d8c-ed76-166b-a129-f2fced8d3ed0",
-        "x-ms-date": "Wed, 17 Feb 2021 22:43:52 GMT",
->>>>>>> 1814567d
-        "x-ms-return-client-request-id": "true",
-        "x-ms-version": "2020-06-12"
-      },
-      "RequestBody": null,
-      "StatusCode": 201,
-      "ResponseHeaders": {
-        "Content-Length": "0",
-<<<<<<< HEAD
-        "Date": "Tue, 02 Feb 2021 21:56:10 GMT",
-        "ETag": "\u00220x8D8C7C55A1FDE7B\u0022",
-        "Last-Modified": "Tue, 02 Feb 2021 21:56:10 GMT",
-=======
-        "Date": "Wed, 17 Feb 2021 22:43:51 GMT",
-        "ETag": "\u00220x8D8D3957FC19509\u0022",
-        "Last-Modified": "Wed, 17 Feb 2021 22:43:51 GMT",
->>>>>>> 1814567d
-        "Server": [
-          "Windows-Azure-HDFS/1.0",
-          "Microsoft-HTTPAPI/2.0"
-        ],
-        "x-ms-client-request-id": "d8db5d8c-ed76-166b-a129-f2fced8d3ed0",
-<<<<<<< HEAD
-        "x-ms-request-id": "6693607b-401f-0024-7dae-f989ff000000",
-=======
-        "x-ms-request-id": "762af03c-201f-0032-137e-057f28000000",
->>>>>>> 1814567d
-        "x-ms-version": "2020-06-12"
-      },
-      "ResponseBody": []
-    },
-    {
-      "RequestUri": "https://seannse.dfs.core.windows.net/test-filesystem-de8b4f35-c9c3-ad26-4f0d-8f1692033407/test-directory-98355ea9-e744-7143-c386-d7d870b02b3e?resource=directory",
-      "RequestMethod": "PUT",
-      "RequestHeaders": {
-        "Accept": "application/json",
-        "Authorization": "Sanitized",
-        "User-Agent": [
-<<<<<<< HEAD
-          "azsdk-net-Storage.Files.DataLake/12.7.0-alpha.20210202.1",
-          "(.NET 5.0.2; Microsoft Windows 10.0.19042)"
-        ],
-        "x-ms-client-request-id": "124b1d6c-53d4-aec7-3feb-3ed17dbdcf58",
-        "x-ms-date": "Tue, 02 Feb 2021 21:56:10 GMT",
-=======
-          "azsdk-net-Storage.Files.DataLake/12.7.0-alpha.20210217.1",
-          "(.NET 5.0.3; Microsoft Windows 10.0.19042)"
-        ],
-        "x-ms-client-request-id": "124b1d6c-53d4-aec7-3feb-3ed17dbdcf58",
-        "x-ms-date": "Wed, 17 Feb 2021 22:43:52 GMT",
->>>>>>> 1814567d
-        "x-ms-return-client-request-id": "true",
-        "x-ms-version": "2020-06-12"
-      },
-      "RequestBody": null,
-      "StatusCode": 201,
-      "ResponseHeaders": {
-        "Content-Length": "0",
-<<<<<<< HEAD
-        "Date": "Tue, 02 Feb 2021 21:56:10 GMT",
-        "ETag": "\u00220x8D8C7C55A30224B\u0022",
-        "Last-Modified": "Tue, 02 Feb 2021 21:56:10 GMT",
-=======
-        "Date": "Wed, 17 Feb 2021 22:43:51 GMT",
-        "ETag": "\u00220x8D8D3957FCF6FA2\u0022",
-        "Last-Modified": "Wed, 17 Feb 2021 22:43:52 GMT",
->>>>>>> 1814567d
-        "Server": [
-          "Windows-Azure-HDFS/1.0",
-          "Microsoft-HTTPAPI/2.0"
-        ],
-        "x-ms-client-request-id": "124b1d6c-53d4-aec7-3feb-3ed17dbdcf58",
-<<<<<<< HEAD
-        "x-ms-request-id": "669360a4-401f-0024-26ae-f989ff000000",
-=======
-        "x-ms-request-id": "762af05b-201f-0032-327e-057f28000000",
->>>>>>> 1814567d
-        "x-ms-version": "2020-06-12"
-      },
-      "ResponseBody": []
-    },
-    {
-      "RequestUri": "https://seannse.dfs.core.windows.net/test-filesystem-de8b4f35-c9c3-ad26-4f0d-8f1692033407/test-directory-98355ea9-e744-7143-c386-d7d870b02b3e/test-directory-397a8aa1-d8fa-f485-4da2-33fe3a088a73?resource=directory",
-      "RequestMethod": "PUT",
-      "RequestHeaders": {
-        "Accept": "application/json",
-        "Authorization": "Sanitized",
-        "User-Agent": [
-<<<<<<< HEAD
-          "azsdk-net-Storage.Files.DataLake/12.7.0-alpha.20210202.1",
-          "(.NET 5.0.2; Microsoft Windows 10.0.19042)"
-        ],
-        "x-ms-client-request-id": "01c15aa8-76b3-9392-9757-c5311fc87436",
-        "x-ms-date": "Tue, 02 Feb 2021 21:56:10 GMT",
-=======
-          "azsdk-net-Storage.Files.DataLake/12.7.0-alpha.20210217.1",
-          "(.NET 5.0.3; Microsoft Windows 10.0.19042)"
-        ],
-        "x-ms-client-request-id": "01c15aa8-76b3-9392-9757-c5311fc87436",
-        "x-ms-date": "Wed, 17 Feb 2021 22:43:52 GMT",
->>>>>>> 1814567d
-        "x-ms-return-client-request-id": "true",
-        "x-ms-version": "2020-06-12"
-      },
-      "RequestBody": null,
-      "StatusCode": 201,
-      "ResponseHeaders": {
-        "Content-Length": "0",
-<<<<<<< HEAD
-        "Date": "Tue, 02 Feb 2021 21:56:10 GMT",
-        "ETag": "\u00220x8D8C7C55A400C2B\u0022",
-        "Last-Modified": "Tue, 02 Feb 2021 21:56:10 GMT",
-=======
-        "Date": "Wed, 17 Feb 2021 22:43:51 GMT",
-        "ETag": "\u00220x8D8D3957FDE55BF\u0022",
-        "Last-Modified": "Wed, 17 Feb 2021 22:43:52 GMT",
->>>>>>> 1814567d
-        "Server": [
-          "Windows-Azure-HDFS/1.0",
-          "Microsoft-HTTPAPI/2.0"
-        ],
-        "x-ms-client-request-id": "01c15aa8-76b3-9392-9757-c5311fc87436",
-<<<<<<< HEAD
-        "x-ms-request-id": "669360c1-401f-0024-42ae-f989ff000000",
-=======
-        "x-ms-request-id": "762af077-201f-0032-4e7e-057f28000000",
->>>>>>> 1814567d
-        "x-ms-version": "2020-06-12"
-      },
-      "ResponseBody": []
-    },
-    {
-      "RequestUri": "https://seannse.dfs.core.windows.net/test-filesystem-de8b4f35-c9c3-ad26-4f0d-8f1692033407/test-directory-98355ea9-e744-7143-c386-d7d870b02b3e/test-directory-397a8aa1-d8fa-f485-4da2-33fe3a088a73/test-file-1859cb60-ff2c-7617-8e33-7a6cd63c9a0f?resource=file",
-      "RequestMethod": "PUT",
-      "RequestHeaders": {
-        "Accept": "application/json",
-        "Authorization": "Sanitized",
-        "User-Agent": [
-<<<<<<< HEAD
-          "azsdk-net-Storage.Files.DataLake/12.7.0-alpha.20210202.1",
-          "(.NET 5.0.2; Microsoft Windows 10.0.19042)"
-        ],
-        "x-ms-client-request-id": "8ee8cb19-a2e4-a8bb-434b-7280fc26bd5b",
-        "x-ms-date": "Tue, 02 Feb 2021 21:56:10 GMT",
-=======
-          "azsdk-net-Storage.Files.DataLake/12.7.0-alpha.20210217.1",
-          "(.NET 5.0.3; Microsoft Windows 10.0.19042)"
-        ],
-        "x-ms-client-request-id": "8ee8cb19-a2e4-a8bb-434b-7280fc26bd5b",
-        "x-ms-date": "Wed, 17 Feb 2021 22:43:52 GMT",
->>>>>>> 1814567d
-        "x-ms-return-client-request-id": "true",
-        "x-ms-version": "2020-06-12"
-      },
-      "RequestBody": null,
-      "StatusCode": 201,
-      "ResponseHeaders": {
-        "Content-Length": "0",
-<<<<<<< HEAD
-        "Date": "Tue, 02 Feb 2021 21:56:10 GMT",
-        "ETag": "\u00220x8D8C7C55A4FBD25\u0022",
-        "Last-Modified": "Tue, 02 Feb 2021 21:56:11 GMT",
-=======
-        "Date": "Wed, 17 Feb 2021 22:43:51 GMT",
-        "ETag": "\u00220x8D8D3957FEE89BC\u0022",
-        "Last-Modified": "Wed, 17 Feb 2021 22:43:52 GMT",
->>>>>>> 1814567d
-        "Server": [
-          "Windows-Azure-HDFS/1.0",
-          "Microsoft-HTTPAPI/2.0"
-        ],
-        "x-ms-client-request-id": "8ee8cb19-a2e4-a8bb-434b-7280fc26bd5b",
-<<<<<<< HEAD
-        "x-ms-request-id": "669360eb-401f-0024-6cae-f989ff000000",
-=======
-        "x-ms-request-id": "762af088-201f-0032-5f7e-057f28000000",
->>>>>>> 1814567d
-        "x-ms-version": "2020-06-12"
-      },
-      "ResponseBody": []
-    },
-    {
-      "RequestUri": "https://seannse.dfs.core.windows.net/test-filesystem-de8b4f35-c9c3-ad26-4f0d-8f1692033407/test-directory-98355ea9-e744-7143-c386-d7d870b02b3e/test-directory-397a8aa1-d8fa-f485-4da2-33fe3a088a73/test-file-d44ab5bc-9472-d6ef-0b58-4530c72d0fc4?resource=file",
-      "RequestMethod": "PUT",
-      "RequestHeaders": {
-        "Accept": "application/json",
-        "Authorization": "Sanitized",
-        "User-Agent": [
-<<<<<<< HEAD
-          "azsdk-net-Storage.Files.DataLake/12.7.0-alpha.20210202.1",
-          "(.NET 5.0.2; Microsoft Windows 10.0.19042)"
-        ],
-        "x-ms-client-request-id": "b02ddc3f-5380-8483-dc11-838b5d8ae116",
-        "x-ms-date": "Tue, 02 Feb 2021 21:56:10 GMT",
-=======
-          "azsdk-net-Storage.Files.DataLake/12.7.0-alpha.20210217.1",
-          "(.NET 5.0.3; Microsoft Windows 10.0.19042)"
-        ],
-        "x-ms-client-request-id": "b02ddc3f-5380-8483-dc11-838b5d8ae116",
-        "x-ms-date": "Wed, 17 Feb 2021 22:43:52 GMT",
->>>>>>> 1814567d
-        "x-ms-return-client-request-id": "true",
-        "x-ms-version": "2020-06-12"
-      },
-      "RequestBody": null,
-      "StatusCode": 201,
-      "ResponseHeaders": {
-        "Content-Length": "0",
-<<<<<<< HEAD
-        "Date": "Tue, 02 Feb 2021 21:56:10 GMT",
-        "ETag": "\u00220x8D8C7C55A617E86\u0022",
-        "Last-Modified": "Tue, 02 Feb 2021 21:56:11 GMT",
-=======
-        "Date": "Wed, 17 Feb 2021 22:43:51 GMT",
-        "ETag": "\u00220x8D8D3957FFD09D3\u0022",
-        "Last-Modified": "Wed, 17 Feb 2021 22:43:52 GMT",
->>>>>>> 1814567d
-        "Server": [
-          "Windows-Azure-HDFS/1.0",
-          "Microsoft-HTTPAPI/2.0"
-        ],
-        "x-ms-client-request-id": "b02ddc3f-5380-8483-dc11-838b5d8ae116",
-<<<<<<< HEAD
-        "x-ms-request-id": "66936119-401f-0024-1aae-f989ff000000",
-=======
-        "x-ms-request-id": "762af097-201f-0032-6e7e-057f28000000",
->>>>>>> 1814567d
-        "x-ms-version": "2020-06-12"
-      },
-      "ResponseBody": []
-    },
-    {
-      "RequestUri": "https://seannse.dfs.core.windows.net/test-filesystem-de8b4f35-c9c3-ad26-4f0d-8f1692033407/test-directory-98355ea9-e744-7143-c386-d7d870b02b3e/test-directory-7874ae3b-b3d2-b006-8a05-43c5f8f3bfcb?resource=directory",
-      "RequestMethod": "PUT",
-      "RequestHeaders": {
-        "Accept": "application/json",
-        "Authorization": "Sanitized",
-        "User-Agent": [
-<<<<<<< HEAD
-          "azsdk-net-Storage.Files.DataLake/12.7.0-alpha.20210202.1",
-          "(.NET 5.0.2; Microsoft Windows 10.0.19042)"
-        ],
-        "x-ms-client-request-id": "68c086cc-8cca-8cd9-d57c-267a0fbd8ce9",
-        "x-ms-date": "Tue, 02 Feb 2021 21:56:10 GMT",
-=======
-          "azsdk-net-Storage.Files.DataLake/12.7.0-alpha.20210217.1",
-          "(.NET 5.0.3; Microsoft Windows 10.0.19042)"
-        ],
-        "x-ms-client-request-id": "68c086cc-8cca-8cd9-d57c-267a0fbd8ce9",
-        "x-ms-date": "Wed, 17 Feb 2021 22:43:52 GMT",
->>>>>>> 1814567d
-        "x-ms-return-client-request-id": "true",
-        "x-ms-version": "2020-06-12"
-      },
-      "RequestBody": null,
-      "StatusCode": 201,
-      "ResponseHeaders": {
-        "Content-Length": "0",
-<<<<<<< HEAD
-        "Date": "Tue, 02 Feb 2021 21:56:10 GMT",
-        "ETag": "\u00220x8D8C7C55A70EEBF\u0022",
-        "Last-Modified": "Tue, 02 Feb 2021 21:56:11 GMT",
-=======
-        "Date": "Wed, 17 Feb 2021 22:43:51 GMT",
-        "ETag": "\u00220x8D8D395800A14FE\u0022",
-        "Last-Modified": "Wed, 17 Feb 2021 22:43:52 GMT",
->>>>>>> 1814567d
-        "Server": [
-          "Windows-Azure-HDFS/1.0",
-          "Microsoft-HTTPAPI/2.0"
-        ],
-        "x-ms-client-request-id": "68c086cc-8cca-8cd9-d57c-267a0fbd8ce9",
-<<<<<<< HEAD
-        "x-ms-request-id": "66936133-401f-0024-34ae-f989ff000000",
-=======
-        "x-ms-request-id": "762af0aa-201f-0032-017e-057f28000000",
->>>>>>> 1814567d
-        "x-ms-version": "2020-06-12"
-      },
-      "ResponseBody": []
-    },
-    {
-      "RequestUri": "https://seannse.dfs.core.windows.net/test-filesystem-de8b4f35-c9c3-ad26-4f0d-8f1692033407/test-directory-98355ea9-e744-7143-c386-d7d870b02b3e/test-directory-7874ae3b-b3d2-b006-8a05-43c5f8f3bfcb/test-file-c439b851-f69a-db16-6abc-780385c427ea?resource=file",
-      "RequestMethod": "PUT",
-      "RequestHeaders": {
-        "Accept": "application/json",
-        "Authorization": "Sanitized",
-        "User-Agent": [
-<<<<<<< HEAD
-          "azsdk-net-Storage.Files.DataLake/12.7.0-alpha.20210202.1",
-          "(.NET 5.0.2; Microsoft Windows 10.0.19042)"
-        ],
-        "x-ms-client-request-id": "d0f04342-2266-d56b-70e5-fe0e14d50611",
-        "x-ms-date": "Tue, 02 Feb 2021 21:56:10 GMT",
-=======
-          "azsdk-net-Storage.Files.DataLake/12.7.0-alpha.20210217.1",
-          "(.NET 5.0.3; Microsoft Windows 10.0.19042)"
-        ],
-        "x-ms-client-request-id": "d0f04342-2266-d56b-70e5-fe0e14d50611",
-        "x-ms-date": "Wed, 17 Feb 2021 22:43:52 GMT",
->>>>>>> 1814567d
-        "x-ms-return-client-request-id": "true",
-        "x-ms-version": "2020-06-12"
-      },
-      "RequestBody": null,
-      "StatusCode": 201,
-      "ResponseHeaders": {
-        "Content-Length": "0",
-<<<<<<< HEAD
-        "Date": "Tue, 02 Feb 2021 21:56:11 GMT",
-        "ETag": "\u00220x8D8C7C55A84C07D\u0022",
-        "Last-Modified": "Tue, 02 Feb 2021 21:56:11 GMT",
-=======
-        "Date": "Wed, 17 Feb 2021 22:43:51 GMT",
-        "ETag": "\u00220x8D8D395801BDDF7\u0022",
-        "Last-Modified": "Wed, 17 Feb 2021 22:43:52 GMT",
->>>>>>> 1814567d
-        "Server": [
-          "Windows-Azure-HDFS/1.0",
-          "Microsoft-HTTPAPI/2.0"
-        ],
-        "x-ms-client-request-id": "d0f04342-2266-d56b-70e5-fe0e14d50611",
-<<<<<<< HEAD
-        "x-ms-request-id": "6693613e-401f-0024-3eae-f989ff000000",
-=======
-        "x-ms-request-id": "762af0bf-201f-0032-157e-057f28000000",
->>>>>>> 1814567d
-        "x-ms-version": "2020-06-12"
-      },
-      "ResponseBody": []
-    },
-    {
-      "RequestUri": "https://seannse.dfs.core.windows.net/test-filesystem-de8b4f35-c9c3-ad26-4f0d-8f1692033407/test-directory-98355ea9-e744-7143-c386-d7d870b02b3e?action=setAccessControl",
-      "RequestMethod": "PATCH",
-      "RequestHeaders": {
-        "Accept": "application/json",
-        "Authorization": "Sanitized",
-        "User-Agent": [
-<<<<<<< HEAD
-          "azsdk-net-Storage.Files.DataLake/12.7.0-alpha.20210202.1",
-          "(.NET 5.0.2; Microsoft Windows 10.0.19042)"
-        ],
-        "x-ms-client-request-id": "fe2d035e-d76d-277e-8cf5-19f31d35f4dd",
-        "x-ms-date": "Tue, 02 Feb 2021 21:56:10 GMT",
-=======
-          "azsdk-net-Storage.Files.DataLake/12.7.0-alpha.20210217.1",
-          "(.NET 5.0.3; Microsoft Windows 10.0.19042)"
-        ],
-        "x-ms-client-request-id": "fe2d035e-d76d-277e-8cf5-19f31d35f4dd",
-        "x-ms-date": "Wed, 17 Feb 2021 22:43:52 GMT",
->>>>>>> 1814567d
-        "x-ms-owner": "d15c3b55-1ac4-fab7-b773-0535e193a2a0",
+        "x-ms-client-request-id": "5ab77fd4-3557-c255-d6d3-17703b2ef007",
+        "x-ms-date": "Fri, 19 Feb 2021 19:03:03 GMT",
+        "x-ms-return-client-request-id": "true",
+        "x-ms-version": "2020-06-12"
+      },
+      "RequestBody": null,
+      "StatusCode": 200,
+      "ResponseHeaders": {
+        "Content-Length": "0",
+        "Date": "Fri, 19 Feb 2021 19:03:02 GMT",
+        "ETag": "\u00220x8D8D508FB67BCD7\u0022",
+        "Last-Modified": "Fri, 19 Feb 2021 19:03:02 GMT",
+        "Server": [
+          "Windows-Azure-HDFS/1.0",
+          "Microsoft-HTTPAPI/2.0"
+        ],
+        "x-ms-client-request-id": "5ab77fd4-3557-c255-d6d3-17703b2ef007",
+        "x-ms-namespace-enabled": "true",
+        "x-ms-request-id": "da83f85f-a01f-0061-74f1-065c1c000000",
+        "x-ms-version": "2020-06-12"
+      },
+      "ResponseBody": []
+    },
+    {
+      "RequestUri": "https://seannse.dfs.core.windows.net/test-filesystem-fee5a1e7-d1c6-f360-e0a6-5b4cd4867a0a/test-directory-844a4859-7c19-8cc4-30aa-6b237a4c8dd0?resource=directory",
+      "RequestMethod": "PUT",
+      "RequestHeaders": {
+        "Accept": "application/json",
+        "Authorization": "Sanitized",
+        "traceparent": "00-a54c5c304e23da47acac7396b8be4cfb-361f5556d1ad764a-00",
+        "User-Agent": [
+          "azsdk-net-Storage.Files.DataLake/12.7.0-alpha.20210219.1",
+          "(.NET 5.0.3; Microsoft Windows 10.0.19041)"
+        ],
+        "x-ms-client-request-id": "d8d0bb1a-8983-58d6-bb2b-2aadca324789",
+        "x-ms-date": "Fri, 19 Feb 2021 19:03:03 GMT",
+        "x-ms-return-client-request-id": "true",
+        "x-ms-version": "2020-06-12"
+      },
+      "RequestBody": null,
+      "StatusCode": 201,
+      "ResponseHeaders": {
+        "Content-Length": "0",
+        "Date": "Fri, 19 Feb 2021 19:03:02 GMT",
+        "ETag": "\u00220x8D8D508FB808F8E\u0022",
+        "Last-Modified": "Fri, 19 Feb 2021 19:03:02 GMT",
+        "Server": [
+          "Windows-Azure-HDFS/1.0",
+          "Microsoft-HTTPAPI/2.0"
+        ],
+        "x-ms-client-request-id": "d8d0bb1a-8983-58d6-bb2b-2aadca324789",
+        "x-ms-request-id": "da83f875-a01f-0061-0af1-065c1c000000",
+        "x-ms-version": "2020-06-12"
+      },
+      "ResponseBody": []
+    },
+    {
+      "RequestUri": "https://seannse.dfs.core.windows.net/test-filesystem-fee5a1e7-d1c6-f360-e0a6-5b4cd4867a0a/test-directory-844a4859-7c19-8cc4-30aa-6b237a4c8dd0?resource=directory",
+      "RequestMethod": "PUT",
+      "RequestHeaders": {
+        "Accept": "application/json",
+        "Authorization": "Sanitized",
+        "User-Agent": [
+          "azsdk-net-Storage.Files.DataLake/12.7.0-alpha.20210219.1",
+          "(.NET 5.0.3; Microsoft Windows 10.0.19041)"
+        ],
+        "x-ms-client-request-id": "bf087ed6-b47c-e14d-e2c1-4e75c3c8ea50",
+        "x-ms-date": "Fri, 19 Feb 2021 19:03:03 GMT",
+        "x-ms-return-client-request-id": "true",
+        "x-ms-version": "2020-06-12"
+      },
+      "RequestBody": null,
+      "StatusCode": 201,
+      "ResponseHeaders": {
+        "Content-Length": "0",
+        "Date": "Fri, 19 Feb 2021 19:03:02 GMT",
+        "ETag": "\u00220x8D8D508FB8CA702\u0022",
+        "Last-Modified": "Fri, 19 Feb 2021 19:03:02 GMT",
+        "Server": [
+          "Windows-Azure-HDFS/1.0",
+          "Microsoft-HTTPAPI/2.0"
+        ],
+        "x-ms-client-request-id": "bf087ed6-b47c-e14d-e2c1-4e75c3c8ea50",
+        "x-ms-request-id": "da83f88f-a01f-0061-24f1-065c1c000000",
+        "x-ms-version": "2020-06-12"
+      },
+      "ResponseBody": []
+    },
+    {
+      "RequestUri": "https://seannse.dfs.core.windows.net/test-filesystem-fee5a1e7-d1c6-f360-e0a6-5b4cd4867a0a/test-directory-844a4859-7c19-8cc4-30aa-6b237a4c8dd0/test-directory-65e92742-51ab-33d8-5464-06ec87468d25?resource=directory",
+      "RequestMethod": "PUT",
+      "RequestHeaders": {
+        "Accept": "application/json",
+        "Authorization": "Sanitized",
+        "User-Agent": [
+          "azsdk-net-Storage.Files.DataLake/12.7.0-alpha.20210219.1",
+          "(.NET 5.0.3; Microsoft Windows 10.0.19041)"
+        ],
+        "x-ms-client-request-id": "a34db1ac-7aab-85d4-a6d5-6a18ae615a9b",
+        "x-ms-date": "Fri, 19 Feb 2021 19:03:03 GMT",
+        "x-ms-return-client-request-id": "true",
+        "x-ms-version": "2020-06-12"
+      },
+      "RequestBody": null,
+      "StatusCode": 201,
+      "ResponseHeaders": {
+        "Content-Length": "0",
+        "Date": "Fri, 19 Feb 2021 19:03:02 GMT",
+        "ETag": "\u00220x8D8D508FB984FA8\u0022",
+        "Last-Modified": "Fri, 19 Feb 2021 19:03:03 GMT",
+        "Server": [
+          "Windows-Azure-HDFS/1.0",
+          "Microsoft-HTTPAPI/2.0"
+        ],
+        "x-ms-client-request-id": "a34db1ac-7aab-85d4-a6d5-6a18ae615a9b",
+        "x-ms-request-id": "da83f8a2-a01f-0061-37f1-065c1c000000",
+        "x-ms-version": "2020-06-12"
+      },
+      "ResponseBody": []
+    },
+    {
+      "RequestUri": "https://seannse.dfs.core.windows.net/test-filesystem-fee5a1e7-d1c6-f360-e0a6-5b4cd4867a0a/test-directory-844a4859-7c19-8cc4-30aa-6b237a4c8dd0/test-directory-65e92742-51ab-33d8-5464-06ec87468d25/test-file-192a2833-9ef1-b927-1a58-6c88b1859a62?resource=file",
+      "RequestMethod": "PUT",
+      "RequestHeaders": {
+        "Accept": "application/json",
+        "Authorization": "Sanitized",
+        "User-Agent": [
+          "azsdk-net-Storage.Files.DataLake/12.7.0-alpha.20210219.1",
+          "(.NET 5.0.3; Microsoft Windows 10.0.19041)"
+        ],
+        "x-ms-client-request-id": "701e04c8-8fc7-0d17-8a93-88530e4bd421",
+        "x-ms-date": "Fri, 19 Feb 2021 19:03:03 GMT",
+        "x-ms-return-client-request-id": "true",
+        "x-ms-version": "2020-06-12"
+      },
+      "RequestBody": null,
+      "StatusCode": 201,
+      "ResponseHeaders": {
+        "Content-Length": "0",
+        "Date": "Fri, 19 Feb 2021 19:03:02 GMT",
+        "ETag": "\u00220x8D8D508FBA48B35\u0022",
+        "Last-Modified": "Fri, 19 Feb 2021 19:03:03 GMT",
+        "Server": [
+          "Windows-Azure-HDFS/1.0",
+          "Microsoft-HTTPAPI/2.0"
+        ],
+        "x-ms-client-request-id": "701e04c8-8fc7-0d17-8a93-88530e4bd421",
+        "x-ms-request-id": "da83f8be-a01f-0061-53f1-065c1c000000",
+        "x-ms-version": "2020-06-12"
+      },
+      "ResponseBody": []
+    },
+    {
+      "RequestUri": "https://seannse.dfs.core.windows.net/test-filesystem-fee5a1e7-d1c6-f360-e0a6-5b4cd4867a0a/test-directory-844a4859-7c19-8cc4-30aa-6b237a4c8dd0/test-directory-65e92742-51ab-33d8-5464-06ec87468d25/test-file-b05c083a-8421-49a2-ae59-429ff9d39b25?resource=file",
+      "RequestMethod": "PUT",
+      "RequestHeaders": {
+        "Accept": "application/json",
+        "Authorization": "Sanitized",
+        "User-Agent": [
+          "azsdk-net-Storage.Files.DataLake/12.7.0-alpha.20210219.1",
+          "(.NET 5.0.3; Microsoft Windows 10.0.19041)"
+        ],
+        "x-ms-client-request-id": "1519837e-3298-4376-61d5-c26e4c7813b6",
+        "x-ms-date": "Fri, 19 Feb 2021 19:03:03 GMT",
+        "x-ms-return-client-request-id": "true",
+        "x-ms-version": "2020-06-12"
+      },
+      "RequestBody": null,
+      "StatusCode": 201,
+      "ResponseHeaders": {
+        "Content-Length": "0",
+        "Date": "Fri, 19 Feb 2021 19:03:02 GMT",
+        "ETag": "\u00220x8D8D508FBB16695\u0022",
+        "Last-Modified": "Fri, 19 Feb 2021 19:03:03 GMT",
+        "Server": [
+          "Windows-Azure-HDFS/1.0",
+          "Microsoft-HTTPAPI/2.0"
+        ],
+        "x-ms-client-request-id": "1519837e-3298-4376-61d5-c26e4c7813b6",
+        "x-ms-request-id": "da83f8df-a01f-0061-74f1-065c1c000000",
+        "x-ms-version": "2020-06-12"
+      },
+      "ResponseBody": []
+    },
+    {
+      "RequestUri": "https://seannse.dfs.core.windows.net/test-filesystem-fee5a1e7-d1c6-f360-e0a6-5b4cd4867a0a/test-directory-844a4859-7c19-8cc4-30aa-6b237a4c8dd0/test-directory-39dd62f7-278b-0fba-6d2f-caef393ce787?resource=directory",
+      "RequestMethod": "PUT",
+      "RequestHeaders": {
+        "Accept": "application/json",
+        "Authorization": "Sanitized",
+        "User-Agent": [
+          "azsdk-net-Storage.Files.DataLake/12.7.0-alpha.20210219.1",
+          "(.NET 5.0.3; Microsoft Windows 10.0.19041)"
+        ],
+        "x-ms-client-request-id": "ff6e941e-8849-57ff-c909-a86867870a25",
+        "x-ms-date": "Fri, 19 Feb 2021 19:03:03 GMT",
+        "x-ms-return-client-request-id": "true",
+        "x-ms-version": "2020-06-12"
+      },
+      "RequestBody": null,
+      "StatusCode": 201,
+      "ResponseHeaders": {
+        "Content-Length": "0",
+        "Date": "Fri, 19 Feb 2021 19:03:02 GMT",
+        "ETag": "\u00220x8D8D508FBC2D690\u0022",
+        "Last-Modified": "Fri, 19 Feb 2021 19:03:03 GMT",
+        "Server": [
+          "Windows-Azure-HDFS/1.0",
+          "Microsoft-HTTPAPI/2.0"
+        ],
+        "x-ms-client-request-id": "ff6e941e-8849-57ff-c909-a86867870a25",
+        "x-ms-request-id": "da83f8f9-a01f-0061-0ef1-065c1c000000",
+        "x-ms-version": "2020-06-12"
+      },
+      "ResponseBody": []
+    },
+    {
+      "RequestUri": "https://seannse.dfs.core.windows.net/test-filesystem-fee5a1e7-d1c6-f360-e0a6-5b4cd4867a0a/test-directory-844a4859-7c19-8cc4-30aa-6b237a4c8dd0/test-directory-39dd62f7-278b-0fba-6d2f-caef393ce787/test-file-94d73aed-9d57-71fc-d59a-dc0edc29a740?resource=file",
+      "RequestMethod": "PUT",
+      "RequestHeaders": {
+        "Accept": "application/json",
+        "Authorization": "Sanitized",
+        "User-Agent": [
+          "azsdk-net-Storage.Files.DataLake/12.7.0-alpha.20210219.1",
+          "(.NET 5.0.3; Microsoft Windows 10.0.19041)"
+        ],
+        "x-ms-client-request-id": "2da32571-4b55-8016-98fc-29afacf07a9f",
+        "x-ms-date": "Fri, 19 Feb 2021 19:03:04 GMT",
+        "x-ms-return-client-request-id": "true",
+        "x-ms-version": "2020-06-12"
+      },
+      "RequestBody": null,
+      "StatusCode": 201,
+      "ResponseHeaders": {
+        "Content-Length": "0",
+        "Date": "Fri, 19 Feb 2021 19:03:02 GMT",
+        "ETag": "\u00220x8D8D508FBD0AB72\u0022",
+        "Last-Modified": "Fri, 19 Feb 2021 19:03:03 GMT",
+        "Server": [
+          "Windows-Azure-HDFS/1.0",
+          "Microsoft-HTTPAPI/2.0"
+        ],
+        "x-ms-client-request-id": "2da32571-4b55-8016-98fc-29afacf07a9f",
+        "x-ms-request-id": "da83f909-a01f-0061-1ef1-065c1c000000",
+        "x-ms-version": "2020-06-12"
+      },
+      "ResponseBody": []
+    },
+    {
+      "RequestUri": "https://seannse.dfs.core.windows.net/test-filesystem-fee5a1e7-d1c6-f360-e0a6-5b4cd4867a0a/test-directory-844a4859-7c19-8cc4-30aa-6b237a4c8dd0?action=setAccessControl",
+      "RequestMethod": "PATCH",
+      "RequestHeaders": {
+        "Accept": "application/json",
+        "Authorization": "Sanitized",
+        "User-Agent": [
+          "azsdk-net-Storage.Files.DataLake/12.7.0-alpha.20210219.1",
+          "(.NET 5.0.3; Microsoft Windows 10.0.19041)"
+        ],
+        "x-ms-client-request-id": "744d0d4f-d00b-0a1f-cd9e-308b6e89904c",
+        "x-ms-date": "Fri, 19 Feb 2021 19:03:04 GMT",
+        "x-ms-owner": "0b196862-66b6-0557-fcca-dc8df04b94b1",
         "x-ms-permissions": "rwxrwxrwx",
         "x-ms-return-client-request-id": "true",
         "x-ms-version": "2020-06-12"
@@ -493,51 +315,33 @@
       "StatusCode": 200,
       "ResponseHeaders": {
         "Content-Length": "0",
-<<<<<<< HEAD
-        "Date": "Tue, 02 Feb 2021 21:56:11 GMT",
-        "ETag": "\u00220x8D8C7C55A30224B\u0022",
-        "Last-Modified": "Tue, 02 Feb 2021 21:56:10 GMT",
-=======
-        "Date": "Wed, 17 Feb 2021 22:43:52 GMT",
-        "ETag": "\u00220x8D8D3957FCF6FA2\u0022",
-        "Last-Modified": "Wed, 17 Feb 2021 22:43:52 GMT",
->>>>>>> 1814567d
-        "Server": [
-          "Windows-Azure-HDFS/1.0",
-          "Microsoft-HTTPAPI/2.0"
-        ],
-        "x-ms-client-request-id": "fe2d035e-d76d-277e-8cf5-19f31d35f4dd",
-        "x-ms-namespace-enabled": "true",
-<<<<<<< HEAD
-        "x-ms-request-id": "6693614f-401f-0024-4fae-f989ff000000",
-=======
-        "x-ms-request-id": "762af0d9-201f-0032-2f7e-057f28000000",
->>>>>>> 1814567d
-        "x-ms-version": "2020-06-12"
-      },
-      "ResponseBody": []
-    },
-    {
-      "RequestUri": "https://seannse.dfs.core.windows.net/test-filesystem-de8b4f35-c9c3-ad26-4f0d-8f1692033407/test-directory-98355ea9-e744-7143-c386-d7d870b02b3e/test-directory-397a8aa1-d8fa-f485-4da2-33fe3a088a73?action=setAccessControl",
-      "RequestMethod": "PATCH",
-      "RequestHeaders": {
-        "Accept": "application/json",
-        "Authorization": "Sanitized",
-        "User-Agent": [
-<<<<<<< HEAD
-          "azsdk-net-Storage.Files.DataLake/12.7.0-alpha.20210202.1",
-          "(.NET 5.0.2; Microsoft Windows 10.0.19042)"
-        ],
-        "x-ms-client-request-id": "ddd71bc1-a465-3d32-b799-b5de3d90de9d",
-        "x-ms-date": "Tue, 02 Feb 2021 21:56:10 GMT",
-=======
-          "azsdk-net-Storage.Files.DataLake/12.7.0-alpha.20210217.1",
-          "(.NET 5.0.3; Microsoft Windows 10.0.19042)"
-        ],
-        "x-ms-client-request-id": "ddd71bc1-a465-3d32-b799-b5de3d90de9d",
-        "x-ms-date": "Wed, 17 Feb 2021 22:43:52 GMT",
->>>>>>> 1814567d
-        "x-ms-owner": "d15c3b55-1ac4-fab7-b773-0535e193a2a0",
+        "Date": "Fri, 19 Feb 2021 19:03:03 GMT",
+        "ETag": "\u00220x8D8D508FB8CA702\u0022",
+        "Last-Modified": "Fri, 19 Feb 2021 19:03:02 GMT",
+        "Server": [
+          "Windows-Azure-HDFS/1.0",
+          "Microsoft-HTTPAPI/2.0"
+        ],
+        "x-ms-client-request-id": "744d0d4f-d00b-0a1f-cd9e-308b6e89904c",
+        "x-ms-namespace-enabled": "true",
+        "x-ms-request-id": "da83f916-a01f-0061-2bf1-065c1c000000",
+        "x-ms-version": "2020-06-12"
+      },
+      "ResponseBody": []
+    },
+    {
+      "RequestUri": "https://seannse.dfs.core.windows.net/test-filesystem-fee5a1e7-d1c6-f360-e0a6-5b4cd4867a0a/test-directory-844a4859-7c19-8cc4-30aa-6b237a4c8dd0/test-directory-65e92742-51ab-33d8-5464-06ec87468d25?action=setAccessControl",
+      "RequestMethod": "PATCH",
+      "RequestHeaders": {
+        "Accept": "application/json",
+        "Authorization": "Sanitized",
+        "User-Agent": [
+          "azsdk-net-Storage.Files.DataLake/12.7.0-alpha.20210219.1",
+          "(.NET 5.0.3; Microsoft Windows 10.0.19041)"
+        ],
+        "x-ms-client-request-id": "e23d1569-1ffe-eea5-e692-e9e7485f96bc",
+        "x-ms-date": "Fri, 19 Feb 2021 19:03:04 GMT",
+        "x-ms-owner": "0b196862-66b6-0557-fcca-dc8df04b94b1",
         "x-ms-permissions": "rwxrwxrwx",
         "x-ms-return-client-request-id": "true",
         "x-ms-version": "2020-06-12"
@@ -546,51 +350,33 @@
       "StatusCode": 200,
       "ResponseHeaders": {
         "Content-Length": "0",
-<<<<<<< HEAD
-        "Date": "Tue, 02 Feb 2021 21:56:11 GMT",
-        "ETag": "\u00220x8D8C7C55A400C2B\u0022",
-        "Last-Modified": "Tue, 02 Feb 2021 21:56:10 GMT",
-=======
-        "Date": "Wed, 17 Feb 2021 22:43:52 GMT",
-        "ETag": "\u00220x8D8D3957FDE55BF\u0022",
-        "Last-Modified": "Wed, 17 Feb 2021 22:43:52 GMT",
->>>>>>> 1814567d
-        "Server": [
-          "Windows-Azure-HDFS/1.0",
-          "Microsoft-HTTPAPI/2.0"
-        ],
-        "x-ms-client-request-id": "ddd71bc1-a465-3d32-b799-b5de3d90de9d",
-        "x-ms-namespace-enabled": "true",
-<<<<<<< HEAD
-        "x-ms-request-id": "66936165-401f-0024-64ae-f989ff000000",
-=======
-        "x-ms-request-id": "762af0f2-201f-0032-477e-057f28000000",
->>>>>>> 1814567d
-        "x-ms-version": "2020-06-12"
-      },
-      "ResponseBody": []
-    },
-    {
-      "RequestUri": "https://seannse.dfs.core.windows.net/test-filesystem-de8b4f35-c9c3-ad26-4f0d-8f1692033407/test-directory-98355ea9-e744-7143-c386-d7d870b02b3e/test-directory-397a8aa1-d8fa-f485-4da2-33fe3a088a73/test-file-1859cb60-ff2c-7617-8e33-7a6cd63c9a0f?action=setAccessControl",
-      "RequestMethod": "PATCH",
-      "RequestHeaders": {
-        "Accept": "application/json",
-        "Authorization": "Sanitized",
-        "User-Agent": [
-<<<<<<< HEAD
-          "azsdk-net-Storage.Files.DataLake/12.7.0-alpha.20210202.1",
-          "(.NET 5.0.2; Microsoft Windows 10.0.19042)"
-        ],
-        "x-ms-client-request-id": "01315354-175e-9e77-2bbc-267a0f5fc126",
-        "x-ms-date": "Tue, 02 Feb 2021 21:56:11 GMT",
-=======
-          "azsdk-net-Storage.Files.DataLake/12.7.0-alpha.20210217.1",
-          "(.NET 5.0.3; Microsoft Windows 10.0.19042)"
-        ],
-        "x-ms-client-request-id": "01315354-175e-9e77-2bbc-267a0f5fc126",
-        "x-ms-date": "Wed, 17 Feb 2021 22:43:52 GMT",
->>>>>>> 1814567d
-        "x-ms-owner": "d15c3b55-1ac4-fab7-b773-0535e193a2a0",
+        "Date": "Fri, 19 Feb 2021 19:03:03 GMT",
+        "ETag": "\u00220x8D8D508FB984FA8\u0022",
+        "Last-Modified": "Fri, 19 Feb 2021 19:03:03 GMT",
+        "Server": [
+          "Windows-Azure-HDFS/1.0",
+          "Microsoft-HTTPAPI/2.0"
+        ],
+        "x-ms-client-request-id": "e23d1569-1ffe-eea5-e692-e9e7485f96bc",
+        "x-ms-namespace-enabled": "true",
+        "x-ms-request-id": "da83f929-a01f-0061-3ef1-065c1c000000",
+        "x-ms-version": "2020-06-12"
+      },
+      "ResponseBody": []
+    },
+    {
+      "RequestUri": "https://seannse.dfs.core.windows.net/test-filesystem-fee5a1e7-d1c6-f360-e0a6-5b4cd4867a0a/test-directory-844a4859-7c19-8cc4-30aa-6b237a4c8dd0/test-directory-65e92742-51ab-33d8-5464-06ec87468d25/test-file-192a2833-9ef1-b927-1a58-6c88b1859a62?action=setAccessControl",
+      "RequestMethod": "PATCH",
+      "RequestHeaders": {
+        "Accept": "application/json",
+        "Authorization": "Sanitized",
+        "User-Agent": [
+          "azsdk-net-Storage.Files.DataLake/12.7.0-alpha.20210219.1",
+          "(.NET 5.0.3; Microsoft Windows 10.0.19041)"
+        ],
+        "x-ms-client-request-id": "5821c258-ad4b-484e-d202-c0c0d932a01d",
+        "x-ms-date": "Fri, 19 Feb 2021 19:03:04 GMT",
+        "x-ms-owner": "0b196862-66b6-0557-fcca-dc8df04b94b1",
         "x-ms-permissions": "rwxrwxrwx",
         "x-ms-return-client-request-id": "true",
         "x-ms-version": "2020-06-12"
@@ -599,51 +385,33 @@
       "StatusCode": 200,
       "ResponseHeaders": {
         "Content-Length": "0",
-<<<<<<< HEAD
-        "Date": "Tue, 02 Feb 2021 21:56:11 GMT",
-        "ETag": "\u00220x8D8C7C55A4FBD25\u0022",
-        "Last-Modified": "Tue, 02 Feb 2021 21:56:11 GMT",
-=======
-        "Date": "Wed, 17 Feb 2021 22:43:52 GMT",
-        "ETag": "\u00220x8D8D3957FEE89BC\u0022",
-        "Last-Modified": "Wed, 17 Feb 2021 22:43:52 GMT",
->>>>>>> 1814567d
-        "Server": [
-          "Windows-Azure-HDFS/1.0",
-          "Microsoft-HTTPAPI/2.0"
-        ],
-        "x-ms-client-request-id": "01315354-175e-9e77-2bbc-267a0f5fc126",
-        "x-ms-namespace-enabled": "true",
-<<<<<<< HEAD
-        "x-ms-request-id": "6693617c-401f-0024-7bae-f989ff000000",
-=======
-        "x-ms-request-id": "762af0fc-201f-0032-517e-057f28000000",
->>>>>>> 1814567d
-        "x-ms-version": "2020-06-12"
-      },
-      "ResponseBody": []
-    },
-    {
-      "RequestUri": "https://seannse.dfs.core.windows.net/test-filesystem-de8b4f35-c9c3-ad26-4f0d-8f1692033407/test-directory-98355ea9-e744-7143-c386-d7d870b02b3e/test-directory-397a8aa1-d8fa-f485-4da2-33fe3a088a73/test-file-d44ab5bc-9472-d6ef-0b58-4530c72d0fc4?action=setAccessControl",
-      "RequestMethod": "PATCH",
-      "RequestHeaders": {
-        "Accept": "application/json",
-        "Authorization": "Sanitized",
-        "User-Agent": [
-<<<<<<< HEAD
-          "azsdk-net-Storage.Files.DataLake/12.7.0-alpha.20210202.1",
-          "(.NET 5.0.2; Microsoft Windows 10.0.19042)"
-        ],
-        "x-ms-client-request-id": "e989928c-dc5e-183e-ac6c-cf3cac5b8a67",
-        "x-ms-date": "Tue, 02 Feb 2021 21:56:11 GMT",
-=======
-          "azsdk-net-Storage.Files.DataLake/12.7.0-alpha.20210217.1",
-          "(.NET 5.0.3; Microsoft Windows 10.0.19042)"
-        ],
-        "x-ms-client-request-id": "e989928c-dc5e-183e-ac6c-cf3cac5b8a67",
-        "x-ms-date": "Wed, 17 Feb 2021 22:43:53 GMT",
->>>>>>> 1814567d
-        "x-ms-owner": "d15c3b55-1ac4-fab7-b773-0535e193a2a0",
+        "Date": "Fri, 19 Feb 2021 19:03:03 GMT",
+        "ETag": "\u00220x8D8D508FBA48B35\u0022",
+        "Last-Modified": "Fri, 19 Feb 2021 19:03:03 GMT",
+        "Server": [
+          "Windows-Azure-HDFS/1.0",
+          "Microsoft-HTTPAPI/2.0"
+        ],
+        "x-ms-client-request-id": "5821c258-ad4b-484e-d202-c0c0d932a01d",
+        "x-ms-namespace-enabled": "true",
+        "x-ms-request-id": "da83f938-a01f-0061-4df1-065c1c000000",
+        "x-ms-version": "2020-06-12"
+      },
+      "ResponseBody": []
+    },
+    {
+      "RequestUri": "https://seannse.dfs.core.windows.net/test-filesystem-fee5a1e7-d1c6-f360-e0a6-5b4cd4867a0a/test-directory-844a4859-7c19-8cc4-30aa-6b237a4c8dd0/test-directory-65e92742-51ab-33d8-5464-06ec87468d25/test-file-b05c083a-8421-49a2-ae59-429ff9d39b25?action=setAccessControl",
+      "RequestMethod": "PATCH",
+      "RequestHeaders": {
+        "Accept": "application/json",
+        "Authorization": "Sanitized",
+        "User-Agent": [
+          "azsdk-net-Storage.Files.DataLake/12.7.0-alpha.20210219.1",
+          "(.NET 5.0.3; Microsoft Windows 10.0.19041)"
+        ],
+        "x-ms-client-request-id": "868ea3e2-3d3e-1170-7020-739bf9b3b2c0",
+        "x-ms-date": "Fri, 19 Feb 2021 19:03:04 GMT",
+        "x-ms-owner": "0b196862-66b6-0557-fcca-dc8df04b94b1",
         "x-ms-permissions": "rwxrwxrwx",
         "x-ms-return-client-request-id": "true",
         "x-ms-version": "2020-06-12"
@@ -652,51 +420,33 @@
       "StatusCode": 200,
       "ResponseHeaders": {
         "Content-Length": "0",
-<<<<<<< HEAD
-        "Date": "Tue, 02 Feb 2021 21:56:11 GMT",
-        "ETag": "\u00220x8D8C7C55A617E86\u0022",
-        "Last-Modified": "Tue, 02 Feb 2021 21:56:11 GMT",
-=======
-        "Date": "Wed, 17 Feb 2021 22:43:52 GMT",
-        "ETag": "\u00220x8D8D3957FFD09D3\u0022",
-        "Last-Modified": "Wed, 17 Feb 2021 22:43:52 GMT",
->>>>>>> 1814567d
-        "Server": [
-          "Windows-Azure-HDFS/1.0",
-          "Microsoft-HTTPAPI/2.0"
-        ],
-        "x-ms-client-request-id": "e989928c-dc5e-183e-ac6c-cf3cac5b8a67",
-        "x-ms-namespace-enabled": "true",
-<<<<<<< HEAD
-        "x-ms-request-id": "66936195-401f-0024-14ae-f989ff000000",
-=======
-        "x-ms-request-id": "762af10e-201f-0032-627e-057f28000000",
->>>>>>> 1814567d
-        "x-ms-version": "2020-06-12"
-      },
-      "ResponseBody": []
-    },
-    {
-      "RequestUri": "https://seannse.dfs.core.windows.net/test-filesystem-de8b4f35-c9c3-ad26-4f0d-8f1692033407/test-directory-98355ea9-e744-7143-c386-d7d870b02b3e/test-directory-7874ae3b-b3d2-b006-8a05-43c5f8f3bfcb?action=setAccessControl",
-      "RequestMethod": "PATCH",
-      "RequestHeaders": {
-        "Accept": "application/json",
-        "Authorization": "Sanitized",
-        "User-Agent": [
-<<<<<<< HEAD
-          "azsdk-net-Storage.Files.DataLake/12.7.0-alpha.20210202.1",
-          "(.NET 5.0.2; Microsoft Windows 10.0.19042)"
-        ],
-        "x-ms-client-request-id": "7cee4c58-d8d5-a4c7-2258-49f3d79041ea",
-        "x-ms-date": "Tue, 02 Feb 2021 21:56:11 GMT",
-=======
-          "azsdk-net-Storage.Files.DataLake/12.7.0-alpha.20210217.1",
-          "(.NET 5.0.3; Microsoft Windows 10.0.19042)"
-        ],
-        "x-ms-client-request-id": "7cee4c58-d8d5-a4c7-2258-49f3d79041ea",
-        "x-ms-date": "Wed, 17 Feb 2021 22:43:53 GMT",
->>>>>>> 1814567d
-        "x-ms-owner": "d15c3b55-1ac4-fab7-b773-0535e193a2a0",
+        "Date": "Fri, 19 Feb 2021 19:03:03 GMT",
+        "ETag": "\u00220x8D8D508FBB16695\u0022",
+        "Last-Modified": "Fri, 19 Feb 2021 19:03:03 GMT",
+        "Server": [
+          "Windows-Azure-HDFS/1.0",
+          "Microsoft-HTTPAPI/2.0"
+        ],
+        "x-ms-client-request-id": "868ea3e2-3d3e-1170-7020-739bf9b3b2c0",
+        "x-ms-namespace-enabled": "true",
+        "x-ms-request-id": "da83f946-a01f-0061-5bf1-065c1c000000",
+        "x-ms-version": "2020-06-12"
+      },
+      "ResponseBody": []
+    },
+    {
+      "RequestUri": "https://seannse.dfs.core.windows.net/test-filesystem-fee5a1e7-d1c6-f360-e0a6-5b4cd4867a0a/test-directory-844a4859-7c19-8cc4-30aa-6b237a4c8dd0/test-directory-39dd62f7-278b-0fba-6d2f-caef393ce787?action=setAccessControl",
+      "RequestMethod": "PATCH",
+      "RequestHeaders": {
+        "Accept": "application/json",
+        "Authorization": "Sanitized",
+        "User-Agent": [
+          "azsdk-net-Storage.Files.DataLake/12.7.0-alpha.20210219.1",
+          "(.NET 5.0.3; Microsoft Windows 10.0.19041)"
+        ],
+        "x-ms-client-request-id": "36dd911e-1aa4-40df-9896-2afe8b34b5ee",
+        "x-ms-date": "Fri, 19 Feb 2021 19:03:04 GMT",
+        "x-ms-owner": "0b196862-66b6-0557-fcca-dc8df04b94b1",
         "x-ms-permissions": "rwxrwxrwx",
         "x-ms-return-client-request-id": "true",
         "x-ms-version": "2020-06-12"
@@ -705,51 +455,33 @@
       "StatusCode": 200,
       "ResponseHeaders": {
         "Content-Length": "0",
-<<<<<<< HEAD
-        "Date": "Tue, 02 Feb 2021 21:56:11 GMT",
-        "ETag": "\u00220x8D8C7C55A70EEBF\u0022",
-        "Last-Modified": "Tue, 02 Feb 2021 21:56:11 GMT",
-=======
-        "Date": "Wed, 17 Feb 2021 22:43:52 GMT",
-        "ETag": "\u00220x8D8D395800A14FE\u0022",
-        "Last-Modified": "Wed, 17 Feb 2021 22:43:52 GMT",
->>>>>>> 1814567d
-        "Server": [
-          "Windows-Azure-HDFS/1.0",
-          "Microsoft-HTTPAPI/2.0"
-        ],
-        "x-ms-client-request-id": "7cee4c58-d8d5-a4c7-2258-49f3d79041ea",
-        "x-ms-namespace-enabled": "true",
-<<<<<<< HEAD
-        "x-ms-request-id": "669361a7-401f-0024-26ae-f989ff000000",
-=======
-        "x-ms-request-id": "762af11c-201f-0032-707e-057f28000000",
->>>>>>> 1814567d
-        "x-ms-version": "2020-06-12"
-      },
-      "ResponseBody": []
-    },
-    {
-      "RequestUri": "https://seannse.dfs.core.windows.net/test-filesystem-de8b4f35-c9c3-ad26-4f0d-8f1692033407/test-directory-98355ea9-e744-7143-c386-d7d870b02b3e/test-directory-7874ae3b-b3d2-b006-8a05-43c5f8f3bfcb/test-file-c439b851-f69a-db16-6abc-780385c427ea?action=setAccessControl",
-      "RequestMethod": "PATCH",
-      "RequestHeaders": {
-        "Accept": "application/json",
-        "Authorization": "Sanitized",
-        "User-Agent": [
-<<<<<<< HEAD
-          "azsdk-net-Storage.Files.DataLake/12.7.0-alpha.20210202.1",
-          "(.NET 5.0.2; Microsoft Windows 10.0.19042)"
-        ],
-        "x-ms-client-request-id": "60e3c92a-0d6d-9591-59e6-5615cfcfd5f6",
-        "x-ms-date": "Tue, 02 Feb 2021 21:56:11 GMT",
-=======
-          "azsdk-net-Storage.Files.DataLake/12.7.0-alpha.20210217.1",
-          "(.NET 5.0.3; Microsoft Windows 10.0.19042)"
-        ],
-        "x-ms-client-request-id": "60e3c92a-0d6d-9591-59e6-5615cfcfd5f6",
-        "x-ms-date": "Wed, 17 Feb 2021 22:43:53 GMT",
->>>>>>> 1814567d
-        "x-ms-owner": "d15c3b55-1ac4-fab7-b773-0535e193a2a0",
+        "Date": "Fri, 19 Feb 2021 19:03:03 GMT",
+        "ETag": "\u00220x8D8D508FBC2D690\u0022",
+        "Last-Modified": "Fri, 19 Feb 2021 19:03:03 GMT",
+        "Server": [
+          "Windows-Azure-HDFS/1.0",
+          "Microsoft-HTTPAPI/2.0"
+        ],
+        "x-ms-client-request-id": "36dd911e-1aa4-40df-9896-2afe8b34b5ee",
+        "x-ms-namespace-enabled": "true",
+        "x-ms-request-id": "da83f956-a01f-0061-6bf1-065c1c000000",
+        "x-ms-version": "2020-06-12"
+      },
+      "ResponseBody": []
+    },
+    {
+      "RequestUri": "https://seannse.dfs.core.windows.net/test-filesystem-fee5a1e7-d1c6-f360-e0a6-5b4cd4867a0a/test-directory-844a4859-7c19-8cc4-30aa-6b237a4c8dd0/test-directory-39dd62f7-278b-0fba-6d2f-caef393ce787/test-file-94d73aed-9d57-71fc-d59a-dc0edc29a740?action=setAccessControl",
+      "RequestMethod": "PATCH",
+      "RequestHeaders": {
+        "Accept": "application/json",
+        "Authorization": "Sanitized",
+        "User-Agent": [
+          "azsdk-net-Storage.Files.DataLake/12.7.0-alpha.20210219.1",
+          "(.NET 5.0.3; Microsoft Windows 10.0.19041)"
+        ],
+        "x-ms-client-request-id": "677c5001-7bd6-a91c-f937-6979ea29cdbd",
+        "x-ms-date": "Fri, 19 Feb 2021 19:03:04 GMT",
+        "x-ms-owner": "0b196862-66b6-0557-fcca-dc8df04b94b1",
         "x-ms-permissions": "rwxrwxrwx",
         "x-ms-return-client-request-id": "true",
         "x-ms-version": "2020-06-12"
@@ -758,226 +490,144 @@
       "StatusCode": 200,
       "ResponseHeaders": {
         "Content-Length": "0",
-<<<<<<< HEAD
-        "Date": "Tue, 02 Feb 2021 21:56:11 GMT",
-        "ETag": "\u00220x8D8C7C55A84C07D\u0022",
-        "Last-Modified": "Tue, 02 Feb 2021 21:56:11 GMT",
-=======
-        "Date": "Wed, 17 Feb 2021 22:43:52 GMT",
-        "ETag": "\u00220x8D8D395801BDDF7\u0022",
-        "Last-Modified": "Wed, 17 Feb 2021 22:43:52 GMT",
->>>>>>> 1814567d
-        "Server": [
-          "Windows-Azure-HDFS/1.0",
-          "Microsoft-HTTPAPI/2.0"
-        ],
-        "x-ms-client-request-id": "60e3c92a-0d6d-9591-59e6-5615cfcfd5f6",
-        "x-ms-namespace-enabled": "true",
-<<<<<<< HEAD
-        "x-ms-request-id": "669361b9-401f-0024-38ae-f989ff000000",
-=======
-        "x-ms-request-id": "762af132-201f-0032-067e-057f28000000",
->>>>>>> 1814567d
-        "x-ms-version": "2020-06-12"
-      },
-      "ResponseBody": []
-    },
-    {
-      "RequestUri": "https://seannse.dfs.core.windows.net/test-filesystem-de8b4f35-c9c3-ad26-4f0d-8f1692033407/test-directory-98355ea9-e744-7143-c386-d7d870b02b3e/test-directory-7874ae3b-b3d2-b006-8a05-43c5f8f3bfcb/test-file-4f6fd002-0476-6e6b-e07a-adf875ac8305?resource=file",
-      "RequestMethod": "PUT",
-      "RequestHeaders": {
-        "Accept": "application/json",
-        "Authorization": "Sanitized",
-        "User-Agent": [
-<<<<<<< HEAD
-          "azsdk-net-Storage.Files.DataLake/12.7.0-alpha.20210202.1",
-          "(.NET 5.0.2; Microsoft Windows 10.0.19042)"
-        ],
-        "x-ms-client-request-id": "50186c06-c8ad-25f4-5e75-7ff260991fac",
-        "x-ms-date": "Tue, 02 Feb 2021 21:56:11 GMT",
-=======
-          "azsdk-net-Storage.Files.DataLake/12.7.0-alpha.20210217.1",
-          "(.NET 5.0.3; Microsoft Windows 10.0.19042)"
-        ],
-        "x-ms-client-request-id": "50186c06-c8ad-25f4-5e75-7ff260991fac",
-        "x-ms-date": "Wed, 17 Feb 2021 22:43:53 GMT",
->>>>>>> 1814567d
-        "x-ms-return-client-request-id": "true",
-        "x-ms-version": "2020-06-12"
-      },
-      "RequestBody": null,
-      "StatusCode": 201,
-      "ResponseHeaders": {
-        "Content-Length": "0",
-<<<<<<< HEAD
-        "Date": "Tue, 02 Feb 2021 21:56:11 GMT",
-        "ETag": "\u00220x8D8C7C55AF54526\u0022",
-        "Last-Modified": "Tue, 02 Feb 2021 21:56:12 GMT",
-=======
-        "Date": "Wed, 17 Feb 2021 22:43:52 GMT",
-        "ETag": "\u00220x8D8D395808CF67C\u0022",
-        "Last-Modified": "Wed, 17 Feb 2021 22:43:53 GMT",
->>>>>>> 1814567d
-        "Server": [
-          "Windows-Azure-HDFS/1.0",
-          "Microsoft-HTTPAPI/2.0"
-        ],
-        "x-ms-client-request-id": "50186c06-c8ad-25f4-5e75-7ff260991fac",
-<<<<<<< HEAD
-        "x-ms-request-id": "669361c0-401f-0024-3fae-f989ff000000",
-=======
-        "x-ms-request-id": "762af148-201f-0032-1c7e-057f28000000",
->>>>>>> 1814567d
-        "x-ms-version": "2020-06-12"
-      },
-      "ResponseBody": []
-    },
-    {
-      "RequestUri": "https://seannse.dfs.core.windows.net/test-filesystem-de8b4f35-c9c3-ad26-4f0d-8f1692033407/test-directory-98355ea9-e744-7143-c386-d7d870b02b3e/test-directory-7874ae3b-b3d2-b006-8a05-43c5f8f3bfcb/test-file-f2d55163-c806-2049-52ca-314221b8da89?resource=file",
-      "RequestMethod": "PUT",
-      "RequestHeaders": {
-        "Accept": "application/json",
-        "Authorization": "Sanitized",
-        "User-Agent": [
-<<<<<<< HEAD
-          "azsdk-net-Storage.Files.DataLake/12.7.0-alpha.20210202.1",
-          "(.NET 5.0.2; Microsoft Windows 10.0.19042)"
-        ],
-        "x-ms-client-request-id": "424f3615-b281-3ef8-23f8-fee397b203a5",
-        "x-ms-date": "Tue, 02 Feb 2021 21:56:11 GMT",
-=======
-          "azsdk-net-Storage.Files.DataLake/12.7.0-alpha.20210217.1",
-          "(.NET 5.0.3; Microsoft Windows 10.0.19042)"
-        ],
-        "x-ms-client-request-id": "424f3615-b281-3ef8-23f8-fee397b203a5",
-        "x-ms-date": "Wed, 17 Feb 2021 22:43:53 GMT",
->>>>>>> 1814567d
-        "x-ms-return-client-request-id": "true",
-        "x-ms-version": "2020-06-12"
-      },
-      "RequestBody": null,
-      "StatusCode": 201,
-      "ResponseHeaders": {
-        "Content-Length": "0",
-<<<<<<< HEAD
-        "Date": "Tue, 02 Feb 2021 21:56:11 GMT",
-        "ETag": "\u00220x8D8C7C55B048D03\u0022",
-        "Last-Modified": "Tue, 02 Feb 2021 21:56:12 GMT",
-=======
-        "Date": "Wed, 17 Feb 2021 22:43:52 GMT",
-        "ETag": "\u00220x8D8D395809B64B4\u0022",
-        "Last-Modified": "Wed, 17 Feb 2021 22:43:53 GMT",
->>>>>>> 1814567d
-        "Server": [
-          "Windows-Azure-HDFS/1.0",
-          "Microsoft-HTTPAPI/2.0"
-        ],
-        "x-ms-client-request-id": "424f3615-b281-3ef8-23f8-fee397b203a5",
-<<<<<<< HEAD
-        "x-ms-request-id": "669361cf-401f-0024-4eae-f989ff000000",
-=======
-        "x-ms-request-id": "762af15f-201f-0032-337e-057f28000000",
->>>>>>> 1814567d
-        "x-ms-version": "2020-06-12"
-      },
-      "ResponseBody": []
-    },
-    {
-      "RequestUri": "https://seannse.dfs.core.windows.net/test-filesystem-de8b4f35-c9c3-ad26-4f0d-8f1692033407/test-directory-98355ea9-e744-7143-c386-d7d870b02b3e/test-directory-7874ae3b-b3d2-b006-8a05-43c5f8f3bfcb/test-file-b21df69b-16a7-3119-f95e-09631911bfc7?resource=file",
-      "RequestMethod": "PUT",
-      "RequestHeaders": {
-        "Accept": "application/json",
-        "Authorization": "Sanitized",
-        "User-Agent": [
-<<<<<<< HEAD
-          "azsdk-net-Storage.Files.DataLake/12.7.0-alpha.20210202.1",
-          "(.NET 5.0.2; Microsoft Windows 10.0.19042)"
-        ],
-        "x-ms-client-request-id": "6a9d099f-916d-fedd-1c1e-4823a8952511",
-        "x-ms-date": "Tue, 02 Feb 2021 21:56:11 GMT",
-=======
-          "azsdk-net-Storage.Files.DataLake/12.7.0-alpha.20210217.1",
-          "(.NET 5.0.3; Microsoft Windows 10.0.19042)"
-        ],
-        "x-ms-client-request-id": "6a9d099f-916d-fedd-1c1e-4823a8952511",
-        "x-ms-date": "Wed, 17 Feb 2021 22:43:53 GMT",
->>>>>>> 1814567d
-        "x-ms-return-client-request-id": "true",
-        "x-ms-version": "2020-06-12"
-      },
-      "RequestBody": null,
-      "StatusCode": 201,
-      "ResponseHeaders": {
-        "Content-Length": "0",
-<<<<<<< HEAD
-        "Date": "Tue, 02 Feb 2021 21:56:12 GMT",
-        "ETag": "\u00220x8D8C7C55B166A1B\u0022",
-        "Last-Modified": "Tue, 02 Feb 2021 21:56:12 GMT",
-=======
-        "Date": "Wed, 17 Feb 2021 22:43:52 GMT",
-        "ETag": "\u00220x8D8D39580AB64D2\u0022",
-        "Last-Modified": "Wed, 17 Feb 2021 22:43:53 GMT",
->>>>>>> 1814567d
-        "Server": [
-          "Windows-Azure-HDFS/1.0",
-          "Microsoft-HTTPAPI/2.0"
-        ],
-        "x-ms-client-request-id": "6a9d099f-916d-fedd-1c1e-4823a8952511",
-<<<<<<< HEAD
-        "x-ms-request-id": "669361ed-401f-0024-6cae-f989ff000000",
-=======
-        "x-ms-request-id": "762af175-201f-0032-497e-057f28000000",
->>>>>>> 1814567d
-        "x-ms-version": "2020-06-12"
-      },
-      "ResponseBody": []
-    },
-    {
-      "RequestUri": "https://seannse.dfs.core.windows.net/test-filesystem-de8b4f35-c9c3-ad26-4f0d-8f1692033407/test-directory-98355ea9-e744-7143-c386-d7d870b02b3e/test-directory-7874ae3b-b3d2-b006-8a05-43c5f8f3bfcb/test-directory-ea5c3639-1885-033c-effa-fef4307efd85?resource=directory",
-      "RequestMethod": "PUT",
-      "RequestHeaders": {
-        "Accept": "application/json",
-        "Authorization": "Sanitized",
-        "User-Agent": [
-<<<<<<< HEAD
-          "azsdk-net-Storage.Files.DataLake/12.7.0-alpha.20210202.1",
-          "(.NET 5.0.2; Microsoft Windows 10.0.19042)"
-        ],
-        "x-ms-client-request-id": "fd61d48d-f517-86af-cc99-7b7392e9ce9e",
-        "x-ms-date": "Tue, 02 Feb 2021 21:56:11 GMT",
-=======
-          "azsdk-net-Storage.Files.DataLake/12.7.0-alpha.20210217.1",
-          "(.NET 5.0.3; Microsoft Windows 10.0.19042)"
-        ],
-        "x-ms-client-request-id": "fd61d48d-f517-86af-cc99-7b7392e9ce9e",
-        "x-ms-date": "Wed, 17 Feb 2021 22:43:53 GMT",
->>>>>>> 1814567d
-        "x-ms-return-client-request-id": "true",
-        "x-ms-version": "2020-06-12"
-      },
-      "RequestBody": null,
-      "StatusCode": 201,
-      "ResponseHeaders": {
-        "Content-Length": "0",
-<<<<<<< HEAD
-        "Date": "Tue, 02 Feb 2021 21:56:12 GMT",
-        "ETag": "\u00220x8D8C7C55B25BFE3\u0022",
-        "Last-Modified": "Tue, 02 Feb 2021 21:56:12 GMT",
-=======
-        "Date": "Wed, 17 Feb 2021 22:43:52 GMT",
-        "ETag": "\u00220x8D8D39580B92438\u0022",
-        "Last-Modified": "Wed, 17 Feb 2021 22:43:53 GMT",
->>>>>>> 1814567d
-        "Server": [
-          "Windows-Azure-HDFS/1.0",
-          "Microsoft-HTTPAPI/2.0"
-        ],
-        "x-ms-client-request-id": "fd61d48d-f517-86af-cc99-7b7392e9ce9e",
-<<<<<<< HEAD
-        "x-ms-request-id": "66936210-401f-0024-0fae-f989ff000000",
-=======
-        "x-ms-request-id": "762af182-201f-0032-557e-057f28000000",
->>>>>>> 1814567d
+        "Date": "Fri, 19 Feb 2021 19:03:03 GMT",
+        "ETag": "\u00220x8D8D508FBD0AB72\u0022",
+        "Last-Modified": "Fri, 19 Feb 2021 19:03:03 GMT",
+        "Server": [
+          "Windows-Azure-HDFS/1.0",
+          "Microsoft-HTTPAPI/2.0"
+        ],
+        "x-ms-client-request-id": "677c5001-7bd6-a91c-f937-6979ea29cdbd",
+        "x-ms-namespace-enabled": "true",
+        "x-ms-request-id": "da83f962-a01f-0061-77f1-065c1c000000",
+        "x-ms-version": "2020-06-12"
+      },
+      "ResponseBody": []
+    },
+    {
+      "RequestUri": "https://seannse.dfs.core.windows.net/test-filesystem-fee5a1e7-d1c6-f360-e0a6-5b4cd4867a0a/test-directory-844a4859-7c19-8cc4-30aa-6b237a4c8dd0/test-directory-39dd62f7-278b-0fba-6d2f-caef393ce787/test-file-8e99c7bc-cfdf-3dec-730e-bb6d8613b9c0?resource=file",
+      "RequestMethod": "PUT",
+      "RequestHeaders": {
+        "Accept": "application/json",
+        "Authorization": "Sanitized",
+        "User-Agent": [
+          "azsdk-net-Storage.Files.DataLake/12.7.0-alpha.20210219.1",
+          "(.NET 5.0.3; Microsoft Windows 10.0.19041)"
+        ],
+        "x-ms-client-request-id": "bf0fd769-c53d-31dc-633f-f4c7c0ae23e6",
+        "x-ms-date": "Fri, 19 Feb 2021 19:03:04 GMT",
+        "x-ms-return-client-request-id": "true",
+        "x-ms-version": "2020-06-12"
+      },
+      "RequestBody": null,
+      "StatusCode": 201,
+      "ResponseHeaders": {
+        "Content-Length": "0",
+        "Date": "Fri, 19 Feb 2021 19:03:03 GMT",
+        "ETag": "\u00220x8D8D508FC29C872\u0022",
+        "Last-Modified": "Fri, 19 Feb 2021 19:03:03 GMT",
+        "Server": [
+          "Windows-Azure-HDFS/1.0",
+          "Microsoft-HTTPAPI/2.0"
+        ],
+        "x-ms-client-request-id": "bf0fd769-c53d-31dc-633f-f4c7c0ae23e6",
+        "x-ms-request-id": "da83f971-a01f-0061-06f1-065c1c000000",
+        "x-ms-version": "2020-06-12"
+      },
+      "ResponseBody": []
+    },
+    {
+      "RequestUri": "https://seannse.dfs.core.windows.net/test-filesystem-fee5a1e7-d1c6-f360-e0a6-5b4cd4867a0a/test-directory-844a4859-7c19-8cc4-30aa-6b237a4c8dd0/test-directory-39dd62f7-278b-0fba-6d2f-caef393ce787/test-file-7b36a97e-912c-6f04-af15-7ab278edc5ce?resource=file",
+      "RequestMethod": "PUT",
+      "RequestHeaders": {
+        "Accept": "application/json",
+        "Authorization": "Sanitized",
+        "User-Agent": [
+          "azsdk-net-Storage.Files.DataLake/12.7.0-alpha.20210219.1",
+          "(.NET 5.0.3; Microsoft Windows 10.0.19041)"
+        ],
+        "x-ms-client-request-id": "ce807009-686e-d724-d29f-10284a2ab975",
+        "x-ms-date": "Fri, 19 Feb 2021 19:03:04 GMT",
+        "x-ms-return-client-request-id": "true",
+        "x-ms-version": "2020-06-12"
+      },
+      "RequestBody": null,
+      "StatusCode": 201,
+      "ResponseHeaders": {
+        "Content-Length": "0",
+        "Date": "Fri, 19 Feb 2021 19:03:03 GMT",
+        "ETag": "\u00220x8D8D508FC38E68A\u0022",
+        "Last-Modified": "Fri, 19 Feb 2021 19:03:04 GMT",
+        "Server": [
+          "Windows-Azure-HDFS/1.0",
+          "Microsoft-HTTPAPI/2.0"
+        ],
+        "x-ms-client-request-id": "ce807009-686e-d724-d29f-10284a2ab975",
+        "x-ms-request-id": "da83f980-a01f-0061-15f1-065c1c000000",
+        "x-ms-version": "2020-06-12"
+      },
+      "ResponseBody": []
+    },
+    {
+      "RequestUri": "https://seannse.dfs.core.windows.net/test-filesystem-fee5a1e7-d1c6-f360-e0a6-5b4cd4867a0a/test-directory-844a4859-7c19-8cc4-30aa-6b237a4c8dd0/test-directory-39dd62f7-278b-0fba-6d2f-caef393ce787/test-file-569c2579-74a9-85e1-26b8-ea61b98b155e?resource=file",
+      "RequestMethod": "PUT",
+      "RequestHeaders": {
+        "Accept": "application/json",
+        "Authorization": "Sanitized",
+        "User-Agent": [
+          "azsdk-net-Storage.Files.DataLake/12.7.0-alpha.20210219.1",
+          "(.NET 5.0.3; Microsoft Windows 10.0.19041)"
+        ],
+        "x-ms-client-request-id": "33ff6211-6eb4-95bb-8efb-a8b67ec21e46",
+        "x-ms-date": "Fri, 19 Feb 2021 19:03:04 GMT",
+        "x-ms-return-client-request-id": "true",
+        "x-ms-version": "2020-06-12"
+      },
+      "RequestBody": null,
+      "StatusCode": 201,
+      "ResponseHeaders": {
+        "Content-Length": "0",
+        "Date": "Fri, 19 Feb 2021 19:03:03 GMT",
+        "ETag": "\u00220x8D8D508FC4653EF\u0022",
+        "Last-Modified": "Fri, 19 Feb 2021 19:03:04 GMT",
+        "Server": [
+          "Windows-Azure-HDFS/1.0",
+          "Microsoft-HTTPAPI/2.0"
+        ],
+        "x-ms-client-request-id": "33ff6211-6eb4-95bb-8efb-a8b67ec21e46",
+        "x-ms-request-id": "da83f98b-a01f-0061-20f1-065c1c000000",
+        "x-ms-version": "2020-06-12"
+      },
+      "ResponseBody": []
+    },
+    {
+      "RequestUri": "https://seannse.dfs.core.windows.net/test-filesystem-fee5a1e7-d1c6-f360-e0a6-5b4cd4867a0a/test-directory-844a4859-7c19-8cc4-30aa-6b237a4c8dd0/test-directory-39dd62f7-278b-0fba-6d2f-caef393ce787/test-directory-34d8b289-b080-8208-c5da-107c977d9bcc?resource=directory",
+      "RequestMethod": "PUT",
+      "RequestHeaders": {
+        "Accept": "application/json",
+        "Authorization": "Sanitized",
+        "User-Agent": [
+          "azsdk-net-Storage.Files.DataLake/12.7.0-alpha.20210219.1",
+          "(.NET 5.0.3; Microsoft Windows 10.0.19041)"
+        ],
+        "x-ms-client-request-id": "37da960f-fe81-60e6-5a7c-6ed95e3efd11",
+        "x-ms-date": "Fri, 19 Feb 2021 19:03:04 GMT",
+        "x-ms-return-client-request-id": "true",
+        "x-ms-version": "2020-06-12"
+      },
+      "RequestBody": null,
+      "StatusCode": 201,
+      "ResponseHeaders": {
+        "Content-Length": "0",
+        "Date": "Fri, 19 Feb 2021 19:03:03 GMT",
+        "ETag": "\u00220x8D8D508FC54DEE1\u0022",
+        "Last-Modified": "Fri, 19 Feb 2021 19:03:04 GMT",
+        "Server": [
+          "Windows-Azure-HDFS/1.0",
+          "Microsoft-HTTPAPI/2.0"
+        ],
+        "x-ms-client-request-id": "37da960f-fe81-60e6-5a7c-6ed95e3efd11",
+        "x-ms-request-id": "da83f99e-a01f-0061-33f1-065c1c000000",
         "x-ms-version": "2020-06-12"
       },
       "ResponseBody": []
@@ -990,322 +640,198 @@
         "Authorization": "Sanitized",
         "Content-Length": "59",
         "Content-Type": "application/xml",
-<<<<<<< HEAD
-        "traceparent": "00-fe1f545001c00448bfa7bf309f0e2547-e1f54afb727a4e43-00",
-        "User-Agent": [
-          "azsdk-net-Storage.Files.DataLake/12.7.0-alpha.20210202.1",
-          "(.NET 5.0.2; Microsoft Windows 10.0.19042)"
-=======
-        "traceparent": "00-e8138a4dc2bf814ab3bb817448d4ccd4-60789cabc39cb347-00",
-        "User-Agent": [
-          "azsdk-net-Storage.Files.DataLake/12.7.0-alpha.20210217.1",
-          "(.NET 5.0.3; Microsoft Windows 10.0.19042)"
->>>>>>> 1814567d
-        ],
-        "x-ms-client-request-id": "5c66de80-ff1c-886d-253d-43dad8e662e6",
-        "x-ms-return-client-request-id": "true",
-        "x-ms-version": "2020-06-12"
-      },
-<<<<<<< HEAD
-      "RequestBody": "\u003CKeyInfo\u003E\u003CExpiry\u003E2021-02-02T22:56:11Z\u003C/Expiry\u003E\u003C/KeyInfo\u003E",
+        "traceparent": "00-4cb08ce1af20854d92f33f74c1632b41-8eecfe6936df0c47-00",
+        "User-Agent": [
+          "azsdk-net-Storage.Files.DataLake/12.7.0-alpha.20210219.1",
+          "(.NET 5.0.3; Microsoft Windows 10.0.19041)"
+        ],
+        "x-ms-client-request-id": "016d8d96-64a2-854a-9cef-fc1073cf841b",
+        "x-ms-return-client-request-id": "true",
+        "x-ms-version": "2020-06-12"
+      },
+      "RequestBody": "\uFEFF\u003CKeyInfo\u003E\u003CExpiry\u003E2021-02-19T20:03:05Z\u003C/Expiry\u003E\u003C/KeyInfo\u003E",
       "StatusCode": 200,
       "ResponseHeaders": {
         "Content-Type": "application/xml",
-        "Date": "Tue, 02 Feb 2021 21:56:12 GMT",
-=======
-      "RequestBody": "\uFEFF\u003CKeyInfo\u003E\u003CExpiry\u003E2021-02-17T23:43:53Z\u003C/Expiry\u003E\u003C/KeyInfo\u003E",
-      "StatusCode": 200,
-      "ResponseHeaders": {
-        "Content-Type": "application/xml",
-        "Date": "Wed, 17 Feb 2021 22:43:54 GMT",
->>>>>>> 1814567d
+        "Date": "Fri, 19 Feb 2021 19:03:04 GMT",
         "Server": [
           "Windows-Azure-Blob/1.0",
           "Microsoft-HTTPAPI/2.0"
         ],
         "Transfer-Encoding": "chunked",
-        "x-ms-client-request-id": "5c66de80-ff1c-886d-253d-43dad8e662e6",
-<<<<<<< HEAD
-        "x-ms-request-id": "ead7b945-301e-0073-38ae-f927cc000000",
-        "x-ms-version": "2020-06-12"
-      },
-      "ResponseBody": "\uFEFF\u003C?xml version=\u00221.0\u0022 encoding=\u0022utf-8\u0022?\u003E\u003CUserDelegationKey\u003E\u003CSignedOid\u003Ec4f48289-bb84-4086-b250-6f94a8f64cee\u003C/SignedOid\u003E\u003CSignedTid\u003E72f988bf-86f1-41af-91ab-2d7cd011db47\u003C/SignedTid\u003E\u003CSignedStart\u003E2021-02-02T21:56:13Z\u003C/SignedStart\u003E\u003CSignedExpiry\u003E2021-02-02T22:56:11Z\u003C/SignedExpiry\u003E\u003CSignedService\u003Eb\u003C/SignedService\u003E\u003CSignedVersion\u003E2020-06-12\u003C/SignedVersion\u003E\u003CValue\u003EkUoRGGpU1PhersmWMdKV4h4yCZdfaI8XIWscu1BdpKU=\u003C/Value\u003E\u003C/UserDelegationKey\u003E"
-    },
-    {
-      "RequestUri": "https://seannse.dfs.core.windows.net/test-filesystem-de8b4f35-c9c3-ad26-4f0d-8f1692033407/test-directory-98355ea9-e744-7143-c386-d7d870b02b3e?skoid=c4f48289-bb84-4086-b250-6f94a8f64cee\u0026sktid=72f988bf-86f1-41af-91ab-2d7cd011db47\u0026skt=2021-02-02T21%3A56%3A13Z\u0026ske=2021-02-02T22%3A56%3A11Z\u0026sks=b\u0026skv=2020-06-12\u0026sv=2020-06-12\u0026st=2021-02-02T20%3A56%3A11Z\u0026se=2021-02-02T22%3A56%3A11Z\u0026sr=c\u0026sp=racwdlmeop\u0026suoid=d15c3b55-1ac4-fab7-b773-0535e193a2a0\u0026sig=Sanitized\u0026action=setAccessControlRecursive\u0026mode=modify\u0026forceFlag=true\u0026maxRecords=2",
-=======
-        "x-ms-request-id": "bbc864e8-d01e-00a0-2e7e-05fbfe000000",
-        "x-ms-version": "2020-06-12"
-      },
-      "ResponseBody": "\uFEFF\u003C?xml version=\u00221.0\u0022 encoding=\u0022utf-8\u0022?\u003E\u003CUserDelegationKey\u003E\u003CSignedOid\u003Ec4f48289-bb84-4086-b250-6f94a8f64cee\u003C/SignedOid\u003E\u003CSignedTid\u003E72f988bf-86f1-41af-91ab-2d7cd011db47\u003C/SignedTid\u003E\u003CSignedStart\u003E2021-02-17T22:43:54Z\u003C/SignedStart\u003E\u003CSignedExpiry\u003E2021-02-17T23:43:53Z\u003C/SignedExpiry\u003E\u003CSignedService\u003Eb\u003C/SignedService\u003E\u003CSignedVersion\u003E2020-06-12\u003C/SignedVersion\u003E\u003CValue\u003EbyqYKrqFCpx6JFc8GskJeXYz41amsFVNTNtuntEUQfo=\u003C/Value\u003E\u003C/UserDelegationKey\u003E"
-    },
-    {
-      "RequestUri": "https://seannse.dfs.core.windows.net/test-filesystem-de8b4f35-c9c3-ad26-4f0d-8f1692033407/test-directory-98355ea9-e744-7143-c386-d7d870b02b3e?skoid=c4f48289-bb84-4086-b250-6f94a8f64cee\u0026sktid=72f988bf-86f1-41af-91ab-2d7cd011db47\u0026skt=2021-02-17T22%3A43%3A54Z\u0026ske=2021-02-17T23%3A43%3A53Z\u0026sks=b\u0026skv=2020-06-12\u0026sv=2020-06-12\u0026st=2021-02-17T21%3A43%3A53Z\u0026se=2021-02-17T23%3A43%3A53Z\u0026sr=c\u0026sp=racwdlmeop\u0026suoid=d15c3b55-1ac4-fab7-b773-0535e193a2a0\u0026sig=Sanitized\u0026action=setAccessControlRecursive\u0026mode=modify\u0026forceFlag=true\u0026maxRecords=2",
->>>>>>> 1814567d
-      "RequestMethod": "PATCH",
-      "RequestHeaders": {
-        "Accept": "application/json",
-        "User-Agent": [
-<<<<<<< HEAD
-          "azsdk-net-Storage.Files.DataLake/12.7.0-alpha.20210202.1",
-          "(.NET 5.0.2; Microsoft Windows 10.0.19042)"
-=======
-          "azsdk-net-Storage.Files.DataLake/12.7.0-alpha.20210217.1",
-          "(.NET 5.0.3; Microsoft Windows 10.0.19042)"
->>>>>>> 1814567d
+        "x-ms-client-request-id": "016d8d96-64a2-854a-9cef-fc1073cf841b",
+        "x-ms-request-id": "cb125d22-b01e-006d-31f1-06cb14000000",
+        "x-ms-version": "2020-06-12"
+      },
+      "ResponseBody": "\uFEFF\u003C?xml version=\u00221.0\u0022 encoding=\u0022utf-8\u0022?\u003E\u003CUserDelegationKey\u003E\u003CSignedOid\u003Ec4f48289-bb84-4086-b250-6f94a8f64cee\u003C/SignedOid\u003E\u003CSignedTid\u003E72f988bf-86f1-41af-91ab-2d7cd011db47\u003C/SignedTid\u003E\u003CSignedStart\u003E2021-02-19T19:03:04Z\u003C/SignedStart\u003E\u003CSignedExpiry\u003E2021-02-19T20:03:05Z\u003C/SignedExpiry\u003E\u003CSignedService\u003Eb\u003C/SignedService\u003E\u003CSignedVersion\u003E2020-06-12\u003C/SignedVersion\u003E\u003CValue\u003E1yBMPsMAvHLQvQ4TDiY07CYuuTkLmFITJncXdIe\u002ByWQ=\u003C/Value\u003E\u003C/UserDelegationKey\u003E"
+    },
+    {
+      "RequestUri": "https://seannse.dfs.core.windows.net/test-filesystem-fee5a1e7-d1c6-f360-e0a6-5b4cd4867a0a/test-directory-844a4859-7c19-8cc4-30aa-6b237a4c8dd0?skoid=c4f48289-bb84-4086-b250-6f94a8f64cee\u0026sktid=72f988bf-86f1-41af-91ab-2d7cd011db47\u0026skt=2021-02-19T19%3A03%3A04Z\u0026ske=2021-02-19T20%3A03%3A05Z\u0026sks=b\u0026skv=2020-06-12\u0026sv=2020-06-12\u0026st=2021-02-19T18%3A03%3A05Z\u0026se=2021-02-19T20%3A03%3A05Z\u0026sr=c\u0026sp=racwdlmeop\u0026suoid=0b196862-66b6-0557-fcca-dc8df04b94b1\u0026sig=Sanitized\u0026action=setAccessControlRecursive\u0026mode=modify\u0026forceFlag=true\u0026maxRecords=2",
+      "RequestMethod": "PATCH",
+      "RequestHeaders": {
+        "Accept": "application/json",
+        "User-Agent": [
+          "azsdk-net-Storage.Files.DataLake/12.7.0-alpha.20210219.1",
+          "(.NET 5.0.3; Microsoft Windows 10.0.19041)"
         ],
         "x-ms-acl": "user::rwx,group::r--,other::---,mask::rwx",
-        "x-ms-client-request-id": "b4f36ee4-7282-2081-561c-ae93d2c30cf5",
-        "x-ms-return-client-request-id": "true",
-        "x-ms-version": "2020-06-12"
-      },
-      "RequestBody": null,
-      "StatusCode": 200,
-      "ResponseHeaders": {
-<<<<<<< HEAD
-        "Date": "Tue, 02 Feb 2021 21:56:13 GMT",
-=======
-        "Date": "Wed, 17 Feb 2021 22:43:54 GMT",
->>>>>>> 1814567d
+        "x-ms-client-request-id": "d1435348-fcd1-fa6f-91ab-5e83cba93338",
+        "x-ms-return-client-request-id": "true",
+        "x-ms-version": "2020-06-12"
+      },
+      "RequestBody": null,
+      "StatusCode": 200,
+      "ResponseHeaders": {
+        "Date": "Fri, 19 Feb 2021 19:03:04 GMT",
         "Server": [
           "Windows-Azure-HDFS/1.0",
           "Microsoft-HTTPAPI/2.0"
         ],
         "Transfer-Encoding": "chunked",
-        "x-ms-client-request-id": "b4f36ee4-7282-2081-561c-ae93d2c30cf5",
-<<<<<<< HEAD
-        "x-ms-continuation": "VBbUwNzgkNXNxoUBGPwBGPYBL3NlYW5uc2UBMDFENTc5OTJDOTcxNDhDMi90ZXN0LWZpbGVzeXN0ZW0tZGU4YjRmMzUtYzljMy1hZDI2LTRmMGQtOGYxNjkyMDMzNDA3ATAxRDZGOUFFMzc1Q0Y2OUEvdGVzdC1kaXJlY3RvcnktOTgzNTVlYTktZTc0NC03MTQzLWMzODYtZDdkODcwYjAyYjNlL3Rlc3QtZGlyZWN0b3J5LTM5N2E4YWExLWQ4ZmEtZjQ4NS00ZGEyLTMzZmUzYTA4OGE3My90ZXN0LWZpbGUtMTg1OWNiNjAtZmYyYy03NjE3LThlMzMtN2E2Y2Q2M2M5YTBmFgAAAA==",
-        "x-ms-namespace-enabled": "true",
-        "x-ms-request-id": "26bb1e8e-b01f-0030-07ae-f9c190000000",
-=======
-        "x-ms-continuation": "VBbNhN3A4rew7kQY/AEY9gEvc2Vhbm5zZQEwMUQ1Nzk5MkM5NzE0OEMyL3Rlc3QtZmlsZXN5c3RlbS1kZThiNGYzNS1jOWMzLWFkMjYtNGYwZC04ZjE2OTIwMzM0MDcBMDFENzA1N0U1RDAxMjg4Mi90ZXN0LWRpcmVjdG9yeS05ODM1NWVhOS1lNzQ0LTcxNDMtYzM4Ni1kN2Q4NzBiMDJiM2UvdGVzdC1kaXJlY3RvcnktMzk3YThhYTEtZDhmYS1mNDg1LTRkYTItMzNmZTNhMDg4YTczL3Rlc3QtZmlsZS0xODU5Y2I2MC1mZjJjLTc2MTctOGUzMy03YTZjZDYzYzlhMGYWAAAA",
-        "x-ms-namespace-enabled": "true",
-        "x-ms-request-id": "2ef4f528-301f-003e-017e-05e820000000",
->>>>>>> 1814567d
+        "x-ms-client-request-id": "d1435348-fcd1-fa6f-91ab-5e83cba93338",
+        "x-ms-continuation": "VBas5bOKz8DVkyQYgQIY\u002BwEvc2Vhbm5zZQEwMUQ1Nzk5MkM5NzE0OEMyL3Rlc3QtZmlsZXN5c3RlbS1mZWU1YTFlNy1kMWM2LWYzNjAtZTBhNi01YjRjZDQ4NjdhMGEBMDFENzA2RjFEOEVGMTQyRC90ZXN0LWRpcmVjdG9yeS04NDRhNDg1OS03YzE5LThjYzQtMzBhYS02YjIzN2E0YzhkZDAvdGVzdC1kaXJlY3RvcnktMzlkZDYyZjctMjc4Yi0wZmJhLTZkMmYtY2FlZjM5M2NlNzg3L3Rlc3QtZGlyZWN0b3J5LTM0ZDhiMjg5LWIwODAtODIwOC1jNWRhLTEwN2M5NzdkOWJjYxYAAAA=",
+        "x-ms-namespace-enabled": "true",
+        "x-ms-request-id": "da83f9c8-a01f-0061-5df1-065c1c000000",
         "x-ms-version": "2020-06-12"
       },
       "ResponseBody": "eyJkaXJlY3Rvcmllc1N1Y2Nlc3NmdWwiOjIsImZhaWxlZEVudHJpZXMiOltdLCJmYWlsdXJlQ291bnQiOjAsImZpbGVzU3VjY2Vzc2Z1bCI6MH0K"
     },
     {
-<<<<<<< HEAD
-      "RequestUri": "https://seannse.dfs.core.windows.net/test-filesystem-de8b4f35-c9c3-ad26-4f0d-8f1692033407/test-directory-98355ea9-e744-7143-c386-d7d870b02b3e?skoid=c4f48289-bb84-4086-b250-6f94a8f64cee\u0026sktid=72f988bf-86f1-41af-91ab-2d7cd011db47\u0026skt=2021-02-02T21%3A56%3A13Z\u0026ske=2021-02-02T22%3A56%3A11Z\u0026sks=b\u0026skv=2020-06-12\u0026sv=2020-06-12\u0026st=2021-02-02T20%3A56%3A11Z\u0026se=2021-02-02T22%3A56%3A11Z\u0026sr=c\u0026sp=racwdlmeop\u0026suoid=d15c3b55-1ac4-fab7-b773-0535e193a2a0\u0026sig=Sanitized\u0026action=setAccessControlRecursive\u0026continuation=VBbUwNzgkNXNxoUBGPwBGPYBL3NlYW5uc2UBMDFENTc5OTJDOTcxNDhDMi90ZXN0LWZpbGVzeXN0ZW0tZGU4YjRmMzUtYzljMy1hZDI2LTRmMGQtOGYxNjkyMDMzNDA3ATAxRDZGOUFFMzc1Q0Y2OUEvdGVzdC1kaXJlY3RvcnktOTgzNTVlYTktZTc0NC03MTQzLWMzODYtZDdkODcwYjAyYjNlL3Rlc3QtZGlyZWN0b3J5LTM5N2E4YWExLWQ4ZmEtZjQ4NS00ZGEyLTMzZmUzYTA4OGE3My90ZXN0LWZpbGUtMTg1OWNiNjAtZmYyYy03NjE3LThlMzMtN2E2Y2Q2M2M5YTBmFgAAAA%3D%3D\u0026mode=modify\u0026forceFlag=true\u0026maxRecords=2",
-=======
-      "RequestUri": "https://seannse.dfs.core.windows.net/test-filesystem-de8b4f35-c9c3-ad26-4f0d-8f1692033407/test-directory-98355ea9-e744-7143-c386-d7d870b02b3e?skoid=c4f48289-bb84-4086-b250-6f94a8f64cee\u0026sktid=72f988bf-86f1-41af-91ab-2d7cd011db47\u0026skt=2021-02-17T22%3A43%3A54Z\u0026ske=2021-02-17T23%3A43%3A53Z\u0026sks=b\u0026skv=2020-06-12\u0026sv=2020-06-12\u0026st=2021-02-17T21%3A43%3A53Z\u0026se=2021-02-17T23%3A43%3A53Z\u0026sr=c\u0026sp=racwdlmeop\u0026suoid=d15c3b55-1ac4-fab7-b773-0535e193a2a0\u0026sig=Sanitized\u0026action=setAccessControlRecursive\u0026mode=modify\u0026continuation=VBbNhN3A4rew7kQY%2FAEY9gEvc2Vhbm5zZQEwMUQ1Nzk5MkM5NzE0OEMyL3Rlc3QtZmlsZXN5c3RlbS1kZThiNGYzNS1jOWMzLWFkMjYtNGYwZC04ZjE2OTIwMzM0MDcBMDFENzA1N0U1RDAxMjg4Mi90ZXN0LWRpcmVjdG9yeS05ODM1NWVhOS1lNzQ0LTcxNDMtYzM4Ni1kN2Q4NzBiMDJiM2UvdGVzdC1kaXJlY3RvcnktMzk3YThhYTEtZDhmYS1mNDg1LTRkYTItMzNmZTNhMDg4YTczL3Rlc3QtZmlsZS0xODU5Y2I2MC1mZjJjLTc2MTctOGUzMy03YTZjZDYzYzlhMGYWAAAA\u0026forceFlag=true\u0026maxRecords=2",
->>>>>>> 1814567d
-      "RequestMethod": "PATCH",
-      "RequestHeaders": {
-        "Accept": "application/json",
-        "User-Agent": [
-<<<<<<< HEAD
-          "azsdk-net-Storage.Files.DataLake/12.7.0-alpha.20210202.1",
-          "(.NET 5.0.2; Microsoft Windows 10.0.19042)"
-=======
-          "azsdk-net-Storage.Files.DataLake/12.7.0-alpha.20210217.1",
-          "(.NET 5.0.3; Microsoft Windows 10.0.19042)"
->>>>>>> 1814567d
+      "RequestUri": "https://seannse.dfs.core.windows.net/test-filesystem-fee5a1e7-d1c6-f360-e0a6-5b4cd4867a0a/test-directory-844a4859-7c19-8cc4-30aa-6b237a4c8dd0?skoid=c4f48289-bb84-4086-b250-6f94a8f64cee\u0026sktid=72f988bf-86f1-41af-91ab-2d7cd011db47\u0026skt=2021-02-19T19%3A03%3A04Z\u0026ske=2021-02-19T20%3A03%3A05Z\u0026sks=b\u0026skv=2020-06-12\u0026sv=2020-06-12\u0026st=2021-02-19T18%3A03%3A05Z\u0026se=2021-02-19T20%3A03%3A05Z\u0026sr=c\u0026sp=racwdlmeop\u0026suoid=0b196862-66b6-0557-fcca-dc8df04b94b1\u0026sig=Sanitized\u0026action=setAccessControlRecursive\u0026continuation=VBas5bOKz8DVkyQYgQIY%2BwEvc2Vhbm5zZQEwMUQ1Nzk5MkM5NzE0OEMyL3Rlc3QtZmlsZXN5c3RlbS1mZWU1YTFlNy1kMWM2LWYzNjAtZTBhNi01YjRjZDQ4NjdhMGEBMDFENzA2RjFEOEVGMTQyRC90ZXN0LWRpcmVjdG9yeS04NDRhNDg1OS03YzE5LThjYzQtMzBhYS02YjIzN2E0YzhkZDAvdGVzdC1kaXJlY3RvcnktMzlkZDYyZjctMjc4Yi0wZmJhLTZkMmYtY2FlZjM5M2NlNzg3L3Rlc3QtZGlyZWN0b3J5LTM0ZDhiMjg5LWIwODAtODIwOC1jNWRhLTEwN2M5NzdkOWJjYxYAAAA%3D\u0026mode=modify\u0026forceFlag=true\u0026maxRecords=2",
+      "RequestMethod": "PATCH",
+      "RequestHeaders": {
+        "Accept": "application/json",
+        "User-Agent": [
+          "azsdk-net-Storage.Files.DataLake/12.7.0-alpha.20210219.1",
+          "(.NET 5.0.3; Microsoft Windows 10.0.19041)"
         ],
         "x-ms-acl": "user::rwx,group::r--,other::---,mask::rwx",
-        "x-ms-client-request-id": "6af56800-adf3-ed63-ad09-3421f7baa572",
-        "x-ms-return-client-request-id": "true",
-        "x-ms-version": "2020-06-12"
-      },
-      "RequestBody": null,
-      "StatusCode": 200,
-      "ResponseHeaders": {
-<<<<<<< HEAD
-        "Date": "Tue, 02 Feb 2021 21:56:13 GMT",
-=======
-        "Date": "Wed, 17 Feb 2021 22:43:54 GMT",
->>>>>>> 1814567d
+        "x-ms-client-request-id": "1fc73ac5-b38c-1b49-f916-e0ccea8d7c32",
+        "x-ms-return-client-request-id": "true",
+        "x-ms-version": "2020-06-12"
+      },
+      "RequestBody": null,
+      "StatusCode": 200,
+      "ResponseHeaders": {
+        "Date": "Fri, 19 Feb 2021 19:03:04 GMT",
         "Server": [
           "Windows-Azure-HDFS/1.0",
           "Microsoft-HTTPAPI/2.0"
         ],
         "Transfer-Encoding": "chunked",
-        "x-ms-client-request-id": "6af56800-adf3-ed63-ad09-3421f7baa572",
-<<<<<<< HEAD
-        "x-ms-continuation": "VBaCnaaMueLUlAUYzQEYxwEvc2Vhbm5zZQEwMUQ1Nzk5MkM5NzE0OEMyL3Rlc3QtZmlsZXN5c3RlbS1kZThiNGYzNS1jOWMzLWFkMjYtNGYwZC04ZjE2OTIwMzM0MDcBMDFENkY5QUUzNzVDRjY5QS90ZXN0LWRpcmVjdG9yeS05ODM1NWVhOS1lNzQ0LTcxNDMtYzM4Ni1kN2Q4NzBiMDJiM2UvdGVzdC1kaXJlY3RvcnktNzg3NGFlM2ItYjNkMi1iMDA2LThhMDUtNDNjNWY4ZjNiZmNiFgAAAA==",
-        "x-ms-namespace-enabled": "true",
-        "x-ms-request-id": "26bb1eb9-b01f-0030-32ae-f9c190000000",
-=======
-        "x-ms-continuation": "VBa48LW/w9uWip8BGM0BGMcBL3NlYW5uc2UBMDFENTc5OTJDOTcxNDhDMi90ZXN0LWZpbGVzeXN0ZW0tZGU4YjRmMzUtYzljMy1hZDI2LTRmMGQtOGYxNjkyMDMzNDA3ATAxRDcwNTdFNUQwMTI4ODIvdGVzdC1kaXJlY3RvcnktOTgzNTVlYTktZTc0NC03MTQzLWMzODYtZDdkODcwYjAyYjNlL3Rlc3QtZGlyZWN0b3J5LTc4NzRhZTNiLWIzZDItYjAwNi04YTA1LTQzYzVmOGYzYmZjYhYAAAA=",
-        "x-ms-namespace-enabled": "true",
-        "x-ms-request-id": "2ef4f558-301f-003e-317e-05e820000000",
->>>>>>> 1814567d
+        "x-ms-client-request-id": "1fc73ac5-b38c-1b49-f916-e0ccea8d7c32",
+        "x-ms-continuation": "VBai6aKBlqntvaABGPwBGPYBL3NlYW5uc2UBMDFENTc5OTJDOTcxNDhDMi90ZXN0LWZpbGVzeXN0ZW0tZmVlNWExZTctZDFjNi1mMzYwLWUwYTYtNWI0Y2Q0ODY3YTBhATAxRDcwNkYxRDhFRjE0MkQvdGVzdC1kaXJlY3RvcnktODQ0YTQ4NTktN2MxOS04Y2M0LTMwYWEtNmIyMzdhNGM4ZGQwL3Rlc3QtZGlyZWN0b3J5LTM5ZGQ2MmY3LTI3OGItMGZiYS02ZDJmLWNhZWYzOTNjZTc4Ny90ZXN0LWZpbGUtN2IzNmE5N2UtOTEyYy02ZjA0LWFmMTUtN2FiMjc4ZWRjNWNlFgAAAA==",
+        "x-ms-namespace-enabled": "true",
+        "x-ms-request-id": "da83f9ed-a01f-0061-01f1-065c1c000000",
+        "x-ms-version": "2020-06-12"
+      },
+      "ResponseBody": "eyJkaXJlY3Rvcmllc1N1Y2Nlc3NmdWwiOjAsImZhaWxlZEVudHJpZXMiOlt7ImVycm9yTWVzc2FnZSI6IlRoaXMgcmVxdWVzdCBpcyBub3QgYXV0aG9yaXplZCB0byBwZXJmb3JtIHRoaXMgb3BlcmF0aW9uIHVzaW5nIHRoaXMgcGVybWlzc2lvbi4iLCJuYW1lIjoidGVzdC1kaXJlY3RvcnktODQ0YTQ4NTktN2MxOS04Y2M0LTMwYWEtNmIyMzdhNGM4ZGQwL3Rlc3QtZGlyZWN0b3J5LTM5ZGQ2MmY3LTI3OGItMGZiYS02ZDJmLWNhZWYzOTNjZTc4Ny90ZXN0LWRpcmVjdG9yeS0zNGQ4YjI4OS1iMDgwLTgyMDgtYzVkYS0xMDdjOTc3ZDliY2MiLCJ0eXBlIjoiRElSRUNUT1JZIn0seyJlcnJvck1lc3NhZ2UiOiJUaGlzIHJlcXVlc3QgaXMgbm90IGF1dGhvcml6ZWQgdG8gcGVyZm9ybSB0aGlzIG9wZXJhdGlvbiB1c2luZyB0aGlzIHBlcm1pc3Npb24uIiwibmFtZSI6InRlc3QtZGlyZWN0b3J5LTg0NGE0ODU5LTdjMTktOGNjNC0zMGFhLTZiMjM3YTRjOGRkMC90ZXN0LWRpcmVjdG9yeS0zOWRkNjJmNy0yNzhiLTBmYmEtNmQyZi1jYWVmMzkzY2U3ODcvdGVzdC1maWxlLTU2OWMyNTc5LTc0YTktODVlMS0yNmI4LWVhNjFiOThiMTU1ZSIsInR5cGUiOiJGSUxFIn1dLCJmYWlsdXJlQ291bnQiOjIsImZpbGVzU3VjY2Vzc2Z1bCI6MH0K"
+    },
+    {
+      "RequestUri": "https://seannse.dfs.core.windows.net/test-filesystem-fee5a1e7-d1c6-f360-e0a6-5b4cd4867a0a/test-directory-844a4859-7c19-8cc4-30aa-6b237a4c8dd0?skoid=c4f48289-bb84-4086-b250-6f94a8f64cee\u0026sktid=72f988bf-86f1-41af-91ab-2d7cd011db47\u0026skt=2021-02-19T19%3A03%3A04Z\u0026ske=2021-02-19T20%3A03%3A05Z\u0026sks=b\u0026skv=2020-06-12\u0026sv=2020-06-12\u0026st=2021-02-19T18%3A03%3A05Z\u0026se=2021-02-19T20%3A03%3A05Z\u0026sr=c\u0026sp=racwdlmeop\u0026suoid=0b196862-66b6-0557-fcca-dc8df04b94b1\u0026sig=Sanitized\u0026action=setAccessControlRecursive\u0026continuation=VBai6aKBlqntvaABGPwBGPYBL3NlYW5uc2UBMDFENTc5OTJDOTcxNDhDMi90ZXN0LWZpbGVzeXN0ZW0tZmVlNWExZTctZDFjNi1mMzYwLWUwYTYtNWI0Y2Q0ODY3YTBhATAxRDcwNkYxRDhFRjE0MkQvdGVzdC1kaXJlY3RvcnktODQ0YTQ4NTktN2MxOS04Y2M0LTMwYWEtNmIyMzdhNGM4ZGQwL3Rlc3QtZGlyZWN0b3J5LTM5ZGQ2MmY3LTI3OGItMGZiYS02ZDJmLWNhZWYzOTNjZTc4Ny90ZXN0LWZpbGUtN2IzNmE5N2UtOTEyYy02ZjA0LWFmMTUtN2FiMjc4ZWRjNWNlFgAAAA%3D%3D\u0026mode=modify\u0026forceFlag=true\u0026maxRecords=2",
+      "RequestMethod": "PATCH",
+      "RequestHeaders": {
+        "Accept": "application/json",
+        "User-Agent": [
+          "azsdk-net-Storage.Files.DataLake/12.7.0-alpha.20210219.1",
+          "(.NET 5.0.3; Microsoft Windows 10.0.19041)"
+        ],
+        "x-ms-acl": "user::rwx,group::r--,other::---,mask::rwx",
+        "x-ms-client-request-id": "91bd3c4a-14e1-beab-7539-d570e0d563ee",
+        "x-ms-return-client-request-id": "true",
+        "x-ms-version": "2020-06-12"
+      },
+      "RequestBody": null,
+      "StatusCode": 200,
+      "ResponseHeaders": {
+        "Date": "Fri, 19 Feb 2021 19:03:04 GMT",
+        "Server": [
+          "Windows-Azure-HDFS/1.0",
+          "Microsoft-HTTPAPI/2.0"
+        ],
+        "Transfer-Encoding": "chunked",
+        "x-ms-client-request-id": "91bd3c4a-14e1-beab-7539-d570e0d563ee",
+        "x-ms-continuation": "VBa9vca1wZOEn3EY/AEY9gEvc2Vhbm5zZQEwMUQ1Nzk5MkM5NzE0OEMyL3Rlc3QtZmlsZXN5c3RlbS1mZWU1YTFlNy1kMWM2LWYzNjAtZTBhNi01YjRjZDQ4NjdhMGEBMDFENzA2RjFEOEVGMTQyRC90ZXN0LWRpcmVjdG9yeS04NDRhNDg1OS03YzE5LThjYzQtMzBhYS02YjIzN2E0YzhkZDAvdGVzdC1kaXJlY3RvcnktMzlkZDYyZjctMjc4Yi0wZmJhLTZkMmYtY2FlZjM5M2NlNzg3L3Rlc3QtZmlsZS05NGQ3M2FlZC05ZDU3LTcxZmMtZDU5YS1kYzBlZGMyOWE3NDAWAAAA",
+        "x-ms-namespace-enabled": "true",
+        "x-ms-request-id": "da83fa08-a01f-0061-1cf1-065c1c000000",
+        "x-ms-version": "2020-06-12"
+      },
+      "ResponseBody": "eyJkaXJlY3Rvcmllc1N1Y2Nlc3NmdWwiOjAsImZhaWxlZEVudHJpZXMiOlt7ImVycm9yTWVzc2FnZSI6IlRoaXMgcmVxdWVzdCBpcyBub3QgYXV0aG9yaXplZCB0byBwZXJmb3JtIHRoaXMgb3BlcmF0aW9uIHVzaW5nIHRoaXMgcGVybWlzc2lvbi4iLCJuYW1lIjoidGVzdC1kaXJlY3RvcnktODQ0YTQ4NTktN2MxOS04Y2M0LTMwYWEtNmIyMzdhNGM4ZGQwL3Rlc3QtZGlyZWN0b3J5LTM5ZGQ2MmY3LTI3OGItMGZiYS02ZDJmLWNhZWYzOTNjZTc4Ny90ZXN0LWZpbGUtN2IzNmE5N2UtOTEyYy02ZjA0LWFmMTUtN2FiMjc4ZWRjNWNlIiwidHlwZSI6IkZJTEUifSx7ImVycm9yTWVzc2FnZSI6IlRoaXMgcmVxdWVzdCBpcyBub3QgYXV0aG9yaXplZCB0byBwZXJmb3JtIHRoaXMgb3BlcmF0aW9uIHVzaW5nIHRoaXMgcGVybWlzc2lvbi4iLCJuYW1lIjoidGVzdC1kaXJlY3RvcnktODQ0YTQ4NTktN2MxOS04Y2M0LTMwYWEtNmIyMzdhNGM4ZGQwL3Rlc3QtZGlyZWN0b3J5LTM5ZGQ2MmY3LTI3OGItMGZiYS02ZDJmLWNhZWYzOTNjZTc4Ny90ZXN0LWZpbGUtOGU5OWM3YmMtY2ZkZi0zZGVjLTczMGUtYmI2ZDg2MTNiOWMwIiwidHlwZSI6IkZJTEUifV0sImZhaWx1cmVDb3VudCI6MiwiZmlsZXNTdWNjZXNzZnVsIjowfQo="
+    },
+    {
+      "RequestUri": "https://seannse.dfs.core.windows.net/test-filesystem-fee5a1e7-d1c6-f360-e0a6-5b4cd4867a0a/test-directory-844a4859-7c19-8cc4-30aa-6b237a4c8dd0?skoid=c4f48289-bb84-4086-b250-6f94a8f64cee\u0026sktid=72f988bf-86f1-41af-91ab-2d7cd011db47\u0026skt=2021-02-19T19%3A03%3A04Z\u0026ske=2021-02-19T20%3A03%3A05Z\u0026sks=b\u0026skv=2020-06-12\u0026sv=2020-06-12\u0026st=2021-02-19T18%3A03%3A05Z\u0026se=2021-02-19T20%3A03%3A05Z\u0026sr=c\u0026sp=racwdlmeop\u0026suoid=0b196862-66b6-0557-fcca-dc8df04b94b1\u0026sig=Sanitized\u0026action=setAccessControlRecursive\u0026continuation=VBa9vca1wZOEn3EY%2FAEY9gEvc2Vhbm5zZQEwMUQ1Nzk5MkM5NzE0OEMyL3Rlc3QtZmlsZXN5c3RlbS1mZWU1YTFlNy1kMWM2LWYzNjAtZTBhNi01YjRjZDQ4NjdhMGEBMDFENzA2RjFEOEVGMTQyRC90ZXN0LWRpcmVjdG9yeS04NDRhNDg1OS03YzE5LThjYzQtMzBhYS02YjIzN2E0YzhkZDAvdGVzdC1kaXJlY3RvcnktMzlkZDYyZjctMjc4Yi0wZmJhLTZkMmYtY2FlZjM5M2NlNzg3L3Rlc3QtZmlsZS05NGQ3M2FlZC05ZDU3LTcxZmMtZDU5YS1kYzBlZGMyOWE3NDAWAAAA\u0026mode=modify\u0026forceFlag=true\u0026maxRecords=2",
+      "RequestMethod": "PATCH",
+      "RequestHeaders": {
+        "Accept": "application/json",
+        "User-Agent": [
+          "azsdk-net-Storage.Files.DataLake/12.7.0-alpha.20210219.1",
+          "(.NET 5.0.3; Microsoft Windows 10.0.19041)"
+        ],
+        "x-ms-acl": "user::rwx,group::r--,other::---,mask::rwx",
+        "x-ms-client-request-id": "ae820c51-eacf-eb50-4a5c-efec85caa6dc",
+        "x-ms-return-client-request-id": "true",
+        "x-ms-version": "2020-06-12"
+      },
+      "RequestBody": null,
+      "StatusCode": 200,
+      "ResponseHeaders": {
+        "Date": "Fri, 19 Feb 2021 19:03:04 GMT",
+        "Server": [
+          "Windows-Azure-HDFS/1.0",
+          "Microsoft-HTTPAPI/2.0"
+        ],
+        "Transfer-Encoding": "chunked",
+        "x-ms-client-request-id": "ae820c51-eacf-eb50-4a5c-efec85caa6dc",
+        "x-ms-continuation": "VBaS47D91va4qB0Y/AEY9gEvc2Vhbm5zZQEwMUQ1Nzk5MkM5NzE0OEMyL3Rlc3QtZmlsZXN5c3RlbS1mZWU1YTFlNy1kMWM2LWYzNjAtZTBhNi01YjRjZDQ4NjdhMGEBMDFENzA2RjFEOEVGMTQyRC90ZXN0LWRpcmVjdG9yeS04NDRhNDg1OS03YzE5LThjYzQtMzBhYS02YjIzN2E0YzhkZDAvdGVzdC1kaXJlY3RvcnktNjVlOTI3NDItNTFhYi0zM2Q4LTU0NjQtMDZlYzg3NDY4ZDI1L3Rlc3QtZmlsZS0xOTJhMjgzMy05ZWYxLWI5MjctMWE1OC02Yzg4YjE4NTlhNjIWAAAA",
+        "x-ms-namespace-enabled": "true",
+        "x-ms-request-id": "da83fa15-a01f-0061-29f1-065c1c000000",
+        "x-ms-version": "2020-06-12"
+      },
+      "ResponseBody": "eyJkaXJlY3Rvcmllc1N1Y2Nlc3NmdWwiOjEsImZhaWxlZEVudHJpZXMiOltdLCJmYWlsdXJlQ291bnQiOjAsImZpbGVzU3VjY2Vzc2Z1bCI6MX0K"
+    },
+    {
+      "RequestUri": "https://seannse.dfs.core.windows.net/test-filesystem-fee5a1e7-d1c6-f360-e0a6-5b4cd4867a0a/test-directory-844a4859-7c19-8cc4-30aa-6b237a4c8dd0?skoid=c4f48289-bb84-4086-b250-6f94a8f64cee\u0026sktid=72f988bf-86f1-41af-91ab-2d7cd011db47\u0026skt=2021-02-19T19%3A03%3A04Z\u0026ske=2021-02-19T20%3A03%3A05Z\u0026sks=b\u0026skv=2020-06-12\u0026sv=2020-06-12\u0026st=2021-02-19T18%3A03%3A05Z\u0026se=2021-02-19T20%3A03%3A05Z\u0026sr=c\u0026sp=racwdlmeop\u0026suoid=0b196862-66b6-0557-fcca-dc8df04b94b1\u0026sig=Sanitized\u0026action=setAccessControlRecursive\u0026continuation=VBaS47D91va4qB0Y%2FAEY9gEvc2Vhbm5zZQEwMUQ1Nzk5MkM5NzE0OEMyL3Rlc3QtZmlsZXN5c3RlbS1mZWU1YTFlNy1kMWM2LWYzNjAtZTBhNi01YjRjZDQ4NjdhMGEBMDFENzA2RjFEOEVGMTQyRC90ZXN0LWRpcmVjdG9yeS04NDRhNDg1OS03YzE5LThjYzQtMzBhYS02YjIzN2E0YzhkZDAvdGVzdC1kaXJlY3RvcnktNjVlOTI3NDItNTFhYi0zM2Q4LTU0NjQtMDZlYzg3NDY4ZDI1L3Rlc3QtZmlsZS0xOTJhMjgzMy05ZWYxLWI5MjctMWE1OC02Yzg4YjE4NTlhNjIWAAAA\u0026mode=modify\u0026forceFlag=true\u0026maxRecords=2",
+      "RequestMethod": "PATCH",
+      "RequestHeaders": {
+        "Accept": "application/json",
+        "User-Agent": [
+          "azsdk-net-Storage.Files.DataLake/12.7.0-alpha.20210219.1",
+          "(.NET 5.0.3; Microsoft Windows 10.0.19041)"
+        ],
+        "x-ms-acl": "user::rwx,group::r--,other::---,mask::rwx",
+        "x-ms-client-request-id": "d41fdcf5-b453-bf1f-a184-f5460b0fe533",
+        "x-ms-return-client-request-id": "true",
+        "x-ms-version": "2020-06-12"
+      },
+      "RequestBody": null,
+      "StatusCode": 200,
+      "ResponseHeaders": {
+        "Date": "Fri, 19 Feb 2021 19:03:04 GMT",
+        "Server": [
+          "Windows-Azure-HDFS/1.0",
+          "Microsoft-HTTPAPI/2.0"
+        ],
+        "Transfer-Encoding": "chunked",
+        "x-ms-client-request-id": "d41fdcf5-b453-bf1f-a184-f5460b0fe533",
+        "x-ms-namespace-enabled": "true",
+        "x-ms-request-id": "da83fa25-a01f-0061-39f1-065c1c000000",
         "x-ms-version": "2020-06-12"
       },
       "ResponseBody": "eyJkaXJlY3Rvcmllc1N1Y2Nlc3NmdWwiOjAsImZhaWxlZEVudHJpZXMiOltdLCJmYWlsdXJlQ291bnQiOjAsImZpbGVzU3VjY2Vzc2Z1bCI6Mn0K"
     },
     {
-<<<<<<< HEAD
-      "RequestUri": "https://seannse.dfs.core.windows.net/test-filesystem-de8b4f35-c9c3-ad26-4f0d-8f1692033407/test-directory-98355ea9-e744-7143-c386-d7d870b02b3e?skoid=c4f48289-bb84-4086-b250-6f94a8f64cee\u0026sktid=72f988bf-86f1-41af-91ab-2d7cd011db47\u0026skt=2021-02-02T21%3A56%3A13Z\u0026ske=2021-02-02T22%3A56%3A11Z\u0026sks=b\u0026skv=2020-06-12\u0026sv=2020-06-12\u0026st=2021-02-02T20%3A56%3A11Z\u0026se=2021-02-02T22%3A56%3A11Z\u0026sr=c\u0026sp=racwdlmeop\u0026suoid=d15c3b55-1ac4-fab7-b773-0535e193a2a0\u0026sig=Sanitized\u0026action=setAccessControlRecursive\u0026continuation=VBaCnaaMueLUlAUYzQEYxwEvc2Vhbm5zZQEwMUQ1Nzk5MkM5NzE0OEMyL3Rlc3QtZmlsZXN5c3RlbS1kZThiNGYzNS1jOWMzLWFkMjYtNGYwZC04ZjE2OTIwMzM0MDcBMDFENkY5QUUzNzVDRjY5QS90ZXN0LWRpcmVjdG9yeS05ODM1NWVhOS1lNzQ0LTcxNDMtYzM4Ni1kN2Q4NzBiMDJiM2UvdGVzdC1kaXJlY3RvcnktNzg3NGFlM2ItYjNkMi1iMDA2LThhMDUtNDNjNWY4ZjNiZmNiFgAAAA%3D%3D\u0026mode=modify\u0026forceFlag=true\u0026maxRecords=2",
-=======
-      "RequestUri": "https://seannse.dfs.core.windows.net/test-filesystem-de8b4f35-c9c3-ad26-4f0d-8f1692033407/test-directory-98355ea9-e744-7143-c386-d7d870b02b3e?skoid=c4f48289-bb84-4086-b250-6f94a8f64cee\u0026sktid=72f988bf-86f1-41af-91ab-2d7cd011db47\u0026skt=2021-02-17T22%3A43%3A54Z\u0026ske=2021-02-17T23%3A43%3A53Z\u0026sks=b\u0026skv=2020-06-12\u0026sv=2020-06-12\u0026st=2021-02-17T21%3A43%3A53Z\u0026se=2021-02-17T23%3A43%3A53Z\u0026sr=c\u0026sp=racwdlmeop\u0026suoid=d15c3b55-1ac4-fab7-b773-0535e193a2a0\u0026sig=Sanitized\u0026action=setAccessControlRecursive\u0026mode=modify\u0026continuation=VBa48LW%2Fw9uWip8BGM0BGMcBL3NlYW5uc2UBMDFENTc5OTJDOTcxNDhDMi90ZXN0LWZpbGVzeXN0ZW0tZGU4YjRmMzUtYzljMy1hZDI2LTRmMGQtOGYxNjkyMDMzNDA3ATAxRDcwNTdFNUQwMTI4ODIvdGVzdC1kaXJlY3RvcnktOTgzNTVlYTktZTc0NC03MTQzLWMzODYtZDdkODcwYjAyYjNlL3Rlc3QtZGlyZWN0b3J5LTc4NzRhZTNiLWIzZDItYjAwNi04YTA1LTQzYzVmOGYzYmZjYhYAAAA%3D\u0026forceFlag=true\u0026maxRecords=2",
->>>>>>> 1814567d
-      "RequestMethod": "PATCH",
-      "RequestHeaders": {
-        "Accept": "application/json",
-        "User-Agent": [
-<<<<<<< HEAD
-          "azsdk-net-Storage.Files.DataLake/12.7.0-alpha.20210202.1",
-          "(.NET 5.0.2; Microsoft Windows 10.0.19042)"
-=======
-          "azsdk-net-Storage.Files.DataLake/12.7.0-alpha.20210217.1",
-          "(.NET 5.0.3; Microsoft Windows 10.0.19042)"
->>>>>>> 1814567d
-        ],
-        "x-ms-acl": "user::rwx,group::r--,other::---,mask::rwx",
-        "x-ms-client-request-id": "6993e16e-a1cd-5702-d10a-6cbef5ace3d5",
-        "x-ms-return-client-request-id": "true",
-        "x-ms-version": "2020-06-12"
-      },
-      "RequestBody": null,
-      "StatusCode": 200,
-      "ResponseHeaders": {
-<<<<<<< HEAD
-        "Date": "Tue, 02 Feb 2021 21:56:13 GMT",
-=======
-        "Date": "Wed, 17 Feb 2021 22:43:54 GMT",
->>>>>>> 1814567d
-        "Server": [
-          "Windows-Azure-HDFS/1.0",
-          "Microsoft-HTTPAPI/2.0"
-        ],
-        "Transfer-Encoding": "chunked",
-        "x-ms-client-request-id": "6993e16e-a1cd-5702-d10a-6cbef5ace3d5",
-<<<<<<< HEAD
-        "x-ms-continuation": "VBbm9Yz568KC4JABGPwBGPYBL3NlYW5uc2UBMDFENTc5OTJDOTcxNDhDMi90ZXN0LWZpbGVzeXN0ZW0tZGU4YjRmMzUtYzljMy1hZDI2LTRmMGQtOGYxNjkyMDMzNDA3ATAxRDZGOUFFMzc1Q0Y2OUEvdGVzdC1kaXJlY3RvcnktOTgzNTVlYTktZTc0NC03MTQzLWMzODYtZDdkODcwYjAyYjNlL3Rlc3QtZGlyZWN0b3J5LTc4NzRhZTNiLWIzZDItYjAwNi04YTA1LTQzYzVmOGYzYmZjYi90ZXN0LWZpbGUtNGY2ZmQwMDItMDQ3Ni02ZTZiLWUwN2EtYWRmODc1YWM4MzA1FgAAAA==",
-        "x-ms-namespace-enabled": "true",
-        "x-ms-request-id": "26bb1eca-b01f-0030-43ae-f9c190000000",
-=======
-        "x-ms-continuation": "VBb/sY3ZmaD/yFEY/AEY9gEvc2Vhbm5zZQEwMUQ1Nzk5MkM5NzE0OEMyL3Rlc3QtZmlsZXN5c3RlbS1kZThiNGYzNS1jOWMzLWFkMjYtNGYwZC04ZjE2OTIwMzM0MDcBMDFENzA1N0U1RDAxMjg4Mi90ZXN0LWRpcmVjdG9yeS05ODM1NWVhOS1lNzQ0LTcxNDMtYzM4Ni1kN2Q4NzBiMDJiM2UvdGVzdC1kaXJlY3RvcnktNzg3NGFlM2ItYjNkMi1iMDA2LThhMDUtNDNjNWY4ZjNiZmNiL3Rlc3QtZmlsZS00ZjZmZDAwMi0wNDc2LTZlNmItZTA3YS1hZGY4NzVhYzgzMDUWAAAA",
-        "x-ms-namespace-enabled": "true",
-        "x-ms-request-id": "2ef4f56c-301f-003e-457e-05e820000000",
->>>>>>> 1814567d
-        "x-ms-version": "2020-06-12"
-      },
-      "ResponseBody": "eyJkaXJlY3Rvcmllc1N1Y2Nlc3NmdWwiOjEsImZhaWxlZEVudHJpZXMiOlt7ImVycm9yTWVzc2FnZSI6IlRoaXMgcmVxdWVzdCBpcyBub3QgYXV0aG9yaXplZCB0byBwZXJmb3JtIHRoaXMgb3BlcmF0aW9uIHVzaW5nIHRoaXMgcGVybWlzc2lvbi4iLCJuYW1lIjoidGVzdC1kaXJlY3RvcnktOTgzNTVlYTktZTc0NC03MTQzLWMzODYtZDdkODcwYjAyYjNlL3Rlc3QtZGlyZWN0b3J5LTc4NzRhZTNiLWIzZDItYjAwNi04YTA1LTQzYzVmOGYzYmZjYi90ZXN0LWRpcmVjdG9yeS1lYTVjMzYzOS0xODg1LTAzM2MtZWZmYS1mZWY0MzA3ZWZkODUiLCJ0eXBlIjoiRElSRUNUT1JZIn1dLCJmYWlsdXJlQ291bnQiOjEsImZpbGVzU3VjY2Vzc2Z1bCI6MH0K"
-    },
-    {
-<<<<<<< HEAD
-      "RequestUri": "https://seannse.dfs.core.windows.net/test-filesystem-de8b4f35-c9c3-ad26-4f0d-8f1692033407/test-directory-98355ea9-e744-7143-c386-d7d870b02b3e?skoid=c4f48289-bb84-4086-b250-6f94a8f64cee\u0026sktid=72f988bf-86f1-41af-91ab-2d7cd011db47\u0026skt=2021-02-02T21%3A56%3A13Z\u0026ske=2021-02-02T22%3A56%3A11Z\u0026sks=b\u0026skv=2020-06-12\u0026sv=2020-06-12\u0026st=2021-02-02T20%3A56%3A11Z\u0026se=2021-02-02T22%3A56%3A11Z\u0026sr=c\u0026sp=racwdlmeop\u0026suoid=d15c3b55-1ac4-fab7-b773-0535e193a2a0\u0026sig=Sanitized\u0026action=setAccessControlRecursive\u0026continuation=VBbm9Yz568KC4JABGPwBGPYBL3NlYW5uc2UBMDFENTc5OTJDOTcxNDhDMi90ZXN0LWZpbGVzeXN0ZW0tZGU4YjRmMzUtYzljMy1hZDI2LTRmMGQtOGYxNjkyMDMzNDA3ATAxRDZGOUFFMzc1Q0Y2OUEvdGVzdC1kaXJlY3RvcnktOTgzNTVlYTktZTc0NC03MTQzLWMzODYtZDdkODcwYjAyYjNlL3Rlc3QtZGlyZWN0b3J5LTc4NzRhZTNiLWIzZDItYjAwNi04YTA1LTQzYzVmOGYzYmZjYi90ZXN0LWZpbGUtNGY2ZmQwMDItMDQ3Ni02ZTZiLWUwN2EtYWRmODc1YWM4MzA1FgAAAA%3D%3D\u0026mode=modify\u0026forceFlag=true\u0026maxRecords=2",
-=======
-      "RequestUri": "https://seannse.dfs.core.windows.net/test-filesystem-de8b4f35-c9c3-ad26-4f0d-8f1692033407/test-directory-98355ea9-e744-7143-c386-d7d870b02b3e?skoid=c4f48289-bb84-4086-b250-6f94a8f64cee\u0026sktid=72f988bf-86f1-41af-91ab-2d7cd011db47\u0026skt=2021-02-17T22%3A43%3A54Z\u0026ske=2021-02-17T23%3A43%3A53Z\u0026sks=b\u0026skv=2020-06-12\u0026sv=2020-06-12\u0026st=2021-02-17T21%3A43%3A53Z\u0026se=2021-02-17T23%3A43%3A53Z\u0026sr=c\u0026sp=racwdlmeop\u0026suoid=d15c3b55-1ac4-fab7-b773-0535e193a2a0\u0026sig=Sanitized\u0026action=setAccessControlRecursive\u0026mode=modify\u0026continuation=VBb%2FsY3ZmaD%2FyFEY%2FAEY9gEvc2Vhbm5zZQEwMUQ1Nzk5MkM5NzE0OEMyL3Rlc3QtZmlsZXN5c3RlbS1kZThiNGYzNS1jOWMzLWFkMjYtNGYwZC04ZjE2OTIwMzM0MDcBMDFENzA1N0U1RDAxMjg4Mi90ZXN0LWRpcmVjdG9yeS05ODM1NWVhOS1lNzQ0LTcxNDMtYzM4Ni1kN2Q4NzBiMDJiM2UvdGVzdC1kaXJlY3RvcnktNzg3NGFlM2ItYjNkMi1iMDA2LThhMDUtNDNjNWY4ZjNiZmNiL3Rlc3QtZmlsZS00ZjZmZDAwMi0wNDc2LTZlNmItZTA3YS1hZGY4NzVhYzgzMDUWAAAA\u0026forceFlag=true\u0026maxRecords=2",
->>>>>>> 1814567d
-      "RequestMethod": "PATCH",
-      "RequestHeaders": {
-        "Accept": "application/json",
-        "User-Agent": [
-<<<<<<< HEAD
-          "azsdk-net-Storage.Files.DataLake/12.7.0-alpha.20210202.1",
-          "(.NET 5.0.2; Microsoft Windows 10.0.19042)"
-=======
-          "azsdk-net-Storage.Files.DataLake/12.7.0-alpha.20210217.1",
-          "(.NET 5.0.3; Microsoft Windows 10.0.19042)"
->>>>>>> 1814567d
-        ],
-        "x-ms-acl": "user::rwx,group::r--,other::---,mask::rwx",
-        "x-ms-client-request-id": "15b39bc7-3c27-cea4-2953-d455b554c5f4",
-        "x-ms-return-client-request-id": "true",
-        "x-ms-version": "2020-06-12"
-      },
-      "RequestBody": null,
-      "StatusCode": 200,
-      "ResponseHeaders": {
-<<<<<<< HEAD
-        "Date": "Tue, 02 Feb 2021 21:56:13 GMT",
-=======
-        "Date": "Wed, 17 Feb 2021 22:43:55 GMT",
->>>>>>> 1814567d
-        "Server": [
-          "Windows-Azure-HDFS/1.0",
-          "Microsoft-HTTPAPI/2.0"
-        ],
-        "Transfer-Encoding": "chunked",
-        "x-ms-client-request-id": "15b39bc7-3c27-cea4-2953-d455b554c5f4",
-<<<<<<< HEAD
-        "x-ms-continuation": "VBbjzNb38qSUlEoY/AEY9gEvc2Vhbm5zZQEwMUQ1Nzk5MkM5NzE0OEMyL3Rlc3QtZmlsZXN5c3RlbS1kZThiNGYzNS1jOWMzLWFkMjYtNGYwZC04ZjE2OTIwMzM0MDcBMDFENkY5QUUzNzVDRjY5QS90ZXN0LWRpcmVjdG9yeS05ODM1NWVhOS1lNzQ0LTcxNDMtYzM4Ni1kN2Q4NzBiMDJiM2UvdGVzdC1kaXJlY3RvcnktNzg3NGFlM2ItYjNkMi1iMDA2LThhMDUtNDNjNWY4ZjNiZmNiL3Rlc3QtZmlsZS1jNDM5Yjg1MS1mNjlhLWRiMTYtNmFiYy03ODAzODVjNDI3ZWEWAAAA",
-        "x-ms-namespace-enabled": "true",
-        "x-ms-request-id": "26bb1edb-b01f-0030-54ae-f9c190000000",
-=======
-        "x-ms-continuation": "VBb6iNfXgMbpvIsBGPwBGPYBL3NlYW5uc2UBMDFENTc5OTJDOTcxNDhDMi90ZXN0LWZpbGVzeXN0ZW0tZGU4YjRmMzUtYzljMy1hZDI2LTRmMGQtOGYxNjkyMDMzNDA3ATAxRDcwNTdFNUQwMTI4ODIvdGVzdC1kaXJlY3RvcnktOTgzNTVlYTktZTc0NC03MTQzLWMzODYtZDdkODcwYjAyYjNlL3Rlc3QtZGlyZWN0b3J5LTc4NzRhZTNiLWIzZDItYjAwNi04YTA1LTQzYzVmOGYzYmZjYi90ZXN0LWZpbGUtYzQzOWI4NTEtZjY5YS1kYjE2LTZhYmMtNzgwMzg1YzQyN2VhFgAAAA==",
-        "x-ms-namespace-enabled": "true",
-        "x-ms-request-id": "2ef4f582-301f-003e-5b7e-05e820000000",
->>>>>>> 1814567d
-        "x-ms-version": "2020-06-12"
-      },
-      "ResponseBody": "eyJkaXJlY3Rvcmllc1N1Y2Nlc3NmdWwiOjAsImZhaWxlZEVudHJpZXMiOlt7ImVycm9yTWVzc2FnZSI6IlRoaXMgcmVxdWVzdCBpcyBub3QgYXV0aG9yaXplZCB0byBwZXJmb3JtIHRoaXMgb3BlcmF0aW9uIHVzaW5nIHRoaXMgcGVybWlzc2lvbi4iLCJuYW1lIjoidGVzdC1kaXJlY3RvcnktOTgzNTVlYTktZTc0NC03MTQzLWMzODYtZDdkODcwYjAyYjNlL3Rlc3QtZGlyZWN0b3J5LTc4NzRhZTNiLWIzZDItYjAwNi04YTA1LTQzYzVmOGYzYmZjYi90ZXN0LWZpbGUtNGY2ZmQwMDItMDQ3Ni02ZTZiLWUwN2EtYWRmODc1YWM4MzA1IiwidHlwZSI6IkZJTEUifSx7ImVycm9yTWVzc2FnZSI6IlRoaXMgcmVxdWVzdCBpcyBub3QgYXV0aG9yaXplZCB0byBwZXJmb3JtIHRoaXMgb3BlcmF0aW9uIHVzaW5nIHRoaXMgcGVybWlzc2lvbi4iLCJuYW1lIjoidGVzdC1kaXJlY3RvcnktOTgzNTVlYTktZTc0NC03MTQzLWMzODYtZDdkODcwYjAyYjNlL3Rlc3QtZGlyZWN0b3J5LTc4NzRhZTNiLWIzZDItYjAwNi04YTA1LTQzYzVmOGYzYmZjYi90ZXN0LWZpbGUtYjIxZGY2OWItMTZhNy0zMTE5LWY5NWUtMDk2MzE5MTFiZmM3IiwidHlwZSI6IkZJTEUifV0sImZhaWx1cmVDb3VudCI6MiwiZmlsZXNTdWNjZXNzZnVsIjowfQo="
-    },
-    {
-<<<<<<< HEAD
-      "RequestUri": "https://seannse.dfs.core.windows.net/test-filesystem-de8b4f35-c9c3-ad26-4f0d-8f1692033407/test-directory-98355ea9-e744-7143-c386-d7d870b02b3e?skoid=c4f48289-bb84-4086-b250-6f94a8f64cee\u0026sktid=72f988bf-86f1-41af-91ab-2d7cd011db47\u0026skt=2021-02-02T21%3A56%3A13Z\u0026ske=2021-02-02T22%3A56%3A11Z\u0026sks=b\u0026skv=2020-06-12\u0026sv=2020-06-12\u0026st=2021-02-02T20%3A56%3A11Z\u0026se=2021-02-02T22%3A56%3A11Z\u0026sr=c\u0026sp=racwdlmeop\u0026suoid=d15c3b55-1ac4-fab7-b773-0535e193a2a0\u0026sig=Sanitized\u0026action=setAccessControlRecursive\u0026continuation=VBbjzNb38qSUlEoY%2FAEY9gEvc2Vhbm5zZQEwMUQ1Nzk5MkM5NzE0OEMyL3Rlc3QtZmlsZXN5c3RlbS1kZThiNGYzNS1jOWMzLWFkMjYtNGYwZC04ZjE2OTIwMzM0MDcBMDFENkY5QUUzNzVDRjY5QS90ZXN0LWRpcmVjdG9yeS05ODM1NWVhOS1lNzQ0LTcxNDMtYzM4Ni1kN2Q4NzBiMDJiM2UvdGVzdC1kaXJlY3RvcnktNzg3NGFlM2ItYjNkMi1iMDA2LThhMDUtNDNjNWY4ZjNiZmNiL3Rlc3QtZmlsZS1jNDM5Yjg1MS1mNjlhLWRiMTYtNmFiYy03ODAzODVjNDI3ZWEWAAAA\u0026mode=modify\u0026forceFlag=true\u0026maxRecords=2",
-=======
-      "RequestUri": "https://seannse.dfs.core.windows.net/test-filesystem-de8b4f35-c9c3-ad26-4f0d-8f1692033407/test-directory-98355ea9-e744-7143-c386-d7d870b02b3e?skoid=c4f48289-bb84-4086-b250-6f94a8f64cee\u0026sktid=72f988bf-86f1-41af-91ab-2d7cd011db47\u0026skt=2021-02-17T22%3A43%3A54Z\u0026ske=2021-02-17T23%3A43%3A53Z\u0026sks=b\u0026skv=2020-06-12\u0026sv=2020-06-12\u0026st=2021-02-17T21%3A43%3A53Z\u0026se=2021-02-17T23%3A43%3A53Z\u0026sr=c\u0026sp=racwdlmeop\u0026suoid=d15c3b55-1ac4-fab7-b773-0535e193a2a0\u0026sig=Sanitized\u0026action=setAccessControlRecursive\u0026mode=modify\u0026continuation=VBb6iNfXgMbpvIsBGPwBGPYBL3NlYW5uc2UBMDFENTc5OTJDOTcxNDhDMi90ZXN0LWZpbGVzeXN0ZW0tZGU4YjRmMzUtYzljMy1hZDI2LTRmMGQtOGYxNjkyMDMzNDA3ATAxRDcwNTdFNUQwMTI4ODIvdGVzdC1kaXJlY3RvcnktOTgzNTVlYTktZTc0NC03MTQzLWMzODYtZDdkODcwYjAyYjNlL3Rlc3QtZGlyZWN0b3J5LTc4NzRhZTNiLWIzZDItYjAwNi04YTA1LTQzYzVmOGYzYmZjYi90ZXN0LWZpbGUtYzQzOWI4NTEtZjY5YS1kYjE2LTZhYmMtNzgwMzg1YzQyN2VhFgAAAA%3D%3D\u0026forceFlag=true\u0026maxRecords=2",
->>>>>>> 1814567d
-      "RequestMethod": "PATCH",
-      "RequestHeaders": {
-        "Accept": "application/json",
-        "User-Agent": [
-<<<<<<< HEAD
-          "azsdk-net-Storage.Files.DataLake/12.7.0-alpha.20210202.1",
-          "(.NET 5.0.2; Microsoft Windows 10.0.19042)"
-=======
-          "azsdk-net-Storage.Files.DataLake/12.7.0-alpha.20210217.1",
-          "(.NET 5.0.3; Microsoft Windows 10.0.19042)"
->>>>>>> 1814567d
-        ],
-        "x-ms-acl": "user::rwx,group::r--,other::---,mask::rwx",
-        "x-ms-client-request-id": "5af6a069-cdf8-0cae-0d60-8abf33172801",
-        "x-ms-return-client-request-id": "true",
-        "x-ms-version": "2020-06-12"
-      },
-      "RequestBody": null,
-      "StatusCode": 200,
-      "ResponseHeaders": {
-<<<<<<< HEAD
-        "Date": "Tue, 02 Feb 2021 21:56:13 GMT",
-=======
-        "Date": "Wed, 17 Feb 2021 22:43:55 GMT",
->>>>>>> 1814567d
-        "Server": [
-          "Windows-Azure-HDFS/1.0",
-          "Microsoft-HTTPAPI/2.0"
-        ],
-        "Transfer-Encoding": "chunked",
-        "x-ms-client-request-id": "5af6a069-cdf8-0cae-0d60-8abf33172801",
-        "x-ms-namespace-enabled": "true",
-<<<<<<< HEAD
-        "x-ms-request-id": "26bb1f08-b01f-0030-01ae-f9c190000000",
-=======
-        "x-ms-request-id": "2ef4f5a8-301f-003e-017e-05e820000000",
->>>>>>> 1814567d
-        "x-ms-version": "2020-06-12"
-      },
-      "ResponseBody": "eyJkaXJlY3Rvcmllc1N1Y2Nlc3NmdWwiOjAsImZhaWxlZEVudHJpZXMiOlt7ImVycm9yTWVzc2FnZSI6IlRoaXMgcmVxdWVzdCBpcyBub3QgYXV0aG9yaXplZCB0byBwZXJmb3JtIHRoaXMgb3BlcmF0aW9uIHVzaW5nIHRoaXMgcGVybWlzc2lvbi4iLCJuYW1lIjoidGVzdC1kaXJlY3RvcnktOTgzNTVlYTktZTc0NC03MTQzLWMzODYtZDdkODcwYjAyYjNlL3Rlc3QtZGlyZWN0b3J5LTc4NzRhZTNiLWIzZDItYjAwNi04YTA1LTQzYzVmOGYzYmZjYi90ZXN0LWZpbGUtZjJkNTUxNjMtYzgwNi0yMDQ5LTUyY2EtMzE0MjIxYjhkYTg5IiwidHlwZSI6IkZJTEUifV0sImZhaWx1cmVDb3VudCI6MSwiZmlsZXNTdWNjZXNzZnVsIjoxfQo="
-    },
-    {
-      "RequestUri": "https://seannse.blob.core.windows.net/test-filesystem-de8b4f35-c9c3-ad26-4f0d-8f1692033407?restype=container",
+      "RequestUri": "https://seannse.blob.core.windows.net/test-filesystem-fee5a1e7-d1c6-f360-e0a6-5b4cd4867a0a?restype=container",
       "RequestMethod": "DELETE",
       "RequestHeaders": {
         "Accept": "application/xml",
         "Authorization": "Sanitized",
-<<<<<<< HEAD
-        "traceparent": "00-5fa846851df5f9499519f77236dd774b-842b01041dc10c40-00",
-        "User-Agent": [
-          "azsdk-net-Storage.Files.DataLake/12.7.0-alpha.20210202.1",
-          "(.NET 5.0.2; Microsoft Windows 10.0.19042)"
-        ],
-        "x-ms-client-request-id": "14ecd184-6b5d-68fb-a03f-8c5204c6335b",
-        "x-ms-date": "Tue, 02 Feb 2021 21:56:13 GMT",
-=======
-        "traceparent": "00-08198751ac05a647beaa57b16d33a1cb-f3bc06818332984d-00",
-        "User-Agent": [
-          "azsdk-net-Storage.Files.DataLake/12.7.0-alpha.20210217.1",
-          "(.NET 5.0.3; Microsoft Windows 10.0.19042)"
-        ],
-        "x-ms-client-request-id": "14ecd184-6b5d-68fb-a03f-8c5204c6335b",
-        "x-ms-date": "Wed, 17 Feb 2021 22:43:55 GMT",
->>>>>>> 1814567d
+        "traceparent": "00-e26d1a5fb00efc4581a44a555f8df77e-8266f8bdab3f1d45-00",
+        "User-Agent": [
+          "azsdk-net-Storage.Files.DataLake/12.7.0-alpha.20210219.1",
+          "(.NET 5.0.3; Microsoft Windows 10.0.19041)"
+        ],
+        "x-ms-client-request-id": "a9f619fc-d1ab-dd88-4642-420b8fe94231",
+        "x-ms-date": "Fri, 19 Feb 2021 19:03:06 GMT",
         "x-ms-return-client-request-id": "true",
         "x-ms-version": "2020-06-12"
       },
@@ -1313,33 +839,21 @@
       "StatusCode": 202,
       "ResponseHeaders": {
         "Content-Length": "0",
-<<<<<<< HEAD
-        "Date": "Tue, 02 Feb 2021 21:56:13 GMT",
-=======
-        "Date": "Wed, 17 Feb 2021 22:43:54 GMT",
->>>>>>> 1814567d
+        "Date": "Fri, 19 Feb 2021 19:03:04 GMT",
         "Server": [
           "Windows-Azure-Blob/1.0",
           "Microsoft-HTTPAPI/2.0"
         ],
-        "x-ms-client-request-id": "14ecd184-6b5d-68fb-a03f-8c5204c6335b",
-<<<<<<< HEAD
-        "x-ms-request-id": "60b82cf8-801e-0049-29ae-f93db4000000",
-=======
-        "x-ms-request-id": "aef51541-d01e-009f-0a7e-05335d000000",
->>>>>>> 1814567d
+        "x-ms-client-request-id": "a9f619fc-d1ab-dd88-4642-420b8fe94231",
+        "x-ms-request-id": "cb125e98-b01e-006d-10f1-06cb14000000",
         "x-ms-version": "2020-06-12"
       },
       "ResponseBody": []
     }
   ],
   "Variables": {
-<<<<<<< HEAD
-    "DateTimeOffsetNow": "2021-02-02T15:56:11.9302672-06:00",
-=======
-    "DateTimeOffsetNow": "2021-02-17T16:43:53.7858785-06:00",
->>>>>>> 1814567d
-    "RandomSeed": "1696046088",
+    "DateTimeOffsetNow": "2021-02-19T13:03:05.0435763-06:00",
+    "RandomSeed": "669188047",
     "Storage_TestConfigHierarchicalNamespace": "NamespaceTenant\nseannse\nU2FuaXRpemVk\nhttps://seannse.blob.core.windows.net\nhttps://seannse.file.core.windows.net\nhttps://seannse.queue.core.windows.net\nhttps://seannse.table.core.windows.net\n\n\n\n\nhttps://seannse-secondary.blob.core.windows.net\nhttps://seannse-secondary.file.core.windows.net\nhttps://seannse-secondary.queue.core.windows.net\nhttps://seannse-secondary.table.core.windows.net\n68390a19-a643-458b-b726-408abf67b4fc\nSanitized\n72f988bf-86f1-41af-91ab-2d7cd011db47\nhttps://login.microsoftonline.com/\nCloud\nBlobEndpoint=https://seannse.blob.core.windows.net/;QueueEndpoint=https://seannse.queue.core.windows.net/;FileEndpoint=https://seannse.file.core.windows.net/;BlobSecondaryEndpoint=https://seannse-secondary.blob.core.windows.net/;QueueSecondaryEndpoint=https://seannse-secondary.queue.core.windows.net/;FileSecondaryEndpoint=https://seannse-secondary.file.core.windows.net/;AccountName=seannse;AccountKey=Sanitized\n"
   }
 }