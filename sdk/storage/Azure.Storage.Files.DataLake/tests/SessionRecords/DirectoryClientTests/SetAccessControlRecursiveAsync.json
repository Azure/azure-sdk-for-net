--- conflicted
+++ resolved
@@ -1,485 +1,309 @@
 {
   "Entries": [
     {
-      "RequestUri": "https://seannse.blob.core.windows.net/test-filesystem-de3c83c4-2a5d-f749-6755-f8e71309e752?restype=container",
+      "RequestUri": "https://seannse.blob.core.windows.net/test-filesystem-021d2814-7e84-fac6-e7c2-158cc9d20a7e?restype=container",
       "RequestMethod": "PUT",
       "RequestHeaders": {
         "Accept": "application/xml",
         "Authorization": "Sanitized",
-<<<<<<< HEAD
-        "traceparent": "00-2d49a51e2605d149a437781db2b8dd6c-5243c75fc096a842-00",
-        "User-Agent": [
-          "azsdk-net-Storage.Files.DataLake/12.7.0-alpha.20210202.1",
-          "(.NET 5.0.2; Microsoft Windows 10.0.19042)"
+        "traceparent": "00-030ea457f577844f8a85ccda14729de1-080c9c863c24a347-00",
+        "User-Agent": [
+          "azsdk-net-Storage.Files.DataLake/12.7.0-alpha.20210219.1",
+          "(.NET 5.0.3; Microsoft Windows 10.0.19041)"
         ],
         "x-ms-blob-public-access": "container",
-        "x-ms-client-request-id": "4801f2cc-7b27-70ae-771e-144a878259d4",
-        "x-ms-date": "Tue, 02 Feb 2021 21:54:25 GMT",
-=======
-        "traceparent": "00-ce6613d38dc6d1438690bffbbb0bdf90-183c227d5c39c143-00",
-        "User-Agent": [
-          "azsdk-net-Storage.Files.DataLake/12.7.0-alpha.20210217.1",
-          "(.NET 5.0.3; Microsoft Windows 10.0.19042)"
-        ],
-        "x-ms-blob-public-access": "container",
-        "x-ms-client-request-id": "4801f2cc-7b27-70ae-771e-144a878259d4",
-        "x-ms-date": "Wed, 17 Feb 2021 22:42:08 GMT",
->>>>>>> 1814567d
-        "x-ms-return-client-request-id": "true",
-        "x-ms-version": "2020-06-12"
-      },
-      "RequestBody": null,
-      "StatusCode": 201,
-      "ResponseHeaders": {
-        "Content-Length": "0",
-<<<<<<< HEAD
-        "Date": "Tue, 02 Feb 2021 21:54:25 GMT",
-        "ETag": "\u00220x8D8C7C51BE8D6EA\u0022",
-        "Last-Modified": "Tue, 02 Feb 2021 21:54:26 GMT",
-=======
-        "Date": "Wed, 17 Feb 2021 22:42:08 GMT",
-        "ETag": "\u00220x8D8D395425C9968\u0022",
-        "Last-Modified": "Wed, 17 Feb 2021 22:42:08 GMT",
->>>>>>> 1814567d
+        "x-ms-client-request-id": "1dc5629f-617c-303e-04ab-59dd07bbdff5",
+        "x-ms-date": "Fri, 19 Feb 2021 19:01:51 GMT",
+        "x-ms-return-client-request-id": "true",
+        "x-ms-version": "2020-06-12"
+      },
+      "RequestBody": null,
+      "StatusCode": 201,
+      "ResponseHeaders": {
+        "Content-Length": "0",
+        "Date": "Fri, 19 Feb 2021 19:01:50 GMT",
+        "ETag": "\u00220x8D8D508D0483AB3\u0022",
+        "Last-Modified": "Fri, 19 Feb 2021 19:01:50 GMT",
         "Server": [
           "Windows-Azure-Blob/1.0",
           "Microsoft-HTTPAPI/2.0"
         ],
-        "x-ms-client-request-id": "4801f2cc-7b27-70ae-771e-144a878259d4",
-<<<<<<< HEAD
-        "x-ms-request-id": "76b7eb07-701e-004d-45ad-f9b0b3000000",
-=======
-        "x-ms-request-id": "d30e1bae-501e-004a-247e-05dcd0000000",
->>>>>>> 1814567d
-        "x-ms-version": "2020-06-12"
-      },
-      "ResponseBody": []
-    },
-    {
-      "RequestUri": "https://seannse.dfs.core.windows.net/test-filesystem-de3c83c4-2a5d-f749-6755-f8e71309e752/test-directory-a27539f9-5009-0343-2381-543d895c2013?resource=directory",
-      "RequestMethod": "PUT",
-      "RequestHeaders": {
-        "Accept": "application/json",
-        "Authorization": "Sanitized",
-<<<<<<< HEAD
-        "traceparent": "00-fdf1d61c7f4fa9479896ec9bc67d2cb2-c3248e2528788344-00",
-        "User-Agent": [
-          "azsdk-net-Storage.Files.DataLake/12.7.0-alpha.20210202.1",
-          "(.NET 5.0.2; Microsoft Windows 10.0.19042)"
-        ],
-        "x-ms-client-request-id": "9ef3cdc6-69de-7c2a-aefd-24a52670e71b",
-        "x-ms-date": "Tue, 02 Feb 2021 21:54:25 GMT",
-=======
-        "traceparent": "00-0a6012efda20e74184feb0010d8b9a41-b506b19e7a759e4e-00",
-        "User-Agent": [
-          "azsdk-net-Storage.Files.DataLake/12.7.0-alpha.20210217.1",
-          "(.NET 5.0.3; Microsoft Windows 10.0.19042)"
-        ],
-        "x-ms-client-request-id": "9ef3cdc6-69de-7c2a-aefd-24a52670e71b",
-        "x-ms-date": "Wed, 17 Feb 2021 22:42:09 GMT",
->>>>>>> 1814567d
-        "x-ms-return-client-request-id": "true",
-        "x-ms-version": "2020-06-12"
-      },
-      "RequestBody": null,
-      "StatusCode": 201,
-      "ResponseHeaders": {
-        "Content-Length": "0",
-<<<<<<< HEAD
-        "Date": "Tue, 02 Feb 2021 21:54:25 GMT",
-        "ETag": "\u00220x8D8C7C51C2983A7\u0022",
-        "Last-Modified": "Tue, 02 Feb 2021 21:54:26 GMT",
-=======
-        "Date": "Wed, 17 Feb 2021 22:42:08 GMT",
-        "ETag": "\u00220x8D8D39542900204\u0022",
-        "Last-Modified": "Wed, 17 Feb 2021 22:42:09 GMT",
->>>>>>> 1814567d
-        "Server": [
-          "Windows-Azure-HDFS/1.0",
-          "Microsoft-HTTPAPI/2.0"
-        ],
-        "x-ms-client-request-id": "9ef3cdc6-69de-7c2a-aefd-24a52670e71b",
-<<<<<<< HEAD
-        "x-ms-request-id": "84590c4b-501f-0075-09ad-f91473000000",
-=======
-        "x-ms-request-id": "0e07c21a-801f-0014-7e7e-053730000000",
->>>>>>> 1814567d
-        "x-ms-version": "2020-06-12"
-      },
-      "ResponseBody": []
-    },
-    {
-      "RequestUri": "https://seannse.dfs.core.windows.net/test-filesystem-de3c83c4-2a5d-f749-6755-f8e71309e752/test-directory-a27539f9-5009-0343-2381-543d895c2013/test-directory-c20100fd-3767-5bcb-0e73-dddba482560f?resource=directory",
-      "RequestMethod": "PUT",
-      "RequestHeaders": {
-        "Accept": "application/json",
-        "Authorization": "Sanitized",
-        "User-Agent": [
-<<<<<<< HEAD
-          "azsdk-net-Storage.Files.DataLake/12.7.0-alpha.20210202.1",
-          "(.NET 5.0.2; Microsoft Windows 10.0.19042)"
-        ],
-        "x-ms-client-request-id": "abc39046-7213-8f9f-0198-8f6b8c4fd72b",
-        "x-ms-date": "Tue, 02 Feb 2021 21:54:26 GMT",
-=======
-          "azsdk-net-Storage.Files.DataLake/12.7.0-alpha.20210217.1",
-          "(.NET 5.0.3; Microsoft Windows 10.0.19042)"
-        ],
-        "x-ms-client-request-id": "abc39046-7213-8f9f-0198-8f6b8c4fd72b",
-        "x-ms-date": "Wed, 17 Feb 2021 22:42:09 GMT",
->>>>>>> 1814567d
-        "x-ms-return-client-request-id": "true",
-        "x-ms-version": "2020-06-12"
-      },
-      "RequestBody": null,
-      "StatusCode": 201,
-      "ResponseHeaders": {
-        "Content-Length": "0",
-<<<<<<< HEAD
-        "Date": "Tue, 02 Feb 2021 21:54:26 GMT",
-        "ETag": "\u00220x8D8C7C51C3941A0\u0022",
-        "Last-Modified": "Tue, 02 Feb 2021 21:54:26 GMT",
-=======
-        "Date": "Wed, 17 Feb 2021 22:42:08 GMT",
-        "ETag": "\u00220x8D8D395429EA84C\u0022",
-        "Last-Modified": "Wed, 17 Feb 2021 22:42:09 GMT",
->>>>>>> 1814567d
-        "Server": [
-          "Windows-Azure-HDFS/1.0",
-          "Microsoft-HTTPAPI/2.0"
-        ],
-        "x-ms-client-request-id": "abc39046-7213-8f9f-0198-8f6b8c4fd72b",
-<<<<<<< HEAD
-        "x-ms-request-id": "84590c5b-501f-0075-19ad-f91473000000",
-=======
-        "x-ms-request-id": "0e07c22a-801f-0014-0e7e-053730000000",
->>>>>>> 1814567d
-        "x-ms-version": "2020-06-12"
-      },
-      "ResponseBody": []
-    },
-    {
-      "RequestUri": "https://seannse.dfs.core.windows.net/test-filesystem-de3c83c4-2a5d-f749-6755-f8e71309e752/test-directory-a27539f9-5009-0343-2381-543d895c2013/test-directory-c20100fd-3767-5bcb-0e73-dddba482560f/test-file-d85815a6-2afa-7bb2-cb20-28c8c4c0e188?resource=file",
-      "RequestMethod": "PUT",
-      "RequestHeaders": {
-        "Accept": "application/json",
-        "Authorization": "Sanitized",
-        "User-Agent": [
-<<<<<<< HEAD
-          "azsdk-net-Storage.Files.DataLake/12.7.0-alpha.20210202.1",
-          "(.NET 5.0.2; Microsoft Windows 10.0.19042)"
-        ],
-        "x-ms-client-request-id": "646447c7-032c-1b5a-de47-dff34ad6cb41",
-        "x-ms-date": "Tue, 02 Feb 2021 21:54:26 GMT",
-=======
-          "azsdk-net-Storage.Files.DataLake/12.7.0-alpha.20210217.1",
-          "(.NET 5.0.3; Microsoft Windows 10.0.19042)"
-        ],
-        "x-ms-client-request-id": "646447c7-032c-1b5a-de47-dff34ad6cb41",
-        "x-ms-date": "Wed, 17 Feb 2021 22:42:09 GMT",
->>>>>>> 1814567d
-        "x-ms-return-client-request-id": "true",
-        "x-ms-version": "2020-06-12"
-      },
-      "RequestBody": null,
-      "StatusCode": 201,
-      "ResponseHeaders": {
-        "Content-Length": "0",
-<<<<<<< HEAD
-        "Date": "Tue, 02 Feb 2021 21:54:26 GMT",
-        "ETag": "\u00220x8D8C7C51C4A913E\u0022",
-        "Last-Modified": "Tue, 02 Feb 2021 21:54:27 GMT",
-=======
-        "Date": "Wed, 17 Feb 2021 22:42:08 GMT",
-        "ETag": "\u00220x8D8D39542AC9EF5\u0022",
-        "Last-Modified": "Wed, 17 Feb 2021 22:42:09 GMT",
->>>>>>> 1814567d
-        "Server": [
-          "Windows-Azure-HDFS/1.0",
-          "Microsoft-HTTPAPI/2.0"
-        ],
-        "x-ms-client-request-id": "646447c7-032c-1b5a-de47-dff34ad6cb41",
-<<<<<<< HEAD
-        "x-ms-request-id": "84590c72-501f-0075-30ad-f91473000000",
-=======
-        "x-ms-request-id": "0e07c233-801f-0014-177e-053730000000",
->>>>>>> 1814567d
-        "x-ms-version": "2020-06-12"
-      },
-      "ResponseBody": []
-    },
-    {
-      "RequestUri": "https://seannse.dfs.core.windows.net/test-filesystem-de3c83c4-2a5d-f749-6755-f8e71309e752/test-directory-a27539f9-5009-0343-2381-543d895c2013/test-directory-c20100fd-3767-5bcb-0e73-dddba482560f/test-file-03d407b7-c3bb-fb6c-197d-2a1270e18902?resource=file",
-      "RequestMethod": "PUT",
-      "RequestHeaders": {
-        "Accept": "application/json",
-        "Authorization": "Sanitized",
-        "User-Agent": [
-<<<<<<< HEAD
-          "azsdk-net-Storage.Files.DataLake/12.7.0-alpha.20210202.1",
-          "(.NET 5.0.2; Microsoft Windows 10.0.19042)"
-        ],
-        "x-ms-client-request-id": "eb19791c-50f4-048f-da68-4aafd847abfd",
-        "x-ms-date": "Tue, 02 Feb 2021 21:54:26 GMT",
-=======
-          "azsdk-net-Storage.Files.DataLake/12.7.0-alpha.20210217.1",
-          "(.NET 5.0.3; Microsoft Windows 10.0.19042)"
-        ],
-        "x-ms-client-request-id": "eb19791c-50f4-048f-da68-4aafd847abfd",
-        "x-ms-date": "Wed, 17 Feb 2021 22:42:09 GMT",
->>>>>>> 1814567d
-        "x-ms-return-client-request-id": "true",
-        "x-ms-version": "2020-06-12"
-      },
-      "RequestBody": null,
-      "StatusCode": 201,
-      "ResponseHeaders": {
-        "Content-Length": "0",
-<<<<<<< HEAD
-        "Date": "Tue, 02 Feb 2021 21:54:26 GMT",
-        "ETag": "\u00220x8D8C7C51C5B6BB4\u0022",
-        "Last-Modified": "Tue, 02 Feb 2021 21:54:27 GMT",
-=======
-        "Date": "Wed, 17 Feb 2021 22:42:08 GMT",
-        "ETag": "\u00220x8D8D39542BA1B45\u0022",
-        "Last-Modified": "Wed, 17 Feb 2021 22:42:09 GMT",
->>>>>>> 1814567d
-        "Server": [
-          "Windows-Azure-HDFS/1.0",
-          "Microsoft-HTTPAPI/2.0"
-        ],
-        "x-ms-client-request-id": "eb19791c-50f4-048f-da68-4aafd847abfd",
-<<<<<<< HEAD
-        "x-ms-request-id": "84590c7b-501f-0075-39ad-f91473000000",
-=======
-        "x-ms-request-id": "0e07c245-801f-0014-297e-053730000000",
->>>>>>> 1814567d
-        "x-ms-version": "2020-06-12"
-      },
-      "ResponseBody": []
-    },
-    {
-      "RequestUri": "https://seannse.dfs.core.windows.net/test-filesystem-de3c83c4-2a5d-f749-6755-f8e71309e752/test-directory-a27539f9-5009-0343-2381-543d895c2013/test-directory-6c27ddbe-4ed5-3ae5-aa40-d6428cf53011?resource=directory",
-      "RequestMethod": "PUT",
-      "RequestHeaders": {
-        "Accept": "application/json",
-        "Authorization": "Sanitized",
-        "User-Agent": [
-<<<<<<< HEAD
-          "azsdk-net-Storage.Files.DataLake/12.7.0-alpha.20210202.1",
-          "(.NET 5.0.2; Microsoft Windows 10.0.19042)"
-        ],
-        "x-ms-client-request-id": "edb938cc-24e1-cd01-94df-40b47a4c77e5",
-        "x-ms-date": "Tue, 02 Feb 2021 21:54:26 GMT",
-=======
-          "azsdk-net-Storage.Files.DataLake/12.7.0-alpha.20210217.1",
-          "(.NET 5.0.3; Microsoft Windows 10.0.19042)"
-        ],
-        "x-ms-client-request-id": "edb938cc-24e1-cd01-94df-40b47a4c77e5",
-        "x-ms-date": "Wed, 17 Feb 2021 22:42:09 GMT",
->>>>>>> 1814567d
-        "x-ms-return-client-request-id": "true",
-        "x-ms-version": "2020-06-12"
-      },
-      "RequestBody": null,
-      "StatusCode": 201,
-      "ResponseHeaders": {
-        "Content-Length": "0",
-<<<<<<< HEAD
-        "Date": "Tue, 02 Feb 2021 21:54:26 GMT",
-        "ETag": "\u00220x8D8C7C51C6BE456\u0022",
-        "Last-Modified": "Tue, 02 Feb 2021 21:54:27 GMT",
-=======
-        "Date": "Wed, 17 Feb 2021 22:42:08 GMT",
-        "ETag": "\u00220x8D8D39542C6E426\u0022",
-        "Last-Modified": "Wed, 17 Feb 2021 22:42:09 GMT",
->>>>>>> 1814567d
-        "Server": [
-          "Windows-Azure-HDFS/1.0",
-          "Microsoft-HTTPAPI/2.0"
-        ],
-        "x-ms-client-request-id": "edb938cc-24e1-cd01-94df-40b47a4c77e5",
-<<<<<<< HEAD
-        "x-ms-request-id": "84590c89-501f-0075-47ad-f91473000000",
-=======
-        "x-ms-request-id": "0e07c25e-801f-0014-427e-053730000000",
->>>>>>> 1814567d
-        "x-ms-version": "2020-06-12"
-      },
-      "ResponseBody": []
-    },
-    {
-      "RequestUri": "https://seannse.dfs.core.windows.net/test-filesystem-de3c83c4-2a5d-f749-6755-f8e71309e752/test-directory-a27539f9-5009-0343-2381-543d895c2013/test-directory-6c27ddbe-4ed5-3ae5-aa40-d6428cf53011/test-file-85c23938-b551-1f36-cfab-1ed8acf108fd?resource=file",
-      "RequestMethod": "PUT",
-      "RequestHeaders": {
-        "Accept": "application/json",
-        "Authorization": "Sanitized",
-        "User-Agent": [
-<<<<<<< HEAD
-          "azsdk-net-Storage.Files.DataLake/12.7.0-alpha.20210202.1",
-          "(.NET 5.0.2; Microsoft Windows 10.0.19042)"
-        ],
-        "x-ms-client-request-id": "f8bbbc85-35ea-1794-0299-1e36062821a2",
-        "x-ms-date": "Tue, 02 Feb 2021 21:54:26 GMT",
-=======
-          "azsdk-net-Storage.Files.DataLake/12.7.0-alpha.20210217.1",
-          "(.NET 5.0.3; Microsoft Windows 10.0.19042)"
-        ],
-        "x-ms-client-request-id": "f8bbbc85-35ea-1794-0299-1e36062821a2",
-        "x-ms-date": "Wed, 17 Feb 2021 22:42:09 GMT",
->>>>>>> 1814567d
-        "x-ms-return-client-request-id": "true",
-        "x-ms-version": "2020-06-12"
-      },
-      "RequestBody": null,
-      "StatusCode": 201,
-      "ResponseHeaders": {
-        "Content-Length": "0",
-<<<<<<< HEAD
-        "Date": "Tue, 02 Feb 2021 21:54:26 GMT",
-        "ETag": "\u00220x8D8C7C51C7BFE23\u0022",
-        "Last-Modified": "Tue, 02 Feb 2021 21:54:27 GMT",
-=======
-        "Date": "Wed, 17 Feb 2021 22:42:08 GMT",
-        "ETag": "\u00220x8D8D39542D55CBA\u0022",
-        "Last-Modified": "Wed, 17 Feb 2021 22:42:09 GMT",
->>>>>>> 1814567d
-        "Server": [
-          "Windows-Azure-HDFS/1.0",
-          "Microsoft-HTTPAPI/2.0"
-        ],
-        "x-ms-client-request-id": "f8bbbc85-35ea-1794-0299-1e36062821a2",
-<<<<<<< HEAD
-        "x-ms-request-id": "84590c97-501f-0075-55ad-f91473000000",
-=======
-        "x-ms-request-id": "0e07c273-801f-0014-577e-053730000000",
->>>>>>> 1814567d
-        "x-ms-version": "2020-06-12"
-      },
-      "ResponseBody": []
-    },
-    {
-      "RequestUri": "https://seannse.dfs.core.windows.net/test-filesystem-de3c83c4-2a5d-f749-6755-f8e71309e752/test-directory-a27539f9-5009-0343-2381-543d895c2013/test-file-892f43d6-23d6-f4aa-0afa-3428534ec176?resource=file",
-      "RequestMethod": "PUT",
-      "RequestHeaders": {
-        "Accept": "application/json",
-        "Authorization": "Sanitized",
-        "User-Agent": [
-<<<<<<< HEAD
-          "azsdk-net-Storage.Files.DataLake/12.7.0-alpha.20210202.1",
-          "(.NET 5.0.2; Microsoft Windows 10.0.19042)"
-        ],
-        "x-ms-client-request-id": "1a10bf06-7829-622a-12c6-edef016bc4b4",
-        "x-ms-date": "Tue, 02 Feb 2021 21:54:26 GMT",
-=======
-          "azsdk-net-Storage.Files.DataLake/12.7.0-alpha.20210217.1",
-          "(.NET 5.0.3; Microsoft Windows 10.0.19042)"
-        ],
-        "x-ms-client-request-id": "1a10bf06-7829-622a-12c6-edef016bc4b4",
-        "x-ms-date": "Wed, 17 Feb 2021 22:42:09 GMT",
->>>>>>> 1814567d
-        "x-ms-return-client-request-id": "true",
-        "x-ms-version": "2020-06-12"
-      },
-      "RequestBody": null,
-      "StatusCode": 201,
-      "ResponseHeaders": {
-        "Content-Length": "0",
-<<<<<<< HEAD
-        "Date": "Tue, 02 Feb 2021 21:54:26 GMT",
-        "ETag": "\u00220x8D8C7C51C8E6A17\u0022",
-        "Last-Modified": "Tue, 02 Feb 2021 21:54:27 GMT",
-=======
-        "Date": "Wed, 17 Feb 2021 22:42:09 GMT",
-        "ETag": "\u00220x8D8D39542E1AA30\u0022",
-        "Last-Modified": "Wed, 17 Feb 2021 22:42:09 GMT",
->>>>>>> 1814567d
-        "Server": [
-          "Windows-Azure-HDFS/1.0",
-          "Microsoft-HTTPAPI/2.0"
-        ],
-        "x-ms-client-request-id": "1a10bf06-7829-622a-12c6-edef016bc4b4",
-<<<<<<< HEAD
-        "x-ms-request-id": "84590ca8-501f-0075-66ad-f91473000000",
-=======
-        "x-ms-request-id": "0e07c280-801f-0014-637e-053730000000",
->>>>>>> 1814567d
-        "x-ms-version": "2020-06-12"
-      },
-      "ResponseBody": []
-    },
-    {
-      "RequestUri": "https://seannse.dfs.core.windows.net/test-filesystem-de3c83c4-2a5d-f749-6755-f8e71309e752/test-directory-a27539f9-5009-0343-2381-543d895c2013?action=setAccessControlRecursive\u0026mode=set",
+        "x-ms-client-request-id": "1dc5629f-617c-303e-04ab-59dd07bbdff5",
+        "x-ms-request-id": "cb11fd89-b01e-006d-47f1-06cb14000000",
+        "x-ms-version": "2020-06-12"
+      },
+      "ResponseBody": []
+    },
+    {
+      "RequestUri": "https://seannse.dfs.core.windows.net/test-filesystem-021d2814-7e84-fac6-e7c2-158cc9d20a7e/test-directory-bc8674c4-01b0-acb9-dd9c-0adafa3d81e1?resource=directory",
+      "RequestMethod": "PUT",
+      "RequestHeaders": {
+        "Accept": "application/json",
+        "Authorization": "Sanitized",
+        "traceparent": "00-bc3cec6a34ff4a4d97d7c8adcaf89b28-5c4355e1a77f8344-00",
+        "User-Agent": [
+          "azsdk-net-Storage.Files.DataLake/12.7.0-alpha.20210219.1",
+          "(.NET 5.0.3; Microsoft Windows 10.0.19041)"
+        ],
+        "x-ms-client-request-id": "03c48fc9-bc7f-9dee-a918-40df576336c6",
+        "x-ms-date": "Fri, 19 Feb 2021 19:01:51 GMT",
+        "x-ms-return-client-request-id": "true",
+        "x-ms-version": "2020-06-12"
+      },
+      "RequestBody": null,
+      "StatusCode": 201,
+      "ResponseHeaders": {
+        "Content-Length": "0",
+        "Date": "Fri, 19 Feb 2021 19:01:50 GMT",
+        "ETag": "\u00220x8D8D508D055FE25\u0022",
+        "Last-Modified": "Fri, 19 Feb 2021 19:01:50 GMT",
+        "Server": [
+          "Windows-Azure-HDFS/1.0",
+          "Microsoft-HTTPAPI/2.0"
+        ],
+        "x-ms-client-request-id": "03c48fc9-bc7f-9dee-a918-40df576336c6",
+        "x-ms-request-id": "da83cbd7-a01f-0061-2bf1-065c1c000000",
+        "x-ms-version": "2020-06-12"
+      },
+      "ResponseBody": []
+    },
+    {
+      "RequestUri": "https://seannse.dfs.core.windows.net/test-filesystem-021d2814-7e84-fac6-e7c2-158cc9d20a7e/test-directory-bc8674c4-01b0-acb9-dd9c-0adafa3d81e1/test-directory-91937729-78ce-d7e8-73e0-ff6507e79f6e?resource=directory",
+      "RequestMethod": "PUT",
+      "RequestHeaders": {
+        "Accept": "application/json",
+        "Authorization": "Sanitized",
+        "User-Agent": [
+          "azsdk-net-Storage.Files.DataLake/12.7.0-alpha.20210219.1",
+          "(.NET 5.0.3; Microsoft Windows 10.0.19041)"
+        ],
+        "x-ms-client-request-id": "95a83315-e8da-516d-a6ed-8f9ebc8996c1",
+        "x-ms-date": "Fri, 19 Feb 2021 19:01:51 GMT",
+        "x-ms-return-client-request-id": "true",
+        "x-ms-version": "2020-06-12"
+      },
+      "RequestBody": null,
+      "StatusCode": 201,
+      "ResponseHeaders": {
+        "Content-Length": "0",
+        "Date": "Fri, 19 Feb 2021 19:01:50 GMT",
+        "ETag": "\u00220x8D8D508D06162C8\u0022",
+        "Last-Modified": "Fri, 19 Feb 2021 19:01:50 GMT",
+        "Server": [
+          "Windows-Azure-HDFS/1.0",
+          "Microsoft-HTTPAPI/2.0"
+        ],
+        "x-ms-client-request-id": "95a83315-e8da-516d-a6ed-8f9ebc8996c1",
+        "x-ms-request-id": "da83cbea-a01f-0061-3ef1-065c1c000000",
+        "x-ms-version": "2020-06-12"
+      },
+      "ResponseBody": []
+    },
+    {
+      "RequestUri": "https://seannse.dfs.core.windows.net/test-filesystem-021d2814-7e84-fac6-e7c2-158cc9d20a7e/test-directory-bc8674c4-01b0-acb9-dd9c-0adafa3d81e1/test-directory-91937729-78ce-d7e8-73e0-ff6507e79f6e/test-file-8abcd179-ca52-ab4d-1505-0a7fbbf42b52?resource=file",
+      "RequestMethod": "PUT",
+      "RequestHeaders": {
+        "Accept": "application/json",
+        "Authorization": "Sanitized",
+        "User-Agent": [
+          "azsdk-net-Storage.Files.DataLake/12.7.0-alpha.20210219.1",
+          "(.NET 5.0.3; Microsoft Windows 10.0.19041)"
+        ],
+        "x-ms-client-request-id": "da7afbb8-c364-4a06-e5fc-80d4ddee95b1",
+        "x-ms-date": "Fri, 19 Feb 2021 19:01:51 GMT",
+        "x-ms-return-client-request-id": "true",
+        "x-ms-version": "2020-06-12"
+      },
+      "RequestBody": null,
+      "StatusCode": 201,
+      "ResponseHeaders": {
+        "Content-Length": "0",
+        "Date": "Fri, 19 Feb 2021 19:01:50 GMT",
+        "ETag": "\u00220x8D8D508D0724463\u0022",
+        "Last-Modified": "Fri, 19 Feb 2021 19:01:50 GMT",
+        "Server": [
+          "Windows-Azure-HDFS/1.0",
+          "Microsoft-HTTPAPI/2.0"
+        ],
+        "x-ms-client-request-id": "da7afbb8-c364-4a06-e5fc-80d4ddee95b1",
+        "x-ms-request-id": "da83cbf2-a01f-0061-46f1-065c1c000000",
+        "x-ms-version": "2020-06-12"
+      },
+      "ResponseBody": []
+    },
+    {
+      "RequestUri": "https://seannse.dfs.core.windows.net/test-filesystem-021d2814-7e84-fac6-e7c2-158cc9d20a7e/test-directory-bc8674c4-01b0-acb9-dd9c-0adafa3d81e1/test-directory-91937729-78ce-d7e8-73e0-ff6507e79f6e/test-file-160b3dc2-c23a-7081-3d81-2a9306c1bc51?resource=file",
+      "RequestMethod": "PUT",
+      "RequestHeaders": {
+        "Accept": "application/json",
+        "Authorization": "Sanitized",
+        "User-Agent": [
+          "azsdk-net-Storage.Files.DataLake/12.7.0-alpha.20210219.1",
+          "(.NET 5.0.3; Microsoft Windows 10.0.19041)"
+        ],
+        "x-ms-client-request-id": "b0c91229-b9b8-f5c2-7a09-9ce398734423",
+        "x-ms-date": "Fri, 19 Feb 2021 19:01:51 GMT",
+        "x-ms-return-client-request-id": "true",
+        "x-ms-version": "2020-06-12"
+      },
+      "RequestBody": null,
+      "StatusCode": 201,
+      "ResponseHeaders": {
+        "Content-Length": "0",
+        "Date": "Fri, 19 Feb 2021 19:01:50 GMT",
+        "ETag": "\u00220x8D8D508D07ECE1A\u0022",
+        "Last-Modified": "Fri, 19 Feb 2021 19:01:50 GMT",
+        "Server": [
+          "Windows-Azure-HDFS/1.0",
+          "Microsoft-HTTPAPI/2.0"
+        ],
+        "x-ms-client-request-id": "b0c91229-b9b8-f5c2-7a09-9ce398734423",
+        "x-ms-request-id": "da83cbfc-a01f-0061-50f1-065c1c000000",
+        "x-ms-version": "2020-06-12"
+      },
+      "ResponseBody": []
+    },
+    {
+      "RequestUri": "https://seannse.dfs.core.windows.net/test-filesystem-021d2814-7e84-fac6-e7c2-158cc9d20a7e/test-directory-bc8674c4-01b0-acb9-dd9c-0adafa3d81e1/test-directory-d09f2f40-d626-7137-4f3c-7735d43ee77e?resource=directory",
+      "RequestMethod": "PUT",
+      "RequestHeaders": {
+        "Accept": "application/json",
+        "Authorization": "Sanitized",
+        "User-Agent": [
+          "azsdk-net-Storage.Files.DataLake/12.7.0-alpha.20210219.1",
+          "(.NET 5.0.3; Microsoft Windows 10.0.19041)"
+        ],
+        "x-ms-client-request-id": "5902cac0-8d1f-534a-db58-607c418d213b",
+        "x-ms-date": "Fri, 19 Feb 2021 19:01:51 GMT",
+        "x-ms-return-client-request-id": "true",
+        "x-ms-version": "2020-06-12"
+      },
+      "RequestBody": null,
+      "StatusCode": 201,
+      "ResponseHeaders": {
+        "Content-Length": "0",
+        "Date": "Fri, 19 Feb 2021 19:01:50 GMT",
+        "ETag": "\u00220x8D8D508D08EE832\u0022",
+        "Last-Modified": "Fri, 19 Feb 2021 19:01:50 GMT",
+        "Server": [
+          "Windows-Azure-HDFS/1.0",
+          "Microsoft-HTTPAPI/2.0"
+        ],
+        "x-ms-client-request-id": "5902cac0-8d1f-534a-db58-607c418d213b",
+        "x-ms-request-id": "da83cc08-a01f-0061-5cf1-065c1c000000",
+        "x-ms-version": "2020-06-12"
+      },
+      "ResponseBody": []
+    },
+    {
+      "RequestUri": "https://seannse.dfs.core.windows.net/test-filesystem-021d2814-7e84-fac6-e7c2-158cc9d20a7e/test-directory-bc8674c4-01b0-acb9-dd9c-0adafa3d81e1/test-directory-d09f2f40-d626-7137-4f3c-7735d43ee77e/test-file-dfbf1d21-5009-342b-9524-855490c6bd45?resource=file",
+      "RequestMethod": "PUT",
+      "RequestHeaders": {
+        "Accept": "application/json",
+        "Authorization": "Sanitized",
+        "User-Agent": [
+          "azsdk-net-Storage.Files.DataLake/12.7.0-alpha.20210219.1",
+          "(.NET 5.0.3; Microsoft Windows 10.0.19041)"
+        ],
+        "x-ms-client-request-id": "954e0aaf-574b-7022-9fce-c3fb07f5c214",
+        "x-ms-date": "Fri, 19 Feb 2021 19:01:51 GMT",
+        "x-ms-return-client-request-id": "true",
+        "x-ms-version": "2020-06-12"
+      },
+      "RequestBody": null,
+      "StatusCode": 201,
+      "ResponseHeaders": {
+        "Content-Length": "0",
+        "Date": "Fri, 19 Feb 2021 19:01:50 GMT",
+        "ETag": "\u00220x8D8D508D09C505B\u0022",
+        "Last-Modified": "Fri, 19 Feb 2021 19:01:50 GMT",
+        "Server": [
+          "Windows-Azure-HDFS/1.0",
+          "Microsoft-HTTPAPI/2.0"
+        ],
+        "x-ms-client-request-id": "954e0aaf-574b-7022-9fce-c3fb07f5c214",
+        "x-ms-request-id": "da83cc13-a01f-0061-67f1-065c1c000000",
+        "x-ms-version": "2020-06-12"
+      },
+      "ResponseBody": []
+    },
+    {
+      "RequestUri": "https://seannse.dfs.core.windows.net/test-filesystem-021d2814-7e84-fac6-e7c2-158cc9d20a7e/test-directory-bc8674c4-01b0-acb9-dd9c-0adafa3d81e1/test-file-f6771b9a-1818-93ff-be28-70f2388c8878?resource=file",
+      "RequestMethod": "PUT",
+      "RequestHeaders": {
+        "Accept": "application/json",
+        "Authorization": "Sanitized",
+        "User-Agent": [
+          "azsdk-net-Storage.Files.DataLake/12.7.0-alpha.20210219.1",
+          "(.NET 5.0.3; Microsoft Windows 10.0.19041)"
+        ],
+        "x-ms-client-request-id": "8f050454-43a6-96a5-0bbb-d722e72f3712",
+        "x-ms-date": "Fri, 19 Feb 2021 19:01:51 GMT",
+        "x-ms-return-client-request-id": "true",
+        "x-ms-version": "2020-06-12"
+      },
+      "RequestBody": null,
+      "StatusCode": 201,
+      "ResponseHeaders": {
+        "Content-Length": "0",
+        "Date": "Fri, 19 Feb 2021 19:01:50 GMT",
+        "ETag": "\u00220x8D8D508D0AC6A5E\u0022",
+        "Last-Modified": "Fri, 19 Feb 2021 19:01:51 GMT",
+        "Server": [
+          "Windows-Azure-HDFS/1.0",
+          "Microsoft-HTTPAPI/2.0"
+        ],
+        "x-ms-client-request-id": "8f050454-43a6-96a5-0bbb-d722e72f3712",
+        "x-ms-request-id": "da83cc23-a01f-0061-77f1-065c1c000000",
+        "x-ms-version": "2020-06-12"
+      },
+      "ResponseBody": []
+    },
+    {
+      "RequestUri": "https://seannse.dfs.core.windows.net/test-filesystem-021d2814-7e84-fac6-e7c2-158cc9d20a7e/test-directory-bc8674c4-01b0-acb9-dd9c-0adafa3d81e1?action=setAccessControlRecursive\u0026mode=set",
       "RequestMethod": "PATCH",
       "RequestHeaders": {
         "Accept": "application/json",
         "Authorization": "Sanitized",
         "User-Agent": [
-<<<<<<< HEAD
-          "azsdk-net-Storage.Files.DataLake/12.7.0-alpha.20210202.1",
-          "(.NET 5.0.2; Microsoft Windows 10.0.19042)"
+          "azsdk-net-Storage.Files.DataLake/12.7.0-alpha.20210219.1",
+          "(.NET 5.0.3; Microsoft Windows 10.0.19041)"
         ],
         "x-ms-acl": "user::rwx,group::r--,other::---,mask::rwx",
-        "x-ms-client-request-id": "94220b38-a63d-314c-f2f0-dd7022234df0",
-        "x-ms-date": "Tue, 02 Feb 2021 21:54:26 GMT",
-=======
-          "azsdk-net-Storage.Files.DataLake/12.7.0-alpha.20210217.1",
-          "(.NET 5.0.3; Microsoft Windows 10.0.19042)"
-        ],
-        "x-ms-acl": "user::rwx,group::r--,other::---,mask::rwx",
-        "x-ms-client-request-id": "94220b38-a63d-314c-f2f0-dd7022234df0",
-        "x-ms-date": "Wed, 17 Feb 2021 22:42:10 GMT",
->>>>>>> 1814567d
+        "x-ms-client-request-id": "339ef89a-f987-a7d2-220e-7bbd50d7c5f9",
+        "x-ms-date": "Fri, 19 Feb 2021 19:01:51 GMT",
         "x-ms-return-client-request-id": "true",
         "x-ms-version": "2020-06-12"
       },
       "RequestBody": null,
       "StatusCode": 200,
       "ResponseHeaders": {
-<<<<<<< HEAD
-        "Date": "Tue, 02 Feb 2021 21:54:26 GMT",
-=======
-        "Date": "Wed, 17 Feb 2021 22:42:09 GMT",
->>>>>>> 1814567d
+        "Date": "Fri, 19 Feb 2021 19:01:50 GMT",
         "Server": [
           "Windows-Azure-HDFS/1.0",
           "Microsoft-HTTPAPI/2.0"
         ],
         "Transfer-Encoding": "chunked",
-        "x-ms-client-request-id": "94220b38-a63d-314c-f2f0-dd7022234df0",
+        "x-ms-client-request-id": "339ef89a-f987-a7d2-220e-7bbd50d7c5f9",
         "x-ms-namespace-enabled": "true",
-<<<<<<< HEAD
-        "x-ms-request-id": "84590cb5-501f-0075-73ad-f91473000000",
-=======
-        "x-ms-request-id": "0e07c28d-801f-0014-707e-053730000000",
->>>>>>> 1814567d
+        "x-ms-request-id": "da83cc30-a01f-0061-04f1-065c1c000000",
         "x-ms-version": "2020-06-12"
       },
       "ResponseBody": "eyJkaXJlY3Rvcmllc1N1Y2Nlc3NmdWwiOjMsImZhaWxlZEVudHJpZXMiOltdLCJmYWlsdXJlQ291bnQiOjAsImZpbGVzU3VjY2Vzc2Z1bCI6NH0K"
     },
     {
-      "RequestUri": "https://seannse.blob.core.windows.net/test-filesystem-de3c83c4-2a5d-f749-6755-f8e71309e752?restype=container",
+      "RequestUri": "https://seannse.blob.core.windows.net/test-filesystem-021d2814-7e84-fac6-e7c2-158cc9d20a7e?restype=container",
       "RequestMethod": "DELETE",
       "RequestHeaders": {
         "Accept": "application/xml",
         "Authorization": "Sanitized",
-<<<<<<< HEAD
-        "traceparent": "00-1d81b59d5f14ce4eb5f55b93018ed0ba-548ed1b0e92b474c-00",
-        "User-Agent": [
-          "azsdk-net-Storage.Files.DataLake/12.7.0-alpha.20210202.1",
-          "(.NET 5.0.2; Microsoft Windows 10.0.19042)"
-        ],
-        "x-ms-client-request-id": "f6b6ddf6-3049-3176-5b5b-f6e454fba30c",
-        "x-ms-date": "Tue, 02 Feb 2021 21:54:27 GMT",
-=======
-        "traceparent": "00-85bec1090ef3df4caefeb315d01f004a-5cc6ba7644e83544-00",
-        "User-Agent": [
-          "azsdk-net-Storage.Files.DataLake/12.7.0-alpha.20210217.1",
-          "(.NET 5.0.3; Microsoft Windows 10.0.19042)"
-        ],
-        "x-ms-client-request-id": "f6b6ddf6-3049-3176-5b5b-f6e454fba30c",
-        "x-ms-date": "Wed, 17 Feb 2021 22:42:10 GMT",
->>>>>>> 1814567d
+        "traceparent": "00-d265f3dbeb46c84d9a2f59633a39b96b-b4bd47b07734dd4f-00",
+        "User-Agent": [
+          "azsdk-net-Storage.Files.DataLake/12.7.0-alpha.20210219.1",
+          "(.NET 5.0.3; Microsoft Windows 10.0.19041)"
+        ],
+        "x-ms-client-request-id": "ef887df1-0490-4c8b-7869-1e42c0de2249",
+        "x-ms-date": "Fri, 19 Feb 2021 19:01:51 GMT",
         "x-ms-return-client-request-id": "true",
         "x-ms-version": "2020-06-12"
       },
@@ -487,28 +311,20 @@
       "StatusCode": 202,
       "ResponseHeaders": {
         "Content-Length": "0",
-<<<<<<< HEAD
-        "Date": "Tue, 02 Feb 2021 21:54:27 GMT",
-=======
-        "Date": "Wed, 17 Feb 2021 22:42:09 GMT",
->>>>>>> 1814567d
+        "Date": "Fri, 19 Feb 2021 19:01:51 GMT",
         "Server": [
           "Windows-Azure-Blob/1.0",
           "Microsoft-HTTPAPI/2.0"
         ],
-        "x-ms-client-request-id": "f6b6ddf6-3049-3176-5b5b-f6e454fba30c",
-<<<<<<< HEAD
-        "x-ms-request-id": "76b7ed55-701e-004d-68ad-f9b0b3000000",
-=======
-        "x-ms-request-id": "d30e1f95-501e-004a-0e7e-05dcd0000000",
->>>>>>> 1814567d
+        "x-ms-client-request-id": "ef887df1-0490-4c8b-7869-1e42c0de2249",
+        "x-ms-request-id": "cb11fe8c-b01e-006d-29f1-06cb14000000",
         "x-ms-version": "2020-06-12"
       },
       "ResponseBody": []
     }
   ],
   "Variables": {
-    "RandomSeed": "1233265505",
+    "RandomSeed": "1606787238",
     "Storage_TestConfigHierarchicalNamespace": "NamespaceTenant\nseannse\nU2FuaXRpemVk\nhttps://seannse.blob.core.windows.net\nhttps://seannse.file.core.windows.net\nhttps://seannse.queue.core.windows.net\nhttps://seannse.table.core.windows.net\n\n\n\n\nhttps://seannse-secondary.blob.core.windows.net\nhttps://seannse-secondary.file.core.windows.net\nhttps://seannse-secondary.queue.core.windows.net\nhttps://seannse-secondary.table.core.windows.net\n68390a19-a643-458b-b726-408abf67b4fc\nSanitized\n72f988bf-86f1-41af-91ab-2d7cd011db47\nhttps://login.microsoftonline.com/\nCloud\nBlobEndpoint=https://seannse.blob.core.windows.net/;QueueEndpoint=https://seannse.queue.core.windows.net/;FileEndpoint=https://seannse.file.core.windows.net/;BlobSecondaryEndpoint=https://seannse-secondary.blob.core.windows.net/;QueueSecondaryEndpoint=https://seannse-secondary.queue.core.windows.net/;FileSecondaryEndpoint=https://seannse-secondary.file.core.windows.net/;AccountName=seannse;AccountKey=Sanitized\n"
   }
 }