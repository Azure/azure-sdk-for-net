--- conflicted
+++ resolved
@@ -14,11 +14,7 @@
         "x-ms-client-request-id": "a4652efa-e668-7003-2dec-f71b119d15ab",
         "x-ms-date": "Sat, 04 Apr 2020 01:54:02 GMT",
         "x-ms-return-client-request-id": "true",
-<<<<<<< HEAD
-        "x-ms-version": "2019-12-12"
-=======
         "x-ms-version": "2020-02-10"
->>>>>>> 60f4876e
       },
       "RequestBody": null,
       "StatusCode": 201,
@@ -33,11 +29,7 @@
         ],
         "x-ms-client-request-id": "a4652efa-e668-7003-2dec-f71b119d15ab",
         "x-ms-request-id": "42c998d6-901e-002b-7d23-0acd6c000000",
-<<<<<<< HEAD
-        "x-ms-version": "2019-12-12"
-=======
         "x-ms-version": "2020-02-10"
->>>>>>> 60f4876e
       },
       "ResponseBody": []
     },
@@ -54,11 +46,7 @@
         "x-ms-client-request-id": "6feb7ab3-a927-77b2-52f2-f8cd07506276",
         "x-ms-date": "Sat, 04 Apr 2020 01:54:02 GMT",
         "x-ms-return-client-request-id": "true",
-<<<<<<< HEAD
-        "x-ms-version": "2019-12-12"
-=======
         "x-ms-version": "2020-02-10"
->>>>>>> 60f4876e
       },
       "RequestBody": null,
       "StatusCode": 201,
@@ -73,11 +61,7 @@
         ],
         "x-ms-client-request-id": "6feb7ab3-a927-77b2-52f2-f8cd07506276",
         "x-ms-request-id": "64837b97-b01f-0003-6823-0aacc4000000",
-<<<<<<< HEAD
-        "x-ms-version": "2019-12-12"
-=======
         "x-ms-version": "2020-02-10"
->>>>>>> 60f4876e
       },
       "ResponseBody": []
     },
@@ -94,11 +78,7 @@
         "x-ms-client-request-id": "94ff68a8-e5cc-6b2d-2a4f-db6b7a5927cd",
         "x-ms-date": "Sat, 04 Apr 2020 01:54:02 GMT",
         "x-ms-return-client-request-id": "true",
-<<<<<<< HEAD
-        "x-ms-version": "2019-12-12"
-=======
         "x-ms-version": "2020-02-10"
->>>>>>> 60f4876e
       },
       "RequestBody": null,
       "StatusCode": 200,
@@ -111,11 +91,7 @@
         ],
         "x-ms-client-request-id": "94ff68a8-e5cc-6b2d-2a4f-db6b7a5927cd",
         "x-ms-request-id": "64837b98-b01f-0003-6923-0aacc4000000",
-<<<<<<< HEAD
-        "x-ms-version": "2019-12-12"
-=======
         "x-ms-version": "2020-02-10"
->>>>>>> 60f4876e
       },
       "ResponseBody": []
     },
@@ -132,11 +108,7 @@
         "x-ms-client-request-id": "9f24d1ef-ce51-b2a9-749b-09860ce275c7",
         "x-ms-date": "Sat, 04 Apr 2020 01:54:02 GMT",
         "x-ms-return-client-request-id": "true",
-<<<<<<< HEAD
-        "x-ms-version": "2019-12-12"
-=======
         "x-ms-version": "2020-02-10"
->>>>>>> 60f4876e
       },
       "RequestBody": null,
       "StatusCode": 404,
@@ -151,11 +123,7 @@
         "x-ms-client-request-id": "9f24d1ef-ce51-b2a9-749b-09860ce275c7",
         "x-ms-error-code": "PathNotFound",
         "x-ms-request-id": "64837b99-b01f-0003-6a23-0aacc4000000",
-<<<<<<< HEAD
-        "x-ms-version": "2019-12-12"
-=======
         "x-ms-version": "2020-02-10"
->>>>>>> 60f4876e
       },
       "ResponseBody": {
         "error": {
@@ -177,11 +145,7 @@
         "x-ms-client-request-id": "a87c4ac4-8834-837c-75d0-57e1b41ac04a",
         "x-ms-date": "Sat, 04 Apr 2020 01:54:02 GMT",
         "x-ms-return-client-request-id": "true",
-<<<<<<< HEAD
-        "x-ms-version": "2019-12-12"
-=======
         "x-ms-version": "2020-02-10"
->>>>>>> 60f4876e
       },
       "RequestBody": null,
       "StatusCode": 202,
@@ -194,11 +158,7 @@
         ],
         "x-ms-client-request-id": "a87c4ac4-8834-837c-75d0-57e1b41ac04a",
         "x-ms-request-id": "42c999a4-901e-002b-3f23-0acd6c000000",
-<<<<<<< HEAD
-        "x-ms-version": "2019-12-12"
-=======
         "x-ms-version": "2020-02-10"
->>>>>>> 60f4876e
       },
       "ResponseBody": []
     }
