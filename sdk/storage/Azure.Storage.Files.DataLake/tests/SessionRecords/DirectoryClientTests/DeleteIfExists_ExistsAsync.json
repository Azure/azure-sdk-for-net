{
  "Entries": [
    {
      "RequestUri": "https://seannse.blob.core.windows.net/test-filesystem-f4a04ad9-337c-0b04-6ff1-7bc15dc3178e?restype=container",
      "RequestMethod": "PUT",
      "RequestHeaders": {
        "Accept": "application/xml",
        "Authorization": "Sanitized",
<<<<<<< HEAD
        "traceparent": "00-fb752696b7e88c4f93357188db2b429a-f98a0b3162e34944-00",
        "User-Agent": [
          "azsdk-net-Storage.Files.DataLake/12.7.0-alpha.20210202.1",
          "(.NET 5.0.2; Microsoft Windows 10.0.19042)"
        ],
        "x-ms-blob-public-access": "container",
        "x-ms-client-request-id": "a4652efa-e668-7003-2dec-f71b119d15ab",
        "x-ms-date": "Tue, 02 Feb 2021 21:43:20 GMT",
=======
        "traceparent": "00-f7d1707b8ebdda4f9638d45015d13aea-4bee82f9ef48fa4a-00",
        "User-Agent": [
          "azsdk-net-Storage.Files.DataLake/12.7.0-alpha.20210217.1",
          "(.NET 5.0.3; Microsoft Windows 10.0.19042)"
        ],
        "x-ms-blob-public-access": "container",
        "x-ms-client-request-id": "a4652efa-e668-7003-2dec-f71b119d15ab",
        "x-ms-date": "Wed, 17 Feb 2021 22:46:38 GMT",
>>>>>>> 1814567d
        "x-ms-return-client-request-id": "true",
        "x-ms-version": "2020-06-12"
      },
      "RequestBody": null,
      "StatusCode": 201,
      "ResponseHeaders": {
        "Content-Length": "0",
<<<<<<< HEAD
        "Date": "Tue, 02 Feb 2021 21:43:21 GMT",
        "ETag": "\u00220x8D8C7C38F7F2F80\u0022",
        "Last-Modified": "Tue, 02 Feb 2021 21:43:21 GMT",
=======
        "Date": "Wed, 17 Feb 2021 22:46:38 GMT",
        "ETag": "\u00220x8D8D395E31212B7\u0022",
        "Last-Modified": "Wed, 17 Feb 2021 22:46:38 GMT",
>>>>>>> 1814567d
        "Server": [
          "Windows-Azure-Blob/1.0",
          "Microsoft-HTTPAPI/2.0"
        ],
        "x-ms-client-request-id": "a4652efa-e668-7003-2dec-f71b119d15ab",
<<<<<<< HEAD
        "x-ms-request-id": "b461b9f7-d01e-009f-62ac-f9335d000000",
=======
        "x-ms-request-id": "89f6d1ae-301e-003e-2f7e-05e820000000",
>>>>>>> 1814567d
        "x-ms-version": "2020-06-12"
      },
      "ResponseBody": []
    },
    {
      "RequestUri": "https://seannse.dfs.core.windows.net/test-filesystem-f4a04ad9-337c-0b04-6ff1-7bc15dc3178e/test-directory-33f44662-82ec-72dc-ab9b-dfb30eb75554?resource=directory",
      "RequestMethod": "PUT",
      "RequestHeaders": {
        "Accept": "application/json",
        "Authorization": "Sanitized",
        "If-None-Match": "*",
<<<<<<< HEAD
        "traceparent": "00-45899f748c850f4d9d03726134398e4e-9c8be7ddb4665346-00",
        "User-Agent": [
          "azsdk-net-Storage.Files.DataLake/12.7.0-alpha.20210202.1",
          "(.NET 5.0.2; Microsoft Windows 10.0.19042)"
        ],
        "x-ms-client-request-id": "6feb7ab3-a927-77b2-52f2-f8cd07506276",
        "x-ms-date": "Tue, 02 Feb 2021 21:43:20 GMT",
=======
        "traceparent": "00-5127ca74affad6458ea5f2e73ade3426-dc7586a553eb804d-00",
        "User-Agent": [
          "azsdk-net-Storage.Files.DataLake/12.7.0-alpha.20210217.1",
          "(.NET 5.0.3; Microsoft Windows 10.0.19042)"
        ],
        "x-ms-client-request-id": "6feb7ab3-a927-77b2-52f2-f8cd07506276",
        "x-ms-date": "Wed, 17 Feb 2021 22:46:38 GMT",
>>>>>>> 1814567d
        "x-ms-return-client-request-id": "true",
        "x-ms-version": "2020-06-12"
      },
      "RequestBody": null,
      "StatusCode": 201,
      "ResponseHeaders": {
        "Content-Length": "0",
<<<<<<< HEAD
        "Date": "Tue, 02 Feb 2021 21:43:21 GMT",
        "ETag": "\u00220x8D8C7C38FB6DBE0\u0022",
        "Last-Modified": "Tue, 02 Feb 2021 21:43:21 GMT",
=======
        "Date": "Wed, 17 Feb 2021 22:46:38 GMT",
        "ETag": "\u00220x8D8D395E34F0A7D\u0022",
        "Last-Modified": "Wed, 17 Feb 2021 22:46:39 GMT",
>>>>>>> 1814567d
        "Server": [
          "Windows-Azure-HDFS/1.0",
          "Microsoft-HTTPAPI/2.0"
        ],
        "x-ms-client-request-id": "6feb7ab3-a927-77b2-52f2-f8cd07506276",
<<<<<<< HEAD
        "x-ms-request-id": "cc9bf181-e01f-002d-42ac-f9cc2c000000",
=======
        "x-ms-request-id": "0fa50af3-801f-0059-107e-05f8dc000000",
>>>>>>> 1814567d
        "x-ms-version": "2020-06-12"
      },
      "ResponseBody": []
    },
    {
      "RequestUri": "https://seannse.dfs.core.windows.net/test-filesystem-f4a04ad9-337c-0b04-6ff1-7bc15dc3178e/test-directory-33f44662-82ec-72dc-ab9b-dfb30eb75554?recursive=true",
      "RequestMethod": "DELETE",
      "RequestHeaders": {
        "Accept": "application/json",
        "Authorization": "Sanitized",
<<<<<<< HEAD
        "traceparent": "00-fd52f18100b06042845e7abdcd347ad4-a3197dbfe05e4d48-00",
        "User-Agent": [
          "azsdk-net-Storage.Files.DataLake/12.7.0-alpha.20210202.1",
          "(.NET 5.0.2; Microsoft Windows 10.0.19042)"
        ],
        "x-ms-client-request-id": "94ff68a8-e5cc-6b2d-2a4f-db6b7a5927cd",
        "x-ms-date": "Tue, 02 Feb 2021 21:43:21 GMT",
=======
        "traceparent": "00-ab8fe4d4985b5a4c825a9d41f16a278a-92d2c82b5a241845-00",
        "User-Agent": [
          "azsdk-net-Storage.Files.DataLake/12.7.0-alpha.20210217.1",
          "(.NET 5.0.3; Microsoft Windows 10.0.19042)"
        ],
        "x-ms-client-request-id": "94ff68a8-e5cc-6b2d-2a4f-db6b7a5927cd",
        "x-ms-date": "Wed, 17 Feb 2021 22:46:39 GMT",
>>>>>>> 1814567d
        "x-ms-return-client-request-id": "true",
        "x-ms-version": "2020-06-12"
      },
      "RequestBody": null,
      "StatusCode": 200,
      "ResponseHeaders": {
        "Content-Length": "0",
<<<<<<< HEAD
        "Date": "Tue, 02 Feb 2021 21:43:21 GMT",
=======
        "Date": "Wed, 17 Feb 2021 22:46:38 GMT",
>>>>>>> 1814567d
        "Server": [
          "Windows-Azure-HDFS/1.0",
          "Microsoft-HTTPAPI/2.0"
        ],
        "x-ms-client-request-id": "94ff68a8-e5cc-6b2d-2a4f-db6b7a5927cd",
<<<<<<< HEAD
        "x-ms-request-id": "cc9bf187-e01f-002d-48ac-f9cc2c000000",
=======
        "x-ms-request-id": "0fa50b09-801f-0059-267e-05f8dc000000",
>>>>>>> 1814567d
        "x-ms-version": "2020-06-12"
      },
      "ResponseBody": []
    },
    {
      "RequestUri": "https://seannse.dfs.core.windows.net/test-filesystem-f4a04ad9-337c-0b04-6ff1-7bc15dc3178e/test-directory-33f44662-82ec-72dc-ab9b-dfb30eb75554?recursive=true",
      "RequestMethod": "DELETE",
      "RequestHeaders": {
        "Accept": "application/json",
        "Authorization": "Sanitized",
<<<<<<< HEAD
        "traceparent": "00-5c143ccaa5b8504e9c9a192f573c259d-ffff080ec244794c-00",
        "User-Agent": [
          "azsdk-net-Storage.Files.DataLake/12.7.0-alpha.20210202.1",
          "(.NET 5.0.2; Microsoft Windows 10.0.19042)"
        ],
        "x-ms-client-request-id": "9f24d1ef-ce51-b2a9-749b-09860ce275c7",
        "x-ms-date": "Tue, 02 Feb 2021 21:43:21 GMT",
=======
        "traceparent": "00-1d982ef7fe669e479025090c362fdce4-848271e18b62f44a-00",
        "User-Agent": [
          "azsdk-net-Storage.Files.DataLake/12.7.0-alpha.20210217.1",
          "(.NET 5.0.3; Microsoft Windows 10.0.19042)"
        ],
        "x-ms-client-request-id": "9f24d1ef-ce51-b2a9-749b-09860ce275c7",
        "x-ms-date": "Wed, 17 Feb 2021 22:46:39 GMT",
>>>>>>> 1814567d
        "x-ms-return-client-request-id": "true",
        "x-ms-version": "2020-06-12"
      },
      "RequestBody": null,
      "StatusCode": 404,
      "ResponseHeaders": {
        "Content-Length": "163",
        "Content-Type": "application/json; charset=utf-8",
<<<<<<< HEAD
        "Date": "Tue, 02 Feb 2021 21:43:21 GMT",
=======
        "Date": "Wed, 17 Feb 2021 22:46:38 GMT",
>>>>>>> 1814567d
        "Server": [
          "Windows-Azure-HDFS/1.0",
          "Microsoft-HTTPAPI/2.0"
        ],
        "x-ms-client-request-id": "9f24d1ef-ce51-b2a9-749b-09860ce275c7",
        "x-ms-error-code": "PathNotFound",
<<<<<<< HEAD
        "x-ms-request-id": "cc9bf19c-e01f-002d-5dac-f9cc2c000000",
=======
        "x-ms-request-id": "0fa50b18-801f-0059-357e-05f8dc000000",
>>>>>>> 1814567d
        "x-ms-version": "2020-06-12"
      },
      "ResponseBody": {
        "error": {
          "code": "PathNotFound",
<<<<<<< HEAD
          "message": "The specified path does not exist.\nRequestId:cc9bf19c-e01f-002d-5dac-f9cc2c000000\nTime:2021-02-02T21:43:21.8456753Z"
=======
          "message": "The specified path does not exist.\nRequestId:0fa50b18-801f-0059-357e-05f8dc000000\nTime:2021-02-17T22:46:39.1949299Z"
>>>>>>> 1814567d
        }
      }
    },
    {
      "RequestUri": "https://seannse.blob.core.windows.net/test-filesystem-f4a04ad9-337c-0b04-6ff1-7bc15dc3178e?restype=container",
      "RequestMethod": "DELETE",
      "RequestHeaders": {
        "Accept": "application/xml",
        "Authorization": "Sanitized",
<<<<<<< HEAD
        "traceparent": "00-59e8321e0d73874d8105085bdc642ad8-410f3e4465357244-00",
        "User-Agent": [
          "azsdk-net-Storage.Files.DataLake/12.7.0-alpha.20210202.1",
          "(.NET 5.0.2; Microsoft Windows 10.0.19042)"
        ],
        "x-ms-client-request-id": "a87c4ac4-8834-837c-75d0-57e1b41ac04a",
        "x-ms-date": "Tue, 02 Feb 2021 21:43:21 GMT",
=======
        "traceparent": "00-0713d8e079e1a14db93618f6d0f299e9-dbbc1814d386d04c-00",
        "User-Agent": [
          "azsdk-net-Storage.Files.DataLake/12.7.0-alpha.20210217.1",
          "(.NET 5.0.3; Microsoft Windows 10.0.19042)"
        ],
        "x-ms-client-request-id": "a87c4ac4-8834-837c-75d0-57e1b41ac04a",
        "x-ms-date": "Wed, 17 Feb 2021 22:46:39 GMT",
>>>>>>> 1814567d
        "x-ms-return-client-request-id": "true",
        "x-ms-version": "2020-06-12"
      },
      "RequestBody": null,
      "StatusCode": 202,
      "ResponseHeaders": {
        "Content-Length": "0",
<<<<<<< HEAD
        "Date": "Tue, 02 Feb 2021 21:43:21 GMT",
=======
        "Date": "Wed, 17 Feb 2021 22:46:38 GMT",
>>>>>>> 1814567d
        "Server": [
          "Windows-Azure-Blob/1.0",
          "Microsoft-HTTPAPI/2.0"
        ],
        "x-ms-client-request-id": "a87c4ac4-8834-837c-75d0-57e1b41ac04a",
<<<<<<< HEAD
        "x-ms-request-id": "b461bce5-d01e-009f-16ac-f9335d000000",
=======
        "x-ms-request-id": "89f6d41f-301e-003e-677e-05e820000000",
>>>>>>> 1814567d
        "x-ms-version": "2020-06-12"
      },
      "ResponseBody": []
    }
  ],
  "Variables": {
    "RandomSeed": "855435285",
    "Storage_TestConfigHierarchicalNamespace": "NamespaceTenant\nseannse\nU2FuaXRpemVk\nhttps://seannse.blob.core.windows.net\nhttps://seannse.file.core.windows.net\nhttps://seannse.queue.core.windows.net\nhttps://seannse.table.core.windows.net\n\n\n\n\nhttps://seannse-secondary.blob.core.windows.net\nhttps://seannse-secondary.file.core.windows.net\nhttps://seannse-secondary.queue.core.windows.net\nhttps://seannse-secondary.table.core.windows.net\n68390a19-a643-458b-b726-408abf67b4fc\nSanitized\n72f988bf-86f1-41af-91ab-2d7cd011db47\nhttps://login.microsoftonline.com/\nCloud\nBlobEndpoint=https://seannse.blob.core.windows.net/;QueueEndpoint=https://seannse.queue.core.windows.net/;FileEndpoint=https://seannse.file.core.windows.net/;BlobSecondaryEndpoint=https://seannse-secondary.blob.core.windows.net/;QueueSecondaryEndpoint=https://seannse-secondary.queue.core.windows.net/;FileSecondaryEndpoint=https://seannse-secondary.file.core.windows.net/;AccountName=seannse;AccountKey=Sanitized\n"
  }
}<|MERGE_RESOLUTION|>--- conflicted
+++ resolved
@@ -1,30 +1,19 @@
 {
   "Entries": [
     {
-      "RequestUri": "https://seannse.blob.core.windows.net/test-filesystem-f4a04ad9-337c-0b04-6ff1-7bc15dc3178e?restype=container",
+      "RequestUri": "https://seannse.blob.core.windows.net/test-filesystem-14c01c7f-cc42-fd9e-2196-d86e722dd3a5?restype=container",
       "RequestMethod": "PUT",
       "RequestHeaders": {
         "Accept": "application/xml",
         "Authorization": "Sanitized",
-<<<<<<< HEAD
-        "traceparent": "00-fb752696b7e88c4f93357188db2b429a-f98a0b3162e34944-00",
+        "traceparent": "00-8a35004476cbdc48870fec7003a8131c-8177fee349769949-00",
         "User-Agent": [
-          "azsdk-net-Storage.Files.DataLake/12.7.0-alpha.20210202.1",
-          "(.NET 5.0.2; Microsoft Windows 10.0.19042)"
+          "azsdk-net-Storage.Files.DataLake/12.7.0-alpha.20210219.1",
+          "(.NET 5.0.3; Microsoft Windows 10.0.19041)"
         ],
         "x-ms-blob-public-access": "container",
-        "x-ms-client-request-id": "a4652efa-e668-7003-2dec-f71b119d15ab",
-        "x-ms-date": "Tue, 02 Feb 2021 21:43:20 GMT",
-=======
-        "traceparent": "00-f7d1707b8ebdda4f9638d45015d13aea-4bee82f9ef48fa4a-00",
-        "User-Agent": [
-          "azsdk-net-Storage.Files.DataLake/12.7.0-alpha.20210217.1",
-          "(.NET 5.0.3; Microsoft Windows 10.0.19042)"
-        ],
-        "x-ms-blob-public-access": "container",
-        "x-ms-client-request-id": "a4652efa-e668-7003-2dec-f71b119d15ab",
-        "x-ms-date": "Wed, 17 Feb 2021 22:46:38 GMT",
->>>>>>> 1814567d
+        "x-ms-client-request-id": "ab7de867-d54f-0ba3-f702-cbeeffd46b59",
+        "x-ms-date": "Fri, 19 Feb 2021 19:04:31 GMT",
         "x-ms-return-client-request-id": "true",
         "x-ms-version": "2020-06-12"
       },
@@ -32,53 +21,33 @@
       "StatusCode": 201,
       "ResponseHeaders": {
         "Content-Length": "0",
-<<<<<<< HEAD
-        "Date": "Tue, 02 Feb 2021 21:43:21 GMT",
-        "ETag": "\u00220x8D8C7C38F7F2F80\u0022",
-        "Last-Modified": "Tue, 02 Feb 2021 21:43:21 GMT",
-=======
-        "Date": "Wed, 17 Feb 2021 22:46:38 GMT",
-        "ETag": "\u00220x8D8D395E31212B7\u0022",
-        "Last-Modified": "Wed, 17 Feb 2021 22:46:38 GMT",
->>>>>>> 1814567d
+        "Date": "Fri, 19 Feb 2021 19:04:30 GMT",
+        "ETag": "\u00220x8D8D509301412E1\u0022",
+        "Last-Modified": "Fri, 19 Feb 2021 19:04:31 GMT",
         "Server": [
           "Windows-Azure-Blob/1.0",
           "Microsoft-HTTPAPI/2.0"
         ],
-        "x-ms-client-request-id": "a4652efa-e668-7003-2dec-f71b119d15ab",
-<<<<<<< HEAD
-        "x-ms-request-id": "b461b9f7-d01e-009f-62ac-f9335d000000",
-=======
-        "x-ms-request-id": "89f6d1ae-301e-003e-2f7e-05e820000000",
->>>>>>> 1814567d
+        "x-ms-client-request-id": "ab7de867-d54f-0ba3-f702-cbeeffd46b59",
+        "x-ms-request-id": "cb12c978-b01e-006d-77f2-06cb14000000",
         "x-ms-version": "2020-06-12"
       },
       "ResponseBody": []
     },
     {
-      "RequestUri": "https://seannse.dfs.core.windows.net/test-filesystem-f4a04ad9-337c-0b04-6ff1-7bc15dc3178e/test-directory-33f44662-82ec-72dc-ab9b-dfb30eb75554?resource=directory",
+      "RequestUri": "https://seannse.dfs.core.windows.net/test-filesystem-14c01c7f-cc42-fd9e-2196-d86e722dd3a5/test-directory-177a270f-51a6-6f36-203d-9ff4a2d65332?resource=directory",
       "RequestMethod": "PUT",
       "RequestHeaders": {
         "Accept": "application/json",
         "Authorization": "Sanitized",
         "If-None-Match": "*",
-<<<<<<< HEAD
-        "traceparent": "00-45899f748c850f4d9d03726134398e4e-9c8be7ddb4665346-00",
+        "traceparent": "00-b2f4e8eeeea80a4db8bf82c599330a8d-3cea0398465f9e49-00",
         "User-Agent": [
-          "azsdk-net-Storage.Files.DataLake/12.7.0-alpha.20210202.1",
-          "(.NET 5.0.2; Microsoft Windows 10.0.19042)"
+          "azsdk-net-Storage.Files.DataLake/12.7.0-alpha.20210219.1",
+          "(.NET 5.0.3; Microsoft Windows 10.0.19041)"
         ],
-        "x-ms-client-request-id": "6feb7ab3-a927-77b2-52f2-f8cd07506276",
-        "x-ms-date": "Tue, 02 Feb 2021 21:43:20 GMT",
-=======
-        "traceparent": "00-5127ca74affad6458ea5f2e73ade3426-dc7586a553eb804d-00",
-        "User-Agent": [
-          "azsdk-net-Storage.Files.DataLake/12.7.0-alpha.20210217.1",
-          "(.NET 5.0.3; Microsoft Windows 10.0.19042)"
-        ],
-        "x-ms-client-request-id": "6feb7ab3-a927-77b2-52f2-f8cd07506276",
-        "x-ms-date": "Wed, 17 Feb 2021 22:46:38 GMT",
->>>>>>> 1814567d
+        "x-ms-client-request-id": "83b9cfe3-9974-15d5-b10d-8b1136af6821",
+        "x-ms-date": "Fri, 19 Feb 2021 19:04:31 GMT",
         "x-ms-return-client-request-id": "true",
         "x-ms-version": "2020-06-12"
       },
@@ -86,52 +55,32 @@
       "StatusCode": 201,
       "ResponseHeaders": {
         "Content-Length": "0",
-<<<<<<< HEAD
-        "Date": "Tue, 02 Feb 2021 21:43:21 GMT",
-        "ETag": "\u00220x8D8C7C38FB6DBE0\u0022",
-        "Last-Modified": "Tue, 02 Feb 2021 21:43:21 GMT",
-=======
-        "Date": "Wed, 17 Feb 2021 22:46:38 GMT",
-        "ETag": "\u00220x8D8D395E34F0A7D\u0022",
-        "Last-Modified": "Wed, 17 Feb 2021 22:46:39 GMT",
->>>>>>> 1814567d
+        "Date": "Fri, 19 Feb 2021 19:04:30 GMT",
+        "ETag": "\u00220x8D8D5093023E263\u0022",
+        "Last-Modified": "Fri, 19 Feb 2021 19:04:31 GMT",
         "Server": [
           "Windows-Azure-HDFS/1.0",
           "Microsoft-HTTPAPI/2.0"
         ],
-        "x-ms-client-request-id": "6feb7ab3-a927-77b2-52f2-f8cd07506276",
-<<<<<<< HEAD
-        "x-ms-request-id": "cc9bf181-e01f-002d-42ac-f9cc2c000000",
-=======
-        "x-ms-request-id": "0fa50af3-801f-0059-107e-05f8dc000000",
->>>>>>> 1814567d
+        "x-ms-client-request-id": "83b9cfe3-9974-15d5-b10d-8b1136af6821",
+        "x-ms-request-id": "da843952-a01f-0061-1af2-065c1c000000",
         "x-ms-version": "2020-06-12"
       },
       "ResponseBody": []
     },
     {
-      "RequestUri": "https://seannse.dfs.core.windows.net/test-filesystem-f4a04ad9-337c-0b04-6ff1-7bc15dc3178e/test-directory-33f44662-82ec-72dc-ab9b-dfb30eb75554?recursive=true",
+      "RequestUri": "https://seannse.dfs.core.windows.net/test-filesystem-14c01c7f-cc42-fd9e-2196-d86e722dd3a5/test-directory-177a270f-51a6-6f36-203d-9ff4a2d65332?recursive=true",
       "RequestMethod": "DELETE",
       "RequestHeaders": {
         "Accept": "application/json",
         "Authorization": "Sanitized",
-<<<<<<< HEAD
-        "traceparent": "00-fd52f18100b06042845e7abdcd347ad4-a3197dbfe05e4d48-00",
+        "traceparent": "00-31ba552eea62054e8b2dae532e255b21-057ab5bcace50a4d-00",
         "User-Agent": [
-          "azsdk-net-Storage.Files.DataLake/12.7.0-alpha.20210202.1",
-          "(.NET 5.0.2; Microsoft Windows 10.0.19042)"
+          "azsdk-net-Storage.Files.DataLake/12.7.0-alpha.20210219.1",
+          "(.NET 5.0.3; Microsoft Windows 10.0.19041)"
         ],
-        "x-ms-client-request-id": "94ff68a8-e5cc-6b2d-2a4f-db6b7a5927cd",
-        "x-ms-date": "Tue, 02 Feb 2021 21:43:21 GMT",
-=======
-        "traceparent": "00-ab8fe4d4985b5a4c825a9d41f16a278a-92d2c82b5a241845-00",
-        "User-Agent": [
-          "azsdk-net-Storage.Files.DataLake/12.7.0-alpha.20210217.1",
-          "(.NET 5.0.3; Microsoft Windows 10.0.19042)"
-        ],
-        "x-ms-client-request-id": "94ff68a8-e5cc-6b2d-2a4f-db6b7a5927cd",
-        "x-ms-date": "Wed, 17 Feb 2021 22:46:39 GMT",
->>>>>>> 1814567d
+        "x-ms-client-request-id": "d310ffba-cf1d-4cbd-86f1-d7a29c44fe04",
+        "x-ms-date": "Fri, 19 Feb 2021 19:04:31 GMT",
         "x-ms-return-client-request-id": "true",
         "x-ms-version": "2020-06-12"
       },
@@ -139,48 +88,30 @@
       "StatusCode": 200,
       "ResponseHeaders": {
         "Content-Length": "0",
-<<<<<<< HEAD
-        "Date": "Tue, 02 Feb 2021 21:43:21 GMT",
-=======
-        "Date": "Wed, 17 Feb 2021 22:46:38 GMT",
->>>>>>> 1814567d
+        "Date": "Fri, 19 Feb 2021 19:04:30 GMT",
         "Server": [
           "Windows-Azure-HDFS/1.0",
           "Microsoft-HTTPAPI/2.0"
         ],
-        "x-ms-client-request-id": "94ff68a8-e5cc-6b2d-2a4f-db6b7a5927cd",
-<<<<<<< HEAD
-        "x-ms-request-id": "cc9bf187-e01f-002d-48ac-f9cc2c000000",
-=======
-        "x-ms-request-id": "0fa50b09-801f-0059-267e-05f8dc000000",
->>>>>>> 1814567d
+        "x-ms-client-request-id": "d310ffba-cf1d-4cbd-86f1-d7a29c44fe04",
+        "x-ms-request-id": "da84395b-a01f-0061-23f2-065c1c000000",
         "x-ms-version": "2020-06-12"
       },
       "ResponseBody": []
     },
     {
-      "RequestUri": "https://seannse.dfs.core.windows.net/test-filesystem-f4a04ad9-337c-0b04-6ff1-7bc15dc3178e/test-directory-33f44662-82ec-72dc-ab9b-dfb30eb75554?recursive=true",
+      "RequestUri": "https://seannse.dfs.core.windows.net/test-filesystem-14c01c7f-cc42-fd9e-2196-d86e722dd3a5/test-directory-177a270f-51a6-6f36-203d-9ff4a2d65332?recursive=true",
       "RequestMethod": "DELETE",
       "RequestHeaders": {
         "Accept": "application/json",
         "Authorization": "Sanitized",
-<<<<<<< HEAD
-        "traceparent": "00-5c143ccaa5b8504e9c9a192f573c259d-ffff080ec244794c-00",
+        "traceparent": "00-a263db67ac8fd643aadd76b0890fa7d5-4de2fef4afb80848-00",
         "User-Agent": [
-          "azsdk-net-Storage.Files.DataLake/12.7.0-alpha.20210202.1",
-          "(.NET 5.0.2; Microsoft Windows 10.0.19042)"
+          "azsdk-net-Storage.Files.DataLake/12.7.0-alpha.20210219.1",
+          "(.NET 5.0.3; Microsoft Windows 10.0.19041)"
         ],
-        "x-ms-client-request-id": "9f24d1ef-ce51-b2a9-749b-09860ce275c7",
-        "x-ms-date": "Tue, 02 Feb 2021 21:43:21 GMT",
-=======
-        "traceparent": "00-1d982ef7fe669e479025090c362fdce4-848271e18b62f44a-00",
-        "User-Agent": [
-          "azsdk-net-Storage.Files.DataLake/12.7.0-alpha.20210217.1",
-          "(.NET 5.0.3; Microsoft Windows 10.0.19042)"
-        ],
-        "x-ms-client-request-id": "9f24d1ef-ce51-b2a9-749b-09860ce275c7",
-        "x-ms-date": "Wed, 17 Feb 2021 22:46:39 GMT",
->>>>>>> 1814567d
+        "x-ms-client-request-id": "365777e2-959e-df03-dbbb-1cdb0a074a8c",
+        "x-ms-date": "Fri, 19 Feb 2021 19:04:32 GMT",
         "x-ms-return-client-request-id": "true",
         "x-ms-version": "2020-06-12"
       },
@@ -189,58 +120,36 @@
       "ResponseHeaders": {
         "Content-Length": "163",
         "Content-Type": "application/json; charset=utf-8",
-<<<<<<< HEAD
-        "Date": "Tue, 02 Feb 2021 21:43:21 GMT",
-=======
-        "Date": "Wed, 17 Feb 2021 22:46:38 GMT",
->>>>>>> 1814567d
+        "Date": "Fri, 19 Feb 2021 19:04:30 GMT",
         "Server": [
           "Windows-Azure-HDFS/1.0",
           "Microsoft-HTTPAPI/2.0"
         ],
-        "x-ms-client-request-id": "9f24d1ef-ce51-b2a9-749b-09860ce275c7",
+        "x-ms-client-request-id": "365777e2-959e-df03-dbbb-1cdb0a074a8c",
         "x-ms-error-code": "PathNotFound",
-<<<<<<< HEAD
-        "x-ms-request-id": "cc9bf19c-e01f-002d-5dac-f9cc2c000000",
-=======
-        "x-ms-request-id": "0fa50b18-801f-0059-357e-05f8dc000000",
->>>>>>> 1814567d
+        "x-ms-request-id": "da843968-a01f-0061-30f2-065c1c000000",
         "x-ms-version": "2020-06-12"
       },
       "ResponseBody": {
         "error": {
           "code": "PathNotFound",
-<<<<<<< HEAD
-          "message": "The specified path does not exist.\nRequestId:cc9bf19c-e01f-002d-5dac-f9cc2c000000\nTime:2021-02-02T21:43:21.8456753Z"
-=======
-          "message": "The specified path does not exist.\nRequestId:0fa50b18-801f-0059-357e-05f8dc000000\nTime:2021-02-17T22:46:39.1949299Z"
->>>>>>> 1814567d
+          "message": "The specified path does not exist.\nRequestId:da843968-a01f-0061-30f2-065c1c000000\nTime:2021-02-19T19:04:31.3570303Z"
         }
       }
     },
     {
-      "RequestUri": "https://seannse.blob.core.windows.net/test-filesystem-f4a04ad9-337c-0b04-6ff1-7bc15dc3178e?restype=container",
+      "RequestUri": "https://seannse.blob.core.windows.net/test-filesystem-14c01c7f-cc42-fd9e-2196-d86e722dd3a5?restype=container",
       "RequestMethod": "DELETE",
       "RequestHeaders": {
         "Accept": "application/xml",
         "Authorization": "Sanitized",
-<<<<<<< HEAD
-        "traceparent": "00-59e8321e0d73874d8105085bdc642ad8-410f3e4465357244-00",
+        "traceparent": "00-74426e123fe31a42a4ea323798b61561-7dffd1aa82ff2c44-00",
         "User-Agent": [
-          "azsdk-net-Storage.Files.DataLake/12.7.0-alpha.20210202.1",
-          "(.NET 5.0.2; Microsoft Windows 10.0.19042)"
+          "azsdk-net-Storage.Files.DataLake/12.7.0-alpha.20210219.1",
+          "(.NET 5.0.3; Microsoft Windows 10.0.19041)"
         ],
-        "x-ms-client-request-id": "a87c4ac4-8834-837c-75d0-57e1b41ac04a",
-        "x-ms-date": "Tue, 02 Feb 2021 21:43:21 GMT",
-=======
-        "traceparent": "00-0713d8e079e1a14db93618f6d0f299e9-dbbc1814d386d04c-00",
-        "User-Agent": [
-          "azsdk-net-Storage.Files.DataLake/12.7.0-alpha.20210217.1",
-          "(.NET 5.0.3; Microsoft Windows 10.0.19042)"
-        ],
-        "x-ms-client-request-id": "a87c4ac4-8834-837c-75d0-57e1b41ac04a",
-        "x-ms-date": "Wed, 17 Feb 2021 22:46:39 GMT",
->>>>>>> 1814567d
+        "x-ms-client-request-id": "25bfe7d2-c7ec-2166-37e7-cf48c3f6f71e",
+        "x-ms-date": "Fri, 19 Feb 2021 19:04:32 GMT",
         "x-ms-return-client-request-id": "true",
         "x-ms-version": "2020-06-12"
       },
@@ -248,28 +157,20 @@
       "StatusCode": 202,
       "ResponseHeaders": {
         "Content-Length": "0",
-<<<<<<< HEAD
-        "Date": "Tue, 02 Feb 2021 21:43:21 GMT",
-=======
-        "Date": "Wed, 17 Feb 2021 22:46:38 GMT",
->>>>>>> 1814567d
+        "Date": "Fri, 19 Feb 2021 19:04:30 GMT",
         "Server": [
           "Windows-Azure-Blob/1.0",
           "Microsoft-HTTPAPI/2.0"
         ],
-        "x-ms-client-request-id": "a87c4ac4-8834-837c-75d0-57e1b41ac04a",
-<<<<<<< HEAD
-        "x-ms-request-id": "b461bce5-d01e-009f-16ac-f9335d000000",
-=======
-        "x-ms-request-id": "89f6d41f-301e-003e-677e-05e820000000",
->>>>>>> 1814567d
+        "x-ms-client-request-id": "25bfe7d2-c7ec-2166-37e7-cf48c3f6f71e",
+        "x-ms-request-id": "cb12ca1f-b01e-006d-0af2-06cb14000000",
         "x-ms-version": "2020-06-12"
       },
       "ResponseBody": []
     }
   ],
   "Variables": {
-    "RandomSeed": "855435285",
+    "RandomSeed": "1529613006",
     "Storage_TestConfigHierarchicalNamespace": "NamespaceTenant\nseannse\nU2FuaXRpemVk\nhttps://seannse.blob.core.windows.net\nhttps://seannse.file.core.windows.net\nhttps://seannse.queue.core.windows.net\nhttps://seannse.table.core.windows.net\n\n\n\n\nhttps://seannse-secondary.blob.core.windows.net\nhttps://seannse-secondary.file.core.windows.net\nhttps://seannse-secondary.queue.core.windows.net\nhttps://seannse-secondary.table.core.windows.net\n68390a19-a643-458b-b726-408abf67b4fc\nSanitized\n72f988bf-86f1-41af-91ab-2d7cd011db47\nhttps://login.microsoftonline.com/\nCloud\nBlobEndpoint=https://seannse.blob.core.windows.net/;QueueEndpoint=https://seannse.queue.core.windows.net/;FileEndpoint=https://seannse.file.core.windows.net/;BlobSecondaryEndpoint=https://seannse-secondary.blob.core.windows.net/;QueueSecondaryEndpoint=https://seannse-secondary.queue.core.windows.net/;FileSecondaryEndpoint=https://seannse-secondary.file.core.windows.net/;AccountName=seannse;AccountKey=Sanitized\n"
   }
 }