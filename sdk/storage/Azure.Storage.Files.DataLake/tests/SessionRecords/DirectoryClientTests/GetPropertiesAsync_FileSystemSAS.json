--- conflicted
+++ resolved
@@ -1,30 +1,19 @@
 {
   "Entries": [
     {
-      "RequestUri": "https://seannse.blob.core.windows.net/test-filesystem-0b995d3d-d5a5-5644-6cc7-e38c0604040d?restype=container",
+      "RequestUri": "https://seannse.blob.core.windows.net/test-filesystem-82fc42c8-f964-2785-1b48-a52dbe54b408?restype=container",
       "RequestMethod": "PUT",
       "RequestHeaders": {
         "Accept": "application/xml",
         "Authorization": "Sanitized",
-<<<<<<< HEAD
-        "traceparent": "00-ccabfb32d915e44aafaeaf2a45559e86-62f05d66946bda42-00",
+        "traceparent": "00-645723e57d8c4947b5d465e47abd4d02-0b5b4c299cfe454f-00",
         "User-Agent": [
-          "azsdk-net-Storage.Files.DataLake/12.7.0-alpha.20210202.1",
-          "(.NET 5.0.2; Microsoft Windows 10.0.19042)"
+          "azsdk-net-Storage.Files.DataLake/12.7.0-alpha.20210219.1",
+          "(.NET 5.0.3; Microsoft Windows 10.0.19041)"
         ],
         "x-ms-blob-public-access": "container",
-        "x-ms-client-request-id": "dc142eb3-5b5f-919c-8aa0-799af6812671",
-        "x-ms-date": "Tue, 02 Feb 2021 21:52:13 GMT",
-=======
-        "traceparent": "00-fd806b47919291458ed5172e81ec8e5a-909d7d336639e04d-00",
-        "User-Agent": [
-          "azsdk-net-Storage.Files.DataLake/12.7.0-alpha.20210217.1",
-          "(.NET 5.0.3; Microsoft Windows 10.0.19042)"
-        ],
-        "x-ms-blob-public-access": "container",
-        "x-ms-client-request-id": "dc142eb3-5b5f-919c-8aa0-799af6812671",
-        "x-ms-date": "Wed, 17 Feb 2021 22:40:04 GMT",
->>>>>>> 1814567d
+        "x-ms-client-request-id": "d13fb36e-fbb9-dac0-a4ba-0366daea56e9",
+        "x-ms-date": "Fri, 19 Feb 2021 19:00:27 GMT",
         "x-ms-return-client-request-id": "true",
         "x-ms-version": "2020-06-12"
       },
@@ -32,52 +21,32 @@
       "StatusCode": 201,
       "ResponseHeaders": {
         "Content-Length": "0",
-<<<<<<< HEAD
-        "Date": "Tue, 02 Feb 2021 21:52:14 GMT",
-        "ETag": "\u00220x8D8C7C4CD3AE26D\u0022",
-        "Last-Modified": "Tue, 02 Feb 2021 21:52:14 GMT",
-=======
-        "Date": "Wed, 17 Feb 2021 22:40:04 GMT",
-        "ETag": "\u00220x8D8D394F88580D8\u0022",
-        "Last-Modified": "Wed, 17 Feb 2021 22:40:05 GMT",
->>>>>>> 1814567d
+        "Date": "Fri, 19 Feb 2021 19:00:27 GMT",
+        "ETag": "\u00220x8D8D5089EC45AE1\u0022",
+        "Last-Modified": "Fri, 19 Feb 2021 19:00:27 GMT",
         "Server": [
           "Windows-Azure-Blob/1.0",
           "Microsoft-HTTPAPI/2.0"
         ],
-        "x-ms-client-request-id": "dc142eb3-5b5f-919c-8aa0-799af6812671",
-<<<<<<< HEAD
-        "x-ms-request-id": "5042ed1b-f01e-00a7-21ad-f9979d000000",
-=======
-        "x-ms-request-id": "ff275902-101e-0090-427d-054531000000",
->>>>>>> 1814567d
+        "x-ms-client-request-id": "d13fb36e-fbb9-dac0-a4ba-0366daea56e9",
+        "x-ms-request-id": "cb1194fc-b01e-006d-1af1-06cb14000000",
         "x-ms-version": "2020-06-12"
       },
       "ResponseBody": []
     },
     {
-      "RequestUri": "https://seannse.dfs.core.windows.net/test-filesystem-0b995d3d-d5a5-5644-6cc7-e38c0604040d/test-directory-5327351b-ab82-f9d3-910a-dec32ffae2d7?resource=directory",
+      "RequestUri": "https://seannse.dfs.core.windows.net/test-filesystem-82fc42c8-f964-2785-1b48-a52dbe54b408/test-directory-87b69c2d-ee17-429e-7efd-1e9ad1329b1e?resource=directory",
       "RequestMethod": "PUT",
       "RequestHeaders": {
         "Accept": "application/json",
         "Authorization": "Sanitized",
-<<<<<<< HEAD
-        "traceparent": "00-d87a612a05a2d24e9cd14013994670a3-15c9d24156dba24d-00",
+        "traceparent": "00-2ef48d6626e9cb499bd82e78070fee70-0d981321a1789d47-00",
         "User-Agent": [
-          "azsdk-net-Storage.Files.DataLake/12.7.0-alpha.20210202.1",
-          "(.NET 5.0.2; Microsoft Windows 10.0.19042)"
+          "azsdk-net-Storage.Files.DataLake/12.7.0-alpha.20210219.1",
+          "(.NET 5.0.3; Microsoft Windows 10.0.19041)"
         ],
-        "x-ms-client-request-id": "01102eb0-06e6-e477-1d43-a27f0202913a",
-        "x-ms-date": "Tue, 02 Feb 2021 21:52:13 GMT",
-=======
-        "traceparent": "00-44bb0d0306c89643830fc9d481b3c320-68f126d99f0f074c-00",
-        "User-Agent": [
-          "azsdk-net-Storage.Files.DataLake/12.7.0-alpha.20210217.1",
-          "(.NET 5.0.3; Microsoft Windows 10.0.19042)"
-        ],
-        "x-ms-client-request-id": "01102eb0-06e6-e477-1d43-a27f0202913a",
-        "x-ms-date": "Wed, 17 Feb 2021 22:40:05 GMT",
->>>>>>> 1814567d
+        "x-ms-client-request-id": "1d2c8be7-c9f2-1664-8c02-a15b05aee5c9",
+        "x-ms-date": "Fri, 19 Feb 2021 19:00:28 GMT",
         "x-ms-return-client-request-id": "true",
         "x-ms-version": "2020-06-12"
       },
@@ -85,50 +54,30 @@
       "StatusCode": 201,
       "ResponseHeaders": {
         "Content-Length": "0",
-<<<<<<< HEAD
-        "Date": "Tue, 02 Feb 2021 21:52:14 GMT",
-        "ETag": "\u00220x8D8C7C4CD75698C\u0022",
-        "Last-Modified": "Tue, 02 Feb 2021 21:52:14 GMT",
-=======
-        "Date": "Wed, 17 Feb 2021 22:40:05 GMT",
-        "ETag": "\u00220x8D8D394F8BC9832\u0022",
-        "Last-Modified": "Wed, 17 Feb 2021 22:40:05 GMT",
->>>>>>> 1814567d
+        "Date": "Fri, 19 Feb 2021 19:00:27 GMT",
+        "ETag": "\u00220x8D8D5089EDBDE22\u0022",
+        "Last-Modified": "Fri, 19 Feb 2021 19:00:27 GMT",
         "Server": [
           "Windows-Azure-HDFS/1.0",
           "Microsoft-HTTPAPI/2.0"
         ],
-        "x-ms-client-request-id": "01102eb0-06e6-e477-1d43-a27f0202913a",
-<<<<<<< HEAD
-        "x-ms-request-id": "b9c8203d-201f-0022-6fad-f9ba40000000",
-=======
-        "x-ms-request-id": "2638a1cb-d01f-0019-807d-05ffe4000000",
->>>>>>> 1814567d
+        "x-ms-client-request-id": "1d2c8be7-c9f2-1664-8c02-a15b05aee5c9",
+        "x-ms-request-id": "da83954c-a01f-0061-5ff1-065c1c000000",
         "x-ms-version": "2020-06-12"
       },
       "ResponseBody": []
     },
     {
-<<<<<<< HEAD
-      "RequestUri": "https://seannse.blob.core.windows.net/test-filesystem-0b995d3d-d5a5-5644-6cc7-e38c0604040d/test-directory-5327351b-ab82-f9d3-910a-dec32ffae2d7?sv=2020-06-12\u0026st=2021-02-02T20%3A52%3A14Z\u0026se=2021-02-02T22%3A52%3A14Z\u0026sr=c\u0026sp=racwdlmeop\u0026sig=Sanitized",
-      "RequestMethod": "HEAD",
-      "RequestHeaders": {
-        "traceparent": "00-f57c403f0a1e044989db70c75108cfaf-2015a6d217cd1a45-00",
-        "User-Agent": [
-          "azsdk-net-Storage.Files.DataLake/12.7.0-alpha.20210202.1",
-          "(.NET 5.0.2; Microsoft Windows 10.0.19042)"
-=======
-      "RequestUri": "https://seannse.blob.core.windows.net/test-filesystem-0b995d3d-d5a5-5644-6cc7-e38c0604040d/test-directory-5327351b-ab82-f9d3-910a-dec32ffae2d7?sv=2020-06-12\u0026st=2021-02-17T21%3A40%3A05Z\u0026se=2021-02-17T23%3A40%3A05Z\u0026sr=c\u0026sp=racwdlmeop\u0026sig=Sanitized",
+      "RequestUri": "https://seannse.blob.core.windows.net/test-filesystem-82fc42c8-f964-2785-1b48-a52dbe54b408/test-directory-87b69c2d-ee17-429e-7efd-1e9ad1329b1e?sv=2020-06-12\u0026st=2021-02-19T18%3A00%3A28Z\u0026se=2021-02-19T20%3A00%3A28Z\u0026sr=c\u0026sp=racwdlmeop\u0026sig=Sanitized",
       "RequestMethod": "HEAD",
       "RequestHeaders": {
         "Accept": "application/xml",
-        "traceparent": "00-fa4a3e568c7f314b8c548758af89454b-4bc147749c79e445-00",
+        "traceparent": "00-3251278d0169224991c981e4052f5061-9e80fc25abc36f4a-00",
         "User-Agent": [
-          "azsdk-net-Storage.Files.DataLake/12.7.0-alpha.20210217.1",
-          "(.NET 5.0.3; Microsoft Windows 10.0.19042)"
->>>>>>> 1814567d
+          "azsdk-net-Storage.Files.DataLake/12.7.0-alpha.20210219.1",
+          "(.NET 5.0.3; Microsoft Windows 10.0.19041)"
         ],
-        "x-ms-client-request-id": "c8e9a553-2570-de8b-9567-2feb356f9c95",
+        "x-ms-client-request-id": "4f7f255d-38be-e4f7-2305-e475ce961ed9",
         "x-ms-return-client-request-id": "true",
         "x-ms-version": "2020-06-12"
       },
@@ -138,15 +87,9 @@
         "Accept-Ranges": "bytes",
         "Content-Length": "0",
         "Content-Type": "application/octet-stream",
-<<<<<<< HEAD
-        "Date": "Tue, 02 Feb 2021 21:52:14 GMT",
-        "ETag": "\u00220x8D8C7C4CD75698C\u0022",
-        "Last-Modified": "Tue, 02 Feb 2021 21:52:14 GMT",
-=======
-        "Date": "Wed, 17 Feb 2021 22:40:04 GMT",
-        "ETag": "\u00220x8D8D394F8BC9832\u0022",
-        "Last-Modified": "Wed, 17 Feb 2021 22:40:05 GMT",
->>>>>>> 1814567d
+        "Date": "Fri, 19 Feb 2021 19:00:27 GMT",
+        "ETag": "\u00220x8D8D5089EDBDE22\u0022",
+        "Last-Modified": "Fri, 19 Feb 2021 19:00:27 GMT",
         "Server": [
           "Windows-Azure-Blob/1.0",
           "Microsoft-HTTPAPI/2.0"
@@ -154,51 +97,33 @@
         "x-ms-access-tier": "Hot",
         "x-ms-access-tier-inferred": "true",
         "x-ms-blob-type": "BlockBlob",
-        "x-ms-client-request-id": "c8e9a553-2570-de8b-9567-2feb356f9c95",
-<<<<<<< HEAD
-        "x-ms-creation-time": "Tue, 02 Feb 2021 21:52:14 GMT",
-=======
-        "x-ms-creation-time": "Wed, 17 Feb 2021 22:40:05 GMT",
->>>>>>> 1814567d
+        "x-ms-client-request-id": "4f7f255d-38be-e4f7-2305-e475ce961ed9",
+        "x-ms-creation-time": "Fri, 19 Feb 2021 19:00:27 GMT",
         "x-ms-group": "$superuser",
         "x-ms-lease-state": "available",
         "x-ms-lease-status": "unlocked",
         "x-ms-meta-hdi_isfolder": "true",
         "x-ms-owner": "$superuser",
         "x-ms-permissions": "rwxr-x---",
-<<<<<<< HEAD
-        "x-ms-request-id": "029b926c-201e-0050-15ad-f9bd0f000000",
-=======
-        "x-ms-request-id": "43996a8c-801e-0076-627d-05f517000000",
->>>>>>> 1814567d
+        "x-ms-request-id": "cb119537-b01e-006d-4df1-06cb14000000",
         "x-ms-server-encrypted": "true",
         "x-ms-version": "2020-06-12"
       },
       "ResponseBody": []
     },
     {
-      "RequestUri": "https://seannse.blob.core.windows.net/test-filesystem-0b995d3d-d5a5-5644-6cc7-e38c0604040d?restype=container",
+      "RequestUri": "https://seannse.blob.core.windows.net/test-filesystem-82fc42c8-f964-2785-1b48-a52dbe54b408?restype=container",
       "RequestMethod": "DELETE",
       "RequestHeaders": {
         "Accept": "application/xml",
         "Authorization": "Sanitized",
-<<<<<<< HEAD
-        "traceparent": "00-c6da3a692cde86408c0c254ae4ed31ff-be6ef33877b16044-00",
+        "traceparent": "00-98e9dfc0edb4324a9b4979b67a6ac5ae-bb1e12098b412f48-00",
         "User-Agent": [
-          "azsdk-net-Storage.Files.DataLake/12.7.0-alpha.20210202.1",
-          "(.NET 5.0.2; Microsoft Windows 10.0.19042)"
+          "azsdk-net-Storage.Files.DataLake/12.7.0-alpha.20210219.1",
+          "(.NET 5.0.3; Microsoft Windows 10.0.19041)"
         ],
-        "x-ms-client-request-id": "5c2c4fde-c919-ddc9-83d9-0a0ade95a5d1",
-        "x-ms-date": "Tue, 02 Feb 2021 21:52:14 GMT",
-=======
-        "traceparent": "00-8917eaab4b77a9419e4e2cd128ba524c-8b43bea6c0cdd24c-00",
-        "User-Agent": [
-          "azsdk-net-Storage.Files.DataLake/12.7.0-alpha.20210217.1",
-          "(.NET 5.0.3; Microsoft Windows 10.0.19042)"
-        ],
-        "x-ms-client-request-id": "5c2c4fde-c919-ddc9-83d9-0a0ade95a5d1",
-        "x-ms-date": "Wed, 17 Feb 2021 22:40:05 GMT",
->>>>>>> 1814567d
+        "x-ms-client-request-id": "dffeeaed-952f-600b-471e-397ec1a53129",
+        "x-ms-date": "Fri, 19 Feb 2021 19:00:28 GMT",
         "x-ms-return-client-request-id": "true",
         "x-ms-version": "2020-06-12"
       },
@@ -206,33 +131,21 @@
       "StatusCode": 202,
       "ResponseHeaders": {
         "Content-Length": "0",
-<<<<<<< HEAD
-        "Date": "Tue, 02 Feb 2021 21:52:15 GMT",
-=======
-        "Date": "Wed, 17 Feb 2021 22:40:05 GMT",
->>>>>>> 1814567d
+        "Date": "Fri, 19 Feb 2021 19:00:27 GMT",
         "Server": [
           "Windows-Azure-Blob/1.0",
           "Microsoft-HTTPAPI/2.0"
         ],
-        "x-ms-client-request-id": "5c2c4fde-c919-ddc9-83d9-0a0ade95a5d1",
-<<<<<<< HEAD
-        "x-ms-request-id": "5042f5d4-f01e-00a7-0ead-f9979d000000",
-=======
-        "x-ms-request-id": "ff275bb1-101e-0090-527d-054531000000",
->>>>>>> 1814567d
+        "x-ms-client-request-id": "dffeeaed-952f-600b-471e-397ec1a53129",
+        "x-ms-request-id": "cb119557-b01e-006d-68f1-06cb14000000",
         "x-ms-version": "2020-06-12"
       },
       "ResponseBody": []
     }
   ],
   "Variables": {
-<<<<<<< HEAD
-    "DateTimeOffsetNow": "2021-02-02T15:52:14.1991151-06:00",
-=======
-    "DateTimeOffsetNow": "2021-02-17T16:40:05.6259090-06:00",
->>>>>>> 1814567d
-    "RandomSeed": "555604720",
+    "DateTimeOffsetNow": "2021-02-19T13:00:28.2143456-06:00",
+    "RandomSeed": "48667433",
     "Storage_TestConfigHierarchicalNamespace": "NamespaceTenant\nseannse\nU2FuaXRpemVk\nhttps://seannse.blob.core.windows.net\nhttps://seannse.file.core.windows.net\nhttps://seannse.queue.core.windows.net\nhttps://seannse.table.core.windows.net\n\n\n\n\nhttps://seannse-secondary.blob.core.windows.net\nhttps://seannse-secondary.file.core.windows.net\nhttps://seannse-secondary.queue.core.windows.net\nhttps://seannse-secondary.table.core.windows.net\n68390a19-a643-458b-b726-408abf67b4fc\nSanitized\n72f988bf-86f1-41af-91ab-2d7cd011db47\nhttps://login.microsoftonline.com/\nCloud\nBlobEndpoint=https://seannse.blob.core.windows.net/;QueueEndpoint=https://seannse.queue.core.windows.net/;FileEndpoint=https://seannse.file.core.windows.net/;BlobSecondaryEndpoint=https://seannse-secondary.blob.core.windows.net/;QueueSecondaryEndpoint=https://seannse-secondary.queue.core.windows.net/;FileSecondaryEndpoint=https://seannse-secondary.file.core.windows.net/;AccountName=seannse;AccountKey=Sanitized\n"
   }
 }