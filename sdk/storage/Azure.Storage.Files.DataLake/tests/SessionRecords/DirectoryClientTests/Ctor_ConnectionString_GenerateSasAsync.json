{
  "Entries": [
    {
      "RequestUri": "https://seannse.blob.core.windows.net/test-filesystem-109a87b1-9218-e1be-e55f-c4e07273f73a?restype=container",
      "RequestMethod": "PUT",
      "RequestHeaders": {
        "Accept": "application/xml",
        "Authorization": "Sanitized",
<<<<<<< HEAD
        "traceparent": "00-59bc1c6f3f2cdc40bd87ad481e56f8e2-11a6944099637242-00",
        "User-Agent": [
          "azsdk-net-Storage.Files.DataLake/12.7.0-alpha.20210202.1",
          "(.NET 5.0.2; Microsoft Windows 10.0.19042)"
        ],
        "x-ms-blob-public-access": "container",
        "x-ms-client-request-id": "5c5cc3dd-1fc5-f44a-8626-f4a2896ef4b2",
        "x-ms-date": "Tue, 02 Feb 2021 21:43:00 GMT",
=======
        "traceparent": "00-d8b2ec90831cb945accdfc1156091e5a-5864c7fb9502d64c-00",
        "User-Agent": [
          "azsdk-net-Storage.Files.DataLake/12.7.0-alpha.20210217.1",
          "(.NET 5.0.3; Microsoft Windows 10.0.19042)"
        ],
        "x-ms-blob-public-access": "container",
        "x-ms-client-request-id": "5c5cc3dd-1fc5-f44a-8626-f4a2896ef4b2",
        "x-ms-date": "Wed, 17 Feb 2021 22:46:18 GMT",
>>>>>>> 1814567d
        "x-ms-return-client-request-id": "true",
        "x-ms-version": "2020-06-12"
      },
      "RequestBody": null,
      "StatusCode": 201,
      "ResponseHeaders": {
        "Content-Length": "0",
<<<<<<< HEAD
        "Date": "Tue, 02 Feb 2021 21:43:00 GMT",
        "ETag": "\u00220x8D8C7C38356FE6F\u0022",
        "Last-Modified": "Tue, 02 Feb 2021 21:43:00 GMT",
=======
        "Date": "Wed, 17 Feb 2021 22:46:18 GMT",
        "ETag": "\u00220x8D8D395D73F2DA5\u0022",
        "Last-Modified": "Wed, 17 Feb 2021 22:46:18 GMT",
>>>>>>> 1814567d
        "Server": [
          "Windows-Azure-Blob/1.0",
          "Microsoft-HTTPAPI/2.0"
        ],
        "x-ms-client-request-id": "5c5cc3dd-1fc5-f44a-8626-f4a2896ef4b2",
<<<<<<< HEAD
        "x-ms-request-id": "4c11597e-201e-000d-22ac-f9b78b000000",
=======
        "x-ms-request-id": "aef8d19c-d01e-009f-3f7e-05335d000000",
>>>>>>> 1814567d
        "x-ms-version": "2020-06-12"
      },
      "ResponseBody": []
    },
    {
      "RequestUri": "https://seannse.dfs.core.windows.net/test-filesystem-109a87b1-9218-e1be-e55f-c4e07273f73a/test-directory-df1f0c92-bcfb-7301-1c76-094fec334f98?resource=directory",
      "RequestMethod": "PUT",
      "RequestHeaders": {
        "Accept": "application/json",
        "Authorization": "Sanitized",
<<<<<<< HEAD
        "traceparent": "00-f3fe439f6b9414428ce03ff1169c0f39-4e970d06b8015f48-00",
        "User-Agent": [
          "azsdk-net-Storage.Files.DataLake/12.7.0-alpha.20210202.1",
          "(.NET 5.0.2; Microsoft Windows 10.0.19042)"
        ],
        "x-ms-client-request-id": "28712f4d-f3d6-20d3-4aa2-2d676dbaa601",
        "x-ms-date": "Tue, 02 Feb 2021 21:43:00 GMT",
=======
        "traceparent": "00-8b4c163688c4b04c898a6adec43a514a-fe8acf208d51cb4d-00",
        "User-Agent": [
          "azsdk-net-Storage.Files.DataLake/12.7.0-alpha.20210217.1",
          "(.NET 5.0.3; Microsoft Windows 10.0.19042)"
        ],
        "x-ms-client-request-id": "28712f4d-f3d6-20d3-4aa2-2d676dbaa601",
        "x-ms-date": "Wed, 17 Feb 2021 22:46:18 GMT",
>>>>>>> 1814567d
        "x-ms-return-client-request-id": "true",
        "x-ms-version": "2020-06-12"
      },
      "RequestBody": null,
      "StatusCode": 201,
      "ResponseHeaders": {
        "Content-Length": "0",
<<<<<<< HEAD
        "Date": "Tue, 02 Feb 2021 21:43:00 GMT",
        "ETag": "\u00220x8D8C7C3838F769E\u0022",
        "Last-Modified": "Tue, 02 Feb 2021 21:43:01 GMT",
=======
        "Date": "Wed, 17 Feb 2021 22:46:19 GMT",
        "ETag": "\u00220x8D8D395D77AB19A\u0022",
        "Last-Modified": "Wed, 17 Feb 2021 22:46:19 GMT",
>>>>>>> 1814567d
        "Server": [
          "Windows-Azure-HDFS/1.0",
          "Microsoft-HTTPAPI/2.0"
        ],
        "x-ms-client-request-id": "28712f4d-f3d6-20d3-4aa2-2d676dbaa601",
<<<<<<< HEAD
        "x-ms-request-id": "077c0312-601f-0051-71ac-f9e2d3000000",
=======
        "x-ms-request-id": "7db71cba-901f-0027-1d7e-05689b000000",
>>>>>>> 1814567d
        "x-ms-version": "2020-06-12"
      },
      "ResponseBody": []
    },
    {
<<<<<<< HEAD
      "RequestUri": "https://seannse.blob.core.windows.net/test-filesystem-109a87b1-9218-e1be-e55f-c4e07273f73a/test-directory-df1f0c92-bcfb-7301-1c76-094fec334f98?sv=2020-06-12\u0026se=2021-02-03T21%3A43%3A00Z\u0026sr=d\u0026sp=racwdlmeop\u0026sdd=1\u0026sig=Sanitized",
      "RequestMethod": "HEAD",
      "RequestHeaders": {
        "traceparent": "00-a6530e4bb1319b4290f6014310ff8f3b-f3a42f43ba227a4d-00",
        "User-Agent": [
          "azsdk-net-Storage.Files.DataLake/12.7.0-alpha.20210202.1",
          "(.NET 5.0.2; Microsoft Windows 10.0.19042)"
=======
      "RequestUri": "https://seannse.blob.core.windows.net/test-filesystem-109a87b1-9218-e1be-e55f-c4e07273f73a/test-directory-df1f0c92-bcfb-7301-1c76-094fec334f98?sv=2020-06-12\u0026se=2021-02-18T22%3A46%3A19Z\u0026sr=d\u0026sp=racwdlmeop\u0026sdd=1\u0026sig=Sanitized",
      "RequestMethod": "HEAD",
      "RequestHeaders": {
        "Accept": "application/xml",
        "traceparent": "00-f43ef0ae5956134d8f5bba89898ff396-2a41d958f9601b4d-00",
        "User-Agent": [
          "azsdk-net-Storage.Files.DataLake/12.7.0-alpha.20210217.1",
          "(.NET 5.0.3; Microsoft Windows 10.0.19042)"
>>>>>>> 1814567d
        ],
        "x-ms-client-request-id": "5a555b3c-ccfd-1cdb-5880-93391645c3f5",
        "x-ms-return-client-request-id": "true",
        "x-ms-version": "2020-06-12"
      },
      "RequestBody": null,
      "StatusCode": 200,
      "ResponseHeaders": {
        "Accept-Ranges": "bytes",
        "Content-Length": "0",
        "Content-Type": "application/octet-stream",
<<<<<<< HEAD
        "Date": "Tue, 02 Feb 2021 21:43:00 GMT",
        "ETag": "\u00220x8D8C7C3838F769E\u0022",
        "Last-Modified": "Tue, 02 Feb 2021 21:43:01 GMT",
=======
        "Date": "Wed, 17 Feb 2021 22:46:19 GMT",
        "ETag": "\u00220x8D8D395D77AB19A\u0022",
        "Last-Modified": "Wed, 17 Feb 2021 22:46:19 GMT",
>>>>>>> 1814567d
        "Server": [
          "Windows-Azure-Blob/1.0",
          "Microsoft-HTTPAPI/2.0"
        ],
        "x-ms-access-tier": "Hot",
        "x-ms-access-tier-inferred": "true",
        "x-ms-blob-type": "BlockBlob",
        "x-ms-client-request-id": "5a555b3c-ccfd-1cdb-5880-93391645c3f5",
<<<<<<< HEAD
        "x-ms-creation-time": "Tue, 02 Feb 2021 21:43:01 GMT",
=======
        "x-ms-creation-time": "Wed, 17 Feb 2021 22:46:19 GMT",
>>>>>>> 1814567d
        "x-ms-group": "$superuser",
        "x-ms-lease-state": "available",
        "x-ms-lease-status": "unlocked",
        "x-ms-meta-hdi_isfolder": "true",
        "x-ms-owner": "$superuser",
        "x-ms-permissions": "rwxr-x---",
<<<<<<< HEAD
        "x-ms-request-id": "da6f1baf-101e-0029-5fac-f9412b000000",
=======
        "x-ms-request-id": "1cfc97a7-001e-0035-047e-05134b000000",
>>>>>>> 1814567d
        "x-ms-server-encrypted": "true",
        "x-ms-version": "2020-06-12"
      },
      "ResponseBody": []
    },
    {
<<<<<<< HEAD
      "RequestUri": "https://seannse.dfs.core.windows.net/test-filesystem-109a87b1-9218-e1be-e55f-c4e07273f73a/test-directory-df1f0c92-bcfb-7301-1c76-094fec334f98?sv=2020-06-12\u0026se=2021-02-03T21%3A43%3A00Z\u0026sr=d\u0026sp=racwdlmeop\u0026sdd=1\u0026sig=Sanitized\u0026action=getAccessControl",
      "RequestMethod": "HEAD",
      "RequestHeaders": {
        "Accept": "application/json",
        "traceparent": "00-9f6cea767171924ebe08fd78e2efecb2-3ac10a919a2f6d47-00",
        "User-Agent": [
          "azsdk-net-Storage.Files.DataLake/12.7.0-alpha.20210202.1",
          "(.NET 5.0.2; Microsoft Windows 10.0.19042)"
=======
      "RequestUri": "https://seannse.dfs.core.windows.net/test-filesystem-109a87b1-9218-e1be-e55f-c4e07273f73a/test-directory-df1f0c92-bcfb-7301-1c76-094fec334f98?sv=2020-06-12\u0026se=2021-02-18T22%3A46%3A19Z\u0026sr=d\u0026sp=racwdlmeop\u0026sdd=1\u0026sig=Sanitized\u0026action=getAccessControl",
      "RequestMethod": "HEAD",
      "RequestHeaders": {
        "traceparent": "00-b5b0cb2f363e664c99d89203b05d1295-1c7b9672faa2ed40-00",
        "User-Agent": [
          "azsdk-net-Storage.Files.DataLake/12.7.0-alpha.20210217.1",
          "(.NET 5.0.3; Microsoft Windows 10.0.19042)"
>>>>>>> 1814567d
        ],
        "x-ms-client-request-id": "112b3b27-4c65-4804-b441-0361b7c582d2",
        "x-ms-return-client-request-id": "true",
        "x-ms-version": "2020-06-12"
      },
      "RequestBody": null,
      "StatusCode": 200,
      "ResponseHeaders": {
<<<<<<< HEAD
        "Date": "Tue, 02 Feb 2021 21:43:01 GMT",
        "ETag": "\u00220x8D8C7C3838F769E\u0022",
        "Last-Modified": "Tue, 02 Feb 2021 21:43:01 GMT",
=======
        "Date": "Wed, 17 Feb 2021 22:46:19 GMT",
        "ETag": "\u00220x8D8D395D77AB19A\u0022",
        "Last-Modified": "Wed, 17 Feb 2021 22:46:19 GMT",
>>>>>>> 1814567d
        "Server": [
          "Windows-Azure-HDFS/1.0",
          "Microsoft-HTTPAPI/2.0"
        ],
        "x-ms-acl": "user::rwx,group::r-x,other::---",
        "x-ms-client-request-id": "112b3b27-4c65-4804-b441-0361b7c582d2",
        "x-ms-group": "$superuser",
        "x-ms-owner": "$superuser",
        "x-ms-permissions": "rwxr-x---",
<<<<<<< HEAD
        "x-ms-request-id": "a891e5eb-e01f-0084-43ac-f90d5e000000",
=======
        "x-ms-request-id": "b2223942-b01f-0020-537e-0504f8000000",
>>>>>>> 1814567d
        "x-ms-version": "2020-06-12"
      },
      "ResponseBody": []
    },
    {
      "RequestUri": "https://seannse.blob.core.windows.net/test-filesystem-109a87b1-9218-e1be-e55f-c4e07273f73a?restype=container",
      "RequestMethod": "DELETE",
      "RequestHeaders": {
        "Accept": "application/xml",
        "Authorization": "Sanitized",
<<<<<<< HEAD
        "traceparent": "00-b1bbc7cb2de83b4b91941d06c16bced1-93a318d3d795954f-00",
        "User-Agent": [
          "azsdk-net-Storage.Files.DataLake/12.7.0-alpha.20210202.1",
          "(.NET 5.0.2; Microsoft Windows 10.0.19042)"
        ],
        "x-ms-client-request-id": "db11a211-b11a-fb8f-6894-34f48a55496b",
        "x-ms-date": "Tue, 02 Feb 2021 21:43:01 GMT",
=======
        "traceparent": "00-acfc27310d98bd49b2338db056421a9e-369f0dbb39f91545-00",
        "User-Agent": [
          "azsdk-net-Storage.Files.DataLake/12.7.0-alpha.20210217.1",
          "(.NET 5.0.3; Microsoft Windows 10.0.19042)"
        ],
        "x-ms-client-request-id": "db11a211-b11a-fb8f-6894-34f48a55496b",
        "x-ms-date": "Wed, 17 Feb 2021 22:46:20 GMT",
>>>>>>> 1814567d
        "x-ms-return-client-request-id": "true",
        "x-ms-version": "2020-06-12"
      },
      "RequestBody": null,
      "StatusCode": 202,
      "ResponseHeaders": {
        "Content-Length": "0",
<<<<<<< HEAD
        "Date": "Tue, 02 Feb 2021 21:43:01 GMT",
=======
        "Date": "Wed, 17 Feb 2021 22:46:19 GMT",
>>>>>>> 1814567d
        "Server": [
          "Windows-Azure-Blob/1.0",
          "Microsoft-HTTPAPI/2.0"
        ],
        "x-ms-client-request-id": "db11a211-b11a-fb8f-6894-34f48a55496b",
<<<<<<< HEAD
        "x-ms-request-id": "4c115d2e-201e-000d-06ac-f9b78b000000",
=======
        "x-ms-request-id": "aef8d969-d01e-009f-057e-05335d000000",
>>>>>>> 1814567d
        "x-ms-version": "2020-06-12"
      },
      "ResponseBody": []
    }
  ],
  "Variables": {
<<<<<<< HEAD
    "DateTimeOffsetNow": "2021-02-02T15:43:00.7287635-06:00",
=======
    "DateTimeOffsetNow": "2021-02-17T16:46:19.3425750-06:00",
>>>>>>> 1814567d
    "RandomSeed": "1151056733",
    "Storage_TestConfigHierarchicalNamespace": "NamespaceTenant\nseannse\nU2FuaXRpemVk\nhttps://seannse.blob.core.windows.net\nhttps://seannse.file.core.windows.net\nhttps://seannse.queue.core.windows.net\nhttps://seannse.table.core.windows.net\n\n\n\n\nhttps://seannse-secondary.blob.core.windows.net\nhttps://seannse-secondary.file.core.windows.net\nhttps://seannse-secondary.queue.core.windows.net\nhttps://seannse-secondary.table.core.windows.net\n68390a19-a643-458b-b726-408abf67b4fc\nSanitized\n72f988bf-86f1-41af-91ab-2d7cd011db47\nhttps://login.microsoftonline.com/\nCloud\nBlobEndpoint=https://seannse.blob.core.windows.net/;QueueEndpoint=https://seannse.queue.core.windows.net/;FileEndpoint=https://seannse.file.core.windows.net/;BlobSecondaryEndpoint=https://seannse-secondary.blob.core.windows.net/;QueueSecondaryEndpoint=https://seannse-secondary.queue.core.windows.net/;FileSecondaryEndpoint=https://seannse-secondary.file.core.windows.net/;AccountName=seannse;AccountKey=Sanitized\n"
  }
}<|MERGE_RESOLUTION|>--- conflicted
+++ resolved
@@ -1,30 +1,19 @@
 {
   "Entries": [
     {
-      "RequestUri": "https://seannse.blob.core.windows.net/test-filesystem-109a87b1-9218-e1be-e55f-c4e07273f73a?restype=container",
+      "RequestUri": "https://seannse.blob.core.windows.net/test-filesystem-07312305-7f41-d10a-0689-06399a594b00?restype=container",
       "RequestMethod": "PUT",
       "RequestHeaders": {
         "Accept": "application/xml",
         "Authorization": "Sanitized",
-<<<<<<< HEAD
-        "traceparent": "00-59bc1c6f3f2cdc40bd87ad481e56f8e2-11a6944099637242-00",
+        "traceparent": "00-4f37daf5af5df74c8b0df642cb0ddaef-887cfec11c328b43-00",
         "User-Agent": [
-          "azsdk-net-Storage.Files.DataLake/12.7.0-alpha.20210202.1",
-          "(.NET 5.0.2; Microsoft Windows 10.0.19042)"
+          "azsdk-net-Storage.Files.DataLake/12.7.0-alpha.20210219.1",
+          "(.NET 5.0.3; Microsoft Windows 10.0.19041)"
         ],
         "x-ms-blob-public-access": "container",
-        "x-ms-client-request-id": "5c5cc3dd-1fc5-f44a-8626-f4a2896ef4b2",
-        "x-ms-date": "Tue, 02 Feb 2021 21:43:00 GMT",
-=======
-        "traceparent": "00-d8b2ec90831cb945accdfc1156091e5a-5864c7fb9502d64c-00",
-        "User-Agent": [
-          "azsdk-net-Storage.Files.DataLake/12.7.0-alpha.20210217.1",
-          "(.NET 5.0.3; Microsoft Windows 10.0.19042)"
-        ],
-        "x-ms-blob-public-access": "container",
-        "x-ms-client-request-id": "5c5cc3dd-1fc5-f44a-8626-f4a2896ef4b2",
-        "x-ms-date": "Wed, 17 Feb 2021 22:46:18 GMT",
->>>>>>> 1814567d
+        "x-ms-client-request-id": "52d817f3-8af1-843f-851e-3f462fec9395",
+        "x-ms-date": "Fri, 19 Feb 2021 19:04:24 GMT",
         "x-ms-return-client-request-id": "true",
         "x-ms-version": "2020-06-12"
       },
@@ -32,52 +21,32 @@
       "StatusCode": 201,
       "ResponseHeaders": {
         "Content-Length": "0",
-<<<<<<< HEAD
-        "Date": "Tue, 02 Feb 2021 21:43:00 GMT",
-        "ETag": "\u00220x8D8C7C38356FE6F\u0022",
-        "Last-Modified": "Tue, 02 Feb 2021 21:43:00 GMT",
-=======
-        "Date": "Wed, 17 Feb 2021 22:46:18 GMT",
-        "ETag": "\u00220x8D8D395D73F2DA5\u0022",
-        "Last-Modified": "Wed, 17 Feb 2021 22:46:18 GMT",
->>>>>>> 1814567d
+        "Date": "Fri, 19 Feb 2021 19:04:23 GMT",
+        "ETag": "\u00220x8D8D5092BDB278E\u0022",
+        "Last-Modified": "Fri, 19 Feb 2021 19:04:24 GMT",
         "Server": [
           "Windows-Azure-Blob/1.0",
           "Microsoft-HTTPAPI/2.0"
         ],
-        "x-ms-client-request-id": "5c5cc3dd-1fc5-f44a-8626-f4a2896ef4b2",
-<<<<<<< HEAD
-        "x-ms-request-id": "4c11597e-201e-000d-22ac-f9b78b000000",
-=======
-        "x-ms-request-id": "aef8d19c-d01e-009f-3f7e-05335d000000",
->>>>>>> 1814567d
+        "x-ms-client-request-id": "52d817f3-8af1-843f-851e-3f462fec9395",
+        "x-ms-request-id": "cb12c3dc-b01e-006d-68f2-06cb14000000",
         "x-ms-version": "2020-06-12"
       },
       "ResponseBody": []
     },
     {
-      "RequestUri": "https://seannse.dfs.core.windows.net/test-filesystem-109a87b1-9218-e1be-e55f-c4e07273f73a/test-directory-df1f0c92-bcfb-7301-1c76-094fec334f98?resource=directory",
+      "RequestUri": "https://seannse.dfs.core.windows.net/test-filesystem-07312305-7f41-d10a-0689-06399a594b00/test-directory-7f6c2673-819c-139e-c7fa-4f1e3e70d0c1?resource=directory",
       "RequestMethod": "PUT",
       "RequestHeaders": {
         "Accept": "application/json",
         "Authorization": "Sanitized",
-<<<<<<< HEAD
-        "traceparent": "00-f3fe439f6b9414428ce03ff1169c0f39-4e970d06b8015f48-00",
+        "traceparent": "00-e8bafe8f7bffc040a8344a7ea1e3880e-80278af89f370b41-00",
         "User-Agent": [
-          "azsdk-net-Storage.Files.DataLake/12.7.0-alpha.20210202.1",
-          "(.NET 5.0.2; Microsoft Windows 10.0.19042)"
+          "azsdk-net-Storage.Files.DataLake/12.7.0-alpha.20210219.1",
+          "(.NET 5.0.3; Microsoft Windows 10.0.19041)"
         ],
-        "x-ms-client-request-id": "28712f4d-f3d6-20d3-4aa2-2d676dbaa601",
-        "x-ms-date": "Tue, 02 Feb 2021 21:43:00 GMT",
-=======
-        "traceparent": "00-8b4c163688c4b04c898a6adec43a514a-fe8acf208d51cb4d-00",
-        "User-Agent": [
-          "azsdk-net-Storage.Files.DataLake/12.7.0-alpha.20210217.1",
-          "(.NET 5.0.3; Microsoft Windows 10.0.19042)"
-        ],
-        "x-ms-client-request-id": "28712f4d-f3d6-20d3-4aa2-2d676dbaa601",
-        "x-ms-date": "Wed, 17 Feb 2021 22:46:18 GMT",
->>>>>>> 1814567d
+        "x-ms-client-request-id": "262afe84-7e98-9fcf-1caa-f2983e0a3145",
+        "x-ms-date": "Fri, 19 Feb 2021 19:04:24 GMT",
         "x-ms-return-client-request-id": "true",
         "x-ms-version": "2020-06-12"
       },
@@ -85,50 +54,30 @@
       "StatusCode": 201,
       "ResponseHeaders": {
         "Content-Length": "0",
-<<<<<<< HEAD
-        "Date": "Tue, 02 Feb 2021 21:43:00 GMT",
-        "ETag": "\u00220x8D8C7C3838F769E\u0022",
-        "Last-Modified": "Tue, 02 Feb 2021 21:43:01 GMT",
-=======
-        "Date": "Wed, 17 Feb 2021 22:46:19 GMT",
-        "ETag": "\u00220x8D8D395D77AB19A\u0022",
-        "Last-Modified": "Wed, 17 Feb 2021 22:46:19 GMT",
->>>>>>> 1814567d
+        "Date": "Fri, 19 Feb 2021 19:04:23 GMT",
+        "ETag": "\u00220x8D8D5092BEB7039\u0022",
+        "Last-Modified": "Fri, 19 Feb 2021 19:04:24 GMT",
         "Server": [
           "Windows-Azure-HDFS/1.0",
           "Microsoft-HTTPAPI/2.0"
         ],
-        "x-ms-client-request-id": "28712f4d-f3d6-20d3-4aa2-2d676dbaa601",
-<<<<<<< HEAD
-        "x-ms-request-id": "077c0312-601f-0051-71ac-f9e2d3000000",
-=======
-        "x-ms-request-id": "7db71cba-901f-0027-1d7e-05689b000000",
->>>>>>> 1814567d
+        "x-ms-client-request-id": "262afe84-7e98-9fcf-1caa-f2983e0a3145",
+        "x-ms-request-id": "da8435f3-a01f-0061-46f2-065c1c000000",
         "x-ms-version": "2020-06-12"
       },
       "ResponseBody": []
     },
     {
-<<<<<<< HEAD
-      "RequestUri": "https://seannse.blob.core.windows.net/test-filesystem-109a87b1-9218-e1be-e55f-c4e07273f73a/test-directory-df1f0c92-bcfb-7301-1c76-094fec334f98?sv=2020-06-12\u0026se=2021-02-03T21%3A43%3A00Z\u0026sr=d\u0026sp=racwdlmeop\u0026sdd=1\u0026sig=Sanitized",
-      "RequestMethod": "HEAD",
-      "RequestHeaders": {
-        "traceparent": "00-a6530e4bb1319b4290f6014310ff8f3b-f3a42f43ba227a4d-00",
-        "User-Agent": [
-          "azsdk-net-Storage.Files.DataLake/12.7.0-alpha.20210202.1",
-          "(.NET 5.0.2; Microsoft Windows 10.0.19042)"
-=======
-      "RequestUri": "https://seannse.blob.core.windows.net/test-filesystem-109a87b1-9218-e1be-e55f-c4e07273f73a/test-directory-df1f0c92-bcfb-7301-1c76-094fec334f98?sv=2020-06-12\u0026se=2021-02-18T22%3A46%3A19Z\u0026sr=d\u0026sp=racwdlmeop\u0026sdd=1\u0026sig=Sanitized",
+      "RequestUri": "https://seannse.blob.core.windows.net/test-filesystem-07312305-7f41-d10a-0689-06399a594b00/test-directory-7f6c2673-819c-139e-c7fa-4f1e3e70d0c1?sv=2020-06-12\u0026se=2021-02-20T19%3A04%3A24Z\u0026sr=d\u0026sp=racwdlmeop\u0026sdd=1\u0026sig=Sanitized",
       "RequestMethod": "HEAD",
       "RequestHeaders": {
         "Accept": "application/xml",
-        "traceparent": "00-f43ef0ae5956134d8f5bba89898ff396-2a41d958f9601b4d-00",
+        "traceparent": "00-3095b64fa146a54fac3465196909cb61-1ad84cc1b236dd48-00",
         "User-Agent": [
-          "azsdk-net-Storage.Files.DataLake/12.7.0-alpha.20210217.1",
-          "(.NET 5.0.3; Microsoft Windows 10.0.19042)"
->>>>>>> 1814567d
+          "azsdk-net-Storage.Files.DataLake/12.7.0-alpha.20210219.1",
+          "(.NET 5.0.3; Microsoft Windows 10.0.19041)"
         ],
-        "x-ms-client-request-id": "5a555b3c-ccfd-1cdb-5880-93391645c3f5",
+        "x-ms-client-request-id": "30c2aa4a-6cc1-3afc-756f-2180e2b1b7cb",
         "x-ms-return-client-request-id": "true",
         "x-ms-version": "2020-06-12"
       },
@@ -138,15 +87,9 @@
         "Accept-Ranges": "bytes",
         "Content-Length": "0",
         "Content-Type": "application/octet-stream",
-<<<<<<< HEAD
-        "Date": "Tue, 02 Feb 2021 21:43:00 GMT",
-        "ETag": "\u00220x8D8C7C3838F769E\u0022",
-        "Last-Modified": "Tue, 02 Feb 2021 21:43:01 GMT",
-=======
-        "Date": "Wed, 17 Feb 2021 22:46:19 GMT",
-        "ETag": "\u00220x8D8D395D77AB19A\u0022",
-        "Last-Modified": "Wed, 17 Feb 2021 22:46:19 GMT",
->>>>>>> 1814567d
+        "Date": "Fri, 19 Feb 2021 19:04:23 GMT",
+        "ETag": "\u00220x8D8D5092BEB7039\u0022",
+        "Last-Modified": "Fri, 19 Feb 2021 19:04:24 GMT",
         "Server": [
           "Windows-Azure-Blob/1.0",
           "Microsoft-HTTPAPI/2.0"
@@ -154,105 +97,67 @@
         "x-ms-access-tier": "Hot",
         "x-ms-access-tier-inferred": "true",
         "x-ms-blob-type": "BlockBlob",
-        "x-ms-client-request-id": "5a555b3c-ccfd-1cdb-5880-93391645c3f5",
-<<<<<<< HEAD
-        "x-ms-creation-time": "Tue, 02 Feb 2021 21:43:01 GMT",
-=======
-        "x-ms-creation-time": "Wed, 17 Feb 2021 22:46:19 GMT",
->>>>>>> 1814567d
+        "x-ms-client-request-id": "30c2aa4a-6cc1-3afc-756f-2180e2b1b7cb",
+        "x-ms-creation-time": "Fri, 19 Feb 2021 19:04:24 GMT",
         "x-ms-group": "$superuser",
         "x-ms-lease-state": "available",
         "x-ms-lease-status": "unlocked",
         "x-ms-meta-hdi_isfolder": "true",
         "x-ms-owner": "$superuser",
         "x-ms-permissions": "rwxr-x---",
-<<<<<<< HEAD
-        "x-ms-request-id": "da6f1baf-101e-0029-5fac-f9412b000000",
-=======
-        "x-ms-request-id": "1cfc97a7-001e-0035-047e-05134b000000",
->>>>>>> 1814567d
+        "x-ms-request-id": "cb12c3f9-b01e-006d-80f2-06cb14000000",
         "x-ms-server-encrypted": "true",
         "x-ms-version": "2020-06-12"
       },
       "ResponseBody": []
     },
     {
-<<<<<<< HEAD
-      "RequestUri": "https://seannse.dfs.core.windows.net/test-filesystem-109a87b1-9218-e1be-e55f-c4e07273f73a/test-directory-df1f0c92-bcfb-7301-1c76-094fec334f98?sv=2020-06-12\u0026se=2021-02-03T21%3A43%3A00Z\u0026sr=d\u0026sp=racwdlmeop\u0026sdd=1\u0026sig=Sanitized\u0026action=getAccessControl",
+      "RequestUri": "https://seannse.dfs.core.windows.net/test-filesystem-07312305-7f41-d10a-0689-06399a594b00/test-directory-7f6c2673-819c-139e-c7fa-4f1e3e70d0c1?sv=2020-06-12\u0026se=2021-02-20T19%3A04%3A24Z\u0026sr=d\u0026sp=racwdlmeop\u0026sdd=1\u0026sig=Sanitized\u0026action=getAccessControl",
       "RequestMethod": "HEAD",
       "RequestHeaders": {
         "Accept": "application/json",
-        "traceparent": "00-9f6cea767171924ebe08fd78e2efecb2-3ac10a919a2f6d47-00",
+        "traceparent": "00-ddc24440b95c45418944ef7d5c526d65-ee33760a015ab449-00",
         "User-Agent": [
-          "azsdk-net-Storage.Files.DataLake/12.7.0-alpha.20210202.1",
-          "(.NET 5.0.2; Microsoft Windows 10.0.19042)"
-=======
-      "RequestUri": "https://seannse.dfs.core.windows.net/test-filesystem-109a87b1-9218-e1be-e55f-c4e07273f73a/test-directory-df1f0c92-bcfb-7301-1c76-094fec334f98?sv=2020-06-12\u0026se=2021-02-18T22%3A46%3A19Z\u0026sr=d\u0026sp=racwdlmeop\u0026sdd=1\u0026sig=Sanitized\u0026action=getAccessControl",
-      "RequestMethod": "HEAD",
-      "RequestHeaders": {
-        "traceparent": "00-b5b0cb2f363e664c99d89203b05d1295-1c7b9672faa2ed40-00",
-        "User-Agent": [
-          "azsdk-net-Storage.Files.DataLake/12.7.0-alpha.20210217.1",
-          "(.NET 5.0.3; Microsoft Windows 10.0.19042)"
->>>>>>> 1814567d
+          "azsdk-net-Storage.Files.DataLake/12.7.0-alpha.20210219.1",
+          "(.NET 5.0.3; Microsoft Windows 10.0.19041)"
         ],
-        "x-ms-client-request-id": "112b3b27-4c65-4804-b441-0361b7c582d2",
+        "x-ms-client-request-id": "934d88e3-0047-2a84-308f-83b317a63c1c",
         "x-ms-return-client-request-id": "true",
         "x-ms-version": "2020-06-12"
       },
       "RequestBody": null,
       "StatusCode": 200,
       "ResponseHeaders": {
-<<<<<<< HEAD
-        "Date": "Tue, 02 Feb 2021 21:43:01 GMT",
-        "ETag": "\u00220x8D8C7C3838F769E\u0022",
-        "Last-Modified": "Tue, 02 Feb 2021 21:43:01 GMT",
-=======
-        "Date": "Wed, 17 Feb 2021 22:46:19 GMT",
-        "ETag": "\u00220x8D8D395D77AB19A\u0022",
-        "Last-Modified": "Wed, 17 Feb 2021 22:46:19 GMT",
->>>>>>> 1814567d
+        "Date": "Fri, 19 Feb 2021 19:04:23 GMT",
+        "ETag": "\u00220x8D8D5092BEB7039\u0022",
+        "Last-Modified": "Fri, 19 Feb 2021 19:04:24 GMT",
         "Server": [
           "Windows-Azure-HDFS/1.0",
           "Microsoft-HTTPAPI/2.0"
         ],
         "x-ms-acl": "user::rwx,group::r-x,other::---",
-        "x-ms-client-request-id": "112b3b27-4c65-4804-b441-0361b7c582d2",
+        "x-ms-client-request-id": "934d88e3-0047-2a84-308f-83b317a63c1c",
         "x-ms-group": "$superuser",
         "x-ms-owner": "$superuser",
         "x-ms-permissions": "rwxr-x---",
-<<<<<<< HEAD
-        "x-ms-request-id": "a891e5eb-e01f-0084-43ac-f90d5e000000",
-=======
-        "x-ms-request-id": "b2223942-b01f-0020-537e-0504f8000000",
->>>>>>> 1814567d
+        "x-ms-request-id": "da843615-a01f-0061-68f2-065c1c000000",
         "x-ms-version": "2020-06-12"
       },
       "ResponseBody": []
     },
     {
-      "RequestUri": "https://seannse.blob.core.windows.net/test-filesystem-109a87b1-9218-e1be-e55f-c4e07273f73a?restype=container",
+      "RequestUri": "https://seannse.blob.core.windows.net/test-filesystem-07312305-7f41-d10a-0689-06399a594b00?restype=container",
       "RequestMethod": "DELETE",
       "RequestHeaders": {
         "Accept": "application/xml",
         "Authorization": "Sanitized",
-<<<<<<< HEAD
-        "traceparent": "00-b1bbc7cb2de83b4b91941d06c16bced1-93a318d3d795954f-00",
+        "traceparent": "00-f3c1ec75d788094da4dcd1de3b137c62-23b2118bc8590146-00",
         "User-Agent": [
-          "azsdk-net-Storage.Files.DataLake/12.7.0-alpha.20210202.1",
-          "(.NET 5.0.2; Microsoft Windows 10.0.19042)"
+          "azsdk-net-Storage.Files.DataLake/12.7.0-alpha.20210219.1",
+          "(.NET 5.0.3; Microsoft Windows 10.0.19041)"
         ],
-        "x-ms-client-request-id": "db11a211-b11a-fb8f-6894-34f48a55496b",
-        "x-ms-date": "Tue, 02 Feb 2021 21:43:01 GMT",
-=======
-        "traceparent": "00-acfc27310d98bd49b2338db056421a9e-369f0dbb39f91545-00",
-        "User-Agent": [
-          "azsdk-net-Storage.Files.DataLake/12.7.0-alpha.20210217.1",
-          "(.NET 5.0.3; Microsoft Windows 10.0.19042)"
-        ],
-        "x-ms-client-request-id": "db11a211-b11a-fb8f-6894-34f48a55496b",
-        "x-ms-date": "Wed, 17 Feb 2021 22:46:20 GMT",
->>>>>>> 1814567d
+        "x-ms-client-request-id": "599cd20c-2364-d883-82b0-60c356bf3432",
+        "x-ms-date": "Fri, 19 Feb 2021 19:04:25 GMT",
         "x-ms-return-client-request-id": "true",
         "x-ms-version": "2020-06-12"
       },
@@ -260,33 +165,21 @@
       "StatusCode": 202,
       "ResponseHeaders": {
         "Content-Length": "0",
-<<<<<<< HEAD
-        "Date": "Tue, 02 Feb 2021 21:43:01 GMT",
-=======
-        "Date": "Wed, 17 Feb 2021 22:46:19 GMT",
->>>>>>> 1814567d
+        "Date": "Fri, 19 Feb 2021 19:04:23 GMT",
         "Server": [
           "Windows-Azure-Blob/1.0",
           "Microsoft-HTTPAPI/2.0"
         ],
-        "x-ms-client-request-id": "db11a211-b11a-fb8f-6894-34f48a55496b",
-<<<<<<< HEAD
-        "x-ms-request-id": "4c115d2e-201e-000d-06ac-f9b78b000000",
-=======
-        "x-ms-request-id": "aef8d969-d01e-009f-057e-05335d000000",
->>>>>>> 1814567d
+        "x-ms-client-request-id": "599cd20c-2364-d883-82b0-60c356bf3432",
+        "x-ms-request-id": "cb12c410-b01e-006d-12f2-06cb14000000",
         "x-ms-version": "2020-06-12"
       },
       "ResponseBody": []
     }
   ],
   "Variables": {
-<<<<<<< HEAD
-    "DateTimeOffsetNow": "2021-02-02T15:43:00.7287635-06:00",
-=======
-    "DateTimeOffsetNow": "2021-02-17T16:46:19.3425750-06:00",
->>>>>>> 1814567d
-    "RandomSeed": "1151056733",
+    "DateTimeOffsetNow": "2021-02-19T13:04:24.8785162-06:00",
+    "RandomSeed": "228343386",
     "Storage_TestConfigHierarchicalNamespace": "NamespaceTenant\nseannse\nU2FuaXRpemVk\nhttps://seannse.blob.core.windows.net\nhttps://seannse.file.core.windows.net\nhttps://seannse.queue.core.windows.net\nhttps://seannse.table.core.windows.net\n\n\n\n\nhttps://seannse-secondary.blob.core.windows.net\nhttps://seannse-secondary.file.core.windows.net\nhttps://seannse-secondary.queue.core.windows.net\nhttps://seannse-secondary.table.core.windows.net\n68390a19-a643-458b-b726-408abf67b4fc\nSanitized\n72f988bf-86f1-41af-91ab-2d7cd011db47\nhttps://login.microsoftonline.com/\nCloud\nBlobEndpoint=https://seannse.blob.core.windows.net/;QueueEndpoint=https://seannse.queue.core.windows.net/;FileEndpoint=https://seannse.file.core.windows.net/;BlobSecondaryEndpoint=https://seannse-secondary.blob.core.windows.net/;QueueSecondaryEndpoint=https://seannse-secondary.queue.core.windows.net/;FileSecondaryEndpoint=https://seannse-secondary.file.core.windows.net/;AccountName=seannse;AccountKey=Sanitized\n"
   }
 }