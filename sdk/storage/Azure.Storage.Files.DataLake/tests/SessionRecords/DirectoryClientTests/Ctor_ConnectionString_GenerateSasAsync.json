--- conflicted
+++ resolved
@@ -15,11 +15,7 @@
         "x-ms-client-request-id": "52d817f3-8af1-843f-851e-3f462fec9395",
         "x-ms-date": "Fri, 19 Feb 2021 19:04:24 GMT",
         "x-ms-return-client-request-id": "true",
-<<<<<<< HEAD
-        "x-ms-version": "2020-12-06"
-=======
         "x-ms-version": "2021-02-12"
->>>>>>> 7e782c87
       },
       "RequestBody": null,
       "StatusCode": 201,
@@ -34,11 +30,7 @@
         ],
         "x-ms-client-request-id": "52d817f3-8af1-843f-851e-3f462fec9395",
         "x-ms-request-id": "cb12c3dc-b01e-006d-68f2-06cb14000000",
-<<<<<<< HEAD
-        "x-ms-version": "2020-12-06"
-=======
         "x-ms-version": "2021-02-12"
->>>>>>> 7e782c87
       },
       "ResponseBody": []
     },
@@ -56,11 +48,7 @@
         "x-ms-client-request-id": "262afe84-7e98-9fcf-1caa-f2983e0a3145",
         "x-ms-date": "Fri, 19 Feb 2021 19:04:24 GMT",
         "x-ms-return-client-request-id": "true",
-<<<<<<< HEAD
-        "x-ms-version": "2020-12-06"
-=======
         "x-ms-version": "2021-02-12"
->>>>>>> 7e782c87
       },
       "RequestBody": null,
       "StatusCode": 201,
@@ -75,20 +63,12 @@
         ],
         "x-ms-client-request-id": "262afe84-7e98-9fcf-1caa-f2983e0a3145",
         "x-ms-request-id": "da8435f3-a01f-0061-46f2-065c1c000000",
-<<<<<<< HEAD
-        "x-ms-version": "2020-12-06"
-=======
         "x-ms-version": "2021-02-12"
->>>>>>> 7e782c87
       },
       "ResponseBody": []
     },
     {
-<<<<<<< HEAD
-      "RequestUri": "https://seannse.blob.core.windows.net/test-filesystem-07312305-7f41-d10a-0689-06399a594b00/test-directory-7f6c2673-819c-139e-c7fa-4f1e3e70d0c1?sv=2020-12-06&se=2021-02-20T19%3A04%3A24Z&sr=d&sp=racwdlmeop&sdd=1&sig=Sanitized",
-=======
       "RequestUri": "https://seannse.blob.core.windows.net/test-filesystem-07312305-7f41-d10a-0689-06399a594b00/test-directory-7f6c2673-819c-139e-c7fa-4f1e3e70d0c1?sv=2021-02-12&se=2021-02-20T19%3A04%3A24Z&sr=d&sp=racwdlmeop&sdd=1&sig=Sanitized",
->>>>>>> 7e782c87
       "RequestMethod": "HEAD",
       "RequestHeaders": {
         "Accept": "application/xml",
@@ -99,11 +79,7 @@
         ],
         "x-ms-client-request-id": "30c2aa4a-6cc1-3afc-756f-2180e2b1b7cb",
         "x-ms-return-client-request-id": "true",
-<<<<<<< HEAD
-        "x-ms-version": "2020-12-06"
-=======
         "x-ms-version": "2021-02-12"
->>>>>>> 7e782c87
       },
       "RequestBody": null,
       "StatusCode": 200,
@@ -131,20 +107,12 @@
         "x-ms-permissions": "rwxr-x---",
         "x-ms-request-id": "cb12c3f9-b01e-006d-80f2-06cb14000000",
         "x-ms-server-encrypted": "true",
-<<<<<<< HEAD
-        "x-ms-version": "2020-12-06"
-=======
         "x-ms-version": "2021-02-12"
->>>>>>> 7e782c87
       },
       "ResponseBody": []
     },
     {
-<<<<<<< HEAD
-      "RequestUri": "https://seannse.dfs.core.windows.net/test-filesystem-07312305-7f41-d10a-0689-06399a594b00/test-directory-7f6c2673-819c-139e-c7fa-4f1e3e70d0c1?sv=2020-12-06&se=2021-02-20T19%3A04%3A24Z&sr=d&sp=racwdlmeop&sdd=1&sig=Sanitized&action=getAccessControl",
-=======
       "RequestUri": "https://seannse.dfs.core.windows.net/test-filesystem-07312305-7f41-d10a-0689-06399a594b00/test-directory-7f6c2673-819c-139e-c7fa-4f1e3e70d0c1?sv=2021-02-12&se=2021-02-20T19%3A04%3A24Z&sr=d&sp=racwdlmeop&sdd=1&sig=Sanitized&action=getAccessControl",
->>>>>>> 7e782c87
       "RequestMethod": "HEAD",
       "RequestHeaders": {
         "Accept": "application/json",
@@ -155,11 +123,7 @@
         ],
         "x-ms-client-request-id": "934d88e3-0047-2a84-308f-83b317a63c1c",
         "x-ms-return-client-request-id": "true",
-<<<<<<< HEAD
-        "x-ms-version": "2020-12-06"
-=======
         "x-ms-version": "2021-02-12"
->>>>>>> 7e782c87
       },
       "RequestBody": null,
       "StatusCode": 200,
@@ -177,11 +141,7 @@
         "x-ms-owner": "$superuser",
         "x-ms-permissions": "rwxr-x---",
         "x-ms-request-id": "da843615-a01f-0061-68f2-065c1c000000",
-<<<<<<< HEAD
-        "x-ms-version": "2020-12-06"
-=======
         "x-ms-version": "2021-02-12"
->>>>>>> 7e782c87
       },
       "ResponseBody": []
     },
@@ -199,11 +159,7 @@
         "x-ms-client-request-id": "599cd20c-2364-d883-82b0-60c356bf3432",
         "x-ms-date": "Fri, 19 Feb 2021 19:04:25 GMT",
         "x-ms-return-client-request-id": "true",
-<<<<<<< HEAD
-        "x-ms-version": "2020-12-06"
-=======
         "x-ms-version": "2021-02-12"
->>>>>>> 7e782c87
       },
       "RequestBody": null,
       "StatusCode": 202,
@@ -216,11 +172,7 @@
         ],
         "x-ms-client-request-id": "599cd20c-2364-d883-82b0-60c356bf3432",
         "x-ms-request-id": "cb12c410-b01e-006d-12f2-06cb14000000",
-<<<<<<< HEAD
-        "x-ms-version": "2020-12-06"
-=======
         "x-ms-version": "2021-02-12"
->>>>>>> 7e782c87
       },
       "ResponseBody": []
     }
