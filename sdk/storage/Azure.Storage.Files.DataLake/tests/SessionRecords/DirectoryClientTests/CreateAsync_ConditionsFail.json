--- conflicted
+++ resolved
@@ -1,136 +1,85 @@
 {
   "Entries": [
     {
-      "RequestUri": "https://seannse.blob.core.windows.net/test-filesystem-16aa5bc7-2b84-c757-1231-c2b111d905c1?restype=container",
-      "RequestMethod": "PUT",
-      "RequestHeaders": {
-        "Accept": "application/xml",
-        "Authorization": "Sanitized",
-<<<<<<< HEAD
-        "traceparent": "00-b98889f86784844c8b52e6ff62c58966-e698e494d76b0346-00",
-        "User-Agent": [
-          "azsdk-net-Storage.Files.DataLake/12.7.0-alpha.20210202.1",
-          "(.NET 5.0.2; Microsoft Windows 10.0.19042)"
+      "RequestUri": "https://seannse.blob.core.windows.net/test-filesystem-144af998-a666-e40f-c5bb-263c26acf356?restype=container",
+      "RequestMethod": "PUT",
+      "RequestHeaders": {
+        "Accept": "application/xml",
+        "Authorization": "Sanitized",
+        "traceparent": "00-e9b32ad991047243b10cd4d772a0e0af-da6af4998fee3640-00",
+        "User-Agent": [
+          "azsdk-net-Storage.Files.DataLake/12.7.0-alpha.20210219.1",
+          "(.NET 5.0.3; Microsoft Windows 10.0.19041)"
         ],
         "x-ms-blob-public-access": "container",
-        "x-ms-client-request-id": "0d023898-7951-22c7-2d16-914d34d3e90d",
-        "x-ms-date": "Tue, 02 Feb 2021 21:50:21 GMT",
-=======
-        "traceparent": "00-428347c87a759b4f8201a742baa6ed86-61165b50ede7e74c-00",
-        "User-Agent": [
-          "azsdk-net-Storage.Files.DataLake/12.7.0-alpha.20210217.1",
-          "(.NET 5.0.3; Microsoft Windows 10.0.19042)"
-        ],
-        "x-ms-blob-public-access": "container",
-        "x-ms-client-request-id": "0d023898-7951-22c7-2d16-914d34d3e90d",
-        "x-ms-date": "Wed, 17 Feb 2021 22:38:21 GMT",
->>>>>>> 1814567d
-        "x-ms-return-client-request-id": "true",
-        "x-ms-version": "2020-06-12"
-      },
-      "RequestBody": null,
-      "StatusCode": 201,
-      "ResponseHeaders": {
-        "Content-Length": "0",
-<<<<<<< HEAD
-        "Date": "Tue, 02 Feb 2021 21:50:22 GMT",
-        "ETag": "\u00220x8D8C7C48A606C61\u0022",
-        "Last-Modified": "Tue, 02 Feb 2021 21:50:22 GMT",
-=======
-        "Date": "Wed, 17 Feb 2021 22:38:20 GMT",
-        "ETag": "\u00220x8D8D394BAC06924\u0022",
-        "Last-Modified": "Wed, 17 Feb 2021 22:38:21 GMT",
->>>>>>> 1814567d
-        "Server": [
-          "Windows-Azure-Blob/1.0",
-          "Microsoft-HTTPAPI/2.0"
-        ],
-        "x-ms-client-request-id": "0d023898-7951-22c7-2d16-914d34d3e90d",
-<<<<<<< HEAD
-        "x-ms-request-id": "6e46f1d2-501e-004a-35ad-f9dcd0000000",
-=======
-        "x-ms-request-id": "35d76fe8-701e-0062-277d-05bd78000000",
->>>>>>> 1814567d
-        "x-ms-version": "2020-06-12"
-      },
-      "ResponseBody": []
-    },
-    {
-      "RequestUri": "https://seannse.dfs.core.windows.net/test-filesystem-16aa5bc7-2b84-c757-1231-c2b111d905c1/test-directory-b67bdc87-924a-16b9-fe6b-01403fd787cf?resource=directory",
-      "RequestMethod": "PUT",
-      "RequestHeaders": {
-        "Accept": "application/json",
-        "Authorization": "Sanitized",
-<<<<<<< HEAD
-        "traceparent": "00-4c1b46dc7675f14f90b53a22a9398d45-390472fdd43f944a-00",
-        "User-Agent": [
-          "azsdk-net-Storage.Files.DataLake/12.7.0-alpha.20210202.1",
-          "(.NET 5.0.2; Microsoft Windows 10.0.19042)"
-        ],
-        "x-ms-client-request-id": "64f7dd5a-cec7-0664-7eeb-0fe67887e255",
-        "x-ms-date": "Tue, 02 Feb 2021 21:50:21 GMT",
-=======
-        "traceparent": "00-728fd13c380a3c48be47910a400838c2-b3e15871c0cca044-00",
-        "User-Agent": [
-          "azsdk-net-Storage.Files.DataLake/12.7.0-alpha.20210217.1",
-          "(.NET 5.0.3; Microsoft Windows 10.0.19042)"
-        ],
-        "x-ms-client-request-id": "64f7dd5a-cec7-0664-7eeb-0fe67887e255",
-        "x-ms-date": "Wed, 17 Feb 2021 22:38:21 GMT",
->>>>>>> 1814567d
-        "x-ms-return-client-request-id": "true",
-        "x-ms-version": "2020-06-12"
-      },
-      "RequestBody": null,
-      "StatusCode": 201,
-      "ResponseHeaders": {
-        "Content-Length": "0",
-<<<<<<< HEAD
-        "Date": "Tue, 02 Feb 2021 21:50:21 GMT",
-        "ETag": "\u00220x8D8C7C48A995111\u0022",
-        "Last-Modified": "Tue, 02 Feb 2021 21:50:22 GMT",
-=======
-        "Date": "Wed, 17 Feb 2021 22:38:20 GMT",
-        "ETag": "\u00220x8D8D394BAF44F5A\u0022",
-        "Last-Modified": "Wed, 17 Feb 2021 22:38:21 GMT",
->>>>>>> 1814567d
-        "Server": [
-          "Windows-Azure-HDFS/1.0",
-          "Microsoft-HTTPAPI/2.0"
-        ],
-        "x-ms-client-request-id": "64f7dd5a-cec7-0664-7eeb-0fe67887e255",
-<<<<<<< HEAD
-        "x-ms-request-id": "4a9c8e85-201f-001d-6ead-f972e3000000",
-=======
-        "x-ms-request-id": "1def2193-d01f-0054-097d-053008000000",
->>>>>>> 1814567d
-        "x-ms-version": "2020-06-12"
-      },
-      "ResponseBody": []
-    },
-    {
-      "RequestUri": "https://seannse.dfs.core.windows.net/test-filesystem-16aa5bc7-2b84-c757-1231-c2b111d905c1/test-directory-b67bdc87-924a-16b9-fe6b-01403fd787cf?resource=directory",
-      "RequestMethod": "PUT",
-      "RequestHeaders": {
-        "Accept": "application/json",
-        "Authorization": "Sanitized",
-<<<<<<< HEAD
-        "If-Modified-Since": "Wed, 03 Feb 2021 21:50:21 GMT",
-        "User-Agent": [
-          "azsdk-net-Storage.Files.DataLake/12.7.0-alpha.20210202.1",
-          "(.NET 5.0.2; Microsoft Windows 10.0.19042)"
-        ],
-        "x-ms-client-request-id": "62e6be60-23e0-de07-af13-5aebe888f3d4",
-        "x-ms-date": "Tue, 02 Feb 2021 21:50:22 GMT",
-=======
-        "If-Modified-Since": "Thu, 18 Feb 2021 22:38:21 GMT",
-        "User-Agent": [
-          "azsdk-net-Storage.Files.DataLake/12.7.0-alpha.20210217.1",
-          "(.NET 5.0.3; Microsoft Windows 10.0.19042)"
-        ],
-        "x-ms-client-request-id": "62e6be60-23e0-de07-af13-5aebe888f3d4",
-        "x-ms-date": "Wed, 17 Feb 2021 22:38:21 GMT",
->>>>>>> 1814567d
+        "x-ms-client-request-id": "7b22ca74-0c32-fa52-42b2-819972b19f9c",
+        "x-ms-date": "Fri, 19 Feb 2021 18:59:44 GMT",
+        "x-ms-return-client-request-id": "true",
+        "x-ms-version": "2020-06-12"
+      },
+      "RequestBody": null,
+      "StatusCode": 201,
+      "ResponseHeaders": {
+        "Content-Length": "0",
+        "Date": "Fri, 19 Feb 2021 18:59:43 GMT",
+        "ETag": "\u00220x8D8D50884C30EF0\u0022",
+        "Last-Modified": "Fri, 19 Feb 2021 18:59:43 GMT",
+        "Server": [
+          "Windows-Azure-Blob/1.0",
+          "Microsoft-HTTPAPI/2.0"
+        ],
+        "x-ms-client-request-id": "7b22ca74-0c32-fa52-42b2-819972b19f9c",
+        "x-ms-request-id": "cb115432-b01e-006d-5cf1-06cb14000000",
+        "x-ms-version": "2020-06-12"
+      },
+      "ResponseBody": []
+    },
+    {
+      "RequestUri": "https://seannse.dfs.core.windows.net/test-filesystem-144af998-a666-e40f-c5bb-263c26acf356/test-directory-2e06b61a-a368-1318-397b-49cd99159d7e?resource=directory",
+      "RequestMethod": "PUT",
+      "RequestHeaders": {
+        "Accept": "application/json",
+        "Authorization": "Sanitized",
+        "traceparent": "00-f203ed5e67c9884386641ec1e1f993b3-e57c46644bf27d4d-00",
+        "User-Agent": [
+          "azsdk-net-Storage.Files.DataLake/12.7.0-alpha.20210219.1",
+          "(.NET 5.0.3; Microsoft Windows 10.0.19041)"
+        ],
+        "x-ms-client-request-id": "90de70fa-b53f-d14a-b20f-42b7c385612d",
+        "x-ms-date": "Fri, 19 Feb 2021 18:59:44 GMT",
+        "x-ms-return-client-request-id": "true",
+        "x-ms-version": "2020-06-12"
+      },
+      "RequestBody": null,
+      "StatusCode": 201,
+      "ResponseHeaders": {
+        "Content-Length": "0",
+        "Date": "Fri, 19 Feb 2021 18:59:43 GMT",
+        "ETag": "\u00220x8D8D50884D1B164\u0022",
+        "Last-Modified": "Fri, 19 Feb 2021 18:59:43 GMT",
+        "Server": [
+          "Windows-Azure-HDFS/1.0",
+          "Microsoft-HTTPAPI/2.0"
+        ],
+        "x-ms-client-request-id": "90de70fa-b53f-d14a-b20f-42b7c385612d",
+        "x-ms-request-id": "da8372f0-a01f-0061-2bf1-065c1c000000",
+        "x-ms-version": "2020-06-12"
+      },
+      "ResponseBody": []
+    },
+    {
+      "RequestUri": "https://seannse.dfs.core.windows.net/test-filesystem-144af998-a666-e40f-c5bb-263c26acf356/test-directory-2e06b61a-a368-1318-397b-49cd99159d7e?resource=directory",
+      "RequestMethod": "PUT",
+      "RequestHeaders": {
+        "Accept": "application/json",
+        "Authorization": "Sanitized",
+        "If-Modified-Since": "Sat, 20 Feb 2021 18:59:44 GMT",
+        "User-Agent": [
+          "azsdk-net-Storage.Files.DataLake/12.7.0-alpha.20210219.1",
+          "(.NET 5.0.3; Microsoft Windows 10.0.19041)"
+        ],
+        "x-ms-client-request-id": "28d22f1f-0d36-223e-27f6-a97a356cdf15",
+        "x-ms-date": "Fri, 19 Feb 2021 18:59:44 GMT",
         "x-ms-return-client-request-id": "true",
         "x-ms-version": "2020-06-12"
       },
@@ -139,58 +88,36 @@
       "ResponseHeaders": {
         "Content-Length": "200",
         "Content-Type": "application/json; charset=utf-8",
-<<<<<<< HEAD
-        "Date": "Tue, 02 Feb 2021 21:50:21 GMT",
-=======
-        "Date": "Wed, 17 Feb 2021 22:38:21 GMT",
->>>>>>> 1814567d
-        "Server": [
-          "Windows-Azure-HDFS/1.0",
-          "Microsoft-HTTPAPI/2.0"
-        ],
-        "x-ms-client-request-id": "62e6be60-23e0-de07-af13-5aebe888f3d4",
+        "Date": "Fri, 19 Feb 2021 18:59:43 GMT",
+        "Server": [
+          "Windows-Azure-HDFS/1.0",
+          "Microsoft-HTTPAPI/2.0"
+        ],
+        "x-ms-client-request-id": "28d22f1f-0d36-223e-27f6-a97a356cdf15",
         "x-ms-error-code": "ConditionNotMet",
-<<<<<<< HEAD
-        "x-ms-request-id": "4a9c8e98-201f-001d-01ad-f972e3000000",
-=======
-        "x-ms-request-id": "1def219c-d01f-0054-127d-053008000000",
->>>>>>> 1814567d
+        "x-ms-request-id": "da8372fa-a01f-0061-35f1-065c1c000000",
         "x-ms-version": "2020-06-12"
       },
       "ResponseBody": {
         "error": {
           "code": "ConditionNotMet",
-<<<<<<< HEAD
-          "message": "The condition specified using HTTP conditional header(s) is not met.\nRequestId:4a9c8e98-201f-001d-01ad-f972e3000000\nTime:2021-02-02T21:50:22.6604706Z"
-=======
-          "message": "The condition specified using HTTP conditional header(s) is not met.\nRequestId:1def219c-d01f-0054-127d-053008000000\nTime:2021-02-17T22:38:21.8970985Z"
->>>>>>> 1814567d
+          "message": "The condition specified using HTTP conditional header(s) is not met.\nRequestId:da8372fa-a01f-0061-35f1-065c1c000000\nTime:2021-02-19T18:59:43.8498155Z"
         }
       }
     },
     {
-      "RequestUri": "https://seannse.blob.core.windows.net/test-filesystem-16aa5bc7-2b84-c757-1231-c2b111d905c1?restype=container",
+      "RequestUri": "https://seannse.blob.core.windows.net/test-filesystem-144af998-a666-e40f-c5bb-263c26acf356?restype=container",
       "RequestMethod": "DELETE",
       "RequestHeaders": {
         "Accept": "application/xml",
         "Authorization": "Sanitized",
-<<<<<<< HEAD
-        "traceparent": "00-1f3879059d796945b4c43c74ecf2274c-5fcd5f33d2941e41-00",
-        "User-Agent": [
-          "azsdk-net-Storage.Files.DataLake/12.7.0-alpha.20210202.1",
-          "(.NET 5.0.2; Microsoft Windows 10.0.19042)"
-        ],
-        "x-ms-client-request-id": "ba861ff3-80a1-6b75-bac2-72a6b64ba7e3",
-        "x-ms-date": "Tue, 02 Feb 2021 21:50:22 GMT",
-=======
-        "traceparent": "00-7ba4047949a3fd4388bc238cf760cdc7-82c8bf43da0c0948-00",
-        "User-Agent": [
-          "azsdk-net-Storage.Files.DataLake/12.7.0-alpha.20210217.1",
-          "(.NET 5.0.3; Microsoft Windows 10.0.19042)"
-        ],
-        "x-ms-client-request-id": "ba861ff3-80a1-6b75-bac2-72a6b64ba7e3",
-        "x-ms-date": "Wed, 17 Feb 2021 22:38:22 GMT",
->>>>>>> 1814567d
+        "traceparent": "00-3628d8c601ebb4408aaf3e25b82ebbe4-117b7e48b8d70541-00",
+        "User-Agent": [
+          "azsdk-net-Storage.Files.DataLake/12.7.0-alpha.20210219.1",
+          "(.NET 5.0.3; Microsoft Windows 10.0.19041)"
+        ],
+        "x-ms-client-request-id": "939730fe-38b3-07f6-c39e-d7f39a986d26",
+        "x-ms-date": "Fri, 19 Feb 2021 18:59:44 GMT",
         "x-ms-return-client-request-id": "true",
         "x-ms-version": "2020-06-12"
       },
@@ -198,156 +125,97 @@
       "StatusCode": 202,
       "ResponseHeaders": {
         "Content-Length": "0",
-<<<<<<< HEAD
-        "Date": "Tue, 02 Feb 2021 21:50:22 GMT",
-=======
-        "Date": "Wed, 17 Feb 2021 22:38:21 GMT",
->>>>>>> 1814567d
-        "Server": [
-          "Windows-Azure-Blob/1.0",
-          "Microsoft-HTTPAPI/2.0"
-        ],
-        "x-ms-client-request-id": "ba861ff3-80a1-6b75-bac2-72a6b64ba7e3",
-<<<<<<< HEAD
-        "x-ms-request-id": "6e46f2a9-501e-004a-74ad-f9dcd0000000",
-=======
-        "x-ms-request-id": "35d771e4-701e-0062-657d-05bd78000000",
->>>>>>> 1814567d
-        "x-ms-version": "2020-06-12"
-      },
-      "ResponseBody": []
-    },
-    {
-      "RequestUri": "https://seannse.blob.core.windows.net/test-filesystem-5ac0861b-9a07-7781-359c-ba772b4f6b5f?restype=container",
-      "RequestMethod": "PUT",
-      "RequestHeaders": {
-        "Accept": "application/xml",
-        "Authorization": "Sanitized",
-<<<<<<< HEAD
-        "traceparent": "00-035dee6e50724f4489cefc4cacff2cbf-21f3a6e6f934424b-00",
-        "User-Agent": [
-          "azsdk-net-Storage.Files.DataLake/12.7.0-alpha.20210202.1",
-          "(.NET 5.0.2; Microsoft Windows 10.0.19042)"
+        "Date": "Fri, 19 Feb 2021 18:59:43 GMT",
+        "Server": [
+          "Windows-Azure-Blob/1.0",
+          "Microsoft-HTTPAPI/2.0"
+        ],
+        "x-ms-client-request-id": "939730fe-38b3-07f6-c39e-d7f39a986d26",
+        "x-ms-request-id": "cb115481-b01e-006d-23f1-06cb14000000",
+        "x-ms-version": "2020-06-12"
+      },
+      "ResponseBody": []
+    },
+    {
+      "RequestUri": "https://seannse.blob.core.windows.net/test-filesystem-4f957d84-1016-c2ab-ff1b-cbfa0f6201ab?restype=container",
+      "RequestMethod": "PUT",
+      "RequestHeaders": {
+        "Accept": "application/xml",
+        "Authorization": "Sanitized",
+        "traceparent": "00-4c377727c4db4344bb3ff3a30b0ca820-1ed57b4ca464a94b-00",
+        "User-Agent": [
+          "azsdk-net-Storage.Files.DataLake/12.7.0-alpha.20210219.1",
+          "(.NET 5.0.3; Microsoft Windows 10.0.19041)"
         ],
         "x-ms-blob-public-access": "container",
-        "x-ms-client-request-id": "ec9c14c0-608f-59dd-9d0e-8404c5fd406a",
-        "x-ms-date": "Tue, 02 Feb 2021 21:50:22 GMT",
-=======
-        "traceparent": "00-141661ad2815364f9f27f6c15f4967a4-d8ff7c42f6791a4b-00",
-        "User-Agent": [
-          "azsdk-net-Storage.Files.DataLake/12.7.0-alpha.20210217.1",
-          "(.NET 5.0.3; Microsoft Windows 10.0.19042)"
-        ],
-        "x-ms-blob-public-access": "container",
-        "x-ms-client-request-id": "ec9c14c0-608f-59dd-9d0e-8404c5fd406a",
-        "x-ms-date": "Wed, 17 Feb 2021 22:38:22 GMT",
->>>>>>> 1814567d
-        "x-ms-return-client-request-id": "true",
-        "x-ms-version": "2020-06-12"
-      },
-      "RequestBody": null,
-      "StatusCode": 201,
-      "ResponseHeaders": {
-        "Content-Length": "0",
-<<<<<<< HEAD
-        "Date": "Tue, 02 Feb 2021 21:50:23 GMT",
-        "ETag": "\u00220x8D8C7C48AEF0D64\u0022",
-        "Last-Modified": "Tue, 02 Feb 2021 21:50:23 GMT",
-=======
-        "Date": "Wed, 17 Feb 2021 22:38:21 GMT",
-        "ETag": "\u00220x8D8D394BB42D42D\u0022",
-        "Last-Modified": "Wed, 17 Feb 2021 22:38:22 GMT",
->>>>>>> 1814567d
-        "Server": [
-          "Windows-Azure-Blob/1.0",
-          "Microsoft-HTTPAPI/2.0"
-        ],
-        "x-ms-client-request-id": "ec9c14c0-608f-59dd-9d0e-8404c5fd406a",
-<<<<<<< HEAD
-        "x-ms-request-id": "5e4fc084-b01e-007d-5dad-f90e7c000000",
-=======
-        "x-ms-request-id": "e1900fac-601e-007e-087d-05ef18000000",
->>>>>>> 1814567d
-        "x-ms-version": "2020-06-12"
-      },
-      "ResponseBody": []
-    },
-    {
-      "RequestUri": "https://seannse.dfs.core.windows.net/test-filesystem-5ac0861b-9a07-7781-359c-ba772b4f6b5f/test-directory-404e1356-de53-e2e0-54ed-dee2f7d50153?resource=directory",
-      "RequestMethod": "PUT",
-      "RequestHeaders": {
-        "Accept": "application/json",
-        "Authorization": "Sanitized",
-<<<<<<< HEAD
-        "traceparent": "00-7105f4fd6e696049a3ea732b36a8dcfc-ee205136bca81241-00",
-        "User-Agent": [
-          "azsdk-net-Storage.Files.DataLake/12.7.0-alpha.20210202.1",
-          "(.NET 5.0.2; Microsoft Windows 10.0.19042)"
-        ],
-        "x-ms-client-request-id": "625538e4-5294-e108-33ba-97a282fa61c7",
-        "x-ms-date": "Tue, 02 Feb 2021 21:50:22 GMT",
-=======
-        "traceparent": "00-5c1a84f878aa5e41b7784a37cf068f85-7352da991f47b947-00",
-        "User-Agent": [
-          "azsdk-net-Storage.Files.DataLake/12.7.0-alpha.20210217.1",
-          "(.NET 5.0.3; Microsoft Windows 10.0.19042)"
-        ],
-        "x-ms-client-request-id": "625538e4-5294-e108-33ba-97a282fa61c7",
-        "x-ms-date": "Wed, 17 Feb 2021 22:38:22 GMT",
->>>>>>> 1814567d
-        "x-ms-return-client-request-id": "true",
-        "x-ms-version": "2020-06-12"
-      },
-      "RequestBody": null,
-      "StatusCode": 201,
-      "ResponseHeaders": {
-        "Content-Length": "0",
-<<<<<<< HEAD
-        "Date": "Tue, 02 Feb 2021 21:50:23 GMT",
-        "ETag": "\u00220x8D8C7C48B2BDFD7\u0022",
-        "Last-Modified": "Tue, 02 Feb 2021 21:50:23 GMT",
-=======
-        "Date": "Wed, 17 Feb 2021 22:38:21 GMT",
-        "ETag": "\u00220x8D8D394BB7C890C\u0022",
-        "Last-Modified": "Wed, 17 Feb 2021 22:38:22 GMT",
->>>>>>> 1814567d
-        "Server": [
-          "Windows-Azure-HDFS/1.0",
-          "Microsoft-HTTPAPI/2.0"
-        ],
-        "x-ms-client-request-id": "625538e4-5294-e108-33ba-97a282fa61c7",
-<<<<<<< HEAD
-        "x-ms-request-id": "34916d17-101f-0080-45ad-f98059000000",
-=======
-        "x-ms-request-id": "45737388-d01f-0044-687d-05f560000000",
->>>>>>> 1814567d
-        "x-ms-version": "2020-06-12"
-      },
-      "ResponseBody": []
-    },
-    {
-      "RequestUri": "https://seannse.dfs.core.windows.net/test-filesystem-5ac0861b-9a07-7781-359c-ba772b4f6b5f/test-directory-404e1356-de53-e2e0-54ed-dee2f7d50153?resource=directory",
-      "RequestMethod": "PUT",
-      "RequestHeaders": {
-        "Accept": "application/json",
-        "Authorization": "Sanitized",
-<<<<<<< HEAD
-        "If-Unmodified-Since": "Mon, 01 Feb 2021 21:50:21 GMT",
-        "User-Agent": [
-          "azsdk-net-Storage.Files.DataLake/12.7.0-alpha.20210202.1",
-          "(.NET 5.0.2; Microsoft Windows 10.0.19042)"
-        ],
-        "x-ms-client-request-id": "befd60df-9f80-b7bf-56d5-e3f8e72c759d",
-        "x-ms-date": "Tue, 02 Feb 2021 21:50:22 GMT",
-=======
-        "If-Unmodified-Since": "Tue, 16 Feb 2021 22:38:21 GMT",
-        "User-Agent": [
-          "azsdk-net-Storage.Files.DataLake/12.7.0-alpha.20210217.1",
-          "(.NET 5.0.3; Microsoft Windows 10.0.19042)"
-        ],
-        "x-ms-client-request-id": "befd60df-9f80-b7bf-56d5-e3f8e72c759d",
-        "x-ms-date": "Wed, 17 Feb 2021 22:38:22 GMT",
->>>>>>> 1814567d
+        "x-ms-client-request-id": "a457d6ce-9ee6-ee8e-84d4-94986dfcf761",
+        "x-ms-date": "Fri, 19 Feb 2021 18:59:44 GMT",
+        "x-ms-return-client-request-id": "true",
+        "x-ms-version": "2020-06-12"
+      },
+      "RequestBody": null,
+      "StatusCode": 201,
+      "ResponseHeaders": {
+        "Content-Length": "0",
+        "Date": "Fri, 19 Feb 2021 18:59:43 GMT",
+        "ETag": "\u00220x8D8D50884F5E7C4\u0022",
+        "Last-Modified": "Fri, 19 Feb 2021 18:59:44 GMT",
+        "Server": [
+          "Windows-Azure-Blob/1.0",
+          "Microsoft-HTTPAPI/2.0"
+        ],
+        "x-ms-client-request-id": "a457d6ce-9ee6-ee8e-84d4-94986dfcf761",
+        "x-ms-request-id": "cb115499-b01e-006d-39f1-06cb14000000",
+        "x-ms-version": "2020-06-12"
+      },
+      "ResponseBody": []
+    },
+    {
+      "RequestUri": "https://seannse.dfs.core.windows.net/test-filesystem-4f957d84-1016-c2ab-ff1b-cbfa0f6201ab/test-directory-96ec2b9c-671d-3951-1b95-b327d3e33dc4?resource=directory",
+      "RequestMethod": "PUT",
+      "RequestHeaders": {
+        "Accept": "application/json",
+        "Authorization": "Sanitized",
+        "traceparent": "00-987fa38a349aff439a3dab3de9531d43-b47b756aa482a14f-00",
+        "User-Agent": [
+          "azsdk-net-Storage.Files.DataLake/12.7.0-alpha.20210219.1",
+          "(.NET 5.0.3; Microsoft Windows 10.0.19041)"
+        ],
+        "x-ms-client-request-id": "592bdbf7-864f-67a7-841e-8851eb661ba1",
+        "x-ms-date": "Fri, 19 Feb 2021 18:59:44 GMT",
+        "x-ms-return-client-request-id": "true",
+        "x-ms-version": "2020-06-12"
+      },
+      "RequestBody": null,
+      "StatusCode": 201,
+      "ResponseHeaders": {
+        "Content-Length": "0",
+        "Date": "Fri, 19 Feb 2021 18:59:43 GMT",
+        "ETag": "\u00220x8D8D508850A168C\u0022",
+        "Last-Modified": "Fri, 19 Feb 2021 18:59:44 GMT",
+        "Server": [
+          "Windows-Azure-HDFS/1.0",
+          "Microsoft-HTTPAPI/2.0"
+        ],
+        "x-ms-client-request-id": "592bdbf7-864f-67a7-841e-8851eb661ba1",
+        "x-ms-request-id": "da837324-a01f-0061-5ff1-065c1c000000",
+        "x-ms-version": "2020-06-12"
+      },
+      "ResponseBody": []
+    },
+    {
+      "RequestUri": "https://seannse.dfs.core.windows.net/test-filesystem-4f957d84-1016-c2ab-ff1b-cbfa0f6201ab/test-directory-96ec2b9c-671d-3951-1b95-b327d3e33dc4?resource=directory",
+      "RequestMethod": "PUT",
+      "RequestHeaders": {
+        "Accept": "application/json",
+        "Authorization": "Sanitized",
+        "If-Unmodified-Since": "Thu, 18 Feb 2021 18:59:44 GMT",
+        "User-Agent": [
+          "azsdk-net-Storage.Files.DataLake/12.7.0-alpha.20210219.1",
+          "(.NET 5.0.3; Microsoft Windows 10.0.19041)"
+        ],
+        "x-ms-client-request-id": "f72f1302-e4b8-7774-5ec4-b4ecd3737d0e",
+        "x-ms-date": "Fri, 19 Feb 2021 18:59:44 GMT",
         "x-ms-return-client-request-id": "true",
         "x-ms-version": "2020-06-12"
       },
@@ -356,58 +224,36 @@
       "ResponseHeaders": {
         "Content-Length": "200",
         "Content-Type": "application/json; charset=utf-8",
-<<<<<<< HEAD
-        "Date": "Tue, 02 Feb 2021 21:50:23 GMT",
-=======
-        "Date": "Wed, 17 Feb 2021 22:38:22 GMT",
->>>>>>> 1814567d
-        "Server": [
-          "Windows-Azure-HDFS/1.0",
-          "Microsoft-HTTPAPI/2.0"
-        ],
-        "x-ms-client-request-id": "befd60df-9f80-b7bf-56d5-e3f8e72c759d",
+        "Date": "Fri, 19 Feb 2021 18:59:43 GMT",
+        "Server": [
+          "Windows-Azure-HDFS/1.0",
+          "Microsoft-HTTPAPI/2.0"
+        ],
+        "x-ms-client-request-id": "f72f1302-e4b8-7774-5ec4-b4ecd3737d0e",
         "x-ms-error-code": "ConditionNotMet",
-<<<<<<< HEAD
-        "x-ms-request-id": "34916d3b-101f-0080-69ad-f98059000000",
-=======
-        "x-ms-request-id": "4573738a-d01f-0044-6a7d-05f560000000",
->>>>>>> 1814567d
+        "x-ms-request-id": "da837330-a01f-0061-6bf1-065c1c000000",
         "x-ms-version": "2020-06-12"
       },
       "ResponseBody": {
         "error": {
           "code": "ConditionNotMet",
-<<<<<<< HEAD
-          "message": "The condition specified using HTTP conditional header(s) is not met.\nRequestId:34916d3b-101f-0080-69ad-f98059000000\nTime:2021-02-02T21:50:23.6252659Z"
-=======
-          "message": "The condition specified using HTTP conditional header(s) is not met.\nRequestId:4573738a-d01f-0044-6a7d-05f560000000\nTime:2021-02-17T22:38:22.7866488Z"
->>>>>>> 1814567d
+          "message": "The condition specified using HTTP conditional header(s) is not met.\nRequestId:da837330-a01f-0061-6bf1-065c1c000000\nTime:2021-02-19T18:59:44.2160719Z"
         }
       }
     },
     {
-      "RequestUri": "https://seannse.blob.core.windows.net/test-filesystem-5ac0861b-9a07-7781-359c-ba772b4f6b5f?restype=container",
+      "RequestUri": "https://seannse.blob.core.windows.net/test-filesystem-4f957d84-1016-c2ab-ff1b-cbfa0f6201ab?restype=container",
       "RequestMethod": "DELETE",
       "RequestHeaders": {
         "Accept": "application/xml",
         "Authorization": "Sanitized",
-<<<<<<< HEAD
-        "traceparent": "00-def00c642fd31e4782d4518683a8a1de-bcdff8f217f30645-00",
-        "User-Agent": [
-          "azsdk-net-Storage.Files.DataLake/12.7.0-alpha.20210202.1",
-          "(.NET 5.0.2; Microsoft Windows 10.0.19042)"
-        ],
-        "x-ms-client-request-id": "21c2728c-a2fd-6c47-7242-107046beee17",
-        "x-ms-date": "Tue, 02 Feb 2021 21:50:23 GMT",
-=======
-        "traceparent": "00-37271d8862c7674da018bc7f0664edcb-da64484f802f3a46-00",
-        "User-Agent": [
-          "azsdk-net-Storage.Files.DataLake/12.7.0-alpha.20210217.1",
-          "(.NET 5.0.3; Microsoft Windows 10.0.19042)"
-        ],
-        "x-ms-client-request-id": "21c2728c-a2fd-6c47-7242-107046beee17",
-        "x-ms-date": "Wed, 17 Feb 2021 22:38:22 GMT",
->>>>>>> 1814567d
+        "traceparent": "00-8fdeb4cac9cd8d4b9d8d33ee7231f76c-3922a54af91e4140-00",
+        "User-Agent": [
+          "azsdk-net-Storage.Files.DataLake/12.7.0-alpha.20210219.1",
+          "(.NET 5.0.3; Microsoft Windows 10.0.19041)"
+        ],
+        "x-ms-client-request-id": "d74f379c-2336-b2e9-5b22-080c09696cf3",
+        "x-ms-date": "Fri, 19 Feb 2021 18:59:44 GMT",
         "x-ms-return-client-request-id": "true",
         "x-ms-version": "2020-06-12"
       },
@@ -415,154 +261,97 @@
       "StatusCode": 202,
       "ResponseHeaders": {
         "Content-Length": "0",
-<<<<<<< HEAD
-        "Date": "Tue, 02 Feb 2021 21:50:23 GMT",
-=======
-        "Date": "Wed, 17 Feb 2021 22:38:22 GMT",
->>>>>>> 1814567d
-        "Server": [
-          "Windows-Azure-Blob/1.0",
-          "Microsoft-HTTPAPI/2.0"
-        ],
-        "x-ms-client-request-id": "21c2728c-a2fd-6c47-7242-107046beee17",
-<<<<<<< HEAD
-        "x-ms-request-id": "5e4fc251-b01e-007d-74ad-f90e7c000000",
-=======
-        "x-ms-request-id": "e19012ff-601e-007e-067d-05ef18000000",
->>>>>>> 1814567d
-        "x-ms-version": "2020-06-12"
-      },
-      "ResponseBody": []
-    },
-    {
-      "RequestUri": "https://seannse.blob.core.windows.net/test-filesystem-51780ae1-aa03-39f2-2842-3d0081810d03?restype=container",
-      "RequestMethod": "PUT",
-      "RequestHeaders": {
-        "Accept": "application/xml",
-        "Authorization": "Sanitized",
-<<<<<<< HEAD
-        "traceparent": "00-a731b0dab98b22408258ce53e4e90873-506554216bbe064c-00",
-        "User-Agent": [
-          "azsdk-net-Storage.Files.DataLake/12.7.0-alpha.20210202.1",
-          "(.NET 5.0.2; Microsoft Windows 10.0.19042)"
+        "Date": "Fri, 19 Feb 2021 18:59:44 GMT",
+        "Server": [
+          "Windows-Azure-Blob/1.0",
+          "Microsoft-HTTPAPI/2.0"
+        ],
+        "x-ms-client-request-id": "d74f379c-2336-b2e9-5b22-080c09696cf3",
+        "x-ms-request-id": "cb1154f4-b01e-006d-0af1-06cb14000000",
+        "x-ms-version": "2020-06-12"
+      },
+      "ResponseBody": []
+    },
+    {
+      "RequestUri": "https://seannse.blob.core.windows.net/test-filesystem-071d1105-9ae9-d622-43f6-72ccf2a81146?restype=container",
+      "RequestMethod": "PUT",
+      "RequestHeaders": {
+        "Accept": "application/xml",
+        "Authorization": "Sanitized",
+        "traceparent": "00-3a009292fafe064ea95d4ce4777fea6d-d7455424199d674d-00",
+        "User-Agent": [
+          "azsdk-net-Storage.Files.DataLake/12.7.0-alpha.20210219.1",
+          "(.NET 5.0.3; Microsoft Windows 10.0.19041)"
         ],
         "x-ms-blob-public-access": "container",
-        "x-ms-client-request-id": "9f5c0690-dbda-e144-7f88-f9ba6546ebf0",
-        "x-ms-date": "Tue, 02 Feb 2021 21:50:23 GMT",
-=======
-        "traceparent": "00-a04dfe808a037944b0833f903fcd475f-4aeed4261e85da46-00",
-        "User-Agent": [
-          "azsdk-net-Storage.Files.DataLake/12.7.0-alpha.20210217.1",
-          "(.NET 5.0.3; Microsoft Windows 10.0.19042)"
-        ],
-        "x-ms-blob-public-access": "container",
-        "x-ms-client-request-id": "9f5c0690-dbda-e144-7f88-f9ba6546ebf0",
-        "x-ms-date": "Wed, 17 Feb 2021 22:38:23 GMT",
->>>>>>> 1814567d
-        "x-ms-return-client-request-id": "true",
-        "x-ms-version": "2020-06-12"
-      },
-      "RequestBody": null,
-      "StatusCode": 201,
-      "ResponseHeaders": {
-        "Content-Length": "0",
-<<<<<<< HEAD
-        "Date": "Tue, 02 Feb 2021 21:50:23 GMT",
-        "ETag": "\u00220x8D8C7C48B80212C\u0022",
-        "Last-Modified": "Tue, 02 Feb 2021 21:50:24 GMT",
-=======
-        "Date": "Wed, 17 Feb 2021 22:38:23 GMT",
-        "ETag": "\u00220x8D8D394BBCD5DF8\u0022",
-        "Last-Modified": "Wed, 17 Feb 2021 22:38:23 GMT",
->>>>>>> 1814567d
-        "Server": [
-          "Windows-Azure-Blob/1.0",
-          "Microsoft-HTTPAPI/2.0"
-        ],
-        "x-ms-client-request-id": "9f5c0690-dbda-e144-7f88-f9ba6546ebf0",
-<<<<<<< HEAD
-        "x-ms-request-id": "9a59a6c0-701e-005d-16ad-f975db000000",
-=======
-        "x-ms-request-id": "c1c9e559-c01e-0083-417d-05613d000000",
->>>>>>> 1814567d
-        "x-ms-version": "2020-06-12"
-      },
-      "ResponseBody": []
-    },
-    {
-      "RequestUri": "https://seannse.dfs.core.windows.net/test-filesystem-51780ae1-aa03-39f2-2842-3d0081810d03/test-directory-abc70d34-7851-8eac-69df-36879901a361?resource=directory",
-      "RequestMethod": "PUT",
-      "RequestHeaders": {
-        "Accept": "application/json",
-        "Authorization": "Sanitized",
-<<<<<<< HEAD
-        "traceparent": "00-ff49bd8738fd184b9b859ad2c0b0b1e0-1631188ffe23d543-00",
-        "User-Agent": [
-          "azsdk-net-Storage.Files.DataLake/12.7.0-alpha.20210202.1",
-          "(.NET 5.0.2; Microsoft Windows 10.0.19042)"
-        ],
-        "x-ms-client-request-id": "88bc208f-c9ff-1870-59ce-36faa5bc477e",
-        "x-ms-date": "Tue, 02 Feb 2021 21:50:23 GMT",
-=======
-        "traceparent": "00-4fe9c758e7a54548be55da4a35944717-09702a71178e954a-00",
-        "User-Agent": [
-          "azsdk-net-Storage.Files.DataLake/12.7.0-alpha.20210217.1",
-          "(.NET 5.0.3; Microsoft Windows 10.0.19042)"
-        ],
-        "x-ms-client-request-id": "88bc208f-c9ff-1870-59ce-36faa5bc477e",
-        "x-ms-date": "Wed, 17 Feb 2021 22:38:23 GMT",
->>>>>>> 1814567d
-        "x-ms-return-client-request-id": "true",
-        "x-ms-version": "2020-06-12"
-      },
-      "RequestBody": null,
-      "StatusCode": 201,
-      "ResponseHeaders": {
-        "Content-Length": "0",
-<<<<<<< HEAD
-        "Date": "Tue, 02 Feb 2021 21:50:24 GMT",
-        "ETag": "\u00220x8D8C7C48BB6EBDB\u0022",
-        "Last-Modified": "Tue, 02 Feb 2021 21:50:24 GMT",
-=======
-        "Date": "Wed, 17 Feb 2021 22:38:23 GMT",
-        "ETag": "\u00220x8D8D394BC027B1C\u0022",
-        "Last-Modified": "Wed, 17 Feb 2021 22:38:23 GMT",
->>>>>>> 1814567d
-        "Server": [
-          "Windows-Azure-HDFS/1.0",
-          "Microsoft-HTTPAPI/2.0"
-        ],
-        "x-ms-client-request-id": "88bc208f-c9ff-1870-59ce-36faa5bc477e",
-<<<<<<< HEAD
-        "x-ms-request-id": "db494c00-901f-0037-0bad-f9adf3000000",
-=======
-        "x-ms-request-id": "7af1184b-401f-001b-547d-05415c000000",
->>>>>>> 1814567d
-        "x-ms-version": "2020-06-12"
-      },
-      "ResponseBody": []
-    },
-    {
-      "RequestUri": "https://seannse.dfs.core.windows.net/test-filesystem-51780ae1-aa03-39f2-2842-3d0081810d03/test-directory-abc70d34-7851-8eac-69df-36879901a361?resource=directory",
+        "x-ms-client-request-id": "54c6fe7e-77fa-0149-1579-9440b11cc0b3",
+        "x-ms-date": "Fri, 19 Feb 2021 18:59:45 GMT",
+        "x-ms-return-client-request-id": "true",
+        "x-ms-version": "2020-06-12"
+      },
+      "RequestBody": null,
+      "StatusCode": 201,
+      "ResponseHeaders": {
+        "Content-Length": "0",
+        "Date": "Fri, 19 Feb 2021 18:59:44 GMT",
+        "ETag": "\u00220x8D8D508852AE3DE\u0022",
+        "Last-Modified": "Fri, 19 Feb 2021 18:59:44 GMT",
+        "Server": [
+          "Windows-Azure-Blob/1.0",
+          "Microsoft-HTTPAPI/2.0"
+        ],
+        "x-ms-client-request-id": "54c6fe7e-77fa-0149-1579-9440b11cc0b3",
+        "x-ms-request-id": "cb115519-b01e-006d-29f1-06cb14000000",
+        "x-ms-version": "2020-06-12"
+      },
+      "ResponseBody": []
+    },
+    {
+      "RequestUri": "https://seannse.dfs.core.windows.net/test-filesystem-071d1105-9ae9-d622-43f6-72ccf2a81146/test-directory-87c7c111-cf18-5fd0-39ce-11330f15b280?resource=directory",
+      "RequestMethod": "PUT",
+      "RequestHeaders": {
+        "Accept": "application/json",
+        "Authorization": "Sanitized",
+        "traceparent": "00-9744558877f8414a99ed98a8dfb87756-145a6e01bb0a8b45-00",
+        "User-Agent": [
+          "azsdk-net-Storage.Files.DataLake/12.7.0-alpha.20210219.1",
+          "(.NET 5.0.3; Microsoft Windows 10.0.19041)"
+        ],
+        "x-ms-client-request-id": "62fbd8f5-a8fb-ae03-2d67-1b2b6616f2ff",
+        "x-ms-date": "Fri, 19 Feb 2021 18:59:45 GMT",
+        "x-ms-return-client-request-id": "true",
+        "x-ms-version": "2020-06-12"
+      },
+      "RequestBody": null,
+      "StatusCode": 201,
+      "ResponseHeaders": {
+        "Content-Length": "0",
+        "Date": "Fri, 19 Feb 2021 18:59:44 GMT",
+        "ETag": "\u00220x8D8D5088538A4C5\u0022",
+        "Last-Modified": "Fri, 19 Feb 2021 18:59:44 GMT",
+        "Server": [
+          "Windows-Azure-HDFS/1.0",
+          "Microsoft-HTTPAPI/2.0"
+        ],
+        "x-ms-client-request-id": "62fbd8f5-a8fb-ae03-2d67-1b2b6616f2ff",
+        "x-ms-request-id": "da837357-a01f-0061-12f1-065c1c000000",
+        "x-ms-version": "2020-06-12"
+      },
+      "ResponseBody": []
+    },
+    {
+      "RequestUri": "https://seannse.dfs.core.windows.net/test-filesystem-071d1105-9ae9-d622-43f6-72ccf2a81146/test-directory-87c7c111-cf18-5fd0-39ce-11330f15b280?resource=directory",
       "RequestMethod": "PUT",
       "RequestHeaders": {
         "Accept": "application/json",
         "Authorization": "Sanitized",
         "If-Match": "\u0022garbage\u0022",
         "User-Agent": [
-<<<<<<< HEAD
-          "azsdk-net-Storage.Files.DataLake/12.7.0-alpha.20210202.1",
-          "(.NET 5.0.2; Microsoft Windows 10.0.19042)"
-        ],
-        "x-ms-client-request-id": "79f861aa-1b44-0461-0b57-2057382e269a",
-        "x-ms-date": "Tue, 02 Feb 2021 21:50:23 GMT",
-=======
-          "azsdk-net-Storage.Files.DataLake/12.7.0-alpha.20210217.1",
-          "(.NET 5.0.3; Microsoft Windows 10.0.19042)"
-        ],
-        "x-ms-client-request-id": "79f861aa-1b44-0461-0b57-2057382e269a",
-        "x-ms-date": "Wed, 17 Feb 2021 22:38:23 GMT",
->>>>>>> 1814567d
+          "azsdk-net-Storage.Files.DataLake/12.7.0-alpha.20210219.1",
+          "(.NET 5.0.3; Microsoft Windows 10.0.19041)"
+        ],
+        "x-ms-client-request-id": "363d3730-5019-1d84-529f-c67aa1206621",
+        "x-ms-date": "Fri, 19 Feb 2021 18:59:45 GMT",
         "x-ms-return-client-request-id": "true",
         "x-ms-version": "2020-06-12"
       },
@@ -571,58 +360,36 @@
       "ResponseHeaders": {
         "Content-Length": "200",
         "Content-Type": "application/json; charset=utf-8",
-<<<<<<< HEAD
-        "Date": "Tue, 02 Feb 2021 21:50:24 GMT",
-=======
-        "Date": "Wed, 17 Feb 2021 22:38:23 GMT",
->>>>>>> 1814567d
-        "Server": [
-          "Windows-Azure-HDFS/1.0",
-          "Microsoft-HTTPAPI/2.0"
-        ],
-        "x-ms-client-request-id": "79f861aa-1b44-0461-0b57-2057382e269a",
+        "Date": "Fri, 19 Feb 2021 18:59:44 GMT",
+        "Server": [
+          "Windows-Azure-HDFS/1.0",
+          "Microsoft-HTTPAPI/2.0"
+        ],
+        "x-ms-client-request-id": "363d3730-5019-1d84-529f-c67aa1206621",
         "x-ms-error-code": "ConditionNotMet",
-<<<<<<< HEAD
-        "x-ms-request-id": "db494c16-901f-0037-21ad-f9adf3000000",
-=======
-        "x-ms-request-id": "7af11854-401f-001b-5d7d-05415c000000",
->>>>>>> 1814567d
+        "x-ms-request-id": "da837366-a01f-0061-21f1-065c1c000000",
         "x-ms-version": "2020-06-12"
       },
       "ResponseBody": {
         "error": {
           "code": "ConditionNotMet",
-<<<<<<< HEAD
-          "message": "The condition specified using HTTP conditional header(s) is not met.\nRequestId:db494c16-901f-0037-21ad-f9adf3000000\nTime:2021-02-02T21:50:24.5261207Z"
-=======
-          "message": "The condition specified using HTTP conditional header(s) is not met.\nRequestId:7af11854-401f-001b-5d7d-05415c000000\nTime:2021-02-17T22:38:23.6612994Z"
->>>>>>> 1814567d
+          "message": "The condition specified using HTTP conditional header(s) is not met.\nRequestId:da837366-a01f-0061-21f1-065c1c000000\nTime:2021-02-19T18:59:44.5202840Z"
         }
       }
     },
     {
-      "RequestUri": "https://seannse.blob.core.windows.net/test-filesystem-51780ae1-aa03-39f2-2842-3d0081810d03?restype=container",
+      "RequestUri": "https://seannse.blob.core.windows.net/test-filesystem-071d1105-9ae9-d622-43f6-72ccf2a81146?restype=container",
       "RequestMethod": "DELETE",
       "RequestHeaders": {
         "Accept": "application/xml",
         "Authorization": "Sanitized",
-<<<<<<< HEAD
-        "traceparent": "00-9ac9e1109bbf2b44bf24328ceaabf574-6521407fff920e4c-00",
-        "User-Agent": [
-          "azsdk-net-Storage.Files.DataLake/12.7.0-alpha.20210202.1",
-          "(.NET 5.0.2; Microsoft Windows 10.0.19042)"
-        ],
-        "x-ms-client-request-id": "4350b29a-cec4-c93a-36e8-de7f50738eb6",
-        "x-ms-date": "Tue, 02 Feb 2021 21:50:23 GMT",
-=======
-        "traceparent": "00-c26daf58aa60174999abc32bfeeb91dc-bccdb4a9f44ef24d-00",
-        "User-Agent": [
-          "azsdk-net-Storage.Files.DataLake/12.7.0-alpha.20210217.1",
-          "(.NET 5.0.3; Microsoft Windows 10.0.19042)"
-        ],
-        "x-ms-client-request-id": "4350b29a-cec4-c93a-36e8-de7f50738eb6",
-        "x-ms-date": "Wed, 17 Feb 2021 22:38:23 GMT",
->>>>>>> 1814567d
+        "traceparent": "00-29071f334a20bb44bf07b22a59400e50-ce10d1c6865b054c-00",
+        "User-Agent": [
+          "azsdk-net-Storage.Files.DataLake/12.7.0-alpha.20210219.1",
+          "(.NET 5.0.3; Microsoft Windows 10.0.19041)"
+        ],
+        "x-ms-client-request-id": "2ffa7919-bbd9-76e5-8e5d-092e0657b254",
+        "x-ms-date": "Fri, 19 Feb 2021 18:59:45 GMT",
         "x-ms-return-client-request-id": "true",
         "x-ms-version": "2020-06-12"
       },
@@ -630,153 +397,96 @@
       "StatusCode": 202,
       "ResponseHeaders": {
         "Content-Length": "0",
-<<<<<<< HEAD
-        "Date": "Tue, 02 Feb 2021 21:50:24 GMT",
-=======
-        "Date": "Wed, 17 Feb 2021 22:38:23 GMT",
->>>>>>> 1814567d
-        "Server": [
-          "Windows-Azure-Blob/1.0",
-          "Microsoft-HTTPAPI/2.0"
-        ],
-        "x-ms-client-request-id": "4350b29a-cec4-c93a-36e8-de7f50738eb6",
-<<<<<<< HEAD
-        "x-ms-request-id": "9a59a997-701e-005d-41ad-f975db000000",
-=======
-        "x-ms-request-id": "c1c9e647-c01e-0083-7f7d-05613d000000",
->>>>>>> 1814567d
-        "x-ms-version": "2020-06-12"
-      },
-      "ResponseBody": []
-    },
-    {
-      "RequestUri": "https://seannse.blob.core.windows.net/test-filesystem-0b83bad4-71ce-5f8b-64d9-234f775c9061?restype=container",
-      "RequestMethod": "PUT",
-      "RequestHeaders": {
-        "Accept": "application/xml",
-        "Authorization": "Sanitized",
-<<<<<<< HEAD
-        "traceparent": "00-047eb7d75d25d441b79447b320191866-eb03dbbe7f421d49-00",
-        "User-Agent": [
-          "azsdk-net-Storage.Files.DataLake/12.7.0-alpha.20210202.1",
-          "(.NET 5.0.2; Microsoft Windows 10.0.19042)"
+        "Date": "Fri, 19 Feb 2021 18:59:44 GMT",
+        "Server": [
+          "Windows-Azure-Blob/1.0",
+          "Microsoft-HTTPAPI/2.0"
+        ],
+        "x-ms-client-request-id": "2ffa7919-bbd9-76e5-8e5d-092e0657b254",
+        "x-ms-request-id": "cb115576-b01e-006d-7ff1-06cb14000000",
+        "x-ms-version": "2020-06-12"
+      },
+      "ResponseBody": []
+    },
+    {
+      "RequestUri": "https://seannse.blob.core.windows.net/test-filesystem-c06e2d94-4f43-ee84-2a13-30726383c418?restype=container",
+      "RequestMethod": "PUT",
+      "RequestHeaders": {
+        "Accept": "application/xml",
+        "Authorization": "Sanitized",
+        "traceparent": "00-b651a1c425f18f4681c4d71555e07425-e92a5953d9fa3f43-00",
+        "User-Agent": [
+          "azsdk-net-Storage.Files.DataLake/12.7.0-alpha.20210219.1",
+          "(.NET 5.0.3; Microsoft Windows 10.0.19041)"
         ],
         "x-ms-blob-public-access": "container",
-        "x-ms-client-request-id": "b930ed66-8926-28bf-27f0-dfebaaea52da",
-        "x-ms-date": "Tue, 02 Feb 2021 21:50:24 GMT",
-=======
-        "traceparent": "00-66461680b9662548b14912b023774dfd-494afcd1ac1b434c-00",
-        "User-Agent": [
-          "azsdk-net-Storage.Files.DataLake/12.7.0-alpha.20210217.1",
-          "(.NET 5.0.3; Microsoft Windows 10.0.19042)"
-        ],
-        "x-ms-blob-public-access": "container",
-        "x-ms-client-request-id": "b930ed66-8926-28bf-27f0-dfebaaea52da",
-        "x-ms-date": "Wed, 17 Feb 2021 22:38:23 GMT",
->>>>>>> 1814567d
-        "x-ms-return-client-request-id": "true",
-        "x-ms-version": "2020-06-12"
-      },
-      "RequestBody": null,
-      "StatusCode": 201,
-      "ResponseHeaders": {
-        "Content-Length": "0",
-<<<<<<< HEAD
-        "Date": "Tue, 02 Feb 2021 21:50:24 GMT",
-        "ETag": "\u00220x8D8C7C48C04F52E\u0022",
-        "Last-Modified": "Tue, 02 Feb 2021 21:50:24 GMT",
-=======
-        "Date": "Wed, 17 Feb 2021 22:38:23 GMT",
-        "ETag": "\u00220x8D8D394BC4D05A8\u0022",
-        "Last-Modified": "Wed, 17 Feb 2021 22:38:24 GMT",
->>>>>>> 1814567d
-        "Server": [
-          "Windows-Azure-Blob/1.0",
-          "Microsoft-HTTPAPI/2.0"
-        ],
-        "x-ms-client-request-id": "b930ed66-8926-28bf-27f0-dfebaaea52da",
-<<<<<<< HEAD
-        "x-ms-request-id": "d077f298-e01e-002d-1aad-f9cc2c000000",
-=======
-        "x-ms-request-id": "649bd128-501e-005a-317d-0519b8000000",
->>>>>>> 1814567d
-        "x-ms-version": "2020-06-12"
-      },
-      "ResponseBody": []
-    },
-    {
-      "RequestUri": "https://seannse.dfs.core.windows.net/test-filesystem-0b83bad4-71ce-5f8b-64d9-234f775c9061/test-directory-bdbc7d58-08b6-f1d8-e50e-cf9ce67bf3e5?resource=directory",
-      "RequestMethod": "PUT",
-      "RequestHeaders": {
-        "Accept": "application/json",
-        "Authorization": "Sanitized",
-<<<<<<< HEAD
-        "traceparent": "00-944a219f6d07cb42a4261f3e53e47987-c33943d5a0b25540-00",
-        "User-Agent": [
-          "azsdk-net-Storage.Files.DataLake/12.7.0-alpha.20210202.1",
-          "(.NET 5.0.2; Microsoft Windows 10.0.19042)"
-        ],
-        "x-ms-client-request-id": "efb7b1df-11c1-5d2b-153f-d417ba2342ac",
-        "x-ms-date": "Tue, 02 Feb 2021 21:50:24 GMT",
-=======
-        "traceparent": "00-850840c4b7b5e64a8ec2b26792f7aa62-e413cd4213d73141-00",
-        "User-Agent": [
-          "azsdk-net-Storage.Files.DataLake/12.7.0-alpha.20210217.1",
-          "(.NET 5.0.3; Microsoft Windows 10.0.19042)"
-        ],
-        "x-ms-client-request-id": "efb7b1df-11c1-5d2b-153f-d417ba2342ac",
-        "x-ms-date": "Wed, 17 Feb 2021 22:38:24 GMT",
->>>>>>> 1814567d
-        "x-ms-return-client-request-id": "true",
-        "x-ms-version": "2020-06-12"
-      },
-      "RequestBody": null,
-      "StatusCode": 201,
-      "ResponseHeaders": {
-        "Content-Length": "0",
-<<<<<<< HEAD
-        "Date": "Tue, 02 Feb 2021 21:50:24 GMT",
-        "ETag": "\u00220x8D8C7C48C404625\u0022",
-        "Last-Modified": "Tue, 02 Feb 2021 21:50:25 GMT",
-=======
-        "Date": "Wed, 17 Feb 2021 22:38:23 GMT",
-        "ETag": "\u00220x8D8D394BC86010C\u0022",
-        "Last-Modified": "Wed, 17 Feb 2021 22:38:24 GMT",
->>>>>>> 1814567d
-        "Server": [
-          "Windows-Azure-HDFS/1.0",
-          "Microsoft-HTTPAPI/2.0"
-        ],
-        "x-ms-client-request-id": "efb7b1df-11c1-5d2b-153f-d417ba2342ac",
-<<<<<<< HEAD
-        "x-ms-request-id": "53a6ad57-901f-0055-59ad-f96fd4000000",
-=======
-        "x-ms-request-id": "90de6ac2-601f-008a-7e7d-0524ee000000",
->>>>>>> 1814567d
-        "x-ms-version": "2020-06-12"
-      },
-      "ResponseBody": []
-    },
-    {
-      "RequestUri": "https://seannse.blob.core.windows.net/test-filesystem-0b83bad4-71ce-5f8b-64d9-234f775c9061/test-directory-bdbc7d58-08b6-f1d8-e50e-cf9ce67bf3e5",
+        "x-ms-client-request-id": "2b6d98f5-a5ca-cac3-f50c-04c58b73130a",
+        "x-ms-date": "Fri, 19 Feb 2021 18:59:45 GMT",
+        "x-ms-return-client-request-id": "true",
+        "x-ms-version": "2020-06-12"
+      },
+      "RequestBody": null,
+      "StatusCode": 201,
+      "ResponseHeaders": {
+        "Content-Length": "0",
+        "Date": "Fri, 19 Feb 2021 18:59:44 GMT",
+        "ETag": "\u00220x8D8D508855D95A0\u0022",
+        "Last-Modified": "Fri, 19 Feb 2021 18:59:44 GMT",
+        "Server": [
+          "Windows-Azure-Blob/1.0",
+          "Microsoft-HTTPAPI/2.0"
+        ],
+        "x-ms-client-request-id": "2b6d98f5-a5ca-cac3-f50c-04c58b73130a",
+        "x-ms-request-id": "cb115596-b01e-006d-1cf1-06cb14000000",
+        "x-ms-version": "2020-06-12"
+      },
+      "ResponseBody": []
+    },
+    {
+      "RequestUri": "https://seannse.dfs.core.windows.net/test-filesystem-c06e2d94-4f43-ee84-2a13-30726383c418/test-directory-47f5f098-89f6-5c2e-e5ce-1ed8dfc3b44c?resource=directory",
+      "RequestMethod": "PUT",
+      "RequestHeaders": {
+        "Accept": "application/json",
+        "Authorization": "Sanitized",
+        "traceparent": "00-29c5c5e18b3bb741ae88aafff705e454-b0a0b936653dfc4b-00",
+        "User-Agent": [
+          "azsdk-net-Storage.Files.DataLake/12.7.0-alpha.20210219.1",
+          "(.NET 5.0.3; Microsoft Windows 10.0.19041)"
+        ],
+        "x-ms-client-request-id": "49276458-dce8-6bb8-6a10-45fc87ebea31",
+        "x-ms-date": "Fri, 19 Feb 2021 18:59:45 GMT",
+        "x-ms-return-client-request-id": "true",
+        "x-ms-version": "2020-06-12"
+      },
+      "RequestBody": null,
+      "StatusCode": 201,
+      "ResponseHeaders": {
+        "Content-Length": "0",
+        "Date": "Fri, 19 Feb 2021 18:59:44 GMT",
+        "ETag": "\u00220x8D8D508856CF38C\u0022",
+        "Last-Modified": "Fri, 19 Feb 2021 18:59:44 GMT",
+        "Server": [
+          "Windows-Azure-HDFS/1.0",
+          "Microsoft-HTTPAPI/2.0"
+        ],
+        "x-ms-client-request-id": "49276458-dce8-6bb8-6a10-45fc87ebea31",
+        "x-ms-request-id": "da83738d-a01f-0061-47f1-065c1c000000",
+        "x-ms-version": "2020-06-12"
+      },
+      "ResponseBody": []
+    },
+    {
+      "RequestUri": "https://seannse.blob.core.windows.net/test-filesystem-c06e2d94-4f43-ee84-2a13-30726383c418/test-directory-47f5f098-89f6-5c2e-e5ce-1ed8dfc3b44c",
       "RequestMethod": "HEAD",
       "RequestHeaders": {
         "Accept": "application/xml",
         "Authorization": "Sanitized",
         "User-Agent": [
-<<<<<<< HEAD
-          "azsdk-net-Storage.Files.DataLake/12.7.0-alpha.20210202.1",
-          "(.NET 5.0.2; Microsoft Windows 10.0.19042)"
-        ],
-        "x-ms-client-request-id": "34bc7c44-03c3-f923-168a-73ec02227eaf",
-        "x-ms-date": "Tue, 02 Feb 2021 21:50:24 GMT",
-=======
-          "azsdk-net-Storage.Files.DataLake/12.7.0-alpha.20210217.1",
-          "(.NET 5.0.3; Microsoft Windows 10.0.19042)"
-        ],
-        "x-ms-client-request-id": "34bc7c44-03c3-f923-168a-73ec02227eaf",
-        "x-ms-date": "Wed, 17 Feb 2021 22:38:24 GMT",
->>>>>>> 1814567d
+          "azsdk-net-Storage.Files.DataLake/12.7.0-alpha.20210219.1",
+          "(.NET 5.0.3; Microsoft Windows 10.0.19041)"
+        ],
+        "x-ms-client-request-id": "7a7ff0b9-6b9c-1364-c811-600653520c10",
+        "x-ms-date": "Fri, 19 Feb 2021 18:59:45 GMT",
         "x-ms-return-client-request-id": "true",
         "x-ms-version": "2020-06-12"
       },
@@ -786,15 +496,9 @@
         "Accept-Ranges": "bytes",
         "Content-Length": "0",
         "Content-Type": "application/octet-stream",
-<<<<<<< HEAD
-        "Date": "Tue, 02 Feb 2021 21:50:24 GMT",
-        "ETag": "\u00220x8D8C7C48C404625\u0022",
-        "Last-Modified": "Tue, 02 Feb 2021 21:50:25 GMT",
-=======
-        "Date": "Wed, 17 Feb 2021 22:38:24 GMT",
-        "ETag": "\u00220x8D8D394BC86010C\u0022",
-        "Last-Modified": "Wed, 17 Feb 2021 22:38:24 GMT",
->>>>>>> 1814567d
+        "Date": "Fri, 19 Feb 2021 18:59:44 GMT",
+        "ETag": "\u00220x8D8D508856CF38C\u0022",
+        "Last-Modified": "Fri, 19 Feb 2021 18:59:44 GMT",
         "Server": [
           "Windows-Azure-Blob/1.0",
           "Microsoft-HTTPAPI/2.0"
@@ -802,51 +506,33 @@
         "x-ms-access-tier": "Hot",
         "x-ms-access-tier-inferred": "true",
         "x-ms-blob-type": "BlockBlob",
-        "x-ms-client-request-id": "34bc7c44-03c3-f923-168a-73ec02227eaf",
-<<<<<<< HEAD
-        "x-ms-creation-time": "Tue, 02 Feb 2021 21:50:25 GMT",
-=======
-        "x-ms-creation-time": "Wed, 17 Feb 2021 22:38:24 GMT",
->>>>>>> 1814567d
+        "x-ms-client-request-id": "7a7ff0b9-6b9c-1364-c811-600653520c10",
+        "x-ms-creation-time": "Fri, 19 Feb 2021 18:59:44 GMT",
         "x-ms-group": "$superuser",
         "x-ms-lease-state": "available",
         "x-ms-lease-status": "unlocked",
         "x-ms-meta-hdi_isfolder": "true",
         "x-ms-owner": "$superuser",
         "x-ms-permissions": "rwxr-x---",
-<<<<<<< HEAD
-        "x-ms-request-id": "d077f38c-e01e-002d-70ad-f9cc2c000000",
-=======
-        "x-ms-request-id": "649bd1e8-501e-005a-597d-0519b8000000",
->>>>>>> 1814567d
+        "x-ms-request-id": "cb1155d4-b01e-006d-58f1-06cb14000000",
         "x-ms-server-encrypted": "true",
         "x-ms-version": "2020-06-12"
       },
       "ResponseBody": []
     },
     {
-      "RequestUri": "https://seannse.dfs.core.windows.net/test-filesystem-0b83bad4-71ce-5f8b-64d9-234f775c9061/test-directory-bdbc7d58-08b6-f1d8-e50e-cf9ce67bf3e5?resource=directory",
-      "RequestMethod": "PUT",
-      "RequestHeaders": {
-        "Accept": "application/json",
-        "Authorization": "Sanitized",
-<<<<<<< HEAD
-        "If-None-Match": "\u00220x8D8C7C48C404625\u0022",
-        "User-Agent": [
-          "azsdk-net-Storage.Files.DataLake/12.7.0-alpha.20210202.1",
-          "(.NET 5.0.2; Microsoft Windows 10.0.19042)"
-        ],
-        "x-ms-client-request-id": "3dd3d951-0d66-f9e8-d6e8-527655c17e1f",
-        "x-ms-date": "Tue, 02 Feb 2021 21:50:24 GMT",
-=======
-        "If-None-Match": "0x8D8D394BC86010C",
-        "User-Agent": [
-          "azsdk-net-Storage.Files.DataLake/12.7.0-alpha.20210217.1",
-          "(.NET 5.0.3; Microsoft Windows 10.0.19042)"
-        ],
-        "x-ms-client-request-id": "3dd3d951-0d66-f9e8-d6e8-527655c17e1f",
-        "x-ms-date": "Wed, 17 Feb 2021 22:38:24 GMT",
->>>>>>> 1814567d
+      "RequestUri": "https://seannse.dfs.core.windows.net/test-filesystem-c06e2d94-4f43-ee84-2a13-30726383c418/test-directory-47f5f098-89f6-5c2e-e5ce-1ed8dfc3b44c?resource=directory",
+      "RequestMethod": "PUT",
+      "RequestHeaders": {
+        "Accept": "application/json",
+        "Authorization": "Sanitized",
+        "If-None-Match": "0x8D8D508856CF38C",
+        "User-Agent": [
+          "azsdk-net-Storage.Files.DataLake/12.7.0-alpha.20210219.1",
+          "(.NET 5.0.3; Microsoft Windows 10.0.19041)"
+        ],
+        "x-ms-client-request-id": "9742e2e5-6f6b-ec95-53c2-41e5e8edac4f",
+        "x-ms-date": "Fri, 19 Feb 2021 18:59:45 GMT",
         "x-ms-return-client-request-id": "true",
         "x-ms-version": "2020-06-12"
       },
@@ -855,58 +541,36 @@
       "ResponseHeaders": {
         "Content-Length": "200",
         "Content-Type": "application/json; charset=utf-8",
-<<<<<<< HEAD
-        "Date": "Tue, 02 Feb 2021 21:50:24 GMT",
-=======
-        "Date": "Wed, 17 Feb 2021 22:38:23 GMT",
->>>>>>> 1814567d
-        "Server": [
-          "Windows-Azure-HDFS/1.0",
-          "Microsoft-HTTPAPI/2.0"
-        ],
-        "x-ms-client-request-id": "3dd3d951-0d66-f9e8-d6e8-527655c17e1f",
+        "Date": "Fri, 19 Feb 2021 18:59:44 GMT",
+        "Server": [
+          "Windows-Azure-HDFS/1.0",
+          "Microsoft-HTTPAPI/2.0"
+        ],
+        "x-ms-client-request-id": "9742e2e5-6f6b-ec95-53c2-41e5e8edac4f",
         "x-ms-error-code": "ConditionNotMet",
-<<<<<<< HEAD
-        "x-ms-request-id": "53a6ad71-901f-0055-73ad-f96fd4000000",
-=======
-        "x-ms-request-id": "90de6ac8-601f-008a-047d-0524ee000000",
->>>>>>> 1814567d
+        "x-ms-request-id": "da8373b0-a01f-0061-69f1-065c1c000000",
         "x-ms-version": "2020-06-12"
       },
       "ResponseBody": {
         "error": {
           "code": "ConditionNotMet",
-<<<<<<< HEAD
-          "message": "The condition specified using HTTP conditional header(s) is not met.\nRequestId:53a6ad71-901f-0055-73ad-f96fd4000000\nTime:2021-02-02T21:50:25.5293567Z"
-=======
-          "message": "The condition specified using HTTP conditional header(s) is not met.\nRequestId:90de6ac8-601f-008a-047d-0524ee000000\nTime:2021-02-17T22:38:24.6218831Z"
->>>>>>> 1814567d
+          "message": "The condition specified using HTTP conditional header(s) is not met.\nRequestId:da8373b0-a01f-0061-69f1-065c1c000000\nTime:2021-02-19T18:59:44.9445804Z"
         }
       }
     },
     {
-      "RequestUri": "https://seannse.blob.core.windows.net/test-filesystem-0b83bad4-71ce-5f8b-64d9-234f775c9061?restype=container",
+      "RequestUri": "https://seannse.blob.core.windows.net/test-filesystem-c06e2d94-4f43-ee84-2a13-30726383c418?restype=container",
       "RequestMethod": "DELETE",
       "RequestHeaders": {
         "Accept": "application/xml",
         "Authorization": "Sanitized",
-<<<<<<< HEAD
-        "traceparent": "00-c9cf275fc1a94f42aed5adce81f17c89-b1974ab6a08b1d46-00",
-        "User-Agent": [
-          "azsdk-net-Storage.Files.DataLake/12.7.0-alpha.20210202.1",
-          "(.NET 5.0.2; Microsoft Windows 10.0.19042)"
-        ],
-        "x-ms-client-request-id": "299b47d7-404f-4449-c9f7-32200ed9c142",
-        "x-ms-date": "Tue, 02 Feb 2021 21:50:24 GMT",
-=======
-        "traceparent": "00-9855224f8d5fee48921f99a9962b8967-acab6132e8b5fc4d-00",
-        "User-Agent": [
-          "azsdk-net-Storage.Files.DataLake/12.7.0-alpha.20210217.1",
-          "(.NET 5.0.3; Microsoft Windows 10.0.19042)"
-        ],
-        "x-ms-client-request-id": "299b47d7-404f-4449-c9f7-32200ed9c142",
-        "x-ms-date": "Wed, 17 Feb 2021 22:38:24 GMT",
->>>>>>> 1814567d
+        "traceparent": "00-6a70ca8e8d40cf46a3f8bc259b8d6806-81fe6b6e9179cf48-00",
+        "User-Agent": [
+          "azsdk-net-Storage.Files.DataLake/12.7.0-alpha.20210219.1",
+          "(.NET 5.0.3; Microsoft Windows 10.0.19041)"
+        ],
+        "x-ms-client-request-id": "70200afd-740f-3ba4-6bd4-26eac8522683",
+        "x-ms-date": "Fri, 19 Feb 2021 18:59:45 GMT",
         "x-ms-return-client-request-id": "true",
         "x-ms-version": "2020-06-12"
       },
@@ -914,154 +578,97 @@
       "StatusCode": 202,
       "ResponseHeaders": {
         "Content-Length": "0",
-<<<<<<< HEAD
-        "Date": "Tue, 02 Feb 2021 21:50:25 GMT",
-=======
-        "Date": "Wed, 17 Feb 2021 22:38:24 GMT",
->>>>>>> 1814567d
-        "Server": [
-          "Windows-Azure-Blob/1.0",
-          "Microsoft-HTTPAPI/2.0"
-        ],
-        "x-ms-client-request-id": "299b47d7-404f-4449-c9f7-32200ed9c142",
-<<<<<<< HEAD
-        "x-ms-request-id": "d077f3f6-e01e-002d-4cad-f9cc2c000000",
-=======
-        "x-ms-request-id": "649bd21b-501e-005a-087d-0519b8000000",
->>>>>>> 1814567d
-        "x-ms-version": "2020-06-12"
-      },
-      "ResponseBody": []
-    },
-    {
-      "RequestUri": "https://seannse.blob.core.windows.net/test-filesystem-eb378db8-bb3a-6b32-e7ee-11c0dc5ca3f0?restype=container",
-      "RequestMethod": "PUT",
-      "RequestHeaders": {
-        "Accept": "application/xml",
-        "Authorization": "Sanitized",
-<<<<<<< HEAD
-        "traceparent": "00-16838a6059bcf7418b1a11e8ce264635-78976bb711cc7c4d-00",
-        "User-Agent": [
-          "azsdk-net-Storage.Files.DataLake/12.7.0-alpha.20210202.1",
-          "(.NET 5.0.2; Microsoft Windows 10.0.19042)"
+        "Date": "Fri, 19 Feb 2021 18:59:44 GMT",
+        "Server": [
+          "Windows-Azure-Blob/1.0",
+          "Microsoft-HTTPAPI/2.0"
+        ],
+        "x-ms-client-request-id": "70200afd-740f-3ba4-6bd4-26eac8522683",
+        "x-ms-request-id": "cb115616-b01e-006d-13f1-06cb14000000",
+        "x-ms-version": "2020-06-12"
+      },
+      "ResponseBody": []
+    },
+    {
+      "RequestUri": "https://seannse.blob.core.windows.net/test-filesystem-5530577b-bea3-3601-2b93-defb65202876?restype=container",
+      "RequestMethod": "PUT",
+      "RequestHeaders": {
+        "Accept": "application/xml",
+        "Authorization": "Sanitized",
+        "traceparent": "00-c1b175c9ab90cd4eb6414192196cec7a-137b0faf97795848-00",
+        "User-Agent": [
+          "azsdk-net-Storage.Files.DataLake/12.7.0-alpha.20210219.1",
+          "(.NET 5.0.3; Microsoft Windows 10.0.19041)"
         ],
         "x-ms-blob-public-access": "container",
-        "x-ms-client-request-id": "c8d4eee4-e7ae-1cd2-1530-41602f88676d",
-        "x-ms-date": "Tue, 02 Feb 2021 21:50:25 GMT",
-=======
-        "traceparent": "00-3a2895368a3f624c8f0b9a689a29e7d9-98f06623107ea84c-00",
-        "User-Agent": [
-          "azsdk-net-Storage.Files.DataLake/12.7.0-alpha.20210217.1",
-          "(.NET 5.0.3; Microsoft Windows 10.0.19042)"
-        ],
-        "x-ms-blob-public-access": "container",
-        "x-ms-client-request-id": "c8d4eee4-e7ae-1cd2-1530-41602f88676d",
-        "x-ms-date": "Wed, 17 Feb 2021 22:38:24 GMT",
->>>>>>> 1814567d
-        "x-ms-return-client-request-id": "true",
-        "x-ms-version": "2020-06-12"
-      },
-      "RequestBody": null,
-      "StatusCode": 201,
-      "ResponseHeaders": {
-        "Content-Length": "0",
-<<<<<<< HEAD
-        "Date": "Tue, 02 Feb 2021 21:50:25 GMT",
-        "ETag": "\u00220x8D8C7C48CA3F027\u0022",
-        "Last-Modified": "Tue, 02 Feb 2021 21:50:25 GMT",
-=======
-        "Date": "Wed, 17 Feb 2021 22:38:24 GMT",
-        "ETag": "\u00220x8D8D394BCDEF71C\u0022",
-        "Last-Modified": "Wed, 17 Feb 2021 22:38:25 GMT",
->>>>>>> 1814567d
-        "Server": [
-          "Windows-Azure-Blob/1.0",
-          "Microsoft-HTTPAPI/2.0"
-        ],
-        "x-ms-client-request-id": "c8d4eee4-e7ae-1cd2-1530-41602f88676d",
-<<<<<<< HEAD
-        "x-ms-request-id": "b46849ff-d01e-009f-6ead-f9335d000000",
-=======
-        "x-ms-request-id": "1f222ba9-301e-00a8-6f7d-05e1f1000000",
->>>>>>> 1814567d
-        "x-ms-version": "2020-06-12"
-      },
-      "ResponseBody": []
-    },
-    {
-      "RequestUri": "https://seannse.dfs.core.windows.net/test-filesystem-eb378db8-bb3a-6b32-e7ee-11c0dc5ca3f0/test-directory-c70b4154-b33a-621d-be71-f9ae8c30b816?resource=directory",
-      "RequestMethod": "PUT",
-      "RequestHeaders": {
-        "Accept": "application/json",
-        "Authorization": "Sanitized",
-<<<<<<< HEAD
-        "traceparent": "00-b4cc9db0b384494d8f478a3cc6a1ef38-0d20970ae9d3624d-00",
-        "User-Agent": [
-          "azsdk-net-Storage.Files.DataLake/12.7.0-alpha.20210202.1",
-          "(.NET 5.0.2; Microsoft Windows 10.0.19042)"
-        ],
-        "x-ms-client-request-id": "71adc124-0ec4-3119-d172-0a3cee2390e5",
-        "x-ms-date": "Tue, 02 Feb 2021 21:50:25 GMT",
-=======
-        "traceparent": "00-3c1b2ac8a448644a8382bdcac182f74f-e1366a97a1581043-00",
-        "User-Agent": [
-          "azsdk-net-Storage.Files.DataLake/12.7.0-alpha.20210217.1",
-          "(.NET 5.0.3; Microsoft Windows 10.0.19042)"
-        ],
-        "x-ms-client-request-id": "71adc124-0ec4-3119-d172-0a3cee2390e5",
-        "x-ms-date": "Wed, 17 Feb 2021 22:38:25 GMT",
->>>>>>> 1814567d
-        "x-ms-return-client-request-id": "true",
-        "x-ms-version": "2020-06-12"
-      },
-      "RequestBody": null,
-      "StatusCode": 201,
-      "ResponseHeaders": {
-        "Content-Length": "0",
-<<<<<<< HEAD
-        "Date": "Tue, 02 Feb 2021 21:50:25 GMT",
-        "ETag": "\u00220x8D8C7C48CDE03CB\u0022",
-        "Last-Modified": "Tue, 02 Feb 2021 21:50:26 GMT",
-=======
-        "Date": "Wed, 17 Feb 2021 22:38:25 GMT",
-        "ETag": "\u00220x8D8D394BD15436F\u0022",
-        "Last-Modified": "Wed, 17 Feb 2021 22:38:25 GMT",
->>>>>>> 1814567d
-        "Server": [
-          "Windows-Azure-HDFS/1.0",
-          "Microsoft-HTTPAPI/2.0"
-        ],
-        "x-ms-client-request-id": "71adc124-0ec4-3119-d172-0a3cee2390e5",
-<<<<<<< HEAD
-        "x-ms-request-id": "379047a0-201f-0040-09ad-f97867000000",
-=======
-        "x-ms-request-id": "5e324bf0-301f-005c-147d-052a07000000",
->>>>>>> 1814567d
-        "x-ms-version": "2020-06-12"
-      },
-      "ResponseBody": []
-    },
-    {
-      "RequestUri": "https://seannse.dfs.core.windows.net/test-filesystem-eb378db8-bb3a-6b32-e7ee-11c0dc5ca3f0/test-directory-c70b4154-b33a-621d-be71-f9ae8c30b816?resource=directory",
-      "RequestMethod": "PUT",
-      "RequestHeaders": {
-        "Accept": "application/json",
-        "Authorization": "Sanitized",
-        "User-Agent": [
-<<<<<<< HEAD
-          "azsdk-net-Storage.Files.DataLake/12.7.0-alpha.20210202.1",
-          "(.NET 5.0.2; Microsoft Windows 10.0.19042)"
-        ],
-        "x-ms-client-request-id": "ca8a90db-4682-0a52-a4aa-1c15d0053e50",
-        "x-ms-date": "Tue, 02 Feb 2021 21:50:25 GMT",
-=======
-          "azsdk-net-Storage.Files.DataLake/12.7.0-alpha.20210217.1",
-          "(.NET 5.0.3; Microsoft Windows 10.0.19042)"
-        ],
-        "x-ms-client-request-id": "ca8a90db-4682-0a52-a4aa-1c15d0053e50",
-        "x-ms-date": "Wed, 17 Feb 2021 22:38:25 GMT",
->>>>>>> 1814567d
-        "x-ms-lease-id": "a3de844e-f67f-fa84-e78c-9d61daa406f0",
+        "x-ms-client-request-id": "6cf98649-2dac-3fcd-09ea-457c95a9d64b",
+        "x-ms-date": "Fri, 19 Feb 2021 18:59:45 GMT",
+        "x-ms-return-client-request-id": "true",
+        "x-ms-version": "2020-06-12"
+      },
+      "RequestBody": null,
+      "StatusCode": 201,
+      "ResponseHeaders": {
+        "Content-Length": "0",
+        "Date": "Fri, 19 Feb 2021 18:59:44 GMT",
+        "ETag": "\u00220x8D8D508859E53A1\u0022",
+        "Last-Modified": "Fri, 19 Feb 2021 18:59:45 GMT",
+        "Server": [
+          "Windows-Azure-Blob/1.0",
+          "Microsoft-HTTPAPI/2.0"
+        ],
+        "x-ms-client-request-id": "6cf98649-2dac-3fcd-09ea-457c95a9d64b",
+        "x-ms-request-id": "cb115634-b01e-006d-2af1-06cb14000000",
+        "x-ms-version": "2020-06-12"
+      },
+      "ResponseBody": []
+    },
+    {
+      "RequestUri": "https://seannse.dfs.core.windows.net/test-filesystem-5530577b-bea3-3601-2b93-defb65202876/test-directory-f6abafab-486a-3fb6-174f-be2ad481ac5f?resource=directory",
+      "RequestMethod": "PUT",
+      "RequestHeaders": {
+        "Accept": "application/json",
+        "Authorization": "Sanitized",
+        "traceparent": "00-3d3335c5a2a7004bbfa2e8ee66b62dc0-2b67f9696c27ac42-00",
+        "User-Agent": [
+          "azsdk-net-Storage.Files.DataLake/12.7.0-alpha.20210219.1",
+          "(.NET 5.0.3; Microsoft Windows 10.0.19041)"
+        ],
+        "x-ms-client-request-id": "d9d49ea2-f020-01fc-d0b9-545d6fa36b87",
+        "x-ms-date": "Fri, 19 Feb 2021 18:59:45 GMT",
+        "x-ms-return-client-request-id": "true",
+        "x-ms-version": "2020-06-12"
+      },
+      "RequestBody": null,
+      "StatusCode": 201,
+      "ResponseHeaders": {
+        "Content-Length": "0",
+        "Date": "Fri, 19 Feb 2021 18:59:44 GMT",
+        "ETag": "\u00220x8D8D50885AC58BE\u0022",
+        "Last-Modified": "Fri, 19 Feb 2021 18:59:45 GMT",
+        "Server": [
+          "Windows-Azure-HDFS/1.0",
+          "Microsoft-HTTPAPI/2.0"
+        ],
+        "x-ms-client-request-id": "d9d49ea2-f020-01fc-d0b9-545d6fa36b87",
+        "x-ms-request-id": "da8373dd-a01f-0061-16f1-065c1c000000",
+        "x-ms-version": "2020-06-12"
+      },
+      "ResponseBody": []
+    },
+    {
+      "RequestUri": "https://seannse.dfs.core.windows.net/test-filesystem-5530577b-bea3-3601-2b93-defb65202876/test-directory-f6abafab-486a-3fb6-174f-be2ad481ac5f?resource=directory",
+      "RequestMethod": "PUT",
+      "RequestHeaders": {
+        "Accept": "application/json",
+        "Authorization": "Sanitized",
+        "User-Agent": [
+          "azsdk-net-Storage.Files.DataLake/12.7.0-alpha.20210219.1",
+          "(.NET 5.0.3; Microsoft Windows 10.0.19041)"
+        ],
+        "x-ms-client-request-id": "3587d104-d3ad-bb3e-7caf-0e6d676ba260",
+        "x-ms-date": "Fri, 19 Feb 2021 18:59:45 GMT",
+        "x-ms-lease-id": "469651a1-9854-c5ee-490e-0cb51cfca5d5",
         "x-ms-return-client-request-id": "true",
         "x-ms-version": "2020-06-12"
       },
@@ -1070,58 +677,36 @@
       "ResponseHeaders": {
         "Content-Length": "176",
         "Content-Type": "application/json; charset=utf-8",
-<<<<<<< HEAD
-        "Date": "Tue, 02 Feb 2021 21:50:25 GMT",
-=======
-        "Date": "Wed, 17 Feb 2021 22:38:25 GMT",
->>>>>>> 1814567d
-        "Server": [
-          "Windows-Azure-HDFS/1.0",
-          "Microsoft-HTTPAPI/2.0"
-        ],
-        "x-ms-client-request-id": "ca8a90db-4682-0a52-a4aa-1c15d0053e50",
+        "Date": "Fri, 19 Feb 2021 18:59:45 GMT",
+        "Server": [
+          "Windows-Azure-HDFS/1.0",
+          "Microsoft-HTTPAPI/2.0"
+        ],
+        "x-ms-client-request-id": "3587d104-d3ad-bb3e-7caf-0e6d676ba260",
         "x-ms-error-code": "LeaseNotPresent",
-<<<<<<< HEAD
-        "x-ms-request-id": "379047ca-201f-0040-32ad-f97867000000",
-=======
-        "x-ms-request-id": "5e324c0b-301f-005c-2f7d-052a07000000",
->>>>>>> 1814567d
+        "x-ms-request-id": "da8373ef-a01f-0061-28f1-065c1c000000",
         "x-ms-version": "2020-06-12"
       },
       "ResponseBody": {
         "error": {
           "code": "LeaseNotPresent",
-<<<<<<< HEAD
-          "message": "There is currently no lease on the resource.\nRequestId:379047ca-201f-0040-32ad-f97867000000\nTime:2021-02-02T21:50:26.4713648Z"
-=======
-          "message": "There is currently no lease on the resource.\nRequestId:5e324c0b-301f-005c-2f7d-052a07000000\nTime:2021-02-17T22:38:25.4729492Z"
->>>>>>> 1814567d
+          "message": "There is currently no lease on the resource.\nRequestId:da8373ef-a01f-0061-28f1-065c1c000000\nTime:2021-02-19T18:59:45.2788144Z"
         }
       }
     },
     {
-      "RequestUri": "https://seannse.blob.core.windows.net/test-filesystem-eb378db8-bb3a-6b32-e7ee-11c0dc5ca3f0?restype=container",
+      "RequestUri": "https://seannse.blob.core.windows.net/test-filesystem-5530577b-bea3-3601-2b93-defb65202876?restype=container",
       "RequestMethod": "DELETE",
       "RequestHeaders": {
         "Accept": "application/xml",
         "Authorization": "Sanitized",
-<<<<<<< HEAD
-        "traceparent": "00-6ed6e52b49a05141ab9afe306c144458-f5ce135cdaa43c4f-00",
-        "User-Agent": [
-          "azsdk-net-Storage.Files.DataLake/12.7.0-alpha.20210202.1",
-          "(.NET 5.0.2; Microsoft Windows 10.0.19042)"
-        ],
-        "x-ms-client-request-id": "5e61ba23-c598-3163-d83e-cc025cd0a8fa",
-        "x-ms-date": "Tue, 02 Feb 2021 21:50:25 GMT",
-=======
-        "traceparent": "00-cfbab00179fb8049b8504cae082e412d-d592fb820894724c-00",
-        "User-Agent": [
-          "azsdk-net-Storage.Files.DataLake/12.7.0-alpha.20210217.1",
-          "(.NET 5.0.3; Microsoft Windows 10.0.19042)"
-        ],
-        "x-ms-client-request-id": "5e61ba23-c598-3163-d83e-cc025cd0a8fa",
-        "x-ms-date": "Wed, 17 Feb 2021 22:38:25 GMT",
->>>>>>> 1814567d
+        "traceparent": "00-75195b36fe45dd4291f1fd3ad8c52313-d02de97b6946d143-00",
+        "User-Agent": [
+          "azsdk-net-Storage.Files.DataLake/12.7.0-alpha.20210219.1",
+          "(.NET 5.0.3; Microsoft Windows 10.0.19041)"
+        ],
+        "x-ms-client-request-id": "9d590170-351c-6ada-a614-a149e8b6867a",
+        "x-ms-date": "Fri, 19 Feb 2021 18:59:46 GMT",
         "x-ms-return-client-request-id": "true",
         "x-ms-version": "2020-06-12"
       },
@@ -1129,33 +714,21 @@
       "StatusCode": 202,
       "ResponseHeaders": {
         "Content-Length": "0",
-<<<<<<< HEAD
-        "Date": "Tue, 02 Feb 2021 21:50:25 GMT",
-=======
-        "Date": "Wed, 17 Feb 2021 22:38:24 GMT",
->>>>>>> 1814567d
-        "Server": [
-          "Windows-Azure-Blob/1.0",
-          "Microsoft-HTTPAPI/2.0"
-        ],
-        "x-ms-client-request-id": "5e61ba23-c598-3163-d83e-cc025cd0a8fa",
-<<<<<<< HEAD
-        "x-ms-request-id": "b4684c46-d01e-009f-05ad-f9335d000000",
-=======
-        "x-ms-request-id": "1f222e29-301e-00a8-217d-05e1f1000000",
->>>>>>> 1814567d
+        "Date": "Fri, 19 Feb 2021 18:59:45 GMT",
+        "Server": [
+          "Windows-Azure-Blob/1.0",
+          "Microsoft-HTTPAPI/2.0"
+        ],
+        "x-ms-client-request-id": "9d590170-351c-6ada-a614-a149e8b6867a",
+        "x-ms-request-id": "cb115688-b01e-006d-6ff1-06cb14000000",
         "x-ms-version": "2020-06-12"
       },
       "ResponseBody": []
     }
   ],
   "Variables": {
-<<<<<<< HEAD
-    "DateTimeOffsetNow": "2021-02-02T15:50:21.2744686-06:00",
-=======
-    "DateTimeOffsetNow": "2021-02-17T16:38:21.3070334-06:00",
->>>>>>> 1814567d
-    "RandomSeed": "162031889",
+    "DateTimeOffsetNow": "2021-02-19T12:59:44.3600193-06:00",
+    "RandomSeed": "1560238153",
     "Storage_TestConfigHierarchicalNamespace": "NamespaceTenant\nseannse\nU2FuaXRpemVk\nhttps://seannse.blob.core.windows.net\nhttps://seannse.file.core.windows.net\nhttps://seannse.queue.core.windows.net\nhttps://seannse.table.core.windows.net\n\n\n\n\nhttps://seannse-secondary.blob.core.windows.net\nhttps://seannse-secondary.file.core.windows.net\nhttps://seannse-secondary.queue.core.windows.net\nhttps://seannse-secondary.table.core.windows.net\n68390a19-a643-458b-b726-408abf67b4fc\nSanitized\n72f988bf-86f1-41af-91ab-2d7cd011db47\nhttps://login.microsoftonline.com/\nCloud\nBlobEndpoint=https://seannse.blob.core.windows.net/;QueueEndpoint=https://seannse.queue.core.windows.net/;FileEndpoint=https://seannse.file.core.windows.net/;BlobSecondaryEndpoint=https://seannse-secondary.blob.core.windows.net/;QueueSecondaryEndpoint=https://seannse-secondary.queue.core.windows.net/;FileSecondaryEndpoint=https://seannse-secondary.file.core.windows.net/;AccountName=seannse;AccountKey=Sanitized\n"
   }
 }