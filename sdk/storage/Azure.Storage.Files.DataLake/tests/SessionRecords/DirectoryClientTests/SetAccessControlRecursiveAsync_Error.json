{
  "Entries": [
    {
      "RequestUri": "https://seannse.blob.core.windows.net/test-filesystem-ce28afb7-61cc-e4d1-c90f-741e43b0432f?restype=container",
      "RequestMethod": "PUT",
      "RequestHeaders": {
        "Accept": "application/xml",
        "Authorization": "Sanitized",
<<<<<<< HEAD
        "traceparent": "00-868dad40e71c514c8c53457a5796d316-98b94bc29d2dfa42-00",
        "User-Agent": [
          "azsdk-net-Storage.Files.DataLake/12.7.0-alpha.20210202.1",
          "(.NET 5.0.2; Microsoft Windows 10.0.19042)"
        ],
        "x-ms-blob-public-access": "container",
        "x-ms-client-request-id": "d78b3fc2-6e76-c3c0-1786-9a847bb36670",
        "x-ms-date": "Tue, 02 Feb 2021 21:54:39 GMT",
=======
        "traceparent": "00-7ec2354421d2214799cea04d9f5f08ca-09347f8e1a989d48-00",
        "User-Agent": [
          "azsdk-net-Storage.Files.DataLake/12.7.0-alpha.20210217.1",
          "(.NET 5.0.3; Microsoft Windows 10.0.19042)"
        ],
        "x-ms-blob-public-access": "container",
        "x-ms-client-request-id": "d78b3fc2-6e76-c3c0-1786-9a847bb36670",
        "x-ms-date": "Wed, 17 Feb 2021 22:42:21 GMT",
>>>>>>> 1814567d
        "x-ms-return-client-request-id": "true",
        "x-ms-version": "2020-06-12"
      },
      "RequestBody": null,
      "StatusCode": 201,
      "ResponseHeaders": {
        "Content-Length": "0",
<<<<<<< HEAD
        "Date": "Tue, 02 Feb 2021 21:54:39 GMT",
        "ETag": "\u00220x8D8C7C523FEAB33\u0022",
        "Last-Modified": "Tue, 02 Feb 2021 21:54:39 GMT",
=======
        "Date": "Wed, 17 Feb 2021 22:42:21 GMT",
        "ETag": "\u00220x8D8D39549DBA174\u0022",
        "Last-Modified": "Wed, 17 Feb 2021 22:42:21 GMT",
>>>>>>> 1814567d
        "Server": [
          "Windows-Azure-Blob/1.0",
          "Microsoft-HTTPAPI/2.0"
        ],
        "x-ms-client-request-id": "d78b3fc2-6e76-c3c0-1786-9a847bb36670",
<<<<<<< HEAD
        "x-ms-request-id": "03607ba5-b01e-00b6-6eae-f90d29000000",
=======
        "x-ms-request-id": "c1cf0329-901e-0018-487e-05a038000000",
>>>>>>> 1814567d
        "x-ms-version": "2020-06-12"
      },
      "ResponseBody": []
    },
    {
      "RequestUri": "https://seannse.dfs.core.windows.net/test-filesystem-ce28afb7-61cc-e4d1-c90f-741e43b0432f/?action=setAccessControl",
      "RequestMethod": "PATCH",
      "RequestHeaders": {
        "Accept": "application/json",
        "Authorization": "Sanitized",
<<<<<<< HEAD
        "traceparent": "00-a4f33acafb921449805e8f34cce120dc-42656a8d36a1bb45-00",
        "User-Agent": [
          "azsdk-net-Storage.Files.DataLake/12.7.0-alpha.20210202.1",
          "(.NET 5.0.2; Microsoft Windows 10.0.19042)"
        ],
        "x-ms-acl": "user::--x,group::--x,other::--x",
        "x-ms-client-request-id": "3e5b1b36-55cd-c4bb-e337-8d570253faeb",
        "x-ms-date": "Tue, 02 Feb 2021 21:54:39 GMT",
=======
        "traceparent": "00-0c2c27e639784c4385052b07933e53f1-a2254c0df92fd04b-00",
        "User-Agent": [
          "azsdk-net-Storage.Files.DataLake/12.7.0-alpha.20210217.1",
          "(.NET 5.0.3; Microsoft Windows 10.0.19042)"
        ],
        "x-ms-acl": "user::--x,group::--x,other::--x",
        "x-ms-client-request-id": "3e5b1b36-55cd-c4bb-e337-8d570253faeb",
        "x-ms-date": "Wed, 17 Feb 2021 22:42:21 GMT",
>>>>>>> 1814567d
        "x-ms-return-client-request-id": "true",
        "x-ms-version": "2020-06-12"
      },
      "RequestBody": null,
      "StatusCode": 200,
      "ResponseHeaders": {
        "Content-Length": "0",
<<<<<<< HEAD
        "Date": "Tue, 02 Feb 2021 21:54:39 GMT",
        "ETag": "\u00220x8D8C7C52400F886\u0022",
        "Last-Modified": "Tue, 02 Feb 2021 21:54:39 GMT",
=======
        "Date": "Wed, 17 Feb 2021 22:42:21 GMT",
        "ETag": "\u00220x8D8D39549DDB952\u0022",
        "Last-Modified": "Wed, 17 Feb 2021 22:42:21 GMT",
>>>>>>> 1814567d
        "Server": [
          "Windows-Azure-HDFS/1.0",
          "Microsoft-HTTPAPI/2.0"
        ],
        "x-ms-client-request-id": "3e5b1b36-55cd-c4bb-e337-8d570253faeb",
        "x-ms-namespace-enabled": "true",
<<<<<<< HEAD
        "x-ms-request-id": "2ced85de-601f-001c-4bae-f92d3f000000",
=======
        "x-ms-request-id": "61d40b0c-701f-0072-587e-057810000000",
>>>>>>> 1814567d
        "x-ms-version": "2020-06-12"
      },
      "ResponseBody": []
    },
    {
      "RequestUri": "https://seannse.dfs.core.windows.net/test-filesystem-ce28afb7-61cc-e4d1-c90f-741e43b0432f/test-directory-3b742230-f40e-a297-3448-e51e7d582d32?action=setAccessControlRecursive\u0026mode=set",
      "RequestMethod": "PATCH",
      "RequestHeaders": {
        "Accept": "application/json",
        "Authorization": "Sanitized",
<<<<<<< HEAD
        "traceparent": "00-e0f7d21acd73d44fa52e3e1faaa1029c-bb49fed63c124943-00",
        "User-Agent": [
          "azsdk-net-Storage.Files.DataLake/12.7.0-alpha.20210202.1",
          "(.NET 5.0.2; Microsoft Windows 10.0.19042)"
=======
        "traceparent": "00-3cba408266e3cf48a15769e3660a7b0f-f9cefbe013fd5e46-00",
        "User-Agent": [
          "azsdk-net-Storage.Files.DataLake/12.7.0-alpha.20210217.1",
          "(.NET 5.0.3; Microsoft Windows 10.0.19042)"
>>>>>>> 1814567d
        ],
        "x-ms-acl": "user::rwx,group::r--,other::---,mask::rwx",
        "x-ms-client-request-id": "604d566f-2757-8ca3-8528-bc7d10f991f7",
        "x-ms-return-client-request-id": "true",
        "x-ms-version": "2020-06-12"
      },
      "RequestBody": null,
      "StatusCode": 404,
      "ResponseHeaders": {
        "Content-Length": "163",
        "Content-Type": "application/json; charset=utf-8",
<<<<<<< HEAD
        "Date": "Tue, 02 Feb 2021 21:54:40 GMT",
=======
        "Date": "Wed, 17 Feb 2021 22:42:21 GMT",
>>>>>>> 1814567d
        "Server": [
          "Windows-Azure-HDFS/1.0",
          "Microsoft-HTTPAPI/2.0"
        ],
        "x-ms-client-request-id": "604d566f-2757-8ca3-8528-bc7d10f991f7",
        "x-ms-error-code": "PathNotFound",
<<<<<<< HEAD
        "x-ms-request-id": "cd74fba1-401f-0069-61ae-f94613000000",
=======
        "x-ms-request-id": "4cccb2ff-a01f-0061-317e-055c1c000000",
>>>>>>> 1814567d
        "x-ms-version": "2020-06-12"
      },
      "ResponseBody": {
        "error": {
          "code": "PathNotFound",
<<<<<<< HEAD
          "message": "The specified path does not exist.\nRequestId:cd74fba1-401f-0069-61ae-f94613000000\nTime:2021-02-02T21:54:40.8624076Z"
=======
          "message": "The specified path does not exist.\nRequestId:4cccb2ff-a01f-0061-317e-055c1c000000\nTime:2021-02-17T22:42:22.3992485Z"
>>>>>>> 1814567d
        }
      }
    },
    {
      "RequestUri": "https://seannse.blob.core.windows.net/test-filesystem-ce28afb7-61cc-e4d1-c90f-741e43b0432f?restype=container",
      "RequestMethod": "DELETE",
      "RequestHeaders": {
        "Accept": "application/xml",
        "Authorization": "Sanitized",
<<<<<<< HEAD
        "traceparent": "00-7be8fa8127202144822683e4c3242747-cfe8138b8c98f140-00",
        "User-Agent": [
          "azsdk-net-Storage.Files.DataLake/12.7.0-alpha.20210202.1",
          "(.NET 5.0.2; Microsoft Windows 10.0.19042)"
        ],
        "x-ms-client-request-id": "ace80f13-9905-1f93-418f-c3dcb69713f4",
        "x-ms-date": "Tue, 02 Feb 2021 21:54:40 GMT",
=======
        "traceparent": "00-710aba1c8ebee542b83692085f4cbd5e-57680fb3967a7242-00",
        "User-Agent": [
          "azsdk-net-Storage.Files.DataLake/12.7.0-alpha.20210217.1",
          "(.NET 5.0.3; Microsoft Windows 10.0.19042)"
        ],
        "x-ms-client-request-id": "ace80f13-9905-1f93-418f-c3dcb69713f4",
        "x-ms-date": "Wed, 17 Feb 2021 22:42:22 GMT",
>>>>>>> 1814567d
        "x-ms-return-client-request-id": "true",
        "x-ms-version": "2020-06-12"
      },
      "RequestBody": null,
      "StatusCode": 202,
      "ResponseHeaders": {
        "Content-Length": "0",
<<<<<<< HEAD
        "Date": "Tue, 02 Feb 2021 21:54:40 GMT",
=======
        "Date": "Wed, 17 Feb 2021 22:42:22 GMT",
>>>>>>> 1814567d
        "Server": [
          "Windows-Azure-Blob/1.0",
          "Microsoft-HTTPAPI/2.0"
        ],
        "x-ms-client-request-id": "ace80f13-9905-1f93-418f-c3dcb69713f4",
<<<<<<< HEAD
        "x-ms-request-id": "0360827f-b01e-00b6-56ae-f90d29000000",
=======
        "x-ms-request-id": "c1cf051a-901e-0018-707e-05a038000000",
>>>>>>> 1814567d
        "x-ms-version": "2020-06-12"
      },
      "ResponseBody": []
    }
  ],
  "Variables": {
    "RandomSeed": "1306862615",
    "Storage_TestConfigHierarchicalNamespace": "NamespaceTenant\nseannse\nU2FuaXRpemVk\nhttps://seannse.blob.core.windows.net\nhttps://seannse.file.core.windows.net\nhttps://seannse.queue.core.windows.net\nhttps://seannse.table.core.windows.net\n\n\n\n\nhttps://seannse-secondary.blob.core.windows.net\nhttps://seannse-secondary.file.core.windows.net\nhttps://seannse-secondary.queue.core.windows.net\nhttps://seannse-secondary.table.core.windows.net\n68390a19-a643-458b-b726-408abf67b4fc\nSanitized\n72f988bf-86f1-41af-91ab-2d7cd011db47\nhttps://login.microsoftonline.com/\nCloud\nBlobEndpoint=https://seannse.blob.core.windows.net/;QueueEndpoint=https://seannse.queue.core.windows.net/;FileEndpoint=https://seannse.file.core.windows.net/;BlobSecondaryEndpoint=https://seannse-secondary.blob.core.windows.net/;QueueSecondaryEndpoint=https://seannse-secondary.queue.core.windows.net/;FileSecondaryEndpoint=https://seannse-secondary.file.core.windows.net/;AccountName=seannse;AccountKey=Sanitized\n"
  }
}<|MERGE_RESOLUTION|>--- conflicted
+++ resolved
@@ -1,30 +1,19 @@
 {
   "Entries": [
     {
-      "RequestUri": "https://seannse.blob.core.windows.net/test-filesystem-ce28afb7-61cc-e4d1-c90f-741e43b0432f?restype=container",
+      "RequestUri": "https://seannse.blob.core.windows.net/test-filesystem-66f85b38-d34b-451e-f3a5-fa8d48829095?restype=container",
       "RequestMethod": "PUT",
       "RequestHeaders": {
         "Accept": "application/xml",
         "Authorization": "Sanitized",
-<<<<<<< HEAD
-        "traceparent": "00-868dad40e71c514c8c53457a5796d316-98b94bc29d2dfa42-00",
+        "traceparent": "00-0a2abe6a12fad044946e5e68cde41511-6d050d59275a244f-00",
         "User-Agent": [
-          "azsdk-net-Storage.Files.DataLake/12.7.0-alpha.20210202.1",
-          "(.NET 5.0.2; Microsoft Windows 10.0.19042)"
+          "azsdk-net-Storage.Files.DataLake/12.7.0-alpha.20210219.1",
+          "(.NET 5.0.3; Microsoft Windows 10.0.19041)"
         ],
         "x-ms-blob-public-access": "container",
-        "x-ms-client-request-id": "d78b3fc2-6e76-c3c0-1786-9a847bb36670",
-        "x-ms-date": "Tue, 02 Feb 2021 21:54:39 GMT",
-=======
-        "traceparent": "00-7ec2354421d2214799cea04d9f5f08ca-09347f8e1a989d48-00",
-        "User-Agent": [
-          "azsdk-net-Storage.Files.DataLake/12.7.0-alpha.20210217.1",
-          "(.NET 5.0.3; Microsoft Windows 10.0.19042)"
-        ],
-        "x-ms-blob-public-access": "container",
-        "x-ms-client-request-id": "d78b3fc2-6e76-c3c0-1786-9a847bb36670",
-        "x-ms-date": "Wed, 17 Feb 2021 22:42:21 GMT",
->>>>>>> 1814567d
+        "x-ms-client-request-id": "478f6869-73da-a509-1f2a-5847e7260f36",
+        "x-ms-date": "Fri, 19 Feb 2021 19:02:00 GMT",
         "x-ms-return-client-request-id": "true",
         "x-ms-version": "2020-06-12"
       },
@@ -32,54 +21,33 @@
       "StatusCode": 201,
       "ResponseHeaders": {
         "Content-Length": "0",
-<<<<<<< HEAD
-        "Date": "Tue, 02 Feb 2021 21:54:39 GMT",
-        "ETag": "\u00220x8D8C7C523FEAB33\u0022",
-        "Last-Modified": "Tue, 02 Feb 2021 21:54:39 GMT",
-=======
-        "Date": "Wed, 17 Feb 2021 22:42:21 GMT",
-        "ETag": "\u00220x8D8D39549DBA174\u0022",
-        "Last-Modified": "Wed, 17 Feb 2021 22:42:21 GMT",
->>>>>>> 1814567d
+        "Date": "Fri, 19 Feb 2021 19:01:59 GMT",
+        "ETag": "\u00220x8D8D508D5DC5FFB\u0022",
+        "Last-Modified": "Fri, 19 Feb 2021 19:01:59 GMT",
         "Server": [
           "Windows-Azure-Blob/1.0",
           "Microsoft-HTTPAPI/2.0"
         ],
-        "x-ms-client-request-id": "d78b3fc2-6e76-c3c0-1786-9a847bb36670",
-<<<<<<< HEAD
-        "x-ms-request-id": "03607ba5-b01e-00b6-6eae-f90d29000000",
-=======
-        "x-ms-request-id": "c1cf0329-901e-0018-487e-05a038000000",
->>>>>>> 1814567d
+        "x-ms-client-request-id": "478f6869-73da-a509-1f2a-5847e7260f36",
+        "x-ms-request-id": "cb12063a-b01e-006d-69f1-06cb14000000",
         "x-ms-version": "2020-06-12"
       },
       "ResponseBody": []
     },
     {
-      "RequestUri": "https://seannse.dfs.core.windows.net/test-filesystem-ce28afb7-61cc-e4d1-c90f-741e43b0432f/?action=setAccessControl",
+      "RequestUri": "https://seannse.dfs.core.windows.net/test-filesystem-66f85b38-d34b-451e-f3a5-fa8d48829095/?action=setAccessControl",
       "RequestMethod": "PATCH",
       "RequestHeaders": {
         "Accept": "application/json",
         "Authorization": "Sanitized",
-<<<<<<< HEAD
-        "traceparent": "00-a4f33acafb921449805e8f34cce120dc-42656a8d36a1bb45-00",
+        "traceparent": "00-10274cc130b7ed4e8662ba6839a9a874-62246afe65cecc4d-00",
         "User-Agent": [
-          "azsdk-net-Storage.Files.DataLake/12.7.0-alpha.20210202.1",
-          "(.NET 5.0.2; Microsoft Windows 10.0.19042)"
+          "azsdk-net-Storage.Files.DataLake/12.7.0-alpha.20210219.1",
+          "(.NET 5.0.3; Microsoft Windows 10.0.19041)"
         ],
         "x-ms-acl": "user::--x,group::--x,other::--x",
-        "x-ms-client-request-id": "3e5b1b36-55cd-c4bb-e337-8d570253faeb",
-        "x-ms-date": "Tue, 02 Feb 2021 21:54:39 GMT",
-=======
-        "traceparent": "00-0c2c27e639784c4385052b07933e53f1-a2254c0df92fd04b-00",
-        "User-Agent": [
-          "azsdk-net-Storage.Files.DataLake/12.7.0-alpha.20210217.1",
-          "(.NET 5.0.3; Microsoft Windows 10.0.19042)"
-        ],
-        "x-ms-acl": "user::--x,group::--x,other::--x",
-        "x-ms-client-request-id": "3e5b1b36-55cd-c4bb-e337-8d570253faeb",
-        "x-ms-date": "Wed, 17 Feb 2021 22:42:21 GMT",
->>>>>>> 1814567d
+        "x-ms-client-request-id": "cd8e27c9-5b2d-5389-f13a-c985a802b713",
+        "x-ms-date": "Fri, 19 Feb 2021 19:02:00 GMT",
         "x-ms-return-client-request-id": "true",
         "x-ms-version": "2020-06-12"
       },
@@ -87,50 +55,33 @@
       "StatusCode": 200,
       "ResponseHeaders": {
         "Content-Length": "0",
-<<<<<<< HEAD
-        "Date": "Tue, 02 Feb 2021 21:54:39 GMT",
-        "ETag": "\u00220x8D8C7C52400F886\u0022",
-        "Last-Modified": "Tue, 02 Feb 2021 21:54:39 GMT",
-=======
-        "Date": "Wed, 17 Feb 2021 22:42:21 GMT",
-        "ETag": "\u00220x8D8D39549DDB952\u0022",
-        "Last-Modified": "Wed, 17 Feb 2021 22:42:21 GMT",
->>>>>>> 1814567d
+        "Date": "Fri, 19 Feb 2021 19:01:59 GMT",
+        "ETag": "\u00220x8D8D508D5DEC8FA\u0022",
+        "Last-Modified": "Fri, 19 Feb 2021 19:01:59 GMT",
         "Server": [
           "Windows-Azure-HDFS/1.0",
           "Microsoft-HTTPAPI/2.0"
         ],
-        "x-ms-client-request-id": "3e5b1b36-55cd-c4bb-e337-8d570253faeb",
+        "x-ms-client-request-id": "cd8e27c9-5b2d-5389-f13a-c985a802b713",
         "x-ms-namespace-enabled": "true",
-<<<<<<< HEAD
-        "x-ms-request-id": "2ced85de-601f-001c-4bae-f92d3f000000",
-=======
-        "x-ms-request-id": "61d40b0c-701f-0072-587e-057810000000",
->>>>>>> 1814567d
+        "x-ms-request-id": "da83d0cd-a01f-0061-12f1-065c1c000000",
         "x-ms-version": "2020-06-12"
       },
       "ResponseBody": []
     },
     {
-      "RequestUri": "https://seannse.dfs.core.windows.net/test-filesystem-ce28afb7-61cc-e4d1-c90f-741e43b0432f/test-directory-3b742230-f40e-a297-3448-e51e7d582d32?action=setAccessControlRecursive\u0026mode=set",
+      "RequestUri": "https://seannse.dfs.core.windows.net/test-filesystem-66f85b38-d34b-451e-f3a5-fa8d48829095/test-directory-c0f490f3-92a4-ce3b-0d03-ebf736bda363?action=setAccessControlRecursive\u0026mode=set",
       "RequestMethod": "PATCH",
       "RequestHeaders": {
         "Accept": "application/json",
         "Authorization": "Sanitized",
-<<<<<<< HEAD
-        "traceparent": "00-e0f7d21acd73d44fa52e3e1faaa1029c-bb49fed63c124943-00",
+        "traceparent": "00-e6b2dc4ed6b72b4a8de83917494570fe-a94cfc07f4ad354d-00",
         "User-Agent": [
-          "azsdk-net-Storage.Files.DataLake/12.7.0-alpha.20210202.1",
-          "(.NET 5.0.2; Microsoft Windows 10.0.19042)"
-=======
-        "traceparent": "00-3cba408266e3cf48a15769e3660a7b0f-f9cefbe013fd5e46-00",
-        "User-Agent": [
-          "azsdk-net-Storage.Files.DataLake/12.7.0-alpha.20210217.1",
-          "(.NET 5.0.3; Microsoft Windows 10.0.19042)"
->>>>>>> 1814567d
+          "azsdk-net-Storage.Files.DataLake/12.7.0-alpha.20210219.1",
+          "(.NET 5.0.3; Microsoft Windows 10.0.19041)"
         ],
         "x-ms-acl": "user::rwx,group::r--,other::---,mask::rwx",
-        "x-ms-client-request-id": "604d566f-2757-8ca3-8528-bc7d10f991f7",
+        "x-ms-client-request-id": "c07d5a93-4198-a608-0d72-5c68de5f4a44",
         "x-ms-return-client-request-id": "true",
         "x-ms-version": "2020-06-12"
       },
@@ -139,58 +90,36 @@
       "ResponseHeaders": {
         "Content-Length": "163",
         "Content-Type": "application/json; charset=utf-8",
-<<<<<<< HEAD
-        "Date": "Tue, 02 Feb 2021 21:54:40 GMT",
-=======
-        "Date": "Wed, 17 Feb 2021 22:42:21 GMT",
->>>>>>> 1814567d
+        "Date": "Fri, 19 Feb 2021 19:01:59 GMT",
         "Server": [
           "Windows-Azure-HDFS/1.0",
           "Microsoft-HTTPAPI/2.0"
         ],
-        "x-ms-client-request-id": "604d566f-2757-8ca3-8528-bc7d10f991f7",
+        "x-ms-client-request-id": "c07d5a93-4198-a608-0d72-5c68de5f4a44",
         "x-ms-error-code": "PathNotFound",
-<<<<<<< HEAD
-        "x-ms-request-id": "cd74fba1-401f-0069-61ae-f94613000000",
-=======
-        "x-ms-request-id": "4cccb2ff-a01f-0061-317e-055c1c000000",
->>>>>>> 1814567d
+        "x-ms-request-id": "da83d106-a01f-0061-4bf1-065c1c000000",
         "x-ms-version": "2020-06-12"
       },
       "ResponseBody": {
         "error": {
           "code": "PathNotFound",
-<<<<<<< HEAD
-          "message": "The specified path does not exist.\nRequestId:cd74fba1-401f-0069-61ae-f94613000000\nTime:2021-02-02T21:54:40.8624076Z"
-=======
-          "message": "The specified path does not exist.\nRequestId:4cccb2ff-a01f-0061-317e-055c1c000000\nTime:2021-02-17T22:42:22.3992485Z"
->>>>>>> 1814567d
+          "message": "The specified path does not exist.\nRequestId:da83d106-a01f-0061-4bf1-065c1c000000\nTime:2021-02-19T19:02:00.0794889Z"
         }
       }
     },
     {
-      "RequestUri": "https://seannse.blob.core.windows.net/test-filesystem-ce28afb7-61cc-e4d1-c90f-741e43b0432f?restype=container",
+      "RequestUri": "https://seannse.blob.core.windows.net/test-filesystem-66f85b38-d34b-451e-f3a5-fa8d48829095?restype=container",
       "RequestMethod": "DELETE",
       "RequestHeaders": {
         "Accept": "application/xml",
         "Authorization": "Sanitized",
-<<<<<<< HEAD
-        "traceparent": "00-7be8fa8127202144822683e4c3242747-cfe8138b8c98f140-00",
+        "traceparent": "00-ca5ac5260f13f24a85a49a54801e1849-d6c6a4a08fc93842-00",
         "User-Agent": [
-          "azsdk-net-Storage.Files.DataLake/12.7.0-alpha.20210202.1",
-          "(.NET 5.0.2; Microsoft Windows 10.0.19042)"
+          "azsdk-net-Storage.Files.DataLake/12.7.0-alpha.20210219.1",
+          "(.NET 5.0.3; Microsoft Windows 10.0.19041)"
         ],
-        "x-ms-client-request-id": "ace80f13-9905-1f93-418f-c3dcb69713f4",
-        "x-ms-date": "Tue, 02 Feb 2021 21:54:40 GMT",
-=======
-        "traceparent": "00-710aba1c8ebee542b83692085f4cbd5e-57680fb3967a7242-00",
-        "User-Agent": [
-          "azsdk-net-Storage.Files.DataLake/12.7.0-alpha.20210217.1",
-          "(.NET 5.0.3; Microsoft Windows 10.0.19042)"
-        ],
-        "x-ms-client-request-id": "ace80f13-9905-1f93-418f-c3dcb69713f4",
-        "x-ms-date": "Wed, 17 Feb 2021 22:42:22 GMT",
->>>>>>> 1814567d
+        "x-ms-client-request-id": "4ef2f0f6-f784-ff7a-f14e-93d68eb9e323",
+        "x-ms-date": "Fri, 19 Feb 2021 19:02:00 GMT",
         "x-ms-return-client-request-id": "true",
         "x-ms-version": "2020-06-12"
       },
@@ -198,28 +127,20 @@
       "StatusCode": 202,
       "ResponseHeaders": {
         "Content-Length": "0",
-<<<<<<< HEAD
-        "Date": "Tue, 02 Feb 2021 21:54:40 GMT",
-=======
-        "Date": "Wed, 17 Feb 2021 22:42:22 GMT",
->>>>>>> 1814567d
+        "Date": "Fri, 19 Feb 2021 19:01:59 GMT",
         "Server": [
           "Windows-Azure-Blob/1.0",
           "Microsoft-HTTPAPI/2.0"
         ],
-        "x-ms-client-request-id": "ace80f13-9905-1f93-418f-c3dcb69713f4",
-<<<<<<< HEAD
-        "x-ms-request-id": "0360827f-b01e-00b6-56ae-f90d29000000",
-=======
-        "x-ms-request-id": "c1cf051a-901e-0018-707e-05a038000000",
->>>>>>> 1814567d
+        "x-ms-client-request-id": "4ef2f0f6-f784-ff7a-f14e-93d68eb9e323",
+        "x-ms-request-id": "cb1206bf-b01e-006d-57f1-06cb14000000",
         "x-ms-version": "2020-06-12"
       },
       "ResponseBody": []
     }
   ],
   "Variables": {
-    "RandomSeed": "1306862615",
+    "RandomSeed": "509392507",
     "Storage_TestConfigHierarchicalNamespace": "NamespaceTenant\nseannse\nU2FuaXRpemVk\nhttps://seannse.blob.core.windows.net\nhttps://seannse.file.core.windows.net\nhttps://seannse.queue.core.windows.net\nhttps://seannse.table.core.windows.net\n\n\n\n\nhttps://seannse-secondary.blob.core.windows.net\nhttps://seannse-secondary.file.core.windows.net\nhttps://seannse-secondary.queue.core.windows.net\nhttps://seannse-secondary.table.core.windows.net\n68390a19-a643-458b-b726-408abf67b4fc\nSanitized\n72f988bf-86f1-41af-91ab-2d7cd011db47\nhttps://login.microsoftonline.com/\nCloud\nBlobEndpoint=https://seannse.blob.core.windows.net/;QueueEndpoint=https://seannse.queue.core.windows.net/;FileEndpoint=https://seannse.file.core.windows.net/;BlobSecondaryEndpoint=https://seannse-secondary.blob.core.windows.net/;QueueSecondaryEndpoint=https://seannse-secondary.queue.core.windows.net/;FileSecondaryEndpoint=https://seannse-secondary.file.core.windows.net/;AccountName=seannse;AccountKey=Sanitized\n"
   }
 }