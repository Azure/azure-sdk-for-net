--- conflicted
+++ resolved
@@ -15,11 +15,7 @@
         "x-ms-client-request-id": "de477bbf-d966-411d-f089-cbafcfdee82c",
         "x-ms-date": "Fri, 19 Feb 2021 19:06:26 GMT",
         "x-ms-return-client-request-id": "true",
-<<<<<<< HEAD
-        "x-ms-version": "2020-12-06"
-=======
-        "x-ms-version": "2021-02-12"
->>>>>>> 7e782c87
+        "x-ms-version": "2021-02-12"
       },
       "RequestBody": null,
       "StatusCode": 201,
@@ -34,11 +30,7 @@
         ],
         "x-ms-client-request-id": "de477bbf-d966-411d-f089-cbafcfdee82c",
         "x-ms-request-id": "cb137d71-b01e-006d-1df2-06cb14000000",
-<<<<<<< HEAD
-        "x-ms-version": "2020-12-06"
-=======
-        "x-ms-version": "2021-02-12"
->>>>>>> 7e782c87
+        "x-ms-version": "2021-02-12"
       },
       "ResponseBody": []
     },
@@ -57,11 +49,7 @@
         "x-ms-client-request-id": "9a7d5a7b-723c-2f1c-964b-b4519c26a418",
         "x-ms-date": "Fri, 19 Feb 2021 19:06:26 GMT",
         "x-ms-return-client-request-id": "true",
-<<<<<<< HEAD
-        "x-ms-version": "2020-12-06"
-=======
-        "x-ms-version": "2021-02-12"
->>>>>>> 7e782c87
+        "x-ms-version": "2021-02-12"
       },
       "RequestBody": null,
       "StatusCode": 200,
@@ -77,11 +65,7 @@
         "x-ms-client-request-id": "9a7d5a7b-723c-2f1c-964b-b4519c26a418",
         "x-ms-namespace-enabled": "true",
         "x-ms-request-id": "da8486bd-a01f-0061-25f2-065c1c000000",
-<<<<<<< HEAD
-        "x-ms-version": "2020-12-06"
-=======
-        "x-ms-version": "2021-02-12"
->>>>>>> 7e782c87
+        "x-ms-version": "2021-02-12"
       },
       "ResponseBody": []
     },
@@ -99,11 +83,7 @@
         "x-ms-acl": "user::rwx,group::r--,other::---,mask::rwx",
         "x-ms-client-request-id": "7533ea5d-4d60-05f0-4776-7c9aa9f51af6",
         "x-ms-return-client-request-id": "true",
-<<<<<<< HEAD
-        "x-ms-version": "2020-12-06"
-=======
-        "x-ms-version": "2021-02-12"
->>>>>>> 7e782c87
+        "x-ms-version": "2021-02-12"
       },
       "RequestBody": null,
       "StatusCode": 500,
@@ -118,11 +98,7 @@
         "x-ms-client-request-id": "7533ea5d-4d60-05f0-4776-7c9aa9f51af6",
         "x-ms-error-code": "InternalError",
         "x-ms-request-id": "da8486e2-a01f-0061-4af2-065c1c000000",
-<<<<<<< HEAD
-        "x-ms-version": "2020-12-06"
-=======
-        "x-ms-version": "2021-02-12"
->>>>>>> 7e782c87
+        "x-ms-version": "2021-02-12"
       },
       "ResponseBody": {
         "error": {
@@ -145,11 +121,7 @@
         "x-ms-acl": "user::rwx,group::r--,other::---,mask::rwx",
         "x-ms-client-request-id": "7533ea5d-4d60-05f0-4776-7c9aa9f51af6",
         "x-ms-return-client-request-id": "true",
-<<<<<<< HEAD
-        "x-ms-version": "2020-12-06"
-=======
-        "x-ms-version": "2021-02-12"
->>>>>>> 7e782c87
+        "x-ms-version": "2021-02-12"
       },
       "RequestBody": null,
       "StatusCode": 500,
@@ -164,11 +136,7 @@
         "x-ms-client-request-id": "7533ea5d-4d60-05f0-4776-7c9aa9f51af6",
         "x-ms-error-code": "InternalError",
         "x-ms-request-id": "da8487bc-a01f-0061-24f2-065c1c000000",
-<<<<<<< HEAD
-        "x-ms-version": "2020-12-06"
-=======
-        "x-ms-version": "2021-02-12"
->>>>>>> 7e782c87
+        "x-ms-version": "2021-02-12"
       },
       "ResponseBody": {
         "error": {
@@ -191,11 +159,7 @@
         "x-ms-acl": "user::rwx,group::r--,other::---,mask::rwx",
         "x-ms-client-request-id": "7533ea5d-4d60-05f0-4776-7c9aa9f51af6",
         "x-ms-return-client-request-id": "true",
-<<<<<<< HEAD
-        "x-ms-version": "2020-12-06"
-=======
-        "x-ms-version": "2021-02-12"
->>>>>>> 7e782c87
+        "x-ms-version": "2021-02-12"
       },
       "RequestBody": null,
       "StatusCode": 500,
@@ -210,11 +174,7 @@
         "x-ms-client-request-id": "7533ea5d-4d60-05f0-4776-7c9aa9f51af6",
         "x-ms-error-code": "InternalError",
         "x-ms-request-id": "da848924-a01f-0061-0cf2-065c1c000000",
-<<<<<<< HEAD
-        "x-ms-version": "2020-12-06"
-=======
-        "x-ms-version": "2021-02-12"
->>>>>>> 7e782c87
+        "x-ms-version": "2021-02-12"
       },
       "ResponseBody": {
         "error": {
@@ -237,11 +197,7 @@
         "x-ms-acl": "user::rwx,group::r--,other::---,mask::rwx",
         "x-ms-client-request-id": "7533ea5d-4d60-05f0-4776-7c9aa9f51af6",
         "x-ms-return-client-request-id": "true",
-<<<<<<< HEAD
-        "x-ms-version": "2020-12-06"
-=======
-        "x-ms-version": "2021-02-12"
->>>>>>> 7e782c87
+        "x-ms-version": "2021-02-12"
       },
       "RequestBody": null,
       "StatusCode": 500,
@@ -257,11 +213,7 @@
         "x-ms-client-request-id": "7533ea5d-4d60-05f0-4776-7c9aa9f51af6",
         "x-ms-error-code": "InternalError",
         "x-ms-request-id": "da848aba-a01f-0061-20f2-065c1c000000",
-<<<<<<< HEAD
-        "x-ms-version": "2020-12-06"
-=======
-        "x-ms-version": "2021-02-12"
->>>>>>> 7e782c87
+        "x-ms-version": "2021-02-12"
       },
       "ResponseBody": {
         "error": {
@@ -284,11 +236,7 @@
         "x-ms-acl": "user::rwx,group::r--,other::---,mask::rwx",
         "x-ms-client-request-id": "7533ea5d-4d60-05f0-4776-7c9aa9f51af6",
         "x-ms-return-client-request-id": "true",
-<<<<<<< HEAD
-        "x-ms-version": "2020-12-06"
-=======
-        "x-ms-version": "2021-02-12"
->>>>>>> 7e782c87
+        "x-ms-version": "2021-02-12"
       },
       "RequestBody": null,
       "StatusCode": 500,
@@ -303,11 +251,7 @@
         "x-ms-client-request-id": "7533ea5d-4d60-05f0-4776-7c9aa9f51af6",
         "x-ms-error-code": "InternalError",
         "x-ms-request-id": "5dd07efd-401f-0046-24f2-064bd8000000",
-<<<<<<< HEAD
-        "x-ms-version": "2020-12-06"
-=======
-        "x-ms-version": "2021-02-12"
->>>>>>> 7e782c87
+        "x-ms-version": "2021-02-12"
       },
       "ResponseBody": {
         "error": {
@@ -330,11 +274,7 @@
         "x-ms-acl": "user::rwx,group::r--,other::---,mask::rwx",
         "x-ms-client-request-id": "7533ea5d-4d60-05f0-4776-7c9aa9f51af6",
         "x-ms-return-client-request-id": "true",
-<<<<<<< HEAD
-        "x-ms-version": "2020-12-06"
-=======
-        "x-ms-version": "2021-02-12"
->>>>>>> 7e782c87
+        "x-ms-version": "2021-02-12"
       },
       "RequestBody": null,
       "StatusCode": 500,
@@ -349,11 +289,7 @@
         "x-ms-client-request-id": "7533ea5d-4d60-05f0-4776-7c9aa9f51af6",
         "x-ms-error-code": "InternalError",
         "x-ms-request-id": "5dd08d6c-401f-0046-0af2-064bd8000000",
-<<<<<<< HEAD
-        "x-ms-version": "2020-12-06"
-=======
-        "x-ms-version": "2021-02-12"
->>>>>>> 7e782c87
+        "x-ms-version": "2021-02-12"
       },
       "ResponseBody": {
         "error": {
@@ -376,11 +312,7 @@
         "x-ms-client-request-id": "b2f42861-2ff2-45b8-82f3-c1ea8d38b83e",
         "x-ms-date": "Fri, 19 Feb 2021 19:07:00 GMT",
         "x-ms-return-client-request-id": "true",
-<<<<<<< HEAD
-        "x-ms-version": "2020-12-06"
-=======
-        "x-ms-version": "2021-02-12"
->>>>>>> 7e782c87
+        "x-ms-version": "2021-02-12"
       },
       "RequestBody": null,
       "StatusCode": 202,
@@ -393,11 +325,7 @@
         ],
         "x-ms-client-request-id": "b2f42861-2ff2-45b8-82f3-c1ea8d38b83e",
         "x-ms-request-id": "cb13b786-b01e-006d-08f2-06cb14000000",
-<<<<<<< HEAD
-        "x-ms-version": "2020-12-06"
-=======
-        "x-ms-version": "2021-02-12"
->>>>>>> 7e782c87
+        "x-ms-version": "2021-02-12"
       },
       "ResponseBody": []
     }
