--- conflicted
+++ resolved
@@ -14,11 +14,7 @@
         "x-ms-blob-public-access": "container",
         "x-ms-client-request-id": "d293d10b-7d77-0a75-edab-62bd422de7a4",
         "x-ms-return-client-request-id": "true",
-<<<<<<< HEAD
-        "x-ms-version": "2020-12-06"
-=======
         "x-ms-version": "2021-02-12"
->>>>>>> 7e782c87
       },
       "RequestBody": null,
       "StatusCode": 201,
@@ -33,11 +29,7 @@
         ],
         "x-ms-client-request-id": "d293d10b-7d77-0a75-edab-62bd422de7a4",
         "x-ms-request-id": "cb12ea94-b01e-006d-42f2-06cb14000000",
-<<<<<<< HEAD
-        "x-ms-version": "2020-12-06"
-=======
         "x-ms-version": "2021-02-12"
->>>>>>> 7e782c87
       },
       "ResponseBody": []
     },
@@ -54,11 +46,7 @@
         ],
         "x-ms-client-request-id": "cf6f0992-8d31-e71c-1767-04e8c4be4dae",
         "x-ms-return-client-request-id": "true",
-<<<<<<< HEAD
-        "x-ms-version": "2020-12-06"
-=======
         "x-ms-version": "2021-02-12"
->>>>>>> 7e782c87
       },
       "RequestBody": null,
       "StatusCode": 201,
@@ -73,11 +61,7 @@
         ],
         "x-ms-client-request-id": "cf6f0992-8d31-e71c-1767-04e8c4be4dae",
         "x-ms-request-id": "da844a4e-a01f-0061-04f2-065c1c000000",
-<<<<<<< HEAD
-        "x-ms-version": "2020-12-06"
-=======
         "x-ms-version": "2021-02-12"
->>>>>>> 7e782c87
       },
       "ResponseBody": []
     },
@@ -93,11 +77,7 @@
         ],
         "x-ms-client-request-id": "392b2846-18be-1e72-6ea8-90254d302eb5",
         "x-ms-return-client-request-id": "true",
-<<<<<<< HEAD
-        "x-ms-version": "2020-12-06"
-=======
         "x-ms-version": "2021-02-12"
->>>>>>> 7e782c87
       },
       "RequestBody": null,
       "StatusCode": 200,
@@ -125,11 +105,7 @@
         "x-ms-permissions": "rwxr-x---",
         "x-ms-request-id": "cb12eae2-b01e-006d-0bf2-06cb14000000",
         "x-ms-server-encrypted": "true",
-<<<<<<< HEAD
-        "x-ms-version": "2020-12-06"
-=======
         "x-ms-version": "2021-02-12"
->>>>>>> 7e782c87
       },
       "ResponseBody": []
     },
@@ -146,11 +122,7 @@
         ],
         "x-ms-client-request-id": "9ba227b5-1393-b7f0-4cb9-605f88796a88",
         "x-ms-return-client-request-id": "true",
-<<<<<<< HEAD
-        "x-ms-version": "2020-12-06"
-=======
         "x-ms-version": "2021-02-12"
->>>>>>> 7e782c87
       },
       "RequestBody": null,
       "StatusCode": 202,
@@ -163,11 +135,7 @@
         ],
         "x-ms-client-request-id": "9ba227b5-1393-b7f0-4cb9-605f88796a88",
         "x-ms-request-id": "cb12eb12-b01e-006d-37f2-06cb14000000",
-<<<<<<< HEAD
-        "x-ms-version": "2020-12-06"
-=======
         "x-ms-version": "2021-02-12"
->>>>>>> 7e782c87
       },
       "ResponseBody": []
     }
