{
  "Entries": [
    {
      "RequestUri": "http://seannsecanary.blob.core.windows.net/test-filesystem-352b1a21-34ac-8907-0515-2f5409a61eff?restype=container",
      "RequestMethod": "PUT",
      "RequestHeaders": {
        "Authorization": "Sanitized",
        "traceparent": "00-79de3fcf45012844b489ba8d5bf7ac1d-cae814ea5a8d1749-00",
        "User-Agent": [
          "azsdk-net-Storage.Files.DataLake/12.1.0-dev.20200403.1",
          "(.NET Core 4.6.28325.01; Microsoft Windows 10.0.18362 )"
        ],
        "x-ms-blob-public-access": "container",
        "x-ms-client-request-id": "285f294f-ad0a-495d-c513-f7c74de88690",
        "x-ms-date": "Fri, 03 Apr 2020 20:53:10 GMT",
        "x-ms-return-client-request-id": "true",
<<<<<<< HEAD
        "x-ms-version": "2019-12-12"
=======
        "x-ms-version": "2020-02-10"
>>>>>>> 60f4876e
      },
      "RequestBody": null,
      "StatusCode": 201,
      "ResponseHeaders": {
        "Content-Length": "0",
        "Date": "Fri, 03 Apr 2020 20:53:08 GMT",
        "ETag": "\u00220x8D7D81103F46C76\u0022",
        "Last-Modified": "Fri, 03 Apr 2020 20:53:08 GMT",
        "Server": [
          "Windows-Azure-Blob/1.0",
          "Microsoft-HTTPAPI/2.0"
        ],
        "x-ms-client-request-id": "285f294f-ad0a-495d-c513-f7c74de88690",
        "x-ms-request-id": "962158c7-f01e-0012-2af9-093670000000",
<<<<<<< HEAD
        "x-ms-version": "2019-12-12"
=======
        "x-ms-version": "2020-02-10"
>>>>>>> 60f4876e
      },
      "ResponseBody": []
    },
    {
      "RequestUri": "http://seannsecanary.dfs.core.windows.net/test-filesystem-352b1a21-34ac-8907-0515-2f5409a61eff/test-directory-37a9aa4a-6cbf-84ba-8b2a-edd9faf5ae99?resource=directory",
      "RequestMethod": "PUT",
      "RequestHeaders": {
        "Authorization": "Sanitized",
        "traceparent": "00-524098675db7fe4b80f70a9c3aafd71c-c1d02a1741097b41-00",
        "User-Agent": [
          "azsdk-net-Storage.Files.DataLake/12.1.0-dev.20200403.1",
          "(.NET Core 4.6.28325.01; Microsoft Windows 10.0.18362 )"
        ],
        "x-ms-client-request-id": "31c7a84c-2dc2-e212-6edb-9ddfbf844ed0",
        "x-ms-date": "Fri, 03 Apr 2020 20:53:10 GMT",
        "x-ms-return-client-request-id": "true",
<<<<<<< HEAD
        "x-ms-version": "2019-12-12"
=======
        "x-ms-version": "2020-02-10"
>>>>>>> 60f4876e
      },
      "RequestBody": null,
      "StatusCode": 201,
      "ResponseHeaders": {
        "Content-Length": "0",
        "Date": "Fri, 03 Apr 2020 20:53:08 GMT",
        "ETag": "\u00220x8D7D811040395AC\u0022",
        "Last-Modified": "Fri, 03 Apr 2020 20:53:08 GMT",
        "Server": [
          "Windows-Azure-HDFS/1.0",
          "Microsoft-HTTPAPI/2.0"
        ],
        "x-ms-client-request-id": "31c7a84c-2dc2-e212-6edb-9ddfbf844ed0",
        "x-ms-request-id": "fa43faaa-201f-0097-67f9-091bad000000",
<<<<<<< HEAD
        "x-ms-version": "2019-12-12"
=======
        "x-ms-version": "2020-02-10"
>>>>>>> 60f4876e
      },
      "ResponseBody": []
    },
    {
      "RequestUri": "http://seannsecanary.dfs.core.windows.net/test-filesystem-352b1a21-34ac-8907-0515-2f5409a61eff/test-directory-37a9aa4a-6cbf-84ba-8b2a-edd9faf5ae99/test-file-ef175e65-a7e3-534a-b5b8-f7df1d30dec3?resource=file",
      "RequestMethod": "PUT",
      "RequestHeaders": {
        "Authorization": "Sanitized",
        "User-Agent": [
          "azsdk-net-Storage.Files.DataLake/12.1.0-dev.20200403.1",
          "(.NET Core 4.6.28325.01; Microsoft Windows 10.0.18362 )"
        ],
        "x-ms-client-request-id": "47247e90-c4b1-a47b-5e74-7c093532c53d",
        "x-ms-date": "Fri, 03 Apr 2020 20:53:10 GMT",
        "x-ms-return-client-request-id": "true",
<<<<<<< HEAD
        "x-ms-version": "2019-12-12"
=======
        "x-ms-version": "2020-02-10"
>>>>>>> 60f4876e
      },
      "RequestBody": null,
      "StatusCode": 201,
      "ResponseHeaders": {
        "Content-Length": "0",
        "Date": "Fri, 03 Apr 2020 20:53:08 GMT",
        "ETag": "\u00220x8D7D8110413BB8A\u0022",
        "Last-Modified": "Fri, 03 Apr 2020 20:53:09 GMT",
        "Server": [
          "Windows-Azure-HDFS/1.0",
          "Microsoft-HTTPAPI/2.0"
        ],
        "x-ms-client-request-id": "47247e90-c4b1-a47b-5e74-7c093532c53d",
        "x-ms-request-id": "fa43faab-201f-0097-68f9-091bad000000",
<<<<<<< HEAD
        "x-ms-version": "2019-12-12"
=======
        "x-ms-version": "2020-02-10"
>>>>>>> 60f4876e
      },
      "ResponseBody": []
    },
    {
      "RequestUri": "http://seannsecanary.blob.core.windows.net/test-filesystem-352b1a21-34ac-8907-0515-2f5409a61eff?restype=container",
      "RequestMethod": "DELETE",
      "RequestHeaders": {
        "Authorization": "Sanitized",
        "traceparent": "00-ce9529a28676e747b58983030b65ab2f-92b6147a6310b84f-00",
        "User-Agent": [
          "azsdk-net-Storage.Files.DataLake/12.1.0-dev.20200403.1",
          "(.NET Core 4.6.28325.01; Microsoft Windows 10.0.18362 )"
        ],
        "x-ms-client-request-id": "9e4e3c88-970c-b212-13e8-f4b900cc4c19",
        "x-ms-date": "Fri, 03 Apr 2020 20:53:10 GMT",
        "x-ms-return-client-request-id": "true",
<<<<<<< HEAD
        "x-ms-version": "2019-12-12"
=======
        "x-ms-version": "2020-02-10"
>>>>>>> 60f4876e
      },
      "RequestBody": null,
      "StatusCode": 202,
      "ResponseHeaders": {
        "Content-Length": "0",
        "Date": "Fri, 03 Apr 2020 20:53:08 GMT",
        "Server": [
          "Windows-Azure-Blob/1.0",
          "Microsoft-HTTPAPI/2.0"
        ],
        "x-ms-client-request-id": "9e4e3c88-970c-b212-13e8-f4b900cc4c19",
        "x-ms-request-id": "962158fc-f01e-0012-57f9-093670000000",
<<<<<<< HEAD
        "x-ms-version": "2019-12-12"
=======
        "x-ms-version": "2020-02-10"
>>>>>>> 60f4876e
      },
      "ResponseBody": []
    }
  ],
  "Variables": {
    "RandomSeed": "1313463079",
    "Storage_TestConfigHierarchicalNamespace": "NamespaceTenant\nseannsecanary\nU2FuaXRpemVk\nhttp://seannsecanary.blob.core.windows.net\nhttp://seannsecanary.file.core.windows.net\nhttp://seannsecanary.queue.core.windows.net\nhttp://seannsecanary.table.core.windows.net\n\n\n\n\nhttp://seannsecanary-secondary.blob.core.windows.net\nhttp://seannsecanary-secondary.file.core.windows.net\nhttp://seannsecanary-secondary.queue.core.windows.net\nhttp://seannsecanary-secondary.table.core.windows.net\n68390a19-a643-458b-b726-408abf67b4fc\nSanitized\n72f988bf-86f1-41af-91ab-2d7cd011db47\nhttps://login.microsoftonline.com/\nCloud\nBlobEndpoint=http://seannsecanary.blob.core.windows.net/;QueueEndpoint=http://seannsecanary.queue.core.windows.net/;FileEndpoint=http://seannsecanary.file.core.windows.net/;BlobSecondaryEndpoint=http://seannsecanary-secondary.blob.core.windows.net/;QueueSecondaryEndpoint=http://seannsecanary-secondary.queue.core.windows.net/;FileSecondaryEndpoint=http://seannsecanary-secondary.file.core.windows.net/;AccountName=seannsecanary;AccountKey=Sanitized\n"
  }
}<|MERGE_RESOLUTION|>--- conflicted
+++ resolved
@@ -14,11 +14,7 @@
         "x-ms-client-request-id": "285f294f-ad0a-495d-c513-f7c74de88690",
         "x-ms-date": "Fri, 03 Apr 2020 20:53:10 GMT",
         "x-ms-return-client-request-id": "true",
-<<<<<<< HEAD
-        "x-ms-version": "2019-12-12"
-=======
         "x-ms-version": "2020-02-10"
->>>>>>> 60f4876e
       },
       "RequestBody": null,
       "StatusCode": 201,
@@ -33,11 +29,7 @@
         ],
         "x-ms-client-request-id": "285f294f-ad0a-495d-c513-f7c74de88690",
         "x-ms-request-id": "962158c7-f01e-0012-2af9-093670000000",
-<<<<<<< HEAD
-        "x-ms-version": "2019-12-12"
-=======
         "x-ms-version": "2020-02-10"
->>>>>>> 60f4876e
       },
       "ResponseBody": []
     },
@@ -54,11 +46,7 @@
         "x-ms-client-request-id": "31c7a84c-2dc2-e212-6edb-9ddfbf844ed0",
         "x-ms-date": "Fri, 03 Apr 2020 20:53:10 GMT",
         "x-ms-return-client-request-id": "true",
-<<<<<<< HEAD
-        "x-ms-version": "2019-12-12"
-=======
         "x-ms-version": "2020-02-10"
->>>>>>> 60f4876e
       },
       "RequestBody": null,
       "StatusCode": 201,
@@ -73,11 +61,7 @@
         ],
         "x-ms-client-request-id": "31c7a84c-2dc2-e212-6edb-9ddfbf844ed0",
         "x-ms-request-id": "fa43faaa-201f-0097-67f9-091bad000000",
-<<<<<<< HEAD
-        "x-ms-version": "2019-12-12"
-=======
         "x-ms-version": "2020-02-10"
->>>>>>> 60f4876e
       },
       "ResponseBody": []
     },
@@ -93,11 +77,7 @@
         "x-ms-client-request-id": "47247e90-c4b1-a47b-5e74-7c093532c53d",
         "x-ms-date": "Fri, 03 Apr 2020 20:53:10 GMT",
         "x-ms-return-client-request-id": "true",
-<<<<<<< HEAD
-        "x-ms-version": "2019-12-12"
-=======
         "x-ms-version": "2020-02-10"
->>>>>>> 60f4876e
       },
       "RequestBody": null,
       "StatusCode": 201,
@@ -112,11 +92,7 @@
         ],
         "x-ms-client-request-id": "47247e90-c4b1-a47b-5e74-7c093532c53d",
         "x-ms-request-id": "fa43faab-201f-0097-68f9-091bad000000",
-<<<<<<< HEAD
-        "x-ms-version": "2019-12-12"
-=======
         "x-ms-version": "2020-02-10"
->>>>>>> 60f4876e
       },
       "ResponseBody": []
     },
@@ -133,11 +109,7 @@
         "x-ms-client-request-id": "9e4e3c88-970c-b212-13e8-f4b900cc4c19",
         "x-ms-date": "Fri, 03 Apr 2020 20:53:10 GMT",
         "x-ms-return-client-request-id": "true",
-<<<<<<< HEAD
-        "x-ms-version": "2019-12-12"
-=======
         "x-ms-version": "2020-02-10"
->>>>>>> 60f4876e
       },
       "RequestBody": null,
       "StatusCode": 202,
@@ -150,11 +122,7 @@
         ],
         "x-ms-client-request-id": "9e4e3c88-970c-b212-13e8-f4b900cc4c19",
         "x-ms-request-id": "962158fc-f01e-0012-57f9-093670000000",
-<<<<<<< HEAD
-        "x-ms-version": "2019-12-12"
-=======
         "x-ms-version": "2020-02-10"
->>>>>>> 60f4876e
       },
       "ResponseBody": []
     }
