--- conflicted
+++ resolved
@@ -15,11 +15,7 @@
         "x-ms-client-request-id": "4586f68f-0fe2-32f5-afe3-acce9847c145",
         "x-ms-date": "Fri, 19 Feb 2021 18:59:47 GMT",
         "x-ms-return-client-request-id": "true",
-<<<<<<< HEAD
-        "x-ms-version": "2020-12-06"
-=======
         "x-ms-version": "2021-02-12"
->>>>>>> 7e782c87
       },
       "RequestBody": null,
       "StatusCode": 201,
@@ -34,11 +30,7 @@
         ],
         "x-ms-client-request-id": "4586f68f-0fe2-32f5-afe3-acce9847c145",
         "x-ms-request-id": "cb115809-b01e-006d-41f1-06cb14000000",
-<<<<<<< HEAD
-        "x-ms-version": "2020-12-06"
-=======
         "x-ms-version": "2021-02-12"
->>>>>>> 7e782c87
       },
       "ResponseBody": []
     },
@@ -56,11 +48,7 @@
         "x-ms-client-request-id": "ab5b4f65-acd2-2b96-68d1-70c1ce918a73",
         "x-ms-date": "Fri, 19 Feb 2021 18:59:47 GMT",
         "x-ms-return-client-request-id": "true",
-<<<<<<< HEAD
-        "x-ms-version": "2020-12-06"
-=======
         "x-ms-version": "2021-02-12"
->>>>>>> 7e782c87
       },
       "RequestBody": null,
       "StatusCode": 201,
@@ -75,11 +63,7 @@
         ],
         "x-ms-client-request-id": "ab5b4f65-acd2-2b96-68d1-70c1ce918a73",
         "x-ms-request-id": "da8374f6-a01f-0061-2ef1-065c1c000000",
-<<<<<<< HEAD
-        "x-ms-version": "2020-12-06"
-=======
         "x-ms-version": "2021-02-12"
->>>>>>> 7e782c87
       },
       "ResponseBody": []
     },
@@ -96,11 +80,7 @@
         "x-ms-client-request-id": "a05a1a2b-ebac-49b6-7981-fee23d995648",
         "x-ms-date": "Fri, 19 Feb 2021 18:59:47 GMT",
         "x-ms-return-client-request-id": "true",
-<<<<<<< HEAD
-        "x-ms-version": "2020-12-06"
-=======
         "x-ms-version": "2021-02-12"
->>>>>>> 7e782c87
       },
       "RequestBody": null,
       "StatusCode": 201,
@@ -115,11 +95,7 @@
         ],
         "x-ms-client-request-id": "a05a1a2b-ebac-49b6-7981-fee23d995648",
         "x-ms-request-id": "da837505-a01f-0061-3df1-065c1c000000",
-<<<<<<< HEAD
-        "x-ms-version": "2020-12-06"
-=======
         "x-ms-version": "2021-02-12"
->>>>>>> 7e782c87
       },
       "ResponseBody": []
     },
@@ -137,11 +113,7 @@
         "x-ms-client-request-id": "bad1c656-91c5-ddde-c3b5-df5e231446fa",
         "x-ms-date": "Fri, 19 Feb 2021 18:59:47 GMT",
         "x-ms-return-client-request-id": "true",
-<<<<<<< HEAD
-        "x-ms-version": "2020-12-06"
-=======
         "x-ms-version": "2021-02-12"
->>>>>>> 7e782c87
       },
       "RequestBody": null,
       "StatusCode": 202,
@@ -154,11 +126,7 @@
         ],
         "x-ms-client-request-id": "bad1c656-91c5-ddde-c3b5-df5e231446fa",
         "x-ms-request-id": "cb115844-b01e-006d-74f1-06cb14000000",
-<<<<<<< HEAD
-        "x-ms-version": "2020-12-06"
-=======
         "x-ms-version": "2021-02-12"
->>>>>>> 7e782c87
       },
       "ResponseBody": []
     }
