{
  "Entries": [
    {
      "RequestUri": "https://seannse.blob.core.windows.net/test-filesystem-352b1a21-34ac-8907-0515-2f5409a61eff?restype=container",
      "RequestMethod": "PUT",
      "RequestHeaders": {
        "Accept": "application/xml",
        "Authorization": "Sanitized",
<<<<<<< HEAD
        "traceparent": "00-62f8ed6db5dca4448ac4324de3b9d93f-fed7feda60f09b46-00",
        "User-Agent": [
          "azsdk-net-Storage.Files.DataLake/12.7.0-alpha.20210202.1",
          "(.NET 5.0.2; Microsoft Windows 10.0.19042)"
        ],
        "x-ms-blob-public-access": "container",
        "x-ms-client-request-id": "285f294f-ad0a-495d-c513-f7c74de88690",
        "x-ms-date": "Tue, 02 Feb 2021 21:50:29 GMT",
=======
        "traceparent": "00-25e2aa1311301c4e98a83b6a35636283-a74bf21fcce16243-00",
        "User-Agent": [
          "azsdk-net-Storage.Files.DataLake/12.7.0-alpha.20210217.1",
          "(.NET 5.0.3; Microsoft Windows 10.0.19042)"
        ],
        "x-ms-blob-public-access": "container",
        "x-ms-client-request-id": "285f294f-ad0a-495d-c513-f7c74de88690",
        "x-ms-date": "Wed, 17 Feb 2021 22:38:28 GMT",
>>>>>>> 1814567d
        "x-ms-return-client-request-id": "true",
        "x-ms-version": "2020-06-12"
      },
      "RequestBody": null,
      "StatusCode": 201,
      "ResponseHeaders": {
        "Content-Length": "0",
<<<<<<< HEAD
        "Date": "Tue, 02 Feb 2021 21:50:29 GMT",
        "ETag": "\u00220x8D8C7C48F2519E4\u0022",
        "Last-Modified": "Tue, 02 Feb 2021 21:50:30 GMT",
=======
        "Date": "Wed, 17 Feb 2021 22:38:28 GMT",
        "ETag": "\u00220x8D8D394BEF69D3B\u0022",
        "Last-Modified": "Wed, 17 Feb 2021 22:38:28 GMT",
>>>>>>> 1814567d
        "Server": [
          "Windows-Azure-Blob/1.0",
          "Microsoft-HTTPAPI/2.0"
        ],
        "x-ms-client-request-id": "285f294f-ad0a-495d-c513-f7c74de88690",
<<<<<<< HEAD
        "x-ms-request-id": "ead39a25-301e-0073-80ad-f927cc000000",
=======
        "x-ms-request-id": "99459f52-f01e-001e-097d-059387000000",
>>>>>>> 1814567d
        "x-ms-version": "2020-06-12"
      },
      "ResponseBody": []
    },
    {
      "RequestUri": "https://seannse.dfs.core.windows.net/test-filesystem-352b1a21-34ac-8907-0515-2f5409a61eff/test-directory-37a9aa4a-6cbf-84ba-8b2a-edd9faf5ae99?resource=directory",
      "RequestMethod": "PUT",
      "RequestHeaders": {
        "Accept": "application/json",
        "Authorization": "Sanitized",
<<<<<<< HEAD
        "traceparent": "00-72e072f982b729408fb72e2f4c5725ce-ed796779577c7a44-00",
        "User-Agent": [
          "azsdk-net-Storage.Files.DataLake/12.7.0-alpha.20210202.1",
          "(.NET 5.0.2; Microsoft Windows 10.0.19042)"
        ],
        "x-ms-client-request-id": "31c7a84c-2dc2-e212-6edb-9ddfbf844ed0",
        "x-ms-date": "Tue, 02 Feb 2021 21:50:29 GMT",
=======
        "traceparent": "00-f581e016d2a1394498f6c36488164494-7bd3985eb2037f40-00",
        "User-Agent": [
          "azsdk-net-Storage.Files.DataLake/12.7.0-alpha.20210217.1",
          "(.NET 5.0.3; Microsoft Windows 10.0.19042)"
        ],
        "x-ms-client-request-id": "31c7a84c-2dc2-e212-6edb-9ddfbf844ed0",
        "x-ms-date": "Wed, 17 Feb 2021 22:38:28 GMT",
>>>>>>> 1814567d
        "x-ms-return-client-request-id": "true",
        "x-ms-version": "2020-06-12"
      },
      "RequestBody": null,
      "StatusCode": 201,
      "ResponseHeaders": {
        "Content-Length": "0",
<<<<<<< HEAD
        "Date": "Tue, 02 Feb 2021 21:50:29 GMT",
        "ETag": "\u00220x8D8C7C48F5C87D6\u0022",
        "Last-Modified": "Tue, 02 Feb 2021 21:50:30 GMT",
=======
        "Date": "Wed, 17 Feb 2021 22:38:28 GMT",
        "ETag": "\u00220x8D8D394BF29FD71\u0022",
        "Last-Modified": "Wed, 17 Feb 2021 22:38:28 GMT",
>>>>>>> 1814567d
        "Server": [
          "Windows-Azure-HDFS/1.0",
          "Microsoft-HTTPAPI/2.0"
        ],
        "x-ms-client-request-id": "31c7a84c-2dc2-e212-6edb-9ddfbf844ed0",
<<<<<<< HEAD
        "x-ms-request-id": "05f10d64-201f-006f-4dad-f975ac000000",
=======
        "x-ms-request-id": "f318b56d-001f-0068-717d-0519cf000000",
>>>>>>> 1814567d
        "x-ms-version": "2020-06-12"
      },
      "ResponseBody": []
    },
    {
      "RequestUri": "https://seannse.dfs.core.windows.net/test-filesystem-352b1a21-34ac-8907-0515-2f5409a61eff/test-directory-37a9aa4a-6cbf-84ba-8b2a-edd9faf5ae99/test-file-ef175e65-a7e3-534a-b5b8-f7df1d30dec3?resource=file",
      "RequestMethod": "PUT",
      "RequestHeaders": {
        "Accept": "application/json",
        "Authorization": "Sanitized",
        "User-Agent": [
<<<<<<< HEAD
          "azsdk-net-Storage.Files.DataLake/12.7.0-alpha.20210202.1",
          "(.NET 5.0.2; Microsoft Windows 10.0.19042)"
        ],
        "x-ms-client-request-id": "47247e90-c4b1-a47b-5e74-7c093532c53d",
        "x-ms-date": "Tue, 02 Feb 2021 21:50:30 GMT",
=======
          "azsdk-net-Storage.Files.DataLake/12.7.0-alpha.20210217.1",
          "(.NET 5.0.3; Microsoft Windows 10.0.19042)"
        ],
        "x-ms-client-request-id": "47247e90-c4b1-a47b-5e74-7c093532c53d",
        "x-ms-date": "Wed, 17 Feb 2021 22:38:29 GMT",
>>>>>>> 1814567d
        "x-ms-return-client-request-id": "true",
        "x-ms-version": "2020-06-12"
      },
      "RequestBody": null,
      "StatusCode": 201,
      "ResponseHeaders": {
        "Content-Length": "0",
<<<<<<< HEAD
        "Date": "Tue, 02 Feb 2021 21:50:29 GMT",
        "ETag": "\u00220x8D8C7C48F6C5202\u0022",
        "Last-Modified": "Tue, 02 Feb 2021 21:50:30 GMT",
=======
        "Date": "Wed, 17 Feb 2021 22:38:28 GMT",
        "ETag": "\u00220x8D8D394BF37C0D6\u0022",
        "Last-Modified": "Wed, 17 Feb 2021 22:38:28 GMT",
>>>>>>> 1814567d
        "Server": [
          "Windows-Azure-HDFS/1.0",
          "Microsoft-HTTPAPI/2.0"
        ],
        "x-ms-client-request-id": "47247e90-c4b1-a47b-5e74-7c093532c53d",
<<<<<<< HEAD
        "x-ms-request-id": "05f10d7f-201f-006f-68ad-f975ac000000",
=======
        "x-ms-request-id": "f318b579-001f-0068-7d7d-0519cf000000",
>>>>>>> 1814567d
        "x-ms-version": "2020-06-12"
      },
      "ResponseBody": []
    },
    {
      "RequestUri": "https://seannse.blob.core.windows.net/test-filesystem-352b1a21-34ac-8907-0515-2f5409a61eff?restype=container",
      "RequestMethod": "DELETE",
      "RequestHeaders": {
        "Accept": "application/xml",
        "Authorization": "Sanitized",
<<<<<<< HEAD
        "traceparent": "00-bea4db0fb9428a4b8dafc17dd799118c-1fc4984605c87a46-00",
        "User-Agent": [
          "azsdk-net-Storage.Files.DataLake/12.7.0-alpha.20210202.1",
          "(.NET 5.0.2; Microsoft Windows 10.0.19042)"
        ],
        "x-ms-client-request-id": "9e4e3c88-970c-b212-13e8-f4b900cc4c19",
        "x-ms-date": "Tue, 02 Feb 2021 21:50:30 GMT",
=======
        "traceparent": "00-52b13d17972c9442ba81c05c37ada920-256f94649dc3d144-00",
        "User-Agent": [
          "azsdk-net-Storage.Files.DataLake/12.7.0-alpha.20210217.1",
          "(.NET 5.0.3; Microsoft Windows 10.0.19042)"
        ],
        "x-ms-client-request-id": "9e4e3c88-970c-b212-13e8-f4b900cc4c19",
        "x-ms-date": "Wed, 17 Feb 2021 22:38:29 GMT",
>>>>>>> 1814567d
        "x-ms-return-client-request-id": "true",
        "x-ms-version": "2020-06-12"
      },
      "RequestBody": null,
      "StatusCode": 202,
      "ResponseHeaders": {
        "Content-Length": "0",
<<<<<<< HEAD
        "Date": "Tue, 02 Feb 2021 21:50:30 GMT",
=======
        "Date": "Wed, 17 Feb 2021 22:38:28 GMT",
>>>>>>> 1814567d
        "Server": [
          "Windows-Azure-Blob/1.0",
          "Microsoft-HTTPAPI/2.0"
        ],
        "x-ms-client-request-id": "9e4e3c88-970c-b212-13e8-f4b900cc4c19",
<<<<<<< HEAD
        "x-ms-request-id": "ead39b7c-301e-0073-3cad-f927cc000000",
=======
        "x-ms-request-id": "9945a173-f01e-001e-0f7d-059387000000",
>>>>>>> 1814567d
        "x-ms-version": "2020-06-12"
      },
      "ResponseBody": []
    }
  ],
  "Variables": {
    "RandomSeed": "1313463079",
    "Storage_TestConfigHierarchicalNamespace": "NamespaceTenant\nseannse\nU2FuaXRpemVk\nhttps://seannse.blob.core.windows.net\nhttps://seannse.file.core.windows.net\nhttps://seannse.queue.core.windows.net\nhttps://seannse.table.core.windows.net\n\n\n\n\nhttps://seannse-secondary.blob.core.windows.net\nhttps://seannse-secondary.file.core.windows.net\nhttps://seannse-secondary.queue.core.windows.net\nhttps://seannse-secondary.table.core.windows.net\n68390a19-a643-458b-b726-408abf67b4fc\nSanitized\n72f988bf-86f1-41af-91ab-2d7cd011db47\nhttps://login.microsoftonline.com/\nCloud\nBlobEndpoint=https://seannse.blob.core.windows.net/;QueueEndpoint=https://seannse.queue.core.windows.net/;FileEndpoint=https://seannse.file.core.windows.net/;BlobSecondaryEndpoint=https://seannse-secondary.blob.core.windows.net/;QueueSecondaryEndpoint=https://seannse-secondary.queue.core.windows.net/;FileSecondaryEndpoint=https://seannse-secondary.file.core.windows.net/;AccountName=seannse;AccountKey=Sanitized\n"
  }
}<|MERGE_RESOLUTION|>--- conflicted
+++ resolved
@@ -1,30 +1,19 @@
 {
   "Entries": [
     {
-      "RequestUri": "https://seannse.blob.core.windows.net/test-filesystem-352b1a21-34ac-8907-0515-2f5409a61eff?restype=container",
+      "RequestUri": "https://seannse.blob.core.windows.net/test-filesystem-4d12eee6-3c8a-be3a-f487-74c69cf6107a?restype=container",
       "RequestMethod": "PUT",
       "RequestHeaders": {
         "Accept": "application/xml",
         "Authorization": "Sanitized",
-<<<<<<< HEAD
-        "traceparent": "00-62f8ed6db5dca4448ac4324de3b9d93f-fed7feda60f09b46-00",
+        "traceparent": "00-dcb312a2bcce8340910446659502d3ad-74d7ab1acfd5af4f-00",
         "User-Agent": [
-          "azsdk-net-Storage.Files.DataLake/12.7.0-alpha.20210202.1",
-          "(.NET 5.0.2; Microsoft Windows 10.0.19042)"
+          "azsdk-net-Storage.Files.DataLake/12.7.0-alpha.20210219.1",
+          "(.NET 5.0.3; Microsoft Windows 10.0.19041)"
         ],
         "x-ms-blob-public-access": "container",
-        "x-ms-client-request-id": "285f294f-ad0a-495d-c513-f7c74de88690",
-        "x-ms-date": "Tue, 02 Feb 2021 21:50:29 GMT",
-=======
-        "traceparent": "00-25e2aa1311301c4e98a83b6a35636283-a74bf21fcce16243-00",
-        "User-Agent": [
-          "azsdk-net-Storage.Files.DataLake/12.7.0-alpha.20210217.1",
-          "(.NET 5.0.3; Microsoft Windows 10.0.19042)"
-        ],
-        "x-ms-blob-public-access": "container",
-        "x-ms-client-request-id": "285f294f-ad0a-495d-c513-f7c74de88690",
-        "x-ms-date": "Wed, 17 Feb 2021 22:38:28 GMT",
->>>>>>> 1814567d
+        "x-ms-client-request-id": "4586f68f-0fe2-32f5-afe3-acce9847c145",
+        "x-ms-date": "Fri, 19 Feb 2021 18:59:47 GMT",
         "x-ms-return-client-request-id": "true",
         "x-ms-version": "2020-06-12"
       },
@@ -32,52 +21,32 @@
       "StatusCode": 201,
       "ResponseHeaders": {
         "Content-Length": "0",
-<<<<<<< HEAD
-        "Date": "Tue, 02 Feb 2021 21:50:29 GMT",
-        "ETag": "\u00220x8D8C7C48F2519E4\u0022",
-        "Last-Modified": "Tue, 02 Feb 2021 21:50:30 GMT",
-=======
-        "Date": "Wed, 17 Feb 2021 22:38:28 GMT",
-        "ETag": "\u00220x8D8D394BEF69D3B\u0022",
-        "Last-Modified": "Wed, 17 Feb 2021 22:38:28 GMT",
->>>>>>> 1814567d
+        "Date": "Fri, 19 Feb 2021 18:59:46 GMT",
+        "ETag": "\u00220x8D8D508866B8C06\u0022",
+        "Last-Modified": "Fri, 19 Feb 2021 18:59:46 GMT",
         "Server": [
           "Windows-Azure-Blob/1.0",
           "Microsoft-HTTPAPI/2.0"
         ],
-        "x-ms-client-request-id": "285f294f-ad0a-495d-c513-f7c74de88690",
-<<<<<<< HEAD
-        "x-ms-request-id": "ead39a25-301e-0073-80ad-f927cc000000",
-=======
-        "x-ms-request-id": "99459f52-f01e-001e-097d-059387000000",
->>>>>>> 1814567d
+        "x-ms-client-request-id": "4586f68f-0fe2-32f5-afe3-acce9847c145",
+        "x-ms-request-id": "cb115809-b01e-006d-41f1-06cb14000000",
         "x-ms-version": "2020-06-12"
       },
       "ResponseBody": []
     },
     {
-      "RequestUri": "https://seannse.dfs.core.windows.net/test-filesystem-352b1a21-34ac-8907-0515-2f5409a61eff/test-directory-37a9aa4a-6cbf-84ba-8b2a-edd9faf5ae99?resource=directory",
+      "RequestUri": "https://seannse.dfs.core.windows.net/test-filesystem-4d12eee6-3c8a-be3a-f487-74c69cf6107a/test-directory-a95844a3-63b3-b58e-d521-4064a73bcec9?resource=directory",
       "RequestMethod": "PUT",
       "RequestHeaders": {
         "Accept": "application/json",
         "Authorization": "Sanitized",
-<<<<<<< HEAD
-        "traceparent": "00-72e072f982b729408fb72e2f4c5725ce-ed796779577c7a44-00",
+        "traceparent": "00-a8e71bb5d105624cbf8046086c4a1414-4c605a1cdee43d48-00",
         "User-Agent": [
-          "azsdk-net-Storage.Files.DataLake/12.7.0-alpha.20210202.1",
-          "(.NET 5.0.2; Microsoft Windows 10.0.19042)"
+          "azsdk-net-Storage.Files.DataLake/12.7.0-alpha.20210219.1",
+          "(.NET 5.0.3; Microsoft Windows 10.0.19041)"
         ],
-        "x-ms-client-request-id": "31c7a84c-2dc2-e212-6edb-9ddfbf844ed0",
-        "x-ms-date": "Tue, 02 Feb 2021 21:50:29 GMT",
-=======
-        "traceparent": "00-f581e016d2a1394498f6c36488164494-7bd3985eb2037f40-00",
-        "User-Agent": [
-          "azsdk-net-Storage.Files.DataLake/12.7.0-alpha.20210217.1",
-          "(.NET 5.0.3; Microsoft Windows 10.0.19042)"
-        ],
-        "x-ms-client-request-id": "31c7a84c-2dc2-e212-6edb-9ddfbf844ed0",
-        "x-ms-date": "Wed, 17 Feb 2021 22:38:28 GMT",
->>>>>>> 1814567d
+        "x-ms-client-request-id": "ab5b4f65-acd2-2b96-68d1-70c1ce918a73",
+        "x-ms-date": "Fri, 19 Feb 2021 18:59:47 GMT",
         "x-ms-return-client-request-id": "true",
         "x-ms-version": "2020-06-12"
       },
@@ -85,49 +54,31 @@
       "StatusCode": 201,
       "ResponseHeaders": {
         "Content-Length": "0",
-<<<<<<< HEAD
-        "Date": "Tue, 02 Feb 2021 21:50:29 GMT",
-        "ETag": "\u00220x8D8C7C48F5C87D6\u0022",
-        "Last-Modified": "Tue, 02 Feb 2021 21:50:30 GMT",
-=======
-        "Date": "Wed, 17 Feb 2021 22:38:28 GMT",
-        "ETag": "\u00220x8D8D394BF29FD71\u0022",
-        "Last-Modified": "Wed, 17 Feb 2021 22:38:28 GMT",
->>>>>>> 1814567d
+        "Date": "Fri, 19 Feb 2021 18:59:46 GMT",
+        "ETag": "\u00220x8D8D50886792AC6\u0022",
+        "Last-Modified": "Fri, 19 Feb 2021 18:59:46 GMT",
         "Server": [
           "Windows-Azure-HDFS/1.0",
           "Microsoft-HTTPAPI/2.0"
         ],
-        "x-ms-client-request-id": "31c7a84c-2dc2-e212-6edb-9ddfbf844ed0",
-<<<<<<< HEAD
-        "x-ms-request-id": "05f10d64-201f-006f-4dad-f975ac000000",
-=======
-        "x-ms-request-id": "f318b56d-001f-0068-717d-0519cf000000",
->>>>>>> 1814567d
+        "x-ms-client-request-id": "ab5b4f65-acd2-2b96-68d1-70c1ce918a73",
+        "x-ms-request-id": "da8374f6-a01f-0061-2ef1-065c1c000000",
         "x-ms-version": "2020-06-12"
       },
       "ResponseBody": []
     },
     {
-      "RequestUri": "https://seannse.dfs.core.windows.net/test-filesystem-352b1a21-34ac-8907-0515-2f5409a61eff/test-directory-37a9aa4a-6cbf-84ba-8b2a-edd9faf5ae99/test-file-ef175e65-a7e3-534a-b5b8-f7df1d30dec3?resource=file",
+      "RequestUri": "https://seannse.dfs.core.windows.net/test-filesystem-4d12eee6-3c8a-be3a-f487-74c69cf6107a/test-directory-a95844a3-63b3-b58e-d521-4064a73bcec9/test-file-6d9de315-1b10-d9d5-acf0-6ffdd51f318b?resource=file",
       "RequestMethod": "PUT",
       "RequestHeaders": {
         "Accept": "application/json",
         "Authorization": "Sanitized",
         "User-Agent": [
-<<<<<<< HEAD
-          "azsdk-net-Storage.Files.DataLake/12.7.0-alpha.20210202.1",
-          "(.NET 5.0.2; Microsoft Windows 10.0.19042)"
+          "azsdk-net-Storage.Files.DataLake/12.7.0-alpha.20210219.1",
+          "(.NET 5.0.3; Microsoft Windows 10.0.19041)"
         ],
-        "x-ms-client-request-id": "47247e90-c4b1-a47b-5e74-7c093532c53d",
-        "x-ms-date": "Tue, 02 Feb 2021 21:50:30 GMT",
-=======
-          "azsdk-net-Storage.Files.DataLake/12.7.0-alpha.20210217.1",
-          "(.NET 5.0.3; Microsoft Windows 10.0.19042)"
-        ],
-        "x-ms-client-request-id": "47247e90-c4b1-a47b-5e74-7c093532c53d",
-        "x-ms-date": "Wed, 17 Feb 2021 22:38:29 GMT",
->>>>>>> 1814567d
+        "x-ms-client-request-id": "a05a1a2b-ebac-49b6-7981-fee23d995648",
+        "x-ms-date": "Fri, 19 Feb 2021 18:59:47 GMT",
         "x-ms-return-client-request-id": "true",
         "x-ms-version": "2020-06-12"
       },
@@ -135,52 +86,32 @@
       "StatusCode": 201,
       "ResponseHeaders": {
         "Content-Length": "0",
-<<<<<<< HEAD
-        "Date": "Tue, 02 Feb 2021 21:50:29 GMT",
-        "ETag": "\u00220x8D8C7C48F6C5202\u0022",
-        "Last-Modified": "Tue, 02 Feb 2021 21:50:30 GMT",
-=======
-        "Date": "Wed, 17 Feb 2021 22:38:28 GMT",
-        "ETag": "\u00220x8D8D394BF37C0D6\u0022",
-        "Last-Modified": "Wed, 17 Feb 2021 22:38:28 GMT",
->>>>>>> 1814567d
+        "Date": "Fri, 19 Feb 2021 18:59:46 GMT",
+        "ETag": "\u00220x8D8D508868560EA\u0022",
+        "Last-Modified": "Fri, 19 Feb 2021 18:59:46 GMT",
         "Server": [
           "Windows-Azure-HDFS/1.0",
           "Microsoft-HTTPAPI/2.0"
         ],
-        "x-ms-client-request-id": "47247e90-c4b1-a47b-5e74-7c093532c53d",
-<<<<<<< HEAD
-        "x-ms-request-id": "05f10d7f-201f-006f-68ad-f975ac000000",
-=======
-        "x-ms-request-id": "f318b579-001f-0068-7d7d-0519cf000000",
->>>>>>> 1814567d
+        "x-ms-client-request-id": "a05a1a2b-ebac-49b6-7981-fee23d995648",
+        "x-ms-request-id": "da837505-a01f-0061-3df1-065c1c000000",
         "x-ms-version": "2020-06-12"
       },
       "ResponseBody": []
     },
     {
-      "RequestUri": "https://seannse.blob.core.windows.net/test-filesystem-352b1a21-34ac-8907-0515-2f5409a61eff?restype=container",
+      "RequestUri": "https://seannse.blob.core.windows.net/test-filesystem-4d12eee6-3c8a-be3a-f487-74c69cf6107a?restype=container",
       "RequestMethod": "DELETE",
       "RequestHeaders": {
         "Accept": "application/xml",
         "Authorization": "Sanitized",
-<<<<<<< HEAD
-        "traceparent": "00-bea4db0fb9428a4b8dafc17dd799118c-1fc4984605c87a46-00",
+        "traceparent": "00-c6a156debdff714db87d9d7162fac72b-9f0ccf66a3d1f741-00",
         "User-Agent": [
-          "azsdk-net-Storage.Files.DataLake/12.7.0-alpha.20210202.1",
-          "(.NET 5.0.2; Microsoft Windows 10.0.19042)"
+          "azsdk-net-Storage.Files.DataLake/12.7.0-alpha.20210219.1",
+          "(.NET 5.0.3; Microsoft Windows 10.0.19041)"
         ],
-        "x-ms-client-request-id": "9e4e3c88-970c-b212-13e8-f4b900cc4c19",
-        "x-ms-date": "Tue, 02 Feb 2021 21:50:30 GMT",
-=======
-        "traceparent": "00-52b13d17972c9442ba81c05c37ada920-256f94649dc3d144-00",
-        "User-Agent": [
-          "azsdk-net-Storage.Files.DataLake/12.7.0-alpha.20210217.1",
-          "(.NET 5.0.3; Microsoft Windows 10.0.19042)"
-        ],
-        "x-ms-client-request-id": "9e4e3c88-970c-b212-13e8-f4b900cc4c19",
-        "x-ms-date": "Wed, 17 Feb 2021 22:38:29 GMT",
->>>>>>> 1814567d
+        "x-ms-client-request-id": "bad1c656-91c5-ddde-c3b5-df5e231446fa",
+        "x-ms-date": "Fri, 19 Feb 2021 18:59:47 GMT",
         "x-ms-return-client-request-id": "true",
         "x-ms-version": "2020-06-12"
       },
@@ -188,28 +119,20 @@
       "StatusCode": 202,
       "ResponseHeaders": {
         "Content-Length": "0",
-<<<<<<< HEAD
-        "Date": "Tue, 02 Feb 2021 21:50:30 GMT",
-=======
-        "Date": "Wed, 17 Feb 2021 22:38:28 GMT",
->>>>>>> 1814567d
+        "Date": "Fri, 19 Feb 2021 18:59:46 GMT",
         "Server": [
           "Windows-Azure-Blob/1.0",
           "Microsoft-HTTPAPI/2.0"
         ],
-        "x-ms-client-request-id": "9e4e3c88-970c-b212-13e8-f4b900cc4c19",
-<<<<<<< HEAD
-        "x-ms-request-id": "ead39b7c-301e-0073-3cad-f927cc000000",
-=======
-        "x-ms-request-id": "9945a173-f01e-001e-0f7d-059387000000",
->>>>>>> 1814567d
+        "x-ms-client-request-id": "bad1c656-91c5-ddde-c3b5-df5e231446fa",
+        "x-ms-request-id": "cb115844-b01e-006d-74f1-06cb14000000",
         "x-ms-version": "2020-06-12"
       },
       "ResponseBody": []
     }
   ],
   "Variables": {
-    "RandomSeed": "1313463079",
+    "RandomSeed": "1258631151",
     "Storage_TestConfigHierarchicalNamespace": "NamespaceTenant\nseannse\nU2FuaXRpemVk\nhttps://seannse.blob.core.windows.net\nhttps://seannse.file.core.windows.net\nhttps://seannse.queue.core.windows.net\nhttps://seannse.table.core.windows.net\n\n\n\n\nhttps://seannse-secondary.blob.core.windows.net\nhttps://seannse-secondary.file.core.windows.net\nhttps://seannse-secondary.queue.core.windows.net\nhttps://seannse-secondary.table.core.windows.net\n68390a19-a643-458b-b726-408abf67b4fc\nSanitized\n72f988bf-86f1-41af-91ab-2d7cd011db47\nhttps://login.microsoftonline.com/\nCloud\nBlobEndpoint=https://seannse.blob.core.windows.net/;QueueEndpoint=https://seannse.queue.core.windows.net/;FileEndpoint=https://seannse.file.core.windows.net/;BlobSecondaryEndpoint=https://seannse-secondary.blob.core.windows.net/;QueueSecondaryEndpoint=https://seannse-secondary.queue.core.windows.net/;FileSecondaryEndpoint=https://seannse-secondary.file.core.windows.net/;AccountName=seannse;AccountKey=Sanitized\n"
   }
 }