﻿{
  "Entries": [
    {
      "RequestUri": "https://seannse.blob.core.windows.net/test-filesystem-7b9e1697-dfea-3a30-2828-b60bd800f380?restype=container",
      "RequestMethod": "PUT",
      "RequestHeaders": {
        "Accept": "application/xml",
        "Authorization": "Sanitized",
        "traceparent": "00-1a64b57e3a7ee843b25598d990bddfdf-3dde27380b332d4f-00",
        "User-Agent": [
          "azsdk-net-Storage.Files.DataLake/12.7.0-alpha.20210219.1",
          "(.NET 5.0.3; Microsoft Windows 10.0.19041)"
        ],
        "x-ms-blob-public-access": "container",
        "x-ms-client-request-id": "d0ca4aeb-18be-1050-c0ba-be2d8652d60e",
        "x-ms-date": "Fri, 19 Feb 2021 18:59:56 GMT",
        "x-ms-return-client-request-id": "true",
<<<<<<< HEAD
        "x-ms-version": "2020-12-06"
=======
        "x-ms-version": "2021-02-12"
>>>>>>> 7e782c87
      },
      "RequestBody": null,
      "StatusCode": 201,
      "ResponseHeaders": {
        "Content-Length": "0",
        "Date": "Fri, 19 Feb 2021 18:59:55 GMT",
        "ETag": "\"0x8D8D5088C223365\"",
        "Last-Modified": "Fri, 19 Feb 2021 18:59:56 GMT",
        "Server": [
          "Windows-Azure-Blob/1.0",
          "Microsoft-HTTPAPI/2.0"
        ],
        "x-ms-client-request-id": "d0ca4aeb-18be-1050-c0ba-be2d8652d60e",
        "x-ms-request-id": "cb116768-b01e-006d-6ff1-06cb14000000",
<<<<<<< HEAD
        "x-ms-version": "2020-12-06"
=======
        "x-ms-version": "2021-02-12"
>>>>>>> 7e782c87
      },
      "ResponseBody": []
    },
    {
      "RequestUri": "https://seannse.dfs.core.windows.net/test-filesystem-7b9e1697-dfea-3a30-2828-b60bd800f380/test-directory-cd8681cc-fa9f-f46a-bf28-b64373a48e7f?resource=directory",
      "RequestMethod": "PUT",
      "RequestHeaders": {
        "Accept": "application/json",
        "Authorization": "Sanitized",
        "traceparent": "00-d9f28025ced5a64bb6e666e974df3e57-e73a9eccb2763043-00",
        "User-Agent": [
          "azsdk-net-Storage.Files.DataLake/12.7.0-alpha.20210219.1",
          "(.NET 5.0.3; Microsoft Windows 10.0.19041)"
        ],
        "x-ms-client-request-id": "2abf5cd0-6421-f1e9-dfd6-1196610d9d1c",
        "x-ms-date": "Fri, 19 Feb 2021 18:59:56 GMT",
        "x-ms-return-client-request-id": "true",
<<<<<<< HEAD
        "x-ms-version": "2020-12-06"
=======
        "x-ms-version": "2021-02-12"
>>>>>>> 7e782c87
      },
      "RequestBody": null,
      "StatusCode": 201,
      "ResponseHeaders": {
        "Content-Length": "0",
        "Date": "Fri, 19 Feb 2021 18:59:55 GMT",
        "ETag": "\"0x8D8D5088C30C360\"",
        "Last-Modified": "Fri, 19 Feb 2021 18:59:56 GMT",
        "Server": [
          "Windows-Azure-HDFS/1.0",
          "Microsoft-HTTPAPI/2.0"
        ],
        "x-ms-client-request-id": "2abf5cd0-6421-f1e9-dfd6-1196610d9d1c",
        "x-ms-request-id": "da8379db-a01f-0061-0af1-065c1c000000",
<<<<<<< HEAD
        "x-ms-version": "2020-12-06"
=======
        "x-ms-version": "2021-02-12"
>>>>>>> 7e782c87
      },
      "ResponseBody": []
    },
    {
      "RequestUri": "https://seannse.dfs.core.windows.net/test-filesystem-7b9e1697-dfea-3a30-2828-b60bd800f380/test-directory-cd8681cc-fa9f-f46a-bf28-b64373a48e7f/test-directory-59363e2c-4831-a9d8-be6f-ab6a18ad0e95?resource=directory",
      "RequestMethod": "PUT",
      "RequestHeaders": {
        "Accept": "application/json",
        "Authorization": "Sanitized",
        "User-Agent": [
          "azsdk-net-Storage.Files.DataLake/12.7.0-alpha.20210219.1",
          "(.NET 5.0.3; Microsoft Windows 10.0.19041)"
        ],
        "x-ms-client-request-id": "a691c597-96f2-8840-8315-6cb2b97fd832",
        "x-ms-date": "Fri, 19 Feb 2021 18:59:56 GMT",
        "x-ms-permissions": "0777",
        "x-ms-return-client-request-id": "true",
        "x-ms-umask": "0057",
<<<<<<< HEAD
        "x-ms-version": "2020-12-06"
=======
        "x-ms-version": "2021-02-12"
>>>>>>> 7e782c87
      },
      "RequestBody": null,
      "StatusCode": 201,
      "ResponseHeaders": {
        "Content-Length": "0",
        "Date": "Fri, 19 Feb 2021 18:59:55 GMT",
        "ETag": "\"0x8D8D5088C3C10E0\"",
        "Last-Modified": "Fri, 19 Feb 2021 18:59:56 GMT",
        "Server": [
          "Windows-Azure-HDFS/1.0",
          "Microsoft-HTTPAPI/2.0"
        ],
        "x-ms-client-request-id": "a691c597-96f2-8840-8315-6cb2b97fd832",
        "x-ms-request-id": "da8379de-a01f-0061-0df1-065c1c000000",
<<<<<<< HEAD
        "x-ms-version": "2020-12-06"
=======
        "x-ms-version": "2021-02-12"
>>>>>>> 7e782c87
      },
      "ResponseBody": []
    },
    {
      "RequestUri": "https://seannse.dfs.core.windows.net/test-filesystem-7b9e1697-dfea-3a30-2828-b60bd800f380/test-directory-cd8681cc-fa9f-f46a-bf28-b64373a48e7f/test-directory-59363e2c-4831-a9d8-be6f-ab6a18ad0e95?action=getAccessControl",
      "RequestMethod": "HEAD",
      "RequestHeaders": {
        "Accept": "application/json",
        "Authorization": "Sanitized",
        "User-Agent": [
          "azsdk-net-Storage.Files.DataLake/12.7.0-alpha.20210219.1",
          "(.NET 5.0.3; Microsoft Windows 10.0.19041)"
        ],
        "x-ms-client-request-id": "53d396b9-681b-a1a2-04e9-92d0f7abd7c3",
        "x-ms-date": "Fri, 19 Feb 2021 18:59:56 GMT",
        "x-ms-return-client-request-id": "true",
<<<<<<< HEAD
        "x-ms-version": "2020-12-06"
=======
        "x-ms-version": "2021-02-12"
>>>>>>> 7e782c87
      },
      "RequestBody": null,
      "StatusCode": 200,
      "ResponseHeaders": {
        "Date": "Fri, 19 Feb 2021 18:59:56 GMT",
        "ETag": "\"0x8D8D5088C3C10E0\"",
        "Last-Modified": "Fri, 19 Feb 2021 18:59:56 GMT",
        "Server": [
          "Windows-Azure-HDFS/1.0",
          "Microsoft-HTTPAPI/2.0"
        ],
        "x-ms-acl": "user::rwx,group::-w-,other::---",
        "x-ms-client-request-id": "53d396b9-681b-a1a2-04e9-92d0f7abd7c3",
        "x-ms-group": "$superuser",
        "x-ms-owner": "$superuser",
        "x-ms-permissions": "rwx-w----",
        "x-ms-request-id": "da8379e0-a01f-0061-0ff1-065c1c000000",
<<<<<<< HEAD
        "x-ms-version": "2020-12-06"
=======
        "x-ms-version": "2021-02-12"
>>>>>>> 7e782c87
      },
      "ResponseBody": []
    },
    {
      "RequestUri": "https://seannse.blob.core.windows.net/test-filesystem-7b9e1697-dfea-3a30-2828-b60bd800f380?restype=container",
      "RequestMethod": "DELETE",
      "RequestHeaders": {
        "Accept": "application/xml",
        "Authorization": "Sanitized",
        "traceparent": "00-d545c0974d52784ca5427cfbbc70faec-0e078ef646fe7543-00",
        "User-Agent": [
          "azsdk-net-Storage.Files.DataLake/12.7.0-alpha.20210219.1",
          "(.NET 5.0.3; Microsoft Windows 10.0.19041)"
        ],
        "x-ms-client-request-id": "22f9d97c-85ab-5f16-d9bd-17b1f366d135",
        "x-ms-date": "Fri, 19 Feb 2021 18:59:57 GMT",
        "x-ms-return-client-request-id": "true",
<<<<<<< HEAD
        "x-ms-version": "2020-12-06"
=======
        "x-ms-version": "2021-02-12"
>>>>>>> 7e782c87
      },
      "RequestBody": null,
      "StatusCode": 202,
      "ResponseHeaders": {
        "Content-Length": "0",
        "Date": "Fri, 19 Feb 2021 18:59:56 GMT",
        "Server": [
          "Windows-Azure-Blob/1.0",
          "Microsoft-HTTPAPI/2.0"
        ],
        "x-ms-client-request-id": "22f9d97c-85ab-5f16-d9bd-17b1f366d135",
        "x-ms-request-id": "cb1167ee-b01e-006d-6cf1-06cb14000000",
<<<<<<< HEAD
        "x-ms-version": "2020-12-06"
=======
        "x-ms-version": "2021-02-12"
>>>>>>> 7e782c87
      },
      "ResponseBody": []
    }
  ],
  "Variables": {
    "RandomSeed": "98971652",
    "Storage_TestConfigHierarchicalNamespace": "NamespaceTenant\nseannse\nU2FuaXRpemVk\nhttps://seannse.blob.core.windows.net\nhttps://seannse.file.core.windows.net\nhttps://seannse.queue.core.windows.net\nhttps://seannse.table.core.windows.net\n\n\n\n\nhttps://seannse-secondary.blob.core.windows.net\nhttps://seannse-secondary.file.core.windows.net\nhttps://seannse-secondary.queue.core.windows.net\nhttps://seannse-secondary.table.core.windows.net\n68390a19-a643-458b-b726-408abf67b4fc\nSanitized\n72f988bf-86f1-41af-91ab-2d7cd011db47\nhttps://login.microsoftonline.com/\nCloud\nBlobEndpoint=https://seannse.blob.core.windows.net/;QueueEndpoint=https://seannse.queue.core.windows.net/;FileEndpoint=https://seannse.file.core.windows.net/;BlobSecondaryEndpoint=https://seannse-secondary.blob.core.windows.net/;QueueSecondaryEndpoint=https://seannse-secondary.queue.core.windows.net/;FileSecondaryEndpoint=https://seannse-secondary.file.core.windows.net/;AccountName=seannse;AccountKey=Sanitized\n\n\n"
  }
}<|MERGE_RESOLUTION|>--- conflicted
+++ resolved
@@ -15,11 +15,7 @@
         "x-ms-client-request-id": "d0ca4aeb-18be-1050-c0ba-be2d8652d60e",
         "x-ms-date": "Fri, 19 Feb 2021 18:59:56 GMT",
         "x-ms-return-client-request-id": "true",
-<<<<<<< HEAD
-        "x-ms-version": "2020-12-06"
-=======
         "x-ms-version": "2021-02-12"
->>>>>>> 7e782c87
       },
       "RequestBody": null,
       "StatusCode": 201,
@@ -34,11 +30,7 @@
         ],
         "x-ms-client-request-id": "d0ca4aeb-18be-1050-c0ba-be2d8652d60e",
         "x-ms-request-id": "cb116768-b01e-006d-6ff1-06cb14000000",
-<<<<<<< HEAD
-        "x-ms-version": "2020-12-06"
-=======
         "x-ms-version": "2021-02-12"
->>>>>>> 7e782c87
       },
       "ResponseBody": []
     },
@@ -56,11 +48,7 @@
         "x-ms-client-request-id": "2abf5cd0-6421-f1e9-dfd6-1196610d9d1c",
         "x-ms-date": "Fri, 19 Feb 2021 18:59:56 GMT",
         "x-ms-return-client-request-id": "true",
-<<<<<<< HEAD
-        "x-ms-version": "2020-12-06"
-=======
         "x-ms-version": "2021-02-12"
->>>>>>> 7e782c87
       },
       "RequestBody": null,
       "StatusCode": 201,
@@ -75,11 +63,7 @@
         ],
         "x-ms-client-request-id": "2abf5cd0-6421-f1e9-dfd6-1196610d9d1c",
         "x-ms-request-id": "da8379db-a01f-0061-0af1-065c1c000000",
-<<<<<<< HEAD
-        "x-ms-version": "2020-12-06"
-=======
         "x-ms-version": "2021-02-12"
->>>>>>> 7e782c87
       },
       "ResponseBody": []
     },
@@ -98,11 +82,7 @@
         "x-ms-permissions": "0777",
         "x-ms-return-client-request-id": "true",
         "x-ms-umask": "0057",
-<<<<<<< HEAD
-        "x-ms-version": "2020-12-06"
-=======
         "x-ms-version": "2021-02-12"
->>>>>>> 7e782c87
       },
       "RequestBody": null,
       "StatusCode": 201,
@@ -117,11 +97,7 @@
         ],
         "x-ms-client-request-id": "a691c597-96f2-8840-8315-6cb2b97fd832",
         "x-ms-request-id": "da8379de-a01f-0061-0df1-065c1c000000",
-<<<<<<< HEAD
-        "x-ms-version": "2020-12-06"
-=======
         "x-ms-version": "2021-02-12"
->>>>>>> 7e782c87
       },
       "ResponseBody": []
     },
@@ -138,11 +114,7 @@
         "x-ms-client-request-id": "53d396b9-681b-a1a2-04e9-92d0f7abd7c3",
         "x-ms-date": "Fri, 19 Feb 2021 18:59:56 GMT",
         "x-ms-return-client-request-id": "true",
-<<<<<<< HEAD
-        "x-ms-version": "2020-12-06"
-=======
         "x-ms-version": "2021-02-12"
->>>>>>> 7e782c87
       },
       "RequestBody": null,
       "StatusCode": 200,
@@ -160,11 +132,7 @@
         "x-ms-owner": "$superuser",
         "x-ms-permissions": "rwx-w----",
         "x-ms-request-id": "da8379e0-a01f-0061-0ff1-065c1c000000",
-<<<<<<< HEAD
-        "x-ms-version": "2020-12-06"
-=======
         "x-ms-version": "2021-02-12"
->>>>>>> 7e782c87
       },
       "ResponseBody": []
     },
@@ -182,11 +150,7 @@
         "x-ms-client-request-id": "22f9d97c-85ab-5f16-d9bd-17b1f366d135",
         "x-ms-date": "Fri, 19 Feb 2021 18:59:57 GMT",
         "x-ms-return-client-request-id": "true",
-<<<<<<< HEAD
-        "x-ms-version": "2020-12-06"
-=======
         "x-ms-version": "2021-02-12"
->>>>>>> 7e782c87
       },
       "RequestBody": null,
       "StatusCode": 202,
@@ -199,11 +163,7 @@
         ],
         "x-ms-client-request-id": "22f9d97c-85ab-5f16-d9bd-17b1f366d135",
         "x-ms-request-id": "cb1167ee-b01e-006d-6cf1-06cb14000000",
-<<<<<<< HEAD
-        "x-ms-version": "2020-12-06"
-=======
         "x-ms-version": "2021-02-12"
->>>>>>> 7e782c87
       },
       "ResponseBody": []
     }
