{
  "Entries": [
    {
      "RequestUri": "http://seannsecanary.blob.core.windows.net/test-filesystem-466f1763-8b5a-cd25-1243-d3850dc2ab30?restype=container",
      "RequestMethod": "PUT",
      "RequestHeaders": {
        "Authorization": "Sanitized",
        "traceparent": "00-fd0b6e6d7722ed4299179def6eeca79a-034d4d703ae3d24d-00",
        "User-Agent": [
          "azsdk-net-Storage.Files.DataLake/12.1.0-dev.20200403.1",
          "(.NET Core 4.6.28325.01; Microsoft Windows 10.0.18362 )"
        ],
        "x-ms-blob-public-access": "container",
        "x-ms-client-request-id": "f46ae323-b26d-cab6-55e1-c1be13711ac8",
        "x-ms-date": "Fri, 03 Apr 2020 20:53:20 GMT",
        "x-ms-return-client-request-id": "true",
<<<<<<< HEAD
        "x-ms-version": "2019-12-12"
=======
        "x-ms-version": "2020-02-10"
>>>>>>> 60f4876e
      },
      "RequestBody": null,
      "StatusCode": 201,
      "ResponseHeaders": {
        "Content-Length": "0",
        "Date": "Fri, 03 Apr 2020 20:53:18 GMT",
        "ETag": "\u00220x8D7D8110A1F01D8\u0022",
        "Last-Modified": "Fri, 03 Apr 2020 20:53:19 GMT",
        "Server": [
          "Windows-Azure-Blob/1.0",
          "Microsoft-HTTPAPI/2.0"
        ],
        "x-ms-client-request-id": "f46ae323-b26d-cab6-55e1-c1be13711ac8",
        "x-ms-request-id": "96215dc2-f01e-0012-41f9-093670000000",
<<<<<<< HEAD
        "x-ms-version": "2019-12-12"
=======
        "x-ms-version": "2020-02-10"
>>>>>>> 60f4876e
      },
      "ResponseBody": []
    },
    {
      "RequestUri": "http://seannsecanary.dfs.core.windows.net/test-filesystem-466f1763-8b5a-cd25-1243-d3850dc2ab30/test-directory-1c2dabce-1b1a-6797-5360-8213da976073?resource=directory",
      "RequestMethod": "PUT",
      "RequestHeaders": {
        "Authorization": "Sanitized",
        "traceparent": "00-290a02dde91aa344b429a059a35f0a99-1955de8b6f5ba048-00",
        "User-Agent": [
          "azsdk-net-Storage.Files.DataLake/12.1.0-dev.20200403.1",
          "(.NET Core 4.6.28325.01; Microsoft Windows 10.0.18362 )"
        ],
        "x-ms-client-request-id": "c1bfe82b-b171-0827-4c03-a10d2fa2f0bd",
        "x-ms-date": "Fri, 03 Apr 2020 20:53:20 GMT",
        "x-ms-return-client-request-id": "true",
<<<<<<< HEAD
        "x-ms-version": "2019-12-12"
=======
        "x-ms-version": "2020-02-10"
>>>>>>> 60f4876e
      },
      "RequestBody": null,
      "StatusCode": 201,
      "ResponseHeaders": {
        "Content-Length": "0",
        "Date": "Fri, 03 Apr 2020 20:53:18 GMT",
        "ETag": "\u00220x8D7D8110A2F83A4\u0022",
        "Last-Modified": "Fri, 03 Apr 2020 20:53:19 GMT",
        "Server": [
          "Windows-Azure-HDFS/1.0",
          "Microsoft-HTTPAPI/2.0"
        ],
        "x-ms-client-request-id": "c1bfe82b-b171-0827-4c03-a10d2fa2f0bd",
        "x-ms-request-id": "fa43fae8-201f-0097-20f9-091bad000000",
<<<<<<< HEAD
        "x-ms-version": "2019-12-12"
=======
        "x-ms-version": "2020-02-10"
>>>>>>> 60f4876e
      },
      "ResponseBody": []
    },
    {
      "RequestUri": "http://seannsecanary.dfs.core.windows.net/test-filesystem-466f1763-8b5a-cd25-1243-d3850dc2ab30/test-directory-1c2dabce-1b1a-6797-5360-8213da976073/test-directory-81494e80-f00e-1870-e8ef-f5264fa02c4d?resource=directory",
      "RequestMethod": "PUT",
      "RequestHeaders": {
        "Authorization": "Sanitized",
        "User-Agent": [
          "azsdk-net-Storage.Files.DataLake/12.1.0-dev.20200403.1",
          "(.NET Core 4.6.28325.01; Microsoft Windows 10.0.18362 )"
        ],
        "x-ms-client-request-id": "ec750d04-7abb-3b43-77a7-d882bc00b8ab",
        "x-ms-date": "Fri, 03 Apr 2020 20:53:20 GMT",
        "x-ms-permissions": "0777",
        "x-ms-return-client-request-id": "true",
        "x-ms-umask": "0057",
<<<<<<< HEAD
        "x-ms-version": "2019-12-12"
=======
        "x-ms-version": "2020-02-10"
>>>>>>> 60f4876e
      },
      "RequestBody": null,
      "StatusCode": 201,
      "ResponseHeaders": {
        "Content-Length": "0",
        "Date": "Fri, 03 Apr 2020 20:53:18 GMT",
        "ETag": "\u00220x8D7D8110A3B9BB1\u0022",
        "Last-Modified": "Fri, 03 Apr 2020 20:53:19 GMT",
        "Server": [
          "Windows-Azure-HDFS/1.0",
          "Microsoft-HTTPAPI/2.0"
        ],
        "x-ms-client-request-id": "ec750d04-7abb-3b43-77a7-d882bc00b8ab",
        "x-ms-request-id": "fa43fae9-201f-0097-21f9-091bad000000",
<<<<<<< HEAD
        "x-ms-version": "2019-12-12"
=======
        "x-ms-version": "2020-02-10"
>>>>>>> 60f4876e
      },
      "ResponseBody": []
    },
    {
      "RequestUri": "http://seannsecanary.dfs.core.windows.net/test-filesystem-466f1763-8b5a-cd25-1243-d3850dc2ab30/test-directory-1c2dabce-1b1a-6797-5360-8213da976073/test-directory-81494e80-f00e-1870-e8ef-f5264fa02c4d?action=getAccessControl",
      "RequestMethod": "HEAD",
      "RequestHeaders": {
        "Authorization": "Sanitized",
        "User-Agent": [
          "azsdk-net-Storage.Files.DataLake/12.1.0-dev.20200403.1",
          "(.NET Core 4.6.28325.01; Microsoft Windows 10.0.18362 )"
        ],
        "x-ms-client-request-id": "41226fe1-3f2a-e991-ecad-7a31c67f0669",
        "x-ms-date": "Fri, 03 Apr 2020 20:53:20 GMT",
        "x-ms-return-client-request-id": "true",
<<<<<<< HEAD
        "x-ms-version": "2019-12-12"
=======
        "x-ms-version": "2020-02-10"
>>>>>>> 60f4876e
      },
      "RequestBody": null,
      "StatusCode": 200,
      "ResponseHeaders": {
        "Date": "Fri, 03 Apr 2020 20:53:18 GMT",
        "ETag": "\u00220x8D7D8110A3B9BB1\u0022",
        "Last-Modified": "Fri, 03 Apr 2020 20:53:19 GMT",
        "Server": [
          "Windows-Azure-HDFS/1.0",
          "Microsoft-HTTPAPI/2.0"
        ],
        "x-ms-acl": "user::rwx,group::-w-,other::---",
        "x-ms-client-request-id": "41226fe1-3f2a-e991-ecad-7a31c67f0669",
        "x-ms-group": "$superuser",
        "x-ms-owner": "$superuser",
        "x-ms-permissions": "rwx-w----",
        "x-ms-request-id": "fa43faea-201f-0097-22f9-091bad000000",
<<<<<<< HEAD
        "x-ms-version": "2019-12-12"
=======
        "x-ms-version": "2020-02-10"
>>>>>>> 60f4876e
      },
      "ResponseBody": []
    },
    {
      "RequestUri": "http://seannsecanary.blob.core.windows.net/test-filesystem-466f1763-8b5a-cd25-1243-d3850dc2ab30?restype=container",
      "RequestMethod": "DELETE",
      "RequestHeaders": {
        "Authorization": "Sanitized",
        "traceparent": "00-02c367928a5e3b469d8b3b4077724a72-92b5151a88586a48-00",
        "User-Agent": [
          "azsdk-net-Storage.Files.DataLake/12.1.0-dev.20200403.1",
          "(.NET Core 4.6.28325.01; Microsoft Windows 10.0.18362 )"
        ],
        "x-ms-client-request-id": "4da0a5a3-76de-9780-c1bf-130d83b41acd",
        "x-ms-date": "Fri, 03 Apr 2020 20:53:20 GMT",
        "x-ms-return-client-request-id": "true",
<<<<<<< HEAD
        "x-ms-version": "2019-12-12"
=======
        "x-ms-version": "2020-02-10"
>>>>>>> 60f4876e
      },
      "RequestBody": null,
      "StatusCode": 202,
      "ResponseHeaders": {
        "Content-Length": "0",
        "Date": "Fri, 03 Apr 2020 20:53:18 GMT",
        "Server": [
          "Windows-Azure-Blob/1.0",
          "Microsoft-HTTPAPI/2.0"
        ],
        "x-ms-client-request-id": "4da0a5a3-76de-9780-c1bf-130d83b41acd",
        "x-ms-request-id": "96215de0-f01e-0012-58f9-093670000000",
<<<<<<< HEAD
        "x-ms-version": "2019-12-12"
=======
        "x-ms-version": "2020-02-10"
>>>>>>> 60f4876e
      },
      "ResponseBody": []
    }
  ],
  "Variables": {
    "RandomSeed": "700265665",
    "Storage_TestConfigHierarchicalNamespace": "NamespaceTenant\nseannsecanary\nU2FuaXRpemVk\nhttp://seannsecanary.blob.core.windows.net\nhttp://seannsecanary.file.core.windows.net\nhttp://seannsecanary.queue.core.windows.net\nhttp://seannsecanary.table.core.windows.net\n\n\n\n\nhttp://seannsecanary-secondary.blob.core.windows.net\nhttp://seannsecanary-secondary.file.core.windows.net\nhttp://seannsecanary-secondary.queue.core.windows.net\nhttp://seannsecanary-secondary.table.core.windows.net\n68390a19-a643-458b-b726-408abf67b4fc\nSanitized\n72f988bf-86f1-41af-91ab-2d7cd011db47\nhttps://login.microsoftonline.com/\nCloud\nBlobEndpoint=http://seannsecanary.blob.core.windows.net/;QueueEndpoint=http://seannsecanary.queue.core.windows.net/;FileEndpoint=http://seannsecanary.file.core.windows.net/;BlobSecondaryEndpoint=http://seannsecanary-secondary.blob.core.windows.net/;QueueSecondaryEndpoint=http://seannsecanary-secondary.queue.core.windows.net/;FileSecondaryEndpoint=http://seannsecanary-secondary.file.core.windows.net/;AccountName=seannsecanary;AccountKey=Sanitized\n"
  }
}<|MERGE_RESOLUTION|>--- conflicted
+++ resolved
@@ -14,11 +14,7 @@
         "x-ms-client-request-id": "f46ae323-b26d-cab6-55e1-c1be13711ac8",
         "x-ms-date": "Fri, 03 Apr 2020 20:53:20 GMT",
         "x-ms-return-client-request-id": "true",
-<<<<<<< HEAD
-        "x-ms-version": "2019-12-12"
-=======
         "x-ms-version": "2020-02-10"
->>>>>>> 60f4876e
       },
       "RequestBody": null,
       "StatusCode": 201,
@@ -33,11 +29,7 @@
         ],
         "x-ms-client-request-id": "f46ae323-b26d-cab6-55e1-c1be13711ac8",
         "x-ms-request-id": "96215dc2-f01e-0012-41f9-093670000000",
-<<<<<<< HEAD
-        "x-ms-version": "2019-12-12"
-=======
         "x-ms-version": "2020-02-10"
->>>>>>> 60f4876e
       },
       "ResponseBody": []
     },
@@ -54,11 +46,7 @@
         "x-ms-client-request-id": "c1bfe82b-b171-0827-4c03-a10d2fa2f0bd",
         "x-ms-date": "Fri, 03 Apr 2020 20:53:20 GMT",
         "x-ms-return-client-request-id": "true",
-<<<<<<< HEAD
-        "x-ms-version": "2019-12-12"
-=======
         "x-ms-version": "2020-02-10"
->>>>>>> 60f4876e
       },
       "RequestBody": null,
       "StatusCode": 201,
@@ -73,11 +61,7 @@
         ],
         "x-ms-client-request-id": "c1bfe82b-b171-0827-4c03-a10d2fa2f0bd",
         "x-ms-request-id": "fa43fae8-201f-0097-20f9-091bad000000",
-<<<<<<< HEAD
-        "x-ms-version": "2019-12-12"
-=======
         "x-ms-version": "2020-02-10"
->>>>>>> 60f4876e
       },
       "ResponseBody": []
     },
@@ -95,11 +79,7 @@
         "x-ms-permissions": "0777",
         "x-ms-return-client-request-id": "true",
         "x-ms-umask": "0057",
-<<<<<<< HEAD
-        "x-ms-version": "2019-12-12"
-=======
         "x-ms-version": "2020-02-10"
->>>>>>> 60f4876e
       },
       "RequestBody": null,
       "StatusCode": 201,
@@ -114,11 +94,7 @@
         ],
         "x-ms-client-request-id": "ec750d04-7abb-3b43-77a7-d882bc00b8ab",
         "x-ms-request-id": "fa43fae9-201f-0097-21f9-091bad000000",
-<<<<<<< HEAD
-        "x-ms-version": "2019-12-12"
-=======
         "x-ms-version": "2020-02-10"
->>>>>>> 60f4876e
       },
       "ResponseBody": []
     },
@@ -134,11 +110,7 @@
         "x-ms-client-request-id": "41226fe1-3f2a-e991-ecad-7a31c67f0669",
         "x-ms-date": "Fri, 03 Apr 2020 20:53:20 GMT",
         "x-ms-return-client-request-id": "true",
-<<<<<<< HEAD
-        "x-ms-version": "2019-12-12"
-=======
         "x-ms-version": "2020-02-10"
->>>>>>> 60f4876e
       },
       "RequestBody": null,
       "StatusCode": 200,
@@ -156,11 +128,7 @@
         "x-ms-owner": "$superuser",
         "x-ms-permissions": "rwx-w----",
         "x-ms-request-id": "fa43faea-201f-0097-22f9-091bad000000",
-<<<<<<< HEAD
-        "x-ms-version": "2019-12-12"
-=======
         "x-ms-version": "2020-02-10"
->>>>>>> 60f4876e
       },
       "ResponseBody": []
     },
@@ -177,11 +145,7 @@
         "x-ms-client-request-id": "4da0a5a3-76de-9780-c1bf-130d83b41acd",
         "x-ms-date": "Fri, 03 Apr 2020 20:53:20 GMT",
         "x-ms-return-client-request-id": "true",
-<<<<<<< HEAD
-        "x-ms-version": "2019-12-12"
-=======
         "x-ms-version": "2020-02-10"
->>>>>>> 60f4876e
       },
       "RequestBody": null,
       "StatusCode": 202,
@@ -194,11 +158,7 @@
         ],
         "x-ms-client-request-id": "4da0a5a3-76de-9780-c1bf-130d83b41acd",
         "x-ms-request-id": "96215de0-f01e-0012-58f9-093670000000",
-<<<<<<< HEAD
-        "x-ms-version": "2019-12-12"
-=======
         "x-ms-version": "2020-02-10"
->>>>>>> 60f4876e
       },
       "ResponseBody": []
     }
