--- conflicted
+++ resolved
@@ -1,30 +1,19 @@
 {
   "Entries": [
     {
-      "RequestUri": "https://seannse.blob.core.windows.net/test-filesystem-466f1763-8b5a-cd25-1243-d3850dc2ab30?restype=container",
+      "RequestUri": "https://seannse.blob.core.windows.net/test-filesystem-7b9e1697-dfea-3a30-2828-b60bd800f380?restype=container",
       "RequestMethod": "PUT",
       "RequestHeaders": {
         "Accept": "application/xml",
         "Authorization": "Sanitized",
-<<<<<<< HEAD
-        "traceparent": "00-8b85b25ef177354082ef01e63a31ffb9-b38739589bc93549-00",
+        "traceparent": "00-1a64b57e3a7ee843b25598d990bddfdf-3dde27380b332d4f-00",
         "User-Agent": [
-          "azsdk-net-Storage.Files.DataLake/12.7.0-alpha.20210202.1",
-          "(.NET 5.0.2; Microsoft Windows 10.0.19042)"
+          "azsdk-net-Storage.Files.DataLake/12.7.0-alpha.20210219.1",
+          "(.NET 5.0.3; Microsoft Windows 10.0.19041)"
         ],
         "x-ms-blob-public-access": "container",
-        "x-ms-client-request-id": "f46ae323-b26d-cab6-55e1-c1be13711ac8",
-        "x-ms-date": "Tue, 02 Feb 2021 21:50:54 GMT",
-=======
-        "traceparent": "00-c3d7fec1c0763343bb933a2285fbb1ca-6111bd48d9b2cb48-00",
-        "User-Agent": [
-          "azsdk-net-Storage.Files.DataLake/12.7.0-alpha.20210217.1",
-          "(.NET 5.0.3; Microsoft Windows 10.0.19042)"
-        ],
-        "x-ms-blob-public-access": "container",
-        "x-ms-client-request-id": "f46ae323-b26d-cab6-55e1-c1be13711ac8",
-        "x-ms-date": "Wed, 17 Feb 2021 22:38:50 GMT",
->>>>>>> 1814567d
+        "x-ms-client-request-id": "d0ca4aeb-18be-1050-c0ba-be2d8652d60e",
+        "x-ms-date": "Fri, 19 Feb 2021 18:59:56 GMT",
         "x-ms-return-client-request-id": "true",
         "x-ms-version": "2020-06-12"
       },
@@ -32,52 +21,32 @@
       "StatusCode": 201,
       "ResponseHeaders": {
         "Content-Length": "0",
-<<<<<<< HEAD
-        "Date": "Tue, 02 Feb 2021 21:50:55 GMT",
-        "ETag": "\u00220x8D8C7C49E3F8FA4\u0022",
-        "Last-Modified": "Tue, 02 Feb 2021 21:50:55 GMT",
-=======
-        "Date": "Wed, 17 Feb 2021 22:38:50 GMT",
-        "ETag": "\u00220x8D8D394CC65F68B\u0022",
-        "Last-Modified": "Wed, 17 Feb 2021 22:38:51 GMT",
->>>>>>> 1814567d
+        "Date": "Fri, 19 Feb 2021 18:59:55 GMT",
+        "ETag": "\u00220x8D8D5088C223365\u0022",
+        "Last-Modified": "Fri, 19 Feb 2021 18:59:56 GMT",
         "Server": [
           "Windows-Azure-Blob/1.0",
           "Microsoft-HTTPAPI/2.0"
         ],
-        "x-ms-client-request-id": "f46ae323-b26d-cab6-55e1-c1be13711ac8",
-<<<<<<< HEAD
-        "x-ms-request-id": "228a5ff8-701e-0086-67ad-f9b3e6000000",
-=======
-        "x-ms-request-id": "beb52b40-d01e-0019-457d-05ffe4000000",
->>>>>>> 1814567d
+        "x-ms-client-request-id": "d0ca4aeb-18be-1050-c0ba-be2d8652d60e",
+        "x-ms-request-id": "cb116768-b01e-006d-6ff1-06cb14000000",
         "x-ms-version": "2020-06-12"
       },
       "ResponseBody": []
     },
     {
-      "RequestUri": "https://seannse.dfs.core.windows.net/test-filesystem-466f1763-8b5a-cd25-1243-d3850dc2ab30/test-directory-1c2dabce-1b1a-6797-5360-8213da976073?resource=directory",
+      "RequestUri": "https://seannse.dfs.core.windows.net/test-filesystem-7b9e1697-dfea-3a30-2828-b60bd800f380/test-directory-cd8681cc-fa9f-f46a-bf28-b64373a48e7f?resource=directory",
       "RequestMethod": "PUT",
       "RequestHeaders": {
         "Accept": "application/json",
         "Authorization": "Sanitized",
-<<<<<<< HEAD
-        "traceparent": "00-2e58fbb29339a14b80be1f2f21672234-ddc4aa30b2934945-00",
+        "traceparent": "00-d9f28025ced5a64bb6e666e974df3e57-e73a9eccb2763043-00",
         "User-Agent": [
-          "azsdk-net-Storage.Files.DataLake/12.7.0-alpha.20210202.1",
-          "(.NET 5.0.2; Microsoft Windows 10.0.19042)"
+          "azsdk-net-Storage.Files.DataLake/12.7.0-alpha.20210219.1",
+          "(.NET 5.0.3; Microsoft Windows 10.0.19041)"
         ],
-        "x-ms-client-request-id": "c1bfe82b-b171-0827-4c03-a10d2fa2f0bd",
-        "x-ms-date": "Tue, 02 Feb 2021 21:50:55 GMT",
-=======
-        "traceparent": "00-f4b4ac7652adf046ae586b3aa709e26b-5904c681508dee41-00",
-        "User-Agent": [
-          "azsdk-net-Storage.Files.DataLake/12.7.0-alpha.20210217.1",
-          "(.NET 5.0.3; Microsoft Windows 10.0.19042)"
-        ],
-        "x-ms-client-request-id": "c1bfe82b-b171-0827-4c03-a10d2fa2f0bd",
-        "x-ms-date": "Wed, 17 Feb 2021 22:38:51 GMT",
->>>>>>> 1814567d
+        "x-ms-client-request-id": "2abf5cd0-6421-f1e9-dfd6-1196610d9d1c",
+        "x-ms-date": "Fri, 19 Feb 2021 18:59:56 GMT",
         "x-ms-return-client-request-id": "true",
         "x-ms-version": "2020-06-12"
       },
@@ -85,49 +54,31 @@
       "StatusCode": 201,
       "ResponseHeaders": {
         "Content-Length": "0",
-<<<<<<< HEAD
-        "Date": "Tue, 02 Feb 2021 21:50:54 GMT",
-        "ETag": "\u00220x8D8C7C49E7C74E8\u0022",
-        "Last-Modified": "Tue, 02 Feb 2021 21:50:55 GMT",
-=======
-        "Date": "Wed, 17 Feb 2021 22:38:51 GMT",
-        "ETag": "\u00220x8D8D394CC99E05D\u0022",
-        "Last-Modified": "Wed, 17 Feb 2021 22:38:51 GMT",
->>>>>>> 1814567d
+        "Date": "Fri, 19 Feb 2021 18:59:55 GMT",
+        "ETag": "\u00220x8D8D5088C30C360\u0022",
+        "Last-Modified": "Fri, 19 Feb 2021 18:59:56 GMT",
         "Server": [
           "Windows-Azure-HDFS/1.0",
           "Microsoft-HTTPAPI/2.0"
         ],
-        "x-ms-client-request-id": "c1bfe82b-b171-0827-4c03-a10d2fa2f0bd",
-<<<<<<< HEAD
-        "x-ms-request-id": "c5332b4f-001f-0068-5ead-f919cf000000",
-=======
-        "x-ms-request-id": "ceecd0b1-101f-005b-7f7d-054664000000",
->>>>>>> 1814567d
+        "x-ms-client-request-id": "2abf5cd0-6421-f1e9-dfd6-1196610d9d1c",
+        "x-ms-request-id": "da8379db-a01f-0061-0af1-065c1c000000",
         "x-ms-version": "2020-06-12"
       },
       "ResponseBody": []
     },
     {
-      "RequestUri": "https://seannse.dfs.core.windows.net/test-filesystem-466f1763-8b5a-cd25-1243-d3850dc2ab30/test-directory-1c2dabce-1b1a-6797-5360-8213da976073/test-directory-81494e80-f00e-1870-e8ef-f5264fa02c4d?resource=directory",
+      "RequestUri": "https://seannse.dfs.core.windows.net/test-filesystem-7b9e1697-dfea-3a30-2828-b60bd800f380/test-directory-cd8681cc-fa9f-f46a-bf28-b64373a48e7f/test-directory-59363e2c-4831-a9d8-be6f-ab6a18ad0e95?resource=directory",
       "RequestMethod": "PUT",
       "RequestHeaders": {
         "Accept": "application/json",
         "Authorization": "Sanitized",
         "User-Agent": [
-<<<<<<< HEAD
-          "azsdk-net-Storage.Files.DataLake/12.7.0-alpha.20210202.1",
-          "(.NET 5.0.2; Microsoft Windows 10.0.19042)"
+          "azsdk-net-Storage.Files.DataLake/12.7.0-alpha.20210219.1",
+          "(.NET 5.0.3; Microsoft Windows 10.0.19041)"
         ],
-        "x-ms-client-request-id": "ec750d04-7abb-3b43-77a7-d882bc00b8ab",
-        "x-ms-date": "Tue, 02 Feb 2021 21:50:55 GMT",
-=======
-          "azsdk-net-Storage.Files.DataLake/12.7.0-alpha.20210217.1",
-          "(.NET 5.0.3; Microsoft Windows 10.0.19042)"
-        ],
-        "x-ms-client-request-id": "ec750d04-7abb-3b43-77a7-d882bc00b8ab",
-        "x-ms-date": "Wed, 17 Feb 2021 22:38:51 GMT",
->>>>>>> 1814567d
+        "x-ms-client-request-id": "a691c597-96f2-8840-8315-6cb2b97fd832",
+        "x-ms-date": "Fri, 19 Feb 2021 18:59:56 GMT",
         "x-ms-permissions": "0777",
         "x-ms-return-client-request-id": "true",
         "x-ms-umask": "0057",
@@ -137,105 +88,67 @@
       "StatusCode": 201,
       "ResponseHeaders": {
         "Content-Length": "0",
-<<<<<<< HEAD
-        "Date": "Tue, 02 Feb 2021 21:50:55 GMT",
-        "ETag": "\u00220x8D8C7C49E8D4B7C\u0022",
-        "Last-Modified": "Tue, 02 Feb 2021 21:50:56 GMT",
-=======
-        "Date": "Wed, 17 Feb 2021 22:38:51 GMT",
-        "ETag": "\u00220x8D8D394CCA61BE3\u0022",
-        "Last-Modified": "Wed, 17 Feb 2021 22:38:51 GMT",
->>>>>>> 1814567d
+        "Date": "Fri, 19 Feb 2021 18:59:55 GMT",
+        "ETag": "\u00220x8D8D5088C3C10E0\u0022",
+        "Last-Modified": "Fri, 19 Feb 2021 18:59:56 GMT",
         "Server": [
           "Windows-Azure-HDFS/1.0",
           "Microsoft-HTTPAPI/2.0"
         ],
-        "x-ms-client-request-id": "ec750d04-7abb-3b43-77a7-d882bc00b8ab",
-<<<<<<< HEAD
-        "x-ms-request-id": "c5332b6f-001f-0068-7ead-f919cf000000",
-=======
-        "x-ms-request-id": "ceecd0cd-101f-005b-1b7d-054664000000",
->>>>>>> 1814567d
+        "x-ms-client-request-id": "a691c597-96f2-8840-8315-6cb2b97fd832",
+        "x-ms-request-id": "da8379de-a01f-0061-0df1-065c1c000000",
         "x-ms-version": "2020-06-12"
       },
       "ResponseBody": []
     },
     {
-      "RequestUri": "https://seannse.dfs.core.windows.net/test-filesystem-466f1763-8b5a-cd25-1243-d3850dc2ab30/test-directory-1c2dabce-1b1a-6797-5360-8213da976073/test-directory-81494e80-f00e-1870-e8ef-f5264fa02c4d?action=getAccessControl",
+      "RequestUri": "https://seannse.dfs.core.windows.net/test-filesystem-7b9e1697-dfea-3a30-2828-b60bd800f380/test-directory-cd8681cc-fa9f-f46a-bf28-b64373a48e7f/test-directory-59363e2c-4831-a9d8-be6f-ab6a18ad0e95?action=getAccessControl",
       "RequestMethod": "HEAD",
       "RequestHeaders": {
         "Accept": "application/json",
         "Authorization": "Sanitized",
         "User-Agent": [
-<<<<<<< HEAD
-          "azsdk-net-Storage.Files.DataLake/12.7.0-alpha.20210202.1",
-          "(.NET 5.0.2; Microsoft Windows 10.0.19042)"
+          "azsdk-net-Storage.Files.DataLake/12.7.0-alpha.20210219.1",
+          "(.NET 5.0.3; Microsoft Windows 10.0.19041)"
         ],
-        "x-ms-client-request-id": "41226fe1-3f2a-e991-ecad-7a31c67f0669",
-        "x-ms-date": "Tue, 02 Feb 2021 21:50:55 GMT",
-=======
-          "azsdk-net-Storage.Files.DataLake/12.7.0-alpha.20210217.1",
-          "(.NET 5.0.3; Microsoft Windows 10.0.19042)"
-        ],
-        "x-ms-client-request-id": "41226fe1-3f2a-e991-ecad-7a31c67f0669",
-        "x-ms-date": "Wed, 17 Feb 2021 22:38:51 GMT",
->>>>>>> 1814567d
+        "x-ms-client-request-id": "53d396b9-681b-a1a2-04e9-92d0f7abd7c3",
+        "x-ms-date": "Fri, 19 Feb 2021 18:59:56 GMT",
         "x-ms-return-client-request-id": "true",
         "x-ms-version": "2020-06-12"
       },
       "RequestBody": null,
       "StatusCode": 200,
       "ResponseHeaders": {
-<<<<<<< HEAD
-        "Date": "Tue, 02 Feb 2021 21:50:55 GMT",
-        "ETag": "\u00220x8D8C7C49E8D4B7C\u0022",
-        "Last-Modified": "Tue, 02 Feb 2021 21:50:56 GMT",
-=======
-        "Date": "Wed, 17 Feb 2021 22:38:51 GMT",
-        "ETag": "\u00220x8D8D394CCA61BE3\u0022",
-        "Last-Modified": "Wed, 17 Feb 2021 22:38:51 GMT",
->>>>>>> 1814567d
+        "Date": "Fri, 19 Feb 2021 18:59:56 GMT",
+        "ETag": "\u00220x8D8D5088C3C10E0\u0022",
+        "Last-Modified": "Fri, 19 Feb 2021 18:59:56 GMT",
         "Server": [
           "Windows-Azure-HDFS/1.0",
           "Microsoft-HTTPAPI/2.0"
         ],
         "x-ms-acl": "user::rwx,group::-w-,other::---",
-        "x-ms-client-request-id": "41226fe1-3f2a-e991-ecad-7a31c67f0669",
+        "x-ms-client-request-id": "53d396b9-681b-a1a2-04e9-92d0f7abd7c3",
         "x-ms-group": "$superuser",
         "x-ms-owner": "$superuser",
         "x-ms-permissions": "rwx-w----",
-<<<<<<< HEAD
-        "x-ms-request-id": "c5332b82-001f-0068-11ad-f919cf000000",
-=======
-        "x-ms-request-id": "ceecd0dd-101f-005b-2b7d-054664000000",
->>>>>>> 1814567d
+        "x-ms-request-id": "da8379e0-a01f-0061-0ff1-065c1c000000",
         "x-ms-version": "2020-06-12"
       },
       "ResponseBody": []
     },
     {
-      "RequestUri": "https://seannse.blob.core.windows.net/test-filesystem-466f1763-8b5a-cd25-1243-d3850dc2ab30?restype=container",
+      "RequestUri": "https://seannse.blob.core.windows.net/test-filesystem-7b9e1697-dfea-3a30-2828-b60bd800f380?restype=container",
       "RequestMethod": "DELETE",
       "RequestHeaders": {
         "Accept": "application/xml",
         "Authorization": "Sanitized",
-<<<<<<< HEAD
-        "traceparent": "00-f34fb8a5aa6cb94fb48a9ddd6f82f5d9-c31a0e03968bb245-00",
+        "traceparent": "00-d545c0974d52784ca5427cfbbc70faec-0e078ef646fe7543-00",
         "User-Agent": [
-          "azsdk-net-Storage.Files.DataLake/12.7.0-alpha.20210202.1",
-          "(.NET 5.0.2; Microsoft Windows 10.0.19042)"
+          "azsdk-net-Storage.Files.DataLake/12.7.0-alpha.20210219.1",
+          "(.NET 5.0.3; Microsoft Windows 10.0.19041)"
         ],
-        "x-ms-client-request-id": "4da0a5a3-76de-9780-c1bf-130d83b41acd",
-        "x-ms-date": "Tue, 02 Feb 2021 21:50:55 GMT",
-=======
-        "traceparent": "00-f29d766273dad843a03c1c809bbe1e0d-89e196f6e8f20246-00",
-        "User-Agent": [
-          "azsdk-net-Storage.Files.DataLake/12.7.0-alpha.20210217.1",
-          "(.NET 5.0.3; Microsoft Windows 10.0.19042)"
-        ],
-        "x-ms-client-request-id": "4da0a5a3-76de-9780-c1bf-130d83b41acd",
-        "x-ms-date": "Wed, 17 Feb 2021 22:38:51 GMT",
->>>>>>> 1814567d
+        "x-ms-client-request-id": "22f9d97c-85ab-5f16-d9bd-17b1f366d135",
+        "x-ms-date": "Fri, 19 Feb 2021 18:59:57 GMT",
         "x-ms-return-client-request-id": "true",
         "x-ms-version": "2020-06-12"
       },
@@ -243,28 +156,20 @@
       "StatusCode": 202,
       "ResponseHeaders": {
         "Content-Length": "0",
-<<<<<<< HEAD
-        "Date": "Tue, 02 Feb 2021 21:50:55 GMT",
-=======
-        "Date": "Wed, 17 Feb 2021 22:38:51 GMT",
->>>>>>> 1814567d
+        "Date": "Fri, 19 Feb 2021 18:59:56 GMT",
         "Server": [
           "Windows-Azure-Blob/1.0",
           "Microsoft-HTTPAPI/2.0"
         ],
-        "x-ms-client-request-id": "4da0a5a3-76de-9780-c1bf-130d83b41acd",
-<<<<<<< HEAD
-        "x-ms-request-id": "228a6190-701e-0086-54ad-f9b3e6000000",
-=======
-        "x-ms-request-id": "beb52c97-d01e-0019-647d-05ffe4000000",
->>>>>>> 1814567d
+        "x-ms-client-request-id": "22f9d97c-85ab-5f16-d9bd-17b1f366d135",
+        "x-ms-request-id": "cb1167ee-b01e-006d-6cf1-06cb14000000",
         "x-ms-version": "2020-06-12"
       },
       "ResponseBody": []
     }
   ],
   "Variables": {
-    "RandomSeed": "700265665",
+    "RandomSeed": "98971652",
     "Storage_TestConfigHierarchicalNamespace": "NamespaceTenant\nseannse\nU2FuaXRpemVk\nhttps://seannse.blob.core.windows.net\nhttps://seannse.file.core.windows.net\nhttps://seannse.queue.core.windows.net\nhttps://seannse.table.core.windows.net\n\n\n\n\nhttps://seannse-secondary.blob.core.windows.net\nhttps://seannse-secondary.file.core.windows.net\nhttps://seannse-secondary.queue.core.windows.net\nhttps://seannse-secondary.table.core.windows.net\n68390a19-a643-458b-b726-408abf67b4fc\nSanitized\n72f988bf-86f1-41af-91ab-2d7cd011db47\nhttps://login.microsoftonline.com/\nCloud\nBlobEndpoint=https://seannse.blob.core.windows.net/;QueueEndpoint=https://seannse.queue.core.windows.net/;FileEndpoint=https://seannse.file.core.windows.net/;BlobSecondaryEndpoint=https://seannse-secondary.blob.core.windows.net/;QueueSecondaryEndpoint=https://seannse-secondary.queue.core.windows.net/;FileSecondaryEndpoint=https://seannse-secondary.file.core.windows.net/;AccountName=seannse;AccountKey=Sanitized\n"
   }
 }