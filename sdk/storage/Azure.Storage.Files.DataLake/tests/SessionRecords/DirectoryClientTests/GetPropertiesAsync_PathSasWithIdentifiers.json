--- conflicted
+++ resolved
@@ -14,11 +14,7 @@
         "x-ms-client-request-id": "57e2d8be-cccf-d9d4-3259-2041a87fc33a",
         "x-ms-date": "Mon, 01 Jun 2020 20:24:56 GMT",
         "x-ms-return-client-request-id": "true",
-<<<<<<< HEAD
-        "x-ms-version": "2019-12-12"
-=======
         "x-ms-version": "2020-02-10"
->>>>>>> 60f4876e
       },
       "RequestBody": null,
       "StatusCode": 201,
@@ -33,11 +29,7 @@
         ],
         "x-ms-client-request-id": "57e2d8be-cccf-d9d4-3259-2041a87fc33a",
         "x-ms-request-id": "bb8edfc2-801e-0045-3b52-389843000000",
-<<<<<<< HEAD
-        "x-ms-version": "2019-12-12"
-=======
         "x-ms-version": "2020-02-10"
->>>>>>> 60f4876e
       },
       "ResponseBody": []
     },
@@ -54,11 +46,7 @@
         "x-ms-client-request-id": "3d42e2d2-811b-b41f-4aec-b49a54fbda03",
         "x-ms-date": "Mon, 01 Jun 2020 20:24:56 GMT",
         "x-ms-return-client-request-id": "true",
-<<<<<<< HEAD
-        "x-ms-version": "2019-12-12"
-=======
         "x-ms-version": "2020-02-10"
->>>>>>> 60f4876e
       },
       "RequestBody": null,
       "StatusCode": 201,
@@ -73,11 +61,7 @@
         ],
         "x-ms-client-request-id": "3d42e2d2-811b-b41f-4aec-b49a54fbda03",
         "x-ms-request-id": "fd14fe00-901f-0066-4252-380280000000",
-<<<<<<< HEAD
-        "x-ms-version": "2019-12-12"
-=======
         "x-ms-version": "2020-02-10"
->>>>>>> 60f4876e
       },
       "ResponseBody": []
     },
@@ -96,11 +80,7 @@
         "x-ms-client-request-id": "c56e34a2-863d-a11f-2bea-962451786951",
         "x-ms-date": "Mon, 01 Jun 2020 20:24:56 GMT",
         "x-ms-return-client-request-id": "true",
-<<<<<<< HEAD
-        "x-ms-version": "2019-12-12"
-=======
         "x-ms-version": "2020-02-10"
->>>>>>> 60f4876e
       },
       "RequestBody": "\u003CSignedIdentifiers\u003E\u003CSignedIdentifier\u003E\u003CId\u003Esnvjyjmoccwugqaqsuwj\u003C/Id\u003E\u003CAccessPolicy\u003E\u003CStart\u003E2020-06-01T19:24:56.5806753Z\u003C/Start\u003E\u003CExpiry\u003E2020-06-01T21:24:56.5806753Z\u003C/Expiry\u003E\u003CPermission\u003Erw\u003C/Permission\u003E\u003C/AccessPolicy\u003E\u003C/SignedIdentifier\u003E\u003C/SignedIdentifiers\u003E",
       "StatusCode": 200,
@@ -115,20 +95,12 @@
         ],
         "x-ms-client-request-id": "c56e34a2-863d-a11f-2bea-962451786951",
         "x-ms-request-id": "bb8edff6-801e-0045-6552-389843000000",
-<<<<<<< HEAD
-        "x-ms-version": "2019-12-12"
-=======
         "x-ms-version": "2020-02-10"
->>>>>>> 60f4876e
       },
       "ResponseBody": []
     },
     {
-<<<<<<< HEAD
-      "RequestUri": "https://seannsecanary.blob.core.windows.net/test-filesystem-1cd564e9-03b1-f859-cf9b-74cc7baade14/test-directory-35fb97e1-01f8-6170-e02f-80d938fc3a1f?sv=2019-12-12\u0026si=snvjyjmoccwugqaqsuwj\u0026sr=c\u0026sig=Sanitized",
-=======
       "RequestUri": "https://seannsecanary.blob.core.windows.net/test-filesystem-1cd564e9-03b1-f859-cf9b-74cc7baade14/test-directory-35fb97e1-01f8-6170-e02f-80d938fc3a1f?sv=2020-02-10\u0026si=snvjyjmoccwugqaqsuwj\u0026sr=c\u0026sig=Sanitized",
->>>>>>> 60f4876e
       "RequestMethod": "HEAD",
       "RequestHeaders": {
         "User-Agent": [
@@ -137,11 +109,7 @@
         ],
         "x-ms-client-request-id": "20f77d72-158c-35c6-640e-eacc546f674c",
         "x-ms-return-client-request-id": "true",
-<<<<<<< HEAD
-        "x-ms-version": "2019-12-12"
-=======
         "x-ms-version": "2020-02-10"
->>>>>>> 60f4876e
       },
       "RequestBody": null,
       "StatusCode": 200,
@@ -166,11 +134,7 @@
         "x-ms-meta-hdi_isfolder": "true",
         "x-ms-request-id": "43b9b4ac-501e-0079-7a52-38b184000000",
         "x-ms-server-encrypted": "true",
-<<<<<<< HEAD
-        "x-ms-version": "2019-12-12"
-=======
         "x-ms-version": "2020-02-10"
->>>>>>> 60f4876e
       },
       "ResponseBody": []
     },
@@ -187,11 +151,7 @@
         "x-ms-client-request-id": "d3b13e58-4980-55c4-e0ef-763db56894e0",
         "x-ms-date": "Mon, 01 Jun 2020 20:24:56 GMT",
         "x-ms-return-client-request-id": "true",
-<<<<<<< HEAD
-        "x-ms-version": "2019-12-12"
-=======
         "x-ms-version": "2020-02-10"
->>>>>>> 60f4876e
       },
       "RequestBody": null,
       "StatusCode": 202,
@@ -204,11 +164,7 @@
         ],
         "x-ms-client-request-id": "d3b13e58-4980-55c4-e0ef-763db56894e0",
         "x-ms-request-id": "bb8ee01f-801e-0045-0852-389843000000",
-<<<<<<< HEAD
-        "x-ms-version": "2019-12-12"
-=======
         "x-ms-version": "2020-02-10"
->>>>>>> 60f4876e
       },
       "ResponseBody": []
     }
