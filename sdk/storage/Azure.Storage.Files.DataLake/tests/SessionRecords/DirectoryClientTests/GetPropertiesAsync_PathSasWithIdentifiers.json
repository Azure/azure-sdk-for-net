{
  "Entries": [
    {
      "RequestUri": "https://seannse.blob.core.windows.net/test-filesystem-1cd564e9-03b1-f859-cf9b-74cc7baade14?restype=container",
      "RequestMethod": "PUT",
      "RequestHeaders": {
        "Accept": "application/xml",
        "Authorization": "Sanitized",
<<<<<<< HEAD
        "traceparent": "00-a6d86d604c50fc4b9a3863f710783121-70e28e25530fbe48-00",
        "User-Agent": [
          "azsdk-net-Storage.Files.DataLake/12.7.0-alpha.20210202.1",
          "(.NET 5.0.2; Microsoft Windows 10.0.19042)"
        ],
        "x-ms-blob-public-access": "container",
        "x-ms-client-request-id": "57e2d8be-cccf-d9d4-3259-2041a87fc33a",
        "x-ms-date": "Tue, 02 Feb 2021 21:52:18 GMT",
=======
        "traceparent": "00-78188faf5da6974696e33920bee1a18b-cb96954f31dcab4d-00",
        "User-Agent": [
          "azsdk-net-Storage.Files.DataLake/12.7.0-alpha.20210217.1",
          "(.NET 5.0.3; Microsoft Windows 10.0.19042)"
        ],
        "x-ms-blob-public-access": "container",
        "x-ms-client-request-id": "57e2d8be-cccf-d9d4-3259-2041a87fc33a",
        "x-ms-date": "Wed, 17 Feb 2021 22:40:09 GMT",
>>>>>>> 1814567d
        "x-ms-return-client-request-id": "true",
        "x-ms-version": "2020-06-12"
      },
      "RequestBody": null,
      "StatusCode": 201,
      "ResponseHeaders": {
        "Content-Length": "0",
<<<<<<< HEAD
        "Date": "Tue, 02 Feb 2021 21:52:18 GMT",
        "ETag": "\u00220x8D8C7C4D0509F30\u0022",
        "Last-Modified": "Tue, 02 Feb 2021 21:52:19 GMT",
=======
        "Date": "Wed, 17 Feb 2021 22:40:09 GMT",
        "ETag": "\u00220x8D8D394FB596B3B\u0022",
        "Last-Modified": "Wed, 17 Feb 2021 22:40:09 GMT",
>>>>>>> 1814567d
        "Server": [
          "Windows-Azure-Blob/1.0",
          "Microsoft-HTTPAPI/2.0"
        ],
        "x-ms-client-request-id": "57e2d8be-cccf-d9d4-3259-2041a87fc33a",
<<<<<<< HEAD
        "x-ms-request-id": "a84e2298-901e-00b1-38ad-f9614a000000",
=======
        "x-ms-request-id": "6f2f315f-401e-0024-427d-0589ff000000",
>>>>>>> 1814567d
        "x-ms-version": "2020-06-12"
      },
      "ResponseBody": []
    },
    {
      "RequestUri": "https://seannse.dfs.core.windows.net/test-filesystem-1cd564e9-03b1-f859-cf9b-74cc7baade14/test-directory-35fb97e1-01f8-6170-e02f-80d938fc3a1f?resource=directory",
      "RequestMethod": "PUT",
      "RequestHeaders": {
        "Accept": "application/json",
        "Authorization": "Sanitized",
        "If-None-Match": "*",
<<<<<<< HEAD
        "traceparent": "00-47ea09894e0ca74dbf8c724f0522809b-bf84f6d293698247-00",
        "User-Agent": [
          "azsdk-net-Storage.Files.DataLake/12.7.0-alpha.20210202.1",
          "(.NET 5.0.2; Microsoft Windows 10.0.19042)"
        ],
        "x-ms-client-request-id": "3d42e2d2-811b-b41f-4aec-b49a54fbda03",
        "x-ms-date": "Tue, 02 Feb 2021 21:52:19 GMT",
=======
        "traceparent": "00-f70fb961afd8ea459ecf8410314be814-fd2758e4c0b72d4a-00",
        "User-Agent": [
          "azsdk-net-Storage.Files.DataLake/12.7.0-alpha.20210217.1",
          "(.NET 5.0.3; Microsoft Windows 10.0.19042)"
        ],
        "x-ms-client-request-id": "3d42e2d2-811b-b41f-4aec-b49a54fbda03",
        "x-ms-date": "Wed, 17 Feb 2021 22:40:10 GMT",
>>>>>>> 1814567d
        "x-ms-return-client-request-id": "true",
        "x-ms-version": "2020-06-12"
      },
      "RequestBody": null,
      "StatusCode": 201,
      "ResponseHeaders": {
        "Content-Length": "0",
<<<<<<< HEAD
        "Date": "Tue, 02 Feb 2021 21:52:19 GMT",
        "ETag": "\u00220x8D8C7C4D0871595\u0022",
        "Last-Modified": "Tue, 02 Feb 2021 21:52:19 GMT",
=======
        "Date": "Wed, 17 Feb 2021 22:40:09 GMT",
        "ETag": "\u00220x8D8D394FB91CE83\u0022",
        "Last-Modified": "Wed, 17 Feb 2021 22:40:10 GMT",
>>>>>>> 1814567d
        "Server": [
          "Windows-Azure-HDFS/1.0",
          "Microsoft-HTTPAPI/2.0"
        ],
        "x-ms-client-request-id": "3d42e2d2-811b-b41f-4aec-b49a54fbda03",
<<<<<<< HEAD
        "x-ms-request-id": "1573f33d-c01f-0077-55ad-f9aacb000000",
=======
        "x-ms-request-id": "58a3aaaa-c01f-003a-627d-056527000000",
>>>>>>> 1814567d
        "x-ms-version": "2020-06-12"
      },
      "ResponseBody": []
    },
    {
      "RequestUri": "https://seannse.blob.core.windows.net/test-filesystem-1cd564e9-03b1-f859-cf9b-74cc7baade14?restype=container\u0026comp=acl",
      "RequestMethod": "PUT",
      "RequestHeaders": {
        "Accept": "application/xml",
        "Authorization": "Sanitized",
        "Content-Length": "252",
        "Content-Type": "application/xml",
<<<<<<< HEAD
        "traceparent": "00-b8e8063624b05e45899c9a15d0eaa4e0-63ceccfb73246b4c-00",
        "User-Agent": [
          "azsdk-net-Storage.Files.DataLake/12.7.0-alpha.20210202.1",
          "(.NET 5.0.2; Microsoft Windows 10.0.19042)"
        ],
        "x-ms-client-request-id": "c56e34a2-863d-a11f-2bea-962451786951",
        "x-ms-date": "Tue, 02 Feb 2021 21:52:19 GMT",
        "x-ms-return-client-request-id": "true",
        "x-ms-version": "2020-06-12"
      },
      "RequestBody": "\u003CSignedIdentifiers\u003E\u003CSignedIdentifier\u003E\u003CId\u003Esnvjyjmoccwugqaqsuwj\u003C/Id\u003E\u003CAccessPolicy\u003E\u003CStart\u003E2021-02-02T20:52:19.3533866Z\u003C/Start\u003E\u003CExpiry\u003E2021-02-02T22:52:19.3533866Z\u003C/Expiry\u003E\u003CPermission\u003Erw\u003C/Permission\u003E\u003C/AccessPolicy\u003E\u003C/SignedIdentifier\u003E\u003C/SignedIdentifiers\u003E",
      "StatusCode": 200,
      "ResponseHeaders": {
        "Content-Length": "0",
        "Date": "Tue, 02 Feb 2021 21:52:19 GMT",
        "ETag": "\u00220x8D8C7C4D0963D0B\u0022",
        "Last-Modified": "Tue, 02 Feb 2021 21:52:19 GMT",
=======
        "traceparent": "00-112736b3c5b43e4aaddd2e2b5a963481-2e5df02cb7d8df4d-00",
        "User-Agent": [
          "azsdk-net-Storage.Files.DataLake/12.7.0-alpha.20210217.1",
          "(.NET 5.0.3; Microsoft Windows 10.0.19042)"
        ],
        "x-ms-client-request-id": "c56e34a2-863d-a11f-2bea-962451786951",
        "x-ms-date": "Wed, 17 Feb 2021 22:40:10 GMT",
        "x-ms-return-client-request-id": "true",
        "x-ms-version": "2020-06-12"
      },
      "RequestBody": "\uFEFF\u003CSignedIdentifiers\u003E\u003CSignedIdentifier\u003E\u003CId\u003Esnvjyjmoccwugqaqsuwj\u003C/Id\u003E\u003CAccessPolicy\u003E\u003CStart\u003E2021-02-17T21:40:10.3921879Z\u003C/Start\u003E\u003CExpiry\u003E2021-02-17T23:40:10.3921879Z\u003C/Expiry\u003E\u003CPermission\u003Erw\u003C/Permission\u003E\u003C/AccessPolicy\u003E\u003C/SignedIdentifier\u003E\u003C/SignedIdentifiers\u003E",
      "StatusCode": 200,
      "ResponseHeaders": {
        "Content-Length": "0",
        "Date": "Wed, 17 Feb 2021 22:40:09 GMT",
        "ETag": "\u00220x8D8D394FBA4E6B2\u0022",
        "Last-Modified": "Wed, 17 Feb 2021 22:40:10 GMT",
>>>>>>> 1814567d
        "Server": [
          "Windows-Azure-Blob/1.0",
          "Microsoft-HTTPAPI/2.0"
        ],
        "x-ms-client-request-id": "c56e34a2-863d-a11f-2bea-962451786951",
<<<<<<< HEAD
        "x-ms-request-id": "a84e26ce-901e-00b1-15ad-f9614a000000",
=======
        "x-ms-request-id": "6f2f33a3-401e-0024-5b7d-0589ff000000",
>>>>>>> 1814567d
        "x-ms-version": "2020-06-12"
      },
      "ResponseBody": []
    },
    {
      "RequestUri": "https://seannse.blob.core.windows.net/test-filesystem-1cd564e9-03b1-f859-cf9b-74cc7baade14/test-directory-35fb97e1-01f8-6170-e02f-80d938fc3a1f?sv=2020-06-12\u0026si=snvjyjmoccwugqaqsuwj\u0026sr=c\u0026sig=Sanitized",
      "RequestMethod": "HEAD",
      "RequestHeaders": {
        "Accept": "application/xml",
        "User-Agent": [
<<<<<<< HEAD
          "azsdk-net-Storage.Files.DataLake/12.7.0-alpha.20210202.1",
          "(.NET 5.0.2; Microsoft Windows 10.0.19042)"
=======
          "azsdk-net-Storage.Files.DataLake/12.7.0-alpha.20210217.1",
          "(.NET 5.0.3; Microsoft Windows 10.0.19042)"
>>>>>>> 1814567d
        ],
        "x-ms-client-request-id": "20f77d72-158c-35c6-640e-eacc546f674c",
        "x-ms-return-client-request-id": "true",
        "x-ms-version": "2020-06-12"
      },
      "RequestBody": null,
      "StatusCode": 200,
      "ResponseHeaders": {
        "Accept-Ranges": "bytes",
        "Content-Length": "0",
        "Content-Type": "application/octet-stream",
<<<<<<< HEAD
        "Date": "Tue, 02 Feb 2021 21:52:20 GMT",
        "ETag": "\u00220x8D8C7C4D0871595\u0022",
        "Last-Modified": "Tue, 02 Feb 2021 21:52:19 GMT",
=======
        "Date": "Wed, 17 Feb 2021 22:40:09 GMT",
        "ETag": "\u00220x8D8D394FB91CE83\u0022",
        "Last-Modified": "Wed, 17 Feb 2021 22:40:10 GMT",
>>>>>>> 1814567d
        "Server": [
          "Windows-Azure-Blob/1.0",
          "Microsoft-HTTPAPI/2.0"
        ],
        "x-ms-access-tier": "Hot",
        "x-ms-access-tier-inferred": "true",
        "x-ms-blob-type": "BlockBlob",
        "x-ms-client-request-id": "20f77d72-158c-35c6-640e-eacc546f674c",
<<<<<<< HEAD
        "x-ms-creation-time": "Tue, 02 Feb 2021 21:52:19 GMT",
=======
        "x-ms-creation-time": "Wed, 17 Feb 2021 22:40:10 GMT",
>>>>>>> 1814567d
        "x-ms-group": "$superuser",
        "x-ms-lease-state": "available",
        "x-ms-lease-status": "unlocked",
        "x-ms-meta-hdi_isfolder": "true",
        "x-ms-owner": "$superuser",
        "x-ms-permissions": "rwxr-x---",
<<<<<<< HEAD
        "x-ms-request-id": "207be4ca-d01e-008f-02ad-f9f635000000",
=======
        "x-ms-request-id": "46eb177d-401e-00b2-5a7d-05802e000000",
>>>>>>> 1814567d
        "x-ms-server-encrypted": "true",
        "x-ms-version": "2020-06-12"
      },
      "ResponseBody": []
    },
    {
      "RequestUri": "https://seannse.blob.core.windows.net/test-filesystem-1cd564e9-03b1-f859-cf9b-74cc7baade14?restype=container",
      "RequestMethod": "DELETE",
      "RequestHeaders": {
        "Accept": "application/xml",
        "Authorization": "Sanitized",
<<<<<<< HEAD
        "traceparent": "00-96ba12c512e4e24c9fe27622426a5f43-54a3fb917982734f-00",
        "User-Agent": [
          "azsdk-net-Storage.Files.DataLake/12.7.0-alpha.20210202.1",
          "(.NET 5.0.2; Microsoft Windows 10.0.19042)"
        ],
        "x-ms-client-request-id": "d3b13e58-4980-55c4-e0ef-763db56894e0",
        "x-ms-date": "Tue, 02 Feb 2021 21:52:19 GMT",
=======
        "traceparent": "00-5acea1344c6c9240975bcce49ca112fe-89966f4501878045-00",
        "User-Agent": [
          "azsdk-net-Storage.Files.DataLake/12.7.0-alpha.20210217.1",
          "(.NET 5.0.3; Microsoft Windows 10.0.19042)"
        ],
        "x-ms-client-request-id": "d3b13e58-4980-55c4-e0ef-763db56894e0",
        "x-ms-date": "Wed, 17 Feb 2021 22:40:10 GMT",
>>>>>>> 1814567d
        "x-ms-return-client-request-id": "true",
        "x-ms-version": "2020-06-12"
      },
      "RequestBody": null,
      "StatusCode": 202,
      "ResponseHeaders": {
        "Content-Length": "0",
<<<<<<< HEAD
        "Date": "Tue, 02 Feb 2021 21:52:19 GMT",
=======
        "Date": "Wed, 17 Feb 2021 22:40:10 GMT",
>>>>>>> 1814567d
        "Server": [
          "Windows-Azure-Blob/1.0",
          "Microsoft-HTTPAPI/2.0"
        ],
        "x-ms-client-request-id": "d3b13e58-4980-55c4-e0ef-763db56894e0",
<<<<<<< HEAD
        "x-ms-request-id": "a84e2b9d-901e-00b1-79ad-f9614a000000",
=======
        "x-ms-request-id": "6f2f3516-401e-0024-237d-0589ff000000",
>>>>>>> 1814567d
        "x-ms-version": "2020-06-12"
      },
      "ResponseBody": []
    }
  ],
  "Variables": {
<<<<<<< HEAD
    "DateTimeOffsetNow": "2021-02-02T15:52:19.3533866-06:00",
=======
    "DateTimeOffsetNow": "2021-02-17T16:40:10.3921879-06:00",
>>>>>>> 1814567d
    "RandomSeed": "1437476596",
    "Storage_TestConfigHierarchicalNamespace": "NamespaceTenant\nseannse\nU2FuaXRpemVk\nhttps://seannse.blob.core.windows.net\nhttps://seannse.file.core.windows.net\nhttps://seannse.queue.core.windows.net\nhttps://seannse.table.core.windows.net\n\n\n\n\nhttps://seannse-secondary.blob.core.windows.net\nhttps://seannse-secondary.file.core.windows.net\nhttps://seannse-secondary.queue.core.windows.net\nhttps://seannse-secondary.table.core.windows.net\n68390a19-a643-458b-b726-408abf67b4fc\nSanitized\n72f988bf-86f1-41af-91ab-2d7cd011db47\nhttps://login.microsoftonline.com/\nCloud\nBlobEndpoint=https://seannse.blob.core.windows.net/;QueueEndpoint=https://seannse.queue.core.windows.net/;FileEndpoint=https://seannse.file.core.windows.net/;BlobSecondaryEndpoint=https://seannse-secondary.blob.core.windows.net/;QueueSecondaryEndpoint=https://seannse-secondary.queue.core.windows.net/;FileSecondaryEndpoint=https://seannse-secondary.file.core.windows.net/;AccountName=seannse;AccountKey=Sanitized\n"
  }
}<|MERGE_RESOLUTION|>--- conflicted
+++ resolved
@@ -1,30 +1,19 @@
 {
   "Entries": [
     {
-      "RequestUri": "https://seannse.blob.core.windows.net/test-filesystem-1cd564e9-03b1-f859-cf9b-74cc7baade14?restype=container",
+      "RequestUri": "https://seannse.blob.core.windows.net/test-filesystem-931a37c6-aace-489a-134b-c0c50951c976?restype=container",
       "RequestMethod": "PUT",
       "RequestHeaders": {
         "Accept": "application/xml",
         "Authorization": "Sanitized",
-<<<<<<< HEAD
-        "traceparent": "00-a6d86d604c50fc4b9a3863f710783121-70e28e25530fbe48-00",
+        "traceparent": "00-e2f2d35cb29ed54390a03718715c1496-874e71fda206164c-00",
         "User-Agent": [
-          "azsdk-net-Storage.Files.DataLake/12.7.0-alpha.20210202.1",
-          "(.NET 5.0.2; Microsoft Windows 10.0.19042)"
+          "azsdk-net-Storage.Files.DataLake/12.7.0-alpha.20210219.1",
+          "(.NET 5.0.3; Microsoft Windows 10.0.19041)"
         ],
         "x-ms-blob-public-access": "container",
-        "x-ms-client-request-id": "57e2d8be-cccf-d9d4-3259-2041a87fc33a",
-        "x-ms-date": "Tue, 02 Feb 2021 21:52:18 GMT",
-=======
-        "traceparent": "00-78188faf5da6974696e33920bee1a18b-cb96954f31dcab4d-00",
-        "User-Agent": [
-          "azsdk-net-Storage.Files.DataLake/12.7.0-alpha.20210217.1",
-          "(.NET 5.0.3; Microsoft Windows 10.0.19042)"
-        ],
-        "x-ms-blob-public-access": "container",
-        "x-ms-client-request-id": "57e2d8be-cccf-d9d4-3259-2041a87fc33a",
-        "x-ms-date": "Wed, 17 Feb 2021 22:40:09 GMT",
->>>>>>> 1814567d
+        "x-ms-client-request-id": "9f4303ef-d603-a181-88c4-3eba4684cec5",
+        "x-ms-date": "Fri, 19 Feb 2021 19:00:30 GMT",
         "x-ms-return-client-request-id": "true",
         "x-ms-version": "2020-06-12"
       },
@@ -32,53 +21,33 @@
       "StatusCode": 201,
       "ResponseHeaders": {
         "Content-Length": "0",
-<<<<<<< HEAD
-        "Date": "Tue, 02 Feb 2021 21:52:18 GMT",
-        "ETag": "\u00220x8D8C7C4D0509F30\u0022",
-        "Last-Modified": "Tue, 02 Feb 2021 21:52:19 GMT",
-=======
-        "Date": "Wed, 17 Feb 2021 22:40:09 GMT",
-        "ETag": "\u00220x8D8D394FB596B3B\u0022",
-        "Last-Modified": "Wed, 17 Feb 2021 22:40:09 GMT",
->>>>>>> 1814567d
+        "Date": "Fri, 19 Feb 2021 19:00:29 GMT",
+        "ETag": "\u00220x8D8D5089FFB643D\u0022",
+        "Last-Modified": "Fri, 19 Feb 2021 19:00:29 GMT",
         "Server": [
           "Windows-Azure-Blob/1.0",
           "Microsoft-HTTPAPI/2.0"
         ],
-        "x-ms-client-request-id": "57e2d8be-cccf-d9d4-3259-2041a87fc33a",
-<<<<<<< HEAD
-        "x-ms-request-id": "a84e2298-901e-00b1-38ad-f9614a000000",
-=======
-        "x-ms-request-id": "6f2f315f-401e-0024-427d-0589ff000000",
->>>>>>> 1814567d
+        "x-ms-client-request-id": "9f4303ef-d603-a181-88c4-3eba4684cec5",
+        "x-ms-request-id": "cb11980a-b01e-006d-4cf1-06cb14000000",
         "x-ms-version": "2020-06-12"
       },
       "ResponseBody": []
     },
     {
-      "RequestUri": "https://seannse.dfs.core.windows.net/test-filesystem-1cd564e9-03b1-f859-cf9b-74cc7baade14/test-directory-35fb97e1-01f8-6170-e02f-80d938fc3a1f?resource=directory",
+      "RequestUri": "https://seannse.dfs.core.windows.net/test-filesystem-931a37c6-aace-489a-134b-c0c50951c976/test-directory-4b3cda73-b885-2e11-dd9e-6bc36fd7a1ed?resource=directory",
       "RequestMethod": "PUT",
       "RequestHeaders": {
         "Accept": "application/json",
         "Authorization": "Sanitized",
         "If-None-Match": "*",
-<<<<<<< HEAD
-        "traceparent": "00-47ea09894e0ca74dbf8c724f0522809b-bf84f6d293698247-00",
+        "traceparent": "00-cd2a3f842fa8e644abe146010b830fc9-7bd466cae950804f-00",
         "User-Agent": [
-          "azsdk-net-Storage.Files.DataLake/12.7.0-alpha.20210202.1",
-          "(.NET 5.0.2; Microsoft Windows 10.0.19042)"
+          "azsdk-net-Storage.Files.DataLake/12.7.0-alpha.20210219.1",
+          "(.NET 5.0.3; Microsoft Windows 10.0.19041)"
         ],
-        "x-ms-client-request-id": "3d42e2d2-811b-b41f-4aec-b49a54fbda03",
-        "x-ms-date": "Tue, 02 Feb 2021 21:52:19 GMT",
-=======
-        "traceparent": "00-f70fb961afd8ea459ecf8410314be814-fd2758e4c0b72d4a-00",
-        "User-Agent": [
-          "azsdk-net-Storage.Files.DataLake/12.7.0-alpha.20210217.1",
-          "(.NET 5.0.3; Microsoft Windows 10.0.19042)"
-        ],
-        "x-ms-client-request-id": "3d42e2d2-811b-b41f-4aec-b49a54fbda03",
-        "x-ms-date": "Wed, 17 Feb 2021 22:40:10 GMT",
->>>>>>> 1814567d
+        "x-ms-client-request-id": "f1f6caad-6266-848a-6f3d-8461aefbe8b9",
+        "x-ms-date": "Fri, 19 Feb 2021 19:00:30 GMT",
         "x-ms-return-client-request-id": "true",
         "x-ms-version": "2020-06-12"
       },
@@ -86,103 +55,64 @@
       "StatusCode": 201,
       "ResponseHeaders": {
         "Content-Length": "0",
-<<<<<<< HEAD
-        "Date": "Tue, 02 Feb 2021 21:52:19 GMT",
-        "ETag": "\u00220x8D8C7C4D0871595\u0022",
-        "Last-Modified": "Tue, 02 Feb 2021 21:52:19 GMT",
-=======
-        "Date": "Wed, 17 Feb 2021 22:40:09 GMT",
-        "ETag": "\u00220x8D8D394FB91CE83\u0022",
-        "Last-Modified": "Wed, 17 Feb 2021 22:40:10 GMT",
->>>>>>> 1814567d
+        "Date": "Fri, 19 Feb 2021 19:00:29 GMT",
+        "ETag": "\u00220x8D8D508A00F17AC\u0022",
+        "Last-Modified": "Fri, 19 Feb 2021 19:00:29 GMT",
         "Server": [
           "Windows-Azure-HDFS/1.0",
           "Microsoft-HTTPAPI/2.0"
         ],
-        "x-ms-client-request-id": "3d42e2d2-811b-b41f-4aec-b49a54fbda03",
-<<<<<<< HEAD
-        "x-ms-request-id": "1573f33d-c01f-0077-55ad-f9aacb000000",
-=======
-        "x-ms-request-id": "58a3aaaa-c01f-003a-627d-056527000000",
->>>>>>> 1814567d
+        "x-ms-client-request-id": "f1f6caad-6266-848a-6f3d-8461aefbe8b9",
+        "x-ms-request-id": "da839746-a01f-0061-58f1-065c1c000000",
         "x-ms-version": "2020-06-12"
       },
       "ResponseBody": []
     },
     {
-      "RequestUri": "https://seannse.blob.core.windows.net/test-filesystem-1cd564e9-03b1-f859-cf9b-74cc7baade14?restype=container\u0026comp=acl",
+      "RequestUri": "https://seannse.blob.core.windows.net/test-filesystem-931a37c6-aace-489a-134b-c0c50951c976?restype=container\u0026comp=acl",
       "RequestMethod": "PUT",
       "RequestHeaders": {
         "Accept": "application/xml",
         "Authorization": "Sanitized",
         "Content-Length": "252",
         "Content-Type": "application/xml",
-<<<<<<< HEAD
-        "traceparent": "00-b8e8063624b05e45899c9a15d0eaa4e0-63ceccfb73246b4c-00",
+        "traceparent": "00-67696d54aca3e5408dbaec0404efc5fd-22fb97718a3dd24b-00",
         "User-Agent": [
-          "azsdk-net-Storage.Files.DataLake/12.7.0-alpha.20210202.1",
-          "(.NET 5.0.2; Microsoft Windows 10.0.19042)"
+          "azsdk-net-Storage.Files.DataLake/12.7.0-alpha.20210219.1",
+          "(.NET 5.0.3; Microsoft Windows 10.0.19041)"
         ],
-        "x-ms-client-request-id": "c56e34a2-863d-a11f-2bea-962451786951",
-        "x-ms-date": "Tue, 02 Feb 2021 21:52:19 GMT",
+        "x-ms-client-request-id": "7c0c2020-dd8e-715e-890d-f05fcf3f9922",
+        "x-ms-date": "Fri, 19 Feb 2021 19:00:30 GMT",
         "x-ms-return-client-request-id": "true",
         "x-ms-version": "2020-06-12"
       },
-      "RequestBody": "\u003CSignedIdentifiers\u003E\u003CSignedIdentifier\u003E\u003CId\u003Esnvjyjmoccwugqaqsuwj\u003C/Id\u003E\u003CAccessPolicy\u003E\u003CStart\u003E2021-02-02T20:52:19.3533866Z\u003C/Start\u003E\u003CExpiry\u003E2021-02-02T22:52:19.3533866Z\u003C/Expiry\u003E\u003CPermission\u003Erw\u003C/Permission\u003E\u003C/AccessPolicy\u003E\u003C/SignedIdentifier\u003E\u003C/SignedIdentifiers\u003E",
+      "RequestBody": "\uFEFF\u003CSignedIdentifiers\u003E\u003CSignedIdentifier\u003E\u003CId\u003Etcljkabwvwipbhvltvkm\u003C/Id\u003E\u003CAccessPolicy\u003E\u003CStart\u003E2021-02-19T18:00:30.2364553Z\u003C/Start\u003E\u003CExpiry\u003E2021-02-19T20:00:30.2364553Z\u003C/Expiry\u003E\u003CPermission\u003Erw\u003C/Permission\u003E\u003C/AccessPolicy\u003E\u003C/SignedIdentifier\u003E\u003C/SignedIdentifiers\u003E",
       "StatusCode": 200,
       "ResponseHeaders": {
         "Content-Length": "0",
-        "Date": "Tue, 02 Feb 2021 21:52:19 GMT",
-        "ETag": "\u00220x8D8C7C4D0963D0B\u0022",
-        "Last-Modified": "Tue, 02 Feb 2021 21:52:19 GMT",
-=======
-        "traceparent": "00-112736b3c5b43e4aaddd2e2b5a963481-2e5df02cb7d8df4d-00",
-        "User-Agent": [
-          "azsdk-net-Storage.Files.DataLake/12.7.0-alpha.20210217.1",
-          "(.NET 5.0.3; Microsoft Windows 10.0.19042)"
-        ],
-        "x-ms-client-request-id": "c56e34a2-863d-a11f-2bea-962451786951",
-        "x-ms-date": "Wed, 17 Feb 2021 22:40:10 GMT",
-        "x-ms-return-client-request-id": "true",
-        "x-ms-version": "2020-06-12"
-      },
-      "RequestBody": "\uFEFF\u003CSignedIdentifiers\u003E\u003CSignedIdentifier\u003E\u003CId\u003Esnvjyjmoccwugqaqsuwj\u003C/Id\u003E\u003CAccessPolicy\u003E\u003CStart\u003E2021-02-17T21:40:10.3921879Z\u003C/Start\u003E\u003CExpiry\u003E2021-02-17T23:40:10.3921879Z\u003C/Expiry\u003E\u003CPermission\u003Erw\u003C/Permission\u003E\u003C/AccessPolicy\u003E\u003C/SignedIdentifier\u003E\u003C/SignedIdentifiers\u003E",
-      "StatusCode": 200,
-      "ResponseHeaders": {
-        "Content-Length": "0",
-        "Date": "Wed, 17 Feb 2021 22:40:09 GMT",
-        "ETag": "\u00220x8D8D394FBA4E6B2\u0022",
-        "Last-Modified": "Wed, 17 Feb 2021 22:40:10 GMT",
->>>>>>> 1814567d
+        "Date": "Fri, 19 Feb 2021 19:00:29 GMT",
+        "ETag": "\u00220x8D8D508A024BB01\u0022",
+        "Last-Modified": "Fri, 19 Feb 2021 19:00:29 GMT",
         "Server": [
           "Windows-Azure-Blob/1.0",
           "Microsoft-HTTPAPI/2.0"
         ],
-        "x-ms-client-request-id": "c56e34a2-863d-a11f-2bea-962451786951",
-<<<<<<< HEAD
-        "x-ms-request-id": "a84e26ce-901e-00b1-15ad-f9614a000000",
-=======
-        "x-ms-request-id": "6f2f33a3-401e-0024-5b7d-0589ff000000",
->>>>>>> 1814567d
+        "x-ms-client-request-id": "7c0c2020-dd8e-715e-890d-f05fcf3f9922",
+        "x-ms-request-id": "cb119850-b01e-006d-04f1-06cb14000000",
         "x-ms-version": "2020-06-12"
       },
       "ResponseBody": []
     },
     {
-      "RequestUri": "https://seannse.blob.core.windows.net/test-filesystem-1cd564e9-03b1-f859-cf9b-74cc7baade14/test-directory-35fb97e1-01f8-6170-e02f-80d938fc3a1f?sv=2020-06-12\u0026si=snvjyjmoccwugqaqsuwj\u0026sr=c\u0026sig=Sanitized",
+      "RequestUri": "https://seannse.blob.core.windows.net/test-filesystem-931a37c6-aace-489a-134b-c0c50951c976/test-directory-4b3cda73-b885-2e11-dd9e-6bc36fd7a1ed?sv=2020-06-12\u0026si=tcljkabwvwipbhvltvkm\u0026sr=c\u0026sig=Sanitized",
       "RequestMethod": "HEAD",
       "RequestHeaders": {
         "Accept": "application/xml",
         "User-Agent": [
-<<<<<<< HEAD
-          "azsdk-net-Storage.Files.DataLake/12.7.0-alpha.20210202.1",
-          "(.NET 5.0.2; Microsoft Windows 10.0.19042)"
-=======
-          "azsdk-net-Storage.Files.DataLake/12.7.0-alpha.20210217.1",
-          "(.NET 5.0.3; Microsoft Windows 10.0.19042)"
->>>>>>> 1814567d
+          "azsdk-net-Storage.Files.DataLake/12.7.0-alpha.20210219.1",
+          "(.NET 5.0.3; Microsoft Windows 10.0.19041)"
         ],
-        "x-ms-client-request-id": "20f77d72-158c-35c6-640e-eacc546f674c",
+        "x-ms-client-request-id": "8d40f0a6-6cee-2a2b-b5f5-0d332690cc22",
         "x-ms-return-client-request-id": "true",
         "x-ms-version": "2020-06-12"
       },
@@ -192,15 +122,9 @@
         "Accept-Ranges": "bytes",
         "Content-Length": "0",
         "Content-Type": "application/octet-stream",
-<<<<<<< HEAD
-        "Date": "Tue, 02 Feb 2021 21:52:20 GMT",
-        "ETag": "\u00220x8D8C7C4D0871595\u0022",
-        "Last-Modified": "Tue, 02 Feb 2021 21:52:19 GMT",
-=======
-        "Date": "Wed, 17 Feb 2021 22:40:09 GMT",
-        "ETag": "\u00220x8D8D394FB91CE83\u0022",
-        "Last-Modified": "Wed, 17 Feb 2021 22:40:10 GMT",
->>>>>>> 1814567d
+        "Date": "Fri, 19 Feb 2021 19:00:29 GMT",
+        "ETag": "\u00220x8D8D508A00F17AC\u0022",
+        "Last-Modified": "Fri, 19 Feb 2021 19:00:29 GMT",
         "Server": [
           "Windows-Azure-Blob/1.0",
           "Microsoft-HTTPAPI/2.0"
@@ -208,51 +132,33 @@
         "x-ms-access-tier": "Hot",
         "x-ms-access-tier-inferred": "true",
         "x-ms-blob-type": "BlockBlob",
-        "x-ms-client-request-id": "20f77d72-158c-35c6-640e-eacc546f674c",
-<<<<<<< HEAD
-        "x-ms-creation-time": "Tue, 02 Feb 2021 21:52:19 GMT",
-=======
-        "x-ms-creation-time": "Wed, 17 Feb 2021 22:40:10 GMT",
->>>>>>> 1814567d
+        "x-ms-client-request-id": "8d40f0a6-6cee-2a2b-b5f5-0d332690cc22",
+        "x-ms-creation-time": "Fri, 19 Feb 2021 19:00:29 GMT",
         "x-ms-group": "$superuser",
         "x-ms-lease-state": "available",
         "x-ms-lease-status": "unlocked",
         "x-ms-meta-hdi_isfolder": "true",
         "x-ms-owner": "$superuser",
         "x-ms-permissions": "rwxr-x---",
-<<<<<<< HEAD
-        "x-ms-request-id": "207be4ca-d01e-008f-02ad-f9f635000000",
-=======
-        "x-ms-request-id": "46eb177d-401e-00b2-5a7d-05802e000000",
->>>>>>> 1814567d
+        "x-ms-request-id": "cb11986e-b01e-006d-20f1-06cb14000000",
         "x-ms-server-encrypted": "true",
         "x-ms-version": "2020-06-12"
       },
       "ResponseBody": []
     },
     {
-      "RequestUri": "https://seannse.blob.core.windows.net/test-filesystem-1cd564e9-03b1-f859-cf9b-74cc7baade14?restype=container",
+      "RequestUri": "https://seannse.blob.core.windows.net/test-filesystem-931a37c6-aace-489a-134b-c0c50951c976?restype=container",
       "RequestMethod": "DELETE",
       "RequestHeaders": {
         "Accept": "application/xml",
         "Authorization": "Sanitized",
-<<<<<<< HEAD
-        "traceparent": "00-96ba12c512e4e24c9fe27622426a5f43-54a3fb917982734f-00",
+        "traceparent": "00-7ebff4bc9e633345aebc4b9be5a3c087-b1eff62abf7d6c42-00",
         "User-Agent": [
-          "azsdk-net-Storage.Files.DataLake/12.7.0-alpha.20210202.1",
-          "(.NET 5.0.2; Microsoft Windows 10.0.19042)"
+          "azsdk-net-Storage.Files.DataLake/12.7.0-alpha.20210219.1",
+          "(.NET 5.0.3; Microsoft Windows 10.0.19041)"
         ],
-        "x-ms-client-request-id": "d3b13e58-4980-55c4-e0ef-763db56894e0",
-        "x-ms-date": "Tue, 02 Feb 2021 21:52:19 GMT",
-=======
-        "traceparent": "00-5acea1344c6c9240975bcce49ca112fe-89966f4501878045-00",
-        "User-Agent": [
-          "azsdk-net-Storage.Files.DataLake/12.7.0-alpha.20210217.1",
-          "(.NET 5.0.3; Microsoft Windows 10.0.19042)"
-        ],
-        "x-ms-client-request-id": "d3b13e58-4980-55c4-e0ef-763db56894e0",
-        "x-ms-date": "Wed, 17 Feb 2021 22:40:10 GMT",
->>>>>>> 1814567d
+        "x-ms-client-request-id": "dfb90f38-0bff-5133-42bf-409700a8704a",
+        "x-ms-date": "Fri, 19 Feb 2021 19:00:30 GMT",
         "x-ms-return-client-request-id": "true",
         "x-ms-version": "2020-06-12"
       },
@@ -260,33 +166,21 @@
       "StatusCode": 202,
       "ResponseHeaders": {
         "Content-Length": "0",
-<<<<<<< HEAD
-        "Date": "Tue, 02 Feb 2021 21:52:19 GMT",
-=======
-        "Date": "Wed, 17 Feb 2021 22:40:10 GMT",
->>>>>>> 1814567d
+        "Date": "Fri, 19 Feb 2021 19:00:29 GMT",
         "Server": [
           "Windows-Azure-Blob/1.0",
           "Microsoft-HTTPAPI/2.0"
         ],
-        "x-ms-client-request-id": "d3b13e58-4980-55c4-e0ef-763db56894e0",
-<<<<<<< HEAD
-        "x-ms-request-id": "a84e2b9d-901e-00b1-79ad-f9614a000000",
-=======
-        "x-ms-request-id": "6f2f3516-401e-0024-237d-0589ff000000",
->>>>>>> 1814567d
+        "x-ms-client-request-id": "dfb90f38-0bff-5133-42bf-409700a8704a",
+        "x-ms-request-id": "cb119886-b01e-006d-37f1-06cb14000000",
         "x-ms-version": "2020-06-12"
       },
       "ResponseBody": []
     }
   ],
   "Variables": {
-<<<<<<< HEAD
-    "DateTimeOffsetNow": "2021-02-02T15:52:19.3533866-06:00",
-=======
-    "DateTimeOffsetNow": "2021-02-17T16:40:10.3921879-06:00",
->>>>>>> 1814567d
-    "RandomSeed": "1437476596",
+    "DateTimeOffsetNow": "2021-02-19T13:00:30.2364553-06:00",
+    "RandomSeed": "112463860",
     "Storage_TestConfigHierarchicalNamespace": "NamespaceTenant\nseannse\nU2FuaXRpemVk\nhttps://seannse.blob.core.windows.net\nhttps://seannse.file.core.windows.net\nhttps://seannse.queue.core.windows.net\nhttps://seannse.table.core.windows.net\n\n\n\n\nhttps://seannse-secondary.blob.core.windows.net\nhttps://seannse-secondary.file.core.windows.net\nhttps://seannse-secondary.queue.core.windows.net\nhttps://seannse-secondary.table.core.windows.net\n68390a19-a643-458b-b726-408abf67b4fc\nSanitized\n72f988bf-86f1-41af-91ab-2d7cd011db47\nhttps://login.microsoftonline.com/\nCloud\nBlobEndpoint=https://seannse.blob.core.windows.net/;QueueEndpoint=https://seannse.queue.core.windows.net/;FileEndpoint=https://seannse.file.core.windows.net/;BlobSecondaryEndpoint=https://seannse-secondary.blob.core.windows.net/;QueueSecondaryEndpoint=https://seannse-secondary.queue.core.windows.net/;FileSecondaryEndpoint=https://seannse-secondary.file.core.windows.net/;AccountName=seannse;AccountKey=Sanitized\n"
   }
 }