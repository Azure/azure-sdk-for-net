--- conflicted
+++ resolved
@@ -15,11 +15,7 @@
         "x-ms-client-request-id": "9f4303ef-d603-a181-88c4-3eba4684cec5",
         "x-ms-date": "Fri, 19 Feb 2021 19:00:30 GMT",
         "x-ms-return-client-request-id": "true",
-<<<<<<< HEAD
-        "x-ms-version": "2020-12-06"
-=======
         "x-ms-version": "2021-02-12"
->>>>>>> 7e782c87
       },
       "RequestBody": null,
       "StatusCode": 201,
@@ -34,11 +30,7 @@
         ],
         "x-ms-client-request-id": "9f4303ef-d603-a181-88c4-3eba4684cec5",
         "x-ms-request-id": "cb11980a-b01e-006d-4cf1-06cb14000000",
-<<<<<<< HEAD
-        "x-ms-version": "2020-12-06"
-=======
         "x-ms-version": "2021-02-12"
->>>>>>> 7e782c87
       },
       "ResponseBody": []
     },
@@ -57,11 +49,7 @@
         "x-ms-client-request-id": "f1f6caad-6266-848a-6f3d-8461aefbe8b9",
         "x-ms-date": "Fri, 19 Feb 2021 19:00:30 GMT",
         "x-ms-return-client-request-id": "true",
-<<<<<<< HEAD
-        "x-ms-version": "2020-12-06"
-=======
         "x-ms-version": "2021-02-12"
->>>>>>> 7e782c87
       },
       "RequestBody": null,
       "StatusCode": 201,
@@ -76,11 +64,7 @@
         ],
         "x-ms-client-request-id": "f1f6caad-6266-848a-6f3d-8461aefbe8b9",
         "x-ms-request-id": "da839746-a01f-0061-58f1-065c1c000000",
-<<<<<<< HEAD
-        "x-ms-version": "2020-12-06"
-=======
         "x-ms-version": "2021-02-12"
->>>>>>> 7e782c87
       },
       "ResponseBody": []
     },
@@ -100,11 +84,7 @@
         "x-ms-client-request-id": "7c0c2020-dd8e-715e-890d-f05fcf3f9922",
         "x-ms-date": "Fri, 19 Feb 2021 19:00:30 GMT",
         "x-ms-return-client-request-id": "true",
-<<<<<<< HEAD
-        "x-ms-version": "2020-12-06"
-=======
         "x-ms-version": "2021-02-12"
->>>>>>> 7e782c87
       },
       "RequestBody": "﻿<SignedIdentifiers><SignedIdentifier><Id>tcljkabwvwipbhvltvkm</Id><AccessPolicy><Start>2021-02-19T18:00:30.2364553Z</Start><Expiry>2021-02-19T20:00:30.2364553Z</Expiry><Permission>rw</Permission></AccessPolicy></SignedIdentifier></SignedIdentifiers>",
       "StatusCode": 200,
@@ -119,20 +99,12 @@
         ],
         "x-ms-client-request-id": "7c0c2020-dd8e-715e-890d-f05fcf3f9922",
         "x-ms-request-id": "cb119850-b01e-006d-04f1-06cb14000000",
-<<<<<<< HEAD
-        "x-ms-version": "2020-12-06"
-=======
         "x-ms-version": "2021-02-12"
->>>>>>> 7e782c87
       },
       "ResponseBody": []
     },
     {
-<<<<<<< HEAD
-      "RequestUri": "https://seannse.blob.core.windows.net/test-filesystem-931a37c6-aace-489a-134b-c0c50951c976/test-directory-4b3cda73-b885-2e11-dd9e-6bc36fd7a1ed?sv=2020-12-06&si=tcljkabwvwipbhvltvkm&sr=c&sig=Sanitized",
-=======
       "RequestUri": "https://seannse.blob.core.windows.net/test-filesystem-931a37c6-aace-489a-134b-c0c50951c976/test-directory-4b3cda73-b885-2e11-dd9e-6bc36fd7a1ed?sv=2021-02-12&si=tcljkabwvwipbhvltvkm&sr=c&sig=Sanitized",
->>>>>>> 7e782c87
       "RequestMethod": "HEAD",
       "RequestHeaders": {
         "Accept": "application/xml",
@@ -142,11 +114,7 @@
         ],
         "x-ms-client-request-id": "8d40f0a6-6cee-2a2b-b5f5-0d332690cc22",
         "x-ms-return-client-request-id": "true",
-<<<<<<< HEAD
-        "x-ms-version": "2020-12-06"
-=======
         "x-ms-version": "2021-02-12"
->>>>>>> 7e782c87
       },
       "RequestBody": null,
       "StatusCode": 200,
@@ -174,11 +142,7 @@
         "x-ms-permissions": "rwxr-x---",
         "x-ms-request-id": "cb11986e-b01e-006d-20f1-06cb14000000",
         "x-ms-server-encrypted": "true",
-<<<<<<< HEAD
-        "x-ms-version": "2020-12-06"
-=======
         "x-ms-version": "2021-02-12"
->>>>>>> 7e782c87
       },
       "ResponseBody": []
     },
@@ -196,11 +160,7 @@
         "x-ms-client-request-id": "dfb90f38-0bff-5133-42bf-409700a8704a",
         "x-ms-date": "Fri, 19 Feb 2021 19:00:30 GMT",
         "x-ms-return-client-request-id": "true",
-<<<<<<< HEAD
-        "x-ms-version": "2020-12-06"
-=======
         "x-ms-version": "2021-02-12"
->>>>>>> 7e782c87
       },
       "RequestBody": null,
       "StatusCode": 202,
@@ -213,11 +173,7 @@
         ],
         "x-ms-client-request-id": "dfb90f38-0bff-5133-42bf-409700a8704a",
         "x-ms-request-id": "cb119886-b01e-006d-37f1-06cb14000000",
-<<<<<<< HEAD
-        "x-ms-version": "2020-12-06"
-=======
         "x-ms-version": "2021-02-12"
->>>>>>> 7e782c87
       },
       "ResponseBody": []
     }
