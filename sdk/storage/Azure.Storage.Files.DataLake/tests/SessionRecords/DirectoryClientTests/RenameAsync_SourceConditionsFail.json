--- conflicted
+++ resolved
@@ -1,192 +1,120 @@
 {
   "Entries": [
     {
-      "RequestUri": "https://seannse.blob.core.windows.net/test-filesystem-e3fd9f00-8a5f-a691-526b-82fbc73910be?restype=container",
-      "RequestMethod": "PUT",
-      "RequestHeaders": {
-        "Accept": "application/xml",
-        "Authorization": "Sanitized",
-<<<<<<< HEAD
-        "traceparent": "00-a498bd03b4b31b4cab3ce83d1852518b-f9510a784cac8b4e-00",
-        "User-Agent": [
-          "azsdk-net-Storage.Files.DataLake/12.7.0-alpha.20210202.1",
-          "(.NET 5.0.2; Microsoft Windows 10.0.19042)"
+      "RequestUri": "https://seannse.blob.core.windows.net/test-filesystem-06bf6276-2e5f-f779-0641-7464fffa7e10?restype=container",
+      "RequestMethod": "PUT",
+      "RequestHeaders": {
+        "Accept": "application/xml",
+        "Authorization": "Sanitized",
+        "traceparent": "00-cf1050969b876244a7a4e1f5741cc2cc-4e66464e5150a142-00",
+        "User-Agent": [
+          "azsdk-net-Storage.Files.DataLake/12.7.0-alpha.20210219.1",
+          "(.NET 5.0.3; Microsoft Windows 10.0.19041)"
         ],
         "x-ms-blob-public-access": "container",
-        "x-ms-client-request-id": "fd476afb-588a-280c-4f40-f5922156ae91",
-        "x-ms-date": "Tue, 02 Feb 2021 21:53:56 GMT",
-=======
-        "traceparent": "00-d977d3ad5c0aad49ae3b9719383d45f6-8619086b595f254f-00",
-        "User-Agent": [
-          "azsdk-net-Storage.Files.DataLake/12.7.0-alpha.20210217.1",
-          "(.NET 5.0.3; Microsoft Windows 10.0.19042)"
-        ],
-        "x-ms-blob-public-access": "container",
-        "x-ms-client-request-id": "fd476afb-588a-280c-4f40-f5922156ae91",
-        "x-ms-date": "Wed, 17 Feb 2021 22:41:41 GMT",
->>>>>>> 1814567d
-        "x-ms-return-client-request-id": "true",
-        "x-ms-version": "2020-06-12"
-      },
-      "RequestBody": null,
-      "StatusCode": 201,
-      "ResponseHeaders": {
-        "Content-Length": "0",
-<<<<<<< HEAD
-        "Date": "Tue, 02 Feb 2021 21:53:56 GMT",
-        "ETag": "\u00220x8D8C7C50AAB6BBA\u0022",
-        "Last-Modified": "Tue, 02 Feb 2021 21:53:57 GMT",
-=======
-        "Date": "Wed, 17 Feb 2021 22:41:41 GMT",
-        "ETag": "\u00220x8D8D39532328830\u0022",
-        "Last-Modified": "Wed, 17 Feb 2021 22:41:41 GMT",
->>>>>>> 1814567d
-        "Server": [
-          "Windows-Azure-Blob/1.0",
-          "Microsoft-HTTPAPI/2.0"
-        ],
-        "x-ms-client-request-id": "fd476afb-588a-280c-4f40-f5922156ae91",
-<<<<<<< HEAD
-        "x-ms-request-id": "8987220c-701e-0072-1fad-f97810000000",
-=======
-        "x-ms-request-id": "3b70e7c4-c01e-002a-6a7e-05a04f000000",
->>>>>>> 1814567d
-        "x-ms-version": "2020-06-12"
-      },
-      "ResponseBody": []
-    },
-    {
-      "RequestUri": "https://seannse.dfs.core.windows.net/test-filesystem-e3fd9f00-8a5f-a691-526b-82fbc73910be/test-directory-6d2c6124-830e-21ab-6b59-b038adeac278?resource=directory",
-      "RequestMethod": "PUT",
-      "RequestHeaders": {
-        "Accept": "application/json",
-        "Authorization": "Sanitized",
-<<<<<<< HEAD
-        "traceparent": "00-33e316acdeeac943b306f809fd10a95e-8376f68e76f7494f-00",
-        "User-Agent": [
-          "azsdk-net-Storage.Files.DataLake/12.7.0-alpha.20210202.1",
-          "(.NET 5.0.2; Microsoft Windows 10.0.19042)"
-        ],
-        "x-ms-client-request-id": "82824b77-ffad-788e-be25-9131a7d37a64",
-        "x-ms-date": "Tue, 02 Feb 2021 21:53:56 GMT",
-=======
-        "traceparent": "00-d9e4660e68501946a5b2ef1cd6ff68b7-f399164f9340de48-00",
-        "User-Agent": [
-          "azsdk-net-Storage.Files.DataLake/12.7.0-alpha.20210217.1",
-          "(.NET 5.0.3; Microsoft Windows 10.0.19042)"
-        ],
-        "x-ms-client-request-id": "82824b77-ffad-788e-be25-9131a7d37a64",
-        "x-ms-date": "Wed, 17 Feb 2021 22:41:42 GMT",
->>>>>>> 1814567d
-        "x-ms-return-client-request-id": "true",
-        "x-ms-version": "2020-06-12"
-      },
-      "RequestBody": null,
-      "StatusCode": 201,
-      "ResponseHeaders": {
-        "Content-Length": "0",
-<<<<<<< HEAD
-        "Date": "Tue, 02 Feb 2021 21:53:57 GMT",
-        "ETag": "\u00220x8D8C7C50AE74C12\u0022",
-        "Last-Modified": "Tue, 02 Feb 2021 21:53:57 GMT",
-=======
-        "Date": "Wed, 17 Feb 2021 22:41:41 GMT",
-        "ETag": "\u00220x8D8D39532640C62\u0022",
-        "Last-Modified": "Wed, 17 Feb 2021 22:41:42 GMT",
->>>>>>> 1814567d
-        "Server": [
-          "Windows-Azure-HDFS/1.0",
-          "Microsoft-HTTPAPI/2.0"
-        ],
-        "x-ms-client-request-id": "82824b77-ffad-788e-be25-9131a7d37a64",
-<<<<<<< HEAD
-        "x-ms-request-id": "f0bfc80f-b01f-000f-38ad-f90933000000",
-=======
-        "x-ms-request-id": "38498fcd-501f-005a-3e7e-0519b8000000",
->>>>>>> 1814567d
-        "x-ms-version": "2020-06-12"
-      },
-      "ResponseBody": []
-    },
-    {
-      "RequestUri": "https://seannse.dfs.core.windows.net/test-filesystem-e3fd9f00-8a5f-a691-526b-82fbc73910be/test-directory-3b947c7e-5156-109e-2e24-6b23500537ca?resource=directory",
-      "RequestMethod": "PUT",
-      "RequestHeaders": {
-        "Accept": "application/json",
-        "Authorization": "Sanitized",
-<<<<<<< HEAD
-        "traceparent": "00-a073beae4dd8f449942ad14c9502da09-4bace9752a95874e-00",
-        "User-Agent": [
-          "azsdk-net-Storage.Files.DataLake/12.7.0-alpha.20210202.1",
-          "(.NET 5.0.2; Microsoft Windows 10.0.19042)"
-        ],
-        "x-ms-client-request-id": "6c27cd70-470d-2684-ac72-5488936b27b8",
-        "x-ms-date": "Tue, 02 Feb 2021 21:53:57 GMT",
-=======
-        "traceparent": "00-56152b2696c3ce439033221630cd5ebc-20015f1950b48241-00",
-        "User-Agent": [
-          "azsdk-net-Storage.Files.DataLake/12.7.0-alpha.20210217.1",
-          "(.NET 5.0.3; Microsoft Windows 10.0.19042)"
-        ],
-        "x-ms-client-request-id": "6c27cd70-470d-2684-ac72-5488936b27b8",
-        "x-ms-date": "Wed, 17 Feb 2021 22:41:42 GMT",
->>>>>>> 1814567d
-        "x-ms-return-client-request-id": "true",
-        "x-ms-version": "2020-06-12"
-      },
-      "RequestBody": null,
-      "StatusCode": 201,
-      "ResponseHeaders": {
-        "Content-Length": "0",
-<<<<<<< HEAD
-        "Date": "Tue, 02 Feb 2021 21:53:57 GMT",
-        "ETag": "\u00220x8D8C7C50AF574EE\u0022",
-        "Last-Modified": "Tue, 02 Feb 2021 21:53:57 GMT",
-=======
-        "Date": "Wed, 17 Feb 2021 22:41:41 GMT",
-        "ETag": "\u00220x8D8D39532700F0E\u0022",
-        "Last-Modified": "Wed, 17 Feb 2021 22:41:42 GMT",
->>>>>>> 1814567d
-        "Server": [
-          "Windows-Azure-HDFS/1.0",
-          "Microsoft-HTTPAPI/2.0"
-        ],
-        "x-ms-client-request-id": "6c27cd70-470d-2684-ac72-5488936b27b8",
-<<<<<<< HEAD
-        "x-ms-request-id": "f0bfc81b-b01f-000f-44ad-f90933000000",
-=======
-        "x-ms-request-id": "38498fd3-501f-005a-447e-0519b8000000",
->>>>>>> 1814567d
-        "x-ms-version": "2020-06-12"
-      },
-      "ResponseBody": []
-    },
-    {
-      "RequestUri": "https://seannse.dfs.core.windows.net/test-filesystem-e3fd9f00-8a5f-a691-526b-82fbc73910be/test-directory-3b947c7e-5156-109e-2e24-6b23500537ca?mode=legacy",
-      "RequestMethod": "PUT",
-      "RequestHeaders": {
-        "Accept": "application/json",
-        "Authorization": "Sanitized",
-        "User-Agent": [
-<<<<<<< HEAD
-          "azsdk-net-Storage.Files.DataLake/12.7.0-alpha.20210202.1",
-          "(.NET 5.0.2; Microsoft Windows 10.0.19042)"
-        ],
-        "x-ms-client-request-id": "82b23dc3-cbde-90bd-4f9b-b6f6eb426aeb",
-        "x-ms-date": "Tue, 02 Feb 2021 21:53:57 GMT",
-        "x-ms-rename-source": "%2Ftest-filesystem-e3fd9f00-8a5f-a691-526b-82fbc73910be%2Ftest-directory-6d2c6124-830e-21ab-6b59-b038adeac278=",
-        "x-ms-return-client-request-id": "true",
-        "x-ms-source-if-modified-since": "Wed, 03 Feb 2021 21:53:56 GMT",
-=======
-          "azsdk-net-Storage.Files.DataLake/12.7.0-alpha.20210217.1",
-          "(.NET 5.0.3; Microsoft Windows 10.0.19042)"
-        ],
-        "x-ms-client-request-id": "82b23dc3-cbde-90bd-4f9b-b6f6eb426aeb",
-        "x-ms-date": "Wed, 17 Feb 2021 22:41:42 GMT",
-        "x-ms-rename-source": "%2Ftest-filesystem-e3fd9f00-8a5f-a691-526b-82fbc73910be%2Ftest-directory-6d2c6124-830e-21ab-6b59-b038adeac278=",
-        "x-ms-return-client-request-id": "true",
-        "x-ms-source-if-modified-since": "Thu, 18 Feb 2021 22:41:41 GMT",
->>>>>>> 1814567d
+        "x-ms-client-request-id": "c157198d-bd91-7b7e-471e-898144db8e56",
+        "x-ms-date": "Fri, 19 Feb 2021 19:01:39 GMT",
+        "x-ms-return-client-request-id": "true",
+        "x-ms-version": "2020-06-12"
+      },
+      "RequestBody": null,
+      "StatusCode": 201,
+      "ResponseHeaders": {
+        "Content-Length": "0",
+        "Date": "Fri, 19 Feb 2021 19:01:38 GMT",
+        "ETag": "\u00220x8D8D508C9267846\u0022",
+        "Last-Modified": "Fri, 19 Feb 2021 19:01:38 GMT",
+        "Server": [
+          "Windows-Azure-Blob/1.0",
+          "Microsoft-HTTPAPI/2.0"
+        ],
+        "x-ms-client-request-id": "c157198d-bd91-7b7e-471e-898144db8e56",
+        "x-ms-request-id": "cb11efc2-b01e-006d-6df1-06cb14000000",
+        "x-ms-version": "2020-06-12"
+      },
+      "ResponseBody": []
+    },
+    {
+      "RequestUri": "https://seannse.dfs.core.windows.net/test-filesystem-06bf6276-2e5f-f779-0641-7464fffa7e10/test-directory-72a22894-49fb-00cb-873f-b3230231aac4?resource=directory",
+      "RequestMethod": "PUT",
+      "RequestHeaders": {
+        "Accept": "application/json",
+        "Authorization": "Sanitized",
+        "traceparent": "00-330fdd12f499d2439ee5763a64814033-db1ca5462e49dc49-00",
+        "User-Agent": [
+          "azsdk-net-Storage.Files.DataLake/12.7.0-alpha.20210219.1",
+          "(.NET 5.0.3; Microsoft Windows 10.0.19041)"
+        ],
+        "x-ms-client-request-id": "24b3d5ad-389f-443e-4d56-3a52095b7815",
+        "x-ms-date": "Fri, 19 Feb 2021 19:01:39 GMT",
+        "x-ms-return-client-request-id": "true",
+        "x-ms-version": "2020-06-12"
+      },
+      "RequestBody": null,
+      "StatusCode": 201,
+      "ResponseHeaders": {
+        "Content-Length": "0",
+        "Date": "Fri, 19 Feb 2021 19:01:38 GMT",
+        "ETag": "\u00220x8D8D508C9354D75\u0022",
+        "Last-Modified": "Fri, 19 Feb 2021 19:01:38 GMT",
+        "Server": [
+          "Windows-Azure-HDFS/1.0",
+          "Microsoft-HTTPAPI/2.0"
+        ],
+        "x-ms-client-request-id": "24b3d5ad-389f-443e-4d56-3a52095b7815",
+        "x-ms-request-id": "da83c57a-a01f-0061-59f1-065c1c000000",
+        "x-ms-version": "2020-06-12"
+      },
+      "ResponseBody": []
+    },
+    {
+      "RequestUri": "https://seannse.dfs.core.windows.net/test-filesystem-06bf6276-2e5f-f779-0641-7464fffa7e10/test-directory-0aeac474-a704-d7b3-a9a8-e8eecdf0142d?resource=directory",
+      "RequestMethod": "PUT",
+      "RequestHeaders": {
+        "Accept": "application/json",
+        "Authorization": "Sanitized",
+        "traceparent": "00-eae85b5864729a4da444555651af7d94-1baf7606292b7c41-00",
+        "User-Agent": [
+          "azsdk-net-Storage.Files.DataLake/12.7.0-alpha.20210219.1",
+          "(.NET 5.0.3; Microsoft Windows 10.0.19041)"
+        ],
+        "x-ms-client-request-id": "27676594-306f-0671-22dc-7bf64f50765d",
+        "x-ms-date": "Fri, 19 Feb 2021 19:01:39 GMT",
+        "x-ms-return-client-request-id": "true",
+        "x-ms-version": "2020-06-12"
+      },
+      "RequestBody": null,
+      "StatusCode": 201,
+      "ResponseHeaders": {
+        "Content-Length": "0",
+        "Date": "Fri, 19 Feb 2021 19:01:38 GMT",
+        "ETag": "\u00220x8D8D508C941329C\u0022",
+        "Last-Modified": "Fri, 19 Feb 2021 19:01:38 GMT",
+        "Server": [
+          "Windows-Azure-HDFS/1.0",
+          "Microsoft-HTTPAPI/2.0"
+        ],
+        "x-ms-client-request-id": "27676594-306f-0671-22dc-7bf64f50765d",
+        "x-ms-request-id": "da83c588-a01f-0061-67f1-065c1c000000",
+        "x-ms-version": "2020-06-12"
+      },
+      "ResponseBody": []
+    },
+    {
+      "RequestUri": "https://seannse.dfs.core.windows.net/test-filesystem-06bf6276-2e5f-f779-0641-7464fffa7e10/test-directory-0aeac474-a704-d7b3-a9a8-e8eecdf0142d?mode=legacy",
+      "RequestMethod": "PUT",
+      "RequestHeaders": {
+        "Accept": "application/json",
+        "Authorization": "Sanitized",
+        "User-Agent": [
+          "azsdk-net-Storage.Files.DataLake/12.7.0-alpha.20210219.1",
+          "(.NET 5.0.3; Microsoft Windows 10.0.19041)"
+        ],
+        "x-ms-client-request-id": "675abab8-ed89-d2bd-cb6f-0aa20a2e0faa",
+        "x-ms-date": "Fri, 19 Feb 2021 19:01:39 GMT",
+        "x-ms-rename-source": "%2Ftest-filesystem-06bf6276-2e5f-f779-0641-7464fffa7e10%2Ftest-directory-72a22894-49fb-00cb-873f-b3230231aac4=",
+        "x-ms-return-client-request-id": "true",
+        "x-ms-source-if-modified-since": "Sat, 20 Feb 2021 19:01:39 GMT",
         "x-ms-version": "2020-06-12"
       },
       "RequestBody": null,
@@ -194,58 +122,36 @@
       "ResponseHeaders": {
         "Content-Length": "213",
         "Content-Type": "application/json; charset=utf-8",
-<<<<<<< HEAD
-        "Date": "Tue, 02 Feb 2021 21:53:57 GMT",
-=======
-        "Date": "Wed, 17 Feb 2021 22:41:41 GMT",
->>>>>>> 1814567d
-        "Server": [
-          "Windows-Azure-HDFS/1.0",
-          "Microsoft-HTTPAPI/2.0"
-        ],
-        "x-ms-client-request-id": "82b23dc3-cbde-90bd-4f9b-b6f6eb426aeb",
+        "Date": "Fri, 19 Feb 2021 19:01:38 GMT",
+        "Server": [
+          "Windows-Azure-HDFS/1.0",
+          "Microsoft-HTTPAPI/2.0"
+        ],
+        "x-ms-client-request-id": "675abab8-ed89-d2bd-cb6f-0aa20a2e0faa",
         "x-ms-error-code": "SourceConditionNotMet",
-<<<<<<< HEAD
-        "x-ms-request-id": "f0bfc82b-b01f-000f-54ad-f90933000000",
-=======
-        "x-ms-request-id": "38498fdb-501f-005a-4b7e-0519b8000000",
->>>>>>> 1814567d
+        "x-ms-request-id": "da83c59a-a01f-0061-79f1-065c1c000000",
         "x-ms-version": "2020-06-12"
       },
       "ResponseBody": {
         "error": {
           "code": "SourceConditionNotMet",
-<<<<<<< HEAD
-          "message": "The source condition specified using HTTP conditional header(s) is not met.\nRequestId:f0bfc82b-b01f-000f-54ad-f90933000000\nTime:2021-02-02T21:53:58.0256464Z"
-=======
-          "message": "The source condition specified using HTTP conditional header(s) is not met.\nRequestId:38498fdb-501f-005a-4b7e-0519b8000000\nTime:2021-02-17T22:41:42.3654834Z"
->>>>>>> 1814567d
+          "message": "The source condition specified using HTTP conditional header(s) is not met.\nRequestId:da83c59a-a01f-0061-79f1-065c1c000000\nTime:2021-02-19T19:01:38.6964304Z"
         }
       }
     },
     {
-      "RequestUri": "https://seannse.blob.core.windows.net/test-filesystem-e3fd9f00-8a5f-a691-526b-82fbc73910be?restype=container",
+      "RequestUri": "https://seannse.blob.core.windows.net/test-filesystem-06bf6276-2e5f-f779-0641-7464fffa7e10?restype=container",
       "RequestMethod": "DELETE",
       "RequestHeaders": {
         "Accept": "application/xml",
         "Authorization": "Sanitized",
-<<<<<<< HEAD
-        "traceparent": "00-9651a12b0f8c5c4d803abfcc3dd221c6-076bdf158b32314d-00",
-        "User-Agent": [
-          "azsdk-net-Storage.Files.DataLake/12.7.0-alpha.20210202.1",
-          "(.NET 5.0.2; Microsoft Windows 10.0.19042)"
-        ],
-        "x-ms-client-request-id": "56c428e3-a5b8-22d9-09c9-82776106536f",
-        "x-ms-date": "Tue, 02 Feb 2021 21:53:57 GMT",
-=======
-        "traceparent": "00-9ab3450f85800c4c8b79ab3af3712bfd-3cf79da06a328746-00",
-        "User-Agent": [
-          "azsdk-net-Storage.Files.DataLake/12.7.0-alpha.20210217.1",
-          "(.NET 5.0.3; Microsoft Windows 10.0.19042)"
-        ],
-        "x-ms-client-request-id": "56c428e3-a5b8-22d9-09c9-82776106536f",
-        "x-ms-date": "Wed, 17 Feb 2021 22:41:42 GMT",
->>>>>>> 1814567d
+        "traceparent": "00-a90e07c9b40c5b408552647991a1f49e-47feef72f5bed74c-00",
+        "User-Agent": [
+          "azsdk-net-Storage.Files.DataLake/12.7.0-alpha.20210219.1",
+          "(.NET 5.0.3; Microsoft Windows 10.0.19041)"
+        ],
+        "x-ms-client-request-id": "953efe87-0ef5-54d4-4f7c-007640f5e370",
+        "x-ms-date": "Fri, 19 Feb 2021 19:01:39 GMT",
         "x-ms-return-client-request-id": "true",
         "x-ms-version": "2020-06-12"
       },
@@ -253,212 +159,132 @@
       "StatusCode": 202,
       "ResponseHeaders": {
         "Content-Length": "0",
-<<<<<<< HEAD
-        "Date": "Tue, 02 Feb 2021 21:53:57 GMT",
-=======
-        "Date": "Wed, 17 Feb 2021 22:41:42 GMT",
->>>>>>> 1814567d
-        "Server": [
-          "Windows-Azure-Blob/1.0",
-          "Microsoft-HTTPAPI/2.0"
-        ],
-        "x-ms-client-request-id": "56c428e3-a5b8-22d9-09c9-82776106536f",
-<<<<<<< HEAD
-        "x-ms-request-id": "8987242c-701e-0072-1aad-f97810000000",
-=======
-        "x-ms-request-id": "3b70e89b-c01e-002a-167e-05a04f000000",
->>>>>>> 1814567d
-        "x-ms-version": "2020-06-12"
-      },
-      "ResponseBody": []
-    },
-    {
-      "RequestUri": "https://seannse.blob.core.windows.net/test-filesystem-cc70f82a-d2f3-3582-2159-b1f510452d9a?restype=container",
-      "RequestMethod": "PUT",
-      "RequestHeaders": {
-        "Accept": "application/xml",
-        "Authorization": "Sanitized",
-<<<<<<< HEAD
-        "traceparent": "00-059d3de49bf72e469a84f05fe987eb28-c83b4ef283649f45-00",
-        "User-Agent": [
-          "azsdk-net-Storage.Files.DataLake/12.7.0-alpha.20210202.1",
-          "(.NET 5.0.2; Microsoft Windows 10.0.19042)"
+        "Date": "Fri, 19 Feb 2021 19:01:38 GMT",
+        "Server": [
+          "Windows-Azure-Blob/1.0",
+          "Microsoft-HTTPAPI/2.0"
+        ],
+        "x-ms-client-request-id": "953efe87-0ef5-54d4-4f7c-007640f5e370",
+        "x-ms-request-id": "cb11f01e-b01e-006d-38f1-06cb14000000",
+        "x-ms-version": "2020-06-12"
+      },
+      "ResponseBody": []
+    },
+    {
+      "RequestUri": "https://seannse.blob.core.windows.net/test-filesystem-d355657c-df5d-949e-7111-991065d9b2cb?restype=container",
+      "RequestMethod": "PUT",
+      "RequestHeaders": {
+        "Accept": "application/xml",
+        "Authorization": "Sanitized",
+        "traceparent": "00-ee4aacf9bd6b5b4f9c371542108296e0-2866167954053147-00",
+        "User-Agent": [
+          "azsdk-net-Storage.Files.DataLake/12.7.0-alpha.20210219.1",
+          "(.NET 5.0.3; Microsoft Windows 10.0.19041)"
         ],
         "x-ms-blob-public-access": "container",
-        "x-ms-client-request-id": "694d4b95-a645-11e6-a58f-345ff3e312c3",
-        "x-ms-date": "Tue, 02 Feb 2021 21:53:57 GMT",
-=======
-        "traceparent": "00-1f241ecf463a1948b6378125e7af14c6-44994cdc9a76f644-00",
-        "User-Agent": [
-          "azsdk-net-Storage.Files.DataLake/12.7.0-alpha.20210217.1",
-          "(.NET 5.0.3; Microsoft Windows 10.0.19042)"
-        ],
-        "x-ms-blob-public-access": "container",
-        "x-ms-client-request-id": "694d4b95-a645-11e6-a58f-345ff3e312c3",
-        "x-ms-date": "Wed, 17 Feb 2021 22:41:42 GMT",
->>>>>>> 1814567d
-        "x-ms-return-client-request-id": "true",
-        "x-ms-version": "2020-06-12"
-      },
-      "RequestBody": null,
-      "StatusCode": 201,
-      "ResponseHeaders": {
-        "Content-Length": "0",
-<<<<<<< HEAD
-        "Date": "Tue, 02 Feb 2021 21:53:58 GMT",
-        "ETag": "\u00220x8D8C7C50B49568C\u0022",
-        "Last-Modified": "Tue, 02 Feb 2021 21:53:58 GMT",
-=======
-        "Date": "Wed, 17 Feb 2021 22:41:42 GMT",
-        "ETag": "\u00220x8D8D39532B92EF9\u0022",
-        "Last-Modified": "Wed, 17 Feb 2021 22:41:42 GMT",
->>>>>>> 1814567d
-        "Server": [
-          "Windows-Azure-Blob/1.0",
-          "Microsoft-HTTPAPI/2.0"
-        ],
-        "x-ms-client-request-id": "694d4b95-a645-11e6-a58f-345ff3e312c3",
-<<<<<<< HEAD
-        "x-ms-request-id": "7a5e8432-301e-0001-1cad-f92083000000",
-=======
-        "x-ms-request-id": "6c1e4d9d-001e-0068-797e-0519cf000000",
->>>>>>> 1814567d
-        "x-ms-version": "2020-06-12"
-      },
-      "ResponseBody": []
-    },
-    {
-      "RequestUri": "https://seannse.dfs.core.windows.net/test-filesystem-cc70f82a-d2f3-3582-2159-b1f510452d9a/test-directory-854fe79c-91f3-15f2-c5b5-c03720a42a7d?resource=directory",
-      "RequestMethod": "PUT",
-      "RequestHeaders": {
-        "Accept": "application/json",
-        "Authorization": "Sanitized",
-<<<<<<< HEAD
-        "traceparent": "00-560129ef0f335147b517bd503e0b7c51-6689adbf330e5340-00",
-        "User-Agent": [
-          "azsdk-net-Storage.Files.DataLake/12.7.0-alpha.20210202.1",
-          "(.NET 5.0.2; Microsoft Windows 10.0.19042)"
-        ],
-        "x-ms-client-request-id": "2342eea9-7154-03d7-5837-a48fe5aff001",
-        "x-ms-date": "Tue, 02 Feb 2021 21:53:57 GMT",
-=======
-        "traceparent": "00-584a46fadb59084aa41b9ace8551b1b9-4c1587bb6cae4b49-00",
-        "User-Agent": [
-          "azsdk-net-Storage.Files.DataLake/12.7.0-alpha.20210217.1",
-          "(.NET 5.0.3; Microsoft Windows 10.0.19042)"
-        ],
-        "x-ms-client-request-id": "2342eea9-7154-03d7-5837-a48fe5aff001",
-        "x-ms-date": "Wed, 17 Feb 2021 22:41:42 GMT",
->>>>>>> 1814567d
-        "x-ms-return-client-request-id": "true",
-        "x-ms-version": "2020-06-12"
-      },
-      "RequestBody": null,
-      "StatusCode": 201,
-      "ResponseHeaders": {
-        "Content-Length": "0",
-<<<<<<< HEAD
-        "Date": "Tue, 02 Feb 2021 21:53:58 GMT",
-        "ETag": "\u00220x8D8C7C50B843006\u0022",
-        "Last-Modified": "Tue, 02 Feb 2021 21:53:58 GMT",
-=======
-        "Date": "Wed, 17 Feb 2021 22:41:42 GMT",
-        "ETag": "\u00220x8D8D39532EFEDEB\u0022",
-        "Last-Modified": "Wed, 17 Feb 2021 22:41:43 GMT",
->>>>>>> 1814567d
-        "Server": [
-          "Windows-Azure-HDFS/1.0",
-          "Microsoft-HTTPAPI/2.0"
-        ],
-        "x-ms-client-request-id": "2342eea9-7154-03d7-5837-a48fe5aff001",
-<<<<<<< HEAD
-        "x-ms-request-id": "d2f1616b-e01f-0002-0cad-f9c1e7000000",
-=======
-        "x-ms-request-id": "ff8dd244-901f-0018-287e-05a038000000",
->>>>>>> 1814567d
-        "x-ms-version": "2020-06-12"
-      },
-      "ResponseBody": []
-    },
-    {
-      "RequestUri": "https://seannse.dfs.core.windows.net/test-filesystem-cc70f82a-d2f3-3582-2159-b1f510452d9a/test-directory-0dfcb664-4d82-d8cb-92cd-90f2740435f2?resource=directory",
-      "RequestMethod": "PUT",
-      "RequestHeaders": {
-        "Accept": "application/json",
-        "Authorization": "Sanitized",
-<<<<<<< HEAD
-        "traceparent": "00-3e1467f869b78d48ac8d29c1e9a9d4b2-5e300b19ce37b143-00",
-        "User-Agent": [
-          "azsdk-net-Storage.Files.DataLake/12.7.0-alpha.20210202.1",
-          "(.NET 5.0.2; Microsoft Windows 10.0.19042)"
-        ],
-        "x-ms-client-request-id": "29891a0f-b9d6-5ba5-2369-9187e1e48f54",
-        "x-ms-date": "Tue, 02 Feb 2021 21:53:58 GMT",
-=======
-        "traceparent": "00-9382bd2d2fcc654d9f875ad20f1106b6-24e60a22b7733441-00",
-        "User-Agent": [
-          "azsdk-net-Storage.Files.DataLake/12.7.0-alpha.20210217.1",
-          "(.NET 5.0.3; Microsoft Windows 10.0.19042)"
-        ],
-        "x-ms-client-request-id": "29891a0f-b9d6-5ba5-2369-9187e1e48f54",
-        "x-ms-date": "Wed, 17 Feb 2021 22:41:43 GMT",
->>>>>>> 1814567d
-        "x-ms-return-client-request-id": "true",
-        "x-ms-version": "2020-06-12"
-      },
-      "RequestBody": null,
-      "StatusCode": 201,
-      "ResponseHeaders": {
-        "Content-Length": "0",
-<<<<<<< HEAD
-        "Date": "Tue, 02 Feb 2021 21:53:58 GMT",
-        "ETag": "\u00220x8D8C7C50B9273F5\u0022",
-        "Last-Modified": "Tue, 02 Feb 2021 21:53:58 GMT",
-=======
-        "Date": "Wed, 17 Feb 2021 22:41:42 GMT",
-        "ETag": "\u00220x8D8D39532FCAE64\u0022",
-        "Last-Modified": "Wed, 17 Feb 2021 22:41:43 GMT",
->>>>>>> 1814567d
-        "Server": [
-          "Windows-Azure-HDFS/1.0",
-          "Microsoft-HTTPAPI/2.0"
-        ],
-        "x-ms-client-request-id": "29891a0f-b9d6-5ba5-2369-9187e1e48f54",
-<<<<<<< HEAD
-        "x-ms-request-id": "d2f16185-e01f-0002-26ad-f9c1e7000000",
-=======
-        "x-ms-request-id": "ff8dd25a-901f-0018-3e7e-05a038000000",
->>>>>>> 1814567d
-        "x-ms-version": "2020-06-12"
-      },
-      "ResponseBody": []
-    },
-    {
-      "RequestUri": "https://seannse.dfs.core.windows.net/test-filesystem-cc70f82a-d2f3-3582-2159-b1f510452d9a/test-directory-0dfcb664-4d82-d8cb-92cd-90f2740435f2?mode=legacy",
-      "RequestMethod": "PUT",
-      "RequestHeaders": {
-        "Accept": "application/json",
-        "Authorization": "Sanitized",
-        "User-Agent": [
-<<<<<<< HEAD
-          "azsdk-net-Storage.Files.DataLake/12.7.0-alpha.20210202.1",
-          "(.NET 5.0.2; Microsoft Windows 10.0.19042)"
-        ],
-        "x-ms-client-request-id": "59e24a31-0c7b-351b-f332-0ef874a10e29",
-        "x-ms-date": "Tue, 02 Feb 2021 21:53:58 GMT",
-        "x-ms-rename-source": "%2Ftest-filesystem-cc70f82a-d2f3-3582-2159-b1f510452d9a%2Ftest-directory-854fe79c-91f3-15f2-c5b5-c03720a42a7d=",
-        "x-ms-return-client-request-id": "true",
-        "x-ms-source-if-unmodified-since": "Mon, 01 Feb 2021 21:53:56 GMT",
-=======
-          "azsdk-net-Storage.Files.DataLake/12.7.0-alpha.20210217.1",
-          "(.NET 5.0.3; Microsoft Windows 10.0.19042)"
-        ],
-        "x-ms-client-request-id": "59e24a31-0c7b-351b-f332-0ef874a10e29",
-        "x-ms-date": "Wed, 17 Feb 2021 22:41:43 GMT",
-        "x-ms-rename-source": "%2Ftest-filesystem-cc70f82a-d2f3-3582-2159-b1f510452d9a%2Ftest-directory-854fe79c-91f3-15f2-c5b5-c03720a42a7d=",
-        "x-ms-return-client-request-id": "true",
-        "x-ms-source-if-unmodified-since": "Tue, 16 Feb 2021 22:41:41 GMT",
->>>>>>> 1814567d
+        "x-ms-client-request-id": "bb671795-22aa-a75e-60a9-23e474c3ee76",
+        "x-ms-date": "Fri, 19 Feb 2021 19:01:39 GMT",
+        "x-ms-return-client-request-id": "true",
+        "x-ms-version": "2020-06-12"
+      },
+      "RequestBody": null,
+      "StatusCode": 201,
+      "ResponseHeaders": {
+        "Content-Length": "0",
+        "Date": "Fri, 19 Feb 2021 19:01:38 GMT",
+        "ETag": "\u00220x8D8D508C96C191D\u0022",
+        "Last-Modified": "Fri, 19 Feb 2021 19:01:38 GMT",
+        "Server": [
+          "Windows-Azure-Blob/1.0",
+          "Microsoft-HTTPAPI/2.0"
+        ],
+        "x-ms-client-request-id": "bb671795-22aa-a75e-60a9-23e474c3ee76",
+        "x-ms-request-id": "cb11f02e-b01e-006d-48f1-06cb14000000",
+        "x-ms-version": "2020-06-12"
+      },
+      "ResponseBody": []
+    },
+    {
+      "RequestUri": "https://seannse.dfs.core.windows.net/test-filesystem-d355657c-df5d-949e-7111-991065d9b2cb/test-directory-f1fe34c9-d7da-0280-b047-6ca7ba3c70a0?resource=directory",
+      "RequestMethod": "PUT",
+      "RequestHeaders": {
+        "Accept": "application/json",
+        "Authorization": "Sanitized",
+        "traceparent": "00-cae81f3113113e47bd17f5d36dc58951-74912eadc1aa8846-00",
+        "User-Agent": [
+          "azsdk-net-Storage.Files.DataLake/12.7.0-alpha.20210219.1",
+          "(.NET 5.0.3; Microsoft Windows 10.0.19041)"
+        ],
+        "x-ms-client-request-id": "ef98aec7-16d2-befe-9765-0a63b6b7ed24",
+        "x-ms-date": "Fri, 19 Feb 2021 19:01:39 GMT",
+        "x-ms-return-client-request-id": "true",
+        "x-ms-version": "2020-06-12"
+      },
+      "RequestBody": null,
+      "StatusCode": 201,
+      "ResponseHeaders": {
+        "Content-Length": "0",
+        "Date": "Fri, 19 Feb 2021 19:01:38 GMT",
+        "ETag": "\u00220x8D8D508C97A68C2\u0022",
+        "Last-Modified": "Fri, 19 Feb 2021 19:01:38 GMT",
+        "Server": [
+          "Windows-Azure-HDFS/1.0",
+          "Microsoft-HTTPAPI/2.0"
+        ],
+        "x-ms-client-request-id": "ef98aec7-16d2-befe-9765-0a63b6b7ed24",
+        "x-ms-request-id": "da83c5c0-a01f-0061-1ff1-065c1c000000",
+        "x-ms-version": "2020-06-12"
+      },
+      "ResponseBody": []
+    },
+    {
+      "RequestUri": "https://seannse.dfs.core.windows.net/test-filesystem-d355657c-df5d-949e-7111-991065d9b2cb/test-directory-b4da8338-a049-d204-12a9-01672c39abdf?resource=directory",
+      "RequestMethod": "PUT",
+      "RequestHeaders": {
+        "Accept": "application/json",
+        "Authorization": "Sanitized",
+        "traceparent": "00-308d918833b6bc41ab9160d40897b51c-6febedf93f16364b-00",
+        "User-Agent": [
+          "azsdk-net-Storage.Files.DataLake/12.7.0-alpha.20210219.1",
+          "(.NET 5.0.3; Microsoft Windows 10.0.19041)"
+        ],
+        "x-ms-client-request-id": "d30d8785-e4f6-2759-aac5-dc291497925d",
+        "x-ms-date": "Fri, 19 Feb 2021 19:01:39 GMT",
+        "x-ms-return-client-request-id": "true",
+        "x-ms-version": "2020-06-12"
+      },
+      "RequestBody": null,
+      "StatusCode": 201,
+      "ResponseHeaders": {
+        "Content-Length": "0",
+        "Date": "Fri, 19 Feb 2021 19:01:38 GMT",
+        "ETag": "\u00220x8D8D508C9879EFD\u0022",
+        "Last-Modified": "Fri, 19 Feb 2021 19:01:39 GMT",
+        "Server": [
+          "Windows-Azure-HDFS/1.0",
+          "Microsoft-HTTPAPI/2.0"
+        ],
+        "x-ms-client-request-id": "d30d8785-e4f6-2759-aac5-dc291497925d",
+        "x-ms-request-id": "da83c5cb-a01f-0061-2af1-065c1c000000",
+        "x-ms-version": "2020-06-12"
+      },
+      "ResponseBody": []
+    },
+    {
+      "RequestUri": "https://seannse.dfs.core.windows.net/test-filesystem-d355657c-df5d-949e-7111-991065d9b2cb/test-directory-b4da8338-a049-d204-12a9-01672c39abdf?mode=legacy",
+      "RequestMethod": "PUT",
+      "RequestHeaders": {
+        "Accept": "application/json",
+        "Authorization": "Sanitized",
+        "User-Agent": [
+          "azsdk-net-Storage.Files.DataLake/12.7.0-alpha.20210219.1",
+          "(.NET 5.0.3; Microsoft Windows 10.0.19041)"
+        ],
+        "x-ms-client-request-id": "a4e1c70a-d72b-c9e8-6fb8-61dfa4a4de29",
+        "x-ms-date": "Fri, 19 Feb 2021 19:01:39 GMT",
+        "x-ms-rename-source": "%2Ftest-filesystem-d355657c-df5d-949e-7111-991065d9b2cb%2Ftest-directory-f1fe34c9-d7da-0280-b047-6ca7ba3c70a0=",
+        "x-ms-return-client-request-id": "true",
+        "x-ms-source-if-unmodified-since": "Thu, 18 Feb 2021 19:01:39 GMT",
         "x-ms-version": "2020-06-12"
       },
       "RequestBody": null,
@@ -466,58 +292,36 @@
       "ResponseHeaders": {
         "Content-Length": "213",
         "Content-Type": "application/json; charset=utf-8",
-<<<<<<< HEAD
-        "Date": "Tue, 02 Feb 2021 21:53:58 GMT",
-=======
-        "Date": "Wed, 17 Feb 2021 22:41:43 GMT",
->>>>>>> 1814567d
-        "Server": [
-          "Windows-Azure-HDFS/1.0",
-          "Microsoft-HTTPAPI/2.0"
-        ],
-        "x-ms-client-request-id": "59e24a31-0c7b-351b-f332-0ef874a10e29",
+        "Date": "Fri, 19 Feb 2021 19:01:38 GMT",
+        "Server": [
+          "Windows-Azure-HDFS/1.0",
+          "Microsoft-HTTPAPI/2.0"
+        ],
+        "x-ms-client-request-id": "a4e1c70a-d72b-c9e8-6fb8-61dfa4a4de29",
         "x-ms-error-code": "SourceConditionNotMet",
-<<<<<<< HEAD
-        "x-ms-request-id": "d2f161b8-e01f-0002-59ad-f9c1e7000000",
-=======
-        "x-ms-request-id": "ff8dd26a-901f-0018-4e7e-05a038000000",
->>>>>>> 1814567d
+        "x-ms-request-id": "da83c5e1-a01f-0061-40f1-065c1c000000",
         "x-ms-version": "2020-06-12"
       },
       "ResponseBody": {
         "error": {
           "code": "SourceConditionNotMet",
-<<<<<<< HEAD
-          "message": "The source condition specified using HTTP conditional header(s) is not met.\nRequestId:d2f161b8-e01f-0002-59ad-f9c1e7000000\nTime:2021-02-02T21:53:59.0645738Z"
-=======
-          "message": "The source condition specified using HTTP conditional header(s) is not met.\nRequestId:ff8dd26a-901f-0018-4e7e-05a038000000\nTime:2021-02-17T22:41:43.2864456Z"
->>>>>>> 1814567d
+          "message": "The source condition specified using HTTP conditional header(s) is not met.\nRequestId:da83c5e1-a01f-0061-40f1-065c1c000000\nTime:2021-02-19T19:01:39.1417444Z"
         }
       }
     },
     {
-      "RequestUri": "https://seannse.blob.core.windows.net/test-filesystem-cc70f82a-d2f3-3582-2159-b1f510452d9a?restype=container",
+      "RequestUri": "https://seannse.blob.core.windows.net/test-filesystem-d355657c-df5d-949e-7111-991065d9b2cb?restype=container",
       "RequestMethod": "DELETE",
       "RequestHeaders": {
         "Accept": "application/xml",
         "Authorization": "Sanitized",
-<<<<<<< HEAD
-        "traceparent": "00-31fd6c1b8655b94ba0778a439a07e3c4-9bdfeeef21a89341-00",
-        "User-Agent": [
-          "azsdk-net-Storage.Files.DataLake/12.7.0-alpha.20210202.1",
-          "(.NET 5.0.2; Microsoft Windows 10.0.19042)"
-        ],
-        "x-ms-client-request-id": "9756c4af-3502-f5d9-966b-5aedb0a7e9ec",
-        "x-ms-date": "Tue, 02 Feb 2021 21:53:58 GMT",
-=======
-        "traceparent": "00-459fd4aa8dc2da4fafe5f679b9e2d211-7e73a86e5f8b2b40-00",
-        "User-Agent": [
-          "azsdk-net-Storage.Files.DataLake/12.7.0-alpha.20210217.1",
-          "(.NET 5.0.3; Microsoft Windows 10.0.19042)"
-        ],
-        "x-ms-client-request-id": "9756c4af-3502-f5d9-966b-5aedb0a7e9ec",
-        "x-ms-date": "Wed, 17 Feb 2021 22:41:43 GMT",
->>>>>>> 1814567d
+        "traceparent": "00-76abf5833887a048886ddbc40c140c63-c9c3a1a6ba27c247-00",
+        "User-Agent": [
+          "azsdk-net-Storage.Files.DataLake/12.7.0-alpha.20210219.1",
+          "(.NET 5.0.3; Microsoft Windows 10.0.19041)"
+        ],
+        "x-ms-client-request-id": "4d1f88de-edb5-e132-41eb-7d1e7fa01311",
+        "x-ms-date": "Fri, 19 Feb 2021 19:01:39 GMT",
         "x-ms-return-client-request-id": "true",
         "x-ms-version": "2020-06-12"
       },
@@ -525,207 +329,130 @@
       "StatusCode": 202,
       "ResponseHeaders": {
         "Content-Length": "0",
-<<<<<<< HEAD
-        "Date": "Tue, 02 Feb 2021 21:53:59 GMT",
-=======
-        "Date": "Wed, 17 Feb 2021 22:41:42 GMT",
->>>>>>> 1814567d
-        "Server": [
-          "Windows-Azure-Blob/1.0",
-          "Microsoft-HTTPAPI/2.0"
-        ],
-        "x-ms-client-request-id": "9756c4af-3502-f5d9-966b-5aedb0a7e9ec",
-<<<<<<< HEAD
-        "x-ms-request-id": "7a5e85da-301e-0001-10ad-f92083000000",
-=======
-        "x-ms-request-id": "6c1e50e8-001e-0068-717e-0519cf000000",
->>>>>>> 1814567d
-        "x-ms-version": "2020-06-12"
-      },
-      "ResponseBody": []
-    },
-    {
-      "RequestUri": "https://seannse.blob.core.windows.net/test-filesystem-c958d5fd-4b4a-e3a9-2491-de506f517b73?restype=container",
-      "RequestMethod": "PUT",
-      "RequestHeaders": {
-        "Accept": "application/xml",
-        "Authorization": "Sanitized",
-<<<<<<< HEAD
-        "traceparent": "00-8236cdcec1644647ac470ac07bbf03f9-c5a38c61fdf01e4f-00",
-        "User-Agent": [
-          "azsdk-net-Storage.Files.DataLake/12.7.0-alpha.20210202.1",
-          "(.NET 5.0.2; Microsoft Windows 10.0.19042)"
+        "Date": "Fri, 19 Feb 2021 19:01:38 GMT",
+        "Server": [
+          "Windows-Azure-Blob/1.0",
+          "Microsoft-HTTPAPI/2.0"
+        ],
+        "x-ms-client-request-id": "4d1f88de-edb5-e132-41eb-7d1e7fa01311",
+        "x-ms-request-id": "cb11f094-b01e-006d-1ff1-06cb14000000",
+        "x-ms-version": "2020-06-12"
+      },
+      "ResponseBody": []
+    },
+    {
+      "RequestUri": "https://seannse.blob.core.windows.net/test-filesystem-8f63c908-24a3-584a-653c-9dd5b9d9d8a2?restype=container",
+      "RequestMethod": "PUT",
+      "RequestHeaders": {
+        "Accept": "application/xml",
+        "Authorization": "Sanitized",
+        "traceparent": "00-138a4e76ac6a2f4480a924d6bbe1f548-3d2532cc36855146-00",
+        "User-Agent": [
+          "azsdk-net-Storage.Files.DataLake/12.7.0-alpha.20210219.1",
+          "(.NET 5.0.3; Microsoft Windows 10.0.19041)"
         ],
         "x-ms-blob-public-access": "container",
-        "x-ms-client-request-id": "e3ccaf40-b026-64ce-1a73-727057888544",
-        "x-ms-date": "Tue, 02 Feb 2021 21:53:58 GMT",
-=======
-        "traceparent": "00-5edeb15486b6a44ba6b8188e596b9b14-6c1b92b2ac959b42-00",
-        "User-Agent": [
-          "azsdk-net-Storage.Files.DataLake/12.7.0-alpha.20210217.1",
-          "(.NET 5.0.3; Microsoft Windows 10.0.19042)"
-        ],
-        "x-ms-blob-public-access": "container",
-        "x-ms-client-request-id": "e3ccaf40-b026-64ce-1a73-727057888544",
-        "x-ms-date": "Wed, 17 Feb 2021 22:41:43 GMT",
->>>>>>> 1814567d
-        "x-ms-return-client-request-id": "true",
-        "x-ms-version": "2020-06-12"
-      },
-      "RequestBody": null,
-      "StatusCode": 201,
-      "ResponseHeaders": {
-        "Content-Length": "0",
-<<<<<<< HEAD
-        "Date": "Tue, 02 Feb 2021 21:53:59 GMT",
-        "ETag": "\u00220x8D8C7C50BE4FB58\u0022",
-        "Last-Modified": "Tue, 02 Feb 2021 21:53:59 GMT",
-=======
-        "Date": "Wed, 17 Feb 2021 22:41:43 GMT",
-        "ETag": "\u00220x8D8D3953346A93C\u0022",
-        "Last-Modified": "Wed, 17 Feb 2021 22:41:43 GMT",
->>>>>>> 1814567d
-        "Server": [
-          "Windows-Azure-Blob/1.0",
-          "Microsoft-HTTPAPI/2.0"
-        ],
-        "x-ms-client-request-id": "e3ccaf40-b026-64ce-1a73-727057888544",
-<<<<<<< HEAD
-        "x-ms-request-id": "1e956196-501e-00ae-48ad-f9d24e000000",
-=======
-        "x-ms-request-id": "533e76b5-701e-003f-5f7e-05b7fc000000",
->>>>>>> 1814567d
-        "x-ms-version": "2020-06-12"
-      },
-      "ResponseBody": []
-    },
-    {
-      "RequestUri": "https://seannse.dfs.core.windows.net/test-filesystem-c958d5fd-4b4a-e3a9-2491-de506f517b73/test-directory-ba34e6f0-395f-85a0-aec1-8b8074f1efed?resource=directory",
-      "RequestMethod": "PUT",
-      "RequestHeaders": {
-        "Accept": "application/json",
-        "Authorization": "Sanitized",
-<<<<<<< HEAD
-        "traceparent": "00-e0fa8edf6b33fb4b8e5168821e94f630-c2add7bbc41dd642-00",
-        "User-Agent": [
-          "azsdk-net-Storage.Files.DataLake/12.7.0-alpha.20210202.1",
-          "(.NET 5.0.2; Microsoft Windows 10.0.19042)"
-        ],
-        "x-ms-client-request-id": "0dc89244-e602-0774-0f46-3465254eef29",
-        "x-ms-date": "Tue, 02 Feb 2021 21:53:58 GMT",
-=======
-        "traceparent": "00-4569eba8745f194ea12cb1c1f71f7537-e3b0942ee1309c4d-00",
-        "User-Agent": [
-          "azsdk-net-Storage.Files.DataLake/12.7.0-alpha.20210217.1",
-          "(.NET 5.0.3; Microsoft Windows 10.0.19042)"
-        ],
-        "x-ms-client-request-id": "0dc89244-e602-0774-0f46-3465254eef29",
-        "x-ms-date": "Wed, 17 Feb 2021 22:41:43 GMT",
->>>>>>> 1814567d
-        "x-ms-return-client-request-id": "true",
-        "x-ms-version": "2020-06-12"
-      },
-      "RequestBody": null,
-      "StatusCode": 201,
-      "ResponseHeaders": {
-        "Content-Length": "0",
-<<<<<<< HEAD
-        "Date": "Tue, 02 Feb 2021 21:53:59 GMT",
-        "ETag": "\u00220x8D8C7C50C21D098\u0022",
-        "Last-Modified": "Tue, 02 Feb 2021 21:53:59 GMT",
-=======
-        "Date": "Wed, 17 Feb 2021 22:41:43 GMT",
-        "ETag": "\u00220x8D8D395337A7E82\u0022",
-        "Last-Modified": "Wed, 17 Feb 2021 22:41:44 GMT",
->>>>>>> 1814567d
-        "Server": [
-          "Windows-Azure-HDFS/1.0",
-          "Microsoft-HTTPAPI/2.0"
-        ],
-        "x-ms-client-request-id": "0dc89244-e602-0774-0f46-3465254eef29",
-<<<<<<< HEAD
-        "x-ms-request-id": "5bc4e74c-601f-008a-43ad-f924ee000000",
-=======
-        "x-ms-request-id": "46af29ce-001f-0057-037e-05d16c000000",
->>>>>>> 1814567d
-        "x-ms-version": "2020-06-12"
-      },
-      "ResponseBody": []
-    },
-    {
-      "RequestUri": "https://seannse.dfs.core.windows.net/test-filesystem-c958d5fd-4b4a-e3a9-2491-de506f517b73/test-directory-4b7f8483-c577-58c0-992c-937aa3c87ff7?resource=directory",
-      "RequestMethod": "PUT",
-      "RequestHeaders": {
-        "Accept": "application/json",
-        "Authorization": "Sanitized",
-<<<<<<< HEAD
-        "traceparent": "00-a67e3532be48e04c884da0842b891f26-4f71a9f637a05c4e-00",
-        "User-Agent": [
-          "azsdk-net-Storage.Files.DataLake/12.7.0-alpha.20210202.1",
-          "(.NET 5.0.2; Microsoft Windows 10.0.19042)"
-        ],
-        "x-ms-client-request-id": "80546cf4-f437-7e3e-d26f-73d652f96446",
-        "x-ms-date": "Tue, 02 Feb 2021 21:53:59 GMT",
-=======
-        "traceparent": "00-185f998e27b95e418c4b63aa97ab74bd-7df739f2af66c141-00",
-        "User-Agent": [
-          "azsdk-net-Storage.Files.DataLake/12.7.0-alpha.20210217.1",
-          "(.NET 5.0.3; Microsoft Windows 10.0.19042)"
-        ],
-        "x-ms-client-request-id": "80546cf4-f437-7e3e-d26f-73d652f96446",
-        "x-ms-date": "Wed, 17 Feb 2021 22:41:44 GMT",
->>>>>>> 1814567d
-        "x-ms-return-client-request-id": "true",
-        "x-ms-version": "2020-06-12"
-      },
-      "RequestBody": null,
-      "StatusCode": 201,
-      "ResponseHeaders": {
-        "Content-Length": "0",
-<<<<<<< HEAD
-        "Date": "Tue, 02 Feb 2021 21:53:59 GMT",
-        "ETag": "\u00220x8D8C7C50C30BCB4\u0022",
-        "Last-Modified": "Tue, 02 Feb 2021 21:53:59 GMT",
-=======
-        "Date": "Wed, 17 Feb 2021 22:41:43 GMT",
-        "ETag": "\u00220x8D8D39533879361\u0022",
-        "Last-Modified": "Wed, 17 Feb 2021 22:41:44 GMT",
->>>>>>> 1814567d
-        "Server": [
-          "Windows-Azure-HDFS/1.0",
-          "Microsoft-HTTPAPI/2.0"
-        ],
-        "x-ms-client-request-id": "80546cf4-f437-7e3e-d26f-73d652f96446",
-<<<<<<< HEAD
-        "x-ms-request-id": "5bc4e769-601f-008a-60ad-f924ee000000",
-=======
-        "x-ms-request-id": "46af29dd-001f-0057-127e-05d16c000000",
->>>>>>> 1814567d
-        "x-ms-version": "2020-06-12"
-      },
-      "ResponseBody": []
-    },
-    {
-      "RequestUri": "https://seannse.dfs.core.windows.net/test-filesystem-c958d5fd-4b4a-e3a9-2491-de506f517b73/test-directory-4b7f8483-c577-58c0-992c-937aa3c87ff7?mode=legacy",
-      "RequestMethod": "PUT",
-      "RequestHeaders": {
-        "Accept": "application/json",
-        "Authorization": "Sanitized",
-        "User-Agent": [
-<<<<<<< HEAD
-          "azsdk-net-Storage.Files.DataLake/12.7.0-alpha.20210202.1",
-          "(.NET 5.0.2; Microsoft Windows 10.0.19042)"
-        ],
-        "x-ms-client-request-id": "3686bb48-fe73-8cc0-96bd-0fb96e13b79d",
-        "x-ms-date": "Tue, 02 Feb 2021 21:53:59 GMT",
-=======
-          "azsdk-net-Storage.Files.DataLake/12.7.0-alpha.20210217.1",
-          "(.NET 5.0.3; Microsoft Windows 10.0.19042)"
-        ],
-        "x-ms-client-request-id": "3686bb48-fe73-8cc0-96bd-0fb96e13b79d",
-        "x-ms-date": "Wed, 17 Feb 2021 22:41:44 GMT",
->>>>>>> 1814567d
-        "x-ms-rename-source": "%2Ftest-filesystem-c958d5fd-4b4a-e3a9-2491-de506f517b73%2Ftest-directory-ba34e6f0-395f-85a0-aec1-8b8074f1efed=",
+        "x-ms-client-request-id": "27070c43-af69-b910-3dc6-e878505c2868",
+        "x-ms-date": "Fri, 19 Feb 2021 19:01:39 GMT",
+        "x-ms-return-client-request-id": "true",
+        "x-ms-version": "2020-06-12"
+      },
+      "RequestBody": null,
+      "StatusCode": 201,
+      "ResponseHeaders": {
+        "Content-Length": "0",
+        "Date": "Fri, 19 Feb 2021 19:01:39 GMT",
+        "ETag": "\u00220x8D8D508C9B40458\u0022",
+        "Last-Modified": "Fri, 19 Feb 2021 19:01:39 GMT",
+        "Server": [
+          "Windows-Azure-Blob/1.0",
+          "Microsoft-HTTPAPI/2.0"
+        ],
+        "x-ms-client-request-id": "27070c43-af69-b910-3dc6-e878505c2868",
+        "x-ms-request-id": "cb11f0ba-b01e-006d-41f1-06cb14000000",
+        "x-ms-version": "2020-06-12"
+      },
+      "ResponseBody": []
+    },
+    {
+      "RequestUri": "https://seannse.dfs.core.windows.net/test-filesystem-8f63c908-24a3-584a-653c-9dd5b9d9d8a2/test-directory-d1a4db13-f69f-778c-5527-6831a52c2422?resource=directory",
+      "RequestMethod": "PUT",
+      "RequestHeaders": {
+        "Accept": "application/json",
+        "Authorization": "Sanitized",
+        "traceparent": "00-f11ca5ab152ff04a8c0d201479757486-57167448c4d38b43-00",
+        "User-Agent": [
+          "azsdk-net-Storage.Files.DataLake/12.7.0-alpha.20210219.1",
+          "(.NET 5.0.3; Microsoft Windows 10.0.19041)"
+        ],
+        "x-ms-client-request-id": "580a164a-549e-4cc7-8090-d24147df1411",
+        "x-ms-date": "Fri, 19 Feb 2021 19:01:40 GMT",
+        "x-ms-return-client-request-id": "true",
+        "x-ms-version": "2020-06-12"
+      },
+      "RequestBody": null,
+      "StatusCode": 201,
+      "ResponseHeaders": {
+        "Content-Length": "0",
+        "Date": "Fri, 19 Feb 2021 19:01:39 GMT",
+        "ETag": "\u00220x8D8D508C9C4BC6A\u0022",
+        "Last-Modified": "Fri, 19 Feb 2021 19:01:39 GMT",
+        "Server": [
+          "Windows-Azure-HDFS/1.0",
+          "Microsoft-HTTPAPI/2.0"
+        ],
+        "x-ms-client-request-id": "580a164a-549e-4cc7-8090-d24147df1411",
+        "x-ms-request-id": "da83c616-a01f-0061-75f1-065c1c000000",
+        "x-ms-version": "2020-06-12"
+      },
+      "ResponseBody": []
+    },
+    {
+      "RequestUri": "https://seannse.dfs.core.windows.net/test-filesystem-8f63c908-24a3-584a-653c-9dd5b9d9d8a2/test-directory-1a61c5a2-7bca-6297-a1d9-335818cecd59?resource=directory",
+      "RequestMethod": "PUT",
+      "RequestHeaders": {
+        "Accept": "application/json",
+        "Authorization": "Sanitized",
+        "traceparent": "00-29f4a84554d3cc41895e318a5f862b3b-e9ec920ea5df8e44-00",
+        "User-Agent": [
+          "azsdk-net-Storage.Files.DataLake/12.7.0-alpha.20210219.1",
+          "(.NET 5.0.3; Microsoft Windows 10.0.19041)"
+        ],
+        "x-ms-client-request-id": "e31bcd32-d199-ceff-7fa7-b7c5216e33b1",
+        "x-ms-date": "Fri, 19 Feb 2021 19:01:40 GMT",
+        "x-ms-return-client-request-id": "true",
+        "x-ms-version": "2020-06-12"
+      },
+      "RequestBody": null,
+      "StatusCode": 201,
+      "ResponseHeaders": {
+        "Content-Length": "0",
+        "Date": "Fri, 19 Feb 2021 19:01:39 GMT",
+        "ETag": "\u00220x8D8D508C9D1A656\u0022",
+        "Last-Modified": "Fri, 19 Feb 2021 19:01:39 GMT",
+        "Server": [
+          "Windows-Azure-HDFS/1.0",
+          "Microsoft-HTTPAPI/2.0"
+        ],
+        "x-ms-client-request-id": "e31bcd32-d199-ceff-7fa7-b7c5216e33b1",
+        "x-ms-request-id": "da83c61d-a01f-0061-7cf1-065c1c000000",
+        "x-ms-version": "2020-06-12"
+      },
+      "ResponseBody": []
+    },
+    {
+      "RequestUri": "https://seannse.dfs.core.windows.net/test-filesystem-8f63c908-24a3-584a-653c-9dd5b9d9d8a2/test-directory-1a61c5a2-7bca-6297-a1d9-335818cecd59?mode=legacy",
+      "RequestMethod": "PUT",
+      "RequestHeaders": {
+        "Accept": "application/json",
+        "Authorization": "Sanitized",
+        "User-Agent": [
+          "azsdk-net-Storage.Files.DataLake/12.7.0-alpha.20210219.1",
+          "(.NET 5.0.3; Microsoft Windows 10.0.19041)"
+        ],
+        "x-ms-client-request-id": "4a267455-eab3-6abf-9d18-0e7a14bea100",
+        "x-ms-date": "Fri, 19 Feb 2021 19:01:40 GMT",
+        "x-ms-rename-source": "%2Ftest-filesystem-8f63c908-24a3-584a-653c-9dd5b9d9d8a2%2Ftest-directory-d1a4db13-f69f-778c-5527-6831a52c2422=",
         "x-ms-return-client-request-id": "true",
         "x-ms-source-if-match": "\u0022garbage\u0022",
         "x-ms-version": "2020-06-12"
@@ -735,58 +462,36 @@
       "ResponseHeaders": {
         "Content-Length": "213",
         "Content-Type": "application/json; charset=utf-8",
-<<<<<<< HEAD
-        "Date": "Tue, 02 Feb 2021 21:53:59 GMT",
-=======
-        "Date": "Wed, 17 Feb 2021 22:41:43 GMT",
->>>>>>> 1814567d
-        "Server": [
-          "Windows-Azure-HDFS/1.0",
-          "Microsoft-HTTPAPI/2.0"
-        ],
-        "x-ms-client-request-id": "3686bb48-fe73-8cc0-96bd-0fb96e13b79d",
+        "Date": "Fri, 19 Feb 2021 19:01:39 GMT",
+        "Server": [
+          "Windows-Azure-HDFS/1.0",
+          "Microsoft-HTTPAPI/2.0"
+        ],
+        "x-ms-client-request-id": "4a267455-eab3-6abf-9d18-0e7a14bea100",
         "x-ms-error-code": "SourceConditionNotMet",
-<<<<<<< HEAD
-        "x-ms-request-id": "5bc4e791-601f-008a-08ad-f924ee000000",
-=======
-        "x-ms-request-id": "46af29ef-001f-0057-247e-05d16c000000",
->>>>>>> 1814567d
+        "x-ms-request-id": "da83c627-a01f-0061-06f1-065c1c000000",
         "x-ms-version": "2020-06-12"
       },
       "ResponseBody": {
         "error": {
           "code": "SourceConditionNotMet",
-<<<<<<< HEAD
-          "message": "The source condition specified using HTTP conditional header(s) is not met.\nRequestId:5bc4e791-601f-008a-08ad-f924ee000000\nTime:2021-02-02T21:54:00.0845648Z"
-=======
-          "message": "The source condition specified using HTTP conditional header(s) is not met.\nRequestId:46af29ef-001f-0057-247e-05d16c000000\nTime:2021-02-17T22:41:44.1727191Z"
->>>>>>> 1814567d
+          "message": "The source condition specified using HTTP conditional header(s) is not met.\nRequestId:da83c627-a01f-0061-06f1-065c1c000000\nTime:2021-02-19T19:01:39.6521011Z"
         }
       }
     },
     {
-      "RequestUri": "https://seannse.blob.core.windows.net/test-filesystem-c958d5fd-4b4a-e3a9-2491-de506f517b73?restype=container",
+      "RequestUri": "https://seannse.blob.core.windows.net/test-filesystem-8f63c908-24a3-584a-653c-9dd5b9d9d8a2?restype=container",
       "RequestMethod": "DELETE",
       "RequestHeaders": {
         "Accept": "application/xml",
         "Authorization": "Sanitized",
-<<<<<<< HEAD
-        "traceparent": "00-c3fd056e748b5c42af04dcc9885cfa89-55a520e0aa8ed542-00",
-        "User-Agent": [
-          "azsdk-net-Storage.Files.DataLake/12.7.0-alpha.20210202.1",
-          "(.NET 5.0.2; Microsoft Windows 10.0.19042)"
-        ],
-        "x-ms-client-request-id": "978ec07a-2d73-c8d2-7c57-ba53fe473286",
-        "x-ms-date": "Tue, 02 Feb 2021 21:53:59 GMT",
-=======
-        "traceparent": "00-790869a8723aba48b388886625835675-ef6c762f03b61a48-00",
-        "User-Agent": [
-          "azsdk-net-Storage.Files.DataLake/12.7.0-alpha.20210217.1",
-          "(.NET 5.0.3; Microsoft Windows 10.0.19042)"
-        ],
-        "x-ms-client-request-id": "978ec07a-2d73-c8d2-7c57-ba53fe473286",
-        "x-ms-date": "Wed, 17 Feb 2021 22:41:44 GMT",
->>>>>>> 1814567d
+        "traceparent": "00-f3d364c11e3b4f48a5a9422e6c4069e4-9a3d4a16bcd7ce49-00",
+        "User-Agent": [
+          "azsdk-net-Storage.Files.DataLake/12.7.0-alpha.20210219.1",
+          "(.NET 5.0.3; Microsoft Windows 10.0.19041)"
+        ],
+        "x-ms-client-request-id": "ac6f0d22-e847-d7fd-b99b-0bdf7774c384",
+        "x-ms-date": "Fri, 19 Feb 2021 19:01:40 GMT",
         "x-ms-return-client-request-id": "true",
         "x-ms-version": "2020-06-12"
       },
@@ -794,206 +499,129 @@
       "StatusCode": 202,
       "ResponseHeaders": {
         "Content-Length": "0",
-<<<<<<< HEAD
-        "Date": "Tue, 02 Feb 2021 21:53:59 GMT",
-=======
-        "Date": "Wed, 17 Feb 2021 22:41:44 GMT",
->>>>>>> 1814567d
-        "Server": [
-          "Windows-Azure-Blob/1.0",
-          "Microsoft-HTTPAPI/2.0"
-        ],
-        "x-ms-client-request-id": "978ec07a-2d73-c8d2-7c57-ba53fe473286",
-<<<<<<< HEAD
-        "x-ms-request-id": "1e9566c4-501e-00ae-1cad-f9d24e000000",
-=======
-        "x-ms-request-id": "533e778d-701e-003f-197e-05b7fc000000",
->>>>>>> 1814567d
-        "x-ms-version": "2020-06-12"
-      },
-      "ResponseBody": []
-    },
-    {
-      "RequestUri": "https://seannse.blob.core.windows.net/test-filesystem-aac917bd-cf0b-b5af-f49f-cbc118ff4dc6?restype=container",
-      "RequestMethod": "PUT",
-      "RequestHeaders": {
-        "Accept": "application/xml",
-        "Authorization": "Sanitized",
-<<<<<<< HEAD
-        "traceparent": "00-8da644cac95aa2498107d9eedfbd39f4-7917fdd92a2a7044-00",
-        "User-Agent": [
-          "azsdk-net-Storage.Files.DataLake/12.7.0-alpha.20210202.1",
-          "(.NET 5.0.2; Microsoft Windows 10.0.19042)"
+        "Date": "Fri, 19 Feb 2021 19:01:39 GMT",
+        "Server": [
+          "Windows-Azure-Blob/1.0",
+          "Microsoft-HTTPAPI/2.0"
+        ],
+        "x-ms-client-request-id": "ac6f0d22-e847-d7fd-b99b-0bdf7774c384",
+        "x-ms-request-id": "cb11f13b-b01e-006d-32f1-06cb14000000",
+        "x-ms-version": "2020-06-12"
+      },
+      "ResponseBody": []
+    },
+    {
+      "RequestUri": "https://seannse.blob.core.windows.net/test-filesystem-d471abfd-20d7-7ab7-ad7a-6c6f4ac44422?restype=container",
+      "RequestMethod": "PUT",
+      "RequestHeaders": {
+        "Accept": "application/xml",
+        "Authorization": "Sanitized",
+        "traceparent": "00-63fe704cab62b4409b6c7f20f51695eb-cec29834ba764244-00",
+        "User-Agent": [
+          "azsdk-net-Storage.Files.DataLake/12.7.0-alpha.20210219.1",
+          "(.NET 5.0.3; Microsoft Windows 10.0.19041)"
         ],
         "x-ms-blob-public-access": "container",
-        "x-ms-client-request-id": "28035f7f-be06-ab43-10d8-a3d46111af7d",
-        "x-ms-date": "Tue, 02 Feb 2021 21:53:59 GMT",
-=======
-        "traceparent": "00-ba80600bf621854ea030322670859802-e775af7ff11d0246-00",
-        "User-Agent": [
-          "azsdk-net-Storage.Files.DataLake/12.7.0-alpha.20210217.1",
-          "(.NET 5.0.3; Microsoft Windows 10.0.19042)"
-        ],
-        "x-ms-blob-public-access": "container",
-        "x-ms-client-request-id": "28035f7f-be06-ab43-10d8-a3d46111af7d",
-        "x-ms-date": "Wed, 17 Feb 2021 22:41:44 GMT",
->>>>>>> 1814567d
-        "x-ms-return-client-request-id": "true",
-        "x-ms-version": "2020-06-12"
-      },
-      "RequestBody": null,
-      "StatusCode": 201,
-      "ResponseHeaders": {
-        "Content-Length": "0",
-<<<<<<< HEAD
-        "Date": "Tue, 02 Feb 2021 21:54:00 GMT",
-        "ETag": "\u00220x8D8C7C50C8F269A\u0022",
-        "Last-Modified": "Tue, 02 Feb 2021 21:54:00 GMT",
-=======
-        "Date": "Wed, 17 Feb 2021 22:41:44 GMT",
-        "ETag": "\u00220x8D8D39533D0C7D2\u0022",
-        "Last-Modified": "Wed, 17 Feb 2021 22:41:44 GMT",
->>>>>>> 1814567d
-        "Server": [
-          "Windows-Azure-Blob/1.0",
-          "Microsoft-HTTPAPI/2.0"
-        ],
-        "x-ms-client-request-id": "28035f7f-be06-ab43-10d8-a3d46111af7d",
-<<<<<<< HEAD
-        "x-ms-request-id": "be9053c3-701e-00b9-2aad-f97b45000000",
-=======
-        "x-ms-request-id": "e77b4e11-001e-001a-387e-051e80000000",
->>>>>>> 1814567d
-        "x-ms-version": "2020-06-12"
-      },
-      "ResponseBody": []
-    },
-    {
-      "RequestUri": "https://seannse.dfs.core.windows.net/test-filesystem-aac917bd-cf0b-b5af-f49f-cbc118ff4dc6/test-directory-3efff40a-8409-9e01-ec52-135d2505dc81?resource=directory",
-      "RequestMethod": "PUT",
-      "RequestHeaders": {
-        "Accept": "application/json",
-        "Authorization": "Sanitized",
-<<<<<<< HEAD
-        "traceparent": "00-5e3085570fb51846b0ec247337a704b1-3e2dd9298010954e-00",
-        "User-Agent": [
-          "azsdk-net-Storage.Files.DataLake/12.7.0-alpha.20210202.1",
-          "(.NET 5.0.2; Microsoft Windows 10.0.19042)"
-        ],
-        "x-ms-client-request-id": "e4a02cff-aa73-fa1a-5e65-3bb3aae6850b",
-        "x-ms-date": "Tue, 02 Feb 2021 21:54:00 GMT",
-=======
-        "traceparent": "00-1d97c0800e08c64594667bcfa0220f30-7434273d5c07944b-00",
-        "User-Agent": [
-          "azsdk-net-Storage.Files.DataLake/12.7.0-alpha.20210217.1",
-          "(.NET 5.0.3; Microsoft Windows 10.0.19042)"
-        ],
-        "x-ms-client-request-id": "e4a02cff-aa73-fa1a-5e65-3bb3aae6850b",
-        "x-ms-date": "Wed, 17 Feb 2021 22:41:44 GMT",
->>>>>>> 1814567d
-        "x-ms-return-client-request-id": "true",
-        "x-ms-version": "2020-06-12"
-      },
-      "RequestBody": null,
-      "StatusCode": 201,
-      "ResponseHeaders": {
-        "Content-Length": "0",
-<<<<<<< HEAD
-        "Date": "Tue, 02 Feb 2021 21:54:00 GMT",
-        "ETag": "\u00220x8D8C7C50CCBD26C\u0022",
-        "Last-Modified": "Tue, 02 Feb 2021 21:54:01 GMT",
-=======
-        "Date": "Wed, 17 Feb 2021 22:41:44 GMT",
-        "ETag": "\u00220x8D8D395340D0DD2\u0022",
-        "Last-Modified": "Wed, 17 Feb 2021 22:41:44 GMT",
->>>>>>> 1814567d
-        "Server": [
-          "Windows-Azure-HDFS/1.0",
-          "Microsoft-HTTPAPI/2.0"
-        ],
-        "x-ms-client-request-id": "e4a02cff-aa73-fa1a-5e65-3bb3aae6850b",
-<<<<<<< HEAD
-        "x-ms-request-id": "3448d9c5-f01f-0053-76ad-f95c6b000000",
-=======
-        "x-ms-request-id": "c5c50f9d-f01f-007c-267e-0551a0000000",
->>>>>>> 1814567d
-        "x-ms-version": "2020-06-12"
-      },
-      "ResponseBody": []
-    },
-    {
-      "RequestUri": "https://seannse.dfs.core.windows.net/test-filesystem-aac917bd-cf0b-b5af-f49f-cbc118ff4dc6/test-directory-ba1d22fc-f6cf-e481-346a-c276e6542197?resource=directory",
-      "RequestMethod": "PUT",
-      "RequestHeaders": {
-        "Accept": "application/json",
-        "Authorization": "Sanitized",
-<<<<<<< HEAD
-        "traceparent": "00-346823346707ae46a27d3d78a13190cf-4c1877fa8e383b4d-00",
-        "User-Agent": [
-          "azsdk-net-Storage.Files.DataLake/12.7.0-alpha.20210202.1",
-          "(.NET 5.0.2; Microsoft Windows 10.0.19042)"
-        ],
-        "x-ms-client-request-id": "5ab0920c-5b38-08b6-aabb-b008e7a41409",
-        "x-ms-date": "Tue, 02 Feb 2021 21:54:00 GMT",
-=======
-        "traceparent": "00-fb4c10ec1c230a4484bc4203725f632a-86ff52627254fb4e-00",
-        "User-Agent": [
-          "azsdk-net-Storage.Files.DataLake/12.7.0-alpha.20210217.1",
-          "(.NET 5.0.3; Microsoft Windows 10.0.19042)"
-        ],
-        "x-ms-client-request-id": "5ab0920c-5b38-08b6-aabb-b008e7a41409",
-        "x-ms-date": "Wed, 17 Feb 2021 22:41:45 GMT",
->>>>>>> 1814567d
-        "x-ms-return-client-request-id": "true",
-        "x-ms-version": "2020-06-12"
-      },
-      "RequestBody": null,
-      "StatusCode": 201,
-      "ResponseHeaders": {
-        "Content-Length": "0",
-<<<<<<< HEAD
-        "Date": "Tue, 02 Feb 2021 21:54:00 GMT",
-        "ETag": "\u00220x8D8C7C50CD9E75D\u0022",
-        "Last-Modified": "Tue, 02 Feb 2021 21:54:01 GMT",
-=======
-        "Date": "Wed, 17 Feb 2021 22:41:44 GMT",
-        "ETag": "\u00220x8D8D395341C5D6A\u0022",
-        "Last-Modified": "Wed, 17 Feb 2021 22:41:45 GMT",
->>>>>>> 1814567d
-        "Server": [
-          "Windows-Azure-HDFS/1.0",
-          "Microsoft-HTTPAPI/2.0"
-        ],
-        "x-ms-client-request-id": "5ab0920c-5b38-08b6-aabb-b008e7a41409",
-<<<<<<< HEAD
-        "x-ms-request-id": "3448d9dc-f01f-0053-0cad-f95c6b000000",
-=======
-        "x-ms-request-id": "c5c50fa4-f01f-007c-2d7e-0551a0000000",
->>>>>>> 1814567d
-        "x-ms-version": "2020-06-12"
-      },
-      "ResponseBody": []
-    },
-    {
-      "RequestUri": "https://seannse.blob.core.windows.net/test-filesystem-aac917bd-cf0b-b5af-f49f-cbc118ff4dc6/test-directory-3efff40a-8409-9e01-ec52-135d2505dc81",
+        "x-ms-client-request-id": "79fd1c80-ab09-0252-56f5-fecd7c8d8df4",
+        "x-ms-date": "Fri, 19 Feb 2021 19:01:40 GMT",
+        "x-ms-return-client-request-id": "true",
+        "x-ms-version": "2020-06-12"
+      },
+      "RequestBody": null,
+      "StatusCode": 201,
+      "ResponseHeaders": {
+        "Content-Length": "0",
+        "Date": "Fri, 19 Feb 2021 19:01:39 GMT",
+        "ETag": "\u00220x8D8D508CA02F5AF\u0022",
+        "Last-Modified": "Fri, 19 Feb 2021 19:01:39 GMT",
+        "Server": [
+          "Windows-Azure-Blob/1.0",
+          "Microsoft-HTTPAPI/2.0"
+        ],
+        "x-ms-client-request-id": "79fd1c80-ab09-0252-56f5-fecd7c8d8df4",
+        "x-ms-request-id": "cb11f15a-b01e-006d-50f1-06cb14000000",
+        "x-ms-version": "2020-06-12"
+      },
+      "ResponseBody": []
+    },
+    {
+      "RequestUri": "https://seannse.dfs.core.windows.net/test-filesystem-d471abfd-20d7-7ab7-ad7a-6c6f4ac44422/test-directory-9346e956-bc1d-0835-f347-56307560abc6?resource=directory",
+      "RequestMethod": "PUT",
+      "RequestHeaders": {
+        "Accept": "application/json",
+        "Authorization": "Sanitized",
+        "traceparent": "00-5ee8458cda559546b27732aa0c1f676f-7fc6bcb733395545-00",
+        "User-Agent": [
+          "azsdk-net-Storage.Files.DataLake/12.7.0-alpha.20210219.1",
+          "(.NET 5.0.3; Microsoft Windows 10.0.19041)"
+        ],
+        "x-ms-client-request-id": "e500b618-a0a0-c44c-e7f4-86c254228df6",
+        "x-ms-date": "Fri, 19 Feb 2021 19:01:40 GMT",
+        "x-ms-return-client-request-id": "true",
+        "x-ms-version": "2020-06-12"
+      },
+      "RequestBody": null,
+      "StatusCode": 201,
+      "ResponseHeaders": {
+        "Content-Length": "0",
+        "Date": "Fri, 19 Feb 2021 19:01:39 GMT",
+        "ETag": "\u00220x8D8D508CA11BC84\u0022",
+        "Last-Modified": "Fri, 19 Feb 2021 19:01:39 GMT",
+        "Server": [
+          "Windows-Azure-HDFS/1.0",
+          "Microsoft-HTTPAPI/2.0"
+        ],
+        "x-ms-client-request-id": "e500b618-a0a0-c44c-e7f4-86c254228df6",
+        "x-ms-request-id": "da83c641-a01f-0061-1ff1-065c1c000000",
+        "x-ms-version": "2020-06-12"
+      },
+      "ResponseBody": []
+    },
+    {
+      "RequestUri": "https://seannse.dfs.core.windows.net/test-filesystem-d471abfd-20d7-7ab7-ad7a-6c6f4ac44422/test-directory-79863749-609e-8b2d-d159-01c80cdc1208?resource=directory",
+      "RequestMethod": "PUT",
+      "RequestHeaders": {
+        "Accept": "application/json",
+        "Authorization": "Sanitized",
+        "traceparent": "00-00015ad618b030449cff91cf4b47903c-d56650f6c9635248-00",
+        "User-Agent": [
+          "azsdk-net-Storage.Files.DataLake/12.7.0-alpha.20210219.1",
+          "(.NET 5.0.3; Microsoft Windows 10.0.19041)"
+        ],
+        "x-ms-client-request-id": "be0fb9c7-3464-b850-8875-14469e84b70b",
+        "x-ms-date": "Fri, 19 Feb 2021 19:01:40 GMT",
+        "x-ms-return-client-request-id": "true",
+        "x-ms-version": "2020-06-12"
+      },
+      "RequestBody": null,
+      "StatusCode": 201,
+      "ResponseHeaders": {
+        "Content-Length": "0",
+        "Date": "Fri, 19 Feb 2021 19:01:39 GMT",
+        "ETag": "\u00220x8D8D508CA1E5611\u0022",
+        "Last-Modified": "Fri, 19 Feb 2021 19:01:40 GMT",
+        "Server": [
+          "Windows-Azure-HDFS/1.0",
+          "Microsoft-HTTPAPI/2.0"
+        ],
+        "x-ms-client-request-id": "be0fb9c7-3464-b850-8875-14469e84b70b",
+        "x-ms-request-id": "da83c64e-a01f-0061-2cf1-065c1c000000",
+        "x-ms-version": "2020-06-12"
+      },
+      "ResponseBody": []
+    },
+    {
+      "RequestUri": "https://seannse.blob.core.windows.net/test-filesystem-d471abfd-20d7-7ab7-ad7a-6c6f4ac44422/test-directory-9346e956-bc1d-0835-f347-56307560abc6",
       "RequestMethod": "HEAD",
       "RequestHeaders": {
         "Accept": "application/xml",
         "Authorization": "Sanitized",
         "User-Agent": [
-<<<<<<< HEAD
-          "azsdk-net-Storage.Files.DataLake/12.7.0-alpha.20210202.1",
-          "(.NET 5.0.2; Microsoft Windows 10.0.19042)"
-        ],
-        "x-ms-client-request-id": "54692c7f-c6a4-e15e-d855-4fa8470524e8",
-        "x-ms-date": "Tue, 02 Feb 2021 21:54:00 GMT",
-=======
-          "azsdk-net-Storage.Files.DataLake/12.7.0-alpha.20210217.1",
-          "(.NET 5.0.3; Microsoft Windows 10.0.19042)"
-        ],
-        "x-ms-client-request-id": "54692c7f-c6a4-e15e-d855-4fa8470524e8",
-        "x-ms-date": "Wed, 17 Feb 2021 22:41:45 GMT",
->>>>>>> 1814567d
+          "azsdk-net-Storage.Files.DataLake/12.7.0-alpha.20210219.1",
+          "(.NET 5.0.3; Microsoft Windows 10.0.19041)"
+        ],
+        "x-ms-client-request-id": "520092c0-53cc-65a4-165e-36eab1df0832",
+        "x-ms-date": "Fri, 19 Feb 2021 19:01:40 GMT",
         "x-ms-return-client-request-id": "true",
         "x-ms-version": "2020-06-12"
       },
@@ -1003,15 +631,9 @@
         "Accept-Ranges": "bytes",
         "Content-Length": "0",
         "Content-Type": "application/octet-stream",
-<<<<<<< HEAD
-        "Date": "Tue, 02 Feb 2021 21:54:00 GMT",
-        "ETag": "\u00220x8D8C7C50CCBD26C\u0022",
-        "Last-Modified": "Tue, 02 Feb 2021 21:54:01 GMT",
-=======
-        "Date": "Wed, 17 Feb 2021 22:41:44 GMT",
-        "ETag": "\u00220x8D8D395340D0DD2\u0022",
-        "Last-Modified": "Wed, 17 Feb 2021 22:41:44 GMT",
->>>>>>> 1814567d
+        "Date": "Fri, 19 Feb 2021 19:01:39 GMT",
+        "ETag": "\u00220x8D8D508CA11BC84\u0022",
+        "Last-Modified": "Fri, 19 Feb 2021 19:01:39 GMT",
         "Server": [
           "Windows-Azure-Blob/1.0",
           "Microsoft-HTTPAPI/2.0"
@@ -1019,54 +641,35 @@
         "x-ms-access-tier": "Hot",
         "x-ms-access-tier-inferred": "true",
         "x-ms-blob-type": "BlockBlob",
-        "x-ms-client-request-id": "54692c7f-c6a4-e15e-d855-4fa8470524e8",
-<<<<<<< HEAD
-        "x-ms-creation-time": "Tue, 02 Feb 2021 21:54:01 GMT",
-=======
-        "x-ms-creation-time": "Wed, 17 Feb 2021 22:41:44 GMT",
->>>>>>> 1814567d
+        "x-ms-client-request-id": "520092c0-53cc-65a4-165e-36eab1df0832",
+        "x-ms-creation-time": "Fri, 19 Feb 2021 19:01:39 GMT",
         "x-ms-group": "$superuser",
         "x-ms-lease-state": "available",
         "x-ms-lease-status": "unlocked",
         "x-ms-meta-hdi_isfolder": "true",
         "x-ms-owner": "$superuser",
         "x-ms-permissions": "rwxr-x---",
-<<<<<<< HEAD
-        "x-ms-request-id": "be905520-701e-00b9-5bad-f97b45000000",
-=======
-        "x-ms-request-id": "e77b4f46-001e-001a-457e-051e80000000",
->>>>>>> 1814567d
+        "x-ms-request-id": "cb11f1c8-b01e-006d-2cf1-06cb14000000",
         "x-ms-server-encrypted": "true",
         "x-ms-version": "2020-06-12"
       },
       "ResponseBody": []
     },
     {
-      "RequestUri": "https://seannse.dfs.core.windows.net/test-filesystem-aac917bd-cf0b-b5af-f49f-cbc118ff4dc6/test-directory-ba1d22fc-f6cf-e481-346a-c276e6542197?mode=legacy",
-      "RequestMethod": "PUT",
-      "RequestHeaders": {
-        "Accept": "application/json",
-        "Authorization": "Sanitized",
-        "User-Agent": [
-<<<<<<< HEAD
-          "azsdk-net-Storage.Files.DataLake/12.7.0-alpha.20210202.1",
-          "(.NET 5.0.2; Microsoft Windows 10.0.19042)"
-        ],
-        "x-ms-client-request-id": "ba8888c0-bf3a-7d65-4595-44323cfebd0e",
-        "x-ms-date": "Tue, 02 Feb 2021 21:54:00 GMT",
-        "x-ms-rename-source": "%2Ftest-filesystem-aac917bd-cf0b-b5af-f49f-cbc118ff4dc6%2Ftest-directory-3efff40a-8409-9e01-ec52-135d2505dc81=",
-        "x-ms-return-client-request-id": "true",
-        "x-ms-source-if-none-match": "\u00220x8D8C7C50CCBD26C\u0022",
-=======
-          "azsdk-net-Storage.Files.DataLake/12.7.0-alpha.20210217.1",
-          "(.NET 5.0.3; Microsoft Windows 10.0.19042)"
-        ],
-        "x-ms-client-request-id": "ba8888c0-bf3a-7d65-4595-44323cfebd0e",
-        "x-ms-date": "Wed, 17 Feb 2021 22:41:45 GMT",
-        "x-ms-rename-source": "%2Ftest-filesystem-aac917bd-cf0b-b5af-f49f-cbc118ff4dc6%2Ftest-directory-3efff40a-8409-9e01-ec52-135d2505dc81=",
-        "x-ms-return-client-request-id": "true",
-        "x-ms-source-if-none-match": "0x8D8D395340D0DD2",
->>>>>>> 1814567d
+      "RequestUri": "https://seannse.dfs.core.windows.net/test-filesystem-d471abfd-20d7-7ab7-ad7a-6c6f4ac44422/test-directory-79863749-609e-8b2d-d159-01c80cdc1208?mode=legacy",
+      "RequestMethod": "PUT",
+      "RequestHeaders": {
+        "Accept": "application/json",
+        "Authorization": "Sanitized",
+        "User-Agent": [
+          "azsdk-net-Storage.Files.DataLake/12.7.0-alpha.20210219.1",
+          "(.NET 5.0.3; Microsoft Windows 10.0.19041)"
+        ],
+        "x-ms-client-request-id": "0b85992e-6483-8f3e-d8c2-d6ab98abd131",
+        "x-ms-date": "Fri, 19 Feb 2021 19:01:40 GMT",
+        "x-ms-rename-source": "%2Ftest-filesystem-d471abfd-20d7-7ab7-ad7a-6c6f4ac44422%2Ftest-directory-9346e956-bc1d-0835-f347-56307560abc6=",
+        "x-ms-return-client-request-id": "true",
+        "x-ms-source-if-none-match": "0x8D8D508CA11BC84",
         "x-ms-version": "2020-06-12"
       },
       "RequestBody": null,
@@ -1074,58 +677,36 @@
       "ResponseHeaders": {
         "Content-Length": "213",
         "Content-Type": "application/json; charset=utf-8",
-<<<<<<< HEAD
-        "Date": "Tue, 02 Feb 2021 21:54:01 GMT",
-=======
-        "Date": "Wed, 17 Feb 2021 22:41:44 GMT",
->>>>>>> 1814567d
-        "Server": [
-          "Windows-Azure-HDFS/1.0",
-          "Microsoft-HTTPAPI/2.0"
-        ],
-        "x-ms-client-request-id": "ba8888c0-bf3a-7d65-4595-44323cfebd0e",
+        "Date": "Fri, 19 Feb 2021 19:01:39 GMT",
+        "Server": [
+          "Windows-Azure-HDFS/1.0",
+          "Microsoft-HTTPAPI/2.0"
+        ],
+        "x-ms-client-request-id": "0b85992e-6483-8f3e-d8c2-d6ab98abd131",
         "x-ms-error-code": "SourceConditionNotMet",
-<<<<<<< HEAD
-        "x-ms-request-id": "3448da10-f01f-0053-40ad-f95c6b000000",
-=======
-        "x-ms-request-id": "c5c50fb7-f01f-007c-407e-0551a0000000",
->>>>>>> 1814567d
+        "x-ms-request-id": "da83c663-a01f-0061-41f1-065c1c000000",
         "x-ms-version": "2020-06-12"
       },
       "ResponseBody": {
         "error": {
           "code": "SourceConditionNotMet",
-<<<<<<< HEAD
-          "message": "The source condition specified using HTTP conditional header(s) is not met.\nRequestId:3448da10-f01f-0053-40ad-f95c6b000000\nTime:2021-02-02T21:54:01.2859264Z"
-=======
-          "message": "The source condition specified using HTTP conditional header(s) is not met.\nRequestId:c5c50fb7-f01f-007c-407e-0551a0000000\nTime:2021-02-17T22:41:45.2698006Z"
->>>>>>> 1814567d
+          "message": "The source condition specified using HTTP conditional header(s) is not met.\nRequestId:da83c663-a01f-0061-41f1-065c1c000000\nTime:2021-02-19T19:01:40.2154955Z"
         }
       }
     },
     {
-      "RequestUri": "https://seannse.blob.core.windows.net/test-filesystem-aac917bd-cf0b-b5af-f49f-cbc118ff4dc6?restype=container",
+      "RequestUri": "https://seannse.blob.core.windows.net/test-filesystem-d471abfd-20d7-7ab7-ad7a-6c6f4ac44422?restype=container",
       "RequestMethod": "DELETE",
       "RequestHeaders": {
         "Accept": "application/xml",
         "Authorization": "Sanitized",
-<<<<<<< HEAD
-        "traceparent": "00-c5fe6fd94b3ceb4bbf01f4c5fd06c292-aa150bb0636b5e47-00",
-        "User-Agent": [
-          "azsdk-net-Storage.Files.DataLake/12.7.0-alpha.20210202.1",
-          "(.NET 5.0.2; Microsoft Windows 10.0.19042)"
-        ],
-        "x-ms-client-request-id": "bee891e8-697c-73ad-ebd4-00ff89db43ec",
-        "x-ms-date": "Tue, 02 Feb 2021 21:54:00 GMT",
-=======
-        "traceparent": "00-0d8af4e8be72a34a920950d13c0ea59a-872d9887fb7bbe46-00",
-        "User-Agent": [
-          "azsdk-net-Storage.Files.DataLake/12.7.0-alpha.20210217.1",
-          "(.NET 5.0.3; Microsoft Windows 10.0.19042)"
-        ],
-        "x-ms-client-request-id": "bee891e8-697c-73ad-ebd4-00ff89db43ec",
-        "x-ms-date": "Wed, 17 Feb 2021 22:41:45 GMT",
->>>>>>> 1814567d
+        "traceparent": "00-cfcc42330f69e94b9ba5aa9dc576bdf6-2b3617ed179da945-00",
+        "User-Agent": [
+          "azsdk-net-Storage.Files.DataLake/12.7.0-alpha.20210219.1",
+          "(.NET 5.0.3; Microsoft Windows 10.0.19041)"
+        ],
+        "x-ms-client-request-id": "18bb09bf-fc59-0eae-fc60-ee6bd4b96178",
+        "x-ms-date": "Fri, 19 Feb 2021 19:01:40 GMT",
         "x-ms-return-client-request-id": "true",
         "x-ms-version": "2020-06-12"
       },
@@ -1133,209 +714,132 @@
       "StatusCode": 202,
       "ResponseHeaders": {
         "Content-Length": "0",
-<<<<<<< HEAD
-        "Date": "Tue, 02 Feb 2021 21:54:01 GMT",
-=======
-        "Date": "Wed, 17 Feb 2021 22:41:44 GMT",
->>>>>>> 1814567d
-        "Server": [
-          "Windows-Azure-Blob/1.0",
-          "Microsoft-HTTPAPI/2.0"
-        ],
-        "x-ms-client-request-id": "bee891e8-697c-73ad-ebd4-00ff89db43ec",
-<<<<<<< HEAD
-        "x-ms-request-id": "be905595-701e-00b9-45ad-f97b45000000",
-=======
-        "x-ms-request-id": "e77b4f99-001e-001a-0b7e-051e80000000",
->>>>>>> 1814567d
-        "x-ms-version": "2020-06-12"
-      },
-      "ResponseBody": []
-    },
-    {
-      "RequestUri": "https://seannse.blob.core.windows.net/test-filesystem-e73a37ee-22d8-0b22-f5d6-9b52556dfc0d?restype=container",
-      "RequestMethod": "PUT",
-      "RequestHeaders": {
-        "Accept": "application/xml",
-        "Authorization": "Sanitized",
-<<<<<<< HEAD
-        "traceparent": "00-65ad6fb7efb0b5488e26f7dad385e563-4d5dededf2a65645-00",
-        "User-Agent": [
-          "azsdk-net-Storage.Files.DataLake/12.7.0-alpha.20210202.1",
-          "(.NET 5.0.2; Microsoft Windows 10.0.19042)"
+        "Date": "Fri, 19 Feb 2021 19:01:39 GMT",
+        "Server": [
+          "Windows-Azure-Blob/1.0",
+          "Microsoft-HTTPAPI/2.0"
+        ],
+        "x-ms-client-request-id": "18bb09bf-fc59-0eae-fc60-ee6bd4b96178",
+        "x-ms-request-id": "cb11f1f8-b01e-006d-57f1-06cb14000000",
+        "x-ms-version": "2020-06-12"
+      },
+      "ResponseBody": []
+    },
+    {
+      "RequestUri": "https://seannse.blob.core.windows.net/test-filesystem-e2ad7cba-c1dd-b0c1-4c70-de7d35fee9b9?restype=container",
+      "RequestMethod": "PUT",
+      "RequestHeaders": {
+        "Accept": "application/xml",
+        "Authorization": "Sanitized",
+        "traceparent": "00-c9d88f446713a5419aa2e1fa6d6a0c93-9a23966e46dccf4a-00",
+        "User-Agent": [
+          "azsdk-net-Storage.Files.DataLake/12.7.0-alpha.20210219.1",
+          "(.NET 5.0.3; Microsoft Windows 10.0.19041)"
         ],
         "x-ms-blob-public-access": "container",
-        "x-ms-client-request-id": "48097da5-ccfd-c6d2-6edc-c8a5ce5b1e7d",
-        "x-ms-date": "Tue, 02 Feb 2021 21:54:00 GMT",
-=======
-        "traceparent": "00-9b1abbf5d689254486eb96af23364a87-001f17018a4bd240-00",
-        "User-Agent": [
-          "azsdk-net-Storage.Files.DataLake/12.7.0-alpha.20210217.1",
-          "(.NET 5.0.3; Microsoft Windows 10.0.19042)"
-        ],
-        "x-ms-blob-public-access": "container",
-        "x-ms-client-request-id": "48097da5-ccfd-c6d2-6edc-c8a5ce5b1e7d",
-        "x-ms-date": "Wed, 17 Feb 2021 22:41:45 GMT",
->>>>>>> 1814567d
-        "x-ms-return-client-request-id": "true",
-        "x-ms-version": "2020-06-12"
-      },
-      "RequestBody": null,
-      "StatusCode": 201,
-      "ResponseHeaders": {
-        "Content-Length": "0",
-<<<<<<< HEAD
-        "Date": "Tue, 02 Feb 2021 21:54:01 GMT",
-        "ETag": "\u00220x8D8C7C50D3BF2B2\u0022",
-        "Last-Modified": "Tue, 02 Feb 2021 21:54:01 GMT",
-=======
-        "Date": "Wed, 17 Feb 2021 22:41:45 GMT",
-        "ETag": "\u00220x8D8D395347C5818\u0022",
-        "Last-Modified": "Wed, 17 Feb 2021 22:41:45 GMT",
->>>>>>> 1814567d
-        "Server": [
-          "Windows-Azure-Blob/1.0",
-          "Microsoft-HTTPAPI/2.0"
-        ],
-        "x-ms-client-request-id": "48097da5-ccfd-c6d2-6edc-c8a5ce5b1e7d",
-<<<<<<< HEAD
-        "x-ms-request-id": "a8515146-901e-00b1-03ad-f9614a000000",
-=======
-        "x-ms-request-id": "274b7e0e-201e-009b-2f7e-05be5a000000",
->>>>>>> 1814567d
-        "x-ms-version": "2020-06-12"
-      },
-      "ResponseBody": []
-    },
-    {
-      "RequestUri": "https://seannse.dfs.core.windows.net/test-filesystem-e73a37ee-22d8-0b22-f5d6-9b52556dfc0d/test-directory-ef1ef2d7-9891-f0d6-a5b8-4ff6c25c5662?resource=directory",
-      "RequestMethod": "PUT",
-      "RequestHeaders": {
-        "Accept": "application/json",
-        "Authorization": "Sanitized",
-<<<<<<< HEAD
-        "traceparent": "00-ba9e885ede27c943b1a69346f2984e79-94aaad16f83fa04f-00",
-        "User-Agent": [
-          "azsdk-net-Storage.Files.DataLake/12.7.0-alpha.20210202.1",
-          "(.NET 5.0.2; Microsoft Windows 10.0.19042)"
-        ],
-        "x-ms-client-request-id": "c1efe2c3-3874-0cb1-a618-a2447ddb0312",
-        "x-ms-date": "Tue, 02 Feb 2021 21:54:01 GMT",
-=======
-        "traceparent": "00-2e0f437864cc25468f91091d3332a3c0-82cc63d40359ce49-00",
-        "User-Agent": [
-          "azsdk-net-Storage.Files.DataLake/12.7.0-alpha.20210217.1",
-          "(.NET 5.0.3; Microsoft Windows 10.0.19042)"
-        ],
-        "x-ms-client-request-id": "c1efe2c3-3874-0cb1-a618-a2447ddb0312",
-        "x-ms-date": "Wed, 17 Feb 2021 22:41:45 GMT",
->>>>>>> 1814567d
-        "x-ms-return-client-request-id": "true",
-        "x-ms-version": "2020-06-12"
-      },
-      "RequestBody": null,
-      "StatusCode": 201,
-      "ResponseHeaders": {
-        "Content-Length": "0",
-<<<<<<< HEAD
-        "Date": "Tue, 02 Feb 2021 21:54:02 GMT",
-        "ETag": "\u00220x8D8C7C50DAFEB0C\u0022",
-        "Last-Modified": "Tue, 02 Feb 2021 21:54:02 GMT",
-=======
-        "Date": "Wed, 17 Feb 2021 22:41:45 GMT",
-        "ETag": "\u00220x8D8D39534B1C4E9\u0022",
-        "Last-Modified": "Wed, 17 Feb 2021 22:41:46 GMT",
->>>>>>> 1814567d
-        "Server": [
-          "Windows-Azure-HDFS/1.0",
-          "Microsoft-HTTPAPI/2.0"
-        ],
-        "x-ms-client-request-id": "c1efe2c3-3874-0cb1-a618-a2447ddb0312",
-<<<<<<< HEAD
-        "x-ms-request-id": "fdb242cb-601f-006e-3cad-f92a70000000",
-=======
-        "x-ms-request-id": "1d7ed30f-a01f-003c-547e-055698000000",
->>>>>>> 1814567d
-        "x-ms-version": "2020-06-12"
-      },
-      "ResponseBody": []
-    },
-    {
-      "RequestUri": "https://seannse.dfs.core.windows.net/test-filesystem-e73a37ee-22d8-0b22-f5d6-9b52556dfc0d/test-directory-76f66585-46ae-2218-e209-280e5b9dbbb8?resource=directory",
-      "RequestMethod": "PUT",
-      "RequestHeaders": {
-        "Accept": "application/json",
-        "Authorization": "Sanitized",
-<<<<<<< HEAD
-        "traceparent": "00-79c8c08eb85f1742b0338342cc3e054a-5efbb0d28c9af14a-00",
-        "User-Agent": [
-          "azsdk-net-Storage.Files.DataLake/12.7.0-alpha.20210202.1",
-          "(.NET 5.0.2; Microsoft Windows 10.0.19042)"
-        ],
-        "x-ms-client-request-id": "cfb32a7f-3ef6-7c8f-c9cc-df6a10a3b109",
-        "x-ms-date": "Tue, 02 Feb 2021 21:54:01 GMT",
-=======
-        "traceparent": "00-eead37d25053174d9f8f164e7cf3f831-2ddf7e6724a13a49-00",
-        "User-Agent": [
-          "azsdk-net-Storage.Files.DataLake/12.7.0-alpha.20210217.1",
-          "(.NET 5.0.3; Microsoft Windows 10.0.19042)"
-        ],
-        "x-ms-client-request-id": "cfb32a7f-3ef6-7c8f-c9cc-df6a10a3b109",
-        "x-ms-date": "Wed, 17 Feb 2021 22:41:46 GMT",
->>>>>>> 1814567d
-        "x-ms-return-client-request-id": "true",
-        "x-ms-version": "2020-06-12"
-      },
-      "RequestBody": null,
-      "StatusCode": 201,
-      "ResponseHeaders": {
-        "Content-Length": "0",
-<<<<<<< HEAD
-        "Date": "Tue, 02 Feb 2021 21:54:02 GMT",
-        "ETag": "\u00220x8D8C7C50DBF1D2D\u0022",
-        "Last-Modified": "Tue, 02 Feb 2021 21:54:02 GMT",
-=======
-        "Date": "Wed, 17 Feb 2021 22:41:45 GMT",
-        "ETag": "\u00220x8D8D39534C23538\u0022",
-        "Last-Modified": "Wed, 17 Feb 2021 22:41:46 GMT",
->>>>>>> 1814567d
-        "Server": [
-          "Windows-Azure-HDFS/1.0",
-          "Microsoft-HTTPAPI/2.0"
-        ],
-        "x-ms-client-request-id": "cfb32a7f-3ef6-7c8f-c9cc-df6a10a3b109",
-<<<<<<< HEAD
-        "x-ms-request-id": "fdb242e7-601f-006e-58ad-f92a70000000",
-=======
-        "x-ms-request-id": "1d7ed327-a01f-003c-6c7e-055698000000",
->>>>>>> 1814567d
-        "x-ms-version": "2020-06-12"
-      },
-      "ResponseBody": []
-    },
-    {
-      "RequestUri": "https://seannse.dfs.core.windows.net/test-filesystem-e73a37ee-22d8-0b22-f5d6-9b52556dfc0d/test-directory-76f66585-46ae-2218-e209-280e5b9dbbb8?mode=legacy",
-      "RequestMethod": "PUT",
-      "RequestHeaders": {
-        "Accept": "application/json",
-        "Authorization": "Sanitized",
-        "User-Agent": [
-<<<<<<< HEAD
-          "azsdk-net-Storage.Files.DataLake/12.7.0-alpha.20210202.1",
-          "(.NET 5.0.2; Microsoft Windows 10.0.19042)"
-        ],
-        "x-ms-client-request-id": "308e3c73-ebe9-c6c2-82b7-17a0b5836502",
-        "x-ms-date": "Tue, 02 Feb 2021 21:54:02 GMT",
-=======
-          "azsdk-net-Storage.Files.DataLake/12.7.0-alpha.20210217.1",
-          "(.NET 5.0.3; Microsoft Windows 10.0.19042)"
-        ],
-        "x-ms-client-request-id": "308e3c73-ebe9-c6c2-82b7-17a0b5836502",
-        "x-ms-date": "Wed, 17 Feb 2021 22:41:46 GMT",
->>>>>>> 1814567d
-        "x-ms-rename-source": "%2Ftest-filesystem-e73a37ee-22d8-0b22-f5d6-9b52556dfc0d%2Ftest-directory-ef1ef2d7-9891-f0d6-a5b8-4ff6c25c5662=",
-        "x-ms-return-client-request-id": "true",
-        "x-ms-source-lease-id": "47e7e1b2-a3fd-7551-cb35-208c7c210592",
+        "x-ms-client-request-id": "2985b7a5-1071-fe5b-480b-cbe91e31d9fe",
+        "x-ms-date": "Fri, 19 Feb 2021 19:01:41 GMT",
+        "x-ms-return-client-request-id": "true",
+        "x-ms-version": "2020-06-12"
+      },
+      "RequestBody": null,
+      "StatusCode": 201,
+      "ResponseHeaders": {
+        "Content-Length": "0",
+        "Date": "Fri, 19 Feb 2021 19:01:40 GMT",
+        "ETag": "\u00220x8D8D508CA52F8A1\u0022",
+        "Last-Modified": "Fri, 19 Feb 2021 19:01:40 GMT",
+        "Server": [
+          "Windows-Azure-Blob/1.0",
+          "Microsoft-HTTPAPI/2.0"
+        ],
+        "x-ms-client-request-id": "2985b7a5-1071-fe5b-480b-cbe91e31d9fe",
+        "x-ms-request-id": "cb11f205-b01e-006d-61f1-06cb14000000",
+        "x-ms-version": "2020-06-12"
+      },
+      "ResponseBody": []
+    },
+    {
+      "RequestUri": "https://seannse.dfs.core.windows.net/test-filesystem-e2ad7cba-c1dd-b0c1-4c70-de7d35fee9b9/test-directory-369b3576-d2cc-0088-a4d2-00ecdfb5206b?resource=directory",
+      "RequestMethod": "PUT",
+      "RequestHeaders": {
+        "Accept": "application/json",
+        "Authorization": "Sanitized",
+        "traceparent": "00-7d629b955524fb4a82b08fb9cbcc5dc3-63315a14c90f0846-00",
+        "User-Agent": [
+          "azsdk-net-Storage.Files.DataLake/12.7.0-alpha.20210219.1",
+          "(.NET 5.0.3; Microsoft Windows 10.0.19041)"
+        ],
+        "x-ms-client-request-id": "5a95e318-0946-d3a7-2e85-849e0f6f1e93",
+        "x-ms-date": "Fri, 19 Feb 2021 19:01:41 GMT",
+        "x-ms-return-client-request-id": "true",
+        "x-ms-version": "2020-06-12"
+      },
+      "RequestBody": null,
+      "StatusCode": 201,
+      "ResponseHeaders": {
+        "Content-Length": "0",
+        "Date": "Fri, 19 Feb 2021 19:01:40 GMT",
+        "ETag": "\u00220x8D8D508CA63D4FE\u0022",
+        "Last-Modified": "Fri, 19 Feb 2021 19:01:40 GMT",
+        "Server": [
+          "Windows-Azure-HDFS/1.0",
+          "Microsoft-HTTPAPI/2.0"
+        ],
+        "x-ms-client-request-id": "5a95e318-0946-d3a7-2e85-849e0f6f1e93",
+        "x-ms-request-id": "da83c694-a01f-0061-72f1-065c1c000000",
+        "x-ms-version": "2020-06-12"
+      },
+      "ResponseBody": []
+    },
+    {
+      "RequestUri": "https://seannse.dfs.core.windows.net/test-filesystem-e2ad7cba-c1dd-b0c1-4c70-de7d35fee9b9/test-directory-b4b960ea-5a59-b685-ecdb-f4df8ba412b6?resource=directory",
+      "RequestMethod": "PUT",
+      "RequestHeaders": {
+        "Accept": "application/json",
+        "Authorization": "Sanitized",
+        "traceparent": "00-e073d0b03e2ee34da1aa90c666425c6b-08a4186033f49e4c-00",
+        "User-Agent": [
+          "azsdk-net-Storage.Files.DataLake/12.7.0-alpha.20210219.1",
+          "(.NET 5.0.3; Microsoft Windows 10.0.19041)"
+        ],
+        "x-ms-client-request-id": "8df9b3ce-0835-bd56-5dde-6d6a15c8478a",
+        "x-ms-date": "Fri, 19 Feb 2021 19:01:41 GMT",
+        "x-ms-return-client-request-id": "true",
+        "x-ms-version": "2020-06-12"
+      },
+      "RequestBody": null,
+      "StatusCode": 201,
+      "ResponseHeaders": {
+        "Content-Length": "0",
+        "Date": "Fri, 19 Feb 2021 19:01:40 GMT",
+        "ETag": "\u00220x8D8D508CA715080\u0022",
+        "Last-Modified": "Fri, 19 Feb 2021 19:01:40 GMT",
+        "Server": [
+          "Windows-Azure-HDFS/1.0",
+          "Microsoft-HTTPAPI/2.0"
+        ],
+        "x-ms-client-request-id": "8df9b3ce-0835-bd56-5dde-6d6a15c8478a",
+        "x-ms-request-id": "da83c6a6-a01f-0061-04f1-065c1c000000",
+        "x-ms-version": "2020-06-12"
+      },
+      "ResponseBody": []
+    },
+    {
+      "RequestUri": "https://seannse.dfs.core.windows.net/test-filesystem-e2ad7cba-c1dd-b0c1-4c70-de7d35fee9b9/test-directory-b4b960ea-5a59-b685-ecdb-f4df8ba412b6?mode=legacy",
+      "RequestMethod": "PUT",
+      "RequestHeaders": {
+        "Accept": "application/json",
+        "Authorization": "Sanitized",
+        "User-Agent": [
+          "azsdk-net-Storage.Files.DataLake/12.7.0-alpha.20210219.1",
+          "(.NET 5.0.3; Microsoft Windows 10.0.19041)"
+        ],
+        "x-ms-client-request-id": "d811212b-85ab-0e81-fa16-9e4059b910f9",
+        "x-ms-date": "Fri, 19 Feb 2021 19:01:41 GMT",
+        "x-ms-rename-source": "%2Ftest-filesystem-e2ad7cba-c1dd-b0c1-4c70-de7d35fee9b9%2Ftest-directory-369b3576-d2cc-0088-a4d2-00ecdfb5206b=",
+        "x-ms-return-client-request-id": "true",
+        "x-ms-source-lease-id": "9015c1aa-b8c2-8e40-5012-38597a830cc5",
         "x-ms-version": "2020-06-12"
       },
       "RequestBody": null,
@@ -1343,58 +847,36 @@
       "ResponseHeaders": {
         "Content-Length": "176",
         "Content-Type": "application/json; charset=utf-8",
-<<<<<<< HEAD
-        "Date": "Tue, 02 Feb 2021 21:54:02 GMT",
-=======
-        "Date": "Wed, 17 Feb 2021 22:41:45 GMT",
->>>>>>> 1814567d
-        "Server": [
-          "Windows-Azure-HDFS/1.0",
-          "Microsoft-HTTPAPI/2.0"
-        ],
-        "x-ms-client-request-id": "308e3c73-ebe9-c6c2-82b7-17a0b5836502",
+        "Date": "Fri, 19 Feb 2021 19:01:40 GMT",
+        "Server": [
+          "Windows-Azure-HDFS/1.0",
+          "Microsoft-HTTPAPI/2.0"
+        ],
+        "x-ms-client-request-id": "d811212b-85ab-0e81-fa16-9e4059b910f9",
         "x-ms-error-code": "LeaseNotPresent",
-<<<<<<< HEAD
-        "x-ms-request-id": "fdb2430e-601f-006e-7fad-f92a70000000",
-=======
-        "x-ms-request-id": "1d7ed33e-a01f-003c-037e-055698000000",
->>>>>>> 1814567d
+        "x-ms-request-id": "da83c6c2-a01f-0061-20f1-065c1c000000",
         "x-ms-version": "2020-06-12"
       },
       "ResponseBody": {
         "error": {
           "code": "LeaseNotPresent",
-<<<<<<< HEAD
-          "message": "There is currently no lease on the resource.\nRequestId:fdb2430e-601f-006e-7fad-f92a70000000\nTime:2021-02-02T21:54:02.7138152Z"
-=======
-          "message": "There is currently no lease on the resource.\nRequestId:1d7ed33e-a01f-003c-037e-055698000000\nTime:2021-02-17T22:41:46.2947080Z"
->>>>>>> 1814567d
+          "message": "There is currently no lease on the resource.\nRequestId:da83c6c2-a01f-0061-20f1-065c1c000000\nTime:2021-02-19T19:01:40.7018380Z"
         }
       }
     },
     {
-      "RequestUri": "https://seannse.blob.core.windows.net/test-filesystem-e73a37ee-22d8-0b22-f5d6-9b52556dfc0d?restype=container",
+      "RequestUri": "https://seannse.blob.core.windows.net/test-filesystem-e2ad7cba-c1dd-b0c1-4c70-de7d35fee9b9?restype=container",
       "RequestMethod": "DELETE",
       "RequestHeaders": {
         "Accept": "application/xml",
         "Authorization": "Sanitized",
-<<<<<<< HEAD
-        "traceparent": "00-441f4a9e892cc04bab31b305c32a3a9a-0bcad281fb719a4e-00",
-        "User-Agent": [
-          "azsdk-net-Storage.Files.DataLake/12.7.0-alpha.20210202.1",
-          "(.NET 5.0.2; Microsoft Windows 10.0.19042)"
-        ],
-        "x-ms-client-request-id": "d4f7c8ba-8014-711f-277a-e9f10b043bf4",
-        "x-ms-date": "Tue, 02 Feb 2021 21:54:02 GMT",
-=======
-        "traceparent": "00-37dfdb5884b51044b32c179fcfbf503a-0191bc345f783940-00",
-        "User-Agent": [
-          "azsdk-net-Storage.Files.DataLake/12.7.0-alpha.20210217.1",
-          "(.NET 5.0.3; Microsoft Windows 10.0.19042)"
-        ],
-        "x-ms-client-request-id": "d4f7c8ba-8014-711f-277a-e9f10b043bf4",
-        "x-ms-date": "Wed, 17 Feb 2021 22:41:46 GMT",
->>>>>>> 1814567d
+        "traceparent": "00-1df13a4b1ff61449a93395b919ce6ce3-0047bc321d21e34e-00",
+        "User-Agent": [
+          "azsdk-net-Storage.Files.DataLake/12.7.0-alpha.20210219.1",
+          "(.NET 5.0.3; Microsoft Windows 10.0.19041)"
+        ],
+        "x-ms-client-request-id": "f43f2a63-6fb6-eddf-4d79-c3858333ca81",
+        "x-ms-date": "Fri, 19 Feb 2021 19:01:41 GMT",
         "x-ms-return-client-request-id": "true",
         "x-ms-version": "2020-06-12"
       },
@@ -1402,33 +884,21 @@
       "StatusCode": 202,
       "ResponseHeaders": {
         "Content-Length": "0",
-<<<<<<< HEAD
-        "Date": "Tue, 02 Feb 2021 21:54:02 GMT",
-=======
-        "Date": "Wed, 17 Feb 2021 22:41:46 GMT",
->>>>>>> 1814567d
-        "Server": [
-          "Windows-Azure-Blob/1.0",
-          "Microsoft-HTTPAPI/2.0"
-        ],
-        "x-ms-client-request-id": "d4f7c8ba-8014-711f-277a-e9f10b043bf4",
-<<<<<<< HEAD
-        "x-ms-request-id": "a851593c-901e-00b1-74ad-f9614a000000",
-=======
-        "x-ms-request-id": "274b8182-201e-009b-5a7e-05be5a000000",
->>>>>>> 1814567d
+        "Date": "Fri, 19 Feb 2021 19:01:40 GMT",
+        "Server": [
+          "Windows-Azure-Blob/1.0",
+          "Microsoft-HTTPAPI/2.0"
+        ],
+        "x-ms-client-request-id": "f43f2a63-6fb6-eddf-4d79-c3858333ca81",
+        "x-ms-request-id": "cb11f26d-b01e-006d-3af1-06cb14000000",
         "x-ms-version": "2020-06-12"
       },
       "ResponseBody": []
     }
   ],
   "Variables": {
-<<<<<<< HEAD
-    "DateTimeOffsetNow": "2021-02-02T15:53:56.5490245-06:00",
-=======
-    "DateTimeOffsetNow": "2021-02-17T16:41:41.6864396-06:00",
->>>>>>> 1814567d
-    "RandomSeed": "1140186480",
+    "DateTimeOffsetNow": "2021-02-19T13:01:39.0926340-06:00",
+    "RandomSeed": "1305807697",
     "Storage_TestConfigHierarchicalNamespace": "NamespaceTenant\nseannse\nU2FuaXRpemVk\nhttps://seannse.blob.core.windows.net\nhttps://seannse.file.core.windows.net\nhttps://seannse.queue.core.windows.net\nhttps://seannse.table.core.windows.net\n\n\n\n\nhttps://seannse-secondary.blob.core.windows.net\nhttps://seannse-secondary.file.core.windows.net\nhttps://seannse-secondary.queue.core.windows.net\nhttps://seannse-secondary.table.core.windows.net\n68390a19-a643-458b-b726-408abf67b4fc\nSanitized\n72f988bf-86f1-41af-91ab-2d7cd011db47\nhttps://login.microsoftonline.com/\nCloud\nBlobEndpoint=https://seannse.blob.core.windows.net/;QueueEndpoint=https://seannse.queue.core.windows.net/;FileEndpoint=https://seannse.file.core.windows.net/;BlobSecondaryEndpoint=https://seannse-secondary.blob.core.windows.net/;QueueSecondaryEndpoint=https://seannse-secondary.queue.core.windows.net/;FileSecondaryEndpoint=https://seannse-secondary.file.core.windows.net/;AccountName=seannse;AccountKey=Sanitized\n"
   }
 }