--- conflicted
+++ resolved
@@ -1,30 +1,19 @@
 {
   "Entries": [
     {
-      "RequestUri": "https://seannse.blob.core.windows.net/test-filesystem-a80fb510-cce5-1874-a881-5404ec1f4917?restype=container",
+      "RequestUri": "https://seannse.blob.core.windows.net/test-filesystem-f83668ee-eb1e-32be-4488-e9b7aa83c381?restype=container",
       "RequestMethod": "PUT",
       "RequestHeaders": {
         "Accept": "application/xml",
         "Authorization": "Sanitized",
-<<<<<<< HEAD
-        "traceparent": "00-93e859f8b321234ab68b5927df9302c5-f7be8d2de15fd54a-00",
+        "traceparent": "00-20d746dbb4476941b93a1d89d2d8c91e-7ee57f45d87e2448-00",
         "User-Agent": [
-          "azsdk-net-Storage.Files.DataLake/12.7.0-alpha.20210202.1",
-          "(.NET 5.0.2; Microsoft Windows 10.0.19042)"
+          "azsdk-net-Storage.Files.DataLake/12.7.0-alpha.20210219.1",
+          "(.NET 5.0.3; Microsoft Windows 10.0.19041)"
         ],
         "x-ms-blob-public-access": "container",
-        "x-ms-client-request-id": "6282b3b0-8f5d-7486-dbb9-8254414da991",
-        "x-ms-date": "Tue, 02 Feb 2021 21:42:27 GMT",
-=======
-        "traceparent": "00-c54453e6f2e5e6499b603f4ed5a2aa62-7abff491194b2543-00",
-        "User-Agent": [
-          "azsdk-net-Storage.Files.DataLake/12.7.0-alpha.20210217.1",
-          "(.NET 5.0.3; Microsoft Windows 10.0.19042)"
-        ],
-        "x-ms-blob-public-access": "container",
-        "x-ms-client-request-id": "6282b3b0-8f5d-7486-dbb9-8254414da991",
-        "x-ms-date": "Wed, 17 Feb 2021 22:45:49 GMT",
->>>>>>> 1814567d
+        "x-ms-client-request-id": "b2bda622-5a2e-be2e-eb12-ed8b25e62b0c",
+        "x-ms-date": "Fri, 19 Feb 2021 19:04:13 GMT",
         "x-ms-return-client-request-id": "true",
         "x-ms-version": "2020-06-12"
       },
@@ -32,58 +21,37 @@
       "StatusCode": 201,
       "ResponseHeaders": {
         "Content-Length": "0",
-<<<<<<< HEAD
-        "Date": "Tue, 02 Feb 2021 21:42:27 GMT",
-        "ETag": "\u00220x8D8C7C36FF19471\u0022",
-        "Last-Modified": "Tue, 02 Feb 2021 21:42:28 GMT",
-=======
-        "Date": "Wed, 17 Feb 2021 22:45:49 GMT",
-        "ETag": "\u00220x8D8D395C60EB3D8\u0022",
-        "Last-Modified": "Wed, 17 Feb 2021 22:45:49 GMT",
->>>>>>> 1814567d
+        "Date": "Fri, 19 Feb 2021 19:04:12 GMT",
+        "ETag": "\u00220x8D8D50924FF0605\u0022",
+        "Last-Modified": "Fri, 19 Feb 2021 19:04:12 GMT",
         "Server": [
           "Windows-Azure-Blob/1.0",
           "Microsoft-HTTPAPI/2.0"
         ],
-        "x-ms-client-request-id": "6282b3b0-8f5d-7486-dbb9-8254414da991",
-<<<<<<< HEAD
-        "x-ms-request-id": "984df536-401e-00a2-56ac-f94546000000",
-=======
-        "x-ms-request-id": "530b9e61-301e-0063-437e-05e2a4000000",
->>>>>>> 1814567d
+        "x-ms-client-request-id": "b2bda622-5a2e-be2e-eb12-ed8b25e62b0c",
+        "x-ms-request-id": "cb12b6fe-b01e-006d-75f2-06cb14000000",
         "x-ms-version": "2020-06-12"
       },
       "ResponseBody": []
     },
     {
-      "RequestUri": "https://seannse.dfs.core.windows.net/test-filesystem-a80fb510-cce5-1874-a881-5404ec1f4917/test-directory-4f98fc8a-72b9-49b9-1d5d-8bc7bc1bdeff?resource=directory",
+      "RequestUri": "https://seannse.dfs.core.windows.net/test-filesystem-f83668ee-eb1e-32be-4488-e9b7aa83c381/test-directory-791399f1-8e54-3c26-0a72-974b7d712cf0?resource=directory",
       "RequestMethod": "PUT",
       "RequestHeaders": {
         "Accept": "application/json",
         "Authorization": "Sanitized",
-<<<<<<< HEAD
-        "traceparent": "00-02f51e554b41e04eb773d14d409b4cbf-8a2a7b83b6b89a42-00",
+        "traceparent": "00-84d80796a16427478a2c184581889e9a-14ff38e05a04a64d-00",
         "User-Agent": [
-          "azsdk-net-Storage.Files.DataLake/12.7.0-alpha.20210202.1",
-          "(.NET 5.0.2; Microsoft Windows 10.0.19042)"
-=======
-        "traceparent": "00-be9f56a3d43db147ae1a78c0f6285ad1-db64bf89f6d1934d-00",
-        "User-Agent": [
-          "azsdk-net-Storage.Files.DataLake/12.7.0-alpha.20210217.1",
-          "(.NET 5.0.3; Microsoft Windows 10.0.19042)"
->>>>>>> 1814567d
+          "azsdk-net-Storage.Files.DataLake/12.7.0-alpha.20210219.1",
+          "(.NET 5.0.3; Microsoft Windows 10.0.19041)"
         ],
         "x-ms-cache-control": "control",
-        "x-ms-client-request-id": "3dce7e74-1f10-3d62-f938-440003beb8bf",
+        "x-ms-client-request-id": "6b5a61a6-5840-94fd-8080-a7bbc2e24179",
         "x-ms-content-disposition": "disposition",
         "x-ms-content-encoding": "encoding",
         "x-ms-content-language": "language",
         "x-ms-content-type": "type",
-<<<<<<< HEAD
-        "x-ms-date": "Tue, 02 Feb 2021 21:42:27 GMT",
-=======
-        "x-ms-date": "Wed, 17 Feb 2021 22:45:50 GMT",
->>>>>>> 1814567d
+        "x-ms-date": "Fri, 19 Feb 2021 19:04:13 GMT",
         "x-ms-return-client-request-id": "true",
         "x-ms-version": "2020-06-12"
       },
@@ -91,52 +59,32 @@
       "StatusCode": 201,
       "ResponseHeaders": {
         "Content-Length": "0",
-<<<<<<< HEAD
-        "Date": "Tue, 02 Feb 2021 21:42:29 GMT",
-        "ETag": "\u00220x8D8C7C370C27A52\u0022",
-        "Last-Modified": "Tue, 02 Feb 2021 21:42:29 GMT",
-=======
-        "Date": "Wed, 17 Feb 2021 22:45:50 GMT",
-        "ETag": "\u00220x8D8D395C647BFFA\u0022",
-        "Last-Modified": "Wed, 17 Feb 2021 22:45:50 GMT",
->>>>>>> 1814567d
+        "Date": "Fri, 19 Feb 2021 19:04:12 GMT",
+        "ETag": "\u00220x8D8D509250CA6E9\u0022",
+        "Last-Modified": "Fri, 19 Feb 2021 19:04:12 GMT",
         "Server": [
           "Windows-Azure-HDFS/1.0",
           "Microsoft-HTTPAPI/2.0"
         ],
-        "x-ms-client-request-id": "3dce7e74-1f10-3d62-f938-440003beb8bf",
-<<<<<<< HEAD
-        "x-ms-request-id": "8d9df98e-d01f-0026-67ac-f93747000000",
-=======
-        "x-ms-request-id": "aa63d7ac-b01f-0030-357e-05c190000000",
->>>>>>> 1814567d
+        "x-ms-client-request-id": "6b5a61a6-5840-94fd-8080-a7bbc2e24179",
+        "x-ms-request-id": "da842f29-a01f-0061-08f2-065c1c000000",
         "x-ms-version": "2020-06-12"
       },
       "ResponseBody": []
     },
     {
-      "RequestUri": "https://seannse.blob.core.windows.net/test-filesystem-a80fb510-cce5-1874-a881-5404ec1f4917/test-directory-4f98fc8a-72b9-49b9-1d5d-8bc7bc1bdeff",
+      "RequestUri": "https://seannse.blob.core.windows.net/test-filesystem-f83668ee-eb1e-32be-4488-e9b7aa83c381/test-directory-791399f1-8e54-3c26-0a72-974b7d712cf0",
       "RequestMethod": "HEAD",
       "RequestHeaders": {
         "Accept": "application/xml",
         "Authorization": "Sanitized",
-<<<<<<< HEAD
-        "traceparent": "00-5810695d96457844979400becd5d5f1e-b02cea1ebd605649-00",
+        "traceparent": "00-f34b3ee018dcb54b9f92f537ff14d251-d322d58f22054541-00",
         "User-Agent": [
-          "azsdk-net-Storage.Files.DataLake/12.7.0-alpha.20210202.1",
-          "(.NET 5.0.2; Microsoft Windows 10.0.19042)"
+          "azsdk-net-Storage.Files.DataLake/12.7.0-alpha.20210219.1",
+          "(.NET 5.0.3; Microsoft Windows 10.0.19041)"
         ],
-        "x-ms-client-request-id": "3d52bcec-a04c-f2ee-d616-3f64a2b9bee8",
-        "x-ms-date": "Tue, 02 Feb 2021 21:42:29 GMT",
-=======
-        "traceparent": "00-22bcb9d63752d347bf4dbeb2501f9ad7-4418a521d4ac454a-00",
-        "User-Agent": [
-          "azsdk-net-Storage.Files.DataLake/12.7.0-alpha.20210217.1",
-          "(.NET 5.0.3; Microsoft Windows 10.0.19042)"
-        ],
-        "x-ms-client-request-id": "3d52bcec-a04c-f2ee-d616-3f64a2b9bee8",
-        "x-ms-date": "Wed, 17 Feb 2021 22:45:50 GMT",
->>>>>>> 1814567d
+        "x-ms-client-request-id": "1ba51dd3-c116-5db0-9900-824669979daf",
+        "x-ms-date": "Fri, 19 Feb 2021 19:04:13 GMT",
         "x-ms-return-client-request-id": "true",
         "x-ms-version": "2020-06-12"
       },
@@ -150,15 +98,9 @@
         "Content-Language": "language",
         "Content-Length": "0",
         "Content-Type": "type",
-<<<<<<< HEAD
-        "Date": "Tue, 02 Feb 2021 21:42:29 GMT",
-        "ETag": "\u00220x8D8C7C370C27A52\u0022",
-        "Last-Modified": "Tue, 02 Feb 2021 21:42:29 GMT",
-=======
-        "Date": "Wed, 17 Feb 2021 22:45:49 GMT",
-        "ETag": "\u00220x8D8D395C647BFFA\u0022",
-        "Last-Modified": "Wed, 17 Feb 2021 22:45:50 GMT",
->>>>>>> 1814567d
+        "Date": "Fri, 19 Feb 2021 19:04:12 GMT",
+        "ETag": "\u00220x8D8D509250CA6E9\u0022",
+        "Last-Modified": "Fri, 19 Feb 2021 19:04:12 GMT",
         "Server": [
           "Windows-Azure-Blob/1.0",
           "Microsoft-HTTPAPI/2.0"
@@ -166,51 +108,33 @@
         "x-ms-access-tier": "Hot",
         "x-ms-access-tier-inferred": "true",
         "x-ms-blob-type": "BlockBlob",
-        "x-ms-client-request-id": "3d52bcec-a04c-f2ee-d616-3f64a2b9bee8",
-<<<<<<< HEAD
-        "x-ms-creation-time": "Tue, 02 Feb 2021 21:42:29 GMT",
-=======
-        "x-ms-creation-time": "Wed, 17 Feb 2021 22:45:50 GMT",
->>>>>>> 1814567d
+        "x-ms-client-request-id": "1ba51dd3-c116-5db0-9900-824669979daf",
+        "x-ms-creation-time": "Fri, 19 Feb 2021 19:04:12 GMT",
         "x-ms-group": "$superuser",
         "x-ms-lease-state": "available",
         "x-ms-lease-status": "unlocked",
         "x-ms-meta-hdi_isfolder": "true",
         "x-ms-owner": "$superuser",
         "x-ms-permissions": "rwxr-x---",
-<<<<<<< HEAD
-        "x-ms-request-id": "984dfd4e-401e-00a2-77ac-f94546000000",
-=======
-        "x-ms-request-id": "530b9fb9-301e-0063-7b7e-05e2a4000000",
->>>>>>> 1814567d
+        "x-ms-request-id": "cb12b738-b01e-006d-21f2-06cb14000000",
         "x-ms-server-encrypted": "true",
         "x-ms-version": "2020-06-12"
       },
       "ResponseBody": []
     },
     {
-      "RequestUri": "https://seannse.blob.core.windows.net/test-filesystem-a80fb510-cce5-1874-a881-5404ec1f4917?restype=container",
+      "RequestUri": "https://seannse.blob.core.windows.net/test-filesystem-f83668ee-eb1e-32be-4488-e9b7aa83c381?restype=container",
       "RequestMethod": "DELETE",
       "RequestHeaders": {
         "Accept": "application/xml",
         "Authorization": "Sanitized",
-<<<<<<< HEAD
-        "traceparent": "00-74d6b45a3da0534280e7fcc7cd1e91e7-18ea4fe2d56e0841-00",
+        "traceparent": "00-b8e453a107d8c14d84ebb05ed74388b0-e6f2c6970a9eaa42-00",
         "User-Agent": [
-          "azsdk-net-Storage.Files.DataLake/12.7.0-alpha.20210202.1",
-          "(.NET 5.0.2; Microsoft Windows 10.0.19042)"
+          "azsdk-net-Storage.Files.DataLake/12.7.0-alpha.20210219.1",
+          "(.NET 5.0.3; Microsoft Windows 10.0.19041)"
         ],
-        "x-ms-client-request-id": "47136b33-7a6b-3a72-954f-31e2308fff88",
-        "x-ms-date": "Tue, 02 Feb 2021 21:42:29 GMT",
-=======
-        "traceparent": "00-bcf47e892ca0514d99c5fae11bcbd664-cd4b2aa0c54d1040-00",
-        "User-Agent": [
-          "azsdk-net-Storage.Files.DataLake/12.7.0-alpha.20210217.1",
-          "(.NET 5.0.3; Microsoft Windows 10.0.19042)"
-        ],
-        "x-ms-client-request-id": "47136b33-7a6b-3a72-954f-31e2308fff88",
-        "x-ms-date": "Wed, 17 Feb 2021 22:45:50 GMT",
->>>>>>> 1814567d
+        "x-ms-client-request-id": "a5e86f07-253d-2563-4b77-f351a60077af",
+        "x-ms-date": "Fri, 19 Feb 2021 19:04:13 GMT",
         "x-ms-return-client-request-id": "true",
         "x-ms-version": "2020-06-12"
       },
@@ -218,28 +142,20 @@
       "StatusCode": 202,
       "ResponseHeaders": {
         "Content-Length": "0",
-<<<<<<< HEAD
-        "Date": "Tue, 02 Feb 2021 21:42:29 GMT",
-=======
-        "Date": "Wed, 17 Feb 2021 22:45:49 GMT",
->>>>>>> 1814567d
+        "Date": "Fri, 19 Feb 2021 19:04:12 GMT",
         "Server": [
           "Windows-Azure-Blob/1.0",
           "Microsoft-HTTPAPI/2.0"
         ],
-        "x-ms-client-request-id": "47136b33-7a6b-3a72-954f-31e2308fff88",
-<<<<<<< HEAD
-        "x-ms-request-id": "984dfdef-401e-00a2-0aac-f94546000000",
-=======
-        "x-ms-request-id": "530b9fe4-301e-0063-247e-05e2a4000000",
->>>>>>> 1814567d
+        "x-ms-client-request-id": "a5e86f07-253d-2563-4b77-f351a60077af",
+        "x-ms-request-id": "cb12b751-b01e-006d-37f2-06cb14000000",
         "x-ms-version": "2020-06-12"
       },
       "ResponseBody": []
     }
   ],
   "Variables": {
-    "RandomSeed": "2062467814",
+    "RandomSeed": "1657256901",
     "Storage_TestConfigHierarchicalNamespace": "NamespaceTenant\nseannse\nU2FuaXRpemVk\nhttps://seannse.blob.core.windows.net\nhttps://seannse.file.core.windows.net\nhttps://seannse.queue.core.windows.net\nhttps://seannse.table.core.windows.net\n\n\n\n\nhttps://seannse-secondary.blob.core.windows.net\nhttps://seannse-secondary.file.core.windows.net\nhttps://seannse-secondary.queue.core.windows.net\nhttps://seannse-secondary.table.core.windows.net\n68390a19-a643-458b-b726-408abf67b4fc\nSanitized\n72f988bf-86f1-41af-91ab-2d7cd011db47\nhttps://login.microsoftonline.com/\nCloud\nBlobEndpoint=https://seannse.blob.core.windows.net/;QueueEndpoint=https://seannse.queue.core.windows.net/;FileEndpoint=https://seannse.file.core.windows.net/;BlobSecondaryEndpoint=https://seannse-secondary.blob.core.windows.net/;QueueSecondaryEndpoint=https://seannse-secondary.queue.core.windows.net/;FileSecondaryEndpoint=https://seannse-secondary.file.core.windows.net/;AccountName=seannse;AccountKey=Sanitized\n"
   }
 }