﻿{
  "Entries": [
    {
      "RequestUri": "https://seannse.blob.core.windows.net/test-filesystem-2f9a392e-1882-83af-f61e-ba18ff492172?restype=container",
      "RequestMethod": "PUT",
      "RequestHeaders": {
        "Accept": "application/xml",
        "Authorization": "Sanitized",
        "traceparent": "00-77289994e3e7154ea050cbe29e12846a-29b00287ef409940-00",
        "User-Agent": [
          "azsdk-net-Storage.Files.DataLake/12.7.0-alpha.20210219.1",
          "(.NET 5.0.3; Microsoft Windows 10.0.19041)"
        ],
        "x-ms-blob-public-access": "container",
        "x-ms-client-request-id": "9784c77a-e433-2d1d-02b8-d51ff3003ff6",
        "x-ms-date": "Fri, 19 Feb 2021 19:02:57 GMT",
        "x-ms-return-client-request-id": "true",
<<<<<<< HEAD
        "x-ms-version": "2020-12-06"
=======
        "x-ms-version": "2021-02-12"
>>>>>>> 7e782c87
      },
      "RequestBody": null,
      "StatusCode": 201,
      "ResponseHeaders": {
        "Content-Length": "0",
        "Date": "Fri, 19 Feb 2021 19:02:56 GMT",
        "ETag": "\"0x8D8D508F7AB8429\"",
        "Last-Modified": "Fri, 19 Feb 2021 19:02:56 GMT",
        "Server": [
          "Windows-Azure-Blob/1.0",
          "Microsoft-HTTPAPI/2.0"
        ],
        "x-ms-client-request-id": "9784c77a-e433-2d1d-02b8-d51ff3003ff6",
        "x-ms-request-id": "cb125091-b01e-006d-65f1-06cb14000000",
<<<<<<< HEAD
        "x-ms-version": "2020-12-06"
=======
        "x-ms-version": "2021-02-12"
>>>>>>> 7e782c87
      },
      "ResponseBody": []
    },
    {
      "RequestUri": "https://seannse.dfs.core.windows.net/test-filesystem-2f9a392e-1882-83af-f61e-ba18ff492172/test-directory-b2f4734a-b3fb-4019-5f4b-26e2392ab6c4?resource=directory",
      "RequestMethod": "PUT",
      "RequestHeaders": {
        "Accept": "application/json",
        "Authorization": "Sanitized",
        "traceparent": "00-3deea30c2fb01e4f9926e80449585804-806cc0897f2e7a4c-00",
        "User-Agent": [
          "azsdk-net-Storage.Files.DataLake/12.7.0-alpha.20210219.1",
          "(.NET 5.0.3; Microsoft Windows 10.0.19041)"
        ],
        "x-ms-client-request-id": "5939e860-4a3d-c717-ad43-37e7be3af3d7",
        "x-ms-date": "Fri, 19 Feb 2021 19:02:57 GMT",
        "x-ms-return-client-request-id": "true",
<<<<<<< HEAD
        "x-ms-version": "2020-12-06"
=======
        "x-ms-version": "2021-02-12"
>>>>>>> 7e782c87
      },
      "RequestBody": null,
      "StatusCode": 201,
      "ResponseHeaders": {
        "Content-Length": "0",
        "Date": "Fri, 19 Feb 2021 19:02:56 GMT",
        "ETag": "\"0x8D8D508F7B9E936\"",
        "Last-Modified": "Fri, 19 Feb 2021 19:02:56 GMT",
        "Server": [
          "Windows-Azure-HDFS/1.0",
          "Microsoft-HTTPAPI/2.0"
        ],
        "x-ms-client-request-id": "5939e860-4a3d-c717-ad43-37e7be3af3d7",
        "x-ms-request-id": "da83f45f-a01f-0061-75f1-065c1c000000",
<<<<<<< HEAD
        "x-ms-version": "2020-12-06"
=======
        "x-ms-version": "2021-02-12"
>>>>>>> 7e782c87
      },
      "ResponseBody": []
    },
    {
      "RequestUri": "https://seannse.dfs.core.windows.net/test-filesystem-2f9a392e-1882-83af-f61e-ba18ff492172/test-directory-b2f4734a-b3fb-4019-5f4b-26e2392ab6c4/test-directory-4bfd1102-0762-c131-344f-18f50e6028a4?resource=directory",
      "RequestMethod": "PUT",
      "RequestHeaders": {
        "Accept": "application/json",
        "Authorization": "Sanitized",
        "User-Agent": [
          "azsdk-net-Storage.Files.DataLake/12.7.0-alpha.20210219.1",
          "(.NET 5.0.3; Microsoft Windows 10.0.19041)"
        ],
        "x-ms-client-request-id": "06b6cd12-10bd-58a6-b678-25ee3122b94d",
        "x-ms-date": "Fri, 19 Feb 2021 19:02:57 GMT",
        "x-ms-return-client-request-id": "true",
<<<<<<< HEAD
        "x-ms-version": "2020-12-06"
=======
        "x-ms-version": "2021-02-12"
>>>>>>> 7e782c87
      },
      "RequestBody": null,
      "StatusCode": 201,
      "ResponseHeaders": {
        "Content-Length": "0",
        "Date": "Fri, 19 Feb 2021 19:02:56 GMT",
        "ETag": "\"0x8D8D508F7C91873\"",
        "Last-Modified": "Fri, 19 Feb 2021 19:02:56 GMT",
        "Server": [
          "Windows-Azure-HDFS/1.0",
          "Microsoft-HTTPAPI/2.0"
        ],
        "x-ms-client-request-id": "06b6cd12-10bd-58a6-b678-25ee3122b94d",
        "x-ms-request-id": "da83f46a-a01f-0061-80f1-065c1c000000",
<<<<<<< HEAD
        "x-ms-version": "2020-12-06"
=======
        "x-ms-version": "2021-02-12"
>>>>>>> 7e782c87
      },
      "ResponseBody": []
    },
    {
      "RequestUri": "https://seannse.dfs.core.windows.net/test-filesystem-2f9a392e-1882-83af-f61e-ba18ff492172/test-directory-b2f4734a-b3fb-4019-5f4b-26e2392ab6c4/test-directory-4bfd1102-0762-c131-344f-18f50e6028a4/test-file-a1f8931b-a3b7-a5e7-8b27-bb8c7eb06fdc?resource=file",
      "RequestMethod": "PUT",
      "RequestHeaders": {
        "Accept": "application/json",
        "Authorization": "Sanitized",
        "User-Agent": [
          "azsdk-net-Storage.Files.DataLake/12.7.0-alpha.20210219.1",
          "(.NET 5.0.3; Microsoft Windows 10.0.19041)"
        ],
        "x-ms-client-request-id": "bf653c1d-455f-6fa7-e511-7b95551ada05",
        "x-ms-date": "Fri, 19 Feb 2021 19:02:57 GMT",
        "x-ms-return-client-request-id": "true",
<<<<<<< HEAD
        "x-ms-version": "2020-12-06"
=======
        "x-ms-version": "2021-02-12"
>>>>>>> 7e782c87
      },
      "RequestBody": null,
      "StatusCode": 201,
      "ResponseHeaders": {
        "Content-Length": "0",
        "Date": "Fri, 19 Feb 2021 19:02:56 GMT",
        "ETag": "\"0x8D8D508F7D629CB\"",
        "Last-Modified": "Fri, 19 Feb 2021 19:02:56 GMT",
        "Server": [
          "Windows-Azure-HDFS/1.0",
          "Microsoft-HTTPAPI/2.0"
        ],
        "x-ms-client-request-id": "bf653c1d-455f-6fa7-e511-7b95551ada05",
        "x-ms-request-id": "da83f46e-a01f-0061-04f1-065c1c000000",
<<<<<<< HEAD
        "x-ms-version": "2020-12-06"
=======
        "x-ms-version": "2021-02-12"
>>>>>>> 7e782c87
      },
      "ResponseBody": []
    },
    {
      "RequestUri": "https://seannse.dfs.core.windows.net/test-filesystem-2f9a392e-1882-83af-f61e-ba18ff492172/test-directory-b2f4734a-b3fb-4019-5f4b-26e2392ab6c4/test-directory-4bfd1102-0762-c131-344f-18f50e6028a4/test-file-78864809-7840-f9a3-ab18-2a8d096f6ef3?resource=file",
      "RequestMethod": "PUT",
      "RequestHeaders": {
        "Accept": "application/json",
        "Authorization": "Sanitized",
        "User-Agent": [
          "azsdk-net-Storage.Files.DataLake/12.7.0-alpha.20210219.1",
          "(.NET 5.0.3; Microsoft Windows 10.0.19041)"
        ],
        "x-ms-client-request-id": "ee6e9450-2c10-a52d-986c-13461b196676",
        "x-ms-date": "Fri, 19 Feb 2021 19:02:57 GMT",
        "x-ms-return-client-request-id": "true",
<<<<<<< HEAD
        "x-ms-version": "2020-12-06"
=======
        "x-ms-version": "2021-02-12"
>>>>>>> 7e782c87
      },
      "RequestBody": null,
      "StatusCode": 201,
      "ResponseHeaders": {
        "Content-Length": "0",
        "Date": "Fri, 19 Feb 2021 19:02:56 GMT",
        "ETag": "\"0x8D8D508F7E215E1\"",
        "Last-Modified": "Fri, 19 Feb 2021 19:02:56 GMT",
        "Server": [
          "Windows-Azure-HDFS/1.0",
          "Microsoft-HTTPAPI/2.0"
        ],
        "x-ms-client-request-id": "ee6e9450-2c10-a52d-986c-13461b196676",
        "x-ms-request-id": "da83f47b-a01f-0061-11f1-065c1c000000",
<<<<<<< HEAD
        "x-ms-version": "2020-12-06"
=======
        "x-ms-version": "2021-02-12"
>>>>>>> 7e782c87
      },
      "ResponseBody": []
    },
    {
      "RequestUri": "https://seannse.dfs.core.windows.net/test-filesystem-2f9a392e-1882-83af-f61e-ba18ff492172/test-directory-b2f4734a-b3fb-4019-5f4b-26e2392ab6c4/test-directory-071387a2-98ab-59ba-cb64-65cd1d0a5259?resource=directory",
      "RequestMethod": "PUT",
      "RequestHeaders": {
        "Accept": "application/json",
        "Authorization": "Sanitized",
        "User-Agent": [
          "azsdk-net-Storage.Files.DataLake/12.7.0-alpha.20210219.1",
          "(.NET 5.0.3; Microsoft Windows 10.0.19041)"
        ],
        "x-ms-client-request-id": "1ff6e40c-833e-b7b1-d914-23abc65f878e",
        "x-ms-date": "Fri, 19 Feb 2021 19:02:57 GMT",
        "x-ms-return-client-request-id": "true",
<<<<<<< HEAD
        "x-ms-version": "2020-12-06"
=======
        "x-ms-version": "2021-02-12"
>>>>>>> 7e782c87
      },
      "RequestBody": null,
      "StatusCode": 201,
      "ResponseHeaders": {
        "Content-Length": "0",
        "Date": "Fri, 19 Feb 2021 19:02:56 GMT",
        "ETag": "\"0x8D8D508F7F86446\"",
        "Last-Modified": "Fri, 19 Feb 2021 19:02:56 GMT",
        "Server": [
          "Windows-Azure-HDFS/1.0",
          "Microsoft-HTTPAPI/2.0"
        ],
        "x-ms-client-request-id": "1ff6e40c-833e-b7b1-d914-23abc65f878e",
        "x-ms-request-id": "da83f48b-a01f-0061-21f1-065c1c000000",
<<<<<<< HEAD
        "x-ms-version": "2020-12-06"
=======
        "x-ms-version": "2021-02-12"
>>>>>>> 7e782c87
      },
      "ResponseBody": []
    },
    {
      "RequestUri": "https://seannse.dfs.core.windows.net/test-filesystem-2f9a392e-1882-83af-f61e-ba18ff492172/test-directory-b2f4734a-b3fb-4019-5f4b-26e2392ab6c4/test-directory-071387a2-98ab-59ba-cb64-65cd1d0a5259/test-file-4db7b919-f1dc-2274-a3bc-e6e1f0dcbc94?resource=file",
      "RequestMethod": "PUT",
      "RequestHeaders": {
        "Accept": "application/json",
        "Authorization": "Sanitized",
        "User-Agent": [
          "azsdk-net-Storage.Files.DataLake/12.7.0-alpha.20210219.1",
          "(.NET 5.0.3; Microsoft Windows 10.0.19041)"
        ],
        "x-ms-client-request-id": "e2c51a42-b97f-1b1b-6fd3-7b829cd0c7fc",
        "x-ms-date": "Fri, 19 Feb 2021 19:02:57 GMT",
        "x-ms-return-client-request-id": "true",
<<<<<<< HEAD
        "x-ms-version": "2020-12-06"
=======
        "x-ms-version": "2021-02-12"
>>>>>>> 7e782c87
      },
      "RequestBody": null,
      "StatusCode": 201,
      "ResponseHeaders": {
        "Content-Length": "0",
        "Date": "Fri, 19 Feb 2021 19:02:56 GMT",
        "ETag": "\"0x8D8D508F80497CB\"",
        "Last-Modified": "Fri, 19 Feb 2021 19:02:57 GMT",
        "Server": [
          "Windows-Azure-HDFS/1.0",
          "Microsoft-HTTPAPI/2.0"
        ],
        "x-ms-client-request-id": "e2c51a42-b97f-1b1b-6fd3-7b829cd0c7fc",
        "x-ms-request-id": "da83f496-a01f-0061-2cf1-065c1c000000",
<<<<<<< HEAD
        "x-ms-version": "2020-12-06"
=======
        "x-ms-version": "2021-02-12"
>>>>>>> 7e782c87
      },
      "ResponseBody": []
    },
    {
      "RequestUri": "https://seannse.dfs.core.windows.net/test-filesystem-2f9a392e-1882-83af-f61e-ba18ff492172/test-directory-b2f4734a-b3fb-4019-5f4b-26e2392ab6c4/test-file-584e8e57-4f9e-e679-9fab-31575588c56c?resource=file",
      "RequestMethod": "PUT",
      "RequestHeaders": {
        "Accept": "application/json",
        "Authorization": "Sanitized",
        "User-Agent": [
          "azsdk-net-Storage.Files.DataLake/12.7.0-alpha.20210219.1",
          "(.NET 5.0.3; Microsoft Windows 10.0.19041)"
        ],
        "x-ms-client-request-id": "ce959ebd-36e9-f322-a1de-43d387c3c5e7",
        "x-ms-date": "Fri, 19 Feb 2021 19:02:57 GMT",
        "x-ms-return-client-request-id": "true",
<<<<<<< HEAD
        "x-ms-version": "2020-12-06"
=======
        "x-ms-version": "2021-02-12"
>>>>>>> 7e782c87
      },
      "RequestBody": null,
      "StatusCode": 201,
      "ResponseHeaders": {
        "Content-Length": "0",
        "Date": "Fri, 19 Feb 2021 19:02:56 GMT",
        "ETag": "\"0x8D8D508F814CE49\"",
        "Last-Modified": "Fri, 19 Feb 2021 19:02:57 GMT",
        "Server": [
          "Windows-Azure-HDFS/1.0",
          "Microsoft-HTTPAPI/2.0"
        ],
        "x-ms-client-request-id": "ce959ebd-36e9-f322-a1de-43d387c3c5e7",
        "x-ms-request-id": "da83f49f-a01f-0061-35f1-065c1c000000",
<<<<<<< HEAD
        "x-ms-version": "2020-12-06"
=======
        "x-ms-version": "2021-02-12"
>>>>>>> 7e782c87
      },
      "ResponseBody": []
    },
    {
      "RequestUri": "https://seannse.dfs.core.windows.net/test-filesystem-2f9a392e-1882-83af-f61e-ba18ff492172/test-directory-b2f4734a-b3fb-4019-5f4b-26e2392ab6c4?action=setAccessControlRecursive&mode=modify",
      "RequestMethod": "PATCH",
      "RequestHeaders": {
        "Accept": "application/json",
        "Authorization": "Sanitized",
        "User-Agent": [
          "azsdk-net-Storage.Files.DataLake/12.7.0-alpha.20210219.1",
          "(.NET 5.0.3; Microsoft Windows 10.0.19041)"
        ],
        "x-ms-acl": "user::rwx,group::r--,other::---,mask::rwx",
        "x-ms-client-request-id": "b69ae53c-f7f3-f683-02ac-343896411c8e",
        "x-ms-date": "Fri, 19 Feb 2021 19:02:57 GMT",
        "x-ms-return-client-request-id": "true",
<<<<<<< HEAD
        "x-ms-version": "2020-12-06"
=======
        "x-ms-version": "2021-02-12"
>>>>>>> 7e782c87
      },
      "RequestBody": null,
      "StatusCode": 200,
      "ResponseHeaders": {
        "Date": "Fri, 19 Feb 2021 19:02:56 GMT",
        "Server": [
          "Windows-Azure-HDFS/1.0",
          "Microsoft-HTTPAPI/2.0"
        ],
        "Transfer-Encoding": "chunked",
        "x-ms-client-request-id": "b69ae53c-f7f3-f683-02ac-343896411c8e",
        "x-ms-namespace-enabled": "true",
        "x-ms-request-id": "da83f4a9-a01f-0061-3ff1-065c1c000000",
<<<<<<< HEAD
        "x-ms-version": "2020-12-06"
=======
        "x-ms-version": "2021-02-12"
>>>>>>> 7e782c87
      },
      "ResponseBody": "eyJkaXJlY3Rvcmllc1N1Y2Nlc3NmdWwiOjMsImZhaWxlZEVudHJpZXMiOltdLCJmYWlsdXJlQ291bnQiOjAsImZpbGVzU3VjY2Vzc2Z1bCI6NH0K"
    },
    {
      "RequestUri": "https://seannse.blob.core.windows.net/test-filesystem-2f9a392e-1882-83af-f61e-ba18ff492172?restype=container",
      "RequestMethod": "DELETE",
      "RequestHeaders": {
        "Accept": "application/xml",
        "Authorization": "Sanitized",
        "traceparent": "00-97c8ff081554e340947f852d5acb492e-90eb13bed3df8a42-00",
        "User-Agent": [
          "azsdk-net-Storage.Files.DataLake/12.7.0-alpha.20210219.1",
          "(.NET 5.0.3; Microsoft Windows 10.0.19041)"
        ],
        "x-ms-client-request-id": "a2963daf-0f29-17f4-8b5e-7484bdade638",
        "x-ms-date": "Fri, 19 Feb 2021 19:02:58 GMT",
        "x-ms-return-client-request-id": "true",
<<<<<<< HEAD
        "x-ms-version": "2020-12-06"
=======
        "x-ms-version": "2021-02-12"
>>>>>>> 7e782c87
      },
      "RequestBody": null,
      "StatusCode": 202,
      "ResponseHeaders": {
        "Content-Length": "0",
        "Date": "Fri, 19 Feb 2021 19:02:56 GMT",
        "Server": [
          "Windows-Azure-Blob/1.0",
          "Microsoft-HTTPAPI/2.0"
        ],
        "x-ms-client-request-id": "a2963daf-0f29-17f4-8b5e-7484bdade638",
        "x-ms-request-id": "cb1251ee-b01e-006d-20f1-06cb14000000",
<<<<<<< HEAD
        "x-ms-version": "2020-12-06"
=======
        "x-ms-version": "2021-02-12"
>>>>>>> 7e782c87
      },
      "ResponseBody": []
    }
  ],
  "Variables": {
    "RandomSeed": "2015816191",
    "Storage_TestConfigHierarchicalNamespace": "NamespaceTenant\nseannse\nU2FuaXRpemVk\nhttps://seannse.blob.core.windows.net\nhttps://seannse.file.core.windows.net\nhttps://seannse.queue.core.windows.net\nhttps://seannse.table.core.windows.net\n\n\n\n\nhttps://seannse-secondary.blob.core.windows.net\nhttps://seannse-secondary.file.core.windows.net\nhttps://seannse-secondary.queue.core.windows.net\nhttps://seannse-secondary.table.core.windows.net\n68390a19-a643-458b-b726-408abf67b4fc\nSanitized\n72f988bf-86f1-41af-91ab-2d7cd011db47\nhttps://login.microsoftonline.com/\nCloud\nBlobEndpoint=https://seannse.blob.core.windows.net/;QueueEndpoint=https://seannse.queue.core.windows.net/;FileEndpoint=https://seannse.file.core.windows.net/;BlobSecondaryEndpoint=https://seannse-secondary.blob.core.windows.net/;QueueSecondaryEndpoint=https://seannse-secondary.queue.core.windows.net/;FileSecondaryEndpoint=https://seannse-secondary.file.core.windows.net/;AccountName=seannse;AccountKey=Sanitized\n\n\n"
  }
}<|MERGE_RESOLUTION|>--- conflicted
+++ resolved
@@ -15,11 +15,7 @@
         "x-ms-client-request-id": "9784c77a-e433-2d1d-02b8-d51ff3003ff6",
         "x-ms-date": "Fri, 19 Feb 2021 19:02:57 GMT",
         "x-ms-return-client-request-id": "true",
-<<<<<<< HEAD
-        "x-ms-version": "2020-12-06"
-=======
-        "x-ms-version": "2021-02-12"
->>>>>>> 7e782c87
+        "x-ms-version": "2021-02-12"
       },
       "RequestBody": null,
       "StatusCode": 201,
@@ -34,11 +30,7 @@
         ],
         "x-ms-client-request-id": "9784c77a-e433-2d1d-02b8-d51ff3003ff6",
         "x-ms-request-id": "cb125091-b01e-006d-65f1-06cb14000000",
-<<<<<<< HEAD
-        "x-ms-version": "2020-12-06"
-=======
-        "x-ms-version": "2021-02-12"
->>>>>>> 7e782c87
+        "x-ms-version": "2021-02-12"
       },
       "ResponseBody": []
     },
@@ -56,11 +48,7 @@
         "x-ms-client-request-id": "5939e860-4a3d-c717-ad43-37e7be3af3d7",
         "x-ms-date": "Fri, 19 Feb 2021 19:02:57 GMT",
         "x-ms-return-client-request-id": "true",
-<<<<<<< HEAD
-        "x-ms-version": "2020-12-06"
-=======
-        "x-ms-version": "2021-02-12"
->>>>>>> 7e782c87
+        "x-ms-version": "2021-02-12"
       },
       "RequestBody": null,
       "StatusCode": 201,
@@ -75,11 +63,7 @@
         ],
         "x-ms-client-request-id": "5939e860-4a3d-c717-ad43-37e7be3af3d7",
         "x-ms-request-id": "da83f45f-a01f-0061-75f1-065c1c000000",
-<<<<<<< HEAD
-        "x-ms-version": "2020-12-06"
-=======
-        "x-ms-version": "2021-02-12"
->>>>>>> 7e782c87
+        "x-ms-version": "2021-02-12"
       },
       "ResponseBody": []
     },
@@ -96,11 +80,7 @@
         "x-ms-client-request-id": "06b6cd12-10bd-58a6-b678-25ee3122b94d",
         "x-ms-date": "Fri, 19 Feb 2021 19:02:57 GMT",
         "x-ms-return-client-request-id": "true",
-<<<<<<< HEAD
-        "x-ms-version": "2020-12-06"
-=======
-        "x-ms-version": "2021-02-12"
->>>>>>> 7e782c87
+        "x-ms-version": "2021-02-12"
       },
       "RequestBody": null,
       "StatusCode": 201,
@@ -115,11 +95,7 @@
         ],
         "x-ms-client-request-id": "06b6cd12-10bd-58a6-b678-25ee3122b94d",
         "x-ms-request-id": "da83f46a-a01f-0061-80f1-065c1c000000",
-<<<<<<< HEAD
-        "x-ms-version": "2020-12-06"
-=======
-        "x-ms-version": "2021-02-12"
->>>>>>> 7e782c87
+        "x-ms-version": "2021-02-12"
       },
       "ResponseBody": []
     },
@@ -136,11 +112,7 @@
         "x-ms-client-request-id": "bf653c1d-455f-6fa7-e511-7b95551ada05",
         "x-ms-date": "Fri, 19 Feb 2021 19:02:57 GMT",
         "x-ms-return-client-request-id": "true",
-<<<<<<< HEAD
-        "x-ms-version": "2020-12-06"
-=======
-        "x-ms-version": "2021-02-12"
->>>>>>> 7e782c87
+        "x-ms-version": "2021-02-12"
       },
       "RequestBody": null,
       "StatusCode": 201,
@@ -155,11 +127,7 @@
         ],
         "x-ms-client-request-id": "bf653c1d-455f-6fa7-e511-7b95551ada05",
         "x-ms-request-id": "da83f46e-a01f-0061-04f1-065c1c000000",
-<<<<<<< HEAD
-        "x-ms-version": "2020-12-06"
-=======
-        "x-ms-version": "2021-02-12"
->>>>>>> 7e782c87
+        "x-ms-version": "2021-02-12"
       },
       "ResponseBody": []
     },
@@ -176,11 +144,7 @@
         "x-ms-client-request-id": "ee6e9450-2c10-a52d-986c-13461b196676",
         "x-ms-date": "Fri, 19 Feb 2021 19:02:57 GMT",
         "x-ms-return-client-request-id": "true",
-<<<<<<< HEAD
-        "x-ms-version": "2020-12-06"
-=======
-        "x-ms-version": "2021-02-12"
->>>>>>> 7e782c87
+        "x-ms-version": "2021-02-12"
       },
       "RequestBody": null,
       "StatusCode": 201,
@@ -195,11 +159,7 @@
         ],
         "x-ms-client-request-id": "ee6e9450-2c10-a52d-986c-13461b196676",
         "x-ms-request-id": "da83f47b-a01f-0061-11f1-065c1c000000",
-<<<<<<< HEAD
-        "x-ms-version": "2020-12-06"
-=======
-        "x-ms-version": "2021-02-12"
->>>>>>> 7e782c87
+        "x-ms-version": "2021-02-12"
       },
       "ResponseBody": []
     },
@@ -216,11 +176,7 @@
         "x-ms-client-request-id": "1ff6e40c-833e-b7b1-d914-23abc65f878e",
         "x-ms-date": "Fri, 19 Feb 2021 19:02:57 GMT",
         "x-ms-return-client-request-id": "true",
-<<<<<<< HEAD
-        "x-ms-version": "2020-12-06"
-=======
-        "x-ms-version": "2021-02-12"
->>>>>>> 7e782c87
+        "x-ms-version": "2021-02-12"
       },
       "RequestBody": null,
       "StatusCode": 201,
@@ -235,11 +191,7 @@
         ],
         "x-ms-client-request-id": "1ff6e40c-833e-b7b1-d914-23abc65f878e",
         "x-ms-request-id": "da83f48b-a01f-0061-21f1-065c1c000000",
-<<<<<<< HEAD
-        "x-ms-version": "2020-12-06"
-=======
-        "x-ms-version": "2021-02-12"
->>>>>>> 7e782c87
+        "x-ms-version": "2021-02-12"
       },
       "ResponseBody": []
     },
@@ -256,11 +208,7 @@
         "x-ms-client-request-id": "e2c51a42-b97f-1b1b-6fd3-7b829cd0c7fc",
         "x-ms-date": "Fri, 19 Feb 2021 19:02:57 GMT",
         "x-ms-return-client-request-id": "true",
-<<<<<<< HEAD
-        "x-ms-version": "2020-12-06"
-=======
-        "x-ms-version": "2021-02-12"
->>>>>>> 7e782c87
+        "x-ms-version": "2021-02-12"
       },
       "RequestBody": null,
       "StatusCode": 201,
@@ -275,11 +223,7 @@
         ],
         "x-ms-client-request-id": "e2c51a42-b97f-1b1b-6fd3-7b829cd0c7fc",
         "x-ms-request-id": "da83f496-a01f-0061-2cf1-065c1c000000",
-<<<<<<< HEAD
-        "x-ms-version": "2020-12-06"
-=======
-        "x-ms-version": "2021-02-12"
->>>>>>> 7e782c87
+        "x-ms-version": "2021-02-12"
       },
       "ResponseBody": []
     },
@@ -296,11 +240,7 @@
         "x-ms-client-request-id": "ce959ebd-36e9-f322-a1de-43d387c3c5e7",
         "x-ms-date": "Fri, 19 Feb 2021 19:02:57 GMT",
         "x-ms-return-client-request-id": "true",
-<<<<<<< HEAD
-        "x-ms-version": "2020-12-06"
-=======
-        "x-ms-version": "2021-02-12"
->>>>>>> 7e782c87
+        "x-ms-version": "2021-02-12"
       },
       "RequestBody": null,
       "StatusCode": 201,
@@ -315,11 +255,7 @@
         ],
         "x-ms-client-request-id": "ce959ebd-36e9-f322-a1de-43d387c3c5e7",
         "x-ms-request-id": "da83f49f-a01f-0061-35f1-065c1c000000",
-<<<<<<< HEAD
-        "x-ms-version": "2020-12-06"
-=======
-        "x-ms-version": "2021-02-12"
->>>>>>> 7e782c87
+        "x-ms-version": "2021-02-12"
       },
       "ResponseBody": []
     },
@@ -337,11 +273,7 @@
         "x-ms-client-request-id": "b69ae53c-f7f3-f683-02ac-343896411c8e",
         "x-ms-date": "Fri, 19 Feb 2021 19:02:57 GMT",
         "x-ms-return-client-request-id": "true",
-<<<<<<< HEAD
-        "x-ms-version": "2020-12-06"
-=======
-        "x-ms-version": "2021-02-12"
->>>>>>> 7e782c87
+        "x-ms-version": "2021-02-12"
       },
       "RequestBody": null,
       "StatusCode": 200,
@@ -355,11 +287,7 @@
         "x-ms-client-request-id": "b69ae53c-f7f3-f683-02ac-343896411c8e",
         "x-ms-namespace-enabled": "true",
         "x-ms-request-id": "da83f4a9-a01f-0061-3ff1-065c1c000000",
-<<<<<<< HEAD
-        "x-ms-version": "2020-12-06"
-=======
-        "x-ms-version": "2021-02-12"
->>>>>>> 7e782c87
+        "x-ms-version": "2021-02-12"
       },
       "ResponseBody": "eyJkaXJlY3Rvcmllc1N1Y2Nlc3NmdWwiOjMsImZhaWxlZEVudHJpZXMiOltdLCJmYWlsdXJlQ291bnQiOjAsImZpbGVzU3VjY2Vzc2Z1bCI6NH0K"
     },
@@ -377,11 +305,7 @@
         "x-ms-client-request-id": "a2963daf-0f29-17f4-8b5e-7484bdade638",
         "x-ms-date": "Fri, 19 Feb 2021 19:02:58 GMT",
         "x-ms-return-client-request-id": "true",
-<<<<<<< HEAD
-        "x-ms-version": "2020-12-06"
-=======
-        "x-ms-version": "2021-02-12"
->>>>>>> 7e782c87
+        "x-ms-version": "2021-02-12"
       },
       "RequestBody": null,
       "StatusCode": 202,
@@ -394,11 +318,7 @@
         ],
         "x-ms-client-request-id": "a2963daf-0f29-17f4-8b5e-7484bdade638",
         "x-ms-request-id": "cb1251ee-b01e-006d-20f1-06cb14000000",
-<<<<<<< HEAD
-        "x-ms-version": "2020-12-06"
-=======
-        "x-ms-version": "2021-02-12"
->>>>>>> 7e782c87
+        "x-ms-version": "2021-02-12"
       },
       "ResponseBody": []
     }
