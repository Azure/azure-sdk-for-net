--- conflicted
+++ resolved
@@ -1,485 +1,309 @@
 {
   "Entries": [
     {
-      "RequestUri": "https://seannse.blob.core.windows.net/test-filesystem-3bbeabc6-15ae-6bb5-0178-75b8d2daea66?restype=container",
+      "RequestUri": "https://seannse.blob.core.windows.net/test-filesystem-2f9a392e-1882-83af-f61e-ba18ff492172?restype=container",
       "RequestMethod": "PUT",
       "RequestHeaders": {
         "Accept": "application/xml",
         "Authorization": "Sanitized",
-<<<<<<< HEAD
-        "traceparent": "00-405e1c4a525e7b49aed3d2bccc4e0b2c-269f154018a7a449-00",
-        "User-Agent": [
-          "azsdk-net-Storage.Files.DataLake/12.7.0-alpha.20210202.1",
-          "(.NET 5.0.2; Microsoft Windows 10.0.19042)"
+        "traceparent": "00-77289994e3e7154ea050cbe29e12846a-29b00287ef409940-00",
+        "User-Agent": [
+          "azsdk-net-Storage.Files.DataLake/12.7.0-alpha.20210219.1",
+          "(.NET 5.0.3; Microsoft Windows 10.0.19041)"
         ],
         "x-ms-blob-public-access": "container",
-        "x-ms-client-request-id": "d255de6d-2659-091c-0b98-dedf24de7097",
-        "x-ms-date": "Tue, 02 Feb 2021 21:56:00 GMT",
-=======
-        "traceparent": "00-7d5799f880843b4eb2908ef425e05830-206a48cd9932de45-00",
-        "User-Agent": [
-          "azsdk-net-Storage.Files.DataLake/12.7.0-alpha.20210217.1",
-          "(.NET 5.0.3; Microsoft Windows 10.0.19042)"
-        ],
-        "x-ms-blob-public-access": "container",
-        "x-ms-client-request-id": "d255de6d-2659-091c-0b98-dedf24de7097",
-        "x-ms-date": "Wed, 17 Feb 2021 22:43:42 GMT",
->>>>>>> 1814567d
-        "x-ms-return-client-request-id": "true",
-        "x-ms-version": "2020-06-12"
-      },
-      "RequestBody": null,
-      "StatusCode": 201,
-      "ResponseHeaders": {
-        "Content-Length": "0",
-<<<<<<< HEAD
-        "Date": "Tue, 02 Feb 2021 21:56:00 GMT",
-        "ETag": "\u00220x8D8C7C554606EF3\u0022",
-        "Last-Modified": "Tue, 02 Feb 2021 21:56:01 GMT",
-=======
-        "Date": "Wed, 17 Feb 2021 22:43:42 GMT",
-        "ETag": "\u00220x8D8D3957A48D8B1\u0022",
-        "Last-Modified": "Wed, 17 Feb 2021 22:43:42 GMT",
->>>>>>> 1814567d
+        "x-ms-client-request-id": "9784c77a-e433-2d1d-02b8-d51ff3003ff6",
+        "x-ms-date": "Fri, 19 Feb 2021 19:02:57 GMT",
+        "x-ms-return-client-request-id": "true",
+        "x-ms-version": "2020-06-12"
+      },
+      "RequestBody": null,
+      "StatusCode": 201,
+      "ResponseHeaders": {
+        "Content-Length": "0",
+        "Date": "Fri, 19 Feb 2021 19:02:56 GMT",
+        "ETag": "\u00220x8D8D508F7AB8429\u0022",
+        "Last-Modified": "Fri, 19 Feb 2021 19:02:56 GMT",
         "Server": [
           "Windows-Azure-Blob/1.0",
           "Microsoft-HTTPAPI/2.0"
         ],
-        "x-ms-client-request-id": "d255de6d-2659-091c-0b98-dedf24de7097",
-<<<<<<< HEAD
-        "x-ms-request-id": "be9197e4-701e-00b9-51ae-f97b45000000",
-=======
-        "x-ms-request-id": "8976dd8e-501e-0007-087e-05133c000000",
->>>>>>> 1814567d
-        "x-ms-version": "2020-06-12"
-      },
-      "ResponseBody": []
-    },
-    {
-      "RequestUri": "https://seannse.dfs.core.windows.net/test-filesystem-3bbeabc6-15ae-6bb5-0178-75b8d2daea66/test-directory-7fd735ea-dab3-ce04-e2c1-c2579356628b?resource=directory",
-      "RequestMethod": "PUT",
-      "RequestHeaders": {
-        "Accept": "application/json",
-        "Authorization": "Sanitized",
-<<<<<<< HEAD
-        "traceparent": "00-c1d72cac31cac84ea36169756d3c16ed-ae7dcd093f21bc47-00",
-        "User-Agent": [
-          "azsdk-net-Storage.Files.DataLake/12.7.0-alpha.20210202.1",
-          "(.NET 5.0.2; Microsoft Windows 10.0.19042)"
-        ],
-        "x-ms-client-request-id": "d373e9e6-cc9e-935b-da86-ef9763c475b4",
-        "x-ms-date": "Tue, 02 Feb 2021 21:56:00 GMT",
-=======
-        "traceparent": "00-e3f8a7195d810d41b934e3122b7bff55-600e5f9b87067c45-00",
-        "User-Agent": [
-          "azsdk-net-Storage.Files.DataLake/12.7.0-alpha.20210217.1",
-          "(.NET 5.0.3; Microsoft Windows 10.0.19042)"
-        ],
-        "x-ms-client-request-id": "d373e9e6-cc9e-935b-da86-ef9763c475b4",
-        "x-ms-date": "Wed, 17 Feb 2021 22:43:42 GMT",
->>>>>>> 1814567d
-        "x-ms-return-client-request-id": "true",
-        "x-ms-version": "2020-06-12"
-      },
-      "RequestBody": null,
-      "StatusCode": 201,
-      "ResponseHeaders": {
-        "Content-Length": "0",
-<<<<<<< HEAD
-        "Date": "Tue, 02 Feb 2021 21:56:00 GMT",
-        "ETag": "\u00220x8D8C7C55495041D\u0022",
-        "Last-Modified": "Tue, 02 Feb 2021 21:56:01 GMT",
-=======
-        "Date": "Wed, 17 Feb 2021 22:43:42 GMT",
-        "ETag": "\u00220x8D8D3957A7C0EE4\u0022",
-        "Last-Modified": "Wed, 17 Feb 2021 22:43:43 GMT",
->>>>>>> 1814567d
-        "Server": [
-          "Windows-Azure-HDFS/1.0",
-          "Microsoft-HTTPAPI/2.0"
-        ],
-        "x-ms-client-request-id": "d373e9e6-cc9e-935b-da86-ef9763c475b4",
-<<<<<<< HEAD
-        "x-ms-request-id": "4d248f79-f01f-000e-66ae-f956ef000000",
-=======
-        "x-ms-request-id": "d9570e27-a01f-0085-037e-055282000000",
->>>>>>> 1814567d
-        "x-ms-version": "2020-06-12"
-      },
-      "ResponseBody": []
-    },
-    {
-      "RequestUri": "https://seannse.dfs.core.windows.net/test-filesystem-3bbeabc6-15ae-6bb5-0178-75b8d2daea66/test-directory-7fd735ea-dab3-ce04-e2c1-c2579356628b/test-directory-bdb25336-7b93-d213-28fe-0e6a59e4b6f9?resource=directory",
-      "RequestMethod": "PUT",
-      "RequestHeaders": {
-        "Accept": "application/json",
-        "Authorization": "Sanitized",
-        "User-Agent": [
-<<<<<<< HEAD
-          "azsdk-net-Storage.Files.DataLake/12.7.0-alpha.20210202.1",
-          "(.NET 5.0.2; Microsoft Windows 10.0.19042)"
-        ],
-        "x-ms-client-request-id": "c5e9cbd2-1b35-6a07-d6a0-aba0bef039f5",
-        "x-ms-date": "Tue, 02 Feb 2021 21:56:00 GMT",
-=======
-          "azsdk-net-Storage.Files.DataLake/12.7.0-alpha.20210217.1",
-          "(.NET 5.0.3; Microsoft Windows 10.0.19042)"
-        ],
-        "x-ms-client-request-id": "c5e9cbd2-1b35-6a07-d6a0-aba0bef039f5",
-        "x-ms-date": "Wed, 17 Feb 2021 22:43:43 GMT",
->>>>>>> 1814567d
-        "x-ms-return-client-request-id": "true",
-        "x-ms-version": "2020-06-12"
-      },
-      "RequestBody": null,
-      "StatusCode": 201,
-      "ResponseHeaders": {
-        "Content-Length": "0",
-<<<<<<< HEAD
-        "Date": "Tue, 02 Feb 2021 21:56:00 GMT",
-        "ETag": "\u00220x8D8C7C554A1D2A4\u0022",
-        "Last-Modified": "Tue, 02 Feb 2021 21:56:01 GMT",
-=======
-        "Date": "Wed, 17 Feb 2021 22:43:42 GMT",
-        "ETag": "\u00220x8D8D3957A898C11\u0022",
-        "Last-Modified": "Wed, 17 Feb 2021 22:43:43 GMT",
->>>>>>> 1814567d
-        "Server": [
-          "Windows-Azure-HDFS/1.0",
-          "Microsoft-HTTPAPI/2.0"
-        ],
-        "x-ms-client-request-id": "c5e9cbd2-1b35-6a07-d6a0-aba0bef039f5",
-<<<<<<< HEAD
-        "x-ms-request-id": "4d248f7d-f01f-000e-6aae-f956ef000000",
-=======
-        "x-ms-request-id": "d9570e36-a01f-0085-127e-055282000000",
->>>>>>> 1814567d
-        "x-ms-version": "2020-06-12"
-      },
-      "ResponseBody": []
-    },
-    {
-      "RequestUri": "https://seannse.dfs.core.windows.net/test-filesystem-3bbeabc6-15ae-6bb5-0178-75b8d2daea66/test-directory-7fd735ea-dab3-ce04-e2c1-c2579356628b/test-directory-bdb25336-7b93-d213-28fe-0e6a59e4b6f9/test-file-3baef6d0-cb53-a8d1-6652-b1db6115aab2?resource=file",
-      "RequestMethod": "PUT",
-      "RequestHeaders": {
-        "Accept": "application/json",
-        "Authorization": "Sanitized",
-        "User-Agent": [
-<<<<<<< HEAD
-          "azsdk-net-Storage.Files.DataLake/12.7.0-alpha.20210202.1",
-          "(.NET 5.0.2; Microsoft Windows 10.0.19042)"
-        ],
-        "x-ms-client-request-id": "312d247e-39c7-0658-f941-5ee3692b08c0",
-        "x-ms-date": "Tue, 02 Feb 2021 21:56:00 GMT",
-=======
-          "azsdk-net-Storage.Files.DataLake/12.7.0-alpha.20210217.1",
-          "(.NET 5.0.3; Microsoft Windows 10.0.19042)"
-        ],
-        "x-ms-client-request-id": "312d247e-39c7-0658-f941-5ee3692b08c0",
-        "x-ms-date": "Wed, 17 Feb 2021 22:43:43 GMT",
->>>>>>> 1814567d
-        "x-ms-return-client-request-id": "true",
-        "x-ms-version": "2020-06-12"
-      },
-      "RequestBody": null,
-      "StatusCode": 201,
-      "ResponseHeaders": {
-        "Content-Length": "0",
-<<<<<<< HEAD
-        "Date": "Tue, 02 Feb 2021 21:56:00 GMT",
-        "ETag": "\u00220x8D8C7C554AEC565\u0022",
-        "Last-Modified": "Tue, 02 Feb 2021 21:56:01 GMT",
-=======
-        "Date": "Wed, 17 Feb 2021 22:43:42 GMT",
-        "ETag": "\u00220x8D8D3957A9732AB\u0022",
-        "Last-Modified": "Wed, 17 Feb 2021 22:43:43 GMT",
->>>>>>> 1814567d
-        "Server": [
-          "Windows-Azure-HDFS/1.0",
-          "Microsoft-HTTPAPI/2.0"
-        ],
-        "x-ms-client-request-id": "312d247e-39c7-0658-f941-5ee3692b08c0",
-<<<<<<< HEAD
-        "x-ms-request-id": "4d248f88-f01f-000e-75ae-f956ef000000",
-=======
-        "x-ms-request-id": "d9570e48-a01f-0085-247e-055282000000",
->>>>>>> 1814567d
-        "x-ms-version": "2020-06-12"
-      },
-      "ResponseBody": []
-    },
-    {
-      "RequestUri": "https://seannse.dfs.core.windows.net/test-filesystem-3bbeabc6-15ae-6bb5-0178-75b8d2daea66/test-directory-7fd735ea-dab3-ce04-e2c1-c2579356628b/test-directory-bdb25336-7b93-d213-28fe-0e6a59e4b6f9/test-file-5c17f9f6-aa57-dffa-32df-1b4cf88fc51a?resource=file",
-      "RequestMethod": "PUT",
-      "RequestHeaders": {
-        "Accept": "application/json",
-        "Authorization": "Sanitized",
-        "User-Agent": [
-<<<<<<< HEAD
-          "azsdk-net-Storage.Files.DataLake/12.7.0-alpha.20210202.1",
-          "(.NET 5.0.2; Microsoft Windows 10.0.19042)"
-        ],
-        "x-ms-client-request-id": "e94c12fe-4534-d3c4-294d-fee71e0c0e6a",
-        "x-ms-date": "Tue, 02 Feb 2021 21:56:01 GMT",
-=======
-          "azsdk-net-Storage.Files.DataLake/12.7.0-alpha.20210217.1",
-          "(.NET 5.0.3; Microsoft Windows 10.0.19042)"
-        ],
-        "x-ms-client-request-id": "e94c12fe-4534-d3c4-294d-fee71e0c0e6a",
-        "x-ms-date": "Wed, 17 Feb 2021 22:43:43 GMT",
->>>>>>> 1814567d
-        "x-ms-return-client-request-id": "true",
-        "x-ms-version": "2020-06-12"
-      },
-      "RequestBody": null,
-      "StatusCode": 201,
-      "ResponseHeaders": {
-        "Content-Length": "0",
-<<<<<<< HEAD
-        "Date": "Tue, 02 Feb 2021 21:56:00 GMT",
-        "ETag": "\u00220x8D8C7C554BBB7CD\u0022",
-        "Last-Modified": "Tue, 02 Feb 2021 21:56:01 GMT",
-=======
-        "Date": "Wed, 17 Feb 2021 22:43:43 GMT",
-        "ETag": "\u00220x8D8D3957AA575C5\u0022",
-        "Last-Modified": "Wed, 17 Feb 2021 22:43:43 GMT",
->>>>>>> 1814567d
-        "Server": [
-          "Windows-Azure-HDFS/1.0",
-          "Microsoft-HTTPAPI/2.0"
-        ],
-        "x-ms-client-request-id": "e94c12fe-4534-d3c4-294d-fee71e0c0e6a",
-<<<<<<< HEAD
-        "x-ms-request-id": "4d248f92-f01f-000e-7fae-f956ef000000",
-=======
-        "x-ms-request-id": "d9570e5b-a01f-0085-377e-055282000000",
->>>>>>> 1814567d
-        "x-ms-version": "2020-06-12"
-      },
-      "ResponseBody": []
-    },
-    {
-      "RequestUri": "https://seannse.dfs.core.windows.net/test-filesystem-3bbeabc6-15ae-6bb5-0178-75b8d2daea66/test-directory-7fd735ea-dab3-ce04-e2c1-c2579356628b/test-directory-d432437b-cbce-7cd8-0ec8-53c616414c52?resource=directory",
-      "RequestMethod": "PUT",
-      "RequestHeaders": {
-        "Accept": "application/json",
-        "Authorization": "Sanitized",
-        "User-Agent": [
-<<<<<<< HEAD
-          "azsdk-net-Storage.Files.DataLake/12.7.0-alpha.20210202.1",
-          "(.NET 5.0.2; Microsoft Windows 10.0.19042)"
-        ],
-        "x-ms-client-request-id": "4f3d2983-90ad-3226-39cf-da6cf1fdbce8",
-        "x-ms-date": "Tue, 02 Feb 2021 21:56:01 GMT",
-=======
-          "azsdk-net-Storage.Files.DataLake/12.7.0-alpha.20210217.1",
-          "(.NET 5.0.3; Microsoft Windows 10.0.19042)"
-        ],
-        "x-ms-client-request-id": "4f3d2983-90ad-3226-39cf-da6cf1fdbce8",
-        "x-ms-date": "Wed, 17 Feb 2021 22:43:43 GMT",
->>>>>>> 1814567d
-        "x-ms-return-client-request-id": "true",
-        "x-ms-version": "2020-06-12"
-      },
-      "RequestBody": null,
-      "StatusCode": 201,
-      "ResponseHeaders": {
-        "Content-Length": "0",
-<<<<<<< HEAD
-        "Date": "Tue, 02 Feb 2021 21:56:01 GMT",
-        "ETag": "\u00220x8D8C7C554C8419E\u0022",
-        "Last-Modified": "Tue, 02 Feb 2021 21:56:01 GMT",
-=======
-        "Date": "Wed, 17 Feb 2021 22:43:43 GMT",
-        "ETag": "\u00220x8D8D3957AB2E7F4\u0022",
-        "Last-Modified": "Wed, 17 Feb 2021 22:43:43 GMT",
->>>>>>> 1814567d
-        "Server": [
-          "Windows-Azure-HDFS/1.0",
-          "Microsoft-HTTPAPI/2.0"
-        ],
-        "x-ms-client-request-id": "4f3d2983-90ad-3226-39cf-da6cf1fdbce8",
-<<<<<<< HEAD
-        "x-ms-request-id": "4d248f9a-f01f-000e-07ae-f956ef000000",
-=======
-        "x-ms-request-id": "d9570e6e-a01f-0085-4a7e-055282000000",
->>>>>>> 1814567d
-        "x-ms-version": "2020-06-12"
-      },
-      "ResponseBody": []
-    },
-    {
-      "RequestUri": "https://seannse.dfs.core.windows.net/test-filesystem-3bbeabc6-15ae-6bb5-0178-75b8d2daea66/test-directory-7fd735ea-dab3-ce04-e2c1-c2579356628b/test-directory-d432437b-cbce-7cd8-0ec8-53c616414c52/test-file-f76cac01-28bd-9f27-5dc6-0244b83e020b?resource=file",
-      "RequestMethod": "PUT",
-      "RequestHeaders": {
-        "Accept": "application/json",
-        "Authorization": "Sanitized",
-        "User-Agent": [
-<<<<<<< HEAD
-          "azsdk-net-Storage.Files.DataLake/12.7.0-alpha.20210202.1",
-          "(.NET 5.0.2; Microsoft Windows 10.0.19042)"
-        ],
-        "x-ms-client-request-id": "cd982acc-3996-5a3f-029d-f1e78de179fb",
-        "x-ms-date": "Tue, 02 Feb 2021 21:56:01 GMT",
-=======
-          "azsdk-net-Storage.Files.DataLake/12.7.0-alpha.20210217.1",
-          "(.NET 5.0.3; Microsoft Windows 10.0.19042)"
-        ],
-        "x-ms-client-request-id": "cd982acc-3996-5a3f-029d-f1e78de179fb",
-        "x-ms-date": "Wed, 17 Feb 2021 22:43:43 GMT",
->>>>>>> 1814567d
-        "x-ms-return-client-request-id": "true",
-        "x-ms-version": "2020-06-12"
-      },
-      "RequestBody": null,
-      "StatusCode": 201,
-      "ResponseHeaders": {
-        "Content-Length": "0",
-<<<<<<< HEAD
-        "Date": "Tue, 02 Feb 2021 21:56:01 GMT",
-        "ETag": "\u00220x8D8C7C554D54CAD\u0022",
-        "Last-Modified": "Tue, 02 Feb 2021 21:56:01 GMT",
-=======
-        "Date": "Wed, 17 Feb 2021 22:43:43 GMT",
-        "ETag": "\u00220x8D8D3957ABFA8A5\u0022",
-        "Last-Modified": "Wed, 17 Feb 2021 22:43:43 GMT",
->>>>>>> 1814567d
-        "Server": [
-          "Windows-Azure-HDFS/1.0",
-          "Microsoft-HTTPAPI/2.0"
-        ],
-        "x-ms-client-request-id": "cd982acc-3996-5a3f-029d-f1e78de179fb",
-<<<<<<< HEAD
-        "x-ms-request-id": "4d248fa4-f01f-000e-11ae-f956ef000000",
-=======
-        "x-ms-request-id": "d9570e84-a01f-0085-607e-055282000000",
->>>>>>> 1814567d
-        "x-ms-version": "2020-06-12"
-      },
-      "ResponseBody": []
-    },
-    {
-      "RequestUri": "https://seannse.dfs.core.windows.net/test-filesystem-3bbeabc6-15ae-6bb5-0178-75b8d2daea66/test-directory-7fd735ea-dab3-ce04-e2c1-c2579356628b/test-file-9ad4cecc-d0ba-04e4-0780-f7a17cb29de4?resource=file",
-      "RequestMethod": "PUT",
-      "RequestHeaders": {
-        "Accept": "application/json",
-        "Authorization": "Sanitized",
-        "User-Agent": [
-<<<<<<< HEAD
-          "azsdk-net-Storage.Files.DataLake/12.7.0-alpha.20210202.1",
-          "(.NET 5.0.2; Microsoft Windows 10.0.19042)"
-        ],
-        "x-ms-client-request-id": "33a7b0a2-dfa4-fc18-4693-c516419edd4f",
-        "x-ms-date": "Tue, 02 Feb 2021 21:56:01 GMT",
-=======
-          "azsdk-net-Storage.Files.DataLake/12.7.0-alpha.20210217.1",
-          "(.NET 5.0.3; Microsoft Windows 10.0.19042)"
-        ],
-        "x-ms-client-request-id": "33a7b0a2-dfa4-fc18-4693-c516419edd4f",
-        "x-ms-date": "Wed, 17 Feb 2021 22:43:43 GMT",
->>>>>>> 1814567d
-        "x-ms-return-client-request-id": "true",
-        "x-ms-version": "2020-06-12"
-      },
-      "RequestBody": null,
-      "StatusCode": 201,
-      "ResponseHeaders": {
-        "Content-Length": "0",
-<<<<<<< HEAD
-        "Date": "Tue, 02 Feb 2021 21:56:01 GMT",
-        "ETag": "\u00220x8D8C7C554E21B45\u0022",
-        "Last-Modified": "Tue, 02 Feb 2021 21:56:01 GMT",
-=======
-        "Date": "Wed, 17 Feb 2021 22:43:43 GMT",
-        "ETag": "\u00220x8D8D3957ACD591F\u0022",
-        "Last-Modified": "Wed, 17 Feb 2021 22:43:43 GMT",
->>>>>>> 1814567d
-        "Server": [
-          "Windows-Azure-HDFS/1.0",
-          "Microsoft-HTTPAPI/2.0"
-        ],
-        "x-ms-client-request-id": "33a7b0a2-dfa4-fc18-4693-c516419edd4f",
-<<<<<<< HEAD
-        "x-ms-request-id": "4d248fa9-f01f-000e-16ae-f956ef000000",
-=======
-        "x-ms-request-id": "d9570e96-a01f-0085-727e-055282000000",
->>>>>>> 1814567d
-        "x-ms-version": "2020-06-12"
-      },
-      "ResponseBody": []
-    },
-    {
-      "RequestUri": "https://seannse.dfs.core.windows.net/test-filesystem-3bbeabc6-15ae-6bb5-0178-75b8d2daea66/test-directory-7fd735ea-dab3-ce04-e2c1-c2579356628b?action=setAccessControlRecursive\u0026mode=modify",
+        "x-ms-client-request-id": "9784c77a-e433-2d1d-02b8-d51ff3003ff6",
+        "x-ms-request-id": "cb125091-b01e-006d-65f1-06cb14000000",
+        "x-ms-version": "2020-06-12"
+      },
+      "ResponseBody": []
+    },
+    {
+      "RequestUri": "https://seannse.dfs.core.windows.net/test-filesystem-2f9a392e-1882-83af-f61e-ba18ff492172/test-directory-b2f4734a-b3fb-4019-5f4b-26e2392ab6c4?resource=directory",
+      "RequestMethod": "PUT",
+      "RequestHeaders": {
+        "Accept": "application/json",
+        "Authorization": "Sanitized",
+        "traceparent": "00-3deea30c2fb01e4f9926e80449585804-806cc0897f2e7a4c-00",
+        "User-Agent": [
+          "azsdk-net-Storage.Files.DataLake/12.7.0-alpha.20210219.1",
+          "(.NET 5.0.3; Microsoft Windows 10.0.19041)"
+        ],
+        "x-ms-client-request-id": "5939e860-4a3d-c717-ad43-37e7be3af3d7",
+        "x-ms-date": "Fri, 19 Feb 2021 19:02:57 GMT",
+        "x-ms-return-client-request-id": "true",
+        "x-ms-version": "2020-06-12"
+      },
+      "RequestBody": null,
+      "StatusCode": 201,
+      "ResponseHeaders": {
+        "Content-Length": "0",
+        "Date": "Fri, 19 Feb 2021 19:02:56 GMT",
+        "ETag": "\u00220x8D8D508F7B9E936\u0022",
+        "Last-Modified": "Fri, 19 Feb 2021 19:02:56 GMT",
+        "Server": [
+          "Windows-Azure-HDFS/1.0",
+          "Microsoft-HTTPAPI/2.0"
+        ],
+        "x-ms-client-request-id": "5939e860-4a3d-c717-ad43-37e7be3af3d7",
+        "x-ms-request-id": "da83f45f-a01f-0061-75f1-065c1c000000",
+        "x-ms-version": "2020-06-12"
+      },
+      "ResponseBody": []
+    },
+    {
+      "RequestUri": "https://seannse.dfs.core.windows.net/test-filesystem-2f9a392e-1882-83af-f61e-ba18ff492172/test-directory-b2f4734a-b3fb-4019-5f4b-26e2392ab6c4/test-directory-4bfd1102-0762-c131-344f-18f50e6028a4?resource=directory",
+      "RequestMethod": "PUT",
+      "RequestHeaders": {
+        "Accept": "application/json",
+        "Authorization": "Sanitized",
+        "User-Agent": [
+          "azsdk-net-Storage.Files.DataLake/12.7.0-alpha.20210219.1",
+          "(.NET 5.0.3; Microsoft Windows 10.0.19041)"
+        ],
+        "x-ms-client-request-id": "06b6cd12-10bd-58a6-b678-25ee3122b94d",
+        "x-ms-date": "Fri, 19 Feb 2021 19:02:57 GMT",
+        "x-ms-return-client-request-id": "true",
+        "x-ms-version": "2020-06-12"
+      },
+      "RequestBody": null,
+      "StatusCode": 201,
+      "ResponseHeaders": {
+        "Content-Length": "0",
+        "Date": "Fri, 19 Feb 2021 19:02:56 GMT",
+        "ETag": "\u00220x8D8D508F7C91873\u0022",
+        "Last-Modified": "Fri, 19 Feb 2021 19:02:56 GMT",
+        "Server": [
+          "Windows-Azure-HDFS/1.0",
+          "Microsoft-HTTPAPI/2.0"
+        ],
+        "x-ms-client-request-id": "06b6cd12-10bd-58a6-b678-25ee3122b94d",
+        "x-ms-request-id": "da83f46a-a01f-0061-80f1-065c1c000000",
+        "x-ms-version": "2020-06-12"
+      },
+      "ResponseBody": []
+    },
+    {
+      "RequestUri": "https://seannse.dfs.core.windows.net/test-filesystem-2f9a392e-1882-83af-f61e-ba18ff492172/test-directory-b2f4734a-b3fb-4019-5f4b-26e2392ab6c4/test-directory-4bfd1102-0762-c131-344f-18f50e6028a4/test-file-a1f8931b-a3b7-a5e7-8b27-bb8c7eb06fdc?resource=file",
+      "RequestMethod": "PUT",
+      "RequestHeaders": {
+        "Accept": "application/json",
+        "Authorization": "Sanitized",
+        "User-Agent": [
+          "azsdk-net-Storage.Files.DataLake/12.7.0-alpha.20210219.1",
+          "(.NET 5.0.3; Microsoft Windows 10.0.19041)"
+        ],
+        "x-ms-client-request-id": "bf653c1d-455f-6fa7-e511-7b95551ada05",
+        "x-ms-date": "Fri, 19 Feb 2021 19:02:57 GMT",
+        "x-ms-return-client-request-id": "true",
+        "x-ms-version": "2020-06-12"
+      },
+      "RequestBody": null,
+      "StatusCode": 201,
+      "ResponseHeaders": {
+        "Content-Length": "0",
+        "Date": "Fri, 19 Feb 2021 19:02:56 GMT",
+        "ETag": "\u00220x8D8D508F7D629CB\u0022",
+        "Last-Modified": "Fri, 19 Feb 2021 19:02:56 GMT",
+        "Server": [
+          "Windows-Azure-HDFS/1.0",
+          "Microsoft-HTTPAPI/2.0"
+        ],
+        "x-ms-client-request-id": "bf653c1d-455f-6fa7-e511-7b95551ada05",
+        "x-ms-request-id": "da83f46e-a01f-0061-04f1-065c1c000000",
+        "x-ms-version": "2020-06-12"
+      },
+      "ResponseBody": []
+    },
+    {
+      "RequestUri": "https://seannse.dfs.core.windows.net/test-filesystem-2f9a392e-1882-83af-f61e-ba18ff492172/test-directory-b2f4734a-b3fb-4019-5f4b-26e2392ab6c4/test-directory-4bfd1102-0762-c131-344f-18f50e6028a4/test-file-78864809-7840-f9a3-ab18-2a8d096f6ef3?resource=file",
+      "RequestMethod": "PUT",
+      "RequestHeaders": {
+        "Accept": "application/json",
+        "Authorization": "Sanitized",
+        "User-Agent": [
+          "azsdk-net-Storage.Files.DataLake/12.7.0-alpha.20210219.1",
+          "(.NET 5.0.3; Microsoft Windows 10.0.19041)"
+        ],
+        "x-ms-client-request-id": "ee6e9450-2c10-a52d-986c-13461b196676",
+        "x-ms-date": "Fri, 19 Feb 2021 19:02:57 GMT",
+        "x-ms-return-client-request-id": "true",
+        "x-ms-version": "2020-06-12"
+      },
+      "RequestBody": null,
+      "StatusCode": 201,
+      "ResponseHeaders": {
+        "Content-Length": "0",
+        "Date": "Fri, 19 Feb 2021 19:02:56 GMT",
+        "ETag": "\u00220x8D8D508F7E215E1\u0022",
+        "Last-Modified": "Fri, 19 Feb 2021 19:02:56 GMT",
+        "Server": [
+          "Windows-Azure-HDFS/1.0",
+          "Microsoft-HTTPAPI/2.0"
+        ],
+        "x-ms-client-request-id": "ee6e9450-2c10-a52d-986c-13461b196676",
+        "x-ms-request-id": "da83f47b-a01f-0061-11f1-065c1c000000",
+        "x-ms-version": "2020-06-12"
+      },
+      "ResponseBody": []
+    },
+    {
+      "RequestUri": "https://seannse.dfs.core.windows.net/test-filesystem-2f9a392e-1882-83af-f61e-ba18ff492172/test-directory-b2f4734a-b3fb-4019-5f4b-26e2392ab6c4/test-directory-071387a2-98ab-59ba-cb64-65cd1d0a5259?resource=directory",
+      "RequestMethod": "PUT",
+      "RequestHeaders": {
+        "Accept": "application/json",
+        "Authorization": "Sanitized",
+        "User-Agent": [
+          "azsdk-net-Storage.Files.DataLake/12.7.0-alpha.20210219.1",
+          "(.NET 5.0.3; Microsoft Windows 10.0.19041)"
+        ],
+        "x-ms-client-request-id": "1ff6e40c-833e-b7b1-d914-23abc65f878e",
+        "x-ms-date": "Fri, 19 Feb 2021 19:02:57 GMT",
+        "x-ms-return-client-request-id": "true",
+        "x-ms-version": "2020-06-12"
+      },
+      "RequestBody": null,
+      "StatusCode": 201,
+      "ResponseHeaders": {
+        "Content-Length": "0",
+        "Date": "Fri, 19 Feb 2021 19:02:56 GMT",
+        "ETag": "\u00220x8D8D508F7F86446\u0022",
+        "Last-Modified": "Fri, 19 Feb 2021 19:02:56 GMT",
+        "Server": [
+          "Windows-Azure-HDFS/1.0",
+          "Microsoft-HTTPAPI/2.0"
+        ],
+        "x-ms-client-request-id": "1ff6e40c-833e-b7b1-d914-23abc65f878e",
+        "x-ms-request-id": "da83f48b-a01f-0061-21f1-065c1c000000",
+        "x-ms-version": "2020-06-12"
+      },
+      "ResponseBody": []
+    },
+    {
+      "RequestUri": "https://seannse.dfs.core.windows.net/test-filesystem-2f9a392e-1882-83af-f61e-ba18ff492172/test-directory-b2f4734a-b3fb-4019-5f4b-26e2392ab6c4/test-directory-071387a2-98ab-59ba-cb64-65cd1d0a5259/test-file-4db7b919-f1dc-2274-a3bc-e6e1f0dcbc94?resource=file",
+      "RequestMethod": "PUT",
+      "RequestHeaders": {
+        "Accept": "application/json",
+        "Authorization": "Sanitized",
+        "User-Agent": [
+          "azsdk-net-Storage.Files.DataLake/12.7.0-alpha.20210219.1",
+          "(.NET 5.0.3; Microsoft Windows 10.0.19041)"
+        ],
+        "x-ms-client-request-id": "e2c51a42-b97f-1b1b-6fd3-7b829cd0c7fc",
+        "x-ms-date": "Fri, 19 Feb 2021 19:02:57 GMT",
+        "x-ms-return-client-request-id": "true",
+        "x-ms-version": "2020-06-12"
+      },
+      "RequestBody": null,
+      "StatusCode": 201,
+      "ResponseHeaders": {
+        "Content-Length": "0",
+        "Date": "Fri, 19 Feb 2021 19:02:56 GMT",
+        "ETag": "\u00220x8D8D508F80497CB\u0022",
+        "Last-Modified": "Fri, 19 Feb 2021 19:02:57 GMT",
+        "Server": [
+          "Windows-Azure-HDFS/1.0",
+          "Microsoft-HTTPAPI/2.0"
+        ],
+        "x-ms-client-request-id": "e2c51a42-b97f-1b1b-6fd3-7b829cd0c7fc",
+        "x-ms-request-id": "da83f496-a01f-0061-2cf1-065c1c000000",
+        "x-ms-version": "2020-06-12"
+      },
+      "ResponseBody": []
+    },
+    {
+      "RequestUri": "https://seannse.dfs.core.windows.net/test-filesystem-2f9a392e-1882-83af-f61e-ba18ff492172/test-directory-b2f4734a-b3fb-4019-5f4b-26e2392ab6c4/test-file-584e8e57-4f9e-e679-9fab-31575588c56c?resource=file",
+      "RequestMethod": "PUT",
+      "RequestHeaders": {
+        "Accept": "application/json",
+        "Authorization": "Sanitized",
+        "User-Agent": [
+          "azsdk-net-Storage.Files.DataLake/12.7.0-alpha.20210219.1",
+          "(.NET 5.0.3; Microsoft Windows 10.0.19041)"
+        ],
+        "x-ms-client-request-id": "ce959ebd-36e9-f322-a1de-43d387c3c5e7",
+        "x-ms-date": "Fri, 19 Feb 2021 19:02:57 GMT",
+        "x-ms-return-client-request-id": "true",
+        "x-ms-version": "2020-06-12"
+      },
+      "RequestBody": null,
+      "StatusCode": 201,
+      "ResponseHeaders": {
+        "Content-Length": "0",
+        "Date": "Fri, 19 Feb 2021 19:02:56 GMT",
+        "ETag": "\u00220x8D8D508F814CE49\u0022",
+        "Last-Modified": "Fri, 19 Feb 2021 19:02:57 GMT",
+        "Server": [
+          "Windows-Azure-HDFS/1.0",
+          "Microsoft-HTTPAPI/2.0"
+        ],
+        "x-ms-client-request-id": "ce959ebd-36e9-f322-a1de-43d387c3c5e7",
+        "x-ms-request-id": "da83f49f-a01f-0061-35f1-065c1c000000",
+        "x-ms-version": "2020-06-12"
+      },
+      "ResponseBody": []
+    },
+    {
+      "RequestUri": "https://seannse.dfs.core.windows.net/test-filesystem-2f9a392e-1882-83af-f61e-ba18ff492172/test-directory-b2f4734a-b3fb-4019-5f4b-26e2392ab6c4?action=setAccessControlRecursive\u0026mode=modify",
       "RequestMethod": "PATCH",
       "RequestHeaders": {
         "Accept": "application/json",
         "Authorization": "Sanitized",
         "User-Agent": [
-<<<<<<< HEAD
-          "azsdk-net-Storage.Files.DataLake/12.7.0-alpha.20210202.1",
-          "(.NET 5.0.2; Microsoft Windows 10.0.19042)"
+          "azsdk-net-Storage.Files.DataLake/12.7.0-alpha.20210219.1",
+          "(.NET 5.0.3; Microsoft Windows 10.0.19041)"
         ],
         "x-ms-acl": "user::rwx,group::r--,other::---,mask::rwx",
-        "x-ms-client-request-id": "cbfed822-690b-6c3f-167b-46126f5e1c78",
-        "x-ms-date": "Tue, 02 Feb 2021 21:56:01 GMT",
-=======
-          "azsdk-net-Storage.Files.DataLake/12.7.0-alpha.20210217.1",
-          "(.NET 5.0.3; Microsoft Windows 10.0.19042)"
-        ],
-        "x-ms-acl": "user::rwx,group::r--,other::---,mask::rwx",
-        "x-ms-client-request-id": "cbfed822-690b-6c3f-167b-46126f5e1c78",
-        "x-ms-date": "Wed, 17 Feb 2021 22:43:43 GMT",
->>>>>>> 1814567d
+        "x-ms-client-request-id": "b69ae53c-f7f3-f683-02ac-343896411c8e",
+        "x-ms-date": "Fri, 19 Feb 2021 19:02:57 GMT",
         "x-ms-return-client-request-id": "true",
         "x-ms-version": "2020-06-12"
       },
       "RequestBody": null,
       "StatusCode": 200,
       "ResponseHeaders": {
-<<<<<<< HEAD
-        "Date": "Tue, 02 Feb 2021 21:56:01 GMT",
-=======
-        "Date": "Wed, 17 Feb 2021 22:43:43 GMT",
->>>>>>> 1814567d
+        "Date": "Fri, 19 Feb 2021 19:02:56 GMT",
         "Server": [
           "Windows-Azure-HDFS/1.0",
           "Microsoft-HTTPAPI/2.0"
         ],
         "Transfer-Encoding": "chunked",
-        "x-ms-client-request-id": "cbfed822-690b-6c3f-167b-46126f5e1c78",
+        "x-ms-client-request-id": "b69ae53c-f7f3-f683-02ac-343896411c8e",
         "x-ms-namespace-enabled": "true",
-<<<<<<< HEAD
-        "x-ms-request-id": "4d248fb2-f01f-000e-1fae-f956ef000000",
-=======
-        "x-ms-request-id": "d9570ea3-a01f-0085-7f7e-055282000000",
->>>>>>> 1814567d
+        "x-ms-request-id": "da83f4a9-a01f-0061-3ff1-065c1c000000",
         "x-ms-version": "2020-06-12"
       },
       "ResponseBody": "eyJkaXJlY3Rvcmllc1N1Y2Nlc3NmdWwiOjMsImZhaWxlZEVudHJpZXMiOltdLCJmYWlsdXJlQ291bnQiOjAsImZpbGVzU3VjY2Vzc2Z1bCI6NH0K"
     },
     {
-      "RequestUri": "https://seannse.blob.core.windows.net/test-filesystem-3bbeabc6-15ae-6bb5-0178-75b8d2daea66?restype=container",
+      "RequestUri": "https://seannse.blob.core.windows.net/test-filesystem-2f9a392e-1882-83af-f61e-ba18ff492172?restype=container",
       "RequestMethod": "DELETE",
       "RequestHeaders": {
         "Accept": "application/xml",
         "Authorization": "Sanitized",
-<<<<<<< HEAD
-        "traceparent": "00-51106515a634b6459f7ecad53a4a168d-31a15c15865cd748-00",
-        "User-Agent": [
-          "azsdk-net-Storage.Files.DataLake/12.7.0-alpha.20210202.1",
-          "(.NET 5.0.2; Microsoft Windows 10.0.19042)"
-        ],
-        "x-ms-client-request-id": "69f47b99-119f-9744-cd2d-47eea54228fa",
-        "x-ms-date": "Tue, 02 Feb 2021 21:56:01 GMT",
-=======
-        "traceparent": "00-88445ab08407254c8e76437b186864cf-1f7acf0ffa4e9e41-00",
-        "User-Agent": [
-          "azsdk-net-Storage.Files.DataLake/12.7.0-alpha.20210217.1",
-          "(.NET 5.0.3; Microsoft Windows 10.0.19042)"
-        ],
-        "x-ms-client-request-id": "69f47b99-119f-9744-cd2d-47eea54228fa",
-        "x-ms-date": "Wed, 17 Feb 2021 22:43:43 GMT",
->>>>>>> 1814567d
+        "traceparent": "00-97c8ff081554e340947f852d5acb492e-90eb13bed3df8a42-00",
+        "User-Agent": [
+          "azsdk-net-Storage.Files.DataLake/12.7.0-alpha.20210219.1",
+          "(.NET 5.0.3; Microsoft Windows 10.0.19041)"
+        ],
+        "x-ms-client-request-id": "a2963daf-0f29-17f4-8b5e-7484bdade638",
+        "x-ms-date": "Fri, 19 Feb 2021 19:02:58 GMT",
         "x-ms-return-client-request-id": "true",
         "x-ms-version": "2020-06-12"
       },
@@ -487,28 +311,20 @@
       "StatusCode": 202,
       "ResponseHeaders": {
         "Content-Length": "0",
-<<<<<<< HEAD
-        "Date": "Tue, 02 Feb 2021 21:56:01 GMT",
-=======
-        "Date": "Wed, 17 Feb 2021 22:43:43 GMT",
->>>>>>> 1814567d
+        "Date": "Fri, 19 Feb 2021 19:02:56 GMT",
         "Server": [
           "Windows-Azure-Blob/1.0",
           "Microsoft-HTTPAPI/2.0"
         ],
-        "x-ms-client-request-id": "69f47b99-119f-9744-cd2d-47eea54228fa",
-<<<<<<< HEAD
-        "x-ms-request-id": "be919b5a-701e-00b9-14ae-f97b45000000",
-=======
-        "x-ms-request-id": "8976e1c3-501e-0007-477e-05133c000000",
->>>>>>> 1814567d
+        "x-ms-client-request-id": "a2963daf-0f29-17f4-8b5e-7484bdade638",
+        "x-ms-request-id": "cb1251ee-b01e-006d-20f1-06cb14000000",
         "x-ms-version": "2020-06-12"
       },
       "ResponseBody": []
     }
   ],
   "Variables": {
-    "RandomSeed": "1243953480",
+    "RandomSeed": "2015816191",
     "Storage_TestConfigHierarchicalNamespace": "NamespaceTenant\nseannse\nU2FuaXRpemVk\nhttps://seannse.blob.core.windows.net\nhttps://seannse.file.core.windows.net\nhttps://seannse.queue.core.windows.net\nhttps://seannse.table.core.windows.net\n\n\n\n\nhttps://seannse-secondary.blob.core.windows.net\nhttps://seannse-secondary.file.core.windows.net\nhttps://seannse-secondary.queue.core.windows.net\nhttps://seannse-secondary.table.core.windows.net\n68390a19-a643-458b-b726-408abf67b4fc\nSanitized\n72f988bf-86f1-41af-91ab-2d7cd011db47\nhttps://login.microsoftonline.com/\nCloud\nBlobEndpoint=https://seannse.blob.core.windows.net/;QueueEndpoint=https://seannse.queue.core.windows.net/;FileEndpoint=https://seannse.file.core.windows.net/;BlobSecondaryEndpoint=https://seannse-secondary.blob.core.windows.net/;QueueSecondaryEndpoint=https://seannse-secondary.queue.core.windows.net/;FileSecondaryEndpoint=https://seannse-secondary.file.core.windows.net/;AccountName=seannse;AccountKey=Sanitized\n"
   }
 }