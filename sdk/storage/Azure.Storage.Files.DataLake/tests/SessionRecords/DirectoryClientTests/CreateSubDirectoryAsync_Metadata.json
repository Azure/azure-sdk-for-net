﻿{
  "Entries": [
    {
      "RequestUri": "https://seannse.blob.core.windows.net/test-filesystem-39179754-737b-1664-b17e-b479738172f0?restype=container",
      "RequestMethod": "PUT",
      "RequestHeaders": {
        "Accept": "application/xml",
        "Authorization": "Sanitized",
        "traceparent": "00-6fae88fc962a274ca51f585cdd3a97de-4e01c536348d684b-00",
        "User-Agent": [
          "azsdk-net-Storage.Files.DataLake/12.7.0-alpha.20210219.1",
          "(.NET 5.0.3; Microsoft Windows 10.0.19041)"
        ],
        "x-ms-blob-public-access": "container",
        "x-ms-client-request-id": "ee956abe-b173-7b7b-3780-63031748a9da",
        "x-ms-date": "Fri, 19 Feb 2021 18:59:56 GMT",
        "x-ms-return-client-request-id": "true",
<<<<<<< HEAD
        "x-ms-version": "2020-12-06"
=======
        "x-ms-version": "2021-02-12"
>>>>>>> 7e782c87
      },
      "RequestBody": null,
      "StatusCode": 201,
      "ResponseHeaders": {
        "Content-Length": "0",
        "Date": "Fri, 19 Feb 2021 18:59:55 GMT",
        "ETag": "\"0x8D8D5088BE1C38D\"",
        "Last-Modified": "Fri, 19 Feb 2021 18:59:55 GMT",
        "Server": [
          "Windows-Azure-Blob/1.0",
          "Microsoft-HTTPAPI/2.0"
        ],
        "x-ms-client-request-id": "ee956abe-b173-7b7b-3780-63031748a9da",
        "x-ms-request-id": "cb1166e1-b01e-006d-72f1-06cb14000000",
<<<<<<< HEAD
        "x-ms-version": "2020-12-06"
=======
        "x-ms-version": "2021-02-12"
>>>>>>> 7e782c87
      },
      "ResponseBody": []
    },
    {
      "RequestUri": "https://seannse.dfs.core.windows.net/test-filesystem-39179754-737b-1664-b17e-b479738172f0/test-directory-1bf23bb6-5514-f814-859c-92ff046a2ca2?resource=directory",
      "RequestMethod": "PUT",
      "RequestHeaders": {
        "Accept": "application/json",
        "Authorization": "Sanitized",
        "traceparent": "00-0dd6d3351ac3ab49b72cb91f57387301-ea0bf34e1013d64d-00",
        "User-Agent": [
          "azsdk-net-Storage.Files.DataLake/12.7.0-alpha.20210219.1",
          "(.NET 5.0.3; Microsoft Windows 10.0.19041)"
        ],
        "x-ms-client-request-id": "ae4293d2-6f1c-68f2-569d-69d71e7b76cc",
        "x-ms-date": "Fri, 19 Feb 2021 18:59:56 GMT",
        "x-ms-return-client-request-id": "true",
<<<<<<< HEAD
        "x-ms-version": "2020-12-06"
=======
        "x-ms-version": "2021-02-12"
>>>>>>> 7e782c87
      },
      "RequestBody": null,
      "StatusCode": 201,
      "ResponseHeaders": {
        "Content-Length": "0",
        "Date": "Fri, 19 Feb 2021 18:59:55 GMT",
        "ETag": "\"0x8D8D5088BEF3465\"",
        "Last-Modified": "Fri, 19 Feb 2021 18:59:55 GMT",
        "Server": [
          "Windows-Azure-HDFS/1.0",
          "Microsoft-HTTPAPI/2.0"
        ],
        "x-ms-client-request-id": "ae4293d2-6f1c-68f2-569d-69d71e7b76cc",
        "x-ms-request-id": "da8379c2-a01f-0061-71f1-065c1c000000",
<<<<<<< HEAD
        "x-ms-version": "2020-12-06"
=======
        "x-ms-version": "2021-02-12"
>>>>>>> 7e782c87
      },
      "ResponseBody": []
    },
    {
      "RequestUri": "https://seannse.dfs.core.windows.net/test-filesystem-39179754-737b-1664-b17e-b479738172f0/test-directory-1bf23bb6-5514-f814-859c-92ff046a2ca2/test-directory-6910c054-a08d-32ee-bf53-05da2066fe75?resource=directory",
      "RequestMethod": "PUT",
      "RequestHeaders": {
        "Accept": "application/json",
        "Authorization": "Sanitized",
        "User-Agent": [
          "azsdk-net-Storage.Files.DataLake/12.7.0-alpha.20210219.1",
          "(.NET 5.0.3; Microsoft Windows 10.0.19041)"
        ],
        "x-ms-client-request-id": "395968c2-fafe-31d0-a40f-eec86a1748ef",
        "x-ms-date": "Fri, 19 Feb 2021 18:59:56 GMT",
        "x-ms-properties": "foo=YmFy,meta=ZGF0YQ==,Capital=bGV0dGVy,UPPER=Y2FzZQ==",
        "x-ms-return-client-request-id": "true",
<<<<<<< HEAD
        "x-ms-version": "2020-12-06"
=======
        "x-ms-version": "2021-02-12"
>>>>>>> 7e782c87
      },
      "RequestBody": null,
      "StatusCode": 201,
      "ResponseHeaders": {
        "Content-Length": "0",
        "Date": "Fri, 19 Feb 2021 18:59:55 GMT",
        "ETag": "\"0x8D8D5088BFAB5A7\"",
        "Last-Modified": "Fri, 19 Feb 2021 18:59:55 GMT",
        "Server": [
          "Windows-Azure-HDFS/1.0",
          "Microsoft-HTTPAPI/2.0"
        ],
        "x-ms-client-request-id": "395968c2-fafe-31d0-a40f-eec86a1748ef",
        "x-ms-request-id": "da8379c6-a01f-0061-75f1-065c1c000000",
<<<<<<< HEAD
        "x-ms-version": "2020-12-06"
=======
        "x-ms-version": "2021-02-12"
>>>>>>> 7e782c87
      },
      "ResponseBody": []
    },
    {
      "RequestUri": "https://seannse.blob.core.windows.net/test-filesystem-39179754-737b-1664-b17e-b479738172f0/test-directory-1bf23bb6-5514-f814-859c-92ff046a2ca2/test-directory-6910c054-a08d-32ee-bf53-05da2066fe75",
      "RequestMethod": "HEAD",
      "RequestHeaders": {
        "Accept": "application/xml",
        "Authorization": "Sanitized",
        "User-Agent": [
          "azsdk-net-Storage.Files.DataLake/12.7.0-alpha.20210219.1",
          "(.NET 5.0.3; Microsoft Windows 10.0.19041)"
        ],
        "x-ms-client-request-id": "b7176ad2-c50c-3e76-64fb-cb198fbd19a4",
        "x-ms-date": "Fri, 19 Feb 2021 18:59:56 GMT",
        "x-ms-return-client-request-id": "true",
<<<<<<< HEAD
        "x-ms-version": "2020-12-06"
=======
        "x-ms-version": "2021-02-12"
>>>>>>> 7e782c87
      },
      "RequestBody": null,
      "StatusCode": 200,
      "ResponseHeaders": {
        "Accept-Ranges": "bytes",
        "Content-Length": "0",
        "Content-Type": "application/octet-stream",
        "Date": "Fri, 19 Feb 2021 18:59:55 GMT",
        "ETag": "\"0x8D8D5088BFAB5A7\"",
        "Last-Modified": "Fri, 19 Feb 2021 18:59:55 GMT",
        "Server": [
          "Windows-Azure-Blob/1.0",
          "Microsoft-HTTPAPI/2.0"
        ],
        "x-ms-access-tier": "Hot",
        "x-ms-access-tier-inferred": "true",
        "x-ms-blob-type": "BlockBlob",
        "x-ms-client-request-id": "b7176ad2-c50c-3e76-64fb-cb198fbd19a4",
        "x-ms-creation-time": "Fri, 19 Feb 2021 18:59:55 GMT",
        "x-ms-group": "$superuser",
        "x-ms-lease-state": "available",
        "x-ms-lease-status": "unlocked",
        "x-ms-meta-Capital": "letter",
        "x-ms-meta-foo": "bar",
        "x-ms-meta-hdi_isfolder": "true",
        "x-ms-meta-meta": "data",
        "x-ms-meta-UPPER": "case",
        "x-ms-owner": "$superuser",
        "x-ms-permissions": "rwxr-x---",
        "x-ms-request-id": "cb116724-b01e-006d-2ff1-06cb14000000",
        "x-ms-server-encrypted": "true",
<<<<<<< HEAD
        "x-ms-version": "2020-12-06"
=======
        "x-ms-version": "2021-02-12"
>>>>>>> 7e782c87
      },
      "ResponseBody": []
    },
    {
      "RequestUri": "https://seannse.blob.core.windows.net/test-filesystem-39179754-737b-1664-b17e-b479738172f0?restype=container",
      "RequestMethod": "DELETE",
      "RequestHeaders": {
        "Accept": "application/xml",
        "Authorization": "Sanitized",
        "traceparent": "00-d3a7bac17c36f24c8ceb4cba57d02d4e-e86648ec29ad3b45-00",
        "User-Agent": [
          "azsdk-net-Storage.Files.DataLake/12.7.0-alpha.20210219.1",
          "(.NET 5.0.3; Microsoft Windows 10.0.19041)"
        ],
        "x-ms-client-request-id": "fff6d4f7-90ff-d9e3-7c61-85533a8a477b",
        "x-ms-date": "Fri, 19 Feb 2021 18:59:56 GMT",
        "x-ms-return-client-request-id": "true",
<<<<<<< HEAD
        "x-ms-version": "2020-12-06"
=======
        "x-ms-version": "2021-02-12"
>>>>>>> 7e782c87
      },
      "RequestBody": null,
      "StatusCode": 202,
      "ResponseHeaders": {
        "Content-Length": "0",
        "Date": "Fri, 19 Feb 2021 18:59:55 GMT",
        "Server": [
          "Windows-Azure-Blob/1.0",
          "Microsoft-HTTPAPI/2.0"
        ],
        "x-ms-client-request-id": "fff6d4f7-90ff-d9e3-7c61-85533a8a477b",
        "x-ms-request-id": "cb116743-b01e-006d-4cf1-06cb14000000",
<<<<<<< HEAD
        "x-ms-version": "2020-12-06"
=======
        "x-ms-version": "2021-02-12"
>>>>>>> 7e782c87
      },
      "ResponseBody": []
    }
  ],
  "Variables": {
    "RandomSeed": "1364496095",
    "Storage_TestConfigHierarchicalNamespace": "NamespaceTenant\nseannse\nU2FuaXRpemVk\nhttps://seannse.blob.core.windows.net\nhttps://seannse.file.core.windows.net\nhttps://seannse.queue.core.windows.net\nhttps://seannse.table.core.windows.net\n\n\n\n\nhttps://seannse-secondary.blob.core.windows.net\nhttps://seannse-secondary.file.core.windows.net\nhttps://seannse-secondary.queue.core.windows.net\nhttps://seannse-secondary.table.core.windows.net\n68390a19-a643-458b-b726-408abf67b4fc\nSanitized\n72f988bf-86f1-41af-91ab-2d7cd011db47\nhttps://login.microsoftonline.com/\nCloud\nBlobEndpoint=https://seannse.blob.core.windows.net/;QueueEndpoint=https://seannse.queue.core.windows.net/;FileEndpoint=https://seannse.file.core.windows.net/;BlobSecondaryEndpoint=https://seannse-secondary.blob.core.windows.net/;QueueSecondaryEndpoint=https://seannse-secondary.queue.core.windows.net/;FileSecondaryEndpoint=https://seannse-secondary.file.core.windows.net/;AccountName=seannse;AccountKey=Sanitized\n\n\n"
  }
}<|MERGE_RESOLUTION|>--- conflicted
+++ resolved
@@ -15,11 +15,7 @@
         "x-ms-client-request-id": "ee956abe-b173-7b7b-3780-63031748a9da",
         "x-ms-date": "Fri, 19 Feb 2021 18:59:56 GMT",
         "x-ms-return-client-request-id": "true",
-<<<<<<< HEAD
-        "x-ms-version": "2020-12-06"
-=======
         "x-ms-version": "2021-02-12"
->>>>>>> 7e782c87
       },
       "RequestBody": null,
       "StatusCode": 201,
@@ -34,11 +30,7 @@
         ],
         "x-ms-client-request-id": "ee956abe-b173-7b7b-3780-63031748a9da",
         "x-ms-request-id": "cb1166e1-b01e-006d-72f1-06cb14000000",
-<<<<<<< HEAD
-        "x-ms-version": "2020-12-06"
-=======
         "x-ms-version": "2021-02-12"
->>>>>>> 7e782c87
       },
       "ResponseBody": []
     },
@@ -56,11 +48,7 @@
         "x-ms-client-request-id": "ae4293d2-6f1c-68f2-569d-69d71e7b76cc",
         "x-ms-date": "Fri, 19 Feb 2021 18:59:56 GMT",
         "x-ms-return-client-request-id": "true",
-<<<<<<< HEAD
-        "x-ms-version": "2020-12-06"
-=======
         "x-ms-version": "2021-02-12"
->>>>>>> 7e782c87
       },
       "RequestBody": null,
       "StatusCode": 201,
@@ -75,11 +63,7 @@
         ],
         "x-ms-client-request-id": "ae4293d2-6f1c-68f2-569d-69d71e7b76cc",
         "x-ms-request-id": "da8379c2-a01f-0061-71f1-065c1c000000",
-<<<<<<< HEAD
-        "x-ms-version": "2020-12-06"
-=======
         "x-ms-version": "2021-02-12"
->>>>>>> 7e782c87
       },
       "ResponseBody": []
     },
@@ -97,11 +81,7 @@
         "x-ms-date": "Fri, 19 Feb 2021 18:59:56 GMT",
         "x-ms-properties": "foo=YmFy,meta=ZGF0YQ==,Capital=bGV0dGVy,UPPER=Y2FzZQ==",
         "x-ms-return-client-request-id": "true",
-<<<<<<< HEAD
-        "x-ms-version": "2020-12-06"
-=======
         "x-ms-version": "2021-02-12"
->>>>>>> 7e782c87
       },
       "RequestBody": null,
       "StatusCode": 201,
@@ -116,11 +96,7 @@
         ],
         "x-ms-client-request-id": "395968c2-fafe-31d0-a40f-eec86a1748ef",
         "x-ms-request-id": "da8379c6-a01f-0061-75f1-065c1c000000",
-<<<<<<< HEAD
-        "x-ms-version": "2020-12-06"
-=======
         "x-ms-version": "2021-02-12"
->>>>>>> 7e782c87
       },
       "ResponseBody": []
     },
@@ -137,11 +113,7 @@
         "x-ms-client-request-id": "b7176ad2-c50c-3e76-64fb-cb198fbd19a4",
         "x-ms-date": "Fri, 19 Feb 2021 18:59:56 GMT",
         "x-ms-return-client-request-id": "true",
-<<<<<<< HEAD
-        "x-ms-version": "2020-12-06"
-=======
         "x-ms-version": "2021-02-12"
->>>>>>> 7e782c87
       },
       "RequestBody": null,
       "StatusCode": 200,
@@ -173,11 +145,7 @@
         "x-ms-permissions": "rwxr-x---",
         "x-ms-request-id": "cb116724-b01e-006d-2ff1-06cb14000000",
         "x-ms-server-encrypted": "true",
-<<<<<<< HEAD
-        "x-ms-version": "2020-12-06"
-=======
         "x-ms-version": "2021-02-12"
->>>>>>> 7e782c87
       },
       "ResponseBody": []
     },
@@ -195,11 +163,7 @@
         "x-ms-client-request-id": "fff6d4f7-90ff-d9e3-7c61-85533a8a477b",
         "x-ms-date": "Fri, 19 Feb 2021 18:59:56 GMT",
         "x-ms-return-client-request-id": "true",
-<<<<<<< HEAD
-        "x-ms-version": "2020-12-06"
-=======
         "x-ms-version": "2021-02-12"
->>>>>>> 7e782c87
       },
       "RequestBody": null,
       "StatusCode": 202,
@@ -212,11 +176,7 @@
         ],
         "x-ms-client-request-id": "fff6d4f7-90ff-d9e3-7c61-85533a8a477b",
         "x-ms-request-id": "cb116743-b01e-006d-4cf1-06cb14000000",
-<<<<<<< HEAD
-        "x-ms-version": "2020-12-06"
-=======
         "x-ms-version": "2021-02-12"
->>>>>>> 7e782c87
       },
       "ResponseBody": []
     }
