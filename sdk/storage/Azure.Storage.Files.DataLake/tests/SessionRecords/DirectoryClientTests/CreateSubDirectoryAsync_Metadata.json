--- conflicted
+++ resolved
@@ -14,11 +14,7 @@
         "x-ms-client-request-id": "2781ce9c-4982-17ba-17c1-cd3b76972c01",
         "x-ms-date": "Fri, 03 Apr 2020 20:53:20 GMT",
         "x-ms-return-client-request-id": "true",
-<<<<<<< HEAD
-        "x-ms-version": "2019-12-12"
-=======
         "x-ms-version": "2020-02-10"
->>>>>>> 60f4876e
       },
       "RequestBody": null,
       "StatusCode": 201,
@@ -33,11 +29,7 @@
         ],
         "x-ms-client-request-id": "2781ce9c-4982-17ba-17c1-cd3b76972c01",
         "x-ms-request-id": "96215d96-f01e-0012-1ef9-093670000000",
-<<<<<<< HEAD
-        "x-ms-version": "2019-12-12"
-=======
         "x-ms-version": "2020-02-10"
->>>>>>> 60f4876e
       },
       "ResponseBody": []
     },
@@ -54,11 +46,7 @@
         "x-ms-client-request-id": "4ce734ff-5d73-fe51-4dec-ef5d207acf56",
         "x-ms-date": "Fri, 03 Apr 2020 20:53:20 GMT",
         "x-ms-return-client-request-id": "true",
-<<<<<<< HEAD
-        "x-ms-version": "2019-12-12"
-=======
         "x-ms-version": "2020-02-10"
->>>>>>> 60f4876e
       },
       "RequestBody": null,
       "StatusCode": 201,
@@ -73,11 +61,7 @@
         ],
         "x-ms-client-request-id": "4ce734ff-5d73-fe51-4dec-ef5d207acf56",
         "x-ms-request-id": "fa43fae5-201f-0097-1ef9-091bad000000",
-<<<<<<< HEAD
-        "x-ms-version": "2019-12-12"
-=======
         "x-ms-version": "2020-02-10"
->>>>>>> 60f4876e
       },
       "ResponseBody": []
     },
@@ -94,11 +78,7 @@
         "x-ms-date": "Fri, 03 Apr 2020 20:53:20 GMT",
         "x-ms-properties": "foo=YmFy,meta=ZGF0YQ==,Capital=bGV0dGVy,UPPER=Y2FzZQ==",
         "x-ms-return-client-request-id": "true",
-<<<<<<< HEAD
-        "x-ms-version": "2019-12-12"
-=======
         "x-ms-version": "2020-02-10"
->>>>>>> 60f4876e
       },
       "RequestBody": null,
       "StatusCode": 201,
@@ -113,11 +93,7 @@
         ],
         "x-ms-client-request-id": "98d58ece-4277-f477-f7cd-8927a02544a4",
         "x-ms-request-id": "fa43fae6-201f-0097-1ff9-091bad000000",
-<<<<<<< HEAD
-        "x-ms-version": "2019-12-12"
-=======
         "x-ms-version": "2020-02-10"
->>>>>>> 60f4876e
       },
       "ResponseBody": []
     },
@@ -133,11 +109,7 @@
         "x-ms-client-request-id": "2b5d0ea1-3fd3-c013-ea4b-1b0be80e0720",
         "x-ms-date": "Fri, 03 Apr 2020 20:53:20 GMT",
         "x-ms-return-client-request-id": "true",
-<<<<<<< HEAD
-        "x-ms-version": "2019-12-12"
-=======
         "x-ms-version": "2020-02-10"
->>>>>>> 60f4876e
       },
       "RequestBody": null,
       "StatusCode": 200,
@@ -166,11 +138,7 @@
         "x-ms-meta-UPPER": "case",
         "x-ms-request-id": "96215da6-f01e-0012-2bf9-093670000000",
         "x-ms-server-encrypted": "true",
-<<<<<<< HEAD
-        "x-ms-version": "2019-12-12"
-=======
         "x-ms-version": "2020-02-10"
->>>>>>> 60f4876e
       },
       "ResponseBody": []
     },
@@ -187,11 +155,7 @@
         "x-ms-client-request-id": "9185ed0d-18c8-d4d0-519a-d4ee9f72a9e0",
         "x-ms-date": "Fri, 03 Apr 2020 20:53:20 GMT",
         "x-ms-return-client-request-id": "true",
-<<<<<<< HEAD
-        "x-ms-version": "2019-12-12"
-=======
         "x-ms-version": "2020-02-10"
->>>>>>> 60f4876e
       },
       "RequestBody": null,
       "StatusCode": 202,
@@ -204,11 +168,7 @@
         ],
         "x-ms-client-request-id": "9185ed0d-18c8-d4d0-519a-d4ee9f72a9e0",
         "x-ms-request-id": "96215dae-f01e-0012-31f9-093670000000",
-<<<<<<< HEAD
-        "x-ms-version": "2019-12-12"
-=======
         "x-ms-version": "2020-02-10"
->>>>>>> 60f4876e
       },
       "ResponseBody": []
     }
