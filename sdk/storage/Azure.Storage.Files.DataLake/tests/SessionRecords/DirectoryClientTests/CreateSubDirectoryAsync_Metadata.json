--- conflicted
+++ resolved
@@ -1,30 +1,19 @@
 {
   "Entries": [
     {
-      "RequestUri": "https://seannse.blob.core.windows.net/test-filesystem-88bc201e-7e6c-520b-3448-b2e4ef467107?restype=container",
+      "RequestUri": "https://seannse.blob.core.windows.net/test-filesystem-39179754-737b-1664-b17e-b479738172f0?restype=container",
       "RequestMethod": "PUT",
       "RequestHeaders": {
         "Accept": "application/xml",
         "Authorization": "Sanitized",
-<<<<<<< HEAD
-        "traceparent": "00-6cdcc6ab3a492044a469622a5ae3e6ea-0ea9d264626d014d-00",
+        "traceparent": "00-6fae88fc962a274ca51f585cdd3a97de-4e01c536348d684b-00",
         "User-Agent": [
-          "azsdk-net-Storage.Files.DataLake/12.7.0-alpha.20210202.1",
-          "(.NET 5.0.2; Microsoft Windows 10.0.19042)"
+          "azsdk-net-Storage.Files.DataLake/12.7.0-alpha.20210219.1",
+          "(.NET 5.0.3; Microsoft Windows 10.0.19041)"
         ],
         "x-ms-blob-public-access": "container",
-        "x-ms-client-request-id": "2781ce9c-4982-17ba-17c1-cd3b76972c01",
-        "x-ms-date": "Tue, 02 Feb 2021 21:50:53 GMT",
-=======
-        "traceparent": "00-32fa74bf43626b4b9dfe3ecb6498b5fc-3143b20e00424944-00",
-        "User-Agent": [
-          "azsdk-net-Storage.Files.DataLake/12.7.0-alpha.20210217.1",
-          "(.NET 5.0.3; Microsoft Windows 10.0.19042)"
-        ],
-        "x-ms-blob-public-access": "container",
-        "x-ms-client-request-id": "2781ce9c-4982-17ba-17c1-cd3b76972c01",
-        "x-ms-date": "Wed, 17 Feb 2021 22:38:49 GMT",
->>>>>>> 1814567d
+        "x-ms-client-request-id": "ee956abe-b173-7b7b-3780-63031748a9da",
+        "x-ms-date": "Fri, 19 Feb 2021 18:59:56 GMT",
         "x-ms-return-client-request-id": "true",
         "x-ms-version": "2020-06-12"
       },
@@ -32,52 +21,32 @@
       "StatusCode": 201,
       "ResponseHeaders": {
         "Content-Length": "0",
-<<<<<<< HEAD
-        "Date": "Tue, 02 Feb 2021 21:50:53 GMT",
-        "ETag": "\u00220x8D8C7C49D9B9A98\u0022",
-        "Last-Modified": "Tue, 02 Feb 2021 21:50:54 GMT",
-=======
-        "Date": "Wed, 17 Feb 2021 22:38:49 GMT",
-        "ETag": "\u00220x8D8D394CBD29B6E\u0022",
-        "Last-Modified": "Wed, 17 Feb 2021 22:38:50 GMT",
->>>>>>> 1814567d
+        "Date": "Fri, 19 Feb 2021 18:59:55 GMT",
+        "ETag": "\u00220x8D8D5088BE1C38D\u0022",
+        "Last-Modified": "Fri, 19 Feb 2021 18:59:55 GMT",
         "Server": [
           "Windows-Azure-Blob/1.0",
           "Microsoft-HTTPAPI/2.0"
         ],
-        "x-ms-client-request-id": "2781ce9c-4982-17ba-17c1-cd3b76972c01",
-<<<<<<< HEAD
-        "x-ms-request-id": "25e11b32-a01e-0003-7cad-f99e3b000000",
-=======
-        "x-ms-request-id": "7a30400e-a01e-0003-787d-059e3b000000",
->>>>>>> 1814567d
+        "x-ms-client-request-id": "ee956abe-b173-7b7b-3780-63031748a9da",
+        "x-ms-request-id": "cb1166e1-b01e-006d-72f1-06cb14000000",
         "x-ms-version": "2020-06-12"
       },
       "ResponseBody": []
     },
     {
-      "RequestUri": "https://seannse.dfs.core.windows.net/test-filesystem-88bc201e-7e6c-520b-3448-b2e4ef467107/test-directory-e6174863-9ec9-9481-3824-284048c0bda9?resource=directory",
+      "RequestUri": "https://seannse.dfs.core.windows.net/test-filesystem-39179754-737b-1664-b17e-b479738172f0/test-directory-1bf23bb6-5514-f814-859c-92ff046a2ca2?resource=directory",
       "RequestMethod": "PUT",
       "RequestHeaders": {
         "Accept": "application/json",
         "Authorization": "Sanitized",
-<<<<<<< HEAD
-        "traceparent": "00-5442b6290735c840a0c0bb275bdcc466-6864fde33ce0714e-00",
+        "traceparent": "00-0dd6d3351ac3ab49b72cb91f57387301-ea0bf34e1013d64d-00",
         "User-Agent": [
-          "azsdk-net-Storage.Files.DataLake/12.7.0-alpha.20210202.1",
-          "(.NET 5.0.2; Microsoft Windows 10.0.19042)"
+          "azsdk-net-Storage.Files.DataLake/12.7.0-alpha.20210219.1",
+          "(.NET 5.0.3; Microsoft Windows 10.0.19041)"
         ],
-        "x-ms-client-request-id": "4ce734ff-5d73-fe51-4dec-ef5d207acf56",
-        "x-ms-date": "Tue, 02 Feb 2021 21:50:53 GMT",
-=======
-        "traceparent": "00-3a3f2bc9eaeebf45b7a7f6419f8e59e3-b62ed0a4e4d9c648-00",
-        "User-Agent": [
-          "azsdk-net-Storage.Files.DataLake/12.7.0-alpha.20210217.1",
-          "(.NET 5.0.3; Microsoft Windows 10.0.19042)"
-        ],
-        "x-ms-client-request-id": "4ce734ff-5d73-fe51-4dec-ef5d207acf56",
-        "x-ms-date": "Wed, 17 Feb 2021 22:38:50 GMT",
->>>>>>> 1814567d
+        "x-ms-client-request-id": "ae4293d2-6f1c-68f2-569d-69d71e7b76cc",
+        "x-ms-date": "Fri, 19 Feb 2021 18:59:56 GMT",
         "x-ms-return-client-request-id": "true",
         "x-ms-version": "2020-06-12"
       },
@@ -85,49 +54,31 @@
       "StatusCode": 201,
       "ResponseHeaders": {
         "Content-Length": "0",
-<<<<<<< HEAD
-        "Date": "Tue, 02 Feb 2021 21:50:53 GMT",
-        "ETag": "\u00220x8D8C7C49DD9A966\u0022",
-        "Last-Modified": "Tue, 02 Feb 2021 21:50:54 GMT",
-=======
-        "Date": "Wed, 17 Feb 2021 22:38:50 GMT",
-        "ETag": "\u00220x8D8D394CC050304\u0022",
-        "Last-Modified": "Wed, 17 Feb 2021 22:38:50 GMT",
->>>>>>> 1814567d
+        "Date": "Fri, 19 Feb 2021 18:59:55 GMT",
+        "ETag": "\u00220x8D8D5088BEF3465\u0022",
+        "Last-Modified": "Fri, 19 Feb 2021 18:59:55 GMT",
         "Server": [
           "Windows-Azure-HDFS/1.0",
           "Microsoft-HTTPAPI/2.0"
         ],
-        "x-ms-client-request-id": "4ce734ff-5d73-fe51-4dec-ef5d207acf56",
-<<<<<<< HEAD
-        "x-ms-request-id": "6909f1ec-601f-0041-36ad-f927bb000000",
-=======
-        "x-ms-request-id": "abc4c2e2-201f-007f-207d-05b0c4000000",
->>>>>>> 1814567d
+        "x-ms-client-request-id": "ae4293d2-6f1c-68f2-569d-69d71e7b76cc",
+        "x-ms-request-id": "da8379c2-a01f-0061-71f1-065c1c000000",
         "x-ms-version": "2020-06-12"
       },
       "ResponseBody": []
     },
     {
-      "RequestUri": "https://seannse.dfs.core.windows.net/test-filesystem-88bc201e-7e6c-520b-3448-b2e4ef467107/test-directory-e6174863-9ec9-9481-3824-284048c0bda9/test-directory-de352403-0b50-1a3c-c24c-bd2bb9a8d88a?resource=directory",
+      "RequestUri": "https://seannse.dfs.core.windows.net/test-filesystem-39179754-737b-1664-b17e-b479738172f0/test-directory-1bf23bb6-5514-f814-859c-92ff046a2ca2/test-directory-6910c054-a08d-32ee-bf53-05da2066fe75?resource=directory",
       "RequestMethod": "PUT",
       "RequestHeaders": {
         "Accept": "application/json",
         "Authorization": "Sanitized",
         "User-Agent": [
-<<<<<<< HEAD
-          "azsdk-net-Storage.Files.DataLake/12.7.0-alpha.20210202.1",
-          "(.NET 5.0.2; Microsoft Windows 10.0.19042)"
+          "azsdk-net-Storage.Files.DataLake/12.7.0-alpha.20210219.1",
+          "(.NET 5.0.3; Microsoft Windows 10.0.19041)"
         ],
-        "x-ms-client-request-id": "98d58ece-4277-f477-f7cd-8927a02544a4",
-        "x-ms-date": "Tue, 02 Feb 2021 21:50:54 GMT",
-=======
-          "azsdk-net-Storage.Files.DataLake/12.7.0-alpha.20210217.1",
-          "(.NET 5.0.3; Microsoft Windows 10.0.19042)"
-        ],
-        "x-ms-client-request-id": "98d58ece-4277-f477-f7cd-8927a02544a4",
-        "x-ms-date": "Wed, 17 Feb 2021 22:38:50 GMT",
->>>>>>> 1814567d
+        "x-ms-client-request-id": "395968c2-fafe-31d0-a40f-eec86a1748ef",
+        "x-ms-date": "Fri, 19 Feb 2021 18:59:56 GMT",
         "x-ms-properties": "foo=YmFy,meta=ZGF0YQ==,Capital=bGV0dGVy,UPPER=Y2FzZQ==",
         "x-ms-return-client-request-id": "true",
         "x-ms-version": "2020-06-12"
@@ -136,49 +87,31 @@
       "StatusCode": 201,
       "ResponseHeaders": {
         "Content-Length": "0",
-<<<<<<< HEAD
-        "Date": "Tue, 02 Feb 2021 21:50:53 GMT",
-        "ETag": "\u00220x8D8C7C49DE7E085\u0022",
-        "Last-Modified": "Tue, 02 Feb 2021 21:50:54 GMT",
-=======
-        "Date": "Wed, 17 Feb 2021 22:38:50 GMT",
-        "ETag": "\u00220x8D8D394CC12062B\u0022",
-        "Last-Modified": "Wed, 17 Feb 2021 22:38:50 GMT",
->>>>>>> 1814567d
+        "Date": "Fri, 19 Feb 2021 18:59:55 GMT",
+        "ETag": "\u00220x8D8D5088BFAB5A7\u0022",
+        "Last-Modified": "Fri, 19 Feb 2021 18:59:55 GMT",
         "Server": [
           "Windows-Azure-HDFS/1.0",
           "Microsoft-HTTPAPI/2.0"
         ],
-        "x-ms-client-request-id": "98d58ece-4277-f477-f7cd-8927a02544a4",
-<<<<<<< HEAD
-        "x-ms-request-id": "6909f1ef-601f-0041-39ad-f927bb000000",
-=======
-        "x-ms-request-id": "abc4c2e8-201f-007f-267d-05b0c4000000",
->>>>>>> 1814567d
+        "x-ms-client-request-id": "395968c2-fafe-31d0-a40f-eec86a1748ef",
+        "x-ms-request-id": "da8379c6-a01f-0061-75f1-065c1c000000",
         "x-ms-version": "2020-06-12"
       },
       "ResponseBody": []
     },
     {
-      "RequestUri": "https://seannse.blob.core.windows.net/test-filesystem-88bc201e-7e6c-520b-3448-b2e4ef467107/test-directory-e6174863-9ec9-9481-3824-284048c0bda9/test-directory-de352403-0b50-1a3c-c24c-bd2bb9a8d88a",
+      "RequestUri": "https://seannse.blob.core.windows.net/test-filesystem-39179754-737b-1664-b17e-b479738172f0/test-directory-1bf23bb6-5514-f814-859c-92ff046a2ca2/test-directory-6910c054-a08d-32ee-bf53-05da2066fe75",
       "RequestMethod": "HEAD",
       "RequestHeaders": {
         "Accept": "application/xml",
         "Authorization": "Sanitized",
         "User-Agent": [
-<<<<<<< HEAD
-          "azsdk-net-Storage.Files.DataLake/12.7.0-alpha.20210202.1",
-          "(.NET 5.0.2; Microsoft Windows 10.0.19042)"
+          "azsdk-net-Storage.Files.DataLake/12.7.0-alpha.20210219.1",
+          "(.NET 5.0.3; Microsoft Windows 10.0.19041)"
         ],
-        "x-ms-client-request-id": "2b5d0ea1-3fd3-c013-ea4b-1b0be80e0720",
-        "x-ms-date": "Tue, 02 Feb 2021 21:50:54 GMT",
-=======
-          "azsdk-net-Storage.Files.DataLake/12.7.0-alpha.20210217.1",
-          "(.NET 5.0.3; Microsoft Windows 10.0.19042)"
-        ],
-        "x-ms-client-request-id": "2b5d0ea1-3fd3-c013-ea4b-1b0be80e0720",
-        "x-ms-date": "Wed, 17 Feb 2021 22:38:50 GMT",
->>>>>>> 1814567d
+        "x-ms-client-request-id": "b7176ad2-c50c-3e76-64fb-cb198fbd19a4",
+        "x-ms-date": "Fri, 19 Feb 2021 18:59:56 GMT",
         "x-ms-return-client-request-id": "true",
         "x-ms-version": "2020-06-12"
       },
@@ -188,15 +121,9 @@
         "Accept-Ranges": "bytes",
         "Content-Length": "0",
         "Content-Type": "application/octet-stream",
-<<<<<<< HEAD
-        "Date": "Tue, 02 Feb 2021 21:50:54 GMT",
-        "ETag": "\u00220x8D8C7C49DE7E085\u0022",
-        "Last-Modified": "Tue, 02 Feb 2021 21:50:54 GMT",
-=======
-        "Date": "Wed, 17 Feb 2021 22:38:49 GMT",
-        "ETag": "\u00220x8D8D394CC12062B\u0022",
-        "Last-Modified": "Wed, 17 Feb 2021 22:38:50 GMT",
->>>>>>> 1814567d
+        "Date": "Fri, 19 Feb 2021 18:59:55 GMT",
+        "ETag": "\u00220x8D8D5088BFAB5A7\u0022",
+        "Last-Modified": "Fri, 19 Feb 2021 18:59:55 GMT",
         "Server": [
           "Windows-Azure-Blob/1.0",
           "Microsoft-HTTPAPI/2.0"
@@ -204,12 +131,8 @@
         "x-ms-access-tier": "Hot",
         "x-ms-access-tier-inferred": "true",
         "x-ms-blob-type": "BlockBlob",
-        "x-ms-client-request-id": "2b5d0ea1-3fd3-c013-ea4b-1b0be80e0720",
-<<<<<<< HEAD
-        "x-ms-creation-time": "Tue, 02 Feb 2021 21:50:54 GMT",
-=======
-        "x-ms-creation-time": "Wed, 17 Feb 2021 22:38:50 GMT",
->>>>>>> 1814567d
+        "x-ms-client-request-id": "b7176ad2-c50c-3e76-64fb-cb198fbd19a4",
+        "x-ms-creation-time": "Fri, 19 Feb 2021 18:59:55 GMT",
         "x-ms-group": "$superuser",
         "x-ms-lease-state": "available",
         "x-ms-lease-status": "unlocked",
@@ -220,39 +143,25 @@
         "x-ms-meta-UPPER": "case",
         "x-ms-owner": "$superuser",
         "x-ms-permissions": "rwxr-x---",
-<<<<<<< HEAD
-        "x-ms-request-id": "25e11c62-a01e-0003-07ad-f99e3b000000",
-=======
-        "x-ms-request-id": "7a3040e5-a01e-0003-347d-059e3b000000",
->>>>>>> 1814567d
+        "x-ms-request-id": "cb116724-b01e-006d-2ff1-06cb14000000",
         "x-ms-server-encrypted": "true",
         "x-ms-version": "2020-06-12"
       },
       "ResponseBody": []
     },
     {
-      "RequestUri": "https://seannse.blob.core.windows.net/test-filesystem-88bc201e-7e6c-520b-3448-b2e4ef467107?restype=container",
+      "RequestUri": "https://seannse.blob.core.windows.net/test-filesystem-39179754-737b-1664-b17e-b479738172f0?restype=container",
       "RequestMethod": "DELETE",
       "RequestHeaders": {
         "Accept": "application/xml",
         "Authorization": "Sanitized",
-<<<<<<< HEAD
-        "traceparent": "00-5a7fab43e48ce54ca36d3ddc41972845-070568b2091d9248-00",
+        "traceparent": "00-d3a7bac17c36f24c8ceb4cba57d02d4e-e86648ec29ad3b45-00",
         "User-Agent": [
-          "azsdk-net-Storage.Files.DataLake/12.7.0-alpha.20210202.1",
-          "(.NET 5.0.2; Microsoft Windows 10.0.19042)"
+          "azsdk-net-Storage.Files.DataLake/12.7.0-alpha.20210219.1",
+          "(.NET 5.0.3; Microsoft Windows 10.0.19041)"
         ],
-        "x-ms-client-request-id": "9185ed0d-18c8-d4d0-519a-d4ee9f72a9e0",
-        "x-ms-date": "Tue, 02 Feb 2021 21:50:54 GMT",
-=======
-        "traceparent": "00-26085c7f97b4c44aa2a6a128efe2b6e5-a5101ddddcaf2042-00",
-        "User-Agent": [
-          "azsdk-net-Storage.Files.DataLake/12.7.0-alpha.20210217.1",
-          "(.NET 5.0.3; Microsoft Windows 10.0.19042)"
-        ],
-        "x-ms-client-request-id": "9185ed0d-18c8-d4d0-519a-d4ee9f72a9e0",
-        "x-ms-date": "Wed, 17 Feb 2021 22:38:50 GMT",
->>>>>>> 1814567d
+        "x-ms-client-request-id": "fff6d4f7-90ff-d9e3-7c61-85533a8a477b",
+        "x-ms-date": "Fri, 19 Feb 2021 18:59:56 GMT",
         "x-ms-return-client-request-id": "true",
         "x-ms-version": "2020-06-12"
       },
@@ -260,28 +169,20 @@
       "StatusCode": 202,
       "ResponseHeaders": {
         "Content-Length": "0",
-<<<<<<< HEAD
-        "Date": "Tue, 02 Feb 2021 21:50:54 GMT",
-=======
-        "Date": "Wed, 17 Feb 2021 22:38:49 GMT",
->>>>>>> 1814567d
+        "Date": "Fri, 19 Feb 2021 18:59:55 GMT",
         "Server": [
           "Windows-Azure-Blob/1.0",
           "Microsoft-HTTPAPI/2.0"
         ],
-        "x-ms-client-request-id": "9185ed0d-18c8-d4d0-519a-d4ee9f72a9e0",
-<<<<<<< HEAD
-        "x-ms-request-id": "25e11c9b-a01e-0003-3bad-f99e3b000000",
-=======
-        "x-ms-request-id": "7a30411a-a01e-0003-647d-059e3b000000",
->>>>>>> 1814567d
+        "x-ms-client-request-id": "fff6d4f7-90ff-d9e3-7c61-85533a8a477b",
+        "x-ms-request-id": "cb116743-b01e-006d-4cf1-06cb14000000",
         "x-ms-version": "2020-06-12"
       },
       "ResponseBody": []
     }
   ],
   "Variables": {
-    "RandomSeed": "1948781197",
+    "RandomSeed": "1364496095",
     "Storage_TestConfigHierarchicalNamespace": "NamespaceTenant\nseannse\nU2FuaXRpemVk\nhttps://seannse.blob.core.windows.net\nhttps://seannse.file.core.windows.net\nhttps://seannse.queue.core.windows.net\nhttps://seannse.table.core.windows.net\n\n\n\n\nhttps://seannse-secondary.blob.core.windows.net\nhttps://seannse-secondary.file.core.windows.net\nhttps://seannse-secondary.queue.core.windows.net\nhttps://seannse-secondary.table.core.windows.net\n68390a19-a643-458b-b726-408abf67b4fc\nSanitized\n72f988bf-86f1-41af-91ab-2d7cd011db47\nhttps://login.microsoftonline.com/\nCloud\nBlobEndpoint=https://seannse.blob.core.windows.net/;QueueEndpoint=https://seannse.queue.core.windows.net/;FileEndpoint=https://seannse.file.core.windows.net/;BlobSecondaryEndpoint=https://seannse-secondary.blob.core.windows.net/;QueueSecondaryEndpoint=https://seannse-secondary.queue.core.windows.net/;FileSecondaryEndpoint=https://seannse-secondary.file.core.windows.net/;AccountName=seannse;AccountKey=Sanitized\n"
   }
 }