﻿{
  "Entries": [
    {
      "RequestUri": "https://seannse.blob.core.windows.net/test-filesystem-460bfcfe-f2eb-42b2-1496-030c27d837c7?restype=container",
      "RequestMethod": "PUT",
      "RequestHeaders": {
        "Accept": "application/xml",
        "Authorization": "Sanitized",
        "traceparent": "00-7a9715f8297cf648ba2f8c405c04f433-9e1c8d0673bf884e-00",
        "User-Agent": [
          "azsdk-net-Storage.Files.DataLake/12.7.0-alpha.20210219.1",
          "(.NET 5.0.3; Microsoft Windows 10.0.19041)"
        ],
        "x-ms-blob-public-access": "container",
        "x-ms-client-request-id": "6b915fe4-0af6-7976-87bc-d721c0c46e49",
        "x-ms-date": "Fri, 19 Feb 2021 18:58:31 GMT",
        "x-ms-return-client-request-id": "true",
<<<<<<< HEAD
        "x-ms-version": "2020-12-06"
=======
        "x-ms-version": "2021-02-12"
>>>>>>> 7e782c87
      },
      "RequestBody": null,
      "StatusCode": 201,
      "ResponseHeaders": {
        "Content-Length": "0",
        "Date": "Fri, 19 Feb 2021 18:58:29 GMT",
        "ETag": "\"0x8D8D508593D1EAD\"",
        "Last-Modified": "Fri, 19 Feb 2021 18:58:30 GMT",
        "Server": [
          "Windows-Azure-Blob/1.0",
          "Microsoft-HTTPAPI/2.0"
        ],
        "x-ms-client-request-id": "6b915fe4-0af6-7976-87bc-d721c0c46e49",
        "x-ms-request-id": "de674e03-901e-0008-6df1-066550000000",
<<<<<<< HEAD
        "x-ms-version": "2020-12-06"
=======
        "x-ms-version": "2021-02-12"
>>>>>>> 7e782c87
      },
      "ResponseBody": []
    },
    {
      "RequestUri": "https://seannse.dfs.core.windows.net/test-filesystem-460bfcfe-f2eb-42b2-1496-030c27d837c7/test-directory-091deccc-84eb-4e74-6ec9-31eed3cbf7fe?resource=directory",
      "RequestMethod": "PUT",
      "RequestHeaders": {
        "Accept": "application/json",
        "Authorization": "Sanitized",
        "traceparent": "00-6894d4f9826d5541aa8b5853de128da5-af90c70475d94644-00",
        "User-Agent": [
          "azsdk-net-Storage.Files.DataLake/12.7.0-alpha.20210219.1",
          "(.NET 5.0.3; Microsoft Windows 10.0.19041)"
        ],
        "x-ms-client-request-id": "730afd8b-8b3a-b407-bca1-95e44d1acbf6",
        "x-ms-date": "Fri, 19 Feb 2021 18:58:31 GMT",
        "x-ms-return-client-request-id": "true",
<<<<<<< HEAD
        "x-ms-version": "2020-12-06"
=======
        "x-ms-version": "2021-02-12"
>>>>>>> 7e782c87
      },
      "RequestBody": null,
      "StatusCode": 201,
      "ResponseHeaders": {
        "Content-Length": "0",
        "Date": "Fri, 19 Feb 2021 18:58:29 GMT",
        "ETag": "\"0x8D8D508594DFB60\"",
        "Last-Modified": "Fri, 19 Feb 2021 18:58:30 GMT",
        "Server": [
          "Windows-Azure-HDFS/1.0",
          "Microsoft-HTTPAPI/2.0"
        ],
        "x-ms-client-request-id": "730afd8b-8b3a-b407-bca1-95e44d1acbf6",
        "x-ms-request-id": "0c241c11-101f-0064-70f1-068ec7000000",
<<<<<<< HEAD
        "x-ms-version": "2020-12-06"
=======
        "x-ms-version": "2021-02-12"
>>>>>>> 7e782c87
      },
      "ResponseBody": []
    },
    {
      "RequestUri": "https://seannse.blob.core.windows.net/test-filesystem-460bfcfe-f2eb-42b2-1496-030c27d837c7/test-directory-091deccc-84eb-4e74-6ec9-31eed3cbf7fe",
      "RequestMethod": "HEAD",
      "RequestHeaders": {
        "Accept": "application/xml",
        "Authorization": "Sanitized",
        "traceparent": "00-1994ab540702234090642fad8594fddc-64f27d793649e440-00",
        "User-Agent": [
          "azsdk-net-Storage.Files.DataLake/12.7.0-alpha.20210219.1",
          "(.NET 5.0.3; Microsoft Windows 10.0.19041)"
        ],
        "x-ms-client-request-id": "c3962477-faba-120e-fd97-371b85415995",
        "x-ms-date": "Fri, 19 Feb 2021 18:58:31 GMT",
        "x-ms-return-client-request-id": "true",
<<<<<<< HEAD
        "x-ms-version": "2020-12-06"
=======
        "x-ms-version": "2021-02-12"
>>>>>>> 7e782c87
      },
      "RequestBody": null,
      "StatusCode": 200,
      "ResponseHeaders": {
        "Accept-Ranges": "bytes",
        "Content-Length": "0",
        "Content-Type": "application/octet-stream",
        "Date": "Fri, 19 Feb 2021 18:58:30 GMT",
        "ETag": "\"0x8D8D508594DFB60\"",
        "Last-Modified": "Fri, 19 Feb 2021 18:58:30 GMT",
        "Server": [
          "Windows-Azure-Blob/1.0",
          "Microsoft-HTTPAPI/2.0"
        ],
        "x-ms-access-tier": "Hot",
        "x-ms-access-tier-inferred": "true",
        "x-ms-blob-type": "BlockBlob",
        "x-ms-client-request-id": "c3962477-faba-120e-fd97-371b85415995",
        "x-ms-creation-time": "Fri, 19 Feb 2021 18:58:30 GMT",
        "x-ms-group": "$superuser",
        "x-ms-lease-state": "available",
        "x-ms-lease-status": "unlocked",
        "x-ms-meta-hdi_isfolder": "true",
        "x-ms-owner": "$superuser",
        "x-ms-permissions": "rwxr-x---",
        "x-ms-request-id": "de674e44-901e-0008-2cf1-066550000000",
        "x-ms-server-encrypted": "true",
<<<<<<< HEAD
        "x-ms-version": "2020-12-06"
=======
        "x-ms-version": "2021-02-12"
>>>>>>> 7e782c87
      },
      "ResponseBody": []
    },
    {
      "RequestUri": "https://seannse.dfs.core.windows.net/test-filesystem-460bfcfe-f2eb-42b2-1496-030c27d837c7/test-directory-091deccc-84eb-4e74-6ec9-31eed3cbf7fe?action=getAccessControl",
      "RequestMethod": "HEAD",
      "RequestHeaders": {
        "Accept": "application/json",
        "Authorization": "Sanitized",
        "traceparent": "00-658ce15c55ce62489e21db539f549122-c71d8d8b3fde2c47-00",
        "User-Agent": [
          "azsdk-net-Storage.Files.DataLake/12.7.0-alpha.20210219.1",
          "(.NET 5.0.3; Microsoft Windows 10.0.19041)"
        ],
        "x-ms-client-request-id": "296dbbaa-0884-813c-aa16-06d7105b43f8",
        "x-ms-date": "Fri, 19 Feb 2021 18:58:31 GMT",
        "x-ms-return-client-request-id": "true",
<<<<<<< HEAD
        "x-ms-version": "2020-12-06"
=======
        "x-ms-version": "2021-02-12"
>>>>>>> 7e782c87
      },
      "RequestBody": null,
      "StatusCode": 200,
      "ResponseHeaders": {
        "Date": "Fri, 19 Feb 2021 18:58:29 GMT",
        "ETag": "\"0x8D8D508594DFB60\"",
        "Last-Modified": "Fri, 19 Feb 2021 18:58:30 GMT",
        "Server": [
          "Windows-Azure-HDFS/1.0",
          "Microsoft-HTTPAPI/2.0"
        ],
        "x-ms-acl": "user::rwx,group::r-x,other::---",
        "x-ms-client-request-id": "296dbbaa-0884-813c-aa16-06d7105b43f8",
        "x-ms-group": "$superuser",
        "x-ms-owner": "$superuser",
        "x-ms-permissions": "rwxr-x---",
        "x-ms-request-id": "0c241c29-101f-0064-06f1-068ec7000000",
<<<<<<< HEAD
        "x-ms-version": "2020-12-06"
=======
        "x-ms-version": "2021-02-12"
>>>>>>> 7e782c87
      },
      "ResponseBody": []
    },
    {
      "RequestUri": "https://seannse.blob.core.windows.net/test-filesystem-460bfcfe-f2eb-42b2-1496-030c27d837c7?restype=container",
      "RequestMethod": "DELETE",
      "RequestHeaders": {
        "Accept": "application/xml",
        "Authorization": "Sanitized",
        "traceparent": "00-e106707af526f348b7e74253ff87270b-7e91f1b71b796749-00",
        "User-Agent": [
          "azsdk-net-Storage.Files.DataLake/12.7.0-alpha.20210219.1",
          "(.NET 5.0.3; Microsoft Windows 10.0.19041)"
        ],
        "x-ms-client-request-id": "ca70f19f-30d3-bc11-1b03-1d6e3a6c322b",
        "x-ms-date": "Fri, 19 Feb 2021 18:58:31 GMT",
        "x-ms-return-client-request-id": "true",
<<<<<<< HEAD
        "x-ms-version": "2020-12-06"
=======
        "x-ms-version": "2021-02-12"
>>>>>>> 7e782c87
      },
      "RequestBody": null,
      "StatusCode": 202,
      "ResponseHeaders": {
        "Content-Length": "0",
        "Date": "Fri, 19 Feb 2021 18:58:30 GMT",
        "Server": [
          "Windows-Azure-Blob/1.0",
          "Microsoft-HTTPAPI/2.0"
        ],
        "x-ms-client-request-id": "ca70f19f-30d3-bc11-1b03-1d6e3a6c322b",
        "x-ms-request-id": "de674e85-901e-0008-6df1-066550000000",
<<<<<<< HEAD
        "x-ms-version": "2020-12-06"
=======
        "x-ms-version": "2021-02-12"
>>>>>>> 7e782c87
      },
      "ResponseBody": []
    }
  ],
  "Variables": {
    "RandomSeed": "2001033449",
    "Storage_TestConfigHierarchicalNamespace": "NamespaceTenant\nseannse\nU2FuaXRpemVk\nhttps://seannse.blob.core.windows.net\nhttps://seannse.file.core.windows.net\nhttps://seannse.queue.core.windows.net\nhttps://seannse.table.core.windows.net\n\n\n\n\nhttps://seannse-secondary.blob.core.windows.net\nhttps://seannse-secondary.file.core.windows.net\nhttps://seannse-secondary.queue.core.windows.net\nhttps://seannse-secondary.table.core.windows.net\n68390a19-a643-458b-b726-408abf67b4fc\nSanitized\n72f988bf-86f1-41af-91ab-2d7cd011db47\nhttps://login.microsoftonline.com/\nCloud\nBlobEndpoint=https://seannse.blob.core.windows.net/;QueueEndpoint=https://seannse.queue.core.windows.net/;FileEndpoint=https://seannse.file.core.windows.net/;BlobSecondaryEndpoint=https://seannse-secondary.blob.core.windows.net/;QueueSecondaryEndpoint=https://seannse-secondary.queue.core.windows.net/;FileSecondaryEndpoint=https://seannse-secondary.file.core.windows.net/;AccountName=seannse;AccountKey=Sanitized\n\n\n"
  }
}<|MERGE_RESOLUTION|>--- conflicted
+++ resolved
@@ -15,11 +15,7 @@
         "x-ms-client-request-id": "6b915fe4-0af6-7976-87bc-d721c0c46e49",
         "x-ms-date": "Fri, 19 Feb 2021 18:58:31 GMT",
         "x-ms-return-client-request-id": "true",
-<<<<<<< HEAD
-        "x-ms-version": "2020-12-06"
-=======
         "x-ms-version": "2021-02-12"
->>>>>>> 7e782c87
       },
       "RequestBody": null,
       "StatusCode": 201,
@@ -34,11 +30,7 @@
         ],
         "x-ms-client-request-id": "6b915fe4-0af6-7976-87bc-d721c0c46e49",
         "x-ms-request-id": "de674e03-901e-0008-6df1-066550000000",
-<<<<<<< HEAD
-        "x-ms-version": "2020-12-06"
-=======
         "x-ms-version": "2021-02-12"
->>>>>>> 7e782c87
       },
       "ResponseBody": []
     },
@@ -56,11 +48,7 @@
         "x-ms-client-request-id": "730afd8b-8b3a-b407-bca1-95e44d1acbf6",
         "x-ms-date": "Fri, 19 Feb 2021 18:58:31 GMT",
         "x-ms-return-client-request-id": "true",
-<<<<<<< HEAD
-        "x-ms-version": "2020-12-06"
-=======
         "x-ms-version": "2021-02-12"
->>>>>>> 7e782c87
       },
       "RequestBody": null,
       "StatusCode": 201,
@@ -75,11 +63,7 @@
         ],
         "x-ms-client-request-id": "730afd8b-8b3a-b407-bca1-95e44d1acbf6",
         "x-ms-request-id": "0c241c11-101f-0064-70f1-068ec7000000",
-<<<<<<< HEAD
-        "x-ms-version": "2020-12-06"
-=======
         "x-ms-version": "2021-02-12"
->>>>>>> 7e782c87
       },
       "ResponseBody": []
     },
@@ -97,11 +81,7 @@
         "x-ms-client-request-id": "c3962477-faba-120e-fd97-371b85415995",
         "x-ms-date": "Fri, 19 Feb 2021 18:58:31 GMT",
         "x-ms-return-client-request-id": "true",
-<<<<<<< HEAD
-        "x-ms-version": "2020-12-06"
-=======
         "x-ms-version": "2021-02-12"
->>>>>>> 7e782c87
       },
       "RequestBody": null,
       "StatusCode": 200,
@@ -129,11 +109,7 @@
         "x-ms-permissions": "rwxr-x---",
         "x-ms-request-id": "de674e44-901e-0008-2cf1-066550000000",
         "x-ms-server-encrypted": "true",
-<<<<<<< HEAD
-        "x-ms-version": "2020-12-06"
-=======
         "x-ms-version": "2021-02-12"
->>>>>>> 7e782c87
       },
       "ResponseBody": []
     },
@@ -151,11 +127,7 @@
         "x-ms-client-request-id": "296dbbaa-0884-813c-aa16-06d7105b43f8",
         "x-ms-date": "Fri, 19 Feb 2021 18:58:31 GMT",
         "x-ms-return-client-request-id": "true",
-<<<<<<< HEAD
-        "x-ms-version": "2020-12-06"
-=======
         "x-ms-version": "2021-02-12"
->>>>>>> 7e782c87
       },
       "RequestBody": null,
       "StatusCode": 200,
@@ -173,11 +145,7 @@
         "x-ms-owner": "$superuser",
         "x-ms-permissions": "rwxr-x---",
         "x-ms-request-id": "0c241c29-101f-0064-06f1-068ec7000000",
-<<<<<<< HEAD
-        "x-ms-version": "2020-12-06"
-=======
         "x-ms-version": "2021-02-12"
->>>>>>> 7e782c87
       },
       "ResponseBody": []
     },
@@ -195,11 +163,7 @@
         "x-ms-client-request-id": "ca70f19f-30d3-bc11-1b03-1d6e3a6c322b",
         "x-ms-date": "Fri, 19 Feb 2021 18:58:31 GMT",
         "x-ms-return-client-request-id": "true",
-<<<<<<< HEAD
-        "x-ms-version": "2020-12-06"
-=======
         "x-ms-version": "2021-02-12"
->>>>>>> 7e782c87
       },
       "RequestBody": null,
       "StatusCode": 202,
@@ -212,11 +176,7 @@
         ],
         "x-ms-client-request-id": "ca70f19f-30d3-bc11-1b03-1d6e3a6c322b",
         "x-ms-request-id": "de674e85-901e-0008-6df1-066550000000",
-<<<<<<< HEAD
-        "x-ms-version": "2020-12-06"
-=======
         "x-ms-version": "2021-02-12"
->>>>>>> 7e782c87
       },
       "ResponseBody": []
     }
