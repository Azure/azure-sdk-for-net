{
  "Entries": [
    {
      "RequestUri": "https://seannse.blob.core.windows.net/test-filesystem-72e04c43-ee76-5ea0-6b72-f81903fbcc4a?restype=container",
      "RequestMethod": "PUT",
      "RequestHeaders": {
        "Accept": "application/xml",
        "Authorization": "Sanitized",
<<<<<<< HEAD
        "traceparent": "00-3d8dd3b3eb0242449bc967230e7a163f-9116f38d8d08b341-00",
        "User-Agent": [
          "azsdk-net-Storage.Files.DataLake/12.7.0-alpha.20210202.1",
          "(.NET 5.0.2; Microsoft Windows 10.0.19042)"
        ],
        "x-ms-blob-public-access": "container",
        "x-ms-client-request-id": "dc2f3a99-374b-c586-2c91-2b44dee07972",
        "x-ms-date": "Tue, 02 Feb 2021 21:22:55 GMT",
=======
        "traceparent": "00-cb0e6d5528cd564f8a096630b28e4ed4-f6e0cbe807451c45-00",
        "User-Agent": [
          "azsdk-net-Storage.Files.DataLake/12.7.0-alpha.20210217.1",
          "(.NET 5.0.3; Microsoft Windows 10.0.19042)"
        ],
        "x-ms-blob-public-access": "container",
        "x-ms-client-request-id": "dc2f3a99-374b-c586-2c91-2b44dee07972",
        "x-ms-date": "Wed, 17 Feb 2021 22:18:53 GMT",
>>>>>>> 1814567d
        "x-ms-return-client-request-id": "true",
        "x-ms-version": "2020-06-12"
      },
      "RequestBody": null,
      "StatusCode": 201,
      "ResponseHeaders": {
        "Content-Length": "0",
<<<<<<< HEAD
        "Date": "Tue, 02 Feb 2021 21:22:56 GMT",
        "ETag": "\u00220x8D8C7C0B580BE39\u0022",
        "Last-Modified": "Tue, 02 Feb 2021 21:22:56 GMT",
=======
        "Date": "Wed, 17 Feb 2021 22:18:53 GMT",
        "ETag": "\u00220x8D8D392026AA4B7\u0022",
        "Last-Modified": "Wed, 17 Feb 2021 22:18:53 GMT",
>>>>>>> 1814567d
        "Server": [
          "Windows-Azure-Blob/1.0",
          "Microsoft-HTTPAPI/2.0"
        ],
        "x-ms-client-request-id": "dc2f3a99-374b-c586-2c91-2b44dee07972",
<<<<<<< HEAD
        "x-ms-request-id": "c89f5a92-001e-00a3-69a9-f91a9a000000",
=======
        "x-ms-request-id": "8c314388-601e-00a5-437a-052925000000",
>>>>>>> 1814567d
        "x-ms-version": "2020-06-12"
      },
      "ResponseBody": []
    },
    {
      "RequestUri": "https://seannse.dfs.core.windows.net/test-filesystem-72e04c43-ee76-5ea0-6b72-f81903fbcc4a/test-directory-74690c8f-7e3c-4e20-4632-0fc0e5f9c3ae?resource=directory",
      "RequestMethod": "PUT",
      "RequestHeaders": {
        "Accept": "application/json",
        "Authorization": "Sanitized",
<<<<<<< HEAD
        "traceparent": "00-387c37aa7232a14e964dfdd34e04a3de-2b9028e4700c7144-00",
        "User-Agent": [
          "azsdk-net-Storage.Files.DataLake/12.7.0-alpha.20210202.1",
          "(.NET 5.0.2; Microsoft Windows 10.0.19042)"
        ],
        "x-ms-client-request-id": "ab261412-e7c9-d963-53b8-c87f63609bbc",
        "x-ms-date": "Tue, 02 Feb 2021 21:22:56 GMT",
=======
        "traceparent": "00-0b18c78b872a614398b35dfb4c58abb1-b7484c2aa7ecd540-00",
        "User-Agent": [
          "azsdk-net-Storage.Files.DataLake/12.7.0-alpha.20210217.1",
          "(.NET 5.0.3; Microsoft Windows 10.0.19042)"
        ],
        "x-ms-client-request-id": "ab261412-e7c9-d963-53b8-c87f63609bbc",
        "x-ms-date": "Wed, 17 Feb 2021 22:18:53 GMT",
>>>>>>> 1814567d
        "x-ms-return-client-request-id": "true",
        "x-ms-version": "2020-06-12"
      },
      "RequestBody": null,
      "StatusCode": 201,
      "ResponseHeaders": {
        "Content-Length": "0",
<<<<<<< HEAD
        "Date": "Tue, 02 Feb 2021 21:22:56 GMT",
        "ETag": "\u00220x8D8C7C0B5BAD0E9\u0022",
        "Last-Modified": "Tue, 02 Feb 2021 21:22:56 GMT",
=======
        "Date": "Wed, 17 Feb 2021 22:18:53 GMT",
        "ETag": "\u00220x8D8D39202A93F0A\u0022",
        "Last-Modified": "Wed, 17 Feb 2021 22:18:53 GMT",
>>>>>>> 1814567d
        "Server": [
          "Windows-Azure-HDFS/1.0",
          "Microsoft-HTTPAPI/2.0"
        ],
        "x-ms-client-request-id": "ab261412-e7c9-d963-53b8-c87f63609bbc",
<<<<<<< HEAD
        "x-ms-request-id": "282e5914-f01f-006c-7ca9-f994c8000000",
=======
        "x-ms-request-id": "a8faee33-701f-0072-137a-057810000000",
>>>>>>> 1814567d
        "x-ms-version": "2020-06-12"
      },
      "ResponseBody": []
    },
    {
      "RequestUri": "https://seannse.blob.core.windows.net/test-filesystem-72e04c43-ee76-5ea0-6b72-f81903fbcc4a/test-directory-74690c8f-7e3c-4e20-4632-0fc0e5f9c3ae",
      "RequestMethod": "HEAD",
      "RequestHeaders": {
        "Accept": "application/xml",
        "Authorization": "Sanitized",
<<<<<<< HEAD
        "traceparent": "00-56ed324052481b41b47db75f09b26635-11b62dfd0834bc41-00",
        "User-Agent": [
          "azsdk-net-Storage.Files.DataLake/12.7.0-alpha.20210202.1",
          "(.NET 5.0.2; Microsoft Windows 10.0.19042)"
        ],
        "x-ms-client-request-id": "c931da83-ceb9-c7a8-e72e-d5c40fb99d07",
        "x-ms-date": "Tue, 02 Feb 2021 21:22:56 GMT",
=======
        "traceparent": "00-cb32c0ee988f0c4c8244e7bc47e19f7f-aaf90402150e854d-00",
        "User-Agent": [
          "azsdk-net-Storage.Files.DataLake/12.7.0-alpha.20210217.1",
          "(.NET 5.0.3; Microsoft Windows 10.0.19042)"
        ],
        "x-ms-client-request-id": "c931da83-ceb9-c7a8-e72e-d5c40fb99d07",
        "x-ms-date": "Wed, 17 Feb 2021 22:18:53 GMT",
>>>>>>> 1814567d
        "x-ms-return-client-request-id": "true",
        "x-ms-version": "2020-06-12"
      },
      "RequestBody": null,
      "StatusCode": 200,
      "ResponseHeaders": {
        "Accept-Ranges": "bytes",
        "Content-Length": "0",
        "Content-Type": "application/octet-stream",
<<<<<<< HEAD
        "Date": "Tue, 02 Feb 2021 21:22:57 GMT",
        "ETag": "\u00220x8D8C7C0B5BAD0E9\u0022",
        "Last-Modified": "Tue, 02 Feb 2021 21:22:56 GMT",
=======
        "Date": "Wed, 17 Feb 2021 22:18:53 GMT",
        "ETag": "\u00220x8D8D39202A93F0A\u0022",
        "Last-Modified": "Wed, 17 Feb 2021 22:18:53 GMT",
>>>>>>> 1814567d
        "Server": [
          "Windows-Azure-Blob/1.0",
          "Microsoft-HTTPAPI/2.0"
        ],
        "x-ms-access-tier": "Hot",
        "x-ms-access-tier-inferred": "true",
        "x-ms-blob-type": "BlockBlob",
        "x-ms-client-request-id": "c931da83-ceb9-c7a8-e72e-d5c40fb99d07",
<<<<<<< HEAD
        "x-ms-creation-time": "Tue, 02 Feb 2021 21:22:56 GMT",
=======
        "x-ms-creation-time": "Wed, 17 Feb 2021 22:18:53 GMT",
>>>>>>> 1814567d
        "x-ms-group": "$superuser",
        "x-ms-lease-state": "available",
        "x-ms-lease-status": "unlocked",
        "x-ms-meta-hdi_isfolder": "true",
        "x-ms-owner": "$superuser",
        "x-ms-permissions": "rwxr-x---",
<<<<<<< HEAD
        "x-ms-request-id": "9d0c6af0-501e-0028-09a9-f91ef7000000",
=======
        "x-ms-request-id": "6f206328-401e-0024-667a-0589ff000000",
>>>>>>> 1814567d
        "x-ms-server-encrypted": "true",
        "x-ms-version": "2020-06-12"
      },
      "ResponseBody": []
    },
    {
      "RequestUri": "https://seannse.dfs.core.windows.net/test-filesystem-72e04c43-ee76-5ea0-6b72-f81903fbcc4a/test-directory-74690c8f-7e3c-4e20-4632-0fc0e5f9c3ae?action=getAccessControl",
      "RequestMethod": "HEAD",
      "RequestHeaders": {
        "Accept": "application/json",
        "Authorization": "Sanitized",
<<<<<<< HEAD
        "traceparent": "00-d2b4c3d8ba4c924d96fc434c0a8f659b-12073f4ed62fc848-00",
        "User-Agent": [
          "azsdk-net-Storage.Files.DataLake/12.7.0-alpha.20210202.1",
          "(.NET 5.0.2; Microsoft Windows 10.0.19042)"
        ],
        "x-ms-client-request-id": "88fb4516-d12e-b203-40ff-0ec020b8b247",
        "x-ms-date": "Tue, 02 Feb 2021 21:22:56 GMT",
=======
        "traceparent": "00-6133dc5707e5f74aac136edd9eda8920-19e0460e7714274f-00",
        "User-Agent": [
          "azsdk-net-Storage.Files.DataLake/12.7.0-alpha.20210217.1",
          "(.NET 5.0.3; Microsoft Windows 10.0.19042)"
        ],
        "x-ms-client-request-id": "88fb4516-d12e-b203-40ff-0ec020b8b247",
        "x-ms-date": "Wed, 17 Feb 2021 22:18:54 GMT",
>>>>>>> 1814567d
        "x-ms-return-client-request-id": "true",
        "x-ms-version": "2020-06-12"
      },
      "RequestBody": null,
      "StatusCode": 200,
      "ResponseHeaders": {
<<<<<<< HEAD
        "Date": "Tue, 02 Feb 2021 21:22:56 GMT",
        "ETag": "\u00220x8D8C7C0B5BAD0E9\u0022",
        "Last-Modified": "Tue, 02 Feb 2021 21:22:56 GMT",
=======
        "Date": "Wed, 17 Feb 2021 22:18:54 GMT",
        "ETag": "\u00220x8D8D39202A93F0A\u0022",
        "Last-Modified": "Wed, 17 Feb 2021 22:18:53 GMT",
>>>>>>> 1814567d
        "Server": [
          "Windows-Azure-HDFS/1.0",
          "Microsoft-HTTPAPI/2.0"
        ],
        "x-ms-acl": "user::rwx,group::r-x,other::---",
        "x-ms-client-request-id": "88fb4516-d12e-b203-40ff-0ec020b8b247",
        "x-ms-group": "$superuser",
        "x-ms-owner": "$superuser",
        "x-ms-permissions": "rwxr-x---",
<<<<<<< HEAD
        "x-ms-request-id": "2840f17e-701f-0086-2ca9-f9b3e6000000",
=======
        "x-ms-request-id": "f315de24-001f-0068-747a-0519cf000000",
>>>>>>> 1814567d
        "x-ms-version": "2020-06-12"
      },
      "ResponseBody": []
    },
    {
      "RequestUri": "https://seannse.blob.core.windows.net/test-filesystem-72e04c43-ee76-5ea0-6b72-f81903fbcc4a?restype=container",
      "RequestMethod": "DELETE",
      "RequestHeaders": {
        "Accept": "application/xml",
        "Authorization": "Sanitized",
<<<<<<< HEAD
        "traceparent": "00-79941bfb6c3da84196be6efe0fb71a40-83b56167b2998140-00",
        "User-Agent": [
          "azsdk-net-Storage.Files.DataLake/12.7.0-alpha.20210202.1",
          "(.NET 5.0.2; Microsoft Windows 10.0.19042)"
        ],
        "x-ms-client-request-id": "c9aec5b4-14bd-81d9-170f-f9e108a1fcde",
        "x-ms-date": "Tue, 02 Feb 2021 21:22:57 GMT",
=======
        "traceparent": "00-b95fc22785276947aa49ff07a8fbde03-6f2837a4e0cf2b4f-00",
        "User-Agent": [
          "azsdk-net-Storage.Files.DataLake/12.7.0-alpha.20210217.1",
          "(.NET 5.0.3; Microsoft Windows 10.0.19042)"
        ],
        "x-ms-client-request-id": "c9aec5b4-14bd-81d9-170f-f9e108a1fcde",
        "x-ms-date": "Wed, 17 Feb 2021 22:18:54 GMT",
>>>>>>> 1814567d
        "x-ms-return-client-request-id": "true",
        "x-ms-version": "2020-06-12"
      },
      "RequestBody": null,
      "StatusCode": 202,
      "ResponseHeaders": {
        "Content-Length": "0",
<<<<<<< HEAD
        "Date": "Tue, 02 Feb 2021 21:22:57 GMT",
=======
        "Date": "Wed, 17 Feb 2021 22:18:54 GMT",
>>>>>>> 1814567d
        "Server": [
          "Windows-Azure-Blob/1.0",
          "Microsoft-HTTPAPI/2.0"
        ],
        "x-ms-client-request-id": "c9aec5b4-14bd-81d9-170f-f9e108a1fcde",
<<<<<<< HEAD
        "x-ms-request-id": "c89f5ff4-001e-00a3-67a9-f91a9a000000",
=======
        "x-ms-request-id": "8c31495c-601e-00a5-317a-052925000000",
>>>>>>> 1814567d
        "x-ms-version": "2020-06-12"
      },
      "ResponseBody": []
    }
  ],
  "Variables": {
    "RandomSeed": "1649970409",
    "Storage_TestConfigHierarchicalNamespace": "NamespaceTenant\nseannse\nU2FuaXRpemVk\nhttps://seannse.blob.core.windows.net\nhttps://seannse.file.core.windows.net\nhttps://seannse.queue.core.windows.net\nhttps://seannse.table.core.windows.net\n\n\n\n\nhttps://seannse-secondary.blob.core.windows.net\nhttps://seannse-secondary.file.core.windows.net\nhttps://seannse-secondary.queue.core.windows.net\nhttps://seannse-secondary.table.core.windows.net\n68390a19-a643-458b-b726-408abf67b4fc\nSanitized\n72f988bf-86f1-41af-91ab-2d7cd011db47\nhttps://login.microsoftonline.com/\nCloud\nBlobEndpoint=https://seannse.blob.core.windows.net/;QueueEndpoint=https://seannse.queue.core.windows.net/;FileEndpoint=https://seannse.file.core.windows.net/;BlobSecondaryEndpoint=https://seannse-secondary.blob.core.windows.net/;QueueSecondaryEndpoint=https://seannse-secondary.queue.core.windows.net/;FileSecondaryEndpoint=https://seannse-secondary.file.core.windows.net/;AccountName=seannse;AccountKey=Sanitized\n"
  }
}<|MERGE_RESOLUTION|>--- conflicted
+++ resolved
@@ -1,30 +1,19 @@
 {
   "Entries": [
     {
-      "RequestUri": "https://seannse.blob.core.windows.net/test-filesystem-72e04c43-ee76-5ea0-6b72-f81903fbcc4a?restype=container",
+      "RequestUri": "https://seannse.blob.core.windows.net/test-filesystem-460bfcfe-f2eb-42b2-1496-030c27d837c7?restype=container",
       "RequestMethod": "PUT",
       "RequestHeaders": {
         "Accept": "application/xml",
         "Authorization": "Sanitized",
-<<<<<<< HEAD
-        "traceparent": "00-3d8dd3b3eb0242449bc967230e7a163f-9116f38d8d08b341-00",
+        "traceparent": "00-7a9715f8297cf648ba2f8c405c04f433-9e1c8d0673bf884e-00",
         "User-Agent": [
-          "azsdk-net-Storage.Files.DataLake/12.7.0-alpha.20210202.1",
-          "(.NET 5.0.2; Microsoft Windows 10.0.19042)"
+          "azsdk-net-Storage.Files.DataLake/12.7.0-alpha.20210219.1",
+          "(.NET 5.0.3; Microsoft Windows 10.0.19041)"
         ],
         "x-ms-blob-public-access": "container",
-        "x-ms-client-request-id": "dc2f3a99-374b-c586-2c91-2b44dee07972",
-        "x-ms-date": "Tue, 02 Feb 2021 21:22:55 GMT",
-=======
-        "traceparent": "00-cb0e6d5528cd564f8a096630b28e4ed4-f6e0cbe807451c45-00",
-        "User-Agent": [
-          "azsdk-net-Storage.Files.DataLake/12.7.0-alpha.20210217.1",
-          "(.NET 5.0.3; Microsoft Windows 10.0.19042)"
-        ],
-        "x-ms-blob-public-access": "container",
-        "x-ms-client-request-id": "dc2f3a99-374b-c586-2c91-2b44dee07972",
-        "x-ms-date": "Wed, 17 Feb 2021 22:18:53 GMT",
->>>>>>> 1814567d
+        "x-ms-client-request-id": "6b915fe4-0af6-7976-87bc-d721c0c46e49",
+        "x-ms-date": "Fri, 19 Feb 2021 18:58:31 GMT",
         "x-ms-return-client-request-id": "true",
         "x-ms-version": "2020-06-12"
       },
@@ -32,52 +21,32 @@
       "StatusCode": 201,
       "ResponseHeaders": {
         "Content-Length": "0",
-<<<<<<< HEAD
-        "Date": "Tue, 02 Feb 2021 21:22:56 GMT",
-        "ETag": "\u00220x8D8C7C0B580BE39\u0022",
-        "Last-Modified": "Tue, 02 Feb 2021 21:22:56 GMT",
-=======
-        "Date": "Wed, 17 Feb 2021 22:18:53 GMT",
-        "ETag": "\u00220x8D8D392026AA4B7\u0022",
-        "Last-Modified": "Wed, 17 Feb 2021 22:18:53 GMT",
->>>>>>> 1814567d
+        "Date": "Fri, 19 Feb 2021 18:58:29 GMT",
+        "ETag": "\u00220x8D8D508593D1EAD\u0022",
+        "Last-Modified": "Fri, 19 Feb 2021 18:58:30 GMT",
         "Server": [
           "Windows-Azure-Blob/1.0",
           "Microsoft-HTTPAPI/2.0"
         ],
-        "x-ms-client-request-id": "dc2f3a99-374b-c586-2c91-2b44dee07972",
-<<<<<<< HEAD
-        "x-ms-request-id": "c89f5a92-001e-00a3-69a9-f91a9a000000",
-=======
-        "x-ms-request-id": "8c314388-601e-00a5-437a-052925000000",
->>>>>>> 1814567d
+        "x-ms-client-request-id": "6b915fe4-0af6-7976-87bc-d721c0c46e49",
+        "x-ms-request-id": "de674e03-901e-0008-6df1-066550000000",
         "x-ms-version": "2020-06-12"
       },
       "ResponseBody": []
     },
     {
-      "RequestUri": "https://seannse.dfs.core.windows.net/test-filesystem-72e04c43-ee76-5ea0-6b72-f81903fbcc4a/test-directory-74690c8f-7e3c-4e20-4632-0fc0e5f9c3ae?resource=directory",
+      "RequestUri": "https://seannse.dfs.core.windows.net/test-filesystem-460bfcfe-f2eb-42b2-1496-030c27d837c7/test-directory-091deccc-84eb-4e74-6ec9-31eed3cbf7fe?resource=directory",
       "RequestMethod": "PUT",
       "RequestHeaders": {
         "Accept": "application/json",
         "Authorization": "Sanitized",
-<<<<<<< HEAD
-        "traceparent": "00-387c37aa7232a14e964dfdd34e04a3de-2b9028e4700c7144-00",
+        "traceparent": "00-6894d4f9826d5541aa8b5853de128da5-af90c70475d94644-00",
         "User-Agent": [
-          "azsdk-net-Storage.Files.DataLake/12.7.0-alpha.20210202.1",
-          "(.NET 5.0.2; Microsoft Windows 10.0.19042)"
+          "azsdk-net-Storage.Files.DataLake/12.7.0-alpha.20210219.1",
+          "(.NET 5.0.3; Microsoft Windows 10.0.19041)"
         ],
-        "x-ms-client-request-id": "ab261412-e7c9-d963-53b8-c87f63609bbc",
-        "x-ms-date": "Tue, 02 Feb 2021 21:22:56 GMT",
-=======
-        "traceparent": "00-0b18c78b872a614398b35dfb4c58abb1-b7484c2aa7ecd540-00",
-        "User-Agent": [
-          "azsdk-net-Storage.Files.DataLake/12.7.0-alpha.20210217.1",
-          "(.NET 5.0.3; Microsoft Windows 10.0.19042)"
-        ],
-        "x-ms-client-request-id": "ab261412-e7c9-d963-53b8-c87f63609bbc",
-        "x-ms-date": "Wed, 17 Feb 2021 22:18:53 GMT",
->>>>>>> 1814567d
+        "x-ms-client-request-id": "730afd8b-8b3a-b407-bca1-95e44d1acbf6",
+        "x-ms-date": "Fri, 19 Feb 2021 18:58:31 GMT",
         "x-ms-return-client-request-id": "true",
         "x-ms-version": "2020-06-12"
       },
@@ -85,52 +54,32 @@
       "StatusCode": 201,
       "ResponseHeaders": {
         "Content-Length": "0",
-<<<<<<< HEAD
-        "Date": "Tue, 02 Feb 2021 21:22:56 GMT",
-        "ETag": "\u00220x8D8C7C0B5BAD0E9\u0022",
-        "Last-Modified": "Tue, 02 Feb 2021 21:22:56 GMT",
-=======
-        "Date": "Wed, 17 Feb 2021 22:18:53 GMT",
-        "ETag": "\u00220x8D8D39202A93F0A\u0022",
-        "Last-Modified": "Wed, 17 Feb 2021 22:18:53 GMT",
->>>>>>> 1814567d
+        "Date": "Fri, 19 Feb 2021 18:58:29 GMT",
+        "ETag": "\u00220x8D8D508594DFB60\u0022",
+        "Last-Modified": "Fri, 19 Feb 2021 18:58:30 GMT",
         "Server": [
           "Windows-Azure-HDFS/1.0",
           "Microsoft-HTTPAPI/2.0"
         ],
-        "x-ms-client-request-id": "ab261412-e7c9-d963-53b8-c87f63609bbc",
-<<<<<<< HEAD
-        "x-ms-request-id": "282e5914-f01f-006c-7ca9-f994c8000000",
-=======
-        "x-ms-request-id": "a8faee33-701f-0072-137a-057810000000",
->>>>>>> 1814567d
+        "x-ms-client-request-id": "730afd8b-8b3a-b407-bca1-95e44d1acbf6",
+        "x-ms-request-id": "0c241c11-101f-0064-70f1-068ec7000000",
         "x-ms-version": "2020-06-12"
       },
       "ResponseBody": []
     },
     {
-      "RequestUri": "https://seannse.blob.core.windows.net/test-filesystem-72e04c43-ee76-5ea0-6b72-f81903fbcc4a/test-directory-74690c8f-7e3c-4e20-4632-0fc0e5f9c3ae",
+      "RequestUri": "https://seannse.blob.core.windows.net/test-filesystem-460bfcfe-f2eb-42b2-1496-030c27d837c7/test-directory-091deccc-84eb-4e74-6ec9-31eed3cbf7fe",
       "RequestMethod": "HEAD",
       "RequestHeaders": {
         "Accept": "application/xml",
         "Authorization": "Sanitized",
-<<<<<<< HEAD
-        "traceparent": "00-56ed324052481b41b47db75f09b26635-11b62dfd0834bc41-00",
+        "traceparent": "00-1994ab540702234090642fad8594fddc-64f27d793649e440-00",
         "User-Agent": [
-          "azsdk-net-Storage.Files.DataLake/12.7.0-alpha.20210202.1",
-          "(.NET 5.0.2; Microsoft Windows 10.0.19042)"
+          "azsdk-net-Storage.Files.DataLake/12.7.0-alpha.20210219.1",
+          "(.NET 5.0.3; Microsoft Windows 10.0.19041)"
         ],
-        "x-ms-client-request-id": "c931da83-ceb9-c7a8-e72e-d5c40fb99d07",
-        "x-ms-date": "Tue, 02 Feb 2021 21:22:56 GMT",
-=======
-        "traceparent": "00-cb32c0ee988f0c4c8244e7bc47e19f7f-aaf90402150e854d-00",
-        "User-Agent": [
-          "azsdk-net-Storage.Files.DataLake/12.7.0-alpha.20210217.1",
-          "(.NET 5.0.3; Microsoft Windows 10.0.19042)"
-        ],
-        "x-ms-client-request-id": "c931da83-ceb9-c7a8-e72e-d5c40fb99d07",
-        "x-ms-date": "Wed, 17 Feb 2021 22:18:53 GMT",
->>>>>>> 1814567d
+        "x-ms-client-request-id": "c3962477-faba-120e-fd97-371b85415995",
+        "x-ms-date": "Fri, 19 Feb 2021 18:58:31 GMT",
         "x-ms-return-client-request-id": "true",
         "x-ms-version": "2020-06-12"
       },
@@ -140,15 +89,9 @@
         "Accept-Ranges": "bytes",
         "Content-Length": "0",
         "Content-Type": "application/octet-stream",
-<<<<<<< HEAD
-        "Date": "Tue, 02 Feb 2021 21:22:57 GMT",
-        "ETag": "\u00220x8D8C7C0B5BAD0E9\u0022",
-        "Last-Modified": "Tue, 02 Feb 2021 21:22:56 GMT",
-=======
-        "Date": "Wed, 17 Feb 2021 22:18:53 GMT",
-        "ETag": "\u00220x8D8D39202A93F0A\u0022",
-        "Last-Modified": "Wed, 17 Feb 2021 22:18:53 GMT",
->>>>>>> 1814567d
+        "Date": "Fri, 19 Feb 2021 18:58:30 GMT",
+        "ETag": "\u00220x8D8D508594DFB60\u0022",
+        "Last-Modified": "Fri, 19 Feb 2021 18:58:30 GMT",
         "Server": [
           "Windows-Azure-Blob/1.0",
           "Microsoft-HTTPAPI/2.0"
@@ -156,107 +99,69 @@
         "x-ms-access-tier": "Hot",
         "x-ms-access-tier-inferred": "true",
         "x-ms-blob-type": "BlockBlob",
-        "x-ms-client-request-id": "c931da83-ceb9-c7a8-e72e-d5c40fb99d07",
-<<<<<<< HEAD
-        "x-ms-creation-time": "Tue, 02 Feb 2021 21:22:56 GMT",
-=======
-        "x-ms-creation-time": "Wed, 17 Feb 2021 22:18:53 GMT",
->>>>>>> 1814567d
+        "x-ms-client-request-id": "c3962477-faba-120e-fd97-371b85415995",
+        "x-ms-creation-time": "Fri, 19 Feb 2021 18:58:30 GMT",
         "x-ms-group": "$superuser",
         "x-ms-lease-state": "available",
         "x-ms-lease-status": "unlocked",
         "x-ms-meta-hdi_isfolder": "true",
         "x-ms-owner": "$superuser",
         "x-ms-permissions": "rwxr-x---",
-<<<<<<< HEAD
-        "x-ms-request-id": "9d0c6af0-501e-0028-09a9-f91ef7000000",
-=======
-        "x-ms-request-id": "6f206328-401e-0024-667a-0589ff000000",
->>>>>>> 1814567d
+        "x-ms-request-id": "de674e44-901e-0008-2cf1-066550000000",
         "x-ms-server-encrypted": "true",
         "x-ms-version": "2020-06-12"
       },
       "ResponseBody": []
     },
     {
-      "RequestUri": "https://seannse.dfs.core.windows.net/test-filesystem-72e04c43-ee76-5ea0-6b72-f81903fbcc4a/test-directory-74690c8f-7e3c-4e20-4632-0fc0e5f9c3ae?action=getAccessControl",
+      "RequestUri": "https://seannse.dfs.core.windows.net/test-filesystem-460bfcfe-f2eb-42b2-1496-030c27d837c7/test-directory-091deccc-84eb-4e74-6ec9-31eed3cbf7fe?action=getAccessControl",
       "RequestMethod": "HEAD",
       "RequestHeaders": {
         "Accept": "application/json",
         "Authorization": "Sanitized",
-<<<<<<< HEAD
-        "traceparent": "00-d2b4c3d8ba4c924d96fc434c0a8f659b-12073f4ed62fc848-00",
+        "traceparent": "00-658ce15c55ce62489e21db539f549122-c71d8d8b3fde2c47-00",
         "User-Agent": [
-          "azsdk-net-Storage.Files.DataLake/12.7.0-alpha.20210202.1",
-          "(.NET 5.0.2; Microsoft Windows 10.0.19042)"
+          "azsdk-net-Storage.Files.DataLake/12.7.0-alpha.20210219.1",
+          "(.NET 5.0.3; Microsoft Windows 10.0.19041)"
         ],
-        "x-ms-client-request-id": "88fb4516-d12e-b203-40ff-0ec020b8b247",
-        "x-ms-date": "Tue, 02 Feb 2021 21:22:56 GMT",
-=======
-        "traceparent": "00-6133dc5707e5f74aac136edd9eda8920-19e0460e7714274f-00",
-        "User-Agent": [
-          "azsdk-net-Storage.Files.DataLake/12.7.0-alpha.20210217.1",
-          "(.NET 5.0.3; Microsoft Windows 10.0.19042)"
-        ],
-        "x-ms-client-request-id": "88fb4516-d12e-b203-40ff-0ec020b8b247",
-        "x-ms-date": "Wed, 17 Feb 2021 22:18:54 GMT",
->>>>>>> 1814567d
+        "x-ms-client-request-id": "296dbbaa-0884-813c-aa16-06d7105b43f8",
+        "x-ms-date": "Fri, 19 Feb 2021 18:58:31 GMT",
         "x-ms-return-client-request-id": "true",
         "x-ms-version": "2020-06-12"
       },
       "RequestBody": null,
       "StatusCode": 200,
       "ResponseHeaders": {
-<<<<<<< HEAD
-        "Date": "Tue, 02 Feb 2021 21:22:56 GMT",
-        "ETag": "\u00220x8D8C7C0B5BAD0E9\u0022",
-        "Last-Modified": "Tue, 02 Feb 2021 21:22:56 GMT",
-=======
-        "Date": "Wed, 17 Feb 2021 22:18:54 GMT",
-        "ETag": "\u00220x8D8D39202A93F0A\u0022",
-        "Last-Modified": "Wed, 17 Feb 2021 22:18:53 GMT",
->>>>>>> 1814567d
+        "Date": "Fri, 19 Feb 2021 18:58:29 GMT",
+        "ETag": "\u00220x8D8D508594DFB60\u0022",
+        "Last-Modified": "Fri, 19 Feb 2021 18:58:30 GMT",
         "Server": [
           "Windows-Azure-HDFS/1.0",
           "Microsoft-HTTPAPI/2.0"
         ],
         "x-ms-acl": "user::rwx,group::r-x,other::---",
-        "x-ms-client-request-id": "88fb4516-d12e-b203-40ff-0ec020b8b247",
+        "x-ms-client-request-id": "296dbbaa-0884-813c-aa16-06d7105b43f8",
         "x-ms-group": "$superuser",
         "x-ms-owner": "$superuser",
         "x-ms-permissions": "rwxr-x---",
-<<<<<<< HEAD
-        "x-ms-request-id": "2840f17e-701f-0086-2ca9-f9b3e6000000",
-=======
-        "x-ms-request-id": "f315de24-001f-0068-747a-0519cf000000",
->>>>>>> 1814567d
+        "x-ms-request-id": "0c241c29-101f-0064-06f1-068ec7000000",
         "x-ms-version": "2020-06-12"
       },
       "ResponseBody": []
     },
     {
-      "RequestUri": "https://seannse.blob.core.windows.net/test-filesystem-72e04c43-ee76-5ea0-6b72-f81903fbcc4a?restype=container",
+      "RequestUri": "https://seannse.blob.core.windows.net/test-filesystem-460bfcfe-f2eb-42b2-1496-030c27d837c7?restype=container",
       "RequestMethod": "DELETE",
       "RequestHeaders": {
         "Accept": "application/xml",
         "Authorization": "Sanitized",
-<<<<<<< HEAD
-        "traceparent": "00-79941bfb6c3da84196be6efe0fb71a40-83b56167b2998140-00",
+        "traceparent": "00-e106707af526f348b7e74253ff87270b-7e91f1b71b796749-00",
         "User-Agent": [
-          "azsdk-net-Storage.Files.DataLake/12.7.0-alpha.20210202.1",
-          "(.NET 5.0.2; Microsoft Windows 10.0.19042)"
+          "azsdk-net-Storage.Files.DataLake/12.7.0-alpha.20210219.1",
+          "(.NET 5.0.3; Microsoft Windows 10.0.19041)"
         ],
-        "x-ms-client-request-id": "c9aec5b4-14bd-81d9-170f-f9e108a1fcde",
-        "x-ms-date": "Tue, 02 Feb 2021 21:22:57 GMT",
-=======
-        "traceparent": "00-b95fc22785276947aa49ff07a8fbde03-6f2837a4e0cf2b4f-00",
-        "User-Agent": [
-          "azsdk-net-Storage.Files.DataLake/12.7.0-alpha.20210217.1",
-          "(.NET 5.0.3; Microsoft Windows 10.0.19042)"
-        ],
-        "x-ms-client-request-id": "c9aec5b4-14bd-81d9-170f-f9e108a1fcde",
-        "x-ms-date": "Wed, 17 Feb 2021 22:18:54 GMT",
->>>>>>> 1814567d
+        "x-ms-client-request-id": "ca70f19f-30d3-bc11-1b03-1d6e3a6c322b",
+        "x-ms-date": "Fri, 19 Feb 2021 18:58:31 GMT",
         "x-ms-return-client-request-id": "true",
         "x-ms-version": "2020-06-12"
       },
@@ -264,28 +169,20 @@
       "StatusCode": 202,
       "ResponseHeaders": {
         "Content-Length": "0",
-<<<<<<< HEAD
-        "Date": "Tue, 02 Feb 2021 21:22:57 GMT",
-=======
-        "Date": "Wed, 17 Feb 2021 22:18:54 GMT",
->>>>>>> 1814567d
+        "Date": "Fri, 19 Feb 2021 18:58:30 GMT",
         "Server": [
           "Windows-Azure-Blob/1.0",
           "Microsoft-HTTPAPI/2.0"
         ],
-        "x-ms-client-request-id": "c9aec5b4-14bd-81d9-170f-f9e108a1fcde",
-<<<<<<< HEAD
-        "x-ms-request-id": "c89f5ff4-001e-00a3-67a9-f91a9a000000",
-=======
-        "x-ms-request-id": "8c31495c-601e-00a5-317a-052925000000",
->>>>>>> 1814567d
+        "x-ms-client-request-id": "ca70f19f-30d3-bc11-1b03-1d6e3a6c322b",
+        "x-ms-request-id": "de674e85-901e-0008-6df1-066550000000",
         "x-ms-version": "2020-06-12"
       },
       "ResponseBody": []
     }
   ],
   "Variables": {
-    "RandomSeed": "1649970409",
+    "RandomSeed": "2001033449",
     "Storage_TestConfigHierarchicalNamespace": "NamespaceTenant\nseannse\nU2FuaXRpemVk\nhttps://seannse.blob.core.windows.net\nhttps://seannse.file.core.windows.net\nhttps://seannse.queue.core.windows.net\nhttps://seannse.table.core.windows.net\n\n\n\n\nhttps://seannse-secondary.blob.core.windows.net\nhttps://seannse-secondary.file.core.windows.net\nhttps://seannse-secondary.queue.core.windows.net\nhttps://seannse-secondary.table.core.windows.net\n68390a19-a643-458b-b726-408abf67b4fc\nSanitized\n72f988bf-86f1-41af-91ab-2d7cd011db47\nhttps://login.microsoftonline.com/\nCloud\nBlobEndpoint=https://seannse.blob.core.windows.net/;QueueEndpoint=https://seannse.queue.core.windows.net/;FileEndpoint=https://seannse.file.core.windows.net/;BlobSecondaryEndpoint=https://seannse-secondary.blob.core.windows.net/;QueueSecondaryEndpoint=https://seannse-secondary.queue.core.windows.net/;FileSecondaryEndpoint=https://seannse-secondary.file.core.windows.net/;AccountName=seannse;AccountKey=Sanitized\n"
   }
 }