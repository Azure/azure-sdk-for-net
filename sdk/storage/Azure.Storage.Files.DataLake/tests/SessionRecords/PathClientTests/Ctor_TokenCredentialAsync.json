--- conflicted
+++ resolved
@@ -15,11 +15,7 @@
         "x-ms-client-request-id": "1f82613f-8efa-79ce-16bf-1d7875e702ee",
         "x-ms-date": "Fri, 19 Feb 2021 18:58:36 GMT",
         "x-ms-return-client-request-id": "true",
-<<<<<<< HEAD
-        "x-ms-version": "2020-12-06"
-=======
         "x-ms-version": "2021-02-12"
->>>>>>> 7e782c87
       },
       "RequestBody": null,
       "StatusCode": 201,
@@ -34,11 +30,7 @@
         ],
         "x-ms-client-request-id": "1f82613f-8efa-79ce-16bf-1d7875e702ee",
         "x-ms-request-id": "de675241-901e-0008-46f1-066550000000",
-<<<<<<< HEAD
-        "x-ms-version": "2020-12-06"
-=======
         "x-ms-version": "2021-02-12"
->>>>>>> 7e782c87
       },
       "ResponseBody": []
     },
@@ -56,11 +48,7 @@
         "x-ms-client-request-id": "e4be7310-a0cb-71bc-416e-82345eb64a0d",
         "x-ms-date": "Fri, 19 Feb 2021 18:58:36 GMT",
         "x-ms-return-client-request-id": "true",
-<<<<<<< HEAD
-        "x-ms-version": "2020-12-06"
-=======
         "x-ms-version": "2021-02-12"
->>>>>>> 7e782c87
       },
       "RequestBody": null,
       "StatusCode": 201,
@@ -75,11 +63,7 @@
         ],
         "x-ms-client-request-id": "e4be7310-a0cb-71bc-416e-82345eb64a0d",
         "x-ms-request-id": "0c241f79-101f-0064-52f1-068ec7000000",
-<<<<<<< HEAD
-        "x-ms-version": "2020-12-06"
-=======
         "x-ms-version": "2021-02-12"
->>>>>>> 7e782c87
       },
       "ResponseBody": []
     },
@@ -96,11 +80,7 @@
         ],
         "x-ms-client-request-id": "bb07e964-b849-3ac5-d9b6-af3e441df251",
         "x-ms-return-client-request-id": "true",
-<<<<<<< HEAD
-        "x-ms-version": "2020-12-06"
-=======
         "x-ms-version": "2021-02-12"
->>>>>>> 7e782c87
       },
       "RequestBody": null,
       "StatusCode": 200,
@@ -128,11 +108,7 @@
         "x-ms-permissions": "rwxr-x---",
         "x-ms-request-id": "de67527d-901e-0008-7af1-066550000000",
         "x-ms-server-encrypted": "true",
-<<<<<<< HEAD
-        "x-ms-version": "2020-12-06"
-=======
         "x-ms-version": "2021-02-12"
->>>>>>> 7e782c87
       },
       "ResponseBody": []
     },
@@ -150,11 +126,7 @@
         "x-ms-client-request-id": "74cf0078-8eae-69c3-c763-05086203867f",
         "x-ms-date": "Fri, 19 Feb 2021 18:58:36 GMT",
         "x-ms-return-client-request-id": "true",
-<<<<<<< HEAD
-        "x-ms-version": "2020-12-06"
-=======
         "x-ms-version": "2021-02-12"
->>>>>>> 7e782c87
       },
       "RequestBody": null,
       "StatusCode": 202,
@@ -167,11 +139,7 @@
         ],
         "x-ms-client-request-id": "74cf0078-8eae-69c3-c763-05086203867f",
         "x-ms-request-id": "de67528e-901e-0008-09f1-066550000000",
-<<<<<<< HEAD
-        "x-ms-version": "2020-12-06"
-=======
         "x-ms-version": "2021-02-12"
->>>>>>> 7e782c87
       },
       "ResponseBody": []
     }
