{
  "Entries": [
    {
<<<<<<< HEAD
      "RequestUri": "http://seannsecanary.blob.core.windows.net/test-filesystem-8ab940b5-63d8-5e53-252b-495570b71775?restype=container",
      "RequestMethod": "PUT",
      "RequestHeaders": {
        "Authorization": "Sanitized",
        "traceparent": "00-dfdea597ec8d0246b33c254f20fcd207-0879171c94bee044-00",
        "User-Agent": [
          "azsdk-net-Storage.Files.DataLake/12.1.0-dev.20200403.1",
          "(.NET Core 4.6.28325.01; Microsoft Windows 10.0.18362 )"
        ],
        "x-ms-blob-public-access": "container",
        "x-ms-client-request-id": "00d1629a-1edd-61cf-ac6f-6a9060157d87",
        "x-ms-date": "Fri, 03 Apr 2020 21:05:47 GMT",
        "x-ms-return-client-request-id": "true",
        "x-ms-version": "2019-12-12"
=======
      "RequestUri": "https://storagedotnetdatalake.blob.core.windows.net/test-filesystem-6dbe65e3-10e1-3b80-9710-f5c96e80b80b?restype=container",
      "RequestMethod": "PUT",
      "RequestHeaders": {
        "Authorization": "Sanitized",
        "traceparent": "00-0397a679bffe5f42be9ed1443fda1824-ec3e06daf912b442-00",
        "User-Agent": [
          "azsdk-net-Storage.Files.DataLake/12.3.0-dev.20200708.1",
          "(.NET Core 4.6.28928.01; Microsoft Windows 10.0.18363 )"
        ],
        "x-ms-blob-public-access": "container",
        "x-ms-client-request-id": "07307e0b-7eac-cdbc-b364-b1ee3874a339",
        "x-ms-date": "Thu, 09 Jul 2020 05:13:08 GMT",
        "x-ms-return-client-request-id": "true",
        "x-ms-version": "2020-02-10"
>>>>>>> 60f4876e
      },
      "RequestBody": null,
      "StatusCode": 201,
      "ResponseHeaders": {
        "Content-Length": "0",
<<<<<<< HEAD
        "Date": "Fri, 03 Apr 2020 21:05:45 GMT",
        "ETag": "\u00220x8D7D812C76380A1\u0022",
        "Last-Modified": "Fri, 03 Apr 2020 21:05:46 GMT",
=======
        "Date": "Thu, 09 Jul 2020 05:13:07 GMT",
        "ETag": "\u00220x8D823C6C4AC6DDB\u0022",
        "Last-Modified": "Thu, 09 Jul 2020 05:13:08 GMT",
>>>>>>> 60f4876e
        "Server": [
          "Windows-Azure-Blob/1.0",
          "Microsoft-HTTPAPI/2.0"
        ],
<<<<<<< HEAD
        "x-ms-client-request-id": "00d1629a-1edd-61cf-ac6f-6a9060157d87",
        "x-ms-request-id": "9622bb5e-f01e-0012-74fb-093670000000",
        "x-ms-version": "2019-12-12"
=======
        "x-ms-client-request-id": "07307e0b-7eac-cdbc-b364-b1ee3874a339",
        "x-ms-request-id": "dcd0f05e-001e-00d7-49af-55cb98000000",
        "x-ms-version": "2020-02-10"
>>>>>>> 60f4876e
      },
      "ResponseBody": []
    },
    {
<<<<<<< HEAD
      "RequestUri": "http://seannsecanary.dfs.core.windows.net/test-filesystem-8ab940b5-63d8-5e53-252b-495570b71775/test-directory-40512075-fee7-60a9-cfeb-459bc7e669a8?resource=directory",
      "RequestMethod": "PUT",
      "RequestHeaders": {
        "Authorization": "Sanitized",
        "traceparent": "00-8321596919858f49b2b644507f0dbe91-1829f4fb742fd349-00",
        "User-Agent": [
          "azsdk-net-Storage.Files.DataLake/12.1.0-dev.20200403.1",
          "(.NET Core 4.6.28325.01; Microsoft Windows 10.0.18362 )"
        ],
        "x-ms-client-request-id": "d4f714bf-c02b-9b24-b970-30f1d83399c5",
        "x-ms-date": "Fri, 03 Apr 2020 21:05:47 GMT",
        "x-ms-return-client-request-id": "true",
        "x-ms-version": "2019-12-12"
=======
      "RequestUri": "https://storagedotnetdatalake.dfs.core.windows.net/test-filesystem-6dbe65e3-10e1-3b80-9710-f5c96e80b80b/test-directory-fece33e0-b397-9fc2-ad15-68d905b5547d?resource=directory",
      "RequestMethod": "PUT",
      "RequestHeaders": {
        "Authorization": "Sanitized",
        "traceparent": "00-b26d11ba45f4a0469d58ba5ced7fe73f-4a2b46eac386544d-00",
        "User-Agent": [
          "azsdk-net-Storage.Files.DataLake/12.3.0-dev.20200708.1",
          "(.NET Core 4.6.28928.01; Microsoft Windows 10.0.18363 )"
        ],
        "x-ms-client-request-id": "b3ebd264-a74b-576e-bb90-599715e3c8fe",
        "x-ms-date": "Thu, 09 Jul 2020 05:13:08 GMT",
        "x-ms-return-client-request-id": "true",
        "x-ms-version": "2020-02-10"
>>>>>>> 60f4876e
      },
      "RequestBody": null,
      "StatusCode": 201,
      "ResponseHeaders": {
        "Content-Length": "0",
<<<<<<< HEAD
        "Date": "Fri, 03 Apr 2020 21:05:45 GMT",
        "ETag": "\u00220x8D7D812C7745284\u0022",
        "Last-Modified": "Fri, 03 Apr 2020 21:05:46 GMT",
=======
        "Date": "Thu, 09 Jul 2020 05:13:08 GMT",
        "ETag": "\u00220x8D823C6C4D669BA\u0022",
        "Last-Modified": "Thu, 09 Jul 2020 05:13:08 GMT",
>>>>>>> 60f4876e
        "Server": [
          "Windows-Azure-HDFS/1.0",
          "Microsoft-HTTPAPI/2.0"
        ],
<<<<<<< HEAD
        "x-ms-client-request-id": "d4f714bf-c02b-9b24-b970-30f1d83399c5",
        "x-ms-request-id": "fa440475-201f-0097-23fb-091bad000000",
        "x-ms-version": "2019-12-12"
=======
        "x-ms-client-request-id": "b3ebd264-a74b-576e-bb90-599715e3c8fe",
        "x-ms-request-id": "566848f0-a01f-00da-12af-552494000000",
        "x-ms-version": "2020-02-10"
>>>>>>> 60f4876e
      },
      "ResponseBody": []
    },
    {
<<<<<<< HEAD
      "RequestUri": "https://login.microsoftonline.com/72f988bf-86f1-41af-91ab-2d7cd011db47/oauth2/v2.0/token",
      "RequestMethod": "POST",
      "RequestHeaders": {
        "Content-Length": "169",
        "Content-Type": "application/x-www-form-urlencoded",
        "traceparent": "00-b417b460f6d51245b9062914c0dcd317-76888e1a2d59c142-00",
        "User-Agent": [
          "azsdk-net-Identity/1.1.1",
          "(.NET Core 4.6.28325.01; Microsoft Windows 10.0.18362 )"
        ],
        "x-ms-client-request-id": "272a939a4a7a4fd571994cf69771f641",
        "x-ms-return-client-request-id": "true"
      },
      "RequestBody": "response_type=token\u0026grant_type=client_credentials\u0026client_id=68390a19-a643-458b-b726-408abf67b4fc\u0026client_secret=Sanitized\u0026scope=https%3A%2F%2Fstorage.azure.com%2F.default",
      "StatusCode": 200,
      "ResponseHeaders": {
        "Cache-Control": "no-store, no-cache",
        "Content-Length": "92",
        "Content-Type": "application/json; charset=utf-8",
        "Date": "Fri, 03 Apr 2020 21:05:46 GMT",
        "Expires": "-1",
        "P3P": "CP=\u0022DSP CUR OTPi IND OTRi ONL FIN\u0022",
        "Pragma": "no-cache",
        "Set-Cookie": [
          "fpc=AvvNWtdun_5GgtQOPebEkLHeSEc1AQAAACqcGdYOAAAA; expires=Sun, 03-May-2020 21:05:46 GMT; path=/; secure; HttpOnly; SameSite=None",
          "x-ms-gateway-slice=prod; path=/; SameSite=None; secure; HttpOnly",
          "stsservicecookie=ests; path=/; SameSite=None; secure; HttpOnly"
        ],
        "Strict-Transport-Security": "max-age=31536000; includeSubDomains",
        "X-Content-Type-Options": "nosniff",
        "x-ms-ests-server": "2.1.10321.6 - SAN ProdSlices",
        "x-ms-request-id": "34a0df4d-93ee-402b-baa7-b4485e250a00"
      },
      "ResponseBody": {
        "token_type": "Bearer",
        "expires_in": 86399,
        "ext_expires_in": 86399,
        "access_token": "Sanitized"
      }
    },
    {
      "RequestUri": "https://seannsecanary.blob.core.windows.net/test-filesystem-8ab940b5-63d8-5e53-252b-495570b71775/test-directory-40512075-fee7-60a9-cfeb-459bc7e669a8",
      "RequestMethod": "HEAD",
      "RequestHeaders": {
        "Authorization": "Sanitized",
        "traceparent": "00-b417b460f6d51245b9062914c0dcd317-d5b0dda3dabd4244-00",
        "User-Agent": [
          "azsdk-net-Storage.Files.DataLake/12.1.0-dev.20200403.1",
          "(.NET Core 4.6.28325.01; Microsoft Windows 10.0.18362 )"
=======
      "RequestUri": "https://storagedotnetdatalake.blob.core.windows.net/test-filesystem-6dbe65e3-10e1-3b80-9710-f5c96e80b80b/test-directory-fece33e0-b397-9fc2-ad15-68d905b5547d",
      "RequestMethod": "HEAD",
      "RequestHeaders": {
        "Authorization": "Sanitized",
        "traceparent": "00-2850fc091420e3499036651309a1e645-322974ddfa34c545-00",
        "User-Agent": [
          "azsdk-net-Storage.Files.DataLake/12.3.0-dev.20200708.1",
          "(.NET Core 4.6.28928.01; Microsoft Windows 10.0.18363 )"
>>>>>>> 60f4876e
        ],
        "x-ms-client-request-id": "3274d8a3-a0ca-c332-8067-35c057c7b083",
        "x-ms-return-client-request-id": "true",
<<<<<<< HEAD
        "x-ms-version": "2019-12-12"
=======
        "x-ms-version": "2020-02-10"
>>>>>>> 60f4876e
      },
      "RequestBody": null,
      "StatusCode": 200,
      "ResponseHeaders": {
        "Accept-Ranges": "bytes",
        "Content-Length": "0",
        "Content-Type": "application/octet-stream",
<<<<<<< HEAD
        "Date": "Fri, 03 Apr 2020 21:05:46 GMT",
        "ETag": "\u00220x8D7D812C7745284\u0022",
        "Last-Modified": "Fri, 03 Apr 2020 21:05:46 GMT",
=======
        "Date": "Thu, 09 Jul 2020 05:13:08 GMT",
        "ETag": "\u00220x8D823C6C4D669BA\u0022",
        "Last-Modified": "Thu, 09 Jul 2020 05:13:08 GMT",
>>>>>>> 60f4876e
        "Server": [
          "Windows-Azure-Blob/1.0",
          "Microsoft-HTTPAPI/2.0"
        ],
        "x-ms-access-tier": "Hot",
        "x-ms-access-tier-inferred": "true",
        "x-ms-blob-type": "BlockBlob",
<<<<<<< HEAD
        "x-ms-client-request-id": "b3db167e-94ee-6a7c-191f-5374e6a743e4",
        "x-ms-creation-time": "Fri, 03 Apr 2020 21:05:46 GMT",
        "x-ms-lease-state": "available",
        "x-ms-lease-status": "unlocked",
        "x-ms-meta-hdi_isfolder": "true",
        "x-ms-request-id": "1af79f87-a01e-007d-16fb-093c83000000",
        "x-ms-server-encrypted": "true",
        "x-ms-version": "2019-12-12"
=======
        "x-ms-client-request-id": "3274d8a3-a0ca-c332-8067-35c057c7b083",
        "x-ms-creation-time": "Thu, 09 Jul 2020 05:13:08 GMT",
        "x-ms-lease-state": "available",
        "x-ms-lease-status": "unlocked",
        "x-ms-meta-hdi_isfolder": "true",
        "x-ms-request-id": "268c7166-101e-0062-74af-55c667000000",
        "x-ms-server-encrypted": "true",
        "x-ms-version": "2020-02-10"
>>>>>>> 60f4876e
      },
      "ResponseBody": []
    },
    {
<<<<<<< HEAD
      "RequestUri": "http://seannsecanary.blob.core.windows.net/test-filesystem-8ab940b5-63d8-5e53-252b-495570b71775?restype=container",
      "RequestMethod": "DELETE",
      "RequestHeaders": {
        "Authorization": "Sanitized",
        "traceparent": "00-f95e3995b90ab041bd2b9ee8dd27a2fa-d23cdc80cbff504d-00",
        "User-Agent": [
          "azsdk-net-Storage.Files.DataLake/12.1.0-dev.20200403.1",
          "(.NET Core 4.6.28325.01; Microsoft Windows 10.0.18362 )"
        ],
        "x-ms-client-request-id": "111744f1-4f4d-3474-418c-41554785d2a7",
        "x-ms-date": "Fri, 03 Apr 2020 21:05:48 GMT",
        "x-ms-return-client-request-id": "true",
        "x-ms-version": "2019-12-12"
=======
      "RequestUri": "https://storagedotnetdatalake.blob.core.windows.net/test-filesystem-6dbe65e3-10e1-3b80-9710-f5c96e80b80b?restype=container",
      "RequestMethod": "DELETE",
      "RequestHeaders": {
        "Authorization": "Sanitized",
        "traceparent": "00-1fdc574970f6284fbd17ff204ca1784a-0cf6cdc465ab0b4f-00",
        "User-Agent": [
          "azsdk-net-Storage.Files.DataLake/12.3.0-dev.20200708.1",
          "(.NET Core 4.6.28928.01; Microsoft Windows 10.0.18363 )"
        ],
        "x-ms-client-request-id": "3df37582-966e-6f33-01c0-c94e7d28d70d",
        "x-ms-date": "Thu, 09 Jul 2020 05:13:09 GMT",
        "x-ms-return-client-request-id": "true",
        "x-ms-version": "2020-02-10"
>>>>>>> 60f4876e
      },
      "RequestBody": null,
      "StatusCode": 202,
      "ResponseHeaders": {
        "Content-Length": "0",
<<<<<<< HEAD
        "Date": "Fri, 03 Apr 2020 21:05:46 GMT",
=======
        "Date": "Thu, 09 Jul 2020 05:13:10 GMT",
>>>>>>> 60f4876e
        "Server": [
          "Windows-Azure-Blob/1.0",
          "Microsoft-HTTPAPI/2.0"
        ],
<<<<<<< HEAD
        "x-ms-client-request-id": "111744f1-4f4d-3474-418c-41554785d2a7",
        "x-ms-request-id": "9622bc08-f01e-0012-77fb-093670000000",
        "x-ms-version": "2019-12-12"
=======
        "x-ms-client-request-id": "3df37582-966e-6f33-01c0-c94e7d28d70d",
        "x-ms-request-id": "dcd0f25b-001e-00d7-55af-55cb98000000",
        "x-ms-version": "2020-02-10"
>>>>>>> 60f4876e
      },
      "ResponseBody": []
    }
  ],
  "Variables": {
<<<<<<< HEAD
    "RandomSeed": "1208828890",
    "Storage_TestConfigHierarchicalNamespace": "NamespaceTenant\nseannsecanary\nU2FuaXRpemVk\nhttp://seannsecanary.blob.core.windows.net\nhttp://seannsecanary.file.core.windows.net\nhttp://seannsecanary.queue.core.windows.net\nhttp://seannsecanary.table.core.windows.net\n\n\n\n\nhttp://seannsecanary-secondary.blob.core.windows.net\nhttp://seannsecanary-secondary.file.core.windows.net\nhttp://seannsecanary-secondary.queue.core.windows.net\nhttp://seannsecanary-secondary.table.core.windows.net\n68390a19-a643-458b-b726-408abf67b4fc\nSanitized\n72f988bf-86f1-41af-91ab-2d7cd011db47\nhttps://login.microsoftonline.com/\nCloud\nBlobEndpoint=http://seannsecanary.blob.core.windows.net/;QueueEndpoint=http://seannsecanary.queue.core.windows.net/;FileEndpoint=http://seannsecanary.file.core.windows.net/;BlobSecondaryEndpoint=http://seannsecanary-secondary.blob.core.windows.net/;QueueSecondaryEndpoint=http://seannsecanary-secondary.queue.core.windows.net/;FileSecondaryEndpoint=http://seannsecanary-secondary.file.core.windows.net/;AccountName=seannsecanary;AccountKey=Sanitized\n"
=======
    "RandomSeed": "1364510421",
    "Storage_TestConfigHierarchicalNamespace": "NamespaceTenant\nstoragedotnetdatalake\nU2FuaXRpemVk\nhttps://storagedotnetdatalake.blob.core.windows.net\nhttps://storagedotnetdatalake.file.core.windows.net\nhttps://storagedotnetdatalake.queue.core.windows.net\nhttps://storagedotnetdatalake.table.core.windows.net\n\n\n\n\nhttps://storagedotnetdatalake-secondary.blob.core.windows.net\nhttps://storagedotnetdatalake-secondary.file.core.windows.net\nhttps://storagedotnetdatalake-secondary.queue.core.windows.net\nhttps://storagedotnetdatalake-secondary.table.core.windows.net\n183fee76-3bc8-488e-866f-b6562a249293\nSanitized\n72f988bf-86f1-41af-91ab-2d7cd011db47\nhttps://login.microsoftonline.com/\nCloud\nBlobEndpoint=https://storagedotnetdatalake.blob.core.windows.net/;QueueEndpoint=https://storagedotnetdatalake.queue.core.windows.net/;FileEndpoint=https://storagedotnetdatalake.file.core.windows.net/;BlobSecondaryEndpoint=https://storagedotnetdatalake-secondary.blob.core.windows.net/;QueueSecondaryEndpoint=https://storagedotnetdatalake-secondary.queue.core.windows.net/;FileSecondaryEndpoint=https://storagedotnetdatalake-secondary.file.core.windows.net/;AccountName=storagedotnetdatalake;AccountKey=Sanitized\n"
>>>>>>> 60f4876e
  }
}<|MERGE_RESOLUTION|>--- conflicted
+++ resolved
@@ -1,22 +1,6 @@
 {
   "Entries": [
     {
-<<<<<<< HEAD
-      "RequestUri": "http://seannsecanary.blob.core.windows.net/test-filesystem-8ab940b5-63d8-5e53-252b-495570b71775?restype=container",
-      "RequestMethod": "PUT",
-      "RequestHeaders": {
-        "Authorization": "Sanitized",
-        "traceparent": "00-dfdea597ec8d0246b33c254f20fcd207-0879171c94bee044-00",
-        "User-Agent": [
-          "azsdk-net-Storage.Files.DataLake/12.1.0-dev.20200403.1",
-          "(.NET Core 4.6.28325.01; Microsoft Windows 10.0.18362 )"
-        ],
-        "x-ms-blob-public-access": "container",
-        "x-ms-client-request-id": "00d1629a-1edd-61cf-ac6f-6a9060157d87",
-        "x-ms-date": "Fri, 03 Apr 2020 21:05:47 GMT",
-        "x-ms-return-client-request-id": "true",
-        "x-ms-version": "2019-12-12"
-=======
       "RequestUri": "https://storagedotnetdatalake.blob.core.windows.net/test-filesystem-6dbe65e3-10e1-3b80-9710-f5c96e80b80b?restype=container",
       "RequestMethod": "PUT",
       "RequestHeaders": {
@@ -31,53 +15,25 @@
         "x-ms-date": "Thu, 09 Jul 2020 05:13:08 GMT",
         "x-ms-return-client-request-id": "true",
         "x-ms-version": "2020-02-10"
->>>>>>> 60f4876e
       },
       "RequestBody": null,
       "StatusCode": 201,
       "ResponseHeaders": {
         "Content-Length": "0",
-<<<<<<< HEAD
-        "Date": "Fri, 03 Apr 2020 21:05:45 GMT",
-        "ETag": "\u00220x8D7D812C76380A1\u0022",
-        "Last-Modified": "Fri, 03 Apr 2020 21:05:46 GMT",
-=======
         "Date": "Thu, 09 Jul 2020 05:13:07 GMT",
         "ETag": "\u00220x8D823C6C4AC6DDB\u0022",
         "Last-Modified": "Thu, 09 Jul 2020 05:13:08 GMT",
->>>>>>> 60f4876e
         "Server": [
           "Windows-Azure-Blob/1.0",
           "Microsoft-HTTPAPI/2.0"
         ],
-<<<<<<< HEAD
-        "x-ms-client-request-id": "00d1629a-1edd-61cf-ac6f-6a9060157d87",
-        "x-ms-request-id": "9622bb5e-f01e-0012-74fb-093670000000",
-        "x-ms-version": "2019-12-12"
-=======
         "x-ms-client-request-id": "07307e0b-7eac-cdbc-b364-b1ee3874a339",
         "x-ms-request-id": "dcd0f05e-001e-00d7-49af-55cb98000000",
         "x-ms-version": "2020-02-10"
->>>>>>> 60f4876e
       },
       "ResponseBody": []
     },
     {
-<<<<<<< HEAD
-      "RequestUri": "http://seannsecanary.dfs.core.windows.net/test-filesystem-8ab940b5-63d8-5e53-252b-495570b71775/test-directory-40512075-fee7-60a9-cfeb-459bc7e669a8?resource=directory",
-      "RequestMethod": "PUT",
-      "RequestHeaders": {
-        "Authorization": "Sanitized",
-        "traceparent": "00-8321596919858f49b2b644507f0dbe91-1829f4fb742fd349-00",
-        "User-Agent": [
-          "azsdk-net-Storage.Files.DataLake/12.1.0-dev.20200403.1",
-          "(.NET Core 4.6.28325.01; Microsoft Windows 10.0.18362 )"
-        ],
-        "x-ms-client-request-id": "d4f714bf-c02b-9b24-b970-30f1d83399c5",
-        "x-ms-date": "Fri, 03 Apr 2020 21:05:47 GMT",
-        "x-ms-return-client-request-id": "true",
-        "x-ms-version": "2019-12-12"
-=======
       "RequestUri": "https://storagedotnetdatalake.dfs.core.windows.net/test-filesystem-6dbe65e3-10e1-3b80-9710-f5c96e80b80b/test-directory-fece33e0-b397-9fc2-ad15-68d905b5547d?resource=directory",
       "RequestMethod": "PUT",
       "RequestHeaders": {
@@ -91,89 +47,25 @@
         "x-ms-date": "Thu, 09 Jul 2020 05:13:08 GMT",
         "x-ms-return-client-request-id": "true",
         "x-ms-version": "2020-02-10"
->>>>>>> 60f4876e
       },
       "RequestBody": null,
       "StatusCode": 201,
       "ResponseHeaders": {
         "Content-Length": "0",
-<<<<<<< HEAD
-        "Date": "Fri, 03 Apr 2020 21:05:45 GMT",
-        "ETag": "\u00220x8D7D812C7745284\u0022",
-        "Last-Modified": "Fri, 03 Apr 2020 21:05:46 GMT",
-=======
         "Date": "Thu, 09 Jul 2020 05:13:08 GMT",
         "ETag": "\u00220x8D823C6C4D669BA\u0022",
         "Last-Modified": "Thu, 09 Jul 2020 05:13:08 GMT",
->>>>>>> 60f4876e
         "Server": [
           "Windows-Azure-HDFS/1.0",
           "Microsoft-HTTPAPI/2.0"
         ],
-<<<<<<< HEAD
-        "x-ms-client-request-id": "d4f714bf-c02b-9b24-b970-30f1d83399c5",
-        "x-ms-request-id": "fa440475-201f-0097-23fb-091bad000000",
-        "x-ms-version": "2019-12-12"
-=======
         "x-ms-client-request-id": "b3ebd264-a74b-576e-bb90-599715e3c8fe",
         "x-ms-request-id": "566848f0-a01f-00da-12af-552494000000",
         "x-ms-version": "2020-02-10"
->>>>>>> 60f4876e
       },
       "ResponseBody": []
     },
     {
-<<<<<<< HEAD
-      "RequestUri": "https://login.microsoftonline.com/72f988bf-86f1-41af-91ab-2d7cd011db47/oauth2/v2.0/token",
-      "RequestMethod": "POST",
-      "RequestHeaders": {
-        "Content-Length": "169",
-        "Content-Type": "application/x-www-form-urlencoded",
-        "traceparent": "00-b417b460f6d51245b9062914c0dcd317-76888e1a2d59c142-00",
-        "User-Agent": [
-          "azsdk-net-Identity/1.1.1",
-          "(.NET Core 4.6.28325.01; Microsoft Windows 10.0.18362 )"
-        ],
-        "x-ms-client-request-id": "272a939a4a7a4fd571994cf69771f641",
-        "x-ms-return-client-request-id": "true"
-      },
-      "RequestBody": "response_type=token\u0026grant_type=client_credentials\u0026client_id=68390a19-a643-458b-b726-408abf67b4fc\u0026client_secret=Sanitized\u0026scope=https%3A%2F%2Fstorage.azure.com%2F.default",
-      "StatusCode": 200,
-      "ResponseHeaders": {
-        "Cache-Control": "no-store, no-cache",
-        "Content-Length": "92",
-        "Content-Type": "application/json; charset=utf-8",
-        "Date": "Fri, 03 Apr 2020 21:05:46 GMT",
-        "Expires": "-1",
-        "P3P": "CP=\u0022DSP CUR OTPi IND OTRi ONL FIN\u0022",
-        "Pragma": "no-cache",
-        "Set-Cookie": [
-          "fpc=AvvNWtdun_5GgtQOPebEkLHeSEc1AQAAACqcGdYOAAAA; expires=Sun, 03-May-2020 21:05:46 GMT; path=/; secure; HttpOnly; SameSite=None",
-          "x-ms-gateway-slice=prod; path=/; SameSite=None; secure; HttpOnly",
-          "stsservicecookie=ests; path=/; SameSite=None; secure; HttpOnly"
-        ],
-        "Strict-Transport-Security": "max-age=31536000; includeSubDomains",
-        "X-Content-Type-Options": "nosniff",
-        "x-ms-ests-server": "2.1.10321.6 - SAN ProdSlices",
-        "x-ms-request-id": "34a0df4d-93ee-402b-baa7-b4485e250a00"
-      },
-      "ResponseBody": {
-        "token_type": "Bearer",
-        "expires_in": 86399,
-        "ext_expires_in": 86399,
-        "access_token": "Sanitized"
-      }
-    },
-    {
-      "RequestUri": "https://seannsecanary.blob.core.windows.net/test-filesystem-8ab940b5-63d8-5e53-252b-495570b71775/test-directory-40512075-fee7-60a9-cfeb-459bc7e669a8",
-      "RequestMethod": "HEAD",
-      "RequestHeaders": {
-        "Authorization": "Sanitized",
-        "traceparent": "00-b417b460f6d51245b9062914c0dcd317-d5b0dda3dabd4244-00",
-        "User-Agent": [
-          "azsdk-net-Storage.Files.DataLake/12.1.0-dev.20200403.1",
-          "(.NET Core 4.6.28325.01; Microsoft Windows 10.0.18362 )"
-=======
       "RequestUri": "https://storagedotnetdatalake.blob.core.windows.net/test-filesystem-6dbe65e3-10e1-3b80-9710-f5c96e80b80b/test-directory-fece33e0-b397-9fc2-ad15-68d905b5547d",
       "RequestMethod": "HEAD",
       "RequestHeaders": {
@@ -182,15 +74,10 @@
         "User-Agent": [
           "azsdk-net-Storage.Files.DataLake/12.3.0-dev.20200708.1",
           "(.NET Core 4.6.28928.01; Microsoft Windows 10.0.18363 )"
->>>>>>> 60f4876e
         ],
         "x-ms-client-request-id": "3274d8a3-a0ca-c332-8067-35c057c7b083",
         "x-ms-return-client-request-id": "true",
-<<<<<<< HEAD
-        "x-ms-version": "2019-12-12"
-=======
         "x-ms-version": "2020-02-10"
->>>>>>> 60f4876e
       },
       "RequestBody": null,
       "StatusCode": 200,
@@ -198,15 +85,9 @@
         "Accept-Ranges": "bytes",
         "Content-Length": "0",
         "Content-Type": "application/octet-stream",
-<<<<<<< HEAD
-        "Date": "Fri, 03 Apr 2020 21:05:46 GMT",
-        "ETag": "\u00220x8D7D812C7745284\u0022",
-        "Last-Modified": "Fri, 03 Apr 2020 21:05:46 GMT",
-=======
         "Date": "Thu, 09 Jul 2020 05:13:08 GMT",
         "ETag": "\u00220x8D823C6C4D669BA\u0022",
         "Last-Modified": "Thu, 09 Jul 2020 05:13:08 GMT",
->>>>>>> 60f4876e
         "Server": [
           "Windows-Azure-Blob/1.0",
           "Microsoft-HTTPAPI/2.0"
@@ -214,16 +95,6 @@
         "x-ms-access-tier": "Hot",
         "x-ms-access-tier-inferred": "true",
         "x-ms-blob-type": "BlockBlob",
-<<<<<<< HEAD
-        "x-ms-client-request-id": "b3db167e-94ee-6a7c-191f-5374e6a743e4",
-        "x-ms-creation-time": "Fri, 03 Apr 2020 21:05:46 GMT",
-        "x-ms-lease-state": "available",
-        "x-ms-lease-status": "unlocked",
-        "x-ms-meta-hdi_isfolder": "true",
-        "x-ms-request-id": "1af79f87-a01e-007d-16fb-093c83000000",
-        "x-ms-server-encrypted": "true",
-        "x-ms-version": "2019-12-12"
-=======
         "x-ms-client-request-id": "3274d8a3-a0ca-c332-8067-35c057c7b083",
         "x-ms-creation-time": "Thu, 09 Jul 2020 05:13:08 GMT",
         "x-ms-lease-state": "available",
@@ -232,26 +103,10 @@
         "x-ms-request-id": "268c7166-101e-0062-74af-55c667000000",
         "x-ms-server-encrypted": "true",
         "x-ms-version": "2020-02-10"
->>>>>>> 60f4876e
       },
       "ResponseBody": []
     },
     {
-<<<<<<< HEAD
-      "RequestUri": "http://seannsecanary.blob.core.windows.net/test-filesystem-8ab940b5-63d8-5e53-252b-495570b71775?restype=container",
-      "RequestMethod": "DELETE",
-      "RequestHeaders": {
-        "Authorization": "Sanitized",
-        "traceparent": "00-f95e3995b90ab041bd2b9ee8dd27a2fa-d23cdc80cbff504d-00",
-        "User-Agent": [
-          "azsdk-net-Storage.Files.DataLake/12.1.0-dev.20200403.1",
-          "(.NET Core 4.6.28325.01; Microsoft Windows 10.0.18362 )"
-        ],
-        "x-ms-client-request-id": "111744f1-4f4d-3474-418c-41554785d2a7",
-        "x-ms-date": "Fri, 03 Apr 2020 21:05:48 GMT",
-        "x-ms-return-client-request-id": "true",
-        "x-ms-version": "2019-12-12"
-=======
       "RequestUri": "https://storagedotnetdatalake.blob.core.windows.net/test-filesystem-6dbe65e3-10e1-3b80-9710-f5c96e80b80b?restype=container",
       "RequestMethod": "DELETE",
       "RequestHeaders": {
@@ -265,41 +120,25 @@
         "x-ms-date": "Thu, 09 Jul 2020 05:13:09 GMT",
         "x-ms-return-client-request-id": "true",
         "x-ms-version": "2020-02-10"
->>>>>>> 60f4876e
       },
       "RequestBody": null,
       "StatusCode": 202,
       "ResponseHeaders": {
         "Content-Length": "0",
-<<<<<<< HEAD
-        "Date": "Fri, 03 Apr 2020 21:05:46 GMT",
-=======
         "Date": "Thu, 09 Jul 2020 05:13:10 GMT",
->>>>>>> 60f4876e
         "Server": [
           "Windows-Azure-Blob/1.0",
           "Microsoft-HTTPAPI/2.0"
         ],
-<<<<<<< HEAD
-        "x-ms-client-request-id": "111744f1-4f4d-3474-418c-41554785d2a7",
-        "x-ms-request-id": "9622bc08-f01e-0012-77fb-093670000000",
-        "x-ms-version": "2019-12-12"
-=======
         "x-ms-client-request-id": "3df37582-966e-6f33-01c0-c94e7d28d70d",
         "x-ms-request-id": "dcd0f25b-001e-00d7-55af-55cb98000000",
         "x-ms-version": "2020-02-10"
->>>>>>> 60f4876e
       },
       "ResponseBody": []
     }
   ],
   "Variables": {
-<<<<<<< HEAD
-    "RandomSeed": "1208828890",
-    "Storage_TestConfigHierarchicalNamespace": "NamespaceTenant\nseannsecanary\nU2FuaXRpemVk\nhttp://seannsecanary.blob.core.windows.net\nhttp://seannsecanary.file.core.windows.net\nhttp://seannsecanary.queue.core.windows.net\nhttp://seannsecanary.table.core.windows.net\n\n\n\n\nhttp://seannsecanary-secondary.blob.core.windows.net\nhttp://seannsecanary-secondary.file.core.windows.net\nhttp://seannsecanary-secondary.queue.core.windows.net\nhttp://seannsecanary-secondary.table.core.windows.net\n68390a19-a643-458b-b726-408abf67b4fc\nSanitized\n72f988bf-86f1-41af-91ab-2d7cd011db47\nhttps://login.microsoftonline.com/\nCloud\nBlobEndpoint=http://seannsecanary.blob.core.windows.net/;QueueEndpoint=http://seannsecanary.queue.core.windows.net/;FileEndpoint=http://seannsecanary.file.core.windows.net/;BlobSecondaryEndpoint=http://seannsecanary-secondary.blob.core.windows.net/;QueueSecondaryEndpoint=http://seannsecanary-secondary.queue.core.windows.net/;FileSecondaryEndpoint=http://seannsecanary-secondary.file.core.windows.net/;AccountName=seannsecanary;AccountKey=Sanitized\n"
-=======
     "RandomSeed": "1364510421",
     "Storage_TestConfigHierarchicalNamespace": "NamespaceTenant\nstoragedotnetdatalake\nU2FuaXRpemVk\nhttps://storagedotnetdatalake.blob.core.windows.net\nhttps://storagedotnetdatalake.file.core.windows.net\nhttps://storagedotnetdatalake.queue.core.windows.net\nhttps://storagedotnetdatalake.table.core.windows.net\n\n\n\n\nhttps://storagedotnetdatalake-secondary.blob.core.windows.net\nhttps://storagedotnetdatalake-secondary.file.core.windows.net\nhttps://storagedotnetdatalake-secondary.queue.core.windows.net\nhttps://storagedotnetdatalake-secondary.table.core.windows.net\n183fee76-3bc8-488e-866f-b6562a249293\nSanitized\n72f988bf-86f1-41af-91ab-2d7cd011db47\nhttps://login.microsoftonline.com/\nCloud\nBlobEndpoint=https://storagedotnetdatalake.blob.core.windows.net/;QueueEndpoint=https://storagedotnetdatalake.queue.core.windows.net/;FileEndpoint=https://storagedotnetdatalake.file.core.windows.net/;BlobSecondaryEndpoint=https://storagedotnetdatalake-secondary.blob.core.windows.net/;QueueSecondaryEndpoint=https://storagedotnetdatalake-secondary.queue.core.windows.net/;FileSecondaryEndpoint=https://storagedotnetdatalake-secondary.file.core.windows.net/;AccountName=storagedotnetdatalake;AccountKey=Sanitized\n"
->>>>>>> 60f4876e
   }
 }