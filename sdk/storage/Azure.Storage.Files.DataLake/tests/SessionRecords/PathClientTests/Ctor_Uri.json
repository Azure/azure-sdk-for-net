﻿{
  "Entries": [
    {
      "RequestUri": "https://seannse.blob.core.windows.net/test-filesystem-ac969647-63e0-2ea8-83a8-c31aaf2c76e1?restype=container",
      "RequestMethod": "PUT",
      "RequestHeaders": {
        "Accept": "application/xml",
        "Authorization": "Sanitized",
        "traceparent": "00-0d3ff292f61d0a43984785150be7b3b7-da027ce55f5a5a46-00",
        "User-Agent": [
          "azsdk-net-Storage.Files.DataLake/12.7.0-alpha.20210219.1",
          "(.NET 5.0.3; Microsoft Windows 10.0.19041)"
        ],
        "x-ms-blob-public-access": "container",
        "x-ms-client-request-id": "109ab93b-7f87-41b1-d8d5-6d4161f3f1c8",
        "x-ms-date": "Fri, 19 Feb 2021 18:58:33 GMT",
        "x-ms-return-client-request-id": "true",
<<<<<<< HEAD
        "x-ms-version": "2020-12-06"
=======
        "x-ms-version": "2021-02-12"
>>>>>>> 7e782c87
      },
      "RequestBody": null,
      "StatusCode": 201,
      "ResponseHeaders": {
        "Content-Length": "0",
        "Date": "Fri, 19 Feb 2021 18:58:32 GMT",
        "ETag": "\"0x8D8D5085ABCD8F8\"",
        "Last-Modified": "Fri, 19 Feb 2021 18:58:33 GMT",
        "Server": [
          "Windows-Azure-Blob/1.0",
          "Microsoft-HTTPAPI/2.0"
        ],
        "x-ms-client-request-id": "109ab93b-7f87-41b1-d8d5-6d4161f3f1c8",
        "x-ms-request-id": "de675061-901e-0008-18f1-066550000000",
<<<<<<< HEAD
        "x-ms-version": "2020-12-06"
=======
        "x-ms-version": "2021-02-12"
>>>>>>> 7e782c87
      },
      "ResponseBody": []
    },
    {
      "RequestUri": "https://seannse.dfs.core.windows.net/test-filesystem-ac969647-63e0-2ea8-83a8-c31aaf2c76e1/test-directory-3ce2d37e-868d-5e6e-e6c6-d4c916b5df78?resource=directory",
      "RequestMethod": "PUT",
      "RequestHeaders": {
        "Accept": "application/json",
        "Authorization": "Sanitized",
        "traceparent": "00-1d975ffc6da9bf4fb3be93f1e18bebfb-c7cf4280b19cab45-00",
        "User-Agent": [
          "azsdk-net-Storage.Files.DataLake/12.7.0-alpha.20210219.1",
          "(.NET 5.0.3; Microsoft Windows 10.0.19041)"
        ],
        "x-ms-client-request-id": "7b748425-7527-b5b8-4b3b-2ac1abe72b22",
        "x-ms-date": "Fri, 19 Feb 2021 18:58:33 GMT",
        "x-ms-return-client-request-id": "true",
<<<<<<< HEAD
        "x-ms-version": "2020-12-06"
=======
        "x-ms-version": "2021-02-12"
>>>>>>> 7e782c87
      },
      "RequestBody": null,
      "StatusCode": 201,
      "ResponseHeaders": {
        "Content-Length": "0",
        "Date": "Fri, 19 Feb 2021 18:58:32 GMT",
        "ETag": "\"0x8D8D5085ACD9B6F\"",
        "Last-Modified": "Fri, 19 Feb 2021 18:58:33 GMT",
        "Server": [
          "Windows-Azure-HDFS/1.0",
          "Microsoft-HTTPAPI/2.0"
        ],
        "x-ms-client-request-id": "7b748425-7527-b5b8-4b3b-2ac1abe72b22",
        "x-ms-request-id": "0c241dec-101f-0064-47f1-068ec7000000",
<<<<<<< HEAD
        "x-ms-version": "2020-12-06"
=======
        "x-ms-version": "2021-02-12"
>>>>>>> 7e782c87
      },
      "ResponseBody": []
    },
    {
<<<<<<< HEAD
      "RequestUri": "https://seannse.blob.core.windows.net/test-filesystem-ac969647-63e0-2ea8-83a8-c31aaf2c76e1/test-directory-3ce2d37e-868d-5e6e-e6c6-d4c916b5df78?sv=2020-12-06&ss=b&srt=sco&st=2021-02-19T17%3A58%3A34Z&se=2021-02-19T19%3A58%3A34Z&sp=rwdlac&sig=Sanitized",
=======
      "RequestUri": "https://seannse.blob.core.windows.net/test-filesystem-ac969647-63e0-2ea8-83a8-c31aaf2c76e1/test-directory-3ce2d37e-868d-5e6e-e6c6-d4c916b5df78?sv=2021-02-12&ss=b&srt=sco&st=2021-02-19T17%3A58%3A34Z&se=2021-02-19T19%3A58%3A34Z&sp=rwdlac&sig=Sanitized",
>>>>>>> 7e782c87
      "RequestMethod": "HEAD",
      "RequestHeaders": {
        "Accept": "application/xml",
        "traceparent": "00-4b976c456208a24a927f67e1c309ce11-6cac54194c993648-00",
        "User-Agent": [
          "azsdk-net-Storage.Files.DataLake/12.7.0-alpha.20210219.1",
          "(.NET 5.0.3; Microsoft Windows 10.0.19041)"
        ],
        "x-ms-client-request-id": "92a4ef58-6441-8050-c52a-ab563a98a4f2",
        "x-ms-return-client-request-id": "true",
<<<<<<< HEAD
        "x-ms-version": "2020-12-06"
=======
        "x-ms-version": "2021-02-12"
>>>>>>> 7e782c87
      },
      "RequestBody": null,
      "StatusCode": 200,
      "ResponseHeaders": {
        "Accept-Ranges": "bytes",
        "Content-Length": "0",
        "Content-Type": "application/octet-stream",
        "Date": "Fri, 19 Feb 2021 18:58:32 GMT",
        "ETag": "\"0x8D8D5085ACD9B6F\"",
        "Last-Modified": "Fri, 19 Feb 2021 18:58:33 GMT",
        "Server": [
          "Windows-Azure-Blob/1.0",
          "Microsoft-HTTPAPI/2.0"
        ],
        "x-ms-access-tier": "Hot",
        "x-ms-access-tier-inferred": "true",
        "x-ms-blob-type": "BlockBlob",
        "x-ms-client-request-id": "92a4ef58-6441-8050-c52a-ab563a98a4f2",
        "x-ms-creation-time": "Fri, 19 Feb 2021 18:58:33 GMT",
        "x-ms-group": "$superuser",
        "x-ms-lease-state": "available",
        "x-ms-lease-status": "unlocked",
        "x-ms-meta-hdi_isfolder": "true",
        "x-ms-owner": "$superuser",
        "x-ms-permissions": "rwxr-x---",
        "x-ms-request-id": "de675071-901e-0008-23f1-066550000000",
        "x-ms-server-encrypted": "true",
<<<<<<< HEAD
        "x-ms-version": "2020-12-06"
=======
        "x-ms-version": "2021-02-12"
>>>>>>> 7e782c87
      },
      "ResponseBody": []
    },
    {
      "RequestUri": "https://seannse.blob.core.windows.net/test-filesystem-ac969647-63e0-2ea8-83a8-c31aaf2c76e1?restype=container",
      "RequestMethod": "DELETE",
      "RequestHeaders": {
        "Accept": "application/xml",
        "Authorization": "Sanitized",
        "traceparent": "00-f5fffd9496910a4d96a6ae4ac7173b45-9553c92b8dfce349-00",
        "User-Agent": [
          "azsdk-net-Storage.Files.DataLake/12.7.0-alpha.20210219.1",
          "(.NET 5.0.3; Microsoft Windows 10.0.19041)"
        ],
        "x-ms-client-request-id": "bc68b257-9842-90e0-a3ca-1de94fe0dedf",
        "x-ms-date": "Fri, 19 Feb 2021 18:58:34 GMT",
        "x-ms-return-client-request-id": "true",
<<<<<<< HEAD
        "x-ms-version": "2020-12-06"
=======
        "x-ms-version": "2021-02-12"
>>>>>>> 7e782c87
      },
      "RequestBody": null,
      "StatusCode": 202,
      "ResponseHeaders": {
        "Content-Length": "0",
        "Date": "Fri, 19 Feb 2021 18:58:32 GMT",
        "Server": [
          "Windows-Azure-Blob/1.0",
          "Microsoft-HTTPAPI/2.0"
        ],
        "x-ms-client-request-id": "bc68b257-9842-90e0-a3ca-1de94fe0dedf",
        "x-ms-request-id": "de67507a-901e-0008-2af1-066550000000",
<<<<<<< HEAD
        "x-ms-version": "2020-12-06"
=======
        "x-ms-version": "2021-02-12"
>>>>>>> 7e782c87
      },
      "ResponseBody": []
    }
  ],
  "Variables": {
    "DateTimeOffsetNow": "2021-02-19T12:58:34.0478354-06:00",
    "RandomSeed": "1679010826",
    "Storage_TestConfigHierarchicalNamespace": "NamespaceTenant\nseannse\nU2FuaXRpemVk\nhttps://seannse.blob.core.windows.net\nhttps://seannse.file.core.windows.net\nhttps://seannse.queue.core.windows.net\nhttps://seannse.table.core.windows.net\n\n\n\n\nhttps://seannse-secondary.blob.core.windows.net\nhttps://seannse-secondary.file.core.windows.net\nhttps://seannse-secondary.queue.core.windows.net\nhttps://seannse-secondary.table.core.windows.net\n68390a19-a643-458b-b726-408abf67b4fc\nSanitized\n72f988bf-86f1-41af-91ab-2d7cd011db47\nhttps://login.microsoftonline.com/\nCloud\nBlobEndpoint=https://seannse.blob.core.windows.net/;QueueEndpoint=https://seannse.queue.core.windows.net/;FileEndpoint=https://seannse.file.core.windows.net/;BlobSecondaryEndpoint=https://seannse-secondary.blob.core.windows.net/;QueueSecondaryEndpoint=https://seannse-secondary.queue.core.windows.net/;FileSecondaryEndpoint=https://seannse-secondary.file.core.windows.net/;AccountName=seannse;AccountKey=Sanitized\n\n\n"
  }
}<|MERGE_RESOLUTION|>--- conflicted
+++ resolved
@@ -15,11 +15,7 @@
         "x-ms-client-request-id": "109ab93b-7f87-41b1-d8d5-6d4161f3f1c8",
         "x-ms-date": "Fri, 19 Feb 2021 18:58:33 GMT",
         "x-ms-return-client-request-id": "true",
-<<<<<<< HEAD
-        "x-ms-version": "2020-12-06"
-=======
         "x-ms-version": "2021-02-12"
->>>>>>> 7e782c87
       },
       "RequestBody": null,
       "StatusCode": 201,
@@ -34,11 +30,7 @@
         ],
         "x-ms-client-request-id": "109ab93b-7f87-41b1-d8d5-6d4161f3f1c8",
         "x-ms-request-id": "de675061-901e-0008-18f1-066550000000",
-<<<<<<< HEAD
-        "x-ms-version": "2020-12-06"
-=======
         "x-ms-version": "2021-02-12"
->>>>>>> 7e782c87
       },
       "ResponseBody": []
     },
@@ -56,11 +48,7 @@
         "x-ms-client-request-id": "7b748425-7527-b5b8-4b3b-2ac1abe72b22",
         "x-ms-date": "Fri, 19 Feb 2021 18:58:33 GMT",
         "x-ms-return-client-request-id": "true",
-<<<<<<< HEAD
-        "x-ms-version": "2020-12-06"
-=======
         "x-ms-version": "2021-02-12"
->>>>>>> 7e782c87
       },
       "RequestBody": null,
       "StatusCode": 201,
@@ -75,20 +63,12 @@
         ],
         "x-ms-client-request-id": "7b748425-7527-b5b8-4b3b-2ac1abe72b22",
         "x-ms-request-id": "0c241dec-101f-0064-47f1-068ec7000000",
-<<<<<<< HEAD
-        "x-ms-version": "2020-12-06"
-=======
         "x-ms-version": "2021-02-12"
->>>>>>> 7e782c87
       },
       "ResponseBody": []
     },
     {
-<<<<<<< HEAD
-      "RequestUri": "https://seannse.blob.core.windows.net/test-filesystem-ac969647-63e0-2ea8-83a8-c31aaf2c76e1/test-directory-3ce2d37e-868d-5e6e-e6c6-d4c916b5df78?sv=2020-12-06&ss=b&srt=sco&st=2021-02-19T17%3A58%3A34Z&se=2021-02-19T19%3A58%3A34Z&sp=rwdlac&sig=Sanitized",
-=======
       "RequestUri": "https://seannse.blob.core.windows.net/test-filesystem-ac969647-63e0-2ea8-83a8-c31aaf2c76e1/test-directory-3ce2d37e-868d-5e6e-e6c6-d4c916b5df78?sv=2021-02-12&ss=b&srt=sco&st=2021-02-19T17%3A58%3A34Z&se=2021-02-19T19%3A58%3A34Z&sp=rwdlac&sig=Sanitized",
->>>>>>> 7e782c87
       "RequestMethod": "HEAD",
       "RequestHeaders": {
         "Accept": "application/xml",
@@ -99,11 +79,7 @@
         ],
         "x-ms-client-request-id": "92a4ef58-6441-8050-c52a-ab563a98a4f2",
         "x-ms-return-client-request-id": "true",
-<<<<<<< HEAD
-        "x-ms-version": "2020-12-06"
-=======
         "x-ms-version": "2021-02-12"
->>>>>>> 7e782c87
       },
       "RequestBody": null,
       "StatusCode": 200,
@@ -131,11 +107,7 @@
         "x-ms-permissions": "rwxr-x---",
         "x-ms-request-id": "de675071-901e-0008-23f1-066550000000",
         "x-ms-server-encrypted": "true",
-<<<<<<< HEAD
-        "x-ms-version": "2020-12-06"
-=======
         "x-ms-version": "2021-02-12"
->>>>>>> 7e782c87
       },
       "ResponseBody": []
     },
@@ -153,11 +125,7 @@
         "x-ms-client-request-id": "bc68b257-9842-90e0-a3ca-1de94fe0dedf",
         "x-ms-date": "Fri, 19 Feb 2021 18:58:34 GMT",
         "x-ms-return-client-request-id": "true",
-<<<<<<< HEAD
-        "x-ms-version": "2020-12-06"
-=======
         "x-ms-version": "2021-02-12"
->>>>>>> 7e782c87
       },
       "RequestBody": null,
       "StatusCode": 202,
@@ -170,11 +138,7 @@
         ],
         "x-ms-client-request-id": "bc68b257-9842-90e0-a3ca-1de94fe0dedf",
         "x-ms-request-id": "de67507a-901e-0008-2af1-066550000000",
-<<<<<<< HEAD
-        "x-ms-version": "2020-12-06"
-=======
         "x-ms-version": "2021-02-12"
->>>>>>> 7e782c87
       },
       "ResponseBody": []
     }
