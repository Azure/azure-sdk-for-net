{
  "Entries": [
    {
      "RequestUri": "https://seannse.blob.core.windows.net/test-filesystem-42ef390c-3d89-1381-787d-d02290bb1f34?restype=container",
      "RequestMethod": "PUT",
      "RequestHeaders": {
        "Accept": "application/xml",
        "Authorization": "Sanitized",
<<<<<<< HEAD
        "traceparent": "00-1bc7649dc4b6694cbc830949f96e69b3-d48829afb5bdad42-00",
        "User-Agent": [
          "azsdk-net-Storage.Files.DataLake/12.7.0-alpha.20210202.1",
          "(.NET 5.0.2; Microsoft Windows 10.0.19042)"
        ],
        "x-ms-blob-public-access": "container",
        "x-ms-client-request-id": "789bb007-de95-ef4c-755d-ac0f1877e64e",
        "x-ms-date": "Tue, 02 Feb 2021 21:22:57 GMT",
=======
        "traceparent": "00-fb54506b8e17ff458d62c69d530089ed-22f743567e2b104a-00",
        "User-Agent": [
          "azsdk-net-Storage.Files.DataLake/12.7.0-alpha.20210217.1",
          "(.NET 5.0.3; Microsoft Windows 10.0.19042)"
        ],
        "x-ms-blob-public-access": "container",
        "x-ms-client-request-id": "789bb007-de95-ef4c-755d-ac0f1877e64e",
        "x-ms-date": "Wed, 17 Feb 2021 22:18:54 GMT",
>>>>>>> 1814567d
        "x-ms-return-client-request-id": "true",
        "x-ms-version": "2020-06-12"
      },
      "RequestBody": null,
      "StatusCode": 201,
      "ResponseHeaders": {
        "Content-Length": "0",
<<<<<<< HEAD
        "Date": "Tue, 02 Feb 2021 21:22:57 GMT",
        "ETag": "\u00220x8D8C7C0B676BC74\u0022",
        "Last-Modified": "Tue, 02 Feb 2021 21:22:58 GMT",
=======
        "Date": "Wed, 17 Feb 2021 22:18:54 GMT",
        "ETag": "\u00220x8D8D392035C666D\u0022",
        "Last-Modified": "Wed, 17 Feb 2021 22:18:54 GMT",
>>>>>>> 1814567d
        "Server": [
          "Windows-Azure-Blob/1.0",
          "Microsoft-HTTPAPI/2.0"
        ],
        "x-ms-client-request-id": "789bb007-de95-ef4c-755d-ac0f1877e64e",
<<<<<<< HEAD
        "x-ms-request-id": "83d6f3e8-601e-009a-2ea9-f9e186000000",
=======
        "x-ms-request-id": "3bc3dd7a-501e-0065-287a-05d11b000000",
>>>>>>> 1814567d
        "x-ms-version": "2020-06-12"
      },
      "ResponseBody": []
    },
    {
      "RequestUri": "https://seannse.dfs.core.windows.net/test-filesystem-42ef390c-3d89-1381-787d-d02290bb1f34/test-file-82789e4f-7b75-c8fb-6c7f-711ff0a27513?resource=file",
      "RequestMethod": "PUT",
      "RequestHeaders": {
        "Accept": "application/json",
        "Authorization": "Sanitized",
<<<<<<< HEAD
        "traceparent": "00-81fe6d67afc35a4f9f4491c60c575fc6-b39a186364d5df4c-00",
        "User-Agent": [
          "azsdk-net-Storage.Files.DataLake/12.7.0-alpha.20210202.1",
          "(.NET 5.0.2; Microsoft Windows 10.0.19042)"
        ],
        "x-ms-client-request-id": "ff8ffe83-cdec-8cc7-b4d3-0c166d2dfed2",
        "x-ms-date": "Tue, 02 Feb 2021 21:22:57 GMT",
=======
        "traceparent": "00-5e2629d8fb1b5e4fb65916176ae0c1b7-b52cd33c257e1149-00",
        "User-Agent": [
          "azsdk-net-Storage.Files.DataLake/12.7.0-alpha.20210217.1",
          "(.NET 5.0.3; Microsoft Windows 10.0.19042)"
        ],
        "x-ms-client-request-id": "ff8ffe83-cdec-8cc7-b4d3-0c166d2dfed2",
        "x-ms-date": "Wed, 17 Feb 2021 22:18:54 GMT",
>>>>>>> 1814567d
        "x-ms-return-client-request-id": "true",
        "x-ms-version": "2020-06-12"
      },
      "RequestBody": null,
      "StatusCode": 201,
      "ResponseHeaders": {
        "Content-Length": "0",
<<<<<<< HEAD
        "Date": "Tue, 02 Feb 2021 21:22:57 GMT",
        "ETag": "\u00220x8D8C7C0B6AB65EA\u0022",
        "Last-Modified": "Tue, 02 Feb 2021 21:22:58 GMT",
=======
        "Date": "Wed, 17 Feb 2021 22:18:54 GMT",
        "ETag": "\u00220x8D8D39203972CAD\u0022",
        "Last-Modified": "Wed, 17 Feb 2021 22:18:55 GMT",
>>>>>>> 1814567d
        "Server": [
          "Windows-Azure-HDFS/1.0",
          "Microsoft-HTTPAPI/2.0"
        ],
        "x-ms-client-request-id": "ff8ffe83-cdec-8cc7-b4d3-0c166d2dfed2",
<<<<<<< HEAD
        "x-ms-request-id": "a88e3b93-e01f-0084-42a9-f90d5e000000",
=======
        "x-ms-request-id": "e21c467c-e01f-0070-087a-05c6a8000000",
>>>>>>> 1814567d
        "x-ms-version": "2020-06-12"
      },
      "ResponseBody": []
    },
    {
      "RequestUri": "https://seannse.blob.core.windows.net/test-filesystem-42ef390c-3d89-1381-787d-d02290bb1f34/test-file-82789e4f-7b75-c8fb-6c7f-711ff0a27513",
      "RequestMethod": "HEAD",
      "RequestHeaders": {
        "Accept": "application/xml",
        "Authorization": "Sanitized",
        "User-Agent": [
<<<<<<< HEAD
          "azsdk-net-Storage.Files.DataLake/12.7.0-alpha.20210202.1",
          "(.NET 5.0.2; Microsoft Windows 10.0.19042)"
        ],
        "x-ms-client-request-id": "f29b1828-7613-5f27-cc8e-2b4c9a89968d",
        "x-ms-date": "Tue, 02 Feb 2021 21:22:57 GMT",
=======
          "azsdk-net-Storage.Files.DataLake/12.7.0-alpha.20210217.1",
          "(.NET 5.0.3; Microsoft Windows 10.0.19042)"
        ],
        "x-ms-client-request-id": "f29b1828-7613-5f27-cc8e-2b4c9a89968d",
        "x-ms-date": "Wed, 17 Feb 2021 22:18:55 GMT",
>>>>>>> 1814567d
        "x-ms-return-client-request-id": "true",
        "x-ms-version": "2020-06-12"
      },
      "RequestBody": null,
      "StatusCode": 200,
      "ResponseHeaders": {
        "Accept-Ranges": "bytes",
        "Content-Length": "0",
        "Content-Type": "application/octet-stream",
<<<<<<< HEAD
        "Date": "Tue, 02 Feb 2021 21:22:57 GMT",
        "ETag": "\u00220x8D8C7C0B6AB65EA\u0022",
        "Last-Modified": "Tue, 02 Feb 2021 21:22:58 GMT",
=======
        "Date": "Wed, 17 Feb 2021 22:18:54 GMT",
        "ETag": "\u00220x8D8D39203972CAD\u0022",
        "Last-Modified": "Wed, 17 Feb 2021 22:18:55 GMT",
>>>>>>> 1814567d
        "Server": [
          "Windows-Azure-Blob/1.0",
          "Microsoft-HTTPAPI/2.0"
        ],
        "x-ms-access-tier": "Hot",
        "x-ms-access-tier-inferred": "true",
        "x-ms-blob-type": "BlockBlob",
        "x-ms-client-request-id": "f29b1828-7613-5f27-cc8e-2b4c9a89968d",
<<<<<<< HEAD
        "x-ms-creation-time": "Tue, 02 Feb 2021 21:22:58 GMT",
=======
        "x-ms-creation-time": "Wed, 17 Feb 2021 22:18:55 GMT",
>>>>>>> 1814567d
        "x-ms-group": "$superuser",
        "x-ms-lease-state": "available",
        "x-ms-lease-status": "unlocked",
        "x-ms-owner": "$superuser",
        "x-ms-permissions": "rw-r-----",
<<<<<<< HEAD
        "x-ms-request-id": "83d6f6f4-601e-009a-12a9-f9e186000000",
=======
        "x-ms-request-id": "3bc3ddf6-501e-0065-0e7a-05d11b000000",
>>>>>>> 1814567d
        "x-ms-server-encrypted": "true",
        "x-ms-version": "2020-06-12"
      },
      "ResponseBody": []
    },
    {
      "RequestUri": "https://seannse.dfs.core.windows.net/test-filesystem-42ef390c-3d89-1381-787d-d02290bb1f34/test-file-82789e4f-7b75-c8fb-6c7f-711ff0a27513?action=getAccessControl",
      "RequestMethod": "HEAD",
      "RequestHeaders": {
        "Accept": "application/json",
        "Authorization": "Sanitized",
        "User-Agent": [
<<<<<<< HEAD
          "azsdk-net-Storage.Files.DataLake/12.7.0-alpha.20210202.1",
          "(.NET 5.0.2; Microsoft Windows 10.0.19042)"
        ],
        "x-ms-client-request-id": "54ed5ea2-0c91-70bf-7283-b9cddbe10d76",
        "x-ms-date": "Tue, 02 Feb 2021 21:22:58 GMT",
=======
          "azsdk-net-Storage.Files.DataLake/12.7.0-alpha.20210217.1",
          "(.NET 5.0.3; Microsoft Windows 10.0.19042)"
        ],
        "x-ms-client-request-id": "54ed5ea2-0c91-70bf-7283-b9cddbe10d76",
        "x-ms-date": "Wed, 17 Feb 2021 22:18:55 GMT",
>>>>>>> 1814567d
        "x-ms-return-client-request-id": "true",
        "x-ms-version": "2020-06-12"
      },
      "RequestBody": null,
      "StatusCode": 200,
      "ResponseHeaders": {
<<<<<<< HEAD
        "Date": "Tue, 02 Feb 2021 21:22:57 GMT",
        "ETag": "\u00220x8D8C7C0B6AB65EA\u0022",
        "Last-Modified": "Tue, 02 Feb 2021 21:22:58 GMT",
=======
        "Date": "Wed, 17 Feb 2021 22:18:55 GMT",
        "ETag": "\u00220x8D8D39203972CAD\u0022",
        "Last-Modified": "Wed, 17 Feb 2021 22:18:55 GMT",
>>>>>>> 1814567d
        "Server": [
          "Windows-Azure-HDFS/1.0",
          "Microsoft-HTTPAPI/2.0"
        ],
        "x-ms-acl": "user::rw-,group::r--,other::---",
        "x-ms-client-request-id": "54ed5ea2-0c91-70bf-7283-b9cddbe10d76",
        "x-ms-group": "$superuser",
        "x-ms-owner": "$superuser",
        "x-ms-permissions": "rw-r-----",
<<<<<<< HEAD
        "x-ms-request-id": "a88e3baa-e01f-0084-59a9-f90d5e000000",
=======
        "x-ms-request-id": "e21c46aa-e01f-0070-367a-05c6a8000000",
>>>>>>> 1814567d
        "x-ms-version": "2020-06-12"
      },
      "ResponseBody": []
    },
    {
      "RequestUri": "https://seannse.blob.core.windows.net/test-filesystem-42ef390c-3d89-1381-787d-d02290bb1f34?restype=container",
      "RequestMethod": "DELETE",
      "RequestHeaders": {
        "Accept": "application/xml",
        "Authorization": "Sanitized",
<<<<<<< HEAD
        "traceparent": "00-9d2e3760fe838b459da3b4adbb0e8f55-019457523d861f44-00",
        "User-Agent": [
          "azsdk-net-Storage.Files.DataLake/12.7.0-alpha.20210202.1",
          "(.NET 5.0.2; Microsoft Windows 10.0.19042)"
        ],
        "x-ms-client-request-id": "3ca9497c-429b-ebfc-6ed0-8b58182ea2ee",
        "x-ms-date": "Tue, 02 Feb 2021 21:22:58 GMT",
=======
        "traceparent": "00-e1dc605c0da32f498caa89eb0da6afe7-5fef3f9328b0924e-00",
        "User-Agent": [
          "azsdk-net-Storage.Files.DataLake/12.7.0-alpha.20210217.1",
          "(.NET 5.0.3; Microsoft Windows 10.0.19042)"
        ],
        "x-ms-client-request-id": "3ca9497c-429b-ebfc-6ed0-8b58182ea2ee",
        "x-ms-date": "Wed, 17 Feb 2021 22:18:55 GMT",
>>>>>>> 1814567d
        "x-ms-return-client-request-id": "true",
        "x-ms-version": "2020-06-12"
      },
      "RequestBody": null,
      "StatusCode": 202,
      "ResponseHeaders": {
        "Content-Length": "0",
<<<<<<< HEAD
        "Date": "Tue, 02 Feb 2021 21:22:57 GMT",
=======
        "Date": "Wed, 17 Feb 2021 22:18:55 GMT",
>>>>>>> 1814567d
        "Server": [
          "Windows-Azure-Blob/1.0",
          "Microsoft-HTTPAPI/2.0"
        ],
        "x-ms-client-request-id": "3ca9497c-429b-ebfc-6ed0-8b58182ea2ee",
<<<<<<< HEAD
        "x-ms-request-id": "83d6f7f1-601e-009a-04a9-f9e186000000",
=======
        "x-ms-request-id": "3bc3de16-501e-0065-2a7a-05d11b000000",
>>>>>>> 1814567d
        "x-ms-version": "2020-06-12"
      },
      "ResponseBody": []
    }
  ],
  "Variables": {
    "RandomSeed": "175155562",
    "Storage_TestConfigHierarchicalNamespace": "NamespaceTenant\nseannse\nU2FuaXRpemVk\nhttps://seannse.blob.core.windows.net\nhttps://seannse.file.core.windows.net\nhttps://seannse.queue.core.windows.net\nhttps://seannse.table.core.windows.net\n\n\n\n\nhttps://seannse-secondary.blob.core.windows.net\nhttps://seannse-secondary.file.core.windows.net\nhttps://seannse-secondary.queue.core.windows.net\nhttps://seannse-secondary.table.core.windows.net\n68390a19-a643-458b-b726-408abf67b4fc\nSanitized\n72f988bf-86f1-41af-91ab-2d7cd011db47\nhttps://login.microsoftonline.com/\nCloud\nBlobEndpoint=https://seannse.blob.core.windows.net/;QueueEndpoint=https://seannse.queue.core.windows.net/;FileEndpoint=https://seannse.file.core.windows.net/;BlobSecondaryEndpoint=https://seannse-secondary.blob.core.windows.net/;QueueSecondaryEndpoint=https://seannse-secondary.queue.core.windows.net/;FileSecondaryEndpoint=https://seannse-secondary.file.core.windows.net/;AccountName=seannse;AccountKey=Sanitized\n"
  }
}<|MERGE_RESOLUTION|>--- conflicted
+++ resolved
@@ -1,30 +1,19 @@
 {
   "Entries": [
     {
-      "RequestUri": "https://seannse.blob.core.windows.net/test-filesystem-42ef390c-3d89-1381-787d-d02290bb1f34?restype=container",
+      "RequestUri": "https://seannse.blob.core.windows.net/test-filesystem-5405808f-da46-d674-0e8a-a5c5984aa69d?restype=container",
       "RequestMethod": "PUT",
       "RequestHeaders": {
         "Accept": "application/xml",
         "Authorization": "Sanitized",
-<<<<<<< HEAD
-        "traceparent": "00-1bc7649dc4b6694cbc830949f96e69b3-d48829afb5bdad42-00",
+        "traceparent": "00-6851389d75f66f44bf9cc5bf3c832dba-f39028580380d448-00",
         "User-Agent": [
-          "azsdk-net-Storage.Files.DataLake/12.7.0-alpha.20210202.1",
-          "(.NET 5.0.2; Microsoft Windows 10.0.19042)"
+          "azsdk-net-Storage.Files.DataLake/12.7.0-alpha.20210219.1",
+          "(.NET 5.0.3; Microsoft Windows 10.0.19041)"
         ],
         "x-ms-blob-public-access": "container",
-        "x-ms-client-request-id": "789bb007-de95-ef4c-755d-ac0f1877e64e",
-        "x-ms-date": "Tue, 02 Feb 2021 21:22:57 GMT",
-=======
-        "traceparent": "00-fb54506b8e17ff458d62c69d530089ed-22f743567e2b104a-00",
-        "User-Agent": [
-          "azsdk-net-Storage.Files.DataLake/12.7.0-alpha.20210217.1",
-          "(.NET 5.0.3; Microsoft Windows 10.0.19042)"
-        ],
-        "x-ms-blob-public-access": "container",
-        "x-ms-client-request-id": "789bb007-de95-ef4c-755d-ac0f1877e64e",
-        "x-ms-date": "Wed, 17 Feb 2021 22:18:54 GMT",
->>>>>>> 1814567d
+        "x-ms-client-request-id": "eefe1f8b-32bf-646b-0152-01ba2a2354d9",
+        "x-ms-date": "Fri, 19 Feb 2021 18:58:31 GMT",
         "x-ms-return-client-request-id": "true",
         "x-ms-version": "2020-06-12"
       },
@@ -32,52 +21,32 @@
       "StatusCode": 201,
       "ResponseHeaders": {
         "Content-Length": "0",
-<<<<<<< HEAD
-        "Date": "Tue, 02 Feb 2021 21:22:57 GMT",
-        "ETag": "\u00220x8D8C7C0B676BC74\u0022",
-        "Last-Modified": "Tue, 02 Feb 2021 21:22:58 GMT",
-=======
-        "Date": "Wed, 17 Feb 2021 22:18:54 GMT",
-        "ETag": "\u00220x8D8D392035C666D\u0022",
-        "Last-Modified": "Wed, 17 Feb 2021 22:18:54 GMT",
->>>>>>> 1814567d
+        "Date": "Fri, 19 Feb 2021 18:58:30 GMT",
+        "ETag": "\u00220x8D8D5085984E329\u0022",
+        "Last-Modified": "Fri, 19 Feb 2021 18:58:31 GMT",
         "Server": [
           "Windows-Azure-Blob/1.0",
           "Microsoft-HTTPAPI/2.0"
         ],
-        "x-ms-client-request-id": "789bb007-de95-ef4c-755d-ac0f1877e64e",
-<<<<<<< HEAD
-        "x-ms-request-id": "83d6f3e8-601e-009a-2ea9-f9e186000000",
-=======
-        "x-ms-request-id": "3bc3dd7a-501e-0065-287a-05d11b000000",
->>>>>>> 1814567d
+        "x-ms-client-request-id": "eefe1f8b-32bf-646b-0152-01ba2a2354d9",
+        "x-ms-request-id": "de674eb3-901e-0008-18f1-066550000000",
         "x-ms-version": "2020-06-12"
       },
       "ResponseBody": []
     },
     {
-      "RequestUri": "https://seannse.dfs.core.windows.net/test-filesystem-42ef390c-3d89-1381-787d-d02290bb1f34/test-file-82789e4f-7b75-c8fb-6c7f-711ff0a27513?resource=file",
+      "RequestUri": "https://seannse.dfs.core.windows.net/test-filesystem-5405808f-da46-d674-0e8a-a5c5984aa69d/test-file-9e68cd41-c3e6-2abb-1c34-61e4b195047a?resource=file",
       "RequestMethod": "PUT",
       "RequestHeaders": {
         "Accept": "application/json",
         "Authorization": "Sanitized",
-<<<<<<< HEAD
-        "traceparent": "00-81fe6d67afc35a4f9f4491c60c575fc6-b39a186364d5df4c-00",
+        "traceparent": "00-e1cf4047dd3890428356dafadc5b4c6c-c3401aac7c1fca44-00",
         "User-Agent": [
-          "azsdk-net-Storage.Files.DataLake/12.7.0-alpha.20210202.1",
-          "(.NET 5.0.2; Microsoft Windows 10.0.19042)"
+          "azsdk-net-Storage.Files.DataLake/12.7.0-alpha.20210219.1",
+          "(.NET 5.0.3; Microsoft Windows 10.0.19041)"
         ],
-        "x-ms-client-request-id": "ff8ffe83-cdec-8cc7-b4d3-0c166d2dfed2",
-        "x-ms-date": "Tue, 02 Feb 2021 21:22:57 GMT",
-=======
-        "traceparent": "00-5e2629d8fb1b5e4fb65916176ae0c1b7-b52cd33c257e1149-00",
-        "User-Agent": [
-          "azsdk-net-Storage.Files.DataLake/12.7.0-alpha.20210217.1",
-          "(.NET 5.0.3; Microsoft Windows 10.0.19042)"
-        ],
-        "x-ms-client-request-id": "ff8ffe83-cdec-8cc7-b4d3-0c166d2dfed2",
-        "x-ms-date": "Wed, 17 Feb 2021 22:18:54 GMT",
->>>>>>> 1814567d
+        "x-ms-client-request-id": "059c4e0d-162b-c7d0-64d3-d18ad086b36b",
+        "x-ms-date": "Fri, 19 Feb 2021 18:58:31 GMT",
         "x-ms-return-client-request-id": "true",
         "x-ms-version": "2020-06-12"
       },
@@ -85,49 +54,31 @@
       "StatusCode": 201,
       "ResponseHeaders": {
         "Content-Length": "0",
-<<<<<<< HEAD
-        "Date": "Tue, 02 Feb 2021 21:22:57 GMT",
-        "ETag": "\u00220x8D8C7C0B6AB65EA\u0022",
-        "Last-Modified": "Tue, 02 Feb 2021 21:22:58 GMT",
-=======
-        "Date": "Wed, 17 Feb 2021 22:18:54 GMT",
-        "ETag": "\u00220x8D8D39203972CAD\u0022",
-        "Last-Modified": "Wed, 17 Feb 2021 22:18:55 GMT",
->>>>>>> 1814567d
+        "Date": "Fri, 19 Feb 2021 18:58:30 GMT",
+        "ETag": "\u00220x8D8D50859973B9E\u0022",
+        "Last-Modified": "Fri, 19 Feb 2021 18:58:31 GMT",
         "Server": [
           "Windows-Azure-HDFS/1.0",
           "Microsoft-HTTPAPI/2.0"
         ],
-        "x-ms-client-request-id": "ff8ffe83-cdec-8cc7-b4d3-0c166d2dfed2",
-<<<<<<< HEAD
-        "x-ms-request-id": "a88e3b93-e01f-0084-42a9-f90d5e000000",
-=======
-        "x-ms-request-id": "e21c467c-e01f-0070-087a-05c6a8000000",
->>>>>>> 1814567d
+        "x-ms-client-request-id": "059c4e0d-162b-c7d0-64d3-d18ad086b36b",
+        "x-ms-request-id": "0c241c59-101f-0064-36f1-068ec7000000",
         "x-ms-version": "2020-06-12"
       },
       "ResponseBody": []
     },
     {
-      "RequestUri": "https://seannse.blob.core.windows.net/test-filesystem-42ef390c-3d89-1381-787d-d02290bb1f34/test-file-82789e4f-7b75-c8fb-6c7f-711ff0a27513",
+      "RequestUri": "https://seannse.blob.core.windows.net/test-filesystem-5405808f-da46-d674-0e8a-a5c5984aa69d/test-file-9e68cd41-c3e6-2abb-1c34-61e4b195047a",
       "RequestMethod": "HEAD",
       "RequestHeaders": {
         "Accept": "application/xml",
         "Authorization": "Sanitized",
         "User-Agent": [
-<<<<<<< HEAD
-          "azsdk-net-Storage.Files.DataLake/12.7.0-alpha.20210202.1",
-          "(.NET 5.0.2; Microsoft Windows 10.0.19042)"
+          "azsdk-net-Storage.Files.DataLake/12.7.0-alpha.20210219.1",
+          "(.NET 5.0.3; Microsoft Windows 10.0.19041)"
         ],
-        "x-ms-client-request-id": "f29b1828-7613-5f27-cc8e-2b4c9a89968d",
-        "x-ms-date": "Tue, 02 Feb 2021 21:22:57 GMT",
-=======
-          "azsdk-net-Storage.Files.DataLake/12.7.0-alpha.20210217.1",
-          "(.NET 5.0.3; Microsoft Windows 10.0.19042)"
-        ],
-        "x-ms-client-request-id": "f29b1828-7613-5f27-cc8e-2b4c9a89968d",
-        "x-ms-date": "Wed, 17 Feb 2021 22:18:55 GMT",
->>>>>>> 1814567d
+        "x-ms-client-request-id": "62d7928f-fff9-be4e-1c72-1479e65397b8",
+        "x-ms-date": "Fri, 19 Feb 2021 18:58:32 GMT",
         "x-ms-return-client-request-id": "true",
         "x-ms-version": "2020-06-12"
       },
@@ -137,15 +88,9 @@
         "Accept-Ranges": "bytes",
         "Content-Length": "0",
         "Content-Type": "application/octet-stream",
-<<<<<<< HEAD
-        "Date": "Tue, 02 Feb 2021 21:22:57 GMT",
-        "ETag": "\u00220x8D8C7C0B6AB65EA\u0022",
-        "Last-Modified": "Tue, 02 Feb 2021 21:22:58 GMT",
-=======
-        "Date": "Wed, 17 Feb 2021 22:18:54 GMT",
-        "ETag": "\u00220x8D8D39203972CAD\u0022",
-        "Last-Modified": "Wed, 17 Feb 2021 22:18:55 GMT",
->>>>>>> 1814567d
+        "Date": "Fri, 19 Feb 2021 18:58:30 GMT",
+        "ETag": "\u00220x8D8D50859973B9E\u0022",
+        "Last-Modified": "Fri, 19 Feb 2021 18:58:31 GMT",
         "Server": [
           "Windows-Azure-Blob/1.0",
           "Microsoft-HTTPAPI/2.0"
@@ -153,103 +98,67 @@
         "x-ms-access-tier": "Hot",
         "x-ms-access-tier-inferred": "true",
         "x-ms-blob-type": "BlockBlob",
-        "x-ms-client-request-id": "f29b1828-7613-5f27-cc8e-2b4c9a89968d",
-<<<<<<< HEAD
-        "x-ms-creation-time": "Tue, 02 Feb 2021 21:22:58 GMT",
-=======
-        "x-ms-creation-time": "Wed, 17 Feb 2021 22:18:55 GMT",
->>>>>>> 1814567d
+        "x-ms-client-request-id": "62d7928f-fff9-be4e-1c72-1479e65397b8",
+        "x-ms-creation-time": "Fri, 19 Feb 2021 18:58:31 GMT",
         "x-ms-group": "$superuser",
         "x-ms-lease-state": "available",
         "x-ms-lease-status": "unlocked",
         "x-ms-owner": "$superuser",
         "x-ms-permissions": "rw-r-----",
-<<<<<<< HEAD
-        "x-ms-request-id": "83d6f6f4-601e-009a-12a9-f9e186000000",
-=======
-        "x-ms-request-id": "3bc3ddf6-501e-0065-0e7a-05d11b000000",
->>>>>>> 1814567d
+        "x-ms-request-id": "de674f00-901e-0008-60f1-066550000000",
         "x-ms-server-encrypted": "true",
         "x-ms-version": "2020-06-12"
       },
       "ResponseBody": []
     },
     {
-      "RequestUri": "https://seannse.dfs.core.windows.net/test-filesystem-42ef390c-3d89-1381-787d-d02290bb1f34/test-file-82789e4f-7b75-c8fb-6c7f-711ff0a27513?action=getAccessControl",
+      "RequestUri": "https://seannse.dfs.core.windows.net/test-filesystem-5405808f-da46-d674-0e8a-a5c5984aa69d/test-file-9e68cd41-c3e6-2abb-1c34-61e4b195047a?action=getAccessControl",
       "RequestMethod": "HEAD",
       "RequestHeaders": {
         "Accept": "application/json",
         "Authorization": "Sanitized",
         "User-Agent": [
-<<<<<<< HEAD
-          "azsdk-net-Storage.Files.DataLake/12.7.0-alpha.20210202.1",
-          "(.NET 5.0.2; Microsoft Windows 10.0.19042)"
+          "azsdk-net-Storage.Files.DataLake/12.7.0-alpha.20210219.1",
+          "(.NET 5.0.3; Microsoft Windows 10.0.19041)"
         ],
-        "x-ms-client-request-id": "54ed5ea2-0c91-70bf-7283-b9cddbe10d76",
-        "x-ms-date": "Tue, 02 Feb 2021 21:22:58 GMT",
-=======
-          "azsdk-net-Storage.Files.DataLake/12.7.0-alpha.20210217.1",
-          "(.NET 5.0.3; Microsoft Windows 10.0.19042)"
-        ],
-        "x-ms-client-request-id": "54ed5ea2-0c91-70bf-7283-b9cddbe10d76",
-        "x-ms-date": "Wed, 17 Feb 2021 22:18:55 GMT",
->>>>>>> 1814567d
+        "x-ms-client-request-id": "3dfa5d0c-50ae-4e72-3926-2076c613a49a",
+        "x-ms-date": "Fri, 19 Feb 2021 18:58:32 GMT",
         "x-ms-return-client-request-id": "true",
         "x-ms-version": "2020-06-12"
       },
       "RequestBody": null,
       "StatusCode": 200,
       "ResponseHeaders": {
-<<<<<<< HEAD
-        "Date": "Tue, 02 Feb 2021 21:22:57 GMT",
-        "ETag": "\u00220x8D8C7C0B6AB65EA\u0022",
-        "Last-Modified": "Tue, 02 Feb 2021 21:22:58 GMT",
-=======
-        "Date": "Wed, 17 Feb 2021 22:18:55 GMT",
-        "ETag": "\u00220x8D8D39203972CAD\u0022",
-        "Last-Modified": "Wed, 17 Feb 2021 22:18:55 GMT",
->>>>>>> 1814567d
+        "Date": "Fri, 19 Feb 2021 18:58:30 GMT",
+        "ETag": "\u00220x8D8D50859973B9E\u0022",
+        "Last-Modified": "Fri, 19 Feb 2021 18:58:31 GMT",
         "Server": [
           "Windows-Azure-HDFS/1.0",
           "Microsoft-HTTPAPI/2.0"
         ],
         "x-ms-acl": "user::rw-,group::r--,other::---",
-        "x-ms-client-request-id": "54ed5ea2-0c91-70bf-7283-b9cddbe10d76",
+        "x-ms-client-request-id": "3dfa5d0c-50ae-4e72-3926-2076c613a49a",
         "x-ms-group": "$superuser",
         "x-ms-owner": "$superuser",
         "x-ms-permissions": "rw-r-----",
-<<<<<<< HEAD
-        "x-ms-request-id": "a88e3baa-e01f-0084-59a9-f90d5e000000",
-=======
-        "x-ms-request-id": "e21c46aa-e01f-0070-367a-05c6a8000000",
->>>>>>> 1814567d
+        "x-ms-request-id": "0c241c71-101f-0064-4ef1-068ec7000000",
         "x-ms-version": "2020-06-12"
       },
       "ResponseBody": []
     },
     {
-      "RequestUri": "https://seannse.blob.core.windows.net/test-filesystem-42ef390c-3d89-1381-787d-d02290bb1f34?restype=container",
+      "RequestUri": "https://seannse.blob.core.windows.net/test-filesystem-5405808f-da46-d674-0e8a-a5c5984aa69d?restype=container",
       "RequestMethod": "DELETE",
       "RequestHeaders": {
         "Accept": "application/xml",
         "Authorization": "Sanitized",
-<<<<<<< HEAD
-        "traceparent": "00-9d2e3760fe838b459da3b4adbb0e8f55-019457523d861f44-00",
+        "traceparent": "00-678e06a6f48c4d41bd51ff93dd789ca4-258b10ee14e13648-00",
         "User-Agent": [
-          "azsdk-net-Storage.Files.DataLake/12.7.0-alpha.20210202.1",
-          "(.NET 5.0.2; Microsoft Windows 10.0.19042)"
+          "azsdk-net-Storage.Files.DataLake/12.7.0-alpha.20210219.1",
+          "(.NET 5.0.3; Microsoft Windows 10.0.19041)"
         ],
-        "x-ms-client-request-id": "3ca9497c-429b-ebfc-6ed0-8b58182ea2ee",
-        "x-ms-date": "Tue, 02 Feb 2021 21:22:58 GMT",
-=======
-        "traceparent": "00-e1dc605c0da32f498caa89eb0da6afe7-5fef3f9328b0924e-00",
-        "User-Agent": [
-          "azsdk-net-Storage.Files.DataLake/12.7.0-alpha.20210217.1",
-          "(.NET 5.0.3; Microsoft Windows 10.0.19042)"
-        ],
-        "x-ms-client-request-id": "3ca9497c-429b-ebfc-6ed0-8b58182ea2ee",
-        "x-ms-date": "Wed, 17 Feb 2021 22:18:55 GMT",
->>>>>>> 1814567d
+        "x-ms-client-request-id": "886c9bd8-5959-c10a-b634-a29c486f6aae",
+        "x-ms-date": "Fri, 19 Feb 2021 18:58:32 GMT",
         "x-ms-return-client-request-id": "true",
         "x-ms-version": "2020-06-12"
       },
@@ -257,28 +166,20 @@
       "StatusCode": 202,
       "ResponseHeaders": {
         "Content-Length": "0",
-<<<<<<< HEAD
-        "Date": "Tue, 02 Feb 2021 21:22:57 GMT",
-=======
-        "Date": "Wed, 17 Feb 2021 22:18:55 GMT",
->>>>>>> 1814567d
+        "Date": "Fri, 19 Feb 2021 18:58:30 GMT",
         "Server": [
           "Windows-Azure-Blob/1.0",
           "Microsoft-HTTPAPI/2.0"
         ],
-        "x-ms-client-request-id": "3ca9497c-429b-ebfc-6ed0-8b58182ea2ee",
-<<<<<<< HEAD
-        "x-ms-request-id": "83d6f7f1-601e-009a-04a9-f9e186000000",
-=======
-        "x-ms-request-id": "3bc3de16-501e-0065-2a7a-05d11b000000",
->>>>>>> 1814567d
+        "x-ms-client-request-id": "886c9bd8-5959-c10a-b634-a29c486f6aae",
+        "x-ms-request-id": "de674f34-901e-0008-0ff1-066550000000",
         "x-ms-version": "2020-06-12"
       },
       "ResponseBody": []
     }
   ],
   "Variables": {
-    "RandomSeed": "175155562",
+    "RandomSeed": "1311064027",
     "Storage_TestConfigHierarchicalNamespace": "NamespaceTenant\nseannse\nU2FuaXRpemVk\nhttps://seannse.blob.core.windows.net\nhttps://seannse.file.core.windows.net\nhttps://seannse.queue.core.windows.net\nhttps://seannse.table.core.windows.net\n\n\n\n\nhttps://seannse-secondary.blob.core.windows.net\nhttps://seannse-secondary.file.core.windows.net\nhttps://seannse-secondary.queue.core.windows.net\nhttps://seannse-secondary.table.core.windows.net\n68390a19-a643-458b-b726-408abf67b4fc\nSanitized\n72f988bf-86f1-41af-91ab-2d7cd011db47\nhttps://login.microsoftonline.com/\nCloud\nBlobEndpoint=https://seannse.blob.core.windows.net/;QueueEndpoint=https://seannse.queue.core.windows.net/;FileEndpoint=https://seannse.file.core.windows.net/;BlobSecondaryEndpoint=https://seannse-secondary.blob.core.windows.net/;QueueSecondaryEndpoint=https://seannse-secondary.queue.core.windows.net/;FileSecondaryEndpoint=https://seannse-secondary.file.core.windows.net/;AccountName=seannse;AccountKey=Sanitized\n"
   }
 }