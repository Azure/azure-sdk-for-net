--- conflicted
+++ resolved
@@ -1,30 +1,19 @@
 {
   "Entries": [
     {
-      "RequestUri": "https://seannse.blob.core.windows.net/test-filesystem-db8785d4-1962-9753-3fdd-2a0aa6997f68?restype=container",
+      "RequestUri": "https://seannse.blob.core.windows.net/test-filesystem-e6c93458-2c70-e864-7e86-4b395301bdbe?restype=container",
       "RequestMethod": "PUT",
       "RequestHeaders": {
         "Accept": "application/xml",
         "Authorization": "Sanitized",
-<<<<<<< HEAD
-        "traceparent": "00-dfb3870af3f6de4da01589345951357d-71df2149b6c79445-00",
+        "traceparent": "00-bae5174c288e4240a2793cb185f77201-b4e0822b68733842-00",
         "User-Agent": [
-          "azsdk-net-Storage.Files.DataLake/12.7.0-alpha.20210202.1",
-          "(.NET 5.0.2; Microsoft Windows 10.0.19042)"
+          "azsdk-net-Storage.Files.DataLake/12.7.0-alpha.20210219.1",
+          "(.NET 5.0.3; Microsoft Windows 10.0.19041)"
         ],
         "x-ms-blob-public-access": "container",
-        "x-ms-client-request-id": "094cfd8e-a791-070a-b03e-05a3fdfa81f1",
-        "x-ms-date": "Tue, 02 Feb 2021 21:22:53 GMT",
-=======
-        "traceparent": "00-0cd2df7bb3681e4dab64f439f6fb49f7-1ef028d2a9c7764a-00",
-        "User-Agent": [
-          "azsdk-net-Storage.Files.DataLake/12.7.0-alpha.20210217.1",
-          "(.NET 5.0.3; Microsoft Windows 10.0.19042)"
-        ],
-        "x-ms-blob-public-access": "container",
-        "x-ms-client-request-id": "094cfd8e-a791-070a-b03e-05a3fdfa81f1",
-        "x-ms-date": "Wed, 17 Feb 2021 22:18:51 GMT",
->>>>>>> 1814567d
+        "x-ms-client-request-id": "84620884-bf56-5994-65a3-d958bf6c82c1",
+        "x-ms-date": "Fri, 19 Feb 2021 18:58:30 GMT",
         "x-ms-return-client-request-id": "true",
         "x-ms-version": "2020-06-12"
       },
@@ -32,52 +21,32 @@
       "StatusCode": 201,
       "ResponseHeaders": {
         "Content-Length": "0",
-<<<<<<< HEAD
-        "Date": "Tue, 02 Feb 2021 21:22:53 GMT",
-        "ETag": "\u00220x8D8C7C0B46CE0DE\u0022",
-        "Last-Modified": "Tue, 02 Feb 2021 21:22:54 GMT",
-=======
-        "Date": "Wed, 17 Feb 2021 22:18:50 GMT",
-        "ETag": "\u00220x8D8D392015D1FF7\u0022",
-        "Last-Modified": "Wed, 17 Feb 2021 22:18:51 GMT",
->>>>>>> 1814567d
+        "Date": "Fri, 19 Feb 2021 18:58:28 GMT",
+        "ETag": "\u00220x8D8D50858A864AD\u0022",
+        "Last-Modified": "Fri, 19 Feb 2021 18:58:29 GMT",
         "Server": [
           "Windows-Azure-Blob/1.0",
           "Microsoft-HTTPAPI/2.0"
         ],
-        "x-ms-client-request-id": "094cfd8e-a791-070a-b03e-05a3fdfa81f1",
-<<<<<<< HEAD
-        "x-ms-request-id": "58e22791-d01e-0036-06a9-f9f22f000000",
-=======
-        "x-ms-request-id": "7f087c57-301e-0073-357a-0527cc000000",
->>>>>>> 1814567d
+        "x-ms-client-request-id": "84620884-bf56-5994-65a3-d958bf6c82c1",
+        "x-ms-request-id": "de674d5f-901e-0008-6cf1-066550000000",
         "x-ms-version": "2020-06-12"
       },
       "ResponseBody": []
     },
     {
-      "RequestUri": "https://seannse.dfs.core.windows.net/test-filesystem-db8785d4-1962-9753-3fdd-2a0aa6997f68/test-directory-3bf9e445-cd14-49d5-d5bf-1b59164d0b04?resource=directory",
+      "RequestUri": "https://seannse.dfs.core.windows.net/test-filesystem-e6c93458-2c70-e864-7e86-4b395301bdbe/test-directory-591b8efd-ffd8-26ce-0d17-6cf866bccd71?resource=directory",
       "RequestMethod": "PUT",
       "RequestHeaders": {
         "Accept": "application/json",
         "Authorization": "Sanitized",
-<<<<<<< HEAD
-        "traceparent": "00-07818647a9186245b2e1c889c9b16160-bea126374b71b643-00",
+        "traceparent": "00-4b199fab7de8ad449ff056781097c764-2c0240bf616f1b4c-00",
         "User-Agent": [
-          "azsdk-net-Storage.Files.DataLake/12.7.0-alpha.20210202.1",
-          "(.NET 5.0.2; Microsoft Windows 10.0.19042)"
+          "azsdk-net-Storage.Files.DataLake/12.7.0-alpha.20210219.1",
+          "(.NET 5.0.3; Microsoft Windows 10.0.19041)"
         ],
-        "x-ms-client-request-id": "18ca4444-0201-9372-dcaf-f40ec48dee06",
-        "x-ms-date": "Tue, 02 Feb 2021 21:22:54 GMT",
-=======
-        "traceparent": "00-24c4901ee0f9fa4588e9d3de7128daa2-564bf272a0dab849-00",
-        "User-Agent": [
-          "azsdk-net-Storage.Files.DataLake/12.7.0-alpha.20210217.1",
-          "(.NET 5.0.3; Microsoft Windows 10.0.19042)"
-        ],
-        "x-ms-client-request-id": "18ca4444-0201-9372-dcaf-f40ec48dee06",
-        "x-ms-date": "Wed, 17 Feb 2021 22:18:51 GMT",
->>>>>>> 1814567d
+        "x-ms-client-request-id": "5d73d041-4959-951a-b15e-71ad24b27e9a",
+        "x-ms-date": "Fri, 19 Feb 2021 18:58:30 GMT",
         "x-ms-return-client-request-id": "true",
         "x-ms-version": "2020-06-12"
       },
@@ -85,50 +54,30 @@
       "StatusCode": 201,
       "ResponseHeaders": {
         "Content-Length": "0",
-<<<<<<< HEAD
-        "Date": "Tue, 02 Feb 2021 21:22:54 GMT",
-        "ETag": "\u00220x8D8C7C0B4BC824A\u0022",
-        "Last-Modified": "Tue, 02 Feb 2021 21:22:55 GMT",
-=======
-        "Date": "Wed, 17 Feb 2021 22:18:51 GMT",
-        "ETag": "\u00220x8D8D39201AEE31A\u0022",
-        "Last-Modified": "Wed, 17 Feb 2021 22:18:51 GMT",
->>>>>>> 1814567d
+        "Date": "Fri, 19 Feb 2021 18:58:29 GMT",
+        "ETag": "\u00220x8D8D50858EAD63A\u0022",
+        "Last-Modified": "Fri, 19 Feb 2021 18:58:30 GMT",
         "Server": [
           "Windows-Azure-HDFS/1.0",
           "Microsoft-HTTPAPI/2.0"
         ],
-        "x-ms-client-request-id": "18ca4444-0201-9372-dcaf-f40ec48dee06",
-<<<<<<< HEAD
-        "x-ms-request-id": "854d4b7a-801f-0082-6fa9-f93ee1000000",
-=======
-        "x-ms-request-id": "e21c43fa-e01f-0070-067a-05c6a8000000",
->>>>>>> 1814567d
+        "x-ms-client-request-id": "5d73d041-4959-951a-b15e-71ad24b27e9a",
+        "x-ms-request-id": "0c241bab-101f-0064-0bf1-068ec7000000",
         "x-ms-version": "2020-06-12"
       },
       "ResponseBody": []
     },
     {
-<<<<<<< HEAD
-      "RequestUri": "https://seannse.blob.core.windows.net/test-filesystem-db8785d4-1962-9753-3fdd-2a0aa6997f68/test-directory-3bf9e445-cd14-49d5-d5bf-1b59164d0b04?sv=2020-06-12\u0026se=2021-02-03T21%3A22%3A54Z\u0026sr=b\u0026sp=racwdlmeop\u0026sig=Sanitized",
-      "RequestMethod": "HEAD",
-      "RequestHeaders": {
-        "traceparent": "00-2f7291dbf003c44ebf2e9ef40de8f651-c6997dd11cecfc4a-00",
-        "User-Agent": [
-          "azsdk-net-Storage.Files.DataLake/12.7.0-alpha.20210202.1",
-          "(.NET 5.0.2; Microsoft Windows 10.0.19042)"
-=======
-      "RequestUri": "https://seannse.blob.core.windows.net/test-filesystem-db8785d4-1962-9753-3fdd-2a0aa6997f68/test-directory-3bf9e445-cd14-49d5-d5bf-1b59164d0b04?sv=2020-06-12\u0026se=2021-02-18T22%3A18%3A52Z\u0026sr=b\u0026sp=racwdlmeop\u0026sig=Sanitized",
+      "RequestUri": "https://seannse.blob.core.windows.net/test-filesystem-e6c93458-2c70-e864-7e86-4b395301bdbe/test-directory-591b8efd-ffd8-26ce-0d17-6cf866bccd71?sv=2020-06-12\u0026se=2021-02-20T18%3A58%3A31Z\u0026sr=b\u0026sp=racwdlmeop\u0026sig=Sanitized",
       "RequestMethod": "HEAD",
       "RequestHeaders": {
         "Accept": "application/xml",
-        "traceparent": "00-5f9d105c6f0e0740853bc04664396f71-ca0c90ec1ba8e041-00",
+        "traceparent": "00-51da07920bfbe54f9a396e02c19c153b-057c950784aabb40-00",
         "User-Agent": [
-          "azsdk-net-Storage.Files.DataLake/12.7.0-alpha.20210217.1",
-          "(.NET 5.0.3; Microsoft Windows 10.0.19042)"
->>>>>>> 1814567d
+          "azsdk-net-Storage.Files.DataLake/12.7.0-alpha.20210219.1",
+          "(.NET 5.0.3; Microsoft Windows 10.0.19041)"
         ],
-        "x-ms-client-request-id": "b85ea541-692f-cfef-b33c-e233e50db526",
+        "x-ms-client-request-id": "ee16023e-24f9-6e68-bf4e-5bec75c1dbd0",
         "x-ms-return-client-request-id": "true",
         "x-ms-version": "2020-06-12"
       },
@@ -138,15 +87,9 @@
         "Accept-Ranges": "bytes",
         "Content-Length": "0",
         "Content-Type": "application/octet-stream",
-<<<<<<< HEAD
-        "Date": "Tue, 02 Feb 2021 21:22:54 GMT",
-        "ETag": "\u00220x8D8C7C0B4BC824A\u0022",
-        "Last-Modified": "Tue, 02 Feb 2021 21:22:55 GMT",
-=======
-        "Date": "Wed, 17 Feb 2021 22:18:51 GMT",
-        "ETag": "\u00220x8D8D39201AEE31A\u0022",
-        "Last-Modified": "Wed, 17 Feb 2021 22:18:51 GMT",
->>>>>>> 1814567d
+        "Date": "Fri, 19 Feb 2021 18:58:29 GMT",
+        "ETag": "\u00220x8D8D50858EAD63A\u0022",
+        "Last-Modified": "Fri, 19 Feb 2021 18:58:30 GMT",
         "Server": [
           "Windows-Azure-Blob/1.0",
           "Microsoft-HTTPAPI/2.0"
@@ -154,105 +97,67 @@
         "x-ms-access-tier": "Hot",
         "x-ms-access-tier-inferred": "true",
         "x-ms-blob-type": "BlockBlob",
-        "x-ms-client-request-id": "b85ea541-692f-cfef-b33c-e233e50db526",
-<<<<<<< HEAD
-        "x-ms-creation-time": "Tue, 02 Feb 2021 21:22:55 GMT",
-=======
-        "x-ms-creation-time": "Wed, 17 Feb 2021 22:18:51 GMT",
->>>>>>> 1814567d
+        "x-ms-client-request-id": "ee16023e-24f9-6e68-bf4e-5bec75c1dbd0",
+        "x-ms-creation-time": "Fri, 19 Feb 2021 18:58:30 GMT",
         "x-ms-group": "$superuser",
         "x-ms-lease-state": "available",
         "x-ms-lease-status": "unlocked",
         "x-ms-meta-hdi_isfolder": "true",
         "x-ms-owner": "$superuser",
         "x-ms-permissions": "rwxr-x---",
-<<<<<<< HEAD
-        "x-ms-request-id": "d56b64b3-f01e-0021-1ca9-f95b24000000",
-=======
-        "x-ms-request-id": "8c890463-401e-0034-707a-054c97000000",
->>>>>>> 1814567d
+        "x-ms-request-id": "de674de6-901e-0008-54f1-066550000000",
         "x-ms-server-encrypted": "true",
         "x-ms-version": "2020-06-12"
       },
       "ResponseBody": []
     },
     {
-<<<<<<< HEAD
-      "RequestUri": "https://seannse.dfs.core.windows.net/test-filesystem-db8785d4-1962-9753-3fdd-2a0aa6997f68/test-directory-3bf9e445-cd14-49d5-d5bf-1b59164d0b04?sv=2020-06-12\u0026se=2021-02-03T21%3A22%3A54Z\u0026sr=b\u0026sp=racwdlmeop\u0026sig=Sanitized\u0026action=getAccessControl",
+      "RequestUri": "https://seannse.dfs.core.windows.net/test-filesystem-e6c93458-2c70-e864-7e86-4b395301bdbe/test-directory-591b8efd-ffd8-26ce-0d17-6cf866bccd71?sv=2020-06-12\u0026se=2021-02-20T18%3A58%3A31Z\u0026sr=b\u0026sp=racwdlmeop\u0026sig=Sanitized\u0026action=getAccessControl",
       "RequestMethod": "HEAD",
       "RequestHeaders": {
         "Accept": "application/json",
-        "traceparent": "00-e5e798c883f9064995b1ccc5e50c4696-fa16492a7a3d0d48-00",
+        "traceparent": "00-d37827f71b8233418cc42761450166a3-773f1af11dc5434e-00",
         "User-Agent": [
-          "azsdk-net-Storage.Files.DataLake/12.7.0-alpha.20210202.1",
-          "(.NET 5.0.2; Microsoft Windows 10.0.19042)"
-=======
-      "RequestUri": "https://seannse.dfs.core.windows.net/test-filesystem-db8785d4-1962-9753-3fdd-2a0aa6997f68/test-directory-3bf9e445-cd14-49d5-d5bf-1b59164d0b04?sv=2020-06-12\u0026se=2021-02-18T22%3A18%3A52Z\u0026sr=b\u0026sp=racwdlmeop\u0026sig=Sanitized\u0026action=getAccessControl",
-      "RequestMethod": "HEAD",
-      "RequestHeaders": {
-        "traceparent": "00-0e21e9d938e3c6488d87281ec53dd5fe-d30f060155ef6543-00",
-        "User-Agent": [
-          "azsdk-net-Storage.Files.DataLake/12.7.0-alpha.20210217.1",
-          "(.NET 5.0.3; Microsoft Windows 10.0.19042)"
->>>>>>> 1814567d
+          "azsdk-net-Storage.Files.DataLake/12.7.0-alpha.20210219.1",
+          "(.NET 5.0.3; Microsoft Windows 10.0.19041)"
         ],
-        "x-ms-client-request-id": "1fcc6eb7-352e-59d7-db09-7368d8c1ced3",
+        "x-ms-client-request-id": "226e27ab-8f9b-8ca1-2e8c-27036d6529d9",
         "x-ms-return-client-request-id": "true",
         "x-ms-version": "2020-06-12"
       },
       "RequestBody": null,
       "StatusCode": 200,
       "ResponseHeaders": {
-<<<<<<< HEAD
-        "Date": "Tue, 02 Feb 2021 21:22:55 GMT",
-        "ETag": "\u00220x8D8C7C0B4BC824A\u0022",
-        "Last-Modified": "Tue, 02 Feb 2021 21:22:55 GMT",
-=======
-        "Date": "Wed, 17 Feb 2021 22:18:51 GMT",
-        "ETag": "\u00220x8D8D39201AEE31A\u0022",
-        "Last-Modified": "Wed, 17 Feb 2021 22:18:51 GMT",
->>>>>>> 1814567d
+        "Date": "Fri, 19 Feb 2021 18:58:29 GMT",
+        "ETag": "\u00220x8D8D50858EAD63A\u0022",
+        "Last-Modified": "Fri, 19 Feb 2021 18:58:30 GMT",
         "Server": [
           "Windows-Azure-HDFS/1.0",
           "Microsoft-HTTPAPI/2.0"
         ],
         "x-ms-acl": "user::rwx,group::r-x,other::---",
-        "x-ms-client-request-id": "1fcc6eb7-352e-59d7-db09-7368d8c1ced3",
+        "x-ms-client-request-id": "226e27ab-8f9b-8ca1-2e8c-27036d6529d9",
         "x-ms-group": "$superuser",
         "x-ms-owner": "$superuser",
         "x-ms-permissions": "rwxr-x---",
-<<<<<<< HEAD
-        "x-ms-request-id": "dbcad58e-a01f-003c-7ba9-f95698000000",
-=======
-        "x-ms-request-id": "53838412-601f-006e-4f7a-052a70000000",
->>>>>>> 1814567d
+        "x-ms-request-id": "0c241be1-101f-0064-40f1-068ec7000000",
         "x-ms-version": "2020-06-12"
       },
       "ResponseBody": []
     },
     {
-      "RequestUri": "https://seannse.blob.core.windows.net/test-filesystem-db8785d4-1962-9753-3fdd-2a0aa6997f68?restype=container",
+      "RequestUri": "https://seannse.blob.core.windows.net/test-filesystem-e6c93458-2c70-e864-7e86-4b395301bdbe?restype=container",
       "RequestMethod": "DELETE",
       "RequestHeaders": {
         "Accept": "application/xml",
         "Authorization": "Sanitized",
-<<<<<<< HEAD
-        "traceparent": "00-29519fcb5df8f14ea348b8dbd97d74ac-2bd29226a9923340-00",
+        "traceparent": "00-144c9ee1ed406b479205d27e30ad7211-5598901b0698e14a-00",
         "User-Agent": [
-          "azsdk-net-Storage.Files.DataLake/12.7.0-alpha.20210202.1",
-          "(.NET 5.0.2; Microsoft Windows 10.0.19042)"
+          "azsdk-net-Storage.Files.DataLake/12.7.0-alpha.20210219.1",
+          "(.NET 5.0.3; Microsoft Windows 10.0.19041)"
         ],
-        "x-ms-client-request-id": "777b4115-9641-eaf7-5db3-68466153b18d",
-        "x-ms-date": "Tue, 02 Feb 2021 21:22:55 GMT",
-=======
-        "traceparent": "00-00a7da3922e03e43a8967c6c37a4c3d0-54b2f7e83d119947-00",
-        "User-Agent": [
-          "azsdk-net-Storage.Files.DataLake/12.7.0-alpha.20210217.1",
-          "(.NET 5.0.3; Microsoft Windows 10.0.19042)"
-        ],
-        "x-ms-client-request-id": "777b4115-9641-eaf7-5db3-68466153b18d",
-        "x-ms-date": "Wed, 17 Feb 2021 22:18:52 GMT",
->>>>>>> 1814567d
+        "x-ms-client-request-id": "4d409a26-b952-ce34-1766-e19457810919",
+        "x-ms-date": "Fri, 19 Feb 2021 18:58:31 GMT",
         "x-ms-return-client-request-id": "true",
         "x-ms-version": "2020-06-12"
       },
@@ -260,33 +165,21 @@
       "StatusCode": 202,
       "ResponseHeaders": {
         "Content-Length": "0",
-<<<<<<< HEAD
-        "Date": "Tue, 02 Feb 2021 21:22:55 GMT",
-=======
-        "Date": "Wed, 17 Feb 2021 22:18:52 GMT",
->>>>>>> 1814567d
+        "Date": "Fri, 19 Feb 2021 18:58:29 GMT",
         "Server": [
           "Windows-Azure-Blob/1.0",
           "Microsoft-HTTPAPI/2.0"
         ],
-        "x-ms-client-request-id": "777b4115-9641-eaf7-5db3-68466153b18d",
-<<<<<<< HEAD
-        "x-ms-request-id": "58e22819-d01e-0036-62a9-f9f22f000000",
-=======
-        "x-ms-request-id": "7f088398-301e-0073-077a-0527cc000000",
->>>>>>> 1814567d
+        "x-ms-client-request-id": "4d409a26-b952-ce34-1766-e19457810919",
+        "x-ms-request-id": "de674df6-901e-0008-63f1-066550000000",
         "x-ms-version": "2020-06-12"
       },
       "ResponseBody": []
     }
   ],
   "Variables": {
-<<<<<<< HEAD
-    "DateTimeOffsetNow": "2021-02-02T15:22:54.7507461-06:00",
-=======
-    "DateTimeOffsetNow": "2021-02-17T16:18:52.1640071-06:00",
->>>>>>> 1814567d
-    "RandomSeed": "509221726",
+    "DateTimeOffsetNow": "2021-02-19T12:58:31.0024810-06:00",
+    "RandomSeed": "882118895",
     "Storage_TestConfigHierarchicalNamespace": "NamespaceTenant\nseannse\nU2FuaXRpemVk\nhttps://seannse.blob.core.windows.net\nhttps://seannse.file.core.windows.net\nhttps://seannse.queue.core.windows.net\nhttps://seannse.table.core.windows.net\n\n\n\n\nhttps://seannse-secondary.blob.core.windows.net\nhttps://seannse-secondary.file.core.windows.net\nhttps://seannse-secondary.queue.core.windows.net\nhttps://seannse-secondary.table.core.windows.net\n68390a19-a643-458b-b726-408abf67b4fc\nSanitized\n72f988bf-86f1-41af-91ab-2d7cd011db47\nhttps://login.microsoftonline.com/\nCloud\nBlobEndpoint=https://seannse.blob.core.windows.net/;QueueEndpoint=https://seannse.queue.core.windows.net/;FileEndpoint=https://seannse.file.core.windows.net/;BlobSecondaryEndpoint=https://seannse-secondary.blob.core.windows.net/;QueueSecondaryEndpoint=https://seannse-secondary.queue.core.windows.net/;FileSecondaryEndpoint=https://seannse-secondary.file.core.windows.net/;AccountName=seannse;AccountKey=Sanitized\n"
   }
 }