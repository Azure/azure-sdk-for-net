﻿{
  "Entries": [
    {
      "RequestUri": "https://seannse.blob.core.windows.net/test-filesystem-e6c93458-2c70-e864-7e86-4b395301bdbe?restype=container",
      "RequestMethod": "PUT",
      "RequestHeaders": {
        "Accept": "application/xml",
        "Authorization": "Sanitized",
        "traceparent": "00-bae5174c288e4240a2793cb185f77201-b4e0822b68733842-00",
        "User-Agent": [
          "azsdk-net-Storage.Files.DataLake/12.7.0-alpha.20210219.1",
          "(.NET 5.0.3; Microsoft Windows 10.0.19041)"
        ],
        "x-ms-blob-public-access": "container",
        "x-ms-client-request-id": "84620884-bf56-5994-65a3-d958bf6c82c1",
        "x-ms-date": "Fri, 19 Feb 2021 18:58:30 GMT",
        "x-ms-return-client-request-id": "true",
<<<<<<< HEAD
        "x-ms-version": "2020-12-06"
=======
        "x-ms-version": "2021-02-12"
>>>>>>> 7e782c87
      },
      "RequestBody": null,
      "StatusCode": 201,
      "ResponseHeaders": {
        "Content-Length": "0",
        "Date": "Fri, 19 Feb 2021 18:58:28 GMT",
        "ETag": "\"0x8D8D50858A864AD\"",
        "Last-Modified": "Fri, 19 Feb 2021 18:58:29 GMT",
        "Server": [
          "Windows-Azure-Blob/1.0",
          "Microsoft-HTTPAPI/2.0"
        ],
        "x-ms-client-request-id": "84620884-bf56-5994-65a3-d958bf6c82c1",
        "x-ms-request-id": "de674d5f-901e-0008-6cf1-066550000000",
<<<<<<< HEAD
        "x-ms-version": "2020-12-06"
=======
        "x-ms-version": "2021-02-12"
>>>>>>> 7e782c87
      },
      "ResponseBody": []
    },
    {
      "RequestUri": "https://seannse.dfs.core.windows.net/test-filesystem-e6c93458-2c70-e864-7e86-4b395301bdbe/test-directory-591b8efd-ffd8-26ce-0d17-6cf866bccd71?resource=directory",
      "RequestMethod": "PUT",
      "RequestHeaders": {
        "Accept": "application/json",
        "Authorization": "Sanitized",
        "traceparent": "00-4b199fab7de8ad449ff056781097c764-2c0240bf616f1b4c-00",
        "User-Agent": [
          "azsdk-net-Storage.Files.DataLake/12.7.0-alpha.20210219.1",
          "(.NET 5.0.3; Microsoft Windows 10.0.19041)"
        ],
        "x-ms-client-request-id": "5d73d041-4959-951a-b15e-71ad24b27e9a",
        "x-ms-date": "Fri, 19 Feb 2021 18:58:30 GMT",
        "x-ms-return-client-request-id": "true",
<<<<<<< HEAD
        "x-ms-version": "2020-12-06"
=======
        "x-ms-version": "2021-02-12"
>>>>>>> 7e782c87
      },
      "RequestBody": null,
      "StatusCode": 201,
      "ResponseHeaders": {
        "Content-Length": "0",
        "Date": "Fri, 19 Feb 2021 18:58:29 GMT",
        "ETag": "\"0x8D8D50858EAD63A\"",
        "Last-Modified": "Fri, 19 Feb 2021 18:58:30 GMT",
        "Server": [
          "Windows-Azure-HDFS/1.0",
          "Microsoft-HTTPAPI/2.0"
        ],
        "x-ms-client-request-id": "5d73d041-4959-951a-b15e-71ad24b27e9a",
        "x-ms-request-id": "0c241bab-101f-0064-0bf1-068ec7000000",
<<<<<<< HEAD
        "x-ms-version": "2020-12-06"
=======
        "x-ms-version": "2021-02-12"
>>>>>>> 7e782c87
      },
      "ResponseBody": []
    },
    {
<<<<<<< HEAD
      "RequestUri": "https://seannse.blob.core.windows.net/test-filesystem-e6c93458-2c70-e864-7e86-4b395301bdbe/test-directory-591b8efd-ffd8-26ce-0d17-6cf866bccd71?sv=2020-12-06&se=2021-02-20T18%3A58%3A31Z&sr=b&sp=racwdlmeop&sig=Sanitized",
=======
      "RequestUri": "https://seannse.blob.core.windows.net/test-filesystem-e6c93458-2c70-e864-7e86-4b395301bdbe/test-directory-591b8efd-ffd8-26ce-0d17-6cf866bccd71?sv=2021-02-12&se=2021-02-20T18%3A58%3A31Z&sr=b&sp=racwdlmeop&sig=Sanitized",
>>>>>>> 7e782c87
      "RequestMethod": "HEAD",
      "RequestHeaders": {
        "Accept": "application/xml",
        "traceparent": "00-51da07920bfbe54f9a396e02c19c153b-057c950784aabb40-00",
        "User-Agent": [
          "azsdk-net-Storage.Files.DataLake/12.7.0-alpha.20210219.1",
          "(.NET 5.0.3; Microsoft Windows 10.0.19041)"
        ],
        "x-ms-client-request-id": "ee16023e-24f9-6e68-bf4e-5bec75c1dbd0",
        "x-ms-return-client-request-id": "true",
<<<<<<< HEAD
        "x-ms-version": "2020-12-06"
=======
        "x-ms-version": "2021-02-12"
>>>>>>> 7e782c87
      },
      "RequestBody": null,
      "StatusCode": 200,
      "ResponseHeaders": {
        "Accept-Ranges": "bytes",
        "Content-Length": "0",
        "Content-Type": "application/octet-stream",
        "Date": "Fri, 19 Feb 2021 18:58:29 GMT",
        "ETag": "\"0x8D8D50858EAD63A\"",
        "Last-Modified": "Fri, 19 Feb 2021 18:58:30 GMT",
        "Server": [
          "Windows-Azure-Blob/1.0",
          "Microsoft-HTTPAPI/2.0"
        ],
        "x-ms-access-tier": "Hot",
        "x-ms-access-tier-inferred": "true",
        "x-ms-blob-type": "BlockBlob",
        "x-ms-client-request-id": "ee16023e-24f9-6e68-bf4e-5bec75c1dbd0",
        "x-ms-creation-time": "Fri, 19 Feb 2021 18:58:30 GMT",
        "x-ms-group": "$superuser",
        "x-ms-lease-state": "available",
        "x-ms-lease-status": "unlocked",
        "x-ms-meta-hdi_isfolder": "true",
        "x-ms-owner": "$superuser",
        "x-ms-permissions": "rwxr-x---",
        "x-ms-request-id": "de674de6-901e-0008-54f1-066550000000",
        "x-ms-server-encrypted": "true",
<<<<<<< HEAD
        "x-ms-version": "2020-12-06"
=======
        "x-ms-version": "2021-02-12"
>>>>>>> 7e782c87
      },
      "ResponseBody": []
    },
    {
<<<<<<< HEAD
      "RequestUri": "https://seannse.dfs.core.windows.net/test-filesystem-e6c93458-2c70-e864-7e86-4b395301bdbe/test-directory-591b8efd-ffd8-26ce-0d17-6cf866bccd71?sv=2020-12-06&se=2021-02-20T18%3A58%3A31Z&sr=b&sp=racwdlmeop&sig=Sanitized&action=getAccessControl",
=======
      "RequestUri": "https://seannse.dfs.core.windows.net/test-filesystem-e6c93458-2c70-e864-7e86-4b395301bdbe/test-directory-591b8efd-ffd8-26ce-0d17-6cf866bccd71?sv=2021-02-12&se=2021-02-20T18%3A58%3A31Z&sr=b&sp=racwdlmeop&sig=Sanitized&action=getAccessControl",
>>>>>>> 7e782c87
      "RequestMethod": "HEAD",
      "RequestHeaders": {
        "Accept": "application/json",
        "traceparent": "00-d37827f71b8233418cc42761450166a3-773f1af11dc5434e-00",
        "User-Agent": [
          "azsdk-net-Storage.Files.DataLake/12.7.0-alpha.20210219.1",
          "(.NET 5.0.3; Microsoft Windows 10.0.19041)"
        ],
        "x-ms-client-request-id": "226e27ab-8f9b-8ca1-2e8c-27036d6529d9",
        "x-ms-return-client-request-id": "true",
<<<<<<< HEAD
        "x-ms-version": "2020-12-06"
=======
        "x-ms-version": "2021-02-12"
>>>>>>> 7e782c87
      },
      "RequestBody": null,
      "StatusCode": 200,
      "ResponseHeaders": {
        "Date": "Fri, 19 Feb 2021 18:58:29 GMT",
        "ETag": "\"0x8D8D50858EAD63A\"",
        "Last-Modified": "Fri, 19 Feb 2021 18:58:30 GMT",
        "Server": [
          "Windows-Azure-HDFS/1.0",
          "Microsoft-HTTPAPI/2.0"
        ],
        "x-ms-acl": "user::rwx,group::r-x,other::---",
        "x-ms-client-request-id": "226e27ab-8f9b-8ca1-2e8c-27036d6529d9",
        "x-ms-group": "$superuser",
        "x-ms-owner": "$superuser",
        "x-ms-permissions": "rwxr-x---",
        "x-ms-request-id": "0c241be1-101f-0064-40f1-068ec7000000",
<<<<<<< HEAD
        "x-ms-version": "2020-12-06"
=======
        "x-ms-version": "2021-02-12"
>>>>>>> 7e782c87
      },
      "ResponseBody": []
    },
    {
      "RequestUri": "https://seannse.blob.core.windows.net/test-filesystem-e6c93458-2c70-e864-7e86-4b395301bdbe?restype=container",
      "RequestMethod": "DELETE",
      "RequestHeaders": {
        "Accept": "application/xml",
        "Authorization": "Sanitized",
        "traceparent": "00-144c9ee1ed406b479205d27e30ad7211-5598901b0698e14a-00",
        "User-Agent": [
          "azsdk-net-Storage.Files.DataLake/12.7.0-alpha.20210219.1",
          "(.NET 5.0.3; Microsoft Windows 10.0.19041)"
        ],
        "x-ms-client-request-id": "4d409a26-b952-ce34-1766-e19457810919",
        "x-ms-date": "Fri, 19 Feb 2021 18:58:31 GMT",
        "x-ms-return-client-request-id": "true",
<<<<<<< HEAD
        "x-ms-version": "2020-12-06"
=======
        "x-ms-version": "2021-02-12"
>>>>>>> 7e782c87
      },
      "RequestBody": null,
      "StatusCode": 202,
      "ResponseHeaders": {
        "Content-Length": "0",
        "Date": "Fri, 19 Feb 2021 18:58:29 GMT",
        "Server": [
          "Windows-Azure-Blob/1.0",
          "Microsoft-HTTPAPI/2.0"
        ],
        "x-ms-client-request-id": "4d409a26-b952-ce34-1766-e19457810919",
        "x-ms-request-id": "de674df6-901e-0008-63f1-066550000000",
<<<<<<< HEAD
        "x-ms-version": "2020-12-06"
=======
        "x-ms-version": "2021-02-12"
>>>>>>> 7e782c87
      },
      "ResponseBody": []
    }
  ],
  "Variables": {
    "DateTimeOffsetNow": "2021-02-19T12:58:31.002481-06:00",
    "RandomSeed": "882118895",
    "Storage_TestConfigHierarchicalNamespace": "NamespaceTenant\nseannse\nU2FuaXRpemVk\nhttps://seannse.blob.core.windows.net\nhttps://seannse.file.core.windows.net\nhttps://seannse.queue.core.windows.net\nhttps://seannse.table.core.windows.net\n\n\n\n\nhttps://seannse-secondary.blob.core.windows.net\nhttps://seannse-secondary.file.core.windows.net\nhttps://seannse-secondary.queue.core.windows.net\nhttps://seannse-secondary.table.core.windows.net\n68390a19-a643-458b-b726-408abf67b4fc\nSanitized\n72f988bf-86f1-41af-91ab-2d7cd011db47\nhttps://login.microsoftonline.com/\nCloud\nBlobEndpoint=https://seannse.blob.core.windows.net/;QueueEndpoint=https://seannse.queue.core.windows.net/;FileEndpoint=https://seannse.file.core.windows.net/;BlobSecondaryEndpoint=https://seannse-secondary.blob.core.windows.net/;QueueSecondaryEndpoint=https://seannse-secondary.queue.core.windows.net/;FileSecondaryEndpoint=https://seannse-secondary.file.core.windows.net/;AccountName=seannse;AccountKey=Sanitized\n\n\n"
  }
}<|MERGE_RESOLUTION|>--- conflicted
+++ resolved
@@ -15,11 +15,7 @@
         "x-ms-client-request-id": "84620884-bf56-5994-65a3-d958bf6c82c1",
         "x-ms-date": "Fri, 19 Feb 2021 18:58:30 GMT",
         "x-ms-return-client-request-id": "true",
-<<<<<<< HEAD
-        "x-ms-version": "2020-12-06"
-=======
         "x-ms-version": "2021-02-12"
->>>>>>> 7e782c87
       },
       "RequestBody": null,
       "StatusCode": 201,
@@ -34,11 +30,7 @@
         ],
         "x-ms-client-request-id": "84620884-bf56-5994-65a3-d958bf6c82c1",
         "x-ms-request-id": "de674d5f-901e-0008-6cf1-066550000000",
-<<<<<<< HEAD
-        "x-ms-version": "2020-12-06"
-=======
         "x-ms-version": "2021-02-12"
->>>>>>> 7e782c87
       },
       "ResponseBody": []
     },
@@ -56,11 +48,7 @@
         "x-ms-client-request-id": "5d73d041-4959-951a-b15e-71ad24b27e9a",
         "x-ms-date": "Fri, 19 Feb 2021 18:58:30 GMT",
         "x-ms-return-client-request-id": "true",
-<<<<<<< HEAD
-        "x-ms-version": "2020-12-06"
-=======
         "x-ms-version": "2021-02-12"
->>>>>>> 7e782c87
       },
       "RequestBody": null,
       "StatusCode": 201,
@@ -75,20 +63,12 @@
         ],
         "x-ms-client-request-id": "5d73d041-4959-951a-b15e-71ad24b27e9a",
         "x-ms-request-id": "0c241bab-101f-0064-0bf1-068ec7000000",
-<<<<<<< HEAD
-        "x-ms-version": "2020-12-06"
-=======
         "x-ms-version": "2021-02-12"
->>>>>>> 7e782c87
       },
       "ResponseBody": []
     },
     {
-<<<<<<< HEAD
-      "RequestUri": "https://seannse.blob.core.windows.net/test-filesystem-e6c93458-2c70-e864-7e86-4b395301bdbe/test-directory-591b8efd-ffd8-26ce-0d17-6cf866bccd71?sv=2020-12-06&se=2021-02-20T18%3A58%3A31Z&sr=b&sp=racwdlmeop&sig=Sanitized",
-=======
       "RequestUri": "https://seannse.blob.core.windows.net/test-filesystem-e6c93458-2c70-e864-7e86-4b395301bdbe/test-directory-591b8efd-ffd8-26ce-0d17-6cf866bccd71?sv=2021-02-12&se=2021-02-20T18%3A58%3A31Z&sr=b&sp=racwdlmeop&sig=Sanitized",
->>>>>>> 7e782c87
       "RequestMethod": "HEAD",
       "RequestHeaders": {
         "Accept": "application/xml",
@@ -99,11 +79,7 @@
         ],
         "x-ms-client-request-id": "ee16023e-24f9-6e68-bf4e-5bec75c1dbd0",
         "x-ms-return-client-request-id": "true",
-<<<<<<< HEAD
-        "x-ms-version": "2020-12-06"
-=======
         "x-ms-version": "2021-02-12"
->>>>>>> 7e782c87
       },
       "RequestBody": null,
       "StatusCode": 200,
@@ -131,20 +107,12 @@
         "x-ms-permissions": "rwxr-x---",
         "x-ms-request-id": "de674de6-901e-0008-54f1-066550000000",
         "x-ms-server-encrypted": "true",
-<<<<<<< HEAD
-        "x-ms-version": "2020-12-06"
-=======
         "x-ms-version": "2021-02-12"
->>>>>>> 7e782c87
       },
       "ResponseBody": []
     },
     {
-<<<<<<< HEAD
-      "RequestUri": "https://seannse.dfs.core.windows.net/test-filesystem-e6c93458-2c70-e864-7e86-4b395301bdbe/test-directory-591b8efd-ffd8-26ce-0d17-6cf866bccd71?sv=2020-12-06&se=2021-02-20T18%3A58%3A31Z&sr=b&sp=racwdlmeop&sig=Sanitized&action=getAccessControl",
-=======
       "RequestUri": "https://seannse.dfs.core.windows.net/test-filesystem-e6c93458-2c70-e864-7e86-4b395301bdbe/test-directory-591b8efd-ffd8-26ce-0d17-6cf866bccd71?sv=2021-02-12&se=2021-02-20T18%3A58%3A31Z&sr=b&sp=racwdlmeop&sig=Sanitized&action=getAccessControl",
->>>>>>> 7e782c87
       "RequestMethod": "HEAD",
       "RequestHeaders": {
         "Accept": "application/json",
@@ -155,11 +123,7 @@
         ],
         "x-ms-client-request-id": "226e27ab-8f9b-8ca1-2e8c-27036d6529d9",
         "x-ms-return-client-request-id": "true",
-<<<<<<< HEAD
-        "x-ms-version": "2020-12-06"
-=======
         "x-ms-version": "2021-02-12"
->>>>>>> 7e782c87
       },
       "RequestBody": null,
       "StatusCode": 200,
@@ -177,11 +141,7 @@
         "x-ms-owner": "$superuser",
         "x-ms-permissions": "rwxr-x---",
         "x-ms-request-id": "0c241be1-101f-0064-40f1-068ec7000000",
-<<<<<<< HEAD
-        "x-ms-version": "2020-12-06"
-=======
         "x-ms-version": "2021-02-12"
->>>>>>> 7e782c87
       },
       "ResponseBody": []
     },
@@ -199,11 +159,7 @@
         "x-ms-client-request-id": "4d409a26-b952-ce34-1766-e19457810919",
         "x-ms-date": "Fri, 19 Feb 2021 18:58:31 GMT",
         "x-ms-return-client-request-id": "true",
-<<<<<<< HEAD
-        "x-ms-version": "2020-12-06"
-=======
         "x-ms-version": "2021-02-12"
->>>>>>> 7e782c87
       },
       "RequestBody": null,
       "StatusCode": 202,
@@ -216,11 +172,7 @@
         ],
         "x-ms-client-request-id": "4d409a26-b952-ce34-1766-e19457810919",
         "x-ms-request-id": "de674df6-901e-0008-63f1-066550000000",
-<<<<<<< HEAD
-        "x-ms-version": "2020-12-06"
-=======
         "x-ms-version": "2021-02-12"
->>>>>>> 7e782c87
       },
       "ResponseBody": []
     }
