--- conflicted
+++ resolved
@@ -1,30 +1,19 @@
 {
   "Entries": [
     {
-      "RequestUri": "https://seannse.blob.core.windows.net/test-filesystem-eba0b953-9b99-5db8-3ec4-c0f399345210?restype=container",
+      "RequestUri": "https://seannse.blob.core.windows.net/test-filesystem-e2f431ad-759f-5cf2-e4c3-3f2cce4c688d?restype=container",
       "RequestMethod": "PUT",
       "RequestHeaders": {
         "Accept": "application/xml",
         "Authorization": "Sanitized",
-<<<<<<< HEAD
-        "traceparent": "00-b6650600d0783f4fa2b80189f4ef31a8-0e0ba8bccbc43141-00",
+        "traceparent": "00-ea3e4429d4887042ac5dd8df9d60bfe6-592cf1183f88d643-00",
         "User-Agent": [
-          "azsdk-net-Storage.Files.DataLake/12.7.0-alpha.20210202.1",
-          "(.NET 5.0.2; Microsoft Windows 10.0.19042)"
+          "azsdk-net-Storage.Files.DataLake/12.7.0-alpha.20210219.1",
+          "(.NET 5.0.3; Microsoft Windows 10.0.19041)"
         ],
         "x-ms-blob-public-access": "container",
-        "x-ms-client-request-id": "e20b33eb-4f6e-e29c-b0e0-b087cd35adeb",
-        "x-ms-date": "Tue, 02 Feb 2021 21:23:02 GMT",
-=======
-        "traceparent": "00-1750971c40c9ab4082e530ae019f6710-83d33ecad89f094c-00",
-        "User-Agent": [
-          "azsdk-net-Storage.Files.DataLake/12.7.0-alpha.20210217.1",
-          "(.NET 5.0.3; Microsoft Windows 10.0.19042)"
-        ],
-        "x-ms-blob-public-access": "container",
-        "x-ms-client-request-id": "e20b33eb-4f6e-e29c-b0e0-b087cd35adeb",
-        "x-ms-date": "Wed, 17 Feb 2021 22:19:00 GMT",
->>>>>>> 1814567d
+        "x-ms-client-request-id": "e17cf0e3-626f-03cf-9529-0a4a48eb9c61",
+        "x-ms-date": "Fri, 19 Feb 2021 18:58:34 GMT",
         "x-ms-return-client-request-id": "true",
         "x-ms-version": "2020-06-12"
       },
@@ -32,52 +21,32 @@
       "StatusCode": 201,
       "ResponseHeaders": {
         "Content-Length": "0",
-<<<<<<< HEAD
-        "Date": "Tue, 02 Feb 2021 21:23:03 GMT",
-        "ETag": "\u00220x8D8C7C0B9CC4DE0\u0022",
-        "Last-Modified": "Tue, 02 Feb 2021 21:23:03 GMT",
-=======
-        "Date": "Wed, 17 Feb 2021 22:18:59 GMT",
-        "ETag": "\u00220x8D8D392069A3AA4\u0022",
-        "Last-Modified": "Wed, 17 Feb 2021 22:19:00 GMT",
->>>>>>> 1814567d
+        "Date": "Fri, 19 Feb 2021 18:58:32 GMT",
+        "ETag": "\u00220x8D8D5085AF81802\u0022",
+        "Last-Modified": "Fri, 19 Feb 2021 18:58:33 GMT",
         "Server": [
           "Windows-Azure-Blob/1.0",
           "Microsoft-HTTPAPI/2.0"
         ],
-        "x-ms-client-request-id": "e20b33eb-4f6e-e29c-b0e0-b087cd35adeb",
-<<<<<<< HEAD
-        "x-ms-request-id": "87df164e-601e-0023-5aa9-f9e59c000000",
-=======
-        "x-ms-request-id": "3b64653a-c01e-002a-3d7a-05a04f000000",
->>>>>>> 1814567d
+        "x-ms-client-request-id": "e17cf0e3-626f-03cf-9529-0a4a48eb9c61",
+        "x-ms-request-id": "de675087-901e-0008-37f1-066550000000",
         "x-ms-version": "2020-06-12"
       },
       "ResponseBody": []
     },
     {
-      "RequestUri": "https://seannse.dfs.core.windows.net/test-filesystem-eba0b953-9b99-5db8-3ec4-c0f399345210/test-directory-8f4e2137-71e2-c008-3a11-ce83af5288e1?resource=directory",
+      "RequestUri": "https://seannse.dfs.core.windows.net/test-filesystem-e2f431ad-759f-5cf2-e4c3-3f2cce4c688d/test-directory-cd3710cd-aa96-ca9c-d754-2d07bf820113?resource=directory",
       "RequestMethod": "PUT",
       "RequestHeaders": {
         "Accept": "application/json",
         "Authorization": "Sanitized",
-<<<<<<< HEAD
-        "traceparent": "00-9ed41b613bbe904ebfc566bec79b6615-417cce29098a6442-00",
+        "traceparent": "00-781c2e5919bd9947a494d9371e86c678-b0cd39eef48c7949-00",
         "User-Agent": [
-          "azsdk-net-Storage.Files.DataLake/12.7.0-alpha.20210202.1",
-          "(.NET 5.0.2; Microsoft Windows 10.0.19042)"
+          "azsdk-net-Storage.Files.DataLake/12.7.0-alpha.20210219.1",
+          "(.NET 5.0.3; Microsoft Windows 10.0.19041)"
         ],
-        "x-ms-client-request-id": "7c97a89e-a546-0172-b129-0e8cc166c036",
-        "x-ms-date": "Tue, 02 Feb 2021 21:23:03 GMT",
-=======
-        "traceparent": "00-4569f4bc014b8c4fb59fd8e1ace0a5b0-d032c7e91206ab4b-00",
-        "User-Agent": [
-          "azsdk-net-Storage.Files.DataLake/12.7.0-alpha.20210217.1",
-          "(.NET 5.0.3; Microsoft Windows 10.0.19042)"
-        ],
-        "x-ms-client-request-id": "7c97a89e-a546-0172-b129-0e8cc166c036",
-        "x-ms-date": "Wed, 17 Feb 2021 22:19:00 GMT",
->>>>>>> 1814567d
+        "x-ms-client-request-id": "cf23d045-1f06-fba3-0a51-6b24cd8aa9d3",
+        "x-ms-date": "Fri, 19 Feb 2021 18:58:34 GMT",
         "x-ms-return-client-request-id": "true",
         "x-ms-version": "2020-06-12"
       },
@@ -85,50 +54,30 @@
       "StatusCode": 201,
       "ResponseHeaders": {
         "Content-Length": "0",
-<<<<<<< HEAD
-        "Date": "Tue, 02 Feb 2021 21:23:03 GMT",
-        "ETag": "\u00220x8D8C7C0BA051760\u0022",
-        "Last-Modified": "Tue, 02 Feb 2021 21:23:04 GMT",
-=======
-        "Date": "Wed, 17 Feb 2021 22:18:59 GMT",
-        "ETag": "\u00220x8D8D39206D248CE\u0022",
-        "Last-Modified": "Wed, 17 Feb 2021 22:19:00 GMT",
->>>>>>> 1814567d
+        "Date": "Fri, 19 Feb 2021 18:58:32 GMT",
+        "ETag": "\u00220x8D8D5085B0A4568\u0022",
+        "Last-Modified": "Fri, 19 Feb 2021 18:58:33 GMT",
         "Server": [
           "Windows-Azure-HDFS/1.0",
           "Microsoft-HTTPAPI/2.0"
         ],
-        "x-ms-client-request-id": "7c97a89e-a546-0172-b129-0e8cc166c036",
-<<<<<<< HEAD
-        "x-ms-request-id": "ead3e30e-b01f-001f-52a9-f9cc5b000000",
-=======
-        "x-ms-request-id": "27277c26-901f-006a-337a-05a777000000",
->>>>>>> 1814567d
+        "x-ms-client-request-id": "cf23d045-1f06-fba3-0a51-6b24cd8aa9d3",
+        "x-ms-request-id": "0c241e14-101f-0064-6ff1-068ec7000000",
         "x-ms-version": "2020-06-12"
       },
       "ResponseBody": []
     },
     {
-<<<<<<< HEAD
-      "RequestUri": "https://seannse.blob.core.windows.net/test-filesystem-eba0b953-9b99-5db8-3ec4-c0f399345210/test-directory-8f4e2137-71e2-c008-3a11-ce83af5288e1?sv=2020-06-12\u0026se=2021-02-03T21%3A23%3A03Z\u0026sr=b\u0026sp=racwdlmeop\u0026sig=Sanitized",
-      "RequestMethod": "HEAD",
-      "RequestHeaders": {
-        "traceparent": "00-5cfc707ee30f734ebf1247bd8434e1db-129fea3817eda44b-00",
-        "User-Agent": [
-          "azsdk-net-Storage.Files.DataLake/12.7.0-alpha.20210202.1",
-          "(.NET 5.0.2; Microsoft Windows 10.0.19042)"
-=======
-      "RequestUri": "https://seannse.blob.core.windows.net/test-filesystem-eba0b953-9b99-5db8-3ec4-c0f399345210/test-directory-8f4e2137-71e2-c008-3a11-ce83af5288e1?sv=2020-06-12\u0026se=2021-02-18T22%3A19%3A00Z\u0026sr=b\u0026sp=racwdlmeop\u0026sig=Sanitized",
+      "RequestUri": "https://seannse.blob.core.windows.net/test-filesystem-e2f431ad-759f-5cf2-e4c3-3f2cce4c688d/test-directory-cd3710cd-aa96-ca9c-d754-2d07bf820113?sv=2020-06-12\u0026se=2021-02-20T18%3A58%3A34Z\u0026sr=b\u0026sp=racwdlmeop\u0026sig=Sanitized",
       "RequestMethod": "HEAD",
       "RequestHeaders": {
         "Accept": "application/xml",
-        "traceparent": "00-97795d104eb214418e3151d79215e861-2dc2e2534137414e-00",
+        "traceparent": "00-a96b72051b1a454abb6ea123916d051a-14defa9ecb3bdb40-00",
         "User-Agent": [
-          "azsdk-net-Storage.Files.DataLake/12.7.0-alpha.20210217.1",
-          "(.NET 5.0.3; Microsoft Windows 10.0.19042)"
->>>>>>> 1814567d
+          "azsdk-net-Storage.Files.DataLake/12.7.0-alpha.20210219.1",
+          "(.NET 5.0.3; Microsoft Windows 10.0.19041)"
         ],
-        "x-ms-client-request-id": "24e8db6d-319e-96a5-6ca0-99ff831704cd",
+        "x-ms-client-request-id": "7705d490-cdc8-a25b-88d3-eaa6fb1a28b0",
         "x-ms-return-client-request-id": "true",
         "x-ms-version": "2020-06-12"
       },
@@ -138,15 +87,9 @@
         "Accept-Ranges": "bytes",
         "Content-Length": "0",
         "Content-Type": "application/octet-stream",
-<<<<<<< HEAD
-        "Date": "Tue, 02 Feb 2021 21:23:03 GMT",
-        "ETag": "\u00220x8D8C7C0BA051760\u0022",
-        "Last-Modified": "Tue, 02 Feb 2021 21:23:04 GMT",
-=======
-        "Date": "Wed, 17 Feb 2021 22:19:00 GMT",
-        "ETag": "\u00220x8D8D39206D248CE\u0022",
-        "Last-Modified": "Wed, 17 Feb 2021 22:19:00 GMT",
->>>>>>> 1814567d
+        "Date": "Fri, 19 Feb 2021 18:58:32 GMT",
+        "ETag": "\u00220x8D8D5085B0A4568\u0022",
+        "Last-Modified": "Fri, 19 Feb 2021 18:58:33 GMT",
         "Server": [
           "Windows-Azure-Blob/1.0",
           "Microsoft-HTTPAPI/2.0"
@@ -154,105 +97,67 @@
         "x-ms-access-tier": "Hot",
         "x-ms-access-tier-inferred": "true",
         "x-ms-blob-type": "BlockBlob",
-        "x-ms-client-request-id": "24e8db6d-319e-96a5-6ca0-99ff831704cd",
-<<<<<<< HEAD
-        "x-ms-creation-time": "Tue, 02 Feb 2021 21:23:04 GMT",
-=======
-        "x-ms-creation-time": "Wed, 17 Feb 2021 22:19:00 GMT",
->>>>>>> 1814567d
+        "x-ms-client-request-id": "7705d490-cdc8-a25b-88d3-eaa6fb1a28b0",
+        "x-ms-creation-time": "Fri, 19 Feb 2021 18:58:33 GMT",
         "x-ms-group": "$superuser",
         "x-ms-lease-state": "available",
         "x-ms-lease-status": "unlocked",
         "x-ms-meta-hdi_isfolder": "true",
         "x-ms-owner": "$superuser",
         "x-ms-permissions": "rwxr-x---",
-<<<<<<< HEAD
-        "x-ms-request-id": "4bc5e424-601e-0051-37a9-f9e2d3000000",
-=======
-        "x-ms-request-id": "2e39d33b-001e-0057-247a-05d16c000000",
->>>>>>> 1814567d
+        "x-ms-request-id": "de6750a2-901e-0008-4ff1-066550000000",
         "x-ms-server-encrypted": "true",
         "x-ms-version": "2020-06-12"
       },
       "ResponseBody": []
     },
     {
-<<<<<<< HEAD
-      "RequestUri": "https://seannse.dfs.core.windows.net/test-filesystem-eba0b953-9b99-5db8-3ec4-c0f399345210/test-directory-8f4e2137-71e2-c008-3a11-ce83af5288e1?sv=2020-06-12\u0026se=2021-02-03T21%3A23%3A03Z\u0026sr=b\u0026sp=racwdlmeop\u0026sig=Sanitized\u0026action=getAccessControl",
+      "RequestUri": "https://seannse.dfs.core.windows.net/test-filesystem-e2f431ad-759f-5cf2-e4c3-3f2cce4c688d/test-directory-cd3710cd-aa96-ca9c-d754-2d07bf820113?sv=2020-06-12\u0026se=2021-02-20T18%3A58%3A34Z\u0026sr=b\u0026sp=racwdlmeop\u0026sig=Sanitized\u0026action=getAccessControl",
       "RequestMethod": "HEAD",
       "RequestHeaders": {
         "Accept": "application/json",
-        "traceparent": "00-42e8881d04435a4082ec33b42aedc2c0-66c616612061d449-00",
+        "traceparent": "00-955bc4b014a2ec4eb40646e777d86e9c-709e12596a82fb47-00",
         "User-Agent": [
-          "azsdk-net-Storage.Files.DataLake/12.7.0-alpha.20210202.1",
-          "(.NET 5.0.2; Microsoft Windows 10.0.19042)"
-=======
-      "RequestUri": "https://seannse.dfs.core.windows.net/test-filesystem-eba0b953-9b99-5db8-3ec4-c0f399345210/test-directory-8f4e2137-71e2-c008-3a11-ce83af5288e1?sv=2020-06-12\u0026se=2021-02-18T22%3A19%3A00Z\u0026sr=b\u0026sp=racwdlmeop\u0026sig=Sanitized\u0026action=getAccessControl",
-      "RequestMethod": "HEAD",
-      "RequestHeaders": {
-        "traceparent": "00-cb7130abdec22c4f93a02471e88fa90a-6becc4b9e088c447-00",
-        "User-Agent": [
-          "azsdk-net-Storage.Files.DataLake/12.7.0-alpha.20210217.1",
-          "(.NET 5.0.3; Microsoft Windows 10.0.19042)"
->>>>>>> 1814567d
+          "azsdk-net-Storage.Files.DataLake/12.7.0-alpha.20210219.1",
+          "(.NET 5.0.3; Microsoft Windows 10.0.19041)"
         ],
-        "x-ms-client-request-id": "e51eaeba-9b7d-2a98-6ce5-01238efcd578",
+        "x-ms-client-request-id": "f89475aa-3285-100b-9097-7cfe2ebe8097",
         "x-ms-return-client-request-id": "true",
         "x-ms-version": "2020-06-12"
       },
       "RequestBody": null,
       "StatusCode": 200,
       "ResponseHeaders": {
-<<<<<<< HEAD
-        "Date": "Tue, 02 Feb 2021 21:23:04 GMT",
-        "ETag": "\u00220x8D8C7C0BA051760\u0022",
-        "Last-Modified": "Tue, 02 Feb 2021 21:23:04 GMT",
-=======
-        "Date": "Wed, 17 Feb 2021 22:19:00 GMT",
-        "ETag": "\u00220x8D8D39206D248CE\u0022",
-        "Last-Modified": "Wed, 17 Feb 2021 22:19:00 GMT",
->>>>>>> 1814567d
+        "Date": "Fri, 19 Feb 2021 18:58:32 GMT",
+        "ETag": "\u00220x8D8D5085B0A4568\u0022",
+        "Last-Modified": "Fri, 19 Feb 2021 18:58:33 GMT",
         "Server": [
           "Windows-Azure-HDFS/1.0",
           "Microsoft-HTTPAPI/2.0"
         ],
         "x-ms-acl": "user::rwx,group::r-x,other::---",
-        "x-ms-client-request-id": "e51eaeba-9b7d-2a98-6ce5-01238efcd578",
+        "x-ms-client-request-id": "f89475aa-3285-100b-9097-7cfe2ebe8097",
         "x-ms-group": "$superuser",
         "x-ms-owner": "$superuser",
         "x-ms-permissions": "rwxr-x---",
-<<<<<<< HEAD
-        "x-ms-request-id": "4828f567-401f-0079-48a9-f9837b000000",
-=======
-        "x-ms-request-id": "2175b27a-701f-005d-3f7a-0575db000000",
->>>>>>> 1814567d
+        "x-ms-request-id": "0c241e34-101f-0064-0ff1-068ec7000000",
         "x-ms-version": "2020-06-12"
       },
       "ResponseBody": []
     },
     {
-      "RequestUri": "https://seannse.blob.core.windows.net/test-filesystem-eba0b953-9b99-5db8-3ec4-c0f399345210?restype=container",
+      "RequestUri": "https://seannse.blob.core.windows.net/test-filesystem-e2f431ad-759f-5cf2-e4c3-3f2cce4c688d?restype=container",
       "RequestMethod": "DELETE",
       "RequestHeaders": {
         "Accept": "application/xml",
         "Authorization": "Sanitized",
-<<<<<<< HEAD
-        "traceparent": "00-e705e9b808a8f8408f3ba814e71b421a-e1ff35a36915b04a-00",
+        "traceparent": "00-e95e0365cda94448bcda38bddf2117ed-b883585ef1a4584d-00",
         "User-Agent": [
-          "azsdk-net-Storage.Files.DataLake/12.7.0-alpha.20210202.1",
-          "(.NET 5.0.2; Microsoft Windows 10.0.19042)"
+          "azsdk-net-Storage.Files.DataLake/12.7.0-alpha.20210219.1",
+          "(.NET 5.0.3; Microsoft Windows 10.0.19041)"
         ],
-        "x-ms-client-request-id": "d545aaca-1ff8-6350-5553-f5ed02ede9b0",
-        "x-ms-date": "Tue, 02 Feb 2021 21:23:04 GMT",
-=======
-        "traceparent": "00-6ebf0572b31a9f46bb2f498873c183de-5af255327991ab4c-00",
-        "User-Agent": [
-          "azsdk-net-Storage.Files.DataLake/12.7.0-alpha.20210217.1",
-          "(.NET 5.0.3; Microsoft Windows 10.0.19042)"
-        ],
-        "x-ms-client-request-id": "d545aaca-1ff8-6350-5553-f5ed02ede9b0",
-        "x-ms-date": "Wed, 17 Feb 2021 22:19:01 GMT",
->>>>>>> 1814567d
+        "x-ms-client-request-id": "85fc942b-2f85-692b-2f2e-e0cc1765fdae",
+        "x-ms-date": "Fri, 19 Feb 2021 18:58:34 GMT",
         "x-ms-return-client-request-id": "true",
         "x-ms-version": "2020-06-12"
       },
@@ -260,33 +165,21 @@
       "StatusCode": 202,
       "ResponseHeaders": {
         "Content-Length": "0",
-<<<<<<< HEAD
-        "Date": "Tue, 02 Feb 2021 21:23:04 GMT",
-=======
-        "Date": "Wed, 17 Feb 2021 22:19:00 GMT",
->>>>>>> 1814567d
+        "Date": "Fri, 19 Feb 2021 18:58:33 GMT",
         "Server": [
           "Windows-Azure-Blob/1.0",
           "Microsoft-HTTPAPI/2.0"
         ],
-        "x-ms-client-request-id": "d545aaca-1ff8-6350-5553-f5ed02ede9b0",
-<<<<<<< HEAD
-        "x-ms-request-id": "87df1bd2-601e-0023-6ea9-f9e59c000000",
-=======
-        "x-ms-request-id": "3b646739-c01e-002a-717a-05a04f000000",
->>>>>>> 1814567d
+        "x-ms-client-request-id": "85fc942b-2f85-692b-2f2e-e0cc1765fdae",
+        "x-ms-request-id": "de6750b9-901e-0008-65f1-066550000000",
         "x-ms-version": "2020-06-12"
       },
       "ResponseBody": []
     }
   ],
   "Variables": {
-<<<<<<< HEAD
-    "DateTimeOffsetNow": "2021-02-02T15:23:03.5899968-06:00",
-=======
-    "DateTimeOffsetNow": "2021-02-17T16:19:00.7573951-06:00",
->>>>>>> 1814567d
-    "RandomSeed": "729322063",
+    "DateTimeOffsetNow": "2021-02-19T12:58:34.4449991-06:00",
+    "RandomSeed": "749695065",
     "Storage_TestConfigHierarchicalNamespace": "NamespaceTenant\nseannse\nU2FuaXRpemVk\nhttps://seannse.blob.core.windows.net\nhttps://seannse.file.core.windows.net\nhttps://seannse.queue.core.windows.net\nhttps://seannse.table.core.windows.net\n\n\n\n\nhttps://seannse-secondary.blob.core.windows.net\nhttps://seannse-secondary.file.core.windows.net\nhttps://seannse-secondary.queue.core.windows.net\nhttps://seannse-secondary.table.core.windows.net\n68390a19-a643-458b-b726-408abf67b4fc\nSanitized\n72f988bf-86f1-41af-91ab-2d7cd011db47\nhttps://login.microsoftonline.com/\nCloud\nBlobEndpoint=https://seannse.blob.core.windows.net/;QueueEndpoint=https://seannse.queue.core.windows.net/;FileEndpoint=https://seannse.file.core.windows.net/;BlobSecondaryEndpoint=https://seannse-secondary.blob.core.windows.net/;QueueSecondaryEndpoint=https://seannse-secondary.queue.core.windows.net/;FileSecondaryEndpoint=https://seannse-secondary.file.core.windows.net/;AccountName=seannse;AccountKey=Sanitized\n"
   }
 }