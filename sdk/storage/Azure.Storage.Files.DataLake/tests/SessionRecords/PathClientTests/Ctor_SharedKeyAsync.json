--- conflicted
+++ resolved
@@ -1,30 +1,19 @@
 {
   "Entries": [
     {
-      "RequestUri": "https://seannse.blob.core.windows.net/test-filesystem-7b2a474c-0323-455c-88f9-81b6b97a39ff?restype=container",
+      "RequestUri": "https://seannse.blob.core.windows.net/test-filesystem-a885890d-a707-121f-bb3a-e547cc9db9a6?restype=container",
       "RequestMethod": "PUT",
       "RequestHeaders": {
         "Accept": "application/xml",
         "Authorization": "Sanitized",
-<<<<<<< HEAD
-        "traceparent": "00-bd0a0c483507e647a98560cc3d6d41ba-8f6b4d59e695b445-00",
+        "traceparent": "00-da850e9ebde4c140b79407a45f50dd55-58fb1b1380f17f43-00",
         "User-Agent": [
-          "azsdk-net-Storage.Files.DataLake/12.7.0-alpha.20210202.1",
-          "(.NET 5.0.2; Microsoft Windows 10.0.19042)"
+          "azsdk-net-Storage.Files.DataLake/12.7.0-alpha.20210219.1",
+          "(.NET 5.0.3; Microsoft Windows 10.0.19041)"
         ],
         "x-ms-blob-public-access": "container",
-        "x-ms-client-request-id": "ba74c474-d7b6-80f0-f8a7-08509515d9cd",
-        "x-ms-date": "Tue, 02 Feb 2021 21:23:07 GMT",
-=======
-        "traceparent": "00-54687e722760b748920437f75de693e6-3b1f109ee934f442-00",
-        "User-Agent": [
-          "azsdk-net-Storage.Files.DataLake/12.7.0-alpha.20210217.1",
-          "(.NET 5.0.3; Microsoft Windows 10.0.19042)"
-        ],
-        "x-ms-blob-public-access": "container",
-        "x-ms-client-request-id": "ba74c474-d7b6-80f0-f8a7-08509515d9cd",
-        "x-ms-date": "Wed, 17 Feb 2021 22:19:04 GMT",
->>>>>>> 1814567d
+        "x-ms-client-request-id": "c485b327-b91f-ff19-ad13-79933637dfce",
+        "x-ms-date": "Fri, 19 Feb 2021 18:58:35 GMT",
         "x-ms-return-client-request-id": "true",
         "x-ms-version": "2020-06-12"
       },
@@ -32,52 +21,32 @@
       "StatusCode": 201,
       "ResponseHeaders": {
         "Content-Length": "0",
-<<<<<<< HEAD
-        "Date": "Tue, 02 Feb 2021 21:23:07 GMT",
-        "ETag": "\u00220x8D8C7C0BC5632A8\u0022",
-        "Last-Modified": "Tue, 02 Feb 2021 21:23:08 GMT",
-=======
-        "Date": "Wed, 17 Feb 2021 22:19:03 GMT",
-        "ETag": "\u00220x8D8D392090AE537\u0022",
-        "Last-Modified": "Wed, 17 Feb 2021 22:19:04 GMT",
->>>>>>> 1814567d
+        "Date": "Fri, 19 Feb 2021 18:58:34 GMT",
+        "ETag": "\u00220x8D8D5085BE1B842\u0022",
+        "Last-Modified": "Fri, 19 Feb 2021 18:58:35 GMT",
         "Server": [
           "Windows-Azure-Blob/1.0",
           "Microsoft-HTTPAPI/2.0"
         ],
-        "x-ms-client-request-id": "ba74c474-d7b6-80f0-f8a7-08509515d9cd",
-<<<<<<< HEAD
-        "x-ms-request-id": "7a4c443a-301e-0001-59a9-f92083000000",
-=======
-        "x-ms-request-id": "d4c34971-a01e-0013-4b7a-055b53000000",
->>>>>>> 1814567d
+        "x-ms-client-request-id": "c485b327-b91f-ff19-ad13-79933637dfce",
+        "x-ms-request-id": "de6751ca-901e-0008-5ef1-066550000000",
         "x-ms-version": "2020-06-12"
       },
       "ResponseBody": []
     },
     {
-      "RequestUri": "https://seannse.dfs.core.windows.net/test-filesystem-7b2a474c-0323-455c-88f9-81b6b97a39ff/test-directory-3d792092-08ee-d780-b2ab-ee3abfc155ce?resource=directory",
+      "RequestUri": "https://seannse.dfs.core.windows.net/test-filesystem-a885890d-a707-121f-bb3a-e547cc9db9a6/test-directory-7c7f9436-e4f7-8074-027a-4f9cc3585726?resource=directory",
       "RequestMethod": "PUT",
       "RequestHeaders": {
         "Accept": "application/json",
         "Authorization": "Sanitized",
-<<<<<<< HEAD
-        "traceparent": "00-cd7ea7941c240f44ae77c8a5c2aca396-8b9681007504ab46-00",
+        "traceparent": "00-74c669782c59f34e852654781d2b2411-882c0ef58db1de4a-00",
         "User-Agent": [
-          "azsdk-net-Storage.Files.DataLake/12.7.0-alpha.20210202.1",
-          "(.NET 5.0.2; Microsoft Windows 10.0.19042)"
+          "azsdk-net-Storage.Files.DataLake/12.7.0-alpha.20210219.1",
+          "(.NET 5.0.3; Microsoft Windows 10.0.19041)"
         ],
-        "x-ms-client-request-id": "cf08770f-7a40-6b50-449c-080be8b5c036",
-        "x-ms-date": "Tue, 02 Feb 2021 21:23:07 GMT",
-=======
-        "traceparent": "00-3e6445c917b3304d97012c68d7a5d59b-cb057fb9059d784f-00",
-        "User-Agent": [
-          "azsdk-net-Storage.Files.DataLake/12.7.0-alpha.20210217.1",
-          "(.NET 5.0.3; Microsoft Windows 10.0.19042)"
-        ],
-        "x-ms-client-request-id": "cf08770f-7a40-6b50-449c-080be8b5c036",
-        "x-ms-date": "Wed, 17 Feb 2021 22:19:04 GMT",
->>>>>>> 1814567d
+        "x-ms-client-request-id": "2691158b-0515-432a-3f05-c2a46a7c3c54",
+        "x-ms-date": "Fri, 19 Feb 2021 18:58:35 GMT",
         "x-ms-return-client-request-id": "true",
         "x-ms-version": "2020-06-12"
       },
@@ -85,52 +54,32 @@
       "StatusCode": 201,
       "ResponseHeaders": {
         "Content-Length": "0",
-<<<<<<< HEAD
-        "Date": "Tue, 02 Feb 2021 21:23:07 GMT",
-        "ETag": "\u00220x8D8C7C0BC9748A7\u0022",
-        "Last-Modified": "Tue, 02 Feb 2021 21:23:08 GMT",
-=======
-        "Date": "Wed, 17 Feb 2021 22:19:03 GMT",
-        "ETag": "\u00220x8D8D3920945FB3E\u0022",
-        "Last-Modified": "Wed, 17 Feb 2021 22:19:04 GMT",
->>>>>>> 1814567d
+        "Date": "Fri, 19 Feb 2021 18:58:34 GMT",
+        "ETag": "\u00220x8D8D5085BF33A25\u0022",
+        "Last-Modified": "Fri, 19 Feb 2021 18:58:35 GMT",
         "Server": [
           "Windows-Azure-HDFS/1.0",
           "Microsoft-HTTPAPI/2.0"
         ],
-        "x-ms-client-request-id": "cf08770f-7a40-6b50-449c-080be8b5c036",
-<<<<<<< HEAD
-        "x-ms-request-id": "9ecdf59e-201f-0050-59a9-f9bd0f000000",
-=======
-        "x-ms-request-id": "7db2220f-901f-0027-3f7a-05689b000000",
->>>>>>> 1814567d
+        "x-ms-client-request-id": "2691158b-0515-432a-3f05-c2a46a7c3c54",
+        "x-ms-request-id": "0c241f32-101f-0064-0cf1-068ec7000000",
         "x-ms-version": "2020-06-12"
       },
       "ResponseBody": []
     },
     {
-      "RequestUri": "https://seannse.blob.core.windows.net/test-filesystem-7b2a474c-0323-455c-88f9-81b6b97a39ff/test-directory-3d792092-08ee-d780-b2ab-ee3abfc155ce",
+      "RequestUri": "https://seannse.blob.core.windows.net/test-filesystem-a885890d-a707-121f-bb3a-e547cc9db9a6/test-directory-7c7f9436-e4f7-8074-027a-4f9cc3585726",
       "RequestMethod": "HEAD",
       "RequestHeaders": {
         "Accept": "application/xml",
         "Authorization": "Sanitized",
-<<<<<<< HEAD
-        "traceparent": "00-f29f9bed3cc55f408ec103ab58b81357-ccc464d744613a42-00",
+        "traceparent": "00-9a3a60cee6601941be1e4598565b7832-80b0ef77cc80ab48-00",
         "User-Agent": [
-          "azsdk-net-Storage.Files.DataLake/12.7.0-alpha.20210202.1",
-          "(.NET 5.0.2; Microsoft Windows 10.0.19042)"
+          "azsdk-net-Storage.Files.DataLake/12.7.0-alpha.20210219.1",
+          "(.NET 5.0.3; Microsoft Windows 10.0.19041)"
         ],
-        "x-ms-client-request-id": "482a76c1-86b8-c78d-f2d6-b169763d0720",
-        "x-ms-date": "Tue, 02 Feb 2021 21:23:07 GMT",
-=======
-        "traceparent": "00-9c345d744d548447a8440d689b5e78c8-8fbddfe94b74b546-00",
-        "User-Agent": [
-          "azsdk-net-Storage.Files.DataLake/12.7.0-alpha.20210217.1",
-          "(.NET 5.0.3; Microsoft Windows 10.0.19042)"
-        ],
-        "x-ms-client-request-id": "482a76c1-86b8-c78d-f2d6-b169763d0720",
-        "x-ms-date": "Wed, 17 Feb 2021 22:19:04 GMT",
->>>>>>> 1814567d
+        "x-ms-client-request-id": "ad112ca6-30c7-b310-98dd-d91232e2a570",
+        "x-ms-date": "Fri, 19 Feb 2021 18:58:35 GMT",
         "x-ms-return-client-request-id": "true",
         "x-ms-version": "2020-06-12"
       },
@@ -140,15 +89,9 @@
         "Accept-Ranges": "bytes",
         "Content-Length": "0",
         "Content-Type": "application/octet-stream",
-<<<<<<< HEAD
-        "Date": "Tue, 02 Feb 2021 21:23:08 GMT",
-        "ETag": "\u00220x8D8C7C0BC9748A7\u0022",
-        "Last-Modified": "Tue, 02 Feb 2021 21:23:08 GMT",
-=======
-        "Date": "Wed, 17 Feb 2021 22:19:04 GMT",
-        "ETag": "\u00220x8D8D3920945FB3E\u0022",
-        "Last-Modified": "Wed, 17 Feb 2021 22:19:04 GMT",
->>>>>>> 1814567d
+        "Date": "Fri, 19 Feb 2021 18:58:34 GMT",
+        "ETag": "\u00220x8D8D5085BF33A25\u0022",
+        "Last-Modified": "Fri, 19 Feb 2021 18:58:35 GMT",
         "Server": [
           "Windows-Azure-Blob/1.0",
           "Microsoft-HTTPAPI/2.0"
@@ -156,51 +99,33 @@
         "x-ms-access-tier": "Hot",
         "x-ms-access-tier-inferred": "true",
         "x-ms-blob-type": "BlockBlob",
-        "x-ms-client-request-id": "482a76c1-86b8-c78d-f2d6-b169763d0720",
-<<<<<<< HEAD
-        "x-ms-creation-time": "Tue, 02 Feb 2021 21:23:08 GMT",
-=======
-        "x-ms-creation-time": "Wed, 17 Feb 2021 22:19:04 GMT",
->>>>>>> 1814567d
+        "x-ms-client-request-id": "ad112ca6-30c7-b310-98dd-d91232e2a570",
+        "x-ms-creation-time": "Fri, 19 Feb 2021 18:58:35 GMT",
         "x-ms-group": "$superuser",
         "x-ms-lease-state": "available",
         "x-ms-lease-status": "unlocked",
         "x-ms-meta-hdi_isfolder": "true",
         "x-ms-owner": "$superuser",
         "x-ms-permissions": "rwxr-x---",
-<<<<<<< HEAD
-        "x-ms-request-id": "13bb1f28-f01e-001e-19a9-f99387000000",
-=======
-        "x-ms-request-id": "bfd95160-601e-000c-3c7a-05e857000000",
->>>>>>> 1814567d
+        "x-ms-request-id": "de675205-901e-0008-0ff1-066550000000",
         "x-ms-server-encrypted": "true",
         "x-ms-version": "2020-06-12"
       },
       "ResponseBody": []
     },
     {
-      "RequestUri": "https://seannse.blob.core.windows.net/test-filesystem-7b2a474c-0323-455c-88f9-81b6b97a39ff?restype=container",
+      "RequestUri": "https://seannse.blob.core.windows.net/test-filesystem-a885890d-a707-121f-bb3a-e547cc9db9a6?restype=container",
       "RequestMethod": "DELETE",
       "RequestHeaders": {
         "Accept": "application/xml",
         "Authorization": "Sanitized",
-<<<<<<< HEAD
-        "traceparent": "00-2d743013399ff441b5b42b198f150759-8a32b6a091a2e546-00",
+        "traceparent": "00-9426f3bcf32dc14a818cec465b8887d8-6e3bc22aa7fe1c4c-00",
         "User-Agent": [
-          "azsdk-net-Storage.Files.DataLake/12.7.0-alpha.20210202.1",
-          "(.NET 5.0.2; Microsoft Windows 10.0.19042)"
+          "azsdk-net-Storage.Files.DataLake/12.7.0-alpha.20210219.1",
+          "(.NET 5.0.3; Microsoft Windows 10.0.19041)"
         ],
-        "x-ms-client-request-id": "72499930-788a-cb7e-ac48-60fb325d9d9a",
-        "x-ms-date": "Tue, 02 Feb 2021 21:23:08 GMT",
-=======
-        "traceparent": "00-c3ae6b510945f94b998bf0c768943552-a4c59ff7d87b894f-00",
-        "User-Agent": [
-          "azsdk-net-Storage.Files.DataLake/12.7.0-alpha.20210217.1",
-          "(.NET 5.0.3; Microsoft Windows 10.0.19042)"
-        ],
-        "x-ms-client-request-id": "72499930-788a-cb7e-ac48-60fb325d9d9a",
-        "x-ms-date": "Wed, 17 Feb 2021 22:19:05 GMT",
->>>>>>> 1814567d
+        "x-ms-client-request-id": "3dfeb497-8e6b-8b8d-4227-da39eda40f2a",
+        "x-ms-date": "Fri, 19 Feb 2021 18:58:36 GMT",
         "x-ms-return-client-request-id": "true",
         "x-ms-version": "2020-06-12"
       },
@@ -208,28 +133,20 @@
       "StatusCode": 202,
       "ResponseHeaders": {
         "Content-Length": "0",
-<<<<<<< HEAD
-        "Date": "Tue, 02 Feb 2021 21:23:08 GMT",
-=======
-        "Date": "Wed, 17 Feb 2021 22:19:04 GMT",
->>>>>>> 1814567d
+        "Date": "Fri, 19 Feb 2021 18:58:34 GMT",
         "Server": [
           "Windows-Azure-Blob/1.0",
           "Microsoft-HTTPAPI/2.0"
         ],
-        "x-ms-client-request-id": "72499930-788a-cb7e-ac48-60fb325d9d9a",
-<<<<<<< HEAD
-        "x-ms-request-id": "7a4c460c-301e-0001-6ca9-f92083000000",
-=======
-        "x-ms-request-id": "d4c34ce7-a01e-0013-687a-055b53000000",
->>>>>>> 1814567d
+        "x-ms-client-request-id": "3dfeb497-8e6b-8b8d-4227-da39eda40f2a",
+        "x-ms-request-id": "de67521c-901e-0008-24f1-066550000000",
         "x-ms-version": "2020-06-12"
       },
       "ResponseBody": []
     }
   ],
   "Variables": {
-    "RandomSeed": "875510463",
+    "RandomSeed": "1336531840",
     "Storage_TestConfigHierarchicalNamespace": "NamespaceTenant\nseannse\nU2FuaXRpemVk\nhttps://seannse.blob.core.windows.net\nhttps://seannse.file.core.windows.net\nhttps://seannse.queue.core.windows.net\nhttps://seannse.table.core.windows.net\n\n\n\n\nhttps://seannse-secondary.blob.core.windows.net\nhttps://seannse-secondary.file.core.windows.net\nhttps://seannse-secondary.queue.core.windows.net\nhttps://seannse-secondary.table.core.windows.net\n68390a19-a643-458b-b726-408abf67b4fc\nSanitized\n72f988bf-86f1-41af-91ab-2d7cd011db47\nhttps://login.microsoftonline.com/\nCloud\nBlobEndpoint=https://seannse.blob.core.windows.net/;QueueEndpoint=https://seannse.queue.core.windows.net/;FileEndpoint=https://seannse.file.core.windows.net/;BlobSecondaryEndpoint=https://seannse-secondary.blob.core.windows.net/;QueueSecondaryEndpoint=https://seannse-secondary.queue.core.windows.net/;FileSecondaryEndpoint=https://seannse-secondary.file.core.windows.net/;AccountName=seannse;AccountKey=Sanitized\n"
   }
 }