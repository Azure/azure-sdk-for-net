--- conflicted
+++ resolved
@@ -14,11 +14,7 @@
         "x-ms-client-request-id": "c42f805e-eb6a-2715-90cb-cdc74b988ef6",
         "x-ms-date": "Sat, 11 Apr 2020 00:50:40 GMT",
         "x-ms-return-client-request-id": "true",
-<<<<<<< HEAD
-        "x-ms-version": "2019-12-12"
-=======
         "x-ms-version": "2020-02-10"
->>>>>>> 60f4876e
       },
       "RequestBody": null,
       "StatusCode": 201,
@@ -33,11 +29,7 @@
         ],
         "x-ms-client-request-id": "c42f805e-eb6a-2715-90cb-cdc74b988ef6",
         "x-ms-request-id": "4b6aff10-601e-004d-6c9b-0f824c000000",
-<<<<<<< HEAD
-        "x-ms-version": "2019-12-12"
-=======
         "x-ms-version": "2020-02-10"
->>>>>>> 60f4876e
       },
       "ResponseBody": []
     },
@@ -54,11 +46,7 @@
         "x-ms-client-request-id": "d7e73755-826c-9645-3ea5-262344a65bf9",
         "x-ms-date": "Sat, 11 Apr 2020 00:50:40 GMT",
         "x-ms-return-client-request-id": "true",
-<<<<<<< HEAD
-        "x-ms-version": "2019-12-12"
-=======
         "x-ms-version": "2020-02-10"
->>>>>>> 60f4876e
       },
       "RequestBody": null,
       "StatusCode": 201,
@@ -73,11 +61,7 @@
         ],
         "x-ms-client-request-id": "d7e73755-826c-9645-3ea5-262344a65bf9",
         "x-ms-request-id": "57ca2419-701f-007e-1d9b-0fdde7000000",
-<<<<<<< HEAD
-        "x-ms-version": "2019-12-12"
-=======
         "x-ms-version": "2020-02-10"
->>>>>>> 60f4876e
       },
       "ResponseBody": []
     },
@@ -93,11 +77,7 @@
         "x-ms-client-request-id": "951a283c-1baf-b7d2-1a37-136f8308421e",
         "x-ms-date": "Sat, 11 Apr 2020 00:50:41 GMT",
         "x-ms-return-client-request-id": "true",
-<<<<<<< HEAD
-        "x-ms-version": "2019-12-12"
-=======
         "x-ms-version": "2020-02-10"
->>>>>>> 60f4876e
       },
       "RequestBody": null,
       "StatusCode": 200,
@@ -121,11 +101,7 @@
         "x-ms-lease-status": "unlocked",
         "x-ms-request-id": "4b6aff4f-601e-004d-219b-0f824c000000",
         "x-ms-server-encrypted": "true",
-<<<<<<< HEAD
-        "x-ms-version": "2019-12-12"
-=======
         "x-ms-version": "2020-02-10"
->>>>>>> 60f4876e
       },
       "ResponseBody": []
     },
@@ -141,11 +117,7 @@
         "x-ms-client-request-id": "1ce64576-c68b-be49-bbd5-d09229712c95",
         "x-ms-date": "Sat, 11 Apr 2020 00:50:41 GMT",
         "x-ms-return-client-request-id": "true",
-<<<<<<< HEAD
-        "x-ms-version": "2019-12-12"
-=======
         "x-ms-version": "2020-02-10"
->>>>>>> 60f4876e
       },
       "RequestBody": null,
       "StatusCode": 200,
@@ -163,11 +135,7 @@
         "x-ms-owner": "$superuser",
         "x-ms-permissions": "rw-r-----",
         "x-ms-request-id": "57ca241a-701f-007e-1e9b-0fdde7000000",
-<<<<<<< HEAD
-        "x-ms-version": "2019-12-12"
-=======
         "x-ms-version": "2020-02-10"
->>>>>>> 60f4876e
       },
       "ResponseBody": []
     },
@@ -184,11 +152,7 @@
         "x-ms-client-request-id": "3ef939fe-2521-7093-2745-10594f21eee5",
         "x-ms-date": "Sat, 11 Apr 2020 00:50:41 GMT",
         "x-ms-return-client-request-id": "true",
-<<<<<<< HEAD
-        "x-ms-version": "2019-12-12"
-=======
         "x-ms-version": "2020-02-10"
->>>>>>> 60f4876e
       },
       "RequestBody": null,
       "StatusCode": 202,
@@ -201,11 +165,7 @@
         ],
         "x-ms-client-request-id": "3ef939fe-2521-7093-2745-10594f21eee5",
         "x-ms-request-id": "4b6aff65-601e-004d-359b-0f824c000000",
-<<<<<<< HEAD
-        "x-ms-version": "2019-12-12"
-=======
         "x-ms-version": "2020-02-10"
->>>>>>> 60f4876e
       },
       "ResponseBody": []
     }
