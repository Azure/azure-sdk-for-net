--- conflicted
+++ resolved
@@ -15,11 +15,7 @@
         "x-ms-client-request-id": "32bcee78-60c2-6a0b-9382-eb77230054f6",
         "x-ms-date": "Fri, 19 Feb 2021 18:58:36 GMT",
         "x-ms-return-client-request-id": "true",
-<<<<<<< HEAD
-        "x-ms-version": "2020-12-06"
-=======
         "x-ms-version": "2021-02-12"
->>>>>>> 7e782c87
       },
       "RequestBody": null,
       "StatusCode": 201,
@@ -34,11 +30,7 @@
         ],
         "x-ms-client-request-id": "32bcee78-60c2-6a0b-9382-eb77230054f6",
         "x-ms-request-id": "de675296-901e-0008-11f1-066550000000",
-<<<<<<< HEAD
-        "x-ms-version": "2020-12-06"
-=======
         "x-ms-version": "2021-02-12"
->>>>>>> 7e782c87
       },
       "ResponseBody": []
     },
@@ -56,11 +48,7 @@
         "x-ms-client-request-id": "ff16e4fe-3b3a-82ec-a1e4-1e4fb5aa0bf5",
         "x-ms-date": "Fri, 19 Feb 2021 18:58:36 GMT",
         "x-ms-return-client-request-id": "true",
-<<<<<<< HEAD
-        "x-ms-version": "2020-12-06"
-=======
         "x-ms-version": "2021-02-12"
->>>>>>> 7e782c87
       },
       "RequestBody": null,
       "StatusCode": 201,
@@ -75,20 +63,12 @@
         ],
         "x-ms-client-request-id": "ff16e4fe-3b3a-82ec-a1e4-1e4fb5aa0bf5",
         "x-ms-request-id": "0c241fe2-101f-0064-3bf1-068ec7000000",
-<<<<<<< HEAD
-        "x-ms-version": "2020-12-06"
-=======
         "x-ms-version": "2021-02-12"
->>>>>>> 7e782c87
       },
       "ResponseBody": []
     },
     {
-<<<<<<< HEAD
-      "RequestUri": "https://seannse.blob.core.windows.net/test-filesystem-ea978213-39b3-6109-0b0e-7fef54aa8e2c/test-directory-920b6054-f5c9-d84c-1373-ab605e9d02c5?sv=2020-12-06&ss=b&srt=sco&st=2021-02-19T17%3A58%3A36Z&se=2021-02-19T19%3A58%3A36Z&sp=rwdlac&sig=Sanitized",
-=======
       "RequestUri": "https://seannse.blob.core.windows.net/test-filesystem-ea978213-39b3-6109-0b0e-7fef54aa8e2c/test-directory-920b6054-f5c9-d84c-1373-ab605e9d02c5?sv=2021-02-12&ss=b&srt=sco&st=2021-02-19T17%3A58%3A36Z&se=2021-02-19T19%3A58%3A36Z&sp=rwdlac&sig=Sanitized",
->>>>>>> 7e782c87
       "RequestMethod": "HEAD",
       "RequestHeaders": {
         "Accept": "application/xml",
@@ -99,11 +79,7 @@
         ],
         "x-ms-client-request-id": "79616d72-0386-048a-ddf4-c40a3d1a21df",
         "x-ms-return-client-request-id": "true",
-<<<<<<< HEAD
-        "x-ms-version": "2020-12-06"
-=======
         "x-ms-version": "2021-02-12"
->>>>>>> 7e782c87
       },
       "RequestBody": null,
       "StatusCode": 200,
@@ -131,11 +107,7 @@
         "x-ms-permissions": "rwxr-x---",
         "x-ms-request-id": "de6752c9-901e-0008-3ff1-066550000000",
         "x-ms-server-encrypted": "true",
-<<<<<<< HEAD
-        "x-ms-version": "2020-12-06"
-=======
         "x-ms-version": "2021-02-12"
->>>>>>> 7e782c87
       },
       "ResponseBody": []
     },
@@ -153,11 +125,7 @@
         "x-ms-client-request-id": "48dd035a-9148-7d6e-9b31-7c9429fdbadc",
         "x-ms-date": "Fri, 19 Feb 2021 18:58:37 GMT",
         "x-ms-return-client-request-id": "true",
-<<<<<<< HEAD
-        "x-ms-version": "2020-12-06"
-=======
         "x-ms-version": "2021-02-12"
->>>>>>> 7e782c87
       },
       "RequestBody": null,
       "StatusCode": 202,
@@ -170,11 +138,7 @@
         ],
         "x-ms-client-request-id": "48dd035a-9148-7d6e-9b31-7c9429fdbadc",
         "x-ms-request-id": "de6752e9-901e-0008-5cf1-066550000000",
-<<<<<<< HEAD
-        "x-ms-version": "2020-12-06"
-=======
         "x-ms-version": "2021-02-12"
->>>>>>> 7e782c87
       },
       "ResponseBody": []
     }
