--- conflicted
+++ resolved
@@ -28,11 +28,7 @@
           "Microsoft-HTTPAPI/2.0"
         ],
         "x-ms-client-request-id": "c83d3a48-3acf-b0f3-cfb7-bf5ce1959d59",
-<<<<<<< HEAD
-        "x-ms-request-id": "a8f538ce-c01e-0019-5c3f-f31280000000",
-=======
         "x-ms-request-id": "b856b11f-b01e-0095-1c53-38a515000000",
->>>>>>> 8d420312
         "x-ms-version": "2019-12-12"
       },
       "ResponseBody": []
@@ -64,21 +60,13 @@
           "Microsoft-HTTPAPI/2.0"
         ],
         "x-ms-client-request-id": "b0d54a5d-9d5e-f3b6-6b2f-204450b74762",
-<<<<<<< HEAD
-        "x-ms-request-id": "923c0b2a-001f-0029-423f-f3ac4f000000",
-=======
         "x-ms-request-id": "185ca2e9-e01f-0098-5153-386dc1000000",
->>>>>>> 8d420312
         "x-ms-version": "2019-12-12"
       },
       "ResponseBody": []
     },
     {
-<<<<<<< HEAD
-      "RequestUri": "https://seanstagehierarchical.blob.core.windows.net/test-filesystem-7a194551-0d37-218e-cacc-7c9d61b8ce70/test-directory-5850204b-5449-0dcf-a78b-ea3c686d4f1b?sv=2019-12-12\u0026ss=b\u0026srt=sco\u0026st=2020-03-05T21%3A43%3A50Z\u0026se=2020-03-05T23%3A43%3A50Z\u0026sp=rwdlac\u0026sig=Sanitized",
-=======
       "RequestUri": "https://seannsecanary.blob.core.windows.net/test-filesystem-7a194551-0d37-218e-cacc-7c9d61b8ce70/test-directory-5850204b-5449-0dcf-a78b-ea3c686d4f1b?sv=2019-12-12\u0026ss=b\u0026srt=sco\u0026st=2020-06-01T19%3A27%3A06Z\u0026se=2020-06-01T21%3A27%3A06Z\u0026sp=rwdlac\u0026sig=Sanitized",
->>>>>>> 8d420312
       "RequestMethod": "HEAD",
       "RequestHeaders": {
         "traceparent": "00-9c947de860ce604ea813474e19a83c1b-17d5260da9c0864c-00",
@@ -142,11 +130,7 @@
           "Microsoft-HTTPAPI/2.0"
         ],
         "x-ms-client-request-id": "6065b9a7-29d8-c8ca-e64b-9fdebb935e24",
-<<<<<<< HEAD
-        "x-ms-request-id": "a8f538d9-c01e-0019-633f-f31280000000",
-=======
         "x-ms-request-id": "b856b169-b01e-0095-5653-38a515000000",
->>>>>>> 8d420312
         "x-ms-version": "2019-12-12"
       },
       "ResponseBody": []
