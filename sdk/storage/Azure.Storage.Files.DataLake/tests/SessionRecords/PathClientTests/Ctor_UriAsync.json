--- conflicted
+++ resolved
@@ -1,30 +1,19 @@
 {
   "Entries": [
     {
-      "RequestUri": "https://seannse.blob.core.windows.net/test-filesystem-7a194551-0d37-218e-cacc-7c9d61b8ce70?restype=container",
+      "RequestUri": "https://seannse.blob.core.windows.net/test-filesystem-ea978213-39b3-6109-0b0e-7fef54aa8e2c?restype=container",
       "RequestMethod": "PUT",
       "RequestHeaders": {
         "Accept": "application/xml",
         "Authorization": "Sanitized",
-<<<<<<< HEAD
-        "traceparent": "00-a764e109bf299b40aae922d341832c3c-c31b1cc5cbafb048-00",
+        "traceparent": "00-931102394f12b44d9f942be9b7a1bac9-9c99c44e7e13154d-00",
         "User-Agent": [
-          "azsdk-net-Storage.Files.DataLake/12.7.0-alpha.20210202.1",
-          "(.NET 5.0.2; Microsoft Windows 10.0.19042)"
+          "azsdk-net-Storage.Files.DataLake/12.7.0-alpha.20210219.1",
+          "(.NET 5.0.3; Microsoft Windows 10.0.19041)"
         ],
         "x-ms-blob-public-access": "container",
-        "x-ms-client-request-id": "c83d3a48-3acf-b0f3-cfb7-bf5ce1959d59",
-        "x-ms-date": "Tue, 02 Feb 2021 21:23:09 GMT",
-=======
-        "traceparent": "00-b95b6ee916fd1949a83bb46da7273f45-f1df963f184ecc41-00",
-        "User-Agent": [
-          "azsdk-net-Storage.Files.DataLake/12.7.0-alpha.20210217.1",
-          "(.NET 5.0.3; Microsoft Windows 10.0.19042)"
-        ],
-        "x-ms-blob-public-access": "container",
-        "x-ms-client-request-id": "c83d3a48-3acf-b0f3-cfb7-bf5ce1959d59",
-        "x-ms-date": "Wed, 17 Feb 2021 22:19:06 GMT",
->>>>>>> 1814567d
+        "x-ms-client-request-id": "32bcee78-60c2-6a0b-9382-eb77230054f6",
+        "x-ms-date": "Fri, 19 Feb 2021 18:58:36 GMT",
         "x-ms-return-client-request-id": "true",
         "x-ms-version": "2020-06-12"
       },
@@ -32,52 +21,32 @@
       "StatusCode": 201,
       "ResponseHeaders": {
         "Content-Length": "0",
-<<<<<<< HEAD
-        "Date": "Tue, 02 Feb 2021 21:23:10 GMT",
-        "ETag": "\u00220x8D8C7C0BDEA29DC\u0022",
-        "Last-Modified": "Tue, 02 Feb 2021 21:23:10 GMT",
-=======
-        "Date": "Wed, 17 Feb 2021 22:19:06 GMT",
-        "ETag": "\u00220x8D8D3920A8D08B3\u0022",
-        "Last-Modified": "Wed, 17 Feb 2021 22:19:06 GMT",
->>>>>>> 1814567d
+        "Date": "Fri, 19 Feb 2021 18:58:35 GMT",
+        "ETag": "\u00220x8D8D5085C7587B4\u0022",
+        "Last-Modified": "Fri, 19 Feb 2021 18:58:36 GMT",
         "Server": [
           "Windows-Azure-Blob/1.0",
           "Microsoft-HTTPAPI/2.0"
         ],
-        "x-ms-client-request-id": "c83d3a48-3acf-b0f3-cfb7-bf5ce1959d59",
-<<<<<<< HEAD
-        "x-ms-request-id": "c251381e-001e-0025-53a9-f9d623000000",
-=======
-        "x-ms-request-id": "3d9325d2-701e-0072-447a-057810000000",
->>>>>>> 1814567d
+        "x-ms-client-request-id": "32bcee78-60c2-6a0b-9382-eb77230054f6",
+        "x-ms-request-id": "de675296-901e-0008-11f1-066550000000",
         "x-ms-version": "2020-06-12"
       },
       "ResponseBody": []
     },
     {
-      "RequestUri": "https://seannse.dfs.core.windows.net/test-filesystem-7a194551-0d37-218e-cacc-7c9d61b8ce70/test-directory-5850204b-5449-0dcf-a78b-ea3c686d4f1b?resource=directory",
+      "RequestUri": "https://seannse.dfs.core.windows.net/test-filesystem-ea978213-39b3-6109-0b0e-7fef54aa8e2c/test-directory-920b6054-f5c9-d84c-1373-ab605e9d02c5?resource=directory",
       "RequestMethod": "PUT",
       "RequestHeaders": {
         "Accept": "application/json",
         "Authorization": "Sanitized",
-<<<<<<< HEAD
-        "traceparent": "00-806eee99826a51429b93c552ee6e5e63-230f5f73a376074e-00",
+        "traceparent": "00-1facefa1578b7e46965cfd0d989a0cf8-fc465043df61cf40-00",
         "User-Agent": [
-          "azsdk-net-Storage.Files.DataLake/12.7.0-alpha.20210202.1",
-          "(.NET 5.0.2; Microsoft Windows 10.0.19042)"
+          "azsdk-net-Storage.Files.DataLake/12.7.0-alpha.20210219.1",
+          "(.NET 5.0.3; Microsoft Windows 10.0.19041)"
         ],
-        "x-ms-client-request-id": "b0d54a5d-9d5e-f3b6-6b2f-204450b74762",
-        "x-ms-date": "Tue, 02 Feb 2021 21:23:10 GMT",
-=======
-        "traceparent": "00-d968c793f1d0a14ea1727f1c4b41746a-927ed6b1c3936441-00",
-        "User-Agent": [
-          "azsdk-net-Storage.Files.DataLake/12.7.0-alpha.20210217.1",
-          "(.NET 5.0.3; Microsoft Windows 10.0.19042)"
-        ],
-        "x-ms-client-request-id": "b0d54a5d-9d5e-f3b6-6b2f-204450b74762",
-        "x-ms-date": "Wed, 17 Feb 2021 22:19:07 GMT",
->>>>>>> 1814567d
+        "x-ms-client-request-id": "ff16e4fe-3b3a-82ec-a1e4-1e4fb5aa0bf5",
+        "x-ms-date": "Fri, 19 Feb 2021 18:58:36 GMT",
         "x-ms-return-client-request-id": "true",
         "x-ms-version": "2020-06-12"
       },
@@ -85,50 +54,30 @@
       "StatusCode": 201,
       "ResponseHeaders": {
         "Content-Length": "0",
-<<<<<<< HEAD
-        "Date": "Tue, 02 Feb 2021 21:23:10 GMT",
-        "ETag": "\u00220x8D8C7C0BE2619C1\u0022",
-        "Last-Modified": "Tue, 02 Feb 2021 21:23:11 GMT",
-=======
-        "Date": "Wed, 17 Feb 2021 22:19:06 GMT",
-        "ETag": "\u00220x8D8D3920AC227E5\u0022",
-        "Last-Modified": "Wed, 17 Feb 2021 22:19:07 GMT",
->>>>>>> 1814567d
+        "Date": "Fri, 19 Feb 2021 18:58:35 GMT",
+        "ETag": "\u00220x8D8D5085C856BA6\u0022",
+        "Last-Modified": "Fri, 19 Feb 2021 18:58:36 GMT",
         "Server": [
           "Windows-Azure-HDFS/1.0",
           "Microsoft-HTTPAPI/2.0"
         ],
-        "x-ms-client-request-id": "b0d54a5d-9d5e-f3b6-6b2f-204450b74762",
-<<<<<<< HEAD
-        "x-ms-request-id": "f096ce29-501f-0081-16a9-f9df85000000",
-=======
-        "x-ms-request-id": "d952f41a-a01f-0085-487a-055282000000",
->>>>>>> 1814567d
+        "x-ms-client-request-id": "ff16e4fe-3b3a-82ec-a1e4-1e4fb5aa0bf5",
+        "x-ms-request-id": "0c241fe2-101f-0064-3bf1-068ec7000000",
         "x-ms-version": "2020-06-12"
       },
       "ResponseBody": []
     },
     {
-<<<<<<< HEAD
-      "RequestUri": "https://seannse.blob.core.windows.net/test-filesystem-7a194551-0d37-218e-cacc-7c9d61b8ce70/test-directory-5850204b-5449-0dcf-a78b-ea3c686d4f1b?sv=2020-06-12\u0026ss=b\u0026srt=sco\u0026st=2021-02-02T20%3A23%3A10Z\u0026se=2021-02-02T22%3A23%3A10Z\u0026sp=rwdlac\u0026sig=Sanitized",
-      "RequestMethod": "HEAD",
-      "RequestHeaders": {
-        "traceparent": "00-0b8dd3b4b5328942b149b7f795f95923-c6b5e30952b9294f-00",
-        "User-Agent": [
-          "azsdk-net-Storage.Files.DataLake/12.7.0-alpha.20210202.1",
-          "(.NET 5.0.2; Microsoft Windows 10.0.19042)"
-=======
-      "RequestUri": "https://seannse.blob.core.windows.net/test-filesystem-7a194551-0d37-218e-cacc-7c9d61b8ce70/test-directory-5850204b-5449-0dcf-a78b-ea3c686d4f1b?sv=2020-06-12\u0026ss=b\u0026srt=sco\u0026st=2021-02-17T21%3A19%3A07Z\u0026se=2021-02-17T23%3A19%3A07Z\u0026sp=rwdlac\u0026sig=Sanitized",
+      "RequestUri": "https://seannse.blob.core.windows.net/test-filesystem-ea978213-39b3-6109-0b0e-7fef54aa8e2c/test-directory-920b6054-f5c9-d84c-1373-ab605e9d02c5?sv=2020-06-12\u0026ss=b\u0026srt=sco\u0026st=2021-02-19T17%3A58%3A36Z\u0026se=2021-02-19T19%3A58%3A36Z\u0026sp=rwdlac\u0026sig=Sanitized",
       "RequestMethod": "HEAD",
       "RequestHeaders": {
         "Accept": "application/xml",
-        "traceparent": "00-620894810f84d744aa45b760109288b8-7f906e1a7342d54a-00",
+        "traceparent": "00-88d2192462745d47bca0d5883f0b05b6-bd28313920c4ee4c-00",
         "User-Agent": [
-          "azsdk-net-Storage.Files.DataLake/12.7.0-alpha.20210217.1",
-          "(.NET 5.0.3; Microsoft Windows 10.0.19042)"
->>>>>>> 1814567d
+          "azsdk-net-Storage.Files.DataLake/12.7.0-alpha.20210219.1",
+          "(.NET 5.0.3; Microsoft Windows 10.0.19041)"
         ],
-        "x-ms-client-request-id": "1ddeefdf-9e97-39bd-c561-bb4be65b6ac8",
+        "x-ms-client-request-id": "79616d72-0386-048a-ddf4-c40a3d1a21df",
         "x-ms-return-client-request-id": "true",
         "x-ms-version": "2020-06-12"
       },
@@ -138,15 +87,9 @@
         "Accept-Ranges": "bytes",
         "Content-Length": "0",
         "Content-Type": "application/octet-stream",
-<<<<<<< HEAD
-        "Date": "Tue, 02 Feb 2021 21:23:11 GMT",
-        "ETag": "\u00220x8D8C7C0BE2619C1\u0022",
-        "Last-Modified": "Tue, 02 Feb 2021 21:23:11 GMT",
-=======
-        "Date": "Wed, 17 Feb 2021 22:19:07 GMT",
-        "ETag": "\u00220x8D8D3920AC227E5\u0022",
-        "Last-Modified": "Wed, 17 Feb 2021 22:19:07 GMT",
->>>>>>> 1814567d
+        "Date": "Fri, 19 Feb 2021 18:58:35 GMT",
+        "ETag": "\u00220x8D8D5085C856BA6\u0022",
+        "Last-Modified": "Fri, 19 Feb 2021 18:58:36 GMT",
         "Server": [
           "Windows-Azure-Blob/1.0",
           "Microsoft-HTTPAPI/2.0"
@@ -154,51 +97,33 @@
         "x-ms-access-tier": "Hot",
         "x-ms-access-tier-inferred": "true",
         "x-ms-blob-type": "BlockBlob",
-        "x-ms-client-request-id": "1ddeefdf-9e97-39bd-c561-bb4be65b6ac8",
-<<<<<<< HEAD
-        "x-ms-creation-time": "Tue, 02 Feb 2021 21:23:11 GMT",
-=======
-        "x-ms-creation-time": "Wed, 17 Feb 2021 22:19:07 GMT",
->>>>>>> 1814567d
+        "x-ms-client-request-id": "79616d72-0386-048a-ddf4-c40a3d1a21df",
+        "x-ms-creation-time": "Fri, 19 Feb 2021 18:58:36 GMT",
         "x-ms-group": "$superuser",
         "x-ms-lease-state": "available",
         "x-ms-lease-status": "unlocked",
         "x-ms-meta-hdi_isfolder": "true",
         "x-ms-owner": "$superuser",
         "x-ms-permissions": "rwxr-x---",
-<<<<<<< HEAD
-        "x-ms-request-id": "af352bd1-e01e-004f-66a9-f90e0b000000",
-=======
-        "x-ms-request-id": "12d00055-801e-0014-2b7a-053730000000",
->>>>>>> 1814567d
+        "x-ms-request-id": "de6752c9-901e-0008-3ff1-066550000000",
         "x-ms-server-encrypted": "true",
         "x-ms-version": "2020-06-12"
       },
       "ResponseBody": []
     },
     {
-      "RequestUri": "https://seannse.blob.core.windows.net/test-filesystem-7a194551-0d37-218e-cacc-7c9d61b8ce70?restype=container",
+      "RequestUri": "https://seannse.blob.core.windows.net/test-filesystem-ea978213-39b3-6109-0b0e-7fef54aa8e2c?restype=container",
       "RequestMethod": "DELETE",
       "RequestHeaders": {
         "Accept": "application/xml",
         "Authorization": "Sanitized",
-<<<<<<< HEAD
-        "traceparent": "00-375b9ad62447774ca773b7bbaea1213e-1e9d18796fe9ad41-00",
+        "traceparent": "00-92567ab616b1e34f896f08a63af02de5-5dd5064b9d4bbb46-00",
         "User-Agent": [
-          "azsdk-net-Storage.Files.DataLake/12.7.0-alpha.20210202.1",
-          "(.NET 5.0.2; Microsoft Windows 10.0.19042)"
+          "azsdk-net-Storage.Files.DataLake/12.7.0-alpha.20210219.1",
+          "(.NET 5.0.3; Microsoft Windows 10.0.19041)"
         ],
-        "x-ms-client-request-id": "6065b9a7-29d8-c8ca-e64b-9fdebb935e24",
-        "x-ms-date": "Tue, 02 Feb 2021 21:23:10 GMT",
-=======
-        "traceparent": "00-d8571422c1af824d82040cec245952f5-6434da7d3164ef4d-00",
-        "User-Agent": [
-          "azsdk-net-Storage.Files.DataLake/12.7.0-alpha.20210217.1",
-          "(.NET 5.0.3; Microsoft Windows 10.0.19042)"
-        ],
-        "x-ms-client-request-id": "6065b9a7-29d8-c8ca-e64b-9fdebb935e24",
-        "x-ms-date": "Wed, 17 Feb 2021 22:19:07 GMT",
->>>>>>> 1814567d
+        "x-ms-client-request-id": "48dd035a-9148-7d6e-9b31-7c9429fdbadc",
+        "x-ms-date": "Fri, 19 Feb 2021 18:58:37 GMT",
         "x-ms-return-client-request-id": "true",
         "x-ms-version": "2020-06-12"
       },
@@ -206,33 +131,21 @@
       "StatusCode": 202,
       "ResponseHeaders": {
         "Content-Length": "0",
-<<<<<<< HEAD
-        "Date": "Tue, 02 Feb 2021 21:23:11 GMT",
-=======
-        "Date": "Wed, 17 Feb 2021 22:19:07 GMT",
->>>>>>> 1814567d
+        "Date": "Fri, 19 Feb 2021 18:58:35 GMT",
         "Server": [
           "Windows-Azure-Blob/1.0",
           "Microsoft-HTTPAPI/2.0"
         ],
-        "x-ms-client-request-id": "6065b9a7-29d8-c8ca-e64b-9fdebb935e24",
-<<<<<<< HEAD
-        "x-ms-request-id": "c2513977-001e-0025-7ca9-f9d623000000",
-=======
-        "x-ms-request-id": "3d9326a1-701e-0072-6e7a-057810000000",
->>>>>>> 1814567d
+        "x-ms-client-request-id": "48dd035a-9148-7d6e-9b31-7c9429fdbadc",
+        "x-ms-request-id": "de6752e9-901e-0008-5cf1-066550000000",
         "x-ms-version": "2020-06-12"
       },
       "ResponseBody": []
     }
   ],
   "Variables": {
-<<<<<<< HEAD
-    "DateTimeOffsetNow": "2021-02-02T15:23:10.5216010-06:00",
-=======
-    "DateTimeOffsetNow": "2021-02-17T16:19:07.3669311-06:00",
->>>>>>> 1814567d
-    "RandomSeed": "232525837",
+    "DateTimeOffsetNow": "2021-02-19T12:58:36.9309977-06:00",
+    "RandomSeed": "81800800",
     "Storage_TestConfigHierarchicalNamespace": "NamespaceTenant\nseannse\nU2FuaXRpemVk\nhttps://seannse.blob.core.windows.net\nhttps://seannse.file.core.windows.net\nhttps://seannse.queue.core.windows.net\nhttps://seannse.table.core.windows.net\n\n\n\n\nhttps://seannse-secondary.blob.core.windows.net\nhttps://seannse-secondary.file.core.windows.net\nhttps://seannse-secondary.queue.core.windows.net\nhttps://seannse-secondary.table.core.windows.net\n68390a19-a643-458b-b726-408abf67b4fc\nSanitized\n72f988bf-86f1-41af-91ab-2d7cd011db47\nhttps://login.microsoftonline.com/\nCloud\nBlobEndpoint=https://seannse.blob.core.windows.net/;QueueEndpoint=https://seannse.queue.core.windows.net/;FileEndpoint=https://seannse.file.core.windows.net/;BlobSecondaryEndpoint=https://seannse-secondary.blob.core.windows.net/;QueueSecondaryEndpoint=https://seannse-secondary.queue.core.windows.net/;FileSecondaryEndpoint=https://seannse-secondary.file.core.windows.net/;AccountName=seannse;AccountKey=Sanitized\n"
   }
 }