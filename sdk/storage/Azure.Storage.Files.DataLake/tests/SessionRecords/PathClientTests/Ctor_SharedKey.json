--- conflicted
+++ resolved
@@ -15,11 +15,7 @@
         "x-ms-client-request-id": "09d7b6ee-5007-3944-2f5a-dfd481d98dac",
         "x-ms-date": "Fri, 19 Feb 2021 18:58:32 GMT",
         "x-ms-return-client-request-id": "true",
-<<<<<<< HEAD
-        "x-ms-version": "2020-12-06"
-=======
         "x-ms-version": "2021-02-12"
->>>>>>> 7e782c87
       },
       "RequestBody": null,
       "StatusCode": 201,
@@ -34,11 +30,7 @@
         ],
         "x-ms-client-request-id": "09d7b6ee-5007-3944-2f5a-dfd481d98dac",
         "x-ms-request-id": "de674f3d-901e-0008-18f1-066550000000",
-<<<<<<< HEAD
-        "x-ms-version": "2020-12-06"
-=======
         "x-ms-version": "2021-02-12"
->>>>>>> 7e782c87
       },
       "ResponseBody": []
     },
@@ -56,11 +48,7 @@
         "x-ms-client-request-id": "2f414f67-aa49-08a2-37f8-775ae9750d33",
         "x-ms-date": "Fri, 19 Feb 2021 18:58:32 GMT",
         "x-ms-return-client-request-id": "true",
-<<<<<<< HEAD
-        "x-ms-version": "2020-12-06"
-=======
         "x-ms-version": "2021-02-12"
->>>>>>> 7e782c87
       },
       "RequestBody": null,
       "StatusCode": 201,
@@ -75,11 +63,7 @@
         ],
         "x-ms-client-request-id": "2f414f67-aa49-08a2-37f8-775ae9750d33",
         "x-ms-request-id": "0c241cb6-101f-0064-13f1-068ec7000000",
-<<<<<<< HEAD
-        "x-ms-version": "2020-12-06"
-=======
         "x-ms-version": "2021-02-12"
->>>>>>> 7e782c87
       },
       "ResponseBody": []
     },
@@ -97,11 +81,7 @@
         "x-ms-client-request-id": "dc67d5fd-69ba-99c9-5c2e-cacd9699b900",
         "x-ms-date": "Fri, 19 Feb 2021 18:58:32 GMT",
         "x-ms-return-client-request-id": "true",
-<<<<<<< HEAD
-        "x-ms-version": "2020-12-06"
-=======
         "x-ms-version": "2021-02-12"
->>>>>>> 7e782c87
       },
       "RequestBody": null,
       "StatusCode": 200,
@@ -129,11 +109,7 @@
         "x-ms-permissions": "rwxr-x---",
         "x-ms-request-id": "de674f63-901e-0008-3df1-066550000000",
         "x-ms-server-encrypted": "true",
-<<<<<<< HEAD
-        "x-ms-version": "2020-12-06"
-=======
         "x-ms-version": "2021-02-12"
->>>>>>> 7e782c87
       },
       "ResponseBody": []
     },
@@ -151,11 +127,7 @@
         "x-ms-client-request-id": "135c9890-300d-5678-02f7-2575bf196f92",
         "x-ms-date": "Fri, 19 Feb 2021 18:58:32 GMT",
         "x-ms-return-client-request-id": "true",
-<<<<<<< HEAD
-        "x-ms-version": "2020-12-06"
-=======
         "x-ms-version": "2021-02-12"
->>>>>>> 7e782c87
       },
       "RequestBody": null,
       "StatusCode": 202,
@@ -168,11 +140,7 @@
         ],
         "x-ms-client-request-id": "135c9890-300d-5678-02f7-2575bf196f92",
         "x-ms-request-id": "de674f7b-901e-0008-55f1-066550000000",
-<<<<<<< HEAD
-        "x-ms-version": "2020-12-06"
-=======
         "x-ms-version": "2021-02-12"
->>>>>>> 7e782c87
       },
       "ResponseBody": []
     }
