--- conflicted
+++ resolved
@@ -15,11 +15,7 @@
         "x-ms-client-request-id": "509c980d-4b9a-9c31-50e6-4708caf19d3b",
         "x-ms-date": "Wed, 17 Feb 2021 22:21:57 GMT",
         "x-ms-return-client-request-id": "true",
-<<<<<<< HEAD
-        "x-ms-version": "2020-12-06"
-=======
         "x-ms-version": "2021-02-12"
->>>>>>> 7e782c87
       },
       "RequestBody": null,
       "StatusCode": 201,
@@ -34,11 +30,7 @@
         ],
         "x-ms-client-request-id": "509c980d-4b9a-9c31-50e6-4708caf19d3b",
         "x-ms-request-id": "3c5be92f-101e-0016-727b-058988000000",
-<<<<<<< HEAD
-        "x-ms-version": "2020-12-06"
-=======
         "x-ms-version": "2021-02-12"
->>>>>>> 7e782c87
       },
       "ResponseBody": []
     },
@@ -59,11 +51,7 @@
         "x-ms-client-request-id": "ca53aa24-357d-6dbe-ac8c-30a5cd93a73b",
         "x-ms-date": "Wed, 17 Feb 2021 22:21:58 GMT",
         "x-ms-return-client-request-id": "true",
-<<<<<<< HEAD
-        "x-ms-version": "2020-12-06"
-=======
         "x-ms-version": "2021-02-12"
->>>>>>> 7e782c87
       },
       "RequestBody": "﻿<SignedIdentifiers><SignedIdentifier><Id>hdwrjhiuqthviklwrvtx</Id><AccessPolicy><Start>2021-02-17T21:21:58.3211646Z</Start><Expiry>2021-02-17T23:21:58.3211646Z</Expiry><Permission>rwdl</Permission></AccessPolicy></SignedIdentifier></SignedIdentifiers>",
       "StatusCode": 200,
@@ -78,11 +66,7 @@
         ],
         "x-ms-client-request-id": "ca53aa24-357d-6dbe-ac8c-30a5cd93a73b",
         "x-ms-request-id": "3c5be955-101e-0016-0d7b-058988000000",
-<<<<<<< HEAD
-        "x-ms-version": "2020-12-06"
-=======
         "x-ms-version": "2021-02-12"
->>>>>>> 7e782c87
       },
       "ResponseBody": []
     },
@@ -100,11 +84,7 @@
         "x-ms-client-request-id": "b68f8c1a-d43b-9280-1903-f59099220011",
         "x-ms-date": "Wed, 17 Feb 2021 22:21:58 GMT",
         "x-ms-return-client-request-id": "true",
-<<<<<<< HEAD
-        "x-ms-version": "2020-12-06"
-=======
         "x-ms-version": "2021-02-12"
->>>>>>> 7e782c87
       },
       "RequestBody": null,
       "StatusCode": 200,
@@ -126,11 +106,7 @@
         "x-ms-lease-state": "available",
         "x-ms-lease-status": "unlocked",
         "x-ms-request-id": "3c5be96d-101e-0016-1d7b-058988000000",
-<<<<<<< HEAD
-        "x-ms-version": "2020-12-06"
-=======
         "x-ms-version": "2021-02-12"
->>>>>>> 7e782c87
       },
       "ResponseBody": []
     },
@@ -148,11 +124,7 @@
         "x-ms-client-request-id": "418aba61-f104-7c00-1fe0-eae43ac62658",
         "x-ms-date": "Wed, 17 Feb 2021 22:21:58 GMT",
         "x-ms-return-client-request-id": "true",
-<<<<<<< HEAD
-        "x-ms-version": "2020-12-06"
-=======
         "x-ms-version": "2021-02-12"
->>>>>>> 7e782c87
       },
       "RequestBody": null,
       "StatusCode": 200,
@@ -169,11 +141,7 @@
         "x-ms-blob-public-access": "container",
         "x-ms-client-request-id": "418aba61-f104-7c00-1fe0-eae43ac62658",
         "x-ms-request-id": "3c5be98c-101e-0016-357b-058988000000",
-<<<<<<< HEAD
-        "x-ms-version": "2020-12-06"
-=======
         "x-ms-version": "2021-02-12"
->>>>>>> 7e782c87
       },
       "ResponseBody": "﻿<?xml version=\"1.0\" encoding=\"utf-8\"?><SignedIdentifiers><SignedIdentifier><Id>hdwrjhiuqthviklwrvtx</Id><AccessPolicy><Start>2021-02-17T21:21:58.3211646Z</Start><Expiry>2021-02-17T23:21:58.3211646Z</Expiry><Permission>rwdl</Permission></AccessPolicy></SignedIdentifier></SignedIdentifiers>"
     },
@@ -191,11 +159,7 @@
         "x-ms-client-request-id": "df2e493a-be97-bb0d-4dd0-b9a0a1bfba8c",
         "x-ms-date": "Wed, 17 Feb 2021 22:21:58 GMT",
         "x-ms-return-client-request-id": "true",
-<<<<<<< HEAD
-        "x-ms-version": "2020-12-06"
-=======
         "x-ms-version": "2021-02-12"
->>>>>>> 7e782c87
       },
       "RequestBody": null,
       "StatusCode": 202,
@@ -208,11 +172,7 @@
         ],
         "x-ms-client-request-id": "df2e493a-be97-bb0d-4dd0-b9a0a1bfba8c",
         "x-ms-request-id": "3c5be9a2-101e-0016-477b-058988000000",
-<<<<<<< HEAD
-        "x-ms-version": "2020-12-06"
-=======
         "x-ms-version": "2021-02-12"
->>>>>>> 7e782c87
       },
       "ResponseBody": []
     }
