﻿{
  "Entries": [
    {
      "RequestUri": "https://seannse.blob.core.windows.net/test-filesystem-9d91d594-8748-4b0c-916d-5721fc4476ef?restype=container",
      "RequestMethod": "PUT",
      "RequestHeaders": {
        "Accept": "application/xml",
        "Authorization": "Sanitized",
        "traceparent": "00-ffd92961d994c04abe0dfc0c0e3d0786-58489da537e85c4f-00",
        "User-Agent": [
          "azsdk-net-Storage.Files.DataLake/12.7.0-alpha.20210217.1",
          "(.NET 5.0.3; Microsoft Windows 10.0.19042)"
        ],
        "x-ms-blob-public-access": "container",
        "x-ms-client-request-id": "357d513e-ed06-512f-e104-cebad55b5b38",
        "x-ms-date": "Wed, 17 Feb 2021 22:22:20 GMT",
        "x-ms-return-client-request-id": "true",
<<<<<<< HEAD
        "x-ms-version": "2020-12-06"
=======
        "x-ms-version": "2021-02-12"
>>>>>>> 7e782c87
      },
      "RequestBody": null,
      "StatusCode": 201,
      "ResponseHeaders": {
        "Content-Length": "0",
        "Date": "Wed, 17 Feb 2021 22:22:19 GMT",
        "ETag": "\"0x8D8D3927DE6BFFB\"",
        "Last-Modified": "Wed, 17 Feb 2021 22:22:20 GMT",
        "Server": [
          "Windows-Azure-Blob/1.0",
          "Microsoft-HTTPAPI/2.0"
        ],
        "x-ms-client-request-id": "357d513e-ed06-512f-e104-cebad55b5b38",
        "x-ms-request-id": "e525d173-701e-0096-5e7b-05768e000000",
<<<<<<< HEAD
        "x-ms-version": "2020-12-06"
=======
        "x-ms-version": "2021-02-12"
>>>>>>> 7e782c87
      },
      "ResponseBody": []
    },
    {
      "RequestUri": "https://seannse.blob.core.windows.net/test-filesystem-9d91d594-8748-4b0c-916d-5721fc4476ef?comp=lease&restype=container",
      "RequestMethod": "PUT",
      "RequestHeaders": {
        "Accept": "application/xml",
        "Authorization": "Sanitized",
        "traceparent": "00-85e51108b7b50f4e83a59b8303a10db1-6442f12981a88243-00",
        "User-Agent": [
          "azsdk-net-Storage.Files.DataLake/12.7.0-alpha.20210217.1",
          "(.NET 5.0.3; Microsoft Windows 10.0.19042)"
        ],
        "x-ms-client-request-id": "b4a47901-ed38-035c-d14f-10027a437cc2",
        "x-ms-date": "Wed, 17 Feb 2021 22:22:20 GMT",
        "x-ms-lease-action": "acquire",
        "x-ms-lease-duration": "15",
        "x-ms-proposed-lease-id": "0e512148-3a66-2d7f-2404-72ecd51f7407",
        "x-ms-return-client-request-id": "true",
<<<<<<< HEAD
        "x-ms-version": "2020-12-06"
=======
        "x-ms-version": "2021-02-12"
>>>>>>> 7e782c87
      },
      "RequestBody": null,
      "StatusCode": 201,
      "ResponseHeaders": {
        "Content-Length": "0",
        "Date": "Wed, 17 Feb 2021 22:22:19 GMT",
        "ETag": "\"0x8D8D3927DE6BFFB\"",
        "Last-Modified": "Wed, 17 Feb 2021 22:22:20 GMT",
        "Server": [
          "Windows-Azure-Blob/1.0",
          "Microsoft-HTTPAPI/2.0"
        ],
        "x-ms-client-request-id": "b4a47901-ed38-035c-d14f-10027a437cc2",
        "x-ms-lease-id": "0e512148-3a66-2d7f-2404-72ecd51f7407",
        "x-ms-request-id": "e525d1ab-701e-0096-0f7b-05768e000000",
<<<<<<< HEAD
        "x-ms-version": "2020-12-06"
=======
        "x-ms-version": "2021-02-12"
>>>>>>> 7e782c87
      },
      "ResponseBody": []
    },
    {
      "RequestUri": "https://seannse.blob.core.windows.net/test-filesystem-9d91d594-8748-4b0c-916d-5721fc4476ef?comp=lease&restype=container",
      "RequestMethod": "PUT",
      "RequestHeaders": {
        "Accept": "application/xml",
        "Authorization": "Sanitized",
        "traceparent": "00-3735fa4d103c9b468a895e39fd89a2b4-7a6508a32c5c2148-00",
        "User-Agent": [
          "azsdk-net-Storage.Files.DataLake/12.7.0-alpha.20210217.1",
          "(.NET 5.0.3; Microsoft Windows 10.0.19042)"
        ],
        "x-ms-client-request-id": "d25e9f12-77ad-5157-089e-7ba839842a40",
        "x-ms-date": "Wed, 17 Feb 2021 22:22:20 GMT",
        "x-ms-lease-action": "change",
        "x-ms-lease-id": "0e512148-3a66-2d7f-2404-72ecd51f7407",
        "x-ms-proposed-lease-id": "3f49c690-af77-0671-3990-b3d7d990932e",
        "x-ms-return-client-request-id": "true",
<<<<<<< HEAD
        "x-ms-version": "2020-12-06"
=======
        "x-ms-version": "2021-02-12"
>>>>>>> 7e782c87
      },
      "RequestBody": null,
      "StatusCode": 200,
      "ResponseHeaders": {
        "Content-Length": "0",
        "Date": "Wed, 17 Feb 2021 22:22:20 GMT",
        "ETag": "\"0x8D8D3927DE6BFFB\"",
        "Last-Modified": "Wed, 17 Feb 2021 22:22:20 GMT",
        "Server": [
          "Windows-Azure-Blob/1.0",
          "Microsoft-HTTPAPI/2.0"
        ],
        "x-ms-client-request-id": "d25e9f12-77ad-5157-089e-7ba839842a40",
        "x-ms-lease-id": "3f49c690-af77-0671-3990-b3d7d990932e",
        "x-ms-request-id": "e525d1d7-701e-0096-377b-05768e000000",
<<<<<<< HEAD
        "x-ms-version": "2020-12-06"
=======
        "x-ms-version": "2021-02-12"
>>>>>>> 7e782c87
      },
      "ResponseBody": []
    },
    {
      "RequestUri": "https://seannse.blob.core.windows.net/test-filesystem-9d91d594-8748-4b0c-916d-5721fc4476ef?comp=lease&restype=container",
      "RequestMethod": "PUT",
      "RequestHeaders": {
        "Accept": "application/xml",
        "Authorization": "Sanitized",
        "traceparent": "00-ba75c77c22ffa44486798967fb9b3be5-5e53db37d13ed34e-00",
        "User-Agent": [
          "azsdk-net-Storage.Files.DataLake/12.7.0-alpha.20210217.1",
          "(.NET 5.0.3; Microsoft Windows 10.0.19042)"
        ],
        "x-ms-client-request-id": "39c59b4a-c132-d581-4b98-52dc44264ab4",
        "x-ms-date": "Wed, 17 Feb 2021 22:22:20 GMT",
        "x-ms-lease-action": "release",
        "x-ms-lease-id": "3f49c690-af77-0671-3990-b3d7d990932e",
        "x-ms-return-client-request-id": "true",
<<<<<<< HEAD
        "x-ms-version": "2020-12-06"
=======
        "x-ms-version": "2021-02-12"
>>>>>>> 7e782c87
      },
      "RequestBody": null,
      "StatusCode": 200,
      "ResponseHeaders": {
        "Content-Length": "0",
        "Date": "Wed, 17 Feb 2021 22:22:20 GMT",
        "ETag": "\"0x8D8D3927DE6BFFB\"",
        "Last-Modified": "Wed, 17 Feb 2021 22:22:20 GMT",
        "Server": [
          "Windows-Azure-Blob/1.0",
          "Microsoft-HTTPAPI/2.0"
        ],
        "x-ms-client-request-id": "39c59b4a-c132-d581-4b98-52dc44264ab4",
        "x-ms-request-id": "e525d1fb-701e-0096-587b-05768e000000",
<<<<<<< HEAD
        "x-ms-version": "2020-12-06"
=======
        "x-ms-version": "2021-02-12"
>>>>>>> 7e782c87
      },
      "ResponseBody": []
    },
    {
      "RequestUri": "https://seannse.blob.core.windows.net/test-filesystem-9d91d594-8748-4b0c-916d-5721fc4476ef?restype=container",
      "RequestMethod": "DELETE",
      "RequestHeaders": {
        "Accept": "application/xml",
        "Authorization": "Sanitized",
        "traceparent": "00-38cb818e507fd046bf312a5c7d12bfa2-12e114eb075b584c-00",
        "User-Agent": [
          "azsdk-net-Storage.Files.DataLake/12.7.0-alpha.20210217.1",
          "(.NET 5.0.3; Microsoft Windows 10.0.19042)"
        ],
        "x-ms-client-request-id": "9e5e27c8-f1bf-fb0e-60df-8cbfcd6a8cd0",
        "x-ms-date": "Wed, 17 Feb 2021 22:22:20 GMT",
        "x-ms-return-client-request-id": "true",
<<<<<<< HEAD
        "x-ms-version": "2020-12-06"
=======
        "x-ms-version": "2021-02-12"
>>>>>>> 7e782c87
      },
      "RequestBody": null,
      "StatusCode": 202,
      "ResponseHeaders": {
        "Content-Length": "0",
        "Date": "Wed, 17 Feb 2021 22:22:20 GMT",
        "Server": [
          "Windows-Azure-Blob/1.0",
          "Microsoft-HTTPAPI/2.0"
        ],
        "x-ms-client-request-id": "9e5e27c8-f1bf-fb0e-60df-8cbfcd6a8cd0",
        "x-ms-request-id": "e525d21c-701e-0096-777b-05768e000000",
<<<<<<< HEAD
        "x-ms-version": "2020-12-06"
=======
        "x-ms-version": "2021-02-12"
>>>>>>> 7e782c87
      },
      "ResponseBody": []
    }
  ],
  "Variables": {
    "RandomSeed": "1897777695",
    "Storage_TestConfigHierarchicalNamespace": "NamespaceTenant\nseannse\nU2FuaXRpemVk\nhttps://seannse.blob.core.windows.net\nhttps://seannse.file.core.windows.net\nhttps://seannse.queue.core.windows.net\nhttps://seannse.table.core.windows.net\n\n\n\n\nhttps://seannse-secondary.blob.core.windows.net\nhttps://seannse-secondary.file.core.windows.net\nhttps://seannse-secondary.queue.core.windows.net\nhttps://seannse-secondary.table.core.windows.net\n68390a19-a643-458b-b726-408abf67b4fc\nSanitized\n72f988bf-86f1-41af-91ab-2d7cd011db47\nhttps://login.microsoftonline.com/\nCloud\nBlobEndpoint=https://seannse.blob.core.windows.net/;QueueEndpoint=https://seannse.queue.core.windows.net/;FileEndpoint=https://seannse.file.core.windows.net/;BlobSecondaryEndpoint=https://seannse-secondary.blob.core.windows.net/;QueueSecondaryEndpoint=https://seannse-secondary.queue.core.windows.net/;FileSecondaryEndpoint=https://seannse-secondary.file.core.windows.net/;AccountName=seannse;AccountKey=Sanitized\n\n\n"
  }
}<|MERGE_RESOLUTION|>--- conflicted
+++ resolved
@@ -15,11 +15,7 @@
         "x-ms-client-request-id": "357d513e-ed06-512f-e104-cebad55b5b38",
         "x-ms-date": "Wed, 17 Feb 2021 22:22:20 GMT",
         "x-ms-return-client-request-id": "true",
-<<<<<<< HEAD
-        "x-ms-version": "2020-12-06"
-=======
         "x-ms-version": "2021-02-12"
->>>>>>> 7e782c87
       },
       "RequestBody": null,
       "StatusCode": 201,
@@ -34,11 +30,7 @@
         ],
         "x-ms-client-request-id": "357d513e-ed06-512f-e104-cebad55b5b38",
         "x-ms-request-id": "e525d173-701e-0096-5e7b-05768e000000",
-<<<<<<< HEAD
-        "x-ms-version": "2020-12-06"
-=======
         "x-ms-version": "2021-02-12"
->>>>>>> 7e782c87
       },
       "ResponseBody": []
     },
@@ -59,11 +51,7 @@
         "x-ms-lease-duration": "15",
         "x-ms-proposed-lease-id": "0e512148-3a66-2d7f-2404-72ecd51f7407",
         "x-ms-return-client-request-id": "true",
-<<<<<<< HEAD
-        "x-ms-version": "2020-12-06"
-=======
         "x-ms-version": "2021-02-12"
->>>>>>> 7e782c87
       },
       "RequestBody": null,
       "StatusCode": 201,
@@ -79,11 +67,7 @@
         "x-ms-client-request-id": "b4a47901-ed38-035c-d14f-10027a437cc2",
         "x-ms-lease-id": "0e512148-3a66-2d7f-2404-72ecd51f7407",
         "x-ms-request-id": "e525d1ab-701e-0096-0f7b-05768e000000",
-<<<<<<< HEAD
-        "x-ms-version": "2020-12-06"
-=======
         "x-ms-version": "2021-02-12"
->>>>>>> 7e782c87
       },
       "ResponseBody": []
     },
@@ -104,11 +88,7 @@
         "x-ms-lease-id": "0e512148-3a66-2d7f-2404-72ecd51f7407",
         "x-ms-proposed-lease-id": "3f49c690-af77-0671-3990-b3d7d990932e",
         "x-ms-return-client-request-id": "true",
-<<<<<<< HEAD
-        "x-ms-version": "2020-12-06"
-=======
         "x-ms-version": "2021-02-12"
->>>>>>> 7e782c87
       },
       "RequestBody": null,
       "StatusCode": 200,
@@ -124,11 +104,7 @@
         "x-ms-client-request-id": "d25e9f12-77ad-5157-089e-7ba839842a40",
         "x-ms-lease-id": "3f49c690-af77-0671-3990-b3d7d990932e",
         "x-ms-request-id": "e525d1d7-701e-0096-377b-05768e000000",
-<<<<<<< HEAD
-        "x-ms-version": "2020-12-06"
-=======
         "x-ms-version": "2021-02-12"
->>>>>>> 7e782c87
       },
       "ResponseBody": []
     },
@@ -148,11 +124,7 @@
         "x-ms-lease-action": "release",
         "x-ms-lease-id": "3f49c690-af77-0671-3990-b3d7d990932e",
         "x-ms-return-client-request-id": "true",
-<<<<<<< HEAD
-        "x-ms-version": "2020-12-06"
-=======
         "x-ms-version": "2021-02-12"
->>>>>>> 7e782c87
       },
       "RequestBody": null,
       "StatusCode": 200,
@@ -167,11 +139,7 @@
         ],
         "x-ms-client-request-id": "39c59b4a-c132-d581-4b98-52dc44264ab4",
         "x-ms-request-id": "e525d1fb-701e-0096-587b-05768e000000",
-<<<<<<< HEAD
-        "x-ms-version": "2020-12-06"
-=======
         "x-ms-version": "2021-02-12"
->>>>>>> 7e782c87
       },
       "ResponseBody": []
     },
@@ -189,11 +157,7 @@
         "x-ms-client-request-id": "9e5e27c8-f1bf-fb0e-60df-8cbfcd6a8cd0",
         "x-ms-date": "Wed, 17 Feb 2021 22:22:20 GMT",
         "x-ms-return-client-request-id": "true",
-<<<<<<< HEAD
-        "x-ms-version": "2020-12-06"
-=======
         "x-ms-version": "2021-02-12"
->>>>>>> 7e782c87
       },
       "RequestBody": null,
       "StatusCode": 202,
@@ -206,11 +170,7 @@
         ],
         "x-ms-client-request-id": "9e5e27c8-f1bf-fb0e-60df-8cbfcd6a8cd0",
         "x-ms-request-id": "e525d21c-701e-0096-777b-05768e000000",
-<<<<<<< HEAD
-        "x-ms-version": "2020-12-06"
-=======
         "x-ms-version": "2021-02-12"
->>>>>>> 7e782c87
       },
       "ResponseBody": []
     }
