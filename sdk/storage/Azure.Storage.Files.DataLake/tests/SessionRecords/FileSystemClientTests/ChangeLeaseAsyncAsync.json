--- conflicted
+++ resolved
@@ -14,11 +14,7 @@
         "x-ms-client-request-id": "357d513e-ed06-512f-e104-cebad55b5b38",
         "x-ms-date": "Fri, 03 Apr 2020 21:04:52 GMT",
         "x-ms-return-client-request-id": "true",
-<<<<<<< HEAD
-        "x-ms-version": "2019-12-12"
-=======
         "x-ms-version": "2020-02-10"
->>>>>>> 60f4876e
       },
       "RequestBody": null,
       "StatusCode": 201,
@@ -33,11 +29,7 @@
         ],
         "x-ms-client-request-id": "357d513e-ed06-512f-e104-cebad55b5b38",
         "x-ms-request-id": "96229e4f-f01e-0012-7ffb-093670000000",
-<<<<<<< HEAD
-        "x-ms-version": "2019-12-12"
-=======
         "x-ms-version": "2020-02-10"
->>>>>>> 60f4876e
       },
       "ResponseBody": []
     },
@@ -57,11 +49,7 @@
         "x-ms-lease-duration": "15",
         "x-ms-proposed-lease-id": "0e512148-3a66-2d7f-2404-72ecd51f7407",
         "x-ms-return-client-request-id": "true",
-<<<<<<< HEAD
-        "x-ms-version": "2019-12-12"
-=======
         "x-ms-version": "2020-02-10"
->>>>>>> 60f4876e
       },
       "RequestBody": null,
       "StatusCode": 201,
@@ -77,11 +65,7 @@
         "x-ms-client-request-id": "b4a47901-ed38-035c-d14f-10027a437cc2",
         "x-ms-lease-id": "0e512148-3a66-2d7f-2404-72ecd51f7407",
         "x-ms-request-id": "96229e5c-f01e-0012-08fb-093670000000",
-<<<<<<< HEAD
-        "x-ms-version": "2019-12-12"
-=======
         "x-ms-version": "2020-02-10"
->>>>>>> 60f4876e
       },
       "ResponseBody": []
     },
@@ -101,11 +85,7 @@
         "x-ms-lease-id": "0e512148-3a66-2d7f-2404-72ecd51f7407",
         "x-ms-proposed-lease-id": "3f49c690-af77-0671-3990-b3d7d990932e",
         "x-ms-return-client-request-id": "true",
-<<<<<<< HEAD
-        "x-ms-version": "2019-12-12"
-=======
         "x-ms-version": "2020-02-10"
->>>>>>> 60f4876e
       },
       "RequestBody": null,
       "StatusCode": 200,
@@ -121,11 +101,7 @@
         "x-ms-client-request-id": "d25e9f12-77ad-5157-089e-7ba839842a40",
         "x-ms-lease-id": "3f49c690-af77-0671-3990-b3d7d990932e",
         "x-ms-request-id": "96229e68-f01e-0012-11fb-093670000000",
-<<<<<<< HEAD
-        "x-ms-version": "2019-12-12"
-=======
         "x-ms-version": "2020-02-10"
->>>>>>> 60f4876e
       },
       "ResponseBody": []
     },
@@ -144,11 +120,7 @@
         "x-ms-lease-action": "release",
         "x-ms-lease-id": "3f49c690-af77-0671-3990-b3d7d990932e",
         "x-ms-return-client-request-id": "true",
-<<<<<<< HEAD
-        "x-ms-version": "2019-12-12"
-=======
         "x-ms-version": "2020-02-10"
->>>>>>> 60f4876e
       },
       "RequestBody": null,
       "StatusCode": 200,
@@ -163,11 +135,7 @@
         ],
         "x-ms-client-request-id": "39c59b4a-c132-d581-4b98-52dc44264ab4",
         "x-ms-request-id": "96229e70-f01e-0012-19fb-093670000000",
-<<<<<<< HEAD
-        "x-ms-version": "2019-12-12"
-=======
         "x-ms-version": "2020-02-10"
->>>>>>> 60f4876e
       },
       "ResponseBody": []
     },
@@ -184,11 +152,7 @@
         "x-ms-client-request-id": "9e5e27c8-f1bf-fb0e-60df-8cbfcd6a8cd0",
         "x-ms-date": "Fri, 03 Apr 2020 21:04:53 GMT",
         "x-ms-return-client-request-id": "true",
-<<<<<<< HEAD
-        "x-ms-version": "2019-12-12"
-=======
         "x-ms-version": "2020-02-10"
->>>>>>> 60f4876e
       },
       "RequestBody": null,
       "StatusCode": 202,
@@ -201,11 +165,7 @@
         ],
         "x-ms-client-request-id": "9e5e27c8-f1bf-fb0e-60df-8cbfcd6a8cd0",
         "x-ms-request-id": "96229e78-f01e-0012-1efb-093670000000",
-<<<<<<< HEAD
-        "x-ms-version": "2019-12-12"
-=======
         "x-ms-version": "2020-02-10"
->>>>>>> 60f4876e
       },
       "ResponseBody": []
     }
