--- conflicted
+++ resolved
@@ -1,30 +1,19 @@
 {
   "Entries": [
     {
-      "RequestUri": "https://seannse.blob.core.windows.net/test-filesystem-0b1e5d47-4355-27a6-8874-4672c2187b9d?restype=container",
+      "RequestUri": "https://seannse.blob.core.windows.net/test-filesystem-e05d3c34-e3bc-41cf-0f02-7398a882adc9?restype=container",
       "RequestMethod": "PUT",
       "RequestHeaders": {
         "Accept": "application/xml",
         "Authorization": "Sanitized",
-<<<<<<< HEAD
-        "traceparent": "00-3886ea54ba37f84d8e008a65404fe85c-c0a96b6ae3ed7a46-00",
+        "traceparent": "00-e5f2ba703ccdf247aa2f22201e09b8d6-aa00d7782a16d641-00",
         "User-Agent": [
-          "azsdk-net-Storage.Files.DataLake/12.7.0-alpha.20210202.1",
-          "(.NET 5.0.2; Microsoft Windows 10.0.19042)"
+          "azsdk-net-Storage.Files.DataLake/12.7.0-alpha.20210219.1",
+          "(.NET 5.0.3; Microsoft Windows 10.0.19041)"
         ],
         "x-ms-blob-public-access": "container",
-        "x-ms-client-request-id": "c87ca584-e821-410d-ae9d-22d9cba0465e",
-        "x-ms-date": "Tue, 02 Feb 2021 21:24:55 GMT",
-=======
-        "traceparent": "00-b72629c6e637c84c87fee5e59d5f355e-dcd0a8a5c5cdf244-00",
-        "User-Agent": [
-          "azsdk-net-Storage.Files.DataLake/12.7.0-alpha.20210217.1",
-          "(.NET 5.0.3; Microsoft Windows 10.0.19042)"
-        ],
-        "x-ms-blob-public-access": "container",
-        "x-ms-client-request-id": "c87ca584-e821-410d-ae9d-22d9cba0465e",
-        "x-ms-date": "Wed, 17 Feb 2021 22:21:28 GMT",
->>>>>>> 1814567d
+        "x-ms-client-request-id": "5fedff8a-5baa-759e-b7e0-d300cb8f3eba",
+        "x-ms-date": "Fri, 19 Feb 2021 18:58:49 GMT",
         "x-ms-return-client-request-id": "true",
         "x-ms-version": "2020-06-12"
       },
@@ -32,52 +21,32 @@
       "StatusCode": 201,
       "ResponseHeaders": {
         "Content-Length": "0",
-<<<<<<< HEAD
-        "Date": "Tue, 02 Feb 2021 21:24:56 GMT",
-        "ETag": "\u00220x8D8C7C0FD00CCAB\u0022",
-        "Last-Modified": "Tue, 02 Feb 2021 21:24:56 GMT",
-=======
-        "Date": "Wed, 17 Feb 2021 22:21:27 GMT",
-        "ETag": "\u00220x8D8D3925F0CB36F\u0022",
-        "Last-Modified": "Wed, 17 Feb 2021 22:21:28 GMT",
->>>>>>> 1814567d
+        "Date": "Fri, 19 Feb 2021 18:58:48 GMT",
+        "ETag": "\u00220x8D8D50863C662A4\u0022",
+        "Last-Modified": "Fri, 19 Feb 2021 18:58:48 GMT",
         "Server": [
           "Windows-Azure-Blob/1.0",
           "Microsoft-HTTPAPI/2.0"
         ],
-        "x-ms-client-request-id": "c87ca584-e821-410d-ae9d-22d9cba0465e",
-<<<<<<< HEAD
-        "x-ms-request-id": "2e8fd003-101e-0006-6ca9-f94ce0000000",
-=======
-        "x-ms-request-id": "1bf2ce9e-f01e-007c-747b-0551a0000000",
->>>>>>> 1814567d
+        "x-ms-client-request-id": "5fedff8a-5baa-759e-b7e0-d300cb8f3eba",
+        "x-ms-request-id": "f3d98b98-a01e-0071-66f1-069974000000",
         "x-ms-version": "2020-06-12"
       },
       "ResponseBody": []
     },
     {
-      "RequestUri": "https://seannse.dfs.core.windows.net/test-filesystem-0b1e5d47-4355-27a6-8874-4672c2187b9d/test-file-0d9636c3-9e4b-c80a-a9d0-640a0a15091e?resource=file",
+      "RequestUri": "https://seannse.dfs.core.windows.net/test-filesystem-e05d3c34-e3bc-41cf-0f02-7398a882adc9/test-file-855e7d2f-b39c-2c91-c56a-2fb910de4c6f?resource=file",
       "RequestMethod": "PUT",
       "RequestHeaders": {
         "Accept": "application/json",
         "Authorization": "Sanitized",
-<<<<<<< HEAD
-        "traceparent": "00-9dc72756e116eb45bd6f08de38f77e49-2c7e26649f2c1d49-00",
+        "traceparent": "00-bce77492066eb94fabb79ce8ed288ac2-acfff7b274edc640-00",
         "User-Agent": [
-          "azsdk-net-Storage.Files.DataLake/12.7.0-alpha.20210202.1",
-          "(.NET 5.0.2; Microsoft Windows 10.0.19042)"
+          "azsdk-net-Storage.Files.DataLake/12.7.0-alpha.20210219.1",
+          "(.NET 5.0.3; Microsoft Windows 10.0.19041)"
         ],
-        "x-ms-client-request-id": "e7ccda04-4dd4-e550-9ab3-1f5183023798",
-        "x-ms-date": "Tue, 02 Feb 2021 21:24:56 GMT",
-=======
-        "traceparent": "00-83e18696470fde41acd7561e3531eb79-9d047c9728154b40-00",
-        "User-Agent": [
-          "azsdk-net-Storage.Files.DataLake/12.7.0-alpha.20210217.1",
-          "(.NET 5.0.3; Microsoft Windows 10.0.19042)"
-        ],
-        "x-ms-client-request-id": "e7ccda04-4dd4-e550-9ab3-1f5183023798",
-        "x-ms-date": "Wed, 17 Feb 2021 22:21:28 GMT",
->>>>>>> 1814567d
+        "x-ms-client-request-id": "77c118c4-d040-d7bf-6ec0-9a402ce565d9",
+        "x-ms-date": "Fri, 19 Feb 2021 18:58:49 GMT",
         "x-ms-return-client-request-id": "true",
         "x-ms-version": "2020-06-12"
       },
@@ -85,52 +54,32 @@
       "StatusCode": 201,
       "ResponseHeaders": {
         "Content-Length": "0",
-<<<<<<< HEAD
-        "Date": "Tue, 02 Feb 2021 21:24:56 GMT",
-        "ETag": "\u00220x8D8C7C0FD4AE7A4\u0022",
-        "Last-Modified": "Tue, 02 Feb 2021 21:24:57 GMT",
-=======
-        "Date": "Wed, 17 Feb 2021 22:21:28 GMT",
-        "ETag": "\u00220x8D8D3925F40A8CA\u0022",
-        "Last-Modified": "Wed, 17 Feb 2021 22:21:28 GMT",
->>>>>>> 1814567d
+        "Date": "Fri, 19 Feb 2021 18:58:47 GMT",
+        "ETag": "\u00220x8D8D50863D5CE66\u0022",
+        "Last-Modified": "Fri, 19 Feb 2021 18:58:48 GMT",
         "Server": [
           "Windows-Azure-HDFS/1.0",
           "Microsoft-HTTPAPI/2.0"
         ],
-        "x-ms-client-request-id": "e7ccda04-4dd4-e550-9ab3-1f5183023798",
-<<<<<<< HEAD
-        "x-ms-request-id": "c2dfb5f7-801f-0049-59a9-f93db4000000",
-=======
-        "x-ms-request-id": "293fa4dd-f01f-0053-6c7b-055c6b000000",
->>>>>>> 1814567d
+        "x-ms-client-request-id": "77c118c4-d040-d7bf-6ec0-9a402ce565d9",
+        "x-ms-request-id": "c3622709-401f-0034-57f1-064c97000000",
         "x-ms-version": "2020-06-12"
       },
       "ResponseBody": []
     },
     {
-      "RequestUri": "https://seannse.dfs.core.windows.net/test-filesystem-0b1e5d47-4355-27a6-8874-4672c2187b9d/test-file-0d9636c3-9e4b-c80a-a9d0-640a0a15091e",
+      "RequestUri": "https://seannse.dfs.core.windows.net/test-filesystem-e05d3c34-e3bc-41cf-0f02-7398a882adc9/test-file-855e7d2f-b39c-2c91-c56a-2fb910de4c6f",
       "RequestMethod": "DELETE",
       "RequestHeaders": {
         "Accept": "application/json",
         "Authorization": "Sanitized",
-<<<<<<< HEAD
-        "traceparent": "00-e3ef9ca8a1471240a9b23e5fd44fd646-9732f788d1df5348-00",
+        "traceparent": "00-846afb50d61ff44a865e906b5f8e0826-bc8dae285d7e3144-00",
         "User-Agent": [
-          "azsdk-net-Storage.Files.DataLake/12.7.0-alpha.20210202.1",
-          "(.NET 5.0.2; Microsoft Windows 10.0.19042)"
+          "azsdk-net-Storage.Files.DataLake/12.7.0-alpha.20210219.1",
+          "(.NET 5.0.3; Microsoft Windows 10.0.19041)"
         ],
-        "x-ms-client-request-id": "2f065e4e-2149-cc4a-5a08-82e8932a35c4",
-        "x-ms-date": "Tue, 02 Feb 2021 21:24:56 GMT",
-=======
-        "traceparent": "00-783bff597226954783f2f1803c97871a-acfd249ee8308342-00",
-        "User-Agent": [
-          "azsdk-net-Storage.Files.DataLake/12.7.0-alpha.20210217.1",
-          "(.NET 5.0.3; Microsoft Windows 10.0.19042)"
-        ],
-        "x-ms-client-request-id": "2f065e4e-2149-cc4a-5a08-82e8932a35c4",
-        "x-ms-date": "Wed, 17 Feb 2021 22:21:29 GMT",
->>>>>>> 1814567d
+        "x-ms-client-request-id": "f7f40d42-d41d-db2f-5736-3ad3b3de8435",
+        "x-ms-date": "Fri, 19 Feb 2021 18:58:49 GMT",
         "x-ms-return-client-request-id": "true",
         "x-ms-version": "2020-06-12"
       },
@@ -138,48 +87,30 @@
       "StatusCode": 200,
       "ResponseHeaders": {
         "Content-Length": "0",
-<<<<<<< HEAD
-        "Date": "Tue, 02 Feb 2021 21:24:56 GMT",
-=======
-        "Date": "Wed, 17 Feb 2021 22:21:29 GMT",
->>>>>>> 1814567d
+        "Date": "Fri, 19 Feb 2021 18:58:47 GMT",
         "Server": [
           "Windows-Azure-HDFS/1.0",
           "Microsoft-HTTPAPI/2.0"
         ],
-        "x-ms-client-request-id": "2f065e4e-2149-cc4a-5a08-82e8932a35c4",
-<<<<<<< HEAD
-        "x-ms-request-id": "c2dfb601-801f-0049-63a9-f93db4000000",
-=======
-        "x-ms-request-id": "293fa4f4-f01f-0053-037b-055c6b000000",
->>>>>>> 1814567d
+        "x-ms-client-request-id": "f7f40d42-d41d-db2f-5736-3ad3b3de8435",
+        "x-ms-request-id": "c3622720-401f-0034-6ef1-064c97000000",
         "x-ms-version": "2020-06-12"
       },
       "ResponseBody": []
     },
     {
-      "RequestUri": "https://seannse.blob.core.windows.net/test-filesystem-0b1e5d47-4355-27a6-8874-4672c2187b9d?restype=container",
+      "RequestUri": "https://seannse.blob.core.windows.net/test-filesystem-e05d3c34-e3bc-41cf-0f02-7398a882adc9?restype=container",
       "RequestMethod": "DELETE",
       "RequestHeaders": {
         "Accept": "application/xml",
         "Authorization": "Sanitized",
-<<<<<<< HEAD
-        "traceparent": "00-9497b833732d8b439543a10f1af56fea-4bea4a1a1c120f4e-00",
+        "traceparent": "00-dc55f34564027f498fa382159c4bd895-9d60330e19711342-00",
         "User-Agent": [
-          "azsdk-net-Storage.Files.DataLake/12.7.0-alpha.20210202.1",
-          "(.NET 5.0.2; Microsoft Windows 10.0.19042)"
+          "azsdk-net-Storage.Files.DataLake/12.7.0-alpha.20210219.1",
+          "(.NET 5.0.3; Microsoft Windows 10.0.19041)"
         ],
-        "x-ms-client-request-id": "25025048-08fc-724f-b9f3-c7aaa7d87c90",
-        "x-ms-date": "Tue, 02 Feb 2021 21:24:56 GMT",
-=======
-        "traceparent": "00-482de3024f379c489c65458017f8d9e1-f6ef2fb22ac52747-00",
-        "User-Agent": [
-          "azsdk-net-Storage.Files.DataLake/12.7.0-alpha.20210217.1",
-          "(.NET 5.0.3; Microsoft Windows 10.0.19042)"
-        ],
-        "x-ms-client-request-id": "25025048-08fc-724f-b9f3-c7aaa7d87c90",
-        "x-ms-date": "Wed, 17 Feb 2021 22:21:29 GMT",
->>>>>>> 1814567d
+        "x-ms-client-request-id": "1efd4bc8-6df0-bebc-3379-5c4b5b512f7f",
+        "x-ms-date": "Fri, 19 Feb 2021 18:58:49 GMT",
         "x-ms-return-client-request-id": "true",
         "x-ms-version": "2020-06-12"
       },
@@ -187,28 +118,20 @@
       "StatusCode": 202,
       "ResponseHeaders": {
         "Content-Length": "0",
-<<<<<<< HEAD
-        "Date": "Tue, 02 Feb 2021 21:24:57 GMT",
-=======
-        "Date": "Wed, 17 Feb 2021 22:21:28 GMT",
->>>>>>> 1814567d
+        "Date": "Fri, 19 Feb 2021 18:58:48 GMT",
         "Server": [
           "Windows-Azure-Blob/1.0",
           "Microsoft-HTTPAPI/2.0"
         ],
-        "x-ms-client-request-id": "25025048-08fc-724f-b9f3-c7aaa7d87c90",
-<<<<<<< HEAD
-        "x-ms-request-id": "2e8fd1b0-101e-0006-73a9-f94ce0000000",
-=======
-        "x-ms-request-id": "1bf2cf48-f01e-007c-027b-0551a0000000",
->>>>>>> 1814567d
+        "x-ms-client-request-id": "1efd4bc8-6df0-bebc-3379-5c4b5b512f7f",
+        "x-ms-request-id": "f3d98c3f-a01e-0071-80f1-069974000000",
         "x-ms-version": "2020-06-12"
       },
       "ResponseBody": []
     }
   ],
   "Variables": {
-    "RandomSeed": "953487035",
+    "RandomSeed": "838994968",
     "Storage_TestConfigHierarchicalNamespace": "NamespaceTenant\nseannse\nU2FuaXRpemVk\nhttps://seannse.blob.core.windows.net\nhttps://seannse.file.core.windows.net\nhttps://seannse.queue.core.windows.net\nhttps://seannse.table.core.windows.net\n\n\n\n\nhttps://seannse-secondary.blob.core.windows.net\nhttps://seannse-secondary.file.core.windows.net\nhttps://seannse-secondary.queue.core.windows.net\nhttps://seannse-secondary.table.core.windows.net\n68390a19-a643-458b-b726-408abf67b4fc\nSanitized\n72f988bf-86f1-41af-91ab-2d7cd011db47\nhttps://login.microsoftonline.com/\nCloud\nBlobEndpoint=https://seannse.blob.core.windows.net/;QueueEndpoint=https://seannse.queue.core.windows.net/;FileEndpoint=https://seannse.file.core.windows.net/;BlobSecondaryEndpoint=https://seannse-secondary.blob.core.windows.net/;QueueSecondaryEndpoint=https://seannse-secondary.queue.core.windows.net/;FileSecondaryEndpoint=https://seannse-secondary.file.core.windows.net/;AccountName=seannse;AccountKey=Sanitized\n"
   }
 }