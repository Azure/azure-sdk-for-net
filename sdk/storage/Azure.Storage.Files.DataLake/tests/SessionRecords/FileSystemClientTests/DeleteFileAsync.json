﻿{
  "Entries": [
    {
      "RequestUri": "https://seannse.blob.core.windows.net/test-filesystem-e05d3c34-e3bc-41cf-0f02-7398a882adc9?restype=container",
      "RequestMethod": "PUT",
      "RequestHeaders": {
        "Accept": "application/xml",
        "Authorization": "Sanitized",
        "traceparent": "00-e5f2ba703ccdf247aa2f22201e09b8d6-aa00d7782a16d641-00",
        "User-Agent": [
          "azsdk-net-Storage.Files.DataLake/12.7.0-alpha.20210219.1",
          "(.NET 5.0.3; Microsoft Windows 10.0.19041)"
        ],
        "x-ms-blob-public-access": "container",
        "x-ms-client-request-id": "5fedff8a-5baa-759e-b7e0-d300cb8f3eba",
        "x-ms-date": "Fri, 19 Feb 2021 18:58:49 GMT",
        "x-ms-return-client-request-id": "true",
<<<<<<< HEAD
        "x-ms-version": "2020-12-06"
=======
        "x-ms-version": "2021-02-12"
>>>>>>> 7e782c87
      },
      "RequestBody": null,
      "StatusCode": 201,
      "ResponseHeaders": {
        "Content-Length": "0",
        "Date": "Fri, 19 Feb 2021 18:58:48 GMT",
        "ETag": "\"0x8D8D50863C662A4\"",
        "Last-Modified": "Fri, 19 Feb 2021 18:58:48 GMT",
        "Server": [
          "Windows-Azure-Blob/1.0",
          "Microsoft-HTTPAPI/2.0"
        ],
        "x-ms-client-request-id": "5fedff8a-5baa-759e-b7e0-d300cb8f3eba",
        "x-ms-request-id": "f3d98b98-a01e-0071-66f1-069974000000",
<<<<<<< HEAD
        "x-ms-version": "2020-12-06"
=======
        "x-ms-version": "2021-02-12"
>>>>>>> 7e782c87
      },
      "ResponseBody": []
    },
    {
      "RequestUri": "https://seannse.dfs.core.windows.net/test-filesystem-e05d3c34-e3bc-41cf-0f02-7398a882adc9/test-file-855e7d2f-b39c-2c91-c56a-2fb910de4c6f?resource=file",
      "RequestMethod": "PUT",
      "RequestHeaders": {
        "Accept": "application/json",
        "Authorization": "Sanitized",
        "traceparent": "00-bce77492066eb94fabb79ce8ed288ac2-acfff7b274edc640-00",
        "User-Agent": [
          "azsdk-net-Storage.Files.DataLake/12.7.0-alpha.20210219.1",
          "(.NET 5.0.3; Microsoft Windows 10.0.19041)"
        ],
        "x-ms-client-request-id": "77c118c4-d040-d7bf-6ec0-9a402ce565d9",
        "x-ms-date": "Fri, 19 Feb 2021 18:58:49 GMT",
        "x-ms-return-client-request-id": "true",
<<<<<<< HEAD
        "x-ms-version": "2020-12-06"
=======
        "x-ms-version": "2021-02-12"
>>>>>>> 7e782c87
      },
      "RequestBody": null,
      "StatusCode": 201,
      "ResponseHeaders": {
        "Content-Length": "0",
        "Date": "Fri, 19 Feb 2021 18:58:47 GMT",
        "ETag": "\"0x8D8D50863D5CE66\"",
        "Last-Modified": "Fri, 19 Feb 2021 18:58:48 GMT",
        "Server": [
          "Windows-Azure-HDFS/1.0",
          "Microsoft-HTTPAPI/2.0"
        ],
        "x-ms-client-request-id": "77c118c4-d040-d7bf-6ec0-9a402ce565d9",
        "x-ms-request-id": "c3622709-401f-0034-57f1-064c97000000",
<<<<<<< HEAD
        "x-ms-version": "2020-12-06"
=======
        "x-ms-version": "2021-02-12"
>>>>>>> 7e782c87
      },
      "ResponseBody": []
    },
    {
      "RequestUri": "https://seannse.dfs.core.windows.net/test-filesystem-e05d3c34-e3bc-41cf-0f02-7398a882adc9/test-file-855e7d2f-b39c-2c91-c56a-2fb910de4c6f",
      "RequestMethod": "DELETE",
      "RequestHeaders": {
        "Accept": "application/json",
        "Authorization": "Sanitized",
        "traceparent": "00-846afb50d61ff44a865e906b5f8e0826-bc8dae285d7e3144-00",
        "User-Agent": [
          "azsdk-net-Storage.Files.DataLake/12.7.0-alpha.20210219.1",
          "(.NET 5.0.3; Microsoft Windows 10.0.19041)"
        ],
        "x-ms-client-request-id": "f7f40d42-d41d-db2f-5736-3ad3b3de8435",
        "x-ms-date": "Fri, 19 Feb 2021 18:58:49 GMT",
        "x-ms-return-client-request-id": "true",
<<<<<<< HEAD
        "x-ms-version": "2020-12-06"
=======
        "x-ms-version": "2021-02-12"
>>>>>>> 7e782c87
      },
      "RequestBody": null,
      "StatusCode": 200,
      "ResponseHeaders": {
        "Content-Length": "0",
        "Date": "Fri, 19 Feb 2021 18:58:47 GMT",
        "Server": [
          "Windows-Azure-HDFS/1.0",
          "Microsoft-HTTPAPI/2.0"
        ],
        "x-ms-client-request-id": "f7f40d42-d41d-db2f-5736-3ad3b3de8435",
        "x-ms-request-id": "c3622720-401f-0034-6ef1-064c97000000",
<<<<<<< HEAD
        "x-ms-version": "2020-12-06"
=======
        "x-ms-version": "2021-02-12"
>>>>>>> 7e782c87
      },
      "ResponseBody": []
    },
    {
      "RequestUri": "https://seannse.blob.core.windows.net/test-filesystem-e05d3c34-e3bc-41cf-0f02-7398a882adc9?restype=container",
      "RequestMethod": "DELETE",
      "RequestHeaders": {
        "Accept": "application/xml",
        "Authorization": "Sanitized",
        "traceparent": "00-dc55f34564027f498fa382159c4bd895-9d60330e19711342-00",
        "User-Agent": [
          "azsdk-net-Storage.Files.DataLake/12.7.0-alpha.20210219.1",
          "(.NET 5.0.3; Microsoft Windows 10.0.19041)"
        ],
        "x-ms-client-request-id": "1efd4bc8-6df0-bebc-3379-5c4b5b512f7f",
        "x-ms-date": "Fri, 19 Feb 2021 18:58:49 GMT",
        "x-ms-return-client-request-id": "true",
<<<<<<< HEAD
        "x-ms-version": "2020-12-06"
=======
        "x-ms-version": "2021-02-12"
>>>>>>> 7e782c87
      },
      "RequestBody": null,
      "StatusCode": 202,
      "ResponseHeaders": {
        "Content-Length": "0",
        "Date": "Fri, 19 Feb 2021 18:58:48 GMT",
        "Server": [
          "Windows-Azure-Blob/1.0",
          "Microsoft-HTTPAPI/2.0"
        ],
        "x-ms-client-request-id": "1efd4bc8-6df0-bebc-3379-5c4b5b512f7f",
        "x-ms-request-id": "f3d98c3f-a01e-0071-80f1-069974000000",
<<<<<<< HEAD
        "x-ms-version": "2020-12-06"
=======
        "x-ms-version": "2021-02-12"
>>>>>>> 7e782c87
      },
      "ResponseBody": []
    }
  ],
  "Variables": {
    "RandomSeed": "838994968",
    "Storage_TestConfigHierarchicalNamespace": "NamespaceTenant\nseannse\nU2FuaXRpemVk\nhttps://seannse.blob.core.windows.net\nhttps://seannse.file.core.windows.net\nhttps://seannse.queue.core.windows.net\nhttps://seannse.table.core.windows.net\n\n\n\n\nhttps://seannse-secondary.blob.core.windows.net\nhttps://seannse-secondary.file.core.windows.net\nhttps://seannse-secondary.queue.core.windows.net\nhttps://seannse-secondary.table.core.windows.net\n68390a19-a643-458b-b726-408abf67b4fc\nSanitized\n72f988bf-86f1-41af-91ab-2d7cd011db47\nhttps://login.microsoftonline.com/\nCloud\nBlobEndpoint=https://seannse.blob.core.windows.net/;QueueEndpoint=https://seannse.queue.core.windows.net/;FileEndpoint=https://seannse.file.core.windows.net/;BlobSecondaryEndpoint=https://seannse-secondary.blob.core.windows.net/;QueueSecondaryEndpoint=https://seannse-secondary.queue.core.windows.net/;FileSecondaryEndpoint=https://seannse-secondary.file.core.windows.net/;AccountName=seannse;AccountKey=Sanitized\n\n\n"
  }
}<|MERGE_RESOLUTION|>--- conflicted
+++ resolved
@@ -15,11 +15,7 @@
         "x-ms-client-request-id": "5fedff8a-5baa-759e-b7e0-d300cb8f3eba",
         "x-ms-date": "Fri, 19 Feb 2021 18:58:49 GMT",
         "x-ms-return-client-request-id": "true",
-<<<<<<< HEAD
-        "x-ms-version": "2020-12-06"
-=======
         "x-ms-version": "2021-02-12"
->>>>>>> 7e782c87
       },
       "RequestBody": null,
       "StatusCode": 201,
@@ -34,11 +30,7 @@
         ],
         "x-ms-client-request-id": "5fedff8a-5baa-759e-b7e0-d300cb8f3eba",
         "x-ms-request-id": "f3d98b98-a01e-0071-66f1-069974000000",
-<<<<<<< HEAD
-        "x-ms-version": "2020-12-06"
-=======
         "x-ms-version": "2021-02-12"
->>>>>>> 7e782c87
       },
       "ResponseBody": []
     },
@@ -56,11 +48,7 @@
         "x-ms-client-request-id": "77c118c4-d040-d7bf-6ec0-9a402ce565d9",
         "x-ms-date": "Fri, 19 Feb 2021 18:58:49 GMT",
         "x-ms-return-client-request-id": "true",
-<<<<<<< HEAD
-        "x-ms-version": "2020-12-06"
-=======
         "x-ms-version": "2021-02-12"
->>>>>>> 7e782c87
       },
       "RequestBody": null,
       "StatusCode": 201,
@@ -75,11 +63,7 @@
         ],
         "x-ms-client-request-id": "77c118c4-d040-d7bf-6ec0-9a402ce565d9",
         "x-ms-request-id": "c3622709-401f-0034-57f1-064c97000000",
-<<<<<<< HEAD
-        "x-ms-version": "2020-12-06"
-=======
         "x-ms-version": "2021-02-12"
->>>>>>> 7e782c87
       },
       "ResponseBody": []
     },
@@ -97,11 +81,7 @@
         "x-ms-client-request-id": "f7f40d42-d41d-db2f-5736-3ad3b3de8435",
         "x-ms-date": "Fri, 19 Feb 2021 18:58:49 GMT",
         "x-ms-return-client-request-id": "true",
-<<<<<<< HEAD
-        "x-ms-version": "2020-12-06"
-=======
         "x-ms-version": "2021-02-12"
->>>>>>> 7e782c87
       },
       "RequestBody": null,
       "StatusCode": 200,
@@ -114,11 +94,7 @@
         ],
         "x-ms-client-request-id": "f7f40d42-d41d-db2f-5736-3ad3b3de8435",
         "x-ms-request-id": "c3622720-401f-0034-6ef1-064c97000000",
-<<<<<<< HEAD
-        "x-ms-version": "2020-12-06"
-=======
         "x-ms-version": "2021-02-12"
->>>>>>> 7e782c87
       },
       "ResponseBody": []
     },
@@ -136,11 +112,7 @@
         "x-ms-client-request-id": "1efd4bc8-6df0-bebc-3379-5c4b5b512f7f",
         "x-ms-date": "Fri, 19 Feb 2021 18:58:49 GMT",
         "x-ms-return-client-request-id": "true",
-<<<<<<< HEAD
-        "x-ms-version": "2020-12-06"
-=======
         "x-ms-version": "2021-02-12"
->>>>>>> 7e782c87
       },
       "RequestBody": null,
       "StatusCode": 202,
@@ -153,11 +125,7 @@
         ],
         "x-ms-client-request-id": "1efd4bc8-6df0-bebc-3379-5c4b5b512f7f",
         "x-ms-request-id": "f3d98c3f-a01e-0071-80f1-069974000000",
-<<<<<<< HEAD
-        "x-ms-version": "2020-12-06"
-=======
         "x-ms-version": "2021-02-12"
->>>>>>> 7e782c87
       },
       "ResponseBody": []
     }
