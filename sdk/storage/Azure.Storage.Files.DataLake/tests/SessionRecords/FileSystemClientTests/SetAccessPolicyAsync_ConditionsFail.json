﻿{
  "Entries": [
    {
      "RequestUri": "https://seannse.blob.core.windows.net/test-filesystem-e68d54c0-14ac-8b15-0976-04b7ccee03bc?restype=container",
      "RequestMethod": "PUT",
      "RequestHeaders": {
        "Accept": "application/xml",
        "Authorization": "Sanitized",
        "traceparent": "00-72b74c513685c94ea4ff83fea31b1cec-b4f47d8dec112c4c-00",
        "User-Agent": [
          "azsdk-net-Storage.Files.DataLake/12.7.0-alpha.20210217.1",
          "(.NET 5.0.3; Microsoft Windows 10.0.19042)"
        ],
        "x-ms-blob-public-access": "container",
        "x-ms-client-request-id": "55fbb655-ec55-5c46-0828-8b9b94c49d7c",
        "x-ms-date": "Wed, 17 Feb 2021 22:21:54 GMT",
        "x-ms-return-client-request-id": "true",
<<<<<<< HEAD
        "x-ms-version": "2020-12-06"
=======
        "x-ms-version": "2021-02-12"
>>>>>>> 7e782c87
      },
      "RequestBody": null,
      "StatusCode": 201,
      "ResponseHeaders": {
        "Content-Length": "0",
        "Date": "Wed, 17 Feb 2021 22:21:54 GMT",
        "ETag": "\"0x8D8D3926ED32272\"",
        "Last-Modified": "Wed, 17 Feb 2021 22:21:55 GMT",
        "Server": [
          "Windows-Azure-Blob/1.0",
          "Microsoft-HTTPAPI/2.0"
        ],
        "x-ms-client-request-id": "55fbb655-ec55-5c46-0828-8b9b94c49d7c",
        "x-ms-request-id": "a14868e9-b01e-007d-0c7b-050e7c000000",
<<<<<<< HEAD
        "x-ms-version": "2020-12-06"
=======
        "x-ms-version": "2021-02-12"
>>>>>>> 7e782c87
      },
      "ResponseBody": []
    },
    {
      "RequestUri": "https://seannse.blob.core.windows.net/test-filesystem-e68d54c0-14ac-8b15-0976-04b7ccee03bc?restype=container&comp=acl",
      "RequestMethod": "PUT",
      "RequestHeaders": {
        "Accept": "application/xml",
        "Authorization": "Sanitized",
        "Content-Length": "253",
        "Content-Type": "application/xml",
        "If-Modified-Since": "Thu, 18 Feb 2021 22:21:54 GMT",
        "traceparent": "00-1eacccdcab5af0419a7eb0cb22a2eb1f-16858a440ca75544-00",
        "User-Agent": [
          "azsdk-net-Storage.Files.DataLake/12.7.0-alpha.20210217.1",
          "(.NET 5.0.3; Microsoft Windows 10.0.19042)"
        ],
        "x-ms-blob-public-access": "container",
        "x-ms-client-request-id": "3d10c354-bb67-9e14-4ebf-2c325f5b2ace",
        "x-ms-date": "Wed, 17 Feb 2021 22:21:55 GMT",
        "x-ms-return-client-request-id": "true",
<<<<<<< HEAD
        "x-ms-version": "2020-12-06"
=======
        "x-ms-version": "2021-02-12"
>>>>>>> 7e782c87
      },
      "RequestBody": "﻿<SignedIdentifiers><SignedIdentifier><Id>scbwhwywsypblcmvmmvp</Id><AccessPolicy><Start>2021-02-17T21:21:54.9456702Z</Start><Expiry>2021-02-17T23:21:54.9456702Z</Expiry><Permission>rcw</Permission></AccessPolicy></SignedIdentifier></SignedIdentifiers>",
      "StatusCode": 412,
      "ResponseHeaders": {
        "Content-Length": "252",
        "Content-Type": "application/xml",
        "Date": "Wed, 17 Feb 2021 22:21:54 GMT",
        "Server": [
          "Windows-Azure-Blob/1.0",
          "Microsoft-HTTPAPI/2.0"
        ],
        "x-ms-client-request-id": "3d10c354-bb67-9e14-4ebf-2c325f5b2ace",
        "x-ms-error-code": "ConditionNotMet",
        "x-ms-request-id": "a148692a-b01e-007d-437b-050e7c000000",
<<<<<<< HEAD
        "x-ms-version": "2020-12-06"
=======
        "x-ms-version": "2021-02-12"
>>>>>>> 7e782c87
      },
      "ResponseBody": [
        "﻿<?xml version=\"1.0\" encoding=\"utf-8\"?><Error><Code>ConditionNotMet</Code><Message>The condition specified using HTTP conditional header(s) is not met.\n",
        "RequestId:a148692a-b01e-007d-437b-050e7c000000\n",
        "Time:2021-02-17T22:21:55.2192698Z</Message></Error>"
      ]
    },
    {
      "RequestUri": "https://seannse.blob.core.windows.net/test-filesystem-e68d54c0-14ac-8b15-0976-04b7ccee03bc?restype=container",
      "RequestMethod": "DELETE",
      "RequestHeaders": {
        "Accept": "application/xml",
        "Authorization": "Sanitized",
        "traceparent": "00-dbcb34e656bdb7489d2939810d3eb258-aa918c79468a9b46-00",
        "User-Agent": [
          "azsdk-net-Storage.Files.DataLake/12.7.0-alpha.20210217.1",
          "(.NET 5.0.3; Microsoft Windows 10.0.19042)"
        ],
        "x-ms-client-request-id": "aeda401a-24b5-36ad-99c7-034e85e53e99",
        "x-ms-date": "Wed, 17 Feb 2021 22:21:55 GMT",
        "x-ms-return-client-request-id": "true",
<<<<<<< HEAD
        "x-ms-version": "2020-12-06"
=======
        "x-ms-version": "2021-02-12"
>>>>>>> 7e782c87
      },
      "RequestBody": null,
      "StatusCode": 202,
      "ResponseHeaders": {
        "Content-Length": "0",
        "Date": "Wed, 17 Feb 2021 22:21:54 GMT",
        "Server": [
          "Windows-Azure-Blob/1.0",
          "Microsoft-HTTPAPI/2.0"
        ],
        "x-ms-client-request-id": "aeda401a-24b5-36ad-99c7-034e85e53e99",
        "x-ms-request-id": "a1486961-b01e-007d-787b-050e7c000000",
<<<<<<< HEAD
        "x-ms-version": "2020-12-06"
=======
        "x-ms-version": "2021-02-12"
>>>>>>> 7e782c87
      },
      "ResponseBody": []
    },
    {
      "RequestUri": "https://seannse.blob.core.windows.net/test-filesystem-0021734d-e5de-22b2-9095-3db6704b2935?restype=container",
      "RequestMethod": "PUT",
      "RequestHeaders": {
        "Accept": "application/xml",
        "Authorization": "Sanitized",
        "traceparent": "00-ae635a8629b47143af3951d7f056d396-7792f8bf22c7a142-00",
        "User-Agent": [
          "azsdk-net-Storage.Files.DataLake/12.7.0-alpha.20210217.1",
          "(.NET 5.0.3; Microsoft Windows 10.0.19042)"
        ],
        "x-ms-blob-public-access": "container",
        "x-ms-client-request-id": "027cb172-fef7-35e7-8eb8-1e20e6f6c54d",
        "x-ms-date": "Wed, 17 Feb 2021 22:21:55 GMT",
        "x-ms-return-client-request-id": "true",
<<<<<<< HEAD
        "x-ms-version": "2020-12-06"
=======
        "x-ms-version": "2021-02-12"
>>>>>>> 7e782c87
      },
      "RequestBody": null,
      "StatusCode": 201,
      "ResponseHeaders": {
        "Content-Length": "0",
        "Date": "Wed, 17 Feb 2021 22:21:55 GMT",
        "ETag": "\"0x8D8D3926FCCA876\"",
        "Last-Modified": "Wed, 17 Feb 2021 22:21:56 GMT",
        "Server": [
          "Windows-Azure-Blob/1.0",
          "Microsoft-HTTPAPI/2.0"
        ],
        "x-ms-client-request-id": "027cb172-fef7-35e7-8eb8-1e20e6f6c54d",
        "x-ms-request-id": "6496d3ef-501e-005a-2b7b-0519b8000000",
<<<<<<< HEAD
        "x-ms-version": "2020-12-06"
=======
        "x-ms-version": "2021-02-12"
>>>>>>> 7e782c87
      },
      "ResponseBody": []
    },
    {
      "RequestUri": "https://seannse.blob.core.windows.net/test-filesystem-0021734d-e5de-22b2-9095-3db6704b2935?restype=container&comp=acl",
      "RequestMethod": "PUT",
      "RequestHeaders": {
        "Accept": "application/xml",
        "Authorization": "Sanitized",
        "Content-Length": "253",
        "Content-Type": "application/xml",
        "If-Unmodified-Since": "Tue, 16 Feb 2021 22:21:54 GMT",
        "traceparent": "00-279c1dab9fb68e42bc43ac7ed73c5625-4f4d10e2d07ca248-00",
        "User-Agent": [
          "azsdk-net-Storage.Files.DataLake/12.7.0-alpha.20210217.1",
          "(.NET 5.0.3; Microsoft Windows 10.0.19042)"
        ],
        "x-ms-blob-public-access": "container",
        "x-ms-client-request-id": "534dd556-ab98-14a6-d75d-8ce8c4727fc4",
        "x-ms-date": "Wed, 17 Feb 2021 22:21:56 GMT",
        "x-ms-return-client-request-id": "true",
<<<<<<< HEAD
        "x-ms-version": "2020-12-06"
=======
        "x-ms-version": "2021-02-12"
>>>>>>> 7e782c87
      },
      "RequestBody": "﻿<SignedIdentifiers><SignedIdentifier><Id>drehdkvygbprumnrrabj</Id><AccessPolicy><Start>2021-02-17T21:21:54.9456702Z</Start><Expiry>2021-02-17T23:21:54.9456702Z</Expiry><Permission>rcw</Permission></AccessPolicy></SignedIdentifier></SignedIdentifiers>",
      "StatusCode": 412,
      "ResponseHeaders": {
        "Content-Length": "252",
        "Content-Type": "application/xml",
        "Date": "Wed, 17 Feb 2021 22:21:55 GMT",
        "Server": [
          "Windows-Azure-Blob/1.0",
          "Microsoft-HTTPAPI/2.0"
        ],
        "x-ms-client-request-id": "534dd556-ab98-14a6-d75d-8ce8c4727fc4",
        "x-ms-error-code": "ConditionNotMet",
        "x-ms-request-id": "6496d411-501e-005a-487b-0519b8000000",
<<<<<<< HEAD
        "x-ms-version": "2020-12-06"
=======
        "x-ms-version": "2021-02-12"
>>>>>>> 7e782c87
      },
      "ResponseBody": [
        "﻿<?xml version=\"1.0\" encoding=\"utf-8\"?><Error><Code>ConditionNotMet</Code><Message>The condition specified using HTTP conditional header(s) is not met.\n",
        "RequestId:6496d411-501e-005a-487b-0519b8000000\n",
        "Time:2021-02-17T22:21:56.8215240Z</Message></Error>"
      ]
    },
    {
      "RequestUri": "https://seannse.blob.core.windows.net/test-filesystem-0021734d-e5de-22b2-9095-3db6704b2935?restype=container",
      "RequestMethod": "DELETE",
      "RequestHeaders": {
        "Accept": "application/xml",
        "Authorization": "Sanitized",
        "traceparent": "00-1fdec81f0d44274f9822f2884bcda80c-ed492369d9dd2441-00",
        "User-Agent": [
          "azsdk-net-Storage.Files.DataLake/12.7.0-alpha.20210217.1",
          "(.NET 5.0.3; Microsoft Windows 10.0.19042)"
        ],
        "x-ms-client-request-id": "ca559336-f0d4-2426-8028-ea2155a803eb",
        "x-ms-date": "Wed, 17 Feb 2021 22:21:56 GMT",
        "x-ms-return-client-request-id": "true",
<<<<<<< HEAD
        "x-ms-version": "2020-12-06"
=======
        "x-ms-version": "2021-02-12"
>>>>>>> 7e782c87
      },
      "RequestBody": null,
      "StatusCode": 202,
      "ResponseHeaders": {
        "Content-Length": "0",
        "Date": "Wed, 17 Feb 2021 22:21:55 GMT",
        "Server": [
          "Windows-Azure-Blob/1.0",
          "Microsoft-HTTPAPI/2.0"
        ],
        "x-ms-client-request-id": "ca559336-f0d4-2426-8028-ea2155a803eb",
        "x-ms-request-id": "6496d424-501e-005a-5b7b-0519b8000000",
<<<<<<< HEAD
        "x-ms-version": "2020-12-06"
=======
        "x-ms-version": "2021-02-12"
>>>>>>> 7e782c87
      },
      "ResponseBody": []
    },
    {
      "RequestUri": "https://seannse.blob.core.windows.net/test-filesystem-882f9278-f871-8ace-3460-c44738438994?restype=container",
      "RequestMethod": "PUT",
      "RequestHeaders": {
        "Accept": "application/xml",
        "Authorization": "Sanitized",
        "traceparent": "00-ebdc995c48b46a46a9726f7795e56554-fefd7a988108d349-00",
        "User-Agent": [
          "azsdk-net-Storage.Files.DataLake/12.7.0-alpha.20210217.1",
          "(.NET 5.0.3; Microsoft Windows 10.0.19042)"
        ],
        "x-ms-blob-public-access": "container",
        "x-ms-client-request-id": "f8ea874d-7313-3d47-c4cb-95742cdeec3c",
        "x-ms-date": "Wed, 17 Feb 2021 22:21:57 GMT",
        "x-ms-return-client-request-id": "true",
<<<<<<< HEAD
        "x-ms-version": "2020-12-06"
=======
        "x-ms-version": "2021-02-12"
>>>>>>> 7e782c87
      },
      "RequestBody": null,
      "StatusCode": 201,
      "ResponseHeaders": {
        "Content-Length": "0",
        "Date": "Wed, 17 Feb 2021 22:21:56 GMT",
        "ETag": "\"0x8D8D392701D0D87\"",
        "Last-Modified": "Wed, 17 Feb 2021 22:21:57 GMT",
        "Server": [
          "Windows-Azure-Blob/1.0",
          "Microsoft-HTTPAPI/2.0"
        ],
        "x-ms-client-request-id": "f8ea874d-7313-3d47-c4cb-95742cdeec3c",
        "x-ms-request-id": "30efcb5e-901e-00a1-347b-05a422000000",
<<<<<<< HEAD
        "x-ms-version": "2020-12-06"
=======
        "x-ms-version": "2021-02-12"
>>>>>>> 7e782c87
      },
      "ResponseBody": []
    },
    {
      "RequestUri": "https://seannse.blob.core.windows.net/test-filesystem-882f9278-f871-8ace-3460-c44738438994?restype=container&comp=acl",
      "RequestMethod": "PUT",
      "RequestHeaders": {
        "Accept": "application/xml",
        "Authorization": "Sanitized",
        "Content-Length": "253",
        "Content-Type": "application/xml",
        "traceparent": "00-5890db5337f33d49badc90896d2a2454-56a6a4c7151e6e45-00",
        "User-Agent": [
          "azsdk-net-Storage.Files.DataLake/12.7.0-alpha.20210217.1",
          "(.NET 5.0.3; Microsoft Windows 10.0.19042)"
        ],
        "x-ms-blob-public-access": "container",
        "x-ms-client-request-id": "7cf115bf-25b8-a655-ca2f-3b5d22e0aa4e",
        "x-ms-date": "Wed, 17 Feb 2021 22:21:57 GMT",
        "x-ms-lease-id": "\"garbage\"",
        "x-ms-return-client-request-id": "true",
<<<<<<< HEAD
        "x-ms-version": "2020-12-06"
=======
        "x-ms-version": "2021-02-12"
>>>>>>> 7e782c87
      },
      "RequestBody": "﻿<SignedIdentifiers><SignedIdentifier><Id>nbfcsmqjdrheepjlnvat</Id><AccessPolicy><Start>2021-02-17T21:21:54.9456702Z</Start><Expiry>2021-02-17T23:21:54.9456702Z</Expiry><Permission>rcw</Permission></AccessPolicy></SignedIdentifier></SignedIdentifiers>",
      "StatusCode": 400,
      "ResponseHeaders": {
        "Content-Length": "328",
        "Content-Type": "application/xml",
        "Date": "Wed, 17 Feb 2021 22:21:57 GMT",
        "Server": [
          "Windows-Azure-Blob/1.0",
          "Microsoft-HTTPAPI/2.0"
        ],
        "x-ms-client-request-id": "7cf115bf-25b8-a655-ca2f-3b5d22e0aa4e",
        "x-ms-error-code": "InvalidHeaderValue",
        "x-ms-request-id": "30efcb9b-901e-00a1-6a7b-05a422000000",
<<<<<<< HEAD
        "x-ms-version": "2020-12-06"
=======
        "x-ms-version": "2021-02-12"
>>>>>>> 7e782c87
      },
      "ResponseBody": [
        "﻿<?xml version=\"1.0\" encoding=\"utf-8\"?><Error><Code>InvalidHeaderValue</Code><Message>The value for one of the HTTP headers is not in the correct format.\n",
        "RequestId:30efcb9b-901e-00a1-6a7b-05a422000000\n",
        "Time:2021-02-17T22:21:57.3664159Z</Message><HeaderName>x-ms-lease-id</HeaderName><HeaderValue>\"garbage\"</HeaderValue></Error>"
      ]
    },
    {
      "RequestUri": "https://seannse.blob.core.windows.net/test-filesystem-882f9278-f871-8ace-3460-c44738438994?restype=container",
      "RequestMethod": "DELETE",
      "RequestHeaders": {
        "Accept": "application/xml",
        "Authorization": "Sanitized",
        "traceparent": "00-2c31b7d7f9ce6e4e9347d558d1bb89f9-92f43ff8caff894a-00",
        "User-Agent": [
          "azsdk-net-Storage.Files.DataLake/12.7.0-alpha.20210217.1",
          "(.NET 5.0.3; Microsoft Windows 10.0.19042)"
        ],
        "x-ms-client-request-id": "b4f61c9d-7dec-33f8-3bd9-235b380f2e3d",
        "x-ms-date": "Wed, 17 Feb 2021 22:21:57 GMT",
        "x-ms-return-client-request-id": "true",
<<<<<<< HEAD
        "x-ms-version": "2020-12-06"
=======
        "x-ms-version": "2021-02-12"
>>>>>>> 7e782c87
      },
      "RequestBody": null,
      "StatusCode": 202,
      "ResponseHeaders": {
        "Content-Length": "0",
        "Date": "Wed, 17 Feb 2021 22:21:57 GMT",
        "Server": [
          "Windows-Azure-Blob/1.0",
          "Microsoft-HTTPAPI/2.0"
        ],
        "x-ms-client-request-id": "b4f61c9d-7dec-33f8-3bd9-235b380f2e3d",
        "x-ms-request-id": "30efcbe1-901e-00a1-297b-05a422000000",
<<<<<<< HEAD
        "x-ms-version": "2020-12-06"
=======
        "x-ms-version": "2021-02-12"
>>>>>>> 7e782c87
      },
      "ResponseBody": []
    }
  ],
  "Variables": {
    "DateTimeOffsetNow": "2021-02-17T16:21:54.9456702-06:00",
    "RandomSeed": "1920142689",
    "Storage_TestConfigHierarchicalNamespace": "NamespaceTenant\nseannse\nU2FuaXRpemVk\nhttps://seannse.blob.core.windows.net\nhttps://seannse.file.core.windows.net\nhttps://seannse.queue.core.windows.net\nhttps://seannse.table.core.windows.net\n\n\n\n\nhttps://seannse-secondary.blob.core.windows.net\nhttps://seannse-secondary.file.core.windows.net\nhttps://seannse-secondary.queue.core.windows.net\nhttps://seannse-secondary.table.core.windows.net\n68390a19-a643-458b-b726-408abf67b4fc\nSanitized\n72f988bf-86f1-41af-91ab-2d7cd011db47\nhttps://login.microsoftonline.com/\nCloud\nBlobEndpoint=https://seannse.blob.core.windows.net/;QueueEndpoint=https://seannse.queue.core.windows.net/;FileEndpoint=https://seannse.file.core.windows.net/;BlobSecondaryEndpoint=https://seannse-secondary.blob.core.windows.net/;QueueSecondaryEndpoint=https://seannse-secondary.queue.core.windows.net/;FileSecondaryEndpoint=https://seannse-secondary.file.core.windows.net/;AccountName=seannse;AccountKey=Sanitized\n\n\n"
  }
}<|MERGE_RESOLUTION|>--- conflicted
+++ resolved
@@ -15,11 +15,7 @@
         "x-ms-client-request-id": "55fbb655-ec55-5c46-0828-8b9b94c49d7c",
         "x-ms-date": "Wed, 17 Feb 2021 22:21:54 GMT",
         "x-ms-return-client-request-id": "true",
-<<<<<<< HEAD
-        "x-ms-version": "2020-12-06"
-=======
-        "x-ms-version": "2021-02-12"
->>>>>>> 7e782c87
+        "x-ms-version": "2021-02-12"
       },
       "RequestBody": null,
       "StatusCode": 201,
@@ -34,11 +30,7 @@
         ],
         "x-ms-client-request-id": "55fbb655-ec55-5c46-0828-8b9b94c49d7c",
         "x-ms-request-id": "a14868e9-b01e-007d-0c7b-050e7c000000",
-<<<<<<< HEAD
-        "x-ms-version": "2020-12-06"
-=======
-        "x-ms-version": "2021-02-12"
->>>>>>> 7e782c87
+        "x-ms-version": "2021-02-12"
       },
       "ResponseBody": []
     },
@@ -60,11 +52,7 @@
         "x-ms-client-request-id": "3d10c354-bb67-9e14-4ebf-2c325f5b2ace",
         "x-ms-date": "Wed, 17 Feb 2021 22:21:55 GMT",
         "x-ms-return-client-request-id": "true",
-<<<<<<< HEAD
-        "x-ms-version": "2020-12-06"
-=======
-        "x-ms-version": "2021-02-12"
->>>>>>> 7e782c87
+        "x-ms-version": "2021-02-12"
       },
       "RequestBody": "﻿<SignedIdentifiers><SignedIdentifier><Id>scbwhwywsypblcmvmmvp</Id><AccessPolicy><Start>2021-02-17T21:21:54.9456702Z</Start><Expiry>2021-02-17T23:21:54.9456702Z</Expiry><Permission>rcw</Permission></AccessPolicy></SignedIdentifier></SignedIdentifiers>",
       "StatusCode": 412,
@@ -79,11 +67,7 @@
         "x-ms-client-request-id": "3d10c354-bb67-9e14-4ebf-2c325f5b2ace",
         "x-ms-error-code": "ConditionNotMet",
         "x-ms-request-id": "a148692a-b01e-007d-437b-050e7c000000",
-<<<<<<< HEAD
-        "x-ms-version": "2020-12-06"
-=======
-        "x-ms-version": "2021-02-12"
->>>>>>> 7e782c87
+        "x-ms-version": "2021-02-12"
       },
       "ResponseBody": [
         "﻿<?xml version=\"1.0\" encoding=\"utf-8\"?><Error><Code>ConditionNotMet</Code><Message>The condition specified using HTTP conditional header(s) is not met.\n",
@@ -105,11 +89,7 @@
         "x-ms-client-request-id": "aeda401a-24b5-36ad-99c7-034e85e53e99",
         "x-ms-date": "Wed, 17 Feb 2021 22:21:55 GMT",
         "x-ms-return-client-request-id": "true",
-<<<<<<< HEAD
-        "x-ms-version": "2020-12-06"
-=======
-        "x-ms-version": "2021-02-12"
->>>>>>> 7e782c87
+        "x-ms-version": "2021-02-12"
       },
       "RequestBody": null,
       "StatusCode": 202,
@@ -122,11 +102,7 @@
         ],
         "x-ms-client-request-id": "aeda401a-24b5-36ad-99c7-034e85e53e99",
         "x-ms-request-id": "a1486961-b01e-007d-787b-050e7c000000",
-<<<<<<< HEAD
-        "x-ms-version": "2020-12-06"
-=======
-        "x-ms-version": "2021-02-12"
->>>>>>> 7e782c87
+        "x-ms-version": "2021-02-12"
       },
       "ResponseBody": []
     },
@@ -145,11 +121,7 @@
         "x-ms-client-request-id": "027cb172-fef7-35e7-8eb8-1e20e6f6c54d",
         "x-ms-date": "Wed, 17 Feb 2021 22:21:55 GMT",
         "x-ms-return-client-request-id": "true",
-<<<<<<< HEAD
-        "x-ms-version": "2020-12-06"
-=======
-        "x-ms-version": "2021-02-12"
->>>>>>> 7e782c87
+        "x-ms-version": "2021-02-12"
       },
       "RequestBody": null,
       "StatusCode": 201,
@@ -164,11 +136,7 @@
         ],
         "x-ms-client-request-id": "027cb172-fef7-35e7-8eb8-1e20e6f6c54d",
         "x-ms-request-id": "6496d3ef-501e-005a-2b7b-0519b8000000",
-<<<<<<< HEAD
-        "x-ms-version": "2020-12-06"
-=======
-        "x-ms-version": "2021-02-12"
->>>>>>> 7e782c87
+        "x-ms-version": "2021-02-12"
       },
       "ResponseBody": []
     },
@@ -190,11 +158,7 @@
         "x-ms-client-request-id": "534dd556-ab98-14a6-d75d-8ce8c4727fc4",
         "x-ms-date": "Wed, 17 Feb 2021 22:21:56 GMT",
         "x-ms-return-client-request-id": "true",
-<<<<<<< HEAD
-        "x-ms-version": "2020-12-06"
-=======
-        "x-ms-version": "2021-02-12"
->>>>>>> 7e782c87
+        "x-ms-version": "2021-02-12"
       },
       "RequestBody": "﻿<SignedIdentifiers><SignedIdentifier><Id>drehdkvygbprumnrrabj</Id><AccessPolicy><Start>2021-02-17T21:21:54.9456702Z</Start><Expiry>2021-02-17T23:21:54.9456702Z</Expiry><Permission>rcw</Permission></AccessPolicy></SignedIdentifier></SignedIdentifiers>",
       "StatusCode": 412,
@@ -209,11 +173,7 @@
         "x-ms-client-request-id": "534dd556-ab98-14a6-d75d-8ce8c4727fc4",
         "x-ms-error-code": "ConditionNotMet",
         "x-ms-request-id": "6496d411-501e-005a-487b-0519b8000000",
-<<<<<<< HEAD
-        "x-ms-version": "2020-12-06"
-=======
-        "x-ms-version": "2021-02-12"
->>>>>>> 7e782c87
+        "x-ms-version": "2021-02-12"
       },
       "ResponseBody": [
         "﻿<?xml version=\"1.0\" encoding=\"utf-8\"?><Error><Code>ConditionNotMet</Code><Message>The condition specified using HTTP conditional header(s) is not met.\n",
@@ -235,11 +195,7 @@
         "x-ms-client-request-id": "ca559336-f0d4-2426-8028-ea2155a803eb",
         "x-ms-date": "Wed, 17 Feb 2021 22:21:56 GMT",
         "x-ms-return-client-request-id": "true",
-<<<<<<< HEAD
-        "x-ms-version": "2020-12-06"
-=======
-        "x-ms-version": "2021-02-12"
->>>>>>> 7e782c87
+        "x-ms-version": "2021-02-12"
       },
       "RequestBody": null,
       "StatusCode": 202,
@@ -252,11 +208,7 @@
         ],
         "x-ms-client-request-id": "ca559336-f0d4-2426-8028-ea2155a803eb",
         "x-ms-request-id": "6496d424-501e-005a-5b7b-0519b8000000",
-<<<<<<< HEAD
-        "x-ms-version": "2020-12-06"
-=======
-        "x-ms-version": "2021-02-12"
->>>>>>> 7e782c87
+        "x-ms-version": "2021-02-12"
       },
       "ResponseBody": []
     },
@@ -275,11 +227,7 @@
         "x-ms-client-request-id": "f8ea874d-7313-3d47-c4cb-95742cdeec3c",
         "x-ms-date": "Wed, 17 Feb 2021 22:21:57 GMT",
         "x-ms-return-client-request-id": "true",
-<<<<<<< HEAD
-        "x-ms-version": "2020-12-06"
-=======
-        "x-ms-version": "2021-02-12"
->>>>>>> 7e782c87
+        "x-ms-version": "2021-02-12"
       },
       "RequestBody": null,
       "StatusCode": 201,
@@ -294,11 +242,7 @@
         ],
         "x-ms-client-request-id": "f8ea874d-7313-3d47-c4cb-95742cdeec3c",
         "x-ms-request-id": "30efcb5e-901e-00a1-347b-05a422000000",
-<<<<<<< HEAD
-        "x-ms-version": "2020-12-06"
-=======
-        "x-ms-version": "2021-02-12"
->>>>>>> 7e782c87
+        "x-ms-version": "2021-02-12"
       },
       "ResponseBody": []
     },
@@ -320,11 +264,7 @@
         "x-ms-date": "Wed, 17 Feb 2021 22:21:57 GMT",
         "x-ms-lease-id": "\"garbage\"",
         "x-ms-return-client-request-id": "true",
-<<<<<<< HEAD
-        "x-ms-version": "2020-12-06"
-=======
-        "x-ms-version": "2021-02-12"
->>>>>>> 7e782c87
+        "x-ms-version": "2021-02-12"
       },
       "RequestBody": "﻿<SignedIdentifiers><SignedIdentifier><Id>nbfcsmqjdrheepjlnvat</Id><AccessPolicy><Start>2021-02-17T21:21:54.9456702Z</Start><Expiry>2021-02-17T23:21:54.9456702Z</Expiry><Permission>rcw</Permission></AccessPolicy></SignedIdentifier></SignedIdentifiers>",
       "StatusCode": 400,
@@ -339,11 +279,7 @@
         "x-ms-client-request-id": "7cf115bf-25b8-a655-ca2f-3b5d22e0aa4e",
         "x-ms-error-code": "InvalidHeaderValue",
         "x-ms-request-id": "30efcb9b-901e-00a1-6a7b-05a422000000",
-<<<<<<< HEAD
-        "x-ms-version": "2020-12-06"
-=======
-        "x-ms-version": "2021-02-12"
->>>>>>> 7e782c87
+        "x-ms-version": "2021-02-12"
       },
       "ResponseBody": [
         "﻿<?xml version=\"1.0\" encoding=\"utf-8\"?><Error><Code>InvalidHeaderValue</Code><Message>The value for one of the HTTP headers is not in the correct format.\n",
@@ -365,11 +301,7 @@
         "x-ms-client-request-id": "b4f61c9d-7dec-33f8-3bd9-235b380f2e3d",
         "x-ms-date": "Wed, 17 Feb 2021 22:21:57 GMT",
         "x-ms-return-client-request-id": "true",
-<<<<<<< HEAD
-        "x-ms-version": "2020-12-06"
-=======
-        "x-ms-version": "2021-02-12"
->>>>>>> 7e782c87
+        "x-ms-version": "2021-02-12"
       },
       "RequestBody": null,
       "StatusCode": 202,
@@ -382,11 +314,7 @@
         ],
         "x-ms-client-request-id": "b4f61c9d-7dec-33f8-3bd9-235b380f2e3d",
         "x-ms-request-id": "30efcbe1-901e-00a1-297b-05a422000000",
-<<<<<<< HEAD
-        "x-ms-version": "2020-12-06"
-=======
-        "x-ms-version": "2021-02-12"
->>>>>>> 7e782c87
+        "x-ms-version": "2021-02-12"
       },
       "ResponseBody": []
     }
