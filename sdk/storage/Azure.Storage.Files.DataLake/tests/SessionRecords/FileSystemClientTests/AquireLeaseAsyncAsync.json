--- conflicted
+++ resolved
@@ -13,11 +13,7 @@
         "x-ms-client-request-id": "6b0f0361-d1bb-1508-3263-8fb094d7c9d5",
         "x-ms-date": "Fri, 03 Apr 2020 21:04:50 GMT",
         "x-ms-return-client-request-id": "true",
-<<<<<<< HEAD
-        "x-ms-version": "2019-12-12"
-=======
         "x-ms-version": "2020-02-10"
->>>>>>> 60f4876e
       },
       "RequestBody": null,
       "StatusCode": 201,
@@ -32,11 +28,7 @@
         ],
         "x-ms-client-request-id": "6b0f0361-d1bb-1508-3263-8fb094d7c9d5",
         "x-ms-request-id": "96229c9c-f01e-0012-19fb-093670000000",
-<<<<<<< HEAD
-        "x-ms-version": "2019-12-12"
-=======
         "x-ms-version": "2020-02-10"
->>>>>>> 60f4876e
       },
       "ResponseBody": []
     },
@@ -56,11 +48,7 @@
         "x-ms-lease-duration": "15",
         "x-ms-proposed-lease-id": "dba790f7-83b1-9f8f-431c-6935e719482e",
         "x-ms-return-client-request-id": "true",
-<<<<<<< HEAD
-        "x-ms-version": "2019-12-12"
-=======
         "x-ms-version": "2020-02-10"
->>>>>>> 60f4876e
       },
       "RequestBody": null,
       "StatusCode": 201,
@@ -76,11 +64,7 @@
         "x-ms-client-request-id": "2cf54cdb-0286-dd72-7370-279e68d22e19",
         "x-ms-lease-id": "dba790f7-83b1-9f8f-431c-6935e719482e",
         "x-ms-request-id": "96229caa-f01e-0012-26fb-093670000000",
-<<<<<<< HEAD
-        "x-ms-version": "2019-12-12"
-=======
         "x-ms-version": "2020-02-10"
->>>>>>> 60f4876e
       },
       "ResponseBody": []
     },
@@ -98,11 +82,7 @@
         "x-ms-date": "Fri, 03 Apr 2020 21:04:50 GMT",
         "x-ms-lease-id": "dba790f7-83b1-9f8f-431c-6935e719482e",
         "x-ms-return-client-request-id": "true",
-<<<<<<< HEAD
-        "x-ms-version": "2019-12-12"
-=======
         "x-ms-version": "2020-02-10"
->>>>>>> 60f4876e
       },
       "RequestBody": null,
       "StatusCode": 202,
@@ -115,11 +95,7 @@
         ],
         "x-ms-client-request-id": "9b5a0725-1c24-02a8-736c-b86428faead2",
         "x-ms-request-id": "96229cae-f01e-0012-2afb-093670000000",
-<<<<<<< HEAD
-        "x-ms-version": "2019-12-12"
-=======
         "x-ms-version": "2020-02-10"
->>>>>>> 60f4876e
       },
       "ResponseBody": []
     }
