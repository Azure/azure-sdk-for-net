{
  "Entries": [
    {
      "RequestUri": "http://seannsecanary.blob.core.windows.net/test-filesystem-a36c672b-a279-ab14-ebe4-36c183f5b49d?restype=container",
      "RequestMethod": "PUT",
      "RequestHeaders": {
        "Authorization": "Sanitized",
        "traceparent": "00-3b16791d3697f04c8b54aec956ed290b-52090c3528a4de4c-00",
        "User-Agent": [
          "azsdk-net-Storage.Files.DataLake/12.2.0-dev.20200410.1",
          "(.NET Core 4.6.28325.01; Microsoft Windows 10.0.18362 )"
        ],
        "x-ms-blob-public-access": "container",
        "x-ms-client-request-id": "8965ef1b-b587-c3c7-7f35-ca3481a386bd",
        "x-ms-date": "Sat, 11 Apr 2020 00:50:20 GMT",
        "x-ms-return-client-request-id": "true",
<<<<<<< HEAD
        "x-ms-version": "2019-12-12"
=======
        "x-ms-version": "2020-02-10"
>>>>>>> 60f4876e
      },
      "RequestBody": null,
      "StatusCode": 201,
      "ResponseHeaders": {
        "Content-Length": "0",
        "Date": "Sat, 11 Apr 2020 00:50:19 GMT",
        "ETag": "\u00220x8D7DDB24EF67C0B\u0022",
        "Last-Modified": "Sat, 11 Apr 2020 00:50:19 GMT",
        "Server": [
          "Windows-Azure-Blob/1.0",
          "Microsoft-HTTPAPI/2.0"
        ],
        "x-ms-client-request-id": "8965ef1b-b587-c3c7-7f35-ca3481a386bd",
        "x-ms-request-id": "3f17aead-a01e-0052-579b-0f3148000000",
<<<<<<< HEAD
        "x-ms-version": "2019-12-12"
=======
        "x-ms-version": "2020-02-10"
>>>>>>> 60f4876e
      },
      "ResponseBody": []
    },
    {
      "RequestUri": "http://seannsecanary.dfs.core.windows.net/test-filesystem-a36c672b-a279-ab14-ebe4-36c183f5b49d/test-file-48e9038b-d299-8092-0951-e5a858c509bc?resource=file",
      "RequestMethod": "PUT",
      "RequestHeaders": {
        "Authorization": "Sanitized",
        "traceparent": "00-175af9970020fd4995ce58cb4c6487ab-dbc4d79d357e454c-00",
        "User-Agent": [
          "azsdk-net-Storage.Files.DataLake/12.2.0-dev.20200410.1",
          "(.NET Core 4.6.28325.01; Microsoft Windows 10.0.18362 )"
        ],
        "x-ms-client-request-id": "9ec38d4a-6444-49e8-5de4-8036d01e6bba",
        "x-ms-date": "Sat, 11 Apr 2020 00:50:21 GMT",
        "x-ms-return-client-request-id": "true",
<<<<<<< HEAD
        "x-ms-version": "2019-12-12"
=======
        "x-ms-version": "2020-02-10"
>>>>>>> 60f4876e
      },
      "RequestBody": null,
      "StatusCode": 201,
      "ResponseHeaders": {
        "Content-Length": "0",
        "Date": "Sat, 11 Apr 2020 00:50:19 GMT",
        "ETag": "\u00220x8D7DDB24F6C62FA\u0022",
        "Last-Modified": "Sat, 11 Apr 2020 00:50:20 GMT",
        "Server": [
          "Windows-Azure-HDFS/1.0",
          "Microsoft-HTTPAPI/2.0"
        ],
        "x-ms-client-request-id": "9ec38d4a-6444-49e8-5de4-8036d01e6bba",
        "x-ms-request-id": "a751c558-401f-0081-219b-0fed7a000000",
<<<<<<< HEAD
        "x-ms-version": "2019-12-12"
=======
        "x-ms-version": "2020-02-10"
>>>>>>> 60f4876e
      },
      "ResponseBody": []
    },
    {
      "RequestUri": "http://seannsecanary.blob.core.windows.net/test-filesystem-a36c672b-a279-ab14-ebe4-36c183f5b49d/test-file-48e9038b-d299-8092-0951-e5a858c509bc",
      "RequestMethod": "HEAD",
      "RequestHeaders": {
        "Authorization": "Sanitized",
        "traceparent": "00-d2c4082cfbebf947adcb981a245f622b-b031a5a9935b4544-00",
        "User-Agent": [
          "azsdk-net-Storage.Files.DataLake/12.2.0-dev.20200410.1",
          "(.NET Core 4.6.28325.01; Microsoft Windows 10.0.18362 )"
        ],
        "x-ms-client-request-id": "ca5ecab8-6b01-d278-cd5b-36abaadf40ea",
        "x-ms-date": "Sat, 11 Apr 2020 00:50:21 GMT",
        "x-ms-return-client-request-id": "true",
<<<<<<< HEAD
        "x-ms-version": "2019-12-12"
=======
        "x-ms-version": "2020-02-10"
>>>>>>> 60f4876e
      },
      "RequestBody": null,
      "StatusCode": 200,
      "ResponseHeaders": {
        "Accept-Ranges": "bytes",
        "Content-Length": "0",
        "Content-Type": "application/octet-stream",
        "Date": "Sat, 11 Apr 2020 00:50:20 GMT",
        "ETag": "\u00220x8D7DDB24F6C62FA\u0022",
        "Last-Modified": "Sat, 11 Apr 2020 00:50:20 GMT",
        "Server": [
          "Windows-Azure-Blob/1.0",
          "Microsoft-HTTPAPI/2.0"
        ],
        "x-ms-access-tier": "Hot",
        "x-ms-access-tier-inferred": "true",
        "x-ms-blob-type": "BlockBlob",
        "x-ms-client-request-id": "ca5ecab8-6b01-d278-cd5b-36abaadf40ea",
        "x-ms-creation-time": "Sat, 11 Apr 2020 00:50:20 GMT",
        "x-ms-lease-state": "available",
        "x-ms-lease-status": "unlocked",
        "x-ms-request-id": "3f17af1b-a01e-0052-349b-0f3148000000",
        "x-ms-server-encrypted": "true",
<<<<<<< HEAD
        "x-ms-version": "2019-12-12"
=======
        "x-ms-version": "2020-02-10"
>>>>>>> 60f4876e
      },
      "ResponseBody": []
    },
    {
      "RequestUri": "http://seannsecanary.blob.core.windows.net/test-filesystem-a36c672b-a279-ab14-ebe4-36c183f5b49d?restype=container",
      "RequestMethod": "DELETE",
      "RequestHeaders": {
        "Authorization": "Sanitized",
        "traceparent": "00-f1f90723f48ad745a78f3175d8b17594-e9b861cef6ee264b-00",
        "User-Agent": [
          "azsdk-net-Storage.Files.DataLake/12.2.0-dev.20200410.1",
          "(.NET Core 4.6.28325.01; Microsoft Windows 10.0.18362 )"
        ],
        "x-ms-client-request-id": "067ea043-a0c0-bfb9-9529-fea2bb82b60d",
        "x-ms-date": "Sat, 11 Apr 2020 00:50:22 GMT",
        "x-ms-return-client-request-id": "true",
<<<<<<< HEAD
        "x-ms-version": "2019-12-12"
=======
        "x-ms-version": "2020-02-10"
>>>>>>> 60f4876e
      },
      "RequestBody": null,
      "StatusCode": 202,
      "ResponseHeaders": {
        "Content-Length": "0",
        "Date": "Sat, 11 Apr 2020 00:50:20 GMT",
        "Server": [
          "Windows-Azure-Blob/1.0",
          "Microsoft-HTTPAPI/2.0"
        ],
        "x-ms-client-request-id": "067ea043-a0c0-bfb9-9529-fea2bb82b60d",
        "x-ms-request-id": "3f17af39-a01e-0052-4d9b-0f3148000000",
<<<<<<< HEAD
        "x-ms-version": "2019-12-12"
=======
        "x-ms-version": "2020-02-10"
>>>>>>> 60f4876e
      },
      "ResponseBody": []
    }
  ],
  "Variables": {
    "RandomSeed": "1129943683",
    "Storage_TestConfigHierarchicalNamespace": "NamespaceTenant\nseannsecanary\nU2FuaXRpemVk\nhttp://seannsecanary.blob.core.windows.net\nhttp://seannsecanary.file.core.windows.net\nhttp://seannsecanary.queue.core.windows.net\nhttp://seannsecanary.table.core.windows.net\n\n\n\n\nhttp://seannsecanary-secondary.blob.core.windows.net\nhttp://seannsecanary-secondary.file.core.windows.net\nhttp://seannsecanary-secondary.queue.core.windows.net\nhttp://seannsecanary-secondary.table.core.windows.net\n68390a19-a643-458b-b726-408abf67b4fc\nSanitized\n72f988bf-86f1-41af-91ab-2d7cd011db47\nhttps://login.microsoftonline.com/\nCloud\nBlobEndpoint=http://seannsecanary.blob.core.windows.net/;QueueEndpoint=http://seannsecanary.queue.core.windows.net/;FileEndpoint=http://seannsecanary.file.core.windows.net/;BlobSecondaryEndpoint=http://seannsecanary-secondary.blob.core.windows.net/;QueueSecondaryEndpoint=http://seannsecanary-secondary.queue.core.windows.net/;FileSecondaryEndpoint=http://seannsecanary-secondary.file.core.windows.net/;AccountName=seannsecanary;AccountKey=Sanitized\n"
  }
}<|MERGE_RESOLUTION|>--- conflicted
+++ resolved
@@ -14,11 +14,7 @@
         "x-ms-client-request-id": "8965ef1b-b587-c3c7-7f35-ca3481a386bd",
         "x-ms-date": "Sat, 11 Apr 2020 00:50:20 GMT",
         "x-ms-return-client-request-id": "true",
-<<<<<<< HEAD
-        "x-ms-version": "2019-12-12"
-=======
         "x-ms-version": "2020-02-10"
->>>>>>> 60f4876e
       },
       "RequestBody": null,
       "StatusCode": 201,
@@ -33,11 +29,7 @@
         ],
         "x-ms-client-request-id": "8965ef1b-b587-c3c7-7f35-ca3481a386bd",
         "x-ms-request-id": "3f17aead-a01e-0052-579b-0f3148000000",
-<<<<<<< HEAD
-        "x-ms-version": "2019-12-12"
-=======
         "x-ms-version": "2020-02-10"
->>>>>>> 60f4876e
       },
       "ResponseBody": []
     },
@@ -54,11 +46,7 @@
         "x-ms-client-request-id": "9ec38d4a-6444-49e8-5de4-8036d01e6bba",
         "x-ms-date": "Sat, 11 Apr 2020 00:50:21 GMT",
         "x-ms-return-client-request-id": "true",
-<<<<<<< HEAD
-        "x-ms-version": "2019-12-12"
-=======
         "x-ms-version": "2020-02-10"
->>>>>>> 60f4876e
       },
       "RequestBody": null,
       "StatusCode": 201,
@@ -73,11 +61,7 @@
         ],
         "x-ms-client-request-id": "9ec38d4a-6444-49e8-5de4-8036d01e6bba",
         "x-ms-request-id": "a751c558-401f-0081-219b-0fed7a000000",
-<<<<<<< HEAD
-        "x-ms-version": "2019-12-12"
-=======
         "x-ms-version": "2020-02-10"
->>>>>>> 60f4876e
       },
       "ResponseBody": []
     },
@@ -94,11 +78,7 @@
         "x-ms-client-request-id": "ca5ecab8-6b01-d278-cd5b-36abaadf40ea",
         "x-ms-date": "Sat, 11 Apr 2020 00:50:21 GMT",
         "x-ms-return-client-request-id": "true",
-<<<<<<< HEAD
-        "x-ms-version": "2019-12-12"
-=======
         "x-ms-version": "2020-02-10"
->>>>>>> 60f4876e
       },
       "RequestBody": null,
       "StatusCode": 200,
@@ -122,11 +102,7 @@
         "x-ms-lease-status": "unlocked",
         "x-ms-request-id": "3f17af1b-a01e-0052-349b-0f3148000000",
         "x-ms-server-encrypted": "true",
-<<<<<<< HEAD
-        "x-ms-version": "2019-12-12"
-=======
         "x-ms-version": "2020-02-10"
->>>>>>> 60f4876e
       },
       "ResponseBody": []
     },
@@ -143,11 +119,7 @@
         "x-ms-client-request-id": "067ea043-a0c0-bfb9-9529-fea2bb82b60d",
         "x-ms-date": "Sat, 11 Apr 2020 00:50:22 GMT",
         "x-ms-return-client-request-id": "true",
-<<<<<<< HEAD
-        "x-ms-version": "2019-12-12"
-=======
         "x-ms-version": "2020-02-10"
->>>>>>> 60f4876e
       },
       "RequestBody": null,
       "StatusCode": 202,
@@ -160,11 +132,7 @@
         ],
         "x-ms-client-request-id": "067ea043-a0c0-bfb9-9529-fea2bb82b60d",
         "x-ms-request-id": "3f17af39-a01e-0052-4d9b-0f3148000000",
-<<<<<<< HEAD
-        "x-ms-version": "2019-12-12"
-=======
         "x-ms-version": "2020-02-10"
->>>>>>> 60f4876e
       },
       "ResponseBody": []
     }
