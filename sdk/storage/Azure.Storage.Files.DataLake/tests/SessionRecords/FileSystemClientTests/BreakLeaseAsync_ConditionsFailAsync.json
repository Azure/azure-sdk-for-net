{
  "Entries": [
    {
      "RequestUri": "http://seannsecanary.blob.core.windows.net/test-filesystem-bfb7a4b6-2118-519b-da1d-332588cfed47?restype=container",
      "RequestMethod": "PUT",
      "RequestHeaders": {
        "Authorization": "Sanitized",
        "traceparent": "00-6a3efeafab8ed14090a5ae06aaff3484-fa6a89385dd4034f-00",
        "User-Agent": [
          "azsdk-net-Storage.Files.DataLake/12.1.0-dev.20200403.1",
          "(.NET Core 4.6.28325.01; Microsoft Windows 10.0.18362 )"
        ],
        "x-ms-client-request-id": "6366479a-1afe-2f10-a397-f7470cad5a0d",
        "x-ms-date": "Fri, 03 Apr 2020 21:04:52 GMT",
        "x-ms-return-client-request-id": "true",
<<<<<<< HEAD
        "x-ms-version": "2019-12-12"
=======
        "x-ms-version": "2020-02-10"
>>>>>>> 60f4876e
      },
      "RequestBody": null,
      "StatusCode": 201,
      "ResponseHeaders": {
        "Content-Length": "0",
        "Date": "Fri, 03 Apr 2020 21:04:50 GMT",
        "ETag": "\u00220x8D7D812A637AD9B\u0022",
        "Last-Modified": "Fri, 03 Apr 2020 21:04:50 GMT",
        "Server": [
          "Windows-Azure-Blob/1.0",
          "Microsoft-HTTPAPI/2.0"
        ],
        "x-ms-client-request-id": "6366479a-1afe-2f10-a397-f7470cad5a0d",
        "x-ms-request-id": "96229dcd-f01e-0012-21fb-093670000000",
<<<<<<< HEAD
        "x-ms-version": "2019-12-12"
=======
        "x-ms-version": "2020-02-10"
>>>>>>> 60f4876e
      },
      "ResponseBody": []
    },
    {
      "RequestUri": "http://seannsecanary.blob.core.windows.net/test-filesystem-bfb7a4b6-2118-519b-da1d-332588cfed47?comp=lease\u0026restype=container",
      "RequestMethod": "PUT",
      "RequestHeaders": {
        "Authorization": "Sanitized",
        "traceparent": "00-b61d251ccaee8c4aa7da877b1b8098a3-6b85701d875c004f-00",
        "User-Agent": [
          "azsdk-net-Storage.Files.DataLake/12.1.0-dev.20200403.1",
          "(.NET Core 4.6.28325.01; Microsoft Windows 10.0.18362 )"
        ],
        "x-ms-client-request-id": "a006f4d2-f41d-56ec-b829-ebd92a250e32",
        "x-ms-date": "Fri, 03 Apr 2020 21:04:52 GMT",
        "x-ms-lease-action": "acquire",
        "x-ms-lease-duration": "15",
        "x-ms-proposed-lease-id": "9befb123-431d-3c8f-7724-f0eb207100cd",
        "x-ms-return-client-request-id": "true",
<<<<<<< HEAD
        "x-ms-version": "2019-12-12"
=======
        "x-ms-version": "2020-02-10"
>>>>>>> 60f4876e
      },
      "RequestBody": null,
      "StatusCode": 201,
      "ResponseHeaders": {
        "Content-Length": "0",
        "Date": "Fri, 03 Apr 2020 21:04:50 GMT",
        "ETag": "\u00220x8D7D812A637AD9B\u0022",
        "Last-Modified": "Fri, 03 Apr 2020 21:04:50 GMT",
        "Server": [
          "Windows-Azure-Blob/1.0",
          "Microsoft-HTTPAPI/2.0"
        ],
        "x-ms-client-request-id": "a006f4d2-f41d-56ec-b829-ebd92a250e32",
        "x-ms-lease-id": "9befb123-431d-3c8f-7724-f0eb207100cd",
        "x-ms-request-id": "96229dd7-f01e-0012-2afb-093670000000",
<<<<<<< HEAD
        "x-ms-version": "2019-12-12"
=======
        "x-ms-version": "2020-02-10"
>>>>>>> 60f4876e
      },
      "ResponseBody": []
    },
    {
      "RequestUri": "http://seannsecanary.blob.core.windows.net/test-filesystem-bfb7a4b6-2118-519b-da1d-332588cfed47?comp=lease\u0026restype=container",
      "RequestMethod": "PUT",
      "RequestHeaders": {
        "Authorization": "Sanitized",
        "If-Modified-Since": "Sat, 04 Apr 2020 21:04:52 GMT",
        "traceparent": "00-3bd50f70bce36042bb716089a7e68266-57a0d10295d93e45-00",
        "User-Agent": [
          "azsdk-net-Storage.Files.DataLake/12.1.0-dev.20200403.1",
          "(.NET Core 4.6.28325.01; Microsoft Windows 10.0.18362 )"
        ],
        "x-ms-client-request-id": "2c18cf9e-606a-98af-3d34-883f9e703b05",
        "x-ms-date": "Fri, 03 Apr 2020 21:04:52 GMT",
        "x-ms-lease-action": "break",
        "x-ms-return-client-request-id": "true",
<<<<<<< HEAD
        "x-ms-version": "2019-12-12"
=======
        "x-ms-version": "2020-02-10"
>>>>>>> 60f4876e
      },
      "RequestBody": null,
      "StatusCode": 412,
      "ResponseHeaders": {
        "Content-Length": "252",
        "Content-Type": "application/xml",
        "Date": "Fri, 03 Apr 2020 21:04:50 GMT",
        "Server": [
          "Windows-Azure-Blob/1.0",
          "Microsoft-HTTPAPI/2.0"
        ],
        "x-ms-client-request-id": "2c18cf9e-606a-98af-3d34-883f9e703b05",
        "x-ms-error-code": "ConditionNotMet",
        "x-ms-request-id": "96229de5-f01e-0012-36fb-093670000000",
<<<<<<< HEAD
        "x-ms-version": "2019-12-12"
=======
        "x-ms-version": "2020-02-10"
>>>>>>> 60f4876e
      },
      "ResponseBody": [
        "\uFEFF\u003C?xml version=\u00221.0\u0022 encoding=\u0022utf-8\u0022?\u003E\u003CError\u003E\u003CCode\u003EConditionNotMet\u003C/Code\u003E\u003CMessage\u003EThe condition specified using HTTP conditional header(s) is not met.\n",
        "RequestId:96229de5-f01e-0012-36fb-093670000000\n",
        "Time:2020-04-03T21:04:50.7743600Z\u003C/Message\u003E\u003C/Error\u003E"
      ]
    },
    {
      "RequestUri": "http://seannsecanary.blob.core.windows.net/test-filesystem-bfb7a4b6-2118-519b-da1d-332588cfed47?restype=container",
      "RequestMethod": "DELETE",
      "RequestHeaders": {
        "Authorization": "Sanitized",
        "traceparent": "00-839fd40598161640b58c0a82cee27706-1cb3201033b8e14a-00",
        "User-Agent": [
          "azsdk-net-Storage.Files.DataLake/12.1.0-dev.20200403.1",
          "(.NET Core 4.6.28325.01; Microsoft Windows 10.0.18362 )"
        ],
        "x-ms-client-request-id": "5a3a586f-e10c-36c7-7a21-a4ed9163fbf7",
        "x-ms-date": "Fri, 03 Apr 2020 21:04:52 GMT",
        "x-ms-lease-id": "9befb123-431d-3c8f-7724-f0eb207100cd",
        "x-ms-return-client-request-id": "true",
<<<<<<< HEAD
        "x-ms-version": "2019-12-12"
=======
        "x-ms-version": "2020-02-10"
>>>>>>> 60f4876e
      },
      "RequestBody": null,
      "StatusCode": 202,
      "ResponseHeaders": {
        "Content-Length": "0",
        "Date": "Fri, 03 Apr 2020 21:04:50 GMT",
        "Server": [
          "Windows-Azure-Blob/1.0",
          "Microsoft-HTTPAPI/2.0"
        ],
        "x-ms-client-request-id": "5a3a586f-e10c-36c7-7a21-a4ed9163fbf7",
        "x-ms-request-id": "96229df9-f01e-0012-3afb-093670000000",
<<<<<<< HEAD
        "x-ms-version": "2019-12-12"
=======
        "x-ms-version": "2020-02-10"
>>>>>>> 60f4876e
      },
      "ResponseBody": []
    },
    {
      "RequestUri": "http://seannsecanary.blob.core.windows.net/test-filesystem-03836a4e-6131-fa67-d15f-dcfe281c151a?restype=container",
      "RequestMethod": "PUT",
      "RequestHeaders": {
        "Authorization": "Sanitized",
        "traceparent": "00-7cf2254820149a448ed466947aba3ff6-5c4d72cdb8df0f45-00",
        "User-Agent": [
          "azsdk-net-Storage.Files.DataLake/12.1.0-dev.20200403.1",
          "(.NET Core 4.6.28325.01; Microsoft Windows 10.0.18362 )"
        ],
        "x-ms-client-request-id": "19444071-c89f-0ef2-f140-89ad05c90e5d",
        "x-ms-date": "Fri, 03 Apr 2020 21:04:52 GMT",
        "x-ms-return-client-request-id": "true",
<<<<<<< HEAD
        "x-ms-version": "2019-12-12"
=======
        "x-ms-version": "2020-02-10"
>>>>>>> 60f4876e
      },
      "RequestBody": null,
      "StatusCode": 201,
      "ResponseHeaders": {
        "Content-Length": "0",
        "Date": "Fri, 03 Apr 2020 21:04:50 GMT",
        "ETag": "\u00220x8D7D812A66F90E8\u0022",
        "Last-Modified": "Fri, 03 Apr 2020 21:04:50 GMT",
        "Server": [
          "Windows-Azure-Blob/1.0",
          "Microsoft-HTTPAPI/2.0"
        ],
        "x-ms-client-request-id": "19444071-c89f-0ef2-f140-89ad05c90e5d",
        "x-ms-request-id": "96229e06-f01e-0012-44fb-093670000000",
<<<<<<< HEAD
        "x-ms-version": "2019-12-12"
=======
        "x-ms-version": "2020-02-10"
>>>>>>> 60f4876e
      },
      "ResponseBody": []
    },
    {
      "RequestUri": "http://seannsecanary.blob.core.windows.net/test-filesystem-03836a4e-6131-fa67-d15f-dcfe281c151a?comp=lease\u0026restype=container",
      "RequestMethod": "PUT",
      "RequestHeaders": {
        "Authorization": "Sanitized",
        "traceparent": "00-ff0f1564b500984cb2c8b8342049c7b0-0fd6155f4c16fa48-00",
        "User-Agent": [
          "azsdk-net-Storage.Files.DataLake/12.1.0-dev.20200403.1",
          "(.NET Core 4.6.28325.01; Microsoft Windows 10.0.18362 )"
        ],
        "x-ms-client-request-id": "75fd811e-fb8b-ba58-7dd7-a78184ee8c93",
        "x-ms-date": "Fri, 03 Apr 2020 21:04:52 GMT",
        "x-ms-lease-action": "acquire",
        "x-ms-lease-duration": "15",
        "x-ms-proposed-lease-id": "2b858a0c-b693-6dc2-711e-4403825efac0",
        "x-ms-return-client-request-id": "true",
<<<<<<< HEAD
        "x-ms-version": "2019-12-12"
=======
        "x-ms-version": "2020-02-10"
>>>>>>> 60f4876e
      },
      "RequestBody": null,
      "StatusCode": 201,
      "ResponseHeaders": {
        "Content-Length": "0",
        "Date": "Fri, 03 Apr 2020 21:04:50 GMT",
        "ETag": "\u00220x8D7D812A66F90E8\u0022",
        "Last-Modified": "Fri, 03 Apr 2020 21:04:50 GMT",
        "Server": [
          "Windows-Azure-Blob/1.0",
          "Microsoft-HTTPAPI/2.0"
        ],
        "x-ms-client-request-id": "75fd811e-fb8b-ba58-7dd7-a78184ee8c93",
        "x-ms-lease-id": "2b858a0c-b693-6dc2-711e-4403825efac0",
        "x-ms-request-id": "96229e11-f01e-0012-4cfb-093670000000",
<<<<<<< HEAD
        "x-ms-version": "2019-12-12"
=======
        "x-ms-version": "2020-02-10"
>>>>>>> 60f4876e
      },
      "ResponseBody": []
    },
    {
      "RequestUri": "http://seannsecanary.blob.core.windows.net/test-filesystem-03836a4e-6131-fa67-d15f-dcfe281c151a?comp=lease\u0026restype=container",
      "RequestMethod": "PUT",
      "RequestHeaders": {
        "Authorization": "Sanitized",
        "If-Unmodified-Since": "Thu, 02 Apr 2020 21:04:52 GMT",
        "traceparent": "00-59c17238cfe8dc458961b1048a7ac7e6-9089d19fe04e014a-00",
        "User-Agent": [
          "azsdk-net-Storage.Files.DataLake/12.1.0-dev.20200403.1",
          "(.NET Core 4.6.28325.01; Microsoft Windows 10.0.18362 )"
        ],
        "x-ms-client-request-id": "01e54dbf-8560-3b35-97d1-6a0054f91b84",
        "x-ms-date": "Fri, 03 Apr 2020 21:04:52 GMT",
        "x-ms-lease-action": "break",
        "x-ms-return-client-request-id": "true",
<<<<<<< HEAD
        "x-ms-version": "2019-12-12"
=======
        "x-ms-version": "2020-02-10"
>>>>>>> 60f4876e
      },
      "RequestBody": null,
      "StatusCode": 412,
      "ResponseHeaders": {
        "Content-Length": "252",
        "Content-Type": "application/xml",
        "Date": "Fri, 03 Apr 2020 21:04:50 GMT",
        "Server": [
          "Windows-Azure-Blob/1.0",
          "Microsoft-HTTPAPI/2.0"
        ],
        "x-ms-client-request-id": "01e54dbf-8560-3b35-97d1-6a0054f91b84",
        "x-ms-error-code": "ConditionNotMet",
        "x-ms-request-id": "96229e2c-f01e-0012-62fb-093670000000",
<<<<<<< HEAD
        "x-ms-version": "2019-12-12"
=======
        "x-ms-version": "2020-02-10"
>>>>>>> 60f4876e
      },
      "ResponseBody": [
        "\uFEFF\u003C?xml version=\u00221.0\u0022 encoding=\u0022utf-8\u0022?\u003E\u003CError\u003E\u003CCode\u003EConditionNotMet\u003C/Code\u003E\u003CMessage\u003EThe condition specified using HTTP conditional header(s) is not met.\n",
        "RequestId:96229e2c-f01e-0012-62fb-093670000000\n",
        "Time:2020-04-03T21:04:51.2086764Z\u003C/Message\u003E\u003C/Error\u003E"
      ]
    },
    {
      "RequestUri": "http://seannsecanary.blob.core.windows.net/test-filesystem-03836a4e-6131-fa67-d15f-dcfe281c151a?restype=container",
      "RequestMethod": "DELETE",
      "RequestHeaders": {
        "Authorization": "Sanitized",
        "traceparent": "00-d1382065ca20e746b4cb1e5404fab477-0d7b124540d1264b-00",
        "User-Agent": [
          "azsdk-net-Storage.Files.DataLake/12.1.0-dev.20200403.1",
          "(.NET Core 4.6.28325.01; Microsoft Windows 10.0.18362 )"
        ],
        "x-ms-client-request-id": "36c181c2-8a08-c032-923a-7e6abc85bb16",
        "x-ms-date": "Fri, 03 Apr 2020 21:04:52 GMT",
        "x-ms-lease-id": "2b858a0c-b693-6dc2-711e-4403825efac0",
        "x-ms-return-client-request-id": "true",
<<<<<<< HEAD
        "x-ms-version": "2019-12-12"
=======
        "x-ms-version": "2020-02-10"
>>>>>>> 60f4876e
      },
      "RequestBody": null,
      "StatusCode": 202,
      "ResponseHeaders": {
        "Content-Length": "0",
        "Date": "Fri, 03 Apr 2020 21:04:50 GMT",
        "Server": [
          "Windows-Azure-Blob/1.0",
          "Microsoft-HTTPAPI/2.0"
        ],
        "x-ms-client-request-id": "36c181c2-8a08-c032-923a-7e6abc85bb16",
        "x-ms-request-id": "96229e36-f01e-0012-69fb-093670000000",
<<<<<<< HEAD
        "x-ms-version": "2019-12-12"
=======
        "x-ms-version": "2020-02-10"
>>>>>>> 60f4876e
      },
      "ResponseBody": []
    }
  ],
  "Variables": {
    "DateTimeOffsetNow": "2020-04-03T14:04:52.0343423-07:00",
    "RandomSeed": "1426992385",
    "Storage_TestConfigHierarchicalNamespace": "NamespaceTenant\nseannsecanary\nU2FuaXRpemVk\nhttp://seannsecanary.blob.core.windows.net\nhttp://seannsecanary.file.core.windows.net\nhttp://seannsecanary.queue.core.windows.net\nhttp://seannsecanary.table.core.windows.net\n\n\n\n\nhttp://seannsecanary-secondary.blob.core.windows.net\nhttp://seannsecanary-secondary.file.core.windows.net\nhttp://seannsecanary-secondary.queue.core.windows.net\nhttp://seannsecanary-secondary.table.core.windows.net\n68390a19-a643-458b-b726-408abf67b4fc\nSanitized\n72f988bf-86f1-41af-91ab-2d7cd011db47\nhttps://login.microsoftonline.com/\nCloud\nBlobEndpoint=http://seannsecanary.blob.core.windows.net/;QueueEndpoint=http://seannsecanary.queue.core.windows.net/;FileEndpoint=http://seannsecanary.file.core.windows.net/;BlobSecondaryEndpoint=http://seannsecanary-secondary.blob.core.windows.net/;QueueSecondaryEndpoint=http://seannsecanary-secondary.queue.core.windows.net/;FileSecondaryEndpoint=http://seannsecanary-secondary.file.core.windows.net/;AccountName=seannsecanary;AccountKey=Sanitized\n"
  }
}<|MERGE_RESOLUTION|>--- conflicted
+++ resolved
@@ -13,11 +13,7 @@
         "x-ms-client-request-id": "6366479a-1afe-2f10-a397-f7470cad5a0d",
         "x-ms-date": "Fri, 03 Apr 2020 21:04:52 GMT",
         "x-ms-return-client-request-id": "true",
-<<<<<<< HEAD
-        "x-ms-version": "2019-12-12"
-=======
-        "x-ms-version": "2020-02-10"
->>>>>>> 60f4876e
+        "x-ms-version": "2020-02-10"
       },
       "RequestBody": null,
       "StatusCode": 201,
@@ -32,11 +28,7 @@
         ],
         "x-ms-client-request-id": "6366479a-1afe-2f10-a397-f7470cad5a0d",
         "x-ms-request-id": "96229dcd-f01e-0012-21fb-093670000000",
-<<<<<<< HEAD
-        "x-ms-version": "2019-12-12"
-=======
-        "x-ms-version": "2020-02-10"
->>>>>>> 60f4876e
+        "x-ms-version": "2020-02-10"
       },
       "ResponseBody": []
     },
@@ -56,11 +48,7 @@
         "x-ms-lease-duration": "15",
         "x-ms-proposed-lease-id": "9befb123-431d-3c8f-7724-f0eb207100cd",
         "x-ms-return-client-request-id": "true",
-<<<<<<< HEAD
-        "x-ms-version": "2019-12-12"
-=======
-        "x-ms-version": "2020-02-10"
->>>>>>> 60f4876e
+        "x-ms-version": "2020-02-10"
       },
       "RequestBody": null,
       "StatusCode": 201,
@@ -76,11 +64,7 @@
         "x-ms-client-request-id": "a006f4d2-f41d-56ec-b829-ebd92a250e32",
         "x-ms-lease-id": "9befb123-431d-3c8f-7724-f0eb207100cd",
         "x-ms-request-id": "96229dd7-f01e-0012-2afb-093670000000",
-<<<<<<< HEAD
-        "x-ms-version": "2019-12-12"
-=======
-        "x-ms-version": "2020-02-10"
->>>>>>> 60f4876e
+        "x-ms-version": "2020-02-10"
       },
       "ResponseBody": []
     },
@@ -99,11 +83,7 @@
         "x-ms-date": "Fri, 03 Apr 2020 21:04:52 GMT",
         "x-ms-lease-action": "break",
         "x-ms-return-client-request-id": "true",
-<<<<<<< HEAD
-        "x-ms-version": "2019-12-12"
-=======
-        "x-ms-version": "2020-02-10"
->>>>>>> 60f4876e
+        "x-ms-version": "2020-02-10"
       },
       "RequestBody": null,
       "StatusCode": 412,
@@ -118,11 +98,7 @@
         "x-ms-client-request-id": "2c18cf9e-606a-98af-3d34-883f9e703b05",
         "x-ms-error-code": "ConditionNotMet",
         "x-ms-request-id": "96229de5-f01e-0012-36fb-093670000000",
-<<<<<<< HEAD
-        "x-ms-version": "2019-12-12"
-=======
-        "x-ms-version": "2020-02-10"
->>>>>>> 60f4876e
+        "x-ms-version": "2020-02-10"
       },
       "ResponseBody": [
         "\uFEFF\u003C?xml version=\u00221.0\u0022 encoding=\u0022utf-8\u0022?\u003E\u003CError\u003E\u003CCode\u003EConditionNotMet\u003C/Code\u003E\u003CMessage\u003EThe condition specified using HTTP conditional header(s) is not met.\n",
@@ -144,11 +120,7 @@
         "x-ms-date": "Fri, 03 Apr 2020 21:04:52 GMT",
         "x-ms-lease-id": "9befb123-431d-3c8f-7724-f0eb207100cd",
         "x-ms-return-client-request-id": "true",
-<<<<<<< HEAD
-        "x-ms-version": "2019-12-12"
-=======
-        "x-ms-version": "2020-02-10"
->>>>>>> 60f4876e
+        "x-ms-version": "2020-02-10"
       },
       "RequestBody": null,
       "StatusCode": 202,
@@ -161,11 +133,7 @@
         ],
         "x-ms-client-request-id": "5a3a586f-e10c-36c7-7a21-a4ed9163fbf7",
         "x-ms-request-id": "96229df9-f01e-0012-3afb-093670000000",
-<<<<<<< HEAD
-        "x-ms-version": "2019-12-12"
-=======
-        "x-ms-version": "2020-02-10"
->>>>>>> 60f4876e
+        "x-ms-version": "2020-02-10"
       },
       "ResponseBody": []
     },
@@ -182,11 +150,7 @@
         "x-ms-client-request-id": "19444071-c89f-0ef2-f140-89ad05c90e5d",
         "x-ms-date": "Fri, 03 Apr 2020 21:04:52 GMT",
         "x-ms-return-client-request-id": "true",
-<<<<<<< HEAD
-        "x-ms-version": "2019-12-12"
-=======
-        "x-ms-version": "2020-02-10"
->>>>>>> 60f4876e
+        "x-ms-version": "2020-02-10"
       },
       "RequestBody": null,
       "StatusCode": 201,
@@ -201,11 +165,7 @@
         ],
         "x-ms-client-request-id": "19444071-c89f-0ef2-f140-89ad05c90e5d",
         "x-ms-request-id": "96229e06-f01e-0012-44fb-093670000000",
-<<<<<<< HEAD
-        "x-ms-version": "2019-12-12"
-=======
-        "x-ms-version": "2020-02-10"
->>>>>>> 60f4876e
+        "x-ms-version": "2020-02-10"
       },
       "ResponseBody": []
     },
@@ -225,11 +185,7 @@
         "x-ms-lease-duration": "15",
         "x-ms-proposed-lease-id": "2b858a0c-b693-6dc2-711e-4403825efac0",
         "x-ms-return-client-request-id": "true",
-<<<<<<< HEAD
-        "x-ms-version": "2019-12-12"
-=======
-        "x-ms-version": "2020-02-10"
->>>>>>> 60f4876e
+        "x-ms-version": "2020-02-10"
       },
       "RequestBody": null,
       "StatusCode": 201,
@@ -245,11 +201,7 @@
         "x-ms-client-request-id": "75fd811e-fb8b-ba58-7dd7-a78184ee8c93",
         "x-ms-lease-id": "2b858a0c-b693-6dc2-711e-4403825efac0",
         "x-ms-request-id": "96229e11-f01e-0012-4cfb-093670000000",
-<<<<<<< HEAD
-        "x-ms-version": "2019-12-12"
-=======
-        "x-ms-version": "2020-02-10"
->>>>>>> 60f4876e
+        "x-ms-version": "2020-02-10"
       },
       "ResponseBody": []
     },
@@ -268,11 +220,7 @@
         "x-ms-date": "Fri, 03 Apr 2020 21:04:52 GMT",
         "x-ms-lease-action": "break",
         "x-ms-return-client-request-id": "true",
-<<<<<<< HEAD
-        "x-ms-version": "2019-12-12"
-=======
-        "x-ms-version": "2020-02-10"
->>>>>>> 60f4876e
+        "x-ms-version": "2020-02-10"
       },
       "RequestBody": null,
       "StatusCode": 412,
@@ -287,11 +235,7 @@
         "x-ms-client-request-id": "01e54dbf-8560-3b35-97d1-6a0054f91b84",
         "x-ms-error-code": "ConditionNotMet",
         "x-ms-request-id": "96229e2c-f01e-0012-62fb-093670000000",
-<<<<<<< HEAD
-        "x-ms-version": "2019-12-12"
-=======
-        "x-ms-version": "2020-02-10"
->>>>>>> 60f4876e
+        "x-ms-version": "2020-02-10"
       },
       "ResponseBody": [
         "\uFEFF\u003C?xml version=\u00221.0\u0022 encoding=\u0022utf-8\u0022?\u003E\u003CError\u003E\u003CCode\u003EConditionNotMet\u003C/Code\u003E\u003CMessage\u003EThe condition specified using HTTP conditional header(s) is not met.\n",
@@ -313,11 +257,7 @@
         "x-ms-date": "Fri, 03 Apr 2020 21:04:52 GMT",
         "x-ms-lease-id": "2b858a0c-b693-6dc2-711e-4403825efac0",
         "x-ms-return-client-request-id": "true",
-<<<<<<< HEAD
-        "x-ms-version": "2019-12-12"
-=======
-        "x-ms-version": "2020-02-10"
->>>>>>> 60f4876e
+        "x-ms-version": "2020-02-10"
       },
       "RequestBody": null,
       "StatusCode": 202,
@@ -330,11 +270,7 @@
         ],
         "x-ms-client-request-id": "36c181c2-8a08-c032-923a-7e6abc85bb16",
         "x-ms-request-id": "96229e36-f01e-0012-69fb-093670000000",
-<<<<<<< HEAD
-        "x-ms-version": "2019-12-12"
-=======
-        "x-ms-version": "2020-02-10"
->>>>>>> 60f4876e
+        "x-ms-version": "2020-02-10"
       },
       "ResponseBody": []
     }
