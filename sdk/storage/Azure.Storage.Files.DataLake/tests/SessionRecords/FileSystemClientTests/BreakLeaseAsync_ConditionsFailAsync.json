﻿{
  "Entries": [
    {
      "RequestUri": "https://seannse.blob.core.windows.net/test-filesystem-bfb7a4b6-2118-519b-da1d-332588cfed47?restype=container",
      "RequestMethod": "PUT",
      "RequestHeaders": {
        "Accept": "application/xml",
        "Authorization": "Sanitized",
        "traceparent": "00-4faf3bca3ec85741989df0e507d69376-f5195715f46c3c41-00",
        "User-Agent": [
          "azsdk-net-Storage.Files.DataLake/12.7.0-alpha.20210217.1",
          "(.NET 5.0.3; Microsoft Windows 10.0.19042)"
        ],
        "x-ms-client-request-id": "6366479a-1afe-2f10-a397-f7470cad5a0d",
        "x-ms-date": "Wed, 17 Feb 2021 22:22:18 GMT",
        "x-ms-return-client-request-id": "true",
<<<<<<< HEAD
        "x-ms-version": "2020-12-06"
=======
        "x-ms-version": "2021-02-12"
>>>>>>> 7e782c87
      },
      "RequestBody": null,
      "StatusCode": 201,
      "ResponseHeaders": {
        "Content-Length": "0",
        "Date": "Wed, 17 Feb 2021 22:22:18 GMT",
        "ETag": "\"0x8D8D3927CD79FC6\"",
        "Last-Modified": "Wed, 17 Feb 2021 22:22:18 GMT",
        "Server": [
          "Windows-Azure-Blob/1.0",
          "Microsoft-HTTPAPI/2.0"
        ],
        "x-ms-client-request-id": "6366479a-1afe-2f10-a397-f7470cad5a0d",
        "x-ms-request-id": "5a5bf639-301e-0001-077b-052083000000",
<<<<<<< HEAD
        "x-ms-version": "2020-12-06"
=======
        "x-ms-version": "2021-02-12"
>>>>>>> 7e782c87
      },
      "ResponseBody": []
    },
    {
      "RequestUri": "https://seannse.blob.core.windows.net/test-filesystem-bfb7a4b6-2118-519b-da1d-332588cfed47?comp=lease&restype=container",
      "RequestMethod": "PUT",
      "RequestHeaders": {
        "Accept": "application/xml",
        "Authorization": "Sanitized",
        "traceparent": "00-2253db1513726e43a75c8c002c4a5bc8-59f5deda93b91b42-00",
        "User-Agent": [
          "azsdk-net-Storage.Files.DataLake/12.7.0-alpha.20210217.1",
          "(.NET 5.0.3; Microsoft Windows 10.0.19042)"
        ],
        "x-ms-client-request-id": "a006f4d2-f41d-56ec-b829-ebd92a250e32",
        "x-ms-date": "Wed, 17 Feb 2021 22:22:18 GMT",
        "x-ms-lease-action": "acquire",
        "x-ms-lease-duration": "15",
        "x-ms-proposed-lease-id": "9befb123-431d-3c8f-7724-f0eb207100cd",
        "x-ms-return-client-request-id": "true",
<<<<<<< HEAD
        "x-ms-version": "2020-12-06"
=======
        "x-ms-version": "2021-02-12"
>>>>>>> 7e782c87
      },
      "RequestBody": null,
      "StatusCode": 201,
      "ResponseHeaders": {
        "Content-Length": "0",
        "Date": "Wed, 17 Feb 2021 22:22:18 GMT",
        "ETag": "\"0x8D8D3927CD79FC6\"",
        "Last-Modified": "Wed, 17 Feb 2021 22:22:18 GMT",
        "Server": [
          "Windows-Azure-Blob/1.0",
          "Microsoft-HTTPAPI/2.0"
        ],
        "x-ms-client-request-id": "a006f4d2-f41d-56ec-b829-ebd92a250e32",
        "x-ms-lease-id": "9befb123-431d-3c8f-7724-f0eb207100cd",
        "x-ms-request-id": "5a5bf65c-301e-0001-237b-052083000000",
<<<<<<< HEAD
        "x-ms-version": "2020-12-06"
=======
        "x-ms-version": "2021-02-12"
>>>>>>> 7e782c87
      },
      "ResponseBody": []
    },
    {
      "RequestUri": "https://seannse.blob.core.windows.net/test-filesystem-bfb7a4b6-2118-519b-da1d-332588cfed47?comp=lease&restype=container",
      "RequestMethod": "PUT",
      "RequestHeaders": {
        "Accept": "application/xml",
        "Authorization": "Sanitized",
        "If-Modified-Since": "Thu, 18 Feb 2021 22:22:18 GMT",
        "traceparent": "00-1d9a4916c8c0ba46af6c0ca28f5fbf75-304abe2d39198a4c-00",
        "User-Agent": [
          "azsdk-net-Storage.Files.DataLake/12.7.0-alpha.20210217.1",
          "(.NET 5.0.3; Microsoft Windows 10.0.19042)"
        ],
        "x-ms-client-request-id": "2c18cf9e-606a-98af-3d34-883f9e703b05",
        "x-ms-date": "Wed, 17 Feb 2021 22:22:18 GMT",
        "x-ms-lease-action": "break",
        "x-ms-return-client-request-id": "true",
<<<<<<< HEAD
        "x-ms-version": "2020-12-06"
=======
        "x-ms-version": "2021-02-12"
>>>>>>> 7e782c87
      },
      "RequestBody": null,
      "StatusCode": 412,
      "ResponseHeaders": {
        "Content-Length": "252",
        "Content-Type": "application/xml",
        "Date": "Wed, 17 Feb 2021 22:22:18 GMT",
        "Server": [
          "Windows-Azure-Blob/1.0",
          "Microsoft-HTTPAPI/2.0"
        ],
        "x-ms-client-request-id": "2c18cf9e-606a-98af-3d34-883f9e703b05",
        "x-ms-error-code": "ConditionNotMet",
        "x-ms-request-id": "5a5bf678-301e-0001-3c7b-052083000000",
<<<<<<< HEAD
        "x-ms-version": "2020-12-06"
=======
        "x-ms-version": "2021-02-12"
>>>>>>> 7e782c87
      },
      "ResponseBody": [
        "﻿<?xml version=\"1.0\" encoding=\"utf-8\"?><Error><Code>ConditionNotMet</Code><Message>The condition specified using HTTP conditional header(s) is not met.\n",
        "RequestId:5a5bf678-301e-0001-3c7b-052083000000\n",
        "Time:2021-02-17T22:22:18.8498793Z</Message></Error>"
      ]
    },
    {
      "RequestUri": "https://seannse.blob.core.windows.net/test-filesystem-bfb7a4b6-2118-519b-da1d-332588cfed47?restype=container",
      "RequestMethod": "DELETE",
      "RequestHeaders": {
        "Accept": "application/xml",
        "Authorization": "Sanitized",
        "traceparent": "00-15b3b14d4f05af4fb3565da7722ee1b4-580da96cc45d9948-00",
        "User-Agent": [
          "azsdk-net-Storage.Files.DataLake/12.7.0-alpha.20210217.1",
          "(.NET 5.0.3; Microsoft Windows 10.0.19042)"
        ],
        "x-ms-client-request-id": "5a3a586f-e10c-36c7-7a21-a4ed9163fbf7",
        "x-ms-date": "Wed, 17 Feb 2021 22:22:19 GMT",
        "x-ms-lease-id": "9befb123-431d-3c8f-7724-f0eb207100cd",
        "x-ms-return-client-request-id": "true",
<<<<<<< HEAD
        "x-ms-version": "2020-12-06"
=======
        "x-ms-version": "2021-02-12"
>>>>>>> 7e782c87
      },
      "RequestBody": null,
      "StatusCode": 202,
      "ResponseHeaders": {
        "Content-Length": "0",
        "Date": "Wed, 17 Feb 2021 22:22:18 GMT",
        "Server": [
          "Windows-Azure-Blob/1.0",
          "Microsoft-HTTPAPI/2.0"
        ],
        "x-ms-client-request-id": "5a3a586f-e10c-36c7-7a21-a4ed9163fbf7",
        "x-ms-request-id": "5a5bf698-301e-0001-5c7b-052083000000",
<<<<<<< HEAD
        "x-ms-version": "2020-12-06"
=======
        "x-ms-version": "2021-02-12"
>>>>>>> 7e782c87
      },
      "ResponseBody": []
    },
    {
      "RequestUri": "https://seannse.blob.core.windows.net/test-filesystem-03836a4e-6131-fa67-d15f-dcfe281c151a?restype=container",
      "RequestMethod": "PUT",
      "RequestHeaders": {
        "Accept": "application/xml",
        "Authorization": "Sanitized",
        "traceparent": "00-fd13fb0b92fe4c4e8f6d1f2747f9626e-7187a32bbde4244e-00",
        "User-Agent": [
          "azsdk-net-Storage.Files.DataLake/12.7.0-alpha.20210217.1",
          "(.NET 5.0.3; Microsoft Windows 10.0.19042)"
        ],
        "x-ms-client-request-id": "19444071-c89f-0ef2-f140-89ad05c90e5d",
        "x-ms-date": "Wed, 17 Feb 2021 22:22:19 GMT",
        "x-ms-return-client-request-id": "true",
<<<<<<< HEAD
        "x-ms-version": "2020-12-06"
=======
        "x-ms-version": "2021-02-12"
>>>>>>> 7e782c87
      },
      "RequestBody": null,
      "StatusCode": 201,
      "ResponseHeaders": {
        "Content-Length": "0",
        "Date": "Wed, 17 Feb 2021 22:22:18 GMT",
        "ETag": "\"0x8D8D3927D453365\"",
        "Last-Modified": "Wed, 17 Feb 2021 22:22:19 GMT",
        "Server": [
          "Windows-Azure-Blob/1.0",
          "Microsoft-HTTPAPI/2.0"
        ],
        "x-ms-client-request-id": "19444071-c89f-0ef2-f140-89ad05c90e5d",
        "x-ms-request-id": "8d72762a-201e-0032-6e7b-057f28000000",
<<<<<<< HEAD
        "x-ms-version": "2020-12-06"
=======
        "x-ms-version": "2021-02-12"
>>>>>>> 7e782c87
      },
      "ResponseBody": []
    },
    {
      "RequestUri": "https://seannse.blob.core.windows.net/test-filesystem-03836a4e-6131-fa67-d15f-dcfe281c151a?comp=lease&restype=container",
      "RequestMethod": "PUT",
      "RequestHeaders": {
        "Accept": "application/xml",
        "Authorization": "Sanitized",
        "traceparent": "00-d94f2ee0a38a9a409d6ef7e1bf635342-a559381a07e89a4a-00",
        "User-Agent": [
          "azsdk-net-Storage.Files.DataLake/12.7.0-alpha.20210217.1",
          "(.NET 5.0.3; Microsoft Windows 10.0.19042)"
        ],
        "x-ms-client-request-id": "75fd811e-fb8b-ba58-7dd7-a78184ee8c93",
        "x-ms-date": "Wed, 17 Feb 2021 22:22:19 GMT",
        "x-ms-lease-action": "acquire",
        "x-ms-lease-duration": "15",
        "x-ms-proposed-lease-id": "2b858a0c-b693-6dc2-711e-4403825efac0",
        "x-ms-return-client-request-id": "true",
<<<<<<< HEAD
        "x-ms-version": "2020-12-06"
=======
        "x-ms-version": "2021-02-12"
>>>>>>> 7e782c87
      },
      "RequestBody": null,
      "StatusCode": 201,
      "ResponseHeaders": {
        "Content-Length": "0",
        "Date": "Wed, 17 Feb 2021 22:22:18 GMT",
        "ETag": "\"0x8D8D3927D453365\"",
        "Last-Modified": "Wed, 17 Feb 2021 22:22:19 GMT",
        "Server": [
          "Windows-Azure-Blob/1.0",
          "Microsoft-HTTPAPI/2.0"
        ],
        "x-ms-client-request-id": "75fd811e-fb8b-ba58-7dd7-a78184ee8c93",
        "x-ms-lease-id": "2b858a0c-b693-6dc2-711e-4403825efac0",
        "x-ms-request-id": "8d727662-201e-0032-217b-057f28000000",
<<<<<<< HEAD
        "x-ms-version": "2020-12-06"
=======
        "x-ms-version": "2021-02-12"
>>>>>>> 7e782c87
      },
      "ResponseBody": []
    },
    {
      "RequestUri": "https://seannse.blob.core.windows.net/test-filesystem-03836a4e-6131-fa67-d15f-dcfe281c151a?comp=lease&restype=container",
      "RequestMethod": "PUT",
      "RequestHeaders": {
        "Accept": "application/xml",
        "Authorization": "Sanitized",
        "If-Unmodified-Since": "Tue, 16 Feb 2021 22:22:18 GMT",
        "traceparent": "00-0c81581f19ddbe41a95a8f39ea5f4c53-067013adbc53124e-00",
        "User-Agent": [
          "azsdk-net-Storage.Files.DataLake/12.7.0-alpha.20210217.1",
          "(.NET 5.0.3; Microsoft Windows 10.0.19042)"
        ],
        "x-ms-client-request-id": "01e54dbf-8560-3b35-97d1-6a0054f91b84",
        "x-ms-date": "Wed, 17 Feb 2021 22:22:19 GMT",
        "x-ms-lease-action": "break",
        "x-ms-return-client-request-id": "true",
<<<<<<< HEAD
        "x-ms-version": "2020-12-06"
=======
        "x-ms-version": "2021-02-12"
>>>>>>> 7e782c87
      },
      "RequestBody": null,
      "StatusCode": 412,
      "ResponseHeaders": {
        "Content-Length": "252",
        "Content-Type": "application/xml",
        "Date": "Wed, 17 Feb 2021 22:22:19 GMT",
        "Server": [
          "Windows-Azure-Blob/1.0",
          "Microsoft-HTTPAPI/2.0"
        ],
        "x-ms-client-request-id": "01e54dbf-8560-3b35-97d1-6a0054f91b84",
        "x-ms-error-code": "ConditionNotMet",
        "x-ms-request-id": "8d7276d9-201e-0032-097b-057f28000000",
<<<<<<< HEAD
        "x-ms-version": "2020-12-06"
=======
        "x-ms-version": "2021-02-12"
>>>>>>> 7e782c87
      },
      "ResponseBody": [
        "﻿<?xml version=\"1.0\" encoding=\"utf-8\"?><Error><Code>ConditionNotMet</Code><Message>The condition specified using HTTP conditional header(s) is not met.\n",
        "RequestId:8d7276d9-201e-0032-097b-057f28000000\n",
        "Time:2021-02-17T22:22:19.5770035Z</Message></Error>"
      ]
    },
    {
      "RequestUri": "https://seannse.blob.core.windows.net/test-filesystem-03836a4e-6131-fa67-d15f-dcfe281c151a?restype=container",
      "RequestMethod": "DELETE",
      "RequestHeaders": {
        "Accept": "application/xml",
        "Authorization": "Sanitized",
        "traceparent": "00-e41858118f107749b4ce0ed7bf44ef58-e115572eb0b9cf4b-00",
        "User-Agent": [
          "azsdk-net-Storage.Files.DataLake/12.7.0-alpha.20210217.1",
          "(.NET 5.0.3; Microsoft Windows 10.0.19042)"
        ],
        "x-ms-client-request-id": "36c181c2-8a08-c032-923a-7e6abc85bb16",
        "x-ms-date": "Wed, 17 Feb 2021 22:22:19 GMT",
        "x-ms-lease-id": "2b858a0c-b693-6dc2-711e-4403825efac0",
        "x-ms-return-client-request-id": "true",
<<<<<<< HEAD
        "x-ms-version": "2020-12-06"
=======
        "x-ms-version": "2021-02-12"
>>>>>>> 7e782c87
      },
      "RequestBody": null,
      "StatusCode": 202,
      "ResponseHeaders": {
        "Content-Length": "0",
        "Date": "Wed, 17 Feb 2021 22:22:19 GMT",
        "Server": [
          "Windows-Azure-Blob/1.0",
          "Microsoft-HTTPAPI/2.0"
        ],
        "x-ms-client-request-id": "36c181c2-8a08-c032-923a-7e6abc85bb16",
        "x-ms-request-id": "8d727732-201e-0032-5d7b-057f28000000",
<<<<<<< HEAD
        "x-ms-version": "2020-12-06"
=======
        "x-ms-version": "2021-02-12"
>>>>>>> 7e782c87
      },
      "ResponseBody": []
    }
  ],
  "Variables": {
    "DateTimeOffsetNow": "2021-02-17T16:22:18.4345095-06:00",
    "RandomSeed": "1426992385",
    "Storage_TestConfigHierarchicalNamespace": "NamespaceTenant\nseannse\nU2FuaXRpemVk\nhttps://seannse.blob.core.windows.net\nhttps://seannse.file.core.windows.net\nhttps://seannse.queue.core.windows.net\nhttps://seannse.table.core.windows.net\n\n\n\n\nhttps://seannse-secondary.blob.core.windows.net\nhttps://seannse-secondary.file.core.windows.net\nhttps://seannse-secondary.queue.core.windows.net\nhttps://seannse-secondary.table.core.windows.net\n68390a19-a643-458b-b726-408abf67b4fc\nSanitized\n72f988bf-86f1-41af-91ab-2d7cd011db47\nhttps://login.microsoftonline.com/\nCloud\nBlobEndpoint=https://seannse.blob.core.windows.net/;QueueEndpoint=https://seannse.queue.core.windows.net/;FileEndpoint=https://seannse.file.core.windows.net/;BlobSecondaryEndpoint=https://seannse-secondary.blob.core.windows.net/;QueueSecondaryEndpoint=https://seannse-secondary.queue.core.windows.net/;FileSecondaryEndpoint=https://seannse-secondary.file.core.windows.net/;AccountName=seannse;AccountKey=Sanitized\n\n\n"
  }
}<|MERGE_RESOLUTION|>--- conflicted
+++ resolved
@@ -14,11 +14,7 @@
         "x-ms-client-request-id": "6366479a-1afe-2f10-a397-f7470cad5a0d",
         "x-ms-date": "Wed, 17 Feb 2021 22:22:18 GMT",
         "x-ms-return-client-request-id": "true",
-<<<<<<< HEAD
-        "x-ms-version": "2020-12-06"
-=======
-        "x-ms-version": "2021-02-12"
->>>>>>> 7e782c87
+        "x-ms-version": "2021-02-12"
       },
       "RequestBody": null,
       "StatusCode": 201,
@@ -33,11 +29,7 @@
         ],
         "x-ms-client-request-id": "6366479a-1afe-2f10-a397-f7470cad5a0d",
         "x-ms-request-id": "5a5bf639-301e-0001-077b-052083000000",
-<<<<<<< HEAD
-        "x-ms-version": "2020-12-06"
-=======
-        "x-ms-version": "2021-02-12"
->>>>>>> 7e782c87
+        "x-ms-version": "2021-02-12"
       },
       "ResponseBody": []
     },
@@ -58,11 +50,7 @@
         "x-ms-lease-duration": "15",
         "x-ms-proposed-lease-id": "9befb123-431d-3c8f-7724-f0eb207100cd",
         "x-ms-return-client-request-id": "true",
-<<<<<<< HEAD
-        "x-ms-version": "2020-12-06"
-=======
-        "x-ms-version": "2021-02-12"
->>>>>>> 7e782c87
+        "x-ms-version": "2021-02-12"
       },
       "RequestBody": null,
       "StatusCode": 201,
@@ -78,11 +66,7 @@
         "x-ms-client-request-id": "a006f4d2-f41d-56ec-b829-ebd92a250e32",
         "x-ms-lease-id": "9befb123-431d-3c8f-7724-f0eb207100cd",
         "x-ms-request-id": "5a5bf65c-301e-0001-237b-052083000000",
-<<<<<<< HEAD
-        "x-ms-version": "2020-12-06"
-=======
-        "x-ms-version": "2021-02-12"
->>>>>>> 7e782c87
+        "x-ms-version": "2021-02-12"
       },
       "ResponseBody": []
     },
@@ -102,11 +86,7 @@
         "x-ms-date": "Wed, 17 Feb 2021 22:22:18 GMT",
         "x-ms-lease-action": "break",
         "x-ms-return-client-request-id": "true",
-<<<<<<< HEAD
-        "x-ms-version": "2020-12-06"
-=======
-        "x-ms-version": "2021-02-12"
->>>>>>> 7e782c87
+        "x-ms-version": "2021-02-12"
       },
       "RequestBody": null,
       "StatusCode": 412,
@@ -121,11 +101,7 @@
         "x-ms-client-request-id": "2c18cf9e-606a-98af-3d34-883f9e703b05",
         "x-ms-error-code": "ConditionNotMet",
         "x-ms-request-id": "5a5bf678-301e-0001-3c7b-052083000000",
-<<<<<<< HEAD
-        "x-ms-version": "2020-12-06"
-=======
-        "x-ms-version": "2021-02-12"
->>>>>>> 7e782c87
+        "x-ms-version": "2021-02-12"
       },
       "ResponseBody": [
         "﻿<?xml version=\"1.0\" encoding=\"utf-8\"?><Error><Code>ConditionNotMet</Code><Message>The condition specified using HTTP conditional header(s) is not met.\n",
@@ -148,11 +124,7 @@
         "x-ms-date": "Wed, 17 Feb 2021 22:22:19 GMT",
         "x-ms-lease-id": "9befb123-431d-3c8f-7724-f0eb207100cd",
         "x-ms-return-client-request-id": "true",
-<<<<<<< HEAD
-        "x-ms-version": "2020-12-06"
-=======
-        "x-ms-version": "2021-02-12"
->>>>>>> 7e782c87
+        "x-ms-version": "2021-02-12"
       },
       "RequestBody": null,
       "StatusCode": 202,
@@ -165,11 +137,7 @@
         ],
         "x-ms-client-request-id": "5a3a586f-e10c-36c7-7a21-a4ed9163fbf7",
         "x-ms-request-id": "5a5bf698-301e-0001-5c7b-052083000000",
-<<<<<<< HEAD
-        "x-ms-version": "2020-12-06"
-=======
-        "x-ms-version": "2021-02-12"
->>>>>>> 7e782c87
+        "x-ms-version": "2021-02-12"
       },
       "ResponseBody": []
     },
@@ -187,11 +155,7 @@
         "x-ms-client-request-id": "19444071-c89f-0ef2-f140-89ad05c90e5d",
         "x-ms-date": "Wed, 17 Feb 2021 22:22:19 GMT",
         "x-ms-return-client-request-id": "true",
-<<<<<<< HEAD
-        "x-ms-version": "2020-12-06"
-=======
-        "x-ms-version": "2021-02-12"
->>>>>>> 7e782c87
+        "x-ms-version": "2021-02-12"
       },
       "RequestBody": null,
       "StatusCode": 201,
@@ -206,11 +170,7 @@
         ],
         "x-ms-client-request-id": "19444071-c89f-0ef2-f140-89ad05c90e5d",
         "x-ms-request-id": "8d72762a-201e-0032-6e7b-057f28000000",
-<<<<<<< HEAD
-        "x-ms-version": "2020-12-06"
-=======
-        "x-ms-version": "2021-02-12"
->>>>>>> 7e782c87
+        "x-ms-version": "2021-02-12"
       },
       "ResponseBody": []
     },
@@ -231,11 +191,7 @@
         "x-ms-lease-duration": "15",
         "x-ms-proposed-lease-id": "2b858a0c-b693-6dc2-711e-4403825efac0",
         "x-ms-return-client-request-id": "true",
-<<<<<<< HEAD
-        "x-ms-version": "2020-12-06"
-=======
-        "x-ms-version": "2021-02-12"
->>>>>>> 7e782c87
+        "x-ms-version": "2021-02-12"
       },
       "RequestBody": null,
       "StatusCode": 201,
@@ -251,11 +207,7 @@
         "x-ms-client-request-id": "75fd811e-fb8b-ba58-7dd7-a78184ee8c93",
         "x-ms-lease-id": "2b858a0c-b693-6dc2-711e-4403825efac0",
         "x-ms-request-id": "8d727662-201e-0032-217b-057f28000000",
-<<<<<<< HEAD
-        "x-ms-version": "2020-12-06"
-=======
-        "x-ms-version": "2021-02-12"
->>>>>>> 7e782c87
+        "x-ms-version": "2021-02-12"
       },
       "ResponseBody": []
     },
@@ -275,11 +227,7 @@
         "x-ms-date": "Wed, 17 Feb 2021 22:22:19 GMT",
         "x-ms-lease-action": "break",
         "x-ms-return-client-request-id": "true",
-<<<<<<< HEAD
-        "x-ms-version": "2020-12-06"
-=======
-        "x-ms-version": "2021-02-12"
->>>>>>> 7e782c87
+        "x-ms-version": "2021-02-12"
       },
       "RequestBody": null,
       "StatusCode": 412,
@@ -294,11 +242,7 @@
         "x-ms-client-request-id": "01e54dbf-8560-3b35-97d1-6a0054f91b84",
         "x-ms-error-code": "ConditionNotMet",
         "x-ms-request-id": "8d7276d9-201e-0032-097b-057f28000000",
-<<<<<<< HEAD
-        "x-ms-version": "2020-12-06"
-=======
-        "x-ms-version": "2021-02-12"
->>>>>>> 7e782c87
+        "x-ms-version": "2021-02-12"
       },
       "ResponseBody": [
         "﻿<?xml version=\"1.0\" encoding=\"utf-8\"?><Error><Code>ConditionNotMet</Code><Message>The condition specified using HTTP conditional header(s) is not met.\n",
@@ -321,11 +265,7 @@
         "x-ms-date": "Wed, 17 Feb 2021 22:22:19 GMT",
         "x-ms-lease-id": "2b858a0c-b693-6dc2-711e-4403825efac0",
         "x-ms-return-client-request-id": "true",
-<<<<<<< HEAD
-        "x-ms-version": "2020-12-06"
-=======
-        "x-ms-version": "2021-02-12"
->>>>>>> 7e782c87
+        "x-ms-version": "2021-02-12"
       },
       "RequestBody": null,
       "StatusCode": 202,
@@ -338,11 +278,7 @@
         ],
         "x-ms-client-request-id": "36c181c2-8a08-c032-923a-7e6abc85bb16",
         "x-ms-request-id": "8d727732-201e-0032-5d7b-057f28000000",
-<<<<<<< HEAD
-        "x-ms-version": "2020-12-06"
-=======
-        "x-ms-version": "2021-02-12"
->>>>>>> 7e782c87
+        "x-ms-version": "2021-02-12"
       },
       "ResponseBody": []
     }
