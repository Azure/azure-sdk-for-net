{
  "Entries": [
    {
      "RequestUri": "https://login.microsoftonline.com/72f988bf-86f1-41af-91ab-2d7cd011db47/oauth2/v2.0/token",
      "RequestMethod": "POST",
      "RequestHeaders": {
        "Content-Length": "169",
        "Content-Type": "application/x-www-form-urlencoded",
        "traceparent": "00-8d0d385458747240b4789981f25ce51a-cf7b3b637ed2db4d-00",
        "User-Agent": [
          "azsdk-net-Identity/1.1.1",
          "(.NET Core 4.6.28325.01; Microsoft Windows 10.0.18362 )"
        ],
        "x-ms-client-request-id": "e8465a6f04c0df3f8b6813eece1dff9d",
        "x-ms-return-client-request-id": "true"
      },
      "RequestBody": "response_type=token\u0026grant_type=client_credentials\u0026client_id=68390a19-a643-458b-b726-408abf67b4fc\u0026client_secret=Sanitized\u0026scope=https%3A%2F%2Fstorage.azure.com%2F.default",
      "StatusCode": 200,
      "ResponseHeaders": {
        "Cache-Control": "no-store, no-cache",
        "Content-Length": "92",
        "Content-Type": "application/json; charset=utf-8",
        "Date": "Fri, 03 Apr 2020 21:04:15 GMT",
        "Expires": "-1",
        "P3P": "CP=\u0022DSP CUR OTPi IND OTRi ONL FIN\u0022",
        "Pragma": "no-cache",
        "Set-Cookie": [
          "fpc=AreKHrHUL65MgPNbv-hfPPDeSEc1AQAAAM-bGdYOAAAA; expires=Sun, 03-May-2020 21:04:15 GMT; path=/; secure; HttpOnly; SameSite=None",
          "x-ms-gateway-slice=prod; path=/; SameSite=None; secure; HttpOnly",
          "stsservicecookie=ests; path=/; SameSite=None; secure; HttpOnly"
        ],
        "Strict-Transport-Security": "max-age=31536000; includeSubDomains",
        "X-Content-Type-Options": "nosniff",
        "x-ms-ests-server": "2.1.10321.6 - SAN ProdSlices",
        "x-ms-request-id": "57238c77-86c2-4236-9a5f-e1a9bbdb0a00"
      },
      "ResponseBody": {
        "token_type": "Bearer",
        "expires_in": 86399,
        "ext_expires_in": 86399,
        "access_token": "Sanitized"
      }
    },
    {
      "RequestUri": "https://seannsecanary.blob.core.windows.net/test-filesystem-b40d61df-e295-fce1-86a8-fb19e990c2e1?restype=container",
      "RequestMethod": "PUT",
      "RequestHeaders": {
        "Authorization": "Sanitized",
        "traceparent": "00-8d0d385458747240b4789981f25ce51a-b5002facd4ce7149-00",
        "User-Agent": [
          "azsdk-net-Storage.Files.DataLake/12.1.0-dev.20200403.1",
          "(.NET Core 4.6.28325.01; Microsoft Windows 10.0.18362 )"
        ],
        "x-ms-client-request-id": "470aeeab-41b1-045d-3b66-635c86f5a3a3",
        "x-ms-return-client-request-id": "true",
        "x-ms-version": "2019-12-12"
      },
      "RequestBody": null,
      "StatusCode": 201,
      "ResponseHeaders": {
        "Content-Length": "0",
        "Date": "Fri, 03 Apr 2020 21:04:16 GMT",
        "ETag": "\u00220x8D7D81291C0E2F5\u0022",
        "Last-Modified": "Fri, 03 Apr 2020 21:04:16 GMT",
        "Server": [
          "Windows-Azure-Blob/1.0",
          "Microsoft-HTTPAPI/2.0"
        ],
        "x-ms-client-request-id": "470aeeab-41b1-045d-3b66-635c86f5a3a3",
<<<<<<< HEAD
        "x-ms-request-id": "728c0484-801e-0018-1d39-f34d5c000000",
=======
        "x-ms-request-id": "d59da64c-701e-006e-1afb-09188f000000",
>>>>>>> 8d420312
        "x-ms-version": "2019-12-12"
      },
      "ResponseBody": []
    },
    {
      "RequestUri": "https://seannsecanary.blob.core.windows.net/test-filesystem-b40d61df-e295-fce1-86a8-fb19e990c2e1?restype=container",
      "RequestMethod": "DELETE",
      "RequestHeaders": {
        "Authorization": "Sanitized",
        "traceparent": "00-7c87269e04f3be448dbaaf7edc1ba146-d8911d95249d5b47-00",
        "User-Agent": [
          "azsdk-net-Storage.Files.DataLake/12.1.0-dev.20200403.1",
          "(.NET Core 4.6.28325.01; Microsoft Windows 10.0.18362 )"
        ],
        "x-ms-client-request-id": "a2546f03-38a2-a786-ae2b-bc482e6f361e",
        "x-ms-return-client-request-id": "true",
        "x-ms-version": "2019-12-12"
      },
      "RequestBody": null,
      "StatusCode": 202,
      "ResponseHeaders": {
        "Content-Length": "0",
        "Date": "Fri, 03 Apr 2020 21:04:16 GMT",
        "Server": [
          "Windows-Azure-Blob/1.0",
          "Microsoft-HTTPAPI/2.0"
        ],
        "x-ms-client-request-id": "a2546f03-38a2-a786-ae2b-bc482e6f361e",
<<<<<<< HEAD
        "x-ms-request-id": "728c048e-801e-0018-2339-f34d5c000000",
=======
        "x-ms-request-id": "d59da715-701e-006e-48fb-09188f000000",
>>>>>>> 8d420312
        "x-ms-version": "2019-12-12"
      },
      "ResponseBody": []
    }
  ],
  "Variables": {
    "RandomSeed": "316593220",
    "Storage_TestConfigHierarchicalNamespace": "NamespaceTenant\nseannsecanary\nU2FuaXRpemVk\nhttp://seannsecanary.blob.core.windows.net\nhttp://seannsecanary.file.core.windows.net\nhttp://seannsecanary.queue.core.windows.net\nhttp://seannsecanary.table.core.windows.net\n\n\n\n\nhttp://seannsecanary-secondary.blob.core.windows.net\nhttp://seannsecanary-secondary.file.core.windows.net\nhttp://seannsecanary-secondary.queue.core.windows.net\nhttp://seannsecanary-secondary.table.core.windows.net\n68390a19-a643-458b-b726-408abf67b4fc\nSanitized\n72f988bf-86f1-41af-91ab-2d7cd011db47\nhttps://login.microsoftonline.com/\nCloud\nBlobEndpoint=http://seannsecanary.blob.core.windows.net/;QueueEndpoint=http://seannsecanary.queue.core.windows.net/;FileEndpoint=http://seannsecanary.file.core.windows.net/;BlobSecondaryEndpoint=http://seannsecanary-secondary.blob.core.windows.net/;QueueSecondaryEndpoint=http://seannsecanary-secondary.queue.core.windows.net/;FileSecondaryEndpoint=http://seannsecanary-secondary.file.core.windows.net/;AccountName=seannsecanary;AccountKey=Sanitized\n"
  }
}<|MERGE_RESOLUTION|>--- conflicted
+++ resolved
@@ -67,11 +67,7 @@
           "Microsoft-HTTPAPI/2.0"
         ],
         "x-ms-client-request-id": "470aeeab-41b1-045d-3b66-635c86f5a3a3",
-<<<<<<< HEAD
-        "x-ms-request-id": "728c0484-801e-0018-1d39-f34d5c000000",
-=======
         "x-ms-request-id": "d59da64c-701e-006e-1afb-09188f000000",
->>>>>>> 8d420312
         "x-ms-version": "2019-12-12"
       },
       "ResponseBody": []
@@ -100,11 +96,7 @@
           "Microsoft-HTTPAPI/2.0"
         ],
         "x-ms-client-request-id": "a2546f03-38a2-a786-ae2b-bc482e6f361e",
-<<<<<<< HEAD
-        "x-ms-request-id": "728c048e-801e-0018-2339-f34d5c000000",
-=======
         "x-ms-request-id": "d59da715-701e-006e-48fb-09188f000000",
->>>>>>> 8d420312
         "x-ms-version": "2019-12-12"
       },
       "ResponseBody": []
