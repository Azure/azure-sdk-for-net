{
  "Entries": [
    {
      "RequestUri": "http://seannsecanary.blob.core.windows.net/test-filesystem-b1beedd1-76ff-9295-b7e3-0863a241e002?restype=container",
      "RequestMethod": "PUT",
      "RequestHeaders": {
        "Authorization": "Sanitized",
        "traceparent": "00-b2e043a14cb6e14c8dfb16b317daaba4-8613bbf788f1f747-00",
        "User-Agent": [
          "azsdk-net-Storage.Files.DataLake/12.1.0-dev.20200403.1",
          "(.NET Core 4.6.28325.01; Microsoft Windows 10.0.18362 )"
        ],
        "x-ms-client-request-id": "6b5e9b06-99eb-3568-3083-ad06ae226519",
        "x-ms-date": "Fri, 03 Apr 2020 21:04:55 GMT",
        "x-ms-return-client-request-id": "true",
<<<<<<< HEAD
        "x-ms-version": "2019-12-12"
=======
        "x-ms-version": "2020-02-10"
>>>>>>> 60f4876e
      },
      "RequestBody": null,
      "StatusCode": 201,
      "ResponseHeaders": {
        "Content-Length": "0",
        "Date": "Fri, 03 Apr 2020 21:04:53 GMT",
        "ETag": "\u00220x8D7D812A8755DF4\u0022",
        "Last-Modified": "Fri, 03 Apr 2020 21:04:54 GMT",
        "Server": [
          "Windows-Azure-Blob/1.0",
          "Microsoft-HTTPAPI/2.0"
        ],
        "x-ms-client-request-id": "6b5e9b06-99eb-3568-3083-ad06ae226519",
        "x-ms-request-id": "96229f9a-f01e-0012-16fb-093670000000",
<<<<<<< HEAD
        "x-ms-version": "2019-12-12"
=======
        "x-ms-version": "2020-02-10"
>>>>>>> 60f4876e
      },
      "ResponseBody": []
    },
    {
      "RequestUri": "http://seannsecanary.blob.core.windows.net/test-filesystem-b1beedd1-76ff-9295-b7e3-0863a241e002?restype=container",
      "RequestMethod": "PUT",
      "RequestHeaders": {
        "Authorization": "Sanitized",
        "traceparent": "00-bdf92764179c3443a7d3ad807fdf1476-ecdd868dd75fe242-00",
        "User-Agent": [
          "azsdk-net-Storage.Files.DataLake/12.1.0-dev.20200403.1",
          "(.NET Core 4.6.28325.01; Microsoft Windows 10.0.18362 )"
        ],
        "x-ms-client-request-id": "075cfca0-74e2-9417-c87b-83d392239337",
        "x-ms-date": "Fri, 03 Apr 2020 21:04:55 GMT",
        "x-ms-return-client-request-id": "true",
<<<<<<< HEAD
        "x-ms-version": "2019-12-12"
=======
        "x-ms-version": "2020-02-10"
>>>>>>> 60f4876e
      },
      "RequestBody": null,
      "StatusCode": 409,
      "ResponseHeaders": {
        "Content-Length": "230",
        "Content-Type": "application/xml",
        "Date": "Fri, 03 Apr 2020 21:04:53 GMT",
        "Server": [
          "Windows-Azure-Blob/1.0",
          "Microsoft-HTTPAPI/2.0"
        ],
        "x-ms-client-request-id": "075cfca0-74e2-9417-c87b-83d392239337",
        "x-ms-error-code": "ContainerAlreadyExists",
        "x-ms-request-id": "96229fa4-f01e-0012-1dfb-093670000000",
<<<<<<< HEAD
        "x-ms-version": "2019-12-12"
=======
        "x-ms-version": "2020-02-10"
>>>>>>> 60f4876e
      },
      "ResponseBody": [
        "\uFEFF\u003C?xml version=\u00221.0\u0022 encoding=\u0022utf-8\u0022?\u003E\u003CError\u003E\u003CCode\u003EContainerAlreadyExists\u003C/Code\u003E\u003CMessage\u003EThe specified container already exists.\n",
        "RequestId:96229fa4-f01e-0012-1dfb-093670000000\n",
        "Time:2020-04-03T21:04:54.4700394Z\u003C/Message\u003E\u003C/Error\u003E"
      ]
    },
    {
      "RequestUri": "http://seannsecanary.blob.core.windows.net/test-filesystem-b1beedd1-76ff-9295-b7e3-0863a241e002?restype=container",
      "RequestMethod": "DELETE",
      "RequestHeaders": {
        "Authorization": "Sanitized",
        "traceparent": "00-87ac9b4816307243b6ea597cf22f4176-fa0e00db6005bb40-00",
        "User-Agent": [
          "azsdk-net-Storage.Files.DataLake/12.1.0-dev.20200403.1",
          "(.NET Core 4.6.28325.01; Microsoft Windows 10.0.18362 )"
        ],
        "x-ms-client-request-id": "b1656c4d-5ec5-5736-22dd-2fb5f1d9fd9f",
        "x-ms-date": "Fri, 03 Apr 2020 21:04:55 GMT",
        "x-ms-return-client-request-id": "true",
<<<<<<< HEAD
        "x-ms-version": "2019-12-12"
=======
        "x-ms-version": "2020-02-10"
>>>>>>> 60f4876e
      },
      "RequestBody": null,
      "StatusCode": 202,
      "ResponseHeaders": {
        "Content-Length": "0",
        "Date": "Fri, 03 Apr 2020 21:04:54 GMT",
        "Server": [
          "Windows-Azure-Blob/1.0",
          "Microsoft-HTTPAPI/2.0"
        ],
        "x-ms-client-request-id": "b1656c4d-5ec5-5736-22dd-2fb5f1d9fd9f",
        "x-ms-request-id": "96229fab-f01e-0012-24fb-093670000000",
<<<<<<< HEAD
        "x-ms-version": "2019-12-12"
=======
        "x-ms-version": "2020-02-10"
>>>>>>> 60f4876e
      },
      "ResponseBody": []
    }
  ],
  "Variables": {
    "RandomSeed": "1794815452",
    "Storage_TestConfigHierarchicalNamespace": "NamespaceTenant\nseannsecanary\nU2FuaXRpemVk\nhttp://seannsecanary.blob.core.windows.net\nhttp://seannsecanary.file.core.windows.net\nhttp://seannsecanary.queue.core.windows.net\nhttp://seannsecanary.table.core.windows.net\n\n\n\n\nhttp://seannsecanary-secondary.blob.core.windows.net\nhttp://seannsecanary-secondary.file.core.windows.net\nhttp://seannsecanary-secondary.queue.core.windows.net\nhttp://seannsecanary-secondary.table.core.windows.net\n68390a19-a643-458b-b726-408abf67b4fc\nSanitized\n72f988bf-86f1-41af-91ab-2d7cd011db47\nhttps://login.microsoftonline.com/\nCloud\nBlobEndpoint=http://seannsecanary.blob.core.windows.net/;QueueEndpoint=http://seannsecanary.queue.core.windows.net/;FileEndpoint=http://seannsecanary.file.core.windows.net/;BlobSecondaryEndpoint=http://seannsecanary-secondary.blob.core.windows.net/;QueueSecondaryEndpoint=http://seannsecanary-secondary.queue.core.windows.net/;FileSecondaryEndpoint=http://seannsecanary-secondary.file.core.windows.net/;AccountName=seannsecanary;AccountKey=Sanitized\n"
  }
}<|MERGE_RESOLUTION|>--- conflicted
+++ resolved
@@ -13,11 +13,7 @@
         "x-ms-client-request-id": "6b5e9b06-99eb-3568-3083-ad06ae226519",
         "x-ms-date": "Fri, 03 Apr 2020 21:04:55 GMT",
         "x-ms-return-client-request-id": "true",
-<<<<<<< HEAD
-        "x-ms-version": "2019-12-12"
-=======
         "x-ms-version": "2020-02-10"
->>>>>>> 60f4876e
       },
       "RequestBody": null,
       "StatusCode": 201,
@@ -32,11 +28,7 @@
         ],
         "x-ms-client-request-id": "6b5e9b06-99eb-3568-3083-ad06ae226519",
         "x-ms-request-id": "96229f9a-f01e-0012-16fb-093670000000",
-<<<<<<< HEAD
-        "x-ms-version": "2019-12-12"
-=======
         "x-ms-version": "2020-02-10"
->>>>>>> 60f4876e
       },
       "ResponseBody": []
     },
@@ -53,11 +45,7 @@
         "x-ms-client-request-id": "075cfca0-74e2-9417-c87b-83d392239337",
         "x-ms-date": "Fri, 03 Apr 2020 21:04:55 GMT",
         "x-ms-return-client-request-id": "true",
-<<<<<<< HEAD
-        "x-ms-version": "2019-12-12"
-=======
         "x-ms-version": "2020-02-10"
->>>>>>> 60f4876e
       },
       "RequestBody": null,
       "StatusCode": 409,
@@ -72,11 +60,7 @@
         "x-ms-client-request-id": "075cfca0-74e2-9417-c87b-83d392239337",
         "x-ms-error-code": "ContainerAlreadyExists",
         "x-ms-request-id": "96229fa4-f01e-0012-1dfb-093670000000",
-<<<<<<< HEAD
-        "x-ms-version": "2019-12-12"
-=======
         "x-ms-version": "2020-02-10"
->>>>>>> 60f4876e
       },
       "ResponseBody": [
         "\uFEFF\u003C?xml version=\u00221.0\u0022 encoding=\u0022utf-8\u0022?\u003E\u003CError\u003E\u003CCode\u003EContainerAlreadyExists\u003C/Code\u003E\u003CMessage\u003EThe specified container already exists.\n",
@@ -97,11 +81,7 @@
         "x-ms-client-request-id": "b1656c4d-5ec5-5736-22dd-2fb5f1d9fd9f",
         "x-ms-date": "Fri, 03 Apr 2020 21:04:55 GMT",
         "x-ms-return-client-request-id": "true",
-<<<<<<< HEAD
-        "x-ms-version": "2019-12-12"
-=======
         "x-ms-version": "2020-02-10"
->>>>>>> 60f4876e
       },
       "RequestBody": null,
       "StatusCode": 202,
@@ -114,11 +94,7 @@
         ],
         "x-ms-client-request-id": "b1656c4d-5ec5-5736-22dd-2fb5f1d9fd9f",
         "x-ms-request-id": "96229fab-f01e-0012-24fb-093670000000",
-<<<<<<< HEAD
-        "x-ms-version": "2019-12-12"
-=======
         "x-ms-version": "2020-02-10"
->>>>>>> 60f4876e
       },
       "ResponseBody": []
     }
