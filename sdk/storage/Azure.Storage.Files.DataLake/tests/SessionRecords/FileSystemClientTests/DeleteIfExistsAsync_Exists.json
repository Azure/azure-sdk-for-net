--- conflicted
+++ resolved
@@ -14,11 +14,7 @@
         "x-ms-client-request-id": "83960845-9ed5-df5a-06c5-3f4837e4f43e",
         "x-ms-date": "Wed, 17 Feb 2021 22:21:29 GMT",
         "x-ms-return-client-request-id": "true",
-<<<<<<< HEAD
-        "x-ms-version": "2020-12-06"
-=======
         "x-ms-version": "2021-02-12"
->>>>>>> 7e782c87
       },
       "RequestBody": null,
       "StatusCode": 201,
@@ -33,11 +29,7 @@
         ],
         "x-ms-client-request-id": "83960845-9ed5-df5a-06c5-3f4837e4f43e",
         "x-ms-request-id": "89e180d3-301e-003e-037b-05e820000000",
-<<<<<<< HEAD
-        "x-ms-version": "2020-12-06"
-=======
         "x-ms-version": "2021-02-12"
->>>>>>> 7e782c87
       },
       "ResponseBody": []
     },
@@ -55,11 +47,7 @@
         "x-ms-client-request-id": "8422b4b3-d320-a69e-734e-ddcbc6def3b7",
         "x-ms-date": "Wed, 17 Feb 2021 22:21:29 GMT",
         "x-ms-return-client-request-id": "true",
-<<<<<<< HEAD
-        "x-ms-version": "2020-12-06"
-=======
         "x-ms-version": "2021-02-12"
->>>>>>> 7e782c87
       },
       "RequestBody": null,
       "StatusCode": 202,
@@ -72,11 +60,7 @@
         ],
         "x-ms-client-request-id": "8422b4b3-d320-a69e-734e-ddcbc6def3b7",
         "x-ms-request-id": "89e18139-301e-003e-617b-05e820000000",
-<<<<<<< HEAD
-        "x-ms-version": "2020-12-06"
-=======
         "x-ms-version": "2021-02-12"
->>>>>>> 7e782c87
       },
       "ResponseBody": []
     },
@@ -94,11 +78,7 @@
         "x-ms-client-request-id": "8395af4a-70c2-9e1d-5031-3e13b984815b",
         "x-ms-date": "Wed, 17 Feb 2021 22:21:30 GMT",
         "x-ms-return-client-request-id": "true",
-<<<<<<< HEAD
-        "x-ms-version": "2020-12-06"
-=======
         "x-ms-version": "2021-02-12"
->>>>>>> 7e782c87
       },
       "RequestBody": null,
       "StatusCode": 202,
@@ -111,11 +91,7 @@
         ],
         "x-ms-client-request-id": "8395af4a-70c2-9e1d-5031-3e13b984815b",
         "x-ms-request-id": "89e181a4-301e-003e-497b-05e820000000",
-<<<<<<< HEAD
-        "x-ms-version": "2020-12-06"
-=======
         "x-ms-version": "2021-02-12"
->>>>>>> 7e782c87
       },
       "ResponseBody": []
     }
