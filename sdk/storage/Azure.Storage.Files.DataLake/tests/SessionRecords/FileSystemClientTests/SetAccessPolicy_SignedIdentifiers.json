--- conflicted
+++ resolved
@@ -1,30 +1,19 @@
 {
   "Entries": [
     {
-      "RequestUri": "https://seannse.blob.core.windows.net/test-filesystem-65109621-1264-17f1-4e79-0a591e2019ee?restype=container",
+      "RequestUri": "https://seannse.blob.core.windows.net/test-filesystem-1d58b305-b658-a1d3-7803-229099ac0c01?restype=container",
       "RequestMethod": "PUT",
       "RequestHeaders": {
         "Accept": "application/xml",
         "Authorization": "Sanitized",
-<<<<<<< HEAD
-        "traceparent": "00-f2ebae83bfe7614fa34302276e05eaad-cc8f9799485b7d47-00",
+        "traceparent": "00-6c70bd1f70534349a5c5c6446f6adad6-317a4967d9432d4b-00",
         "User-Agent": [
-          "azsdk-net-Storage.Files.DataLake/12.7.0-alpha.20210202.1",
-          "(.NET 5.0.2; Microsoft Windows 10.0.19042)"
+          "azsdk-net-Storage.Files.DataLake/12.7.0-alpha.20210219.1",
+          "(.NET 5.0.3; Microsoft Windows 10.0.19041)"
         ],
         "x-ms-blob-public-access": "container",
-        "x-ms-client-request-id": "fbed54ef-520f-b9c4-d64e-05291817601e",
-        "x-ms-date": "Tue, 02 Feb 2021 21:25:06 GMT",
-=======
-        "traceparent": "00-53b4d78043d6f44292cc481cf0774980-d399a00fa068824a-00",
-        "User-Agent": [
-          "azsdk-net-Storage.Files.DataLake/12.7.0-alpha.20210217.1",
-          "(.NET 5.0.3; Microsoft Windows 10.0.19042)"
-        ],
-        "x-ms-blob-public-access": "container",
-        "x-ms-client-request-id": "fbed54ef-520f-b9c4-d64e-05291817601e",
-        "x-ms-date": "Wed, 17 Feb 2021 22:21:52 GMT",
->>>>>>> 1814567d
+        "x-ms-client-request-id": "f6141f6d-2f54-0fda-65ff-0cec4f371e76",
+        "x-ms-date": "Fri, 19 Feb 2021 18:58:54 GMT",
         "x-ms-return-client-request-id": "true",
         "x-ms-version": "2020-06-12"
       },
@@ -32,106 +21,65 @@
       "StatusCode": 201,
       "ResponseHeaders": {
         "Content-Length": "0",
-<<<<<<< HEAD
-        "Date": "Tue, 02 Feb 2021 21:25:06 GMT",
-        "ETag": "\u00220x8D8C7C1033B0FBA\u0022",
-        "Last-Modified": "Tue, 02 Feb 2021 21:25:06 GMT",
-=======
-        "Date": "Wed, 17 Feb 2021 22:21:52 GMT",
-        "ETag": "\u00220x8D8D3926D503CA5\u0022",
-        "Last-Modified": "Wed, 17 Feb 2021 22:21:52 GMT",
->>>>>>> 1814567d
+        "Date": "Fri, 19 Feb 2021 18:58:53 GMT",
+        "ETag": "\u00220x8D8D508671034BA\u0022",
+        "Last-Modified": "Fri, 19 Feb 2021 18:58:53 GMT",
         "Server": [
           "Windows-Azure-Blob/1.0",
           "Microsoft-HTTPAPI/2.0"
         ],
-        "x-ms-client-request-id": "fbed54ef-520f-b9c4-d64e-05291817601e",
-<<<<<<< HEAD
-        "x-ms-request-id": "42315bf1-801e-0059-79a9-f9f8dc000000",
-=======
-        "x-ms-request-id": "1df53285-901e-007a-727b-05621f000000",
->>>>>>> 1814567d
+        "x-ms-client-request-id": "f6141f6d-2f54-0fda-65ff-0cec4f371e76",
+        "x-ms-request-id": "f3d998fd-a01e-0071-2df1-069974000000",
         "x-ms-version": "2020-06-12"
       },
       "ResponseBody": []
     },
     {
-      "RequestUri": "https://seannse.blob.core.windows.net/test-filesystem-65109621-1264-17f1-4e79-0a591e2019ee?restype=container\u0026comp=acl",
+      "RequestUri": "https://seannse.blob.core.windows.net/test-filesystem-1d58b305-b658-a1d3-7803-229099ac0c01?restype=container\u0026comp=acl",
       "RequestMethod": "PUT",
       "RequestHeaders": {
         "Accept": "application/xml",
         "Authorization": "Sanitized",
         "Content-Length": "253",
         "Content-Type": "application/xml",
-<<<<<<< HEAD
-        "traceparent": "00-a98a734de24710439ca89d736626058b-b7a70817c3eb1041-00",
+        "traceparent": "00-e802692c81dcda4fbfd8b4a76f2c0555-b9a23d2eea997f4b-00",
         "User-Agent": [
-          "azsdk-net-Storage.Files.DataLake/12.7.0-alpha.20210202.1",
-          "(.NET 5.0.2; Microsoft Windows 10.0.19042)"
+          "azsdk-net-Storage.Files.DataLake/12.7.0-alpha.20210219.1",
+          "(.NET 5.0.3; Microsoft Windows 10.0.19041)"
         ],
-        "x-ms-client-request-id": "d26bc984-5e62-d11c-7955-aa8a71e7e9d6",
-        "x-ms-date": "Tue, 02 Feb 2021 21:25:06 GMT",
+        "x-ms-client-request-id": "00f5f09d-9dd2-43c8-6fd0-5589a24ca7d9",
+        "x-ms-date": "Fri, 19 Feb 2021 18:58:54 GMT",
         "x-ms-return-client-request-id": "true",
         "x-ms-version": "2020-06-12"
       },
-      "RequestBody": "\u003CSignedIdentifiers\u003E\u003CSignedIdentifier\u003E\u003CId\u003Emhjhrgvchetoooevkmdm\u003C/Id\u003E\u003CAccessPolicy\u003E\u003CStart\u003E2021-02-02T20:25:06.4537484Z\u003C/Start\u003E\u003CExpiry\u003E2021-02-02T22:25:06.4537484Z\u003C/Expiry\u003E\u003CPermission\u003Ercw\u003C/Permission\u003E\u003C/AccessPolicy\u003E\u003C/SignedIdentifier\u003E\u003C/SignedIdentifiers\u003E",
+      "RequestBody": "\uFEFF\u003CSignedIdentifiers\u003E\u003CSignedIdentifier\u003E\u003CId\u003Esxqdlkpqcbbbiwodsqhp\u003C/Id\u003E\u003CAccessPolicy\u003E\u003CStart\u003E2021-02-19T17:58:54.6161798Z\u003C/Start\u003E\u003CExpiry\u003E2021-02-19T19:58:54.6161798Z\u003C/Expiry\u003E\u003CPermission\u003Ercw\u003C/Permission\u003E\u003C/AccessPolicy\u003E\u003C/SignedIdentifier\u003E\u003C/SignedIdentifiers\u003E",
       "StatusCode": 200,
       "ResponseHeaders": {
         "Content-Length": "0",
-        "Date": "Tue, 02 Feb 2021 21:25:06 GMT",
-        "ETag": "\u00220x8D8C7C103500171\u0022",
-        "Last-Modified": "Tue, 02 Feb 2021 21:25:07 GMT",
-=======
-        "traceparent": "00-edaff493dca8cc4b934383dc58989d89-784b25cfb2883546-00",
-        "User-Agent": [
-          "azsdk-net-Storage.Files.DataLake/12.7.0-alpha.20210217.1",
-          "(.NET 5.0.3; Microsoft Windows 10.0.19042)"
-        ],
-        "x-ms-client-request-id": "d26bc984-5e62-d11c-7955-aa8a71e7e9d6",
-        "x-ms-date": "Wed, 17 Feb 2021 22:21:52 GMT",
-        "x-ms-return-client-request-id": "true",
-        "x-ms-version": "2020-06-12"
-      },
-      "RequestBody": "\uFEFF\u003CSignedIdentifiers\u003E\u003CSignedIdentifier\u003E\u003CId\u003Emhjhrgvchetoooevkmdm\u003C/Id\u003E\u003CAccessPolicy\u003E\u003CStart\u003E2021-02-17T21:21:52.7273970Z\u003C/Start\u003E\u003CExpiry\u003E2021-02-17T23:21:52.7273970Z\u003C/Expiry\u003E\u003CPermission\u003Ercw\u003C/Permission\u003E\u003C/AccessPolicy\u003E\u003C/SignedIdentifier\u003E\u003C/SignedIdentifiers\u003E",
-      "StatusCode": 200,
-      "ResponseHeaders": {
-        "Content-Length": "0",
-        "Date": "Wed, 17 Feb 2021 22:21:52 GMT",
-        "ETag": "\u00220x8D8D3926D5E89CC\u0022",
-        "Last-Modified": "Wed, 17 Feb 2021 22:21:52 GMT",
->>>>>>> 1814567d
+        "Date": "Fri, 19 Feb 2021 18:58:53 GMT",
+        "ETag": "\u00220x8D8D508671D4CE0\u0022",
+        "Last-Modified": "Fri, 19 Feb 2021 18:58:53 GMT",
         "Server": [
           "Windows-Azure-Blob/1.0",
           "Microsoft-HTTPAPI/2.0"
         ],
-        "x-ms-client-request-id": "d26bc984-5e62-d11c-7955-aa8a71e7e9d6",
-<<<<<<< HEAD
-        "x-ms-request-id": "42315c46-801e-0059-40a9-f9f8dc000000",
-=======
-        "x-ms-request-id": "1df532ca-901e-007a-307b-05621f000000",
->>>>>>> 1814567d
+        "x-ms-client-request-id": "00f5f09d-9dd2-43c8-6fd0-5589a24ca7d9",
+        "x-ms-request-id": "f3d9991d-a01e-0071-48f1-069974000000",
         "x-ms-version": "2020-06-12"
       },
       "ResponseBody": []
     },
     {
-      "RequestUri": "https://seannse.dfs.core.windows.net/test-filesystem-65109621-1264-17f1-4e79-0a591e2019ee/test-directory-12eb95ad-7e23-a142-04fb-02518366da2a?sv=2020-06-12\u0026si=mhjhrgvchetoooevkmdm\u0026sr=c\u0026sig=Sanitized\u0026resource=directory",
+      "RequestUri": "https://seannse.dfs.core.windows.net/test-filesystem-1d58b305-b658-a1d3-7803-229099ac0c01/test-directory-24dea415-890e-86aa-482d-f5951999da34?sv=2020-06-12\u0026si=sxqdlkpqcbbbiwodsqhp\u0026sr=c\u0026sig=Sanitized\u0026resource=directory",
       "RequestMethod": "PUT",
       "RequestHeaders": {
-<<<<<<< HEAD
         "Accept": "application/json",
-        "traceparent": "00-e5e38866069f0a42a370cf775b5debc6-5e59a78af2cea64b-00",
+        "traceparent": "00-8dc2334e0feab3468feceb701dcb176f-b8e0b295cac3564c-00",
         "User-Agent": [
-          "azsdk-net-Storage.Files.DataLake/12.7.0-alpha.20210202.1",
-          "(.NET 5.0.2; Microsoft Windows 10.0.19042)"
-=======
-        "traceparent": "00-4d79e3dbd1c3014e838767b348b29182-7da53a9d4b1e2e4e-00",
-        "User-Agent": [
-          "azsdk-net-Storage.Files.DataLake/12.7.0-alpha.20210217.1",
-          "(.NET 5.0.3; Microsoft Windows 10.0.19042)"
->>>>>>> 1814567d
+          "azsdk-net-Storage.Files.DataLake/12.7.0-alpha.20210219.1",
+          "(.NET 5.0.3; Microsoft Windows 10.0.19041)"
         ],
-        "x-ms-client-request-id": "fec6e3a4-61f9-0614-87ca-cd675bca4d13",
+        "x-ms-client-request-id": "8b111ef0-97a7-137a-456e-b7a4a7322ad5",
         "x-ms-return-client-request-id": "true",
         "x-ms-version": "2020-06-12"
       },
@@ -139,52 +87,32 @@
       "StatusCode": 201,
       "ResponseHeaders": {
         "Content-Length": "0",
-<<<<<<< HEAD
-        "Date": "Tue, 02 Feb 2021 21:25:06 GMT",
-        "ETag": "\u00220x8D8C7C103858D9A\u0022",
-        "Last-Modified": "Tue, 02 Feb 2021 21:25:07 GMT",
-=======
-        "Date": "Wed, 17 Feb 2021 22:21:52 GMT",
-        "ETag": "\u00220x8D8D3926DA8FF38\u0022",
-        "Last-Modified": "Wed, 17 Feb 2021 22:21:53 GMT",
->>>>>>> 1814567d
+        "Date": "Fri, 19 Feb 2021 18:58:53 GMT",
+        "ETag": "\u00220x8D8D50867298DF4\u0022",
+        "Last-Modified": "Fri, 19 Feb 2021 18:58:54 GMT",
         "Server": [
           "Windows-Azure-HDFS/1.0",
           "Microsoft-HTTPAPI/2.0"
         ],
-        "x-ms-client-request-id": "fec6e3a4-61f9-0614-87ca-cd675bca4d13",
-<<<<<<< HEAD
-        "x-ms-request-id": "2ce8c04c-601f-001c-64a9-f92d3f000000",
-=======
-        "x-ms-request-id": "8ee8965c-601f-000c-7e7b-05e857000000",
->>>>>>> 1814567d
+        "x-ms-client-request-id": "8b111ef0-97a7-137a-456e-b7a4a7322ad5",
+        "x-ms-request-id": "c3622be9-401f-0034-36f1-064c97000000",
         "x-ms-version": "2020-06-12"
       },
       "ResponseBody": []
     },
     {
-      "RequestUri": "https://seannse.blob.core.windows.net/test-filesystem-65109621-1264-17f1-4e79-0a591e2019ee?restype=container",
+      "RequestUri": "https://seannse.blob.core.windows.net/test-filesystem-1d58b305-b658-a1d3-7803-229099ac0c01?restype=container",
       "RequestMethod": "DELETE",
       "RequestHeaders": {
         "Accept": "application/xml",
         "Authorization": "Sanitized",
-<<<<<<< HEAD
-        "traceparent": "00-f7251f04265b3e4692604c7153c0bd83-43959bc67900c24c-00",
+        "traceparent": "00-ab93f7068676074da6f5303f3421691b-603586f1b4624a4e-00",
         "User-Agent": [
-          "azsdk-net-Storage.Files.DataLake/12.7.0-alpha.20210202.1",
-          "(.NET 5.0.2; Microsoft Windows 10.0.19042)"
+          "azsdk-net-Storage.Files.DataLake/12.7.0-alpha.20210219.1",
+          "(.NET 5.0.3; Microsoft Windows 10.0.19041)"
         ],
-        "x-ms-client-request-id": "9fad5d75-db9f-7631-9092-ef0bc9007836",
-        "x-ms-date": "Tue, 02 Feb 2021 21:25:06 GMT",
-=======
-        "traceparent": "00-9fc07b214ff14141bed19bf1d7c3bff8-db9e7841858b9948-00",
-        "User-Agent": [
-          "azsdk-net-Storage.Files.DataLake/12.7.0-alpha.20210217.1",
-          "(.NET 5.0.3; Microsoft Windows 10.0.19042)"
-        ],
-        "x-ms-client-request-id": "9fad5d75-db9f-7631-9092-ef0bc9007836",
-        "x-ms-date": "Wed, 17 Feb 2021 22:21:53 GMT",
->>>>>>> 1814567d
+        "x-ms-client-request-id": "faa4bfaf-4e87-878d-580f-10126a02531b",
+        "x-ms-date": "Fri, 19 Feb 2021 18:58:54 GMT",
         "x-ms-return-client-request-id": "true",
         "x-ms-version": "2020-06-12"
       },
@@ -192,33 +120,21 @@
       "StatusCode": 202,
       "ResponseHeaders": {
         "Content-Length": "0",
-<<<<<<< HEAD
-        "Date": "Tue, 02 Feb 2021 21:25:06 GMT",
-=======
-        "Date": "Wed, 17 Feb 2021 22:21:53 GMT",
->>>>>>> 1814567d
+        "Date": "Fri, 19 Feb 2021 18:58:54 GMT",
         "Server": [
           "Windows-Azure-Blob/1.0",
           "Microsoft-HTTPAPI/2.0"
         ],
-        "x-ms-client-request-id": "9fad5d75-db9f-7631-9092-ef0bc9007836",
-<<<<<<< HEAD
-        "x-ms-request-id": "42315cdf-801e-0059-47a9-f9f8dc000000",
-=======
-        "x-ms-request-id": "1df53465-901e-007a-1d7b-05621f000000",
->>>>>>> 1814567d
+        "x-ms-client-request-id": "faa4bfaf-4e87-878d-580f-10126a02531b",
+        "x-ms-request-id": "f3d99973-a01e-0071-16f1-069974000000",
         "x-ms-version": "2020-06-12"
       },
       "ResponseBody": []
     }
   ],
   "Variables": {
-<<<<<<< HEAD
-    "DateTimeOffsetNow": "2021-02-02T15:25:06.4537484-06:00",
-=======
-    "DateTimeOffsetNow": "2021-02-17T16:21:52.7273970-06:00",
->>>>>>> 1814567d
-    "RandomSeed": "1730474763",
+    "DateTimeOffsetNow": "2021-02-19T12:58:54.6161798-06:00",
+    "RandomSeed": "365621818",
     "Storage_TestConfigHierarchicalNamespace": "NamespaceTenant\nseannse\nU2FuaXRpemVk\nhttps://seannse.blob.core.windows.net\nhttps://seannse.file.core.windows.net\nhttps://seannse.queue.core.windows.net\nhttps://seannse.table.core.windows.net\n\n\n\n\nhttps://seannse-secondary.blob.core.windows.net\nhttps://seannse-secondary.file.core.windows.net\nhttps://seannse-secondary.queue.core.windows.net\nhttps://seannse-secondary.table.core.windows.net\n68390a19-a643-458b-b726-408abf67b4fc\nSanitized\n72f988bf-86f1-41af-91ab-2d7cd011db47\nhttps://login.microsoftonline.com/\nCloud\nBlobEndpoint=https://seannse.blob.core.windows.net/;QueueEndpoint=https://seannse.queue.core.windows.net/;FileEndpoint=https://seannse.file.core.windows.net/;BlobSecondaryEndpoint=https://seannse-secondary.blob.core.windows.net/;QueueSecondaryEndpoint=https://seannse-secondary.queue.core.windows.net/;FileSecondaryEndpoint=https://seannse-secondary.file.core.windows.net/;AccountName=seannse;AccountKey=Sanitized\n"
   }
 }