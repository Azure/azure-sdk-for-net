--- conflicted
+++ resolved
@@ -14,11 +14,7 @@
         "x-ms-client-request-id": "4965da8d-8cd5-b9ce-1311-e34748fe740a",
         "x-ms-date": "Thu, 18 Feb 2021 02:20:49 GMT",
         "x-ms-return-client-request-id": "true",
-<<<<<<< HEAD
-        "x-ms-version": "2020-12-06"
-=======
-        "x-ms-version": "2021-02-12"
->>>>>>> 7e782c87
+        "x-ms-version": "2021-02-12"
       },
       "RequestBody": null,
       "StatusCode": 201,
@@ -33,11 +29,7 @@
         ],
         "x-ms-client-request-id": "4965da8d-8cd5-b9ce-1311-e34748fe740a",
         "x-ms-request-id": "f3965e81-e01e-005f-0e9c-05cb63000000",
-<<<<<<< HEAD
-        "x-ms-version": "2020-12-06"
-=======
-        "x-ms-version": "2021-02-12"
->>>>>>> 7e782c87
+        "x-ms-version": "2021-02-12"
       },
       "ResponseBody": []
     },
@@ -58,11 +50,7 @@
         "x-ms-client-request-id": "08b59fe8-1c5a-87df-fa2e-8e3906a4c6ae",
         "x-ms-date": "Thu, 18 Feb 2021 02:20:51 GMT",
         "x-ms-return-client-request-id": "true",
-<<<<<<< HEAD
-        "x-ms-version": "2020-12-06"
-=======
-        "x-ms-version": "2021-02-12"
->>>>>>> 7e782c87
+        "x-ms-version": "2021-02-12"
       },
       "RequestBody": "﻿<SignedIdentifiers><SignedIdentifier><Id>ytlvmsxiusqmwatymslq</Id><AccessPolicy><Start>2021-02-18T01:20:49.3599825Z</Start><Expiry>2021-02-18T03:20:49.3599825Z</Expiry><Permission>rcw</Permission></AccessPolicy></SignedIdentifier></SignedIdentifiers>",
       "StatusCode": 200,
@@ -77,11 +65,7 @@
         ],
         "x-ms-client-request-id": "08b59fe8-1c5a-87df-fa2e-8e3906a4c6ae",
         "x-ms-request-id": "f3965edc-e01e-005f-649c-05cb63000000",
-<<<<<<< HEAD
-        "x-ms-version": "2020-12-06"
-=======
-        "x-ms-version": "2021-02-12"
->>>>>>> 7e782c87
+        "x-ms-version": "2021-02-12"
       },
       "ResponseBody": []
     },
@@ -99,11 +83,7 @@
         "x-ms-client-request-id": "37651d45-5630-e411-a816-c32e8a2d0d6f",
         "x-ms-date": "Thu, 18 Feb 2021 02:20:51 GMT",
         "x-ms-return-client-request-id": "true",
-<<<<<<< HEAD
-        "x-ms-version": "2020-12-06"
-=======
-        "x-ms-version": "2021-02-12"
->>>>>>> 7e782c87
+        "x-ms-version": "2021-02-12"
       },
       "RequestBody": null,
       "StatusCode": 201,
@@ -118,11 +98,7 @@
         ],
         "x-ms-client-request-id": "37651d45-5630-e411-a816-c32e8a2d0d6f",
         "x-ms-request-id": "3c37848d-501e-0065-0e9c-05d11b000000",
-<<<<<<< HEAD
-        "x-ms-version": "2020-12-06"
-=======
-        "x-ms-version": "2021-02-12"
->>>>>>> 7e782c87
+        "x-ms-version": "2021-02-12"
       },
       "ResponseBody": []
     },
@@ -144,11 +120,7 @@
         "x-ms-client-request-id": "e3750666-3c51-e637-d743-ad951172da06",
         "x-ms-date": "Thu, 18 Feb 2021 02:20:51 GMT",
         "x-ms-return-client-request-id": "true",
-<<<<<<< HEAD
-        "x-ms-version": "2020-12-06"
-=======
-        "x-ms-version": "2021-02-12"
->>>>>>> 7e782c87
+        "x-ms-version": "2021-02-12"
       },
       "RequestBody": "﻿<SignedIdentifiers><SignedIdentifier><Id>hfqyrckhyxdjlerqcmmf</Id><AccessPolicy><Start>2021-02-18T01:20:49.3599825Z</Start><Expiry>2021-02-18T03:20:49.3599825Z</Expiry><Permission>rcw</Permission></AccessPolicy></SignedIdentifier></SignedIdentifiers>",
       "StatusCode": 200,
@@ -163,11 +135,7 @@
         ],
         "x-ms-client-request-id": "e3750666-3c51-e637-d743-ad951172da06",
         "x-ms-request-id": "3c3784e0-501e-0065-5d9c-05d11b000000",
-<<<<<<< HEAD
-        "x-ms-version": "2020-12-06"
-=======
-        "x-ms-version": "2021-02-12"
->>>>>>> 7e782c87
+        "x-ms-version": "2021-02-12"
       },
       "ResponseBody": []
     },
@@ -185,11 +153,7 @@
         "x-ms-client-request-id": "994e56a9-fad5-85df-afb1-e1b88e1474b5",
         "x-ms-date": "Thu, 18 Feb 2021 02:20:51 GMT",
         "x-ms-return-client-request-id": "true",
-<<<<<<< HEAD
-        "x-ms-version": "2020-12-06"
-=======
-        "x-ms-version": "2021-02-12"
->>>>>>> 7e782c87
+        "x-ms-version": "2021-02-12"
       },
       "RequestBody": null,
       "StatusCode": 409,
@@ -204,11 +168,7 @@
         "x-ms-client-request-id": "994e56a9-fad5-85df-afb1-e1b88e1474b5",
         "x-ms-error-code": "ContainerAlreadyExists",
         "x-ms-request-id": "48ac96ce-801e-002b-3d9c-05ff93000000",
-<<<<<<< HEAD
-        "x-ms-version": "2020-12-06"
-=======
-        "x-ms-version": "2021-02-12"
->>>>>>> 7e782c87
+        "x-ms-version": "2021-02-12"
       },
       "ResponseBody": [
         "﻿<?xml version=\"1.0\" encoding=\"utf-8\"?><Error><Code>ContainerAlreadyExists</Code><Message>The specified container already exists.\n",
@@ -234,11 +194,7 @@
         "x-ms-client-request-id": "1aaf0cc8-837e-ab0a-8fa8-616b570ad2ba",
         "x-ms-date": "Thu, 18 Feb 2021 02:20:51 GMT",
         "x-ms-return-client-request-id": "true",
-<<<<<<< HEAD
-        "x-ms-version": "2020-12-06"
-=======
-        "x-ms-version": "2021-02-12"
->>>>>>> 7e782c87
+        "x-ms-version": "2021-02-12"
       },
       "RequestBody": "﻿<SignedIdentifiers><SignedIdentifier><Id>rixefodbefccugpkawoh</Id><AccessPolicy><Start>2021-02-18T01:20:49.3599825Z</Start><Expiry>2021-02-18T03:20:49.3599825Z</Expiry><Permission>rcw</Permission></AccessPolicy></SignedIdentifier></SignedIdentifiers>",
       "StatusCode": 200,
@@ -253,11 +209,7 @@
         ],
         "x-ms-client-request-id": "1aaf0cc8-837e-ab0a-8fa8-616b570ad2ba",
         "x-ms-request-id": "48ac9775-801e-002b-609c-05ff93000000",
-<<<<<<< HEAD
-        "x-ms-version": "2020-12-06"
-=======
-        "x-ms-version": "2021-02-12"
->>>>>>> 7e782c87
+        "x-ms-version": "2021-02-12"
       },
       "ResponseBody": []
     }
