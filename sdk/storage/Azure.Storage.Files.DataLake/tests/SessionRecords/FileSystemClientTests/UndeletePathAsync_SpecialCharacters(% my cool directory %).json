--- conflicted
+++ resolved
@@ -15,11 +15,7 @@
         "x-ms-client-request-id": "a28de264-1e8e-aa77-8513-23f43a90c91a",
         "x-ms-date": "Tue, 23 Mar 2021 19:47:23 GMT",
         "x-ms-return-client-request-id": "true",
-<<<<<<< HEAD
-        "x-ms-version": "2020-12-06"
-=======
-        "x-ms-version": "2021-02-12"
->>>>>>> 7e782c87
+        "x-ms-version": "2021-02-12"
       },
       "RequestBody": null,
       "StatusCode": 201,
@@ -34,11 +30,7 @@
         ],
         "x-ms-client-request-id": "a28de264-1e8e-aa77-8513-23f43a90c91a",
         "x-ms-request-id": "e68cd484-201e-004c-0f1d-20dd90000000",
-<<<<<<< HEAD
-        "x-ms-version": "2020-12-06"
-=======
-        "x-ms-version": "2021-02-12"
->>>>>>> 7e782c87
+        "x-ms-version": "2021-02-12"
       },
       "ResponseBody": []
     },
@@ -56,11 +48,7 @@
         "x-ms-client-request-id": "d4b58223-e0f3-fe8d-3b61-9bec137d572a",
         "x-ms-date": "Tue, 23 Mar 2021 19:47:23 GMT",
         "x-ms-return-client-request-id": "true",
-<<<<<<< HEAD
-        "x-ms-version": "2020-12-06"
-=======
-        "x-ms-version": "2021-02-12"
->>>>>>> 7e782c87
+        "x-ms-version": "2021-02-12"
       },
       "RequestBody": null,
       "StatusCode": 201,
@@ -75,11 +63,7 @@
         ],
         "x-ms-client-request-id": "d4b58223-e0f3-fe8d-3b61-9bec137d572a",
         "x-ms-request-id": "9c1f5858-001f-0080-801d-20b2a6000000",
-<<<<<<< HEAD
-        "x-ms-version": "2020-12-06"
-=======
-        "x-ms-version": "2021-02-12"
->>>>>>> 7e782c87
+        "x-ms-version": "2021-02-12"
       },
       "ResponseBody": []
     },
@@ -97,11 +81,7 @@
         "x-ms-client-request-id": "b8d18eab-f4da-9327-bae8-87eeda35f3e2",
         "x-ms-date": "Tue, 23 Mar 2021 19:47:23 GMT",
         "x-ms-return-client-request-id": "true",
-<<<<<<< HEAD
-        "x-ms-version": "2020-12-06"
-=======
-        "x-ms-version": "2021-02-12"
->>>>>>> 7e782c87
+        "x-ms-version": "2021-02-12"
       },
       "RequestBody": null,
       "StatusCode": 200,
@@ -116,11 +96,7 @@
         "x-ms-delete-type-permanent": "false",
         "x-ms-deletion-id": "132610024430424656",
         "x-ms-request-id": "9c1f5859-001f-0080-011d-20b2a6000000",
-<<<<<<< HEAD
-        "x-ms-version": "2020-12-06"
-=======
-        "x-ms-version": "2021-02-12"
->>>>>>> 7e782c87
+        "x-ms-version": "2021-02-12"
       },
       "ResponseBody": []
     },
@@ -138,11 +114,7 @@
         "x-ms-client-request-id": "84413e69-9fac-e34f-244a-b667eb55138c",
         "x-ms-date": "Tue, 23 Mar 2021 19:47:23 GMT",
         "x-ms-return-client-request-id": "true",
-<<<<<<< HEAD
-        "x-ms-version": "2020-12-06"
-=======
-        "x-ms-version": "2021-02-12"
->>>>>>> 7e782c87
+        "x-ms-version": "2021-02-12"
       },
       "RequestBody": null,
       "StatusCode": 200,
@@ -156,11 +128,7 @@
         "Transfer-Encoding": "chunked",
         "x-ms-client-request-id": "84413e69-9fac-e34f-244a-b667eb55138c",
         "x-ms-request-id": "e68cd501-201e-004c-081d-20dd90000000",
-<<<<<<< HEAD
-        "x-ms-version": "2020-12-06"
-=======
-        "x-ms-version": "2021-02-12"
->>>>>>> 7e782c87
+        "x-ms-version": "2021-02-12"
       },
       "ResponseBody": "﻿<?xml version=\"1.0\" encoding=\"utf-8\"?><EnumerationResults ServiceEndpoint=\"http://seannsecanary.blob.core.windows.net/\" ContainerName=\"test-filesystem-ab9ed33d-18f3-207a-ca59-161ab781821c\"><Blobs><Blob><Name> my cool directory </Name><DeletionId>132610024430424656</DeletionId><Deleted>true</Deleted><Properties><Creation-Time>Tue, 23 Mar 2021 19:47:22 GMT</Creation-Time><Last-Modified>Tue, 23 Mar 2021 19:47:22 GMT</Last-Modified><Expiry-Time>Tue, 30 Mar 2021 19:47:23 GMT</Expiry-Time><Etag>0x8D8EE347A40E07C</Etag><Content-Length>0</Content-Length><Content-Type>application/octet-stream</Content-Type><Content-Encoding /><Content-Language /><Content-CRC64>AAAAAAAAAAA=</Content-CRC64><Content-MD5 /><Cache-Control /><Content-Disposition /><BlobType>BlockBlob</BlobType><AccessTier>Hot</AccessTier><AccessTierInferred>true</AccessTierInferred><ServerEncrypted>true</ServerEncrypted><DeletedTime>Tue, 23 Mar 2021 19:47:23 GMT</DeletedTime><RemainingRetentionDays>6</RemainingRetentionDays></Properties><OrMetadata /></Blob></Blobs><NextMarker /></EnumerationResults>"
     },
@@ -179,11 +147,7 @@
         "x-ms-date": "Tue, 23 Mar 2021 19:47:23 GMT",
         "x-ms-return-client-request-id": "true",
         "x-ms-undelete-source": "?deletionid=132610024430424656",
-<<<<<<< HEAD
-        "x-ms-version": "2020-12-06"
-=======
-        "x-ms-version": "2021-02-12"
->>>>>>> 7e782c87
+        "x-ms-version": "2021-02-12"
       },
       "RequestBody": null,
       "StatusCode": 200,
@@ -196,11 +160,7 @@
         ],
         "x-ms-client-request-id": "9b857117-6ef4-1535-7698-40fe40ddc4e9",
         "x-ms-request-id": "e68cd518-201e-004c-1e1d-20dd90000000",
-<<<<<<< HEAD
-        "x-ms-version": "2020-12-06"
-=======
-        "x-ms-version": "2021-02-12"
->>>>>>> 7e782c87
+        "x-ms-version": "2021-02-12"
       },
       "ResponseBody": []
     },
@@ -217,11 +177,7 @@
         "x-ms-client-request-id": "794f0756-77cf-2397-28b8-f0115214736c",
         "x-ms-date": "Tue, 23 Mar 2021 19:47:23 GMT",
         "x-ms-return-client-request-id": "true",
-<<<<<<< HEAD
-        "x-ms-version": "2020-12-06"
-=======
-        "x-ms-version": "2021-02-12"
->>>>>>> 7e782c87
+        "x-ms-version": "2021-02-12"
       },
       "RequestBody": null,
       "StatusCode": 200,
@@ -249,11 +205,7 @@
         "x-ms-permissions": "rwxr-x---",
         "x-ms-request-id": "e68cd534-201e-004c-371d-20dd90000000",
         "x-ms-server-encrypted": "true",
-<<<<<<< HEAD
-        "x-ms-version": "2020-12-06"
-=======
-        "x-ms-version": "2021-02-12"
->>>>>>> 7e782c87
+        "x-ms-version": "2021-02-12"
       },
       "ResponseBody": []
     },
@@ -271,11 +223,7 @@
         "x-ms-client-request-id": "39a8d697-4b8d-3d19-efb6-1885785c8316",
         "x-ms-date": "Tue, 23 Mar 2021 19:47:23 GMT",
         "x-ms-return-client-request-id": "true",
-<<<<<<< HEAD
-        "x-ms-version": "2020-12-06"
-=======
-        "x-ms-version": "2021-02-12"
->>>>>>> 7e782c87
+        "x-ms-version": "2021-02-12"
       },
       "RequestBody": null,
       "StatusCode": 202,
@@ -288,11 +236,7 @@
         ],
         "x-ms-client-request-id": "39a8d697-4b8d-3d19-efb6-1885785c8316",
         "x-ms-request-id": "e68cd546-201e-004c-471d-20dd90000000",
-<<<<<<< HEAD
-        "x-ms-version": "2020-12-06"
-=======
-        "x-ms-version": "2021-02-12"
->>>>>>> 7e782c87
+        "x-ms-version": "2021-02-12"
       },
       "ResponseBody": []
     }
