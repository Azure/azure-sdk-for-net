{
  "Entries": [
    {
      "RequestUri": "https://seannse.blob.core.windows.net/test-filesystem-606b5305-ed30-9559-1a31-1fdd05ad6135?restype=container",
      "RequestMethod": "PUT",
      "RequestHeaders": {
        "Accept": "application/xml",
        "Authorization": "Sanitized",
<<<<<<< HEAD
        "traceparent": "00-a77e854c06ebfa43b345e2ee2cf530f1-1d37014a369a554b-00",
        "User-Agent": [
          "azsdk-net-Storage.Files.DataLake/12.7.0-alpha.20210202.1",
          "(.NET 5.0.2; Microsoft Windows 10.0.19042)"
        ],
        "x-ms-blob-public-access": "container",
        "x-ms-client-request-id": "0ab320a0-d116-4033-89c7-c21f17617035",
        "x-ms-date": "Tue, 02 Feb 2021 21:25:29 GMT",
=======
        "traceparent": "00-6451994aa71f9a4f8fe14f9a26b3ff8c-dafcb876acece347-00",
        "User-Agent": [
          "azsdk-net-Storage.Files.DataLake/12.7.0-alpha.20210217.1",
          "(.NET 5.0.3; Microsoft Windows 10.0.19042)"
        ],
        "x-ms-blob-public-access": "container",
        "x-ms-client-request-id": "0ab320a0-d116-4033-89c7-c21f17617035",
        "x-ms-date": "Wed, 17 Feb 2021 22:22:56 GMT",
>>>>>>> 1814567d
        "x-ms-return-client-request-id": "true",
        "x-ms-version": "2020-06-12"
      },
      "RequestBody": null,
      "StatusCode": 201,
      "ResponseHeaders": {
        "Content-Length": "0",
<<<<<<< HEAD
        "Date": "Tue, 02 Feb 2021 21:25:29 GMT",
        "ETag": "\u00220x8D8C7C11169902C\u0022",
        "Last-Modified": "Tue, 02 Feb 2021 21:25:30 GMT",
=======
        "Date": "Wed, 17 Feb 2021 22:22:56 GMT",
        "ETag": "\u00220x8D8D39293841660\u0022",
        "Last-Modified": "Wed, 17 Feb 2021 22:22:56 GMT",
>>>>>>> 1814567d
        "Server": [
          "Windows-Azure-Blob/1.0",
          "Microsoft-HTTPAPI/2.0"
        ],
        "x-ms-client-request-id": "0ab320a0-d116-4033-89c7-c21f17617035",
<<<<<<< HEAD
        "x-ms-request-id": "97f332dd-e01e-00ab-10a9-f90095000000",
=======
        "x-ms-request-id": "f330d246-e01e-005f-7a7b-05cb63000000",
>>>>>>> 1814567d
        "x-ms-version": "2020-06-12"
      },
      "ResponseBody": []
    },
    {
      "RequestUri": "https://seannse.dfs.core.windows.net/test-filesystem-606b5305-ed30-9559-1a31-1fdd05ad6135/foo?resource=directory",
      "RequestMethod": "PUT",
      "RequestHeaders": {
        "Accept": "application/json",
        "Authorization": "Sanitized",
        "If-None-Match": "*",
<<<<<<< HEAD
        "traceparent": "00-7571d03b21867f49a43acce6c06163f5-f127d749b59f5643-00",
        "User-Agent": [
          "azsdk-net-Storage.Files.DataLake/12.7.0-alpha.20210202.1",
          "(.NET 5.0.2; Microsoft Windows 10.0.19042)"
        ],
        "x-ms-client-request-id": "e43c7a49-57f9-c11f-231d-0fa875d7ddad",
        "x-ms-date": "Tue, 02 Feb 2021 21:25:30 GMT",
=======
        "traceparent": "00-6d135e9aa6ba6d459c6a7541936beeb1-a61d0b509ad9874c-00",
        "User-Agent": [
          "azsdk-net-Storage.Files.DataLake/12.7.0-alpha.20210217.1",
          "(.NET 5.0.3; Microsoft Windows 10.0.19042)"
        ],
        "x-ms-client-request-id": "e43c7a49-57f9-c11f-231d-0fa875d7ddad",
        "x-ms-date": "Wed, 17 Feb 2021 22:22:56 GMT",
>>>>>>> 1814567d
        "x-ms-return-client-request-id": "true",
        "x-ms-version": "2020-06-12"
      },
      "RequestBody": null,
      "StatusCode": 201,
      "ResponseHeaders": {
        "Content-Length": "0",
<<<<<<< HEAD
        "Date": "Tue, 02 Feb 2021 21:25:30 GMT",
        "ETag": "\u00220x8D8C7C111A73AEA\u0022",
        "Last-Modified": "Tue, 02 Feb 2021 21:25:31 GMT",
=======
        "Date": "Wed, 17 Feb 2021 22:22:56 GMT",
        "ETag": "\u00220x8D8D39293C19B9D\u0022",
        "Last-Modified": "Wed, 17 Feb 2021 22:22:57 GMT",
>>>>>>> 1814567d
        "Server": [
          "Windows-Azure-HDFS/1.0",
          "Microsoft-HTTPAPI/2.0"
        ],
        "x-ms-client-request-id": "e43c7a49-57f9-c11f-231d-0fa875d7ddad",
<<<<<<< HEAD
        "x-ms-request-id": "156ea786-c01f-0077-23a9-f9aacb000000",
=======
        "x-ms-request-id": "5cc83861-001f-0078-4d7b-05dca7000000",
>>>>>>> 1814567d
        "x-ms-version": "2020-06-12"
      },
      "ResponseBody": []
    },
    {
      "RequestUri": "https://seannse.dfs.core.windows.net/test-filesystem-606b5305-ed30-9559-1a31-1fdd05ad6135/bar?resource=directory",
      "RequestMethod": "PUT",
      "RequestHeaders": {
        "Accept": "application/json",
        "Authorization": "Sanitized",
        "If-None-Match": "*",
<<<<<<< HEAD
        "traceparent": "00-f60aeb7b025d8b41897cfccdc7e0ec7b-7974b2c97d618448-00",
        "User-Agent": [
          "azsdk-net-Storage.Files.DataLake/12.7.0-alpha.20210202.1",
          "(.NET 5.0.2; Microsoft Windows 10.0.19042)"
        ],
        "x-ms-client-request-id": "9cd679e5-8c25-603c-628d-2bcfe65e5785",
        "x-ms-date": "Tue, 02 Feb 2021 21:25:30 GMT",
=======
        "traceparent": "00-23f1266f33553a458e78acb7376bc2f9-61d6f8a7dd01324d-00",
        "User-Agent": [
          "azsdk-net-Storage.Files.DataLake/12.7.0-alpha.20210217.1",
          "(.NET 5.0.3; Microsoft Windows 10.0.19042)"
        ],
        "x-ms-client-request-id": "9cd679e5-8c25-603c-628d-2bcfe65e5785",
        "x-ms-date": "Wed, 17 Feb 2021 22:22:57 GMT",
>>>>>>> 1814567d
        "x-ms-return-client-request-id": "true",
        "x-ms-version": "2020-06-12"
      },
      "RequestBody": null,
      "StatusCode": 201,
      "ResponseHeaders": {
        "Content-Length": "0",
<<<<<<< HEAD
        "Date": "Tue, 02 Feb 2021 21:25:30 GMT",
        "ETag": "\u00220x8D8C7C111B3F9A8\u0022",
        "Last-Modified": "Tue, 02 Feb 2021 21:25:31 GMT",
=======
        "Date": "Wed, 17 Feb 2021 22:22:56 GMT",
        "ETag": "\u00220x8D8D39293CEB9C7\u0022",
        "Last-Modified": "Wed, 17 Feb 2021 22:22:57 GMT",
>>>>>>> 1814567d
        "Server": [
          "Windows-Azure-HDFS/1.0",
          "Microsoft-HTTPAPI/2.0"
        ],
        "x-ms-client-request-id": "9cd679e5-8c25-603c-628d-2bcfe65e5785",
<<<<<<< HEAD
        "x-ms-request-id": "156ea79b-c01f-0077-38a9-f9aacb000000",
=======
        "x-ms-request-id": "5cc83878-001f-0078-647b-05dca7000000",
>>>>>>> 1814567d
        "x-ms-version": "2020-06-12"
      },
      "ResponseBody": []
    },
    {
      "RequestUri": "https://seannse.dfs.core.windows.net/test-filesystem-606b5305-ed30-9559-1a31-1fdd05ad6135/baz?resource=directory",
      "RequestMethod": "PUT",
      "RequestHeaders": {
        "Accept": "application/json",
        "Authorization": "Sanitized",
        "If-None-Match": "*",
<<<<<<< HEAD
        "traceparent": "00-5372c410d0f11447a90001ab8d05f794-3050212d3fef7d40-00",
        "User-Agent": [
          "azsdk-net-Storage.Files.DataLake/12.7.0-alpha.20210202.1",
          "(.NET 5.0.2; Microsoft Windows 10.0.19042)"
        ],
        "x-ms-client-request-id": "fbc280dd-4000-7a88-7a46-d0f46ee8c4bb",
        "x-ms-date": "Tue, 02 Feb 2021 21:25:30 GMT",
=======
        "traceparent": "00-41464b87ee033e4e825d7c3463500d61-dd2bc1461218ad4c-00",
        "User-Agent": [
          "azsdk-net-Storage.Files.DataLake/12.7.0-alpha.20210217.1",
          "(.NET 5.0.3; Microsoft Windows 10.0.19042)"
        ],
        "x-ms-client-request-id": "fbc280dd-4000-7a88-7a46-d0f46ee8c4bb",
        "x-ms-date": "Wed, 17 Feb 2021 22:22:57 GMT",
>>>>>>> 1814567d
        "x-ms-return-client-request-id": "true",
        "x-ms-version": "2020-06-12"
      },
      "RequestBody": null,
      "StatusCode": 201,
      "ResponseHeaders": {
        "Content-Length": "0",
<<<<<<< HEAD
        "Date": "Tue, 02 Feb 2021 21:25:30 GMT",
        "ETag": "\u00220x8D8C7C111C0B160\u0022",
        "Last-Modified": "Tue, 02 Feb 2021 21:25:31 GMT",
=======
        "Date": "Wed, 17 Feb 2021 22:22:56 GMT",
        "ETag": "\u00220x8D8D39293DC8D81\u0022",
        "Last-Modified": "Wed, 17 Feb 2021 22:22:57 GMT",
>>>>>>> 1814567d
        "Server": [
          "Windows-Azure-HDFS/1.0",
          "Microsoft-HTTPAPI/2.0"
        ],
        "x-ms-client-request-id": "fbc280dd-4000-7a88-7a46-d0f46ee8c4bb",
<<<<<<< HEAD
        "x-ms-request-id": "156ea7a2-c01f-0077-3fa9-f9aacb000000",
=======
        "x-ms-request-id": "5cc83883-001f-0078-6f7b-05dca7000000",
>>>>>>> 1814567d
        "x-ms-version": "2020-06-12"
      },
      "ResponseBody": []
    },
    {
      "RequestUri": "https://seannse.dfs.core.windows.net/test-filesystem-606b5305-ed30-9559-1a31-1fdd05ad6135/baz/bar?resource=directory",
      "RequestMethod": "PUT",
      "RequestHeaders": {
        "Accept": "application/json",
        "Authorization": "Sanitized",
        "If-None-Match": "*",
<<<<<<< HEAD
        "traceparent": "00-305de670b61e5f40be9bc09a9657581d-be5a616fb4525546-00",
        "User-Agent": [
          "azsdk-net-Storage.Files.DataLake/12.7.0-alpha.20210202.1",
          "(.NET 5.0.2; Microsoft Windows 10.0.19042)"
        ],
        "x-ms-client-request-id": "65f2814b-5b9b-5884-1c38-ce0dded141da",
        "x-ms-date": "Tue, 02 Feb 2021 21:25:30 GMT",
=======
        "traceparent": "00-0845feafff9ad64f839f7e947b354b92-1b3c92cf5ac6a74c-00",
        "User-Agent": [
          "azsdk-net-Storage.Files.DataLake/12.7.0-alpha.20210217.1",
          "(.NET 5.0.3; Microsoft Windows 10.0.19042)"
        ],
        "x-ms-client-request-id": "65f2814b-5b9b-5884-1c38-ce0dded141da",
        "x-ms-date": "Wed, 17 Feb 2021 22:22:57 GMT",
>>>>>>> 1814567d
        "x-ms-return-client-request-id": "true",
        "x-ms-version": "2020-06-12"
      },
      "RequestBody": null,
      "StatusCode": 201,
      "ResponseHeaders": {
        "Content-Length": "0",
<<<<<<< HEAD
        "Date": "Tue, 02 Feb 2021 21:25:30 GMT",
        "ETag": "\u00220x8D8C7C111CE1791\u0022",
        "Last-Modified": "Tue, 02 Feb 2021 21:25:31 GMT",
=======
        "Date": "Wed, 17 Feb 2021 22:22:56 GMT",
        "ETag": "\u00220x8D8D39293EB1484\u0022",
        "Last-Modified": "Wed, 17 Feb 2021 22:22:57 GMT",
>>>>>>> 1814567d
        "Server": [
          "Windows-Azure-HDFS/1.0",
          "Microsoft-HTTPAPI/2.0"
        ],
        "x-ms-client-request-id": "65f2814b-5b9b-5884-1c38-ce0dded141da",
<<<<<<< HEAD
        "x-ms-request-id": "156ea7a6-c01f-0077-43a9-f9aacb000000",
=======
        "x-ms-request-id": "5cc83889-001f-0078-757b-05dca7000000",
>>>>>>> 1814567d
        "x-ms-version": "2020-06-12"
      },
      "ResponseBody": []
    },
    {
      "RequestUri": "https://seannse.dfs.core.windows.net/test-filesystem-606b5305-ed30-9559-1a31-1fdd05ad6135/foo/foo?resource=directory",
      "RequestMethod": "PUT",
      "RequestHeaders": {
        "Accept": "application/json",
        "Authorization": "Sanitized",
        "If-None-Match": "*",
<<<<<<< HEAD
        "traceparent": "00-0ac8d5fd9402374fa630750bc0e4376f-240685b312f0ff46-00",
        "User-Agent": [
          "azsdk-net-Storage.Files.DataLake/12.7.0-alpha.20210202.1",
          "(.NET 5.0.2; Microsoft Windows 10.0.19042)"
        ],
        "x-ms-client-request-id": "eda8ed8e-5ef6-3320-a4af-bf8e282e58e1",
        "x-ms-date": "Tue, 02 Feb 2021 21:25:30 GMT",
=======
        "traceparent": "00-11d72b7392eecf4c8f143c5718fdec1f-b9aa7c0df90f134b-00",
        "User-Agent": [
          "azsdk-net-Storage.Files.DataLake/12.7.0-alpha.20210217.1",
          "(.NET 5.0.3; Microsoft Windows 10.0.19042)"
        ],
        "x-ms-client-request-id": "eda8ed8e-5ef6-3320-a4af-bf8e282e58e1",
        "x-ms-date": "Wed, 17 Feb 2021 22:22:57 GMT",
>>>>>>> 1814567d
        "x-ms-return-client-request-id": "true",
        "x-ms-version": "2020-06-12"
      },
      "RequestBody": null,
      "StatusCode": 201,
      "ResponseHeaders": {
        "Content-Length": "0",
<<<<<<< HEAD
        "Date": "Tue, 02 Feb 2021 21:25:30 GMT",
        "ETag": "\u00220x8D8C7C111DAC339\u0022",
        "Last-Modified": "Tue, 02 Feb 2021 21:25:31 GMT",
=======
        "Date": "Wed, 17 Feb 2021 22:22:56 GMT",
        "ETag": "\u00220x8D8D39293FA1F9A\u0022",
        "Last-Modified": "Wed, 17 Feb 2021 22:22:57 GMT",
>>>>>>> 1814567d
        "Server": [
          "Windows-Azure-HDFS/1.0",
          "Microsoft-HTTPAPI/2.0"
        ],
        "x-ms-client-request-id": "eda8ed8e-5ef6-3320-a4af-bf8e282e58e1",
<<<<<<< HEAD
        "x-ms-request-id": "156ea7ab-c01f-0077-47a9-f9aacb000000",
=======
        "x-ms-request-id": "5cc838a0-001f-0078-0c7b-05dca7000000",
>>>>>>> 1814567d
        "x-ms-version": "2020-06-12"
      },
      "ResponseBody": []
    },
    {
      "RequestUri": "https://seannse.dfs.core.windows.net/test-filesystem-606b5305-ed30-9559-1a31-1fdd05ad6135/foo/bar?resource=directory",
      "RequestMethod": "PUT",
      "RequestHeaders": {
        "Accept": "application/json",
        "Authorization": "Sanitized",
        "If-None-Match": "*",
<<<<<<< HEAD
        "traceparent": "00-0b9ce718b1793f40930961dd6791cf5b-fcbce2ee2a32384d-00",
        "User-Agent": [
          "azsdk-net-Storage.Files.DataLake/12.7.0-alpha.20210202.1",
          "(.NET 5.0.2; Microsoft Windows 10.0.19042)"
        ],
        "x-ms-client-request-id": "f07e7e7f-5328-6ee4-ee50-dcc7a554be16",
        "x-ms-date": "Tue, 02 Feb 2021 21:25:30 GMT",
=======
        "traceparent": "00-ecfb1f43b6a1c34694d873e4dd4b7c6f-b133a71e742e5a46-00",
        "User-Agent": [
          "azsdk-net-Storage.Files.DataLake/12.7.0-alpha.20210217.1",
          "(.NET 5.0.3; Microsoft Windows 10.0.19042)"
        ],
        "x-ms-client-request-id": "f07e7e7f-5328-6ee4-ee50-dcc7a554be16",
        "x-ms-date": "Wed, 17 Feb 2021 22:22:57 GMT",
>>>>>>> 1814567d
        "x-ms-return-client-request-id": "true",
        "x-ms-version": "2020-06-12"
      },
      "RequestBody": null,
      "StatusCode": 201,
      "ResponseHeaders": {
        "Content-Length": "0",
<<<<<<< HEAD
        "Date": "Tue, 02 Feb 2021 21:25:30 GMT",
        "ETag": "\u00220x8D8C7C111E72A0B\u0022",
        "Last-Modified": "Tue, 02 Feb 2021 21:25:31 GMT",
=======
        "Date": "Wed, 17 Feb 2021 22:22:57 GMT",
        "ETag": "\u00220x8D8D392940CAABC\u0022",
        "Last-Modified": "Wed, 17 Feb 2021 22:22:57 GMT",
>>>>>>> 1814567d
        "Server": [
          "Windows-Azure-HDFS/1.0",
          "Microsoft-HTTPAPI/2.0"
        ],
        "x-ms-client-request-id": "f07e7e7f-5328-6ee4-ee50-dcc7a554be16",
<<<<<<< HEAD
        "x-ms-request-id": "156ea7b1-c01f-0077-4da9-f9aacb000000",
=======
        "x-ms-request-id": "5cc838b3-001f-0078-1f7b-05dca7000000",
>>>>>>> 1814567d
        "x-ms-version": "2020-06-12"
      },
      "ResponseBody": []
    },
    {
      "RequestUri": "https://seannse.dfs.core.windows.net/test-filesystem-606b5305-ed30-9559-1a31-1fdd05ad6135/baz/foo?resource=directory",
      "RequestMethod": "PUT",
      "RequestHeaders": {
        "Accept": "application/json",
        "Authorization": "Sanitized",
        "If-None-Match": "*",
<<<<<<< HEAD
        "traceparent": "00-4b2a337b8099334fa06dc65a75d65b61-03840d8bebbd6943-00",
        "User-Agent": [
          "azsdk-net-Storage.Files.DataLake/12.7.0-alpha.20210202.1",
          "(.NET 5.0.2; Microsoft Windows 10.0.19042)"
        ],
        "x-ms-client-request-id": "a90e98be-67af-92b8-1957-c5565aa54049",
        "x-ms-date": "Tue, 02 Feb 2021 21:25:31 GMT",
=======
        "traceparent": "00-e069a7673068b24b95378e120dea8993-d1cd28329b23944a-00",
        "User-Agent": [
          "azsdk-net-Storage.Files.DataLake/12.7.0-alpha.20210217.1",
          "(.NET 5.0.3; Microsoft Windows 10.0.19042)"
        ],
        "x-ms-client-request-id": "a90e98be-67af-92b8-1957-c5565aa54049",
        "x-ms-date": "Wed, 17 Feb 2021 22:22:57 GMT",
>>>>>>> 1814567d
        "x-ms-return-client-request-id": "true",
        "x-ms-version": "2020-06-12"
      },
      "RequestBody": null,
      "StatusCode": 201,
      "ResponseHeaders": {
        "Content-Length": "0",
<<<<<<< HEAD
        "Date": "Tue, 02 Feb 2021 21:25:30 GMT",
        "ETag": "\u00220x8D8C7C111F35AD6\u0022",
        "Last-Modified": "Tue, 02 Feb 2021 21:25:31 GMT",
=======
        "Date": "Wed, 17 Feb 2021 22:22:57 GMT",
        "ETag": "\u00220x8D8D392941B50E7\u0022",
        "Last-Modified": "Wed, 17 Feb 2021 22:22:57 GMT",
>>>>>>> 1814567d
        "Server": [
          "Windows-Azure-HDFS/1.0",
          "Microsoft-HTTPAPI/2.0"
        ],
        "x-ms-client-request-id": "a90e98be-67af-92b8-1957-c5565aa54049",
<<<<<<< HEAD
        "x-ms-request-id": "156ea7b7-c01f-0077-53a9-f9aacb000000",
=======
        "x-ms-request-id": "5cc838cc-001f-0078-387b-05dca7000000",
>>>>>>> 1814567d
        "x-ms-version": "2020-06-12"
      },
      "ResponseBody": []
    },
    {
      "RequestUri": "https://seannse.dfs.core.windows.net/test-filesystem-606b5305-ed30-9559-1a31-1fdd05ad6135/baz/foo/bar?resource=directory",
      "RequestMethod": "PUT",
      "RequestHeaders": {
        "Accept": "application/json",
        "Authorization": "Sanitized",
        "If-None-Match": "*",
<<<<<<< HEAD
        "traceparent": "00-d7c1bb57ef067a40815a137e0f6bffa3-52f996d405a25e4c-00",
        "User-Agent": [
          "azsdk-net-Storage.Files.DataLake/12.7.0-alpha.20210202.1",
          "(.NET 5.0.2; Microsoft Windows 10.0.19042)"
        ],
        "x-ms-client-request-id": "0d08e230-1445-cb66-ad61-4ed74052fedb",
        "x-ms-date": "Tue, 02 Feb 2021 21:25:31 GMT",
=======
        "traceparent": "00-574f28d41af92c40b1daa4d407c842a5-589db8785641da4d-00",
        "User-Agent": [
          "azsdk-net-Storage.Files.DataLake/12.7.0-alpha.20210217.1",
          "(.NET 5.0.3; Microsoft Windows 10.0.19042)"
        ],
        "x-ms-client-request-id": "0d08e230-1445-cb66-ad61-4ed74052fedb",
        "x-ms-date": "Wed, 17 Feb 2021 22:22:57 GMT",
>>>>>>> 1814567d
        "x-ms-return-client-request-id": "true",
        "x-ms-version": "2020-06-12"
      },
      "RequestBody": null,
      "StatusCode": 201,
      "ResponseHeaders": {
        "Content-Length": "0",
<<<<<<< HEAD
        "Date": "Tue, 02 Feb 2021 21:25:30 GMT",
        "ETag": "\u00220x8D8C7C11200A2C5\u0022",
        "Last-Modified": "Tue, 02 Feb 2021 21:25:31 GMT",
=======
        "Date": "Wed, 17 Feb 2021 22:22:57 GMT",
        "ETag": "\u00220x8D8D3929429125A\u0022",
        "Last-Modified": "Wed, 17 Feb 2021 22:22:57 GMT",
>>>>>>> 1814567d
        "Server": [
          "Windows-Azure-HDFS/1.0",
          "Microsoft-HTTPAPI/2.0"
        ],
        "x-ms-client-request-id": "0d08e230-1445-cb66-ad61-4ed74052fedb",
<<<<<<< HEAD
        "x-ms-request-id": "156ea7c1-c01f-0077-5da9-f9aacb000000",
=======
        "x-ms-request-id": "5cc838e9-001f-0078-557b-05dca7000000",
>>>>>>> 1814567d
        "x-ms-version": "2020-06-12"
      },
      "ResponseBody": []
    },
    {
      "RequestUri": "https://seannse.dfs.core.windows.net/test-filesystem-606b5305-ed30-9559-1a31-1fdd05ad6135/baz/bar/foo?resource=directory",
      "RequestMethod": "PUT",
      "RequestHeaders": {
        "Accept": "application/json",
        "Authorization": "Sanitized",
        "If-None-Match": "*",
<<<<<<< HEAD
        "traceparent": "00-0f31887e13d8bc42bc8ac6f5af07e3eb-0f8a76b58142414c-00",
        "User-Agent": [
          "azsdk-net-Storage.Files.DataLake/12.7.0-alpha.20210202.1",
          "(.NET 5.0.2; Microsoft Windows 10.0.19042)"
        ],
        "x-ms-client-request-id": "7826e826-339c-3904-a310-fe543a213983",
        "x-ms-date": "Tue, 02 Feb 2021 21:25:31 GMT",
=======
        "traceparent": "00-c34cb2746804614f90cede63df4d130b-7524a85c24b20d4c-00",
        "User-Agent": [
          "azsdk-net-Storage.Files.DataLake/12.7.0-alpha.20210217.1",
          "(.NET 5.0.3; Microsoft Windows 10.0.19042)"
        ],
        "x-ms-client-request-id": "7826e826-339c-3904-a310-fe543a213983",
        "x-ms-date": "Wed, 17 Feb 2021 22:22:57 GMT",
>>>>>>> 1814567d
        "x-ms-return-client-request-id": "true",
        "x-ms-version": "2020-06-12"
      },
      "RequestBody": null,
      "StatusCode": 201,
      "ResponseHeaders": {
        "Content-Length": "0",
<<<<<<< HEAD
        "Date": "Tue, 02 Feb 2021 21:25:31 GMT",
        "ETag": "\u00220x8D8C7C1120DC355\u0022",
        "Last-Modified": "Tue, 02 Feb 2021 21:25:31 GMT",
=======
        "Date": "Wed, 17 Feb 2021 22:22:57 GMT",
        "ETag": "\u00220x8D8D39294396874\u0022",
        "Last-Modified": "Wed, 17 Feb 2021 22:22:57 GMT",
>>>>>>> 1814567d
        "Server": [
          "Windows-Azure-HDFS/1.0",
          "Microsoft-HTTPAPI/2.0"
        ],
        "x-ms-client-request-id": "7826e826-339c-3904-a310-fe543a213983",
<<<<<<< HEAD
        "x-ms-request-id": "156ea7cb-c01f-0077-67a9-f9aacb000000",
=======
        "x-ms-request-id": "5cc83904-001f-0078-707b-05dca7000000",
>>>>>>> 1814567d
        "x-ms-version": "2020-06-12"
      },
      "ResponseBody": []
    },
    {
      "RequestUri": "https://seannse.dfs.core.windows.net/test-filesystem-606b5305-ed30-9559-1a31-1fdd05ad6135?resource=filesystem\u0026recursive=false\u0026upn=false",
      "RequestMethod": "GET",
      "RequestHeaders": {
        "Accept": "application/json",
        "Authorization": "Sanitized",
        "User-Agent": [
<<<<<<< HEAD
          "azsdk-net-Storage.Files.DataLake/12.7.0-alpha.20210202.1",
          "(.NET 5.0.2; Microsoft Windows 10.0.19042)"
        ],
        "x-ms-client-request-id": "58b02ed4-862b-4f3e-0064-902374effa7e",
        "x-ms-date": "Tue, 02 Feb 2021 21:25:31 GMT",
=======
          "azsdk-net-Storage.Files.DataLake/12.7.0-alpha.20210217.1",
          "(.NET 5.0.3; Microsoft Windows 10.0.19042)"
        ],
        "x-ms-client-request-id": "58b02ed4-862b-4f3e-0064-902374effa7e",
        "x-ms-date": "Wed, 17 Feb 2021 22:22:57 GMT",
>>>>>>> 1814567d
        "x-ms-return-client-request-id": "true",
        "x-ms-version": "2020-06-12"
      },
      "RequestBody": null,
      "StatusCode": 200,
      "ResponseHeaders": {
        "Content-Type": "application/json; charset=utf-8",
<<<<<<< HEAD
        "Date": "Tue, 02 Feb 2021 21:25:31 GMT",
=======
        "Date": "Wed, 17 Feb 2021 22:22:57 GMT",
>>>>>>> 1814567d
        "Server": [
          "Windows-Azure-HDFS/1.0",
          "Microsoft-HTTPAPI/2.0"
        ],
        "Transfer-Encoding": "chunked",
        "x-ms-client-request-id": "58b02ed4-862b-4f3e-0064-902374effa7e",
<<<<<<< HEAD
        "x-ms-request-id": "156ea7d0-c01f-0077-6ca9-f9aacb000000",
        "x-ms-version": "2020-06-12"
      },
      "ResponseBody": [
        "{\u0022paths\u0022:[{\u0022contentLength\u0022:\u00220\u0022,\u0022creationTime\u0022:\u0022132567747312548264\u0022,\u0022etag\u0022:\u00220x8D8C7C111B3F9A8\u0022,\u0022group\u0022:\u0022$superuser\u0022,\u0022isDirectory\u0022:\u0022true\u0022,\u0022lastModified\u0022:\u0022Tue, 02 Feb 2021 21:25:31 GMT\u0022,\u0022name\u0022:\u0022bar\u0022,\u0022owner\u0022:\u0022$superuser\u0022,\u0022permissions\u0022:\u0022rwxr-x---\u0022},{\u0022contentLength\u0022:\u00220\u0022,\u0022creationTime\u0022:\u0022132567747313381728\u0022,\u0022etag\u0022:\u00220x8D8C7C111C0B160\u0022,\u0022group\u0022:\u0022$superuser\u0022,\u0022isDirectory\u0022:\u0022true\u0022,\u0022lastModified\u0022:\u0022Tue, 02 Feb 2021 21:25:31 GMT\u0022,\u0022name\u0022:\u0022baz\u0022,\u0022owner\u0022:\u0022$superuser\u0022,\u0022permissions\u0022:\u0022rwxr-x---\u0022},{\u0022contentLength\u0022:\u00220\u0022,\u0022creationTime\u0022:\u0022132567747311713002\u0022,\u0022etag\u0022:\u00220x8D8C7C111A73AEA\u0022,\u0022group\u0022:\u0022$superuser\u0022,\u0022isDirectory\u0022:\u0022true\u0022,\u0022lastModified\u0022:\u0022Tue, 02 Feb 2021 21:25:31 GMT\u0022,\u0022name\u0022:\u0022foo\u0022,\u0022owner\u0022:\u0022$superuser\u0022,\u0022permissions\u0022:\u0022rwxr-x---\u0022}]}\n"
=======
        "x-ms-request-id": "5cc8391a-001f-0078-067b-05dca7000000",
        "x-ms-version": "2020-06-12"
      },
      "ResponseBody": [
        "{\u0022paths\u0022:[{\u0022contentLength\u0022:\u00220\u0022,\u0022creationTime\u0022:\u0022132580741771409863\u0022,\u0022etag\u0022:\u00220x8D8D39293CEB9C7\u0022,\u0022group\u0022:\u0022$superuser\u0022,\u0022isDirectory\u0022:\u0022true\u0022,\u0022lastModified\u0022:\u0022Wed, 17 Feb 2021 22:22:57 GMT\u0022,\u0022name\u0022:\u0022bar\u0022,\u0022owner\u0022:\u0022$superuser\u0022,\u0022permissions\u0022:\u0022rwxr-x---\u0022},{\u0022contentLength\u0022:\u00220\u0022,\u0022creationTime\u0022:\u0022132580741772316033\u0022,\u0022etag\u0022:\u00220x8D8D39293DC8D81\u0022,\u0022group\u0022:\u0022$superuser\u0022,\u0022isDirectory\u0022:\u0022true\u0022,\u0022lastModified\u0022:\u0022Wed, 17 Feb 2021 22:22:57 GMT\u0022,\u0022name\u0022:\u0022baz\u0022,\u0022owner\u0022:\u0022$superuser\u0022,\u0022permissions\u0022:\u0022rwxr-x---\u0022},{\u0022contentLength\u0022:\u00220\u0022,\u0022creationTime\u0022:\u0022132580741770550173\u0022,\u0022etag\u0022:\u00220x8D8D39293C19B9D\u0022,\u0022group\u0022:\u0022$superuser\u0022,\u0022isDirectory\u0022:\u0022true\u0022,\u0022lastModified\u0022:\u0022Wed, 17 Feb 2021 22:22:57 GMT\u0022,\u0022name\u0022:\u0022foo\u0022,\u0022owner\u0022:\u0022$superuser\u0022,\u0022permissions\u0022:\u0022rwxr-x---\u0022}]}\n"
>>>>>>> 1814567d
      ]
    },
    {
      "RequestUri": "https://seannse.blob.core.windows.net/test-filesystem-606b5305-ed30-9559-1a31-1fdd05ad6135?restype=container",
      "RequestMethod": "DELETE",
      "RequestHeaders": {
        "Accept": "application/xml",
        "Authorization": "Sanitized",
<<<<<<< HEAD
        "traceparent": "00-70412227b083b6418ff56fb831ac5105-475fecc064473947-00",
        "User-Agent": [
          "azsdk-net-Storage.Files.DataLake/12.7.0-alpha.20210202.1",
          "(.NET 5.0.2; Microsoft Windows 10.0.19042)"
        ],
        "x-ms-client-request-id": "0c7fa33c-e170-a158-5694-fff86b8448ae",
        "x-ms-date": "Tue, 02 Feb 2021 21:25:31 GMT",
=======
        "traceparent": "00-290db144cc26604489078a9167022e99-4b452dda429e3f4b-00",
        "User-Agent": [
          "azsdk-net-Storage.Files.DataLake/12.7.0-alpha.20210217.1",
          "(.NET 5.0.3; Microsoft Windows 10.0.19042)"
        ],
        "x-ms-client-request-id": "0c7fa33c-e170-a158-5694-fff86b8448ae",
        "x-ms-date": "Wed, 17 Feb 2021 22:22:58 GMT",
>>>>>>> 1814567d
        "x-ms-return-client-request-id": "true",
        "x-ms-version": "2020-06-12"
      },
      "RequestBody": null,
      "StatusCode": 202,
      "ResponseHeaders": {
        "Content-Length": "0",
<<<<<<< HEAD
        "Date": "Tue, 02 Feb 2021 21:25:31 GMT",
=======
        "Date": "Wed, 17 Feb 2021 22:22:57 GMT",
>>>>>>> 1814567d
        "Server": [
          "Windows-Azure-Blob/1.0",
          "Microsoft-HTTPAPI/2.0"
        ],
        "x-ms-client-request-id": "0c7fa33c-e170-a158-5694-fff86b8448ae",
<<<<<<< HEAD
        "x-ms-request-id": "97f33801-e01e-00ab-56a9-f90095000000",
=======
        "x-ms-request-id": "f330d380-e01e-005f-017b-05cb63000000",
>>>>>>> 1814567d
        "x-ms-version": "2020-06-12"
      },
      "ResponseBody": []
    }
  ],
  "Variables": {
    "RandomSeed": "928061721",
    "Storage_TestConfigHierarchicalNamespace": "NamespaceTenant\nseannse\nU2FuaXRpemVk\nhttps://seannse.blob.core.windows.net\nhttps://seannse.file.core.windows.net\nhttps://seannse.queue.core.windows.net\nhttps://seannse.table.core.windows.net\n\n\n\n\nhttps://seannse-secondary.blob.core.windows.net\nhttps://seannse-secondary.file.core.windows.net\nhttps://seannse-secondary.queue.core.windows.net\nhttps://seannse-secondary.table.core.windows.net\n68390a19-a643-458b-b726-408abf67b4fc\nSanitized\n72f988bf-86f1-41af-91ab-2d7cd011db47\nhttps://login.microsoftonline.com/\nCloud\nBlobEndpoint=https://seannse.blob.core.windows.net/;QueueEndpoint=https://seannse.queue.core.windows.net/;FileEndpoint=https://seannse.file.core.windows.net/;BlobSecondaryEndpoint=https://seannse-secondary.blob.core.windows.net/;QueueSecondaryEndpoint=https://seannse-secondary.queue.core.windows.net/;FileSecondaryEndpoint=https://seannse-secondary.file.core.windows.net/;AccountName=seannse;AccountKey=Sanitized\n"
  }
}<|MERGE_RESOLUTION|>--- conflicted
+++ resolved
@@ -1,566 +1,357 @@
 {
   "Entries": [
     {
-      "RequestUri": "https://seannse.blob.core.windows.net/test-filesystem-606b5305-ed30-9559-1a31-1fdd05ad6135?restype=container",
+      "RequestUri": "https://seannse.blob.core.windows.net/test-filesystem-516c1ef9-a34c-2fa5-1b41-913241579f0b?restype=container",
       "RequestMethod": "PUT",
       "RequestHeaders": {
         "Accept": "application/xml",
         "Authorization": "Sanitized",
-<<<<<<< HEAD
-        "traceparent": "00-a77e854c06ebfa43b345e2ee2cf530f1-1d37014a369a554b-00",
-        "User-Agent": [
-          "azsdk-net-Storage.Files.DataLake/12.7.0-alpha.20210202.1",
-          "(.NET 5.0.2; Microsoft Windows 10.0.19042)"
+        "traceparent": "00-c256bd31899dbc47af012e7a8016392e-12f3494bc1f80d4e-00",
+        "User-Agent": [
+          "azsdk-net-Storage.Files.DataLake/12.7.0-alpha.20210219.1",
+          "(.NET 5.0.3; Microsoft Windows 10.0.19041)"
         ],
         "x-ms-blob-public-access": "container",
-        "x-ms-client-request-id": "0ab320a0-d116-4033-89c7-c21f17617035",
-        "x-ms-date": "Tue, 02 Feb 2021 21:25:29 GMT",
-=======
-        "traceparent": "00-6451994aa71f9a4f8fe14f9a26b3ff8c-dafcb876acece347-00",
-        "User-Agent": [
-          "azsdk-net-Storage.Files.DataLake/12.7.0-alpha.20210217.1",
-          "(.NET 5.0.3; Microsoft Windows 10.0.19042)"
-        ],
-        "x-ms-blob-public-access": "container",
-        "x-ms-client-request-id": "0ab320a0-d116-4033-89c7-c21f17617035",
-        "x-ms-date": "Wed, 17 Feb 2021 22:22:56 GMT",
->>>>>>> 1814567d
-        "x-ms-return-client-request-id": "true",
-        "x-ms-version": "2020-06-12"
-      },
-      "RequestBody": null,
-      "StatusCode": 201,
-      "ResponseHeaders": {
-        "Content-Length": "0",
-<<<<<<< HEAD
-        "Date": "Tue, 02 Feb 2021 21:25:29 GMT",
-        "ETag": "\u00220x8D8C7C11169902C\u0022",
-        "Last-Modified": "Tue, 02 Feb 2021 21:25:30 GMT",
-=======
-        "Date": "Wed, 17 Feb 2021 22:22:56 GMT",
-        "ETag": "\u00220x8D8D39293841660\u0022",
-        "Last-Modified": "Wed, 17 Feb 2021 22:22:56 GMT",
->>>>>>> 1814567d
+        "x-ms-client-request-id": "0dbb05e5-04e5-e319-f37f-44d464ddfd79",
+        "x-ms-date": "Fri, 19 Feb 2021 18:59:02 GMT",
+        "x-ms-return-client-request-id": "true",
+        "x-ms-version": "2020-06-12"
+      },
+      "RequestBody": null,
+      "StatusCode": 201,
+      "ResponseHeaders": {
+        "Content-Length": "0",
+        "Date": "Fri, 19 Feb 2021 18:59:01 GMT",
+        "ETag": "\u00220x8D8D5086BE44A98\u0022",
+        "Last-Modified": "Fri, 19 Feb 2021 18:59:01 GMT",
         "Server": [
           "Windows-Azure-Blob/1.0",
           "Microsoft-HTTPAPI/2.0"
         ],
-        "x-ms-client-request-id": "0ab320a0-d116-4033-89c7-c21f17617035",
-<<<<<<< HEAD
-        "x-ms-request-id": "97f332dd-e01e-00ab-10a9-f90095000000",
-=======
-        "x-ms-request-id": "f330d246-e01e-005f-7a7b-05cb63000000",
->>>>>>> 1814567d
-        "x-ms-version": "2020-06-12"
-      },
-      "ResponseBody": []
-    },
-    {
-      "RequestUri": "https://seannse.dfs.core.windows.net/test-filesystem-606b5305-ed30-9559-1a31-1fdd05ad6135/foo?resource=directory",
-      "RequestMethod": "PUT",
-      "RequestHeaders": {
-        "Accept": "application/json",
-        "Authorization": "Sanitized",
-        "If-None-Match": "*",
-<<<<<<< HEAD
-        "traceparent": "00-7571d03b21867f49a43acce6c06163f5-f127d749b59f5643-00",
-        "User-Agent": [
-          "azsdk-net-Storage.Files.DataLake/12.7.0-alpha.20210202.1",
-          "(.NET 5.0.2; Microsoft Windows 10.0.19042)"
-        ],
-        "x-ms-client-request-id": "e43c7a49-57f9-c11f-231d-0fa875d7ddad",
-        "x-ms-date": "Tue, 02 Feb 2021 21:25:30 GMT",
-=======
-        "traceparent": "00-6d135e9aa6ba6d459c6a7541936beeb1-a61d0b509ad9874c-00",
-        "User-Agent": [
-          "azsdk-net-Storage.Files.DataLake/12.7.0-alpha.20210217.1",
-          "(.NET 5.0.3; Microsoft Windows 10.0.19042)"
-        ],
-        "x-ms-client-request-id": "e43c7a49-57f9-c11f-231d-0fa875d7ddad",
-        "x-ms-date": "Wed, 17 Feb 2021 22:22:56 GMT",
->>>>>>> 1814567d
-        "x-ms-return-client-request-id": "true",
-        "x-ms-version": "2020-06-12"
-      },
-      "RequestBody": null,
-      "StatusCode": 201,
-      "ResponseHeaders": {
-        "Content-Length": "0",
-<<<<<<< HEAD
-        "Date": "Tue, 02 Feb 2021 21:25:30 GMT",
-        "ETag": "\u00220x8D8C7C111A73AEA\u0022",
-        "Last-Modified": "Tue, 02 Feb 2021 21:25:31 GMT",
-=======
-        "Date": "Wed, 17 Feb 2021 22:22:56 GMT",
-        "ETag": "\u00220x8D8D39293C19B9D\u0022",
-        "Last-Modified": "Wed, 17 Feb 2021 22:22:57 GMT",
->>>>>>> 1814567d
-        "Server": [
-          "Windows-Azure-HDFS/1.0",
-          "Microsoft-HTTPAPI/2.0"
-        ],
-        "x-ms-client-request-id": "e43c7a49-57f9-c11f-231d-0fa875d7ddad",
-<<<<<<< HEAD
-        "x-ms-request-id": "156ea786-c01f-0077-23a9-f9aacb000000",
-=======
-        "x-ms-request-id": "5cc83861-001f-0078-4d7b-05dca7000000",
->>>>>>> 1814567d
-        "x-ms-version": "2020-06-12"
-      },
-      "ResponseBody": []
-    },
-    {
-      "RequestUri": "https://seannse.dfs.core.windows.net/test-filesystem-606b5305-ed30-9559-1a31-1fdd05ad6135/bar?resource=directory",
-      "RequestMethod": "PUT",
-      "RequestHeaders": {
-        "Accept": "application/json",
-        "Authorization": "Sanitized",
-        "If-None-Match": "*",
-<<<<<<< HEAD
-        "traceparent": "00-f60aeb7b025d8b41897cfccdc7e0ec7b-7974b2c97d618448-00",
-        "User-Agent": [
-          "azsdk-net-Storage.Files.DataLake/12.7.0-alpha.20210202.1",
-          "(.NET 5.0.2; Microsoft Windows 10.0.19042)"
-        ],
-        "x-ms-client-request-id": "9cd679e5-8c25-603c-628d-2bcfe65e5785",
-        "x-ms-date": "Tue, 02 Feb 2021 21:25:30 GMT",
-=======
-        "traceparent": "00-23f1266f33553a458e78acb7376bc2f9-61d6f8a7dd01324d-00",
-        "User-Agent": [
-          "azsdk-net-Storage.Files.DataLake/12.7.0-alpha.20210217.1",
-          "(.NET 5.0.3; Microsoft Windows 10.0.19042)"
-        ],
-        "x-ms-client-request-id": "9cd679e5-8c25-603c-628d-2bcfe65e5785",
-        "x-ms-date": "Wed, 17 Feb 2021 22:22:57 GMT",
->>>>>>> 1814567d
-        "x-ms-return-client-request-id": "true",
-        "x-ms-version": "2020-06-12"
-      },
-      "RequestBody": null,
-      "StatusCode": 201,
-      "ResponseHeaders": {
-        "Content-Length": "0",
-<<<<<<< HEAD
-        "Date": "Tue, 02 Feb 2021 21:25:30 GMT",
-        "ETag": "\u00220x8D8C7C111B3F9A8\u0022",
-        "Last-Modified": "Tue, 02 Feb 2021 21:25:31 GMT",
-=======
-        "Date": "Wed, 17 Feb 2021 22:22:56 GMT",
-        "ETag": "\u00220x8D8D39293CEB9C7\u0022",
-        "Last-Modified": "Wed, 17 Feb 2021 22:22:57 GMT",
->>>>>>> 1814567d
-        "Server": [
-          "Windows-Azure-HDFS/1.0",
-          "Microsoft-HTTPAPI/2.0"
-        ],
-        "x-ms-client-request-id": "9cd679e5-8c25-603c-628d-2bcfe65e5785",
-<<<<<<< HEAD
-        "x-ms-request-id": "156ea79b-c01f-0077-38a9-f9aacb000000",
-=======
-        "x-ms-request-id": "5cc83878-001f-0078-647b-05dca7000000",
->>>>>>> 1814567d
-        "x-ms-version": "2020-06-12"
-      },
-      "ResponseBody": []
-    },
-    {
-      "RequestUri": "https://seannse.dfs.core.windows.net/test-filesystem-606b5305-ed30-9559-1a31-1fdd05ad6135/baz?resource=directory",
-      "RequestMethod": "PUT",
-      "RequestHeaders": {
-        "Accept": "application/json",
-        "Authorization": "Sanitized",
-        "If-None-Match": "*",
-<<<<<<< HEAD
-        "traceparent": "00-5372c410d0f11447a90001ab8d05f794-3050212d3fef7d40-00",
-        "User-Agent": [
-          "azsdk-net-Storage.Files.DataLake/12.7.0-alpha.20210202.1",
-          "(.NET 5.0.2; Microsoft Windows 10.0.19042)"
-        ],
-        "x-ms-client-request-id": "fbc280dd-4000-7a88-7a46-d0f46ee8c4bb",
-        "x-ms-date": "Tue, 02 Feb 2021 21:25:30 GMT",
-=======
-        "traceparent": "00-41464b87ee033e4e825d7c3463500d61-dd2bc1461218ad4c-00",
-        "User-Agent": [
-          "azsdk-net-Storage.Files.DataLake/12.7.0-alpha.20210217.1",
-          "(.NET 5.0.3; Microsoft Windows 10.0.19042)"
-        ],
-        "x-ms-client-request-id": "fbc280dd-4000-7a88-7a46-d0f46ee8c4bb",
-        "x-ms-date": "Wed, 17 Feb 2021 22:22:57 GMT",
->>>>>>> 1814567d
-        "x-ms-return-client-request-id": "true",
-        "x-ms-version": "2020-06-12"
-      },
-      "RequestBody": null,
-      "StatusCode": 201,
-      "ResponseHeaders": {
-        "Content-Length": "0",
-<<<<<<< HEAD
-        "Date": "Tue, 02 Feb 2021 21:25:30 GMT",
-        "ETag": "\u00220x8D8C7C111C0B160\u0022",
-        "Last-Modified": "Tue, 02 Feb 2021 21:25:31 GMT",
-=======
-        "Date": "Wed, 17 Feb 2021 22:22:56 GMT",
-        "ETag": "\u00220x8D8D39293DC8D81\u0022",
-        "Last-Modified": "Wed, 17 Feb 2021 22:22:57 GMT",
->>>>>>> 1814567d
-        "Server": [
-          "Windows-Azure-HDFS/1.0",
-          "Microsoft-HTTPAPI/2.0"
-        ],
-        "x-ms-client-request-id": "fbc280dd-4000-7a88-7a46-d0f46ee8c4bb",
-<<<<<<< HEAD
-        "x-ms-request-id": "156ea7a2-c01f-0077-3fa9-f9aacb000000",
-=======
-        "x-ms-request-id": "5cc83883-001f-0078-6f7b-05dca7000000",
->>>>>>> 1814567d
-        "x-ms-version": "2020-06-12"
-      },
-      "ResponseBody": []
-    },
-    {
-      "RequestUri": "https://seannse.dfs.core.windows.net/test-filesystem-606b5305-ed30-9559-1a31-1fdd05ad6135/baz/bar?resource=directory",
-      "RequestMethod": "PUT",
-      "RequestHeaders": {
-        "Accept": "application/json",
-        "Authorization": "Sanitized",
-        "If-None-Match": "*",
-<<<<<<< HEAD
-        "traceparent": "00-305de670b61e5f40be9bc09a9657581d-be5a616fb4525546-00",
-        "User-Agent": [
-          "azsdk-net-Storage.Files.DataLake/12.7.0-alpha.20210202.1",
-          "(.NET 5.0.2; Microsoft Windows 10.0.19042)"
-        ],
-        "x-ms-client-request-id": "65f2814b-5b9b-5884-1c38-ce0dded141da",
-        "x-ms-date": "Tue, 02 Feb 2021 21:25:30 GMT",
-=======
-        "traceparent": "00-0845feafff9ad64f839f7e947b354b92-1b3c92cf5ac6a74c-00",
-        "User-Agent": [
-          "azsdk-net-Storage.Files.DataLake/12.7.0-alpha.20210217.1",
-          "(.NET 5.0.3; Microsoft Windows 10.0.19042)"
-        ],
-        "x-ms-client-request-id": "65f2814b-5b9b-5884-1c38-ce0dded141da",
-        "x-ms-date": "Wed, 17 Feb 2021 22:22:57 GMT",
->>>>>>> 1814567d
-        "x-ms-return-client-request-id": "true",
-        "x-ms-version": "2020-06-12"
-      },
-      "RequestBody": null,
-      "StatusCode": 201,
-      "ResponseHeaders": {
-        "Content-Length": "0",
-<<<<<<< HEAD
-        "Date": "Tue, 02 Feb 2021 21:25:30 GMT",
-        "ETag": "\u00220x8D8C7C111CE1791\u0022",
-        "Last-Modified": "Tue, 02 Feb 2021 21:25:31 GMT",
-=======
-        "Date": "Wed, 17 Feb 2021 22:22:56 GMT",
-        "ETag": "\u00220x8D8D39293EB1484\u0022",
-        "Last-Modified": "Wed, 17 Feb 2021 22:22:57 GMT",
->>>>>>> 1814567d
-        "Server": [
-          "Windows-Azure-HDFS/1.0",
-          "Microsoft-HTTPAPI/2.0"
-        ],
-        "x-ms-client-request-id": "65f2814b-5b9b-5884-1c38-ce0dded141da",
-<<<<<<< HEAD
-        "x-ms-request-id": "156ea7a6-c01f-0077-43a9-f9aacb000000",
-=======
-        "x-ms-request-id": "5cc83889-001f-0078-757b-05dca7000000",
->>>>>>> 1814567d
-        "x-ms-version": "2020-06-12"
-      },
-      "ResponseBody": []
-    },
-    {
-      "RequestUri": "https://seannse.dfs.core.windows.net/test-filesystem-606b5305-ed30-9559-1a31-1fdd05ad6135/foo/foo?resource=directory",
-      "RequestMethod": "PUT",
-      "RequestHeaders": {
-        "Accept": "application/json",
-        "Authorization": "Sanitized",
-        "If-None-Match": "*",
-<<<<<<< HEAD
-        "traceparent": "00-0ac8d5fd9402374fa630750bc0e4376f-240685b312f0ff46-00",
-        "User-Agent": [
-          "azsdk-net-Storage.Files.DataLake/12.7.0-alpha.20210202.1",
-          "(.NET 5.0.2; Microsoft Windows 10.0.19042)"
-        ],
-        "x-ms-client-request-id": "eda8ed8e-5ef6-3320-a4af-bf8e282e58e1",
-        "x-ms-date": "Tue, 02 Feb 2021 21:25:30 GMT",
-=======
-        "traceparent": "00-11d72b7392eecf4c8f143c5718fdec1f-b9aa7c0df90f134b-00",
-        "User-Agent": [
-          "azsdk-net-Storage.Files.DataLake/12.7.0-alpha.20210217.1",
-          "(.NET 5.0.3; Microsoft Windows 10.0.19042)"
-        ],
-        "x-ms-client-request-id": "eda8ed8e-5ef6-3320-a4af-bf8e282e58e1",
-        "x-ms-date": "Wed, 17 Feb 2021 22:22:57 GMT",
->>>>>>> 1814567d
-        "x-ms-return-client-request-id": "true",
-        "x-ms-version": "2020-06-12"
-      },
-      "RequestBody": null,
-      "StatusCode": 201,
-      "ResponseHeaders": {
-        "Content-Length": "0",
-<<<<<<< HEAD
-        "Date": "Tue, 02 Feb 2021 21:25:30 GMT",
-        "ETag": "\u00220x8D8C7C111DAC339\u0022",
-        "Last-Modified": "Tue, 02 Feb 2021 21:25:31 GMT",
-=======
-        "Date": "Wed, 17 Feb 2021 22:22:56 GMT",
-        "ETag": "\u00220x8D8D39293FA1F9A\u0022",
-        "Last-Modified": "Wed, 17 Feb 2021 22:22:57 GMT",
->>>>>>> 1814567d
-        "Server": [
-          "Windows-Azure-HDFS/1.0",
-          "Microsoft-HTTPAPI/2.0"
-        ],
-        "x-ms-client-request-id": "eda8ed8e-5ef6-3320-a4af-bf8e282e58e1",
-<<<<<<< HEAD
-        "x-ms-request-id": "156ea7ab-c01f-0077-47a9-f9aacb000000",
-=======
-        "x-ms-request-id": "5cc838a0-001f-0078-0c7b-05dca7000000",
->>>>>>> 1814567d
-        "x-ms-version": "2020-06-12"
-      },
-      "ResponseBody": []
-    },
-    {
-      "RequestUri": "https://seannse.dfs.core.windows.net/test-filesystem-606b5305-ed30-9559-1a31-1fdd05ad6135/foo/bar?resource=directory",
-      "RequestMethod": "PUT",
-      "RequestHeaders": {
-        "Accept": "application/json",
-        "Authorization": "Sanitized",
-        "If-None-Match": "*",
-<<<<<<< HEAD
-        "traceparent": "00-0b9ce718b1793f40930961dd6791cf5b-fcbce2ee2a32384d-00",
-        "User-Agent": [
-          "azsdk-net-Storage.Files.DataLake/12.7.0-alpha.20210202.1",
-          "(.NET 5.0.2; Microsoft Windows 10.0.19042)"
-        ],
-        "x-ms-client-request-id": "f07e7e7f-5328-6ee4-ee50-dcc7a554be16",
-        "x-ms-date": "Tue, 02 Feb 2021 21:25:30 GMT",
-=======
-        "traceparent": "00-ecfb1f43b6a1c34694d873e4dd4b7c6f-b133a71e742e5a46-00",
-        "User-Agent": [
-          "azsdk-net-Storage.Files.DataLake/12.7.0-alpha.20210217.1",
-          "(.NET 5.0.3; Microsoft Windows 10.0.19042)"
-        ],
-        "x-ms-client-request-id": "f07e7e7f-5328-6ee4-ee50-dcc7a554be16",
-        "x-ms-date": "Wed, 17 Feb 2021 22:22:57 GMT",
->>>>>>> 1814567d
-        "x-ms-return-client-request-id": "true",
-        "x-ms-version": "2020-06-12"
-      },
-      "RequestBody": null,
-      "StatusCode": 201,
-      "ResponseHeaders": {
-        "Content-Length": "0",
-<<<<<<< HEAD
-        "Date": "Tue, 02 Feb 2021 21:25:30 GMT",
-        "ETag": "\u00220x8D8C7C111E72A0B\u0022",
-        "Last-Modified": "Tue, 02 Feb 2021 21:25:31 GMT",
-=======
-        "Date": "Wed, 17 Feb 2021 22:22:57 GMT",
-        "ETag": "\u00220x8D8D392940CAABC\u0022",
-        "Last-Modified": "Wed, 17 Feb 2021 22:22:57 GMT",
->>>>>>> 1814567d
-        "Server": [
-          "Windows-Azure-HDFS/1.0",
-          "Microsoft-HTTPAPI/2.0"
-        ],
-        "x-ms-client-request-id": "f07e7e7f-5328-6ee4-ee50-dcc7a554be16",
-<<<<<<< HEAD
-        "x-ms-request-id": "156ea7b1-c01f-0077-4da9-f9aacb000000",
-=======
-        "x-ms-request-id": "5cc838b3-001f-0078-1f7b-05dca7000000",
->>>>>>> 1814567d
-        "x-ms-version": "2020-06-12"
-      },
-      "ResponseBody": []
-    },
-    {
-      "RequestUri": "https://seannse.dfs.core.windows.net/test-filesystem-606b5305-ed30-9559-1a31-1fdd05ad6135/baz/foo?resource=directory",
-      "RequestMethod": "PUT",
-      "RequestHeaders": {
-        "Accept": "application/json",
-        "Authorization": "Sanitized",
-        "If-None-Match": "*",
-<<<<<<< HEAD
-        "traceparent": "00-4b2a337b8099334fa06dc65a75d65b61-03840d8bebbd6943-00",
-        "User-Agent": [
-          "azsdk-net-Storage.Files.DataLake/12.7.0-alpha.20210202.1",
-          "(.NET 5.0.2; Microsoft Windows 10.0.19042)"
-        ],
-        "x-ms-client-request-id": "a90e98be-67af-92b8-1957-c5565aa54049",
-        "x-ms-date": "Tue, 02 Feb 2021 21:25:31 GMT",
-=======
-        "traceparent": "00-e069a7673068b24b95378e120dea8993-d1cd28329b23944a-00",
-        "User-Agent": [
-          "azsdk-net-Storage.Files.DataLake/12.7.0-alpha.20210217.1",
-          "(.NET 5.0.3; Microsoft Windows 10.0.19042)"
-        ],
-        "x-ms-client-request-id": "a90e98be-67af-92b8-1957-c5565aa54049",
-        "x-ms-date": "Wed, 17 Feb 2021 22:22:57 GMT",
->>>>>>> 1814567d
-        "x-ms-return-client-request-id": "true",
-        "x-ms-version": "2020-06-12"
-      },
-      "RequestBody": null,
-      "StatusCode": 201,
-      "ResponseHeaders": {
-        "Content-Length": "0",
-<<<<<<< HEAD
-        "Date": "Tue, 02 Feb 2021 21:25:30 GMT",
-        "ETag": "\u00220x8D8C7C111F35AD6\u0022",
-        "Last-Modified": "Tue, 02 Feb 2021 21:25:31 GMT",
-=======
-        "Date": "Wed, 17 Feb 2021 22:22:57 GMT",
-        "ETag": "\u00220x8D8D392941B50E7\u0022",
-        "Last-Modified": "Wed, 17 Feb 2021 22:22:57 GMT",
->>>>>>> 1814567d
-        "Server": [
-          "Windows-Azure-HDFS/1.0",
-          "Microsoft-HTTPAPI/2.0"
-        ],
-        "x-ms-client-request-id": "a90e98be-67af-92b8-1957-c5565aa54049",
-<<<<<<< HEAD
-        "x-ms-request-id": "156ea7b7-c01f-0077-53a9-f9aacb000000",
-=======
-        "x-ms-request-id": "5cc838cc-001f-0078-387b-05dca7000000",
->>>>>>> 1814567d
-        "x-ms-version": "2020-06-12"
-      },
-      "ResponseBody": []
-    },
-    {
-      "RequestUri": "https://seannse.dfs.core.windows.net/test-filesystem-606b5305-ed30-9559-1a31-1fdd05ad6135/baz/foo/bar?resource=directory",
-      "RequestMethod": "PUT",
-      "RequestHeaders": {
-        "Accept": "application/json",
-        "Authorization": "Sanitized",
-        "If-None-Match": "*",
-<<<<<<< HEAD
-        "traceparent": "00-d7c1bb57ef067a40815a137e0f6bffa3-52f996d405a25e4c-00",
-        "User-Agent": [
-          "azsdk-net-Storage.Files.DataLake/12.7.0-alpha.20210202.1",
-          "(.NET 5.0.2; Microsoft Windows 10.0.19042)"
-        ],
-        "x-ms-client-request-id": "0d08e230-1445-cb66-ad61-4ed74052fedb",
-        "x-ms-date": "Tue, 02 Feb 2021 21:25:31 GMT",
-=======
-        "traceparent": "00-574f28d41af92c40b1daa4d407c842a5-589db8785641da4d-00",
-        "User-Agent": [
-          "azsdk-net-Storage.Files.DataLake/12.7.0-alpha.20210217.1",
-          "(.NET 5.0.3; Microsoft Windows 10.0.19042)"
-        ],
-        "x-ms-client-request-id": "0d08e230-1445-cb66-ad61-4ed74052fedb",
-        "x-ms-date": "Wed, 17 Feb 2021 22:22:57 GMT",
->>>>>>> 1814567d
-        "x-ms-return-client-request-id": "true",
-        "x-ms-version": "2020-06-12"
-      },
-      "RequestBody": null,
-      "StatusCode": 201,
-      "ResponseHeaders": {
-        "Content-Length": "0",
-<<<<<<< HEAD
-        "Date": "Tue, 02 Feb 2021 21:25:30 GMT",
-        "ETag": "\u00220x8D8C7C11200A2C5\u0022",
-        "Last-Modified": "Tue, 02 Feb 2021 21:25:31 GMT",
-=======
-        "Date": "Wed, 17 Feb 2021 22:22:57 GMT",
-        "ETag": "\u00220x8D8D3929429125A\u0022",
-        "Last-Modified": "Wed, 17 Feb 2021 22:22:57 GMT",
->>>>>>> 1814567d
-        "Server": [
-          "Windows-Azure-HDFS/1.0",
-          "Microsoft-HTTPAPI/2.0"
-        ],
-        "x-ms-client-request-id": "0d08e230-1445-cb66-ad61-4ed74052fedb",
-<<<<<<< HEAD
-        "x-ms-request-id": "156ea7c1-c01f-0077-5da9-f9aacb000000",
-=======
-        "x-ms-request-id": "5cc838e9-001f-0078-557b-05dca7000000",
->>>>>>> 1814567d
-        "x-ms-version": "2020-06-12"
-      },
-      "ResponseBody": []
-    },
-    {
-      "RequestUri": "https://seannse.dfs.core.windows.net/test-filesystem-606b5305-ed30-9559-1a31-1fdd05ad6135/baz/bar/foo?resource=directory",
-      "RequestMethod": "PUT",
-      "RequestHeaders": {
-        "Accept": "application/json",
-        "Authorization": "Sanitized",
-        "If-None-Match": "*",
-<<<<<<< HEAD
-        "traceparent": "00-0f31887e13d8bc42bc8ac6f5af07e3eb-0f8a76b58142414c-00",
-        "User-Agent": [
-          "azsdk-net-Storage.Files.DataLake/12.7.0-alpha.20210202.1",
-          "(.NET 5.0.2; Microsoft Windows 10.0.19042)"
-        ],
-        "x-ms-client-request-id": "7826e826-339c-3904-a310-fe543a213983",
-        "x-ms-date": "Tue, 02 Feb 2021 21:25:31 GMT",
-=======
-        "traceparent": "00-c34cb2746804614f90cede63df4d130b-7524a85c24b20d4c-00",
-        "User-Agent": [
-          "azsdk-net-Storage.Files.DataLake/12.7.0-alpha.20210217.1",
-          "(.NET 5.0.3; Microsoft Windows 10.0.19042)"
-        ],
-        "x-ms-client-request-id": "7826e826-339c-3904-a310-fe543a213983",
-        "x-ms-date": "Wed, 17 Feb 2021 22:22:57 GMT",
->>>>>>> 1814567d
-        "x-ms-return-client-request-id": "true",
-        "x-ms-version": "2020-06-12"
-      },
-      "RequestBody": null,
-      "StatusCode": 201,
-      "ResponseHeaders": {
-        "Content-Length": "0",
-<<<<<<< HEAD
-        "Date": "Tue, 02 Feb 2021 21:25:31 GMT",
-        "ETag": "\u00220x8D8C7C1120DC355\u0022",
-        "Last-Modified": "Tue, 02 Feb 2021 21:25:31 GMT",
-=======
-        "Date": "Wed, 17 Feb 2021 22:22:57 GMT",
-        "ETag": "\u00220x8D8D39294396874\u0022",
-        "Last-Modified": "Wed, 17 Feb 2021 22:22:57 GMT",
->>>>>>> 1814567d
-        "Server": [
-          "Windows-Azure-HDFS/1.0",
-          "Microsoft-HTTPAPI/2.0"
-        ],
-        "x-ms-client-request-id": "7826e826-339c-3904-a310-fe543a213983",
-<<<<<<< HEAD
-        "x-ms-request-id": "156ea7cb-c01f-0077-67a9-f9aacb000000",
-=======
-        "x-ms-request-id": "5cc83904-001f-0078-707b-05dca7000000",
->>>>>>> 1814567d
-        "x-ms-version": "2020-06-12"
-      },
-      "ResponseBody": []
-    },
-    {
-      "RequestUri": "https://seannse.dfs.core.windows.net/test-filesystem-606b5305-ed30-9559-1a31-1fdd05ad6135?resource=filesystem\u0026recursive=false\u0026upn=false",
+        "x-ms-client-request-id": "0dbb05e5-04e5-e319-f37f-44d464ddfd79",
+        "x-ms-request-id": "f3d9b36e-a01e-0071-04f1-069974000000",
+        "x-ms-version": "2020-06-12"
+      },
+      "ResponseBody": []
+    },
+    {
+      "RequestUri": "https://seannse.dfs.core.windows.net/test-filesystem-516c1ef9-a34c-2fa5-1b41-913241579f0b/foo?resource=directory",
+      "RequestMethod": "PUT",
+      "RequestHeaders": {
+        "Accept": "application/json",
+        "Authorization": "Sanitized",
+        "If-None-Match": "*",
+        "traceparent": "00-79f6748974a01d49b4b0c3ec5e75b840-de49a84eb6382046-00",
+        "User-Agent": [
+          "azsdk-net-Storage.Files.DataLake/12.7.0-alpha.20210219.1",
+          "(.NET 5.0.3; Microsoft Windows 10.0.19041)"
+        ],
+        "x-ms-client-request-id": "3b4d1b63-919c-9926-6941-36ced7eae52c",
+        "x-ms-date": "Fri, 19 Feb 2021 18:59:02 GMT",
+        "x-ms-return-client-request-id": "true",
+        "x-ms-version": "2020-06-12"
+      },
+      "RequestBody": null,
+      "StatusCode": 201,
+      "ResponseHeaders": {
+        "Content-Length": "0",
+        "Date": "Fri, 19 Feb 2021 18:59:01 GMT",
+        "ETag": "\u00220x8D8D5086BF5A86A\u0022",
+        "Last-Modified": "Fri, 19 Feb 2021 18:59:02 GMT",
+        "Server": [
+          "Windows-Azure-HDFS/1.0",
+          "Microsoft-HTTPAPI/2.0"
+        ],
+        "x-ms-client-request-id": "3b4d1b63-919c-9926-6941-36ced7eae52c",
+        "x-ms-request-id": "c36233a8-401f-0034-6af1-064c97000000",
+        "x-ms-version": "2020-06-12"
+      },
+      "ResponseBody": []
+    },
+    {
+      "RequestUri": "https://seannse.dfs.core.windows.net/test-filesystem-516c1ef9-a34c-2fa5-1b41-913241579f0b/bar?resource=directory",
+      "RequestMethod": "PUT",
+      "RequestHeaders": {
+        "Accept": "application/json",
+        "Authorization": "Sanitized",
+        "If-None-Match": "*",
+        "traceparent": "00-79809264f01e72418e3d4c277c37906b-69654baa7f12f244-00",
+        "User-Agent": [
+          "azsdk-net-Storage.Files.DataLake/12.7.0-alpha.20210219.1",
+          "(.NET 5.0.3; Microsoft Windows 10.0.19041)"
+        ],
+        "x-ms-client-request-id": "4971bbbf-c190-a7dd-a90e-9a176d420673",
+        "x-ms-date": "Fri, 19 Feb 2021 18:59:02 GMT",
+        "x-ms-return-client-request-id": "true",
+        "x-ms-version": "2020-06-12"
+      },
+      "RequestBody": null,
+      "StatusCode": 201,
+      "ResponseHeaders": {
+        "Content-Length": "0",
+        "Date": "Fri, 19 Feb 2021 18:59:01 GMT",
+        "ETag": "\u00220x8D8D5086C02D13F\u0022",
+        "Last-Modified": "Fri, 19 Feb 2021 18:59:02 GMT",
+        "Server": [
+          "Windows-Azure-HDFS/1.0",
+          "Microsoft-HTTPAPI/2.0"
+        ],
+        "x-ms-client-request-id": "4971bbbf-c190-a7dd-a90e-9a176d420673",
+        "x-ms-request-id": "c36233be-401f-0034-80f1-064c97000000",
+        "x-ms-version": "2020-06-12"
+      },
+      "ResponseBody": []
+    },
+    {
+      "RequestUri": "https://seannse.dfs.core.windows.net/test-filesystem-516c1ef9-a34c-2fa5-1b41-913241579f0b/baz?resource=directory",
+      "RequestMethod": "PUT",
+      "RequestHeaders": {
+        "Accept": "application/json",
+        "Authorization": "Sanitized",
+        "If-None-Match": "*",
+        "traceparent": "00-daedc01310559c42b1528de3582aca90-8062a207685e564c-00",
+        "User-Agent": [
+          "azsdk-net-Storage.Files.DataLake/12.7.0-alpha.20210219.1",
+          "(.NET 5.0.3; Microsoft Windows 10.0.19041)"
+        ],
+        "x-ms-client-request-id": "1c0e9ce3-9c78-9e9c-c86b-f5dc4004d3b3",
+        "x-ms-date": "Fri, 19 Feb 2021 18:59:02 GMT",
+        "x-ms-return-client-request-id": "true",
+        "x-ms-version": "2020-06-12"
+      },
+      "RequestBody": null,
+      "StatusCode": 201,
+      "ResponseHeaders": {
+        "Content-Length": "0",
+        "Date": "Fri, 19 Feb 2021 18:59:01 GMT",
+        "ETag": "\u00220x8D8D5086C12B710\u0022",
+        "Last-Modified": "Fri, 19 Feb 2021 18:59:02 GMT",
+        "Server": [
+          "Windows-Azure-HDFS/1.0",
+          "Microsoft-HTTPAPI/2.0"
+        ],
+        "x-ms-client-request-id": "1c0e9ce3-9c78-9e9c-c86b-f5dc4004d3b3",
+        "x-ms-request-id": "c36233d2-401f-0034-14f1-064c97000000",
+        "x-ms-version": "2020-06-12"
+      },
+      "ResponseBody": []
+    },
+    {
+      "RequestUri": "https://seannse.dfs.core.windows.net/test-filesystem-516c1ef9-a34c-2fa5-1b41-913241579f0b/baz/bar?resource=directory",
+      "RequestMethod": "PUT",
+      "RequestHeaders": {
+        "Accept": "application/json",
+        "Authorization": "Sanitized",
+        "If-None-Match": "*",
+        "traceparent": "00-9ed66e1ff2836341a0f602f46740ab8b-7511918de443a44d-00",
+        "User-Agent": [
+          "azsdk-net-Storage.Files.DataLake/12.7.0-alpha.20210219.1",
+          "(.NET 5.0.3; Microsoft Windows 10.0.19041)"
+        ],
+        "x-ms-client-request-id": "d0345b32-ea33-a1fa-7cf0-17da2bc148f9",
+        "x-ms-date": "Fri, 19 Feb 2021 18:59:03 GMT",
+        "x-ms-return-client-request-id": "true",
+        "x-ms-version": "2020-06-12"
+      },
+      "RequestBody": null,
+      "StatusCode": 201,
+      "ResponseHeaders": {
+        "Content-Length": "0",
+        "Date": "Fri, 19 Feb 2021 18:59:01 GMT",
+        "ETag": "\u00220x8D8D5086C2191E9\u0022",
+        "Last-Modified": "Fri, 19 Feb 2021 18:59:02 GMT",
+        "Server": [
+          "Windows-Azure-HDFS/1.0",
+          "Microsoft-HTTPAPI/2.0"
+        ],
+        "x-ms-client-request-id": "d0345b32-ea33-a1fa-7cf0-17da2bc148f9",
+        "x-ms-request-id": "c36233ea-401f-0034-2cf1-064c97000000",
+        "x-ms-version": "2020-06-12"
+      },
+      "ResponseBody": []
+    },
+    {
+      "RequestUri": "https://seannse.dfs.core.windows.net/test-filesystem-516c1ef9-a34c-2fa5-1b41-913241579f0b/foo/foo?resource=directory",
+      "RequestMethod": "PUT",
+      "RequestHeaders": {
+        "Accept": "application/json",
+        "Authorization": "Sanitized",
+        "If-None-Match": "*",
+        "traceparent": "00-a847457afbee5740a83c2248d7139210-213c4f1a1e20e246-00",
+        "User-Agent": [
+          "azsdk-net-Storage.Files.DataLake/12.7.0-alpha.20210219.1",
+          "(.NET 5.0.3; Microsoft Windows 10.0.19041)"
+        ],
+        "x-ms-client-request-id": "e4a9afa5-02d0-ec7f-40e2-27aa6679735c",
+        "x-ms-date": "Fri, 19 Feb 2021 18:59:03 GMT",
+        "x-ms-return-client-request-id": "true",
+        "x-ms-version": "2020-06-12"
+      },
+      "RequestBody": null,
+      "StatusCode": 201,
+      "ResponseHeaders": {
+        "Content-Length": "0",
+        "Date": "Fri, 19 Feb 2021 18:59:01 GMT",
+        "ETag": "\u00220x8D8D5086C32DAE4\u0022",
+        "Last-Modified": "Fri, 19 Feb 2021 18:59:02 GMT",
+        "Server": [
+          "Windows-Azure-HDFS/1.0",
+          "Microsoft-HTTPAPI/2.0"
+        ],
+        "x-ms-client-request-id": "e4a9afa5-02d0-ec7f-40e2-27aa6679735c",
+        "x-ms-request-id": "c3623402-401f-0034-44f1-064c97000000",
+        "x-ms-version": "2020-06-12"
+      },
+      "ResponseBody": []
+    },
+    {
+      "RequestUri": "https://seannse.dfs.core.windows.net/test-filesystem-516c1ef9-a34c-2fa5-1b41-913241579f0b/foo/bar?resource=directory",
+      "RequestMethod": "PUT",
+      "RequestHeaders": {
+        "Accept": "application/json",
+        "Authorization": "Sanitized",
+        "If-None-Match": "*",
+        "traceparent": "00-6e050d32452ba14d93ebe61674e51c46-936b88f246de5e41-00",
+        "User-Agent": [
+          "azsdk-net-Storage.Files.DataLake/12.7.0-alpha.20210219.1",
+          "(.NET 5.0.3; Microsoft Windows 10.0.19041)"
+        ],
+        "x-ms-client-request-id": "7b356ecc-6317-3729-13fa-66fc0ff8fecf",
+        "x-ms-date": "Fri, 19 Feb 2021 18:59:03 GMT",
+        "x-ms-return-client-request-id": "true",
+        "x-ms-version": "2020-06-12"
+      },
+      "RequestBody": null,
+      "StatusCode": 201,
+      "ResponseHeaders": {
+        "Content-Length": "0",
+        "Date": "Fri, 19 Feb 2021 18:59:01 GMT",
+        "ETag": "\u00220x8D8D5086C411EEC\u0022",
+        "Last-Modified": "Fri, 19 Feb 2021 18:59:02 GMT",
+        "Server": [
+          "Windows-Azure-HDFS/1.0",
+          "Microsoft-HTTPAPI/2.0"
+        ],
+        "x-ms-client-request-id": "7b356ecc-6317-3729-13fa-66fc0ff8fecf",
+        "x-ms-request-id": "c3623424-401f-0034-66f1-064c97000000",
+        "x-ms-version": "2020-06-12"
+      },
+      "ResponseBody": []
+    },
+    {
+      "RequestUri": "https://seannse.dfs.core.windows.net/test-filesystem-516c1ef9-a34c-2fa5-1b41-913241579f0b/baz/foo?resource=directory",
+      "RequestMethod": "PUT",
+      "RequestHeaders": {
+        "Accept": "application/json",
+        "Authorization": "Sanitized",
+        "If-None-Match": "*",
+        "traceparent": "00-a0de266ff4342e41a6ec65e47537f55e-30bc2b8c08b26840-00",
+        "User-Agent": [
+          "azsdk-net-Storage.Files.DataLake/12.7.0-alpha.20210219.1",
+          "(.NET 5.0.3; Microsoft Windows 10.0.19041)"
+        ],
+        "x-ms-client-request-id": "f8dec492-f744-3e44-2712-d33cb869ebbf",
+        "x-ms-date": "Fri, 19 Feb 2021 18:59:03 GMT",
+        "x-ms-return-client-request-id": "true",
+        "x-ms-version": "2020-06-12"
+      },
+      "RequestBody": null,
+      "StatusCode": 201,
+      "ResponseHeaders": {
+        "Content-Length": "0",
+        "Date": "Fri, 19 Feb 2021 18:59:01 GMT",
+        "ETag": "\u00220x8D8D5086C4F5614\u0022",
+        "Last-Modified": "Fri, 19 Feb 2021 18:59:02 GMT",
+        "Server": [
+          "Windows-Azure-HDFS/1.0",
+          "Microsoft-HTTPAPI/2.0"
+        ],
+        "x-ms-client-request-id": "f8dec492-f744-3e44-2712-d33cb869ebbf",
+        "x-ms-request-id": "c362343f-401f-0034-01f1-064c97000000",
+        "x-ms-version": "2020-06-12"
+      },
+      "ResponseBody": []
+    },
+    {
+      "RequestUri": "https://seannse.dfs.core.windows.net/test-filesystem-516c1ef9-a34c-2fa5-1b41-913241579f0b/baz/foo/bar?resource=directory",
+      "RequestMethod": "PUT",
+      "RequestHeaders": {
+        "Accept": "application/json",
+        "Authorization": "Sanitized",
+        "If-None-Match": "*",
+        "traceparent": "00-cb3763cf488f7548956dc7e2c5937a4e-7e012b871d41a74e-00",
+        "User-Agent": [
+          "azsdk-net-Storage.Files.DataLake/12.7.0-alpha.20210219.1",
+          "(.NET 5.0.3; Microsoft Windows 10.0.19041)"
+        ],
+        "x-ms-client-request-id": "4a6a91fa-0519-058b-5db0-d8be6835cde0",
+        "x-ms-date": "Fri, 19 Feb 2021 18:59:03 GMT",
+        "x-ms-return-client-request-id": "true",
+        "x-ms-version": "2020-06-12"
+      },
+      "RequestBody": null,
+      "StatusCode": 201,
+      "ResponseHeaders": {
+        "Content-Length": "0",
+        "Date": "Fri, 19 Feb 2021 18:59:01 GMT",
+        "ETag": "\u00220x8D8D5086C5C823D\u0022",
+        "Last-Modified": "Fri, 19 Feb 2021 18:59:02 GMT",
+        "Server": [
+          "Windows-Azure-HDFS/1.0",
+          "Microsoft-HTTPAPI/2.0"
+        ],
+        "x-ms-client-request-id": "4a6a91fa-0519-058b-5db0-d8be6835cde0",
+        "x-ms-request-id": "c3623456-401f-0034-18f1-064c97000000",
+        "x-ms-version": "2020-06-12"
+      },
+      "ResponseBody": []
+    },
+    {
+      "RequestUri": "https://seannse.dfs.core.windows.net/test-filesystem-516c1ef9-a34c-2fa5-1b41-913241579f0b/baz/bar/foo?resource=directory",
+      "RequestMethod": "PUT",
+      "RequestHeaders": {
+        "Accept": "application/json",
+        "Authorization": "Sanitized",
+        "If-None-Match": "*",
+        "traceparent": "00-da20feacb648b1469a2ceb346af97cd9-8375bba460beb641-00",
+        "User-Agent": [
+          "azsdk-net-Storage.Files.DataLake/12.7.0-alpha.20210219.1",
+          "(.NET 5.0.3; Microsoft Windows 10.0.19041)"
+        ],
+        "x-ms-client-request-id": "27417b55-a0fe-cba5-2cc2-eccc76d426c6",
+        "x-ms-date": "Fri, 19 Feb 2021 18:59:03 GMT",
+        "x-ms-return-client-request-id": "true",
+        "x-ms-version": "2020-06-12"
+      },
+      "RequestBody": null,
+      "StatusCode": 201,
+      "ResponseHeaders": {
+        "Content-Length": "0",
+        "Date": "Fri, 19 Feb 2021 18:59:01 GMT",
+        "ETag": "\u00220x8D8D5086C6A20D2\u0022",
+        "Last-Modified": "Fri, 19 Feb 2021 18:59:02 GMT",
+        "Server": [
+          "Windows-Azure-HDFS/1.0",
+          "Microsoft-HTTPAPI/2.0"
+        ],
+        "x-ms-client-request-id": "27417b55-a0fe-cba5-2cc2-eccc76d426c6",
+        "x-ms-request-id": "c362346f-401f-0034-31f1-064c97000000",
+        "x-ms-version": "2020-06-12"
+      },
+      "ResponseBody": []
+    },
+    {
+      "RequestUri": "https://seannse.dfs.core.windows.net/test-filesystem-516c1ef9-a34c-2fa5-1b41-913241579f0b?resource=filesystem\u0026recursive=false\u0026upn=false",
       "RequestMethod": "GET",
       "RequestHeaders": {
         "Accept": "application/json",
         "Authorization": "Sanitized",
         "User-Agent": [
-<<<<<<< HEAD
-          "azsdk-net-Storage.Files.DataLake/12.7.0-alpha.20210202.1",
-          "(.NET 5.0.2; Microsoft Windows 10.0.19042)"
-        ],
-        "x-ms-client-request-id": "58b02ed4-862b-4f3e-0064-902374effa7e",
-        "x-ms-date": "Tue, 02 Feb 2021 21:25:31 GMT",
-=======
-          "azsdk-net-Storage.Files.DataLake/12.7.0-alpha.20210217.1",
-          "(.NET 5.0.3; Microsoft Windows 10.0.19042)"
-        ],
-        "x-ms-client-request-id": "58b02ed4-862b-4f3e-0064-902374effa7e",
-        "x-ms-date": "Wed, 17 Feb 2021 22:22:57 GMT",
->>>>>>> 1814567d
+          "azsdk-net-Storage.Files.DataLake/12.7.0-alpha.20210219.1",
+          "(.NET 5.0.3; Microsoft Windows 10.0.19041)"
+        ],
+        "x-ms-client-request-id": "ec68d9a8-a6f3-23e1-c864-9631ca8acc5e",
+        "x-ms-date": "Fri, 19 Feb 2021 18:59:03 GMT",
         "x-ms-return-client-request-id": "true",
         "x-ms-version": "2020-06-12"
       },
@@ -568,55 +359,33 @@
       "StatusCode": 200,
       "ResponseHeaders": {
         "Content-Type": "application/json; charset=utf-8",
-<<<<<<< HEAD
-        "Date": "Tue, 02 Feb 2021 21:25:31 GMT",
-=======
-        "Date": "Wed, 17 Feb 2021 22:22:57 GMT",
->>>>>>> 1814567d
+        "Date": "Fri, 19 Feb 2021 18:59:02 GMT",
         "Server": [
           "Windows-Azure-HDFS/1.0",
           "Microsoft-HTTPAPI/2.0"
         ],
         "Transfer-Encoding": "chunked",
-        "x-ms-client-request-id": "58b02ed4-862b-4f3e-0064-902374effa7e",
-<<<<<<< HEAD
-        "x-ms-request-id": "156ea7d0-c01f-0077-6ca9-f9aacb000000",
+        "x-ms-client-request-id": "ec68d9a8-a6f3-23e1-c864-9631ca8acc5e",
+        "x-ms-request-id": "c362348b-401f-0034-4df1-064c97000000",
         "x-ms-version": "2020-06-12"
       },
       "ResponseBody": [
-        "{\u0022paths\u0022:[{\u0022contentLength\u0022:\u00220\u0022,\u0022creationTime\u0022:\u0022132567747312548264\u0022,\u0022etag\u0022:\u00220x8D8C7C111B3F9A8\u0022,\u0022group\u0022:\u0022$superuser\u0022,\u0022isDirectory\u0022:\u0022true\u0022,\u0022lastModified\u0022:\u0022Tue, 02 Feb 2021 21:25:31 GMT\u0022,\u0022name\u0022:\u0022bar\u0022,\u0022owner\u0022:\u0022$superuser\u0022,\u0022permissions\u0022:\u0022rwxr-x---\u0022},{\u0022contentLength\u0022:\u00220\u0022,\u0022creationTime\u0022:\u0022132567747313381728\u0022,\u0022etag\u0022:\u00220x8D8C7C111C0B160\u0022,\u0022group\u0022:\u0022$superuser\u0022,\u0022isDirectory\u0022:\u0022true\u0022,\u0022lastModified\u0022:\u0022Tue, 02 Feb 2021 21:25:31 GMT\u0022,\u0022name\u0022:\u0022baz\u0022,\u0022owner\u0022:\u0022$superuser\u0022,\u0022permissions\u0022:\u0022rwxr-x---\u0022},{\u0022contentLength\u0022:\u00220\u0022,\u0022creationTime\u0022:\u0022132567747311713002\u0022,\u0022etag\u0022:\u00220x8D8C7C111A73AEA\u0022,\u0022group\u0022:\u0022$superuser\u0022,\u0022isDirectory\u0022:\u0022true\u0022,\u0022lastModified\u0022:\u0022Tue, 02 Feb 2021 21:25:31 GMT\u0022,\u0022name\u0022:\u0022foo\u0022,\u0022owner\u0022:\u0022$superuser\u0022,\u0022permissions\u0022:\u0022rwxr-x---\u0022}]}\n"
-=======
-        "x-ms-request-id": "5cc8391a-001f-0078-067b-05dca7000000",
-        "x-ms-version": "2020-06-12"
-      },
-      "ResponseBody": [
-        "{\u0022paths\u0022:[{\u0022contentLength\u0022:\u00220\u0022,\u0022creationTime\u0022:\u0022132580741771409863\u0022,\u0022etag\u0022:\u00220x8D8D39293CEB9C7\u0022,\u0022group\u0022:\u0022$superuser\u0022,\u0022isDirectory\u0022:\u0022true\u0022,\u0022lastModified\u0022:\u0022Wed, 17 Feb 2021 22:22:57 GMT\u0022,\u0022name\u0022:\u0022bar\u0022,\u0022owner\u0022:\u0022$superuser\u0022,\u0022permissions\u0022:\u0022rwxr-x---\u0022},{\u0022contentLength\u0022:\u00220\u0022,\u0022creationTime\u0022:\u0022132580741772316033\u0022,\u0022etag\u0022:\u00220x8D8D39293DC8D81\u0022,\u0022group\u0022:\u0022$superuser\u0022,\u0022isDirectory\u0022:\u0022true\u0022,\u0022lastModified\u0022:\u0022Wed, 17 Feb 2021 22:22:57 GMT\u0022,\u0022name\u0022:\u0022baz\u0022,\u0022owner\u0022:\u0022$superuser\u0022,\u0022permissions\u0022:\u0022rwxr-x---\u0022},{\u0022contentLength\u0022:\u00220\u0022,\u0022creationTime\u0022:\u0022132580741770550173\u0022,\u0022etag\u0022:\u00220x8D8D39293C19B9D\u0022,\u0022group\u0022:\u0022$superuser\u0022,\u0022isDirectory\u0022:\u0022true\u0022,\u0022lastModified\u0022:\u0022Wed, 17 Feb 2021 22:22:57 GMT\u0022,\u0022name\u0022:\u0022foo\u0022,\u0022owner\u0022:\u0022$superuser\u0022,\u0022permissions\u0022:\u0022rwxr-x---\u0022}]}\n"
->>>>>>> 1814567d
+        "{\u0022paths\u0022:[{\u0022contentLength\u0022:\u00220\u0022,\u0022creationTime\u0022:\u0022132582347421503807\u0022,\u0022etag\u0022:\u00220x8D8D5086C02D13F\u0022,\u0022group\u0022:\u0022$superuser\u0022,\u0022isDirectory\u0022:\u0022true\u0022,\u0022lastModified\u0022:\u0022Fri, 19 Feb 2021 18:59:02 GMT\u0022,\u0022name\u0022:\u0022bar\u0022,\u0022owner\u0022:\u0022$superuser\u0022,\u0022permissions\u0022:\u0022rwxr-x---\u0022},{\u0022contentLength\u0022:\u00220\u0022,\u0022creationTime\u0022:\u0022132582347422545680\u0022,\u0022etag\u0022:\u00220x8D8D5086C12B710\u0022,\u0022group\u0022:\u0022$superuser\u0022,\u0022isDirectory\u0022:\u0022true\u0022,\u0022lastModified\u0022:\u0022Fri, 19 Feb 2021 18:59:02 GMT\u0022,\u0022name\u0022:\u0022baz\u0022,\u0022owner\u0022:\u0022$superuser\u0022,\u0022permissions\u0022:\u0022rwxr-x---\u0022},{\u0022contentLength\u0022:\u00220\u0022,\u0022creationTime\u0022:\u0022132582347420641386\u0022,\u0022etag\u0022:\u00220x8D8D5086BF5A86A\u0022,\u0022group\u0022:\u0022$superuser\u0022,\u0022isDirectory\u0022:\u0022true\u0022,\u0022lastModified\u0022:\u0022Fri, 19 Feb 2021 18:59:02 GMT\u0022,\u0022name\u0022:\u0022foo\u0022,\u0022owner\u0022:\u0022$superuser\u0022,\u0022permissions\u0022:\u0022rwxr-x---\u0022}]}\n"
       ]
     },
     {
-      "RequestUri": "https://seannse.blob.core.windows.net/test-filesystem-606b5305-ed30-9559-1a31-1fdd05ad6135?restype=container",
+      "RequestUri": "https://seannse.blob.core.windows.net/test-filesystem-516c1ef9-a34c-2fa5-1b41-913241579f0b?restype=container",
       "RequestMethod": "DELETE",
       "RequestHeaders": {
         "Accept": "application/xml",
         "Authorization": "Sanitized",
-<<<<<<< HEAD
-        "traceparent": "00-70412227b083b6418ff56fb831ac5105-475fecc064473947-00",
-        "User-Agent": [
-          "azsdk-net-Storage.Files.DataLake/12.7.0-alpha.20210202.1",
-          "(.NET 5.0.2; Microsoft Windows 10.0.19042)"
-        ],
-        "x-ms-client-request-id": "0c7fa33c-e170-a158-5694-fff86b8448ae",
-        "x-ms-date": "Tue, 02 Feb 2021 21:25:31 GMT",
-=======
-        "traceparent": "00-290db144cc26604489078a9167022e99-4b452dda429e3f4b-00",
-        "User-Agent": [
-          "azsdk-net-Storage.Files.DataLake/12.7.0-alpha.20210217.1",
-          "(.NET 5.0.3; Microsoft Windows 10.0.19042)"
-        ],
-        "x-ms-client-request-id": "0c7fa33c-e170-a158-5694-fff86b8448ae",
-        "x-ms-date": "Wed, 17 Feb 2021 22:22:58 GMT",
->>>>>>> 1814567d
+        "traceparent": "00-1bff7e635936d64b9cc7d409e33a0057-218166da0f5c5a4e-00",
+        "User-Agent": [
+          "azsdk-net-Storage.Files.DataLake/12.7.0-alpha.20210219.1",
+          "(.NET 5.0.3; Microsoft Windows 10.0.19041)"
+        ],
+        "x-ms-client-request-id": "9d246b82-396b-3ad2-7082-ff9363327aae",
+        "x-ms-date": "Fri, 19 Feb 2021 18:59:03 GMT",
         "x-ms-return-client-request-id": "true",
         "x-ms-version": "2020-06-12"
       },
@@ -624,28 +393,20 @@
       "StatusCode": 202,
       "ResponseHeaders": {
         "Content-Length": "0",
-<<<<<<< HEAD
-        "Date": "Tue, 02 Feb 2021 21:25:31 GMT",
-=======
-        "Date": "Wed, 17 Feb 2021 22:22:57 GMT",
->>>>>>> 1814567d
+        "Date": "Fri, 19 Feb 2021 18:59:02 GMT",
         "Server": [
           "Windows-Azure-Blob/1.0",
           "Microsoft-HTTPAPI/2.0"
         ],
-        "x-ms-client-request-id": "0c7fa33c-e170-a158-5694-fff86b8448ae",
-<<<<<<< HEAD
-        "x-ms-request-id": "97f33801-e01e-00ab-56a9-f90095000000",
-=======
-        "x-ms-request-id": "f330d380-e01e-005f-017b-05cb63000000",
->>>>>>> 1814567d
+        "x-ms-client-request-id": "9d246b82-396b-3ad2-7082-ff9363327aae",
+        "x-ms-request-id": "f3d9b64a-a01e-0071-10f1-069974000000",
         "x-ms-version": "2020-06-12"
       },
       "ResponseBody": []
     }
   ],
   "Variables": {
-    "RandomSeed": "928061721",
+    "RandomSeed": "1411141464",
     "Storage_TestConfigHierarchicalNamespace": "NamespaceTenant\nseannse\nU2FuaXRpemVk\nhttps://seannse.blob.core.windows.net\nhttps://seannse.file.core.windows.net\nhttps://seannse.queue.core.windows.net\nhttps://seannse.table.core.windows.net\n\n\n\n\nhttps://seannse-secondary.blob.core.windows.net\nhttps://seannse-secondary.file.core.windows.net\nhttps://seannse-secondary.queue.core.windows.net\nhttps://seannse-secondary.table.core.windows.net\n68390a19-a643-458b-b726-408abf67b4fc\nSanitized\n72f988bf-86f1-41af-91ab-2d7cd011db47\nhttps://login.microsoftonline.com/\nCloud\nBlobEndpoint=https://seannse.blob.core.windows.net/;QueueEndpoint=https://seannse.queue.core.windows.net/;FileEndpoint=https://seannse.file.core.windows.net/;BlobSecondaryEndpoint=https://seannse-secondary.blob.core.windows.net/;QueueSecondaryEndpoint=https://seannse-secondary.queue.core.windows.net/;FileSecondaryEndpoint=https://seannse-secondary.file.core.windows.net/;AccountName=seannse;AccountKey=Sanitized\n"
   }
 }