﻿{
  "Entries": [
    {
      "RequestUri": "https://seannse.blob.core.windows.net/test-filesystem-ed104829-3b13-fbb9-4674-48d22a31e425?restype=container",
      "RequestMethod": "PUT",
      "RequestHeaders": {
        "Accept": "application/xml",
        "Authorization": "Sanitized",
        "traceparent": "00-1f56a0a998cff34aa2c3e5e1a9f1fcd1-2555c94b05638d45-00",
        "User-Agent": [
          "azsdk-net-Storage.Files.DataLake/12.7.0-alpha.20210219.1",
          "(.NET 5.0.3; Microsoft Windows 10.0.19041)"
        ],
        "x-ms-blob-public-access": "container",
        "x-ms-client-request-id": "2828ab83-da0b-8150-bb5d-cb5aa7bf15f7",
        "x-ms-date": "Fri, 19 Feb 2021 18:58:44 GMT",
        "x-ms-return-client-request-id": "true",
<<<<<<< HEAD
        "x-ms-version": "2020-12-06"
=======
        "x-ms-version": "2021-02-12"
>>>>>>> 7e782c87
      },
      "RequestBody": null,
      "StatusCode": 201,
      "ResponseHeaders": {
        "Content-Length": "0",
        "Date": "Fri, 19 Feb 2021 18:58:43 GMT",
        "ETag": "\"0x8D8D50861007E8C\"",
        "Last-Modified": "Fri, 19 Feb 2021 18:58:43 GMT",
        "Server": [
          "Windows-Azure-Blob/1.0",
          "Microsoft-HTTPAPI/2.0"
        ],
        "x-ms-client-request-id": "2828ab83-da0b-8150-bb5d-cb5aa7bf15f7",
        "x-ms-request-id": "f3d97fc6-a01e-0071-5ef1-069974000000",
<<<<<<< HEAD
        "x-ms-version": "2020-12-06"
=======
        "x-ms-version": "2021-02-12"
>>>>>>> 7e782c87
      },
      "ResponseBody": []
    },
    {
      "RequestUri": "https://seannse.dfs.core.windows.net/test-filesystem-ed104829-3b13-fbb9-4674-48d22a31e425/my cool file?resource=file",
      "RequestMethod": "PUT",
      "RequestHeaders": {
        "Accept": "application/json",
        "Authorization": "Sanitized",
        "traceparent": "00-df3d0c55c168994e985d03c9a6888c35-671c1a9622d00e49-00",
        "User-Agent": [
          "azsdk-net-Storage.Files.DataLake/12.7.0-alpha.20210219.1",
          "(.NET 5.0.3; Microsoft Windows 10.0.19041)"
        ],
        "x-ms-client-request-id": "7e4f61bb-bc09-761a-0237-055506625ed9",
        "x-ms-date": "Fri, 19 Feb 2021 18:58:44 GMT",
        "x-ms-return-client-request-id": "true",
<<<<<<< HEAD
        "x-ms-version": "2020-12-06"
=======
        "x-ms-version": "2021-02-12"
>>>>>>> 7e782c87
      },
      "RequestBody": null,
      "StatusCode": 201,
      "ResponseHeaders": {
        "Content-Length": "0",
        "Date": "Fri, 19 Feb 2021 18:58:42 GMT",
        "ETag": "\"0x8D8D5086112316D\"",
        "Last-Modified": "Fri, 19 Feb 2021 18:58:43 GMT",
        "Server": [
          "Windows-Azure-HDFS/1.0",
          "Microsoft-HTTPAPI/2.0"
        ],
        "x-ms-client-request-id": "7e4f61bb-bc09-761a-0237-055506625ed9",
        "x-ms-request-id": "c362226c-401f-0034-44f1-064c97000000",
<<<<<<< HEAD
        "x-ms-version": "2020-12-06"
=======
        "x-ms-version": "2021-02-12"
>>>>>>> 7e782c87
      },
      "ResponseBody": []
    },
    {
      "RequestUri": "https://seannse.dfs.core.windows.net/test-filesystem-ed104829-3b13-fbb9-4674-48d22a31e425?resource=filesystem&recursive=false&upn=false",
      "RequestMethod": "GET",
      "RequestHeaders": {
        "Accept": "application/json",
        "Authorization": "Sanitized",
        "traceparent": "00-0512719a852e9f45948c4a328286534b-abe94a14f6a1fb4d-00",
        "User-Agent": [
          "azsdk-net-Storage.Files.DataLake/12.7.0-alpha.20210219.1",
          "(.NET 5.0.3; Microsoft Windows 10.0.19041)"
        ],
        "x-ms-client-request-id": "459f0e15-966f-72ee-14eb-f5eb0d905128",
        "x-ms-date": "Fri, 19 Feb 2021 18:58:44 GMT",
        "x-ms-return-client-request-id": "true",
<<<<<<< HEAD
        "x-ms-version": "2020-12-06"
=======
        "x-ms-version": "2021-02-12"
>>>>>>> 7e782c87
      },
      "RequestBody": null,
      "StatusCode": 200,
      "ResponseHeaders": {
        "Content-Type": "application/json; charset=utf-8",
        "Date": "Fri, 19 Feb 2021 18:58:43 GMT",
        "Server": [
          "Windows-Azure-HDFS/1.0",
          "Microsoft-HTTPAPI/2.0"
        ],
        "Transfer-Encoding": "chunked",
        "x-ms-client-request-id": "459f0e15-966f-72ee-14eb-f5eb0d905128",
        "x-ms-request-id": "c3622287-401f-0034-5ff1-064c97000000",
<<<<<<< HEAD
        "x-ms-version": "2020-12-06"
=======
        "x-ms-version": "2021-02-12"
>>>>>>> 7e782c87
      },
      "ResponseBody": [
        "{\"paths\":[{\"contentLength\":\"0\",\"creationTime\":\"132582347237962093\",\"etag\":\"0x8D8D5086112316D\",\"group\":\"$superuser\",\"lastModified\":\"Fri, 19 Feb 2021 18:58:43 GMT\",\"name\":\"my cool file\",\"owner\":\"$superuser\",\"permissions\":\"rw-r-----\"}]}\n"
      ]
    },
    {
      "RequestUri": "https://seannse.blob.core.windows.net/test-filesystem-ed104829-3b13-fbb9-4674-48d22a31e425?restype=container",
      "RequestMethod": "DELETE",
      "RequestHeaders": {
        "Accept": "application/xml",
        "Authorization": "Sanitized",
        "traceparent": "00-5795957583a85b42a8b13b49fadadff9-c4d733d78ebb9b4f-00",
        "User-Agent": [
          "azsdk-net-Storage.Files.DataLake/12.7.0-alpha.20210219.1",
          "(.NET 5.0.3; Microsoft Windows 10.0.19041)"
        ],
        "x-ms-client-request-id": "f740cc88-18c3-3669-8495-6f3ccbd86134",
        "x-ms-date": "Fri, 19 Feb 2021 18:58:44 GMT",
        "x-ms-return-client-request-id": "true",
<<<<<<< HEAD
        "x-ms-version": "2020-12-06"
=======
        "x-ms-version": "2021-02-12"
>>>>>>> 7e782c87
      },
      "RequestBody": null,
      "StatusCode": 202,
      "ResponseHeaders": {
        "Content-Length": "0",
        "Date": "Fri, 19 Feb 2021 18:58:43 GMT",
        "Server": [
          "Windows-Azure-Blob/1.0",
          "Microsoft-HTTPAPI/2.0"
        ],
        "x-ms-client-request-id": "f740cc88-18c3-3669-8495-6f3ccbd86134",
        "x-ms-request-id": "f3d98072-a01e-0071-7ff1-069974000000",
<<<<<<< HEAD
        "x-ms-version": "2020-12-06"
=======
        "x-ms-version": "2021-02-12"
>>>>>>> 7e782c87
      },
      "ResponseBody": []
    }
  ],
  "Variables": {
    "RandomSeed": "19497502",
    "Storage_TestConfigHierarchicalNamespace": "NamespaceTenant\nseannse\nU2FuaXRpemVk\nhttps://seannse.blob.core.windows.net\nhttps://seannse.file.core.windows.net\nhttps://seannse.queue.core.windows.net\nhttps://seannse.table.core.windows.net\n\n\n\n\nhttps://seannse-secondary.blob.core.windows.net\nhttps://seannse-secondary.file.core.windows.net\nhttps://seannse-secondary.queue.core.windows.net\nhttps://seannse-secondary.table.core.windows.net\n68390a19-a643-458b-b726-408abf67b4fc\nSanitized\n72f988bf-86f1-41af-91ab-2d7cd011db47\nhttps://login.microsoftonline.com/\nCloud\nBlobEndpoint=https://seannse.blob.core.windows.net/;QueueEndpoint=https://seannse.queue.core.windows.net/;FileEndpoint=https://seannse.file.core.windows.net/;BlobSecondaryEndpoint=https://seannse-secondary.blob.core.windows.net/;QueueSecondaryEndpoint=https://seannse-secondary.queue.core.windows.net/;FileSecondaryEndpoint=https://seannse-secondary.file.core.windows.net/;AccountName=seannse;AccountKey=Sanitized\n\n\n"
  }
}<|MERGE_RESOLUTION|>--- conflicted
+++ resolved
@@ -15,11 +15,7 @@
         "x-ms-client-request-id": "2828ab83-da0b-8150-bb5d-cb5aa7bf15f7",
         "x-ms-date": "Fri, 19 Feb 2021 18:58:44 GMT",
         "x-ms-return-client-request-id": "true",
-<<<<<<< HEAD
-        "x-ms-version": "2020-12-06"
-=======
         "x-ms-version": "2021-02-12"
->>>>>>> 7e782c87
       },
       "RequestBody": null,
       "StatusCode": 201,
@@ -34,11 +30,7 @@
         ],
         "x-ms-client-request-id": "2828ab83-da0b-8150-bb5d-cb5aa7bf15f7",
         "x-ms-request-id": "f3d97fc6-a01e-0071-5ef1-069974000000",
-<<<<<<< HEAD
-        "x-ms-version": "2020-12-06"
-=======
         "x-ms-version": "2021-02-12"
->>>>>>> 7e782c87
       },
       "ResponseBody": []
     },
@@ -56,11 +48,7 @@
         "x-ms-client-request-id": "7e4f61bb-bc09-761a-0237-055506625ed9",
         "x-ms-date": "Fri, 19 Feb 2021 18:58:44 GMT",
         "x-ms-return-client-request-id": "true",
-<<<<<<< HEAD
-        "x-ms-version": "2020-12-06"
-=======
         "x-ms-version": "2021-02-12"
->>>>>>> 7e782c87
       },
       "RequestBody": null,
       "StatusCode": 201,
@@ -75,11 +63,7 @@
         ],
         "x-ms-client-request-id": "7e4f61bb-bc09-761a-0237-055506625ed9",
         "x-ms-request-id": "c362226c-401f-0034-44f1-064c97000000",
-<<<<<<< HEAD
-        "x-ms-version": "2020-12-06"
-=======
         "x-ms-version": "2021-02-12"
->>>>>>> 7e782c87
       },
       "ResponseBody": []
     },
@@ -97,11 +81,7 @@
         "x-ms-client-request-id": "459f0e15-966f-72ee-14eb-f5eb0d905128",
         "x-ms-date": "Fri, 19 Feb 2021 18:58:44 GMT",
         "x-ms-return-client-request-id": "true",
-<<<<<<< HEAD
-        "x-ms-version": "2020-12-06"
-=======
         "x-ms-version": "2021-02-12"
->>>>>>> 7e782c87
       },
       "RequestBody": null,
       "StatusCode": 200,
@@ -115,11 +95,7 @@
         "Transfer-Encoding": "chunked",
         "x-ms-client-request-id": "459f0e15-966f-72ee-14eb-f5eb0d905128",
         "x-ms-request-id": "c3622287-401f-0034-5ff1-064c97000000",
-<<<<<<< HEAD
-        "x-ms-version": "2020-12-06"
-=======
         "x-ms-version": "2021-02-12"
->>>>>>> 7e782c87
       },
       "ResponseBody": [
         "{\"paths\":[{\"contentLength\":\"0\",\"creationTime\":\"132582347237962093\",\"etag\":\"0x8D8D5086112316D\",\"group\":\"$superuser\",\"lastModified\":\"Fri, 19 Feb 2021 18:58:43 GMT\",\"name\":\"my cool file\",\"owner\":\"$superuser\",\"permissions\":\"rw-r-----\"}]}\n"
@@ -139,11 +115,7 @@
         "x-ms-client-request-id": "f740cc88-18c3-3669-8495-6f3ccbd86134",
         "x-ms-date": "Fri, 19 Feb 2021 18:58:44 GMT",
         "x-ms-return-client-request-id": "true",
-<<<<<<< HEAD
-        "x-ms-version": "2020-12-06"
-=======
         "x-ms-version": "2021-02-12"
->>>>>>> 7e782c87
       },
       "RequestBody": null,
       "StatusCode": 202,
@@ -156,11 +128,7 @@
         ],
         "x-ms-client-request-id": "f740cc88-18c3-3669-8495-6f3ccbd86134",
         "x-ms-request-id": "f3d98072-a01e-0071-7ff1-069974000000",
-<<<<<<< HEAD
-        "x-ms-version": "2020-12-06"
-=======
         "x-ms-version": "2021-02-12"
->>>>>>> 7e782c87
       },
       "ResponseBody": []
     }
