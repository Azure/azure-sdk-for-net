{
  "Entries": [
    {
      "RequestUri": "http://seannsecanary.blob.core.windows.net/test-filesystem-9d4ef634-1d78-a8c0-df5a-c38735dd0455?restype=container",
      "RequestMethod": "PUT",
      "RequestHeaders": {
        "Authorization": "Sanitized",
        "traceparent": "00-d9a90e18a07d5646b2ab98fb8cc4ede6-e514aefeaa0fd94d-00",
        "User-Agent": [
          "azsdk-net-Storage.Files.DataLake/12.1.0-dev.20200403.1",
          "(.NET Core 4.6.28325.01; Microsoft Windows 10.0.18362 )"
        ],
        "x-ms-blob-public-access": "container",
        "x-ms-client-request-id": "cf4cce30-b634-762d-da9f-40c7ddb6c460",
        "x-ms-date": "Fri, 03 Apr 2020 21:05:14 GMT",
        "x-ms-return-client-request-id": "true",
<<<<<<< HEAD
        "x-ms-version": "2019-12-12"
=======
        "x-ms-version": "2020-02-10"
>>>>>>> 60f4876e
      },
      "RequestBody": null,
      "StatusCode": 201,
      "ResponseHeaders": {
        "Content-Length": "0",
        "Date": "Fri, 03 Apr 2020 21:05:12 GMT",
        "ETag": "\u00220x8D7D812B3A0A6FC\u0022",
        "Last-Modified": "Fri, 03 Apr 2020 21:05:13 GMT",
        "Server": [
          "Windows-Azure-Blob/1.0",
          "Microsoft-HTTPAPI/2.0"
        ],
        "x-ms-client-request-id": "cf4cce30-b634-762d-da9f-40c7ddb6c460",
        "x-ms-request-id": "9622a9a5-f01e-0012-32fb-093670000000",
<<<<<<< HEAD
        "x-ms-version": "2019-12-12"
=======
        "x-ms-version": "2020-02-10"
>>>>>>> 60f4876e
      },
      "ResponseBody": []
    },
    {
      "RequestUri": "http://seannsecanary.blob.core.windows.net/test-filesystem-9d4ef634-1d78-a8c0-df5a-c38735dd0455?restype=container",
      "RequestMethod": "GET",
      "RequestHeaders": {
        "Authorization": "Sanitized",
        "traceparent": "00-8d3b4bcffafd2145a00f8567e0cfec05-4e07c7ecc706a14d-00",
        "User-Agent": [
          "azsdk-net-Storage.Files.DataLake/12.1.0-dev.20200403.1",
          "(.NET Core 4.6.28325.01; Microsoft Windows 10.0.18362 )"
        ],
        "x-ms-client-request-id": "6757ceee-3490-6921-84c0-4602f71c6772",
        "x-ms-date": "Fri, 03 Apr 2020 21:05:14 GMT",
        "x-ms-return-client-request-id": "true",
<<<<<<< HEAD
        "x-ms-version": "2019-12-12"
=======
        "x-ms-version": "2020-02-10"
>>>>>>> 60f4876e
      },
      "RequestBody": null,
      "StatusCode": 200,
      "ResponseHeaders": {
        "Content-Length": "0",
        "Date": "Fri, 03 Apr 2020 21:05:12 GMT",
        "ETag": "\u00220x8D7D812B3A0A6FC\u0022",
        "Last-Modified": "Fri, 03 Apr 2020 21:05:13 GMT",
        "Server": [
          "Windows-Azure-Blob/1.0",
          "Microsoft-HTTPAPI/2.0"
        ],
        "x-ms-blob-public-access": "container",
        "x-ms-client-request-id": "6757ceee-3490-6921-84c0-4602f71c6772",
        "x-ms-default-encryption-scope": "$account-encryption-key",
        "x-ms-deny-encryption-scope-override": "false",
        "x-ms-has-immutability-policy": "false",
        "x-ms-has-legal-hold": "false",
        "x-ms-lease-state": "available",
        "x-ms-lease-status": "unlocked",
        "x-ms-request-id": "9622a9b8-f01e-0012-40fb-093670000000",
<<<<<<< HEAD
        "x-ms-version": "2019-12-12"
=======
        "x-ms-version": "2020-02-10"
>>>>>>> 60f4876e
      },
      "ResponseBody": []
    },
    {
      "RequestUri": "http://seannsecanary.blob.core.windows.net/test-filesystem-9d4ef634-1d78-a8c0-df5a-c38735dd0455?restype=container",
      "RequestMethod": "DELETE",
      "RequestHeaders": {
        "Authorization": "Sanitized",
        "traceparent": "00-593f1f44fd574342a60a5bc2054fbfef-2f8ab450485efd4e-00",
        "User-Agent": [
          "azsdk-net-Storage.Files.DataLake/12.1.0-dev.20200403.1",
          "(.NET Core 4.6.28325.01; Microsoft Windows 10.0.18362 )"
        ],
        "x-ms-client-request-id": "0fd8f4a4-5d5e-eccf-195b-49a0d2ab05f5",
        "x-ms-date": "Fri, 03 Apr 2020 21:05:14 GMT",
        "x-ms-return-client-request-id": "true",
<<<<<<< HEAD
        "x-ms-version": "2019-12-12"
=======
        "x-ms-version": "2020-02-10"
>>>>>>> 60f4876e
      },
      "RequestBody": null,
      "StatusCode": 202,
      "ResponseHeaders": {
        "Content-Length": "0",
        "Date": "Fri, 03 Apr 2020 21:05:12 GMT",
        "Server": [
          "Windows-Azure-Blob/1.0",
          "Microsoft-HTTPAPI/2.0"
        ],
        "x-ms-client-request-id": "0fd8f4a4-5d5e-eccf-195b-49a0d2ab05f5",
        "x-ms-request-id": "9622a9c5-f01e-0012-4afb-093670000000",
<<<<<<< HEAD
        "x-ms-version": "2019-12-12"
=======
        "x-ms-version": "2020-02-10"
>>>>>>> 60f4876e
      },
      "ResponseBody": []
    }
  ],
  "Variables": {
    "RandomSeed": "396790735",
    "Storage_TestConfigHierarchicalNamespace": "NamespaceTenant\nseannsecanary\nU2FuaXRpemVk\nhttp://seannsecanary.blob.core.windows.net\nhttp://seannsecanary.file.core.windows.net\nhttp://seannsecanary.queue.core.windows.net\nhttp://seannsecanary.table.core.windows.net\n\n\n\n\nhttp://seannsecanary-secondary.blob.core.windows.net\nhttp://seannsecanary-secondary.file.core.windows.net\nhttp://seannsecanary-secondary.queue.core.windows.net\nhttp://seannsecanary-secondary.table.core.windows.net\n68390a19-a643-458b-b726-408abf67b4fc\nSanitized\n72f988bf-86f1-41af-91ab-2d7cd011db47\nhttps://login.microsoftonline.com/\nCloud\nBlobEndpoint=http://seannsecanary.blob.core.windows.net/;QueueEndpoint=http://seannsecanary.queue.core.windows.net/;FileEndpoint=http://seannsecanary.file.core.windows.net/;BlobSecondaryEndpoint=http://seannsecanary-secondary.blob.core.windows.net/;QueueSecondaryEndpoint=http://seannsecanary-secondary.queue.core.windows.net/;FileSecondaryEndpoint=http://seannsecanary-secondary.file.core.windows.net/;AccountName=seannsecanary;AccountKey=Sanitized\n"
  }
}<|MERGE_RESOLUTION|>--- conflicted
+++ resolved
@@ -14,11 +14,7 @@
         "x-ms-client-request-id": "cf4cce30-b634-762d-da9f-40c7ddb6c460",
         "x-ms-date": "Fri, 03 Apr 2020 21:05:14 GMT",
         "x-ms-return-client-request-id": "true",
-<<<<<<< HEAD
-        "x-ms-version": "2019-12-12"
-=======
         "x-ms-version": "2020-02-10"
->>>>>>> 60f4876e
       },
       "RequestBody": null,
       "StatusCode": 201,
@@ -33,11 +29,7 @@
         ],
         "x-ms-client-request-id": "cf4cce30-b634-762d-da9f-40c7ddb6c460",
         "x-ms-request-id": "9622a9a5-f01e-0012-32fb-093670000000",
-<<<<<<< HEAD
-        "x-ms-version": "2019-12-12"
-=======
         "x-ms-version": "2020-02-10"
->>>>>>> 60f4876e
       },
       "ResponseBody": []
     },
@@ -54,11 +46,7 @@
         "x-ms-client-request-id": "6757ceee-3490-6921-84c0-4602f71c6772",
         "x-ms-date": "Fri, 03 Apr 2020 21:05:14 GMT",
         "x-ms-return-client-request-id": "true",
-<<<<<<< HEAD
-        "x-ms-version": "2019-12-12"
-=======
         "x-ms-version": "2020-02-10"
->>>>>>> 60f4876e
       },
       "RequestBody": null,
       "StatusCode": 200,
@@ -80,11 +68,7 @@
         "x-ms-lease-state": "available",
         "x-ms-lease-status": "unlocked",
         "x-ms-request-id": "9622a9b8-f01e-0012-40fb-093670000000",
-<<<<<<< HEAD
-        "x-ms-version": "2019-12-12"
-=======
         "x-ms-version": "2020-02-10"
->>>>>>> 60f4876e
       },
       "ResponseBody": []
     },
@@ -101,11 +85,7 @@
         "x-ms-client-request-id": "0fd8f4a4-5d5e-eccf-195b-49a0d2ab05f5",
         "x-ms-date": "Fri, 03 Apr 2020 21:05:14 GMT",
         "x-ms-return-client-request-id": "true",
-<<<<<<< HEAD
-        "x-ms-version": "2019-12-12"
-=======
         "x-ms-version": "2020-02-10"
->>>>>>> 60f4876e
       },
       "RequestBody": null,
       "StatusCode": 202,
@@ -118,11 +98,7 @@
         ],
         "x-ms-client-request-id": "0fd8f4a4-5d5e-eccf-195b-49a0d2ab05f5",
         "x-ms-request-id": "9622a9c5-f01e-0012-4afb-093670000000",
-<<<<<<< HEAD
-        "x-ms-version": "2019-12-12"
-=======
         "x-ms-version": "2020-02-10"
->>>>>>> 60f4876e
       },
       "ResponseBody": []
     }
