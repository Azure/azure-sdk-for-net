--- conflicted
+++ resolved
@@ -13,11 +13,7 @@
         "x-ms-client-request-id": "5306daf9-1c53-725f-4731-5ca344608070",
         "x-ms-date": "Tue, 23 Mar 2021 19:50:51 GMT",
         "x-ms-return-client-request-id": "true",
-<<<<<<< HEAD
-        "x-ms-version": "2020-12-06"
-=======
         "x-ms-version": "2021-02-12"
->>>>>>> 7e782c87
       },
       "RequestBody": null,
       "StatusCode": 404,
@@ -32,11 +28,7 @@
         "x-ms-client-request-id": "5306daf9-1c53-725f-4731-5ca344608070",
         "x-ms-error-code": "ContainerNotFound",
         "x-ms-request-id": "b76ea406-e01e-0043-6a1d-20abfc000000",
-<<<<<<< HEAD
-        "x-ms-version": "2020-12-06"
-=======
         "x-ms-version": "2021-02-12"
->>>>>>> 7e782c87
       },
       "ResponseBody": [
         "﻿<?xml version=\"1.0\" encoding=\"utf-8\"?><Error><Code>ContainerNotFound</Code><Message>The specified container does not exist.\n",
