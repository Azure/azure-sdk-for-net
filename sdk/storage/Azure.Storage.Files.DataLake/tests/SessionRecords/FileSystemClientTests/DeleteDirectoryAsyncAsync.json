{
  "Entries": [
    {
      "RequestUri": "http://seannsecanary.blob.core.windows.net/test-filesystem-03e2fb44-252b-171d-0fda-f5ac2e82a8b9?restype=container",
      "RequestMethod": "PUT",
      "RequestHeaders": {
        "Authorization": "Sanitized",
        "traceparent": "00-5667adec6f186c4ab9195b3ab5f385f0-e6a937b73c289c4c-00",
        "User-Agent": [
          "azsdk-net-Storage.Files.DataLake/12.1.0-dev.20200403.1",
          "(.NET Core 4.6.28325.01; Microsoft Windows 10.0.18362 )"
        ],
        "x-ms-blob-public-access": "container",
        "x-ms-client-request-id": "cc466058-fe31-6b34-8d26-ce4647044087",
        "x-ms-date": "Fri, 03 Apr 2020 21:05:05 GMT",
        "x-ms-return-client-request-id": "true",
<<<<<<< HEAD
        "x-ms-version": "2019-12-12"
=======
        "x-ms-version": "2020-02-10"
>>>>>>> 60f4876e
      },
      "RequestBody": null,
      "StatusCode": 201,
      "ResponseHeaders": {
        "Content-Length": "0",
        "Date": "Fri, 03 Apr 2020 21:05:03 GMT",
        "ETag": "\u00220x8D7D812AE2F6C13\u0022",
        "Last-Modified": "Fri, 03 Apr 2020 21:05:03 GMT",
        "Server": [
          "Windows-Azure-Blob/1.0",
          "Microsoft-HTTPAPI/2.0"
        ],
        "x-ms-client-request-id": "cc466058-fe31-6b34-8d26-ce4647044087",
        "x-ms-request-id": "9622a47b-f01e-0012-1dfb-093670000000",
<<<<<<< HEAD
        "x-ms-version": "2019-12-12"
=======
        "x-ms-version": "2020-02-10"
>>>>>>> 60f4876e
      },
      "ResponseBody": []
    },
    {
      "RequestUri": "http://seannsecanary.dfs.core.windows.net/test-filesystem-03e2fb44-252b-171d-0fda-f5ac2e82a8b9/test-directory-57b00b8d-c365-0e35-98b1-b7af3a6fcadc?resource=directory",
      "RequestMethod": "PUT",
      "RequestHeaders": {
        "Authorization": "Sanitized",
        "traceparent": "00-6486ffe36c6ba6498c11c119f79b377c-6f7ec9a056e26c4f-00",
        "User-Agent": [
          "azsdk-net-Storage.Files.DataLake/12.1.0-dev.20200403.1",
          "(.NET Core 4.6.28325.01; Microsoft Windows 10.0.18362 )"
        ],
        "x-ms-client-request-id": "4120633a-8681-95cb-2a38-34804685311d",
        "x-ms-date": "Fri, 03 Apr 2020 21:05:05 GMT",
        "x-ms-return-client-request-id": "true",
<<<<<<< HEAD
        "x-ms-version": "2019-12-12"
=======
        "x-ms-version": "2020-02-10"
>>>>>>> 60f4876e
      },
      "RequestBody": null,
      "StatusCode": 201,
      "ResponseHeaders": {
        "Content-Length": "0",
        "Date": "Fri, 03 Apr 2020 21:05:03 GMT",
        "ETag": "\u00220x8D7D812AE3E26ED\u0022",
        "Last-Modified": "Fri, 03 Apr 2020 21:05:04 GMT",
        "Server": [
          "Windows-Azure-HDFS/1.0",
          "Microsoft-HTTPAPI/2.0"
        ],
        "x-ms-client-request-id": "4120633a-8681-95cb-2a38-34804685311d",
        "x-ms-request-id": "fa44040e-201f-0097-5cfb-091bad000000",
<<<<<<< HEAD
        "x-ms-version": "2019-12-12"
=======
        "x-ms-version": "2020-02-10"
>>>>>>> 60f4876e
      },
      "ResponseBody": []
    },
    {
      "RequestUri": "http://seannsecanary.dfs.core.windows.net/test-filesystem-03e2fb44-252b-171d-0fda-f5ac2e82a8b9/test-directory-57b00b8d-c365-0e35-98b1-b7af3a6fcadc?recursive=true",
      "RequestMethod": "DELETE",
      "RequestHeaders": {
        "Authorization": "Sanitized",
        "traceparent": "00-02fcad13aebe944aa42bab9610ecc27b-175a18208bd6d74b-00",
        "User-Agent": [
          "azsdk-net-Storage.Files.DataLake/12.1.0-dev.20200403.1",
          "(.NET Core 4.6.28325.01; Microsoft Windows 10.0.18362 )"
        ],
        "x-ms-client-request-id": "d6746fc7-894f-755b-f8be-a303a70842f4",
        "x-ms-date": "Fri, 03 Apr 2020 21:05:05 GMT",
        "x-ms-return-client-request-id": "true",
<<<<<<< HEAD
        "x-ms-version": "2019-12-12"
=======
        "x-ms-version": "2020-02-10"
>>>>>>> 60f4876e
      },
      "RequestBody": null,
      "StatusCode": 200,
      "ResponseHeaders": {
        "Content-Length": "0",
        "Date": "Fri, 03 Apr 2020 21:05:03 GMT",
        "Server": [
          "Windows-Azure-HDFS/1.0",
          "Microsoft-HTTPAPI/2.0"
        ],
        "x-ms-client-request-id": "d6746fc7-894f-755b-f8be-a303a70842f4",
        "x-ms-request-id": "fa44040f-201f-0097-5dfb-091bad000000",
<<<<<<< HEAD
        "x-ms-version": "2019-12-12"
=======
        "x-ms-version": "2020-02-10"
>>>>>>> 60f4876e
      },
      "ResponseBody": []
    },
    {
      "RequestUri": "http://seannsecanary.blob.core.windows.net/test-filesystem-03e2fb44-252b-171d-0fda-f5ac2e82a8b9?restype=container",
      "RequestMethod": "DELETE",
      "RequestHeaders": {
        "Authorization": "Sanitized",
        "traceparent": "00-3b238ea9640f29409a1ed30980c06188-2f62a9f48f8cf040-00",
        "User-Agent": [
          "azsdk-net-Storage.Files.DataLake/12.1.0-dev.20200403.1",
          "(.NET Core 4.6.28325.01; Microsoft Windows 10.0.18362 )"
        ],
        "x-ms-client-request-id": "d7b8b792-5a10-d2cd-96d3-8af2ce48097a",
        "x-ms-date": "Fri, 03 Apr 2020 21:05:05 GMT",
        "x-ms-return-client-request-id": "true",
<<<<<<< HEAD
        "x-ms-version": "2019-12-12"
=======
        "x-ms-version": "2020-02-10"
>>>>>>> 60f4876e
      },
      "RequestBody": null,
      "StatusCode": 202,
      "ResponseHeaders": {
        "Content-Length": "0",
        "Date": "Fri, 03 Apr 2020 21:05:03 GMT",
        "Server": [
          "Windows-Azure-Blob/1.0",
          "Microsoft-HTTPAPI/2.0"
        ],
        "x-ms-client-request-id": "d7b8b792-5a10-d2cd-96d3-8af2ce48097a",
        "x-ms-request-id": "9622a49f-f01e-0012-3bfb-093670000000",
<<<<<<< HEAD
        "x-ms-version": "2019-12-12"
=======
        "x-ms-version": "2020-02-10"
>>>>>>> 60f4876e
      },
      "ResponseBody": []
    }
  ],
  "Variables": {
    "RandomSeed": "75482665",
    "Storage_TestConfigHierarchicalNamespace": "NamespaceTenant\nseannsecanary\nU2FuaXRpemVk\nhttp://seannsecanary.blob.core.windows.net\nhttp://seannsecanary.file.core.windows.net\nhttp://seannsecanary.queue.core.windows.net\nhttp://seannsecanary.table.core.windows.net\n\n\n\n\nhttp://seannsecanary-secondary.blob.core.windows.net\nhttp://seannsecanary-secondary.file.core.windows.net\nhttp://seannsecanary-secondary.queue.core.windows.net\nhttp://seannsecanary-secondary.table.core.windows.net\n68390a19-a643-458b-b726-408abf67b4fc\nSanitized\n72f988bf-86f1-41af-91ab-2d7cd011db47\nhttps://login.microsoftonline.com/\nCloud\nBlobEndpoint=http://seannsecanary.blob.core.windows.net/;QueueEndpoint=http://seannsecanary.queue.core.windows.net/;FileEndpoint=http://seannsecanary.file.core.windows.net/;BlobSecondaryEndpoint=http://seannsecanary-secondary.blob.core.windows.net/;QueueSecondaryEndpoint=http://seannsecanary-secondary.queue.core.windows.net/;FileSecondaryEndpoint=http://seannsecanary-secondary.file.core.windows.net/;AccountName=seannsecanary;AccountKey=Sanitized\n"
  }
}<|MERGE_RESOLUTION|>--- conflicted
+++ resolved
@@ -14,11 +14,7 @@
         "x-ms-client-request-id": "cc466058-fe31-6b34-8d26-ce4647044087",
         "x-ms-date": "Fri, 03 Apr 2020 21:05:05 GMT",
         "x-ms-return-client-request-id": "true",
-<<<<<<< HEAD
-        "x-ms-version": "2019-12-12"
-=======
         "x-ms-version": "2020-02-10"
->>>>>>> 60f4876e
       },
       "RequestBody": null,
       "StatusCode": 201,
@@ -33,11 +29,7 @@
         ],
         "x-ms-client-request-id": "cc466058-fe31-6b34-8d26-ce4647044087",
         "x-ms-request-id": "9622a47b-f01e-0012-1dfb-093670000000",
-<<<<<<< HEAD
-        "x-ms-version": "2019-12-12"
-=======
         "x-ms-version": "2020-02-10"
->>>>>>> 60f4876e
       },
       "ResponseBody": []
     },
@@ -54,11 +46,7 @@
         "x-ms-client-request-id": "4120633a-8681-95cb-2a38-34804685311d",
         "x-ms-date": "Fri, 03 Apr 2020 21:05:05 GMT",
         "x-ms-return-client-request-id": "true",
-<<<<<<< HEAD
-        "x-ms-version": "2019-12-12"
-=======
         "x-ms-version": "2020-02-10"
->>>>>>> 60f4876e
       },
       "RequestBody": null,
       "StatusCode": 201,
@@ -73,11 +61,7 @@
         ],
         "x-ms-client-request-id": "4120633a-8681-95cb-2a38-34804685311d",
         "x-ms-request-id": "fa44040e-201f-0097-5cfb-091bad000000",
-<<<<<<< HEAD
-        "x-ms-version": "2019-12-12"
-=======
         "x-ms-version": "2020-02-10"
->>>>>>> 60f4876e
       },
       "ResponseBody": []
     },
@@ -94,11 +78,7 @@
         "x-ms-client-request-id": "d6746fc7-894f-755b-f8be-a303a70842f4",
         "x-ms-date": "Fri, 03 Apr 2020 21:05:05 GMT",
         "x-ms-return-client-request-id": "true",
-<<<<<<< HEAD
-        "x-ms-version": "2019-12-12"
-=======
         "x-ms-version": "2020-02-10"
->>>>>>> 60f4876e
       },
       "RequestBody": null,
       "StatusCode": 200,
@@ -111,11 +91,7 @@
         ],
         "x-ms-client-request-id": "d6746fc7-894f-755b-f8be-a303a70842f4",
         "x-ms-request-id": "fa44040f-201f-0097-5dfb-091bad000000",
-<<<<<<< HEAD
-        "x-ms-version": "2019-12-12"
-=======
         "x-ms-version": "2020-02-10"
->>>>>>> 60f4876e
       },
       "ResponseBody": []
     },
@@ -132,11 +108,7 @@
         "x-ms-client-request-id": "d7b8b792-5a10-d2cd-96d3-8af2ce48097a",
         "x-ms-date": "Fri, 03 Apr 2020 21:05:05 GMT",
         "x-ms-return-client-request-id": "true",
-<<<<<<< HEAD
-        "x-ms-version": "2019-12-12"
-=======
         "x-ms-version": "2020-02-10"
->>>>>>> 60f4876e
       },
       "RequestBody": null,
       "StatusCode": 202,
@@ -149,11 +121,7 @@
         ],
         "x-ms-client-request-id": "d7b8b792-5a10-d2cd-96d3-8af2ce48097a",
         "x-ms-request-id": "9622a49f-f01e-0012-3bfb-093670000000",
-<<<<<<< HEAD
-        "x-ms-version": "2019-12-12"
-=======
         "x-ms-version": "2020-02-10"
->>>>>>> 60f4876e
       },
       "ResponseBody": []
     }
