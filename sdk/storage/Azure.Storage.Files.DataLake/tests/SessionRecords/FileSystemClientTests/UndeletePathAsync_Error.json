--- conflicted
+++ resolved
@@ -15,11 +15,7 @@
         "x-ms-date": "Tue, 23 Mar 2021 16:49:25 GMT",
         "x-ms-return-client-request-id": "true",
         "x-ms-undelete-source": "?deletionid=132502020374991873",
-<<<<<<< HEAD
-        "x-ms-version": "2020-12-06"
-=======
         "x-ms-version": "2021-02-12"
->>>>>>> 7e782c87
       },
       "RequestBody": null,
       "StatusCode": 404,
@@ -34,11 +30,7 @@
         "x-ms-client-request-id": "6d7e0373-e7ac-3668-f006-45cfc81a0a66",
         "x-ms-error-code": "ContainerNotFound",
         "x-ms-request-id": "ac37163a-b01e-0085-4904-20607d000000",
-<<<<<<< HEAD
-        "x-ms-version": "2020-12-06"
-=======
         "x-ms-version": "2021-02-12"
->>>>>>> 7e782c87
       },
       "ResponseBody": [
         "﻿<?xml version=\"1.0\" encoding=\"utf-8\"?><Error><Code>ContainerNotFound</Code><Message>The specified container does not exist.\n",
