--- conflicted
+++ resolved
@@ -14,11 +14,7 @@
         "x-ms-client-request-id": "04fabee5-2272-6693-6b8c-03e6e8f65d26",
         "x-ms-date": "Wed, 17 Feb 2021 22:21:33 GMT",
         "x-ms-return-client-request-id": "true",
-<<<<<<< HEAD
-        "x-ms-version": "2020-12-06"
-=======
         "x-ms-version": "2021-02-12"
->>>>>>> 7e782c87
       },
       "RequestBody": null,
       "StatusCode": 404,
@@ -33,11 +29,7 @@
         "x-ms-client-request-id": "04fabee5-2272-6693-6b8c-03e6e8f65d26",
         "x-ms-error-code": "ContainerNotFound",
         "x-ms-request-id": "b1fb3326-201e-0022-387b-05ba40000000",
-<<<<<<< HEAD
-        "x-ms-version": "2020-12-06"
-=======
         "x-ms-version": "2021-02-12"
->>>>>>> 7e782c87
       },
       "ResponseBody": [
         "﻿<?xml version=\"1.0\" encoding=\"utf-8\"?><Error><Code>ContainerNotFound</Code><Message>The specified container does not exist.\n",
