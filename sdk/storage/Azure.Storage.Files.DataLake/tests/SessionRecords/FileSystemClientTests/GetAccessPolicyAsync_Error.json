{
  "Entries": [
    {
      "RequestUri": "http://seannsecanary.blob.core.windows.net/test-filesystem-39008618-c523-c521-f86f-9e3352f9bba9?restype=container\u0026comp=acl",
      "RequestMethod": "GET",
      "RequestHeaders": {
        "Authorization": "Sanitized",
        "traceparent": "00-4804d5bbb3bcb146a6b6d44dbbd6b01f-b44e0cafa5f4484a-00",
        "User-Agent": [
          "azsdk-net-Storage.Files.DataLake/12.1.0-dev.20200403.1",
          "(.NET Core 4.6.28325.01; Microsoft Windows 10.0.18362 )"
        ],
        "x-ms-client-request-id": "04fabee5-2272-6693-6b8c-03e6e8f65d26",
        "x-ms-date": "Fri, 03 Apr 2020 21:04:32 GMT",
        "x-ms-return-client-request-id": "true",
<<<<<<< HEAD
        "x-ms-version": "2019-12-12"
=======
        "x-ms-version": "2020-02-10"
>>>>>>> 60f4876e
      },
      "RequestBody": null,
      "StatusCode": 404,
      "ResponseHeaders": {
        "Content-Length": "225",
        "Content-Type": "application/xml",
        "Date": "Fri, 03 Apr 2020 21:04:30 GMT",
        "Server": [
          "Windows-Azure-Blob/1.0",
          "Microsoft-HTTPAPI/2.0"
        ],
        "x-ms-client-request-id": "04fabee5-2272-6693-6b8c-03e6e8f65d26",
        "x-ms-error-code": "ContainerNotFound",
        "x-ms-request-id": "96229386-f01e-0012-12fb-093670000000",
<<<<<<< HEAD
        "x-ms-version": "2019-12-12"
=======
        "x-ms-version": "2020-02-10"
>>>>>>> 60f4876e
      },
      "ResponseBody": [
        "\uFEFF\u003C?xml version=\u00221.0\u0022 encoding=\u0022utf-8\u0022?\u003E\u003CError\u003E\u003CCode\u003EContainerNotFound\u003C/Code\u003E\u003CMessage\u003EThe specified container does not exist.\n",
        "RequestId:96229386-f01e-0012-12fb-093670000000\n",
        "Time:2020-04-03T21:04:30.6315538Z\u003C/Message\u003E\u003C/Error\u003E"
      ]
    }
  ],
  "Variables": {
    "RandomSeed": "994016887",
    "Storage_TestConfigHierarchicalNamespace": "NamespaceTenant\nseannsecanary\nU2FuaXRpemVk\nhttp://seannsecanary.blob.core.windows.net\nhttp://seannsecanary.file.core.windows.net\nhttp://seannsecanary.queue.core.windows.net\nhttp://seannsecanary.table.core.windows.net\n\n\n\n\nhttp://seannsecanary-secondary.blob.core.windows.net\nhttp://seannsecanary-secondary.file.core.windows.net\nhttp://seannsecanary-secondary.queue.core.windows.net\nhttp://seannsecanary-secondary.table.core.windows.net\n68390a19-a643-458b-b726-408abf67b4fc\nSanitized\n72f988bf-86f1-41af-91ab-2d7cd011db47\nhttps://login.microsoftonline.com/\nCloud\nBlobEndpoint=http://seannsecanary.blob.core.windows.net/;QueueEndpoint=http://seannsecanary.queue.core.windows.net/;FileEndpoint=http://seannsecanary.file.core.windows.net/;BlobSecondaryEndpoint=http://seannsecanary-secondary.blob.core.windows.net/;QueueSecondaryEndpoint=http://seannsecanary-secondary.queue.core.windows.net/;FileSecondaryEndpoint=http://seannsecanary-secondary.file.core.windows.net/;AccountName=seannsecanary;AccountKey=Sanitized\n"
  }
}<|MERGE_RESOLUTION|>--- conflicted
+++ resolved
@@ -13,11 +13,7 @@
         "x-ms-client-request-id": "04fabee5-2272-6693-6b8c-03e6e8f65d26",
         "x-ms-date": "Fri, 03 Apr 2020 21:04:32 GMT",
         "x-ms-return-client-request-id": "true",
-<<<<<<< HEAD
-        "x-ms-version": "2019-12-12"
-=======
         "x-ms-version": "2020-02-10"
->>>>>>> 60f4876e
       },
       "RequestBody": null,
       "StatusCode": 404,
@@ -32,11 +28,7 @@
         "x-ms-client-request-id": "04fabee5-2272-6693-6b8c-03e6e8f65d26",
         "x-ms-error-code": "ContainerNotFound",
         "x-ms-request-id": "96229386-f01e-0012-12fb-093670000000",
-<<<<<<< HEAD
-        "x-ms-version": "2019-12-12"
-=======
         "x-ms-version": "2020-02-10"
->>>>>>> 60f4876e
       },
       "ResponseBody": [
         "\uFEFF\u003C?xml version=\u00221.0\u0022 encoding=\u0022utf-8\u0022?\u003E\u003CError\u003E\u003CCode\u003EContainerNotFound\u003C/Code\u003E\u003CMessage\u003EThe specified container does not exist.\n",
