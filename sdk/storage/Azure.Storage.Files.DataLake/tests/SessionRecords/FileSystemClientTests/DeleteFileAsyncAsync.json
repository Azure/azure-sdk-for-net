{
  "Entries": [
    {
      "RequestUri": "http://seannsecanary.blob.core.windows.net/test-filesystem-3235f656-7ab8-10d4-65fa-0bec0d27a802?restype=container",
      "RequestMethod": "PUT",
      "RequestHeaders": {
        "Authorization": "Sanitized",
        "traceparent": "00-a53c2297f277bf40a15c33ec0c7be1de-7b37c38d848e7045-00",
        "User-Agent": [
          "azsdk-net-Storage.Files.DataLake/12.1.0-dev.20200403.1",
          "(.NET Core 4.6.28325.01; Microsoft Windows 10.0.18362 )"
        ],
        "x-ms-blob-public-access": "container",
        "x-ms-client-request-id": "512a4864-72c9-3903-e011-d852b1d99d6c",
        "x-ms-date": "Fri, 03 Apr 2020 21:05:05 GMT",
        "x-ms-return-client-request-id": "true",
<<<<<<< HEAD
        "x-ms-version": "2019-12-12"
=======
        "x-ms-version": "2020-02-10"
>>>>>>> 60f4876e
      },
      "RequestBody": null,
      "StatusCode": 201,
      "ResponseHeaders": {
        "Content-Length": "0",
        "Date": "Fri, 03 Apr 2020 21:05:03 GMT",
        "ETag": "\u00220x8D7D812AE71B174\u0022",
        "Last-Modified": "Fri, 03 Apr 2020 21:05:04 GMT",
        "Server": [
          "Windows-Azure-Blob/1.0",
          "Microsoft-HTTPAPI/2.0"
        ],
        "x-ms-client-request-id": "512a4864-72c9-3903-e011-d852b1d99d6c",
        "x-ms-request-id": "9622a4c5-f01e-0012-5dfb-093670000000",
<<<<<<< HEAD
        "x-ms-version": "2019-12-12"
=======
        "x-ms-version": "2020-02-10"
>>>>>>> 60f4876e
      },
      "ResponseBody": []
    },
    {
      "RequestUri": "http://seannsecanary.dfs.core.windows.net/test-filesystem-3235f656-7ab8-10d4-65fa-0bec0d27a802/test-file-0cab13d8-9704-89b2-c76d-d1a709d6808c?resource=file",
      "RequestMethod": "PUT",
      "RequestHeaders": {
        "Authorization": "Sanitized",
        "traceparent": "00-7a21fb9e03246d41bb1cbef0aa6ca392-0072cb60be467f44-00",
        "User-Agent": [
          "azsdk-net-Storage.Files.DataLake/12.1.0-dev.20200403.1",
          "(.NET Core 4.6.28325.01; Microsoft Windows 10.0.18362 )"
        ],
        "x-ms-client-request-id": "7d250473-2e2d-cc4f-95a1-895ba15c2f0a",
        "x-ms-date": "Fri, 03 Apr 2020 21:05:05 GMT",
        "x-ms-return-client-request-id": "true",
<<<<<<< HEAD
        "x-ms-version": "2019-12-12"
=======
        "x-ms-version": "2020-02-10"
>>>>>>> 60f4876e
      },
      "RequestBody": null,
      "StatusCode": 201,
      "ResponseHeaders": {
        "Content-Length": "0",
        "Date": "Fri, 03 Apr 2020 21:05:04 GMT",
        "ETag": "\u00220x8D7D812AE86A0CF\u0022",
        "Last-Modified": "Fri, 03 Apr 2020 21:05:04 GMT",
        "Server": [
          "Windows-Azure-HDFS/1.0",
          "Microsoft-HTTPAPI/2.0"
        ],
        "x-ms-client-request-id": "7d250473-2e2d-cc4f-95a1-895ba15c2f0a",
        "x-ms-request-id": "fa440412-201f-0097-5ffb-091bad000000",
<<<<<<< HEAD
        "x-ms-version": "2019-12-12"
=======
        "x-ms-version": "2020-02-10"
>>>>>>> 60f4876e
      },
      "ResponseBody": []
    },
    {
      "RequestUri": "http://seannsecanary.dfs.core.windows.net/test-filesystem-3235f656-7ab8-10d4-65fa-0bec0d27a802/test-file-0cab13d8-9704-89b2-c76d-d1a709d6808c",
      "RequestMethod": "DELETE",
      "RequestHeaders": {
        "Authorization": "Sanitized",
        "traceparent": "00-5df20bbd0d39ab47904f4ebed6795d39-9de49adddb213e49-00",
        "User-Agent": [
          "azsdk-net-Storage.Files.DataLake/12.1.0-dev.20200403.1",
          "(.NET Core 4.6.28325.01; Microsoft Windows 10.0.18362 )"
        ],
        "x-ms-client-request-id": "05334a57-02b0-915e-67bb-2f5acddd26bd",
        "x-ms-date": "Fri, 03 Apr 2020 21:05:06 GMT",
        "x-ms-return-client-request-id": "true",
<<<<<<< HEAD
        "x-ms-version": "2019-12-12"
=======
        "x-ms-version": "2020-02-10"
>>>>>>> 60f4876e
      },
      "RequestBody": null,
      "StatusCode": 200,
      "ResponseHeaders": {
        "Content-Length": "0",
        "Date": "Fri, 03 Apr 2020 21:05:04 GMT",
        "Server": [
          "Windows-Azure-HDFS/1.0",
          "Microsoft-HTTPAPI/2.0"
        ],
        "x-ms-client-request-id": "05334a57-02b0-915e-67bb-2f5acddd26bd",
        "x-ms-request-id": "fa440414-201f-0097-61fb-091bad000000",
<<<<<<< HEAD
        "x-ms-version": "2019-12-12"
=======
        "x-ms-version": "2020-02-10"
>>>>>>> 60f4876e
      },
      "ResponseBody": []
    },
    {
      "RequestUri": "http://seannsecanary.blob.core.windows.net/test-filesystem-3235f656-7ab8-10d4-65fa-0bec0d27a802?restype=container",
      "RequestMethod": "DELETE",
      "RequestHeaders": {
        "Authorization": "Sanitized",
        "traceparent": "00-7262a6952fea804f8fc3140fba889ebb-8122a7e1d9b3f340-00",
        "User-Agent": [
          "azsdk-net-Storage.Files.DataLake/12.1.0-dev.20200403.1",
          "(.NET Core 4.6.28325.01; Microsoft Windows 10.0.18362 )"
        ],
        "x-ms-client-request-id": "56049d0c-2a29-8e5a-ed01-9296a915b4fd",
        "x-ms-date": "Fri, 03 Apr 2020 21:05:06 GMT",
        "x-ms-return-client-request-id": "true",
<<<<<<< HEAD
        "x-ms-version": "2019-12-12"
=======
        "x-ms-version": "2020-02-10"
>>>>>>> 60f4876e
      },
      "RequestBody": null,
      "StatusCode": 202,
      "ResponseHeaders": {
        "Content-Length": "0",
        "Date": "Fri, 03 Apr 2020 21:05:04 GMT",
        "Server": [
          "Windows-Azure-Blob/1.0",
          "Microsoft-HTTPAPI/2.0"
        ],
        "x-ms-client-request-id": "56049d0c-2a29-8e5a-ed01-9296a915b4fd",
        "x-ms-request-id": "9622a4e5-f01e-0012-79fb-093670000000",
<<<<<<< HEAD
        "x-ms-version": "2019-12-12"
=======
        "x-ms-version": "2020-02-10"
>>>>>>> 60f4876e
      },
      "ResponseBody": []
    }
  ],
  "Variables": {
    "RandomSeed": "45052773",
    "Storage_TestConfigHierarchicalNamespace": "NamespaceTenant\nseannsecanary\nU2FuaXRpemVk\nhttp://seannsecanary.blob.core.windows.net\nhttp://seannsecanary.file.core.windows.net\nhttp://seannsecanary.queue.core.windows.net\nhttp://seannsecanary.table.core.windows.net\n\n\n\n\nhttp://seannsecanary-secondary.blob.core.windows.net\nhttp://seannsecanary-secondary.file.core.windows.net\nhttp://seannsecanary-secondary.queue.core.windows.net\nhttp://seannsecanary-secondary.table.core.windows.net\n68390a19-a643-458b-b726-408abf67b4fc\nSanitized\n72f988bf-86f1-41af-91ab-2d7cd011db47\nhttps://login.microsoftonline.com/\nCloud\nBlobEndpoint=http://seannsecanary.blob.core.windows.net/;QueueEndpoint=http://seannsecanary.queue.core.windows.net/;FileEndpoint=http://seannsecanary.file.core.windows.net/;BlobSecondaryEndpoint=http://seannsecanary-secondary.blob.core.windows.net/;QueueSecondaryEndpoint=http://seannsecanary-secondary.queue.core.windows.net/;FileSecondaryEndpoint=http://seannsecanary-secondary.file.core.windows.net/;AccountName=seannsecanary;AccountKey=Sanitized\n"
  }
}<|MERGE_RESOLUTION|>--- conflicted
+++ resolved
@@ -14,11 +14,7 @@
         "x-ms-client-request-id": "512a4864-72c9-3903-e011-d852b1d99d6c",
         "x-ms-date": "Fri, 03 Apr 2020 21:05:05 GMT",
         "x-ms-return-client-request-id": "true",
-<<<<<<< HEAD
-        "x-ms-version": "2019-12-12"
-=======
         "x-ms-version": "2020-02-10"
->>>>>>> 60f4876e
       },
       "RequestBody": null,
       "StatusCode": 201,
@@ -33,11 +29,7 @@
         ],
         "x-ms-client-request-id": "512a4864-72c9-3903-e011-d852b1d99d6c",
         "x-ms-request-id": "9622a4c5-f01e-0012-5dfb-093670000000",
-<<<<<<< HEAD
-        "x-ms-version": "2019-12-12"
-=======
         "x-ms-version": "2020-02-10"
->>>>>>> 60f4876e
       },
       "ResponseBody": []
     },
@@ -54,11 +46,7 @@
         "x-ms-client-request-id": "7d250473-2e2d-cc4f-95a1-895ba15c2f0a",
         "x-ms-date": "Fri, 03 Apr 2020 21:05:05 GMT",
         "x-ms-return-client-request-id": "true",
-<<<<<<< HEAD
-        "x-ms-version": "2019-12-12"
-=======
         "x-ms-version": "2020-02-10"
->>>>>>> 60f4876e
       },
       "RequestBody": null,
       "StatusCode": 201,
@@ -73,11 +61,7 @@
         ],
         "x-ms-client-request-id": "7d250473-2e2d-cc4f-95a1-895ba15c2f0a",
         "x-ms-request-id": "fa440412-201f-0097-5ffb-091bad000000",
-<<<<<<< HEAD
-        "x-ms-version": "2019-12-12"
-=======
         "x-ms-version": "2020-02-10"
->>>>>>> 60f4876e
       },
       "ResponseBody": []
     },
@@ -94,11 +78,7 @@
         "x-ms-client-request-id": "05334a57-02b0-915e-67bb-2f5acddd26bd",
         "x-ms-date": "Fri, 03 Apr 2020 21:05:06 GMT",
         "x-ms-return-client-request-id": "true",
-<<<<<<< HEAD
-        "x-ms-version": "2019-12-12"
-=======
         "x-ms-version": "2020-02-10"
->>>>>>> 60f4876e
       },
       "RequestBody": null,
       "StatusCode": 200,
@@ -111,11 +91,7 @@
         ],
         "x-ms-client-request-id": "05334a57-02b0-915e-67bb-2f5acddd26bd",
         "x-ms-request-id": "fa440414-201f-0097-61fb-091bad000000",
-<<<<<<< HEAD
-        "x-ms-version": "2019-12-12"
-=======
         "x-ms-version": "2020-02-10"
->>>>>>> 60f4876e
       },
       "ResponseBody": []
     },
@@ -132,11 +108,7 @@
         "x-ms-client-request-id": "56049d0c-2a29-8e5a-ed01-9296a915b4fd",
         "x-ms-date": "Fri, 03 Apr 2020 21:05:06 GMT",
         "x-ms-return-client-request-id": "true",
-<<<<<<< HEAD
-        "x-ms-version": "2019-12-12"
-=======
         "x-ms-version": "2020-02-10"
->>>>>>> 60f4876e
       },
       "RequestBody": null,
       "StatusCode": 202,
@@ -149,11 +121,7 @@
         ],
         "x-ms-client-request-id": "56049d0c-2a29-8e5a-ed01-9296a915b4fd",
         "x-ms-request-id": "9622a4e5-f01e-0012-79fb-093670000000",
-<<<<<<< HEAD
-        "x-ms-version": "2019-12-12"
-=======
         "x-ms-version": "2020-02-10"
->>>>>>> 60f4876e
       },
       "ResponseBody": []
     }
