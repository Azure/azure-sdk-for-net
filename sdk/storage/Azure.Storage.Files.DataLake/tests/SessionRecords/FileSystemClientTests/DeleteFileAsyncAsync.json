﻿{
  "Entries": [
    {
      "RequestUri": "https://seannse.blob.core.windows.net/test-filesystem-348e0828-74af-63bb-40b3-f363f942d8b2?restype=container",
      "RequestMethod": "PUT",
      "RequestHeaders": {
        "Accept": "application/xml",
        "Authorization": "Sanitized",
        "traceparent": "00-87d08c8c284e0b4aa988c6458d30df4f-87385b960a98324f-00",
        "User-Agent": [
          "azsdk-net-Storage.Files.DataLake/12.7.0-alpha.20210219.1",
          "(.NET 5.0.3; Microsoft Windows 10.0.19041)"
        ],
        "x-ms-blob-public-access": "container",
        "x-ms-client-request-id": "09b681f4-1e5b-d4f1-0508-387b786f4af7",
        "x-ms-date": "Fri, 19 Feb 2021 18:59:01 GMT",
        "x-ms-return-client-request-id": "true",
<<<<<<< HEAD
        "x-ms-version": "2020-12-06"
=======
        "x-ms-version": "2021-02-12"
>>>>>>> 7e782c87
      },
      "RequestBody": null,
      "StatusCode": 201,
      "ResponseHeaders": {
        "Content-Length": "0",
        "Date": "Fri, 19 Feb 2021 18:59:00 GMT",
        "ETag": "\"0x8D8D5086B42BCCC\"",
        "Last-Modified": "Fri, 19 Feb 2021 18:59:00 GMT",
        "Server": [
          "Windows-Azure-Blob/1.0",
          "Microsoft-HTTPAPI/2.0"
        ],
        "x-ms-client-request-id": "09b681f4-1e5b-d4f1-0508-387b786f4af7",
        "x-ms-request-id": "f3d9afe1-a01e-0071-4ff1-069974000000",
<<<<<<< HEAD
        "x-ms-version": "2020-12-06"
=======
        "x-ms-version": "2021-02-12"
>>>>>>> 7e782c87
      },
      "ResponseBody": []
    },
    {
      "RequestUri": "https://seannse.dfs.core.windows.net/test-filesystem-348e0828-74af-63bb-40b3-f363f942d8b2/test-file-fcd67f8e-a685-c342-3b65-5f0a4fa1d7e6?resource=file",
      "RequestMethod": "PUT",
      "RequestHeaders": {
        "Accept": "application/json",
        "Authorization": "Sanitized",
        "traceparent": "00-19008c52a8f8a046a509fabb00cd1580-74ef77b0fb618e4c-00",
        "User-Agent": [
          "azsdk-net-Storage.Files.DataLake/12.7.0-alpha.20210219.1",
          "(.NET 5.0.3; Microsoft Windows 10.0.19041)"
        ],
        "x-ms-client-request-id": "0d8c2d5b-0c83-4d20-3ff3-cef5bfe78564",
        "x-ms-date": "Fri, 19 Feb 2021 18:59:01 GMT",
        "x-ms-return-client-request-id": "true",
<<<<<<< HEAD
        "x-ms-version": "2020-12-06"
=======
        "x-ms-version": "2021-02-12"
>>>>>>> 7e782c87
      },
      "RequestBody": null,
      "StatusCode": 201,
      "ResponseHeaders": {
        "Content-Length": "0",
        "Date": "Fri, 19 Feb 2021 18:59:00 GMT",
        "ETag": "\"0x8D8D5086B526816\"",
        "Last-Modified": "Fri, 19 Feb 2021 18:59:00 GMT",
        "Server": [
          "Windows-Azure-HDFS/1.0",
          "Microsoft-HTTPAPI/2.0"
        ],
        "x-ms-client-request-id": "0d8c2d5b-0c83-4d20-3ff3-cef5bfe78564",
        "x-ms-request-id": "c362327c-401f-0034-41f1-064c97000000",
<<<<<<< HEAD
        "x-ms-version": "2020-12-06"
=======
        "x-ms-version": "2021-02-12"
>>>>>>> 7e782c87
      },
      "ResponseBody": []
    },
    {
      "RequestUri": "https://seannse.dfs.core.windows.net/test-filesystem-348e0828-74af-63bb-40b3-f363f942d8b2/test-file-fcd67f8e-a685-c342-3b65-5f0a4fa1d7e6",
      "RequestMethod": "DELETE",
      "RequestHeaders": {
        "Accept": "application/json",
        "Authorization": "Sanitized",
        "traceparent": "00-6c5a7897fde9e846ab28bcfdc4f9e9b5-c637c1dec3e37541-00",
        "User-Agent": [
          "azsdk-net-Storage.Files.DataLake/12.7.0-alpha.20210219.1",
          "(.NET 5.0.3; Microsoft Windows 10.0.19041)"
        ],
        "x-ms-client-request-id": "22aefab5-c915-9e63-2c21-3898ff629bf9",
        "x-ms-date": "Fri, 19 Feb 2021 18:59:01 GMT",
        "x-ms-return-client-request-id": "true",
<<<<<<< HEAD
        "x-ms-version": "2020-12-06"
=======
        "x-ms-version": "2021-02-12"
>>>>>>> 7e782c87
      },
      "RequestBody": null,
      "StatusCode": 200,
      "ResponseHeaders": {
        "Content-Length": "0",
        "Date": "Fri, 19 Feb 2021 18:59:00 GMT",
        "Server": [
          "Windows-Azure-HDFS/1.0",
          "Microsoft-HTTPAPI/2.0"
        ],
        "x-ms-client-request-id": "22aefab5-c915-9e63-2c21-3898ff629bf9",
        "x-ms-request-id": "c362329c-401f-0034-61f1-064c97000000",
<<<<<<< HEAD
        "x-ms-version": "2020-12-06"
=======
        "x-ms-version": "2021-02-12"
>>>>>>> 7e782c87
      },
      "ResponseBody": []
    },
    {
      "RequestUri": "https://seannse.blob.core.windows.net/test-filesystem-348e0828-74af-63bb-40b3-f363f942d8b2?restype=container",
      "RequestMethod": "DELETE",
      "RequestHeaders": {
        "Accept": "application/xml",
        "Authorization": "Sanitized",
        "traceparent": "00-9ab036fb4bcf11438769723bef531ced-f478272c43ca7040-00",
        "User-Agent": [
          "azsdk-net-Storage.Files.DataLake/12.7.0-alpha.20210219.1",
          "(.NET 5.0.3; Microsoft Windows 10.0.19041)"
        ],
        "x-ms-client-request-id": "c540e35e-6338-684f-ed32-ffde99d4bfc5",
        "x-ms-date": "Fri, 19 Feb 2021 18:59:01 GMT",
        "x-ms-return-client-request-id": "true",
<<<<<<< HEAD
        "x-ms-version": "2020-12-06"
=======
        "x-ms-version": "2021-02-12"
>>>>>>> 7e782c87
      },
      "RequestBody": null,
      "StatusCode": 202,
      "ResponseHeaders": {
        "Content-Length": "0",
        "Date": "Fri, 19 Feb 2021 18:59:01 GMT",
        "Server": [
          "Windows-Azure-Blob/1.0",
          "Microsoft-HTTPAPI/2.0"
        ],
        "x-ms-client-request-id": "c540e35e-6338-684f-ed32-ffde99d4bfc5",
        "x-ms-request-id": "f3d9b0c3-a01e-0071-1bf1-069974000000",
<<<<<<< HEAD
        "x-ms-version": "2020-12-06"
=======
        "x-ms-version": "2021-02-12"
>>>>>>> 7e782c87
      },
      "ResponseBody": []
    }
  ],
  "Variables": {
    "RandomSeed": "1933816790",
    "Storage_TestConfigHierarchicalNamespace": "NamespaceTenant\nseannse\nU2FuaXRpemVk\nhttps://seannse.blob.core.windows.net\nhttps://seannse.file.core.windows.net\nhttps://seannse.queue.core.windows.net\nhttps://seannse.table.core.windows.net\n\n\n\n\nhttps://seannse-secondary.blob.core.windows.net\nhttps://seannse-secondary.file.core.windows.net\nhttps://seannse-secondary.queue.core.windows.net\nhttps://seannse-secondary.table.core.windows.net\n68390a19-a643-458b-b726-408abf67b4fc\nSanitized\n72f988bf-86f1-41af-91ab-2d7cd011db47\nhttps://login.microsoftonline.com/\nCloud\nBlobEndpoint=https://seannse.blob.core.windows.net/;QueueEndpoint=https://seannse.queue.core.windows.net/;FileEndpoint=https://seannse.file.core.windows.net/;BlobSecondaryEndpoint=https://seannse-secondary.blob.core.windows.net/;QueueSecondaryEndpoint=https://seannse-secondary.queue.core.windows.net/;FileSecondaryEndpoint=https://seannse-secondary.file.core.windows.net/;AccountName=seannse;AccountKey=Sanitized\n\n\n"
  }
}<|MERGE_RESOLUTION|>--- conflicted
+++ resolved
@@ -15,11 +15,7 @@
         "x-ms-client-request-id": "09b681f4-1e5b-d4f1-0508-387b786f4af7",
         "x-ms-date": "Fri, 19 Feb 2021 18:59:01 GMT",
         "x-ms-return-client-request-id": "true",
-<<<<<<< HEAD
-        "x-ms-version": "2020-12-06"
-=======
         "x-ms-version": "2021-02-12"
->>>>>>> 7e782c87
       },
       "RequestBody": null,
       "StatusCode": 201,
@@ -34,11 +30,7 @@
         ],
         "x-ms-client-request-id": "09b681f4-1e5b-d4f1-0508-387b786f4af7",
         "x-ms-request-id": "f3d9afe1-a01e-0071-4ff1-069974000000",
-<<<<<<< HEAD
-        "x-ms-version": "2020-12-06"
-=======
         "x-ms-version": "2021-02-12"
->>>>>>> 7e782c87
       },
       "ResponseBody": []
     },
@@ -56,11 +48,7 @@
         "x-ms-client-request-id": "0d8c2d5b-0c83-4d20-3ff3-cef5bfe78564",
         "x-ms-date": "Fri, 19 Feb 2021 18:59:01 GMT",
         "x-ms-return-client-request-id": "true",
-<<<<<<< HEAD
-        "x-ms-version": "2020-12-06"
-=======
         "x-ms-version": "2021-02-12"
->>>>>>> 7e782c87
       },
       "RequestBody": null,
       "StatusCode": 201,
@@ -75,11 +63,7 @@
         ],
         "x-ms-client-request-id": "0d8c2d5b-0c83-4d20-3ff3-cef5bfe78564",
         "x-ms-request-id": "c362327c-401f-0034-41f1-064c97000000",
-<<<<<<< HEAD
-        "x-ms-version": "2020-12-06"
-=======
         "x-ms-version": "2021-02-12"
->>>>>>> 7e782c87
       },
       "ResponseBody": []
     },
@@ -97,11 +81,7 @@
         "x-ms-client-request-id": "22aefab5-c915-9e63-2c21-3898ff629bf9",
         "x-ms-date": "Fri, 19 Feb 2021 18:59:01 GMT",
         "x-ms-return-client-request-id": "true",
-<<<<<<< HEAD
-        "x-ms-version": "2020-12-06"
-=======
         "x-ms-version": "2021-02-12"
->>>>>>> 7e782c87
       },
       "RequestBody": null,
       "StatusCode": 200,
@@ -114,11 +94,7 @@
         ],
         "x-ms-client-request-id": "22aefab5-c915-9e63-2c21-3898ff629bf9",
         "x-ms-request-id": "c362329c-401f-0034-61f1-064c97000000",
-<<<<<<< HEAD
-        "x-ms-version": "2020-12-06"
-=======
         "x-ms-version": "2021-02-12"
->>>>>>> 7e782c87
       },
       "ResponseBody": []
     },
@@ -136,11 +112,7 @@
         "x-ms-client-request-id": "c540e35e-6338-684f-ed32-ffde99d4bfc5",
         "x-ms-date": "Fri, 19 Feb 2021 18:59:01 GMT",
         "x-ms-return-client-request-id": "true",
-<<<<<<< HEAD
-        "x-ms-version": "2020-12-06"
-=======
         "x-ms-version": "2021-02-12"
->>>>>>> 7e782c87
       },
       "RequestBody": null,
       "StatusCode": 202,
@@ -153,11 +125,7 @@
         ],
         "x-ms-client-request-id": "c540e35e-6338-684f-ed32-ffde99d4bfc5",
         "x-ms-request-id": "f3d9b0c3-a01e-0071-1bf1-069974000000",
-<<<<<<< HEAD
-        "x-ms-version": "2020-12-06"
-=======
         "x-ms-version": "2021-02-12"
->>>>>>> 7e782c87
       },
       "ResponseBody": []
     }
