--- conflicted
+++ resolved
@@ -28,11 +28,7 @@
           "Microsoft-HTTPAPI/2.0"
         ],
         "x-ms-client-request-id": "03396c1f-f58c-7b5f-3d2f-ddaa4b2dd73d",
-<<<<<<< HEAD
-        "x-ms-request-id": "beed0174-601e-002f-1039-f39ff0000000",
-=======
         "x-ms-request-id": "9622959d-f01e-0012-42fb-093670000000",
->>>>>>> 8d420312
         "x-ms-version": "2019-12-12"
       },
       "ResponseBody": []
@@ -64,11 +60,7 @@
           "Microsoft-HTTPAPI/2.0"
         ],
         "x-ms-client-request-id": "e16afe79-cbb5-3b04-a88c-65cf862a1c5e",
-<<<<<<< HEAD
-        "x-ms-request-id": "82fb5f03-901f-003b-2539-f3d79f000000",
-=======
         "x-ms-request-id": "fa4403d3-201f-0097-3efb-091bad000000",
->>>>>>> 8d420312
         "x-ms-version": "2019-12-12"
       },
       "ResponseBody": []
@@ -100,11 +92,7 @@
           "Microsoft-HTTPAPI/2.0"
         ],
         "x-ms-client-request-id": "4c30f6d1-f6c3-4788-794f-8af154d0cea9",
-<<<<<<< HEAD
-        "x-ms-request-id": "82fb5f04-901f-003b-2639-f3d79f000000",
-=======
         "x-ms-request-id": "fa4403d4-201f-0097-3ffb-091bad000000",
->>>>>>> 8d420312
         "x-ms-version": "2019-12-12"
       },
       "ResponseBody": []
@@ -136,11 +124,7 @@
           "Microsoft-HTTPAPI/2.0"
         ],
         "x-ms-client-request-id": "90fde253-cffa-d79b-69f3-dd0b3e1310fb",
-<<<<<<< HEAD
-        "x-ms-request-id": "82fb5f05-901f-003b-2739-f3d79f000000",
-=======
         "x-ms-request-id": "fa4403d5-201f-0097-40fb-091bad000000",
->>>>>>> 8d420312
         "x-ms-version": "2019-12-12"
       },
       "ResponseBody": []
@@ -172,11 +156,7 @@
           "Microsoft-HTTPAPI/2.0"
         ],
         "x-ms-client-request-id": "729e1656-3ed2-c4af-b985-e68b297f72e6",
-<<<<<<< HEAD
-        "x-ms-request-id": "82fb5f06-901f-003b-2839-f3d79f000000",
-=======
         "x-ms-request-id": "fa4403d6-201f-0097-41fb-091bad000000",
->>>>>>> 8d420312
         "x-ms-version": "2019-12-12"
       },
       "ResponseBody": []
@@ -208,11 +188,7 @@
           "Microsoft-HTTPAPI/2.0"
         ],
         "x-ms-client-request-id": "28b58c48-9e75-d729-d583-32510179a1ea",
-<<<<<<< HEAD
-        "x-ms-request-id": "82fb5f07-901f-003b-2939-f3d79f000000",
-=======
         "x-ms-request-id": "fa4403d7-201f-0097-42fb-091bad000000",
->>>>>>> 8d420312
         "x-ms-version": "2019-12-12"
       },
       "ResponseBody": []
@@ -244,11 +220,7 @@
           "Microsoft-HTTPAPI/2.0"
         ],
         "x-ms-client-request-id": "9c42348e-4aca-5570-efe4-425cda4b6965",
-<<<<<<< HEAD
-        "x-ms-request-id": "82fb5f08-901f-003b-2a39-f3d79f000000",
-=======
         "x-ms-request-id": "fa4403d8-201f-0097-43fb-091bad000000",
->>>>>>> 8d420312
         "x-ms-version": "2019-12-12"
       },
       "ResponseBody": []
@@ -280,11 +252,7 @@
           "Microsoft-HTTPAPI/2.0"
         ],
         "x-ms-client-request-id": "cdc2553a-0436-c320-fc75-d81650156f2d",
-<<<<<<< HEAD
-        "x-ms-request-id": "82fb5f09-901f-003b-2b39-f3d79f000000",
-=======
         "x-ms-request-id": "fa4403d9-201f-0097-44fb-091bad000000",
->>>>>>> 8d420312
         "x-ms-version": "2019-12-12"
       },
       "ResponseBody": []
@@ -316,11 +284,7 @@
           "Microsoft-HTTPAPI/2.0"
         ],
         "x-ms-client-request-id": "8521a125-9c88-8e2e-1baa-119c56a06504",
-<<<<<<< HEAD
-        "x-ms-request-id": "82fb5f0a-901f-003b-2c39-f3d79f000000",
-=======
         "x-ms-request-id": "fa4403da-201f-0097-45fb-091bad000000",
->>>>>>> 8d420312
         "x-ms-version": "2019-12-12"
       },
       "ResponseBody": []
@@ -352,11 +316,7 @@
           "Microsoft-HTTPAPI/2.0"
         ],
         "x-ms-client-request-id": "aff07229-eaf3-2da4-007e-c11b292e09dc",
-<<<<<<< HEAD
-        "x-ms-request-id": "82fb5f0b-901f-003b-2d39-f3d79f000000",
-=======
         "x-ms-request-id": "fa4403db-201f-0097-46fb-091bad000000",
->>>>>>> 8d420312
         "x-ms-version": "2019-12-12"
       },
       "ResponseBody": []
@@ -386,11 +346,7 @@
         ],
         "Transfer-Encoding": "chunked",
         "x-ms-client-request-id": "e4734383-b5af-1211-db4a-daff20bed65b",
-<<<<<<< HEAD
-        "x-ms-request-id": "82fb5f0c-901f-003b-2e39-f3d79f000000",
-=======
         "x-ms-request-id": "fa4403dc-201f-0097-47fb-091bad000000",
->>>>>>> 8d420312
         "x-ms-version": "2019-12-12"
       },
       "ResponseBody": {
@@ -453,11 +409,7 @@
           "Microsoft-HTTPAPI/2.0"
         ],
         "x-ms-client-request-id": "e5986771-25bb-712c-6c50-3f6c95e82307",
-<<<<<<< HEAD
-        "x-ms-request-id": "beed0183-601e-002f-1a39-f39ff0000000",
-=======
         "x-ms-request-id": "96229636-f01e-0012-49fb-093670000000",
->>>>>>> 8d420312
         "x-ms-version": "2019-12-12"
       },
       "ResponseBody": []
