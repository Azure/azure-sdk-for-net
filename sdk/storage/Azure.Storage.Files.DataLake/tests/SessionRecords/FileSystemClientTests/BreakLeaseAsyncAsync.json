{
  "Entries": [
    {
      "RequestUri": "http://seannsecanary.blob.core.windows.net/test-filesystem-2e3a2445-530c-1e86-e0c1-bc0aa152a022?restype=container",
      "RequestMethod": "PUT",
      "RequestHeaders": {
        "Authorization": "Sanitized",
        "traceparent": "00-5e51fa59b5f0f8408b88caf06a150362-e0e8277192f01f42-00",
        "User-Agent": [
          "azsdk-net-Storage.Files.DataLake/12.1.0-dev.20200403.1",
          "(.NET Core 4.6.28325.01; Microsoft Windows 10.0.18362 )"
        ],
        "x-ms-blob-public-access": "container",
        "x-ms-client-request-id": "5dd92e3c-5837-cf36-1e24-24b9f3bf4354",
        "x-ms-date": "Fri, 03 Apr 2020 21:04:50 GMT",
        "x-ms-return-client-request-id": "true",
<<<<<<< HEAD
        "x-ms-version": "2019-12-12"
=======
        "x-ms-version": "2020-02-10"
>>>>>>> 60f4876e
      },
      "RequestBody": null,
      "StatusCode": 201,
      "ResponseHeaders": {
        "Content-Length": "0",
        "Date": "Fri, 03 Apr 2020 21:04:48 GMT",
        "ETag": "\u00220x8D7D812A532B71D\u0022",
        "Last-Modified": "Fri, 03 Apr 2020 21:04:48 GMT",
        "Server": [
          "Windows-Azure-Blob/1.0",
          "Microsoft-HTTPAPI/2.0"
        ],
        "x-ms-client-request-id": "5dd92e3c-5837-cf36-1e24-24b9f3bf4354",
        "x-ms-request-id": "96229cb5-f01e-0012-30fb-093670000000",
<<<<<<< HEAD
        "x-ms-version": "2019-12-12"
=======
        "x-ms-version": "2020-02-10"
>>>>>>> 60f4876e
      },
      "ResponseBody": []
    },
    {
      "RequestUri": "http://seannsecanary.blob.core.windows.net/test-filesystem-2e3a2445-530c-1e86-e0c1-bc0aa152a022?comp=lease\u0026restype=container",
      "RequestMethod": "PUT",
      "RequestHeaders": {
        "Authorization": "Sanitized",
        "traceparent": "00-0eae34ebadd0e941bce56034011832f9-d0ddb026cdc9dd48-00",
        "User-Agent": [
          "azsdk-net-Storage.Files.DataLake/12.1.0-dev.20200403.1",
          "(.NET Core 4.6.28325.01; Microsoft Windows 10.0.18362 )"
        ],
        "x-ms-client-request-id": "b028c8b9-912b-c7f9-74d7-23ef5726985d",
        "x-ms-date": "Fri, 03 Apr 2020 21:04:50 GMT",
        "x-ms-lease-action": "acquire",
        "x-ms-lease-duration": "15",
        "x-ms-proposed-lease-id": "a74f6f9d-75af-02ba-3a48-010f36c0fd65",
        "x-ms-return-client-request-id": "true",
<<<<<<< HEAD
        "x-ms-version": "2019-12-12"
=======
        "x-ms-version": "2020-02-10"
>>>>>>> 60f4876e
      },
      "RequestBody": null,
      "StatusCode": 201,
      "ResponseHeaders": {
        "Content-Length": "0",
        "Date": "Fri, 03 Apr 2020 21:04:48 GMT",
        "ETag": "\u00220x8D7D812A532B71D\u0022",
        "Last-Modified": "Fri, 03 Apr 2020 21:04:48 GMT",
        "Server": [
          "Windows-Azure-Blob/1.0",
          "Microsoft-HTTPAPI/2.0"
        ],
        "x-ms-client-request-id": "b028c8b9-912b-c7f9-74d7-23ef5726985d",
        "x-ms-lease-id": "a74f6f9d-75af-02ba-3a48-010f36c0fd65",
        "x-ms-request-id": "96229cc1-f01e-0012-3afb-093670000000",
<<<<<<< HEAD
        "x-ms-version": "2019-12-12"
=======
        "x-ms-version": "2020-02-10"
>>>>>>> 60f4876e
      },
      "ResponseBody": []
    },
    {
      "RequestUri": "http://seannsecanary.blob.core.windows.net/test-filesystem-2e3a2445-530c-1e86-e0c1-bc0aa152a022?comp=lease\u0026restype=container",
      "RequestMethod": "PUT",
      "RequestHeaders": {
        "Authorization": "Sanitized",
        "traceparent": "00-6fd166768faf404daf3dbcd855732146-c4a4fef6204c2f47-00",
        "User-Agent": [
          "azsdk-net-Storage.Files.DataLake/12.1.0-dev.20200403.1",
          "(.NET Core 4.6.28325.01; Microsoft Windows 10.0.18362 )"
        ],
        "x-ms-client-request-id": "6e569349-4d98-f63a-1907-ffa11efa6092",
        "x-ms-date": "Fri, 03 Apr 2020 21:04:50 GMT",
        "x-ms-lease-action": "break",
        "x-ms-lease-break-period": "0",
        "x-ms-return-client-request-id": "true",
<<<<<<< HEAD
        "x-ms-version": "2019-12-12"
=======
        "x-ms-version": "2020-02-10"
>>>>>>> 60f4876e
      },
      "RequestBody": null,
      "StatusCode": 202,
      "ResponseHeaders": {
        "Content-Length": "0",
        "Date": "Fri, 03 Apr 2020 21:04:48 GMT",
        "ETag": "\u00220x8D7D812A532B71D\u0022",
        "Last-Modified": "Fri, 03 Apr 2020 21:04:48 GMT",
        "Server": [
          "Windows-Azure-Blob/1.0",
          "Microsoft-HTTPAPI/2.0"
        ],
        "x-ms-client-request-id": "6e569349-4d98-f63a-1907-ffa11efa6092",
        "x-ms-lease-time": "0",
        "x-ms-request-id": "96229cd6-f01e-0012-4bfb-093670000000",
<<<<<<< HEAD
        "x-ms-version": "2019-12-12"
=======
        "x-ms-version": "2020-02-10"
>>>>>>> 60f4876e
      },
      "ResponseBody": []
    },
    {
      "RequestUri": "http://seannsecanary.blob.core.windows.net/test-filesystem-2e3a2445-530c-1e86-e0c1-bc0aa152a022?restype=container",
      "RequestMethod": "GET",
      "RequestHeaders": {
        "Authorization": "Sanitized",
        "traceparent": "00-936a025ce4611140849e5aaeab99e162-30c3a25b4ad52842-00",
        "User-Agent": [
          "azsdk-net-Storage.Files.DataLake/12.1.0-dev.20200403.1",
          "(.NET Core 4.6.28325.01; Microsoft Windows 10.0.18362 )"
        ],
        "x-ms-client-request-id": "c3a61af3-2ad0-d9c5-843a-c5ead1393c8a",
        "x-ms-date": "Fri, 03 Apr 2020 21:04:50 GMT",
        "x-ms-return-client-request-id": "true",
<<<<<<< HEAD
        "x-ms-version": "2019-12-12"
=======
        "x-ms-version": "2020-02-10"
>>>>>>> 60f4876e
      },
      "RequestBody": null,
      "StatusCode": 200,
      "ResponseHeaders": {
        "Content-Length": "0",
        "Date": "Fri, 03 Apr 2020 21:04:48 GMT",
        "ETag": "\u00220x8D7D812A532B71D\u0022",
        "Last-Modified": "Fri, 03 Apr 2020 21:04:48 GMT",
        "Server": [
          "Windows-Azure-Blob/1.0",
          "Microsoft-HTTPAPI/2.0"
        ],
        "x-ms-blob-public-access": "container",
        "x-ms-client-request-id": "c3a61af3-2ad0-d9c5-843a-c5ead1393c8a",
        "x-ms-default-encryption-scope": "$account-encryption-key",
        "x-ms-deny-encryption-scope-override": "false",
        "x-ms-has-immutability-policy": "false",
        "x-ms-has-legal-hold": "false",
        "x-ms-lease-state": "broken",
        "x-ms-lease-status": "unlocked",
        "x-ms-request-id": "96229cf2-f01e-0012-60fb-093670000000",
<<<<<<< HEAD
        "x-ms-version": "2019-12-12"
=======
        "x-ms-version": "2020-02-10"
>>>>>>> 60f4876e
      },
      "ResponseBody": []
    },
    {
      "RequestUri": "http://seannsecanary.blob.core.windows.net/test-filesystem-2e3a2445-530c-1e86-e0c1-bc0aa152a022?restype=container",
      "RequestMethod": "DELETE",
      "RequestHeaders": {
        "Authorization": "Sanitized",
        "traceparent": "00-db9f7a349dd80444ada5433539cffbfa-5a2ac99cbddae546-00",
        "User-Agent": [
          "azsdk-net-Storage.Files.DataLake/12.1.0-dev.20200403.1",
          "(.NET Core 4.6.28325.01; Microsoft Windows 10.0.18362 )"
        ],
        "x-ms-client-request-id": "04ae5aa7-9c54-f5c1-ebeb-dbc4599116b2",
        "x-ms-date": "Fri, 03 Apr 2020 21:04:50 GMT",
        "x-ms-return-client-request-id": "true",
<<<<<<< HEAD
        "x-ms-version": "2019-12-12"
=======
        "x-ms-version": "2020-02-10"
>>>>>>> 60f4876e
      },
      "RequestBody": null,
      "StatusCode": 202,
      "ResponseHeaders": {
        "Content-Length": "0",
        "Date": "Fri, 03 Apr 2020 21:04:48 GMT",
        "Server": [
          "Windows-Azure-Blob/1.0",
          "Microsoft-HTTPAPI/2.0"
        ],
        "x-ms-client-request-id": "04ae5aa7-9c54-f5c1-ebeb-dbc4599116b2",
        "x-ms-request-id": "96229cfd-f01e-0012-68fb-093670000000",
<<<<<<< HEAD
        "x-ms-version": "2019-12-12"
=======
        "x-ms-version": "2020-02-10"
>>>>>>> 60f4876e
      },
      "ResponseBody": []
    }
  ],
  "Variables": {
    "RandomSeed": "391944429",
    "Storage_TestConfigHierarchicalNamespace": "NamespaceTenant\nseannsecanary\nU2FuaXRpemVk\nhttp://seannsecanary.blob.core.windows.net\nhttp://seannsecanary.file.core.windows.net\nhttp://seannsecanary.queue.core.windows.net\nhttp://seannsecanary.table.core.windows.net\n\n\n\n\nhttp://seannsecanary-secondary.blob.core.windows.net\nhttp://seannsecanary-secondary.file.core.windows.net\nhttp://seannsecanary-secondary.queue.core.windows.net\nhttp://seannsecanary-secondary.table.core.windows.net\n68390a19-a643-458b-b726-408abf67b4fc\nSanitized\n72f988bf-86f1-41af-91ab-2d7cd011db47\nhttps://login.microsoftonline.com/\nCloud\nBlobEndpoint=http://seannsecanary.blob.core.windows.net/;QueueEndpoint=http://seannsecanary.queue.core.windows.net/;FileEndpoint=http://seannsecanary.file.core.windows.net/;BlobSecondaryEndpoint=http://seannsecanary-secondary.blob.core.windows.net/;QueueSecondaryEndpoint=http://seannsecanary-secondary.queue.core.windows.net/;FileSecondaryEndpoint=http://seannsecanary-secondary.file.core.windows.net/;AccountName=seannsecanary;AccountKey=Sanitized\n"
  }
}<|MERGE_RESOLUTION|>--- conflicted
+++ resolved
@@ -14,11 +14,7 @@
         "x-ms-client-request-id": "5dd92e3c-5837-cf36-1e24-24b9f3bf4354",
         "x-ms-date": "Fri, 03 Apr 2020 21:04:50 GMT",
         "x-ms-return-client-request-id": "true",
-<<<<<<< HEAD
-        "x-ms-version": "2019-12-12"
-=======
         "x-ms-version": "2020-02-10"
->>>>>>> 60f4876e
       },
       "RequestBody": null,
       "StatusCode": 201,
@@ -33,11 +29,7 @@
         ],
         "x-ms-client-request-id": "5dd92e3c-5837-cf36-1e24-24b9f3bf4354",
         "x-ms-request-id": "96229cb5-f01e-0012-30fb-093670000000",
-<<<<<<< HEAD
-        "x-ms-version": "2019-12-12"
-=======
         "x-ms-version": "2020-02-10"
->>>>>>> 60f4876e
       },
       "ResponseBody": []
     },
@@ -57,11 +49,7 @@
         "x-ms-lease-duration": "15",
         "x-ms-proposed-lease-id": "a74f6f9d-75af-02ba-3a48-010f36c0fd65",
         "x-ms-return-client-request-id": "true",
-<<<<<<< HEAD
-        "x-ms-version": "2019-12-12"
-=======
         "x-ms-version": "2020-02-10"
->>>>>>> 60f4876e
       },
       "RequestBody": null,
       "StatusCode": 201,
@@ -77,11 +65,7 @@
         "x-ms-client-request-id": "b028c8b9-912b-c7f9-74d7-23ef5726985d",
         "x-ms-lease-id": "a74f6f9d-75af-02ba-3a48-010f36c0fd65",
         "x-ms-request-id": "96229cc1-f01e-0012-3afb-093670000000",
-<<<<<<< HEAD
-        "x-ms-version": "2019-12-12"
-=======
         "x-ms-version": "2020-02-10"
->>>>>>> 60f4876e
       },
       "ResponseBody": []
     },
@@ -100,11 +84,7 @@
         "x-ms-lease-action": "break",
         "x-ms-lease-break-period": "0",
         "x-ms-return-client-request-id": "true",
-<<<<<<< HEAD
-        "x-ms-version": "2019-12-12"
-=======
         "x-ms-version": "2020-02-10"
->>>>>>> 60f4876e
       },
       "RequestBody": null,
       "StatusCode": 202,
@@ -120,11 +100,7 @@
         "x-ms-client-request-id": "6e569349-4d98-f63a-1907-ffa11efa6092",
         "x-ms-lease-time": "0",
         "x-ms-request-id": "96229cd6-f01e-0012-4bfb-093670000000",
-<<<<<<< HEAD
-        "x-ms-version": "2019-12-12"
-=======
         "x-ms-version": "2020-02-10"
->>>>>>> 60f4876e
       },
       "ResponseBody": []
     },
@@ -141,11 +117,7 @@
         "x-ms-client-request-id": "c3a61af3-2ad0-d9c5-843a-c5ead1393c8a",
         "x-ms-date": "Fri, 03 Apr 2020 21:04:50 GMT",
         "x-ms-return-client-request-id": "true",
-<<<<<<< HEAD
-        "x-ms-version": "2019-12-12"
-=======
         "x-ms-version": "2020-02-10"
->>>>>>> 60f4876e
       },
       "RequestBody": null,
       "StatusCode": 200,
@@ -167,11 +139,7 @@
         "x-ms-lease-state": "broken",
         "x-ms-lease-status": "unlocked",
         "x-ms-request-id": "96229cf2-f01e-0012-60fb-093670000000",
-<<<<<<< HEAD
-        "x-ms-version": "2019-12-12"
-=======
         "x-ms-version": "2020-02-10"
->>>>>>> 60f4876e
       },
       "ResponseBody": []
     },
@@ -188,11 +156,7 @@
         "x-ms-client-request-id": "04ae5aa7-9c54-f5c1-ebeb-dbc4599116b2",
         "x-ms-date": "Fri, 03 Apr 2020 21:04:50 GMT",
         "x-ms-return-client-request-id": "true",
-<<<<<<< HEAD
-        "x-ms-version": "2019-12-12"
-=======
         "x-ms-version": "2020-02-10"
->>>>>>> 60f4876e
       },
       "RequestBody": null,
       "StatusCode": 202,
@@ -205,11 +169,7 @@
         ],
         "x-ms-client-request-id": "04ae5aa7-9c54-f5c1-ebeb-dbc4599116b2",
         "x-ms-request-id": "96229cfd-f01e-0012-68fb-093670000000",
-<<<<<<< HEAD
-        "x-ms-version": "2019-12-12"
-=======
         "x-ms-version": "2020-02-10"
->>>>>>> 60f4876e
       },
       "ResponseBody": []
     }
