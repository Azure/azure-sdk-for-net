--- conflicted
+++ resolved
@@ -15,11 +15,7 @@
         "x-ms-client-request-id": "367c6342-c51f-d1e4-dd05-3dc1f4eb0e97",
         "x-ms-date": "Fri, 19 Feb 2021 18:58:45 GMT",
         "x-ms-return-client-request-id": "true",
-<<<<<<< HEAD
-        "x-ms-version": "2020-12-06"
-=======
         "x-ms-version": "2021-02-12"
->>>>>>> 7e782c87
       },
       "RequestBody": null,
       "StatusCode": 201,
@@ -34,11 +30,7 @@
         ],
         "x-ms-client-request-id": "367c6342-c51f-d1e4-dd05-3dc1f4eb0e97",
         "x-ms-request-id": "f3d981b5-a01e-0071-1af1-069974000000",
-<<<<<<< HEAD
-        "x-ms-version": "2020-12-06"
-=======
         "x-ms-version": "2021-02-12"
->>>>>>> 7e782c87
       },
       "ResponseBody": []
     },
@@ -56,11 +48,7 @@
         "x-ms-client-request-id": "3a96cdd1-a824-6d0f-21cd-de8ea40b04d0",
         "x-ms-date": "Fri, 19 Feb 2021 18:58:45 GMT",
         "x-ms-return-client-request-id": "true",
-<<<<<<< HEAD
-        "x-ms-version": "2020-12-06"
-=======
         "x-ms-version": "2021-02-12"
->>>>>>> 7e782c87
       },
       "RequestBody": null,
       "StatusCode": 201,
@@ -75,11 +63,7 @@
         ],
         "x-ms-client-request-id": "3a96cdd1-a824-6d0f-21cd-de8ea40b04d0",
         "x-ms-request-id": "c3622343-401f-0034-1bf1-064c97000000",
-<<<<<<< HEAD
-        "x-ms-version": "2020-12-06"
-=======
         "x-ms-version": "2021-02-12"
->>>>>>> 7e782c87
       },
       "ResponseBody": []
     },
@@ -97,11 +81,7 @@
         "x-ms-client-request-id": "ff0758e1-ed77-7f45-8dfb-5485079de938",
         "x-ms-date": "Fri, 19 Feb 2021 18:58:45 GMT",
         "x-ms-return-client-request-id": "true",
-<<<<<<< HEAD
-        "x-ms-version": "2020-12-06"
-=======
         "x-ms-version": "2021-02-12"
->>>>>>> 7e782c87
       },
       "RequestBody": null,
       "StatusCode": 202,
@@ -114,11 +94,7 @@
         ],
         "x-ms-client-request-id": "ff0758e1-ed77-7f45-8dfb-5485079de938",
         "x-ms-request-id": "f3d98215-a01e-0071-6af1-069974000000",
-<<<<<<< HEAD
-        "x-ms-version": "2020-12-06"
-=======
         "x-ms-version": "2021-02-12"
->>>>>>> 7e782c87
       },
       "ResponseBody": []
     }
