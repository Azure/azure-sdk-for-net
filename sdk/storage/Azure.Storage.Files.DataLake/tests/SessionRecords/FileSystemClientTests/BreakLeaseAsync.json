--- conflicted
+++ resolved
@@ -15,11 +15,7 @@
         "x-ms-client-request-id": "d57a8819-0559-4055-7188-878dfb7da555",
         "x-ms-date": "Wed, 17 Feb 2021 22:20:56 GMT",
         "x-ms-return-client-request-id": "true",
-<<<<<<< HEAD
-        "x-ms-version": "2020-12-06"
-=======
         "x-ms-version": "2021-02-12"
->>>>>>> 7e782c87
       },
       "RequestBody": null,
       "StatusCode": 201,
@@ -34,11 +30,7 @@
         ],
         "x-ms-client-request-id": "d57a8819-0559-4055-7188-878dfb7da555",
         "x-ms-request-id": "8b0703b0-401e-000b-757b-058434000000",
-<<<<<<< HEAD
-        "x-ms-version": "2020-12-06"
-=======
         "x-ms-version": "2021-02-12"
->>>>>>> 7e782c87
       },
       "ResponseBody": []
     },
@@ -59,11 +51,7 @@
         "x-ms-lease-duration": "15",
         "x-ms-proposed-lease-id": "5d707d53-f326-776c-8f7a-6e03a1ff2dca",
         "x-ms-return-client-request-id": "true",
-<<<<<<< HEAD
-        "x-ms-version": "2020-12-06"
-=======
         "x-ms-version": "2021-02-12"
->>>>>>> 7e782c87
       },
       "RequestBody": null,
       "StatusCode": 201,
@@ -79,11 +67,7 @@
         "x-ms-client-request-id": "53a7469a-ef14-2681-1c02-45df96519f71",
         "x-ms-lease-id": "5d707d53-f326-776c-8f7a-6e03a1ff2dca",
         "x-ms-request-id": "8b0703d7-401e-000b-117b-058434000000",
-<<<<<<< HEAD
-        "x-ms-version": "2020-12-06"
-=======
         "x-ms-version": "2021-02-12"
->>>>>>> 7e782c87
       },
       "ResponseBody": []
     },
@@ -103,11 +87,7 @@
         "x-ms-lease-action": "break",
         "x-ms-lease-break-period": "0",
         "x-ms-return-client-request-id": "true",
-<<<<<<< HEAD
-        "x-ms-version": "2020-12-06"
-=======
         "x-ms-version": "2021-02-12"
->>>>>>> 7e782c87
       },
       "RequestBody": null,
       "StatusCode": 202,
@@ -123,11 +103,7 @@
         "x-ms-client-request-id": "5a685a37-d958-02b6-9fb9-148796373f76",
         "x-ms-lease-time": "0",
         "x-ms-request-id": "8b0703fa-401e-000b-327b-058434000000",
-<<<<<<< HEAD
-        "x-ms-version": "2020-12-06"
-=======
         "x-ms-version": "2021-02-12"
->>>>>>> 7e782c87
       },
       "ResponseBody": []
     },
@@ -145,11 +121,7 @@
         "x-ms-client-request-id": "3ca8b23f-45e8-8119-0699-3be45f44e12e",
         "x-ms-date": "Wed, 17 Feb 2021 22:20:56 GMT",
         "x-ms-return-client-request-id": "true",
-<<<<<<< HEAD
-        "x-ms-version": "2020-12-06"
-=======
         "x-ms-version": "2021-02-12"
->>>>>>> 7e782c87
       },
       "RequestBody": null,
       "StatusCode": 200,
@@ -171,11 +143,7 @@
         "x-ms-lease-state": "broken",
         "x-ms-lease-status": "unlocked",
         "x-ms-request-id": "8b070410-401e-000b-457b-058434000000",
-<<<<<<< HEAD
-        "x-ms-version": "2020-12-06"
-=======
         "x-ms-version": "2021-02-12"
->>>>>>> 7e782c87
       },
       "ResponseBody": []
     },
@@ -193,11 +161,7 @@
         "x-ms-client-request-id": "e3475aa5-038f-7e8d-552d-f1c72c92c636",
         "x-ms-date": "Wed, 17 Feb 2021 22:20:56 GMT",
         "x-ms-return-client-request-id": "true",
-<<<<<<< HEAD
-        "x-ms-version": "2020-12-06"
-=======
         "x-ms-version": "2021-02-12"
->>>>>>> 7e782c87
       },
       "RequestBody": null,
       "StatusCode": 202,
@@ -210,11 +174,7 @@
         ],
         "x-ms-client-request-id": "e3475aa5-038f-7e8d-552d-f1c72c92c636",
         "x-ms-request-id": "8b070420-401e-000b-527b-058434000000",
-<<<<<<< HEAD
-        "x-ms-version": "2020-12-06"
-=======
         "x-ms-version": "2021-02-12"
->>>>>>> 7e782c87
       },
       "ResponseBody": []
     }
