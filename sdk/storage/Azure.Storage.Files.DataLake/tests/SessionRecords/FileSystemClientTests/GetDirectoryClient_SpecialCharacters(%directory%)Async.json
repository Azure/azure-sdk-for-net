{
  "Entries": [
    {
      "RequestUri": "https://seannse.blob.core.windows.net/test-filesystem-3cf1ff9a-46f8-f558-6b9c-de1a5203e7cb?restype=container",
      "RequestMethod": "PUT",
      "RequestHeaders": {
        "Accept": "application/xml",
        "Authorization": "Sanitized",
<<<<<<< HEAD
        "traceparent": "00-c4d196f757e97d48b895b476c7c9dd2e-84d664b24ba2924f-00",
        "User-Agent": [
          "azsdk-net-Storage.Files.DataLake/12.7.0-alpha.20210202.1",
          "(.NET 5.0.2; Microsoft Windows 10.0.19042)"
        ],
        "x-ms-blob-public-access": "container",
        "x-ms-client-request-id": "f7c917a5-3a92-a649-2d19-4c2115e0b6e6",
        "x-ms-date": "Tue, 02 Feb 2021 21:25:09 GMT",
=======
        "traceparent": "00-0820b5438fea2542a7c681c1217f619c-d9ef2fe06884be4f-00",
        "User-Agent": [
          "azsdk-net-Storage.Files.DataLake/12.7.0-alpha.20210217.1",
          "(.NET 5.0.3; Microsoft Windows 10.0.19042)"
        ],
        "x-ms-blob-public-access": "container",
        "x-ms-client-request-id": "f7c917a5-3a92-a649-2d19-4c2115e0b6e6",
        "x-ms-date": "Wed, 17 Feb 2021 22:22:07 GMT",
>>>>>>> 1814567d
        "x-ms-return-client-request-id": "true",
        "x-ms-version": "2020-06-12"
      },
      "RequestBody": null,
      "StatusCode": 201,
      "ResponseHeaders": {
        "Content-Length": "0",
<<<<<<< HEAD
        "Date": "Tue, 02 Feb 2021 21:25:10 GMT",
        "ETag": "\u00220x8D8C7C105819FFE\u0022",
        "Last-Modified": "Tue, 02 Feb 2021 21:25:10 GMT",
=======
        "Date": "Wed, 17 Feb 2021 22:22:07 GMT",
        "ETag": "\u00220x8D8D3927668D1F2\u0022",
        "Last-Modified": "Wed, 17 Feb 2021 22:22:07 GMT",
>>>>>>> 1814567d
        "Server": [
          "Windows-Azure-Blob/1.0",
          "Microsoft-HTTPAPI/2.0"
        ],
        "x-ms-client-request-id": "f7c917a5-3a92-a649-2d19-4c2115e0b6e6",
<<<<<<< HEAD
        "x-ms-request-id": "01648923-501e-0065-7aa9-f9d11b000000",
=======
        "x-ms-request-id": "4c635922-801e-0004-4f7b-05f258000000",
>>>>>>> 1814567d
        "x-ms-version": "2020-06-12"
      },
      "ResponseBody": []
    },
    {
      "RequestUri": "https://seannse.dfs.core.windows.net/test-filesystem-3cf1ff9a-46f8-f558-6b9c-de1a5203e7cb/directory?resource=directory",
      "RequestMethod": "PUT",
      "RequestHeaders": {
        "Accept": "application/json",
        "Authorization": "Sanitized",
<<<<<<< HEAD
        "traceparent": "00-54e51ed857e0f940a493c63280926eba-8f21e9e81a931949-00",
        "User-Agent": [
          "azsdk-net-Storage.Files.DataLake/12.7.0-alpha.20210202.1",
          "(.NET 5.0.2; Microsoft Windows 10.0.19042)"
        ],
        "x-ms-client-request-id": "3b752f2d-ef39-1838-5f7c-6857967d3ff6",
        "x-ms-date": "Tue, 02 Feb 2021 21:25:10 GMT",
=======
        "traceparent": "00-d99692e247474b4791f325a4c7d13d14-4cb3ca103c1bff41-00",
        "User-Agent": [
          "azsdk-net-Storage.Files.DataLake/12.7.0-alpha.20210217.1",
          "(.NET 5.0.3; Microsoft Windows 10.0.19042)"
        ],
        "x-ms-client-request-id": "3b752f2d-ef39-1838-5f7c-6857967d3ff6",
        "x-ms-date": "Wed, 17 Feb 2021 22:22:07 GMT",
>>>>>>> 1814567d
        "x-ms-return-client-request-id": "true",
        "x-ms-version": "2020-06-12"
      },
      "RequestBody": null,
      "StatusCode": 201,
      "ResponseHeaders": {
        "Content-Length": "0",
<<<<<<< HEAD
        "Date": "Tue, 02 Feb 2021 21:25:10 GMT",
        "ETag": "\u00220x8D8C7C105BDEF27\u0022",
        "Last-Modified": "Tue, 02 Feb 2021 21:25:11 GMT",
=======
        "Date": "Wed, 17 Feb 2021 22:22:07 GMT",
        "ETag": "\u00220x8D8D392769EA255\u0022",
        "Last-Modified": "Wed, 17 Feb 2021 22:22:08 GMT",
>>>>>>> 1814567d
        "Server": [
          "Windows-Azure-HDFS/1.0",
          "Microsoft-HTTPAPI/2.0"
        ],
        "x-ms-client-request-id": "3b752f2d-ef39-1838-5f7c-6857967d3ff6",
<<<<<<< HEAD
        "x-ms-request-id": "1a7ca7ab-901f-007a-1ca9-f9621f000000",
=======
        "x-ms-request-id": "160cc168-001f-0057-337b-05d16c000000",
>>>>>>> 1814567d
        "x-ms-version": "2020-06-12"
      },
      "ResponseBody": []
    },
    {
      "RequestUri": "https://seannse.dfs.core.windows.net/test-filesystem-3cf1ff9a-46f8-f558-6b9c-de1a5203e7cb?resource=filesystem\u0026recursive=false\u0026upn=false",
      "RequestMethod": "GET",
      "RequestHeaders": {
        "Accept": "application/json",
        "Authorization": "Sanitized",
        "User-Agent": [
<<<<<<< HEAD
          "azsdk-net-Storage.Files.DataLake/12.7.0-alpha.20210202.1",
          "(.NET 5.0.2; Microsoft Windows 10.0.19042)"
        ],
        "x-ms-client-request-id": "e5f3cefe-7a6a-7ead-c585-4026a3be22e3",
        "x-ms-date": "Tue, 02 Feb 2021 21:25:10 GMT",
=======
          "azsdk-net-Storage.Files.DataLake/12.7.0-alpha.20210217.1",
          "(.NET 5.0.3; Microsoft Windows 10.0.19042)"
        ],
        "x-ms-client-request-id": "e5f3cefe-7a6a-7ead-c585-4026a3be22e3",
        "x-ms-date": "Wed, 17 Feb 2021 22:22:08 GMT",
>>>>>>> 1814567d
        "x-ms-return-client-request-id": "true",
        "x-ms-version": "2020-06-12"
      },
      "RequestBody": null,
      "StatusCode": 200,
      "ResponseHeaders": {
        "Content-Type": "application/json; charset=utf-8",
<<<<<<< HEAD
        "Date": "Tue, 02 Feb 2021 21:25:10 GMT",
=======
        "Date": "Wed, 17 Feb 2021 22:22:07 GMT",
>>>>>>> 1814567d
        "Server": [
          "Windows-Azure-HDFS/1.0",
          "Microsoft-HTTPAPI/2.0"
        ],
        "Transfer-Encoding": "chunked",
        "x-ms-client-request-id": "e5f3cefe-7a6a-7ead-c585-4026a3be22e3",
<<<<<<< HEAD
        "x-ms-request-id": "1a7ca7c6-901f-007a-37a9-f9621f000000",
        "x-ms-version": "2020-06-12"
      },
      "ResponseBody": [
        "{\u0022paths\u0022:[{\u0022contentLength\u0022:\u00220\u0022,\u0022creationTime\u0022:\u0022132567747111874343\u0022,\u0022etag\u0022:\u00220x8D8C7C105BDEF27\u0022,\u0022group\u0022:\u0022$superuser\u0022,\u0022isDirectory\u0022:\u0022true\u0022,\u0022lastModified\u0022:\u0022Tue, 02 Feb 2021 21:25:11 GMT\u0022,\u0022name\u0022:\u0022directory\u0022,\u0022owner\u0022:\u0022$superuser\u0022,\u0022permissions\u0022:\u0022rwxr-x---\u0022}]}\n"
=======
        "x-ms-request-id": "160cc173-001f-0057-3e7b-05d16c000000",
        "x-ms-version": "2020-06-12"
      },
      "ResponseBody": [
        "{\u0022paths\u0022:[{\u0022contentLength\u0022:\u00220\u0022,\u0022creationTime\u0022:\u0022132580741281718869\u0022,\u0022etag\u0022:\u00220x8D8D392769EA255\u0022,\u0022group\u0022:\u0022$superuser\u0022,\u0022isDirectory\u0022:\u0022true\u0022,\u0022lastModified\u0022:\u0022Wed, 17 Feb 2021 22:22:08 GMT\u0022,\u0022name\u0022:\u0022directory\u0022,\u0022owner\u0022:\u0022$superuser\u0022,\u0022permissions\u0022:\u0022rwxr-x---\u0022}]}\n"
>>>>>>> 1814567d
      ]
    },
    {
      "RequestUri": "https://seannse.blob.core.windows.net/test-filesystem-3cf1ff9a-46f8-f558-6b9c-de1a5203e7cb?restype=container",
      "RequestMethod": "DELETE",
      "RequestHeaders": {
        "Accept": "application/xml",
        "Authorization": "Sanitized",
<<<<<<< HEAD
        "traceparent": "00-025d6a58b10e364a826abc040d434c1d-1706c97f65423241-00",
        "User-Agent": [
          "azsdk-net-Storage.Files.DataLake/12.7.0-alpha.20210202.1",
          "(.NET 5.0.2; Microsoft Windows 10.0.19042)"
        ],
        "x-ms-client-request-id": "c759b876-5a89-968b-10ed-16ca8de5f442",
        "x-ms-date": "Tue, 02 Feb 2021 21:25:10 GMT",
=======
        "traceparent": "00-b70e8a9b516a7142ba4cfeef7568f5f2-834ab08271c48b48-00",
        "User-Agent": [
          "azsdk-net-Storage.Files.DataLake/12.7.0-alpha.20210217.1",
          "(.NET 5.0.3; Microsoft Windows 10.0.19042)"
        ],
        "x-ms-client-request-id": "c759b876-5a89-968b-10ed-16ca8de5f442",
        "x-ms-date": "Wed, 17 Feb 2021 22:22:08 GMT",
>>>>>>> 1814567d
        "x-ms-return-client-request-id": "true",
        "x-ms-version": "2020-06-12"
      },
      "RequestBody": null,
      "StatusCode": 202,
      "ResponseHeaders": {
        "Content-Length": "0",
<<<<<<< HEAD
        "Date": "Tue, 02 Feb 2021 21:25:11 GMT",
=======
        "Date": "Wed, 17 Feb 2021 22:22:08 GMT",
>>>>>>> 1814567d
        "Server": [
          "Windows-Azure-Blob/1.0",
          "Microsoft-HTTPAPI/2.0"
        ],
        "x-ms-client-request-id": "c759b876-5a89-968b-10ed-16ca8de5f442",
<<<<<<< HEAD
        "x-ms-request-id": "01648aae-501e-0065-6da9-f9d11b000000",
=======
        "x-ms-request-id": "4c6359d8-801e-0004-5d7b-05f258000000",
>>>>>>> 1814567d
        "x-ms-version": "2020-06-12"
      },
      "ResponseBody": []
    }
  ],
  "Variables": {
    "RandomSeed": "723862663",
    "Storage_TestConfigHierarchicalNamespace": "NamespaceTenant\nseannse\nU2FuaXRpemVk\nhttps://seannse.blob.core.windows.net\nhttps://seannse.file.core.windows.net\nhttps://seannse.queue.core.windows.net\nhttps://seannse.table.core.windows.net\n\n\n\n\nhttps://seannse-secondary.blob.core.windows.net\nhttps://seannse-secondary.file.core.windows.net\nhttps://seannse-secondary.queue.core.windows.net\nhttps://seannse-secondary.table.core.windows.net\n68390a19-a643-458b-b726-408abf67b4fc\nSanitized\n72f988bf-86f1-41af-91ab-2d7cd011db47\nhttps://login.microsoftonline.com/\nCloud\nBlobEndpoint=https://seannse.blob.core.windows.net/;QueueEndpoint=https://seannse.queue.core.windows.net/;FileEndpoint=https://seannse.file.core.windows.net/;BlobSecondaryEndpoint=https://seannse-secondary.blob.core.windows.net/;QueueSecondaryEndpoint=https://seannse-secondary.queue.core.windows.net/;FileSecondaryEndpoint=https://seannse-secondary.file.core.windows.net/;AccountName=seannse;AccountKey=Sanitized\n"
  }
}<|MERGE_RESOLUTION|>--- conflicted
+++ resolved
@@ -1,30 +1,19 @@
 {
   "Entries": [
     {
-      "RequestUri": "https://seannse.blob.core.windows.net/test-filesystem-3cf1ff9a-46f8-f558-6b9c-de1a5203e7cb?restype=container",
+      "RequestUri": "https://seannse.blob.core.windows.net/test-filesystem-7a03a977-67d9-f027-0972-dee6b8434208?restype=container",
       "RequestMethod": "PUT",
       "RequestHeaders": {
         "Accept": "application/xml",
         "Authorization": "Sanitized",
-<<<<<<< HEAD
-        "traceparent": "00-c4d196f757e97d48b895b476c7c9dd2e-84d664b24ba2924f-00",
+        "traceparent": "00-109c90d576a19c418c40e2023c140136-3999f496b758854a-00",
         "User-Agent": [
-          "azsdk-net-Storage.Files.DataLake/12.7.0-alpha.20210202.1",
-          "(.NET 5.0.2; Microsoft Windows 10.0.19042)"
+          "azsdk-net-Storage.Files.DataLake/12.7.0-alpha.20210219.1",
+          "(.NET 5.0.3; Microsoft Windows 10.0.19041)"
         ],
         "x-ms-blob-public-access": "container",
-        "x-ms-client-request-id": "f7c917a5-3a92-a649-2d19-4c2115e0b6e6",
-        "x-ms-date": "Tue, 02 Feb 2021 21:25:09 GMT",
-=======
-        "traceparent": "00-0820b5438fea2542a7c681c1217f619c-d9ef2fe06884be4f-00",
-        "User-Agent": [
-          "azsdk-net-Storage.Files.DataLake/12.7.0-alpha.20210217.1",
-          "(.NET 5.0.3; Microsoft Windows 10.0.19042)"
-        ],
-        "x-ms-blob-public-access": "container",
-        "x-ms-client-request-id": "f7c917a5-3a92-a649-2d19-4c2115e0b6e6",
-        "x-ms-date": "Wed, 17 Feb 2021 22:22:07 GMT",
->>>>>>> 1814567d
+        "x-ms-client-request-id": "9dc09508-65c9-1a8f-e5c0-ab73472e2d60",
+        "x-ms-date": "Fri, 19 Feb 2021 18:58:55 GMT",
         "x-ms-return-client-request-id": "true",
         "x-ms-version": "2020-06-12"
       },
@@ -32,52 +21,32 @@
       "StatusCode": 201,
       "ResponseHeaders": {
         "Content-Length": "0",
-<<<<<<< HEAD
-        "Date": "Tue, 02 Feb 2021 21:25:10 GMT",
-        "ETag": "\u00220x8D8C7C105819FFE\u0022",
-        "Last-Modified": "Tue, 02 Feb 2021 21:25:10 GMT",
-=======
-        "Date": "Wed, 17 Feb 2021 22:22:07 GMT",
-        "ETag": "\u00220x8D8D3927668D1F2\u0022",
-        "Last-Modified": "Wed, 17 Feb 2021 22:22:07 GMT",
->>>>>>> 1814567d
+        "Date": "Fri, 19 Feb 2021 18:58:55 GMT",
+        "ETag": "\u00220x8D8D50867EC3E33\u0022",
+        "Last-Modified": "Fri, 19 Feb 2021 18:58:55 GMT",
         "Server": [
           "Windows-Azure-Blob/1.0",
           "Microsoft-HTTPAPI/2.0"
         ],
-        "x-ms-client-request-id": "f7c917a5-3a92-a649-2d19-4c2115e0b6e6",
-<<<<<<< HEAD
-        "x-ms-request-id": "01648923-501e-0065-7aa9-f9d11b000000",
-=======
-        "x-ms-request-id": "4c635922-801e-0004-4f7b-05f258000000",
->>>>>>> 1814567d
+        "x-ms-client-request-id": "9dc09508-65c9-1a8f-e5c0-ab73472e2d60",
+        "x-ms-request-id": "f3d99cf2-a01e-0071-4df1-069974000000",
         "x-ms-version": "2020-06-12"
       },
       "ResponseBody": []
     },
     {
-      "RequestUri": "https://seannse.dfs.core.windows.net/test-filesystem-3cf1ff9a-46f8-f558-6b9c-de1a5203e7cb/directory?resource=directory",
+      "RequestUri": "https://seannse.dfs.core.windows.net/test-filesystem-7a03a977-67d9-f027-0972-dee6b8434208/directory?resource=directory",
       "RequestMethod": "PUT",
       "RequestHeaders": {
         "Accept": "application/json",
         "Authorization": "Sanitized",
-<<<<<<< HEAD
-        "traceparent": "00-54e51ed857e0f940a493c63280926eba-8f21e9e81a931949-00",
+        "traceparent": "00-22b1950a42d7aa45ad79e69820a606d2-b54214ab55d62a41-00",
         "User-Agent": [
-          "azsdk-net-Storage.Files.DataLake/12.7.0-alpha.20210202.1",
-          "(.NET 5.0.2; Microsoft Windows 10.0.19042)"
+          "azsdk-net-Storage.Files.DataLake/12.7.0-alpha.20210219.1",
+          "(.NET 5.0.3; Microsoft Windows 10.0.19041)"
         ],
-        "x-ms-client-request-id": "3b752f2d-ef39-1838-5f7c-6857967d3ff6",
-        "x-ms-date": "Tue, 02 Feb 2021 21:25:10 GMT",
-=======
-        "traceparent": "00-d99692e247474b4791f325a4c7d13d14-4cb3ca103c1bff41-00",
-        "User-Agent": [
-          "azsdk-net-Storage.Files.DataLake/12.7.0-alpha.20210217.1",
-          "(.NET 5.0.3; Microsoft Windows 10.0.19042)"
-        ],
-        "x-ms-client-request-id": "3b752f2d-ef39-1838-5f7c-6857967d3ff6",
-        "x-ms-date": "Wed, 17 Feb 2021 22:22:07 GMT",
->>>>>>> 1814567d
+        "x-ms-client-request-id": "23dd4c38-a482-ad3e-a041-7769e2f38745",
+        "x-ms-date": "Fri, 19 Feb 2021 18:58:56 GMT",
         "x-ms-return-client-request-id": "true",
         "x-ms-version": "2020-06-12"
       },
@@ -85,49 +54,31 @@
       "StatusCode": 201,
       "ResponseHeaders": {
         "Content-Length": "0",
-<<<<<<< HEAD
-        "Date": "Tue, 02 Feb 2021 21:25:10 GMT",
-        "ETag": "\u00220x8D8C7C105BDEF27\u0022",
-        "Last-Modified": "Tue, 02 Feb 2021 21:25:11 GMT",
-=======
-        "Date": "Wed, 17 Feb 2021 22:22:07 GMT",
-        "ETag": "\u00220x8D8D392769EA255\u0022",
-        "Last-Modified": "Wed, 17 Feb 2021 22:22:08 GMT",
->>>>>>> 1814567d
+        "Date": "Fri, 19 Feb 2021 18:58:54 GMT",
+        "ETag": "\u00220x8D8D50867FB71FE\u0022",
+        "Last-Modified": "Fri, 19 Feb 2021 18:58:55 GMT",
         "Server": [
           "Windows-Azure-HDFS/1.0",
           "Microsoft-HTTPAPI/2.0"
         ],
-        "x-ms-client-request-id": "3b752f2d-ef39-1838-5f7c-6857967d3ff6",
-<<<<<<< HEAD
-        "x-ms-request-id": "1a7ca7ab-901f-007a-1ca9-f9621f000000",
-=======
-        "x-ms-request-id": "160cc168-001f-0057-337b-05d16c000000",
->>>>>>> 1814567d
+        "x-ms-client-request-id": "23dd4c38-a482-ad3e-a041-7769e2f38745",
+        "x-ms-request-id": "c3622cf8-401f-0034-43f1-064c97000000",
         "x-ms-version": "2020-06-12"
       },
       "ResponseBody": []
     },
     {
-      "RequestUri": "https://seannse.dfs.core.windows.net/test-filesystem-3cf1ff9a-46f8-f558-6b9c-de1a5203e7cb?resource=filesystem\u0026recursive=false\u0026upn=false",
+      "RequestUri": "https://seannse.dfs.core.windows.net/test-filesystem-7a03a977-67d9-f027-0972-dee6b8434208?resource=filesystem\u0026recursive=false\u0026upn=false",
       "RequestMethod": "GET",
       "RequestHeaders": {
         "Accept": "application/json",
         "Authorization": "Sanitized",
         "User-Agent": [
-<<<<<<< HEAD
-          "azsdk-net-Storage.Files.DataLake/12.7.0-alpha.20210202.1",
-          "(.NET 5.0.2; Microsoft Windows 10.0.19042)"
+          "azsdk-net-Storage.Files.DataLake/12.7.0-alpha.20210219.1",
+          "(.NET 5.0.3; Microsoft Windows 10.0.19041)"
         ],
-        "x-ms-client-request-id": "e5f3cefe-7a6a-7ead-c585-4026a3be22e3",
-        "x-ms-date": "Tue, 02 Feb 2021 21:25:10 GMT",
-=======
-          "azsdk-net-Storage.Files.DataLake/12.7.0-alpha.20210217.1",
-          "(.NET 5.0.3; Microsoft Windows 10.0.19042)"
-        ],
-        "x-ms-client-request-id": "e5f3cefe-7a6a-7ead-c585-4026a3be22e3",
-        "x-ms-date": "Wed, 17 Feb 2021 22:22:08 GMT",
->>>>>>> 1814567d
+        "x-ms-client-request-id": "fb3a6d70-0950-67dd-92a7-83584190064f",
+        "x-ms-date": "Fri, 19 Feb 2021 18:58:56 GMT",
         "x-ms-return-client-request-id": "true",
         "x-ms-version": "2020-06-12"
       },
@@ -135,55 +86,33 @@
       "StatusCode": 200,
       "ResponseHeaders": {
         "Content-Type": "application/json; charset=utf-8",
-<<<<<<< HEAD
-        "Date": "Tue, 02 Feb 2021 21:25:10 GMT",
-=======
-        "Date": "Wed, 17 Feb 2021 22:22:07 GMT",
->>>>>>> 1814567d
+        "Date": "Fri, 19 Feb 2021 18:58:54 GMT",
         "Server": [
           "Windows-Azure-HDFS/1.0",
           "Microsoft-HTTPAPI/2.0"
         ],
         "Transfer-Encoding": "chunked",
-        "x-ms-client-request-id": "e5f3cefe-7a6a-7ead-c585-4026a3be22e3",
-<<<<<<< HEAD
-        "x-ms-request-id": "1a7ca7c6-901f-007a-37a9-f9621f000000",
+        "x-ms-client-request-id": "fb3a6d70-0950-67dd-92a7-83584190064f",
+        "x-ms-request-id": "c3622d0d-401f-0034-58f1-064c97000000",
         "x-ms-version": "2020-06-12"
       },
       "ResponseBody": [
-        "{\u0022paths\u0022:[{\u0022contentLength\u0022:\u00220\u0022,\u0022creationTime\u0022:\u0022132567747111874343\u0022,\u0022etag\u0022:\u00220x8D8C7C105BDEF27\u0022,\u0022group\u0022:\u0022$superuser\u0022,\u0022isDirectory\u0022:\u0022true\u0022,\u0022lastModified\u0022:\u0022Tue, 02 Feb 2021 21:25:11 GMT\u0022,\u0022name\u0022:\u0022directory\u0022,\u0022owner\u0022:\u0022$superuser\u0022,\u0022permissions\u0022:\u0022rwxr-x---\u0022}]}\n"
-=======
-        "x-ms-request-id": "160cc173-001f-0057-3e7b-05d16c000000",
-        "x-ms-version": "2020-06-12"
-      },
-      "ResponseBody": [
-        "{\u0022paths\u0022:[{\u0022contentLength\u0022:\u00220\u0022,\u0022creationTime\u0022:\u0022132580741281718869\u0022,\u0022etag\u0022:\u00220x8D8D392769EA255\u0022,\u0022group\u0022:\u0022$superuser\u0022,\u0022isDirectory\u0022:\u0022true\u0022,\u0022lastModified\u0022:\u0022Wed, 17 Feb 2021 22:22:08 GMT\u0022,\u0022name\u0022:\u0022directory\u0022,\u0022owner\u0022:\u0022$superuser\u0022,\u0022permissions\u0022:\u0022rwxr-x---\u0022}]}\n"
->>>>>>> 1814567d
+        "{\u0022paths\u0022:[{\u0022contentLength\u0022:\u00220\u0022,\u0022creationTime\u0022:\u0022132582347353911806\u0022,\u0022etag\u0022:\u00220x8D8D50867FB71FE\u0022,\u0022group\u0022:\u0022$superuser\u0022,\u0022isDirectory\u0022:\u0022true\u0022,\u0022lastModified\u0022:\u0022Fri, 19 Feb 2021 18:58:55 GMT\u0022,\u0022name\u0022:\u0022directory\u0022,\u0022owner\u0022:\u0022$superuser\u0022,\u0022permissions\u0022:\u0022rwxr-x---\u0022}]}\n"
       ]
     },
     {
-      "RequestUri": "https://seannse.blob.core.windows.net/test-filesystem-3cf1ff9a-46f8-f558-6b9c-de1a5203e7cb?restype=container",
+      "RequestUri": "https://seannse.blob.core.windows.net/test-filesystem-7a03a977-67d9-f027-0972-dee6b8434208?restype=container",
       "RequestMethod": "DELETE",
       "RequestHeaders": {
         "Accept": "application/xml",
         "Authorization": "Sanitized",
-<<<<<<< HEAD
-        "traceparent": "00-025d6a58b10e364a826abc040d434c1d-1706c97f65423241-00",
+        "traceparent": "00-752e454440ea004f8cec3856906a5ab2-2f0a9b237df2484e-00",
         "User-Agent": [
-          "azsdk-net-Storage.Files.DataLake/12.7.0-alpha.20210202.1",
-          "(.NET 5.0.2; Microsoft Windows 10.0.19042)"
+          "azsdk-net-Storage.Files.DataLake/12.7.0-alpha.20210219.1",
+          "(.NET 5.0.3; Microsoft Windows 10.0.19041)"
         ],
-        "x-ms-client-request-id": "c759b876-5a89-968b-10ed-16ca8de5f442",
-        "x-ms-date": "Tue, 02 Feb 2021 21:25:10 GMT",
-=======
-        "traceparent": "00-b70e8a9b516a7142ba4cfeef7568f5f2-834ab08271c48b48-00",
-        "User-Agent": [
-          "azsdk-net-Storage.Files.DataLake/12.7.0-alpha.20210217.1",
-          "(.NET 5.0.3; Microsoft Windows 10.0.19042)"
-        ],
-        "x-ms-client-request-id": "c759b876-5a89-968b-10ed-16ca8de5f442",
-        "x-ms-date": "Wed, 17 Feb 2021 22:22:08 GMT",
->>>>>>> 1814567d
+        "x-ms-client-request-id": "74f93f99-8cb8-caf5-b705-3dcf929f0c0a",
+        "x-ms-date": "Fri, 19 Feb 2021 18:58:56 GMT",
         "x-ms-return-client-request-id": "true",
         "x-ms-version": "2020-06-12"
       },
@@ -191,28 +120,20 @@
       "StatusCode": 202,
       "ResponseHeaders": {
         "Content-Length": "0",
-<<<<<<< HEAD
-        "Date": "Tue, 02 Feb 2021 21:25:11 GMT",
-=======
-        "Date": "Wed, 17 Feb 2021 22:22:08 GMT",
->>>>>>> 1814567d
+        "Date": "Fri, 19 Feb 2021 18:58:55 GMT",
         "Server": [
           "Windows-Azure-Blob/1.0",
           "Microsoft-HTTPAPI/2.0"
         ],
-        "x-ms-client-request-id": "c759b876-5a89-968b-10ed-16ca8de5f442",
-<<<<<<< HEAD
-        "x-ms-request-id": "01648aae-501e-0065-6da9-f9d11b000000",
-=======
-        "x-ms-request-id": "4c6359d8-801e-0004-5d7b-05f258000000",
->>>>>>> 1814567d
+        "x-ms-client-request-id": "74f93f99-8cb8-caf5-b705-3dcf929f0c0a",
+        "x-ms-request-id": "f3d99dac-a01e-0071-7ef1-069974000000",
         "x-ms-version": "2020-06-12"
       },
       "ResponseBody": []
     }
   ],
   "Variables": {
-    "RandomSeed": "723862663",
+    "RandomSeed": "219793818",
     "Storage_TestConfigHierarchicalNamespace": "NamespaceTenant\nseannse\nU2FuaXRpemVk\nhttps://seannse.blob.core.windows.net\nhttps://seannse.file.core.windows.net\nhttps://seannse.queue.core.windows.net\nhttps://seannse.table.core.windows.net\n\n\n\n\nhttps://seannse-secondary.blob.core.windows.net\nhttps://seannse-secondary.file.core.windows.net\nhttps://seannse-secondary.queue.core.windows.net\nhttps://seannse-secondary.table.core.windows.net\n68390a19-a643-458b-b726-408abf67b4fc\nSanitized\n72f988bf-86f1-41af-91ab-2d7cd011db47\nhttps://login.microsoftonline.com/\nCloud\nBlobEndpoint=https://seannse.blob.core.windows.net/;QueueEndpoint=https://seannse.queue.core.windows.net/;FileEndpoint=https://seannse.file.core.windows.net/;BlobSecondaryEndpoint=https://seannse-secondary.blob.core.windows.net/;QueueSecondaryEndpoint=https://seannse-secondary.queue.core.windows.net/;FileSecondaryEndpoint=https://seannse-secondary.file.core.windows.net/;AccountName=seannse;AccountKey=Sanitized\n"
   }
 }