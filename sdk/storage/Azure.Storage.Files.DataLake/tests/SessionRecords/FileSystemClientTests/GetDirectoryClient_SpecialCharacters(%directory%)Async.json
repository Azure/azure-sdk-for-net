﻿{
  "Entries": [
    {
      "RequestUri": "https://seannse.blob.core.windows.net/test-filesystem-7a03a977-67d9-f027-0972-dee6b8434208?restype=container",
      "RequestMethod": "PUT",
      "RequestHeaders": {
        "Accept": "application/xml",
        "Authorization": "Sanitized",
        "traceparent": "00-109c90d576a19c418c40e2023c140136-3999f496b758854a-00",
        "User-Agent": [
          "azsdk-net-Storage.Files.DataLake/12.7.0-alpha.20210219.1",
          "(.NET 5.0.3; Microsoft Windows 10.0.19041)"
        ],
        "x-ms-blob-public-access": "container",
        "x-ms-client-request-id": "9dc09508-65c9-1a8f-e5c0-ab73472e2d60",
        "x-ms-date": "Fri, 19 Feb 2021 18:58:55 GMT",
        "x-ms-return-client-request-id": "true",
<<<<<<< HEAD
        "x-ms-version": "2020-12-06"
=======
        "x-ms-version": "2021-02-12"
>>>>>>> 7e782c87
      },
      "RequestBody": null,
      "StatusCode": 201,
      "ResponseHeaders": {
        "Content-Length": "0",
        "Date": "Fri, 19 Feb 2021 18:58:55 GMT",
        "ETag": "\"0x8D8D50867EC3E33\"",
        "Last-Modified": "Fri, 19 Feb 2021 18:58:55 GMT",
        "Server": [
          "Windows-Azure-Blob/1.0",
          "Microsoft-HTTPAPI/2.0"
        ],
        "x-ms-client-request-id": "9dc09508-65c9-1a8f-e5c0-ab73472e2d60",
        "x-ms-request-id": "f3d99cf2-a01e-0071-4df1-069974000000",
<<<<<<< HEAD
        "x-ms-version": "2020-12-06"
=======
        "x-ms-version": "2021-02-12"
>>>>>>> 7e782c87
      },
      "ResponseBody": []
    },
    {
      "RequestUri": "https://seannse.dfs.core.windows.net/test-filesystem-7a03a977-67d9-f027-0972-dee6b8434208/directory?resource=directory",
      "RequestMethod": "PUT",
      "RequestHeaders": {
        "Accept": "application/json",
        "Authorization": "Sanitized",
        "traceparent": "00-22b1950a42d7aa45ad79e69820a606d2-b54214ab55d62a41-00",
        "User-Agent": [
          "azsdk-net-Storage.Files.DataLake/12.7.0-alpha.20210219.1",
          "(.NET 5.0.3; Microsoft Windows 10.0.19041)"
        ],
        "x-ms-client-request-id": "23dd4c38-a482-ad3e-a041-7769e2f38745",
        "x-ms-date": "Fri, 19 Feb 2021 18:58:56 GMT",
        "x-ms-return-client-request-id": "true",
<<<<<<< HEAD
        "x-ms-version": "2020-12-06"
=======
        "x-ms-version": "2021-02-12"
>>>>>>> 7e782c87
      },
      "RequestBody": null,
      "StatusCode": 201,
      "ResponseHeaders": {
        "Content-Length": "0",
        "Date": "Fri, 19 Feb 2021 18:58:54 GMT",
        "ETag": "\"0x8D8D50867FB71FE\"",
        "Last-Modified": "Fri, 19 Feb 2021 18:58:55 GMT",
        "Server": [
          "Windows-Azure-HDFS/1.0",
          "Microsoft-HTTPAPI/2.0"
        ],
        "x-ms-client-request-id": "23dd4c38-a482-ad3e-a041-7769e2f38745",
        "x-ms-request-id": "c3622cf8-401f-0034-43f1-064c97000000",
<<<<<<< HEAD
        "x-ms-version": "2020-12-06"
=======
        "x-ms-version": "2021-02-12"
>>>>>>> 7e782c87
      },
      "ResponseBody": []
    },
    {
      "RequestUri": "https://seannse.dfs.core.windows.net/test-filesystem-7a03a977-67d9-f027-0972-dee6b8434208?resource=filesystem&recursive=false&upn=false",
      "RequestMethod": "GET",
      "RequestHeaders": {
        "Accept": "application/json",
        "Authorization": "Sanitized",
        "User-Agent": [
          "azsdk-net-Storage.Files.DataLake/12.7.0-alpha.20210219.1",
          "(.NET 5.0.3; Microsoft Windows 10.0.19041)"
        ],
        "x-ms-client-request-id": "fb3a6d70-0950-67dd-92a7-83584190064f",
        "x-ms-date": "Fri, 19 Feb 2021 18:58:56 GMT",
        "x-ms-return-client-request-id": "true",
<<<<<<< HEAD
        "x-ms-version": "2020-12-06"
=======
        "x-ms-version": "2021-02-12"
>>>>>>> 7e782c87
      },
      "RequestBody": null,
      "StatusCode": 200,
      "ResponseHeaders": {
        "Content-Type": "application/json; charset=utf-8",
        "Date": "Fri, 19 Feb 2021 18:58:54 GMT",
        "Server": [
          "Windows-Azure-HDFS/1.0",
          "Microsoft-HTTPAPI/2.0"
        ],
        "Transfer-Encoding": "chunked",
        "x-ms-client-request-id": "fb3a6d70-0950-67dd-92a7-83584190064f",
        "x-ms-request-id": "c3622d0d-401f-0034-58f1-064c97000000",
<<<<<<< HEAD
        "x-ms-version": "2020-12-06"
=======
        "x-ms-version": "2021-02-12"
>>>>>>> 7e782c87
      },
      "ResponseBody": [
        "{\"paths\":[{\"contentLength\":\"0\",\"creationTime\":\"132582347353911806\",\"etag\":\"0x8D8D50867FB71FE\",\"group\":\"$superuser\",\"isDirectory\":\"true\",\"lastModified\":\"Fri, 19 Feb 2021 18:58:55 GMT\",\"name\":\"directory\",\"owner\":\"$superuser\",\"permissions\":\"rwxr-x---\"}]}\n"
      ]
    },
    {
      "RequestUri": "https://seannse.blob.core.windows.net/test-filesystem-7a03a977-67d9-f027-0972-dee6b8434208?restype=container",
      "RequestMethod": "DELETE",
      "RequestHeaders": {
        "Accept": "application/xml",
        "Authorization": "Sanitized",
        "traceparent": "00-752e454440ea004f8cec3856906a5ab2-2f0a9b237df2484e-00",
        "User-Agent": [
          "azsdk-net-Storage.Files.DataLake/12.7.0-alpha.20210219.1",
          "(.NET 5.0.3; Microsoft Windows 10.0.19041)"
        ],
        "x-ms-client-request-id": "74f93f99-8cb8-caf5-b705-3dcf929f0c0a",
        "x-ms-date": "Fri, 19 Feb 2021 18:58:56 GMT",
        "x-ms-return-client-request-id": "true",
<<<<<<< HEAD
        "x-ms-version": "2020-12-06"
=======
        "x-ms-version": "2021-02-12"
>>>>>>> 7e782c87
      },
      "RequestBody": null,
      "StatusCode": 202,
      "ResponseHeaders": {
        "Content-Length": "0",
        "Date": "Fri, 19 Feb 2021 18:58:55 GMT",
        "Server": [
          "Windows-Azure-Blob/1.0",
          "Microsoft-HTTPAPI/2.0"
        ],
        "x-ms-client-request-id": "74f93f99-8cb8-caf5-b705-3dcf929f0c0a",
        "x-ms-request-id": "f3d99dac-a01e-0071-7ef1-069974000000",
<<<<<<< HEAD
        "x-ms-version": "2020-12-06"
=======
        "x-ms-version": "2021-02-12"
>>>>>>> 7e782c87
      },
      "ResponseBody": []
    }
  ],
  "Variables": {
    "RandomSeed": "219793818",
    "Storage_TestConfigHierarchicalNamespace": "NamespaceTenant\nseannse\nU2FuaXRpemVk\nhttps://seannse.blob.core.windows.net\nhttps://seannse.file.core.windows.net\nhttps://seannse.queue.core.windows.net\nhttps://seannse.table.core.windows.net\n\n\n\n\nhttps://seannse-secondary.blob.core.windows.net\nhttps://seannse-secondary.file.core.windows.net\nhttps://seannse-secondary.queue.core.windows.net\nhttps://seannse-secondary.table.core.windows.net\n68390a19-a643-458b-b726-408abf67b4fc\nSanitized\n72f988bf-86f1-41af-91ab-2d7cd011db47\nhttps://login.microsoftonline.com/\nCloud\nBlobEndpoint=https://seannse.blob.core.windows.net/;QueueEndpoint=https://seannse.queue.core.windows.net/;FileEndpoint=https://seannse.file.core.windows.net/;BlobSecondaryEndpoint=https://seannse-secondary.blob.core.windows.net/;QueueSecondaryEndpoint=https://seannse-secondary.queue.core.windows.net/;FileSecondaryEndpoint=https://seannse-secondary.file.core.windows.net/;AccountName=seannse;AccountKey=Sanitized\n\n\n"
  }
}<|MERGE_RESOLUTION|>--- conflicted
+++ resolved
@@ -15,11 +15,7 @@
         "x-ms-client-request-id": "9dc09508-65c9-1a8f-e5c0-ab73472e2d60",
         "x-ms-date": "Fri, 19 Feb 2021 18:58:55 GMT",
         "x-ms-return-client-request-id": "true",
-<<<<<<< HEAD
-        "x-ms-version": "2020-12-06"
-=======
         "x-ms-version": "2021-02-12"
->>>>>>> 7e782c87
       },
       "RequestBody": null,
       "StatusCode": 201,
@@ -34,11 +30,7 @@
         ],
         "x-ms-client-request-id": "9dc09508-65c9-1a8f-e5c0-ab73472e2d60",
         "x-ms-request-id": "f3d99cf2-a01e-0071-4df1-069974000000",
-<<<<<<< HEAD
-        "x-ms-version": "2020-12-06"
-=======
         "x-ms-version": "2021-02-12"
->>>>>>> 7e782c87
       },
       "ResponseBody": []
     },
@@ -56,11 +48,7 @@
         "x-ms-client-request-id": "23dd4c38-a482-ad3e-a041-7769e2f38745",
         "x-ms-date": "Fri, 19 Feb 2021 18:58:56 GMT",
         "x-ms-return-client-request-id": "true",
-<<<<<<< HEAD
-        "x-ms-version": "2020-12-06"
-=======
         "x-ms-version": "2021-02-12"
->>>>>>> 7e782c87
       },
       "RequestBody": null,
       "StatusCode": 201,
@@ -75,11 +63,7 @@
         ],
         "x-ms-client-request-id": "23dd4c38-a482-ad3e-a041-7769e2f38745",
         "x-ms-request-id": "c3622cf8-401f-0034-43f1-064c97000000",
-<<<<<<< HEAD
-        "x-ms-version": "2020-12-06"
-=======
         "x-ms-version": "2021-02-12"
->>>>>>> 7e782c87
       },
       "ResponseBody": []
     },
@@ -96,11 +80,7 @@
         "x-ms-client-request-id": "fb3a6d70-0950-67dd-92a7-83584190064f",
         "x-ms-date": "Fri, 19 Feb 2021 18:58:56 GMT",
         "x-ms-return-client-request-id": "true",
-<<<<<<< HEAD
-        "x-ms-version": "2020-12-06"
-=======
         "x-ms-version": "2021-02-12"
->>>>>>> 7e782c87
       },
       "RequestBody": null,
       "StatusCode": 200,
@@ -114,11 +94,7 @@
         "Transfer-Encoding": "chunked",
         "x-ms-client-request-id": "fb3a6d70-0950-67dd-92a7-83584190064f",
         "x-ms-request-id": "c3622d0d-401f-0034-58f1-064c97000000",
-<<<<<<< HEAD
-        "x-ms-version": "2020-12-06"
-=======
         "x-ms-version": "2021-02-12"
->>>>>>> 7e782c87
       },
       "ResponseBody": [
         "{\"paths\":[{\"contentLength\":\"0\",\"creationTime\":\"132582347353911806\",\"etag\":\"0x8D8D50867FB71FE\",\"group\":\"$superuser\",\"isDirectory\":\"true\",\"lastModified\":\"Fri, 19 Feb 2021 18:58:55 GMT\",\"name\":\"directory\",\"owner\":\"$superuser\",\"permissions\":\"rwxr-x---\"}]}\n"
@@ -138,11 +114,7 @@
         "x-ms-client-request-id": "74f93f99-8cb8-caf5-b705-3dcf929f0c0a",
         "x-ms-date": "Fri, 19 Feb 2021 18:58:56 GMT",
         "x-ms-return-client-request-id": "true",
-<<<<<<< HEAD
-        "x-ms-version": "2020-12-06"
-=======
         "x-ms-version": "2021-02-12"
->>>>>>> 7e782c87
       },
       "RequestBody": null,
       "StatusCode": 202,
@@ -155,11 +127,7 @@
         ],
         "x-ms-client-request-id": "74f93f99-8cb8-caf5-b705-3dcf929f0c0a",
         "x-ms-request-id": "f3d99dac-a01e-0071-7ef1-069974000000",
-<<<<<<< HEAD
-        "x-ms-version": "2020-12-06"
-=======
         "x-ms-version": "2021-02-12"
->>>>>>> 7e782c87
       },
       "ResponseBody": []
     }
