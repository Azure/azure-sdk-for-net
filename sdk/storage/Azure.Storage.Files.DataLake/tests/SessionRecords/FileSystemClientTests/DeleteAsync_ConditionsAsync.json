﻿{
  "Entries": [
    {
      "RequestUri": "https://seannse.blob.core.windows.net/test-filesystem-64580471-2588-4a59-ef0a-8261517698e3?restype=container",
      "RequestMethod": "PUT",
      "RequestHeaders": {
        "Accept": "application/xml",
        "Authorization": "Sanitized",
        "traceparent": "00-2c61e14583bce646abed65282a804516-21791a31a0dbd945-00",
        "User-Agent": [
          "azsdk-net-Storage.Files.DataLake/12.7.0-alpha.20210217.1",
          "(.NET 5.0.3; Microsoft Windows 10.0.19042)"
        ],
        "x-ms-client-request-id": "a70e4515-b3b6-9656-b948-2f7a607ba908",
        "x-ms-date": "Wed, 17 Feb 2021 22:22:42 GMT",
        "x-ms-return-client-request-id": "true",
<<<<<<< HEAD
        "x-ms-version": "2020-12-06"
=======
        "x-ms-version": "2021-02-12"
>>>>>>> 7e782c87
      },
      "RequestBody": null,
      "StatusCode": 201,
      "ResponseHeaders": {
        "Content-Length": "0",
        "Date": "Wed, 17 Feb 2021 22:22:42 GMT",
        "ETag": "\"0x8D8D3928B2FE832\"",
        "Last-Modified": "Wed, 17 Feb 2021 22:22:42 GMT",
        "Server": [
          "Windows-Azure-Blob/1.0",
          "Microsoft-HTTPAPI/2.0"
        ],
        "x-ms-client-request-id": "a70e4515-b3b6-9656-b948-2f7a607ba908",
        "x-ms-request-id": "ae2626dc-501e-0091-777b-051aed000000",
<<<<<<< HEAD
        "x-ms-version": "2020-12-06"
=======
        "x-ms-version": "2021-02-12"
>>>>>>> 7e782c87
      },
      "ResponseBody": []
    },
    {
      "RequestUri": "https://seannse.blob.core.windows.net/test-filesystem-64580471-2588-4a59-ef0a-8261517698e3?restype=container",
      "RequestMethod": "DELETE",
      "RequestHeaders": {
        "Accept": "application/xml",
        "Authorization": "Sanitized",
        "traceparent": "00-456b05eed006e7449e6dd34d71095660-91f2007321188447-00",
        "User-Agent": [
          "azsdk-net-Storage.Files.DataLake/12.7.0-alpha.20210217.1",
          "(.NET 5.0.3; Microsoft Windows 10.0.19042)"
        ],
        "x-ms-client-request-id": "0c4bbc98-f067-6a2d-842a-7e9fd51732c2",
        "x-ms-date": "Wed, 17 Feb 2021 22:22:42 GMT",
        "x-ms-return-client-request-id": "true",
<<<<<<< HEAD
        "x-ms-version": "2020-12-06"
=======
        "x-ms-version": "2021-02-12"
>>>>>>> 7e782c87
      },
      "RequestBody": null,
      "StatusCode": 202,
      "ResponseHeaders": {
        "Content-Length": "0",
        "Date": "Wed, 17 Feb 2021 22:22:42 GMT",
        "Server": [
          "Windows-Azure-Blob/1.0",
          "Microsoft-HTTPAPI/2.0"
        ],
        "x-ms-client-request-id": "0c4bbc98-f067-6a2d-842a-7e9fd51732c2",
        "x-ms-request-id": "ae262751-501e-0091-627b-051aed000000",
<<<<<<< HEAD
        "x-ms-version": "2020-12-06"
=======
        "x-ms-version": "2021-02-12"
>>>>>>> 7e782c87
      },
      "ResponseBody": []
    },
    {
      "RequestUri": "https://seannse.blob.core.windows.net/test-filesystem-4a1480e8-a532-c4a9-8ca2-35f18d60f9a2?restype=container",
      "RequestMethod": "PUT",
      "RequestHeaders": {
        "Accept": "application/xml",
        "Authorization": "Sanitized",
        "traceparent": "00-df5cd00de7337941bbb7b020c1bde269-070892a6df35bb43-00",
        "User-Agent": [
          "azsdk-net-Storage.Files.DataLake/12.7.0-alpha.20210217.1",
          "(.NET 5.0.3; Microsoft Windows 10.0.19042)"
        ],
        "x-ms-client-request-id": "1c0d6492-e402-f35f-1387-80c4bb3cdd24",
        "x-ms-date": "Wed, 17 Feb 2021 22:22:42 GMT",
        "x-ms-return-client-request-id": "true",
<<<<<<< HEAD
        "x-ms-version": "2020-12-06"
=======
        "x-ms-version": "2021-02-12"
>>>>>>> 7e782c87
      },
      "RequestBody": null,
      "StatusCode": 201,
      "ResponseHeaders": {
        "Content-Length": "0",
        "Date": "Wed, 17 Feb 2021 22:22:42 GMT",
        "ETag": "\"0x8D8D3928B7194B1\"",
        "Last-Modified": "Wed, 17 Feb 2021 22:22:43 GMT",
        "Server": [
          "Windows-Azure-Blob/1.0",
          "Microsoft-HTTPAPI/2.0"
        ],
        "x-ms-client-request-id": "1c0d6492-e402-f35f-1387-80c4bb3cdd24",
        "x-ms-request-id": "d4c722ed-a01e-0013-037b-055b53000000",
<<<<<<< HEAD
        "x-ms-version": "2020-12-06"
=======
        "x-ms-version": "2021-02-12"
>>>>>>> 7e782c87
      },
      "ResponseBody": []
    },
    {
      "RequestUri": "https://seannse.blob.core.windows.net/test-filesystem-4a1480e8-a532-c4a9-8ca2-35f18d60f9a2?restype=container",
      "RequestMethod": "DELETE",
      "RequestHeaders": {
        "Accept": "application/xml",
        "Authorization": "Sanitized",
        "If-Modified-Since": "Tue, 16 Feb 2021 22:22:42 GMT",
        "traceparent": "00-bad21d4aac22db4dbe8df6f3866dbe49-f8efd37e46ef4147-00",
        "User-Agent": [
          "azsdk-net-Storage.Files.DataLake/12.7.0-alpha.20210217.1",
          "(.NET 5.0.3; Microsoft Windows 10.0.19042)"
        ],
        "x-ms-client-request-id": "295eda0c-dd53-35a0-3eef-90a71cdc8167",
        "x-ms-date": "Wed, 17 Feb 2021 22:22:43 GMT",
        "x-ms-return-client-request-id": "true",
<<<<<<< HEAD
        "x-ms-version": "2020-12-06"
=======
        "x-ms-version": "2021-02-12"
>>>>>>> 7e782c87
      },
      "RequestBody": null,
      "StatusCode": 202,
      "ResponseHeaders": {
        "Content-Length": "0",
        "Date": "Wed, 17 Feb 2021 22:22:43 GMT",
        "Server": [
          "Windows-Azure-Blob/1.0",
          "Microsoft-HTTPAPI/2.0"
        ],
        "x-ms-client-request-id": "295eda0c-dd53-35a0-3eef-90a71cdc8167",
        "x-ms-request-id": "d4c7235e-a01e-0013-657b-055b53000000",
<<<<<<< HEAD
        "x-ms-version": "2020-12-06"
=======
        "x-ms-version": "2021-02-12"
>>>>>>> 7e782c87
      },
      "ResponseBody": []
    },
    {
      "RequestUri": "https://seannse.blob.core.windows.net/test-filesystem-f7bf24e4-5e93-0325-d2c1-3d2a3cee965b?restype=container",
      "RequestMethod": "PUT",
      "RequestHeaders": {
        "Accept": "application/xml",
        "Authorization": "Sanitized",
        "traceparent": "00-cde6212c4009b94fbfdf25ed87bd7257-0d84668fa9709043-00",
        "User-Agent": [
          "azsdk-net-Storage.Files.DataLake/12.7.0-alpha.20210217.1",
          "(.NET 5.0.3; Microsoft Windows 10.0.19042)"
        ],
        "x-ms-client-request-id": "388c4056-f9f8-ade0-b55a-57919f76f84f",
        "x-ms-date": "Wed, 17 Feb 2021 22:22:43 GMT",
        "x-ms-return-client-request-id": "true",
<<<<<<< HEAD
        "x-ms-version": "2020-12-06"
=======
        "x-ms-version": "2021-02-12"
>>>>>>> 7e782c87
      },
      "RequestBody": null,
      "StatusCode": 201,
      "ResponseHeaders": {
        "Content-Length": "0",
        "Date": "Wed, 17 Feb 2021 22:22:43 GMT",
        "ETag": "\"0x8D8D3928BBAB3C4\"",
        "Last-Modified": "Wed, 17 Feb 2021 22:22:43 GMT",
        "Server": [
          "Windows-Azure-Blob/1.0",
          "Microsoft-HTTPAPI/2.0"
        ],
        "x-ms-client-request-id": "388c4056-f9f8-ade0-b55a-57919f76f84f",
        "x-ms-request-id": "f2774653-001e-009c-367b-05d239000000",
<<<<<<< HEAD
        "x-ms-version": "2020-12-06"
=======
        "x-ms-version": "2021-02-12"
>>>>>>> 7e782c87
      },
      "ResponseBody": []
    },
    {
      "RequestUri": "https://seannse.blob.core.windows.net/test-filesystem-f7bf24e4-5e93-0325-d2c1-3d2a3cee965b?restype=container",
      "RequestMethod": "DELETE",
      "RequestHeaders": {
        "Accept": "application/xml",
        "Authorization": "Sanitized",
        "If-Unmodified-Since": "Thu, 18 Feb 2021 22:22:42 GMT",
        "traceparent": "00-f1d2fb9456f434459e5f228b47d92bfa-c4407f0594006548-00",
        "User-Agent": [
          "azsdk-net-Storage.Files.DataLake/12.7.0-alpha.20210217.1",
          "(.NET 5.0.3; Microsoft Windows 10.0.19042)"
        ],
        "x-ms-client-request-id": "fcd33a92-5e62-9d62-2c0a-2b825c3eb4c4",
        "x-ms-date": "Wed, 17 Feb 2021 22:22:43 GMT",
        "x-ms-return-client-request-id": "true",
<<<<<<< HEAD
        "x-ms-version": "2020-12-06"
=======
        "x-ms-version": "2021-02-12"
>>>>>>> 7e782c87
      },
      "RequestBody": null,
      "StatusCode": 202,
      "ResponseHeaders": {
        "Content-Length": "0",
        "Date": "Wed, 17 Feb 2021 22:22:43 GMT",
        "Server": [
          "Windows-Azure-Blob/1.0",
          "Microsoft-HTTPAPI/2.0"
        ],
        "x-ms-client-request-id": "fcd33a92-5e62-9d62-2c0a-2b825c3eb4c4",
        "x-ms-request-id": "f27746b0-001e-009c-0b7b-05d239000000",
<<<<<<< HEAD
        "x-ms-version": "2020-12-06"
=======
        "x-ms-version": "2021-02-12"
>>>>>>> 7e782c87
      },
      "ResponseBody": []
    },
    {
      "RequestUri": "https://seannse.blob.core.windows.net/test-filesystem-c9eda957-1ed9-b5df-b65b-e48d3d9d48d5?restype=container",
      "RequestMethod": "PUT",
      "RequestHeaders": {
        "Accept": "application/xml",
        "Authorization": "Sanitized",
        "traceparent": "00-56ee48188f681b4d898754b593d5faa8-0361dcd0b11f954e-00",
        "User-Agent": [
          "azsdk-net-Storage.Files.DataLake/12.7.0-alpha.20210217.1",
          "(.NET 5.0.3; Microsoft Windows 10.0.19042)"
        ],
        "x-ms-client-request-id": "bcebf7b7-3af1-740e-5a1d-460679d55f8e",
        "x-ms-date": "Wed, 17 Feb 2021 22:22:43 GMT",
        "x-ms-return-client-request-id": "true",
<<<<<<< HEAD
        "x-ms-version": "2020-12-06"
=======
        "x-ms-version": "2021-02-12"
>>>>>>> 7e782c87
      },
      "RequestBody": null,
      "StatusCode": 201,
      "ResponseHeaders": {
        "Content-Length": "0",
        "Date": "Wed, 17 Feb 2021 22:22:43 GMT",
        "ETag": "\"0x8D8D3928BFD1BCC\"",
        "Last-Modified": "Wed, 17 Feb 2021 22:22:44 GMT",
        "Server": [
          "Windows-Azure-Blob/1.0",
          "Microsoft-HTTPAPI/2.0"
        ],
        "x-ms-client-request-id": "bcebf7b7-3af1-740e-5a1d-460679d55f8e",
        "x-ms-request-id": "89e293a0-301e-003e-707b-05e820000000",
<<<<<<< HEAD
        "x-ms-version": "2020-12-06"
=======
        "x-ms-version": "2021-02-12"
>>>>>>> 7e782c87
      },
      "ResponseBody": []
    },
    {
      "RequestUri": "https://seannse.blob.core.windows.net/test-filesystem-c9eda957-1ed9-b5df-b65b-e48d3d9d48d5?comp=lease&restype=container",
      "RequestMethod": "PUT",
      "RequestHeaders": {
        "Accept": "application/xml",
        "Authorization": "Sanitized",
        "traceparent": "00-56a46766d14e8f478fd91b60dcb92017-85ff25c0057eaa46-00",
        "User-Agent": [
          "azsdk-net-Storage.Files.DataLake/12.7.0-alpha.20210217.1",
          "(.NET 5.0.3; Microsoft Windows 10.0.19042)"
        ],
        "x-ms-client-request-id": "1f565514-e6da-68d4-d58f-00fe43a93994",
        "x-ms-date": "Wed, 17 Feb 2021 22:22:44 GMT",
        "x-ms-lease-action": "acquire",
        "x-ms-lease-duration": "-1",
        "x-ms-proposed-lease-id": "ed2c55c2-4e3f-5c22-bbf3-f7653ac640af",
        "x-ms-return-client-request-id": "true",
<<<<<<< HEAD
        "x-ms-version": "2020-12-06"
=======
        "x-ms-version": "2021-02-12"
>>>>>>> 7e782c87
      },
      "RequestBody": null,
      "StatusCode": 201,
      "ResponseHeaders": {
        "Content-Length": "0",
        "Date": "Wed, 17 Feb 2021 22:22:43 GMT",
        "ETag": "\"0x8D8D3928BFD1BCC\"",
        "Last-Modified": "Wed, 17 Feb 2021 22:22:44 GMT",
        "Server": [
          "Windows-Azure-Blob/1.0",
          "Microsoft-HTTPAPI/2.0"
        ],
        "x-ms-client-request-id": "1f565514-e6da-68d4-d58f-00fe43a93994",
        "x-ms-lease-id": "ed2c55c2-4e3f-5c22-bbf3-f7653ac640af",
        "x-ms-request-id": "89e2942b-301e-003e-677b-05e820000000",
<<<<<<< HEAD
        "x-ms-version": "2020-12-06"
=======
        "x-ms-version": "2021-02-12"
>>>>>>> 7e782c87
      },
      "ResponseBody": []
    },
    {
      "RequestUri": "https://seannse.blob.core.windows.net/test-filesystem-c9eda957-1ed9-b5df-b65b-e48d3d9d48d5?restype=container",
      "RequestMethod": "DELETE",
      "RequestHeaders": {
        "Accept": "application/xml",
        "Authorization": "Sanitized",
        "traceparent": "00-9f491c79e99f73468a2e1ecf7c3cc965-f56ed30785ece441-00",
        "User-Agent": [
          "azsdk-net-Storage.Files.DataLake/12.7.0-alpha.20210217.1",
          "(.NET 5.0.3; Microsoft Windows 10.0.19042)"
        ],
        "x-ms-client-request-id": "e551f973-216f-a1d5-fa6d-70228ae5d7b7",
        "x-ms-date": "Wed, 17 Feb 2021 22:22:44 GMT",
        "x-ms-lease-id": "ed2c55c2-4e3f-5c22-bbf3-f7653ac640af",
        "x-ms-return-client-request-id": "true",
<<<<<<< HEAD
        "x-ms-version": "2020-12-06"
=======
        "x-ms-version": "2021-02-12"
>>>>>>> 7e782c87
      },
      "RequestBody": null,
      "StatusCode": 202,
      "ResponseHeaders": {
        "Content-Length": "0",
        "Date": "Wed, 17 Feb 2021 22:22:43 GMT",
        "Server": [
          "Windows-Azure-Blob/1.0",
          "Microsoft-HTTPAPI/2.0"
        ],
        "x-ms-client-request-id": "e551f973-216f-a1d5-fa6d-70228ae5d7b7",
        "x-ms-request-id": "89e29495-301e-003e-4e7b-05e820000000",
<<<<<<< HEAD
        "x-ms-version": "2020-12-06"
=======
        "x-ms-version": "2021-02-12"
>>>>>>> 7e782c87
      },
      "ResponseBody": []
    }
  ],
  "Variables": {
    "DateTimeOffsetNow": "2021-02-17T16:22:42.4883175-06:00",
    "RandomSeed": "1216659242",
    "Storage_TestConfigHierarchicalNamespace": "NamespaceTenant\nseannse\nU2FuaXRpemVk\nhttps://seannse.blob.core.windows.net\nhttps://seannse.file.core.windows.net\nhttps://seannse.queue.core.windows.net\nhttps://seannse.table.core.windows.net\n\n\n\n\nhttps://seannse-secondary.blob.core.windows.net\nhttps://seannse-secondary.file.core.windows.net\nhttps://seannse-secondary.queue.core.windows.net\nhttps://seannse-secondary.table.core.windows.net\n68390a19-a643-458b-b726-408abf67b4fc\nSanitized\n72f988bf-86f1-41af-91ab-2d7cd011db47\nhttps://login.microsoftonline.com/\nCloud\nBlobEndpoint=https://seannse.blob.core.windows.net/;QueueEndpoint=https://seannse.queue.core.windows.net/;FileEndpoint=https://seannse.file.core.windows.net/;BlobSecondaryEndpoint=https://seannse-secondary.blob.core.windows.net/;QueueSecondaryEndpoint=https://seannse-secondary.queue.core.windows.net/;FileSecondaryEndpoint=https://seannse-secondary.file.core.windows.net/;AccountName=seannse;AccountKey=Sanitized\n\n\n"
  }
}<|MERGE_RESOLUTION|>--- conflicted
+++ resolved
@@ -14,11 +14,7 @@
         "x-ms-client-request-id": "a70e4515-b3b6-9656-b948-2f7a607ba908",
         "x-ms-date": "Wed, 17 Feb 2021 22:22:42 GMT",
         "x-ms-return-client-request-id": "true",
-<<<<<<< HEAD
-        "x-ms-version": "2020-12-06"
-=======
-        "x-ms-version": "2021-02-12"
->>>>>>> 7e782c87
+        "x-ms-version": "2021-02-12"
       },
       "RequestBody": null,
       "StatusCode": 201,
@@ -33,11 +29,7 @@
         ],
         "x-ms-client-request-id": "a70e4515-b3b6-9656-b948-2f7a607ba908",
         "x-ms-request-id": "ae2626dc-501e-0091-777b-051aed000000",
-<<<<<<< HEAD
-        "x-ms-version": "2020-12-06"
-=======
-        "x-ms-version": "2021-02-12"
->>>>>>> 7e782c87
+        "x-ms-version": "2021-02-12"
       },
       "ResponseBody": []
     },
@@ -55,11 +47,7 @@
         "x-ms-client-request-id": "0c4bbc98-f067-6a2d-842a-7e9fd51732c2",
         "x-ms-date": "Wed, 17 Feb 2021 22:22:42 GMT",
         "x-ms-return-client-request-id": "true",
-<<<<<<< HEAD
-        "x-ms-version": "2020-12-06"
-=======
-        "x-ms-version": "2021-02-12"
->>>>>>> 7e782c87
+        "x-ms-version": "2021-02-12"
       },
       "RequestBody": null,
       "StatusCode": 202,
@@ -72,11 +60,7 @@
         ],
         "x-ms-client-request-id": "0c4bbc98-f067-6a2d-842a-7e9fd51732c2",
         "x-ms-request-id": "ae262751-501e-0091-627b-051aed000000",
-<<<<<<< HEAD
-        "x-ms-version": "2020-12-06"
-=======
-        "x-ms-version": "2021-02-12"
->>>>>>> 7e782c87
+        "x-ms-version": "2021-02-12"
       },
       "ResponseBody": []
     },
@@ -94,11 +78,7 @@
         "x-ms-client-request-id": "1c0d6492-e402-f35f-1387-80c4bb3cdd24",
         "x-ms-date": "Wed, 17 Feb 2021 22:22:42 GMT",
         "x-ms-return-client-request-id": "true",
-<<<<<<< HEAD
-        "x-ms-version": "2020-12-06"
-=======
-        "x-ms-version": "2021-02-12"
->>>>>>> 7e782c87
+        "x-ms-version": "2021-02-12"
       },
       "RequestBody": null,
       "StatusCode": 201,
@@ -113,11 +93,7 @@
         ],
         "x-ms-client-request-id": "1c0d6492-e402-f35f-1387-80c4bb3cdd24",
         "x-ms-request-id": "d4c722ed-a01e-0013-037b-055b53000000",
-<<<<<<< HEAD
-        "x-ms-version": "2020-12-06"
-=======
-        "x-ms-version": "2021-02-12"
->>>>>>> 7e782c87
+        "x-ms-version": "2021-02-12"
       },
       "ResponseBody": []
     },
@@ -136,11 +112,7 @@
         "x-ms-client-request-id": "295eda0c-dd53-35a0-3eef-90a71cdc8167",
         "x-ms-date": "Wed, 17 Feb 2021 22:22:43 GMT",
         "x-ms-return-client-request-id": "true",
-<<<<<<< HEAD
-        "x-ms-version": "2020-12-06"
-=======
-        "x-ms-version": "2021-02-12"
->>>>>>> 7e782c87
+        "x-ms-version": "2021-02-12"
       },
       "RequestBody": null,
       "StatusCode": 202,
@@ -153,11 +125,7 @@
         ],
         "x-ms-client-request-id": "295eda0c-dd53-35a0-3eef-90a71cdc8167",
         "x-ms-request-id": "d4c7235e-a01e-0013-657b-055b53000000",
-<<<<<<< HEAD
-        "x-ms-version": "2020-12-06"
-=======
-        "x-ms-version": "2021-02-12"
->>>>>>> 7e782c87
+        "x-ms-version": "2021-02-12"
       },
       "ResponseBody": []
     },
@@ -175,11 +143,7 @@
         "x-ms-client-request-id": "388c4056-f9f8-ade0-b55a-57919f76f84f",
         "x-ms-date": "Wed, 17 Feb 2021 22:22:43 GMT",
         "x-ms-return-client-request-id": "true",
-<<<<<<< HEAD
-        "x-ms-version": "2020-12-06"
-=======
-        "x-ms-version": "2021-02-12"
->>>>>>> 7e782c87
+        "x-ms-version": "2021-02-12"
       },
       "RequestBody": null,
       "StatusCode": 201,
@@ -194,11 +158,7 @@
         ],
         "x-ms-client-request-id": "388c4056-f9f8-ade0-b55a-57919f76f84f",
         "x-ms-request-id": "f2774653-001e-009c-367b-05d239000000",
-<<<<<<< HEAD
-        "x-ms-version": "2020-12-06"
-=======
-        "x-ms-version": "2021-02-12"
->>>>>>> 7e782c87
+        "x-ms-version": "2021-02-12"
       },
       "ResponseBody": []
     },
@@ -217,11 +177,7 @@
         "x-ms-client-request-id": "fcd33a92-5e62-9d62-2c0a-2b825c3eb4c4",
         "x-ms-date": "Wed, 17 Feb 2021 22:22:43 GMT",
         "x-ms-return-client-request-id": "true",
-<<<<<<< HEAD
-        "x-ms-version": "2020-12-06"
-=======
-        "x-ms-version": "2021-02-12"
->>>>>>> 7e782c87
+        "x-ms-version": "2021-02-12"
       },
       "RequestBody": null,
       "StatusCode": 202,
@@ -234,11 +190,7 @@
         ],
         "x-ms-client-request-id": "fcd33a92-5e62-9d62-2c0a-2b825c3eb4c4",
         "x-ms-request-id": "f27746b0-001e-009c-0b7b-05d239000000",
-<<<<<<< HEAD
-        "x-ms-version": "2020-12-06"
-=======
-        "x-ms-version": "2021-02-12"
->>>>>>> 7e782c87
+        "x-ms-version": "2021-02-12"
       },
       "ResponseBody": []
     },
@@ -256,11 +208,7 @@
         "x-ms-client-request-id": "bcebf7b7-3af1-740e-5a1d-460679d55f8e",
         "x-ms-date": "Wed, 17 Feb 2021 22:22:43 GMT",
         "x-ms-return-client-request-id": "true",
-<<<<<<< HEAD
-        "x-ms-version": "2020-12-06"
-=======
-        "x-ms-version": "2021-02-12"
->>>>>>> 7e782c87
+        "x-ms-version": "2021-02-12"
       },
       "RequestBody": null,
       "StatusCode": 201,
@@ -275,11 +223,7 @@
         ],
         "x-ms-client-request-id": "bcebf7b7-3af1-740e-5a1d-460679d55f8e",
         "x-ms-request-id": "89e293a0-301e-003e-707b-05e820000000",
-<<<<<<< HEAD
-        "x-ms-version": "2020-12-06"
-=======
-        "x-ms-version": "2021-02-12"
->>>>>>> 7e782c87
+        "x-ms-version": "2021-02-12"
       },
       "ResponseBody": []
     },
@@ -300,11 +244,7 @@
         "x-ms-lease-duration": "-1",
         "x-ms-proposed-lease-id": "ed2c55c2-4e3f-5c22-bbf3-f7653ac640af",
         "x-ms-return-client-request-id": "true",
-<<<<<<< HEAD
-        "x-ms-version": "2020-12-06"
-=======
-        "x-ms-version": "2021-02-12"
->>>>>>> 7e782c87
+        "x-ms-version": "2021-02-12"
       },
       "RequestBody": null,
       "StatusCode": 201,
@@ -320,11 +260,7 @@
         "x-ms-client-request-id": "1f565514-e6da-68d4-d58f-00fe43a93994",
         "x-ms-lease-id": "ed2c55c2-4e3f-5c22-bbf3-f7653ac640af",
         "x-ms-request-id": "89e2942b-301e-003e-677b-05e820000000",
-<<<<<<< HEAD
-        "x-ms-version": "2020-12-06"
-=======
-        "x-ms-version": "2021-02-12"
->>>>>>> 7e782c87
+        "x-ms-version": "2021-02-12"
       },
       "ResponseBody": []
     },
@@ -343,11 +279,7 @@
         "x-ms-date": "Wed, 17 Feb 2021 22:22:44 GMT",
         "x-ms-lease-id": "ed2c55c2-4e3f-5c22-bbf3-f7653ac640af",
         "x-ms-return-client-request-id": "true",
-<<<<<<< HEAD
-        "x-ms-version": "2020-12-06"
-=======
-        "x-ms-version": "2021-02-12"
->>>>>>> 7e782c87
+        "x-ms-version": "2021-02-12"
       },
       "RequestBody": null,
       "StatusCode": 202,
@@ -360,11 +292,7 @@
         ],
         "x-ms-client-request-id": "e551f973-216f-a1d5-fa6d-70228ae5d7b7",
         "x-ms-request-id": "89e29495-301e-003e-4e7b-05e820000000",
-<<<<<<< HEAD
-        "x-ms-version": "2020-12-06"
-=======
-        "x-ms-version": "2021-02-12"
->>>>>>> 7e782c87
+        "x-ms-version": "2021-02-12"
       },
       "ResponseBody": []
     }
