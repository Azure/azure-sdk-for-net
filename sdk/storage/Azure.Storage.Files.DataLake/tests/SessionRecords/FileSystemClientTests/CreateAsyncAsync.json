--- conflicted
+++ resolved
@@ -14,11 +14,7 @@
         "x-ms-client-request-id": "d2017fda-af17-d4fc-b827-fcf1dcc5d4d2",
         "x-ms-date": "Wed, 17 Feb 2021 22:22:24 GMT",
         "x-ms-return-client-request-id": "true",
-<<<<<<< HEAD
-        "x-ms-version": "2020-12-06"
-=======
         "x-ms-version": "2021-02-12"
->>>>>>> 7e782c87
       },
       "RequestBody": null,
       "StatusCode": 201,
@@ -33,11 +29,7 @@
         ],
         "x-ms-client-request-id": "d2017fda-af17-d4fc-b827-fcf1dcc5d4d2",
         "x-ms-request-id": "5678f44c-601e-009a-657b-05e186000000",
-<<<<<<< HEAD
-        "x-ms-version": "2020-12-06"
-=======
         "x-ms-version": "2021-02-12"
->>>>>>> 7e782c87
       },
       "ResponseBody": []
     },
@@ -55,11 +47,7 @@
         "x-ms-client-request-id": "9cb5d5fa-e94b-c865-b8a9-f99cb7b5596a",
         "x-ms-date": "Wed, 17 Feb 2021 22:22:24 GMT",
         "x-ms-return-client-request-id": "true",
-<<<<<<< HEAD
-        "x-ms-version": "2020-12-06"
-=======
         "x-ms-version": "2021-02-12"
->>>>>>> 7e782c87
       },
       "RequestBody": null,
       "StatusCode": 202,
@@ -72,11 +60,7 @@
         ],
         "x-ms-client-request-id": "9cb5d5fa-e94b-c865-b8a9-f99cb7b5596a",
         "x-ms-request-id": "5678f480-601e-009a-0b7b-05e186000000",
-<<<<<<< HEAD
-        "x-ms-version": "2020-12-06"
-=======
         "x-ms-version": "2021-02-12"
->>>>>>> 7e782c87
       },
       "ResponseBody": []
     }
