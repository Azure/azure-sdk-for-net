{
  "Entries": [
    {
      "RequestUri": "http://seannsecanary.blob.core.windows.net/test-filesystem-8700e04c-ac26-1d8a-239e-9da0d0ccb9b4?restype=container",
      "RequestMethod": "PUT",
      "RequestHeaders": {
        "Authorization": "Sanitized",
        "traceparent": "00-abcb1df5332e2c4b97f2d66cd9c2ed73-c9499f2e6ad8c34c-00",
        "User-Agent": [
          "azsdk-net-Storage.Files.DataLake/12.1.0-dev.20200403.1",
          "(.NET Core 4.6.28325.01; Microsoft Windows 10.0.18362 )"
        ],
        "x-ms-client-request-id": "de415e6e-fa0d-283d-6684-ae8fd1857205",
        "x-ms-date": "Fri, 03 Apr 2020 21:05:01 GMT",
        "x-ms-return-client-request-id": "true",
<<<<<<< HEAD
        "x-ms-version": "2019-12-12"
=======
        "x-ms-version": "2020-02-10"
>>>>>>> 60f4876e
      },
      "RequestBody": null,
      "StatusCode": 201,
      "ResponseHeaders": {
        "Content-Length": "0",
        "Date": "Fri, 03 Apr 2020 21:04:59 GMT",
        "ETag": "\u00220x8D7D812AC0DD4DF\u0022",
        "Last-Modified": "Fri, 03 Apr 2020 21:05:00 GMT",
        "Server": [
          "Windows-Azure-Blob/1.0",
          "Microsoft-HTTPAPI/2.0"
        ],
        "x-ms-client-request-id": "de415e6e-fa0d-283d-6684-ae8fd1857205",
        "x-ms-request-id": "9622a2b2-f01e-0012-32fb-093670000000",
<<<<<<< HEAD
        "x-ms-version": "2019-12-12"
=======
        "x-ms-version": "2020-02-10"
>>>>>>> 60f4876e
      },
      "ResponseBody": []
    },
    {
      "RequestUri": "http://seannsecanary.blob.core.windows.net/test-filesystem-8700e04c-ac26-1d8a-239e-9da0d0ccb9b4?restype=container",
      "RequestMethod": "GET",
      "RequestHeaders": {
        "Authorization": "Sanitized",
        "traceparent": "00-2e7b9043301e504c889af1aa71475379-d87b0712e138b848-00",
        "User-Agent": [
          "azsdk-net-Storage.Files.DataLake/12.1.0-dev.20200403.1",
          "(.NET Core 4.6.28325.01; Microsoft Windows 10.0.18362 )"
        ],
        "x-ms-client-request-id": "71320515-da8b-9ba6-e8a4-d3bb09b8712b",
        "x-ms-date": "Fri, 03 Apr 2020 21:05:01 GMT",
        "x-ms-return-client-request-id": "true",
<<<<<<< HEAD
        "x-ms-version": "2019-12-12"
=======
        "x-ms-version": "2020-02-10"
>>>>>>> 60f4876e
      },
      "RequestBody": null,
      "StatusCode": 200,
      "ResponseHeaders": {
        "Content-Length": "0",
        "Date": "Fri, 03 Apr 2020 21:04:59 GMT",
        "ETag": "\u00220x8D7D812AC0DD4DF\u0022",
        "Last-Modified": "Fri, 03 Apr 2020 21:05:00 GMT",
        "Server": [
          "Windows-Azure-Blob/1.0",
          "Microsoft-HTTPAPI/2.0"
        ],
        "x-ms-client-request-id": "71320515-da8b-9ba6-e8a4-d3bb09b8712b",
        "x-ms-default-encryption-scope": "$account-encryption-key",
        "x-ms-deny-encryption-scope-override": "false",
        "x-ms-has-immutability-policy": "false",
        "x-ms-has-legal-hold": "false",
        "x-ms-lease-state": "available",
        "x-ms-lease-status": "unlocked",
        "x-ms-request-id": "9622a2c9-f01e-0012-44fb-093670000000",
<<<<<<< HEAD
        "x-ms-version": "2019-12-12"
=======
        "x-ms-version": "2020-02-10"
>>>>>>> 60f4876e
      },
      "ResponseBody": []
    },
    {
      "RequestUri": "http://seannsecanary.blob.core.windows.net/test-filesystem-8700e04c-ac26-1d8a-239e-9da0d0ccb9b4?restype=container",
      "RequestMethod": "DELETE",
      "RequestHeaders": {
        "Authorization": "Sanitized",
        "traceparent": "00-5fe67b30d7dcb740be9f6d0998bcc97e-ebbd436ffba59a4a-00",
        "User-Agent": [
          "azsdk-net-Storage.Files.DataLake/12.1.0-dev.20200403.1",
          "(.NET Core 4.6.28325.01; Microsoft Windows 10.0.18362 )"
        ],
        "x-ms-client-request-id": "cb7a5728-0152-d07a-09b6-edd614a78ade",
        "x-ms-date": "Fri, 03 Apr 2020 21:05:02 GMT",
        "x-ms-return-client-request-id": "true",
<<<<<<< HEAD
        "x-ms-version": "2019-12-12"
=======
        "x-ms-version": "2020-02-10"
>>>>>>> 60f4876e
      },
      "RequestBody": null,
      "StatusCode": 202,
      "ResponseHeaders": {
        "Content-Length": "0",
        "Date": "Fri, 03 Apr 2020 21:05:00 GMT",
        "Server": [
          "Windows-Azure-Blob/1.0",
          "Microsoft-HTTPAPI/2.0"
        ],
        "x-ms-client-request-id": "cb7a5728-0152-d07a-09b6-edd614a78ade",
        "x-ms-request-id": "9622a2cf-f01e-0012-49fb-093670000000",
<<<<<<< HEAD
        "x-ms-version": "2019-12-12"
=======
        "x-ms-version": "2020-02-10"
>>>>>>> 60f4876e
      },
      "ResponseBody": []
    }
  ],
  "Variables": {
    "RandomSeed": "1314338990",
    "Storage_TestConfigHierarchicalNamespace": "NamespaceTenant\nseannsecanary\nU2FuaXRpemVk\nhttp://seannsecanary.blob.core.windows.net\nhttp://seannsecanary.file.core.windows.net\nhttp://seannsecanary.queue.core.windows.net\nhttp://seannsecanary.table.core.windows.net\n\n\n\n\nhttp://seannsecanary-secondary.blob.core.windows.net\nhttp://seannsecanary-secondary.file.core.windows.net\nhttp://seannsecanary-secondary.queue.core.windows.net\nhttp://seannsecanary-secondary.table.core.windows.net\n68390a19-a643-458b-b726-408abf67b4fc\nSanitized\n72f988bf-86f1-41af-91ab-2d7cd011db47\nhttps://login.microsoftonline.com/\nCloud\nBlobEndpoint=http://seannsecanary.blob.core.windows.net/;QueueEndpoint=http://seannsecanary.queue.core.windows.net/;FileEndpoint=http://seannsecanary.file.core.windows.net/;BlobSecondaryEndpoint=http://seannsecanary-secondary.blob.core.windows.net/;QueueSecondaryEndpoint=http://seannsecanary-secondary.queue.core.windows.net/;FileSecondaryEndpoint=http://seannsecanary-secondary.file.core.windows.net/;AccountName=seannsecanary;AccountKey=Sanitized\n"
  }
}<|MERGE_RESOLUTION|>--- conflicted
+++ resolved
@@ -13,11 +13,7 @@
         "x-ms-client-request-id": "de415e6e-fa0d-283d-6684-ae8fd1857205",
         "x-ms-date": "Fri, 03 Apr 2020 21:05:01 GMT",
         "x-ms-return-client-request-id": "true",
-<<<<<<< HEAD
-        "x-ms-version": "2019-12-12"
-=======
         "x-ms-version": "2020-02-10"
->>>>>>> 60f4876e
       },
       "RequestBody": null,
       "StatusCode": 201,
@@ -32,11 +28,7 @@
         ],
         "x-ms-client-request-id": "de415e6e-fa0d-283d-6684-ae8fd1857205",
         "x-ms-request-id": "9622a2b2-f01e-0012-32fb-093670000000",
-<<<<<<< HEAD
-        "x-ms-version": "2019-12-12"
-=======
         "x-ms-version": "2020-02-10"
->>>>>>> 60f4876e
       },
       "ResponseBody": []
     },
@@ -53,11 +45,7 @@
         "x-ms-client-request-id": "71320515-da8b-9ba6-e8a4-d3bb09b8712b",
         "x-ms-date": "Fri, 03 Apr 2020 21:05:01 GMT",
         "x-ms-return-client-request-id": "true",
-<<<<<<< HEAD
-        "x-ms-version": "2019-12-12"
-=======
         "x-ms-version": "2020-02-10"
->>>>>>> 60f4876e
       },
       "RequestBody": null,
       "StatusCode": 200,
@@ -78,11 +66,7 @@
         "x-ms-lease-state": "available",
         "x-ms-lease-status": "unlocked",
         "x-ms-request-id": "9622a2c9-f01e-0012-44fb-093670000000",
-<<<<<<< HEAD
-        "x-ms-version": "2019-12-12"
-=======
         "x-ms-version": "2020-02-10"
->>>>>>> 60f4876e
       },
       "ResponseBody": []
     },
@@ -99,11 +83,7 @@
         "x-ms-client-request-id": "cb7a5728-0152-d07a-09b6-edd614a78ade",
         "x-ms-date": "Fri, 03 Apr 2020 21:05:02 GMT",
         "x-ms-return-client-request-id": "true",
-<<<<<<< HEAD
-        "x-ms-version": "2019-12-12"
-=======
         "x-ms-version": "2020-02-10"
->>>>>>> 60f4876e
       },
       "RequestBody": null,
       "StatusCode": 202,
@@ -116,11 +96,7 @@
         ],
         "x-ms-client-request-id": "cb7a5728-0152-d07a-09b6-edd614a78ade",
         "x-ms-request-id": "9622a2cf-f01e-0012-49fb-093670000000",
-<<<<<<< HEAD
-        "x-ms-version": "2019-12-12"
-=======
         "x-ms-version": "2020-02-10"
->>>>>>> 60f4876e
       },
       "ResponseBody": []
     }
