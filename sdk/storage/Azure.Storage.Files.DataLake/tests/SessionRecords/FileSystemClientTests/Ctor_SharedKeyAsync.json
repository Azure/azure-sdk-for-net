--- conflicted
+++ resolved
@@ -14,11 +14,7 @@
         "x-ms-client-request-id": "de415e6e-fa0d-283d-6684-ae8fd1857205",
         "x-ms-date": "Wed, 17 Feb 2021 22:22:39 GMT",
         "x-ms-return-client-request-id": "true",
-<<<<<<< HEAD
-        "x-ms-version": "2020-12-06"
-=======
         "x-ms-version": "2021-02-12"
->>>>>>> 7e782c87
       },
       "RequestBody": null,
       "StatusCode": 201,
@@ -33,11 +29,7 @@
         ],
         "x-ms-client-request-id": "de415e6e-fa0d-283d-6684-ae8fd1857205",
         "x-ms-request-id": "c7178041-b01e-00b6-7d7b-050d29000000",
-<<<<<<< HEAD
-        "x-ms-version": "2020-12-06"
-=======
         "x-ms-version": "2021-02-12"
->>>>>>> 7e782c87
       },
       "ResponseBody": []
     },
@@ -55,11 +47,7 @@
         "x-ms-client-request-id": "71320515-da8b-9ba6-e8a4-d3bb09b8712b",
         "x-ms-date": "Wed, 17 Feb 2021 22:22:39 GMT",
         "x-ms-return-client-request-id": "true",
-<<<<<<< HEAD
-        "x-ms-version": "2020-12-06"
-=======
         "x-ms-version": "2021-02-12"
->>>>>>> 7e782c87
       },
       "RequestBody": null,
       "StatusCode": 200,
@@ -80,11 +68,7 @@
         "x-ms-lease-state": "available",
         "x-ms-lease-status": "unlocked",
         "x-ms-request-id": "30564cf3-b01e-006d-1a7b-05cb14000000",
-<<<<<<< HEAD
-        "x-ms-version": "2020-12-06"
-=======
         "x-ms-version": "2021-02-12"
->>>>>>> 7e782c87
       },
       "ResponseBody": []
     },
@@ -102,11 +86,7 @@
         "x-ms-client-request-id": "cb7a5728-0152-d07a-09b6-edd614a78ade",
         "x-ms-date": "Wed, 17 Feb 2021 22:22:40 GMT",
         "x-ms-return-client-request-id": "true",
-<<<<<<< HEAD
-        "x-ms-version": "2020-12-06"
-=======
         "x-ms-version": "2021-02-12"
->>>>>>> 7e782c87
       },
       "RequestBody": null,
       "StatusCode": 202,
@@ -119,11 +99,7 @@
         ],
         "x-ms-client-request-id": "cb7a5728-0152-d07a-09b6-edd614a78ade",
         "x-ms-request-id": "c71781e6-b01e-00b6-027b-050d29000000",
-<<<<<<< HEAD
-        "x-ms-version": "2020-12-06"
-=======
         "x-ms-version": "2021-02-12"
->>>>>>> 7e782c87
       },
       "ResponseBody": []
     }
