--- conflicted
+++ resolved
@@ -17,11 +17,7 @@
         "x-ms-lease-duration": "15",
         "x-ms-proposed-lease-id": "45ed1fb0-eaab-7f27-859e-3e099d2a2733",
         "x-ms-return-client-request-id": "true",
-<<<<<<< HEAD
-        "x-ms-version": "2020-12-06"
-=======
         "x-ms-version": "2021-02-12"
->>>>>>> 7e782c87
       },
       "RequestBody": null,
       "StatusCode": 404,
@@ -36,11 +32,7 @@
         "x-ms-client-request-id": "e6fe179a-1dd4-c29d-6ad3-e4444079084a",
         "x-ms-error-code": "ContainerNotFound",
         "x-ms-request-id": "2b8b6b64-b01e-0030-197b-05c190000000",
-<<<<<<< HEAD
-        "x-ms-version": "2020-12-06"
-=======
         "x-ms-version": "2021-02-12"
->>>>>>> 7e782c87
       },
       "ResponseBody": [
         "﻿<?xml version=\"1.0\" encoding=\"utf-8\"?><Error><Code>ContainerNotFound</Code><Message>The specified container does not exist.\n",
