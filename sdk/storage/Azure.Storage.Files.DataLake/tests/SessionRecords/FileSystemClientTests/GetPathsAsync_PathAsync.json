--- conflicted
+++ resolved
@@ -14,11 +14,7 @@
         "x-ms-client-request-id": "de8f7c7b-dd17-094b-db5b-e5379831ee3d",
         "x-ms-date": "Fri, 03 Apr 2020 21:05:11 GMT",
         "x-ms-return-client-request-id": "true",
-<<<<<<< HEAD
-        "x-ms-version": "2019-12-12"
-=======
-        "x-ms-version": "2020-02-10"
->>>>>>> 60f4876e
+        "x-ms-version": "2020-02-10"
       },
       "RequestBody": null,
       "StatusCode": 201,
@@ -33,11 +29,7 @@
         ],
         "x-ms-client-request-id": "de8f7c7b-dd17-094b-db5b-e5379831ee3d",
         "x-ms-request-id": "9622a7f2-f01e-0012-30fb-093670000000",
-<<<<<<< HEAD
-        "x-ms-version": "2019-12-12"
-=======
-        "x-ms-version": "2020-02-10"
->>>>>>> 60f4876e
+        "x-ms-version": "2020-02-10"
       },
       "ResponseBody": []
     },
@@ -54,11 +46,7 @@
         "x-ms-client-request-id": "8c50a5e5-0f99-4e6d-c843-60abeed9b547",
         "x-ms-date": "Fri, 03 Apr 2020 21:05:11 GMT",
         "x-ms-return-client-request-id": "true",
-<<<<<<< HEAD
-        "x-ms-version": "2019-12-12"
-=======
-        "x-ms-version": "2020-02-10"
->>>>>>> 60f4876e
+        "x-ms-version": "2020-02-10"
       },
       "RequestBody": null,
       "StatusCode": 201,
@@ -73,11 +61,7 @@
         ],
         "x-ms-client-request-id": "8c50a5e5-0f99-4e6d-c843-60abeed9b547",
         "x-ms-request-id": "fa44042f-201f-0097-7afb-091bad000000",
-<<<<<<< HEAD
-        "x-ms-version": "2019-12-12"
-=======
-        "x-ms-version": "2020-02-10"
->>>>>>> 60f4876e
+        "x-ms-version": "2020-02-10"
       },
       "ResponseBody": []
     },
@@ -94,11 +78,7 @@
         "x-ms-client-request-id": "f2510d00-61e1-2fa4-6f3f-15a06706de7c",
         "x-ms-date": "Fri, 03 Apr 2020 21:05:11 GMT",
         "x-ms-return-client-request-id": "true",
-<<<<<<< HEAD
-        "x-ms-version": "2019-12-12"
-=======
-        "x-ms-version": "2020-02-10"
->>>>>>> 60f4876e
+        "x-ms-version": "2020-02-10"
       },
       "RequestBody": null,
       "StatusCode": 201,
@@ -113,11 +93,7 @@
         ],
         "x-ms-client-request-id": "f2510d00-61e1-2fa4-6f3f-15a06706de7c",
         "x-ms-request-id": "fa440430-201f-0097-7bfb-091bad000000",
-<<<<<<< HEAD
-        "x-ms-version": "2019-12-12"
-=======
-        "x-ms-version": "2020-02-10"
->>>>>>> 60f4876e
+        "x-ms-version": "2020-02-10"
       },
       "ResponseBody": []
     },
@@ -134,11 +110,7 @@
         "x-ms-client-request-id": "e1abde34-c388-7265-7db6-424ad2e14dc3",
         "x-ms-date": "Fri, 03 Apr 2020 21:05:11 GMT",
         "x-ms-return-client-request-id": "true",
-<<<<<<< HEAD
-        "x-ms-version": "2019-12-12"
-=======
-        "x-ms-version": "2020-02-10"
->>>>>>> 60f4876e
+        "x-ms-version": "2020-02-10"
       },
       "RequestBody": null,
       "StatusCode": 201,
@@ -153,11 +125,7 @@
         ],
         "x-ms-client-request-id": "e1abde34-c388-7265-7db6-424ad2e14dc3",
         "x-ms-request-id": "fa440431-201f-0097-7cfb-091bad000000",
-<<<<<<< HEAD
-        "x-ms-version": "2019-12-12"
-=======
-        "x-ms-version": "2020-02-10"
->>>>>>> 60f4876e
+        "x-ms-version": "2020-02-10"
       },
       "ResponseBody": []
     },
@@ -174,11 +142,7 @@
         "x-ms-client-request-id": "886c5653-fc5b-acf4-cffa-5cbd66042a42",
         "x-ms-date": "Fri, 03 Apr 2020 21:05:11 GMT",
         "x-ms-return-client-request-id": "true",
-<<<<<<< HEAD
-        "x-ms-version": "2019-12-12"
-=======
-        "x-ms-version": "2020-02-10"
->>>>>>> 60f4876e
+        "x-ms-version": "2020-02-10"
       },
       "RequestBody": null,
       "StatusCode": 201,
@@ -193,11 +157,7 @@
         ],
         "x-ms-client-request-id": "886c5653-fc5b-acf4-cffa-5cbd66042a42",
         "x-ms-request-id": "fa440432-201f-0097-7dfb-091bad000000",
-<<<<<<< HEAD
-        "x-ms-version": "2019-12-12"
-=======
-        "x-ms-version": "2020-02-10"
->>>>>>> 60f4876e
+        "x-ms-version": "2020-02-10"
       },
       "ResponseBody": []
     },
@@ -214,11 +174,7 @@
         "x-ms-client-request-id": "7bf74f0e-c474-e868-18d5-5ea2d950efb9",
         "x-ms-date": "Fri, 03 Apr 2020 21:05:11 GMT",
         "x-ms-return-client-request-id": "true",
-<<<<<<< HEAD
-        "x-ms-version": "2019-12-12"
-=======
-        "x-ms-version": "2020-02-10"
->>>>>>> 60f4876e
+        "x-ms-version": "2020-02-10"
       },
       "RequestBody": null,
       "StatusCode": 201,
@@ -233,11 +189,7 @@
         ],
         "x-ms-client-request-id": "7bf74f0e-c474-e868-18d5-5ea2d950efb9",
         "x-ms-request-id": "fa440433-201f-0097-7efb-091bad000000",
-<<<<<<< HEAD
-        "x-ms-version": "2019-12-12"
-=======
-        "x-ms-version": "2020-02-10"
->>>>>>> 60f4876e
+        "x-ms-version": "2020-02-10"
       },
       "ResponseBody": []
     },
@@ -254,11 +206,7 @@
         "x-ms-client-request-id": "16aeab26-af0d-89ce-9609-6325607e2580",
         "x-ms-date": "Fri, 03 Apr 2020 21:05:11 GMT",
         "x-ms-return-client-request-id": "true",
-<<<<<<< HEAD
-        "x-ms-version": "2019-12-12"
-=======
-        "x-ms-version": "2020-02-10"
->>>>>>> 60f4876e
+        "x-ms-version": "2020-02-10"
       },
       "RequestBody": null,
       "StatusCode": 201,
@@ -273,11 +221,7 @@
         ],
         "x-ms-client-request-id": "16aeab26-af0d-89ce-9609-6325607e2580",
         "x-ms-request-id": "fa440434-201f-0097-7ffb-091bad000000",
-<<<<<<< HEAD
-        "x-ms-version": "2019-12-12"
-=======
-        "x-ms-version": "2020-02-10"
->>>>>>> 60f4876e
+        "x-ms-version": "2020-02-10"
       },
       "ResponseBody": []
     },
@@ -294,11 +238,7 @@
         "x-ms-client-request-id": "2d7cae1d-d8a1-7aac-bd6e-09d0c9d234b6",
         "x-ms-date": "Fri, 03 Apr 2020 21:05:11 GMT",
         "x-ms-return-client-request-id": "true",
-<<<<<<< HEAD
-        "x-ms-version": "2019-12-12"
-=======
-        "x-ms-version": "2020-02-10"
->>>>>>> 60f4876e
+        "x-ms-version": "2020-02-10"
       },
       "RequestBody": null,
       "StatusCode": 201,
@@ -313,11 +253,7 @@
         ],
         "x-ms-client-request-id": "2d7cae1d-d8a1-7aac-bd6e-09d0c9d234b6",
         "x-ms-request-id": "fa440435-201f-0097-80fb-091bad000000",
-<<<<<<< HEAD
-        "x-ms-version": "2019-12-12"
-=======
-        "x-ms-version": "2020-02-10"
->>>>>>> 60f4876e
+        "x-ms-version": "2020-02-10"
       },
       "ResponseBody": []
     },
@@ -334,11 +270,7 @@
         "x-ms-client-request-id": "b2070bfa-f702-8cde-bd8f-abb828051784",
         "x-ms-date": "Fri, 03 Apr 2020 21:05:11 GMT",
         "x-ms-return-client-request-id": "true",
-<<<<<<< HEAD
-        "x-ms-version": "2019-12-12"
-=======
-        "x-ms-version": "2020-02-10"
->>>>>>> 60f4876e
+        "x-ms-version": "2020-02-10"
       },
       "RequestBody": null,
       "StatusCode": 201,
@@ -353,11 +285,7 @@
         ],
         "x-ms-client-request-id": "b2070bfa-f702-8cde-bd8f-abb828051784",
         "x-ms-request-id": "fa440436-201f-0097-01fb-091bad000000",
-<<<<<<< HEAD
-        "x-ms-version": "2019-12-12"
-=======
-        "x-ms-version": "2020-02-10"
->>>>>>> 60f4876e
+        "x-ms-version": "2020-02-10"
       },
       "ResponseBody": []
     },
@@ -374,11 +302,7 @@
         "x-ms-client-request-id": "bed6d4f1-82cb-50b4-5914-b126a3d1cbd1",
         "x-ms-date": "Fri, 03 Apr 2020 21:05:11 GMT",
         "x-ms-return-client-request-id": "true",
-<<<<<<< HEAD
-        "x-ms-version": "2019-12-12"
-=======
-        "x-ms-version": "2020-02-10"
->>>>>>> 60f4876e
+        "x-ms-version": "2020-02-10"
       },
       "RequestBody": null,
       "StatusCode": 201,
@@ -393,11 +317,7 @@
         ],
         "x-ms-client-request-id": "bed6d4f1-82cb-50b4-5914-b126a3d1cbd1",
         "x-ms-request-id": "fa440437-201f-0097-02fb-091bad000000",
-<<<<<<< HEAD
-        "x-ms-version": "2019-12-12"
-=======
-        "x-ms-version": "2020-02-10"
->>>>>>> 60f4876e
+        "x-ms-version": "2020-02-10"
       },
       "ResponseBody": []
     },
@@ -413,11 +333,7 @@
         "x-ms-client-request-id": "53c7b37e-592e-acb9-da6e-7aabee7b2b53",
         "x-ms-date": "Fri, 03 Apr 2020 21:05:12 GMT",
         "x-ms-return-client-request-id": "true",
-<<<<<<< HEAD
-        "x-ms-version": "2019-12-12"
-=======
-        "x-ms-version": "2020-02-10"
->>>>>>> 60f4876e
+        "x-ms-version": "2020-02-10"
       },
       "RequestBody": null,
       "StatusCode": 200,
@@ -431,11 +347,7 @@
         "Transfer-Encoding": "chunked",
         "x-ms-client-request-id": "53c7b37e-592e-acb9-da6e-7aabee7b2b53",
         "x-ms-request-id": "fa440438-201f-0097-03fb-091bad000000",
-<<<<<<< HEAD
-        "x-ms-version": "2019-12-12"
-=======
-        "x-ms-version": "2020-02-10"
->>>>>>> 60f4876e
+        "x-ms-version": "2020-02-10"
       },
       "ResponseBody": {
         "paths": [
@@ -475,11 +387,7 @@
         "x-ms-client-request-id": "efa7f4a2-780a-5ca2-81d0-ff982fc86cef",
         "x-ms-date": "Fri, 03 Apr 2020 21:05:12 GMT",
         "x-ms-return-client-request-id": "true",
-<<<<<<< HEAD
-        "x-ms-version": "2019-12-12"
-=======
-        "x-ms-version": "2020-02-10"
->>>>>>> 60f4876e
+        "x-ms-version": "2020-02-10"
       },
       "RequestBody": null,
       "StatusCode": 202,
@@ -492,11 +400,7 @@
         ],
         "x-ms-client-request-id": "efa7f4a2-780a-5ca2-81d0-ff982fc86cef",
         "x-ms-request-id": "9622a86a-f01e-0012-1afb-093670000000",
-<<<<<<< HEAD
-        "x-ms-version": "2019-12-12"
-=======
-        "x-ms-version": "2020-02-10"
->>>>>>> 60f4876e
+        "x-ms-version": "2020-02-10"
       },
       "ResponseBody": []
     }
