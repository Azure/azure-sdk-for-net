--- conflicted
+++ resolved
@@ -15,11 +15,7 @@
         "x-ms-client-request-id": "cd3a82a0-f18c-dd32-5c07-08f4a7d85974",
         "x-ms-date": "Fri, 19 Feb 2021 18:59:04 GMT",
         "x-ms-return-client-request-id": "true",
-<<<<<<< HEAD
-        "x-ms-version": "2020-12-06"
-=======
-        "x-ms-version": "2021-02-12"
->>>>>>> 7e782c87
+        "x-ms-version": "2021-02-12"
       },
       "RequestBody": null,
       "StatusCode": 201,
@@ -34,11 +30,7 @@
         ],
         "x-ms-client-request-id": "cd3a82a0-f18c-dd32-5c07-08f4a7d85974",
         "x-ms-request-id": "f3d9b943-a01e-0071-3df1-069974000000",
-<<<<<<< HEAD
-        "x-ms-version": "2020-12-06"
-=======
-        "x-ms-version": "2021-02-12"
->>>>>>> 7e782c87
+        "x-ms-version": "2021-02-12"
       },
       "ResponseBody": []
     },
@@ -57,11 +49,7 @@
         "x-ms-client-request-id": "e4c8af67-ae43-315e-d1a1-9b77c83c81a2",
         "x-ms-date": "Fri, 19 Feb 2021 18:59:04 GMT",
         "x-ms-return-client-request-id": "true",
-<<<<<<< HEAD
-        "x-ms-version": "2020-12-06"
-=======
-        "x-ms-version": "2021-02-12"
->>>>>>> 7e782c87
+        "x-ms-version": "2021-02-12"
       },
       "RequestBody": null,
       "StatusCode": 201,
@@ -76,11 +64,7 @@
         ],
         "x-ms-client-request-id": "e4c8af67-ae43-315e-d1a1-9b77c83c81a2",
         "x-ms-request-id": "c3623638-401f-0034-7af1-064c97000000",
-<<<<<<< HEAD
-        "x-ms-version": "2020-12-06"
-=======
-        "x-ms-version": "2021-02-12"
->>>>>>> 7e782c87
+        "x-ms-version": "2021-02-12"
       },
       "ResponseBody": []
     },
@@ -99,11 +83,7 @@
         "x-ms-client-request-id": "f88d9767-7510-f331-45b6-4c0c0252dcaf",
         "x-ms-date": "Fri, 19 Feb 2021 18:59:05 GMT",
         "x-ms-return-client-request-id": "true",
-<<<<<<< HEAD
-        "x-ms-version": "2020-12-06"
-=======
-        "x-ms-version": "2021-02-12"
->>>>>>> 7e782c87
+        "x-ms-version": "2021-02-12"
       },
       "RequestBody": null,
       "StatusCode": 201,
@@ -118,11 +98,7 @@
         ],
         "x-ms-client-request-id": "f88d9767-7510-f331-45b6-4c0c0252dcaf",
         "x-ms-request-id": "c3623657-401f-0034-19f1-064c97000000",
-<<<<<<< HEAD
-        "x-ms-version": "2020-12-06"
-=======
-        "x-ms-version": "2021-02-12"
->>>>>>> 7e782c87
+        "x-ms-version": "2021-02-12"
       },
       "ResponseBody": []
     },
@@ -141,11 +117,7 @@
         "x-ms-client-request-id": "30103603-88af-3892-7945-60c07dc80065",
         "x-ms-date": "Fri, 19 Feb 2021 18:59:05 GMT",
         "x-ms-return-client-request-id": "true",
-<<<<<<< HEAD
-        "x-ms-version": "2020-12-06"
-=======
-        "x-ms-version": "2021-02-12"
->>>>>>> 7e782c87
+        "x-ms-version": "2021-02-12"
       },
       "RequestBody": null,
       "StatusCode": 201,
@@ -160,11 +132,7 @@
         ],
         "x-ms-client-request-id": "30103603-88af-3892-7945-60c07dc80065",
         "x-ms-request-id": "c3623675-401f-0034-37f1-064c97000000",
-<<<<<<< HEAD
-        "x-ms-version": "2020-12-06"
-=======
-        "x-ms-version": "2021-02-12"
->>>>>>> 7e782c87
+        "x-ms-version": "2021-02-12"
       },
       "ResponseBody": []
     },
@@ -183,11 +151,7 @@
         "x-ms-client-request-id": "cc080150-ac42-cf00-f1c7-1b799a382011",
         "x-ms-date": "Fri, 19 Feb 2021 18:59:05 GMT",
         "x-ms-return-client-request-id": "true",
-<<<<<<< HEAD
-        "x-ms-version": "2020-12-06"
-=======
-        "x-ms-version": "2021-02-12"
->>>>>>> 7e782c87
+        "x-ms-version": "2021-02-12"
       },
       "RequestBody": null,
       "StatusCode": 201,
@@ -202,11 +166,7 @@
         ],
         "x-ms-client-request-id": "cc080150-ac42-cf00-f1c7-1b799a382011",
         "x-ms-request-id": "c3623690-401f-0034-52f1-064c97000000",
-<<<<<<< HEAD
-        "x-ms-version": "2020-12-06"
-=======
-        "x-ms-version": "2021-02-12"
->>>>>>> 7e782c87
+        "x-ms-version": "2021-02-12"
       },
       "ResponseBody": []
     },
@@ -225,11 +185,7 @@
         "x-ms-client-request-id": "7b70c61e-33bf-0d22-328a-56bfed2cd165",
         "x-ms-date": "Fri, 19 Feb 2021 18:59:05 GMT",
         "x-ms-return-client-request-id": "true",
-<<<<<<< HEAD
-        "x-ms-version": "2020-12-06"
-=======
-        "x-ms-version": "2021-02-12"
->>>>>>> 7e782c87
+        "x-ms-version": "2021-02-12"
       },
       "RequestBody": null,
       "StatusCode": 201,
@@ -244,11 +200,7 @@
         ],
         "x-ms-client-request-id": "7b70c61e-33bf-0d22-328a-56bfed2cd165",
         "x-ms-request-id": "c36236af-401f-0034-71f1-064c97000000",
-<<<<<<< HEAD
-        "x-ms-version": "2020-12-06"
-=======
-        "x-ms-version": "2021-02-12"
->>>>>>> 7e782c87
+        "x-ms-version": "2021-02-12"
       },
       "ResponseBody": []
     },
@@ -267,11 +219,7 @@
         "x-ms-client-request-id": "d45b25d7-a4c8-9151-a3e6-68c6c7040d62",
         "x-ms-date": "Fri, 19 Feb 2021 18:59:05 GMT",
         "x-ms-return-client-request-id": "true",
-<<<<<<< HEAD
-        "x-ms-version": "2020-12-06"
-=======
-        "x-ms-version": "2021-02-12"
->>>>>>> 7e782c87
+        "x-ms-version": "2021-02-12"
       },
       "RequestBody": null,
       "StatusCode": 201,
@@ -286,11 +234,7 @@
         ],
         "x-ms-client-request-id": "d45b25d7-a4c8-9151-a3e6-68c6c7040d62",
         "x-ms-request-id": "c36236e2-401f-0034-24f1-064c97000000",
-<<<<<<< HEAD
-        "x-ms-version": "2020-12-06"
-=======
-        "x-ms-version": "2021-02-12"
->>>>>>> 7e782c87
+        "x-ms-version": "2021-02-12"
       },
       "ResponseBody": []
     },
@@ -309,11 +253,7 @@
         "x-ms-client-request-id": "c7e7ad25-fcd1-2a9d-bcf3-dea924826938",
         "x-ms-date": "Fri, 19 Feb 2021 18:59:05 GMT",
         "x-ms-return-client-request-id": "true",
-<<<<<<< HEAD
-        "x-ms-version": "2020-12-06"
-=======
-        "x-ms-version": "2021-02-12"
->>>>>>> 7e782c87
+        "x-ms-version": "2021-02-12"
       },
       "RequestBody": null,
       "StatusCode": 201,
@@ -328,11 +268,7 @@
         ],
         "x-ms-client-request-id": "c7e7ad25-fcd1-2a9d-bcf3-dea924826938",
         "x-ms-request-id": "c3623700-401f-0034-42f1-064c97000000",
-<<<<<<< HEAD
-        "x-ms-version": "2020-12-06"
-=======
-        "x-ms-version": "2021-02-12"
->>>>>>> 7e782c87
+        "x-ms-version": "2021-02-12"
       },
       "ResponseBody": []
     },
@@ -351,11 +287,7 @@
         "x-ms-client-request-id": "1aa077f3-461c-d691-8ec4-a0cf8ebb6dfb",
         "x-ms-date": "Fri, 19 Feb 2021 18:59:05 GMT",
         "x-ms-return-client-request-id": "true",
-<<<<<<< HEAD
-        "x-ms-version": "2020-12-06"
-=======
-        "x-ms-version": "2021-02-12"
->>>>>>> 7e782c87
+        "x-ms-version": "2021-02-12"
       },
       "RequestBody": null,
       "StatusCode": 201,
@@ -370,11 +302,7 @@
         ],
         "x-ms-client-request-id": "1aa077f3-461c-d691-8ec4-a0cf8ebb6dfb",
         "x-ms-request-id": "c3623719-401f-0034-5bf1-064c97000000",
-<<<<<<< HEAD
-        "x-ms-version": "2020-12-06"
-=======
-        "x-ms-version": "2021-02-12"
->>>>>>> 7e782c87
+        "x-ms-version": "2021-02-12"
       },
       "ResponseBody": []
     },
@@ -393,11 +321,7 @@
         "x-ms-client-request-id": "adb6bf58-4fe1-b91c-49f5-5f8d6817dc05",
         "x-ms-date": "Fri, 19 Feb 2021 18:59:05 GMT",
         "x-ms-return-client-request-id": "true",
-<<<<<<< HEAD
-        "x-ms-version": "2020-12-06"
-=======
-        "x-ms-version": "2021-02-12"
->>>>>>> 7e782c87
+        "x-ms-version": "2021-02-12"
       },
       "RequestBody": null,
       "StatusCode": 201,
@@ -412,11 +336,7 @@
         ],
         "x-ms-client-request-id": "adb6bf58-4fe1-b91c-49f5-5f8d6817dc05",
         "x-ms-request-id": "c3623731-401f-0034-73f1-064c97000000",
-<<<<<<< HEAD
-        "x-ms-version": "2020-12-06"
-=======
-        "x-ms-version": "2021-02-12"
->>>>>>> 7e782c87
+        "x-ms-version": "2021-02-12"
       },
       "ResponseBody": []
     },
@@ -433,11 +353,7 @@
         "x-ms-client-request-id": "ce768200-c004-851a-e9f9-d3c3a510b3af",
         "x-ms-date": "Fri, 19 Feb 2021 18:59:05 GMT",
         "x-ms-return-client-request-id": "true",
-<<<<<<< HEAD
-        "x-ms-version": "2020-12-06"
-=======
-        "x-ms-version": "2021-02-12"
->>>>>>> 7e782c87
+        "x-ms-version": "2021-02-12"
       },
       "RequestBody": null,
       "StatusCode": 200,
@@ -451,11 +367,7 @@
         "Transfer-Encoding": "chunked",
         "x-ms-client-request-id": "ce768200-c004-851a-e9f9-d3c3a510b3af",
         "x-ms-request-id": "c362374f-401f-0034-11f1-064c97000000",
-<<<<<<< HEAD
-        "x-ms-version": "2020-12-06"
-=======
-        "x-ms-version": "2021-02-12"
->>>>>>> 7e782c87
+        "x-ms-version": "2021-02-12"
       },
       "ResponseBody": [
         "{\"paths\":[{\"contentLength\":\"0\",\"creationTime\":\"132582347447891808\",\"etag\":\"0x8D8D5086D957760\",\"group\":\"$superuser\",\"isDirectory\":\"true\",\"lastModified\":\"Fri, 19 Feb 2021 18:59:04 GMT\",\"name\":\"foo/bar\",\"owner\":\"$superuser\",\"permissions\":\"rwxr-x---\"},{\"contentLength\":\"0\",\"creationTime\":\"132582347447033445\",\"etag\":\"0x8D8D5086D885E65\",\"group\":\"$superuser\",\"isDirectory\":\"true\",\"lastModified\":\"Fri, 19 Feb 2021 18:59:04 GMT\",\"name\":\"foo/foo\",\"owner\":\"$superuser\",\"permissions\":\"rwxr-x---\"}]}\n"
@@ -475,11 +387,7 @@
         "x-ms-client-request-id": "e68de5c5-0ea0-9b00-402d-78f2aaa249c7",
         "x-ms-date": "Fri, 19 Feb 2021 18:59:05 GMT",
         "x-ms-return-client-request-id": "true",
-<<<<<<< HEAD
-        "x-ms-version": "2020-12-06"
-=======
-        "x-ms-version": "2021-02-12"
->>>>>>> 7e782c87
+        "x-ms-version": "2021-02-12"
       },
       "RequestBody": null,
       "StatusCode": 202,
@@ -492,11 +400,7 @@
         ],
         "x-ms-client-request-id": "e68de5c5-0ea0-9b00-402d-78f2aaa249c7",
         "x-ms-request-id": "f3d9bc0c-a01e-0071-50f1-069974000000",
-<<<<<<< HEAD
-        "x-ms-version": "2020-12-06"
-=======
-        "x-ms-version": "2021-02-12"
->>>>>>> 7e782c87
+        "x-ms-version": "2021-02-12"
       },
       "ResponseBody": []
     }
