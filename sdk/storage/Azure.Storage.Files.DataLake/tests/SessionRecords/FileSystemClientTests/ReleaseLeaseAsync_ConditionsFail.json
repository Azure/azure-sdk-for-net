﻿{
  "Entries": [
    {
      "RequestUri": "https://seannse.blob.core.windows.net/test-filesystem-5d080ce7-f1ee-37e4-e50c-bc5cbd09becd?restype=container",
      "RequestMethod": "PUT",
      "RequestHeaders": {
        "Accept": "application/xml",
        "Authorization": "Sanitized",
        "traceparent": "00-9c489579c4a9a443b47c97ffbec115c6-08501781dd6d404a-00",
        "User-Agent": [
          "azsdk-net-Storage.Files.DataLake/12.7.0-alpha.20210217.1",
          "(.NET 5.0.3; Microsoft Windows 10.0.19042)"
        ],
        "x-ms-client-request-id": "97408c16-57e6-f895-4fb3-8c205df72260",
        "x-ms-date": "Wed, 17 Feb 2021 22:21:45 GMT",
        "x-ms-return-client-request-id": "true",
<<<<<<< HEAD
        "x-ms-version": "2020-12-06"
=======
        "x-ms-version": "2021-02-12"
>>>>>>> 7e782c87
      },
      "RequestBody": null,
      "StatusCode": 201,
      "ResponseHeaders": {
        "Content-Length": "0",
        "Date": "Wed, 17 Feb 2021 22:21:45 GMT",
        "ETag": "\"0x8D8D392695B3455\"",
        "Last-Modified": "Wed, 17 Feb 2021 22:21:45 GMT",
        "Server": [
          "Windows-Azure-Blob/1.0",
          "Microsoft-HTTPAPI/2.0"
        ],
        "x-ms-client-request-id": "97408c16-57e6-f895-4fb3-8c205df72260",
        "x-ms-request-id": "f68deba3-701e-004d-197b-05b0b3000000",
<<<<<<< HEAD
        "x-ms-version": "2020-12-06"
=======
        "x-ms-version": "2021-02-12"
>>>>>>> 7e782c87
      },
      "ResponseBody": []
    },
    {
      "RequestUri": "https://seannse.blob.core.windows.net/test-filesystem-5d080ce7-f1ee-37e4-e50c-bc5cbd09becd?comp=lease&restype=container",
      "RequestMethod": "PUT",
      "RequestHeaders": {
        "Accept": "application/xml",
        "Authorization": "Sanitized",
        "traceparent": "00-c67b4fbd4bd09e458dc50607d19da34f-f22c38a0ed951144-00",
        "User-Agent": [
          "azsdk-net-Storage.Files.DataLake/12.7.0-alpha.20210217.1",
          "(.NET 5.0.3; Microsoft Windows 10.0.19042)"
        ],
        "x-ms-client-request-id": "7d66dc46-cad6-9270-b17b-236a8a0f447b",
        "x-ms-date": "Wed, 17 Feb 2021 22:21:46 GMT",
        "x-ms-lease-action": "acquire",
        "x-ms-lease-duration": "15",
        "x-ms-proposed-lease-id": "ba06bcaa-84ae-c5db-747c-cd85b4d4fd07",
        "x-ms-return-client-request-id": "true",
<<<<<<< HEAD
        "x-ms-version": "2020-12-06"
=======
        "x-ms-version": "2021-02-12"
>>>>>>> 7e782c87
      },
      "RequestBody": null,
      "StatusCode": 201,
      "ResponseHeaders": {
        "Content-Length": "0",
        "Date": "Wed, 17 Feb 2021 22:21:45 GMT",
        "ETag": "\"0x8D8D392695B3455\"",
        "Last-Modified": "Wed, 17 Feb 2021 22:21:45 GMT",
        "Server": [
          "Windows-Azure-Blob/1.0",
          "Microsoft-HTTPAPI/2.0"
        ],
        "x-ms-client-request-id": "7d66dc46-cad6-9270-b17b-236a8a0f447b",
        "x-ms-lease-id": "ba06bcaa-84ae-c5db-747c-cd85b4d4fd07",
        "x-ms-request-id": "f68debe1-701e-004d-517b-05b0b3000000",
<<<<<<< HEAD
        "x-ms-version": "2020-12-06"
=======
        "x-ms-version": "2021-02-12"
>>>>>>> 7e782c87
      },
      "ResponseBody": []
    },
    {
      "RequestUri": "https://seannse.blob.core.windows.net/test-filesystem-5d080ce7-f1ee-37e4-e50c-bc5cbd09becd?comp=lease&restype=container",
      "RequestMethod": "PUT",
      "RequestHeaders": {
        "Accept": "application/xml",
        "Authorization": "Sanitized",
        "If-Modified-Since": "Thu, 18 Feb 2021 22:21:45 GMT",
        "traceparent": "00-cebcb26fce3d4a4d847d20c8ba9067c0-c37b935380a4d542-00",
        "User-Agent": [
          "azsdk-net-Storage.Files.DataLake/12.7.0-alpha.20210217.1",
          "(.NET 5.0.3; Microsoft Windows 10.0.19042)"
        ],
        "x-ms-client-request-id": "d83e354c-806d-bd31-2db3-7f4d027c9479",
        "x-ms-date": "Wed, 17 Feb 2021 22:21:46 GMT",
        "x-ms-lease-action": "release",
        "x-ms-lease-id": "ba06bcaa-84ae-c5db-747c-cd85b4d4fd07",
        "x-ms-return-client-request-id": "true",
<<<<<<< HEAD
        "x-ms-version": "2020-12-06"
=======
        "x-ms-version": "2021-02-12"
>>>>>>> 7e782c87
      },
      "RequestBody": null,
      "StatusCode": 412,
      "ResponseHeaders": {
        "Content-Length": "252",
        "Content-Type": "application/xml",
        "Date": "Wed, 17 Feb 2021 22:21:45 GMT",
        "Server": [
          "Windows-Azure-Blob/1.0",
          "Microsoft-HTTPAPI/2.0"
        ],
        "x-ms-client-request-id": "d83e354c-806d-bd31-2db3-7f4d027c9479",
        "x-ms-error-code": "ConditionNotMet",
        "x-ms-request-id": "f68dec11-701e-004d-807b-05b0b3000000",
<<<<<<< HEAD
        "x-ms-version": "2020-12-06"
=======
        "x-ms-version": "2021-02-12"
>>>>>>> 7e782c87
      },
      "ResponseBody": [
        "﻿<?xml version=\"1.0\" encoding=\"utf-8\"?><Error><Code>ConditionNotMet</Code><Message>The condition specified using HTTP conditional header(s) is not met.\n",
        "RequestId:f68dec11-701e-004d-807b-05b0b3000000\n",
        "Time:2021-02-17T22:21:46.1417612Z</Message></Error>"
      ]
    },
    {
      "RequestUri": "https://seannse.blob.core.windows.net/test-filesystem-5d080ce7-f1ee-37e4-e50c-bc5cbd09becd?restype=container",
      "RequestMethod": "DELETE",
      "RequestHeaders": {
        "Accept": "application/xml",
        "Authorization": "Sanitized",
        "traceparent": "00-39e60fe7e8455742a7447b697fc512a9-c54c80b2b3cba944-00",
        "User-Agent": [
          "azsdk-net-Storage.Files.DataLake/12.7.0-alpha.20210217.1",
          "(.NET 5.0.3; Microsoft Windows 10.0.19042)"
        ],
        "x-ms-client-request-id": "541e274b-6bd0-350d-52da-91fe714b8158",
        "x-ms-date": "Wed, 17 Feb 2021 22:21:46 GMT",
        "x-ms-lease-id": "ba06bcaa-84ae-c5db-747c-cd85b4d4fd07",
        "x-ms-return-client-request-id": "true",
<<<<<<< HEAD
        "x-ms-version": "2020-12-06"
=======
        "x-ms-version": "2021-02-12"
>>>>>>> 7e782c87
      },
      "RequestBody": null,
      "StatusCode": 202,
      "ResponseHeaders": {
        "Content-Length": "0",
        "Date": "Wed, 17 Feb 2021 22:21:46 GMT",
        "Server": [
          "Windows-Azure-Blob/1.0",
          "Microsoft-HTTPAPI/2.0"
        ],
        "x-ms-client-request-id": "541e274b-6bd0-350d-52da-91fe714b8158",
        "x-ms-request-id": "f68dec41-701e-004d-2e7b-05b0b3000000",
<<<<<<< HEAD
        "x-ms-version": "2020-12-06"
=======
        "x-ms-version": "2021-02-12"
>>>>>>> 7e782c87
      },
      "ResponseBody": []
    },
    {
      "RequestUri": "https://seannse.blob.core.windows.net/test-filesystem-35c0b753-1d31-db1c-4ee9-958bd8422352?restype=container",
      "RequestMethod": "PUT",
      "RequestHeaders": {
        "Accept": "application/xml",
        "Authorization": "Sanitized",
        "traceparent": "00-0d69f03d6639504bbe19ba06cbd26686-831f65737fc8b44e-00",
        "User-Agent": [
          "azsdk-net-Storage.Files.DataLake/12.7.0-alpha.20210217.1",
          "(.NET 5.0.3; Microsoft Windows 10.0.19042)"
        ],
        "x-ms-client-request-id": "e29a4f61-3d1a-2e54-0a42-06e6d6825d0f",
        "x-ms-date": "Wed, 17 Feb 2021 22:21:46 GMT",
        "x-ms-return-client-request-id": "true",
<<<<<<< HEAD
        "x-ms-version": "2020-12-06"
=======
        "x-ms-version": "2021-02-12"
>>>>>>> 7e782c87
      },
      "RequestBody": null,
      "StatusCode": 201,
      "ResponseHeaders": {
        "Content-Length": "0",
        "Date": "Wed, 17 Feb 2021 22:21:46 GMT",
        "ETag": "\"0x8D8D39269BF319A\"",
        "Last-Modified": "Wed, 17 Feb 2021 22:21:46 GMT",
        "Server": [
          "Windows-Azure-Blob/1.0",
          "Microsoft-HTTPAPI/2.0"
        ],
        "x-ms-client-request-id": "e29a4f61-3d1a-2e54-0a42-06e6d6825d0f",
        "x-ms-request-id": "25d5b4ab-901e-00b1-537b-05614a000000",
<<<<<<< HEAD
        "x-ms-version": "2020-12-06"
=======
        "x-ms-version": "2021-02-12"
>>>>>>> 7e782c87
      },
      "ResponseBody": []
    },
    {
      "RequestUri": "https://seannse.blob.core.windows.net/test-filesystem-35c0b753-1d31-db1c-4ee9-958bd8422352?comp=lease&restype=container",
      "RequestMethod": "PUT",
      "RequestHeaders": {
        "Accept": "application/xml",
        "Authorization": "Sanitized",
        "traceparent": "00-665d7e68add7464ebfdfee948abcb75d-cbb6e1d052524d43-00",
        "User-Agent": [
          "azsdk-net-Storage.Files.DataLake/12.7.0-alpha.20210217.1",
          "(.NET 5.0.3; Microsoft Windows 10.0.19042)"
        ],
        "x-ms-client-request-id": "a04daf66-6b2a-bbae-5485-d3c2e2e6cff1",
        "x-ms-date": "Wed, 17 Feb 2021 22:21:46 GMT",
        "x-ms-lease-action": "acquire",
        "x-ms-lease-duration": "15",
        "x-ms-proposed-lease-id": "77bd3eb6-a549-14fa-0e57-5a6d5e18fc66",
        "x-ms-return-client-request-id": "true",
<<<<<<< HEAD
        "x-ms-version": "2020-12-06"
=======
        "x-ms-version": "2021-02-12"
>>>>>>> 7e782c87
      },
      "RequestBody": null,
      "StatusCode": 201,
      "ResponseHeaders": {
        "Content-Length": "0",
        "Date": "Wed, 17 Feb 2021 22:21:46 GMT",
        "ETag": "\"0x8D8D39269BF319A\"",
        "Last-Modified": "Wed, 17 Feb 2021 22:21:46 GMT",
        "Server": [
          "Windows-Azure-Blob/1.0",
          "Microsoft-HTTPAPI/2.0"
        ],
        "x-ms-client-request-id": "a04daf66-6b2a-bbae-5485-d3c2e2e6cff1",
        "x-ms-lease-id": "77bd3eb6-a549-14fa-0e57-5a6d5e18fc66",
        "x-ms-request-id": "25d5b50f-901e-00b1-2d7b-05614a000000",
<<<<<<< HEAD
        "x-ms-version": "2020-12-06"
=======
        "x-ms-version": "2021-02-12"
>>>>>>> 7e782c87
      },
      "ResponseBody": []
    },
    {
      "RequestUri": "https://seannse.blob.core.windows.net/test-filesystem-35c0b753-1d31-db1c-4ee9-958bd8422352?comp=lease&restype=container",
      "RequestMethod": "PUT",
      "RequestHeaders": {
        "Accept": "application/xml",
        "Authorization": "Sanitized",
        "If-Unmodified-Since": "Tue, 16 Feb 2021 22:21:45 GMT",
        "traceparent": "00-c9565317031c3042b14f2290a979400f-e6061e9b98fbdb47-00",
        "User-Agent": [
          "azsdk-net-Storage.Files.DataLake/12.7.0-alpha.20210217.1",
          "(.NET 5.0.3; Microsoft Windows 10.0.19042)"
        ],
        "x-ms-client-request-id": "ae0700c4-5cca-9b3c-ee6f-33226e7620bf",
        "x-ms-date": "Wed, 17 Feb 2021 22:21:46 GMT",
        "x-ms-lease-action": "release",
        "x-ms-lease-id": "77bd3eb6-a549-14fa-0e57-5a6d5e18fc66",
        "x-ms-return-client-request-id": "true",
<<<<<<< HEAD
        "x-ms-version": "2020-12-06"
=======
        "x-ms-version": "2021-02-12"
>>>>>>> 7e782c87
      },
      "RequestBody": null,
      "StatusCode": 412,
      "ResponseHeaders": {
        "Content-Length": "252",
        "Content-Type": "application/xml",
        "Date": "Wed, 17 Feb 2021 22:21:46 GMT",
        "Server": [
          "Windows-Azure-Blob/1.0",
          "Microsoft-HTTPAPI/2.0"
        ],
        "x-ms-client-request-id": "ae0700c4-5cca-9b3c-ee6f-33226e7620bf",
        "x-ms-error-code": "ConditionNotMet",
        "x-ms-request-id": "25d5b55d-901e-00b1-757b-05614a000000",
<<<<<<< HEAD
        "x-ms-version": "2020-12-06"
=======
        "x-ms-version": "2021-02-12"
>>>>>>> 7e782c87
      },
      "ResponseBody": [
        "﻿<?xml version=\"1.0\" encoding=\"utf-8\"?><Error><Code>ConditionNotMet</Code><Message>The condition specified using HTTP conditional header(s) is not met.\n",
        "RequestId:25d5b55d-901e-00b1-757b-05614a000000\n",
        "Time:2021-02-17T22:21:46.7430150Z</Message></Error>"
      ]
    },
    {
      "RequestUri": "https://seannse.blob.core.windows.net/test-filesystem-35c0b753-1d31-db1c-4ee9-958bd8422352?restype=container",
      "RequestMethod": "DELETE",
      "RequestHeaders": {
        "Accept": "application/xml",
        "Authorization": "Sanitized",
        "traceparent": "00-6ed938cb4a813343b75cc31e130cdea6-4717b979e6deb74c-00",
        "User-Agent": [
          "azsdk-net-Storage.Files.DataLake/12.7.0-alpha.20210217.1",
          "(.NET 5.0.3; Microsoft Windows 10.0.19042)"
        ],
        "x-ms-client-request-id": "e2fd87aa-20df-ea27-6344-4ae8a1440790",
        "x-ms-date": "Wed, 17 Feb 2021 22:21:46 GMT",
        "x-ms-lease-id": "77bd3eb6-a549-14fa-0e57-5a6d5e18fc66",
        "x-ms-return-client-request-id": "true",
<<<<<<< HEAD
        "x-ms-version": "2020-12-06"
=======
        "x-ms-version": "2021-02-12"
>>>>>>> 7e782c87
      },
      "RequestBody": null,
      "StatusCode": 202,
      "ResponseHeaders": {
        "Content-Length": "0",
        "Date": "Wed, 17 Feb 2021 22:21:46 GMT",
        "Server": [
          "Windows-Azure-Blob/1.0",
          "Microsoft-HTTPAPI/2.0"
        ],
        "x-ms-client-request-id": "e2fd87aa-20df-ea27-6344-4ae8a1440790",
        "x-ms-request-id": "25d5b5a6-901e-00b1-3b7b-05614a000000",
<<<<<<< HEAD
        "x-ms-version": "2020-12-06"
=======
        "x-ms-version": "2021-02-12"
>>>>>>> 7e782c87
      },
      "ResponseBody": []
    }
  ],
  "Variables": {
    "DateTimeOffsetNow": "2021-02-17T16:21:45.7375431-06:00",
    "RandomSeed": "936444012",
    "Storage_TestConfigHierarchicalNamespace": "NamespaceTenant\nseannse\nU2FuaXRpemVk\nhttps://seannse.blob.core.windows.net\nhttps://seannse.file.core.windows.net\nhttps://seannse.queue.core.windows.net\nhttps://seannse.table.core.windows.net\n\n\n\n\nhttps://seannse-secondary.blob.core.windows.net\nhttps://seannse-secondary.file.core.windows.net\nhttps://seannse-secondary.queue.core.windows.net\nhttps://seannse-secondary.table.core.windows.net\n68390a19-a643-458b-b726-408abf67b4fc\nSanitized\n72f988bf-86f1-41af-91ab-2d7cd011db47\nhttps://login.microsoftonline.com/\nCloud\nBlobEndpoint=https://seannse.blob.core.windows.net/;QueueEndpoint=https://seannse.queue.core.windows.net/;FileEndpoint=https://seannse.file.core.windows.net/;BlobSecondaryEndpoint=https://seannse-secondary.blob.core.windows.net/;QueueSecondaryEndpoint=https://seannse-secondary.queue.core.windows.net/;FileSecondaryEndpoint=https://seannse-secondary.file.core.windows.net/;AccountName=seannse;AccountKey=Sanitized\n\n\n"
  }
}<|MERGE_RESOLUTION|>--- conflicted
+++ resolved
@@ -14,11 +14,7 @@
         "x-ms-client-request-id": "97408c16-57e6-f895-4fb3-8c205df72260",
         "x-ms-date": "Wed, 17 Feb 2021 22:21:45 GMT",
         "x-ms-return-client-request-id": "true",
-<<<<<<< HEAD
-        "x-ms-version": "2020-12-06"
-=======
-        "x-ms-version": "2021-02-12"
->>>>>>> 7e782c87
+        "x-ms-version": "2021-02-12"
       },
       "RequestBody": null,
       "StatusCode": 201,
@@ -33,11 +29,7 @@
         ],
         "x-ms-client-request-id": "97408c16-57e6-f895-4fb3-8c205df72260",
         "x-ms-request-id": "f68deba3-701e-004d-197b-05b0b3000000",
-<<<<<<< HEAD
-        "x-ms-version": "2020-12-06"
-=======
-        "x-ms-version": "2021-02-12"
->>>>>>> 7e782c87
+        "x-ms-version": "2021-02-12"
       },
       "ResponseBody": []
     },
@@ -58,11 +50,7 @@
         "x-ms-lease-duration": "15",
         "x-ms-proposed-lease-id": "ba06bcaa-84ae-c5db-747c-cd85b4d4fd07",
         "x-ms-return-client-request-id": "true",
-<<<<<<< HEAD
-        "x-ms-version": "2020-12-06"
-=======
-        "x-ms-version": "2021-02-12"
->>>>>>> 7e782c87
+        "x-ms-version": "2021-02-12"
       },
       "RequestBody": null,
       "StatusCode": 201,
@@ -78,11 +66,7 @@
         "x-ms-client-request-id": "7d66dc46-cad6-9270-b17b-236a8a0f447b",
         "x-ms-lease-id": "ba06bcaa-84ae-c5db-747c-cd85b4d4fd07",
         "x-ms-request-id": "f68debe1-701e-004d-517b-05b0b3000000",
-<<<<<<< HEAD
-        "x-ms-version": "2020-12-06"
-=======
-        "x-ms-version": "2021-02-12"
->>>>>>> 7e782c87
+        "x-ms-version": "2021-02-12"
       },
       "ResponseBody": []
     },
@@ -103,11 +87,7 @@
         "x-ms-lease-action": "release",
         "x-ms-lease-id": "ba06bcaa-84ae-c5db-747c-cd85b4d4fd07",
         "x-ms-return-client-request-id": "true",
-<<<<<<< HEAD
-        "x-ms-version": "2020-12-06"
-=======
-        "x-ms-version": "2021-02-12"
->>>>>>> 7e782c87
+        "x-ms-version": "2021-02-12"
       },
       "RequestBody": null,
       "StatusCode": 412,
@@ -122,11 +102,7 @@
         "x-ms-client-request-id": "d83e354c-806d-bd31-2db3-7f4d027c9479",
         "x-ms-error-code": "ConditionNotMet",
         "x-ms-request-id": "f68dec11-701e-004d-807b-05b0b3000000",
-<<<<<<< HEAD
-        "x-ms-version": "2020-12-06"
-=======
-        "x-ms-version": "2021-02-12"
->>>>>>> 7e782c87
+        "x-ms-version": "2021-02-12"
       },
       "ResponseBody": [
         "﻿<?xml version=\"1.0\" encoding=\"utf-8\"?><Error><Code>ConditionNotMet</Code><Message>The condition specified using HTTP conditional header(s) is not met.\n",
@@ -149,11 +125,7 @@
         "x-ms-date": "Wed, 17 Feb 2021 22:21:46 GMT",
         "x-ms-lease-id": "ba06bcaa-84ae-c5db-747c-cd85b4d4fd07",
         "x-ms-return-client-request-id": "true",
-<<<<<<< HEAD
-        "x-ms-version": "2020-12-06"
-=======
-        "x-ms-version": "2021-02-12"
->>>>>>> 7e782c87
+        "x-ms-version": "2021-02-12"
       },
       "RequestBody": null,
       "StatusCode": 202,
@@ -166,11 +138,7 @@
         ],
         "x-ms-client-request-id": "541e274b-6bd0-350d-52da-91fe714b8158",
         "x-ms-request-id": "f68dec41-701e-004d-2e7b-05b0b3000000",
-<<<<<<< HEAD
-        "x-ms-version": "2020-12-06"
-=======
-        "x-ms-version": "2021-02-12"
->>>>>>> 7e782c87
+        "x-ms-version": "2021-02-12"
       },
       "ResponseBody": []
     },
@@ -188,11 +156,7 @@
         "x-ms-client-request-id": "e29a4f61-3d1a-2e54-0a42-06e6d6825d0f",
         "x-ms-date": "Wed, 17 Feb 2021 22:21:46 GMT",
         "x-ms-return-client-request-id": "true",
-<<<<<<< HEAD
-        "x-ms-version": "2020-12-06"
-=======
-        "x-ms-version": "2021-02-12"
->>>>>>> 7e782c87
+        "x-ms-version": "2021-02-12"
       },
       "RequestBody": null,
       "StatusCode": 201,
@@ -207,11 +171,7 @@
         ],
         "x-ms-client-request-id": "e29a4f61-3d1a-2e54-0a42-06e6d6825d0f",
         "x-ms-request-id": "25d5b4ab-901e-00b1-537b-05614a000000",
-<<<<<<< HEAD
-        "x-ms-version": "2020-12-06"
-=======
-        "x-ms-version": "2021-02-12"
->>>>>>> 7e782c87
+        "x-ms-version": "2021-02-12"
       },
       "ResponseBody": []
     },
@@ -232,11 +192,7 @@
         "x-ms-lease-duration": "15",
         "x-ms-proposed-lease-id": "77bd3eb6-a549-14fa-0e57-5a6d5e18fc66",
         "x-ms-return-client-request-id": "true",
-<<<<<<< HEAD
-        "x-ms-version": "2020-12-06"
-=======
-        "x-ms-version": "2021-02-12"
->>>>>>> 7e782c87
+        "x-ms-version": "2021-02-12"
       },
       "RequestBody": null,
       "StatusCode": 201,
@@ -252,11 +208,7 @@
         "x-ms-client-request-id": "a04daf66-6b2a-bbae-5485-d3c2e2e6cff1",
         "x-ms-lease-id": "77bd3eb6-a549-14fa-0e57-5a6d5e18fc66",
         "x-ms-request-id": "25d5b50f-901e-00b1-2d7b-05614a000000",
-<<<<<<< HEAD
-        "x-ms-version": "2020-12-06"
-=======
-        "x-ms-version": "2021-02-12"
->>>>>>> 7e782c87
+        "x-ms-version": "2021-02-12"
       },
       "ResponseBody": []
     },
@@ -277,11 +229,7 @@
         "x-ms-lease-action": "release",
         "x-ms-lease-id": "77bd3eb6-a549-14fa-0e57-5a6d5e18fc66",
         "x-ms-return-client-request-id": "true",
-<<<<<<< HEAD
-        "x-ms-version": "2020-12-06"
-=======
-        "x-ms-version": "2021-02-12"
->>>>>>> 7e782c87
+        "x-ms-version": "2021-02-12"
       },
       "RequestBody": null,
       "StatusCode": 412,
@@ -296,11 +244,7 @@
         "x-ms-client-request-id": "ae0700c4-5cca-9b3c-ee6f-33226e7620bf",
         "x-ms-error-code": "ConditionNotMet",
         "x-ms-request-id": "25d5b55d-901e-00b1-757b-05614a000000",
-<<<<<<< HEAD
-        "x-ms-version": "2020-12-06"
-=======
-        "x-ms-version": "2021-02-12"
->>>>>>> 7e782c87
+        "x-ms-version": "2021-02-12"
       },
       "ResponseBody": [
         "﻿<?xml version=\"1.0\" encoding=\"utf-8\"?><Error><Code>ConditionNotMet</Code><Message>The condition specified using HTTP conditional header(s) is not met.\n",
@@ -323,11 +267,7 @@
         "x-ms-date": "Wed, 17 Feb 2021 22:21:46 GMT",
         "x-ms-lease-id": "77bd3eb6-a549-14fa-0e57-5a6d5e18fc66",
         "x-ms-return-client-request-id": "true",
-<<<<<<< HEAD
-        "x-ms-version": "2020-12-06"
-=======
-        "x-ms-version": "2021-02-12"
->>>>>>> 7e782c87
+        "x-ms-version": "2021-02-12"
       },
       "RequestBody": null,
       "StatusCode": 202,
@@ -340,11 +280,7 @@
         ],
         "x-ms-client-request-id": "e2fd87aa-20df-ea27-6344-4ae8a1440790",
         "x-ms-request-id": "25d5b5a6-901e-00b1-3b7b-05614a000000",
-<<<<<<< HEAD
-        "x-ms-version": "2020-12-06"
-=======
-        "x-ms-version": "2021-02-12"
->>>>>>> 7e782c87
+        "x-ms-version": "2021-02-12"
       },
       "ResponseBody": []
     }
