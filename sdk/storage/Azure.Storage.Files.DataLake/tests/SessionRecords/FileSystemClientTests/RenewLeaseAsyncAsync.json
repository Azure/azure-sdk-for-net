--- conflicted
+++ resolved
@@ -27,11 +27,7 @@
           "Microsoft-HTTPAPI/2.0"
         ],
         "x-ms-client-request-id": "c94a0b6e-6f6d-30f3-730b-a8d5421d1cef",
-<<<<<<< HEAD
-        "x-ms-request-id": "815fd8ed-d01e-002a-4939-f34d2b000000",
-=======
         "x-ms-request-id": "9622ab36-f01e-0012-69fb-093670000000",
->>>>>>> 8d420312
         "x-ms-version": "2019-12-12"
       },
       "ResponseBody": []
@@ -67,11 +63,7 @@
         ],
         "x-ms-client-request-id": "9bcb0fd3-c4bb-113e-6cce-0110a3ba1969",
         "x-ms-lease-id": "8445c50d-5da2-7c9e-c85c-cc39160ae033",
-<<<<<<< HEAD
-        "x-ms-request-id": "815fd8fa-d01e-002a-5439-f34d2b000000",
-=======
         "x-ms-request-id": "9622ab44-f01e-0012-74fb-093670000000",
->>>>>>> 8d420312
         "x-ms-version": "2019-12-12"
       },
       "ResponseBody": []
@@ -106,11 +98,7 @@
         ],
         "x-ms-client-request-id": "0766d3d5-443f-7677-d8a0-1f7a87b89fd3",
         "x-ms-lease-id": "8445c50d-5da2-7c9e-c85c-cc39160ae033",
-<<<<<<< HEAD
-        "x-ms-request-id": "815fd903-d01e-002a-5d39-f34d2b000000",
-=======
         "x-ms-request-id": "9622ab4d-f01e-0012-7dfb-093670000000",
->>>>>>> 8d420312
         "x-ms-version": "2019-12-12"
       },
       "ResponseBody": []
@@ -141,11 +129,7 @@
           "Microsoft-HTTPAPI/2.0"
         ],
         "x-ms-client-request-id": "cf3b5efc-1253-e629-fd24-52ca712dfd43",
-<<<<<<< HEAD
-        "x-ms-request-id": "815fd90f-d01e-002a-6939-f34d2b000000",
-=======
         "x-ms-request-id": "9622ab54-f01e-0012-04fb-093670000000",
->>>>>>> 8d420312
         "x-ms-version": "2019-12-12"
       },
       "ResponseBody": []
